#!/usr/bin/python3
'''
  (C) Copyright 2018-2022 Intel Corporation.

  SPDX-License-Identifier: BSD-2-Clause-Patent
'''
import time
import os
import shlex
<<<<<<< HEAD
import subprocess   # nosec
=======
import subprocess  # nosec
>>>>>>> 9cf1ed26
import logging
import socket
import re
import glob
import cart_logparse
import cart_logtest

from apricot import TestWithoutServers
from ClusterShell.NodeSet import NodeSet

from general_utils import stop_processes
from write_host_file import write_host_file
from job_manager_utils import Orterun


class CartTest(TestWithoutServers):
    """Define a Cart test case."""

    def __init__(self, *args, **kwargs):
        """Initialize a CartTest object."""
        super().__init__(*args, **kwargs)
        self.stdout = logging.getLogger('avocado.test.stdout')
        self.progress_log = logging.getLogger("progress")
        self.module_init = False
        self.provider = None
        self.module = lambda *x: False
        self.supp_file = "/etc/daos/memcheck-cart.supp"
        self.src_dir = os.path.dirname(os.path.dirname(os.path.dirname(os.path.dirname(
            os.path.dirname(os.path.dirname(os.path.dirname(os.path.abspath(__file__))))))))
        self.attach_dir = None

    def setUp(self):
        """Set up the test case."""
        super().setUp()
        self.set_other_env_vars()
        self.env = self.get_env()

        # clean CRT_ATTACH_INFO_PATH dir of stale attach files
        files_in_attach = os.listdir(self.attach_dir)
        filtered = [f for f in files_in_attach if f.endswith(".attach_info_tmp")]

        for f in filtered:
            to_del = os.path.join(self.attach_dir, f)
            print("WARN: stale file {} found, deleting...\n".format(to_del))
            os.remove(to_del)

        # Add test binaries and daos binaries to PATH
        test_dirs = {"TESTING": "tests", "install": "bin"}
        found_path = False
        path_dirname = os.path.dirname(os.path.abspath(__file__))

        # Use the developer environment from which this python file was called
        if ("DAOS_ENV" in os.environ) and (os.environ["DAOS_ENV"] == "dev"):

            while True:
                if os.path.basename(path_dirname) == "TESTING":
                    added_path = os.path.join(path_dirname,
                                              test_dirs["TESTING"])
                    os.environ["PATH"] += os.pathsep + added_path
                    self.print("\nAdding {} to PATH\n".format(added_path))
                    found_path = True
                elif os.path.basename(path_dirname) == "install":
                    self.supp_file = path_dirname + "/etc/memcheck-cart.supp"
                    added_path = os.path.join(path_dirname,
                                              test_dirs["install"])
                    if os.path.isdir(added_path):
                        os.environ["PATH"] += os.pathsep + added_path
                        self.print("\nAdding {} to PATH\n".format(added_path))
                        found_path = True
                    else:
                        print("ERROR: Directory does not exist: " + added_path)
                elif re.match(r"^\s*\/+\s*$", path_dirname) is not None:
                    if not found_path:
                        print("ERROR: Couldn't find a directory " +
                              "named 'TESTING' or 'install' to add " +
                              "to your PATH.\n")
                    break

                path_dirname = os.path.dirname(path_dirname)

        # Default to to testing RPM
        else:

            tests_dir = "/usr/lib/daos/TESTING/tests/"
            if os.path.isdir(tests_dir):
                os.environ["PATH"] += os.pathsep + tests_dir
            else:
                print("WARNING: I didn't find the daos tests directory. " +
                      "No test directories have been added to your PATH..\n")

    def tearDown(self):
        """Tear down the test case."""
        self.report_timeout()
        self._teardown_errors.extend(self.cleanup_processes())
        super().tearDown()

    @staticmethod
    def check_process(proc):
        """Check if a process is still running."""
        proc.poll()
        return proc.returncode is None

    @staticmethod
    def wait_process(proc, wait_time):
        """Wait for process to terminate."""
        i = wait_time
        return_code = None
        while i:
            proc.poll()
            return_code = proc.returncode
            if return_code is not None:
                break
            time.sleep(1)
            i = i - 1
        return return_code

    def check_files(self, glob_pattern, count=1, retries=10):
        """Check for files."""

        file_list = glob.glob(glob_pattern)
        found_files = False

        retry = 0
        while retry < retries:
            retry += 1
            file_list = glob.glob(glob_pattern)

            self.log.info("Found completion files: [%s]\n",
                          ", ".join(file_list))

            if len(file_list) == count:
                found_files = True
                break

            time.sleep(1)

        if not found_files:
            self.log.info("Expected %d completion files, ", count)
            self.log.info("but only found %d.\n", len(file_list))

        # Clean up completion file(s) for next test for next run
        for _file in file_list:
            os.unlink(_file)

        return found_files

    def cleanup_processes(self):
        """Clean up cart processes, in case avocado/apricot does not."""
        error_list = []
        localhost = NodeSet(socket.gethostname().split(".")[0])
        processes = r"'\<(crt_launch|orterun)\>'"
        retry_count = 0
        while retry_count < 2:
            result = stop_processes(localhost,
                                    processes,
                                    added_filter=r"'\<(grep|defunct)\>'")
            if 1 in result:
                self.log.info(
                    "Stopped '%s' processes on %s", processes, str(result[1]))
                retry_count += 1
            elif 0 in result:
                self.log.info("All '%s' processes have been stopped", processes)
                retry_count = 99
            else:
                error_list.append("Error detecting/stopping cart processes")
                retry_count = 99
        if retry_count == 2:
            error_list.append("Unable to stop cart processes!")
        return error_list

    @staticmethod
    def stop_process(proc):
        """Wait for process to terminate."""
        i = 60
        return_code = None
        while i:
            proc.poll()
            return_code = proc.returncode
            if return_code is not None:
                break
            time.sleep(1)
            i = i - 1

        if return_code is None:
            return_code = -1
            try:
                proc.terminate()
            except ValueError:
                proc.kill()

        return return_code

    def get_env(self):
        """Get the basic env setting in yaml."""
        env_CCSA = self.params.get("env", "/run/env_CRT_CTX_SHARE_ADDR/*/")
        test_name = self.params.get("name", "/run/tests/*/")
        env_PHY_ADDR_STR = self.params.get("CRT_PHY_ADDR_STR", "/run/env_CRT_PHY_ADDR_STR/*/")

        os.environ["CRT_PHY_ADDR_STR"] = env_PHY_ADDR_STR

        if env_CCSA is not None:
            log_dir = "{}-{}".format(test_name, env_CCSA)
        else:
            # Ensure we don't try to + concat None and string
            env_CCSA = ""
            log_dir = "{}".format(test_name)

        # Write group attach info file(s) to HOME or DAOS_TEST_SHARED_DIR.
        # (It can't be '.' or cwd(), it must be some place writable.)
        daos_test_shared_dir = os.getenv('DAOS_TEST_SHARED_DIR',
                                         os.getenv('HOME'))

        log_path = os.environ['DAOS_TEST_LOG_DIR']
        log_path = log_path.replace(";", "_")

        log_file = os.path.join(log_path, log_dir,
                                test_name + "_" +
                                env_CCSA + "_" +
                                env_PHY_ADDR_STR + "_cart.log").replace(";", "_")

        # Default env vars for orterun to None
        log_mask = None
        self.provider = None
        ofi_interface = None
        ofi_domain = None
        ofi_share_addr = None

        if "D_LOG_MASK" in os.environ:
            log_mask = os.environ.get("D_LOG_MASK")

        if "CRT_PHY_ADDR_STR" in os.environ:
            self.provider = os.environ.get("CRT_PHY_ADDR_STR")

        if "OFI_INTERFACE" in os.environ:
            ofi_interface = os.environ.get("OFI_INTERFACE")

        if "OFI_DOMAIN" in os.environ:
            ofi_domain = os.environ.get("OFI_DOMAIN")

        if "CRT_CTX_SHARE_ADDR" in os.environ:
            ofi_share_addr = os.environ.get("CRT_CTX_SHARE_ADDR")

        # Do not use the standard .log file extension, otherwise it'll get
        # removed (cleaned up for disk space savings) before we can archive it.
        log_filename = test_name + "_" + env_CCSA + "_" + env_PHY_ADDR_STR + "_" + \
            "output.orterun_log"

        output_filename_path = os.path.join(log_path, log_dir, log_filename).replace(";", "_")
        env = " --output-filename {!s}".format(output_filename_path)
        env += " -x D_LOG_FILE={!s}".format(log_file)
        env += " -x D_LOG_FILE_APPEND_PID=1"

        if os.environ.get("PATH") is not None:
            env += " -x PATH"

        if log_mask is not None:
            env += " -x D_LOG_MASK={!s}".format(log_mask)

        if self.provider is not None:
            env += " -x CRT_PHY_ADDR_STR={!s}".format(self.provider)

        if ofi_interface is not None:
            env += " -x OFI_INTERFACE={!s}".format(ofi_interface)

        if ofi_domain is not None:
            env += " -x OFI_DOMAIN={!s}".format(ofi_domain)

        if ofi_share_addr is not None:
            env += " -x CRT_CTX_SHARE_ADDR={!s}".format(ofi_share_addr)

        env += " -x CRT_ATTACH_INFO_PATH={!s}".format(daos_test_shared_dir)
        env += " -x DAOS_TEST_SHARED_DIR={!s}".format(daos_test_shared_dir)
        env += " -x COVFILE=/tmp/test.cov"

        self.attach_dir = daos_test_shared_dir
        self.log_path = log_path

        if not os.path.exists(log_path):
            os.makedirs(log_path)

        # If the logparser is being used, make sure the log directory is empty
        logparse = self.params.get("logparse", "/run/tests/*/")
        if logparse:
            for the_file in os.listdir(log_path):
                file_path = os.path.join(log_path, the_file)
                if os.path.isfile(file_path):
                    os.unlink(file_path)

        return env

    def get_srv_cnt(self, host):
        """Get server count for 'host' test yaml parameter.

        Args:
            host (str): test yaml parameter name

        Returns:
            int: length of the 'host' test yaml parameter

        """
        return len(self.params.get("{}".format(host), "/run/hosts/*/", []))

    @staticmethod
    def get_yaml_list_elem(param, index):
        """Get n-th element from YAML param.

        Args:
            param (str): yaml string or list value
            index (int): index into list or None (for a non-list param)

        Returns:
            value: n-th element of list or string value

        """
        if isinstance(param, list):
            return param[index]
        return param

    # pylint: disable=too-many-locals
    def build_cmd(self, env, host, **kwargs):
        """Build a command string."""

        env_CCSA = self.params.get("env", "/run/env_CRT_CTX_SHARE_ADDR/*/")
        test_name = self.params.get("name", "/run/tests/*/")

        # Write memcheck result file(s) to $HOME or DAOS_TEST_SHARED_DIR.
        daos_test_shared_dir = os.getenv('DAOS_TEST_SHARED_DIR',
                                         os.getenv('HOME'))

        if env_CCSA is None:
            env_CCSA = ""

        f = r"{}/valgrind.%q\{{PMIX_ID\}}_{}-{}.memcheck"
        memcheck_xml = f.format(daos_test_shared_dir,
                                test_name,
                                env_CCSA)

        tst_cmd = ""
        tst_cont = None

        index = kwargs.get('index', None)

        daos_test_shared_dir = os.getenv('DAOS_TEST_SHARED_DIR',
                                         os.getenv('HOME'))

        # Return 0 on memory leaks while suppression file is completed
        # (CART-975 and CART-977)
        memcheck_error_code = 0

        tst_vgd = " valgrind --xml=yes " + \
                  "--xml-file={}".format(memcheck_xml) + " " + \
                  "--fair-sched=yes --partial-loads-ok=yes " + \
                  "--leak-check=full --show-leak-kinds=all " + \
                  " --gen-suppressions=all " + \
                  "--suppressions=" + self.supp_file + " " + \
                  "--track-origins=yes " + \
                  "--error-exitcode=" + str(memcheck_error_code) + " " \
                  "--show-reachable=yes --trace-children=yes"

        _tst_bin = self.params.get("{}_bin".format(host), "/run/tests/*/")
        _tst_arg = self.params.get("{}_arg".format(host), "/run/tests/*/")
        _tst_env = self.params.get("{}_env".format(host), "/run/tests/*/")
        _tst_slt = self.params.get("{}_slt".format(host), "/run/tests/*/")
        _tst_ctx = "16"
        if "{}_CRT_CTX_NUM".format(host) in os.environ:
            _tst_ctx = os.environ["{}_CRT_CTX_NUM".format(host)]

        # If the yaml parameter is a list, return the n-th element
        tst_bin = self.get_yaml_list_elem(_tst_bin, index)
        tst_arg = self.get_yaml_list_elem(_tst_arg, index)
        tst_env = self.get_yaml_list_elem(_tst_env, index)
        tst_slt = self.get_yaml_list_elem(_tst_slt, index)
        tst_ctx = self.get_yaml_list_elem(_tst_ctx, index)

        tst_host = self.params.get("{}".format(host), "/run/hosts/*/")
        tst_ppn = self.params.get("{}_ppn".format(host), "/run/tests/*/")
        tst_processes = len(tst_host)*int(tst_ppn)
        logparse = self.params.get("logparse", "/run/tests/*/")

        if tst_slt is not None:
            hostfile = write_host_file(tst_host,
                                       daos_test_shared_dir,
                                       tst_slt)
        else:
            hostfile = write_host_file(tst_host,
                                       daos_test_shared_dir,
                                       tst_ppn)
        mca_flags = ["btl self,tcp"]

        if self.provider == "ofi+psm2":
            mca_flags.append("pml ob1")

        tst_cmd = env

        tst_cont = os.getenv("CRT_TEST_CONT", "0")
        if tst_cont is not None:
            if tst_cont == "1":
                tst_cmd += " --continuous"

        if tst_ctx is not None:
            tst_cmd += " -x CRT_CTX_NUM=" + tst_ctx

        if tst_env is not None:
            tst_cmd += " " + tst_env

        if logparse:
            tst_cmd += " -x D_LOG_FILE_APPEND_PID=1"

        tst_mod = os.getenv("WITH_VALGRIND", "native")

        if tst_mod == "memcheck":
            tst_cmd += tst_vgd

        if tst_bin is not None:
            tst_cmd += " " + tst_bin

        if tst_arg is not None:
            tst_cmd += " " + tst_arg

        job = Orterun(tst_cmd)
        job.mca.update(mca_flags)
        job.hostfile.update(hostfile)
        job.pprnode.update(tst_ppn)
        job.processes.update(tst_processes)
        return str(job)

    def convert_xml(self, xml_file):
        """Modify the xml file"""

        with open(xml_file, 'r') as fd:
            with open('{}.xml'.format(xml_file), 'w') as ofd:
                for line in fd:
                    if self.src_dir in line:
                        L = re.sub(r'<dir>\/*' + self.src_dir + r'\/*',
                                   r'<dir>',
                                   line)
                        ofd.write(L)
                    else:
                        ofd.write(line)
                os.unlink(xml_file)

        return 0

    def convert_xml_files(self):
        """Check valgrind memcheck log files for errors."""

        daos_test_shared_dir = os.getenv('DAOS_TEST_SHARED_DIR',
                                         os.getenv('HOME'))

        self.log.info("Parsing log path %s", daos_test_shared_dir)
        if not os.path.exists(daos_test_shared_dir):
            self.log.info("Path does not exist")
            return 1

        xml_filename_fmt = r"^valgrind\.\S+\.memcheck$"
        memcheck_files = list(filter(lambda x: re.match(xml_filename_fmt, x),
                                     os.listdir(daos_test_shared_dir)))

        for filename in memcheck_files:
            self.convert_xml(daos_test_shared_dir + "/" + filename)

        return 0

    def launch_srv_cli_test(self, srvcmd, clicmd):
        """Launch a sever in the background and client in the foreground."""
        srv_rtn = self.launch_cmd_bg(srvcmd)

        # Verify the server is still running.
        if not self.check_process(srv_rtn):
            procrtn = self.stop_process(srv_rtn)
            self.fail("Server did not launch, return code {}".format(procrtn))

        cli_rtn = self.launch_test(clicmd, srv_rtn)
        srv_rtn = self.stop_process(srv_rtn)

        if srv_rtn:
            self.fail(
                "Failed, return codes client {} server {}".format(
                    cli_rtn, srv_rtn))

        self.convert_xml_files()

        return 0

    def launch_test(self, cmd, srv1=None, srv2=None):
        """Launch a test."""
        self.print("\nCMD : {}\n".format(cmd))
        self.print("\nENV : {}\n".format(os.environ))

        cmd = shlex.split(cmd)
        rtn = subprocess.call(cmd)

        if rtn:
            if srv1 is not None:
                self.stop_process(srv1)
            if srv2 is not None:
                self.stop_process(srv2)
            self.fail("Failed, return codes {}".format(rtn))

        self.convert_xml_files()

        return rtn

    def launch_cmd_bg(self, cmd):
        """Launch the given cmd in background."""
        self.print("\nCMD : {}\n".format(cmd))

        cmd = shlex.split(cmd)
        rtn = subprocess.Popen(cmd)

        if rtn is None:
            self.fail("Failed to start command\n")
            return -1

        self.convert_xml_files()

        return rtn

    def print(self, cmd):
        """Print the given cmd at runtime and stdout."""
        self.log.info(cmd)
        self.stdout.info(cmd)
        self.progress_log.info(cmd)

    def log_check(self):
        """Check log files for consistency."""
        logparse = self.params.get("logparse", "/run/tests/*/")
        if logparse is None or not logparse:
            return

        strict_test = False
        self.log.info("Parsing log path %s", self.log_path)
        if not os.path.exists(self.log_path):
            self.log.info("Path does not exist")
            return

        for filename in os.listdir(self.log_path):
            log_file = os.path.join(self.log_path, filename)
            if not os.path.isfile(log_file):
                self.log.info("File is a Directory. Skipping.... :%s", log_file)
                continue

            self.log.info("Parsing %s", log_file)
            cl = cart_logparse.LogIter(log_file)
            c_log_test = cart_logtest.LogTest(cl)
            c_log_test.check_log_file(strict_test)

    def set_other_env_vars(self):
        """Set env vars from yaml file."""
        default_env = self.params.get("default", "/run/ENV/")
        if default_env:
            for kv_pair in default_env:
                key = next(iter(kv_pair))
                if key is not None:
                    value = kv_pair[key]
                    self.log.info("Adding %s=%s to environment.", key, value)
                    os.environ[key] = value

            # For compatibility with cart tests, which set env vars in orterun
            # command via -x options
            self.env = os.environ<|MERGE_RESOLUTION|>--- conflicted
+++ resolved
@@ -7,11 +7,7 @@
 import time
 import os
 import shlex
-<<<<<<< HEAD
-import subprocess   # nosec
-=======
 import subprocess  # nosec
->>>>>>> 9cf1ed26
 import logging
 import socket
 import re
