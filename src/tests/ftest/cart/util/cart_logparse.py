# /*
#  * (C) Copyright 2016-2023 Intel Corporation.
#  * (C) Copyright 2025 Hewlett Packard Enterprise Development LP
#  *
#  * SPDX-License-Identifier: BSD-2-Clause-Patent
# */

"""
LogIter and LogLine class definitions.

This provides a way of querying CaRT logfiles for processing.
"""

import bz2
import os
import re
from collections import OrderedDict


class InvalidPid(Exception):
    """Exception to be raised when invalid pid is requested."""


class InvalidLogFile(Exception):
    """Exception to be raised when log file cannot be parsed."""


class InvalidLogLine(Exception):
    """Exception to be raised when CaRT log line cannot be parsed.
    It is either corrupted or comes from another source such as
    the DAOS server or the DAOS agent."""


# Based on priorities defined in src/gurt/dlog.c: 118
LOG_LEVELS = {
    'EMIT': 1,
    'FATAL': 2,
    'EMRG': 3,
    'CRIT': 4,
    'ERR': 5,
    'WARN': 6,
    'NOTE': 7,
    'INFO': 8,
    'DBUG': 9}

# Make a reverse lookup from log level to name.
LOG_NAMES = {}
for (name, value) in LOG_LEVELS.items():
    LOG_NAMES[value] = name


class LogRaw():
    """Class for raw (non cart log lines) in cart log files.

    This is used for lines that cannot be identified as cart log lines,
    for example mercury logs being sent to the same file.
    """

    # pylint: disable=too-few-public-methods
    def __init__(self, line):
        self.line = line.rstrip('\n')
        self.trace = False

    def to_str(self):
        """Convert the object to a string, in a way that is compatible with LogLine"""
        return self.line


class LogLine():
    # pylint: disable=too-many-instance-attributes,too-many-public-methods
    """Class for parsing CaRT log lines

    This class implements a way of inspecting individual lines of a log
    file.

    It allows for queries such as 'string in line' which will match against
    the message only, and != which will match the entire line.
    """

    # pylint: disable=too-many-public-methods

<<<<<<< HEAD
    # Match a date.
    re_date = re.compile(r"^(?:\d{4}/)?(0[1-9]|1[0-2])/(0[1-9]|[12]\d|3[01])$")

    # Match a time.
    re_time = re.compile(r"^([01]\d|2[0-3]):[0-5]\d:[0-5]\d\.\d{6}$")

    # Match a Go file name with a line no
    re_go_file_name = re.compile(r"^\S+.go:\d+:")

    # Match a TAG.
    re_tag = re.compile(r".+?\[(-?\d+)\/-?\d+\/\d+\]$")

    # Address to search.
    re_address = re.compile(r"0x7fcc8be52010")
=======
    @staticmethod
    def is_valid(line):
        """Return True if a valid CaRT log line is recognized."""
        fields = line.split(None, 6)
        return (
            # pylint: disable=too-many-boolean-expressions
            # CaRT log line contains at least 7 fields:
            # <date> <time> <node_name> <TAG+PIDs> <FAC> <level> <message>
            len(fields) == 7
            # Valid date at the beginning: YYYY/MM/DD
            and len(fields[0]) == 10 and fields[0][4] == '/' and fields[0][7] == '/'
            # Valid time at the second position: hh:mm:ss.micros
            and len(fields[1]) == 15 and fields[1][2] == ':' and fields[1][8] == '.'
            # pylint: enable=too-many-boolean-expressions
        )
>>>>>>> 39c200d6

    # Match an address range, a region in memory.
    re_region = re.compile(r"(0|0x[0-9a-f]{1,16})-(0x[0-9a-f]{1,16})")
    # Match a pointer, with optional ')', '.' or ',' suffix.
    re_pointer = re.compile(r"0x[0-9a-f]{1,16}((\)|\.|\,)?)")
    # Match a pid marker
    re_pid = re.compile(r"pid=(\d+)")

    # Match a truncated uuid from DF_UUID
    re_uuid = re.compile(r"[0-9a-f]{8}(:|\,?)")
    # Match a truncated uuid[rank] from DF_DB
    re_uuid_rank = re.compile(r"[0-9,a-f]{8}\[\d+\](:?)")
    # Match from DF_UIOD
    re_uiod = re.compile(r"\d{1,20}\.\d{1,20}.(\d{1,10})")
    # Match a RPCID from RPC_TRACE macro.
    re_rpcid = re.compile(r"rpcid=0x[0-9a-f]{1,16}")
    # Match DF_CONT
    re_cont = re.compile(r"[0-9a-f]{8}/[0-9a-f]{8}(:?)")

<<<<<<< HEAD
    def __init__(self, line, log_name: str, pid_only=False):
        """
        Parse a CART log line and extract structured components such as log level, timestamp,
        hostname, PID, TID, UID, facility, function name, etc.

        This constructor validates the format of the log line and raises an exception if it
        does not conform to the expected structure. If `pid_only` is set to True, only the PID
        is extracted and the rest of the parsing is skipped.

        Expected log line format:
        <level> <date> HH:MM:SS.ffffff <node_name> <TAG>[<PID>/<TID>/<UID>] <FAC> <message>
        where:
        level - see LOG_LEVEL
        date = [YYYY/]MM/DD
        node_name - any string that can represent host name.
        NOTE: It is assumed that node_name cannot contain ":" to distinguish the CaRT log line.
        from the DAOS server log line with filename.go:line_no: in this field.

        NOTE:
        LogLine does not correctly interpret CaRT line without optional [<PID>/<TID>/<UID>] and
        without <FAC> field. That means all flags DLOG_FLV_TAG, DLOG_FLV_LOGPID and DLOG_FLV_FAC
        must be used in the CaRT log configuration.

        message:= <filename>:<line_no>: <function_name>() <detail info>

        Parameters:
            line (str): The raw log line to be parsed.
            pid_only (bool, optional): If True, only extract the PID and skip full parsing.
                                       Defaults to False.
        """
        self.log_name = log_name
        self.address = False
        fields = line.split()
        # Check the line header and work out the beginning of the message.
        # The level, date, time, hostname, pid and fac fields are all variable width.
        # 6 header fields and at least 3 message fields (file info, function name, detail info)
        # Shorter line may be either invalid or not CART log line
        # e.g. origin from DAOS server or DAOS agent).
        if len(fields) < 9:
            raise InvalidLogLine(f"Log line too short to parse expected fields: {line!r}")
        try:
            self.level = LOG_LEVELS[fields[0]]
        except KeyError as error:
            raise InvalidLogLine(
                f"Unrecognized log level \"{fields[0]!r}\" in the line: {line!r}"
            ) from error
        if self.re_date.fullmatch(fields[1]) is None:
            raise InvalidLogLine(f"Invalid date \"{fields[1]!r}\" in the log line: {line!r}")
        if self.re_time.fullmatch(fields[2]) is None:
            raise InvalidLogLine(f"Invalid time \"{fields[2]!r}\" in the log line: {line!r}")
        self.time_stamp = fields[1] + ' ' + fields[2]
        # Reject DAOS server log lines that include .go file references
        # Server log line contains the following fields:
        # <LEVEL> YYYY/MM/DD HH:MM:SS.ffffff <file name>.go:<line no>: <message>
        if self.re_go_file_name.fullmatch(fields[3]):
            raise InvalidLogLine(
                f"Invalid host name: \"{fields[3]!r}\" "
                f"- probably it is a DAOS server's (not CaRT) log line: {line!r}"
            )
        self.hostname = fields[3]
        # Assuming (mst.oflags & DLOG_FLV_TAG) always true in src/gurt/dlog.c: 658
        # Assuming (mst.oflags & DLOG_FLV_LOGPID) always true in src/gurt/dlog.c: 659
        match = self.re_tag.search(fields[4])
        if match is None:
            raise InvalidLogLine(
                f"Invalid TAG (PID/TID/UID) \"{fields[4]!r}\" in the log line: {line!r}"
            )
        self.pid = int(match.group(1))
        if self.re_address.search(line):
            self.address = True
        if pid_only:
            return
        # Assuming (mst.oflags & DLOG_FLV_FAC) always true in src/gurt/dlog.c: 675
        self.fac = fields[5]
        self._preamble = self.time_stamp + ' ' + self.fac
=======
    def __init__(self, line):
        # The format of log lines depends on the flags (DLOG_FLV_*) passed during initialization.
        # All assumed flag settings are noted alongside the relevant logic that relies on those
        # assumptions.

        fields = line.split()
        # Work out the end of the fixed-width portion, and the beginning of the
        # message. The hostname, pid, fac and level fields are all variable width.
        idx = 0
        for i in range(4):
            idx += len(fields[i]) + 1
        # Assuming DLOG_FLV_FAC is set in src/gurt/dlog.c - d_vlog()
        # pylint: disable=wrong-spelling-in-comment
        # snprintf(..., "%-4s ", facstr)
        # pylint: enable=wrong-spelling-in-comment
        idx += max(len(fields[4]), 4) + 1
        idx += max(len(fields[5]), 4)
        # Assuming DLOG_FLV_TAG and DLOG_FLV_LOGPID are set in src/gurt/dlog.c - d_vlog()
        pidtid = fields[3][5:-1]
        pid = pidtid.split("/")
        self.pid = int(pid[0])
        self._preamble = line[:idx]
        self.fac = fields[4]
        # Assuming DLOG_FLV_FAC is set in src/gurt/dlog.c - d_vlog()
        try:
            self.level = LOG_LEVELS[fields[5]]
        except KeyError as error:
            raise InvalidLogFile(fields[5]) from error

        self.time_stamp = fields[0] + ' ' + fields[1]
        self.hostname = fields[2]
>>>>>>> 39c200d6
        self._fields = fields[6:]
        try:
            if self._fields[1][-2:] == '()':
                self.trace = False
                self.function = self._fields[1][:-2]
            elif self._fields[1][-1:] == ')':
                self.trace = True
            else:
                self.trace = False
        except IndexError:
            # Catch truncated log lines.
            self.trace = False

        if self.trace and self.level in (7, 3) and self.fac in ('rpc', 'hg'):
            del self._fields[2:5]

        if self.trace:
            fn_str = self._fields[1]
            start_idx = fn_str.find('(')
            self.function = fn_str[:start_idx]
            desc = fn_str[start_idx + 1:-1]
            if desc == '(nil)':
                self.descriptor = ''
            else:
                self.descriptor = desc
        self._msg = ' '.join(self._fields)

    def get_log_name(self):
        return self.log_name

    def to_str(self, mark=False):
        """Convert the object to a string"""
<<<<<<< HEAD
=======
        pre = self._preamble.split(' ', 4)
        preamble = ' '.join([pre[0], pre[1], pre[4]])
>>>>>>> 39c200d6
        if mark:
            return '{} ** {}'.format(self._preamble, self._msg)
        return '{}    {}'.format(self._preamble, self._msg)

    def __getattr__(self, attr):
        if attr == 'parent':
            if self._fields[2] == 'Registered':
                # This is a bit of a hack but handle the case where descriptor
                # names contain spaces.
                if self._fields[6] == 'from':
                    return self._fields[7]
                return self._fields[6]
            if self._fields[2] == 'Link':
                return self._fields[5]
        if attr == 'filename':
            try:
                (filename, _) = self._fields[0].split(':')
                return filename
            except (IndexError, ValueError):
                pass
        elif attr == 'lineno':
            try:
                (_, lineno) = self._fields[0].split(':')
                return int(lineno)
            except (IndexError, ValueError):
                pass
        raise AttributeError(f"{self._preamble!r}")

    def get_msg(self):
        """Return the message part of a line, stripping up to and including the filename"""
        return ' '.join(self._fields[1:])

    def get_anon_msg(self):
        # pylint: disable=too-many-branches
        """Return the message part of a line.

        stripping up to and including the filename but removing pointers
        """
        # As get_msg, but try and remove specific information from the message,
        # This is so that large volumes of logs can be amalgamated and reduced
        # a common set for easier reporting.  Specifically the trace pointer,
        # fid/revision of GAH values and other pointers are removed.
        #
        # These can then be fed back as source-level comments to the source-code
        # without creating too much output.

        # pylint: disable=invalid-name

        fields = []
        for entry in self._fields[2:]:
            field = None

            r = self.re_region.fullmatch(entry)
            if r:
                field = '0x...-0x...'

            if not field:
                r = self.re_pointer.fullmatch(entry)
                if r:
                    # field = '0x...{}'.format(r.group(1))
                    field = entry
            if not field:
                r = self.re_pid.fullmatch(entry)
                if r:
                    field = 'pid=<pid>'
            if not field:
                r = self.re_uuid.fullmatch(entry)
                if r:
                    field = 'uuid{}'.format(r.group(1))
            if not field:
                r = self.re_uuid_rank.fullmatch(entry)
                if r:
                    field = 'uuid/rank{}'.format(r.group(1))
            if not field:
                r = self.re_uiod.fullmatch(entry)
                if r:
                    field = 'uoid.{}'.format(r.group(1))
            if not field:
                r = self.re_rpcid.fullmatch(entry)
                if r:
                    field = 'rpcid=<rpcid>'
            if not field:
                r = self.re_cont.fullmatch(entry)
                if r:
                    field = 'pool/cont{}'.format(r.group(1))
            if field:
                fields.append(field)
            else:
                fields.append(entry)

        return '{}() {}'.format(self.function, ' '.join(fields))

    def endswith(self, item):
        """Check if the line ends with a string.

        This only matches on the actual string part of the message, not the timestamp/pid/faculty
        parts.
        """
        return self._msg.endswith(item)

    def get_field(self, idx):
        """Return a specific field from the line"""
        return self._fields[idx]

    def _is_type(self, text, trace=True, base=2):
        """Checks for text in a log message

        Returns True if the line starts with the text provided
        """
        if trace and not self.trace:
            return False

        # Check that the contents of two arrays are equal, using text as is and
        # selecting only the correct entries of the fields array.
        return text == self._fields[base:base + len(text)]

    def is_new(self):
        """Returns True if line is new descriptor"""
        return self._is_type(['Registered', 'new'])

    def is_dereg(self):
        """Returns true if line is descriptor deregister"""
        return self._is_type(['Deregistered'])

    def is_new_rpc(self):
        """Returns True if line is new rpc"""
        if not self.trace:
            return False

        if self._fields[-1] == 'allocated.':
            return True

        if self._fields[-1] == 'received.' and self._fields[-5] == 'allocated':
            return True

        return False

    def is_dereg_rpc(self):
        """Returns true if line is a rpc deregister"""
        if not self.trace:
            return False
        if self.function not in ('crt_hg_req_destroy', 'crt_rpc_priv_free'):
            return False

        return self._fields[-1] == 'destroying'

    def is_callback(self):
        """Returns true if line is RPC callback"""
        if self.function not in ('crt_hg_req_send_cb',
                                 'crt_rpc_complete',
                                 'crt_rpc_complete_and_unlock'):
            return False

        return self._is_type(['Invoking', 'RPC', 'callback'], base=5)

    def is_link(self):
        """Returns True if line is Link descriptor"""
        return self._is_type(['Link'])

    def is_fi_site(self):
        """Return True if line is record of fault injection"""
        return self._is_type(['fault_id'], trace=False)

    def is_fi_site_mem(self):
        """Return True if line is record of fault injection for memory allocation"""
        return self._is_type(['fault_id', '0,'], trace=False)

    def is_fi_alloc_fail(self):
        """Return True if line is showing failed memory allocation"""
        return self._is_type(['out', 'of', 'memory'], trace=False)

    def is_calloc(self):
        """Returns True if line is a allocation point"""
        return self.get_field(2).startswith('alloc(')

    def calloc_pointer(self):
        """Returns the memory address allocated"""
        return self.get_field(-1).rstrip('.')

    def is_realloc(self):
        """Returns True if line is a call to"""
        return self.get_field(2) == 'realloc'

    def realloc_pointers(self):
        """Returns a tuple of new and old memory addresses"""
        old_pointer = self.get_field(-1).rstrip('.')

        # Working out the old pointer is tricky, realloc will have two or three
        # strings representing variables, some of which can have spaces in them
        # so patch the line back together, split on ' which marks the end of
        # these and work for there.  The field we want will be after 1 or 2
        # entries, but always 1 from the end, so use that.
        msg = ' '.join(self._fields)
        tick_fields = msg.split("'")
        short_msg = tick_fields[-3]
        fields = short_msg.split(' ')
        new_pointer = fields[2]
        return (new_pointer, old_pointer)

    def realloc_sizes(self):
        """Returns a tuple of old and new memory region sizes"""
        # See comment in realloc_pointers() for basic method here.
        # new_size is made by combining count and elem size,
        # old_size is simply a size which is the only oddity.
        elem_size = int(self.get_field(3).split(':')[-1])
        if self.get_field(4) == '*':
            msg = ' '.join(self._fields)
            tick_fields = msg.split("'")
            short_msg = tick_fields[4]
            fields = short_msg.split(' ')
            count = int(fields[0].lstrip(':'))
            new_size = count * elem_size
        else:
            new_size = elem_size
        old_size = int(self.get_field(-3).split(':')[-1])
        return (new_size, old_size)

    def calloc_size(self):
        """Returns the size of the allocation"""
        if self.is_realloc():
            (new_size, _) = self.realloc_sizes()
            return new_size
        if self.get_field(4) == '*':
            count = int(self.get_field(-3).split(':')[-1])
            return count * int(self.get_field(3).split(':')[-1])
        return int(self.get_field(3).split(':')[-1])

    def is_free(self):
        """Returns True if line is a call to free"""
        return self.get_field(2) == 'free'

    def free_pointer(self):
        """Return the memory address freed"""
        return self.get_field(-1).rstrip('.')


class StateIter():
    """Helper class for LogIter to add a state-full iterator.

    Implement a new iterator() for LogIter() that tracks descriptors
    and adds two new attributes, pdesc and pparent which are the local
    descriptor with the reuse-count appended.
    """

    def __init__(self, log_iter):
        self.reuse_table = {}
        self.active_desc = {}
        self._li = log_iter
        self._l = None

    def __iter__(self):

        # Dict, indexed by pointer, containing reuse index for that pointer.
        self.reuse_table = {}
        # Conversion from active pointer to line where it was created.
        self.active_desc = {}

        self._l = iter(self._li)
        return self

    def __next__(self):
        # pylint: disable=too-many-branches
        line = next(self._l)

        if not line.trace:
            line.rpc = False
            return line

        if line.is_new() or line.is_new_rpc():
            if line.descriptor in self.reuse_table:
                self.reuse_table[line.descriptor] += 1
                line.pdesc = '{}_{}'.format(line.descriptor, self.reuse_table[line.descriptor])
            else:
                self.reuse_table[line.descriptor] = 0
                line.pdesc = line.descriptor
            self.active_desc[line.descriptor] = line
            if line.is_new():
                if line.parent in self.active_desc:
                    line.pparent = self.active_desc[line.parent].pdesc
                else:
                    line.pparent = line.parent
                line.rpc = False
            else:
                line.rpc = True
        elif line.is_link():
            if line.parent in self.active_desc:
                line.pparent = self.active_desc[line.parent].pdesc
            else:
                line.pparent = line.parent
            line.pdesc = line.descriptor
            line.rpc = False
        else:
            if line.descriptor in self.active_desc:
                line.rpc = self.active_desc[line.descriptor].rpc
                if not line.rpc:
                    line.pparent = self.active_desc[line.descriptor].pparent
                line.pdesc = self.active_desc[line.descriptor].pdesc
                line.rpc_opcode = self.active_desc[line.descriptor].get_field(3)
            else:
                line.pdesc = line.descriptor
                line.rpc = False

            if (line.is_dereg() or line.is_dereg_rpc()) and line.descriptor in self.active_desc:
                del self.active_desc[line.descriptor]

        return line


class LogIter():
    # pylint: disable=too-many-branches,too-few-public-methods
    """Class for parsing CaRT log files

    This class implements a iterator for lines in a cart log file.  The iterator
    is rewindable, and there are options for automatically skipping lines.
    """

    def __init__(self, fname, check_encoding=False):
        """Load a file, and check how many processes have written to it"""
        # Depending on file size either pre-read entire file into memory,
        # or do a first pass checking the pid list.  This allows the same
        # iterator to work fast if the file can be kept in memory, or the
        # same, bug slower if it needs to be re-read each time.
        #
        # Try and open the file as utf-8, but if that doesn't work then
        # find and report the error, then continue with the file open as
        # latin-1

        self._fd = None

        self.file_corrupt = False

        self.bz2 = False

        # Force check encoding for smaller files.
        stbuf = os.stat(fname)
        if stbuf.st_size < (1024 * 1024 * 5):
            check_encoding = True

        if fname.endswith('.bz2'):
            # Allow direct operation on bz2 files.  Supports multiple pids
            # per file as normal, however does not try and seek to file
            # positions, rather walks the entire file for each pid.
            self._fd = bz2.open(fname, 'rt')
            self.bz2 = True
        else:
            if check_encoding:
                try:
                    self._fd = open(fname, 'r', encoding='utf-8')
                    self._fd.read()
                except UnicodeDecodeError as err:
                    print('ERROR: Invalid data in server.log on following line')
                    self._fd = open(fname, 'r', encoding='latin-1')
                    self._fd.read(err.start - 200)
                    data = self._fd.read(199)
                    lines = data.splitlines()
                    print(lines[-1])
                    self.file_corrupt = True

                    # This will now work, as the file has been opened in
                    # latin-1 rather than unicode.
                self._fd.seek(0)
            else:
                # pylint: disable-next=consider-using-with
                self._fd = open(fname, 'r', encoding='utf-8')

        self.fname = fname
        self._data = []

        stbuf = os.fstat(self._fd.fileno())
        self.__from_file = bool(stbuf.st_size > (1024 * 1024 * 100)) or self.bz2

        if self.__from_file:
            self._load_pids()
        else:
            self._load_data()

        # Offset into the file when iterating.  This is an array index, and is
        # based from zero, as opposed to line index which is based from 1.
        self._offset = 0

        self._pid = None
        self._trace_only = False
        self._raw = False
        self._iter_index = 0
        self._iter_count = 0
        self._iter_pid = None
        self._iter_last_index = 0

    def _load_data(self):
        """Load all data into memory"""
        pids = OrderedDict()
        index = 0
        for line in self._fd:
            index += 1
<<<<<<< HEAD
            try:
                l_obj = LogLine(line, self.fname)
=======
            if not LogLine.is_valid(line):
                self._data.append(LogRaw(line))
            else:
                l_obj = LogLine(line)
>>>>>>> 39c200d6
                l_pid = l_obj.pid
                self._data.append(l_obj)
                if l_pid in pids:
                    pids[l_pid]['line_count'] += 1
                else:
                    pids[l_pid] = {'line_count': 1, 'first_index': index}
                pids[l_pid]['last_index'] = index
            except InvalidLogLine:
                self._data.append(LogRaw(line))
        self._pids = pids

    def _load_pids(self):
        """Iterate through the file, loading data on pids"""
        pids = OrderedDict()

        index = 0
        position = 0
        for line in self._fd:
            index += 1
<<<<<<< HEAD
=======
            if not LogLine.is_valid(line):
                position += len(line)
                continue
            fields = line.split(None, 3)
            pidtid = fields[3][5:-1]
            pid = pidtid.split("/")
            l_pid = int(pid[0])
            if l_pid in pids:
                pids[l_pid]['line_count'] += 1
            else:
                pids[l_pid] = {'line_count': 1, 'file_pos': position, 'first_index': index}
            pids[l_pid]['last_index'] = index
>>>>>>> 39c200d6
            position += len(line)
            try:
                l_obj = LogLine(line, self.fname)
                l_pid = l_obj.pid
                if l_pid in pids:
                    pids[l_pid]['line_count'] += 1
                else:
                    pids[l_pid] = {'line_count': 1, 'file_pos': position, 'first_index': index}
                pids[l_pid]['last_index'] = index
            except InvalidLogLine:
                continue
        self._pids = pids

    def new_iter(self, pid=None, stateful=False, trace_only=False, raw=False):
        """Rewind file iterator, and set options

        If pid is set the the iterator will only return lines matching the pid
        If trace_only is True then the iterator will only return trace lines.
        if raw is set then all lines in the file are returned, even non-log
        lines.
        """
        if pid is not None:
            try:
                self._iter_pid = self._pids[pid]
            except KeyError as error:
                raise InvalidPid from error

            if self.__from_file:
                if self.bz2:
                    self._iter_last_index = self._iter_pid['last_index']
                else:
                    self._iter_last_index = \
                        self._iter_pid['last_index'] - self._iter_pid['first_index'] + 1
            else:
                self._iter_last_index = self._iter_pid['last_index']

            self._pid = pid
        else:
            self._pid = None
            self._iter_pid = None
            self._iter_last_index = 0
        self._trace_only = trace_only
        self._raw = raw

        if stateful:
            if pid is None:
                raise InvalidPid(pid)
            return StateIter(self)

        return self

    def __iter__(self):
        self._iter_index = 0
        self._iter_count = 0
        if self.__from_file:
            if self._pid is None or self.bz2:
                self._fd.seek(0)
            else:
                self._fd.seek(self._iter_pid['file_pos'])
        else:
            self._offset = 0
        return self

    def __lnext(self):
        """Helper function for __next__"""
        if self.__from_file:
            line = self._fd.readline()
            if not line:
                raise StopIteration
<<<<<<< HEAD
            fields = line.split(None, 9)
            # assuming (mst.oflags & DLOG_FLV_YEAR) always true in src/gurt/dlog.c: 644
            # pylint: disable=too-many-boolean-expressions
            if (
                len(fields) < 7
                or len(fields[1]) != 10 or fields[1][4] != '/'
                or len(fields[2]) != 15 or fields[2][2] != ':' or fields[2][8] != '.'
                or len(fields[0]) > 4 or ".go:" in fields[3]
            ):
                # pylint: enable=too-many-boolean-expressions
=======
            if not LogLine.is_valid(line):
>>>>>>> 39c200d6
                return LogRaw(line)
            return LogLine(line, self.fname)

        try:
            line = self._data[self._offset]
        except IndexError as error:
            raise StopIteration from error
        self._offset += 1
        return line

    def __next__(self):

        while True:
            self._iter_index += 1

            if self._pid is not None and self._iter_index > self._iter_last_index:
                if self._iter_count != self._iter_pid['line_count']:
                    raise InvalidLogFile(
                        f"In file: {self.fname!r} "
                        f"the assert \"self._iter_count == self._iter_pid['line_count'] \" failed "
                        f" with values {self._iter_count!r} != {self._iter_pid['line_count']!r}"
                    )
                raise StopIteration

            line = self.__lnext()

            if not self._raw and isinstance(line, LogRaw):
                continue

            if self._trace_only and not line.trace:
                continue

            if self._pid is not None:
                if line.pid != self._pid:
                    continue

                if isinstance(line, LogRaw):
                    continue

            self._iter_count += 1
            return line

    def get_pids(self):
        """Return an array of pids appearing in the file"""
        return list(self._pids.keys())<|MERGE_RESOLUTION|>--- conflicted
+++ resolved
@@ -79,7 +79,6 @@
 
     # pylint: disable=too-many-public-methods
 
-<<<<<<< HEAD
     # Match a date.
     re_date = re.compile(r"^(?:\d{4}/)?(0[1-9]|1[0-2])/(0[1-9]|[12]\d|3[01])$")
 
@@ -94,7 +93,6 @@
 
     # Address to search.
     re_address = re.compile(r"0x7fcc8be52010")
-=======
     @staticmethod
     def is_valid(line):
         """Return True if a valid CaRT log line is recognized."""
@@ -110,7 +108,6 @@
             and len(fields[1]) == 15 and fields[1][2] == ':' and fields[1][8] == '.'
             # pylint: enable=too-many-boolean-expressions
         )
->>>>>>> 39c200d6
 
     # Match an address range, a region in memory.
     re_region = re.compile(r"(0|0x[0-9a-f]{1,16})-(0x[0-9a-f]{1,16})")
@@ -130,7 +127,6 @@
     # Match DF_CONT
     re_cont = re.compile(r"[0-9a-f]{8}/[0-9a-f]{8}(:?)")
 
-<<<<<<< HEAD
     def __init__(self, line, log_name: str, pid_only=False):
         """
         Parse a CART log line and extract structured components such as log level, timestamp,
@@ -206,39 +202,6 @@
         # Assuming (mst.oflags & DLOG_FLV_FAC) always true in src/gurt/dlog.c: 675
         self.fac = fields[5]
         self._preamble = self.time_stamp + ' ' + self.fac
-=======
-    def __init__(self, line):
-        # The format of log lines depends on the flags (DLOG_FLV_*) passed during initialization.
-        # All assumed flag settings are noted alongside the relevant logic that relies on those
-        # assumptions.
-
-        fields = line.split()
-        # Work out the end of the fixed-width portion, and the beginning of the
-        # message. The hostname, pid, fac and level fields are all variable width.
-        idx = 0
-        for i in range(4):
-            idx += len(fields[i]) + 1
-        # Assuming DLOG_FLV_FAC is set in src/gurt/dlog.c - d_vlog()
-        # pylint: disable=wrong-spelling-in-comment
-        # snprintf(..., "%-4s ", facstr)
-        # pylint: enable=wrong-spelling-in-comment
-        idx += max(len(fields[4]), 4) + 1
-        idx += max(len(fields[5]), 4)
-        # Assuming DLOG_FLV_TAG and DLOG_FLV_LOGPID are set in src/gurt/dlog.c - d_vlog()
-        pidtid = fields[3][5:-1]
-        pid = pidtid.split("/")
-        self.pid = int(pid[0])
-        self._preamble = line[:idx]
-        self.fac = fields[4]
-        # Assuming DLOG_FLV_FAC is set in src/gurt/dlog.c - d_vlog()
-        try:
-            self.level = LOG_LEVELS[fields[5]]
-        except KeyError as error:
-            raise InvalidLogFile(fields[5]) from error
-
-        self.time_stamp = fields[0] + ' ' + fields[1]
-        self.hostname = fields[2]
->>>>>>> 39c200d6
         self._fields = fields[6:]
         try:
             if self._fields[1][-2:] == '()':
@@ -271,11 +234,6 @@
 
     def to_str(self, mark=False):
         """Convert the object to a string"""
-<<<<<<< HEAD
-=======
-        pre = self._preamble.split(' ', 4)
-        preamble = ' '.join([pre[0], pre[1], pre[4]])
->>>>>>> 39c200d6
         if mark:
             return '{} ** {}'.format(self._preamble, self._msg)
         return '{}    {}'.format(self._preamble, self._msg)
@@ -670,15 +628,8 @@
         index = 0
         for line in self._fd:
             index += 1
-<<<<<<< HEAD
             try:
                 l_obj = LogLine(line, self.fname)
-=======
-            if not LogLine.is_valid(line):
-                self._data.append(LogRaw(line))
-            else:
-                l_obj = LogLine(line)
->>>>>>> 39c200d6
                 l_pid = l_obj.pid
                 self._data.append(l_obj)
                 if l_pid in pids:
@@ -698,21 +649,6 @@
         position = 0
         for line in self._fd:
             index += 1
-<<<<<<< HEAD
-=======
-            if not LogLine.is_valid(line):
-                position += len(line)
-                continue
-            fields = line.split(None, 3)
-            pidtid = fields[3][5:-1]
-            pid = pidtid.split("/")
-            l_pid = int(pid[0])
-            if l_pid in pids:
-                pids[l_pid]['line_count'] += 1
-            else:
-                pids[l_pid] = {'line_count': 1, 'file_pos': position, 'first_index': index}
-            pids[l_pid]['last_index'] = index
->>>>>>> 39c200d6
             position += len(line)
             try:
                 l_obj = LogLine(line, self.fname)
@@ -782,20 +718,7 @@
             line = self._fd.readline()
             if not line:
                 raise StopIteration
-<<<<<<< HEAD
-            fields = line.split(None, 9)
-            # assuming (mst.oflags & DLOG_FLV_YEAR) always true in src/gurt/dlog.c: 644
-            # pylint: disable=too-many-boolean-expressions
-            if (
-                len(fields) < 7
-                or len(fields[1]) != 10 or fields[1][4] != '/'
-                or len(fields[2]) != 15 or fields[2][2] != ':' or fields[2][8] != '.'
-                or len(fields[0]) > 4 or ".go:" in fields[3]
-            ):
-                # pylint: enable=too-many-boolean-expressions
-=======
             if not LogLine.is_valid(line):
->>>>>>> 39c200d6
                 return LogRaw(line)
             return LogLine(line, self.fname)
 
