#!/usr/bin/env python3
# Copyright (C) 2018-2019 Intel Corporation
# All rights reserved.
#
# Redistribution and use in source and binary forms, with or without
# modification, are permitted for any purpose (including commercial purposes)
# provided that the following conditions are met:
#
# 1. Redistributions of source code must retain the above copyright notice,
#    this list of conditions, and the following disclaimer.
#
# 2. Redistributions in binary form must reproduce the above copyright notice,
#    this list of conditions, and the following disclaimer in the
#    documentation and/or materials provided with the distribution.
#
# 3. In addition, redistributions of modified forms of the source or binary
#    code must carry prominent notices stating that the original code was
#    changed and the date of the change.
#
#  4. All publications or advertising materials mentioning features or use of
#     this software are asked, but not required, to acknowledge that it was
#     developed by Intel Corporation and credit the contributors.
#
# 5. Neither the name of Intel Corporation, nor the name of any Contributor
#    may be used to endorse or promote products derived from this software
#    without specific prior written permission.
#
# THIS SOFTWARE IS PROVIDED BY THE COPYRIGHT HOLDERS AND CONTRIBUTORS "AS IS"
# AND ANY EXPRESS OR IMPLIED WARRANTIES, INCLUDING, BUT NOT LIMITED TO, THE
# IMPLIED WARRANTIES OF MERCHANTABILITY AND FITNESS FOR A PARTICULAR PURPOSE
# ARE DISCLAIMED. IN NO EVENT SHALL THE COPYRIGHT HOLDER BE LIABLE FOR ANY
# DIRECT, INDIRECT, INCIDENTAL, SPECIAL, EXEMPLARY, OR CONSEQUENTIAL DAMAGES
# (INCLUDING, BUT NOT LIMITED TO, PROCUREMENT OF SUBSTITUTE GOODS OR SERVICES;
# LOSS OF USE, DATA, OR PROFITS; OR BUSINESS INTERRUPTION) HOWEVER CAUSED AND
# ON ANY THEORY OF LIABILITY, WHETHER IN CONTRACT, STRICT LIABILITY, OR TORT
# (INCLUDING NEGLIGENCE OR OTHERWISE) ARISING IN ANY WAY OUT OF THE USE OF
# THIS SOFTWARE, EVEN IF ADVISED OF THE POSSIBILITY OF SUCH DAMAGE.
"""
LogIter class definition.
LogLine class definition.

This provides a way of querying CaRT logfiles for processing.

"""

from collections import OrderedDict
import bz2
import os
import re


class InvalidPid(Exception):
    """Exception to be raised when invalid pid is requested."""

class InvalidLogFile(Exception):
    """Exception to be raised when log file cannot be parsed."""

LOG_LEVELS = {
    'EMIT': 1,
    'FATAL': 2,
    'EMRG': 3,
    'CRIT': 4,
    'ERR': 5,
    'WARN': 6,
    'NOTE': 7,
    'INFO': 8,
    'DBUG': 9}

# Make a reverse lookup from log level to name.
LOG_NAMES = {}
for (name,value) in LOG_LEVELS.items():
    LOG_NAMES[value] = name

# pylint: disable=too-few-public-methods
class LogRaw():
    """Class for raw (non cart log lines) in cart log files.

    This is used for lines that cannot be identified as cart log lines,
    for example mercury logs being sent to the same file.
    """

    def __init__(self, line):
        self.line = line.rstrip('\n')
        self.trace = False

    def to_str(self):
        """Convert the object to a string, in a way that is compatible with
        LogLine
        """
        return self.line

# pylint: disable=too-many-instance-attributes
class LogLine():
    """Class for parsing CaRT log lines

    This class implements a way of inspecting individual lines of a log
    file.

    It allows for queries such as 'string in line' which will match against
    the message only, and != which will match the entire line.
    """

    # Match an address range, a region in memory.
    re_region = re.compile(r"(0|0x[0-9a-f]{1,16})-(0x[0-9a-f]{1,16})")
    # Match a pointer, with optional ) . or , suffix.
    re_pointer = re.compile(r"0x[0-9a-f]{1,16}((\)|\.|\,)?)")
    # Match a pid marker
    re_pid = re.compile(r"pid=(\d+)")

    # Match a truncated uuid from DF_UUID
    re_uuid = re.compile(r"[0-9a-f]{8}(:|\,?)")
    # Match a truncated uuid[rank] from DF_DB
    re_uuid_rank = re.compile(r"[0-9,a-f]{8}\[\d+\](:?)")
    # Match from DF_UIOD
    re_uiod = re.compile(r"\d{1,20}\.\d{1,20}.(\d{1,10})")
    # Match a RPCID from RPC_TRACE macro.
    re_rpcid = re.compile(r"rpcid=0x[0-9a-f]{1,16}")
    # Match DF_CONT
    re_cont = re.compile(r"[0-9a-f]{8}/[0-9a-f]{8}(:?)")

    def __init__(self, line):
        fields = line.split()
        # Work out the end of the fixed-width portion, and the beginning of the
        # message.  The hostname and pid fields are both variable width
        idx = 29 + len(fields[1]) + len(fields[2])
        pidtid = fields[2][5:-1]
        pid = pidtid.split("/")
        self.pid = int(pid[0])
        self._preamble = line[:idx]
        self.fac = fields[3]
        try:
            self.level = LOG_LEVELS[fields[4]]
        except KeyError as error:
            raise InvalidLogFile(fields[4]) from error

        self.ts = fields[0]
        self._fields = fields[5:]
        try:
            if self._fields[1][-2:] == '()':
                self.trace = False
                self.function = self._fields[1][:-2]
            elif self._fields[1][-1:] == ')':
                self.trace = True
            else:
                self.trace = False
        except IndexError:
            # Catch truncated log lines.
            self.trace = False

        if self.trace:
            if self.level == 7 or self.level == 3:
                if self.fac == 'rpc' or self.fac == 'hg':
                    del self._fields[2:5]

        if self.trace:
            fn_str = self._fields[1]
            start_idx = fn_str.find('(')
            self.function = fn_str[:start_idx]
            desc = fn_str[start_idx+1:-1]
            if desc == '(nil)':
                self.descriptor = ''
            else:
                self.descriptor = desc
        self._msg = ' '.join(self._fields)

    def to_str(self, mark=False):
        """Convert the object to a string"""
        pre = self._preamble.split(' ', 3)
        preamble = ' '.join([pre[0], pre[3]])
        if mark:
            return '{} ** {}'.format(preamble, self._msg)
        return '{}    {}'.format(preamble, self._msg)

    def __getattr__(self, attr):
        if attr == 'parent':
            if self._fields[2] == 'Registered':
                # This is a bit of a hack but handle the case where descriptor
                # names contain spaces.
                if self._fields[6] == 'from':
                    return self._fields[7]
                return self._fields[6]
            if self._fields[2] == 'Link':
                return self._fields[5]
        if attr == 'filename':
            try:
                (filename, _) = self._fields[0].split(':')
                return filename
            except (IndexError, ValueError):
                pass
        elif attr == 'lineno':
            try:
                (_, lineno) = self._fields[0].split(':')
                return int(lineno)
            except (IndexError, ValueError):
                pass
        raise AttributeError

    def get_msg(self):
        """Return the message part of a line, stripping up to and
        including the filename"""
        return ' '.join(self._fields[1:])

    def get_anon_msg(self):
        """Return the message part of a line, stripping up to and
        including the filename but removing pointers"""

        # As get_msg, but try and remove specific information from the message,
        # This is so that large volumes of logs can be amalgamated and reduced
        # a common set for easier reporting.  Specifically the trace pointer,
        # fid/revision of GAH values and other pointers are removed.
        #
        # These can then be fed back as source-level comments to the source-code
        # without creating too much output.

        fields = []
        for entry in self._fields[2:]:
            field = None

            r = self.re_region.fullmatch(entry)
            if r:
                field = '0x...-0x...'

            if not field:
                r = self.re_pointer.fullmatch(entry)
                if r:
                    field = '0x...{}'.format(r.group(1))
            if not field:
                r = self.re_pid.fullmatch(entry)
                if r:
                    field = 'pid=<pid>'
            if not field:
                r = self.re_uuid.fullmatch(entry)
                if r:
                    field = 'uuid{}'.format(r.group(1))
            if not field:
                r = self.re_uuid_rank.fullmatch(entry)
                if r:
                    field = 'uuid/rank{}'.format(r.group(1))
            if not field:
                r = self.re_uiod.fullmatch(entry)
                if r:
                    field = 'uoid.{}'.format(r.group(1))
            if not field:
                r = self.re_rpcid.fullmatch(entry)
                if r:
                    field = 'rpcid=<rpcid>'
            if not field:
                r = self.re_cont.fullmatch(entry)
                if r:
                    field = 'pool/cont{}'.format(r.group(1))
            if field:
                fields.append(field)
            else:
                fields.append(entry)

        return '{}() {}'.format(self.function, ' '.join(fields))

    def endswith(self, item):
        """Mimic the str.endswith() function

        This only matches on the actual string part of the message, not the
        timestamp/pid/faculty parts.
        """
        return self._msg.endswith(item)

    def get_field(self, idx):
        """Return a specific field from the line"""
        return self._fields[idx]

    def _is_type(self, text, trace=True, base=2):
        """Checks for text in a log message

        Returns True if the line starts with the text provided
        """
        if trace and not self.trace:
            return False

        # Check that the contents of two arrays are equal, using text as is and
        # selecting only the correct entries of the fields array.
        return text == self._fields[base:base+len(text)]

    def is_new(self):
        """Returns True if line is new descriptor"""

        return self._is_type(['Registered', 'new'])

    def is_dereg(self):
        """Returns true if line is descriptor deregister"""

        return self._is_type(['Deregistered'])

    def is_new_rpc(self):
        """Returns True if line is new rpc"""

        if not self.trace:
            return False

        if self._fields[-1] == 'allocated.':
            return True

        if self._fields[-1] == 'received.' and self._fields[-5] == 'allocated':
            return True

        return False

    def is_dereg_rpc(self):
        """Returns true if line is a rpc deregister"""

        if not self.trace:
            return False
        if self.function != 'crt_hg_req_destroy':
            return False

        return self._fields[-1] == 'destroying'

    def is_callback(self):
        """Returns true if line is RPC callback"""

        if self.function not in ('crt_hg_req_send_cb', 'crt_rpc_complete'):
            return False

        return self._is_type(['Invoking', 'RPC', 'callback'], base=5)

    def is_link(self):
        """Returns True if line is Link descriptor"""

        return self._is_type(['Link'])

    def is_fi_site(self):
        """Return True if line is record of fault injection"""
        return self._is_type(['fault_id'], trace=False)

    def is_fi_site_mem(self):
        """Return True if line is record of fault injection for memory allocation"""
        return self._is_type(['fault_id', '0,'], trace=False)

    def is_fi_alloc_fail(self):
        """Return True if line is showing failed memory allocation"""
        return self._is_type(['out', 'of', 'memory'], trace=False)

    def is_calloc(self):
        """Returns True if line is a allocation point"""
        return self.get_field(2).startswith('alloc(')

    def calloc_pointer(self):
        """Returns the memory address allocated"""
        return self.get_field(-1).rstrip('.')

    def is_realloc(self):
        """Returns True if line is a call to"""
        return self.get_field(2) == 'realloc'

    def realloc_pointers(self):
        """Returns a tuple of old and new memory addresses"""
        old_pointer = self.get_field(-1).rstrip('.')

        # Working out the old pointer is tricky, realloc will have two or three
        # strings representing variables, some of which can have spaces in them
        # so patch the line back together, split on ' which marks the end of
        # these and work for there.  The field we want will be after 1 or 2
        # entries, but always 1 from the end, so use that.
        msg = ' '.join(self._fields)
        tick_fields = msg.split("'")
        short_msg = tick_fields[-3]
        fields = short_msg.split(' ')
        new_pointer = fields[2]
        return (new_pointer, old_pointer)

    def realloc_sizes(self):
        """Returns a tuple of old and new memory region sizes"""

        # See comment in realloc_pointers() for basic method here.
        # new_size is made by combining count and elem size,
        # old_size is simply a size which is the only oddity.
        elem_size = int(self.get_field(3).split(':')[-1])
        if self.get_field(4) == '*':
            msg = ' '.join(self._fields)
            tick_fields = msg.split("'")
            short_msg = tick_fields[4]
            fields = short_msg.split(' ')
            count = int(fields[0].lstrip(':'))
            new_size = count * elem_size
        else:
            new_size = elem_size
        old_size = int(self.get_field(-3).split(':')[-1])
        return (new_size, old_size)

    def calloc_size(self):
        """Returns the size of the allocation"""
        if self.is_realloc():
            (new_size, _) = self.realloc_sizes()
            return new_size
        if self.get_field(4) == '*':
            count = int(self.get_field(-3).split(':')[-1])
            return count * int(self.get_field(3).split(':')[-1])
        return int(self.get_field(3).split(':')[-1])

    def is_free(self):
        """Returns True if line is a call to free"""
        return self.get_field(2) == 'free'

    def free_pointer(self):
        """Return the memory address freed"""
        return self.get_field(-1).rstrip('.')

# pylint: disable=too-many-branches
class StateIter():
    """Helper class for LogIter to add a statefull iterator.

    Implement a new iterator() for LogIter() that tracks descriptors
    and adds two new attributes, pdesc and pparent which are the local
    descriptor with the reuse-count appended.
    """
    def __init__(self, li):
        self.reuse_table = {}
        self.active_desc = {}
        self.li = li
        self._l = None

    def __iter__(self):

        # Dict, indexed by pointer, containing re-use index for that pointer.
        self.reuse_table = {}
        # Conversion from active pointer to line where it was created.
        self.active_desc = {}

        self._l = iter(self.li)
        return self

    def __next__(self):
        line = next(self._l)

        if not line.trace:
            line.rpc = False
            return line

        if line.is_new() or line.is_new_rpc():
            if line.descriptor in self.reuse_table:
                self.reuse_table[line.descriptor] += 1
                line.pdesc = '{}_{}'.format(line.descriptor,
                                            self.reuse_table[line.descriptor])
            else:
                self.reuse_table[line.descriptor] = 0
                line.pdesc = line.descriptor
            self.active_desc[line.descriptor] = line
            if line.is_new():
                if line.parent in self.active_desc:
                    line.pparent = self.active_desc[line.parent].pdesc
                else:
                    line.pparent = line.parent
                line.rpc = False
            else:
                line.rpc = True
        elif line.is_link():
            if line.parent in self.active_desc:
                line.pparent = self.active_desc[line.parent].pdesc
            else:
                line.pparent = line.parent
            line.pdesc = line.descriptor
            line.rpc = False
        else:
            if line.descriptor in self.active_desc:
                line.rpc = self.active_desc[line.descriptor].rpc
                if not line.rpc:
                    line.pparent = self.active_desc[line.descriptor].pparent
                line.pdesc = self.active_desc[line.descriptor].pdesc
                line.rpc_opcode = self.active_desc[line.descriptor].get_field(3)
            else:
                line.pdesc = line.descriptor
                line.rpc = False

            if (line.is_dereg() or line.is_dereg_rpc()) and \
               line.descriptor in self.active_desc:
                del self.active_desc[line.descriptor]

        return line

    def next(self):
        """Python2/3 compat function"""
        return self.__next__()

# pylint: disable=too-many-branches

# pylint: disable=too-few-public-methods

class LogIter():
    """Class for parsing CaRT log files

    This class implements a iterator for lines in a cart log file.  The iterator
    is rewindable, and there are options for automatically skipping lines.
    """

    def __init__(self, fname, check_encoding=False):
        """Load a file, and check how many processes have written to it"""

        # Depending on file size either pre-read entire file into memory,
        # or do a first pass checking the pid list.  This allows the same
        # iterator to work fast if the file can be kept in memory, or the
        # same, bug slower if it needs to be re-read each time.
        #
        # Try and open the file as utf-8, but if that doesn't work then
        # find and report the error, then continue with the file open as
        # latin-1

        # pylint: disable=consider-using-with
        self._fd = None

        self.file_corrupt = False

        self.bz2 = False

        # Force check encoding for smaller files.
        i = os.stat(fname)
        if i.st_size < (1024*1024*5):
            check_encoding = True

        if fname.endswith('.bz2'):
            # Allow direct operation on bz2 files.  Supports multiple pids
            # per file as normal, however does not try and seek to file
            # positions, rather walks the entire file for each pid.
            self._fd = bz2.open(fname, 'rt')
            self.bz2 = True
        else:
            if check_encoding:
                try:
                    self._fd = open(fname, 'r', encoding='utf-8')
                    self._fd.read()
                except UnicodeDecodeError as err:
                    print('ERROR: Invalid data in server.log on following line')
                    self._fd = open(fname, 'r', encoding='latin-1')
                    self._fd.read(err.start - 200)
                    data = self._fd.read(199)
                    lines = data.splitlines()
                    print(lines[-1])
                    self.file_corrupt = True

                    # This will now work, as the file has been opened in
                    # latin-1 rather than unicode.
                self._fd.seek(0)
            else:
                self._fd = open(fname, 'r', encoding='utf-8')

        self.fname = fname
        self._data = []

        i = os.fstat(self._fd.fileno())
        self.__from_file = bool(i.st_size > (1024*1024*100)) or self.bz2

        if self.__from_file:
            self._load_pids()
        else:
            self._load_data()

        # Offset into the file when iterating.  This is an array index, and is
        # based from zero, as opposed to line index which is based from 1.
        self._offset = 0

        self._pid = None
        self._trace_only = False
        self._raw = False
        self._iter_index = 0
        self._iter_count = 0
        self._iter_pid = None
        self._iter_last_index = 0

    def _load_data(self):
        """Load all data into memory"""

        pids = OrderedDict()

        index = 0
        for line in self._fd:
            fields = line.split(None, 8)
            index += 1
            if len(fields) < 6 or len(fields[0]) != 17 or fields[0][2] != '/':
                self._data.append(LogRaw(line))
            else:
                l_obj = LogLine(line)
                l_pid = l_obj.pid
                self._data.append(l_obj)
                if l_pid in pids:
                    pids[l_pid]['line_count'] += 1
                else:
                    pids[l_pid] = {'line_count': 1,
                                   'first_index': index}
                pids[l_pid]['last_index'] = index
        self._pids = pids

    def _load_pids(self):
        """Iterate through the file, loading data on pids"""

        pids = OrderedDict()

        index = 0
        position = 0
        for line in self._fd:
            fields = line.split(None, 8)
            index += 1
<<<<<<< HEAD
            l_pid = None
=======
>>>>>>> 746c745d
            if len(fields) < 6 or len(fields[0]) != 17 or fields[0][2] != '/':
                position += len(line)
                continue
            pidtid = fields[2][5:-1]
            pid = pidtid.split("/")
            l_pid = int(pid[0])
            if l_pid in pids:
                pids[l_pid]['line_count'] += 1
            else:
                pids[l_pid] = {'line_count': 1,
                               'file_pos': position,
                               'first_index': index}
            pids[l_pid]['last_index'] = index
            position += len(line)
        self._pids = pids

    def new_iter(self,
                 pid=None,
                 stateful=False,
                 trace_only=False,
                 raw=False):
        """Rewind file iterator, and set options

        If pid is set the the iterator will only return lines matching the pid
        If trace_only is True then the iterator will only return trace lines.
        if raw is set then all lines in the file are returned, even non-log
        lines.
        """

        if pid is not None:
            try:
                self._iter_pid = self._pids[pid]
            except KeyError as error:
                raise InvalidPid from error

            if self.__from_file:
                if self.bz2:
                    self._iter_last_index = self._iter_pid['last_index']
                else:
                    self._iter_last_index = self._iter_pid['last_index'] - \
                                            self._iter_pid['first_index'] + 1
            else:
                self._iter_last_index = self._iter_pid['last_index']

            self._pid = pid
        else:
            self._pid = None
            self._iter_pid = None
            self._iter_last_index = 0
        self._trace_only = trace_only
        self._raw = raw

        if stateful:
            if pid is None:
                raise InvalidPid(pid)
            return StateIter(self)

        return self

    def __iter__(self):
        self._iter_index = 0
        self._iter_count = 0
        if self.__from_file:
            if self._pid is None or self.bz2:
                self._fd.seek(0)
            else:
                self._fd.seek(self._iter_pid['file_pos'])
        else:
            self._offset = 0
        return self

    def __lnext(self):
        """Helper function for __next__"""

        if self.__from_file:
            line = self._fd.readline()
            if not line:
                raise StopIteration
            fields = line.split(None, 8)
            if len(fields) < 6 or len(fields[0]) != 17 or fields[0][2] != '/':
                return LogRaw(line)
            return LogLine(line)

        try:
            line = self._data[self._offset]
        except IndexError as error:
            raise StopIteration from error
        self._offset += 1
        return line

    def __next__(self):

        while True:
            self._iter_index += 1

            if self._pid is not None and \
               self._iter_index > self._iter_last_index:
                assert self._iter_count == self._iter_pid['line_count']  # nosec
                raise StopIteration

            line = self.__lnext()

            if not self._raw and isinstance(line, LogRaw):
                continue

            if self._trace_only and not line.trace:
                continue

            if self._pid is not None:
                if line.pid != self._pid:
                    continue

                if isinstance(line, LogRaw):
                    continue

            self._iter_count += 1
            return line

    def next(self):
        """Python2/3 compat function"""
        return self.__next__()

    def get_pids(self):
        """Return an array of pids appearing in the file"""
        return list(self._pids.keys())
# pylint: enable=too-many-instance-attributes<|MERGE_RESOLUTION|>--- conflicted
+++ resolved
@@ -596,10 +596,6 @@
         for line in self._fd:
             fields = line.split(None, 8)
             index += 1
-<<<<<<< HEAD
-            l_pid = None
-=======
->>>>>>> 746c745d
             if len(fields) < 6 or len(fields[0]) != 17 or fields[0][2] != '/':
                 position += len(line)
                 continue
