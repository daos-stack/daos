#!/usr/bin/python
'''
  (C) Copyright 2018-2019 Intel Corporation.

  Licensed under the Apache License, Version 2.0 (the "License");
  you may not use this file except in compliance with the License.
  You may obtain a copy of the License at

     http://www.apache.org/licenses/LICENSE-2.0

  Unless required by applicable law or agreed to in writing, software
  distributed under the License is distributed on an "AS IS" BASIS,
  WITHOUT WARRANTIES OR CONDITIONS OF ANY KIND, either express or implied.
  See the License for the specific language governing permissions and
  limitations under the License.

  GOVERNMENT LICENSE RIGHTS-OPEN SOURCE SOFTWARE
  The Government's rights to use, modify, reproduce, release, perform, display,
  or disclose this software are subject to the terms of the Apache License as
  provided in Contract No. B609815.
  Any reproduction of computer software, computer software documentation, or
  portions thereof marked with this legend must also reproduce the markings.
'''

from __future__ import print_function

import sys

from apricot  import TestWithoutServers

sys.path.append('./util')

# Can't all this import before setting sys.path
# pylint: disable=wrong-import-position
from cart_utils import CartUtils

class GroupTest(TestWithoutServers):
    """
    Runs GroupTests for primary and secondary resizeable groups

<<<<<<< HEAD
    :avocado: recursive
=======
    :avocado: tags=all,cart,pr,daily_regression,group_test,one_node,no_pmix
>>>>>>> 57d343e8
    """
    def setUp(self):
        """ Test setup """
        print("Running setup\n")
        self.utils = CartUtils()
        self.env = self.utils.get_env(self)

    def test_group(self):
        """
        Test CaRT NoPmix Launcher

        :avocado: tags=all,cart,pr,daily_regression,group_test,one_node
        """

        srv_cmd = self.utils.build_cmd(self, self.env, "test_servers")

        cmd = srv_cmd
        self.utils.launch_test(self, cmd)


if __name__ == "__main__":
    main()<|MERGE_RESOLUTION|>--- conflicted
+++ resolved
@@ -38,11 +38,7 @@
     """
     Runs GroupTests for primary and secondary resizeable groups
 
-<<<<<<< HEAD
     :avocado: recursive
-=======
-    :avocado: tags=all,cart,pr,daily_regression,group_test,one_node,no_pmix
->>>>>>> 57d343e8
     """
     def setUp(self):
         """ Test setup """
