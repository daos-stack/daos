--- conflicted
+++ resolved
@@ -399,16 +399,8 @@
 	p_req = crt_req_get(rpc_req);
 	D_ASSERTF(p_req != NULL, "crt_req_get() failed. p_req: %p\n", p_req);
 
-<<<<<<< HEAD
-	DBG_PRINT("tier1 test_server recv'd ping delay, opc: %#x.\n",
-		  rpc_req->cr_opc);
-	DBG_PRINT("tier1 delayed ping input - age: %d, name: %s, days: %d, "
-=======
 	DBG_PRINT("test_server recv'd ping delay, opc: %#x.\n", rpc_req->cr_opc);
 	DBG_PRINT("delayed ping input - age: %d, name: %s, days: %d, "
->>>>>>> 6fff86d5
-		  "delay: %u.\n",
-		  p_req->age, p_req->name, p_req->days, p_req->delay);
 
 	p_reply = crt_reply_get(rpc_req);
 	D_ASSERTF(p_reply != NULL, "crt_reply_get() failed\n");
