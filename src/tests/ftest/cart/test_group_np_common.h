/*
 * (C) Copyright 2016-2021 Intel Corporation.
 *
 * SPDX-License-Identifier: BSD-2-Clause-Patent
 */
/**
 * This is a cart test_group common file, running with no pmix.
 */
#ifndef __TEST_GROUP_NP_COMMON_H__
#define __TEST_GROUP_NP_COMMON_H__

#define TEST_CTX_MAX_NUM	 (72)

#define TEST_GROUP_BASE					0x010000000
#define TEST_GROUP_VER					 0

#define MAX_NUM_RANKS		1024
#define MAX_SWIM_STATUSES	1024
#define CRT_CTL_MAX_ARG_STR_LEN (1 << 16)

#include <regex.h>
#include <ctype.h>

struct t_swim_status {
	int rank;
	int swim_status;
};

struct test_t {
	char			*t_local_group_name;
	char			*t_remote_group_name;
	int			 t_hold;
	int			 t_shut_only;
	int			 t_init_only;
	int			 t_skip_init;
	int			 t_skip_shutdown;
	int			 t_skip_check_in;
	bool			 t_save_cfg;
	bool			 t_use_cfg;
	bool			 t_register_swim_callback;
	int			 t_get_swim_status;
	int			 t_shutdown_delay;
	d_rank_t		 cg_ranks[MAX_NUM_RANKS];
	int			 cg_num_ranks;
	struct			 t_swim_status t_verify_swim_status;
	int			 t_disable_swim;
	char			*t_cfg_path;
	uint32_t		 t_hold_time;
	unsigned int		 t_srv_ctx_num;
	int			 t_write_completion_file;
	crt_context_t		 t_crt_ctx[TEST_CTX_MAX_NUM];
	pthread_t		 t_tid[TEST_CTX_MAX_NUM];
	sem_t			 t_token_to_proceed;
	int			 t_roomno;
	struct d_fault_attr_t	*t_fault_attr_1000;
	struct d_fault_attr_t	*t_fault_attr_5000;

	crt_group_t		*t_local_group;
	crt_group_t		*t_remote_group;
	uint32_t		t_remote_group_size;
	d_rank_t		t_my_rank;
};

struct test_t test_g = { .t_hold_time = 0,
			 .t_srv_ctx_num = 1,
			 .t_roomno = 1082 };

/* input fields */
#define CRT_ISEQ_TEST_PING_CHECK				 \
	((uint32_t)		(age)			CRT_VAR) \
	((uint32_t)		(days)			CRT_VAR) \
	((d_string_t)		(name)			CRT_VAR) \
	((bool)			(bool_val)		CRT_VAR)

/* output fields */
#define CRT_OSEQ_TEST_PING_CHECK				 \
	((int32_t)		(ret)			CRT_VAR) \
	((uint32_t)		(room_no)		CRT_VAR) \
	((uint32_t)		(bool_val)		CRT_VAR)

CRT_RPC_DECLARE(test_ping_check,
		CRT_ISEQ_TEST_PING_CHECK, CRT_OSEQ_TEST_PING_CHECK)
CRT_RPC_DEFINE(test_ping_check,
	       CRT_ISEQ_TEST_PING_CHECK, CRT_OSEQ_TEST_PING_CHECK)

/* input fields */
#define CRT_ISEQ_TEST_SWIM_STATUS				 \
	((uint32_t)		(rank)			CRT_VAR) \
	((uint32_t)		(exp_status)		CRT_VAR)

/* output fields */
#define CRT_OSEQ_TEST_SWIM_STATUS				 \
	((uint32_t)		(bool_val)		CRT_VAR)

CRT_RPC_DECLARE(test_swim_status,
		CRT_ISEQ_TEST_SWIM_STATUS, CRT_OSEQ_TEST_SWIM_STATUS)
CRT_RPC_DEFINE(test_swim_status,
	       CRT_ISEQ_TEST_SWIM_STATUS, CRT_OSEQ_TEST_SWIM_STATUS)

/* input fields */
#define CRT_ISEQ_TEST_DISABLE_SWIM				 \
	((uint32_t)		(rank)			CRT_VAR)

/* output fields */
#define CRT_OSEQ_TEST_DISABLE_SWIM				 \
	((uint32_t)		(bool_val)		CRT_VAR)

CRT_RPC_DECLARE(test_disable_swim,
		CRT_ISEQ_TEST_DISABLE_SWIM, CRT_OSEQ_TEST_DISABLE_SWIM)
CRT_RPC_DEFINE(test_disable_swim,
	       CRT_ISEQ_TEST_DISABLE_SWIM, CRT_OSEQ_TEST_DISABLE_SWIM)

/* input fields */
#define CRT_ISEQ_TEST_SHUTDOWN				 \
	((uint32_t)		(rank)			CRT_VAR)

/* output fields */
#define CRT_OSEQ_TEST_SHUTDOWN				 \
	((uint32_t)		(bool_val)		CRT_VAR)

CRT_RPC_DECLARE(test_shutdown,
		CRT_ISEQ_TEST_SHUTDOWN, CRT_OSEQ_TEST_SHUTDOWN)
CRT_RPC_DEFINE(test_shutdown,
	       CRT_ISEQ_TEST_SHUTDOWN, CRT_OSEQ_TEST_SHUTDOWN)

static void
test_checkin_handler(crt_rpc_t *rpc_req)
{
	struct test_ping_check_in	*e_req;
	struct test_ping_check_out	*e_reply;
	int				 rc = 0;

	/* CaRT internally already allocated the input/output buffer */
	e_req = crt_req_get(rpc_req);
	D_ASSERTF(e_req != NULL, "crt_req_get() failed. e_req: %p\n", e_req);

	DBG_PRINT("tier1 test_server recv'd checkin, opc: %#x.\n",
		  rpc_req->cr_opc);
	DBG_PRINT("tier1 checkin input - age: %d, name: %s, days: %d, "
			"bool_val %d.\n", e_req->age, e_req->name, e_req->days,
			 e_req->bool_val);

	e_reply = crt_reply_get(rpc_req);
	D_ASSERTF(e_reply != NULL, "crt_reply_get() failed. e_reply: %p\n",
		  e_reply);
	e_reply->ret = 0;
	e_reply->room_no = test_g.t_roomno++;
	e_reply->bool_val = e_req->bool_val;
	if (D_SHOULD_FAIL(test_g.t_fault_attr_5000)) {
		e_reply->ret = -DER_MISC;
		e_reply->room_no = -1;
	} else {
		D_DEBUG(DB_ALL, "No fault injected.\n");
	}

	rc = crt_reply_send(rpc_req);
	D_ASSERTF(rc == 0, "crt_reply_send() failed. rc: %d\n", rc);

	DBG_PRINT("tier1 test_srver sent checkin reply, ret: %d,"
		  "  room_no: %d.\n", e_reply->ret, e_reply->room_no);
}

/* Track number of dead-alive swim status changes */
struct rank_status {
	int num_alive;
	int num_dead;
};

/**
 * As we want to catch swim status flickering (sequenes of dead, alive, dead);
 * track swim state sequences by rank, e.g., 0001 (0=alive, 1=dead) by rank .
 */
static char swim_seq_by_rank[MAX_NUM_RANKS][MAX_SWIM_STATUSES] = { { 0 } };

static void
test_swim_status_handler(crt_rpc_t *rpc_req)
{
	struct test_swim_status_in	*e_req;
	struct test_swim_status_out	*e_reply;
	int				 rc = 0;
	regex_t				 regex_alive;
	regex_t				 regex_dead;
	static const char		*dead_regex = ".?0*1";
	static const char		*alive_regex = ".?0*";
	int				rank;
	int				rc_dead;
	int				rc_alive;

	/* CaRT internally already allocated the input/output buffer */
	e_req = crt_req_get(rpc_req);
	D_ASSERTF(e_req != NULL, "crt_req_get() failed. e_req: %p\n", e_req);

	rank = e_req->rank;

	/* compile and run regex's */
	regcomp(&regex_dead, dead_regex, REG_EXTENDED);
	rc_dead = regexec(&regex_dead,
			      swim_seq_by_rank[rank],
			      0, NULL, 0);
	regcomp(&regex_alive, alive_regex, REG_EXTENDED);
	rc_alive = regexec(&regex_alive,
			       swim_seq_by_rank[rank],
			       0, NULL, 0);

	regfree(&regex_alive);
	regfree(&regex_dead);

	DBG_PRINT("tier1 test_server recv'd swim_status, opc: %#x.\n",
		  rpc_req->cr_opc);
	DBG_PRINT("tier1 swim_status input - rank: %d, exp_status: %d.\n",
		  rank, e_req->exp_status);

	if (e_req->exp_status == CRT_EVT_ALIVE)
		D_ASSERTF(rc_alive == 0,
			  "Swim status alive sequence (%s) "
			  "does not match '%s' for rank %d.\n",
			  swim_seq_by_rank[rank], alive_regex, rank);
	else if (e_req->exp_status == CRT_EVT_DEAD)
		D_ASSERTF(rc_dead == 0,
			  "Swim status dead sequence (%s) "
			  "does not match '%s' for rank %d..\n",
			  swim_seq_by_rank[rank], dead_regex, rank);

	DBG_PRINT("Rank [%d] SWIM state sequence (%s) for "
		  "status [%d] is as expected.\n",
		  rank, swim_seq_by_rank[rank],
		  e_req->exp_status);

	e_reply = crt_reply_get(rpc_req);

	/* If we got past the previous assert, then we've succeeded */
	e_reply->bool_val = true;
	D_ASSERTF(e_reply != NULL, "crt_reply_get() failed. e_reply: %p\n",
		  e_reply);

	rc = crt_reply_send(rpc_req);
	D_ASSERTF(rc == 0, "crt_reply_send() failed. rc: %d\n", rc);

	DBG_PRINT("tier1 test_srver sent swim_status reply,"
		  "e_reply->bool_val: %d.\n",
		  e_reply->bool_val);
}

static void
test_ping_delay_handler(crt_rpc_t *rpc_req)
{
	struct crt_test_ping_delay_in	*p_req;
	struct crt_test_ping_delay_out	*p_reply;
	int				 rc = 0;

	/* CaRT internally already allocated the input/output buffer */
	p_req = crt_req_get(rpc_req);
	D_ASSERTF(p_req != NULL, "crt_req_get() failed. p_req: %p\n", p_req);

	DBG_PRINT("tier1 test_server recv'd ping delay, opc: %#x.\n",
		  rpc_req->cr_opc);
	DBG_PRINT("tier1 delayed ping input - age: %d, name: %s, days: %d, "
			"delay: %u.\n", p_req->age, p_req->name, p_req->days,
			 p_req->delay);

	p_reply = crt_reply_get(rpc_req);
	D_ASSERTF(p_reply != NULL, "crt_reply_get() failed. p_reply: %p\n",
		  p_reply);
	p_reply->ret = 0;
	p_reply->room_no = test_g.t_roomno++;

	sleep(p_req->delay);

	rc = crt_reply_send(rpc_req);
	D_ASSERTF(rc == 0, "crt_reply_send() failed. rc: %d\n", rc);

	DBG_PRINT("tier1 test_srver sent delayed ping reply, ret: %d, "
		   "room_no: %d.\n", p_reply->ret, p_reply->room_no);
}

static void
client_cb_common(const struct crt_cb_info *cb_info)
{
	crt_rpc_t			*rpc_req;
	struct test_ping_check_in	*test_ping_rpc_req_input;
	struct test_ping_check_out	*test_ping_rpc_req_output;

	struct test_swim_status_in	*swim_status_rpc_req_input;
	struct test_swim_status_out	*swim_status_rpc_req_output;

	struct test_disable_swim_in	*disable_swim_rpc_req_input;
	struct test_disable_swim_out	*disable_swim_rpc_req_output;

	struct test_shutdown_in		*shutdown_rpc_req_input;
	struct test_shutdown_out	*shutdown_rpc_req_output;

	struct crt_test_ping_delay_in	*ping_delay_rpc_req_input;
	struct crt_test_ping_delay_out	*ping_delay_rpc_req_output;

	rpc_req = cb_info->cci_rpc;

	if (cb_info->cci_arg != NULL) {
		/* avoid checkpatch warning */
		*(int *) cb_info->cci_arg = 1;
	}

	switch (cb_info->cci_rpc->cr_opc) {
	case TEST_OPC_CHECKIN:

		test_ping_rpc_req_input = crt_req_get(rpc_req);
		D_ASSERT(test_ping_rpc_req_input != NULL);
		test_ping_rpc_req_output = crt_reply_get(rpc_req);
		D_ASSERT(test_ping_rpc_req_output != NULL);

		if (cb_info->cci_rc != 0) {
			D_FREE(test_ping_rpc_req_input->name);
			D_ERROR("rpc (opc: %#x) failed, rc: %d.\n",
				rpc_req->cr_opc, cb_info->cci_rc);
			break;
		}
		DBG_PRINT("%s checkin result - ret: %d, room_no: %d, "
			  "bool_val %d.\n",
			  test_ping_rpc_req_input->name,
			  test_ping_rpc_req_output->ret,
			  test_ping_rpc_req_output->room_no,
			  test_ping_rpc_req_output->bool_val);
		D_FREE(test_ping_rpc_req_input->name);
		sem_post(&test_g.t_token_to_proceed);
		D_ASSERT(test_ping_rpc_req_output->bool_val == true);
		break;
	case TEST_OPC_SWIM_STATUS:

		swim_status_rpc_req_input = crt_req_get(rpc_req);
		D_ASSERT(swim_status_rpc_req_input != NULL);
		swim_status_rpc_req_output = crt_reply_get(rpc_req);
		D_ASSERT(swim_status_rpc_req_output != NULL);

		if (cb_info->cci_rc != 0) {
			D_ERROR("rpc (opc: %#x) failed, rc: %d.\n",
				rpc_req->cr_opc, cb_info->cci_rc);
			break;
		}
		DBG_PRINT("swim_status result - rank: %d, exp_status: %d, "
			  "result: %d.\n",
			  swim_status_rpc_req_input->rank,
			  swim_status_rpc_req_input->exp_status,
			  swim_status_rpc_req_output->bool_val);
		sem_post(&test_g.t_token_to_proceed);
		D_ASSERT(swim_status_rpc_req_output->bool_val == true);
		break;
	case TEST_OPC_SHUTDOWN:

		DBG_PRINT("Received TEST_OPC_SHUTDOWN.\n");
<<<<<<< HEAD
		crtu_progress_stop();
=======

		shutdown_rpc_req_input = crt_req_get(rpc_req);
		D_ASSERT(shutdown_rpc_req_input != NULL);
		shutdown_rpc_req_output = crt_reply_get(rpc_req);
		D_ASSERT(shutdown_rpc_req_output != NULL);

		if (cb_info->cci_rc != 0) {
			D_ERROR("rpc (opc: %#x) failed, rc: %d.\n",
				rpc_req->cr_opc, cb_info->cci_rc);
			break;
		}
		DBG_PRINT("shutdown result - rank: %d, result: %d.\n",
			  shutdown_rpc_req_input->rank,
			  shutdown_rpc_req_output->bool_val);
		sem_post(&test_g.t_token_to_proceed);
		D_ASSERT(shutdown_rpc_req_output->bool_val == true);
		break;

	case TEST_OPC_DISABLE_SWIM:

		disable_swim_rpc_req_input = crt_req_get(rpc_req);
		D_ASSERT(disable_swim_rpc_req_input != NULL);
		disable_swim_rpc_req_output = crt_reply_get(rpc_req);
		D_ASSERT(disable_swim_rpc_req_output != NULL);

		if (cb_info->cci_rc != 0) {
			D_ERROR("rpc (opc: %#x) failed, rc: %d.\n",
				rpc_req->cr_opc, cb_info->cci_rc);
			break;
		}
		DBG_PRINT("disable_swim result - rank: %d, result: %d.\n",
			  disable_swim_rpc_req_input->rank,
			  disable_swim_rpc_req_output->bool_val);
>>>>>>> 578c0a5e
		sem_post(&test_g.t_token_to_proceed);
		D_ASSERT(disable_swim_rpc_req_output->bool_val == true);
		break;

	case TEST_OPC_PING_DELAY:
		ping_delay_rpc_req_input = crt_req_get(rpc_req);
		if (ping_delay_rpc_req_input == NULL)
			return;
		ping_delay_rpc_req_output = crt_reply_get(rpc_req);
		if (ping_delay_rpc_req_output == NULL)
			return;
		if (cb_info->cci_rc != 0) {
			D_ERROR("rpc (opc: %#x) failed, rc: %d.\n",
				rpc_req->cr_opc, cb_info->cci_rc);
			D_FREE(ping_delay_rpc_req_input->name);
			break;
		}
		printf("%s ping result - ret: %d, room_no: %d.\n",
		       ping_delay_rpc_req_input->name,
		       ping_delay_rpc_req_output->ret,
		       ping_delay_rpc_req_output->room_no);
		D_FREE(ping_delay_rpc_req_input->name);
		sem_post(&test_g.t_token_to_proceed);
		break;

	default:
		DBG_PRINT("Received unregistered opcode (opc: %#x)\n",
			  rpc_req->cr_opc);
		break;
	}
}

static void
test_shutdown_handler(crt_rpc_t *rpc_req)
{
	struct test_shutdown_in		*e_req;
	struct test_shutdown_out	*e_reply;
	int				rc = 0;

	/* CaRT internally already allocated the input/output buffer */
	e_req = crt_req_get(rpc_req);

	D_ASSERTF(e_req != NULL, "crt_req_get() failed. e_req: %p\n", e_req);

	DBG_PRINT("tier1 test_server recv'd shutdown, opc: %#x.\n",
		  rpc_req->cr_opc);
	DBG_PRINT("tier1 shutdown input - rank: %d.\n",
		  e_req->rank);

	e_reply = crt_reply_get(rpc_req);

	/* If we got past the previous assert, then we've succeeded */
	D_ASSERTF(e_reply != NULL, "crt_reply_get() failed. e_reply: %p\n",
		  e_reply);
	e_reply->bool_val = true;

	rc = crt_reply_send(rpc_req);
	D_ASSERTF(rc == 0, "crt_reply_send() failed. rc: %d\n", rc);

<<<<<<< HEAD
	crtu_progress_stop();
	DBG_PRINT("tier1 test_srver set shutdown flag.\n");
=======
	tc_progress_stop();

	DBG_PRINT("tier1 test_srver sent shutdown reply,"
		  "e_reply->bool_val: %d.\n",
		  e_reply->bool_val);
}

static void
test_disable_swim_handler(crt_rpc_t *rpc_req)
{
	struct test_disable_swim_in	*e_req;
	struct test_disable_swim_out	*e_reply;
	int				 rc = 0;

	/* CaRT internally already allocated the input/output buffer */
	e_req = crt_req_get(rpc_req);

	D_ASSERTF(e_req != NULL, "crt_req_get() failed. e_req: %p\n", e_req);

	DBG_PRINT("tier1 test_server recv'd disable_swim, opc: %#x.\n",
		  rpc_req->cr_opc);
	DBG_PRINT("tier1 disable_swim input - rank: %d.\n",
		  e_req->rank);

	crt_swim_disable_all();
	crt_rank_abort_all(NULL);

	e_reply = crt_reply_get(rpc_req);

	/* If we got past the previous assert, then we've succeeded */
	D_ASSERTF(e_reply != NULL, "crt_reply_get() failed. e_reply: %p\n",
		  e_reply);
	e_reply->bool_val = true;

	rc = crt_reply_send(rpc_req);
	D_ASSERTF(rc == 0, "crt_reply_send() failed. rc: %d\n", rc);

	DBG_PRINT("tier1 test_srver sent disable_swim reply,"
		  "e_reply->bool_val: %d.\n",
		  e_reply->bool_val);
>>>>>>> 578c0a5e
}

static struct crt_proto_rpc_format my_proto_rpc_fmt_test_group1[] = {
	{
		.prf_flags	= 0,
		.prf_req_fmt	= &CQF_test_ping_check,
		.prf_hdlr	= test_checkin_handler,
		.prf_co_ops	= NULL,
	}, {
		.prf_flags	= CRT_RPC_FEAT_NO_TIMEOUT,
		.prf_req_fmt	= &CQF_test_shutdown,
		.prf_hdlr	= test_shutdown_handler,
		.prf_co_ops	= NULL,
	}, {
		.prf_flags	= 0,
		.prf_req_fmt	= &CQF_test_swim_status,
		.prf_hdlr	= test_swim_status_handler,
		.prf_co_ops	= NULL,
	}, {
		.prf_flags	= CRT_RPC_FEAT_NO_TIMEOUT,
		.prf_req_fmt	= &CQF_crt_test_ping_delay,
		.prf_hdlr	= test_ping_delay_handler,
		.prf_co_ops	= NULL,
	}, {
		.prf_flags	= CRT_RPC_FEAT_NO_TIMEOUT,
		.prf_req_fmt	= &CQF_test_disable_swim,
		.prf_hdlr	= test_disable_swim_handler,
		.prf_co_ops	= NULL,
	}
};

struct crt_proto_format my_proto_fmt_test_group1 = {
	.cpf_name	= "my-proto-test-group1",
	.cpf_ver	= TEST_GROUP_VER,
	.cpf_count	= ARRAY_SIZE(my_proto_rpc_fmt_test_group1),
	.cpf_prf	= &my_proto_rpc_fmt_test_group1[0],
	.cpf_base	= TEST_GROUP_BASE,
};

void
send_rpc_check_in(crt_group_t *remote_group, int rank, int tag)
{
	crt_rpc_t			*rpc_req = NULL;
	struct test_ping_check_in	*rpc_req_input;
	crt_endpoint_t			 server_ep = {0};
	char				*buffer;
	int				 rc;

	server_ep.ep_grp = remote_group;
	server_ep.ep_rank = rank;
	server_ep.ep_tag = tag;

	rc = crt_req_create(test_g.t_crt_ctx[0], &server_ep,
			    TEST_OPC_CHECKIN, &rpc_req);
	D_ASSERTF(rc == 0 && rpc_req != NULL, "crt_req_create() failed,"
		  " rc: %d rpc_req: %p\n", rc, rpc_req);

	rpc_req_input = crt_req_get(rpc_req);
	D_ASSERTF(rpc_req_input != NULL, "crt_req_get() failed."
		  " rpc_req_input: %p\n", rpc_req_input);

	if (D_SHOULD_FAIL(test_g.t_fault_attr_1000)) {
		buffer = NULL;
	} else {
		D_ALLOC(buffer, 256);
		D_INFO("not injecting fault.\n");
	}

	D_ASSERTF(buffer != NULL, "Cannot allocate memory.\n");
	snprintf(buffer, 256, "Guest %d", rank);
	rpc_req_input->name = buffer;
	rpc_req_input->age = 21;
	rpc_req_input->days = 7;
	rpc_req_input->bool_val = true;
	D_DEBUG(DB_TEST, "client(rank %d) sending checkin rpc with tag "
		"%d, name: %s, age: %d, days: %d, bool_val %d.\n",
		rank, server_ep.ep_tag, rpc_req_input->name,
		rpc_req_input->age, rpc_req_input->days,
		rpc_req_input->bool_val);

	rc = crt_req_send(rpc_req, client_cb_common, NULL);
	D_ASSERTF(rc == 0, "crt_req_send() failed. rc: %d\n", rc);

	/*
	 * Note: it is the responsibility of the caller of this
	 * function to call sem_wait/sem_timewait on test semaphore
	 * test_g.t_token_to_proceed for each call to this function.
	 */

}

static struct t_swim_status
parse_verify_swim_status_arg(char *source)
{
	char *regexString = "([0-9]+)[ ]*=[ ]*(a|d|alive|dead)";

	struct t_swim_status ss = {-1, '\0'};

	size_t maxMatches = 2;
	size_t maxGroups  = 3;

	unsigned int	 m;
	regex_t		 regexCompiled;
	regmatch_t	 groupArray[maxGroups];
	char		*cursor;

	if (regcomp(&regexCompiled, regexString, REG_EXTENDED | REG_ICASE)) {
		printf("Could not compile regular expression.\n");
		return ss;
	};

	m = 0;
	cursor = source;

	for (m = 0; m < maxMatches; m++) {
		if (regexec(&regexCompiled, cursor, maxGroups, groupArray, 0)) {
			/* avoid checkpatch warning */
			break;	/* No more matches */
		}

		unsigned int g = 0;
		unsigned int offset = 0;

		for (g = 0; g < maxGroups; g++) {
			if (groupArray[g].rm_so == (size_t)-1) {
				/* avoid checkpatch warning */
				break;	/* No more groups */
			}

			if (g == 0) {
				/* avoid checkpatch warning */
				offset = groupArray[g].rm_eo;
			}

			char cC[strlen(cursor) + 1];

			strcpy(cC, cursor);
			cC[groupArray[g].rm_eo] = 0;
			D_DEBUG(DB_TEST,
				"parse_verify_swim_status_arg, match %u, "
					 "group %u: [%2u-%2u]: %s\n",
					 m,
					 g,
					 groupArray[g].rm_so,
					 groupArray[g].rm_eo,
					 cC + groupArray[g].rm_so);

			if (g == 1) {
				/* avoid checkpatch warning */
				ss.rank = atoi(cC +
					       groupArray[g].rm_so);
			}
			if (g == 2) {
				int exp_status_len = 8;
				char exp_status[exp_status_len];

				if (exp_status_len >
				    strlen(cC + groupArray[g].rm_so)) {
					/* avoid checkpatch warning */
					memcpy(exp_status, cC +
						groupArray[g].rm_so,
						strlen(cC +
						       groupArray[g].rm_so));
				} else {
					/* avoid checkpatch warning */
					D_ERROR("Use 'dead' or 'alive' for "
						"swim status label.\n");
				}

				/* "d(ead)?"=1, a(live)?=0 as
				 * specified in crt_event_type:
				 *
				 * src/include/cart/api.h
				 * enum crt_event_type {
				 *		CRT_EVT_ALIVE,
				 *		CRT_EVT_DEAD,
				 * };
				 */
				ss.swim_status = 0;
				if (tolower(exp_status[0]) == 'd') {
					/* avoid checkpatch warning */
					ss.swim_status = 1;
				}

			}
		}
		cursor += offset;
	}

	regfree(&regexCompiled);

	return ss;
}

/* Source: src/utils/ctl/cart_ctl.c */
static void
parse_rank_string(char *arg_str, d_rank_t *ranks, int *num_ranks)
{
	char		*token;
	char		*saveptr;
	char		*ptr;
	uint32_t	 num_ranks_l = 0;
	uint32_t	 index = 0;
	int		 rstart;
	int		 rend;
	int		 i;

	D_ASSERT(ranks != NULL);
	D_ASSERT(num_ranks != NULL);
	D_ASSERT(arg_str != NULL);
	if (strnlen(arg_str, CRT_CTL_MAX_ARG_STR_LEN) >=
				CRT_CTL_MAX_ARG_STR_LEN) {
		D_ERROR("arg string too long.\n");
		return;
	}

	if (strcmp(arg_str, "all") == 0) {
		*num_ranks = -1;
		return;
	}

	D_DEBUG(DB_TRACE, "arg_str %s\n", arg_str);
	token = strtok_r(arg_str, ",", &saveptr);
	while (token != NULL) {
		ptr = strchr(token, '-');
		if (ptr == NULL) {
			num_ranks_l++;
			if (num_ranks_l > MAX_NUM_RANKS) {
				D_ERROR("Too many target ranks.\n");
				return;
			}
			ranks[index] = atoi(token);
			index++;
			token = strtok_r(NULL, ",", &saveptr);
			continue;
		}
		if (ptr == token || ptr == token + strlen(token)) {
			D_ERROR("Invalid rank range.\n");
			return;
		}
		rstart = atoi(token);
		rend = atoi(ptr + 1);
		num_ranks_l += (rend - rstart + 1);
		if (num_ranks_l > MAX_NUM_RANKS) {
			D_ERROR("Too many target ranks.\n");
			return;
		}
		for (i = rstart; i < rend + 1; i++) {
			ranks[index] = i;
			index++;
		}
		token = strtok_r(NULL, ",", &saveptr);
	}
	*num_ranks = num_ranks_l;
}

int
test_parse_args(int argc, char **argv)
{
	int				option_index = 0;
	int				rc = 0;
	int				ss;
	struct option			long_options[] = {
		{"name", required_argument, 0, 'n'},
		{"attach_to", required_argument, 0, 'a'},
		{"holdtime", required_argument, 0, 'h'},
		{"hold", no_argument, &test_g.t_hold, 1},
		{"srv_ctx_num", required_argument, 0, 'c'},
		{"shut_only", no_argument, &test_g.t_shut_only, 1},
		{"init_only", no_argument, &test_g.t_init_only, 1},
		{"skip_init", no_argument, &test_g.t_skip_init, 1},
		{"skip_shutdown", no_argument, &test_g.t_skip_shutdown, 1},
		{"skip_check_in", no_argument, &test_g.t_skip_check_in, 1},
		{"rank", required_argument, 0, 'r'},
		{"cfg_path", required_argument, 0, 's'},
		{"use_cfg", required_argument, 0, 'u'},
		{"register_swim_callback", required_argument, 0, 'w'},
		{"verify_swim_status", required_argument, 0, 'v'},
		{"disable_swim", no_argument, &test_g.t_disable_swim, 1},
		{"get_swim_status", no_argument, 0, 'g'},
		{"shutdown_delay", required_argument, 0, 'd'},
		{"write_completion_file", no_argument,
		 &test_g.t_write_completion_file, 1},
		{0, 0, 0, 0}
	};

	test_g.cg_num_ranks = 0;
	test_g.t_use_cfg = true;
	test_g.t_shutdown_delay = 0;

	/* SWIM testing options */
	test_g.t_get_swim_status = false;
	test_g.t_register_swim_callback = false;

	/* Default value: non-existent rank with status "alive" */
	test_g.t_verify_swim_status = (struct t_swim_status){ -1, 0 };

	struct t_swim_status vss;

	while (1) {
		rc = getopt_long(argc, argv, "n:a:c:h:u:r:ml", long_options,
				 &option_index);

		if (rc == -1)
			break;
		switch (rc) {
		case 0:
			if (long_options[option_index].flag != 0)
				break;
		case 'n':
			test_g.t_local_group_name = optarg;
			break;
		case 'a':
			test_g.t_remote_group_name = optarg;
			break;
		case 'c': {
			unsigned int	nr;
			char		*end;

			nr = strtoul(optarg, &end, 10);
			if (end == optarg || nr == 0 || nr > TEST_CTX_MAX_NUM) {
				fprintf(stderr, "invalid ctx_num %d exceed "
					"[%d, %d], using 1 for test.\n", nr,
					1, TEST_CTX_MAX_NUM);
			} else {
				test_g.t_srv_ctx_num = nr;
				fprintf(stderr, "will create %d contexts.\n",
					nr);
			}
			break;
		}
		case 'h':
			test_g.t_hold = 1;
			test_g.t_hold_time = atoi(optarg);
			break;
		case 'w':
			test_g.t_register_swim_callback = atoi(optarg);
			break;
		case 's':
			test_g.t_save_cfg = true;
			test_g.t_cfg_path = optarg;
			break;
		case 'u':
			test_g.t_use_cfg = atoi(optarg);
			break;
		case 'v':
			vss = parse_verify_swim_status_arg(optarg);
			test_g.t_verify_swim_status.rank	= vss.rank;

			/* use short name to stay under 80-char width */
			ss = vss.swim_status;
			test_g.t_verify_swim_status.swim_status = ss;
			break;
		case 'g':
			test_g.t_get_swim_status = true;
			break;
		case 'd':
			test_g.t_shutdown_delay = atoi(optarg);
			break;
		case 'r':
			parse_rank_string(optarg, test_g.cg_ranks,
					  &test_g.cg_num_ranks);
			break;
		case '?':
			return 1;

		default:
			return 1;
		}
	}

	if (optind < argc) {
		fprintf(stderr, "non-option argv elements encountered");
		return 1;
	}

	return 0;
}

#endif<|MERGE_RESOLUTION|>--- conflicted
+++ resolved
@@ -346,9 +346,6 @@
 	case TEST_OPC_SHUTDOWN:
 
 		DBG_PRINT("Received TEST_OPC_SHUTDOWN.\n");
-<<<<<<< HEAD
-		crtu_progress_stop();
-=======
 
 		shutdown_rpc_req_input = crt_req_get(rpc_req);
 		D_ASSERT(shutdown_rpc_req_input != NULL);
@@ -382,7 +379,6 @@
 		DBG_PRINT("disable_swim result - rank: %d, result: %d.\n",
 			  disable_swim_rpc_req_input->rank,
 			  disable_swim_rpc_req_output->bool_val);
->>>>>>> 578c0a5e
 		sem_post(&test_g.t_token_to_proceed);
 		D_ASSERT(disable_swim_rpc_req_output->bool_val == true);
 		break;
@@ -442,11 +438,7 @@
 	rc = crt_reply_send(rpc_req);
 	D_ASSERTF(rc == 0, "crt_reply_send() failed. rc: %d\n", rc);
 
-<<<<<<< HEAD
 	crtu_progress_stop();
-	DBG_PRINT("tier1 test_srver set shutdown flag.\n");
-=======
-	tc_progress_stop();
 
 	DBG_PRINT("tier1 test_srver sent shutdown reply,"
 		  "e_reply->bool_val: %d.\n",
@@ -486,7 +478,6 @@
 	DBG_PRINT("tier1 test_srver sent disable_swim reply,"
 		  "e_reply->bool_val: %d.\n",
 		  e_reply->bool_val);
->>>>>>> 578c0a5e
 }
 
 static struct crt_proto_rpc_format my_proto_rpc_fmt_test_group1[] = {
