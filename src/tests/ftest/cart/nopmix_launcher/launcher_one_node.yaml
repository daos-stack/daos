# change host names to your reserved nodes, the
# required quantity is indicated by the placeholders

ENV:
  default:
    # !filter-only : /run/tests/no_pmix_launcher
    - D_LOG_MASK: "WARN"
    - D_INTERFACE: "eth0"
env_D_PROVIDER: !mux
  ofi_tcp:
<<<<<<< HEAD
    D_PROVIDER: "ofi+tcp;ofi_rxm"
=======
    CRT_PHY_ADDR_STR: "ofi+tcp"
>>>>>>> bec41abd
hosts: !mux
  hosts_1:
    config: one_node
    test_servers: server-1
    test_clients: server-1
timeout: 600
tests: !mux
  no_pmix_launcher:
    name: no_pmix_launcher
    test_servers_bin: crt_launch
    test_servers_arg: "-e no_pmix_launcher_server"
    test_servers_ppn: "5"
    test_servers_slt: "6"
    test_clients_bin: crt_launch
    test_clients_arg: "-c -e no_pmix_launcher_client"
    test_clients_ppn: "1"
  test_group_np:
    name: test_group_basic
    test_servers_bin: crt_launch
    test_servers_arg: "-e test_group_np_srv --name server_grp --use_cfg 0"
    test_servers_ppn: "1"
    test_servers_slt: "2"
    test_clients_bin: crt_launch
    test_clients_arg: "-c -e test_group_np_cli --name client_grp --attach_to server_grp --use_cfg 0"
    test_clients_ppn: "1"<|MERGE_RESOLUTION|>--- conflicted
+++ resolved
@@ -8,11 +8,7 @@
     - D_INTERFACE: "eth0"
 env_D_PROVIDER: !mux
   ofi_tcp:
-<<<<<<< HEAD
-    D_PROVIDER: "ofi+tcp;ofi_rxm"
-=======
-    CRT_PHY_ADDR_STR: "ofi+tcp"
->>>>>>> bec41abd
+    D_PROVIDER: "ofi+tcp"
 hosts: !mux
   hosts_1:
     config: one_node
