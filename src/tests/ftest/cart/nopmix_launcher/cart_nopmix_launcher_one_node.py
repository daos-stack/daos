#!/usr/bin/python
'''
  (C) Copyright 2018-2021 Intel Corporation.

  SPDX-License-Identifier: BSD-2-Clause-Patent
'''
import os
from cart_utils import CartTest


class CartNoPmixLauncherOneNodeTest(CartTest):
    # pylint: disable=too-few-public-methods
    """Run basic CaRT no_pmix_launcher tests.

    :avocado: recursive
    """
<<<<<<< HEAD
    def setUp(self):
        """ Test setup """
        print("Running setup\n")
        super(CartNoPmixLauncherOneNodeTest, self).setUp()
        self.utils = CartUtils()
        self.env = self.utils.get_env(self)

    def tearDown(self):
        """ Tear down """
        self.report_timeout()
        self._teardown_errors.extend(self.utils.cleanup_processes())
        super(CartNoPmixLauncherOneNodeTest, self).tearDown()
=======
>>>>>>> 88872a5d

    def test_cart_no_pmix_launcher(self):
        """Test CaRT NoPmix Launcher.

        :avocado: tags=all,cart,pr,daily_regression,no_pmix_launcher,one_node
        """
        cli_bin = self.params.get("test_clients_bin", '/run/tests/*/')
        cli_arg = self.params.get("test_clients_arg", '/run/tests/*/')
        cli_ppn = self.params.get("test_clients_ppn", '/run/tests/*/')

        log_mask = os.environ.get("D_LOG_MASK")
        crt_phy_addr = os.environ.get("CRT_PHY_ADDR_STR")
        ofi_interface = os.environ.get("OFI_INTERFACE")

        srv_cmd = self.build_cmd(self.env, "test_servers")

        cmd = srv_cmd + " : -np {}".format(cli_ppn)
        cmd += " -x CRT_PHY_ADDR_STR={}".format(crt_phy_addr)
        cmd += " -x OFI_INTERFACE={}".format(ofi_interface)
        cmd += " -x D_LOG_MASK={}".format(log_mask)
        cmd += " -x PATH"
        cmd += " {}".format(cli_bin)
        cmd += " {}".format(cli_arg)

<<<<<<< HEAD
        self.utils.launch_test(self, cmd)
=======
        self.launch_test(cmd)
>>>>>>> 88872a5d
<|MERGE_RESOLUTION|>--- conflicted
+++ resolved
@@ -14,21 +14,6 @@
 
     :avocado: recursive
     """
-<<<<<<< HEAD
-    def setUp(self):
-        """ Test setup """
-        print("Running setup\n")
-        super(CartNoPmixLauncherOneNodeTest, self).setUp()
-        self.utils = CartUtils()
-        self.env = self.utils.get_env(self)
-
-    def tearDown(self):
-        """ Tear down """
-        self.report_timeout()
-        self._teardown_errors.extend(self.utils.cleanup_processes())
-        super(CartNoPmixLauncherOneNodeTest, self).tearDown()
-=======
->>>>>>> 88872a5d
 
     def test_cart_no_pmix_launcher(self):
         """Test CaRT NoPmix Launcher.
@@ -53,8 +38,4 @@
         cmd += " {}".format(cli_bin)
         cmd += " {}".format(cli_arg)
 
-<<<<<<< HEAD
-        self.utils.launch_test(self, cmd)
-=======
-        self.launch_test(cmd)
->>>>>>> 88872a5d
+        self.launch_test(cmd)