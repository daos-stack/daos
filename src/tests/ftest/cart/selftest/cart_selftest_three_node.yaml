# change host names to your reserved nodes, the
# required quantity is indicated by the placeholders

ENV:
  default:
    #!filter-only : /run/env_CRT_CTX_SHARE_ADDR/no_sep
    #!filter-only : /run/tests/self_np
    - D_LOG_MASK: "WARN"
    - CRT_PHY_ADDR_STR: "ofi+sockets"
    - OFI_INTERFACE: "eth0"
    - test_servers_CRT_CTX_NUM: "16"
    - test_clients_CRT_CTX_NUM: "16"
env_CRT_CTX_SHARE_ADDR: !mux
  sep:
    env: sep
    CRT_CTX_SHARE_ADDR: "1"
  no_sep:
    env: no_sep
    CRT_CTX_SHARE_ADDR: "0"
hosts: !mux
  hosts_1:
    config: three_node
    test_servers:
      - boro-A
      - boro-B
    test_clients:
      - boro-C
timeout: 600
tests: !mux

###### 4KB aligned, 1MB Bulk transfer, 16 RPC in flight #####
  self_file_1:
    name: self_test_file_1_
    test_servers_bin: crt_launch
    test_servers_arg: "-e ../tests/test_group_np_srv --name selftest_srv_grp"
    test_servers_env: ""
    test_servers_ppn: "1"

    test_clients_env: ""
    test_clients_ppn: 1
    test_clients_bin:
      - ../../../../bin/self_test
      - ../../../../bin/self_test
      - ../tests/test_group_np_cli
    test_clients_arg:
      - " -f ../../../../etc/selftest.cnf -c align_4k_inFlight_16_size_1M_B -o client_1"
      - " -f ../../../../etc/selftest.cnf -c align_4k_inFlight_16_size_1M_B -o client_2"
      - "--name client-group --attach_to selftest_srv_grp --shut_only"

###### 1KB aligned, 1MB Bulk transfer, 1 RPC in flight #####
  self_file_2:
    name: self_test_np
    test_servers_bin: crt_launch
    test_servers_arg: "-e ../tests/test_group_np_srv --name selftest_srv_grp"
    test_servers_env: ""
    test_servers_ppn: "1"

    test_clients_env: ""
    test_clients_ppn: 1
    test_clients_bin:
      - ../../../../bin/self_test
      - ../../../../bin/self_test
      - ../tests/test_group_np_cli
    test_clients_arg:
      - " -f ../../../../etc/selftest.cnf -c align_1k_inFlight_1_size_1M_B -o client_1"
      - " -f ../../../../etc/selftest.cnf -c align_1k_inFlight_1_size_1M_B -o client_2"
      - "--name client-group --attach_to selftest_srv_grp --shut_only"


###### 1KB aligned, 1MB Bulk transfer, 4 RPC in flight #####
  self_file_3:
    name: self_test_np
    test_servers_bin: crt_launch
    test_servers_arg: "-e test_group_np_srv --name selftest_srv_grp"
    test_servers_env: ""
    test_servers_ppn: "1"

    test_clients_env: ""
    test_clients_ppn: 1
    test_clients_bin:
<<<<<<< HEAD
      - ../../../../bin/self_test
      - ../../../../bin/self_test
      - ../tests/test_group_np_cli
=======
      - self_test
      - self_test
      - test_group_np_cli
>>>>>>> f9d69611
    test_clients_arg:
      - " -f ../../../../etc/selftest.cnf -c align_1k_inFlight_4_size_1M_B -o client_1"
      - " -f ../../../../etc/selftest.cnf -c align_1k_inFlight_4_size_1M_B -o client_2"
      - "--name client-group --attach_to selftest_srv_grp --shut_only"

###### 1KB aligned, 1MB Bulk transfer, 16 RPC in flight #####
  self_file_4:
    name: self_test_np
    test_servers_bin: crt_launch
    test_servers_arg: "-e ../tests/test_group_np_srv --name selftest_srv_grp"
    test_servers_env: ""
    test_servers_ppn: "1"

    test_clients_env: ""
    test_clients_ppn: 1
    test_clients_bin:
      - ../../../../bin/self_test
      - ../../../../bin/self_test
      - ../tests/test_group_np_cli
    test_clients_arg:
      - " -f ../../../../etc/selftest.cnf -c align_1k_inFlight_16_size_1M_B -o client_1"
      - " -f ../../../../etc/selftest.cnf -c align_1k_inFlight_16_size_1M_B -o client_2"
      - "--name client-group --attach_to selftest_srv_grp --shut_only"

###### Command line input, Multiple sizes with bulk and IVO  #####
  self_cmdline:
    name: self_test_np
    test_servers_bin: crt_launch
    test_servers_arg: "-e ../tests/test_group_np_srv --name selftest_srv_grp"
    test_servers_env: ""
    test_servers_ppn: "1"

    test_clients_env: ""
    test_clients_ppn: 1
    test_clients_bin:
      - ../../../../bin/self_test
      - ../../../../bin/self_test
      - ../tests/test_group_np_cli
    test_clients_arg:
      - "--group-name selftest_srv_grp --endpoint 0-1:0 --master-endpoint 0-1:0  --message-sizes \"b2000,b2000 0,0 b2000,b2000 i1000,i1000 b2000,i1000,i1000 0,0 i1000,1,0\" --max-inflight-rpcs 16 --repetitions 100 -t -n"
      - "--group-name selftest_srv_grp --endpoint 0-1:0 --master-endpoint 0-1:0 --message-sizes \"b2000,b2000 0,0 b2000,b2000 i1000,i1000 b2000,i1000,i1000 0,0 i1000,1,0\" --max-inflight-rpcs 16 --repetitions 100 -t -n"
      - "--name client-group --attach_to selftest_srv_grp --shut_only"

<|MERGE_RESOLUTION|>--- conflicted
+++ resolved
@@ -78,15 +78,9 @@
     test_clients_env: ""
     test_clients_ppn: 1
     test_clients_bin:
-<<<<<<< HEAD
-      - ../../../../bin/self_test
-      - ../../../../bin/self_test
-      - ../tests/test_group_np_cli
-=======
       - self_test
       - self_test
       - test_group_np_cli
->>>>>>> f9d69611
     test_clients_arg:
       - " -f ../../../../etc/selftest.cnf -c align_1k_inFlight_4_size_1M_B -o client_1"
       - " -f ../../../../etc/selftest.cnf -c align_1k_inFlight_4_size_1M_B -o client_2"
@@ -100,7 +94,7 @@
     test_servers_env: ""
     test_servers_ppn: "1"
 
-    test_clients_env: ""
+  test_clients_env: ""
     test_clients_ppn: 1
     test_clients_bin:
       - ../../../../bin/self_test
