--- conflicted
+++ resolved
@@ -39,11 +39,7 @@
     """
     Runs basic CaRT ctl tests
 
-<<<<<<< HEAD
     :avocado: recursive
-=======
-    :avocado: tags=all,cart,pr,daily_regression,ctl,five_node
->>>>>>> 57d343e8
     """
     def setUp(self):
         """ Test setup """
