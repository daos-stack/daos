#!/usr/bin/python
'''
  (C) Copyright 2018-2019 Intel Corporation.

  Licensed under the Apache License, Version 2.0 (the "License");
  you may not use this file except in compliance with the License.
  You may obtain a copy of the License at

     http://www.apache.org/licenses/LICENSE-2.0

  Unless required by applicable law or agreed to in writing, software
  distributed under the License is distributed on an "AS IS" BASIS,
  WITHOUT WARRANTIES OR CONDITIONS OF ANY KIND, either express or implied.
  See the License for the specific language governing permissions and
  limitations under the License.

  GOVERNMENT LICENSE RIGHTS-OPEN SOURCE SOFTWARE
  The Government's rights to use, modify, reproduce, release, perform, display,
  or disclose this software are subject to the terms of the Apache License as
  provided in Contract No. B609815.
  Any reproduction of computer software, computer software documentation, or
  portions thereof marked with this legend must also reproduce the markings.
'''

from __future__ import print_function

import sys

from apricot       import TestWithoutServers

sys.path.append('./util')

# Can't all this import before setting sys.path
# pylint: disable=wrong-import-position
from cart_utils import CartUtils

class CartCoRpcOneNodeTest(TestWithoutServers):
    """
    Runs CaRT ghost rank RPC test

<<<<<<< HEAD
    :avocado: recursive
=======
    #:avocado: tags=all,cart,pr,daily_regression,ghost_rank_rpc,one_node
>>>>>>> 57d343e8
    """
    def setUp(self):
        """ Test setup """
        print("Running setup\n")
        self.utils = CartUtils()
        self.env = self.utils.get_env(self)

    def test_cart_ghost_rank_rpc(self):
        """
        Test ghost rank RPC

        #:avocado: tags=all,cart,pr,daily_regression,ghost_rank_rpc,one_node
        """

        cmd = self.utils.build_cmd(self, self.env, "test_servers")

        self.utils.launch_test(self, cmd)


if __name__ == "__main__":
    main()<|MERGE_RESOLUTION|>--- conflicted
+++ resolved
@@ -38,11 +38,7 @@
     """
     Runs CaRT ghost rank RPC test
 
-<<<<<<< HEAD
     :avocado: recursive
-=======
-    #:avocado: tags=all,cart,pr,daily_regression,ghost_rank_rpc,one_node
->>>>>>> 57d343e8
     """
     def setUp(self):
         """ Test setup """
