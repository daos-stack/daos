--- conflicted
+++ resolved
@@ -38,11 +38,7 @@
     """
     Runs basic CaRT RPC tests
 
-<<<<<<< HEAD
     :avocado: recursive
-=======
-    :avocado: tags=all,cart,pr,daily_regression,rpc,one_node
->>>>>>> 57d343e8
     """
     def setUp(self):
         """ Test setup """
