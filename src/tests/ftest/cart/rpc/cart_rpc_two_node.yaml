# change host names to your reserved nodes, the
# required quantity is indicated by the placeholders

defaultENV:
  #!filter-only : /run/env_CRT_CTX_SHARE_ADDR/sep
  #!filter-only : /run/tests/rpc_error
  D_LOG_MASK: "WARN,RPC=DEBUG,HG=DEBUG"
  CRT_PHY_ADDR_STR: "ofi+sockets"
  OFI_INTERFACE: "eth0"
  test_servers_CRT_CTX_NUM: "16"
  test_clients_CRT_CTX_NUM: "16"
env_CRT_CTX_SHARE_ADDR: !mux
  sep:
    env: sep
    CRT_CTX_SHARE_ADDR: "1"
  no_sep:
    env: no_sep
    CRT_CTX_SHARE_ADDR: "0"
hosts: !mux
  hosts_1:
    config: two_node
    test_servers:
      - boro-A
    test_clients:
      - boro-B
timeout: 600
tests: !mux
  proto_np_1:
    name: proto_np_1
    test_servers_bin: crt_launch
    test_servers_arg: "-e test_proto_server -p 4 --name proto_srv_grp"
    test_servers_env: ""
    test_servers_ppn: "1"
    test_clients_bin: test_proto_client
    test_clients_arg: "-p 4 --name proto_cli_grp --attach_to proto_srv_grp"
    test_clients_env: ""
    test_clients_ppn: "1"
  proto_np_2:
    name: proto_np_2
    test_servers_bin: crt_launch
    test_servers_arg: "-e test_proto_server -p 4 --name proto_srv_grp"
    test_servers_env: ""
    test_servers_ppn: "1"
    test_clients_bin: test_proto_client
    test_clients_arg: "-p 2 --name proto_cli_grp --attach_to proto_srv_grp"
    test_clients_env: ""
    test_clients_ppn: "1"
  proto_np_3:
    name: proto_np_3
    test_servers_bin: crt_launch
    test_servers_arg: "-e test_proto_server -p 3 --name proto_srv_grp"
    test_servers_env: ""
    test_servers_ppn: "1"
    test_clients_bin: test_proto_client
    test_clients_arg: "-p 4 --name proto_cli_grp --attach_to proto_srv_grp"
    test_clients_env: ""
    test_clients_ppn: "1"
  test_group:
    name: test_group_basic
    test_servers_bin: crt_launch
<<<<<<< HEAD
    test_servers_arg: "-e test_group_np_srv --name tg_srv_grp --use_cfg 0"
    test_servers_env: "-x D_FI_CONFIG=/usr/etc/fault-inject-cart.yaml"
=======
    test_servers_arg: "-e ../tests/test_group_np_srv --name tg_srv_grp --use_cfg 0"
    test_servers_env: "-x D_FI_CONFIG=/etc/daos/fault-inject-cart.yaml"
>>>>>>> 4eb8a653
    test_servers_ppn: "1"
    test_clients_bin: test_group_np_cli
    test_clients_arg: "--name client_group --attach_to tg_srv_grp"
    test_clients_env: "-x D_FI_CONFIG=/etc/daos/fault-inject-cart.yaml"
    test_clients_ppn: "1"
  ep_credits_1:
    name: ep_credits_1
    test_servers_bin: crt_launch
    test_servers_arg: "-e test_ep_cred_server -n epc1_srv_grp -s"
    test_servers_env: ""
    test_servers_ppn: "1"
    test_clients_bin: test_ep_cred_client
    test_clients_arg: "-a epc1_srv_grp -c 1 -b 20 -f -q"
    test_clients_env: ""
    test_clients_ppn: "1"
  ep_credits_2:
    name: ep_credits_2
    test_servers_bin: crt_launch
    test_servers_arg: "-e test_ep_cred_server -n cred_group -s"
    test_servers_env: ""
    test_servers_ppn: "1"
    test_clients_bin: test_ep_cred_client
    test_clients_arg: "-a cred_group -c 5 -b 20 -q"
    test_clients_env: ""
    test_clients_ppn: "1"
  ep_credits_3:
    name: ep_credits_3
    test_servers_bin: crt_launch
    test_servers_arg: "-e test_ep_cred_server -n cred_group -s"
    test_servers_env: ""
    test_servers_ppn: "1"
    test_clients_bin: test_ep_cred_client
    test_clients_arg: "-a cred_group -c 10 -b 20 -q"
    test_clients_env: ""
    test_clients_ppn: "1"
  ep_credits_4:
    name: ep_credits_4
    test_servers_bin: crt_launch
    test_servers_arg: "-e test_ep_cred_server -n cred_group -s"
    test_servers_env: ""
    test_servers_ppn: "1"
    test_clients_bin: test_ep_cred_client
    test_clients_arg: "-a cred_group -c 20 -b 20 -q"
    test_clients_env: ""
    test_clients_ppn: "1"
  ep_credits_5:
    name: ep_credits_5
    test_servers_bin: crt_launch
    test_servers_arg: "-e test_ep_cred_server -n cred_group -s"
    test_servers_env: ""
    test_servers_ppn: "1"
    test_clients_bin: test_ep_cred_client
    test_clients_arg: "-a cred_group -c 255 -b 20 -q"
    test_clients_env: ""
    test_clients_ppn: "1"
  ep_credits_6:
    name: ep_credits_6
    test_servers_bin: crt_launch
    test_servers_arg: "-e test_ep_cred_server -n cred_group -s"
    test_servers_env: ""
    test_servers_ppn: "1"
    test_clients_bin: test_ep_cred_client
    test_clients_arg: "-a cred_group -c 0 -b 20 -q"
    test_clients_env: ""
    test_clients_ppn: "1"
  no_timeout:
    name: no_timeout_basic
    test_servers_bin: crt_launch
    test_servers_arg: "-e test_group_np_srv --name timeout_srv_grp"
    test_servers_env: "-x CRT_TIMEOUT=10"
    test_servers_ppn: "1"
    test_clients_bin: test_no_timeout
    test_clients_arg: " --name client_group --attach_to timeout_srv_grp"
    test_clients_env: "-x CRT_TIMEOUT=10"
    test_clients_ppn: "1"
#  threaded:
#    name: threaded_basic
#    test_servers_bin: threaded_server
#    test_servers_arg: ""
#    test_servers_env: ""
#    test_servers_ppn: "1"
#    test_clients_bin: threaded_client
#    test_clients_arg: ""
#    test_clients_env: ""
#    test_clients_ppn: "1"
#  rpc_error:
#    name: rpc_error_basic
#    test_servers_bin: test_rpc_error
#    test_servers_arg: "--name service_group --is_service"
#    test_servers_env: ""
#    test_servers_ppn: "1"
#    test_clients_bin: test_rpc_error
#    test_clients_arg: "--name client_group --attach_to service_group"
#    test_clients_env: ""
#    test_clients_ppn: "1"<|MERGE_RESOLUTION|>--- conflicted
+++ resolved
@@ -58,13 +58,8 @@
   test_group:
     name: test_group_basic
     test_servers_bin: crt_launch
-<<<<<<< HEAD
     test_servers_arg: "-e test_group_np_srv --name tg_srv_grp --use_cfg 0"
     test_servers_env: "-x D_FI_CONFIG=/usr/etc/fault-inject-cart.yaml"
-=======
-    test_servers_arg: "-e ../tests/test_group_np_srv --name tg_srv_grp --use_cfg 0"
-    test_servers_env: "-x D_FI_CONFIG=/etc/daos/fault-inject-cart.yaml"
->>>>>>> 4eb8a653
     test_servers_ppn: "1"
     test_clients_bin: test_group_np_cli
     test_clients_arg: "--name client_group --attach_to tg_srv_grp"
