--- conflicted
+++ resolved
@@ -13,20 +13,6 @@
 
     :avocado: recursive
     """
-<<<<<<< HEAD
-    def setUp(self):
-        """ Test setup """
-        print("Running setup\n")
-        super(CartRpcOneNodeSwimNotificationOnRankEvictionTest, self).setUp()
-        self.utils = CartUtils()
-        self.env = self.utils.get_env(self)
-
-    def tearDown(self):
-        """Tear down."""
-        print("tearDown() start")
-        super(CartRpcOneNodeSwimNotificationOnRankEvictionTest, self).tearDown()
-=======
->>>>>>> 88872a5d
 
     def test_cart_rpc(self):
         """Test CaRT RPC.
