/*
 * (C) Copyright 2018-2021 Intel Corporation.
 *
 * SPDX-License-Identifier: BSD-2-Clause-Patent
 */
#include <stdio.h>
#include <stdlib.h>
#include <unistd.h>
#include <stdint.h>
#include <assert.h>
#include <getopt.h>
#include <semaphore.h>

#include "crt_utils.h"
#include "test_group_rpc.h"
#include "test_group_np_common.h"
#include "test_group_np_common_cli.h"

#define NUM_ATTACH_RETRIES	10
#define TEST_NO_TIMEOUT_BASE    0x010000000
#define TEST_NO_TIMEOUT_VER     0

<<<<<<< HEAD
struct test_t {
	crt_group_t	*t_local_group;
	crt_group_t	*t_remote_group;
	char		*t_local_group_name;
	char		*t_remote_group_name;
	uint32_t	 t_remote_group_size;
	d_rank_t	 t_my_rank;
	int		 t_use_cfg;
	int		 t_save_cfg;
	char		*t_cfg_path;
	unsigned int	 t_srv_ctx_num;
	crt_context_t	 t_crt_ctx[TEST_CTX_MAX_NUM];
	int		 t_thread_id[TEST_CTX_MAX_NUM]; /* logical tid */
	pthread_t	 t_tid[TEST_CTX_MAX_NUM];
	sem_t		 t_token_to_proceed;
	int		 t_roomno;
};

struct test_t test_g = {
	.t_srv_ctx_num = 1,
	.t_roomno = 1082
};

void
client_cb_common(const struct crt_cb_info *cb_info)
{
	crt_rpc_t			*rpc_req;
	struct crt_test_ping_delay_in	*rpc_req_input;
	struct crt_test_ping_delay_out	*rpc_req_output;

	rpc_req = cb_info->cci_rpc;

	if (cb_info->cci_arg != NULL)
		*(int *) cb_info->cci_arg = 1;

	switch (cb_info->cci_rpc->cr_opc) {
	case TEST_OPC_PING_DELAY:
		rpc_req_input = crt_req_get(rpc_req);
		if (rpc_req_input == NULL)
			return;
		rpc_req_output = crt_reply_get(rpc_req);
		if (rpc_req_output == NULL)
			return;
		if (cb_info->cci_rc != 0) {
			D_ERROR("rpc (opc: %#x) failed, rc: %d.\n",
				rpc_req->cr_opc, cb_info->cci_rc);
			D_FREE(rpc_req_input->name);
			break;
		}
		printf("%s ping result - ret: %d, room_no: %d.\n",
		       rpc_req_input->name, rpc_req_output->ret,
		       rpc_req_output->room_no);
		D_FREE(rpc_req_input->name);
		sem_post(&test_g.t_token_to_proceed);
		break;
	case TEST_OPC_SHUTDOWN:
		crtu_progress_stop();
		sem_post(&test_g.t_token_to_proceed);
		break;
	default:
		break;
	}
}

void test_shutdown_handler(crt_rpc_t *rpc_req)
{
	DBG_PRINT("tier1 test_srver received shutdown request, opc: %#x.\n",
		  rpc_req->cr_opc);

	D_ASSERTF(rpc_req->cr_input == NULL, "RPC request has invalid input\n");
	D_ASSERTF(rpc_req->cr_output == NULL, "RPC request output is NULL\n");

	crtu_progress_stop();
	DBG_PRINT("tier1 test_srver set shutdown flag.\n");
}

/* The ordering here must match the opcode ordering in test_group_rpc.h */
static struct crt_proto_rpc_format my_proto_rpc_fmt_test_no_timeout[] = {
	{
		.prf_flags	= 0,
		.prf_req_fmt	= NULL,
		.prf_hdlr	= NULL,
		.prf_co_ops	= NULL,
	}, {
		.prf_flags	= CRT_RPC_FEAT_NO_REPLY,
		.prf_req_fmt	= NULL,
		.prf_hdlr	= NULL,
		.prf_co_ops	= NULL,
	}, {
		.prf_flags	= 0,
		.prf_req_fmt	= NULL,
		.prf_hdlr	= NULL,
		.prf_co_ops	= NULL,
	}, {
		.prf_flags	= CRT_RPC_FEAT_NO_TIMEOUT,
		.prf_req_fmt	= &CQF_crt_test_ping_delay,
		.prf_hdlr	= NULL,
		.prf_co_ops	= NULL,
	}
};

static struct crt_proto_format my_proto_fmt_test_no_timeout = {
	.cpf_name = "my-proto-test-no_timeout",
	.cpf_ver = TEST_NO_TIMEOUT_VER,
	.cpf_count = ARRAY_SIZE(my_proto_rpc_fmt_test_no_timeout),
	.cpf_prf = &my_proto_rpc_fmt_test_no_timeout[0],
	.cpf_base = TEST_NO_TIMEOUT_BASE,
};

=======
>>>>>>> 578c0a5e
static void
ping_delay_reply(crt_group_t *remote_group, int rank, int tag, uint32_t delay)
{
	crt_rpc_t			*rpc_req = NULL;
	struct crt_test_ping_delay_in	*rpc_req_input;
	crt_endpoint_t			 server_ep = {0};
	char				*buffer;
	int				 rc;

	server_ep.ep_grp = remote_group;
	server_ep.ep_rank = rank;
	server_ep.ep_tag = tag;
	rc = crt_req_create(test_g.t_crt_ctx[0], &server_ep,
			    TEST_OPC_PING_DELAY, &rpc_req);
	D_ASSERTF(rc == 0 && rpc_req != NULL, "crt_req_create() failed,"
		  " rc: %d rpc_req: %p\n", rc, rpc_req);

	rpc_req_input = crt_req_get(rpc_req);
	D_ASSERTF(rpc_req_input != NULL, "crt_req_get() failed."
		  " rpc_req_input: %p\n", rpc_req_input);
	D_ALLOC(buffer, 256);
	D_ASSERTF(buffer != NULL, "Cannot allocate memory.\n");
	snprintf(buffer,  256, "Guest %d", test_g.t_my_rank);
	rpc_req_input->name = buffer;
	rpc_req_input->age = 21;
	rpc_req_input->days = 7;
	rpc_req_input->delay = delay;
	D_DEBUG(DB_TEST, "client(rank %d) sending ping rpc with tag "
		"%d, name: %s, age: %d, days: %d, delay: %u.\n",
		test_g.t_my_rank, server_ep.ep_tag, rpc_req_input->name,
		rpc_req_input->age, rpc_req_input->days, rpc_req_input->delay);

	/* send an rpc, print out reply */
	rc = crt_req_send(rpc_req, client_cb_common, NULL);
	D_ASSERTF(rc == 0, "crt_req_send() failed. rc: %d\n", rc);

	/* buffer will be freed in the call back function client_cb_common */
}

void
test_run(void)
{
	crt_group_t		*grp = NULL;
	d_rank_list_t		*rank_list = NULL;
	d_rank_t		 rank;
	int			 tag;
	crt_endpoint_t		 server_ep = {0};
	crt_rpc_t		*rpc_req = NULL;
	uint32_t		 delay = 22;
	int			 i;
	int			 rc = 0;

	fprintf(stderr, "local group: %s remote group: %s\n",
		test_g.t_local_group_name, test_g.t_remote_group_name);

	if (test_g.t_save_cfg) {
		rc = crt_group_config_path_set(test_g.t_cfg_path);
		D_ASSERTF(rc == 0, "crt_group_config_path_set failed %d\n", rc);
	}

	crtu_cli_start_basic(test_g.t_local_group_name,
			     test_g.t_remote_group_name,
			     &grp, &rank_list, &test_g.t_crt_ctx[0],
			     &test_g.t_tid[0], test_g.t_srv_ctx_num,
			     test_g.t_use_cfg, NULL);

	rc = sem_init(&test_g.t_token_to_proceed, 0, 0);
	D_ASSERTF(rc == 0, "sem_init() failed.\n");

	rc = crt_group_rank(NULL, &test_g.t_my_rank);
	D_ASSERTF(rc == 0, "crt_group_rank() failed. rc: %d\n", rc);

	/* register RPCs */
	rc = crt_proto_register(&my_proto_fmt_test_group1);
	D_ASSERTF(rc == 0, "crt_proto_register() failed. rc: %d\n", rc);

	rc = crtu_wait_for_ranks(test_g.t_crt_ctx[0], grp, rank_list,
				 test_g.t_srv_ctx_num - 1,
				 test_g.t_srv_ctx_num, 5, 150);
	D_ASSERTF(rc == 0, "wait_for_ranks() failed; rc=%d\n", rc);

	crt_group_size(test_g.t_remote_group, &test_g.t_remote_group_size);
	fprintf(stderr, "size of %s is %d\n", test_g.t_remote_group_name,
		test_g.t_remote_group_size);

	for (i = 0; i < rank_list->rl_nr; i++) {
		rank = rank_list->rl_ranks[i];

		for (tag = 0; tag < test_g.t_srv_ctx_num; tag++) {
			DBG_PRINT("Sending rpc to %d:%d\n", rank, tag);
			ping_delay_reply(grp, rank, tag, delay);
		}
	}

	for (i = 0; i < rank_list->rl_nr; i++) {
		crtu_sem_timedwait(&test_g.t_token_to_proceed, 61, __LINE__);
	}

	if (test_g.t_my_rank == 0) {
		/* client rank 0 tells all servers to shut down */
		for (i = 0; i < rank_list->rl_nr; i++) {
			DBG_PRINT("Shutting down rank %d.\n",
				  rank_list->rl_ranks[i]);
			rank = rank_list->rl_ranks[i];

			server_ep.ep_grp = grp;
			server_ep.ep_rank = rank;
<<<<<<< HEAD

			rc = crt_req_create(test_g.t_crt_ctx[0], &server_ep,
					    TEST_OPC_SHUTDOWN, &rpc_req);
			D_ASSERTF(rc == 0 && rpc_req != NULL,
				  "crt_req_create() failed. "
				  "rc: %d, rpc_req: %p\n", rc, rpc_req);
			rc = crt_req_send(rpc_req, client_cb_common, NULL);
			D_ASSERTF(rc == 0, "crt_req_send() failed. rc: %d\n",
				  rc);

			crtu_sem_timedwait(&test_g.t_token_to_proceed, 61,
					   __LINE__);
=======
			send_rpc_shutdown(server_ep, rpc_req);
>>>>>>> 578c0a5e
		}
	}

	d_rank_list_free(rank_list);
	rank_list = NULL;

	if (test_g.t_save_cfg) {
		rc = crt_group_detach(grp);
		D_ASSERTF(rc == 0, "crt_group_detach failed, rc: %d\n", rc);
	} else {
		rc = crt_group_view_destroy(grp);
		D_ASSERTF(rc == 0,
			  "crt_group_view_destroy() failed; rc=%d\n", rc);
	}

	crtu_progress_stop();

	rc = pthread_join(test_g.t_tid[0], NULL);
	if (rc != 0)
		fprintf(stderr, "pthread_join failed. rc: %d\n", rc);
	D_DEBUG(DB_TEST, "joined progress thread.\n");

	rc = sem_destroy(&test_g.t_token_to_proceed);
	D_ASSERTF(rc == 0, "sem_destroy() failed.\n");

	rc = crt_finalize();
	D_ASSERTF(rc == 0, "crt_finalize() failed. rc: %d\n", rc);

	d_log_fini();
	D_DEBUG(DB_TEST, "exiting.\n");
}

int main(int argc, char **argv)
{
	int	rc;

	rc = test_parse_args(argc, argv);
	if (rc != 0) {
		fprintf(stderr, "test_parse_args() failed, rc: %d.\n",
			rc);
		return rc;
	}

	/* rank, num_attach_retries, is_server, assert_on_error */
	crtu_test_init(0, 40, false, true);

	test_run();

	return rc;
}<|MERGE_RESOLUTION|>--- conflicted
+++ resolved
@@ -20,7 +20,6 @@
 #define TEST_NO_TIMEOUT_BASE    0x010000000
 #define TEST_NO_TIMEOUT_VER     0
 
-<<<<<<< HEAD
 struct test_t {
 	crt_group_t	*t_local_group;
 	crt_group_t	*t_remote_group;
@@ -130,8 +129,6 @@
 	.cpf_base = TEST_NO_TIMEOUT_BASE,
 };
 
-=======
->>>>>>> 578c0a5e
 static void
 ping_delay_reply(crt_group_t *remote_group, int rank, int tag, uint32_t delay)
 {
@@ -239,7 +236,6 @@
 
 			server_ep.ep_grp = grp;
 			server_ep.ep_rank = rank;
-<<<<<<< HEAD
 
 			rc = crt_req_create(test_g.t_crt_ctx[0], &server_ep,
 					    TEST_OPC_SHUTDOWN, &rpc_req);
@@ -252,9 +248,7 @@
 
 			crtu_sem_timedwait(&test_g.t_token_to_proceed, 61,
 					   __LINE__);
-=======
 			send_rpc_shutdown(server_ep, rpc_req);
->>>>>>> 578c0a5e
 		}
 	}
 
