#!/usr/bin/python
'''
  (C) Copyright 2018-2021 Intel Corporation.

  SPDX-License-Identifier: BSD-2-Clause-Patent
'''
import time
import tempfile
import json
import os
import struct
import codecs
import subprocess
import shlex
import traceback

from cart_utils import CartTest


def _check_value(expected_value, received_value):
    """Check that the received value contains the expected value.

    Checks that the received value (a hex string) contains the expected value
    (a string). If the received value is longer than the expected value, make
    sure any remaining characters are zeros.

    Args:
        expected_value (str): the expected hex string
        received_value (str): the string to verify

    Returns:
        bool: True if the values match, False otherwise

    """
    char = None
    # Comparisons are lower case
    received_value = received_value.lower()

    # Convert the expected value to hex characters
    expected_value_hex = "".join(
        "{:02x}".format(ord(c)) for c in expected_value).lower()

    # Make sure received value is at least as long as expected
    if len(received_value) < len(expected_value_hex):
        return False

    # Make sure received value starts with the expected value
    if expected_value_hex not in received_value[:len(expected_value_hex)]:
        return False

    # Make sure all characters after the expected value are zeros (if any)
    for char in received_value[len(expected_value_hex):]:
        if char != "0":
            return False

    return True


def _check_key(key_rank, key_idx, received_key_hex):
    """Check that the received key is the same as the sent key.

    Args:
        key_rank (int): 32-bit integer
        key_idx (int): 32-bit integer
        received_key_hex (int): hex(key_rank|key_idx)

    Returns:
        bool: is the received key is the same as the sent key

    """
    if len(received_key_hex) != 16:
        return False

    rank = struct.unpack("<I",
                         codecs.decode(received_key_hex[:8], "hex"))[0]
    idx = struct.unpack("<I",
                        codecs.decode(received_key_hex[8:], "hex"))[0]

    return (rank == key_rank) and (idx == key_idx)


class CartIvOneNodeTest(CartTest):
    # pylint: disable=too-few-public-methods
    """Run basic CaRT tests on one-node.

    :avocado: recursive
    """
<<<<<<< HEAD
    def setUp(self):
        """ Test setup """
        print("Running setup\n")
        super(CartIvOneNodeTest, self).setUp()
        self.utils = CartUtils()
        self.env = self.utils.get_env(self)

    def tearDown(self):
        """ Tear down """
        self.report_timeout()
        self._teardown_errors.extend(self.utils.cleanup_processes())
        super(CartIvOneNodeTest, self).tearDown()
=======
>>>>>>> 88872a5d

    def _verify_action(self, action):
        """Verify the action."""
        if (('operation' not in action) or
                ('rank' not in action) or
                ('key' not in action)):
            self.print("Error happened during action check")
            raise ValueError(
                "Each action must contain an operation, rank, and key")

        if len(action['key']) != 2:
            self.print("Error key should be tuple of (rank, idx)")
            raise ValueError("key should be a tuple of (rank, idx)")

    def _verify_fetch_operation(self, action):
        """Verify the fetch operation."""
        if (('return_code' not in action) or
                ('expected_value' not in action)):
            self.print("Error: fetch operation was malformed")
            raise ValueError("Fetch operation malformed")

    def _iv_test_actions(self, cmd, actions):
        # pylint: disable=too-many-locals
        """Go through each action and perform the test."""
        for action in actions:
            clicmd = cmd
            command = 'tests/iv_client'

            self._verify_action(action)

            operation = action['operation']
            rank = int(action['rank'])
            key_rank = int(action['key'][0])
            key_idx = int(action['key'][1])

            if "fetch" in operation:
                self._verify_fetch_operation(action)
                expected_rc = int(action['return_code'])

                # Create a temporary file for iv_client to write the results to
                log_path_dir = os.environ['HOME']
                if os.environ['DAOS_TEST_SHARED_DIR']:
                    log_path_dir = os.environ['DAOS_TEST_SHARED_DIR']

                log_fd, log_path = tempfile.mkstemp(dir=log_path_dir)

                # try writing to an unwritable spot
                # log_path = "/"

                command = " {!s} -o '{!s}' -r '{!s}' -k '{!s}:{!s}' -l '{!s}'" \
                    .format(command, operation, rank, key_rank, key_idx,
                            log_path)
                clicmd += command

                self.print("\nClient cmd : %s\n" % clicmd)
                cli_rtn = subprocess.call(shlex.split(clicmd))

                if cli_rtn != 0:
                    raise ValueError(
                        'Error code {!s} running command "{!s}"'.format(
                            cli_rtn, command))

                # Read the result into test_result and remove the temp file
                log_file = open(log_path)

                # Try to induce "No JSON object could be decoded" error
                #
                # 1.
                # with open(log_path, "a") as myfile:
                # myfile.write("some-invalid-junk-appended-to-json")
                #
                # 2.
                # codecs.open(log_file, "w", "unicode").write('')

                # DEBUGGING: dump contents of JSON file to screen
                with open(log_path, 'r') as f:
                    print(f.read())

                test_result = json.load(log_file)

                log_file.close()
                os.close(log_fd)
                os.remove(log_path)

                # Parse return code and make sure it matches
                if expected_rc != test_result["return_code"]:
                    raise ValueError(
                        "Fetch returned return code {!s} != expected value "
                        "{!s}".format(test_result["return_code"], expected_rc))

                # Other values will be invalid if return code is failure
                if expected_rc != 0:
                    continue

                # Check that returned key matches expected one
                if not _check_key(key_rank, key_idx, test_result["key"]):
                    raise ValueError("Fetch returned unexpected key")

                # Check that returned value matches expected one
                if not _check_value(action['expected_value'],
                                    test_result["value"]):
                    raise ValueError("Fetch returned unexpected value")

            if "update" in operation:
                if 'value' not in action:
                    raise ValueError("Update operation requires value")

                command = \
                    " {!s} -o '{!s}' -r '{!s}' -k '{!s}:{!s}' -v '{!s}'".format(
                        command, operation, rank, key_rank, key_idx,
                        action['value'])
                if 'sync' in action:
                    command = "{!s} -s '{!s}'".format(command, action['sync'])
                if 'sync' not in action:
                    command = "{!s} -s '{!s}'".format(command, "none")

                clicmd += command

                self.print("\nClient cmd : %s\n" % clicmd)
                cli_rtn = subprocess.call(shlex.split(clicmd))

                if cli_rtn != 0:
                    raise ValueError(
                        'Error code {!s} running command "{!s}"'.format(
                            cli_rtn, command))

            if "invalidate" in operation:
                command = " {!s} -o '{!s}' -r '{!s}' -k '{!s}:{!s}' ".format(
                    command, operation, rank, key_rank, key_idx)
                if 'sync' in action:
                    command = "{!s} -s '{!s}'".format(command, action['sync'])
                if 'sync' not in action:
                    command = "{!s} -s '{!s}'".format(command, "none")
                clicmd += command

                self.print("\nClient cmd : %s\n" % clicmd)
                cli_rtn = subprocess.call(shlex.split(clicmd))

                if cli_rtn != 0:
                    raise ValueError(
                        'Error code {!s} running command "{!s}"'.format(
                            cli_rtn, command))

            if "set_grp_version" in operation:
                command = " {!s} -o '{!s}' -r '{!s}' -v '{!s}' "\
                        .format(command, operation, rank,
                                action['version'])

                if 'time' in action:
                    command = " {!s} -m '{!s}'"\
                        .format(command, action['time'])
                if 'time' not in action:
                    command = " {!s} -m '{!s}'"\
                        .format(command, 0)
                clicmd += command

                self.print("\nClient cmd : %s\n" % clicmd)
                cli_rtn = subprocess.call(shlex.split(clicmd))

                if cli_rtn != 0:
                    raise ValueError(
                        'Error code {!s} running command "{!s}"'.format(
                            cli_rtn, command))

            if "get_grp_version" in operation:
                command = " {!s} -o '{!s}' -r '{!s}' " \
                        .format(command, operation, rank)
                clicmd += command

                self.print("\nClient cmd : %s\n" % clicmd)
                cli_rtn = subprocess.call(shlex.split(clicmd))

                if cli_rtn != 0:
                    raise ValueError(
                        'Error code {!s} running command "{!s}"'.format(
                            cli_rtn, command))

    def test_cart_iv(self):
        """Test CaRT IV.

        :avocado: tags=all,cart,pr,daily_regression,iv,one_node
        """
        srvcmd = self.build_cmd(self.env, "test_servers")

        try:
            srv_rtn = self.launch_cmd_bg(srvcmd)
        # pylint: disable=broad-except
        except Exception as e:
            self.print("Exception in launching server : {}".format(e))
            self.fail("Test failed.\n")

        # Verify the server is still running.
        if not self.check_process(srv_rtn):
            procrtn = self.stop_process(srv_rtn)
            self.fail("Server did not launch, return code {}".format(procrtn))

        actions = [
            # ******************
            # Fetch, to expect fail, no variable yet
            # Make sure everything goes to the top rank
            {"operation": "fetch", "rank": 0, "key": (0, 42), "return_code": -1,
             "expected_value": ""},
            {"operation": "fetch", "rank": 1, "key": (0, 42), "return_code": -1,
             "expected_value": ""},
            {"operation": "fetch", "rank": 4, "key": (0, 42), "return_code": -1,
             "expected_value": ""},
            #
            # ****
            # Add variable 0:42
            {"operation": "update", "rank": 0, "key": (0, 42),
             "value": "potato"},
            #
            # ****
            # Fetch the value from each server and verify it
            {"operation": "fetch", "rank": 0, "key": (0, 42), "return_code": 0,
             "expected_value": "potato"},
            {"operation": "fetch", "rank": 1, "key": (0, 42), "return_code": 0,
             "expected_value": "potato"},
            {"operation": "fetch", "rank": 2, "key": (0, 42), "return_code": 0,
             "expected_value": "potato"},
            {"operation": "fetch", "rank": 3, "key": (0, 42), "return_code": 0,
             "expected_value": "potato"},
            {"operation": "fetch", "rank": 4, "key": (0, 42), "return_code": 0,
             "expected_value": "potato"},
            #
            # ******************
            # Invalidate the value
            {"operation": "invalidate", "rank": 0, "key": (0, 42),
             "sync": "eager_update"},
            #
            # ****
            # Fetch the value again from each server, expecting failure
            # Reverse order of fetch just in case.
            {"operation": "fetch", "rank": 4, "key": (0, 42), "return_code": -1,
             "expected_value": ""},
            {"operation": "fetch", "rank": 3, "key": (0, 42), "return_code": -1,
             "expected_value": ""},
            {"operation": "fetch", "rank": 2, "key": (0, 42), "return_code": -1,
             "expected_value": ""},
            {"operation": "fetch", "rank": 1, "key": (0, 42), "return_code": -1,
             "expected_value": ""},
            {"operation": "fetch", "rank": 0, "key": (0, 42), "return_code": -1,
             "expected_value": ""},
            #
            ######################
            # Testing version number conflicts.
            ######################
            # Test of version skew on fetch between rank 0 and rank 1.
            # Make sure we can set version numbers.
            {"operation": "set_grp_version", "rank": 0, "key": (0, 42),
             "version": "0xdeadc0de", "return_code": 0, "expected_value": ""},
            {"operation": "get_grp_version", "rank": 0, "key": (0, 42),
             "return_code": 0, "expected_value": "0xdeadc0de"},
            {"operation": "set_grp_version", "rank": 0, "key": (0, 42),
             "version": "", "return_code": 0, "expected_value": ""},
            #
            # ******************
            # Test of version skew on fetch between rank 0 and rank 1.
            # From parent to child and from child to parent
            # Don't setup a iv variable.
            # Modify version number on root 0.
            # Do fetch in both direction for and test for failure.
            # First, do test for normal failure.
            {"operation": "fetch", "rank": 0, "key": (1, 42), "return_code": -1,
             "expected_value": ""},
            {"operation": "set_grp_version", "rank": 0, "key": (0, 42),
             "version": "0xdeadc0de", "return_code": 0, "expected_value": ""},

            {"operation": "fetch", "rank": 0, "key": (1, 42),
             "return_code": -1036, "expected_value": ""},
            {"operation": "fetch", "rank": 1, "key": (0, 42),
             "return_code": -1036, "expected_value": ""},
            {"operation": "set_grp_version", "rank": 0, "key": (0, 42),
             "version": "0x0", "return_code": 0, "expected_value": ""},
            {"operation": "invalidate", "rank": 1, "key": (1, 42)},
            #
            # ******************
            # Test of version skew on fetch between rank 0 and rank 1.
            # Create iv variable on rank 1.
            # Fetch from rank 0.
            # Change version on rank 0 while request in flight,
            # Not an error:
            #   Used for testing to ensure we donot break something
            #   that should work.
            #   Version change occurs in iv_test_fetch_iv
            # Need to invalidate on both nodes, stale data.
            {"operation": "update", "rank": 1, "key": (1, 42),
             "value": "beans"},
            {"operation": "set_grp_version", "rank": 0, "key": (0, 42),
             "time": 1,
             "version": "0xc001c001", "return_code": 0, "expected_value": ""},
            {"operation": "fetch", "rank": 0, "key": (1, 42),
             "return_code": 0, "expected_value": "beans"},
            {"operation": "set_grp_version", "rank": 0, "key": (1, 42),
             "version": "0", "return_code": 0, "expected_value": ""},
            {"operation": "invalidate", "rank": 1, "key": (1, 42)},
            {"operation": "invalidate", "rank": 0, "key": (1, 42)},
            #
            # ******************
            # Test of version skew on fetch between rank 0 and rank 1.
            # From parent to child.
            # Create a iv variable on second server  (child).
            # Setup second server to change version after it receives
            #   the rpc request.
            # Fetch variable from the first server.
            # Tests version-check in crt_hdlr_iv_fetch_aux.
            # Version change in iv_pre_fetch
            #
            {"operation": "update", "rank": 1, "key": (1, 42),
             "value": "carrot"},
            {"operation": "set_grp_version", "rank": 1, "key": (1, 42),
             "time": 2, "version": "0xdeadc0de", "return_code": 0,
             "expected_value": ""},
            {"operation": "fetch", "rank": 0, "key": (1, 42),
             "return_code": -1036, "expected_value": ""},
            {"operation": "set_grp_version", "rank": 1, "key": (1, 42),
             "version": "0x0", "return_code": 0, "expected_value": ""},
            {"operation": "invalidate", "rank": 1, "key": (1, 42)},
            #
            # ******************
            # Test invalidate with synchronization.
            # First create an iv value from rank 0 to rank 4.
            # Then verify that all ranks can see it.
            # Then remove it and verify that no ranks has a local copy
            # Need to know that this works prior to changing version
            # Verifies eager_notify works with invalidate.
            #
            {"operation": "update", "rank": 0, "key": (4, 42),
             "value": "turnip"},
            {"operation": "fetch", "rank": 1, "key": (4, 42),
             "return_code": 0, "expected_value": "turnip"},
            {"operation": "fetch", "rank": 0, "key": (4, 42),
             "return_code": 0, "expected_value": "turnip"},
            {"operation": "fetch", "rank": 3, "key": (4, 42),
             "return_code": 0, "expected_value": "turnip"},
            {"operation": "fetch", "rank": 2, "key": (4, 42),
             "return_code": 0, "expected_value": "turnip"},
            {"operation": "fetch", "rank": 4, "key": (4, 42),
             "return_code": 0, "expected_value": "turnip"},
            #
            {"operation": "invalidate", "rank": 4, "key": (4, 42),
             "sync": "eager_notify", "return_code": 0},
            #
            # Check for stale state.
            {"operation": "fetch", "rank": 4, "key": (4, 42),
             "return_code": -1, "expected_value": ""},
            {"operation": "fetch", "rank": 1, "key": (4, 42),
             "return_code": -1, "expected_value": ""},
            {"operation": "fetch", "rank": 0, "key": (4, 42),
             "return_code": -1, "expected_value": ""},
            {"operation": "fetch", "rank": 2, "key": (4, 42),
             "return_code": -1, "expected_value": ""},
            {"operation": "fetch", "rank": 3, "key": (4, 42),
             "return_code": -1, "expected_value": ""},
            #
            # ******************
            # Test of version skew on update with synchronization
            #   when version on child process is different
            # Change version on rank 4
            # Create iv variable on rank 0 using sync.
            #   Should return error and no iv variable created.
            # Make sure nothing is left behind on other nodes.
            #
            {"operation": "set_grp_version", "rank": 4, "key": (4, 42),
             "version": "0xdeadc0de", "return_code": 0, "expected_value": ""},
            {"operation": "update", "rank": 0, "key": (0, 42), "value": "beans",
             "sync": "eager_update", "return_code": -1036},
            # Even though previous failure, leaves stale state on ranks
            {"operation": "fetch", "rank": 0, "key": (0, 42),
             "return_code": 0, "expected_value": "beans"},
            {"operation": "fetch", "rank": 1, "key": (0, 42),
             "return_code": 0, "expected_value": "beans"},
            {"operation": "fetch", "rank": 4, "key": (0, 42),
             "return_code": -1036, "expected_value": ""},
            #
            # Clean up. Make sure no stale state left
            {"operation": "invalidate", "rank": 0, "key": (0, 42),
             "sync": "eager_notify", "return_code": 0},
            {"operation": "fetch", "rank": 0, "key": (0, 42),
             "return_code": -1, "expected_value": ""},
            {"operation": "set_grp_version", "rank": 4, "key": (4, 42),
             "version": "0x0", "return_code": 0, "expected_value": ""},
            {"operation": "fetch", "rank": 1, "key": (0, 42),
             "return_code": -1, "expected_value": ""},

        ]

        time.sleep(2)

        failed = False

        clicmd = self.build_cmd(self.env, "test_clients")

        ########## Launch Client Actions ##########

        try:
            self._iv_test_actions(clicmd, actions)
        except ValueError as exception:
            failed = True
            traceback.print_stack()
            self.print("TEST FAILED: %s" % str(exception))

        ########## Shutdown Servers ##########

        num_servers = self.get_srv_cnt("test_servers")

        srv_ppn = self.params.get("test_servers_ppn", '/run/tests/*/')

        # Note: due to CART-408 issue, rank 0 needs to shutdown last
        # Request each server shut down gracefully
        for rank in reversed(list(range(1, int(srv_ppn) * num_servers))):
            clicmd += " -o shutdown -r " + str(rank)
            self.print("\nClient cmd : {}\n".format(clicmd))
            try:
                subprocess.call(shlex.split(clicmd))
            # pylint: disable=broad-except
            except Exception as e:
                failed = True
                self.print("Exception in launching client : {}".format(e))

        time.sleep(1)

        # Shutdown rank 0 separately
        clicmd += " -o shutdown -r 0"
        self.print("\nClient cmd : {}\n".format(clicmd))
        try:
            subprocess.call(shlex.split(clicmd))
        # pylint: disable=broad-except
        except Exception as e:
            failed = True
            self.print("Exception in launching client : {}".format(e))

        time.sleep(2)

        # Stop the server if it is still running
        if self.check_process(srv_rtn):
            # Return value is meaningless with --continuous
            self.stop_process(srv_rtn)

        if failed:
<<<<<<< HEAD
            self.fail("Test failed.\n")
=======
            self.fail("Test failed.\n")
>>>>>>> 88872a5d
<|MERGE_RESOLUTION|>--- conflicted
+++ resolved
@@ -85,21 +85,6 @@
 
     :avocado: recursive
     """
-<<<<<<< HEAD
-    def setUp(self):
-        """ Test setup """
-        print("Running setup\n")
-        super(CartIvOneNodeTest, self).setUp()
-        self.utils = CartUtils()
-        self.env = self.utils.get_env(self)
-
-    def tearDown(self):
-        """ Tear down """
-        self.report_timeout()
-        self._teardown_errors.extend(self.utils.cleanup_processes())
-        super(CartIvOneNodeTest, self).tearDown()
-=======
->>>>>>> 88872a5d
 
     def _verify_action(self, action):
         """Verify the action."""
@@ -540,8 +525,4 @@
             self.stop_process(srv_rtn)
 
         if failed:
-<<<<<<< HEAD
-            self.fail("Test failed.\n")
-=======
-            self.fail("Test failed.\n")
->>>>>>> 88872a5d
+            self.fail("Test failed.\n")