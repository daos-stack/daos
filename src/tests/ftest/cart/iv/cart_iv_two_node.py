#!/usr/bin/python
'''
  (C) Copyright 2018-2019 Intel Corporation.

  Licensed under the Apache License, Version 2.0 (the "License");
  you may not use this file except in compliance with the License.
  You may obtain a copy of the License at

     http://www.apache.org/licenses/LICENSE-2.0

  Unless required by applicable law or agreed to in writing, software
  distributed under the License is distributed on an "AS IS" BASIS,
  WITHOUT WARRANTIES OR CONDITIONS OF ANY KIND, either express or implied.
  See the License for the specific language governing permissions and
  limitations under the License.

  GOVERNMENT LICENSE RIGHTS-OPEN SOURCE SOFTWARE
  The Government's rights to use, modify, reproduce, release, perform, display,
  or disclose this software are subject to the terms of the Apache License as
  provided in Contract No. B609815.
  Any reproduction of computer software, computer software documentation, or
  portions thereof marked with this legend must also reproduce the markings.
'''

from __future__ import print_function

import sys
import time
import tempfile
import json
import os
import struct
import codecs
import subprocess
import shlex

from apricot  import TestWithoutServers

sys.path.append('./util')

# Can't all this import before setting sys.path
# pylint: disable=wrong-import-position
from cart_utils import CartUtils

def _check_value(expected_value, received_value):
    """
        Checks that the received value (a hex string) contains the expected
        value (a string). If the received value is longer than the expected
        value, make sure any remaining characters are zeros

        returns True if the values match, False otherwise
    """
    char = None
    # Comparisons are lower case
    received_value = received_value.lower()

    # Convert the expected value to hex characters
    expected_value_hex = "".join("{:02x}".format(ord(c)) \
                                 for c in expected_value).lower()

    # Make sure received value is at least as long as expected
    if len(received_value) < len(expected_value_hex):
        return False

    # Make sure received value starts with the expected value
    if expected_value_hex not in received_value[:len(expected_value_hex)]:
        return False

    # Make sure all characters after the expected value are zeros (if any)
    for char in received_value[len(expected_value_hex):]:
        if char != "0":
            return False

    return True

def _check_key(key_rank, key_idx, received_key_hex):
    """
        Checks that the received key is the same as the sent key
        key_rank and key_idx are 32-bit integers
        received_key_hex is hex(key_rank|key_idx)
    """

    if len(received_key_hex) != 16:
        return False

    rank = struct.unpack("<I",
                         codecs.decode(received_key_hex[:8], "hex"))[0]
    idx = struct.unpack("<I",
                        codecs.decode(received_key_hex[8:], "hex"))[0]

    return (rank == key_rank) and (idx == key_idx)

class CartIvTwoNodeTest(TestWithoutServers):
    """
    Runs basic CaRT tests on one-node

<<<<<<< HEAD
    :avocado: recursive
=======
    :avocado: tags=all,cart,pr,daily_regression,iv,two_node
>>>>>>> 57d343e8
    """
    def setUp(self):
        """ Test setup """
        print("Running setup\n")
        self.utils = CartUtils()
        self.env = self.utils.get_env(self)

    def _verify_action(self, action):
        """verify the action"""
        if (('operation' not in action) or
                ('rank' not in action) or
                ('key' not in action)):
            self.utils.print("Error happened during action check")
            raise ValueError("Each action must contain an operation," \
                             " rank, and key")

        if len(action['key']) != 2:
            self.utils.print("Error key should be tuple of (rank, idx)")
            raise ValueError("key should be a tuple of (rank, idx)")

    def _verify_fetch_operation(self, action):
        """verify fetch operation"""
        if (('return_code' not in action) or
                ('expected_value' not in action)):
            self.utils.print("Error: fetch operation was malformed")
            raise ValueError("Fetch operation malformed")

    def _iv_test_actions(self, cmd, actions):
        #pylint: disable=too-many-locals
        """Go through each action and perform the test"""
        for action in actions:
            clicmd = cmd
            command = 'tests/iv_client'

            self._verify_action(action)

            operation = action['operation']
            rank = int(action['rank'])
            key_rank = int(action['key'][0])
            key_idx = int(action['key'][1])

            if "fetch" in operation:
                self._verify_fetch_operation(action)
                expected_rc = int(action['return_code'])

                # Create a temporary file for iv_client to write the results to
                log_path_dir = os.environ['HOME']
                if os.environ['DAOS_TEST_SHARED_DIR']:
                    log_path_dir = os.environ['DAOS_TEST_SHARED_DIR']

                log_fd, log_path = tempfile.mkstemp(dir=log_path_dir)

                command = " {!s} -o '{!s}' -r '{!s}' -k '{!s}:{!s}' -l '{!s}'" \
                    .format(command, operation, rank, key_rank, key_idx,
                            log_path)
                clicmd += command

                self.utils.print("\nClient cmd : %s\n" % clicmd)
                cli_rtn = subprocess.call(shlex.split(clicmd))

                if cli_rtn != 0:
                    raise ValueError('Error code {!s} running command "{!s}"' \
                        .format(cli_rtn, command))

                # Read the result into test_result and remove the temp file
                log_file = open(log_path)
                test_result = json.load(log_file)
                log_file.close()
                os.close(log_fd)
                os.remove(log_path)

                # Parse return code and make sure it matches
                if expected_rc != test_result["return_code"]:
                    raise ValueError("Fetch returned return code {!s} != " \
                                     "expected value {!s}".format(
                                         test_result["return_code"],
                                         expected_rc))

                # Other values will be invalid if return code is failure
                if expected_rc != 0:
                    continue

                # Check that returned key matches expected one
                if not _check_key(key_rank, key_idx, test_result["key"]):
                    raise ValueError("Fetch returned unexpected key")

                # Check that returned value matches expected one
                if not _check_value(action['expected_value'],
                                    test_result["value"]):
                    raise ValueError("Fetch returned unexpected value")

            if "update" in operation:
                if 'value' not in action:
                    raise ValueError("Update operation requires value")

                command = " {!s} -o '{!s}' -r '{!s}' -k '{!s}:{!s}' -v '{!s}'" \
                        .format(command, operation, rank, key_rank, key_idx,
                                action['value'])
                clicmd += command

                self.utils.print("\nClient cmd : %s\n" % clicmd)
                cli_rtn = subprocess.call(shlex.split(clicmd))

                if cli_rtn != 0:
                    raise ValueError('Error code {!s} running command "{!s}"' \
                            .format(cli_rtn, command))

            if "invalidate" in operation:
                command = " {!s} -o '{!s}' -r '{!s}' -k '{!s}:{!s}'".format(
                    command, operation, rank, key_rank, key_idx)
                clicmd += command

                self.utils.print("\nClient cmd : %s\n" % clicmd)
                cli_rtn = subprocess.call(shlex.split(clicmd))

                if cli_rtn != 0:
                    raise ValueError('Error code {!s} running command "{!s}"' \
                            .format(cli_rtn, command))

    def test_cart_iv(self):
        """
        Test CaRT IV

        :avocado: tags=all,cart,pr,daily_regression,iv,two_node
        """

        srvcmd = self.utils.build_cmd(self, self.env, "test_servers")

        try:
            srv_rtn = self.utils.launch_cmd_bg(self, srvcmd)
        # pylint: disable=broad-except
        except Exception as e:
            self.utils.print("Exception in launching server : {}".format(e))
            self.fail("Test failed.\n")

        # Verify the server is still running.
        if not self.utils.check_process(srv_rtn):
            procrtn = self.utils.stop_process(srv_rtn)
            self.fail("Server did not launch, return code %s" \
                       % procrtn)

        actions = [
            # Fetch, expect fail, no variable yet
            {"operation":"fetch", "rank":0, "key":(0, 42), "return_code":-1,
             "expected_value":""},
            # Add variable 0:42
            {"operation":"update", "rank":0, "key":(0, 42), "value":"potato"},
            # Fetch the value and verify it
            {"operation":"fetch", "rank":0, "key":(0, 42), "return_code":0,
             "expected_value":"potato"},
            # Invalidate the value
            {"operation":"invalidate", "rank":0, "key":(0, 42)},
            # Fetch the value again expecting failure
            {"operation":"fetch", "rank":0, "key":(0, 42), "return_code":-1,
             "expected_value":""},
        ]

        time.sleep(2)

        failed = False

        clicmd = self.utils.build_cmd(self, self.env, "test_clients")

        ########## Launch Client Actions ##########

        try:
            self._iv_test_actions(clicmd, actions)
        except ValueError as exception:
            failed = True
            self.utils.print("TEST FAILED: %s" % str(exception))

        ########## Shutdown Servers ##########

        num_servers = self.utils.get_srv_cnt(self, "test_servers")

        srv_ppn = self.params.get("test_servers_ppn", '/run/tests/*/')

        # Note: due to CART-408 issue, rank 0 needs to shutdown last
        # Request each server shut down gracefully
        for rank in reversed(range(1, int(srv_ppn) * num_servers)):
            clicmd += " -o shutdown -r " + str(rank)
            self.utils.print("\nClient cmd : %s\n" % clicmd)
            try:
                subprocess.call(shlex.split(clicmd))
            # pylint: disable=broad-except
            except Exception as e:
                failed = True
                self.utils.print("Exception in launching client : {}".format(e))

        time.sleep(1)

        # Shutdown rank 0 separately
        clicmd += " -o shutdown -r 0"
        self.utils.print("\nClient cmd : %s\n" % clicmd)
        try:
            subprocess.call(shlex.split(clicmd))
        # pylint: disable=broad-except
        except Exception as e:
            failed = True
            self.utils.print("Exception in launching client : {}".format(e))

        time.sleep(2)

        # Stop the server if it is still running
        if self.utils.check_process(srv_rtn):
            # Return value is meaningless with --continuous
            self.utils.stop_process(srv_rtn)

        if failed:
            self.fail("Test failed.\n")


if __name__ == "__main__":
    main()<|MERGE_RESOLUTION|>--- conflicted
+++ resolved
@@ -94,11 +94,7 @@
     """
     Runs basic CaRT tests on one-node
 
-<<<<<<< HEAD
     :avocado: recursive
-=======
-    :avocado: tags=all,cart,pr,daily_regression,iv,two_node
->>>>>>> 57d343e8
     """
     def setUp(self):
         """ Test setup """
