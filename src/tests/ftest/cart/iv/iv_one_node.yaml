--- conflicted
+++ resolved
@@ -18,11 +18,7 @@
   sm:
     D_PROVIDER: "sm"
   ofi_tcp:
-<<<<<<< HEAD
-    D_PROVIDER: "ofi+tcp;ofi_rxm"
-=======
-    CRT_PHY_ADDR_STR: "ofi+tcp"
->>>>>>> bec41abd
+    D_PROVIDER: "ofi+tcp"
 hosts: !mux
   hosts_1:
     config: one_node
