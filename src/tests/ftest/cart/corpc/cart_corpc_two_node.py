--- conflicted
+++ resolved
@@ -13,33 +13,11 @@
 
     :avocado: recursive
     """
-<<<<<<< HEAD
-    def setUp(self):
-        """ Test setup """
-        print("Running setup\n")
-        super(CartCoRpcTwoNodeTest, self).setUp()
-        self.utils = CartUtils()
-        self.env = self.utils.get_env(self)
-
-    def tearDown(self):
-        """ Tear down """
-        self.report_timeout()
-        self._teardown_errors.extend(self.utils.cleanup_processes())
-        super(CartCoRpcTwoNodeTest, self).tearDown()
-=======
->>>>>>> 88872a5d
 
     def test_cart_corpc(self):
         """Test CaRT CoRPC.
 
         :avocado: tags=all,cart,pr,daily_regression,corpc,two_node
         """
-<<<<<<< HEAD
-
-        cmd = self.utils.build_cmd(self, self.env, "test_servers")
-
-        self.utils.launch_test(self, cmd)
-=======
         cmd = self.build_cmd(self.env, "test_servers")
-        self.launch_test(cmd)
->>>>>>> 88872a5d
+        self.launch_test(cmd)