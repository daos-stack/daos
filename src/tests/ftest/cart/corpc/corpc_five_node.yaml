--- conflicted
+++ resolved
@@ -10,11 +10,7 @@
     - test_servers_CRT_CTX_NUM: "0"
 env_D_PROVIDER: !mux
   ofi_tcp:
-<<<<<<< HEAD
-    D_PROVIDER: "ofi+tcp;ofi_rxm"
-=======
-    CRT_PHY_ADDR_STR: "ofi+tcp"
->>>>>>> bec41abd
+    D_PROVIDER : "ofi+tcp"
 env_CRT_CTX_SHARE_ADDR: !mux
   no_sep:
     env: no_sep
