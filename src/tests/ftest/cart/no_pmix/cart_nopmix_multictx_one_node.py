#!/usr/bin/python
'''
  (C) Copyright 2018-2021 Intel Corporation.

  SPDX-License-Identifier: BSD-2-Clause-Patent
'''
import subprocess
import os

from cart_utils import CartTest


class CartNoPmixOneNodeTest(CartTest):
    # pylint: disable=too-few-public-methods
    """Run basic CaRT no_pmix tests.

    :avocado: recursive
    """
<<<<<<< HEAD
    def setUp(self):
        """ Test setup """
        print("Running setup\n")
        super(CartNoPmixOneNodeTest, self).setUp()
        self.utils = CartUtils()
        self.env = self.utils.get_env(self)
        crt_phy_addr = self.params.get("CRT_PHY_ADDR_STR", '/run/defaultENV/')
        ofi_interface = self.params.get("OFI_INTERFACE", '/run/defaultENV/')
        ofi_ctx_num = self.params.get("CRT_CTX_NUM", '/run/defaultENV/')
        ofi_share_addr = self.params.get("CRT_CTX_SHARE_ADDR",
                                         '/run/defaultENV/')
        self.pass_env = {"CRT_PHY_ADDR_STR": crt_phy_addr,
                         "OFI_INTERFACE": ofi_interface,
                         "CRT_CTX_SHARE_ADDR": ofi_share_addr,
                         "CRT_CTX_NUM": ofi_ctx_num,
                         "PATH": os.environ.get("PATH")}

    def tearDown(self):
        """ Tear down """
        self.report_timeout()
        self._teardown_errors.extend(self.utils.cleanup_processes())
        super(CartNoPmixOneNodeTest, self).tearDown()
=======
>>>>>>> 88872a5d

    def test_cart_no_pmix(self):
        """Test CaRT NoPmix.

        :avocado: tags=all,cart,pr,daily_regression,no_pmix,one_node
        """
        crt_phy_addr = os.environ.get("CRT_PHY_ADDR_STR")
        ofi_interface = os.environ.get("OFI_INTERFACE")
        ofi_ctx_num = os.environ.get("CRT_CTX_NUM")
        ofi_share_addr = os.environ.get("CRT_CTX_SHARE_ADDR")

        # env dict keys and values must all be of string type
        if not isinstance(crt_phy_addr, ("".__class__, u"".__class__)):
            crt_phy_addr = ""
        if not isinstance(ofi_interface, ("".__class__, u"".__class__)):
            ofi_interface = ""
        if not isinstance(ofi_ctx_num, ("".__class__, u"".__class__)):
            ofi_ctx_num = ""
        if not isinstance(ofi_share_addr, ("".__class__, u"".__class__)):
            ofi_share_addr = ""

        test_env = {"CRT_PHY_ADDR_STR": crt_phy_addr,
                    "OFI_INTERFACE": ofi_interface,
                    "CRT_CTX_SHARE_ADDR": ofi_share_addr,
                    "CRT_CTX_NUM": ofi_ctx_num}

        cmd = self.params.get("tst_bin", '/run/tests/*/')

        self.print("\nTest cmd : {}\n".format(cmd))

        p = subprocess.Popen([cmd], env=test_env, stdout=subprocess.PIPE)

        rc = self.wait_process(p, 30)
        if rc != 0:
            self.print("Error waiting for process.")
            self.print("returning {}".format(rc))
            self.fail("Test failed.\n")

<<<<<<< HEAD
        self.utils.print("Finished waiting for {}".format(p))
=======
        self.print("Finished waiting for {}".format(p))
>>>>>>> 88872a5d
<|MERGE_RESOLUTION|>--- conflicted
+++ resolved
@@ -16,31 +16,6 @@
 
     :avocado: recursive
     """
-<<<<<<< HEAD
-    def setUp(self):
-        """ Test setup """
-        print("Running setup\n")
-        super(CartNoPmixOneNodeTest, self).setUp()
-        self.utils = CartUtils()
-        self.env = self.utils.get_env(self)
-        crt_phy_addr = self.params.get("CRT_PHY_ADDR_STR", '/run/defaultENV/')
-        ofi_interface = self.params.get("OFI_INTERFACE", '/run/defaultENV/')
-        ofi_ctx_num = self.params.get("CRT_CTX_NUM", '/run/defaultENV/')
-        ofi_share_addr = self.params.get("CRT_CTX_SHARE_ADDR",
-                                         '/run/defaultENV/')
-        self.pass_env = {"CRT_PHY_ADDR_STR": crt_phy_addr,
-                         "OFI_INTERFACE": ofi_interface,
-                         "CRT_CTX_SHARE_ADDR": ofi_share_addr,
-                         "CRT_CTX_NUM": ofi_ctx_num,
-                         "PATH": os.environ.get("PATH")}
-
-    def tearDown(self):
-        """ Tear down """
-        self.report_timeout()
-        self._teardown_errors.extend(self.utils.cleanup_processes())
-        super(CartNoPmixOneNodeTest, self).tearDown()
-=======
->>>>>>> 88872a5d
 
     def test_cart_no_pmix(self):
         """Test CaRT NoPmix.
@@ -79,8 +54,4 @@
             self.print("returning {}".format(rc))
             self.fail("Test failed.\n")
 
-<<<<<<< HEAD
-        self.utils.print("Finished waiting for {}".format(p))
-=======
-        self.print("Finished waiting for {}".format(p))
->>>>>>> 88872a5d
+        self.print("Finished waiting for {}".format(p))