# change host names to your reserved nodes, the
# required quantity is indicated by the placeholders

ENV:
  default:
    # !filter-only : /run/env_CRT_CTX_SHARE_ADDR/sep
    # !filter-only : /run/tests/rpc_error
    - D_LOG_MASK: "WARN"
    - D_INTERFACE: "eth0"
    - CRT_CTX_NUM: "8"
    - CRT_CTX_SHARE_ADDR: "0"
env_D_PROVIDER: !mux
  sm:
    D_PROVIDER: "sm"
  ofi_tcp:
<<<<<<< HEAD
    D_PROVIDER: "ofi+tcp;ofi_rxm"
=======
    CRT_PHY_ADDR_STR: "ofi+tcp"
  ofi_tcp_rxm:
    CRT_PHY_ADDR_STR: "ofi+tcp;ofi_rxm"
>>>>>>> bec41abd
tests: !mux
  no_pmix_multi_ctx:
    name: no_pmix_multi_ctx
    tst_bin: no_pmix_multi_ctx<|MERGE_RESOLUTION|>--- conflicted
+++ resolved
@@ -13,13 +13,9 @@
   sm:
     D_PROVIDER: "sm"
   ofi_tcp:
-<<<<<<< HEAD
+    D_PROVIDER: "ofi+tcp"
+  ofi_tcp_rxm:
     D_PROVIDER: "ofi+tcp;ofi_rxm"
-=======
-    CRT_PHY_ADDR_STR: "ofi+tcp"
-  ofi_tcp_rxm:
-    CRT_PHY_ADDR_STR: "ofi+tcp;ofi_rxm"
->>>>>>> bec41abd
 tests: !mux
   no_pmix_multi_ctx:
     name: no_pmix_multi_ctx
