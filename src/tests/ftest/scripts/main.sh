--- conflicted
+++ resolved
@@ -50,12 +50,6 @@
 cp -a "$PREFIX"/lib/daos/python pydaos
 pip install ./pydaos
 rm -rf pydaos
-<<<<<<< HEAD
-
-# Disable CRT_PHY_ADDR_STR to allow launch.py to set it
-unset CRT_PHY_ADDR_STR
-=======
->>>>>>> dcbaf550
 
 # Disable D_PROVIDER to allow launch.py to set it
 unset D_PROVIDER
