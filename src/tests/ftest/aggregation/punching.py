"""
  (C) Copyright 2020-2022 Intel Corporation.

  SPDX-License-Identifier: BSD-2-Clause-Patent
"""

import time
from mdtest_test_base import MdtestBase


class AggregationPunching(MdtestBase):
    # pylint: disable=too-many-ancestors
    """Test class Description: Runs Mdtest with in small config and
       verify aggregation after punching.

    :avocado: recursive
    """

    def test_aggregation_punching(self):
        """Jira ID: DAOS-3443

        Test Description:
            Test the aggregation feature after punching records.

        Use Cases:
            Disable aggregation
            Create a POSIX container and run mdtest
            Enable the aggregation run and verify the space is reclaimed.

        :avocado: tags=all,pr,daily_regression
        :avocado: tags=hw,medium
        :avocado: tags=aggregation,mdtest,mdtest
        :avocado: tags=AggregationPunching,aggregatepunching
        """
        if self.pool is None:
            self.add_pool(connect=False)
        self.pool.connect()

<<<<<<< HEAD
        storage_index = 1   # SSD
=======
        storage_index = 1  # SSD
>>>>>>> 9b7a9e20
        pool_info = self.pool.pool.pool_query()
        initial_free_space =\
            pool_info.pi_space.ps_space.s_free[storage_index]

        # Disable the aggregation
        self.log.info("Disabling aggregation")
        self.pool.set_property("reclaim", "disabled")

        write_bytes = self.params.get("write_bytes", "/run/mdtest/*")
        num_files = self.params.get("num_of_files_dirs", "/run/mdtest/*")
        processes = self.params.get("np", "/run/mdtest/*")

        # write bytes * num_of_files_dirs * num_of_client_processes
        mdtest_data_size = write_bytes * num_files * processes
        # run mdtest
        self.execute_mdtest()

        pool_info = self.pool.pool.pool_query()
        free_space_after_mdtest =\
            pool_info.pi_space.ps_space.s_free[storage_index]

        self.log.info("free_space_after_mdtest <= initial_free_space - mdtest_data_size")
        self.log.info("mdtest_data_size = %s", mdtest_data_size)
        self.log.info("Storage Index = %s",
                      "NVMe" if storage_index else "SCM")
        self.log.info("%s <= %s", free_space_after_mdtest, initial_free_space - mdtest_data_size)
        self.assertTrue(free_space_after_mdtest <= initial_free_space - mdtest_data_size)

        # Enable the aggregation
        self.log.info("Enabling aggregation")
        self.pool.set_property("reclaim", "time")

        counter = 0
        self.log.info(
            "Verifying the aggregation deleted the punched records and space is reclaimed")

        expected_free_space = free_space_after_mdtest + mdtest_data_size

        # For the given mdtest configuration, the aggregation should
        # be done in less than 150 seconds.
        while counter < 5:
            pool_info = self.pool.pool.pool_query()
            final_free_space =\
                pool_info.pi_space.ps_space.s_free[storage_index]

            if final_free_space >= expected_free_space:
                break
            self.log.info("Space is not reclaimed yet !")
            self.log.info("Sleeping for 30 seconds")
            time.sleep(30)
            counter += 1

        pool_info = self.pool.pool.pool_query()
        final_free_space =\
            pool_info.pi_space.ps_space.s_free[storage_index]

        self.log.info("Checking if space is reclaimed")
        self.log.info("final_free_space >= free_space_after_mdtest + mdtest_data_size")
        self.log.info("%s >= %s", final_free_space, expected_free_space)
        self.assertTrue(final_free_space >= expected_free_space)<|MERGE_RESOLUTION|>--- conflicted
+++ resolved
@@ -36,11 +36,7 @@
             self.add_pool(connect=False)
         self.pool.connect()
 
-<<<<<<< HEAD
-        storage_index = 1   # SSD
-=======
         storage_index = 1  # SSD
->>>>>>> 9b7a9e20
         pool_info = self.pool.pool.pool_query()
         initial_free_space =\
             pool_info.pi_space.ps_space.s_free[storage_index]
