--- conflicted
+++ resolved
@@ -76,21 +76,12 @@
 
         self.verify_performance(metric_before_aggregate,
                                 metric_after_aggregate,
-<<<<<<< HEAD
-                                0,                          # write_perf
-                                expected_perf_diff)         # 30% perf difference
-
-        self.verify_performance(metric_before_aggregate,
-                                metric_after_aggregate,
-                                1,                          # read_perf
-=======
                                 0,  # write_perf
                                 expected_perf_diff)  # 30% perf difference
 
         self.verify_performance(metric_before_aggregate,
                                 metric_after_aggregate,
                                 1,  # read_perf
->>>>>>> 9b7a9e20
                                 expected_perf_diff)
 
     def verify_performance(self, before_metric, after_metric, read_write_idx, expected_perf_diff):
