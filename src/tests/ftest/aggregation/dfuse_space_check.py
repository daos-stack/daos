"""
  (C) Copyright 2020-2024 Intel Corporation.

  SPDX-License-Identifier: BSD-2-Clause-Patent
"""

import os
import time

from dfuse_utils import get_dfuse, start_dfuse
from ior_test_base import IorTestBase


class DfuseSpaceCheck(IorTestBase):
    """DfuseSpaceCheck test class.

    :avocado: recursive
    """

    def __init__(self, *args, **kwargs):
        """Initialize a DfuseSpaceCheck object."""
        super().__init__(*args, **kwargs)
        self.initial_space = None
        self.block_size = None

    def get_nvme_free_space(self, display=True):
        """Display pool free space.

        Args:
            display (bool): boolean to display output of free space.

        Returns:
            int: Free space available in nvme.

        """
        free_space_nvme = self.pool.get_pool_free_space("nvme")
        if display:
            self.log.info("Free nvme space: %s", free_space_nvme)

        return free_space_nvme

    def wait_for_aggregation(self, retries=4, interval=60):
        """Wait for aggregation to finish.

        Args:
            retries (int, optional): number of times to retry.
                Default is 4.
            interval (int, optional): seconds to wait before retrying.
                Default is 60.

        """
        for _ in range(retries):
            current_space = self.get_nvme_free_space()
            if current_space == self.initial_space:
                return
            time.sleep(interval)

        self.log.info("Free space when test terminated: %s", current_space)
        self.fail("Aggregation did not complete within {} seconds".format(retries * interval))

    def write_multiple_files(self, dfuse):
        """Write multiple files.

        Args:
            dfuse (Dfuse): the dfuse object

        Returns:
            int: Total number of files created before going out of space.

        """
        file_count = 0
        while self.get_nvme_free_space(False) >= self.block_size:
            file_path = os.path.join(dfuse.mount_dir.value, "file{}.txt".format(file_count))
            write_dd_cmd = "dd if=/dev/zero of={} bs={} count=1".format(file_path, self.block_size)
            if 0 in self.execute_cmd(write_dd_cmd, fail_on_err=True, display_output=False):
                file_count += 1

        return file_count

    def test_dfusespacecheck(self):
        """Jira ID: DAOS-3777.

        Test Description:
            Purpose of this test is to mount dfuse and verify aggregation
            to return space when pool is filled with once large file and
            once with small files.

        Use cases:
            Create a pool.
            Create a POSIX container.
            Mount dfuse.
            Write to a large file until the pool is out of space.
            Remove the file and wait for aggregation to reclaim the space.
            Disable aggregation.
            Create small files until the pool is out of space.
            Enable aggregation.
            Remove the files and wait for aggregation to reclaim the space.
            Disable aggregation.
            Create small files until the pool is out of space.
            Verify the same number of files were written.

        :avocado: tags=all,full_regression
        :avocado: tags=hw,medium
        :avocado: tags=aggregation,daosio,dfuse
        :avocado: tags=DfuseSpaceCheck,test_dfusespacecheck
        """
        # get test params for cont and pool count
        self.block_size = self.params.get('block_size', '/run/dfusespacecheck/*')
        # Create a pool, container, and start dfuse
        self.create_pool()
        self.create_cont()
<<<<<<< HEAD
        self.start_dfuse(self.hostlist_clients, self.pool, self.container)
        # DEBUG: Query pool info
        self.pool.query()
=======
        dfuse = get_dfuse(self, self.hostlist_clients)
        start_dfuse(self, dfuse, self.pool, self.container)
>>>>>>> 859fba1b

        # get nvme space before write
        self.initial_space = self.get_nvme_free_space()

        # Create a file as large as we can
        large_file = os.path.join(dfuse.mount_dir.value, 'largefile.txt')
        self.execute_cmd('touch {}'.format(large_file))
        dd_count = (self.initial_space // self.block_size) + 1
        write_dd_cmd = "dd if=/dev/zero of={} bs={} count={}".format(
            large_file, self.block_size, dd_count)
        self.execute_cmd(write_dd_cmd, False)

        # DEBUG: Query pool info
        self.pool.query()

        # Remove the file
        self.execute_cmd('rm -rf {}'.format(large_file))

        # Wait for aggregation to complete
        self.wait_for_aggregation()

        # DEBUG: Query pool info
        self.pool.query()

        # Disable aggregation
        self.log.info("Disabling aggregation")
        self.pool.set_property("reclaim", "disabled")

        # DEBUG: Query pool info
        self.pool.query()

        # Write small files until we run out of space
        file_count1 = self.write_multiple_files(dfuse)

        # DEBUG: Query pool info
        self.pool.query()

        # Enable aggregation
        self.log.info("Enabling aggregation")
        self.pool.set_property("reclaim", "time")

        # remove all the small files created above.
        self.execute_cmd("rm -rf {}".format(os.path.join(dfuse.mount_dir.value, '*')))

        # Wait for aggregation to complete after file removal
        self.wait_for_aggregation()

        # DEBUG: Query pool info
        self.pool.query()

        # Disable aggregation
        self.log.info("Disabling aggregation")
        self.pool.set_property("reclaim", "disabled")

        # Write small files again until we run out of space and verify we wrote the same amount
        file_count2 = self.write_multiple_files(dfuse)

        # DEBUG: Query pool info
        self.pool.query()

        self.log.info('file_count1 = %s', file_count1)
        self.log.info('file_count2 = %s', file_count2)
        self.assertEqual(
            file_count2, file_count1,
            'Space was not returned. Expected to write the same number of files')

        # DEBUG: Query pool info
        self.pool.query()
<|MERGE_RESOLUTION|>--- conflicted
+++ resolved
@@ -109,14 +109,10 @@
         # Create a pool, container, and start dfuse
         self.create_pool()
         self.create_cont()
-<<<<<<< HEAD
-        self.start_dfuse(self.hostlist_clients, self.pool, self.container)
+        dfuse = get_dfuse(self, self.hostlist_clients)
+        start_dfuse(self, dfuse, self.pool, self.container)
         # DEBUG: Query pool info
         self.pool.query()
-=======
-        dfuse = get_dfuse(self, self.hostlist_clients)
-        start_dfuse(self, dfuse, self.pool, self.container)
->>>>>>> 859fba1b
 
         # get nvme space before write
         self.initial_space = self.get_nvme_free_space()
