"""
  (C) Copyright 2020-2024 Intel Corporation.
  (C) Copyright 2025 Hewlett Packard Enterprise Development LP

  SPDX-License-Identifier: BSD-2-Clause-Patent
"""
import os

from dfuse_utils import get_dfuse, start_dfuse
from ior_test_base import IorTestBase
from run_utils import run_remote


class DfuseSpaceCheck(IorTestBase):
    """DfuseSpaceCheck test class.

    :avocado: recursive
    """

    def __init__(self, *args, **kwargs):
        """Initialize a DfuseSpaceCheck object."""
        super().__init__(*args, **kwargs)
        self.__initial_space = None
        self.__block_size = None

    def get_nvme_free_space(self, display=True):
        """Display pool free space.

        Args:
            display (bool): boolean to display output of free space.

        Returns:
            int: Free space available in nvme.

        """
        free_space_nvme = self.pool.get_pool_free_space("nvme")
        if display:
            self.log.info("Free nvme space: %s", free_space_nvme)

        return free_space_nvme

<<<<<<< HEAD
    def wait_for_aggregation(self):
        """Wait for aggregation to finish."""
        if not self.pool.check_free_space(
                expected_nvme=self.__initial_space, timeout=240, interval=30):
            self.fail("Aggregation did not complete within 240 seconds")
=======
    def wait_for_aggregation(self, retries=4, interval=60):
        """Wait for aggregation to finish.

        Args:
            retries (int, optional): number of times to retry. Default is 4.
            interval (int, optional): seconds to wait before retrying. Default is 60.
        """
        for _ in range(retries):
            current_space = self.get_nvme_free_space()
            if current_space == self.initial_space:
                return
            time.sleep(interval)

        self.log.info("Free space when test terminated: %s", current_space)
        self.fail("Aggregation did not complete within {} seconds".format(retries * interval))
>>>>>>> 92ccc7ff

    def write_multiple_files(self, dfuse):
        """Write multiple files.

        Args:
            dfuse (Dfuse): the dfuse object

        Returns:
            int: Total number of files created before going out of space.

        """
        file_count = 0
        while self.get_nvme_free_space(False) >= self.__block_size:
            file_path = os.path.join(dfuse.mount_dir.value, "file{}.txt".format(file_count))
            write_dd_cmd = f"dd if=/dev/zero of={file_path} bs={self.__block_size} count=1"
            result = run_remote(
                self.log, self.hostlist_clients, write_dd_cmd, verbose=False, timeout=300)
            if not result.passed:
                self.fail(f"Error running: {write_dd_cmd}")
            file_count += 1

        return file_count

    def test_dfuse_space_check(self):
        """Jira ID: DAOS-3777.

        Test Description:
            Purpose of this test is to mount dfuse and verify aggregation to return space when pool
            is filled with once large file and once with small files.

        Use cases:
            Create a pool.
            Create a POSIX container.
            Mount dfuse.
            Write to a large file until the pool is out of space.
            Remove the file and wait for aggregation to reclaim the space.
            Disable aggregation.
            Create small files until the pool is out of space.
            Enable aggregation.
            Remove the files and wait for aggregation to reclaim the space.
            Disable aggregation.
            Create small files until the pool is out of space.
            Verify the same number of files were written.

        :avocado: tags=all,full_regression
        :avocado: tags=hw,medium
        :avocado: tags=aggregation,daosio,dfuse
        :avocado: tags=DfuseSpaceCheck,test_dfuse_space_check
        """
<<<<<<< HEAD
        # get test params for cont and pool count
        self.__block_size = self.params.get('block_size', '/run/dfusespacecheck/*')
=======
        # Get test params for cont and pool count
        self.block_size = self.params.get('block_size', '/run/dfuse_space_check/*')
>>>>>>> 92ccc7ff

        # Create a pool, container, and start dfuse
        self.create_pool()
        self.create_cont()
        dfuse = get_dfuse(self, self.hostlist_clients)
        start_dfuse(self, dfuse, self.pool, self.container)

<<<<<<< HEAD
        # get nvme space before write
        self.__initial_space = self.get_nvme_free_space()
=======
        # Get nvme space before write
        self.initial_space = self.get_nvme_free_space()
>>>>>>> 92ccc7ff

        # Create a file as large as we can
        large_file = os.path.join(dfuse.mount_dir.value, 'largefile.txt')
        if not run_remote(self.log, self.hostlist_clients, f'touch {large_file}').passed:
            self.fail(f"Error creating {large_file}")
        dd_count = (self.__initial_space // self.__block_size) + 1
        write_dd_cmd = "dd if=/dev/zero of={} bs={} count={}".format(
            large_file, self.__block_size, dd_count)
        run_remote(self.log, self.hostlist_clients, write_dd_cmd)

        # Remove the file
        if not run_remote(self.log, self.hostlist_clients, f'rm -rf {large_file}').passed:
            self.fail(f"Error removing {large_file}")

        # Wait for aggregation to complete
        self.wait_for_aggregation()

        # Disable aggregation
        self.log.info("Disabling aggregation")
        self.pool.set_property("reclaim", "disabled")

        # Write small files until we run out of space
        file_count1 = self.write_multiple_files(dfuse)

        # Enable aggregation
        self.log.info("Enabling aggregation")
        self.pool.set_property("reclaim", "time")

        # remove all the small files created above.
        result = run_remote(
            self.log, self.hostlist_clients, f"rm -rf {os.path.join(dfuse.mount_dir.value, '*')}")
        if not result.passed:
            self.fail("Error removing files in mount dir")

        # Wait for aggregation to complete after file removal
        self.wait_for_aggregation()

        # Disable aggregation
        self.log.info("Disabling aggregation")
        self.pool.set_property("reclaim", "disabled")

        # Write small files again until we run out of space and verify we wrote the same amount
        file_count2 = self.write_multiple_files(dfuse)

        self.log.info('file_count1 = %s', file_count1)
        self.log.info('file_count2 = %s', file_count2)
        self.assertEqual(
            file_count2, file_count1,
            'Space was not returned. Expected to write the same number of files')<|MERGE_RESOLUTION|>--- conflicted
+++ resolved
@@ -39,29 +39,11 @@
 
         return free_space_nvme
 
-<<<<<<< HEAD
     def wait_for_aggregation(self):
         """Wait for aggregation to finish."""
         if not self.pool.check_free_space(
                 expected_nvme=self.__initial_space, timeout=240, interval=30):
             self.fail("Aggregation did not complete within 240 seconds")
-=======
-    def wait_for_aggregation(self, retries=4, interval=60):
-        """Wait for aggregation to finish.
-
-        Args:
-            retries (int, optional): number of times to retry. Default is 4.
-            interval (int, optional): seconds to wait before retrying. Default is 60.
-        """
-        for _ in range(retries):
-            current_space = self.get_nvme_free_space()
-            if current_space == self.initial_space:
-                return
-            time.sleep(interval)
-
-        self.log.info("Free space when test terminated: %s", current_space)
-        self.fail("Aggregation did not complete within {} seconds".format(retries * interval))
->>>>>>> 92ccc7ff
 
     def write_multiple_files(self, dfuse):
         """Write multiple files.
@@ -111,13 +93,8 @@
         :avocado: tags=aggregation,daosio,dfuse
         :avocado: tags=DfuseSpaceCheck,test_dfuse_space_check
         """
-<<<<<<< HEAD
-        # get test params for cont and pool count
-        self.__block_size = self.params.get('block_size', '/run/dfusespacecheck/*')
-=======
         # Get test params for cont and pool count
-        self.block_size = self.params.get('block_size', '/run/dfuse_space_check/*')
->>>>>>> 92ccc7ff
+        self.__block_size = self.params.get('block_size', '/run/dfuse_space_check/*')
 
         # Create a pool, container, and start dfuse
         self.create_pool()
@@ -125,13 +102,8 @@
         dfuse = get_dfuse(self, self.hostlist_clients)
         start_dfuse(self, dfuse, self.pool, self.container)
 
-<<<<<<< HEAD
-        # get nvme space before write
+        # Get nvme space before write
         self.__initial_space = self.get_nvme_free_space()
-=======
-        # Get nvme space before write
-        self.initial_space = self.get_nvme_free_space()
->>>>>>> 92ccc7ff
 
         # Create a file as large as we can
         large_file = os.path.join(dfuse.mount_dir.value, 'largefile.txt')
