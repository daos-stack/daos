"""Build ftest"""
import os

def scons():
    """Execute build"""
    Import('env', 'prereqs')

    ftest_install_dir = '$PREFIX/lib/daos/TESTING/ftest'

    env.Install(ftest_install_dir, Glob('*.*'))

<<<<<<< HEAD
    dirs = ['aggregation', 'checksum', 'container', 'control',
            'daos_test', 'data', 'io', 'network', 'object', 'osa',
            'pool', 'rebuild', 'security', 'server', 'soak',
            'unittest']
=======
    dirs = ['checksum', 'container', 'control', 'daos_test', 'data',
            'io', 'network', 'object', 'osa', 'pool', 'rebuild',
            'security', 'server', 'soak', 'unittest', 'nvme']
>>>>>>> 9b28c9f8

    for sub_dir in dirs:
        env.Install(os.path.join(ftest_install_dir, sub_dir),
                    Glob("%s/*.*" % sub_dir))

    # util
    SConscript('util/SConscript')

if __name__ == "SCons.Script":
    scons()<|MERGE_RESOLUTION|>--- conflicted
+++ resolved
@@ -9,16 +9,10 @@
 
     env.Install(ftest_install_dir, Glob('*.*'))
 
-<<<<<<< HEAD
     dirs = ['aggregation', 'checksum', 'container', 'control',
-            'daos_test', 'data', 'io', 'network', 'object', 'osa',
-            'pool', 'rebuild', 'security', 'server', 'soak',
-            'unittest']
-=======
-    dirs = ['checksum', 'container', 'control', 'daos_test', 'data',
-            'io', 'network', 'object', 'osa', 'pool', 'rebuild',
-            'security', 'server', 'soak', 'unittest', 'nvme']
->>>>>>> 9b28c9f8
+            'daos_test', 'data', 'io', 'network', 'nvme',
+            'object', 'osa', 'pool', 'rebuild', 'security',
+            'server', 'soak', 'unittest']
 
     for sub_dir in dirs:
         env.Install(os.path.join(ftest_install_dir, sub_dir),
