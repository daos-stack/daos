--- conflicted
+++ resolved
@@ -198,13 +198,8 @@
 
         :avocado: tags=all,full_regression
         :avocado: tags=hw,medium,ib2
-<<<<<<< HEAD
         :avocado: tags=deployment,target_failure,rebuild
         :avocado: tags=TargetFailure,test_target_failure_wo_rf
-=======
-        :avocado: tags=deployment,target_failure
-        :avocado: tags=target_failure_wo_rf,test_target_failure_wo_rf
->>>>>>> 7313b2e6
         """
         # 1. Create a pool and a container.
         self.add_pool(namespace="/run/pool_size_ratio_80/*")
@@ -281,15 +276,9 @@
         See verify_target_failure_with_protection for test steps.
 
         :avocado: tags=all,full_regression
-<<<<<<< HEAD
         :avocado: tags=hw,medium
         :avocado: tags=deployment,target_failure,rebuild
         :avocado: tags=TargetFailure,test_target_failure_with_rp
-=======
-        :avocado: tags=hw,medium,ib2
-        :avocado: tags=deployment,target_failure
-        :avocado: tags=target_failure_with_rp ,test_target_failure_with_rp
->>>>>>> 7313b2e6
         """
         self.verify_failure_with_protection(ior_namespace="/run/ior_with_rp/*")
 
@@ -303,15 +292,9 @@
         See verify_target_failure_with_protection for test steps.
 
         :avocado: tags=all,full_regression
-<<<<<<< HEAD
         :avocado: tags=hw,medium
         :avocado: tags=deployment,target_failure,rebuild
         :avocado: tags=TargetFailure,test_target_failure_with_ec
-=======
-        :avocado: tags=hw,medium,ib2
-        :avocado: tags=deployment,target_failure
-        :avocado: tags=target_failure_with_ec test_target_failure_with_ec
->>>>>>> 7313b2e6
         """
         self.verify_failure_with_protection(ior_namespace="/run/ior_with_ec/*")
 
@@ -332,15 +315,9 @@
         10. Verify that there's no error this time.
 
         :avocado: tags=all,full_regression
-<<<<<<< HEAD
         :avocado: tags=hw,medium
         :avocado: tags=deployment,target_failure,rebuild
         :avocado: tags=TargetFailure,test_target_failure_parallel
-=======
-        :avocado: tags=hw,medium,ib2
-        :avocado: tags=deployment,target_failure
-        :avocado: tags=target_failure_parallel,test_target_failure_parallel
->>>>>>> 7313b2e6
         """
         self.pool = []
         self.container = []
