"""
  (C) Copyright 2022-2024 Intel Corporation.

  SPDX-License-Identifier: BSD-2-Clause-Patent
"""
import os
import time
import threading
from collections import defaultdict

from ClusterShell.NodeSet import NodeSet
from command_utils_base import CommandFailure
from dmg_utils import check_system_query_status
from general_utils import report_errors, run_pcmd
from ior_test_base import IorTestBase
from ior_utils import IorCommand
from job_manager_utils import get_job_manager
from network_utils import NetworkInterface


class NetworkFailureTest(IorTestBase):
    # pylint: disable=too-many-ancestors
    """Test class Description: Verify network failure is properly handled and recovered.

    :avocado: recursive
    """

    def __init__(self, *args, **kwargs):
        """Store the info used during the test and the tearDown."""
        super().__init__(*args, **kwargs)
        self.network_down_host = None
        self.interface = None
        self.update_nic = bool(self.params.get("test_environment", "/run/*") == "ci")

    def run_ior_report_error(self, results, job_num, file_name, pool, container,
                             namespace, timeout=None):
        """Run IOR command and store the results to results dictionary.

        Create a new IorCommand object instead of using the one in IorTestBase because
        we'll run a test that runs multiple IOR processes at the same time.

        Args:
            results (dict): A dictionary object to store the ior metrics
            job_num (int): Assigned job number
            file_name (str): File name used for self.ior_cmd.test_file.
            pool (TestPool): Pool to run IOR.
            container (TestContainer): Container to run IOR.
            namespace (str): IOR namespace.
            timeout (int): Mpirun timeout value in sec. Defaults to None, in which case
                infinite.
        """
        # Update the object class depending on the test case.
        ior_cmd = IorCommand(self.test_env.log_dir, namespace=namespace)
        ior_cmd.get_params(self)

        # Standard IOR prep sequence.
        ior_cmd.set_daos_params(pool, container.identifier)
        ior_cmd.test_file.update(os.path.join(os.sep, file_name))

        manager = get_job_manager(
            test=self, job=ior_cmd, subprocess=self.subprocess, timeout=timeout)
        manager.assign_hosts(
            self.hostlist_clients, self.workdir, self.hostfile_clients_slots)

        # Run the command.
        try:
            self.log.info("--- IOR command %d start ---", job_num)
            ior_output = manager.run()
            results[job_num] = [True]
            # For debugging.
            results[job_num].extend(IorCommand.get_ior_metrics(ior_output))
            # Command worked, but append the error message if any.
            results[job_num].append(ior_output.stderr_text)
            self.log.info("--- IOR command %d end ---", job_num)
        except CommandFailure as error:
            self.log.info("--- IOR command %d failed ---", job_num)
            results[job_num] = [False, f"IOR failed: {error}"]

    def verify_ior_worked(self, ior_results, job_num, errors):
        """Verify that the IOR worked.

        Args:
            ior_results (dict): Dictionary that contains the IOR run results.
            job_num (int): Job number used for the IOR run.
            errors (list): Error list used in the test.
        """
        self.log.info(ior_results[job_num])
        if not ior_results[job_num][0]:
            ior_error = ior_results[job_num][1]
            errors.append(f"Error found in second IOR run! {ior_error}")

    def create_ip_to_host(self):
        """Create a dictionary of IP address to hostname of the server nodes.

        Returns:
            dict: Dictionary of IP address to hostname (NodeSet representation) of all
                server nodes.

        """
        command = "hostname -i"
        results = run_pcmd(hosts=self.hostlist_servers, command=command)
        self.log.info("hostname -i results = %s", results)

        ip_to_host = {}
        for result in results:
            ips_str = result["stdout"][0]
            # There may be multiple IP addresses for one host.
            ip_addresses = ips_str.split()
            for ip_address in ip_addresses:
                ip_to_host[ip_address] = NodeSet(str(result["hosts"]))

        return ip_to_host

    @staticmethod
    def create_host_to_ranks(ip_to_host, system_query_members):
        """Create a dictionary of hostname to ranks.

        Args:
            ip_to_host (dict): create_ip_to_host output.
            system_query_members (dict): Contents of dmg system query accessed with
                ["response"]["members"].

        Returns:
            dict: Hostname to ranks mapping. Hostname (key) is string. Ranks (value) is
                list of int.

        """
        host_to_ranks = defaultdict(list)
        for member in system_query_members:
            ip_addr = member["addr"].split(":")[0]
            host = str(ip_to_host[ip_addr])
            rank = member["rank"]
            host_to_ranks[host].append(rank)

        return host_to_ranks

    def wait_for_ranks_to_join(self):
        """Wait for all ranks to join.

        Returns:
            bool: False if any of the rank's state is in the failed state (unknown,
                excluded, errored, unresponsive) after waiting for 2 min. True otherwise.

        """
        time.sleep(60)

        for _ in range(12):
            time.sleep(10)
            if check_system_query_status(self.get_dmg_command().system_query()):
                self.log.info("All ranks are joined after updating the interface.")
                return True
            self.log.info("One or more servers crashed. Check system query again.")

        return False
    
    def bring_network_interface_up(self, test_env):
        """Bring the network interface up.
        """
        errors = []
        if test_env == "ci":
            # wolf
            update_network_interface(
                interface=self.interface, state="up", hosts=self.network_down_host,
                errors=errors)
        else:
            # Aurora. Manually run the command.
            command = f"sudo ip link set {self.interface} up"
            self.log.debug("## Call %s on %s", command, self.network_down_host)
            time.sleep(30)
        return errors
        
    def bring_network_interface_down(self, test_env):
        """Bring the network interface down.
        """
        errors = []
        if test_env == "ci":
            # wolf
            update_network_interface(
                interface=self.interface, state="down", hosts=self.network_down_host,
                errors=errors)
        else:
            # Aurora. Manually run the command.
            command = f"sudo ip link set {self.interface} up"
            self.log.debug("## Call %s on %s", command, self.network_down_host)
            time.sleep(30)
        return errors

    def verify_network_failure(self, ior_namespace, container_namespace, with_io=False):
        """Verify network failure can be recovered with some user interventions with
        DAOS.

        1. Create a pool and a container. Create a container with or without redundancy
        factor based on container_namespace.
        2. Take down network interface of one of the engines, say ib0 of rank 0. hsn0 in
        Aurora.
        3. Run IOR with given object class.
        4. Bring up the network interface.
        5. Restart DAOS with dmg system stop and start.
        6. Call dmg pool query -b to find the disabled ranks.
        7. Call dmg pool reintegrate --rank=<rank> one rank at a time to enable all
        ranks. Wait for rebuild after calling the command.
        8. Run IOR again. It should work this time.
        9. To further verify the system, create another container.
        10. Run IOR to the new container. Should work.

        Note that I'm not sure about the usefulness of testing different object classes
        and redundancy factors. We probably have to understand how data are exchanged
        among the ranks based on the object class.

        Args:
            ior_namespace (str): Yaml namespace that defines the object class used for
                IOR.
            container_namespace (str): Yaml namespace that defines the container
                redundancy factor.
        """
        # 1. Create a pool and a container.
        self.log_step("Create a pool and a container.")
        self.container = []
        self.add_pool(namespace="/run/pool_size_ratio_80/*")
        self.container.append(
            self.get_container(pool=self.pool, namespace=container_namespace))

        # 2. Take down network interface of one of the engines. Use the first host.
        self.log_step("Take down network interface of one of the engines.")
        errors = []
        self.network_down_host = NodeSet(self.hostlist_servers[0])
        self.log.info("network_down_host = %s", self.network_down_host)
        self.interface = NetworkInterface(
            self.server_managers[0].get_config_value("fabric_iface"), self.network_down_host,
            self.update_nic)
        self.register_cleanup(self.interface.restore, logger=self.log)
        self.log.info("interface to update = %s", self.interface)
<<<<<<< HEAD

        # For non-IO testing, bring the network interface down now.
        if with_io is False:
            errors = self.bring_network_interface_down(self.test_env)

        # 3. Run IOR with given object class. It should fail.
        threads = []
=======
        errors.extend(self.interface.bring_down(self.log))

        # 3. Run IOR with given object class. It should fail.
        self.log_step("Expect IOR to fail with the down network interface.")
>>>>>>> 032849ed
        job_num = 1
        ior_results = {}
        file_name = "test_file_1"
        # IOR will not work, so we'll be waiting for the Mpirun timeout.
        threads.append(threading.Thread(target=self.run_ior_report_error,
                                        kwargs={"job_num": job_num,
                                                "results": ior_results,
                                                "file_name": file_name,
                                                "pool": self.pool,
                                                "container": self.container[0],
                                                "namespace": ior_namespace}))
        # Launch the IOR threads and wait for IOR to write some data
        for thrd in threads:
            self.log.info("Thread : %s", thrd)
            thrd.start()
            time.sleep(5)

        # For I/O testing, bring the network interface after starting IOR.
        if with_io is True:
            errors = self.bring_network_interface_down(self.test_env)

        # Wait to finish the threads
        for thrd in threads:
            thrd.join()
        self.log.info(ior_results)

        # 4. Bring up the network interface.
<<<<<<< HEAD
        errors = self.bring_network_interface_up(self.test_env)
=======
        self.log_step("Bring up the network interface.")
        errors.extend(self.interface.bring_up(self.log))
>>>>>>> 032849ed

        # 5. Restart DAOS with dmg.
        self.log_step("Restart DAOS with dmg.")
        self.log.info("Wait for 5 sec for the network to come back up")
        time.sleep(5)
        dmg_cmd = self.get_dmg_command()
        # For debugging.
        dmg_cmd.system_query()
        self.log.info("Call dmg system stop")
        dmg_cmd.system_stop()
        self.log.info("Call dmg system start")
        dmg_cmd.system_start()

        # 6. Call dmg pool query -b to find the disabled ranks.
        self.log_step("Find the disabled ranks.")
        output = dmg_cmd.pool_query(pool=self.pool.identifier)
        disabled_ranks = output["response"].get("disabled_ranks")
        self.log.info("Disabled ranks = %s", disabled_ranks)

        # 7. Call dmg pool reintegrate one rank at a time to enable all ranks.
        self.log_step("Reintegrate one rank at a time to enable all ranks.")
        for disabled_rank in disabled_ranks:
            self.pool.reintegrate(rank=disabled_rank)
            self.pool.wait_for_rebuild_to_start(interval=5)
            self.pool.wait_for_rebuild_to_end(interval=10)

        # 8. Run IOR again. It should work this time.
        self.log_step("Expect IOR to pass with the network interface back up.")
        job_num = 2
        self.run_ior_report_error(
            job_num=job_num, results=ior_results, file_name="test_file_2",
            pool=self.pool, container=self.container[0], namespace=ior_namespace)
        self.verify_ior_worked(ior_results=ior_results, job_num=job_num, errors=errors)

        # 6. To further verify the system, create another container.
        self.log_step("Create another container.")
        self.container.append(
            self.get_container(pool=self.pool, namespace=container_namespace))

        # 7. Run IOR to the new container. Should work.
        self.log_step("Expect IOR to pass on the new container.")
        job_num = 3
        self.run_ior_report_error(
            job_num=job_num, results=ior_results, file_name="test_file_3",
            pool=self.pool, container=self.container[1], namespace=ior_namespace)
        self.verify_ior_worked(ior_results=ior_results, job_num=job_num, errors=errors)

        self.log.info("########## Errors ##########")
        report_errors(test=self, errors=errors)
        self.log.info("############################")

    def test_network_failure_wo_rf(self):
        """Jira ID: DAOS-10003.

        Test rank failure without redundancy factor and SX object class. See
        verify_rank_failure() for test steps.

        :avocado: tags=all,full_regression
        :avocado: tags=hw,medium
        :avocado: tags=deployment,network_failure,rebuild
        :avocado: tags=NetworkFailureTest,test_network_failure_wo_rf
        """
        self.verify_network_failure(
            ior_namespace="/run/ior_wo_rf/*",
            container_namespace="/run/container_wo_rf/*")

    def test_network_failure_with_rp(self):
        """Jira ID: DAOS-10003.

        Test rank failure with redundancy factor and RP_2G1 object class. See
        verify_rank_failure() for test steps.

        :avocado: tags=all,full_regression
        :avocado: tags=hw,medium
        :avocado: tags=deployment,network_failure,rebuild
        :avocado: tags=NetworkFailureTest,test_network_failure_with_rp
        """
        self.verify_network_failure(
            ior_namespace="/run/ior_with_rp/*",
            container_namespace="/run/container_with_rf/*")

    def test_network_failure_with_rp_io(self):
        """Jira ID: DAOS-10003

        Test rank failure with redundancy factor and RP_2G1 object class. See
        verify_rank_failure() for test steps.

        :avocado: tags=all,full_regression
        :avocado: tags=hw,medium
        :avocado: tags=deployment,network_failure
        :avocado: tags=network_failure_with_rp_io
        """
        self.verify_network_failure(
            ior_namespace="/run/ior_with_rp/*",
            container_namespace="/run/container_with_rf/*",
            with_io=True)

    def test_network_failure_with_ec(self):
        """Jira ID: DAOS-10003.

        Test rank failure with redundancy factor and EC_2P1G1 object class. See
        verify_rank_failure() for test steps.

        :avocado: tags=all,full_regression
        :avocado: tags=hw,medium
        :avocado: tags=deployment,network_failure,rebuild
        :avocado: tags=NetworkFailureTest,test_network_failure_with_ec
        """
        self.verify_network_failure(
            ior_namespace="/run/ior_with_ec/*",
            container_namespace="/run/container_with_rf/*")

    def test_network_failure_isolation(self):
        """Jira ID: DAOS-10003.

        Verify that network failure in a node where pool isn't created doesn't affect the
        connection.

        1. Determine the four ranks to create the pool and an interface to take down.
        2. Create a pool across the four ranks on the two nodes.
        3. Create a container without redundancy factor.
        4. Take down the interface where the pool isn't created. This will simulate the
        case where there’s a network failure, but does not affect the user because their
        pool isn’t created on the failed node (assuming that everything else such as
        client node, engine, etc. are still working).
        5. Run IOR with oclass SX.
        6. Verify that IOR finishes successfully.
        7. Verify that the container Health is HEALTHY.
        8. To further verify that the pool isn’t affected, create a new container on the
        pool and run IOR.
        9. To clean up, bring up the network interface.

        :avocado: tags=all,full_regression
        :avocado: tags=hw,medium
        :avocado: tags=deployment,network_failure
        :avocado: tags=NetworkFailureTest,test_network_failure_isolation
        """
        # 1. Determine the four ranks to create the pool and an interface to take down.
        # We'll create a pool on two ranks in hostlist_servers[0] and two ranks in
        # hostlist_servers[1].
        # There's no way to determine the mapping of hostname to ranks, but there's IP
        # address to rank mapping and IP address to hostname mapping, so we'll combine
        # them.
        # Call dmg system query, which contains IP address - Rank mapping.
        output = self.get_dmg_command().system_query()
        members = output["response"]["members"]

        # Create IP address - Hostname mapping by calling "hostname -i" on every server
        # node.
        ip_to_host = self.create_ip_to_host()
        # Using dmg system query output and ip_to_host, create Hostname - Ranks mapping.
        host_to_ranks = self.create_host_to_ranks(
            ip_to_host=ip_to_host, system_query_members=members)
        # Create a pool on the two ranks on two of the server nodes.
        target_list = []
        target_list.extend(host_to_ranks[self.hostlist_servers[0]])
        target_list.extend(host_to_ranks[self.hostlist_servers[1]])
        self.log.info("Ranks to create pool = %s", target_list)

        # We'll take down network on the last server node where the pool isn't created.
        self.network_down_host = NodeSet(self.hostlist_servers[2])
        self.log.info("network_down_host = %s", self.network_down_host)

        # 2. Create a pool across the four ranks on the two nodes. Use --nsvc=3. We have
        # to provide the size because we're using --ranks.
        self.log_step("Create a pool across the four ranks on the two nodes.")
        self.add_pool(namespace="/run/pool_size_value/*", target_list=target_list)

        # 3. Create a container without redundancy factor.
        self.log_step("Create a container without redundancy factor.")
        self.container = []
        self.container.append(
            self.get_container(pool=self.pool, namespace="/run/container_wo_rf/*"))

        # 4. Take down the interface where the pool isn't created.
        self.log_step("Take down the interface where the pool isn't created.")
        errors = []
        self.interface = NetworkInterface(
            self.server_managers[0].get_config_value("fabric_iface"), self.network_down_host,
            self.update_nic)
        self.register_cleanup(self.interface.restore, logger=self.log)
        errors.extend(self.interface.bring_down(self.log))

        # 5. Run IOR with oclass SX.
        self.log_step("Run IOR with oclass SX.")
        ior_results = {}
        job_num = 1
        ior_namespace = "/run/ior_wo_rf/*"
        self.run_ior_report_error(
            job_num=job_num, results=ior_results, file_name="test_file_1",
            pool=self.pool, container=self.container[0], namespace=ior_namespace)

        # 6. Verify that IOR worked.
        self.log_step("Verify that IOR ran successfully.")
        self.verify_ior_worked(ior_results=ior_results, job_num=job_num, errors=errors)

        # 7. Verify that the container Health is HEALTHY.
        self.log_step("Verify that the container Health is HEALTHY.")
        if not self.container[0].verify_prop({"status": "HEALTHY"}):
            errors.append("Container health isn't HEALTHY after taking ib0 down!")

        # 8. Create a new container on the pool and run IOR.
        self.log_step("Create a new container on the pool")
        self.container.append(
            self.get_container(pool=self.pool, namespace="/run/container_wo_rf/*"))

        # Run IOR.
        self.log_step("Run IOR on the new pool/container.")
        job_num = 2
        self.run_ior_report_error(
            job_num=job_num, results=ior_results, file_name="test_file_2",
            pool=self.pool, container=self.container[1], namespace=ior_namespace)

        # Verify that IOR worked.
        self.log_step("Verify that IOR ran successfully on the new pool/container.")
        self.verify_ior_worked(ior_results=ior_results, job_num=job_num, errors=errors)

        # 9. Bring up the network interface.
        self.log_step("Bring up the network interface.")
        errors.extend(self.interface.bring_up(self.log))

        # Some ranks may be excluded after bringing up the network interface. Check if
        # all ranks are joined. If not, restart the servers and check again.
        self.log_step("Check if all ranks are joined after bringing up the network interface.")
        dmg_command = self.get_dmg_command()

        # First, wait up to 60 sec for server(s) to crash. Whether a rank is marked as
        # dead is determined by SWIM, so we need to give some time for the protocol to
        # make the decision.
        count = 0
        server_crashed = False
        while count < 60:
            if not check_system_query_status(dmg_command.system_query()):
                server_crashed = True
                break
            count += 1
            time.sleep(1)

        # If server crash was detected, restart.
        self.log_step("Restart any ranks that have not joined.")
        if server_crashed:
            self.log.info("Not all ranks are joined. Restart the servers.")
            dmg_command.system_stop()
            dmg_command.system_start()

            # Now all ranks should be joined.
            if not self.wait_for_ranks_to_join():
                msg = ("One or more servers crashed after bringing up the network "
                       "interface!")
                errors.append(msg)

        self.log.info("########## Errors ##########")
        report_errors(test=self, errors=errors)
        self.log.info("############################")<|MERGE_RESOLUTION|>--- conflicted
+++ resolved
@@ -164,9 +164,9 @@
                 errors=errors)
         else:
             # Aurora. Manually run the command.
-            command = f"sudo ip link set {self.interface} up"
+            # command = f"sudo ip link set {self.interface} up"
             self.log.debug("## Call %s on %s", command, self.network_down_host)
-            time.sleep(30)
+            time.sleep(60)
         return errors
         
     def bring_network_interface_down(self, test_env):
@@ -180,9 +180,9 @@
                 errors=errors)
         else:
             # Aurora. Manually run the command.
-            command = f"sudo ip link set {self.interface} up"
+            # command = f"sudo ip link set {self.interface} up"
             self.log.debug("## Call %s on %s", command, self.network_down_host)
-            time.sleep(30)
+            time.sleep(60)
         return errors
 
     def verify_network_failure(self, ior_namespace, container_namespace, with_io=False):
@@ -230,20 +230,15 @@
             self.update_nic)
         self.register_cleanup(self.interface.restore, logger=self.log)
         self.log.info("interface to update = %s", self.interface)
-<<<<<<< HEAD
-
+
+        # 3. Run IOR with given object class. It should fail.
+        threads = []
         # For non-IO testing, bring the network interface down now.
         if with_io is False:
-            errors = self.bring_network_interface_down(self.test_env)
-
-        # 3. Run IOR with given object class. It should fail.
-        threads = []
-=======
-        errors.extend(self.interface.bring_down(self.log))
+            errors.extend(self.interface.bring_down(self.log))
 
         # 3. Run IOR with given object class. It should fail.
         self.log_step("Expect IOR to fail with the down network interface.")
->>>>>>> 032849ed
         job_num = 1
         ior_results = {}
         file_name = "test_file_1"
@@ -271,12 +266,10 @@
         self.log.info(ior_results)
 
         # 4. Bring up the network interface.
-<<<<<<< HEAD
-        errors = self.bring_network_interface_up(self.test_env)
-=======
         self.log_step("Bring up the network interface.")
         errors.extend(self.interface.bring_up(self.log))
->>>>>>> 032849ed
+        self.log.info("Sleeping for 20 seconds after network is up")
+        time.sleep(20)
 
         # 5. Restart DAOS with dmg.
         self.log_step("Restart DAOS with dmg.")
@@ -388,6 +381,22 @@
         self.verify_network_failure(
             ior_namespace="/run/ior_with_ec/*",
             container_namespace="/run/container_with_rf/*")
+
+    def test_network_failure_with_ec_io(self):
+        """Jira ID: DAOS-10003.
+
+        Test rank failure with redundancy factor and EC_8P2 object class. See
+        verify_rank_failure() for test steps.
+
+        :avocado: tags=all,full_regression
+        :avocado: tags=hw,medium
+        :avocado: tags=deployment,network_failure,rebuild
+        :avocado: tags=NetworkFailureTest,test_network_failure_with_ec_io
+        """
+        self.verify_network_failure(
+            ior_namespace="/run/ior_with_ec/*",
+            container_namespace="/run/container_with_rf/*",
+            with_io=True)
 
     def test_network_failure_isolation(self):
         """Jira ID: DAOS-10003.
