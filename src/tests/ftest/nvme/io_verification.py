"""
  (C) Copyright 2020-2023 Intel Corporation.

  SPDX-License-Identifier: BSD-2-Clause-Patent
"""

from dmg_utils import check_system_query_status
from ior_test_base import IorTestBase


class NvmeIoVerification(IorTestBase):
    """Test class for NVMe with IO tests.

    Test Class Description:
        Test IO on nvme with different pool sizes and different data size.

    :avocado: recursive
    """

    def test_nvme_io_verification(self):
        """Jira ID: DAOS-2649.

        Test Description:
            Test will run IOR with non standard transfer sizes for different
            set of pool sizes. Purpose is to verify io transaction to scm and
            nvme for different pool sizes under different situations.

        Use Cases:
            (1) Running IOR with different set of transfer size where first
            transfer size is < 4096 and then > 4096. Verify that data goes to
            scm if transfer size < 4096 and then it goes to nvme if transfer
            size is > 4096.
            (2) Repeat the case(1) with maximum nvme pool size that can be
            created.
            (3) Running IOR with different set of transfer size where the
            transfer size is > 4096 throughout. Verify that data goes to nvme
            as transfer size is > 4096.
            (4) Repeat the case(3) with maximum nvme pool size that can be
            created.

        :avocado: tags=all,full_regression
        :avocado: tags=hw,medium
        :avocado: tags=nvme,daosio
        :avocado: tags=NvmeIoVerification,test_nvme_io_verification
        """
        ior_processes = self.params.get("np", '/run/ior/*')
        ior_transfer_size = self.params.get("tsize", '/run/ior/transfersize/*/')
        ior_block_size = self.ior_cmd.block_size.value
        ior_seq_pool_qty = self.params.get("ior_sequence_pool_qty", '/run/pool/*')
        job_manager = self.get_ior_job_manager_command()

        # Loop for every pool size
        for index in range(ior_seq_pool_qty):
            # Create and connect to a pool with namespace
            self.add_pool(namespace="/run/pool/pool_{}/*".format(index))

            # get pool info
            self.pool.get_info()

            for tsize in ior_transfer_size:
                # Get the current pool sizes
                size_before_ior = self.pool.info

                # Run ior with the parameters specified for this pass
                self.ior_cmd.transfer_size.update(tsize)
                # if transfer size is less thank 1K
                # update block size to 32K to keep it small
                if tsize <= 1000:
                    self.ior_cmd.block_size.update(32000)
                else:
                    self.ior_cmd.block_size.update(ior_block_size)
                container = self.get_container(self.pool)
                container.open()  # Workaround for pydaos handles
<<<<<<< HEAD
                self.ior_cmd.set_daos_params(self.server_group, self.pool, container.identifier)
                self.run_ior(job_manager, ior_processes)
=======
                self.ior_cmd.set_daos_params(self.pool, container.identifier)
                self.run_ior(self.job_manager, self.ior_processes)
>>>>>>> e063b19d

                # Verify IOR consumed the expected amount from the pool
                self.verify_pool_size(size_before_ior, self.processes)

                # Destroy the container
                container.destroy()

            # destroy pool
            self.pool.destroy()

    def test_nvme_server_restart(self):
        """Jira ID: DAOS-2650.

        Test Description:
            Test will run IOR with non standard transfer sizes for different
            set of pool sizes. Purpose is to verify io transaction to scm and
            nvme for different pool sizes when servers are restarted after
            write.

        Use Cases:
            (1) Running IOR with different set of transfer size where first
            transfer size is < 4096 and then > 4096. Verify the data after
            servers are restarted.
            (2) Repeat the case(1) with maximum nvme pool size that can be
            created.
            (3) Running IOR with different set of transfer size where the
            transfer size is > 4096 throughout. Verify the data after
            servers are restarted.
            (4) Repeat the case(3) with maximum nvme pool size that can be
            created.

        :avocado: tags=all,full_regression
        :avocado: tags=hw,medium
        :avocado: tags=nvme,daosio
        :avocado: tags=NvmeIoVerification,test_nvme_server_restart
        """
        ior_processes = self.params.get("np", '/run/ior/*')
        ior_transfer_size = self.params.get("tsize", '/run/ior/transfersize/*/')
        ior_block_size = self.ior_cmd.block_size.value
        ior_seq_pool_qty = self.params.get("ior_sequence_pool_qty", '/run/pool/*')
        ior_flag_write = self.params.get("write", '/run/ior/*/')
        ior_flag_read = self.params.get("read", '/run/ior/*/')
        job_manager = self.get_ior_job_manager_command()

        # Loop for every pool size
        for index in range(ior_seq_pool_qty):
            # Create and connect to a pool with namespace
            self.add_pool(namespace="/run/pool/pool_{}/*".format(index))

            # get pool info
            self.pool.get_info()

            for tsize in ior_transfer_size:
                # Run ior with the parameters specified for this pass
                self.ior_cmd.transfer_size.update(tsize)
                self.ior_cmd.flags.update(ior_flag_write)
                # if transfer size is less thank 1K
                # update block size to 32K to keep it small
                if tsize <= 1000:
                    self.ior_cmd.block_size.update(32000)
                else:
                    self.ior_cmd.block_size.update(ior_block_size)
                container = self.get_container(self.pool)
<<<<<<< HEAD
                self.ior_cmd.set_daos_params(self.server_group, self.pool, container.identifier)
                self.run_ior(job_manager, ior_processes)
=======
                self.ior_cmd.set_daos_params(self.pool, container.identifier)
                self.run_ior(self.job_manager, self.ior_processes)
>>>>>>> e063b19d

                # Stop all servers
                self.get_dmg_command().system_stop(True)

                # Start all servers
                self.get_dmg_command().system_start()

                # check if all servers started as expected
                scan_info = self.get_dmg_command().system_query()
                if not check_system_query_status(scan_info):
                    self.fail("One or more servers crashed")

                # read all the data written before server restart
                self.ior_cmd.flags.update(ior_flag_read)
                self.run_ior(job_manager, ior_processes)

                # destroy the container
                container.destroy()

            # destroy pool
            self.pool.destroy()<|MERGE_RESOLUTION|>--- conflicted
+++ resolved
@@ -71,13 +71,8 @@
                     self.ior_cmd.block_size.update(ior_block_size)
                 container = self.get_container(self.pool)
                 container.open()  # Workaround for pydaos handles
-<<<<<<< HEAD
-                self.ior_cmd.set_daos_params(self.server_group, self.pool, container.identifier)
+                self.ior_cmd.set_daos_params(self.pool, container.identifier)
                 self.run_ior(job_manager, ior_processes)
-=======
-                self.ior_cmd.set_daos_params(self.pool, container.identifier)
-                self.run_ior(self.job_manager, self.ior_processes)
->>>>>>> e063b19d
 
                 # Verify IOR consumed the expected amount from the pool
                 self.verify_pool_size(size_before_ior, self.processes)
@@ -141,13 +136,8 @@
                 else:
                     self.ior_cmd.block_size.update(ior_block_size)
                 container = self.get_container(self.pool)
-<<<<<<< HEAD
-                self.ior_cmd.set_daos_params(self.server_group, self.pool, container.identifier)
+                self.ior_cmd.set_daos_params(self.pool, container.identifier)
                 self.run_ior(job_manager, ior_processes)
-=======
-                self.ior_cmd.set_daos_params(self.pool, container.identifier)
-                self.run_ior(self.job_manager, self.ior_processes)
->>>>>>> e063b19d
 
                 # Stop all servers
                 self.get_dmg_command().system_stop(True)
