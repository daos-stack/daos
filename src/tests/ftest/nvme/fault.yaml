--- conflicted
+++ resolved
@@ -48,15 +48,9 @@
   scm_size: 50GB
   control_method: dmg
 container:
-<<<<<<< HEAD
   type: POSIX
   control_method: daos
-  properties: rf:1
-=======
-    type: POSIX
-    control_method: daos
-    properties: rd_fac:1
->>>>>>> 6d7cb9a1
+  properties: rd_fac:1
 ior:
   api: DFS
   client_processes:
