'''
  (C) Copyright 2020-2023 Intel Corporation.

  SPDX-License-Identifier: BSD-2-Clause-Patent
'''
import os
import threading
import time

<<<<<<< HEAD
from nvme_utils import ServerFillUp
=======
from apricot import skipForTicket
from avocado.core.exceptions import TestFail
>>>>>>> 2c9e564e
from daos_utils import DaosCommand
from exception_utils import CommandFailure
from general_utils import get_display_size, get_errors_count
from ior_utils import IorCommand, IorMetrics
from job_manager_utils import get_job_manager
from nvme_utils import ServerFillUp
from pydaos.raw import c_err_to_str
from telemetry_test_base import TestWithTelemetry


class NvmeEnospace(ServerFillUp, TestWithTelemetry):
    # pylint: disable=too-many-ancestors
    """
    Test Class Description: To validate DER_NOSPACE for SCM and NVMe
    :avocado: recursive
    """

    DER_NOSPACE = -1007
    DER_TIMEDOUT = -1011

    def __init__(self, *args, **kwargs):
        """Initialize a NvmeEnospace object."""
        super().__init__(*args, **kwargs)

        self.metric_names = ['engine_pool_vos_space_scm_used', 'engine_pool_vos_space_nvme_used']
        self.media_names = ['SCM', 'NVMe']
        self.expected_errors = [self.DER_NOSPACE, self.DER_TIMEDOUT]

        self.pool_usage_min = []
        self.test_result = []
        self.daos_cmd = None

    def setUp(self):
        """Initial setup."""
        super().setUp()

        self.test_result = []

        for elt in self.media_names:
            self.pool_usage_min.append(float(
                self.params.get(elt.casefold(), "/run/pool/usage_min/*", 0)))

        # initialize daos command
        self.daos_cmd = DaosCommand(self.bin)
        self.create_pool_max_size()

    def get_pool_space_metrics(self, pool_uuid):
        """Return the metrics on space usage of a given pool.

        Args:
            pool_uuid (str): Unique id of a pool.

        Returns:
            dict: metrics on space usage.

        """
        metrics = {}
        for hostname, data in self.telemetry.get_metrics(",".join(self.metric_names)).items():
            for metric_name, entry in data.items():
                if metric_name not in metrics:
                    metrics[metric_name] = {
                        "description": entry['description'],
                        "hosts": {}
                    }

                hosts = metrics[metric_name]["hosts"]
                for metric in entry['metrics']:
                    if metric['labels']['pool'].casefold() != pool_uuid.casefold():
                        continue

                    if hostname not in hosts:
                        hosts[hostname] = {}

                    rank = metric['labels']['rank']
                    if rank not in hosts[hostname]:
                        hosts[hostname][rank] = {}

                    target = metric['labels']['target']
                    hosts[hostname][rank][target] = metric['value']

        return metrics

    def get_pool_usage(self, pool_space):
        """Get the pool storage used % for SCM and NVMe.

        Returns:
            list: a list of SCM/NVMe pool space usage in %(float)

        """
        pool_usage = []
        for idx, _ in enumerate(self.media_names):
            s_total = pool_space.ps_space.s_total[idx]
            s_free = pool_space.ps_space.s_free[idx]
            pool_usage.append((100 * (s_total - s_free)) / s_total)

        return pool_usage

    def display_pool_stats(self, pool_space, pool_space_metrics):
        """Display statistics on pool usage.

        Args:
            pool_space (object): space usage information of a pool.
            pool_space_metrics (dict): dict of metrics on space usage of a pool.
        """

        title = f"{' Pool Space Usage ':-^80}"
        self.log.debug(title)

        pool_usage = self.get_pool_usage(pool_space)
        for idx, elt in enumerate(self.media_names):
            self.log.debug("%s Space Stat:", elt)
            self.log.debug(
                "\t- Total used space:          %.2f%%",
                pool_usage[idx])
            self.log.debug(
                "\t- Average target free space: %s",
                get_display_size(pool_space.ps_free_mean[idx]))
            self.log.debug(
                "\t- Minimal target free space: %s",
                get_display_size(pool_space.ps_free_min[idx]))
            self.log.debug(
                "\t- Maximal target free space: %s",
                get_display_size(pool_space.ps_free_max[idx]))

        for metric in pool_space_metrics.values():
            table = [["Hostname", "Rank", "Target", "Size"]]
            cols_size = []
            for cell in table[0]:
                cols_size.append(len(cell))
            for hostname, ranks in metric['hosts'].items():
                for rank, targets in ranks.items():
                    for target, size in targets.items():
                        row = [hostname, rank, target, get_display_size(size)]
                        table.append(row)
                        for idx, elt in enumerate(cols_size):
                            cols_size[idx] = max(elt, len(row[idx]))
                        hostname = ""
                        rank = ""

            for idx, elt in enumerate(table[0]):
                table[0][idx] = f"{elt:^{cols_size[idx]}}"
            row = ' | '.join(table[0])
            title = f"{' ' + metric['description'] + ' ':-^{len(row)}}"
            self.log.debug("")
            self.log.debug(title)
            self.log.debug(row)
            self.log.debug("-" * len(row))
            for row in table[1:]:
                for idx, elt in enumerate(row):
                    align_op = "<"
                    if idx + 1 == len(row):
                        align_op = ">"
                    row[idx] = f"{elt:{align_op}{cols_size[idx]}}"
                self.log.debug(" | ".join(row))

    def verify_enospace_log(self, log_file):
        """Function checking logs consistency.

        Function checking that only expected errors have occurred and the DER_NOSPACE errors have
        occurred.

        Args:
            log_file (str): name prefix of the log files to check.
        """
        logfile_glob = log_file + r".*[0-9]"
        errors_count = get_errors_count(self.hostlist_clients, logfile_glob)
        for error in self.expected_errors:
            if error not in errors_count:
                errors_count[error] = 0

        if errors_count[self.DER_NOSPACE] <= 0:
            self.fail(
                "Expected DER_NOSPACE (-1007) should be > 0: got={}"
                .format(errors_count[self.DER_NOSPACE]))

        if len(self.expected_errors) != len(errors_count):
            unexpected_errors_count = {
                key: val for key, val in errors_count.items() if key not in self.expected_errors
            }
            msg = 'Found unexpected errors in client logs {}: '.format(logfile_glob)
            msg += ", ".join(
                f'{c_err_to_str(key)}({key}): got={val}'
                for key, val in unexpected_errors_count.items())
            self.fail(msg)

        for error in self.expected_errors:
            if error == self.DER_NOSPACE:
                continue
            if errors_count[error] == 0:
                continue
            self.log.info(
                "Number of errors %s (%s) is > 0: got=%d",
                c_err_to_str(error), error, errors_count[error])

    def delete_all_containers(self):
        """Delete all the containers."""
        # List all the container
        kwargs = {"pool": self.pool.uuid}
        data = self.daos_cmd.container_list(**kwargs)
        containers = [uuid_label["uuid"] for uuid_label in data["response"]]

        # Destroy all the containers
        for _cont in containers:
            kwargs["cont"] = _cont
            kwargs["force"] = True
            self.daos_cmd.container_destroy(**kwargs)

    def verify_background_job(self):
        """Function to verify that no background jobs have failed during the test."""
        for _result in self.test_result:
            if "FAIL" in _result:
                self.fail("One of the Background IOR job failed")

    def ior_bg_thread(self, event):
        """Start IOR Background thread.

        This will write small data set and keep reading it in loop until it fails or main program
        exit.

        Args:
            event(obj): Event indicator to stop IOR read.
        """
        self.log.info('----Starting background IOR load----')

        # Define the IOR Command and use the parameter from yaml file.
        ior_bg_cmd = IorCommand()
        ior_bg_cmd.get_params(self)
        ior_bg_cmd.set_daos_params(self.server_group, self.pool, None)
        ior_bg_cmd.dfs_oclass.update(self.ior_cmd.dfs_oclass.value)
        ior_bg_cmd.api.update(self.ior_cmd.api.value)
        ior_bg_cmd.transfer_size.update(self.ior_scm_xfersize)
        ior_bg_cmd.block_size.update(self.ior_cmd.block_size.value)
        ior_bg_cmd.flags.update(self.ior_cmd.flags.value)
        ior_bg_cmd.test_file.update('/testfile_background')

        # Define the job manager for the IOR command
        job_manager = get_job_manager(self, job=ior_bg_cmd)

        # create container
        container = self.get_container(self.pool)

        job_manager.job.dfs_cont.update(container.uuid)
        env = ior_bg_cmd.get_default_env(str(job_manager))
        job_manager.assign_hosts(self.hostlist_clients, self.workdir, None)
        job_manager.assign_processes(1)
        job_manager.assign_environment(env, True)
        self.log.info('--Run IOR Write in Background--')
        # run IOR Write Command
        try:
            job_manager.run()
        except (CommandFailure, TestFail) as exc:
            self.log.info("Background ior write failed: %s", str(exc))
            self.test_result.append("FAIL - ior write")
            return

        # run IOR Read Command in loop
        self.log.info('--Run IOR Read in Background--')
        ior_bg_cmd.flags.update(self.ior_read_flags)
        stop_looping = False
        while not stop_looping:
            try:
                job_manager.run()
            except (CommandFailure, TestFail) as exc:
                self.log.info("Background ior read failed: %s", str(exc))
                self.test_result.append("FAIL - ior read")
                break
            stop_looping = event.wait(1)

    def run_enospace_foreground(self, log_file):
        """Fill SCM and NVMe devices.

        Run IOR to fill up SCM and NVMe. Verify that we see DER_NOSPACE while filling up SCM. Then
        verify that the storage usage is near 100%.

        Args:
            log_file (str): name prefix of the log files to check.
        """
        self.log.info('----Starting main IOR load----')

        # Fill 75% of current SCM free space. Aggregation is Enabled so NVMe space will
        # start to fill up.
        self.log.info('--Filling 75% of the current SCM free space--')
        self.start_ior_load(storage='SCM', operation="Auto_Write", percent=75)
        self.log.info(self.pool.pool_percentage_used())

        # Fill 50% of current SCM free space. Aggregation is Enabled so NVMe space will
        # continue to fill up.
        self.start_ior_load(storage='SCM', operation="Auto_Write", percent=50)
        self.log.info(self.pool.pool_percentage_used())

        # Fill 60% of current SCM free space. This time, NVMe will be Full so data will
        # not be moved to NVMe and continue to fill up SCM. SCM will be full and this
        # command is expected to fail with DER_NOSPACE.
        self.log.info('--Filling 60% of the current SCM free space--')
        try:
            self.start_ior_load(
                storage='SCM', operation="Auto_Write", percent=60, log_file=log_file)
        except TestFail:
            self.log.info('Test is expected to fail because of DER_NOSPACE')
        else:
            self.fail('This test is suppose to FAIL because of DER_NOSPACE'
                      'but it Passed')

        # Display the pool statistics
        self.pool.get_info()
        pool_space = self.pool.info.pi_space
        pool_space_metrics = self.get_pool_space_metrics(self.pool.uuid)
        self.display_pool_stats(pool_space, pool_space_metrics)

        # verify the DER_NO_SPACE error count is expected and no other Error in client log
        self.verify_enospace_log(log_file)

        # Check both NVMe and SCM are full.
        pool_usage = self.get_pool_usage(pool_space)
        for idx, elt in enumerate(self.media_names):
            if pool_usage[idx] >= self.pool_usage_min[idx]:
                continue
            msg = (
                f"Pool {elt} used percentage is invalid: "
                f"wait_in=[{self.pool_usage_min[idx]}, 100], got={pool_usage[idx]}"
            )
            self.fail(msg)

    def run_enospace_with_bg_job(self, log_file):
        """Check DER_ENOSPACE occurs when storage space is filled.

        Stress test to validate DER_ENOSPACE management and expected storage size. Single IOR job
        will run in background while space is filling.

        Args:
            log_file (str): name prefix of the log files to check.
        """
        # Start the IOR Background thread which will write small data set and
        # read in loop, until storage space is full.
        job = threading.Thread(target=self.ior_bg_thread)
        stop_ior_read = threading.Event()
        job = threading.Thread(target=self.ior_bg_thread, args=[stop_ior_read])
        job.daemon = True
        job.start()

        # Run IOR in Foreground
        self.run_enospace_foreground(log_file)

        # Stop running ior reads in the ior_bg_thread thread
        stop_ior_read.set()

        # Wait until the IOR Background thread completed
        job.join()

        # Verify the background job result has no FAIL for any IOR run
        self.verify_background_job()

    def test_enospace_lazy_with_bg(self):
        """Jira ID: DAOS-4756.

        Test Description: IO gets DER_NOSPACE when SCM and NVMe is full with default (lazy)
                          Aggregation mode.

        Use Case: This tests will create the pool and fill 75% of SCM size which will trigger the
                  aggregation because of space pressure, next fill 75% more which should fill NVMe.
                  Try to fill 60% more and now SCM size will be full too.  verify that last IO fails
                  with DER_NOSPACE and SCM/NVMe pool capacity is full.One background IO job will be
                  running continuously.

        :avocado: tags=all,full_regression
        :avocado: tags=hw,medium
        :avocado: tags=nvme,der_enospace,enospc_lazy,enospc_lazy_bg
        :avocado: tags=NvmeEnospace,test_enospace_lazy_with_bg
        """
        self.log.info(self.pool.pool_percentage_used())

        # Run IOR to fill the pool.
        self.run_enospace_with_bg_job(self.client_log)
        self.log.info("Test passed")

    def test_enospace_lazy_with_fg(self):
        """Jira ID: DAOS-4756.

        Test Description: Fill up the system (default aggregation mode) and delete all containers in
                          loop, which should release the space.

        Use Case: This tests will create the pool and fill 75% of SCM size which will trigger the
                  aggregation because of space pressure, next fill 75% more which should fill NVMe.
                  Try to fill 60% more and now SCM size will be full too.  verify that last IO fails
                  with DER_NOSPACE and SCM/NVMe pool capacity is full. Delete all the containers.
                  Do this in loop for 10 times and verify space is released.

        :avocado: tags=all,full_regression
        :avocado: tags=hw,medium
        :avocado: tags=nvme,der_enospace,enospc_lazy,enospc_lazy_fg
        :avocado: tags=NvmeEnospace,test_enospace_lazy_with_fg
        """
        self.log.info(self.pool.pool_percentage_used())

        # Repeat the test in loop.
        for _loop in range(10):
            self.log.info("-------enospc_lazy_fg Loop--------- %d", _loop)
            # Run IOR to fill the pool.
            log_file = f"-loop_{_loop}".join(os.path.splitext(self.client_log))
            self.run_enospace_foreground(log_file)
            # Delete all the containers
            self.delete_all_containers()
            # Delete container will take some time to release the space
            time.sleep(60)

        # Run last IO
        self.start_ior_load(storage='SCM', operation="Auto_Write", percent=1)

    def test_enospace_time_with_bg(self):
        """Jira ID: DAOS-4756.

        Test Description: IO gets DER_NOSPACE when SCM is full and it release the size when
                          container destroy with Aggregation set on time mode.

        Use Case: This tests will create the pool. Set Aggregation mode to Time.  Start filling 75%
                  of SCM size. Aggregation will be triggered time to time, next fill 75% more which
                  will fill up NVMe.  Try to fill 60% more and now SCM size will be full too.
                  Verify last IO fails with DER_NOSPACE and SCM/NVMe pool capacity is full.One
                  background IO job will be running continuously.

        :avocado: tags=all,full_regression
        :avocado: tags=hw,medium
        :avocado: tags=nvme,der_enospace,enospc_time,enospc_time_bg
        :avocado: tags=NvmeEnospace,test_enospace_time_with_bg
        """
        self.log.info(self.pool.pool_percentage_used())

        # Enabled TIme mode for Aggregation.
        self.pool.set_property("reclaim", "time")

        # Run IOR to fill the pool.
        self.run_enospace_with_bg_job(self.client_log)

    def test_enospace_time_with_fg(self):
        """Jira ID: DAOS-4756.

        Test Description: Fill up the system (time aggregation mode) and delete all containers in
                          loop, which should release the space.

        Use Case: This tests will create the pool. Set Aggregation mode to Time.  Start filling 75%
                  of SCM size. Aggregation will be triggered time to time, next fill 75% more which
                  will fill up NVMe.  Try to fill 60% more and now SCM size will be full too.
                  Verify last IO fails with DER_NOSPACE and SCM/NVMe pool capacity is full. Delete
                  all the containers.  Do this in loop for 10 times and verify space is released.

        :avocado: tags=all,full_regression
        :avocado: tags=hw,medium
        :avocado: tags=nvme,der_enospace,enospc_time,enospc_time_fg
        :avocado: tags=NvmeEnospace,test_enospace_time_with_fg
        """
        self.log.info(self.pool.pool_percentage_used())

        # Enabled TIme mode for Aggregation.
        self.pool.set_property("reclaim", "time")

        # Repeat the test in loop.
        for _loop in range(10):
            self.log.info("-------enospc_time_fg Loop--------- %d", _loop)
            self.log.info(self.pool.pool_percentage_used())
            # Run IOR to fill the pool.
            log_file = f"-loop_{_loop}".join(os.path.splitext(self.client_log))
            self.run_enospace_with_bg_job(log_file)
            # Delete all the containers
            self.delete_all_containers()
            # Delete container will take some time to release the space
            time.sleep(60)

        # Run last IO
        self.start_ior_load(storage='SCM', operation="Auto_Write", percent=1)

    def test_performance_storage_full(self):
        """Jira ID: DAOS-4756.

        Test Description: Verify IO Read performance when pool size is full.

        Use Case: This tests will create the pool. Run small set of IOR as baseline.Start IOR with
                  < 4K which will start filling SCM and trigger aggregation and start filling up
                  NVMe.  Check the IOR baseline read number and make sure it's +- 5% to the number
                  ran prior system storage was full.

        :avocado: tags=all,full_regression
        :avocado: tags=hw,medium
        :avocado: tags=nvme,der_enospace,enospc_performance
        :avocado: tags=NvmeEnospace,test_performance_storage_full
        """
        # Write the IOR Baseline and get the Read BW for later comparison.
        self.log.info(self.pool.pool_percentage_used())
        # Write First
        self.start_ior_load(storage='SCM', operation='Perf_Auto_Write', percent=1)
        # Read the baseline data set
        self.start_ior_load(storage='SCM', operation='Perf_Auto_Read', percent=1, create_cont=False,
                            repetitions=1)
        baseline_container = self.nvme_local_cont
        max_mib_baseline = float(self.ior_matrix[0][int(IorMetrics.MAX_MIB)])
        self.log.info("IOR Baseline Read MiB %s", max_mib_baseline)

        # Run IOR to fill the pool.
        self.run_enospace_with_bg_job(self.client_log)

        # Read the same container which was written at the beginning.
        self.nvme_local_cont = baseline_container
        # Add retry 10 loops with 60 seconds delay
        for _loop in range(1, 11):
            self.log.info("..Starting IOR read testing loop %s:", _loop)
            self.start_ior_load(storage='SCM', operation='Perf_Auto_Read', percent=1,
                                create_cont=False, repetitions=1)
            max_mib_latest = float(self.ior_matrix[0][int(IorMetrics.MAX_MIB)])
            self.log.info("..IOR read testing loop %s completed.", _loop)
            self.log.info("..IOR BaseLine Read MiB %s", max_mib_baseline)
            self.log.info("..IOR Latest   Read MiB %s", max_mib_latest)

        # Check if latest IOR read performance is in Tolerance of 5%, when
        # Storage space is full.   (temp change to 80%)
            if abs(max_mib_baseline - max_mib_latest) > (max_mib_baseline / 100 * 80):
                self.fail('Latest IOR read performance is not under 5% Tolerance'
                          ' Baseline Read MiB = {} and latest IOR Read MiB = {}'
                          .format(max_mib_baseline, max_mib_latest))
            time.sleep(60)

    def test_enospace_no_aggregation(self):
        """Jira ID: DAOS-4756.

        Test Description: IO gets DER_NOSPACE when SCM is full and it release the size when
                          container destroy with Aggregation disabled.

        Use Case: This tests will create the pool and disable aggregation. Fill 75% of SCM size
                  which should work, next try fill 10% more which should fail with DER_NOSPACE.
                  Destroy the container and validate the Pool SCM free size is close to full (>
                  95%).  Do this in loop ~10 times and verify the DER_NOSPACE and SCM free size
                  after container destroy.

        :avocado: tags=all,full_regression
        :avocado: tags=hw,medium
        :avocado: tags=nvme,der_enospace,enospc_no_aggregation
        :avocado: tags=NvmeEnospace,test_enospace_no_aggregation
        """
        # pylint: disable=attribute-defined-outside-init
        # pylint: disable=too-many-branches
        self.log.info(self.pool.pool_percentage_used())

        # Disable the aggregation
        self.pool.set_property("reclaim", "disabled")

        # Repeat the test in loop.
        for _loop in range(10):
            self.log.info("-------enospc_no_aggregation Loop--------- %d", _loop)
            # Fill 75% of SCM pool
            self.start_ior_load(storage='SCM', operation="Auto_Write", percent=40)

            self.log.info(self.pool.pool_percentage_used())

            log_file = f"-loop_{_loop}".join(os.path.splitext(self.client_log))
            try:
                # Fill 10% more to SCM ,which should Fail because no SCM space
                self.start_ior_load(
                    storage='SCM', operation="Auto_Write", percent=40, log_file=log_file)
            except TestFail:
                self.log.info('Expected to fail because of DER_NOSPACE')
            else:
                self.fail('This test suppose to fail because of DER_NOSPACE'
                          'but it got Passed')

            # Verify DER_NO_SPACE error count is expected and no other Error in client log.
            self.verify_enospace_log(log_file)

            # Delete all the containers
            self.delete_all_containers()

            # Wait for the SCM space to be released. (Usage goes below 60%)
            scm_released = False
            pool_usage = None
            for count in range(6):
                time.sleep(10)
                pool_usage = self.pool.pool_percentage_used()
                self.log.info("Pool usage at iter %d: %s", count, pool_usage)
                if pool_usage["scm"] < 60:
                    scm_released = True
                    break

            # Verify that the SCM usage has gone down below 60%.
            if not scm_released:
                msg = (f"Pool SCM used percentage should be < 60%. Actual = "
                       f"{pool_usage['scm']}")
                self.fail(msg)

        # Run last IO
        self.start_ior_load(storage='SCM', operation="Auto_Write", percent=1)<|MERGE_RESOLUTION|>--- conflicted
+++ resolved
@@ -7,18 +7,14 @@
 import threading
 import time
 
-<<<<<<< HEAD
 from nvme_utils import ServerFillUp
-=======
 from apricot import skipForTicket
 from avocado.core.exceptions import TestFail
->>>>>>> 2c9e564e
 from daos_utils import DaosCommand
 from exception_utils import CommandFailure
 from general_utils import get_display_size, get_errors_count
 from ior_utils import IorCommand, IorMetrics
 from job_manager_utils import get_job_manager
-from nvme_utils import ServerFillUp
 from pydaos.raw import c_err_to_str
 from telemetry_test_base import TestWithTelemetry
 
