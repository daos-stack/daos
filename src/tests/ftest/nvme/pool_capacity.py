#!/usr/bin/python
"""
  (C) Copyright 2020-2022 Intel Corporation.

  SPDX-License-Identifier: BSD-2-Clause-Patent
"""
import time
import threading
import uuid
from itertools import product

from apricot import TestWithServers
from write_host_file import write_host_file
from test_utils_container import TestContainer
from ior_utils import IorCommand
<<<<<<< HEAD
from job_manager_utils import get_job_manager
from command_utils_base import CommandFailure
=======
from job_manager_utils import Mpirun
from exception_utils import CommandFailure
from mpio_utils import MpioUtils
>>>>>>> e9a9c13e
import queue


class NvmePoolCapacity(TestWithServers):
    # pylint: disable=too-many-ancestors
    """Test class Description: Verify NOSPC
    condition is reported when accessing data beyond
    pool size.

    :avocado: recursive
    """

    def setUp(self):
        """Set up for test case."""
        super().setUp()

        self.ior_flags = self.params.get("ior_flags", '/run/ior/iorflags/*')
        self.ior_apis = self.params.get("ior_api", '/run/ior/iorflags/*')
        self.ior_test_sequence = self.params.get(
            "ior_test_sequence", '/run/ior/iorflags/*')
        self.ior_dfs_oclass = self.params.get(
            "obj_class", '/run/ior/iorflags/*')
        # Recreate the client hostfile without slots defined
        self.hostfile_clients = write_host_file(
            self.hostlist_clients, self.workdir, None)
        self.out_queue = queue.Queue()

    def ior_thread(self, pool, oclass, api, test, flags, results):
        """Start threads and wait until all threads are finished.

        Args:
            pool (TestPool): Pool to run IOR command on.
            oclass (str): IOR object class
            API (str): IOR API
            test (list): IOR test sequence
            flags (str): IOR flags
            results (queue): queue for returning thread results

        Returns:
            None

        """
        processes = self.params.get("slots", "/run/ior/clientslots/*")
        container_info = {}

        # Define the arguments for the ior_runner_thread method
        ior_cmd = IorCommand()
        ior_cmd.get_params(self)
        ior_cmd.set_daos_params(self.server_group, pool)
        ior_cmd.dfs_oclass.update(oclass)
        ior_cmd.api.update(api)
        ior_cmd.transfer_size.update(test[2])
        ior_cmd.block_size.update(test[3])
        ior_cmd.flags.update(flags)

        container_info["{}{}{}"
                       .format(oclass,
                               api,
                               test[2])] = str(uuid.uuid4())

        # Define the job manager for the IOR command
        job_manager = get_job_manager(self, "Mpirun", ior_cmd, mpi_type="mpich")
        key = "{}{}{}".format(oclass, api, test[2])
        job_manager.job.dfs_cont.update(container_info[key])
        env = ior_cmd.get_default_env(str(job_manager))
        job_manager.assign_hosts(self.hostlist_clients, self.workdir, None)
        job_manager.assign_processes(processes)
        job_manager.assign_environment(env, True)

        # run IOR Command
        try:
            job_manager.run()
        except CommandFailure as _error:
            results.put("FAIL")

    def test_create_delete(self, num_pool=2, num_cont=5, total_count=100,
                           scm_size=100000000000, nvme_size=300000000000):
        """
        Test Description:
            This method is used to create/delete pools
            for a long run. It verifies the NVME free space
            during this process.
            Args:
                num_pool (int): Total pools for running test
                num_cont (int): Total containers created on each pool
                total_count (int): Total times the test is run in a loop
                scm_size (int): SCM size used in the testing
                nvme_size (int): NVME size used in the testing
            Returns:
                None
        """
        self.pool = []
        cont = {}

        for loop_count in range(0, total_count):
            self.log.info("Running test %s", loop_count)
            for val in range(0, num_pool):
                self.pool.append(self.get_pool(create=False))
                # Split total SCM and NVME size for creating multiple pools.
                temp = int(scm_size) / num_pool
                self.pool[-1].scm_size.update(str(temp))
                temp = int(nvme_size) / num_pool
                self.pool[-1].nvme_size.update(str(temp))
                self.pool[-1].create()

                display_string = "pool{} space at the Beginning".format(val)
                self.pool[-1].display_pool_daos_space(display_string)
                nvme_size_begin = self.pool[-1].get_pool_free_space("NVME")
                for cont_val in range(0, num_cont):
                    cont[cont_val] = TestContainer(self.pool[-1])

            m_leak = 0

            # Destroy the last num_pool pools created
            offset = loop_count * num_pool
            for index in range(offset, offset + num_pool):
                display_string = "Pool {} space at the End".format(
                    self.pool[index].uuid)
                self.pool[index].display_pool_daos_space(display_string)
                nvme_size_end = self.pool[index].get_pool_free_space("NVME")
                self.pool[index].destroy()

                if (nvme_size_begin != nvme_size_end) and (m_leak == 0):
                    m_leak = val + 1

            # After destroying pools, check memory leak for each test loop.
            if m_leak != 0:
                self.fail("Memory leak : iteration {0} \n".format(m_leak))

    def test_run(self, num_pool=1):
        """
        Method Description:
            This method is called with different test_cases.
            Args:
               num_pool (int): Total pools for running a test.
            Returns:
               None
        """
        num_jobs = self.params.get("no_parallel_job", '/run/ior/*')
        # Create a pool
        self.pool = []
        loop_count = 0

        # Iterate through IOR different ior test sequence
        for oclass, api, test, flags in product(self.ior_dfs_oclass,
                                                self.ior_apis,
                                                self.ior_test_sequence,
                                                self.ior_flags):
            # Create the IOR threads
            threads = []
            for val in range(0, num_pool):
                self.pool.append(self.get_pool(create=False))
                # Split total SCM and NVME size for creating multiple pools.
                self.pool[-1].scm_size.value = int(test[0]) / num_pool
                self.pool[-1].nvme_size.value = int(test[1]) / num_pool
                self.pool[-1].create()
                display_string = "pool{} space at the Beginning".format(val)
                self.pool[-1].display_pool_daos_space(display_string)

                for thrd in range(0, num_jobs):
                    # Add a thread for these IOR arguments
                    threads.append(threading.Thread(target=self.ior_thread,
                                                    kwargs={
                                                        "pool": self.pool[-1],
                                                        "oclass": oclass,
                                                        "api": api,
                                                        "test": test,
                                                        "flags": flags,
                                                        "results":
                                                        self.out_queue}))
            # Launch the IOR threads
            for thrd in threads:
                self.log.info("Thread : %s", thrd)
                thrd.start()
                time.sleep(5)
            # Wait to finish the threads
            for thrd in threads:
                thrd.join()

            # Verify the queue and make sure no FAIL for any IOR run
            # Test should fail with ENOSPC.
            while not self.out_queue.empty():
                if (self.out_queue.get() == "FAIL" and test[4] == "PASS"):
                    self.fail("FAIL")

            # Destroy the last num_pool pools created
            offset = loop_count * num_pool
            for index in range(offset, offset + num_pool):
                display_string = "Pool {} space at the End".format(
                    self.pool[index].uuid)
                self.pool[index].display_pool_daos_space(display_string)
                self.pool[index].destroy()

            loop_count += 1

    def test_nvme_pool_capacity(self):
        """Jira ID: DAOS-2085.

        Test Description:
            Purpose of this test is to verify whether DAOS stack
            report NOSPC when accessing data beyond pool size.
            Use Cases
            Test Case 1 or 2:
             1. Perform IO less than entire SSD disk space.
             2. Perform IO beyond entire SSD disk space.
            Test Case 3:
             3. Create Pool/Container and destroy them several times.

        Use case:
        :avocado: tags=all,full_regression
        :avocado: tags=hw,medium
        :avocado: tags=ib2,nvme,nvme_pool_capacity
        """
        # Run test with one pool.
        self.log.info("Running Test Case 1 with one Pool")
        self.test_run(1)
        time.sleep(5)
        # Run test with two pools.
        self.log.info("Running Test Case 1 with two Pools")
        self.test_run(2)
        time.sleep(5)
        # Run Create/delete pool/container
        self.log.info("Running Test Case 3: Pool/Cont Create/Destroy")
        self.test_create_delete(10, 50, 100)<|MERGE_RESOLUTION|>--- conflicted
+++ resolved
@@ -13,14 +13,8 @@
 from write_host_file import write_host_file
 from test_utils_container import TestContainer
 from ior_utils import IorCommand
-<<<<<<< HEAD
 from job_manager_utils import get_job_manager
-from command_utils_base import CommandFailure
-=======
-from job_manager_utils import Mpirun
 from exception_utils import CommandFailure
-from mpio_utils import MpioUtils
->>>>>>> e9a9c13e
 import queue
 
 
