'''
  (C) Copyright 2020-2023 Intel Corporation.

  SPDX-License-Identifier: BSD-2-Clause-Patent
'''
from apricot import TestWithServers
<<<<<<< HEAD
from test_utils_container import add_container
from test_utils_pool import add_pool
=======
>>>>>>> e063b19d


class ListContainerTest(TestWithServers):
    """
    Test Class Description:
        Tests daos pool list-cont. Test the following cases.
        1. Create 1 container, list, and verify the listed container UUID and label
            matches the UUID and label returned when created.
        2. Create 1 more container and verify list; 2 total containers
        3. Create 98 more containers and verify list; 100 total containers
        4. Create 2 additional pools and create 10 containers in each pool.
            Verify the container UUIDs and labels in these 2 new pools.

    :avocado: recursive
    """

    def create_list(self, count, pool, expected_uuids_labels):
        """Create container and call daos pool list-cont to list and verify.

        Args:
            count (int): Number of containers to create.
            pool (TestPool): pool to create containers in.
            expected_uuids_labels (list): list of tuples containing expected (uuid, label) for
                all containers in the pool
        """
        # Create containers and store the container UUIDs and labels
        for _ in range(count):
            container = add_container(self, pool, create=False)
            result = container.create()
            expected_uuids_labels.append(
                (result["response"]["container_uuid"], result["response"]["container_label"]))
        expected_uuids_labels.sort()

        # Call container list and collect the UUIDs.
        data = self.get_daos_command().container_list(pool=pool.identifier)
        actual_uuids_labels = []
        for uuid_label in data["response"]:
            actual_uuids_labels.append((uuid_label["uuid"], uuid_label["label"]))
        actual_uuids_labels.sort()

        self.assertEqual(
            expected_uuids_labels, actual_uuids_labels,
            "Container UUIDs and labels from list do not match those from create")

    def test_list_containers(self):
        """Jira ID: DAOS-3629

        Test Description:
            Test daos pool list-cont

        Use Cases:
            See test cases in the class description.

        :avocado: tags=all,full_regression
        :avocado: tags=vm
        :avocado: tags=container
        :avocado: tags=ListContainerTest,test_list_containers
        """
        expected_uuids_labels1 = []
        pool = []
<<<<<<< HEAD
        pool.append(add_pool(self, connect=False))
=======
        pool.append(self.get_pool(connect=False))
>>>>>>> e063b19d

        # 1. Create 1 container and list.
        self.create_list(1, pool[0], expected_uuids_labels1)

        # 2. Create 1 more container and list; 2 total.
        self.create_list(1, pool[0], expected_uuids_labels1)

        # 3. Create 98 more containers and list; 100 total.
        self.create_list(98, pool[0], expected_uuids_labels1)

        # 4. Create 2 additional pools and create 10 containers in each pool.
<<<<<<< HEAD
        pool.append(add_pool(self, connect=False))
        pool.append(add_pool(self, connect=False))
=======
        pool.append(self.get_pool(connect=False))
        pool.append(self.get_pool(connect=False))
>>>>>>> e063b19d

        # Create 10 containers in pool 2 and verify.
        expected_uuids_labels2 = []
        self.create_list(10, pool[1], expected_uuids_labels2)

        # Create 10 containers in pool 3 and verify.
        expected_uuids_labels3 = []
        self.create_list(10, pool[2], expected_uuids_labels3)<|MERGE_RESOLUTION|>--- conflicted
+++ resolved
@@ -4,11 +4,6 @@
   SPDX-License-Identifier: BSD-2-Clause-Patent
 '''
 from apricot import TestWithServers
-<<<<<<< HEAD
-from test_utils_container import add_container
-from test_utils_pool import add_pool
-=======
->>>>>>> e063b19d
 
 
 class ListContainerTest(TestWithServers):
@@ -36,7 +31,7 @@
         """
         # Create containers and store the container UUIDs and labels
         for _ in range(count):
-            container = add_container(self, pool, create=False)
+            container = self.get_container(pool, create=False)
             result = container.create()
             expected_uuids_labels.append(
                 (result["response"]["container_uuid"], result["response"]["container_label"]))
@@ -69,11 +64,7 @@
         """
         expected_uuids_labels1 = []
         pool = []
-<<<<<<< HEAD
-        pool.append(add_pool(self, connect=False))
-=======
         pool.append(self.get_pool(connect=False))
->>>>>>> e063b19d
 
         # 1. Create 1 container and list.
         self.create_list(1, pool[0], expected_uuids_labels1)
@@ -85,13 +76,8 @@
         self.create_list(98, pool[0], expected_uuids_labels1)
 
         # 4. Create 2 additional pools and create 10 containers in each pool.
-<<<<<<< HEAD
-        pool.append(add_pool(self, connect=False))
-        pool.append(add_pool(self, connect=False))
-=======
         pool.append(self.get_pool(connect=False))
         pool.append(self.get_pool(connect=False))
->>>>>>> e063b19d
 
         # Create 10 containers in pool 2 and verify.
         expected_uuids_labels2 = []
