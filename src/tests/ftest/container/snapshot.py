#!/usr/bin/python
"""
  (C) Copyright 2019 Intel Corporation.

  Licensed under the Apache License, Version 2.0 (the "License");
  you may not use this file except in compliance with the License.
  You may obtain a copy of the License at

     http://www.apache.org/licenses/LICENSE-2.0

  Unless required by applicable law or agreed to in writing, software
  distributed under the License is distributed on an "AS IS" BASIS,
  WITHOUT WARRANTIES OR CONDITIONS OF ANY KIND, either express or implied.
  See the License for the specific language governing permissions and
  limitations under the License.

  GOVERNMENT LICENSE RIGHTS-OPEN SOURCE SOFTWARE
  The Government's rights to use, modify, reproduce, release, perform, display,
  or disclose this software are subject to the terms of the Apache License as
  provided in Contract No. B609815.
  Any reproduction of computer software, computer software documentation, or
  portions thereof marked with this legend must also reproduce the markings.
"""
from __future__ import print_function
import os
import traceback
import random
from apricot import TestWithServers
from general_utils import get_random_string
from pydaos.raw import (DaosPool, DaosContainer, DaosSnapshot,
                        DaosApiError, c_uuid_to_str)


# pylint: disable=broad-except
class Snapshot(TestWithServers):
    """
    Epic: DAOS-2249 Create system level tests that cover basic snapshot
          functionality.
    Testcase:
          DAOS-1370 Basic snapshot test
          DAOS-1386 Test container SnapShot information
          DAOS-1371 Test list snapshots
          DAOS-1395 Test snapshot destroy
          DAOS-1402 Test creating multiple snapshots

    Test Class Description:
          Start DAOS servers, set up the pool and container for the above
          snapshot Epic and Testcases, including snapshot basic, container
          information, list, creation and destroy.
    :avocado: recursive
    """

    def setUp(self):
        """Set up each test case."""
        super(Snapshot, self).setUp()
        # get parameters from yaml file, set default
        createmode = self.params.get("mode",
                                     '/run/poolparams/createmode/', 511)
        createuid = os.geteuid()
        creategid = os.getegid()
        createsetid = self.params.get("setname",
                                      '/run/poolparams/createset/')
        createsize = self.params.get("size", '/run/poolparams/createsize/')
        self.log.info("==In setUp, self.context= %s", self.context)

        try:

            # initialize a python pool object then create the underlying
            # daos storage
            self.pool = DaosPool(self.context)
            self.pool.create(createmode, createuid, creategid,
                             createsize, createsetid, None)

            # need a connection to the pool with rw permission
            #    DAOS_PC_RO = int(1 << 0)
            #    DAOS_PC_RW = int(1 << 1)
            #    DAOS_PC_EX = int(1 << 2)
            self.pool.connect(1 << 1)

            # create a container
            self.container = DaosContainer(self.context)
            self.container.create(self.pool.handle)

        except DaosApiError as error:
            self.log.info(
                "Error detected in DAOS pool container setup: %s", str(error))
            self.log.info(traceback.format_exc())
            self.fail("##Test failed on setUp, before snapshot taken")

        # now open it
        self.container.open()

        # do a query and compare the UUID returned from create with
        # that returned by query
        self.container.query()

        if self.container.get_uuid_str() != c_uuid_to_str(
                self.container.info.ci_uuid):
            self.fail("##Container UUID did not match the one in info.")

    def display_snapshot(self, snapshot):
        """
        To display the snapshot information.
        Args:
            snapshot: snapshot handle to be displayed.
        Return:
            none.
        """
        self.log.info("==display_snapshot================")
        self.log.info("snapshot=                 %s", snapshot)
        self.log.info("snapshot.context=         %s", snapshot.context)
        self.log.info("snapshot.context.libdaos= %s", snapshot.context.libdaos)
        self.log.info("snapshot.context.libtest= %s", snapshot.context.libtest)
        self.log.info("snapshot.context.ftable= %s", snapshot.context.ftable)
        self.log.info(
            "snapshot.context.ftable[list-attr]= %s",
            snapshot.context.ftable["list-attr"])
        self.log.info(
            "snapshot.context.ftable[test-event]=%s",
            snapshot.context.ftable["test-event"])
        self.log.info("snapshot.name=  %s", snapshot.name)
        self.log.info("snapshot.epoch= %s", snapshot.epoch)
        self.log.info("==================================")

    def take_snapshot(self, container, epoch):
        """
        To take a snapshot on the container with current epoch.

        Args:
            container: container for the snapshot
            epoch: the container epoch for the snapshot
        Return:
            An object representing the snapshot
        """
        self.log.info("==Taking snapshot for:")
        self.log.info("    coh=   %s", container.coh)
        self.log.info("    epoch= %s", epoch)
        snapshot = DaosSnapshot(self.context)
        snapshot.create(container.coh, epoch)
        self.display_snapshot(snapshot)
        return snapshot

    def invalid_snapshot_test(self, coh, epoch):
        """
        Negative snapshot test with invalid container handle or epoch.

        Args:
            container: container for the snapshot
            epoch: the container epoch for the snapshot
        Return:
            0: Failed
            1: Passed (expected failure detected)
        """
        status = 0
        try:
            snapshot = DaosSnapshot(self.context)
            snapshot.create(coh, epoch)
        except Exception as error:
            self.log.info("==>Negative test, expected error: %s", str(error))
            status = 1
        return status

    def test_snapshot_negativecases(self):
        """
        Test ID: DAOS-1390 Verify snap_create bad parameter behavior.
                 DAOS-1322 Create a new container, verify snapshot state.
                           as expected for a brand new container.
                 DAOS-1392 Verify snap_destroy bad parameter behavior.
                 DAOS-1388 Verify snap_list bad parameter behavior.
        Test Description:
                (0)Take a snapshot of the newly created container.
                (1)Create an object, write random data into it, and take
                   a snapshot.
                (2)Verify the snapshot is working properly.
                (3)Test snapshot with an invalid container handle.
                (4)Test snapshot with a NULL container handle.
                (5)Test snapshot with an invalid epoch.
                (6)Verify snap_destroy with a bad parameter.
                (7)Verify snap_list bad parameter behavior.

        Use Cases: Combinations with minimun 1 client and 1 server.
        :avocado: tags=all,small,smoke,pr,snap,snapshot_negative,
        :avocado: tags=snapshotcreate_negative
        """

        # DAOS-1322 Create a new container, verify snapshot state as expected
        #           for a brand new container.
        try:
            self.log.info(
                "==(0)Take a snapshot of the newly created container.")
            snapshot = DaosSnapshot(self.context)
            snapshot.create(self.container.coh, 0)
            self.display_snapshot(snapshot)
        except Exception as error:
            self.fail(
                "##(0)Error on a snapshot on a new container {}".format(
                    str(error)))

        # (1)Create an object, write some data into it, and take a snapshot
        obj_cls = self.params.get("obj_class", '/run/object_class/*')
        akey = self.params.get("akey", '/run/snapshot/*', default="akey")
        dkey = self.params.get("dkey", '/run/snapshot/*', default="dkey")
        data_size = self.params.get("test_datasize",
                                    '/run/snapshot/*', default=150)
        thedata = "--->>>Happy Daos Snapshot-Create Negative Testing " + \
                  "<<<---" + get_random_string(random.randint(1, data_size))
        try:
            tx_handle = self.container.get_new_tx()
            obj = self.container.write_an_obj(thedata,
                                              len(thedata)+1,
                                              dkey,
                                              akey,
                                              obj_cls=obj_cls,
                                              txn=tx_handle)
            self.container.commit_tx(tx_handle)
        except DaosApiError as error:
            self.fail(
                "##(1)Test failed during the initial object write: {}".format(
                    str(error)))
        obj.close()
<<<<<<< HEAD
        # Take a snapshot of the container
        snapshot = self.take_snapshot(self.container, epoch)
        self.log.info("==(1)Container epoch= %s", epoch)
=======
        ##Take a snapshot of the container
        snapshot = self.take_snapshot(self.container, tx_handle)
        self.log.info("==(1)Container epoch= %s", tx_handle)
>>>>>>> be0518c4
        self.log.info("     snapshot.epoch= %s", snapshot.epoch)

        # (2)Verify the snapshot is working properly.
        try:
            obj.open()
            snap_handle = snapshot.open(
                self.container.coh, snapshot.epoch)
            thedata2 = self.container.read_an_obj(
                len(thedata)+1, dkey, akey, obj, txn=snap_handle.value)
        except Exception as error:
            self.fail(
                "##(2)Error when retrieving the snapshot data: {}".format(
                    str(error)))
        self.log.info("==(2)snapshot_list[ind]=%s", snapshot)
        self.log.info("==snapshot.epoch=  %s", snapshot.epoch)
        self.log.info("==written thedata=%s", thedata)
        self.log.info("==thedata2.value= %s", thedata2.value)
        if thedata2.value != thedata:
            raise Exception("##(2)The data in the snapshot is not the "
                            "same as the original data")
        self.log.info("==Snapshot data matches the data originally "
                      "written.")

        # (3)Test snapshot with an invalid container handle
        self.log.info("==(3)Snapshot with an invalid container handle.")
<<<<<<< HEAD
        if self.invalid_snapshot_test(self.container, epoch):
            self.log.info(
                "==>Negative test 1, expecting failed on taking snapshot with "
                "an invalid container.coh: %s", self.container)
=======
        if self.invalid_snapshot_test(self.container, tx_handle):
            self.log.info("==>Negative test 1, expecting failed on taking "
                          "snapshot with an invalid container.coh: %s"
                          , self.container)
>>>>>>> be0518c4
        else:
            self.fail(
                "##(3)Negative test 1 passing, expecting failed on"
                " taking snapshot with an invalid container.coh: {}".format(
                    self.container))

        # (4)Test snapshot with a NULL container handle
        self.log.info("==(4)Snapshot with a NULL container handle.")
        if self.invalid_snapshot_test(None, tx_handle):
            self.log.info("==>Negative test 2, expecting failed on taking "
                          "snapshot on a NULL container.coh.")
        else:
            self.fail("##(4)Negative test 2 passing, expecting failed on "
                      "taking snapshot with a NULL container.coh.")

        # (5)Test snapshot with an invalid epoch
        self.log.info("==(5)Snapshot with a NULL epoch.")
        if self.invalid_snapshot_test(self.container.coh, None):
            self.log.info("==>Negative test 3, expecting failed on taking "
                          "snapshot with a NULL epoch.")
        else:
            self.fail("##(5)Negative test 3 passing, expecting failed on "
                      "taking snapshot with a NULL epoch.")

        # (6)DAOS-1392 destroy snapshot with an invalid handle
        self.log.info(
            "==(6)DAOS-1392 destroy snapshot with an invalid handle.")
        try:
            snapshot.destroy(None, tx_handle)
            self.fail(
                "##(6)Negative test destroy snapshot with an "
                "invalid coh handle, expected fail, shown Passing##")
        except Exception as error:
            self.log.info(
                "==>Negative test, destroy snapshot with an invalid handle.")
            self.log.info("   Expected Error: %s", str(error))
            expected_error = "RC: -1002"
            if expected_error not in str(error):
                self.fail(
                    "##(6.1)Expecting error RC: -1002  did not show.")

        # (7)DAOS-1388 Verify snap_list bad parameter behavior
        self.log.info(
            "==(7)DAOS-1388 Verify snap_list bad parameter behavior.")
        try:
            snapshot.list(None, 0)
            self.fail(
                "##(7)Negative test snapshot list with an "
                "invalid coh and epoch, expected fail, shown Passing##")
        except Exception as error:
            self.log.info(
                "==>Negative test, snapshot list with an invalid coh.")
            self.log.info("   Expected Error: %s", str(error))
            expected_error = "RC: -1002"
            if expected_error not in str(error):
                self.fail(
                    "##(7.1)Expecting error RC: -1002  did not show.")

    def display_snapshot_test_data(self, test_data, ss_index):
        """Display the snapshot test data.

        Args:
            test_data: list of snapshot testdata
                dictionary keys:
                    coh:             container handle
                    container_epoch: container epoch
                    snapshot:        snapshot handle
                    tst_obj:         test object
                    tst_data:        test data
            ss_index: snapshot-list index to be displayed.
        """
        if len(test_data) < ss_index - 1:
            self.log.info("##Under to display test_data info, "
                          "index out of range.")
        else:
            ind = ss_index - 1
<<<<<<< HEAD
            self.log.info("  =Snapshot number : %s", ss_index)
            self.log.info("  ==container_coh     =%s", test_data[ind]["coh"])
            self.log.info(
                "  ==container_epoch   =%s", test_data[ind]["container_epoch"])
            self.log.info(
                "  ==snapshot          =%s", test_data[ind]["snapshot"])
            self.log.info(
                "  ==snapshot.epoch    =%s", test_data[ind]["snapshot"].epoch)
            self.log.info(
                "  ==data obj          =%s", test_data[ind]["tst_obj"])
            self.log.info(
                "  ==snapshot tst_data_size= %s",
                len(test_data[ind]["tst_data"]) + 1)
            self.log.info(
                "  ==original tst_data =%s", test_data[ind]["tst_data"])
=======
            self.log.info("  =Snapshot number : %s",
                          ss_index)
            self.log.info("  ==container_coh     =%s",
                          test_data[ind]["coh"])
            self.log.info("  ==container_epoch   =%s",
                          test_data[ind]["container_epoch"])
            self.log.info("  ==snapshot          =%s",
                          test_data[ind]["snapshot"])
            self.log.info("  ==snapshot.epoch    =%s",
                          test_data[ind]["snapshot"].epoch)
            self.log.info("  ==data obj          =%s",
                          test_data[ind]["tst_obj"])
            self.log.info("  ==snapshot tst_data_size= %s",
                          len(test_data[ind]["tst_data"]) + 1)
            self.log.info("  ==original tst_data =%s",
                          test_data[ind]["tst_data"])
>>>>>>> be0518c4
        return

    def test_snapshots(self):
        # pylint: disable=too-many-locals
        """
        Test ID: DAOS-1386 Test container SnapShot information
                 DAOS-1371 Test list snapshots
                 DAOS-1395 Test snapshot destroy
                 DAOS-1402 Test creating multiple snapshots
        Test Description:
                (1)Create an object, write random data into it, and take
                   a snapshot.
                (2)Make changes to the data object. The write_an_obj function
                   does a commit when the update is complete.
                (3)Verify the data in the snapshot is the original data.
                   Get a handle for the snapshot and read the object at dkey,
                   akey. Compare it to the originally written data.
                (4)List the snapshot and make sure it reflects the original
                   epoch.
                   ==>Repeat step(1) to step(4) for multiple snapshot tests.
                (5)Verify the snapshots data.
                (6)Destroy the snapshot individually.
                (7)Check if still able to Open the destroyed snapshot and
                   Verify the snapshot removed from the snapshot list.
                (8)Destroy the container snapshot.
        Use Cases: Require 1 client and 1 server to run snapshot test.
                   1 pool and 1 container is used, num_of_snapshot defined
                   in the snapshot.yaml will be performed and verified.
        :avocado: tags=all,small,smoke,snap,snapshots,full_regression
        """

        test_data = []
        ss_number = 0
        obj_cls = self.params.get("obj_class", '/run/object_class/*')
        akey = self.params.get("akey", '/run/snapshot/*', default="akey")
        dkey = self.params.get("dkey", '/run/snapshot/*', default="dkey")
        data_size = self.params.get("test_datasize",
                                    '/run/snapshot/*', default=150)
        snapshot_loop = self.params.get("num_of_snapshot",
                                        '/run/snapshot/*', default=3)
        #
        # Test loop for creat, modify and snapshot object in the DAOS container.
        #
        while ss_number < snapshot_loop:
            # (1)Create an object, write some data into it, and take a snapshot
            ss_number += 1
            thedata = "--->>>Happy Daos Snapshot Testing " + \
                str(ss_number) + \
                "<<<---" + get_random_string(random.randint(1, data_size))
            datasize = len(thedata) + 1
            try:
                tx_handle = self.container.get_new_tx()
                obj = self.container.write_an_obj(thedata,
                                                  datasize,
                                                  dkey,
                                                  akey,
                                                  obj_cls=obj_cls,
                                                  txn=tx_handle)
                self.container.commit_tx(tx_handle)
                obj.close()
            except DaosApiError as error:
                self.fail(
                    "##(1)Test failed during the initial object write: "
                    "{}".format(str(error)))
            # Take a snapshot of the container
            snapshot = DaosSnapshot(self.context)
            snapshot.create(self.container.coh, tx_handle)
            self.log.info("==Wrote an object and created a snapshot")

<<<<<<< HEAD
            # Display snapshot
            self.log.info("=(1.%s)snapshot test loop: %s", ss_number, ss_number)
            self.log.info("  ==self.container epoch=     %s", epoch)
            self.log.info("  ==snapshot.epoch= %s", snapshot.epoch)
=======
            #Display snapshot
            self.log.info("=(1.%s)snapshot test loop: %s"
                          , ss_number, ss_number)
            self.log.info("  ==self.container epoch=     %s", tx_handle)
            self.log.info("  ==snapshot.epoch= %s"
                          , snapshot.epoch)
>>>>>>> be0518c4
            self.display_snapshot(snapshot)

            # Save snapshot test data
            test_data.append(
                {"coh": self.container.coh,
                 "container_epoch": tx_handle,
                 "tst_obj": obj,
                 "snapshot": snapshot,
                 "tst_data": thedata})

            # (2)Make changes to the data object. The write_an_obj function does
            #    a commit when the update is complete
            num_transactions = more_transactions = 200
            self.log.info("=(2.%s)Committing %d additional transactions to "
                          "the same KV.", ss_number, more_transactions)
            while more_transactions:
                size = random.randint(1, 250) + 1
                new_data = get_random_string(size)
                try:
                    new_obj = self.container.write_an_obj(
                        new_data, size, dkey, akey, obj_cls=obj_cls)
                    new_obj.close()
                except Exception as error:
<<<<<<< HEAD
                    self.fail(
                        "##(2)Test failed during the write of multi-objects: "
                        "{}".format(str(error)))
=======
                    self.fail("##(2)Test failed during the write of "
                              "multi-objects: {}".format(str(error)))
>>>>>>> be0518c4
                more_transactions -= 1

            # (3)Verify the data in the snapshot is the original data.
            #    Get a handle for the snapshot and read the object at dkey, akey
            #    Compare it to the originally written data.
            self.log.info("=(3.%s)snapshot test loop: %s", ss_number, ss_number)
            try:
                obj.open()
                snap_handle = snapshot.open(
                    self.container.coh, snapshot.epoch)
                thedata3 = self.container.read_an_obj(
                    datasize, dkey, akey, obj, txn=snap_handle.value)
                obj.close()
            except Exception as error:
<<<<<<< HEAD
                self.fail(
                    "##(3.1)Error when retrieving the snapshot data: {}".format(
                        str(error)))
=======
                self.fail("##(3.1)Error when retrieving the snapshot data: {}"
                          .format(str(error)))
>>>>>>> be0518c4
            self.display_snapshot_test_data(test_data, ss_number)
            self.log.info("  ==thedata3.value= %s", thedata3.value)
            if thedata3.value != thedata:
                raise Exception("##(3.2)The data in the snapshot is not the "
                                "same as the original data")
            self.log.info("  ==The snapshot data matches the data originally"
                          " written.")

            # (4)List the snapshot and make sure it reflects the original epoch
            try:
<<<<<<< HEAD
                ss_list = snapshot.list(self.container.coh, epoch)
                self.log.info(
                    "=(4.%s)snapshot.list(self.container.coh)= %s",
                    ss_number, ss_list)
=======
                ss_list = snapshot.list(self.container.coh, tx_handle)
                self.log.info("=(4.%s)snapshot.list(self.container.coh)= %s",
                              ss_number, ss_list)
>>>>>>> be0518c4
                self.log.info("  ==snapshot.epoch=  %s", snapshot.epoch)
                self.log.info("  ==container epoch= %s", tx_handle)

            except Exception as error:
<<<<<<< HEAD
                self.fail(
                    "##(4)Test was unable to list the snapshot: {}".format(
                        str(error)))
=======
                self.fail("##(4)Test was unable to list the snapshot: {}"
                          .format(str(error)))
>>>>>>> be0518c4
            self.log.info("  ==After %s additional commits the snapshot is "
                          "still available", num_transactions)

        # (5)Verify the snapshots data
        for index, data in enumerate(test_data):
            ss_number = index + 1
            self.log.info(
                "=(5.%s)Verify the snapshot number %s:", ss_number, ss_number)
            self.display_snapshot_test_data(test_data, ss_number)
<<<<<<< HEAD
            coh = data["coh"]
            epoch = data["container_epoch"]
            current_ss = data["snapshot"]
            obj = data["tst_obj"]
            tst_data = data["tst_data"]
=======
            coh = test_data[ind]["coh"]
            epoch = test_data[ind]["container_epoch"]
            current_ss = test_data[ind]["snapshot"]
            obj = test_data[ind]["tst_obj"]
            tst_data = test_data[ind]["tst_data"]
>>>>>>> be0518c4
            datasize = len(tst_data) + 1
            try:
                obj.open()
                snap_handle5 = snapshot.open(coh, current_ss.epoch)
                thedata5 = self.container.read_an_obj(
                    datasize, dkey, akey, obj, txn=snap_handle5.value)
                obj.close()
            except Exception as error:
<<<<<<< HEAD
                self.fail(
                    "##(5.1)Error when retrieving the snapshot data: {}".format(
                        str(error)))
=======
                self.fail("##(5.1)Error when retrieving the snapshot data: {}"
                          .format(str(error)))
>>>>>>> be0518c4
            self.log.info("  ==snapshot tst_data =%s", thedata5.value)
            if thedata5.value != tst_data:
                raise Exception("##(5.2)Snapshot #%s, test data Mis-matches"
                                "the original data written.", ss_number)
            self.log.info("  snapshot test number %s, test data matches"
                          " the original data written.", ss_number)

<<<<<<< HEAD
            # (6)Destroy the individual snapshot
            self.log.info(
                "=(6.%s)Destroy the snapshot epoch: %s", ss_number, epoch)
            try:
                snapshot.destroy(coh, epoch)
                self.log.info(
                    "  ==snapshot epoch %s successfully destroyed", epoch)
            except Exception as error:
                self.fail(
                    "##(6)Error on snapshot.destroy: {}".format(str(error)))
=======
        #(6)Destroy the individual snapshot
            self.log.info("=(6.%s)Destroy the snapshot epoch: %s",
                          ss_number, epoch)
            try:
                snapshot.destroy(coh, epoch)
                self.log.info("  ==snapshot epoch %s successfully destroyed",
                              epoch)
            except Exception as error:
                self.fail("##(6)Error on snapshot.destroy: {}"
                          .format(str(error)))
>>>>>>> be0518c4

        # (7)Check if still able to Open the destroyed snapshot and
        #    Verify the snapshot removed from the snapshot list
        try:
            obj.open()
            snap_handle7 = snapshot.open(coh, snapshot.epoch)
            thedata7 = self.container.read_an_obj(datasize, dkey, akey,
                                                  obj, txn=snap_handle7.value)
            obj.close()
        except Exception as error:
<<<<<<< HEAD
            self.fail(
                "##(7)Error when retrieving the snapshot data: {}".format(
                    str(error)))
        self.log.info(
            "=(7)=>thedata_after_snapshot.destroyed.value= %s", thedata7.value)
=======
            self.fail("##(7)Error when retrieving the snapshot data: {}"
                      .format(str(error)))
        self.log.info("=(7)=>thedata_after_snapshot.destroyed.value= %s",
                      thedata7.value)
>>>>>>> be0518c4
        self.log.info("  ==>snapshot.epoch=     %s", snapshot.epoch)

        # Still able to open the snapshot and read data after destroyed.
        try:
            ss_list = snapshot.list(coh, epoch)
            self.log.info("  -->snapshot.list(coh, epoch)= %s", ss_list)
        except Exception as error:
<<<<<<< HEAD
            self.fail(
                "##(7)Error when calling the snapshot list: {}".format(
                    str(error)))
=======
            self.fail("##(7)Error when calling the snapshot list: {}"
                      .format(str(error)))
>>>>>>> be0518c4

        # (8)Destroy the snapshot on the container
        try:
            snapshot.destroy(coh)
            self.log.info("=(8)Container snapshot destroyed successfully.")
        except Exception as error:
<<<<<<< HEAD
            self.fail("##(8)Error on snapshot.destroy. {}".format(str(error)))
=======
            self.fail("##(8)Error on snapshot.destroy. {}"
                      .format(str(error)))
>>>>>>> be0518c4
        self.log.info("===DAOS container Multiple snapshots test passed.")<|MERGE_RESOLUTION|>--- conflicted
+++ resolved
@@ -31,11 +31,13 @@
                         DaosApiError, c_uuid_to_str)
 
 
-# pylint: disable=broad-except
 class Snapshot(TestWithServers):
-    """
+    # pylint: disable=broad-except
+    """Snapshot test class.
+
     Epic: DAOS-2249 Create system level tests that cover basic snapshot
           functionality.
+
     Testcase:
           DAOS-1370 Basic snapshot test
           DAOS-1386 Test container SnapShot information
@@ -47,6 +49,7 @@
           Start DAOS servers, set up the pool and container for the above
           snapshot Epic and Testcases, including snapshot basic, container
           information, list, creation and destroy.
+
     :avocado: recursive
     """
 
@@ -99,12 +102,10 @@
             self.fail("##Container UUID did not match the one in info.")
 
     def display_snapshot(self, snapshot):
-        """
-        To display the snapshot information.
+        """Display the snapshot information.
+
         Args:
             snapshot: snapshot handle to be displayed.
-        Return:
-            none.
         """
         self.log.info("==display_snapshot================")
         self.log.info("snapshot=                 %s", snapshot)
@@ -123,12 +124,12 @@
         self.log.info("==================================")
 
     def take_snapshot(self, container, epoch):
-        """
-        To take a snapshot on the container with current epoch.
+        """Take a snapshot on the container with current epoch.
 
         Args:
             container: container for the snapshot
             epoch: the container epoch for the snapshot
+
         Return:
             An object representing the snapshot
         """
@@ -141,12 +142,12 @@
         return snapshot
 
     def invalid_snapshot_test(self, coh, epoch):
-        """
-        Negative snapshot test with invalid container handle or epoch.
+        """Negative snapshot test with invalid container handle or epoch.
 
         Args:
             container: container for the snapshot
             epoch: the container epoch for the snapshot
+
         Return:
             0: Failed
             1: Passed (expected failure detected)
@@ -161,12 +162,14 @@
         return status
 
     def test_snapshot_negativecases(self):
-        """
+        """Snapshot netagive test cases.
+
         Test ID: DAOS-1390 Verify snap_create bad parameter behavior.
                  DAOS-1322 Create a new container, verify snapshot state.
                            as expected for a brand new container.
                  DAOS-1392 Verify snap_destroy bad parameter behavior.
                  DAOS-1388 Verify snap_list bad parameter behavior.
+
         Test Description:
                 (0)Take a snapshot of the newly created container.
                 (1)Create an object, write random data into it, and take
@@ -179,10 +182,10 @@
                 (7)Verify snap_list bad parameter behavior.
 
         Use Cases: Combinations with minimun 1 client and 1 server.
+
         :avocado: tags=all,small,smoke,pr,snap,snapshot_negative,
         :avocado: tags=snapshotcreate_negative
         """
-
         # DAOS-1322 Create a new container, verify snapshot state as expected
         #           for a brand new container.
         try:
@@ -218,15 +221,9 @@
                 "##(1)Test failed during the initial object write: {}".format(
                     str(error)))
         obj.close()
-<<<<<<< HEAD
         # Take a snapshot of the container
-        snapshot = self.take_snapshot(self.container, epoch)
-        self.log.info("==(1)Container epoch= %s", epoch)
-=======
-        ##Take a snapshot of the container
         snapshot = self.take_snapshot(self.container, tx_handle)
         self.log.info("==(1)Container epoch= %s", tx_handle)
->>>>>>> be0518c4
         self.log.info("     snapshot.epoch= %s", snapshot.epoch)
 
         # (2)Verify the snapshot is working properly.
@@ -252,17 +249,10 @@
 
         # (3)Test snapshot with an invalid container handle
         self.log.info("==(3)Snapshot with an invalid container handle.")
-<<<<<<< HEAD
-        if self.invalid_snapshot_test(self.container, epoch):
+        if self.invalid_snapshot_test(self.container, tx_handle):
             self.log.info(
                 "==>Negative test 1, expecting failed on taking snapshot with "
                 "an invalid container.coh: %s", self.container)
-=======
-        if self.invalid_snapshot_test(self.container, tx_handle):
-            self.log.info("==>Negative test 1, expecting failed on taking "
-                          "snapshot with an invalid container.coh: %s"
-                          , self.container)
->>>>>>> be0518c4
         else:
             self.fail(
                 "##(3)Negative test 1 passing, expecting failed on"
@@ -339,23 +329,6 @@
                           "index out of range.")
         else:
             ind = ss_index - 1
-<<<<<<< HEAD
-            self.log.info("  =Snapshot number : %s", ss_index)
-            self.log.info("  ==container_coh     =%s", test_data[ind]["coh"])
-            self.log.info(
-                "  ==container_epoch   =%s", test_data[ind]["container_epoch"])
-            self.log.info(
-                "  ==snapshot          =%s", test_data[ind]["snapshot"])
-            self.log.info(
-                "  ==snapshot.epoch    =%s", test_data[ind]["snapshot"].epoch)
-            self.log.info(
-                "  ==data obj          =%s", test_data[ind]["tst_obj"])
-            self.log.info(
-                "  ==snapshot tst_data_size= %s",
-                len(test_data[ind]["tst_data"]) + 1)
-            self.log.info(
-                "  ==original tst_data =%s", test_data[ind]["tst_data"])
-=======
             self.log.info("  =Snapshot number : %s",
                           ss_index)
             self.log.info("  ==container_coh     =%s",
@@ -372,16 +345,16 @@
                           len(test_data[ind]["tst_data"]) + 1)
             self.log.info("  ==original tst_data =%s",
                           test_data[ind]["tst_data"])
->>>>>>> be0518c4
-        return
 
     def test_snapshots(self):
         # pylint: disable=too-many-locals
-        """
+        """Snapshot test cases.
+
         Test ID: DAOS-1386 Test container SnapShot information
                  DAOS-1371 Test list snapshots
                  DAOS-1395 Test snapshot destroy
                  DAOS-1402 Test creating multiple snapshots
+
         Test Description:
                 (1)Create an object, write random data into it, and take
                    a snapshot.
@@ -398,12 +371,13 @@
                 (7)Check if still able to Open the destroyed snapshot and
                    Verify the snapshot removed from the snapshot list.
                 (8)Destroy the container snapshot.
+
         Use Cases: Require 1 client and 1 server to run snapshot test.
                    1 pool and 1 container is used, num_of_snapshot defined
                    in the snapshot.yaml will be performed and verified.
+
         :avocado: tags=all,small,smoke,snap,snapshots,full_regression
         """
-
         test_data = []
         ss_number = 0
         obj_cls = self.params.get("obj_class", '/run/object_class/*')
@@ -442,19 +416,10 @@
             snapshot.create(self.container.coh, tx_handle)
             self.log.info("==Wrote an object and created a snapshot")
 
-<<<<<<< HEAD
             # Display snapshot
             self.log.info("=(1.%s)snapshot test loop: %s", ss_number, ss_number)
-            self.log.info("  ==self.container epoch=     %s", epoch)
+            self.log.info("  ==self.container epoch=     %s", tx_handle)
             self.log.info("  ==snapshot.epoch= %s", snapshot.epoch)
-=======
-            #Display snapshot
-            self.log.info("=(1.%s)snapshot test loop: %s"
-                          , ss_number, ss_number)
-            self.log.info("  ==self.container epoch=     %s", tx_handle)
-            self.log.info("  ==snapshot.epoch= %s"
-                          , snapshot.epoch)
->>>>>>> be0518c4
             self.display_snapshot(snapshot)
 
             # Save snapshot test data
@@ -478,14 +443,8 @@
                         new_data, size, dkey, akey, obj_cls=obj_cls)
                     new_obj.close()
                 except Exception as error:
-<<<<<<< HEAD
-                    self.fail(
-                        "##(2)Test failed during the write of multi-objects: "
-                        "{}".format(str(error)))
-=======
                     self.fail("##(2)Test failed during the write of "
                               "multi-objects: {}".format(str(error)))
->>>>>>> be0518c4
                 more_transactions -= 1
 
             # (3)Verify the data in the snapshot is the original data.
@@ -500,14 +459,8 @@
                     datasize, dkey, akey, obj, txn=snap_handle.value)
                 obj.close()
             except Exception as error:
-<<<<<<< HEAD
-                self.fail(
-                    "##(3.1)Error when retrieving the snapshot data: {}".format(
-                        str(error)))
-=======
                 self.fail("##(3.1)Error when retrieving the snapshot data: {}"
                           .format(str(error)))
->>>>>>> be0518c4
             self.display_snapshot_test_data(test_data, ss_number)
             self.log.info("  ==thedata3.value= %s", thedata3.value)
             if thedata3.value != thedata:
@@ -518,28 +471,15 @@
 
             # (4)List the snapshot and make sure it reflects the original epoch
             try:
-<<<<<<< HEAD
-                ss_list = snapshot.list(self.container.coh, epoch)
-                self.log.info(
-                    "=(4.%s)snapshot.list(self.container.coh)= %s",
-                    ss_number, ss_list)
-=======
                 ss_list = snapshot.list(self.container.coh, tx_handle)
                 self.log.info("=(4.%s)snapshot.list(self.container.coh)= %s",
                               ss_number, ss_list)
->>>>>>> be0518c4
                 self.log.info("  ==snapshot.epoch=  %s", snapshot.epoch)
                 self.log.info("  ==container epoch= %s", tx_handle)
 
             except Exception as error:
-<<<<<<< HEAD
-                self.fail(
-                    "##(4)Test was unable to list the snapshot: {}".format(
-                        str(error)))
-=======
                 self.fail("##(4)Test was unable to list the snapshot: {}"
                           .format(str(error)))
->>>>>>> be0518c4
             self.log.info("  ==After %s additional commits the snapshot is "
                           "still available", num_transactions)
 
@@ -549,19 +489,11 @@
             self.log.info(
                 "=(5.%s)Verify the snapshot number %s:", ss_number, ss_number)
             self.display_snapshot_test_data(test_data, ss_number)
-<<<<<<< HEAD
             coh = data["coh"]
             epoch = data["container_epoch"]
             current_ss = data["snapshot"]
             obj = data["tst_obj"]
             tst_data = data["tst_data"]
-=======
-            coh = test_data[ind]["coh"]
-            epoch = test_data[ind]["container_epoch"]
-            current_ss = test_data[ind]["snapshot"]
-            obj = test_data[ind]["tst_obj"]
-            tst_data = test_data[ind]["tst_data"]
->>>>>>> be0518c4
             datasize = len(tst_data) + 1
             try:
                 obj.open()
@@ -570,34 +502,17 @@
                     datasize, dkey, akey, obj, txn=snap_handle5.value)
                 obj.close()
             except Exception as error:
-<<<<<<< HEAD
-                self.fail(
-                    "##(5.1)Error when retrieving the snapshot data: {}".format(
-                        str(error)))
-=======
                 self.fail("##(5.1)Error when retrieving the snapshot data: {}"
                           .format(str(error)))
->>>>>>> be0518c4
             self.log.info("  ==snapshot tst_data =%s", thedata5.value)
             if thedata5.value != tst_data:
-                raise Exception("##(5.2)Snapshot #%s, test data Mis-matches"
-                                "the original data written.", ss_number)
+                raise Exception(
+                    "##(5.2)Snapshot #{}, test data Mis-matches the original "
+                    "data written.".format(ss_number))
             self.log.info("  snapshot test number %s, test data matches"
                           " the original data written.", ss_number)
 
-<<<<<<< HEAD
-            # (6)Destroy the individual snapshot
-            self.log.info(
-                "=(6.%s)Destroy the snapshot epoch: %s", ss_number, epoch)
-            try:
-                snapshot.destroy(coh, epoch)
-                self.log.info(
-                    "  ==snapshot epoch %s successfully destroyed", epoch)
-            except Exception as error:
-                self.fail(
-                    "##(6)Error on snapshot.destroy: {}".format(str(error)))
-=======
-        #(6)Destroy the individual snapshot
+        # (6)Destroy the individual snapshot
             self.log.info("=(6.%s)Destroy the snapshot epoch: %s",
                           ss_number, epoch)
             try:
@@ -607,7 +522,6 @@
             except Exception as error:
                 self.fail("##(6)Error on snapshot.destroy: {}"
                           .format(str(error)))
->>>>>>> be0518c4
 
         # (7)Check if still able to Open the destroyed snapshot and
         #    Verify the snapshot removed from the snapshot list
@@ -618,18 +532,10 @@
                                                   obj, txn=snap_handle7.value)
             obj.close()
         except Exception as error:
-<<<<<<< HEAD
-            self.fail(
-                "##(7)Error when retrieving the snapshot data: {}".format(
-                    str(error)))
-        self.log.info(
-            "=(7)=>thedata_after_snapshot.destroyed.value= %s", thedata7.value)
-=======
             self.fail("##(7)Error when retrieving the snapshot data: {}"
                       .format(str(error)))
         self.log.info("=(7)=>thedata_after_snapshot.destroyed.value= %s",
                       thedata7.value)
->>>>>>> be0518c4
         self.log.info("  ==>snapshot.epoch=     %s", snapshot.epoch)
 
         # Still able to open the snapshot and read data after destroyed.
@@ -637,24 +543,14 @@
             ss_list = snapshot.list(coh, epoch)
             self.log.info("  -->snapshot.list(coh, epoch)= %s", ss_list)
         except Exception as error:
-<<<<<<< HEAD
-            self.fail(
-                "##(7)Error when calling the snapshot list: {}".format(
-                    str(error)))
-=======
             self.fail("##(7)Error when calling the snapshot list: {}"
                       .format(str(error)))
->>>>>>> be0518c4
 
         # (8)Destroy the snapshot on the container
         try:
             snapshot.destroy(coh)
             self.log.info("=(8)Container snapshot destroyed successfully.")
         except Exception as error:
-<<<<<<< HEAD
-            self.fail("##(8)Error on snapshot.destroy. {}".format(str(error)))
-=======
             self.fail("##(8)Error on snapshot.destroy. {}"
                       .format(str(error)))
->>>>>>> be0518c4
         self.log.info("===DAOS container Multiple snapshots test passed.")