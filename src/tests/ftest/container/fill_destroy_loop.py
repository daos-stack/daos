--- conflicted
+++ resolved
@@ -6,12 +6,9 @@
 import os
 
 from apricot import TestWithServers
-<<<<<<< HEAD
 from avocado.core.exceptions import TestFail
-=======
 from general_utils import bytes_to_human, human_to_bytes
 from run_utils import run_remote
->>>>>>> e0613600
 
 
 class BoundaryPoolContainerSpace(TestWithServers):
