"""
  (C) Copyright 2022 Intel Corporation.

  SPDX-License-Identifier: BSD-2-Clause-Patent
"""
import random

from avocado.core.exceptions import TestFail

from apricot import TestWithServers


class BoundaryPoolContainerSpace(TestWithServers):
    """Test class for pool Boundary testing.

    Test Class Description:
        Test to create a pool and container and write random data to fill the container and delete
        container, repeat the test 100 times as boundary condition.

    :avocado: recursive
    """

    DER_NOSPACE = "-1007"

    def write_pool_until_nospace(self, test_loop):
        """write pool and container until pool is full.

        Args:
            test_loop (int): test loop for log info.
        """

        # Create a container and get pool free space before write
        container = self.get_container(self.pool)
        free_space = self.pool.get_pool_free_space()
        self.log.info("--%s.(3)Pool free space before writing data to container= %s",
                      test_loop, free_space)

        # Write random data to container until pool out of space
        base_data_size = container.data_size.value
        data_written = 0
        while True:
            new_data_size = random.randint(base_data_size * 0.5, base_data_size * 1.5)  # nosec
            container.data_size.update(new_data_size, "data_size")

            try:
                container.write_objects()
            except TestFail as excep:
                # Uncomment following for debugging
                # self.log.info("%s", repr(excep))
                if self.DER_NOSPACE in str(excep):
                    self.log.info(
                        "--%s.(4)DER_NOSPACE %s detected, pool is unable for an additional"
                        " %s byte object", test_loop, self.DER_NOSPACE, container.data_size.value)
                    break
                self.fail("Test-loop {0} exception while writing object: {1}".format(
                    test_loop, repr(excep)))
            data_written += new_data_size

        # display free space and data written
        free_space_before = self.pool.get_pool_free_space()
        self.log.info("--%s.(5) %s bytes written when pool is full.", test_loop, data_written)

        # destroy container and check for free space increase
        container.destroy()
        free_space_after = self.pool.get_pool_free_space()
        self.log.info("--%s.(6)Pool full, free_space before container delete = %s",
                      test_loop, free_space_before)
        self.log.info("--%s.(7)Pool full, free_space after  container deleted= %s",
                      test_loop, free_space_after)
        if free_space_after <= free_space_before:
            self.fail("Deleting container did not free up pool space.")

    def test_fill_destroy_cont_loop(self):
        """JIRA ID: DAOS-8465

        Test Description:
            Purpose of the test is to stress pool and container space usage
            boundary, test by looping of container object_write until pool full, check for
            any other error.

        Use Case:
            repeat following steps:
            (1)Create Pool and Container.
            (2)Fill the pool with random block data size, verify return code is as expected
               when no more data can be written to the container.
            (3)Pool free space before writing data to container
            (4)Check for DER_NOSPACE -1007.
            (5)Display bytes written when pool is full before container delete.
            (6)Display free space before container delete.
            (7)Display and verify free space after container delete.

        :avocado: tags=all,full_regression
        :avocado: tags=hw,medium
<<<<<<< HEAD
        :avocado: tags=container,pool
=======
        :avocado: tags=container,pool,fill_cont_pool_stress
>>>>>>> 9b7a9e20
        :avocado: tags=BoundaryPoolContainerSpace,test_fill_destroy_cont_loop
        """
        testloop = self.params.get("testloop", "/run/pool/*")
        # create pool and enable the aggregation
        self.add_pool()
        self.pool.set_property("reclaim", "time")

        for test_loop in range(1, testloop + 1):
            # query the pool and get free space before write
            self.log.info("==>Starting test loop: %s ...", test_loop)
            self.pool.set_query_data()
            self.log.info(
                "--%s.(1)Pool Query before write:\n"
                "--Pool %s query data: %s\n", test_loop, self.pool.uuid, self.pool.query_data)
            free_space = self.pool.get_pool_free_space()
            self.log.info("--%s.(2)Pool free space before container create: %s",
                          test_loop, free_space)

            self.write_pool_until_nospace(test_loop)<|MERGE_RESOLUTION|>--- conflicted
+++ resolved
@@ -91,11 +91,7 @@
 
         :avocado: tags=all,full_regression
         :avocado: tags=hw,medium
-<<<<<<< HEAD
-        :avocado: tags=container,pool
-=======
         :avocado: tags=container,pool,fill_cont_pool_stress
->>>>>>> 9b7a9e20
         :avocado: tags=BoundaryPoolContainerSpace,test_fill_destroy_cont_loop
         """
         testloop = self.params.get("testloop", "/run/pool/*")
