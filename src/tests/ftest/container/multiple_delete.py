--- conflicted
+++ resolved
@@ -43,13 +43,8 @@
 
         initial_scm_fs, initial_ssd_fs = self.get_pool_space()
 
-<<<<<<< HEAD
-        for idx in range(50):
-            self.log.info("Create-Write-Destroy Iteration %d", idx)
-=======
         for loop in range(50):
             self.log.info("Create-Write-Destroy Iteration %d", loop)
->>>>>>> eedb765c
             self.create_cont()
             self.ior_cmd.set_daos_params(self.server_group, self.pool, self.container.uuid)
             # If the transfer size is less than 4K, the objects are
@@ -57,11 +52,7 @@
             self.run_ior_with_pool(create_cont=False)
             self.container.destroy()
             scm_fs, ssd_fs = self.get_pool_space()
-<<<<<<< HEAD
-            out.append("iter = {}, scm = {}, ssd = {}".format(idx + 1, scm_fs, ssd_fs))
-=======
             out.append("iter = {}, scm = {}, ssd = {}".format(loop + 1, scm_fs, ssd_fs))
->>>>>>> eedb765c
 
         self.log.info("Initial Free Space")
         self.log.info("SCM = %d, NVMe = %d", initial_scm_fs, initial_ssd_fs)
