--- conflicted
+++ resolved
@@ -7,11 +7,8 @@
 
 from apricot import TestWithServers
 from pydaos.raw import DaosApiError, DaosContPropEnum, conversion, daos_cref
-<<<<<<< HEAD
-=======
 from test_utils_container import add_container
 from test_utils_pool import add_pool
->>>>>>> e063b19d
 
 
 class QueryPropertiesTest(TestWithServers):
@@ -43,13 +40,8 @@
         """
         errors = []
 
-<<<<<<< HEAD
-        self.add_pool()
-        self.add_container(self.pool)
-=======
         pool = add_pool(self)
         container = add_container(self, pool, create=False)
->>>>>>> e063b19d
 
         # Prepare DaosContProperties. Update some items from default. These are
         # properties that determine the values, not the actual values. The actual values
