"""
  (C) Copyright 2018-2021 Intel Corporation.

  SPDX-License-Identifier: BSD-2-Clause-Patent
"""
from apricot import TestWithServers
from pydaos.raw import DaosContainer, DaosApiError
from general_utils import get_random_bytes


class FullPoolContainerCreate(TestWithServers):
    """
    Class for test to create a container in a pool with no remaining free space.
    :avocado: recursive
    """
<<<<<<< HEAD
    def __init__(self, *args, **kwargs):
        super().__init__(*args, **kwargs)
        self.cont = None
        self.cont2 = None
=======
>>>>>>> 345bd0f7

    def test_no_space_cont_create(self):
        """
        :avocado: tags=all,container,tiny,full_regression,fullpoolcontcreate
        """
        # full storage rc
        err = "-1007"
        # probably should be -1007, revisit later
        err2 = "-1009"

        # create pool and connect
        self.prepare_pool()

        # query the pool
        self.log.info("Pool Query before write")
        self.pool.set_query_data()
        self.log.info(
            "Pool %s query data: %s\n", self.pool.uuid, self.pool.query_data)

        # create a container
        try:
            self.log.info("creating container 1")
            cont = DaosContainer(self.context)
            cont.create(self.pool.pool.handle)
            self.log.info("created container 1")
        except DaosApiError as excep:
            self.log.error("caught exception creating container: "
                           "%s", excep)
            self.fail("caught exception creating container: {}".format(excep))

        self.log.info("opening container 1")
        cont.open()

        # generate random dkey, akey each time
        # write 1mb until no space, then 1kb, etc. to fill pool quickly
        for obj_sz in [1048576, 10240, 10, 1]:
            write_count = 0
            while True:
                self.d_log.debug("writing obj {0} sz {1} to "
                                 "container".format(write_count, obj_sz))
                my_str = b"a" * obj_sz
                my_str_sz = obj_sz
                dkey = get_random_bytes(5)
                akey = get_random_bytes(5)
                try:
                    dummy_oid = cont.write_an_obj(
                        my_str, my_str_sz, dkey, akey, obj_cls="OC_SX")
                    self.d_log.debug("wrote obj {0}, sz {1}".format(write_count,
                                                                    obj_sz))
                    write_count += 1
                except DaosApiError as excep:
                    if not (err in repr(excep) or err2 in repr(excep)):
                        self.log.error("caught exception while writing "
                                       "object: %s", repr(excep))
                        cont.close()
                        self.fail("caught exception while writing "
                                  "object: {}".format(repr(excep)))
                    else:
                        self.log.info("pool is too full for %s byte "
                                      "objects", obj_sz)
                        break

        self.log.info("closing container")
        cont.close()

        # query the pool
        self.log.info("Pool Query after filling")
        self.pool.set_query_data()
        self.log.info(
            "Pool %s query data: %s\n", self.pool.uuid, self.pool.query_data)

        # create a 2nd container now that pool is full
        try:
            self.log.info("creating 2nd container")
            cont2 = DaosContainer(self.context)
            cont2.create(self.pool.pool.handle)
            self.log.info("created 2nd container")

            self.log.info("opening container 2")
            cont2.open()

            self.log.info("writing one more object, write expected to fail")
            cont2.write_an_obj(my_str, my_str_sz, dkey, akey,
                               obj_cls="OC_SX")
            self.log.info("closing container")
            cont2.close()
            self.fail("wrote one more object after pool was completely filled,"
                      " this should never print")
        except DaosApiError as excep:
            if not (err in repr(excep) or err2 in repr(excep)):
                self.log.error("caught unexpected exception while "
                               "writing object: %s", repr(excep))
                self.log.info("closing container")
                cont2.close()
                self.fail("caught unexpected exception while writing "
                          "object: {}".format(repr(excep)))
            else:
                self.log.info("correctly caught -1007 while attempting "
                              "to write object in full pool")
                self.log.info("closing container")
                cont2.close()<|MERGE_RESOLUTION|>--- conflicted
+++ resolved
@@ -13,13 +13,6 @@
     Class for test to create a container in a pool with no remaining free space.
     :avocado: recursive
     """
-<<<<<<< HEAD
-    def __init__(self, *args, **kwargs):
-        super().__init__(*args, **kwargs)
-        self.cont = None
-        self.cont2 = None
-=======
->>>>>>> 345bd0f7
 
     def test_no_space_cont_create(self):
         """
