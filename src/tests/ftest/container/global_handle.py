--- conflicted
+++ resolved
@@ -31,12 +31,7 @@
 from apricot import TestWithServers
 
 import check_for_pool
-<<<<<<< HEAD
-from daos_api import DaosPool, DaosContainer, DaosApiError
-from daos_cref import IOV
-=======
 from pydaos.raw import DaosContext, DaosPool, DaosContainer, DaosApiError, IOV
->>>>>>> eb98686a
 
 def check_handle(self, pool_glob_handle, uuidstr, cont_glob_handle, rank):
     """
