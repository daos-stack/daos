--- conflicted
+++ resolved
@@ -135,10 +135,5 @@
         """
         num_pools = self.params.get("num_pools", '/run/boundary_test/*')
         num_containers = self.params.get("num_containers", '/run/boundary_test/*')
-<<<<<<< HEAD
-        with_io = self.params.get("with_io", '/run/boundary_test/*')
-        self.create_pools(num_pools=num_pools, num_containers=num_containers, with_io=with_io)
-=======
         self.create_pools(num_pools=num_pools, num_containers=num_containers)
->>>>>>> 9abd3d35
         self.log.info("===>Boundary test passed.")