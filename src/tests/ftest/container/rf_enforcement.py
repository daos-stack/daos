--- conflicted
+++ resolved
@@ -35,15 +35,8 @@
 
         :avocado: tags=all,full_regression
         :avocado: tags=vm
-<<<<<<< HEAD
         :avocado: tags=container
         :avocado: tags=container_rf,cont_rf_oclass_enforcement
         :avocado: tags=ContRfEnforce,test_container_redundancy_factor_oclass_enforcement
         """
-        self.execute_cont_rf_test("cont_rf_enforcement")
-=======
-        :avocado: tags=container,container_rf,cont_rf_oclass_enforcement
-        :avocado: tags=ContRfEnforce,test_container_redundancy_factor_oclass_enforcement
-        """
-        self.execute_cont_rf_test(mode="cont_rf_enforcement")
->>>>>>> 73912d0c
+        self.execute_cont_rf_test(mode="cont_rf_enforcement")