#!/usr/bin/python
"""
  (C) Copyright 2019 Intel Corporation.

  Licensed under the Apache License, Version 2.0 (the "License");
  you may not use this file except in compliance with the License.
  You may obtain a copy of the License at

     http://www.apache.org/licenses/LICENSE-2.0

  Unless required by applicable law or agreed to in writing, software
  distributed under the License is distributed on an "AS IS" BASIS,
  WITHOUT WARRANTIES OR CONDITIONS OF ANY KIND, either express or implied.
  See the License for the specific language governing permissions and
  limitations under the License.

  GOVERNMENT LICENSE RIGHTS-OPEN SOURCE SOFTWARE
  The Government's rights to use, modify, reproduce, release, perform, display,
  or disclose this software are subject to the terms of the Apache License as
  provided in Contract No. B609815.
  Any reproduction of computer software, computer software documentation, or
  portions thereof marked with this legend must also reproduce the markings.
"""
import os
import random
<<<<<<< HEAD
import string
import json
from avocado import Test

# pylint: disable=wrong-import-position
sys.path.append('./util')
sys.path.append('../util')
sys.path.append('../../../utils/py')
sys.path.append('./../../utils/py')

# pylint: disable=import-error
import server_utils
import write_host_file
from pydaos.raw import (DaosContext, DaosPool, DaosContainer, DaosSnapshot,
                        DaosLog, DaosApiError)

# pylint: disable=broad-except
class BasicSnapshot(Test):
    """
    DAOS-1370 Basic snapshot test
=======

from apricot import TestWithServers, skipForTicket
from daos_api import DaosPool, DaosContainer, DaosSnapshot, DaosApiError
from general_utils import get_random_string


class BasicSnapshot(TestWithServers):
    """DAOS-1370 Basic snapshot test.
>>>>>>> a0e58d1a

    Test Class Description:
        Test that a snapshot taken of a container remains unchaged even after
        an object in the container has been updated 500 times.
        Create the container.
        Write an object to the container.
        Take a snapshot.
        Write 500 changes to the KV pair of the object.
        Check that the snapshot is still there.
        Confirm that the data in the snapshot is unchanged.
        Destroy the snapshot

    :avocado: recursive
    """

    def __init__(self, *args, **kwargs):
        """Initialize a BasicSnapshot object."""
        super(BasicSnapshot, self).__init__(*args, **kwargs)
        self.snapshot = None

    @skipForTicket("DAOS-2484")
    def test_basic_snapshot(self):
        """Test ID: DAOS-1370.

        Test Description:
            Create a pool, container in the pool, object in the container, add
            one key:value to the object.
            Commit the transaction. Perform a snapshot create on the container.
            Create 500 additional transactions with a small change to the object
            in each and commit each after the object update is done.
            Verify the snapshot is still available and the contents remain in
            their original state.

        :avocado: tags=snap,basicsnap
        """
        # Set up the pool and container.
        try:
            # parameters used in pool create
            createmode = self.params.get("mode", '/run/pool/createmode/')
            createsetid = self.params.get("setname", '/run/pool/createset/')
            createsize = self.params.get("size", '/run/pool/createsize/*')
            createuid = os.geteuid()
            creategid = os.getegid()

            # initialize a pool object then create the underlying
            # daos storage
            self.pool = DaosPool(self.context)
            self.pool.create(createmode, createuid, creategid,
                             createsize, createsetid, None)

            # need a connection to create container
            self.pool.connect(1 << 1)

            # create a container
            self.container = DaosContainer(self.context)
            self.container.create(self.pool.handle)

            # now open it
            self.container.open()

        except DaosApiError as error:
            self.log.error(str(error))
            self.fail("Test failed before snapshot taken")

        try:
            # create an object and write some data into it
            obj_cls = self.params.get("obj_class", '/run/object_class/*')
            thedata = "Now is the winter of our discontent made glorious"
            datasize = len(thedata) + 1
            dkey = "dkey"
            akey = "akey"
            obj, epoch = self.container.write_an_obj(thedata,
                                                     datasize,
                                                     dkey,
                                                     akey,
                                                     obj_cls=obj_cls)
            obj.close()
            # Take a snapshot of the container
            self.snapshot = DaosSnapshot(self.context)
            self.snapshot.create(self.container.coh, epoch)
            self.log.info("Wrote an object and created a snapshot")

        except DaosApiError as error:
            self.fail("Test failed during the initial object write.\n{0}"
                      .format(error))

        # Make 500 changes to the data object. The write_an_obj function does a
        # commit when the update is complete
        try:
            self.log.info(
                "Committing 500 additional transactions to the same KV")
            more_transactions = 500
            while more_transactions:
                size = random.randint(1, 250) + 1
                new_data = get_random_string(size)
                new_obj, _ = self.container.write_an_obj(
                    new_data, size, dkey, akey, obj_cls=obj_cls)
                new_obj.close()
                more_transactions -= 1
        except DaosApiError as error:
            self.fail(
                "Test failed during the write of 500 objects.\n{0}".format(
                    error))

        # List the snapshot
        try:
            reported_epoch = self.snapshot.list(self.container.coh)
        except DaosApiError as error:
            self.fail(
                "Test was unable to list the snapshot\n{0}".format(error))

        # Make sure the snapshot reflects the original epoch
        if self.snapshot.epoch != reported_epoch:
            self.fail(
                "The snapshot epoch returned from snapshot list is not the "
                "same as the original epoch snapshotted.")

        self.log.info(
            "After 500 additional commits the snapshot is still available")

        # Make sure the data in the snapshot is the original data.
        # Get a handle for the snapshot and read the object at dkey, akey.
        try:
            obj.open()
            snap_handle = self.snapshot.open(self.container.coh)
            thedata2 = self.container.read_an_obj(
                datasize, dkey, akey, obj, snap_handle.value)
        except DaosApiError as error:
            self.fail(
                "Error when retrieving the snapshot data.\n{0}".format(error))

        # Compare the snapshot to the originally written data.
        if thedata2.value != thedata:
            self.fail(
                "The data in the snapshot is not the same as the original data")

        self.log.info(
            "The snapshot data matches the data originally written.")

        # Now destroy the snapshot
        try:
            self.snapshot.destroy(self.container.coh)
            self.log.info("Snapshot successfully destroyed")

        except DaosApiError as error:
            self.fail(str(error))<|MERGE_RESOLUTION|>--- conflicted
+++ resolved
@@ -23,37 +23,14 @@
 """
 import os
 import random
-<<<<<<< HEAD
-import string
-import json
-from avocado import Test
-
-# pylint: disable=wrong-import-position
-sys.path.append('./util')
-sys.path.append('../util')
-sys.path.append('../../../utils/py')
-sys.path.append('./../../utils/py')
-
-# pylint: disable=import-error
-import server_utils
-import write_host_file
-from pydaos.raw import (DaosContext, DaosPool, DaosContainer, DaosSnapshot,
-                        DaosLog, DaosApiError)
-
-# pylint: disable=broad-except
-class BasicSnapshot(Test):
-    """
-    DAOS-1370 Basic snapshot test
-=======
 
 from apricot import TestWithServers, skipForTicket
-from daos_api import DaosPool, DaosContainer, DaosSnapshot, DaosApiError
+from pydaos import DaosPool, DaosContainer, DaosSnapshot, DaosApiError
 from general_utils import get_random_string
 
 
 class BasicSnapshot(TestWithServers):
     """DAOS-1370 Basic snapshot test.
->>>>>>> a0e58d1a
 
     Test Class Description:
         Test that a snapshot taken of a container remains unchaged even after
