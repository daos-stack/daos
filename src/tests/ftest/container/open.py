--- conflicted
+++ resolved
@@ -30,15 +30,11 @@
 from apricot import TestWithServers
 from test_utils import TestPool, TestContainer
 from avocado.core.exceptions import TestFail
+from pydaos.raw import DaosPool, DaosContainer, DaosApiError
 
-<<<<<<< HEAD
 RESULT_PASS = "PASS"
 RESULT_FAIL = "FAIL"
 RESULT_TO_NUM = {RESULT_PASS: 0, RESULT_FAIL: 1}
-=======
-from pydaos.raw import DaosPool, DaosContainer, DaosApiError
-
->>>>>>> f45eb865
 
 class OpenContainerTest(TestWithServers):
     """
