--- conflicted
+++ resolved
@@ -127,21 +127,12 @@
             uuid_list = sorted(uuid_dict.keys())
             self.log.info("Devices on hosts %s: %s", hosts, uuid_list)
             self.log.info("First device on hosts %s: %s", hosts, uuid_list[0])
-<<<<<<< HEAD
-            set_device_faulty(self, self.dmg, hosts.split(':')[0], uuid_list[0])
+            host = hosts.split(':')[0]
+            set_device_faulty(self, self.dmg, host, uuid_list[0])
             self.log.info("Sleeping for 15 seconds ...")
             time.sleep(15)
             self.log.info(self.dmg.result)
-            resp = self.dmg.storage_replace_nvme(old_uuid=uuid_list[0], new_uuid=uuid_list[0])
-=======
-            host = hosts.split(':')[0]
-            resp = set_device_faulty(self, self.dmg, host, uuid_list[0])
-            self.log.info("Sleeping for 15 seconds ...")
-            time.sleep(15)
-            self.log.info(resp)
-            resp = self.dmg.storage_replace_nvme(
-                host=host, old_uuid=uuid_list[0], new_uuid=uuid_list[0])
->>>>>>> daf565c5
+            resp = self.dmg.storage_replace_nvme(host, old_uuid=uuid_list[0], new_uuid=uuid_list[0])
             self.log.info("Sleeping for 60 seconds ...")
             time.sleep(60)
             self.log.info(resp)