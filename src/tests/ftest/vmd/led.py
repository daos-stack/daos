"""
  (C) Copyright 2020-2023 Intel Corporation.

  SPDX-License-Identifier: BSD-2-Clause-Patent
"""
import time

from dmg_utils import get_storage_query_device_uuids, get_dmg_response
from exception_utils import CommandFailure
from nvme_utils import set_device_faulty
from osa_utils import OSAUtils


class VmdLedStatus(OSAUtils):
    """
    Test Class Description: This class methods to get
    the VMD LED status.

    :avocado: recursive
    """
    # pylint: disable=too-many-instance-attributes,too-many-ancestors
    def setUp(self):
        super().setUp()
        self.dmg = self.get_dmg_command()
        self.dmg.hostlist = self.hostlist_servers[0]

    def run_vmd_led_identify(self, device_id=None):
        """Run the VMD LED identify command.

        Args:
            device_id (str, optional): Device UUID. Defaults to None.
        Returns:
            dmg LED identify command response.
        """
        if device_id is None:
            self.fail("No device id provided")

        try:
            result = self.dmg.storage_led_identify(ids=device_id)
        except CommandFailure as details:
            self.fail("dmg command failed: {}".format(details))

        self.log.info(result)
        if result['error']:
            self.fail("dmg command failed: {}".format(result['error']))
        elif len(result['response']['host_errors']) > 0:
            self.fail("dmg command failed: {}".format(result['response']['host_errors']))
        return result

    def get_led_status_value(self, device_id=None):
        """Get the LED status value (VMD or NVME)

        Args:
            device_id (str, optional): Device UUID. Defaults to None.
        Returns:
            Get the LED status value.
        """
        if device_id is None:
            self.fail("No device id provided")

        try:
            result = self.dmg.storage_led_check(ids=device_id)
        except CommandFailure as details:
            self.fail("dmg command failed: {}".format(details))

        self.log.info(result)
        if result['error'] or len(result['response']['host_errors']) > 0:
            if result['error']:
                self.fail("dmg command failed: {}".format(result['error']))
            else:
                self.fail("dmg command failed: {}".format(result['response']['host_errors']))
        return result

<<<<<<< HEAD
=======
    def set_device_faulty(self, device_id=None):
        """Get a device to faulty state.

        Args:
            device_id (str, optional): Device UUID. Defaults to None.
        Returns:
            dict: dmg device faulty information.
        """
        if device_id is None:
            self.fail("No device id provided")

        return get_dmg_response(
            self, self.dmg_command.storage_set_faulty, uuid=device_id)

>>>>>>> e4150a5d
    def test_vmd_led_status(self):
        """Jira ID: DAOS-11290

        :avocado: tags=all,manual
        :avocado: tags=hw,medium
        :avocado: tags=vmd,vmd_led
        :avocado: tags=VmdLedStatus,test_vmd_led_status
        """
        host_uuids = get_storage_query_device_uuids(self, self.dmg)
        for hosts, uuid_list in host_uuids.items():
            self.log.info("Devices on hosts %s: %s", hosts, uuid_list)
            for uuid in uuid_list:
                led_identify_result = self.run_vmd_led_identify(uuid)
                get_led_result = self.get_led_status_value(uuid)
                self.log.info("Sleeping for 15 seconds ...")
                time.sleep(15)
                self.log.info(led_identify_result)
                self.log.info(get_led_result)

    def test_vmd_led_faulty(self):
        """Jira ID: DAOS-11290

        :avocado: tags=all,manual
        :avocado: tags=hw,medium
        :avocado: tags=vmd,vmd_led
        :avocado: tags=VmdLedStatus,test_vmd_led_faulty
        """
        host_uuids = get_storage_query_device_uuids(self, self.dmg)
        for hosts, uuid_list in host_uuids.items():
            self.log.info("Devices on hosts %s: %s", hosts, uuid_list)
            for uuid in uuid_list:
                resp = set_device_faulty(self, self.dmg, hosts.split(':')[0], uuid)
                self.log.info("Sleeping for 15 seconds ...")
                time.sleep(15)
                self.log.info(resp)

    def test_disk_failure_recover(self):
        """Jira ID: DAOS-11284

        :avocado: tags=all,daily_regression
        :avocado: tags=hw,medium
        :avocado: tags=vmd,vmd_led
        :avocado: tags=VmdLedStatus,test_disk_failure_recover
        """
        host_uuids = get_storage_query_device_uuids(self, self.dmg)
        for hosts, uuid_list in host_uuids.items():
            self.log.info("Devices on hosts %s: %s", hosts, uuid_list)
            self.log.info("First device on hosts %s: %s", hosts, uuid_list[0])
            resp = set_device_faulty(self, self.dmg, hosts.split(':')[0], uuid_list[0])
            self.log.info("Sleeping for 15 seconds ...")
            time.sleep(15)
            self.log.info(resp)
            resp = self.dmg.storage_replace_nvme(old_uuid=uuid_list[0], new_uuid=uuid_list[0])
            self.log.info("Sleeping for 60 seconds ...")
            time.sleep(60)
            self.log.info(resp)<|MERGE_RESOLUTION|>--- conflicted
+++ resolved
@@ -71,23 +71,6 @@
                 self.fail("dmg command failed: {}".format(result['response']['host_errors']))
         return result
 
-<<<<<<< HEAD
-=======
-    def set_device_faulty(self, device_id=None):
-        """Get a device to faulty state.
-
-        Args:
-            device_id (str, optional): Device UUID. Defaults to None.
-        Returns:
-            dict: dmg device faulty information.
-        """
-        if device_id is None:
-            self.fail("No device id provided")
-
-        return get_dmg_response(
-            self, self.dmg_command.storage_set_faulty, uuid=device_id)
-
->>>>>>> e4150a5d
     def test_vmd_led_status(self):
         """Jira ID: DAOS-11290
 
