--- conflicted
+++ resolved
@@ -22,14 +22,9 @@
   portions thereof marked with this legend must also reproduce the markings.
 '''
 
-
-from avocado.utils import process
-from general_utils import get_file_path
-<<<<<<< HEAD
-from apricot import Test, skipForTicket
-=======
-from apricot import Test, TestWithServers
->>>>>>> 6b25faf1
+from general_utils import get_file_path, clustershell_execute
+from general_utils import ClusterCommandFailed
+from apricot import Test, TestWithServers, skipForTicket
 
 def unittest_runner(self, unit_testname):
     """
@@ -41,14 +36,19 @@
     """
     name = self.params.get("testname", '/run/UnitTest/{0}/'
                            .format(unit_testname))
+    server = self.params.get("test_machines", "/run/hosts/*")
+    timeout = self.params.get("timeout", "/run/*")
     bin_path = get_file_path(name, "install/bin")
 
-    cmd = ("{0}".format(bin_path[0]))
-    return_code = process.system(cmd, ignore_status=True,
-                                 allow_output_check="both")
-    if return_code is not 0:
-        self.fail("{0} unittest failed with return code={1}.\n"
-                  .format(unit_testname, return_code))
+    try:
+        cmd = ("{}".format(bin_path[0]))
+        clustershell_execute(cmd, server, timeout, debug=True)
+    except ClusterCommandFailed as error:
+        self.fail("{0} unittest failed with, Error info:\n{1}\n"
+                  .format(unit_testname, error))
+    finally:
+        #Cleanup the unit test data from /mnt/daos
+        clustershell_execute("rm -rf /mnt/daos/*", server)
 
 class UnitTestWithoutServers(Test):
     """
@@ -56,34 +56,7 @@
                             need servers.
     :avocado: recursive
     """
-    def tearDown(self):
-        process.system("rm -f /mnt/daos/*")
 
-<<<<<<< HEAD
-    def unittest_runner(self, unit_testname):
-        """
-        Common unitetest runner function.
-        Args:
-            unit_testname: unittest name.
-        return:
-            None
-        """
-        name = self.params.get("testname", '/run/UnitTest/{0}/'
-                               .format(unit_testname))
-        server = self.params.get("test_machines", "/run/hosts/*")
-        bin_path = get_file_path(name, "install/bin")
-
-        cmd = ("ssh {} {}".format(server[0], bin_path[0]))
-        return_code = process.system(cmd)
-        if return_code is not 0:
-            self.fail("{0} unittest failed with return code={1}.\n"
-                      .format(unit_testname, return_code))
-
-    def test_smd_ut(self):
-        """
-        Test smd unittest.
-        :avocado: tags=all,unittest,pr,tiny,hw,smd_ut
-=======
     def test_smd_ut(self):
         """
         Test Description: Test smd unittest.
@@ -91,65 +64,43 @@
                   nvme_get_pool, nvme_set_pool_info, nvme_add_pool,
                   nvme_get_device, nvme_set_device_status,
                   nvme_add_stream_bond, nvme_get_stream_bond
-        :avocado: tags=unittest,nvme,smd_ut
->>>>>>> 6b25faf1
+        :avocado: tags=all,unittest,pr,tiny,hw,smd_ut
         """
         unittest_runner(self, "smd_ut")
 
     def test_vea_ut(self):
         """
-<<<<<<< HEAD
-        Test vea unittest.
-        :avocado: tags=all,unittest,pr,tiny,hw,vea_ut
-=======
         Test Description: Test vea unittest.
         Use Case: This tests vea's following functions: load, format,
                   query, hint_load, reserve, cancel, tx_publish,
                   free, unload, hint_unload
-        :avocado: tags=unittest,nvme,vea_ut
->>>>>>> 6b25faf1
+        :avocado: tags=all,unittest,pr,tiny,hw,vea_ut
         """
         unittest_runner(self, "vea_ut")
 
-    @skipForTicket("DAOS-1766")
     def test_pl_map(self):
         """
-<<<<<<< HEAD
-        Test pl_map unittest.
-        :avocado: tags=all,unittest,pr,tiny,hw,pl_map
-=======
         Test Description: Test pl_map unittest.
         Use Case: This tests placement map
-        :avocado: tags=unittest,pl_map
->>>>>>> 6b25faf1
+        :avocado: tags=all,unittest,pr,tiny,hw,pl_map
         """
         unittest_runner(self, "pl_map")
 
     @skipForTicket("DAOS-1763")
     def test_eq_tests(self):
         """
-<<<<<<< HEAD
-        Test eq_tests unittest.
-        :avocado: tags=all,unittest,pr,tiny,hw,eq_tests
-=======
         Test Description: Test eq_tests unittest.
         Use Case: This tests Daos Event queue
-        :avocado: tags=unittest,eq_tests
->>>>>>> 6b25faf1
+        :avocado: tags=all,unittest,pr,tiny,hw,eq_tests
         """
         unittest_runner(self, "eq_tests")
 
     def test_vos_tests(self):
         """
-<<<<<<< HEAD
-        Test eq_tests unittest.
-        :avocado: tags=all,unittest,pr,tiny,hw,vos_tests
-=======
         Test Description: Test vos_tests unittest.
         Use Cases: Performs following set of tests - pool_tests,
                    container_tests, io_tests, dtx_tests, aggregate-tests
-        :avocado: tags=unittest,vos_tests
->>>>>>> 6b25faf1
+        :avocado: tags=all,unittest,pr,tiny,hw,vos_tests
         """
         unittest_runner(self, "vos_tests")
 
@@ -159,7 +110,6 @@
                             need servers.
     :avocado: recursive
     """
-
     def test_daos_addons(self):
         """
         Jira ID: DAOS-2326
