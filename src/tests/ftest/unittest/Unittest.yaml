# Unittests Name and Paramter to be mention in this file.
hosts:
  test_machines:
    - boro-A
timeout: 600
<<<<<<< HEAD
=======
server_config:
  name: daos_server
>>>>>>> 6b25faf1
UnitTest:
  smd_ut:
    testname: smd_ut
  vea_ut:
    testname: vea_ut
  pl_map:
    testname: pl_map
  eq_tests:
    testname: eq_tests
  vos_tests:
    testname: vos_tests
  daos_addons_test:
    testname: daos_addons_test<|MERGE_RESOLUTION|>--- conflicted
+++ resolved
@@ -3,11 +3,8 @@
   test_machines:
     - boro-A
 timeout: 600
-<<<<<<< HEAD
-=======
 server_config:
   name: daos_server
->>>>>>> 6b25faf1
 UnitTest:
   smd_ut:
     testname: smd_ut
