/**
 * (C) Copyright 2018-2020 Intel Corporation.
 *
 * Licensed under the Apache License, Version 2.0 (the "License");
 * you may not use this file except in compliance with the License.
 * You may obtain a copy of the License at
 *
 *    http://www.apache.org/licenses/LICENSE-2.0
 *
 * Unless required by applicable law or agreed to in writing, software
 * distributed under the License is distributed on an "AS IS" BASIS,
 * WITHOUT WARRANTIES OR CONDITIONS OF ANY KIND, either express or implied.
 * See the License for the specific language governing permissions and
 * limitations under the License.
 *
 * GOVERNMENT LICENSE RIGHTS-OPEN SOURCE SOFTWARE
 * The Government's rights to use, modify, reproduce, release, perform, display,
 * or disclose this software are subject to the terms of the Apache License as
 * provided in Contract No. B609815.
 * Any reproduction of computer software, computer software documentation, or
 * portions thereof marked with this legend must also reproduce the markings.
 */
#define D_LOGFAC       DD_FAC(tests)

#include <stdio.h>
#include <fcntl.h>
#include <string.h>
#include <errno.h>
#include <sys/types.h>
#include <sys/stat.h>
#include <sys/mman.h>
#include <sys/ioctl.h>
#include <stdlib.h>
#include <unistd.h>
#include <fcntl.h>
#include <getopt.h>
#include <mpi.h>
#include <daos/common.h>
#include <daos/tests_lib.h>
#include <daos_srv/vos.h>
#include <daos_test.h>
#include "dts_common.h"

/* unused object class to identify VOS (storage only) test mode */
#define DAOS_OC_RAW	(0xBEE)
#define RANK_ZERO	(0)
#define TEST_VAL_SIZE	(3)

enum ts_op_type {
	TS_DO_UPDATE = 0,
	TS_DO_FETCH
};

enum {
	TS_MODE_VOS,  /* pure storage */
	TS_MODE_ECHO, /* pure network */
	TS_MODE_DAOS, /* full stack */
};

int			 ts_mode = TS_MODE_VOS;
int			 ts_class = DAOS_OC_RAW;

char			 ts_pmem_file[PATH_MAX];

unsigned int		 ts_obj_p_cont	= 1;	/* # objects per container */
unsigned int		 ts_dkey_p_obj	= 1;	/* # dkeys per object */
unsigned int		 ts_akey_p_dkey	= 100;	/* # akeys per dkey */
unsigned int		 ts_recx_p_akey	= 1000;	/* # recxs per akey */
/* value type: single or array */
bool			 ts_single	= true;
/* always overwrite value of an akey */
bool			 ts_overwrite;
/* use zero-copy API for VOS, ignored for "echo" or "daos" */
bool			 ts_zero_copy;
/* verify the output of fetch */
bool			 ts_verify_fetch;
/* shuffle the offsets of the array */
bool			 ts_shuffle	= false;

daos_handle_t		*ts_ohs;		/* all opened objects */
daos_obj_id_t		 ts_oid;		/* object ID */
daos_unit_oid_t		 ts_uoid;		/* object shard ID (for VOS) */

struct dts_context	 ts_ctx;
bool			 ts_nest_iterator;

/* rebuild only with iteration */
bool			ts_rebuild_only_iteration = false;
/* rebuild without update */
bool			ts_rebuild_no_update = false;

static int
vos_update_or_fetch(enum ts_op_type op_type, struct dts_io_credit *cred,
		    daos_epoch_t epoch)
{
	int	rc = 0;

	if (!ts_zero_copy) {
		if (op_type == TS_DO_UPDATE)
<<<<<<< HEAD
			rc = vos_obj_update(ts_ctx.tsc_coh, ts_uoid, epoch,
				0, 0, &cred->tc_dkey, 1, &cred->tc_iod,
				&cred->tc_sgl);
=======
			rc = vos_obj_update(ts_ctx.tsc_coh, ts_uoid, epoch, 0,
					    &cred->tc_dkey, 1, &cred->tc_iod,
					    NULL, &cred->tc_sgl);
>>>>>>> be0518c4
		else
			rc = vos_obj_fetch(ts_ctx.tsc_coh, ts_uoid, epoch,
					   0, &cred->tc_dkey, 1,
					   &cred->tc_iod,
					   &cred->tc_sgl);
	} else { /* zero-copy */
		struct bio_sglist	*bsgl;
		daos_handle_t		 ioh;

		if (op_type == TS_DO_UPDATE)
			rc = vos_update_begin(ts_ctx.tsc_coh, ts_uoid, epoch,
<<<<<<< HEAD
					      0, &cred->tc_dkey, 1,
					      &cred->tc_iod, &ioh, NULL);
=======
					      &cred->tc_dkey, 1, &cred->tc_iod,
					      NULL, &ioh, NULL);
>>>>>>> be0518c4
		else
			rc = vos_fetch_begin(ts_ctx.tsc_coh, ts_uoid, epoch,
					     0, &cred->tc_dkey, 1,
					     &cred->tc_iod, false, &ioh);
		if (rc)
			return rc;

		rc = bio_iod_prep(vos_ioh2desc(ioh));
		if (rc)
			goto end;

		bsgl = vos_iod_sgl_at(ioh, 0);
		D_ASSERT(bsgl != NULL);
		D_ASSERT(bsgl->bs_nr_out == 1);
		D_ASSERT(cred->tc_sgl.sg_nr == 1);

		if (op_type == TS_DO_FETCH) {
			memcpy(cred->tc_sgl.sg_iovs[0].iov_buf,
			       bio_iov2raw_buf(&bsgl->bs_iovs[0]),
			       bio_iov2raw_len(&bsgl->bs_iovs[0]));
		} else {
			memcpy(bio_iov2req_buf(&bsgl->bs_iovs[0]),
			       cred->tc_sgl.sg_iovs[0].iov_buf,
			       cred->tc_sgl.sg_iovs[0].iov_len);
		}

		rc = bio_iod_post(vos_ioh2desc(ioh));
end:
		if (op_type == TS_DO_UPDATE)
			rc = vos_update_end(ioh, 0, &cred->tc_dkey, rc, NULL);
		else
			rc = vos_fetch_end(ioh, rc);
	}

	return rc;
}

static int
daos_update_or_fetch(daos_handle_t oh, enum ts_op_type op_type,
		     struct dts_io_credit *cred, daos_epoch_t epoch)
{
	int	rc;

	if (op_type == TS_DO_UPDATE) {
		rc = daos_obj_update(oh, DAOS_TX_NONE, 0, &cred->tc_dkey, 1,
				     &cred->tc_iod, &cred->tc_sgl,
				     cred->tc_evp);
	} else {
		rc = daos_obj_fetch(oh, DAOS_TX_NONE, 0, &cred->tc_dkey, 1,
				    &cred->tc_iod, &cred->tc_sgl, NULL,
				    cred->tc_evp);
	}
	return rc;
}

static void
set_value_buffer(char *buffer, int idx)
{
	/* Sets a pattern of Aa, Bb, ..., Yy, Zz, Aa, ... */
	buffer[0] = 'A' + idx % 26;
	buffer[1] = 'a' + idx % 26;
	buffer[TEST_VAL_SIZE - 1] = 0;
}

static int
akey_update_or_fetch(daos_handle_t oh, enum ts_op_type op_type,
		     char *dkey, char *akey, daos_epoch_t *epoch,
		     int *indices, int idx, char *verify_buff)
{
	struct dts_io_credit *cred;
	daos_iod_t	     *iod;
	d_sg_list_t	     *sgl;
	daos_recx_t	     *recx;
	int		      vsize = ts_ctx.tsc_cred_vsize;
	int		      rc = 0;

	cred = dts_credit_take(&ts_ctx);
	if (!cred) {
		fprintf(stderr, "credit cannot be NULL for IO\n");
		rc = -1;
		return rc;
	}

	iod  = &cred->tc_iod;
	sgl  = &cred->tc_sgl;
	recx = &cred->tc_recx;

	memset(iod, 0, sizeof(*iod));
	memset(sgl, 0, sizeof(*sgl));
	memset(recx, 0, sizeof(*recx));

	/* setup dkey */
	memcpy(cred->tc_dbuf, dkey, DTS_KEY_LEN);
	d_iov_set(&cred->tc_dkey, cred->tc_dbuf,
			strlen(cred->tc_dbuf));

	/* setup I/O descriptor */
	memcpy(cred->tc_abuf, akey, DTS_KEY_LEN);
	d_iov_set(&iod->iod_name, cred->tc_abuf,
			strlen(cred->tc_abuf));
	iod->iod_size = vsize;
	recx->rx_nr  = 1;
	if (ts_single) {
		iod->iod_type = DAOS_IOD_SINGLE;
	} else {
		iod->iod_type = DAOS_IOD_ARRAY;
		iod->iod_size = 1;
		recx->rx_nr  = vsize;
		recx->rx_idx = ts_overwrite ? 0 : indices[idx] * vsize;
	}

	iod->iod_nr    = 1;
	iod->iod_recxs = recx;

	if (op_type == TS_DO_UPDATE) {
		/* initialize value buffer and setup sgl */
		set_value_buffer(cred->tc_vbuf, idx);
	} else {
		/* Clear the buffer for fetch */
		memset(cred->tc_vbuf, 0, vsize);
	}

	d_iov_set(&cred->tc_val, cred->tc_vbuf, vsize);
	sgl->sg_iovs = &cred->tc_val;
	sgl->sg_nr = 1;

	if (ts_mode == TS_MODE_VOS)
		rc = vos_update_or_fetch(op_type, cred, *epoch);
	else
		rc = daos_update_or_fetch(oh, op_type, cred, *epoch);

	if (rc != 0) {
		fprintf(stderr, "%s failed. rc=%d, epoch=%"PRIu64"\n",
			op_type == TS_DO_FETCH ? "Fetch" : "Update",
			rc, *epoch);
		return rc;
	}

	/* overwrite can replace orignal data and reduce space
	 * consumption.
	 */
	if (!ts_overwrite)
		(*epoch)++;

	if (verify_buff != NULL)
		memcpy(verify_buff, cred->tc_vbuf, TEST_VAL_SIZE);

	return rc;
}

static int
dkey_update_or_fetch(daos_handle_t oh, enum ts_op_type op_type, char *dkey,
		     daos_epoch_t *epoch)
{
	int		*indices;
	char		 akey[DTS_KEY_LEN];
	int		 i;
	int		 j;
	int		 rc = 0;

	indices = dts_rand_iarr_alloc(ts_recx_p_akey, 0, ts_shuffle);
	D_ASSERT(indices != NULL);

	for (i = 0; i < ts_akey_p_dkey; i++) {
		dts_key_gen(akey, DTS_KEY_LEN, "walker");
		for (j = 0; j < ts_recx_p_akey; j++) {
			rc = akey_update_or_fetch(oh, op_type, dkey, akey,
						  epoch, indices, j, NULL);
			if (rc)
				goto failed;
		}
	}

failed:
	D_FREE(indices);
	return rc;
}

static int
objects_update(d_rank_t rank)
{
	int		i;
	int		j;
	int		rc;
	daos_epoch_t	epoch = 0;

	dts_reset_key();

	if (!ts_overwrite)
		++epoch;

	for (i = 0; i < ts_obj_p_cont; i++) {
		ts_oid = dts_oid_gen(ts_class, 0, ts_ctx.tsc_mpi_rank);
		if (ts_class == DAOS_OC_R2S_SPEC_RANK)
			ts_oid = dts_oid_set_rank(ts_oid, rank);

		if (ts_mode == TS_MODE_DAOS || ts_mode == TS_MODE_ECHO) {
			rc = daos_obj_open(ts_ctx.tsc_coh, ts_oid,
					   DAOS_OO_RW, &ts_ohs[i], NULL);
			if (rc) {
				fprintf(stderr, "object open failed\n");
				return -1;
			}
		} else {
			memset(&ts_uoid, 0, sizeof(ts_uoid));
			ts_uoid.id_pub = ts_oid;
		}

		for (j = 0; j < ts_dkey_p_obj; j++) {
			char	 dkey[DTS_KEY_LEN];

			dts_key_gen(dkey, DTS_KEY_LEN, "blade");
			rc = dkey_update_or_fetch(ts_ohs[i], TS_DO_UPDATE, dkey,
						  &epoch);
			if (rc)
				return rc;
		}
	}
	rc = dts_credit_drain(&ts_ctx);

	return rc;
}

static int
dkey_verify(daos_handle_t oh, char *dkey, daos_epoch_t *epoch)
{
	int	 i;
	int	*indices;
	char	 ground_truth[TEST_VAL_SIZE];
	char	 test_string[TEST_VAL_SIZE];
	char	 akey[DTS_KEY_LEN];
	int	 rc = 0;

	indices = dts_rand_iarr_alloc(ts_recx_p_akey, 0, ts_shuffle);
	D_ASSERT(indices != NULL);
	dts_key_gen(akey, DTS_KEY_LEN, "walker");

	for (i = 0; i < ts_recx_p_akey; i++) {
		set_value_buffer(ground_truth, i);
		rc = akey_update_or_fetch(oh, TS_DO_FETCH, dkey, akey, epoch,
					  indices, i, test_string);
		if (rc)
			goto failed;
		if (memcmp(test_string, ground_truth, TEST_VAL_SIZE) != 0) {
			D_PRINT("MISMATCH! ground_truth=%s, test_string=%s\n",
				ground_truth, test_string);
			rc = -1;
			goto failed;
		}
	}
failed:
	D_FREE(indices);
	return rc;
}

static int
objects_verify(void)
{
	int		i;
	int		j;
	int		k;
	int		rc = 0;
	char		dkey[DTS_KEY_LEN];
	daos_epoch_t	epoch = 0;

	dts_reset_key();
	if (!ts_overwrite)
		++epoch;
	for (i = 0; i < ts_obj_p_cont; i++) {
		for (j = 0; j < ts_dkey_p_obj; j++) {
			dts_key_gen(dkey, DTS_KEY_LEN, "blade");
			for (k = 0; k < ts_akey_p_dkey; k++) {
				rc = dkey_verify(ts_ohs[i], dkey, &epoch);
				if (rc != 0)
					return rc;
			}
		}
	}
	return rc;
}

static int
objects_verify_close(void)
{
	int i;
	int rc = 0;

	if (ts_verify_fetch) {
		rc = objects_verify();
		fprintf(stdout, "Fetch verification: %s\n", rc ? "Failed" :
			"Success");
	}

	for (i = 0; ts_mode == TS_MODE_DAOS && i < ts_obj_p_cont; i++) {
		rc = daos_obj_close(ts_ohs[i], NULL);
		D_ASSERT(rc == 0);
	}
	return 0;
}

static int
objects_fetch(d_rank_t rank)
{
	int		i;
	int		j;
	int		rc = 0;
	daos_epoch_t	epoch = 0;

	dts_reset_key();
	if (!ts_overwrite)
		++epoch;

	for (i = 0; i < ts_obj_p_cont; i++) {
		for (j = 0; j < ts_dkey_p_obj; j++) {
			char	 dkey[DTS_KEY_LEN];

			dts_key_gen(dkey, DTS_KEY_LEN, "blade");
			rc = dkey_update_or_fetch(ts_ohs[i], TS_DO_FETCH, dkey,
						  &epoch);
			if (rc != 0)
				return rc;
		}
	}
	return rc;
}

typedef int (*iterate_cb_t)(daos_handle_t ih, vos_iter_entry_t *key_ent,
			    vos_iter_param_t *param);

static int
ts_iterate_internal(uint32_t type, vos_iter_param_t *param,
		    iterate_cb_t iter_cb)
{
	daos_anchor_t		*probe_hash = NULL;
	vos_iter_entry_t	key_ent;
	daos_handle_t		ih;
	int			rc;

	rc = vos_iter_prepare(type, param, &ih);
	if (rc != 0) {
		if (rc == -DER_NONEXIST)
			rc = 0;
		else
			D_ERROR("Failed to prepare d-key iterator: "DF_RC"\n",
				DP_RC(rc));
		D_GOTO(out, rc);
	}

	rc = vos_iter_probe(ih, probe_hash);
	if (rc != 0) {
		if (rc == -DER_NONEXIST || rc == -DER_AGAIN)
			rc = 0;
		D_GOTO(out_iter_fini, rc);
	}

	while (1) {
		rc = vos_iter_fetch(ih, &key_ent, NULL);
		if (rc != 0)
			break;

		/* fill the key to iov if there are enough space */
		if (iter_cb) {
			rc = iter_cb(ih, &key_ent, param);
			if (rc != 0)
				break;
		}

		rc = vos_iter_next(ih);
		if (rc)
			break;
	}

	if (rc == -DER_NONEXIST)
		rc = 0;

out_iter_fini:
	vos_iter_finish(ih);
out:
	return rc;
}

static int
iter_akey_cb(daos_handle_t ih, vos_iter_entry_t *key_ent,
	     vos_iter_param_t *param)
{
	int	rc;

	param->ip_akey = key_ent->ie_key;
	/* iterate array record */
	if (ts_nest_iterator)
		param->ip_ih = ih;
	rc = ts_iterate_internal(VOS_ITER_RECX, param, NULL);

	ts_iterate_internal(VOS_ITER_SINGLE, param, NULL);

	return rc;
}

static int
iter_dkey_cb(daos_handle_t ih, vos_iter_entry_t *key_ent,
	     vos_iter_param_t *param)
{
	int	rc;

	param->ip_dkey = key_ent->ie_key;
	if (ts_nest_iterator)
		param->ip_ih = ih;
	/* iterate akey */
	rc = ts_iterate_internal(VOS_ITER_AKEY, param, iter_akey_cb);

	return rc;
}

/* Iterate all of dkey/akey/record */
static int
ts_iterate_records_internal(d_rank_t rank)
{
	vos_iter_param_t	param = {};
	int			rc = 0;

	assert_int_equal(ts_class, DAOS_OC_RAW);

	/* prepare iterate parameters */
	param.ip_hdl = ts_ctx.tsc_coh;
	param.ip_oid = ts_uoid;

	param.ip_epr.epr_lo = 0;
	param.ip_epr.epr_hi = DAOS_EPOCH_MAX;
	param.ip_epc_expr = VOS_IT_EPC_RE;

	rc = ts_iterate_internal(VOS_ITER_DKEY, &param, iter_dkey_cb);
	return rc;
}

static int
ts_write_perf(double *start_time, double *end_time)
{
	int	rc;

	*start_time = dts_time_now();
	rc = objects_update(RANK_ZERO);
	*end_time = dts_time_now();
	if (rc)
		return rc;

	rc = objects_verify_close();
	return rc;
}

static int
ts_fetch_perf(double *start_time, double *end_time)
{
	int	rc;

	rc = objects_update(RANK_ZERO);
	if (rc)
		return rc;
	*start_time = dts_time_now();
	rc = objects_fetch(RANK_ZERO);
	*end_time = dts_time_now();
	if (rc)
		return rc;

	rc = objects_verify_close();
	return rc;
}

static int
ts_iterate_perf(double *start_time, double *end_time)
{
	int	rc;

	rc = objects_update(RANK_ZERO);
	if (rc)
		return rc;
	*start_time = dts_time_now();
	rc = ts_iterate_records_internal(RANK_ZERO);
	*end_time = dts_time_now();
	return rc;
}

static int
ts_update_fetch_perf(double *start_time, double *end_time)
{
	int	rc;

	*start_time = dts_time_now();
	rc = objects_update(RANK_ZERO);
	if (rc)
		return rc;
	rc = objects_fetch(RANK_ZERO);
	*end_time = dts_time_now();
	if (rc)
		return rc;

	rc = objects_verify_close();
	return rc;
}

static int
ts_exclude_server(d_rank_t rank)
{
	struct d_tgt_list	targets;
	int			tgt = -1;
	int			rc;

	/** exclude from the pool */
	targets.tl_nr = 1;
	targets.tl_ranks = &rank;
	targets.tl_tgts = &tgt;
	rc = daos_pool_tgt_exclude(ts_ctx.tsc_pool_uuid, NULL, &ts_ctx.tsc_svc,
				   &targets, NULL);

	return rc;
}

static int
ts_add_server(d_rank_t rank)
{
	struct d_tgt_list	targets;
	int			tgt = -1;
	int			rc;

	/** exclude from the pool */
	targets.tl_nr = 1;
	targets.tl_ranks = &rank;
	targets.tl_tgts = &tgt;
	rc = daos_pool_add_tgt(ts_ctx.tsc_pool_uuid, NULL, &ts_ctx.tsc_svc,
			       &targets, NULL);
	return rc;
}

static void
ts_rebuild_wait()
{
	daos_pool_info_t	   pinfo;
	struct daos_rebuild_status *rst = &pinfo.pi_rebuild_st;
	int			   rc = 0;

	while (1) {
		memset(&pinfo, 0, sizeof(pinfo));
		pinfo.pi_bits = DPI_REBUILD_STATUS;
		rc = daos_pool_query(ts_ctx.tsc_poh, NULL, &pinfo, NULL, NULL);
		if (rst->rs_done || rc != 0) {
			fprintf(stderr, "Rebuild (ver=%d) is done %d/%d\n",
				rst->rs_version, rc, rst->rs_errno);
			break;
		}
		sleep(2);
	}
}

static int
ts_rebuild_perf(double *start_time, double *end_time)
{
	int rc;

	/* prepare the record */
	ts_class = DAOS_OC_R2S_SPEC_RANK;
	rc = objects_update(RANK_ZERO);
	if (rc)
		return rc;

	if (ts_rebuild_only_iteration)
		daos_mgmt_set_params(NULL, -1, DMG_KEY_FAIL_LOC,
				     DAOS_REBUILD_NO_REBUILD,
				     0, NULL);
	else if (ts_rebuild_no_update)
		daos_mgmt_set_params(NULL, -1, DMG_KEY_FAIL_LOC,
				     DAOS_REBUILD_NO_UPDATE,
				     0, NULL);

	rc = ts_exclude_server(RANK_ZERO);
	if (rc)
		return rc;

	*start_time = dts_time_now();
	ts_rebuild_wait();
	*end_time = dts_time_now();

	rc = ts_add_server(RANK_ZERO);

	daos_mgmt_set_params(NULL, -1, DMG_KEY_FAIL_LOC, 0, 0, NULL);

	return rc;
}

static uint64_t
ts_val_factor(uint64_t val, char factor)
{
	switch (factor) {
	default:
		return val;
	case 'k':
		val *= 1000;
		return val;
	case 'm':
		val *= 1000 * 1000;
		return val;
	case 'g':
		val *= 1000 * 1000 * 1000;
		return val;
	case 'K':
		val *= 1024;
		return val;
	case 'M':
		val *= 1024 * 1024;
		return val;
	case 'G':
		val *= 1024 * 1024 * 1024;
		return val;
	}
}

static const char *
ts_class_name(void)
{
	switch (ts_class) {
	default:
		return "unknown";
	case DAOS_OC_RAW:
		return "VOS (storage only)";
	case DAOS_OC_ECHO_TINY_RW:
		return "ECHO TINY (network only, non-replica)";
	case DAOS_OC_ECHO_R2S_RW:
		return "ECHO R2S (network only, 2-replica)";
	case DAOS_OC_ECHO_R3S_RW:
		return "ECHO R3S (network only, 3-replica)";
	case DAOS_OC_ECHO_R4S_RW:
		return "ECHO R4S (network only, 4-replica)";
	case OC_S1:
		return "DAOS TINY (full stack, non-replica)";
	case OC_SX:
		return "DAOS LARGE (full stack, non-replica)";
	case OC_RP_2G1:
		return "DAOS R2S (full stack, 2 replica)";
	case OC_RP_3G1:
		return "DAOS R3S (full stack, 3 replica)";
	case OC_RP_4G1:
		return "DAOS R4S (full stack, 4 replics)";
	}
}

static const char *
ts_val_type(void)
{
	return ts_single ? "single" : "array";
}

static const char *
ts_yes_or_no(bool value)
{
	return value ? "yes" : "no";
}

static void
ts_print_usage(void)
{
	printf("daos_perf -- performance benchmark tool for DAOS\n\
\n\
Description:\n\
	The daos_perf utility benchmarks point-to-point I/O performance of\n\
	different layers of the DAOS stack.\n\
\n\
The options are as follows:\n\
-h	Print this help message.\n\
\n\
-P number\n\
	Pool SCM partition size, which can have M(megatbytes) or \n\
	G(gigabytes) as postfix of number. E.g. -P 512M, -P 8G.\n\
\n\
-N number\n\
	Pool NVMe partition size.\n\
\n\
-T vos|echo|daos\n\
	Tyes of test, it can be 'vos' and 'daos'.\n\
	vos  : run directly on top of Versioning Object Store (VOS).\n\
	echo : I/O traffic generated by the utility only goes through the\n\
	       network stack and never lands to storage.\n\
	daos : I/O traffic goes through the full DAOS stack, including both\n\
	       network and storage.\n\
	The default value is 'vos'\n\
\n\
-C number\n\
	Credits for concurrently asynchronous I/O. It can be value between 1\n\
	and 64. The utility runs in synchronous mode if credits is set to 0.\n\
	This option is ignored for mode 'vos'.\n\
\n\
-c TINY|LARGE|R2S|R3S|R4S\n\
	Object class for DAOS full stack test.\n\
\n\
-o number\n\
	Number of objects are used by the utility.\n\
\n\
-d number\n\
	Number of dkeys per object. The number can have 'k' or 'm' as postfix\n\
	which stands for kilo or million.\n\
\n\
-a number\n\
	Number of akeys per dkey. The number can have 'k' or 'm' as postfix\n\
	which stands for kilo or million.\n\
\n\
-r number\n\
	Number of records per akey. The number can have 'k' or 'm' as postfix\n\
	which stands for kilo or million.\n\
\n\
-A	Use array value of akey, single value is selected by default.\n\
\n\
-s number\n\
	Size of single value, or extent size of array value. The number can\n\
	have 'K' or 'M' as postfix which stands for kilobyte or megabytes.\n\
\n\
-z	Use zero copy API, this option is only valid for 'vos'\n\
\n\
-t	Instead of using different indices and epochs, all I/Os land to the\n\
	same extent in the same epoch. This option can reduce usage of\n\
	storage space.\n\
\n\
-U	Only run update performance test.\n\
\n\
-F	Only run fetch performance test. This does an update first, but only\n\
	measures the time for the fetch portion.\n\
\n\
-v	Verify fetch. Checks that what was read from the filesystem is what\n\
	was written to it. This verifcation is not part of timed\n\
	performance measurement. This is turned off by default.\n\
\n\
-R	Only run rebuild performance test.\n\
\n\
-B	Profile performance of both update and fetch.\n\
\n\
-I	Only run iterate performance test. Only runs in vos mode.\n\
\n\
-n	Only run iterate performance test but with nesting iterator\n\
	enable.  This can only run in vos mode.\n\
\n\
-f pathname\n\
	Full path name of the VOS file.\n\
\n\
-w	Pause after initialization for attaching debugger or analysis\n\
	tool.\n");
}

static struct option ts_ops[] = {
	{ "pool_scm",	required_argument,	NULL,	'P' },
	{ "pool_nvme",	required_argument,	NULL,	'N' },
	{ "type",	required_argument,	NULL,	'T' },
	{ "credits",	required_argument,	NULL,	'C' },
	{ "obj",	required_argument,	NULL,	'o' },
	{ "dkey",	required_argument,	NULL,	'd' },
	{ "akey",	required_argument,	NULL,	'a' },
	{ "recx",	required_argument,	NULL,	'r' },
	{ "array",	no_argument,		NULL,	'A' },
	{ "size",	required_argument,	NULL,	's' },
	{ "zcopy",	no_argument,		NULL,	'z' },
	{ "overwrite",	no_argument,		NULL,	't' },
	{ "nest_iter",	no_argument,		NULL,	'n' },
	{ "file",	required_argument,	NULL,	'f' },
	{ "help",	no_argument,		NULL,	'h' },
	{ "verify",	no_argument,		NULL,	'v' },
	{ "wait",	no_argument,		NULL,	'w' },
	{ NULL,		0,			NULL,	0   },
};

void show_result(double now, double then, int vsize, char *test_name)
{
	double		duration, agg_duration;
	double		first_start;
	double		last_end;
	double		duration_max;
	double		duration_min;
	double		duration_sum;

	duration = now - then;

	if (ts_ctx.tsc_mpi_size > 1) {
		MPI_Reduce(&then, &first_start, 1, MPI_DOUBLE,
			   MPI_MIN, 0, MPI_COMM_WORLD);
		MPI_Reduce(&now, &last_end, 1, MPI_DOUBLE,
			   MPI_MAX, 0, MPI_COMM_WORLD);
	} else {
		first_start = then;
		last_end = now;
	}

	agg_duration = last_end - first_start;

	if (ts_ctx.tsc_mpi_size > 1) {
		MPI_Reduce(&duration, &duration_max, 1, MPI_DOUBLE,
			   MPI_MAX, 0, MPI_COMM_WORLD);
		MPI_Reduce(&duration, &duration_min, 1, MPI_DOUBLE,
			   MPI_MIN, 0, MPI_COMM_WORLD);
		MPI_Reduce(&duration, &duration_sum, 1, MPI_DOUBLE,
			   MPI_SUM, 0, MPI_COMM_WORLD);
	} else {
		duration_max = duration_min = duration_sum = duration;
	}

	if (ts_ctx.tsc_mpi_rank == 0) {
		unsigned long	total;
		double		bandwidth;
		double		latency;
		double		rate;

		total = ts_ctx.tsc_mpi_size *
			ts_obj_p_cont * ts_dkey_p_obj *
			ts_akey_p_dkey * ts_recx_p_akey;

		rate = total / agg_duration;
		latency = (agg_duration * 1000 * 1000) / total;
		bandwidth = (rate * vsize) / (1024 * 1024);

		fprintf(stdout, "%s successfully completed:\n"
			"\tduration : %-10.6f sec\n"
			"\tbandwith : %-10.3f MB/sec\n"
			"\trate     : %-10.2f IO/sec\n"
			"\tlatency  : %-10.3f us "
			"(nonsense if credits > 1)\n",
			test_name, agg_duration, bandwidth, rate, latency);

		fprintf(stdout, "Duration across processes:\n");
		fprintf(stdout, "\tMAX duration : %-10.6f sec\n",
			duration_max);
		fprintf(stdout, "\tMIN duration : %-10.6f sec\n",
			duration_min);
		fprintf(stdout, "\tAverage duration : %-10.6f sec\n",
			duration_sum / ts_ctx.tsc_mpi_size);
	}
}
enum {
	UPDATE_TEST = 0,
	FETCH_TEST,
	ITERATE_TEST,
	REBUILD_TEST,
	UPDATE_FETCH_TEST,
	TEST_SIZE,
};

static int (*perf_tests[TEST_SIZE])(double *start, double *end);

char	*perf_tests_name[] = {
	"update",
	"fetch",
	"iterate",
	"rebuild",
	"update and fetch"
};

int
main(int argc, char **argv)
{
	struct timeval	tv;
	daos_size_t	scm_size = (2ULL << 30); /* default pool SCM size */
	daos_size_t	nvme_size = (8ULL << 30); /* default pool NVMe size */
	int		credits   = -1;	/* sync mode */
	int		vsize	   = 32;	/* default value size */
	d_rank_t	svc_rank  = 0;	/* pool service rank */
	double		then;
	double		now;
	int		i;
	bool		pause = false;
	unsigned	seed = 0;
	int		rc;

	MPI_Init(&argc, &argv);
	MPI_Comm_rank(MPI_COMM_WORLD, &ts_ctx.tsc_mpi_rank);
	MPI_Comm_size(MPI_COMM_WORLD, &ts_ctx.tsc_mpi_size);

	memset(ts_pmem_file, 0, sizeof(ts_pmem_file));
	while ((rc = getopt_long(argc, argv,
				 "P:N:T:C:c:o:d:a:r:nASG:s:ztf:hUFRBvIiuw",
				 ts_ops, NULL)) != -1) {
		char	*endp;

		switch (rc) {
		default:
			fprintf(stderr, "Unknown option %c\n", rc);
			return -1;
		case 'w':
			pause = true;
			break;
		case 'T':
			if (!strcasecmp(optarg, "echo")) {
				/* just network, no storage */
				ts_mode = TS_MODE_ECHO;

			} else if (!strcasecmp(optarg, "daos")) {
				/* full stack: network + storage */
				ts_mode = TS_MODE_DAOS;

			} else if (!strcasecmp(optarg, "vos")) {
				/* pure storage */
				ts_mode = TS_MODE_VOS;

			} else {
				if (ts_ctx.tsc_mpi_rank == 0)
					ts_print_usage();
				return -1;
			}

			if (ts_mode == TS_MODE_VOS) { /* RAW only for VOS */
				if (ts_class != DAOS_OC_RAW)
					ts_class = DAOS_OC_RAW;
			} else { /* no RAW for other modes */
				if (ts_class == DAOS_OC_RAW)
					ts_class = OC_SX;
			}
			break;
		case 'C':
			credits = strtoul(optarg, &endp, 0);
			break;
		case 'c':
			if (!strcasecmp(optarg, "R4S")) {
				ts_class = OC_RP_4G1;
			} else if (!strcasecmp(optarg, "R3S")) {
				ts_class = OC_RP_3G1;
			} else if (!strcasecmp(optarg, "R2S")) {
				ts_class = OC_RP_2G1;
			} else if (!strcasecmp(optarg, "TINY")) {
				ts_class = OC_S1;
			} else if (!strcasecmp(optarg, "LARGE")) {
				ts_class = OC_SX;
			} else {
				if (ts_ctx.tsc_mpi_rank == 0)
					ts_print_usage();
				return -1;
			}
			break;
		case 'P':
			scm_size = strtoul(optarg, &endp, 0);
			scm_size = ts_val_factor(scm_size, *endp);
			break;
		case 'N':
			nvme_size = strtoul(optarg, &endp, 0);
			nvme_size = ts_val_factor(nvme_size, *endp);
			break;
		case 'o':
			ts_obj_p_cont = strtoul(optarg, &endp, 0);
			ts_obj_p_cont = ts_val_factor(ts_obj_p_cont, *endp);
			break;
		case 'd':
			ts_dkey_p_obj = strtoul(optarg, &endp, 0);
			ts_dkey_p_obj = ts_val_factor(ts_dkey_p_obj, *endp);
			break;
		case 'a':
			ts_akey_p_dkey = strtoul(optarg, &endp, 0);
			ts_akey_p_dkey = ts_val_factor(ts_akey_p_dkey, *endp);
			break;
		case 'r':
			ts_recx_p_akey = strtoul(optarg, &endp, 0);
			ts_recx_p_akey = ts_val_factor(ts_recx_p_akey, *endp);
			break;
		case 'A':
			ts_single = false;
			break;
		case 'S':
			ts_shuffle = true;
			break;
		case 'G':
			seed = atoi(optarg);
			break;
		case 's':
			vsize = strtoul(optarg, &endp, 0);
			vsize = ts_val_factor(vsize, *endp);
			if (vsize < TEST_VAL_SIZE) {
				fprintf(stderr, "ERROR: value size must be >= "
					"%d\n", TEST_VAL_SIZE);
				return -1;
			}
			break;
		case 't':
			ts_overwrite = true;
			break;
		case 'z':
			ts_zero_copy = true;
			break;
		case 'f':
			strncpy(ts_pmem_file, optarg, PATH_MAX - 1);
			break;
		case 'U':
			perf_tests[UPDATE_TEST] = ts_write_perf;
			break;
		case 'F':
			perf_tests[FETCH_TEST] = ts_fetch_perf;
			break;
		case 'R':
			perf_tests[REBUILD_TEST] = ts_rebuild_perf;
			break;
		case 'i':
			ts_rebuild_only_iteration = true;
			break;
		case 'u':
			ts_rebuild_no_update = true;
			break;
		case 'B':
			perf_tests[UPDATE_FETCH_TEST] = ts_update_fetch_perf;
			break;
		case 'v':
			ts_verify_fetch = true;
			break;
		case 'n':
			ts_nest_iterator = true;
		case 'I':
			perf_tests[ITERATE_TEST] = ts_iterate_perf;
			break;
		case 'h':
			if (ts_ctx.tsc_mpi_rank == 0)
				ts_print_usage();
			return 0;
		}
	}

	if (seed == 0) {
		gettimeofday(&tv, NULL);
		seed = tv.tv_usec;
	}

	/* Convert object classes for echo mode.
	 * NB: we can also run in echo mode for arbitrary object class by
	 * setting DAOS_IO_BYPASS="target" while starting server.
	 */
	if (ts_mode == TS_MODE_ECHO) {
		if (ts_class == OC_RP_4G1)
			ts_class = DAOS_OC_ECHO_R4S_RW;
		else if (ts_class == OC_RP_3G1)
			ts_class = DAOS_OC_ECHO_R3S_RW;
		else if (ts_class == OC_RP_2G1)
			ts_class = DAOS_OC_ECHO_R2S_RW;
		else
			ts_class = DAOS_OC_ECHO_TINY_RW;
	}

	/* It will run write tests by default */
	if (perf_tests[REBUILD_TEST] == NULL &&
	    perf_tests[FETCH_TEST] == NULL && perf_tests[UPDATE_TEST] == NULL &&
	    perf_tests[UPDATE_FETCH_TEST] == NULL &&
	    perf_tests[ITERATE_TEST] == NULL)
		perf_tests[UPDATE_TEST] = ts_write_perf;

	if ((perf_tests[FETCH_TEST] != NULL ||
	     perf_tests[UPDATE_FETCH_TEST] != NULL) && ts_overwrite) {
		fprintf(stdout, "Note: Fetch tests are incompatible with "
			"the overwrite option (-t).\n      Remove the -t option"
			" and try again.\n");
		return -1;
	}

	if (perf_tests[REBUILD_TEST] && ts_class != OC_S1) {
		fprintf(stderr, "rebuild can only run with -T \"daos\"\n");
		if (ts_ctx.tsc_mpi_rank == 0)
			ts_print_usage();
		return -1;
	}

	if (perf_tests[ITERATE_TEST] && ts_class != DAOS_OC_RAW) {
		fprintf(stderr, "iterate can only run with -T \"vos\"\n");
		if (ts_ctx.tsc_mpi_rank == 0)
			ts_print_usage();
		return -1;
	}

	if (ts_dkey_p_obj == 0 || ts_akey_p_dkey == 0 ||
	    ts_recx_p_akey == 0) {
		fprintf(stderr, "Invalid arguments %d/%d/%d/\n",
			ts_akey_p_dkey, ts_recx_p_akey,
			ts_recx_p_akey);
		if (ts_ctx.tsc_mpi_rank == 0)
			ts_print_usage();
		return -1;
	}

	if (vsize <= sizeof(int))
		vsize = sizeof(int);

	if (ts_ctx.tsc_mpi_rank == 0 || ts_mode == TS_MODE_VOS) {
		uuid_generate(ts_ctx.tsc_pool_uuid);
		uuid_generate(ts_ctx.tsc_cont_uuid);
	}

	if (ts_mode == TS_MODE_VOS) {
		ts_ctx.tsc_cred_nr = -1; /* VOS can only support sync mode */
		if (strlen(ts_pmem_file) == 0)
			strcpy(ts_pmem_file, "/mnt/daos/vos_perf.pmem");

		ts_ctx.tsc_pmem_file = ts_pmem_file;
	} else {
		ts_ctx.tsc_cred_nr = credits;
		ts_ctx.tsc_svc.rl_nr = 1;
		ts_ctx.tsc_svc.rl_ranks  = &svc_rank;
	}
	ts_ctx.tsc_cred_vsize	= vsize;
	ts_ctx.tsc_scm_size	= scm_size;
	ts_ctx.tsc_nvme_size	= nvme_size;

	if (ts_ctx.tsc_mpi_rank == 0) {
		fprintf(stdout,
			"Test :\n\t%s\n"
			"Parameters :\n"
			"\tpool size     : SCM: %u MB, NVMe: %u MB\n"
			"\tcredits       : %d (sync I/O for -ve)\n"
			"\tobj_per_cont  : %u x %d (procs)\n"
			"\tdkey_per_obj  : %u\n"
			"\takey_per_dkey : %u\n"
			"\trecx_per_akey : %u\n"
			"\tvalue type    : %s\n"
			"\tvalue size    : %u\n"
			"\tzero copy     : %s\n"
			"\toverwrite     : %s\n"
			"\tverify fetch  : %s\n"
			"\tVOS file      : %s\n",
			ts_class_name(),
			(unsigned int)(scm_size >> 20),
			(unsigned int)(nvme_size >> 20),
			credits,
			ts_obj_p_cont,
			ts_ctx.tsc_mpi_size,
			ts_dkey_p_obj,
			ts_akey_p_dkey,
			ts_recx_p_akey,
			ts_val_type(),
			vsize,
			ts_yes_or_no(ts_zero_copy),
			ts_yes_or_no(ts_overwrite),
			ts_yes_or_no(ts_verify_fetch),
			ts_mode == TS_MODE_VOS ? ts_pmem_file : "<NULL>");
	}

	ts_ohs = calloc(ts_obj_p_cont, sizeof(*ts_ohs));
	if (!ts_ohs) {
		fprintf(stderr, "failed to allocate %u open handles\n",
			ts_obj_p_cont);
		return -1;
	}

	rc = dts_ctx_init(&ts_ctx);
	if (rc)
		return -1;

	if (ts_ctx.tsc_mpi_rank == 0) {
		if (pause) {
			fprintf(stdout, "Ready to start...If you wish to"
				" attach a tool, do so now and then hit"
				" enter.\n");
			getc(stdin);
		}
		fprintf(stdout, "Started...\n");
	}

	MPI_Barrier(MPI_COMM_WORLD);

	for (i = 0; i < TEST_SIZE; i++) {
		if (perf_tests[i] == NULL)
			continue;

		srand(seed);

		rc = perf_tests[i](&then, &now);
		if (ts_ctx.tsc_mpi_size > 1) {
			int rc_g;

			MPI_Allreduce(&rc, &rc_g, 1, MPI_INT, MPI_MIN,
				      MPI_COMM_WORLD);
			rc = rc_g;
		}

		if (rc != 0) {
			fprintf(stderr, "Failed: "DF_RC"\n", DP_RC(rc));
			break;
		}

		show_result(now, then, vsize, perf_tests_name[i]);
	}

	dts_ctx_fini(&ts_ctx);
	MPI_Finalize();
	free(ts_ohs);

	return 0;
}<|MERGE_RESOLUTION|>--- conflicted
+++ resolved
@@ -97,15 +97,9 @@
 
 	if (!ts_zero_copy) {
 		if (op_type == TS_DO_UPDATE)
-<<<<<<< HEAD
-			rc = vos_obj_update(ts_ctx.tsc_coh, ts_uoid, epoch,
-				0, 0, &cred->tc_dkey, 1, &cred->tc_iod,
-				&cred->tc_sgl);
-=======
 			rc = vos_obj_update(ts_ctx.tsc_coh, ts_uoid, epoch, 0,
-					    &cred->tc_dkey, 1, &cred->tc_iod,
+					    0, &cred->tc_dkey, 1, &cred->tc_iod,
 					    NULL, &cred->tc_sgl);
->>>>>>> be0518c4
 		else
 			rc = vos_obj_fetch(ts_ctx.tsc_coh, ts_uoid, epoch,
 					   0, &cred->tc_dkey, 1,
@@ -117,13 +111,8 @@
 
 		if (op_type == TS_DO_UPDATE)
 			rc = vos_update_begin(ts_ctx.tsc_coh, ts_uoid, epoch,
-<<<<<<< HEAD
 					      0, &cred->tc_dkey, 1,
-					      &cred->tc_iod, &ioh, NULL);
-=======
-					      &cred->tc_dkey, 1, &cred->tc_iod,
-					      NULL, &ioh, NULL);
->>>>>>> be0518c4
+					      &cred->tc_iod, NULL, &ioh, NULL);
 		else
 			rc = vos_fetch_begin(ts_ctx.tsc_coh, ts_uoid, epoch,
 					     0, &cred->tc_dkey, 1,
