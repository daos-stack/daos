/**
 * (C) Copyright 2020-2022 Intel Corporation.
 *
 * SPDX-License-Identifier: BSD-2-Clause-Patent
 */

/*
 * This provides a simple example for how to access different DAOS objects.
 *
 * For more information on the DAOS object model, please visit this
 * page: https://daos-stack.github.io/overview/storage/#daos-object
 */

#include <stdlib.h>
#include <unistd.h>
#include <stdio.h>
#include <string.h>
#include <sys/types.h>
#include <sys/stat.h>
#include <fcntl.h>
#include <mpi.h>
#include <daos.h>

/** local task information */
static char		node[128] = "unknown";
static daos_handle_t	poh;
static daos_handle_t	coh;
static int		rank, rankn;
#define FAIL(fmt, ...)						\
do {								\
	fprintf(stderr, "Process (%s): " fmt " aborting\n",	\
		node, ## __VA_ARGS__);				\
	exit(1);						\
} while (0)

#define	ASSERT(cond, ...)					\
do {								\
	if (!(cond))						\
		FAIL(__VA_ARGS__);				\
} while (0)

enum handleType {
	HANDLE_POOL,
	HANDLE_CO,
};

#define ENUM_DESC_BUF	512
#define ENUM_DESC_NR	5

enum {
	OBJ_DKEY,
	OBJ_AKEY
};

static void
dts_buf_render(char *buf, unsigned int buf_len)
{
	int	nr = 'z' - 'a' + 1;
	int	i;

	for (i = 0; i < buf_len - 1; i++) {
		int randv = rand() % (2 * nr);

		if (randv < nr)
			buf[i] = 'a' + randv;
		else
			buf[i] = 'A' + (randv - nr);
	}
	buf[i] = '\0';
}

static inline void
handle_share(daos_handle_t *hdl, int type)
{
	d_iov_t	ghdl = { NULL, 0, 0 };
	int	rc;

	if (rank == 0) {
		/** fetch size of global handle */
		if (type == HANDLE_POOL)
			rc = daos_pool_local2global(*hdl, &ghdl);
		else
			rc = daos_cont_local2global(*hdl, &ghdl);
		ASSERT(rc == 0, "local2global failed with %d", rc);
	}

	/** broadcast size of global handle to all peers */
	MPI_Bcast(&ghdl.iov_buf_len, 1, MPI_UINT64_T, 0, MPI_COMM_WORLD);

	/** allocate buffer for global pool handle */
	ghdl.iov_buf = malloc(ghdl.iov_buf_len);
	ghdl.iov_len = ghdl.iov_buf_len;

	if (rank == 0) {
		/** generate actual global handle to share with peer tasks */
		if (type == HANDLE_POOL)
			rc = daos_pool_local2global(*hdl, &ghdl);
		else
			rc = daos_cont_local2global(*hdl, &ghdl);
		ASSERT(rc == 0, "local2global failed with %d", rc);
	}

	/** broadcast global handle to all peers */
	MPI_Bcast(ghdl.iov_buf, ghdl.iov_len, MPI_BYTE, 0, MPI_COMM_WORLD);

	if (rank != 0) {
		/** unpack global handle */
		if (type == HANDLE_POOL) {
			/* NB: Only pool_global2local are different */
			rc = daos_pool_global2local(ghdl, hdl);
		} else {
			rc = daos_cont_global2local(poh, ghdl, hdl);
		}
		ASSERT(rc == 0, "global2local failed with %d", rc);
	}

	free(ghdl.iov_buf);

	MPI_Barrier(MPI_COMM_WORLD);
}

static void
enumerate_key(daos_handle_t oh, int *total_nr, daos_key_t *dkey, int key_type)
{
	char		*buf;
	daos_key_desc_t  kds[ENUM_DESC_NR];
	daos_anchor_t	 anchor = {0};
	d_sg_list_t	 sgl;
	d_iov_t		 sg_iov;
	int		 key_nr = 0;
	int		 rc;

	buf = malloc(ENUM_DESC_BUF);
	d_iov_set(&sg_iov, buf, ENUM_DESC_BUF);
	sgl.sg_nr		= 1;
	sgl.sg_nr_out		= 0;
	sgl.sg_iovs		= &sg_iov;

	while (!daos_anchor_is_eof(&anchor)) {
		uint32_t nr = ENUM_DESC_NR;

		memset(buf, 0, ENUM_DESC_BUF);
		if (key_type == OBJ_DKEY)
			rc = daos_obj_list_dkey(oh, DAOS_TX_NONE, &nr, kds,
						&sgl, &anchor, NULL);
		else
			rc = daos_obj_list_akey(oh, DAOS_TX_NONE, dkey, &nr,
						kds, &sgl, &anchor, NULL);
		ASSERT(rc == 0, "object list failed with %d", rc);
		if (nr == 0)
			continue;
		key_nr += nr;
	}

	*total_nr = key_nr;
}

#define KEYS 10
#define BUFLEN 1024

void
example_daos_key_array()
{
	daos_handle_t	oh;
	char		buf[BUFLEN], rbuf[BUFLEN];
	daos_obj_id_t	oid;
	d_iov_t		dkey;
	int		total_nr = 0;
	char		dkey_str[32] = {0};
	int		i, rc;

	if (rank == 0)
		printf("Example of DAOS Key array:\n");

	/*
	 * Set an object ID. This is chosen by the user.
	 *
	 * DAOS provides a unique 64 bit integer oid allocator that can be used
	 * for the oid.lo to allocate 1 or more unique oids in the
	 * container. Please see: daos_cont_alloc_oids();
	 */
	oid.hi = 0;
	oid.lo = 1;

	/*
	 * generate objid to encode feature flags and object class to the
	 * OID. The object class controls the sharding and redundancy of the
	 * object (replication, Erasure coding, no protection). In this case, we
	 * choose max striping with no data prorection - OC_SX.
	 */
	daos_obj_generate_oid(coh, &oid, 0, OC_SX, 0, 0);

	/** open DAOS object */
	rc = daos_obj_open(coh, oid, DAOS_OO_RW, &oh, NULL);
	ASSERT(rc == 0, "object open failed with %d", rc);

	/*
	 * In this example, we will create an object with 10 dkeys, where each
	 * dkey has 1 akey, and and array with a 1k extent. A user can create as
	 * many dkeys as they like under a single object. All akeys and values
	 * under the same dkey are guaranteed to be colocated on the same
	 * storage target. There is no limitation on how many akeys that can be
	 * created under a single dkey or how many records can be stored under a
	 * single akey, other than the space available on a single target.
	 */

	/*
	 * init buffer (for this example, we reuse the same buffer for all the
	 * updates just for simplicity.
	 */
	dts_buf_render(buf, BUFLEN);

	for (i = 0; i < KEYS; i++) {
		d_sg_list_t	sgl;
		d_iov_t		sg_iov;
		daos_iod_t	iod;
		daos_recx_t	recx;

		/** init dkey */
		sprintf(dkey_str, "dkey_%d", i);
		d_iov_set(&dkey, dkey_str, strlen(dkey_str));

		/*
		 * init scatter/gather. this describes data in your memory. in
		 * this case it's a single contiguous buffer, but this gives the
		 * ability to provide an iovec for segmented buffer in memory.
		 */
		d_iov_set(&sg_iov, buf, BUFLEN);
		sgl.sg_nr		= 1;
		sgl.sg_nr_out		= 0;
		sgl.sg_iovs		= &sg_iov;

		/** init I/O descriptor */
		d_iov_set(&iod.iod_name, "akey", strlen("akey")); /** akey */

		/*
		 * number of extents in recx array, 1 means we are accessing a
		 * single contiguous extent. we can have segmented/partial
		 * access similar to an iovec for file offsets. Each process
		 * writes 1k extent contiguously: 0: 0, 1:1024, 2:2048, etc.
		 */
		iod.iod_nr	= 1;
		iod.iod_size	= 1; /** record size (1 byte array here) */
		recx.rx_nr	= BUFLEN; /** extent size */
		recx.rx_idx	= rank * BUFLEN; /** extent offset */
		iod.iod_recxs	= &recx;
		iod.iod_type	= DAOS_IOD_ARRAY; /** value type of the akey */

		/*
		 * Update a dkey. In this case we have 1 akey under this dkey,
		 * hence 1 iod and 1 sgl. for multiple akey access, this
		 * function is used with an array of iods and sgls and the
		 * number of akeys passed as the nr (5th argument to this
		 * function.
		 */
		rc = daos_obj_update(oh, DAOS_TX_NONE, 0, &dkey, 1, &iod, &sgl,
				     NULL);
		ASSERT(rc == 0, "object update failed with %d", rc);
	}

	for (i = 0; i < KEYS; i++) {
		d_sg_list_t	sgl;
		d_iov_t		sg_iov;
		daos_iod_t	iod;
		daos_recx_t	recx;

		/** init dkey */
		sprintf(dkey_str, "dkey_%d", i);
		d_iov_set(&dkey, dkey_str, strlen(dkey_str));

		/** init scatter/gather */
		d_iov_set(&sg_iov, rbuf, BUFLEN);
		sgl.sg_nr		= 1;
		sgl.sg_nr_out		= 0;
		sgl.sg_iovs		= &sg_iov;

		/** init I/O descriptor */
		d_iov_set(&iod.iod_name, "akey", strlen("akey")); /** akey */
		iod.iod_nr	= 1; /** number of extents in recx array */
		iod.iod_size	= 1; /** record size (1 byte array here) */
		recx.rx_nr	= BUFLEN; /** extent size */
		recx.rx_idx	= rank * BUFLEN; /** extent offset */
		iod.iod_recxs	= &recx;
		iod.iod_type	= DAOS_IOD_ARRAY; /** value type of the akey */

		/** fetch a dkey */
		rc = daos_obj_fetch(oh, DAOS_TX_NONE, 0, &dkey, 1, &iod, &sgl,
				    NULL, NULL);
		ASSERT(rc == 0, "object update failed with %d", rc);

		if (memcmp(buf, rbuf, BUFLEN) != 0)
			ASSERT(0, "Data verification");
		memset(rbuf, 0, BUFLEN);
	}
	MPI_Barrier(MPI_COMM_WORLD);

	/** list all dkeys */
	enumerate_key(oh, &total_nr, NULL, OBJ_DKEY);
	ASSERT(total_nr == KEYS, "key enumeration failed");

	MPI_Barrier(MPI_COMM_WORLD);
	if (rank == 0) {
		/** punch/remove 1 akey */
		sprintf(dkey_str, "dkey_%d", 2);
		d_iov_set(&dkey, dkey_str, strlen(dkey_str));
		rc = daos_obj_punch_dkeys(oh, DAOS_TX_NONE, 0, 1, &dkey, NULL);
		ASSERT(rc == 0, "object punch failed with %d", rc);
	}
	MPI_Barrier(MPI_COMM_WORLD);

	/** list all dkeys again (should have 1 less) */
	enumerate_key(oh, &total_nr, NULL, OBJ_DKEY);
	ASSERT(total_nr == KEYS - 1, "key enumeration failed");

	daos_obj_close(oh, NULL);

	MPI_Barrier(MPI_COMM_WORLD);
	if (rank == 0)
		printf("SUCCESS\n");
}

void
example_daos_key_sv()
{
	daos_handle_t	oh;
	char		buf[BUFLEN], rbuf[BUFLEN];
	daos_obj_id_t	oid;
	d_iov_t		dkey;
	int		total_nr = 0;
	char		dkey_str[32] = {0};
	char		akey_str[32] = {0};
	int		i, rc;

	MPI_Barrier(MPI_COMM_WORLD);
	if (rank == 0)
		printf("Example of DAOS Key Single Value type:\n");

	/*
	 * Most of this example is the same as the key_array one, except the
	 * type of the value under the akey will be a single value of size
	 * 1024. This is a single value that is atomically updated / read, and
	 * no partial access is allowed.
	 */

	oid.hi = 0;
	oid.lo = 2;
	daos_obj_generate_oid(coh, &oid, 0, OC_SX, 0, 0);

	rc = daos_obj_open(coh, oid, DAOS_OO_RW, &oh, NULL);
	ASSERT(rc == 0, "object open failed with %d", rc);

	/*
	 * In this example, we will create an object with 10 dkeys, where each
	 * dkey has 1 akey, and a Single Value of size 1k. A user can create as
	 * many dkeys as they like under a single object. All akeys and values
	 * under the same dkey are guaranteed to be colocated on the same
	 * storage target. A user can update the akey after it was first
	 * inserted with a new single value of a different size, but the old
	 * value is atomically removed and updated to the new value.
	 */

	dts_buf_render(buf, BUFLEN);

	for (i = 0; i < KEYS; i++) {
		d_sg_list_t	sgl;
		d_iov_t		sg_iov;
		daos_iod_t	iod;

		sprintf(dkey_str, "dkey_%d", i);
		d_iov_set(&dkey, dkey_str, strlen(dkey_str));

		d_iov_set(&sg_iov, buf, BUFLEN);
		sgl.sg_nr		= 1;
		sgl.sg_nr_out		= 0;
		sgl.sg_iovs		= &sg_iov;

		/*
		 * Unlike the dkey_array case, where all ranks can update
		 * different extents of the value in the same akey, with a
		 * single value, the last update to the akey wins. in this case,
		 * each rank will create a separate akey under the same dkey
		 * with it's rank attached to akey name.
		 */
		sprintf(akey_str, "akey_%d", rank);
		d_iov_set(&iod.iod_name, akey_str, strlen(akey_str));

		iod.iod_nr	= 1; /** has to be 1 for single value */
		iod.iod_size	= BUFLEN; /** size of the single value */
		iod.iod_recxs	= NULL; /** recx is ignored for single value */
		iod.iod_type	= DAOS_IOD_SINGLE; /** value type of the akey */

		rc = daos_obj_update(oh, DAOS_TX_NONE, 0, &dkey, 1, &iod, &sgl,
				     NULL);
		ASSERT(rc == 0, "object update failed with %d", rc);
	}

	for (i = 0; i < KEYS; i++) {
		d_sg_list_t	sgl;
		d_iov_t		sg_iov;
		daos_iod_t	iod;

		/** init dkey */
		sprintf(dkey_str, "dkey_%d", i);
		d_iov_set(&dkey, dkey_str, strlen(dkey_str));

		/** init scatter/gather */
		d_iov_set(&sg_iov, rbuf, BUFLEN);
		sgl.sg_nr		= 1;
		sgl.sg_nr_out		= 0;
		sgl.sg_iovs		= &sg_iov;

		/** init I/O descriptor */
		sprintf(akey_str, "akey_%d", rank);
		d_iov_set(&iod.iod_name, akey_str, strlen(akey_str));
		iod.iod_nr	= 1;
		/*
		 * Size of the single value. if user doesn't know the length,
		 * they can set this qto DAOS_REC_ANY (0) and pass a NULL
		 * sgl. after the fetch, DAOS reports the actual size of the
		 * value.
		 */
		iod.iod_size	= BUFLEN;
		iod.iod_recxs	= NULL;
		iod.iod_type	= DAOS_IOD_SINGLE;

		/** fetch a dkey */
		rc = daos_obj_fetch(oh, DAOS_TX_NONE, 0, &dkey, 1, &iod, &sgl,
				    NULL, NULL);
		ASSERT(rc == 0, "object update failed with %d", rc);

		if (memcmp(buf, rbuf, BUFLEN) != 0)
			ASSERT(0, "Data verification");
		memset(rbuf, 0, BUFLEN);
	}
	MPI_Barrier(MPI_COMM_WORLD);

	/** list all dkeys */
	enumerate_key(oh, &total_nr, NULL, OBJ_DKEY);
	ASSERT(total_nr == KEYS, "key enumeration failed");

	MPI_Barrier(MPI_COMM_WORLD);
	if (rank == 0) {
		/** punch/remove 1 akey */
		sprintf(dkey_str, "dkey_%d", 2);
		d_iov_set(&dkey, dkey_str, strlen(dkey_str));
		rc = daos_obj_punch_dkeys(oh, DAOS_TX_NONE, 0, 1, &dkey, NULL);
		ASSERT(rc == 0, "object punch failed with %d", rc);
	}
	MPI_Barrier(MPI_COMM_WORLD);

	/** list all dkeys again (should have 1 less) */
	enumerate_key(oh, &total_nr, NULL, OBJ_DKEY);
	ASSERT(total_nr == KEYS - 1, "key enumeration failed");

	daos_obj_close(oh, NULL);

	MPI_Barrier(MPI_COMM_WORLD);
	if (rank == 0)
		printf("SUCCESS\n");
}

void
example_daos_array()
{
	daos_handle_t	oh;
	char		buf[BUFLEN], rbuf[BUFLEN];
	daos_obj_id_t	oid;
	int		rc;

	if (rank == 0)
		printf("Example of DAOS Array:\n");

	/*
	 * Set an object ID. This is chosen by the user.
	 *
	 * DAOS provides a unique 64 bit integer oid allocator that can be used
	 * for the oid.lo to allocate 1 or more unique oids in the
	 * container. Please see: daos_cont_alloc_oids();
	 */
	oid.hi = 0;
	oid.lo = 3;

<<<<<<< HEAD
	/*
	 * generate an array objid to encode feature flags and object class to
	 * the OID. This is a convenience function over the
	 * daos_obj_generate_oid() that adds the required feature flags for an
	 * array: DAOS_OT_DKEY_UINT64 | DAOS_OF_KV_FLAT | DAOS_OT_ARRAY
=======
	/**
	 * Convenience function to generate a DAOS Array object ID by encoding
	 * the private DAOS bits of the object address space.
>>>>>>> 74fea3a9
	 */
	daos_array_generate_oid(coh, &oid, true, 0, 0, 0);

	/*
	 * Create the array object with cell size 1 (byte array) and 1m chunk
	 * size (similar to stripe size in Lustre). Both are configurable by the
	 * user of course.
	 */
	if (rank == 0) {
		rc = daos_array_create(coh, oid, DAOS_TX_NONE, 1, 1048576, &oh,
				       NULL);
		ASSERT(rc == 0, "array create failed with %d", rc);
	}

	MPI_Barrier(MPI_COMM_WORLD);

	if (rank != 0) {
		size_t cell_size, csize;

		rc = daos_array_open(coh, oid, DAOS_TX_NONE, DAOS_OO_RW,
				     &cell_size, &csize, &oh, NULL);
		ASSERT(rc == 0, "array open failed with %d", rc);
		ASSERT(cell_size == 1, "array open failed");
		ASSERT(csize == 1048576, "array open failed");
	}

	daos_array_iod_t iod;
	d_sg_list_t	sgl;
	daos_range_t	rg;
	d_iov_t		iov;
	daos_size_t	array_size;

	/** set array location */
	iod.arr_nr = 1; /** number of ranges / array iovec */
	rg.rg_len = BUFLEN; /** length */
	rg.rg_idx = rank * BUFLEN; /** offset */
	iod.arr_rgs = &rg;

	/** set memory location, each rank writing BUFLEN */
	sgl.sg_nr = 1;
	d_iov_set(&iov, buf, BUFLEN);
	sgl.sg_iovs = &iov;

	/** Write */
	rc = daos_array_write(oh, DAOS_TX_NONE, &iod, &sgl, NULL);
	ASSERT(rc == 0, "array write failed with %d", rc);

	MPI_Barrier(MPI_COMM_WORLD);

	/** check size */
	rc = daos_array_get_size(oh, DAOS_TX_NONE, &array_size, NULL);
	ASSERT(rc == 0, "array get_size failed with %d", rc);
	ASSERT(array_size == BUFLEN * rankn, "key enumeration failed");

	d_iov_set(&iov, rbuf, BUFLEN);
	sgl.sg_iovs = &iov;

	/** read & verify */
	rc = daos_array_read(oh, DAOS_TX_NONE, &iod, &sgl, NULL);
	ASSERT(rc == 0, "array read failed with %d", rc);

	if (memcmp(buf, rbuf, BUFLEN) != 0)
		ASSERT(0, "Data verification");

	daos_array_close(oh, NULL);
	MPI_Barrier(MPI_COMM_WORLD);

	if (rank == 0)
		printf("SUCCESS\n");
}

static void
list_keys(daos_handle_t oh, int *num_keys)
{
	char		*buf;
	daos_key_desc_t kds[ENUM_DESC_NR];
	daos_anchor_t	anchor = {0};
	int		key_nr = 0;
	d_sg_list_t	sgl;
	d_iov_t		sg_iov;

	buf = malloc(ENUM_DESC_BUF);
	d_iov_set(&sg_iov, buf, ENUM_DESC_BUF);
	sgl.sg_nr		= 1;
	sgl.sg_nr_out		= 0;
	sgl.sg_iovs		= &sg_iov;

	while (!daos_anchor_is_eof(&anchor)) {
		uint32_t	nr = ENUM_DESC_NR;
		int		rc;

		memset(buf, 0, ENUM_DESC_BUF);
		rc = daos_kv_list(oh, DAOS_TX_NONE, &nr, kds, &sgl, &anchor,
				  NULL);
		ASSERT(rc == 0, "KV list failed with %d", rc);

		if (nr == 0)
			continue;
		key_nr += nr;
	}
	*num_keys = key_nr;
}

void
example_daos_kv()
{
	daos_handle_t	oh;
	char		buf[BUFLEN], rbuf[BUFLEN];
	daos_obj_id_t	oid;
	char		key[32] = {0};
	int		i, rc;

	MPI_Barrier(MPI_COMM_WORLD);
	if (rank == 0)
		printf("Example of DAOS High level KV type:\n");

	/*
	 * This is an example if the high level KV API which abstracts out the
	 * 2-level keys and exposes a single Key and atomic single value to
	 * represent a more traditional KV API. In this example we insert 10
	 * keys each with value BUFLEN (note that the value under each key need
	 * not to be of the same size.
	 */

	oid.hi = 0;
	oid.lo = 4;
	daos_obj_generate_oid(coh, &oid, DAOS_OT_KV_HASHED, OC_SX, 0, 0);

	rc = daos_kv_open(coh, oid, DAOS_OO_RW, &oh, NULL);
	ASSERT(rc == 0, "KV open failed with %d", rc);

	dts_buf_render(buf, BUFLEN);

	/** each rank puts 10 keys */
	for (i = 0; i < KEYS; i++) {
		sprintf(key, "key_%d_%d", i, rank);
		rc = daos_kv_put(oh, DAOS_TX_NONE, 0, key, BUFLEN, buf, NULL);
		ASSERT(rc == 0, "KV put failed with %d", rc);
	}

	/** each rank gets 10 keys */
	for (i = 0; i < KEYS; i++) {
		daos_size_t size;

		sprintf(key, "key_%d_%d", i, rank);

		/** first query the size */
		rc = daos_kv_get(oh, DAOS_TX_NONE, 0, key, &size, NULL, NULL);
		ASSERT(rc == 0, "KV get failed with %d", rc);
		ASSERT(size == BUFLEN, "Invalid read size");

		/** get the data */
		rc = daos_kv_get(oh, DAOS_TX_NONE, 0, key, &size, rbuf, NULL);
		ASSERT(rc == 0, "KV get failed with %d", rc);
		ASSERT(size == BUFLEN, "Invalid read size");

		if (memcmp(buf, rbuf, BUFLEN) != 0)
			ASSERT(0, "Data verification");
		memset(rbuf, 0, BUFLEN);
	}
	MPI_Barrier(MPI_COMM_WORLD);

	int num_keys = 0;

	/** enumerate all keys */
	list_keys(oh, &num_keys);
	ASSERT(num_keys == KEYS * rankn, "KV enumerate failed");

	MPI_Barrier(MPI_COMM_WORLD);
	/** each rank removes a key */
	sprintf(key, "key_%d_%d", 1, rank);
	rc = daos_kv_remove(oh, DAOS_TX_NONE, 0, key, NULL);
	ASSERT(rc == 0, "KV remove failed with %d", rc);
	MPI_Barrier(MPI_COMM_WORLD);

	/** enumerate all keys */
	list_keys(oh, &num_keys);
	ASSERT(num_keys == (KEYS - 1) * rankn,
	       "KV enumerate after remove failed");

	daos_kv_close(oh, NULL);

	MPI_Barrier(MPI_COMM_WORLD);
	if (rank == 0)
		printf("SUCCESS\n");
}

int
main(int argc, char **argv)
{
	int		rc;

	rc = MPI_Init(&argc, &argv);
	ASSERT(rc == MPI_SUCCESS, "MPI_Init failed with %d", rc);

	MPI_Comm_rank(MPI_COMM_WORLD, &rank);
	MPI_Comm_size(MPI_COMM_WORLD, &rankn);

	rc = gethostname(node, sizeof(node));
	ASSERT(rc == 0, "buffer for hostname too small");

	if (argc != 2) {
		fprintf(stderr, "args: pool\n");
		exit(1);
	}

	/** initialize the local DAOS stack */
	rc = daos_init();
	ASSERT(rc == 0, "daos_init failed with %d", rc);

	/** Call connect on rank 0 only and broadcast handle to others */
	if (rank == 0) {
		rc = daos_pool_connect(argv[1], NULL, DAOS_PC_RW, &poh,
				       NULL, NULL);
		ASSERT(rc == 0, "pool connect failed with %d", rc);
	}
	/** share pool handle with peer tasks */
	handle_share(&poh, HANDLE_POOL);

	/*
	 * Create and open container on rank 0 and share the handle.
	 *
	 * Alternatively, one could create the container outside of this program
	 * using the daos utility: daos cont create --pool=puuid
	 * and pass the uuid to the app.
	 */
	if (rank == 0) {
		/** create container */
		rc = daos_cont_create_with_label(poh, "simple_obj", NULL, NULL,
						 NULL);
		ASSERT(rc == 0, "container create failed with %d", rc);

		/** open container */
		rc = daos_cont_open(poh, "simple_obj", DAOS_COO_RW, &coh, NULL,
				    NULL);
		ASSERT(rc == 0, "container open failed with %d", rc);
	}
	/** share container handle with peer tasks */
	handle_share(&coh, HANDLE_CO);

	/** Example of DAOS key_Array object */
	example_daos_key_array();

	/** Example of DAOS key_SV object */
	example_daos_key_sv();

	/** Example of DAOS Array object */
	example_daos_array();

	/** Example of DAOS KV object */
	example_daos_kv();

	MPI_Barrier(MPI_COMM_WORLD);

	rc = daos_cont_close(coh, NULL);
	ASSERT(rc == 0, "cont close failed");

	rc = daos_pool_disconnect(poh, NULL);
	ASSERT(rc == 0, "disconnect failed");

	rc = daos_fini();
	ASSERT(rc == 0, "daos_fini failed with %d", rc);

	MPI_Finalize();
	return rc;
}<|MERGE_RESOLUTION|>--- conflicted
+++ resolved
@@ -480,17 +480,9 @@
 	oid.hi = 0;
 	oid.lo = 3;
 
-<<<<<<< HEAD
-	/*
-	 * generate an array objid to encode feature flags and object class to
-	 * the OID. This is a convenience function over the
-	 * daos_obj_generate_oid() that adds the required feature flags for an
-	 * array: DAOS_OT_DKEY_UINT64 | DAOS_OF_KV_FLAT | DAOS_OT_ARRAY
-=======
 	/**
 	 * Convenience function to generate a DAOS Array object ID by encoding
 	 * the private DAOS bits of the object address space.
->>>>>>> 74fea3a9
 	 */
 	daos_array_generate_oid(coh, &oid, true, 0, 0, 0);
 
