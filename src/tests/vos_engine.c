--- conflicted
+++ resolved
@@ -32,13 +32,9 @@
 
 	if (tsc_create_pool(tsc)) {
 		/* Use pool size as blob size for this moment. */
-<<<<<<< HEAD
-		rc = vos_pool_create(pmem_file, tsc->tsc_pool_uuid, 0,
-				     tsc->tsc_nvme_size, 0, 0, &poh);
-=======
-		rc = vos_pool_create(pmem_file, tsc->tsc_pool_uuid, 0, tsc->tsc_nvme_size, 0,
+		rc = vos_pool_create(pmem_file, tsc->tsc_pool_uuid, 0 /* scm_sz */,
+				     tsc->tsc_nvme_size, 0 /* meta_sz */, 0 /* flags */,
 				     0 /* version */, &poh);
->>>>>>> 5655ac97
 		if (rc)
 			return rc;
 	} else {
