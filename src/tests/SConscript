"""Build tests"""
import daos_build
import os

def scons():
    """Execute build"""
    Import('env', 'prereqs')

<<<<<<< HEAD
    libs = ['daos', 'daos_common_pmem', 'gurt', 'cart', 'uuid', 'cmocka',
=======
    libs = ['daos', 'daos_common', 'gurt', 'm', 'cart', 'uuid', 'cmocka',
>>>>>>> f506857d
            'daos_tests']

    denv = env.Clone()

    if not GetOption('help') and not GetOption('clean'):
        mpi = daos_build.configure_mpi(denv, libs)
        if mpi is None:
            print("\nSkipping compilation for tests that need MPI")
            print("Install and load mpich or openmpi\n")
            return

    # Add runtime paths for daos libraries
    denv.AppendUnique(RPATH_FULL=['$PREFIX/lib64/daos_srv'])

    denv.Append(CPPPATH=[Dir('suite').srcnode()])
    prereqs.require(denv, 'argobots', 'hwloc', 'protobufc', 'pmdk')

    daos_build.program(denv, 'simple_array', 'simple_array.c', LIBS=libs)
    daos_build.program(denv, 'simple_obj', 'simple_obj.c', LIBS=libs)
    libs += ['vos', 'bio', 'pthread', 'abt', 'dts']

    daos_perf = daos_build.program(denv, 'daos_perf',
                                   ['daos_perf.c'],
                                   LIBS=libs)
    denv.Install('$PREFIX/bin/', daos_perf)

    daos_racer = daos_build.program(denv, 'daos_racer',
                                    ['daos_racer.c'],
                                    LIBS=libs)
    denv.Install('$PREFIX/bin/', daos_racer)

    obj_ctl = daos_build.program(denv, 'obj_ctl',
                                 ['obj_ctl.c'],
                                 LIBS=libs)
    denv.Install('$PREFIX/bin/', obj_ctl)

    jobtest = daos_build.program(denv, 'jobtest', ['jobtest.c'], LIBS=libs)
    denv.Install('$PREFIX/bin/', jobtest)

    # tests
    SConscript('suite/SConscript', exports=['denv'])

    # Build drpc_test
    SConscript('drpc/SConscript')

    # Build security_test
    SConscript('security/SConscript')

    # ftest
    SConscript('ftest/SConscript')

if __name__ == "SCons.Script":
    scons()<|MERGE_RESOLUTION|>--- conflicted
+++ resolved
@@ -6,11 +6,7 @@
     """Execute build"""
     Import('env', 'prereqs')
 
-<<<<<<< HEAD
-    libs = ['daos', 'daos_common_pmem', 'gurt', 'cart', 'uuid', 'cmocka',
-=======
-    libs = ['daos', 'daos_common', 'gurt', 'm', 'cart', 'uuid', 'cmocka',
->>>>>>> f506857d
+    libs = ['daos', 'daos_common_pmem', 'gurt', 'm', 'cart', 'uuid', 'cmocka',
             'daos_tests']
 
     denv = env.Clone()
