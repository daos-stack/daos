--- conflicted
+++ resolved
@@ -27,29 +27,17 @@
     libs += ['vos', 'bio', 'pthread', 'abt', 'daos_tests']
 
     dts_common = denv.Object('dts_common.c')
-<<<<<<< HEAD
-    penv = denv.Clone()
-    # Indirect requirement but needed because spdk has no RPATH on its
-    # internal libraries.
-    prereqs.require(penv, 'spdk')
-    daos_perf = daos_build.program(penv, 'daos_perf',
-=======
     daos_perf = daos_build.program(denv, 'daos_perf',
->>>>>>> a6076827
                                    ['daos_perf.c', dts_common],
                                    LIBS=libs)
     denv.Install('$PREFIX/bin/', daos_perf)
 
-<<<<<<< HEAD
-    daos_racer = daos_build.program(penv, 'daos_racer',
-=======
     daos_racer = daos_build.program(denv, 'daos_racer',
->>>>>>> a6076827
                                     ['daos_racer.c', dts_common],
                                     LIBS=libs)
     denv.Install('$PREFIX/bin/', daos_racer)
 
-    obj_ctl = daos_build.program(penv, 'obj_ctl', ['obj_ctl.c', dts_common],
+    obj_ctl = daos_build.program(denv, 'obj_ctl', ['obj_ctl.c', dts_common],
                                  LIBS=libs)
     denv.Install('$PREFIX/bin/', obj_ctl)
 
