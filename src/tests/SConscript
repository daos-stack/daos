--- conflicted
+++ resolved
@@ -85,14 +85,6 @@
         return
     denv = base_env_mpi.Clone()
 
-<<<<<<< HEAD
-=======
-    denv.AppendUnique(LIBPATH=[Dir('../gurt')])
-    denv.AppendUnique(LIBPATH=[Dir('../common')])
-    denv.AppendUnique(LIBPATH=[Dir('../client/api')])
-    denv.AppendUnique(LIBPATH=[Dir('../cart')])
-
->>>>>>> e4d625d6
     daos_build.program(denv, 'simple_array', 'simple_array.c', LIBS=libs_client)
     daos_build.program(denv, 'simple_obj', 'simple_obj.c', LIBS=libs_client)
 
