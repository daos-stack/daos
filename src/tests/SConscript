"""Build tests"""


def build_dts_library(env, dc_credit):
    """Build libdts library"""

    denv = env.Clone()

    denv.require('argobots', 'protobufc')

    denv.d_static_library('dts', [dc_credit, 'dts.c'])


<<<<<<< HEAD
def build_tests(env, prereqs):
=======
def build_tests(prereqs, env):
>>>>>>> 2cc693b6
    """build the tests"""
    Import('libdaos_tgts', 'cmd_parser')
    denv = env.Clone()
    denv.compiler_setup()

    libs_server = ['dts', 'daos_tests', 'daos_common_pmem', 'cart', 'gurt', 'uuid', 'pthread',
                   'dpar', 'isal', 'protobuf-c', 'cmocka']
    libs_client = ['dts', 'daos_tests', 'daos', 'daos_common', 'daos_tests', 'gurt', 'cart', 'uuid',
                   'pthread', 'dpar', 'cmocka']

    denv.AppendUnique(CPPPATH=[Dir('suite').srcnode()])
    denv.AppendUnique(LIBPATH=[Dir('.')])
    denv.require('isal', 'protobufc')

    daos_racer = denv.d_program('daos_racer', ['daos_racer.c'], LIBS=libs_client)
    denv.Install('$PREFIX/bin/', daos_racer)

    perf_common = denv.StaticObject(['perf_common.c'])

    daos_perf = denv.d_program('daos_perf', ['daos_perf.c', perf_common], LIBS=libs_client)
    denv.Install('$PREFIX/bin/', daos_perf)

    if prereqs.server_requested():
        tenv = denv.Clone()
        tenv.require('argobots', 'pmdk')

<<<<<<< HEAD
        libs_server += ['vos', 'bio', 'abt', 'numa']
        vos_engine = tenv.StaticObject(['vos_engine.c'])
        if denv["STACK_MMAP"] == 1:
=======
        libs_server += ['vos', 'bio', 'abt']
        vos_engine = tenv.StaticObject(['vos_engine.c'])

        if tenv["STACK_MMAP"] == 1:
>>>>>>> 2cc693b6
            new_env = tenv.Clone()
            new_env.Append(CCFLAGS=['-DULT_MMAP_STACK'])
            vos_perf = new_env.d_program('vos_perf',
                                         ['vos_perf.c', perf_common, vos_engine] + libdaos_tgts,
                                         LIBS=libs_server)
        else:
            vos_perf = tenv.d_program('vos_perf',
                                      ['vos_perf.c', perf_common, vos_engine] + libdaos_tgts,
                                      LIBS=libs_server)
<<<<<<< HEAD

=======
>>>>>>> 2cc693b6
        tenv.Install('$PREFIX/bin/', vos_perf)

        obj_ctl = tenv.d_program('obj_ctl', ['obj_ctl.c', cmd_parser, vos_engine] + libdaos_tgts,
                                 LIBS=libs_server)
        tenv.Install('$PREFIX/bin/', obj_ctl)

    jobtest = denv.d_program('jobtest', ['jobtest.c'], LIBS=libs_client)
    denv.Install('$PREFIX/bin/', jobtest)

    # tests
    SConscript('suite/SConscript', exports=['denv'])

    # Build drpc_test
    SConscript('drpc/SConscript')

    # Build security_test
    SConscript('security/SConscript')

    # ftest
    SConscript('ftest/SConscript')

    # rpc tests
    SConscript('rpc/SConscript')

    # daos middleware consistency corruption tool for testing
    libs_client += ['dfs']
    denv.AppendUnique(RPATH_FULL=['$PREFIX/lib64'])
    daos_mw = denv.d_program('daos_mw_fi', 'daos_mw_fi.c', LIBS=libs_client, RPATH='$PREFIX/lib64')
    denv.Install('$PREFIX/lib/daos/TESTING/tests', daos_mw)


def scons():
    """Execute build"""
    Import('env', 'base_env', 'base_env_mpi', 'prereqs', 'dc_credit')

    if not prereqs.test_requested():
        return

    build_dts_library(env, dc_credit)

    denv = base_env.Clone()
    denv.AppendUnique(LIBPATH=[Dir('../gurt')])
    denv.AppendUnique(LIBPATH=[Dir('../common')])
    denv.AppendUnique(LIBPATH=[Dir('../client/api')])
    denv.AppendUnique(LIBPATH=[Dir('../cart')])
    denv.AppendUnique(LIBPATH=[Dir('../vos')])
    denv.AppendUnique(LIBPATH=[Dir('../bio')])
    denv.AppendUnique(LIBPATH=[Dir('../utils/wrap/mpi')])
    # Add runtime paths for daos libraries
    denv.AppendUnique(RPATH_FULL=['$PREFIX/lib64/daos_srv'])
    denv.AppendUnique(CPPPATH=[Dir('../mgmt').srcnode()])
<<<<<<< HEAD
    build_tests(denv, prereqs)
=======
    build_tests(prereqs, denv)
>>>>>>> 2cc693b6

    if not base_env_mpi:
        return
    denv = base_env_mpi.Clone()

    denv.AppendUnique(LIBPATH=[Dir('../gurt')])
    denv.AppendUnique(LIBPATH=[Dir('../common')])
    denv.AppendUnique(LIBPATH=[Dir('../client/api')])
    denv.AppendUnique(LIBPATH=[Dir('../cart')])
    denv.AppendUnique(LIBPATH=[Dir('../client/dfs')])

    libs_client = ['daos_tests', 'daos', 'daos_common', 'cart', 'gurt', 'uuid', 'dfs']

    denv.d_program('simple_array', 'simple_array.c', LIBS=libs_client)
    denv.d_program('simple_obj', 'simple_obj.c', LIBS=libs_client)
    denv.d_program('simple_dfs', 'simple_dfs.c', LIBS=libs_client)


if __name__ == "SCons.Script":
    scons()<|MERGE_RESOLUTION|>--- conflicted
+++ resolved
@@ -11,11 +11,7 @@
     denv.d_static_library('dts', [dc_credit, 'dts.c'])
 
 
-<<<<<<< HEAD
-def build_tests(env, prereqs):
-=======
 def build_tests(prereqs, env):
->>>>>>> 2cc693b6
     """build the tests"""
     Import('libdaos_tgts', 'cmd_parser')
     denv = env.Clone()
@@ -42,16 +38,10 @@
         tenv = denv.Clone()
         tenv.require('argobots', 'pmdk')
 
-<<<<<<< HEAD
-        libs_server += ['vos', 'bio', 'abt', 'numa']
-        vos_engine = tenv.StaticObject(['vos_engine.c'])
-        if denv["STACK_MMAP"] == 1:
-=======
         libs_server += ['vos', 'bio', 'abt']
         vos_engine = tenv.StaticObject(['vos_engine.c'])
 
         if tenv["STACK_MMAP"] == 1:
->>>>>>> 2cc693b6
             new_env = tenv.Clone()
             new_env.Append(CCFLAGS=['-DULT_MMAP_STACK'])
             vos_perf = new_env.d_program('vos_perf',
@@ -61,10 +51,6 @@
             vos_perf = tenv.d_program('vos_perf',
                                       ['vos_perf.c', perf_common, vos_engine] + libdaos_tgts,
                                       LIBS=libs_server)
-<<<<<<< HEAD
-
-=======
->>>>>>> 2cc693b6
         tenv.Install('$PREFIX/bin/', vos_perf)
 
         obj_ctl = tenv.d_program('obj_ctl', ['obj_ctl.c', cmd_parser, vos_engine] + libdaos_tgts,
@@ -116,11 +102,7 @@
     # Add runtime paths for daos libraries
     denv.AppendUnique(RPATH_FULL=['$PREFIX/lib64/daos_srv'])
     denv.AppendUnique(CPPPATH=[Dir('../mgmt').srcnode()])
-<<<<<<< HEAD
-    build_tests(denv, prereqs)
-=======
     build_tests(prereqs, denv)
->>>>>>> 2cc693b6
 
     if not base_env_mpi:
         return
