--- conflicted
+++ resolved
@@ -38,36 +38,7 @@
 extern int dts_ec_obj_class;
 extern int dts_ec_grp_size;
 
-<<<<<<< HEAD
-#define IOREQ_IOD_NR	5
-#define IOREQ_SG_NR	5
-#define IOREQ_SG_IOD_NR	5
-
-#define DTS_MAX_EXT_NUM		5
-#define DTS_MAX_DISTANCE	10
-#define DTS_MAX_EXTENT_SIZE	50
-#define DTS_MAX_OFFSET		1048576
-#define DTS_MAX_EPOCH_TIMES	20
 #define OW_IOD_SIZE	1024ULL
-
-struct ioreq {
-	daos_handle_t		oh;
-	test_arg_t		*arg;
-	daos_event_t		ev;
-	daos_key_t		dkey;
-	daos_key_t		akey;
-	d_iov_t			val_iov[IOREQ_SG_IOD_NR][IOREQ_SG_NR];
-	d_sg_list_t		sgl[IOREQ_SG_IOD_NR];
-	daos_recx_t		rex[IOREQ_SG_IOD_NR][IOREQ_IOD_NR];
-	daos_epoch_range_t	erange[IOREQ_SG_IOD_NR][IOREQ_IOD_NR];
-	daos_iod_t		iod[IOREQ_SG_IOD_NR];
-	daos_iod_type_t		iod_type;
-	uint64_t		fail_loc;
-	int			result;
-};
-
-=======
->>>>>>> 6e9b9ec2
 #define SEGMENT_SIZE (10 * 1048576) /* 10MB */
 
 void
