--- conflicted
+++ resolved
@@ -3071,11 +3071,7 @@
 	MUST(daos_tx_open(arg->coh, &th, 0, NULL));
 
 	arg->async = 0;
-<<<<<<< HEAD
-	oid = daos_test_oid_gen(arg->coh, OC_RP_XSF, 0, 0, arg->myrank);
-=======
 	oid        = daos_test_oid_gen(arg->coh, OC_RP_XSF, 0, 0, arg->myrank);
->>>>>>> c009b908
 	ioreq_init(&req, arg->coh, oid, DAOS_IOD_SINGLE, arg);
 
 	/* Repeatedly insert different SV for the same obj, overwrite. */
@@ -3106,8 +3102,6 @@
 	MUST(daos_tx_close(th, NULL));
 }
 
-<<<<<<< HEAD
-=======
 static void
 dtx_43(void **state)
 {
@@ -3176,7 +3170,6 @@
 	MUST(daos_tx_close(th, NULL));
 }
 
->>>>>>> c009b908
 static test_arg_t *saved_dtx_arg;
 
 static int
@@ -3282,14 +3275,10 @@
 
     {"DTX40: uncertain check - miss commit with delay", dtx_40, NULL, test_case_teardown},
     {"DTX41: uncertain check - miss abort with delay", dtx_41, NULL, test_case_teardown},
-<<<<<<< HEAD
-    {"DTX42: client unreachable - retry", dtx_42, NULL, test_case_teardown},
-=======
     {"DTX42: client unreachable - retry - multiple SV update against the same obj", dtx_42, NULL,
      test_case_teardown},
-    {"DTX42: client unreachable - retry - multiple SV update against multiple objs", dtx_43, NULL,
+    {"DTX43: client unreachable - retry - multiple SV update against multiple objs", dtx_43, NULL,
      test_case_teardown},
->>>>>>> c009b908
 };
 
 static int
