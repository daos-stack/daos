--- conflicted
+++ resolved
@@ -653,15 +653,9 @@
 		arg->hce = crt_hlc_get();
 	}
 
-<<<<<<< HEAD
 	par_bcast(&runable, 1, PAR_INT, 0);
 	par_barrier();
-	return runable;
-=======
-	MPI_Bcast(&runable, 1, MPI_INT, 0, MPI_COMM_WORLD);
-	MPI_Barrier(MPI_COMM_WORLD);
 	return runable == 1;
->>>>>>> 804d990b
 }
 
 int
