--- conflicted
+++ resolved
@@ -700,20 +700,11 @@
 }
 
 int
-<<<<<<< HEAD
-run_daos_sub_tests(char *test_name, const struct CMUnitTest *tests,
-		   int tests_size, int *sub_tests, int sub_tests_size,
-		   test_setup_cb_t setup_cb, test_setup_cb_t teardown_cb)
+run_daos_sub_tests_only(char *test_name, const struct CMUnitTest *tests,
+			int tests_size, int *sub_tests, int sub_tests_size)
 {
 	int i;
 	int rc = 0;
-=======
-run_daos_sub_tests_only(const struct CMUnitTest *tests, int tests_size,
-			daos_size_t pool_size, int *sub_tests,
-			int sub_tests_size, void *state)
-{
-	int i;
->>>>>>> b8987a8d
 
 	if (sub_tests != NULL) {
 		struct CMUnitTest *subtests;
@@ -727,51 +718,60 @@
 
 		for (i = 0; i < sub_tests_size; i++) {
 			if (sub_tests[i] > tests_size || sub_tests[i] < 1) {
-				print_message("No test %d\n", sub_tests[i]);
+				print_message("No subtest %d\n", sub_tests[i]);
 				continue;
 			}
 			subtests[i] = tests[sub_tests[i] - 1];
 			subtestsnb++;
 		}
 
-<<<<<<< HEAD
+		/* run the sub-tests */
+		if (subtestsnb > 0)
+			rc = _cmocka_run_group_tests(test_name, subtests,
+						     subtestsnb, NULL, NULL);
+		D_FREE(subtests);
+	} else {
+		/* run the full suite */
+		rc = _cmocka_run_group_tests(test_name, tests, tests_size,
+					     NULL, NULL);
+	}
+
+	return rc;
+}
+
+int
+run_daos_sub_tests(char *test_name, const struct CMUnitTest *tests,
+		   int tests_size, int *sub_tests, int sub_tests_size,
+		   test_setup_cb_t setup_cb, test_teardown_cb_t teardown_cb)
+{
+	int i;
+	int rc = 0;
+
+	if (sub_tests != NULL) {
+		struct CMUnitTest *subtests;
+		int subtestsnb = 0;
+
+		D_ALLOC_ARRAY(subtests, sub_tests_size);
+		if (subtests == NULL) {
+			print_message("failed allocating subtests array\n");
+			return -DER_NOMEM;
+		}
+
+		for (i = 0; i < sub_tests_size; i++) {
+			if (sub_tests[i] > tests_size || sub_tests[i] < 1) {
+				print_message("No subtest %d\n", sub_tests[i]);
+				continue;
+			}
+			subtests[i] = tests[sub_tests[i] - 1];
+			subtestsnb++;
+		}
+
 		/* run the sub-tests */
 		if (subtestsnb > 0)
 			rc = _cmocka_run_group_tests(test_name, subtests,
 						     subtestsnb, setup_cb,
 						     teardown_cb);
 		D_FREE(subtests);
-=======
-	return 0;
-}
-
-int
-run_daos_sub_tests(const struct CMUnitTest *tests, int tests_size,
-		   daos_size_t pool_size, int *sub_tests,
-		   int sub_tests_size, test_setup_cb_t setup_cb,
-		   test_teardown_cb_t teardown_cb)
-{
-	void *state = NULL;
-	int rc;
-
-	D_ASSERT(pool_size > 0);
-	rc = test_setup(&state, SETUP_CONT_CONNECT, true, pool_size, NULL);
-	if (rc)
-		return rc;
-
-	if (setup_cb != NULL) {
-		rc = setup_cb(&state);
-		if (rc)
-			return rc;
-	}
-
-	run_daos_sub_tests_only(tests, tests_size, pool_size,
-				sub_tests, sub_tests_size, state);
-	if (teardown_cb != NULL) {
-		rc = teardown_cb(&state);
-		if (rc)
-			return rc;
->>>>>>> b8987a8d
 	} else {
 		/* run the full suite */
 		rc = _cmocka_run_group_tests(test_name, tests, tests_size,
