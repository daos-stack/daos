/**
 * (C) Copyright 2019-2021 Intel Corporation.
 *
 * SPDX-License-Identifier: BSD-2-Clause-Patent
 */
#define D_LOGFAC	DD_FAC(tests)

#include "dfs_test.h"

/** global DFS mount used for all tests */
static uuid_t		co_uuid;
static daos_handle_t	co_hdl;
static dfs_sys_t	*dfs_sys_mt;

/**
 * Common tree setup for many tests.
 */
static void
create_simple_tree(const char *dir1, const char *file1, const char *sym1,
		   const char *sym1_target)
{
	int     rc;

	rc = dfs_sys_mkdir(dfs_sys_mt, dir1, S_IWUSR | S_IRUSR, 0);
	assert_int_equal(rc, 0);
	rc = dfs_sys_mknod(dfs_sys_mt, file1, S_IFREG, 0, 0);
	assert_int_equal(rc, 0);
	rc = dfs_sys_symlink(dfs_sys_mt, sym1_target, sym1);
	assert_int_equal(rc, 0);
}

/**
 * Common tree removal for many tests.
 */
static void
delete_simple_tree(const char *dir1, const char *file1, const char *sym1)
{
	int	rc;

	rc = dfs_sys_remove(dfs_sys_mt, sym1, false, NULL);
	assert_int_equal(rc, 0);
	rc = dfs_sys_remove(dfs_sys_mt, file1, false, NULL);
	assert_int_equal(rc, 0);
	rc = dfs_sys_remove(dfs_sys_mt, dir1, false, NULL);
	assert_int_equal(rc, 0);
}

/**
 * Verify basic mount / umount.
 */
static void
dfs_sys_test_mount(void **state)
{
	test_arg_t		*arg = *state;
	char			str[37];
	uuid_t			cuuid;
	daos_cont_info_t	co_info;
	daos_handle_t		coh;
	dfs_sys_t		*dfs_sys;
	int			rc;

	if (arg->myrank != 0)
		return;

	/** create a DFS container with POSIX layout */
	rc = dfs_cont_create(arg->pool.poh, &cuuid, NULL, NULL, NULL);
	assert_int_equal(rc, 0);
	print_message("Created POSIX Container "DF_UUIDF"\n", DP_UUID(cuuid));
	uuid_unparse(cuuid, str);
	rc = daos_cont_open(arg->pool.poh, str, DAOS_COO_RW,
			    &coh, &co_info, NULL);
	assert_rc_equal(rc, 0);

	rc = dfs_sys_mount(arg->pool.poh, coh, O_RDWR, 0, &dfs_sys);
	assert_int_equal(rc, 0);

	rc = dfs_sys_umount(dfs_sys);
	assert_int_equal(rc, 0);
	rc = daos_cont_close(coh, NULL);
	assert_rc_equal(rc, 0);
	rc = daos_cont_destroy(arg->pool.poh, str, 1, NULL);
	assert_rc_equal(rc, 0);
	print_message("Destroyed POSIX Container "DF_UUIDF"\n", DP_UUID(cuuid));

	/** connect to DFS without calling dfs_init(), should fail. */
	rc = dfs_sys_connect(arg->pool.pool_str, arg->group, "cont0", O_CREAT | O_RDWR, 0, NULL,
			     &dfs_sys);
	assert_int_equal(rc, EACCES);

	rc = dfs_init();
	assert_int_equal(rc, 0);

	/** Connect to non existing container - should succeed as container will be created  */
	rc = dfs_sys_connect(arg->pool.pool_str, arg->group, "cont0", O_CREAT | O_RDWR, 0, NULL,
			     &dfs_sys);
	assert_int_equal(rc, 0);
	rc = dfs_sys_disconnect(dfs_sys);
	assert_int_equal(rc, 0);

	/** create a DFS container with a valid label */
	rc = dfs_cont_create_with_label(arg->pool.poh, "cont1", NULL, NULL, NULL, NULL);
	assert_int_equal(rc, 0);
	rc = dfs_sys_connect(arg->pool.pool_str, arg->group, "cont1", O_CREAT | O_RDWR, 0, NULL,
			     &dfs_sys);
	assert_int_equal(rc, 0);
	rc = dfs_sys_disconnect(dfs_sys);
	assert_int_equal(rc, 0);

	rc = dfs_fini();
	assert_int_equal(rc, 0);

	rc = daos_cont_destroy(arg->pool.poh, "cont0", 0, NULL);
	assert_rc_equal(rc, 0);
	rc = daos_cont_destroy(arg->pool.poh, "cont1", 0, NULL);
	assert_rc_equal(rc, 0);
}

/**
 * Verify that we can access and use the underlying dfs_t.
 */
static void
dfs_sys_test_sys2base(void **state)
{
	test_arg_t	*arg = *state;
	dfs_t		*dfs;
	dfs_attr_t	attr = {0};
	int		rc;

	if (arg->myrank != 0)
		return;

	rc = dfs_sys2base(dfs_sys_mt, &dfs);
	assert_int_equal(rc, 0);
	rc = dfs_query(dfs, &attr);
	assert_int_equal(rc, 0);
}

/**
 * Verify that we can create with:
 * mkdir, symlink, open, mknod.
 * And that we can destroy with:
 * remove, remove(force), remove_type, remove_type(force).
 */
static void
dfs_sys_test_create_remove(void **state)
{
	test_arg_t	*arg = *state;
	int		rc;
	const char	*dir1 = "/dir1";
	const char	*dir2 = "/dir1/dir2";
	const char	*dir3 = "/dir1/dir2/dir3";
	const char	*file1 = "/dir1/dir2/file1";
	const char	*file2 = "/dir1/dir2/dir3/file2";
	const char	*sym1 = "/dir1/dir2/sym1";
	const char	*sym1_target = "file1";
	dfs_obj_t	*obj;

	if (arg->myrank != 0)
		return;

	/** Create dirs with mkdir */
	rc = dfs_sys_mkdir(dfs_sys_mt, dir1, O_RDWR, 0);
	assert_int_equal(rc, 0);
	rc = dfs_sys_mkdir(dfs_sys_mt, dir2, O_RDWR, 0);
	assert_int_equal(rc, 0);
	rc = dfs_sys_mkdir(dfs_sys_mt, dir3, O_RDWR, 0);
	assert_int_equal(rc, 0);

	/** Create links with symlink */
	rc = dfs_sys_symlink(dfs_sys_mt, sym1_target, sym1);
	assert_int_equal(rc, 0);

	/** Remove dirs, links with remove */
	rc = dfs_sys_remove(dfs_sys_mt, sym1, 0, 0);
	assert_int_equal(rc, 0);
	rc = dfs_sys_remove(dfs_sys_mt, dir3, 0, 0);
	assert_int_equal(rc, 0);
	rc = dfs_sys_remove(dfs_sys_mt, dir2, 0, 0);
	assert_int_equal(rc, 0);
	rc = dfs_sys_remove(dfs_sys_mt, dir1, 0, 0);
	assert_int_equal(rc, 0);

	/** Create dirs, files, links with open */
	rc = dfs_sys_open(dfs_sys_mt, dir1, S_IFDIR | S_IWUSR | S_IRUSR,
			  O_RDWR | O_CREAT | O_EXCL, 0, 0, NULL, &obj);
	assert_int_equal(rc, 0);
	rc = dfs_sys_close(obj);
	assert_int_equal(rc, 0);
	rc = dfs_sys_open(dfs_sys_mt, dir2, S_IFDIR | S_IWUSR | S_IRUSR,
			  O_RDWR | O_CREAT | O_EXCL, 0, 0, NULL, &obj);
	assert_int_equal(rc, 0);
	rc = dfs_sys_close(obj);
	assert_int_equal(rc, 0);
	rc = dfs_sys_open(dfs_sys_mt, dir3, S_IFDIR | S_IWUSR | S_IRUSR,
			  O_RDWR | O_CREAT | O_EXCL, 0, 0, NULL, &obj);
	assert_int_equal(rc, 0);
	rc = dfs_sys_close(obj);
	assert_int_equal(rc, 0);
	rc = dfs_sys_open(dfs_sys_mt, file1, S_IFREG | S_IWUSR | S_IRUSR,
			  O_RDWR | O_CREAT | O_EXCL, 0, 0, NULL, &obj);
	assert_int_equal(rc, 0);
	rc = dfs_sys_close(obj);
	assert_int_equal(rc, 0);
	rc = dfs_sys_open(dfs_sys_mt, file2, S_IFREG | S_IWUSR | S_IRUSR,
			  O_RDWR | O_CREAT | O_EXCL, 0, 0, NULL, &obj);
	assert_int_equal(rc, 0);
	rc = dfs_sys_close(obj);
	assert_int_equal(rc, 0);
	rc = dfs_sys_open(dfs_sys_mt, sym1, S_IFLNK | S_IWUSR | S_IRUSR,
			  O_RDWR | O_CREAT | O_EXCL, 0, 0, sym1_target, &obj);
	assert_int_equal(rc, 0);
	rc = dfs_sys_close(obj);
	assert_int_equal(rc, 0);

	/** Remove files with remove */
	rc = dfs_sys_remove(dfs_sys_mt, file2, 0, 0);
	assert_int_equal(rc, 0);

	/** Remove dirs, files, links with remove_type */
	rc = dfs_sys_remove_type(dfs_sys_mt, file1, false, S_IFREG, NULL);
	assert_int_equal(rc, 0);
	rc = dfs_sys_remove_type(dfs_sys_mt, sym1, false, S_IFLNK, NULL);
	assert_int_equal(rc, 0);
	rc = dfs_sys_remove_type(dfs_sys_mt, dir3, false, S_IFDIR, NULL);
	assert_int_equal(rc, 0);

	/** Remove dirs with remove_type(force) */
	rc = dfs_sys_remove_type(dfs_sys_mt, dir1, true, S_IFDIR, NULL);
	assert_int_equal(rc, 0);

	/** Create dirs, files with mknod */
	rc = dfs_sys_mknod(dfs_sys_mt, dir1, S_IFDIR | S_IWUSR | S_IRUSR,
			   0, 0);
	assert_int_equal(rc, 0);
	rc = dfs_sys_mknod(dfs_sys_mt, dir2, S_IFDIR | S_IWUSR | S_IRUSR,
			   0, 0);
	assert_int_equal(rc, 0);
	rc = dfs_sys_mknod(dfs_sys_mt, dir3, S_IFDIR | S_IWUSR | S_IRUSR,
			   0, 0);
	assert_int_equal(rc, 0);
	rc = dfs_sys_mknod(dfs_sys_mt, file1, S_IFREG | S_IWUSR | S_IRUSR,
			   0, 0);
	assert_int_equal(rc, 0);

	/** Remove tree (dir) with remove(force) */
	rc = dfs_sys_remove(dfs_sys_mt, dir1, true, NULL);
	assert_int_equal(rc, 0);
}

/**
 * Verify that access works on entries with and without O_NOFOLLOW.
 * Verify that chmod works.
 */
static void
dfs_sys_test_access_chmod(void **state)
{
	test_arg_t	*arg = *state;
	const char	*dir1 = "/dir1";
	const char	*file1 = "/dir1/file1";
	const char	*sym1 = "/dir1/sym1";
	const char	*sym1_target = "file1";
	int		rc;

	if (arg->myrank != 0)
		return;

	create_simple_tree(dir1, file1, sym1, sym1_target);

	/** dir1 has perms */
	rc = dfs_sys_access(dfs_sys_mt, dir1, R_OK | W_OK, 0);
	assert_int_equal(rc, 0);

	/** file1 does not have perms */
	rc = dfs_sys_access(dfs_sys_mt, file1, R_OK | W_OK, 0);
	assert_int_equal(rc, EPERM);

	/** link1 to file1 does not have perms */
	rc = dfs_sys_access(dfs_sys_mt, sym1, R_OK | W_OK, 0);
	assert_int_equal(rc, EPERM);

	/** link1 itself does have perms */
	rc = dfs_sys_access(dfs_sys_mt, sym1, R_OK | W_OK, O_NOFOLLOW);
	assert_int_equal(rc, 0);

	/** Give file1 perms */
	rc = dfs_sys_chmod(dfs_sys_mt, file1, S_IWUSR | S_IRUSR);
	assert_int_equal(rc, 0);

	/** file1 should have perms now */
	rc = dfs_sys_access(dfs_sys_mt, file1, R_OK | W_OK, 0);
	assert_int_equal(rc, 0);
	rc = dfs_sys_access(dfs_sys_mt, sym1, R_OK | W_OK, 0);
	assert_int_equal(rc, 0);

	delete_simple_tree(dir1, file1, sym1);
}

/**
 * Verify open and stat on the root.
 * Verify open and stat on existing entries, with and without O_NOFOLLOW.
 */
static void
dfs_sys_test_open_stat(void **state)
{
	test_arg_t	*arg = *state;
	const char	*dir1 = "/dir1";
	const char	*file1 = "/dir1/file1";
	const char	*sym1 = "/dir1/sym1";
	const char	*sym1_target = "file1";
	dfs_obj_t	*obj;
	mode_t		mode = {0};
	struct stat	stbuf = {0};
	int		rc;

	if (arg->myrank != 0)
		return;

	/** Open/Stat root dir */
	rc = dfs_sys_open(dfs_sys_mt, "/", S_IFDIR, O_RDWR, 0, 0, NULL, &obj);
	assert_int_equal(rc, 0);
	rc = dfs_get_mode(obj, &mode);
	assert_int_equal(rc, 0);
	assert_int_equal(mode & S_IFMT, S_IFDIR);
	rc = dfs_sys_close(obj);
	assert_int_equal(rc, 0);
	rc = dfs_sys_stat(dfs_sys_mt, "/", 0, &stbuf);
	assert_int_equal(rc, 0);
	assert_int_equal(stbuf.st_mode & S_IFMT, S_IFDIR);

	create_simple_tree(dir1, file1, sym1, sym1_target);

	/** Open/Stat dir1 */
	rc = dfs_sys_open(dfs_sys_mt, dir1, S_IFDIR, O_RDWR, 0, 0, NULL, &obj);
	assert_int_equal(rc, 0);
	rc = dfs_get_mode(obj, &mode);
	assert_int_equal(rc, 0);
	assert_int_equal(mode & S_IFMT, S_IFDIR);
	rc = dfs_sys_close(obj);
	assert_int_equal(rc, 0);
	rc = dfs_sys_stat(dfs_sys_mt, dir1, 0, &stbuf);
	assert_int_equal(rc, 0);
	assert_int_equal(stbuf.st_mode & S_IFMT, S_IFDIR);

	/** Default should open file1 */
	rc = dfs_sys_open(dfs_sys_mt, file1, 0, O_RDWR, 0, 0, NULL, &obj);
	assert_int_equal(rc, 0);
	rc = dfs_get_mode(obj, &mode);
	assert_int_equal(rc, 0);
	assert_int_equal(mode & S_IFMT, S_IFREG);
	rc = dfs_sys_close(obj);
	assert_int_equal(rc, 0);

	/** Open/Stat file1 */
	rc = dfs_sys_open(dfs_sys_mt, file1, S_IFREG, O_RDWR, 0, 0, NULL, &obj);
	assert_int_equal(rc, 0);
	rc = dfs_get_mode(obj, &mode);
	assert_int_equal(rc, 0);
	assert_int_equal(mode & S_IFMT, S_IFREG);
	rc = dfs_sys_close(obj);
	assert_int_equal(rc, 0);
	rc = dfs_sys_stat(dfs_sys_mt, file1, 0, &stbuf);
	assert_int_equal(rc, 0);
	assert_int_equal(stbuf.st_mode & S_IFMT, S_IFREG);

	/** Open/Stat sym1->file1 */
	rc = dfs_sys_open(dfs_sys_mt, sym1, S_IFREG, O_RDWR, 0, 0, NULL, &obj);
	assert_int_equal(rc, 0);
	rc = dfs_get_mode(obj, &mode);
	assert_int_equal(rc, 0);
	assert_int_equal(mode & S_IFMT, S_IFREG);
	rc = dfs_sys_close(obj);
	assert_int_equal(rc, 0);
	rc = dfs_sys_stat(dfs_sys_mt, sym1, 0, &stbuf);
	assert_int_equal(rc, 0);
	assert_int_equal(stbuf.st_mode & S_IFMT, S_IFREG);

	/** Stat sym1 itself */
	rc = dfs_sys_stat(dfs_sys_mt, sym1, O_NOFOLLOW, &stbuf);
	assert_int_equal(rc, 0);
	assert_int_equal(stbuf.st_mode & S_IFMT, S_IFLNK);

	delete_simple_tree(dir1, file1, sym1);
}

/**
 * Verify readlink on a non-symlink.
 * Verify readlink on a symlink.
 */
static void
dfs_sys_test_readlink(void **state)
{
	test_arg_t	*arg = *state;
	const char	*dir1 = "/dir1";
	const char	*file1 = "/dir1/file1";
	const char	*sym1 = "/dir1/sym1";
	const char	*sym1_target = "file1";
	daos_size_t	sym1_target_size = 6;
	char		*buf = NULL;
	daos_size_t	buf_size = 0;
	int		rc;

	if (arg->myrank != 0)
		return;

	create_simple_tree(dir1, file1, sym1, sym1_target);

	/** readlink on non-symlink */
	rc = dfs_sys_readlink(dfs_sys_mt, file1, buf, &buf_size);
	assert_int_equal(rc, EINVAL);

	/** readlink with NULL buffer */
	rc = dfs_sys_readlink(dfs_sys_mt, sym1, buf, &buf_size);
	assert_int_equal(rc, 0);
	assert_int_equal(buf_size, sym1_target_size);
	D_ALLOC(buf, buf_size);
	assert_non_null(buf);

	/** readlink with allocated buffer */
	rc = dfs_sys_readlink(dfs_sys_mt, sym1, buf, &buf_size);
	assert_int_equal(rc, 0);
	assert_int_equal(buf_size, sym1_target_size);
	assert_string_equal(buf, sym1_target);
	D_FREE(buf);

	delete_simple_tree(dir1, file1, sym1);
}

/**
 * Verifies utimens on a path.
 * Verifies setatter on a path, arbitrarily using atime and mtime.
 */
static void
setattr_hlpr(const char *path, bool no_follow)
{
	struct stat	stbuf = {0};
	struct timespec	times[2] = {0};
	int		sflags = 0;
	int		rc;

	print_message("  setattr_hlpr(\"%s\", %d)\n", path, no_follow);

	if (no_follow)
		sflags |= O_NOFOLLOW;

	/** Get current times */
	rc = dfs_sys_stat(dfs_sys_mt, path, sflags, &stbuf);
	assert_int_equal(rc, 0);

	/** Increment times */
	times[0] = stbuf.st_atim;
	times[1] = stbuf.st_mtim;
	times[0].tv_sec += 1;
	times[1].tv_sec += 2;

	/** Set new times with utimens */
	rc = dfs_sys_utimens(dfs_sys_mt, path, times, sflags);
	assert_int_equal(rc, 0);

	/** Check new times are set */
	rc = dfs_sys_stat(dfs_sys_mt, path, sflags, &stbuf);
	assert_int_equal(rc, 0);
	assert_int_equal(stbuf.st_atim.tv_sec, times[0].tv_sec);
	assert_int_equal(stbuf.st_mtim.tv_sec, times[1].tv_sec);

	/** Increment times again */
	times[0].tv_sec += 1;
	times[1].tv_sec += 2;

	/** Set new times with setattr */
	stbuf.st_atim = times[0];
	stbuf.st_mtim = times[1];
	rc = dfs_sys_setattr(dfs_sys_mt, path, &stbuf,
			     DFS_SET_ATTR_ATIME | DFS_SET_ATTR_MTIME,
			     sflags);
	assert_int_equal(rc, 0);

	/** Check new times are set */
	rc = dfs_sys_stat(dfs_sys_mt, path, sflags, &stbuf);
	assert_int_equal(rc, 0);
	assert_int_equal(stbuf.st_atim.tv_sec, times[0].tv_sec);
	assert_int_equal(stbuf.st_mtim.tv_sec, times[1].tv_sec);
}

/**
 * Verify setattr with and without O_NOFOLLOW.
 * Verify shorthand utimens.
 */
static void
dfs_sys_test_setattr(void **state)
{
	test_arg_t	*arg = *state;
	const char	*dir1 = "/dir1";
	const char	*file1 = "/dir1/file1";
	const char	*sym1 = "/dir1/sym1";
	const char	*sym1_target = "file1";

	if (arg->myrank != 0)
		return;

	create_simple_tree(dir1, file1, sym1, sym1_target);

	setattr_hlpr(dir1, false);
	setattr_hlpr(file1, false);
	setattr_hlpr(sym1, false);
	setattr_hlpr(sym1, true);

	delete_simple_tree(dir1, file1, sym1);
}

/*
 * Verify read, write, punch on a non-file.
 * Verify read, write, punch on a file.
 */
static void
dfs_sys_test_read_write(void **state)
{
	test_arg_t	*arg = *state;
	const char	*dir1 = "/dir1";
	const char	*file1 = "/dir1/file1";
	const char	*sym1 = "/dir1/sym1";
	const char	*sym1_target = "file1";
	dfs_obj_t	*obj;
	daos_size_t	buf_size = 10;
	daos_size_t	got_size;
	void		*write_buf[buf_size];
	void		*read_buf[buf_size];
	int		rc;

	if (arg->myrank != 0)
		return;

	create_simple_tree(dir1, file1, sym1, sym1_target);

	/** Open a dir */
	rc = dfs_sys_open(dfs_sys_mt, dir1, S_IFDIR, O_RDWR, 0, 0, NULL, &obj);
	assert_int_equal(rc, 0);

	/** Try to write a dir */
	got_size = buf_size;
	rc = dfs_sys_write(dfs_sys_mt, obj, write_buf, 0, &got_size, NULL);
	assert_int_equal(rc, EINVAL);

	/** Try to read a dir*/
	got_size = buf_size;
	rc = dfs_sys_read(dfs_sys_mt, obj, read_buf, 0, &got_size, NULL);
	assert_int_equal(rc, EINVAL);

	/** Try to punch a dir */
	rc = dfs_sys_punch(dfs_sys_mt, dir1, 0, buf_size);
	assert_int_equal(rc, EINVAL);

	rc = dfs_sys_close(obj);
	assert_int_equal(rc, 0);

	/** Open a file */
	rc = dfs_sys_open(dfs_sys_mt, file1, S_IFREG, O_RDWR, 0, 0, NULL, &obj);
	assert_int_equal(rc, 0);

	/** Write to file */
	got_size = buf_size;
	memset(write_buf, 1, buf_size);
	rc = dfs_sys_write(dfs_sys_mt, obj, write_buf, 0, &got_size, NULL);
	assert_int_equal(rc, 0);
	assert_int_equal(got_size, buf_size);

	/** Read from file */
	got_size = buf_size;
	memset(read_buf, 0, buf_size);
	rc = dfs_sys_read(dfs_sys_mt, obj, read_buf, 0, &got_size, NULL);
	assert_int_equal(rc, 0);
	assert_int_equal(got_size, buf_size);
	assert_memory_equal(read_buf, write_buf, buf_size);

	/** Punch file */
	rc = dfs_sys_punch(dfs_sys_mt, file1, 0, buf_size);
	assert_int_equal(rc, 0);

	/** Read empty file */
	got_size = buf_size;
	rc = dfs_sys_read(dfs_sys_mt, obj, read_buf, 0, &got_size, NULL);
	assert_int_equal(rc, 0);
	assert_int_equal(got_size, 0);

	rc = dfs_sys_close(obj);
	assert_int_equal(rc, 0);

	delete_simple_tree(dir1, file1, sym1);
}

/**
 * Verify opendir + readdir + closedir.
 */
static void
dfs_sys_test_open_readdir(void **state)
{
	test_arg_t	*arg = *state;
	const char	*dir1 = "/dir1";
	uint32_t	num_dirs = 25; /** one more than num_ents */
	uint32_t	num_dirs_read = 0;
	uint32_t	buf_size = 100;
	uint32_t	i;
	char		buf[buf_size];
	DIR		*dirp;
	struct dirent	*dirent;
	int		rc;

	if (arg->myrank != 0)
		return;

	/** Open and close root */
	rc = dfs_sys_opendir(dfs_sys_mt, "/", 0, &dirp);
	assert_int_equal(rc, 0);
	assert_non_null(dirp);
	rc = dfs_sys_closedir(dirp);
	assert_int_equal(rc, 0);

	/* Create dir1 with some entries */
	rc = dfs_sys_mkdir(dfs_sys_mt, dir1, S_IWUSR | S_IRUSR, 0);
	assert_int_equal(rc, 0);
	for (i = 0; i < num_dirs; i++) {
		rc = snprintf(buf, buf_size, "%s/sub%u", dir1, i);
		assert_true(rc > 0);
		rc = dfs_sys_mkdir(dfs_sys_mt, buf, S_IWUSR | S_IRUSR, 0);
		assert_int_equal(rc, 0);
	}

	/** Open dir1 */
	rc = dfs_sys_opendir(dfs_sys_mt, dir1, 0, &dirp);
	assert_int_equal(rc, 0);
	assert_non_null(dirp);

	/** readdir entries */
	while (1) {
		rc = dfs_sys_readdir(dfs_sys_mt, dirp, &dirent);
		assert_int_equal(rc, 0);
		if (dirent == NULL)
			break;
		num_dirs_read++;
	}
	assert_int_equal(num_dirs_read, num_dirs);

	rc = dfs_sys_closedir(dirp);
	assert_int_equal(rc, 0);

	rc = dfs_sys_remove(dfs_sys_mt, dir1, true, NULL);
}

/**
 * Verify setxattr, listxattr, getxattr with and without O_NOFOLLOW.
 */
static void
dfs_sys_test_xattr(void **state)
{
	test_arg_t	*arg = *state;
	const char      *dir1 = "/dir1";
	const char      *file1 = "/dir1/file1";
	const char      *sym1 = "/dir1/sym1";
	const char	*sym1_target = "file1";
	const char	*name1 = "xattr1";
	const char	*name2 = "xattr2";
	const char	*val1 = "value1";
	const char	*val2 = "value2";
	daos_size_t	size = 6;
	char		*buf = NULL;
	daos_size_t	buf_size = 0;
	int		rc;

	if (arg->myrank != 0)
		return;

	create_simple_tree(dir1, file1, sym1, sym1_target);

	/** Set xattr on sym1->file1 */
	rc = dfs_sys_setxattr(dfs_sys_mt, sym1, name1, val1, size, 0, 0);
	assert_int_equal(rc, 0);

	/** Set xattr on sym1 itself */
	rc = dfs_sys_setxattr(dfs_sys_mt, sym1, name2, val2, size, 0,
			      O_NOFOLLOW);
	assert_int_equal(rc, 0);

	/** List xattr on NULL buf */
	rc = dfs_sys_listxattr(dfs_sys_mt, sym1, buf, &buf_size, 0);
	assert_int_equal(rc, ERANGE);
	assert_int_equal(buf_size, size + 1);
	D_ALLOC(buf, buf_size);
	assert_non_null(buf);

	/** List xattr on sym1->file1 */
	rc = dfs_sys_listxattr(dfs_sys_mt, sym1, buf, &buf_size, 0);
	assert_int_equal(rc, 0);
	assert_int_equal(buf_size, size + 1);
	assert_string_equal(buf, name1);

	/** List xattr on sym1 itself */
	rc = dfs_sys_listxattr(dfs_sys_mt, sym1, buf, &buf_size, O_NOFOLLOW);
	assert_int_equal(rc, 0);
	assert_int_equal(buf_size, size + 1);
	assert_string_equal(buf, name2);

	/** Reset buf */
	D_FREE(buf);
	buf = NULL;
	buf_size = 0;

	/** Get xattr on NULL buf */
	rc = dfs_sys_getxattr(dfs_sys_mt, sym1, name1, buf, &buf_size, 0);
	assert_int_equal(rc, ERANGE);
	assert_int_equal(buf_size, size);
	D_ALLOC(buf, buf_size);
	assert_non_null(buf);

	/** Get xattr on sym1->file1 */
	rc = dfs_sys_getxattr(dfs_sys_mt, sym1, name1, buf, &buf_size, 0);
	assert_int_equal(rc, 0);
	assert_int_equal(buf_size, size);
	assert_string_equal(buf, val1);

	/** Get xattr on sym1 itself */
	rc = dfs_sys_getxattr(dfs_sys_mt, sym1, name2, buf, &buf_size,
			      O_NOFOLLOW);
	assert_int_equal(rc, 0);
	assert_int_equal(buf_size, size);
	assert_string_equal(buf, val2);

	/** Remove xattr on sym1->file1 */
	rc = dfs_sys_removexattr(dfs_sys_mt, sym1, name1, 0);
	assert_int_equal(rc, 0);
	rc = dfs_sys_listxattr(dfs_sys_mt, sym1, buf, &buf_size, 0);
	assert_int_equal(rc, 0);
	assert_int_equal(buf_size, 0);

	/** Remove xattr on sym1 itself */
	rc = dfs_sys_removexattr(dfs_sys_mt, sym1, name2, O_NOFOLLOW);
	assert_int_equal(rc, 0);
	rc = dfs_sys_listxattr(dfs_sys_mt, sym1, buf, &buf_size, O_NOFOLLOW);
	assert_int_equal(rc, 0);
	assert_int_equal(buf_size, 0);

	delete_simple_tree(dir1, file1, sym1);
}

static void
<<<<<<< HEAD
dfs_sys_test_chown(void **state)
{
	test_arg_t	*arg = *state;
	const char	*dir1 = "/dir1";
	struct stat	stbuf = {0};
	int		rc;
=======
dfs_sys_test_handles(void **state)
{
	test_arg_t		*arg = *state;
	dfs_sys_t		*dfs_l, *dfs_g;
	d_iov_t			ghdl = { NULL, 0, 0 };
	dfs_obj_t		*file;
	int			rc;
>>>>>>> 21544bdd

	if (arg->myrank != 0)
		return;

<<<<<<< HEAD
	rc = dfs_sys_mkdir(dfs_sys_mt, dir1, S_IWUSR | S_IRUSR, 0);
	assert_int_equal(rc, 0);

	/** set uid to 1, gid to 2 */
	rc = dfs_sys_chown(dfs_sys_mt, dir1, 1, 2, 0);
	assert_int_equal(rc, 0);
	rc = dfs_sys_stat(dfs_sys_mt, dir1, 0, &stbuf);
	assert_int_equal(rc, 0);
	assert_int_equal(stbuf.st_uid, 1);
	assert_int_equal(stbuf.st_gid, 2);

	rc = dfs_sys_remove(dfs_sys_mt, dir1, false, NULL);
	assert_int_equal(rc, 0);
=======
	rc = dfs_init();
	assert_int_equal(rc, 0);

	/** create and connect to DFS container */
	rc = dfs_sys_connect(arg->pool.pool_str, arg->group, "cont0", O_CREAT | O_RDWR, 0, NULL,
			     &dfs_l);
	assert_int_equal(rc, 0);

	/** create a file with "local" handle */
	rc = dfs_sys_open(dfs_l, "/file", S_IFREG | S_IWUSR | S_IRUSR, O_RDWR | O_CREAT | O_EXCL, 0,
			  0, NULL, &file);
	assert_int_equal(rc, 0);
	dfs_sys_close(file);

	rc = dfs_sys_local2global_all(dfs_l, &ghdl);
	assert_int_equal(rc, 0);

	D_ALLOC(ghdl.iov_buf, ghdl.iov_buf_len);
	ghdl.iov_len = ghdl.iov_buf_len;

	rc = dfs_sys_local2global_all(dfs_l, &ghdl);
	assert_int_equal(rc, 0);

	rc = dfs_sys_global2local_all(O_RDWR, 0, ghdl, &dfs_g);
	assert_int_equal(rc, 0);

	/** open the file with "global" handle */
	rc = dfs_sys_open(dfs_g, "/file", S_IFREG | S_IWUSR | S_IRUSR, O_RDWR, 0, 0, NULL, &file);
	assert_int_equal(rc, 0);
	dfs_sys_close(file);

	rc = dfs_sys_disconnect(dfs_l);
	assert_int_equal(rc, 0);
	rc = dfs_sys_disconnect(dfs_g);
	assert_int_equal(rc, 0);
	rc = dfs_fini();
	assert_int_equal(rc, 0);
	D_FREE(ghdl.iov_buf);
>>>>>>> 21544bdd
}

static const struct CMUnitTest dfs_sys_unit_tests[] = {
	{ "DFS_SYS_UNIT_TEST1:  DFS Sys mount / umount",
	  dfs_sys_test_mount, async_disable, test_case_teardown},
	{ "DFS_SYS_UNIT_TEST2:  DFS Sys2base",
	  dfs_sys_test_sys2base, async_disable, test_case_teardown},
	{ "DFS_SYS_UNIT_TEST3:  DFS Sys create / remove",
	  dfs_sys_test_create_remove, async_disable, test_case_teardown},
	{ "DFS_SYS_UNIT_TEST4:  DFS Sys access / chmod",
	  dfs_sys_test_access_chmod, async_disable, test_case_teardown},
	{ "DFS_SYS_UNIT_TEST5:  DFS Sys open / stat",
	  dfs_sys_test_open_stat, async_disable, test_case_teardown},
	{ "DFS_SYS_UNIT_TEST6:  DFS Sys readlink",
	  dfs_sys_test_readlink, async_disable, test_case_teardown},
	{ "DFS_SYS_UNIT_TEST7:  DFS Sys setattr",
	  dfs_sys_test_setattr, async_disable, test_case_teardown},
	{ "DFS_SYS_UNIT_TEST8:  DFS Sys read / write",
	  dfs_sys_test_read_write, async_disable, test_case_teardown},
	{ "DFS_SYS_UNIT_TEST9:  DFS Sys opendir / readdir",
	  dfs_sys_test_open_readdir, async_disable, test_case_teardown},
	{ "DFS_SYS_UNIT_TEST10: DFS Sys xattr",
	  dfs_sys_test_xattr, async_disable, test_case_teardown},
<<<<<<< HEAD
	{ "DFS_SYS_UNIT_TEST11: DFS Sys chown",
	  dfs_sys_test_chown, async_disable, test_case_teardown},
=======
	{ "DFS_SYS_UNIT_TEST11: DFS Sys l2g/g2l handles",
	  dfs_sys_test_handles, async_disable, test_case_teardown},
>>>>>>> 21544bdd
};

static int
dfs_sys_setup(void **state)
{
	test_arg_t		*arg;
	int			rc = 0;

	rc = test_setup(state, SETUP_POOL_CONNECT, true, DEFAULT_POOL_SIZE,
			0, NULL);
	assert_int_equal(rc, 0);

	arg = *state;

	if (arg->myrank == 0) {
		rc = dfs_cont_create(arg->pool.poh, &co_uuid, NULL, &co_hdl, NULL);
		assert_int_equal(rc, 0);
		printf("Created DFS Container "DF_UUIDF"\n", DP_UUID(co_uuid));
		rc = dfs_sys_mount(arg->pool.poh, co_hdl, O_RDWR, 0, &dfs_sys_mt);
		assert_int_equal(rc, 0);
	}

	handle_share(&co_hdl, HANDLE_CO, arg->myrank, arg->pool.poh, 0);
	dfs_sys_test_share(arg->pool.poh, co_hdl, arg->myrank, 0, &dfs_sys_mt);

	return rc;
}

static int
dfs_sys_teardown(void **state)
{
	test_arg_t	*arg = *state;
	int		rc;

	rc = dfs_sys_umount(dfs_sys_mt);
	assert_int_equal(rc, 0);
	rc = daos_cont_close(co_hdl, NULL);
	assert_rc_equal(rc, 0);

	MPI_Barrier(MPI_COMM_WORLD);
	if (arg->myrank == 0) {
		char str[37];

		uuid_unparse(co_uuid, str);
		rc = daos_cont_destroy(arg->pool.poh, str, 1, NULL);
		assert_rc_equal(rc, 0);
		print_message("Destroyed DFS Container "DF_UUIDF"\n",
			      DP_UUID(co_uuid));
	}
	MPI_Barrier(MPI_COMM_WORLD);

	return test_teardown(state);
}

int
run_dfs_sys_unit_test(int rank, int size)
{
	int rc = 0;

	MPI_Barrier(MPI_COMM_WORLD);
	rc = cmocka_run_group_tests_name("DAOS_FileSystem_DFS_Sys_Unit",
					 dfs_sys_unit_tests, dfs_sys_setup,
					 dfs_sys_teardown);
	MPI_Barrier(MPI_COMM_WORLD);
	return rc;
}<|MERGE_RESOLUTION|>--- conflicted
+++ resolved
@@ -741,14 +741,6 @@
 }
 
 static void
-<<<<<<< HEAD
-dfs_sys_test_chown(void **state)
-{
-	test_arg_t	*arg = *state;
-	const char	*dir1 = "/dir1";
-	struct stat	stbuf = {0};
-	int		rc;
-=======
 dfs_sys_test_handles(void **state)
 {
 	test_arg_t		*arg = *state;
@@ -756,26 +748,10 @@
 	d_iov_t			ghdl = { NULL, 0, 0 };
 	dfs_obj_t		*file;
 	int			rc;
->>>>>>> 21544bdd
-
-	if (arg->myrank != 0)
-		return;
-
-<<<<<<< HEAD
-	rc = dfs_sys_mkdir(dfs_sys_mt, dir1, S_IWUSR | S_IRUSR, 0);
-	assert_int_equal(rc, 0);
-
-	/** set uid to 1, gid to 2 */
-	rc = dfs_sys_chown(dfs_sys_mt, dir1, 1, 2, 0);
-	assert_int_equal(rc, 0);
-	rc = dfs_sys_stat(dfs_sys_mt, dir1, 0, &stbuf);
-	assert_int_equal(rc, 0);
-	assert_int_equal(stbuf.st_uid, 1);
-	assert_int_equal(stbuf.st_gid, 2);
-
-	rc = dfs_sys_remove(dfs_sys_mt, dir1, false, NULL);
-	assert_int_equal(rc, 0);
-=======
+
+	if (arg->myrank != 0)
+		return;
+
 	rc = dfs_init();
 	assert_int_equal(rc, 0);
 
@@ -814,7 +790,32 @@
 	rc = dfs_fini();
 	assert_int_equal(rc, 0);
 	D_FREE(ghdl.iov_buf);
->>>>>>> 21544bdd
+}
+
+static void
+dfs_sys_test_chown(void **state)
+{
+	test_arg_t	*arg = *state;
+	const char	*dir1 = "/dir1";
+	struct stat	stbuf = {0};
+	int		rc;
+
+	if (arg->myrank != 0)
+		return;
+
+	rc = dfs_sys_mkdir(dfs_sys_mt, dir1, S_IWUSR | S_IRUSR, 0);
+	assert_int_equal(rc, 0);
+
+	/** set uid to 1, gid to 2 */
+	rc = dfs_sys_chown(dfs_sys_mt, dir1, 1, 2, 0);
+	assert_int_equal(rc, 0);
+	rc = dfs_sys_stat(dfs_sys_mt, dir1, 0, &stbuf);
+	assert_int_equal(rc, 0);
+	assert_int_equal(stbuf.st_uid, 1);
+	assert_int_equal(stbuf.st_gid, 2);
+
+	rc = dfs_sys_remove(dfs_sys_mt, dir1, false, NULL);
+	assert_int_equal(rc, 0);
 }
 
 static const struct CMUnitTest dfs_sys_unit_tests[] = {
@@ -838,13 +839,10 @@
 	  dfs_sys_test_open_readdir, async_disable, test_case_teardown},
 	{ "DFS_SYS_UNIT_TEST10: DFS Sys xattr",
 	  dfs_sys_test_xattr, async_disable, test_case_teardown},
-<<<<<<< HEAD
-	{ "DFS_SYS_UNIT_TEST11: DFS Sys chown",
-	  dfs_sys_test_chown, async_disable, test_case_teardown},
-=======
 	{ "DFS_SYS_UNIT_TEST11: DFS Sys l2g/g2l handles",
 	  dfs_sys_test_handles, async_disable, test_case_teardown},
->>>>>>> 21544bdd
+	{ "DFS_SYS_UNIT_TEST12: DFS Sys chown",
+	  dfs_sys_test_chown, async_disable, test_case_teardown},
 };
 
 static int
