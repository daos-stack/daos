--- conflicted
+++ resolved
@@ -325,14 +325,9 @@
 			 const char *dmg_config, const d_rank_list_t *svc,
 			 d_rank_t rank, int tgt);
 void daos_add_target(const uuid_t pool_uuid, const char *grp,
-<<<<<<< HEAD
-		     const char *dmg_config, const d_rank_list_t *svc,
-		     d_rank_t rank, int tgt);
-=======
 		     const d_rank_list_t *svc, d_rank_t rank, int tgt);
 void daos_drain_target(const uuid_t pool_uuid, const char *grp,
 		     const d_rank_list_t *svc, d_rank_t rank, int tgt);
->>>>>>> 926589ac
 
 void daos_exclude_server(const uuid_t pool_uuid, const char *grp,
 			 const char *dmg_config, const d_rank_list_t *svc,
