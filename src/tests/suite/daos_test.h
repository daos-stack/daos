--- conflicted
+++ resolved
@@ -312,19 +312,12 @@
 void daos_add_server(const uuid_t pool_uuid, const char *grp,
 		     const d_rank_list_t *svc, d_rank_t rank);
 
-<<<<<<< HEAD
 int run_daos_sub_tests(char *test_name, const struct CMUnitTest *tests,
 		       int tests_size, int *sub_tests, int sub_tests_size,
 		       test_setup_cb_t setup_cb, test_setup_cb_t teardown_cb);
-=======
-int run_daos_sub_tests(const struct CMUnitTest *tests, int tests_size,
-		       daos_size_t pool_size, int *sub_tests,
-		       int sub_tests_size, test_setup_cb_t setup_cb,
-		       test_teardown_cb_t teardown_cb);
 int
-run_daos_sub_tests_only(const struct CMUnitTest *tests, int tests_size,
-			daos_size_t pool_size, int *sub_tests,
-			int sub_tests_size, void *state);
+run_daos_sub_tests_only(char *test_name, const struct CMUnitTest *tests,
+			int tests_size, int *sub_tests, int sub_tests_size);
 
 void rebuild_io(test_arg_t *arg, daos_obj_id_t *oids, int oids_nr);
 void rebuild_io_validate(test_arg_t *arg, daos_obj_id_t *oids, int oids_nr,
@@ -335,8 +328,8 @@
 			   int *failed_tgts, int nr);
 
 int rebuild_sub_setup(void **state);
+int rebuild_sub_teardown(void **state);
 int rebuild_small_sub_setup(void **state);
->>>>>>> b8987a8d
 
 static inline void
 daos_test_print(int rank, char *message)
