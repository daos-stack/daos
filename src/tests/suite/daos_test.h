/**
 * (C) Copyright 2016-2020 Intel Corporation.
 *
 * Licensed under the Apache License, Version 2.0 (the "License");
 * you may not use this file except in compliance with the License.
 * You may obtain a copy of the License at
 *
 *    http://www.apache.org/licenses/LICENSE-2.0
 *
 * Unless required by applicable law or agreed to in writing, software
 * distributed under the License is distributed on an "AS IS" BASIS,
 * WITHOUT WARRANTIES OR CONDITIONS OF ANY KIND, either express or implied.
 * See the License for the specific language governing permissions and
 * limitations under the License.
 *
 * GOVERNMENT LICENSE RIGHTS-OPEN SOURCE SOFTWARE
 * The Government's rights to use, modify, reproduce, release, perform, display,
 * or disclose this software are subject to the terms of the Apache License as
 * provided in Contract No. B609815.
 * Any reproduction of computer software, computer software documentation, or
 * portions thereof marked with this legend must also reproduce the markings.
 */
/**
 * This file is part of DAOS
 * src/tests/suite/daos_test.h
 */
#ifndef __DAOS_TEST_H
#define __DAOS_TEST_H

#include <unistd.h>
#include <stdlib.h>
#include <stdio.h>
#include <stdarg.h>
#include <stddef.h>
#include <setjmp.h>
#include <time.h>
#include <linux/limits.h>
#include <sys/stat.h>
#include <dirent.h>

#include <cmocka.h>
#ifdef OVERRIDE_CMOCKA_SKIP
/* redefine cmocka's skip() so it will no longer abort()
 * if CMOCKA_TEST_ABORT=1
 *
 * it can't be redefined as a function as it must return from current context
 */
#undef skip
#define skip() \
	do { \
		const char *abort_test = getenv("CMOCKA_TEST_ABORT"); \
		if (abort_test != NULL && abort_test[0] == '1') \
			print_message("Skipped !!!\n"); \
		else \
			_skip(__FILE__, __LINE__); \
		return; \
	} while  (0)
#endif

#include <mpi.h>
#include <daos/debug.h>
#include <daos/common.h>
#include <daos/mgmt.h>
#include <daos/tests_lib.h>
#include <daos.h>

#if D_HAS_WARNING(4, "-Wframe-larger-than=")
	#pragma GCC diagnostic ignored "-Wframe-larger-than="
#endif

/** Server crt group ID */
extern const char *server_group;

/** Pool service replicas */
extern unsigned int svc_nreplicas;
extern const char *dmg_config_file;

/** Checksum Type & info*/
extern unsigned int dt_csum_type;
extern unsigned int dt_csum_chunksize;
extern bool dt_csum_server_verify;
extern int  dt_obj_class;

/* the temporary IO dir*/
extern char *test_io_dir;
/* the IO conf file*/
extern const char *test_io_conf;

extern int daos_event_priv_reset(void);
#define TEST_RANKS_MAX_NUM	(13)

/* the pool used for daos test suite */
struct test_pool {
	d_rank_t		ranks[TEST_RANKS_MAX_NUM];
	uuid_t			pool_uuid;
	daos_handle_t		poh;
	daos_pool_info_t	pool_info;
	daos_size_t		pool_size;
	uint64_t		pool_connect_flags;
	/* Updated if some ranks are killed during degraged or rebuild
	 * test, so we know whether some tests is allowed to be run.
	 */
	d_rank_list_t		*alive_svc;
	/* Used for all pool related operation, since client will
	 * use this rank list to find out the real leader, so it
	 * can not be changed.
	 */
	d_rank_list_t		*svc;
	/* flag of slave that share the pool of other test_arg_t */
	bool			slave;
	bool			destroyed;
};

struct epoch_io_args {
	d_list_t		 op_list;
	int			 op_lvl; /* enum test_level */
	daos_size_t		 op_iod_size;
	/* now using only one oid, can change later when needed */
	daos_obj_id_t		 op_oid;
	/* cached dkey/akey used last time, so need not specify it every time */
	char			*op_dkey;
	char			*op_akey;
	int			op_no_verify:1,
				op_ec:1; /* true for EC, false for replica */
};

typedef struct {
	bool			multi_rank;
	int			myrank;
	int			rank_size;
	d_rank_list_t		*rank_list;
	const char		*group;
	const char		*dmg_config;
	struct test_pool	pool;
	uuid_t			co_uuid;
	unsigned int		uid;
	unsigned int		gid;
	daos_handle_t		eq;
	daos_handle_t		coh;
	uint64_t		cont_open_flags;
	daos_cont_info_t	co_info;
	int			setup_state;
	bool			async;
	bool			hdl_share;
	uint64_t		fail_loc;
	uint64_t		fail_num;
	uint64_t		fail_value;
	bool			overlap;
	int			expect_result;
	daos_size_t		size;
	int			nr;
	int			srv_nnodes;
	int			srv_ntgts;
	int			srv_disabled_ntgts;
	int			index;
	daos_epoch_t		hce;
	int			obj_class;

	/* The callback is called before pool rebuild. like disconnect
	 * pool etc.
	 */
	int			(*rebuild_pre_cb)(void *test_arg);
	void			*rebuild_pre_cb_arg;

	/* The callback is called during pool rebuild, used for concurrent IO,
	 * container destroy etc
	 */
	int			(*rebuild_cb)(void *test_arg);
	void			*rebuild_cb_arg;
	/* The callback is called after pool rebuild, used for validating IO
	 * after rebuild
	 */
	int			(*rebuild_post_cb)(void *test_arg);
	void			*rebuild_post_cb_arg;
	/* epoch IO OP queue */
	struct epoch_io_args	eio_args;

	/* List pools resources (mgmt tests) */
	void			*mgmt_lp_args;

	/* List containers (pool tests) */
	void			*pool_lc_args;
} test_arg_t;

enum {
	SETUP_EQ,
	SETUP_POOL_CREATE,
	SETUP_POOL_CONNECT,
	SETUP_CONT_CREATE,
	SETUP_CONT_CONNECT,
};

#define SMALL_POOL_SIZE		(1ULL << 30)	/* 1GB */
#define DEFAULT_POOL_SIZE	(4ULL << 30)	/* 4GB */

#define WAIT_ON_ASYNC_ERR(arg, ev, err)			\
	do {						\
		int _rc;				\
		daos_event_t *evp;			\
							\
		if (!arg->async)			\
			break;				\
							\
		_rc = daos_eq_poll(arg->eq, 1,		\
				  DAOS_EQ_WAIT,		\
				  1, &evp);		\
		assert_int_equal(_rc, 1);		\
		assert_ptr_equal(evp, &ev);		\
		assert_int_equal(ev.ev_error, err);	\
	} while (0)

#define WAIT_ON_ASYNC(arg, ev) WAIT_ON_ASYNC_ERR(arg, ev, 0)

int
test_teardown(void **state);
int
test_teardown_cont_hdl(test_arg_t *arg);
int
test_teardown_cont(test_arg_t *arg);
int
test_setup(void **state, unsigned int step, bool multi_rank,
	   daos_size_t pool_size, struct test_pool *pool,
	   d_rank_list_t *rank_list);
int
test_setup_next_step(void **state, struct test_pool *pool, daos_prop_t *po_prop,
		     daos_prop_t *co_prop);
int
test_setup_pool_create(void **state, struct test_pool *ipool,
		       struct test_pool *opool, daos_prop_t *prop);
int
pool_destroy_safe(test_arg_t *arg, struct test_pool *extpool);

static inline int
async_enable(void **state)
{
	test_arg_t	*arg = *state;

	arg->overlap = false;
	arg->async   = true;
	return 0;
}

static inline int
async_disable(void **state)
{
	test_arg_t	*arg = *state;

	arg->overlap = false;
	arg->async   = false;
	return 0;
}

#if 0
static inline int
async_overlap(void **state)
{
	test_arg_t	*arg = *state;

	arg->overlap = true;
	arg->async   = true;
	return 0;
}
#endif

static inline int
test_case_teardown(void **state)
{
	assert_int_equal(daos_event_priv_reset(), 0);
	return 0;
}

static inline int
hdl_share_enable(void **state)
{
	test_arg_t	*arg = *state;

	arg->hdl_share = true;
	return 0;
}

enum {
	HANDLE_POOL,
	HANDLE_CO
};

int run_daos_mgmt_test(int rank, int size);
int run_daos_pool_test(int rank, int size);
int run_daos_cont_test(int rank, int size);
int run_daos_capa_test(int rank, int size);
int run_daos_io_test(int rank, int size, int *tests, int test_size);
int run_daos_epoch_io_test(int rank, int size, int *tests, int test_size);
int run_daos_obj_array_test(int rank, int size);
int run_daos_array_test(int rank, int size);
int run_daos_kv_test(int rank, int size);
int run_daos_epoch_test(int rank, int size);
int run_daos_epoch_recovery_test(int rank, int size);
int run_daos_md_replication_test(int rank, int size);
int run_daos_oid_alloc_test(int rank, int size);
int run_daos_degraded_test(int rank, int size);
int run_daos_rebuild_test(int rank, int size, int *tests, int test_size);
int run_daos_base_tx_test(int rank, int size, int *tests, int test_size);
int run_daos_dist_tx_test(int rank, int size, int *tests, int test_size);
int run_daos_vc_test(int rank, int size, int *tests, int test_size);
int run_daos_checksum_test(int rank, int size, int *sub_tests,
			   int sub_tests_size);
int run_daos_dedup_test(int rank, int size, int *sub_tests,
			   int sub_tests_size);
unsigned int daos_checksum_test_arg2type(char *optarg);
int run_daos_fs_test(int rank, int size, int *tests, int test_size);
int run_daos_nvme_recov_test(int rank, int size, int *sub_tests,
			     int sub_tests_size);
int run_daos_rebuild_simple_test(int rank, int size, int *tests, int test_size);
int run_daos_drain_simple_test(int rank, int size, int *tests, int test_size);
<<<<<<< HEAD
int run_daos_addition_simple_test(int rank, int size, int *sub_tests,
				  int sub_tests_size);
=======
int run_daos_rebuild_simple_ec_test(int rank, int size, int *tests,
				    int test_size);
>>>>>>> 8b1a7552

void daos_kill_server(test_arg_t *arg, const uuid_t pool_uuid, const char *grp,
		      d_rank_list_t *svc, d_rank_t rank);
struct daos_acl *get_daos_acl_with_owner_perms(uint64_t perms);
daos_prop_t *get_daos_prop_with_owner_acl_perms(uint64_t perms,
						uint32_t prop_type);
daos_prop_t *get_daos_prop_with_user_acl_perms(uint64_t perms);
daos_prop_t *get_daos_prop_with_owner_and_acl(char *owner, uint32_t owner_type,
					      struct daos_acl *acl,
					      uint32_t acl_type);
typedef int (*test_setup_cb_t)(void **state);
typedef int (*test_teardown_cb_t)(void **state);

bool test_runable(test_arg_t *arg, unsigned int required_tgts);
int test_pool_get_info(test_arg_t *arg, daos_pool_info_t *pinfo);
int test_get_leader(test_arg_t *arg, d_rank_t *rank);
bool test_rebuild_query(test_arg_t **args, int args_cnt);
void test_rebuild_wait(test_arg_t **args, int args_cnt);
void daos_exclude_target(const uuid_t pool_uuid, const char *grp,
			 const char *dmg_config, const d_rank_list_t *svc,
			 d_rank_t rank, int tgt);
void daos_reint_target(const uuid_t pool_uuid, const char *grp,
		       const char *dmg_config, const d_rank_list_t *svc,
		       d_rank_t rank, int tgt);
void daos_drain_target(const uuid_t pool_uuid, const char *grp,
		       const char *dmg_config, const d_rank_list_t *svc,
		       d_rank_t rank, int tgt);
void daos_exclude_server(const uuid_t pool_uuid, const char *grp,
			 const char *dmg_config, const d_rank_list_t *svc,
			 d_rank_t rank);
void daos_add_server(const uuid_t pool_uuid, const char *grp,
		     const char *dmg_config, const d_rank_list_t *svc,
		     d_rank_t rank);
<<<<<<< HEAD
void daos_extend_server(const uuid_t pool_uuid, const char *grp,
			const char *dmg_config, const d_rank_list_t *svc,
			d_rank_t rank);
=======

d_rank_t
get_killing_rank_by_oid(test_arg_t *arg, daos_obj_id_t oid, bool parity);

d_rank_t
get_rank_by_oid_shard(test_arg_t *arg, daos_obj_id_t oid, uint32_t shard);

>>>>>>> 8b1a7552
int run_daos_sub_tests(char *test_name, const struct CMUnitTest *tests,
		       int tests_size, int *sub_tests, int sub_tests_size,
		       test_setup_cb_t setup_cb, test_setup_cb_t teardown_cb);
int
run_daos_sub_tests_only(char *test_name, const struct CMUnitTest *tests,
			int tests_size, int *sub_tests, int sub_tests_size);

void rebuild_io(test_arg_t *arg, daos_obj_id_t *oids, int oids_nr);
void rebuild_io_validate(test_arg_t *arg, daos_obj_id_t *oids, int oids_nr,
			 bool discard);
void rebuild_single_pool_target(test_arg_t *arg, d_rank_t failed_rank,
				int failed_tgt, bool kill);
void rebuild_single_pool_rank(test_arg_t *arg, d_rank_t failed_rank, bool kill);
void rebuild_pools_ranks(test_arg_t **args, int args_cnt,
		d_rank_t *failed_ranks, int ranks_nr, bool kill);

void reintegrate_single_pool_target(test_arg_t *arg, d_rank_t failed_rank,
		int failed_tgt);
void reintegrate_single_pool_rank(test_arg_t *arg, d_rank_t failed_rank);
void reintegrate_pools_ranks(test_arg_t **args, int args_cnt,
		d_rank_t *failed_ranks,  int ranks_nr);

void drain_single_pool_target(test_arg_t *arg, d_rank_t failed_rank,
				int failed_tgt, bool kill);
void drain_single_pool_rank(test_arg_t *arg, d_rank_t failed_rank, bool kill);
void drain_pools_ranks(test_arg_t **args, int args_cnt,
		d_rank_t *failed_ranks, int ranks_nr, bool kill);

void addition_single_pool_rank(test_arg_t *arg, d_rank_t *ranks, int rank_nr);

int rebuild_pool_create(test_arg_t **new_arg, test_arg_t *old_arg, int flag,
		struct test_pool *pool);
void rebuild_add_back_tgts(test_arg_t *arg, d_rank_t failed_rank,
			   int *failed_tgts, int nr);
int rebuild_pool_disconnect_internal(void *data);
int rebuild_pool_connect_internal(void *data);


int rebuild_sub_setup(void **state);
int rebuild_sub_teardown(void **state);
int rebuild_small_sub_setup(void **state);
int addition_small_sub_setup(void **state);

static inline void
daos_test_print(int rank, char *message)
{
	if (!rank)
		print_message("%s\n", message);
}

static inline void
handle_share(daos_handle_t *hdl, int type, int rank, daos_handle_t poh,
	     int verbose)
{
	d_iov_t	ghdl = { NULL, 0, 0 };
	int		rc;

	if (rank == 0) {
		/** fetch size of global handle */
		if (type == HANDLE_POOL)
			rc = daos_pool_local2global(*hdl, &ghdl);
		else
			rc = daos_cont_local2global(*hdl, &ghdl);
		assert_int_equal(rc, 0);
	}

	/** broadcast size of global handle to all peers */
	rc = MPI_Bcast(&ghdl.iov_buf_len, 1, MPI_UINT64_T, 0, MPI_COMM_WORLD);
	assert_int_equal(rc, MPI_SUCCESS);

	/** allocate buffer for global pool handle */
	D_ALLOC(ghdl.iov_buf, ghdl.iov_buf_len);
	ghdl.iov_len = ghdl.iov_buf_len;

	if (rank == 0) {
		/** generate actual global handle to share with peer tasks */
		if (verbose)
			print_message("rank 0 call local2global on %s handle",
				      (type == HANDLE_POOL) ?
				      "pool" : "container");
		if (type == HANDLE_POOL)
			rc = daos_pool_local2global(*hdl, &ghdl);
		else
			rc = daos_cont_local2global(*hdl, &ghdl);
		assert_int_equal(rc, 0);
		if (verbose)
			print_message("success\n");
	}

	/** broadcast global handle to all peers */
	if (rank == 0 && verbose == 1)
		print_message("rank 0 broadcast global %s handle ...",
			      (type == HANDLE_POOL) ? "pool" : "container");
	rc = MPI_Bcast(ghdl.iov_buf, ghdl.iov_len, MPI_BYTE, 0,
		       MPI_COMM_WORLD);
	assert_int_equal(rc, MPI_SUCCESS);
	if (rank == 0 && verbose == 1)
		print_message("success\n");

	if (rank != 0) {
		/** unpack global handle */
		if (verbose)
			print_message("rank %d call global2local on %s handle",
				      rank, type == HANDLE_POOL ?
				      "pool" : "container");
		if (type == HANDLE_POOL) {
			/* NB: Only pool_global2local are different */
			rc = daos_pool_global2local(ghdl, hdl);
		} else {
			rc = daos_cont_global2local(poh, ghdl, hdl);
		}

		assert_int_equal(rc, 0);
		if (verbose)
			print_message("rank %d global2local success\n", rank);
	}

	D_FREE(ghdl.iov_buf);

	MPI_Barrier(MPI_COMM_WORLD);
}

#define MAX_KILLS	3
extern d_rank_t ranks_to_kill[MAX_KILLS];
extern d_rank_t ranks_to_add[MAX_KILLS];
d_rank_t test_get_last_svr_rank(test_arg_t *arg);

/* make dir including its parent dir */
static inline int
test_mkdir(char *dir, mode_t mode)
{
	char	*p;
	mode_t	 stored_mode;
	char	 parent_dir[PATH_MAX] = { 0 };

	if (dir == NULL || *dir == '\0')
		return daos_errno2der(errno);

	stored_mode = umask(0);
	p = strrchr(dir, '/');
	if (p != NULL) {
		strncpy(parent_dir, dir, p - dir);
		if (access(parent_dir, F_OK) != 0)
			test_mkdir(parent_dir, mode);

		if (access(dir, F_OK) != 0) {
			if (mkdir(dir, mode) != 0) {
				print_message("mkdir %s failed %d.\n",
					      dir, errno);
				return daos_errno2der(errno);
			}
		}
	}
	umask(stored_mode);

	return 0;
}

/* force == 1 to remove non-empty directory */
static inline int
test_rmdir(const char *path, bool force)
{
	DIR    *dir;
	struct dirent *ent;
	char   *fullpath = NULL;
	int    rc = 0, len;

	D_ASSERT(path != NULL);
	len = strlen(path);
	if (len == 0 || len > PATH_MAX)
		D_GOTO(out, rc = -DER_INVAL);

	if (!force) {
		rc = rmdir(path);
		if (rc != 0)
			rc = errno;
		D_GOTO(out, rc = daos_errno2der(rc));
	}

	dir = opendir(path);
	if (dir == NULL) {
		if (errno == ENOENT)
			D_GOTO(out, rc);
		D_ERROR("can't open directory %s, %d (%s)",
			path, errno, strerror(errno));
		D_GOTO(out, rc = daos_errno2der(errno));
	}

	while ((ent = readdir(dir)) != NULL) {
		if (!strcmp(ent->d_name, ".") || !strcmp(ent->d_name, ".."))
			continue;   /* skips the dots */

		D_ASPRINTF(fullpath, "%s/%s", path, ent->d_name);
		if (fullpath == NULL) {
			closedir(dir);
			D_GOTO(out, rc = -DER_NOMEM);
		}

		switch (ent->d_type) {
		case DT_DIR:
			rc = test_rmdir(fullpath, force);
			if (rc != 0)
				D_ERROR("test_rmdir %s failed, rc %d",
						fullpath, rc);
			break;
		case DT_REG:
			rc = unlink(fullpath);
			if (rc != 0)
				D_ERROR("unlink %s failed, rc %d",
						fullpath, rc);
			break;
		default:
			D_WARN("find unexpected type %d", ent->d_type);
		}

		D_FREE(fullpath);
	}

	rc = closedir(dir);
	if (rc == 0) {
		rc = rmdir(path);
		if (rc != 0)
			rc = errno;
	}

out:
	D_FREE(fullpath);
	return rc;
}

#endif<|MERGE_RESOLUTION|>--- conflicted
+++ resolved
@@ -311,13 +311,10 @@
 			     int sub_tests_size);
 int run_daos_rebuild_simple_test(int rank, int size, int *tests, int test_size);
 int run_daos_drain_simple_test(int rank, int size, int *tests, int test_size);
-<<<<<<< HEAD
 int run_daos_addition_simple_test(int rank, int size, int *sub_tests,
 				  int sub_tests_size);
-=======
 int run_daos_rebuild_simple_ec_test(int rank, int size, int *tests,
 				    int test_size);
->>>>>>> 8b1a7552
 
 void daos_kill_server(test_arg_t *arg, const uuid_t pool_uuid, const char *grp,
 		      d_rank_list_t *svc, d_rank_t rank);
@@ -351,11 +348,9 @@
 void daos_add_server(const uuid_t pool_uuid, const char *grp,
 		     const char *dmg_config, const d_rank_list_t *svc,
 		     d_rank_t rank);
-<<<<<<< HEAD
 void daos_extend_server(const uuid_t pool_uuid, const char *grp,
 			const char *dmg_config, const d_rank_list_t *svc,
 			d_rank_t rank);
-=======
 
 d_rank_t
 get_killing_rank_by_oid(test_arg_t *arg, daos_obj_id_t oid, bool parity);
@@ -363,7 +358,6 @@
 d_rank_t
 get_rank_by_oid_shard(test_arg_t *arg, daos_obj_id_t oid, uint32_t shard);
 
->>>>>>> 8b1a7552
 int run_daos_sub_tests(char *test_name, const struct CMUnitTest *tests,
 		       int tests_size, int *sub_tests, int sub_tests_size,
 		       test_setup_cb_t setup_cb, test_setup_cb_t teardown_cb);
