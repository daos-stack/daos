--- conflicted
+++ resolved
@@ -675,7 +675,6 @@
 	return rc;
 }
 
-<<<<<<< HEAD
 /* Zero out uuids, free svc rank lists in pool info returned by DAOS API */
 static inline void
 clean_pool_info(daos_size_t npools, daos_mgmt_pool_info_t *pools)
@@ -692,10 +691,9 @@
 		}
 	}
 }
-=======
+
 void test_set_engine_fail_loc(test_arg_t *arg, d_rank_t engine_rank, uint64_t fail_loc);
 void test_set_engine_fail_value(test_arg_t *arg, d_rank_t engine_rank, uint64_t fail_value);
 void test_set_engine_fail_num(test_arg_t *arg, d_rank_t engine_rank, uint64_t fail_num);
->>>>>>> 6a921842
 
 #endif