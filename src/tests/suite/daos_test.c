--- conflicted
+++ resolved
@@ -381,11 +381,7 @@
 
 	while ((opt =
 		getopt_long(argc, argv,
-<<<<<<< HEAD
-			    "ampcCdtTVizUZxADKeoROg:n:s:u:E:f:Fw:W:hrNvbSXl:",
-=======
-			    "ampcCdtTVizZxADKeoROg:n:s:u:E:f:w:W:hrNvbSXl:",
->>>>>>> 7d85e519
+			    "ampcCdtTVizUZxADKeoROg:n:s:u:E:f:w:W:hrNvbSXl:",
 			     long_options, &index)) != -1) {
 		if (strchr(all_tests_defined, opt) != NULL) {
 			tests[ntests] = opt;
