--- conflicted
+++ resolved
@@ -304,12 +304,8 @@
 		{"oid_alloc",	no_argument,		NULL,	'O'},
 		{"degraded",	no_argument,		NULL,	'd'},
 		{"rebuild",	no_argument,		NULL,	'r'},
-<<<<<<< HEAD
 		{"reintegration",	no_argument,	NULL,	't'},
-		{"rebuild_simple",	no_argument,	NULL,	's'},
-=======
 		{"rebuild_simple",	no_argument,	NULL,	'v'},
->>>>>>> cf43533a
 		{"nvme_recovery",	no_argument,	NULL,	'N'},
 		{"group",	required_argument,	NULL,	'g'},
 		{"csum_type",	required_argument,	NULL,
