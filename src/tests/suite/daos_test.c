/**
 * (C) Copyright 2016-2019 Intel Corporation.
 *
 * Licensed under the Apache License, Version 2.0 (the "License");
 * you may not use this file except in compliance with the License.
 * You may obtain a copy of the License at
 *
 *    http://www.apache.org/licenses/LICENSE-2.0
 *
 * Unless required by applicable law or agreed to in writing, software
 * distributed under the License is distributed on an "AS IS" BASIS,
 * WITHOUT WARRANTIES OR CONDITIONS OF ANY KIND, either express or implied.
 * See the License for the specific language governing permissions and
 * limitations under the License.
 *
 * GOVERNMENT LICENSE RIGHTS-OPEN SOURCE SOFTWARE
 * The Government's rights to use, modify, reproduce, release, perform, display,
 * or disclose this software are subject to the terms of the Apache License as
 * provided in Contract No. B609815.
 * Any reproduction of computer software, computer software documentation, or
 * portions thereof marked with this legend must also reproduce the markings.
 */
/**
 * This file is part of daos
 *
 * tests/suite/daos_test
 */
#define D_LOGFAC	DD_FAC(tests)
#include <getopt.h>
#include "daos_test.h"

/**
 * Tests can be run by specifying the appropriate argument for a test or
 * all will be run if no test is specified. Tests will be run in order
 * so tests that kill nodes must be last.
 */
#define TESTS "mpceXVizADKCoROdrFNv"
/**
 * These tests will only be run if explicity specified. They don't get
 * run if no test is specified.
 */
#define EXPLICIT_TESTS "xt"
static const char *all_tests = TESTS;
static const char *all_tests_defined = TESTS EXPLICIT_TESTS;

enum {
	CHECKSUM_ARG_VAL_TYPE		= 0x2713,
	CHECKSUM_ARG_VAL_CHUNKSIZE	= 0x2714,
	CHECKSUM_ARG_VAL_SERVERVERIFY	= 0x2715,
};


static void
print_usage(int rank)
{
	if (rank)
		return;

	print_message("\n\nDAOS TESTS\n=============================\n");
	print_message("Tests: Use one of these arg(s) for specific test\n");
	print_message("daos_test -m|--mgmt\n");
	print_message("daos_test -p|--daos_pool_tests\n");
	print_message("daos_test -c|--daos_container_tests\n");
	print_message("daos_test -C|--capa\n");
	print_message("daos_test -X|--dtx\n");
	print_message("daos_test -i|--daos_io_tests\n");
	print_message("daos_test -x|--epoch_io\n");
	print_message("daos_test -A|--array\n");
	print_message("daos_test -D|--daos_array\n");
	print_message("daos_test -K|--daos_kv\n");
	print_message("daos_test -d|--degraded\n");
	print_message("daos_test -e|--daos_epoch_tests\n");
	print_message("daos_test -o|--daos_epoch_recovery_tests\n");
	print_message("daos_test -V|--verify_consistency\n");
	print_message("daos_test -R|--MD_replication_tests\n");
	print_message("daos_test -O|--oid_alloc\n");
	print_message("daos_test -r|--rebuild\n");
<<<<<<< HEAD
	print_message("daos_test -t|--reintegration\n");
=======
	print_message("daos_test -v|--rebuild_simple\n");
>>>>>>> b885f3ac
	print_message("daos_test -N|--nvme_recovery\n");
	print_message("daos_test -a|--daos_all_tests\n");
	print_message("Default <daos_tests> runs all tests\n=============\n");
	print_message("Options: Use one of these arg(s) to modify the "
			"tests that are run\n");
	print_message("daos_test -g|--group GROUP\n");
	print_message("daos_test -s|--svcn NSVCREPLICAS\n");
	print_message("daos_test -E|--exclude TESTS\n");
	print_message("daos_test -f|--filter TESTS\n");
	print_message("daos_test -h|--help\n");
	print_message("daos_test -u|--subtests\n");
	print_message("daos_test --csum_type CSUM_TYPE\n");
	print_message("daos_test --csum_cs CHUNKSIZE\n");
	print_message("daos_test --csum_sv\n");
	print_message("\n=============================\n");
}

static int
run_specified_tests(const char *tests, int rank, int size,
		    int *sub_tests, int sub_tests_size)
{
	int nr_failed = 0;

	if (strlen(tests) == 0)
		tests = all_tests;

	while (*tests != '\0') {
		switch (*tests) {
		case 'm':
			daos_test_print(rank, "\n\n=================");
			daos_test_print(rank, "DAOS management tests..");
			daos_test_print(rank, "=====================");
			nr_failed = run_daos_mgmt_test(rank, size);
			break;
		case 'p':
			daos_test_print(rank, "\n\n=================");
			daos_test_print(rank, "DAOS pool tests..");
			daos_test_print(rank, "=====================");
			nr_failed += run_daos_pool_test(rank, size);
			break;
		case 'c':
			daos_test_print(rank, "\n\n=================");
			daos_test_print(rank, "DAOS container tests..");
			daos_test_print(rank, "=================");
			nr_failed += run_daos_cont_test(rank, size);
			break;
		case 'C':
			daos_test_print(rank, "\n\n=================");
			daos_test_print(rank, "DAOS capability tests..");
			daos_test_print(rank, "=================");
			nr_failed += run_daos_capa_test(rank, size);
			break;
		case 'X':
			daos_test_print(rank, "\n\n=================");
			daos_test_print(rank, "dtx test..");
			daos_test_print(rank, "=================");
			nr_failed += run_daos_dtx_test(rank, size, sub_tests,
						       sub_tests_size);
			break;
		case 'i':
			daos_test_print(rank, "\n\n=================");
			daos_test_print(rank, "DAOS IO test..");
			daos_test_print(rank, "=================");
			nr_failed += run_daos_io_test(rank, size, sub_tests,
						      sub_tests_size);
			break;
		case 'z':
			daos_test_print(rank, "\n\n=================");
			daos_test_print(rank, "DAOS checksum tests..");
			daos_test_print(rank, "=================");
			nr_failed += run_daos_checksum_test(rank, size);
			break;
		case 'x':
			daos_test_print(rank, "\n\n=================");
			daos_test_print(rank, "DAOS Epoch IO test..");
			daos_test_print(rank, "=================");
			nr_failed += run_daos_epoch_io_test(rank, size,
						sub_tests, sub_tests_size);
			break;
		case 'A':
			daos_test_print(rank, "\n\n=================");
			daos_test_print(rank, "DAOS Object Array test..");
			daos_test_print(rank, "=================");
			nr_failed += run_daos_obj_array_test(rank, size);
			break;
		case 'D':
			daos_test_print(rank, "\n\n=================");
			daos_test_print(rank, "DAOS 1-D Array test..");
			daos_test_print(rank, "=================");
			nr_failed += run_daos_array_test(rank, size);
			break;
		case 'K':
			daos_test_print(rank, "\n\n=================");
			daos_test_print(rank, "DAOS Flat KV test..");
			daos_test_print(rank, "=================");
			nr_failed += run_daos_kv_test(rank, size);
			break;
		case 'e':
			daos_test_print(rank, "\n\n=================");
			daos_test_print(rank, "DAOS Epoch tests..");
			daos_test_print(rank, "=================");
			nr_failed += run_daos_epoch_test(rank, size);
			break;
		case 'o':
			daos_test_print(rank, "\n\n=================");
			daos_test_print(rank, "DAOS Epoch recovery tests..");
			daos_test_print(rank, "=================");
			nr_failed += run_daos_epoch_recovery_test(rank, size);
			break;
		case 'V':
			daos_test_print(rank, "\n\n=================");
			daos_test_print(rank, "DAOS verify consistency..");
			daos_test_print(rank, "=================");
			nr_failed += run_daos_vc_test(rank, size, sub_tests,
						      sub_tests_size);
			break;
		case 'R':
			daos_test_print(rank, "\n\n=================");
			daos_test_print(rank, "DAOS MD replication tests..");
			daos_test_print(rank, "=================");
			nr_failed += run_daos_md_replication_test(rank, size);
			break;
		case 'O':
			daos_test_print(rank, "\n\n=================");
			daos_test_print(rank, "DAOS OID Allocator tests..");
			daos_test_print(rank, "=================");
			nr_failed += run_daos_oid_alloc_test(rank, size);
			break;
		case 'd':
			daos_test_print(rank, "\n\n=================");
			daos_test_print(rank, "DAOS degraded-mode tests..");
			daos_test_print(rank, "=================");
			nr_failed += run_daos_degraded_test(rank, size);
			break;
		case 'r':
			daos_test_print(rank, "\n\n=================");
			daos_test_print(rank, "DAOS rebuild tests..");
			daos_test_print(rank, "=================");
			nr_failed += run_daos_rebuild_test(rank, size,
							   sub_tests,
							   sub_tests_size);
			break;
		case 't':
			daos_test_print(rank, "\n\n=================");
			daos_test_print(rank, "DAOS reintegration tests..");
			daos_test_print(rank, "=================");
			nr_failed += run_daos_reintegration_test(rank, size,
						sub_tests,
						sub_tests_size);
			break;
		case 'F':
			daos_test_print(rank, "\n\n=================");
			daos_test_print(rank, "DAOS FileSystem (DFS) test..");
			daos_test_print(rank, "=================");
			nr_failed += run_daos_fs_test(rank, size, sub_tests,
						      sub_tests_size);
			break;
		case 'N':
			daos_test_print(rank, "\n\n=================");
			daos_test_print(rank, "DAOS NVMe recovery tests..");
			daos_test_print(rank, "==================");
			nr_failed += run_daos_nvme_recov_test(rank, size,
						sub_tests, sub_tests_size);
			break;
		case 'v':
			daos_test_print(rank, "\n\n=================");
			daos_test_print(rank, "DAOS rebuild simple tests..");
			daos_test_print(rank, "=================");
			nr_failed += run_daos_rebuild_simple_test(rank, size,
						sub_tests, sub_tests_size);
			break;

		default:
			D_ASSERT(0);
		}

		tests++;
	}

	return nr_failed;
}

int
main(int argc, char **argv)
{
	test_arg_t	*arg;
	char		 tests[64];
	char		*sub_tests_str = NULL;
	char		*exclude_str = NULL;
	int		 sub_tests[1024];
	int		 sub_tests_idx = 0;
	int		 ntests = 0;
	int		 nr_failed = 0;
	int		 nr_total_failed = 0;
	int		 opt = 0, index = 0;
	int		 rank;
	int		 size;
	int		 rc;

	d_register_alt_assert(mock_assert);

	MPI_Init(&argc, &argv);

	MPI_Comm_rank(MPI_COMM_WORLD, &rank);
	MPI_Comm_size(MPI_COMM_WORLD, &size);
	MPI_Barrier(MPI_COMM_WORLD);

	static struct option long_options[] = {
		{"all",		no_argument,		NULL,	'a'},
		{"mgmt",	no_argument,		NULL,	'm'},
		{"pool",	no_argument,		NULL,	'p'},
		{"cont",	no_argument,		NULL,	'c'},
		{"capa",	no_argument,		NULL,	'C'},
		{"dtx",		no_argument,		NULL,	'X'},
		{"verify",	no_argument,		NULL,	'V'},
		{"io",		no_argument,		NULL,	'i'},
		{"checksum",	no_argument,		NULL,	'z'},
		{"epoch_io",	no_argument,		NULL,	'x'},
		{"obj_array",	no_argument,		NULL,	'A'},
		{"array",	no_argument,		NULL,	'D'},
		{"daos_kv",	no_argument,		NULL,	'K'},
		{"epoch",	no_argument,		NULL,	'e'},
		{"erecov",	no_argument,		NULL,	'o'},
		{"mdr",		no_argument,		NULL,	'R'},
		{"oid_alloc",	no_argument,		NULL,	'O'},
		{"degraded",	no_argument,		NULL,	'd'},
		{"rebuild",	no_argument,		NULL,	'r'},
<<<<<<< HEAD
		{"reintegration",	no_argument,	NULL,	't'},
=======
		{"rebuild_simple",	no_argument,	NULL,	's'},
>>>>>>> b885f3ac
		{"nvme_recovery",	no_argument,	NULL,	'N'},
		{"group",	required_argument,	NULL,	'g'},
		{"csum_type",	required_argument,	NULL,
						CHECKSUM_ARG_VAL_TYPE},
		{"csum_cs",	required_argument,	NULL,
						CHECKSUM_ARG_VAL_CHUNKSIZE},
		{"csum_sv",	no_argument,		NULL,
						CHECKSUM_ARG_VAL_SERVERVERIFY},
		{"svcn",	required_argument,	NULL,	's'},
		{"subtests",	required_argument,	NULL,	'u'},
		{"exclude",	required_argument,	NULL,	'E'},
		{"filter",	required_argument,	NULL,	'f'},
		{"dfs",		no_argument,		NULL,	'F'},
		{"work_dir",	required_argument,	NULL,	'W'},
		{"workload_file", required_argument,	NULL,	'w'},
		{"help",	no_argument,		NULL,	'h'},
		{NULL,		0,			NULL,	0}
	};

	rc = daos_init();
	if (rc) {
		print_message("daos_init() failed with %d\n", rc);
		return -1;
	}

	memset(tests, 0, sizeof(tests));

	while ((opt = getopt_long(argc, argv,
<<<<<<< HEAD
				  "ampcCdXVizxADKeoROg:s:u:E:f:Fw:W:hrtN",
=======
				  "ampcCdXVizxADKeoROg:s:u:E:f:Fw:W:hrNv",
>>>>>>> b885f3ac
				  long_options, &index)) != -1) {
		if (strchr(all_tests_defined, opt) != NULL) {
			tests[ntests] = opt;
			ntests++;
			continue;
		}
		switch (opt) {
		case 'a':
			break;
		case 'g':
			server_group = optarg;
			break;
		case 'h':
			print_usage(rank);
			goto exit;
		case 's':
			svc_nreplicas = atoi(optarg);
			break;
		case 'u':
			sub_tests_str = optarg;
			break;
		case 'E':
			exclude_str = optarg;
			break;
		case 'f':
#if CMOCKA_FILTER_SUPPORTED == 1 /** requires cmocka 1.1.5 */
		{
			/** Add wildcards for easier filtering */
			char filter[sizeof(optarg) + 2];

			sprintf(filter, "*%s*", optarg);
			cmocka_set_test_filter(filter);
		}
#else
			D_PRINT("filter not enabled");
#endif
			break;
		case 'w':
			test_io_conf = optarg;
			break;
		case 'W':
			D_FREE(test_io_dir);
			D_STRNDUP(test_io_dir, optarg, PATH_MAX);
			if (test_io_dir == NULL)
				return -1;
		case CHECKSUM_ARG_VAL_TYPE:
			dt_csum_type = atoi(optarg);
			break;
		case CHECKSUM_ARG_VAL_CHUNKSIZE:
			dt_csum_chunksize = atoi(optarg);
			break;
		case CHECKSUM_ARG_VAL_SERVERVERIFY:
			dt_csum_server_verify = true;
			break;
		default:
			daos_test_print(rank, "Unknown Option\n");
			print_usage(rank);
			goto exit;
		}
	}

	if (strlen(tests) == 0) {
		strcpy(tests , all_tests);
	}

	if (svc_nreplicas > ARRAY_SIZE(arg->pool.ranks) && rank == 0) {
		print_message("at most %zu service replicas allowed\n",
			      ARRAY_SIZE(arg->pool.ranks));
		return -1;
	}

	if (sub_tests_str != NULL) {
		/* sub_tests="1,2,3" sub_tests="2-8" */
		char *ptr = sub_tests_str;
		char *tmp;
		int start = -1;
		int end = -1;

		while (*ptr) {
			int number = -1;

			while (!isdigit(*ptr) && *ptr)
				ptr++;

			if (!*ptr)
				break;

			tmp = ptr;
			while (isdigit(*ptr))
				ptr++;

			/* get the current number */
			number = atoi(tmp);
			if (*ptr == '-') {
				if (start != -1) {
					print_message("str is %s\n",
						      sub_tests_str);
					return -1;
				}
				start = number;
				continue;
			} else {
				if (start != -1)
					end = number;
				else
					start = number;
			}

			if (start != -1 || end != -1) {
				if (end != -1) {
					int i;

					for (i = start; i <= end; i++) {
						sub_tests[sub_tests_idx] = i;
						sub_tests_idx++;
					}
				} else {
					sub_tests[sub_tests_idx] = start;
					sub_tests_idx++;
				}
				start = -1;
				end = -1;
			}
		}
	}

	/*Exclude tests mentioned in exclude list*/
	/* Example: daos_test -E mpc */
	if(exclude_str != NULL){
		int old_idx , new_idx=0;
		printf("\n==============");
		printf("\n Excluding tests %s" , exclude_str);
		printf("\n==============");
		for (old_idx=0;tests[old_idx]!=0;old_idx++){
			if (!strchr(exclude_str , tests[old_idx])){
				tests[new_idx]=tests[old_idx];
				new_idx++;
			}
		}
		tests[new_idx]='\0';
	}

	nr_failed = run_specified_tests(tests, rank, size,
					sub_tests_idx > 0 ? sub_tests : NULL,
					sub_tests_idx);

exit:
	MPI_Allreduce(&nr_failed, &nr_total_failed, 1, MPI_INT, MPI_SUM,
		      MPI_COMM_WORLD);

	rc = daos_fini();
	if (rc)
		print_message("daos_fini() failed with %d\n", rc);

	if (!rank) {
		print_message("\n============ Summary %s\n", __FILE__);
		if (nr_total_failed == 0)
			print_message("OK - NO TEST FAILURES\n");
		else
			print_message("ERROR, %i TEST(S) FAILED\n",
				      nr_total_failed);
	}

	MPI_Finalize();

	D_FREE(test_io_dir);

	return nr_failed;
}<|MERGE_RESOLUTION|>--- conflicted
+++ resolved
@@ -75,11 +75,8 @@
 	print_message("daos_test -R|--MD_replication_tests\n");
 	print_message("daos_test -O|--oid_alloc\n");
 	print_message("daos_test -r|--rebuild\n");
-<<<<<<< HEAD
 	print_message("daos_test -t|--reintegration\n");
-=======
 	print_message("daos_test -v|--rebuild_simple\n");
->>>>>>> b885f3ac
 	print_message("daos_test -N|--nvme_recovery\n");
 	print_message("daos_test -a|--daos_all_tests\n");
 	print_message("Default <daos_tests> runs all tests\n=============\n");
@@ -307,11 +304,8 @@
 		{"oid_alloc",	no_argument,		NULL,	'O'},
 		{"degraded",	no_argument,		NULL,	'd'},
 		{"rebuild",	no_argument,		NULL,	'r'},
-<<<<<<< HEAD
 		{"reintegration",	no_argument,	NULL,	't'},
-=======
 		{"rebuild_simple",	no_argument,	NULL,	's'},
->>>>>>> b885f3ac
 		{"nvme_recovery",	no_argument,	NULL,	'N'},
 		{"group",	required_argument,	NULL,	'g'},
 		{"csum_type",	required_argument,	NULL,
@@ -340,11 +334,7 @@
 	memset(tests, 0, sizeof(tests));
 
 	while ((opt = getopt_long(argc, argv,
-<<<<<<< HEAD
-				  "ampcCdXVizxADKeoROg:s:u:E:f:Fw:W:hrtN",
-=======
 				  "ampcCdXVizxADKeoROg:s:u:E:f:Fw:W:hrNv",
->>>>>>> b885f3ac
 				  long_options, &index)) != -1) {
 		if (strchr(all_tests_defined, opt) != NULL) {
 			tests[ntests] = opt;
