/**
 * (C) Copyright 2019-2020 Intel Corporation.
 *
 * Licensed under the Apache License, Version 2.0 (the "License");
 * you may not use this file except in compliance with the License.
 * You may obtain a copy of the License at
 *
 *    http://www.apache.org/licenses/LICENSE-2.0
 *
 * Unless required by applicable law or agreed to in writing, software
 * distributed under the License is distributed on an "AS IS" BASIS,
 * WITHOUT WARRANTIES OR CONDITIONS OF ANY KIND, either express or implied.
 * See the License for the specific language governing permissions and
 * limitations under the License.
 *
 * GOVERNMENT LICENSE RIGHTS-OPEN SOURCE SOFTWARE
 * The Government's rights to use, modify, reproduce, release, perform, display,
 * or disclose this software are subject to the terms of the Apache License as
 * provided in Contract No. B609815.
 * Any reproduction of computer software, computer software documentation, or
 * portions thereof marked with this legend must also reproduce the markings.
 */
/**
 * This file is part of daos
 *
 * tests/suite/daos_nvme_recovery.c
 *
 *
 */
#define D_LOGFAC	DD_FAC(tests)

#include "daos_test.h"
#include "daos_iotest.h"

static void
set_fail_loc(test_arg_t *arg, d_rank_t rank, uint64_t tgtidx,
	     uint64_t fail_loc)
{
	if (arg->myrank == 0)
		daos_debug_set_params(arg->group, rank, DMG_KEY_FAIL_LOC,
				     fail_loc, tgtidx, NULL);
	MPI_Barrier(MPI_COMM_WORLD);
}

static void
reset_fail_loc(test_arg_t *arg)
{
	if (arg->myrank == 0)
		daos_fail_loc_reset();
	MPI_Barrier(MPI_COMM_WORLD);
}

static bool
is_nvme_enabled(test_arg_t *arg)
{
	daos_pool_info_t	 pinfo = { 0 };
	struct daos_pool_space	*ps = &pinfo.pi_space;
	int			 rc;

	pinfo.pi_bits = DPI_ALL;
	rc = test_pool_get_info(arg, &pinfo);
	assert_int_equal(rc, 0);

	return ps->ps_free_min[DAOS_MEDIA_NVME] != 0;
}

/* Online faulty reaction */
static void
nvme_recov_1(void **state)
{
	test_arg_t		*arg = *state;
	daos_obj_id_t		 oid;
	struct ioreq		 req;
	daos_target_info_t	 tgt_info = { 0 };
	device_list		*devices = NULL;
	int			 ndisks;
	char			 dkey[DTS_KEY_LEN] = { 0 };
	char			 akey[DTS_KEY_LEN] = { 0 };
	int			 obj_class, key_nr = 10;
	int			 rank = 0, tgt_idx = 0;
	uint64_t		 fail_loc_tgt;
	int			 tgtidx[MAX_TEST_TARGETS_PER_DEVICE];
	int			 n_tgtidx = 0;
	int			 per_node_tgt_cnt = 0;
	int			 i, j, k, rc;

	if (!is_nvme_enabled(arg)) {
		print_message("NVMe isn't enabled.\n");
		skip();
	}

	/**
	 * Get the Total number of NVMe devices from all the servers.
	 */
	rc = dmg_storage_device_list(dmg_config_file, &ndisks, NULL);
	assert_int_equal(rc, 0);

	/**
	 * Get the Device info of all NVMe devices.
	 */
	D_ALLOC_ARRAY(devices, ndisks);
	rc = dmg_storage_device_list(dmg_config_file, NULL, devices);
	assert_int_equal(rc, 0);
	for (i = 0; i < ndisks; i++) {
		if (devices[i].rank != rank)
			continue;
		print_message("Rank=%d UUID=" DF_UUIDF " state=%s host=%s tgts=",
			      devices[i].rank, DP_UUID(devices[i].device_id),
			      devices[i].state, devices[i].host);
		for (j = 0; j < devices[i].n_tgtidx; j++)
			print_message("%d,", devices[i].tgtidx[j]);
		print_message("\n");
	}

	if (arg->pool.pool_info.pi_nnodes < 2)
		obj_class = DAOS_OC_R1S_SPEC_RANK;
	else
		obj_class = DAOS_OC_R2S_SPEC_RANK;

	oid = dts_oid_gen(obj_class, 0, arg->myrank);
	oid = dts_oid_set_rank(oid, rank);
	oid = dts_oid_set_tgt(oid, tgt_idx);
	ioreq_init(&req, arg->coh, oid, DAOS_IOD_ARRAY, arg);

	print_message("Generating data on obj "DF_OID"...\n", DP_OID(oid));
	for (i = 0; i < key_nr; i++) {
		dts_key_gen(dkey, DTS_KEY_LEN, "dkey");
		for (j = 0; j < key_nr; j++) {
			dts_key_gen(akey, DTS_KEY_LEN, "akey");
			insert_single(dkey, akey, 0, "data", strlen("data") + 1,
				      DAOS_TX_NONE, &req);
		}
	}
	ioreq_fini(&req);

	/** Query test args to get total pool target count per node */
	assert_true(arg->srv_ntgts > arg->srv_nnodes);
	per_node_tgt_cnt = arg->srv_ntgts/arg->srv_nnodes;

	/**
	 * Verify initial states for all pool targets are UPIN by querying
	 * the pool target info.
	 */
	for (i = 0; i < per_node_tgt_cnt; i++) {
		rc = daos_pool_query_target(arg->pool.poh, i/*tgt*/,
					    rank, &tgt_info, NULL /*ev*/);
		assert_int_equal(rc, 0);
		rc = strcmp(daos_target_state_enum_to_str(tgt_info.ta_state),
			    "UPIN");
		assert_int_equal(rc, 0);
	}
	print_message("All targets are in UPIN\n");

	/** Inject error on random target index */
	srand(time(NULL));
	fail_loc_tgt = rand() % per_node_tgt_cnt;
	print_message("Error injection on tgt %"PRIu64" to simulate device"
		      " faulty.\n", fail_loc_tgt);
	set_fail_loc(arg, rank, fail_loc_tgt,
		     DAOS_NVME_FAULTY | DAOS_FAIL_ALWAYS);

	/* Verify that the DAOS_NVME_FAULTY reaction got triggered. Target should
	 * be in the DOWN state to trigger rebuild (or DOWNOUT if rebuild already
	 * completed).
	 */
	print_message("Waiting for faulty reaction being triggered...\n");
	rc = wait_and_verify_pool_tgt_state(arg->pool.poh, fail_loc_tgt,
						    rank, "DOWN|DOWNOUT");
	assert_int_equal(rc, 0);
	/* Need to reset lock when using DAOS_FAIL_ALWAYS flag */
	reset_fail_loc(arg);

	/**
	 * Look up all targets currently mapped to the device that is now faulty.
	 */
	for (i = 0; i < ndisks; i++) {
		if (devices[i].rank != rank)
			continue;
		n_tgtidx = devices[i].n_tgtidx;
		for (j = 0; j < n_tgtidx; j++) {
			if (devices[i].tgtidx[j] == fail_loc_tgt) {
				for (k = 0; k < devices[i].n_tgtidx; k++)
					tgtidx[k] = devices[i].tgtidx[k];
			}
		}
	}

	print_message("Waiting for rebuild done...\n");
	if (arg->myrank == 0)
		test_rebuild_wait(&arg, 1);
	MPI_Barrier(MPI_COMM_WORLD);

	print_message("Waiting for faulty reaction done...\n");
	/**
	 * Verify all mapped device targets are in DOWNOUT state.
	 */
	for (i = 0; i < n_tgtidx; i++) {
		rc = wait_and_verify_pool_tgt_state(arg->pool.poh, tgtidx[i],
						    rank, "DOWNOUT");
		assert_int_equal(rc, 0);
	}
	print_message("All mapped device targets are in DOWNOUT\n");

	/**
	 * Print the final pool target states.
	 */
	for (i = 0; i < per_node_tgt_cnt; i++) {
		rc = daos_pool_query_target(arg->pool.poh, i/*tgt*/,
					    rank, &tgt_info, NULL /*ev*/);
		assert_int_equal(rc, 0);
		print_message("Pool target:%d, state:%s\n", i,
			      daos_target_state_enum_to_str(tgt_info.ta_state));
	}

	D_FREE(devices);
	print_message("Done\n");
}

/* Verify device states after NVMe set to faulty*/
static void
nvme_test_verify_device_stats(void **state)
{
	test_arg_t	*arg = *state;
	device_list	*devices = NULL;
	int		ndisks;
	int		rc, i;
	char		*server_config_file;
	char		*log_file;
	int		rank_pos = 0;

	if (!is_nvme_enabled(arg)) {
		print_message("NVMe isn't enabled.\n");
		skip();
	}

	/**
	*Get the Total number of NVMe devices from all the servers.
	*/
	rc = dmg_storage_device_list(dmg_config_file, &ndisks, NULL);
	assert_int_equal(rc, 0);
	print_message("Total Disks = %d\n", ndisks);

	/**
	*Get the Device info of all NVMe devices.
	*/
	D_ALLOC_ARRAY(devices, ndisks);
	rc = dmg_storage_device_list(dmg_config_file, NULL, devices);
	assert_int_equal(rc, 0);
	for (i = 0; i < ndisks; i++)
		print_message("Rank=%d UUID=" DF_UUIDF " state=%s host=%s\n",
			      devices[i].rank, DP_UUID(devices[i].device_id),
			devices[i].state, devices[i].host);

	if (ndisks <= 1) {
		print_message("Need Minimum 2 disks for test\n");
		skip();
	}

	/*
	 * Get the rank 0 position from array devices.
	 */
	for (i = 0; i < ndisks; i++) {
		if (devices[i].rank == 0)
			rank_pos = i;
	}

	/*
	 * Get the server config file from running process on server.
	 * Verify log_mask in server.yaml file, It should be 'DEBUG' to verify
	 * different state of NVMe drives. Skip the test if log_mask is not
	 * set to DEBUG.
	 */
	D_ALLOC(server_config_file, 512);
	D_ALLOC(log_file, 1024);
	rc = get_server_config(devices[rank_pos].host,
			       server_config_file);
	assert_int_equal(rc, 0);
	print_message("server_config_file = %s\n", server_config_file);

	get_log_file(devices[rank_pos].host, server_config_file,
		     " log_file", log_file);
	rc = verify_server_log_mask(devices[rank_pos].host,
				    server_config_file, "DEBUG");
	if (rc) {
		print_message("Log Mask != DEBUG in %s.\n",
			      server_config_file);
		skip();
	}

	print_message("LOG FILE = %s\n", log_file);

	/**
	*Set single device for rank0 to faulty.
	*/
	print_message("NVMe with UUID=" DF_UUIDF " on host=%s\" set to Faulty\n",
		      DP_UUID(devices[rank_pos].device_id),
		devices[rank_pos].host);
	rc = dmg_storage_set_nvme_fault(dmg_config_file,
					devices[rank_pos].host,
		devices[rank_pos].device_id, 1);
	assert_int_equal(rc, 0);
	sleep(60);

	/**
	* Verify Rank0 device state change from NORMAL to FAULTY.
	* Verify "FAULTY -> TEARDOWN" and "TEARDOWN -> OUT" device states found
	* in server log.
	*/
	rc = dmg_storage_device_list(dmg_config_file, NULL, devices);
	assert_int_equal(rc, 0);
	/*
	 * Get the rank 0 position from array devices.
	 */
	for (i = 0; i < ndisks; i++) {
		if (devices[i].rank == 0)
			rank_pos = i;
	}
	assert_string_equal(devices[rank_pos].state, "\"FAULTY\"");

	rc = verify_state_in_log(devices[rank_pos].host, log_file,
				 "NORMAL -> FAULTY");
	if (rc != 0) {
		print_message("NORMAL -> FAULTY not found in log %s\n",
			      log_file);
		assert_int_equal(rc, 0);
	}

	rc = verify_state_in_log(devices[rank_pos].host, log_file,
				 "FAULTY -> TEARDOWN");
	if (rc != 0) {
		print_message("FAULTY -> TEARDOWN not found in %s\n",
			      log_file);
		assert_int_equal(rc, 0);
	}

	rc = verify_state_in_log(devices[rank_pos].host, log_file,
				 "TEARDOWN -> OUT");
	if (rc != 0) {
		print_message("TEARDOWN -> OUT not found in log %s\n",
			      log_file);
		assert_int_equal(rc, 0);
	}

	/*
	 * FIXME: Add FAULTY disks back to the system, when feature available.
	 */

	/* Tear down */
	D_FREE(server_config_file);
	D_FREE(log_file);
	D_FREE(devices);
}

/*
 * Verify blobstore state transitions from NORMAL->OUT after device is marked
 * as "FAULTY" by querying the internal blobstore device state by calling the
 * daos_mgmt_get_bs_state() C API.
 */
static void
nvme_test_get_blobstore_state(void **state)
{
	test_arg_t	*arg = *state;
	device_list	*devices = NULL;
	daos_obj_id_t	 oid;
	struct ioreq	 req;
	char		 dkey[DTS_KEY_LEN] = { 0 };
	char		 akey[DTS_KEY_LEN] = { 0 };
	int		 obj_class, key_nr = 10;
	int		 rank = 0, tgt_idx = 0;
	int		 blobstore_state;
	int		 i, j;
	int		 ndisks;
	int		 faulty_disk_idx = 0;
	int		 rc;

	if (!is_nvme_enabled(arg)) {
		print_message("NVMe isn't enabled.\n");
		skip();
	}

	/**
	 * Get the total number of NVMe devices from all the servers.
	 */
	rc = dmg_storage_device_list(dmg_config_file, &ndisks, NULL);
	assert_int_equal(rc, 0);
	print_message("Total Disks = %d\n", ndisks);

	/**
	 * Get the Device info of all NVMe devices.
	 */
	D_ALLOC_ARRAY(devices, ndisks);
	rc = dmg_storage_device_list(dmg_config_file, NULL, devices);
	assert_int_equal(rc, 0);
<<<<<<< HEAD
	for (i = 0; i < ndisks; i++) {
		print_message("Rank=%d UUID=%s state=%s host=%s\n",
=======
	for (i = 0; i < ndisks; i++)
		print_message("Rank=%d UUID=" DF_UUIDF " state=%s host=%s\n",
>>>>>>> 1b3ae8fe
			      devices[i].rank, DP_UUID(devices[i].device_id),
			devices[i].state, devices[i].host);
		if (devices[i].rank == 0)
			faulty_disk_idx = i;
	}

	/**
	 * Set the object class and generate data on objects.
	 */
	if (arg->pool.pool_info.pi_nnodes < 2)
		obj_class = DAOS_OC_R1S_SPEC_RANK;
	else
		obj_class = DAOS_OC_R2S_SPEC_RANK;

	oid = dts_oid_gen(obj_class, 0, arg->myrank);
	oid = dts_oid_set_rank(oid, rank);
	oid = dts_oid_set_tgt(oid, tgt_idx);
	ioreq_init(&req, arg->coh, oid, DAOS_IOD_ARRAY, arg);

	print_message("Generating data on obj "DF_OID"...\n", DP_OID(oid));
	for (i = 0; i < key_nr; i++) {
		dts_key_gen(dkey, DTS_KEY_LEN, "dkey");
		for (j = 0; j < key_nr; j++) {
			dts_key_gen(akey, DTS_KEY_LEN, "akey");
			insert_single(dkey, akey, 0, "data", strlen("data") + 1,
				      DAOS_TX_NONE, &req);
		}
	}
	ioreq_fini(&req);

	/**
	 * Verify blobstore of first device returned is in "NORMAL" state
	 * before setting to faulty.
	 */
	rc = daos_mgmt_get_bs_state(arg->group,
				    devices[faulty_disk_idx].device_id,
				    &blobstore_state, NULL /*ev*/);
	assert_int_equal(rc, 0);

	rc = verify_blobstore_state(blobstore_state, "normal");
	assert_int_equal(rc, 0);
	print_message("Blobstore is in NORMAL state\n");

	/**
	 * Manually set first device returned to faulty via
	 * 'dmg storage set nvme-faulty'.
	 */
<<<<<<< HEAD
	print_message("NVMe with UUID=%s on host=%s\" set to Faulty\n",
		      DP_UUID(devices[faulty_disk_idx].device_id),
		      devices[faulty_disk_idx].host);
	rc = dmg_storage_set_nvme_fault(dmg_config_file,
					devices[faulty_disk_idx].host,
					devices[faulty_disk_idx].device_id, 1);
=======
	print_message("NVMe with UUID=" DF_UUIDF " on host=%s\" set to Faulty\n",
		      DP_UUID(devices[0].device_id),
		      devices[0].host);
	rc = dmg_storage_set_nvme_fault(dmg_config_file, devices[0].host,
					devices[0].device_id, 1);
>>>>>>> 1b3ae8fe
	assert_int_equal(rc, 0);

	/**
	 *  Continue to check blobstore state until "OUT" state is returned
	 *  or max test retry count is hit (5 min).
	 */
	rc = wait_and_verify_blobstore_state(devices[faulty_disk_idx].device_id,
					     /*expected state*/"out",
					     arg->group);
	assert_int_equal(rc, 0);

	print_message("Blobstore is in OUT state\n");
	D_FREE(devices);
}

/* Simulate both an NVMe I/O read and write error.
 * Check error counters in BIO health stats to verify R/W error counts,
 * and also verify I/O error notification on the console output.
 */
static void
nvme_test_simulate_IO_error(void **state)
{
	test_arg_t	*arg = *state;
	device_list	*devices = NULL;
	daos_obj_id_t	oid;
	struct ioreq	req;
	const char	dkey[] = "dkey";
	const char	akey[] = "akey";
	daos_size_t	size = 4 * 4096; /* record size */
	char		*ow_buf;
	char		*fbuf;
	char		*write_errors;
	char		*read_errors;
	char		*check_errors;
	char		*control_log_file;
	char		*server_config_file;
	int		rx_nr; /* number of record extents */
	int		rank_pos = 0, rank = 1;
	int		ndisks, rc, i;

	if (!is_nvme_enabled(arg)) {
		print_message("NVMe isn't enabled.\n");
		skip();
	}

	/*
	 * Allocate and set write buffer with data
	 */
	D_ALLOC(ow_buf, size);
	assert_non_null(ow_buf);
	dts_buf_render(ow_buf, size);
	/*
	 * Allocate and set fetch buffer
	 */
	D_ALLOC(fbuf, size);
	assert_non_null(fbuf);
	memset(fbuf, 0, size);

	/*
	 * Prepare records
	 */
	oid = dts_oid_gen(DAOS_OC_R1S_SPEC_RANK, 0, arg->myrank);
	oid = dts_oid_set_rank(oid, rank);
	ioreq_init(&req, arg->coh, oid, DAOS_IOD_ARRAY, arg);

	/*
	 * Insert the initial 4K record which will go through NVMe
	 */
	print_message("Insert Initial record\n");
	rx_nr = size / OW_IOD_SIZE;
	insert_single_with_rxnr(dkey, akey, /*idx*/0, ow_buf,
				OW_IOD_SIZE, rx_nr, DAOS_TX_NONE, &req);

	/*
	 *  Get the Total number of NVMe devices from all the servers.
	 */
	rc = dmg_storage_device_list(dmg_config_file, &ndisks, NULL);
	assert_int_equal(rc, 0);
	print_message("Total Disks = %d\n", ndisks);

	/*
	 * Get the Device info of all NVMe devices
	 */
	D_ALLOC_ARRAY(devices, ndisks);
	rc = dmg_storage_device_list(dmg_config_file, NULL, devices);
	assert_int_equal(rc, 0);

	/*
	 * Get the rank 1 position from array devices
	 */
	for (i = 0; i < ndisks; i++) {
		if (devices[i].rank == 1) {
			rank_pos = i;
			break;
		}
	}

	/*
	 * Get DAOS server file
	 */
	D_ALLOC(control_log_file, 1024);
	D_ALLOC(server_config_file, 512);
	rc = get_server_config(devices[rank_pos].host, server_config_file);
	assert_int_equal(rc, 0);
	print_message("server_config_file = %s\n", server_config_file);

	/*
	 * Get DAOS control log file
	 */
	get_log_file(devices[rank_pos].host, server_config_file,
		     "control_log_file", control_log_file);
	print_message("Control Log File = %s\n", control_log_file);
	D_FREE(server_config_file);

	/*
	 * Get the Initial write error
	 */
	write_errors = strdup("bio_write_errs");
	rc = dmg_storage_query_device_health(dmg_config_file,
					     devices[rank_pos].host,
					     write_errors,
		devices[rank_pos].device_id);
	assert_int_equal(rc, 0);
	print_message("Initial write_errors = %s\n", write_errors);

	/*
	 * Get the Initial read error
	 */
	read_errors = strdup("bio_read_errs");
	rc = dmg_storage_query_device_health(dmg_config_file,
					     devices[rank_pos].host,
					     read_errors,
		devices[rank_pos].device_id);
	assert_int_equal(rc, 0);
	print_message("Initial read_errors = %s\n", read_errors);

	/*
	 * Inject BIO Read Errors on Rank1 device
	 */
	print_message("----Inject BIO Read Error----\n");
	set_fail_loc(arg, rank, 0, DAOS_NVME_READ_ERR | DAOS_FAIL_ONCE);

	/*
	 * Read the data which will induce the READ Error and expected to fail
	 * with DER_IO Error.
	 */
	arg->expect_result = -DER_IO;
	lookup_single_with_rxnr(dkey, akey, /*idx*/0, fbuf,
				OW_IOD_SIZE, size, DAOS_TX_NONE, &req);

	/*
	 * Inject BIO Write Errors on Rank1 device
	 */
	print_message("----Inject BIO Write Error----\n");
	set_fail_loc(arg, rank, 0, DAOS_NVME_WRITE_ERR | DAOS_FAIL_ONCE);

	/*
	 * Insert the 4K record again which will induce WRITE Error and
	 * expected to fail with DER_IO Error.
	 */
	rx_nr = size / OW_IOD_SIZE;
	insert_single_with_rxnr(dkey, akey, /*idx*/0, ow_buf, OW_IOD_SIZE,
				rx_nr, DAOS_TX_NONE, &req);

	/*
	 * Get the write error count after Injecting BIO write error.
	 * Verify the recent write err count is > the initial err count.
	 */
	arg->expect_result = 0;
	check_errors = strdup("bio_write_errs");
	rc = dmg_storage_query_device_health(dmg_config_file,
					     devices[rank_pos].host,
					     check_errors,
		devices[rank_pos].device_id);
	assert_int_equal(rc, 0);
	print_message("Final write_error = %s\n", check_errors);
	assert_true(atoi(check_errors) == atoi(write_errors) + 1);

	/*
	 * Get the read error count after Injecting BIO read error
	 * Verify the recent read err count is > the initial err count.
	 */
	strcpy(check_errors, "bio_read_errs");
	rc = dmg_storage_query_device_health(dmg_config_file,
					     devices[rank_pos].host,
					     check_errors,
		devices[rank_pos].device_id);
	assert_int_equal(rc, 0);
	print_message("Final read_errors = %s\n", check_errors);
	assert_true(atoi(check_errors) == atoi(read_errors) + 1);

	/*
	 * Verify writeErr=true and readErr:true available in control log
	 */
	char control_err[][50] = {
		"detected blob I/O error! writeErr:true",
		"detected blob I/O error! readErr:true"};
	for (i = 0; i < 2 ; i++) {
		rc = verify_state_in_log(devices[rank_pos].host,
					 control_log_file, control_err[i]);
		if (rc != 0) {
			print_message(
				" %s not found in log %s\n", control_err[i],
				control_log_file);
			assert_int_equal(rc, 0);
		}
	}

	/* Tear down */
	D_FREE(ow_buf);
	D_FREE(fbuf);
	D_FREE(devices);
	D_FREE(write_errors);
	D_FREE(read_errors);
	D_FREE(check_errors);
	D_FREE(control_log_file);
	ioreq_fini(&req);
}

static const struct CMUnitTest nvme_recov_tests[] = {
	{"NVMe Recovery 1: Online faulty reaction",
	 nvme_recov_1, NULL, test_case_teardown},
	{"NVMe Recovery 2: Verify device states after NVMe set to Faulty",
	 nvme_test_verify_device_stats, NULL, test_case_teardown},
	{"NVMe Recovery 3: Verify blobstore state NORMAL->OUT transition",
	 nvme_test_get_blobstore_state, NULL, test_case_teardown},
	{"NVMe Recovery 4: Verify NVMe IO error and notification",
	 nvme_test_simulate_IO_error, NULL, test_case_teardown},
};

static int
nvme_recov_test_setup(void **state)
{
	int     rc;

	rc = test_setup(state, SETUP_CONT_CONNECT, true, DEFAULT_POOL_SIZE,
			0, NULL);

	return rc;
}

int
run_daos_nvme_recov_test(int rank, int size, int *sub_tests,
			 int sub_tests_size)
{
	int rc = 0;

	MPI_Barrier(MPI_COMM_WORLD);
	if (sub_tests_size == 0) {
		sub_tests_size = ARRAY_SIZE(nvme_recov_tests);
		sub_tests = NULL;
	}

	rc = run_daos_sub_tests("DAOS nvme recov tests", nvme_recov_tests,
				ARRAY_SIZE(nvme_recov_tests), sub_tests,
				sub_tests_size, nvme_recov_test_setup,
				test_teardown);

	MPI_Barrier(MPI_COMM_WORLD);

	return rc;
}<|MERGE_RESOLUTION|>--- conflicted
+++ resolved
@@ -391,15 +391,11 @@
 	D_ALLOC_ARRAY(devices, ndisks);
 	rc = dmg_storage_device_list(dmg_config_file, NULL, devices);
 	assert_int_equal(rc, 0);
-<<<<<<< HEAD
 	for (i = 0; i < ndisks; i++) {
-		print_message("Rank=%d UUID=%s state=%s host=%s\n",
-=======
-	for (i = 0; i < ndisks; i++)
 		print_message("Rank=%d UUID=" DF_UUIDF " state=%s host=%s\n",
->>>>>>> 1b3ae8fe
 			      devices[i].rank, DP_UUID(devices[i].device_id),
-			devices[i].state, devices[i].host);
+			      devices[i].state, devices[i].host);
+
 		if (devices[i].rank == 0)
 			faulty_disk_idx = i;
 	}
@@ -445,20 +441,13 @@
 	 * Manually set first device returned to faulty via
 	 * 'dmg storage set nvme-faulty'.
 	 */
-<<<<<<< HEAD
-	print_message("NVMe with UUID=%s on host=%s\" set to Faulty\n",
+	print_message("NVMe with UUID=" DF_UUIDF " on host=%s\" set to Faulty\n",
 		      DP_UUID(devices[faulty_disk_idx].device_id),
 		      devices[faulty_disk_idx].host);
 	rc = dmg_storage_set_nvme_fault(dmg_config_file,
 					devices[faulty_disk_idx].host,
-					devices[faulty_disk_idx].device_id, 1);
-=======
-	print_message("NVMe with UUID=" DF_UUIDF " on host=%s\" set to Faulty\n",
-		      DP_UUID(devices[0].device_id),
-		      devices[0].host);
-	rc = dmg_storage_set_nvme_fault(dmg_config_file, devices[0].host,
-					devices[0].device_id, 1);
->>>>>>> 1b3ae8fe
+					devices[faulty_disk_idx].device_id,
+					1);
 	assert_int_equal(rc, 0);
 
 	/**
