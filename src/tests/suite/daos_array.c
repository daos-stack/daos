/**
 * (C) Copyright 2016-2022 Intel Corporation.
 *
 * SPDX-License-Identifier: BSD-2-Clause-Patent
 */
/**
 * This file is part of daos
 *
 * src/tests/suite/daos_array.c
 */

#include <daos.h>
#include "daos_test.h"

/** number of elements to write to array */
#define NUM_ELEMS	64
/** num of mem segments for strided access - Must evenly divide NUM_ELEMS */
#define NUM_SEGS	4

static daos_size_t chunk_size = 16;
static enum daos_otype_t type = DAOS_OT_ARRAY;
static enum daos_otype_t typeb = DAOS_OT_ARRAY_BYTE;

static void simple_array_mgmt(void **state);
static void contig_mem_contig_arr_io(void **state);
static void contig_mem_str_arr_io(void **state);
static void str_mem_str_arr_io(void **state);
static void read_empty_records(void **state);

static void
array_oh_share(daos_handle_t coh, int rank, daos_handle_t *oh)
{
	d_iov_t	ghdl = { NULL, 0, 0 };
	int		rc;

	if (rank == 0) {
		/** fetch size of global handle */
		rc = daos_array_local2global(*oh, &ghdl);
		assert_rc_equal(rc, 0);
	}

	/** broadcast size of global handle to all peers */
	rc = par_bcast(&ghdl.iov_buf_len, 1, PAR_UINT64, 0);
	assert_int_equal(rc, 0);

	/** allocate buffer for global pool handle */
	D_ALLOC(ghdl.iov_buf, ghdl.iov_buf_len);
	ghdl.iov_len = ghdl.iov_buf_len;

	if (rank == 0) {
		/** generate actual global handle to share with peer tasks */
		rc = daos_array_local2global(*oh, &ghdl);
		assert_rc_equal(rc, 0);
	}

	/** broadcast global handle to all peers */
	rc = par_bcast(ghdl.iov_buf, ghdl.iov_len, PAR_BYTE, 0);
	assert_int_equal(rc, 0);

	if (rank != 0) {
		/** unpack global handle */
		rc = daos_array_global2local(coh, ghdl, 0, oh);
		assert_rc_equal(rc, 0);
	}

	D_FREE(ghdl.iov_buf);

	par_barrier();
}

static void
simple_array_mgmt(void **state)
{
	test_arg_t	*arg = *state;
	daos_obj_id_t	oid;
	daos_handle_t	oh, oh2;
	daos_size_t	cell_size = 0, csize = 0;
	daos_size_t	size;
	int		rc;

	/** create the array with HASHED DKEY, should FAIL */
	oid = daos_test_oid_gen(arg->coh, OC_SX, 0, 0, arg->myrank);
	rc = daos_array_create(arg->coh, oid, DAOS_TX_NONE, 4, chunk_size,
			       &oh, NULL);
	assert_rc_equal(rc, -DER_INVAL);

	/** create the array with LEXICAL DKEY, should FAIL */
	oid = daos_test_oid_gen(arg->coh, OC_SX, DAOS_OF_DKEY_LEXICAL, 0,
			  arg->myrank);
	rc = daos_array_create(arg->coh, oid, DAOS_TX_NONE, 4, chunk_size,
			       &oh, NULL);
	assert_rc_equal(rc, -DER_INVAL);

	oid = daos_test_oid_gen(arg->coh, OC_SX, type, 0, arg->myrank);

	/** create the array */
	rc = daos_array_create(arg->coh, oid, DAOS_TX_NONE, 4, chunk_size,
			       &oh, NULL);
	assert_rc_equal(rc, 0);

	/** create the same array again, should fail */
	rc = daos_array_create(arg->coh, oid, DAOS_TX_NONE, 4, chunk_size,
			       &oh2, NULL);
	assert_rc_equal(rc, -DER_EXIST);

	rc = daos_array_get_attr(oh, &csize, &cell_size);
	assert_rc_equal(rc, 0);
	assert_int_equal(4, cell_size);
	assert_int_equal(chunk_size, csize);

	rc = daos_array_set_size(oh, DAOS_TX_NONE, 265, NULL);
	assert_rc_equal(rc, 0);
	rc = daos_array_get_size(oh, DAOS_TX_NONE, &size, NULL);
	assert_rc_equal(rc, 0);
	if (size != 265) {
		print_error("Size = %zu, expected: 265\n", size);
		assert_int_equal(size, 265);
	}

	rc = daos_array_close(oh, NULL);
	assert_rc_equal(rc, 0);

	/** open the array */
	rc = daos_array_open(arg->coh, oid, DAOS_TX_NONE, DAOS_OO_RW,
			     &cell_size, &csize, &oh, NULL);
	assert_rc_equal(rc, 0);
	assert_int_equal(4, cell_size);
	assert_int_equal(chunk_size, csize);

	rc = daos_array_set_size(oh, DAOS_TX_NONE, 112, NULL);
	assert_rc_equal(rc, 0);
	rc = daos_array_get_size(oh, DAOS_TX_NONE, &size, NULL);
	assert_rc_equal(rc, 0);
	if (size != 112) {
		print_error("Size = %zu, expected: 112\n", size);
		assert_int_equal(size, 112);
	}

	rc = daos_array_set_size(oh, DAOS_TX_NONE, 0, NULL);
	assert_rc_equal(rc, 0);
	rc = daos_array_get_size(oh, DAOS_TX_NONE, &size, NULL);
	assert_rc_equal(rc, 0);
	if (size != 0) {
		print_error("Size = %zu, expected: 0\n", size);
		assert_int_equal(size, 0);
	}

	rc = daos_array_set_size(oh, DAOS_TX_NONE, 1048576, NULL);
	assert_rc_equal(rc, 0);
	rc = daos_array_get_size(oh, DAOS_TX_NONE, &size, NULL);
	assert_rc_equal(rc, 0);
	if (size != 1048576) {
		print_error("Size = %zu, expected: 1048576\n", size);
		assert_int_equal(size, 1048576);
	}

	rc = daos_array_destroy(oh, DAOS_TX_NONE, NULL);
	assert_rc_equal(rc, 0);

	rc = daos_array_open(arg->coh, oid, DAOS_TX_NONE, DAOS_OO_RW,
			     &cell_size, &csize, &oh2, NULL);
	assert_rc_equal(rc, -DER_NONEXIST);

	rc = daos_array_close(oh, NULL);
	assert_rc_equal(rc, 0);

	/** Test the open_with_attr interface */

	/** Open_with_attr with DAOS_OT_ARRAY, should fail */
	oid = daos_test_oid_gen(arg->coh, OC_SX, type, 0, arg->myrank);
	rc = daos_array_open_with_attr(arg->coh, oid, DAOS_TX_NONE, DAOS_OO_RW,
				       4, chunk_size, &oh, NULL);
	assert_rc_equal(rc, -DER_INVAL);

	oid = daos_test_oid_gen(arg->coh, OC_SX, DAOS_OT_ARRAY_ATTR,
				0, arg->myrank);
	rc = daos_array_open_with_attr(arg->coh, oid, DAOS_TX_NONE, DAOS_OO_RW,
				       4, chunk_size, &oh, NULL);
	assert_rc_equal(rc, 0);

	rc = daos_array_set_size(oh, DAOS_TX_NONE, 265, NULL);
	assert_rc_equal(rc, 0);
	rc = daos_array_get_size(oh, DAOS_TX_NONE, &size, NULL);
	assert_rc_equal(rc, 0);
	if (size != 265) {
		print_error("Size = %zu, expected: 265\n", size);
		assert_int_equal(size, 265);
	}

	rc = daos_array_destroy(oh, DAOS_TX_NONE, NULL);
	assert_rc_equal(rc, 0);

	/*
	 * even with array destroyed, array should be accessible since no
	 * metadata is stored.
	 */
	rc = daos_array_get_size(oh, DAOS_TX_NONE, &size, NULL);
	assert_rc_equal(rc, 0);
	if (size != 0) {
		print_error("Size = %zu, expected: 0\n", size);
		assert_int_equal(size, 0);
	}

	rc = daos_array_close(oh, NULL);
	assert_rc_equal(rc, 0);

	par_barrier();
} /* End simple_array_mgmt */

#define BUFLEN 80

static void
small_io(void **state)
{
	test_arg_t	*arg = *state;
	daos_obj_id_t	oid;
	daos_handle_t	oh;
	daos_array_iod_t iod;
	d_sg_list_t	sgl;
	daos_range_t	rg;
	d_iov_t		iov;
	char		buf[BUFLEN], rbuf[BUFLEN];
	daos_size_t	array_size;
	int		rc;

	par_barrier();
	oid = daos_test_oid_gen(arg->coh, OC_SX, type, 0, arg->myrank);

	/** create the array */
	rc = daos_array_create(arg->coh, oid, DAOS_TX_NONE, 1, 1048576, &oh,
			       NULL);
	assert_rc_equal(rc, 0);

	memset(buf, 'A', BUFLEN);

	/** set array location */
	iod.arr_nr = 1;
	rg.rg_len = BUFLEN;
	rg.rg_idx = 0;
	iod.arr_rgs = &rg;

	/** set memory location */
	sgl.sg_nr = 1;
	d_iov_set(&iov, buf, BUFLEN);
	sgl.sg_iovs = &iov;

	/** Write */
	rc = daos_array_write(oh, DAOS_TX_NONE, &iod, &sgl, NULL);
	assert_rc_equal(rc, 0);

	rc = daos_array_get_size(oh, DAOS_TX_NONE, &array_size, NULL);
	assert_rc_equal(rc, 0);
	assert_int_equal(array_size, BUFLEN);

	d_iov_set(&iov, rbuf, BUFLEN);
	sgl.sg_iovs = &iov;
	rc = daos_array_read(oh, DAOS_TX_NONE, &iod, &sgl, NULL);
	assert_rc_equal(rc, 0);
	assert_int_equal(iod.arr_nr_short_read, 0);

	rc = memcmp(buf, rbuf, BUFLEN);
	assert_int_equal(rc, 0);

	rc = daos_array_close(oh, NULL);
	assert_rc_equal(rc, 0);
	par_barrier();
} /* End small_io */

static int
change_array_size(test_arg_t *arg, daos_handle_t oh, daos_size_t array_size)
{
	daos_size_t expected_size;
	daos_size_t new_size, i;
	int rc;

	par_barrier();

	if (arg->myrank != 0)
		goto out;

	expected_size = array_size*2;
	rc = daos_array_set_size(oh, DAOS_TX_NONE, expected_size, NULL);
	assert_rc_equal(rc, 0);
	rc = daos_array_get_size(oh, DAOS_TX_NONE, &new_size, NULL);
	assert_rc_equal(rc, 0);
	if (new_size != expected_size) {
		print_error("(%d) Size = %zu, expected: %zu\n",
			    arg->myrank, new_size, expected_size);
		rc = -1;
		goto out;
	}

	expected_size = array_size/2;
	rc = daos_array_set_size(oh, DAOS_TX_NONE, expected_size, NULL);
	assert_rc_equal(rc, 0);
	rc = daos_array_get_size(oh, DAOS_TX_NONE, &new_size, NULL);
	assert_rc_equal(rc, 0);
	if (new_size != expected_size) {
		print_error("(%d) Size = %zu, expected: %zu\n",
			    arg->myrank, new_size, expected_size);
		rc = -1;
		goto out;
	}

	for (i = 0; i < 5; i++) {
		rc = daos_array_set_size(oh, DAOS_TX_NONE, 0, NULL);
		assert_rc_equal(rc, 0);
		rc = daos_array_get_size(oh, DAOS_TX_NONE, &array_size, NULL);
		assert_rc_equal(rc, 0);
		if (array_size != 0) {
			print_error("Size = %zu, expected: 0\n", array_size);
			assert_int_equal(array_size, 0);
		}

		rc = daos_array_set_size(oh, DAOS_TX_NONE, 265 + i, NULL);
		assert_rc_equal(rc, 0);
		rc = daos_array_get_size(oh, DAOS_TX_NONE, &array_size, NULL);
		assert_rc_equal(rc, 0);
		if (array_size != 265 + i) {
			print_error("Size = %zu, expected: %zu\n",
				    array_size, 265 + i);
			assert_int_equal(array_size, 265 + i);
		}

		rc = daos_array_set_size(oh, DAOS_TX_NONE, 0, NULL);
		assert_rc_equal(rc, 0);
		rc = daos_array_get_size(oh, DAOS_TX_NONE, &array_size, NULL);
		assert_rc_equal(rc, 0);
		if (array_size != 0) {
			print_error("Size = %zu, expected: 0\n", array_size);
			assert_int_equal(array_size, 0);
		}
	}

out:
	par_bcast(&rc, 1, PAR_INT, 0);
	return rc;
}

static void
contig_mem_contig_arr_io_helper(void **state, daos_size_t cell_size)
{
	test_arg_t	*arg = *state;
	daos_obj_id_t	oid;
	daos_handle_t	oh;
	daos_array_iod_t iod;
	daos_range_t	rg;
	d_sg_list_t	sgl;
	d_iov_t		iov;
	int		*wbuf = NULL, *rbuf = NULL;
	daos_size_t	i;
	daos_event_t	ev, *evp;
	int		rc;

	par_barrier();
	/** create the array on rank 0 and share the oh. */
	if (arg->myrank == 0) {
		oid = daos_test_oid_gen(arg->coh, OC_SX,
					(cell_size == 1) ? typeb : type, 0, 0);
		rc = daos_array_create(arg->coh, oid, DAOS_TX_NONE, cell_size,
				       chunk_size, &oh, NULL);
		assert_rc_equal(rc, 0);
	}
	array_oh_share(arg->coh, arg->myrank, &oh);

	/** Allocate and set buffer */
	D_ALLOC_ARRAY(wbuf, NUM_ELEMS);
	assert_non_null(wbuf);
	D_ALLOC_ARRAY(rbuf, NUM_ELEMS);
	assert_non_null(rbuf);
	for (i = 0; i < NUM_ELEMS; i++)
		wbuf[i] = i+1;

	/** set array location */
	iod.arr_nr = 1;
	rg.rg_len = NUM_ELEMS * sizeof(int) / cell_size;
	rg.rg_idx = arg->myrank * rg.rg_len;
	iod.arr_rgs = &rg;

	/** set memory location */
	sgl.sg_nr = 1;
	d_iov_set(&iov, wbuf, NUM_ELEMS * sizeof(int));
	sgl.sg_iovs = &iov;

	/** Write */
	if (arg->async) {
		rc = daos_event_init(&ev, arg->eq, NULL);
		assert_rc_equal(rc, 0);
	}
	rc = daos_array_write(oh, DAOS_TX_NONE, &iod, &sgl,
			      arg->async ? &ev : NULL);
	assert_rc_equal(rc, 0);
	if (arg->async) {
		/** Wait for completion */
		rc = daos_eq_poll(arg->eq, 0, DAOS_EQ_WAIT, 1, &evp);
		assert_rc_equal(rc, 1);
		assert_ptr_equal(evp, &ev);
		assert_int_equal(evp->ev_error, 0);

		rc = daos_event_fini(&ev);
		assert_rc_equal(rc, 0);
	}

	/** Read */
	if (arg->async) {
		rc = daos_event_init(&ev, arg->eq, NULL);
		assert_rc_equal(rc, 0);
	}
	d_iov_set(&iov, rbuf, NUM_ELEMS * sizeof(int));
	sgl.sg_iovs = &iov;
	rc = daos_array_read(oh, DAOS_TX_NONE, &iod, &sgl,
			     arg->async ? &ev : NULL);
	assert_rc_equal(rc, 0);
	if (arg->async) {
		/** Wait for completion */
		rc = daos_eq_poll(arg->eq, 0, DAOS_EQ_WAIT, 1, &evp);
		assert_rc_equal(rc, 1);
		assert_ptr_equal(evp, &ev);
		assert_int_equal(evp->ev_error, 0);

		rc = daos_event_fini(&ev);
		assert_rc_equal(rc, 0);
	}

	/** Verify data */
	if (cell_size == 1)
		assert_int_equal(iod.arr_nr_short_read, 0);
	for (i = 0; i < NUM_ELEMS; i++) {
		if (wbuf[i] != rbuf[i]) {
			printf("Data verification failed\n");
			printf("%zu: written %d != read %d\n",
				i, wbuf[i], rbuf[i]);
		}
		assert_int_equal(wbuf[i], rbuf[i]);
	}

	D_FREE(rbuf);
	D_FREE(wbuf);

	par_barrier();

	daos_size_t array_size;
	daos_size_t expected_size;

	expected_size = arg->rank_size * (NUM_ELEMS * sizeof(int) / cell_size);

	rc = daos_array_get_size(oh, DAOS_TX_NONE, &array_size, NULL);
	assert_rc_equal(rc, 0);

	if (array_size != expected_size)
		print_error("(%d) Size = %zu, expected: %zu\n",
			arg->myrank, array_size, expected_size);
	assert_int_equal(array_size, expected_size);

	/** punch holes in the array, but do not change the size */
	iod.arr_nr = 1;
	rg.rg_len = (NUM_ELEMS / 2) * (sizeof(int) / cell_size);
	rg.rg_idx = arg->myrank * rg.rg_len;
	iod.arr_rgs = &rg;

	rc = daos_array_punch(oh, DAOS_TX_NONE, &iod, NULL);
	assert_rc_equal(rc, 0);

	par_barrier();

	/** Verify size is still the same */
	rc = daos_array_get_size(oh, DAOS_TX_NONE, &array_size, NULL);
	assert_rc_equal(rc, 0);

	if (array_size != expected_size)
		fprintf(stderr, "(%d) Size = %zu, expected: %zu\n",
			arg->myrank, array_size, expected_size);
	assert_int_equal(array_size, expected_size);

	/** TODO - punch at the end to shrink the size and verify. */

	rc = change_array_size(arg, oh, array_size);
	assert_int_equal(rc, 0);

	rc = daos_array_close(oh, NULL);
	assert_rc_equal(rc, 0);

	if (arg->async) {
		rc = daos_event_fini(&ev);
		assert_rc_equal(rc, 0);
	}
	par_barrier();
} /* End contig_mem_contig_arr_io_helper */

static void
contig_mem_contig_arr_io(void **state) {
	print_message("Testing with cell size = 1B\n");
	contig_mem_contig_arr_io_helper(state, 1);
	print_message("Testing with cell size = 4B\n");
	contig_mem_contig_arr_io_helper(state, 4);
}

static void
contig_mem_str_arr_io_helper(void **state, daos_size_t cell_size)
{
	test_arg_t	*arg = *state;
	daos_obj_id_t	oid;
	daos_handle_t	oh;
	daos_array_iod_t iod;
	d_sg_list_t	sgl;
	d_iov_t		iov;
	int		*wbuf = NULL, *rbuf = NULL;
	daos_size_t	len, i;
	daos_event_t	ev, *evp;
	int		rc;

	par_barrier();

	/** create the array on rank 0 and share the oh. */
	if (arg->myrank == 0) {
		oid = daos_test_oid_gen(arg->coh, OC_SX,
					(cell_size == 1) ? typeb : type, 0, 0);
		rc = daos_array_create(arg->coh, oid, DAOS_TX_NONE, cell_size,
				       chunk_size, &oh, NULL);
		assert_rc_equal(rc, 0);
	}
	array_oh_share(arg->coh, arg->myrank, &oh);

	/** Allocate and set buffer */
	D_ALLOC_ARRAY(wbuf, NUM_ELEMS);
	assert_non_null(wbuf);
	D_ALLOC_ARRAY(rbuf, NUM_ELEMS);
	assert_non_null(rbuf);
	for (i = 0; i < NUM_ELEMS; i++)
		wbuf[i] = i+1;

	/** set array location */
	iod.arr_nr = NUM_ELEMS;
	D_ALLOC_ARRAY(iod.arr_rgs, NUM_ELEMS);
	assert_non_null(iod.arr_rgs);

	len = sizeof(int) / cell_size;
	for (i = 0; i < NUM_ELEMS; i++) {
		iod.arr_rgs[i].rg_len = len;
		iod.arr_rgs[i].rg_idx = i * arg->rank_size * len +
			arg->myrank * len;
	}

	/** set memory location */
	sgl.sg_nr = 1;
	d_iov_set(&iov, wbuf, NUM_ELEMS * sizeof(int));
	sgl.sg_iovs = &iov;

	/** Write */
	if (arg->async) {
		rc = daos_event_init(&ev, arg->eq, NULL);
		assert_rc_equal(rc, 0);
	}
	rc = daos_array_write(oh, DAOS_TX_NONE, &iod, &sgl,
			      arg->async ? &ev : NULL);
	assert_rc_equal(rc, 0);
	if (arg->async) {
		/** Wait for completion */
		rc = daos_eq_poll(arg->eq, 0, DAOS_EQ_WAIT, 1, &evp);
		assert_rc_equal(rc, 1);
		assert_ptr_equal(evp, &ev);
		assert_int_equal(evp->ev_error, 0);

		rc = daos_event_fini(&ev);
		assert_rc_equal(rc, 0);
	}

	/** Read */
	if (arg->async) {
		rc = daos_event_init(&ev, arg->eq, NULL);
		assert_rc_equal(rc, 0);
	}
	d_iov_set(&iov, rbuf, NUM_ELEMS * sizeof(int));
	rc = daos_array_read(oh, DAOS_TX_NONE, &iod, &sgl,
			     arg->async ? &ev : NULL);
	assert_rc_equal(rc, 0);
	if (arg->async) {
		/** Wait for completion */
		rc = daos_eq_poll(arg->eq, 0, DAOS_EQ_WAIT, 1, &evp);
		assert_rc_equal(rc, 1);
		assert_ptr_equal(evp, &ev);
		assert_int_equal(evp->ev_error, 0);

		rc = daos_event_fini(&ev);
		assert_rc_equal(rc, 0);
	}

	/** Verify data */
	if (cell_size == 1)
		assert_int_equal(iod.arr_nr_short_read, 0);
	for (i = 0; i < NUM_ELEMS; i++) {
		if (wbuf[i] != rbuf[i]) {
			printf("Data verification failed\n");
			printf("%zu: written %d != read %d\n",
				i, wbuf[i], rbuf[i]);
		}
		assert_int_equal(wbuf[i], rbuf[i]);
	}

	D_FREE(rbuf);
	D_FREE(wbuf);

	par_barrier();

	daos_size_t expected_size;
	daos_size_t array_size = 0;

	expected_size = NUM_ELEMS * arg->rank_size * len;
	rc = daos_array_get_size(oh, DAOS_TX_NONE, &array_size, NULL);
	assert_rc_equal(rc, 0);

	if (array_size != expected_size) {
		print_error("(%d) Size = %zu, expected: %zu\n",
			arg->myrank, array_size, expected_size);
	}
	assert_int_equal(array_size, expected_size);

	/** punch holes in the array, but do not change the size */
	iod.arr_nr = NUM_ELEMS / 2;
	rc = daos_array_punch(oh, DAOS_TX_NONE, &iod, NULL);
	assert_rc_equal(rc, 0);

	/** Verify size is still the same */
	rc = daos_array_get_size(oh, DAOS_TX_NONE, &array_size, NULL);
	assert_rc_equal(rc, 0);

	if (array_size != expected_size)
		fprintf(stderr, "(%d) Size = %zu, expected: %zu\n",
			arg->myrank, array_size, expected_size);
	assert_int_equal(array_size, expected_size);

	/** TODO - punch at the end to shrink the size and verify. */

	rc = change_array_size(arg, oh, array_size);
	assert_int_equal(rc, 0);

	rc = daos_array_close(oh, NULL);
	assert_rc_equal(rc, 0);

	if (arg->async) {
		rc = daos_event_fini(&ev);
		assert_rc_equal(rc, 0);
	}

	D_FREE(iod.arr_rgs);
	par_barrier();
} /* End contig_mem_str_arr_io_helper */

static void
contig_mem_str_arr_io(void **state) {
	print_message("Testing with cell size = 1B\n");
	contig_mem_str_arr_io_helper(state, 1);
	print_message("Testing with cell size = 4B\n");
	contig_mem_str_arr_io_helper(state, 4);
}

static void
str_mem_str_arr_io_helper(void **state, daos_size_t cell_size)
{
	test_arg_t	*arg = *state;
	daos_obj_id_t	oid;
	daos_handle_t	oh;
	daos_array_iod_t iod;
	d_sg_list_t	sgl;
	int		*wbuf[NUM_SEGS], *rbuf[NUM_SEGS];
	daos_size_t	i, j, len;
	daos_event_t	ev, *evp;
	int		rc;

	par_barrier();
	/** create the array on rank 0 and share the oh. */
	if (arg->myrank == 0) {
		oid = daos_test_oid_gen(arg->coh, OC_SX,
					(cell_size == 1) ? typeb : type, 0, 0);
		rc = daos_array_create(arg->coh, oid, DAOS_TX_NONE, cell_size,
				       chunk_size, &oh, NULL);
		assert_rc_equal(rc, 0);
	}
	array_oh_share(arg->coh, arg->myrank, &oh);

	/** Allocate and set buffer */
	for (i = 0; i < NUM_SEGS; i++) {
		D_ALLOC_ARRAY(wbuf[i], (NUM_ELEMS/NUM_SEGS));
		assert_non_null(wbuf[i]);
		for (j = 0; j < NUM_ELEMS/NUM_SEGS; j++)
			wbuf[i][j] = (i * NUM_ELEMS) + j;
		D_ALLOC_ARRAY(rbuf[i], (NUM_ELEMS/NUM_SEGS));
		assert_non_null(rbuf[i]);
	}

	/** set array location */
	iod.arr_nr = NUM_ELEMS;
	D_ALLOC_ARRAY(iod.arr_rgs, NUM_ELEMS);
	assert_non_null(iod.arr_rgs);

	len = sizeof(int) / cell_size;
	for (i = 0; i < NUM_ELEMS; i++) {
		iod.arr_rgs[i].rg_len = len;
		iod.arr_rgs[i].rg_idx = i * arg->rank_size * len +
			arg->myrank * len;
	}

	/** set memory location */
	sgl.sg_nr = NUM_SEGS;
	D_ALLOC_ARRAY(sgl.sg_iovs, NUM_SEGS);
	assert_non_null(sgl.sg_iovs);

	for (i = 0; i < NUM_SEGS; i++) {
		d_iov_set(&sgl.sg_iovs[i], wbuf[i],
			     (NUM_ELEMS/NUM_SEGS) * sizeof(int));
	}

	/** Write */
	if (arg->async) {
		rc = daos_event_init(&ev, arg->eq, NULL);
		assert_rc_equal(rc, 0);
	}
	rc = daos_array_write(oh, DAOS_TX_NONE, &iod, &sgl,
			      arg->async ? &ev : NULL);
	assert_rc_equal(rc, 0);
	if (arg->async) {
		/** Wait for completion */
		rc = daos_eq_poll(arg->eq, 0, DAOS_EQ_WAIT, 1, &evp);
		assert_rc_equal(rc, 1);
		assert_ptr_equal(evp, &ev);
		assert_int_equal(evp->ev_error, 0);

		rc = daos_event_fini(&ev);
		assert_rc_equal(rc, 0);
	}

	/** Read */
	for (i = 0; i < NUM_SEGS; i++) {
		d_iov_set(&sgl.sg_iovs[i], rbuf[i],
			     (NUM_ELEMS/NUM_SEGS) * sizeof(int));
	}
	if (arg->async) {
		rc = daos_event_init(&ev, arg->eq, NULL);
		assert_rc_equal(rc, 0);
	}
	rc = daos_array_read(oh, DAOS_TX_NONE, &iod, &sgl,
			     arg->async ? &ev : NULL);
	assert_rc_equal(rc, 0);
	if (arg->async) {
		/** Wait for completion */
		rc = daos_eq_poll(arg->eq, 0, DAOS_EQ_WAIT, 1, &evp);
		assert_rc_equal(rc, 1);
		assert_ptr_equal(evp, &ev);
		assert_int_equal(evp->ev_error, 0);

		rc = daos_event_fini(&ev);
		assert_rc_equal(rc, 0);
	}

	/** Verify data */
	if (cell_size == 1)
		assert_int_equal(iod.arr_nr_short_read, 0);
	for (i = 0; i < NUM_SEGS; i++) {
		for (j = 0; j < NUM_ELEMS/NUM_SEGS; j++) {
			if (wbuf[i][j] != rbuf[i][j]) {
				printf("Data verification failed\n");
				printf("%zu: written %d != read %d\n",
				       i, wbuf[i][j], rbuf[i][j]);
			}
			assert_int_equal(wbuf[i][j], rbuf[i][j]);
		}
	}

	for (i = 0; i < NUM_SEGS; i++) {
		D_FREE(rbuf[i]);
		D_FREE(wbuf[i]);
	}
	D_FREE(iod.arr_rgs);
	D_FREE(sgl.sg_iovs);

	par_barrier();

	daos_size_t array_size;
	daos_size_t expected_size;

	expected_size = NUM_ELEMS * arg->rank_size * len;
	rc = daos_array_get_size(oh, DAOS_TX_NONE, &array_size, NULL);
	assert_rc_equal(rc, 0);

	if (array_size != expected_size) {
		print_error("(%d) Size = %zu, expected: %zu\n",
			    arg->myrank, array_size, expected_size);
	}
	assert_int_equal(array_size, expected_size);

	rc = change_array_size(arg, oh, array_size);
	assert_int_equal(rc, 0);

	rc = daos_array_close(oh, NULL);
	assert_rc_equal(rc, 0);

	if (arg->async) {
		rc = daos_event_fini(&ev);
		assert_rc_equal(rc, 0);
	}
	par_barrier();
} /* End str_mem_str_arr_io */

static void
str_mem_str_arr_io(void **state) {
	print_message("Testing with cell size = 1B\n");
	str_mem_str_arr_io_helper(state, 1);
	print_message("Testing with cell size = 4B\n");
	str_mem_str_arr_io_helper(state, 4);
}

static void
read_empty_records(void **state)
{
	test_arg_t	*arg = *state;
	daos_obj_id_t	oid;
	daos_handle_t	oh;
	daos_array_iod_t iod;
	d_sg_list_t	sgl;
	d_iov_t		iov;
	int		*wbuf = NULL, *rbuf = NULL;
	daos_size_t	i;
	daos_event_t	ev;
	int		rc;

	par_barrier();
	oid = daos_test_oid_gen(arg->coh, OC_SX, typeb, 0, arg->myrank);

	if (arg->async) {
		rc = daos_event_init(&ev, arg->eq, NULL);
		assert_rc_equal(rc, 0);
	}

	/** create the array */
	rc = daos_array_create(arg->coh, oid, DAOS_TX_NONE, 1, chunk_size,
			       &oh, NULL);
	assert_rc_equal(rc, 0);

	/** Allocate and set buffer */
	D_ALLOC_ARRAY(wbuf, NUM_ELEMS);
	assert_non_null(wbuf);
	D_ALLOC_ARRAY(rbuf, NUM_ELEMS);
	assert_non_null(rbuf);
	for (i = 0; i < NUM_ELEMS; i++) {
		wbuf[i] = i+1;
		rbuf[i] = -1;
	}

	/** set memory location */
	sgl.sg_nr = 1;
	d_iov_set(&iov, wbuf, NUM_ELEMS * sizeof(int));
	sgl.sg_iovs = &iov;

	/** set array location */
	iod.arr_nr = NUM_ELEMS;
	D_ALLOC_ARRAY(iod.arr_rgs, NUM_ELEMS);
	assert_non_null(iod.arr_rgs);

	/** Read from empty array */
	for (i = 0; i < NUM_ELEMS; i++) {
		iod.arr_rgs[i].rg_len = sizeof(int);
		iod.arr_rgs[i].rg_idx = i * arg->rank_size * sizeof(int) +
			arg->myrank * sizeof(int);
	}
	d_iov_set(&iov, rbuf, NUM_ELEMS * sizeof(int));
	rc = daos_array_read(oh, DAOS_TX_NONE, &iod, &sgl, NULL);
	assert_rc_equal(rc, 0);
	assert_int_equal(iod.arr_nr_short_read, NUM_ELEMS * sizeof(int));

	par_barrier();

	/** Verify data - rbuf should not be touched */
	for (i = 0; i < NUM_ELEMS; i++) {
		if (rbuf[i] != -1) {
			printf("Data verification failed\n");
			printf("%zu: expected %d != read %d\n",
			       i, -1, rbuf[i]);
		}
		assert_int_equal(rbuf[i], -1);
	}

	/** Write segmented */
	for (i = 0; i < NUM_ELEMS; i++) {
		iod.arr_rgs[i].rg_idx = i * arg->rank_size * sizeof(int) +
			arg->myrank * sizeof(int) +
			i * NUM_ELEMS * sizeof(int);
	}
	d_iov_set(&iov, wbuf, NUM_ELEMS * sizeof(int));
	rc = daos_array_write(oh, DAOS_TX_NONE, &iod, &sgl, NULL);
	assert_rc_equal(rc, 0);

	par_barrier();

	/** Read from empty records */
	for (i = 0; i < NUM_ELEMS; i++) {
		iod.arr_rgs[i].rg_idx = i * sizeof(int) +
			arg->myrank * sizeof(int);
	}
	d_iov_set(&iov, rbuf, NUM_ELEMS * sizeof(int));
	rc = daos_array_read(oh, DAOS_TX_NONE, &iod, &sgl, NULL);
	assert_rc_equal(rc, 0);

	assert_int_equal(iod.arr_nr_short_read, 0);
	assert_int_equal(iod.arr_nr_read, sizeof(int) * NUM_ELEMS);

	/** Verify data */
	assert_int_equal(wbuf[0], rbuf[0]);
	for (i = 1; i < NUM_ELEMS; i++)
		assert_int_equal(rbuf[i], 0);

	D_FREE(rbuf);
	D_FREE(wbuf);
	D_FREE(iod.arr_rgs);

	rc = daos_array_close(oh, NULL);
	assert_rc_equal(rc, 0);

	if (arg->async) {
		rc = daos_event_fini(&ev);
		assert_rc_equal(rc, 0);
	}
	par_barrier();
} /* End read_empty_records */

#define NUM 5000

static void
strided_array(void **state)
{
	test_arg_t	*arg = *state;
	daos_obj_id_t	oid;
	daos_handle_t	oh;
	daos_array_iod_t iod;
	d_sg_list_t	sgl;
	int		*buf;
	daos_size_t	i, j, nerrors = 0;
	int		rc;

	par_barrier();
	oid = daos_test_oid_gen(arg->coh, OC_SX, typeb, 0, arg->myrank);

	/** create the array */
	rc = daos_array_create(arg->coh, oid, DAOS_TX_NONE, 1, 1048576, &oh,
			       NULL);
	assert_rc_equal(rc, 0);

	/** Allocate and set buffer */
	D_ALLOC_ARRAY(buf, (NUM * 2));
	assert_non_null(buf);

	for (i = 0; i < NUM * 2; i++)
		buf[i] = i+1;

	/** set array location */
	iod.arr_nr = NUM;
	D_ALLOC_ARRAY(iod.arr_rgs, NUM);
	assert_non_null(iod.arr_rgs);

	j = 0;
	for (i = 0; i < NUM; i++) {
		j = 2 * sizeof(int) * i;
		iod.arr_rgs[i].rg_len = sizeof(int);
		iod.arr_rgs[i].rg_idx = j;
	}

	/** set memory location */
	sgl.sg_nr = NUM;
	D_ALLOC_ARRAY(sgl.sg_iovs, NUM);
	j = 0;
	for (i = 0 ; i < NUM; i++) {
		d_iov_set(&sgl.sg_iovs[i], &buf[j], sizeof(int));
		j += 2;
	}

	/** Write */
	rc = daos_array_write(oh, DAOS_TX_NONE, &iod, &sgl, NULL);
	assert_rc_equal(rc, 0);

	for (i = 0; i < NUM * 2; i++)
		buf[i] = -1;

	/** Read */
	rc = daos_array_read(oh, DAOS_TX_NONE, &iod, &sgl, NULL);
	assert_rc_equal(rc, 0);
	assert_int_equal(iod.arr_nr_short_read, 0);

	/** Verify data */
	for (i = 0; i < NUM * 2; i++) {
		if (i%2 == 0) {
			if (buf[i] != i+1) {
				printf("Data verification failed\n");
				printf("%zu: written %zu != read %d\n",
				       i, i+1, buf[i]);
				nerrors++;
			}
		} else {
			if (buf[i] != -1)
				nerrors++;
		}
	}

	if (nerrors)
		print_message("Data verification found %zu errors\n", nerrors);

	D_FREE(buf);
	D_FREE(iod.arr_rgs);
	D_FREE(sgl.sg_iovs);

	rc = daos_array_close(oh, NULL);
	assert_rc_equal(rc, 0);

	assert_int_equal(nerrors, 0);
	par_barrier();
} /* End str_mem_str_arr_io */

static void
truncate_array(void **state)
{
	test_arg_t		*arg = *state;
	daos_obj_id_t		oid;
	daos_handle_t		oh;
	daos_array_iod_t	iod = {};
	daos_range_t		rg = {};
	d_iov_t			iov = {};
	d_sg_list_t		sgl = {};
	void			*buf;
	daos_array_stbuf_t	stbuf;
	uint64_t		prev;
	int			rc;

	par_barrier();
	oid = daos_test_oid_gen(arg->coh, OC_SX, typeb, 0, arg->myrank);

	/** create the array */
	rc = daos_array_create(arg->coh, oid, DAOS_TX_NONE, 1, 1048576, &oh,
			       NULL);
	assert_rc_equal(rc, 0);

	rc = daos_array_stat(oh, DAOS_TX_NONE, &stbuf, NULL);
	assert_rc_equal(rc, 0);
	assert_int_equal(stbuf.st_size, 0);
	prev = stbuf.st_max_epoch;
	print_message("Size = %zu, EPOCH = %"PRIu64"\n", stbuf.st_size, stbuf.st_max_epoch);

	char *time_str;
	struct timespec ts;

	crt_hlc2timespec(stbuf.st_max_epoch, &ts);
	time_str = ctime(&ts.tv_sec);
	print_message("EPOCH time is %s", time_str);

	/* Set array size to be large */
	rc = daos_array_set_size(oh, DAOS_TX_NONE, 1024 * 1024, NULL);
	assert_rc_equal(rc, 0);

	rc = daos_array_stat(oh, DAOS_TX_NONE, &stbuf, NULL);
	assert_rc_equal(rc, 0);
	assert_int_equal(stbuf.st_size, 1024 * 1024);
	assert_true(prev < stbuf.st_max_epoch);
	prev = stbuf.st_max_epoch;
	print_message("Size = %zu, EPOCH = %"PRIu64"\n", stbuf.st_size, stbuf.st_max_epoch);

	/* Set array size to zero */
	rc = daos_array_set_size(oh, DAOS_TX_NONE, 0, NULL);
	assert_rc_equal(rc, 0);

	rc = daos_array_stat(oh, DAOS_TX_NONE, &stbuf, NULL);
	assert_rc_equal(rc, 0);
	assert_int_equal(stbuf.st_size, 0);
	assert_true(prev < stbuf.st_max_epoch);
	prev = stbuf.st_max_epoch;
	print_message("Size = %zu, EPOCH = %"PRIu64"\n", stbuf.st_size, stbuf.st_max_epoch);

	D_ALLOC(buf, 1024);
	assert_non_null(buf);

	iod.arr_nr = 1;
	iod.arr_rgs = &rg;
	rg.rg_len = 6;

	sgl.sg_nr = 1;
	sgl.sg_iovs = &iov;
	d_iov_set(&iov, buf, 6);

	/* perform small write */
	rc = daos_array_write(oh, DAOS_TX_NONE, &iod, &sgl, NULL);
	assert_rc_equal(rc, 0);

	/* check array size */
	rc = daos_array_stat(oh, DAOS_TX_NONE, &stbuf, NULL);
	assert_rc_equal(rc, 0);
	assert_int_equal(stbuf.st_size, 6);
	assert_true(prev < stbuf.st_max_epoch);
	prev = stbuf.st_max_epoch;
	print_message("Size = %zu, EPOCH = %"PRIu64"\n", stbuf.st_size, stbuf.st_max_epoch);

	rc = daos_array_close(oh, NULL);
	assert_rc_equal(rc, 0);

	D_FREE(buf);

<<<<<<< HEAD
	par_barrier();
} /* End str_mem_str_arr_io */
=======
	MPI_Barrier(MPI_COMM_WORLD);
} /* End truncate_array */
>>>>>>> 0a6c8d16

static const struct CMUnitTest array_api_tests[] = {
	{"Array API: create/open/close (blocking)",
	 simple_array_mgmt, async_disable, NULL},
	{"Array API: small/simple array IO (blocking)",
	 small_io, async_disable, NULL},
	{"Array API: Contiguous memory and array (blocking)",
	 contig_mem_contig_arr_io, async_disable, NULL},
	{"Array API: Contiguous memory and array (non-blocking)",
	 contig_mem_contig_arr_io, async_enable, NULL},
	{"Array API: Contiguous memory Strided array (blocking)",
	 contig_mem_str_arr_io, async_disable, NULL},
	{"Array API: Contiguous memory Strided array (non-blocking)",
	 contig_mem_str_arr_io, async_enable, NULL},
	{"Array API: Strided memory and array (blocking)",
	 str_mem_str_arr_io, async_disable, NULL},
	{"Array API: Strided memory and array (non-blocking)",
	 str_mem_str_arr_io, async_enable, NULL},
	{"Array API: Read from Empty array and records (blocking)",
	 read_empty_records, async_disable, NULL},
	{"Array API: strided_array (blocking)",
	 strided_array, async_disable, NULL},
	{"Array API: write after truncate",
	 truncate_array, async_disable, NULL},
};

static int
daos_array_setup(void **state)
{
	return test_setup(state, SETUP_CONT_CONNECT, true, DEFAULT_POOL_SIZE,
			  0, NULL);
}

int
run_daos_array_test(int rank, int size)
{
	int rc = 0;

	rc = cmocka_run_group_tests_name("DAOS_Array_API",
					 array_api_tests, daos_array_setup,
					 test_teardown);

	par_barrier();
	return rc;
}<|MERGE_RESOLUTION|>--- conflicted
+++ resolved
@@ -1099,13 +1099,8 @@
 
 	D_FREE(buf);
 
-<<<<<<< HEAD
-	par_barrier();
-} /* End str_mem_str_arr_io */
-=======
-	MPI_Barrier(MPI_COMM_WORLD);
+	par_barrier();
 } /* End truncate_array */
->>>>>>> 0a6c8d16
 
 static const struct CMUnitTest array_api_tests[] = {
 	{"Array API: create/open/close (blocking)",
