--- conflicted
+++ resolved
@@ -493,12 +493,10 @@
 	uint32_t		node_nr;
 	int			rc;
 
-<<<<<<< HEAD
 	FAULT_INJECTION_REQUIRED();
-=======
+	
 	if (csum_ec_enabled() && !test_runable(*state, csum_ec_grp_size()))
 		skip();
->>>>>>> 1e940064
 
 	/**
 	 * Setup
