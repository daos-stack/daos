/**
 * (C) Copyright 2019-2020 Intel Corporation.
 *
 * Licensed under the Apache License, Version 2.0 (the "License");
 * you may not use this file except in compliance with the License.
 * You may obtain a copy of the License at
 *
 *    http://www.apache.org/licenses/LICENSE-2.0
 *
 * Unless required by applicable law or agreed to in writing, software
 * distributed under the License is distributed on an "AS IS" BASIS,
 * WITHOUT WARRANTIES OR CONDITIONS OF ANY KIND, either express or implied.
 * See the License for the specific language governing permissions and
 * limitations under the License.
 *
 * GOVERNMENT LICENSE RIGHTS-OPEN SOURCE SOFTWARE
 * The Government's rights to use, modify, reproduce, release, perform, display,
 * or disclose this software are subject to the terms of the Apache License as
 * provided in Contract No. B609815.
 * Any reproduction of computer software, computer software documentation, or
 * portions thereof marked with this legend must also reproduce the markings.
 */

#define D_LOGFAC	DD_FAC(tests)
#include "daos_test.h"

#include <daos/checksum.h>
#include <gurt/types.h>
#include <daos_prop.h>

/** fault injection helpers */
static void
set_fi(uint64_t flag)
{
	daos_fail_loc_set(flag | DAOS_FAIL_ONCE);
}
static void
set_update_csum_fi()
{
	set_fi(DAOS_CHECKSUM_UPDATE_FAIL);
}
static void
set_fetch_csum_fi()
{
	set_fi(DAOS_CHECKSUM_FETCH_FAIL);
}
static void
set_fetch_akey_fi()
{
	set_fi(DAOS_CHECKSUM_FETCH_AKEY_FAIL);
}
static void
set_client_data_corrupt_fi()
{
	daos_fail_loc_set(DAOS_CHECKSUM_CDATA_CORRUPT | DAOS_FAIL_ALWAYS);
}
static void
set_fetch_dkey_fi()
{
	set_fi(DAOS_CHECKSUM_FETCH_DKEY_FAIL);
}

static void
unset_csum_fi()
{
	daos_fail_loc_set(0); /** turn off fault injection */
}

/** easily setup an iov and allocate */
static void
iov_alloc(d_iov_t *iov, size_t len)
{
	D_ALLOC(iov->iov_buf, len);
	iov->iov_buf_len = iov->iov_len = len;
}

static void
iov_alloc_str(d_iov_t *iov, const char *str)
{
	iov_alloc(iov, strlen(str) + 1);
	strcpy(iov->iov_buf, str);
}

/** daos checksum test context */
struct csum_test_ctx {
	/** Pool */
	daos_handle_t		poh;
	/** Container */
	daos_handle_t		coh;
	daos_cont_info_t	info;
	uuid_t			uuid;
	/** Object */
	daos_handle_t		oh;
	daos_obj_id_t		oid;
	daos_key_t		dkey;
	daos_iod_t		update_iod;
	d_sg_list_t		update_sgl;
	daos_iod_t		fetch_iod;
	d_sg_list_t		fetch_sgl;
	daos_recx_t		recx[4];
};

static void
setup_from_test_args(struct csum_test_ctx *ctx, test_arg_t *state)
{
	ctx->poh = state->pool.poh;
}

/**
 * Setup the container & object portion of the test context. Uses the csum
 * params to create appropriate container properties.
 */
static void
setup_cont_obj(struct csum_test_ctx *ctx, int csum_prop_type, bool csum_sv,
	       int chunksize, daos_oclass_id_t oclass)
{
	daos_prop_t	*props = daos_prop_alloc(3);
	int		 rc;

	uuid_generate(ctx->uuid);

	assert_non_null(props);
	props->dpp_entries[0].dpe_type = DAOS_PROP_CO_CSUM;
	props->dpp_entries[0].dpe_val = csum_prop_type;
	props->dpp_entries[1].dpe_type = DAOS_PROP_CO_CSUM_SERVER_VERIFY;
	props->dpp_entries[1].dpe_val = csum_sv ? DAOS_PROP_CO_CSUM_SV_ON :
					DAOS_PROP_CO_CSUM_SV_OFF;
	props->dpp_entries[2].dpe_type = DAOS_PROP_CO_CSUM_CHUNK_SIZE;
	props->dpp_entries[2].dpe_val = chunksize != 0 ? chunksize : 1024*16;

	rc = daos_cont_create(ctx->poh, ctx->uuid, props, NULL);
	daos_prop_free(props);
	assert_int_equal(0, rc);

	rc = daos_cont_open(ctx->poh, ctx->uuid, DAOS_COO_RW,
			    &ctx->coh, &ctx->info, NULL);
	assert_int_equal(0, rc);

	ctx->oid = dts_oid_gen(oclass, 0, 1);
	rc = daos_obj_open(ctx->coh, ctx->oid, 0, &ctx->oh, NULL);
	assert_int_equal(0, rc);
}

static void
setup_simple_data(struct csum_test_ctx *ctx)
{
	dts_sgl_init_with_strings(&ctx->update_sgl, 1, "0123456789");
	/** just need to make the buffers the same size */
	dts_sgl_init_with_strings(&ctx->fetch_sgl, 1, "0000000000");

	iov_alloc_str(&ctx->dkey, "dkey");
	iov_alloc_str(&ctx->update_iod.iod_name, "akey");
	ctx->recx[0].rx_idx = 0;
	ctx->recx[0].rx_nr = daos_sgl_buf_size(&ctx->update_sgl);
	ctx->update_iod.iod_size = 1;
	ctx->update_iod.iod_nr	= 1;
	ctx->update_iod.iod_recxs = &ctx->recx[0];
	ctx->update_iod.iod_type  = DAOS_IOD_ARRAY;

	/** Setup Fetch IOD*/
	ctx->fetch_iod.iod_name = ctx->update_iod.iod_name;
	ctx->fetch_iod.iod_size = ctx->update_iod.iod_size;
	ctx->fetch_iod.iod_recxs = ctx->update_iod.iod_recxs;
	ctx->fetch_iod.iod_nr = ctx->update_iod.iod_nr;
	ctx->fetch_iod.iod_type = ctx->update_iod.iod_type;
}

/**
 * Setup the data portion of the test context. Data is the string: "0123456789"
 * repeated 2000 times. It is represented by a single sgl, iod, but multiple
 * recxs.
 *
 * The Fetch iod & sgl are also initialized to be appropriate for fetching the
 * data.
 */
static void
setup_multiple_extent_data(struct csum_test_ctx *ctx)
{
	uint32_t	recx_nr = 2;
	uint32_t	rec_size = 8;
	daos_size_t	records;
	daos_size_t	rec_per_recx;
	int		i;

	iov_alloc_str(&ctx->dkey, "dkey");
	iov_alloc_str(&ctx->update_iod.iod_name, "akey_complex");

	dts_sgl_init_with_strings_repeat(&ctx->update_sgl, 2000, 1,
		"9876543210");
	d_sgl_init(&ctx->fetch_sgl, 1);
	ctx->fetch_sgl.sg_iovs->iov_len =
		ctx->fetch_sgl.sg_iovs->iov_buf_len =
		daos_sgl_buf_size(&ctx->update_sgl);
	D_ALLOC(ctx->fetch_sgl.sg_iovs->iov_buf,
		ctx->fetch_sgl.sg_iovs->iov_len);

	records = daos_sgl_buf_size(&ctx->update_sgl) / rec_size;
	rec_per_recx = records / recx_nr;

	ctx->update_iod.iod_size = rec_size;
	ctx->update_iod.iod_nr	= recx_nr;
	ctx->update_iod.iod_recxs = ctx->recx;
	ctx->update_iod.iod_type  = DAOS_IOD_ARRAY;

	for (i = 0; i < recx_nr; i++) {
		ctx->recx[i].rx_nr = rec_per_recx;
		ctx->recx[i].rx_idx   = i * rec_per_recx;
	}

	/** Setup Fetch IOD*/
	ctx->fetch_iod.iod_name = ctx->update_iod.iod_name;
	ctx->fetch_iod.iod_size = ctx->update_iod.iod_size;
	ctx->fetch_iod.iod_recxs = ctx->update_iod.iod_recxs;
	ctx->fetch_iod.iod_nr = ctx->update_iod.iod_nr;
	ctx->fetch_iod.iod_type = ctx->update_iod.iod_type;
}

static void
cleanup_cont_obj(struct csum_test_ctx *ctx)
{
	int rc;

	/** close object */
	rc = daos_obj_close(ctx->oh, NULL);
	assert_int_equal(rc, 0);

	/** Close & Destroy Container */
	rc = daos_cont_close(ctx->coh, NULL);
	assert_int_equal(rc, 0);
	rc = daos_cont_destroy(ctx->poh, ctx->uuid, true, NULL);
	assert_int_equal(rc, 0);
}

static void
cleanup_data(struct csum_test_ctx *ctx)
{
	d_sgl_fini(&ctx->update_sgl, true);
	d_sgl_fini(&ctx->fetch_sgl, true);
}

static void
checksum_disabled(void **state)
{
	struct csum_test_ctx	 ctx = {0};
	int			 rc;

	/**
	 * Setup
	 */
	setup_from_test_args(&ctx, (test_arg_t *)*state);
	setup_simple_data(&ctx);
	setup_cont_obj(&ctx, DAOS_PROP_CO_CSUM_OFF, false, 0, OC_SX);

	/**
	 * Act
	 */
	rc = daos_obj_update(ctx.oh, DAOS_TX_NONE, 0, &ctx.dkey, 1,
			     &ctx.update_iod, &ctx.update_sgl, NULL);
	assert_int_equal(rc, 0);

	rc = daos_obj_fetch(ctx.oh, DAOS_TX_NONE, 0, &ctx.dkey, 1,
			    &ctx.fetch_iod, &ctx.fetch_sgl, NULL, NULL);
	assert_int_equal(rc, 0);
	assert_memory_equal(ctx.update_sgl.sg_iovs->iov_buf,
			    ctx.fetch_sgl.sg_iovs->iov_buf,
			    ctx.update_sgl.sg_iovs->iov_buf_len);

	/**
	 * Clean up
	 */

	cleanup_cont_obj(&ctx);
	cleanup_data(&ctx);

}

static void
io_with_server_side_verify(void **state)
{
	struct csum_test_ctx	 ctx = {0};
	int			 rc;

	/**
	 * Setup
	 */
	setup_from_test_args(&ctx, (test_arg_t *)*state);
	setup_simple_data(&ctx);

	/**
	 * Act - testing four use cases
	 * 1. Regular, server verify disabled and no corruption ... obviously
	 *    should be success.
	 * 2. Server verify enabled, and still no corruption. Should be success.
	 *    Corruption under checksum field.
	 * 3. Server verify disabled and there's corruption. Update should
	 *    still be success because the corruption won't be caught until
	 *    it's fetched. Corruption under checksum field.
	 * 4. Server verify enabled and corruption occurs. The update should
	 *    fail because the server will catch the corruption.
	 * 5. Server verify enabled and corruption on data field.(Repeat
	 *    test 3 and 4 with data field corrution)
	 *
	 */
	/** 1. Server verify disabled, no corruption */
	setup_cont_obj(&ctx, DAOS_PROP_CO_CSUM_CRC64, false, 0, OC_SX);
	rc = daos_obj_update(ctx.oh, DAOS_TX_NONE, 0, &ctx.dkey, 1,
			     &ctx.update_iod, &ctx.update_sgl, NULL);
	assert_int_equal(rc, 0);
	cleanup_cont_obj(&ctx);

	/** 2. Server verify enabled, no corruption */
	setup_cont_obj(&ctx, DAOS_PROP_CO_CSUM_CRC64, true, 0, OC_SX);
	rc = daos_obj_update(ctx.oh, DAOS_TX_NONE, 0, &ctx.dkey, 1,
			     &ctx.update_iod, &ctx.update_sgl, NULL);
	assert_int_equal(rc, 0);
	cleanup_cont_obj(&ctx);

	/** 3. Server verify disabled, corruption occurs, update should work */
	set_update_csum_fi();
	setup_cont_obj(&ctx, DAOS_PROP_CO_CSUM_CRC64, false, 0, OC_SX);
	rc = daos_obj_update(ctx.oh, DAOS_TX_NONE, 0, &ctx.dkey, 1,
			     &ctx.update_iod, &ctx.update_sgl, NULL);
	assert_int_equal(rc, 0);
	cleanup_cont_obj(&ctx);
	unset_csum_fi();

	/** 4. Server verify enabled, corruption occurs, update should fail */
	set_update_csum_fi();
	setup_cont_obj(&ctx, DAOS_PROP_CO_CSUM_CRC64, true, 0, OC_SX);
	rc = daos_obj_update(ctx.oh, DAOS_TX_NONE, 0, &ctx.dkey, 1,
			     &ctx.update_iod, &ctx.update_sgl, NULL);
	assert_int_equal(rc, -DER_CSUM);
	cleanup_cont_obj(&ctx);
	unset_csum_fi();

	/**5. Data corruption. Update should fail due CRC mismatch */
	set_client_data_corrupt_fi();
	setup_cont_obj(&ctx, DAOS_PROP_CO_CSUM_CRC64, false, 0, OC_SX);
	rc = daos_obj_update(ctx.oh, DAOS_TX_NONE, 0, &ctx.dkey, 1,
			     &ctx.update_iod, &ctx.update_sgl, NULL);
	assert_int_equal(rc, 0);
	cleanup_cont_obj(&ctx);

	setup_cont_obj(&ctx, DAOS_PROP_CO_CSUM_CRC64, true, 0, OC_SX);
	rc = daos_obj_update(ctx.oh, DAOS_TX_NONE, 0, &ctx.dkey, 1,
			     &ctx.update_iod, &ctx.update_sgl, NULL);
	assert_int_equal(rc, -DER_CSUM);
	cleanup_cont_obj(&ctx);
	unset_csum_fi();
	cleanup_data(&ctx);
}

static void
test_server_data_corruption(void **state)
{
	test_arg_t	*arg = *state;
	struct csum_test_ctx	 ctx = {0};
	int			 rc;

	setup_from_test_args(&ctx, *state);
	setup_cont_obj(&ctx, DAOS_PROP_CO_CSUM_CRC64, false, 1024*8, OC_SX);

	/**1. Simple server data corruption after RDMA */
	setup_multiple_extent_data(&ctx);
	/** Set the Server data corruption flag */
	rc = daos_mgmt_set_params(arg->group, -1, DMG_KEY_FAIL_LOC,
				DAOS_CHECKSUM_SDATA_CORRUPT | DAOS_FAIL_ALWAYS,
				0, NULL);
	assert_int_equal(rc, 0);
	/** Perform the update */
	rc = daos_obj_update(ctx.oh, DAOS_TX_NONE, 0, &ctx.dkey, 1,
			&ctx.update_iod, &ctx.update_sgl, NULL);
	assert_int_equal(rc, 0);
	/** Clear the fail injection flag */
	rc = daos_mgmt_set_params(arg->group, -1, DMG_KEY_FAIL_LOC, 0, 0, NULL);
	assert_int_equal(rc, 0);
	/** Fetch should result in checksum failure : SSD bad data*/
	rc = daos_obj_fetch(ctx.oh, DAOS_TX_NONE, 0, &ctx.dkey, 1,
			    &ctx.fetch_iod, &ctx.fetch_sgl, NULL, NULL);
	assert_int_equal(rc, -DER_CSUM);

	cleanup_cont_obj(&ctx);
	cleanup_data(&ctx);

}

static void
test_fetch_array(void **state)
{
	int			rc;
	struct csum_test_ctx	ctx = {0};

	/**
	 * Setup
	 */
	setup_from_test_args(&ctx, (test_arg_t *) *state);

	setup_cont_obj(&ctx, DAOS_PROP_CO_CSUM_CRC64, false, 1024*8, OC_SX);

	/**
	 * Act
	 * 1. Test that with checksums enabled, a simple update/fetch works
	 *    as expected. There should be no corruption so the fetch should
	 *    succeed. (Keep Server Side Verify off to not
	 *    complicate it at all)
	 * 2. Enable fault injection on the fetch so data is corrupted. Fault
	 *    should be injected on the client side before the checksum
	 *    verification occurs.
	 * 3. Repeat case 1, but with a more complicated I/O: Larger data,
	 *    multiple extents.
	 * 4. Repeate case 2 but with the more complicated I/O from 3.
	 * 5. Repeate cases 2 and 4, but with replica (2) object class.
	 */

	/** 1. Simple success case */
	setup_simple_data(&ctx);
	rc = daos_obj_update(ctx.oh, DAOS_TX_NONE, 0, &ctx.dkey, 1,
			     &ctx.update_iod, &ctx.update_sgl, NULL);
	assert_int_equal(rc, 0);
	rc = daos_obj_fetch(ctx.oh, DAOS_TX_NONE, 0, &ctx.dkey, 1,
			    &ctx.fetch_iod, &ctx.fetch_sgl, NULL, NULL);
	assert_int_equal(rc, 0);
	/** Update/Fetch data matches */
	assert_memory_equal(ctx.update_sgl.sg_iovs->iov_buf,
			    ctx.fetch_sgl.sg_iovs->iov_buf,
			    ctx.update_sgl.sg_iovs->iov_buf_len);

	/** 2. Detect corruption - fetch again with fault injection enabled */
	set_fetch_csum_fi();
	rc = daos_obj_fetch(ctx.oh, DAOS_TX_NONE, 0, &ctx.dkey, 1,
			    &ctx.fetch_iod, &ctx.fetch_sgl, NULL, NULL);
	assert_int_equal(rc, -DER_CSUM);
	unset_csum_fi();
	cleanup_data(&ctx);

	/** 3. Complicated data success case */
	setup_multiple_extent_data(&ctx);
	rc = daos_obj_update(ctx.oh, DAOS_TX_NONE, 0, &ctx.dkey, 1,
			     &ctx.update_iod, &ctx.update_sgl, NULL);
	assert_int_equal(rc, 0);

	rc = daos_obj_fetch(ctx.oh, DAOS_TX_NONE, 0, &ctx.dkey, 1,
			    &ctx.fetch_iod, &ctx.fetch_sgl, NULL, NULL);
	assert_int_equal(rc, 0);
	/** Update/Fetch data matches */
	assert_memory_equal(ctx.update_sgl.sg_iovs->iov_buf,
			    ctx.fetch_sgl.sg_iovs->iov_buf,
			    ctx.update_sgl.sg_iovs->iov_buf_len);

	/** 4. Complicated data with corruption */
	set_fetch_csum_fi();
	rc = daos_obj_fetch(ctx.oh, DAOS_TX_NONE, 0, &ctx.dkey, 1,
			    &ctx.fetch_iod, &ctx.fetch_sgl, NULL, NULL);
	assert_int_equal(rc, -DER_CSUM);
	unset_csum_fi();

	if (test_runable(*state, 2)) {
		/** 5. Replicated object with corruption */
		cleanup_cont_obj(&ctx);
		setup_cont_obj(&ctx, DAOS_PROP_CO_CSUM_CRC64, false,
			       1024*8, OC_RP_2GX);
		rc = daos_obj_update(ctx.oh, DAOS_TX_NONE, 0, &ctx.dkey, 1,
				     &ctx.update_iod, &ctx.update_sgl, NULL);
		assert_int_equal(rc, 0);
		set_fetch_csum_fi();
		rc = daos_obj_fetch(ctx.oh, DAOS_TX_NONE, 0, &ctx.dkey, 1,
				    &ctx.fetch_iod, &ctx.fetch_sgl, NULL, NULL);
		assert_int_equal(rc, 0);
		/** Update/Fetch data matches */
		assert_memory_equal(ctx.update_sgl.sg_iovs->iov_buf,
				    ctx.fetch_sgl.sg_iovs->iov_buf,
				    ctx.update_sgl.sg_iovs->iov_buf_len);
		unset_csum_fi();
		cleanup_data(&ctx);

		/** 6. Replicated (complicated data) object with corruption */
		set_fetch_csum_fi();
		setup_multiple_extent_data(&ctx);
		rc = daos_obj_update(ctx.oh, DAOS_TX_NONE, 0, &ctx.dkey, 1,
				     &ctx.update_iod, &ctx.update_sgl, NULL);
		assert_int_equal(rc, 0);

		rc = daos_obj_fetch(ctx.oh, DAOS_TX_NONE, 0, &ctx.dkey, 1,
				    &ctx.fetch_iod, &ctx.fetch_sgl, NULL, NULL);
		assert_int_equal(rc, 0);
		/** Update/Fetch data matches */
		assert_memory_equal(ctx.update_sgl.sg_iovs->iov_buf,
				    ctx.fetch_sgl.sg_iovs->iov_buf,
				    ctx.update_sgl.sg_iovs->iov_buf_len);
	}

	/** Clean up */
	unset_csum_fi();
	cleanup_data(&ctx);
	cleanup_cont_obj(&ctx);
}

/**
 * -----------------------------------------
 * Partial Fetch & Unaligned Chunk tests
 * -----------------------------------------
 */

<<<<<<< HEAD
=======
/** easily setup an iov and allocate */
void
iov_alloc(d_iov_t *iov, size_t len)
{
	D_ALLOC(iov->iov_buf, len);
	assert_non_null(iov->iov_buf);
	iov->iov_buf_len = iov->iov_len = len;
}

#define	IOV_ALLOC_WITH_STR(iov, str) \
	iov_alloc_with_str(iov, str, strlen(str) + 1)
void
iov_alloc_with_str(d_iov_t *iov, char *str, size_t len)
{
	D_ALLOC(iov->iov_buf, len);
	iov->iov_buf_len = iov->iov_len = len;
	strncpy(iov->iov_buf, str, len);
}

>>>>>>> dab3c045
/** For defining an extent and data it represents in a test */
struct recx_config {
	uint64_t idx;
	uint64_t nr;
	char *data;
};
#define RECX_CONFIGS_NR 4
struct partial_unaligned_fetch_testcase_args {
	char			*dkey;
	char			*akey;
	uint32_t		 rec_size;
	uint32_t		 csum_prop_type;
	bool			 server_verify;
	size_t			 chunksize;
	struct recx_config	 recx_cfgs[RECX_CONFIGS_NR];
	daos_recx_t		 fetch_recx;
};

static void
setup_obj_data_for_sv(struct csum_test_ctx *ctx)
{
	d_iov_set(&ctx->dkey, "dkey", strlen("dkey"));

	d_iov_set(&ctx->update_iod.iod_name, "akey", strlen("akey"));

	/** setup the buffers for update & fetch */
	dts_sgl_init_with_strings(&ctx->update_sgl, 1, "ABCDEFGHIJKLMNOP");

	d_sgl_init(&ctx->fetch_sgl, 1);
	iov_alloc(&ctx->fetch_sgl.sg_iovs[0],
		  daos_sgl_buf_size(&ctx->update_sgl));

	/** Setup Update IOD */
	ctx->update_iod.iod_size = daos_sgl_buf_size(&ctx->update_sgl);
	/** These test cases always use 1 recx at a time */
	ctx->update_iod.iod_nr	= 1;
	ctx->update_iod.iod_recxs = NULL;
	ctx->update_iod.iod_type  = DAOS_IOD_SINGLE;

	/** Setup Fetch IOD*/
	ctx->fetch_iod.iod_name = ctx->update_iod.iod_name;
	ctx->fetch_iod.iod_size = ctx->update_iod.iod_size;
	ctx->fetch_iod.iod_nr = ctx->update_iod.iod_nr;
	ctx->fetch_iod.iod_type = ctx->update_iod.iod_type;
	ctx->fetch_iod.iod_recxs = NULL;
}

/** Fill an iov buf with data, using \data (duplicate if necessary)
 */
static void iov_update_fill(d_iov_t *iov, char *data, uint64_t len_to_fill)
{
	iov->iov_len = len_to_fill;
	const size_t data_len = strlen(data); /** don't include '\0' */
	size_t bytes_to_copy = min(data_len, len_to_fill);
	char *dest = iov->iov_buf;

	assert_int_not_equal(0, data_len);
	while (len_to_fill > 0) {
		memcpy(dest, data, bytes_to_copy);
		dest += bytes_to_copy;
		len_to_fill -= bytes_to_copy;
		bytes_to_copy = min(data_len, len_to_fill);
	}
}

#define	ARRAY_UPDATE_FETCH_TESTCASE(state, ...) \
	array_update_fetch_testcase(__FILE__, __LINE__, \
		(test_arg_t *) (*state), \
		&(struct partial_unaligned_fetch_testcase_args)__VA_ARGS__)

/**
 * For Array Types
 * Using the provided configuration (\args) update a number of extents,
 * then fetch all or a subset of those extents (as defined in \args). Only
 * checking that the update and fetch succeeded. With checksums enabled, it
 * verifies that the logic when the server must calculate new checksums for
 * unaligned chunk data.
 */
static void
array_update_fetch_testcase(char *file, int line, test_arg_t *test_arg,
			    struct partial_unaligned_fetch_testcase_args *args)
{
	struct csum_test_ctx	ctx = {0};
	uint32_t		rec_size = args->rec_size;
	int			recx_count = 0;
	size_t			max_data_size = 0;
	int			rc;
	int			i;

	if (args->dkey != NULL)
		d_iov_set(&ctx.dkey, args->dkey, strlen(args->dkey));
	else
		d_iov_set(&ctx.dkey, "dkey", strlen("dkey"));

	if (args->akey != NULL)
		d_iov_set(&ctx.update_iod.iod_name, args->akey,
			  strlen(args->akey));
	else
		d_iov_set(&ctx.update_iod.iod_name, "akey", strlen("akey"));

	while (recx_count < RECX_CONFIGS_NR &&
	       args->recx_cfgs[recx_count].nr > 0) {
		max_data_size = max(args->recx_cfgs[recx_count].nr * rec_size,
				    max_data_size);
		recx_count++;
	}

	/** setup the buffers for update & fetch */
	d_sgl_init(&ctx.update_sgl, 1);
	iov_alloc(&ctx.update_sgl.sg_iovs[0], max_data_size);

	d_sgl_init(&ctx.fetch_sgl, 1);
	iov_alloc(&ctx.fetch_sgl.sg_iovs[0], args->fetch_recx.rx_nr * rec_size);

	/** Setup Update IOD */
	ctx.update_iod.iod_size = rec_size;
	/** These thest cases always use 1 recx at a time */
	ctx.update_iod.iod_nr	= 1;
	ctx.update_iod.iod_recxs = ctx.recx;
	ctx.update_iod.iod_type  = DAOS_IOD_ARRAY;

	/** Setup Fetch IOD*/
	ctx.fetch_iod.iod_name = ctx.update_iod.iod_name;
	ctx.fetch_iod.iod_size = ctx.update_iod.iod_size;
	ctx.fetch_iod.iod_recxs = &args->fetch_recx;
	ctx.fetch_iod.iod_nr = ctx.update_iod.iod_nr;
	ctx.fetch_iod.iod_type = ctx.update_iod.iod_type;

	setup_from_test_args(&ctx, test_arg);
	setup_cont_obj(&ctx, args->csum_prop_type, args->server_verify,
		       args->chunksize, OC_SX);

	for (i = 0; i < recx_count; i++) {
		ctx.recx[0].rx_nr = args->recx_cfgs[i].nr;
		ctx.recx[0].rx_idx = args->recx_cfgs[i].idx;
		iov_update_fill(&ctx.update_sgl.sg_iovs[0],
				args->recx_cfgs[i].data,
				args->recx_cfgs[i].nr * rec_size);
		rc = daos_obj_update(ctx.oh, DAOS_TX_NONE, 0, &ctx.dkey, 1,
				     &ctx.update_iod, &ctx.update_sgl,
				     NULL);
		if (rc != 0) {
			fail_msg("%s:%d daos_obj_update failed with %d",
				 file, line, rc);
		}
	}

	rc = daos_obj_fetch(ctx.oh, DAOS_TX_NONE, 0, &ctx.dkey, 1,
			    &ctx.fetch_iod, &ctx.fetch_sgl, NULL, NULL);
	if (rc != 0) {
		fail_msg("%s:%d daos_obj_fetch failed with %d",
			 file, line, rc);
	}

	/** Clean up */
	cleanup_data(&ctx);
	cleanup_cont_obj(&ctx);
}

static void
fetch_with_multiple_extents(void **state)
{
	/** Fetching a subset of original extent (not chunk aligned) */
	ARRAY_UPDATE_FETCH_TESTCASE(state, {
		.chunksize = 8,
		.csum_prop_type = DAOS_PROP_CO_CSUM_CRC64,
		.server_verify = false,
		.rec_size = 8,
		.recx_cfgs = {
			{.idx = 0, .nr = 1024, .data = "A"},
		},
		.fetch_recx = {.rx_idx = 2, .rx_nr = 8},
	});

	/** Extents not aligned with chunksize */
	ARRAY_UPDATE_FETCH_TESTCASE(state, {
		.chunksize = 2,
		.csum_prop_type = DAOS_PROP_CO_CSUM_CRC64,
		.server_verify = false,
		.rec_size = 1,
		.recx_cfgs = {
			{.idx = 0, .nr = 3, .data = "ABC"},
			{.idx = 1, .nr = 2, .data = "B"},
		},
		.fetch_recx = {.rx_idx = 0, .rx_nr = 3},
	});

	/** Heavily overlapping extents broken up into many chunks */
	ARRAY_UPDATE_FETCH_TESTCASE(state, {
		.chunksize = 8,
		.csum_prop_type = DAOS_PROP_CO_CSUM_CRC32,
		.server_verify = false,
		.rec_size = 1,
		.recx_cfgs = {
			{.idx = 2, .nr = 510, .data = "ABCDEFG"},
			{.idx = 0, .nr = 512, .data = "1234567890"},
		},
		.fetch_recx = {.rx_idx = 0, .rx_nr = 511},
	});

	/** Extents with small overlap */
	ARRAY_UPDATE_FETCH_TESTCASE(state, {
		.chunksize = 1024,
		.csum_prop_type = DAOS_PROP_CO_CSUM_CRC16,
		.server_verify = false,
		.rec_size = 1,
		.recx_cfgs = {
			{.idx = 2, .nr = 512, .data = "A"},
			{.idx = 500, .nr = 512, .data = "B"},
		},
		.fetch_recx = {.rx_idx = 2, .rx_nr = 1012},
	});

	/** several smallish extents within a single chunk */
	ARRAY_UPDATE_FETCH_TESTCASE(state, {
		.chunksize = 1024 * 32,
		.csum_prop_type = DAOS_PROP_CO_CSUM_CRC64,
		.server_verify = false,
		.rec_size = 8,
		.recx_cfgs = {
			{.idx = 2, .nr = 512, .data = "A"},
			{.idx = 500, .nr = 512, .data = "B"},
			{.idx = 1000, .nr = 512, .data = "C"},
			{.idx = 1500, .nr = 512, .data = "D"},
		},
		.fetch_recx = {.rx_idx = 2, .rx_nr = 800},
	});

	/** Extents with holes */
	/** TODO: Holes not supported yet */
#if 0
ARRAY_UPDATE_FETCH_TESTCASE(state, {
		.chunksize = 1024 * 32,
		.csum_prop_type = DAOS_PROP_CO_CSUM_CRC64,
		.server_verify = false,
		.rec_size = 8,
		.recx_cfgs = {
			{.idx = 0, .nr = 8, .data = "Y"},
			{.idx = 10, .nr = 8, .data = "Z"},
		},
		.fetch_recx = {.rx_idx = 0, .rx_nr = 18},
	});
#endif
}

static void
<<<<<<< HEAD
key_csum_fetch_update(void **state, int update_fi_flag, int fetch_fi_flag)
{
	struct csum_test_ctx	ctx;
	int			rc;

	setup_from_test_args(&ctx, *state);
	setup_cont_obj(&ctx, DAOS_PROP_CO_CSUM_CRC16, false, 1024, OC_SX);
	setup_simple_data(&ctx);

	/**
	 * When a key is corrupted, the server should catch it and return
	 * error
	 */
	set_fi(update_fi_flag);
	rc = daos_obj_update(ctx.oh, DAOS_TX_NONE, 0, &ctx.dkey, 1,
			     &ctx.update_iod, &ctx.update_sgl,
			     NULL);
=======
single_value(void **state)
{
	struct csum_test_ctx	ctx = {0};
	int			rc;

	setup_from_test_args(&ctx, *state);

	setup_cont_obj(&ctx, DAOS_PROP_CO_CSUM_CRC64, false, 4, OC_SX);
	setup_obj_data_for_sv(&ctx);

	/** Base case ... no fault injection */
	rc = daos_obj_update(ctx.oh, DAOS_TX_NONE, 0, &ctx.dkey, 1,
			     &ctx.update_iod, &ctx.update_sgl,
			     NULL);
	assert_int_equal(0, rc);

	rc = daos_obj_fetch(ctx.oh, DAOS_TX_NONE, 0, &ctx.dkey, 1,
			    &ctx.fetch_iod, &ctx.fetch_sgl, NULL, NULL);
	assert_int_equal(0, rc);

	/**
	 * fault injection on update
	 * - update will succeed because server side verification is disabled
	 * - fetch will fail because data was corrupted on update
	 */
	set_update_csum_fi();
	rc = daos_obj_update(ctx.oh, DAOS_TX_NONE, 0, &ctx.dkey, 1,
			     &ctx.update_iod, &ctx.update_sgl,
			     NULL);
	assert_int_equal(0, rc);

	rc = daos_obj_fetch(ctx.oh, DAOS_TX_NONE, 0, &ctx.dkey, 1,
			    &ctx.fetch_iod, &ctx.fetch_sgl, NULL, NULL);
>>>>>>> dab3c045
	assert_int_equal(-DER_CSUM, rc);
	unset_csum_fi();

	/**
<<<<<<< HEAD
	 * Sanity check that with failure injection disabled update still
	 * works
	 */
=======
	 * fault injection on fetch
	 * - update will succeed
	 * - fetch will fail because data was corrupted on fetch
	 */
	set_fetch_csum_fi();
>>>>>>> dab3c045
	rc = daos_obj_update(ctx.oh, DAOS_TX_NONE, 0, &ctx.dkey, 1,
			     &ctx.update_iod, &ctx.update_sgl,
			     NULL);
	assert_int_equal(0, rc);

<<<<<<< HEAD
	/**
	 * When a key is corrupted, the server should catch it and return
	 * error
	 */
	set_fi(fetch_fi_flag);
=======
>>>>>>> dab3c045
	rc = daos_obj_fetch(ctx.oh, DAOS_TX_NONE, 0, &ctx.dkey, 1,
			    &ctx.fetch_iod, &ctx.fetch_sgl, NULL, NULL);
	assert_int_equal(-DER_CSUM, rc);
	unset_csum_fi();

<<<<<<< HEAD
	/**
	 * Sanity check that with failure injection disabled fetch still
	 * works
	 */
	rc = daos_obj_fetch(ctx.oh, DAOS_TX_NONE, 0, &ctx.dkey, 1,
			    &ctx.fetch_iod, &ctx.fetch_sgl, NULL, NULL);
	assert_int_equal(0, rc);
=======
	/** Reset the container with server side verification enabled */
	cleanup_cont_obj(&ctx);
	setup_cont_obj(&ctx, DAOS_PROP_CO_CSUM_CRC64, true, 4, OC_SX);

	/**
	 * fault injection on update
	 * - update will fail because server side verification is enabled
	 * - fetch will not get data
	 */
	set_update_csum_fi();
	rc = daos_obj_update(ctx.oh, DAOS_TX_NONE, 0, &ctx.dkey, 1,
			     &ctx.update_iod, &ctx.update_sgl,
			     NULL);
	assert_int_equal(-DER_CSUM, rc);

	memset(ctx.fetch_sgl.sg_iovs->iov_buf, 0,
	       ctx.fetch_sgl.sg_iovs->iov_buf_len);
	rc = daos_obj_fetch(ctx.oh, DAOS_TX_NONE, 0, &ctx.dkey, 1,
			    &ctx.fetch_iod, &ctx.fetch_sgl, NULL, NULL);
	assert_int_equal(0, rc);
	assert_string_equal("", (char *)ctx.fetch_sgl.sg_iovs->iov_buf);

	unset_csum_fi();
>>>>>>> dab3c045

	/** Clean up */
	cleanup_data(&ctx);
	cleanup_cont_obj(&ctx);
}

static void
<<<<<<< HEAD
test_update_fetch_a_key(void **state)
{
	key_csum_fetch_update(state,
			      DAOS_CHECKSUM_UPDATE_AKEY_FAIL,
			      DAOS_CHECKSUM_FETCH_AKEY_FAIL);
}

static void
test_update_fetch_d_key(void **state)
{
	key_csum_fetch_update(state,
			      DAOS_CHECKSUM_UPDATE_DKEY_FAIL,
			      DAOS_CHECKSUM_FETCH_DKEY_FAIL);

}

#define KDS_NR 10
static void
test_enumerate_a_key(void **state)
{
	struct csum_test_ctx	ctx = {0};
	int			rc;
	uint32_t		i;
	daos_anchor_t		anchor = {0};
	daos_key_desc_t		kds[KDS_NR] = {0};
	d_sg_list_t		sgl = {0};
	uint32_t		nr = KDS_NR;

	setup_from_test_args(&ctx, *state);
	setup_cont_obj(&ctx, DAOS_PROP_CO_CSUM_CRC16, false, 1024, OC_SX);
	setup_simple_data(&ctx);

	/** insert multiple keys to enumerate */
	for (i = 0; i < KDS_NR; i++) {
		rc = daos_obj_update(ctx.oh, DAOS_TX_NONE, 0, &ctx.dkey, 1,
				     &ctx.update_iod, &ctx.update_sgl,
				     NULL);
		assert_int_equal(0, rc);
		((uint8_t *)ctx.update_iod.iod_name.iov_buf)[0] += 1;
	}

	/** Make sure can handle verifying keys over multiple iovs */
	d_sgl_init(&sgl, 2);
	iov_alloc(&sgl.sg_iovs[0], 10);
	iov_alloc(&sgl.sg_iovs[1], 100);

	/** inject failure ... should return CSUM error */
	set_fetch_akey_fi();
	rc = daos_obj_list_akey(ctx.oh, DAOS_TX_NONE, &ctx.dkey, &nr, kds, &sgl,
			   &anchor, NULL);
	assert_int_equal(-DER_CSUM, rc);
	unset_csum_fi();

	/** Sanity check that no failure still returns success */
	nr = KDS_NR;
	memset(&anchor, 0, sizeof(anchor));
	rc = daos_obj_list_akey(ctx.oh, DAOS_TX_NONE, &ctx.dkey, &nr, kds, &sgl,
				&anchor, NULL);
	assert_int_equal(0, rc);
	assert_int_equal(KDS_NR, nr);

	/** Clean up */
	d_sgl_fini(&sgl, true);
	cleanup_data(&ctx);
	cleanup_cont_obj(&ctx);
}

static void
test_enumerate_d_key(void **state)
{
	struct csum_test_ctx	ctx = {0};
	int			rc = 0;
	uint32_t		i;
	daos_anchor_t		anchor = {0};
	daos_key_desc_t		kds[KDS_NR] = {0};
	d_sg_list_t		sgl = {0};
	uint32_t		nr = KDS_NR;
	uint32_t		key_count = 0;

	setup_from_test_args(&ctx, *state);
	setup_cont_obj(&ctx, DAOS_PROP_CO_CSUM_CRC16, false, 1024, OC_SX);
	setup_simple_data(&ctx);

	/** insert multiple keys to enumerate */
	for (i = 0; i < KDS_NR; i++) {
		rc = daos_obj_update(ctx.oh, DAOS_TX_NONE, 0, &ctx.dkey, 1,
				     &ctx.update_iod, &ctx.update_sgl,
				     NULL);
		assert_int_equal(0, rc);
		((uint8_t *)ctx.dkey.iov_buf)[0] += 1;
	}

	/** Make sure can handle verifying keys over multiple iovs */
	d_sgl_init(&sgl, 2);
	iov_alloc(&sgl.sg_iovs[0], 10);
	iov_alloc(&sgl.sg_iovs[1], 100);

	/** inject failure ... should return CSUM error */
	set_fetch_dkey_fi();

	memset(&anchor, 0, sizeof(anchor));
	while (!daos_anchor_is_eof(&anchor) && rc == 0) {
		rc = daos_obj_list_dkey(ctx.oh, DAOS_TX_NONE, &nr, kds, &sgl,
					&anchor, NULL);
		nr = KDS_NR;
	}

	assert_int_equal(-DER_CSUM, rc);
	unset_csum_fi();

	/** Sanity check that no failure still returns success */
	nr = KDS_NR;
	memset(&anchor, 0, sizeof(anchor));
	while (!daos_anchor_is_eof(&anchor)) {
		rc = daos_obj_list_dkey(ctx.oh, DAOS_TX_NONE, &nr, kds, &sgl,
				   &anchor, NULL);
		assert_int_equal(0, rc);
		key_count += nr;
		nr = KDS_NR;
	}
	assert_int_equal(KDS_NR, key_count);

	/** Clean up */
	d_sgl_fini(&sgl, true);
=======
mix_test(void **state)
{
	struct csum_test_ctx	ctx = {0};
	int			rc;
	daos_key_t		 dkey;
	daos_iod_t		 iods[2] = {0};
	daos_iod_t		*sv_iod = &iods[0];
	daos_iod_t		*array_iod = &iods[1];
	daos_recx_t		 recxs[2] = {0};
	d_sg_list_t		 sgls[2] = {0};
	d_sg_list_t		*sv_sgl = &sgls[0];
	d_sg_list_t		*array_sgl = &sgls[1];
	d_sg_list_t		 fetch_sgls[2] = {0};
	d_sg_list_t		*fetch_sv_sgl = &fetch_sgls[0];
	d_sg_list_t		*fetch_array_sgl = &fetch_sgls[1];

	setup_from_test_args(&ctx, *state);

	setup_cont_obj(&ctx, DAOS_PROP_CO_CSUM_CRC64, false, 4, OC_SX);

	IOV_ALLOC_WITH_STR(&dkey, "dkey");

	/** setup single value iod */
	dts_sgl_init_with_strings(sv_sgl, 1,
		"This is for a single value");
	dts_sgl_init_with_strings(fetch_sv_sgl, 1,
		"XXXXXXXXXXXXXXXXXXXXXXXXXX");
	IOV_ALLOC_WITH_STR(&sv_iod->iod_name, "single value akey");
	sv_iod->iod_type = DAOS_IOD_SINGLE;
	sv_iod->iod_size = daos_sgl_buf_size(sv_sgl);
	sv_iod->iod_nr = 1;

	/** setup array value iod */
	dts_sgl_init_with_strings(array_sgl, 1,
		"This is for an array value");
	dts_sgl_init_with_strings(fetch_array_sgl, 1,
		"XXXXXXXXXXXXXXXXXXXXXXXXXX");
	IOV_ALLOC_WITH_STR(&array_iod->iod_name, "array value akey");
	array_iod->iod_type = DAOS_IOD_ARRAY;
	array_iod->iod_nr = 2; /** split up into two recxs */
	array_iod->iod_size = 1;
	array_iod->iod_recxs = recxs;
	recxs[0].rx_idx = 0;
	recxs[0].rx_nr = 10;
	recxs[1].rx_idx = 10;
	recxs[1].rx_nr = daos_sgl_buf_size(array_sgl) - 10;

	/** Base case ... no fault injection */
	rc = daos_obj_update(ctx.oh, DAOS_TX_NONE, 0, &dkey, 2,
			     iods, sgls, NULL);
	assert_int_equal(0, rc);

	rc = daos_obj_fetch(ctx.oh, DAOS_TX_NONE, 0, &dkey, 2,
			    iods, fetch_sgls, NULL, NULL);
	assert_int_equal(0, rc);

	/**
	 * fault injection on update
	 * - update will succeed because server side verification is disabled
	 * - fetch will fail because data was corrupted on update
	 */
	set_update_csum_fi();
	rc = daos_obj_update(ctx.oh, DAOS_TX_NONE, 0, &dkey, 2,
			     iods, sgls, NULL);
	assert_int_equal(0, rc);

	rc = daos_obj_fetch(ctx.oh, DAOS_TX_NONE, 0, &dkey, 2,
			    iods, fetch_sgls, NULL, NULL);
	assert_int_equal(-DER_CSUM, rc);
	unset_csum_fi();

	/**
	 * fault injection on fetch
	 * - update will succeed
	 * - fetch will fail because data was corrupted on fetch
	 */
	set_fetch_csum_fi();
	rc = daos_obj_update(ctx.oh, DAOS_TX_NONE, 0, &dkey, 2,
			     iods, sgls, NULL);
	assert_int_equal(0, rc);

	rc = daos_obj_fetch(ctx.oh, DAOS_TX_NONE, 0, &dkey, 2,
			    iods, fetch_sgls, NULL, NULL);
	assert_int_equal(-DER_CSUM, rc);
	unset_csum_fi();

	/** Reset the container with server side verification enabled */
	cleanup_cont_obj(&ctx);
	setup_cont_obj(&ctx, DAOS_PROP_CO_CSUM_CRC64, true, 4, OC_SX);

	/**
	 * fault injection on update
	 * - update will fail because server side verification is enabled
	 * - fetch will not get data
	 */
	set_update_csum_fi();
	rc = daos_obj_update(ctx.oh, DAOS_TX_NONE, 0, &dkey, 2,
			     iods, sgls, NULL);
	assert_int_equal(-DER_CSUM, rc);

	memset(fetch_sv_sgl->sg_iovs->iov_buf, 0,
	       fetch_sv_sgl->sg_iovs->iov_buf_len);
	memset(fetch_array_sgl->sg_iovs->iov_buf, 0,
	       fetch_array_sgl->sg_iovs->iov_buf_len);
	rc = daos_obj_fetch(ctx.oh, DAOS_TX_NONE, 0, &dkey, 2,
			    iods, fetch_sgls, NULL, NULL);
	assert_int_equal(0, rc);
	assert_string_equal("", (char *)fetch_sv_sgl->sg_iovs->iov_buf);
	assert_string_equal("", (char *)fetch_array_sgl->sg_iovs->iov_buf);

	unset_csum_fi();

	/** Clean up */
	d_sgl_fini(sv_sgl, true);
	d_sgl_fini(array_sgl, true);
	d_sgl_fini(fetch_sv_sgl, true);
	d_sgl_fini(fetch_array_sgl, true);
>>>>>>> dab3c045
	cleanup_data(&ctx);
	cleanup_cont_obj(&ctx);
}

static int
setup(void **state)
{
	return test_setup(state, SETUP_POOL_CONNECT, true, DEFAULT_POOL_SIZE,
			  NULL);
}

#define CSUM_TEST(dsc, test) { dsc, test, async_disable, \
				test_case_teardown }

static const struct CMUnitTest tests[] = {
<<<<<<< HEAD
	CSUM_TEST("DAOS_CSUM00: csum disabled", checksum_disabled),
	CSUM_TEST("DAOS_CSUM00: SV still works", sv_still_works),
	CSUM_TEST("DAOS_CSUM01: simple update with server side verify",
		  io_with_server_side_verify),
	CSUM_TEST("DAOS_CSUM02: Fetch Array Type", test_fetch_array),
	CSUM_TEST("DAOS_CSUM03: Setup multiple overlapping/unaligned extents",
		  fetch_with_multiple_extents),
	CSUM_TEST("DAOS_CSUM04: Server data corrupted after RDMA",
		test_server_data_corruption),
	CSUM_TEST("DAOS_CSUM05: Update/Fetch A Key", test_update_fetch_a_key),
	CSUM_TEST("DAOS_CSUM06: Update/Fetch D Key", test_update_fetch_d_key),
	CSUM_TEST("DAOS_CSUM07: Enumerate A Keys", test_enumerate_a_key),
	CSUM_TEST("DAOS_CSUM08: Enumerate D Keys", test_enumerate_d_key),
=======
	{ "DAOS_CSUM00: csum disabled",
		checksum_disabled, async_disable, test_case_teardown},
	{ "DAOS_CSUM01: simple update with server side verify",
		io_with_server_side_verify, async_disable, test_case_teardown},
	{ "DAOS_CSUM02: Fetch Array Type",
		test_fetch_array, async_disable, test_case_teardown},
	{ "DAOS_CSUM03: Setup multiple overlapping/unaligned extents",
		fetch_with_multiple_extents, async_disable, test_case_teardown},
	{ "DAOS_CSUM04: Server data corrupted after RDMA",
		test_server_data_corruption, async_disable, test_case_teardown},
	{ "DAOS_CSUM05: Single Value Checksum",
		single_value, async_disable, test_case_teardown},
	{ "DAOS_CSUM06: Mix of Single Value and Array values iods",
		mix_test, async_disable, test_case_teardown},
>>>>>>> dab3c045
};

int
run_daos_checksum_test(int rank, int size)
{
	int rc = 0;

	if (rank == 0)
		rc = cmocka_run_group_tests_name("DAOS Checksum Tests",
			tests, setup, test_teardown);

	MPI_Barrier(MPI_COMM_WORLD);
	return rc;

}<|MERGE_RESOLUTION|>--- conflicted
+++ resolved
@@ -501,28 +501,6 @@
  * -----------------------------------------
  */
 
-<<<<<<< HEAD
-=======
-/** easily setup an iov and allocate */
-void
-iov_alloc(d_iov_t *iov, size_t len)
-{
-	D_ALLOC(iov->iov_buf, len);
-	assert_non_null(iov->iov_buf);
-	iov->iov_buf_len = iov->iov_len = len;
-}
-
-#define	IOV_ALLOC_WITH_STR(iov, str) \
-	iov_alloc_with_str(iov, str, strlen(str) + 1)
-void
-iov_alloc_with_str(d_iov_t *iov, char *str, size_t len)
-{
-	D_ALLOC(iov->iov_buf, len);
-	iov->iov_buf_len = iov->iov_len = len;
-	strncpy(iov->iov_buf, str, len);
-}
-
->>>>>>> dab3c045
 /** For defining an extent and data it represents in a test */
 struct recx_config {
 	uint64_t idx;
@@ -769,25 +747,6 @@
 }
 
 static void
-<<<<<<< HEAD
-key_csum_fetch_update(void **state, int update_fi_flag, int fetch_fi_flag)
-{
-	struct csum_test_ctx	ctx;
-	int			rc;
-
-	setup_from_test_args(&ctx, *state);
-	setup_cont_obj(&ctx, DAOS_PROP_CO_CSUM_CRC16, false, 1024, OC_SX);
-	setup_simple_data(&ctx);
-
-	/**
-	 * When a key is corrupted, the server should catch it and return
-	 * error
-	 */
-	set_fi(update_fi_flag);
-	rc = daos_obj_update(ctx.oh, DAOS_TX_NONE, 0, &ctx.dkey, 1,
-			     &ctx.update_iod, &ctx.update_sgl,
-			     NULL);
-=======
 single_value(void **state)
 {
 	struct csum_test_ctx	ctx = {0};
@@ -821,49 +780,25 @@
 
 	rc = daos_obj_fetch(ctx.oh, DAOS_TX_NONE, 0, &ctx.dkey, 1,
 			    &ctx.fetch_iod, &ctx.fetch_sgl, NULL, NULL);
->>>>>>> dab3c045
 	assert_int_equal(-DER_CSUM, rc);
 	unset_csum_fi();
 
 	/**
-<<<<<<< HEAD
-	 * Sanity check that with failure injection disabled update still
-	 * works
-	 */
-=======
 	 * fault injection on fetch
 	 * - update will succeed
 	 * - fetch will fail because data was corrupted on fetch
 	 */
 	set_fetch_csum_fi();
->>>>>>> dab3c045
 	rc = daos_obj_update(ctx.oh, DAOS_TX_NONE, 0, &ctx.dkey, 1,
 			     &ctx.update_iod, &ctx.update_sgl,
 			     NULL);
 	assert_int_equal(0, rc);
 
-<<<<<<< HEAD
-	/**
-	 * When a key is corrupted, the server should catch it and return
-	 * error
-	 */
-	set_fi(fetch_fi_flag);
-=======
->>>>>>> dab3c045
 	rc = daos_obj_fetch(ctx.oh, DAOS_TX_NONE, 0, &ctx.dkey, 1,
 			    &ctx.fetch_iod, &ctx.fetch_sgl, NULL, NULL);
 	assert_int_equal(-DER_CSUM, rc);
 	unset_csum_fi();
 
-<<<<<<< HEAD
-	/**
-	 * Sanity check that with failure injection disabled fetch still
-	 * works
-	 */
-	rc = daos_obj_fetch(ctx.oh, DAOS_TX_NONE, 0, &ctx.dkey, 1,
-			    &ctx.fetch_iod, &ctx.fetch_sgl, NULL, NULL);
-	assert_int_equal(0, rc);
-=======
 	/** Reset the container with server side verification enabled */
 	cleanup_cont_obj(&ctx);
 	setup_cont_obj(&ctx, DAOS_PROP_CO_CSUM_CRC64, true, 4, OC_SX);
@@ -887,7 +822,6 @@
 	assert_string_equal("", (char *)ctx.fetch_sgl.sg_iovs->iov_buf);
 
 	unset_csum_fi();
->>>>>>> dab3c045
 
 	/** Clean up */
 	cleanup_data(&ctx);
@@ -895,132 +829,6 @@
 }
 
 static void
-<<<<<<< HEAD
-test_update_fetch_a_key(void **state)
-{
-	key_csum_fetch_update(state,
-			      DAOS_CHECKSUM_UPDATE_AKEY_FAIL,
-			      DAOS_CHECKSUM_FETCH_AKEY_FAIL);
-}
-
-static void
-test_update_fetch_d_key(void **state)
-{
-	key_csum_fetch_update(state,
-			      DAOS_CHECKSUM_UPDATE_DKEY_FAIL,
-			      DAOS_CHECKSUM_FETCH_DKEY_FAIL);
-
-}
-
-#define KDS_NR 10
-static void
-test_enumerate_a_key(void **state)
-{
-	struct csum_test_ctx	ctx = {0};
-	int			rc;
-	uint32_t		i;
-	daos_anchor_t		anchor = {0};
-	daos_key_desc_t		kds[KDS_NR] = {0};
-	d_sg_list_t		sgl = {0};
-	uint32_t		nr = KDS_NR;
-
-	setup_from_test_args(&ctx, *state);
-	setup_cont_obj(&ctx, DAOS_PROP_CO_CSUM_CRC16, false, 1024, OC_SX);
-	setup_simple_data(&ctx);
-
-	/** insert multiple keys to enumerate */
-	for (i = 0; i < KDS_NR; i++) {
-		rc = daos_obj_update(ctx.oh, DAOS_TX_NONE, 0, &ctx.dkey, 1,
-				     &ctx.update_iod, &ctx.update_sgl,
-				     NULL);
-		assert_int_equal(0, rc);
-		((uint8_t *)ctx.update_iod.iod_name.iov_buf)[0] += 1;
-	}
-
-	/** Make sure can handle verifying keys over multiple iovs */
-	d_sgl_init(&sgl, 2);
-	iov_alloc(&sgl.sg_iovs[0], 10);
-	iov_alloc(&sgl.sg_iovs[1], 100);
-
-	/** inject failure ... should return CSUM error */
-	set_fetch_akey_fi();
-	rc = daos_obj_list_akey(ctx.oh, DAOS_TX_NONE, &ctx.dkey, &nr, kds, &sgl,
-			   &anchor, NULL);
-	assert_int_equal(-DER_CSUM, rc);
-	unset_csum_fi();
-
-	/** Sanity check that no failure still returns success */
-	nr = KDS_NR;
-	memset(&anchor, 0, sizeof(anchor));
-	rc = daos_obj_list_akey(ctx.oh, DAOS_TX_NONE, &ctx.dkey, &nr, kds, &sgl,
-				&anchor, NULL);
-	assert_int_equal(0, rc);
-	assert_int_equal(KDS_NR, nr);
-
-	/** Clean up */
-	d_sgl_fini(&sgl, true);
-	cleanup_data(&ctx);
-	cleanup_cont_obj(&ctx);
-}
-
-static void
-test_enumerate_d_key(void **state)
-{
-	struct csum_test_ctx	ctx = {0};
-	int			rc = 0;
-	uint32_t		i;
-	daos_anchor_t		anchor = {0};
-	daos_key_desc_t		kds[KDS_NR] = {0};
-	d_sg_list_t		sgl = {0};
-	uint32_t		nr = KDS_NR;
-	uint32_t		key_count = 0;
-
-	setup_from_test_args(&ctx, *state);
-	setup_cont_obj(&ctx, DAOS_PROP_CO_CSUM_CRC16, false, 1024, OC_SX);
-	setup_simple_data(&ctx);
-
-	/** insert multiple keys to enumerate */
-	for (i = 0; i < KDS_NR; i++) {
-		rc = daos_obj_update(ctx.oh, DAOS_TX_NONE, 0, &ctx.dkey, 1,
-				     &ctx.update_iod, &ctx.update_sgl,
-				     NULL);
-		assert_int_equal(0, rc);
-		((uint8_t *)ctx.dkey.iov_buf)[0] += 1;
-	}
-
-	/** Make sure can handle verifying keys over multiple iovs */
-	d_sgl_init(&sgl, 2);
-	iov_alloc(&sgl.sg_iovs[0], 10);
-	iov_alloc(&sgl.sg_iovs[1], 100);
-
-	/** inject failure ... should return CSUM error */
-	set_fetch_dkey_fi();
-
-	memset(&anchor, 0, sizeof(anchor));
-	while (!daos_anchor_is_eof(&anchor) && rc == 0) {
-		rc = daos_obj_list_dkey(ctx.oh, DAOS_TX_NONE, &nr, kds, &sgl,
-					&anchor, NULL);
-		nr = KDS_NR;
-	}
-
-	assert_int_equal(-DER_CSUM, rc);
-	unset_csum_fi();
-
-	/** Sanity check that no failure still returns success */
-	nr = KDS_NR;
-	memset(&anchor, 0, sizeof(anchor));
-	while (!daos_anchor_is_eof(&anchor)) {
-		rc = daos_obj_list_dkey(ctx.oh, DAOS_TX_NONE, &nr, kds, &sgl,
-				   &anchor, NULL);
-		assert_int_equal(0, rc);
-		key_count += nr;
-		nr = KDS_NR;
-	}
-	assert_int_equal(KDS_NR, key_count);
-
-	/** Clean up */
-	d_sgl_fini(&sgl, true);
-=======
 mix_test(void **state)
 {
 	struct csum_test_ctx	ctx = {0};
@@ -1041,14 +849,14 @@
 
 	setup_cont_obj(&ctx, DAOS_PROP_CO_CSUM_CRC64, false, 4, OC_SX);
 
-	IOV_ALLOC_WITH_STR(&dkey, "dkey");
+	iov_alloc_str(&dkey, "dkey");
 
 	/** setup single value iod */
 	dts_sgl_init_with_strings(sv_sgl, 1,
 		"This is for a single value");
 	dts_sgl_init_with_strings(fetch_sv_sgl, 1,
 		"XXXXXXXXXXXXXXXXXXXXXXXXXX");
-	IOV_ALLOC_WITH_STR(&sv_iod->iod_name, "single value akey");
+	iov_alloc_str(&sv_iod->iod_name, "single value akey");
 	sv_iod->iod_type = DAOS_IOD_SINGLE;
 	sv_iod->iod_size = daos_sgl_buf_size(sv_sgl);
 	sv_iod->iod_nr = 1;
@@ -1058,7 +866,7 @@
 		"This is for an array value");
 	dts_sgl_init_with_strings(fetch_array_sgl, 1,
 		"XXXXXXXXXXXXXXXXXXXXXXXXXX");
-	IOV_ALLOC_WITH_STR(&array_iod->iod_name, "array value akey");
+	iov_alloc_str(&array_iod->iod_name, "array value akey");
 	array_iod->iod_type = DAOS_IOD_ARRAY;
 	array_iod->iod_nr = 2; /** split up into two recxs */
 	array_iod->iod_size = 1;
@@ -1138,7 +946,189 @@
 	d_sgl_fini(array_sgl, true);
 	d_sgl_fini(fetch_sv_sgl, true);
 	d_sgl_fini(fetch_array_sgl, true);
->>>>>>> dab3c045
+	cleanup_data(&ctx);
+	cleanup_cont_obj(&ctx);
+}
+
+
+static void
+key_csum_fetch_update(void **state, int update_fi_flag, int fetch_fi_flag)
+{
+	struct csum_test_ctx	ctx;
+	int			rc;
+
+	setup_from_test_args(&ctx, *state);
+	setup_cont_obj(&ctx, DAOS_PROP_CO_CSUM_CRC16, false, 1024, OC_SX);
+	setup_simple_data(&ctx);
+
+	/**
+	 * When a key is corrupted, the server should catch it and return
+	 * error
+	 */
+	set_fi(update_fi_flag);
+	rc = daos_obj_update(ctx.oh, DAOS_TX_NONE, 0, &ctx.dkey, 1,
+			     &ctx.update_iod, &ctx.update_sgl,
+			     NULL);
+	assert_int_equal(-DER_CSUM, rc);
+	unset_csum_fi();
+
+	/**
+	 * Sanity check that with failure injection disabled update still
+	 * works
+	 */
+	rc = daos_obj_update(ctx.oh, DAOS_TX_NONE, 0, &ctx.dkey, 1,
+			     &ctx.update_iod, &ctx.update_sgl,
+			     NULL);
+	assert_int_equal(0, rc);
+
+	/**
+	 * When a key is corrupted, the server should catch it and return
+	 * error
+	 */
+	set_fi(fetch_fi_flag);
+	rc = daos_obj_fetch(ctx.oh, DAOS_TX_NONE, 0, &ctx.dkey, 1,
+			    &ctx.fetch_iod, &ctx.fetch_sgl, NULL, NULL);
+	assert_int_equal(-DER_CSUM, rc);
+	unset_csum_fi();
+
+	/**
+	 * Sanity check that with failure injection disabled fetch still
+	 * works
+	 */
+	rc = daos_obj_fetch(ctx.oh, DAOS_TX_NONE, 0, &ctx.dkey, 1,
+			    &ctx.fetch_iod, &ctx.fetch_sgl, NULL, NULL);
+	assert_int_equal(0, rc);
+
+	/** Clean up */
+	cleanup_data(&ctx);
+	cleanup_cont_obj(&ctx);
+}
+
+static void
+test_update_fetch_a_key(void **state)
+{
+	key_csum_fetch_update(state,
+			      DAOS_CHECKSUM_UPDATE_AKEY_FAIL,
+			      DAOS_CHECKSUM_FETCH_AKEY_FAIL);
+}
+
+static void
+test_update_fetch_d_key(void **state)
+{
+	key_csum_fetch_update(state,
+			      DAOS_CHECKSUM_UPDATE_DKEY_FAIL,
+			      DAOS_CHECKSUM_FETCH_DKEY_FAIL);
+
+}
+
+#define KDS_NR 10
+static void
+test_enumerate_a_key(void **state)
+{
+	struct csum_test_ctx	ctx = {0};
+	int			rc;
+	uint32_t		i;
+	daos_anchor_t		anchor = {0};
+	daos_key_desc_t		kds[KDS_NR] = {0};
+	d_sg_list_t		sgl = {0};
+	uint32_t		nr = KDS_NR;
+
+	setup_from_test_args(&ctx, *state);
+	setup_cont_obj(&ctx, DAOS_PROP_CO_CSUM_CRC16, false, 1024, OC_SX);
+	setup_simple_data(&ctx);
+
+	/** insert multiple keys to enumerate */
+	for (i = 0; i < KDS_NR; i++) {
+		rc = daos_obj_update(ctx.oh, DAOS_TX_NONE, 0, &ctx.dkey, 1,
+				     &ctx.update_iod, &ctx.update_sgl,
+				     NULL);
+		assert_int_equal(0, rc);
+		((uint8_t *)ctx.update_iod.iod_name.iov_buf)[0] += 1;
+	}
+
+	/** Make sure can handle verifying keys over multiple iovs */
+	d_sgl_init(&sgl, 2);
+	iov_alloc(&sgl.sg_iovs[0], 10);
+	iov_alloc(&sgl.sg_iovs[1], 100);
+
+	/** inject failure ... should return CSUM error */
+	set_fetch_akey_fi();
+	rc = daos_obj_list_akey(ctx.oh, DAOS_TX_NONE, &ctx.dkey, &nr, kds, &sgl,
+				&anchor, NULL);
+	assert_int_equal(-DER_CSUM, rc);
+	unset_csum_fi();
+
+	/** Sanity check that no failure still returns success */
+	nr = KDS_NR;
+	memset(&anchor, 0, sizeof(anchor));
+	rc = daos_obj_list_akey(ctx.oh, DAOS_TX_NONE, &ctx.dkey, &nr, kds, &sgl,
+				&anchor, NULL);
+	assert_int_equal(0, rc);
+	assert_int_equal(KDS_NR, nr);
+
+	/** Clean up */
+	d_sgl_fini(&sgl, true);
+	cleanup_data(&ctx);
+	cleanup_cont_obj(&ctx);
+}
+
+static void
+test_enumerate_d_key(void **state)
+{
+	struct csum_test_ctx	ctx = {0};
+	int			rc = 0;
+	uint32_t		i;
+	daos_anchor_t		anchor = {0};
+	daos_key_desc_t		kds[KDS_NR] = {0};
+	d_sg_list_t		sgl = {0};
+	uint32_t		nr = KDS_NR;
+	uint32_t		key_count = 0;
+
+	setup_from_test_args(&ctx, *state);
+	setup_cont_obj(&ctx, DAOS_PROP_CO_CSUM_CRC16, false, 1024, OC_SX);
+	setup_simple_data(&ctx);
+
+	/** insert multiple keys to enumerate */
+	for (i = 0; i < KDS_NR; i++) {
+		rc = daos_obj_update(ctx.oh, DAOS_TX_NONE, 0, &ctx.dkey, 1,
+				     &ctx.update_iod, &ctx.update_sgl,
+				     NULL);
+		assert_int_equal(0, rc);
+		((uint8_t *)ctx.dkey.iov_buf)[0] += 1;
+	}
+
+	/** Make sure can handle verifying keys over multiple iovs */
+	d_sgl_init(&sgl, 2);
+	iov_alloc(&sgl.sg_iovs[0], 10);
+	iov_alloc(&sgl.sg_iovs[1], 100);
+
+	/** inject failure ... should return CSUM error */
+	set_fetch_dkey_fi();
+
+	memset(&anchor, 0, sizeof(anchor));
+	while (!daos_anchor_is_eof(&anchor) && rc == 0) {
+		rc = daos_obj_list_dkey(ctx.oh, DAOS_TX_NONE, &nr, kds, &sgl,
+					&anchor, NULL);
+		nr = KDS_NR;
+	}
+
+	assert_int_equal(-DER_CSUM, rc);
+	unset_csum_fi();
+
+	/** Sanity check that no failure still returns success */
+	nr = KDS_NR;
+	memset(&anchor, 0, sizeof(anchor));
+	while (!daos_anchor_is_eof(&anchor)) {
+		rc = daos_obj_list_dkey(ctx.oh, DAOS_TX_NONE, &nr, kds, &sgl,
+					&anchor, NULL);
+		assert_int_equal(0, rc);
+		key_count += nr;
+		nr = KDS_NR;
+	}
+	assert_int_equal(KDS_NR, key_count);
+
+	/** Clean up */
+	d_sgl_fini(&sgl, true);
 	cleanup_data(&ctx);
 	cleanup_cont_obj(&ctx);
 }
@@ -1154,36 +1144,21 @@
 				test_case_teardown }
 
 static const struct CMUnitTest tests[] = {
-<<<<<<< HEAD
 	CSUM_TEST("DAOS_CSUM00: csum disabled", checksum_disabled),
-	CSUM_TEST("DAOS_CSUM00: SV still works", sv_still_works),
 	CSUM_TEST("DAOS_CSUM01: simple update with server side verify",
 		  io_with_server_side_verify),
 	CSUM_TEST("DAOS_CSUM02: Fetch Array Type", test_fetch_array),
 	CSUM_TEST("DAOS_CSUM03: Setup multiple overlapping/unaligned extents",
 		  fetch_with_multiple_extents),
 	CSUM_TEST("DAOS_CSUM04: Server data corrupted after RDMA",
-		test_server_data_corruption),
-	CSUM_TEST("DAOS_CSUM05: Update/Fetch A Key", test_update_fetch_a_key),
-	CSUM_TEST("DAOS_CSUM06: Update/Fetch D Key", test_update_fetch_d_key),
-	CSUM_TEST("DAOS_CSUM07: Enumerate A Keys", test_enumerate_a_key),
-	CSUM_TEST("DAOS_CSUM08: Enumerate D Keys", test_enumerate_d_key),
-=======
-	{ "DAOS_CSUM00: csum disabled",
-		checksum_disabled, async_disable, test_case_teardown},
-	{ "DAOS_CSUM01: simple update with server side verify",
-		io_with_server_side_verify, async_disable, test_case_teardown},
-	{ "DAOS_CSUM02: Fetch Array Type",
-		test_fetch_array, async_disable, test_case_teardown},
-	{ "DAOS_CSUM03: Setup multiple overlapping/unaligned extents",
-		fetch_with_multiple_extents, async_disable, test_case_teardown},
-	{ "DAOS_CSUM04: Server data corrupted after RDMA",
-		test_server_data_corruption, async_disable, test_case_teardown},
-	{ "DAOS_CSUM05: Single Value Checksum",
-		single_value, async_disable, test_case_teardown},
-	{ "DAOS_CSUM06: Mix of Single Value and Array values iods",
-		mix_test, async_disable, test_case_teardown},
->>>>>>> dab3c045
+		  test_server_data_corruption),
+	CSUM_TEST("DAOS_CSUM05: Single Value Checksum", single_value),
+	CSUM_TEST("DAOS_CSUM06: Mix of Single Value and Array values iods",
+		  mix_test),
+	CSUM_TEST("DAOS_CSUM07: Update/Fetch A Key", test_update_fetch_a_key),
+	CSUM_TEST("DAOS_CSUM08: Update/Fetch D Key", test_update_fetch_d_key),
+	CSUM_TEST("DAOS_CSUM09: Enumerate A Keys", test_enumerate_a_key),
+	CSUM_TEST("DAOS_CSUM10: Enumerate D Keys", test_enumerate_d_key)
 };
 
 int
