--- conflicted
+++ resolved
@@ -207,11 +207,7 @@
 		if (uf_arg->snap == true) {
 			rc = daos_cont_create_snap(arg->coh, &snap_epoch, NULL,
 						   NULL);
-<<<<<<< HEAD
 			*op->snap_epoch  = snap_epoch;
-=======
-			op->snap_epoch = snap_epoch;
->>>>>>> aafa3316
 		}
 	} else{
 		th_open = DAOS_TX_NONE;
