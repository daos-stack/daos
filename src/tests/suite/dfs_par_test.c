/**
 * (C) Copyright 2019-2022 Intel Corporation.
 *
 * SPDX-License-Identifier: BSD-2-Clause-Patent
 */
#define D_LOGFAC	DD_FAC(tests)

#include "dfs_test.h"

/** global DFS mount used for all tests */
static uuid_t		co_uuid;
static daos_handle_t	co_hdl;
static dfs_t		*dfs_mt;

static int
check_one_success(int rc, int err)
{
	int *rc_arr;
	int mpi_size, mpi_rank, i;
	int passed, expect_fail, failed;

	par_size(&mpi_size);
	par_rank(&mpi_rank);

	D_ALLOC_ARRAY(rc_arr, mpi_size);
	assert_non_null(rc_arr);

	par_allgather(&rc, rc_arr, 1, PAR_INT);
	passed = expect_fail = failed = 0;
	for (i = 0; i < mpi_size; i++) {
		if (rc_arr[i] == 0)
			passed++;
		else if (rc_arr[i] == err)
			expect_fail++;
		else
			failed++;
	}

	free(rc_arr);

	if (failed || passed != 1)
		return -1;
	if ((expect_fail + passed) != mpi_size)
		return -1;
	return 0;
}

static void
test_cond_helper(test_arg_t *arg, int rf)
{
	uuid_t		cuuid;
	dfs_t		*dfs;
	daos_handle_t	coh;
	dfs_obj_t	*file;
	char		*filename = "cond_testfile";
	char		*dirname = "cond_testdir";
	int		rc, op_rc;

	par_barrier();
	if (arg->myrank == 0) {
		dfs_attr_t attr = {};

		attr.da_props = daos_prop_alloc(1);
		assert_non_null(attr.da_props);
		attr.da_props->dpp_entries[0].dpe_type = DAOS_PROP_CO_REDUN_FAC;
		attr.da_props->dpp_entries[0].dpe_val = rf;

		rc = dfs_cont_create(arg->pool.poh, &cuuid, &attr, &coh, &dfs);
		assert_int_equal(rc, 0);
		printf("Created DFS Container "DF_UUIDF"\n", DP_UUID(cuuid));

		daos_prop_free(attr.da_props);
	}

	handle_share(&coh, HANDLE_CO, arg->myrank, arg->pool.poh, 0);
	dfs_test_share(arg->pool.poh, coh, arg->myrank, &dfs);
	par_barrier();

	if (arg->myrank == 0)
		print_message("All ranks create the same file with O_EXCL\n");
	par_barrier();
	op_rc = dfs_open(dfs, NULL, filename, S_IFREG | S_IWUSR | S_IRUSR,
			 O_RDWR | O_CREAT | O_EXCL, 0, 0, NULL, &file);
	rc = check_one_success(op_rc, EEXIST);
	assert_int_equal(rc, 0);
	if (op_rc == 0) {
		rc = dfs_release(file);
		assert_int_equal(rc, 0);
	}
	par_barrier();

	if (arg->myrank == 0)
		print_message("All ranks unlink the same file\n");
	par_barrier();
	op_rc = dfs_remove(dfs, NULL, filename, true, NULL);
	rc = check_one_success(op_rc, ENOENT);
	if (rc)
		print_error("Failed concurrent file unlink\n");
	assert_int_equal(rc, 0);
	par_barrier();

	if (arg->myrank == 0)
		print_message("All ranks create the same directory\n");
	par_barrier();
	op_rc = dfs_mkdir(dfs, NULL, dirname, S_IWUSR | S_IRUSR, 0);
	rc = check_one_success(op_rc, EEXIST);
	if (rc)
		print_error("Failed concurrent dir creation\n");
	assert_int_equal(rc, 0);
	par_barrier();

	if (arg->myrank == 0)
		print_message("All ranks remove the same directory\n");
	par_barrier();
	op_rc = dfs_remove(dfs, NULL, dirname, true, NULL);
	rc = check_one_success(op_rc, ENOENT);
	if (rc)
		print_error("Failed concurrent rmdir\n");
	assert_int_equal(rc, 0);
	par_barrier();

	/** test atomic rename with DFS DTX mode */
	bool use_dtx = false;

	d_getenv_bool("DFS_USE_DTX", &use_dtx);
	if (!use_dtx)
		goto out;
	if (arg->myrank == 0) {
		print_message("All ranks rename the same file\n");
		rc = dfs_open(dfs, NULL, filename,
			      S_IFREG | S_IWUSR | S_IRUSR,
			      O_RDWR | O_CREAT | O_EXCL, 0, 0, NULL, &file);
		if (rc)
			print_error("Failed creating file for rename\n");
		rc = dfs_release(file);
		assert_int_equal(rc, 0);
	}
	par_barrier();

	char newfilename[1024];

	sprintf(newfilename, "%s_new.%d", filename, arg->myrank);
	op_rc = dfs_move(dfs, NULL, filename, NULL, newfilename, NULL);
	rc = check_one_success(op_rc, ENOENT);
	if (rc)
		print_error("Failed concurrent rename\n");
	assert_int_equal(rc, 0);
	par_barrier();

	/* Verify TX consistency semantics. */
	if (op_rc == 0 && arg->myrank == 0) {
		/* New name entry should have been removed. */
		rc = dfs_open(dfs, NULL, filename,
			      S_IFREG | S_IWUSR | S_IRUSR, O_RDONLY,
			      0, 0, NULL, &file);
		if (rc != ENOENT)
			print_error("Open old name %s after rename got %d\n",
				    filename, rc);
		assert_int_equal(rc, ENOENT);
		dfs_release(file);

		/* New name entry should have been created. */
		rc = dfs_open(dfs, NULL, newfilename,
			      S_IFREG | S_IWUSR | S_IRUSR, O_RDONLY,
			      0, 0, NULL, &file);
		if (rc != 0)
			print_error("Open new name %s after rename got %d\n",
				    newfilename, rc);
		assert_int_equal(rc, 0);
		dfs_release(file);
	}

out:
	rc = dfs_umount(dfs);
	assert_int_equal(rc, 0);
	rc = daos_cont_close(coh, NULL);
	assert_rc_equal(rc, 0);

	par_barrier();
	if (arg->myrank == 0) {
		char	str[37];

		uuid_unparse(cuuid, str);
		rc = daos_cont_destroy(arg->pool.poh, str, 1, NULL);
		assert_rc_equal(rc, 0);
		printf("Destroyed DFS Container "DF_UUIDF"\n",
		       DP_UUID(cuuid));
	}
	par_barrier();
}

static void
dfs_test_cond(void **state)
{
	test_arg_t		*arg = *state;

	if (arg->myrank == 0)
		print_message("Testing with RF 0 ...\n");
	test_cond_helper(arg, DAOS_PROP_CO_REDUN_RF0);

	if (test_runable(arg, 2)) {
		if (arg->myrank == 0)
			print_message("Testing with RF 1 ...\n");
		test_cond_helper(arg, DAOS_PROP_CO_REDUN_RF1);
	}
	if (test_runable(arg, 3)) {
		if (arg->myrank == 0)
			print_message("Testing with RF 2 ...\n");
		test_cond_helper(arg, DAOS_PROP_CO_REDUN_RF2);
	}
}

#define NUM_SEGS 10

static void
dfs_test_short_read_internal(void **state, daos_oclass_id_t cid,
			     daos_size_t chunk_size, daos_size_t buf_size)
{
	test_arg_t		*arg = *state;
	dfs_obj_t		*obj;
	daos_size_t		read_size = 0;
	int			*wbuf, *rbuf[NUM_SEGS];
	char			*name = "short_read_file";
	d_sg_list_t		wsgl, rsgl;
	d_iov_t			iov;
	int			i, rc;

	par_barrier();
	D_ALLOC(wbuf, buf_size);
	assert_non_null(wbuf);
	for (i = 0; i < buf_size / sizeof(int); i++)
		wbuf[i] = i + 1;

	for (i = 0; i < NUM_SEGS; i++) {
		D_ALLOC_ARRAY(rbuf[i], buf_size + 100);
		assert_non_null(rbuf[i]);
	}

	d_iov_set(&iov, wbuf, buf_size);
	wsgl.sg_nr = 1;
	wsgl.sg_iovs = &iov;

	if (arg->myrank == 0) {
		rc = dfs_open(dfs_mt, NULL, name, S_IFREG | S_IWUSR | S_IRUSR,
			      O_RDWR | O_CREAT, cid, chunk_size, NULL, &obj);
		assert_int_equal(rc, 0);
	}

	dfs_test_obj_share(dfs_mt, O_RDONLY, arg->myrank, &obj);

	/** reading empty file should return 0 */
	rsgl.sg_nr = 1;
	d_iov_set(&iov, rbuf[0], buf_size);
	rsgl.sg_iovs = &iov;
	rc = dfs_read(dfs_mt, obj, &rsgl, 0, &read_size, NULL);
	assert_int_equal(rc, 0);
	assert_int_equal(read_size, 0);

	/** write strided pattern and check read size with segmented buffers */
	par_barrier();
	if (arg->myrank == 0) {
		rc = dfs_write(dfs_mt, obj, &wsgl, 0, NULL);
		assert_int_equal(rc, 0);
	}
	par_barrier();

	/** set contig mem location */
	rsgl.sg_nr = 1;
	d_iov_set(&iov, rbuf[0], buf_size + 100);
	rsgl.sg_iovs = &iov;
	rc = dfs_read(dfs_mt, obj, &rsgl, 0, &read_size, NULL);
	assert_int_equal(rc, 0);
	assert_int_equal(read_size, buf_size);

	/* reset write iov */
	d_iov_set(&iov, wbuf, buf_size);

	/** set strided memory location */
	rsgl.sg_nr = NUM_SEGS;
	D_ALLOC_ARRAY(rsgl.sg_iovs, NUM_SEGS);
	assert_non_null(rsgl.sg_iovs);
	for (i = 0; i < NUM_SEGS; i++)
		d_iov_set(&rsgl.sg_iovs[i], rbuf[i], buf_size);

	rc = dfs_read(dfs_mt, obj, &rsgl, 0, &read_size, NULL);
	assert_int_equal(rc, 0);
	assert_int_equal(read_size, buf_size);

	par_barrier();
	if (arg->myrank == 0) {
		rc = dfs_write(dfs_mt, obj, &wsgl, 2 * buf_size, NULL);
		assert_int_equal(rc, 0);
	}
	par_barrier();
	rc = dfs_read(dfs_mt, obj, &rsgl, 0, &read_size, NULL);
	assert_int_equal(rc, 0);
	assert_int_equal(read_size, buf_size * 3);

	par_barrier();
	if (arg->myrank == 0) {
		rc = dfs_write(dfs_mt, obj, &wsgl, 5 * buf_size, NULL);
		assert_int_equal(rc, 0);
	}
	par_barrier();
	rc = dfs_read(dfs_mt, obj, &rsgl, 0, &read_size, NULL);
	assert_int_equal(rc, 0);
	assert_int_equal(read_size, buf_size * 6);

	/** truncate the buffer to a large size, read should return all */
	par_barrier();
	if (arg->myrank == 0) {
		rc = dfs_punch(dfs_mt, obj, 1048576 * 2, DFS_MAX_FSIZE);
		assert_int_equal(rc, 0);
	}
	par_barrier();
	rc = dfs_read(dfs_mt, obj, &rsgl, 0, &read_size, NULL);
	assert_int_equal(rc, 0);
	assert_int_equal(read_size, buf_size * NUM_SEGS);

	/** punch all the data, read should return 0 */
	par_barrier();
	if (arg->myrank == 0) {
		rc = dfs_punch(dfs_mt, obj, 0, DFS_MAX_FSIZE);
		assert_int_equal(rc, 0);
	}
	par_barrier();
	rc = dfs_read(dfs_mt, obj, &rsgl, 0, &read_size, NULL);
	assert_int_equal(rc, 0);
	assert_int_equal(read_size, 0);

	/** write to 2 chunks with a large gap in the middle */
	par_barrier();
	if (arg->myrank == 0) {
		rc = dfs_write(dfs_mt, obj, &wsgl, 0, NULL);
		assert_int_equal(rc, 0);
		rc = dfs_write(dfs_mt, obj, &wsgl, 1048576 * 3, NULL);
		assert_int_equal(rc, 0);
	}
	par_barrier();
	/** reading in between, even holes should not be a short read */
	rc = dfs_read(dfs_mt, obj, &rsgl, 1048576, &read_size, NULL);
	assert_int_equal(rc, 0);
	assert_int_equal(read_size, buf_size * NUM_SEGS);

	rc = dfs_release(obj);
	par_barrier();
	if (arg->myrank == 0) {
		rc = dfs_remove(dfs_mt, NULL, name, 0, NULL);
		assert_int_equal(rc, 0);
	}

	D_FREE(wbuf);
	for (i = 0; i < NUM_SEGS; i++)
		D_FREE(rbuf[i]);
	D_FREE(rsgl.sg_iovs);
}

static void
dfs_test_short_read(void **state)
{
	dfs_test_short_read_internal(state, 0, 2000, 1024);
}

static void
dfs_test_ec_short_read(void **state)
{
	test_arg_t	*arg = *state;

	if (!test_runable(arg, 6))
		return;

	/* less than 1 EC stripe */
	dfs_test_short_read_internal(state, OC_EC_4P2G1,
				     32 * 1024 * 8, 2000);

	/* partial EC stripe */
	dfs_test_short_read_internal(state, OC_EC_4P2G1,
				     32 * 1024 * 8, 32 * 1024 * 2);

	/* full EC stripe */
	dfs_test_short_read_internal(state, OC_EC_4P2G1,
				     32 * 1024 * 8, 32 * 1024 * 4);

	/* one full EC stripe + partial EC stripe */
	dfs_test_short_read_internal(state, OC_EC_4P2G1,
				     32 * 1024 * 8, 32 * 1024 * 6);

	/* 2 full stripe */
	dfs_test_short_read_internal(state, OC_EC_4P2G1,
				     32 * 1024 * 8, 32 * 1024 * 6);
}

static void
dfs_test_hole_mgmt(void **state)
{
	test_arg_t		*arg = *state;
	dfs_obj_t		*obj;
	daos_size_t		read_size;
	daos_size_t		chunk_size = 2000;
	daos_size_t		buf_size = 1024;
	char			*wbuf, *zbuf, *obuf, *rbuf[NUM_SEGS];
	char			*name = "short_read_file";
	d_sg_list_t		wsgl, rsgl;
	d_iov_t			iov;
	struct stat		stbuf;
	int			i, rc;

	par_barrier();
	D_ALLOC(wbuf, buf_size);
	assert_non_null(wbuf);
	memset(wbuf, 'c', buf_size);

	/** all 0 buf */
	D_ALLOC(zbuf, buf_size + 100);
	assert_non_null(zbuf);
	memset(zbuf, 0, buf_size + 100);

	/** buf with '-' data */
	D_ALLOC(obuf, buf_size + 100);
	assert_non_null(obuf);
	memset(obuf, '-', buf_size + 100);

	/** read buffers with orig data "-" */
	for (i = 0; i < NUM_SEGS; i++) {
		D_ALLOC(rbuf[i], buf_size + 100);
		assert_non_null(rbuf[i]);
		memset(rbuf[i], '-', buf_size + 100);
	}

	if (arg->myrank == 0) {
		rc = dfs_open(dfs_mt, NULL, name, S_IFREG | S_IWUSR | S_IRUSR,
			      O_RDWR | O_CREAT, 0, chunk_size, NULL, &obj);
		assert_int_equal(rc, 0);
	}

	dfs_test_obj_share(dfs_mt, O_RDONLY, arg->myrank, &obj);

	/** reading empty file should return 0 & not touch user buffer */
	rsgl.sg_nr = 1;
	d_iov_set(&iov, rbuf[0], buf_size);
	rsgl.sg_iovs = &iov;
	rc = dfs_read(dfs_mt, obj, &rsgl, 0, &read_size, NULL);
	assert_int_equal(rc, 0);
	assert_int_equal(read_size, 0);
	rc = memcmp(rbuf[0], obuf, buf_size);
	assert_int_equal(rc, 0);

	/** write 1 byte at a large offset */
	par_barrier();
	if (arg->myrank == 0) {
		d_iov_set(&iov, wbuf, 1);
		wsgl.sg_nr = 1;
		wsgl.sg_iovs = &iov;

		rc = dfs_write(dfs_mt, obj, &wsgl, 10485760, NULL);
		assert_int_equal(rc, 0);
	}
	par_barrier();

	rc = dfs_ostat(dfs_mt, obj, &stbuf);
	assert_int_equal(rc, 0);
	assert_int_equal(stbuf.st_size, 10485761);

	/** reading before the EOF should detect holes and set buf to 0 */
	d_iov_set(&iov, rbuf[0], buf_size);
	rc = dfs_read(dfs_mt, obj, &rsgl, 0, &read_size, NULL);
	assert_int_equal(rc, 0);
	assert_int_equal(read_size, buf_size);
	rc = memcmp(rbuf[0], zbuf, buf_size);
	assert_int_equal(rc, 0);

	/** reset */
	memset(rbuf[0], '-', buf_size + 100);

	par_barrier();
	/** truncate file back to 0 */
	if (arg->myrank == 0) {
		rc = dfs_punch(dfs_mt, obj, 0, DFS_MAX_FSIZE);
		assert_int_equal(rc, 0);
	}
	par_barrier();

	rc = dfs_ostat(dfs_mt, obj, &stbuf);
	assert_int_equal(rc, 0);
	assert_int_equal(stbuf.st_size, 0);

	/** reading before the EOF should detect holes and set buf to 0 */
	rc = dfs_read(dfs_mt, obj, &rsgl, 0, &read_size, NULL);
	assert_int_equal(rc, 0);
	assert_int_equal(read_size, 0);
	rc = memcmp(rbuf[0], obuf, buf_size);
	assert_int_equal(rc, 0);

	/** write a strided pattern, every 1k bytes */
	par_barrier();
	if (arg->myrank == 0) {
		d_iov_set(&iov, wbuf, buf_size);
		wsgl.sg_nr = 1;
		wsgl.sg_iovs = &iov;

		for (i = 0; i < NUM_SEGS; i++) {
			rc = dfs_write(dfs_mt, obj, &wsgl, i * 2 * buf_size,
				       NULL);
			assert_int_equal(rc, 0);
		}
	}
	par_barrier();

	rc = dfs_ostat(dfs_mt, obj, &stbuf);
	assert_int_equal(rc, 0);
	assert_int_equal(stbuf.st_size, buf_size * (NUM_SEGS * 2 - 1));

	/** read the first NUM_SEGS blocks. should get 1/2 data back */
	/** set strided memory location */
	rsgl.sg_nr = NUM_SEGS;
	D_ALLOC_ARRAY(rsgl.sg_iovs, NUM_SEGS);
	assert_non_null(rsgl.sg_iovs);
	for (i = 0; i < NUM_SEGS; i++)
		d_iov_set(&rsgl.sg_iovs[i], rbuf[i], buf_size);
	rc = dfs_read(dfs_mt, obj, &rsgl, 0, &read_size, NULL);
	assert_int_equal(rc, 0);
	assert_int_equal(read_size, buf_size * NUM_SEGS);
	/** should get written data every other block, and 0s in between */
	for (i = 0; i < NUM_SEGS; i++) {
		if (i % 2 == 0) {
			rc = memcmp(rbuf[i], wbuf, buf_size);
			assert_int_equal(rc, 0);
		} else {
			rc = memcmp(rbuf[i], zbuf, buf_size);
			assert_int_equal(rc, 0);
		}
	}

	/** reset */
	for (i = 0; i < NUM_SEGS; i++)
		memset(rbuf[i], '-', buf_size + 100);

	/** read last 2 blocks of file + the rest 8 blocks beyond EOF */
	rc = dfs_read(dfs_mt, obj, &rsgl, buf_size * (NUM_SEGS * 2 - 3),
		      &read_size, NULL);
	assert_int_equal(rc, 0);
	assert_int_equal(read_size, buf_size * 2);
	/** should get written data every other block, and 0s in between */
	for (i = 0; i < NUM_SEGS; i++) {
		if (i == 0) {
			/** first block is a hole */
			rc = memcmp(rbuf[i], zbuf, buf_size);
			assert_int_equal(rc, 0);
		} else if (i == 1) {
			/** second block is valid data */
			rc = memcmp(rbuf[i], wbuf, buf_size);
			assert_int_equal(rc, 0);
		} else {
			/** the rest are beyond EOF */
			rc = memcmp(rbuf[i], obuf, buf_size);
			assert_int_equal(rc, 0);
		}
	}

	/** reset */
	for (i = 0; i < NUM_SEGS; i++)
		memset(rbuf[i], '-', buf_size + 100);

	par_barrier();
	/** truncate file back to 0 */
	if (arg->myrank == 0) {
		rc = dfs_punch(dfs_mt, obj, 0, DFS_MAX_FSIZE);
		assert_int_equal(rc, 0);
	}
	par_barrier();

	rc = dfs_ostat(dfs_mt, obj, &stbuf);
	assert_int_equal(rc, 0);
	assert_int_equal(stbuf.st_size, 0);

	/** write strided 64 byte blocks */
	par_barrier();
	if (arg->myrank == 0) {
		char		*ptr = wbuf;
		daos_off_t	off = 0;

		for (i = 0; i < buf_size / 64; i++) {
			d_iov_set(&iov, ptr, 64);
			wsgl.sg_nr = 1;
			wsgl.sg_iovs = &iov;

			rc = dfs_write(dfs_mt, obj, &wsgl, off, NULL);
			assert_int_equal(rc, 0);
			ptr += 64;
			off += 64 * 2;
		}
	}
	par_barrier();

	rc = dfs_ostat(dfs_mt, obj, &stbuf);
	assert_int_equal(rc, 0);
	assert_int_equal(stbuf.st_size, buf_size * 2 - 64);

	/** read the first 2 blocks, should see a strided 64 block */
	for (i = 0; i < 2; i++)
		d_iov_set(&rsgl.sg_iovs[i], rbuf[i], buf_size);
	rsgl.sg_nr = 2;
	rc = dfs_read(dfs_mt, obj, &rsgl, 0, &read_size, NULL);
	assert_int_equal(rc, 0);
	/** should see a short read of the last 64 bytes */
	assert_int_equal(read_size, buf_size * 2 - 64);

	/** should get written data every other block, and 0s in between */
	char *wptr = wbuf;
	char *rptr = rbuf[0];

	for (i = 0; i < (buf_size * 2) / 64; i++) {
		if (i == buf_size / 64)
			rptr = rbuf[1];

		if (i % 2 == 0) {
			rc = memcmp(rptr, wptr, 64);
			assert_int_equal(rc, 0);
			wptr += 64;
		} else {
			/** last block is beyond EOF */
			if (i == (buf_size * 2) / 64 - 1) {
				rc = memcmp(rptr, obuf, 64);
				assert_int_equal(rc, 0);
			} else {
				rc = memcmp(rptr, zbuf, 64);
				assert_int_equal(rc, 0);
			}
		}
		rptr += 64;
	}

	rc = dfs_release(obj);
	par_barrier();
	if (arg->myrank == 0) {
		rc = dfs_remove(dfs_mt, NULL, name, 0, NULL);
		assert_int_equal(rc, 0);
	}

	D_FREE(wbuf);
	D_FREE(zbuf);
	D_FREE(obuf);
	for (i = 0; i < NUM_SEGS; i++)
		D_FREE(rbuf[i]);
	D_FREE(rsgl.sg_iovs);
}

static void
dfs_test_cont_atomic(void **state)
{
	test_arg_t		*arg = *state;
	daos_cont_info_t	co_info;
	daos_handle_t		coh;
	dfs_t			*dfs;
	int			rc, op_rc;

	/** All create a DFS container with POSIX layout */
	if (arg->myrank == 0)
		print_message("All ranks create the same POSIX container\n");

	op_rc = dfs_cont_create_with_label(arg->pool.poh, "dfs_par_test_cont",
					   NULL, NULL, NULL, NULL);
	rc = check_one_success(op_rc, EEXIST);
	assert_int_equal(rc, 0);
	par_barrier();

	if (arg->myrank == 0)
		print_message("one rank Created POSIX Container dfs_par_test_cont\n");

	rc = daos_cont_open(arg->pool.poh, "dfs_par_test_cont", DAOS_COO_RW, &coh, &co_info, NULL);
	assert_int_equal(rc, 0);

	rc = dfs_mount(arg->pool.poh, coh, O_RDWR, &dfs);
	assert_int_equal(rc, 0);

	rc = dfs_umount(dfs);
	assert_int_equal(rc, 0);
	rc = daos_cont_close(coh, NULL);
	assert_int_equal(rc, 0);

	par_barrier();
	if (arg->myrank == 0) {
		rc = daos_cont_destroy(arg->pool.poh, "dfs_par_test_cont", 1, NULL);
		assert_int_equal(rc, 0);
		print_message("Destroyed POSIX Container dfs_par_test_cont\n");
	}
	par_barrier();
}

static void
file_atomicity_test_helper(test_arg_t *arg, int rf)
{
	uuid_t		cuuid;
	dfs_t		*dfs;
	daos_handle_t	coh;
	dfs_obj_t	*file;
	char		*filename = "testfile";
	daos_obj_id_t	oid1, oid2;
	uint64_t	*oids_hi = NULL, *oids_lo = NULL;
	int		i;
	int		rc;

	par_barrier();
	if (arg->myrank == 0) {
		dfs_attr_t attr = {};

		attr.da_props = daos_prop_alloc(1);
		assert_non_null(attr.da_props);
		attr.da_props->dpp_entries[0].dpe_type = DAOS_PROP_CO_REDUN_FAC;
		attr.da_props->dpp_entries[0].dpe_val = rf;

		rc = dfs_cont_create(arg->pool.poh, &cuuid, &attr, &coh, &dfs);
		assert_int_equal(rc, 0);
		printf("Created DFS Container "DF_UUIDF"\n", DP_UUID(cuuid));

		daos_prop_free(attr.da_props);
	}

	handle_share(&coh, HANDLE_CO, arg->myrank, arg->pool.poh, 0);
	dfs_test_share(arg->pool.poh, coh, arg->myrank, &dfs);

	par_barrier();

	/** all should succeed with the same file oid */
	rc = dfs_open(dfs, NULL, filename, S_IFREG | S_IWUSR | S_IRUSR, O_RDWR | O_CREAT, 0, 0,
		      NULL, &file);
	assert_int_equal(rc, 0);
	par_barrier();

	rc = dfs_obj2id(file, &oid1);
	assert_int_equal(rc, 0);

	if (arg->myrank == 0) {
		D_ALLOC_ARRAY(oids_hi, arg->rank_size);
		assert_non_null(oids_hi);
		D_ALLOC_ARRAY(oids_lo, arg->rank_size);
		assert_non_null(oids_lo);
	}

	par_gather(&oid1.hi, oids_hi, 1, PAR_UINT64, 0);
	par_gather(&oid1.lo, oids_lo, 1, PAR_UINT64, 0);

	if (arg->myrank == 0) {
		for (i = 0; i < arg->rank_size; i++) {
			if (oid1.hi != oids_hi[i])
				print_error("OID mismatch between ranks opening the same file");
			assert_int_equal(oid1.hi, oids_hi[i]);
			if (oid1.lo != oids_lo[i])
				print_error("OID mismatch between ranks opening the same file");
			assert_int_equal(oid1.lo, oids_lo[i]);
		}
	}

	rc = dfs_release(file);
	assert_int_equal(rc, 0);

	par_barrier();
	if (arg->myrank == 0) {
		print_message("remove the file\n");
		rc = dfs_remove(dfs, NULL, filename, true, NULL);
		assert_int_equal(rc, 0);
	}
	par_barrier();

	if (arg->myrank == 0)
		print_message("reopen the file with OCREAT from all ranks\n");
	par_barrier();

	/** all should succeed with the same file oid */
	rc = dfs_open(dfs, NULL, filename, S_IFREG | S_IWUSR | S_IRUSR, O_RDWR | O_CREAT, 0, 0,
		      NULL, &file);
	assert_int_equal(rc, 0);
	par_barrier();

	rc = dfs_obj2id(file, &oid2);
	assert_int_equal(rc, 0);

	if (oid2.hi == oid1.hi && oid2.lo == oid1.lo) {
		print_error("%d: dfs_open returned an existing OID!\n", arg->myrank);
		assert_false(oid2.hi == oid1.hi && oid2.lo == oid1.lo);
	}

	par_gather(&oid2.hi, oids_hi, 1, PAR_UINT64, 0);
	par_gather(&oid2.lo, oids_lo, 1, PAR_UINT64, 0);

	if (arg->myrank == 0) {
		for (i = 0; i < arg->rank_size; i++) {
			if (oid2.hi != oids_hi[i])
				print_error("OID mismatch between ranks opening the same file");
			assert_int_equal(oid2.hi, oids_hi[i]);
			if (oid2.lo != oids_lo[i])
				print_error("OID mismatch between ranks opening the same file");
			assert_int_equal(oid2.lo, oids_lo[i]);
		}
	}

	rc = dfs_release(file);
	assert_int_equal(rc, 0);
	if (arg->myrank == 0) {
		D_FREE(oids_hi);
		D_FREE(oids_lo);
	}

	par_barrier();
	if (arg->myrank == 0) {
		print_message("remove the file\n");
		rc = dfs_remove(dfs, NULL, filename, true, NULL);
		assert_int_equal(rc, 0);
	}
	par_barrier();

	rc = dfs_umount(dfs);
	assert_int_equal(rc, 0);
	rc = daos_cont_close(coh, NULL);
	assert_rc_equal(rc, 0);

	par_barrier();
	if (arg->myrank == 0) {
		char str[37];

		uuid_unparse(cuuid, str);
		rc = daos_cont_destroy(arg->pool.poh, str, 1, NULL);
		assert_rc_equal(rc, 0);
		printf("Destroyed DFS Container "DF_UUIDF"\n",
		       DP_UUID(cuuid));
	}
	par_barrier();
}

static void
dfs_test_file_create_atomicity(void **state)
{
	test_arg_t	*arg = *state;

	if (arg->myrank == 0) {
		print_message("All ranks create the same file without O_EXCL\n");
		print_message("Testing with RF 0 ...\n");
	}
	file_atomicity_test_helper(arg, DAOS_PROP_CO_REDUN_RF0);

	if (test_runable(arg, 2)) {
		if (arg->myrank == 0)
			print_message("Testing with RF 1 ...\n");
		file_atomicity_test_helper(arg, DAOS_PROP_CO_REDUN_RF1);
	}
	if (test_runable(arg, 3)) {
		if (arg->myrank == 0)
			print_message("Testing with RF 2 ...\n");
		file_atomicity_test_helper(arg, DAOS_PROP_CO_REDUN_RF2);
	}
}

static const struct CMUnitTest dfs_par_tests[] = {
	{ "DFS_PAR_TEST1: Conditional OPs",
	  dfs_test_cond, async_disable, test_case_teardown},
	{ "DFS_PAR_TEST2: DFS short reads",
	  dfs_test_short_read, async_disable, test_case_teardown},
	{ "DFS_PAR_TEST3: DFS EC object short reads",
	  dfs_test_ec_short_read, async_disable, test_case_teardown},
	{ "DFS_PAR_TEST4: DFS hole management",
	  dfs_test_hole_mgmt, async_disable, test_case_teardown},
	{ "DFS_PAR_TEST5: DFS Container create atomicity",
	  dfs_test_cont_atomic, async_disable, test_case_teardown},
	{ "DFS_PAR_TEST6: DFS File create (without O_EXCL) atomicity",
	  dfs_test_file_create_atomicity, async_disable, test_case_teardown},
};

static int
dfs_setup(void **state)
{
	test_arg_t	*arg;
	int		rc = 0;

	rc = test_setup(state, SETUP_POOL_CONNECT, true, DEFAULT_POOL_SIZE, 0, NULL);
	assert_int_equal(rc, 0);

	arg = *state;

	if (arg->myrank == 0) {
		dfs_attr_t	attr = {};
		bool		use_dtx = false;

		d_getenv_bool("DFS_USE_DTX", &use_dtx);
		if (use_dtx)
			print_message("Running DFS Parallel tests with DTX enabled\n");
		else
			print_message("Running DFS Parallel tests with DTX disabled\n");

		attr.da_props = daos_prop_alloc(1);
		assert_non_null(attr.da_props);
		attr.da_props->dpp_entries[0].dpe_type =
					DAOS_PROP_CO_EC_CELL_SZ;
		attr.da_props->dpp_entries[0].dpe_val = 1 << 15;

		rc = dfs_cont_create(arg->pool.poh, &co_uuid, &attr, &co_hdl, &dfs_mt);
		daos_prop_free(attr.da_props);
		assert_int_equal(rc, 0);
		printf("Created DFS Container "DF_UUIDF"\n", DP_UUID(co_uuid));
	}

	handle_share(&co_hdl, HANDLE_CO, arg->myrank, arg->pool.poh, 0);
	dfs_test_share(arg->pool.poh, co_hdl, arg->myrank, &dfs_mt);

	return rc;
}

static int
dfs_teardown(void **state)
{
	test_arg_t	*arg = *state;
	int		rc;

	rc = dfs_umount(dfs_mt);
	assert_int_equal(rc, 0);
	rc = daos_cont_close(co_hdl, NULL);
	assert_rc_equal(rc, 0);

	par_barrier();
	if (arg->myrank == 0) {
		char	str[37];

		uuid_unparse(co_uuid, str);
		rc = daos_cont_destroy(arg->pool.poh, str, 1, NULL);
		assert_rc_equal(rc, 0);
		printf("Destroyed DFS Container "DF_UUIDF"\n",
		       DP_UUID(co_uuid));
	}
	par_barrier();

	return test_teardown(state);
}

int
run_dfs_par_test(int rank, int size)
{
	int rc = 0;

<<<<<<< HEAD
	par_barrier();
	rc = cmocka_run_group_tests_name("DAOS_FileSystem_DFS_Parallel",
					 dfs_par_tests, dfs_setup,
					 dfs_teardown);
	par_barrier();
=======
	MPI_Barrier(MPI_COMM_WORLD);
	rc = cmocka_run_group_tests_name("DAOS_FileSystem_DFS_Parallel", dfs_par_tests, dfs_setup,
					 dfs_teardown);
	MPI_Barrier(MPI_COMM_WORLD);

	/** run tests again with DTX */
	setenv("DFS_USE_DTX", "1", 1);

	MPI_Barrier(MPI_COMM_WORLD);
	rc += cmocka_run_group_tests_name("DAOS_FileSystem_DFS_Parallel_DTX", dfs_par_tests,
					  dfs_setup, dfs_teardown);
	MPI_Barrier(MPI_COMM_WORLD);
>>>>>>> a2d7e6f0
	return rc;
}<|MERGE_RESOLUTION|>--- conflicted
+++ resolved
@@ -935,25 +935,17 @@
 {
 	int rc = 0;
 
-<<<<<<< HEAD
-	par_barrier();
-	rc = cmocka_run_group_tests_name("DAOS_FileSystem_DFS_Parallel",
-					 dfs_par_tests, dfs_setup,
-					 dfs_teardown);
-	par_barrier();
-=======
-	MPI_Barrier(MPI_COMM_WORLD);
+	par_barrier();
 	rc = cmocka_run_group_tests_name("DAOS_FileSystem_DFS_Parallel", dfs_par_tests, dfs_setup,
 					 dfs_teardown);
-	MPI_Barrier(MPI_COMM_WORLD);
+	par_barrier();
 
 	/** run tests again with DTX */
 	setenv("DFS_USE_DTX", "1", 1);
 
-	MPI_Barrier(MPI_COMM_WORLD);
+	par_barrier();
 	rc += cmocka_run_group_tests_name("DAOS_FileSystem_DFS_Parallel_DTX", dfs_par_tests,
 					  dfs_setup, dfs_teardown);
-	MPI_Barrier(MPI_COMM_WORLD);
->>>>>>> a2d7e6f0
+	par_barrier();
 	return rc;
 }