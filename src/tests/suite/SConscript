"""Build test suite"""
import sys
import subprocess
import daos_build
import compiler_setup

test_cmocka_skip = """
#include <stdarg.h>
#include <stddef.h>
#include <setjmp.h>
#include <cmocka.h>

static void
test(void **state) { skip(); }

int main(int argc, char **argv)
{
	const struct CMUnitTest tests[] = {
		cmocka_unit_test(test),
		cmocka_unit_test(test),
	};
	return cmocka_run_group_tests(tests, NULL, NULL);
}
"""

def CheckCmockaSkip(context):
    """Configure check for cmocka bug"""
    context.Message('Checking if cmocka skip() bug is present ... ')
    rc = context.TryCompile(test_cmocka_skip, '.c')
    if rc == 0:
        sys.stdout.write(" (Compile failed) assuming ")
        context.Result(not rc)
        return rc
    rc = context.TryLink(test_cmocka_skip, '.c')
    if rc == 0:
        sys.stdout.write(" (Link failed) assuming ")
        context.Result(not rc)
        return rc
    prog = context.lastTarget
    pname = prog.get_abspath()
    rc = subprocess.call(pname, env={"CMOCKA_TEST_ABORT": "1"},
                         stdout=subprocess.DEVNULL, stderr=subprocess.DEVNULL)
<<<<<<< HEAD
    # in case of abort rc is -6 instead of 134 (128+6) with shell ...
=======
    #in case of abort rc is -6 instead of 134 (128+6) with shell ...
>>>>>>> d07ce597
    if rc == -6:
        sys.stdout.write(" (Bug reproduced) ")
    else:
        if rc != 0:
            sys.stdout.write(" (Other error than bug) assuming ")
        else:
            sys.stdout.write(" (Bug not reproduced) ")
    context.Result(rc)
    #return 0 means error
    return not rc

#pylint: disable=no-member
def configure_cmocka(nenv):
    """configure cmocka environment"""
    if GetOption('help') or GetOption('clean'):
        return nenv
    conf = Configure(nenv, custom_tests={'CheckCmockaSkip' : CheckCmockaSkip})
    conf.env.AppendUnique(LIBS=['cmocka'])
    if not conf.CheckCmockaSkip():
        #it would be cool to be able to check exit code is effectively 134
        #    (for abort() upon skip() bug) but in all error cases we should
        #    decide to use workaround
        conf.env.AppendUnique(CCFLAGS=['-DOVERRIDE_CMOCKA_SKIP'])
        print("libcmocka with broken skip(), using workaround (DAOS-1093).")
    return conf.Finish()
#pylint: enable=no-member
#
def scons():
    """Execute build"""
    Import('denv', 'base_env')

    libraries = ['daos', 'dfs', 'daos_tests', 'gurt', 'cart']
    libraries += ['uuid', 'cmocka', 'pthread', 'isal', 'dpar']

<<<<<<< HEAD
    denv.AppendUnique(CPPPATH=[Dir('../../client/dfs').srcnode()])
=======
    dfuse_env = base_env.Clone()
    compiler_setup.base_setup(dfuse_env)
    dfusetest = daos_build.program(dfuse_env, File("dfuse_test.c"), LIBS='cmocka')
    denv.Install('$PREFIX/bin/', dfusetest)

    denv.AppendUnique(CPPPATH=["#/src/client/dfs"])
>>>>>>> d07ce597
    denv.AppendUnique(CPPPATH=[Dir('../../mgmt').srcnode()])

    daos_test_tgt = denv.SharedObject(['daos_test_common.c'])
    Export('daos_test_tgt')

    daos_epoch_io = denv.SharedObject(['daos_epoch_io.c'])
    Export('daos_epoch_io')

    daos_test_obj = denv.SharedObject(['daos_obj.c'])
    Export('daos_test_obj')

    newenv = configure_cmocka(denv.Clone())

    c_files = Split("""daos_array.c daos_base_tx.c daos_capa.c daos_checksum.c
                    daos_container.c daos_dedup.c daos_degraded.c
                    daos_dist_tx.c daos_drain_simple.c daos_epoch.c
                    daos_epoch_io.c daos_epoch_recovery.c daos_kv.c
                    daos_md_replication.c daos_mgmt.c daos_nvme_recovery.c
                    daos_obj_array.c daos_obj.c daos_oid_alloc.c daos_pool.c
                    daos_rebuild.c daos_rebuild_common.c daos_rebuild_ec.c
                    daos_rebuild_simple.c daos_test.c daos_verify_consistency.c
                    daos_aggregate_ec.c daos_degrade_ec.c
                    daos_extend_simple.c daos_obj_ec.c""")

    newenv.AppendUnique(LIBPATH=[Dir('../../client/dfs')])
    daostest = daos_build.program(newenv, 'daos_test', c_files + daos_test_tgt,
                                  LIBS=['daos_common'] + libraries)

    c_files = Split("""dfs_unit_test.c dfs_par_test.c dfs_test.c """
                    """dfs_sys_unit_test.c""")
    newenv.AppendUnique(CPPPATH=[Dir('../../client/dfs').srcnode()])
    dfstest = daos_build.program(newenv, 'dfs_test', c_files + daos_test_tgt,
                                 LIBS=['daos_common'] + libraries)

    denv.Install('$PREFIX/bin/', daostest)
    denv.Install('$PREFIX/bin/', dfstest)
    denv.Install('$PREFIX/bin/io_conf', Glob('io_conf/daos_io_conf_1'))
    denv.Install('$PREFIX/bin/io_conf', Glob('io_conf/daos_io_conf_2'))
    denv.Install('$PREFIX/bin/io_conf', Glob('io_conf/daos_io_conf_3'))
    denv.Install('$PREFIX/bin/io_conf', Glob('io_conf/daos_io_conf_4'))
    denv.Install('$PREFIX/bin/io_conf', Glob('io_conf/daos_io_conf_5'))
    SConscript('io_conf/SConscript', exports='denv')

if __name__ == "SCons.Script":
    scons()<|MERGE_RESOLUTION|>--- conflicted
+++ resolved
@@ -40,11 +40,7 @@
     pname = prog.get_abspath()
     rc = subprocess.call(pname, env={"CMOCKA_TEST_ABORT": "1"},
                          stdout=subprocess.DEVNULL, stderr=subprocess.DEVNULL)
-<<<<<<< HEAD
     # in case of abort rc is -6 instead of 134 (128+6) with shell ...
-=======
-    #in case of abort rc is -6 instead of 134 (128+6) with shell ...
->>>>>>> d07ce597
     if rc == -6:
         sys.stdout.write(" (Bug reproduced) ")
     else:
@@ -79,16 +75,12 @@
     libraries = ['daos', 'dfs', 'daos_tests', 'gurt', 'cart']
     libraries += ['uuid', 'cmocka', 'pthread', 'isal', 'dpar']
 
-<<<<<<< HEAD
-    denv.AppendUnique(CPPPATH=[Dir('../../client/dfs').srcnode()])
-=======
     dfuse_env = base_env.Clone()
     compiler_setup.base_setup(dfuse_env)
     dfusetest = daos_build.program(dfuse_env, File("dfuse_test.c"), LIBS='cmocka')
     denv.Install('$PREFIX/bin/', dfusetest)
 
-    denv.AppendUnique(CPPPATH=["#/src/client/dfs"])
->>>>>>> d07ce597
+    denv.AppendUnique(CPPPATH=[Dir('../../client/dfs').srcnode()])
     denv.AppendUnique(CPPPATH=[Dir('../../mgmt').srcnode()])
 
     daos_test_tgt = denv.SharedObject(['daos_test_common.c'])
