/**
 * (C) Copyright 2016-2023 Intel Corporation.
 *
 * SPDX-License-Identifier: BSD-2-Clause-Patent
 */
/**
 * This file is part of daos
 *
 * tests/suite/container.c
 */
#define D_LOGFAC	DD_FAC(tests)
#include "daos_test.h"
#include "daos_iotest.h"
#include <daos/placement.h>
#include <pwd.h>
#include <grp.h>

#define TEST_MAX_ATTR_LEN	(128)

/** create/destroy container */
static void
co_create(void **state)
{
	test_arg_t	*arg = *state;
	uuid_t		 uuid;
	daos_handle_t	 coh;
	daos_handle_t	 poh_inval = DAOS_HDL_INVAL;
	daos_cont_info_t info;
	daos_event_t	 ev;
	char		 str[37];
	int		 rc;

	if (!arg->hdl_share && arg->myrank != 0)
		return;

	if (arg->async) {
		rc = daos_event_init(&ev, arg->eq, NULL);
		assert_rc_equal(rc, 0);
	}

	/** create container */
	if (arg->myrank == 0) {
		print_message("creating container %ssynchronously ...\n",
			      arg->async ? "a" : "");
		rc = daos_cont_create(arg->pool.poh, &uuid, NULL,
				      arg->async ? &ev : NULL);
		assert_rc_equal(rc, 0);
		WAIT_ON_ASYNC(arg, ev);
		print_message("container created\n");

		print_message("opening container %ssynchronously\n",
			      arg->async ? "a" : "");
		uuid_unparse(uuid, str);
		rc = daos_cont_open(arg->pool.poh, str, DAOS_COO_RW, &coh,
				    &info, arg->async ? &ev : NULL);
		assert_rc_equal(rc, 0);
		WAIT_ON_ASYNC(arg, ev);
		assert_int_equal(uuid_compare(uuid, info.ci_uuid), 0);
		print_message("container opened\n");
	}

	if (arg->hdl_share)
		handle_share(&coh, HANDLE_CO, arg->myrank, arg->pool.poh, 1);

	/** query container */
	print_message("querying container %ssynchronously ...\n",
		      arg->async ? "a" : "");
	rc = daos_cont_query(coh, &info, NULL, arg->async ? &ev : NULL);
	assert_rc_equal(rc, 0);
	WAIT_ON_ASYNC(arg, ev);
	assert_int_equal(uuid_compare(uuid, info.ci_uuid), 0);
	print_message("container queried\n");

	if (arg->hdl_share)
		par_barrier(PAR_COMM_WORLD);

	/** close container */
	print_message("closing container %ssynchronously ...\n",
		      arg->async ? "a" : "");
	rc = daos_cont_close(coh, arg->async ? &ev : NULL);
	assert_rc_equal(rc, 0);
	WAIT_ON_ASYNC(arg, ev);
	print_message("container closed\n");

	if (arg->hdl_share)
		par_barrier(PAR_COMM_WORLD);

	/** destroy container */
	if (arg->myrank == 0) {
		/* XXX check if this is a real leak or out-of-sync close */
		sleep(5);
		print_message("destroying container %ssynchronously ...\n",
			      arg->async ? "a" : "");
		rc = daos_cont_destroy(arg->pool.poh, str, 1 /* force */,
				    arg->async ? &ev : NULL);
		assert_rc_equal(rc, 0);
		WAIT_ON_ASYNC(arg, ev);
		if (arg->async) {
			rc = daos_event_fini(&ev);
			assert_rc_equal(rc, 0);
		}
		print_message("container destroyed\n");
	}

	if (arg->hdl_share)
		par_barrier(PAR_COMM_WORLD);

	/** negative - create container */
	if (arg->myrank == 0) {
		print_message("creating container with invalid pool %ssynchronously ...\n",
			      arg->async ? "a" : "");
		rc = daos_cont_create(poh_inval, &uuid, NULL, arg->async ? &ev : NULL);
		if (arg->async)
			assert_rc_equal(rc, 0);
		else
			assert_rc_equal(rc, -DER_NO_HDL);
		WAIT_ON_ASYNC_ERR(arg, ev, -DER_NO_HDL);
	}

	if (arg->hdl_share)
		par_barrier(PAR_COMM_WORLD);

	/** negative - query container */
	print_message("querying stale container handle %ssynchronously ...\n",
		      arg->async ? "a" : "");
	rc = daos_cont_query(coh, &info, NULL, arg->async ? &ev : NULL);
	if (arg->async)
		assert_rc_equal(rc, 0);
	else
		assert_rc_equal(rc, -DER_NO_HDL);
	WAIT_ON_ASYNC_ERR(arg, ev, -DER_NO_HDL);

	if (arg->hdl_share)
		par_barrier(PAR_COMM_WORLD);

	if (arg->hdl_share)
		par_barrier(PAR_COMM_WORLD);

	/** negative - close container */
	print_message("closing stale container handle %ssynchronously ...\n",
		      arg->async ? "a" : "");
	rc = daos_cont_close(coh, arg->async ? &ev : NULL);
	if (arg->async)
		assert_rc_equal(rc, 0);
	else
		assert_rc_equal(rc, -DER_NO_HDL);
	WAIT_ON_ASYNC_ERR(arg, ev, -DER_NO_HDL);
}

#define BUFSIZE 10

static void
co_attribute(void **state)
{
	test_arg_t *arg = *state;
	daos_event_t	 ev;
	int		 rc;

	char const *const names[] = { "AVeryLongName", "Name" };
	char const *const names_get[] = { "AVeryLongName", "Wrong", "Name" };
	size_t const name_sizes[] = {
				strlen(names[0]) + 1,
				strlen(names[1]) + 1,
	};
	void const *const in_values[] = {
				"value",
				"this is a long value",
	};
	size_t const in_sizes[] = {
				strlen(in_values[0]),
				strlen(in_values[1]),
	};
	int			 n = (int)ARRAY_SIZE(names);
	int			 m = (int)ARRAY_SIZE(names_get);
	char			 out_buf[10 * BUFSIZE] = { 0 };
	void			*out_values[] = {
						  &out_buf[0 * BUFSIZE],
						  &out_buf[1 * BUFSIZE],
						  &out_buf[2 * BUFSIZE],
						};
	size_t			 out_sizes[] =	{ BUFSIZE, BUFSIZE, BUFSIZE };
	size_t			 total_size;

	if (arg->async) {
		rc = daos_event_init(&ev, arg->eq, NULL);
		assert_rc_equal(rc, 0);
	}

	print_message("setting container attributes %ssynchronously ...\n",
		      arg->async ? "a" : "");
	rc = daos_cont_set_attr(arg->coh, n, names, in_values, in_sizes,
				arg->async ? &ev : NULL);
	assert_rc_equal(rc, 0);
	WAIT_ON_ASYNC(arg, ev);

	print_message("listing container attributes %ssynchronously ...\n",
		      arg->async ? "a" : "");

	total_size = 0;
	rc = daos_cont_list_attr(arg->coh, NULL, &total_size,
				 arg->async ? &ev : NULL);
	assert_rc_equal(rc, 0);
	WAIT_ON_ASYNC(arg, ev);
	print_message("Verifying Total Name Length..\n");
	assert_int_equal(total_size, (name_sizes[0] + name_sizes[1]));

	total_size = BUFSIZE;
	rc = daos_cont_list_attr(arg->coh, out_buf, &total_size,
				 arg->async ? &ev : NULL);
	assert_rc_equal(rc, 0);
	WAIT_ON_ASYNC(arg, ev);
	print_message("Verifying Small Name..\n");
	assert_int_equal(total_size, (name_sizes[0] + name_sizes[1]));
	assert_string_equal(out_buf, names[1]);

	total_size = 10 * BUFSIZE;
	rc = daos_cont_list_attr(arg->coh, out_buf, &total_size,
				 arg->async ? &ev : NULL);
	assert_rc_equal(rc, 0);
	WAIT_ON_ASYNC(arg, ev);
	print_message("Verifying All Names..\n");
	assert_int_equal(total_size, (name_sizes[0] + name_sizes[1]));
	assert_string_equal(out_buf, names[1]);
	assert_string_equal(out_buf + name_sizes[1], names[0]);

	print_message("getting container attributes %ssynchronously ...\n",
		      arg->async ? "a" : "");

	rc = daos_cont_get_attr(arg->coh, m, names_get, out_values, out_sizes,
				arg->async ? &ev : NULL);
	assert_rc_equal(rc, 0);
	WAIT_ON_ASYNC(arg, ev);

	print_message("Verifying Name-Value (A)..\n");
	assert_int_equal(out_sizes[0], in_sizes[0]);
	assert_memory_equal(out_values[0], in_values[0], in_sizes[0]);

	print_message("Verifying Name-Value (B)..\n");
	assert_int_equal(out_sizes[1], 0);

	print_message("Verifying Name-Value (C)..\n");
	assert_true(in_sizes[1] > BUFSIZE);
	assert_int_equal(out_sizes[2], in_sizes[1]);
	assert_memory_equal(out_values[2], in_values[1], BUFSIZE);

	rc = daos_cont_get_attr(arg->coh, m, names_get, NULL, out_sizes,
				arg->async ? &ev : NULL);
	assert_rc_equal(rc, 0);
	WAIT_ON_ASYNC(arg, ev);

	print_message("Verifying with NULL buffer..\n");
	assert_int_equal(out_sizes[0], in_sizes[0]);
	assert_int_equal(out_sizes[1], 0);
	assert_int_equal(out_sizes[2], in_sizes[1]);

	rc = daos_cont_del_attr(arg->coh, m, names_get,
				arg->async ? &ev : NULL);
	/* should work even if "Wrong" do not exist */
	assert_rc_equal(rc, 0);
	WAIT_ON_ASYNC(arg, ev);

	print_message("Verifying all attributes deletion\n");
	total_size = 0;
	rc = daos_cont_list_attr(arg->coh, NULL, &total_size,
				 arg->async ? &ev : NULL);
	assert_rc_equal(rc, 0);
	WAIT_ON_ASYNC(arg, ev);
	assert_int_equal(total_size, 0);

	if (arg->async) {
		rc = daos_event_fini(&ev);
		assert_rc_equal(rc, 0);
	}
}

static bool
ace_has_permissions(struct daos_ace *ace, uint64_t exp_perms)
{
	if (ace->dae_access_types != DAOS_ACL_ACCESS_ALLOW) {
		print_message("Expected access type allow for ACE\n");
		daos_ace_dump(ace, 0);
		return false;
	}

	if (ace->dae_allow_perms != exp_perms) {
		print_message("ACE had perms: %#lx (expected: %#lx)\n",
			      ace->dae_allow_perms, exp_perms);
		daos_ace_dump(ace, 0);
		return false;
	}

	return true;
}

static bool
is_acl_prop_default(struct daos_acl *prop)
{
	struct daos_ace *ace;
	ssize_t		acl_expected_len = 0;

	if (daos_acl_validate(prop) != 0) {
		print_message("ACL property not valid\n");
		daos_acl_dump(prop);
		return false;
	}

	if (daos_acl_get_ace_for_principal(prop, DAOS_ACL_OWNER,
					   NULL, &ace) != 0) {
		print_message("Owner ACE not found\n");
		return false;
	}

	acl_expected_len += daos_ace_get_size(ace);

	/* Owner should have full control of the container by default */
	if (!ace_has_permissions(ace, DAOS_ACL_PERM_CONT_ALL)) {
		print_message("Owner ACE was wrong\n");
		return false;
	}

	if (daos_acl_get_ace_for_principal(prop, DAOS_ACL_OWNER_GROUP,
					   NULL, &ace) != 0) {
		print_message("Owner Group ACE not found\n");
		return false;
	}

	acl_expected_len += daos_ace_get_size(ace);

	/* Owner-group should have basic access */
	if (!ace_has_permissions(ace,
				 DAOS_ACL_PERM_READ |
				 DAOS_ACL_PERM_WRITE |
				 DAOS_ACL_PERM_GET_PROP |
				 DAOS_ACL_PERM_SET_PROP)) {
		print_message("Owner Group ACE was wrong\n");
		return false;
	}

	if (prop->dal_len != acl_expected_len) {
		print_message("More ACEs in list than expected, expected len = "
			      "%ld, actual len = %u\n", acl_expected_len,
			      prop->dal_len);
		return false;
	}

	print_message("ACL prop matches expected defaults\n");
	return true;
}

static daos_prop_t *
get_query_prop_all(void)
{
	daos_prop_t	*prop;
	const int	prop_count = DAOS_PROP_CO_NUM;
	int		i;

	prop = daos_prop_alloc(prop_count);
	assert_non_null(prop);

	for (i = 0; i < prop_count; i++) {
		prop->dpp_entries[i].dpe_type = DAOS_PROP_CO_MIN + 1 + i;
		assert_true(prop->dpp_entries[i].dpe_type < DAOS_PROP_CO_MAX);
	}

	return prop;
}

static void
co_properties(void **state)
{
	test_arg_t		*arg0 = *state;
	test_arg_t		*arg = NULL;
	char			*label = "test_cont_properties";
	char			*label2 = "test_cont_prop_label2";
	char			*foo_label = "foo";
	char			*label2_v2 = "test_cont_prop_label2_version2";
	uuid_t			 cuuid2;
	daos_handle_t		 coh2;
	uuid_t			 cuuid3;
	daos_handle_t		 coh3;
	uuid_t			 cuuid4;
	daos_handle_t		 coh4;
	uuid_t			 cuuid5;
	uint64_t		 snapshot_max = 128;
	daos_prop_t		*prop;
	daos_prop_t		*prop_query;
	daos_prop_t		*prop_query2;
	struct daos_prop_entry	*entry;
	int			 rc;
	char			*exp_owner;
	char			*exp_owner_grp;
	char			 str[37];

	print_message("create container with properties, and query/verify.\n");
	rc = test_setup((void **)&arg, SETUP_POOL_CONNECT, arg0->multi_rank,
			SMALL_POOL_SIZE, 0, NULL);
	assert_success(rc);

	prop = daos_prop_alloc(2);
	assert_non_null(prop);
	/** setting the label on entries with no type should fail */
	rc = daos_prop_set_str(prop, DAOS_PROP_CO_LABEL, label, strlen(label));
	assert_rc_equal(rc, -DER_NONEXIST);

	prop->dpp_entries[0].dpe_type = DAOS_PROP_CO_LABEL;
	/** setting the label as a pointer should fail */
	rc = daos_prop_set_ptr(prop, DAOS_PROP_CO_LABEL, label, strlen(label));
	assert_rc_equal(rc, -DER_INVAL);
	rc = daos_prop_set_str(prop, DAOS_PROP_CO_LABEL, label, strlen(label));
	assert_rc_equal(rc, 0);
	prop->dpp_entries[1].dpe_type = DAOS_PROP_CO_SNAPSHOT_MAX;
	prop->dpp_entries[1].dpe_val = snapshot_max;

	while (!rc && arg->setup_state != SETUP_CONT_CONNECT)
		rc = test_setup_next_step((void **)&arg, NULL, NULL, prop);
	assert_success(rc);

	test_set_engine_fail_loc(arg, CRT_NO_RANK, DAOS_FORCE_PROP_VERIFY | DAOS_FAIL_ALWAYS);
	par_barrier(PAR_COMM_WORLD);

	prop_query = get_query_prop_all();
	rc = daos_cont_query(arg->coh, NULL, prop_query, NULL);
	assert_rc_equal(rc, 0);

	assert_int_equal(prop_query->dpp_nr, DAOS_PROP_CO_NUM);
	/* set properties should get the value user set */
	entry = daos_prop_entry_get(prop_query, DAOS_PROP_CO_LABEL);
	if (entry == NULL || strcmp(entry->dpe_str, label) != 0) {
		fail_msg("label verification failed.\n");
	}
	entry = daos_prop_entry_get(prop_query, DAOS_PROP_CO_SNAPSHOT_MAX);
	if (entry == NULL || entry->dpe_val != snapshot_max) {
		fail_msg("snapshot_max verification failed.\n");
	}
	/* not set properties should get default value */
	entry = daos_prop_entry_get(prop_query, DAOS_PROP_CO_CSUM);
	if (entry == NULL || entry->dpe_val != DAOS_PROP_CO_CSUM_OFF) {
		fail_msg("csum verification failed.\n");
	}
	entry = daos_prop_entry_get(prop_query, DAOS_PROP_CO_CSUM_CHUNK_SIZE);
	if (entry == NULL || entry->dpe_val != 32 * 1024) {
		fail_msg("csum chunk size verification failed.\n");
	}
	entry = daos_prop_entry_get(prop_query,
				    DAOS_PROP_CO_CSUM_SERVER_VERIFY);
	if (entry == NULL || entry->dpe_val != DAOS_PROP_CO_CSUM_SV_OFF) {
		fail_msg("csum server verify verification failed.\n");
	}
	entry = daos_prop_entry_get(prop_query, DAOS_PROP_CO_ENCRYPT);
	if (entry == NULL || entry->dpe_val != DAOS_PROP_CO_ENCRYPT_OFF) {
		fail_msg("encrypt verification failed.\n");
	}

	entry = daos_prop_entry_get(prop_query, DAOS_PROP_CO_ACL);
	if (entry == NULL || entry->dpe_val_ptr == NULL ||
	    !is_acl_prop_default((struct daos_acl *)entry->dpe_val_ptr)) {
		fail_msg("ACL prop verification failed.\n");
	}

	/* default owner */
	assert_int_equal(daos_acl_uid_to_principal(geteuid(), &exp_owner), 0);
	print_message("Checking owner set to default\n");
	entry = daos_prop_entry_get(prop_query, DAOS_PROP_CO_OWNER);
	if (entry == NULL || entry->dpe_str == NULL ||
	    strncmp(entry->dpe_str, exp_owner, DAOS_ACL_MAX_PRINCIPAL_LEN)) {
		fail_msg("Owner prop verification failed.\n");
	}
	D_FREE(exp_owner);

	/* default owner-group */
	assert_int_equal(daos_acl_gid_to_principal(getegid(), &exp_owner_grp),
			 0);
	print_message("Checking owner-group set to default\n");
	entry = daos_prop_entry_get(prop_query, DAOS_PROP_CO_OWNER_GROUP);
	if (entry == NULL || entry->dpe_str == NULL ||
	    strncmp(entry->dpe_str, exp_owner_grp,
		    DAOS_ACL_MAX_PRINCIPAL_LEN)) {
		fail_msg("Owner-group prop verification failed.\n");
	}
	D_FREE(exp_owner_grp);

	entry = daos_prop_entry_get(prop_query, DAOS_PROP_CO_SCRUBBER_DISABLED);
	if (entry == NULL || entry->dpe_val == true) {
		fail_msg("scrubber disabled failed.\n");
	}

	test_set_engine_fail_loc(arg, CRT_NO_RANK, 0);

	if (arg->myrank == 0) {
		uuid_t		 uuid;
		daos_prop_t	*prop2;

		/* Create container: same label - fail */
		print_message("Checking create: different UUID same label "
			      "(will fail)\n");
		rc = daos_cont_create(arg->pool.poh, &cuuid2, prop, NULL);
		assert_rc_equal(rc, -DER_EXIST);

		/* Create container C2: new label - pass */
		rc = daos_prop_set_str(prop, DAOS_PROP_CO_LABEL, label2, strlen(label2));
		assert_rc_equal(rc, 0);
		print_message("Checking create: different label\n");
		rc = daos_cont_create(arg->pool.poh, &cuuid2, prop, NULL);
		assert_rc_equal(rc, 0);
		print_message("created container C2: %s\n", label2);
		/* Open by label, and immediately close */
		rc = daos_cont_open(arg->pool.poh, label2, DAOS_COO_RW, &coh2,
				    NULL, NULL);
		assert_rc_equal(rc, 0);
		rc = daos_cont_close(coh2, NULL /* ev */);
		assert_rc_equal(rc, 0);
		print_message("opened and closed container %s\n", label2);

		/* destroy the container C2 (will re-create it next) */
		rc = daos_cont_destroy(arg->pool.poh, label2, 0 /* force */,
				       NULL /* ev */);
		assert_rc_equal(rc, 0);
		print_message("destroyed container C2: %s\n", label2);

		/* Create C3 with an initial label, rename to old C2 label2
		 * Create container with label2  - fail.
		 */
		print_message("Checking set-prop and create label conflict "
			      "(will fail)\n");
		rc = daos_cont_create_with_label(arg->pool.poh, foo_label,
						 NULL /* prop */, &cuuid3,
						 NULL /* ev */);
		assert_rc_equal(rc, 0);
		print_message("step1: created container C3: %s : "
			      "UUID:"DF_UUIDF"\n", foo_label, DP_UUID(cuuid3));
		rc = daos_cont_open(arg->pool.poh, foo_label, DAOS_COO_RW,
				    &coh3, NULL, NULL);
		assert_rc_equal(rc, 0);
		print_message("step2: C3 set-prop, rename %s -> %s\n",
			      foo_label, prop->dpp_entries[0].dpe_str);
		rc = daos_cont_set_prop(coh3, prop, NULL);
		assert_rc_equal(rc, 0);
		print_message("step3: create cont with label: %s (will fail)\n",
			      prop->dpp_entries[0].dpe_str);
		rc = daos_cont_create(arg->pool.poh, &cuuid4, prop, NULL);
		assert_rc_equal(rc, -DER_EXIST);

		/* Container 3 set-prop label2_v2,
		 * container 1 set-prop label2 - pass
		 */
		print_message("Checking label rename and reuse\n");
		rc = daos_prop_set_str(prop, DAOS_PROP_CO_LABEL, label2_v2, strlen(label2_v2));
		assert_rc_equal(rc, 0);
		print_message("step: C3 set-prop change FROM %s TO %s\n",
			      label2, label2_v2);
		rc = daos_cont_set_prop(coh3, prop, NULL);
		assert_rc_equal(rc, 0);
		rc = daos_prop_set_str(prop, DAOS_PROP_CO_LABEL, label2, strlen(label2));
		assert_rc_equal(rc, 0);
		print_message("step: C1 set-prop change FROM %s TO %s\n",
			      label, label2);
		rc = daos_cont_set_prop(arg->coh, prop, NULL);
		assert_rc_equal(rc, 0);

		/* destroy container C3 */
		rc = daos_cont_close(coh3, NULL);
		assert_rc_equal(rc, 0);
		rc = daos_cont_destroy(arg->pool.poh, label2_v2, 0 /* force */,
				       NULL /* ev */);
		assert_rc_equal(rc, 0);
		print_message("destroyed container C3: %s : "
			      "UUID:"DF_UUIDF"\n", label2_v2, DP_UUID(cuuid3));

		/* Create a container without label*/
		print_message("Checking querying a container without a label\n");
		rc = daos_cont_create(arg->pool.poh, &cuuid5, NULL, NULL);
		assert_rc_equal(rc, 0);
		uuid_unparse(cuuid5, str);
		print_message("step1: created a container without a label. UUID: %s\n", str);
		rc = daos_cont_open(arg->pool.poh, str, DAOS_COO_RW, &coh4, NULL, NULL);
		assert_rc_equal(rc, 0);
		print_message("step2: opened a container without a label\n");
		prop_query2 = get_query_prop_all();
		assert(prop_query2 != NULL);
		rc = daos_cont_query(coh4, NULL, prop_query2, NULL);
		assert_rc_equal(rc, 0);
		print_message("step3: queried container properties\n");
		entry = daos_prop_entry_get(prop_query2, DAOS_PROP_CO_LABEL);
		/* get_query_prop_all() queries all properties, so entry must be not NULL. */
		assert(entry != NULL);
		/* entry->dpe_str == NULL means container label is not set. */
		assert(entry->dpe_str == NULL);
		print_message("step4: checked container has a label not set\n");
		daos_prop_free(prop_query2);
		rc = daos_cont_close(coh4, NULL);
		assert_rc_equal(rc, 0);
		rc = daos_cont_destroy(arg->pool.poh, str, 0, NULL);
		assert_rc_equal(rc, 0);
		print_message("destroyed container UUID: %s\n", str);

		print_message("SUBTEST: checking creation with owner other than current user\n");
		prop2 = daos_prop_alloc(1);
		assert_non_null(prop2);
		prop2->dpp_entries[0].dpe_type = DAOS_PROP_CO_OWNER;
		D_STRNDUP(prop2->dpp_entries->dpe_str, "fakeuser@", 10);
		assert_non_null(prop2->dpp_entries->dpe_str);
		rc = daos_cont_create(arg->pool.poh, &uuid, prop2, NULL);
		assert_rc_equal(rc, -DER_INVAL);
		daos_prop_free(prop2);
	}
	par_barrier(PAR_COMM_WORLD);

	daos_prop_free(prop);
	daos_prop_free(prop_query);
	test_teardown((void **)&arg);
}

static void
co_op_retry(void **state)
{
	test_arg_t	*arg = *state;
	uuid_t		 uuid;
	char		 str[37];
	daos_handle_t	 coh;
	daos_cont_info_t info;
#if 0
	/* TODO: inject DAOS_CONT_OP_NOREPLY for container create when dup rpc
	 * detection logic is enabled in the engine. DAOS-14019, DAOS-14020.
	 */
	int              i;
#endif
	int		 rc;

	if (arg->myrank != 0)
		return;

<<<<<<< HEAD
		/* see above TODO */
=======
		/* See above TODO */
>>>>>>> 72bcd0d1
#if 0
	print_message("setting DAOS_CONT_OP_NOREPLY and creating container ... ");
	rc = daos_debug_set_params(arg->group, -1, DMG_KEY_FAIL_LOC,
				   DAOS_CONT_OP_NOREPLY | DAOS_FAIL_ONCE, 0, NULL);
	assert_rc_equal(rc, 0);
#else
	print_message("creating container ... ");
#endif
	rc = daos_cont_create(arg->pool.poh, &uuid, NULL, NULL);
	assert_rc_equal(rc, 0);
	print_message("success, created container: " DF_UUID "\n", DP_UUID(uuid));

#if 0
	print_message("BEGIN: many containers with DAOS_CONT_OP_NOREPLY\n");
	// for (i = 0; i < (20000 + 1024); i++) {
	for (i = 0; i < 100; i++) {
		char   cname[32];
		uuid_t cuuid;

		rc = snprintf(cname, 32, "cont%d", i);
		assert_true((rc > 0) && (rc < 32));

		/* Force a retry RPC for container create */
		rc = daos_debug_set_params(arg->group, -1, DMG_KEY_FAIL_LOC,
					   DAOS_CONT_OP_NOREPLY | DAOS_FAIL_ONCE, 0, NULL);
		assert_rc_equal(rc, 0);

		rc = daos_cont_create_with_label(arg->pool.poh, cname, NULL, &cuuid, NULL);
		assert_rc_equal(rc, 0);

		rc = daos_cont_create_with_label(arg->pool.poh, cname, NULL, &cuuid, NULL);
		// assert_int_not_equal(rc, 0);
		assert_rc_equal(rc, -DER_EXIST);

		/* And also force a retry RPC for container destroy */
		rc = daos_debug_set_params(arg->group, -1, DMG_KEY_FAIL_LOC,
					   DAOS_CONT_OP_NOREPLY | DAOS_FAIL_ONCE, 0, NULL);
		assert_rc_equal(rc, 0);

		rc = daos_cont_destroy(arg->pool.poh, cname, 1 /* force */, NULL);
		assert_rc_equal(rc, 0);

		rc = daos_cont_destroy(arg->pool.poh, cname, 1 /* force */, NULL);
		assert_rc_equal(rc, -DER_NONEXIST);

		if ((i % 5000) == 0)
			print_message("done creating/destroying %d containers\n", (i + 1));
	}
	print_message("END: many (%d) containers with DAOS_CONT_OP_NOREPLY\n", (i + 1));
#endif

	print_message("opening container ... ");
	uuid_unparse(uuid, str);
	rc = daos_cont_open(arg->pool.poh, str, DAOS_COO_RW, &coh, &info, NULL);
	assert_rc_equal(rc, 0);
	print_message("success\n");

	test_set_engine_fail_loc(arg, CRT_NO_RANK, DAOS_CONT_QUERY_FAIL_CORPC | DAOS_FAIL_ONCE);

	print_message("querying container ... ");
	rc = daos_cont_query(coh, &info, NULL, NULL);
	assert_rc_equal(rc, 0);
	print_message("success\n");

	test_set_engine_fail_loc(arg, CRT_NO_RANK, DAOS_CONT_CLOSE_FAIL_CORPC | DAOS_FAIL_ONCE);

	print_message("closing container ... ");
	rc = daos_cont_close(coh, NULL);
	assert_rc_equal(rc, 0);
	print_message("success\n");

	test_set_engine_fail_loc(arg, CRT_NO_RANK, DAOS_CONT_DESTROY_FAIL_CORPC | DAOS_FAIL_ONCE);

	print_message("destroying container ... ");
	rc = daos_cont_destroy(arg->pool.poh, str, 1 /* force */, NULL);
	assert_rc_equal(rc, 0);
	print_message("success\n");

	test_set_engine_fail_loc(arg, CRT_NO_RANK, 0);
}

static void
co_acl_get(test_arg_t *arg, struct daos_acl *exp_acl,
	   const char *exp_owner, const char *exp_owner_grp)
{
	int			rc;
	daos_prop_t		*acl_prop = NULL;
	struct daos_prop_entry	*entry;
	struct daos_acl		*actual_acl;

	print_message("Getting the container ACL\n");
	rc = daos_cont_get_acl(arg->coh, &acl_prop, NULL);
	assert_rc_equal(rc, 0);

	assert_non_null(acl_prop);
	assert_int_equal(acl_prop->dpp_nr, 3);

	print_message("Checking ACL\n");
	entry = daos_prop_entry_get(acl_prop, DAOS_PROP_CO_ACL);
	if (entry == NULL || entry->dpe_val_ptr == NULL) {
		print_message("ACL prop wasn't returned.\n");
		assert_false(true); /* fail the test */
	}
	actual_acl = entry->dpe_val_ptr;
	assert_int_equal(actual_acl->dal_ver, exp_acl->dal_ver);
	assert_int_equal(actual_acl->dal_len, exp_acl->dal_len);
	assert_memory_equal(actual_acl->dal_ace, exp_acl->dal_ace,
			    exp_acl->dal_len);

	print_message("Checking owner\n");
	entry = daos_prop_entry_get(acl_prop, DAOS_PROP_CO_OWNER);
	if (entry == NULL || entry->dpe_str == NULL ||
	    strncmp(entry->dpe_str, exp_owner,
		    DAOS_ACL_MAX_PRINCIPAL_LEN)) {
		print_message("Owner prop verification failed.\n");
		assert_false(true); /* fail the test */
	}

	print_message("Checking owner-group\n");
	entry = daos_prop_entry_get(acl_prop, DAOS_PROP_CO_OWNER_GROUP);
	if (entry == NULL || entry->dpe_str == NULL ||
	    strncmp(entry->dpe_str, exp_owner_grp,
		    DAOS_ACL_MAX_PRINCIPAL_LEN)) {
		print_message("Owner-group prop verification failed.\n");
		assert_false(true); /* fail the test */
	}

	daos_prop_free(acl_prop);
}

static void
add_ace_with_perms(struct daos_acl **acl, enum daos_acl_principal_type type,
		   const char *name, uint64_t perms)
{
	struct daos_ace *ace;
	int		rc;

	ace = daos_ace_create(type, name);
	assert_non_null(ace);
	ace->dae_access_types = DAOS_ACL_ACCESS_ALLOW;
	ace->dae_allow_perms = perms;

	rc = daos_acl_add_ace(acl, ace);
	assert_rc_equal(rc, 0);

	daos_ace_free(ace);
}

static char *
get_current_user_name(void)
{
	uid_t	uid;
	int	rc;
	char	*user = NULL;

	uid = geteuid();
	rc = daos_acl_uid_to_principal(uid, &user);
	assert_rc_equal(rc, 0);
	assert_non_null(user);

	return user;
}

static void
co_acl(void **state)
{
	test_arg_t		*arg0 = *state;
	test_arg_t		*arg = NULL;
	daos_prop_t		*prop_in;
	int			 rc;
	char			 exp_owner[] = "fictionaluser@";
	char			 exp_owner_grp[] = "admins@";
	struct daos_acl		*exp_acl;
	struct daos_acl		*update_acl = NULL;
	struct daos_ace		*ace;
	char			*user;
	d_string_t		 name_to_remove = "friendlyuser@";
	uint8_t			 type_to_remove = DAOS_ACL_USER;

	print_message("create container with access props, and verify.\n");
	rc = test_setup((void **)&arg, SETUP_POOL_CONNECT, arg0->multi_rank,
			SMALL_POOL_SIZE, 0, NULL);
	assert_success(rc);

	print_message("CONTACL1: initial non-default ACL\n");
	/*
	 * This ACL gives the effective user permissions to interact
	 * with the ACL. This is the bare minimum required to run the tests.
	 */
	user = get_current_user_name();

	print_message("Creating ACL with entry for user %s\n", user);

	exp_acl = daos_acl_create(NULL, 0);
	assert_non_null(exp_acl);

	add_ace_with_perms(&exp_acl, DAOS_ACL_OWNER, NULL, DAOS_ACL_PERM_SET_OWNER);
	add_ace_with_perms(&exp_acl, DAOS_ACL_USER, user,
			   DAOS_ACL_PERM_GET_ACL | DAOS_ACL_PERM_SET_ACL);
	add_ace_with_perms(&exp_acl, DAOS_ACL_EVERYONE, NULL,
			   DAOS_ACL_PERM_READ);
	assert_rc_equal(daos_acl_validate(exp_acl), 0);

	/*
	 * Set up the container with non-default ACL
	 */
	prop_in = daos_prop_alloc(1);
	assert_non_null(prop_in);
	prop_in->dpp_entries[0].dpe_type = DAOS_PROP_CO_ACL;
	prop_in->dpp_entries[0].dpe_val_ptr = daos_acl_dup(exp_acl);

	while (!rc && arg->setup_state != SETUP_CONT_CREATE)
		rc = test_setup_next_step((void **)&arg, NULL, NULL, prop_in);
	assert_success(rc);

	/* Update ownership for the rest of the test */
	rc = daos_cont_open(arg->pool.poh, arg->co_str, DAOS_COO_RW, &arg->coh, NULL, NULL);
	assert_rc_equal(rc, 0);

	rc = daos_cont_set_owner(arg->coh, exp_owner, exp_owner_grp, NULL);
	assert_rc_equal(rc, 0);

	rc = daos_cont_close(arg->coh, NULL);
	arg->coh = DAOS_HDL_INVAL;
	assert_rc_equal(rc, 0);

	/* reconnect with the new permissions */
	while (!rc && arg->setup_state != SETUP_CONT_CONNECT)
		rc = test_setup_next_step((void **)&arg, NULL, NULL, prop_in);
	assert_success(rc);

	test_set_engine_fail_loc(arg, CRT_NO_RANK, DAOS_FORCE_PROP_VERIFY | DAOS_FAIL_ALWAYS);
	par_barrier(PAR_COMM_WORLD);

	co_acl_get(arg, exp_acl, exp_owner, exp_owner_grp);

	print_message("CONTACL2: overwrite ACL with bad inputs\n");
	/* Invalid inputs */
	rc = daos_cont_overwrite_acl(arg->coh, NULL, NULL);
	assert_rc_equal(rc, -DER_INVAL);

	rc = daos_cont_overwrite_acl(DAOS_HDL_INVAL, exp_acl, NULL);
	assert_rc_equal(rc, -DER_NO_HDL);

	print_message("CONTACL3: overwrite ACL\n");
	/*
	 * Modify the existing ACL - don't want to clobber the user entry
	 * though.
	 */
	rc = daos_acl_remove_ace(&exp_acl, DAOS_ACL_EVERYONE, NULL);
	assert_rc_equal(rc, 0);

	add_ace_with_perms(&exp_acl, DAOS_ACL_OWNER, NULL,
			   DAOS_ACL_PERM_GET_PROP | DAOS_ACL_PERM_SET_PROP |
			   DAOS_ACL_PERM_DEL_CONT);
	add_ace_with_perms(&exp_acl, DAOS_ACL_GROUP, "testgroup@",
			   DAOS_ACL_PERM_GET_PROP | DAOS_ACL_PERM_READ |
			   DAOS_ACL_PERM_WRITE | DAOS_ACL_PERM_DEL_CONT);
	add_ace_with_perms(&exp_acl, DAOS_ACL_GROUP, "testgroup2@",
			   DAOS_ACL_PERM_READ | DAOS_ACL_PERM_WRITE);

	rc = daos_acl_get_ace_for_principal(exp_acl, DAOS_ACL_USER, user, &ace);
	assert_rc_equal(rc, 0);
	ace->dae_allow_perms |= DAOS_ACL_PERM_SET_OWNER;

	assert_rc_equal(daos_acl_validate(exp_acl), 0);

	rc = daos_cont_overwrite_acl(arg->coh, exp_acl, NULL);
	assert_rc_equal(rc, 0);

	co_acl_get(arg, exp_acl, exp_owner, exp_owner_grp);

	print_message("CONTACL4: update ACL with bad inputs\n");
	rc = daos_cont_update_acl(DAOS_HDL_INVAL, update_acl, NULL);
	assert_rc_equal(rc, -DER_INVAL);
	rc = daos_cont_update_acl(arg->coh, NULL, NULL);
	assert_rc_equal(rc, -DER_INVAL);

	print_message("CONTACL5: update ACL\n");
	/* Add one new entry and update an entry already in our ACL */
	update_acl = daos_acl_create(NULL, 0);
	add_ace_with_perms(&update_acl, DAOS_ACL_USER, "friendlyuser@",
			   DAOS_ACL_PERM_READ | DAOS_ACL_PERM_WRITE);
	add_ace_with_perms(&update_acl, DAOS_ACL_GROUP, "testgroup2@",
			   DAOS_ACL_PERM_READ);

	assert_rc_equal(daos_acl_validate(update_acl), 0);

	/* Update expected ACL to include changes */
	ace = daos_acl_get_next_ace(update_acl, NULL);
	while (ace != NULL) {
		assert_rc_equal(daos_acl_add_ace(&exp_acl, ace), 0);
		ace = daos_acl_get_next_ace(update_acl, ace);
	}

	rc = daos_cont_update_acl(arg->coh, update_acl, NULL);
	assert_rc_equal(rc, 0);

	co_acl_get(arg, exp_acl, exp_owner, exp_owner_grp);

	print_message("CONTACL6: delete entry from ACL with bad inputs\n");
	rc = daos_cont_delete_acl(DAOS_HDL_INVAL, type_to_remove,
				  name_to_remove, NULL);
	assert_rc_equal(rc, -DER_NO_HDL);

	rc = daos_cont_delete_acl(arg->coh, -1, name_to_remove, NULL);
	assert_rc_equal(rc, -DER_INVAL);

	rc = daos_cont_delete_acl(arg->coh, type_to_remove, "bad", NULL);
	assert_rc_equal(rc, -DER_NONEXIST);

	print_message("CONTACL7: delete entry from ACL\n");

	/* Update expected ACL to remove the entry */
	assert_rc_equal(daos_acl_remove_ace(&exp_acl, type_to_remove,
					     name_to_remove), 0);

	rc = daos_cont_delete_acl(arg->coh, type_to_remove, name_to_remove,
				  NULL);
	assert_rc_equal(rc, 0);

	co_acl_get(arg, exp_acl, exp_owner, exp_owner_grp);

	print_message("CONTACL8: delete entry no longer in ACL\n");

	/* try deleting same entry again - should be gone */
	rc = daos_cont_delete_acl(arg->coh, type_to_remove, name_to_remove,
				  NULL);
	assert_rc_equal(rc, -DER_NONEXIST);

	/* Clean up */
	test_set_engine_fail_loc(arg, CRT_NO_RANK, 0);
	par_barrier(PAR_COMM_WORLD);

	daos_prop_free(prop_in);
	daos_acl_free(exp_acl);
	daos_acl_free(update_acl);
	D_FREE(user);
	test_teardown((void **)&arg);
}

static void
co_set_prop(void **state)
{
	test_arg_t		*arg0 = *state;
	test_arg_t		*arg = NULL;
	daos_prop_t		*prop_in;
	daos_prop_t		*prop_out = NULL;
	struct daos_prop_entry	*entry;
	int			 rc;
	const char		exp_label[] = "NEW_FANCY_LABEL";
	const char		exp_owner[] = "wonderfuluser@wonderfuldomain";

	print_message("create container with default props and modify them.\n");
	rc = test_setup((void **)&arg, SETUP_POOL_CONNECT, arg0->multi_rank,
			SMALL_POOL_SIZE, 0, NULL);
	assert_success(rc);

	while (!rc && arg->setup_state != SETUP_CONT_CONNECT)
		rc = test_setup_next_step((void **)&arg, NULL, NULL, NULL);
	assert_success(rc);

	par_barrier(PAR_COMM_WORLD);

	/*
	 * Set some props
	 */
	prop_in = daos_prop_alloc(2);
	assert_non_null(prop_in);
	prop_in->dpp_entries[0].dpe_type = DAOS_PROP_CO_LABEL;
	D_STRNDUP_S(prop_in->dpp_entries[0].dpe_str, exp_label);
	prop_in->dpp_entries[1].dpe_type = DAOS_PROP_CO_OWNER;
	D_STRNDUP_S(prop_in->dpp_entries[1].dpe_str, exp_owner);

	print_message("Setting the container props\n");
	rc = daos_cont_set_prop(arg->coh, prop_in, NULL);
	assert_rc_equal(rc, 0);

	print_message("Querying all container props\n");
	prop_out = daos_prop_alloc(0);
	assert_non_null(prop_out);
	rc = daos_cont_query(arg->coh, NULL, prop_out, NULL);
	assert_rc_equal(rc, 0);

	assert_non_null(prop_out->dpp_entries);
	assert_true(prop_out->dpp_nr >= prop_in->dpp_nr);

	print_message("Checking label\n");
	entry = daos_prop_entry_get(prop_out, DAOS_PROP_CO_LABEL);
	if (entry == NULL || entry->dpe_str == NULL ||
	    strncmp(entry->dpe_str, exp_label,
		    DAOS_PROP_LABEL_MAX_LEN)) {
		fail_msg("Label prop verification failed.\n");
	}

	print_message("Checking owner\n");
	entry = daos_prop_entry_get(prop_out, DAOS_PROP_CO_OWNER);
	if (entry == NULL || entry->dpe_str == NULL ||
	    strncmp(entry->dpe_str, exp_owner,
		    DAOS_ACL_MAX_PRINCIPAL_LEN)) {
		fail_msg("Owner prop verification failed.\n");
	}

	par_barrier(PAR_COMM_WORLD);

	daos_prop_free(prop_in);
	daos_prop_free(prop_out);
	test_teardown((void **)&arg);
}

static void
co_create_access_denied(void **state)
{
	test_arg_t	*arg0 = *state;
	test_arg_t	*arg = NULL;
	daos_prop_t	*prop;
	int		 rc;

	rc = test_setup((void **)&arg, SETUP_EQ, arg0->multi_rank,
			SMALL_POOL_SIZE, 0, NULL);
	assert_success(rc);

	print_message("Try to create container on pool with no create perms\n");

	/* on the pool, write is an alias for create+del cont */
	prop = get_daos_prop_with_owner_acl_perms(DAOS_ACL_PERM_POOL_ALL &
						  ~DAOS_ACL_PERM_CREATE_CONT &
						  ~DAOS_ACL_PERM_WRITE,
						  DAOS_PROP_PO_ACL);

	while (!rc && arg->setup_state != SETUP_POOL_CONNECT)
		rc = test_setup_next_step((void **)&arg, NULL, prop, NULL);

	if (arg->myrank == 0) {
		rc = daos_cont_create(arg->pool.poh, &arg->co_uuid, NULL, NULL);
		assert_rc_equal(rc, -DER_NO_PERM);
	}

	uuid_clear(arg->co_uuid); /* wasn't actually created */

	daos_prop_free(prop);
	test_teardown((void **)&arg);
}

static void
co_destroy_access_denied(void **state)
{
	test_arg_t	*arg0 = *state;
	test_arg_t	*arg = NULL;
	daos_prop_t	*pool_prop;
	daos_prop_t	*cont_prop;
	int		 rc;
	struct daos_acl	*cont_acl = NULL;
	struct daos_ace	*update_ace;
	daos_handle_t	coh;

	rc = test_setup((void **)&arg, SETUP_EQ, arg0->multi_rank,
			SMALL_POOL_SIZE, 0, NULL);
	assert_success(rc);

	/*
	 * Pool doesn't give the owner delete cont privs. For the pool, write
	 * is an alias for create+del container.
	 */
	pool_prop = get_daos_prop_with_owner_acl_perms(DAOS_ACL_PERM_POOL_ALL &
						       ~DAOS_ACL_PERM_DEL_CONT &
						       ~DAOS_ACL_PERM_WRITE,
						       DAOS_PROP_PO_ACL);

	/* container doesn't give delete privs to the owner */
	cont_prop = get_daos_prop_with_owner_acl_perms(DAOS_ACL_PERM_CONT_ALL &
						       ~DAOS_ACL_PERM_DEL_CONT,
						       DAOS_PROP_CO_ACL);

	while (!rc && arg->setup_state != SETUP_CONT_CREATE)
		rc = test_setup_next_step((void **)&arg, NULL, pool_prop,
					  cont_prop);
	assert_success(rc);

	if (arg->myrank == 0) {
		print_message("Try to delete container where pool and cont "
			      "deny access\n");
		rc = daos_cont_destroy(arg->pool.poh, arg->co_str, 1, NULL);
		assert_rc_equal(rc, -DER_NO_PERM);

		print_message("Delete with privs from container ACL only\n");

		cont_acl = daos_acl_dup(cont_prop->dpp_entries[0].dpe_val_ptr);
		assert_non_null(cont_acl);
		rc = daos_acl_get_ace_for_principal(cont_acl, DAOS_ACL_OWNER,
						    NULL,
						    &update_ace);
		assert_rc_equal(rc, 0);
		update_ace->dae_allow_perms = DAOS_ACL_PERM_CONT_ALL;

		print_message("- getting container handle\n");
		rc = daos_cont_open(arg->pool.poh, arg->co_str, DAOS_COO_RW,
				    &coh, NULL, NULL);
		assert_rc_equal(rc, 0);

		print_message("- updating cont ACL to restore delete privs\n");
		rc = daos_cont_update_acl(coh, cont_acl, NULL);
		assert_rc_equal(rc, 0);

		print_message("- closing container\n");
		rc = daos_cont_close(coh, NULL);
		assert_rc_equal(rc, 0);

		print_message("Deleting container now should succeed\n");
		rc = daos_cont_destroy(arg->pool.poh, arg->co_str, 1, NULL);
		assert_rc_equal(rc, 0);

		/* Clear cont uuid since we already deleted it */
		uuid_clear(arg->co_uuid);
	}

	daos_acl_free(cont_acl);
	daos_prop_free(pool_prop);
	daos_prop_free(cont_prop);
	test_teardown((void **)&arg);
}

static void
co_destroy_allowed_by_pool(void **state)
{
	test_arg_t	*arg0 = *state;
	test_arg_t	*arg = NULL;
	daos_prop_t	*pool_prop;
	daos_prop_t	*cont_prop;
	int		 rc;

	rc = test_setup((void **)&arg, SETUP_EQ, arg0->multi_rank,
			SMALL_POOL_SIZE, 0, NULL);
	assert_success(rc);

	/* pool gives the owner all privs, including delete cont */
	pool_prop = get_daos_prop_with_owner_acl_perms(DAOS_ACL_PERM_POOL_ALL,
						       DAOS_PROP_PO_ACL);

	/* container doesn't give delete privs to the owner */
	cont_prop = get_daos_prop_with_owner_acl_perms(DAOS_ACL_PERM_CONT_ALL &
						       ~DAOS_ACL_PERM_DEL_CONT,
						       DAOS_PROP_CO_ACL);

	while (!rc && arg->setup_state != SETUP_CONT_CREATE)
		rc = test_setup_next_step((void **)&arg, NULL, pool_prop,
					  cont_prop);
	assert_success(rc);

	if (arg->myrank == 0) {
		print_message("Deleting container with only pool-level "
			      "perms\n");
		rc = daos_cont_destroy(arg->pool.poh, arg->co_str, 1, NULL);
		assert_rc_equal(rc, 0);

		/* Clear cont uuid since we already deleted it */
		uuid_clear(arg->co_uuid);
	}

	daos_prop_free(pool_prop);
	daos_prop_free(cont_prop);
	test_teardown((void **)&arg);
}

static void
create_cont_with_user_perms(test_arg_t *arg, uint64_t perms)
{
	struct daos_acl	*acl = NULL;
	daos_handle_t	 coh;
	int		 rc = 0;

	while (!rc && arg->setup_state != SETUP_CONT_CREATE)
		rc = test_setup_next_step((void **)&arg, NULL, NULL, NULL);

	rc = daos_cont_open(arg->pool.poh, arg->co_str, DAOS_COO_RW, &coh, NULL, NULL);
	assert_rc_equal(rc, 0);

	/* remove current user's ownership, so they don't have owner perms */
	rc = daos_cont_set_owner(coh, "nobody@", NULL, NULL);
	assert_rc_equal(rc, 0);

	acl = get_daos_acl_with_user_perms(perms);
	rc = daos_cont_overwrite_acl(coh, acl, NULL);
	assert_rc_equal(rc, 0);
	daos_acl_free(acl);

	rc = daos_cont_close(coh, NULL);
	assert_rc_equal(rc, 0);
}

static void
expect_cont_open_access(test_arg_t *arg, uint64_t perms, uint64_t flags,
			int exp_result)
{
	int	rc = 0;

	create_cont_with_user_perms(arg, perms);

	arg->cont_open_flags = flags;
	while (!rc && arg->setup_state != SETUP_CONT_CONNECT)
		rc = test_setup_next_step((void **)&arg, NULL, NULL, NULL);

	if (arg->myrank == 0) {
		/* Make sure we actually got to the container open step */
		assert_int_equal(arg->setup_state, SETUP_CONT_CONNECT);
		assert_rc_equal(rc, exp_result);
	}

	/* Cleanup */
	test_teardown_cont_hdl(arg);
	test_teardown_cont(arg);
}

static void
co_open_access(void **state)
{
	test_arg_t	*arg0 = *state;
	test_arg_t	*arg = NULL;
	int		rc;

	rc = test_setup((void **)&arg, SETUP_EQ, arg0->multi_rank,
			SMALL_POOL_SIZE, 0, NULL);
	assert_success(rc);

	print_message("cont ACL gives the user no permissions\n");
	expect_cont_open_access(arg, 0, DAOS_COO_RO, -DER_NO_PERM);

	print_message("cont ACL gives the user RO, they want RW\n");
	expect_cont_open_access(arg, DAOS_ACL_PERM_READ, DAOS_COO_RW,
				-DER_NO_PERM);

	print_message("cont ACL gives the user RO + DEL, they want RW\n");
	expect_cont_open_access(arg, DAOS_ACL_PERM_READ | DAOS_ACL_PERM_DEL_CONT, DAOS_COO_RW,
				-DER_NO_PERM);

	print_message("cont ACL gives the user RO, they want RO\n");
	expect_cont_open_access(arg, DAOS_ACL_PERM_READ, DAOS_COO_RO,
				0);

	print_message("cont ACL gives the user RW, they want RO\n");
	expect_cont_open_access(arg,
				DAOS_ACL_PERM_READ | DAOS_ACL_PERM_WRITE,
				DAOS_COO_RO,
				0);

	print_message("cont ACL gives the user RW, they want RW\n");
	expect_cont_open_access(arg,
				   DAOS_ACL_PERM_READ | DAOS_ACL_PERM_WRITE,
				   DAOS_COO_RW,
				   0);

	test_teardown((void **)&arg);
}

static void
expect_co_query_access(test_arg_t *arg, daos_prop_t *query_prop,
		       uint64_t perms, int exp_result)
{
	daos_cont_info_t	 info;
	int			 rc = 0;

	create_cont_with_user_perms(arg, perms);

	arg->cont_open_flags = DAOS_COO_RO;
	while (!rc && arg->setup_state != SETUP_CONT_CONNECT)
		rc = test_setup_next_step((void **)&arg, NULL, NULL, NULL);
	assert_success(rc);

	if (arg->myrank == 0) {
		rc = daos_cont_query(arg->coh, &info, query_prop, NULL);
		assert_rc_equal(rc, exp_result);
	}

	test_teardown_cont_hdl(arg);
	test_teardown_cont(arg);
}

static daos_prop_t *
get_single_query_prop(uint32_t type)
{
	daos_prop_t	*prop;

	prop = daos_prop_alloc(1);
	assert_non_null(prop);

	prop->dpp_entries[0].dpe_type = type;

	return prop;
}

static void
co_query_access(void **state)
{
	test_arg_t	*arg0 = *state;
	test_arg_t	*arg = NULL;
	daos_prop_t	*prop;
	int		rc;

	rc = test_setup((void **)&arg, SETUP_EQ, arg0->multi_rank,
			SMALL_POOL_SIZE, 0, NULL);
	assert_success(rc);

	print_message("Not asking for any props\n");
	expect_co_query_access(arg, NULL,
			       DAOS_ACL_PERM_CONT_ALL &
			       ~DAOS_ACL_PERM_GET_PROP &
			       ~DAOS_ACL_PERM_GET_ACL,
			       -0);

	print_message("Empty prop object (all props), but no get-prop\n");
	prop = daos_prop_alloc(0);
	expect_co_query_access(arg, prop,
			       DAOS_ACL_PERM_CONT_ALL & ~DAOS_ACL_PERM_GET_PROP,
			       -DER_NO_PERM);
	daos_prop_free(prop);

	print_message("Empty prop object (all props), but no get-ACL\n");
	prop = daos_prop_alloc(0);
	expect_co_query_access(arg, prop,
			       DAOS_ACL_PERM_CONT_ALL & ~DAOS_ACL_PERM_GET_ACL,
			       -DER_NO_PERM);
	daos_prop_free(prop);

	print_message("Empty prop object (all props), with access\n");
	prop = daos_prop_alloc(0);
	expect_co_query_access(arg, prop,
			       DAOS_ACL_PERM_GET_PROP | DAOS_ACL_PERM_GET_ACL,
			       0);
	daos_prop_free(prop);

	print_message("All props with no get-prop access\n");
	prop = get_query_prop_all();
	expect_co_query_access(arg, prop,
			       DAOS_ACL_PERM_CONT_ALL & ~DAOS_ACL_PERM_GET_PROP,
			       -DER_NO_PERM);
	daos_prop_free(prop);

	print_message("All props with no get-ACL access\n");
	prop = get_query_prop_all();
	expect_co_query_access(arg, prop,
			       DAOS_ACL_PERM_CONT_ALL & ~DAOS_ACL_PERM_GET_ACL,
			       -DER_NO_PERM);
	daos_prop_free(prop);

	print_message("All props with only prop and ACL access\n");
	prop = get_query_prop_all();
	expect_co_query_access(arg, prop,
			       DAOS_ACL_PERM_GET_PROP | DAOS_ACL_PERM_GET_ACL,
			       0);
	daos_prop_free(prop);

	/*
	 * ACL props can only be accessed by users with get-ACL permission
	 */
	print_message("ACL prop with no get-ACL access\n");
	prop = get_single_query_prop(DAOS_PROP_CO_ACL);
	expect_co_query_access(arg, prop,
			       DAOS_ACL_PERM_CONT_ALL & ~DAOS_ACL_PERM_GET_ACL,
			       -DER_NO_PERM);
	daos_prop_free(prop);

	print_message("ACL prop with only get-ACL access\n");
	prop = get_single_query_prop(DAOS_PROP_CO_ACL);
	expect_co_query_access(arg, prop,
			       DAOS_ACL_PERM_GET_ACL,
			       0);
	daos_prop_free(prop);

	/*
	 * Props unrelated to access/ACLs can only be accessed by users with
	 * the get-prop permission
	 */
	print_message("Non-access-related prop with no get-prop access\n");
	prop = get_single_query_prop(DAOS_PROP_CO_LABEL);
	expect_co_query_access(arg, prop,
			       DAOS_ACL_PERM_CONT_ALL & ~DAOS_ACL_PERM_GET_PROP,
			       -DER_NO_PERM);
	daos_prop_free(prop);

	print_message("Non-access-related prop with only prop access\n");
	prop = get_single_query_prop(DAOS_PROP_CO_LABEL);
	expect_co_query_access(arg, prop,
			       DAOS_ACL_PERM_GET_PROP,
			       0);
	daos_prop_free(prop);

	/*
	 * Ownership props can be accessed by users with either get-prop or
	 * get-acl access
	 */
	print_message("Owner with only prop access\n");
	prop = get_single_query_prop(DAOS_PROP_CO_OWNER);
	expect_co_query_access(arg, prop,
			       DAOS_ACL_PERM_GET_PROP,
			       0);
	daos_prop_free(prop);

	print_message("Owner with only ACL access\n");
	prop = get_single_query_prop(DAOS_PROP_CO_OWNER);
	expect_co_query_access(arg, prop,
			       DAOS_ACL_PERM_GET_ACL,
			       0);
	daos_prop_free(prop);

	print_message("Owner with neither get-prop nor get-acl access\n");
	prop = get_single_query_prop(DAOS_PROP_CO_OWNER);
	expect_co_query_access(arg, prop,
			       DAOS_ACL_PERM_CONT_ALL &
			       ~(DAOS_ACL_PERM_GET_PROP |
				 DAOS_ACL_PERM_GET_ACL),
			       -DER_NO_PERM);
	daos_prop_free(prop);

	print_message("Owner-group with only prop access\n");
	prop = get_single_query_prop(DAOS_PROP_CO_OWNER_GROUP);
	expect_co_query_access(arg, prop,
			       DAOS_ACL_PERM_GET_PROP,
			       0);
	daos_prop_free(prop);

	print_message("Owner-group with only ACL access\n");
	prop = get_single_query_prop(DAOS_PROP_CO_OWNER_GROUP);
	expect_co_query_access(arg, prop,
			       DAOS_ACL_PERM_GET_ACL,
			       0);
	daos_prop_free(prop);

	print_message("Owner-group with no get-prop or get-acl access\n");
	prop = get_single_query_prop(DAOS_PROP_CO_OWNER_GROUP);
	expect_co_query_access(arg, prop,
			       DAOS_ACL_PERM_CONT_ALL &
			       ~(DAOS_ACL_PERM_GET_PROP |
				 DAOS_ACL_PERM_GET_ACL),
			       -DER_NO_PERM);
	daos_prop_free(prop);

	test_teardown((void **)&arg);
}

static void
expect_co_get_acl_access(test_arg_t *arg, uint64_t perms, int exp_result)
{
	daos_prop_t	*acl_prop;
	int		 rc = 0;

	create_cont_with_user_perms(arg, perms);

	arg->cont_open_flags = DAOS_COO_RO;
	while (!rc && arg->setup_state != SETUP_CONT_CONNECT)
		rc = test_setup_next_step((void **)&arg, NULL, NULL, NULL);
	assert_success(rc);

	if (arg->myrank == 0) {
		rc = daos_cont_get_acl(arg->coh, &acl_prop, NULL);
		assert_rc_equal(rc, exp_result);

		if (rc == 0)
			daos_prop_free(acl_prop);
	}

	test_teardown_cont_hdl(arg);
	test_teardown_cont(arg);
}

static void
co_get_acl_access(void **state)
{
	test_arg_t	*arg0 = *state;
	test_arg_t	*arg = NULL;
	int		rc;

	rc = test_setup((void **)&arg, SETUP_EQ, arg0->multi_rank,
			SMALL_POOL_SIZE, 0, NULL);
	assert_success(rc);

	print_message("No get-ACL permissions\n");
	expect_co_get_acl_access(arg,
				 DAOS_ACL_PERM_CONT_ALL &
				 ~DAOS_ACL_PERM_GET_ACL,
				 -DER_NO_PERM);

	print_message("Only get-ACL permissions\n");
	expect_co_get_acl_access(arg, DAOS_ACL_PERM_GET_ACL, 0);

	test_teardown((void **)&arg);
}

static void
expect_co_set_prop_access(test_arg_t *arg, daos_prop_t *prop, uint64_t perms,
			  int exp_result)
{
	int	rc = 0;

	create_cont_with_user_perms(arg, perms);

	while (!rc && arg->setup_state != SETUP_CONT_CONNECT)
		rc = test_setup_next_step((void **)&arg, NULL, NULL, NULL);
	assert_success(rc);

	if (arg->myrank == 0) {
		rc = daos_cont_set_prop(arg->coh, prop, NULL);
		assert_rc_equal(rc, exp_result);
	}

	test_teardown_cont_hdl(arg);
	test_teardown_cont(arg);
}

static void
setup_str_prop_entry(struct daos_prop_entry *entry, uint32_t type,
		     const char *val)
{
	entry->dpe_type = type;
	D_STRNDUP(entry->dpe_str, val, DAOS_ACL_MAX_PRINCIPAL_LEN);
}

static daos_prop_t *
get_daos_prop_with_owner(const char *user, const char *group)
{
	uint32_t	nr = 0;
	uint32_t	i = 0;
	daos_prop_t	*prop;

	if (user != NULL)
		nr++;
	if (group != NULL)
		nr++;

	assert_true(nr > 0); /* test error! */

	prop = daos_prop_alloc(nr);
	assert_non_null(prop);

	if (user != NULL) {
		setup_str_prop_entry(&prop->dpp_entries[i], DAOS_PROP_CO_OWNER,
				     user);
		i++;
	}

	if (group != NULL) {
		setup_str_prop_entry(&prop->dpp_entries[i],
				     DAOS_PROP_CO_OWNER_GROUP, group);
		i++;
	}

	return prop;
}

static daos_prop_t *
get_daos_prop_with_label(void)
{
	daos_prop_t	*prop;

	prop = daos_prop_alloc(1);
	assert_non_null(prop);

	setup_str_prop_entry(&prop->dpp_entries[0], DAOS_PROP_CO_LABEL,
			     "My_container");

	return prop;
}

static daos_prop_t *
get_daos_prop_with_all_prop_categories(void)
{
	daos_prop_t	*prop;
	struct daos_acl	*acl;

	prop = daos_prop_alloc(4);
	assert_non_null(prop);

	setup_str_prop_entry(&prop->dpp_entries[0], DAOS_PROP_CO_LABEL,
			     "Container_1");
	setup_str_prop_entry(&prop->dpp_entries[1], DAOS_PROP_CO_OWNER,
			     "niceuser@");
	setup_str_prop_entry(&prop->dpp_entries[2], DAOS_PROP_CO_OWNER_GROUP,
			     "nicegroup@");

	acl = get_daos_acl_with_owner_perms(DAOS_ACL_PERM_CONT_ALL);
	prop->dpp_entries[3].dpe_type = DAOS_PROP_CO_ACL;
	prop->dpp_entries[3].dpe_val_ptr = acl;

	return prop;
}

static void
co_set_prop_access(void **state)
{
	test_arg_t	*arg0 = *state;
	daos_prop_t	*prop;
	test_arg_t	*arg = NULL;
	int		 rc;

	rc = test_setup((void **)&arg, SETUP_EQ, arg0->multi_rank,
			SMALL_POOL_SIZE, 0, NULL);
	assert_success(rc);

	/*
	 * ACL modification through set-prop only works if you have set-ACL
	 * permissions
	 */
	print_message("No set-ACL permissions\n");
	prop = get_daos_prop_with_owner_acl_perms(DAOS_ACL_PERM_CONT_ALL,
						  DAOS_PROP_CO_ACL);
	expect_co_set_prop_access(arg, prop,
				  DAOS_ACL_PERM_CONT_ALL &
				  ~DAOS_ACL_PERM_SET_ACL,
				  -DER_NO_PERM);
	daos_prop_free(prop);

	print_message("Has set-ACL permissions\n");
	prop = get_daos_prop_with_owner_acl_perms(DAOS_ACL_PERM_CONT_ALL,
						  DAOS_PROP_CO_ACL);
	expect_co_set_prop_access(arg, prop,
				  DAOS_ACL_PERM_READ |
				  DAOS_ACL_PERM_SET_ACL,
				  0);
	daos_prop_free(prop);

	/*
	 * Owner modification through set-prop only works if you have set-owner
	 * permissions
	 */
	print_message("Set owner only, with no set-owner perms\n");
	prop = get_daos_prop_with_owner("someuser@", NULL);
	expect_co_set_prop_access(arg, prop,
				  DAOS_ACL_PERM_CONT_ALL &
				  ~DAOS_ACL_PERM_SET_OWNER,
				  -DER_NO_PERM);
	daos_prop_free(prop);

	print_message("Set owner-group only, with no set-owner perms\n");
	prop = get_daos_prop_with_owner(NULL, "somegroup@");
	expect_co_set_prop_access(arg, prop,
				  DAOS_ACL_PERM_CONT_ALL &
				  ~DAOS_ACL_PERM_SET_OWNER,
				  -DER_NO_PERM);
	daos_prop_free(prop);

	print_message("Set both owner and group, with no set-owner perms\n");
	prop = get_daos_prop_with_owner("someuser@", "somegroup@");
	expect_co_set_prop_access(arg, prop,
				  DAOS_ACL_PERM_CONT_ALL &
				  ~DAOS_ACL_PERM_SET_OWNER,
				  -DER_NO_PERM);
	daos_prop_free(prop);

	print_message("Set both owner and group, with set-owner perms\n");
	prop = get_daos_prop_with_owner("someuser@", "somegroup@");
	expect_co_set_prop_access(arg, prop,
				  DAOS_ACL_PERM_READ | DAOS_ACL_PERM_SET_OWNER,
				  0);
	daos_prop_free(prop);

	/*
	 * Setting regular props requires set-prop permission
	 */
	print_message("Set label, with no set-prop perms\n");
	prop = get_daos_prop_with_label();
	expect_co_set_prop_access(arg, prop,
				  DAOS_ACL_PERM_CONT_ALL &
				  ~DAOS_ACL_PERM_SET_PROP,
				  -DER_NO_PERM);
	daos_prop_free(prop);

	print_message("Set label, with set-prop perms\n");
	prop = get_daos_prop_with_label();
	expect_co_set_prop_access(arg, prop,
				  DAOS_ACL_PERM_READ | DAOS_ACL_PERM_SET_PROP,
				  0);
	daos_prop_free(prop);

	/*
	 * Set all three categories requires all three permissions
	 */
	print_message("Set multiple, with no set-prop perms\n");
	prop = get_daos_prop_with_all_prop_categories();
	expect_co_set_prop_access(arg, prop,
				  DAOS_ACL_PERM_CONT_ALL &
				  ~DAOS_ACL_PERM_SET_PROP,
				  -DER_NO_PERM);
	daos_prop_free(prop);

	print_message("Set multiple, with no set-owner perms\n");
	prop = get_daos_prop_with_all_prop_categories();
	expect_co_set_prop_access(arg, prop,
				  DAOS_ACL_PERM_CONT_ALL &
				  ~DAOS_ACL_PERM_SET_OWNER,
				  -DER_NO_PERM);
	daos_prop_free(prop);

	print_message("Set multiple, with no set-ACL perms\n");
	prop = get_daos_prop_with_all_prop_categories();
	expect_co_set_prop_access(arg, prop,
				  DAOS_ACL_PERM_CONT_ALL &
				  ~DAOS_ACL_PERM_SET_OWNER,
				  -DER_NO_PERM);
	daos_prop_free(prop);

	print_message("Set multiple, with all required perms\n");
	prop = get_daos_prop_with_all_prop_categories();
	expect_co_set_prop_access(arg, prop,
				  DAOS_ACL_PERM_READ |
				  DAOS_ACL_PERM_SET_PROP |
				  DAOS_ACL_PERM_SET_OWNER |
				  DAOS_ACL_PERM_SET_ACL,
				  0);
	daos_prop_free(prop);

	test_teardown((void **)&arg);
}

static void
expect_co_overwrite_acl_access(test_arg_t *arg, uint64_t perms, int exp_result)
{
	struct daos_acl	*acl = NULL;
	int		 rc = 0;

	create_cont_with_user_perms(arg, perms);

	while (!rc && arg->setup_state != SETUP_CONT_CONNECT)
		rc = test_setup_next_step((void **)&arg, NULL, NULL, NULL);
	assert_success(rc);

	if (arg->myrank == 0) {
		acl = get_daos_acl_with_owner_perms(DAOS_ACL_PERM_CONT_ALL);

		rc = daos_cont_overwrite_acl(arg->coh, acl, NULL);
		assert_rc_equal(rc, exp_result);

		daos_acl_free(acl);
	}

	test_teardown_cont_hdl(arg);
	test_teardown_cont(arg);
}

static void
expect_co_update_acl_access(test_arg_t *arg, uint64_t perms, int exp_result)
{
	struct daos_acl	*acl = NULL;
	int		 rc = 0;

	create_cont_with_user_perms(arg, perms);

	while (!rc && arg->setup_state != SETUP_CONT_CONNECT)
		rc = test_setup_next_step((void **)&arg, NULL, NULL, NULL);
	assert_success(rc);

	if (arg->myrank == 0) {
		acl = get_daos_acl_with_owner_perms(DAOS_ACL_PERM_CONT_ALL);

		rc = daos_cont_update_acl(arg->coh, acl, NULL);
		assert_rc_equal(rc, exp_result);

		daos_acl_free(acl);
	}

	test_teardown_cont_hdl(arg);
	test_teardown_cont(arg);
}

static void
expect_co_delete_acl_access(test_arg_t *arg, uint64_t perms, int exp_result)
{
	int	rc = 0;

	create_cont_with_user_perms(arg, perms);

	while (!rc && arg->setup_state != SETUP_CONT_CONNECT)
		rc = test_setup_next_step((void **)&arg, NULL, NULL, NULL);
	assert_success(rc);

	if (arg->myrank == 0) {
		rc = daos_cont_delete_acl(arg->coh, DAOS_ACL_OWNER, NULL, NULL);
		assert_rc_equal(rc, exp_result);
	}

	test_teardown_cont_hdl(arg);
	test_teardown_cont(arg);
}

static void
co_modify_acl_access(void **state)
{
	test_arg_t	*arg0 = *state;
	test_arg_t	*arg = NULL;
	int		 rc;
	uint64_t	 no_set_acl_perm = DAOS_ACL_PERM_CONT_ALL &
					   ~DAOS_ACL_PERM_SET_ACL;
	uint64_t	 min_set_acl_perm = DAOS_ACL_PERM_READ |
					    DAOS_ACL_PERM_SET_ACL;

	rc = test_setup((void **)&arg, SETUP_EQ, arg0->multi_rank,
			SMALL_POOL_SIZE, 0, NULL);
	assert_success(rc);

	print_message("Overwrite ACL denied with no set-ACL perm\n");
	expect_co_overwrite_acl_access(arg, no_set_acl_perm,
				       -DER_NO_PERM);

	print_message("Overwrite ACL allowed with set-ACL perm\n");
	expect_co_overwrite_acl_access(arg, min_set_acl_perm,
				       0);

	print_message("Update ACL denied with no set-ACL perm\n");
	expect_co_update_acl_access(arg,
				    DAOS_ACL_PERM_CONT_ALL &
				    ~DAOS_ACL_PERM_SET_ACL,
				    -DER_NO_PERM);

	print_message("Update ACL allowed with set-ACL perm\n");
	expect_co_update_acl_access(arg,
				    DAOS_ACL_PERM_READ |
				    DAOS_ACL_PERM_SET_ACL,
				    0);

	print_message("Delete ACL denied with no set-ACL perm\n");
	expect_co_delete_acl_access(arg,
				    DAOS_ACL_PERM_CONT_ALL &
				    ~DAOS_ACL_PERM_SET_ACL,
				    -DER_NO_PERM);

	print_message("Delete ACL allowed with set-ACL perm\n");
	expect_co_delete_acl_access(arg,
				    DAOS_ACL_PERM_READ |
				    DAOS_ACL_PERM_SET_ACL,
				    0);

	test_teardown((void **)&arg);
}

static void
expect_ownership(test_arg_t *arg, d_string_t user, d_string_t grp)
{
	int			 rc;
	daos_prop_t		*prop;
	struct daos_prop_entry	*entry;

	prop = daos_prop_alloc(2);
	assert_non_null(prop);

	prop->dpp_entries[0].dpe_type = DAOS_PROP_CO_OWNER;
	prop->dpp_entries[1].dpe_type = DAOS_PROP_CO_OWNER_GROUP;

	rc = daos_cont_query(arg->coh, NULL, prop, NULL);
	assert_rc_equal(rc, 0);

	entry = daos_prop_entry_get(prop, DAOS_PROP_CO_OWNER);
	assert_non_null(entry);
	assert_string_equal(entry->dpe_str, user);

	entry = daos_prop_entry_get(prop, DAOS_PROP_CO_OWNER_GROUP);
	assert_non_null(entry);
	assert_string_equal(entry->dpe_str, grp);

	daos_prop_free(prop);
}

static void
co_set_owner(void **state)
{
	test_arg_t	*arg0 = *state;
	test_arg_t	*arg = NULL;
	d_string_t	 original_user;
	d_string_t	 original_grp;
	d_string_t	 new_user = "newuser@";
	d_string_t	 new_grp = "newgrp@";
	int		 rc;

	rc = test_setup((void **)&arg, SETUP_CONT_CONNECT, arg0->multi_rank,
			SMALL_POOL_SIZE, 0, NULL);
	assert_success(rc);

	/*
	 * To start with, the euid/egid are the owner user/group.
	 */
	assert_rc_equal(daos_acl_uid_to_principal(geteuid(), &original_user),
			0);
	assert_rc_equal(daos_acl_gid_to_principal(getegid(), &original_grp),
			0);

	if (arg->myrank == 0) {
		print_message("Set owner with null params\n");
		rc = daos_cont_set_owner(arg->coh, NULL, NULL, NULL);
		assert_rc_equal(rc, -DER_INVAL);

		print_message("Set owner with invalid user\n");
		rc = daos_cont_set_owner(arg->coh, "not_a_valid_user", new_grp,
					 NULL);
		assert_rc_equal(rc, -DER_INVAL);

		print_message("Set owner with invalid grp\n");
		rc = daos_cont_set_owner(arg->coh, new_user, "not_a_valid_grp",
					 NULL);
		assert_rc_equal(rc, -DER_INVAL);

		print_message("Set owner user\n");
		rc = daos_cont_set_owner(arg->coh, new_user, NULL, NULL);
		assert_rc_equal(rc, 0);
		expect_ownership(arg, new_user, original_grp);

		print_message("Change owner user back\n");
		rc = daos_cont_set_owner(arg->coh, original_user, NULL, NULL);
		assert_rc_equal(rc, 0);
		expect_ownership(arg, original_user, original_grp);

		print_message("Set owner group\n");
		rc = daos_cont_set_owner(arg->coh, NULL, new_grp, NULL);
		assert_rc_equal(rc, 0);
		expect_ownership(arg, original_user, new_grp);

		print_message("Change owner group back\n");
		rc = daos_cont_set_owner(arg->coh, NULL, original_grp, NULL);
		assert_rc_equal(rc, 0);
		expect_ownership(arg, original_user, original_grp);

		print_message("Set both owner user and group\n");
		rc = daos_cont_set_owner(arg->coh, new_user, new_grp, NULL);
		assert_rc_equal(rc, 0);
		expect_ownership(arg, new_user, new_grp);
	}

	D_FREE(original_user);
	D_FREE(original_grp);
	test_teardown((void **)&arg);
}

static void
expect_co_set_owner_access(test_arg_t *arg, d_string_t user, d_string_t grp,
			   uint64_t perms, int exp_result)
{
	daos_prop_t	*cont_prop;
	int		 rc = 0;

	cont_prop = get_daos_prop_with_owner_acl_perms(perms,
						       DAOS_PROP_CO_ACL);

	while (!rc && arg->setup_state != SETUP_CONT_CONNECT)
		rc = test_setup_next_step((void **)&arg, NULL, NULL,
					  cont_prop);
	assert_success(rc);

	if (arg->myrank == 0) {
		rc = daos_cont_set_owner(arg->coh, user, grp, NULL);
		assert_rc_equal(rc, exp_result);
	}

	daos_prop_free(cont_prop);
	test_teardown_cont_hdl(arg);
	test_teardown_cont(arg);
}

static void
co_set_owner_access(void **state)
{
	test_arg_t	*arg0 = *state;
	test_arg_t	*arg = NULL;
	int		 rc;
	uint64_t	 no_perm = DAOS_ACL_PERM_CONT_ALL &
				   ~DAOS_ACL_PERM_SET_OWNER;

	rc = test_setup((void **)&arg, SETUP_EQ, arg0->multi_rank,
			SMALL_POOL_SIZE, 0, NULL);
	assert_success(rc);

	print_message("Set owner user denied with no set-owner perm\n");
	expect_co_set_owner_access(arg, "user@", NULL, no_perm,
				   -DER_NO_PERM);

	print_message("Set owner group denied with no set-owner perm\n");
	expect_co_set_owner_access(arg, NULL, "group@", no_perm,
				   -DER_NO_PERM);

	print_message("Set both owner and grp denied with no set-owner perm\n");
	expect_co_set_owner_access(arg, "user@", "group@", no_perm,
				   -DER_NO_PERM);

	print_message("Set owner allowed with set-owner perm\n");
	expect_co_set_owner_access(arg, "user@", "group@",
				   DAOS_ACL_PERM_READ |
				   DAOS_ACL_PERM_SET_OWNER,
				   0);

	test_teardown((void **)&arg);
}

static void
co_destroy_force(void **state)
{
	test_arg_t	*arg = *state;
	uuid_t		 uuid;
	char		 str[37];
	daos_handle_t	 coh;
	daos_cont_info_t info;
	int		 rc;

	if (arg->myrank != 0)
		return;

	print_message("creating container\n");
	rc = daos_cont_create(arg->pool.poh, &uuid, NULL, NULL);
	assert_rc_equal(rc, 0);
	print_message("container "DF_UUIDF" created\n",
		      DP_UUID(uuid));

	print_message("opening container\n");
	uuid_unparse(uuid, str);
	rc = daos_cont_open(arg->pool.poh, str, DAOS_COO_RW, &coh,
			    &info, NULL);
	assert_rc_equal(rc, 0);

	print_message("destroying container (force=false): should err\n");
	rc = daos_cont_destroy(arg->pool.poh, str, 0 /* force */, NULL);
	assert_rc_equal(rc, -DER_BUSY);

	print_message("destroying container (force=true): should succeed\n");
	rc = daos_cont_destroy(arg->pool.poh, str, 1 /* force */, NULL);
	assert_rc_equal(rc, 0);

	print_message("closing container: should succeed\n");
	rc = daos_cont_close(coh, NULL);
	assert_rc_equal(rc, 0);
}

static void
co_owner_implicit_access(void **state)
{
	test_arg_t	*arg0 = *state;
	test_arg_t	*arg = NULL;
	int		 rc;
	daos_prop_t	*owner_deny_prop;
	struct daos_acl	*acl;
	daos_prop_t	*tmp_prop;
	daos_prop_t	*acl_prop;

	/*
	 * An owner with no permissions still has get/set ACL access
	 * implicitly
	 */
	owner_deny_prop = get_daos_prop_with_owner_acl_perms(0,
							     DAOS_PROP_CO_ACL);

	rc = test_setup((void **)&arg, SETUP_EQ, arg0->multi_rank,
			SMALL_POOL_SIZE, 0, NULL);
	assert_success(rc);

	while (!rc && arg->setup_state != SETUP_CONT_CONNECT)
		rc = test_setup_next_step((void **)&arg, NULL, NULL,
					  owner_deny_prop);
	assert_success(rc);

	print_message("Owner has no permissions for non-ACL access\n");

	print_message("- Verify get-prop denied\n");
	tmp_prop = daos_prop_alloc(0);
	rc = daos_cont_query(arg->coh, NULL, tmp_prop, NULL);
	assert_rc_equal(rc, -DER_NO_PERM);
	daos_prop_free(tmp_prop);

	print_message("- Verify set-prop denied\n");
	tmp_prop = daos_prop_alloc(1);
	assert_non_null(tmp_prop);
	tmp_prop->dpp_entries[0].dpe_type = DAOS_PROP_CO_LABEL;
	D_STRNDUP_S(tmp_prop->dpp_entries[0].dpe_str, "My_Label");
	rc = daos_cont_set_prop(arg->coh, tmp_prop, NULL);
	assert_rc_equal(rc, -DER_NO_PERM);
	daos_prop_free(tmp_prop);

	print_message("- Verify set-owner denied\n");
	rc = daos_cont_set_owner(arg->coh, "somebody@", "somegroup@", NULL);
	assert_rc_equal(rc, -DER_NO_PERM);

	print_message("Owner has get-ACL access implicitly\n");
	rc = daos_cont_get_acl(arg->coh, &acl_prop, NULL);
	assert_rc_equal(rc, 0);

	/* sanity check */
	assert_non_null(daos_prop_entry_get(acl_prop, DAOS_PROP_CO_ACL));
	assert_non_null(daos_prop_entry_get(acl_prop, DAOS_PROP_CO_OWNER));
	assert_non_null(daos_prop_entry_get(acl_prop,
					    DAOS_PROP_CO_OWNER_GROUP));
	daos_prop_free(acl_prop);

	print_message("Owner has set-ACL implicitly\n");
	/* Just a copy of the current ACL */
	acl = daos_acl_dup(owner_deny_prop->dpp_entries[0].dpe_val_ptr);

	print_message("- Verify overwrite-ACL\n");
	rc = daos_cont_overwrite_acl(arg->coh, acl, NULL);
	assert_rc_equal(rc, 0);

	print_message("- Verify update-ACL\n");
	rc = daos_cont_update_acl(arg->coh, acl, NULL);
	assert_rc_equal(rc, 0);

	print_message("- Verify delete-ACL\n");
	rc = daos_cont_delete_acl(arg->coh, DAOS_ACL_OWNER, NULL, NULL);
	assert_rc_equal(rc, 0);

	daos_acl_free(acl);
	daos_prop_free(owner_deny_prop);
	test_teardown((void **)&arg);
}

static void
expect_co_set_attr_access(test_arg_t *arg, uint64_t perms, int exp_result)
{
	daos_prop_t	*cont_prop;
	int		 rc = 0;
	const char	*name = "AttrName";
	const char	 value_buf[] = "This is the value";
	const char	*value = value_buf;
	const size_t	 size = sizeof(value_buf) - 1;

	cont_prop = get_daos_prop_with_owner_acl_perms(perms,
						       DAOS_PROP_CO_ACL);

	while (!rc && arg->setup_state != SETUP_CONT_CONNECT)
		rc = test_setup_next_step((void **)&arg, NULL, NULL,
					  cont_prop);
	assert_success(rc);

	if (arg->myrank == 0) {
		/* Trivial case - just to see if we have access */
		rc = daos_cont_set_attr(arg->coh, 1, &name,
					(const void * const*)&value,
					&size,
					NULL);
		assert_rc_equal(rc, exp_result);
	}

	daos_prop_free(cont_prop);
	test_teardown_cont_hdl(arg);
	test_teardown_cont(arg);
}

static void
expect_co_get_attr_access(test_arg_t *arg, uint64_t perms, int exp_result)
{
	daos_prop_t	*cont_prop;
	int		 rc = 0;
	const char	*name = "AttrName";
	size_t		 val_size = TEST_MAX_ATTR_LEN;
	char		 value[val_size];
	void		*valptr = &value;

	cont_prop = get_daos_prop_with_owner_acl_perms(perms,
						       DAOS_PROP_CO_ACL);

	arg->cont_open_flags = DAOS_COO_RO;
	while (!rc && arg->setup_state != SETUP_CONT_CONNECT)
		rc = test_setup_next_step((void **)&arg, NULL, NULL,
					  cont_prop);
	assert_success(rc);

	if (arg->myrank == 0) {
		/* Trivial case - just to see if we have access */
		rc = daos_cont_get_attr(arg->coh, 1, &name,
					(void * const*)&valptr,
					&val_size,
					NULL);

		/* 0 size means non-existing attr and this is possible
		 * only because we do not support empty attrs for now
		 */
		if (val_size == 0)
			rc = -DER_NONEXIST;

		assert_rc_equal(rc, exp_result);
	}

	daos_prop_free(cont_prop);
	test_teardown_cont_hdl(arg);
	test_teardown_cont(arg);
}

static void
expect_co_list_attr_access(test_arg_t *arg, uint64_t perms, int exp_result)
{
	daos_prop_t	*cont_prop;
	int		 rc = 0;
	char		 buf[TEST_MAX_ATTR_LEN];
	size_t		 bufsize = sizeof(buf);

	cont_prop = get_daos_prop_with_owner_acl_perms(perms,
						       DAOS_PROP_CO_ACL);

	arg->cont_open_flags = DAOS_COO_RO;
	while (!rc && arg->setup_state != SETUP_CONT_CONNECT)
		rc = test_setup_next_step((void **)&arg, NULL, NULL,
					  cont_prop);
	assert_success(rc);

	if (arg->myrank == 0) {
		rc = daos_cont_list_attr(arg->coh, buf, &bufsize, NULL);
		assert_rc_equal(rc, exp_result);
	}

	daos_prop_free(cont_prop);
	test_teardown_cont_hdl(arg);
	test_teardown_cont(arg);
}

static void
co_attribute_access(void **state)
{
	test_arg_t	*arg0 = *state;
	test_arg_t	*arg = NULL;
	int		 rc;

	rc = test_setup((void **)&arg, SETUP_EQ, arg0->multi_rank,
			SMALL_POOL_SIZE, 0, NULL);
	assert_success(rc);

	print_message("Set attr denied with no write-data perms\n");
	expect_co_set_attr_access(arg,
				  DAOS_ACL_PERM_CONT_ALL &
				  ~DAOS_ACL_PERM_WRITE,
				  -DER_NO_PERM);

	print_message("Set attr allowed with RW data access\n");
	expect_co_set_attr_access(arg, DAOS_ACL_PERM_READ | DAOS_ACL_PERM_WRITE,
				  0);

	print_message("Set attr allowed with write-data access\n");
	expect_co_set_attr_access(arg, DAOS_ACL_PERM_GET_PROP |
				  DAOS_ACL_PERM_WRITE,
				  0);

	print_message("Get attr denied with no read-data perms\n");
	expect_co_get_attr_access(arg,
				  DAOS_ACL_PERM_CONT_ALL &
				  ~DAOS_ACL_PERM_READ,
				  -DER_NO_PERM);

	print_message("Get attr allowed with RW access\n");
	/* Attr isn't set, but we get past the permissions check */
	expect_co_get_attr_access(arg,
				  DAOS_ACL_PERM_READ | DAOS_ACL_PERM_WRITE,
				  -DER_NONEXIST);

	print_message("Get attr allowed with RO data access\n");
	/* Attr isn't set, but we get past the permissions check */
	expect_co_get_attr_access(arg, DAOS_ACL_PERM_READ,
				  -DER_NONEXIST);

	print_message("List attr denied with no read-data perms\n");
	expect_co_list_attr_access(arg,
				   DAOS_ACL_PERM_CONT_ALL &
				   ~DAOS_ACL_PERM_READ,
				   -DER_NO_PERM);

	print_message("List attr allowed with RW access\n");
	expect_co_list_attr_access(arg,
				   DAOS_ACL_PERM_READ | DAOS_ACL_PERM_WRITE,
				   0);

	print_message("List attr allowed with RO data access\n");
	expect_co_list_attr_access(arg, DAOS_ACL_PERM_READ,
				   0);

	test_teardown((void **)&arg);
}

static void
co_open_fail_destroy(void **state)
{
	test_arg_t	*arg = *state;
	uuid_t		 uuid;
	char		 str[37];
	daos_handle_t	 coh;
	daos_cont_info_t info;
	int		 rc;

	FAULT_INJECTION_REQUIRED();

	if (arg->myrank != 0)
		return;

	print_message("creating container ... ");
	rc = daos_cont_create(arg->pool.poh, &uuid, NULL, NULL);
	assert_rc_equal(rc, 0);
	print_message("success\n");

	test_set_engine_fail_loc(arg, CRT_NO_RANK, DAOS_CONT_OPEN_FAIL | DAOS_FAIL_ONCE);

	uuid_unparse(uuid, str);
	rc = daos_cont_open(arg->pool.poh, str, DAOS_COO_RW, &coh, &info, NULL);
	assert_rc_equal(rc, -DER_IO);
	test_set_engine_fail_loc(arg, CRT_NO_RANK, 0);
	print_message("destroying container ... ");
	rc = daos_cont_destroy(arg->pool.poh, str, 1 /* force */, NULL);
	assert_rc_equal(rc, 0);
	print_message("success\n");
}

static void
co_rf_simple(void **state)
{
#define STACK_BUF_LEN	(128)
	test_arg_t		*arg0 = *state;
	test_arg_t		*arg = NULL;
	daos_obj_id_t		 oid;
	daos_handle_t		 coh, oh, coh_g2l;
	d_iov_t			 ghdl = { NULL, 0, 0 };
	daos_prop_t		*prop = NULL;
	struct daos_prop_entry	*entry;
	struct daos_co_status	 stat = { 0 };
	daos_cont_info_t	 info = { 0 };
	daos_obj_id_t		 io_oid;
	daos_handle_t		 io_oh;
	d_iov_t			 dkey;
	char			 stack_buf[STACK_BUF_LEN];
	d_sg_list_t		 sgl;
	d_iov_t			 sg_iov;
	daos_iod_t		 iod;
	daos_recx_t		 recx;
	int			 rc;

	/* needs 3 alive nodes after excluding 3 */
	if (!test_runable(arg0, 6))
		skip();

	print_message("create container with properties, and query/verify.\n");
	rc = test_setup((void **)&arg, SETUP_POOL_CONNECT, arg0->multi_rank,
			SMALL_POOL_SIZE, 0, NULL);
	assert_success(rc);

	prop = daos_prop_alloc(1);
	assert_non_null(prop);
	prop->dpp_entries[0].dpe_type = DAOS_PROP_CO_REDUN_FAC;
	prop->dpp_entries[0].dpe_val = DAOS_PROP_CO_REDUN_RF2;

	while (!rc && arg->setup_state != SETUP_CONT_CONNECT)
		rc = test_setup_next_step((void **)&arg, NULL, NULL, prop);
	assert_success(rc);

	/* test 1 - cont rf and obj redundancy */
	print_message("verify cont rf is set and can be queried ...\n");
	if (arg->myrank == 0) {
		daos_prop_t	*prop_out = daos_prop_alloc(1);

		assert_non_null(prop_out);
		prop_out->dpp_entries[0].dpe_type = DAOS_PROP_CO_REDUN_FAC;

		rc = daos_cont_query(arg->coh, &info, prop_out, NULL);
		assert_rc_equal(rc, 0);
		assert_int_equal(prop_out->dpp_entries[0].dpe_val, DAOS_PROP_CO_REDUN_RF2);

		daos_prop_free(prop_out);
	}
	par_barrier(PAR_COMM_WORLD);

	print_message("verify cont rf and obj open ...\n");
	oid = daos_test_oid_gen(arg->coh, OC_RP_2G1, 0, 0, arg->myrank);
	rc = daos_obj_open(arg->coh, oid, DAOS_OO_RW, &oh, NULL);
	assert_rc_equal(rc, -DER_INVAL);

	oid = daos_test_oid_gen(arg->coh, OC_EC_2P1G1, 0, 0, arg->myrank);
	rc = daos_obj_open(arg->coh, oid, DAOS_OO_RW, &oh, NULL);
	assert_rc_equal(rc, -DER_INVAL);

	oid = daos_test_oid_gen(arg->coh, OC_RP_3G1, 0, 0, arg->myrank);
	rc = daos_obj_open(arg->coh, oid, DAOS_OO_RW, &oh, NULL);
	assert_rc_equal(rc, 0);
	rc = daos_obj_close(oh, NULL);
	assert_rc_equal(rc, 0);

	oid = daos_test_oid_gen(arg->coh, OC_EC_2P2G1, 0, 0, arg->myrank);
	rc = daos_obj_open(arg->coh, oid, DAOS_OO_RW, &oh, NULL);
	assert_rc_equal(rc, 0);
	rc = daos_obj_close(oh, NULL);
	assert_rc_equal(rc, 0);

	/* test 2 - cont rf and pool map */
	print_message("verify cont rf and pool map ...\n");
	prop->dpp_entries[0].dpe_type = DAOS_PROP_CO_STATUS;
	rc = daos_cont_query(arg->coh, NULL, prop, NULL);
	assert_rc_equal(rc, 0);
	entry = daos_prop_entry_get(prop, DAOS_PROP_CO_STATUS);
	daos_prop_val_2_co_status(entry->dpe_val, &stat);
	assert_int_equal(stat.dcs_status, DAOS_PROP_CO_HEALTHY);

	test_set_engine_fail_loc(arg, CRT_NO_RANK, DAOS_REBUILD_DELAY | DAOS_FAIL_ALWAYS);
	if (arg->myrank == 0) {
		rc = dmg_pool_exclude(arg->dmg_config, arg->pool.pool_uuid,
				      arg->group, 5, -1);
		assert_success(rc);
		rc = dmg_pool_exclude(arg->dmg_config, arg->pool.pool_uuid,
				      arg->group, 4, -1);
		assert_success(rc);
	}
	par_barrier(PAR_COMM_WORLD);
	rc = daos_cont_query(arg->coh, NULL, prop, NULL);
	assert_rc_equal(rc, 0);
	entry = daos_prop_entry_get(prop, DAOS_PROP_CO_STATUS);
	daos_prop_val_2_co_status(entry->dpe_val, &stat);
	assert_int_equal(stat.dcs_status, DAOS_PROP_CO_HEALTHY);
	rc = daos_cont_open(arg->pool.poh, arg->co_str, arg->cont_open_flags,
			    &coh, &arg->co_info, NULL);
	assert_rc_equal(rc, 0);
	rc = daos_cont_close(coh, NULL);
	assert_rc_equal(rc, 0);

	/* IO testing */
	io_oid = daos_test_oid_gen(arg->coh, OC_RP_4G1, 0, 0, arg->myrank);
	rc = daos_obj_open(arg->coh, io_oid, DAOS_OO_RW, &io_oh, NULL);
	assert_rc_equal(rc, 0);

	d_iov_set(&dkey, "dkey", strlen("dkey"));
	dts_buf_render(stack_buf, STACK_BUF_LEN);
	d_iov_set(&sg_iov, stack_buf, STACK_BUF_LEN);
	sgl.sg_nr	= 1;
	sgl.sg_nr_out	= 1;
	sgl.sg_iovs	= &sg_iov;
	d_iov_set(&iod.iod_name, "akey", strlen("akey"));
	recx.rx_idx = 0;
	recx.rx_nr  = STACK_BUF_LEN;
	iod.iod_size	= 1;
	iod.iod_nr	= 1;
	iod.iod_recxs	= &recx;
	iod.iod_type	= DAOS_IOD_ARRAY;
	print_message("obj update should success before RF broken\n");
	rc = daos_obj_update(io_oh, DAOS_TX_NONE, 0, &dkey, 1, &iod, &sgl,
			     NULL);
	assert_rc_equal(rc, 0);

	if (arg->myrank == 0) {
		rc = dmg_pool_exclude(arg->dmg_config, arg->pool.pool_uuid,
				      arg->group, 3, -1);
		assert_success(rc);
	}
	par_barrier(PAR_COMM_WORLD);
	rc = daos_cont_query(arg->coh, NULL, prop, NULL);
	assert_rc_equal(rc, 0);
	entry = daos_prop_entry_get(prop, DAOS_PROP_CO_STATUS);
	daos_prop_val_2_co_status(entry->dpe_val, &stat);
	assert_int_equal(stat.dcs_status, DAOS_PROP_CO_UNCLEAN);
	rc = daos_cont_open(arg->pool.poh, arg->co_str, arg->cont_open_flags,
			    &coh, NULL, NULL);
	assert_rc_equal(rc, -DER_RF);
	print_message("obj update should fail after RF broken\n");
	rc = daos_obj_update(io_oh, DAOS_TX_NONE, 0, &dkey, 1, &iod, &sgl,
			     NULL);
	assert_rc_equal(rc, -DER_RF);
	print_message("obj fetch should fail after RF broken\n");
	rc = daos_obj_fetch(io_oh, DAOS_TX_NONE, 0, &dkey, 1, &iod, &sgl, NULL,
			    NULL);
	assert_rc_equal(rc, -DER_RF);

	test_set_engine_fail_loc(arg, CRT_NO_RANK, 0);
	if (arg->myrank == 0) {
		test_rebuild_wait(&arg, 1);
		rc = dmg_pool_reintegrate(arg->dmg_config, arg->pool.pool_uuid, arg->group,
					  3, -1);
		assert_success(rc);
		rc = dmg_pool_reintegrate(arg->dmg_config, arg->pool.pool_uuid, arg->group,
					  4, -1);
		assert_success(rc);
		rc = dmg_pool_reintegrate(arg->dmg_config, arg->pool.pool_uuid, arg->group,
					  5, -1);
		assert_success(rc);
		test_rebuild_wait(&arg, 1);
	}
	par_barrier(PAR_COMM_WORLD);

	print_message("obj update should still fail with DER_RF after re-integrate\n");
	rc = daos_obj_update(io_oh, DAOS_TX_NONE, 0, &dkey, 1, &iod, &sgl,
			     NULL);
	assert_rc_equal(rc, -DER_RF);

	/* clear the UNCLEAN status */
	rc = daos_cont_status_clear(arg->coh, NULL);
	assert_rc_equal(rc, 0);

	rc = daos_cont_query(arg->coh, NULL, prop, NULL);
	assert_rc_equal(rc, 0);
	entry = daos_prop_entry_get(prop, DAOS_PROP_CO_STATUS);
	daos_prop_val_2_co_status(entry->dpe_val, &stat);
	assert_int_equal(stat.dcs_status, DAOS_PROP_CO_HEALTHY);
	rc = daos_cont_open(arg->pool.poh, arg->co_str, arg->cont_open_flags,
			    &coh, NULL, NULL);
	assert_rc_equal(rc, 0);

	rc = daos_cont_local2global(coh, &ghdl);
	assert_rc_equal(rc, 0);
	ghdl.iov_buf = malloc(ghdl.iov_buf_len);
	assert_non_null(ghdl.iov_buf);
	ghdl.iov_len = ghdl.iov_buf_len;
	rc = daos_cont_local2global(coh, &ghdl);
	assert_rc_equal(rc, 0);

	rc = daos_cont_global2local(arg->pool.poh, ghdl, &coh_g2l);
	assert_rc_equal(rc, 0);
	rc = daos_cont_close(coh_g2l, NULL);
	assert_success(rc);
	free(ghdl.iov_buf);

	rc = daos_obj_close(io_oh, NULL);
	assert_rc_equal(rc, 0);

	rc = daos_cont_close(coh, NULL);
	assert_rc_equal(rc, 0);

	daos_prop_free(prop);
	test_teardown((void **)&arg);
}

static void
co_global2local_fail_test(void **state)
{
	test_arg_t   *arg0 = *state;
	test_arg_t   *arg  = NULL;
	d_iov_t       ghdl = {NULL, 0, 0};
	daos_handle_t coh_g2l;
	int           rc;

	FAULT_INJECTION_REQUIRED();

	rc = test_setup((void **)&arg, SETUP_CONT_CONNECT, arg0->multi_rank, SMALL_POOL_SIZE, 0,
			NULL);
	assert_success(rc);

	rc = daos_cont_local2global(arg->coh, &ghdl);
	assert_rc_equal(rc, 0);
	ghdl.iov_buf = malloc(ghdl.iov_buf_len);
	assert_non_null(ghdl.iov_buf);
	ghdl.iov_len = ghdl.iov_buf_len;
	rc = daos_cont_local2global(arg->coh, &ghdl);
	assert_rc_equal(rc, 0);

	daos_fail_loc_set(DAOS_CONT_G2L_FAIL | DAOS_FAIL_ONCE);
	rc = daos_cont_global2local(arg->pool.poh, ghdl, &coh_g2l);
	assert_rc_equal(rc, -DER_NO_HDL);
	daos_fail_loc_set(0);

	free(ghdl.iov_buf);

	test_teardown((void **)&arg);
}

static void
delet_container_during_aggregation(void **state)
{
	test_arg_t	*arg = *state;
	daos_obj_id_t	 oid;
	daos_pool_info_t pinfo;
	int		 i;
	int		 rc;

	/* Prepare records */
	oid = daos_test_oid_gen(arg->coh, OC_SX, 0, 0, arg->myrank);

	print_message("Initial Pool Query\n");
	pool_storage_info(arg, &pinfo);

	/* Aggregation will be Hold */
	test_set_engine_fail_loc(arg, CRT_NO_RANK, DAOS_VOS_AGG_BLOCKED | DAOS_FAIL_ALWAYS);

	/* Write/fetch and Punch Data with 2K size */
	for (i = 0; i <= 5000; i++)
		io_simple_internal(state, oid, IO_SIZE_SCM * 32, DAOS_IOD_ARRAY,
				   "io_simple_scm_array dkey",
				   "io_simple_scm_array akey");

	/**
	 * Run Pool query every 5 seconds for Total 30 seconds
	 * Aggregation will be ready to run by this time
	 */
	for (i = 0; i <= 5; i++) {
		pool_storage_info(arg, &pinfo);
		sleep(5);
	}

	/* Aggregation will continue */
	test_set_engine_fail_loc(arg, CRT_NO_RANK, 0);

	/* Destroy the container while Aggregation is running */
	rc = test_teardown_cont(arg);
	assert_rc_equal(rc, 0);

	/* Run Pool query at the end */
	pool_storage_info(arg, &pinfo);
}

static void
co_api_compat(void **state)
{
	test_arg_t		*arg = *state;
	uuid_t			uuid1;
	uuid_t			uuid2;
	char			*label = "test_api_compat_label1";
	daos_handle_t		coh;
	daos_cont_info_t	info;
	int			rc;
	char			uuid_str1[37];
	char			uuid_str2[37];

	if (arg->myrank != 0)
		return;

	uuid_generate(uuid1);
	uuid_clear(uuid2);

	print_message("creating container with uuid specified ... ");
	rc = daos_cont_create(arg->pool.poh, &uuid1, NULL, NULL);
	assert_rc_equal(rc, 0);
	print_message("success\n");
	uuid_unparse(uuid1, uuid_str1);

	print_message("creating container with a uuid pointer ... ");
	rc = daos_cont_create(arg->pool.poh, &uuid2, NULL, NULL);
	assert_rc_equal(rc, 0);
	print_message("success\n");
	uuid_unparse(uuid2, uuid_str2);

	print_message("creating container with a NULL pointer ... ");
	rc = daos_cont_create(arg->pool.poh, NULL, NULL, NULL);
	assert_rc_equal(rc, 0);
	print_message("success\n");

	print_message("creating container with a Label ... ");
	rc = daos_cont_create_with_label(arg->pool.poh, label, NULL, NULL, NULL);
	assert_rc_equal(rc, 0);
	print_message("success\n");

	print_message("opening container using uuid ... ");
	rc = daos_cont_open(arg->pool.poh, uuid_str1, DAOS_COO_RW, &coh, &info, NULL);
	assert_rc_equal(rc, 0);
	print_message("success\n");
	rc = daos_cont_close(coh, NULL);
	assert_rc_equal(rc, 0);

	print_message("opening container using Label ... ");
	rc = daos_cont_open(arg->pool.poh, label, DAOS_COO_RW, &coh, &info, NULL);
	assert_rc_equal(rc, 0);
	print_message("success\n");
	rc = daos_cont_close(coh, NULL);
	assert_rc_equal(rc, 0);

	print_message("destroying container using uuid ... ");
	rc = daos_cont_destroy(arg->pool.poh, uuid_str1, 0, NULL);
	assert_rc_equal(rc, 0);
	rc = daos_cont_destroy(arg->pool.poh, uuid_str2, 0, NULL);
	assert_rc_equal(rc, 0);
	print_message("success\n");

	print_message("destroying container using label ... ");
	rc = daos_cont_destroy(arg->pool.poh, label, 0, NULL);
	assert_rc_equal(rc, 0);
	print_message("success\n");
}

static int
nrank_per_node_get(struct pool_map *poolmap)
{
	struct pool_domain	*dom;
	int			 rc;

	rc = pool_map_find_domain(poolmap, PO_COMP_TP_NODE, PO_COMP_ID_ALL, &dom);
	print_message("system with %d domains of PO_COMP_TP_NODE, %d RANKs per NODE\n",
		      rc, dom->do_comp.co_nr);

	return dom->do_comp.co_nr;
}

static int
ranks_on_same_node(struct pool_map *poolmap, int src_rank, int *ranks)
{
	struct pool_domain	*node_doms;
	struct pool_domain	*rank_doms;
	struct pool_domain	*node_d, *rank_d;
	int			 nnodes, nrank_per_node;
	int			 i, j, k;
	int			 rc;

	rc = pool_map_find_domain(poolmap, PO_COMP_TP_NODE, PO_COMP_ID_ALL, &node_doms);
	nnodes = rc;
	nrank_per_node = node_doms->do_comp.co_nr;

	for (i = 0; i < nnodes; i++) {
		node_d = node_doms + i;
		assert_int_equal(node_d->do_comp.co_nr, nrank_per_node);
		rank_doms = node_d->do_children;
		for (j = 0; j < nrank_per_node; j++) {
			rank_d = rank_doms + j;
			if (rank_d->do_comp.co_rank != src_rank)
				continue;
			for (k = 0; k < nrank_per_node; k++) {
				rank_d = rank_doms + k;
				ranks[k] = rank_d->do_comp.co_rank;
				if (ranks[k] != src_rank)
					print_message("rank %d on same node of rank %d\n",
						      ranks[k], src_rank);
			}
			return 0;
		}
	}

	return -1;
}

static void
co_redun_lvl(void **state)
{
#define STACK_BUF_LEN	(128)
	test_arg_t		*arg0 = *state;
	test_arg_t		*arg = NULL;
	daos_obj_id_t		 oid;
	daos_handle_t		 coh, oh, coh_g2l;
	d_iov_t			 ghdl = { NULL, 0, 0 };
	daos_prop_t		*prop = NULL;
	daos_prop_t		*prop_out = NULL;
	struct daos_prop_entry	*entry;
	struct daos_co_status	 stat = { 0 };
	daos_cont_info_t	 info = { 0 };
	struct pl_map		*plmap = NULL;
	struct pool_map		*poolmap = NULL;
	daos_obj_id_t		 io_oid;
	daos_handle_t		 io_oh;
	d_iov_t			 dkey;
	char			 stack_buf[STACK_BUF_LEN];
	d_sg_list_t		 sgl;
	d_iov_t			 sg_iov;
	daos_iod_t		 iod;
	daos_recx_t		 recx;
	int			 nrank_per_node, ndom;
	int			 ranks[3];
	int			 i, rc;

	if (!test_runable(arg0, 8))
		skip();

	print_message("create container with properties, and query/verify.\n");
	rc = test_setup((void **)&arg, SETUP_POOL_CONNECT, arg0->multi_rank,
			SMALL_POOL_SIZE, 0, NULL);
	assert_success(rc);

	prop = daos_prop_alloc(2);
	assert_non_null(prop);
	prop->dpp_entries[0].dpe_type = DAOS_PROP_CO_REDUN_LVL;
	prop->dpp_entries[0].dpe_val = DAOS_PROP_CO_REDUN_NODE;
	prop->dpp_entries[1].dpe_type = DAOS_PROP_CO_REDUN_FAC;
	prop->dpp_entries[1].dpe_val = DAOS_PROP_CO_REDUN_RF1;

	while (!rc && arg->setup_state != SETUP_CONT_CONNECT)
		rc = test_setup_next_step((void **)&arg, NULL, NULL, prop);
	assert_success(rc);

	/* test 1 - cont rf and obj redundancy */
	print_message("verify cont rf is set and can be queried ...\n");
	if (arg->myrank == 0) {
		prop_out = daos_prop_alloc(2);
		assert_non_null(prop_out);
		prop_out->dpp_entries[0].dpe_type = DAOS_PROP_CO_REDUN_LVL;
		prop_out->dpp_entries[1].dpe_type = DAOS_PROP_CO_REDUN_FAC;

		rc = daos_cont_query(arg->coh, &info, prop_out, NULL);
		assert_rc_equal(rc, 0);
		/* Verify DAOS_PROP_CO_REDUN_LVL and DAOS_PROP_CO_REDUN_FAC values */
		assert_int_equal(prop_out->dpp_entries[0].dpe_val, DAOS_PROP_CO_REDUN_NODE);
		assert_int_equal(prop_out->dpp_entries[1].dpe_val, DAOS_PROP_CO_REDUN_RF1);
	}
	par_barrier(PAR_COMM_WORLD);

	oid = daos_test_oid_gen(arg->coh, OC_SX, 0, 0, arg->myrank);
	plmap = pl_map_find(arg->pool.pool_uuid, oid);
	poolmap = plmap->pl_poolmap;

	ndom = pool_map_find_domain(poolmap, PO_COMP_TP_NODE, PO_COMP_ID_ALL, NULL);
	nrank_per_node = nrank_per_node_get(poolmap);
	print_message("system with ndom %d, nrank_per_node %d\n", ndom, nrank_per_node);

	/* CI test's ftest/daos_test/suite.yaml with 2 ranks per node */
	if (nrank_per_node != 2)
		goto out;
	rc = ranks_on_same_node(poolmap, 7, ranks);
	assert_rc_equal(rc, 0);
	for (i = 5; i > 0; i++) {
		if (i != ranks[0] && i != ranks[1]) {
			ranks[2] = i;
			break;
		}
	}

	print_message("verify cont rf and obj open ...\n");
	oid = daos_test_oid_gen(arg->coh, OC_SX, 0, 0, arg->myrank);
	rc = daos_obj_open(arg->coh, oid, DAOS_OO_RW, &oh, NULL);
	assert_rc_equal(rc, -DER_INVAL);

	oid = daos_test_oid_gen(arg->coh, OC_EC_2P1G1, 0, 0, arg->myrank);
	rc = daos_obj_open(arg->coh, oid, DAOS_OO_RW, &oh, NULL);
	assert_rc_equal(rc, 0);

	oid = daos_test_oid_gen(arg->coh, OC_RP_3G1, 0, 0, arg->myrank);
	rc = daos_obj_open(arg->coh, oid, DAOS_OO_RW, &oh, NULL);
	assert_rc_equal(rc, 0);
	rc = daos_obj_close(oh, NULL);
	assert_rc_equal(rc, 0);

	/* test 2 - cont rf and pool map */
	print_message("verify cont rf and pool map ...\n");
	prop->dpp_entries[0].dpe_type = DAOS_PROP_CO_STATUS;
	rc = daos_cont_query(arg->coh, NULL, prop, NULL);
	assert_rc_equal(rc, 0);
	entry = daos_prop_entry_get(prop, DAOS_PROP_CO_STATUS);
	daos_prop_val_2_co_status(entry->dpe_val, &stat);
	assert_int_equal(stat.dcs_status, DAOS_PROP_CO_HEALTHY);

	/* exclude two engined on same node, as redun_lvl set as DAOS_PROP_CO_REDUN_NODE,
	 * should not cause RF broken.
	 */
	test_set_engine_fail_loc(arg, CRT_NO_RANK, DAOS_REBUILD_DELAY | DAOS_FAIL_ALWAYS);
	if (arg->myrank == 0) {
		rc = dmg_pool_exclude(arg->dmg_config, arg->pool.pool_uuid, arg->group,
				      ranks[0], -1);
		assert_success(rc);
		rc = dmg_pool_exclude(arg->dmg_config, arg->pool.pool_uuid, arg->group,
				      ranks[1], -1);
		assert_success(rc);
	}
	par_barrier(PAR_COMM_WORLD);
	rc = daos_cont_query(arg->coh, NULL, prop, NULL);
	assert_rc_equal(rc, 0);
	entry = daos_prop_entry_get(prop, DAOS_PROP_CO_STATUS);
	daos_prop_val_2_co_status(entry->dpe_val, &stat);
	assert_int_equal(stat.dcs_status, DAOS_PROP_CO_HEALTHY);
	rc = daos_cont_open(arg->pool.poh, arg->co_str, arg->cont_open_flags,
			    &coh, &arg->co_info, NULL);
	assert_rc_equal(rc, 0);
	rc = daos_cont_close(coh, NULL);
	assert_rc_equal(rc, 0);

	/* IO testing */
	d_iov_set(&dkey, "dkey", strlen("dkey"));
	dts_buf_render(stack_buf, STACK_BUF_LEN);
	d_iov_set(&sg_iov, stack_buf, STACK_BUF_LEN);
	sgl.sg_nr	= 1;
	sgl.sg_nr_out	= 1;
	sgl.sg_iovs	= &sg_iov;
	d_iov_set(&iod.iod_name, "akey", strlen("akey"));
	recx.rx_idx = 0;
	recx.rx_nr  = STACK_BUF_LEN;
	iod.iod_size	= 1;
	iod.iod_nr	= 1;
	iod.iod_recxs	= &recx;
	iod.iod_type	= DAOS_IOD_ARRAY;

	if (ndom < 5) {
		print_message("OC_EC_4P1G1 obj layout create should fail if ndom < 5\n");
		io_oid = daos_test_oid_gen(arg->coh, OC_EC_4P1G1, 0, 0, arg->myrank);
		/* grp_size > ndom, should fail in dc_obj_open()->obj_layout_create */
		rc = daos_obj_open(arg->coh, io_oid, DAOS_OO_RW, &io_oh, NULL);
		assert_rc_equal(rc, -DER_INVAL);
	}

	print_message("obj update should success before RF broken\n");
	io_oid = daos_test_oid_gen(arg->coh, OC_EC_2P2G1, 0, 0, arg->myrank);
	rc = daos_obj_open(arg->coh, io_oid, DAOS_OO_RW, &io_oh, NULL);
	assert_rc_equal(rc, 0);

	rc = daos_obj_update(io_oh, DAOS_TX_NONE, 0, &dkey, 1, &iod, &sgl,
			     NULL);
	assert_rc_equal(rc, 0);

	/* exclude one more rank on another NODE dom */
	if (arg->myrank == 0) {
		rc = dmg_pool_exclude(arg->dmg_config, arg->pool.pool_uuid,
				      arg->group, ranks[2], -1);
		assert_success(rc);
	}

	par_barrier(PAR_COMM_WORLD);
	rc = daos_cont_query(arg->coh, NULL, prop, NULL);
	assert_rc_equal(rc, 0);
	entry = daos_prop_entry_get(prop, DAOS_PROP_CO_STATUS);
	daos_prop_val_2_co_status(entry->dpe_val, &stat);
	assert_int_equal(stat.dcs_status, DAOS_PROP_CO_UNCLEAN);
	rc = daos_cont_open(arg->pool.poh, arg->co_str, arg->cont_open_flags, &coh, NULL, NULL);
	assert_rc_equal(rc, -DER_RF);
	print_message("obj update should fail after RF broken\n");
	rc = daos_obj_update(io_oh, DAOS_TX_NONE, 0, &dkey, 1, &iod, &sgl, NULL);
	assert_rc_equal(rc, -DER_RF);
	print_message("obj fetch should fail after RF broken\n");
	rc = daos_obj_fetch(io_oh, DAOS_TX_NONE, 0, &dkey, 1, &iod, &sgl, NULL, NULL);
	assert_rc_equal(rc, -DER_RF);

	test_set_engine_fail_loc(arg, CRT_NO_RANK, 0);
	if (arg->myrank == 0) {
		test_rebuild_wait(&arg, 1);
		rc = dmg_pool_reintegrate(arg->dmg_config, arg->pool.pool_uuid, arg->group,
					  ranks[2], -1);
		assert_success(rc);
		rc = dmg_pool_reintegrate(arg->dmg_config, arg->pool.pool_uuid, arg->group,
					  ranks[1], -1);
		assert_success(rc);
		rc = dmg_pool_reintegrate(arg->dmg_config, arg->pool.pool_uuid, arg->group,
					  ranks[0], -1);
		assert_success(rc);
		test_rebuild_wait(&arg, 1);
	}
	par_barrier(PAR_COMM_WORLD);

	print_message("obj update should still fail with DER_RF after re-integrate\n");
	rc = daos_obj_update(io_oh, DAOS_TX_NONE, 0, &dkey, 1, &iod, &sgl, NULL);
	assert_rc_equal(rc, -DER_RF);

	rc = daos_obj_close(io_oh, NULL);
	assert_rc_equal(rc, 0);

	/* clear the UNCLEAN status */
	rc = daos_cont_status_clear(arg->coh, NULL);
	assert_rc_equal(rc, 0);

	rc = daos_cont_query(arg->coh, NULL, prop, NULL);
	assert_rc_equal(rc, 0);
	entry = daos_prop_entry_get(prop, DAOS_PROP_CO_STATUS);
	daos_prop_val_2_co_status(entry->dpe_val, &stat);
	assert_int_equal(stat.dcs_status, DAOS_PROP_CO_HEALTHY);

out:
	print_message("cont prop should be able to query for g2l handle\n");
	rc = daos_cont_open(arg->pool.poh, arg->co_str, arg->cont_open_flags,
			    &coh, NULL, NULL);
	assert_rc_equal(rc, 0);

	rc = daos_cont_local2global(coh, &ghdl);
	assert_rc_equal(rc, 0);
	ghdl.iov_buf = malloc(ghdl.iov_buf_len);
	assert_non_null(ghdl.iov_buf);
	ghdl.iov_len = ghdl.iov_buf_len;
	rc = daos_cont_local2global(coh, &ghdl);
	assert_rc_equal(rc, 0);

	rc = daos_cont_global2local(arg->pool.poh, ghdl, &coh_g2l);
	assert_rc_equal(rc, 0);

	if (arg->myrank == 0) {
		prop_out->dpp_entries[0].dpe_val = 0;
		prop_out->dpp_entries[1].dpe_val = 0;

		rc = daos_cont_query(coh_g2l, &info, prop_out, NULL);
		assert_rc_equal(rc, 0);
		/* Verify DAOS_PROP_CO_REDUN_LVL and DAOS_PROP_CO_REDUN_FAC values */
		assert_int_equal(prop_out->dpp_entries[0].dpe_val, DAOS_PROP_CO_REDUN_NODE);
		assert_int_equal(prop_out->dpp_entries[1].dpe_val, DAOS_PROP_CO_REDUN_RF1);
	}

	rc = daos_cont_close(coh_g2l, NULL);
	assert_success(rc);
	free(ghdl.iov_buf);

	rc = daos_cont_close(coh, NULL);
	assert_rc_equal(rc, 0);

	if (plmap != NULL)
		pl_map_decref(plmap);
	daos_prop_free(prop);
	daos_prop_free(prop_out);
	test_teardown((void **)&arg);
}

static void
co_mdtimes(void **state)
{
	test_arg_t	       *arg = *state;
	daos_prop_t	       *prop = NULL;
	d_string_t		label;
	daos_event_t		ev;
	uint64_t		prev_otime;
	uint64_t		prev_mtime;
	daos_handle_t		coh;
	daos_cont_info_t	cinfo;
	daos_epoch_t		epc;
	daos_epoch_range_t	epr;
	int			rc;

	if (arg->myrank != 0)
		return;

	if (arg->async) {
		rc = daos_event_init(&ev, arg->eq, NULL);
		assert_rc_equal(rc, 0);
	}

	D_ASSERT(arg->co_str != NULL);
	print_message("open container %s (RO_MDSTATS flag)\n", arg->co_str);
	rc = daos_cont_open(arg->pool.poh, arg->co_str, DAOS_COO_RO | DAOS_COO_RO_MDSTATS, &coh,
			    &cinfo, arg->async ? &ev : NULL);
	assert_rc_equal(rc, 0);
	WAIT_ON_ASYNC(arg, ev);

	print_message("initial container metadata otime (0x"DF_X64") mtime (0x"DF_X64")\n",
		      cinfo.ci_md_otime, cinfo.ci_md_otime);
	prev_otime = cinfo.ci_md_otime;
	prev_mtime = cinfo.ci_md_mtime;

	print_message("close container\n");
	rc = daos_cont_close(coh, arg->async ? &ev : NULL);
	assert_rc_equal(rc, 0);
	WAIT_ON_ASYNC(arg, ev);

	print_message("open container again (RO_MDSTATS), verify metadata times unchanged\n");
	rc = daos_cont_open(arg->pool.poh, arg->co_str, DAOS_COO_RO | DAOS_COO_RO_MDSTATS, &coh,
			    &cinfo, arg->async ? &ev : NULL);
	assert_rc_equal(rc, 0);
	WAIT_ON_ASYNC(arg, ev);
	assert_true(cinfo.ci_md_otime == prev_otime);
	assert_true(cinfo.ci_md_mtime == prev_mtime);

	print_message("query container, verify metadata times unchanged\n");
	/* Query for the container label, then open by label from this point */
	prop = daos_prop_alloc(1);
	assert_ptr_not_equal(prop, NULL);
	prop->dpp_entries[0].dpe_type = DAOS_PROP_CO_LABEL;
	rc = daos_cont_query(coh, &cinfo, prop, arg->async ? &ev : NULL);
	assert_rc_equal(rc, 0);
	WAIT_ON_ASYNC(arg, ev);
	assert_true(cinfo.ci_md_otime == prev_otime);
	assert_true(cinfo.ci_md_mtime == prev_mtime);
	label = prop->dpp_entries[0].dpe_str;

	print_message("close container\n");
	rc = daos_cont_close(coh, arg->async ? &ev : NULL);
	assert_rc_equal(rc, 0);
	WAIT_ON_ASYNC(arg, ev);

	/* open updates the otime and returns updated time in daos_cont_info_t */
	print_message("open container %s (%s) again (no special flags), confirm updated otime\n",
		      label, arg->co_str);
	rc = daos_cont_open(arg->pool.poh, label, DAOS_COO_RO, &coh, &cinfo,
			    arg->async ? &ev : NULL);
	assert_rc_equal(rc, 0);
	WAIT_ON_ASYNC(arg, ev);
	assert_true(cinfo.ci_md_otime > prev_otime);
	assert_true(cinfo.ci_md_mtime == prev_mtime);
	prev_otime = cinfo.ci_md_otime;

	rc = daos_cont_query(coh, &cinfo, NULL /* prop */, arg->async ? &ev : NULL);
	assert_rc_equal(rc, 0);
	WAIT_ON_ASYNC(arg, ev);
	assert_true(cinfo.ci_md_otime == prev_otime);
	assert_true(cinfo.ci_md_mtime == prev_mtime);
	print_message("query also returned updated otime (0x"DF_X64")\n", cinfo.ci_md_otime);

	print_message("close container\n");
	rc = daos_cont_close(coh, arg->async ? &ev : NULL);
	assert_rc_equal(rc, 0);
	WAIT_ON_ASYNC(arg, ev);

	print_message("open container %s (%s) again (RW), verify otime (open) and mtime (close) "
		      "updated\n", label, arg->co_str);
	cinfo.ci_md_otime = cinfo.ci_md_mtime = 0;
	rc = daos_cont_open(arg->pool.poh, label, DAOS_COO_RW, &coh,
			    &cinfo, arg->async ? &ev : NULL);
	assert_rc_equal(rc, 0);
	WAIT_ON_ASYNC(arg, ev);
	assert_true(cinfo.ci_md_otime > prev_otime);
	assert_true(cinfo.ci_md_mtime > prev_mtime);
	prev_otime = cinfo.ci_md_otime;
	prev_mtime = cinfo.ci_md_mtime;
	print_message("open returned updated otime (0x"DF_X64"), mtime (0x"DF_X64")\n",
		      cinfo.ci_md_otime, cinfo.ci_md_mtime);

	print_message("create container snapshot, query and verify updated mtime\n");
	rc = daos_cont_create_snap(coh, &epc, NULL /* name */, arg->async ? &ev : NULL);
	assert_rc_equal(rc, 0);
	WAIT_ON_ASYNC(arg, ev);

	rc = daos_cont_query(coh, &cinfo, NULL /* prop */, arg->async ? &ev : NULL);
	assert_rc_equal(rc, 0);
	WAIT_ON_ASYNC(arg, ev);
	assert_true(cinfo.ci_md_otime == prev_otime);
	assert_true(cinfo.ci_md_mtime > prev_mtime);
	prev_mtime = cinfo.ci_md_mtime;
	print_message("created snapshot 0x"DF_X64", query returned updated mtime (0x"DF_X64")\n",
		      epc, cinfo.ci_md_mtime);

	print_message("destroy container snapshot, query and verify updated mtime\n");
	epr.epr_lo = epr.epr_hi = epc;
	rc = daos_cont_destroy_snap(coh, epr, arg->async ? &ev : NULL);
	assert_rc_equal(rc, 0);
	WAIT_ON_ASYNC(arg, ev);

	rc = daos_cont_query(coh, &cinfo, NULL /* prop */, arg->async ? &ev : NULL);
	assert_rc_equal(rc, 0);
	WAIT_ON_ASYNC(arg, ev);
	assert_true(cinfo.ci_md_otime == prev_otime);
	assert_true(cinfo.ci_md_mtime > prev_mtime);
	prev_mtime = cinfo.ci_md_mtime;
	print_message("destroyed snapshot 0x"DF_X64", query returned updated mtime (0x"DF_X64")\n",
		      epc, cinfo.ci_md_mtime);

	print_message("close container\n");
	rc = daos_cont_close(coh, arg->async ? &ev : NULL);
	assert_rc_equal(rc, 0);
	WAIT_ON_ASYNC(arg, ev);

	/* TODO: perform other metadata RO operations verify mtime unchanged.
	 * (e.g., attr-list, attr-get, list-snap, get-acl)
	 */

	/* TODO: perform other metadata RW operations, verify mtime updated.
	 * (attr-set/del, set-prop, update/overwrite/delete-acl)
	 */

	daos_prop_free(prop);
}

static void
co_nhandles(void **state)
{
	test_arg_t	       *arg = *state;
	daos_event_t		ev;
	const char	       *clbl =  "nhandles_test_cont";
	uuid_t			cuuid;
	daos_handle_t		coh;		/* opened on 0, shared to all ranks (nhandles=1) */
	daos_handle_t		coh2;		/* opened by all ranks (nhandles=num_ranks) */
	daos_cont_info_t	cinfo;
	uint32_t		expect_nhandles;
	int			rc;

	if (!arg->hdl_share && arg->myrank != 0)
		return;

	if (arg->async) {
		rc = daos_event_init(&ev, arg->eq, NULL);
		assert_rc_equal(rc, 0);
	}

	expect_nhandles = 1;

	if (arg->myrank == 0) {
		print_message("creating container %ssynchronously ...\n",
			      arg->async ? "a" : "");

		rc = daos_cont_create_with_label(arg->pool.poh, clbl, NULL,
						 &cuuid, arg->async ? &ev : NULL);
		assert_rc_equal(rc, 0);
		WAIT_ON_ASYNC(arg, ev);
		print_message("container created: %s\n", clbl);

		/* Open, and expect 1 handles  */
		print_message("rank 0: opening container %ssynchronously\n",
			      arg->async ? "a" : "");
		cinfo.ci_nhandles = 0;
		rc = daos_cont_open(arg->pool.poh, clbl, DAOS_COO_RW, &coh,
				    &cinfo, arg->async ? &ev : NULL);
		assert_rc_equal(rc, 0);
		WAIT_ON_ASYNC(arg, ev);
		assert_int_equal(cinfo.ci_nhandles, expect_nhandles);
		print_message("rank 0: container opened (hdl coh)\n");
	}

	/* handle share coh among all ranks, all ranks call query and verify nhandles */
	if (arg->hdl_share)
		handle_share(&coh, HANDLE_CO, arg->myrank, arg->pool.poh, 0 /* verbose */);

	print_message("rank %d: query container (hdl coh), expect nhandles=%d\n", arg->myrank,
		      expect_nhandles);
	cinfo.ci_nhandles = 0;
	rc = daos_cont_query(coh, &cinfo, NULL, arg->async ? &ev : NULL);
	assert_rc_equal(rc, 0);
	WAIT_ON_ASYNC(arg, ev);
	assert_int_equal(cinfo.ci_nhandles, expect_nhandles);

	par_barrier(PAR_COMM_WORLD);

	/* all ranks open coh2, then query and verify nhandles (incremented by num ranks) */
	expect_nhandles += arg->rank_size;
	print_message("rank %d: open  container (hdl coh2), expect nhandles<=%d\n", arg->myrank,
		      expect_nhandles);
	cinfo.ci_nhandles = 0;
	rc = daos_cont_open(arg->pool.poh, clbl, DAOS_COO_RO, &coh2,
			    &cinfo, arg->async ? &ev : NULL);
	assert_rc_equal(rc, 0);
	WAIT_ON_ASYNC(arg, ev);
	/* ranks independently opening; nhandles will not reach expectation until after barrier */
	assert_true(cinfo.ci_nhandles <= expect_nhandles);
	print_message("rank %d: container opened (hdl coh2), nhandles=%d\n", arg->myrank,
		      cinfo.ci_nhandles);

	par_barrier(PAR_COMM_WORLD);

	print_message("rank %d: query container (hdl coh2), expect nhandles=%d\n", arg->myrank,
		      expect_nhandles);
	cinfo.ci_nhandles = 0;
	rc = daos_cont_query(coh2, &cinfo, NULL, arg->async ? &ev : NULL);
	assert_rc_equal(rc, 0);
	WAIT_ON_ASYNC(arg, ev);
	assert_int_equal(cinfo.ci_nhandles, expect_nhandles);

	print_message("rank %d: query container (hdl coh), expect nhandles=%d\n", arg->myrank,
		      expect_nhandles);
	cinfo.ci_nhandles = 0;
	rc = daos_cont_query(coh, &cinfo, NULL, arg->async ? &ev : NULL);
	assert_rc_equal(rc, 0);
	WAIT_ON_ASYNC(arg, ev);
	assert_int_equal(cinfo.ci_nhandles, expect_nhandles);

	par_barrier(PAR_COMM_WORLD);

	/* all ranks close coh2, then query and verify nhandles (decremented by num ranks) */
	expect_nhandles -= arg->rank_size;
	print_message("rank %d: close container (hdl coh2)\n", arg->myrank);
	rc = daos_cont_close(coh2, arg->async ? &ev : NULL);
	assert_rc_equal(rc, 0);
	WAIT_ON_ASYNC(arg, ev);

	par_barrier(PAR_COMM_WORLD);

	print_message("rank %d: query container (hdl coh), expect nhandles=%d\n", arg->myrank,
		      expect_nhandles);
	cinfo.ci_nhandles = 0;
	rc = daos_cont_query(coh, &cinfo, NULL, arg->async ? &ev : NULL);
	assert_rc_equal(rc, 0);
	WAIT_ON_ASYNC(arg, ev);
	assert_int_equal(cinfo.ci_nhandles, expect_nhandles);

	par_barrier(PAR_COMM_WORLD);

	/* all ranks call close on coh (all except rank 0 handles are global2local handles) */
	print_message("rank %d: close container (hdl coh)\n", arg->myrank);
	rc = daos_cont_close(coh, arg->async ? &ev : NULL);
	assert_rc_equal(rc, 0);
	WAIT_ON_ASYNC(arg, ev);

	par_barrier(PAR_COMM_WORLD);

	/** destroy container */
	if (arg->myrank == 0) {
		print_message("destroying container %ssynchronously ...\n",
			      arg->async ? "a" : "");
		rc = daos_cont_destroy(arg->pool.poh, clbl, 1 /* force */,
				       arg->async ? &ev : NULL);
		assert_rc_equal(rc, 0);
		WAIT_ON_ASYNC(arg, ev);
		if (arg->async) {
			rc = daos_event_fini(&ev);
			assert_rc_equal(rc, 0);
		}
		print_message("container destroyed\n");
	}

}

static void
alloc_group_list(uid_t uid, gid_t gid, gid_t **groups, size_t *nr_groups)
{
	struct passwd	*pw;
	int		tmp = 0;
	int		rc;

	pw = getpwuid(uid);
	assert_non_null(pw);

	rc = getgrouplist(pw->pw_name, gid, NULL, &tmp);
	if (rc != -1) {
		D_PRINT("getting the number of groups failed\n");
		assert_true(false);
	}

	*nr_groups = (size_t)tmp;
	D_ALLOC_ARRAY(*groups, *nr_groups);
	assert_non_null(*groups);

	rc = getgrouplist(pw->pw_name, gid, *groups, &tmp);
	assert_true(rc > 0);
}

static void
co_get_perms(void **state)
{
	test_arg_t	*arg = *state;
	daos_prop_t	*pool_prop = NULL;
	daos_prop_t	*cont_prop = NULL;
	uid_t		uid = geteuid();
	gid_t		gid = getegid();
	gid_t		*gids;
	size_t		nr_gids;
	uint64_t	perms = 0;
	int		rc;

	alloc_group_list(uid, gid, &gids, &nr_gids);

	print_message("creating container with default ACLs\n");
	rc = daos_cont_create(arg->pool.poh, &arg->co_uuid, NULL, NULL);
	assert_rc_equal(rc, 0);

	print_message("opening container\n");
	uuid_unparse(arg->co_uuid, arg->co_str);
	rc = daos_cont_open(arg->pool.poh, arg->co_str, DAOS_COO_RW, &arg->coh, NULL, NULL);
	assert_rc_equal(rc, 0);

	print_message("querying pool ACL/ownership\n");
	pool_prop = daos_prop_alloc(3);
	assert_non_null(pool_prop);
	pool_prop->dpp_entries[0].dpe_type = DAOS_PROP_PO_ACL;
	pool_prop->dpp_entries[1].dpe_type = DAOS_PROP_PO_OWNER;
	pool_prop->dpp_entries[2].dpe_type = DAOS_PROP_PO_OWNER_GROUP;
	rc = daos_pool_query(arg->pool.poh, NULL, NULL, pool_prop, NULL);
	assert_rc_equal(rc, 0);

	print_message("getting pool permissions for uid %d\n", uid);
	rc = daos_pool_get_perms(pool_prop, uid, gids, nr_gids, &perms);
	assert_rc_equal(rc, 0);
	/* uid running this is the owner */
	assert_int_equal(perms, DAOS_ACL_PERM_READ | DAOS_ACL_PERM_WRITE);

	print_message("querying container ACL/ownership\n");
	cont_prop = daos_prop_alloc(3);
	assert_non_null(cont_prop);
	cont_prop->dpp_entries[0].dpe_type = DAOS_PROP_CO_ACL;
	cont_prop->dpp_entries[1].dpe_type = DAOS_PROP_CO_OWNER;
	cont_prop->dpp_entries[2].dpe_type = DAOS_PROP_CO_OWNER_GROUP;
	rc = daos_cont_query(arg->coh, NULL, cont_prop, NULL);
	assert_rc_equal(rc, 0);

	print_message("getting cont permissions for uid %d\n", uid);
	rc = daos_cont_get_perms(cont_prop, uid, gids, nr_gids, &perms);
	assert_rc_equal(rc, 0);
	assert_int_equal(perms, DAOS_ACL_PERM_CONT_ALL); /* uid running this is the owner */

	D_FREE(gids);
	daos_prop_free(pool_prop);
	daos_prop_free(cont_prop);

	test_teardown_cont_hdl(arg);
	test_teardown_cont(arg);
}

static void
co_exclusive_open(void **state)
{
	test_arg_t	*arg = *state;
	char		*label = "exclusive_open";
	uuid_t		 uuid;
	daos_handle_t	 coh;
	daos_handle_t	 coh_ex;
	int		 rc;

	if (arg->myrank != 0)
		return;

	rc = daos_cont_create_with_label(arg->pool.poh, label, NULL, &uuid, NULL);
	assert_rc_equal(rc, 0);
	print_message("created container '%s' ("DF_UUIDF")\n", label, DP_UUID(uuid));

	print_message("SUBTEST: EX conflicts with RO\n");
	rc = daos_cont_open(arg->pool.poh, label, DAOS_COO_RO | DAOS_COO_EX, &coh, NULL, NULL);
	assert_rc_equal(rc, -DER_INVAL);

	print_message("SUBTEST: EX conflicts with RW\n");
	rc = daos_cont_open(arg->pool.poh, label, DAOS_COO_RW | DAOS_COO_EX, &coh, NULL, NULL);
	assert_rc_equal(rc, -DER_INVAL);

	print_message("SUBTEST: other handles already exist; shall get "DF_RC"\n",
		      DP_RC(-DER_BUSY));
	print_message(" performing a non-exclusive open\n");
	rc = daos_cont_open(arg->pool.poh, label, DAOS_COO_RW, &coh, NULL, NULL);
	assert_rc_equal(rc, 0);
	print_message(" trying to perform an exclusive open\n");
	rc = daos_cont_open(arg->pool.poh, label, DAOS_COO_EX, &coh_ex, NULL, NULL);
	assert_rc_equal(rc, -DER_BUSY);
	print_message(" closing the non-exclusive handle\n");
	rc = daos_cont_close(coh, NULL);
	assert_rc_equal(rc, 0);

	print_message("SUBTEST: no other handles; shall succeed\n");
	print_message(" performing an exclusive open\n");
	rc = daos_cont_open(arg->pool.poh, label, DAOS_COO_EX, &coh_ex, NULL, NULL);
	assert_rc_equal(rc, 0);

	print_message("SUBTEST: shall prevent other handles ("DF_RC")\n", DP_RC(-DER_BUSY));
	print_message(" trying to perform a non-exclusive open\n");
	rc = daos_cont_open(arg->pool.poh, label, DAOS_COO_RW, &coh, NULL, NULL);
	assert_rc_equal(rc, -DER_BUSY);
	print_message(" closing the exclusive handle\n");
	rc = daos_cont_close(coh_ex, NULL);
	assert_rc_equal(rc, 0);

	print_message("destroying container '%s'\n", label);
	rc = daos_cont_destroy(arg->pool.poh, label, 0 /* force */, NULL);
	assert_rc_equal(rc, 0);
}

static void
co_evict_hdls(void **state)
{
	test_arg_t	*arg = *state;
	char		*label = "evict_hdls";
	uuid_t		 uuid;
	daos_handle_t	 coh0;
	daos_handle_t	 coh1;
	daos_handle_t	 coh2;
	daos_cont_info_t info;
	int		 rc;

	if (arg->myrank != 0)
		return;

	rc = daos_cont_create_with_label(arg->pool.poh, label, NULL, &uuid, NULL);
	assert_rc_equal(rc, 0);
	print_message("created container '%s' ("DF_UUIDF")\n", label, DP_UUID(uuid));

	print_message("SUBTEST: EVICT conflicts with EVICT_ALL\n");
	rc = daos_cont_open(arg->pool.poh, label, DAOS_COO_RO | DAOS_COO_EVICT | DAOS_COO_EVICT_ALL,
			    &coh0, NULL, NULL);
	assert_rc_equal(rc, -DER_INVAL);
	rc = daos_cont_open(arg->pool.poh, label, DAOS_COO_RW | DAOS_COO_EVICT | DAOS_COO_EVICT_ALL,
			    &coh0, NULL, NULL);
	assert_rc_equal(rc, -DER_INVAL);
	rc = daos_cont_open(arg->pool.poh, label, DAOS_COO_EX | DAOS_COO_EVICT | DAOS_COO_EVICT_ALL,
			    &coh0, NULL, NULL);
	assert_rc_equal(rc, -DER_INVAL);

	print_message("SUBTEST: EX|EVICT is not supported\n");
	rc = daos_cont_open(arg->pool.poh, label, DAOS_COO_EX | DAOS_COO_EVICT, &coh0, NULL, NULL);
	assert_rc_equal(rc, -DER_INVAL);

	print_message("SUBTEST: EVICT no handle; shall succeed\n");
	print_message(" performing an RO|EVICT open\n");
	rc = daos_cont_open(arg->pool.poh, label, DAOS_COO_RO | DAOS_COO_EVICT, &coh0, &info, NULL);
	assert_rc_equal(rc, 0);
	assert_int_equal(info.ci_nhandles, 1);
	print_message(" closing the handle\n");
	rc = daos_cont_close(coh0, NULL);
	assert_rc_equal(rc, 0);

	print_message("SUBTEST: EVICT my own exclusive handle; shall succeed\n");
	print_message(" performing an EX open\n");
	rc = daos_cont_open(arg->pool.poh, label, DAOS_COO_EX, &coh1, &info, NULL);
	assert_rc_equal(rc, 0);
	assert_int_equal(info.ci_nhandles, 1);
	print_message(" performing an RW|EVICT open\n");
	rc = daos_cont_open(arg->pool.poh, label, DAOS_COO_RW | DAOS_COO_EVICT, &coh0, &info, NULL);
	assert_rc_equal(rc, 0);
	assert_int_equal(info.ci_nhandles, 1);
	print_message(" closing the evicted EX handle to avoid local resource leaks\n");
	rc = daos_cont_close(coh1, NULL);
	/*
	 * Closing an evicted handle returns zero. See "already closed" in
	 * cont_close.
	 */
	assert_rc_equal(rc, 0);
	print_message(" closing the RW|EVICT handle\n");
	rc = daos_cont_close(coh0, NULL);
	assert_rc_equal(rc, 0);

	print_message("SUBTEST: EVICT my own RO and RW handles; shall succeed\n");
	print_message(" performing an RO open\n");
	rc = daos_cont_open(arg->pool.poh, label, DAOS_COO_RO, &coh1, &info, NULL);
	assert_rc_equal(rc, 0);
	assert_int_equal(info.ci_nhandles, 1);
	print_message(" performing an RW open\n");
	rc = daos_cont_open(arg->pool.poh, label, DAOS_COO_RW, &coh2, &info, NULL);
	assert_rc_equal(rc, 0);
	assert_int_equal(info.ci_nhandles, 2);
	print_message(" performing an RW|EVICT open\n");
	rc = daos_cont_open(arg->pool.poh, label, DAOS_COO_RW | DAOS_COO_EVICT, &coh0, &info, NULL);
	assert_rc_equal(rc, 0);
	assert_int_equal(info.ci_nhandles, 1);
	print_message(" closing the RW handle to avoid local resource leaks\n");
	rc = daos_cont_close(coh2, NULL);
	assert_rc_equal(rc, 0);
	print_message(" closing the RO handle to avoid local resource leaks\n");
	rc = daos_cont_close(coh1, NULL);
	assert_rc_equal(rc, 0);
	print_message(" closing the RW|EVICT handle\n");
	rc = daos_cont_close(coh0, NULL);
	assert_rc_equal(rc, 0);

	print_message("SUBTEST: RO|EVICT_ALL and RW|EVICT_ALL are not supported\n");
	rc = daos_cont_open(arg->pool.poh, label, DAOS_COO_RO | DAOS_COO_EVICT_ALL, &coh0, NULL,
			    NULL);
	assert_rc_equal(rc, -DER_INVAL);
	rc = daos_cont_open(arg->pool.poh, label, DAOS_COO_RW | DAOS_COO_EVICT_ALL, &coh0, NULL,
			    NULL);
	assert_rc_equal(rc, -DER_INVAL);

	print_message("SUBTEST: EVICT_ALL no existing handles; shall succeed\n");
	print_message(" performing an EX|EVICT_ALL open\n");
	rc = daos_cont_open(arg->pool.poh, label, DAOS_COO_EX | DAOS_COO_EVICT_ALL, &coh0, &info,
			    NULL);
	assert_rc_equal(rc, 0);
	assert_int_equal(info.ci_nhandles, 1);
	print_message(" closing the handle\n");
	rc = daos_cont_close(coh0, NULL);
	assert_rc_equal(rc, 0);

	print_message("SUBTEST: EVICT_ALL my own exclusive handle; shall succeed\n");
	print_message(" performing an EX open\n");
	rc = daos_cont_open(arg->pool.poh, label, DAOS_COO_EX, &coh1, &info, NULL);
	assert_rc_equal(rc, 0);
	assert_int_equal(info.ci_nhandles, 1);
	print_message(" performing an EX|EVICT_ALL open\n");
	rc = daos_cont_open(arg->pool.poh, label, DAOS_COO_EX | DAOS_COO_EVICT_ALL, &coh0, &info,
			    NULL);
	assert_rc_equal(rc, 0);
	assert_int_equal(info.ci_nhandles, 1);
	print_message(" closing the EX handle to avoid local resource leaks\n");
	rc = daos_cont_close(coh1, NULL);
	assert_rc_equal(rc, 0);
	print_message(" closing the EX|EVICT_ALL handle\n");
	rc = daos_cont_close(coh0, NULL);
	assert_rc_equal(rc, 0);

	print_message("SUBTEST: EVICT_ALL my own RO and RW handles; shall succeed\n");
	print_message(" performing an RO open\n");
	rc = daos_cont_open(arg->pool.poh, label, DAOS_COO_RO, &coh1, &info, NULL);
	assert_rc_equal(rc, 0);
	assert_int_equal(info.ci_nhandles, 1);
	print_message(" performing an RW open\n");
	rc = daos_cont_open(arg->pool.poh, label, DAOS_COO_RW, &coh2, &info, NULL);
	assert_rc_equal(rc, 0);
	assert_int_equal(info.ci_nhandles, 2);
	print_message(" performing an EX|EVICT_ALL open\n");
	rc = daos_cont_open(arg->pool.poh, label, DAOS_COO_EX | DAOS_COO_EVICT_ALL, &coh0, &info,
			    NULL);
	assert_rc_equal(rc, 0);
	assert_int_equal(info.ci_nhandles, 1);
	print_message(" closing the RW handle to avoid local resource leaks\n");
	rc = daos_cont_close(coh2, NULL);
	assert_rc_equal(rc, 0);
	print_message(" closing the RO handle to avoid local resource leaks\n");
	rc = daos_cont_close(coh1, NULL);
	assert_rc_equal(rc, 0);
	print_message(" closing the EX|EVICT_ALL handle\n");
	rc = daos_cont_close(coh0, NULL);
	assert_rc_equal(rc, 0);

	print_message("destroying container '%s'\n", label);
	rc = daos_cont_destroy(arg->pool.poh, label, 0 /* force */, NULL);
	assert_rc_equal(rc, 0);
}

static int
co_setup_sync(void **state)
{
	async_disable(state);
	return test_setup(state, SETUP_CONT_CONNECT, true, SMALL_POOL_SIZE,
			  0, NULL);
}

static int
co_setup_async(void **state)
{
	async_enable(state);
	return test_setup(state, SETUP_CONT_CONNECT, true, SMALL_POOL_SIZE,
			  0, NULL);
}

static int
setup(void **state)
{
	return test_setup(state, SETUP_POOL_CONNECT, true, SMALL_POOL_SIZE,
			  0, NULL);
}

static const struct CMUnitTest co_tests[] = {
    {"CONT1: create/open/query/close/destroy container", co_create, async_disable,
     test_case_teardown},
    {"CONT2: create/open/query/close/destroy container (async)", co_create, async_enable,
     test_case_teardown},
    {"CONT3: container handle local2glocal and global2local", co_create, hdl_share_enable,
     test_case_teardown},
    {"CONT4: set/get/list user-defined container attributes (sync)", co_attribute, co_setup_sync,
     test_case_teardown},
    {"CONT5: set/get/list user-defined container attributes (async)", co_attribute, co_setup_async,
     test_case_teardown},
    {"CONT6: create container with properties and query", co_properties, NULL, test_case_teardown},
    {"CONT7: retry CONT_{CLOSE,DESTROY,QUERY}", co_op_retry, NULL, test_case_teardown},
    {"CONT8: get/set container ACL", co_acl, NULL, test_case_teardown},
    {"CONT9: container set prop", co_set_prop, NULL, test_case_teardown},
    {"CONT10: container create access denied", co_create_access_denied, NULL, test_case_teardown},
    {"CONT11: container destroy access denied", co_destroy_access_denied, NULL, test_case_teardown},
    {"CONT12: container destroy allowed by pool ACL only", co_destroy_allowed_by_pool, NULL,
     test_case_teardown},
    {"CONT13: container open access by ACL", co_open_access, NULL, test_case_teardown},
    {"CONT14: container query access by ACL", co_query_access, NULL, test_case_teardown},
    {"CONT15: container get-acl access by ACL", co_get_acl_access, NULL, test_case_teardown},
    {"CONT16: container set-prop access by ACL", co_set_prop_access, NULL, test_case_teardown},
    {"CONT17: container overwrite/update/delete ACL access by ACL", co_modify_acl_access, NULL,
     test_case_teardown},
    {"CONT18: container set owner", co_set_owner, NULL, test_case_teardown},
    {"CONT19: container set-owner access by ACL", co_set_owner_access, NULL, test_case_teardown},
    {"CONT20: container destroy force", co_destroy_force, NULL, test_case_teardown},
    {"CONT21: container owner has implicit ACL access", co_owner_implicit_access, NULL,
     test_case_teardown},
    {"CONT22: container get/set attribute access by ACL", co_attribute_access, NULL,
     test_case_teardown},
    {"CONT23: container open failed/destroy", co_open_fail_destroy, NULL, test_case_teardown},
    {"CONT24: container RF simple test", co_rf_simple, NULL, test_case_teardown},
    {"CONT25: Delete Container during Aggregation", delet_container_during_aggregation,
     co_setup_async, test_case_teardown},
    {"CONT26: container API compat", co_api_compat, NULL, test_case_teardown},
    {"CONT27: container REDUN_LVL and RF test", co_redun_lvl, NULL, test_case_teardown},
    {"CONT28: container metadata times test (sync)", co_mdtimes, co_setup_sync, test_case_teardown},
    {"CONT29: container metadata times test (async)", co_mdtimes, co_setup_async,
     test_case_teardown},
    {"CONT30: daos_cont_global2local failure test", co_global2local_fail_test, NULL,
     test_case_teardown},
    {"CONT31: container open/query number of handles (hdl_share)", co_nhandles, hdl_share_enable,
     test_case_teardown},
    {"CONT32: container get perms", co_get_perms, NULL, test_case_teardown},
    {"CONT33: exclusive open", co_exclusive_open, NULL, test_case_teardown},
    {"CONT34: evict handles", co_evict_hdls, NULL, test_case_teardown},
};

int
run_daos_cont_test(int rank, int size, int *sub_tests, int sub_tests_size)
{
	int rc = 0;

	par_barrier(PAR_COMM_WORLD);
	if (sub_tests_size == 0) {
		sub_tests_size = ARRAY_SIZE(co_tests);
		sub_tests = NULL;
	}

	rc = run_daos_sub_tests("DAOS_Container", co_tests,
				ARRAY_SIZE(co_tests), sub_tests, sub_tests_size,
				setup, test_teardown);

	par_barrier(PAR_COMM_WORLD);
	return rc;
}<|MERGE_RESOLUTION|>--- conflicted
+++ resolved
@@ -629,11 +629,7 @@
 	if (arg->myrank != 0)
 		return;
 
-<<<<<<< HEAD
-		/* see above TODO */
-=======
 		/* See above TODO */
->>>>>>> 72bcd0d1
 #if 0
 	print_message("setting DAOS_CONT_OP_NOREPLY and creating container ... ");
 	rc = daos_debug_set_params(arg->group, -1, DMG_KEY_FAIL_LOC,
