/**
 * (C) Copyright 2016-2023 Intel Corporation.
 *
 * SPDX-License-Identifier: BSD-2-Clause-Patent
 */
/**
 * This file is part of daos
 *
 * tests/suite/container.c
 */
#define D_LOGFAC	DD_FAC(tests)
#include "daos_test.h"
#include "daos_iotest.h"
#include <daos/placement.h>
#include <pwd.h>
#include <grp.h>

#define TEST_MAX_ATTR_LEN	(128)

/** create/destroy container */
static void
co_create(void **state)
{
	test_arg_t	*arg = *state;
	uuid_t		 uuid;
	daos_handle_t	 coh;
	daos_handle_t	 poh_inval = DAOS_HDL_INVAL;
	daos_cont_info_t info;
	daos_event_t	 ev;
	char		 str[37];
	int		 rc;

	if (!arg->hdl_share && arg->myrank != 0)
		return;

	if (arg->async) {
		rc = daos_event_init(&ev, arg->eq, NULL);
		assert_rc_equal(rc, 0);
	}

	/** create container */
	if (arg->myrank == 0) {
		print_message("creating container %ssynchronously ...\n",
			      arg->async ? "a" : "");
		rc = daos_cont_create(arg->pool.poh, &uuid, NULL,
				      arg->async ? &ev : NULL);
		assert_rc_equal(rc, 0);
		WAIT_ON_ASYNC(arg, ev);
		print_message("container created\n");

		print_message("opening container %ssynchronously\n",
			      arg->async ? "a" : "");
		uuid_unparse(uuid, str);
		rc = daos_cont_open(arg->pool.poh, str, DAOS_COO_RW, &coh,
				    &info, arg->async ? &ev : NULL);
		assert_rc_equal(rc, 0);
		WAIT_ON_ASYNC(arg, ev);
		assert_int_equal(uuid_compare(uuid, info.ci_uuid), 0);
		print_message("container opened\n");
	}

	if (arg->hdl_share)
		handle_share(&coh, HANDLE_CO, arg->myrank, arg->pool.poh, 1);

	/** query container */
	print_message("querying container %ssynchronously ...\n",
		      arg->async ? "a" : "");
	rc = daos_cont_query(coh, &info, NULL, arg->async ? &ev : NULL);
	assert_rc_equal(rc, 0);
	WAIT_ON_ASYNC(arg, ev);
	assert_int_equal(uuid_compare(uuid, info.ci_uuid), 0);
	print_message("container queried\n");

	if (arg->hdl_share)
		par_barrier(PAR_COMM_WORLD);

	/** close container */
	print_message("closing container %ssynchronously ...\n",
		      arg->async ? "a" : "");
	rc = daos_cont_close(coh, arg->async ? &ev : NULL);
	assert_rc_equal(rc, 0);
	WAIT_ON_ASYNC(arg, ev);
	print_message("container closed\n");

	if (arg->hdl_share)
		par_barrier(PAR_COMM_WORLD);

	/** destroy container */
	if (arg->myrank == 0) {
		/* XXX check if this is a real leak or out-of-sync close */
		sleep(5);
		print_message("destroying container %ssynchronously ...\n",
			      arg->async ? "a" : "");
		rc = daos_cont_destroy(arg->pool.poh, str, 1 /* force */,
				    arg->async ? &ev : NULL);
		assert_rc_equal(rc, 0);
		WAIT_ON_ASYNC(arg, ev);
		if (arg->async) {
			rc = daos_event_fini(&ev);
			assert_rc_equal(rc, 0);
		}
		print_message("container destroyed\n");
	}

	if (arg->hdl_share)
		par_barrier(PAR_COMM_WORLD);

	/** negative - create container */
	if (arg->myrank == 0) {
		print_message("creating container with invalid pool %ssynchronously ...\n",
			      arg->async ? "a" : "");
		rc = daos_cont_create(poh_inval, &uuid, NULL, arg->async ? &ev : NULL);
		if (arg->async)
			assert_rc_equal(rc, 0);
		else
			assert_rc_equal(rc, -DER_NO_HDL);
		WAIT_ON_ASYNC_ERR(arg, ev, -DER_NO_HDL);
	}

	if (arg->hdl_share)
		par_barrier(PAR_COMM_WORLD);

	/** negative - query container */
	print_message("querying stale container handle %ssynchronously ...\n",
		      arg->async ? "a" : "");
	rc = daos_cont_query(coh, &info, NULL, arg->async ? &ev : NULL);
	if (arg->async)
		assert_rc_equal(rc, 0);
	else
		assert_rc_equal(rc, -DER_NO_HDL);
	WAIT_ON_ASYNC_ERR(arg, ev, -DER_NO_HDL);

	if (arg->hdl_share)
		par_barrier(PAR_COMM_WORLD);

	if (arg->hdl_share)
		par_barrier(PAR_COMM_WORLD);

	/** negative - close container */
	print_message("closing stale container handle %ssynchronously ...\n",
		      arg->async ? "a" : "");
	rc = daos_cont_close(coh, arg->async ? &ev : NULL);
	if (arg->async)
		assert_rc_equal(rc, 0);
	else
		assert_rc_equal(rc, -DER_NO_HDL);
	WAIT_ON_ASYNC_ERR(arg, ev, -DER_NO_HDL);
}

#define BUFSIZE 10

static void
co_attribute(void **state)
{
	test_arg_t *arg = *state;
	daos_event_t	 ev;
	int		 rc;

	char const *const names[] = { "AVeryLongName", "Name" };
	char const *const names_get[] = { "AVeryLongName", "Wrong", "Name" };
	size_t const name_sizes[] = {
				strlen(names[0]) + 1,
				strlen(names[1]) + 1,
	};
	void const *const in_values[] = {
				"value",
				"this is a long value",
	};
	size_t const in_sizes[] = {
				strlen(in_values[0]),
				strlen(in_values[1]),
	};
	int			 n = (int)ARRAY_SIZE(names);
	int			 m = (int)ARRAY_SIZE(names_get);
	char			 out_buf[10 * BUFSIZE] = { 0 };
	void			*out_values[] = {
						  &out_buf[0 * BUFSIZE],
						  &out_buf[1 * BUFSIZE],
						  &out_buf[2 * BUFSIZE],
						};
	size_t			 out_sizes[] =	{ BUFSIZE, BUFSIZE, BUFSIZE };
	size_t			 total_size;

	if (arg->async) {
		rc = daos_event_init(&ev, arg->eq, NULL);
		assert_rc_equal(rc, 0);
	}

	print_message("setting container attributes %ssynchronously ...\n",
		      arg->async ? "a" : "");
	rc = daos_cont_set_attr(arg->coh, n, names, in_values, in_sizes,
				arg->async ? &ev : NULL);
	assert_rc_equal(rc, 0);
	WAIT_ON_ASYNC(arg, ev);

	print_message("listing container attributes %ssynchronously ...\n",
		      arg->async ? "a" : "");

	total_size = 0;
	rc = daos_cont_list_attr(arg->coh, NULL, &total_size,
				 arg->async ? &ev : NULL);
	assert_rc_equal(rc, 0);
	WAIT_ON_ASYNC(arg, ev);
	print_message("Verifying Total Name Length..\n");
	assert_int_equal(total_size, (name_sizes[0] + name_sizes[1]));

	total_size = BUFSIZE;
	rc = daos_cont_list_attr(arg->coh, out_buf, &total_size,
				 arg->async ? &ev : NULL);
	assert_rc_equal(rc, 0);
	WAIT_ON_ASYNC(arg, ev);
	print_message("Verifying Small Name..\n");
	assert_int_equal(total_size, (name_sizes[0] + name_sizes[1]));
	assert_string_equal(out_buf, names[1]);

	total_size = 10 * BUFSIZE;
	rc = daos_cont_list_attr(arg->coh, out_buf, &total_size,
				 arg->async ? &ev : NULL);
	assert_rc_equal(rc, 0);
	WAIT_ON_ASYNC(arg, ev);
	print_message("Verifying All Names..\n");
	assert_int_equal(total_size, (name_sizes[0] + name_sizes[1]));
	assert_string_equal(out_buf, names[1]);
	assert_string_equal(out_buf + name_sizes[1], names[0]);

	print_message("getting container attributes %ssynchronously ...\n",
		      arg->async ? "a" : "");

	rc = daos_cont_get_attr(arg->coh, m, names_get, out_values, out_sizes,
				arg->async ? &ev : NULL);
	assert_rc_equal(rc, 0);
	WAIT_ON_ASYNC(arg, ev);

	print_message("Verifying Name-Value (A)..\n");
	assert_int_equal(out_sizes[0], in_sizes[0]);
	assert_memory_equal(out_values[0], in_values[0], in_sizes[0]);

	print_message("Verifying Name-Value (B)..\n");
	assert_int_equal(out_sizes[1], 0);

	print_message("Verifying Name-Value (C)..\n");
	assert_true(in_sizes[1] > BUFSIZE);
	assert_int_equal(out_sizes[2], in_sizes[1]);
	assert_memory_equal(out_values[2], in_values[1], BUFSIZE);

	rc = daos_cont_get_attr(arg->coh, m, names_get, NULL, out_sizes,
				arg->async ? &ev : NULL);
	assert_rc_equal(rc, 0);
	WAIT_ON_ASYNC(arg, ev);

	print_message("Verifying with NULL buffer..\n");
	assert_int_equal(out_sizes[0], in_sizes[0]);
	assert_int_equal(out_sizes[1], 0);
	assert_int_equal(out_sizes[2], in_sizes[1]);

	rc = daos_cont_del_attr(arg->coh, m, names_get,
				arg->async ? &ev : NULL);
	/* should work even if "Wrong" do not exist */
	assert_rc_equal(rc, 0);
	WAIT_ON_ASYNC(arg, ev);

	print_message("Verifying all attributes deletion\n");
	total_size = 0;
	rc = daos_cont_list_attr(arg->coh, NULL, &total_size,
				 arg->async ? &ev : NULL);
	assert_rc_equal(rc, 0);
	WAIT_ON_ASYNC(arg, ev);
	assert_int_equal(total_size, 0);

	if (arg->async) {
		rc = daos_event_fini(&ev);
		assert_rc_equal(rc, 0);
	}
}

static bool
ace_has_permissions(struct daos_ace *ace, uint64_t exp_perms)
{
	if (ace->dae_access_types != DAOS_ACL_ACCESS_ALLOW) {
		print_message("Expected access type allow for ACE\n");
		daos_ace_dump(ace, 0);
		return false;
	}

	if (ace->dae_allow_perms != exp_perms) {
		print_message("ACE had perms: %#lx (expected: %#lx)\n",
			      ace->dae_allow_perms, exp_perms);
		daos_ace_dump(ace, 0);
		return false;
	}

	return true;
}

static bool
is_acl_prop_default(struct daos_acl *prop)
{
	struct daos_ace *ace;
	ssize_t		acl_expected_len = 0;

	if (daos_acl_validate(prop) != 0) {
		print_message("ACL property not valid\n");
		daos_acl_dump(prop);
		return false;
	}

	if (daos_acl_get_ace_for_principal(prop, DAOS_ACL_OWNER,
					   NULL, &ace) != 0) {
		print_message("Owner ACE not found\n");
		return false;
	}

	acl_expected_len += daos_ace_get_size(ace);

	/* Owner should have full control of the container by default */
	if (!ace_has_permissions(ace, DAOS_ACL_PERM_CONT_ALL)) {
		print_message("Owner ACE was wrong\n");
		return false;
	}

	if (daos_acl_get_ace_for_principal(prop, DAOS_ACL_OWNER_GROUP,
					   NULL, &ace) != 0) {
		print_message("Owner Group ACE not found\n");
		return false;
	}

	acl_expected_len += daos_ace_get_size(ace);

	/* Owner-group should have basic access */
	if (!ace_has_permissions(ace,
				 DAOS_ACL_PERM_READ |
				 DAOS_ACL_PERM_WRITE |
				 DAOS_ACL_PERM_GET_PROP |
				 DAOS_ACL_PERM_SET_PROP)) {
		print_message("Owner Group ACE was wrong\n");
		return false;
	}

	if (prop->dal_len != acl_expected_len) {
		print_message("More ACEs in list than expected, expected len = "
			      "%ld, actual len = %u\n", acl_expected_len,
			      prop->dal_len);
		return false;
	}

	print_message("ACL prop matches expected defaults\n");
	return true;
}

static daos_prop_t *
get_query_prop_all(void)
{
	daos_prop_t	*prop;
	const int	prop_count = DAOS_PROP_CO_NUM;
	int		i;

	prop = daos_prop_alloc(prop_count);
	assert_non_null(prop);

	for (i = 0; i < prop_count; i++) {
		prop->dpp_entries[i].dpe_type = DAOS_PROP_CO_MIN + 1 + i;
		assert_true(prop->dpp_entries[i].dpe_type < DAOS_PROP_CO_MAX);
	}

	return prop;
}

static void
co_properties(void **state)
{
	test_arg_t		*arg0 = *state;
	test_arg_t		*arg = NULL;
	char			*label = "test_cont_properties";
	char			*label2 = "test_cont_prop_label2";
	char			*foo_label = "foo";
	char			*label2_v2 = "test_cont_prop_label2_version2";
	uuid_t			 cuuid2;
	daos_handle_t		 coh2;
	uuid_t			 cuuid3;
	daos_handle_t		 coh3;
	uuid_t			 cuuid4;
	daos_handle_t		 coh4;
	uuid_t			 cuuid5;
	uint64_t		 snapshot_max = 128;
	daos_prop_t		*prop;
	daos_prop_t		*prop_query;
	daos_prop_t		*prop_query2;
<<<<<<< HEAD
	struct daos_prop_entry  *entry;
=======
	struct daos_prop_entry	*entry;
>>>>>>> 1bd280f4
	int			 rc;
	char			*exp_owner;
	char			*exp_owner_grp;
	char			 str[37];

	print_message("create container with properties, and query/verify.\n");
	rc = test_setup((void **)&arg, SETUP_POOL_CONNECT, arg0->multi_rank,
			SMALL_POOL_SIZE, 0, NULL);
	assert_success(rc);

	prop = daos_prop_alloc(2);
	assert_non_null(prop);
	/** setting the label on entries with no type should fail */
	rc = daos_prop_set_str(prop, DAOS_PROP_CO_LABEL, label, strlen(label));
	assert_rc_equal(rc, -DER_NONEXIST);

	prop->dpp_entries[0].dpe_type = DAOS_PROP_CO_LABEL;
	/** setting the label as a pointer should fail */
	rc = daos_prop_set_ptr(prop, DAOS_PROP_CO_LABEL, label, strlen(label));
	assert_rc_equal(rc, -DER_INVAL);
	rc = daos_prop_set_str(prop, DAOS_PROP_CO_LABEL, label, strlen(label));
	assert_rc_equal(rc, 0);
	prop->dpp_entries[1].dpe_type = DAOS_PROP_CO_SNAPSHOT_MAX;
	prop->dpp_entries[1].dpe_val = snapshot_max;

	while (!rc && arg->setup_state != SETUP_CONT_CONNECT)
		rc = test_setup_next_step((void **)&arg, NULL, NULL, prop);
	assert_success(rc);

	test_set_engine_fail_loc(arg, CRT_NO_RANK, DAOS_FORCE_PROP_VERIFY | DAOS_FAIL_ALWAYS);
	par_barrier(PAR_COMM_WORLD);

	prop_query = get_query_prop_all();
	rc = daos_cont_query(arg->coh, NULL, prop_query, NULL);
	assert_rc_equal(rc, 0);

	assert_int_equal(prop_query->dpp_nr, DAOS_PROP_CO_NUM);
	/* set properties should get the value user set */
	entry = daos_prop_entry_get(prop_query, DAOS_PROP_CO_LABEL);
	if (entry == NULL || strcmp(entry->dpe_str, label) != 0) {
		fail_msg("label verification failed.\n");
	}
	entry = daos_prop_entry_get(prop_query, DAOS_PROP_CO_SNAPSHOT_MAX);
	if (entry == NULL || entry->dpe_val != snapshot_max) {
		fail_msg("snapshot_max verification failed.\n");
	}
	/* not set properties should get default value */
	entry = daos_prop_entry_get(prop_query, DAOS_PROP_CO_CSUM);
	if (entry == NULL || entry->dpe_val != DAOS_PROP_CO_CSUM_OFF) {
		fail_msg("csum verification failed.\n");
	}
	entry = daos_prop_entry_get(prop_query, DAOS_PROP_CO_CSUM_CHUNK_SIZE);
	if (entry == NULL || entry->dpe_val != 32 * 1024) {
		fail_msg("csum chunk size verification failed.\n");
	}
	entry = daos_prop_entry_get(prop_query,
				    DAOS_PROP_CO_CSUM_SERVER_VERIFY);
	if (entry == NULL || entry->dpe_val != DAOS_PROP_CO_CSUM_SV_OFF) {
		fail_msg("csum server verify verification failed.\n");
	}
	entry = daos_prop_entry_get(prop_query, DAOS_PROP_CO_ENCRYPT);
	if (entry == NULL || entry->dpe_val != DAOS_PROP_CO_ENCRYPT_OFF) {
		fail_msg("encrypt verification failed.\n");
	}

	entry = daos_prop_entry_get(prop_query, DAOS_PROP_CO_ACL);
	if (entry == NULL || entry->dpe_val_ptr == NULL ||
	    !is_acl_prop_default((struct daos_acl *)entry->dpe_val_ptr)) {
		fail_msg("ACL prop verification failed.\n");
	}

	/* default owner */
	assert_int_equal(daos_acl_uid_to_principal(geteuid(), &exp_owner), 0);
	print_message("Checking owner set to default\n");
	entry = daos_prop_entry_get(prop_query, DAOS_PROP_CO_OWNER);
	if (entry == NULL || entry->dpe_str == NULL ||
	    strncmp(entry->dpe_str, exp_owner, DAOS_ACL_MAX_PRINCIPAL_LEN)) {
		fail_msg("Owner prop verification failed.\n");
	}
	D_FREE(exp_owner);

	/* default owner-group */
	assert_int_equal(daos_acl_gid_to_principal(getegid(), &exp_owner_grp),
			 0);
	print_message("Checking owner-group set to default\n");
	entry = daos_prop_entry_get(prop_query, DAOS_PROP_CO_OWNER_GROUP);
	if (entry == NULL || entry->dpe_str == NULL ||
	    strncmp(entry->dpe_str, exp_owner_grp,
		    DAOS_ACL_MAX_PRINCIPAL_LEN)) {
		fail_msg("Owner-group prop verification failed.\n");
	}
	D_FREE(exp_owner_grp);

	entry = daos_prop_entry_get(prop_query, DAOS_PROP_CO_SCRUBBER_DISABLED);
	if (entry == NULL || entry->dpe_val == true) {
		fail_msg("scrubber disabled failed.\n");
	}

	test_set_engine_fail_loc(arg, CRT_NO_RANK, 0);

	if (arg->myrank == 0) {
		uuid_t		 uuid;
		daos_prop_t	*prop2;

		/* Create container: same label - fail */
		print_message("Checking create: different UUID same label "
			      "(will fail)\n");
		rc = daos_cont_create(arg->pool.poh, &cuuid2, prop, NULL);
		assert_rc_equal(rc, -DER_EXIST);

		/* Create container C2: new label - pass */
		rc = daos_prop_set_str(prop, DAOS_PROP_CO_LABEL, label2, strlen(label2));
		assert_rc_equal(rc, 0);
		print_message("Checking create: different label\n");
		rc = daos_cont_create(arg->pool.poh, &cuuid2, prop, NULL);
		assert_rc_equal(rc, 0);
		print_message("created container C2: %s\n", label2);
		/* Open by label, and immediately close */
		rc = daos_cont_open(arg->pool.poh, label2, DAOS_COO_RW, &coh2,
				    NULL, NULL);
		assert_rc_equal(rc, 0);
		rc = daos_cont_close(coh2, NULL /* ev */);
		assert_rc_equal(rc, 0);
		print_message("opened and closed container %s\n", label2);

		/* destroy the container C2 (will re-create it next) */
		rc = daos_cont_destroy(arg->pool.poh, label2, 0 /* force */,
				       NULL /* ev */);
		assert_rc_equal(rc, 0);
		print_message("destroyed container C2: %s\n", label2);

		/* Create C3 with an initial label, rename to old C2 label2
		 * Create container with label2  - fail.
		 */
		print_message("Checking set-prop and create label conflict "
			      "(will fail)\n");
		rc = daos_cont_create_with_label(arg->pool.poh, foo_label,
						 NULL /* prop */, &cuuid3,
						 NULL /* ev */);
		assert_rc_equal(rc, 0);
		print_message("step1: created container C3: %s : "
			      "UUID:"DF_UUIDF"\n", foo_label, DP_UUID(cuuid3));
		rc = daos_cont_open(arg->pool.poh, foo_label, DAOS_COO_RW,
				    &coh3, NULL, NULL);
		assert_rc_equal(rc, 0);
		print_message("step2: C3 set-prop, rename %s -> %s\n",
			      foo_label, prop->dpp_entries[0].dpe_str);
		rc = daos_cont_set_prop(coh3, prop, NULL);
		assert_rc_equal(rc, 0);
		print_message("step3: create cont with label: %s (will fail)\n",
			      prop->dpp_entries[0].dpe_str);
		rc = daos_cont_create(arg->pool.poh, &cuuid4, prop, NULL);
		assert_rc_equal(rc, -DER_EXIST);

		/* Container 3 set-prop label2_v2,
		 * container 1 set-prop label2 - pass
		 */
		print_message("Checking label rename and reuse\n");
		rc = daos_prop_set_str(prop, DAOS_PROP_CO_LABEL, label2_v2, strlen(label2_v2));
		assert_rc_equal(rc, 0);
		print_message("step: C3 set-prop change FROM %s TO %s\n",
			      label2, label2_v2);
		rc = daos_cont_set_prop(coh3, prop, NULL);
		assert_rc_equal(rc, 0);
		rc = daos_prop_set_str(prop, DAOS_PROP_CO_LABEL, label2, strlen(label2));
		assert_rc_equal(rc, 0);
		print_message("step: C1 set-prop change FROM %s TO %s\n",
			      label, label2);
		rc = daos_cont_set_prop(arg->coh, prop, NULL);
		assert_rc_equal(rc, 0);

		/* destroy container C3 */
		rc = daos_cont_close(coh3, NULL);
		assert_rc_equal(rc, 0);
		rc = daos_cont_destroy(arg->pool.poh, label2_v2, 0 /* force */,
				       NULL /* ev */);
		assert_rc_equal(rc, 0);
		print_message("destroyed container C3: %s : "
			      "UUID:"DF_UUIDF"\n", label2_v2, DP_UUID(cuuid3));

		/* Create a container without label*/
		print_message("Checking querying a container without a label\n");
		rc = daos_cont_create(arg->pool.poh, &cuuid5, NULL, NULL);
		assert_rc_equal(rc, 0);
		uuid_unparse(cuuid5, str);
		print_message("step1: created a container without a label. UUID: %s\n", str);
		rc = daos_cont_open(arg->pool.poh, str, DAOS_COO_RW, &coh4, NULL, NULL);
		assert_rc_equal(rc, 0);
		print_message("step2: opened a container without a label\n");
		prop_query2 = get_query_prop_all();
		assert(prop_query2 != NULL);
		rc = daos_cont_query(coh4, NULL, prop_query2, NULL);
		assert_rc_equal(rc, 0);
		print_message("step3: queried container properties\n");
		entry = daos_prop_entry_get(prop_query2, DAOS_PROP_CO_LABEL);
		/* get_query_prop_all() queries all properties, so entry must be not NULL. */
		assert(entry != NULL);
		/* entry->dpe_str == NULL means container label is not set. */
		assert(entry->dpe_str == NULL);
		print_message("step4: checked container has a label not set\n");
		daos_prop_free(prop_query2);
		rc = daos_cont_close(coh4, NULL);
		assert_rc_equal(rc, 0);
		rc = daos_cont_destroy(arg->pool.poh, str, 0, NULL);
		assert_rc_equal(rc, 0);
		print_message("destroyed container UUID: %s\n", str);

		print_message("SUBTEST: checking creation with owner other than current user\n");
		prop2 = daos_prop_alloc(1);
		assert_non_null(prop2);
		prop2->dpp_entries[0].dpe_type = DAOS_PROP_CO_OWNER;
		D_STRNDUP(prop2->dpp_entries->dpe_str, "fakeuser@", 10);
		assert_non_null(prop2->dpp_entries->dpe_str);
		rc = daos_cont_create(arg->pool.poh, &uuid, prop2, NULL);
		assert_rc_equal(rc, -DER_INVAL);
		daos_prop_free(prop2);
	}
	par_barrier(PAR_COMM_WORLD);

	daos_prop_free(prop);
	daos_prop_free(prop_query);
	test_teardown((void **)&arg);
}

static void
co_op_retry(void **state)
{
	test_arg_t	*arg = *state;
	uuid_t		 uuid;
	char		 str[37];
	daos_handle_t	 coh;
	daos_cont_info_t info;
#if 0
	/* TODO: inject DAOS_CONT_OP_NOREPLY for container create when dup rpc
	 * detection logic is enabled in the engine. DAOS-14019, DAOS-14020.
	 */
	int              i;
#endif
	int		 rc;

	if (arg->myrank != 0)
		return;

		/* See above TODO */
#if 0
	print_message("setting DAOS_CONT_OP_NOREPLY and creating container ... ");
	rc = daos_debug_set_params(arg->group, -1, DMG_KEY_FAIL_LOC,
				   DAOS_CONT_OP_NOREPLY | DAOS_FAIL_ONCE, 0, NULL);
	assert_rc_equal(rc, 0);
#else
	print_message("creating container ... ");
#endif
	rc = daos_cont_create(arg->pool.poh, &uuid, NULL, NULL);
	assert_rc_equal(rc, 0);
	print_message("success, created container: " DF_UUID "\n", DP_UUID(uuid));

#if 0
	print_message("BEGIN: many containers with DAOS_CONT_OP_NOREPLY\n");
	// for (i = 0; i < (20000 + 1024); i++) {
	for (i = 0; i < 100; i++) {
		char   cname[32];
		uuid_t cuuid;

		rc = snprintf(cname, 32, "cont%d", i);
		assert_true((rc > 0) && (rc < 32));

		/* Force a retry RPC for container create */
		rc = daos_debug_set_params(arg->group, -1, DMG_KEY_FAIL_LOC,
					   DAOS_CONT_OP_NOREPLY | DAOS_FAIL_ONCE, 0, NULL);
		assert_rc_equal(rc, 0);

		rc = daos_cont_create_with_label(arg->pool.poh, cname, NULL, &cuuid, NULL);
		assert_rc_equal(rc, 0);

		rc = daos_cont_create_with_label(arg->pool.poh, cname, NULL, &cuuid, NULL);
		// assert_int_not_equal(rc, 0);
		assert_rc_equal(rc, -DER_EXIST);

		/* And also force a retry RPC for container destroy */
		rc = daos_debug_set_params(arg->group, -1, DMG_KEY_FAIL_LOC,
					   DAOS_CONT_OP_NOREPLY | DAOS_FAIL_ONCE, 0, NULL);
		assert_rc_equal(rc, 0);

		rc = daos_cont_destroy(arg->pool.poh, cname, 1 /* force */, NULL);
		assert_rc_equal(rc, 0);

		rc = daos_cont_destroy(arg->pool.poh, cname, 1 /* force */, NULL);
		assert_rc_equal(rc, -DER_NONEXIST);

		if ((i % 5000) == 0)
			print_message("done creating/destroying %d containers\n", (i + 1));
	}
	print_message("END: many (%d) containers with DAOS_CONT_OP_NOREPLY\n", (i + 1));
#endif

	print_message("opening container ... ");
	uuid_unparse(uuid, str);
	rc = daos_cont_open(arg->pool.poh, str, DAOS_COO_RW, &coh, &info, NULL);
	assert_rc_equal(rc, 0);
	print_message("success\n");

	test_set_engine_fail_loc(arg, CRT_NO_RANK, DAOS_CONT_QUERY_FAIL_CORPC | DAOS_FAIL_ONCE);

	print_message("querying container ... ");
	rc = daos_cont_query(coh, &info, NULL, NULL);
	assert_rc_equal(rc, 0);
	print_message("success\n");

	test_set_engine_fail_loc(arg, CRT_NO_RANK, DAOS_CONT_CLOSE_FAIL_CORPC | DAOS_FAIL_ONCE);

	print_message("closing container ... ");
	rc = daos_cont_close(coh, NULL);
	assert_rc_equal(rc, 0);
	print_message("success\n");

	test_set_engine_fail_loc(arg, CRT_NO_RANK, DAOS_CONT_DESTROY_FAIL_CORPC | DAOS_FAIL_ONCE);

	print_message("destroying container ... ");
	rc = daos_cont_destroy(arg->pool.poh, str, 1 /* force */, NULL);
	assert_rc_equal(rc, 0);
	print_message("success\n");

	test_set_engine_fail_loc(arg, CRT_NO_RANK, 0);
}

static void
co_acl_get(test_arg_t *arg, struct daos_acl *exp_acl,
	   const char *exp_owner, const char *exp_owner_grp)
{
	int			rc;
	daos_prop_t		*acl_prop = NULL;
	struct daos_prop_entry	*entry;
	struct daos_acl		*actual_acl;

	print_message("Getting the container ACL\n");
	rc = daos_cont_get_acl(arg->coh, &acl_prop, NULL);
	assert_rc_equal(rc, 0);

	assert_non_null(acl_prop);
	assert_int_equal(acl_prop->dpp_nr, 3);

	print_message("Checking ACL\n");
	entry = daos_prop_entry_get(acl_prop, DAOS_PROP_CO_ACL);
	if (entry == NULL || entry->dpe_val_ptr == NULL) {
		print_message("ACL prop wasn't returned.\n");
		assert_false(true); /* fail the test */
	}
	actual_acl = entry->dpe_val_ptr;
	assert_int_equal(actual_acl->dal_ver, exp_acl->dal_ver);
	assert_int_equal(actual_acl->dal_len, exp_acl->dal_len);
	assert_memory_equal(actual_acl->dal_ace, exp_acl->dal_ace,
			    exp_acl->dal_len);

	print_message("Checking owner\n");
	entry = daos_prop_entry_get(acl_prop, DAOS_PROP_CO_OWNER);
	if (entry == NULL || entry->dpe_str == NULL ||
	    strncmp(entry->dpe_str, exp_owner,
		    DAOS_ACL_MAX_PRINCIPAL_LEN)) {
		print_message("Owner prop verification failed.\n");
		assert_false(true); /* fail the test */
	}

	print_message("Checking owner-group\n");
	entry = daos_prop_entry_get(acl_prop, DAOS_PROP_CO_OWNER_GROUP);
	if (entry == NULL || entry->dpe_str == NULL ||
	    strncmp(entry->dpe_str, exp_owner_grp,
		    DAOS_ACL_MAX_PRINCIPAL_LEN)) {
		print_message("Owner-group prop verification failed.\n");
		assert_false(true); /* fail the test */
	}

	daos_prop_free(acl_prop);
}

static void
add_ace_with_perms(struct daos_acl **acl, enum daos_acl_principal_type type,
		   const char *name, uint64_t perms)
{
	struct daos_ace *ace;
	int		rc;

	ace = daos_ace_create(type, name);
	assert_non_null(ace);
	ace->dae_access_types = DAOS_ACL_ACCESS_ALLOW;
	ace->dae_allow_perms = perms;

	rc = daos_acl_add_ace(acl, ace);
	assert_rc_equal(rc, 0);

	daos_ace_free(ace);
}

static char *
get_current_user_name(void)
{
	uid_t	uid;
	int	rc;
	char	*user = NULL;

	uid = geteuid();
	rc = daos_acl_uid_to_principal(uid, &user);
	assert_rc_equal(rc, 0);
	assert_non_null(user);

	return user;
}

static void
co_acl(void **state)
{
	test_arg_t		*arg0 = *state;
	test_arg_t		*arg = NULL;
<<<<<<< HEAD
	daos_prop_t             *prop_in;
=======
	daos_prop_t		*prop_in;
>>>>>>> 1bd280f4
	int			 rc;
	char			 exp_owner[] = "fictionaluser@";
	char			 exp_owner_grp[] = "admins@";
	struct daos_acl		*exp_acl;
	struct daos_acl		*update_acl = NULL;
	struct daos_ace		*ace;
	char			*user;
	d_string_t		 name_to_remove = "friendlyuser@";
	uint8_t			 type_to_remove = DAOS_ACL_USER;

	print_message("create container with access props, and verify.\n");
	rc = test_setup((void **)&arg, SETUP_POOL_CONNECT, arg0->multi_rank,
			SMALL_POOL_SIZE, 0, NULL);
	assert_success(rc);

	print_message("CONTACL1: initial non-default ACL\n");
	/*
	 * This ACL gives the effective user permissions to interact
	 * with the ACL. This is the bare minimum required to run the tests.
	 */
	user = get_current_user_name();

	print_message("Creating ACL with entry for user %s\n", user);

	exp_acl = daos_acl_create(NULL, 0);
	assert_non_null(exp_acl);

	add_ace_with_perms(&exp_acl, DAOS_ACL_OWNER, NULL, DAOS_ACL_PERM_SET_OWNER);
	add_ace_with_perms(&exp_acl, DAOS_ACL_USER, user,
			   DAOS_ACL_PERM_GET_ACL | DAOS_ACL_PERM_SET_ACL);
	add_ace_with_perms(&exp_acl, DAOS_ACL_EVERYONE, NULL,
			   DAOS_ACL_PERM_READ);
	assert_rc_equal(daos_acl_validate(exp_acl), 0);

	/*
	 * Set up the container with non-default ACL
	 */
	prop_in = daos_prop_alloc(1);
	assert_non_null(prop_in);
	prop_in->dpp_entries[0].dpe_type = DAOS_PROP_CO_ACL;
	prop_in->dpp_entries[0].dpe_val_ptr = daos_acl_dup(exp_acl);

	while (!rc && arg->setup_state != SETUP_CONT_CREATE)
		rc = test_setup_next_step((void **)&arg, NULL, NULL, prop_in);
	assert_success(rc);

	/* Update ownership for the rest of the test */
	rc = daos_cont_open(arg->pool.poh, arg->co_str, DAOS_COO_RW, &arg->coh, NULL, NULL);
	assert_rc_equal(rc, 0);

	rc = daos_cont_set_owner(arg->coh, exp_owner, exp_owner_grp, NULL);
	assert_rc_equal(rc, 0);

	rc = daos_cont_close(arg->coh, NULL);
	arg->coh = DAOS_HDL_INVAL;
	assert_rc_equal(rc, 0);

	/* reconnect with the new permissions */
	while (!rc && arg->setup_state != SETUP_CONT_CONNECT)
		rc = test_setup_next_step((void **)&arg, NULL, NULL, prop_in);
	assert_success(rc);

	test_set_engine_fail_loc(arg, CRT_NO_RANK, DAOS_FORCE_PROP_VERIFY | DAOS_FAIL_ALWAYS);
	par_barrier(PAR_COMM_WORLD);

	co_acl_get(arg, exp_acl, exp_owner, exp_owner_grp);

	print_message("CONTACL2: overwrite ACL with bad inputs\n");
	/* Invalid inputs */
	rc = daos_cont_overwrite_acl(arg->coh, NULL, NULL);
	assert_rc_equal(rc, -DER_INVAL);

	rc = daos_cont_overwrite_acl(DAOS_HDL_INVAL, exp_acl, NULL);
	assert_rc_equal(rc, -DER_NO_HDL);

	print_message("CONTACL3: overwrite ACL\n");
	/*
	 * Modify the existing ACL - don't want to clobber the user entry
	 * though.
	 */
	rc = daos_acl_remove_ace(&exp_acl, DAOS_ACL_EVERYONE, NULL);
	assert_rc_equal(rc, 0);

	add_ace_with_perms(&exp_acl, DAOS_ACL_OWNER, NULL,
			   DAOS_ACL_PERM_GET_PROP | DAOS_ACL_PERM_SET_PROP |
			   DAOS_ACL_PERM_DEL_CONT);
	add_ace_with_perms(&exp_acl, DAOS_ACL_GROUP, "testgroup@",
			   DAOS_ACL_PERM_GET_PROP | DAOS_ACL_PERM_READ |
			   DAOS_ACL_PERM_WRITE | DAOS_ACL_PERM_DEL_CONT);
	add_ace_with_perms(&exp_acl, DAOS_ACL_GROUP, "testgroup2@",
			   DAOS_ACL_PERM_READ | DAOS_ACL_PERM_WRITE);

	rc = daos_acl_get_ace_for_principal(exp_acl, DAOS_ACL_USER, user, &ace);
	assert_rc_equal(rc, 0);
	ace->dae_allow_perms |= DAOS_ACL_PERM_SET_OWNER;

	assert_rc_equal(daos_acl_validate(exp_acl), 0);

	rc = daos_cont_overwrite_acl(arg->coh, exp_acl, NULL);
	assert_rc_equal(rc, 0);

	co_acl_get(arg, exp_acl, exp_owner, exp_owner_grp);

	print_message("CONTACL4: update ACL with bad inputs\n");
	rc = daos_cont_update_acl(DAOS_HDL_INVAL, update_acl, NULL);
	assert_rc_equal(rc, -DER_INVAL);
	rc = daos_cont_update_acl(arg->coh, NULL, NULL);
	assert_rc_equal(rc, -DER_INVAL);

	print_message("CONTACL5: update ACL\n");
	/* Add one new entry and update an entry already in our ACL */
	update_acl = daos_acl_create(NULL, 0);
	add_ace_with_perms(&update_acl, DAOS_ACL_USER, "friendlyuser@",
			   DAOS_ACL_PERM_READ | DAOS_ACL_PERM_WRITE);
	add_ace_with_perms(&update_acl, DAOS_ACL_GROUP, "testgroup2@",
			   DAOS_ACL_PERM_READ);

	assert_rc_equal(daos_acl_validate(update_acl), 0);

	/* Update expected ACL to include changes */
	ace = daos_acl_get_next_ace(update_acl, NULL);
	while (ace != NULL) {
		assert_rc_equal(daos_acl_add_ace(&exp_acl, ace), 0);
		ace = daos_acl_get_next_ace(update_acl, ace);
	}

	rc = daos_cont_update_acl(arg->coh, update_acl, NULL);
	assert_rc_equal(rc, 0);

	co_acl_get(arg, exp_acl, exp_owner, exp_owner_grp);

	print_message("CONTACL6: delete entry from ACL with bad inputs\n");
	rc = daos_cont_delete_acl(DAOS_HDL_INVAL, type_to_remove,
				  name_to_remove, NULL);
	assert_rc_equal(rc, -DER_NO_HDL);

	rc = daos_cont_delete_acl(arg->coh, -1, name_to_remove, NULL);
	assert_rc_equal(rc, -DER_INVAL);

	rc = daos_cont_delete_acl(arg->coh, type_to_remove, "bad", NULL);
	assert_rc_equal(rc, -DER_NONEXIST);

	print_message("CONTACL7: delete entry from ACL\n");

	/* Update expected ACL to remove the entry */
	assert_rc_equal(daos_acl_remove_ace(&exp_acl, type_to_remove,
					     name_to_remove), 0);

	rc = daos_cont_delete_acl(arg->coh, type_to_remove, name_to_remove,
				  NULL);
	assert_rc_equal(rc, 0);

	co_acl_get(arg, exp_acl, exp_owner, exp_owner_grp);

	print_message("CONTACL8: delete entry no longer in ACL\n");

	/* try deleting same entry again - should be gone */
	rc = daos_cont_delete_acl(arg->coh, type_to_remove, name_to_remove,
				  NULL);
	assert_rc_equal(rc, -DER_NONEXIST);

	/* Clean up */
	test_set_engine_fail_loc(arg, CRT_NO_RANK, 0);
	par_barrier(PAR_COMM_WORLD);

	daos_prop_free(prop_in);
	daos_acl_free(exp_acl);
	daos_acl_free(update_acl);
	D_FREE(user);
	test_teardown((void **)&arg);
}

static void
co_set_prop(void **state)
{
	test_arg_t		*arg0 = *state;
	test_arg_t		*arg = NULL;
	daos_prop_t		*prop_in;
	daos_prop_t		*prop_out = NULL;
	struct daos_prop_entry	*entry;
	int			 rc;
	const char		exp_label[] = "NEW_FANCY_LABEL";
	const char		exp_owner[] = "wonderfuluser@wonderfuldomain";

	print_message("create container with default props and modify them.\n");
	rc = test_setup((void **)&arg, SETUP_POOL_CONNECT, arg0->multi_rank,
			SMALL_POOL_SIZE, 0, NULL);
	assert_success(rc);

	while (!rc && arg->setup_state != SETUP_CONT_CONNECT)
		rc = test_setup_next_step((void **)&arg, NULL, NULL, NULL);
	assert_success(rc);

	par_barrier(PAR_COMM_WORLD);

	/*
	 * Set some props
	 */
	prop_in = daos_prop_alloc(2);
	assert_non_null(prop_in);
	prop_in->dpp_entries[0].dpe_type = DAOS_PROP_CO_LABEL;
	D_STRNDUP_S(prop_in->dpp_entries[0].dpe_str, exp_label);
	prop_in->dpp_entries[1].dpe_type = DAOS_PROP_CO_OWNER;
	D_STRNDUP_S(prop_in->dpp_entries[1].dpe_str, exp_owner);

	print_message("Setting the container props\n");
	rc = daos_cont_set_prop(arg->coh, prop_in, NULL);
	assert_rc_equal(rc, 0);

	print_message("Querying all container props\n");
	prop_out = daos_prop_alloc(0);
	assert_non_null(prop_out);
	rc = daos_cont_query(arg->coh, NULL, prop_out, NULL);
	assert_rc_equal(rc, 0);

	assert_non_null(prop_out->dpp_entries);
	assert_true(prop_out->dpp_nr >= prop_in->dpp_nr);

	print_message("Checking label\n");
	entry = daos_prop_entry_get(prop_out, DAOS_PROP_CO_LABEL);
	if (entry == NULL || entry->dpe_str == NULL ||
	    strncmp(entry->dpe_str, exp_label,
		    DAOS_PROP_LABEL_MAX_LEN)) {
		fail_msg("Label prop verification failed.\n");
	}

	print_message("Checking owner\n");
	entry = daos_prop_entry_get(prop_out, DAOS_PROP_CO_OWNER);
	if (entry == NULL || entry->dpe_str == NULL ||
	    strncmp(entry->dpe_str, exp_owner,
		    DAOS_ACL_MAX_PRINCIPAL_LEN)) {
		fail_msg("Owner prop verification failed.\n");
	}

	par_barrier(PAR_COMM_WORLD);

	daos_prop_free(prop_in);
	daos_prop_free(prop_out);
	test_teardown((void **)&arg);
}

static void
co_create_access_denied(void **state)
{
	test_arg_t	*arg0 = *state;
	test_arg_t	*arg = NULL;
	daos_prop_t	*prop;
	int		 rc;

	rc = test_setup((void **)&arg, SETUP_EQ, arg0->multi_rank,
			SMALL_POOL_SIZE, 0, NULL);
	assert_success(rc);

	print_message("Try to create container on pool with no create perms\n");

	/* on the pool, write is an alias for create+del cont */
	prop = get_daos_prop_with_owner_acl_perms(DAOS_ACL_PERM_POOL_ALL &
						  ~DAOS_ACL_PERM_CREATE_CONT &
						  ~DAOS_ACL_PERM_WRITE,
						  DAOS_PROP_PO_ACL);

	while (!rc && arg->setup_state != SETUP_POOL_CONNECT)
		rc = test_setup_next_step((void **)&arg, NULL, prop, NULL);

	if (arg->myrank == 0) {
		rc = daos_cont_create(arg->pool.poh, &arg->co_uuid, NULL, NULL);
		assert_rc_equal(rc, -DER_NO_PERM);
	}

	uuid_clear(arg->co_uuid); /* wasn't actually created */

	daos_prop_free(prop);
	test_teardown((void **)&arg);
}

static void
co_destroy_access_denied(void **state)
{
	test_arg_t	*arg0 = *state;
	test_arg_t	*arg = NULL;
	daos_prop_t	*pool_prop;
	daos_prop_t	*cont_prop;
	int		 rc;
	struct daos_acl	*cont_acl = NULL;
	struct daos_ace	*update_ace;
	daos_handle_t	coh;

	rc = test_setup((void **)&arg, SETUP_EQ, arg0->multi_rank,
			SMALL_POOL_SIZE, 0, NULL);
	assert_success(rc);

	/*
	 * Pool doesn't give the owner delete cont privs. For the pool, write
	 * is an alias for create+del container.
	 */
	pool_prop = get_daos_prop_with_owner_acl_perms(DAOS_ACL_PERM_POOL_ALL &
						       ~DAOS_ACL_PERM_DEL_CONT &
						       ~DAOS_ACL_PERM_WRITE,
						       DAOS_PROP_PO_ACL);

	/* container doesn't give delete privs to the owner */
	cont_prop = get_daos_prop_with_owner_acl_perms(DAOS_ACL_PERM_CONT_ALL &
						       ~DAOS_ACL_PERM_DEL_CONT,
						       DAOS_PROP_CO_ACL);

	while (!rc && arg->setup_state != SETUP_CONT_CREATE)
		rc = test_setup_next_step((void **)&arg, NULL, pool_prop,
					  cont_prop);
	assert_success(rc);

	if (arg->myrank == 0) {
		print_message("Try to delete container where pool and cont "
			      "deny access\n");
		rc = daos_cont_destroy(arg->pool.poh, arg->co_str, 1, NULL);
		assert_rc_equal(rc, -DER_NO_PERM);

		print_message("Delete with privs from container ACL only\n");

		cont_acl = daos_acl_dup(cont_prop->dpp_entries[0].dpe_val_ptr);
		assert_non_null(cont_acl);
		rc = daos_acl_get_ace_for_principal(cont_acl, DAOS_ACL_OWNER,
						    NULL,
						    &update_ace);
		assert_rc_equal(rc, 0);
		update_ace->dae_allow_perms = DAOS_ACL_PERM_CONT_ALL;

		print_message("- getting container handle\n");
		rc = daos_cont_open(arg->pool.poh, arg->co_str, DAOS_COO_RW,
				    &coh, NULL, NULL);
		assert_rc_equal(rc, 0);

		print_message("- updating cont ACL to restore delete privs\n");
		rc = daos_cont_update_acl(coh, cont_acl, NULL);
		assert_rc_equal(rc, 0);

		print_message("- closing container\n");
		rc = daos_cont_close(coh, NULL);
		assert_rc_equal(rc, 0);

		print_message("Deleting container now should succeed\n");
		rc = daos_cont_destroy(arg->pool.poh, arg->co_str, 1, NULL);
		assert_rc_equal(rc, 0);

		/* Clear cont uuid since we already deleted it */
		uuid_clear(arg->co_uuid);
	}

	daos_acl_free(cont_acl);
	daos_prop_free(pool_prop);
	daos_prop_free(cont_prop);
	test_teardown((void **)&arg);
}

static void
co_destroy_allowed_by_pool(void **state)
{
	test_arg_t	*arg0 = *state;
	test_arg_t	*arg = NULL;
	daos_prop_t	*pool_prop;
	daos_prop_t	*cont_prop;
	int		 rc;

	rc = test_setup((void **)&arg, SETUP_EQ, arg0->multi_rank,
			SMALL_POOL_SIZE, 0, NULL);
	assert_success(rc);

	/* pool gives the owner all privs, including delete cont */
	pool_prop = get_daos_prop_with_owner_acl_perms(DAOS_ACL_PERM_POOL_ALL,
						       DAOS_PROP_PO_ACL);

	/* container doesn't give delete privs to the owner */
	cont_prop = get_daos_prop_with_owner_acl_perms(DAOS_ACL_PERM_CONT_ALL &
						       ~DAOS_ACL_PERM_DEL_CONT,
						       DAOS_PROP_CO_ACL);

	while (!rc && arg->setup_state != SETUP_CONT_CREATE)
		rc = test_setup_next_step((void **)&arg, NULL, pool_prop,
					  cont_prop);
	assert_success(rc);

	if (arg->myrank == 0) {
		print_message("Deleting container with only pool-level "
			      "perms\n");
		rc = daos_cont_destroy(arg->pool.poh, arg->co_str, 1, NULL);
		assert_rc_equal(rc, 0);

		/* Clear cont uuid since we already deleted it */
		uuid_clear(arg->co_uuid);
	}

	daos_prop_free(pool_prop);
	daos_prop_free(cont_prop);
	test_teardown((void **)&arg);
}

static void
create_cont_with_user_perms(test_arg_t *arg, uint64_t perms)
{
	struct daos_acl	*acl = NULL;
	daos_handle_t	 coh;
	int		 rc = 0;

	while (!rc && arg->setup_state != SETUP_CONT_CREATE)
		rc = test_setup_next_step((void **)&arg, NULL, NULL, NULL);

	rc = daos_cont_open(arg->pool.poh, arg->co_str, DAOS_COO_RW, &coh, NULL, NULL);
	assert_rc_equal(rc, 0);

	/* remove current user's ownership, so they don't have owner perms */
	rc = daos_cont_set_owner(coh, "nobody@", NULL, NULL);
	assert_rc_equal(rc, 0);

	acl = get_daos_acl_with_user_perms(perms);
	rc = daos_cont_overwrite_acl(coh, acl, NULL);
	assert_rc_equal(rc, 0);
	daos_acl_free(acl);

	rc = daos_cont_close(coh, NULL);
	assert_rc_equal(rc, 0);
}

static void
expect_cont_open_access(test_arg_t *arg, uint64_t perms, uint64_t flags,
			int exp_result)
{
	int	rc = 0;

	create_cont_with_user_perms(arg, perms);

	arg->cont_open_flags = flags;
	while (!rc && arg->setup_state != SETUP_CONT_CONNECT)
		rc = test_setup_next_step((void **)&arg, NULL, NULL, NULL);

	if (arg->myrank == 0) {
		/* Make sure we actually got to the container open step */
		assert_int_equal(arg->setup_state, SETUP_CONT_CONNECT);
		assert_rc_equal(rc, exp_result);
	}

	/* Cleanup */
	test_teardown_cont_hdl(arg);
	test_teardown_cont(arg);
}

static void
co_open_access(void **state)
{
	test_arg_t	*arg0 = *state;
	test_arg_t	*arg = NULL;
	int		rc;

	rc = test_setup((void **)&arg, SETUP_EQ, arg0->multi_rank,
			SMALL_POOL_SIZE, 0, NULL);
	assert_success(rc);

	print_message("cont ACL gives the user no permissions\n");
	expect_cont_open_access(arg, 0, DAOS_COO_RO, -DER_NO_PERM);

	print_message("cont ACL gives the user RO, they want RW\n");
	expect_cont_open_access(arg, DAOS_ACL_PERM_READ, DAOS_COO_RW,
				-DER_NO_PERM);

	print_message("cont ACL gives the user RO + DEL, they want RW\n");
	expect_cont_open_access(arg, DAOS_ACL_PERM_READ | DAOS_ACL_PERM_DEL_CONT, DAOS_COO_RW,
				-DER_NO_PERM);

	print_message("cont ACL gives the user RO, they want RO\n");
	expect_cont_open_access(arg, DAOS_ACL_PERM_READ, DAOS_COO_RO,
				0);

	print_message("cont ACL gives the user RW, they want RO\n");
	expect_cont_open_access(arg,
				DAOS_ACL_PERM_READ | DAOS_ACL_PERM_WRITE,
				DAOS_COO_RO,
				0);

	print_message("cont ACL gives the user RW, they want RW\n");
	expect_cont_open_access(arg,
				   DAOS_ACL_PERM_READ | DAOS_ACL_PERM_WRITE,
				   DAOS_COO_RW,
				   0);

	test_teardown((void **)&arg);
}

static void
expect_co_query_access(test_arg_t *arg, daos_prop_t *query_prop,
		       uint64_t perms, int exp_result)
{
	daos_cont_info_t	 info;
	int			 rc = 0;

	create_cont_with_user_perms(arg, perms);

	arg->cont_open_flags = DAOS_COO_RO;
	while (!rc && arg->setup_state != SETUP_CONT_CONNECT)
		rc = test_setup_next_step((void **)&arg, NULL, NULL, NULL);
	assert_success(rc);

	if (arg->myrank == 0) {
		rc = daos_cont_query(arg->coh, &info, query_prop, NULL);
		assert_rc_equal(rc, exp_result);
	}

	test_teardown_cont_hdl(arg);
	test_teardown_cont(arg);
}

static daos_prop_t *
get_single_query_prop(uint32_t type)
{
	daos_prop_t	*prop;

	prop = daos_prop_alloc(1);
	assert_non_null(prop);

	prop->dpp_entries[0].dpe_type = type;

	return prop;
}

static void
co_query_access(void **state)
{
	test_arg_t	*arg0 = *state;
	test_arg_t	*arg = NULL;
	daos_prop_t	*prop;
	int		rc;

	rc = test_setup((void **)&arg, SETUP_EQ, arg0->multi_rank,
			SMALL_POOL_SIZE, 0, NULL);
	assert_success(rc);

	print_message("Not asking for any props\n");
	expect_co_query_access(arg, NULL,
			       DAOS_ACL_PERM_CONT_ALL &
			       ~DAOS_ACL_PERM_GET_PROP &
			       ~DAOS_ACL_PERM_GET_ACL,
			       -0);

	print_message("Empty prop object (all props), but no get-prop\n");
	prop = daos_prop_alloc(0);
	expect_co_query_access(arg, prop,
			       DAOS_ACL_PERM_CONT_ALL & ~DAOS_ACL_PERM_GET_PROP,
			       -DER_NO_PERM);
	daos_prop_free(prop);

	print_message("Empty prop object (all props), but no get-ACL\n");
	prop = daos_prop_alloc(0);
	expect_co_query_access(arg, prop,
			       DAOS_ACL_PERM_CONT_ALL & ~DAOS_ACL_PERM_GET_ACL,
			       -DER_NO_PERM);
	daos_prop_free(prop);

	print_message("Empty prop object (all props), with access\n");
	prop = daos_prop_alloc(0);
	expect_co_query_access(arg, prop,
			       DAOS_ACL_PERM_GET_PROP | DAOS_ACL_PERM_GET_ACL,
			       0);
	daos_prop_free(prop);

	print_message("All props with no get-prop access\n");
	prop = get_query_prop_all();
	expect_co_query_access(arg, prop,
			       DAOS_ACL_PERM_CONT_ALL & ~DAOS_ACL_PERM_GET_PROP,
			       -DER_NO_PERM);
	daos_prop_free(prop);

	print_message("All props with no get-ACL access\n");
	prop = get_query_prop_all();
	expect_co_query_access(arg, prop,
			       DAOS_ACL_PERM_CONT_ALL & ~DAOS_ACL_PERM_GET_ACL,
			       -DER_NO_PERM);
	daos_prop_free(prop);

	print_message("All props with only prop and ACL access\n");
	prop = get_query_prop_all();
	expect_co_query_access(arg, prop,
			       DAOS_ACL_PERM_GET_PROP | DAOS_ACL_PERM_GET_ACL,
			       0);
	daos_prop_free(prop);

	/*
	 * ACL props can only be accessed by users with get-ACL permission
	 */
	print_message("ACL prop with no get-ACL access\n");
	prop = get_single_query_prop(DAOS_PROP_CO_ACL);
	expect_co_query_access(arg, prop,
			       DAOS_ACL_PERM_CONT_ALL & ~DAOS_ACL_PERM_GET_ACL,
			       -DER_NO_PERM);
	daos_prop_free(prop);

	print_message("ACL prop with only get-ACL access\n");
	prop = get_single_query_prop(DAOS_PROP_CO_ACL);
	expect_co_query_access(arg, prop,
			       DAOS_ACL_PERM_GET_ACL,
			       0);
	daos_prop_free(prop);

	/*
	 * Props unrelated to access/ACLs can only be accessed by users with
	 * the get-prop permission
	 */
	print_message("Non-access-related prop with no get-prop access\n");
	prop = get_single_query_prop(DAOS_PROP_CO_LABEL);
	expect_co_query_access(arg, prop,
			       DAOS_ACL_PERM_CONT_ALL & ~DAOS_ACL_PERM_GET_PROP,
			       -DER_NO_PERM);
	daos_prop_free(prop);

	print_message("Non-access-related prop with only prop access\n");
	prop = get_single_query_prop(DAOS_PROP_CO_LABEL);
	expect_co_query_access(arg, prop,
			       DAOS_ACL_PERM_GET_PROP,
			       0);
	daos_prop_free(prop);

	/*
	 * Ownership props can be accessed by users with either get-prop or
	 * get-acl access
	 */
	print_message("Owner with only prop access\n");
	prop = get_single_query_prop(DAOS_PROP_CO_OWNER);
	expect_co_query_access(arg, prop,
			       DAOS_ACL_PERM_GET_PROP,
			       0);
	daos_prop_free(prop);

	print_message("Owner with only ACL access\n");
	prop = get_single_query_prop(DAOS_PROP_CO_OWNER);
	expect_co_query_access(arg, prop,
			       DAOS_ACL_PERM_GET_ACL,
			       0);
	daos_prop_free(prop);

	print_message("Owner with neither get-prop nor get-acl access\n");
	prop = get_single_query_prop(DAOS_PROP_CO_OWNER);
	expect_co_query_access(arg, prop,
			       DAOS_ACL_PERM_CONT_ALL &
			       ~(DAOS_ACL_PERM_GET_PROP |
				 DAOS_ACL_PERM_GET_ACL),
			       -DER_NO_PERM);
	daos_prop_free(prop);

	print_message("Owner-group with only prop access\n");
	prop = get_single_query_prop(DAOS_PROP_CO_OWNER_GROUP);
	expect_co_query_access(arg, prop,
			       DAOS_ACL_PERM_GET_PROP,
			       0);
	daos_prop_free(prop);

	print_message("Owner-group with only ACL access\n");
	prop = get_single_query_prop(DAOS_PROP_CO_OWNER_GROUP);
	expect_co_query_access(arg, prop,
			       DAOS_ACL_PERM_GET_ACL,
			       0);
	daos_prop_free(prop);

	print_message("Owner-group with no get-prop or get-acl access\n");
	prop = get_single_query_prop(DAOS_PROP_CO_OWNER_GROUP);
	expect_co_query_access(arg, prop,
			       DAOS_ACL_PERM_CONT_ALL &
			       ~(DAOS_ACL_PERM_GET_PROP |
				 DAOS_ACL_PERM_GET_ACL),
			       -DER_NO_PERM);
	daos_prop_free(prop);

	test_teardown((void **)&arg);
}

static void
expect_co_get_acl_access(test_arg_t *arg, uint64_t perms, int exp_result)
{
	daos_prop_t	*acl_prop;
	int		 rc = 0;

	create_cont_with_user_perms(arg, perms);

	arg->cont_open_flags = DAOS_COO_RO;
	while (!rc && arg->setup_state != SETUP_CONT_CONNECT)
		rc = test_setup_next_step((void **)&arg, NULL, NULL, NULL);
	assert_success(rc);

	if (arg->myrank == 0) {
		rc = daos_cont_get_acl(arg->coh, &acl_prop, NULL);
		assert_rc_equal(rc, exp_result);

		if (rc == 0)
			daos_prop_free(acl_prop);
	}

	test_teardown_cont_hdl(arg);
	test_teardown_cont(arg);
}

static void
co_get_acl_access(void **state)
{
	test_arg_t	*arg0 = *state;
	test_arg_t	*arg = NULL;
	int		rc;

	rc = test_setup((void **)&arg, SETUP_EQ, arg0->multi_rank,
			SMALL_POOL_SIZE, 0, NULL);
	assert_success(rc);

	print_message("No get-ACL permissions\n");
	expect_co_get_acl_access(arg,
				 DAOS_ACL_PERM_CONT_ALL &
				 ~DAOS_ACL_PERM_GET_ACL,
				 -DER_NO_PERM);

	print_message("Only get-ACL permissions\n");
	expect_co_get_acl_access(arg, DAOS_ACL_PERM_GET_ACL, 0);

	test_teardown((void **)&arg);
}

static void
expect_co_set_prop_access(test_arg_t *arg, daos_prop_t *prop, uint64_t perms,
			  int exp_result)
{
	int	rc = 0;

	create_cont_with_user_perms(arg, perms);

	while (!rc && arg->setup_state != SETUP_CONT_CONNECT)
		rc = test_setup_next_step((void **)&arg, NULL, NULL, NULL);
	assert_success(rc);

	if (arg->myrank == 0) {
		rc = daos_cont_set_prop(arg->coh, prop, NULL);
		assert_rc_equal(rc, exp_result);
	}

	test_teardown_cont_hdl(arg);
	test_teardown_cont(arg);
}

static void
setup_str_prop_entry(struct daos_prop_entry *entry, uint32_t type,
		     const char *val)
{
	entry->dpe_type = type;
	D_STRNDUP(entry->dpe_str, val, DAOS_ACL_MAX_PRINCIPAL_LEN);
}

static daos_prop_t *
get_daos_prop_with_owner(const char *user, const char *group)
{
	uint32_t	nr = 0;
	uint32_t	i = 0;
	daos_prop_t	*prop;

	if (user != NULL)
		nr++;
	if (group != NULL)
		nr++;

	assert_true(nr > 0); /* test error! */

	prop = daos_prop_alloc(nr);
	assert_non_null(prop);

	if (user != NULL) {
		setup_str_prop_entry(&prop->dpp_entries[i], DAOS_PROP_CO_OWNER,
				     user);
		i++;
	}

	if (group != NULL) {
		setup_str_prop_entry(&prop->dpp_entries[i],
				     DAOS_PROP_CO_OWNER_GROUP, group);
		i++;
	}

	return prop;
}

static daos_prop_t *
get_daos_prop_with_label(void)
{
	daos_prop_t	*prop;

	prop = daos_prop_alloc(1);
	assert_non_null(prop);

	setup_str_prop_entry(&prop->dpp_entries[0], DAOS_PROP_CO_LABEL,
			     "My_container");

	return prop;
}

static daos_prop_t *
get_daos_prop_with_all_prop_categories(void)
{
	daos_prop_t	*prop;
	struct daos_acl	*acl;

	prop = daos_prop_alloc(4);
	assert_non_null(prop);

	setup_str_prop_entry(&prop->dpp_entries[0], DAOS_PROP_CO_LABEL,
			     "Container_1");
	setup_str_prop_entry(&prop->dpp_entries[1], DAOS_PROP_CO_OWNER,
			     "niceuser@");
	setup_str_prop_entry(&prop->dpp_entries[2], DAOS_PROP_CO_OWNER_GROUP,
			     "nicegroup@");

	acl = get_daos_acl_with_owner_perms(DAOS_ACL_PERM_CONT_ALL);
	prop->dpp_entries[3].dpe_type = DAOS_PROP_CO_ACL;
	prop->dpp_entries[3].dpe_val_ptr = acl;

	return prop;
}

static void
co_set_prop_access(void **state)
{
	test_arg_t	*arg0 = *state;
	daos_prop_t	*prop;
	test_arg_t	*arg = NULL;
	int		 rc;

	rc = test_setup((void **)&arg, SETUP_EQ, arg0->multi_rank,
			SMALL_POOL_SIZE, 0, NULL);
	assert_success(rc);

	/*
	 * ACL modification through set-prop only works if you have set-ACL
	 * permissions
	 */
	print_message("No set-ACL permissions\n");
	prop = get_daos_prop_with_owner_acl_perms(DAOS_ACL_PERM_CONT_ALL,
						  DAOS_PROP_CO_ACL);
	expect_co_set_prop_access(arg, prop,
				  DAOS_ACL_PERM_CONT_ALL &
				  ~DAOS_ACL_PERM_SET_ACL,
				  -DER_NO_PERM);
	daos_prop_free(prop);

	print_message("Has set-ACL permissions\n");
	prop = get_daos_prop_with_owner_acl_perms(DAOS_ACL_PERM_CONT_ALL,
						  DAOS_PROP_CO_ACL);
	expect_co_set_prop_access(arg, prop,
				  DAOS_ACL_PERM_READ |
				  DAOS_ACL_PERM_SET_ACL,
				  0);
	daos_prop_free(prop);

	/*
	 * Owner modification through set-prop only works if you have set-owner
	 * permissions
	 */
	print_message("Set owner only, with no set-owner perms\n");
	prop = get_daos_prop_with_owner("someuser@", NULL);
	expect_co_set_prop_access(arg, prop,
				  DAOS_ACL_PERM_CONT_ALL &
				  ~DAOS_ACL_PERM_SET_OWNER,
				  -DER_NO_PERM);
	daos_prop_free(prop);

	print_message("Set owner-group only, with no set-owner perms\n");
	prop = get_daos_prop_with_owner(NULL, "somegroup@");
	expect_co_set_prop_access(arg, prop,
				  DAOS_ACL_PERM_CONT_ALL &
				  ~DAOS_ACL_PERM_SET_OWNER,
				  -DER_NO_PERM);
	daos_prop_free(prop);

	print_message("Set both owner and group, with no set-owner perms\n");
	prop = get_daos_prop_with_owner("someuser@", "somegroup@");
	expect_co_set_prop_access(arg, prop,
				  DAOS_ACL_PERM_CONT_ALL &
				  ~DAOS_ACL_PERM_SET_OWNER,
				  -DER_NO_PERM);
	daos_prop_free(prop);

	print_message("Set both owner and group, with set-owner perms\n");
	prop = get_daos_prop_with_owner("someuser@", "somegroup@");
	expect_co_set_prop_access(arg, prop,
				  DAOS_ACL_PERM_READ | DAOS_ACL_PERM_SET_OWNER,
				  0);
	daos_prop_free(prop);

	/*
	 * Setting regular props requires set-prop permission
	 */
	print_message("Set label, with no set-prop perms\n");
	prop = get_daos_prop_with_label();
	expect_co_set_prop_access(arg, prop,
				  DAOS_ACL_PERM_CONT_ALL &
				  ~DAOS_ACL_PERM_SET_PROP,
				  -DER_NO_PERM);
	daos_prop_free(prop);

	print_message("Set label, with set-prop perms\n");
	prop = get_daos_prop_with_label();
	expect_co_set_prop_access(arg, prop,
				  DAOS_ACL_PERM_READ | DAOS_ACL_PERM_SET_PROP,
				  0);
	daos_prop_free(prop);

	/*
	 * Set all three categories requires all three permissions
	 */
	print_message("Set multiple, with no set-prop perms\n");
	prop = get_daos_prop_with_all_prop_categories();
	expect_co_set_prop_access(arg, prop,
				  DAOS_ACL_PERM_CONT_ALL &
				  ~DAOS_ACL_PERM_SET_PROP,
				  -DER_NO_PERM);
	daos_prop_free(prop);

	print_message("Set multiple, with no set-owner perms\n");
	prop = get_daos_prop_with_all_prop_categories();
	expect_co_set_prop_access(arg, prop,
				  DAOS_ACL_PERM_CONT_ALL &
				  ~DAOS_ACL_PERM_SET_OWNER,
				  -DER_NO_PERM);
	daos_prop_free(prop);

	print_message("Set multiple, with no set-ACL perms\n");
	prop = get_daos_prop_with_all_prop_categories();
	expect_co_set_prop_access(arg, prop,
				  DAOS_ACL_PERM_CONT_ALL &
				  ~DAOS_ACL_PERM_SET_OWNER,
				  -DER_NO_PERM);
	daos_prop_free(prop);

	print_message("Set multiple, with all required perms\n");
	prop = get_daos_prop_with_all_prop_categories();
	expect_co_set_prop_access(arg, prop,
				  DAOS_ACL_PERM_READ |
				  DAOS_ACL_PERM_SET_PROP |
				  DAOS_ACL_PERM_SET_OWNER |
				  DAOS_ACL_PERM_SET_ACL,
				  0);
	daos_prop_free(prop);

	test_teardown((void **)&arg);
}

static void
expect_co_overwrite_acl_access(test_arg_t *arg, uint64_t perms, int exp_result)
{
	struct daos_acl	*acl = NULL;
	int		 rc = 0;

	create_cont_with_user_perms(arg, perms);

	while (!rc && arg->setup_state != SETUP_CONT_CONNECT)
		rc = test_setup_next_step((void **)&arg, NULL, NULL, NULL);
	assert_success(rc);

	if (arg->myrank == 0) {
		acl = get_daos_acl_with_owner_perms(DAOS_ACL_PERM_CONT_ALL);

		rc = daos_cont_overwrite_acl(arg->coh, acl, NULL);
		assert_rc_equal(rc, exp_result);

		daos_acl_free(acl);
	}

	test_teardown_cont_hdl(arg);
	test_teardown_cont(arg);
}

static void
expect_co_update_acl_access(test_arg_t *arg, uint64_t perms, int exp_result)
{
	struct daos_acl	*acl = NULL;
	int		 rc = 0;

	create_cont_with_user_perms(arg, perms);

	while (!rc && arg->setup_state != SETUP_CONT_CONNECT)
		rc = test_setup_next_step((void **)&arg, NULL, NULL, NULL);
	assert_success(rc);

	if (arg->myrank == 0) {
		acl = get_daos_acl_with_owner_perms(DAOS_ACL_PERM_CONT_ALL);

		rc = daos_cont_update_acl(arg->coh, acl, NULL);
		assert_rc_equal(rc, exp_result);

		daos_acl_free(acl);
	}

	test_teardown_cont_hdl(arg);
	test_teardown_cont(arg);
}

static void
expect_co_delete_acl_access(test_arg_t *arg, uint64_t perms, int exp_result)
{
	int	rc = 0;

	create_cont_with_user_perms(arg, perms);

	while (!rc && arg->setup_state != SETUP_CONT_CONNECT)
		rc = test_setup_next_step((void **)&arg, NULL, NULL, NULL);
	assert_success(rc);

	if (arg->myrank == 0) {
		rc = daos_cont_delete_acl(arg->coh, DAOS_ACL_OWNER, NULL, NULL);
		assert_rc_equal(rc, exp_result);
	}

	test_teardown_cont_hdl(arg);
	test_teardown_cont(arg);
}

static void
co_modify_acl_access(void **state)
{
	test_arg_t	*arg0 = *state;
	test_arg_t	*arg = NULL;
	int		 rc;
	uint64_t	 no_set_acl_perm = DAOS_ACL_PERM_CONT_ALL &
					   ~DAOS_ACL_PERM_SET_ACL;
	uint64_t	 min_set_acl_perm = DAOS_ACL_PERM_READ |
					    DAOS_ACL_PERM_SET_ACL;

	rc = test_setup((void **)&arg, SETUP_EQ, arg0->multi_rank,
			SMALL_POOL_SIZE, 0, NULL);
	assert_success(rc);

	print_message("Overwrite ACL denied with no set-ACL perm\n");
	expect_co_overwrite_acl_access(arg, no_set_acl_perm,
				       -DER_NO_PERM);

	print_message("Overwrite ACL allowed with set-ACL perm\n");
	expect_co_overwrite_acl_access(arg, min_set_acl_perm,
				       0);

	print_message("Update ACL denied with no set-ACL perm\n");
	expect_co_update_acl_access(arg,
				    DAOS_ACL_PERM_CONT_ALL &
				    ~DAOS_ACL_PERM_SET_ACL,
				    -DER_NO_PERM);

	print_message("Update ACL allowed with set-ACL perm\n");
	expect_co_update_acl_access(arg,
				    DAOS_ACL_PERM_READ |
				    DAOS_ACL_PERM_SET_ACL,
				    0);

	print_message("Delete ACL denied with no set-ACL perm\n");
	expect_co_delete_acl_access(arg,
				    DAOS_ACL_PERM_CONT_ALL &
				    ~DAOS_ACL_PERM_SET_ACL,
				    -DER_NO_PERM);

	print_message("Delete ACL allowed with set-ACL perm\n");
	expect_co_delete_acl_access(arg,
				    DAOS_ACL_PERM_READ |
				    DAOS_ACL_PERM_SET_ACL,
				    0);

	test_teardown((void **)&arg);
}

static void
expect_ownership(test_arg_t *arg, d_string_t user, d_string_t grp)
{
	int			 rc;
	daos_prop_t		*prop;
	struct daos_prop_entry	*entry;

	prop = daos_prop_alloc(2);
	assert_non_null(prop);

	prop->dpp_entries[0].dpe_type = DAOS_PROP_CO_OWNER;
	prop->dpp_entries[1].dpe_type = DAOS_PROP_CO_OWNER_GROUP;

	rc = daos_cont_query(arg->coh, NULL, prop, NULL);
	assert_rc_equal(rc, 0);

	entry = daos_prop_entry_get(prop, DAOS_PROP_CO_OWNER);
	assert_non_null(entry);
	assert_string_equal(entry->dpe_str, user);

	entry = daos_prop_entry_get(prop, DAOS_PROP_CO_OWNER_GROUP);
	assert_non_null(entry);
	assert_string_equal(entry->dpe_str, grp);

	daos_prop_free(prop);
}

static void
co_set_owner(void **state)
{
	test_arg_t	*arg0 = *state;
	test_arg_t	*arg = NULL;
	d_string_t	 original_user;
	d_string_t	 original_grp;
	d_string_t	 new_user = "newuser@";
	d_string_t	 new_grp = "newgrp@";
	int		 rc;

	rc = test_setup((void **)&arg, SETUP_CONT_CONNECT, arg0->multi_rank,
			SMALL_POOL_SIZE, 0, NULL);
	assert_success(rc);

	/*
	 * To start with, the euid/egid are the owner user/group.
	 */
	assert_rc_equal(daos_acl_uid_to_principal(geteuid(), &original_user),
			0);
	assert_rc_equal(daos_acl_gid_to_principal(getegid(), &original_grp),
			0);

	if (arg->myrank == 0) {
		print_message("Set owner with null params\n");
		rc = daos_cont_set_owner(arg->coh, NULL, NULL, NULL);
		assert_rc_equal(rc, -DER_INVAL);

		print_message("Set owner with invalid user\n");
		rc = daos_cont_set_owner(arg->coh, "not_a_valid_user", new_grp,
					 NULL);
		assert_rc_equal(rc, -DER_INVAL);

		print_message("Set owner with invalid grp\n");
		rc = daos_cont_set_owner(arg->coh, new_user, "not_a_valid_grp",
					 NULL);
		assert_rc_equal(rc, -DER_INVAL);

		print_message("Set owner user\n");
		rc = daos_cont_set_owner(arg->coh, new_user, NULL, NULL);
		assert_rc_equal(rc, 0);
		expect_ownership(arg, new_user, original_grp);

		print_message("Change owner user back\n");
		rc = daos_cont_set_owner(arg->coh, original_user, NULL, NULL);
		assert_rc_equal(rc, 0);
		expect_ownership(arg, original_user, original_grp);

		print_message("Set owner group\n");
		rc = daos_cont_set_owner(arg->coh, NULL, new_grp, NULL);
		assert_rc_equal(rc, 0);
		expect_ownership(arg, original_user, new_grp);

		print_message("Change owner group back\n");
		rc = daos_cont_set_owner(arg->coh, NULL, original_grp, NULL);
		assert_rc_equal(rc, 0);
		expect_ownership(arg, original_user, original_grp);

		print_message("Set both owner user and group\n");
		rc = daos_cont_set_owner(arg->coh, new_user, new_grp, NULL);
		assert_rc_equal(rc, 0);
		expect_ownership(arg, new_user, new_grp);
	}

	D_FREE(original_user);
	D_FREE(original_grp);
	test_teardown((void **)&arg);
}

static void
expect_co_set_owner_access(test_arg_t *arg, d_string_t user, d_string_t grp,
			   uint64_t perms, int exp_result)
{
	daos_prop_t	*cont_prop;
	int		 rc = 0;

	cont_prop = get_daos_prop_with_owner_acl_perms(perms,
						       DAOS_PROP_CO_ACL);

	while (!rc && arg->setup_state != SETUP_CONT_CONNECT)
		rc = test_setup_next_step((void **)&arg, NULL, NULL,
					  cont_prop);
	assert_success(rc);

	if (arg->myrank == 0) {
		rc = daos_cont_set_owner(arg->coh, user, grp, NULL);
		assert_rc_equal(rc, exp_result);
	}

	daos_prop_free(cont_prop);
	test_teardown_cont_hdl(arg);
	test_teardown_cont(arg);
}

static void
co_set_owner_access(void **state)
{
	test_arg_t	*arg0 = *state;
	test_arg_t	*arg = NULL;
	int		 rc;
	uint64_t	 no_perm = DAOS_ACL_PERM_CONT_ALL &
				   ~DAOS_ACL_PERM_SET_OWNER;

	rc = test_setup((void **)&arg, SETUP_EQ, arg0->multi_rank,
			SMALL_POOL_SIZE, 0, NULL);
	assert_success(rc);

	print_message("Set owner user denied with no set-owner perm\n");
	expect_co_set_owner_access(arg, "user@", NULL, no_perm,
				   -DER_NO_PERM);

	print_message("Set owner group denied with no set-owner perm\n");
	expect_co_set_owner_access(arg, NULL, "group@", no_perm,
				   -DER_NO_PERM);

	print_message("Set both owner and grp denied with no set-owner perm\n");
	expect_co_set_owner_access(arg, "user@", "group@", no_perm,
				   -DER_NO_PERM);

	print_message("Set owner allowed with set-owner perm\n");
	expect_co_set_owner_access(arg, "user@", "group@",
				   DAOS_ACL_PERM_READ |
				   DAOS_ACL_PERM_SET_OWNER,
				   0);

	test_teardown((void **)&arg);
}

static void
co_destroy_force(void **state)
{
	test_arg_t	*arg = *state;
	uuid_t		 uuid;
	char		 str[37];
	daos_handle_t	 coh;
	daos_cont_info_t info;
	int		 rc;

	if (arg->myrank != 0)
		return;

	print_message("creating container\n");
	rc = daos_cont_create(arg->pool.poh, &uuid, NULL, NULL);
	assert_rc_equal(rc, 0);
	print_message("container "DF_UUIDF" created\n",
		      DP_UUID(uuid));

	print_message("opening container\n");
	uuid_unparse(uuid, str);
	rc = daos_cont_open(arg->pool.poh, str, DAOS_COO_RW, &coh,
			    &info, NULL);
	assert_rc_equal(rc, 0);

	print_message("destroying container (force=false): should err\n");
	rc = daos_cont_destroy(arg->pool.poh, str, 0 /* force */, NULL);
	assert_rc_equal(rc, -DER_BUSY);

	print_message("destroying container (force=true): should succeed\n");
	rc = daos_cont_destroy(arg->pool.poh, str, 1 /* force */, NULL);
	assert_rc_equal(rc, 0);

	print_message("closing container: should succeed\n");
	rc = daos_cont_close(coh, NULL);
	assert_rc_equal(rc, 0);
}

static void
co_owner_implicit_access(void **state)
{
	test_arg_t	*arg0 = *state;
	test_arg_t	*arg = NULL;
	int		 rc;
	daos_prop_t	*owner_deny_prop;
	struct daos_acl	*acl;
	daos_prop_t	*tmp_prop;
	daos_prop_t	*acl_prop;

	/*
	 * An owner with no permissions still has get/set ACL access
	 * implicitly
	 */
	owner_deny_prop = get_daos_prop_with_owner_acl_perms(0,
							     DAOS_PROP_CO_ACL);

	rc = test_setup((void **)&arg, SETUP_EQ, arg0->multi_rank,
			SMALL_POOL_SIZE, 0, NULL);
	assert_success(rc);

	while (!rc && arg->setup_state != SETUP_CONT_CONNECT)
		rc = test_setup_next_step((void **)&arg, NULL, NULL,
					  owner_deny_prop);
	assert_success(rc);

	print_message("Owner has no permissions for non-ACL access\n");

	print_message("- Verify get-prop denied\n");
	tmp_prop = daos_prop_alloc(0);
	rc = daos_cont_query(arg->coh, NULL, tmp_prop, NULL);
	assert_rc_equal(rc, -DER_NO_PERM);
	daos_prop_free(tmp_prop);

	print_message("- Verify set-prop denied\n");
	tmp_prop = daos_prop_alloc(1);
	assert_non_null(tmp_prop);
	tmp_prop->dpp_entries[0].dpe_type = DAOS_PROP_CO_LABEL;
	D_STRNDUP_S(tmp_prop->dpp_entries[0].dpe_str, "My_Label");
	rc = daos_cont_set_prop(arg->coh, tmp_prop, NULL);
	assert_rc_equal(rc, -DER_NO_PERM);
	daos_prop_free(tmp_prop);

	print_message("- Verify set-owner denied\n");
	rc = daos_cont_set_owner(arg->coh, "somebody@", "somegroup@", NULL);
	assert_rc_equal(rc, -DER_NO_PERM);

	print_message("Owner has get-ACL access implicitly\n");
	rc = daos_cont_get_acl(arg->coh, &acl_prop, NULL);
	assert_rc_equal(rc, 0);

	/* sanity check */
	assert_non_null(daos_prop_entry_get(acl_prop, DAOS_PROP_CO_ACL));
	assert_non_null(daos_prop_entry_get(acl_prop, DAOS_PROP_CO_OWNER));
	assert_non_null(daos_prop_entry_get(acl_prop,
					    DAOS_PROP_CO_OWNER_GROUP));
	daos_prop_free(acl_prop);

	print_message("Owner has set-ACL implicitly\n");
	/* Just a copy of the current ACL */
	acl = daos_acl_dup(owner_deny_prop->dpp_entries[0].dpe_val_ptr);

	print_message("- Verify overwrite-ACL\n");
	rc = daos_cont_overwrite_acl(arg->coh, acl, NULL);
	assert_rc_equal(rc, 0);

	print_message("- Verify update-ACL\n");
	rc = daos_cont_update_acl(arg->coh, acl, NULL);
	assert_rc_equal(rc, 0);

	print_message("- Verify delete-ACL\n");
	rc = daos_cont_delete_acl(arg->coh, DAOS_ACL_OWNER, NULL, NULL);
	assert_rc_equal(rc, 0);

	daos_acl_free(acl);
	daos_prop_free(owner_deny_prop);
	test_teardown((void **)&arg);
}

static void
expect_co_set_attr_access(test_arg_t *arg, uint64_t perms, int exp_result)
{
	daos_prop_t	*cont_prop;
	int		 rc = 0;
	const char	*name = "AttrName";
	const char	 value_buf[] = "This is the value";
	const char	*value = value_buf;
	const size_t	 size = sizeof(value_buf) - 1;

	cont_prop = get_daos_prop_with_owner_acl_perms(perms,
						       DAOS_PROP_CO_ACL);

	while (!rc && arg->setup_state != SETUP_CONT_CONNECT)
		rc = test_setup_next_step((void **)&arg, NULL, NULL,
					  cont_prop);
	assert_success(rc);

	if (arg->myrank == 0) {
		/* Trivial case - just to see if we have access */
		rc = daos_cont_set_attr(arg->coh, 1, &name,
					(const void * const*)&value,
					&size,
					NULL);
		assert_rc_equal(rc, exp_result);
	}

	daos_prop_free(cont_prop);
	test_teardown_cont_hdl(arg);
	test_teardown_cont(arg);
}

static void
expect_co_get_attr_access(test_arg_t *arg, uint64_t perms, int exp_result)
{
	daos_prop_t	*cont_prop;
	int		 rc = 0;
	const char	*name = "AttrName";
	size_t		 val_size = TEST_MAX_ATTR_LEN;
	char		 value[val_size];
	void		*valptr = &value;

	cont_prop = get_daos_prop_with_owner_acl_perms(perms,
						       DAOS_PROP_CO_ACL);

	arg->cont_open_flags = DAOS_COO_RO;
	while (!rc && arg->setup_state != SETUP_CONT_CONNECT)
		rc = test_setup_next_step((void **)&arg, NULL, NULL,
					  cont_prop);
	assert_success(rc);

	if (arg->myrank == 0) {
		/* Trivial case - just to see if we have access */
		rc = daos_cont_get_attr(arg->coh, 1, &name,
					(void * const*)&valptr,
					&val_size,
					NULL);

		/* 0 size means non-existing attr and this is possible
		 * only because we do not support empty attrs for now
		 */
		if (val_size == 0)
			rc = -DER_NONEXIST;

		assert_rc_equal(rc, exp_result);
	}

	daos_prop_free(cont_prop);
	test_teardown_cont_hdl(arg);
	test_teardown_cont(arg);
}

static void
expect_co_list_attr_access(test_arg_t *arg, uint64_t perms, int exp_result)
{
	daos_prop_t	*cont_prop;
	int		 rc = 0;
	char		 buf[TEST_MAX_ATTR_LEN];
	size_t		 bufsize = sizeof(buf);

	cont_prop = get_daos_prop_with_owner_acl_perms(perms,
						       DAOS_PROP_CO_ACL);

	arg->cont_open_flags = DAOS_COO_RO;
	while (!rc && arg->setup_state != SETUP_CONT_CONNECT)
		rc = test_setup_next_step((void **)&arg, NULL, NULL,
					  cont_prop);
	assert_success(rc);

	if (arg->myrank == 0) {
		rc = daos_cont_list_attr(arg->coh, buf, &bufsize, NULL);
		assert_rc_equal(rc, exp_result);
	}

	daos_prop_free(cont_prop);
	test_teardown_cont_hdl(arg);
	test_teardown_cont(arg);
}

static void
co_attribute_access(void **state)
{
	test_arg_t	*arg0 = *state;
	test_arg_t	*arg = NULL;
	int		 rc;

	rc = test_setup((void **)&arg, SETUP_EQ, arg0->multi_rank,
			SMALL_POOL_SIZE, 0, NULL);
	assert_success(rc);

	print_message("Set attr denied with no write-data perms\n");
	expect_co_set_attr_access(arg,
				  DAOS_ACL_PERM_CONT_ALL &
				  ~DAOS_ACL_PERM_WRITE,
				  -DER_NO_PERM);

	print_message("Set attr allowed with RW data access\n");
	expect_co_set_attr_access(arg, DAOS_ACL_PERM_READ | DAOS_ACL_PERM_WRITE,
				  0);

	print_message("Set attr allowed with write-data access\n");
	expect_co_set_attr_access(arg, DAOS_ACL_PERM_GET_PROP |
				  DAOS_ACL_PERM_WRITE,
				  0);

	print_message("Get attr denied with no read-data perms\n");
	expect_co_get_attr_access(arg,
				  DAOS_ACL_PERM_CONT_ALL &
				  ~DAOS_ACL_PERM_READ,
				  -DER_NO_PERM);

	print_message("Get attr allowed with RW access\n");
	/* Attr isn't set, but we get past the permissions check */
	expect_co_get_attr_access(arg,
				  DAOS_ACL_PERM_READ | DAOS_ACL_PERM_WRITE,
				  -DER_NONEXIST);

	print_message("Get attr allowed with RO data access\n");
	/* Attr isn't set, but we get past the permissions check */
	expect_co_get_attr_access(arg, DAOS_ACL_PERM_READ,
				  -DER_NONEXIST);

	print_message("List attr denied with no read-data perms\n");
	expect_co_list_attr_access(arg,
				   DAOS_ACL_PERM_CONT_ALL &
				   ~DAOS_ACL_PERM_READ,
				   -DER_NO_PERM);

	print_message("List attr allowed with RW access\n");
	expect_co_list_attr_access(arg,
				   DAOS_ACL_PERM_READ | DAOS_ACL_PERM_WRITE,
				   0);

	print_message("List attr allowed with RO data access\n");
	expect_co_list_attr_access(arg, DAOS_ACL_PERM_READ,
				   0);

	test_teardown((void **)&arg);
}

static void
co_open_fail_destroy(void **state)
{
	test_arg_t	*arg = *state;
	uuid_t		 uuid;
	char		 str[37];
	daos_handle_t	 coh;
	daos_cont_info_t info;
	int		 rc;

	FAULT_INJECTION_REQUIRED();

	if (arg->myrank != 0)
		return;

	print_message("creating container ... ");
	rc = daos_cont_create(arg->pool.poh, &uuid, NULL, NULL);
	assert_rc_equal(rc, 0);
	print_message("success\n");

	test_set_engine_fail_loc(arg, CRT_NO_RANK, DAOS_CONT_OPEN_FAIL | DAOS_FAIL_ONCE);

	uuid_unparse(uuid, str);
<<<<<<< HEAD
	rc = daos_cont_open(arg->pool.poh, str, DAOS_COO_RW, &coh, &info, NULL);
=======
	rc = daos_cont_open(arg->pool.poh, str, DAOS_COO_RW, &coh, &info,
			    NULL);
>>>>>>> 1bd280f4
	assert_rc_equal(rc, -DER_IO);
	test_set_engine_fail_loc(arg, CRT_NO_RANK, 0);
	print_message("destroying container ... ");
	rc = daos_cont_destroy(arg->pool.poh, str, 1 /* force */, NULL);
	assert_rc_equal(rc, 0);
	print_message("success\n");
}

static void
co_rf_simple(void **state)
{
#define STACK_BUF_LEN	(128)
	test_arg_t		*arg0 = *state;
	test_arg_t		*arg = NULL;
	daos_obj_id_t		 oid;
	daos_handle_t		 coh, oh, coh_g2l;
	d_iov_t			 ghdl = { NULL, 0, 0 };
	daos_prop_t		*prop = NULL;
	struct daos_prop_entry	*entry;
	struct daos_co_status	 stat = { 0 };
	daos_cont_info_t	 info = { 0 };
	daos_obj_id_t		 io_oid;
	daos_handle_t		 io_oh;
	d_iov_t			 dkey;
	char			 stack_buf[STACK_BUF_LEN];
	d_sg_list_t		 sgl;
	d_iov_t			 sg_iov;
	daos_iod_t		 iod;
	daos_recx_t		 recx;
	int			 rc;

	/* needs 3 alive nodes after excluding 3 */
	if (!test_runable(arg0, 6))
		skip();

	print_message("create container with properties, and query/verify.\n");
	rc = test_setup((void **)&arg, SETUP_POOL_CONNECT, arg0->multi_rank,
			SMALL_POOL_SIZE, 0, NULL);
	assert_success(rc);

	prop = daos_prop_alloc(1);
	assert_non_null(prop);
	prop->dpp_entries[0].dpe_type = DAOS_PROP_CO_REDUN_FAC;
	prop->dpp_entries[0].dpe_val = DAOS_PROP_CO_REDUN_RF2;

	while (!rc && arg->setup_state != SETUP_CONT_CONNECT)
		rc = test_setup_next_step((void **)&arg, NULL, NULL, prop);
	assert_success(rc);

	/* test 1 - cont rf and obj redundancy */
	print_message("verify cont rf is set and can be queried ...\n");
	if (arg->myrank == 0) {
		daos_prop_t	*prop_out = daos_prop_alloc(1);

		assert_non_null(prop_out);
		prop_out->dpp_entries[0].dpe_type = DAOS_PROP_CO_REDUN_FAC;

		rc = daos_cont_query(arg->coh, &info, prop_out, NULL);
		assert_rc_equal(rc, 0);
		assert_int_equal(prop_out->dpp_entries[0].dpe_val, DAOS_PROP_CO_REDUN_RF2);

		daos_prop_free(prop_out);
	}
	par_barrier(PAR_COMM_WORLD);

	print_message("verify cont rf and obj open ...\n");
	oid = daos_test_oid_gen(arg->coh, OC_RP_2G1, 0, 0, arg->myrank);
	rc = daos_obj_open(arg->coh, oid, DAOS_OO_RW, &oh, NULL);
	assert_rc_equal(rc, -DER_INVAL);

	oid = daos_test_oid_gen(arg->coh, OC_EC_2P1G1, 0, 0, arg->myrank);
	rc = daos_obj_open(arg->coh, oid, DAOS_OO_RW, &oh, NULL);
	assert_rc_equal(rc, -DER_INVAL);

	oid = daos_test_oid_gen(arg->coh, OC_RP_3G1, 0, 0, arg->myrank);
	rc = daos_obj_open(arg->coh, oid, DAOS_OO_RW, &oh, NULL);
	assert_rc_equal(rc, 0);
	rc = daos_obj_close(oh, NULL);
	assert_rc_equal(rc, 0);

	oid = daos_test_oid_gen(arg->coh, OC_EC_2P2G1, 0, 0, arg->myrank);
	rc = daos_obj_open(arg->coh, oid, DAOS_OO_RW, &oh, NULL);
	assert_rc_equal(rc, 0);
	rc = daos_obj_close(oh, NULL);
	assert_rc_equal(rc, 0);

	/* test 2 - cont rf and pool map */
	print_message("verify cont rf and pool map ...\n");
	prop->dpp_entries[0].dpe_type = DAOS_PROP_CO_STATUS;
	rc = daos_cont_query(arg->coh, NULL, prop, NULL);
	assert_rc_equal(rc, 0);
	entry = daos_prop_entry_get(prop, DAOS_PROP_CO_STATUS);
	daos_prop_val_2_co_status(entry->dpe_val, &stat);
	assert_int_equal(stat.dcs_status, DAOS_PROP_CO_HEALTHY);

	test_set_engine_fail_loc(arg, CRT_NO_RANK, DAOS_REBUILD_DELAY | DAOS_FAIL_ALWAYS);
	if (arg->myrank == 0) {
		rc = dmg_pool_exclude(arg->dmg_config, arg->pool.pool_uuid,
				      arg->group, 5, -1);
		assert_success(rc);
		rc = dmg_pool_exclude(arg->dmg_config, arg->pool.pool_uuid,
				      arg->group, 4, -1);
		assert_success(rc);
	}
	par_barrier(PAR_COMM_WORLD);
	rc = daos_cont_query(arg->coh, NULL, prop, NULL);
	assert_rc_equal(rc, 0);
	entry = daos_prop_entry_get(prop, DAOS_PROP_CO_STATUS);
	daos_prop_val_2_co_status(entry->dpe_val, &stat);
	assert_int_equal(stat.dcs_status, DAOS_PROP_CO_HEALTHY);
	rc = daos_cont_open(arg->pool.poh, arg->co_str, arg->cont_open_flags,
			    &coh, &arg->co_info, NULL);
	assert_rc_equal(rc, 0);
	rc = daos_cont_close(coh, NULL);
	assert_rc_equal(rc, 0);

	/* IO testing */
	io_oid = daos_test_oid_gen(arg->coh, OC_RP_4G1, 0, 0, arg->myrank);
	rc = daos_obj_open(arg->coh, io_oid, DAOS_OO_RW, &io_oh, NULL);
	assert_rc_equal(rc, 0);

	d_iov_set(&dkey, "dkey", strlen("dkey"));
	dts_buf_render(stack_buf, STACK_BUF_LEN);
	d_iov_set(&sg_iov, stack_buf, STACK_BUF_LEN);
	sgl.sg_nr	= 1;
	sgl.sg_nr_out	= 1;
	sgl.sg_iovs	= &sg_iov;
	d_iov_set(&iod.iod_name, "akey", strlen("akey"));
	recx.rx_idx = 0;
	recx.rx_nr  = STACK_BUF_LEN;
	iod.iod_size	= 1;
	iod.iod_nr	= 1;
	iod.iod_recxs	= &recx;
	iod.iod_type	= DAOS_IOD_ARRAY;
	print_message("obj update should success before RF broken\n");
	rc = daos_obj_update(io_oh, DAOS_TX_NONE, 0, &dkey, 1, &iod, &sgl,
			     NULL);
	assert_rc_equal(rc, 0);

	if (arg->myrank == 0) {
		rc = dmg_pool_exclude(arg->dmg_config, arg->pool.pool_uuid,
				      arg->group, 3, -1);
		assert_success(rc);
	}
	par_barrier(PAR_COMM_WORLD);
	rc = daos_cont_query(arg->coh, NULL, prop, NULL);
	assert_rc_equal(rc, 0);
	entry = daos_prop_entry_get(prop, DAOS_PROP_CO_STATUS);
	daos_prop_val_2_co_status(entry->dpe_val, &stat);
	assert_int_equal(stat.dcs_status, DAOS_PROP_CO_UNCLEAN);
	rc = daos_cont_open(arg->pool.poh, arg->co_str, arg->cont_open_flags,
			    &coh, NULL, NULL);
	assert_rc_equal(rc, -DER_RF);
	print_message("obj update should fail after RF broken\n");
	rc = daos_obj_update(io_oh, DAOS_TX_NONE, 0, &dkey, 1, &iod, &sgl,
			     NULL);
	assert_rc_equal(rc, -DER_RF);
	print_message("obj fetch should fail after RF broken\n");
	rc = daos_obj_fetch(io_oh, DAOS_TX_NONE, 0, &dkey, 1, &iod, &sgl, NULL,
			    NULL);
	assert_rc_equal(rc, -DER_RF);

	test_set_engine_fail_loc(arg, CRT_NO_RANK, 0);
	if (arg->myrank == 0) {
		test_rebuild_wait(&arg, 1);
		rc = dmg_pool_reintegrate(arg->dmg_config, arg->pool.pool_uuid, arg->group,
					  3, -1);
		assert_success(rc);
		rc = dmg_pool_reintegrate(arg->dmg_config, arg->pool.pool_uuid, arg->group,
					  4, -1);
		assert_success(rc);
		rc = dmg_pool_reintegrate(arg->dmg_config, arg->pool.pool_uuid, arg->group,
					  5, -1);
		assert_success(rc);
		test_rebuild_wait(&arg, 1);
	}
	par_barrier(PAR_COMM_WORLD);

	print_message("obj update should still fail with DER_RF after re-integrate\n");
	rc = daos_obj_update(io_oh, DAOS_TX_NONE, 0, &dkey, 1, &iod, &sgl,
			     NULL);
	assert_rc_equal(rc, -DER_RF);

	/* clear the UNCLEAN status */
	rc = daos_cont_status_clear(arg->coh, NULL);
	assert_rc_equal(rc, 0);

	rc = daos_cont_query(arg->coh, NULL, prop, NULL);
	assert_rc_equal(rc, 0);
	entry = daos_prop_entry_get(prop, DAOS_PROP_CO_STATUS);
	daos_prop_val_2_co_status(entry->dpe_val, &stat);
	assert_int_equal(stat.dcs_status, DAOS_PROP_CO_HEALTHY);
	rc = daos_cont_open(arg->pool.poh, arg->co_str, arg->cont_open_flags,
			    &coh, NULL, NULL);
	assert_rc_equal(rc, 0);

	rc = daos_cont_local2global(coh, &ghdl);
	assert_rc_equal(rc, 0);
	ghdl.iov_buf = malloc(ghdl.iov_buf_len);
	assert_non_null(ghdl.iov_buf);
	ghdl.iov_len = ghdl.iov_buf_len;
	rc = daos_cont_local2global(coh, &ghdl);
	assert_rc_equal(rc, 0);

	rc = daos_cont_global2local(arg->pool.poh, ghdl, &coh_g2l);
	assert_rc_equal(rc, 0);
	rc = daos_cont_close(coh_g2l, NULL);
	assert_success(rc);
	free(ghdl.iov_buf);

	rc = daos_obj_close(io_oh, NULL);
	assert_rc_equal(rc, 0);

	rc = daos_cont_close(coh, NULL);
	assert_rc_equal(rc, 0);

	daos_prop_free(prop);
	test_teardown((void **)&arg);
}

static void
co_global2local_fail_test(void **state)
{
	test_arg_t   *arg0 = *state;
	test_arg_t   *arg  = NULL;
	d_iov_t       ghdl = {NULL, 0, 0};
	daos_handle_t coh_g2l;
	int           rc;

	FAULT_INJECTION_REQUIRED();

	rc = test_setup((void **)&arg, SETUP_CONT_CONNECT, arg0->multi_rank, SMALL_POOL_SIZE, 0,
			NULL);
	assert_success(rc);

	rc = daos_cont_local2global(arg->coh, &ghdl);
	assert_rc_equal(rc, 0);
	ghdl.iov_buf = malloc(ghdl.iov_buf_len);
	assert_non_null(ghdl.iov_buf);
	ghdl.iov_len = ghdl.iov_buf_len;
	rc = daos_cont_local2global(arg->coh, &ghdl);
	assert_rc_equal(rc, 0);

	daos_fail_loc_set(DAOS_CONT_G2L_FAIL | DAOS_FAIL_ONCE);
	rc = daos_cont_global2local(arg->pool.poh, ghdl, &coh_g2l);
	assert_rc_equal(rc, -DER_NO_HDL);
	daos_fail_loc_set(0);

	free(ghdl.iov_buf);

	test_teardown((void **)&arg);
}

static void
delet_container_during_aggregation(void **state)
{
	test_arg_t	*arg = *state;
	daos_obj_id_t	 oid;
	daos_pool_info_t pinfo;
	int		 i;
	int		 rc;

	/* Prepare records */
	oid = daos_test_oid_gen(arg->coh, OC_SX, 0, 0, arg->myrank);

	print_message("Initial Pool Query\n");
	pool_storage_info(arg, &pinfo);

	/* Aggregation will be Hold */
	test_set_engine_fail_loc(arg, CRT_NO_RANK, DAOS_VOS_AGG_BLOCKED | DAOS_FAIL_ALWAYS);

	/* Write/fetch and Punch Data with 2K size */
	for (i = 0; i <= 5000; i++)
		io_simple_internal(state, oid, IO_SIZE_SCM * 32, DAOS_IOD_ARRAY,
				   "io_simple_scm_array dkey",
				   "io_simple_scm_array akey");

	/**
	 * Run Pool query every 5 seconds for Total 30 seconds
	 * Aggregation will be ready to run by this time
	 */
	for (i = 0; i <= 5; i++) {
		pool_storage_info(arg, &pinfo);
		sleep(5);
	}

	/* Aggregation will continue */
	test_set_engine_fail_loc(arg, CRT_NO_RANK, 0);

	/* Destroy the container while Aggregation is running */
	rc = test_teardown_cont(arg);
	assert_rc_equal(rc, 0);

	/* Run Pool query at the end */
	pool_storage_info(arg, &pinfo);
}

static void
co_api_compat(void **state)
{
	test_arg_t		*arg = *state;
	uuid_t			uuid1;
	uuid_t			uuid2;
	char			*label = "test_api_compat_label1";
	daos_handle_t		coh;
	daos_cont_info_t	info;
	int			rc;
	char			uuid_str1[37];
	char			uuid_str2[37];

	if (arg->myrank != 0)
		return;

	uuid_generate(uuid1);
	uuid_clear(uuid2);

	print_message("creating container with uuid specified ... ");
	rc = daos_cont_create(arg->pool.poh, &uuid1, NULL, NULL);
	assert_rc_equal(rc, 0);
	print_message("success\n");
	uuid_unparse(uuid1, uuid_str1);

	print_message("creating container with a uuid pointer ... ");
	rc = daos_cont_create(arg->pool.poh, &uuid2, NULL, NULL);
	assert_rc_equal(rc, 0);
	print_message("success\n");
	uuid_unparse(uuid2, uuid_str2);

	print_message("creating container with a NULL pointer ... ");
	rc = daos_cont_create(arg->pool.poh, NULL, NULL, NULL);
	assert_rc_equal(rc, 0);
	print_message("success\n");

	print_message("creating container with a Label ... ");
	rc = daos_cont_create_with_label(arg->pool.poh, label, NULL, NULL, NULL);
	assert_rc_equal(rc, 0);
	print_message("success\n");

	print_message("opening container using uuid ... ");
	rc = daos_cont_open(arg->pool.poh, uuid_str1, DAOS_COO_RW, &coh, &info, NULL);
	assert_rc_equal(rc, 0);
	print_message("success\n");
	rc = daos_cont_close(coh, NULL);
	assert_rc_equal(rc, 0);

	print_message("opening container using Label ... ");
	rc = daos_cont_open(arg->pool.poh, label, DAOS_COO_RW, &coh, &info, NULL);
	assert_rc_equal(rc, 0);
	print_message("success\n");
	rc = daos_cont_close(coh, NULL);
	assert_rc_equal(rc, 0);

	print_message("destroying container using uuid ... ");
	rc = daos_cont_destroy(arg->pool.poh, uuid_str1, 0, NULL);
	assert_rc_equal(rc, 0);
	rc = daos_cont_destroy(arg->pool.poh, uuid_str2, 0, NULL);
	assert_rc_equal(rc, 0);
	print_message("success\n");

	print_message("destroying container using label ... ");
	rc = daos_cont_destroy(arg->pool.poh, label, 0, NULL);
	assert_rc_equal(rc, 0);
	print_message("success\n");
}

static int
nrank_per_node_get(struct pool_map *poolmap)
{
	struct pool_domain	*dom;
	int			 rc;

	rc = pool_map_find_domain(poolmap, PO_COMP_TP_NODE, PO_COMP_ID_ALL, &dom);
	print_message("system with %d domains of PO_COMP_TP_NODE, %d RANKs per NODE\n",
		      rc, dom->do_comp.co_nr);

	return dom->do_comp.co_nr;
}

static int
ranks_on_same_node(struct pool_map *poolmap, int src_rank, int *ranks)
{
	struct pool_domain	*node_doms;
	struct pool_domain	*rank_doms;
	struct pool_domain	*node_d, *rank_d;
	int			 nnodes, nrank_per_node;
	int			 i, j, k;
	int			 rc;

	rc = pool_map_find_domain(poolmap, PO_COMP_TP_NODE, PO_COMP_ID_ALL, &node_doms);
	nnodes = rc;
	nrank_per_node = node_doms->do_comp.co_nr;

	for (i = 0; i < nnodes; i++) {
		node_d = node_doms + i;
		assert_int_equal(node_d->do_comp.co_nr, nrank_per_node);
		rank_doms = node_d->do_children;
		for (j = 0; j < nrank_per_node; j++) {
			rank_d = rank_doms + j;
			if (rank_d->do_comp.co_rank != src_rank)
				continue;
			for (k = 0; k < nrank_per_node; k++) {
				rank_d = rank_doms + k;
				ranks[k] = rank_d->do_comp.co_rank;
				if (ranks[k] != src_rank)
					print_message("rank %d on same node of rank %d\n",
						      ranks[k], src_rank);
			}
			return 0;
		}
	}

	return -1;
}

static void
co_redun_lvl(void **state)
{
#define STACK_BUF_LEN	(128)
	test_arg_t		*arg0 = *state;
	test_arg_t		*arg = NULL;
	daos_obj_id_t		 oid;
	daos_handle_t		 coh, oh, coh_g2l;
	d_iov_t			 ghdl = { NULL, 0, 0 };
	daos_prop_t		*prop = NULL;
	daos_prop_t		*prop_out = NULL;
	struct daos_prop_entry	*entry;
	struct daos_co_status	 stat = { 0 };
	daos_cont_info_t	 info = { 0 };
	struct pl_map		*plmap = NULL;
	struct pool_map		*poolmap = NULL;
	daos_obj_id_t		 io_oid;
	daos_handle_t		 io_oh;
	d_iov_t			 dkey;
	char			 stack_buf[STACK_BUF_LEN];
	d_sg_list_t		 sgl;
	d_iov_t			 sg_iov;
	daos_iod_t		 iod;
	daos_recx_t		 recx;
	int			 nrank_per_node, ndom;
	int			 ranks[3];
	int			 i, rc;

	if (!test_runable(arg0, 8))
		skip();

	print_message("create container with properties, and query/verify.\n");
	rc = test_setup((void **)&arg, SETUP_POOL_CONNECT, arg0->multi_rank,
			SMALL_POOL_SIZE, 0, NULL);
	assert_success(rc);

	prop = daos_prop_alloc(2);
	assert_non_null(prop);
	prop->dpp_entries[0].dpe_type = DAOS_PROP_CO_REDUN_LVL;
	prop->dpp_entries[0].dpe_val = DAOS_PROP_CO_REDUN_NODE;
	prop->dpp_entries[1].dpe_type = DAOS_PROP_CO_REDUN_FAC;
	prop->dpp_entries[1].dpe_val = DAOS_PROP_CO_REDUN_RF1;

	while (!rc && arg->setup_state != SETUP_CONT_CONNECT)
		rc = test_setup_next_step((void **)&arg, NULL, NULL, prop);
	assert_success(rc);

	/* test 1 - cont rf and obj redundancy */
	print_message("verify cont rf is set and can be queried ...\n");
	if (arg->myrank == 0) {
		prop_out = daos_prop_alloc(2);
		assert_non_null(prop_out);
		prop_out->dpp_entries[0].dpe_type = DAOS_PROP_CO_REDUN_LVL;
		prop_out->dpp_entries[1].dpe_type = DAOS_PROP_CO_REDUN_FAC;

		rc = daos_cont_query(arg->coh, &info, prop_out, NULL);
		assert_rc_equal(rc, 0);
		/* Verify DAOS_PROP_CO_REDUN_LVL and DAOS_PROP_CO_REDUN_FAC values */
		assert_int_equal(prop_out->dpp_entries[0].dpe_val, DAOS_PROP_CO_REDUN_NODE);
		assert_int_equal(prop_out->dpp_entries[1].dpe_val, DAOS_PROP_CO_REDUN_RF1);
	}
	par_barrier(PAR_COMM_WORLD);

	oid = daos_test_oid_gen(arg->coh, OC_SX, 0, 0, arg->myrank);
	plmap = pl_map_find(arg->pool.pool_uuid, oid);
	poolmap = plmap->pl_poolmap;

	ndom = pool_map_find_domain(poolmap, PO_COMP_TP_NODE, PO_COMP_ID_ALL, NULL);
	nrank_per_node = nrank_per_node_get(poolmap);
	print_message("system with ndom %d, nrank_per_node %d\n", ndom, nrank_per_node);

	/* CI test's ftest/daos_test/suite.yaml with 2 ranks per node */
	if (nrank_per_node != 2)
		goto out;
	rc = ranks_on_same_node(poolmap, 7, ranks);
	assert_rc_equal(rc, 0);
	for (i = 5; i > 0; i++) {
		if (i != ranks[0] && i != ranks[1]) {
			ranks[2] = i;
			break;
		}
	}

	print_message("verify cont rf and obj open ...\n");
	oid = daos_test_oid_gen(arg->coh, OC_SX, 0, 0, arg->myrank);
	rc = daos_obj_open(arg->coh, oid, DAOS_OO_RW, &oh, NULL);
	assert_rc_equal(rc, -DER_INVAL);

	oid = daos_test_oid_gen(arg->coh, OC_EC_2P1G1, 0, 0, arg->myrank);
	rc = daos_obj_open(arg->coh, oid, DAOS_OO_RW, &oh, NULL);
	assert_rc_equal(rc, 0);

	oid = daos_test_oid_gen(arg->coh, OC_RP_3G1, 0, 0, arg->myrank);
	rc = daos_obj_open(arg->coh, oid, DAOS_OO_RW, &oh, NULL);
	assert_rc_equal(rc, 0);
	rc = daos_obj_close(oh, NULL);
	assert_rc_equal(rc, 0);

	/* test 2 - cont rf and pool map */
	print_message("verify cont rf and pool map ...\n");
	prop->dpp_entries[0].dpe_type = DAOS_PROP_CO_STATUS;
	rc = daos_cont_query(arg->coh, NULL, prop, NULL);
	assert_rc_equal(rc, 0);
	entry = daos_prop_entry_get(prop, DAOS_PROP_CO_STATUS);
	daos_prop_val_2_co_status(entry->dpe_val, &stat);
	assert_int_equal(stat.dcs_status, DAOS_PROP_CO_HEALTHY);

	/* exclude two engined on same node, as redun_lvl set as DAOS_PROP_CO_REDUN_NODE,
	 * should not cause RF broken.
	 */
	test_set_engine_fail_loc(arg, CRT_NO_RANK, DAOS_REBUILD_DELAY | DAOS_FAIL_ALWAYS);
	if (arg->myrank == 0) {
		rc = dmg_pool_exclude(arg->dmg_config, arg->pool.pool_uuid, arg->group,
				      ranks[0], -1);
		assert_success(rc);
		rc = dmg_pool_exclude(arg->dmg_config, arg->pool.pool_uuid, arg->group,
				      ranks[1], -1);
		assert_success(rc);
	}
	par_barrier(PAR_COMM_WORLD);
	rc = daos_cont_query(arg->coh, NULL, prop, NULL);
	assert_rc_equal(rc, 0);
	entry = daos_prop_entry_get(prop, DAOS_PROP_CO_STATUS);
	daos_prop_val_2_co_status(entry->dpe_val, &stat);
	assert_int_equal(stat.dcs_status, DAOS_PROP_CO_HEALTHY);
	rc = daos_cont_open(arg->pool.poh, arg->co_str, arg->cont_open_flags,
			    &coh, &arg->co_info, NULL);
	assert_rc_equal(rc, 0);
	rc = daos_cont_close(coh, NULL);
	assert_rc_equal(rc, 0);

	/* IO testing */
	d_iov_set(&dkey, "dkey", strlen("dkey"));
	dts_buf_render(stack_buf, STACK_BUF_LEN);
	d_iov_set(&sg_iov, stack_buf, STACK_BUF_LEN);
	sgl.sg_nr	= 1;
	sgl.sg_nr_out	= 1;
	sgl.sg_iovs	= &sg_iov;
	d_iov_set(&iod.iod_name, "akey", strlen("akey"));
	recx.rx_idx = 0;
	recx.rx_nr  = STACK_BUF_LEN;
	iod.iod_size	= 1;
	iod.iod_nr	= 1;
	iod.iod_recxs	= &recx;
	iod.iod_type	= DAOS_IOD_ARRAY;

	if (ndom < 5) {
		print_message("OC_EC_4P1G1 obj layout create should fail if ndom < 5\n");
		io_oid = daos_test_oid_gen(arg->coh, OC_EC_4P1G1, 0, 0, arg->myrank);
		/* grp_size > ndom, should fail in dc_obj_open()->obj_layout_create */
		rc = daos_obj_open(arg->coh, io_oid, DAOS_OO_RW, &io_oh, NULL);
		assert_rc_equal(rc, -DER_INVAL);
	}

	print_message("obj update should success before RF broken\n");
	io_oid = daos_test_oid_gen(arg->coh, OC_EC_2P2G1, 0, 0, arg->myrank);
	rc = daos_obj_open(arg->coh, io_oid, DAOS_OO_RW, &io_oh, NULL);
	assert_rc_equal(rc, 0);

	rc = daos_obj_update(io_oh, DAOS_TX_NONE, 0, &dkey, 1, &iod, &sgl,
			     NULL);
	assert_rc_equal(rc, 0);

	/* exclude one more rank on another NODE dom */
	if (arg->myrank == 0) {
		rc = dmg_pool_exclude(arg->dmg_config, arg->pool.pool_uuid,
				      arg->group, ranks[2], -1);
		assert_success(rc);
	}

	par_barrier(PAR_COMM_WORLD);
	rc = daos_cont_query(arg->coh, NULL, prop, NULL);
	assert_rc_equal(rc, 0);
	entry = daos_prop_entry_get(prop, DAOS_PROP_CO_STATUS);
	daos_prop_val_2_co_status(entry->dpe_val, &stat);
	assert_int_equal(stat.dcs_status, DAOS_PROP_CO_UNCLEAN);
	rc = daos_cont_open(arg->pool.poh, arg->co_str, arg->cont_open_flags, &coh, NULL, NULL);
	assert_rc_equal(rc, -DER_RF);
	print_message("obj update should fail after RF broken\n");
	rc = daos_obj_update(io_oh, DAOS_TX_NONE, 0, &dkey, 1, &iod, &sgl, NULL);
	assert_rc_equal(rc, -DER_RF);
	print_message("obj fetch should fail after RF broken\n");
	rc = daos_obj_fetch(io_oh, DAOS_TX_NONE, 0, &dkey, 1, &iod, &sgl, NULL, NULL);
	assert_rc_equal(rc, -DER_RF);

	test_set_engine_fail_loc(arg, CRT_NO_RANK, 0);
	if (arg->myrank == 0) {
		test_rebuild_wait(&arg, 1);
		rc = dmg_pool_reintegrate(arg->dmg_config, arg->pool.pool_uuid, arg->group,
					  ranks[2], -1);
		assert_success(rc);
		rc = dmg_pool_reintegrate(arg->dmg_config, arg->pool.pool_uuid, arg->group,
					  ranks[1], -1);
		assert_success(rc);
		rc = dmg_pool_reintegrate(arg->dmg_config, arg->pool.pool_uuid, arg->group,
					  ranks[0], -1);
		assert_success(rc);
		test_rebuild_wait(&arg, 1);
	}
	par_barrier(PAR_COMM_WORLD);

	print_message("obj update should still fail with DER_RF after re-integrate\n");
	rc = daos_obj_update(io_oh, DAOS_TX_NONE, 0, &dkey, 1, &iod, &sgl, NULL);
	assert_rc_equal(rc, -DER_RF);

	rc = daos_obj_close(io_oh, NULL);
	assert_rc_equal(rc, 0);

	/* clear the UNCLEAN status */
	rc = daos_cont_status_clear(arg->coh, NULL);
	assert_rc_equal(rc, 0);

	rc = daos_cont_query(arg->coh, NULL, prop, NULL);
	assert_rc_equal(rc, 0);
	entry = daos_prop_entry_get(prop, DAOS_PROP_CO_STATUS);
	daos_prop_val_2_co_status(entry->dpe_val, &stat);
	assert_int_equal(stat.dcs_status, DAOS_PROP_CO_HEALTHY);

out:
	print_message("cont prop should be able to query for g2l handle\n");
	rc = daos_cont_open(arg->pool.poh, arg->co_str, arg->cont_open_flags,
			    &coh, NULL, NULL);
	assert_rc_equal(rc, 0);

	rc = daos_cont_local2global(coh, &ghdl);
	assert_rc_equal(rc, 0);
	ghdl.iov_buf = malloc(ghdl.iov_buf_len);
	assert_non_null(ghdl.iov_buf);
	ghdl.iov_len = ghdl.iov_buf_len;
	rc = daos_cont_local2global(coh, &ghdl);
	assert_rc_equal(rc, 0);

	rc = daos_cont_global2local(arg->pool.poh, ghdl, &coh_g2l);
	assert_rc_equal(rc, 0);

	if (arg->myrank == 0) {
		prop_out->dpp_entries[0].dpe_val = 0;
		prop_out->dpp_entries[1].dpe_val = 0;

		rc = daos_cont_query(coh_g2l, &info, prop_out, NULL);
		assert_rc_equal(rc, 0);
		/* Verify DAOS_PROP_CO_REDUN_LVL and DAOS_PROP_CO_REDUN_FAC values */
		assert_int_equal(prop_out->dpp_entries[0].dpe_val, DAOS_PROP_CO_REDUN_NODE);
		assert_int_equal(prop_out->dpp_entries[1].dpe_val, DAOS_PROP_CO_REDUN_RF1);
	}

	rc = daos_cont_close(coh_g2l, NULL);
	assert_success(rc);
	free(ghdl.iov_buf);

	rc = daos_cont_close(coh, NULL);
	assert_rc_equal(rc, 0);

	if (plmap != NULL)
		pl_map_decref(plmap);
	daos_prop_free(prop);
	daos_prop_free(prop_out);
	test_teardown((void **)&arg);
}

static void
co_mdtimes(void **state)
{
	test_arg_t	       *arg = *state;
	daos_prop_t	       *prop = NULL;
	d_string_t		label;
	daos_event_t		ev;
	uint64_t		prev_otime;
	uint64_t		prev_mtime;
	daos_handle_t		coh;
	daos_cont_info_t	cinfo;
	daos_epoch_t		epc;
	daos_epoch_range_t	epr;
	int			rc;

	if (arg->myrank != 0)
		return;

	if (arg->async) {
		rc = daos_event_init(&ev, arg->eq, NULL);
		assert_rc_equal(rc, 0);
	}

	D_ASSERT(arg->co_str != NULL);
	print_message("open container %s (RO_MDSTATS flag)\n", arg->co_str);
	rc = daos_cont_open(arg->pool.poh, arg->co_str, DAOS_COO_RO | DAOS_COO_RO_MDSTATS, &coh,
			    &cinfo, arg->async ? &ev : NULL);
	assert_rc_equal(rc, 0);
	WAIT_ON_ASYNC(arg, ev);

	print_message("initial container metadata otime (0x"DF_X64") mtime (0x"DF_X64")\n",
		      cinfo.ci_md_otime, cinfo.ci_md_otime);
	prev_otime = cinfo.ci_md_otime;
	prev_mtime = cinfo.ci_md_mtime;

	print_message("close container\n");
	rc = daos_cont_close(coh, arg->async ? &ev : NULL);
	assert_rc_equal(rc, 0);
	WAIT_ON_ASYNC(arg, ev);

	print_message("open container again (RO_MDSTATS), verify metadata times unchanged\n");
	rc = daos_cont_open(arg->pool.poh, arg->co_str, DAOS_COO_RO | DAOS_COO_RO_MDSTATS, &coh,
			    &cinfo, arg->async ? &ev : NULL);
	assert_rc_equal(rc, 0);
	WAIT_ON_ASYNC(arg, ev);
	assert_true(cinfo.ci_md_otime == prev_otime);
	assert_true(cinfo.ci_md_mtime == prev_mtime);

	print_message("query container, verify metadata times unchanged\n");
	/* Query for the container label, then open by label from this point */
	prop = daos_prop_alloc(1);
	assert_ptr_not_equal(prop, NULL);
	prop->dpp_entries[0].dpe_type = DAOS_PROP_CO_LABEL;
	rc = daos_cont_query(coh, &cinfo, prop, arg->async ? &ev : NULL);
	assert_rc_equal(rc, 0);
	WAIT_ON_ASYNC(arg, ev);
	assert_true(cinfo.ci_md_otime == prev_otime);
	assert_true(cinfo.ci_md_mtime == prev_mtime);
	label = prop->dpp_entries[0].dpe_str;

	print_message("close container\n");
	rc = daos_cont_close(coh, arg->async ? &ev : NULL);
	assert_rc_equal(rc, 0);
	WAIT_ON_ASYNC(arg, ev);

	/* open updates the otime and returns updated time in daos_cont_info_t */
	print_message("open container %s (%s) again (no special flags), confirm updated otime\n",
		      label, arg->co_str);
	rc = daos_cont_open(arg->pool.poh, label, DAOS_COO_RO, &coh, &cinfo,
			    arg->async ? &ev : NULL);
	assert_rc_equal(rc, 0);
	WAIT_ON_ASYNC(arg, ev);
	assert_true(cinfo.ci_md_otime > prev_otime);
	assert_true(cinfo.ci_md_mtime == prev_mtime);
	prev_otime = cinfo.ci_md_otime;

	rc = daos_cont_query(coh, &cinfo, NULL /* prop */, arg->async ? &ev : NULL);
	assert_rc_equal(rc, 0);
	WAIT_ON_ASYNC(arg, ev);
	assert_true(cinfo.ci_md_otime == prev_otime);
	assert_true(cinfo.ci_md_mtime == prev_mtime);
	print_message("query also returned updated otime (0x"DF_X64")\n", cinfo.ci_md_otime);

	print_message("close container\n");
	rc = daos_cont_close(coh, arg->async ? &ev : NULL);
	assert_rc_equal(rc, 0);
	WAIT_ON_ASYNC(arg, ev);

	print_message("open container %s (%s) again (RW), verify otime (open) and mtime (close) "
		      "updated\n", label, arg->co_str);
	cinfo.ci_md_otime = cinfo.ci_md_mtime = 0;
	rc = daos_cont_open(arg->pool.poh, label, DAOS_COO_RW, &coh,
			    &cinfo, arg->async ? &ev : NULL);
	assert_rc_equal(rc, 0);
	WAIT_ON_ASYNC(arg, ev);
	assert_true(cinfo.ci_md_otime > prev_otime);
	assert_true(cinfo.ci_md_mtime > prev_mtime);
	prev_otime = cinfo.ci_md_otime;
	prev_mtime = cinfo.ci_md_mtime;
	print_message("open returned updated otime (0x"DF_X64"), mtime (0x"DF_X64")\n",
		      cinfo.ci_md_otime, cinfo.ci_md_mtime);

	print_message("create container snapshot, query and verify updated mtime\n");
	rc = daos_cont_create_snap(coh, &epc, NULL /* name */, arg->async ? &ev : NULL);
	assert_rc_equal(rc, 0);
	WAIT_ON_ASYNC(arg, ev);

	rc = daos_cont_query(coh, &cinfo, NULL /* prop */, arg->async ? &ev : NULL);
	assert_rc_equal(rc, 0);
	WAIT_ON_ASYNC(arg, ev);
	assert_true(cinfo.ci_md_otime == prev_otime);
	assert_true(cinfo.ci_md_mtime > prev_mtime);
	prev_mtime = cinfo.ci_md_mtime;
	print_message("created snapshot 0x"DF_X64", query returned updated mtime (0x"DF_X64")\n",
		      epc, cinfo.ci_md_mtime);

	print_message("destroy container snapshot, query and verify updated mtime\n");
	epr.epr_lo = epr.epr_hi = epc;
	rc = daos_cont_destroy_snap(coh, epr, arg->async ? &ev : NULL);
	assert_rc_equal(rc, 0);
	WAIT_ON_ASYNC(arg, ev);

	rc = daos_cont_query(coh, &cinfo, NULL /* prop */, arg->async ? &ev : NULL);
	assert_rc_equal(rc, 0);
	WAIT_ON_ASYNC(arg, ev);
	assert_true(cinfo.ci_md_otime == prev_otime);
	assert_true(cinfo.ci_md_mtime > prev_mtime);
	prev_mtime = cinfo.ci_md_mtime;
	print_message("destroyed snapshot 0x"DF_X64", query returned updated mtime (0x"DF_X64")\n",
		      epc, cinfo.ci_md_mtime);

	print_message("close container\n");
	rc = daos_cont_close(coh, arg->async ? &ev : NULL);
	assert_rc_equal(rc, 0);
	WAIT_ON_ASYNC(arg, ev);

	/* TODO: perform other metadata RO operations verify mtime unchanged.
	 * (e.g., attr-list, attr-get, list-snap, get-acl)
	 */

	/* TODO: perform other metadata RW operations, verify mtime updated.
	 * (attr-set/del, set-prop, update/overwrite/delete-acl)
	 */

	daos_prop_free(prop);
}

static void
co_nhandles(void **state)
{
	test_arg_t	       *arg = *state;
	daos_event_t		ev;
	const char	       *clbl =  "nhandles_test_cont";
	uuid_t			cuuid;
	daos_handle_t		coh;		/* opened on 0, shared to all ranks (nhandles=1) */
	daos_handle_t		coh2;		/* opened by all ranks (nhandles=num_ranks) */
	daos_cont_info_t	cinfo;
	uint32_t		expect_nhandles;
	int			rc;

	if (!arg->hdl_share && arg->myrank != 0)
		return;

	if (arg->async) {
		rc = daos_event_init(&ev, arg->eq, NULL);
		assert_rc_equal(rc, 0);
	}

	expect_nhandles = 1;

	if (arg->myrank == 0) {
		print_message("creating container %ssynchronously ...\n",
			      arg->async ? "a" : "");

		rc = daos_cont_create_with_label(arg->pool.poh, clbl, NULL,
						 &cuuid, arg->async ? &ev : NULL);
		assert_rc_equal(rc, 0);
		WAIT_ON_ASYNC(arg, ev);
		print_message("container created: %s\n", clbl);

		/* Open, and expect 1 handles  */
		print_message("rank 0: opening container %ssynchronously\n",
			      arg->async ? "a" : "");
		cinfo.ci_nhandles = 0;
		rc = daos_cont_open(arg->pool.poh, clbl, DAOS_COO_RW, &coh,
				    &cinfo, arg->async ? &ev : NULL);
		assert_rc_equal(rc, 0);
		WAIT_ON_ASYNC(arg, ev);
		assert_int_equal(cinfo.ci_nhandles, expect_nhandles);
		print_message("rank 0: container opened (hdl coh)\n");
	}

	/* handle share coh among all ranks, all ranks call query and verify nhandles */
	if (arg->hdl_share)
		handle_share(&coh, HANDLE_CO, arg->myrank, arg->pool.poh, 0 /* verbose */);

	print_message("rank %d: query container (hdl coh), expect nhandles=%d\n", arg->myrank,
		      expect_nhandles);
	cinfo.ci_nhandles = 0;
	rc = daos_cont_query(coh, &cinfo, NULL, arg->async ? &ev : NULL);
	assert_rc_equal(rc, 0);
	WAIT_ON_ASYNC(arg, ev);
	assert_int_equal(cinfo.ci_nhandles, expect_nhandles);

	par_barrier(PAR_COMM_WORLD);

	/* all ranks open coh2, then query and verify nhandles (incremented by num ranks) */
	expect_nhandles += arg->rank_size;
	print_message("rank %d: open  container (hdl coh2), expect nhandles<=%d\n", arg->myrank,
		      expect_nhandles);
	cinfo.ci_nhandles = 0;
	rc = daos_cont_open(arg->pool.poh, clbl, DAOS_COO_RO, &coh2,
			    &cinfo, arg->async ? &ev : NULL);
	assert_rc_equal(rc, 0);
	WAIT_ON_ASYNC(arg, ev);
	/* ranks independently opening; nhandles will not reach expectation until after barrier */
	assert_true(cinfo.ci_nhandles <= expect_nhandles);
	print_message("rank %d: container opened (hdl coh2), nhandles=%d\n", arg->myrank,
		      cinfo.ci_nhandles);

	par_barrier(PAR_COMM_WORLD);

	print_message("rank %d: query container (hdl coh2), expect nhandles=%d\n", arg->myrank,
		      expect_nhandles);
	cinfo.ci_nhandles = 0;
	rc = daos_cont_query(coh2, &cinfo, NULL, arg->async ? &ev : NULL);
	assert_rc_equal(rc, 0);
	WAIT_ON_ASYNC(arg, ev);
	assert_int_equal(cinfo.ci_nhandles, expect_nhandles);

	print_message("rank %d: query container (hdl coh), expect nhandles=%d\n", arg->myrank,
		      expect_nhandles);
	cinfo.ci_nhandles = 0;
	rc = daos_cont_query(coh, &cinfo, NULL, arg->async ? &ev : NULL);
	assert_rc_equal(rc, 0);
	WAIT_ON_ASYNC(arg, ev);
	assert_int_equal(cinfo.ci_nhandles, expect_nhandles);

	par_barrier(PAR_COMM_WORLD);

	/* all ranks close coh2, then query and verify nhandles (decremented by num ranks) */
	expect_nhandles -= arg->rank_size;
	print_message("rank %d: close container (hdl coh2)\n", arg->myrank);
	rc = daos_cont_close(coh2, arg->async ? &ev : NULL);
	assert_rc_equal(rc, 0);
	WAIT_ON_ASYNC(arg, ev);

	par_barrier(PAR_COMM_WORLD);

	print_message("rank %d: query container (hdl coh), expect nhandles=%d\n", arg->myrank,
		      expect_nhandles);
	cinfo.ci_nhandles = 0;
	rc = daos_cont_query(coh, &cinfo, NULL, arg->async ? &ev : NULL);
	assert_rc_equal(rc, 0);
	WAIT_ON_ASYNC(arg, ev);
	assert_int_equal(cinfo.ci_nhandles, expect_nhandles);

	par_barrier(PAR_COMM_WORLD);

	/* all ranks call close on coh (all except rank 0 handles are global2local handles) */
	print_message("rank %d: close container (hdl coh)\n", arg->myrank);
	rc = daos_cont_close(coh, arg->async ? &ev : NULL);
	assert_rc_equal(rc, 0);
	WAIT_ON_ASYNC(arg, ev);

	par_barrier(PAR_COMM_WORLD);

	/** destroy container */
	if (arg->myrank == 0) {
		print_message("destroying container %ssynchronously ...\n",
			      arg->async ? "a" : "");
		rc = daos_cont_destroy(arg->pool.poh, clbl, 1 /* force */,
				       arg->async ? &ev : NULL);
		assert_rc_equal(rc, 0);
		WAIT_ON_ASYNC(arg, ev);
		if (arg->async) {
			rc = daos_event_fini(&ev);
			assert_rc_equal(rc, 0);
		}
		print_message("container destroyed\n");
	}

}

static void
alloc_group_list(uid_t uid, gid_t gid, gid_t **groups, size_t *nr_groups)
{
	struct passwd	*pw;
	int		tmp = 0;
	int		rc;

	pw = getpwuid(uid);
	assert_non_null(pw);

	rc = getgrouplist(pw->pw_name, gid, NULL, &tmp);
	if (rc != -1) {
		D_PRINT("getting the number of groups failed\n");
		assert_true(false);
	}

	*nr_groups = (size_t)tmp;
	D_ALLOC_ARRAY(*groups, *nr_groups);
	assert_non_null(*groups);

	rc = getgrouplist(pw->pw_name, gid, *groups, &tmp);
	assert_true(rc > 0);
}

static void
co_get_perms(void **state)
{
	test_arg_t	*arg = *state;
	daos_prop_t	*pool_prop = NULL;
	daos_prop_t	*cont_prop = NULL;
	uid_t		uid = geteuid();
	gid_t		gid = getegid();
	gid_t		*gids;
	size_t		nr_gids;
	uint64_t	perms = 0;
	int		rc;

	alloc_group_list(uid, gid, &gids, &nr_gids);

	print_message("creating container with default ACLs\n");
	rc = daos_cont_create(arg->pool.poh, &arg->co_uuid, NULL, NULL);
	assert_rc_equal(rc, 0);

	print_message("opening container\n");
	uuid_unparse(arg->co_uuid, arg->co_str);
	rc = daos_cont_open(arg->pool.poh, arg->co_str, DAOS_COO_RW, &arg->coh, NULL, NULL);
	assert_rc_equal(rc, 0);

	print_message("querying pool ACL/ownership\n");
	pool_prop = daos_prop_alloc(3);
	assert_non_null(pool_prop);
	pool_prop->dpp_entries[0].dpe_type = DAOS_PROP_PO_ACL;
	pool_prop->dpp_entries[1].dpe_type = DAOS_PROP_PO_OWNER;
	pool_prop->dpp_entries[2].dpe_type = DAOS_PROP_PO_OWNER_GROUP;
	rc = daos_pool_query(arg->pool.poh, NULL, NULL, pool_prop, NULL);
	assert_rc_equal(rc, 0);

	print_message("getting pool permissions for uid %d\n", uid);
	rc = daos_pool_get_perms(pool_prop, uid, gids, nr_gids, &perms);
	assert_rc_equal(rc, 0);
	/* uid running this is the owner */
	assert_int_equal(perms, DAOS_ACL_PERM_READ | DAOS_ACL_PERM_WRITE);

	print_message("querying container ACL/ownership\n");
	cont_prop = daos_prop_alloc(3);
	assert_non_null(cont_prop);
	cont_prop->dpp_entries[0].dpe_type = DAOS_PROP_CO_ACL;
	cont_prop->dpp_entries[1].dpe_type = DAOS_PROP_CO_OWNER;
	cont_prop->dpp_entries[2].dpe_type = DAOS_PROP_CO_OWNER_GROUP;
	rc = daos_cont_query(arg->coh, NULL, cont_prop, NULL);
	assert_rc_equal(rc, 0);

	print_message("getting cont permissions for uid %d\n", uid);
	rc = daos_cont_get_perms(cont_prop, uid, gids, nr_gids, &perms);
	assert_rc_equal(rc, 0);
	assert_int_equal(perms, DAOS_ACL_PERM_CONT_ALL); /* uid running this is the owner */

	D_FREE(gids);
	daos_prop_free(pool_prop);
	daos_prop_free(cont_prop);

	test_teardown_cont_hdl(arg);
	test_teardown_cont(arg);
}

static void
co_exclusive_open(void **state)
{
	test_arg_t	*arg = *state;
	char		*label = "exclusive_open";
	uuid_t		 uuid;
	daos_handle_t	 coh;
	daos_handle_t	 coh_ex;
	int		 rc;

	if (arg->myrank != 0)
		return;

	rc = daos_cont_create_with_label(arg->pool.poh, label, NULL, &uuid, NULL);
	assert_rc_equal(rc, 0);
	print_message("created container '%s' ("DF_UUIDF")\n", label, DP_UUID(uuid));

	print_message("SUBTEST: EX conflicts with RO\n");
	rc = daos_cont_open(arg->pool.poh, label, DAOS_COO_RO | DAOS_COO_EX, &coh, NULL, NULL);
	assert_rc_equal(rc, -DER_INVAL);

	print_message("SUBTEST: EX conflicts with RW\n");
	rc = daos_cont_open(arg->pool.poh, label, DAOS_COO_RW | DAOS_COO_EX, &coh, NULL, NULL);
	assert_rc_equal(rc, -DER_INVAL);

	print_message("SUBTEST: other handles already exist; shall get "DF_RC"\n",
		      DP_RC(-DER_BUSY));
	print_message(" performing a non-exclusive open\n");
	rc = daos_cont_open(arg->pool.poh, label, DAOS_COO_RW, &coh, NULL, NULL);
	assert_rc_equal(rc, 0);
	print_message(" trying to perform an exclusive open\n");
	rc = daos_cont_open(arg->pool.poh, label, DAOS_COO_EX, &coh_ex, NULL, NULL);
	assert_rc_equal(rc, -DER_BUSY);
	print_message(" closing the non-exclusive handle\n");
	rc = daos_cont_close(coh, NULL);
	assert_rc_equal(rc, 0);

	print_message("SUBTEST: no other handles; shall succeed\n");
	print_message(" performing an exclusive open\n");
	rc = daos_cont_open(arg->pool.poh, label, DAOS_COO_EX, &coh_ex, NULL, NULL);
	assert_rc_equal(rc, 0);

	print_message("SUBTEST: shall prevent other handles ("DF_RC")\n", DP_RC(-DER_BUSY));
	print_message(" trying to perform a non-exclusive open\n");
	rc = daos_cont_open(arg->pool.poh, label, DAOS_COO_RW, &coh, NULL, NULL);
	assert_rc_equal(rc, -DER_BUSY);
	print_message(" closing the exclusive handle\n");
	rc = daos_cont_close(coh_ex, NULL);
	assert_rc_equal(rc, 0);

	print_message("destroying container '%s'\n", label);
	rc = daos_cont_destroy(arg->pool.poh, label, 0 /* force */, NULL);
	assert_rc_equal(rc, 0);
}

static void
co_evict_hdls(void **state)
{
	test_arg_t	*arg = *state;
	char		*label = "evict_hdls";
	uuid_t		 uuid;
	daos_handle_t	 coh0;
	daos_handle_t	 coh1;
	daos_handle_t	 coh2;
	daos_cont_info_t info;
	int		 rc;

	if (arg->myrank != 0)
		return;

	rc = daos_cont_create_with_label(arg->pool.poh, label, NULL, &uuid, NULL);
	assert_rc_equal(rc, 0);
	print_message("created container '%s' ("DF_UUIDF")\n", label, DP_UUID(uuid));

	print_message("SUBTEST: EVICT conflicts with EVICT_ALL\n");
	rc = daos_cont_open(arg->pool.poh, label, DAOS_COO_RO | DAOS_COO_EVICT | DAOS_COO_EVICT_ALL,
			    &coh0, NULL, NULL);
	assert_rc_equal(rc, -DER_INVAL);
	rc = daos_cont_open(arg->pool.poh, label, DAOS_COO_RW | DAOS_COO_EVICT | DAOS_COO_EVICT_ALL,
			    &coh0, NULL, NULL);
	assert_rc_equal(rc, -DER_INVAL);
	rc = daos_cont_open(arg->pool.poh, label, DAOS_COO_EX | DAOS_COO_EVICT | DAOS_COO_EVICT_ALL,
			    &coh0, NULL, NULL);
	assert_rc_equal(rc, -DER_INVAL);

	print_message("SUBTEST: EX|EVICT is not supported\n");
	rc = daos_cont_open(arg->pool.poh, label, DAOS_COO_EX | DAOS_COO_EVICT, &coh0, NULL, NULL);
	assert_rc_equal(rc, -DER_INVAL);

	print_message("SUBTEST: EVICT no handle; shall succeed\n");
	print_message(" performing an RO|EVICT open\n");
	rc = daos_cont_open(arg->pool.poh, label, DAOS_COO_RO | DAOS_COO_EVICT, &coh0, &info, NULL);
	assert_rc_equal(rc, 0);
	assert_int_equal(info.ci_nhandles, 1);
	print_message(" closing the handle\n");
	rc = daos_cont_close(coh0, NULL);
	assert_rc_equal(rc, 0);

	print_message("SUBTEST: EVICT my own exclusive handle; shall succeed\n");
	print_message(" performing an EX open\n");
	rc = daos_cont_open(arg->pool.poh, label, DAOS_COO_EX, &coh1, &info, NULL);
	assert_rc_equal(rc, 0);
	assert_int_equal(info.ci_nhandles, 1);
	print_message(" performing an RW|EVICT open\n");
	rc = daos_cont_open(arg->pool.poh, label, DAOS_COO_RW | DAOS_COO_EVICT, &coh0, &info, NULL);
	assert_rc_equal(rc, 0);
	assert_int_equal(info.ci_nhandles, 1);
	print_message(" closing the evicted EX handle to avoid local resource leaks\n");
	rc = daos_cont_close(coh1, NULL);
	/*
	 * Closing an evicted handle returns zero. See "already closed" in
	 * cont_close.
	 */
	assert_rc_equal(rc, 0);
	print_message(" closing the RW|EVICT handle\n");
	rc = daos_cont_close(coh0, NULL);
	assert_rc_equal(rc, 0);

	print_message("SUBTEST: EVICT my own RO and RW handles; shall succeed\n");
	print_message(" performing an RO open\n");
	rc = daos_cont_open(arg->pool.poh, label, DAOS_COO_RO, &coh1, &info, NULL);
	assert_rc_equal(rc, 0);
	assert_int_equal(info.ci_nhandles, 1);
	print_message(" performing an RW open\n");
	rc = daos_cont_open(arg->pool.poh, label, DAOS_COO_RW, &coh2, &info, NULL);
	assert_rc_equal(rc, 0);
	assert_int_equal(info.ci_nhandles, 2);
	print_message(" performing an RW|EVICT open\n");
	rc = daos_cont_open(arg->pool.poh, label, DAOS_COO_RW | DAOS_COO_EVICT, &coh0, &info, NULL);
	assert_rc_equal(rc, 0);
	assert_int_equal(info.ci_nhandles, 1);
	print_message(" closing the RW handle to avoid local resource leaks\n");
	rc = daos_cont_close(coh2, NULL);
	assert_rc_equal(rc, 0);
	print_message(" closing the RO handle to avoid local resource leaks\n");
	rc = daos_cont_close(coh1, NULL);
	assert_rc_equal(rc, 0);
	print_message(" closing the RW|EVICT handle\n");
	rc = daos_cont_close(coh0, NULL);
	assert_rc_equal(rc, 0);

	print_message("SUBTEST: RO|EVICT_ALL and RW|EVICT_ALL are not supported\n");
	rc = daos_cont_open(arg->pool.poh, label, DAOS_COO_RO | DAOS_COO_EVICT_ALL, &coh0, NULL,
			    NULL);
	assert_rc_equal(rc, -DER_INVAL);
	rc = daos_cont_open(arg->pool.poh, label, DAOS_COO_RW | DAOS_COO_EVICT_ALL, &coh0, NULL,
			    NULL);
	assert_rc_equal(rc, -DER_INVAL);

	print_message("SUBTEST: EVICT_ALL no existing handles; shall succeed\n");
	print_message(" performing an EX|EVICT_ALL open\n");
	rc = daos_cont_open(arg->pool.poh, label, DAOS_COO_EX | DAOS_COO_EVICT_ALL, &coh0, &info,
			    NULL);
	assert_rc_equal(rc, 0);
	assert_int_equal(info.ci_nhandles, 1);
	print_message(" closing the handle\n");
	rc = daos_cont_close(coh0, NULL);
	assert_rc_equal(rc, 0);

	print_message("SUBTEST: EVICT_ALL my own exclusive handle; shall succeed\n");
	print_message(" performing an EX open\n");
	rc = daos_cont_open(arg->pool.poh, label, DAOS_COO_EX, &coh1, &info, NULL);
	assert_rc_equal(rc, 0);
	assert_int_equal(info.ci_nhandles, 1);
	print_message(" performing an EX|EVICT_ALL open\n");
	rc = daos_cont_open(arg->pool.poh, label, DAOS_COO_EX | DAOS_COO_EVICT_ALL, &coh0, &info,
			    NULL);
	assert_rc_equal(rc, 0);
	assert_int_equal(info.ci_nhandles, 1);
	print_message(" closing the EX handle to avoid local resource leaks\n");
	rc = daos_cont_close(coh1, NULL);
	assert_rc_equal(rc, 0);
	print_message(" closing the EX|EVICT_ALL handle\n");
	rc = daos_cont_close(coh0, NULL);
	assert_rc_equal(rc, 0);

	print_message("SUBTEST: EVICT_ALL my own RO and RW handles; shall succeed\n");
	print_message(" performing an RO open\n");
	rc = daos_cont_open(arg->pool.poh, label, DAOS_COO_RO, &coh1, &info, NULL);
	assert_rc_equal(rc, 0);
	assert_int_equal(info.ci_nhandles, 1);
	print_message(" performing an RW open\n");
	rc = daos_cont_open(arg->pool.poh, label, DAOS_COO_RW, &coh2, &info, NULL);
	assert_rc_equal(rc, 0);
	assert_int_equal(info.ci_nhandles, 2);
	print_message(" performing an EX|EVICT_ALL open\n");
	rc = daos_cont_open(arg->pool.poh, label, DAOS_COO_EX | DAOS_COO_EVICT_ALL, &coh0, &info,
			    NULL);
	assert_rc_equal(rc, 0);
	assert_int_equal(info.ci_nhandles, 1);
	print_message(" closing the RW handle to avoid local resource leaks\n");
	rc = daos_cont_close(coh2, NULL);
	assert_rc_equal(rc, 0);
	print_message(" closing the RO handle to avoid local resource leaks\n");
	rc = daos_cont_close(coh1, NULL);
	assert_rc_equal(rc, 0);
	print_message(" closing the EX|EVICT_ALL handle\n");
	rc = daos_cont_close(coh0, NULL);
	assert_rc_equal(rc, 0);

	print_message("destroying container '%s'\n", label);
	rc = daos_cont_destroy(arg->pool.poh, label, 0 /* force */, NULL);
	assert_rc_equal(rc, 0);
}

static int
co_setup_sync(void **state)
{
	async_disable(state);
	return test_setup(state, SETUP_CONT_CONNECT, true, SMALL_POOL_SIZE,
			  0, NULL);
}

static int
co_setup_async(void **state)
{
	async_enable(state);
	return test_setup(state, SETUP_CONT_CONNECT, true, SMALL_POOL_SIZE,
			  0, NULL);
}

static int
setup(void **state)
{
	return test_setup(state, SETUP_POOL_CONNECT, true, SMALL_POOL_SIZE,
			  0, NULL);
}

static const struct CMUnitTest co_tests[] = {
    {"CONT1: create/open/query/close/destroy container", co_create, async_disable,
     test_case_teardown},
    {"CONT2: create/open/query/close/destroy container (async)", co_create, async_enable,
     test_case_teardown},
    {"CONT3: container handle local2glocal and global2local", co_create, hdl_share_enable,
     test_case_teardown},
    {"CONT4: set/get/list user-defined container attributes (sync)", co_attribute, co_setup_sync,
     test_case_teardown},
    {"CONT5: set/get/list user-defined container attributes (async)", co_attribute, co_setup_async,
     test_case_teardown},
    {"CONT6: create container with properties and query", co_properties, NULL, test_case_teardown},
    {"CONT7: retry CONT_{CLOSE,DESTROY,QUERY}", co_op_retry, NULL, test_case_teardown},
    {"CONT8: get/set container ACL", co_acl, NULL, test_case_teardown},
    {"CONT9: container set prop", co_set_prop, NULL, test_case_teardown},
    {"CONT10: container create access denied", co_create_access_denied, NULL, test_case_teardown},
    {"CONT11: container destroy access denied", co_destroy_access_denied, NULL, test_case_teardown},
    {"CONT12: container destroy allowed by pool ACL only", co_destroy_allowed_by_pool, NULL,
     test_case_teardown},
    {"CONT13: container open access by ACL", co_open_access, NULL, test_case_teardown},
    {"CONT14: container query access by ACL", co_query_access, NULL, test_case_teardown},
    {"CONT15: container get-acl access by ACL", co_get_acl_access, NULL, test_case_teardown},
    {"CONT16: container set-prop access by ACL", co_set_prop_access, NULL, test_case_teardown},
    {"CONT17: container overwrite/update/delete ACL access by ACL", co_modify_acl_access, NULL,
     test_case_teardown},
    {"CONT18: container set owner", co_set_owner, NULL, test_case_teardown},
    {"CONT19: container set-owner access by ACL", co_set_owner_access, NULL, test_case_teardown},
    {"CONT20: container destroy force", co_destroy_force, NULL, test_case_teardown},
    {"CONT21: container owner has implicit ACL access", co_owner_implicit_access, NULL,
     test_case_teardown},
    {"CONT22: container get/set attribute access by ACL", co_attribute_access, NULL,
     test_case_teardown},
    {"CONT23: container open failed/destroy", co_open_fail_destroy, NULL, test_case_teardown},
    {"CONT24: container RF simple test", co_rf_simple, NULL, test_case_teardown},
    {"CONT25: Delete Container during Aggregation", delet_container_during_aggregation,
     co_setup_async, test_case_teardown},
    {"CONT26: container API compat", co_api_compat, NULL, test_case_teardown},
    {"CONT27: container REDUN_LVL and RF test", co_redun_lvl, NULL, test_case_teardown},
    {"CONT28: container metadata times test (sync)", co_mdtimes, co_setup_sync, test_case_teardown},
    {"CONT29: container metadata times test (async)", co_mdtimes, co_setup_async,
     test_case_teardown},
    {"CONT30: daos_cont_global2local failure test", co_global2local_fail_test, NULL,
     test_case_teardown},
    {"CONT31: container open/query number of handles (hdl_share)", co_nhandles, hdl_share_enable,
     test_case_teardown},
    {"CONT32: container get perms", co_get_perms, NULL, test_case_teardown},
    {"CONT33: exclusive open", co_exclusive_open, NULL, test_case_teardown},
    {"CONT34: evict handles", co_evict_hdls, NULL, test_case_teardown},
};

int
run_daos_cont_test(int rank, int size, int *sub_tests, int sub_tests_size)
{
	int rc = 0;

	par_barrier(PAR_COMM_WORLD);
	if (sub_tests_size == 0) {
		sub_tests_size = ARRAY_SIZE(co_tests);
		sub_tests = NULL;
	}

	rc = run_daos_sub_tests("DAOS_Container", co_tests,
				ARRAY_SIZE(co_tests), sub_tests, sub_tests_size,
				setup, test_teardown);

	par_barrier(PAR_COMM_WORLD);
	return rc;
}<|MERGE_RESOLUTION|>--- conflicted
+++ resolved
@@ -385,11 +385,7 @@
 	daos_prop_t		*prop;
 	daos_prop_t		*prop_query;
 	daos_prop_t		*prop_query2;
-<<<<<<< HEAD
-	struct daos_prop_entry  *entry;
-=======
 	struct daos_prop_entry	*entry;
->>>>>>> 1bd280f4
 	int			 rc;
 	char			*exp_owner;
 	char			*exp_owner_grp;
@@ -802,11 +798,7 @@
 {
 	test_arg_t		*arg0 = *state;
 	test_arg_t		*arg = NULL;
-<<<<<<< HEAD
-	daos_prop_t             *prop_in;
-=======
 	daos_prop_t		*prop_in;
->>>>>>> 1bd280f4
 	int			 rc;
 	char			 exp_owner[] = "fictionaluser@";
 	char			 exp_owner_grp[] = "admins@";
@@ -2326,12 +2318,7 @@
 	test_set_engine_fail_loc(arg, CRT_NO_RANK, DAOS_CONT_OPEN_FAIL | DAOS_FAIL_ONCE);
 
 	uuid_unparse(uuid, str);
-<<<<<<< HEAD
 	rc = daos_cont_open(arg->pool.poh, str, DAOS_COO_RW, &coh, &info, NULL);
-=======
-	rc = daos_cont_open(arg->pool.poh, str, DAOS_COO_RW, &coh, &info,
-			    NULL);
->>>>>>> 1bd280f4
 	assert_rc_equal(rc, -DER_IO);
 	test_set_engine_fail_loc(arg, CRT_NO_RANK, 0);
 	print_message("destroying container ... ");
