/**
 * (C) Copyright 2016-2021 Intel Corporation.
 *
 * SPDX-License-Identifier: BSD-2-Clause-Patent
 */
/**
 * This file is part of daos
 *
 * tests/suite/container.c
 */
#define D_LOGFAC	DD_FAC(tests)
#include "daos_test.h"
#include "daos_iotest.h"

#define TEST_MAX_ATTR_LEN	(128)

/** create/destroy container */
static void
co_create(void **state)
{
	test_arg_t	*arg = *state;
	uuid_t		 uuid;
	daos_handle_t	 coh;
	daos_cont_info_t info;
	daos_event_t	 ev;
	int		 rc;

	if (!arg->hdl_share && arg->myrank != 0)
		return;

	if (arg->async) {
		rc = daos_event_init(&ev, arg->eq, NULL);
		assert_rc_equal(rc, 0);
	}

	/** container uuid */
	uuid_generate(uuid);

	/** create container */
	if (arg->myrank == 0) {
		print_message("creating container %ssynchronously ...\n",
			      arg->async ? "a" : "");
		rc = daos_cont_create(arg->pool.poh, uuid, NULL,
				      arg->async ? &ev : NULL);
		assert_rc_equal(rc, 0);
		WAIT_ON_ASYNC(arg, ev);
		print_message("container created\n");

		print_message("opening container %ssynchronously\n",
			      arg->async ? "a" : "");
		rc = daos_cont_open(arg->pool.poh, uuid, DAOS_COO_RW, &coh,
				    &info, arg->async ? &ev : NULL);
		assert_rc_equal(rc, 0);
		WAIT_ON_ASYNC(arg, ev);
		print_message("contained opened\n");
	}

	if (arg->hdl_share)
		handle_share(&coh, HANDLE_CO, arg->myrank, arg->pool.poh, 1);

	print_message("closing container %ssynchronously ...\n",
		      arg->async ? "a" : "");
	rc = daos_cont_close(coh, arg->async ? &ev : NULL);
	assert_rc_equal(rc, 0);
	WAIT_ON_ASYNC(arg, ev);
	print_message("container closed\n");

	if (arg->hdl_share)
		MPI_Barrier(MPI_COMM_WORLD);

	/** destroy container */
	if (arg->myrank == 0) {
		/* XXX check if this is a real leak or out-of-sync close */
		sleep(5);
		print_message("destroying container %ssynchronously ...\n",
			      arg->async ? "a" : "");
		rc = daos_cont_destroy(arg->pool.poh, uuid, 1 /* force */,
				    arg->async ? &ev : NULL);
		assert_rc_equal(rc, 0);
		WAIT_ON_ASYNC(arg, ev);
		if (arg->async) {
			rc = daos_event_fini(&ev);
			assert_rc_equal(rc, 0);
		}
		print_message("container destroyed\n");
	}
}

#define BUFSIZE 10

static void
co_attribute(void **state)
{
	test_arg_t *arg = *state;
	daos_event_t	 ev;
	int		 rc;

	char const *const names[] = { "AVeryLongName", "Name" };
	char const *const names_get[] = { "AVeryLongName", "Wrong", "Name" };
	size_t const name_sizes[] = {
				strlen(names[0]) + 1,
				strlen(names[1]) + 1,
	};
	void const *const in_values[] = {
				"value",
				"this is a long value",
	};
	size_t const in_sizes[] = {
				strlen(in_values[0]),
				strlen(in_values[1]),
	};
	int			 n = (int)ARRAY_SIZE(names);
	int			 m = (int)ARRAY_SIZE(names_get);
	char			 out_buf[10 * BUFSIZE] = { 0 };
	void			*out_values[] = {
						  &out_buf[0 * BUFSIZE],
						  &out_buf[1 * BUFSIZE],
						  &out_buf[2 * BUFSIZE],
						};
	size_t			 out_sizes[] =	{ BUFSIZE, BUFSIZE, BUFSIZE };
	size_t			 total_size;

	if (arg->async) {
		rc = daos_event_init(&ev, arg->eq, NULL);
		assert_rc_equal(rc, 0);
	}

	print_message("setting container attributes %ssynchronously ...\n",
		      arg->async ? "a" : "");
	rc = daos_cont_set_attr(arg->coh, n, names, in_values, in_sizes,
				arg->async ? &ev : NULL);
	assert_rc_equal(rc, 0);
	WAIT_ON_ASYNC(arg, ev);

	print_message("listing container attributes %ssynchronously ...\n",
		      arg->async ? "a" : "");

	total_size = 0;
	rc = daos_cont_list_attr(arg->coh, NULL, &total_size,
				 arg->async ? &ev : NULL);
	assert_rc_equal(rc, 0);
	WAIT_ON_ASYNC(arg, ev);
	print_message("Verifying Total Name Length..\n");
	assert_int_equal(total_size, (name_sizes[0] + name_sizes[1]));

	total_size = BUFSIZE;
	rc = daos_cont_list_attr(arg->coh, out_buf, &total_size,
				 arg->async ? &ev : NULL);
	assert_rc_equal(rc, 0);
	WAIT_ON_ASYNC(arg, ev);
	print_message("Verifying Small Name..\n");
	assert_int_equal(total_size, (name_sizes[0] + name_sizes[1]));
	assert_string_equal(out_buf, names[1]);

	total_size = 10 * BUFSIZE;
	rc = daos_cont_list_attr(arg->coh, out_buf, &total_size,
				 arg->async ? &ev : NULL);
	assert_rc_equal(rc, 0);
	WAIT_ON_ASYNC(arg, ev);
	print_message("Verifying All Names..\n");
	assert_int_equal(total_size, (name_sizes[0] + name_sizes[1]));
	assert_string_equal(out_buf, names[1]);
	assert_string_equal(out_buf + name_sizes[1], names[0]);

	print_message("getting container attributes %ssynchronously ...\n",
		      arg->async ? "a" : "");

	rc = daos_cont_get_attr(arg->coh, m, names_get, out_values, out_sizes,
				arg->async ? &ev : NULL);
	assert_rc_equal(rc, 0);
	WAIT_ON_ASYNC(arg, ev);

	print_message("Verifying Name-Value (A)..\n");
	assert_int_equal(out_sizes[0], in_sizes[0]);
	assert_memory_equal(out_values[0], in_values[0], in_sizes[0]);

	print_message("Verifying Name-Value (B)..\n");
	assert_int_equal(out_sizes[1], 0);

	print_message("Verifying Name-Value (C)..\n");
	assert_true(in_sizes[1] > BUFSIZE);
	assert_int_equal(out_sizes[2], in_sizes[1]);
	assert_memory_equal(out_values[2], in_values[1], BUFSIZE);

	rc = daos_cont_get_attr(arg->coh, m, names_get, NULL, out_sizes,
				arg->async ? &ev : NULL);
	assert_rc_equal(rc, 0);
	WAIT_ON_ASYNC(arg, ev);

	print_message("Verifying with NULL buffer..\n");
	assert_int_equal(out_sizes[0], in_sizes[0]);
	assert_int_equal(out_sizes[1], 0);
	assert_int_equal(out_sizes[2], in_sizes[1]);

	rc = daos_cont_del_attr(arg->coh, m, names_get,
				arg->async ? &ev : NULL);
	/* should work even if "Wrong" do not exist */
	assert_rc_equal(rc, 0);
	WAIT_ON_ASYNC(arg, ev);

	print_message("Verifying all attributes deletion\n");
	total_size = 0;
	rc = daos_cont_list_attr(arg->coh, NULL, &total_size,
				 arg->async ? &ev : NULL);
	assert_rc_equal(rc, 0);
	WAIT_ON_ASYNC(arg, ev);
	assert_int_equal(total_size, 0);

	if (arg->async) {
		rc = daos_event_fini(&ev);
		assert_rc_equal(rc, 0);
	}
}

static bool
ace_has_permissions(struct daos_ace *ace, uint64_t exp_perms)
{
	if (ace->dae_access_types != DAOS_ACL_ACCESS_ALLOW) {
		print_message("Expected access type allow for ACE\n");
		daos_ace_dump(ace, 0);
		return false;
	}

	if (ace->dae_allow_perms != exp_perms) {
		print_message("ACE had perms: %#lx (expected: %#lx)\n",
			      ace->dae_allow_perms, exp_perms);
		daos_ace_dump(ace, 0);
		return false;
	}

	return true;
}

static bool
is_acl_prop_default(struct daos_acl *prop)
{
	struct daos_ace *ace;
	ssize_t		acl_expected_len = 0;

	if (daos_acl_validate(prop) != 0) {
		print_message("ACL property not valid\n");
		daos_acl_dump(prop);
		return false;
	}

	if (daos_acl_get_ace_for_principal(prop, DAOS_ACL_OWNER,
					   NULL, &ace) != 0) {
		print_message("Owner ACE not found\n");
		return false;
	}

	acl_expected_len += daos_ace_get_size(ace);

	/* Owner should have full control of the container by default */
	if (!ace_has_permissions(ace, DAOS_ACL_PERM_CONT_ALL)) {
		print_message("Owner ACE was wrong\n");
		return false;
	}

	if (daos_acl_get_ace_for_principal(prop, DAOS_ACL_OWNER_GROUP,
					   NULL, &ace) != 0) {
		print_message("Owner Group ACE not found\n");
		return false;
	}

	acl_expected_len += daos_ace_get_size(ace);

	/* Owner-group should have basic access */
	if (!ace_has_permissions(ace,
				 DAOS_ACL_PERM_READ |
				 DAOS_ACL_PERM_WRITE |
				 DAOS_ACL_PERM_GET_PROP |
				 DAOS_ACL_PERM_SET_PROP)) {
		print_message("Owner Group ACE was wrong\n");
		return false;
	}

	if (prop->dal_len != acl_expected_len) {
		print_message("More ACEs in list than expected, expected len = "
			      "%ld, actual len = %u\n", acl_expected_len,
			      prop->dal_len);
		return false;
	}

	print_message("ACL prop matches expected defaults\n");
	return true;
}

static daos_prop_t *
get_query_prop_all(void)
{
	daos_prop_t	*prop;
	const int	prop_count = DAOS_PROP_CO_NUM;
	int		i;

	prop = daos_prop_alloc(prop_count);
	assert_non_null(prop);

	for (i = 0; i < prop_count; i++) {
		prop->dpp_entries[i].dpe_type = DAOS_PROP_CO_MIN + 1 + i;
		assert_true(prop->dpp_entries[i].dpe_type < DAOS_PROP_CO_MAX);
	}

	return prop;
}

static void
co_properties(void **state)
{
	test_arg_t		*arg0 = *state;
	test_arg_t		*arg = NULL;
	char			*label = "test_cont_properties";
	char			*label2 = "test_cont_prop_label2";
	char			*foo_label = "foo";
	char			*label2_v2 = "test_cont_prop_label2_version2";
	uuid_t			 cuuid2;
	daos_handle_t		 coh2;
	uuid_t			 cuuid3;
	daos_handle_t		 coh3;
	uuid_t			 cuuid4;
	uint64_t		 snapshot_max = 128;
	daos_prop_t		*prop;
	daos_prop_t		*prop_query;
	struct daos_prop_entry	*entry;
	daos_pool_info_t	 info = {0};
	int			 rc;
	char			*exp_owner;
	char			*exp_owner_grp;

	print_message("create container with properties, and query/verify.\n");
	rc = test_setup((void **)&arg, SETUP_POOL_CONNECT, arg0->multi_rank,
			SMALL_POOL_SIZE, 0, NULL);
	assert_int_equal(rc, 0);

	prop = daos_prop_alloc(2);
	/** setting the label on entries with no type should fail */
	rc = daos_prop_set_str(prop, DAOS_PROP_CO_LABEL, label, strlen(label));
	assert_rc_equal(rc, -DER_NONEXIST);

	prop->dpp_entries[0].dpe_type = DAOS_PROP_CO_LABEL;
<<<<<<< HEAD
	D_STRNDUP(prop->dpp_entries[0].dpe_str, label, 100);
=======
	/** setting the label as a pointer should fail */
	rc = daos_prop_set_ptr(prop, DAOS_PROP_CO_LABEL, label, strlen(label));
	assert_rc_equal(rc, -DER_INVAL);
	rc = daos_prop_set_str(prop, DAOS_PROP_CO_LABEL, label, strlen(label));
	assert_rc_equal(rc, 0);
>>>>>>> 68b95cb4
	prop->dpp_entries[1].dpe_type = DAOS_PROP_CO_SNAPSHOT_MAX;
	prop->dpp_entries[1].dpe_val = snapshot_max;

	while (!rc && arg->setup_state != SETUP_CONT_CONNECT)
		rc = test_setup_next_step((void **)&arg, NULL, NULL, prop);
	assert_int_equal(rc, 0);

	if (arg->myrank == 0) {
		rc = daos_pool_query(arg->pool.poh, NULL, &info, NULL, NULL);
		assert_rc_equal(rc, 0);
		rc = daos_debug_set_params(arg->group, info.pi_leader,
			DMG_KEY_FAIL_LOC, DAOS_FORCE_PROP_VERIFY, 0, NULL);
		assert_rc_equal(rc, 0);
	}
	MPI_Barrier(MPI_COMM_WORLD);

	prop_query = get_query_prop_all();
	rc = daos_cont_query(arg->coh, NULL, prop_query, NULL);
	assert_rc_equal(rc, 0);

	assert_int_equal(prop_query->dpp_nr, DAOS_PROP_CO_NUM);
	/* set properties should get the value user set */
	entry = daos_prop_entry_get(prop_query, DAOS_PROP_CO_LABEL);
	if (entry == NULL || strcmp(entry->dpe_str, label) != 0) {
		print_message("label verification failed.\n");
		assert_int_equal(rc, 1); /* fail the test */
	}
	entry = daos_prop_entry_get(prop_query, DAOS_PROP_CO_SNAPSHOT_MAX);
	if (entry == NULL || entry->dpe_val != snapshot_max) {
		print_message("snapshot_max verification failed.\n");
		assert_int_equal(rc, 1); /* fail the test */
	}
	/* not set properties should get default value */
	entry = daos_prop_entry_get(prop_query, DAOS_PROP_CO_CSUM);
	if (entry == NULL || entry->dpe_val != DAOS_PROP_CO_CSUM_OFF) {
		print_message("csum verification failed.\n");
		assert_int_equal(rc, 1); /* fail the test */
	}
	entry = daos_prop_entry_get(prop_query, DAOS_PROP_CO_CSUM_CHUNK_SIZE);
	if (entry == NULL || entry->dpe_val != 32 * 1024) {
		print_message("csum chunk size verification failed.\n");
		assert_int_equal(rc, 1); /* fail the test */
	}
	entry = daos_prop_entry_get(prop_query,
				    DAOS_PROP_CO_CSUM_SERVER_VERIFY);
	if (entry == NULL || entry->dpe_val != DAOS_PROP_CO_CSUM_SV_OFF) {
		print_message("csum server verify verification failed.\n");
		assert_int_equal(rc, 1); /* fail the test */
	}
	entry = daos_prop_entry_get(prop_query, DAOS_PROP_CO_ENCRYPT);
	if (entry == NULL || entry->dpe_val != DAOS_PROP_CO_ENCRYPT_OFF) {
		print_message("encrypt verification failed.\n");
		assert_int_equal(rc, 1); /* fail the test */
	}

	entry = daos_prop_entry_get(prop_query, DAOS_PROP_CO_ACL);
	if (entry == NULL || entry->dpe_val_ptr == NULL ||
	    !is_acl_prop_default((struct daos_acl *)entry->dpe_val_ptr)) {
		print_message("ACL prop verification failed.\n");
		assert_int_equal(rc, 1); /* fail the test */
	}

	/* default owner */
	assert_int_equal(daos_acl_uid_to_principal(geteuid(), &exp_owner), 0);
	print_message("Checking owner set to default\n");
	entry = daos_prop_entry_get(prop_query, DAOS_PROP_CO_OWNER);
	if (entry == NULL || entry->dpe_str == NULL ||
	    strncmp(entry->dpe_str, exp_owner, DAOS_ACL_MAX_PRINCIPAL_LEN)) {
		print_message("Owner prop verification failed.\n");
		assert_int_equal(rc, 1); /* fail the test */
	}
	D_FREE(exp_owner);

	/* default owner-group */
	assert_int_equal(daos_acl_gid_to_principal(getegid(), &exp_owner_grp),
			 0);
	print_message("Checking owner-group set to default\n");
	entry = daos_prop_entry_get(prop_query, DAOS_PROP_CO_OWNER_GROUP);
	if (entry == NULL || entry->dpe_str == NULL ||
	    strncmp(entry->dpe_str, exp_owner_grp,
		    DAOS_ACL_MAX_PRINCIPAL_LEN)) {
		print_message("Owner-group prop verification failed.\n");
		assert_int_equal(rc, 1); /* fail the test */
	}
	D_FREE(exp_owner_grp);

	if (arg->myrank == 0) {
		daos_debug_set_params(arg->group, -1, DMG_KEY_FAIL_LOC, 0,
				     0, NULL);

		/* Create container: different UUID, same label - fail */
		print_message("Checking create: different UUID same label "
			      "(will fail)\n");
		uuid_generate(cuuid2);
		rc = daos_cont_create(arg->pool.poh, cuuid2, prop, NULL);
		assert_rc_equal(rc, -DER_EXIST);

		/* Create container: same UUID, different label - fail */
		print_message("Checking create: same UUID, different label "
			      "(will fail)\n");
		rc = daos_prop_set_str(prop, DAOS_PROP_CO_LABEL, label2, strlen(label2));
		assert_rc_equal(rc, 0);
		rc = daos_cont_create(arg->pool.poh, arg->co_uuid, prop, NULL);
		assert_rc_equal(rc, -DER_INVAL);

		/* Create container: same UUID, no label - pass (idempotent) */
		print_message("Checking create: same UUID, no label\n");
		rc = daos_cont_create(arg->pool.poh, arg->co_uuid, NULL, NULL);
		assert_rc_equal(rc, 0);

		/* Create container C2: no UUID specified, new label - pass */
		print_message("Checking create: different UUID and label\n");
		rc = daos_cont_create_with_label(arg->pool.poh, label2, NULL,
						 NULL, NULL /* ev */);
		assert_rc_equal(rc, 0);
		print_message("created container C2: %s\n", label2);
		/* Open by label, and immediately close */
		rc = daos_cont_open(arg->pool.poh, label2, DAOS_COO_RW, &coh2,
				    NULL, NULL);
		assert_rc_equal(rc, 0);
		rc = daos_cont_close(coh2, NULL /* ev */);
		assert_rc_equal(rc, 0);
		print_message("opened and closed container %s\n", label2);

		/* Create container: C1 UUID, different label - fail
		 * uuid matches first container, label matches second container
		 */
		print_message("Checking create: same UUID, different label "
			      "(will fail)\n");
		rc = daos_cont_create(arg->pool.poh, arg->co_uuid, prop, NULL);
		assert_rc_equal(rc, -DER_INVAL);

		/* destroy the container C2 (will re-create it next) */
		rc = daos_cont_destroy(arg->pool.poh, label2, 0 /* force */,
				       NULL /* ev */);
		assert_rc_equal(rc, 0);
		print_message("destroyed container C2: %s\n", label2);

		/* Create C3 with an initial label, rename to old C2 label2
		 * Create container with label2  - fail.
		 */
		print_message("Checking set-prop and create label conflict "
			      "(will fail)\n");
		rc = daos_cont_create_with_label(arg->pool.poh, foo_label,
						 NULL /* prop */, &cuuid3,
						 NULL /* ev */);
		assert_rc_equal(rc, 0);
		print_message("step1: created container C3: %s : "
			      "UUID:"DF_UUIDF"\n", foo_label, DP_UUID(cuuid3));
		rc = daos_cont_open(arg->pool.poh, foo_label, DAOS_COO_RW,
				    &coh3, NULL, NULL);
		assert_rc_equal(rc, 0);
		print_message("step2: C3 set-prop, rename %s -> %s\n",
			      foo_label, prop->dpp_entries[0].dpe_str);
		rc = daos_cont_set_prop(coh3, prop, NULL);
		assert_rc_equal(rc, 0);
		uuid_generate(cuuid4);
		print_message("step3: create cont with label: %s (will fail)\n",
			      prop->dpp_entries[0].dpe_str);
		rc = daos_cont_create(arg->pool.poh, cuuid4, prop, NULL);
		assert_rc_equal(rc, -DER_EXIST);

		/* Container 3 set-prop label2_v2,
		 * container 1 set-prop label2 - pass
		 */
		print_message("Checking label rename and reuse\n");
		rc = daos_prop_set_str(prop, DAOS_PROP_CO_LABEL, label2_v2, strlen(label2_v2));
		assert_rc_equal(rc, 0);
		print_message("step: C3 set-prop change FROM %s TO %s\n",
			      label2, label2_v2);
		rc = daos_cont_set_prop(coh3, prop, NULL);
		assert_rc_equal(rc, 0);
		rc = daos_prop_set_str(prop, DAOS_PROP_CO_LABEL, label2, strlen(label2));
		assert_rc_equal(rc, 0);
		print_message("step: C1 set-prop change FROM %s TO %s\n",
			      label, label2);
		rc = daos_cont_set_prop(arg->coh, prop, NULL);
		assert_rc_equal(rc, 0);

		/* destroy container C3 */
		rc = daos_cont_close(coh3, NULL);
		assert_rc_equal(rc, 0);
		rc = daos_cont_destroy(arg->pool.poh, label2_v2, 0 /* force */,
				       NULL /* ev */);
		assert_rc_equal(rc, 0);
		print_message("destroyed container C3: %s : "
			      "UUID:"DF_UUIDF"\n", label2_v2, DP_UUID(cuuid3));
	}
	MPI_Barrier(MPI_COMM_WORLD);

	daos_prop_free(prop);
	daos_prop_free(prop_query);
	test_teardown((void **)&arg);
}

static void
co_op_retry(void **state)
{
	test_arg_t	*arg = *state;
	uuid_t		 uuid;
	daos_handle_t	 coh;
	daos_cont_info_t info;
	int		 rc;

	if (arg->myrank != 0)
		return;

	uuid_generate(uuid);

	print_message("creating container ... ");
	rc = daos_cont_create(arg->pool.poh, uuid, NULL, NULL);
	assert_rc_equal(rc, 0);
	print_message("success\n");

	print_message("opening container ... ");
	rc = daos_cont_open(arg->pool.poh, uuid, DAOS_COO_RW, &coh, &info,
			    NULL);
	assert_rc_equal(rc, 0);
	print_message("success\n");

	print_message("setting DAOS_CONT_QUERY_FAIL_CORPC ... ");
	rc = daos_debug_set_params(arg->group, 0, DMG_KEY_FAIL_LOC,
				  DAOS_CONT_QUERY_FAIL_CORPC | DAOS_FAIL_ONCE,
				  0, NULL);
	assert_rc_equal(rc, 0);
	print_message("success\n");

	print_message("querying container ... ");
	rc = daos_cont_query(coh, &info, NULL, NULL);
	assert_rc_equal(rc, 0);
	print_message("success\n");

	print_message("setting DAOS_CONT_CLOSE_FAIL_CORPC ... ");
	rc = daos_debug_set_params(arg->group, 0, DMG_KEY_FAIL_LOC,
				  DAOS_CONT_CLOSE_FAIL_CORPC | DAOS_FAIL_ONCE,
				  0, NULL);
	assert_rc_equal(rc, 0);
	print_message("success\n");

	print_message("closing container ... ");
	rc = daos_cont_close(coh, NULL);
	assert_rc_equal(rc, 0);
	print_message("success\n");

	print_message("setting DAOS_CONT_DESTROY_FAIL_CORPC ... ");
	rc = daos_debug_set_params(arg->group, 0, DMG_KEY_FAIL_LOC,
				  DAOS_CONT_DESTROY_FAIL_CORPC | DAOS_FAIL_ONCE,
				  0, NULL);
	assert_rc_equal(rc, 0);
	print_message("success\n");

	print_message("destroying container ... ");
	rc = daos_cont_destroy(arg->pool.poh, uuid, 1 /* force */, NULL);
	assert_rc_equal(rc, 0);
	print_message("success\n");
}

static void
co_acl_get(test_arg_t *arg, struct daos_acl *exp_acl,
	   const char *exp_owner, const char *exp_owner_grp)
{
	int			rc;
	daos_prop_t		*acl_prop = NULL;
	struct daos_prop_entry	*entry;
	struct daos_acl		*actual_acl;

	print_message("Getting the container ACL\n");
	rc = daos_cont_get_acl(arg->coh, &acl_prop, NULL);
	assert_rc_equal(rc, 0);

	assert_non_null(acl_prop);
	assert_int_equal(acl_prop->dpp_nr, 3);

	print_message("Checking ACL\n");
	entry = daos_prop_entry_get(acl_prop, DAOS_PROP_CO_ACL);
	if (entry == NULL || entry->dpe_val_ptr == NULL) {
		print_message("ACL prop wasn't returned.\n");
		assert_false(true); /* fail the test */
	}
	actual_acl = entry->dpe_val_ptr;
	assert_int_equal(actual_acl->dal_ver, exp_acl->dal_ver);
	assert_int_equal(actual_acl->dal_len, exp_acl->dal_len);
	assert_memory_equal(actual_acl->dal_ace, exp_acl->dal_ace,
			    exp_acl->dal_len);

	print_message("Checking owner\n");
	entry = daos_prop_entry_get(acl_prop, DAOS_PROP_CO_OWNER);
	if (entry == NULL || entry->dpe_str == NULL ||
	    strncmp(entry->dpe_str, exp_owner,
		    DAOS_ACL_MAX_PRINCIPAL_LEN)) {
		print_message("Owner prop verification failed.\n");
		assert_false(true); /* fail the test */
	}

	print_message("Checking owner-group\n");
	entry = daos_prop_entry_get(acl_prop, DAOS_PROP_CO_OWNER_GROUP);
	if (entry == NULL || entry->dpe_str == NULL ||
	    strncmp(entry->dpe_str, exp_owner_grp,
		    DAOS_ACL_MAX_PRINCIPAL_LEN)) {
		print_message("Owner-group prop verification failed.\n");
		assert_false(true); /* fail the test */
	}

	daos_prop_free(acl_prop);
}

static void
add_ace_with_perms(struct daos_acl **acl, enum daos_acl_principal_type type,
		   const char *name, uint64_t perms)
{
	struct daos_ace *ace;
	int		rc;

	ace = daos_ace_create(type, name);
	assert_non_null(ace);
	ace->dae_access_types = DAOS_ACL_ACCESS_ALLOW;
	ace->dae_allow_perms = perms;

	rc = daos_acl_add_ace(acl, ace);
	assert_rc_equal(rc, 0);

	daos_ace_free(ace);
}

static char *
get_current_user_name(void)
{
	uid_t	uid;
	int	rc;
	char	*user = NULL;

	uid = geteuid();
	rc = daos_acl_uid_to_principal(uid, &user);
	assert_rc_equal(rc, 0);
	assert_non_null(user);

	return user;
}

static void
co_acl(void **state)
{
	test_arg_t		*arg0 = *state;
	test_arg_t		*arg = NULL;
	daos_prop_t		*prop_in;
	daos_pool_info_t	 info = {0};
	int			 rc;
	const char		*exp_owner = "fictionaluser@";
	const char		*exp_owner_grp = "admins@";
	struct daos_acl		*exp_acl;
	struct daos_acl		*update_acl;
	struct daos_ace		*ace;
	char			*user;
	d_string_t		 name_to_remove = "friendlyuser@";
	uint8_t			 type_to_remove = DAOS_ACL_USER;

	print_message("create container with access props, and verify.\n");
	rc = test_setup((void **)&arg, SETUP_POOL_CONNECT, arg0->multi_rank,
			SMALL_POOL_SIZE, 0, NULL);
	assert_int_equal(rc, 0);

	print_message("CONTACL1: initial non-default ACL/ownership\n");
	/*
	 * Want to set up with a non-default ACL and owner/group.
	 * This ACL gives the effective user permissions to interact
	 * with the ACL. This is the bare minimum required to run the tests.
	 */
	user = get_current_user_name();

	print_message("Creating ACL with entry for user %s\n", user);

	exp_acl = daos_acl_create(NULL, 0);
	assert_non_null(exp_acl);

	add_ace_with_perms(&exp_acl, DAOS_ACL_USER, user,
			   DAOS_ACL_PERM_GET_ACL | DAOS_ACL_PERM_SET_ACL);
	add_ace_with_perms(&exp_acl, DAOS_ACL_EVERYONE, NULL,
			   DAOS_ACL_PERM_READ);
	assert_rc_equal(daos_acl_cont_validate(exp_acl), 0);

	/*
	 * Set up the container with non-default owner/group and ACL values
	 */
	prop_in = daos_prop_alloc(3);
	assert_non_null(prop_in);
	prop_in->dpp_entries[0].dpe_type = DAOS_PROP_CO_OWNER;
	D_STRNDUP(prop_in->dpp_entries[0].dpe_str, exp_owner,
		  DAOS_ACL_MAX_PRINCIPAL_BUF_LEN);
	prop_in->dpp_entries[1].dpe_type = DAOS_PROP_CO_OWNER_GROUP;
	D_STRNDUP(prop_in->dpp_entries[1].dpe_str, exp_owner_grp,
		  DAOS_ACL_MAX_PRINCIPAL_BUF_LEN);
	prop_in->dpp_entries[2].dpe_type = DAOS_PROP_CO_ACL;
	prop_in->dpp_entries[2].dpe_val_ptr = daos_acl_dup(exp_acl);

	while (!rc && arg->setup_state != SETUP_CONT_CONNECT)
		rc = test_setup_next_step((void **)&arg, NULL, NULL, prop_in);
	assert_int_equal(rc, 0);

	if (arg->myrank == 0) {
		rc = daos_pool_query(arg->pool.poh, NULL, &info, NULL, NULL);
		assert_rc_equal(rc, 0);
		rc = daos_debug_set_params(arg->group, info.pi_leader,
			DMG_KEY_FAIL_LOC, DAOS_FORCE_PROP_VERIFY, 0, NULL);
		assert_rc_equal(rc, 0);
	}
	MPI_Barrier(MPI_COMM_WORLD);

	co_acl_get(arg, exp_acl, exp_owner, exp_owner_grp);

	print_message("CONTACL2: overwrite ACL with bad inputs\n");
	/* Invalid inputs */
	rc = daos_cont_overwrite_acl(arg->coh, NULL, NULL);
	assert_rc_equal(rc, -DER_INVAL);

	rc = daos_cont_overwrite_acl(DAOS_HDL_INVAL, exp_acl, NULL);
	assert_rc_equal(rc, -DER_NO_HDL);

	print_message("CONTACL3: overwrite ACL\n");
	/*
	 * Modify the existing ACL - don't want to clobber the user entry
	 * though.
	 */
	rc = daos_acl_remove_ace(&exp_acl, DAOS_ACL_EVERYONE, NULL);
	assert_rc_equal(rc, 0);

	add_ace_with_perms(&exp_acl, DAOS_ACL_OWNER, NULL,
			   DAOS_ACL_PERM_GET_PROP | DAOS_ACL_PERM_SET_PROP |
			   DAOS_ACL_PERM_DEL_CONT);
	add_ace_with_perms(&exp_acl, DAOS_ACL_GROUP, "testgroup@",
			   DAOS_ACL_PERM_GET_PROP | DAOS_ACL_PERM_READ |
			   DAOS_ACL_PERM_WRITE | DAOS_ACL_PERM_DEL_CONT);
	add_ace_with_perms(&exp_acl, DAOS_ACL_GROUP, "testgroup2@",
			   DAOS_ACL_PERM_READ | DAOS_ACL_PERM_WRITE);

	rc = daos_acl_get_ace_for_principal(exp_acl, DAOS_ACL_USER, user, &ace);
	assert_rc_equal(rc, 0);
	ace->dae_allow_perms |= DAOS_ACL_PERM_SET_OWNER;

	assert_rc_equal(daos_acl_cont_validate(exp_acl), 0);

	rc = daos_cont_overwrite_acl(arg->coh, exp_acl, NULL);
	assert_rc_equal(rc, 0);

	co_acl_get(arg, exp_acl, exp_owner, exp_owner_grp);

	print_message("CONTACL4: update ACL with bad inputs\n");
	rc = daos_cont_update_acl(DAOS_HDL_INVAL, update_acl, NULL);
	assert_rc_equal(rc, -DER_INVAL);
	rc = daos_cont_update_acl(arg->coh, NULL, NULL);
	assert_rc_equal(rc, -DER_INVAL);

	print_message("CONTACL5: update ACL\n");
	/* Add one new entry and update an entry already in our ACL */
	update_acl = daos_acl_create(NULL, 0);
	add_ace_with_perms(&update_acl, DAOS_ACL_USER, "friendlyuser@",
			   DAOS_ACL_PERM_READ | DAOS_ACL_PERM_WRITE);
	add_ace_with_perms(&update_acl, DAOS_ACL_GROUP, "testgroup2@",
			   DAOS_ACL_PERM_READ);

	assert_rc_equal(daos_acl_cont_validate(update_acl), 0);

	/* Update expected ACL to include changes */
	ace = daos_acl_get_next_ace(update_acl, NULL);
	while (ace != NULL) {
		assert_rc_equal(daos_acl_add_ace(&exp_acl, ace), 0);
		ace = daos_acl_get_next_ace(update_acl, ace);
	}

	rc = daos_cont_update_acl(arg->coh, update_acl, NULL);
	assert_rc_equal(rc, 0);

	co_acl_get(arg, exp_acl, exp_owner, exp_owner_grp);

	print_message("CONTACL6: delete entry from ACL with bad inputs\n");
	rc = daos_cont_delete_acl(DAOS_HDL_INVAL, type_to_remove,
				  name_to_remove, NULL);
	assert_rc_equal(rc, -DER_NO_HDL);

	rc = daos_cont_delete_acl(arg->coh, -1, name_to_remove, NULL);
	assert_rc_equal(rc, -DER_INVAL);

	rc = daos_cont_delete_acl(arg->coh, type_to_remove, "bad", NULL);
	assert_rc_equal(rc, -DER_NONEXIST);

	print_message("CONTACL7: delete entry from ACL\n");

	/* Update expected ACL to remove the entry */
	assert_rc_equal(daos_acl_remove_ace(&exp_acl, type_to_remove,
					     name_to_remove), 0);

	rc = daos_cont_delete_acl(arg->coh, type_to_remove, name_to_remove,
				  NULL);
	assert_rc_equal(rc, 0);

	co_acl_get(arg, exp_acl, exp_owner, exp_owner_grp);

	print_message("CONTACL8: delete entry no longer in ACL\n");

	/* try deleting same entry again - should be gone */
	rc = daos_cont_delete_acl(arg->coh, type_to_remove, name_to_remove,
				  NULL);
	assert_rc_equal(rc, -DER_NONEXIST);

	/* Clean up */
	if (arg->myrank == 0)
		daos_debug_set_params(arg->group, -1, DMG_KEY_FAIL_LOC, 0,
				     0, NULL);
	MPI_Barrier(MPI_COMM_WORLD);

	daos_prop_free(prop_in);
	daos_acl_free(exp_acl);
	daos_acl_free(update_acl);
	D_FREE(user);
	test_teardown((void **)&arg);
}

static void
co_set_prop(void **state)
{
	test_arg_t		*arg0 = *state;
	test_arg_t		*arg = NULL;
	daos_prop_t		*prop_in;
	daos_prop_t		*prop_out = NULL;
	struct daos_prop_entry	*entry;
	int			 rc;
	const char		*exp_label = "NEW_FANCY_LABEL";
	const char		*exp_owner = "wonderfuluser@wonderfuldomain";

	print_message("create container with default props and modify them.\n");
	rc = test_setup((void **)&arg, SETUP_POOL_CONNECT, arg0->multi_rank,
			SMALL_POOL_SIZE, 0, NULL);
	assert_int_equal(rc, 0);

	while (!rc && arg->setup_state != SETUP_CONT_CONNECT)
		rc = test_setup_next_step((void **)&arg, NULL, NULL, NULL);
	assert_int_equal(rc, 0);

	MPI_Barrier(MPI_COMM_WORLD);

	/*
	 * Set some props
	 */
	prop_in = daos_prop_alloc(2);
	assert_non_null(prop_in);
	prop_in->dpp_entries[0].dpe_type = DAOS_PROP_CO_LABEL;
	D_STRNDUP(prop_in->dpp_entries[0].dpe_str, exp_label,
		  DAOS_PROP_LABEL_MAX_LEN);
	prop_in->dpp_entries[1].dpe_type = DAOS_PROP_CO_OWNER;
	D_STRNDUP(prop_in->dpp_entries[1].dpe_str, exp_owner,
		  DAOS_ACL_MAX_PRINCIPAL_LEN);

	print_message("Setting the container props\n");
	rc = daos_cont_set_prop(arg->coh, prop_in, NULL);
	assert_rc_equal(rc, 0);

	print_message("Querying all container props\n");
	prop_out = daos_prop_alloc(0);
	assert_non_null(prop_out);
	rc = daos_cont_query(arg->coh, NULL, prop_out, NULL);
	assert_rc_equal(rc, 0);

	assert_non_null(prop_out->dpp_entries);
	assert_true(prop_out->dpp_nr >= prop_in->dpp_nr);

	print_message("Checking label\n");
	entry = daos_prop_entry_get(prop_out, DAOS_PROP_CO_LABEL);
	if (entry == NULL || entry->dpe_str == NULL ||
	    strncmp(entry->dpe_str, exp_label,
		    DAOS_PROP_LABEL_MAX_LEN)) {
		print_message("Label prop verification failed.\n");
		assert_int_equal(rc, 1); /* fail the test */
	}

	print_message("Checking owner\n");
	entry = daos_prop_entry_get(prop_out, DAOS_PROP_CO_OWNER);
	if (entry == NULL || entry->dpe_str == NULL ||
	    strncmp(entry->dpe_str, exp_owner,
		    DAOS_ACL_MAX_PRINCIPAL_LEN)) {
		print_message("Owner prop verification failed.\n");
		assert_int_equal(rc, 1); /* fail the test */
	}

	MPI_Barrier(MPI_COMM_WORLD);

	daos_prop_free(prop_in);
	daos_prop_free(prop_out);
	test_teardown((void **)&arg);
}

static void
co_create_access_denied(void **state)
{
	test_arg_t	*arg0 = *state;
	test_arg_t	*arg = NULL;
	daos_prop_t	*prop;
	int		 rc;

	rc = test_setup((void **)&arg, SETUP_EQ, arg0->multi_rank,
			SMALL_POOL_SIZE, 0, NULL);
	assert_int_equal(rc, 0);

	print_message("Try to create container on pool with no create perms\n");

	/* on the pool, write is an alias for create+del cont */
	prop = get_daos_prop_with_owner_acl_perms(DAOS_ACL_PERM_POOL_ALL &
						  ~DAOS_ACL_PERM_CREATE_CONT &
						  ~DAOS_ACL_PERM_WRITE,
						  DAOS_PROP_PO_ACL);

	while (!rc && arg->setup_state != SETUP_POOL_CONNECT)
		rc = test_setup_next_step((void **)&arg, NULL, prop, NULL);

	if (arg->myrank == 0) {
		uuid_generate(arg->co_uuid);
		rc = daos_cont_create(arg->pool.poh, arg->co_uuid, NULL, NULL);
		assert_rc_equal(rc, -DER_NO_PERM);
	}

	uuid_clear(arg->co_uuid); /* wasn't actually created */

	daos_prop_free(prop);
	test_teardown((void **)&arg);
}

static void
co_destroy_access_denied(void **state)
{
	test_arg_t	*arg0 = *state;
	test_arg_t	*arg = NULL;
	daos_prop_t	*pool_prop;
	daos_prop_t	*cont_prop;
	int		 rc;
	struct daos_acl	*cont_acl = NULL;
	struct daos_ace	*update_ace;
	daos_handle_t	coh;

	rc = test_setup((void **)&arg, SETUP_EQ, arg0->multi_rank,
			SMALL_POOL_SIZE, 0, NULL);
	assert_int_equal(rc, 0);

	/*
	 * Pool doesn't give the owner delete cont privs. For the pool, write
	 * is an alias for create+del container.
	 */
	pool_prop = get_daos_prop_with_owner_acl_perms(DAOS_ACL_PERM_POOL_ALL &
						       ~DAOS_ACL_PERM_DEL_CONT &
						       ~DAOS_ACL_PERM_WRITE,
						       DAOS_PROP_PO_ACL);

	/* container doesn't give delete privs to the owner */
	cont_prop = get_daos_prop_with_owner_acl_perms(DAOS_ACL_PERM_CONT_ALL &
						       ~DAOS_ACL_PERM_DEL_CONT,
						       DAOS_PROP_CO_ACL);

	while (!rc && arg->setup_state != SETUP_CONT_CREATE)
		rc = test_setup_next_step((void **)&arg, NULL, pool_prop,
					  cont_prop);
	assert_int_equal(rc, 0);

	if (arg->myrank == 0) {
		print_message("Try to delete container where pool and cont "
			      "deny access\n");
		rc = daos_cont_destroy(arg->pool.poh, arg->co_uuid, 1, NULL);
		assert_rc_equal(rc, -DER_NO_PERM);

		print_message("Delete with privs from container ACL only\n");

		cont_acl = daos_acl_dup(cont_prop->dpp_entries[0].dpe_val_ptr);
		assert_non_null(cont_acl);
		rc = daos_acl_get_ace_for_principal(cont_acl, DAOS_ACL_OWNER,
						    NULL,
						    &update_ace);
		assert_rc_equal(rc, 0);
		update_ace->dae_allow_perms = DAOS_ACL_PERM_CONT_ALL;

		print_message("- getting container handle\n");
		rc = daos_cont_open(arg->pool.poh, arg->co_uuid, DAOS_COO_RW,
				    &coh, NULL, NULL);
		assert_rc_equal(rc, 0);

		print_message("- updating cont ACL to restore delete privs\n");
		rc = daos_cont_update_acl(coh, cont_acl, NULL);
		assert_rc_equal(rc, 0);

		print_message("- closing container\n");
		rc = daos_cont_close(coh, NULL);
		assert_rc_equal(rc, 0);

		print_message("Deleting container now should succeed\n");
		rc = daos_cont_destroy(arg->pool.poh, arg->co_uuid, 1, NULL);
		assert_rc_equal(rc, 0);

		/* Clear cont uuid since we already deleted it */
		uuid_clear(arg->co_uuid);
	}

	daos_acl_free(cont_acl);
	daos_prop_free(pool_prop);
	daos_prop_free(cont_prop);
	test_teardown((void **)&arg);
}

static void
co_destroy_allowed_by_pool(void **state)
{
	test_arg_t	*arg0 = *state;
	test_arg_t	*arg = NULL;
	daos_prop_t	*pool_prop;
	daos_prop_t	*cont_prop;
	int		 rc;

	rc = test_setup((void **)&arg, SETUP_EQ, arg0->multi_rank,
			SMALL_POOL_SIZE, 0, NULL);
	assert_int_equal(rc, 0);

	/* pool gives the owner all privs, including delete cont */
	pool_prop = get_daos_prop_with_owner_acl_perms(DAOS_ACL_PERM_POOL_ALL,
						       DAOS_PROP_PO_ACL);

	/* container doesn't give delete privs to the owner */
	cont_prop = get_daos_prop_with_owner_acl_perms(DAOS_ACL_PERM_CONT_ALL &
						       ~DAOS_ACL_PERM_DEL_CONT,
						       DAOS_PROP_CO_ACL);

	while (!rc && arg->setup_state != SETUP_CONT_CREATE)
		rc = test_setup_next_step((void **)&arg, NULL, pool_prop,
					  cont_prop);
	assert_int_equal(rc, 0);

	if (arg->myrank == 0) {
		print_message("Deleting container with only pool-level "
			      "perms\n");
		rc = daos_cont_destroy(arg->pool.poh, arg->co_uuid, 1, NULL);
		assert_rc_equal(rc, 0);

		/* Clear cont uuid since we already deleted it */
		uuid_clear(arg->co_uuid);
	}

	daos_prop_free(pool_prop);
	daos_prop_free(cont_prop);
	test_teardown((void **)&arg);
}

static void
expect_cont_open_access(test_arg_t *arg, uint64_t perms, uint64_t flags,
			int exp_result)
{
	daos_prop_t	*prop;
	int		 rc = 0;

	arg->cont_open_flags = flags;
	prop = get_daos_prop_with_user_acl_perms(perms);

	while (!rc && arg->setup_state != SETUP_CONT_CONNECT)
		rc = test_setup_next_step((void **)&arg, NULL, NULL, prop);

	if (arg->myrank == 0) {
		/* Make sure we actually got to the container open step */
		assert_int_equal(arg->setup_state, SETUP_CONT_CONNECT);
		assert_int_equal(rc, exp_result);
	}

	/* Cleanup */
	test_teardown_cont_hdl(arg);
	test_teardown_cont(arg);
	daos_prop_free(prop);
}

static void
co_open_access(void **state)
{
	test_arg_t	*arg0 = *state;
	test_arg_t	*arg = NULL;
	int		rc;

	rc = test_setup((void **)&arg, SETUP_EQ, arg0->multi_rank,
			SMALL_POOL_SIZE, 0, NULL);
	assert_int_equal(rc, 0);

	print_message("cont ACL gives the user no permissions\n");
	expect_cont_open_access(arg, 0, DAOS_COO_RO, -DER_NO_PERM);

	print_message("cont ACL gives the user RO, they want RW\n");
	expect_cont_open_access(arg, DAOS_ACL_PERM_READ, DAOS_COO_RW,
				-DER_NO_PERM);

	print_message("cont ACL gives the user RO, they want RO\n");
	expect_cont_open_access(arg, DAOS_ACL_PERM_READ, DAOS_COO_RO,
				0);

	print_message("cont ACL gives the user RW, they want RO\n");
	expect_cont_open_access(arg,
				DAOS_ACL_PERM_READ | DAOS_ACL_PERM_WRITE,
				DAOS_COO_RO,
				0);

	print_message("cont ACL gives the user RW, they want RW\n");
	expect_cont_open_access(arg,
				   DAOS_ACL_PERM_READ | DAOS_ACL_PERM_WRITE,
				   DAOS_COO_RW,
				   0);

	test_teardown((void **)&arg);
}

static void
expect_co_query_access(test_arg_t *arg, daos_prop_t *query_prop,
		       uint64_t perms, int exp_result)
{
	daos_prop_t		*cont_prop;
	daos_cont_info_t	 info;
	int			 rc = 0;

	cont_prop = get_daos_prop_with_user_acl_perms(perms);

	arg->cont_open_flags = DAOS_COO_RO;
	while (!rc && arg->setup_state != SETUP_CONT_CONNECT)
		rc = test_setup_next_step((void **)&arg, NULL, NULL,
					  cont_prop);
	assert_int_equal(rc, 0);

	if (arg->myrank == 0) {
		rc = daos_cont_query(arg->coh, &info, query_prop, NULL);
		assert_rc_equal(rc, exp_result);
	}

	daos_prop_free(cont_prop);
	test_teardown_cont_hdl(arg);
	test_teardown_cont(arg);
}

static daos_prop_t *
get_single_query_prop(uint32_t type)
{
	daos_prop_t	*prop;

	prop = daos_prop_alloc(1);
	assert_non_null(prop);

	prop->dpp_entries[0].dpe_type = type;

	return prop;
}

static void
co_query_access(void **state)
{
	test_arg_t	*arg0 = *state;
	test_arg_t	*arg = NULL;
	daos_prop_t	*prop;
	int		rc;

	rc = test_setup((void **)&arg, SETUP_EQ, arg0->multi_rank,
			SMALL_POOL_SIZE, 0, NULL);
	assert_int_equal(rc, 0);

	print_message("Not asking for any props\n");
	expect_co_query_access(arg, NULL,
			       DAOS_ACL_PERM_CONT_ALL &
			       ~DAOS_ACL_PERM_GET_PROP &
			       ~DAOS_ACL_PERM_GET_ACL,
			       -0);

	print_message("Empty prop object (all props), but no get-prop\n");
	prop = daos_prop_alloc(0);
	expect_co_query_access(arg, prop,
			       DAOS_ACL_PERM_CONT_ALL & ~DAOS_ACL_PERM_GET_PROP,
			       -DER_NO_PERM);
	daos_prop_free(prop);

	print_message("Empty prop object (all props), but no get-ACL\n");
	prop = daos_prop_alloc(0);
	expect_co_query_access(arg, prop,
			       DAOS_ACL_PERM_CONT_ALL & ~DAOS_ACL_PERM_GET_ACL,
			       -DER_NO_PERM);
	daos_prop_free(prop);

	print_message("Empty prop object (all props), with access\n");
	prop = daos_prop_alloc(0);
	expect_co_query_access(arg, prop,
			       DAOS_ACL_PERM_GET_PROP | DAOS_ACL_PERM_GET_ACL,
			       0);
	daos_prop_free(prop);

	print_message("All props with no get-prop access\n");
	prop = get_query_prop_all();
	expect_co_query_access(arg, prop,
			       DAOS_ACL_PERM_CONT_ALL & ~DAOS_ACL_PERM_GET_PROP,
			       -DER_NO_PERM);
	daos_prop_free(prop);

	print_message("All props with no get-ACL access\n");
	prop = get_query_prop_all();
	expect_co_query_access(arg, prop,
			       DAOS_ACL_PERM_CONT_ALL & ~DAOS_ACL_PERM_GET_ACL,
			       -DER_NO_PERM);
	daos_prop_free(prop);

	print_message("All props with only prop and ACL access\n");
	prop = get_query_prop_all();
	expect_co_query_access(arg, prop,
			       DAOS_ACL_PERM_GET_PROP | DAOS_ACL_PERM_GET_ACL,
			       0);
	daos_prop_free(prop);

	/*
	 * ACL props can only be accessed by users with get-ACL permission
	 */
	print_message("ACL prop with no get-ACL access\n");
	prop = get_single_query_prop(DAOS_PROP_CO_ACL);
	expect_co_query_access(arg, prop,
			       DAOS_ACL_PERM_CONT_ALL & ~DAOS_ACL_PERM_GET_ACL,
			       -DER_NO_PERM);
	daos_prop_free(prop);

	print_message("ACL prop with only get-ACL access\n");
	prop = get_single_query_prop(DAOS_PROP_CO_ACL);
	expect_co_query_access(arg, prop,
			       DAOS_ACL_PERM_GET_ACL,
			       0);
	daos_prop_free(prop);

	/*
	 * Props unrelated to access/ACLs can only be accessed by users with
	 * the get-prop permission
	 */
	print_message("Non-access-related prop with no get-prop access\n");
	prop = get_single_query_prop(DAOS_PROP_CO_LABEL);
	expect_co_query_access(arg, prop,
			       DAOS_ACL_PERM_CONT_ALL & ~DAOS_ACL_PERM_GET_PROP,
			       -DER_NO_PERM);
	daos_prop_free(prop);

	print_message("Non-access-related prop with only prop access\n");
	prop = get_single_query_prop(DAOS_PROP_CO_LABEL);
	expect_co_query_access(arg, prop,
			       DAOS_ACL_PERM_GET_PROP,
			       0);
	daos_prop_free(prop);

	/*
	 * Ownership props can be accessed by users with either get-prop or
	 * get-acl access
	 */
	print_message("Owner with only prop access\n");
	prop = get_single_query_prop(DAOS_PROP_CO_OWNER);
	expect_co_query_access(arg, prop,
			       DAOS_ACL_PERM_GET_PROP,
			       0);
	daos_prop_free(prop);

	print_message("Owner with only ACL access\n");
	prop = get_single_query_prop(DAOS_PROP_CO_OWNER);
	expect_co_query_access(arg, prop,
			       DAOS_ACL_PERM_GET_ACL,
			       0);
	daos_prop_free(prop);

	print_message("Owner with neither get-prop nor get-acl access\n");
	prop = get_single_query_prop(DAOS_PROP_CO_OWNER);
	expect_co_query_access(arg, prop,
			       DAOS_ACL_PERM_CONT_ALL &
			       ~(DAOS_ACL_PERM_GET_PROP |
				 DAOS_ACL_PERM_GET_ACL),
			       -DER_NO_PERM);
	daos_prop_free(prop);

	print_message("Owner-group with only prop access\n");
	prop = get_single_query_prop(DAOS_PROP_CO_OWNER_GROUP);
	expect_co_query_access(arg, prop,
			       DAOS_ACL_PERM_GET_PROP,
			       0);
	daos_prop_free(prop);

	print_message("Owner-group with only ACL access\n");
	prop = get_single_query_prop(DAOS_PROP_CO_OWNER_GROUP);
	expect_co_query_access(arg, prop,
			       DAOS_ACL_PERM_GET_ACL,
			       0);
	daos_prop_free(prop);

	print_message("Owner-group with no get-prop or get-acl access\n");
	prop = get_single_query_prop(DAOS_PROP_CO_OWNER_GROUP);
	expect_co_query_access(arg, prop,
			       DAOS_ACL_PERM_CONT_ALL &
			       ~(DAOS_ACL_PERM_GET_PROP |
				 DAOS_ACL_PERM_GET_ACL),
			       -DER_NO_PERM);
	daos_prop_free(prop);

	test_teardown((void **)&arg);
}

static void
expect_co_get_acl_access(test_arg_t *arg, uint64_t perms, int exp_result)
{
	daos_prop_t		*cont_prop;
	daos_prop_t		*acl_prop;
	int			 rc = 0;

	cont_prop = get_daos_prop_with_user_acl_perms(perms);

	arg->cont_open_flags = DAOS_COO_RO;
	while (!rc && arg->setup_state != SETUP_CONT_CONNECT)
		rc = test_setup_next_step((void **)&arg, NULL, NULL,
					  cont_prop);
	assert_int_equal(rc, 0);

	if (arg->myrank == 0) {
		rc = daos_cont_get_acl(arg->coh, &acl_prop, NULL);
		assert_rc_equal(rc, exp_result);

		if (rc == 0)
			daos_prop_free(acl_prop);
	}

	daos_prop_free(cont_prop);
	test_teardown_cont_hdl(arg);
	test_teardown_cont(arg);
}

static void
co_get_acl_access(void **state)
{
	test_arg_t	*arg0 = *state;
	test_arg_t	*arg = NULL;
	int		rc;

	rc = test_setup((void **)&arg, SETUP_EQ, arg0->multi_rank,
			SMALL_POOL_SIZE, 0, NULL);
	assert_int_equal(rc, 0);

	print_message("No get-ACL permissions\n");
	expect_co_get_acl_access(arg,
				 DAOS_ACL_PERM_CONT_ALL &
				 ~DAOS_ACL_PERM_GET_ACL,
				 -DER_NO_PERM);

	print_message("Only get-ACL permissions\n");
	expect_co_get_acl_access(arg, DAOS_ACL_PERM_GET_ACL, 0);

	test_teardown((void **)&arg);
}

static void
expect_co_set_prop_access(test_arg_t *arg, daos_prop_t *prop, uint64_t perms,
			  int exp_result)
{
	daos_prop_t	*cont_prop;
	int		 rc = 0;

	cont_prop = get_daos_prop_with_user_acl_perms(perms);

	while (!rc && arg->setup_state != SETUP_CONT_CONNECT)
		rc = test_setup_next_step((void **)&arg, NULL, NULL,
					  cont_prop);
	assert_int_equal(rc, 0);

	if (arg->myrank == 0) {
		rc = daos_cont_set_prop(arg->coh, prop, NULL);
		assert_rc_equal(rc, exp_result);
	}

	daos_prop_free(cont_prop);
	test_teardown_cont_hdl(arg);
	test_teardown_cont(arg);
}

static void
setup_str_prop_entry(struct daos_prop_entry *entry, uint32_t type,
		     const char *val)
{
	entry->dpe_type = type;
	D_STRNDUP(entry->dpe_str, val, DAOS_ACL_MAX_PRINCIPAL_LEN);
}

static daos_prop_t *
get_daos_prop_with_owner(const char *user, const char *group)
{
	uint32_t	nr = 0;
	uint32_t	i = 0;
	daos_prop_t	*prop;

	if (user != NULL)
		nr++;
	if (group != NULL)
		nr++;

	assert_true(nr > 0); /* test error! */

	prop = daos_prop_alloc(nr);
	assert_non_null(prop);

	if (user != NULL) {
		setup_str_prop_entry(&prop->dpp_entries[i], DAOS_PROP_CO_OWNER,
				     user);
		i++;
	}

	if (group != NULL) {
		setup_str_prop_entry(&prop->dpp_entries[i],
				     DAOS_PROP_CO_OWNER_GROUP, group);
		i++;
	}

	return prop;
}

static daos_prop_t *
get_daos_prop_with_label(void)
{
	daos_prop_t	*prop;

	prop = daos_prop_alloc(1);
	assert_non_null(prop);

	setup_str_prop_entry(&prop->dpp_entries[0], DAOS_PROP_CO_LABEL,
			     "My_container");

	return prop;
}

static daos_prop_t *
get_daos_prop_with_all_prop_categories(void)
{
	daos_prop_t	*prop;
	struct daos_acl	*acl;

	prop = daos_prop_alloc(4);
	assert_non_null(prop);

	setup_str_prop_entry(&prop->dpp_entries[0], DAOS_PROP_CO_LABEL,
			     "Container_1");
	setup_str_prop_entry(&prop->dpp_entries[1], DAOS_PROP_CO_OWNER,
			     "niceuser@");
	setup_str_prop_entry(&prop->dpp_entries[2], DAOS_PROP_CO_OWNER_GROUP,
			     "nicegroup@");

	acl = get_daos_acl_with_owner_perms(DAOS_ACL_PERM_CONT_ALL);
	prop->dpp_entries[3].dpe_type = DAOS_PROP_CO_ACL;
	prop->dpp_entries[3].dpe_val_ptr = acl;

	return prop;
}

static void
co_set_prop_access(void **state)
{
	test_arg_t	*arg0 = *state;
	daos_prop_t	*prop;
	test_arg_t	*arg = NULL;
	int		 rc;

	rc = test_setup((void **)&arg, SETUP_EQ, arg0->multi_rank,
			SMALL_POOL_SIZE, 0, NULL);
	assert_int_equal(rc, 0);

	/*
	 * ACL modification through set-prop only works if you have set-ACL
	 * permissions
	 */
	print_message("No set-ACL permissions\n");
	prop = get_daos_prop_with_owner_acl_perms(DAOS_ACL_PERM_CONT_ALL,
						  DAOS_PROP_CO_ACL);
	expect_co_set_prop_access(arg, prop,
				  DAOS_ACL_PERM_CONT_ALL &
				  ~DAOS_ACL_PERM_SET_ACL,
				  -DER_NO_PERM);
	daos_prop_free(prop);

	print_message("Has set-ACL permissions\n");
	prop = get_daos_prop_with_owner_acl_perms(DAOS_ACL_PERM_CONT_ALL,
						  DAOS_PROP_CO_ACL);
	expect_co_set_prop_access(arg, prop,
				  DAOS_ACL_PERM_READ |
				  DAOS_ACL_PERM_SET_ACL,
				  0);
	daos_prop_free(prop);

	/*
	 * Owner modification through set-prop only works if you have set-owner
	 * permissions
	 */
	print_message("Set owner only, with no set-owner perms\n");
	prop = get_daos_prop_with_owner("someuser@", NULL);
	expect_co_set_prop_access(arg, prop,
				  DAOS_ACL_PERM_CONT_ALL &
				  ~DAOS_ACL_PERM_SET_OWNER,
				  -DER_NO_PERM);
	daos_prop_free(prop);

	print_message("Set owner-group only, with no set-owner perms\n");
	prop = get_daos_prop_with_owner(NULL, "somegroup@");
	expect_co_set_prop_access(arg, prop,
				  DAOS_ACL_PERM_CONT_ALL &
				  ~DAOS_ACL_PERM_SET_OWNER,
				  -DER_NO_PERM);
	daos_prop_free(prop);

	print_message("Set both owner and group, with no set-owner perms\n");
	prop = get_daos_prop_with_owner("someuser@", "somegroup@");
	expect_co_set_prop_access(arg, prop,
				  DAOS_ACL_PERM_CONT_ALL &
				  ~DAOS_ACL_PERM_SET_OWNER,
				  -DER_NO_PERM);
	daos_prop_free(prop);

	print_message("Set both owner and group, with set-owner perms\n");
	prop = get_daos_prop_with_owner("someuser@", "somegroup@");
	expect_co_set_prop_access(arg, prop,
				  DAOS_ACL_PERM_READ | DAOS_ACL_PERM_SET_OWNER,
				  0);
	daos_prop_free(prop);

	/*
	 * Setting regular props requires set-prop permission
	 */
	print_message("Set label, with no set-prop perms\n");
	prop = get_daos_prop_with_label();
	expect_co_set_prop_access(arg, prop,
				  DAOS_ACL_PERM_CONT_ALL &
				  ~DAOS_ACL_PERM_SET_PROP,
				  -DER_NO_PERM);
	daos_prop_free(prop);

	print_message("Set label, with set-prop perms\n");
	prop = get_daos_prop_with_label();
	expect_co_set_prop_access(arg, prop,
				  DAOS_ACL_PERM_READ | DAOS_ACL_PERM_SET_PROP,
				  0);
	daos_prop_free(prop);

	/*
	 * Set all three categories requires all three permissions
	 */
	print_message("Set multiple, with no set-prop perms\n");
	prop = get_daos_prop_with_all_prop_categories();
	expect_co_set_prop_access(arg, prop,
				  DAOS_ACL_PERM_CONT_ALL &
				  ~DAOS_ACL_PERM_SET_PROP,
				  -DER_NO_PERM);
	daos_prop_free(prop);

	print_message("Set multiple, with no set-owner perms\n");
	prop = get_daos_prop_with_all_prop_categories();
	expect_co_set_prop_access(arg, prop,
				  DAOS_ACL_PERM_CONT_ALL &
				  ~DAOS_ACL_PERM_SET_OWNER,
				  -DER_NO_PERM);
	daos_prop_free(prop);

	print_message("Set multiple, with no set-ACL perms\n");
	prop = get_daos_prop_with_all_prop_categories();
	expect_co_set_prop_access(arg, prop,
				  DAOS_ACL_PERM_CONT_ALL &
				  ~DAOS_ACL_PERM_SET_OWNER,
				  -DER_NO_PERM);
	daos_prop_free(prop);

	print_message("Set multiple, with all required perms\n");
	prop = get_daos_prop_with_all_prop_categories();
	expect_co_set_prop_access(arg, prop,
				  DAOS_ACL_PERM_READ |
				  DAOS_ACL_PERM_SET_PROP |
				  DAOS_ACL_PERM_SET_OWNER |
				  DAOS_ACL_PERM_SET_ACL,
				  0);
	daos_prop_free(prop);

	test_teardown((void **)&arg);
}

static void
expect_co_overwrite_acl_access(test_arg_t *arg, uint64_t perms, int exp_result)
{
	daos_prop_t	*cont_prop;
	struct daos_acl	*acl = NULL;
	int		 rc = 0;

	cont_prop = get_daos_prop_with_user_acl_perms(perms);

	while (!rc && arg->setup_state != SETUP_CONT_CONNECT)
		rc = test_setup_next_step((void **)&arg, NULL, NULL,
					  cont_prop);
	assert_int_equal(rc, 0);

	if (arg->myrank == 0) {
		acl = get_daos_acl_with_owner_perms(DAOS_ACL_PERM_CONT_ALL);

		rc = daos_cont_overwrite_acl(arg->coh, acl, NULL);
		assert_rc_equal(rc, exp_result);

		daos_acl_free(acl);
	}

	daos_prop_free(cont_prop);
	test_teardown_cont_hdl(arg);
	test_teardown_cont(arg);
}

static void
expect_co_update_acl_access(test_arg_t *arg, uint64_t perms, int exp_result)
{
	daos_prop_t	*cont_prop;
	struct daos_acl	*acl = NULL;
	int		 rc = 0;

	cont_prop = get_daos_prop_with_user_acl_perms(perms);

	while (!rc && arg->setup_state != SETUP_CONT_CONNECT)
		rc = test_setup_next_step((void **)&arg, NULL, NULL,
					  cont_prop);
	assert_int_equal(rc, 0);

	if (arg->myrank == 0) {
		acl = get_daos_acl_with_owner_perms(DAOS_ACL_PERM_CONT_ALL);

		rc = daos_cont_update_acl(arg->coh, acl, NULL);
		assert_rc_equal(rc, exp_result);

		daos_acl_free(acl);
	}

	daos_prop_free(cont_prop);
	test_teardown_cont_hdl(arg);
	test_teardown_cont(arg);
}

static void
expect_co_delete_acl_access(test_arg_t *arg, uint64_t perms, int exp_result)
{
	daos_prop_t	*cont_prop;
	int		 rc = 0;

	cont_prop = get_daos_prop_with_user_acl_perms(perms);

	while (!rc && arg->setup_state != SETUP_CONT_CONNECT)
		rc = test_setup_next_step((void **)&arg, NULL, NULL,
					  cont_prop);
	assert_int_equal(rc, 0);

	if (arg->myrank == 0) {
		rc = daos_cont_delete_acl(arg->coh, DAOS_ACL_OWNER, NULL, NULL);
		assert_rc_equal(rc, exp_result);
	}

	daos_prop_free(cont_prop);
	test_teardown_cont_hdl(arg);
	test_teardown_cont(arg);
}

static void
co_modify_acl_access(void **state)
{
	test_arg_t	*arg0 = *state;
	test_arg_t	*arg = NULL;
	int		 rc;
	uint64_t	 no_set_acl_perm = DAOS_ACL_PERM_CONT_ALL &
					   ~DAOS_ACL_PERM_SET_ACL;
	uint64_t	 min_set_acl_perm = DAOS_ACL_PERM_READ |
					    DAOS_ACL_PERM_SET_ACL;

	rc = test_setup((void **)&arg, SETUP_EQ, arg0->multi_rank,
			SMALL_POOL_SIZE, 0, NULL);
	assert_int_equal(rc, 0);

	print_message("Overwrite ACL denied with no set-ACL perm\n");
	expect_co_overwrite_acl_access(arg, no_set_acl_perm,
				       -DER_NO_PERM);

	print_message("Overwrite ACL allowed with set-ACL perm\n");
	expect_co_overwrite_acl_access(arg, min_set_acl_perm,
				       0);

	print_message("Update ACL denied with no set-ACL perm\n");
	expect_co_update_acl_access(arg,
				    DAOS_ACL_PERM_CONT_ALL &
				    ~DAOS_ACL_PERM_SET_ACL,
				    -DER_NO_PERM);

	print_message("Update ACL allowed with set-ACL perm\n");
	expect_co_update_acl_access(arg,
				    DAOS_ACL_PERM_READ |
				    DAOS_ACL_PERM_SET_ACL,
				    0);

	print_message("Delete ACL denied with no set-ACL perm\n");
	expect_co_delete_acl_access(arg,
				    DAOS_ACL_PERM_CONT_ALL &
				    ~DAOS_ACL_PERM_SET_ACL,
				    -DER_NO_PERM);

	print_message("Delete ACL allowed with set-ACL perm\n");
	expect_co_delete_acl_access(arg,
				    DAOS_ACL_PERM_READ |
				    DAOS_ACL_PERM_SET_ACL,
				    0);

	test_teardown((void **)&arg);
}

static void
expect_ownership(test_arg_t *arg, d_string_t user, d_string_t grp)
{
	int			 rc;
	daos_prop_t		*prop;
	struct daos_prop_entry	*entry;

	prop = daos_prop_alloc(2);
	assert_non_null(prop);

	prop->dpp_entries[0].dpe_type = DAOS_PROP_CO_OWNER;
	prop->dpp_entries[1].dpe_type = DAOS_PROP_CO_OWNER_GROUP;

	rc = daos_cont_query(arg->coh, NULL, prop, NULL);
	assert_rc_equal(rc, 0);

	entry = daos_prop_entry_get(prop, DAOS_PROP_CO_OWNER);
	assert_non_null(entry);
	assert_string_equal(entry->dpe_str, user);

	entry = daos_prop_entry_get(prop, DAOS_PROP_CO_OWNER_GROUP);
	assert_non_null(entry);
	assert_string_equal(entry->dpe_str, grp);

	daos_prop_free(prop);
}

static void
co_set_owner(void **state)
{
	test_arg_t	*arg0 = *state;
	test_arg_t	*arg = NULL;
	d_string_t	 original_user;
	d_string_t	 original_grp;
	d_string_t	 new_user = "newuser@";
	d_string_t	 new_grp = "newgrp@";
	int		 rc;

	rc = test_setup((void **)&arg, SETUP_CONT_CONNECT, arg0->multi_rank,
			SMALL_POOL_SIZE, 0, NULL);
	assert_int_equal(rc, 0);

	/*
	 * To start with, the euid/egid are the owner user/group.
	 */
	assert_rc_equal(daos_acl_uid_to_principal(geteuid(), &original_user),
			0);
	assert_rc_equal(daos_acl_gid_to_principal(getegid(), &original_grp),
			0);

	if (arg->myrank == 0) {
		print_message("Set owner with null params\n");
		rc = daos_cont_set_owner(arg->coh, NULL, NULL, NULL);
		assert_rc_equal(rc, -DER_INVAL);

		print_message("Set owner with invalid user\n");
		rc = daos_cont_set_owner(arg->coh, "not_a_valid_user", new_grp,
					 NULL);
		assert_rc_equal(rc, -DER_INVAL);

		print_message("Set owner with invalid grp\n");
		rc = daos_cont_set_owner(arg->coh, new_user, "not_a_valid_grp",
					 NULL);
		assert_rc_equal(rc, -DER_INVAL);

		print_message("Set owner user\n");
		rc = daos_cont_set_owner(arg->coh, new_user, NULL, NULL);
		assert_rc_equal(rc, 0);
		expect_ownership(arg, new_user, original_grp);

		print_message("Change owner user back\n");
		rc = daos_cont_set_owner(arg->coh, original_user, NULL, NULL);
		assert_rc_equal(rc, 0);
		expect_ownership(arg, original_user, original_grp);

		print_message("Set owner group\n");
		rc = daos_cont_set_owner(arg->coh, NULL, new_grp, NULL);
		assert_rc_equal(rc, 0);
		expect_ownership(arg, original_user, new_grp);

		print_message("Change owner group back\n");
		rc = daos_cont_set_owner(arg->coh, NULL, original_grp, NULL);
		assert_rc_equal(rc, 0);
		expect_ownership(arg, original_user, original_grp);

		print_message("Set both owner user and group\n");
		rc = daos_cont_set_owner(arg->coh, new_user, new_grp, NULL);
		assert_rc_equal(rc, 0);
		expect_ownership(arg, new_user, new_grp);
	}

	D_FREE(original_user);
	D_FREE(original_grp);
	test_teardown((void **)&arg);
}

static void
expect_co_set_owner_access(test_arg_t *arg, d_string_t user, d_string_t grp,
			   uint64_t perms, int exp_result)
{
	daos_prop_t	*cont_prop;
	int		 rc = 0;

	cont_prop = get_daos_prop_with_owner_acl_perms(perms,
						       DAOS_PROP_CO_ACL);

	while (!rc && arg->setup_state != SETUP_CONT_CONNECT)
		rc = test_setup_next_step((void **)&arg, NULL, NULL,
					  cont_prop);
	assert_int_equal(rc, 0);

	if (arg->myrank == 0) {
		rc = daos_cont_set_owner(arg->coh, user, grp, NULL);
		assert_rc_equal(rc, exp_result);
	}

	daos_prop_free(cont_prop);
	test_teardown_cont_hdl(arg);
	test_teardown_cont(arg);
}

static void
co_set_owner_access(void **state)
{
	test_arg_t	*arg0 = *state;
	test_arg_t	*arg = NULL;
	int		 rc;
	uint64_t	 no_perm = DAOS_ACL_PERM_CONT_ALL &
				   ~DAOS_ACL_PERM_SET_OWNER;

	rc = test_setup((void **)&arg, SETUP_EQ, arg0->multi_rank,
			SMALL_POOL_SIZE, 0, NULL);
	assert_int_equal(rc, 0);

	print_message("Set owner user denied with no set-owner perm\n");
	expect_co_set_owner_access(arg, "user@", NULL, no_perm,
				   -DER_NO_PERM);

	print_message("Set owner group denied with no set-owner perm\n");
	expect_co_set_owner_access(arg, NULL, "group@", no_perm,
				   -DER_NO_PERM);

	print_message("Set both owner and grp denied with no set-owner perm\n");
	expect_co_set_owner_access(arg, "user@", "group@", no_perm,
				   -DER_NO_PERM);

	print_message("Set owner allowed with set-owner perm\n");
	expect_co_set_owner_access(arg, "user@", "group@",
				   DAOS_ACL_PERM_READ |
				   DAOS_ACL_PERM_SET_OWNER,
				   0);

	test_teardown((void **)&arg);
}

static void
co_destroy_force(void **state)
{
	test_arg_t	*arg = *state;
	uuid_t		 uuid;
	daos_handle_t	 coh;
	daos_cont_info_t info;
	int		 rc;

	if (arg->myrank != 0)
		return;

	uuid_generate(uuid);

	print_message("creating container "DF_UUIDF"\n",
		      DP_UUID(uuid));
	rc = daos_cont_create(arg->pool.poh, uuid, NULL, NULL);
	assert_rc_equal(rc, 0);

	print_message("opening container\n");
	rc = daos_cont_open(arg->pool.poh, uuid, DAOS_COO_RW, &coh,
			    &info, NULL);
	assert_rc_equal(rc, 0);

	print_message("destroying container (force=false): should err\n");
	rc = daos_cont_destroy(arg->pool.poh, uuid, 0 /* force */, NULL);
	assert_rc_equal(rc, -DER_BUSY);

	print_message("destroying container (force=true): should succeed\n");
	rc = daos_cont_destroy(arg->pool.poh, uuid, 1 /* force */, NULL);
	assert_rc_equal(rc, 0);

	print_message("closing container: should succeed\n");
	rc = daos_cont_close(coh, NULL);
	assert_rc_equal(rc, 0);
}

static void
co_owner_implicit_access(void **state)
{
	test_arg_t	*arg0 = *state;
	test_arg_t	*arg = NULL;
	int		 rc;
	daos_prop_t	*owner_deny_prop;
	struct daos_acl	*acl;
	daos_prop_t	*tmp_prop;
	daos_prop_t	*acl_prop;

	/*
	 * An owner with no permissions still has get/set ACL access
	 * implicitly
	 */
	owner_deny_prop = get_daos_prop_with_owner_acl_perms(0,
							     DAOS_PROP_CO_ACL);

	rc = test_setup((void **)&arg, SETUP_EQ, arg0->multi_rank,
			SMALL_POOL_SIZE, 0, NULL);
	assert_int_equal(rc, 0);

	while (!rc && arg->setup_state != SETUP_CONT_CONNECT)
		rc = test_setup_next_step((void **)&arg, NULL, NULL,
					  owner_deny_prop);
	assert_int_equal(rc, 0);

	print_message("Owner has no permissions for non-ACL access\n");

	print_message("- Verify get-prop denied\n");
	tmp_prop = daos_prop_alloc(0);
	rc = daos_cont_query(arg->coh, NULL, tmp_prop, NULL);
	assert_rc_equal(rc, -DER_NO_PERM);
	daos_prop_free(tmp_prop);

	print_message("- Verify set-prop denied\n");
	tmp_prop = daos_prop_alloc(1);
	tmp_prop->dpp_entries[0].dpe_type = DAOS_PROP_CO_LABEL;
	D_STRNDUP_S(tmp_prop->dpp_entries[0].dpe_str, "My_Label");
	rc = daos_cont_set_prop(arg->coh, tmp_prop, NULL);
	assert_rc_equal(rc, -DER_NO_PERM);
	daos_prop_free(tmp_prop);

	print_message("- Verify set-owner denied\n");
	rc = daos_cont_set_owner(arg->coh, "somebody@", "somegroup@", NULL);
	assert_rc_equal(rc, -DER_NO_PERM);

	print_message("Owner has get-ACL access implicitly\n");
	rc = daos_cont_get_acl(arg->coh, &acl_prop, NULL);
	assert_rc_equal(rc, 0);

	/* sanity check */
	assert_non_null(daos_prop_entry_get(acl_prop, DAOS_PROP_CO_ACL));
	assert_non_null(daos_prop_entry_get(acl_prop, DAOS_PROP_CO_OWNER));
	assert_non_null(daos_prop_entry_get(acl_prop,
					    DAOS_PROP_CO_OWNER_GROUP));
	daos_prop_free(acl_prop);

	print_message("Owner has set-ACL implicitly\n");
	/* Just a copy of the current ACL */
	acl = daos_acl_dup(owner_deny_prop->dpp_entries[0].dpe_val_ptr);

	print_message("- Verify overwrite-ACL\n");
	rc = daos_cont_overwrite_acl(arg->coh, acl, NULL);
	assert_rc_equal(rc, 0);

	print_message("- Verify update-ACL\n");
	rc = daos_cont_update_acl(arg->coh, acl, NULL);
	assert_rc_equal(rc, 0);

	print_message("- Verify delete-ACL\n");
	rc = daos_cont_delete_acl(arg->coh, DAOS_ACL_OWNER, NULL, NULL);
	assert_rc_equal(rc, 0);

	daos_acl_free(acl);
	daos_prop_free(owner_deny_prop);
	test_teardown((void **)&arg);
}

static void
expect_co_set_attr_access(test_arg_t *arg, uint64_t perms, int exp_result)
{
	daos_prop_t	*cont_prop;
	int		 rc = 0;
	const char	*name = "AttrName";
	const char	*value = "This is the value";
	const size_t	 size = strnlen(value, TEST_MAX_ATTR_LEN);

	cont_prop = get_daos_prop_with_owner_acl_perms(perms,
						       DAOS_PROP_CO_ACL);

	while (!rc && arg->setup_state != SETUP_CONT_CONNECT)
		rc = test_setup_next_step((void **)&arg, NULL, NULL,
					  cont_prop);
	assert_int_equal(rc, 0);

	if (arg->myrank == 0) {
		/* Trivial case - just to see if we have access */
		rc = daos_cont_set_attr(arg->coh, 1, &name,
					(const void * const*)&value,
					&size,
					NULL);
		assert_rc_equal(rc, exp_result);
	}

	daos_prop_free(cont_prop);
	test_teardown_cont_hdl(arg);
	test_teardown_cont(arg);
}

static void
expect_co_get_attr_access(test_arg_t *arg, uint64_t perms, int exp_result)
{
	daos_prop_t	*cont_prop;
	int		 rc = 0;
	const char	*name = "AttrName";
	size_t		 val_size = TEST_MAX_ATTR_LEN;
	char		 value[val_size];
	void		*valptr = &value;

	cont_prop = get_daos_prop_with_owner_acl_perms(perms,
						       DAOS_PROP_CO_ACL);

	arg->cont_open_flags = DAOS_COO_RO;
	while (!rc && arg->setup_state != SETUP_CONT_CONNECT)
		rc = test_setup_next_step((void **)&arg, NULL, NULL,
					  cont_prop);
	assert_int_equal(rc, 0);

	if (arg->myrank == 0) {
		/* Trivial case - just to see if we have access */
		rc = daos_cont_get_attr(arg->coh, 1, &name,
					(void * const*)&valptr,
					&val_size,
					NULL);

		/* 0 size means non-existing attr and this is possible
		 * only because we do not support empty attrs for now
		 */
		if (val_size == 0)
			rc = -DER_NONEXIST;

		assert_rc_equal(rc, exp_result);
	}

	daos_prop_free(cont_prop);
	test_teardown_cont_hdl(arg);
	test_teardown_cont(arg);
}

static void
expect_co_list_attr_access(test_arg_t *arg, uint64_t perms, int exp_result)
{
	daos_prop_t	*cont_prop;
	int		 rc = 0;
	char		 buf[TEST_MAX_ATTR_LEN];
	size_t		 bufsize = sizeof(buf);

	cont_prop = get_daos_prop_with_owner_acl_perms(perms,
						       DAOS_PROP_CO_ACL);

	arg->cont_open_flags = DAOS_COO_RO;
	while (!rc && arg->setup_state != SETUP_CONT_CONNECT)
		rc = test_setup_next_step((void **)&arg, NULL, NULL,
					  cont_prop);
	assert_int_equal(rc, 0);

	if (arg->myrank == 0) {
		rc = daos_cont_list_attr(arg->coh, buf, &bufsize, NULL);
		assert_rc_equal(rc, exp_result);
	}

	daos_prop_free(cont_prop);
	test_teardown_cont_hdl(arg);
	test_teardown_cont(arg);
}

static void
co_attribute_access(void **state)
{
	test_arg_t	*arg0 = *state;
	test_arg_t	*arg = NULL;
	int		 rc;

	rc = test_setup((void **)&arg, SETUP_EQ, arg0->multi_rank,
			SMALL_POOL_SIZE, 0, NULL);
	assert_int_equal(rc, 0);

	print_message("Set attr denied with no write-data perms\n");
	expect_co_set_attr_access(arg,
				  DAOS_ACL_PERM_CONT_ALL &
				  ~DAOS_ACL_PERM_WRITE,
				  -DER_NO_PERM);

	print_message("Set attr allowed with RW data access\n");
	expect_co_set_attr_access(arg, DAOS_ACL_PERM_READ | DAOS_ACL_PERM_WRITE,
				  0);

	print_message("Set attr allowed with write-data access\n");
	expect_co_set_attr_access(arg, DAOS_ACL_PERM_GET_PROP |
				  DAOS_ACL_PERM_WRITE,
				  0);

	print_message("Get attr denied with no read-data perms\n");
	expect_co_get_attr_access(arg,
				  DAOS_ACL_PERM_CONT_ALL &
				  ~DAOS_ACL_PERM_READ,
				  -DER_NO_PERM);

	print_message("Get attr allowed with RW access\n");
	/* Attr isn't set, but we get past the permissions check */
	expect_co_get_attr_access(arg,
				  DAOS_ACL_PERM_READ | DAOS_ACL_PERM_WRITE,
				  -DER_NONEXIST);

	print_message("Get attr allowed with RO data access\n");
	/* Attr isn't set, but we get past the permissions check */
	expect_co_get_attr_access(arg, DAOS_ACL_PERM_READ,
				  -DER_NONEXIST);

	print_message("List attr denied with no read-data perms\n");
	expect_co_list_attr_access(arg,
				   DAOS_ACL_PERM_CONT_ALL &
				   ~DAOS_ACL_PERM_READ,
				   -DER_NO_PERM);

	print_message("List attr allowed with RW access\n");
	expect_co_list_attr_access(arg,
				   DAOS_ACL_PERM_READ | DAOS_ACL_PERM_WRITE,
				   0);

	print_message("List attr allowed with RO data access\n");
	expect_co_list_attr_access(arg, DAOS_ACL_PERM_READ,
				   0);

	test_teardown((void **)&arg);
}

static void
co_open_fail_destroy(void **state)
{
	test_arg_t	*arg = *state;
	uuid_t		 uuid;
	daos_handle_t	 coh;
	daos_cont_info_t info;
	int		 rc;

	FAULT_INJECTION_REQUIRED();

	if (arg->myrank != 0)
		return;

	uuid_generate(uuid);

	print_message("creating container ... ");
	rc = daos_cont_create(arg->pool.poh, uuid, NULL, NULL);
	assert_rc_equal(rc, 0);
	print_message("success\n");

	print_message("setting DAOS_CONT_OPEN_FAIL ... ");
	rc = daos_debug_set_params(arg->group, -1, DMG_KEY_FAIL_LOC,
				  DAOS_CONT_OPEN_FAIL | DAOS_FAIL_ONCE,
				  0, NULL);
	assert_rc_equal(rc, 0);

	rc = daos_cont_open(arg->pool.poh, uuid, DAOS_COO_RW, &coh, &info,
			    NULL);
	daos_debug_set_params(arg->group, -1, DMG_KEY_FAIL_LOC,
			      0, 0, NULL);
	assert_rc_equal(rc, -DER_IO);
	print_message("destroying container ... ");
	rc = daos_cont_destroy(arg->pool.poh, uuid, 1 /* force */, NULL);
	assert_rc_equal(rc, 0);
	print_message("success\n");
}

static void
co_rf_simple(void **state)
{
#define STACK_BUF_LEN	(128)
	test_arg_t		*arg0 = *state;
	test_arg_t		*arg = NULL;
	daos_obj_id_t		 oid;
	daos_handle_t		 coh, oh, coh_g2l;
	d_iov_t			 ghdl = { NULL, 0, 0 };
	daos_prop_t		*prop = NULL;
	struct daos_prop_entry	*entry;
	struct daos_co_status	 stat = { 0 };
	daos_cont_info_t	 info = { 0 };
	daos_obj_id_t		 io_oid;
	daos_handle_t		 io_oh;
	d_iov_t			 dkey;
	char			 stack_buf[STACK_BUF_LEN];
	d_sg_list_t		 sgl;
	d_iov_t			 sg_iov;
	daos_iod_t		 iod;
	daos_recx_t		 recx;
	int			 rc;

	/* needs 3 alive nodes after excluding 3 */
	if (!test_runable(arg0, 6))
		skip();

	print_message("create container with properties, and query/verify.\n");
	rc = test_setup((void **)&arg, SETUP_POOL_CONNECT, arg0->multi_rank,
			SMALL_POOL_SIZE, 0, NULL);
	assert_int_equal(rc, 0);

	prop = daos_prop_alloc(1);
	prop->dpp_entries[0].dpe_type = DAOS_PROP_CO_REDUN_FAC;
	prop->dpp_entries[0].dpe_val = DAOS_PROP_CO_REDUN_RF2;

	while (!rc && arg->setup_state != SETUP_CONT_CONNECT)
		rc = test_setup_next_step((void **)&arg, NULL, NULL, prop);
	assert_int_equal(rc, 0);

	/* test 1 - cont rf and obj redundancy */
	print_message("verify cont rf is set and can be queried ...\n");
	if (arg->myrank == 0) {
		rc = daos_cont_query(arg->coh, &info, NULL, NULL);
		assert_rc_equal(rc, 0);
		assert_int_equal(info.ci_redun_fac, DAOS_PROP_CO_REDUN_RF2);
	}
	MPI_Barrier(MPI_COMM_WORLD);

	print_message("verify cont rf and obj open ...\n");
	oid = daos_test_oid_gen(arg->coh, OC_RP_2G1, 0, 0, arg->myrank);
	rc = daos_obj_open(arg->coh, oid, 0, &oh, NULL);
	assert_rc_equal(rc, -DER_INVAL);

	oid = daos_test_oid_gen(arg->coh, OC_EC_2P1G1, 0, 0, arg->myrank);
	rc = daos_obj_open(arg->coh, oid, 0, &oh, NULL);
	assert_rc_equal(rc, -DER_INVAL);

	oid = daos_test_oid_gen(arg->coh, OC_RP_3G1, 0, 0, arg->myrank);
	rc = daos_obj_open(arg->coh, oid, 0, &oh, NULL);
	assert_rc_equal(rc, 0);
	rc = daos_obj_close(oh, NULL);
	assert_rc_equal(rc, 0);

	oid = daos_test_oid_gen(arg->coh, OC_EC_2P2G1, 0, 0, arg->myrank);
	rc = daos_obj_open(arg->coh, oid, 0, &oh, NULL);
	assert_rc_equal(rc, 0);
	rc = daos_obj_close(oh, NULL);
	assert_rc_equal(rc, 0);

	/* test 2 - cont rf and pool map */
	print_message("verify cont rf and pool map ...\n");
	prop->dpp_entries[0].dpe_type = DAOS_PROP_CO_STATUS;
	rc = daos_cont_query(arg->coh, NULL, prop, NULL);
	assert_rc_equal(rc, 0);
	entry = daos_prop_entry_get(prop, DAOS_PROP_CO_STATUS);
	daos_prop_val_2_co_status(entry->dpe_val, &stat);
	assert_int_equal(stat.dcs_status, DAOS_PROP_CO_HEALTHY);

	if (arg->myrank == 0) {
		daos_debug_set_params(NULL, -1, DMG_KEY_FAIL_LOC,
				      DAOS_REBUILD_DELAY | DAOS_FAIL_ALWAYS,
				      0, NULL);
		daos_exclude_server(arg->pool.pool_uuid, arg->group,
				    arg->dmg_config, 5);
		daos_exclude_server(arg->pool.pool_uuid, arg->group,
				    arg->dmg_config, 4);
	}
	MPI_Barrier(MPI_COMM_WORLD);
	rc = daos_cont_query(arg->coh, NULL, prop, NULL);
	assert_rc_equal(rc, 0);
	entry = daos_prop_entry_get(prop, DAOS_PROP_CO_STATUS);
	daos_prop_val_2_co_status(entry->dpe_val, &stat);
	assert_int_equal(stat.dcs_status, DAOS_PROP_CO_HEALTHY);
	rc = daos_cont_open(arg->pool.poh, arg->co_uuid, arg->cont_open_flags,
			    &coh, &arg->co_info, NULL);
	assert_rc_equal(rc, 0);
	rc = daos_cont_close(coh, NULL);
	assert_rc_equal(rc, 0);

	/* IO testing */
	io_oid = daos_test_oid_gen(arg->coh, OC_RP_4G1, 0, 0, arg->myrank);
	rc = daos_obj_open(arg->coh, io_oid, 0, &io_oh, NULL);
	assert_rc_equal(rc, 0);

	d_iov_set(&dkey, "dkey", strlen("dkey"));
	dts_buf_render(stack_buf, STACK_BUF_LEN);
	d_iov_set(&sg_iov, stack_buf, STACK_BUF_LEN);
	sgl.sg_nr	= 1;
	sgl.sg_nr_out	= 1;
	sgl.sg_iovs	= &sg_iov;
	d_iov_set(&iod.iod_name, "akey", strlen("akey"));
	recx.rx_idx = 0;
	recx.rx_nr  = STACK_BUF_LEN;
	iod.iod_size	= 1;
	iod.iod_nr	= 1;
	iod.iod_recxs	= &recx;
	iod.iod_type	= DAOS_IOD_ARRAY;
	print_message("obj update should success before RF broken\n");
	rc = daos_obj_update(io_oh, DAOS_TX_NONE, 0, &dkey, 1, &iod, &sgl,
			     NULL);
	assert_rc_equal(rc, 0);

	if (arg->myrank == 0)
		daos_exclude_server(arg->pool.pool_uuid, arg->group,
				    arg->dmg_config, 3);
	MPI_Barrier(MPI_COMM_WORLD);
	rc = daos_cont_query(arg->coh, NULL, prop, NULL);
	assert_rc_equal(rc, 0);
	entry = daos_prop_entry_get(prop, DAOS_PROP_CO_STATUS);
	daos_prop_val_2_co_status(entry->dpe_val, &stat);
	assert_int_equal(stat.dcs_status, DAOS_PROP_CO_UNCLEAN);
	rc = daos_cont_open(arg->pool.poh, arg->co_uuid, arg->cont_open_flags,
			    &coh, NULL, NULL);
	assert_rc_equal(rc, -DER_RF);
	print_message("obj update should fail after RF broken\n");
	rc = daos_obj_update(io_oh, DAOS_TX_NONE, 0, &dkey, 1, &iod, &sgl,
			     NULL);
	assert_rc_equal(rc, -DER_RF);
	print_message("obj fetch should fail after RF broken\n");
	rc = daos_obj_fetch(io_oh, DAOS_TX_NONE, 0, &dkey, 1, &iod, &sgl, NULL,
			    NULL);
	assert_rc_equal(rc, -DER_RF);

	if (arg->myrank == 0) {
		daos_debug_set_params(NULL, -1, DMG_KEY_FAIL_LOC, 0, 0, NULL);
		test_rebuild_wait(&arg, 1);
		daos_reint_server(arg->pool.pool_uuid, arg->group,
				  arg->dmg_config, 3);
		daos_reint_server(arg->pool.pool_uuid, arg->group,
				  arg->dmg_config, 4);
		daos_reint_server(arg->pool.pool_uuid, arg->group,
				  arg->dmg_config, 5);
		test_rebuild_wait(&arg, 1);
	}
	MPI_Barrier(MPI_COMM_WORLD);

	print_message("obj update should success after re-integrate\n");
	rc = daos_obj_update(io_oh, DAOS_TX_NONE, 0, &dkey, 1, &iod, &sgl,
			     NULL);
	assert_rc_equal(rc, 0);

	/* clear the UNCLEAN status */
	rc = daos_cont_status_clear(arg->coh, NULL);
	assert_rc_equal(rc, 0);

	rc = daos_cont_query(arg->coh, NULL, prop, NULL);
	assert_rc_equal(rc, 0);
	entry = daos_prop_entry_get(prop, DAOS_PROP_CO_STATUS);
	daos_prop_val_2_co_status(entry->dpe_val, &stat);
	assert_int_equal(stat.dcs_status, DAOS_PROP_CO_HEALTHY);
	rc = daos_cont_open(arg->pool.poh, arg->co_uuid, arg->cont_open_flags,
			    &coh, NULL, NULL);
	assert_rc_equal(rc, 0);

	rc = daos_cont_local2global(coh, &ghdl);
	assert_rc_equal(rc, 0);
	ghdl.iov_buf = malloc(ghdl.iov_buf_len);
	ghdl.iov_len = ghdl.iov_buf_len;
	rc = daos_cont_local2global(coh, &ghdl);
	assert_rc_equal(rc, 0);

	rc = daos_cont_global2local(arg->pool.poh, ghdl, &coh_g2l);
	assert_rc_equal(rc, 0);
	rc = daos_cont_close(coh_g2l, NULL);
	assert_int_equal(rc, 0);
	free(ghdl.iov_buf);

	rc = daos_obj_close(io_oh, NULL);
	assert_rc_equal(rc, 0);

	rc = daos_cont_close(coh, NULL);
	assert_rc_equal(rc, 0);

	daos_prop_free(prop);
	test_teardown((void **)&arg);
}

static void
delet_container_during_aggregation(void **state)
{
	test_arg_t	*arg = *state;
	daos_obj_id_t	 oid;
	daos_pool_info_t pinfo;
	int		i;
	int		rc;

	/* Prepare records */
	oid = daos_test_oid_gen(arg->coh, OC_SX, 0, 0, arg->myrank);

	print_message("Initial Pool Query\n");
	pool_storage_info(state, &pinfo);

	/* Aggregation will be Hold */
	daos_debug_set_params(arg->group, -1, DMG_KEY_FAIL_LOC,
			      DAOS_VOS_AGG_BLOCKED | DAOS_FAIL_ALWAYS, 0, NULL);

	/* Write/fetch and Punch Data with 2K size */
	for (i = 0; i <= 5000; i++)
		io_simple_internal(state, oid, IO_SIZE_SCM * 32, DAOS_IOD_ARRAY,
				   "io_simple_scm_array dkey",
				   "io_simple_scm_array akey");

	/**
	 * Run Pool query every 5 seconds for Total 30 seconds
	 * Aggregation will be ready to run by this time
	 */
	for (i = 0; i <= 5; i++) {
		pool_storage_info(state, &pinfo);
		sleep(5);
	}

	/* Aggregation will continue */
	daos_debug_set_params(arg->group, -1, DMG_KEY_FAIL_LOC, 0, 0, NULL);

	/* Destroy the container while Aggregation is running */
	rc = test_teardown_cont(arg);
	assert_rc_equal(rc, 0);

	/* Run Pool query at the end */
	pool_storage_info(state, &pinfo);
}

static void
co_api_compat(void **state)
{
	test_arg_t		*arg = *state;
	uuid_t			uuid1;
	uuid_t			uuid2;
	char			*label = "test_api_compat_label1";
	daos_handle_t		coh;
	daos_cont_info_t	info;
	int			rc;

	if (arg->myrank != 0)
		return;

	uuid_generate(uuid1);
	uuid_clear(uuid2);

	print_message("creating container with uuid specified ... ");
	rc = daos_cont_create(arg->pool.poh, uuid1, NULL, NULL);
	assert_rc_equal(rc, 0);
	print_message("success\n");

	print_message("creating container with a uuid pointer ... ");
	rc = daos_cont_create(arg->pool.poh, &uuid2, NULL, NULL);
	assert_rc_equal(rc, 0);
	print_message("success\n");

	print_message("creating container with a NULL pointer ... ");
	rc = daos_cont_create(arg->pool.poh, NULL, NULL, NULL);
	assert_rc_equal(rc, 0);
	print_message("success\n");

	print_message("creating container with a Label ... ");
	rc = daos_cont_create_with_label(arg->pool.poh, label, NULL, NULL, NULL);
	assert_rc_equal(rc, 0);
	print_message("success\n");

	print_message("opening container using uuid ... ");
	rc = daos_cont_open(arg->pool.poh, uuid1, DAOS_COO_RW, &coh, &info, NULL);
	assert_rc_equal(rc, 0);
	print_message("success\n");
	rc = daos_cont_close(coh, NULL);
	assert_rc_equal(rc, 0);

	print_message("opening container using Label ... ");
	rc = daos_cont_open(arg->pool.poh, label, DAOS_COO_RW, &coh, &info, NULL);
	assert_rc_equal(rc, 0);
	print_message("success\n");
	rc = daos_cont_close(coh, NULL);
	assert_rc_equal(rc, 0);

	print_message("destroying container using uuid ... ");
	rc = daos_cont_destroy(arg->pool.poh, uuid1, 0, NULL);
	assert_rc_equal(rc, 0);
	rc = daos_cont_destroy(arg->pool.poh, uuid2, 0, NULL);
	assert_rc_equal(rc, 0);
	print_message("success\n");

	print_message("destroying container using label ... ");
	rc = daos_cont_destroy(arg->pool.poh, label, 0, NULL);
	assert_rc_equal(rc, 0);
	print_message("success\n");
}

static int
co_setup_sync(void **state)
{
	async_disable(state);
	return test_setup(state, SETUP_CONT_CONNECT, true, SMALL_POOL_SIZE,
			  0, NULL);
}

static int
co_setup_async(void **state)
{
	async_enable(state);
	return test_setup(state, SETUP_CONT_CONNECT, true, SMALL_POOL_SIZE,
			  0, NULL);
}

static int
setup(void **state)
{
	return test_setup(state, SETUP_POOL_CONNECT, true, SMALL_POOL_SIZE,
			  0, NULL);
}

static const struct CMUnitTest co_tests[] = {
	{ "CONT1: create/open/close/destroy container",
	  co_create, async_disable, test_case_teardown},
	{ "CONT2: create/open/close/destroy container (async)",
	  co_create, async_enable, test_case_teardown},
	{ "CONT3: container handle local2glocal and global2local",
	  co_create, hdl_share_enable, test_case_teardown},
	{ "CONT4: set/get/list user-defined container attributes (sync)",
	  co_attribute, co_setup_sync, test_case_teardown},
	{ "CONT5: set/get/list user-defined container attributes (async)",
	  co_attribute, co_setup_async, test_case_teardown},
	{ "CONT6: create container with properties and query",
	  co_properties, NULL, test_case_teardown},
	{ "CONT7: retry CONT_{CLOSE,DESTROY,QUERY}",
	  co_op_retry, NULL, test_case_teardown},
	{ "CONT8: get/set container ACL",
	  co_acl, NULL, test_case_teardown},
	{ "CONT9: container set prop",
	  co_set_prop, NULL, test_case_teardown},
	{ "CONT10: container create access denied",
	  co_create_access_denied, NULL, test_case_teardown},
	{ "CONT11: container destroy access denied",
	  co_destroy_access_denied, NULL, test_case_teardown},
	{ "CONT12: container destroy allowed by pool ACL only",
	  co_destroy_allowed_by_pool, NULL, test_case_teardown},
	{ "CONT13: container open access by ACL",
	  co_open_access, NULL, test_case_teardown},
	{ "CONT14: container query access by ACL",
	  co_query_access, NULL, test_case_teardown},
	{ "CONT15: container get-acl access by ACL",
	  co_get_acl_access, NULL, test_case_teardown},
	{ "CONT16: container set-prop access by ACL",
	  co_set_prop_access, NULL, test_case_teardown},
	{ "CONT17: container overwrite/update/delete ACL access by ACL",
	  co_modify_acl_access, NULL, test_case_teardown},
	{ "CONT18: container set owner",
	  co_set_owner, NULL, test_case_teardown},
	{ "CONT19: container set-owner access by ACL",
	  co_set_owner_access, NULL, test_case_teardown},
	{ "CONT20: container destroy force",
	  co_destroy_force, NULL, test_case_teardown},
	{ "CONT21: container owner has implicit ACL access",
	  co_owner_implicit_access, NULL, test_case_teardown},
	{ "CONT22: container get/set attribute access by ACL",
	  co_attribute_access, NULL, test_case_teardown},
	{ "CONT23: container open failed/destroy",
	  co_open_fail_destroy, NULL, test_case_teardown},
	{ "CONT24: container RF simple test",
	  co_rf_simple, NULL, test_case_teardown},
	{ "CONT25: Delete Container during Aggregation",
	  delet_container_during_aggregation, co_setup_async,
	  test_case_teardown},
	{ "CONT26: container API compat",
	  co_api_compat, NULL, test_case_teardown},
};

int
run_daos_cont_test(int rank, int size, int *sub_tests, int sub_tests_size)
{
	int rc = 0;

	MPI_Barrier(MPI_COMM_WORLD);
	if (sub_tests_size == 0) {
		sub_tests_size = ARRAY_SIZE(co_tests);
		sub_tests = NULL;
	}

	rc = run_daos_sub_tests("DAOS_Container", co_tests,
				ARRAY_SIZE(co_tests), sub_tests, sub_tests_size,
				setup, test_teardown);

	MPI_Barrier(MPI_COMM_WORLD);
	return rc;
}<|MERGE_RESOLUTION|>--- conflicted
+++ resolved
@@ -338,15 +338,11 @@
 	assert_rc_equal(rc, -DER_NONEXIST);
 
 	prop->dpp_entries[0].dpe_type = DAOS_PROP_CO_LABEL;
-<<<<<<< HEAD
-	D_STRNDUP(prop->dpp_entries[0].dpe_str, label, 100);
-=======
 	/** setting the label as a pointer should fail */
 	rc = daos_prop_set_ptr(prop, DAOS_PROP_CO_LABEL, label, strlen(label));
 	assert_rc_equal(rc, -DER_INVAL);
 	rc = daos_prop_set_str(prop, DAOS_PROP_CO_LABEL, label, strlen(label));
 	assert_rc_equal(rc, 0);
->>>>>>> 68b95cb4
 	prop->dpp_entries[1].dpe_type = DAOS_PROP_CO_SNAPSHOT_MAX;
 	prop->dpp_entries[1].dpe_val = snapshot_max;
 
