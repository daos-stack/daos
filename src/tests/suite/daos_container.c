/**
 * (C) Copyright 2016-2020 Intel Corporation.
 *
 * Licensed under the Apache License, Version 2.0 (the "License");
 * you may not use this file except in compliance with the License.
 * You may obtain a copy of the License at
 *
 *    http://www.apache.org/licenses/LICENSE-2.0
 *
 * Unless required by applicable law or agreed to in writing, software
 * distributed under the License is distributed on an "AS IS" BASIS,
 * WITHOUT WARRANTIES OR CONDITIONS OF ANY KIND, either express or implied.
 * See the License for the specific language governing permissions and
 * limitations under the License.
 *
 * GOVERNMENT LICENSE RIGHTS-OPEN SOURCE SOFTWARE
 * The Government's rights to use, modify, reproduce, release, perform, display,
 * or disclose this software are subject to the terms of the Apache License as
 * provided in Contract No. B609815.
 * Any reproduction of computer software, computer software documentation, or
 * portions thereof marked with this legend must also reproduce the markings.
 */
/**
 * This file is part of daos
 *
 * tests/suite/container.c
 */
#define D_LOGFAC	DD_FAC(tests)
#include "daos_test.h"

/** create/destroy container */
static void
co_create(void **state)
{
	test_arg_t	*arg = *state;
	uuid_t		 uuid;
	daos_handle_t	 coh;
	daos_cont_info_t info;
	daos_event_t	 ev;
	int		 rc;

	if (!arg->hdl_share && arg->myrank != 0)
		return;

	if (arg->async) {
		rc = daos_event_init(&ev, arg->eq, NULL);
		assert_int_equal(rc, 0);
	}

	/** container uuid */
	uuid_generate(uuid);

	/** create container */
	if (arg->myrank == 0) {
		print_message("creating container %ssynchronously ...\n",
			      arg->async ? "a" : "");
		rc = daos_cont_create(arg->pool.poh, uuid, NULL,
				      arg->async ? &ev : NULL);
		assert_int_equal(rc, 0);
		WAIT_ON_ASYNC(arg, ev);
		print_message("container created\n");

		print_message("opening container %ssynchronously\n",
			      arg->async ? "a" : "");
		rc = daos_cont_open(arg->pool.poh, uuid, DAOS_COO_RW, &coh,
				    &info, arg->async ? &ev : NULL);
		assert_int_equal(rc, 0);
		WAIT_ON_ASYNC(arg, ev);
		print_message("contained opened\n");
	}

	if (arg->hdl_share)
		handle_share(&coh, HANDLE_CO, arg->myrank, arg->pool.poh, 1);

	print_message("closing container %ssynchronously ...\n",
		      arg->async ? "a" : "");
	rc = daos_cont_close(coh, arg->async ? &ev : NULL);
	assert_int_equal(rc, 0);
	WAIT_ON_ASYNC(arg, ev);
	print_message("container closed\n");

	if (arg->hdl_share)
		MPI_Barrier(MPI_COMM_WORLD);

	/** destroy container */
	if (arg->myrank == 0) {
		/* XXX check if this is a real leak or out-of-sync close */
		sleep(5);
		print_message("destroying container %ssynchronously ...\n",
			      arg->async ? "a" : "");
		rc = daos_cont_destroy(arg->pool.poh, uuid, 1 /* force */,
				    arg->async ? &ev : NULL);
		assert_int_equal(rc, 0);
		WAIT_ON_ASYNC(arg, ev);
		if (arg->async) {
			rc = daos_event_fini(&ev);
			assert_int_equal(rc, 0);
		}
		print_message("container destroyed\n");
	}
}

#define BUFSIZE 10

static void
co_attribute(void **state)
{
	test_arg_t *arg = *state;
	daos_event_t	 ev;
	int		 rc;

	char const *const names[] = { "AVeryLongName", "Name" };
	size_t const name_sizes[] = {
				strlen(names[0]) + 1,
				strlen(names[1]) + 1,
	};
	void const *const in_values[] = {
				"value",
				"this is a long value"
	};
	size_t const in_sizes[] = {
				strlen(in_values[0]),
				strlen(in_values[1])
	};
	int			 n = (int) ARRAY_SIZE(names);
	char			 out_buf[10 * BUFSIZE] = { 0 };
	void			*out_values[] = {
						  &out_buf[0 * BUFSIZE],
						  &out_buf[1 * BUFSIZE]
						};
	size_t			 out_sizes[] =	{ BUFSIZE, BUFSIZE };
	size_t			 total_size;

	if (arg->async) {
		rc = daos_event_init(&ev, arg->eq, NULL);
		assert_int_equal(rc, 0);
	}

	print_message("setting container attributes %ssynchronously ...\n",
		      arg->async ? "a" : "");
	rc = daos_cont_set_attr(arg->coh, n, names, in_values, in_sizes,
				arg->async ? &ev : NULL);
	assert_int_equal(rc, 0);
	WAIT_ON_ASYNC(arg, ev);

	print_message("listing container attributes %ssynchronously ...\n",
		      arg->async ? "a" : "");

	total_size = 0;
	rc = daos_cont_list_attr(arg->coh, NULL, &total_size,
				 arg->async ? &ev : NULL);
	assert_int_equal(rc, 0);
	WAIT_ON_ASYNC(arg, ev);
	print_message("Verifying Total Name Length..\n");
	assert_int_equal(total_size, (name_sizes[0] + name_sizes[1]));

	total_size = BUFSIZE;
	rc = daos_cont_list_attr(arg->coh, out_buf, &total_size,
				 arg->async ? &ev : NULL);
	assert_int_equal(rc, 0);
	WAIT_ON_ASYNC(arg, ev);
	print_message("Verifying Small Name..\n");
	assert_int_equal(total_size, (name_sizes[0] + name_sizes[1]));
	assert_string_equal(out_buf, names[1]);

	total_size = 10*BUFSIZE;
	rc = daos_cont_list_attr(arg->coh, out_buf, &total_size,
				 arg->async ? &ev : NULL);
	assert_int_equal(rc, 0);
	WAIT_ON_ASYNC(arg, ev);
	print_message("Verifying All Names..\n");
	assert_int_equal(total_size, (name_sizes[0] + name_sizes[1]));
	assert_string_equal(out_buf, names[0]);
	assert_string_equal(out_buf + name_sizes[0], names[1]);

	print_message("getting container attributes %ssynchronously ...\n",
		      arg->async ? "a" : "");

	rc = daos_cont_get_attr(arg->coh, n, names, out_values, out_sizes,
				arg->async ? &ev : NULL);
	assert_int_equal(rc, 0);
	WAIT_ON_ASYNC(arg, ev);

	print_message("Verifying Name-Value (A)..\n");
	assert_int_equal(out_sizes[0], in_sizes[0]);
	assert_memory_equal(out_values[0], in_values[0], in_sizes[0]);

	print_message("Verifying Name-Value (B)..\n");
	assert_true(in_sizes[1] > BUFSIZE);
	assert_int_equal(out_sizes[1], in_sizes[1]);
	assert_memory_equal(out_values[1], in_values[1], BUFSIZE);

	rc = daos_cont_get_attr(arg->coh, n, names, NULL, out_sizes,
				arg->async ? &ev : NULL);
	assert_int_equal(rc, 0);
	WAIT_ON_ASYNC(arg, ev);

	print_message("Verifying with NULL buffer..\n");
	assert_int_equal(out_sizes[0], in_sizes[0]);
	assert_int_equal(out_sizes[1], in_sizes[1]);

	if (arg->async) {
		rc = daos_event_fini(&ev);
		assert_int_equal(rc, 0);
	}
}

static bool
ace_has_permissions(struct daos_ace *ace, uint64_t exp_perms)
{
	if (ace->dae_access_types != DAOS_ACL_ACCESS_ALLOW) {
		print_message("Expected access type allow for ACE\n");
		daos_ace_dump(ace, 0);
		return false;
	}

	if (ace->dae_allow_perms != exp_perms) {
		print_message("ACE had perms: 0x%lx (expected: 0x%lx)\n",
			      ace->dae_allow_perms, exp_perms);
		daos_ace_dump(ace, 0);
		return false;
	}

	return true;
}

static bool
is_acl_prop_default(struct daos_acl *prop)
{
	struct daos_ace *ace;
	ssize_t		acl_expected_len = 0;

	if (daos_acl_validate(prop) != 0) {
		print_message("ACL property not valid\n");
		daos_acl_dump(prop);
		return false;
	}

	if (daos_acl_get_ace_for_principal(prop, DAOS_ACL_OWNER,
					   NULL, &ace) != 0) {
		print_message("Owner ACE not found\n");
		return false;
	}

	acl_expected_len += daos_ace_get_size(ace);

	/* Owner should have full control of the container by default */
	if (!ace_has_permissions(ace, DAOS_ACL_PERM_CONT_ALL)) {
		print_message("Owner ACE was wrong\n");
		return false;
	}

	if (daos_acl_get_ace_for_principal(prop, DAOS_ACL_OWNER_GROUP,
					   NULL, &ace) != 0) {
		print_message("Owner Group ACE not found\n");
		return false;
	}

	acl_expected_len += daos_ace_get_size(ace);

	/* Owner-group should have basic access */
	if (!ace_has_permissions(ace,
				 DAOS_ACL_PERM_READ |
				 DAOS_ACL_PERM_WRITE |
				 DAOS_ACL_PERM_GET_PROP |
				 DAOS_ACL_PERM_SET_PROP)) {
		print_message("Owner Group ACE was wrong\n");
		return false;
	}

	if (prop->dal_len != acl_expected_len) {
		print_message("More ACEs in list than expected, expected len = "
			      "%ld, actual len = %u\n", acl_expected_len,
			      prop->dal_len);
		return false;
	}

	print_message("ACL prop matches expected defaults\n");
	return true;
}

static daos_prop_t *
get_query_prop_all(void)
{
	daos_prop_t	*prop;
	const int	prop_count = DAOS_PROP_CO_NUM;
	int		i;

	prop = daos_prop_alloc(prop_count);
	assert_non_null(prop);

	for (i = 0; i < prop_count; i++) {
		prop->dpp_entries[i].dpe_type = DAOS_PROP_CO_MIN + 1 + i;
		assert_true(prop->dpp_entries[i].dpe_type < DAOS_PROP_CO_MAX);
	}

	return prop;
}

static void
co_properties(void **state)
{
	test_arg_t		*arg0 = *state;
	test_arg_t		*arg = NULL;
	char			*label = "test_cont_properties";
	uint64_t		 snapshot_max = 128;
	daos_prop_t		*prop;
	daos_prop_t		*prop_query;
	struct daos_prop_entry	*entry;
	daos_pool_info_t	 info = {0};
	int			 rc;
	char			*exp_owner;
	char			*exp_owner_grp;

	print_message("create container with properties, and query/verify.\n");
	rc = test_setup((void **)&arg, SETUP_POOL_CONNECT, arg0->multi_rank,
			DEFAULT_POOL_SIZE, NULL);
	assert_int_equal(rc, 0);

	prop = daos_prop_alloc(2);
	prop->dpp_entries[0].dpe_type = DAOS_PROP_CO_LABEL;
	prop->dpp_entries[0].dpe_str = strdup(label);
	prop->dpp_entries[1].dpe_type = DAOS_PROP_CO_SNAPSHOT_MAX;
	prop->dpp_entries[1].dpe_val = snapshot_max;

	while (!rc && arg->setup_state != SETUP_CONT_CONNECT)
		rc = test_setup_next_step((void **)&arg, NULL, NULL, prop);
	assert_int_equal(rc, 0);

	if (arg->myrank == 0) {
		rc = daos_pool_query(arg->pool.poh, NULL, &info, NULL, NULL);
		assert_int_equal(rc, 0);
		rc = daos_mgmt_set_params(arg->group, info.pi_leader,
			DMG_KEY_FAIL_LOC, DAOS_FORCE_PROP_VERIFY, 0, NULL);
		assert_int_equal(rc, 0);
	}
	MPI_Barrier(MPI_COMM_WORLD);

	prop_query = get_query_prop_all();
	rc = daos_cont_query(arg->coh, NULL, prop_query, NULL);
	assert_int_equal(rc, 0);

	assert_int_equal(prop_query->dpp_nr, DAOS_PROP_CO_NUM);
	/* set properties should get the value user set */
	entry = daos_prop_entry_get(prop_query, DAOS_PROP_CO_LABEL);
	if (entry == NULL || strcmp(entry->dpe_str, label) != 0) {
		print_message("label verification failed.\n");
		assert_int_equal(rc, 1); /* fail the test */
	}
	entry = daos_prop_entry_get(prop_query, DAOS_PROP_CO_SNAPSHOT_MAX);
	if (entry == NULL || entry->dpe_val != snapshot_max) {
		print_message("snapshot_max verification failed.\n");
		assert_int_equal(rc, 1); /* fail the test */
	}
	/* not set properties should get default value */
	entry = daos_prop_entry_get(prop_query, DAOS_PROP_CO_CSUM);
	if (entry == NULL || entry->dpe_val != DAOS_PROP_CO_CSUM_OFF) {
		print_message("csum verification failed.\n");
		assert_int_equal(rc, 1); /* fail the test */
	}
	entry = daos_prop_entry_get(prop_query, DAOS_PROP_CO_CSUM_CHUNK_SIZE);
	if (entry == NULL || entry->dpe_val != 32 * 1024) {
		print_message("csum chunk size verification failed.\n");
		assert_int_equal(rc, 1); /* fail the test */
	}
	entry = daos_prop_entry_get(prop_query,
				    DAOS_PROP_CO_CSUM_SERVER_VERIFY);
	if (entry == NULL || entry->dpe_val != DAOS_PROP_CO_CSUM_SV_OFF) {
		print_message("csum server verify verification failed.\n");
		assert_int_equal(rc, 1); /* fail the test */
	}
	entry = daos_prop_entry_get(prop_query, DAOS_PROP_CO_ENCRYPT);
	if (entry == NULL || entry->dpe_val != DAOS_PROP_CO_ENCRYPT_OFF) {
		print_message("encrypt verification failed.\n");
		assert_int_equal(rc, 1); /* fail the test */
	}

	entry = daos_prop_entry_get(prop_query, DAOS_PROP_CO_ACL);
	if (entry == NULL || entry->dpe_val_ptr == NULL ||
	    !is_acl_prop_default((struct daos_acl *)entry->dpe_val_ptr)) {
		print_message("ACL prop verification failed.\n");
		assert_int_equal(rc, 1); /* fail the test */
	}

	/* default owner */
	assert_int_equal(daos_acl_uid_to_principal(geteuid(), &exp_owner), 0);
	print_message("Checking owner set to default\n");
	entry = daos_prop_entry_get(prop_query, DAOS_PROP_CO_OWNER);
	if (entry == NULL || entry->dpe_str == NULL ||
	    strncmp(entry->dpe_str, exp_owner, DAOS_ACL_MAX_PRINCIPAL_LEN)) {
		print_message("Owner prop verification failed.\n");
		assert_int_equal(rc, 1); /* fail the test */
	}
	D_FREE(exp_owner);

	/* default owner-group */
	assert_int_equal(daos_acl_gid_to_principal(getegid(), &exp_owner_grp),
			 0);
	print_message("Checking owner-group set to default\n");
	entry = daos_prop_entry_get(prop_query, DAOS_PROP_CO_OWNER_GROUP);
	if (entry == NULL || entry->dpe_str == NULL ||
	    strncmp(entry->dpe_str, exp_owner_grp,
		    DAOS_ACL_MAX_PRINCIPAL_LEN)) {
		print_message("Owner-group prop verification failed.\n");
		assert_int_equal(rc, 1); /* fail the test */
	}
	D_FREE(exp_owner_grp);

	if (arg->myrank == 0)
		daos_mgmt_set_params(arg->group, -1, DMG_KEY_FAIL_LOC, 0,
				     0, NULL);
	MPI_Barrier(MPI_COMM_WORLD);

	daos_prop_free(prop);
	daos_prop_free(prop_query);
	test_teardown((void **)&arg);
}

static void
co_op_retry(void **state)
{
	test_arg_t	*arg = *state;
	uuid_t		 uuid;
	daos_handle_t	 coh;
	daos_cont_info_t info;
	int		 rc;

	if (arg->myrank != 0)
		return;

	uuid_generate(uuid);

	print_message("creating container ... ");
	rc = daos_cont_create(arg->pool.poh, uuid, NULL, NULL);
	assert_int_equal(rc, 0);
	print_message("success\n");

	print_message("opening container ... ");
	rc = daos_cont_open(arg->pool.poh, uuid, DAOS_COO_RW, &coh, &info,
			    NULL);
	assert_int_equal(rc, 0);
	print_message("success\n");

	print_message("setting DAOS_CONT_QUERY_FAIL_CORPC ... ");
	rc = daos_mgmt_set_params(arg->group, 0, DMG_KEY_FAIL_LOC,
				  DAOS_CONT_QUERY_FAIL_CORPC | DAOS_FAIL_ONCE,
				  0, NULL);
	assert_int_equal(rc, 0);
	print_message("success\n");

	print_message("querying container ... ");
	rc = daos_cont_query(coh, &info, NULL, NULL);
	assert_int_equal(rc, 0);
	print_message("success\n");

	print_message("setting DAOS_CONT_CLOSE_FAIL_CORPC ... ");
	rc = daos_mgmt_set_params(arg->group, 0, DMG_KEY_FAIL_LOC,
				  DAOS_CONT_CLOSE_FAIL_CORPC | DAOS_FAIL_ONCE,
				  0, NULL);
	assert_int_equal(rc, 0);
	print_message("success\n");

	print_message("closing container ... ");
	rc = daos_cont_close(coh, NULL);
	assert_int_equal(rc, 0);
	print_message("success\n");

	print_message("setting DAOS_CONT_DESTROY_FAIL_CORPC ... ");
	rc = daos_mgmt_set_params(arg->group, 0, DMG_KEY_FAIL_LOC,
				  DAOS_CONT_DESTROY_FAIL_CORPC | DAOS_FAIL_ONCE,
				  0, NULL);
	assert_int_equal(rc, 0);
	print_message("success\n");

	print_message("destroying container ... ");
	rc = daos_cont_destroy(arg->pool.poh, uuid, 1 /* force */, NULL);
	assert_int_equal(rc, 0);
	print_message("success\n");
}

static void
co_acl_get(test_arg_t *arg, struct daos_acl *exp_acl,
	   const char *exp_owner, const char *exp_owner_grp)
{
	int			rc;
	daos_prop_t		*acl_prop = NULL;
	struct daos_prop_entry	*entry;
	struct daos_acl		*actual_acl;

	print_message("Getting the container ACL\n");
	rc = daos_cont_get_acl(arg->coh, &acl_prop, NULL);
	assert_int_equal(rc, 0);

	assert_non_null(acl_prop);
	assert_int_equal(acl_prop->dpp_nr, 3);

	print_message("Checking ACL\n");
	entry = daos_prop_entry_get(acl_prop, DAOS_PROP_CO_ACL);
	if (entry == NULL || entry->dpe_val_ptr == NULL) {
		print_message("ACL prop wasn't returned.\n");
		assert_false(true); /* fail the test */
	}
	actual_acl = entry->dpe_val_ptr;
	assert_int_equal(actual_acl->dal_ver, exp_acl->dal_ver);
	assert_int_equal(actual_acl->dal_len, exp_acl->dal_len);
	assert_memory_equal(actual_acl->dal_ace, exp_acl->dal_ace,
			    exp_acl->dal_len);

	print_message("Checking owner\n");
	entry = daos_prop_entry_get(acl_prop, DAOS_PROP_CO_OWNER);
	if (entry == NULL || entry->dpe_str == NULL ||
	    strncmp(entry->dpe_str, exp_owner,
		    DAOS_ACL_MAX_PRINCIPAL_LEN)) {
		print_message("Owner prop verification failed.\n");
		assert_false(true); /* fail the test */
	}

	print_message("Checking owner-group\n");
	entry = daos_prop_entry_get(acl_prop, DAOS_PROP_CO_OWNER_GROUP);
	if (entry == NULL || entry->dpe_str == NULL ||
	    strncmp(entry->dpe_str, exp_owner_grp,
		    DAOS_ACL_MAX_PRINCIPAL_LEN)) {
		print_message("Owner-group prop verification failed.\n");
		assert_false(true); /* fail the test */
	}

	daos_prop_free(acl_prop);
}

static void
add_ace_with_perms(struct daos_acl **acl, enum daos_acl_principal_type type,
		   const char *name, uint64_t perms)
{
	struct daos_ace *ace;
	int		rc;

	ace = daos_ace_create(type, name);
	assert_non_null(ace);
	ace->dae_access_types = DAOS_ACL_ACCESS_ALLOW;
	ace->dae_allow_perms = perms;

	rc = daos_acl_add_ace(acl, ace);
	assert_int_equal(rc, 0);

	daos_ace_free(ace);
}

static char *
get_current_user_name(void)
{
	uid_t	uid;
	int	rc;
	char	*user = NULL;

	uid = geteuid();
	rc = daos_acl_uid_to_principal(uid, &user);
	assert_int_equal(rc, 0);
	assert_non_null(user);

	return user;
}

static void
co_acl(void **state)
{
	test_arg_t		*arg0 = *state;
	test_arg_t		*arg = NULL;
	daos_prop_t		*prop_in;
	daos_pool_info_t	 info = {0};
	int			 rc;
	const char		*exp_owner = "fictionaluser@";
	const char		*exp_owner_grp = "admins@";
	struct daos_acl		*exp_acl;
	struct daos_acl		*update_acl;
	struct daos_ace		*ace;
	char			*user;
	d_string_t		 name_to_remove = "friendlyuser@";
	uint8_t			 type_to_remove = DAOS_ACL_USER;

	print_message("create container with access props, and verify.\n");
	rc = test_setup((void **)&arg, SETUP_POOL_CONNECT, arg0->multi_rank,
			DEFAULT_POOL_SIZE, NULL);
	assert_int_equal(rc, 0);

	print_message("Case 1: initial non-default ACL/ownership\n");
	/*
	 * Want to set up with a non-default ACL and owner/group.
	 * This ACL gives the effective user permissions to interact
	 * with the ACL. This is the bare minimum required to run the tests.
	 */
	user = get_current_user_name();

	print_message("Creating ACL with entry for user %s\n", user);

	exp_acl = daos_acl_create(NULL, 0);
	assert_non_null(exp_acl);

	add_ace_with_perms(&exp_acl, DAOS_ACL_USER, user,
			   DAOS_ACL_PERM_GET_ACL | DAOS_ACL_PERM_SET_ACL);
	add_ace_with_perms(&exp_acl, DAOS_ACL_EVERYONE, NULL,
			   DAOS_ACL_PERM_READ);
	assert_int_equal(daos_acl_cont_validate(exp_acl), 0);

	/*
	 * Set up the container with non-default owner/group and ACL values
	 */
	prop_in = daos_prop_alloc(3);
	assert_non_null(prop_in);
	prop_in->dpp_entries[0].dpe_type = DAOS_PROP_CO_OWNER;
	D_STRNDUP(prop_in->dpp_entries[0].dpe_str, exp_owner,
		  DAOS_ACL_MAX_PRINCIPAL_BUF_LEN);
	prop_in->dpp_entries[1].dpe_type = DAOS_PROP_CO_OWNER_GROUP;
	D_STRNDUP(prop_in->dpp_entries[1].dpe_str, exp_owner_grp,
		  DAOS_ACL_MAX_PRINCIPAL_BUF_LEN);
	prop_in->dpp_entries[2].dpe_type = DAOS_PROP_CO_ACL;
	prop_in->dpp_entries[2].dpe_val_ptr = daos_acl_dup(exp_acl);

	while (!rc && arg->setup_state != SETUP_CONT_CONNECT)
		rc = test_setup_next_step((void **)&arg, NULL, NULL, prop_in);
	assert_int_equal(rc, 0);

	if (arg->myrank == 0) {
		rc = daos_pool_query(arg->pool.poh, NULL, &info, NULL, NULL);
		assert_int_equal(rc, 0);
		rc = daos_mgmt_set_params(arg->group, info.pi_leader,
			DMG_KEY_FAIL_LOC, DAOS_FORCE_PROP_VERIFY, 0, NULL);
		assert_int_equal(rc, 0);
	}
	MPI_Barrier(MPI_COMM_WORLD);

	co_acl_get(arg, exp_acl, exp_owner, exp_owner_grp);

	print_message("Case 2: overwrite ACL\n");
	/*
	 * Modify the existing ACL - don't want to clobber the user entry
	 * though.
	 */
	rc = daos_acl_remove_ace(&exp_acl, DAOS_ACL_EVERYONE, NULL);
	assert_int_equal(rc, 0);

	add_ace_with_perms(&exp_acl, DAOS_ACL_OWNER, NULL,
			   DAOS_ACL_PERM_GET_PROP | DAOS_ACL_PERM_SET_PROP |
			   DAOS_ACL_PERM_DEL_CONT);
	add_ace_with_perms(&exp_acl, DAOS_ACL_GROUP, "testgroup@",
			   DAOS_ACL_PERM_GET_PROP | DAOS_ACL_PERM_READ |
			   DAOS_ACL_PERM_WRITE | DAOS_ACL_PERM_DEL_CONT);
	add_ace_with_perms(&exp_acl, DAOS_ACL_GROUP, "testgroup2@",
			   DAOS_ACL_PERM_READ | DAOS_ACL_PERM_WRITE);

	rc = daos_acl_get_ace_for_principal(exp_acl, DAOS_ACL_USER, user, &ace);
	assert_int_equal(rc, 0);
	ace->dae_allow_perms |= DAOS_ACL_PERM_SET_OWNER;

	assert_int_equal(daos_acl_cont_validate(exp_acl), 0);

	rc = daos_cont_overwrite_acl(arg->coh, exp_acl, NULL);
	assert_int_equal(rc, 0);

	co_acl_get(arg, exp_acl, exp_owner, exp_owner_grp);

	print_message("Case 3: update ACL\n");

	/* Add one new entry and update an entry already in our ACL */
	update_acl = daos_acl_create(NULL, 0);
	add_ace_with_perms(&update_acl, DAOS_ACL_USER, "friendlyuser@",
			   DAOS_ACL_PERM_READ | DAOS_ACL_PERM_WRITE);
	add_ace_with_perms(&update_acl, DAOS_ACL_GROUP, "testgroup2@",
			   DAOS_ACL_PERM_READ);

	assert_int_equal(daos_acl_cont_validate(update_acl), 0);

	/* Update expected ACL to include changes */
	ace = daos_acl_get_next_ace(update_acl, NULL);
	while (ace != NULL) {
		assert_int_equal(daos_acl_add_ace(&exp_acl, ace), 0);
		ace = daos_acl_get_next_ace(update_acl, ace);
	}

	rc = daos_cont_update_acl(arg->coh, update_acl, NULL);
	assert_int_equal(rc, 0);

	co_acl_get(arg, exp_acl, exp_owner, exp_owner_grp);

	print_message("Case 4: delete entry from ACL with bad handle\n");
	rc = daos_cont_delete_acl(DAOS_HDL_INVAL, type_to_remove,
				  name_to_remove, NULL);
	assert_int_equal(rc, -DER_NO_HDL);

	print_message("Case 5: delete entry from ACL\n");

	/* Update expected ACL to remove the entry */
	assert_int_equal(daos_acl_remove_ace(&exp_acl, type_to_remove,
					     name_to_remove), 0);

	rc = daos_cont_delete_acl(arg->coh, type_to_remove, name_to_remove,
				  NULL);
	assert_int_equal(rc, 0);

	co_acl_get(arg, exp_acl, exp_owner, exp_owner_grp);

	print_message("Case 6: delete entry no longer in ACL\n");

	/* try deleting same entry again - should be gone */
	rc = daos_cont_delete_acl(arg->coh, type_to_remove, name_to_remove,
				  NULL);
	assert_int_equal(rc, -DER_NONEXIST);

	/* Clean up */
	if (arg->myrank == 0)
		daos_mgmt_set_params(arg->group, -1, DMG_KEY_FAIL_LOC, 0,
				     0, NULL);
	MPI_Barrier(MPI_COMM_WORLD);

	daos_prop_free(prop_in);
	daos_acl_free(exp_acl);
	daos_acl_free(update_acl);
	D_FREE(user);
	test_teardown((void **)&arg);
}

static void
co_set_prop(void **state)
{
	test_arg_t		*arg0 = *state;
	test_arg_t		*arg = NULL;
	daos_prop_t		*prop_in;
	daos_prop_t		*prop_out = NULL;
	struct daos_prop_entry	*entry;
	int			 rc;
	const char		*exp_label = "NEW_FANCY_LABEL";
	const char		*exp_owner = "wonderfuluser@wonderfuldomain";

	print_message("create container with default props and modify them.\n");
	rc = test_setup((void **)&arg, SETUP_POOL_CONNECT, arg0->multi_rank,
			DEFAULT_POOL_SIZE, NULL);
	assert_int_equal(rc, 0);

	while (!rc && arg->setup_state != SETUP_CONT_CONNECT)
		rc = test_setup_next_step((void **)&arg, NULL, NULL, NULL);
	assert_int_equal(rc, 0);

	MPI_Barrier(MPI_COMM_WORLD);

	/*
	 * Set some props
	 */
	prop_in = daos_prop_alloc(2);
	assert_non_null(prop_in);
	prop_in->dpp_entries[0].dpe_type = DAOS_PROP_CO_LABEL;
	D_STRNDUP(prop_in->dpp_entries[0].dpe_str, exp_label,
		  DAOS_PROP_LABEL_MAX_LEN);
	prop_in->dpp_entries[1].dpe_type = DAOS_PROP_CO_OWNER;
	D_STRNDUP(prop_in->dpp_entries[1].dpe_str, exp_owner,
		  DAOS_ACL_MAX_PRINCIPAL_LEN);

	print_message("Setting the container props\n");
	rc = daos_cont_set_prop(arg->coh, prop_in, NULL);
	assert_int_equal(rc, 0);

	print_message("Querying all container props\n");
	prop_out = daos_prop_alloc(0);
	assert_non_null(prop_out);
	rc = daos_cont_query(arg->coh, NULL, prop_out, NULL);
	assert_int_equal(rc, 0);

	assert_non_null(prop_out->dpp_entries);
	assert_true(prop_out->dpp_nr >= prop_in->dpp_nr);

	print_message("Checking label\n");
	entry = daos_prop_entry_get(prop_out, DAOS_PROP_CO_LABEL);
	if (entry == NULL || entry->dpe_str == NULL ||
	    strncmp(entry->dpe_str, exp_label,
		    DAOS_PROP_LABEL_MAX_LEN)) {
		print_message("Label prop verification failed.\n");
		assert_int_equal(rc, 1); /* fail the test */
	}

	print_message("Checking owner\n");
	entry = daos_prop_entry_get(prop_out, DAOS_PROP_CO_OWNER);
	if (entry == NULL || entry->dpe_str == NULL ||
	    strncmp(entry->dpe_str, exp_owner,
		    DAOS_ACL_MAX_PRINCIPAL_LEN)) {
		print_message("Owner prop verification failed.\n");
		assert_int_equal(rc, 1); /* fail the test */
	}

	MPI_Barrier(MPI_COMM_WORLD);

	daos_prop_free(prop_in);
	daos_prop_free(prop_out);
	test_teardown((void **)&arg);
}

static void
co_create_access_denied(void **state)
{
	test_arg_t	*arg0 = *state;
	test_arg_t	*arg = NULL;
	daos_prop_t	*prop;
	int		 rc;

	rc = test_setup((void **)&arg, SETUP_EQ, arg0->multi_rank,
			DEFAULT_POOL_SIZE, NULL);
	assert_int_equal(rc, 0);

	print_message("Try to create container on pool with no create perms\n");

	/* on the pool, write is an alias for create+del cont */
	prop = get_daos_prop_with_owner_acl_perms(DAOS_ACL_PERM_POOL_ALL &
						  ~DAOS_ACL_PERM_CREATE_CONT &
						  ~DAOS_ACL_PERM_WRITE,
						  DAOS_PROP_PO_ACL);

	while (!rc && arg->setup_state != SETUP_POOL_CONNECT)
		rc = test_setup_next_step((void **)&arg, NULL, prop, NULL);

	if (arg->myrank == 0) {
		uuid_generate(arg->co_uuid);
		rc = daos_cont_create(arg->pool.poh, arg->co_uuid, NULL, NULL);
		assert_int_equal(rc, -DER_NO_PERM);

		/*
		 * Clear the UUID to avoid attempts to destroy, since it wasn't
		 * created
		 */
		uuid_clear(arg->co_uuid);
	}

	uuid_clear(arg->co_uuid); /* wasn't actually created */

	daos_prop_free(prop);
	test_teardown((void **)&arg);
}

static void
co_destroy_access_denied(void **state)
{
	test_arg_t	*arg0 = *state;
	test_arg_t	*arg = NULL;
	daos_prop_t	*pool_prop;
	daos_prop_t	*cont_prop;
	int		 rc;
	struct daos_acl	*cont_acl = NULL;
	struct daos_ace	*update_ace;
	daos_handle_t	coh;

	rc = test_setup((void **)&arg, SETUP_EQ, arg0->multi_rank,
			DEFAULT_POOL_SIZE, NULL);
	assert_int_equal(rc, 0);

	/*
	 * Pool doesn't give the owner delete cont privs. For the pool, write
	 * is an alias for create+del container.
	 */
	pool_prop = get_daos_prop_with_owner_acl_perms(DAOS_ACL_PERM_POOL_ALL &
						       ~DAOS_ACL_PERM_DEL_CONT &
						       ~DAOS_ACL_PERM_WRITE,
						       DAOS_PROP_PO_ACL);

	/* container doesn't give delete privs to the owner */
	cont_prop = get_daos_prop_with_owner_acl_perms(DAOS_ACL_PERM_CONT_ALL &
						       ~DAOS_ACL_PERM_DEL_CONT,
						       DAOS_PROP_CO_ACL);

	while (!rc && arg->setup_state != SETUP_CONT_CREATE)
		rc = test_setup_next_step((void **)&arg, NULL, pool_prop,
					  cont_prop);
	assert_int_equal(rc, 0);

	if (arg->myrank == 0) {
		print_message("Try to delete container where pool and cont "
			      "deny access\n");
		rc = daos_cont_destroy(arg->pool.poh, arg->co_uuid, 1, NULL);
		assert_int_equal(rc, -DER_NO_PERM);

		print_message("Delete with privs from container ACL only\n");

		cont_acl = daos_acl_dup(cont_prop->dpp_entries[0].dpe_val_ptr);
		assert_non_null(cont_acl);
		rc = daos_acl_get_ace_for_principal(cont_acl, DAOS_ACL_OWNER,
						    NULL,
						    &update_ace);
		assert_int_equal(rc, 0);
		update_ace->dae_allow_perms = DAOS_ACL_PERM_CONT_ALL;

		print_message("- getting container handle\n");
		rc = daos_cont_open(arg->pool.poh, arg->co_uuid, DAOS_COO_RW,
				    &coh, NULL, NULL);
		assert_int_equal(rc, 0);

		print_message("- updating cont ACL to restore delete privs\n");
		rc = daos_cont_update_acl(coh, cont_acl, NULL);
		assert_int_equal(rc, 0);

		print_message("- closing container\n");
		rc = daos_cont_close(coh, NULL);
		assert_int_equal(rc, 0);

		print_message("Deleting container now should succeed\n");
		rc = daos_cont_destroy(arg->pool.poh, arg->co_uuid, 1, NULL);
		assert_int_equal(rc, 0);

		/* Clear cont uuid since we already deleted it */
		uuid_clear(arg->co_uuid);
	}

	daos_acl_free(cont_acl);
	daos_prop_free(pool_prop);
	daos_prop_free(cont_prop);
	test_teardown((void **)&arg);
}

static void
co_destroy_allowed_by_pool(void **state)
{
	test_arg_t	*arg0 = *state;
	test_arg_t	*arg = NULL;
	daos_prop_t	*pool_prop;
	daos_prop_t	*cont_prop;
	int		 rc;

	rc = test_setup((void **)&arg, SETUP_EQ, arg0->multi_rank,
			DEFAULT_POOL_SIZE, NULL);
	assert_int_equal(rc, 0);

	/* pool gives the owner all privs, including delete cont */
	pool_prop = get_daos_prop_with_owner_acl_perms(DAOS_ACL_PERM_POOL_ALL,
						       DAOS_PROP_PO_ACL);

	/* container doesn't give delete privs to the owner */
	cont_prop = get_daos_prop_with_owner_acl_perms(DAOS_ACL_PERM_CONT_ALL &
						       ~DAOS_ACL_PERM_DEL_CONT,
						       DAOS_PROP_CO_ACL);

	while (!rc && arg->setup_state != SETUP_CONT_CREATE)
		rc = test_setup_next_step((void **)&arg, NULL, pool_prop,
					  cont_prop);
	assert_int_equal(rc, 0);

	if (arg->myrank == 0) {
		print_message("Deleting container with only pool-level "
			      "perms\n");
		rc = daos_cont_destroy(arg->pool.poh, arg->co_uuid, 1, NULL);
		assert_int_equal(rc, 0);

		/* Clear cont uuid since we already deleted it */
		uuid_clear(arg->co_uuid);
	}

	daos_prop_free(pool_prop);
	daos_prop_free(cont_prop);
	test_teardown((void **)&arg);
}

static void
expect_cont_open_access(test_arg_t *arg, uint64_t perms, uint64_t flags,
			int exp_result)
{
	daos_prop_t	*prop;
	int		 rc = 0;

	arg->cont_open_flags = flags;
	prop = get_daos_prop_with_owner_acl_perms(perms,
						  DAOS_PROP_CO_ACL);

	while (!rc && arg->setup_state != SETUP_CONT_CONNECT)
		rc = test_setup_next_step((void **)&arg, NULL, NULL, prop);

	if (arg->myrank == 0) {
		/* Make sure we actually got to the container open step */
		assert_int_equal(arg->setup_state, SETUP_CONT_CONNECT);
		assert_int_equal(rc, exp_result);
	}

	/* Cleanup */
	test_teardown_cont_hdl(arg);
	test_teardown_cont(arg);
	daos_prop_free(prop);
}

static void
co_open_access(void **state)
{
	test_arg_t	*arg0 = *state;
	test_arg_t	*arg = NULL;
	int		rc;

	rc = test_setup((void **)&arg, SETUP_EQ, arg0->multi_rank,
			DEFAULT_POOL_SIZE, NULL);
	assert_int_equal(rc, 0);

	print_message("cont ACL gives the owner no permissions\n");
	expect_cont_open_access(arg, 0, DAOS_COO_RO, -DER_NO_PERM);

	print_message("cont ACL gives the owner RO, they want RW\n");
	expect_cont_open_access(arg, DAOS_ACL_PERM_READ, DAOS_COO_RW,
				   -DER_NO_PERM);

	print_message("cont ACL gives the owner RO, they want RO\n");
	expect_cont_open_access(arg, DAOS_ACL_PERM_READ, DAOS_COO_RO,
				   0);

	print_message("cont ACL gives the owner RW, they want RO\n");
	expect_cont_open_access(arg,
				   DAOS_ACL_PERM_READ | DAOS_ACL_PERM_WRITE,
				   DAOS_COO_RO,
				   0);

	print_message("cont ACL gives the owner RW, they want RW\n");
	expect_cont_open_access(arg,
				   DAOS_ACL_PERM_READ | DAOS_ACL_PERM_WRITE,
				   DAOS_COO_RW,
				   0);

	test_teardown((void **)&arg);
}

static void
expect_co_query_access(test_arg_t *arg, daos_prop_t *query_prop,
		       uint64_t perms, int exp_result)
{
	daos_prop_t		*cont_prop;
	daos_cont_info_t	 info;
	int			 rc = 0;

	cont_prop = get_daos_prop_with_owner_acl_perms(perms,
						       DAOS_PROP_CO_ACL);

	arg->cont_open_flags = DAOS_COO_RO;
	while (!rc && arg->setup_state != SETUP_CONT_CONNECT)
		rc = test_setup_next_step((void **)&arg, NULL, NULL,
					  cont_prop);
	assert_int_equal(rc, 0);

	if (arg->myrank == 0) {
		rc = daos_cont_query(arg->coh, &info, query_prop, NULL);
		assert_int_equal(rc, exp_result);
	}

	daos_prop_free(cont_prop);
	test_teardown_cont_hdl(arg);
	test_teardown_cont(arg);
}

static daos_prop_t *
get_single_query_prop(uint32_t type)
{
	daos_prop_t	*prop;

	prop = daos_prop_alloc(1);
	assert_non_null(prop);

	prop->dpp_entries[0].dpe_type = type;

	return prop;
}

static void
co_query_access(void **state)
{
	test_arg_t	*arg0 = *state;
	test_arg_t	*arg = NULL;
	daos_prop_t	*prop;
	int		rc;

	rc = test_setup((void **)&arg, SETUP_EQ, arg0->multi_rank,
			DEFAULT_POOL_SIZE, NULL);
	assert_int_equal(rc, 0);

	print_message("Not asking for any props\n");
	expect_co_query_access(arg, NULL,
			       DAOS_ACL_PERM_CONT_ALL &
			       ~DAOS_ACL_PERM_GET_PROP &
			       ~DAOS_ACL_PERM_GET_ACL,
			       -0);

	print_message("All props with no get-prop access\n");
	prop = get_query_prop_all();
	expect_co_query_access(arg, prop,
			       DAOS_ACL_PERM_CONT_ALL & ~DAOS_ACL_PERM_GET_PROP,
			       -DER_NO_PERM);
	daos_prop_free(prop);

	print_message("All props with no get-ACL access\n");
	prop = get_query_prop_all();
	expect_co_query_access(arg, prop,
			       DAOS_ACL_PERM_CONT_ALL & ~DAOS_ACL_PERM_GET_ACL,
			       -DER_NO_PERM);
	daos_prop_free(prop);

	print_message("All props with only prop and ACL access\n");
	prop = get_query_prop_all();
	expect_co_query_access(arg, prop,
			       DAOS_ACL_PERM_GET_PROP | DAOS_ACL_PERM_GET_ACL,
			       0);
	daos_prop_free(prop);

	/*
	 * ACL props can only be accessed by users with get-ACL permission
	 */
	print_message("ACL prop with no get-ACL access\n");
	prop = get_single_query_prop(DAOS_PROP_CO_ACL);
	expect_co_query_access(arg, prop,
			       DAOS_ACL_PERM_CONT_ALL & ~DAOS_ACL_PERM_GET_ACL,
			       -DER_NO_PERM);
	daos_prop_free(prop);

	print_message("ACL prop with only get-ACL access\n");
	prop = get_single_query_prop(DAOS_PROP_CO_ACL);
	expect_co_query_access(arg, prop,
			       DAOS_ACL_PERM_GET_ACL,
			       0);
	daos_prop_free(prop);

	/*
	 * Props unrelated to access/ACLs can only be accessed by users with
	 * the get-prop permission
	 */
	print_message("Non-access-related prop with no get-prop access\n");
	prop = get_single_query_prop(DAOS_PROP_CO_LABEL);
	expect_co_query_access(arg, prop,
			       DAOS_ACL_PERM_CONT_ALL & ~DAOS_ACL_PERM_GET_PROP,
			       -DER_NO_PERM);
	daos_prop_free(prop);

	print_message("Non-access-related prop with only prop access\n");
	prop = get_single_query_prop(DAOS_PROP_CO_LABEL);
	expect_co_query_access(arg, prop,
			       DAOS_ACL_PERM_GET_PROP,
			       0);
	daos_prop_free(prop);

	/*
	 * Ownership props can be accessed by users with either get-prop or
	 * get-acl access
	 */
	print_message("Owner with only prop access\n");
	prop = get_single_query_prop(DAOS_PROP_CO_OWNER);
	expect_co_query_access(arg, prop,
			       DAOS_ACL_PERM_GET_PROP,
			       0);
	daos_prop_free(prop);

	print_message("Owner with only ACL access\n");
	prop = get_single_query_prop(DAOS_PROP_CO_OWNER);
	expect_co_query_access(arg, prop,
			       DAOS_ACL_PERM_GET_ACL,
			       0);
	daos_prop_free(prop);

	print_message("Owner with neither get-prop nor get-acl access\n");
	prop = get_single_query_prop(DAOS_PROP_CO_OWNER);
	expect_co_query_access(arg, prop,
			       DAOS_ACL_PERM_CONT_ALL &
			       ~(DAOS_ACL_PERM_GET_PROP |
				 DAOS_ACL_PERM_GET_ACL),
			       -DER_NO_PERM);
	daos_prop_free(prop);

	print_message("Owner-group with only prop access\n");
	prop = get_single_query_prop(DAOS_PROP_CO_OWNER_GROUP);
	expect_co_query_access(arg, prop,
			       DAOS_ACL_PERM_GET_PROP,
			       0);
	daos_prop_free(prop);

	print_message("Owner-group with only ACL access\n");
	prop = get_single_query_prop(DAOS_PROP_CO_OWNER_GROUP);
	expect_co_query_access(arg, prop,
			       DAOS_ACL_PERM_GET_ACL,
			       0);
	daos_prop_free(prop);

	print_message("Owner-group with no get-prop or get-acl access\n");
	prop = get_single_query_prop(DAOS_PROP_CO_OWNER_GROUP);
	expect_co_query_access(arg, prop,
			       DAOS_ACL_PERM_CONT_ALL &
			       ~(DAOS_ACL_PERM_GET_PROP |
				 DAOS_ACL_PERM_GET_ACL),
			       -DER_NO_PERM);
	daos_prop_free(prop);

	test_teardown((void **)&arg);
}

static void
expect_co_get_acl_access(test_arg_t *arg, uint64_t perms, int exp_result)
{
	daos_prop_t		*cont_prop;
	daos_prop_t		*acl_prop;
	int			 rc = 0;

	cont_prop = get_daos_prop_with_owner_acl_perms(perms,
						       DAOS_PROP_CO_ACL);

	arg->cont_open_flags = DAOS_COO_RO;
	while (!rc && arg->setup_state != SETUP_CONT_CONNECT)
		rc = test_setup_next_step((void **)&arg, NULL, NULL,
					  cont_prop);
	assert_int_equal(rc, 0);

	if (arg->myrank == 0) {
		rc = daos_cont_get_acl(arg->coh, &acl_prop, NULL);
		assert_int_equal(rc, exp_result);

		if (rc == 0)
			daos_prop_free(acl_prop);
	}

	daos_prop_free(cont_prop);
	test_teardown_cont_hdl(arg);
	test_teardown_cont(arg);
}

static void
co_get_acl_access(void **state)
{
	test_arg_t	*arg0 = *state;
	test_arg_t	*arg = NULL;
	int		rc;

	rc = test_setup((void **)&arg, SETUP_EQ, arg0->multi_rank,
			DEFAULT_POOL_SIZE, NULL);
	assert_int_equal(rc, 0);

	print_message("No get-ACL permissions\n");
	expect_co_get_acl_access(arg,
				 DAOS_ACL_PERM_CONT_ALL &
				 ~DAOS_ACL_PERM_GET_ACL,
				 -DER_NO_PERM);

	print_message("Only get-ACL permissions\n");
	expect_co_get_acl_access(arg, DAOS_ACL_PERM_GET_ACL, 0);

	test_teardown((void **)&arg);
}

static void
expect_co_set_prop_access(test_arg_t *arg, daos_prop_t *prop, uint64_t perms,
			  int exp_result)
{
	daos_prop_t	*cont_prop;
	int		 rc = 0;

	cont_prop = get_daos_prop_with_owner_acl_perms(perms,
						       DAOS_PROP_CO_ACL);

	while (!rc && arg->setup_state != SETUP_CONT_CONNECT)
		rc = test_setup_next_step((void **)&arg, NULL, NULL,
					  cont_prop);
	assert_int_equal(rc, 0);

	if (arg->myrank == 0) {
		rc = daos_cont_set_prop(arg->coh, prop, NULL);
		assert_int_equal(rc, exp_result);
	}

	daos_prop_free(cont_prop);
	test_teardown_cont_hdl(arg);
	test_teardown_cont(arg);
}

static void
setup_str_prop_entry(struct daos_prop_entry *entry, uint32_t type,
		     const char *val)
{
	entry->dpe_type = type;
	D_STRNDUP(entry->dpe_str, val, DAOS_ACL_MAX_PRINCIPAL_LEN);
}

static daos_prop_t *
get_daos_prop_with_owner(const char *user, const char *group)
{
	uint32_t	nr = 0;
	uint32_t	i = 0;
	daos_prop_t	*prop;

	if (user != NULL)
		nr++;
	if (group != NULL)
		nr++;

	assert_true(nr > 0); /* test error! */

	prop = daos_prop_alloc(nr);
	assert_non_null(prop);

	if (user != NULL) {
		setup_str_prop_entry(&prop->dpp_entries[i], DAOS_PROP_CO_OWNER,
				     user);
		i++;
	}

	if (group != NULL) {
		setup_str_prop_entry(&prop->dpp_entries[i],
				     DAOS_PROP_CO_OWNER_GROUP, group);
		i++;
	}

	return prop;
}

static daos_prop_t *
get_daos_prop_with_label(void)
{
	daos_prop_t	*prop;

	prop = daos_prop_alloc(1);
	assert_non_null(prop);

	setup_str_prop_entry(&prop->dpp_entries[0], DAOS_PROP_CO_LABEL,
			     "My container");

	return prop;
}

static daos_prop_t *
get_daos_prop_with_all_prop_categories(void)
{
	daos_prop_t	*prop;
	struct daos_acl	*acl;

	prop = daos_prop_alloc(4);
	assert_non_null(prop);

	setup_str_prop_entry(&prop->dpp_entries[0], DAOS_PROP_CO_LABEL,
			     "Container 1");
	setup_str_prop_entry(&prop->dpp_entries[1], DAOS_PROP_CO_OWNER,
			     "niceuser@");
	setup_str_prop_entry(&prop->dpp_entries[2], DAOS_PROP_CO_OWNER_GROUP,
			     "nicegroup@");

	acl = get_daos_acl_with_owner_perms(DAOS_ACL_PERM_CONT_ALL);
	prop->dpp_entries[3].dpe_type = DAOS_PROP_CO_ACL;
	prop->dpp_entries[3].dpe_val_ptr = acl;

	return prop;
}

static void
co_set_prop_access(void **state)
{
	test_arg_t	*arg0 = *state;
	daos_prop_t	*prop;
	test_arg_t	*arg = NULL;
	int		 rc;

	rc = test_setup((void **)&arg, SETUP_EQ, arg0->multi_rank,
			DEFAULT_POOL_SIZE, NULL);
	assert_int_equal(rc, 0);

	/*
	 * ACL modification through set-prop only works if you have set-ACL
	 * permissions
	 */
	print_message("No set-ACL permissions\n");
	prop = get_daos_prop_with_owner_acl_perms(DAOS_ACL_PERM_CONT_ALL,
						  DAOS_PROP_CO_ACL);
	expect_co_set_prop_access(arg, prop,
				  DAOS_ACL_PERM_CONT_ALL &
				  ~DAOS_ACL_PERM_SET_ACL,
				  -DER_NO_PERM);
	daos_prop_free(prop);

	print_message("Has set-ACL permissions\n");
	prop = get_daos_prop_with_owner_acl_perms(DAOS_ACL_PERM_CONT_ALL,
						  DAOS_PROP_CO_ACL);
	expect_co_set_prop_access(arg, prop,
				  DAOS_ACL_PERM_READ |
				  DAOS_ACL_PERM_SET_ACL,
				  0);
	daos_prop_free(prop);

	/*
	 * Owner modification through set-prop only works if you have set-owner
	 * permissions
	 */
	print_message("Set owner only, with no set-owner perms\n");
	prop = get_daos_prop_with_owner("someuser@", NULL);
	expect_co_set_prop_access(arg, prop,
				  DAOS_ACL_PERM_CONT_ALL &
				  ~DAOS_ACL_PERM_SET_OWNER,
				  -DER_NO_PERM);
	daos_prop_free(prop);

	print_message("Set owner-group only, with no set-owner perms\n");
	prop = get_daos_prop_with_owner(NULL, "somegroup@");
	expect_co_set_prop_access(arg, prop,
				  DAOS_ACL_PERM_CONT_ALL &
				  ~DAOS_ACL_PERM_SET_OWNER,
				  -DER_NO_PERM);
	daos_prop_free(prop);

	print_message("Set both owner and group, with no set-owner perms\n");
	prop = get_daos_prop_with_owner("someuser@", "somegroup@");
	expect_co_set_prop_access(arg, prop,
				  DAOS_ACL_PERM_CONT_ALL &
				  ~DAOS_ACL_PERM_SET_OWNER,
				  -DER_NO_PERM);
	daos_prop_free(prop);

	print_message("Set both owner and group, with set-owner perms\n");
	prop = get_daos_prop_with_owner("someuser@", "somegroup@");
	expect_co_set_prop_access(arg, prop,
				  DAOS_ACL_PERM_READ | DAOS_ACL_PERM_SET_OWNER,
				  0);
	daos_prop_free(prop);

	/*
	 * Setting regular props requires set-prop permission
	 */
	print_message("Set label, with no set-prop perms\n");
	prop = get_daos_prop_with_label();
	expect_co_set_prop_access(arg, prop,
				  DAOS_ACL_PERM_CONT_ALL &
				  ~DAOS_ACL_PERM_SET_PROP,
				  -DER_NO_PERM);
	daos_prop_free(prop);

	print_message("Set label, with set-prop perms\n");
	prop = get_daos_prop_with_label();
	expect_co_set_prop_access(arg, prop,
				  DAOS_ACL_PERM_READ | DAOS_ACL_PERM_SET_PROP,
				  0);
	daos_prop_free(prop);

	/*
	 * Set all three categories requires all three permissions
	 */
	print_message("Set multiple, with no set-prop perms\n");
	prop = get_daos_prop_with_all_prop_categories();
	expect_co_set_prop_access(arg, prop,
				  DAOS_ACL_PERM_CONT_ALL &
				  ~DAOS_ACL_PERM_SET_PROP,
				  -DER_NO_PERM);
	daos_prop_free(prop);

	print_message("Set multiple, with no set-owner perms\n");
	prop = get_daos_prop_with_all_prop_categories();
	expect_co_set_prop_access(arg, prop,
				  DAOS_ACL_PERM_CONT_ALL &
				  ~DAOS_ACL_PERM_SET_OWNER,
				  -DER_NO_PERM);
	daos_prop_free(prop);

	print_message("Set multiple, with no set-ACL perms\n");
	prop = get_daos_prop_with_all_prop_categories();
	expect_co_set_prop_access(arg, prop,
				  DAOS_ACL_PERM_CONT_ALL &
				  ~DAOS_ACL_PERM_SET_OWNER,
				  -DER_NO_PERM);
	daos_prop_free(prop);

	print_message("Set multiple, with all required perms\n");
	prop = get_daos_prop_with_all_prop_categories();
	expect_co_set_prop_access(arg, prop,
				  DAOS_ACL_PERM_READ |
				  DAOS_ACL_PERM_SET_PROP |
				  DAOS_ACL_PERM_SET_OWNER |
				  DAOS_ACL_PERM_SET_ACL,
				  0);
	daos_prop_free(prop);

	test_teardown((void **)&arg);
}

static void
expect_co_overwrite_acl_access(test_arg_t *arg, uint64_t perms, int exp_result)
{
	daos_prop_t	*cont_prop;
	struct daos_acl	*acl = NULL;
	int		 rc = 0;

	cont_prop = get_daos_prop_with_owner_acl_perms(perms,
						       DAOS_PROP_CO_ACL);

	while (!rc && arg->setup_state != SETUP_CONT_CONNECT)
		rc = test_setup_next_step((void **)&arg, NULL, NULL,
					  cont_prop);
	assert_int_equal(rc, 0);

	if (arg->myrank == 0) {
		acl = get_daos_acl_with_owner_perms(DAOS_ACL_PERM_CONT_ALL);

		rc = daos_cont_overwrite_acl(arg->coh, acl, NULL);
		assert_int_equal(rc, exp_result);

		daos_acl_free(acl);
	}

	daos_prop_free(cont_prop);
	test_teardown_cont_hdl(arg);
	test_teardown_cont(arg);
}

static void
expect_co_update_acl_access(test_arg_t *arg, uint64_t perms, int exp_result)
{
	daos_prop_t	*cont_prop;
	struct daos_acl	*acl = NULL;
	int		 rc = 0;

	cont_prop = get_daos_prop_with_owner_acl_perms(perms,
						       DAOS_PROP_CO_ACL);

	while (!rc && arg->setup_state != SETUP_CONT_CONNECT)
		rc = test_setup_next_step((void **)&arg, NULL, NULL,
					  cont_prop);
	assert_int_equal(rc, 0);

	if (arg->myrank == 0) {
		acl = get_daos_acl_with_owner_perms(DAOS_ACL_PERM_CONT_ALL);

		rc = daos_cont_update_acl(arg->coh, acl, NULL);
		assert_int_equal(rc, exp_result);

		daos_acl_free(acl);
	}

	daos_prop_free(cont_prop);
	test_teardown_cont_hdl(arg);
	test_teardown_cont(arg);
}

static void
expect_co_delete_acl_access(test_arg_t *arg, uint64_t perms, int exp_result)
{
	daos_prop_t	*cont_prop;
	int		 rc = 0;

	cont_prop = get_daos_prop_with_owner_acl_perms(perms,
						       DAOS_PROP_CO_ACL);

	while (!rc && arg->setup_state != SETUP_CONT_CONNECT)
		rc = test_setup_next_step((void **)&arg, NULL, NULL,
					  cont_prop);
	assert_int_equal(rc, 0);

	if (arg->myrank == 0) {
		rc = daos_cont_delete_acl(arg->coh, DAOS_ACL_OWNER, NULL, NULL);
		assert_int_equal(rc, exp_result);
	}

	daos_prop_free(cont_prop);
	test_teardown_cont_hdl(arg);
	test_teardown_cont(arg);
}

static void
co_modify_acl_access(void **state)
{
	test_arg_t	*arg0 = *state;
	test_arg_t	*arg = NULL;
	int		 rc;
	uint64_t	 no_set_acl_perm = DAOS_ACL_PERM_CONT_ALL &
					   ~DAOS_ACL_PERM_SET_ACL;
	uint64_t	 min_set_acl_perm = DAOS_ACL_PERM_READ |
					    DAOS_ACL_PERM_SET_ACL;

	rc = test_setup((void **)&arg, SETUP_EQ, arg0->multi_rank,
			DEFAULT_POOL_SIZE, NULL);
	assert_int_equal(rc, 0);

	print_message("Overwrite ACL denied with no set-ACL perm\n");
	expect_co_overwrite_acl_access(arg, no_set_acl_perm,
				       -DER_NO_PERM);

	print_message("Overwrite ACL allowed with set-ACL perm\n");
	expect_co_overwrite_acl_access(arg, min_set_acl_perm,
				       0);

	print_message("Update ACL denied with no set-ACL perm\n");
	expect_co_update_acl_access(arg,
				    DAOS_ACL_PERM_CONT_ALL &
				    ~DAOS_ACL_PERM_SET_ACL,
				    -DER_NO_PERM);

	print_message("Update ACL allowed with set-ACL perm\n");
	expect_co_update_acl_access(arg,
				    DAOS_ACL_PERM_READ |
				    DAOS_ACL_PERM_SET_ACL,
				    0);

	print_message("Delete ACL denied with no set-ACL perm\n");
	expect_co_delete_acl_access(arg,
				    DAOS_ACL_PERM_CONT_ALL &
				    ~DAOS_ACL_PERM_SET_ACL,
				    -DER_NO_PERM);

	print_message("Delete ACL allowed with set-ACL perm\n");
	expect_co_delete_acl_access(arg,
				    DAOS_ACL_PERM_READ |
				    DAOS_ACL_PERM_SET_ACL,
				    0);

	test_teardown((void **)&arg);
}

static void
co_destroy_force(void **state)
{
	test_arg_t	*arg = *state;
	uuid_t		 uuid;
	daos_handle_t	 coh;
	daos_cont_info_t info;
	int		 rc;

	if (arg->myrank != 0)
		return;

	uuid_generate(uuid);

	print_message("creating container "DF_UUIDF"\n",
		      DP_UUID(uuid));
	rc = daos_cont_create(arg->pool.poh, uuid, NULL, NULL);
	assert_int_equal(rc, 0);

	print_message("opening container\n");
	rc = daos_cont_open(arg->pool.poh, uuid, DAOS_COO_RW, &coh,
			    &info, NULL);
	assert_int_equal(rc, 0);

	print_message("destroying container (force=false): should err\n");
	rc = daos_cont_destroy(arg->pool.poh, uuid, 0 /* force */, NULL);
	assert_int_equal(rc, -DER_BUSY);

	print_message("destroying container (force=true): should succeed\n");
	rc = daos_cont_destroy(arg->pool.poh, uuid, 1 /* force */, NULL);
	assert_int_equal(rc, 0);

	print_message("closing container: should succeed\n");
	rc = daos_cont_close(coh, NULL);
	assert_int_equal(rc, 0);
}

static int
co_setup_sync(void **state)
{
	async_disable(state);
	return test_setup(state, SETUP_CONT_CONNECT, true, DEFAULT_POOL_SIZE,
			  NULL);
}

static int
co_setup_async(void **state)
{
	async_enable(state);
	return test_setup(state, SETUP_CONT_CONNECT, true, DEFAULT_POOL_SIZE,
			  NULL);
}

static int
setup(void **state)
{
	return test_setup(state, SETUP_POOL_CONNECT, true, DEFAULT_POOL_SIZE,
			  NULL);
}

static const struct CMUnitTest co_tests[] = {
	{ "CONT1: create/open/close/destroy container",
	  co_create, async_disable, test_case_teardown},
	{ "CONT2: create/open/close/destroy container (async)",
	  co_create, async_enable, test_case_teardown},
	{ "CONT3: container handle local2glocal and global2local",
	  co_create, hdl_share_enable, test_case_teardown},
	{ "CONT4: set/get/list user-defined container attributes (sync)",
	  co_attribute, co_setup_sync, test_case_teardown},
	{ "CONT5: set/get/list user-defined container attributes (async)",
	  co_attribute, co_setup_async, test_case_teardown},
	{ "CONT6: create container with properties and query",
	  co_properties, NULL, test_case_teardown},
	{ "CONT7: retry CONT_{CLOSE,DESTROY,QUERY}",
	  co_op_retry, NULL, test_case_teardown},
	{ "CONT8: get/set container ACL",
	  co_acl, NULL, test_case_teardown},
	{ "CONT9: container set prop",
	  co_set_prop, NULL, test_case_teardown},
	{ "CONT10: container create access denied",
	  co_create_access_denied, NULL, test_case_teardown},
	{ "CONT11: container destroy access denied",
	  co_destroy_access_denied, NULL, test_case_teardown},
	{ "CONT12: container destroy allowed by pool ACL only",
	  co_destroy_allowed_by_pool, NULL, test_case_teardown},
	{ "CONT13: container open access by ACL",
	  co_open_access, NULL, test_case_teardown},
<<<<<<< HEAD
	{ "CONT14: container destroy force",
	  co_destroy_force, NULL, test_case_teardown},
=======
	{ "CONT14: container query access by ACL",
	  co_query_access, NULL, test_case_teardown},
	{ "CONT15: container get-acl access by ACL",
	  co_get_acl_access, NULL, test_case_teardown},
	{ "CONT16: container set-prop access by ACL",
	  co_set_prop_access, NULL, test_case_teardown},
	{ "CONT17: container overwrite/update/delete ACL access by ACL",
	  co_modify_acl_access, NULL, test_case_teardown},
>>>>>>> 39b52e0a
};

int
run_daos_cont_test(int rank, int size)
{
	int rc = 0;

	rc = cmocka_run_group_tests_name("DAOS container tests",
					 co_tests, setup, test_teardown);
	MPI_Barrier(MPI_COMM_WORLD);
	return rc;
}<|MERGE_RESOLUTION|>--- conflicted
+++ resolved
@@ -1683,10 +1683,6 @@
 	  co_destroy_allowed_by_pool, NULL, test_case_teardown},
 	{ "CONT13: container open access by ACL",
 	  co_open_access, NULL, test_case_teardown},
-<<<<<<< HEAD
-	{ "CONT14: container destroy force",
-	  co_destroy_force, NULL, test_case_teardown},
-=======
 	{ "CONT14: container query access by ACL",
 	  co_query_access, NULL, test_case_teardown},
 	{ "CONT15: container get-acl access by ACL",
@@ -1695,7 +1691,8 @@
 	  co_set_prop_access, NULL, test_case_teardown},
 	{ "CONT17: container overwrite/update/delete ACL access by ACL",
 	  co_modify_acl_access, NULL, test_case_teardown},
->>>>>>> 39b52e0a
+	{ "CONT18: container destroy force",
+	  co_destroy_force, NULL, test_case_teardown},
 };
 
 int
