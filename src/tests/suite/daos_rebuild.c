/**
 * (C) Copyright 2016-2019 Intel Corporation.
 *
 * Licensed under the Apache License, Version 2.0 (the "License");
 * you may not use this file except in compliance with the License.
 * You may obtain a copy of the License at
 *
 *    http://www.apache.org/licenses/LICENSE-2.0
 *
 * Unless required by applicable law or agreed to in writing, software
 * distributed under the License is distributed on an "AS IS" BASIS,
 * WITHOUT WARRANTIES OR CONDITIONS OF ANY KIND, either express or implied.
 * See the License for the specific language governing permissions and
 * limitations under the License.
 *
 * GOVERNMENT LICENSE RIGHTS-OPEN SOURCE SOFTWARE
 * The Government's rights to use, modify, reproduce, release, perform, display,
 * or disclose this software are subject to the terms of the Apache License as
 * provided in Contract No. B609815.
 * Any reproduction of computer software, computer software documentation, or
 * portions thereof marked with this legend must also reproduce the markings.
 */
/**
 * This file is part of daos
 *
 * tests/suite/daos_rebuild.c
 *
 *
 */
#define D_LOGFAC	DD_FAC(tests)

#include "daos_iotest.h"
#include <daos/pool.h>
#include <daos/mgmt.h>
#include <daos/container.h>

static test_arg_t *save_arg;

#define KEY_NR		100
#define OBJ_NR		10
#define OBJ_CLS		OC_RP_3G1
#define OBJ_REPLICAS	3
#define DEFAULT_FAIL_TGT 0
#define REBUILD_POOL_SIZE	(4ULL << 30)
#define REBUILD_SUBTEST_POOL_SIZE (1ULL << 30)
#define REBUILD_SMALL_POOL_SIZE (1ULL << 28)
static void
rebuild_exclude_tgt(test_arg_t **args, int arg_cnt, d_rank_t rank,
		    int tgt_idx, bool kill)
{
	int i;

	if (kill) {
		daos_kill_server(args[0], args[0]->pool.pool_uuid,
				 args[0]->group, &args[0]->pool.alive_svc,
				 rank);
		sleep(5);
		/* If one rank is killed, then it has to exclude all
		 * targets on this rank.
		 **/
		D_ASSERT(tgt_idx == -1);
		return;
	}

	for (i = 0; i < arg_cnt; i++) {
		daos_exclude_target(args[i]->pool.pool_uuid,
				    args[i]->group, &args[i]->pool.svc,
				    rank, tgt_idx);
		sleep(2);
	}
}

static void
rebuild_targets(test_arg_t **args, int args_cnt, d_rank_t *failed_ranks,
		int *failed_tgts, int rank_nr, bool kill)
{
	int	i;

	for (i = 0; i < args_cnt; i++)
		if (args[i]->rebuild_pre_cb)
			args[i]->rebuild_pre_cb(args[i]);

	MPI_Barrier(MPI_COMM_WORLD);
	/** exclude the target from the pool */
	if (args[0]->myrank == 0) {
		for (i = 0; i < rank_nr; i++) {
			rebuild_exclude_tgt(args, args_cnt, failed_ranks[i],
					    failed_tgts ? failed_tgts[i] : -1,
					    kill);
			/* Sleep 5 seconds to make sure the rebuild start */
			sleep(5);
		}
	}
	MPI_Barrier(MPI_COMM_WORLD);

	for (i = 0; i < args_cnt; i++)
		if (args[i]->rebuild_cb)
			args[i]->rebuild_cb(args[i]);

	if (args[0]->myrank == 0)
		test_rebuild_wait(args, args_cnt);

	MPI_Barrier(MPI_COMM_WORLD);
	for (i = 0; i < args_cnt; i++)
		if (args[i]->rebuild_post_cb)
			args[i]->rebuild_post_cb(args[i]);
}

static void
rebuild_single_pool_rank(test_arg_t *arg, d_rank_t failed_rank)
{
	rebuild_targets(&arg, 1, &failed_rank, NULL, 1, false);
}

static void
rebuild_pools_ranks(test_arg_t **args, int args_cnt, d_rank_t *failed_ranks,
		    int ranks_nr)
{
	rebuild_targets(args, args_cnt, failed_ranks, NULL, ranks_nr, false);
}

void
rebuild_single_pool_target(test_arg_t *arg, d_rank_t failed_rank,
			   int failed_tgt)
{
	rebuild_targets(&arg, 1, &failed_rank, &failed_tgt, 1, false);
}

void
rebuild_add_back_tgts(test_arg_t *arg, d_rank_t failed_rank, int *failed_tgts,
		      int nr)
{
	MPI_Barrier(MPI_COMM_WORLD);
	/* Add back the target if it is not being killed */
	if (arg->myrank == 0 && !arg->pool.destroyed) {
		int i;

		for (i = 0; i < nr; i++)
			daos_add_target(arg->pool.pool_uuid, arg->group,
					&arg->pool.svc, failed_rank,
					failed_tgts ? failed_tgts[i] : -1);
	}
	MPI_Barrier(MPI_COMM_WORLD);
}

static int
rebuild_io_obj_internal(struct ioreq *req, bool validate, daos_epoch_t eph,
			daos_epoch_t validate_eph, int index)
{
#define BULK_SIZE	5000
#define REC_SIZE	64
#define LARGE_KEY_SIZE	(512 * 1024)
#define DKEY_LOOP	3
#define AKEY_LOOP	3
#define REC_LOOP	10
	char	dkey[32];
	char	akey[32];
	char	data[REC_SIZE];
	char	data_verify[REC_SIZE];
	char	*large_key;
	int	akey_punch_idx = 1;
	int	dkey_punch_idx = 1;
	int	rec_punch_idx = 2;
	int	j;
	int	k;
	int	l;

	D_ALLOC(large_key, LARGE_KEY_SIZE);
	if (large_key == NULL)
		return -DER_NOMEM;
	memset(large_key, 'L', LARGE_KEY_SIZE - 1);

	for (j = 0; j < DKEY_LOOP; j++) {
		req->iod_type = DAOS_IOD_ARRAY;
		/* small records */
		sprintf(dkey, "dkey_%d_%d", index, j);
		sprintf(data, "%s_"DF_U64, "data", eph);
		sprintf(data_verify, "%s_"DF_U64, "data", validate_eph);
		for (k = 0; k < AKEY_LOOP; k++) {
			sprintf(akey, "akey_%d_%d", index, k);
			for (l = 0; l < REC_LOOP; l++) {
				if (validate) {
					/* How to verify punch? XXX */
					if (k == akey_punch_idx ||
					    j == dkey_punch_idx ||
					    l == rec_punch_idx)
						continue;
					memset(data, 0, REC_SIZE);
					if (l == 7)
						lookup_single(large_key, akey,
							      l, data, REC_SIZE,
							      DAOS_TX_NONE,
							      req);
					else
						lookup_single(dkey, akey, l,
							      data, REC_SIZE,
							      DAOS_TX_NONE,
							      req);
					assert_memory_equal(data, data_verify,
						    strlen(data_verify));
				} else {
					if (l == 7)
						insert_single(large_key, akey,
							l, data,
							strlen(data) + 1,
							DAOS_TX_NONE, req);
					else if (l == rec_punch_idx)
						punch_single(dkey, akey, l,
							     DAOS_TX_NONE,
							     req);
					else
						insert_single(dkey, akey, l,
							data, strlen(data) + 1,
							DAOS_TX_NONE, req);
				}
			}

			/* Punch akey */
			if (k == akey_punch_idx && !validate)
				punch_akey(dkey, akey, DAOS_TX_NONE, req);
		}

		/* large records */
		for (k = 0; k < 2; k++) {
			char bulk[BULK_SIZE+10];
			char compare[BULK_SIZE];

			sprintf(akey, "akey_bulk_%d_%d", index, k);
			memset(compare, 'a', BULK_SIZE);
			for (l = 0; l < 5; l++) {
				if (validate) {
					/* How to verify punch? XXX */
					if (k == akey_punch_idx ||
					    j == dkey_punch_idx)
						continue;
					memset(bulk, 0, BULK_SIZE);
					lookup_single(dkey, akey, l,
						      bulk, BULK_SIZE + 10,
						      DAOS_TX_NONE, req);
					assert_memory_equal(bulk, compare,
							    BULK_SIZE);
				} else {
					memset(bulk, 'a', BULK_SIZE);
					insert_single(dkey, akey, l,
						      bulk, BULK_SIZE,
						      DAOS_TX_NONE, req);
				}
			}

			/* Punch akey */
			if (k == akey_punch_idx && !validate)
				punch_akey(dkey, akey, DAOS_TX_NONE, req);
		}

		/* Punch dkey */
		if (j == dkey_punch_idx && !validate)
			punch_dkey(dkey, DAOS_TX_NONE, req);

		/* single record */
		sprintf(data, "%s_"DF_U64, "single_data", eph);
		sprintf(data_verify, "%s_"DF_U64, "single_data",
			validate_eph);
		req->iod_type = DAOS_IOD_SINGLE;
		sprintf(dkey, "dkey_single_%d_%d", index, j);
		if (validate) {
			memset(data, 0, REC_SIZE);
			lookup_single(dkey, "akey_single", 0, data, REC_SIZE,
				      DAOS_TX_NONE, req);
			assert_memory_equal(data, data_verify,
					    strlen(data_verify));
		} else {
			insert_single(dkey, "akey_single", 0, data,
				      strlen(data) + 1, DAOS_TX_NONE, req);
		}
	}

	D_FREE(large_key);
	return 0;
}

void
rebuild_io(test_arg_t *arg, daos_obj_id_t *oids, int oids_nr)
{
	struct ioreq	req;
	daos_epoch_t	eph = arg->hce + arg->index * 2 + 1;
	int		i;
	int		punch_idx = 1;

	print_message("update obj %d eph "DF_U64" before rebuild\n", oids_nr,
		      eph);

	for (i = 0; i < oids_nr; i++) {
		ioreq_init(&req, arg->coh, oids[i], DAOS_IOD_ARRAY, arg);
		if (i == punch_idx) {
			punch_obj(DAOS_TX_NONE, &req);
		} else {
			rebuild_io_obj_internal((&req), false, eph, -1,
						 arg->index);
		}
		ioreq_fini(&req);
	}
}

void
rebuild_io_validate(test_arg_t *arg, daos_obj_id_t *oids, int oids_nr,
		    bool discard)
{
	struct ioreq	req;
	daos_epoch_t	eph = arg->hce + arg->index * 2 + 1;
	int		i;
	int		punch_idx = 1;

	arg->fail_loc = DAOS_OBJ_SPECIAL_SHARD;
	/* Validate data for each shard */
	for (i = 0; i < OBJ_REPLICAS; i++) {
		int j;

		arg->fail_value = i;
		for (j = 0; j < oids_nr; j++) {
			ioreq_init(&req, arg->coh, oids[j], DAOS_IOD_ARRAY,
				   arg);

			/* how to validate punch object XXX */
			if (j != punch_idx)
				/* Validate eph data */
				rebuild_io_obj_internal((&req), true, eph, eph,
							arg->index);

			ioreq_fini(&req);
		}
	}

	arg->fail_loc = 0;
	arg->fail_value = 0;
}

/* Create a new pool for the sub_test */
static int
rebuild_pool_create(test_arg_t **new_arg, test_arg_t *old_arg, int flag,
		    struct test_pool *pool)
{
	int rc;

	/* create/connect another pool */
	rc = test_setup((void **)new_arg, flag, old_arg->multi_rank,
			REBUILD_SUBTEST_POOL_SIZE, pool);
	if (rc) {
		print_message("open/connect another pool failed: rc %d\n", rc);
		return rc;
	}

	(*new_arg)->index = old_arg->index;
	return 0;
}

/* Destroy the pool for the sub test */
static void
rebuild_pool_destroy(test_arg_t *arg)
{
	test_teardown((void **)&arg);
	/* make sure IV and GC release refcount on pool and free space,
	 * otherwise rebuild test might run into ENOSPACE
	 */
	sleep(1);
}

static void
rebuild_drop_scan(void **state)
{
	test_arg_t	*arg = *state;
	daos_obj_id_t	oids[OBJ_NR];
	int		tgt = DEFAULT_FAIL_TGT;
	int		i;

	if (!test_runable(arg, 6))
		return;

	for (i = 0; i < OBJ_NR; i++) {
		oids[i] = dts_oid_gen(DAOS_OC_R3S_SPEC_RANK, 0, arg->myrank);
		oids[i] = dts_oid_set_rank(oids[i], ranks_to_kill[0]);
		oids[i] = dts_oid_set_tgt(oids[i], tgt);
	}

	rebuild_io(arg, oids, OBJ_NR);

	/* Set drop scan fail_loc on server 0 */
	if (arg->myrank == 0)
		daos_mgmt_set_params(arg->group, 0, DMG_KEY_FAIL_LOC,
				     DAOS_REBUILD_NO_HDL | DAOS_FAIL_ONCE,
				     0, NULL);

	MPI_Barrier(MPI_COMM_WORLD);
	rebuild_single_pool_target(arg, ranks_to_kill[0], tgt);

	rebuild_io_validate(arg, oids, OBJ_NR, true);
	rebuild_add_back_tgts(arg, ranks_to_kill[0], &tgt, 1);
}

static void
rebuild_retry_rebuild(void **state)
{
	test_arg_t	*arg = *state;
	daos_obj_id_t	oids[OBJ_NR];
	int		tgt = DEFAULT_FAIL_TGT;
	int		i;

	if (!test_runable(arg, 6))
		return;

	for (i = 0; i < OBJ_NR; i++) {
		oids[i] = dts_oid_gen(DAOS_OC_R3S_SPEC_RANK, 0, arg->myrank);
		oids[i] = dts_oid_set_rank(oids[i], ranks_to_kill[0]);
		oids[i] = dts_oid_set_tgt(oids[i], tgt);
	}

	rebuild_io(arg, oids, OBJ_NR);

	/* Set no hdl fail_loc on all servers */
	if (arg->myrank == 0)
		daos_mgmt_set_params(arg->group, -1, DMG_KEY_FAIL_LOC,
				     DAOS_REBUILD_NO_HDL | DAOS_FAIL_ONCE,
				     0, NULL);
	MPI_Barrier(MPI_COMM_WORLD);
	rebuild_single_pool_target(arg, ranks_to_kill[0], tgt);

	rebuild_io_validate(arg, oids, OBJ_NR, true);
	rebuild_add_back_tgts(arg, ranks_to_kill[0], &tgt, 1);
}

static void
rebuild_retry_for_stale_pool(void **state)
{
	test_arg_t	*arg = *state;
	daos_obj_id_t	oids[OBJ_NR];
	int		i;

	if (!test_runable(arg, 6))
		return;

	for (i = 0; i < OBJ_NR; i++) {
		oids[i] = dts_oid_gen(DAOS_OC_R3S_SPEC_RANK, 0, arg->myrank);
		oids[i] = dts_oid_set_rank(oids[i], ranks_to_kill[0]);
	}

	rebuild_io(arg, oids, OBJ_NR);

	/* Set no hdl fail_loc on all servers */
	if (arg->myrank == 0)
		daos_mgmt_set_params(arg->group, -1, DMG_KEY_FAIL_LOC,
				     DAOS_REBUILD_STALE_POOL | DAOS_FAIL_ONCE,
				     0, NULL);
	MPI_Barrier(MPI_COMM_WORLD);
	rebuild_single_pool_rank(arg, ranks_to_kill[0]);

	rebuild_io_validate(arg, oids, OBJ_NR, true);
	rebuild_add_back_tgts(arg, ranks_to_kill[0], NULL, 1);
}

static void
rebuild_drop_obj(void **state)
{
	test_arg_t	*arg = *state;
	daos_obj_id_t	oids[OBJ_NR];
	int		i;

	if (!test_runable(arg, 6))
		return;

	for (i = 0; i < OBJ_NR; i++) {
		oids[i] = dts_oid_gen(DAOS_OC_R3S_SPEC_RANK, 0, arg->myrank);
		oids[i] = dts_oid_set_rank(oids[i], ranks_to_kill[0]);
	}

	rebuild_io(arg, oids, OBJ_NR);

	/* Set drop REBUILD_OBJECTS reply on all servers */
	if (arg->myrank == 0)
		daos_mgmt_set_params(arg->group, 0, DMG_KEY_FAIL_LOC,
				     DAOS_REBUILD_DROP_OBJ | DAOS_FAIL_ONCE,
				     0, NULL);
	MPI_Barrier(MPI_COMM_WORLD);
	rebuild_single_pool_rank(arg, ranks_to_kill[0]);

	rebuild_io_validate(arg, oids, OBJ_NR, true);
	rebuild_add_back_tgts(arg, ranks_to_kill[0], NULL, 1);
}

static void
rebuild_update_failed(void **state)
{
	test_arg_t	*arg = *state;
	daos_obj_id_t	oids[OBJ_NR];
	int		tgt = DEFAULT_FAIL_TGT;
	int		i;

	if (!test_runable(arg, 6))
		return;

	for (i = 0; i < OBJ_NR; i++) {
		oids[i] = dts_oid_gen(DAOS_OC_R3S_SPEC_RANK, 0, arg->myrank);
		oids[i] = dts_oid_set_rank(oids[i], ranks_to_kill[0]);
		oids[i] = dts_oid_set_tgt(oids[i], tgt);
	}

	rebuild_io(arg, oids, OBJ_NR);

	/* Set drop scan reply on all servers */
	if (arg->myrank == 0)
		daos_mgmt_set_params(arg->group, 0, DMG_KEY_FAIL_LOC,
				     DAOS_REBUILD_UPDATE_FAIL | DAOS_FAIL_ONCE,
				     0, NULL);
	MPI_Barrier(MPI_COMM_WORLD);
	rebuild_single_pool_target(arg, ranks_to_kill[0], tgt);
	rebuild_add_back_tgts(arg, ranks_to_kill[0], &tgt, 1);
}

static void
rebuild_multiple_pools(void **state)
{
	test_arg_t	*arg = *state;
	test_arg_t	*args[2] = { 0 };
	daos_obj_id_t	oids[OBJ_NR];
	int		i;
	int		rc;

	if (!test_runable(arg, 6))
		return;

	args[0] = arg;
	/* create/connect another pool */
	rc = rebuild_pool_create(&args[1], arg, SETUP_CONT_CONNECT, NULL);
	if (rc)
		return;

	for (i = 0; i < OBJ_NR; i++) {
		oids[i] = dts_oid_gen(DAOS_OC_R3S_SPEC_RANK, 0, arg->myrank);
		oids[i] = dts_oid_set_rank(oids[i], ranks_to_kill[0]);
	}

	rebuild_io(args[0], oids, OBJ_NR);
	rebuild_io(args[1], oids, OBJ_NR);

	rebuild_pools_ranks(args, 2, ranks_to_kill, 1);

	rebuild_io_validate(args[0], oids, OBJ_NR, true);
	rebuild_io_validate(args[1], oids, OBJ_NR, true);

	rebuild_pool_destroy(args[1]);
	rebuild_add_back_tgts(arg, ranks_to_kill[0], NULL, 1);
}

static int
rebuild_close_container_cb(void *data)
{
	test_arg_t	*arg = data;
	int		rc = 0;
	int		rc_reduce = 0;

	if (daos_handle_is_inval(arg->coh))
		return 0;

	rc = daos_cont_close(arg->coh, NULL);
	if (arg->multi_rank) {
		MPI_Allreduce(&rc, &rc_reduce, 1, MPI_INT, MPI_MIN,
			      MPI_COMM_WORLD);
		rc = rc_reduce;
	}
	print_message("container close "DF_UUIDF"\n",
		      DP_UUID(arg->co_uuid));
	if (rc) {
		print_message("failed to close container "DF_UUIDF
			      ": %d\n", DP_UUID(arg->co_uuid), rc);
		return rc;
	}
	arg->coh = DAOS_HDL_INVAL;

	return 0;
}

static int
rebuild_destroy_container_cb(void *data)
{
	test_arg_t	*arg = data;
	int		rc = 0;

	if (uuid_is_null(arg->co_uuid))
		return 0;

	rc = rebuild_close_container_cb(data);
	if (rc)
		return rc;

	while (arg->myrank == 0) {
		rc = daos_cont_destroy(arg->pool.poh, arg->co_uuid, 1, NULL);
		if (rc == -DER_BUSY || rc == -DER_IO) {
			print_message("Container is busy, wait\n");
			sleep(1);
			continue;
		}
		break;
	}
	print_message("container "DF_UUIDF"/"DF_UUIDF" destroyed\n",
		      DP_UUID(arg->pool.pool_uuid), DP_UUID(arg->co_uuid));
	if (arg->multi_rank)
		MPI_Bcast(&rc, 1, MPI_INT, 0, MPI_COMM_WORLD);
	if (rc)
		print_message("failed to destroy container "DF_UUIDF
			      ": %d\n", DP_UUID(arg->co_uuid), rc);
	uuid_clear(arg->co_uuid);

	return rc;
}

static void
rebuild_destroy_container(void **state)
{
	test_arg_t	*arg = *state;
	test_arg_t	*new_arg = NULL;
	daos_obj_id_t	oids[OBJ_NR];
	int		i;
	int		rc;

	if (!test_runable(arg, 6))
		return;

	/* create/connect another pool */
	rc = rebuild_pool_create(&new_arg, arg, SETUP_CONT_CONNECT, NULL);
	if (rc)
		return;

	for (i = 0; i < OBJ_NR; i++) {
		oids[i] = dts_oid_gen(DAOS_OC_R3S_SPEC_RANK, 0, arg->myrank);
		oids[i] = dts_oid_set_rank(oids[i], ranks_to_kill[0]);
	}

	rebuild_io(new_arg, oids, OBJ_NR);

	new_arg->rebuild_cb = rebuild_destroy_container_cb;

	rebuild_single_pool_rank(new_arg, ranks_to_kill[0]);

	rebuild_pool_destroy(new_arg);
}

static void
rebuild_close_container(void **state)
{
	test_arg_t	*arg = *state;
	test_arg_t	*new_arg = NULL;
	daos_obj_id_t	oids[OBJ_NR];
	int		i;
	int		rc;

	if (!test_runable(arg, 6))
		return;

	/* create/connect another pool */
	rc = rebuild_pool_create(&new_arg, arg, SETUP_CONT_CONNECT, NULL);
	if (rc)
		return;

	for (i = 0; i < OBJ_NR; i++) {
		oids[i] = dts_oid_gen(DAOS_OC_R3S_SPEC_RANK, 0, arg->myrank);
		oids[i] = dts_oid_set_rank(oids[i], ranks_to_kill[0]);
	}

	rebuild_io(new_arg, oids, OBJ_NR);

	new_arg->rebuild_pre_cb = rebuild_close_container_cb;

	rebuild_single_pool_rank(new_arg, ranks_to_kill[0]);

	rebuild_pool_destroy(new_arg);
}

static int
rebuild_pool_disconnect_internal(void *data)
{
	test_arg_t	*arg = data;
	int		rc = 0;
	int		rc_reduce = 0;

	/* Close cont and disconnect pool */
	rc = daos_cont_close(arg->coh, NULL);
	if (arg->multi_rank) {
		MPI_Allreduce(&rc, &rc_reduce, 1, MPI_INT, MPI_MIN,
			      MPI_COMM_WORLD);
		rc = rc_reduce;
	}
	print_message("container close "DF_UUIDF"\n",
		      DP_UUID(arg->co_uuid));
	if (rc) {
		print_message("failed to close container "DF_UUIDF
			      ": %d\n", DP_UUID(arg->co_uuid), rc);
		return rc;
	}

	arg->coh = DAOS_HDL_INVAL;
	rc = daos_pool_disconnect(arg->pool.poh, NULL /* ev */);
	if (rc)
		print_message("failed to disconnect pool "DF_UUIDF
			      ": %d\n", DP_UUID(arg->pool.pool_uuid), rc);

	print_message("pool disconnect "DF_UUIDF"\n",
		      DP_UUID(arg->pool.pool_uuid));

	arg->pool.poh = DAOS_HDL_INVAL;
	MPI_Barrier(MPI_COMM_WORLD);
	return rc;
}

static int
rebuild_destroy_pool_cb(void *data)
{
	test_arg_t	*arg = data;
	int		rc = 0;

	rebuild_pool_disconnect_internal(data);

	if (arg->myrank == 0) {
		rc = daos_pool_destroy(arg->pool.pool_uuid, NULL, true, NULL);
		if (rc)
			print_message("failed to destroy pool"DF_UUIDF" %d\n",
				      DP_UUID(arg->pool.pool_uuid), rc);
	}

	arg->pool.destroyed = true;
	print_message("pool destroyed "DF_UUIDF"\n",
		      DP_UUID(arg->pool.pool_uuid));
	/* Disable fail_loc and start rebuild */
	if (arg->myrank == 0)
		daos_mgmt_set_params(arg->group, -1, DMG_KEY_FAIL_LOC,
				     0, 0, NULL);

	MPI_Barrier(MPI_COMM_WORLD);

	return rc;
}

static void
rebuild_destroy_pool_internal(void **state, uint64_t fail_loc)
{
	test_arg_t	*arg = *state;
	test_arg_t	*new_arg = NULL;
	daos_obj_id_t	oids[OBJ_NR];
	int		i;
	int		rc;

	if (!test_runable(arg, 6))
		return;

	rc = rebuild_pool_create(&new_arg, arg, SETUP_CONT_CONNECT, NULL);
	if (rc)
		return;

	for (i = 0; i < OBJ_NR; i++) {
		oids[i] = dts_oid_gen(DAOS_OC_R3S_SPEC_RANK, 0, arg->myrank);
		oids[i] = dts_oid_set_rank(oids[i], ranks_to_kill[0]);
	}

	rebuild_io(new_arg, oids, OBJ_NR);

	/* hang the rebuild */
	if (arg->myrank == 0)
		daos_mgmt_set_params(arg->group, -1, DMG_KEY_FAIL_LOC, fail_loc,
				     0, NULL);

	new_arg->rebuild_cb = rebuild_destroy_pool_cb;

	rebuild_single_pool_rank(new_arg, ranks_to_kill[0]);
}

static void
rebuild_destroy_pool_during_scan(void ** state)
{
	return rebuild_destroy_pool_internal(state, DAOS_REBUILD_TGT_SCAN_HANG);
}

static void
rebuild_destroy_pool_during_rebuild(void ** state)
{
	return rebuild_destroy_pool_internal(state,
					     DAOS_REBUILD_TGT_REBUILD_HANG);
}

static void
rebuild_iv_tgt_fail(void **state)
{
	test_arg_t	*arg = *state;
	daos_obj_id_t	oids[OBJ_NR];
	int		i;

	if (!test_runable(arg, 6))
		return;

	for (i = 0; i < OBJ_NR; i++) {
		oids[i] = dts_oid_gen(DAOS_OC_R3S_SPEC_RANK, 0, arg->myrank);
		oids[i] = dts_oid_set_rank(oids[i], ranks_to_kill[0]);
	}

	rebuild_io(arg, oids, OBJ_NR);

	/* Set no hdl fail_loc on all servers */
	if (arg->myrank == 0)
		daos_mgmt_set_params(arg->group, -1, DMG_KEY_FAIL_LOC,
				     DAOS_REBUILD_TGT_IV_UPDATE_FAIL |
				     DAOS_FAIL_ONCE, 0, NULL);
	MPI_Barrier(MPI_COMM_WORLD);
	rebuild_single_pool_rank(arg, ranks_to_kill[0]);

	rebuild_io_validate(arg, oids, OBJ_NR, true);

	rebuild_add_back_tgts(arg, ranks_to_kill[0], NULL, 1);
}

static void
rebuild_tgt_start_fail(void **state)
{
	test_arg_t	*arg = *state;
	daos_obj_id_t	oids[OBJ_NR];
	d_rank_t	exclude_rank = 0;
	int		i;

	if (!test_runable(arg, 6))
		return;

	for (i = 0; i < OBJ_NR; i++) {
		oids[i] = dts_oid_gen(DAOS_OC_R3S_SPEC_RANK, 0, arg->myrank);
		oids[i] = dts_oid_set_rank(oids[i], ranks_to_kill[0]);
	}

	rebuild_io(arg, oids, OBJ_NR);

	/* failed to start rebuild on rank 0 */
	if (arg->myrank == 0)
		daos_mgmt_set_params(arg->group, exclude_rank,
				     DMG_KEY_FAIL_LOC,
				  DAOS_REBUILD_TGT_START_FAIL | DAOS_FAIL_ONCE,
				  0, NULL);
	MPI_Barrier(MPI_COMM_WORLD);

	/* Rebuild rank 1 */
	rebuild_single_pool_rank(arg, ranks_to_kill[0]);
	rebuild_io_validate(arg, oids, OBJ_NR, true);
}

static void
rebuild_send_objects_fail(void **state)
{
	test_arg_t	*arg = *state;
	daos_obj_id_t	oids[OBJ_NR];
	int		i;

	if (!test_runable(arg, 6))
		return;

	for (i = 0; i < OBJ_NR; i++) {
		oids[i] = dts_oid_gen(DAOS_OC_R3S_SPEC_RANK, 0, arg->myrank);
		oids[i] = dts_oid_set_rank(oids[i], ranks_to_kill[0]);
	}

	rebuild_io(arg, oids, OBJ_NR);

	/* Skip object send on all of the targets */
	if (arg->myrank == 0)
		daos_mgmt_set_params(arg->group, -1, DMG_KEY_FAIL_LOC,
				     DAOS_REBUILD_TGT_SEND_OBJS_FAIL, 0, NULL);
	MPI_Barrier(MPI_COMM_WORLD);
	/* Even do not sending the objects, the rebuild should still be
	 * able to finish.
	 */
	rebuild_single_pool_rank(arg, ranks_to_kill[0]);

	/* failed to start rebuild on rank 0 */
	if (arg->myrank == 0)
		daos_mgmt_set_params(arg->group, -1, DMG_KEY_FAIL_LOC, 0,
				     0, NULL);
	MPI_Barrier(MPI_COMM_WORLD);

	rebuild_add_back_tgts(arg, ranks_to_kill[0], NULL, 1);
}

static int
rebuild_pool_connect_internal(void *data)
{
	test_arg_t	*arg = data;
	int		rc;

	MPI_Barrier(MPI_COMM_WORLD);
	if (arg->myrank == 0) {
		rc = daos_pool_connect(arg->pool.pool_uuid, arg->group,
				       &arg->pool.svc, DAOS_PC_RW,
				       &arg->pool.poh, &arg->pool.pool_info,
				       NULL /* ev */);
		if (rc)
			print_message("daos_pool_connect failed, rc: %d\n", rc);

		print_message("pool connect "DF_UUIDF"\n",
			       DP_UUID(arg->pool.pool_uuid));
	}
	MPI_Barrier(MPI_COMM_WORLD);
	if (arg->multi_rank)
		MPI_Bcast(&rc, 1, MPI_INT, 0, MPI_COMM_WORLD);
	if (rc)
		return rc;

	/** broadcast pool info */
	if (arg->multi_rank) {
		MPI_Bcast(&arg->pool.pool_info, sizeof(arg->pool.pool_info),
			  MPI_CHAR, 0, MPI_COMM_WORLD);
		handle_share(&arg->pool.poh, HANDLE_POOL, arg->myrank,
			     arg->pool.poh, 0);
	}

	/** open container */
	MPI_Barrier(MPI_COMM_WORLD);
	if (arg->myrank == 0) {
		rc = daos_cont_open(arg->pool.poh, arg->co_uuid, DAOS_COO_RW,
				    &arg->coh, &arg->co_info, NULL);
		if (rc)
			print_message("daos_cont_open failed, rc: %d\n", rc);

		print_message("container open "DF_UUIDF"\n",
			       DP_UUID(arg->co_uuid));
	}
	MPI_Barrier(MPI_COMM_WORLD);
	if (arg->multi_rank)
		MPI_Bcast(&rc, 1, MPI_INT, 0, MPI_COMM_WORLD);
	if (rc)
		return rc;

	/** broadcast container info */
	if (arg->multi_rank) {
		MPI_Bcast(&rc, 1, MPI_INT, 0, MPI_COMM_WORLD);
		handle_share(&arg->coh, HANDLE_CO, arg->myrank, arg->pool.poh,
			     0);
	}

	return 0;
}

static int
rebuild_pool_disconnect_cb(void *data)
{
	test_arg_t	*arg = data;

	rebuild_pool_disconnect_internal(data);

	/* Disable fail_loc and start rebuild */
	if (arg->myrank == 0)
		daos_mgmt_set_params(arg->group, -1, DMG_KEY_FAIL_LOC,
				     0, 0, NULL);
	MPI_Barrier(MPI_COMM_WORLD);

	return 0;
}

static int
rebuild_add_tgt_pool_connect_internal(void *data)
{
	test_arg_t *arg = data;

	/**
	 * add targets before pool connect to make sure container is opened
	 * on all servers.
	 */
	rebuild_add_back_tgts(arg, ranks_to_kill[0], NULL, 1);

	return rebuild_pool_connect_internal(data);
}

static void
rebuild_tgt_pool_disconnect_internal(void **state, unsigned int fail_loc)
{
	test_arg_t	*arg = *state;
	daos_obj_id_t	oids[OBJ_NR];
	int		i;

	if (!test_runable(arg, 6))
		return;

	for (i = 0; i < OBJ_NR; i++) {
		oids[i] = dts_oid_gen(DAOS_OC_R3S_SPEC_RANK, 0, arg->myrank);
		oids[i] = dts_oid_set_rank(oids[i], ranks_to_kill[0]);
	}

	rebuild_io(arg, oids, OBJ_NR);

	/* hang the rebuild during scan */
	if (arg->myrank == 0)
		daos_mgmt_set_params(arg->group, -1, DMG_KEY_FAIL_LOC, fail_loc,
				     0, NULL);
	MPI_Barrier(MPI_COMM_WORLD);

	/* NB: During the test, one target will be excluded from the pool map,
	 * then container/pool will be closed/disconnectd during the rebuild,
	 * i.e. before the target is added back. so the container hdl cache
	 * will be left on the excluded target after the target is added back.
	 * So the container might not be able to destroyed because of the left
	 * over container hdl. Once the container is able to evict the container
	 * hdl, then this issue can be fixed. XXX
	 */
	arg->rebuild_cb = rebuild_pool_disconnect_cb;
	arg->rebuild_post_cb = rebuild_add_tgt_pool_connect_internal;

	rebuild_single_pool_rank(arg, ranks_to_kill[0]);

	arg->rebuild_cb = NULL;
	arg->rebuild_post_cb = NULL;

}

static void
rebuild_tgt_pool_disconnect_in_scan(void **state)
{
	rebuild_tgt_pool_disconnect_internal(state,
					     DAOS_REBUILD_TGT_SCAN_HANG);
}

static void
rebuild_tgt_pool_disconnect_in_rebuild(void **state)
{
	rebuild_tgt_pool_disconnect_internal(state,
					     DAOS_REBUILD_TGT_REBUILD_HANG);
}

static int
rebuild_pool_connect_cb(void *data)
{
	test_arg_t	*arg = data;

	rebuild_pool_connect_internal(data);
	/* Disable fail_loc and start rebuild */
	if (arg->myrank == 0)
		daos_mgmt_set_params(arg->group, -1, DMG_KEY_FAIL_LOC,
				     0, 0, NULL);
	MPI_Barrier(MPI_COMM_WORLD);
	return 0;
}

static void
rebuild_offline_pool_connect_internal(void **state, unsigned int fail_loc)
{
	test_arg_t	*arg = *state;
	daos_obj_id_t	oids[OBJ_NR];
	int		i;

	if (!test_runable(arg, 6))
		return;

	for (i = 0; i < OBJ_NR; i++) {
		oids[i] = dts_oid_gen(DAOS_OC_R3S_SPEC_RANK, 0, arg->myrank);
		oids[i] = dts_oid_set_rank(oids[i], ranks_to_kill[0]);
	}

	rebuild_io(arg, oids, OBJ_NR);

	/* hang the rebuild */
	if (arg->myrank == 0)
		daos_mgmt_set_params(arg->group, -1, DMG_KEY_FAIL_LOC, fail_loc,
				     0, NULL);
	MPI_Barrier(MPI_COMM_WORLD);

	arg->rebuild_pre_cb = rebuild_pool_disconnect_internal;
	arg->rebuild_cb = rebuild_pool_connect_cb;

	rebuild_targets(&arg, 1, ranks_to_kill, NULL, 1, true);

	arg->rebuild_pre_cb = NULL;
	arg->rebuild_cb = NULL;

	rebuild_io_validate(arg, oids, OBJ_NR, true);
}

static void
rebuild_offline_pool_connect_in_scan(void **state)
{
	rebuild_offline_pool_connect_internal(state,
					      DAOS_REBUILD_TGT_SCAN_HANG);
}

static void
rebuild_offline_pool_connect_in_rebuild(void **state)
{
	rebuild_offline_pool_connect_internal(state,
					      DAOS_REBUILD_TGT_REBUILD_HANG);
}

static void
rebuild_offline(void **state)
{
	test_arg_t	*arg = *state;
	daos_obj_id_t	oids[OBJ_NR];
	int		i;

	if (!test_runable(arg, 6))
		return;

	for (i = 0; i < OBJ_NR; i++) {
		oids[i] = dts_oid_gen(DAOS_OC_R3S_SPEC_RANK, 0, arg->myrank);
		oids[i] = dts_oid_set_rank(oids[i], ranks_to_kill[0]);
	}
	rebuild_io(arg, oids, OBJ_NR);

	arg->rebuild_pre_cb = rebuild_pool_disconnect_internal;
	arg->rebuild_post_cb = rebuild_pool_connect_internal;

	rebuild_targets(&arg, 1, ranks_to_kill, NULL, 1, true);

	arg->rebuild_pre_cb = NULL;
	arg->rebuild_post_cb = NULL;

	rebuild_io_validate(arg, oids, OBJ_NR, true);
}

static void
rebuild_offline_empty(void **state)
{
	test_arg_t	*arg = *state;
	test_arg_t	*new_arg = NULL;
	int		rc;

	if (!test_runable(arg, 6))
		return;

	rc = rebuild_pool_create(&new_arg, arg, SETUP_POOL_CREATE, NULL);
	if (rc)
		return;

	rebuild_single_pool_rank(new_arg, ranks_to_kill[0]);
	rebuild_pool_destroy(new_arg);

}

static int
rebuild_change_leader_cb(void *arg)
{
	test_arg_t	*test_arg = arg;
	d_rank_t	leader;

	test_get_leader(test_arg, &leader);

	/* Skip appendentry to re-elect the leader */
	if (test_arg->myrank == 0) {
		daos_mgmt_set_params(test_arg->group, leader, DMG_KEY_FAIL_LOC,
				     DAOS_RDB_SKIP_APPENDENTRIES_FAIL, 0, NULL);
		print_message("sleep 15 seconds for re-election leader\n");
		/* Sleep 15 seconds to make sure the leader is changed */
		sleep(15);
		/* Continue the rebuild */
		daos_mgmt_set_params(test_arg->group, -1, DMG_KEY_FAIL_LOC,
				     0, 0, NULL);
	}
	MPI_Barrier(MPI_COMM_WORLD);
	return 0;
}

static void
rebuild_master_change_during_scan(void **state)
{
	test_arg_t	*arg = *state;
	daos_obj_id_t	oids[OBJ_NR];
	int		i;

	if (!test_runable(arg, 6) || arg->pool.alive_svc.rl_nr == 1)
		return;

	for (i = 0; i < OBJ_NR; i++) {
		oids[i] = dts_oid_gen(DAOS_OC_R3S_SPEC_RANK, 0, arg->myrank);
		oids[i] = dts_oid_set_rank(oids[i], ranks_to_kill[0]);
	}

	rebuild_io(arg, oids, OBJ_NR);

	/* All ranks should wait before rebuild */
	if (arg->myrank == 0)
		daos_mgmt_set_params(arg->group, -1, DMG_KEY_FAIL_LOC,
				     DAOS_REBUILD_TGT_SCAN_HANG, 0, NULL);
	MPI_Barrier(MPI_COMM_WORLD);
	arg->rebuild_cb = rebuild_change_leader_cb;

	rebuild_single_pool_rank(arg, ranks_to_kill[0]);

	/* Verify the data */
	rebuild_io_validate(arg, oids, OBJ_NR, true);
}

static void
rebuild_master_change_during_rebuild(void **state)
{
	test_arg_t	*arg = *state;
	daos_obj_id_t	oids[OBJ_NR];
	int		i;

	if (!test_runable(arg, 6) || arg->pool.alive_svc.rl_nr == 1)
		return;

	for (i = 0; i < OBJ_NR; i++) {
		oids[i] = dts_oid_gen(DAOS_OC_R3S_SPEC_RANK, 0, arg->myrank);
		oids[i] = dts_oid_set_rank(oids[i], ranks_to_kill[0]);
	}

	rebuild_io(arg, oids, OBJ_NR);

	/* All ranks should wait before rebuild */
	if (arg->myrank == 0)
		daos_mgmt_set_params(arg->group, -1, DMG_KEY_FAIL_LOC,
				     DAOS_REBUILD_TGT_REBUILD_HANG, 0, NULL);
	MPI_Barrier(MPI_COMM_WORLD);
	arg->rebuild_cb = rebuild_change_leader_cb;

	rebuild_single_pool_rank(arg, ranks_to_kill[0]);

	/* Verify the data */
	rebuild_io_validate(arg, oids, OBJ_NR, true);
}

static int
rebuild_nospace_cb(void *data)
{
	test_arg_t	*arg = data;

	/* Wait for space is claimed */
	sleep(60);

	if (arg->myrank == 0)
		daos_mgmt_set_params(arg->group, -1, DMG_KEY_FAIL_LOC,
				     0, 0, NULL);

	print_message("re-enable recovery\n");
	if (arg->myrank == 0)
		/* Resume the rebuild. FIXME: fix this once we have better
		 * way to resume rebuild through mgmt cmd.
		 */
		daos_mgmt_set_params(arg->group, -1,
				     DMG_KEY_REBUILD_THROTTLING, 30, 0, NULL);

	MPI_Barrier(MPI_COMM_WORLD);

	return 0;
}

static void
rebuild_nospace(void **state)
{
	test_arg_t	*arg = *state;
	daos_obj_id_t	oids[OBJ_NR];
	int		i;

	if (!test_runable(arg, 6) || true) /* skip for now */
		return;

	for (i = 0; i < OBJ_NR; i++) {
		oids[i] = dts_oid_gen(DAOS_OC_R3S_SPEC_RANK, 0, arg->myrank);
		oids[i] = dts_oid_set_rank(oids[i], ranks_to_kill[0]);
	}

	rebuild_io(arg, oids, OBJ_NR);

	if (arg->myrank == 0)
		daos_mgmt_set_params(arg->group, -1, DMG_KEY_FAIL_LOC,
				     DAOS_REBUILD_TGT_NOSPACE, 0, NULL);

	MPI_Barrier(MPI_COMM_WORLD);

	arg->rebuild_cb = rebuild_nospace_cb;
	rebuild_single_pool_rank(arg, ranks_to_kill[0]);

	arg->rebuild_cb = NULL;
	rebuild_io_validate(arg, oids, OBJ_NR, true);

	rebuild_add_back_tgts(arg, ranks_to_kill[0], NULL, 1);
}

static void
rebuild_multiple_tgts(void **state)
{
	test_arg_t	*arg = *state;
	daos_obj_id_t	oid;
	struct daos_obj_layout *layout;
	d_rank_t	leader;
	d_rank_t	exclude_ranks[2];
	int		i;

	if (!test_runable(arg, 6))
		return;

	oid = dts_oid_gen(DAOS_OC_R3S_SPEC_RANK, 0, arg->myrank);
	oid = dts_oid_set_rank(oid, ranks_to_kill[0]);

	rebuild_io(arg, &oid, 1);

	test_get_leader(arg, &leader);
	daos_obj_layout_get(arg->coh, oid, &layout);

	if (arg->myrank == 0) {
		int fail_cnt = 0;

		/* All ranks should wait before rebuild */
		daos_mgmt_set_params(arg->group, -1, DMG_KEY_FAIL_LOC,
				     DAOS_REBUILD_HANG, 0, NULL);
		/* kill 2 ranks at the same time */
		D_ASSERT(layout->ol_shards[0]->os_replica_nr > 2);
		for (i = 0; i < 3; i++) {
			d_rank_t rank = layout->ol_shards[0]->os_ranks[i];

			if (rank != leader) {
				exclude_ranks[fail_cnt] = rank;
				daos_exclude_server(arg->pool.pool_uuid,
						    arg->group,
						    &arg->pool.svc,
						    rank);
				if (++fail_cnt >= 2)
					break;
			}
		}

		daos_mgmt_set_params(arg->group, -1, DMG_KEY_FAIL_LOC, 0,
				     0, NULL);
	}

	MPI_Barrier(MPI_COMM_WORLD);

	/* Rebuild 2 ranks at the same time */
	if (arg->myrank == 0)
		test_rebuild_wait(&arg, 1);

	/* Verify the data */
	rebuild_io_validate(arg, &oid, 1, true);

	daos_obj_layout_free(layout);

	/* Add back the target if it is not being killed */
	if (arg->myrank == 0) {
		for (i = 0; i < 2; i++)
			daos_add_server(arg->pool.pool_uuid, arg->group,
					&arg->pool.svc, exclude_ranks[i]);
	}
	MPI_Barrier(MPI_COMM_WORLD);
}

static int
rebuild_io_cb(void *arg)
{
	test_arg_t	*test_arg = arg;
	daos_obj_id_t	*oids = test_arg->rebuild_cb_arg;

	if (!daos_handle_is_inval(test_arg->coh))
		rebuild_io(test_arg, oids, OBJ_NR);

	return 0;
}

#if 0
static int
rebuild_io_post_cb(void *arg)
{
	test_arg_t	*test_arg = arg;
	daos_obj_id_t	*oids = test_arg->rebuild_post_cb_arg;

	if (!daos_handle_is_inval(test_arg->coh))
		rebuild_io_validate(test_arg, oids, OBJ_NR, true);

	return 0;
}
#endif

static void
rebuild_master_failure(void **state)
{
	test_arg_t		*arg = *state;
	daos_obj_id_t		oids[OBJ_NR];
	daos_pool_info_t	pinfo = {0};
	daos_pool_info_t	pinfo_new = {0};
	int			i;
	int			rc;

	/* need 5 svc replicas, as will kill the leader 2 times */
	if (!test_runable(arg, 6) || arg->pool.alive_svc.rl_nr < 5) {
		print_message("testing skipped ...\n");
		return;
	}

	test_get_leader(arg, &ranks_to_kill[0]);
	for (i = 0; i < OBJ_NR; i++) {
		oids[i] = dts_oid_gen(DAOS_OC_R3S_SPEC_RANK, 0, arg->myrank);
		oids[i] = dts_oid_set_rank(oids[i], ranks_to_kill[0]);
	}

	/* prepare the data */
	rebuild_io(arg, oids, OBJ_NR);

	rebuild_targets(&arg, 1, ranks_to_kill, NULL, 1, true);

	/* Verify the data */
	rebuild_io_validate(arg, oids, OBJ_NR, true);

	/* Verify the POOL_QUERY get same rebuild status after leader change */
	pinfo.pi_bits = DPI_REBUILD_STATUS;
	rc = test_pool_get_info(arg, &pinfo);
	assert_int_equal(rc, 0);
	assert_int_equal(pinfo.pi_rebuild_st.rs_done, 1);
	rc = rebuild_change_leader_cb(arg);
	assert_int_equal(rc, 0);
	pinfo_new.pi_bits = DPI_REBUILD_STATUS;
	rc = test_pool_get_info(arg, &pinfo_new);
	assert_int_equal(rc, 0);
	assert_int_equal(pinfo_new.pi_rebuild_st.rs_done, 1);
	rc = memcmp(&pinfo.pi_rebuild_st, &pinfo_new.pi_rebuild_st,
		    sizeof(pinfo.pi_rebuild_st));
	if (rc != 0) {
		print_message("old ver %u seconds %u err %d done %d fail %d"
			      " tobeobj "DF_U64" obj "DF_U64" rec "DF_U64
			      " sz "DF_U64"\n",
			      pinfo.pi_rebuild_st.rs_version,
			      pinfo.pi_rebuild_st.rs_seconds,
			      pinfo.pi_rebuild_st.rs_errno,
			      pinfo.pi_rebuild_st.rs_done,
			      pinfo.pi_rebuild_st.rs_fail_rank,
			      pinfo.pi_rebuild_st.rs_toberb_obj_nr,
			      pinfo.pi_rebuild_st.rs_obj_nr,
			      pinfo.pi_rebuild_st.rs_rec_nr,
			      pinfo.pi_rebuild_st.rs_size);
		print_message("new ver %u seconds %u err %d done %d fail %d"
			      " tobeobj "DF_U64" obj "DF_U64" rec "DF_U64
			      " sz "DF_U64"\n",
			      pinfo_new.pi_rebuild_st.rs_version,
			      pinfo_new.pi_rebuild_st.rs_seconds,
			      pinfo_new.pi_rebuild_st.rs_errno,
			      pinfo_new.pi_rebuild_st.rs_done,
			      pinfo_new.pi_rebuild_st.rs_fail_rank,
			      pinfo_new.pi_rebuild_st.rs_toberb_obj_nr,
			      pinfo_new.pi_rebuild_st.rs_obj_nr,
			      pinfo_new.pi_rebuild_st.rs_rec_nr,
			      pinfo_new.pi_rebuild_st.rs_size);
	}

	print_message("svc leader changed from %d to %d, should get same "
		      "rebuild status (memcmp result %d).\n", pinfo.pi_leader,
		      pinfo_new.pi_leader, rc);
	assert_int_equal(rc, 0);
}

static void
rebuild_multiple_failures(void **state)
{
	test_arg_t	*arg = *state;
	daos_obj_id_t	oids[OBJ_NR];
	daos_obj_id_t	cb_arg_oids[OBJ_NR];
	int		i;

	if (!test_runable(arg, 6))
		return;

	for (i = 0; i < OBJ_NR; i++) {
		oids[i] = dts_oid_gen(DAOS_OC_R3S_SPEC_RANK, 0, arg->myrank);
		oids[i] = dts_oid_set_rank(oids[i], ranks_to_kill[0]);
		cb_arg_oids[i] = dts_oid_gen(OBJ_CLS, 0, arg->myrank);
	}

	/* prepare the data */
	rebuild_io(arg, oids, OBJ_NR);

	arg->rebuild_cb = rebuild_io_cb;
	arg->rebuild_cb_arg = cb_arg_oids;
#if 0
	/* Disable data validation because of DAOS-2915. */
	arg->rebuild_post_cb = rebuild_io_post_cb;
#else
	arg->rebuild_post_cb = NULL;
#endif
	arg->rebuild_post_cb_arg = cb_arg_oids;

	rebuild_targets(&arg, 1, ranks_to_kill, NULL, MAX_KILLS, true);

	arg->rebuild_cb = NULL;
	arg->rebuild_post_cb = NULL;
}

static void
rebuild_fail_all_replicas_before_rebuild(void **state)
{
	test_arg_t	*arg = *state;
	daos_obj_id_t	oid;
	struct daos_obj_layout *layout;
	struct daos_obj_shard *shard;

	if (!test_runable(arg, 6) || arg->pool.alive_svc.rl_nr < 3)
		return;

	oid = dts_oid_gen(DAOS_OC_R2S_SPEC_RANK, 0, arg->myrank);
	oid = dts_oid_set_rank(oid, ranks_to_kill[0]);

	rebuild_io(arg, &oid, 1);

	daos_obj_layout_get(arg->coh, oid, &layout);

	/* HOLD rebuild ULT */
	daos_mgmt_set_params(arg->group, -1, DMG_KEY_FAIL_LOC,
			     DAOS_REBUILD_HANG, 0, NULL);

	/* Kill one replica and start rebuild */
	shard = layout->ol_shards[0];
	daos_kill_server(arg, arg->pool.pool_uuid, arg->group,
			 &arg->pool.alive_svc, shard->os_ranks[0]);
	daos_exclude_server(arg->pool.pool_uuid, arg->group,
			    &arg->pool.svc, shard->os_ranks[0]);

	/* Sleep 10 seconds after it scan finish and hang before rebuild */
	print_message("sleep 10 seconds to wait scan to be finished \n");
	sleep(10);

	/* Then kill rank 1 */
	daos_kill_server(arg, arg->pool.pool_uuid, arg->group,
			 &arg->pool.alive_svc, shard->os_ranks[1]);
	daos_exclude_server(arg->pool.pool_uuid, arg->group,
			    &arg->pool.svc, shard->os_ranks[1]);

	/* Continue rebuild */
	daos_mgmt_set_params(arg->group, -1, DMG_KEY_FAIL_LOC, 0, 0, NULL);

	sleep(5);
	if (arg->myrank == 0)
		test_rebuild_wait(&arg, 1);

	MPI_Barrier(MPI_COMM_WORLD);
	daos_obj_layout_free(layout);
}

static void
rebuild_fail_all_replicas(void **state)
{
	test_arg_t	*arg = *state;
	daos_obj_id_t	oid;
	struct daos_obj_layout *layout;
	int		i;

	/* This test will kill 3 replicas, which might include the ranks
	 * in svcs, so make sure there are at least 6 ranks in svc, so
	 * the new leader can be chosen.
	 */
	if (!test_runable(arg, 6) || arg->pool.alive_svc.rl_nr < 6) {
		print_message("need at least 6 svcs, -s5\n");
		return;
	}

	oid = dts_oid_gen(DAOS_OC_R3S_SPEC_RANK, 0, arg->myrank);
	oid = dts_oid_set_rank(oid, ranks_to_kill[0]);

	rebuild_io(arg, &oid, 1);

	daos_obj_layout_get(arg->coh, oid, &layout);

	for (i = 0; i < layout->ol_nr; i++) {
		int j;

		for (j = 0; j < layout->ol_shards[i]->os_replica_nr; j++) {
			d_rank_t rank = layout->ol_shards[i]->os_ranks[j];

			daos_kill_server(arg, arg->pool.pool_uuid,
					 arg->group, &arg->pool.alive_svc,
					 rank);
		}

		for (j = 0; j < layout->ol_shards[i]->os_replica_nr; j++) {
			d_rank_t rank = layout->ol_shards[i]->os_ranks[j];

			daos_exclude_server(arg->pool.pool_uuid, arg->group,
					    &arg->pool.svc, rank);
		}
	}

	sleep(5);
	if (arg->myrank == 0)
		test_rebuild_wait(&arg, 1);

	MPI_Barrier(MPI_COMM_WORLD);
	daos_obj_layout_free(layout);
}

static void
multi_pools_rebuild_concurrently(void **state)
{
#define POOL_NUM		4
#define CONT_PER_POOL		2
#define OBJ_PER_CONT		8
	test_arg_t		*arg = *state;
	test_arg_t		*args[POOL_NUM * CONT_PER_POOL] = { 0 };
	daos_obj_id_t		oids[OBJ_PER_CONT];
	struct test_pool	*pool;
	int			i;
	int			rc;

	if (!test_runable(arg, 6))
		return;

	memset(args, 0, sizeof(args[0]) * POOL_NUM * CONT_PER_POOL);
	for (i = 0; i < POOL_NUM * CONT_PER_POOL; i++) {
		pool = (i % CONT_PER_POOL == 0) ? NULL :
				&args[(i/CONT_PER_POOL) * CONT_PER_POOL]->pool;
		rc = rebuild_pool_create(&args[i], arg, SETUP_CONT_CONNECT,
					 pool);
		if (rc)
			goto out;

		if (i % CONT_PER_POOL == 0)
			assert_int_equal(args[i]->pool.slave, 0);
		else
			assert_int_equal(args[i]->pool.slave, 1);
	}

	for (i = 0; i < OBJ_PER_CONT; i++) {
		oids[i] = dts_oid_gen(DAOS_OC_R3S_SPEC_RANK, 0, arg->myrank);
		oids[i] = dts_oid_set_rank(oids[i], ranks_to_kill[0]);
	}

	for (i = 0; i < POOL_NUM * CONT_PER_POOL; i++)
		rebuild_io(args[i], oids, OBJ_PER_CONT);

	rebuild_pools_ranks(args, POOL_NUM * CONT_PER_POOL, ranks_to_kill, 1);

	for (i = POOL_NUM * CONT_PER_POOL - 1; i >= 0; i--)
		rebuild_io_validate(args[i], oids, OBJ_PER_CONT, true);

out:
	for (i = POOL_NUM * CONT_PER_POOL - 1; i >= 0; i--)
		rebuild_pool_destroy(args[i]);
}

int
rebuild_sub_setup(void **state)
{
	if (state != NULL && *state != NULL) {
		save_arg = *state;
		*state = NULL;
	}

	return test_setup(state, SETUP_CONT_CONNECT, true,
			  REBUILD_SUBTEST_POOL_SIZE, NULL);
}

<<<<<<< HEAD
static int
rebuild_sub_teardown(void **state)
{
	int rc;

	rc = test_teardown(state);

	if (state != NULL && save_arg != NULL)
		*state = save_arg;

	return rc;
=======
int
rebuild_small_sub_setup(void **state)
{
	return test_setup(state, SETUP_CONT_CONNECT, true,
			  REBUILD_SMALL_POOL_SIZE, NULL);
>>>>>>> b8987a8d
}

/** create a new pool/container for each test */
static const struct CMUnitTest rebuild_tests[] = {
<<<<<<< HEAD
	{"REBUILD1: rebuild small rec mulitple dkeys",
	 rebuild_dkeys, NULL, test_case_teardown},
	{"REBUILD2: rebuild small rec multiple akeys",
	 rebuild_akeys, NULL, test_case_teardown},
	{"REBUILD3: rebuild small rec multiple indexes",
	 rebuild_indexes, NULL, test_case_teardown},
	{"REBUILD4: rebuild small rec multiple keys/indexes",
	 rebuild_multiple, NULL, test_case_teardown},
	{"REBUILD5: rebuild large rec single index",
	 rebuild_large_rec, NULL, test_case_teardown},
	{"REBUILD6: rebuild multiple objects",
	 rebuild_objects, NULL, test_case_teardown},
	{"REBUILD7: drop rebuild scan reply",
	rebuild_drop_scan, NULL, test_case_teardown},
	{"REBUILD8: retry rebuild for not ready",
	rebuild_retry_rebuild, NULL, test_case_teardown},
	{"REBUILD9: drop rebuild obj reply",
	rebuild_drop_obj, NULL, test_case_teardown},
	{"REBUILD10: rebuild multiple pools",
	rebuild_multiple_pools, NULL, test_case_teardown},
	{"REBUILD11: rebuild update failed",
	rebuild_update_failed, NULL, test_case_teardown},
	{"REBUILD12: retry rebuild for pool stale",
	rebuild_retry_for_stale_pool, NULL, test_case_teardown},
	{"REBUILD13: rebuild with container destroy",
	rebuild_destroy_container, NULL, test_case_teardown},
	{"REBUILD14: rebuild with container close",
	rebuild_close_container, NULL, test_case_teardown},
	{"REBUILD15: rebuild with pool destroy during scan",
	rebuild_destroy_pool_during_scan, NULL, test_case_teardown},
	{"REBUILD16: rebuild with pool destroy during rebuild",
	rebuild_destroy_pool_during_rebuild, NULL, test_case_teardown},
	{"REBUILD17: rebuild iv tgt fail",
	rebuild_iv_tgt_fail, NULL, test_case_teardown},
	{"REBUILD18: rebuild tgt start fail",
	rebuild_tgt_start_fail, NULL, test_case_teardown},
	{"REBUILD19: rebuild send objects failed",
	 rebuild_send_objects_fail, NULL, test_case_teardown},
	{"REBUILD20: rebuild empty pool offline",
	rebuild_offline_empty, NULL, test_case_teardown},
	{"REBUILD21: rebuild no space failure",
	rebuild_nospace, NULL, test_case_teardown},
	{"REBUILD22: rebuild multiple tgts",
	rebuild_multiple_tgts, NULL, test_case_teardown},
	{"REBUILD23: disconnect pool during scan",
	 rebuild_tgt_pool_disconnect_in_scan, NULL, test_case_teardown},
	{"REBUILD24: disconnect pool during rebuild",
	 rebuild_tgt_pool_disconnect_in_rebuild, NULL, test_case_teardown},
	{"REBUILD25: multi-pools rebuild concurrently",
	 multi_pools_rebuild_concurrently, rebuild_sub_setup,
	 rebuild_sub_teardown},
	{"REBUILD26: rebuild with master change during scan",
	 rebuild_master_change_during_scan, rebuild_sub_setup,
	 rebuild_sub_teardown},
	{"REBUILD27: rebuild with master change during rebuild",
	 rebuild_master_change_during_rebuild, rebuild_sub_setup,
	 rebuild_sub_teardown},
	{"REBUILD28: rebuild with master failure",
	 rebuild_master_failure, rebuild_sub_setup, rebuild_sub_teardown},
	{"REBUILD29: connect pool during scan for offline rebuild",
	 rebuild_offline_pool_connect_in_scan, rebuild_sub_setup,
	 rebuild_sub_teardown},
	{"REBUILD30: connect pool during rebuild for offline rebuild",
	 rebuild_offline_pool_connect_in_rebuild, rebuild_sub_setup,
	 rebuild_sub_teardown},
	{"REBUILD31: offline rebuild",
	rebuild_offline, rebuild_sub_setup, rebuild_sub_teardown},
	{"REBUILD32: rebuild with two failures",
	 rebuild_multiple_failures, rebuild_sub_setup, rebuild_sub_teardown},
	{"REBUILD33: rebuild fail all replicas before rebuild",
	 rebuild_fail_all_replicas_before_rebuild, rebuild_sub_setup,
	 rebuild_sub_teardown},
	{"REBUILD34: rebuild fail all replicas",
	 rebuild_fail_all_replicas, rebuild_sub_setup, rebuild_sub_teardown},
};

/* TODO: Enable aggregation once stable view rebuild is done. */
int
rebuild_test_setup(void **state)
{
	test_arg_t	*arg;
	int rc;

	rc = test_setup(state, SETUP_CONT_CONNECT, true, REBUILD_POOL_SIZE,
			NULL);
	if (rc)
		return rc;

	arg = *state;
	if (arg && arg->myrank == 0)
		daos_mgmt_set_params(arg->group, -1, DSS_DISABLE_AGGREGATION,
				     1, 0, NULL);
	MPI_Barrier(MPI_COMM_WORLD);
	return 0;
}

int
rebuild_test_teardown(void **state)
{
	test_arg_t	*arg = *state;

	if (arg && arg->myrank == 0)
		daos_mgmt_set_params(arg->group, -1, DSS_DISABLE_AGGREGATION,
				     0, 0, NULL);
	MPI_Barrier(MPI_COMM_WORLD);

	test_teardown(state);
	return 0;
}

=======
	{"REBUILD0: drop rebuild scan reply",
	rebuild_drop_scan, rebuild_small_sub_setup, test_teardown},
	{"REBUILD1: retry rebuild for not ready",
	rebuild_retry_rebuild, rebuild_small_sub_setup, test_teardown},
	{"REBUILD2: drop rebuild obj reply",
	rebuild_drop_obj, rebuild_small_sub_setup, test_teardown},
	{"REBUILD3: rebuild multiple pools",
	rebuild_multiple_pools, rebuild_sub_setup, test_teardown},
	{"REBUILD4: rebuild update failed",
	rebuild_update_failed, rebuild_small_sub_setup, test_teardown},
	{"REBUILD5: retry rebuild for pool stale",
	rebuild_retry_for_stale_pool, rebuild_small_sub_setup, test_teardown},
	{"REBUILD6: rebuild with container destroy",
	rebuild_destroy_container, rebuild_sub_setup, test_teardown},
	{"REBUILD7: rebuild with container close",
	rebuild_close_container, rebuild_small_sub_setup, test_teardown},
	{"REBUILD8: rebuild with pool destroy during scan",
	rebuild_destroy_pool_during_scan, rebuild_sub_setup, test_teardown},
	{"REBUILD9: rebuild with pool destroy during rebuild",
	rebuild_destroy_pool_during_rebuild, rebuild_sub_setup, test_teardown},
	{"REBUILD10: rebuild iv tgt fail",
	rebuild_iv_tgt_fail, rebuild_small_sub_setup, test_teardown},
	{"REBUILD11: rebuild tgt start fail",
	rebuild_tgt_start_fail, rebuild_small_sub_setup, test_teardown},
	{"REBUILD12: rebuild send objects failed",
	 rebuild_send_objects_fail, rebuild_small_sub_setup, test_teardown},
	{"REBUILD13: rebuild empty pool offline",
	rebuild_offline_empty, rebuild_small_sub_setup, test_teardown},
	{"REBUILD14: rebuild no space failure",
	rebuild_nospace, rebuild_small_sub_setup, test_teardown},
	{"REBUILD15: rebuild multiple tgts",
	rebuild_multiple_tgts, rebuild_small_sub_setup, test_teardown},
	{"REBUILD16: disconnect pool during scan",
	 rebuild_tgt_pool_disconnect_in_scan, rebuild_small_sub_setup,
	 test_teardown},
	{"REBUILD17: disconnect pool during rebuild",
	 rebuild_tgt_pool_disconnect_in_rebuild, rebuild_small_sub_setup,
	test_teardown},
	{"REBUILD18: multi-pools rebuild concurrently",
	 multi_pools_rebuild_concurrently, rebuild_sub_setup, test_teardown},
	{"REBUILD19: rebuild with master change during scan",
	rebuild_master_change_during_scan, rebuild_sub_setup, test_teardown},
	{"REBUILD20: rebuild with master change during rebuild",
	rebuild_master_change_during_rebuild, rebuild_sub_setup, test_teardown},
	{"REBUILD21: rebuild with master failure",
	 rebuild_master_failure, rebuild_sub_setup, test_teardown},
	{"REBUILD22: connect pool during scan for offline rebuild",
	 rebuild_offline_pool_connect_in_scan, rebuild_sub_setup,
	 test_teardown},
	{"REBUILD23: connect pool during rebuild for offline rebuild",
	 rebuild_offline_pool_connect_in_rebuild, rebuild_sub_setup,
	 test_teardown},
	{"REBUILD24: offline rebuild",
	rebuild_offline, rebuild_sub_setup, test_teardown},
	{"REBUILD25: rebuild with two failures",
	 rebuild_multiple_failures, rebuild_sub_setup, test_teardown},
	{"REBUILD26: rebuild fail all replicas before rebuild",
	 rebuild_fail_all_replicas_before_rebuild, rebuild_sub_setup,
	 test_teardown},
	{"REBUILD27: rebuild fail all replicas",
	 rebuild_fail_all_replicas, rebuild_sub_setup, test_case_teardown},
};

>>>>>>> b8987a8d
int
run_daos_rebuild_test(int rank, int size, int *sub_tests, int sub_tests_size)
{
	int rc = 0;

	MPI_Barrier(MPI_COMM_WORLD);
	if (sub_tests_size == 0) {
		sub_tests_size = ARRAY_SIZE(rebuild_tests);
		sub_tests = NULL;
	}

<<<<<<< HEAD
	rc = run_daos_sub_tests("DAOS rebuild tests", rebuild_tests,
				ARRAY_SIZE(rebuild_tests), sub_tests,
				sub_tests_size, rebuild_test_setup,
				rebuild_test_teardown);
=======
	rc = run_daos_sub_tests_only(rebuild_tests, ARRAY_SIZE(rebuild_tests),
				REBUILD_POOL_SIZE, sub_tests, sub_tests_size,
				NULL);
>>>>>>> b8987a8d

	MPI_Barrier(MPI_COMM_WORLD);

	return rc;
}<|MERGE_RESOLUTION|>--- conflicted
+++ resolved
@@ -1627,115 +1627,120 @@
 		rebuild_pool_destroy(args[i]);
 }
 
-int
-rebuild_sub_setup(void **state)
+static void
+save_group_state(void **state)
 {
 	if (state != NULL && *state != NULL) {
 		save_arg = *state;
 		*state = NULL;
 	}
-
+}
+
+int
+rebuild_sub_setup(void **state)
+{
+	save_group_state(state);
 	return test_setup(state, SETUP_CONT_CONNECT, true,
 			  REBUILD_SUBTEST_POOL_SIZE, NULL);
 }
 
-<<<<<<< HEAD
-static int
+static void
+restore_group_state(void **state)
+{
+	if (state != NULL && save_arg != NULL) {
+		*state = save_arg;
+		save_arg = NULL;
+	}
+}
+
+int
 rebuild_sub_teardown(void **state)
 {
 	int rc;
 
 	rc = test_teardown(state);
-
-	if (state != NULL && save_arg != NULL)
-		*state = save_arg;
+	restore_group_state(state);
 
 	return rc;
-=======
+}
+
 int
 rebuild_small_sub_setup(void **state)
 {
+	save_group_state(state);
 	return test_setup(state, SETUP_CONT_CONNECT, true,
 			  REBUILD_SMALL_POOL_SIZE, NULL);
->>>>>>> b8987a8d
 }
 
 /** create a new pool/container for each test */
 static const struct CMUnitTest rebuild_tests[] = {
-<<<<<<< HEAD
-	{"REBUILD1: rebuild small rec mulitple dkeys",
-	 rebuild_dkeys, NULL, test_case_teardown},
-	{"REBUILD2: rebuild small rec multiple akeys",
-	 rebuild_akeys, NULL, test_case_teardown},
-	{"REBUILD3: rebuild small rec multiple indexes",
-	 rebuild_indexes, NULL, test_case_teardown},
-	{"REBUILD4: rebuild small rec multiple keys/indexes",
-	 rebuild_multiple, NULL, test_case_teardown},
-	{"REBUILD5: rebuild large rec single index",
-	 rebuild_large_rec, NULL, test_case_teardown},
-	{"REBUILD6: rebuild multiple objects",
-	 rebuild_objects, NULL, test_case_teardown},
-	{"REBUILD7: drop rebuild scan reply",
-	rebuild_drop_scan, NULL, test_case_teardown},
-	{"REBUILD8: retry rebuild for not ready",
-	rebuild_retry_rebuild, NULL, test_case_teardown},
-	{"REBUILD9: drop rebuild obj reply",
-	rebuild_drop_obj, NULL, test_case_teardown},
-	{"REBUILD10: rebuild multiple pools",
-	rebuild_multiple_pools, NULL, test_case_teardown},
-	{"REBUILD11: rebuild update failed",
-	rebuild_update_failed, NULL, test_case_teardown},
-	{"REBUILD12: retry rebuild for pool stale",
-	rebuild_retry_for_stale_pool, NULL, test_case_teardown},
-	{"REBUILD13: rebuild with container destroy",
-	rebuild_destroy_container, NULL, test_case_teardown},
-	{"REBUILD14: rebuild with container close",
-	rebuild_close_container, NULL, test_case_teardown},
-	{"REBUILD15: rebuild with pool destroy during scan",
-	rebuild_destroy_pool_during_scan, NULL, test_case_teardown},
-	{"REBUILD16: rebuild with pool destroy during rebuild",
-	rebuild_destroy_pool_during_rebuild, NULL, test_case_teardown},
-	{"REBUILD17: rebuild iv tgt fail",
-	rebuild_iv_tgt_fail, NULL, test_case_teardown},
-	{"REBUILD18: rebuild tgt start fail",
-	rebuild_tgt_start_fail, NULL, test_case_teardown},
-	{"REBUILD19: rebuild send objects failed",
-	 rebuild_send_objects_fail, NULL, test_case_teardown},
-	{"REBUILD20: rebuild empty pool offline",
-	rebuild_offline_empty, NULL, test_case_teardown},
-	{"REBUILD21: rebuild no space failure",
-	rebuild_nospace, NULL, test_case_teardown},
-	{"REBUILD22: rebuild multiple tgts",
-	rebuild_multiple_tgts, NULL, test_case_teardown},
-	{"REBUILD23: disconnect pool during scan",
-	 rebuild_tgt_pool_disconnect_in_scan, NULL, test_case_teardown},
-	{"REBUILD24: disconnect pool during rebuild",
-	 rebuild_tgt_pool_disconnect_in_rebuild, NULL, test_case_teardown},
-	{"REBUILD25: multi-pools rebuild concurrently",
+	{"REBUILD0: drop rebuild scan reply",
+	rebuild_drop_scan, rebuild_small_sub_setup, rebuild_sub_teardown},
+	{"REBUILD1: retry rebuild for not ready",
+	rebuild_retry_rebuild, rebuild_small_sub_setup, rebuild_sub_teardown},
+	{"REBUILD2: drop rebuild obj reply",
+	rebuild_drop_obj, rebuild_small_sub_setup, rebuild_sub_teardown},
+	{"REBUILD3: rebuild multiple pools",
+	rebuild_multiple_pools, rebuild_sub_setup, rebuild_sub_teardown},
+	{"REBUILD4: rebuild update failed",
+	rebuild_update_failed, rebuild_small_sub_setup, rebuild_sub_teardown},
+	{"REBUILD5: retry rebuild for pool stale",
+	rebuild_retry_for_stale_pool, rebuild_small_sub_setup,
+	rebuild_sub_teardown},
+	{"REBUILD6: rebuild with container destroy",
+	rebuild_destroy_container, rebuild_sub_setup, rebuild_sub_teardown},
+	{"REBUILD7: rebuild with container close",
+	rebuild_close_container, rebuild_small_sub_setup, rebuild_sub_teardown},
+	{"REBUILD8: rebuild with pool destroy during scan",
+	rebuild_destroy_pool_during_scan, rebuild_sub_setup,
+	rebuild_sub_teardown},
+	{"REBUILD9: rebuild with pool destroy during rebuild",
+	rebuild_destroy_pool_during_rebuild, rebuild_sub_setup,
+	rebuild_sub_teardown},
+	{"REBUILD10: rebuild iv tgt fail",
+	rebuild_iv_tgt_fail, rebuild_small_sub_setup, rebuild_sub_teardown},
+	{"REBUILD11: rebuild tgt start fail",
+	rebuild_tgt_start_fail, rebuild_small_sub_setup, rebuild_sub_teardown},
+	{"REBUILD12: rebuild send objects failed",
+	 rebuild_send_objects_fail, rebuild_small_sub_setup,
+	rebuild_sub_teardown},
+	{"REBUILD13: rebuild empty pool offline",
+	rebuild_offline_empty, rebuild_small_sub_setup, rebuild_sub_teardown},
+	{"REBUILD14: rebuild no space failure",
+	rebuild_nospace, rebuild_small_sub_setup, rebuild_sub_teardown},
+	{"REBUILD15: rebuild multiple tgts",
+	rebuild_multiple_tgts, rebuild_small_sub_setup, rebuild_sub_teardown},
+	{"REBUILD16: disconnect pool during scan",
+	 rebuild_tgt_pool_disconnect_in_scan, rebuild_small_sub_setup,
+	 rebuild_sub_teardown},
+	{"REBUILD17: disconnect pool during rebuild",
+	 rebuild_tgt_pool_disconnect_in_rebuild, rebuild_small_sub_setup,
+	rebuild_sub_teardown},
+	{"REBUILD18: multi-pools rebuild concurrently",
 	 multi_pools_rebuild_concurrently, rebuild_sub_setup,
-	 rebuild_sub_teardown},
-	{"REBUILD26: rebuild with master change during scan",
-	 rebuild_master_change_during_scan, rebuild_sub_setup,
-	 rebuild_sub_teardown},
-	{"REBUILD27: rebuild with master change during rebuild",
-	 rebuild_master_change_during_rebuild, rebuild_sub_setup,
-	 rebuild_sub_teardown},
-	{"REBUILD28: rebuild with master failure",
+	rebuild_sub_teardown},
+	{"REBUILD19: rebuild with master change during scan",
+	rebuild_master_change_during_scan, rebuild_sub_setup,
+	rebuild_sub_teardown},
+	{"REBUILD20: rebuild with master change during rebuild",
+	rebuild_master_change_during_rebuild, rebuild_sub_setup,
+	rebuild_sub_teardown},
+	{"REBUILD21: rebuild with master failure",
 	 rebuild_master_failure, rebuild_sub_setup, rebuild_sub_teardown},
-	{"REBUILD29: connect pool during scan for offline rebuild",
+	{"REBUILD22: connect pool during scan for offline rebuild",
 	 rebuild_offline_pool_connect_in_scan, rebuild_sub_setup,
 	 rebuild_sub_teardown},
-	{"REBUILD30: connect pool during rebuild for offline rebuild",
+	{"REBUILD23: connect pool during rebuild for offline rebuild",
 	 rebuild_offline_pool_connect_in_rebuild, rebuild_sub_setup,
 	 rebuild_sub_teardown},
-	{"REBUILD31: offline rebuild",
+	{"REBUILD24: offline rebuild",
 	rebuild_offline, rebuild_sub_setup, rebuild_sub_teardown},
-	{"REBUILD32: rebuild with two failures",
+	{"REBUILD25: rebuild with two failures",
 	 rebuild_multiple_failures, rebuild_sub_setup, rebuild_sub_teardown},
-	{"REBUILD33: rebuild fail all replicas before rebuild",
+	{"REBUILD26: rebuild fail all replicas before rebuild",
 	 rebuild_fail_all_replicas_before_rebuild, rebuild_sub_setup,
 	 rebuild_sub_teardown},
-	{"REBUILD34: rebuild fail all replicas",
+	{"REBUILD27: rebuild fail all replicas",
 	 rebuild_fail_all_replicas, rebuild_sub_setup, rebuild_sub_teardown},
 };
 
@@ -1753,7 +1758,7 @@
 
 	arg = *state;
 	if (arg && arg->myrank == 0)
-		daos_mgmt_set_params(arg->group, -1, DSS_DISABLE_AGGREGATION,
+		daos_mgmt_set_params(arg->group, -1, DMG_KEY_FAIL_LOC,
 				     1, 0, NULL);
 	MPI_Barrier(MPI_COMM_WORLD);
 	return 0;
@@ -1765,7 +1770,7 @@
 	test_arg_t	*arg = *state;
 
 	if (arg && arg->myrank == 0)
-		daos_mgmt_set_params(arg->group, -1, DSS_DISABLE_AGGREGATION,
+		daos_mgmt_set_params(arg->group, -1, DMG_KEY_FAIL_LOC,
 				     0, 0, NULL);
 	MPI_Barrier(MPI_COMM_WORLD);
 
@@ -1773,71 +1778,6 @@
 	return 0;
 }
 
-=======
-	{"REBUILD0: drop rebuild scan reply",
-	rebuild_drop_scan, rebuild_small_sub_setup, test_teardown},
-	{"REBUILD1: retry rebuild for not ready",
-	rebuild_retry_rebuild, rebuild_small_sub_setup, test_teardown},
-	{"REBUILD2: drop rebuild obj reply",
-	rebuild_drop_obj, rebuild_small_sub_setup, test_teardown},
-	{"REBUILD3: rebuild multiple pools",
-	rebuild_multiple_pools, rebuild_sub_setup, test_teardown},
-	{"REBUILD4: rebuild update failed",
-	rebuild_update_failed, rebuild_small_sub_setup, test_teardown},
-	{"REBUILD5: retry rebuild for pool stale",
-	rebuild_retry_for_stale_pool, rebuild_small_sub_setup, test_teardown},
-	{"REBUILD6: rebuild with container destroy",
-	rebuild_destroy_container, rebuild_sub_setup, test_teardown},
-	{"REBUILD7: rebuild with container close",
-	rebuild_close_container, rebuild_small_sub_setup, test_teardown},
-	{"REBUILD8: rebuild with pool destroy during scan",
-	rebuild_destroy_pool_during_scan, rebuild_sub_setup, test_teardown},
-	{"REBUILD9: rebuild with pool destroy during rebuild",
-	rebuild_destroy_pool_during_rebuild, rebuild_sub_setup, test_teardown},
-	{"REBUILD10: rebuild iv tgt fail",
-	rebuild_iv_tgt_fail, rebuild_small_sub_setup, test_teardown},
-	{"REBUILD11: rebuild tgt start fail",
-	rebuild_tgt_start_fail, rebuild_small_sub_setup, test_teardown},
-	{"REBUILD12: rebuild send objects failed",
-	 rebuild_send_objects_fail, rebuild_small_sub_setup, test_teardown},
-	{"REBUILD13: rebuild empty pool offline",
-	rebuild_offline_empty, rebuild_small_sub_setup, test_teardown},
-	{"REBUILD14: rebuild no space failure",
-	rebuild_nospace, rebuild_small_sub_setup, test_teardown},
-	{"REBUILD15: rebuild multiple tgts",
-	rebuild_multiple_tgts, rebuild_small_sub_setup, test_teardown},
-	{"REBUILD16: disconnect pool during scan",
-	 rebuild_tgt_pool_disconnect_in_scan, rebuild_small_sub_setup,
-	 test_teardown},
-	{"REBUILD17: disconnect pool during rebuild",
-	 rebuild_tgt_pool_disconnect_in_rebuild, rebuild_small_sub_setup,
-	test_teardown},
-	{"REBUILD18: multi-pools rebuild concurrently",
-	 multi_pools_rebuild_concurrently, rebuild_sub_setup, test_teardown},
-	{"REBUILD19: rebuild with master change during scan",
-	rebuild_master_change_during_scan, rebuild_sub_setup, test_teardown},
-	{"REBUILD20: rebuild with master change during rebuild",
-	rebuild_master_change_during_rebuild, rebuild_sub_setup, test_teardown},
-	{"REBUILD21: rebuild with master failure",
-	 rebuild_master_failure, rebuild_sub_setup, test_teardown},
-	{"REBUILD22: connect pool during scan for offline rebuild",
-	 rebuild_offline_pool_connect_in_scan, rebuild_sub_setup,
-	 test_teardown},
-	{"REBUILD23: connect pool during rebuild for offline rebuild",
-	 rebuild_offline_pool_connect_in_rebuild, rebuild_sub_setup,
-	 test_teardown},
-	{"REBUILD24: offline rebuild",
-	rebuild_offline, rebuild_sub_setup, test_teardown},
-	{"REBUILD25: rebuild with two failures",
-	 rebuild_multiple_failures, rebuild_sub_setup, test_teardown},
-	{"REBUILD26: rebuild fail all replicas before rebuild",
-	 rebuild_fail_all_replicas_before_rebuild, rebuild_sub_setup,
-	 test_teardown},
-	{"REBUILD27: rebuild fail all replicas",
-	 rebuild_fail_all_replicas, rebuild_sub_setup, test_case_teardown},
-};
-
->>>>>>> b8987a8d
 int
 run_daos_rebuild_test(int rank, int size, int *sub_tests, int sub_tests_size)
 {
@@ -1849,16 +1789,9 @@
 		sub_tests = NULL;
 	}
 
-<<<<<<< HEAD
-	rc = run_daos_sub_tests("DAOS rebuild tests", rebuild_tests,
-				ARRAY_SIZE(rebuild_tests), sub_tests,
-				sub_tests_size, rebuild_test_setup,
-				rebuild_test_teardown);
-=======
-	rc = run_daos_sub_tests_only(rebuild_tests, ARRAY_SIZE(rebuild_tests),
-				REBUILD_POOL_SIZE, sub_tests, sub_tests_size,
-				NULL);
->>>>>>> b8987a8d
+	rc = run_daos_sub_tests_only("DAOS rebuild tests", rebuild_tests,
+				     ARRAY_SIZE(rebuild_tests), sub_tests,
+				     sub_tests_size);
 
 	MPI_Barrier(MPI_COMM_WORLD);
 
