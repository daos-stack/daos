--- conflicted
+++ resolved
@@ -1564,8 +1564,43 @@
 	reintegrate_single_pool_rank(arg, 5, true);
 }
 
-static void
-<<<<<<< HEAD
+rebuild_incr_reint_basic(void **state)
+{
+	test_arg_t	*arg = *state;
+	daos_obj_id_t	oids[OBJ_NR];
+	daos_obj_id_t	update_oids[OBJ_NR];
+	int		rc;
+	int		i;
+
+	if (!test_runable(arg, 6))
+		return;
+
+	rc = daos_pool_set_prop(arg->pool.pool_uuid, "reintegration", "incremental");
+	assert_rc_equal(rc, 0);
+	for (i = 0; i < OBJ_NR; i++) {
+		oids[i] = daos_test_oid_gen(arg->coh, DAOS_OC_R3S_SPEC_RANK, 0, 0, arg->myrank);
+		oids[i] = dts_oid_set_rank(oids[i], 5);
+	}
+
+	dt_no_punch = true;
+	rebuild_io(arg, oids, OBJ_NR);
+	arg->no_rebuild = 0;
+	rebuild_single_pool_rank(arg, 5, true);
+
+	for (i = 0; i < OBJ_NR; i++)
+		update_oids[i] = daos_test_oid_gen(arg->coh, OC_RP_3GX, 0, 0, arg->myrank);
+	rebuild_io(arg, update_oids, OBJ_NR);
+
+	reintegrate_single_pool_rank(arg, 5, true);
+	rebuild_io_verify(arg, oids, OBJ_NR);
+	rebuild_io_verify(arg, update_oids, OBJ_NR);
+
+	rc = daos_pool_set_prop(arg->pool.pool_uuid, "reintegration", "data_sync");
+	assert_rc_equal(rc, 0);
+	dt_no_punch = false;
+}
+
+static void
 rebuild_long_scan_hang(void **state)
 {
 	test_arg_t *arg        = *state;
@@ -1597,117 +1632,6 @@
 	print_message("rebuild done\n");
 }
 
-/** create a new pool/container for each test */
-static const struct CMUnitTest rebuild_tests[] = {
-    {"REBUILD0: drop rebuild scan reply", rebuild_drop_scan, rebuild_small_sub_setup,
-     rebuild_sub_teardown},
-    {"REBUILD1: retry rebuild for not ready", rebuild_retry_rebuild, rebuild_small_sub_setup,
-     rebuild_sub_teardown},
-    {"REBUILD2: drop rebuild obj reply", rebuild_drop_obj, rebuild_small_sub_setup,
-     rebuild_sub_teardown},
-    {"REBUILD3: rebuild multiple pools", rebuild_multiple_pools, rebuild_sub_setup,
-     rebuild_sub_teardown},
-    {"REBUILD4: rebuild update failed", rebuild_update_failed, rebuild_small_sub_setup,
-     rebuild_sub_teardown},
-    {"REBUILD5: retry rebuild for pool stale", rebuild_retry_for_stale_pool,
-     rebuild_small_sub_setup, rebuild_sub_teardown},
-    {"REBUILD6: rebuild with container destroy", rebuild_destroy_container, rebuild_sub_setup,
-     rebuild_sub_teardown},
-    {"REBUILD7: rebuild with container close", rebuild_close_container, rebuild_small_sub_setup,
-     rebuild_sub_teardown},
-    {"REBUILD8: rebuild with pool destroy during scan", rebuild_destroy_pool_during_scan,
-     rebuild_sub_setup, rebuild_sub_teardown},
-    {"REBUILD9: rebuild with pool destroy during rebuild", rebuild_destroy_pool_during_rebuild,
-     rebuild_sub_setup, rebuild_sub_teardown},
-    {"REBUILD10: rebuild iv tgt fail", rebuild_iv_tgt_fail, rebuild_small_sub_setup,
-     rebuild_sub_teardown},
-    {"REBUILD11: rebuild tgt start fail", rebuild_tgt_start_fail, rebuild_small_sub_setup,
-     rebuild_sub_teardown},
-    {"REBUILD12: rebuild send objects failed", rebuild_send_objects_fail, rebuild_small_sub_setup,
-     rebuild_sub_teardown},
-    {"REBUILD13: rebuild empty pool offline", rebuild_offline_empty, rebuild_small_sub_setup,
-     rebuild_sub_teardown},
-    {"REBUILD14: rebuild no space failure", rebuild_nospace, rebuild_small_sub_setup,
-     rebuild_sub_teardown},
-    {"REBUILD15: rebuild multiple tgts", rebuild_multiple_tgts, rebuild_small_sub_setup,
-     rebuild_sub_teardown},
-    {"REBUILD16: disconnect pool during scan", rebuild_tgt_pool_disconnect_in_scan,
-     rebuild_small_sub_setup, rebuild_sub_teardown},
-    {"REBUILD17: disconnect pool during rebuild", rebuild_tgt_pool_disconnect_in_rebuild,
-     rebuild_small_sub_setup, rebuild_sub_teardown},
-    {"REBUILD18: multi-pools rebuild concurrently", multi_pools_rebuild_concurrently,
-     rebuild_sub_setup, rebuild_sub_teardown},
-    {"REBUILD19: rebuild with master change during scan", rebuild_master_change_during_scan,
-     rebuild_sub_setup, rebuild_sub_teardown},
-    {"REBUILD20: rebuild with master change during rebuild", rebuild_master_change_during_rebuild,
-     rebuild_sub_setup, rebuild_sub_teardown},
-    {"REBUILD21: rebuild with master failure", rebuild_master_failure, rebuild_sub_setup,
-     rebuild_sub_teardown},
-    {"REBUILD22: connect pool during scan for offline rebuild",
-     rebuild_offline_pool_connect_in_scan, rebuild_sub_setup, rebuild_sub_teardown},
-    {"REBUILD23: connect pool during rebuild for offline rebuild",
-     rebuild_offline_pool_connect_in_rebuild, rebuild_sub_setup, rebuild_sub_teardown},
-    {"REBUILD24: offline rebuild", rebuild_offline, rebuild_sub_setup, rebuild_sub_teardown},
-    {"REBUILD25: rebuild with two failures", rebuild_multiple_failures, rebuild_sub_setup,
-     rebuild_sub_teardown},
-    {"REBUILD26: rebuild fail all replicas before rebuild",
-     rebuild_fail_all_replicas_before_rebuild, rebuild_sub_rf1_setup, rebuild_sub_teardown},
-    {"REBUILD27: rebuild fail all replicas", rebuild_fail_all_replicas, rebuild_sub_setup,
-     rebuild_sub_teardown},
-    {"REBUILD28: rebuild kill rank during rebuild", rebuild_kill_rank_during_rebuild,
-     rebuild_sub_setup, rebuild_sub_teardown},
-    {"REBUILD29: rebuild kill PS leader during rebuild", rebuild_kill_PS_leader_during_rebuild,
-     rebuild_sub_setup, rebuild_sub_teardown},
-    {"REBUILD30: destroy pool during rebuild failure and retry",
-     rebuild_pool_destroy_during_rebuild_failure, rebuild_sub_setup, rebuild_sub_teardown},
-    {"REBUILD31: reintegrate failure and retry", reintegrate_failure_and_retry, rebuild_sub_setup,
-     rebuild_sub_teardown},
-    {"REBUILD32: kill more ranks than RF, then reintegrate", rebuild_kill_more_RF_ranks,
-     rebuild_sub_setup, rebuild_sub_teardown},
-    {"REBUILD33: delay rebuild and extend", rebuild_delay_and_reintegrate, rebuild_sub_setup,
-     rebuild_sub_teardown},
-    {"REBUILD34: delay rebuild and extend", rebuild_delay_and_extend, rebuild_sub_6nodes_rf1_setup,
-     rebuild_sub_teardown},
-    {"REBUILD35: destroy container then reintegrate", rebuild_cont_destroy_and_reintegrate,
-     rebuild_sub_6nodes_rf1_setup, rebuild_sub_teardown},
-    {"REBUILD36: single engine scan lengthy hang", rebuild_long_scan_hang, rebuild_sub_setup,
-     rebuild_sub_teardown},
-=======
-rebuild_incr_reint_basic(void **state)
-{
-	test_arg_t	*arg = *state;
-	daos_obj_id_t	oids[OBJ_NR];
-	daos_obj_id_t	update_oids[OBJ_NR];
-	int		rc;
-	int		i;
-
-	if (!test_runable(arg, 6))
-		return;
-
-	rc = daos_pool_set_prop(arg->pool.pool_uuid, "reintegration", "incremental");
-	assert_rc_equal(rc, 0);
-	for (i = 0; i < OBJ_NR; i++) {
-		oids[i] = daos_test_oid_gen(arg->coh, DAOS_OC_R3S_SPEC_RANK, 0, 0, arg->myrank);
-		oids[i] = dts_oid_set_rank(oids[i], 5);
-	}
-
-	dt_no_punch = true;
-	rebuild_io(arg, oids, OBJ_NR);
-	arg->no_rebuild = 0;
-	rebuild_single_pool_rank(arg, 5, true);
-
-	for (i = 0; i < OBJ_NR; i++)
-		update_oids[i] = daos_test_oid_gen(arg->coh, OC_RP_3GX, 0, 0, arg->myrank);
-	rebuild_io(arg, update_oids, OBJ_NR);
-
-	reintegrate_single_pool_rank(arg, 5, true);
-	rebuild_io_verify(arg, oids, OBJ_NR);
-	rebuild_io_verify(arg, update_oids, OBJ_NR);
-
-	rc = daos_pool_set_prop(arg->pool.pool_uuid, "reintegration", "data_sync");
-	assert_rc_equal(rc, 0);
-	dt_no_punch = false;
-}
 /** create a new pool/container for each test */
 static const struct CMUnitTest rebuild_tests[] = {
 	{"REBUILD0: drop rebuild scan reply",
@@ -1803,7 +1727,8 @@
 	{"REBUILD36: basic incremental reintegration",
 	  rebuild_incr_reint_basic, rebuild_sub_6nodes_rf1_setup,
 	  rebuild_sub_teardown},
->>>>>>> 32cf3f92
+    {"REBUILD37: single engine scan lengthy hang", rebuild_long_scan_hang, rebuild_sub_setup,
+     rebuild_sub_teardown},
 };
 
 /* TODO: Enable aggregation once stable view rebuild is done. */
