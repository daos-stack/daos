--- conflicted
+++ resolved
@@ -73,6 +73,46 @@
 }
 
 static void
+dfs_obj_share(dfs_t *dfs, int flags, int rank, dfs_obj_t **obj)
+{
+	d_iov_t	ghdl = { NULL, 0, 0 };
+	int	rc;
+
+	if (rank == 0) {
+		/** fetch size of global handle */
+		rc = dfs_obj_local2global(dfs, *obj, &ghdl);
+		assert_int_equal(rc, 0);
+	}
+
+	/** broadcast size of global handle to all peers */
+	rc = MPI_Bcast(&ghdl.iov_buf_len, 1, MPI_UINT64_T, 0, MPI_COMM_WORLD);
+	assert_int_equal(rc, MPI_SUCCESS);
+
+	/** allocate buffer for global pool handle */
+	D_ALLOC(ghdl.iov_buf, ghdl.iov_buf_len);
+	ghdl.iov_len = ghdl.iov_buf_len;
+
+	if (rank == 0) {
+		/** generate actual global handle to share with peer tasks */
+		rc = dfs_obj_local2global(dfs, *obj, &ghdl);
+		assert_int_equal(rc, 0);
+	}
+
+	/** broadcast global handle to all peers */
+	rc = MPI_Bcast(ghdl.iov_buf, ghdl.iov_len, MPI_BYTE, 0, MPI_COMM_WORLD);
+	assert_int_equal(rc, MPI_SUCCESS);
+
+	if (rank != 0) {
+		/** unpack global handle */
+		rc = dfs_obj_global2local(dfs, flags, ghdl, obj);
+		assert_int_equal(rc, 0);
+	}
+
+	D_FREE(ghdl.iov_buf);
+	MPI_Barrier(MPI_COMM_WORLD);
+}
+
+static void
 dfs_test_mount(void **state)
 {
 	test_arg_t		*arg = *state;
@@ -224,24 +264,10 @@
 		read_size = min(targ->total_size - off, targ->stride);
 		sgl.sg_iovs[0].iov_len = read_size;
 
-<<<<<<< HEAD
 		rc = dfs_read(dfs_mt, obj, &sgl, off, &got_size, NULL);
 		if (rc || read_size != got_size)
 			print_message("thread %d: rc %d, got_size %d.\n",
 				      targ->thread_idx, rc, (int)got_size);
-=======
-		/*
-		if (count % 10 == 0)
-		print_message("thread %d try to read off %d, size %d......\n",
-			      targ->thread_idx, (int)off, (int)read_size);
-		*/
-		rc = dfs_read(dfs, obj, &sgl, off, &got_size, NULL);
-		/*
-		if (count++ % 10 == 0)
-		print_message("thread %d read done rc %d, got_size %d.\n",
-			      targ->thread_idx, rc, (int)got_size);
-		*/
->>>>>>> 0cdf8734
 		assert_int_equal(rc, 0);
 		assert_int_equal(read_size, got_size);
 		off += targ->stride * dfs_test_thread_nr;
@@ -303,6 +329,7 @@
 static void
 dfs_test_short_read(void **state)
 {
+	test_arg_t		*arg = *state;
 	dfs_obj_t		*obj;
 	daos_size_t		read_size;
 	daos_size_t		chunk_size = 2000;
@@ -313,6 +340,7 @@
 	d_iov_t			iov;
 	int			i, rc;
 
+	MPI_Barrier(MPI_COMM_WORLD);
 	D_ALLOC(wbuf, buf_size);
 	assert_non_null(wbuf);
 	for (i = 0; i < buf_size/sizeof(int); i++)
@@ -334,61 +362,83 @@
 	wsgl.sg_nr = 1;
 	wsgl.sg_iovs = &iov;
 
-	rc = dfs_open(dfs, NULL, name, S_IFREG | S_IWUSR | S_IRUSR,
-		      O_RDWR | O_CREAT, 0, chunk_size, NULL, &obj);
-	assert_int_equal(rc, 0);
+	if (arg->myrank == 0) {
+		rc = dfs_open(dfs_mt, NULL, name, S_IFREG | S_IWUSR | S_IRUSR,
+			      O_RDWR | O_CREAT, 0, chunk_size, NULL, &obj);
+		assert_int_equal(rc, 0);
+	}
+
+	dfs_obj_share(dfs_mt, O_RDONLY, arg->myrank, &obj);
 
 	/** reading empty file should return 0 */
-	rc = dfs_read(dfs, obj, &rsgl, 0, &read_size, NULL);
+	rc = dfs_read(dfs_mt, obj, &rsgl, 0, &read_size, NULL);
 	assert_int_equal(rc, 0);
 	assert_int_equal(read_size, 0);
 
 	/** write strided pattern and check read size with segmented buffers */
-	rc = dfs_write(dfs, obj, &wsgl, 0, NULL);
-	assert_int_equal(rc, 0);
-
-	rc = dfs_read(dfs, obj, &rsgl, 0, &read_size, NULL);
+	MPI_Barrier(MPI_COMM_WORLD);
+	if (arg->myrank == 0) {
+		rc = dfs_write(dfs_mt, obj, &wsgl, 0, NULL);
+		assert_int_equal(rc, 0);
+	}
+	MPI_Barrier(MPI_COMM_WORLD);
+	rc = dfs_read(dfs_mt, obj, &rsgl, 0, &read_size, NULL);
 	assert_int_equal(rc, 0);
 	assert_int_equal(read_size, buf_size);
 
-	rc = dfs_write(dfs, obj, &wsgl, 2 * buf_size, NULL);
-	assert_int_equal(rc, 0);
-
-	rc = dfs_read(dfs, obj, &rsgl, 0, &read_size, NULL);
+	MPI_Barrier(MPI_COMM_WORLD);
+	if (arg->myrank == 0) {
+		rc = dfs_write(dfs_mt, obj, &wsgl, 2 * buf_size, NULL);
+		assert_int_equal(rc, 0);
+	}
+	MPI_Barrier(MPI_COMM_WORLD);
+	rc = dfs_read(dfs_mt, obj, &rsgl, 0, &read_size, NULL);
 	assert_int_equal(rc, 0);
 	assert_int_equal(read_size, buf_size * 3);
 
-	rc = dfs_write(dfs, obj, &wsgl, 5 * buf_size, NULL);
-	assert_int_equal(rc, 0);
-
-	rc = dfs_read(dfs, obj, &rsgl, 0, &read_size, NULL);
+	MPI_Barrier(MPI_COMM_WORLD);
+	if (arg->myrank == 0) {
+		rc = dfs_write(dfs_mt, obj, &wsgl, 5 * buf_size, NULL);
+		assert_int_equal(rc, 0);
+	}
+	MPI_Barrier(MPI_COMM_WORLD);
+	rc = dfs_read(dfs_mt, obj, &rsgl, 0, &read_size, NULL);
 	assert_int_equal(rc, 0);
 	assert_int_equal(read_size, buf_size * 6);
 
 	/** truncate the buffer to a large size, read should return all */
-	rc = dfs_punch(dfs, obj, 1048576*2, 0);
-	assert_int_equal(rc, 0);
-
-	rc = dfs_read(dfs, obj, &rsgl, 0, &read_size, NULL);
+	MPI_Barrier(MPI_COMM_WORLD);
+	if (arg->myrank == 0) {
+		rc = dfs_punch(dfs_mt, obj, 1048576*2, 0);
+		assert_int_equal(rc, 0);
+	}
+	MPI_Barrier(MPI_COMM_WORLD);
+	rc = dfs_read(dfs_mt, obj, &rsgl, 0, &read_size, NULL);
 	assert_int_equal(rc, 0);
 	assert_int_equal(read_size, buf_size * NUM_SEGS);
 
 	/** punch all the data, read should return 0 */
-	rc = dfs_punch(dfs, obj, 0, DFS_MAX_FSIZE);
-	assert_int_equal(rc, 0);
-
-	rc = dfs_read(dfs, obj, &rsgl, 0, &read_size, NULL);
+	MPI_Barrier(MPI_COMM_WORLD);
+	if (arg->myrank == 0) {
+		rc = dfs_punch(dfs_mt, obj, 0, DFS_MAX_FSIZE);
+		assert_int_equal(rc, 0);
+	}
+	MPI_Barrier(MPI_COMM_WORLD);
+	rc = dfs_read(dfs_mt, obj, &rsgl, 0, &read_size, NULL);
 	assert_int_equal(rc, 0);
 	assert_int_equal(read_size, 0);
 
 	/** write to 2 chunks with a large gap in the middle */
-	rc = dfs_write(dfs, obj, &wsgl, 0, NULL);
-	assert_int_equal(rc, 0);
-	rc = dfs_write(dfs, obj, &wsgl, 1048576*2, NULL);
-	assert_int_equal(rc, 0);
-
+	MPI_Barrier(MPI_COMM_WORLD);
+	if (arg->myrank == 0) {
+		rc = dfs_write(dfs_mt, obj, &wsgl, 0, NULL);
+		assert_int_equal(rc, 0);
+		rc = dfs_write(dfs_mt, obj, &wsgl, 1048576*2, NULL);
+		assert_int_equal(rc, 0);
+	}
+	MPI_Barrier(MPI_COMM_WORLD);
 	/** reading in between, even holes should not be a short read */
-	rc = dfs_read(dfs, obj, &rsgl, 1048576, &read_size, NULL);
+	rc = dfs_read(dfs_mt, obj, &rsgl, 1048576, &read_size, NULL);
 	assert_int_equal(rc, 0);
 	assert_int_equal(read_size, buf_size * NUM_SEGS);
 
@@ -416,12 +466,11 @@
 	test_arg_t		*arg;
 	int			rc = 0;
 
-	rc = test_setup(state, SETUP_POOL_CONNECT, false, DEFAULT_POOL_SIZE,
+	rc = test_setup(state, SETUP_POOL_CONNECT, true, DEFAULT_POOL_SIZE,
 			NULL);
 	assert_int_equal(rc, 0);
 
 	arg = *state;
-<<<<<<< HEAD
 
 	if (arg->myrank == 0) {
 		uuid_generate(co_uuid);
@@ -433,12 +482,6 @@
 
 	handle_share(&co_hdl, HANDLE_CO, arg->myrank, arg->pool.poh, 0);
 	dfs_share(arg->pool.poh, co_hdl, arg->myrank, &dfs_mt);
-=======
-	uuid_generate(co_uuid);
-	rc = dfs_cont_create(arg->pool.poh, co_uuid, NULL, &co_hdl, &dfs);
-	assert_int_equal(rc, 0);
-	print_message("Created POSIX Container "DF_UUIDF"\n", DP_UUID(co_uuid));
->>>>>>> 0cdf8734
 
 	return rc;
 }
@@ -453,7 +496,6 @@
 	assert_int_equal(rc, 0);
 	rc = daos_cont_close(co_hdl, NULL);
 	assert_int_equal(rc, 0);
-<<<<<<< HEAD
 
 	MPI_Barrier(MPI_COMM_WORLD);
 	if (arg->myrank == 0) {
@@ -463,12 +505,6 @@
 		       DP_UUID(co_uuid));
 	}
 	MPI_Barrier(MPI_COMM_WORLD);
-=======
-	rc = daos_cont_destroy(arg->pool.poh, co_uuid, 1, NULL);
-	assert_int_equal(rc, 0);
-	print_message("Destroyed POSIX Container "DF_UUIDF"\n",
-		      DP_UUID(co_uuid));
->>>>>>> 0cdf8734
 
 	return test_teardown(state);
 }
@@ -479,10 +515,9 @@
 	int rc = 0;
 
 	MPI_Barrier(MPI_COMM_WORLD);
-	if (rank == 0)
-		rc = cmocka_run_group_tests_name("DAOS FileSystem (DFS) tests",
-						 dfs_tests, dfs_setup,
-						 dfs_teardown);
+	rc = cmocka_run_group_tests_name("DAOS FileSystem (DFS) tests",
+					 dfs_tests, dfs_setup,
+					 dfs_teardown);
 	MPI_Barrier(MPI_COMM_WORLD);
 	return rc;
 }