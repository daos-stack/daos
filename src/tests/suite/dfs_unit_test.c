/**
 * (C) Copyright 2019-2022 Intel Corporation.
 *
 * SPDX-License-Identifier: BSD-2-Clause-Patent
 */
#define D_LOGFAC	DD_FAC(tests)

#include "dfs_test.h"
#include "dfs_internal.h"
#include <pthread.h>

/** global DFS mount used for all tests */
static uuid_t		co_uuid;
static daos_handle_t	co_hdl;
static dfs_t		*dfs_mt;

static void
dfs_test_mount(void **state)
{
	test_arg_t		*arg = *state;
	char			str[37];
	uuid_t			cuuid;
	daos_cont_info_t	co_info;
	daos_handle_t		coh;
	dfs_t			*dfs;
	int			rc;

	if (arg->myrank != 0)
		return;

	/** connect to DFS without calling dfs_init(), should fail. */
	rc = dfs_connect(arg->pool.pool_str, arg->group, "cont0", O_CREAT | O_RDWR, NULL, &dfs);
	assert_int_equal(rc, EACCES);

	rc = dfs_init();
	assert_int_equal(rc, 0);

	/** create & open a non-posix container */
	rc = daos_cont_create_with_label(arg->pool.poh, "non-posix-cont", NULL, &cuuid, NULL);
	assert_rc_equal(rc, 0);
	print_message("Created non-POSIX Container\n");
	uuid_unparse(cuuid, str);
	rc = daos_cont_open(arg->pool.poh, str, DAOS_COO_RW, &coh, &co_info, NULL);
	assert_rc_equal(rc, 0);
	/** try to mount DFS on it, should fail. */
	rc = dfs_mount(arg->pool.poh, coh, O_RDWR, &dfs);
	assert_int_equal(rc, EINVAL);
	/** try to connect DFS, should fail. */
	rc = dfs_connect(arg->pool.pool_str, arg->group, "non-posix-cont", O_RDWR, NULL, &dfs);
	assert_int_equal(rc, EINVAL);
	/** close and destroy non posix container */
	rc = daos_cont_close(coh, NULL);
	assert_rc_equal(rc, 0);
	rc = daos_cont_destroy(arg->pool.poh, str, 0, NULL);
	assert_rc_equal(rc, 0);
	print_message("Destroyed non-POSIX Container "DF_UUIDF"\n", DP_UUID(cuuid));

	/** Connect to non existing container - should succeed as container will be created  */
	rc = dfs_connect(arg->pool.pool_str, arg->group, "cont0", O_CREAT | O_RDWR, NULL, &dfs);
	assert_int_equal(rc, 0);
	rc = dfs_disconnect(dfs);
	assert_int_equal(rc, 0);
	/** try to open the container and mount it, should succeed */
	rc = daos_cont_open(arg->pool.poh, "cont0", DAOS_COO_RW, &coh, NULL, NULL);
	assert_rc_equal(rc, 0);
	rc = dfs_mount(arg->pool.poh, coh, O_RDWR, &dfs);
	assert_int_equal(rc, 0);
	rc = dfs_umount(dfs);
	assert_int_equal(rc, 0);
	rc = daos_cont_close(coh, NULL);
	assert_rc_equal(rc, 0);

	/** create a DFS container with an invalid label */
	rc = dfs_cont_create_with_label(arg->pool.poh, "invalid:-/label", NULL, &cuuid, NULL, NULL);
	assert_int_equal(rc, EINVAL);

	/** create a DFS container with a valid label and set uuid */
	rc = dfs_cont_create_with_label(arg->pool.poh, "cont1", NULL, &cuuid, NULL, NULL);
	assert_int_equal(rc, 0);
	/** open with label */
	rc = daos_cont_open(arg->pool.poh, "cont1", DAOS_COO_RW, &coh, NULL, NULL);
	assert_rc_equal(rc, 0);
	/** mount */
	rc = dfs_mount(arg->pool.poh, coh, O_RDWR, &dfs);
	assert_int_equal(rc, 0);
	/** try to disconnect instead of mount - should fail */
	rc = dfs_disconnect(dfs);
	assert_int_equal(rc, EINVAL);
	rc = dfs_umount(dfs);
	assert_int_equal(rc, 0);
	rc = daos_cont_close(coh, NULL);
	assert_rc_equal(rc, 0);

	/** Connect and disconnect to DFS container */
	rc = dfs_connect(arg->pool.pool_str, arg->group, "cont1", O_RDWR, NULL, &dfs);
	assert_int_equal(rc, 0);
	/** try to umount instead of disconnect - should fail */
	rc = dfs_umount(dfs);
	assert_int_equal(rc, EINVAL);
	rc = dfs_disconnect(dfs);
	assert_int_equal(rc, 0);

	rc = dfs_fini();
	assert_int_equal(rc, 0);

	/** destroy the containers */
	rc = daos_cont_destroy(arg->pool.poh, "cont1", 0, NULL);
	assert_rc_equal(rc, 0);
	rc = daos_cont_destroy(arg->pool.poh, "cont0", 0, NULL);
	assert_rc_equal(rc, 0);

	/** create a DFS container with a valid label, no uuid out */
	rc = dfs_cont_create_with_label(arg->pool.poh, "label1", NULL, NULL, NULL, NULL);
	assert_int_equal(rc, 0);
	/** destroy with label */
	rc = daos_cont_destroy(arg->pool.poh, "label1", 0, NULL);
	assert_rc_equal(rc, 0);

	/** create a DFS container with POSIX layout */
	rc = dfs_cont_create(arg->pool.poh, &cuuid, NULL, NULL, NULL);
	assert_int_equal(rc, 0);
	print_message("Created POSIX Container "DF_UUIDF"\n", DP_UUID(cuuid));
	uuid_unparse(cuuid, str);
	rc = daos_cont_open(arg->pool.poh, str, DAOS_COO_RW, &coh, &co_info, NULL);
	assert_rc_equal(rc, 0);
	rc = dfs_mount(arg->pool.poh, coh, O_RDWR, &dfs);
	assert_int_equal(rc, 0);
	rc = dfs_umount(dfs);
	assert_int_equal(rc, 0);
	rc = daos_cont_close(coh, NULL);
	assert_rc_equal(rc, 0);
	rc = daos_cont_destroy(arg->pool.poh, str, 0, NULL);
	assert_rc_equal(rc, 0);
	print_message("Destroyed POSIX Container "DF_UUIDF"\n", DP_UUID(cuuid));
}

static void
dfs_test_modes(void **state)
{
	test_arg_t		*arg = *state;
	char			str[37];
	uuid_t			cuuid;
	daos_cont_info_t	co_info;
	daos_handle_t		coh;
	dfs_attr_t		attr = {0};
	dfs_t			*dfs;
	int			rc;

	if (arg->myrank != 0)
		return;

	/** create a DFS container in Relaxed mode */
	attr.da_mode = DFS_RELAXED;
	rc = dfs_cont_create(arg->pool.poh, &cuuid, &attr, NULL, NULL);
	assert_int_equal(rc, 0);
	uuid_unparse(cuuid, str);
	rc = daos_cont_open(arg->pool.poh, str, DAOS_COO_RW,
			    &coh, &co_info, NULL);
	assert_int_equal(rc, 0);
	/** mount in Relaxed mode should succeed */
	rc = dfs_mount(arg->pool.poh, coh, O_RDWR | DFS_RELAXED, &dfs);
	assert_int_equal(rc, 0);
	rc = dfs_umount(dfs);
	assert_int_equal(rc, 0);
	rc = dfs_mount(arg->pool.poh, coh, O_RDONLY | DFS_RELAXED, &dfs);
	assert_int_equal(rc, 0);
	rc = dfs_umount(dfs);
	assert_int_equal(rc, 0);
	/** mount in Balanced mode should succeed */
	rc = dfs_mount(arg->pool.poh, coh, O_RDWR | DFS_BALANCED, &dfs);
	assert_int_equal(rc, 0);
	rc = dfs_umount(dfs);
	assert_int_equal(rc, 0);
	rc = dfs_mount(arg->pool.poh, coh, O_RDONLY | DFS_BALANCED, &dfs);
	assert_int_equal(rc, 0);
	rc = dfs_umount(dfs);
	assert_int_equal(rc, 0);
	/** destroy */
	rc = daos_cont_close(coh, NULL);
	assert_int_equal(rc, 0);
	rc = daos_cont_destroy(arg->pool.poh, str, 1, NULL);
	assert_int_equal(rc, 0);

	/** create a DFS container in Balanced mode */
	attr.da_mode = DFS_BALANCED;
	rc = dfs_cont_create(arg->pool.poh, &cuuid, &attr, NULL, NULL);
	assert_int_equal(rc, 0);
	uuid_unparse(cuuid, str);
	rc = daos_cont_open(arg->pool.poh, str, DAOS_COO_RW,
			    &coh, &co_info, NULL);
	assert_int_equal(rc, 0);
	/** mount in Relaxed mode should fail with EPERM */
	rc = dfs_mount(arg->pool.poh, coh, O_RDWR | DFS_RELAXED, &dfs);
	assert_int_equal(rc, EPERM);
	rc = dfs_mount(arg->pool.poh, coh, O_RDONLY | DFS_RELAXED, &dfs);
	assert_int_equal(rc, EPERM);
	/** mount in default mode should fail with EPERM */
	rc = dfs_mount(arg->pool.poh, coh, O_RDWR, &dfs);
	assert_int_equal(rc, EPERM);
	/** mount in Balanced mode should succeed */
	rc = dfs_mount(arg->pool.poh, coh, O_RDONLY | DFS_BALANCED, &dfs);
	assert_int_equal(rc, 0);
	rc = dfs_umount(dfs);
	assert_int_equal(rc, 0);
	/** destroy */
	rc = daos_cont_close(coh, NULL);
	assert_int_equal(rc, 0);
	rc = daos_cont_destroy(arg->pool.poh, str, 1, NULL);
	assert_int_equal(rc, 0);

	/** create a DFS container with no mode specified */
	rc = dfs_cont_create(arg->pool.poh, &cuuid, NULL, NULL, NULL);
	assert_int_equal(rc, 0);
	uuid_unparse(cuuid, str);
	rc = daos_cont_open(arg->pool.poh, str, DAOS_COO_RW,
			    &coh, &co_info, NULL);
	assert_int_equal(rc, 0);
	/** mount in Relaxed mode should succeed */
	rc = dfs_mount(arg->pool.poh, coh, O_RDWR | DFS_RELAXED, &dfs);
	assert_int_equal(rc, 0);
	rc = dfs_umount(dfs);
	assert_int_equal(rc, 0);
	rc = dfs_mount(arg->pool.poh, coh, O_RDONLY | DFS_RELAXED, &dfs);
	assert_int_equal(rc, 0);
	rc = dfs_umount(dfs);
	assert_int_equal(rc, 0);
	/** destroy */
	rc = daos_cont_close(coh, NULL);
	assert_int_equal(rc, 0);
	rc = daos_cont_destroy(arg->pool.poh, str, 1, NULL);
	assert_int_equal(rc, 0);
}

static void
dfs_test_lookup_hlpr(const char *name, mode_t mode)
{
	dfs_obj_t		*obj;
	mode_t			actual_mode;
	int			rc;

	rc = dfs_lookup(dfs_mt, name, O_RDWR | O_NOFOLLOW, &obj,
			&actual_mode, NULL);
	print_message("dfs_test_lookup_hlpr(\"%s\") = %d\n", name, rc);
	assert_int_equal(rc, 0);
	rc = dfs_release(obj);
	assert_int_equal(rc, 0);
	assert_int_equal(actual_mode & S_IFMT, mode & S_IFMT);
}

static void
dfs_test_lookup_rel_hlpr(dfs_obj_t *parent, const char *name, mode_t mode)
{
	dfs_obj_t		*obj;
	mode_t			actual_mode;
	int			rc;

	rc = dfs_lookup_rel(dfs_mt, parent, name, O_RDWR | O_NOFOLLOW, &obj,
			    &actual_mode, NULL);
	print_message("dfs_test_lookup_rel_hlpr(\"%s\") = %d\n", name, rc);
	assert_int_equal(rc, 0);
	rc = dfs_release(obj);
	assert_int_equal(rc, 0);
	assert_int_equal(actual_mode & S_IFMT, mode & S_IFMT);
}

static void
dfs_test_lookup(void **state)
{
	test_arg_t		*arg = *state;
	dfs_obj_t		*dir;
	dfs_obj_t		*obj;
	char			*filename_file1 = "file1";
	char			*path_file1 = "/file1";
	char			*filename_file2 = "file2";
	char			*path_file2 = "/dir1/file2";
	char			*path_file2_sym_up = "/sym1/dir2/../file2";
	char			*filename_dir1 = "dir1";
	char			*path_dir1 = "/dir1";
	char			*filename_dir2 = "dir2";
	char			*path_dir2 = "/dir1/dir2";
	char			*filename_sym1 = "sym1";
	char			*path_sym1 = "/sym1";
	char			*filename_sym2 = "sym2";
	char			*path_sym2 = "/dir1/sym2";
	mode_t			create_mode = S_IWUSR | S_IRUSR;
	struct stat		stbuf;
	int			create_flags = O_RDWR | O_CREAT | O_EXCL;
	int			rc;

	if (arg->myrank != 0)
		return;

	/** Create /file1 */
	rc = dfs_open(dfs_mt, NULL, filename_file1, create_mode | S_IFREG,
		      create_flags, 0, 0, NULL, &obj);
	assert_int_equal(rc, 0);

	/** try chmod to a dir, should fail */
	rc = dfs_chmod(dfs_mt, NULL, filename_file1, S_IFDIR);
	assert_int_equal(rc, EINVAL);

	rc = dfs_release(obj);
	assert_int_equal(rc, 0);

	dfs_test_lookup_hlpr(path_file1, S_IFREG);
	dfs_test_lookup_rel_hlpr(NULL, filename_file1, S_IFREG);

	/** Create /sym1 -> dir1 */
	rc = dfs_open(dfs_mt, NULL, filename_sym1, create_mode | S_IFLNK,
		      create_flags, 0, 0, filename_dir1, &obj);
	assert_int_equal(rc, 0);
	rc = dfs_release(obj);
	assert_int_equal(rc, 0);

	dfs_test_lookup_hlpr(path_sym1, S_IFLNK);
	dfs_test_lookup_rel_hlpr(NULL, filename_sym1, S_IFLNK);

	/** Create /dir1 */
	rc = dfs_open(dfs_mt, NULL, filename_dir1, create_mode | S_IFDIR,
		      create_flags, 0, 0, NULL, &dir);
	assert_int_equal(rc, 0);

	/** try chmod to a symlink, should fail (since chmod resolves link) */
	rc = dfs_chmod(dfs_mt, NULL, filename_sym1, S_IFLNK);
	assert_int_equal(rc, EINVAL);

	/** chmod + IXUSR to dir1 */
	rc = dfs_chmod(dfs_mt, NULL, filename_sym1, create_mode | S_IXUSR);
	assert_int_equal(rc, 0);

	/** verify mode */
	rc = dfs_stat(dfs_mt, NULL, filename_dir1, &stbuf);
	assert_int_equal(rc, 0);
	assert_int_equal(stbuf.st_mode, S_IFDIR | create_mode | S_IXUSR);

	dfs_test_lookup_hlpr(path_dir1, S_IFDIR);
	dfs_test_lookup_rel_hlpr(NULL, filename_dir1, S_IFDIR);

	/** Create /dir1/dir2 */
	rc = dfs_open(dfs_mt, dir, filename_dir2, create_mode | S_IFDIR,
		      create_flags, 0, 0, NULL, &obj);
	assert_int_equal(rc, 0);
	rc = dfs_release(obj);
	assert_int_equal(rc, 0);

	dfs_test_lookup_hlpr(path_dir2, S_IFDIR);
	dfs_test_lookup_rel_hlpr(dir, filename_dir2, S_IFDIR);

	/** Create /dir1/file2 */
	rc = dfs_open(dfs_mt, dir, filename_file2, create_mode | S_IFREG,
		      create_flags, 0, 0, NULL, &obj);
	assert_int_equal(rc, 0);
	rc = dfs_release(obj);
	assert_int_equal(rc, 0);

	dfs_test_lookup_hlpr(path_file2, S_IFREG);
	dfs_test_lookup_rel_hlpr(dir, filename_file2, S_IFREG);
	dfs_test_lookup_hlpr(path_file2_sym_up, S_IFREG);

	/** Create /dir1/sym2 -> file2 */
	rc = dfs_open(dfs_mt, dir, filename_sym2, create_mode | S_IFLNK,
		      create_flags, 0, 0, filename_file2, &obj);
	assert_int_equal(rc, 0);
	rc = dfs_release(obj);
	assert_int_equal(rc, 0);

	dfs_test_lookup_hlpr(path_sym2, S_IFLNK);
	dfs_test_lookup_rel_hlpr(dir, filename_sym2, S_IFLNK);

	/** Close dir1 */
	rc = dfs_release(dir);
	assert_int_equal(rc, 0);
}

static void
dfs_test_syml(void **state)
{
	test_arg_t		*arg = *state;
	dfs_obj_t		*sym;
	char			*filename = "syml_file";
	char			*val = "SYMLINK VAL 1";
	char			tmp_buf[64];
	struct stat		stbuf;
	daos_size_t		size = 0;
	int			rc;

	if (arg->myrank != 0)
		goto syml_stat;

	rc = dfs_open(dfs_mt, NULL, filename, S_IFLNK | S_IWUSR | S_IRUSR,
		      O_RDWR | O_CREAT | O_EXCL, 0, 0, val, &sym);
	assert_int_equal(rc, 0);

	rc = dfs_get_symlink_value(sym, NULL, &size);
	assert_int_equal(rc, 0);
	assert_int_equal(size, strlen(val) + 1);

	rc = dfs_get_symlink_value(sym, tmp_buf, &size);
	assert_int_equal(rc, 0);
	assert_int_equal(size, strlen(val) + 1);
	assert_string_equal(val, tmp_buf);
	rc = dfs_release(sym);
	assert_int_equal(rc, 0);

syml_stat:
	MPI_Barrier(MPI_COMM_WORLD);
	rc = dfs_stat(dfs_mt, NULL, filename, &stbuf);
	assert_int_equal(rc, 0);
	assert_int_equal(stbuf.st_size, strlen(val));
	MPI_Barrier(MPI_COMM_WORLD);
}

static void
dfs_test_syml_follow_hlpr(const char *name, mode_t mode)
{
	dfs_obj_t	*obj;
	mode_t		actual_mode;
	char		path[64];
	int		rc;

	strncpy(path, "/", 2);
	strncat(path, name, 62);

	/** O_NOFOLLOW should open the link itself */
	rc = dfs_lookup(dfs_mt, path, O_RDWR | O_NOFOLLOW, &obj,
			&actual_mode, NULL);
	print_message("dfs_test_syml_follow(\"%s\", O_NOFOLLOW) = %d\n",
		      path, rc);
	assert_int_equal(rc, 0);
	rc = dfs_release(obj);
	assert_int_equal(rc, 0);
	assert_true(S_ISLNK(actual_mode));

	/** O_NOFOLLOW should open the link itself */
	rc = dfs_lookup_rel(dfs_mt, NULL, name, O_RDWR | O_NOFOLLOW, &obj,
			    &actual_mode, NULL);
	print_message("dfs_test_syml_follow_rel(\"%s\", O_NOFOLLOW) = %d\n",
		      name, rc);
	assert_int_equal(rc, 0);
	rc = dfs_release(obj);
	assert_int_equal(rc, 0);
	assert_true(S_ISLNK(actual_mode));

	/** Default should follow the link */
	rc = dfs_lookup(dfs_mt, path, O_RDWR, &obj,
			&actual_mode, NULL);
	print_message("dfs_test_syml_follow(\"%s\") = %d\n", path, rc);
	assert_int_equal(rc, 0);
	rc = dfs_release(obj);
	assert_int_equal(rc, 0);
	assert_int_equal(actual_mode & S_IFMT, mode & S_IFMT);

	/** Default should follow the link */
	rc = dfs_lookup_rel(dfs_mt, NULL, name, O_RDWR, &obj,
			    &actual_mode, NULL);
	print_message("dfs_test_syml_follow_rel(\"%s\") = %d\n", name, rc);
	assert_int_equal(rc, 0);
	rc = dfs_release(obj);
	assert_int_equal(rc, 0);
	assert_int_equal(actual_mode & S_IFMT, mode & S_IFMT);

	/** Default access should follow the link */
	rc = dfs_access(dfs_mt, NULL, name, R_OK | W_OK);
	print_message("dfs_test_syml_follow_access(\"%s\") = %d\n", name, rc);
	assert_int_equal(rc, 0);
}

static void
dfs_test_syml_follow(void **state)
{
	test_arg_t		*arg = *state;
	dfs_obj_t		*obj;
	char			*name_file = "reg_file";
	char			*name_dir = "test_dir";
	char			*name_sym_to_file = "sym_to_file";
	char			*name_sym_to_dir = "sym_to_dir";
	char			*name_sym_to_sym = "sym_to_sym";
	char			*name_sym_to_self = "sym_to_self";
	char			*path_sym_to_self = "/sym_to_self";
	int			rc;

	if (arg->myrank != 0)
		return;

	/** Create /file */
	rc = dfs_open(dfs_mt, NULL, name_file, S_IFREG | S_IWUSR | S_IRUSR,
		      O_RDWR | O_CREAT | O_EXCL, 0, 0, NULL, &obj);
	assert_int_equal(rc, 0);
	rc = dfs_release(obj);
	assert_int_equal(rc, 0);

	/** Create /sym_to_file -> file */
	rc = dfs_open(dfs_mt, NULL, name_sym_to_file, S_IFLNK,
		      O_RDWR | O_CREAT | O_EXCL, 0, 0, name_file, &obj);
	assert_int_equal(rc, 0);
	rc = dfs_release(obj);
	assert_int_equal(rc, 0);

	dfs_test_syml_follow_hlpr(name_sym_to_file, S_IFREG);

	/** Create /dir */
	rc = dfs_open(dfs_mt, NULL, name_dir, S_IFDIR | S_IWUSR | S_IRUSR,
		      O_RDWR | O_CREAT | O_EXCL, 0, 0, NULL, &obj);
	assert_int_equal(rc, 0);
	rc = dfs_release(obj);
	assert_int_equal(rc, 0);

	/** Create /sym_to_dir -> dir */
	rc = dfs_open(dfs_mt, NULL, name_sym_to_dir, S_IFLNK,
		      O_RDWR | O_CREAT | O_EXCL, 0, 0, name_dir, &obj);
	assert_int_equal(rc, 0);
	rc = dfs_release(obj);
	assert_int_equal(rc, 0);

	dfs_test_syml_follow_hlpr(name_sym_to_dir, S_IFDIR);

	/** Create /sym_to_sym -> sym_to_file */
	rc = dfs_open(dfs_mt, NULL, name_sym_to_sym, S_IFLNK,
		      O_RDWR | O_CREAT | O_EXCL, 0, 0, name_sym_to_file, &obj);
	assert_int_equal(rc, 0);
	rc = dfs_release(obj);
	assert_int_equal(rc, 0);

	dfs_test_syml_follow_hlpr(name_sym_to_sym, S_IFREG);

	/** Create /sym_to_self -> sym_to_self */
	rc = dfs_open(dfs_mt, NULL, name_sym_to_self, S_IFLNK,
		      O_RDWR | O_CREAT | O_EXCL, 0, 0, name_sym_to_self, &obj);
	assert_int_equal(rc, 0);
	rc = dfs_release(obj);
	assert_int_equal(rc, 0);

	/* Lookup on link with a loop should return ELOOP */
	rc = dfs_lookup(dfs_mt, path_sym_to_self, O_RDWR, &obj, NULL, NULL);
	print_message("dfs_test_syml_follow_eloop(\"%s\") = %d\n",
		      path_sym_to_self, rc);
	assert_int_equal(rc, ELOOP);

	rc = dfs_lookup_rel(dfs_mt, NULL, name_sym_to_self, O_RDWR, &obj,
			    NULL, NULL);
	print_message("dfs_test_syml_follow_eloop_rel(\"%s\") = %d\n",
		      name_sym_to_self, rc);
	assert_int_equal(rc, ELOOP);
}

static int
dfs_test_file_gen(const char *name, daos_size_t chunk_size,
		  daos_size_t file_size)
{
	dfs_obj_t	*obj;
	char		*buf;
	d_sg_list_t	sgl;
	d_iov_t		iov;
	daos_size_t	buf_size = 128 * 1024;
	daos_size_t	io_size;
	daos_size_t	size = 0;
	struct stat	stbuf;
	int		rc = 0;

	D_ALLOC(buf, buf_size);
	if (buf == NULL)
		return -DER_NOMEM;
	d_iov_set(&iov, buf, buf_size);
	sgl.sg_nr = 1;
	sgl.sg_nr_out = 1;
	sgl.sg_iovs = &iov;

	rc = dfs_open(dfs_mt, NULL, name, S_IFREG | S_IWUSR | S_IRUSR,
		      O_RDWR | O_CREAT, OC_S1, chunk_size, NULL, &obj);
	assert_int_equal(rc, 0);

	rc = dfs_punch(dfs_mt, obj, 10, DFS_MAX_FSIZE);
	assert_int_equal(rc, 0);
	rc = dfs_ostat(dfs_mt, obj, &stbuf);
	assert_int_equal(rc, 0);
	assert_int_equal(stbuf.st_size, 10);

	/** test for overflow */
	rc = dfs_punch(dfs_mt, obj, 9, DFS_MAX_FSIZE-1);
	assert_int_equal(rc, 0);
	rc = dfs_ostat(dfs_mt, obj, &stbuf);
	assert_int_equal(rc, 0);
	assert_int_equal(stbuf.st_size, 9);

	rc = dfs_punch(dfs_mt, obj, 0, DFS_MAX_FSIZE);
	assert_int_equal(rc, 0);
	rc = dfs_ostat(dfs_mt, obj, &stbuf);
	assert_int_equal(rc, 0);
	assert_int_equal(stbuf.st_size, 0);

	while (size < file_size) {
		io_size = file_size - size;
		io_size = min(io_size, buf_size);

		sgl.sg_iovs[0].iov_len = io_size;
		dts_buf_render(buf, io_size);
		rc = dfs_write(dfs_mt, obj, &sgl, size, NULL);
		assert_int_equal(rc, 0);
		size += io_size;
	}

	rc = dfs_release(obj);
	D_FREE(buf);
	return rc;
}

static void
dfs_test_rm(const char *name)
{
	int	rc;

	rc = dfs_remove(dfs_mt, NULL, name, 0, NULL);
	assert_int_equal(rc, 0);
}

int dfs_test_thread_nr		= 8;
#define DFS_TEST_MAX_THREAD_NR	(16)
pthread_t dfs_test_tid[DFS_TEST_MAX_THREAD_NR];

struct dfs_test_thread_arg {
	int			thread_idx;
	pthread_barrier_t	*barrier;
	char			*name;
	char			*pool;
	daos_size_t		total_size;
	daos_size_t		stride;
};

struct dfs_test_thread_arg dfs_test_targ[DFS_TEST_MAX_THREAD_NR];

static void *
dfs_test_read_thread(void *arg)
{
	struct dfs_test_thread_arg	*targ = arg;
	dfs_obj_t			*obj;
	char				*buf;
	d_sg_list_t			sgl;
	d_iov_t				iov;
	daos_size_t			buf_size;
	daos_size_t			read_size, got_size;
	daos_size_t			off = 0;
	int				rc;

	print_message("dfs_test_read_thread %d\n", targ->thread_idx);

	buf_size = targ->stride;
	D_ALLOC(buf, buf_size);
	D_ASSERT(buf != NULL);
	d_iov_set(&iov, buf, buf_size);
	sgl.sg_nr = 1;
	sgl.sg_nr_out = 1;
	sgl.sg_iovs = &iov;

	pthread_barrier_wait(targ->barrier);
	rc = dfs_open(dfs_mt, NULL, targ->name, S_IFREG, O_RDONLY, 0, 0, NULL, &obj);
	print_message("dfs_test_read_thread %d, dfs_open rc %d.\n", targ->thread_idx, rc);
	assert_int_equal(rc, 0);

	off = targ->thread_idx * targ->stride;
	while (off < targ->total_size) {
		read_size = min(targ->total_size - off, targ->stride);
		sgl.sg_iovs[0].iov_len = read_size;

		rc = dfs_read(dfs_mt, obj, &sgl, off, &got_size, NULL);
		if (rc || read_size != got_size)
			print_message("thread %d: rc %d, got_size %d.\n",
				      targ->thread_idx, rc, (int)got_size);
		assert_int_equal(rc, 0);
		assert_int_equal(read_size, got_size);
		off += targ->stride * dfs_test_thread_nr;
	}

	rc = dfs_release(obj);
	assert_int_equal(rc, 0);
	D_FREE(buf);

	print_message("dfs_test_read_thread %d succeed.\n", targ->thread_idx);
	pthread_exit(NULL);
}


static void
dfs_test_read_shared_file(void **state)
{
	test_arg_t		*arg = *state;
	daos_size_t		chunk_size = 64;
	daos_size_t		file_size = 256000;
	pthread_barrier_t	barrier;
	char			name[16];
	int			i;
	int			rc;

	MPI_Barrier(MPI_COMM_WORLD);

	sprintf(name, "MTA_file_%d", arg->myrank);
	rc = dfs_test_file_gen(name, chunk_size, file_size);
	assert_int_equal(rc, 0);

	/* usr barrier to all threads start at the same time and start
	 * concurrent test.
	 */
	pthread_barrier_init(&barrier, NULL, dfs_test_thread_nr + 1);
	for (i = 0; i < dfs_test_thread_nr; i++) {
		dfs_test_targ[i].thread_idx = i;
		dfs_test_targ[i].stride = 77;
		dfs_test_targ[i].name = name;
		dfs_test_targ[i].total_size = file_size;
		dfs_test_targ[i].barrier = &barrier;
		rc = pthread_create(&dfs_test_tid[i], NULL,
				    dfs_test_read_thread, &dfs_test_targ[i]);
		assert_int_equal(rc, 0);
	}

	pthread_barrier_wait(&barrier);
	for (i = 0; i < dfs_test_thread_nr; i++) {
		rc = pthread_join(dfs_test_tid[i], NULL);
		assert_int_equal(rc, 0);
	}

	dfs_test_rm(name);
	MPI_Barrier(MPI_COMM_WORLD);
}

static void
dfs_test_lookupx(void **state)
{
	test_arg_t		*arg = *state;
	dfs_obj_t		*obj;
	char			*dir1 = "xdir1", *dir2 = "xdir2";
	mode_t			create_mode = S_IWUSR | S_IRUSR;
	int			create_flags = O_RDWR | O_CREAT;
	char			*xnames[] = {"x1", "x2", "x3"};
	int			vals_in[] = {1, 2, 3};
	void			*vals_out[3];
	daos_size_t		*val_sizes;
	mode_t			mode;
	struct stat             stbuf;
	int			i;
	int			rc;

	if (arg->myrank != 0)
		return;

	/** Create dir1 */
	rc = dfs_open(dfs_mt, NULL, dir1, create_mode | S_IFDIR, create_flags,
		      0, 0, NULL, &obj);
	assert_int_equal(rc, 0);

	rc = dfs_setxattr(dfs_mt, obj, xnames[0], &vals_in[0], sizeof(int), 0);
	assert_int_equal(rc, 0);
	rc = dfs_setxattr(dfs_mt, obj, xnames[1], &vals_in[1], sizeof(int), 0);
	assert_int_equal(rc, 0);

	rc = dfs_release(obj);
	assert_int_equal(rc, 0);

	/** Create dir2 */
	rc = dfs_open(dfs_mt, NULL, dir2, create_mode | S_IFDIR, create_flags,
		      0, 0, NULL, &obj);
	assert_int_equal(rc, 0);
	rc = dfs_release(obj);
	assert_int_equal(rc, 0);

	D_ALLOC_ARRAY(val_sizes, 3);
	D_ASSERT(val_sizes != NULL);

	/** MSC - this is currently not allowed by the DAOS obj API */
#if 0
	/** lookup with xattr first without sink buffer for vals */
	rc = dfs_lookupx(dfs_mt, NULL, dir1, O_RDWR, &obj, &mode, &stbuf, 3,
			 xnames, NULL, val_sizes);
	assert_int_equal(rc, 0);
	assert_int_equal(val_sizes[0], sizeof(int));
	assert_int_equal(val_sizes[1], sizeof(int));
	assert_int_equal(val_sizes[2], 0);
	rc = dfs_release(obj);
	assert_int_equal(rc, 0);
#endif

	for (i = 0; i < 3; i++) {
		D_ALLOC(vals_out[i], sizeof(int));
		D_ASSERT(vals_out[i] != NULL);
		*((int *)vals_out[i]) = 5;
		val_sizes[i] = sizeof(int);
	}

	rc = dfs_lookupx(dfs_mt, NULL, dir1, O_RDWR, &obj, &mode, &stbuf, 3,
			 xnames, vals_out, val_sizes);
	assert_int_equal(rc, 0);
	assert_int_equal(val_sizes[0], sizeof(int));
	assert_int_equal(val_sizes[1], sizeof(int));
	assert_int_equal(val_sizes[2], 0);
	assert_int_equal(*((int *)vals_out[0]), vals_in[0]);
	assert_int_equal(*((int *)vals_out[1]), vals_in[1]);
	assert_int_equal(*((int *)vals_out[2]), 5);
	rc = dfs_release(obj);
	assert_int_equal(rc, 0);

	for (i = 0; i < 3; i++)
		*((int *)vals_out[i]) = 5;

	val_sizes[2] = sizeof(int);
	rc = dfs_lookupx(dfs_mt, NULL, dir2, O_RDWR, &obj, &mode, &stbuf, 3,
			 xnames, vals_out, val_sizes);
	assert_int_equal(rc, 0);
	assert_int_equal(val_sizes[0], 0);
	assert_int_equal(val_sizes[1], 0);
	assert_int_equal(val_sizes[2], 0);
	assert_int_equal(*((int *)vals_out[0]), 5);
	assert_int_equal(*((int *)vals_out[1]), 5);
	assert_int_equal(*((int *)vals_out[2]), 5);
	rc = dfs_release(obj);
	assert_int_equal(rc, 0);

	for (i = 0; i < 3; i++)
		D_FREE(vals_out[i]);
	D_FREE(val_sizes);
}

static void
dfs_test_io_error_code(void **state)
{
	test_arg_t	*arg = *state;
	dfs_obj_t	*file;
	daos_event_t	ev, *evp;
	daos_range_t	iod_rgs;
	dfs_iod_t	iod;
	d_sg_list_t	sgl;
	d_iov_t		iov;
	char		buf[10];
	daos_size_t	read_size;
	int		rc;

	if (arg->myrank != 0)
		return;

	rc = dfs_open(dfs_mt, NULL, "io_error", S_IFREG | S_IWUSR | S_IRUSR,
		      O_RDWR | O_CREAT, 0, 0, NULL, &file);
	assert_int_equal(rc, 0);

	/*
	 * set an IOD that has writes more data than sgl to trigger error in
	 * array layer.
	 */
	iod.iod_nr = 1;
	iod_rgs.rg_idx = 0;
	iod_rgs.rg_len = 10;
	iod.iod_rgs = &iod_rgs;
	d_iov_set(&iov, buf, 5);
	sgl.sg_nr = 1;
	sgl.sg_nr_out = 1;
	sgl.sg_iovs = &iov;

	/** Write */
	if (arg->async) {
		rc = daos_event_init(&ev, arg->eq, NULL);
		assert_rc_equal(rc, 0);
	}
	rc = dfs_writex(dfs_mt, file, &iod, &sgl, arg->async ? &ev : NULL);
	if (arg->async) {
		/** Wait for completion */
		rc = daos_eq_poll(arg->eq, 0, DAOS_EQ_WAIT, 1, &evp);
		assert_rc_equal(rc, 1);
		assert_ptr_equal(evp, &ev);
		assert_int_equal(evp->ev_error, EINVAL);

		rc = daos_event_fini(&ev);
		assert_rc_equal(rc, 0);
	} else {
		assert_int_equal(rc, EINVAL);
	}

	/** Read */
	if (arg->async) {
		rc = daos_event_init(&ev, arg->eq, NULL);
		assert_rc_equal(rc, 0);
	}
	rc = dfs_readx(dfs_mt, file, &iod, &sgl, &read_size,
		       arg->async ? &ev : NULL);
	if (arg->async) {
		/** Wait for completion */
		rc = daos_eq_poll(arg->eq, 0, DAOS_EQ_WAIT, 1, &evp);
		assert_rc_equal(rc, 1);
		assert_ptr_equal(evp, &ev);
		assert_int_equal(evp->ev_error, EINVAL);

		rc = daos_event_fini(&ev);
		assert_rc_equal(rc, 0);
	} else {
		assert_int_equal(rc, EINVAL);
	}

	rc = dfs_release(file);
	assert_int_equal(rc, 0);
	rc = dfs_remove(dfs_mt, NULL, "io_error", 0, NULL);
	assert_int_equal(rc, 0);
}

int dfs_test_rc[DFS_TEST_MAX_THREAD_NR];

static void *
dfs_test_mkdir_thread(void *arg)
{
	struct dfs_test_thread_arg	*targ = arg;
	int				rc;

	pthread_barrier_wait(targ->barrier);
	rc = dfs_mkdir(dfs_mt, NULL, targ->name, S_IFDIR, OC_S1);
	print_message("dfs_test_mkdir_thread %d, dfs_mkdir rc %d.\n", targ->thread_idx, rc);
	dfs_test_rc[targ->thread_idx] = rc;
	pthread_exit(NULL);
}

static void
dfs_test_mt_mkdir(void **state)
{
	test_arg_t		*arg = *state;
	char			name[16];
	pthread_barrier_t	barrier;
	int			i, one_success;
	int			rc;

	MPI_Barrier(MPI_COMM_WORLD);

	sprintf(name, "MTA_dir_%d", arg->myrank);

	/* usr barrier to all threads start at the same time and start
	 * concurrent test.
	 */
	pthread_barrier_init(&barrier, NULL, dfs_test_thread_nr + 1);
	for (i = 0; i < dfs_test_thread_nr; i++) {
		dfs_test_targ[i].thread_idx = i;
		dfs_test_targ[i].name = name;
		dfs_test_targ[i].barrier = &barrier;
		rc = pthread_create(&dfs_test_tid[i], NULL,
				    dfs_test_mkdir_thread, &dfs_test_targ[i]);
		assert_int_equal(rc, 0);
	}

	pthread_barrier_wait(&barrier);
	for (i = 0; i < dfs_test_thread_nr; i++) {
		rc = pthread_join(dfs_test_tid[i], NULL);
		assert_int_equal(rc, 0);
	}

	one_success = 0;
	for (i = 0; i < dfs_test_thread_nr; i++) {
		if (dfs_test_rc[i] == 0) {
			if (one_success == 0) {
				one_success++;
				continue;
			}
			print_error("mkdir succeeded on more than thread\n");
			assert_int_not_equal(dfs_test_rc[i], 0);
		}
		if (dfs_test_rc[i] != EEXIST)
			print_error("mkdir returned unexpected error: %d\n",
				    dfs_test_rc[i]);
		assert_int_equal(dfs_test_rc[i], EEXIST);
	}

	if (one_success != 1)
		print_error("all mkdirs failed, expected 1 to succeed\n");
	assert_int_equal(one_success, 1);

	dfs_test_rm(name);
	MPI_Barrier(MPI_COMM_WORLD);
}

static void
dfs_test_rename(void **state)
{
	test_arg_t		*arg = *state;
	dfs_obj_t		*obj1, *obj2;
	char			*f1 = "f1";
	char			*f2 = "f2";
	d_sg_list_t		sgl;
	d_iov_t			iov;
	char			buf[64];
	struct stat		stbuf;
	int			rc;

	if (arg->myrank != 0)
		return;

	rc = dfs_open(dfs_mt, NULL, f1, S_IFREG | S_IWUSR | S_IRUSR | S_IXUSR,
		      O_RDWR | O_CREAT | O_EXCL, 0, 0, NULL, &obj1);
	assert_int_equal(rc, 0);
	rc = dfs_open(dfs_mt, NULL, f2, S_IFREG | S_IWUSR | S_IRUSR | S_IXUSR,
		      O_RDWR | O_CREAT | O_EXCL, 0, 0, NULL, &obj2);
	assert_int_equal(rc, 0);

	d_iov_set(&iov, buf, 64);
	sgl.sg_nr = 1;
	sgl.sg_nr_out = 1;
	sgl.sg_iovs = &iov;
	dts_buf_render(buf, 64);
	rc = dfs_write(dfs_mt, obj2, &sgl, 64, NULL);
	assert_int_equal(rc, 0);

	rc = dfs_release(obj2);
	assert_int_equal(rc, 0);
	rc = dfs_release(obj1);
	assert_int_equal(rc, 0);

	rc = dfs_stat(dfs_mt, NULL, f1, &stbuf);
	assert_int_equal(rc, 0);
	rc = dfs_stat(dfs_mt, NULL, f2, &stbuf);
	assert_int_equal(rc, 0);

	rc = dfs_chmod(dfs_mt, NULL, f1, S_IFREG | S_IRUSR | S_IWUSR);
	assert_int_equal(rc, 0);
	rc = dfs_chmod(dfs_mt, NULL, f2, S_IFREG | S_IRUSR | S_IWUSR | S_IXUSR);
	assert_int_equal(rc, 0);

	rc = dfs_stat(dfs_mt, NULL, f1, &stbuf);
	assert_int_equal(rc, 0);
	rc = dfs_stat(dfs_mt, NULL, f2, &stbuf);
	assert_int_equal(rc, 0);

	rc = dfs_move(dfs_mt, NULL, f2, NULL, f1, NULL);
	assert_int_equal(rc, 0);

	rc = dfs_remove(dfs_mt, NULL, f1, 0, NULL);
	assert_int_equal(rc, 0);
}

static void
dfs_test_compat(void **state)
{
	test_arg_t	*arg = *state;
	uuid_t		uuid1;
	uuid_t		uuid2;
	daos_handle_t	coh;
	dfs_t		*dfs;
	int		rc;
	char		uuid_str[37];

	uuid_generate(uuid1);
	uuid_clear(uuid2);

	if (arg->myrank != 0)
		return;

	print_message("creating DFS container with set uuid "DF_UUIDF" ...\n", DP_UUID(uuid1));
	rc = dfs_cont_create(arg->pool.poh, uuid1, NULL, NULL, NULL);
	assert_int_equal(rc, 0);
	print_message("Created POSIX Container "DF_UUIDF"\n", DP_UUID(uuid1));
	uuid_unparse(uuid1, uuid_str);
	rc = daos_cont_open(arg->pool.poh, uuid_str, DAOS_COO_RW, &coh, NULL, NULL);
	assert_rc_equal(rc, 0);
	rc = dfs_mount(arg->pool.poh, coh, O_RDWR, &dfs);
	assert_int_equal(rc, 0);
	rc = dfs_umount(dfs);
	assert_int_equal(rc, 0);
	rc = daos_cont_close(coh, NULL);
	assert_rc_equal(rc, 0);
	rc = daos_cont_destroy(arg->pool.poh, uuid_str, 1, NULL);
	assert_rc_equal(rc, 0);
	print_message("Destroyed POSIX Container "DF_UUIDF"\n", DP_UUID(uuid1));

	print_message("creating DFS container with a uuid pointer (not set by caller) ...\n");
	rc = dfs_cont_create(arg->pool.poh, &uuid2, NULL, NULL, NULL);
	assert_int_equal(rc, 0);
	print_message("Created POSIX Container "DF_UUIDF"\n", DP_UUID(uuid2));
	uuid_unparse(uuid2, uuid_str);
	rc = daos_cont_open(arg->pool.poh, uuid_str, DAOS_COO_RW, &coh, NULL, NULL);
	assert_rc_equal(rc, 0);
	rc = dfs_mount(arg->pool.poh, coh, O_RDWR, &dfs);
	assert_int_equal(rc, 0);
	rc = dfs_umount(dfs);
	assert_int_equal(rc, 0);
	rc = daos_cont_close(coh, NULL);
	assert_rc_equal(rc, 0);
	rc = daos_cont_destroy(arg->pool.poh, uuid_str, 1, NULL);
	assert_rc_equal(rc, 0);
	print_message("Destroyed POSIX Container "DF_UUIDF"\n", DP_UUID(uuid2));

	print_message("creating DFS container with a NULL pointer, should fail ...\n");
	rc = dfs_cont_create(arg->pool.poh, NULL, NULL, &coh, &dfs);
	assert_int_equal(rc, EINVAL);
}

static void
dfs_test_handles(void **state)
{
	test_arg_t		*arg = *state;
	dfs_t			*dfs_l, *dfs_g;
	d_iov_t			ghdl = { NULL, 0, 0 };
	dfs_obj_t		*file;
	int			rc;

	if (arg->myrank != 0)
		return;

	rc = dfs_init();
	assert_int_equal(rc, 0);

	/** create and connect to DFS container */
	rc = dfs_connect(arg->pool.pool_str, arg->group, "cont0", O_CREAT | O_RDWR, NULL, &dfs_l);
	assert_int_equal(rc, 0);

	/** create a file with "local" handle */
	rc = dfs_open(dfs_l, NULL, "testfile", S_IFREG | S_IWUSR | S_IRUSR, O_RDWR | O_CREAT, 0, 0,
		      NULL, &file);
	assert_int_equal(rc, 0);
	dfs_release(file);

	rc = dfs_local2global_all(dfs_l, &ghdl);
	assert_int_equal(rc, 0);

	D_ALLOC(ghdl.iov_buf, ghdl.iov_buf_len);
	ghdl.iov_len = ghdl.iov_buf_len;

	rc = dfs_local2global_all(dfs_l, &ghdl);
	assert_int_equal(rc, 0);

	rc = dfs_global2local_all(O_RDWR, ghdl, &dfs_g);
	assert_int_equal(rc, 0);

	/** open the file with "global" handle */
	rc = dfs_open(dfs_g, NULL, "testfile", S_IFREG | S_IWUSR | S_IRUSR, O_RDWR, 0, 0, NULL,
		      &file);
	assert_int_equal(rc, 0);
	dfs_release(file);

	rc = dfs_disconnect(dfs_l);
	assert_int_equal(rc, 0);
	rc = dfs_disconnect(dfs_g);
	assert_int_equal(rc, 0);
	rc = dfs_fini();
	assert_int_equal(rc, 0);
	D_FREE(ghdl.iov_buf);
}

static void *
dfs_test_connect_thread(void *arg)
{
	struct dfs_test_thread_arg	*targ = arg;
	dfs_t				*dfs;
	int				rc;

	pthread_barrier_wait(targ->barrier);
	printf("Thread %d connecting to pool %s cont %s\n", targ->thread_idx, targ->pool,
	       targ->name);
	dfs_init();
	rc = dfs_connect(targ->pool, NULL, targ->name, O_CREAT | O_RDWR, NULL, &dfs);
	dfs_test_rc[targ->thread_idx] = rc;
	if (rc) {
		printf("Thread %d failed to connect %d\n", targ->thread_idx, rc);
		pthread_exit(NULL);
	}

	rc = dfs_disconnect(dfs);
	dfs_test_rc[targ->thread_idx] = rc;
	if (rc) {
		printf("Thread %d failed to disconnect %d\n", targ->thread_idx, rc);
		pthread_exit(NULL);
	}
	dfs_fini();
	pthread_exit(NULL);
}

static void
dfs_test_mt_connect(void **state)
{
	test_arg_t		*arg = *state;
	char			name[16];
	pthread_barrier_t	barrier;
	int			i;
	int			rc;

	MPI_Barrier(MPI_COMM_WORLD);

	sprintf(name, "MTA_cont_%d", arg->myrank);

	pthread_barrier_init(&barrier, NULL, dfs_test_thread_nr + 1);
	for (i = 0; i < dfs_test_thread_nr; i++) {
		dfs_test_targ[i].thread_idx = i;
		dfs_test_targ[i].name = name;
		dfs_test_targ[i].barrier = &barrier;
		dfs_test_targ[i].pool = arg->pool.pool_str;
		rc = pthread_create(&dfs_test_tid[i], NULL, dfs_test_connect_thread,
				    &dfs_test_targ[i]);
		assert_int_equal(rc, 0);
	}
	pthread_barrier_wait(&barrier);
	for (i = 0; i < dfs_test_thread_nr; i++)
		rc = pthread_join(dfs_test_tid[i], NULL);

	for (i = 0; i < dfs_test_thread_nr; i++)
		assert_int_equal(dfs_test_rc[i], 0);

	rc = daos_cont_destroy(arg->pool.poh, name, 0, NULL);
	assert_rc_equal(rc, 0);
	MPI_Barrier(MPI_COMM_WORLD);
}

<<<<<<< HEAD
static bool
check_ts(struct timespec l, struct timespec r)
{
	if (l.tv_sec == r.tv_sec)
		return l.tv_nsec < r.tv_nsec;
	else
		return l.tv_sec < r.tv_sec;
}

static void
dfs_test_mtime(void **state)
{
	test_arg_t		*arg = *state;
	dfs_obj_t		*file;
	char			*f = "test_mtime";
	d_sg_list_t		sgl;
	d_iov_t			iov;
	char			buf[64];
	struct stat		stbuf;
	struct timespec		prev_ts;
	daos_size_t		size;
	int			rc;
=======
static void
dfs_test_chown(void **state)
{
	test_arg_t	*arg = *state;
	dfs_obj_t	*obj, *sym;
	char		*filename = "chown_test";
	char		*symname = "sym_chown_test";
	struct stat	stbuf;
	uid_t		orig_uid;
	gid_t		orig_gid;
	int		rc;
>>>>>>> b2c2ee47

	if (arg->myrank != 0)
		return;

<<<<<<< HEAD
	rc = dfs_open(dfs_mt, NULL, f, S_IFREG | S_IWUSR | S_IRUSR | S_IXUSR,
		      O_RDWR | O_CREAT | O_EXCL, 0, 0, NULL, &file);
	assert_int_equal(rc, 0);

	rc = dfs_stat(dfs_mt, NULL, f, &stbuf);
	assert_int_equal(rc, 0);
	assert_int_equal(stbuf.st_size, 0);
	prev_ts.tv_sec = stbuf.st_mtim.tv_sec;
	prev_ts.tv_nsec = stbuf.st_mtim.tv_nsec;

	d_iov_set(&iov, buf, 64);
	sgl.sg_nr = 1;
	sgl.sg_nr_out = 1;
	sgl.sg_iovs = &iov;
	dts_buf_render(buf, 64);
	rc = dfs_write(dfs_mt, file, &sgl, 0, NULL);
	assert_int_equal(rc, 0);

	memset(&stbuf, 0, sizeof(stbuf));
	rc = dfs_stat(dfs_mt, NULL, f, &stbuf);
	assert_int_equal(rc, 0);
	assert_int_equal(stbuf.st_size, 64);
	assert_true(check_ts(prev_ts, stbuf.st_mtim));
	prev_ts.tv_sec = stbuf.st_mtim.tv_sec;
	prev_ts.tv_nsec = stbuf.st_mtim.tv_nsec;

	rc = dfs_read(dfs_mt, file, &sgl, 0, &size, NULL);
	assert_int_equal(rc, 0);

	memset(&stbuf, 0, sizeof(stbuf));
	rc = dfs_stat(dfs_mt, NULL, f, &stbuf);
	assert_int_equal(rc, 0);
	assert_int_equal(stbuf.st_size, 64);
	assert_int_equal(prev_ts.tv_sec, stbuf.st_mtim.tv_sec);
	assert_int_equal(prev_ts.tv_nsec, stbuf.st_mtim.tv_nsec);

	rc = dfs_punch(dfs_mt, file, 0, DFS_MAX_FSIZE);
	assert_int_equal(rc, 0);

	rc = dfs_ostat(dfs_mt, file, &stbuf);
	assert_int_equal(rc, 0);
	assert_int_equal(stbuf.st_size, 0);
	assert_true(check_ts(prev_ts, stbuf.st_mtim));

	rc = dfs_release(file);
	assert_int_equal(rc, 0);
	rc = dfs_remove(dfs_mt, NULL, f, 0, NULL);
=======
	rc = dfs_open(dfs_mt, NULL, filename, S_IFREG | S_IWUSR | S_IRUSR | S_IXUSR,
		      O_RDWR | O_CREAT | O_EXCL, 0, 0, NULL, &obj);
	assert_int_equal(rc, 0);

	rc = dfs_stat(dfs_mt, NULL, filename, &stbuf);
	assert_int_equal(rc, 0);

	orig_uid = stbuf.st_uid;
	orig_gid = stbuf.st_gid;

	/** should succeed but not change anything */
	rc = dfs_chown(dfs_mt, NULL, filename, -1, -1, 0);
	assert_int_equal(rc, 0);
	rc = dfs_stat(dfs_mt, NULL, filename, &stbuf);
	assert_int_equal(rc, 0);
	assert_int_equal(stbuf.st_uid, orig_uid);
	assert_int_equal(stbuf.st_gid, orig_gid);

	/** set uid to 0 */
	rc = dfs_chown(dfs_mt, NULL, filename, 0, -1, 0);
	assert_int_equal(rc, 0);
	rc = dfs_stat(dfs_mt, NULL, filename, &stbuf);
	assert_int_equal(rc, 0);
	assert_int_equal(stbuf.st_uid, 0);
	assert_int_equal(stbuf.st_gid, orig_gid);

	/** set gid to 0 */
	rc = dfs_chown(dfs_mt, NULL, filename, -1, 0, 0);
	assert_int_equal(rc, 0);
	rc = dfs_stat(dfs_mt, NULL, filename, &stbuf);
	assert_int_equal(rc, 0);
	assert_int_equal(stbuf.st_uid, 0);
	assert_int_equal(stbuf.st_gid, 0);

	/** set uid to 3, gid to 4 - using dfs_osetattr */
	stbuf.st_uid = 3;
	stbuf.st_gid = 4;
	rc = dfs_osetattr(dfs_mt, obj, &stbuf, DFS_SET_ATTR_UID | DFS_SET_ATTR_GID);
	assert_int_equal(rc, 0);
	memset(&stbuf, 0, sizeof(stbuf));
	rc = dfs_stat(dfs_mt, NULL, filename, &stbuf);
	assert_int_equal(rc, 0);
	assert_int_equal(stbuf.st_uid, 3);
	assert_int_equal(stbuf.st_gid, 4);

	/** set uid to 1, gid to 2 */
	rc = dfs_chown(dfs_mt, NULL, filename, 1, 2, 0);
	assert_int_equal(rc, 0);
	rc = dfs_stat(dfs_mt, NULL, filename, &stbuf);
	assert_int_equal(rc, 0);
	assert_int_equal(stbuf.st_uid, 1);
	assert_int_equal(stbuf.st_gid, 2);

	/** create a symlink to that file */
	rc = dfs_open(dfs_mt, NULL, symname, S_IFLNK | S_IWUSR | S_IRUSR,
		      O_RDWR | O_CREAT | O_EXCL, 0, 0, filename, &sym);
	assert_int_equal(rc, 0);

	/** chown of file through symlink */
	rc = dfs_chown(dfs_mt, NULL, symname, 3, 4, 0);
	assert_int_equal(rc, 0);
	rc = dfs_stat(dfs_mt, NULL, filename, &stbuf);
	assert_int_equal(rc, 0);
	assert_int_equal(stbuf.st_uid, 3);
	assert_int_equal(stbuf.st_gid, 4);

	/** chown of symlink itself */
	rc = dfs_chown(dfs_mt, NULL, symname, 5, 6, O_NOFOLLOW);
	assert_int_equal(rc, 0);
	rc = dfs_stat(dfs_mt, NULL, filename, &stbuf);
	assert_int_equal(rc, 0);
	assert_int_equal(stbuf.st_uid, 3);
	assert_int_equal(stbuf.st_gid, 4);
	rc = dfs_stat(dfs_mt, NULL, symname, &stbuf);
	assert_int_equal(rc, 0);
	assert_int_equal(stbuf.st_uid, 5);
	assert_int_equal(stbuf.st_gid, 6);

	rc = dfs_release(obj);
	assert_int_equal(rc, 0);
	rc = dfs_release(sym);
>>>>>>> b2c2ee47
	assert_int_equal(rc, 0);
}

static const struct CMUnitTest dfs_unit_tests[] = {
	{ "DFS_UNIT_TEST1: DFS mount / umount",
	  dfs_test_mount, async_disable, test_case_teardown},
	{ "DFS_UNIT_TEST2: DFS container modes",
	  dfs_test_modes, async_disable, test_case_teardown},
	{ "DFS_UNIT_TEST3: DFS lookup / lookup_rel",
	  dfs_test_lookup, async_disable, test_case_teardown},
	{ "DFS_UNIT_TEST4: Simple Symlinks",
	  dfs_test_syml, async_disable, test_case_teardown},
	{ "DFS_UNIT_TEST5: Symlinks with / without O_NOFOLLOW",
	  dfs_test_syml_follow, async_disable, test_case_teardown},
	{ "DFS_UNIT_TEST6: multi-threads read shared file",
	  dfs_test_read_shared_file, async_disable, test_case_teardown},
	{ "DFS_UNIT_TEST7: DFS lookupx",
	  dfs_test_lookupx, async_disable, test_case_teardown},
	{ "DFS_UNIT_TEST8: DFS IO sync error code",
	  dfs_test_io_error_code, async_disable, test_case_teardown},
	{ "DFS_UNIT_TEST9: DFS IO async error code",
	  dfs_test_io_error_code, async_enable, test_case_teardown},
	{ "DFS_UNIT_TEST10: multi-threads mkdir same dir",
	  dfs_test_mt_mkdir, async_disable, test_case_teardown},
	{ "DFS_UNIT_TEST11: Simple rename",
	  dfs_test_rename, async_disable, test_case_teardown},
	{ "DFS_UNIT_TEST12: DFS API compat",
	  dfs_test_compat, async_disable, test_case_teardown},
	{ "DFS_UNIT_TEST13: DFS l2g/g2l_all",
	  dfs_test_handles, async_disable, test_case_teardown},
	{ "DFS_UNIT_TEST14: multi-threads connect to same container",
	  dfs_test_mt_connect, async_disable, test_case_teardown},
<<<<<<< HEAD
	{ "DFS_UNIT_TEST15: DFS stat mtime",
	  dfs_test_mtime, async_disable, test_case_teardown},
=======
	{ "DFS_UNIT_TEST15: DFS chown",
	  dfs_test_chown, async_disable, test_case_teardown},
>>>>>>> b2c2ee47
};

static int
dfs_setup(void **state)
{
	test_arg_t	*arg;
	int		rc = 0;

	rc = test_setup(state, SETUP_POOL_CONNECT, true, DEFAULT_POOL_SIZE, 0, NULL);
	assert_int_equal(rc, 0);

	arg = *state;

	if (arg->myrank == 0) {
		bool	use_dtx = false;

		d_getenv_bool("DFS_USE_DTX", &use_dtx);
		if (use_dtx)
			print_message("Running DFS Serial tests with DTX enabled\n");
		else
			print_message("Running DFS Serial tests with DTX disabled\n");

		rc = dfs_cont_create(arg->pool.poh, &co_uuid, NULL, &co_hdl, &dfs_mt);
		assert_int_equal(rc, 0);
		printf("Created DFS Container "DF_UUIDF"\n", DP_UUID(co_uuid));
	}

	handle_share(&co_hdl, HANDLE_CO, arg->myrank, arg->pool.poh, 0);
	dfs_test_share(arg->pool.poh, co_hdl, arg->myrank, &dfs_mt);

	return rc;
}

static int
dfs_teardown(void **state)
{
	test_arg_t	*arg = *state;
	int		rc;

	rc = dfs_umount(dfs_mt);
	assert_int_equal(rc, 0);
	rc = daos_cont_close(co_hdl, NULL);
	assert_rc_equal(rc, 0);

	MPI_Barrier(MPI_COMM_WORLD);
	if (arg->myrank == 0) {
		char str[37];

		uuid_unparse(co_uuid, str);
		rc = daos_cont_destroy(arg->pool.poh, str, 1, NULL);
		assert_rc_equal(rc, 0);
		print_message("Destroyed DFS Container "DF_UUIDF"\n", DP_UUID(co_uuid));
	}
	MPI_Barrier(MPI_COMM_WORLD);

	return test_teardown(state);
}

int
run_dfs_unit_test(int rank, int size)
{
	int rc = 0;

	MPI_Barrier(MPI_COMM_WORLD);
	rc = cmocka_run_group_tests_name("DAOS_FileSystem_DFS_Unit", dfs_unit_tests, dfs_setup,
					 dfs_teardown);
	MPI_Barrier(MPI_COMM_WORLD);

	/** run tests again with DTX */
	setenv("DFS_USE_DTX", "1", 1);

	MPI_Barrier(MPI_COMM_WORLD);
	rc += cmocka_run_group_tests_name("DAOS_FileSystem_DFS_Unit_DTX", dfs_unit_tests,
					  dfs_setup, dfs_teardown);
	MPI_Barrier(MPI_COMM_WORLD);
	return rc;
}<|MERGE_RESOLUTION|>--- conflicted
+++ resolved
@@ -1196,7 +1196,105 @@
 	MPI_Barrier(MPI_COMM_WORLD);
 }
 
-<<<<<<< HEAD
+static void
+dfs_test_chown(void **state)
+{
+	test_arg_t	*arg = *state;
+	dfs_obj_t	*obj, *sym;
+	char		*filename = "chown_test";
+	char		*symname = "sym_chown_test";
+	struct stat	stbuf;
+	uid_t		orig_uid;
+	gid_t		orig_gid;
+	int		rc;
+
+	if (arg->myrank != 0)
+		return;
+
+	rc = dfs_open(dfs_mt, NULL, filename, S_IFREG | S_IWUSR | S_IRUSR | S_IXUSR,
+		      O_RDWR | O_CREAT | O_EXCL, 0, 0, NULL, &obj);
+	assert_int_equal(rc, 0);
+
+	rc = dfs_stat(dfs_mt, NULL, filename, &stbuf);
+	assert_int_equal(rc, 0);
+
+	orig_uid = stbuf.st_uid;
+	orig_gid = stbuf.st_gid;
+
+	/** should succeed but not change anything */
+	rc = dfs_chown(dfs_mt, NULL, filename, -1, -1, 0);
+	assert_int_equal(rc, 0);
+	rc = dfs_stat(dfs_mt, NULL, filename, &stbuf);
+	assert_int_equal(rc, 0);
+	assert_int_equal(stbuf.st_uid, orig_uid);
+	assert_int_equal(stbuf.st_gid, orig_gid);
+
+	/** set uid to 0 */
+	rc = dfs_chown(dfs_mt, NULL, filename, 0, -1, 0);
+	assert_int_equal(rc, 0);
+	rc = dfs_stat(dfs_mt, NULL, filename, &stbuf);
+	assert_int_equal(rc, 0);
+	assert_int_equal(stbuf.st_uid, 0);
+	assert_int_equal(stbuf.st_gid, orig_gid);
+
+	/** set gid to 0 */
+	rc = dfs_chown(dfs_mt, NULL, filename, -1, 0, 0);
+	assert_int_equal(rc, 0);
+	rc = dfs_stat(dfs_mt, NULL, filename, &stbuf);
+	assert_int_equal(rc, 0);
+	assert_int_equal(stbuf.st_uid, 0);
+	assert_int_equal(stbuf.st_gid, 0);
+
+	/** set uid to 3, gid to 4 - using dfs_osetattr */
+	stbuf.st_uid = 3;
+	stbuf.st_gid = 4;
+	rc = dfs_osetattr(dfs_mt, obj, &stbuf, DFS_SET_ATTR_UID | DFS_SET_ATTR_GID);
+	assert_int_equal(rc, 0);
+	memset(&stbuf, 0, sizeof(stbuf));
+	rc = dfs_stat(dfs_mt, NULL, filename, &stbuf);
+	assert_int_equal(rc, 0);
+	assert_int_equal(stbuf.st_uid, 3);
+	assert_int_equal(stbuf.st_gid, 4);
+
+	/** set uid to 1, gid to 2 */
+	rc = dfs_chown(dfs_mt, NULL, filename, 1, 2, 0);
+	assert_int_equal(rc, 0);
+	rc = dfs_stat(dfs_mt, NULL, filename, &stbuf);
+	assert_int_equal(rc, 0);
+	assert_int_equal(stbuf.st_uid, 1);
+	assert_int_equal(stbuf.st_gid, 2);
+
+	/** create a symlink to that file */
+	rc = dfs_open(dfs_mt, NULL, symname, S_IFLNK | S_IWUSR | S_IRUSR,
+		      O_RDWR | O_CREAT | O_EXCL, 0, 0, filename, &sym);
+	assert_int_equal(rc, 0);
+
+	/** chown of file through symlink */
+	rc = dfs_chown(dfs_mt, NULL, symname, 3, 4, 0);
+	assert_int_equal(rc, 0);
+	rc = dfs_stat(dfs_mt, NULL, filename, &stbuf);
+	assert_int_equal(rc, 0);
+	assert_int_equal(stbuf.st_uid, 3);
+	assert_int_equal(stbuf.st_gid, 4);
+
+	/** chown of symlink itself */
+	rc = dfs_chown(dfs_mt, NULL, symname, 5, 6, O_NOFOLLOW);
+	assert_int_equal(rc, 0);
+	rc = dfs_stat(dfs_mt, NULL, filename, &stbuf);
+	assert_int_equal(rc, 0);
+	assert_int_equal(stbuf.st_uid, 3);
+	assert_int_equal(stbuf.st_gid, 4);
+	rc = dfs_stat(dfs_mt, NULL, symname, &stbuf);
+	assert_int_equal(rc, 0);
+	assert_int_equal(stbuf.st_uid, 5);
+	assert_int_equal(stbuf.st_gid, 6);
+
+	rc = dfs_release(obj);
+	assert_int_equal(rc, 0);
+	rc = dfs_release(sym);
+	assert_int_equal(rc, 0);
+}
+
 static bool
 check_ts(struct timespec l, struct timespec r)
 {
@@ -1219,24 +1317,10 @@
 	struct timespec		prev_ts;
 	daos_size_t		size;
 	int			rc;
-=======
-static void
-dfs_test_chown(void **state)
-{
-	test_arg_t	*arg = *state;
-	dfs_obj_t	*obj, *sym;
-	char		*filename = "chown_test";
-	char		*symname = "sym_chown_test";
-	struct stat	stbuf;
-	uid_t		orig_uid;
-	gid_t		orig_gid;
-	int		rc;
->>>>>>> b2c2ee47
 
 	if (arg->myrank != 0)
 		return;
 
-<<<<<<< HEAD
 	rc = dfs_open(dfs_mt, NULL, f, S_IFREG | S_IWUSR | S_IRUSR | S_IXUSR,
 		      O_RDWR | O_CREAT | O_EXCL, 0, 0, NULL, &file);
 	assert_int_equal(rc, 0);
@@ -1284,89 +1368,6 @@
 	rc = dfs_release(file);
 	assert_int_equal(rc, 0);
 	rc = dfs_remove(dfs_mt, NULL, f, 0, NULL);
-=======
-	rc = dfs_open(dfs_mt, NULL, filename, S_IFREG | S_IWUSR | S_IRUSR | S_IXUSR,
-		      O_RDWR | O_CREAT | O_EXCL, 0, 0, NULL, &obj);
-	assert_int_equal(rc, 0);
-
-	rc = dfs_stat(dfs_mt, NULL, filename, &stbuf);
-	assert_int_equal(rc, 0);
-
-	orig_uid = stbuf.st_uid;
-	orig_gid = stbuf.st_gid;
-
-	/** should succeed but not change anything */
-	rc = dfs_chown(dfs_mt, NULL, filename, -1, -1, 0);
-	assert_int_equal(rc, 0);
-	rc = dfs_stat(dfs_mt, NULL, filename, &stbuf);
-	assert_int_equal(rc, 0);
-	assert_int_equal(stbuf.st_uid, orig_uid);
-	assert_int_equal(stbuf.st_gid, orig_gid);
-
-	/** set uid to 0 */
-	rc = dfs_chown(dfs_mt, NULL, filename, 0, -1, 0);
-	assert_int_equal(rc, 0);
-	rc = dfs_stat(dfs_mt, NULL, filename, &stbuf);
-	assert_int_equal(rc, 0);
-	assert_int_equal(stbuf.st_uid, 0);
-	assert_int_equal(stbuf.st_gid, orig_gid);
-
-	/** set gid to 0 */
-	rc = dfs_chown(dfs_mt, NULL, filename, -1, 0, 0);
-	assert_int_equal(rc, 0);
-	rc = dfs_stat(dfs_mt, NULL, filename, &stbuf);
-	assert_int_equal(rc, 0);
-	assert_int_equal(stbuf.st_uid, 0);
-	assert_int_equal(stbuf.st_gid, 0);
-
-	/** set uid to 3, gid to 4 - using dfs_osetattr */
-	stbuf.st_uid = 3;
-	stbuf.st_gid = 4;
-	rc = dfs_osetattr(dfs_mt, obj, &stbuf, DFS_SET_ATTR_UID | DFS_SET_ATTR_GID);
-	assert_int_equal(rc, 0);
-	memset(&stbuf, 0, sizeof(stbuf));
-	rc = dfs_stat(dfs_mt, NULL, filename, &stbuf);
-	assert_int_equal(rc, 0);
-	assert_int_equal(stbuf.st_uid, 3);
-	assert_int_equal(stbuf.st_gid, 4);
-
-	/** set uid to 1, gid to 2 */
-	rc = dfs_chown(dfs_mt, NULL, filename, 1, 2, 0);
-	assert_int_equal(rc, 0);
-	rc = dfs_stat(dfs_mt, NULL, filename, &stbuf);
-	assert_int_equal(rc, 0);
-	assert_int_equal(stbuf.st_uid, 1);
-	assert_int_equal(stbuf.st_gid, 2);
-
-	/** create a symlink to that file */
-	rc = dfs_open(dfs_mt, NULL, symname, S_IFLNK | S_IWUSR | S_IRUSR,
-		      O_RDWR | O_CREAT | O_EXCL, 0, 0, filename, &sym);
-	assert_int_equal(rc, 0);
-
-	/** chown of file through symlink */
-	rc = dfs_chown(dfs_mt, NULL, symname, 3, 4, 0);
-	assert_int_equal(rc, 0);
-	rc = dfs_stat(dfs_mt, NULL, filename, &stbuf);
-	assert_int_equal(rc, 0);
-	assert_int_equal(stbuf.st_uid, 3);
-	assert_int_equal(stbuf.st_gid, 4);
-
-	/** chown of symlink itself */
-	rc = dfs_chown(dfs_mt, NULL, symname, 5, 6, O_NOFOLLOW);
-	assert_int_equal(rc, 0);
-	rc = dfs_stat(dfs_mt, NULL, filename, &stbuf);
-	assert_int_equal(rc, 0);
-	assert_int_equal(stbuf.st_uid, 3);
-	assert_int_equal(stbuf.st_gid, 4);
-	rc = dfs_stat(dfs_mt, NULL, symname, &stbuf);
-	assert_int_equal(rc, 0);
-	assert_int_equal(stbuf.st_uid, 5);
-	assert_int_equal(stbuf.st_gid, 6);
-
-	rc = dfs_release(obj);
-	assert_int_equal(rc, 0);
-	rc = dfs_release(sym);
->>>>>>> b2c2ee47
 	assert_int_equal(rc, 0);
 }
 
@@ -1399,13 +1400,10 @@
 	  dfs_test_handles, async_disable, test_case_teardown},
 	{ "DFS_UNIT_TEST14: multi-threads connect to same container",
 	  dfs_test_mt_connect, async_disable, test_case_teardown},
-<<<<<<< HEAD
-	{ "DFS_UNIT_TEST15: DFS stat mtime",
-	  dfs_test_mtime, async_disable, test_case_teardown},
-=======
 	{ "DFS_UNIT_TEST15: DFS chown",
 	  dfs_test_chown, async_disable, test_case_teardown},
->>>>>>> b2c2ee47
+	{ "DFS_UNIT_TEST16: DFS stat mtime",
+	  dfs_test_mtime, async_disable, test_case_teardown},
 };
 
 static int
