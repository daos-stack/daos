--- conflicted
+++ resolved
@@ -82,11 +82,8 @@
 	if (arg->myrank != 0)
 		return;
 
-<<<<<<< HEAD
-=======
 	uuid_generate(cuuid);
 
->>>>>>> e6342e1e
 	/** create a DFS container in Relaxed mode */
 	attr.da_mode = DFS_RELAXED;
 	rc = dfs_cont_create(arg->pool.poh, cuuid, &attr, NULL, NULL);
@@ -130,18 +127,12 @@
 	assert_int_equal(rc, EPERM);
 	rc = dfs_mount(arg->pool.poh, coh, O_RDONLY | DFS_RELAXED, &dfs);
 	assert_int_equal(rc, EPERM);
-<<<<<<< HEAD
 	/** mount in Balanced / default mode should succeed */
 	rc = dfs_mount(arg->pool.poh, coh, O_RDWR, &dfs);
 	assert_int_equal(rc, 0);
 	rc = dfs_umount(dfs);
 	assert_int_equal(rc, 0);
-=======
-	/** mount in default mode should fail with EPERM */
-	rc = dfs_mount(arg->pool.poh, coh, O_RDWR, &dfs);
-	assert_int_equal(rc, EPERM);
 	/** mount in Balanced mode should succeed */
->>>>>>> e6342e1e
 	rc = dfs_mount(arg->pool.poh, coh, O_RDONLY | DFS_BALANCED, &dfs);
 	assert_int_equal(rc, 0);
 	rc = dfs_umount(dfs);
@@ -158,23 +149,11 @@
 	rc = daos_cont_open(arg->pool.poh, cuuid, DAOS_COO_RW,
 			    &coh, &co_info, NULL);
 	assert_int_equal(rc, 0);
-<<<<<<< HEAD
 	/** mount in Relaxed mode should fail with EPERM */
 	rc = dfs_mount(arg->pool.poh, coh, O_RDWR | DFS_RELAXED, &dfs);
 	assert_int_equal(rc, EPERM);
 	rc = dfs_mount(arg->pool.poh, coh, O_RDONLY | DFS_RELAXED, &dfs);
 	assert_int_equal(rc, EPERM);
-=======
-	/** mount in Relaxed mode should succeed */
-	rc = dfs_mount(arg->pool.poh, coh, O_RDWR | DFS_RELAXED, &dfs);
-	assert_int_equal(rc, 0);
-	rc = dfs_umount(dfs);
-	assert_int_equal(rc, 0);
-	rc = dfs_mount(arg->pool.poh, coh, O_RDONLY | DFS_RELAXED, &dfs);
-	assert_int_equal(rc, 0);
-	rc = dfs_umount(dfs);
-	assert_int_equal(rc, 0);
->>>>>>> e6342e1e
 	/** destroy */
 	rc = daos_cont_close(coh, NULL);
 	assert_int_equal(rc, 0);
