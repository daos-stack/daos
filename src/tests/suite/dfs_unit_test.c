--- conflicted
+++ resolved
@@ -1296,7 +1296,82 @@
 	assert_int_equal(rc, 0);
 }
 
-<<<<<<< HEAD
+static bool
+check_ts(struct timespec l, struct timespec r)
+{
+	if (l.tv_sec == r.tv_sec)
+		return l.tv_nsec < r.tv_nsec;
+	else
+		return l.tv_sec < r.tv_sec;
+}
+
+static void
+dfs_test_mtime(void **state)
+{
+	test_arg_t		*arg = *state;
+	dfs_obj_t		*file;
+	char			*f = "test_mtime";
+	d_sg_list_t		sgl;
+	d_iov_t			iov;
+	char			buf[64];
+	struct stat		stbuf;
+	struct timespec		prev_ts;
+	daos_size_t		size;
+	int			rc;
+
+	if (arg->myrank != 0)
+		return;
+
+	rc = dfs_open(dfs_mt, NULL, f, S_IFREG | S_IWUSR | S_IRUSR | S_IXUSR,
+		      O_RDWR | O_CREAT | O_EXCL, 0, 0, NULL, &file);
+	assert_int_equal(rc, 0);
+
+	rc = dfs_stat(dfs_mt, NULL, f, &stbuf);
+	assert_int_equal(rc, 0);
+	assert_int_equal(stbuf.st_size, 0);
+	prev_ts.tv_sec = stbuf.st_mtim.tv_sec;
+	prev_ts.tv_nsec = stbuf.st_mtim.tv_nsec;
+
+	d_iov_set(&iov, buf, 64);
+	sgl.sg_nr = 1;
+	sgl.sg_nr_out = 1;
+	sgl.sg_iovs = &iov;
+	dts_buf_render(buf, 64);
+	rc = dfs_write(dfs_mt, file, &sgl, 0, NULL);
+	assert_int_equal(rc, 0);
+
+	memset(&stbuf, 0, sizeof(stbuf));
+	rc = dfs_stat(dfs_mt, NULL, f, &stbuf);
+	assert_int_equal(rc, 0);
+	assert_int_equal(stbuf.st_size, 64);
+	assert_true(check_ts(prev_ts, stbuf.st_mtim));
+	prev_ts.tv_sec = stbuf.st_mtim.tv_sec;
+	prev_ts.tv_nsec = stbuf.st_mtim.tv_nsec;
+
+	rc = dfs_read(dfs_mt, file, &sgl, 0, &size, NULL);
+	assert_int_equal(rc, 0);
+
+	memset(&stbuf, 0, sizeof(stbuf));
+	rc = dfs_stat(dfs_mt, NULL, f, &stbuf);
+	assert_int_equal(rc, 0);
+	assert_int_equal(stbuf.st_size, 64);
+	assert_int_equal(prev_ts.tv_sec, stbuf.st_mtim.tv_sec);
+	assert_int_equal(prev_ts.tv_nsec, stbuf.st_mtim.tv_nsec);
+
+	rc = dfs_punch(dfs_mt, file, 0, DFS_MAX_FSIZE);
+	assert_int_equal(rc, 0);
+
+	rc = dfs_ostat(dfs_mt, file, &stbuf);
+	assert_int_equal(rc, 0);
+	assert_int_equal(stbuf.st_size, 0);
+	assert_true(check_ts(prev_ts, stbuf.st_mtim));
+
+	rc = dfs_release(file);
+	assert_int_equal(rc, 0);
+	rc = dfs_remove(dfs_mt, NULL, f, 0, NULL);
+	assert_int_equal(rc, 0);
+}
+
 #define NUM_IOS 128
 #define IO_SIZE 8192
 
@@ -1349,7 +1424,7 @@
 		targ->sgls[i].sg_iovs = &targ->iovs[i];
 
 		rc = dfs_read(dfs_mt, targ->file, &targ->sgls[i], IO_SIZE * i,
-				      &targ->read_sizes[i], ev);
+			      &targ->read_sizes[i], ev);
 		D_ASSERT(rc == 0);
 	}
 
@@ -1441,82 +1516,6 @@
 	dfs_test_rm(name);
 	D_MUTEX_DESTROY(&eqh_mutex);
 	MPI_Barrier(MPI_COMM_WORLD);
-=======
-static bool
-check_ts(struct timespec l, struct timespec r)
-{
-	if (l.tv_sec == r.tv_sec)
-		return l.tv_nsec < r.tv_nsec;
-	else
-		return l.tv_sec < r.tv_sec;
-}
-
-static void
-dfs_test_mtime(void **state)
-{
-	test_arg_t		*arg = *state;
-	dfs_obj_t		*file;
-	char			*f = "test_mtime";
-	d_sg_list_t		sgl;
-	d_iov_t			iov;
-	char			buf[64];
-	struct stat		stbuf;
-	struct timespec		prev_ts;
-	daos_size_t		size;
-	int			rc;
-
-	if (arg->myrank != 0)
-		return;
-
-	rc = dfs_open(dfs_mt, NULL, f, S_IFREG | S_IWUSR | S_IRUSR | S_IXUSR,
-		      O_RDWR | O_CREAT | O_EXCL, 0, 0, NULL, &file);
-	assert_int_equal(rc, 0);
-
-	rc = dfs_stat(dfs_mt, NULL, f, &stbuf);
-	assert_int_equal(rc, 0);
-	assert_int_equal(stbuf.st_size, 0);
-	prev_ts.tv_sec = stbuf.st_mtim.tv_sec;
-	prev_ts.tv_nsec = stbuf.st_mtim.tv_nsec;
-
-	d_iov_set(&iov, buf, 64);
-	sgl.sg_nr = 1;
-	sgl.sg_nr_out = 1;
-	sgl.sg_iovs = &iov;
-	dts_buf_render(buf, 64);
-	rc = dfs_write(dfs_mt, file, &sgl, 0, NULL);
-	assert_int_equal(rc, 0);
-
-	memset(&stbuf, 0, sizeof(stbuf));
-	rc = dfs_stat(dfs_mt, NULL, f, &stbuf);
-	assert_int_equal(rc, 0);
-	assert_int_equal(stbuf.st_size, 64);
-	assert_true(check_ts(prev_ts, stbuf.st_mtim));
-	prev_ts.tv_sec = stbuf.st_mtim.tv_sec;
-	prev_ts.tv_nsec = stbuf.st_mtim.tv_nsec;
-
-	rc = dfs_read(dfs_mt, file, &sgl, 0, &size, NULL);
-	assert_int_equal(rc, 0);
-
-	memset(&stbuf, 0, sizeof(stbuf));
-	rc = dfs_stat(dfs_mt, NULL, f, &stbuf);
-	assert_int_equal(rc, 0);
-	assert_int_equal(stbuf.st_size, 64);
-	assert_int_equal(prev_ts.tv_sec, stbuf.st_mtim.tv_sec);
-	assert_int_equal(prev_ts.tv_nsec, stbuf.st_mtim.tv_nsec);
-
-	rc = dfs_punch(dfs_mt, file, 0, DFS_MAX_FSIZE);
-	assert_int_equal(rc, 0);
-
-	rc = dfs_ostat(dfs_mt, file, &stbuf);
-	assert_int_equal(rc, 0);
-	assert_int_equal(stbuf.st_size, 0);
-	assert_true(check_ts(prev_ts, stbuf.st_mtim));
-
-	rc = dfs_release(file);
-	assert_int_equal(rc, 0);
-	rc = dfs_remove(dfs_mt, NULL, f, 0, NULL);
-	assert_int_equal(rc, 0);
->>>>>>> 1c2c6725
 }
 
 static const struct CMUnitTest dfs_unit_tests[] = {
@@ -1550,13 +1549,10 @@
 	  dfs_test_mt_connect, async_disable, test_case_teardown},
 	{ "DFS_UNIT_TEST15: DFS chown",
 	  dfs_test_chown, async_disable, test_case_teardown},
-<<<<<<< HEAD
-	{ "DFS_UNIT_TEST16: multi-threads async IO",
-	  dfs_test_async_io_th, async_disable, test_case_teardown},
-=======
 	{ "DFS_UNIT_TEST16: DFS stat mtime",
 	  dfs_test_mtime, async_disable, test_case_teardown},
->>>>>>> 1c2c6725
+	{ "DFS_UNIT_TEST17: multi-threads async IO",
+	  dfs_test_async_io_th, async_disable, test_case_teardown},
 };
 
 static int
