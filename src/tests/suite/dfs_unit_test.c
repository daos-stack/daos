--- conflicted
+++ resolved
@@ -1040,37 +1040,12 @@
 	if (arg->myrank != 0)
 		return;
 
-<<<<<<< HEAD
-=======
-	print_message("creating DFS container with set uuid "DF_UUIDF" ...\n", DP_UUID(uuid1));
-	rc = dfs_cont_create(arg->pool.poh, uuid1, NULL, NULL, NULL);
-	assert_int_equal(rc, 0);
-	print_message("Created POSIX Container "DF_UUIDF"\n", DP_UUID(uuid1));
-	uuid_unparse(uuid1, uuid_str);
-	rc = daos_cont_open(arg->pool.poh, uuid_str, DAOS_COO_RW, &coh, NULL, NULL);
-	assert_rc_equal(rc, 0);
-	rc = dfs_mount(arg->pool.poh, coh, O_RDWR, &dfs);
-	assert_int_equal(rc, 0);
-	rc = dfs_umount(dfs);
-	assert_int_equal(rc, 0);
-	rc = daos_cont_close(coh, NULL);
-	assert_rc_equal(rc, 0);
-	rc = daos_cont_destroy(arg->pool.poh, uuid_str, 1, NULL);
-	assert_rc_equal(rc, 0);
-	print_message("Destroyed POSIX Container "DF_UUIDF"\n", DP_UUID(uuid1));
-
->>>>>>> 895ffa17
 	print_message("creating DFS container with a uuid pointer (not set by caller) ...\n");
 	rc = dfs_cont_create(arg->pool.poh, &uuid, NULL, NULL, NULL);
 	assert_int_equal(rc, 0);
-<<<<<<< HEAD
 	print_message("Created POSIX Container "DF_UUIDF"\n", DP_UUID(uuid));
-	rc = daos_cont_open(arg->pool.poh, uuid, DAOS_COO_RW, &coh, NULL, NULL);
-=======
-	print_message("Created POSIX Container "DF_UUIDF"\n", DP_UUID(uuid2));
-	uuid_unparse(uuid2, uuid_str);
+	uuid_unparse(uuid, uuid_str);
 	rc = daos_cont_open(arg->pool.poh, uuid_str, DAOS_COO_RW, &coh, NULL, NULL);
->>>>>>> 895ffa17
 	assert_rc_equal(rc, 0);
 	rc = dfs_mount(arg->pool.poh, coh, O_RDWR, &dfs);
 	assert_int_equal(rc, 0);
@@ -1078,11 +1053,7 @@
 	assert_int_equal(rc, 0);
 	rc = daos_cont_close(coh, NULL);
 	assert_rc_equal(rc, 0);
-<<<<<<< HEAD
-	rc = daos_cont_destroy(arg->pool.poh, uuid, 1, NULL);
-=======
 	rc = daos_cont_destroy(arg->pool.poh, uuid_str, 1, NULL);
->>>>>>> 895ffa17
 	assert_rc_equal(rc, 0);
 	print_message("Destroyed POSIX Container "DF_UUIDF"\n", DP_UUID(uuid));
 
