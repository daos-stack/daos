--- conflicted
+++ resolved
@@ -303,14 +303,8 @@
 	assert_int_equal(total_size, (name_sizes[0] + name_sizes[1]));
 	assert_string_equal(out_buf, names[1]);
 
-<<<<<<< HEAD
-	total_size = 10 * BUFSIZE;
-	rc = daos_pool_list_attr(arg->pool.poh, out_buf, &total_size,
-				 arg->async ? &ev : NULL);
-=======
 	total_size = 10*BUFSIZE;
 	rc = daos_pool_list_attr(poh, out_buf, &total_size, arg->async ? &ev : NULL);
->>>>>>> 68b95cb4
 	assert_rc_equal(rc, 0);
 	WAIT_ON_ASYNC(arg, ev);
 	print_message("Verifying All Names..\n");
