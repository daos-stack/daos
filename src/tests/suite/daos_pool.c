/**
 * (C) Copyright 2016-2022 Intel Corporation.
 *
 * SPDX-License-Identifier: BSD-2-Clause-Patent
 */
/**
 * This file is part of daos
 *
 * tests/suite/pool.c
 */
#define D_LOGFAC	DD_FAC(tests)

#include <daos_security.h>
#include "daos_test.h"
#include "daos_iotest.h"

/** connect to non-existing pool */
static void
pool_connect_nonexist(void **state)
{
	test_arg_t	*arg = *state;
	uuid_t		 uuid;
	char		 str[37];
	daos_handle_t	 poh;
	int		 rc;

	par_barrier(PAR_COMM_WORLD);

	if (arg->myrank != 0)
		return;

	/* Contact pool service replicas as returned by pool create */
	uuid_generate(uuid);
	uuid_unparse(uuid, str);
	rc = daos_pool_connect(str, arg->group, DAOS_PC_RW,
			       &poh, NULL /* info */, NULL /* ev */);
	assert_rc_equal(rc, -DER_NONEXIST);
}

/** connect/disconnect to/from a valid pool */
static void
pool_connect(void **state)
{
	test_arg_t	*arg = *state;
	daos_handle_t	 poh;
	daos_event_t	 ev;
	daos_pool_info_t info = {0};
	int		 rc;

	par_barrier(PAR_COMM_WORLD);

	if (!arg->hdl_share && arg->myrank != 0)
		return;

	if (arg->async) {
		rc = daos_event_init(&ev, arg->eq, NULL);
		assert_rc_equal(rc, 0);
	}

	if (arg->myrank == 0) {
		/** connect to pool */
		print_message("rank 0 connecting to pool %ssynchronously ... ",
			      arg->async ? "a" : "");
		rc = daos_pool_connect(arg->pool.pool_str, arg->group,
				       DAOS_PC_RW, &poh, &info,
				       arg->async ? &ev : NULL /* ev */);
		assert_rc_equal(rc, 0);
		WAIT_ON_ASYNC(arg, ev);
		assert_memory_equal(info.pi_uuid, arg->pool.pool_uuid,
				    sizeof(info.pi_uuid));
		/** TODO: assert_int_equal(info.pi_ntargets, arg->...); */
		assert_int_equal(info.pi_ndisabled, 0);
		print_message("success\n");

		print_message("rank 0 querying pool info... ");
		memset(&info, 'D', sizeof(info));
		info.pi_bits = DPI_ALL;
		rc = daos_pool_query(poh, NULL /* ranks */, &info, NULL,
				     arg->async ? &ev : NULL /* ev */);
		assert_rc_equal(rc, 0);
		WAIT_ON_ASYNC(arg, ev);
		assert_int_equal(info.pi_ndisabled, 0);
		print_message("success\n");
	}

	if (arg->hdl_share)
		handle_share(&poh, HANDLE_POOL, arg->myrank, poh, 1);

	/** disconnect from pool */
	print_message("rank %d disconnecting from pool %ssynchronously ... ",
		      arg->myrank, arg->async ? "a" : "");
	rc = daos_pool_disconnect(poh, arg->async ? &ev : NULL /* ev */);
	assert_rc_equal(rc, 0);
	WAIT_ON_ASYNC(arg, ev);
	print_message("success\n");

	if (arg->async) {
		rc = daos_event_fini(&ev);
		assert_rc_equal(rc, 0);
		/* disable the async after testing done */
		arg->async = false;
	}
	print_message("rank %d success\n", arg->myrank);
}

/** connect exclusively to a pool */
static void
pool_connect_exclusively(void **state)
{
	test_arg_t	*arg = *state;
	daos_handle_t	 poh;
	daos_handle_t	 poh_ex;
	int		 rc;

	par_barrier(PAR_COMM_WORLD);

	if (arg->myrank != 0)
		return;

	print_message("SUBTEST 1: other connections already exist; shall get "
		      "%d\n", -DER_BUSY);
	print_message("establishing a non-exclusive connection\n");
	rc = daos_pool_connect(arg->pool.pool_str, arg->group,
			       DAOS_PC_RW, &poh, NULL /* info */,
			       NULL /* ev */);
	assert_rc_equal(rc, 0);
	print_message("trying to establish an exclusive connection\n");
	rc = daos_pool_connect(arg->pool.pool_str, arg->group,
			       DAOS_PC_EX, &poh_ex, NULL /* info */,
			       NULL /* ev */);
	assert_rc_equal(rc, -DER_BUSY);
	print_message("disconnecting the non-exclusive connection\n");
	rc = daos_pool_disconnect(poh, NULL /* ev */);
	assert_rc_equal(rc, 0);

	print_message("SUBTEST 2: no other connections; shall succeed\n");
	print_message("establishing an exclusive connection\n");
	rc = daos_pool_connect(arg->pool.pool_str, arg->group,
			       DAOS_PC_EX, &poh_ex, NULL /* info */,
			       NULL /* ev */);
	assert_rc_equal(rc, 0);

	print_message("SUBTEST 3: shall prevent other connections (%d)\n",
		      -DER_BUSY);
	print_message("trying to establish a non-exclusive connection\n");
	rc = daos_pool_connect(arg->pool.pool_str, arg->group,
			       DAOS_PC_RW, &poh, NULL /* info */,
			       NULL /* ev */);
	assert_rc_equal(rc, -DER_BUSY);
	print_message("disconnecting the exclusive connection\n");
	rc = daos_pool_disconnect(poh_ex, NULL /* ev */);
	assert_rc_equal(rc, 0);
}

/** exclude a target from the pool */
static void
pool_exclude(void **state)
{
	test_arg_t	*arg = *state;
	daos_handle_t	 poh;
	daos_event_t	 ev;
	daos_pool_info_t info = {0};
	d_rank_t	 rank;
	int		 tgt = -1;
	int		 rc;
	int		 idx;

	par_barrier(PAR_COMM_WORLD);

	if (1) {
		print_message("Skip it for now, because CaRT can't support "
			      "subgroup membership, excluding a node w/o "
			      "killing it will cause IV issue.\n");
		return;
	}

	if (arg->myrank != 0)
		return;

	if (arg->async) {
		rc = daos_event_init(&ev, arg->eq, NULL);
		assert_rc_equal(rc, 0);
	}

	/** connect to pool */
	print_message("rank 0 connecting to pool %ssynchronously... ",
		      arg->async ? "a" : "");
	rc = daos_pool_connect(arg->pool.pool_str, arg->group,
			       DAOS_PC_RW, &poh, &info,
			       arg->async ? &ev : NULL /* ev */);
	assert_rc_equal(rc, 0);
	WAIT_ON_ASYNC(arg, ev);
	print_message("success\n");

	/** exclude last non-svc rank */
	if (info.pi_nnodes - 1 /* rank 0 */ <= arg->pool.svc->rl_nr) {
		print_message("not enough non-svc targets; skipping\n");
		goto disconnect;
	}
	rank = info.pi_nnodes - 1;
	print_message("rank 0 excluding rank %u... ", rank);
	/* TODO: remove the loop, call daos_exclude_target passing in the rank just calculated? */
	for (idx = 0; idx < arg->pool.svc->rl_nr; idx++) {
		daos_exclude_target(arg->pool.pool_uuid, arg->group,
				    arg->dmg_config,
				    arg->pool.svc->rl_ranks[idx], tgt);
	}
	WAIT_ON_ASYNC(arg, ev);
	print_message("success\n");

	/* TODO: pass a d_rank_list_t ** into pool query for list of affected engines,
	 * verify rank is in the list.
	 */
	print_message("rank 0 querying pool info... ");
	memset(&info, 'D', sizeof(info));
	rc = daos_pool_query(poh, NULL /* ranks */, &info, NULL,
			     arg->async ? &ev : NULL /* ev */);
	assert_rc_equal(rc, 0);
	WAIT_ON_ASYNC(arg, ev);
	/* TODO: is it expected pi_ndisabled will equal # of targets per engine (not 1)? */
	assert_int_equal(info.pi_ndisabled, 1);
	print_message("success\n");

disconnect:
	/** disconnect from pool */
	print_message("rank %d disconnecting from pool %ssynchronously ... ",
		      arg->myrank, arg->async ? "a" : "");
	rc = daos_pool_disconnect(poh, arg->async ? &ev : NULL /* ev */);
	assert_rc_equal(rc, 0);
	WAIT_ON_ASYNC(arg, ev);
	if (arg->async) {
		rc = daos_event_fini(&ev);
		assert_rc_equal(rc, 0);
		/* disable the async after testing done */
		arg->async = false;
	}
	print_message("rank %d success\n", arg->myrank);
}

#define BUFSIZE 10

static void
pool_attribute(void **state)
{
	test_arg_t *arg = *state;
	daos_event_t	 ev;
	daos_handle_t	 poh;
	int		 rc;

	char const *const names[] = { "AVeryLongName", "Name" };
	char const *const names_get[] = { "AVeryLongName", "Wrong", "Name" };
	size_t const name_sizes[] = {
				strlen(names[0]) + 1,
				strlen(names[1]) + 1,
	};
	void const *const in_values[] = {
				"value",
				"this is a long value"
	};
	size_t const in_sizes[] = {
				strlen(in_values[0]),
				strlen(in_values[1])
	};
	int			 n = (int) ARRAY_SIZE(names);
	int			 m = (int) ARRAY_SIZE(names_get);
	char			 out_buf[10 * BUFSIZE] = { 0 };
	void			*out_values[] = {
						  &out_buf[0 * BUFSIZE],
						  &out_buf[1 * BUFSIZE],
						  &out_buf[2 * BUFSIZE]
						};
	size_t			 out_sizes[] =	{ BUFSIZE, BUFSIZE, BUFSIZE };
	size_t			 total_size;

	par_barrier(PAR_COMM_WORLD);

	if (arg->myrank != 0)
		return;

	if (arg->async) {
		rc = daos_event_init(&ev, arg->eq, NULL);
		assert_rc_equal(rc, 0);
	}

	print_message("connecting to pool\n");
	rc = daos_pool_connect(arg->pool.pool_str, arg->group, DAOS_PC_RW, &poh, NULL, NULL);
	assert_rc_equal(rc, 0);

	print_message("setting pool attributes %ssynchronously ...\n",
		      arg->async ? "a" : "");
	rc = daos_pool_set_attr(poh, n, names, in_values, in_sizes, arg->async ? &ev : NULL);
	assert_rc_equal(rc, 0);
	WAIT_ON_ASYNC(arg, ev);

	print_message("listing pool attributes %ssynchronously ...\n",
		      arg->async ? "a" : "");

	total_size = 0;
	rc = daos_pool_list_attr(poh, NULL, &total_size, arg->async ? &ev : NULL);
	assert_rc_equal(rc, 0);
	WAIT_ON_ASYNC(arg, ev);
	print_message("Verifying Total Name Length..\n");
	assert_int_equal(total_size, (name_sizes[0] + name_sizes[1]));

	total_size = BUFSIZE;
	rc = daos_pool_list_attr(poh, out_buf, &total_size, arg->async ? &ev : NULL);
	assert_rc_equal(rc, 0);
	WAIT_ON_ASYNC(arg, ev);
	print_message("Verifying Small Name..\n");
	assert_int_equal(total_size, (name_sizes[0] + name_sizes[1]));
	assert_string_equal(out_buf, names[1]);

	total_size = 10*BUFSIZE;
	rc = daos_pool_list_attr(poh, out_buf, &total_size, arg->async ? &ev : NULL);
	assert_rc_equal(rc, 0);
	WAIT_ON_ASYNC(arg, ev);
	print_message("Verifying All Names..\n");
	assert_int_equal(total_size, (name_sizes[0] + name_sizes[1]));
	assert_string_equal(out_buf, names[1]);
	assert_string_equal(out_buf + name_sizes[1], names[0]);

	print_message("getting pool attributes %ssynchronously ...\n",
		      arg->async ? "a" : "");

	rc = daos_pool_get_attr(poh, m, names_get, out_values, out_sizes, arg->async ? &ev : NULL);
	assert_rc_equal(rc, 0);
	WAIT_ON_ASYNC(arg, ev);

	print_message("Verifying Name-Value (A)..\n");
	assert_int_equal(out_sizes[0], in_sizes[0]);
	assert_memory_equal(out_values[0], in_values[0], in_sizes[0]);

	print_message("Verifying Name-Value (B)..\n");
	assert_int_equal(out_sizes[1], 0);

	print_message("Verifying Name-Value (C)..\n");
	assert_true(in_sizes[1] > BUFSIZE);
	assert_int_equal(out_sizes[2], in_sizes[1]);
	assert_memory_equal(out_values[2], in_values[1], BUFSIZE);

	rc = daos_pool_get_attr(poh, m, names_get, NULL, out_sizes, arg->async ? &ev : NULL);
	assert_rc_equal(rc, 0);
	WAIT_ON_ASYNC(arg, ev);

	print_message("Verifying with NULL buffer..\n");
	assert_int_equal(out_sizes[0], in_sizes[0]);
	assert_int_equal(out_sizes[1], 0);
	assert_int_equal(out_sizes[2], in_sizes[1]);

	print_message("Deleting all attributes\n");
	rc = daos_pool_del_attr(poh, m, names_get, arg->async ? &ev : NULL);
	/* should work even if "Wrong" do not exist */
	assert_rc_equal(rc, 0);
	WAIT_ON_ASYNC(arg, ev);

	print_message("Verifying all attributes deletion\n");
	total_size = 0;
	rc = daos_pool_list_attr(poh, NULL, &total_size, arg->async ? &ev : NULL);
	assert_rc_equal(rc, 0);
	WAIT_ON_ASYNC(arg, ev);
	assert_int_equal(total_size, 0);

	print_message("disconnecting from pool\n");
	rc = daos_pool_disconnect(poh, NULL);
	assert_rc_equal(rc, 0);

	if (arg->async) {
		rc = daos_event_fini(&ev);
		assert_rc_equal(rc, 0);
	}
}

/** reconnect to pool after re-initializing DAOS lib */
static void
init_fini_conn(void **state)
{
	test_arg_t		*arg = *state;
	daos_handle_t		 poh;
	int			 rc;

	par_barrier(PAR_COMM_WORLD);

	rc = daos_pool_connect(arg->pool.pool_str, arg->group, DAOS_PC_RW, &poh, NULL, NULL);
	assert_rc_equal(rc, 0);

	rc = daos_pool_disconnect(poh, NULL /* ev */);
	assert_rc_equal(rc, 0);

	rc = daos_eq_destroy(arg->eq, 0);
	assert_rc_equal(rc, 0);

	rc = daos_fini();
	if (rc)
		print_message("daos_fini() failed with %d\n", rc);
	assert_rc_equal(rc, 0);

	rc = daos_init();
	if (rc)
		print_message("daos_init() failed with %d\n", rc);
	assert_rc_equal(rc, 0);

	/* the eq should re-create after daos reinit, as the hash-table
	 * re-inited.
	 */
	rc = daos_eq_create(&arg->eq);
	assert_rc_equal(rc, 0);

	rc = daos_pool_connect(arg->pool.pool_str, arg->group, DAOS_PC_RW, &poh,
			       &arg->pool.pool_info, NULL /* ev */);
	if (rc)
		print_message("daos_pool_connect failed, rc: %d\n", rc);
	else
		print_message("connected to pool, ntarget=%d\n",
			      arg->pool.pool_info.pi_ntargets);
	assert_rc_equal(rc, 0);

	rc = daos_pool_disconnect(poh, NULL /* ev */);
	assert_rc_equal(rc, 0);
}

static bool
ace_has_permissions(struct daos_ace *ace, uint64_t perms)
{
	if (ace->dae_access_types != DAOS_ACL_ACCESS_ALLOW) {
		print_message("Expected access type allow for ACE\n");
		daos_ace_dump(ace, 0);
		return false;
	}

	if (ace->dae_allow_perms != perms) {
		print_message("Expected allow perms %#lx for ACE\n", perms);
		daos_ace_dump(ace, 0);
		return false;
	}

	return true;
}

static bool
is_acl_prop_default(struct daos_acl *prop)
{
	struct daos_ace *ace;
	ssize_t		acl_expected_len = 0;

	if (daos_acl_validate(prop) != 0) {
		print_message("ACL property not valid\n");
		daos_acl_dump(prop);
		return false;
	}

	if (daos_acl_get_ace_for_principal(prop, DAOS_ACL_OWNER,
					   NULL, &ace) != 0) {
		print_message("Owner ACE not found\n");
		return false;
	}

	acl_expected_len += daos_ace_get_size(ace);

	if (!ace_has_permissions(ace, DAOS_ACL_PERM_READ |
				      DAOS_ACL_PERM_WRITE)) {
		print_message("Owner ACE was wrong\n");
		return false;
	}

	if (daos_acl_get_ace_for_principal(prop, DAOS_ACL_OWNER_GROUP,
					   NULL, &ace) != 0) {
		print_message("Owner Group ACE not found\n");
		return false;
	}

	acl_expected_len += daos_ace_get_size(ace);

	if (!ace_has_permissions(ace, DAOS_ACL_PERM_READ |
				      DAOS_ACL_PERM_WRITE)) {
		print_message("Owner Group ACE was wrong\n");
		return false;
	}

	if (prop->dal_len != acl_expected_len) {
		print_message("More ACEs in list than expected, expected len = "
			      "%ld, actual len = %u\n", acl_expected_len,
			      prop->dal_len);
		return false;
	}

	print_message("ACL prop matches expected defaults\n");
	return true;
}

/** create pool with properties and query */
static void
pool_properties(void **state)
{
	test_arg_t		*arg0 = *state;
	test_arg_t		*arg = NULL;
	char			 label[] = "test_pool_properties";
#if 0 /* DAOS-5456 space_rb props not supported with dmg pool create */
	uint64_t		 space_rb = 36;
#endif
	daos_prop_t		*prop = NULL;
	daos_prop_t		*prop_query;
	struct daos_prop_entry	*entry;
	daos_pool_info_t	 info = {0};
	int			 rc;
	char			*expected_owner;
	char			*expected_group;

	par_barrier(PAR_COMM_WORLD);

	print_message("create pool with properties, and query it to verify.\n");
	rc = test_setup((void **)&arg, SETUP_EQ, arg0->multi_rank,
			SMALL_POOL_SIZE, 0, NULL);
	assert_rc_equal(rc, 0);

	prop = daos_prop_alloc(2);
	/* label - set arg->pool_label to use daos_pool_connect() */
	prop->dpp_entries[0].dpe_type = DAOS_PROP_PO_LABEL;
	D_STRNDUP_S(prop->dpp_entries[0].dpe_str, label);
	assert_ptr_not_equal(prop->dpp_entries[0].dpe_str, NULL);
	D_STRNDUP_S(arg->pool_label, label);
	assert_ptr_not_equal(arg->pool_label, NULL);

	prop->dpp_entries[1].dpe_type = DAOS_PROP_PO_SCRUB_MODE;
	prop->dpp_entries[1].dpe_val = DAOS_SCRUB_MODE_TIMED;

#if 0 /* DAOS-5456 space_rb props not supported with dmg pool create */
	/* change daos_prop_alloc() above, specify 2 entries not 1 */
	prop->dpp_entries[1].dpe_type = DAOS_PROP_PO_SPACE_RB;
	prop->dpp_entries[1].dpe_val = space_rb;
#endif

	while (!rc && arg->setup_state != SETUP_POOL_CONNECT)
		rc = test_setup_next_step((void **)&arg, NULL, prop, NULL);
	assert_rc_equal(rc, 0);

	if (arg->myrank == 0) {
		rc = daos_pool_query(arg->pool.poh, NULL, &info, NULL, NULL);
		assert_rc_equal(rc, 0);
		rc = daos_debug_set_params(arg->group, info.pi_leader,
			DMG_KEY_FAIL_LOC, DAOS_FORCE_PROP_VERIFY, 0, NULL);
		assert_rc_equal(rc, 0);
	}
	par_barrier(PAR_COMM_WORLD);

	prop_query = daos_prop_alloc(0);
	rc = daos_pool_query(arg->pool.poh, NULL, NULL, prop_query, NULL);
	assert_rc_equal(rc, 0);

	assert_int_equal(prop_query->dpp_nr, DAOS_PROP_PO_NUM);
	/* set properties should get the value user set */
	entry = daos_prop_entry_get(prop_query, DAOS_PROP_PO_LABEL);
	if (entry == NULL || strcmp(entry->dpe_str, label) != 0) {
		print_message("label verification filed.\n");
		assert_int_equal(rc, 1); /* fail the test */
	}
#if 0 /* DAOS-5456 space_rb props not supported with dmg pool create */
	entry = daos_prop_entry_get(prop_query, DAOS_PROP_PO_SPACE_RB);
	if (entry == NULL || entry->dpe_val != space_rb) {
		print_message("space_rb verification filed.\n");
		assert_int_equal(rc, 1); /* fail the test */
	}
#endif
	/* not set properties should get default value */
	entry = daos_prop_entry_get(prop_query, DAOS_PROP_PO_SELF_HEAL);
	if (entry == NULL ||
	    entry->dpe_val != (DAOS_SELF_HEAL_AUTO_EXCLUDE |
			       DAOS_SELF_HEAL_AUTO_REBUILD)) {
		print_message("self-heal verification filed.\n");
		assert_int_equal(rc, 1); /* fail the test */
	}
	entry = daos_prop_entry_get(prop_query, DAOS_PROP_PO_RECLAIM);
	if (entry == NULL || entry->dpe_val != DAOS_RECLAIM_LAZY) {
		print_message("reclaim verification filed.\n");
		assert_int_equal(rc, 1); /* fail the test */
	}

	entry = daos_prop_entry_get(prop_query, DAOS_PROP_PO_ACL);
	if (entry == NULL || entry->dpe_val_ptr == NULL ||
	    !is_acl_prop_default((struct daos_acl *)entry->dpe_val_ptr)) {
		print_message("ACL prop verification failed.\n");
		assert_int_equal(rc, 1); /* fail the test */
	}

	/* default owner should be effective uid */
	assert_int_equal(daos_acl_uid_to_principal(geteuid(), &expected_owner),
			 0);
	entry = daos_prop_entry_get(prop_query, DAOS_PROP_PO_OWNER);
	if (entry == NULL || entry->dpe_str == NULL ||
	    strncmp(entry->dpe_str, expected_owner,
		    DAOS_ACL_MAX_PRINCIPAL_LEN)) {
		print_message("Owner prop verification failed.\n");
		assert_int_equal(rc, 1); /* fail the test */
	}

	/* default owner-group should be effective gid */
	assert_int_equal(daos_acl_gid_to_principal(getegid(), &expected_group),
			 0);
	entry = daos_prop_entry_get(prop_query, DAOS_PROP_PO_OWNER_GROUP);
	if (entry == NULL || entry->dpe_str == NULL ||
	    strncmp(entry->dpe_str, expected_group,
		    DAOS_ACL_MAX_PRINCIPAL_LEN)) {
		print_message("Owner-group prop verification failed.\n");
		assert_int_equal(rc, 1); /* fail the test */
	}

	entry = daos_prop_entry_get(prop_query, DAOS_PROP_PO_SCRUB_MODE);
	if (entry == NULL || entry->dpe_val != DAOS_SCRUB_MODE_OFF)
		fail_msg("scrubber sched verification failed.\n");

	entry = daos_prop_entry_get(prop_query, DAOS_PROP_PO_SCRUB_FREQ);
	if (entry == NULL) {
		print_message("scrubber frequency verification failed.\n");
		assert_int_equal(rc, 1); /* fail the test */
	}

	entry = daos_prop_entry_get(prop_query, DAOS_PROP_PO_SCRUB_THRESH);
	if (entry == NULL) {
		print_message("scrubber threshold verification failed.\n");
		assert_int_equal(rc, 1); /* fail the test */
	}

	if (arg->myrank == 0)
		daos_debug_set_params(arg->group, -1, DMG_KEY_FAIL_LOC, 0,
				     0, NULL);
	par_barrier(PAR_COMM_WORLD);

	daos_prop_free(prop);
	daos_prop_free(prop_query);
	test_teardown((void **)&arg);
}

static void
pool_op_retry(void **state)
{
	test_arg_t	*arg = *state;
	daos_handle_t	 poh;
	daos_pool_info_t info = {0};
	d_rank_list_t	*engine_ranks = NULL;
	int		 rc;

	par_barrier(PAR_COMM_WORLD);

	if (arg->myrank != 0)
		return;

	print_message("setting on leader %u DAOS_POOL_CONNECT_FAIL_CORPC ... ",
		arg->pool.pool_info.pi_leader);
	rc = daos_debug_set_params(arg->group, arg->pool.pool_info.pi_leader, DMG_KEY_FAIL_LOC,
				   DAOS_POOL_CONNECT_FAIL_CORPC | DAOS_FAIL_ONCE, 0, NULL);
	assert_rc_equal(rc, 0);
	print_message("success\n");

	print_message("connecting to pool ... ");
	rc = daos_pool_connect(arg->pool.pool_str, arg->group,
			       DAOS_PC_RW, &poh, &info,
			       NULL /* ev */);
	assert_rc_equal(rc, 0);
	assert_memory_equal(info.pi_uuid, arg->pool.pool_uuid,
			    sizeof(info.pi_uuid));
	assert_int_equal(info.pi_ndisabled, 0);
	print_message("success\n");

	print_message("setting on leader %u DAOS_POOL_QUERY_FAIL_CORPC ... ", info.pi_leader);
	rc = daos_debug_set_params(arg->group, info.pi_leader, DMG_KEY_FAIL_LOC,
				   DAOS_POOL_QUERY_FAIL_CORPC | DAOS_FAIL_ONCE, 0, NULL);
	assert_rc_equal(rc, 0);
	print_message("success\n");

	print_message("querying pool info... ");
	memset(&info, 'D', sizeof(info));
	info.pi_bits = DPI_ALL;
	rc = daos_pool_query(poh, &engine_ranks, &info, NULL, NULL /* ev */);
	assert_rc_equal(rc, 0);
	assert_int_equal(info.pi_ndisabled, 0);
	assert_ptr_not_equal(engine_ranks, NULL);
	assert_int_not_equal(engine_ranks->rl_nr, 0);
	print_message("no disabled targets and %u pool storage engine ranks... success\n",
		      engine_ranks->rl_nr);

	print_message("setting on leader %u DAOS_POOL_DISCONNECT_FAIL_CORPC ... ", info.pi_leader);
	rc = daos_debug_set_params(arg->group, info.pi_leader, DMG_KEY_FAIL_LOC,
				  DAOS_POOL_DISCONNECT_FAIL_CORPC | DAOS_FAIL_ONCE, 0, NULL);
	assert_rc_equal(rc, 0);
	print_message("success\n");

	/** disconnect from pool */
	print_message("disconnecting from pool ... ");
	rc = daos_pool_disconnect(poh, NULL /* ev */);
	assert_rc_equal(rc, 0);
	print_message("success\n");
}

static int
setup(void **state)
{
	return test_setup(state, SETUP_POOL_CREATE, true, SMALL_POOL_SIZE,
			  0, NULL);
}

/* Private definition for void * typed test_arg_t.pool_lc_args */
struct test_list_cont {
	struct test_pool	 tpool;
	daos_size_t		 nconts;
	uuid_t			*conts;
};

static int
setup_containers(void **state, daos_size_t nconts)
{
	test_arg_t		*arg = *state;
	struct test_list_cont	*lcarg = NULL;
	int			 i;
	int			 rc = 0;
	d_rank_list_t		tmp_list;

	D_ALLOC_PTR(lcarg);
	if (lcarg == NULL)
		goto err;

	/***** First, create a pool in which containers will be created *****/

	/* Set some properties in the in/out tpool struct */
	lcarg->tpool.poh = DAOS_HDL_INVAL;
	tmp_list.rl_nr = svc_nreplicas;
	tmp_list.rl_ranks = lcarg->tpool.ranks;
	d_rank_list_dup(&lcarg->tpool.svc, &tmp_list);
	lcarg->tpool.pool_size = 1 << 28;	/* 256MB SCM */
	/* Create the pool */
	rc = test_setup_pool_create(state, NULL /* ipool */, &lcarg->tpool,
				    NULL /* prop */);
	if (rc != 0) {
		print_message("setup: pool creation failed: %d\n", rc);
		goto err_free_lcarg;
	}

	/* TODO: make test_setup_pool_connect() more generic, call here */
	if (arg->myrank == 0) {
		rc = daos_pool_connect(lcarg->tpool.pool_str, arg->group,
				       DAOS_PC_RW,
				       &lcarg->tpool.poh, NULL /* pool info */,
				       NULL /* ev */);
		if (rc != 0)
			print_message("setup: daos_pool_connect failed: %d\n",
				      rc);
	}

	if (arg->multi_rank) {
		par_bcast(PAR_COMM_WORLD, &rc, 1, PAR_INT, 0);
		if (rc == 0) {
			handle_share(&lcarg->tpool.poh, HANDLE_POOL,
				     arg->myrank, lcarg->tpool.poh, 0);
		}
	}

	if (rc != 0)
		goto err_destroy_pool;
	print_message("setup: connected to pool: "DF_UUIDF"\n",
		      DP_UUID(lcarg->tpool.pool_uuid));

	/***** Create many containers in the pool *****/

	if (nconts) {
		D_ALLOC_ARRAY(lcarg->conts, nconts);
		assert_ptr_not_equal(lcarg->conts, NULL);
		print_message("setup: alloc lcarg->conts len %zu\n",
			      nconts);
	}

	for (i = 0; i < nconts; i++) {
		/* TODO: make test_setup_cont_create() generic, call here */
		if (arg->myrank == 0) {
			char	clabel[DAOS_PROP_LABEL_MAX_LEN+1];

			rc = snprintf(clabel, sizeof(clabel), "daos_pool_test_container_%d", i);
			assert_true(rc > 0);
			rc = daos_cont_create_with_label(lcarg->tpool.poh, clabel, NULL /* prop */,
							 &lcarg->conts[i], NULL /* ev */);
			if (rc != 0)
				print_message("setup: daos_cont_create_with_label failed: %d\n",
					      rc);
			else
				print_message("setup: container %s "DF_UUIDF" created\n", clabel,
					      DP_UUID(lcarg->conts[i]));
		}

		if (arg->multi_rank) {
			par_bcast(PAR_COMM_WORLD, &rc, 1, PAR_INT, 0);
			/** broadcast container UUID */
			if (rc == 0)
				par_bcast(PAR_COMM_WORLD, lcarg->conts[i], sizeof(lcarg->conts[i]),
					  PAR_CHAR, 0);
		}

		if (rc != 0)
			goto err_destroy_conts;
	}

	lcarg->nconts = nconts;
	arg->pool_lc_args = lcarg;
	return 0;

err_destroy_conts:
	if (arg->myrank == 0) {
		for (i = 0; i < nconts; i++) {
			char	clabel[DAOS_PROP_LABEL_MAX_LEN+1];

			if (uuid_is_null(lcarg->conts[i]))
				break;
			rc = snprintf(clabel, sizeof(clabel), "daos_pool_test_container_%d", i);
			assert_true(rc > 0);
			daos_cont_destroy(lcarg->tpool.poh, clabel, 1 /* force */, NULL /* ev */);
		}
	}

err_destroy_pool:
	if (arg->myrank == 0)
		pool_destroy_safe(arg, &lcarg->tpool);

err_free_lcarg:
	if (lcarg->tpool.svc)
		d_rank_list_free(lcarg->tpool.svc);
	D_FREE(lcarg);

err:
	return 1;
}

static int
teardown_containers(void **state)
{
	test_arg_t		*arg = *state;
	struct test_list_cont	*lcarg = arg->pool_lc_args;
	int			 i;
	int			 rc = 0;

	if (lcarg == NULL)
		return 0;

	for (i = 0; i < lcarg->nconts; i++) {
		char str[37];

		if (uuid_is_null(lcarg->conts[i]))
			break;

		if (arg->myrank == 0) {
			print_message("teardown: destroy container: "
				      DF_UUIDF"\n", DP_UUID(lcarg->conts[i]));
			uuid_unparse(lcarg->conts[i], str);
			rc = daos_cont_destroy(lcarg->tpool.poh, str,
					       1, NULL);
		}

		if (arg->multi_rank)
			par_bcast(PAR_COMM_WORLD, &rc, 1, PAR_INT, 0);

		if (rc != 0)
			return rc;
	}

	if (arg->myrank == 0)
		rc = pool_destroy_safe(arg, &lcarg->tpool);

	if (arg->multi_rank)
		par_bcast(PAR_COMM_WORLD, &rc, 1, PAR_INT, 0);

	if (rc != 0)
		return rc;

	lcarg->nconts = 0;
	D_FREE(lcarg->conts);
	D_FREE(arg->pool_lc_args);
	arg->pool_lc_args = NULL;

	return test_case_teardown(state);
}

static int
setup_zerocontainers(void **state)
{
	async_disable(state);
	return setup_containers(state, 0 /* nconts */);
}

static int
setup_manycontainers(void **state)
{
	const daos_size_t nconts = 16;

	async_disable(state);
	return setup_containers(state, nconts);
}

static void
clean_cont_info(daos_size_t nconts, struct daos_pool_cont_info *conts) {
	int	i;

	if (conts) {
		for (i = 0; i < nconts; i++)
			uuid_clear(conts[i].pci_uuid);
	}
}

static void
clean_cont_info2(daos_size_t nconts, struct daos_pool_cont_info2 *conts) {
	if (conts)
		memset(conts, 0, (nconts * sizeof(struct daos_pool_cont_info2)));
}

/* Search for container information in pools created in setup (pool_lc_args)
 * Return matching index or -1 if no match.
 */
static int
find_cont(void **state, uuid_t cuuid)
{
	test_arg_t		*arg = *state;
	struct test_list_cont	*lcarg = arg->pool_lc_args;
	int			 i;
	int			 found_idx = -1;

	for (i = 0; i < lcarg->nconts; i++) {
		if (uuid_compare(cuuid, lcarg->conts[i]) == 0) {
			found_idx = i;
			break;
		}
	}

	print_message("container "DF_UUIDF" %sfound in list result\n",
		      DP_UUID(cuuid), ((found_idx == -1) ? "NOT " : ""));
	return found_idx;
}

/* Find the item in infos[] with UUID matching cuuid */
static struct daos_pool_cont_info2 *
find_cont2(uuid_t cuuid, daos_size_t n_infos, struct daos_pool_cont_info2 *infos)
{
	int	i;

	for (i = 0; i < n_infos; i++) {
		if (uuid_compare(cuuid, infos[i].pci_id.pci_uuid) == 0)
			return &infos[i];
	}
	return NULL;
}

/* Verify container info returned by DAOS API
 * rc_ret:	return code from daos_pool_list_cont()
 * nconts_in:	ncont input argument to daos_pool_list_cont()
 * nconts_out:	ncont output argument value after daos_pool_list_cont()
 */
static void
verify_cont_info(void **state, int rc_ret, daos_size_t nconts_in,
		 struct daos_pool_cont_info *conts, daos_size_t nconts_out)
{
	test_arg_t		*arg = *state;
	struct test_list_cont	*lcarg = arg->pool_lc_args;
	daos_size_t		 nfilled;
	int			 i;
	int			 rc;

	assert_int_equal(nconts_out, lcarg->nconts);

	if (conts == NULL)
		return;

	/* How many entries of conts[] expected to be populated?
	 * In successful calls, nconts_out.
	 */
	nfilled = (rc_ret == 0) ? nconts_out : 0;

	/* Walk through conts[] items daos_pool_list_cont() was told about */
	print_message("verifying conts[0..%zu], nfilled=%zu\n", nconts_in,
		      nfilled);
	for (i = 0; i < nconts_in; i++) {
		if (i < nfilled) {
			/* container is found in the setup state */
			rc = find_cont(state, conts[i].pci_uuid);
			assert_int_not_equal(rc, -1);
		} else {
			/* Expect no content in conts[>=nfilled] */
			rc = uuid_is_null(conts[i].pci_uuid);
			assert_int_not_equal(rc, 0);
		}
	}
}

/* Common function for testing list containers feature.
 * Some tests can only be run when multiple containers have been created,
 * Other tests may run when there are zero or more containers in the pool.
 */
static void
list_containers_test(void **state)
{
	test_arg_t			*arg = *state;
	struct test_list_cont		*lcarg = arg->pool_lc_args;
	int				 rc;
	daos_size_t			 nconts;
	daos_size_t			 nconts_alloc;
	daos_size_t			 nconts_orig;
	struct daos_pool_cont_info	*conts = NULL;
	int				 tnum = 0;

	par_barrier(PAR_COMM_WORLD);

	if (arg->myrank != 0)
		return;

	/***** Test: retrieve number of containers in pool *****/
	nconts = nconts_orig = 0xDEF0; /* Junk value (e.g., uninitialized) */
	assert_true(daos_handle_is_valid(lcarg->tpool.poh));
	rc = daos_pool_list_cont(lcarg->tpool.poh, &nconts, conts,
			NULL /* ev */);
	print_message("daos_pool_list_cont returned rc=%d\n", rc);
	assert_rc_equal(rc, 0);
	verify_cont_info(state, rc, nconts_orig, conts, nconts);

	print_message("success t%d: output nconts=%zu\n", tnum++,
		      lcarg->nconts);

	/* Setup for next 2 tests: alloc conts[] */
	nconts_alloc = lcarg->nconts + 10;
	D_ALLOC_ARRAY(conts, nconts_alloc);
	assert_ptr_not_equal(conts, NULL);

	/***** Test: provide nconts, conts. Expect nconts=lcarg->nconts
	 * and that many items in conts[] filled
	 *****/
	nconts = nconts_alloc;
	rc = daos_pool_list_cont(lcarg->tpool.poh, &nconts, conts,
				 NULL /* ev */);
	assert_rc_equal(rc, 0);
	assert_int_equal(nconts, lcarg->nconts);
	verify_cont_info(state, rc, nconts_alloc, conts, nconts);

	clean_cont_info(nconts_alloc, conts);
	print_message("success t%d: conts[] over-sized\n", tnum++);

	/***** Test: provide nconts=0, non-NULL conts ****/
	nconts = 0;
	rc = daos_pool_list_cont(lcarg->tpool.poh, &nconts, conts,
				 NULL /* ev */);
	assert_rc_equal(rc, 0);
	assert_int_equal(nconts, lcarg->nconts);
	print_message("success t%d: nconts=0, non-NULL conts[] rc=%d\n",
		      tnum++, rc);

	/* Teardown for above 2 tests */
	D_FREE(conts);
	conts = NULL;

	/***** Test: invalid nconts=NULL *****/
	rc = daos_pool_list_cont(lcarg->tpool.poh, NULL /* nconts */, conts, NULL /* ev */);
	assert_rc_equal(rc, -DER_INVAL);
	print_message("success t%d: in &nconts NULL, -DER_INVAL\n", tnum++);


	/*** Tests that can only run with multiple containers ***/
	if (lcarg->nconts > 1) {
		/***** Test: Exact size buffer *****/
		/* Setup */
		nconts_alloc = lcarg->nconts;
		D_ALLOC_ARRAY(conts, nconts_alloc);
		assert_ptr_not_equal(conts, NULL);

		/* Test: Exact size buffer */
		nconts = nconts_alloc;
		rc = daos_pool_list_cont(lcarg->tpool.poh, &nconts, conts,
					  NULL /* ev */);
		assert_rc_equal(rc, 0);
		assert_int_equal(nconts, lcarg->nconts);
		verify_cont_info(state, rc, nconts_alloc, conts, nconts);

		/* Teardown */
		D_FREE(conts);
		conts = NULL;
		print_message("success t%d: conts[] exact length\n", tnum++);

		/***** Test: Under-sized buffer (negative) -DER_TRUNC *****/
		/* Setup */
		nconts_alloc = lcarg->nconts - 1;
		D_ALLOC_ARRAY(conts, nconts_alloc);
		assert_ptr_not_equal(conts, NULL);

		/* Test: Under-sized buffer */
		nconts = nconts_alloc;
		rc = daos_pool_list_cont(lcarg->tpool.poh, &nconts, conts,
					  NULL /* ev */);
		assert_rc_equal(rc, -DER_TRUNC);
		verify_cont_info(state, rc, nconts_alloc, conts, nconts);

		print_message("success t%d: conts[] under-sized\n", tnum++);

		/* Teardown */
		D_FREE(conts);
		conts = NULL;
	} /* if (lcarg->nconts  > 1) */

	print_message("success\n");
}

/* Verify container info returned by DAOS API
 * rc_ret:	return code from daos_pool_filter_cont()
 * nconts_in:	ncont input argument to daos_pool_filter_cont()
 * nconts_out:	ncont output argument value after daos_pool_filter_cont()
 */
static void
verify_cont_info2(void **state, int rc_ret, daos_size_t nconts_in,
		  struct daos_pool_cont_info2 *conts, daos_size_t nconts_out,
		  daos_size_t exp_nconts, uuid_t *exp_cuuids)
{
	daos_size_t		 nfilled;
	int			 i;
	int			 rc;

	assert_int_equal(nconts_out, exp_nconts);

	if (conts == NULL)
		return;

	/* How many entries of conts[] expected to be populated? In successful calls, nconts_out. */
	nfilled = (rc_ret == 0) ? nconts_out : 0;

	if (nfilled > 0)
		assert_ptr_not_equal(exp_cuuids, NULL);

	/* Find all of the expected container uuids in the output */
	print_message("verifying conts[0..%zu], nfilled=%zu\n", nconts_in, nfilled);
	for (i = 0; i < nfilled; i++) {
		struct daos_pool_cont_info2	*found = find_cont2(exp_cuuids[i], nfilled, conts);
		size_t				 idx;

		assert_ptr_not_equal(found, NULL);
		idx = found - conts;
		print_message("expected container "DF_UUID" (%s) found in returned conts[%zu]\n",
			      DP_UUID(exp_cuuids[i]), found->pci_id.pci_label, idx);
	}

	/* Verify no content was filled in conts[>=nfilled] */
	for (i = nfilled; i < nconts_in; i++) {
		rc = uuid_is_null(conts[i].pci_id.pci_uuid);
		assert_int_not_equal(rc, 0);
	}
}

static inline void
init_one_part_filter(daos_pool_cont_filter_t *filt, uint32_t combine_func,
		     daos_pool_cont_filter_part_t *part,
		     uint32_t key, uint32_t compare_func, uint64_t val)
{
	int	rc;

	rc = daos_pool_cont_filter_init(filt, combine_func);
	assert_rc_equal(rc, 0);

	part->pcfp_key = key;
	part->pcfp_func = compare_func;
	part->pcfp_val64 = val;
	rc = daos_pool_cont_filter_add(filt, part);
	assert_rc_equal(rc, 0);
}

static inline void
init_two_part_filter(daos_pool_cont_filter_t *filt, uint32_t combine_func,
		     daos_pool_cont_filter_part_t *p0,
		     uint32_t p0_key, uint32_t p0_comp, uint64_t p0_val,
		     daos_pool_cont_filter_part_t *p1,
		     uint32_t p1_key, uint32_t p1_comp, uint64_t p1_val)
{
	int	rc;

	rc = daos_pool_cont_filter_init(filt, combine_func);
	assert_rc_equal(rc, 0);

	p0->pcfp_key = p0_key;
	p0->pcfp_func = p0_comp;
	p0->pcfp_val64 = p0_val;
	rc = daos_pool_cont_filter_add(filt, p0);
	assert_rc_equal(rc, 0);

	p1->pcfp_key = p1_key;
	p1->pcfp_func = p1_comp;
	p1->pcfp_val64 = p1_val;
	rc = daos_pool_cont_filter_add(filt, p1);
	assert_rc_equal(rc, 0);
}

static void
init_invalid_filter(daos_pool_cont_filter_t *filt) {
	daos_pool_cont_filter_part_t	dummy_part;
	int				i;
	int				rc;

	rc = daos_pool_cont_filter_init(filt, PCF_COMBINE_LOGICAL_AND);
	assert_rc_equal(rc, 0);

	dummy_part.pcfp_key = PCF_KEY_MD_OTIME;
	dummy_part.pcfp_func = PCF_FUNC_EQ;
	dummy_part.pcfp_val64 = 0;

	for (i = 0; i < DAOS_POOL_CONT_FILTER_MAX_NPARTS + 1; i++) {
		rc = daos_pool_cont_filter_add(filt, &dummy_part);
		assert_rc_equal(rc, 0);
	}
}

static inline void
run_filter_check(void **state, daos_pool_cont_filter_t *filt, int exp_rc, daos_size_t nconts,
		 struct daos_pool_cont_info2 *conts, daos_size_t exp_nconts, uuid_t *exp_cuuids,
		 bool cleanup, int tnum)
{
	test_arg_t		*arg = *state;
	struct test_list_cont	*lcarg = arg->pool_lc_args;
	daos_size_t		 nconts_orig;
	int			 rc;

	nconts_orig = nconts;

	switch (filt->pcf_nparts) {
	case 1:
		print_message("testing t%d: (%s %s "DF_U64") %s , expect nconts=%zu\n", tnum,
			      daos_pool_cont_filter_key_str(filt->pcf_parts[0]->pcfp_key),
			      daos_pool_cont_filter_func_str(filt->pcf_parts[0]->pcfp_func),
			      filt->pcf_parts[0]->pcfp_val64,
			      ((filt->pcf_combine_func == PCF_COMBINE_LOGICAL_AND) ? "&&" : "||"),
			      exp_nconts);
		break;
	case 2:
		print_message("testing t%d: ((%s %s "DF_U64") %s (%s %s "DF_U64"))"
			      "expect nconts=%zu\n", tnum,
			      daos_pool_cont_filter_key_str(filt->pcf_parts[0]->pcfp_key),
			      daos_pool_cont_filter_func_str(filt->pcf_parts[0]->pcfp_func),
			      filt->pcf_parts[0]->pcfp_val64,
			      ((filt->pcf_combine_func == PCF_COMBINE_LOGICAL_AND) ? "&&" : "||"),
			      daos_pool_cont_filter_key_str(filt->pcf_parts[1]->pcfp_key),
			      daos_pool_cont_filter_func_str(filt->pcf_parts[1]->pcfp_func),
			      filt->pcf_parts[1]->pcfp_val64,
			      exp_nconts);
		break;
	default:
		print_message("testing t%d: %u part filter, output nconts=%zu\n", tnum,
			      filt->pcf_nparts, nconts);
		break;
	}

	/* Always clean prior results before running */
	clean_cont_info2(lcarg->nconts, conts);

	rc = daos_pool_filter_cont(lcarg->tpool.poh, filt, &nconts, conts, NULL /* ev */);
	assert_rc_equal(rc, exp_rc);
	verify_cont_info2(state, rc, nconts_orig, conts, nconts, exp_nconts, exp_cuuids);

	/* Caller determines whether to clean up results from this execution */
	if (cleanup)
		clean_cont_info2(lcarg->nconts, conts);
	print_message("success t%d\n", tnum);
}

/* Common function for testing filter containers feature.
 * Some tests can only be run when multiple containers have been created,
 * Other tests may run when there are zero or more containers in the pool.
 */
static void
filter_containers_test(void **state)
{
	test_arg_t			*arg = *state;
	struct test_list_cont		*lcarg = arg->pool_lc_args;
	int				 rc;
	daos_size_t			 nconts;
	daos_size_t			 nconts_alloc;
	daos_size_t			 nconts_orig;
	daos_pool_cont_filter_t		 filt;
	daos_pool_cont_filter_part_t	 part0;
	daos_pool_cont_filter_part_t	 part1;
	struct daos_pool_cont_info2	*conts = NULL;
	daos_size_t			 exp_nconts;
	const bool			 CLEAN = true;
	const bool			 NOCLEAN = false;
	int				 tnum = 0;
	int				 exp_rc;

	par_barrier(PAR_COMM_WORLD);

	if (arg->myrank != 0)
		return;

	print_message("starting test\n");

	/***** Test: retrieve number of containers in pool (same as list containers interface) */
	nconts = nconts_orig = 0xDEF0; /* Junk value (e.g., uninitialized) */
	exp_nconts = lcarg->nconts;
	assert_true(daos_handle_is_valid(lcarg->tpool.poh));
	rc = daos_pool_filter_cont(lcarg->tpool.poh, NULL /* filter */, &nconts, conts,
				   NULL /* ev */);
	assert_rc_equal(rc, 0);
	verify_cont_info2(state, rc, nconts_orig, conts, nconts, exp_nconts, NULL);
	print_message("success t%d: output nconts=%zu\n", tnum++, lcarg->nconts);


	/*** First batch of tests match no containers, conts==NULL, and output nconts=0 ***/

	print_message("=== test batch from t%d: match none, input conts==NULL\n", tnum);
	exp_nconts = 0;
	nconts = 0;
	exp_rc = 0;

<<<<<<< HEAD
	/* Test: 1-part filter (AND, nhandles > 0) match none, NULL conts, check nconts=0 */
	init_one_part_filter(&filt, PCF_COMBINE_LOGICAL_AND,
			     &part0, PCF_KEY_NUM_HANDLES, PCF_FUNC_GT, 0);
	run_filter_check(state, &filt, exp_rc, nconts, conts, exp_nconts, NULL, CLEAN, tnum++);
	daos_pool_cont_filter_fini(&filt);

	/* Test: 1-part filter (OR, nhandles > 0) match none, NULL conts, check nconts=0 */
	init_one_part_filter(&filt, PCF_COMBINE_LOGICAL_OR,
			     &part0, PCF_KEY_NUM_HANDLES, PCF_FUNC_GT, 0);
	run_filter_check(state, &filt, exp_rc, nconts, conts, exp_nconts, NULL, CLEAN, tnum++);
	daos_pool_cont_filter_fini(&filt);

=======
>>>>>>> 4cb25aa7
	/* Test: 1-part filter (AND, mtime == 0) match none, NULL conts, check nconts=0 */
	init_one_part_filter(&filt, PCF_COMBINE_LOGICAL_AND,
			     &part0, PCF_KEY_MD_MTIME, PCF_FUNC_EQ, 0);
	run_filter_check(state, &filt, exp_rc, nconts, conts, exp_nconts, NULL, CLEAN, tnum++);
	daos_pool_cont_filter_fini(&filt);

	/* Test: 1-part filter (OR, mtime == 0) match none, NULL conts, check nconts=0 */
	init_one_part_filter(&filt, PCF_COMBINE_LOGICAL_OR,
			     &part0, PCF_KEY_MD_MTIME, PCF_FUNC_EQ, 0);
	run_filter_check(state, &filt, exp_rc, nconts, conts, exp_nconts, NULL, CLEAN, tnum++);
	daos_pool_cont_filter_fini(&filt);

	/* Test: 1-part filter (AND, otime > 0) match none, NULL conts, check nconts=0 */
	init_one_part_filter(&filt, PCF_COMBINE_LOGICAL_AND,
			     &part0, PCF_KEY_MD_OTIME, PCF_FUNC_GT, 0);
	run_filter_check(state, &filt, exp_rc, nconts, conts, exp_nconts, NULL, CLEAN, tnum++);
	daos_pool_cont_filter_fini(&filt);

	/* Test: 1-part filter (OR, otime > 0) match none, NULL conts, check nconts=0 */
	init_one_part_filter(&filt, PCF_COMBINE_LOGICAL_OR,
			     &part0, PCF_KEY_MD_OTIME, PCF_FUNC_GT, 0);
	run_filter_check(state, &filt, exp_rc, nconts, conts, exp_nconts, NULL, CLEAN, tnum++);
	daos_pool_cont_filter_fini(&filt);

	/* Test: 1-part filter (AND, snaps >= 1) match none, NULL conts, check nconts=0  */
	init_one_part_filter(&filt, PCF_COMBINE_LOGICAL_AND,
			     &part0, PCF_KEY_NUM_SNAPSHOTS, PCF_FUNC_GE, 1);
	run_filter_check(state, &filt, exp_rc, nconts, conts, exp_nconts, NULL, CLEAN, tnum++);
	daos_pool_cont_filter_fini(&filt);

	/* Test: 1-part filter (OR, snaps >= 1) match none, NULL conts, check nconts=0 */
	init_one_part_filter(&filt, PCF_COMBINE_LOGICAL_OR,
			     &part0, PCF_KEY_NUM_SNAPSHOTS, PCF_FUNC_GE, 1);
	run_filter_check(state, &filt, exp_rc, nconts, conts, exp_nconts, NULL, CLEAN, tnum++);
	daos_pool_cont_filter_fini(&filt);


	/*** Second batch of tests match all, conts==NULL, output the number of containers ***/

	print_message("=== test batch from t%d: match all, input conts==NULL\n", tnum);

	exp_nconts = lcarg->nconts;

<<<<<<< HEAD
	/* Test: 1-part filter (AND, nhandles == 0) match all, NULL conts, check nconts */
	init_one_part_filter(&filt, PCF_COMBINE_LOGICAL_AND,
			     &part0, PCF_KEY_NUM_HANDLES, PCF_FUNC_EQ, 0);
	run_filter_check(state, &filt, exp_rc, nconts, conts, exp_nconts, NULL, CLEAN, tnum++);
	daos_pool_cont_filter_fini(&filt);

	/* Test: 1-part filter (OR, nhandles == 0) match all, NULL conts, check nconts */
	init_one_part_filter(&filt, PCF_COMBINE_LOGICAL_OR,
			     &part0, PCF_KEY_NUM_HANDLES, PCF_FUNC_EQ, 0);
	run_filter_check(state, &filt, exp_rc, nconts, conts, exp_nconts, NULL, CLEAN, tnum++);
	daos_pool_cont_filter_fini(&filt);

=======
>>>>>>> 4cb25aa7
	/* Test: 1-part filter (AND, mtime > 0) match all, NULL conts, check nconts */
	init_one_part_filter(&filt, PCF_COMBINE_LOGICAL_AND,
			     &part0, PCF_KEY_MD_MTIME, PCF_FUNC_GT, 0);
	run_filter_check(state, &filt, exp_rc, nconts, conts, exp_nconts, NULL, CLEAN, tnum++);
	daos_pool_cont_filter_fini(&filt);

	/* Test: 1-part filter (OR, mtime > 0) match all, NULL conts, check nconts */
	init_one_part_filter(&filt, PCF_COMBINE_LOGICAL_OR,
			     &part0, PCF_KEY_MD_MTIME, PCF_FUNC_GT, 0);
	run_filter_check(state, &filt, exp_rc, nconts, conts, exp_nconts, NULL, CLEAN, tnum++);
	daos_pool_cont_filter_fini(&filt);

	/* Test: 1-part filter (AND, otime == 0) match all, NULL conts, check nconts */
	init_one_part_filter(&filt, PCF_COMBINE_LOGICAL_AND,
			     &part0, PCF_KEY_MD_OTIME, PCF_FUNC_EQ, 0);
	run_filter_check(state, &filt, exp_rc, nconts, conts, exp_nconts, NULL, CLEAN, tnum++);
	daos_pool_cont_filter_fini(&filt);

	/* Test: 1-part filter (OR, otime == 0) match all, NULL conts, check nconts */
	init_one_part_filter(&filt, PCF_COMBINE_LOGICAL_OR,
			     &part0, PCF_KEY_MD_OTIME, PCF_FUNC_EQ, 0);
	run_filter_check(state, &filt, exp_rc, nconts, conts, exp_nconts, NULL, CLEAN, tnum++);
	daos_pool_cont_filter_fini(&filt);

	/* Test: 1-part filter (AND, snaps >= 0) match all, NULL conts, check nconts  */
	init_one_part_filter(&filt, PCF_COMBINE_LOGICAL_AND,
			     &part0, PCF_KEY_NUM_SNAPSHOTS, PCF_FUNC_GE, 0);
	run_filter_check(state, &filt, exp_rc, nconts, conts, exp_nconts, NULL, CLEAN, tnum++);
	daos_pool_cont_filter_fini(&filt);

	/* Test: 1-part filter (OR, snaps >= 0) match all, NULL conts, check nconts */
	init_one_part_filter(&filt, PCF_COMBINE_LOGICAL_OR,
			     &part0, PCF_KEY_NUM_SNAPSHOTS, PCF_FUNC_GE, 0);
	run_filter_check(state, &filt, exp_rc, nconts, conts, exp_nconts, NULL, CLEAN, tnum++);
	daos_pool_cont_filter_fini(&filt);

	/* Setup for next tests: conts[] */
	nconts_alloc = lcarg->nconts + 10;
	D_ALLOC_ARRAY(conts, nconts_alloc);
	assert_ptr_not_equal(conts, NULL);
	nconts = nconts_alloc;


	/*** Third batch repeats batch 1 tests (match none), but with conts != NULL here ***/

	print_message("=== test batch from t%d: match none, input conts!=NULL\n", tnum);
	exp_nconts = 0;

<<<<<<< HEAD
	/* Test: 1-part filter (AND, nhandles > 0) match none, check nconts=0 */
	init_one_part_filter(&filt, PCF_COMBINE_LOGICAL_AND,
			     &part0, PCF_KEY_NUM_HANDLES, PCF_FUNC_GT, 0);
	run_filter_check(state, &filt, exp_rc, nconts, conts, exp_nconts, NULL, CLEAN, tnum++);
	daos_pool_cont_filter_fini(&filt);

	/* Test: 1-part filter (OR, nhandles > 0) match none, check nconts=0 */
	init_one_part_filter(&filt, PCF_COMBINE_LOGICAL_OR,
			     &part0, PCF_KEY_NUM_HANDLES, PCF_FUNC_GT, 0);
	run_filter_check(state, &filt, exp_rc, nconts, conts, exp_nconts, NULL, CLEAN, tnum++);
	daos_pool_cont_filter_fini(&filt);

=======
>>>>>>> 4cb25aa7
	/* Test: 1-part filter (AND, mtime == 0) match none, check nconts=0 and conts */
	init_one_part_filter(&filt, PCF_COMBINE_LOGICAL_AND,
			     &part0, PCF_KEY_MD_MTIME, PCF_FUNC_EQ, 0);
	run_filter_check(state, &filt, exp_rc, nconts, conts, exp_nconts, NULL, CLEAN, tnum++);
	daos_pool_cont_filter_fini(&filt);

	/* Test: 1-part filter (AND, otime > 0) match none, check nconts=0 and conts */
	init_one_part_filter(&filt, PCF_COMBINE_LOGICAL_AND,
			     &part0, PCF_KEY_MD_OTIME, PCF_FUNC_GT, 0);
	run_filter_check(state, &filt, exp_rc, nconts, conts, exp_nconts, NULL, CLEAN, tnum++);
	daos_pool_cont_filter_fini(&filt);

	/* Test: 1-part filter (AND, snaps >= 1) match none, check nconts=0 and and conts */
	init_one_part_filter(&filt, PCF_COMBINE_LOGICAL_AND,
			     &part0, PCF_KEY_NUM_SNAPSHOTS, PCF_FUNC_GE, 1);
	run_filter_check(state, &filt, exp_rc, nconts, conts, exp_nconts, NULL, CLEAN, tnum++);
	daos_pool_cont_filter_fini(&filt);

	/*** Fourth batch repeats batch 2 tests (match all), but with conts != NULL here ***/

	print_message("=== test batch from t%d: match all, input conts!=NULL\n", tnum);
	exp_nconts = lcarg->nconts;

<<<<<<< HEAD
	/* Test: 1-part filter (AND, nhandles == 0) match all, check nconts and conts */
	init_one_part_filter(&filt, PCF_COMBINE_LOGICAL_AND,
			     &part0, PCF_KEY_NUM_HANDLES, PCF_FUNC_EQ, 0);
	run_filter_check(state, &filt, exp_rc, nconts, conts, exp_nconts, lcarg->conts,
			 CLEAN, tnum++);
	daos_pool_cont_filter_fini(&filt);

=======
>>>>>>> 4cb25aa7
	/* Test: 1-part filter (AND, mtime > 0) match all, check nconts and conts */
	init_one_part_filter(&filt, PCF_COMBINE_LOGICAL_AND,
			     &part0, PCF_KEY_MD_MTIME, PCF_FUNC_GT, 0);
	run_filter_check(state, &filt, exp_rc, nconts, conts, exp_nconts, lcarg->conts,
			 CLEAN, tnum++);
	clean_cont_info2(nconts_alloc, conts);
	daos_pool_cont_filter_fini(&filt);

	/* Test: 1-part filter (AND, otime == 0) match all, check nconts and conts */
	init_one_part_filter(&filt, PCF_COMBINE_LOGICAL_AND,
			     &part0, PCF_KEY_MD_OTIME, PCF_FUNC_EQ, 0);
	run_filter_check(state, &filt, exp_rc, nconts, conts, exp_nconts, lcarg->conts,
			 CLEAN, tnum++);
	clean_cont_info2(nconts_alloc, conts);
	daos_pool_cont_filter_fini(&filt);

	/* Test: 1-part filter (AND, snaps >= 0) match all, check nconts and conts */
	/* Do not clean conts contents - use info to set up for next batch of tests */
	init_one_part_filter(&filt, PCF_COMBINE_LOGICAL_AND,
			     &part0, PCF_KEY_NUM_SNAPSHOTS, PCF_FUNC_GE, 0);
	run_filter_check(state, &filt, exp_rc, nconts, conts, exp_nconts, lcarg->conts,
			 NOCLEAN, tnum++);
	daos_pool_cont_filter_fini(&filt);

	if (lcarg-> nconts > 3) {
		struct daos_pool_cont_info2    *info;
		struct daos_pool_cont_info2	c0, c1, c2;	/* first three containers created */
		struct daos_pool_cont_info2	clast;		/* last container created */
		daos_handle_t			c0h, c1h, c2h;	/* container open handles */
		daos_handle_t			clasth;
		daos_epoch_t			clast_epc;
		daos_epoch_t			c0_epc;
		daos_epoch_range_t		epr;
		uint64_t			c1_mtime;	/* create time */
		daos_cont_info_t		clast_ci;
		uuid_t			       *exp_cuuids;
		int				i;

		/*** Set up for fifth and sixth batches ***/

		info = find_cont2(lcarg->conts[0], nconts, conts);
		assert_ptr_not_equal(info, NULL);
		c0 = *info;
		info = find_cont2(lcarg->conts[1], nconts, conts);
		assert_ptr_not_equal(info, NULL);
		c1 = *info;
		info = find_cont2(lcarg->conts[2], nconts, conts);
		assert_ptr_not_equal(info, NULL);
		c2 = *info;
		info = find_cont2(lcarg->conts[lcarg->nconts - 1], nconts, conts);
		assert_ptr_not_equal(info, NULL);
		clast = *info;

		/* Get container create time (metadata modify time) of second container created */
		c1_mtime = c1.pci_cinfo.ci_md_mtime;

		/* open the first three containers created */
		print_message("open container %s\n", c0.pci_id.pci_label);
		rc = daos_cont_open(lcarg->tpool.poh, c0.pci_id.pci_label, DAOS_COO_RW, &c0h,
				    NULL /* info */, NULL /* ev */);
		assert_rc_equal(rc, 0);
		print_message("open container %s\n", c1.pci_id.pci_label);
		rc = daos_cont_open(lcarg->tpool.poh, c1.pci_id.pci_label, DAOS_COO_RO, &c1h,
				    NULL /* info */, NULL /* ev */);
		assert_rc_equal(rc, 0);
		print_message("open container %s\n", c2.pci_id.pci_label);
		rc = daos_cont_open(lcarg->tpool.poh, c2.pci_id.pci_label, DAOS_COO_RO, &c2h,
				    NULL /* info */, NULL /* ev */);
		assert_rc_equal(rc, 0);

		D_ALLOC_ARRAY(exp_cuuids, lcarg->nconts);
		assert_ptr_not_equal(exp_cuuids, NULL);
		for (i = 0; i < lcarg->nconts; i++)
			uuid_clear(exp_cuuids[i]);

		/*** Fifth batch of tests, match some containers, specify NULL for conts arg ***/

		print_message("=== test batch from t%d: match some, input conts==NULL\n", tnum);

<<<<<<< HEAD
		/* Test: 1-part filter (AND, nhandles > 0), match some, NULL conts arg */
		exp_nconts = 3;
		init_one_part_filter(&filt, PCF_COMBINE_LOGICAL_AND,
				     &part0, PCF_KEY_NUM_HANDLES, PCF_FUNC_GT, 0);
		run_filter_check(state, &filt, exp_rc, nconts, NULL, exp_nconts, lcarg->conts,
				 CLEAN, tnum++);
		daos_pool_cont_filter_fini(&filt);

		/* Test: 1-part filter (OR, nhandles > 0), match some, NULL conts arg */
		init_one_part_filter(&filt, PCF_COMBINE_LOGICAL_OR,
				     &part0, PCF_KEY_NUM_HANDLES, PCF_FUNC_GT, 0);
		run_filter_check(state, &filt, exp_rc, nconts, NULL, exp_nconts, lcarg->conts,
				 CLEAN, tnum++);
		daos_pool_cont_filter_fini(&filt);

=======
>>>>>>> 4cb25aa7
		/* Test: 1-part filter (AND, mtime <= second container create time), match some,
		 * NULL conts arg
		 */
		exp_nconts = 2;
		init_one_part_filter(&filt, PCF_COMBINE_LOGICAL_AND,
				     &part0, PCF_KEY_MD_MTIME, PCF_FUNC_LE, c1_mtime);
		run_filter_check(state, &filt, exp_rc, nconts, NULL, exp_nconts, lcarg->conts,
				 CLEAN, tnum++);
		daos_pool_cont_filter_fini(&filt);

		/* Test: 1-part filter (OR, mtime <= second container create time), match some,
		 * NULL conts arg
		 */
		init_one_part_filter(&filt, PCF_COMBINE_LOGICAL_OR,
				     &part0, PCF_KEY_MD_MTIME, PCF_FUNC_LE, c1_mtime);
		run_filter_check(state, &filt, exp_rc, nconts, NULL, exp_nconts, lcarg->conts,
				 CLEAN, tnum++);
		daos_pool_cont_filter_fini(&filt);

		/* Test: 1-part filter (AND, otime != 0) match some open, NULL conts arg */
		exp_nconts = 3;
		init_one_part_filter(&filt, PCF_COMBINE_LOGICAL_AND,
				     &part0, PCF_KEY_MD_OTIME, PCF_FUNC_NE, 0);
		run_filter_check(state, &filt, exp_rc, nconts, NULL, exp_nconts, lcarg->conts,
				 CLEAN, tnum++);
		daos_pool_cont_filter_fini(&filt);

		/* Test: 1-part filter (OR, otime != 0) match some open, NULL conts arg */
		init_one_part_filter(&filt, PCF_COMBINE_LOGICAL_OR,
				     &part0, PCF_KEY_MD_OTIME, PCF_FUNC_NE, 0);
		run_filter_check(state, &filt, exp_rc, nconts, NULL, exp_nconts, lcarg->conts,
				 CLEAN, tnum++);
		daos_pool_cont_filter_fini(&filt);

		/* create snapshot on last container created, used by the below 2 tests */
		print_message("open container %s\n", clast.pci_id.pci_label);
		rc = daos_cont_open(lcarg->tpool.poh, clast.pci_id.pci_label, DAOS_COO_RW, &clasth,
				    &clast_ci, NULL /* ev */);
		assert_rc_equal(rc, 0);
		rc = daos_cont_create_snap(clasth, &clast_epc, NULL /* name */, NULL /* ev */);
		assert_rc_equal(rc, 0);
		print_message("created snapshot on container %s, epoch "DF_X64"(%zu)\n",
			      clast.pci_id.pci_label, clast_epc, clast_epc);

		/* Test: 1-part filter (AND, snaps < 1) match some, NULL conts arg */
		exp_nconts = lcarg->nconts - 1;
		init_one_part_filter(&filt, PCF_COMBINE_LOGICAL_AND,
				     &part0, PCF_KEY_NUM_SNAPSHOTS, PCF_FUNC_LT, 1);
		run_filter_check(state, &filt, exp_rc, nconts, NULL, exp_nconts, lcarg->conts,
				 CLEAN, tnum++);
		daos_pool_cont_filter_fini(&filt);

		/* Test: 1-part filter (OR, snaps < 1) match some, NULL conts arg, */
		init_one_part_filter(&filt, PCF_COMBINE_LOGICAL_OR,
				     &part0, PCF_KEY_NUM_SNAPSHOTS, PCF_FUNC_LT, 1);
		run_filter_check(state, &filt, exp_rc, nconts, NULL, exp_nconts, lcarg->conts,
				 CLEAN, tnum++);
		daos_pool_cont_filter_fini(&filt);

		/* close the container and destroy the snapshot used by the above 2 tests */
		epr.epr_lo = epr.epr_hi = clast_epc;
		print_message("destroy snapshot on container %s, epoch %zu\n",
			      clast.pci_id.pci_label, clast_epc);
		rc = daos_cont_destroy_snap(clasth, epr, NULL /* ev */);
		assert_rc_equal(rc, 0);
		print_message("close container %s\n", clast.pci_id.pci_label);
		rc = daos_cont_close(clasth, NULL /* ev */);
		assert_rc_equal(rc, 0);

		/* Test: 2-part filter (AND, otime > 0, snaps >= 1) match some, NULL conts */
		/* create snapshot on first container (already open) */
		rc = daos_cont_create_snap(c0h, &c0_epc, NULL /* name */, NULL /* ev */);
		assert_rc_equal(rc, 0);
		print_message("created snapshot on container %s, epoch %zu\n",
			      c0.pci_id.pci_label, c0_epc);
		exp_nconts = 1;
		init_two_part_filter(&filt, PCF_COMBINE_LOGICAL_AND,
				     &part0, PCF_KEY_MD_OTIME, PCF_FUNC_GT, 0,
				     &part1, PCF_KEY_NUM_SNAPSHOTS, PCF_FUNC_GE, 1);
		run_filter_check(state, &filt, exp_rc, nconts, NULL, exp_nconts, lcarg->conts,
				 CLEAN, tnum++);
		daos_pool_cont_filter_fini(&filt);

		/* Test: 2-part filter (OR, otime > 0, snaps >= 1) match some, NULL conts arg.
		 * Expect 4 matching containers:
		 * First 3 containers currently open (one with a snapshot created on it);
		 * And last container opened previously and closed.
		 */
		exp_nconts = 4;
		uuid_copy(exp_cuuids[0], lcarg->conts[0]);
		uuid_copy(exp_cuuids[1], lcarg->conts[1]);
		uuid_copy(exp_cuuids[2], lcarg->conts[2]);
		uuid_copy(exp_cuuids[3], lcarg->conts[lcarg->nconts - 1]);

		init_two_part_filter(&filt, PCF_COMBINE_LOGICAL_OR,
				     &part0, PCF_KEY_MD_OTIME, PCF_FUNC_GT, 0,
				     &part1, PCF_KEY_NUM_SNAPSHOTS, PCF_FUNC_GE, 1);
		run_filter_check(state, &filt, exp_rc, nconts, NULL, exp_nconts, exp_cuuids,
				 CLEAN, tnum++);
		daos_pool_cont_filter_fini(&filt);

<<<<<<< HEAD
		/* Test: 2-part filter (OR, nhandles > 0, snaps >= 1) match some, NULL conts arg.
		 * First 3 containers currently open (one with a snapshot created on it);
		 * Do not match last container opened previously and closed and no snapshots.
		 */
		exp_nconts = 3;		/* exp_cuuids[0..2] == lcarg->conts[0..2] */
		init_two_part_filter(&filt, PCF_COMBINE_LOGICAL_OR,
				     &part0, PCF_KEY_NUM_HANDLES, PCF_FUNC_GT, 0,
				     &part1, PCF_KEY_NUM_SNAPSHOTS, PCF_FUNC_GE, 1);
		run_filter_check(state, &filt, exp_rc, nconts, NULL, exp_nconts, exp_cuuids,
				 CLEAN, tnum++);
		daos_pool_cont_filter_fini(&filt);

=======
>>>>>>> 4cb25aa7
		epr.epr_lo = epr.epr_hi = c0_epc;
		print_message("destroy snapshot on container %s, epoch %zu\n",
			      c0.pci_id.pci_label, c0_epc);
		rc = daos_cont_destroy_snap(c0h, epr, NULL /* ev */);
		assert_rc_equal(rc, 0);


		/*** Sixth batch repeats batch 5 with conts != NULL ***/

		print_message("=== test batch from t%d: match some, input conts!=NULL\n", tnum);

		/* Test: 1-part filter (AND, mtime <= second container create time) match some,
		 * check nconts and conts. Expect 1 (not 2) matches - first container was modified.
		 */
		exp_nconts = 1;
		uuid_copy(exp_cuuids[0], lcarg->conts[1]);
		init_one_part_filter(&filt, PCF_COMBINE_LOGICAL_AND,
				     &part0, PCF_KEY_MD_MTIME, PCF_FUNC_LE, c1_mtime);
		run_filter_check(state, &filt, exp_rc, nconts, conts, exp_nconts, exp_cuuids,
				 CLEAN, tnum++);
		daos_pool_cont_filter_fini(&filt);

		/* Test: 1-part filter (AND, otime != 0) match some open, check nconts and conts */
		exp_nconts = 4;
		uuid_copy(exp_cuuids[0], lcarg->conts[0]);
		uuid_copy(exp_cuuids[1], lcarg->conts[1]);
		uuid_copy(exp_cuuids[2], lcarg->conts[2]);
		uuid_copy(exp_cuuids[3], lcarg->conts[lcarg->nconts - 1]);

		init_one_part_filter(&filt, PCF_COMBINE_LOGICAL_AND,
				     &part0, PCF_KEY_MD_OTIME, PCF_FUNC_NE, 0);
		run_filter_check(state, &filt, exp_rc, nconts, conts, exp_nconts, exp_cuuids,
				 CLEAN, tnum++);
		daos_pool_cont_filter_fini(&filt);

		/* create snapshot on last container created, used by the following test */
		print_message("open container %s\n", clast.pci_id.pci_label);
		rc = daos_cont_open(lcarg->tpool.poh, clast.pci_id.pci_label, DAOS_COO_RW, &clasth,
				    &clast_ci, NULL /* ev */);
		assert_rc_equal(rc, 0);
		rc = daos_cont_create_snap(clasth, &clast_epc, NULL /* name */, NULL /* ev */);
		assert_rc_equal(rc, 0);
		print_message("created snapshot on container %s, epoch %zu\n",
			      clast.pci_id.pci_label, clast_epc);

		/* Test: 1-part filter (AND, snaps < 1) match some, check nconts and conts */
		exp_nconts = lcarg->nconts - 1;
		init_one_part_filter(&filt, PCF_COMBINE_LOGICAL_AND,
				     &part0, PCF_KEY_NUM_SNAPSHOTS, PCF_FUNC_LT, 1);
		run_filter_check(state, &filt, exp_rc, nconts, conts, exp_nconts, lcarg->conts,
				 CLEAN, tnum++);
		daos_pool_cont_filter_fini(&filt);

		/* close the container and destroy the snapshot used by the above 2 tests */
		epr.epr_lo = epr.epr_hi = clast_epc;
		print_message("destroy snapshot on container %s, epoch %zu\n",
			      clast.pci_id.pci_label, clast_epc);
		rc = daos_cont_destroy_snap(clasth, epr, NULL /* ev */);
		assert_rc_equal(rc, 0);
		print_message("close container %s\n", clast.pci_id.pci_label);
		rc = daos_cont_close(clasth, NULL /* ev */);
		assert_rc_equal(rc, 0);

		/* Test: 2-part filter (AND, otime > 0, snaps >= 1) match some,
		 * check nconts and conts
		 */
		/* create snapshot on first container (already open) */
		rc = daos_cont_create_snap(c0h, &c0_epc, NULL /* name */, NULL /* ev */);
		assert_rc_equal(rc, 0);
		print_message("created snapshot on container %s, epoch %zu\n",
			      c0.pci_id.pci_label, c0_epc);
		exp_nconts = 1;
		init_two_part_filter(&filt, PCF_COMBINE_LOGICAL_AND,
				     &part0, PCF_KEY_MD_OTIME, PCF_FUNC_GT, 0,
				     &part1, PCF_KEY_NUM_SNAPSHOTS, PCF_FUNC_GE, 1);
		run_filter_check(state, &filt, exp_rc, nconts, conts, exp_nconts, lcarg->conts,
				 CLEAN, tnum++);
		daos_pool_cont_filter_fini(&filt);

		/* Test: 2-part filter (OR, otime > 0, snaps >= 1) match some,
		 * check nconts and conts.
		 * Expect 4 matching containers:
		 * First 3 containers currently open (one with a snapshot created on it);
		 * And last container opened previously and closed.
		 */
		exp_nconts = 4;
		uuid_copy(exp_cuuids[0], lcarg->conts[0]);
		uuid_copy(exp_cuuids[1], lcarg->conts[1]);
		uuid_copy(exp_cuuids[2], lcarg->conts[2]);
		uuid_copy(exp_cuuids[3], lcarg->conts[lcarg->nconts - 1]);
		init_two_part_filter(&filt, PCF_COMBINE_LOGICAL_OR,
				     &part0, PCF_KEY_MD_OTIME, PCF_FUNC_GT, 0,
				     &part1, PCF_KEY_NUM_SNAPSHOTS, PCF_FUNC_GE, 1);
		run_filter_check(state, &filt, exp_rc, nconts, conts, exp_nconts, exp_cuuids,
				 CLEAN, tnum++);
		daos_pool_cont_filter_fini(&filt);

<<<<<<< HEAD
		/* Test: 2-part filter (OR, nhandles > 0, snaps >= 1) match some,
		 * check nconts and conts.
		 * First 3 containers currently open (one with a snapshot created on it);
		 * Do not match last container opened previously and closed and no snapshots.
		 */
		exp_nconts = 3;		/* exp_cuuids[0..2] == lcarg->conts[0..2] */
		init_two_part_filter(&filt, PCF_COMBINE_LOGICAL_OR,
				     &part0, PCF_KEY_NUM_HANDLES, PCF_FUNC_GT, 0,
				     &part1, PCF_KEY_NUM_SNAPSHOTS, PCF_FUNC_GE, 1);
		run_filter_check(state, &filt, exp_rc, nconts, conts, exp_nconts, exp_cuuids,
				 CLEAN, tnum++);
		daos_pool_cont_filter_fini(&filt);


=======
>>>>>>> 4cb25aa7
		epr.epr_lo = epr.epr_hi = c0_epc;
		print_message("destroy snapshot on container %s, epoch %zu\n",
			      c0.pci_id.pci_label, c0_epc);
		rc = daos_cont_destroy_snap(c0h, epr, NULL /* ev */);
		assert_rc_equal(rc, 0);

		D_FREE(exp_cuuids);
	}	/* Fifth and sixth batches if (lcarg->nconts > 3) */

	/* Test: NULL filter to get list of all containers */
	print_message("testing t%d: NULL filter to get list of all containers\n", tnum);
	nconts = nconts_orig = nconts_alloc;
	exp_nconts = lcarg->nconts;
	rc = daos_pool_filter_cont(lcarg->tpool.poh, NULL /* filt */, &nconts, conts,
				   NULL /* ev */);
	assert_rc_equal(rc, 0);
	verify_cont_info2(state, rc, nconts_orig, conts, nconts, exp_nconts, lcarg->conts);
	print_message("success t%d\n", tnum++);

	/* Test: 10-part filter, invalid input (exceeds limit on pcf_nparts) */
	init_invalid_filter(&filt);
	rc = daos_pool_filter_cont(lcarg->tpool.poh, &filt /* filt */, &nconts, conts,
				   NULL /* ev */);
	assert_rc_equal(rc, -DER_INVAL);
	daos_pool_cont_filter_fini(&filt);
	print_message("success t%d (filter pcf_nparts too large/invalid)\n", tnum++);

	/***** Test: provide nconts=0, non-NULL conts ****/
	nconts = 0;
	rc = daos_pool_filter_cont(lcarg->tpool.poh, NULL /* filter */, &nconts, conts,
				   NULL /* ev */);
	assert_rc_equal(rc, 0);
	assert_int_equal(nconts, lcarg->nconts);
	print_message("success t%d: nconts=0, non-NULL conts[] rc=%d\n", tnum++, rc);

	/* Teardown for above tests */
	D_FREE(conts);
	conts = NULL;

	/***** Test: invalid nconts=NULL *****/
	rc = daos_pool_filter_cont(lcarg->tpool.poh, NULL /* filter */, NULL /* nconts */,
				   conts, NULL /* ev */);
	assert_rc_equal(rc, -DER_INVAL);
	print_message("success t%d: in &nconts NULL, -DER_INVAL\n", tnum++);


	/*** Tests that can only run with multiple containers ***/
	if (lcarg->nconts > 1) {
		/***** Test: Exact size buffer *****/
		/* Setup */
		nconts_alloc = lcarg->nconts;
		D_ALLOC_ARRAY(conts, nconts_alloc);
		assert_ptr_not_equal(conts, NULL);

		/* Test: Exact size buffer */
		nconts = nconts_alloc;
		rc = daos_pool_filter_cont(lcarg->tpool.poh, NULL /* filter */, &nconts, conts,
					   NULL /* ev */);
		assert_rc_equal(rc, 0);
		verify_cont_info2(state, rc, nconts_alloc, conts, nconts, lcarg->nconts,
				  lcarg->conts);

		/* Teardown */
		D_FREE(conts);
		conts = NULL;
		print_message("success t%d: conts[] exact length\n", tnum++);

		/***** Test: Under-sized buffer (negative) -DER_TRUNC *****/
		/* Setup */
		nconts_alloc = lcarg->nconts - 1;
		D_ALLOC_ARRAY(conts, nconts_alloc);
		assert_ptr_not_equal(conts, NULL);

		/* Test: Under-sized buffer */
		nconts = nconts_alloc;
		rc = daos_pool_filter_cont(lcarg->tpool.poh, NULL /* filter */, &nconts, conts,
					   NULL /* ev */);
		assert_rc_equal(rc, -DER_TRUNC);
		verify_cont_info2(state, rc, nconts_alloc, conts, nconts, lcarg->nconts, NULL);

		print_message("success t%d: conts[] under-sized\n", tnum++);

		/* Teardown */
		D_FREE(conts);
		conts = NULL;
	} /* if (lcarg->nconts  > 1) */

	print_message("success\n");
}

static void
expect_pool_connect_access(test_arg_t *arg0, uint64_t perms,
			   uint64_t flags, int exp_result)
{
	test_arg_t	*arg = NULL;
	daos_prop_t	*prop;
	int		 rc;

	rc = test_setup((void **)&arg, SETUP_EQ, arg0->multi_rank,
			SMALL_POOL_SIZE, 0, NULL);
	assert_rc_equal(rc, 0);

	arg->pool.pool_connect_flags = flags;
	prop = get_daos_prop_with_owner_acl_perms(perms,
						  DAOS_PROP_PO_ACL);

	while (!rc && arg->setup_state != SETUP_POOL_CONNECT)
		rc = test_setup_next_step((void **)&arg, NULL, prop, NULL);

	/* Make sure we actually got to pool connect */
	assert_int_equal(arg->setup_state, SETUP_POOL_CONNECT);
	assert_rc_equal(rc, exp_result);

	daos_prop_free(prop);
	test_teardown((void **)&arg);
}

static void
pool_connect_access(void **state)
{
	test_arg_t	*arg0 = *state;

	par_barrier(PAR_COMM_WORLD);

	print_message("pool ACL gives the owner no permissions\n");
	expect_pool_connect_access(arg0, 0, DAOS_PC_RO, -DER_NO_PERM);

	print_message("pool ACL gives the owner RO, they want RW\n");
	expect_pool_connect_access(arg0, DAOS_ACL_PERM_READ, DAOS_PC_RW,
				   -DER_NO_PERM);

	print_message("pool ACL gives the owner RO, they want RO\n");
	expect_pool_connect_access(arg0, DAOS_ACL_PERM_READ, DAOS_PC_RO,
				   0);

	print_message("pool ACL gives the owner RW, they want RO\n");
	expect_pool_connect_access(arg0,
				   DAOS_ACL_PERM_READ | DAOS_ACL_PERM_WRITE,
				   DAOS_PC_RO,
				   0);

	print_message("pool ACL gives the owner RW, they want RW\n");
	expect_pool_connect_access(arg0,
				   DAOS_ACL_PERM_READ | DAOS_ACL_PERM_WRITE,
				   DAOS_PC_RW,
				   0);
}

static void
label_strings_test(void **state)
{
	int		 i;
	test_arg_t	*arg = *state;
	const char	*valid_labels[] = {
					   "mypool",
					   "my_pool",
					   "MyPool",
					   "MyPool_2",
					   "cae61c0752f54874ad213c0ec43005cb",
					   "bash",
					   "Pool_ProjectA:Team42",
					   "ProjectA.TeamOne",
					   "server42.fictionaldomaincae61c07.org",
					     "0ABC",
					     "0xDA0S1234",
					     "0b101010",
					     /* len=DAOS_PROP_LABEL_MAX_LEN */
					     "0123456789ABCDEF0123456789ABCDEF0123456789ABCDEF0123456789ABCDEF0123456789ABCDEF0123456789ABCDEF0123456789ABCDEF0123456789ABCDE",
					     "a-b-cde",
					     "thiswoul-dntp-arse-asau-uidsoitsfine",
					     "g006b637-c63a-4734-99bc-a71298597de1",
	};
	const char	*invalid_labels[] = {
					     "",
					     "no/slashes\\at\\all",
					     "no spaces",
					     "is%20this%20label%20ok",
					     "No{brackets}",
					     "Whatsup?",
					     "'MyLabel'",
					     "MyPool!",
					     "0006b637-c63a-4734-99bc-a71298597de1",
					     "cae61c0]7-52f5-4874-ad21-3c0ec43005cb",
					     /* len=DAOS_PROP_LABEL_MAX_LEN+1 */
					     "0123456789ABCDEF0123456789ABCDEF0123456789ABCDEF0123456789ABCDEF0123456789ABCDEF0123456789ABCDEF0123456789ABCDEF0123456789ABCDEF",
					     "A0123456789012345678901234567890123456789012345678901234567890123456789012345678901234567890123456789012345678901234567890123456789",
					     "/bin/bash;/bin/ls",
					     "bash&",
					     "$VAR",
					     "@daos_dev",
					     "#objectstorage",
					     "container7%BigKVS",
					     "onethousand^6",
					     "*myptr",
					     "Project(small_pool)",
					     "pool+containers+objects",
					     "`cmd`",
					     "~daosuser",
					     "don't\"quote\"me",
					     "ooo\bps",
					     "end of the line\n",
					     "end of the line\r\n",	};
	size_t	n_valid = ARRAY_SIZE(valid_labels);
	size_t	n_invalid = ARRAY_SIZE(invalid_labels);

	par_barrier(PAR_COMM_WORLD);

	if (arg->myrank == 0) {
		print_message("Verify %zu valid labels\n", n_valid);
		for (i = 0; i < n_valid; i++) {
			const char *lbl = valid_labels[i];

			print_message("%s should be valid\n", lbl);
			assert_true(daos_label_is_valid(lbl));
		}

		print_message("Verify %zu INvalid labels\n", n_invalid);
		for (i = 0; i < n_invalid; i++) {
			const char *lbl = invalid_labels[i];

			print_message("%s should not be valid\n", lbl);
			assert_false(daos_label_is_valid(lbl));
		}
	}
}

static void
pool_map_refreshes_common(void **state, bool fall_back)
{
	test_arg_t	*arg = *state;
	d_rank_t	 rank = ranks_to_kill[0];
	int		 tgt = 0;

	par_barrier(PAR_COMM_WORLD);

	/*
	 * Since the rebuild_single_pool_target call below refreshes the pool
	 * map of arg->pool.poh, we must use a separate connection, which is
	 * mostly clearly done with another client rank.
	 */
	if (arg->rank_size < 2) {
		print_message("need at least two client ranks\n");
		skip();
	}

	if (!test_runable(arg, 2))
		skip();

	rebuild_single_pool_target(arg, rank, tgt, false);

	if (arg->myrank == 1) {
		uint64_t	 fail_loc;
		int		 n = 4;
		daos_obj_id_t	 oids[n];
		struct ioreq	 reqs[n];
		const char	*akey = "pmr_akey";
		const char	*value = "d";
		daos_size_t	 iod_size = 1;
		int		 rx_nr = 1;
		uint64_t	 idx = 0;
		int		 i;

		for (i = 0; i < n; i++) {
			oids[i] = daos_test_oid_gen(arg->coh, OC_RP_2G1, 0, 0, i);
			ioreq_init(&reqs[i], arg->coh, oids[i], DAOS_IOD_SINGLE, arg);
		}

		print_message("rank 1: setting fail_loc DAOS_POOL_FAIL_MAP_REFRESH\n");
		if (fall_back)
			fail_loc = DAOS_POOL_FAIL_MAP_REFRESH_SERIOUSLY | DAOS_FAIL_ALWAYS;
		else
			fail_loc = DAOS_POOL_FAIL_MAP_REFRESH | DAOS_FAIL_ONCE;
		daos_fail_loc_set(fail_loc);

		print_message("rank 1: invoking concurrent updates to trigger concurrent pool map "
			      "refreshes\n");
		for (i = 0; i < n; i++)
			insert_nowait("pmr_dkey", 1, &akey, &iod_size, &rx_nr, &idx,
				      (void **)&value, DAOS_TX_NONE, &reqs[i], 0);

		print_message("rank 1: waiting for the updates to complete\n");
		for (i = 0; i < n; i++)
			insert_wait(&reqs[i]);

		print_message("rank 1: clearing fail_loc\n");
		daos_fail_loc_set(0);
	}

	par_barrier(PAR_COMM_WORLD);

	print_message("reintegrating the excluded targets\n");
	reintegrate_single_pool_target(arg, rank, tgt);
}

static int
pool_map_refreshes_setup(void **state)
{
	async_enable(state);
	return test_setup(state, SETUP_CONT_CONNECT, true, SMALL_POOL_SIZE, 0, NULL);
}

static void
pool_map_refreshes(void **state)
{
	pool_map_refreshes_common(state, false /* fall_back */);
}

static void
pool_map_refreshes_fallback(void **state)
{
	pool_map_refreshes_common(state, true /* fall_back */);
}

static const struct CMUnitTest pool_tests[] = {
	{ "POOL1: connect to non-existing pool",
	  pool_connect_nonexist, NULL, test_case_teardown},
	{ "POOL2: connect/disconnect to pool",
	  pool_connect, async_disable, test_case_teardown},
	{ "POOL3: connect/disconnect to pool (async)",
	  pool_connect, async_enable, test_case_teardown},
	{ "POOL4: pool handle local2global and global2local",
	  pool_connect, hdl_share_enable, test_case_teardown},
	{ "POOL5: exclusive connection",
	  pool_connect_exclusively, NULL, test_case_teardown},
	{ "POOL6: exclude targets and query pool info",
	  pool_exclude, async_disable, NULL},
	{ "POOL7: set/get/list user-defined pool attributes (sync)",
	  pool_attribute, NULL, test_case_teardown},
	{ "POOL8: set/get/list user-defined pool attributes (async)",
	  pool_attribute, NULL, test_case_teardown},
	{ "POOL9: pool reconnect after daos re-init",
	  init_fini_conn, NULL, test_case_teardown},
	{ "POOL10: pool create with properties and query",
	  pool_properties, NULL, test_case_teardown},
	{ "POOL11: pool list containers (zero)",
	  list_containers_test, setup_zerocontainers, teardown_containers},
	{ "POOL12: pool list containers (many)",
	  list_containers_test, setup_manycontainers, teardown_containers},
	{ "POOL13: retry POOL_{CONNECT,DISCONNECT,QUERY}",
	  pool_op_retry, NULL, test_case_teardown},
	{ "POOL14: pool connect access based on ACL",
	  pool_connect_access, NULL, test_case_teardown},
	{ "POOL15: label property string validation",
	  label_strings_test, NULL, test_case_teardown},
	{ "POOL16: pool map refreshes",
	  pool_map_refreshes, pool_map_refreshes_setup, test_case_teardown},
	{ "POOL17: pool map refreshes (fallback)",
	  pool_map_refreshes_fallback, pool_map_refreshes_setup, test_case_teardown},
	{ "POOL18: pool filter containers (zero)",
	  filter_containers_test, setup_zerocontainers, teardown_containers},
	{ "POOL19: pool filter containers (many)",
	  filter_containers_test, setup_manycontainers, teardown_containers},
};

int
run_daos_pool_test(int rank, int size, int *sub_tests, int sub_tests_size)
{
	int rc;

	par_barrier(PAR_COMM_WORLD);

	rc = run_daos_sub_tests("DAOS_Pool", pool_tests, ARRAY_SIZE(pool_tests), sub_tests,
				sub_tests_size, setup, test_teardown);

	par_barrier(PAR_COMM_WORLD);
	return rc;
}<|MERGE_RESOLUTION|>--- conflicted
+++ resolved
@@ -1302,7 +1302,6 @@
 	nconts = 0;
 	exp_rc = 0;
 
-<<<<<<< HEAD
 	/* Test: 1-part filter (AND, nhandles > 0) match none, NULL conts, check nconts=0 */
 	init_one_part_filter(&filt, PCF_COMBINE_LOGICAL_AND,
 			     &part0, PCF_KEY_NUM_HANDLES, PCF_FUNC_GT, 0);
@@ -1315,8 +1314,6 @@
 	run_filter_check(state, &filt, exp_rc, nconts, conts, exp_nconts, NULL, CLEAN, tnum++);
 	daos_pool_cont_filter_fini(&filt);
 
-=======
->>>>>>> 4cb25aa7
 	/* Test: 1-part filter (AND, mtime == 0) match none, NULL conts, check nconts=0 */
 	init_one_part_filter(&filt, PCF_COMBINE_LOGICAL_AND,
 			     &part0, PCF_KEY_MD_MTIME, PCF_FUNC_EQ, 0);
@@ -1360,7 +1357,6 @@
 
 	exp_nconts = lcarg->nconts;
 
-<<<<<<< HEAD
 	/* Test: 1-part filter (AND, nhandles == 0) match all, NULL conts, check nconts */
 	init_one_part_filter(&filt, PCF_COMBINE_LOGICAL_AND,
 			     &part0, PCF_KEY_NUM_HANDLES, PCF_FUNC_EQ, 0);
@@ -1373,8 +1369,6 @@
 	run_filter_check(state, &filt, exp_rc, nconts, conts, exp_nconts, NULL, CLEAN, tnum++);
 	daos_pool_cont_filter_fini(&filt);
 
-=======
->>>>>>> 4cb25aa7
 	/* Test: 1-part filter (AND, mtime > 0) match all, NULL conts, check nconts */
 	init_one_part_filter(&filt, PCF_COMBINE_LOGICAL_AND,
 			     &part0, PCF_KEY_MD_MTIME, PCF_FUNC_GT, 0);
@@ -1423,7 +1417,6 @@
 	print_message("=== test batch from t%d: match none, input conts!=NULL\n", tnum);
 	exp_nconts = 0;
 
-<<<<<<< HEAD
 	/* Test: 1-part filter (AND, nhandles > 0) match none, check nconts=0 */
 	init_one_part_filter(&filt, PCF_COMBINE_LOGICAL_AND,
 			     &part0, PCF_KEY_NUM_HANDLES, PCF_FUNC_GT, 0);
@@ -1436,8 +1429,6 @@
 	run_filter_check(state, &filt, exp_rc, nconts, conts, exp_nconts, NULL, CLEAN, tnum++);
 	daos_pool_cont_filter_fini(&filt);
 
-=======
->>>>>>> 4cb25aa7
 	/* Test: 1-part filter (AND, mtime == 0) match none, check nconts=0 and conts */
 	init_one_part_filter(&filt, PCF_COMBINE_LOGICAL_AND,
 			     &part0, PCF_KEY_MD_MTIME, PCF_FUNC_EQ, 0);
@@ -1461,7 +1452,6 @@
 	print_message("=== test batch from t%d: match all, input conts!=NULL\n", tnum);
 	exp_nconts = lcarg->nconts;
 
-<<<<<<< HEAD
 	/* Test: 1-part filter (AND, nhandles == 0) match all, check nconts and conts */
 	init_one_part_filter(&filt, PCF_COMBINE_LOGICAL_AND,
 			     &part0, PCF_KEY_NUM_HANDLES, PCF_FUNC_EQ, 0);
@@ -1469,8 +1459,6 @@
 			 CLEAN, tnum++);
 	daos_pool_cont_filter_fini(&filt);
 
-=======
->>>>>>> 4cb25aa7
 	/* Test: 1-part filter (AND, mtime > 0) match all, check nconts and conts */
 	init_one_part_filter(&filt, PCF_COMBINE_LOGICAL_AND,
 			     &part0, PCF_KEY_MD_MTIME, PCF_FUNC_GT, 0);
@@ -1550,7 +1538,6 @@
 
 		print_message("=== test batch from t%d: match some, input conts==NULL\n", tnum);
 
-<<<<<<< HEAD
 		/* Test: 1-part filter (AND, nhandles > 0), match some, NULL conts arg */
 		exp_nconts = 3;
 		init_one_part_filter(&filt, PCF_COMBINE_LOGICAL_AND,
@@ -1566,8 +1553,6 @@
 				 CLEAN, tnum++);
 		daos_pool_cont_filter_fini(&filt);
 
-=======
->>>>>>> 4cb25aa7
 		/* Test: 1-part filter (AND, mtime <= second container create time), match some,
 		 * NULL conts arg
 		 */
@@ -1669,7 +1654,6 @@
 				 CLEAN, tnum++);
 		daos_pool_cont_filter_fini(&filt);
 
-<<<<<<< HEAD
 		/* Test: 2-part filter (OR, nhandles > 0, snaps >= 1) match some, NULL conts arg.
 		 * First 3 containers currently open (one with a snapshot created on it);
 		 * Do not match last container opened previously and closed and no snapshots.
@@ -1682,8 +1666,6 @@
 				 CLEAN, tnum++);
 		daos_pool_cont_filter_fini(&filt);
 
-=======
->>>>>>> 4cb25aa7
 		epr.epr_lo = epr.epr_hi = c0_epc;
 		print_message("destroy snapshot on container %s, epoch %zu\n",
 			      c0.pci_id.pci_label, c0_epc);
@@ -1781,7 +1763,6 @@
 				 CLEAN, tnum++);
 		daos_pool_cont_filter_fini(&filt);
 
-<<<<<<< HEAD
 		/* Test: 2-part filter (OR, nhandles > 0, snaps >= 1) match some,
 		 * check nconts and conts.
 		 * First 3 containers currently open (one with a snapshot created on it);
@@ -1795,9 +1776,6 @@
 				 CLEAN, tnum++);
 		daos_pool_cont_filter_fini(&filt);
 
-
-=======
->>>>>>> 4cb25aa7
 		epr.epr_lo = epr.epr_hi = c0_epc;
 		print_message("destroy snapshot on container %s, epoch %zu\n",
 			      c0.pci_id.pci_label, c0_epc);
