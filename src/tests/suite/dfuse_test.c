--- conflicted
+++ resolved
@@ -34,11 +34,7 @@
  * Tests can be run by specifying the appropriate argument for a test or
  * all will be run if no test is specified.
  */
-<<<<<<< HEAD
-#define TESTS "im"
-=======
 #define TESTS "ims"
->>>>>>> 5d78587a
 static const char *all_tests = TESTS;
 
 static void
@@ -49,10 +45,7 @@
 	print_message("Tests: Use one of these arg(s) for specific test\n");
 	print_message("dfuse_test -a|--all\n");
 	print_message("dfuse_test -i|--io\n");
-<<<<<<< HEAD
-=======
 	print_message("dfuse_test -s|--stream\n");
->>>>>>> 5d78587a
 	print_message("dfuse_test -m|--metadata\n");
 	print_message("Default <dfuse_test> runs all tests\n=============\n");
 	print_message("\n=============================\n");
@@ -301,14 +294,11 @@
 	assert_int_equal(dur.uid, geteuid());
 	assert_int_equal(dur.gid, getegid());
 
-<<<<<<< HEAD
-=======
 out:
 
 	rc = close(fd);
 	assert_return_code(rc, errno);
 
->>>>>>> 5d78587a
 	rc = unlinkat(root, "ioctl_file", 0);
 	assert_return_code(rc, errno);
 
@@ -318,121 +308,6 @@
 
 static bool
 timespec_gt(struct timespec t1, struct timespec t2)
-<<<<<<< HEAD
-{
-	if (t1.tv_sec == t2.tv_sec)
-		return t1.tv_nsec > t2.tv_nsec;
-	else
-		return t1.tv_sec > t2.tv_sec;
-}
-
-void
-do_mtime(void **state)
-{
-	struct stat     stbuf;
-	struct timespec prev_ts;
-	struct timespec now;
-	struct timespec times[2];
-	int             fd;
-	int             rc;
-	char            input_buf[] = "hello";
-	int             root        = open(test_dir, O_PATH | O_DIRECTORY);
-
-	assert_return_code(root, errno);
-
-	/* Open a file and sanity check the mtime */
-	fd = openat(root, "my_file", O_RDWR | O_CREAT | O_EXCL, S_IWUSR | S_IRUSR);
-	assert_return_code(fd, errno);
-	rc = clock_gettime(CLOCK_REALTIME, &now);
-	assert_return_code(fd, errno);
-	rc = fstat(fd, &stbuf);
-	assert_return_code(rc, errno);
-	prev_ts.tv_sec  = stbuf.st_mtim.tv_sec;
-	prev_ts.tv_nsec = stbuf.st_mtim.tv_nsec;
-	assert_true(now.tv_sec - prev_ts.tv_sec < 3);
-
-	/* Write to the file and verify mtime is newer */
-	rc = write(fd, input_buf, sizeof(input_buf));
-	assert_return_code(rc, errno);
-	rc = fstat(fd, &stbuf);
-	assert_return_code(rc, errno);
-	assert_true(timespec_gt(stbuf.st_mtim, prev_ts));
-	prev_ts.tv_sec  = stbuf.st_mtim.tv_sec;
-	prev_ts.tv_nsec = stbuf.st_mtim.tv_nsec;
-
-	/* Truncate the file and verify mtime is newer */
-	rc = ftruncate(fd, 0);
-	assert_return_code(rc, errno);
-	rc = fstat(fd, &stbuf);
-	assert_return_code(rc, errno);
-	assert_true(timespec_gt(stbuf.st_mtim, prev_ts));
-	prev_ts.tv_sec  = stbuf.st_mtim.tv_sec;
-	prev_ts.tv_nsec = stbuf.st_mtim.tv_nsec;
-
-	/* Set and verify mtime set in the past */
-	times[0]         = now;
-	times[1].tv_sec  = now.tv_sec - 10;
-	times[1].tv_nsec = 20;
-	rc               = futimens(fd, times);
-	assert_return_code(fd, errno);
-	rc = fstat(fd, &stbuf);
-	assert_return_code(rc, errno);
-	assert_int_equal(stbuf.st_mtim.tv_sec, times[1].tv_sec);
-	assert_int_equal(stbuf.st_mtim.tv_nsec, times[1].tv_nsec);
-	prev_ts.tv_sec  = stbuf.st_mtim.tv_sec;
-	prev_ts.tv_nsec = stbuf.st_mtim.tv_nsec;
-
-	rc = close(fd);
-	assert_return_code(rc, errno);
-
-	rc = unlinkat(root, "my_file", 0);
-	assert_return_code(rc, errno);
-
-	rc = close(root);
-	assert_return_code(rc, errno);
-}
-
-static int
-run_specified_tests(const char *tests, int *sub_tests, int sub_tests_size)
-{
-	int nr_failed = 0;
-
-	if (strlen(tests) == 0)
-		tests = all_tests;
-
-	while (*tests != '\0') {
-		switch (*tests) {
-		case 'i':
-			printf("\n\n=================");
-			printf("dfuse IO tests");
-			printf("=====================");
-			const struct CMUnitTest io_tests[] = {
-			    cmocka_unit_test(do_openat),
-			    cmocka_unit_test(do_ioctl),
-			};
-			nr_failed = cmocka_run_group_tests(io_tests, NULL, NULL);
-			break;
-		case 'm':
-			printf("\n\n=================");
-			printf("dfuse metadata tests");
-			printf("=====================");
-			const struct CMUnitTest metadata_tests[] = {
-			    cmocka_unit_test(do_mtime),
-			};
-			nr_failed = cmocka_run_group_tests(metadata_tests, NULL, NULL);
-			break;
-
-		default:
-			assert_true(0);
-		}
-
-		tests++;
-	}
-
-	return nr_failed;
-}
-
-=======
 {
 	if (t1.tv_sec == t2.tv_sec)
 		return t1.tv_nsec > t2.tv_nsec;
@@ -589,7 +464,6 @@
 	return nr_failed;
 }
 
->>>>>>> 5d78587a
 int
 main(int argc, char **argv)
 {
@@ -602,20 +476,13 @@
 	static struct option long_options[] = {{"test-dir", required_argument, NULL, 'M'},
 					       {"all", no_argument, NULL, 'a'},
 					       {"io", no_argument, NULL, 'i'},
-<<<<<<< HEAD
-=======
 					       {"stream", no_argument, NULL, 's'},
->>>>>>> 5d78587a
 					       {"metadata", no_argument, NULL, 'm'},
 					       {NULL, 0, NULL, 0}};
 
 	memset(tests, 0, sizeof(tests));
 
-<<<<<<< HEAD
-	while ((opt = getopt_long(argc, argv, "a:M:im", long_options, &index)) != -1) {
-=======
 	while ((opt = getopt_long(argc, argv, "a:M:ims", long_options, &index)) != -1) {
->>>>>>> 5d78587a
 		if (strchr(all_tests, opt) != NULL) {
 			tests[ntests] = opt;
 			ntests++;
