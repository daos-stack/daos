/*
 * (C) Copyright 2016-2021 Intel Corporation.
 *
 * Licensed under the Apache License, Version 2.0 (the "License");
 * you may not use this file except in compliance with the License.
 * You may obtain a copy of the License at
 *
 *    http://www.apache.org/licenses/LICENSE-2.0
 *
 * Unless required by applicable law or agreed to in writing, software
 * distributed under the License is distributed on an "AS IS" BASIS,
 * WITHOUT WARRANTIES OR CONDITIONS OF ANY KIND, either express or implied.
 * See the License for the specific language governing permissions and
 * limitations under the License.
 *
 * GOVERNMENT LICENSE RIGHTS-OPEN SOURCE SOFTWARE
 * The Government's rights to use, modify, reproduce, release, perform, display,
 * or disclose this software are subject to the terms of the Apache License as
 * provided in Contract No. B609815.
 * Any reproduction of computer software, computer software documentation, or
 * portions thereof marked with this legend must also reproduce the markings.
 */
/**
 * \file
 *
 * This file is part of the DAOS server. It implements the startup/shutdown
 * routines for the daos_server.
 */

#define D_LOGFAC	DD_FAC(server)

#include <signal.h>
#include <abt.h>
#include <stdlib.h>
#include <getopt.h>
#include <errno.h>
#include <execinfo.h>

#include <daos/btree_class.h>
#include <daos/common.h>
#include <daos/placement.h>
#include "srv_internal.h"
#include "drpc_internal.h"
#include <gurt/telemetry_common.h>
#include <gurt/telemetry_producer.h>

#include <daos.h> /* for daos_init() */

#define MAX_MODULE_OPTIONS	64
#define MODULE_LIST	"vos,rdb,rsvc,security,mgmt,dtx,pool,cont,obj,rebuild"

/** List of modules to load */
static char		modules[MAX_MODULE_OPTIONS + 1];

/**
 * Number of target threads the user would like to start
 * 0 means default value, see dss_tgt_nr_get();
 */
static unsigned int	nr_threads;

/** DAOS system name (corresponds to crt group ID) */
static char	       *daos_sysname = DAOS_DEFAULT_SYS_NAME;

/** Storage node hostname */
char		        dss_hostname[DSS_HOSTNAME_MAX_LEN];

/** Storage path (hack) */
const char	       *dss_storage_path = "/mnt/daos";

/** NVMe config file */
const char	       *dss_nvme_conf;

/** Socket Directory */
const char	       *dss_socket_dir = "/var/run/daos_server";

/** NVMe shm_id for enabling SPDK multi-process mode */
int			dss_nvme_shm_id = DAOS_NVME_SHMID_NONE;

/** NVMe mem_size for SPDK memory allocation when using primary mode */
int			dss_nvme_mem_size = DAOS_NVME_MEM_PRIMARY;

/** IO server instance index */
unsigned int		dss_instance_idx;

/** HW topology */
hwloc_topology_t	dss_topo;
/** core depth of the topology */
int			dss_core_depth;
/** number of physical cores, w/o hyperthreading */
int			dss_core_nr;
/** start offset index of the first core for service XS */
int			dss_core_offset;
/** NUMA node to bind to */
int			dss_numa_node = -1;
hwloc_bitmap_t	core_allocation_bitmap;
/** a copy of the NUMA node object in the topology */
hwloc_obj_t		numa_obj;
/** number of cores in the given NUMA node */
int			dss_num_cores_numa_node;
/** Module facility bitmask */
static uint64_t		dss_mod_facs;

/* stream used to dump ABT infos and ULTs stacks */
static FILE *abt_infos;

d_rank_t
dss_self_rank(void)
{
	d_rank_t	rank;
	int		rc;

	rc = crt_group_rank(NULL /* grp */, &rank);
	D_ASSERTF(rc == 0, ""DF_RC"\n", DP_RC(rc));
	return rank;
}

/*
 * Register the dbtree classes used by native server-side modules (e.g.,
 * ds_pool, ds_cont, etc.). Unregistering is currently not supported.
 */
static int
register_dbtree_classes(void)
{
	int rc;

	rc = dbtree_class_register(DBTREE_CLASS_KV, 0 /* feats */,
				   &dbtree_kv_ops);
	if (rc != 0) {
		D_ERROR("failed to register DBTREE_CLASS_KV: "DF_RC"\n",
			DP_RC(rc));
		return rc;
	}

	rc = dbtree_class_register(DBTREE_CLASS_IV,
				   BTR_FEAT_UINT_KEY | BTR_FEAT_DIRECT_KEY,
				   &dbtree_iv_ops);
	if (rc != 0) {
		D_ERROR("failed to register DBTREE_CLASS_IV: "DF_RC"\n",
			DP_RC(rc));
		return rc;
	}

	rc = dbtree_class_register(DBTREE_CLASS_NV, BTR_FEAT_DIRECT_KEY,
				   &dbtree_nv_ops);
	if (rc != 0) {
		D_ERROR("failed to register DBTREE_CLASS_NV: "DF_RC"\n",
			DP_RC(rc));
		return rc;
	}

	rc = dbtree_class_register(DBTREE_CLASS_UV, 0 /* feats */,
				   &dbtree_uv_ops);
	if (rc != 0) {
		D_ERROR("failed to register DBTREE_CLASS_UV: "DF_RC"\n",
			DP_RC(rc));
		return rc;
	}

	rc = dbtree_class_register(DBTREE_CLASS_EC,
				   BTR_FEAT_UINT_KEY /* feats */,
				   &dbtree_ec_ops);
	if (rc != 0) {
		D_ERROR("failed to register DBTREE_CLASS_EC: "DF_RC"\n",
			DP_RC(rc));
		return rc;
	}

	return rc;
}

static int
modules_load(void)
{
	char		*mod;
	char		*sep;
	char		*run;
	int		 rc = 0;

	D_STRNDUP(sep, modules, MAX_MODULE_OPTIONS + 1);
	if (sep == NULL)
		return -DER_NOMEM;
	run = sep;

	mod = strsep(&run, ",");
	while (mod != NULL) {
		if (strcmp(mod, "object") == 0)
			mod = "obj";
		else if (strcmp(mod, "po") == 0)
			mod = "pool";
		else if (strcmp(mod, "container") == 0 ||
			 strcmp(mod, "co") == 0)
			mod = "cont";
		else if (strcmp(mod, "management") == 0)
			mod = "mgmt";
		else if (strcmp(mod, "vos") == 0)
			mod = "vos_srv";

		rc = dss_module_load(mod);
		if (rc != 0) {
			D_ERROR("Failed to load module %s: %d\n",
				mod, rc);
			break;
		}

		mod = strsep(&run, ",");
	}

	D_FREE(sep);
	return rc;
}


/**
 * Get the appropriate number of main XS based on the number of cores and
 * passed in preferred number of threads.
 */
static int
dss_tgt_nr_get(int ncores, int nr, bool oversubscribe)
{
	int tgt_nr;

	D_ASSERT(ncores >= 1);

	/* at most 2 helper XS per target */
	if (dss_tgt_offload_xs_nr > 2 * nr)
		dss_tgt_offload_xs_nr = 2 * nr;

	/* Each system XS uses one core, and  with dss_tgt_offload_xs_nr
	 * offload XS. Calculate the tgt_nr as the number of main XS based
	 * on number of cores.
	 */
retry:
	tgt_nr = ncores - DAOS_TGT0_OFFSET - dss_tgt_offload_xs_nr;
	if (tgt_nr <= 0)
		tgt_nr = 1;

	/* If user requires less target threads then set it as dss_tgt_nr,
	 * if user oversubscribes, then:
	 *      . if oversubscribe is enabled, use the required number
	 *      . if oversubscribe is disabled(default),
	 *        use the number calculated above
	 * Note: oversubscribing  may hurt performance.
	 */
	if (nr >= 1 && ((nr < tgt_nr) || oversubscribe)) {
		tgt_nr = nr;
		if (dss_tgt_offload_xs_nr > 2 * tgt_nr)
			dss_tgt_offload_xs_nr = 2 * tgt_nr;
	} else if (dss_tgt_offload_xs_nr > 2 * tgt_nr) {
		dss_tgt_offload_xs_nr--;
		goto retry;
	}

	if (tgt_nr != nr)
		D_PRINT("%d target XS(xstream) requested (#cores %d); "
			"use (%d) target XS\n", nr, ncores, tgt_nr);

	if (dss_tgt_offload_xs_nr % tgt_nr != 0)
		dss_helper_pool = true;

	return tgt_nr;
}

static int
dss_topo_init()
{
	int		depth;
	int		numa_node_nr;
	int		num_cores_visited;
	char		*cpuset;
	int		k;
	hwloc_obj_t	corenode;
	bool            tgt_oversub = false;

	hwloc_topology_init(&dss_topo);
	hwloc_topology_load(dss_topo);

	dss_core_depth = hwloc_get_type_depth(dss_topo, HWLOC_OBJ_CORE);
	dss_core_nr = hwloc_get_nbobjs_by_type(dss_topo, HWLOC_OBJ_CORE);
	depth = hwloc_get_type_depth(dss_topo, HWLOC_OBJ_NUMANODE);
	numa_node_nr = hwloc_get_nbobjs_by_depth(dss_topo, depth);
	d_getenv_bool("DAOS_TARGET_OVERSUBSCRIBE", &tgt_oversub);

	/* if no NUMA node was specified, or NUMA data unavailable */
	/* fall back to the legacy core allocation algorithm */
	if (dss_numa_node == -1 || numa_node_nr <= 0) {
		D_PRINT("Using legacy core allocation algorithm\n");
		dss_tgt_nr = dss_tgt_nr_get(dss_core_nr, nr_threads,
					    tgt_oversub);

		if (dss_core_offset < 0 || dss_core_offset >= dss_core_nr) {
			D_ERROR("invalid dss_core_offset %d "
				"(set by \"-f\" option),"
				" should within range [0, %d]",
				dss_core_offset, dss_core_nr - 1);
			return -DER_INVAL;
		}
		return 0;
	}

	if (dss_numa_node > numa_node_nr) {
		D_ERROR("Invalid NUMA node selected. "
			"Must be no larger than %d\n",
			numa_node_nr);
		return -DER_INVAL;
	}

	numa_obj = hwloc_get_obj_by_depth(dss_topo, depth, dss_numa_node);
	if (numa_obj == NULL) {
		D_ERROR("NUMA node %d was not found in the topology",
			dss_numa_node);
		return -DER_INVAL;
	}

	/* create an empty bitmap, then set each bit as we */
	/* find a core that matches */
	core_allocation_bitmap = hwloc_bitmap_alloc();
	if (core_allocation_bitmap == NULL) {
		D_ERROR("Unable to allocate core allocation bitmap\n");
		return -DER_INVAL;
	}

	dss_num_cores_numa_node = 0;
	num_cores_visited = 0;

	for (k = 0; k < dss_core_nr; k++) {
		corenode = hwloc_get_obj_by_depth(dss_topo, dss_core_depth, k);
		if (corenode == NULL)
			continue;
		if (hwloc_bitmap_isincluded(corenode->cpuset,
					    numa_obj->cpuset) != 0) {
			if (num_cores_visited++ >= dss_core_offset) {
				hwloc_bitmap_set(core_allocation_bitmap, k);
				hwloc_bitmap_asprintf(&cpuset,
						      corenode->cpuset);
			}
			dss_num_cores_numa_node++;
		}
	}
	hwloc_bitmap_asprintf(&cpuset, core_allocation_bitmap);
	free(cpuset);

	dss_tgt_nr = dss_tgt_nr_get(dss_num_cores_numa_node, nr_threads,
				    tgt_oversub);
	if (dss_core_offset < 0 || dss_core_offset >= dss_num_cores_numa_node) {
		D_ERROR("invalid dss_core_offset %d (set by \"-f\" option), "
			"should within range [0, %d]", dss_core_offset,
			dss_num_cores_numa_node - 1);
		return -DER_INVAL;
	}

	D_PRINT("Using NUMA core allocation algorithm\n");
	return 0;
}

static ABT_mutex		server_init_state_mutex;
static ABT_cond			server_init_state_cv;
static enum dss_init_state	server_init_state;

static int
server_init_state_init(void)
{
	int rc;

	rc = ABT_mutex_create(&server_init_state_mutex);
	if (rc != ABT_SUCCESS)
		return dss_abterr2der(rc);
	rc = ABT_cond_create(&server_init_state_cv);
	if (rc != ABT_SUCCESS) {
		ABT_mutex_free(&server_init_state_mutex);
		return dss_abterr2der(rc);
	}
	return 0;
}

static void
server_init_state_fini(void)
{
	server_init_state = DSS_INIT_STATE_INIT;
	ABT_cond_free(&server_init_state_cv);
	ABT_mutex_free(&server_init_state_mutex);
}

static void
server_init_state_wait(enum dss_init_state state)
{
	D_INFO("waiting for server init state %d\n", state);
	ABT_mutex_lock(server_init_state_mutex);
	while (server_init_state != state)
		ABT_cond_wait(server_init_state_cv, server_init_state_mutex);
	ABT_mutex_unlock(server_init_state_mutex);
}

void
dss_init_state_set(enum dss_init_state state)
{
	D_INFO("setting server init state to %d\n", state);
	ABT_mutex_lock(server_init_state_mutex);
	server_init_state = state;
	ABT_cond_broadcast(server_init_state_cv);
	ABT_mutex_unlock(server_init_state_mutex);
}

static int
abt_max_num_xstreams(void)
{
	char   *env;

	env = getenv("ABT_MAX_NUM_XSTREAMS");
	if (env == NULL)
		env = getenv("ABT_ENV_MAX_NUM_XSTREAMS");
	if (env != NULL)
		return atoi(env);
	return 0;
}

static int
set_abt_max_num_xstreams(int n)
{
	char   *name = "ABT_MAX_NUM_XSTREAMS";
	char   *value;
	int	rc;

	D_ASSERTF(n > 0, "%d\n", n);
	D_ASPRINTF(value, "%d", n);
	if (value == NULL)
		return -DER_NOMEM;
	D_INFO("Setting %s to %s\n", name, value);
	rc = setenv(name, value, 1 /* overwrite */);
	D_FREE(value);
	if (rc != 0)
		return daos_errno2der(errno);
	return 0;
}

static int
abt_init(int argc, char *argv[])
{
	int	nrequested = abt_max_num_xstreams();
	int	nrequired = 1 /* primary xstream */ + DSS_XS_NR_TOTAL;
	int	rc;

	/*
	 * Set ABT_MAX_NUM_XSTREAMS to the larger of nrequested and nrequired.
	 * If we don't do this, Argobots may use a default or requested value
	 * less than nrequired. We may then hit Argobots assertion failures
	 * because xstream_data.xd_mutex's internal queue has fewer slots than
	 * some xstreams' rank numbers need.
	 */
	rc = set_abt_max_num_xstreams(max(nrequested, nrequired));
	if (rc != 0)
		return daos_errno2der(errno);

	/* Now, initialize Argobots. */
	rc = ABT_init(argc, argv);
	if (rc != ABT_SUCCESS) {
		D_ERROR("failed to init ABT: %d\n", rc);
		return dss_abterr2der(rc);
	}

	return 0;
}

static void
abt_fini(void)
{
	ABT_finalize();
}

static int
server_init(int argc, char *argv[])
{
<<<<<<< HEAD
	static struct d_tm_node_t	*startup_dur;
	static struct d_tm_node_t	*started_ts;
	uint64_t			 bound;
	int64_t				 diff;
	unsigned int			 ctx_nr;
	char				 hostname[256] = { 0 };
	int				 rc;
=======
	uint64_t	bound;
	int64_t		diff;
	unsigned int	ctx_nr;
	int		rc;
>>>>>>> c2b9f4cc

	bound = crt_hlc_epsilon_get_bound(crt_hlc_get());

	rc = daos_debug_init(DAOS_LOG_DEFAULT);
	if (rc != 0)
		return rc;

	rc = d_tm_init(dss_instance_idx, D_TM_SHARED_MEMORY_SIZE);
	if (rc != 0)
		goto exit_debug_init;

	d_tm_mark_duration_start(&startup_dur, D_TM_CLOCK_REALTIME,
				 "server", "startup_duration", NULL);

	rc = register_dbtree_classes();
	if (rc != 0)
		D_GOTO(exit_telemetry_init, rc);

	/** initialize server topology data */
	rc = dss_topo_init();
	if (rc != 0)
		D_GOTO(exit_telemetry_init, rc);

	rc = abt_init(argc, argv);
	if (rc != 0)
		goto exit_telemetry_init;

	/* initialize the modular interface */
	rc = dss_module_init();
	if (rc)
		goto exit_abt_init;

	D_INFO("Module interface successfully initialized\n");

	/* initialize the network layer */
	ctx_nr = dss_ctx_nr_get();
	rc = crt_init_opt(daos_sysname,
			  CRT_FLAG_BIT_SERVER,
			  daos_crt_init_opt_get(true, ctx_nr));
	if (rc)
		D_GOTO(exit_mod_init, rc);
	D_INFO("Network successfully initialized\n");

	ds_iv_init();

	/* load modules. Split load and init so first call to dlopen()
	 * is from the ioserver to avoid DAOS-4557
	 */
	rc = modules_load();
	if (rc)
		/* Some modules may have been loaded successfully. */
		D_GOTO(exit_mod_loaded, rc);
	D_INFO("Module %s successfully loaded\n", modules);

	/* init modules */
	rc = dss_module_init_all(&dss_mod_facs);
	if (rc)
		/* Some modules may have been loaded successfully. */
		D_GOTO(exit_mod_loaded, rc);
	D_INFO("Module %s successfully initialized\n", modules);

	/* initialize service */
	rc = dss_srv_init();
	if (rc) {
		D_ERROR("DAOS cannot be initialized using the configured "
			"path (%s).   Please ensure it is on a PMDK compatible "
			"file system and writeable by the current user\n",
			dss_storage_path);
		D_GOTO(exit_mod_loaded, rc);
	}
	D_INFO("Service initialized\n");

	if (dss_mod_facs & DSS_FAC_LOAD_CLI) {
		rc = daos_init();
		if (rc) {
			D_ERROR("daos_init (client) failed, rc: "DF_RC"\n",
				DP_RC(rc));
			D_GOTO(exit_srv_init, rc);
		}
		D_INFO("Client stack enabled\n");
	} else {
		rc = daos_hhash_init();
		if (rc) {
			D_ERROR("daos_hhash_init failed, rc: "DF_RC"\n",
				DP_RC(rc));
			D_GOTO(exit_srv_init, rc);
		}
		rc = pl_init();
		if (rc != 0) {
			daos_hhash_fini();
			goto exit_srv_init;
		}
		D_INFO("handle hash table and placement initialized\n");
	}
	/* server-side uses D_HTYPE_PTR handle */
	d_hhash_set_ptrtype(daos_ht.dht_hhash);

	rc = server_init_state_init();
	if (rc != 0) {
		D_ERROR("failed to init server init state: "DF_RC"\n",
			DP_RC(rc));
		goto exit_daos_fini;
	}

	rc = drpc_init();
	if (rc != 0) {
		D_ERROR("Failed to initialize dRPC: "DF_RC"\n", DP_RC(rc));
		goto exit_init_state;
	}

	server_init_state_wait(DSS_INIT_STATE_SET_UP);

	diff = bound - crt_hlc_get();
	if (diff > 0) {
		struct timespec		tv;

		tv.tv_sec = diff / NSEC_PER_SEC;
		tv.tv_nsec = diff % NSEC_PER_SEC;

		/* XXX: If the server restart so quickly as to all related
		 *	things are handled within HLC epsilon, then it is
		 *	possible that current local HLC after restart may
		 *	be older than some HLC that was generated before
		 *	server restart because of the clock drift between
		 *	servers. So here, we control the server (re)start
		 *	process to guarantee that the restart time window
		 *	will be longer than the HLC epsilon, then new HLC
		 *	generated after server restart will not rollback.
		 */
		D_INFO("nanosleep %lu:%lu before open external service.\n",
		       tv.tv_sec, tv.tv_nsec);
		nanosleep(&tv, NULL);
	}

	dss_set_start_epoch();

	rc = dss_module_setup_all();
	if (rc != 0)
		goto exit_drpc_fini;
	D_INFO("Modules successfully set up\n");

	dss_xstreams_open_barrier();
	D_INFO("Service fully up\n");

<<<<<<< HEAD
	d_tm_mark_duration_end(&startup_dur, NULL);

	d_tm_record_timestamp(&started_ts, "server", "started_at", NULL);

	d_tm_set_gauge(NULL, dss_self_rank(), "server", "rank", NULL);

	gethostname(hostname, 255);
=======
	gethostname(dss_hostname, DSS_HOSTNAME_MAX_LEN);

>>>>>>> c2b9f4cc
	D_PRINT("DAOS I/O server (v%s) process %u started on rank %u "
		"with %u target, %d helper XS, firstcore %d, host %s.\n",
		DAOS_VERSION, getpid(), dss_self_rank(), dss_tgt_nr,
		dss_tgt_offload_xs_nr, dss_core_offset, dss_hostname);

	if (numa_obj)
		D_PRINT("Using NUMA node: %d", dss_numa_node);

	return 0;

exit_drpc_fini:
	drpc_fini();
exit_init_state:
	server_init_state_fini();
exit_daos_fini:
	if (dss_mod_facs & DSS_FAC_LOAD_CLI) {
		daos_fini();
	} else {
		pl_fini();
		daos_hhash_fini();
	}
exit_srv_init:
	dss_srv_fini(true);
exit_mod_loaded:
	dss_module_unload_all();
	ds_iv_fini();
	crt_finalize();
exit_mod_init:
	dss_module_fini(true);
exit_abt_init:
	abt_fini();
exit_telemetry_init:
	d_tm_fini();
exit_debug_init:
	daos_debug_fini();
	return rc;
}

static void
server_fini(bool force)
{
	D_INFO("Service is shutting down\n");
	dss_module_cleanup_all();
	D_INFO("dss_module_cleanup_all() done\n");
	drpc_fini();
	D_INFO("drpc_fini() done\n");
	server_init_state_fini();
	D_INFO("server_init_state_fini() done\n");
	if (dss_mod_facs & DSS_FAC_LOAD_CLI) {
		daos_fini();
	} else {
		pl_fini();
		daos_hhash_fini();
	}
	D_INFO("daos_fini() or pl_fini() done\n");
	dss_srv_fini(force);
	D_INFO("dss_srv_fini() done\n");
	dss_module_unload_all();
	D_INFO("dss_module_unload_all() done\n");
	ds_iv_fini();
	D_INFO("ds_iv_fini() done\n");
	crt_finalize();
	D_INFO("crt_finalize() done\n");
	dss_module_fini(force);
	D_INFO("dss_module_fini() done\n");
	abt_fini();
	D_INFO("abt_fini() done\n");
	daos_debug_fini();
	D_INFO("daos_debug_fini() done\n");
}

static void
usage(char *prog, FILE *out)
{
	fprintf(out, "\
Usage:\n\
  %s -h\n\
  %s [-m modules] [-c ncores] [-g group] [-s path]\n\
Options:\n\
  --modules=modules, -m modules\n\
      List of server modules to load (default \"%s\")\n\
  --cores=ncores, -c ncores\n\
      Number of targets to use (deprecated, please use -t instead)\n\
  --targets=ntgts, -t ntargets\n\
      Number of targets to use (use all cores by default)\n\
  --xshelpernr=nhelpers, -x helpers\n\
      Number of helper XS -per vos target (default 1)\n\
  --firstcore=firstcore, -f firstcore\n\
      index of first core for service thread (default 0)\n\
  --group=group, -g group\n\
      Server group name (default \"%s\")\n\
  --storage=path, -s path\n\
      Storage path (default \"%s\")\n\
  --socket_dir=socket_dir, -d socket_dir\n\
      Directory where daos_server sockets are located (default \"%s\")\n\
  --nvme=config, -n config\n\
      NVMe config file (default \"%s\")\n\
  --shm_id=shm_id, -i shm_id\n\
      Shared segment ID (enable multi-process mode in SPDK, default none)\n\
  --instance_idx=idx, -I idx\n\
      Identifier for this server instance (default %u)\n\
  --pinned_numa_node=numanode, -p numanode\n\
      Bind to cores within the specified NUMA node\n\
  --mem_size=mem_size, -r mem_size\n\
      Allocates mem_size MB for SPDK when using primary process mode\n\
  --help, -h\n\
      Print this description\n",
		prog, prog, modules, daos_sysname, dss_storage_path,
		dss_socket_dir, dss_nvme_conf, dss_instance_idx);
}

static int
parse(int argc, char **argv)
{
	struct	option opts[] = {
		{ "cores",		required_argument,	NULL,	'c' },
		{ "socket_dir",		required_argument,	NULL,	'd' },
		{ "firstcore",		required_argument,	NULL,	'f' },
		{ "group",		required_argument,	NULL,	'g' },
		{ "help",		no_argument,		NULL,	'h' },
		{ "shm_id",		required_argument,	NULL,	'i' },
		{ "modules",		required_argument,	NULL,	'm' },
		{ "nvme",		required_argument,	NULL,	'n' },
		{ "pinned_numa_node",	required_argument,	NULL,	'p' },
		{ "mem_size",		required_argument,	NULL,	'r' },
		{ "targets",		required_argument,	NULL,	't' },
		{ "storage",		required_argument,	NULL,	's' },
		{ "xshelpernr",		required_argument,	NULL,	'x' },
		{ "instance_idx",	required_argument,	NULL,	'I' },
		{ NULL,			0,			NULL,	0}
	};
	int	rc = 0;
	int	c;

	/* load all of modules by default */
	sprintf(modules, "%s", MODULE_LIST);
	while ((c = getopt_long(argc, argv, "c:d:f:g:hi:m:n:p:r:t:s:x:I:",
				opts, NULL)) != -1) {
		switch (c) {
		case 'm':
			if (strlen(optarg) > MAX_MODULE_OPTIONS) {
				rc = -DER_INVAL;
				usage(argv[0], stderr);
				break;
			}
			snprintf(modules, sizeof(modules), "%s", optarg);
			break;
		case 'c':
			printf("\"-c\" option is deprecated, please use \"-t\" "
			       "instead.\n");
		case 't':
			nr_threads = atoi(optarg);
			break;
		case 'x':
			dss_tgt_offload_xs_nr = atoi(optarg);
			break;
		case 'f':
			dss_core_offset = atoi(optarg);
			break;
		case 'g':
			if (strnlen(optarg, DAOS_SYS_NAME_MAX + 1) >
			    DAOS_SYS_NAME_MAX) {
				printf("DAOS system name must be at most "
				       "%d bytes\n", DAOS_SYS_NAME_MAX);
				rc = -DER_INVAL;
				break;
			}
			daos_sysname = optarg;
			break;
		case 's':
			dss_storage_path = optarg;
			break;
		case 'd':
			dss_socket_dir = optarg;
			break;
		case 'n':
			dss_nvme_conf = optarg;
			break;
		case 'p':
			dss_numa_node = atoi(optarg);
			break;
		case 'i':
			dss_nvme_shm_id = atoi(optarg);
			break;
		case 'r':
			dss_nvme_mem_size = atoi(optarg);
			break;
		case 'h':
			usage(argv[0], stdout);
			break;
		case 'I':
			dss_instance_idx = atoi(optarg);
			break;
		default:
			usage(argv[0], stderr);
			rc = -DER_INVAL;
		}
		if (rc < 0)
			return rc;
	}

	return 0;
}

struct sigaction old_handlers[_NSIG];

static int
daos_register_sighand(int signo, void (*handler) (int, siginfo_t *, void *))
{
	struct sigaction	act = {0};
	int			rc;

	if ((signo < 0) || (signo >= _NSIG)) {
		D_ERROR("invalid signo %d to register\n", signo);
		return -DER_INVAL;
	}

	act.sa_flags = SA_SIGINFO;
	act.sa_sigaction = handler;

	/* register new and save old handler */
	rc = sigaction(signo, &act, &old_handlers[signo]);
	if (rc != 0) {
		D_ERROR("sigaction() failure registering new and reading "
			"old %d signal handler\n", signo);
		return rc;
	}
	return 0;
}

static void
print_backtrace(int signo, siginfo_t *info, void *p)
{
	void	*bt[128];
	int	 bt_size, i, rc;

	/* since we mainly handle fatal signals here, flush the log to not
	 * risk losing any debug traces
	 */
	d_log_sync();

	fprintf(stderr, "*** Process %d received signal %d ***\n", getpid(),
		signo);

	if (info != NULL) {
		fprintf(stderr, "Associated errno: %s (%d)\n",
			strerror(info->si_errno), info->si_errno);

		/* XXX we could get more signal/fault specific details from
		 * info->si_code decode
		 */

		switch (signo) {
		case SIGILL:
		case SIGFPE:
			fprintf(stderr, "Failing at address: %p\n",
				info->si_addr);
			break;
		case SIGSEGV:
		case SIGBUS:
			fprintf(stderr, "Failing for address: %p\n",
				info->si_addr);
			break;
		}
	} else {
		fprintf(stderr, "siginfo is NULL, additional information "
			"unavailable\n");
	}

	bt_size = backtrace(bt, 128);
	if (bt_size >= 128)
		fprintf(stderr, "backtrace may have been truncated\n");

	/* start at 1 to forget about me! */
	for (i = 1; i < bt_size; i++)
		backtrace_symbols_fd(&bt[i], 1, fileno(stderr));

	/* re-register old handler */
	rc = sigaction(signo, &old_handlers[signo], NULL);
	if (rc != 0) {
		D_ERROR("sigaction() failure registering new and reading old "
			"%d signal handler\n", signo);
		/* XXX it is weird, we may end-up in a loop handling same
		 * signal with this handler if we return
		 */
		exit(EXIT_FAILURE);
	}

	/* XXX we may choose to forget about old handler and simply register
	 * signal again as SIG_DFL and raise it for corefile creation
	 */
	if (old_handlers[signo].sa_sigaction != NULL ||
	    old_handlers[signo].sa_handler != SIG_IGN) {
		/* XXX will old handler get accurate siginfo_t/ucontext_t ?
		 * we may prefer to call it with the same params we got ?
		 */
		raise(signo);
	}

	memset(&old_handlers[signo], 0, sizeof(struct sigaction));
}

int
main(int argc, char **argv)
{
	sigset_t	set;
	int		sig;
	int		rc;

	/** parse command line arguments */
	rc = parse(argc, argv);
	if (rc)
		exit(EXIT_FAILURE);

	/** block all possible signals but faults */
	sigfillset(&set);
	sigdelset(&set, SIGILL);
	sigdelset(&set, SIGFPE);
	sigdelset(&set, SIGBUS);
	sigdelset(&set, SIGSEGV);
	/** also allow abort()/assert() to trigger */
	sigdelset(&set, SIGABRT);

	rc = pthread_sigmask(SIG_BLOCK, &set, NULL);
	if (rc) {
		perror("failed to mask signals");
		exit(EXIT_FAILURE);
	}

	/* register our own handler for faults and abort()/assert() */
	/* errors are harmless */
	daos_register_sighand(SIGILL, print_backtrace);
	daos_register_sighand(SIGFPE, print_backtrace);
	daos_register_sighand(SIGBUS, print_backtrace);
	daos_register_sighand(SIGSEGV, print_backtrace);
	daos_register_sighand(SIGABRT, print_backtrace);

	/** server initialization */
	rc = server_init(argc, argv);
	if (rc)
		exit(EXIT_FAILURE);

	/** wait for shutdown signal */
	sigemptyset(&set);
	sigaddset(&set, SIGINT);
	sigaddset(&set, SIGTERM);
	sigaddset(&set, SIGUSR1);
	sigaddset(&set, SIGUSR2);
	while (1) {
		rc = sigwait(&set, &sig);
		if (rc) {
			D_ERROR("failed to wait for signals: %d\n", rc);
			break;
		}

		/* open specific file to dump ABT infos and ULTs stacks */
		if (sig == SIGUSR1 || sig == SIGUSR2) {
			struct timeval tv;
			struct tm *tm = NULL;

			rc = gettimeofday(&tv, NULL);
			if (rc == 0)
				tm = localtime(&tv.tv_sec);
			else
				D_ERROR("failure to gettimeofday(): %s (%d)\n",
					strerror(errno), errno);

			 if (abt_infos == NULL) {
				/* filename format is
				 * "/tmp/daos_dump_YYYYMMDD_hh_mm.txt"
				 */
				char name[34] = "/tmp/daos_dump.txt";

				if (rc != -1 && tm != NULL)
					snprintf(name, 34,
						 "/tmp/daos_dump_%04d%02d%02d_%02d_%02d.txt",
						 tm->tm_year + 1900,
						 tm->tm_mon + 1, tm->tm_mday,
						 tm->tm_hour, tm->tm_min);

				abt_infos = fopen(name, "a");
				if (abt_infos == NULL) {
					D_ERROR("failed to open file to dump ABT infos and ULTs stacks: %s (%d)\n",
						strerror(errno), errno);
					abt_infos = stderr;
				}
			}

			/* print header msg with date */
			fprintf(abt_infos,
				"=== Dump of ABT infos and ULTs stacks in %s mode (",
				sig == SIGUSR1 ? "unattended" : "attended");
			if (rc == -1 || tm == NULL)
				fprintf(abt_infos, "time unavailable");
			else
				fprintf(abt_infos,
					"%04d/%02d/%02d-%02d:%02d:%02d.%02ld",
					tm->tm_year + 1900, tm->tm_mon + 1,
					tm->tm_mday, tm->tm_hour, tm->tm_min,
					tm->tm_sec,
					(long int)tv.tv_usec / 10000);
			fprintf(abt_infos, ")\n");
		}

		/* use this iosrv main thread's context to dump Argobots
		 * internal infos and ULTs stacks without internal synchro
		 */
		if (sig == SIGUSR1) {
			D_INFO("got SIGUSR1, dumping Argobots infos and ULTs stacks\n");
			dss_dump_ABT_state(abt_infos);
			continue;
		}

		/* trigger dump of all Argobots ULTs stacks with internal
		 * synchro (timeout of 10s)
		 */
		if (sig == SIGUSR2) {
			D_INFO("got SIGUSR2, attempting to trigger dump of all Argobots ULTs stacks\n");
			ABT_info_trigger_print_all_thread_stacks(abt_infos,
								 10.0, NULL,
								 NULL);
			continue;
		}

		/* SIGINT/SIGTERM cause server shutdown */
		break;
	}

	/** shutdown */
	server_fini(true);

	exit(EXIT_SUCCESS);
}<|MERGE_RESOLUTION|>--- conflicted
+++ resolved
@@ -469,20 +469,12 @@
 static int
 server_init(int argc, char *argv[])
 {
-<<<<<<< HEAD
 	static struct d_tm_node_t	*startup_dur;
 	static struct d_tm_node_t	*started_ts;
 	uint64_t			 bound;
 	int64_t				 diff;
 	unsigned int			 ctx_nr;
-	char				 hostname[256] = { 0 };
 	int				 rc;
-=======
-	uint64_t	bound;
-	int64_t		diff;
-	unsigned int	ctx_nr;
-	int		rc;
->>>>>>> c2b9f4cc
 
 	bound = crt_hlc_epsilon_get_bound(crt_hlc_get());
 
@@ -627,18 +619,14 @@
 	dss_xstreams_open_barrier();
 	D_INFO("Service fully up\n");
 
-<<<<<<< HEAD
 	d_tm_mark_duration_end(&startup_dur, NULL);
 
 	d_tm_record_timestamp(&started_ts, "server", "started_at", NULL);
 
 	d_tm_set_gauge(NULL, dss_self_rank(), "server", "rank", NULL);
 
-	gethostname(hostname, 255);
-=======
 	gethostname(dss_hostname, DSS_HOSTNAME_MAX_LEN);
 
->>>>>>> c2b9f4cc
 	D_PRINT("DAOS I/O server (v%s) process %u started on rank %u "
 		"with %u target, %d helper XS, firstcore %d, host %s.\n",
 		DAOS_VERSION, getpid(), dss_self_rank(), dss_tgt_nr,
