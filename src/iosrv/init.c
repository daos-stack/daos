--- conflicted
+++ resolved
@@ -539,34 +539,6 @@
 		goto exit_init_state;
 	}
 
-<<<<<<< HEAD
-	if (dss_pmixless())
-		server_init_state_wait(DSS_INIT_STATE_RANK_SET);
-
-	rc = crt_group_rank(NULL, &rank);
-	D_ASSERTF(rc == 0, ""DF_RC"\n", DP_RC(rc));
-	rc = crt_group_size(NULL, &size);
-	D_ASSERTF(rc == 0, ""DF_RC"\n", DP_RC(rc));
-
-	/* rank 0 save attach info for singleton client if needed */
-	if (save_attach_info && rank == 0) {
-		if (attach_info_path != NULL) {
-			rc = crt_group_config_path_set(attach_info_path);
-			if (rc != 0) {
-				D_ERROR("crt_group_config_path_set(path %s) "
-					"failed, rc: %d.\n", attach_info_path,
-					rc);
-				goto exit_drpc_fini;
-			}
-		}
-		rc = crt_group_config_save(NULL, true);
-		if (rc)
-			goto exit_drpc_fini;
-		D_INFO("server group attach info saved\n");
-	}
-
-=======
->>>>>>> 5ffd7d83
 	server_init_state_wait(DSS_INIT_STATE_SET_UP);
 
 	rc = dss_module_setup_all();
