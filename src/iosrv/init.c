/**
 * (C) Copyright 2016-2019 Intel Corporation.
 *
 * Licensed under the Apache License, Version 2.0 (the "License");
 * you may not use this file except in compliance with the License.
 * You may obtain a copy of the License at
 *
 *    http://www.apache.org/licenses/LICENSE-2.0
 *
 * Unless required by applicable law or agreed to in writing, software
 * distributed under the License is distributed on an "AS IS" BASIS,
 * WITHOUT WARRANTIES OR CONDITIONS OF ANY KIND, either express or implied.
 * See the License for the specific language governing permissions and
 * limitations under the License.
 *
 * GOVERNMENT LICENSE RIGHTS-OPEN SOURCE SOFTWARE
 * The Government's rights to use, modify, reproduce, release, perform, display,
 * or disclose this software are subject to the terms of the Apache License as
 * provided in Contract No. B609815.
 * Any reproduction of computer software, computer software documentation, or
 * portions thereof marked with this legend must also reproduce the markings.
 */
/**
 * This file is part of the DAOS server. It implements the startup/shutdown
 * routines for the daos_server.
 */
#define D_LOGFAC	DD_FAC(server)

#include <signal.h>
#include <abt.h>
#include <stdlib.h>
#include <getopt.h>
#include <errno.h>
#include <execinfo.h>

#include <daos/btree_class.h>
#include <daos/common.h>
#include <daos/placement.h>
#include "srv_internal.h"
#include "drpc_internal.h"

#include <daos.h> /* for daos_init() */

#define MAX_MODULE_OPTIONS	64
#define MODULE_LIST	"vos,rdb,rsvc,security,mgmt,pool,cont,dtx,obj,rebuild"

/** List of modules to load */
static char		modules[MAX_MODULE_OPTIONS + 1];

/**
 * Number of target threads the user would like to start
 * 0 means default value, see dss_tgt_nr_get();
 */
static unsigned int	nr_threads;

/** DAOS system name (corresponds to crt group ID) */
static char	       *daos_sysname = DAOS_DEFAULT_SYS_NAME;

/** Storage path (hack) */
const char	       *dss_storage_path = "/mnt/daos";

/** NVMe config file */
const char	       *dss_nvme_conf = "/etc/daos_nvme.conf";

/** Socket Directory */
const char	       *dss_socket_dir = "/var/run/daos_server";

/** NVMe shm_id for enabling SPDK multi-process mode */
int			dss_nvme_shm_id = DAOS_NVME_SHMID_NONE;

/** IO server instance index */
unsigned int		dss_instance_idx;

/** attach_info path to support singleton client */
static bool	        save_attach_info;
const char	       *attach_info_path;

/** HW topology */
hwloc_topology_t	dss_topo;
/** core depth of the topology */
int			dss_core_depth;
/** number of physical cores, w/o hyperthreading */
int			dss_core_nr;
/** start offset index of the first core for service XS */
int			dss_core_offset;
/** NUMA node to bind to */
int			dss_numa_node = -1;
hwloc_bitmap_t	core_allocation_bitmap;
/** a copy of the NUMA node object in the topology */
hwloc_obj_t		numa_obj;
/** number of cores in the given NUMA node */
int			dss_num_cores_numa_node;
/** Module facility bitmask */
static uint64_t		dss_mod_facs;

d_rank_t
dss_self_rank(void)
{
	d_rank_t	rank;
	int		rc;

	rc = crt_group_rank(NULL /* grp */, &rank);
	D_ASSERTF(rc == 0, "%d\n", rc);
	return rank;
}

/*
 * Register the dbtree classes used by native server-side modules (e.g.,
 * ds_pool, ds_cont, etc.). Unregistering is currently not supported.
 */
static int
register_dbtree_classes(void)
{
	int rc;

	rc = dbtree_class_register(DBTREE_CLASS_KV, 0 /* feats */,
				   &dbtree_kv_ops);
	if (rc != 0) {
		D_ERROR("failed to register DBTREE_CLASS_KV: %d\n", rc);
		return rc;
	}

	rc = dbtree_class_register(DBTREE_CLASS_IV,
				   BTR_FEAT_UINT_KEY /* feats */,
				   &dbtree_iv_ops);
	if (rc != 0) {
		D_ERROR("failed to register DBTREE_CLASS_IV: %d\n", rc);
		return rc;
	}

	rc = dbtree_class_register(DBTREE_CLASS_NV, 0 /* feats */,
				   &dbtree_nv_ops);
	if (rc != 0) {
		D_ERROR("failed to register DBTREE_CLASS_NV: %d\n", rc);
		return rc;
	}

	rc = dbtree_class_register(DBTREE_CLASS_UV, 0 /* feats */,
				   &dbtree_uv_ops);
	if (rc != 0) {
		D_ERROR("failed to register DBTREE_CLASS_UV: %d\n", rc);
		return rc;
	}

	rc = dbtree_class_register(DBTREE_CLASS_EC,
				   BTR_FEAT_UINT_KEY /* feats */,
				   &dbtree_ec_ops);
	if (rc != 0) {
		D_ERROR("failed to register DBTREE_CLASS_EC: %d\n", rc);
		return rc;
	}

	return rc;
}

static int
modules_load(uint64_t *facs)
{
	char		*mod;
	char		*sep;
	char		*run;
	uint64_t	 mod_facs;
	int		 rc = 0;

	sep = strdup(modules);
	if (sep == NULL)
		return -DER_NOMEM;
	run = sep;

	mod = strsep(&run, ",");
	while (mod != NULL) {
		if (strcmp(mod, "object") == 0)
			mod = "obj";
		else if (strcmp(mod, "po") == 0)
			mod = "pool";
		else if (strcmp(mod, "container") == 0 ||
			 strcmp(mod, "co") == 0)
			mod = "cont";
		else if (strcmp(mod, "management") == 0)
			mod = "mgmt";
		else if (strcmp(mod, "vos") == 0)
			mod = "vos_srv";

		mod_facs = 0;
		rc = dss_module_load(mod, &mod_facs);
		if (rc != 0) {
			D_ERROR("Failed to load module %s: %d\n",
				mod, rc);
			break;
		}

		if (facs != NULL)
			*facs |= mod_facs;

		mod = strsep(&run, ",");
	}

	D_FREE(sep);
	return rc;
}

/**
 * Get the appropriate number of main XS based on the number of cores and
 * passed in preferred number of threads.
 */
static int
dss_tgt_nr_get(int ncores, int nr)
{
	int nr_default;

	D_ASSERT(ncores >= 1);
	/* Each system XS uses one core, and each main XS with
	 * dss_tgt_offload_xs_nr offload XS. Calculate the nr_default
	 * as the number of main XS based on number of cores.
	 */
	if (dss_numa_node == -1)
		nr_default = (ncores - dss_sys_xs_nr) / DSS_XS_NR_PER_TGT;
	else
		nr_default = (((ncores - dss_sys_xs_nr) - dss_core_offset) /
			      DSS_XS_NR_PER_TGT);

	if (nr_default == 0)
		nr_default = 1;

	/* If user requires less target threads then set it as dss_tgt_nr,
	 * if user requires more then uses the number calculated above
	 * as creating more threads than #cores may hurt performance.
	 */
	if (nr >= 1 && nr < nr_default)
		nr_default = nr;

	if (nr_default != nr)
		D_PRINT("%d target XS(xstream) requested (#cores %d); "
			"use (%d) target XS\n", nr, ncores, nr_default);

	return nr_default;
}

static int
dss_topo_init()
{
	int		depth;
	int		numa_node_nr;
	int		num_cores_visited;
	char		*cpuset;
	int		k;
	hwloc_obj_t	corenode;

	hwloc_topology_init(&dss_topo);
	hwloc_topology_load(dss_topo);

	dss_core_depth = hwloc_get_type_depth(dss_topo, HWLOC_OBJ_CORE);
	dss_core_nr = hwloc_get_nbobjs_by_type(dss_topo, HWLOC_OBJ_CORE);
	depth = hwloc_get_type_depth(dss_topo, HWLOC_OBJ_NUMANODE);
	numa_node_nr = hwloc_get_nbobjs_by_depth(dss_topo, depth);

	/* if no NUMA node was specified, or NUMA data unavailable */
	/* fall back to the legacy core allocation algorithm */
	if (dss_numa_node == -1 || numa_node_nr <= 0) {
		D_PRINT("Using legacy core allocation algorithm\n");
		dss_tgt_nr = dss_tgt_nr_get(dss_core_nr, nr_threads);

		if (dss_core_offset < 0 || dss_core_offset >= dss_core_nr) {
			D_ERROR("invalid dss_core_offset %d "
				"(set by \"-f\" option),"
				" should within range [0, %d]",
				dss_core_offset, dss_core_nr - 1);
			return -DER_INVAL;
		}
		return 0;
	}

	if (dss_numa_node > numa_node_nr) {
		D_ERROR("Invalid NUMA node selected. "
			"Must be no larger than %d\n",
			numa_node_nr);
		return -DER_INVAL;
	}

	numa_obj = hwloc_get_obj_by_depth(dss_topo, depth, dss_numa_node);
	if (numa_obj == NULL) {
		D_ERROR("NUMA node %d was not found in the topology",
			dss_numa_node);
		return -DER_INVAL;
	}

	/* create an empty bitmap, then set each bit as we */
	/* find a core that matches */
	core_allocation_bitmap = hwloc_bitmap_alloc();
	if (core_allocation_bitmap == NULL) {
		D_ERROR("Unable to allocate core allocation bitmap\n");
		return -DER_INVAL;
	}

	dss_num_cores_numa_node = 0;
	num_cores_visited = 0;

	for (k = 0; k < dss_core_nr; k++) {
		corenode = hwloc_get_obj_by_depth(dss_topo, dss_core_depth, k);
		if (corenode == NULL)
			continue;
		if (hwloc_bitmap_isincluded(corenode->allowed_cpuset,
					    numa_obj->allowed_cpuset) != 0) {
			if (num_cores_visited++ >= dss_core_offset) {
				hwloc_bitmap_set(core_allocation_bitmap, k);
				hwloc_bitmap_asprintf(&cpuset,
						      corenode->allowed_cpuset);
			}
			dss_num_cores_numa_node++;
		}
	}
	hwloc_bitmap_asprintf(&cpuset, core_allocation_bitmap);
	free(cpuset);

	dss_tgt_nr = dss_tgt_nr_get(dss_num_cores_numa_node, nr_threads);
	if (dss_core_offset < 0 || dss_core_offset >= dss_num_cores_numa_node) {
		D_ERROR("invalid dss_core_offset %d (set by \"-f\" option), "
			"should within range [0, %d]", dss_core_offset,
			dss_num_cores_numa_node - 1);
		return -DER_INVAL;
	}

	D_PRINT("Using NUMA core allocation algorithm\n");
	return 0;
}

static ABT_mutex		server_init_state_mutex;
static ABT_cond			server_init_state_cv;
static enum dss_init_state	server_init_state;

static int
server_init_state_init(void)
{
	int rc;

	rc = ABT_mutex_create(&server_init_state_mutex);
	if (rc != ABT_SUCCESS)
		return dss_abterr2der(rc);
	rc = ABT_cond_create(&server_init_state_cv);
	if (rc != ABT_SUCCESS) {
		ABT_mutex_free(&server_init_state_mutex);
		return dss_abterr2der(rc);
	}
	return 0;
}

static void
server_init_state_fini(void)
{
	server_init_state = DSS_INIT_STATE_INIT;
	ABT_cond_free(&server_init_state_cv);
	ABT_mutex_free(&server_init_state_mutex);
}

static void
server_init_state_wait(enum dss_init_state state)
{
	D_INFO("waiting for server init state %d\n", state);
	ABT_mutex_lock(server_init_state_mutex);
	while (server_init_state != state)
		ABT_cond_wait(server_init_state_cv, server_init_state_mutex);
	ABT_mutex_unlock(server_init_state_mutex);
}

void
dss_init_state_set(enum dss_init_state state)
{
	D_INFO("setting server init state to %d\n", state);
	ABT_mutex_lock(server_init_state_mutex);
	server_init_state = state;
	ABT_cond_broadcast(server_init_state_cv);
	ABT_mutex_unlock(server_init_state_mutex);
}

static int
abt_max_num_xstreams(void)
{
	char   *env;

	env = getenv("ABT_MAX_NUM_XSTREAMS");
	if (env == NULL)
		env = getenv("ABT_ENV_MAX_NUM_XSTREAMS");
	if (env != NULL)
		return atoi(env);
	return 0;
}

static int
set_abt_max_num_xstreams(int n)
{
	char   *name = "ABT_MAX_NUM_XSTREAMS";
	char   *value;
	int	rc;

	D_ASSERTF(n > 0, "%d\n", n);
	D_ASPRINTF(value, "%d", n);
	if (value == NULL)
		return -DER_NOMEM;
	D_INFO("Setting %s to %s\n", name, value);
	rc = setenv(name, value, 1 /* overwrite */);
	D_FREE(value);
	if (rc != 0)
		return daos_errno2der(errno);
	return 0;
}

static int
abt_init(int argc, char *argv[])
{
	int	nrequested = abt_max_num_xstreams();
	int	nrequired = 1 /* primary xstream */ + DSS_XS_NR_TOTAL;
	int	rc;

	/*
	 * Set ABT_MAX_NUM_XSTREAMS to the larger of nrequested and nrequired.
	 * If we don't do this, Argobots may use a default or requested value
	 * less than nrequired. We may then hit Argobots assertion failures
	 * because xstream_data.xd_mutex's internal queue has fewer slots than
	 * some xstreams' rank numbers need.
	 */
	rc = set_abt_max_num_xstreams(max(nrequested, nrequired));
	if (rc != 0)
		return daos_errno2der(errno);

	/* Now, initialize Argobots. */
	rc = ABT_init(argc, argv);
	if (rc != ABT_SUCCESS) {
		D_ERROR("failed to init ABT: %d\n", rc);
		return dss_abterr2der(rc);
	}

	return 0;
}

static void
abt_fini(void)
{
	ABT_finalize();
}

bool
dss_pmixless(void)
{
	bool pmixless = false;

	if (getenv("PMIX_RANK") == NULL)
		return true;
	d_getenv_bool("DAOS_PMIXLESS", &pmixless);
	return pmixless;
}

static int
server_init(int argc, char *argv[])
{
	int		rc;
	uint32_t	flags = CRT_FLAG_BIT_SERVER | CRT_FLAG_BIT_LM_DISABLE;
	d_rank_t	rank = -1;
	uint32_t	size = -1;
	char		hostname[256] = { 0 };

	rc = daos_debug_init(NULL);
	if (rc != 0)
		return rc;

	rc = register_dbtree_classes();
	if (rc != 0)
		D_GOTO(exit_debug_init, rc);

	/** initialize server topology data */
	rc = dss_topo_init();
	if (rc != 0)
		D_GOTO(exit_debug_init, rc);

	rc = abt_init(argc, argv);
	if (rc != 0)
		goto exit_debug_init;

	/* initialize the modular interface */
	rc = dss_module_init();
	if (rc)
		goto exit_abt_init;

	D_INFO("Module interface successfully initialized\n");

	/* initialize the network layer */
	if (dss_pmixless())
		flags |= CRT_FLAG_BIT_PMIX_DISABLE;
	rc = crt_init_opt(daos_sysname, flags,
			  daos_crt_init_opt_get(true, DSS_CTX_NR_TOTAL));
	if (rc)
		D_GOTO(exit_mod_init, rc);
	D_INFO("Network successfully initialized\n");

	ds_iv_init();

	/* load modules */
	rc = modules_load(&dss_mod_facs);
	if (rc)
		/* Some modules may have been loaded successfully. */
		D_GOTO(exit_mod_loaded, rc);
	D_INFO("Module %s successfully loaded\n", modules);

	/* start up service */
	rc = dss_srv_init();
	if (rc) {
		D_ERROR("DAOS cannot be initialized using the configured "
			"path (%s).   Please ensure it is on a PMDK compatible "
			"file system and writeable by the current user\n",
			dss_storage_path);
		D_GOTO(exit_mod_loaded, rc);
	}
	D_INFO("Service is now running\n");

	if (dss_mod_facs & DSS_FAC_LOAD_CLI) {
		rc = daos_init();
		if (rc) {
			D_ERROR("daos_init (client) failed, rc: %d.\n", rc);
			D_GOTO(exit_srv_init, rc);
		}
		D_INFO("Client stack enabled\n");
	} else {
		rc = daos_hhash_init();
		if (rc) {
			D_ERROR("daos_hhash_init failed, rc: %d.\n", rc);
			D_GOTO(exit_srv_init, rc);
		}
		rc = pl_init();
		if (rc != 0) {
			daos_hhash_fini();
			goto exit_srv_init;
		}
		D_INFO("handle hash table and placement initialized\n");
	}
	/* server-side uses D_HTYPE_PTR handle */
	d_hhash_set_ptrtype(daos_ht.dht_hhash);

	rc = server_init_state_init();
	if (rc != 0) {
		D_ERROR("failed to init server init state: %d\n", rc);
		goto exit_daos_fini;
	}

	rc = drpc_init();
	if (rc != 0) {
		D_ERROR("Failed to initialize dRPC: %d\n", rc);
		goto exit_init_state;
	}

	if (dss_pmixless())
		server_init_state_wait(DSS_INIT_STATE_RANK_SET);

	rc = crt_group_rank(NULL, &rank);
	D_ASSERTF(rc == 0, "%d\n", rc);
	rc = crt_group_size(NULL, &size);
	D_ASSERTF(rc == 0, "%d\n", rc);

	/* rank 0 save attach info for singleton client if needed */
	if (save_attach_info && rank == 0) {
		if (attach_info_path != NULL) {
			rc = crt_group_config_path_set(attach_info_path);
			if (rc != 0) {
				D_ERROR("crt_group_config_path_set(path %s) "
					"failed, rc: %d.\n", attach_info_path,
					rc);
				goto exit_drpc_fini;
			}
		}
		rc = crt_group_config_save(NULL, true);
		if (rc)
			goto exit_drpc_fini;
		D_INFO("server group attach info saved\n");
	}

	server_init_state_wait(DSS_INIT_STATE_SET_UP);

	rc = dss_module_setup_all();
	if (rc != 0)
		goto exit_drpc_fini;
	D_INFO("Modules successfully set up\n");

	gethostname(hostname, 255);
	D_PRINT("DAOS I/O server (v%s) process %u started on rank %u "
		"(out of %u) with %u target, %d helper XS per target, "
		"firstcore %d, host %s.\n", DAOS_VERSION, getpid(), rank,
		size, dss_tgt_nr, dss_tgt_offload_xs_nr, dss_core_offset,
		hostname);

	if (numa_obj)
		D_PRINT("Using NUMA node: %d", dss_numa_node);

	return 0;

exit_drpc_fini:
	drpc_fini();
exit_init_state:
	server_init_state_fini();
exit_daos_fini:
	if (dss_mod_facs & DSS_FAC_LOAD_CLI) {
		daos_fini();
	} else {
		pl_fini();
		daos_hhash_fini();
	}
exit_srv_init:
	dss_srv_fini(true);
exit_mod_loaded:
	dss_module_unload_all();
	ds_iv_fini();
	crt_finalize();
exit_mod_init:
	dss_module_fini(true);
exit_abt_init:
	abt_fini();
exit_debug_init:
	daos_debug_fini();
	return rc;
}

static void
server_fini(bool force)
{
	D_INFO("Service is shutting down\n");
	dss_module_cleanup_all();
	drpc_fini();
	server_init_state_fini();
	if (dss_mod_facs & DSS_FAC_LOAD_CLI) {
		daos_fini();
	} else {
		pl_fini();
		daos_hhash_fini();
	}
	dss_srv_fini(force);
	dss_module_unload_all();
	ds_iv_fini();
	crt_finalize();
	dss_module_fini(force);
	abt_fini();
	daos_debug_fini();
}

static void
usage(char *prog, FILE *out)
{
	fprintf(out, "\
Usage:\n\
  %s -h\n\
  %s [-m modules] [-c ncores] [-g group] [-s path]\n\
Options:\n\
  --modules=modules, -m modules\n\
      List of server modules to load (default \"%s\")\n\
  --cores=ncores, -c ncores\n\
      Number of targets to use (deprecated, please use -t instead)\n\
  --targets=ntgts, -t ntargets\n\
      Number of targets to use (use all cores by default)\n\
  --xshelpernr=nhelpers, -x helpers\n\
      Number of helper XS -per vos target (default 1)\n\
  --firstcore=firstcore, -f firstcore\n\
      index of first core for service thread (default 0)\n\
  --group=group, -g group\n\
      Server group name (default \"%s\")\n\
  --storage=path, -s path\n\
      Storage path (default \"%s\")\n\
  --socket_dir=socket_dir, -d socket_dir\n\
      Directory where daos_server sockets are located (default \"%s\")\n\
  --nvme=config, -n config\n\
      NVMe config file (default \"%s\")\n\
  --shm_id=shm_id, -i shm_id\n\
      Shared segment ID (enable multi-process mode in SPDK, default none)\n\
  --attach_info=path, -apath\n\
      Attach info patch (to support non-PMIx client, default \"/tmp\")\n\
<<<<<<< HEAD
  --pinned_numa_node=numanode, -p numanode\n\
      Bind to cores within the specified NUMA node\n\
=======
  --instance_idx=idx, -I idx\n\
      Identifier for this server instance (default %u)\n\
>>>>>>> 82dd7e4c
  --help, -h\n\
      Print this description\n",
		prog, prog, modules, daos_sysname, dss_storage_path,
		dss_socket_dir, dss_nvme_conf, dss_instance_idx);
}

static int
parse(int argc, char **argv)
{
	struct	option opts[] = {
		{ "attach_info",	required_argument,	NULL,	'a' },
		{ "cores",		required_argument,	NULL,	'c' },
		{ "socket_dir",		required_argument,	NULL,	'd' },
		{ "firstcore",		required_argument,	NULL,	'f' },
		{ "group",		required_argument,	NULL,	'g' },
		{ "help",		no_argument,		NULL,	'h' },
		{ "shm_id",		required_argument,	NULL,	'i' },
		{ "modules",		required_argument,	NULL,	'm' },
		{ "nvme",		required_argument,	NULL,	'n' },
		{ "pinned_numa_node",	required_argument,	NULL,	'p' },
		{ "targets",		required_argument,	NULL,	't' },
		{ "storage",		required_argument,	NULL,	's' },
		{ "xshelpernr",		required_argument,	NULL,	'x' },
		{ "instance_idx",	required_argument,	NULL,	'I' },
		{ NULL,			0,			NULL,	0}
	};
	int	rc = 0;
	int	c;

	/* load all of modules by default */
	sprintf(modules, "%s", MODULE_LIST);
<<<<<<< HEAD
	while ((c = getopt_long(argc, argv, "a:c:d:f:g:h:i:m:n:p:t:s:x:", opts,
=======
	while ((c = getopt_long(argc, argv, "a:c:d:f:g:hi:m:n:t:s:x:I:", opts,
>>>>>>> 82dd7e4c
				NULL)) != -1) {
		unsigned int	 nr;
		char		*end;

		switch (c) {
		case 'm':
			if (strlen(optarg) > MAX_MODULE_OPTIONS) {
				rc = -DER_INVAL;
				usage(argv[0], stderr);
				break;
			}
			snprintf(modules, sizeof(modules), "%s", optarg);
			break;
		case 'c':
			printf("\"-c\" option is deprecated, please use \"-t\" "
			       "instead.\n");
		case 't':
			nr = strtoul(optarg, &end, 10);
			if (end == optarg || nr == ULONG_MAX) {
				rc = -DER_INVAL;
				break;
			}
			nr_threads = nr;
			break;
		case 'x':
			nr = strtoul(optarg, &end, 10);
			if (end == optarg || nr == ULONG_MAX) {
				rc = -DER_INVAL;
				break;
			}
			if (nr > 2) {
				printf("invalid xshelpernr %u, should within "
				       "[0, 2], user default value %u instead",
				       nr, dss_tgt_offload_xs_nr);
				break;
			}
			dss_tgt_offload_xs_nr = nr;
			break;
		case 'f':
			nr = strtoul(optarg, &end, 10);
			if (end == optarg || nr == ULONG_MAX) {
				rc = -DER_INVAL;
				break;
			}
			dss_core_offset = nr;
			break;
		case 'g':
			if (strnlen(optarg, DAOS_SYS_NAME_MAX + 1) >
			    DAOS_SYS_NAME_MAX) {
				printf("DAOS system name must be at most "
				       "%d bytes\n", DAOS_SYS_NAME_MAX);
				rc = -DER_INVAL;
				break;
			}
			daos_sysname = optarg;
			break;
		case 's':
			dss_storage_path = optarg;
			break;
		case 'd':
			dss_socket_dir = optarg;
			break;
		case 'n':
			dss_nvme_conf = optarg;
			break;
		case 'p':
			dss_numa_node = atoi(optarg);
			break;
		case 'i':
			dss_nvme_shm_id = atoi(optarg);
			break;
		case 'h':
			usage(argv[0], stdout);
			break;
		case 'a':
			save_attach_info = true;
			attach_info_path = optarg;
			break;
		case 'I':
			dss_instance_idx = atoi(optarg);
			break;
		default:
			usage(argv[0], stderr);
			rc = -DER_INVAL;
		}
		if (rc < 0)
			return rc;
	}

	return 0;
}

struct sigaction old_handlers[_NSIG];

static int
daos_register_sighand(int signo, void (*handler) (int, siginfo_t *, void *))
{
	struct sigaction	act;
	int			rc;

	if ((signo < 0) || (signo >= _NSIG)) {
		D_ERROR("invalid signo %d to register\n", signo);
		return -DER_INVAL;
	}

	act.sa_flags = SA_SIGINFO;
	act.sa_sigaction = handler;

	/* register new and save old handler */
	rc = sigaction(signo, &act, &old_handlers[signo]);
	if (rc != 0) {
		D_ERROR("sigaction() failure registering new and reading "
			"old %d signal handler\n", signo);
		return rc;
	}
	return 0;
}

static void
print_backtrace(int signo, siginfo_t *info, void *p)
{
	void	*bt[128];
	int	 bt_size, i, rc;

	fprintf(stderr, "*** Process %d received signal %d ***\n", getpid(),
		signo);

	if (info != NULL) {
		fprintf(stderr, "Associated errno: %s (%d)\n",
			strerror(info->si_errno), info->si_errno);

		/* XXX we could get more signal/fault specific details from
		 * info->si_code decode
		 */

		switch (signo) {
		case SIGILL:
		case SIGFPE:
			fprintf(stderr, "Failing at address: %p\n",
				info->si_addr);
			break;
		case SIGSEGV:
		case SIGBUS:
			fprintf(stderr, "Failing for address: %p\n",
				info->si_addr);
			break;
		}
	} else {
		fprintf(stderr, "siginfo is NULL, additional information "
			"unavailable\n");
	}

	bt_size = backtrace(bt, 128);
	if (bt_size >= 128)
		fprintf(stderr, "backtrace may have been truncated\n");

	/* start at 1 to forget about me! */
	for (i = 1; i < bt_size; i++)
		backtrace_symbols_fd(&bt[i], 1, fileno(stderr));

	/* re-register old handler */
	rc = sigaction(signo, &old_handlers[signo], NULL);
	if (rc != 0) {
		D_ERROR("sigaction() failure registering new and reading old "
			"%d signal handler\n", signo);
		/* XXX it is weird, we may end-up in a loop handling same
		 * signal with this handler if we return
		 */
		exit(EXIT_FAILURE);
	}

	/* XXX we may choose to forget about old handler and simply register
	 * signal again as SIG_DFL and raise it for corefile creation
	 */
	if (old_handlers[signo].sa_sigaction != NULL ||
	    old_handlers[signo].sa_handler != SIG_IGN) {
		/* XXX will old handler get accurate siginfo_t/ucontext_t ?
		 * we may prefer to call it with the same params we got ?
		 */
		raise(signo);
	}

	memset(&old_handlers[signo], 0, sizeof(struct sigaction));
}

int
main(int argc, char **argv)
{
	sigset_t	set;
	int		sig;
	int		rc;

	/** parse command line arguments */
	rc = parse(argc, argv);
	if (rc)
		exit(EXIT_FAILURE);

	/** block all possible signals but faults */
	sigfillset(&set);
	sigdelset(&set, SIGILL);
	sigdelset(&set, SIGFPE);
	sigdelset(&set, SIGBUS);
	sigdelset(&set, SIGSEGV);
	/** also allow abort()/assert() to trigger */
	sigdelset(&set, SIGABRT);

	rc = pthread_sigmask(SIG_BLOCK, &set, NULL);
	if (rc) {
		perror("failed to mask signals");
		exit(EXIT_FAILURE);
	}

	/* register our own handler for faults and abort()/assert() */
	/* errors are harmless */
	daos_register_sighand(SIGILL, print_backtrace);
	daos_register_sighand(SIGFPE, print_backtrace);
	daos_register_sighand(SIGBUS, print_backtrace);
	daos_register_sighand(SIGSEGV, print_backtrace);
	daos_register_sighand(SIGABRT, print_backtrace);

	/** server initialization */
	rc = server_init(argc, argv);
	if (rc)
		exit(EXIT_FAILURE);

	/** wait for shutdown signal */
	sigemptyset(&set);
	sigaddset(&set, SIGINT);
	sigaddset(&set, SIGTERM);
	sigaddset(&set, SIGUSR1);
	sigaddset(&set, SIGUSR2);
	while (1) {
		rc = sigwait(&set, &sig);
		if (rc) {
			D_ERROR("failed to wait for signals: %d\n", rc);
			break;
		}

		/* use this iosrv main thread's context to dump Argobot internal
		 * infos upon SIGUSR1
		 */
		if (sig == SIGUSR1) {
			dss_dump_ABT_state();
			continue;
		}

		/* SIGINT/SIGTERM/SIGUSR2 cause server shutdown */
		break;
	}

	/** shutdown */
	server_fini(true);

	exit(EXIT_SUCCESS);
}<|MERGE_RESOLUTION|>--- conflicted
+++ resolved
@@ -668,13 +668,10 @@
       Shared segment ID (enable multi-process mode in SPDK, default none)\n\
   --attach_info=path, -apath\n\
       Attach info patch (to support non-PMIx client, default \"/tmp\")\n\
-<<<<<<< HEAD
+  --instance_idx=idx, -I idx\n\
+      Identifier for this server instance (default %u)\n\
   --pinned_numa_node=numanode, -p numanode\n\
       Bind to cores within the specified NUMA node\n\
-=======
-  --instance_idx=idx, -I idx\n\
-      Identifier for this server instance (default %u)\n\
->>>>>>> 82dd7e4c
   --help, -h\n\
       Print this description\n",
 		prog, prog, modules, daos_sysname, dss_storage_path,
@@ -706,11 +703,7 @@
 
 	/* load all of modules by default */
 	sprintf(modules, "%s", MODULE_LIST);
-<<<<<<< HEAD
-	while ((c = getopt_long(argc, argv, "a:c:d:f:g:h:i:m:n:p:t:s:x:", opts,
-=======
-	while ((c = getopt_long(argc, argv, "a:c:d:f:g:hi:m:n:t:s:x:I:", opts,
->>>>>>> 82dd7e4c
+	while ((c = getopt_long(argc, argv, "a:c:d:f:g:hi:m:n:p:t:s:x:I:", opts,
 				NULL)) != -1) {
 		unsigned int	 nr;
 		char		*end;
