/**
 * (C) Copyright 2017-2019 Intel Corporation.
 *
 * Licensed under the Apache License, Version 2.0 (the "License");
 * you may not use this file except in compliance with the License.
 * You may obtain a copy of the License at
 *
 *    http://www.apache.org/licenses/LICENSE-2.0
 *
 * Unless required by applicable law or agreed to in writing, software
 * distributed under the License is distributed on an "AS IS" BASIS,
 * WITHOUT WARRANTIES OR CONDITIONS OF ANY KIND, either express or implied.
 * See the License for the specific language governing permissions and
 * limitations under the License.
 *
 * GOVERNMENT LICENSE RIGHTS-OPEN SOURCE SOFTWARE
 * The Government's rights to use, modify, reproduce, release, perform, display,
 * or disclose this software are subject to the terms of the Apache License as
 * provided in Contract No. B609815.
 * Any reproduction of computer software, computer software documentation, or
 * portions thereof marked with this legend must also reproduce the markings.
 */
/**
 * This file is part of the DAOS server. It implements the server .
 */
#define D_LOGFAC	DD_FAC(server)

#include <abt.h>
#include <daos/common.h>
#include <gurt/list.h>
#include <cart/iv.h>
#include <daos_srv/iv.h>
#include <daos_prop.h>
#include "srv_internal.h"

static d_list_t			 ds_iv_ns_list;
static int			 ds_iv_ns_id = 1;
static int			 ds_iv_ns_tree_topo;
static d_list_t			 ds_iv_class_list;
static int			 ds_iv_class_nr;
static int			 crt_iv_class_nr;
static struct crt_iv_class	*crt_iv_class = NULL;

struct ds_iv_class *
iv_class_lookup(unsigned int class_id)
{
	struct ds_iv_class *found = NULL;
	struct ds_iv_class *class;

	d_list_for_each_entry(class, &ds_iv_class_list, iv_class_list) {
		if (class->iv_class_id == class_id) {
			found = class;
			break;
		}
	}
	return found;
}

int
ds_iv_class_register(unsigned int class_id, struct crt_iv_ops *crt_ops,
		     struct ds_iv_class_ops *class_ops)
{
	struct ds_iv_class	*class;
	bool			found = false;
	int			crt_iv_class_id = -1;
	int			i;

	class = iv_class_lookup(class_id);
	if (class)
		return -DER_EXIST;

	for (i = 0; i < crt_iv_class_nr; i++) {
		if (crt_iv_class[i].ivc_ops == crt_ops) {
			found = true;
			crt_iv_class_id = i;
			break;
		}
	}

	/* Update crt_iv_class */
	if (!found) {
		struct crt_iv_class *new_iv_class;

		D_ALLOC(new_iv_class, (crt_iv_class_nr + 1) *
				       sizeof(*new_iv_class));
		if (new_iv_class == NULL)
			return -DER_NOMEM;

		if (crt_iv_class_nr > 0)
			memcpy(new_iv_class, crt_iv_class,
			       crt_iv_class_nr * sizeof(*new_iv_class));

		new_iv_class[crt_iv_class_nr].ivc_id = 0;
		new_iv_class[crt_iv_class_nr].ivc_feats = 0;
		new_iv_class[crt_iv_class_nr].ivc_ops = crt_ops;
		if (crt_iv_class_nr > 0)
			D_FREE(crt_iv_class);
		crt_iv_class_nr++;
		crt_iv_class = new_iv_class;
		crt_iv_class_id = crt_iv_class_nr - 1;
	}

	D_ALLOC_PTR(class);
	if (class == NULL)
		return -DER_NOMEM;

	class->iv_class_crt_cbs = crt_ops;
	class->iv_class_id = class_id;
	class->iv_cart_class_id = crt_iv_class_id;
	class->iv_class_ops = class_ops;
	d_list_add(&class->iv_class_list, &ds_iv_class_list);
	ds_iv_class_nr++;
	D_DEBUG(DB_TRACE, "register %d/%d,", class->iv_class_id,
		class->iv_cart_class_id);
	return 0;
}

int
ds_iv_class_unregister(unsigned int class_id)
{
	struct ds_iv_class *class;

	d_list_for_each_entry(class, &ds_iv_class_list, iv_class_list) {
		if (class->iv_class_id == class_id) {
			d_list_del(&class->iv_class_list);
			D_FREE(class);
			return 0;
		}
	}

	D_DEBUG(DB_TRACE, "can not find the key %d\n", class_id);
	return 0;
}

/* Serialize iv_key so it can be put into RPC by IV */
int
iv_key_pack(crt_iv_key_t *key_iov, struct ds_iv_key *key_iv)
{
	struct ds_iv_class	*class;
	int			rc = 0;

	/* packing the key */
	class = iv_class_lookup(key_iv->class_id);
	D_ASSERT(class != NULL);

	if (class->iv_class_ops->ivc_key_pack) {
		rc = class->iv_class_ops->ivc_key_pack(class, key_iv, key_iov);
	} else {
		key_iov->iov_buf = key_iv;
		key_iov->iov_len = sizeof(*key_iv);
		key_iov->iov_buf_len = sizeof(*key_iv);
	}

	return rc;
}

/* Unserialize iv_key so it can be used in callback */
int
iv_key_unpack(struct ds_iv_key *key_iv, crt_iv_key_t *key_iov)
{
	struct ds_iv_class	*class;
	struct ds_iv_key	*tmp_key = key_iov->iov_buf;
	int			rc = 0;

	/* Note: key_id is integer, and always in the 1st place of
	 * ds_iv_key, so it is safe to use before unpack
	 */
	class = iv_class_lookup(tmp_key->class_id);
	D_ASSERT(class != NULL);

	if (class->iv_class_ops->ivc_key_unpack)
		rc = class->iv_class_ops->ivc_key_unpack(class, key_iov,
							 key_iv);
	else
		memcpy(key_iv, key_iov->iov_buf, sizeof(*key_iv));

	D_DEBUG(DB_TRACE, "unpack %d\n", key_iv->class_id);
	return rc;
}

static struct ds_iv_ns *
iv_ns_lookup_by_ivns(crt_iv_namespace_t ivns)
{
	struct ds_iv_ns *ns;

	d_list_for_each_entry(ns, &ds_iv_ns_list, iv_ns_link) {
		if (ns->iv_ns == ivns)
			return ns;
	}
	return NULL;
}

static bool
key_equal(struct ds_iv_entry *entry, struct ds_iv_key *key1,
	  struct ds_iv_key *key2)
{
	struct ds_iv_class *class = entry->iv_class;

	if (key1->class_id != key2->class_id)
		return false;

	if (class->iv_class_ops == NULL ||
	    class->iv_class_ops->ivc_key_cmp == NULL)
		return true;

	return class->iv_class_ops->ivc_key_cmp(&key1->key_buf,
						&key2->key_buf) == true;
}

static struct ds_iv_entry *
iv_class_entry_lookup(struct ds_iv_ns *ns, struct ds_iv_key *key)
{
	struct ds_iv_entry *found = NULL;
	struct ds_iv_entry *entry;

	ABT_mutex_lock(ns->iv_lock);
	d_list_for_each_entry(entry, &ns->iv_entry_list, iv_link) {
		if (key_equal(entry, key, &entry->iv_key)) {
			/* resolve the permission issue later and also
			 * hold the value XXX
			 */
			found = entry;
			break;
		}
	}
	ABT_mutex_unlock(ns->iv_lock);

	return found;
}

static void
iv_entry_free(struct ds_iv_entry *entry)
{
	if (entry == NULL)
		return;

	if (entry->iv_value.sg_iovs != NULL) {
		struct ds_iv_class *class = entry->iv_class;

		if (class && class->iv_class_ops &&
		    class->iv_class_ops->ivc_ent_destroy)
			class->iv_class_ops->ivc_ent_destroy(&entry->iv_value);
		else
			daos_sgl_fini(&entry->iv_value, true);
	}

	D_FREE(entry);
}

static int
fetch_iv_value(struct ds_iv_entry *entry, struct ds_iv_key *key,
	       d_sg_list_t *dst, d_sg_list_t *src, void *priv)
{
	struct ds_iv_class	*class = entry->iv_class;
	int			rc;

	if (class->iv_class_ops && class->iv_class_ops->ivc_ent_fetch)
		rc = class->iv_class_ops->ivc_ent_fetch(entry, key, dst, src,
							priv);
	else
		rc = daos_sgl_copy_data(dst, src);

	return rc;
}

static int
update_iv_value(struct ds_iv_entry *entry, struct ds_iv_key *key,
		d_sg_list_t *src, void **priv)
{
	struct ds_iv_class	*class = entry->iv_class;
	int			rc;

	if (class->iv_class_ops && class->iv_class_ops->ivc_ent_update)
		rc = class->iv_class_ops->ivc_ent_update(entry, key, src, priv);
	else
		rc = daos_sgl_copy_data(&entry->iv_value, src);
	return rc;
}

static int
refresh_iv_value(struct ds_iv_entry *entry, struct ds_iv_key *key,
		 d_sg_list_t *src, int ref_rc, void *priv)
{
	struct ds_iv_class	*class = entry->iv_class;
	int			rc = 0;

	if (class->iv_class_ops && class->iv_class_ops->ivc_ent_refresh)
		rc = class->iv_class_ops->ivc_ent_refresh(entry, key, src,
							  ref_rc, priv);
	else if (src != NULL)
		rc = daos_sgl_copy_data(&entry->iv_value, src);
	return rc;
}

static int
iv_entry_alloc(struct ds_iv_ns *ns, struct ds_iv_class *class,
	       struct ds_iv_key *key, void *data, struct ds_iv_entry **entryp)
{
	struct ds_iv_entry *entry;
	int			 rc;

	D_ALLOC_PTR(entry);
	if (entry == NULL)
		return -DER_NOMEM;

	rc = class->iv_class_ops->ivc_ent_init(key, data, entry);
	if (rc)
		D_GOTO(free, rc);

	entry->ns = ns;
	entry->iv_valid = false;
	entry->iv_class = class;
	entry->iv_ref = 1;
	*entryp = entry;
free:
	if (rc)
		iv_entry_free(entry);

	return rc;
}

static int
iv_entry_lookup_or_create(struct ds_iv_ns *ns, struct ds_iv_key *key,
			  struct ds_iv_entry **got)
{
	struct ds_iv_entry	*entry;
	struct ds_iv_class	*class;
	int			rc;

	entry = iv_class_entry_lookup(ns, key);
	if (entry != NULL) {
		entry->iv_ref++;
		if (got != NULL)
			*got = entry;
		D_DEBUG(DB_TRACE, "Get entry %p/%d key %d\n",
			entry, entry->iv_ref, key->class_id);
		return 0;
	}

	class = iv_class_lookup(key->class_id);
	if (class == NULL) {
		D_ERROR("Can not find class %d\n", key->class_id);
		return -DER_NONEXIST;
	}

	/* Allocate the entry */
	rc = iv_entry_alloc(ns, class, key, NULL, &entry);
	if (rc)
		return rc;

	entry->iv_ref++;
	ABT_mutex_lock(ns->iv_lock);
	d_list_add(&entry->iv_link, &ns->iv_entry_list);
	ABT_mutex_unlock(ns->iv_lock);
	*got = entry;

	return 1;
}

struct iv_priv_entry {
	struct ds_iv_entry	 *entry;
	void			**priv;
};

static bool
iv_entry_valid(struct ds_iv_entry *entry, struct ds_iv_key *key)
{
	if (!entry->iv_valid)
		return false;

	if (entry->iv_class->iv_class_ops->ivc_ent_valid)
		return entry->iv_class->iv_class_ops->ivc_ent_valid(entry, key);

	return true;
}

static int
ivc_on_fetch(crt_iv_namespace_t ivns, crt_iv_key_t *iv_key,
	     crt_iv_ver_t *iv_ver, uint32_t flags,
	     d_sg_list_t *iv_value, void *priv)
{
	struct iv_priv_entry	*priv_entry = priv;
	struct ds_iv_ns		*ns;
	struct ds_iv_entry	*entry;
	struct ds_iv_key	key;
	bool			valid;
	int			 rc;

	D_ASSERT(iv_value != NULL);
	ns = iv_ns_lookup_by_ivns(ivns);
	D_ASSERT(ns != NULL);

	iv_key_unpack(&key, iv_key);
	if (priv_entry == NULL) {
		/* find and prepare entry */
		rc = iv_entry_lookup_or_create(ns, &key, &entry);
		if (rc < 0)
			return rc;
	} else {
		D_ASSERT(priv_entry->entry != NULL);
		entry = priv_entry->entry;
	}

	valid = iv_entry_valid(entry, &key);
	D_DEBUG(DB_TRACE, "FETCH: Key [%d:%d] entry %p valid %s\n", key.rank,
		key.class_id, entry, valid ? "yes" : "no");

	/* Forward the request to its parent if it is not root, and
	 * let's caller decide how to deal with leader.
	 */
	if (!valid && ns->iv_master_rank != dss_self_rank())
		return -DER_IVCB_FORWARD;

	rc = fetch_iv_value(entry, &key, iv_value, &entry->iv_value, priv);
	if (rc == 0)
		entry->iv_valid = true;

	return rc;
}

static int
iv_on_update_internal(crt_iv_namespace_t ivns, crt_iv_key_t *iv_key,
		      crt_iv_ver_t iv_ver, d_sg_list_t *iv_value,
		      bool invalidate, bool refresh, int ref_rc, void *priv)
{
	struct ds_iv_ns		*ns;
	struct ds_iv_entry	*entry;
	struct ds_iv_key	key;
	struct iv_priv_entry	*priv_entry = priv;
	int			rc = 0;

	ns = iv_ns_lookup_by_ivns(ivns);
	D_ASSERT(ns != NULL);

	iv_key_unpack(&key, iv_key);
	if (priv_entry == NULL || priv_entry->entry == NULL) {
		/* find and prepare entry */
		rc = iv_entry_lookup_or_create(ns, &key, &entry);
		if (rc < 0)
			return rc;
	} else {
		entry = priv_entry->entry;
	}

	if (refresh) {
		rc = refresh_iv_value(entry, &key, iv_value, ref_rc,
				      priv_entry ? priv_entry->priv : NULL);
	} else {
		D_ASSERT(iv_value != NULL);
		rc = update_iv_value(entry, &key, iv_value,
				     priv_entry ? priv_entry->priv : NULL);
	}
	if (rc != -DER_IVCB_FORWARD && rc != 0) {
		D_ERROR("key id %d update failed: rc = %d\n",
			key.class_id, rc);
		return rc;
	}

	if (invalidate)
		entry->iv_valid = false;
	else
		entry->iv_valid = true;

	D_DEBUG(DB_TRACE, "key id %d rank %d myrank %d valid %s\n",
		key.class_id, key.rank, dss_self_rank(),
		invalidate ? "no" : "yes");

	return rc;
}

/*  update callback will be called when syncing root to leaf */
static int
ivc_on_refresh(crt_iv_namespace_t ivns, crt_iv_key_t *iv_key,
	       crt_iv_ver_t iv_ver, d_sg_list_t *iv_value,
	       bool invalidate, int refresh_rc, void *priv)
{
	return iv_on_update_internal(ivns, iv_key, iv_ver, iv_value, invalidate,
				     true, refresh_rc, priv);
}

/*  update callback will be called when updating leaf to root */
static int
ivc_on_update(crt_iv_namespace_t ivns, crt_iv_key_t *iv_key,
	      crt_iv_ver_t iv_ver, uint32_t flags, d_sg_list_t *iv_value,
	      void *priv)
{
	return iv_on_update_internal(ivns, iv_key, iv_ver, iv_value, false,
				     false, 0, priv);
}

static void
ivc_pre_cb(crt_iv_namespace_t ivns, crt_iv_key_t *iv_key,
	   crt_generic_cb_t cb_func, void *cb_arg)
{
	int rc;

	rc = dss_ult_create(cb_func, cb_arg, DSS_ULT_MISC, DSS_TGT_SELF,
			    0, NULL);
	if (rc)
		D_ERROR("dss_ult_create failed, rc "DF_RC"\n", DP_RC(rc));
}

static int
ivc_on_hash(crt_iv_namespace_t ivns, crt_iv_key_t *iv_key, d_rank_t *root)
{
	struct ds_iv_key key;

	iv_key_unpack(&key, iv_key);
	*root = key.rank;
	return 0;
}

static int
ivc_on_get(crt_iv_namespace_t ivns, crt_iv_key_t *iv_key,
	   crt_iv_ver_t iv_ver, crt_iv_perm_t permission,
	   d_sg_list_t *iv_value, void **priv)
{
	struct ds_iv_ns		*ns;
	struct ds_iv_entry	*entry;
	struct ds_iv_class	*class;
	struct ds_iv_key	key;
	struct iv_priv_entry	*priv_entry;
	bool			alloc_entry = false;
	int			rc;

	ns = iv_ns_lookup_by_ivns(ivns);
	D_ASSERT(ns != NULL);

	iv_key_unpack(&key, iv_key);
	/* find and prepare entry */
	rc = iv_entry_lookup_or_create(ns, &key, &entry);
	if (rc < 0)
		return rc;

	if (rc > 0)
		alloc_entry = true;

	class = entry->iv_class;
	if (iv_value) {
		rc = class->iv_class_ops->ivc_value_alloc(entry, iv_value);
		if (rc)
			D_GOTO(out, rc);
	}

	rc = class->iv_class_ops->ivc_ent_get(entry, priv);
	if (rc)
		D_GOTO(out, rc);

	D_ALLOC_PTR(priv_entry);
	if (priv_entry == NULL) {
		class->iv_class_ops->ivc_ent_put(entry, priv);
		D_GOTO(out, rc);
	}

	priv_entry->priv = *priv;
	priv_entry->entry = entry;
	*priv = priv_entry;

out:
	if (rc && alloc_entry) {
		d_list_del(&entry->iv_link);
		iv_entry_free(entry);
	}

	return 0;
}

static int
ivc_on_put(crt_iv_namespace_t ivns, d_sg_list_t *iv_value, void *priv)
{
	struct iv_priv_entry	*priv_entry = priv;
	struct ds_iv_entry	*entry;
	int			 rc;

	D_ASSERT(priv_entry != NULL);

	entry = priv_entry->entry;
	D_ASSERT(entry != NULL);

	/* Let's deal with iv_value first */
	if (iv_value != NULL)
		daos_sgl_fini((d_sg_list_t *)iv_value, false);

	rc = entry->iv_class->iv_class_ops->ivc_ent_put(entry,
							priv_entry->priv);
	if (rc)
		return rc;

	D_FREE(priv_entry);
	D_DEBUG(DB_TRACE, "Put entry %p/%d\n", entry, entry->iv_ref - 1);
	if (--entry->iv_ref > 0)
		return 0;

	d_list_del(&entry->iv_link);
	iv_entry_free(entry);

	return 0;
}

static int
ivc_pre_sync(crt_iv_namespace_t ivns, crt_iv_key_t *iv_key, crt_iv_ver_t iv_ver,
	     d_sg_list_t *iv_value, void *arg)
{
	struct ds_iv_ns		*ns;
	struct ds_iv_entry	*entry;
	struct ds_iv_key	key;
	struct iv_priv_entry	*priv_entry = arg;
	struct ds_iv_class	*class;
	int			rc = 0;

	ns = iv_ns_lookup_by_ivns(ivns);
	D_ASSERT(ns != NULL);

	iv_key_unpack(&key, iv_key);
	if (priv_entry == NULL || priv_entry->entry == NULL) {
		/* find and prepare entry */
		rc = iv_entry_lookup_or_create(ns, &key, &entry);
		if (rc < 0)
			return rc;
	} else {
		entry = priv_entry->entry;
	}

	class = entry->iv_class;
	if (class->iv_class_ops && class->iv_class_ops->ivc_pre_sync)
		rc = class->iv_class_ops->ivc_pre_sync(entry, &key, iv_value);

	return rc;
}

struct crt_iv_ops iv_cache_ops = {
	.ivo_pre_fetch		= ivc_pre_cb,
	.ivo_on_fetch		= ivc_on_fetch,
	.ivo_pre_update		= ivc_pre_cb,
	.ivo_on_update		= ivc_on_update,
	.ivo_pre_refresh	= ivc_pre_cb,
	.ivo_on_refresh		= ivc_on_refresh,
	.ivo_on_hash		= ivc_on_hash,
	.ivo_on_get		= ivc_on_get,
	.ivo_on_put		= ivc_on_put,
	.ivo_pre_sync		= ivc_pre_sync
};

static void
iv_ns_destroy_cb(crt_iv_namespace_t iv_ns, void *arg)
{
	struct ds_iv_ns		*ns = arg;
	struct ds_iv_entry	*entry;
	struct ds_iv_entry	*tmp;

	d_list_del(&ns->iv_ns_link);
	d_list_for_each_entry_safe(entry, tmp, &ns->iv_entry_list, iv_link) {
		d_list_del(&entry->iv_link);
		iv_entry_free(entry);
	}

	ABT_mutex_free(&ns->iv_lock);
	D_FREE(ns);
}

static void
iv_ns_destroy_internal(struct ds_iv_ns *ns)
{
	if (ns->iv_ns)
		crt_iv_namespace_destroy(ns->iv_ns, iv_ns_destroy_cb, ns);
}

static struct ds_iv_ns *
ds_iv_ns_lookup(unsigned int ns_id)
{
	struct ds_iv_ns *ns;

	d_list_for_each_entry(ns, &ds_iv_ns_list, iv_ns_link) {
		if (ns->iv_ns_id == ns_id)
			return ns;
	}

	return NULL;
}

static int
iv_ns_create_internal(unsigned int ns_id, uuid_t pool_uuid,
		      d_rank_t master_rank, struct ds_iv_ns **pns)
{
	struct ds_iv_ns	*ns;

	ns = ds_iv_ns_lookup(ns_id);
	if (ns)
		return -DER_EXIST;

	D_ALLOC_PTR(ns);
	if (ns == NULL)
		return -DER_NOMEM;

	uuid_copy(ns->iv_pool_uuid, pool_uuid);
	D_INIT_LIST_HEAD(&ns->iv_entry_list);
	ns->iv_ns_id = ns_id;
	ns->iv_master_rank = master_rank;
	ABT_mutex_create(&ns->iv_lock);
	d_list_add(&ns->iv_ns_link, &ds_iv_ns_list);
	*pns = ns;

	return 0;
}

/* Destroy iv ns. */
void
ds_iv_ns_destroy(void *ns)
{
	struct ds_iv_ns *iv_ns = ns;

	if (iv_ns == NULL)
		return;

	D_DEBUG(DB_TRACE, "destroy ivns %d\n", iv_ns->iv_ns_id);
	iv_ns_destroy_internal(iv_ns);
}

/** Create namespace for server IV. */
int
ds_iv_ns_create(crt_context_t ctx, uuid_t pool_uuid,
		crt_group_t *grp, unsigned int *ns_id,
		struct ds_iv_ns **p_iv_ns)
{
	struct ds_iv_ns		*ns = NULL;
	int			rc;

	rc = iv_ns_create_internal(ds_iv_ns_id++, pool_uuid,
				   -1 /* master_rank */, &ns);
	if (rc)
		return rc;

	rc = crt_iv_namespace_create(ctx, grp, ds_iv_ns_tree_topo, crt_iv_class,
				     crt_iv_class_nr, 0, &ns->iv_ns);
	if (rc)
		D_GOTO(free, rc);

	*p_iv_ns = ns;
	*ns_id = ns->iv_ns_id;
free:
	if (rc)
		ds_iv_ns_destroy(ns);

	return rc;
}

/* Update iv namespace */
void
ds_iv_ns_update(struct ds_iv_ns *ns, unsigned int master_rank)
{
<<<<<<< HEAD
	struct ds_iv_ns	*ns;
	int		rc;

	D_ASSERT(iv_ns != NULL);
	if (*iv_ns != NULL &&
	    (*iv_ns)->iv_master_rank != master_rank) {
		/* If root has been changed, let's destroy the
		 * previous IV ns
		 */
		ds_iv_ns_destroy(*iv_ns);
		*iv_ns = NULL;
	}

	if (*iv_ns != NULL)
		return 0;

	/* Create new iv_ns */
	if (iv_ns_id == -1) {
		/* master node */
		rc = ds_iv_ns_create(dss_get_module_info()->dmi_ctx, pool_uuid,
				     grp, &iv_ns_id, &ns);
	} else {
		/* other node */
		rc = ds_iv_ns_attach(dss_get_module_info()->dmi_ctx, pool_uuid,
				     grp, iv_ns_id, master_rank, &ns);
	}

	if (rc) {
		D_ERROR("pool iv ns create failed "DF_RC"\n", DP_RC(rc));
		return rc;
	}

	*iv_ns = ns;
	return rc;
=======
	D_DEBUG(DB_TRACE, "update iv_ns %u master rank %u new master rank %u "
		"myrank %u ns %p\n", ns->iv_ns_id, ns->iv_master_rank,
		master_rank, dss_self_rank(), ns);
	ns->iv_master_rank = master_rank;
>>>>>>> 5ffd7d83
}

unsigned int
ds_iv_ns_id_get(void *ns)
{
	return ((struct ds_iv_ns *)ns)->iv_ns_id;
}

void
ds_iv_init()
{
	D_INIT_LIST_HEAD(&ds_iv_ns_list);
	/* Let's set the topo to 32 to avoid cart IV failover,
	 * which is not supported yet. XXX
	 */
	ds_iv_ns_tree_topo = crt_tree_topo(CRT_TREE_KNOMIAL, 32);
	D_INIT_LIST_HEAD(&ds_iv_class_list);
}

void
ds_iv_fini(void)
{
	struct ds_iv_ns		*ns;
	struct ds_iv_ns		*tmp;
	struct ds_iv_class	*class;
	struct ds_iv_class	*class_tmp;

	d_list_for_each_entry_safe(ns, tmp, &ds_iv_ns_list, iv_ns_link) {
		iv_ns_destroy_internal(ns);
		D_FREE(ns);
	}

	d_list_for_each_entry_safe(class, class_tmp, &ds_iv_class_list,
				   iv_class_list) {
		d_list_del(&class->iv_class_list);
		D_FREE(class);
	}

	if (crt_iv_class_nr > 0)
		D_FREE(crt_iv_class);
}

enum opc {
	IV_FETCH	= 1,
	IV_UPDATE,
	IV_INVALIDATE,
};

struct iv_cb_info {
	ABT_future	future;
	struct ds_iv_ns  *ns;
	struct ds_iv_key *key;
	d_sg_list_t	*value;
	unsigned int	opc;
	int		result;
};

static int
ds_iv_done(crt_iv_namespace_t ivns, uint32_t class_id,
	   crt_iv_key_t *iv_key, crt_iv_ver_t *iv_ver,
	   d_sg_list_t *iv_value, int rc, void *cb_arg)
{
	struct iv_cb_info	*cb_info = cb_arg;
	int			ret = 0;

	/* FIXME: Temporarily ignore certain IV errors. See DAOS-3545. */
	if (rc == -DER_UNREACH || rc == -DER_TIMEDOUT)
		cb_info->result = 0;
	else
		cb_info->result = rc;

	if (cb_info->opc == IV_FETCH && cb_info->value) {
		struct ds_iv_entry	*entry;
		struct ds_iv_key	key;

		D_ASSERT(cb_info->ns != NULL);
		entry = iv_class_entry_lookup(cb_info->ns, cb_info->key);
		D_ASSERT(entry != NULL);
		iv_key_unpack(&key, iv_key);
		ret = fetch_iv_value(entry, &key, cb_info->value, iv_value,
				     NULL);
	}

	ABT_future_set(cb_info->future, &rc);
	return ret;
}

static int
iv_op_internal(struct ds_iv_ns *ns, struct ds_iv_key *key_iv,
	       d_sg_list_t *value, crt_iv_sync_t *sync, unsigned int shortcut,
	       int opc)
{
	struct iv_cb_info	cb_info;
	ABT_future		future;
	crt_iv_key_t		key_iov;
	struct ds_iv_class	*class;
	int			rc;

	rc = ABT_future_create(1, NULL, &future);
	if (rc)
		return rc;

	key_iv->rank = ns->iv_master_rank;
	class = iv_class_lookup(key_iv->class_id);
	D_ASSERT(class != NULL);
	D_DEBUG(DB_TRACE, "class_id %d crt class id %d opc %d\n",
		key_iv->class_id, class->iv_cart_class_id, opc);

	iv_key_pack(&key_iov, key_iv);
	memset(&cb_info, 0, sizeof(cb_info));
	cb_info.future = future;
	cb_info.key = key_iv;
	cb_info.value = value;
	cb_info.opc = opc;
	cb_info.ns = ns;
	switch (opc) {
	case IV_FETCH:
		rc = crt_iv_fetch(ns->iv_ns, class->iv_cart_class_id,
				  (crt_iv_key_t *)&key_iov, 0,
				  0, ds_iv_done, &cb_info);
		break;
	case IV_UPDATE:
		rc = crt_iv_update(ns->iv_ns, class->iv_cart_class_id,
				   (crt_iv_key_t *)&key_iov, 0,
				   (d_sg_list_t *)value, shortcut,
				   *sync, ds_iv_done, &cb_info);
		break;
	case IV_INVALIDATE:
		rc = crt_iv_invalidate(ns->iv_ns, class->iv_cart_class_id,
				       (crt_iv_key_t *)&key_iov, 0, 0, *sync,
				       ds_iv_done, &cb_info);
		break;
	default:
		D_ASSERT(0);
	}

	if (rc)
		D_GOTO(out, rc);

	ABT_future_wait(future);
	rc = cb_info.result;
	D_DEBUG(DB_TRACE, "class_id %d opc %d rc %d\n", key_iv->class_id, opc,
		rc);
out:
	ABT_future_free(&future);
	return rc;
}

static int
iv_op(struct ds_iv_ns *ns, struct ds_iv_key *key, d_sg_list_t *value,
      crt_iv_sync_t *sync, unsigned int shortcut, bool retry, int opc)
{
	int rc;

retry:
	rc = iv_op_internal(ns, key, value, sync, shortcut, opc);
	if (retry && daos_rpc_retryable_rc(rc)) {
		D_DEBUG(DB_TRACE, "retry upon %d\n", rc);
		goto retry;
	}
	return rc;
}

/**
 * Fetch the value from the iv_entry, if the entry does not exist, it
 * will create the iv entry locally.
 * param ns[in]		iv namespace.
 * param key[in]	iv key
 * param value[out]	value to hold the fetch value.
 *
 * return		0 if succeed, otherwise error code.
 */
int
ds_iv_fetch(struct ds_iv_ns *ns, struct ds_iv_key *key, d_sg_list_t *value,
	    bool retry)
{
	return iv_op(ns, key, value, NULL, 0, retry, IV_FETCH);
}

/**
 * Update the value to the iv_entry through Cart IV, and it will mark the
 * entry to be valid, so the following fetch will retrieve the value from
 * local cache entry.
 *
 * param ns[in]		iv namespace.
 * param key[in]	iv key
 * param value[in]	value for update.
 * param shortcut[in]	shortcut hints (see crt_iv_shortcut_t)
 * param sync_mode[in]	syncmode for update (see crt_iv_sync_mode_t)
 * param sync_flags[in]	sync flags for update (see crt_iv_sync_flag_t)
 *
 * return		0 if succeed, otherwise error code.
 */
int
ds_iv_update(struct ds_iv_ns *ns, struct ds_iv_key *key, d_sg_list_t *value,
	     unsigned int shortcut, unsigned int sync_mode,
	     unsigned int sync_flags, bool retry)
{
	crt_iv_sync_t	iv_sync;

	iv_sync.ivs_event = CRT_IV_SYNC_EVENT_UPDATE;
	iv_sync.ivs_mode = sync_mode;
	iv_sync.ivs_flags = sync_flags;

	return iv_op(ns, key, value, &iv_sync, shortcut, retry, IV_UPDATE);
}

/**
 * invalidate the iv_entry through Cart IV, and it will mark the
 * entry to be invalid, so the following fetch will not be able to
 * retrieve the value from local cache entry.
 *
 * param ns[in]		iv namespace.
 * param key[in]	iv key
 * param shortcut[in]	shortcut hints (see crt_iv_shortcut_t)
 * param sync_mode[in]	syncmode for invalid (see crt_iv_sync_mode_t)
 * param sync_flags[in]	sync flags for invalid (see crt_iv_sync_flag_t)
 *
 * return		0 if succeed, otherwise error code.
 */
int
ds_iv_invalidate(struct ds_iv_ns *ns, struct ds_iv_key *key,
		 unsigned int shortcut, unsigned int sync_mode,
		 unsigned int sync_flags, bool retry)
{
	crt_iv_sync_t iv_sync;

	iv_sync.ivs_event = CRT_IV_SYNC_EVENT_NOTIFY;
	iv_sync.ivs_mode = sync_mode;
	iv_sync.ivs_flags = sync_flags;

	return iv_op(ns, key, NULL, &iv_sync, shortcut, retry, IV_INVALIDATE);
}<|MERGE_RESOLUTION|>--- conflicted
+++ resolved
@@ -748,47 +748,10 @@
 void
 ds_iv_ns_update(struct ds_iv_ns *ns, unsigned int master_rank)
 {
-<<<<<<< HEAD
-	struct ds_iv_ns	*ns;
-	int		rc;
-
-	D_ASSERT(iv_ns != NULL);
-	if (*iv_ns != NULL &&
-	    (*iv_ns)->iv_master_rank != master_rank) {
-		/* If root has been changed, let's destroy the
-		 * previous IV ns
-		 */
-		ds_iv_ns_destroy(*iv_ns);
-		*iv_ns = NULL;
-	}
-
-	if (*iv_ns != NULL)
-		return 0;
-
-	/* Create new iv_ns */
-	if (iv_ns_id == -1) {
-		/* master node */
-		rc = ds_iv_ns_create(dss_get_module_info()->dmi_ctx, pool_uuid,
-				     grp, &iv_ns_id, &ns);
-	} else {
-		/* other node */
-		rc = ds_iv_ns_attach(dss_get_module_info()->dmi_ctx, pool_uuid,
-				     grp, iv_ns_id, master_rank, &ns);
-	}
-
-	if (rc) {
-		D_ERROR("pool iv ns create failed "DF_RC"\n", DP_RC(rc));
-		return rc;
-	}
-
-	*iv_ns = ns;
-	return rc;
-=======
 	D_DEBUG(DB_TRACE, "update iv_ns %u master rank %u new master rank %u "
 		"myrank %u ns %p\n", ns->iv_ns_id, ns->iv_master_rank,
 		master_rank, dss_self_rank(), ns);
 	ns->iv_master_rank = master_rank;
->>>>>>> 5ffd7d83
 }
 
 unsigned int
