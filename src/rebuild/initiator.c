--- conflicted
+++ resolved
@@ -141,13 +141,8 @@
 				start, iod_cnt);
 			rc = vos_obj_update(ds_cont->sc_hdl, rdone->ro_oid,
 					    rdone->ro_epoch, rdone->ro_version,
-<<<<<<< HEAD
 					    0, &rdone->ro_dkey, iod_cnt,
-					    &rdone->ro_iods[start],
-=======
-					    &rdone->ro_dkey, iod_cnt,
 					    &rdone->ro_iods[start], NULL,
->>>>>>> be0518c4
 					    &sgls[start]);
 			if (rc) {
 				D_ERROR("rebuild failed: rc "DF_RC"\n",
@@ -162,13 +157,8 @@
 	if (iod_cnt > 0)
 		rc = vos_obj_update(ds_cont->sc_hdl, rdone->ro_oid,
 				    rdone->ro_epoch, rdone->ro_version,
-<<<<<<< HEAD
 				    0, &rdone->ro_dkey, iod_cnt,
-				    &rdone->ro_iods[start], &sgls[start]);
-=======
-				    &rdone->ro_dkey, iod_cnt,
 				    &rdone->ro_iods[start], NULL, &sgls[start]);
->>>>>>> be0518c4
 
 	return rc;
 }
@@ -183,13 +173,8 @@
 
 	D_ASSERT(rdone->ro_iod_num <= DSS_ENUM_UNPACK_MAX_IODS);
 	rc = vos_update_begin(ds_cont->sc_hdl, rdone->ro_oid, rdone->ro_epoch,
-<<<<<<< HEAD
 			      0, &rdone->ro_dkey, rdone->ro_iod_num,
-			      rdone->ro_iods, &ioh, NULL);
-=======
-			      &rdone->ro_dkey, rdone->ro_iod_num,
 			      rdone->ro_iods, NULL, &ioh, NULL);
->>>>>>> be0518c4
 	if (rc != 0) {
 		D_ERROR(DF_UOID"preparing update fails: %d\n",
 			DP_UOID(rdone->ro_oid), rc);
