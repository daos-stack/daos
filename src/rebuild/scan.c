--- conflicted
+++ resolved
@@ -1196,14 +1196,9 @@
 			goto tls_lookup;
 		}
 
-<<<<<<< HEAD
-		D_DEBUG(DB_REBUILD, "already started, existing " DF_RBF ", req " DF_RBF "\n",
-			DP_RBF_RPT(rpt), DP_RBF_RSI(rsi));
-=======
 		D_DEBUG(DB_REBUILD, DF_UUID" already started, req "DF_U64" master %u/"DF_U64"\n",
 			DP_UUID(rsi->rsi_pool_uuid), rsi->rsi_leader_term, rsi->rsi_master_rank,
 			rpt->rt_leader_term);
->>>>>>> 1aeb63e4
 
 		/* Ignore the rebuild trigger request if it comes from
 		 * an old or same leader.
