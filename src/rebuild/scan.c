--- conflicted
+++ resolved
@@ -522,11 +522,7 @@
 	 */
 	still_needed = pl_obj_layout_contains(rpt->rt_pool->sp_map, layout, myrank,
 					      mytarget, oid.id_shard,
-<<<<<<< HEAD
-					      rpt->rt_rebuild_op == RB_OP_RECLAIM ? true : false);
-=======
 					      rpt->rt_rebuild_op == RB_OP_RECLAIM ? false : true);
->>>>>>> 7c749ea8
 	pl_obj_layout_free(layout);
 	if (still_needed && new_layout_ver <= oid.id_layout_ver)
 		return 0;
