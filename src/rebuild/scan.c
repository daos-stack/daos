--- conflicted
+++ resolved
@@ -1,5 +1,6 @@
 /**
  * (C) Copyright 2017-2024 Intel Corporation.
+ * (C) Copyright 2025 Google LLC
  * (C) Copyright 2025 Hewlett Packard Enterprise Development LP
  *
  * SPDX-License-Identifier: BSD-2-Clause-Patent
@@ -383,19 +384,6 @@
 	return rc;
 }
 
-<<<<<<< HEAD
-#define LOCAL_ARRAY_SIZE         128
-#define NUM_SHARDS_STEP_INCREASE 64
-/* The structure for scan per xstream */
-struct rebuild_scan_arg {
-	struct rebuild_tgt_pool_tracker *rpt;
-	uuid_t                           co_uuid;
-	struct cont_props                co_props;
-	int                              snapshot_cnt;
-	uint32_t                         yield_freq;
-	int32_t                          obj_yield_cnt;
-	struct ds_cont_child            *cont_child;
-=======
 #define LOCAL_ARRAY_SIZE	128
 #define NUM_SHARDS_STEP_INCREASE	64
 
@@ -408,7 +396,6 @@
 	int				snapshot_cnt;
 	int32_t                          yield_cnt;
 	struct ds_cont_child		*cont_child;
->>>>>>> c563ca53
 };
 
 /**
@@ -668,7 +655,6 @@
 {
 	struct rebuild_scan_arg         *arg = data;
 	struct rebuild_tgt_pool_tracker *rpt = arg->rpt;
-<<<<<<< HEAD
 	struct pl_map                   *map = NULL;
 	struct daos_obj_md               md;
 	daos_unit_oid_t                  oid = ent->ie_oid;
@@ -678,26 +664,11 @@
 	unsigned int                    *shards = NULL;
 	struct daos_oclass_attr         *oc_attr;
 	uint32_t                         grp_size;
+	uint32_t                         grp_nr;
 	int                              rebuild_nr = 0;
 	d_rank_t                         myrank;
 	int                              i;
 	int                              rc = 0;
-=======
-	struct pl_map			*map = NULL;
-	struct daos_obj_md		md;
-	daos_unit_oid_t			oid = ent->ie_oid;
-	unsigned int			tgt_array[LOCAL_ARRAY_SIZE];
-	unsigned int			shard_array[LOCAL_ARRAY_SIZE];
-	unsigned int			*tgts = NULL;
-	unsigned int			*shards = NULL;
-	struct daos_oclass_attr		*oc_attr;
-	uint32_t			grp_size;
-	uint32_t                         grp_nr;
-	int				rebuild_nr = 0;
-	d_rank_t			myrank;
-	int				i;
-	int				rc = 0;
->>>>>>> c563ca53
 
 	if (rpt->rt_abort || arg->cont_child->sc_stopping) {
 		D_DEBUG(DB_REBUILD, "rebuild is aborted\n");
@@ -805,17 +776,10 @@
 	if (map != NULL)
 		pl_map_decref(map);
 
-<<<<<<< HEAD
-	if (--arg->yield_freq == 0 || arg->obj_yield_cnt <= 0) {
-		D_DEBUG(DB_REBUILD, DF_UUID " rebuild yield: %d\n", DP_UUID(rpt->rt_pool_uuid), rc);
-		arg->yield_freq    = SCAN_YIELD_FREQ;
-		arg->obj_yield_cnt = SCAN_OBJ_YIELD_CNT;
-=======
 	if (--arg->yield_cnt <= 0) {
 		D_DEBUG(DB_REBUILD, DF_UUID" rebuild yield: %d\n",
 			DP_UUID(rpt->rt_pool_uuid), rc);
 		arg->yield_cnt = SCAN_YIELD_CNT;
->>>>>>> c563ca53
 		if (rc == 0)
 			dss_sleep(0);
 	}
@@ -1049,22 +1013,12 @@
 	if (child == NULL)
 		D_GOTO(out, rc = -DER_NONEXIST);
 
-<<<<<<< HEAD
-	param.ip_hdl      = child->spc_hdl;
-	param.ip_flags    = VOS_IT_FOR_MIGRATION;
-	arg.rpt           = rpt;
-	arg.yield_freq    = SCAN_YIELD_FREQ;
-	arg.obj_yield_cnt = SCAN_OBJ_YIELD_CNT;
-	rc = vos_iterate(&param, VOS_ITER_COUUID, false, &anchor, rebuild_container_scan_cb, NULL,
-			 &arg, NULL);
-=======
 	param.ip_hdl = child->spc_hdl;
 	param.ip_flags = VOS_IT_FOR_MIGRATION;
 	arg.rpt = rpt;
 	arg.yield_cnt  = SCAN_YIELD_CNT;
 	rc = vos_iterate(&param, VOS_ITER_COUUID, false, &anchor,
 			 rebuild_container_scan_cb, NULL, &arg, NULL);
->>>>>>> c563ca53
 	if (rc < 0)
 		D_GOTO(put, rc);
 	rc = 0; /* rc might be 1 if rebuild is aborted */
@@ -1163,19 +1117,11 @@
 void
 rebuild_tgt_scan_handler(crt_rpc_t *rpc)
 {
-<<<<<<< HEAD
-	struct rebuild_scan_in          *rsi;
-	struct rebuild_scan_out         *ro;
-	struct rebuild_pool_tls         *tls = NULL;
-	struct rebuild_tgt_pool_tracker *rpt = NULL;
-	int                              rc;
-=======
 	struct rebuild_scan_in		*rsi;
-	struct rebuild_scan_out         *rso;
+	struct rebuild_scan_out     *rso;
 	struct rebuild_pool_tls		*tls = NULL;
 	struct rebuild_tgt_pool_tracker	*rpt = NULL;
 	int				 rc;
->>>>>>> c563ca53
 
 	rsi = crt_req_get(rpc);
 	D_ASSERT(rsi != NULL);
@@ -1325,15 +1271,9 @@
 			rpt_delete(rpt);
 		rpt_put(rpt);
 	}
-<<<<<<< HEAD
-	ro                   = crt_reply_get(rpc);
-	ro->rso_status       = rc;
-	ro->rso_stable_epoch = d_hlc_get();
-=======
 	rso                   = crt_reply_get(rpc);
 	rso->rso_status       = rc;
 	rso->rso_stable_epoch = d_hlc_get();
->>>>>>> c563ca53
 	dss_rpc_reply(rpc, DAOS_REBUILD_DROP_SCAN);
 }
 
