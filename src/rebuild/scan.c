/**
 * (C) Copyright 2017-2024 Intel Corporation.
 *
 * SPDX-License-Identifier: BSD-2-Clause-Patent
 */
/**
 * rebuild: Scanning the objects
 *
 * This file contains the server API methods and the RPC handlers for scanning
 * the object during rebuild.
 */
#define D_LOGFAC	DD_FAC(rebuild)

#include <daos_srv/pool.h>

#include <daos/btree_class.h>
#include <daos/pool_map.h>
#include <daos/pool.h>
#include <daos/rpc.h>
#include <daos/placement.h>
#include <daos_srv/container.h>
#include <daos_srv/daos_mgmt_srv.h>
#include <daos_srv/daos_engine.h>
#include <daos_srv/rebuild.h>
#include <daos_srv/vos.h>
#include <daos_srv/dtx_srv.h>
#include "rpc.h"
#include "rebuild_internal.h"

#define REBUILD_SEND_LIMIT	4096
struct rebuild_send_arg {
	struct rebuild_tgt_pool_tracker *rpt;
	daos_unit_oid_t			*oids;
	daos_epoch_t			*ephs;
	daos_epoch_t			*punched_ephs;
	uuid_t				cont_uuid;
	unsigned int			*shards;
	int				count;
	unsigned int			tgt_id;
};

struct rebuild_obj_val {
	daos_epoch_t    eph;
	daos_epoch_t	punched_eph;
	uint32_t	shard;
};

static int
rebuild_obj_fill_buf(daos_handle_t ih, d_iov_t *key_iov,
		     d_iov_t *val_iov, void *data)
{
	struct rebuild_send_arg *arg = data;
	daos_unit_oid_t		*oids = arg->oids;
	daos_epoch_t		*ephs = arg->ephs;
	daos_epoch_t		*punched_ephs = arg->punched_ephs;
	daos_unit_oid_t		*oid = key_iov->iov_buf;
	struct rebuild_obj_val	*obj_val = val_iov->iov_buf;
	unsigned int		*shards = arg->shards;
	int			count = arg->count;
	int			rc;

	D_ASSERT(count < REBUILD_SEND_LIMIT);
	oids[count] = *oid;
	ephs[count] = obj_val->eph;
	punched_ephs[count] = obj_val->punched_eph;
	shards[count] = obj_val->shard;
	arg->count++;

	D_DEBUG(DB_REBUILD, "send oid/con "DF_UOID"/"DF_UUID" ephs "DF_U64
		"shard %d cnt %d tgt_id %d\n", DP_UOID(oids[count]),
		DP_UUID(arg->cont_uuid), obj_val->eph, shards[count],
		arg->count, arg->tgt_id);

	rc = dbtree_iter_delete(ih, NULL);
	if (rc != 0)
		return rc;

	/* re-probe the dbtree after delete */
	rc = dbtree_iter_probe(ih, BTR_PROBE_FIRST, DAOS_INTENT_MIGRATION, NULL,
			       NULL);
	if (rc == -DER_NONEXIST)
		return 1;

	/* Exist the loop, if there are enough objects to be sent */
	if (arg->count >= REBUILD_SEND_LIMIT)
		return 1;

	return 0;
}

static int
rebuild_obj_send_cb(struct tree_cache_root *root, struct rebuild_send_arg *arg)
{
	struct rebuild_tgt_pool_tracker *rpt = arg->rpt;
	int				rc;
	uint64_t			enqueue_id;
	uint32_t			max_delay;

	/* re-init the send argument to fill the object buffer */
	arg->count = 0;
	rc = dbtree_iterate(root->root_hdl, DAOS_INTENT_MIGRATION, false,
			    rebuild_obj_fill_buf, arg);
	if (rc < 0 || arg->count == 0) {
		D_DEBUG(DB_REBUILD, "Can not get objects: "DF_RC"\n",
			DP_RC(rc));
		D_GOTO(out, rc);
	}

	if (daos_fail_check(DAOS_REBUILD_TGT_SEND_OBJS_FAIL))
		D_GOTO(out, rc = -DER_IO);

	D_DEBUG(DB_REBUILD, "send rebuild objects "DF_UUID" to tgt %d"
		" cnt %d stable epoch "DF_U64"\n", DP_UUID(rpt->rt_pool_uuid), arg->tgt_id,
		arg->count, rpt->rt_stable_epoch);
	while (1) {
		enqueue_id = 0;
		max_delay = 0;
		rc = ds_object_migrate_send(rpt->rt_pool, rpt->rt_poh_uuid,
					    rpt->rt_coh_uuid, arg->cont_uuid,
					    arg->tgt_id, rpt->rt_rebuild_ver,
					    rpt->rt_rebuild_gen, rpt->rt_stable_epoch,
					    arg->oids, arg->ephs, arg->punched_ephs, arg->shards,
					    arg->count, rpt->rt_new_layout_ver, rpt->rt_rebuild_op,
					    &enqueue_id, &max_delay);
		/* If it does not need retry */
		if (rc == 0 || (rc != -DER_TIMEDOUT && rc != -DER_GRPVER &&
		    rc != -DER_OVERLOAD_RETRY && rc != -DER_AGAIN &&
		    !daos_crt_network_error(rc)))
			break;

		/* otherwise let's retry */
		D_DEBUG(DB_REBUILD, DF_UUID" retry send object to tgt_id %d\n",
			DP_UUID(rpt->rt_pool_uuid), arg->tgt_id);
		dss_sleep(daos_rpc_rand_delay(max_delay) << 10);
	}
out:
	return rc;
}

static int
obj_tree_destroy_current_probe(daos_handle_t ih, daos_handle_t cur_hdl, d_iov_t *key_iov)
{
	int rc;

	rc = dbtree_destroy(cur_hdl, NULL);
	if (rc && rc != -DER_NO_HDL) {
		D_ERROR("dbtree_destroy failed: "DF_RC"\n", DP_RC(rc));
		return rc;
	}

	/* Some one might insert new record to the tree let's reprobe */
	rc = dbtree_iter_probe(ih, BTR_PROBE_EQ, DAOS_INTENT_MIGRATION, key_iov,
			       NULL);
	if (rc) {
		D_ERROR("dbtree_iter_probe failed: "DF_RC"\n", DP_RC(rc));
		return rc;
	}

	rc = dbtree_iter_delete(ih, NULL);
	if (rc) {
		D_ERROR("dbtree_iter_delete failed: "DF_RC"\n", DP_RC(rc));
		return rc;
	}

	/* re-probe the dbtree after delete */
	rc = dbtree_iter_probe(ih, BTR_PROBE_FIRST, DAOS_INTENT_MIGRATION, NULL,
			       NULL);
	if (rc == -DER_NONEXIST)
		return 1;

	return rc;
}

static int
tgt_tree_destory_cb(daos_handle_t ih, d_iov_t *key_iov,
		    d_iov_t *val_iov, void *data)
{
	struct tree_cache_root *root = val_iov->iov_buf;

	return obj_tree_destroy(root->root_hdl);
}

int
rebuild_obj_tree_destroy(daos_handle_t btr_hdl)
{
	int	rc;

	rc = dbtree_iterate(btr_hdl, DAOS_INTENT_PUNCH, false,
			    tgt_tree_destory_cb, NULL);
	if (rc) {
		D_ERROR("dbtree iterate failed: "DF_RC"\n", DP_RC(rc));
		goto out;
	}

	rc = dbtree_destroy(btr_hdl, NULL);
out:
	return rc;
}

static int
rebuild_tgt_iter_cb(daos_handle_t ih, d_iov_t *key_iov, d_iov_t *val_iov, void *data)
{
	struct rebuild_send_arg	*arg = data;
	d_iov_t			save_key_iov;
	struct tree_cache_root	*root;
	uint64_t		tgt_id;
	int			ret;
	int			rc = 0;

	tgt_id = *(uint64_t *)key_iov->iov_buf;
	arg->tgt_id = (unsigned int)tgt_id;
	root = val_iov->iov_buf;
	while (!dbtree_is_empty(root->root_hdl)) {
		rc = rebuild_obj_send_cb(root, arg);
		if (rc < 0) {
			D_ERROR("rebuild_obj_send_cb failed: "DF_RC"\n",
				DP_RC(rc));
			break;
		}
	}

	d_iov_set(&save_key_iov, &tgt_id, sizeof(tgt_id));
	ret = obj_tree_destroy_current_probe(ih, root->root_hdl, &save_key_iov);
	if (rc == 0)
		rc = ret;
	return rc;
}

static int
rebuild_cont_iter_cb(daos_handle_t ih, d_iov_t *key_iov,
		     d_iov_t *val_iov, void *data)
{
	struct rebuild_send_arg	*arg = data;
	struct tree_cache_root	*root;
	d_iov_t			save_key_iov;
	int			ret;
	int			rc = 0;

	uuid_copy(arg->cont_uuid, *(uuid_t *)key_iov->iov_buf);
	root = val_iov->iov_buf;
	while (!dbtree_is_empty(root->root_hdl)) {
		rc = dbtree_iterate(root->root_hdl, DAOS_INTENT_MIGRATION, false,
				    rebuild_tgt_iter_cb, arg);
		if (rc < 0) {
			D_ERROR("rebuild_tgt_send_cb failed: "DF_RC"\n",
				DP_RC(rc));
			break;
		}
	}

	d_iov_set(&save_key_iov, arg->cont_uuid, sizeof(uuid_t));
	ret = obj_tree_destroy_current_probe(ih, root->root_hdl, &save_key_iov);
	if (rc == 0)
		rc = ret;
	return rc;
}

static void
rebuild_objects_send_ult(void *data)
{
	struct rebuild_send_arg		arg = { 0 };
	struct rebuild_tgt_pool_tracker *rpt = data;
	struct rebuild_pool_tls		*tls;
	daos_unit_oid_t			*oids = NULL;
	daos_epoch_t			*ephs = NULL;
	daos_epoch_t			*punched_ephs = NULL;
	unsigned int			*shards = NULL;
	int				rc = 0;

	tls = rebuild_pool_tls_lookup(rpt->rt_pool_uuid, rpt->rt_rebuild_ver,
				      rpt->rt_rebuild_gen);
	D_ASSERT(tls != NULL);

	D_ALLOC_ARRAY(oids, REBUILD_SEND_LIMIT);
	if (oids == NULL)
		D_GOTO(out, rc = -DER_NOMEM);

	D_ALLOC_ARRAY(shards, REBUILD_SEND_LIMIT);
	if (shards == NULL)
		D_GOTO(out, rc = -DER_NOMEM);

	D_ALLOC_ARRAY(ephs, REBUILD_SEND_LIMIT);
	if (ephs == NULL)
		D_GOTO(out, rc = -DER_NOMEM);

	D_ALLOC_ARRAY(punched_ephs, REBUILD_SEND_LIMIT);
	if (ephs == NULL)
		D_GOTO(out, rc = -DER_NOMEM);

	arg.count = 0;
	arg.oids = oids;
	arg.shards = shards;
	arg.ephs = ephs;
	arg.punched_ephs = punched_ephs;
	arg.rpt = rpt;
	while (!tls->rebuild_pool_scan_done || !dbtree_is_empty(tls->rebuild_tree_hdl)) {
		if (rpt->rt_stable_epoch == 0) {
			dss_sleep(0);
			continue;
		}

		if (dbtree_is_empty(tls->rebuild_tree_hdl)) {
			dss_sleep(0);
			continue;
		}

		/* walk through the rebuild tree and send the rebuild objects */
		rc = dbtree_iterate(tls->rebuild_tree_hdl, DAOS_INTENT_MIGRATION,
				    false, rebuild_cont_iter_cb, &arg);
		if (rc < 0) {
			D_ERROR("dbtree iterate failed: "DF_RC"\n", DP_RC(rc));
			break;
		}
		dss_sleep(0);
	}

	D_DEBUG(DB_REBUILD, DF_UUID"/%d objects send finish\n",
		DP_UUID(rpt->rt_pool_uuid), rpt->rt_rebuild_ver);
out:
	if (oids != NULL)
		D_FREE(oids);
	if (shards != NULL)
		D_FREE(shards);
	if (ephs != NULL)
		D_FREE(ephs);
	if (punched_ephs != NULL)
		D_FREE(punched_ephs);
	if (rc != 0 && tls->rebuild_pool_status == 0)
		tls->rebuild_pool_status = rc;

	rpt_put(rpt);
}

static int
rebuild_scan_done(void *data)
{
	struct rebuild_tgt_pool_tracker *rpt = data;
	struct rebuild_pool_tls *tls;

	tls = rebuild_pool_tls_lookup(rpt->rt_pool_uuid, rpt->rt_rebuild_ver,
				      rpt->rt_rebuild_gen);
	if (tls != NULL)
		tls->rebuild_pool_scanning = 0;

	return 0;
}

/**
 * The rebuild objects will be gathered into a global objects array by
 * target id.
 **/
static int
rebuild_object_insert(struct rebuild_tgt_pool_tracker *rpt, uuid_t co_uuid,
		      daos_unit_oid_t oid, unsigned int tgt_id, unsigned int shard,
		      daos_epoch_t epoch, daos_epoch_t punched_epoch)
{
	struct rebuild_pool_tls *tls;
	struct rebuild_obj_val	val;
	d_iov_t			val_iov;
	int			rc;

	tls = rebuild_pool_tls_lookup(rpt->rt_pool_uuid, rpt->rt_rebuild_ver,
				      rpt->rt_rebuild_gen);
	D_ASSERT(tls != NULL);
	D_ASSERT(daos_handle_is_valid(tls->rebuild_tree_hdl));

	tls->rebuild_pool_obj_count++;
	val.eph = epoch;
	val.punched_eph = punched_epoch;
	val.shard = shard;
	d_iov_set(&val_iov, &val, sizeof(struct rebuild_obj_val));
	oid.id_shard = shard; /* Convert the OID to rebuilt one */
	rc = obj_tree_insert(tls->rebuild_tree_hdl, co_uuid, tgt_id, oid, &val_iov);
	if (rc == -DER_EXIST) {
		/* If there is reintegrate being restarted due to the failure, then
		 * it might put multiple shards into the same VOS target, because
		 * reclaim is not being scheduled in the previous failure reintegration,
		 * so let's ignore duplicate shards(DER_EXIST) in this case.
		 */
		D_DEBUG(DB_REBUILD, DF_UUID" found duplicate "DF_UOID" %d\n",
			DP_UUID(co_uuid), DP_UOID(oid), tgt_id);
		rc = 0;
	} else {
		D_DEBUG(DB_REBUILD, "insert "DF_UOID"/"DF_UUID" tgt %u "DF_U64"/"DF_U64": "
			DF_RC"\n", DP_UOID(oid), DP_UUID(co_uuid), tgt_id, epoch,
			punched_epoch, DP_RC(rc));
	}

	return rc;
}

#define LOCAL_ARRAY_SIZE	128
#define NUM_SHARDS_STEP_INCREASE	64
/* The structure for scan per xstream */
struct rebuild_scan_arg {
	struct rebuild_tgt_pool_tracker *rpt;
	uuid_t				co_uuid;
	struct cont_props		co_props;
	int				snapshot_cnt;
	uint32_t			yield_freq;
	int32_t				obj_yield_cnt;
	struct ds_cont_child		*cont_child;
};

/**
 * Invoke placement to find the object shards that need rebuilding
 *
 * This is an optimized function - it first tries to use the provided stack
 * arrays to avoid allocating buffers to fill.
 *
 * It's possible that placement might return -DER_REC2BIG, in which case a
 * larger buffer will be allocated and the request repeated until it succeeds.
 *
 * \param[in]	map			placement map
 * \param[in]	gl_layout_ver		global layout version from pool/container.
 * \param[in]	md			object metadata
 * \param[in]	num_rebuild_tgts	the number of targets being rebuilt now
 * \param[in]	rebuild_op		the rebuild operation
 * \param[in]	rebuild_ver		the rebuild version
 * \param[in]	myrank			this system's rank
 * \param[out]	tgts			filled remap list, caller must free if
 *					it is re-allocated.
 * \param[out]	shards			filled remap list, caller must free if
 *					it is re-allocated.
 * \param[in]   orig_array_size		original size of tgts and shards
 *
 * \retval	>= 0	Success
 * \retval	> 0	number of filled entries in tgts and shards needs to be remapped
 * \retval	< 0	-DER_* error. Will not return -DER_REC2BIG
 */
static int
find_rebuild_shards(struct pl_map *map, uint32_t gl_layout_ver, struct daos_obj_md *md,
		    uint32_t num_rebuild_tgts, daos_rebuild_opc_t rebuild_op,
		    uint32_t rebuild_ver, d_rank_t myrank, unsigned int **tgts,
		    unsigned int **shards, uint32_t orig_array_size)
{
	uint32_t max_shards_size = orig_array_size;
	int	rc = 0;

retry:
	rc = pl_obj_find_rebuild(map, gl_layout_ver, md, NULL, rebuild_ver,
				 *tgts, *shards, max_shards_size);
	if (rc == -DER_REC2BIG) {
		/*
		 * The last attempt failed because there was not enough
		 * room for all the remapped shards.
		 *
		 * Need to allocate more space and try again
		 */
		if (max_shards_size != orig_array_size && *tgts != NULL)
			D_FREE(*tgts);
		if (max_shards_size != orig_array_size && *shards != NULL)
			D_FREE(*shards);

		/* Increase by the step size */
		max_shards_size += NUM_SHARDS_STEP_INCREASE;
		D_DEBUG(DB_REBUILD, "Got REC2BIG, increase rebuild array size by %u to %u",
			NUM_SHARDS_STEP_INCREASE, max_shards_size);
		D_ALLOC_ARRAY(*tgts, max_shards_size);
		D_ALLOC_ARRAY(*shards, max_shards_size);
		if (*tgts == NULL || *shards == NULL)
			D_GOTO(out, rc = -DER_NOMEM);

		goto retry;
	}

out:
	if (rc < 0) {
		/*
		 * Free any non-stack buffers that were allocated
		 * on the last attempt
		 */
		if (max_shards_size != orig_array_size && *tgts != NULL)
			D_FREE(*tgts);
		if (max_shards_size != orig_array_size && *shards != NULL)
			D_FREE(*shards);
	}

	return rc;
}

static int
obj_reclaim(struct pl_map *map, uint32_t layout_ver, uint32_t new_layout_ver,
	    struct daos_obj_md *md, struct rebuild_tgt_pool_tracker *rpt,
	    d_rank_t myrank, daos_unit_oid_t oid, vos_iter_param_t *param,
	    unsigned *acts)
{
	uint32_t		mytarget = dss_get_module_info()->dmi_tgt_id;
	struct pl_obj_layout	*layout = NULL;
	struct rebuild_pool_tls *tls;
	daos_epoch_range_t	discard_epr;
	bool			still_needed;
	int			rc;

	/*
	 * Compute placement for the object, then check if the layout
	 * still includes the current rank. If not, the object can be
	 * deleted/reclaimed because it is no longer reachable
	 */
	rc = pl_obj_place(map, oid.id_layout_ver, md, DAOS_OO_RO, NULL, &layout);
	if (rc != 0)
		return rc;

	/* If there are further targets failure during reintegration/extend/drain,
	 * rebuild will choose replacement targets for the impacted objects anyway,
	 * so we do not need reclaim these impacted shards by @ignore_rebuild_shard.
	 */
	still_needed = pl_obj_layout_contains(rpt->rt_pool->sp_map, layout, myrank,
					      mytarget, oid.id_shard,
					      rpt->rt_rebuild_op == RB_OP_RECLAIM ? false : true);
	pl_obj_layout_free(layout);
	if (still_needed) {
		if (new_layout_ver > 0) {
			/* upgrade job reclaim */
			if (rpt->rt_rebuild_op == RB_OP_FAIL_RECLAIM) {
				if (oid.id_layout_ver == new_layout_ver) {
					*acts |= VOS_ITER_CB_DELETE;
					vos_obj_delete_ent(param->ip_hdl, oid);
				}
			} else {
				if (oid.id_layout_ver < new_layout_ver) {
					*acts |= VOS_ITER_CB_DELETE;
					vos_obj_delete_ent(param->ip_hdl, oid);
				}
			}
		}
		return 0;
	}

	D_DEBUG(DB_REBUILD, "deleting stale object "DF_UOID" rank %u tgt %u oid layout %u/%u",
		DP_UOID(oid), myrank, mytarget, oid.id_layout_ver, new_layout_ver);
	tls = rebuild_pool_tls_lookup(rpt->rt_pool_uuid, rpt->rt_rebuild_ver, rpt->rt_rebuild_gen);
	D_ASSERT(tls != NULL);
	tls->rebuild_pool_reclaim_obj_count++;

	discard_epr.epr_hi = rpt->rt_reclaim_epoch;
	discard_epr.epr_lo = 0;
	/*
	 * It's possible this object might still be being
	 * accessed elsewhere - retry until until it is possible
	 * to delete
	 */
	do {
		/* Inform the iterator and delete the object */
		*acts |= VOS_ITER_CB_DELETE;
		rc = vos_discard(param->ip_hdl, &oid, &discard_epr, NULL, NULL);
		if (rc != -DER_BUSY && rc != -DER_INPROGRESS)
			break;

		D_DEBUG(DB_REBUILD, "retry by "DF_RC"/"DF_UOID"\n",
			DP_RC(rc), DP_UOID(oid));
		/* Busy - inform iterator and yield */
		*acts |= VOS_ITER_CB_YIELD;
		dss_sleep(0);
	} while (1);

	if (rc != 0)
		D_ERROR("Failed to delete object "DF_UOID" :"DF_RC"\n", DP_UOID(oid), DP_RC(rc));

	return rc;
}

struct rebuild_obj_arg {
	struct rebuild_tgt_pool_tracker *rpt;
	daos_unit_oid_t			oid;
	uuid_t				co_uuid;
	daos_epoch_t			epoch;
	daos_epoch_t			punched_epoch;
	daos_epoch_t			max_eph;
	uint32_t			shard;
	uint32_t			tgt_index;
};

static void
rebuild_obj_ult(void *data)
{
	struct rebuild_obj_arg		*arg = data;
	struct rebuild_tgt_pool_tracker	*rpt = arg->rpt;

	ds_migrate_object(rpt->rt_pool, rpt->rt_poh_uuid, rpt->rt_coh_uuid, arg->co_uuid,
			  rpt->rt_rebuild_ver, rpt->rt_rebuild_gen, rpt->rt_stable_epoch,
			  rpt->rt_rebuild_op, &arg->oid, &arg->epoch, &arg->punched_epoch,
			  &arg->shard, 1, arg->tgt_index, rpt->rt_new_layout_ver);
	rpt_put(rpt);
	D_FREE(arg);
}

static int
rebuild_object_local(struct rebuild_tgt_pool_tracker *rpt, uuid_t co_uuid,
		     daos_unit_oid_t oid, unsigned int tgt_index, unsigned int shard,
		     daos_epoch_t eph, daos_epoch_t punched_eph)
{
	struct rebuild_obj_arg	*arg;
	int			rc;

	D_ALLOC_PTR(arg);
	if (arg == NULL)
		return -DER_NOMEM;

	rpt_get(rpt);
	arg->rpt = rpt;
	arg->oid = oid;
	arg->oid.id_shard = shard; /* Convert the OID to rebuilt one */
	arg->epoch = eph;
	arg->punched_epoch = punched_eph;
	uuid_copy(arg->co_uuid, co_uuid);
	arg->tgt_index = tgt_index;
	arg->shard = shard;

	rc = dss_ult_create(rebuild_obj_ult, arg, DSS_XS_SYS, 0, 0, NULL);
	if (rc) {
		D_FREE(arg);
		rpt_put(rpt);
	}

	return rc;
}

static int
rebuild_object(struct rebuild_tgt_pool_tracker *rpt, uuid_t co_uuid, daos_unit_oid_t oid,
	       unsigned int tgt, uint32_t shard, d_rank_t myrank, vos_iter_entry_t *ent)
{
	uint32_t		mytarget = dss_get_module_info()->dmi_tgt_id;
	struct pool_target	*target;
	daos_epoch_t		eph;
	daos_epoch_t		punched_eph;
	int			rc;

	rc = pool_map_find_target(rpt->rt_pool->sp_map, tgt, &target);
	D_ASSERT(rc == 1);
	rc = 0;

	if (myrank == target->ta_comp.co_rank && mytarget == target->ta_comp.co_index &&
	    (shard == oid.id_shard) && rpt->rt_rebuild_op != RB_OP_UPGRADE) {
		D_DEBUG(DB_REBUILD, DF_UOID" %u/%u already on the target shard\n",
			DP_UOID(oid), myrank, mytarget);
		return 0;
	}

	if (ent->ie_vis_flags & VOS_VIS_FLAG_COVERED) {
		eph = 0;
		punched_eph = ent->ie_epoch;
	} else {
		eph = ent->ie_epoch;
		punched_eph = 0;
	}

	if (myrank == target->ta_comp.co_rank)
		rc = rebuild_object_local(rpt, co_uuid, oid, target->ta_comp.co_index, shard,
					  eph, punched_eph);
	else
		rc = rebuild_object_insert(rpt, co_uuid, oid, tgt, shard, eph, punched_eph);

	return rc;
}

static int
rebuild_obj_scan_cb(daos_handle_t ch, vos_iter_entry_t *ent,
		    vos_iter_type_t type, vos_iter_param_t *param,
		    void *data, unsigned *acts)
{
	struct rebuild_scan_arg		*arg = data;
	struct rebuild_tgt_pool_tracker *rpt = arg->rpt;
	struct pl_map			*map = NULL;
	struct daos_obj_md		md;
	daos_unit_oid_t			oid = ent->ie_oid;
	unsigned int			tgt_array[LOCAL_ARRAY_SIZE];
	unsigned int			shard_array[LOCAL_ARRAY_SIZE];
	unsigned int			*tgts = NULL;
	unsigned int			*shards = NULL;
	struct daos_oclass_attr		*oc_attr;
	uint32_t			grp_size;
	int				rebuild_nr = 0;
	d_rank_t			myrank;
	int				i;
	int				rc = 0;

	if (rpt->rt_abort || arg->cont_child->sc_stopping) {
		D_DEBUG(DB_REBUILD, "rebuild is aborted\n");
		return 1;
	}

	/* If the OID is invisible, then snapshots must be created on the object. */
	D_ASSERTF(!(ent->ie_vis_flags & VOS_VIS_FLAG_COVERED) || arg->snapshot_cnt > 0,
		  "flags %x snapshot_cnt %d\n", ent->ie_vis_flags, arg->snapshot_cnt);
	map = pl_map_find(rpt->rt_pool_uuid, oid.id_pub);
	if (map == NULL) {
		D_ERROR(DF_UOID ": Cannot find valid placement map" DF_UUID "\n", DP_UOID(oid),
			DP_UUID(rpt->rt_pool_uuid));
		D_GOTO(out, rc = -DER_INVAL);
	}

	oc_attr = daos_oclass_attr_find(oid.id_pub, NULL);
	if (oc_attr == NULL) {
		D_INFO(DF_UUID" skip invalid "DF_UOID"\n", DP_UUID(rpt->rt_pool_uuid),
		       DP_UOID(oid));
		D_GOTO(out, rc = 0);
	}

	grp_size = daos_oclass_grp_size(oc_attr);

	dc_obj_fetch_md(oid.id_pub, &md);
	crt_group_rank(rpt->rt_pool->sp_group, &myrank);
	md.omd_ver = rpt->rt_rebuild_ver;
	md.omd_fdom_lvl = arg->co_props.dcp_redun_lvl;
	md.omd_pdom_lvl = arg->co_props.dcp_perf_domain;
	md.omd_pda = daos_cont_props2pda(&arg->co_props, daos_oclass_is_ec(oc_attr));
	tgts = tgt_array;
	shards = shard_array;
	switch (rpt->rt_rebuild_op) {
	case RB_OP_REBUILD:
		rc = find_rebuild_shards(map, arg->co_props.dcp_obj_version, &md,
					 rpt->rt_tgts_num, rpt->rt_rebuild_op,
					 rpt->rt_rebuild_ver, myrank,
					 &tgts, &shards, LOCAL_ARRAY_SIZE);
		break;
	case RB_OP_RECLAIM:
	case RB_OP_FAIL_RECLAIM:
		rc = obj_reclaim(map, arg->co_props.dcp_obj_version, rpt->rt_new_layout_ver,
				 &md, rpt, myrank, oid, param, acts);
		break;
	case RB_OP_UPGRADE:
		if (oid.id_layout_ver < rpt->rt_new_layout_ver) {
			rc = obj_layout_diff(map, oid, rpt->rt_new_layout_ver,
					     arg->co_props.dcp_obj_version, &md,
					     tgts, shards, LOCAL_ARRAY_SIZE);
			/* Then only upgrade the layout version */
			if (rc == 0) {
				rc = vos_obj_layout_upgrade(param->ip_hdl, oid,
							    rpt->rt_new_layout_ver);
				if (rc == 0)
					*acts |= VOS_ITER_CB_DELETE;
			}
		}
		break;
	default:
		D_ASSERT(0);
	}

	if (rc <= 0) {
		DL_CDEBUG(rc == 0, DB_REBUILD, DLOG_ERR, rc, DF_UOID " rebuild shards",
			  DP_UOID(oid));
		D_GOTO(out, rc);
	}

	D_DEBUG(DB_REBUILD, "rebuild obj "DF_UOID" rebuild_nr %d\n", DP_UOID(oid), rc);
	rebuild_nr = rc;
	rc = 0;
	for (i = 0; i < rebuild_nr; i++) {
		D_DEBUG(DB_REBUILD, "rebuild obj "DF_UOID"/"DF_UUID"/"DF_UUID
			"on %d for shard %d eph "DF_U64" visible %s\n", DP_UOID(oid),
			DP_UUID(rpt->rt_pool_uuid), DP_UUID(arg->co_uuid),
			tgts[i], shards[i], ent->ie_epoch,
			ent->ie_vis_flags & VOS_VIS_FLAG_COVERED ? "no" : "yes");

		/* Ignore the shard if it is not in the same group of failure shard */
		if ((int)tgts[i] == -1 || oid.id_shard / grp_size != shards[i] / grp_size) {
			D_DEBUG(DB_REBUILD, "i %d stale object "DF_UOID" shards %u grp_size %u tgt %d\n",
				i, DP_UOID(oid), shards[i], grp_size, (int)tgts[i]);
			continue;
		}

		rc = rebuild_object(rpt, arg->co_uuid, oid, tgts[i], shards[i], myrank, ent);
		if (rc)
			D_GOTO(out, rc);

		arg->obj_yield_cnt--;
	}

out:
	if (tgts != tgt_array && tgts != NULL)
		D_FREE(tgts);

	if (shards != shard_array && shards != NULL)
		D_FREE(shards);

	if (map != NULL)
		pl_map_decref(map);

	if (--arg->yield_freq == 0 || arg->obj_yield_cnt <= 0) {
		D_DEBUG(DB_REBUILD, DF_UUID" rebuild yield: %d\n",
			DP_UUID(rpt->rt_pool_uuid), rc);
		arg->yield_freq = SCAN_YIELD_FREQ;
		arg->obj_yield_cnt = SCAN_OBJ_YIELD_CNT;
		if (rc == 0)
			dss_sleep(0);
		*acts |= VOS_ITER_CB_YIELD;
	}

	return rc;
}

static int
rebuild_container_scan_cb(daos_handle_t ih, vos_iter_entry_t *entry,
			  vos_iter_type_t type, vos_iter_param_t *iter_param,
			  void *data, unsigned *acts)
{
	struct rebuild_scan_arg		*arg = data;
	struct rebuild_tgt_pool_tracker *rpt = arg->rpt;
	struct dtx_handle		*dth = NULL;
	vos_iter_param_t		param = { 0 };
	struct vos_iter_anchors		anchor = { 0 };
	daos_handle_t			coh;
	struct ds_cont_child		*cont_child = NULL;
	struct dtx_id			dti = { 0 };
	struct dtx_epoch		epoch = { 0 };
	daos_unit_oid_t			oid = { 0 };
	int				snapshot_cnt = 0;
	int				rc;

	if (uuid_compare(arg->co_uuid, entry->ie_couuid) == 0) {
		D_DEBUG(DB_REBUILD, DF_UUID" already scan\n",
			DP_UUID(arg->co_uuid));
		return 0;
	}

	rc = vos_cont_open(iter_param->ip_hdl, entry->ie_couuid, &coh);
	if (rc == -DER_NONEXIST) {
		D_DEBUG(DB_REBUILD, DF_UUID" already destroyed\n", DP_UUID(arg->co_uuid));
		return 0;
	}

	if (rc != 0) {
		D_ERROR("Open container "DF_UUID" failed: "DF_RC"\n",
			DP_UUID(entry->ie_couuid), DP_RC(rc));
		return rc;
	}

	rc = ds_cont_child_lookup(rpt->rt_pool_uuid, entry->ie_couuid, &cont_child);
	if (rc == -DER_NONEXIST || rc == -DER_SHUTDOWN) {
		D_DEBUG(DB_REBUILD, DF_UUID" already destroyed or destroying\n",
			DP_UUID(arg->co_uuid));
		rc = 0;
		D_GOTO(close, rc);
	}

	if (rc != 0) {
		D_ERROR("Container "DF_UUID", ds_cont_child_lookup failed: "DF_RC"\n",
			DP_UUID(entry->ie_couuid), DP_RC(rc));
		D_GOTO(close, rc);
	}

	/*
	 * The container may has been closed by the application, but some resource (DRAM) occupied
	 * by DTX may be not released because DTX resync was in-progress at that time. When arrive
	 * here, DTX resync must has completed globally. Let's release related resource.
	 */
	if (unlikely(cont_child->sc_dtx_delay_reset == 1)) {
		stop_dtx_reindex_ult(cont_child, true);
		vos_dtx_cache_reset(cont_child->sc_hdl, false);
	}

	cont_child->sc_rebuilding = 1;

	rc = ds_cont_fetch_snaps(rpt->rt_pool->sp_iv_ns, entry->ie_couuid, NULL,
				 &snapshot_cnt);
	if (rc) {
		D_ERROR("Container "DF_UUID", ds_cont_fetch_snaps failed: "DF_RC"\n",
			DP_UUID(entry->ie_couuid), DP_RC(rc));
		D_GOTO(close, rc);
	}

	rc = ds_cont_get_props(&arg->co_props, rpt->rt_pool->sp_uuid, entry->ie_couuid);
	if (rc) {
		D_ERROR("Container "DF_UUID", ds_cont_get_props failed: "DF_RC"\n",
			DP_UUID(entry->ie_couuid), DP_RC(rc));
		D_GOTO(close, rc);
	}

	/* Wait for EC aggregation to finish. NB: migrate needs to wait for EC aggregation to finish */
	while (cont_child->sc_ec_agg_active &&
	       rpt->rt_rebuild_op != RB_OP_RECLAIM &&
	       rpt->rt_rebuild_op != RB_OP_FAIL_RECLAIM) {
		D_ASSERTF(rpt->rt_pool->sp_rebuilding >= 0, DF_UUID" rebuilding %d\n",
			  DP_UUID(rpt->rt_pool_uuid), rpt->rt_pool->sp_rebuilding);
		/* Wait for EC aggregation to abort before discard the object */
		D_INFO(DF_UUID" wait for ec agg abort, rebuilding %d.\n",
		       DP_UUID(entry->ie_couuid), rpt->rt_pool->sp_rebuilding);
		dss_sleep(1000);
		if (rpt->rt_abort || rpt->rt_finishing) {
			D_DEBUG(DB_REBUILD, DF_CONT" rebuild op %s ver %u abort %u/%u.\n",
				DP_CONT(rpt->rt_pool_uuid, entry->ie_couuid),
				RB_OP_STR(rpt->rt_rebuild_op), rpt->rt_rebuild_ver,
				rpt->rt_abort, rpt->rt_finishing);
			*acts |= VOS_ITER_CB_ABORT;
			D_GOTO(close, rc);
		}
	}

	epoch.oe_value = rpt->rt_stable_epoch;
	rc = dtx_begin(coh, &dti, &epoch, 0, rpt->rt_rebuild_ver,
		       &oid, NULL, 0, DTX_IGNORE_UNCOMMITTED, NULL, &dth);
	D_ASSERT(rc == 0);
	memset(&param, 0, sizeof(param));
	param.ip_hdl = coh;
	param.ip_epr.epr_lo = 0;
	param.ip_epr.epr_hi = DAOS_EPOCH_MAX;
	param.ip_flags = VOS_IT_FOR_MIGRATION;
	uuid_copy(arg->co_uuid, entry->ie_couuid);
	arg->snapshot_cnt = snapshot_cnt;
	arg->cont_child = cont_child;

	/* If there is no snapshots, then rebuild does not need to migrate
	 * punched objects at all. Ideally, it should ignore any objects
	 * whose creation epoch > snapshot epoch.
	 */
	if (snapshot_cnt > 0)
		param.ip_flags |= VOS_IT_PUNCHED;

	rc = vos_iterate(&param, VOS_ITER_OBJ, false, &anchor,
			 rebuild_obj_scan_cb, NULL, arg, dth);
	dtx_end(dth, NULL, rc);

close:
	vos_cont_close(coh);

	if (cont_child != NULL) {
		cont_child->sc_rebuilding = 0;
		ABT_cond_broadcast(cont_child->sc_rebuild_cond);
		ds_cont_child_put(cont_child);
	}

	D_DEBUG(DB_REBUILD, DF_UUID"/"DF_UUID" iterate cont done: "DF_RC"\n",
		DP_UUID(rpt->rt_pool_uuid), DP_UUID(entry->ie_couuid),
		DP_RC(rc));

	return rc;
}

bool
is_rebuild_scanning_tgt(struct rebuild_tgt_pool_tracker *rpt)
{
	struct pool_target	*tgt;
	unsigned int		idx = dss_get_module_info()->dmi_tgt_id;
	d_rank_t		rank;
	int			rc;

	D_ASSERT(rpt != NULL);
	D_ASSERT(rpt->rt_pool != NULL);
	D_ASSERT(rpt->rt_pool->sp_map != NULL);

	crt_group_rank(NULL, &rank);
	rc = pool_map_find_target_by_rank_idx(rpt->rt_pool->sp_map, rank,
					      idx, &tgt);
	D_ASSERT(rc == 1);
	switch(tgt->ta_comp.co_status) {
		case PO_COMP_ST_DOWNOUT:
		case PO_COMP_ST_DOWN:
		case PO_COMP_ST_UP:
		case PO_COMP_ST_NEW:
			return false;
		case PO_COMP_ST_UPIN:
		case PO_COMP_ST_DRAIN:
			return true;
		default:
			break;
	}

	return false;
}

int
rebuild_scanner(void *data)
{
	struct rebuild_scan_arg		arg = { 0 };
	struct rebuild_tgt_pool_tracker *rpt = data;
	struct ds_pool_child		*child;
	struct rebuild_pool_tls		*tls;
	vos_iter_param_t		param = { 0 };
	struct vos_iter_anchors		anchor = { 0 };
	ABT_thread			ult_send = ABT_THREAD_NULL;
	struct umem_attr		uma;
	int				rc = 0;

	tls = rebuild_pool_tls_lookup(rpt->rt_pool_uuid, rpt->rt_rebuild_ver,
				      rpt->rt_rebuild_gen);
	if (tls == NULL)
		return 0;

	if (!is_rebuild_scanning_tgt(rpt)) {
		D_DEBUG(DB_REBUILD, DF_UUID" skip scan\n", DP_UUID(rpt->rt_pool_uuid));
		D_GOTO(out, rc = 0);
	}

	while (daos_fail_check(DAOS_REBUILD_TGT_SCAN_HANG)) {
		/* Skip reclaim OP for HANG failure injection */
		if (rpt->rt_rebuild_op == RB_OP_RECLAIM ||
		    rpt->rt_rebuild_op == RB_OP_FAIL_RECLAIM)
			break;

		D_DEBUG(DB_REBUILD, "sleep 2 seconds then retry\n");
		dss_sleep(2 * 1000);
	}
	D_ASSERT(daos_handle_is_inval(tls->rebuild_tree_hdl));
	/* Create object tree root */
	memset(&uma, 0, sizeof(uma));
	uma.uma_id = UMEM_CLASS_VMEM;
	rc = dbtree_create(DBTREE_CLASS_UV, 0, 4, &uma, NULL,
			   &tls->rebuild_tree_hdl);
	if (rc != 0) {
		D_ERROR("failed to create rebuild tree: "DF_RC"\n", DP_RC(rc));
		D_GOTO(out, rc);
	}

	if (rpt->rt_rebuild_op != RB_OP_RECLAIM && rpt->rt_rebuild_op != RB_OP_FAIL_RECLAIM) {
		rpt_get(rpt);
		rc = dss_ult_create(rebuild_objects_send_ult, rpt, DSS_XS_SELF,
				    0, 0, &ult_send);
		if (rc != 0) {
			rpt_put(rpt);
			D_GOTO(out, rc);
		}
	}

	child = ds_pool_child_lookup(rpt->rt_pool_uuid);
	if (child == NULL)
		D_GOTO(out, rc = -DER_NONEXIST);

	param.ip_hdl = child->spc_hdl;
	param.ip_flags = VOS_IT_FOR_MIGRATION;
	arg.rpt = rpt;
	arg.yield_freq = SCAN_YIELD_FREQ;
	arg.obj_yield_cnt = SCAN_OBJ_YIELD_CNT;
	rc = vos_iterate(&param, VOS_ITER_COUUID, false, &anchor,
			 rebuild_container_scan_cb, NULL, &arg, NULL);
	if (rc < 0)
		D_GOTO(put, rc);
	rc = 0; /* rc might be 1 if rebuild is aborted */
put:
	ds_pool_child_put(child);
out:
	tls->rebuild_pool_scan_done = 1;
	if (ult_send != ABT_THREAD_NULL)
		ABT_thread_free(&ult_send);

	if (tls->rebuild_pool_status == 0 && rc != 0)
		tls->rebuild_pool_status = rc;

	D_DEBUG(DB_REBUILD, DF_UUID" iterate pool done: "DF_RC"\n",
		DP_UUID(rpt->rt_pool_uuid), DP_RC(rc));
	return rc;
}

/**
 * Wait for pool map and setup global status, then spawn scanners for all
 * service xsteams
 */
static void
rebuild_scan_leader(void *data)
{
	struct rebuild_tgt_pool_tracker *rpt = data;
	struct rebuild_pool_tls	  *tls;
	int			   rc;
	bool			   wait = false;

	D_DEBUG(DB_REBUILD, DF_UUID "check resync %u/%u < %u\n",
		DP_UUID(rpt->rt_pool_uuid), rpt->rt_pool->sp_dtx_resync_version,
		rpt->rt_global_dtx_resync_version, rpt->rt_rebuild_ver);

	/* Wait for dtx resync to finish */
	while (rpt->rt_global_dtx_resync_version < rpt->rt_rebuild_ver) {
		if (!rpt->rt_abort && !rpt->rt_finishing) {
			ABT_mutex_lock(rpt->rt_lock);
			if (rpt->rt_global_dtx_resync_version < rpt->rt_rebuild_ver) {
				D_INFO(DF_UUID "wait for global dtx %u rebuild ver %u\n",
				       DP_UUID(rpt->rt_pool_uuid),
				       rpt->rt_global_dtx_resync_version, rpt->rt_rebuild_ver);
				wait = true;
				ABT_cond_wait(rpt->rt_global_dtx_wait_cond, rpt->rt_lock);
			}
			ABT_mutex_unlock(rpt->rt_lock);
		}
		if (rpt->rt_abort || rpt->rt_finishing) {
			D_INFO("shutdown rebuild "DF_UUID": "DF_RC"\n",
			       DP_UUID(rpt->rt_pool_uuid), DP_RC(-DER_SHUTDOWN));
			D_GOTO(out, rc = -DER_SHUTDOWN);
		}
	}

	if (wait)
		D_INFO("rebuild scan collective "DF_UUID" begin.\n", DP_UUID(rpt->rt_pool_uuid));
	else
		D_DEBUG(DB_REBUILD, "rebuild scan collective "DF_UUID" begin.\n",
			DP_UUID(rpt->rt_pool_uuid));

	rc = ds_pool_thread_collective(rpt->rt_pool_uuid, PO_COMP_ST_NEW | PO_COMP_ST_DOWN |
				       PO_COMP_ST_DOWNOUT, rebuild_scanner, rpt,
				       DSS_ULT_DEEP_STACK);
	if (rc)
		D_GOTO(out, rc);

	if (wait)
		D_INFO("rebuild scan collective "DF_UUID" done.\n", DP_UUID(rpt->rt_pool_uuid));
	else
		D_DEBUG(DB_REBUILD, "rebuild scan collective "DF_UUID" done.\n",
			DP_UUID(rpt->rt_pool_uuid));

	ABT_mutex_lock(rpt->rt_lock);
	rc = ds_pool_task_collective(rpt->rt_pool_uuid, PO_COMP_ST_NEW | PO_COMP_ST_DOWN |
				     PO_COMP_ST_DOWNOUT, rebuild_scan_done, rpt, 0);
	ABT_mutex_unlock(rpt->rt_lock);
	if (rc) {
		D_ERROR(DF_UUID" send rebuild object list failed:%d\n",
			DP_UUID(rpt->rt_pool_uuid), rc);
		D_GOTO(out, rc);
	}

	D_DEBUG(DB_REBUILD, DF_UUID" sent objects to initiator: "DF_RC"\n",
		DP_UUID(rpt->rt_pool_uuid), DP_RC(rc));
out:
	tls = rebuild_pool_tls_lookup(rpt->rt_pool_uuid, rpt->rt_rebuild_ver,
				      rpt->rt_rebuild_gen);
	D_ASSERT(tls != NULL);
	if (tls->rebuild_pool_status == 0 && rc != 0)
		tls->rebuild_pool_status = rc;
	D_INFO(DF_UUID"scan leader done: "DF_RC"\n", DP_UUID(rpt->rt_pool_uuid), DP_RC(rc));
	rpt_put(rpt);
}

/* Scan the local target and generate rebuild object list */
void
rebuild_tgt_scan_handler(crt_rpc_t *rpc)
{
	struct rebuild_scan_in		*rsi;
	struct rebuild_scan_out		*ro;
	struct rebuild_pool_tls		*tls = NULL;
	struct rebuild_tgt_pool_tracker	*rpt = NULL;
	int				 rc;

	rsi = crt_req_get(rpc);
	D_ASSERT(rsi != NULL);

	D_INFO("%d/"DF_UUID" scan ver %d gen %u leader %u term "DF_U64" op:%s\n",
	       dss_get_module_info()->dmi_tgt_id, DP_UUID(rsi->rsi_pool_uuid),
	       rsi->rsi_rebuild_ver, rsi->rsi_rebuild_gen, rsi->rsi_master_rank,
	       rsi->rsi_leader_term, RB_OP_STR(rsi->rsi_rebuild_op));

	/* If PS leader has been changed, and rebuild version is also increased
	 * due to adding new failure targets for rebuild, let's abort previous
	 * rebuild.
	 */
	d_list_for_each_entry(rpt, &rebuild_gst.rg_tgt_tracker_list, rt_list) {
		if (uuid_compare(rpt->rt_pool_uuid, rsi->rsi_pool_uuid) == 0 &&
		    rpt->rt_rebuild_ver < rsi->rsi_rebuild_ver &&
		    rpt->rt_rebuild_op == rsi->rsi_rebuild_op) {
			D_INFO(DF_UUID" %p %s %u/"DF_U64"/%u < incoming rebuild %u/"DF_U64"/%u\n",
			       DP_UUID(rpt->rt_pool_uuid), rpt, RB_OP_STR(rpt->rt_rebuild_op),
			       rpt->rt_rebuild_ver, rpt->rt_leader_term, rpt->rt_rebuild_gen,
			       rsi->rsi_rebuild_ver, rsi->rsi_leader_term, rsi->rsi_rebuild_gen);
			rpt->rt_abort = 1;
			if (rpt->rt_leader_rank != rsi->rsi_master_rank) {
				D_DEBUG(DB_REBUILD, DF_UUID" master rank"
					" %d -> %d term "DF_U64" -> "DF_U64"\n",
					DP_UUID(rpt->rt_pool_uuid),
					rpt->rt_leader_rank, rsi->rsi_master_rank,
					rpt->rt_leader_term, rsi->rsi_leader_term);
				/* If this is the old leader, then also stop the rebuild
				 * tracking ULT.
				 */
				rebuild_leader_stop(rsi->rsi_pool_uuid, rsi->rsi_rebuild_ver,
						    -1, rpt->rt_leader_term);
			}
		}
	}

	/* check if the rebuild with different leader is already started */
	rpt = rpt_lookup(rsi->rsi_pool_uuid, -1, rsi->rsi_rebuild_ver, -1);
	if (rpt != NULL && rpt->rt_rebuild_op == rsi->rsi_rebuild_op) {
		if (rpt->rt_global_done) {
			D_WARN("the previous rebuild "DF_UUID"/%d/"DF_U64"/%p is not cleanup yet\n",
			       DP_UUID(rsi->rsi_pool_uuid), rsi->rsi_rebuild_ver,
			       rsi->rsi_leader_term, rpt);
			D_GOTO(out, rc = -DER_BUSY);
		}

		/* Rebuild should never skip the version */
		D_ASSERTF(rsi->rsi_rebuild_ver == rpt->rt_rebuild_ver,
			  "rsi_rebuild_ver %d != rt_rebuild_ver %d\n",
			  rsi->rsi_rebuild_ver, rpt->rt_rebuild_ver);

		/* The same PS leader request rebuild with higher rsi_rebuild_gen.
		 * Is the case of massive failure case, see pool_restart_rebuild_if_rank_wip().
		 */
		if (rpt->rt_leader_rank == rsi->rsi_master_rank &&
		    rpt->rt_leader_term == rsi->rsi_leader_term &&
		    rpt->rt_rebuild_gen < rsi->rsi_rebuild_gen) {
			/* rebuild_leader_status_notify(LAZY rebuild_iv_update),
			 * it will set rpt->rt_global_done to abort rpt.
			 * set rt_abort here just for safe.
			 */
			rpt->rt_abort = 1;
			D_INFO(DF_RBF ", start new rebuild, gen %d -> %d.\n",
			       DP_RBF_RPT(rpt), rpt->rt_rebuild_gen, rsi->rsi_rebuild_gen);
			rpt_put(rpt);
			rpt = NULL;
			goto tls_lookup;
		}

<<<<<<< HEAD
		D_DEBUG(DB_REBUILD, "already started, existing " DF_RBF ", req " DF_RBF "\n",
			DP_RBF_RPT(rpt), DP_RBF_RSI(rsi));
=======
		D_DEBUG(DB_REBUILD, DF_UUID" already started, req "DF_U64" master %u/"DF_U64"\n",
			DP_UUID(rsi->rsi_pool_uuid), rsi->rsi_leader_term, rsi->rsi_master_rank,
			rpt->rt_leader_term);
>>>>>>> 5ff46093

		/* Ignore the rebuild trigger request if it comes from
		 * an old or same leader.
		 */
		if (rsi->rsi_leader_term <= rpt->rt_leader_term)
			D_GOTO(out, rc = 0);

		if (rpt->rt_leader_rank != rsi->rsi_master_rank) {
			D_DEBUG(DB_REBUILD, DF_UUID" master rank"
				" %d -> %d term "DF_U64" -> "DF_U64"\n",
				DP_UUID(rpt->rt_pool_uuid),
				rpt->rt_leader_rank, rsi->rsi_master_rank,
				rpt->rt_leader_term, rsi->rsi_leader_term);
			/* re-report the #rebuilt cnt next time */
			rpt->rt_re_report = 1;

			rpt->rt_leader_rank = rsi->rsi_master_rank;

			/* If this is the old leader, then also stop the rebuild tracking ULT. */
			rebuild_leader_stop(rsi->rsi_pool_uuid, rsi->rsi_rebuild_ver,
					    -1, rpt->rt_leader_term);
		}

		rpt->rt_leader_term = rsi->rsi_leader_term;

		D_GOTO(out, rc = 0);
	} else if (rpt != NULL) {
		rpt_put(rpt);
		rpt = NULL;
	}

tls_lookup:
	tls = rebuild_pool_tls_lookup(rsi->rsi_pool_uuid, rsi->rsi_rebuild_ver,
				      rsi->rsi_rebuild_gen);
	if (tls != NULL) {
		D_WARN("the previous rebuild "DF_UUID"/%d is not cleanup yet\n",
		       DP_UUID(rsi->rsi_pool_uuid), rsi->rsi_rebuild_ver);
		D_GOTO(out, rc = -DER_BUSY);
	}

	if (daos_fail_check(DAOS_REBUILD_TGT_START_FAIL))
		D_GOTO(out, rc = -DER_INVAL);

	rc = rebuild_tgt_prepare(rpc, &rpt);
	if (rc)
		D_GOTO(out, rc);

	rpt_get(rpt);
	rc = dss_ult_create(rebuild_tgt_status_check_ult, rpt, DSS_XS_SELF,
			    0, DSS_DEEP_STACK_SZ, NULL);
	if (rc) {
		rpt_put(rpt);
		D_GOTO(out, rc);
	}

	rpt->rt_pool->sp_rebuilding++; /* reset in rebuild_tgt_fini */

	rpt_get(rpt);
	/* step-3: start scan leader */
	rc = dss_ult_create(rebuild_scan_leader, rpt, DSS_XS_SELF, 0, 0, NULL);
	if (rc != 0) {
		rpt_put(rpt);
		D_GOTO(out, rc);
	}

out:
	if (tls && tls->rebuild_pool_status == 0 && rc != 0)
		tls->rebuild_pool_status = rc;

	if (rpt) {
		if (rc)
			rpt_delete(rpt);
		rpt_put(rpt);
	}
	ro = crt_reply_get(rpc);
	ro->rso_status = rc;
	ro->rso_stable_epoch = d_hlc_get();
	dss_rpc_reply(rpc, DAOS_REBUILD_DROP_SCAN);
}

int
rebuild_tgt_scan_aggregator(crt_rpc_t *source, crt_rpc_t *result,
			    void *priv)
{
	struct rebuild_scan_out	*src = crt_reply_get(source);
	struct rebuild_scan_out *dst = crt_reply_get(result);

	if (dst->rso_status == 0)
		dst->rso_status = src->rso_status;

	if (src->rso_status == 0 &&
	    dst->rso_stable_epoch < src->rso_stable_epoch)
		dst->rso_stable_epoch = src->rso_stable_epoch;

	return 0;
}<|MERGE_RESOLUTION|>--- conflicted
+++ resolved
@@ -9,7 +9,7 @@
  * This file contains the server API methods and the RPC handlers for scanning
  * the object during rebuild.
  */
-#define D_LOGFAC	DD_FAC(rebuild)
+#define D_LOGFAC DD_FAC(rebuild)
 
 #include <daos_srv/pool.h>
 
@@ -27,48 +27,47 @@
 #include "rpc.h"
 #include "rebuild_internal.h"
 
-#define REBUILD_SEND_LIMIT	4096
+#define REBUILD_SEND_LIMIT 4096
 struct rebuild_send_arg {
 	struct rebuild_tgt_pool_tracker *rpt;
-	daos_unit_oid_t			*oids;
-	daos_epoch_t			*ephs;
-	daos_epoch_t			*punched_ephs;
-	uuid_t				cont_uuid;
-	unsigned int			*shards;
-	int				count;
-	unsigned int			tgt_id;
+	daos_unit_oid_t                 *oids;
+	daos_epoch_t                    *ephs;
+	daos_epoch_t                    *punched_ephs;
+	uuid_t                           cont_uuid;
+	unsigned int                    *shards;
+	int                              count;
+	unsigned int                     tgt_id;
 };
 
 struct rebuild_obj_val {
-	daos_epoch_t    eph;
-	daos_epoch_t	punched_eph;
-	uint32_t	shard;
+	daos_epoch_t eph;
+	daos_epoch_t punched_eph;
+	uint32_t     shard;
 };
 
 static int
-rebuild_obj_fill_buf(daos_handle_t ih, d_iov_t *key_iov,
-		     d_iov_t *val_iov, void *data)
-{
-	struct rebuild_send_arg *arg = data;
-	daos_unit_oid_t		*oids = arg->oids;
-	daos_epoch_t		*ephs = arg->ephs;
-	daos_epoch_t		*punched_ephs = arg->punched_ephs;
-	daos_unit_oid_t		*oid = key_iov->iov_buf;
-	struct rebuild_obj_val	*obj_val = val_iov->iov_buf;
-	unsigned int		*shards = arg->shards;
-	int			count = arg->count;
-	int			rc;
+rebuild_obj_fill_buf(daos_handle_t ih, d_iov_t *key_iov, d_iov_t *val_iov, void *data)
+{
+	struct rebuild_send_arg *arg          = data;
+	daos_unit_oid_t         *oids         = arg->oids;
+	daos_epoch_t            *ephs         = arg->ephs;
+	daos_epoch_t            *punched_ephs = arg->punched_ephs;
+	daos_unit_oid_t         *oid          = key_iov->iov_buf;
+	struct rebuild_obj_val  *obj_val      = val_iov->iov_buf;
+	unsigned int            *shards       = arg->shards;
+	int                      count        = arg->count;
+	int                      rc;
 
 	D_ASSERT(count < REBUILD_SEND_LIMIT);
-	oids[count] = *oid;
-	ephs[count] = obj_val->eph;
+	oids[count]         = *oid;
+	ephs[count]         = obj_val->eph;
 	punched_ephs[count] = obj_val->punched_eph;
-	shards[count] = obj_val->shard;
+	shards[count]       = obj_val->shard;
 	arg->count++;
 
-	D_DEBUG(DB_REBUILD, "send oid/con "DF_UOID"/"DF_UUID" ephs "DF_U64
-		"shard %d cnt %d tgt_id %d\n", DP_UOID(oids[count]),
-		DP_UUID(arg->cont_uuid), obj_val->eph, shards[count],
+	D_DEBUG(DB_REBUILD,
+		"send oid/con " DF_UOID "/" DF_UUID " ephs " DF_U64 "shard %d cnt %d tgt_id %d\n",
+		DP_UOID(oids[count]), DP_UUID(arg->cont_uuid), obj_val->eph, shards[count],
 		arg->count, arg->tgt_id);
 
 	rc = dbtree_iter_delete(ih, NULL);
@@ -76,8 +75,7 @@
 		return rc;
 
 	/* re-probe the dbtree after delete */
-	rc = dbtree_iter_probe(ih, BTR_PROBE_FIRST, DAOS_INTENT_MIGRATION, NULL,
-			       NULL);
+	rc = dbtree_iter_probe(ih, BTR_PROBE_FIRST, DAOS_INTENT_MIGRATION, NULL, NULL);
 	if (rc == -DER_NONEXIST)
 		return 1;
 
@@ -92,44 +90,42 @@
 rebuild_obj_send_cb(struct tree_cache_root *root, struct rebuild_send_arg *arg)
 {
 	struct rebuild_tgt_pool_tracker *rpt = arg->rpt;
-	int				rc;
-	uint64_t			enqueue_id;
-	uint32_t			max_delay;
+	int                              rc;
+	uint64_t                         enqueue_id;
+	uint32_t                         max_delay;
 
 	/* re-init the send argument to fill the object buffer */
 	arg->count = 0;
-	rc = dbtree_iterate(root->root_hdl, DAOS_INTENT_MIGRATION, false,
-			    rebuild_obj_fill_buf, arg);
+	rc =
+	    dbtree_iterate(root->root_hdl, DAOS_INTENT_MIGRATION, false, rebuild_obj_fill_buf, arg);
 	if (rc < 0 || arg->count == 0) {
-		D_DEBUG(DB_REBUILD, "Can not get objects: "DF_RC"\n",
-			DP_RC(rc));
+		D_DEBUG(DB_REBUILD, "Can not get objects: " DF_RC "\n", DP_RC(rc));
 		D_GOTO(out, rc);
 	}
 
 	if (daos_fail_check(DAOS_REBUILD_TGT_SEND_OBJS_FAIL))
 		D_GOTO(out, rc = -DER_IO);
 
-	D_DEBUG(DB_REBUILD, "send rebuild objects "DF_UUID" to tgt %d"
-		" cnt %d stable epoch "DF_U64"\n", DP_UUID(rpt->rt_pool_uuid), arg->tgt_id,
-		arg->count, rpt->rt_stable_epoch);
+	D_DEBUG(DB_REBUILD,
+		"send rebuild objects " DF_UUID " to tgt %d"
+		" cnt %d stable epoch " DF_U64 "\n",
+		DP_UUID(rpt->rt_pool_uuid), arg->tgt_id, arg->count, rpt->rt_stable_epoch);
 	while (1) {
 		enqueue_id = 0;
-		max_delay = 0;
-		rc = ds_object_migrate_send(rpt->rt_pool, rpt->rt_poh_uuid,
-					    rpt->rt_coh_uuid, arg->cont_uuid,
-					    arg->tgt_id, rpt->rt_rebuild_ver,
-					    rpt->rt_rebuild_gen, rpt->rt_stable_epoch,
-					    arg->oids, arg->ephs, arg->punched_ephs, arg->shards,
-					    arg->count, rpt->rt_new_layout_ver, rpt->rt_rebuild_op,
-					    &enqueue_id, &max_delay);
+		max_delay  = 0;
+		rc         = ds_object_migrate_send(
+                    rpt->rt_pool, rpt->rt_poh_uuid, rpt->rt_coh_uuid, arg->cont_uuid, arg->tgt_id,
+                    rpt->rt_rebuild_ver, rpt->rt_rebuild_gen, rpt->rt_stable_epoch, arg->oids,
+                    arg->ephs, arg->punched_ephs, arg->shards, arg->count, rpt->rt_new_layout_ver,
+                    rpt->rt_rebuild_op, &enqueue_id, &max_delay);
 		/* If it does not need retry */
-		if (rc == 0 || (rc != -DER_TIMEDOUT && rc != -DER_GRPVER &&
-		    rc != -DER_OVERLOAD_RETRY && rc != -DER_AGAIN &&
-		    !daos_crt_network_error(rc)))
+		if (rc == 0 ||
+		    (rc != -DER_TIMEDOUT && rc != -DER_GRPVER && rc != -DER_OVERLOAD_RETRY &&
+		     rc != -DER_AGAIN && !daos_crt_network_error(rc)))
 			break;
 
 		/* otherwise let's retry */
-		D_DEBUG(DB_REBUILD, DF_UUID" retry send object to tgt_id %d\n",
+		D_DEBUG(DB_REBUILD, DF_UUID " retry send object to tgt_id %d\n",
 			DP_UUID(rpt->rt_pool_uuid), arg->tgt_id);
 		dss_sleep(daos_rpc_rand_delay(max_delay) << 10);
 	}
@@ -144,27 +140,25 @@
 
 	rc = dbtree_destroy(cur_hdl, NULL);
 	if (rc && rc != -DER_NO_HDL) {
-		D_ERROR("dbtree_destroy failed: "DF_RC"\n", DP_RC(rc));
+		D_ERROR("dbtree_destroy failed: " DF_RC "\n", DP_RC(rc));
 		return rc;
 	}
 
 	/* Some one might insert new record to the tree let's reprobe */
-	rc = dbtree_iter_probe(ih, BTR_PROBE_EQ, DAOS_INTENT_MIGRATION, key_iov,
-			       NULL);
+	rc = dbtree_iter_probe(ih, BTR_PROBE_EQ, DAOS_INTENT_MIGRATION, key_iov, NULL);
 	if (rc) {
-		D_ERROR("dbtree_iter_probe failed: "DF_RC"\n", DP_RC(rc));
+		D_ERROR("dbtree_iter_probe failed: " DF_RC "\n", DP_RC(rc));
 		return rc;
 	}
 
 	rc = dbtree_iter_delete(ih, NULL);
 	if (rc) {
-		D_ERROR("dbtree_iter_delete failed: "DF_RC"\n", DP_RC(rc));
+		D_ERROR("dbtree_iter_delete failed: " DF_RC "\n", DP_RC(rc));
 		return rc;
 	}
 
 	/* re-probe the dbtree after delete */
-	rc = dbtree_iter_probe(ih, BTR_PROBE_FIRST, DAOS_INTENT_MIGRATION, NULL,
-			       NULL);
+	rc = dbtree_iter_probe(ih, BTR_PROBE_FIRST, DAOS_INTENT_MIGRATION, NULL, NULL);
 	if (rc == -DER_NONEXIST)
 		return 1;
 
@@ -172,8 +166,7 @@
 }
 
 static int
-tgt_tree_destory_cb(daos_handle_t ih, d_iov_t *key_iov,
-		    d_iov_t *val_iov, void *data)
+tgt_tree_destory_cb(daos_handle_t ih, d_iov_t *key_iov, d_iov_t *val_iov, void *data)
 {
 	struct tree_cache_root *root = val_iov->iov_buf;
 
@@ -183,12 +176,11 @@
 int
 rebuild_obj_tree_destroy(daos_handle_t btr_hdl)
 {
-	int	rc;
-
-	rc = dbtree_iterate(btr_hdl, DAOS_INTENT_PUNCH, false,
-			    tgt_tree_destory_cb, NULL);
+	int rc;
+
+	rc = dbtree_iterate(btr_hdl, DAOS_INTENT_PUNCH, false, tgt_tree_destory_cb, NULL);
 	if (rc) {
-		D_ERROR("dbtree iterate failed: "DF_RC"\n", DP_RC(rc));
+		D_ERROR("dbtree iterate failed: " DF_RC "\n", DP_RC(rc));
 		goto out;
 	}
 
@@ -200,21 +192,20 @@
 static int
 rebuild_tgt_iter_cb(daos_handle_t ih, d_iov_t *key_iov, d_iov_t *val_iov, void *data)
 {
-	struct rebuild_send_arg	*arg = data;
-	d_iov_t			save_key_iov;
-	struct tree_cache_root	*root;
-	uint64_t		tgt_id;
-	int			ret;
-	int			rc = 0;
-
-	tgt_id = *(uint64_t *)key_iov->iov_buf;
+	struct rebuild_send_arg *arg = data;
+	d_iov_t                  save_key_iov;
+	struct tree_cache_root  *root;
+	uint64_t                 tgt_id;
+	int                      ret;
+	int                      rc = 0;
+
+	tgt_id      = *(uint64_t *)key_iov->iov_buf;
 	arg->tgt_id = (unsigned int)tgt_id;
-	root = val_iov->iov_buf;
+	root        = val_iov->iov_buf;
 	while (!dbtree_is_empty(root->root_hdl)) {
 		rc = rebuild_obj_send_cb(root, arg);
 		if (rc < 0) {
-			D_ERROR("rebuild_obj_send_cb failed: "DF_RC"\n",
-				DP_RC(rc));
+			D_ERROR("rebuild_obj_send_cb failed: " DF_RC "\n", DP_RC(rc));
 			break;
 		}
 	}
@@ -227,14 +218,13 @@
 }
 
 static int
-rebuild_cont_iter_cb(daos_handle_t ih, d_iov_t *key_iov,
-		     d_iov_t *val_iov, void *data)
-{
-	struct rebuild_send_arg	*arg = data;
-	struct tree_cache_root	*root;
-	d_iov_t			save_key_iov;
-	int			ret;
-	int			rc = 0;
+rebuild_cont_iter_cb(daos_handle_t ih, d_iov_t *key_iov, d_iov_t *val_iov, void *data)
+{
+	struct rebuild_send_arg *arg = data;
+	struct tree_cache_root  *root;
+	d_iov_t                  save_key_iov;
+	int                      ret;
+	int                      rc = 0;
 
 	uuid_copy(arg->cont_uuid, *(uuid_t *)key_iov->iov_buf);
 	root = val_iov->iov_buf;
@@ -242,8 +232,7 @@
 		rc = dbtree_iterate(root->root_hdl, DAOS_INTENT_MIGRATION, false,
 				    rebuild_tgt_iter_cb, arg);
 		if (rc < 0) {
-			D_ERROR("rebuild_tgt_send_cb failed: "DF_RC"\n",
-				DP_RC(rc));
+			D_ERROR("rebuild_tgt_send_cb failed: " DF_RC "\n", DP_RC(rc));
 			break;
 		}
 	}
@@ -258,17 +247,16 @@
 static void
 rebuild_objects_send_ult(void *data)
 {
-	struct rebuild_send_arg		arg = { 0 };
+	struct rebuild_send_arg          arg = {0};
 	struct rebuild_tgt_pool_tracker *rpt = data;
-	struct rebuild_pool_tls		*tls;
-	daos_unit_oid_t			*oids = NULL;
-	daos_epoch_t			*ephs = NULL;
-	daos_epoch_t			*punched_ephs = NULL;
-	unsigned int			*shards = NULL;
-	int				rc = 0;
-
-	tls = rebuild_pool_tls_lookup(rpt->rt_pool_uuid, rpt->rt_rebuild_ver,
-				      rpt->rt_rebuild_gen);
+	struct rebuild_pool_tls         *tls;
+	daos_unit_oid_t                 *oids         = NULL;
+	daos_epoch_t                    *ephs         = NULL;
+	daos_epoch_t                    *punched_ephs = NULL;
+	unsigned int                    *shards       = NULL;
+	int                              rc           = 0;
+
+	tls = rebuild_pool_tls_lookup(rpt->rt_pool_uuid, rpt->rt_rebuild_ver, rpt->rt_rebuild_gen);
 	D_ASSERT(tls != NULL);
 
 	D_ALLOC_ARRAY(oids, REBUILD_SEND_LIMIT);
@@ -287,12 +275,12 @@
 	if (ephs == NULL)
 		D_GOTO(out, rc = -DER_NOMEM);
 
-	arg.count = 0;
-	arg.oids = oids;
-	arg.shards = shards;
-	arg.ephs = ephs;
+	arg.count        = 0;
+	arg.oids         = oids;
+	arg.shards       = shards;
+	arg.ephs         = ephs;
 	arg.punched_ephs = punched_ephs;
-	arg.rpt = rpt;
+	arg.rpt          = rpt;
 	while (!tls->rebuild_pool_scan_done || !dbtree_is_empty(tls->rebuild_tree_hdl)) {
 		if (rpt->rt_stable_epoch == 0) {
 			dss_sleep(0);
@@ -305,17 +293,17 @@
 		}
 
 		/* walk through the rebuild tree and send the rebuild objects */
-		rc = dbtree_iterate(tls->rebuild_tree_hdl, DAOS_INTENT_MIGRATION,
-				    false, rebuild_cont_iter_cb, &arg);
+		rc = dbtree_iterate(tls->rebuild_tree_hdl, DAOS_INTENT_MIGRATION, false,
+				    rebuild_cont_iter_cb, &arg);
 		if (rc < 0) {
-			D_ERROR("dbtree iterate failed: "DF_RC"\n", DP_RC(rc));
+			D_ERROR("dbtree iterate failed: " DF_RC "\n", DP_RC(rc));
 			break;
 		}
 		dss_sleep(0);
 	}
 
-	D_DEBUG(DB_REBUILD, DF_UUID"/%d objects send finish\n",
-		DP_UUID(rpt->rt_pool_uuid), rpt->rt_rebuild_ver);
+	D_DEBUG(DB_REBUILD, DF_UUID "/%d objects send finish\n", DP_UUID(rpt->rt_pool_uuid),
+		rpt->rt_rebuild_ver);
 out:
 	if (oids != NULL)
 		D_FREE(oids);
@@ -335,10 +323,9 @@
 rebuild_scan_done(void *data)
 {
 	struct rebuild_tgt_pool_tracker *rpt = data;
-	struct rebuild_pool_tls *tls;
-
-	tls = rebuild_pool_tls_lookup(rpt->rt_pool_uuid, rpt->rt_rebuild_ver,
-				      rpt->rt_rebuild_gen);
+	struct rebuild_pool_tls         *tls;
+
+	tls = rebuild_pool_tls_lookup(rpt->rt_pool_uuid, rpt->rt_rebuild_ver, rpt->rt_rebuild_gen);
 	if (tls != NULL)
 		tls->rebuild_pool_scanning = 0;
 
@@ -350,56 +337,55 @@
  * target id.
  **/
 static int
-rebuild_object_insert(struct rebuild_tgt_pool_tracker *rpt, uuid_t co_uuid,
-		      daos_unit_oid_t oid, unsigned int tgt_id, unsigned int shard,
-		      daos_epoch_t epoch, daos_epoch_t punched_epoch)
+rebuild_object_insert(struct rebuild_tgt_pool_tracker *rpt, uuid_t co_uuid, daos_unit_oid_t oid,
+		      unsigned int tgt_id, unsigned int shard, daos_epoch_t epoch,
+		      daos_epoch_t punched_epoch)
 {
 	struct rebuild_pool_tls *tls;
-	struct rebuild_obj_val	val;
-	d_iov_t			val_iov;
-	int			rc;
-
-	tls = rebuild_pool_tls_lookup(rpt->rt_pool_uuid, rpt->rt_rebuild_ver,
-				      rpt->rt_rebuild_gen);
+	struct rebuild_obj_val   val;
+	d_iov_t                  val_iov;
+	int                      rc;
+
+	tls = rebuild_pool_tls_lookup(rpt->rt_pool_uuid, rpt->rt_rebuild_ver, rpt->rt_rebuild_gen);
 	D_ASSERT(tls != NULL);
 	D_ASSERT(daos_handle_is_valid(tls->rebuild_tree_hdl));
 
 	tls->rebuild_pool_obj_count++;
-	val.eph = epoch;
+	val.eph         = epoch;
 	val.punched_eph = punched_epoch;
-	val.shard = shard;
+	val.shard       = shard;
 	d_iov_set(&val_iov, &val, sizeof(struct rebuild_obj_val));
 	oid.id_shard = shard; /* Convert the OID to rebuilt one */
-	rc = obj_tree_insert(tls->rebuild_tree_hdl, co_uuid, tgt_id, oid, &val_iov);
+	rc           = obj_tree_insert(tls->rebuild_tree_hdl, co_uuid, tgt_id, oid, &val_iov);
 	if (rc == -DER_EXIST) {
 		/* If there is reintegrate being restarted due to the failure, then
 		 * it might put multiple shards into the same VOS target, because
 		 * reclaim is not being scheduled in the previous failure reintegration,
 		 * so let's ignore duplicate shards(DER_EXIST) in this case.
 		 */
-		D_DEBUG(DB_REBUILD, DF_UUID" found duplicate "DF_UOID" %d\n",
-			DP_UUID(co_uuid), DP_UOID(oid), tgt_id);
+		D_DEBUG(DB_REBUILD, DF_UUID " found duplicate " DF_UOID " %d\n", DP_UUID(co_uuid),
+			DP_UOID(oid), tgt_id);
 		rc = 0;
 	} else {
-		D_DEBUG(DB_REBUILD, "insert "DF_UOID"/"DF_UUID" tgt %u "DF_U64"/"DF_U64": "
-			DF_RC"\n", DP_UOID(oid), DP_UUID(co_uuid), tgt_id, epoch,
-			punched_epoch, DP_RC(rc));
+		D_DEBUG(DB_REBUILD,
+			"insert " DF_UOID "/" DF_UUID " tgt %u " DF_U64 "/" DF_U64 ": " DF_RC "\n",
+			DP_UOID(oid), DP_UUID(co_uuid), tgt_id, epoch, punched_epoch, DP_RC(rc));
 	}
 
 	return rc;
 }
 
-#define LOCAL_ARRAY_SIZE	128
-#define NUM_SHARDS_STEP_INCREASE	64
+#define LOCAL_ARRAY_SIZE         128
+#define NUM_SHARDS_STEP_INCREASE 64
 /* The structure for scan per xstream */
 struct rebuild_scan_arg {
 	struct rebuild_tgt_pool_tracker *rpt;
-	uuid_t				co_uuid;
-	struct cont_props		co_props;
-	int				snapshot_cnt;
-	uint32_t			yield_freq;
-	int32_t				obj_yield_cnt;
-	struct ds_cont_child		*cont_child;
+	uuid_t                           co_uuid;
+	struct cont_props                co_props;
+	int                              snapshot_cnt;
+	uint32_t                         yield_freq;
+	int32_t                          obj_yield_cnt;
+	struct ds_cont_child            *cont_child;
 };
 
 /**
@@ -430,16 +416,16 @@
  */
 static int
 find_rebuild_shards(struct pl_map *map, uint32_t gl_layout_ver, struct daos_obj_md *md,
-		    uint32_t num_rebuild_tgts, daos_rebuild_opc_t rebuild_op,
-		    uint32_t rebuild_ver, d_rank_t myrank, unsigned int **tgts,
-		    unsigned int **shards, uint32_t orig_array_size)
+		    uint32_t num_rebuild_tgts, daos_rebuild_opc_t rebuild_op, uint32_t rebuild_ver,
+		    d_rank_t myrank, unsigned int **tgts, unsigned int **shards,
+		    uint32_t orig_array_size)
 {
 	uint32_t max_shards_size = orig_array_size;
-	int	rc = 0;
+	int      rc              = 0;
 
 retry:
-	rc = pl_obj_find_rebuild(map, gl_layout_ver, md, NULL, rebuild_ver,
-				 *tgts, *shards, max_shards_size);
+	rc = pl_obj_find_rebuild(map, gl_layout_ver, md, NULL, rebuild_ver, *tgts, *shards,
+				 max_shards_size);
 	if (rc == -DER_REC2BIG) {
 		/*
 		 * The last attempt failed because there was not enough
@@ -481,16 +467,15 @@
 
 static int
 obj_reclaim(struct pl_map *map, uint32_t layout_ver, uint32_t new_layout_ver,
-	    struct daos_obj_md *md, struct rebuild_tgt_pool_tracker *rpt,
-	    d_rank_t myrank, daos_unit_oid_t oid, vos_iter_param_t *param,
-	    unsigned *acts)
-{
-	uint32_t		mytarget = dss_get_module_info()->dmi_tgt_id;
-	struct pl_obj_layout	*layout = NULL;
+	    struct daos_obj_md *md, struct rebuild_tgt_pool_tracker *rpt, d_rank_t myrank,
+	    daos_unit_oid_t oid, vos_iter_param_t *param, unsigned *acts)
+{
+	uint32_t                 mytarget = dss_get_module_info()->dmi_tgt_id;
+	struct pl_obj_layout    *layout   = NULL;
 	struct rebuild_pool_tls *tls;
-	daos_epoch_range_t	discard_epr;
-	bool			still_needed;
-	int			rc;
+	daos_epoch_range_t       discard_epr;
+	bool                     still_needed;
+	int                      rc;
 
 	/*
 	 * Compute placement for the object, then check if the layout
@@ -505,9 +490,9 @@
 	 * rebuild will choose replacement targets for the impacted objects anyway,
 	 * so we do not need reclaim these impacted shards by @ignore_rebuild_shard.
 	 */
-	still_needed = pl_obj_layout_contains(rpt->rt_pool->sp_map, layout, myrank,
-					      mytarget, oid.id_shard,
-					      rpt->rt_rebuild_op == RB_OP_RECLAIM ? false : true);
+	still_needed =
+	    pl_obj_layout_contains(rpt->rt_pool->sp_map, layout, myrank, mytarget, oid.id_shard,
+				   rpt->rt_rebuild_op == RB_OP_RECLAIM ? false : true);
 	pl_obj_layout_free(layout);
 	if (still_needed) {
 		if (new_layout_ver > 0) {
@@ -527,7 +512,7 @@
 		return 0;
 	}
 
-	D_DEBUG(DB_REBUILD, "deleting stale object "DF_UOID" rank %u tgt %u oid layout %u/%u",
+	D_DEBUG(DB_REBUILD, "deleting stale object " DF_UOID " rank %u tgt %u oid layout %u/%u",
 		DP_UOID(oid), myrank, mytarget, oid.id_layout_ver, new_layout_ver);
 	tls = rebuild_pool_tls_lookup(rpt->rt_pool_uuid, rpt->rt_rebuild_ver, rpt->rt_rebuild_gen);
 	D_ASSERT(tls != NULL);
@@ -547,35 +532,35 @@
 		if (rc != -DER_BUSY && rc != -DER_INPROGRESS)
 			break;
 
-		D_DEBUG(DB_REBUILD, "retry by "DF_RC"/"DF_UOID"\n",
-			DP_RC(rc), DP_UOID(oid));
+		D_DEBUG(DB_REBUILD, "retry by " DF_RC "/" DF_UOID "\n", DP_RC(rc), DP_UOID(oid));
 		/* Busy - inform iterator and yield */
 		*acts |= VOS_ITER_CB_YIELD;
 		dss_sleep(0);
 	} while (1);
 
 	if (rc != 0)
-		D_ERROR("Failed to delete object "DF_UOID" :"DF_RC"\n", DP_UOID(oid), DP_RC(rc));
+		D_ERROR("Failed to delete object " DF_UOID " :" DF_RC "\n", DP_UOID(oid),
+			DP_RC(rc));
 
 	return rc;
 }
 
 struct rebuild_obj_arg {
 	struct rebuild_tgt_pool_tracker *rpt;
-	daos_unit_oid_t			oid;
-	uuid_t				co_uuid;
-	daos_epoch_t			epoch;
-	daos_epoch_t			punched_epoch;
-	daos_epoch_t			max_eph;
-	uint32_t			shard;
-	uint32_t			tgt_index;
+	daos_unit_oid_t                  oid;
+	uuid_t                           co_uuid;
+	daos_epoch_t                     epoch;
+	daos_epoch_t                     punched_epoch;
+	daos_epoch_t                     max_eph;
+	uint32_t                         shard;
+	uint32_t                         tgt_index;
 };
 
 static void
 rebuild_obj_ult(void *data)
 {
-	struct rebuild_obj_arg		*arg = data;
-	struct rebuild_tgt_pool_tracker	*rpt = arg->rpt;
+	struct rebuild_obj_arg          *arg = data;
+	struct rebuild_tgt_pool_tracker *rpt = arg->rpt;
 
 	ds_migrate_object(rpt->rt_pool, rpt->rt_poh_uuid, rpt->rt_coh_uuid, arg->co_uuid,
 			  rpt->rt_rebuild_ver, rpt->rt_rebuild_gen, rpt->rt_stable_epoch,
@@ -586,26 +571,26 @@
 }
 
 static int
-rebuild_object_local(struct rebuild_tgt_pool_tracker *rpt, uuid_t co_uuid,
-		     daos_unit_oid_t oid, unsigned int tgt_index, unsigned int shard,
-		     daos_epoch_t eph, daos_epoch_t punched_eph)
-{
-	struct rebuild_obj_arg	*arg;
-	int			rc;
+rebuild_object_local(struct rebuild_tgt_pool_tracker *rpt, uuid_t co_uuid, daos_unit_oid_t oid,
+		     unsigned int tgt_index, unsigned int shard, daos_epoch_t eph,
+		     daos_epoch_t punched_eph)
+{
+	struct rebuild_obj_arg *arg;
+	int                     rc;
 
 	D_ALLOC_PTR(arg);
 	if (arg == NULL)
 		return -DER_NOMEM;
 
 	rpt_get(rpt);
-	arg->rpt = rpt;
-	arg->oid = oid;
-	arg->oid.id_shard = shard; /* Convert the OID to rebuilt one */
-	arg->epoch = eph;
+	arg->rpt           = rpt;
+	arg->oid           = oid;
+	arg->oid.id_shard  = shard; /* Convert the OID to rebuilt one */
+	arg->epoch         = eph;
 	arg->punched_epoch = punched_eph;
 	uuid_copy(arg->co_uuid, co_uuid);
 	arg->tgt_index = tgt_index;
-	arg->shard = shard;
+	arg->shard     = shard;
 
 	rc = dss_ult_create(rebuild_obj_ult, arg, DSS_XS_SYS, 0, 0, NULL);
 	if (rc) {
@@ -620,11 +605,11 @@
 rebuild_object(struct rebuild_tgt_pool_tracker *rpt, uuid_t co_uuid, daos_unit_oid_t oid,
 	       unsigned int tgt, uint32_t shard, d_rank_t myrank, vos_iter_entry_t *ent)
 {
-	uint32_t		mytarget = dss_get_module_info()->dmi_tgt_id;
-	struct pool_target	*target;
-	daos_epoch_t		eph;
-	daos_epoch_t		punched_eph;
-	int			rc;
+	uint32_t            mytarget = dss_get_module_info()->dmi_tgt_id;
+	struct pool_target *target;
+	daos_epoch_t        eph;
+	daos_epoch_t        punched_eph;
+	int                 rc;
 
 	rc = pool_map_find_target(rpt->rt_pool->sp_map, tgt, &target);
 	D_ASSERT(rc == 1);
@@ -632,22 +617,22 @@
 
 	if (myrank == target->ta_comp.co_rank && mytarget == target->ta_comp.co_index &&
 	    (shard == oid.id_shard) && rpt->rt_rebuild_op != RB_OP_UPGRADE) {
-		D_DEBUG(DB_REBUILD, DF_UOID" %u/%u already on the target shard\n",
-			DP_UOID(oid), myrank, mytarget);
+		D_DEBUG(DB_REBUILD, DF_UOID " %u/%u already on the target shard\n", DP_UOID(oid),
+			myrank, mytarget);
 		return 0;
 	}
 
 	if (ent->ie_vis_flags & VOS_VIS_FLAG_COVERED) {
-		eph = 0;
+		eph         = 0;
 		punched_eph = ent->ie_epoch;
 	} else {
-		eph = ent->ie_epoch;
+		eph         = ent->ie_epoch;
 		punched_eph = 0;
 	}
 
 	if (myrank == target->ta_comp.co_rank)
-		rc = rebuild_object_local(rpt, co_uuid, oid, target->ta_comp.co_index, shard,
-					  eph, punched_eph);
+		rc = rebuild_object_local(rpt, co_uuid, oid, target->ta_comp.co_index, shard, eph,
+					  punched_eph);
 	else
 		rc = rebuild_object_insert(rpt, co_uuid, oid, tgt, shard, eph, punched_eph);
 
@@ -655,25 +640,24 @@
 }
 
 static int
-rebuild_obj_scan_cb(daos_handle_t ch, vos_iter_entry_t *ent,
-		    vos_iter_type_t type, vos_iter_param_t *param,
-		    void *data, unsigned *acts)
-{
-	struct rebuild_scan_arg		*arg = data;
+rebuild_obj_scan_cb(daos_handle_t ch, vos_iter_entry_t *ent, vos_iter_type_t type,
+		    vos_iter_param_t *param, void *data, unsigned *acts)
+{
+	struct rebuild_scan_arg         *arg = data;
 	struct rebuild_tgt_pool_tracker *rpt = arg->rpt;
-	struct pl_map			*map = NULL;
-	struct daos_obj_md		md;
-	daos_unit_oid_t			oid = ent->ie_oid;
-	unsigned int			tgt_array[LOCAL_ARRAY_SIZE];
-	unsigned int			shard_array[LOCAL_ARRAY_SIZE];
-	unsigned int			*tgts = NULL;
-	unsigned int			*shards = NULL;
-	struct daos_oclass_attr		*oc_attr;
-	uint32_t			grp_size;
-	int				rebuild_nr = 0;
-	d_rank_t			myrank;
-	int				i;
-	int				rc = 0;
+	struct pl_map                   *map = NULL;
+	struct daos_obj_md               md;
+	daos_unit_oid_t                  oid = ent->ie_oid;
+	unsigned int                     tgt_array[LOCAL_ARRAY_SIZE];
+	unsigned int                     shard_array[LOCAL_ARRAY_SIZE];
+	unsigned int                    *tgts   = NULL;
+	unsigned int                    *shards = NULL;
+	struct daos_oclass_attr         *oc_attr;
+	uint32_t                         grp_size;
+	int                              rebuild_nr = 0;
+	d_rank_t                         myrank;
+	int                              i;
+	int                              rc = 0;
 
 	if (rpt->rt_abort || arg->cont_child->sc_stopping) {
 		D_DEBUG(DB_REBUILD, "rebuild is aborted\n");
@@ -692,7 +676,7 @@
 
 	oc_attr = daos_oclass_attr_find(oid.id_pub, NULL);
 	if (oc_attr == NULL) {
-		D_INFO(DF_UUID" skip invalid "DF_UOID"\n", DP_UUID(rpt->rt_pool_uuid),
+		D_INFO(DF_UUID " skip invalid " DF_UOID "\n", DP_UUID(rpt->rt_pool_uuid),
 		       DP_UOID(oid));
 		D_GOTO(out, rc = 0);
 	}
@@ -701,29 +685,28 @@
 
 	dc_obj_fetch_md(oid.id_pub, &md);
 	crt_group_rank(rpt->rt_pool->sp_group, &myrank);
-	md.omd_ver = rpt->rt_rebuild_ver;
+	md.omd_ver      = rpt->rt_rebuild_ver;
 	md.omd_fdom_lvl = arg->co_props.dcp_redun_lvl;
 	md.omd_pdom_lvl = arg->co_props.dcp_perf_domain;
-	md.omd_pda = daos_cont_props2pda(&arg->co_props, daos_oclass_is_ec(oc_attr));
-	tgts = tgt_array;
-	shards = shard_array;
+	md.omd_pda      = daos_cont_props2pda(&arg->co_props, daos_oclass_is_ec(oc_attr));
+	tgts            = tgt_array;
+	shards          = shard_array;
 	switch (rpt->rt_rebuild_op) {
 	case RB_OP_REBUILD:
-		rc = find_rebuild_shards(map, arg->co_props.dcp_obj_version, &md,
-					 rpt->rt_tgts_num, rpt->rt_rebuild_op,
-					 rpt->rt_rebuild_ver, myrank,
-					 &tgts, &shards, LOCAL_ARRAY_SIZE);
+		rc = find_rebuild_shards(map, arg->co_props.dcp_obj_version, &md, rpt->rt_tgts_num,
+					 rpt->rt_rebuild_op, rpt->rt_rebuild_ver, myrank, &tgts,
+					 &shards, LOCAL_ARRAY_SIZE);
 		break;
 	case RB_OP_RECLAIM:
 	case RB_OP_FAIL_RECLAIM:
-		rc = obj_reclaim(map, arg->co_props.dcp_obj_version, rpt->rt_new_layout_ver,
-				 &md, rpt, myrank, oid, param, acts);
+		rc = obj_reclaim(map, arg->co_props.dcp_obj_version, rpt->rt_new_layout_ver, &md,
+				 rpt, myrank, oid, param, acts);
 		break;
 	case RB_OP_UPGRADE:
 		if (oid.id_layout_ver < rpt->rt_new_layout_ver) {
 			rc = obj_layout_diff(map, oid, rpt->rt_new_layout_ver,
-					     arg->co_props.dcp_obj_version, &md,
-					     tgts, shards, LOCAL_ARRAY_SIZE);
+					     arg->co_props.dcp_obj_version, &md, tgts, shards,
+					     LOCAL_ARRAY_SIZE);
 			/* Then only upgrade the layout version */
 			if (rc == 0) {
 				rc = vos_obj_layout_upgrade(param->ip_hdl, oid,
@@ -743,20 +726,22 @@
 		D_GOTO(out, rc);
 	}
 
-	D_DEBUG(DB_REBUILD, "rebuild obj "DF_UOID" rebuild_nr %d\n", DP_UOID(oid), rc);
+	D_DEBUG(DB_REBUILD, "rebuild obj " DF_UOID " rebuild_nr %d\n", DP_UOID(oid), rc);
 	rebuild_nr = rc;
-	rc = 0;
+	rc         = 0;
 	for (i = 0; i < rebuild_nr; i++) {
-		D_DEBUG(DB_REBUILD, "rebuild obj "DF_UOID"/"DF_UUID"/"DF_UUID
-			"on %d for shard %d eph "DF_U64" visible %s\n", DP_UOID(oid),
-			DP_UUID(rpt->rt_pool_uuid), DP_UUID(arg->co_uuid),
-			tgts[i], shards[i], ent->ie_epoch,
+		D_DEBUG(DB_REBUILD,
+			"rebuild obj " DF_UOID "/" DF_UUID "/" DF_UUID
+			"on %d for shard %d eph " DF_U64 " visible %s\n",
+			DP_UOID(oid), DP_UUID(rpt->rt_pool_uuid), DP_UUID(arg->co_uuid), tgts[i],
+			shards[i], ent->ie_epoch,
 			ent->ie_vis_flags & VOS_VIS_FLAG_COVERED ? "no" : "yes");
 
 		/* Ignore the shard if it is not in the same group of failure shard */
 		if ((int)tgts[i] == -1 || oid.id_shard / grp_size != shards[i] / grp_size) {
-			D_DEBUG(DB_REBUILD, "i %d stale object "DF_UOID" shards %u grp_size %u tgt %d\n",
-				i, DP_UOID(oid), shards[i], grp_size, (int)tgts[i]);
+			D_DEBUG(DB_REBUILD,
+				"i %d stale object " DF_UOID " shards %u grp_size %u tgt %d\n", i,
+				DP_UOID(oid), shards[i], grp_size, (int)tgts[i]);
 			continue;
 		}
 
@@ -778,9 +763,8 @@
 		pl_map_decref(map);
 
 	if (--arg->yield_freq == 0 || arg->obj_yield_cnt <= 0) {
-		D_DEBUG(DB_REBUILD, DF_UUID" rebuild yield: %d\n",
-			DP_UUID(rpt->rt_pool_uuid), rc);
-		arg->yield_freq = SCAN_YIELD_FREQ;
+		D_DEBUG(DB_REBUILD, DF_UUID " rebuild yield: %d\n", DP_UUID(rpt->rt_pool_uuid), rc);
+		arg->yield_freq    = SCAN_YIELD_FREQ;
 		arg->obj_yield_cnt = SCAN_OBJ_YIELD_CNT;
 		if (rc == 0)
 			dss_sleep(0);
@@ -791,51 +775,49 @@
 }
 
 static int
-rebuild_container_scan_cb(daos_handle_t ih, vos_iter_entry_t *entry,
-			  vos_iter_type_t type, vos_iter_param_t *iter_param,
-			  void *data, unsigned *acts)
-{
-	struct rebuild_scan_arg		*arg = data;
-	struct rebuild_tgt_pool_tracker *rpt = arg->rpt;
-	struct dtx_handle		*dth = NULL;
-	vos_iter_param_t		param = { 0 };
-	struct vos_iter_anchors		anchor = { 0 };
-	daos_handle_t			coh;
-	struct ds_cont_child		*cont_child = NULL;
-	struct dtx_id			dti = { 0 };
-	struct dtx_epoch		epoch = { 0 };
-	daos_unit_oid_t			oid = { 0 };
-	int				snapshot_cnt = 0;
-	int				rc;
+rebuild_container_scan_cb(daos_handle_t ih, vos_iter_entry_t *entry, vos_iter_type_t type,
+			  vos_iter_param_t *iter_param, void *data, unsigned *acts)
+{
+	struct rebuild_scan_arg         *arg    = data;
+	struct rebuild_tgt_pool_tracker *rpt    = arg->rpt;
+	struct dtx_handle               *dth    = NULL;
+	vos_iter_param_t                 param  = {0};
+	struct vos_iter_anchors          anchor = {0};
+	daos_handle_t                    coh;
+	struct ds_cont_child            *cont_child   = NULL;
+	struct dtx_id                    dti          = {0};
+	struct dtx_epoch                 epoch        = {0};
+	daos_unit_oid_t                  oid          = {0};
+	int                              snapshot_cnt = 0;
+	int                              rc;
 
 	if (uuid_compare(arg->co_uuid, entry->ie_couuid) == 0) {
-		D_DEBUG(DB_REBUILD, DF_UUID" already scan\n",
-			DP_UUID(arg->co_uuid));
+		D_DEBUG(DB_REBUILD, DF_UUID " already scan\n", DP_UUID(arg->co_uuid));
 		return 0;
 	}
 
 	rc = vos_cont_open(iter_param->ip_hdl, entry->ie_couuid, &coh);
 	if (rc == -DER_NONEXIST) {
-		D_DEBUG(DB_REBUILD, DF_UUID" already destroyed\n", DP_UUID(arg->co_uuid));
+		D_DEBUG(DB_REBUILD, DF_UUID " already destroyed\n", DP_UUID(arg->co_uuid));
 		return 0;
 	}
 
 	if (rc != 0) {
-		D_ERROR("Open container "DF_UUID" failed: "DF_RC"\n",
-			DP_UUID(entry->ie_couuid), DP_RC(rc));
+		D_ERROR("Open container " DF_UUID " failed: " DF_RC "\n", DP_UUID(entry->ie_couuid),
+			DP_RC(rc));
 		return rc;
 	}
 
 	rc = ds_cont_child_lookup(rpt->rt_pool_uuid, entry->ie_couuid, &cont_child);
 	if (rc == -DER_NONEXIST || rc == -DER_SHUTDOWN) {
-		D_DEBUG(DB_REBUILD, DF_UUID" already destroyed or destroying\n",
+		D_DEBUG(DB_REBUILD, DF_UUID " already destroyed or destroying\n",
 			DP_UUID(arg->co_uuid));
 		rc = 0;
 		D_GOTO(close, rc);
 	}
 
 	if (rc != 0) {
-		D_ERROR("Container "DF_UUID", ds_cont_child_lookup failed: "DF_RC"\n",
+		D_ERROR("Container " DF_UUID ", ds_cont_child_lookup failed: " DF_RC "\n",
 			DP_UUID(entry->ie_couuid), DP_RC(rc));
 		D_GOTO(close, rc);
 	}
@@ -852,53 +834,52 @@
 
 	cont_child->sc_rebuilding = 1;
 
-	rc = ds_cont_fetch_snaps(rpt->rt_pool->sp_iv_ns, entry->ie_couuid, NULL,
-				 &snapshot_cnt);
+	rc = ds_cont_fetch_snaps(rpt->rt_pool->sp_iv_ns, entry->ie_couuid, NULL, &snapshot_cnt);
 	if (rc) {
-		D_ERROR("Container "DF_UUID", ds_cont_fetch_snaps failed: "DF_RC"\n",
+		D_ERROR("Container " DF_UUID ", ds_cont_fetch_snaps failed: " DF_RC "\n",
 			DP_UUID(entry->ie_couuid), DP_RC(rc));
 		D_GOTO(close, rc);
 	}
 
 	rc = ds_cont_get_props(&arg->co_props, rpt->rt_pool->sp_uuid, entry->ie_couuid);
 	if (rc) {
-		D_ERROR("Container "DF_UUID", ds_cont_get_props failed: "DF_RC"\n",
+		D_ERROR("Container " DF_UUID ", ds_cont_get_props failed: " DF_RC "\n",
 			DP_UUID(entry->ie_couuid), DP_RC(rc));
 		D_GOTO(close, rc);
 	}
 
-	/* Wait for EC aggregation to finish. NB: migrate needs to wait for EC aggregation to finish */
-	while (cont_child->sc_ec_agg_active &&
-	       rpt->rt_rebuild_op != RB_OP_RECLAIM &&
+	/* Wait for EC aggregation to finish. NB: migrate needs to wait for EC aggregation to finish
+	 */
+	while (cont_child->sc_ec_agg_active && rpt->rt_rebuild_op != RB_OP_RECLAIM &&
 	       rpt->rt_rebuild_op != RB_OP_FAIL_RECLAIM) {
-		D_ASSERTF(rpt->rt_pool->sp_rebuilding >= 0, DF_UUID" rebuilding %d\n",
+		D_ASSERTF(rpt->rt_pool->sp_rebuilding >= 0, DF_UUID " rebuilding %d\n",
 			  DP_UUID(rpt->rt_pool_uuid), rpt->rt_pool->sp_rebuilding);
 		/* Wait for EC aggregation to abort before discard the object */
-		D_INFO(DF_UUID" wait for ec agg abort, rebuilding %d.\n",
+		D_INFO(DF_UUID " wait for ec agg abort, rebuilding %d.\n",
 		       DP_UUID(entry->ie_couuid), rpt->rt_pool->sp_rebuilding);
 		dss_sleep(1000);
 		if (rpt->rt_abort || rpt->rt_finishing) {
-			D_DEBUG(DB_REBUILD, DF_CONT" rebuild op %s ver %u abort %u/%u.\n",
+			D_DEBUG(DB_REBUILD, DF_CONT " rebuild op %s ver %u abort %u/%u.\n",
 				DP_CONT(rpt->rt_pool_uuid, entry->ie_couuid),
-				RB_OP_STR(rpt->rt_rebuild_op), rpt->rt_rebuild_ver,
-				rpt->rt_abort, rpt->rt_finishing);
+				RB_OP_STR(rpt->rt_rebuild_op), rpt->rt_rebuild_ver, rpt->rt_abort,
+				rpt->rt_finishing);
 			*acts |= VOS_ITER_CB_ABORT;
 			D_GOTO(close, rc);
 		}
 	}
 
 	epoch.oe_value = rpt->rt_stable_epoch;
-	rc = dtx_begin(coh, &dti, &epoch, 0, rpt->rt_rebuild_ver,
-		       &oid, NULL, 0, DTX_IGNORE_UNCOMMITTED, NULL, &dth);
+	rc             = dtx_begin(coh, &dti, &epoch, 0, rpt->rt_rebuild_ver, &oid, NULL, 0,
+				   DTX_IGNORE_UNCOMMITTED, NULL, &dth);
 	D_ASSERT(rc == 0);
 	memset(&param, 0, sizeof(param));
-	param.ip_hdl = coh;
+	param.ip_hdl        = coh;
 	param.ip_epr.epr_lo = 0;
 	param.ip_epr.epr_hi = DAOS_EPOCH_MAX;
-	param.ip_flags = VOS_IT_FOR_MIGRATION;
+	param.ip_flags      = VOS_IT_FOR_MIGRATION;
 	uuid_copy(arg->co_uuid, entry->ie_couuid);
 	arg->snapshot_cnt = snapshot_cnt;
-	arg->cont_child = cont_child;
+	arg->cont_child   = cont_child;
 
 	/* If there is no snapshots, then rebuild does not need to migrate
 	 * punched objects at all. Ideally, it should ignore any objects
@@ -907,8 +888,7 @@
 	if (snapshot_cnt > 0)
 		param.ip_flags |= VOS_IT_PUNCHED;
 
-	rc = vos_iterate(&param, VOS_ITER_OBJ, false, &anchor,
-			 rebuild_obj_scan_cb, NULL, arg, dth);
+	rc = vos_iterate(&param, VOS_ITER_OBJ, false, &anchor, rebuild_obj_scan_cb, NULL, arg, dth);
 	dtx_end(dth, NULL, rc);
 
 close:
@@ -920,9 +900,8 @@
 		ds_cont_child_put(cont_child);
 	}
 
-	D_DEBUG(DB_REBUILD, DF_UUID"/"DF_UUID" iterate cont done: "DF_RC"\n",
-		DP_UUID(rpt->rt_pool_uuid), DP_UUID(entry->ie_couuid),
-		DP_RC(rc));
+	D_DEBUG(DB_REBUILD, DF_UUID "/" DF_UUID " iterate cont done: " DF_RC "\n",
+		DP_UUID(rpt->rt_pool_uuid), DP_UUID(entry->ie_couuid), DP_RC(rc));
 
 	return rc;
 }
@@ -930,30 +909,29 @@
 bool
 is_rebuild_scanning_tgt(struct rebuild_tgt_pool_tracker *rpt)
 {
-	struct pool_target	*tgt;
-	unsigned int		idx = dss_get_module_info()->dmi_tgt_id;
-	d_rank_t		rank;
-	int			rc;
+	struct pool_target *tgt;
+	unsigned int        idx = dss_get_module_info()->dmi_tgt_id;
+	d_rank_t            rank;
+	int                 rc;
 
 	D_ASSERT(rpt != NULL);
 	D_ASSERT(rpt->rt_pool != NULL);
 	D_ASSERT(rpt->rt_pool->sp_map != NULL);
 
 	crt_group_rank(NULL, &rank);
-	rc = pool_map_find_target_by_rank_idx(rpt->rt_pool->sp_map, rank,
-					      idx, &tgt);
+	rc = pool_map_find_target_by_rank_idx(rpt->rt_pool->sp_map, rank, idx, &tgt);
 	D_ASSERT(rc == 1);
-	switch(tgt->ta_comp.co_status) {
-		case PO_COMP_ST_DOWNOUT:
-		case PO_COMP_ST_DOWN:
-		case PO_COMP_ST_UP:
-		case PO_COMP_ST_NEW:
-			return false;
-		case PO_COMP_ST_UPIN:
-		case PO_COMP_ST_DRAIN:
-			return true;
-		default:
-			break;
+	switch (tgt->ta_comp.co_status) {
+	case PO_COMP_ST_DOWNOUT:
+	case PO_COMP_ST_DOWN:
+	case PO_COMP_ST_UP:
+	case PO_COMP_ST_NEW:
+		return false;
+	case PO_COMP_ST_UPIN:
+	case PO_COMP_ST_DRAIN:
+		return true;
+	default:
+		break;
 	}
 
 	return false;
@@ -962,30 +940,28 @@
 int
 rebuild_scanner(void *data)
 {
-	struct rebuild_scan_arg		arg = { 0 };
+	struct rebuild_scan_arg          arg = {0};
 	struct rebuild_tgt_pool_tracker *rpt = data;
-	struct ds_pool_child		*child;
-	struct rebuild_pool_tls		*tls;
-	vos_iter_param_t		param = { 0 };
-	struct vos_iter_anchors		anchor = { 0 };
-	ABT_thread			ult_send = ABT_THREAD_NULL;
-	struct umem_attr		uma;
-	int				rc = 0;
-
-	tls = rebuild_pool_tls_lookup(rpt->rt_pool_uuid, rpt->rt_rebuild_ver,
-				      rpt->rt_rebuild_gen);
+	struct ds_pool_child            *child;
+	struct rebuild_pool_tls         *tls;
+	vos_iter_param_t                 param    = {0};
+	struct vos_iter_anchors          anchor   = {0};
+	ABT_thread                       ult_send = ABT_THREAD_NULL;
+	struct umem_attr                 uma;
+	int                              rc = 0;
+
+	tls = rebuild_pool_tls_lookup(rpt->rt_pool_uuid, rpt->rt_rebuild_ver, rpt->rt_rebuild_gen);
 	if (tls == NULL)
 		return 0;
 
 	if (!is_rebuild_scanning_tgt(rpt)) {
-		D_DEBUG(DB_REBUILD, DF_UUID" skip scan\n", DP_UUID(rpt->rt_pool_uuid));
+		D_DEBUG(DB_REBUILD, DF_UUID " skip scan\n", DP_UUID(rpt->rt_pool_uuid));
 		D_GOTO(out, rc = 0);
 	}
 
 	while (daos_fail_check(DAOS_REBUILD_TGT_SCAN_HANG)) {
 		/* Skip reclaim OP for HANG failure injection */
-		if (rpt->rt_rebuild_op == RB_OP_RECLAIM ||
-		    rpt->rt_rebuild_op == RB_OP_FAIL_RECLAIM)
+		if (rpt->rt_rebuild_op == RB_OP_RECLAIM || rpt->rt_rebuild_op == RB_OP_FAIL_RECLAIM)
 			break;
 
 		D_DEBUG(DB_REBUILD, "sleep 2 seconds then retry\n");
@@ -995,17 +971,15 @@
 	/* Create object tree root */
 	memset(&uma, 0, sizeof(uma));
 	uma.uma_id = UMEM_CLASS_VMEM;
-	rc = dbtree_create(DBTREE_CLASS_UV, 0, 4, &uma, NULL,
-			   &tls->rebuild_tree_hdl);
+	rc         = dbtree_create(DBTREE_CLASS_UV, 0, 4, &uma, NULL, &tls->rebuild_tree_hdl);
 	if (rc != 0) {
-		D_ERROR("failed to create rebuild tree: "DF_RC"\n", DP_RC(rc));
+		D_ERROR("failed to create rebuild tree: " DF_RC "\n", DP_RC(rc));
 		D_GOTO(out, rc);
 	}
 
 	if (rpt->rt_rebuild_op != RB_OP_RECLAIM && rpt->rt_rebuild_op != RB_OP_FAIL_RECLAIM) {
 		rpt_get(rpt);
-		rc = dss_ult_create(rebuild_objects_send_ult, rpt, DSS_XS_SELF,
-				    0, 0, &ult_send);
+		rc = dss_ult_create(rebuild_objects_send_ult, rpt, DSS_XS_SELF, 0, 0, &ult_send);
 		if (rc != 0) {
 			rpt_put(rpt);
 			D_GOTO(out, rc);
@@ -1016,13 +990,13 @@
 	if (child == NULL)
 		D_GOTO(out, rc = -DER_NONEXIST);
 
-	param.ip_hdl = child->spc_hdl;
-	param.ip_flags = VOS_IT_FOR_MIGRATION;
-	arg.rpt = rpt;
-	arg.yield_freq = SCAN_YIELD_FREQ;
+	param.ip_hdl      = child->spc_hdl;
+	param.ip_flags    = VOS_IT_FOR_MIGRATION;
+	arg.rpt           = rpt;
+	arg.yield_freq    = SCAN_YIELD_FREQ;
 	arg.obj_yield_cnt = SCAN_OBJ_YIELD_CNT;
-	rc = vos_iterate(&param, VOS_ITER_COUUID, false, &anchor,
-			 rebuild_container_scan_cb, NULL, &arg, NULL);
+	rc = vos_iterate(&param, VOS_ITER_COUUID, false, &anchor, rebuild_container_scan_cb, NULL,
+			 &arg, NULL);
 	if (rc < 0)
 		D_GOTO(put, rc);
 	rc = 0; /* rc might be 1 if rebuild is aborted */
@@ -1036,8 +1010,8 @@
 	if (tls->rebuild_pool_status == 0 && rc != 0)
 		tls->rebuild_pool_status = rc;
 
-	D_DEBUG(DB_REBUILD, DF_UUID" iterate pool done: "DF_RC"\n",
-		DP_UUID(rpt->rt_pool_uuid), DP_RC(rc));
+	D_DEBUG(DB_REBUILD, DF_UUID " iterate pool done: " DF_RC "\n", DP_UUID(rpt->rt_pool_uuid),
+		DP_RC(rc));
 	return rc;
 }
 
@@ -1049,13 +1023,13 @@
 rebuild_scan_leader(void *data)
 {
 	struct rebuild_tgt_pool_tracker *rpt = data;
-	struct rebuild_pool_tls	  *tls;
-	int			   rc;
-	bool			   wait = false;
-
-	D_DEBUG(DB_REBUILD, DF_UUID "check resync %u/%u < %u\n",
-		DP_UUID(rpt->rt_pool_uuid), rpt->rt_pool->sp_dtx_resync_version,
-		rpt->rt_global_dtx_resync_version, rpt->rt_rebuild_ver);
+	struct rebuild_pool_tls         *tls;
+	int                              rc;
+	bool                             wait = false;
+
+	D_DEBUG(DB_REBUILD, DF_UUID "check resync %u/%u < %u\n", DP_UUID(rpt->rt_pool_uuid),
+		rpt->rt_pool->sp_dtx_resync_version, rpt->rt_global_dtx_resync_version,
+		rpt->rt_rebuild_ver);
 
 	/* Wait for dtx resync to finish */
 	while (rpt->rt_global_dtx_resync_version < rpt->rt_rebuild_ver) {
@@ -1071,49 +1045,49 @@
 			ABT_mutex_unlock(rpt->rt_lock);
 		}
 		if (rpt->rt_abort || rpt->rt_finishing) {
-			D_INFO("shutdown rebuild "DF_UUID": "DF_RC"\n",
+			D_INFO("shutdown rebuild " DF_UUID ": " DF_RC "\n",
 			       DP_UUID(rpt->rt_pool_uuid), DP_RC(-DER_SHUTDOWN));
 			D_GOTO(out, rc = -DER_SHUTDOWN);
 		}
 	}
 
 	if (wait)
-		D_INFO("rebuild scan collective "DF_UUID" begin.\n", DP_UUID(rpt->rt_pool_uuid));
+		D_INFO("rebuild scan collective " DF_UUID " begin.\n", DP_UUID(rpt->rt_pool_uuid));
 	else
-		D_DEBUG(DB_REBUILD, "rebuild scan collective "DF_UUID" begin.\n",
+		D_DEBUG(DB_REBUILD, "rebuild scan collective " DF_UUID " begin.\n",
 			DP_UUID(rpt->rt_pool_uuid));
 
-	rc = ds_pool_thread_collective(rpt->rt_pool_uuid, PO_COMP_ST_NEW | PO_COMP_ST_DOWN |
-				       PO_COMP_ST_DOWNOUT, rebuild_scanner, rpt,
-				       DSS_ULT_DEEP_STACK);
+	rc = ds_pool_thread_collective(rpt->rt_pool_uuid,
+				       PO_COMP_ST_NEW | PO_COMP_ST_DOWN | PO_COMP_ST_DOWNOUT,
+				       rebuild_scanner, rpt, DSS_ULT_DEEP_STACK);
 	if (rc)
 		D_GOTO(out, rc);
 
 	if (wait)
-		D_INFO("rebuild scan collective "DF_UUID" done.\n", DP_UUID(rpt->rt_pool_uuid));
+		D_INFO("rebuild scan collective " DF_UUID " done.\n", DP_UUID(rpt->rt_pool_uuid));
 	else
-		D_DEBUG(DB_REBUILD, "rebuild scan collective "DF_UUID" done.\n",
+		D_DEBUG(DB_REBUILD, "rebuild scan collective " DF_UUID " done.\n",
 			DP_UUID(rpt->rt_pool_uuid));
 
 	ABT_mutex_lock(rpt->rt_lock);
-	rc = ds_pool_task_collective(rpt->rt_pool_uuid, PO_COMP_ST_NEW | PO_COMP_ST_DOWN |
-				     PO_COMP_ST_DOWNOUT, rebuild_scan_done, rpt, 0);
+	rc = ds_pool_task_collective(rpt->rt_pool_uuid,
+				     PO_COMP_ST_NEW | PO_COMP_ST_DOWN | PO_COMP_ST_DOWNOUT,
+				     rebuild_scan_done, rpt, 0);
 	ABT_mutex_unlock(rpt->rt_lock);
 	if (rc) {
-		D_ERROR(DF_UUID" send rebuild object list failed:%d\n",
-			DP_UUID(rpt->rt_pool_uuid), rc);
+		D_ERROR(DF_UUID " send rebuild object list failed:%d\n", DP_UUID(rpt->rt_pool_uuid),
+			rc);
 		D_GOTO(out, rc);
 	}
 
-	D_DEBUG(DB_REBUILD, DF_UUID" sent objects to initiator: "DF_RC"\n",
+	D_DEBUG(DB_REBUILD, DF_UUID " sent objects to initiator: " DF_RC "\n",
 		DP_UUID(rpt->rt_pool_uuid), DP_RC(rc));
 out:
-	tls = rebuild_pool_tls_lookup(rpt->rt_pool_uuid, rpt->rt_rebuild_ver,
-				      rpt->rt_rebuild_gen);
+	tls = rebuild_pool_tls_lookup(rpt->rt_pool_uuid, rpt->rt_rebuild_ver, rpt->rt_rebuild_gen);
 	D_ASSERT(tls != NULL);
 	if (tls->rebuild_pool_status == 0 && rc != 0)
 		tls->rebuild_pool_status = rc;
-	D_INFO(DF_UUID"scan leader done: "DF_RC"\n", DP_UUID(rpt->rt_pool_uuid), DP_RC(rc));
+	D_INFO(DF_UUID "scan leader done: " DF_RC "\n", DP_UUID(rpt->rt_pool_uuid), DP_RC(rc));
 	rpt_put(rpt);
 }
 
@@ -1121,19 +1095,19 @@
 void
 rebuild_tgt_scan_handler(crt_rpc_t *rpc)
 {
-	struct rebuild_scan_in		*rsi;
-	struct rebuild_scan_out		*ro;
-	struct rebuild_pool_tls		*tls = NULL;
-	struct rebuild_tgt_pool_tracker	*rpt = NULL;
-	int				 rc;
+	struct rebuild_scan_in          *rsi;
+	struct rebuild_scan_out         *ro;
+	struct rebuild_pool_tls         *tls = NULL;
+	struct rebuild_tgt_pool_tracker *rpt = NULL;
+	int                              rc;
 
 	rsi = crt_req_get(rpc);
 	D_ASSERT(rsi != NULL);
 
-	D_INFO("%d/"DF_UUID" scan ver %d gen %u leader %u term "DF_U64" op:%s\n",
-	       dss_get_module_info()->dmi_tgt_id, DP_UUID(rsi->rsi_pool_uuid),
-	       rsi->rsi_rebuild_ver, rsi->rsi_rebuild_gen, rsi->rsi_master_rank,
-	       rsi->rsi_leader_term, RB_OP_STR(rsi->rsi_rebuild_op));
+	D_INFO("%d/" DF_UUID " scan ver %d gen %u leader %u term " DF_U64 " op:%s\n",
+	       dss_get_module_info()->dmi_tgt_id, DP_UUID(rsi->rsi_pool_uuid), rsi->rsi_rebuild_ver,
+	       rsi->rsi_rebuild_gen, rsi->rsi_master_rank, rsi->rsi_leader_term,
+	       RB_OP_STR(rsi->rsi_rebuild_op));
 
 	/* If PS leader has been changed, and rebuild version is also increased
 	 * due to adding new failure targets for rebuild, let's abort previous
@@ -1143,22 +1117,24 @@
 		if (uuid_compare(rpt->rt_pool_uuid, rsi->rsi_pool_uuid) == 0 &&
 		    rpt->rt_rebuild_ver < rsi->rsi_rebuild_ver &&
 		    rpt->rt_rebuild_op == rsi->rsi_rebuild_op) {
-			D_INFO(DF_UUID" %p %s %u/"DF_U64"/%u < incoming rebuild %u/"DF_U64"/%u\n",
+			D_INFO(DF_UUID " %p %s %u/" DF_U64 "/%u < incoming rebuild %u/" DF_U64
+				       "/%u\n",
 			       DP_UUID(rpt->rt_pool_uuid), rpt, RB_OP_STR(rpt->rt_rebuild_op),
 			       rpt->rt_rebuild_ver, rpt->rt_leader_term, rpt->rt_rebuild_gen,
 			       rsi->rsi_rebuild_ver, rsi->rsi_leader_term, rsi->rsi_rebuild_gen);
 			rpt->rt_abort = 1;
 			if (rpt->rt_leader_rank != rsi->rsi_master_rank) {
-				D_DEBUG(DB_REBUILD, DF_UUID" master rank"
-					" %d -> %d term "DF_U64" -> "DF_U64"\n",
-					DP_UUID(rpt->rt_pool_uuid),
-					rpt->rt_leader_rank, rsi->rsi_master_rank,
-					rpt->rt_leader_term, rsi->rsi_leader_term);
+				D_DEBUG(DB_REBUILD,
+					DF_UUID " master rank"
+						" %d -> %d term " DF_U64 " -> " DF_U64 "\n",
+					DP_UUID(rpt->rt_pool_uuid), rpt->rt_leader_rank,
+					rsi->rsi_master_rank, rpt->rt_leader_term,
+					rsi->rsi_leader_term);
 				/* If this is the old leader, then also stop the rebuild
 				 * tracking ULT.
 				 */
-				rebuild_leader_stop(rsi->rsi_pool_uuid, rsi->rsi_rebuild_ver,
-						    -1, rpt->rt_leader_term);
+				rebuild_leader_stop(rsi->rsi_pool_uuid, rsi->rsi_rebuild_ver, -1,
+						    rpt->rt_leader_term);
 			}
 		}
 	}
@@ -1167,7 +1143,8 @@
 	rpt = rpt_lookup(rsi->rsi_pool_uuid, -1, rsi->rsi_rebuild_ver, -1);
 	if (rpt != NULL && rpt->rt_rebuild_op == rsi->rsi_rebuild_op) {
 		if (rpt->rt_global_done) {
-			D_WARN("the previous rebuild "DF_UUID"/%d/"DF_U64"/%p is not cleanup yet\n",
+			D_WARN("the previous rebuild " DF_UUID "/%d/" DF_U64
+			       "/%p is not cleanup yet\n",
 			       DP_UUID(rsi->rsi_pool_uuid), rsi->rsi_rebuild_ver,
 			       rsi->rsi_leader_term, rpt);
 			D_GOTO(out, rc = -DER_BUSY);
@@ -1175,8 +1152,8 @@
 
 		/* Rebuild should never skip the version */
 		D_ASSERTF(rsi->rsi_rebuild_ver == rpt->rt_rebuild_ver,
-			  "rsi_rebuild_ver %d != rt_rebuild_ver %d\n",
-			  rsi->rsi_rebuild_ver, rpt->rt_rebuild_ver);
+			  "rsi_rebuild_ver %d != rt_rebuild_ver %d\n", rsi->rsi_rebuild_ver,
+			  rpt->rt_rebuild_ver);
 
 		/* The same PS leader request rebuild with higher rsi_rebuild_gen.
 		 * Is the case of massive failure case, see pool_restart_rebuild_if_rank_wip().
@@ -1189,21 +1166,15 @@
 			 * set rt_abort here just for safe.
 			 */
 			rpt->rt_abort = 1;
-			D_INFO(DF_RBF ", start new rebuild, gen %d -> %d.\n",
-			       DP_RBF_RPT(rpt), rpt->rt_rebuild_gen, rsi->rsi_rebuild_gen);
+			D_INFO(DF_RBF ", start new rebuild, gen %d -> %d.\n", DP_RBF_RPT(rpt),
+			       rpt->rt_rebuild_gen, rsi->rsi_rebuild_gen);
 			rpt_put(rpt);
 			rpt = NULL;
 			goto tls_lookup;
 		}
 
-<<<<<<< HEAD
 		D_DEBUG(DB_REBUILD, "already started, existing " DF_RBF ", req " DF_RBF "\n",
 			DP_RBF_RPT(rpt), DP_RBF_RSI(rsi));
-=======
-		D_DEBUG(DB_REBUILD, DF_UUID" already started, req "DF_U64" master %u/"DF_U64"\n",
-			DP_UUID(rsi->rsi_pool_uuid), rsi->rsi_leader_term, rsi->rsi_master_rank,
-			rpt->rt_leader_term);
->>>>>>> 5ff46093
 
 		/* Ignore the rebuild trigger request if it comes from
 		 * an old or same leader.
@@ -1212,19 +1183,19 @@
 			D_GOTO(out, rc = 0);
 
 		if (rpt->rt_leader_rank != rsi->rsi_master_rank) {
-			D_DEBUG(DB_REBUILD, DF_UUID" master rank"
-				" %d -> %d term "DF_U64" -> "DF_U64"\n",
-				DP_UUID(rpt->rt_pool_uuid),
-				rpt->rt_leader_rank, rsi->rsi_master_rank,
-				rpt->rt_leader_term, rsi->rsi_leader_term);
+			D_DEBUG(DB_REBUILD,
+				DF_UUID " master rank"
+					" %d -> %d term " DF_U64 " -> " DF_U64 "\n",
+				DP_UUID(rpt->rt_pool_uuid), rpt->rt_leader_rank,
+				rsi->rsi_master_rank, rpt->rt_leader_term, rsi->rsi_leader_term);
 			/* re-report the #rebuilt cnt next time */
 			rpt->rt_re_report = 1;
 
 			rpt->rt_leader_rank = rsi->rsi_master_rank;
 
 			/* If this is the old leader, then also stop the rebuild tracking ULT. */
-			rebuild_leader_stop(rsi->rsi_pool_uuid, rsi->rsi_rebuild_ver,
-					    -1, rpt->rt_leader_term);
+			rebuild_leader_stop(rsi->rsi_pool_uuid, rsi->rsi_rebuild_ver, -1,
+					    rpt->rt_leader_term);
 		}
 
 		rpt->rt_leader_term = rsi->rsi_leader_term;
@@ -1236,10 +1207,10 @@
 	}
 
 tls_lookup:
-	tls = rebuild_pool_tls_lookup(rsi->rsi_pool_uuid, rsi->rsi_rebuild_ver,
-				      rsi->rsi_rebuild_gen);
+	tls =
+	    rebuild_pool_tls_lookup(rsi->rsi_pool_uuid, rsi->rsi_rebuild_ver, rsi->rsi_rebuild_gen);
 	if (tls != NULL) {
-		D_WARN("the previous rebuild "DF_UUID"/%d is not cleanup yet\n",
+		D_WARN("the previous rebuild " DF_UUID "/%d is not cleanup yet\n",
 		       DP_UUID(rsi->rsi_pool_uuid), rsi->rsi_rebuild_ver);
 		D_GOTO(out, rc = -DER_BUSY);
 	}
@@ -1252,8 +1223,8 @@
 		D_GOTO(out, rc);
 
 	rpt_get(rpt);
-	rc = dss_ult_create(rebuild_tgt_status_check_ult, rpt, DSS_XS_SELF,
-			    0, DSS_DEEP_STACK_SZ, NULL);
+	rc = dss_ult_create(rebuild_tgt_status_check_ult, rpt, DSS_XS_SELF, 0, DSS_DEEP_STACK_SZ,
+			    NULL);
 	if (rc) {
 		rpt_put(rpt);
 		D_GOTO(out, rc);
@@ -1278,24 +1249,22 @@
 			rpt_delete(rpt);
 		rpt_put(rpt);
 	}
-	ro = crt_reply_get(rpc);
-	ro->rso_status = rc;
+	ro                   = crt_reply_get(rpc);
+	ro->rso_status       = rc;
 	ro->rso_stable_epoch = d_hlc_get();
 	dss_rpc_reply(rpc, DAOS_REBUILD_DROP_SCAN);
 }
 
 int
-rebuild_tgt_scan_aggregator(crt_rpc_t *source, crt_rpc_t *result,
-			    void *priv)
-{
-	struct rebuild_scan_out	*src = crt_reply_get(source);
+rebuild_tgt_scan_aggregator(crt_rpc_t *source, crt_rpc_t *result, void *priv)
+{
+	struct rebuild_scan_out *src = crt_reply_get(source);
 	struct rebuild_scan_out *dst = crt_reply_get(result);
 
 	if (dst->rso_status == 0)
 		dst->rso_status = src->rso_status;
 
-	if (src->rso_status == 0 &&
-	    dst->rso_stable_epoch < src->rso_stable_epoch)
+	if (src->rso_status == 0 && dst->rso_stable_epoch < src->rso_stable_epoch)
 		dst->rso_stable_epoch = src->rso_stable_epoch;
 
 	return 0;
