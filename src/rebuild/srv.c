/**
 * (C) Copyright 2016-2019 Intel Corporation.
 *
 * Licensed under the Apache License, Version 2.0 (the "License");
 * you may not use this file except in compliance with the License.
 * You may obtain a copy of the License at
 *
 *    http://www.apache.org/licenses/LICENSE-2.0
 *
 * Unless required by applicable law or agreed to in writing, software
 * distributed under the License is distributed on an "AS IS" BASIS,
 * WITHOUT WARRANTIES OR CONDITIONS OF ANY KIND, either express or implied.
 * See the License for the specific language governing permissions and
 * limitations under the License.
 *
 * GOVERNMENT LICENSE RIGHTS-OPEN SOURCE SOFTWARE
 * The Government's rights to use, modify, reproduce, release, perform, display,
 * or disclose this software are subject to the terms of the Apache License as
 * provided in Contract No. B609815.
 * Any reproduction of computer software, computer software documentation, or
 * portions thereof marked with this legend must also reproduce the markings.
 */
/**
 * rebuild: rebuild service
 *
 * Rebuild service module api.
 */
#define D_LOGFAC	DD_FAC(rebuild)

#include <daos/rpc.h>
#include <daos/pool.h>
#include <daos_srv/daos_server.h>
#include <daos_srv/pool.h>
#include <daos_srv/container.h>
#include <daos_srv/iv.h>
#include <daos_srv/rebuild.h>
#include <daos_mgmt.h>
#include "rpc.h"
#include "rebuild_internal.h"

#define RBLD_BCAST_INTV		2	/* seconds interval to retry bcast */
struct rebuild_global	rebuild_gst;

struct pool_map *
rebuild_pool_map_get(struct ds_pool *pool)
{
	struct pool_map *map = NULL;

	D_ASSERT(pool);
	D_ASSERT(pool->sp_map != NULL);
	ABT_rwlock_rdlock(pool->sp_lock);
	map = pool->sp_map;
	pool_map_addref(map);
	ABT_rwlock_unlock(pool->sp_lock);
	return map;
}

void
rebuild_pool_map_put(struct pool_map *map)
{
	pool_map_decref(map);
}

struct rebuild_pool_tls *
rebuild_pool_tls_lookup(uuid_t pool_uuid, unsigned int ver)
{
	struct rebuild_tls *tls = rebuild_tls_get();
	struct rebuild_pool_tls *pool_tls;
	struct rebuild_pool_tls *found = NULL;

	D_ASSERT(tls != NULL);
	/* Only 1 thread will access the list, no need lock */
	d_list_for_each_entry(pool_tls, &tls->rebuild_pool_list,
			      rebuild_pool_list) {
		if (uuid_compare(pool_tls->rebuild_pool_uuid, pool_uuid) == 0 &&
		    (ver == (unsigned int)(-1) ||
		     ver == pool_tls->rebuild_pool_ver)) {
			found = pool_tls;
			break;
		}
	}

	return found;
}

static struct rebuild_pool_tls *
rebuild_pool_tls_create(uuid_t pool_uuid, uuid_t poh_uuid, uuid_t coh_uuid,
			unsigned int ver)
{
	struct rebuild_pool_tls *rebuild_pool_tls;
	struct rebuild_tls *tls = rebuild_tls_get();

	rebuild_pool_tls = rebuild_pool_tls_lookup(pool_uuid, ver);
	D_ASSERT(rebuild_pool_tls == NULL);

	D_ALLOC_PTR(rebuild_pool_tls);
	if (rebuild_pool_tls == NULL)
		return NULL;

	rebuild_pool_tls->rebuild_pool_ver = ver;
	uuid_copy(rebuild_pool_tls->rebuild_pool_uuid, pool_uuid);
	uuid_copy(rebuild_pool_tls->rebuild_poh_uuid, poh_uuid);
	uuid_copy(rebuild_pool_tls->rebuild_coh_uuid, coh_uuid);
	rebuild_pool_tls->rebuild_pool_scanning = 1;
	rebuild_pool_tls->rebuild_pool_rec_count = 0;
	rebuild_pool_tls->rebuild_pool_obj_count = 0;
	rebuild_pool_tls->rebuild_pool_size = 0;

	/* Only 1 thread will access the list, no need lock */
	d_list_add(&rebuild_pool_tls->rebuild_pool_list,
		   &tls->rebuild_pool_list);

	D_DEBUG(DB_REBUILD, "TLS create for "DF_UUID" ver %d\n",
		DP_UUID(pool_uuid), ver);
	return rebuild_pool_tls;
}

static void
rebuild_pool_tls_destroy(struct rebuild_pool_tls *tls)
{
	D_DEBUG(DB_REBUILD, "TLS destroy for "DF_UUID" ver %d\n",
		DP_UUID(tls->rebuild_pool_uuid), tls->rebuild_pool_ver);
	d_list_del(&tls->rebuild_pool_list);
	D_FREE(tls);
}

static void *
rebuild_tls_init(const struct dss_thread_local_storage *dtls,
		 struct dss_module_key *key)
{
	struct rebuild_tls *tls;

	D_ALLOC_PTR(tls);
	if (tls == NULL)
		return NULL;

	D_INIT_LIST_HEAD(&tls->rebuild_pool_list);
	return tls;
}

struct rebuild_tgt_pool_tracker *
rpt_lookup(uuid_t pool_uuid, unsigned int ver)
{
	struct rebuild_tgt_pool_tracker	*rpt;
	struct rebuild_tgt_pool_tracker	*found = NULL;

	/* Only stream 0 will access the list */
	d_list_for_each_entry(rpt, &rebuild_gst.rg_tgt_tracker_list, rt_list) {
		if (uuid_compare(rpt->rt_pool_uuid, pool_uuid) == 0 &&
		    (ver == (unsigned int)(-1) || rpt->rt_rebuild_ver == ver)) {
			rpt_get(rpt);
			found = rpt;
			break;
		}
	}

	return found;
}

struct rebuild_global_pool_tracker *
rebuild_global_pool_tracker_lookup(const uuid_t pool_uuid, unsigned int ver)
{
	struct rebuild_global_pool_tracker	*rgt;
	struct rebuild_global_pool_tracker	*found = NULL;

	/* Only stream 0 will access the list */
	d_list_for_each_entry(rgt, &rebuild_gst.rg_global_tracker_list,
			      rgt_list) {
		if (uuid_compare(rgt->rgt_pool_uuid, pool_uuid) == 0 &&
		    (ver == (unsigned int)(-1) ||
		     rgt->rgt_rebuild_ver == ver)) {
			found = rgt;
			break;
		}
	}

	return found;
}

int
rebuild_global_status_update(struct rebuild_global_pool_tracker *rgt,
			     struct rebuild_iv *iv)
{
	D_DEBUG(DB_REBUILD, "iv rank %d scan_done %d pull_done %d\n",
		iv->riv_rank, iv->riv_scan_done, iv->riv_pull_done);

	if (!iv->riv_scan_done)
		return 0;

	if (!is_rebuild_global_scan_done(rgt)) {
		setbit(rgt->rgt_scan_bits, iv->riv_rank);
		D_DEBUG(DB_REBUILD, "rebuild ver %d tgt %d scan"
			" done bits %x\n", rgt->rgt_rebuild_ver,
			iv->riv_rank, rgt->rgt_scan_bits[0]);
		/* If global scan is not done, then you can not trust
		 * pull status. But if the rebuild on that target is
		 * failed(riv_status != 0), then the target will report
		 * both scan and pull status to the leader, i.e. they
		 * both can be trusted.
		 */
		if (iv->riv_status == 0)
			return 0;
	}

	/* Only trust pull done if scan is done globally */
	if (iv->riv_pull_done) {
		setbit(rgt->rgt_pull_bits, iv->riv_rank);
		D_DEBUG(DB_REBUILD, "rebuild ver %d tgt %d pull"
			" done bits %x\n", rgt->rgt_rebuild_ver,
			iv->riv_rank, rgt->rgt_pull_bits[0]);
	}

	return 0;
}

static struct daos_rebuild_status *
rebuild_status_completed_lookup(const uuid_t pool_uuid)
{
	struct rebuild_status_completed	*rsc;
	struct daos_rebuild_status	*rs = NULL;

	d_list_for_each_entry(rsc, &rebuild_gst.rg_completed_list, rsc_list) {
		if (uuid_compare(rsc->rsc_pool_uuid, pool_uuid) == 0) {
			rs = &rsc->rsc_status;
			break;
		}
	}

	return rs;
}

int
rebuild_status_completed_update(const uuid_t pool_uuid,
				struct daos_rebuild_status *rs)
{
	struct rebuild_status_completed	*rsc;
	struct daos_rebuild_status	*rs_inlist;

	rs_inlist = rebuild_status_completed_lookup(pool_uuid);
	if (rs_inlist != NULL) {
		/* ignore the older version as IV update/refresh in async */
		if (rs->rs_version >= rs_inlist->rs_version)
			memcpy(rs_inlist, rs, sizeof(*rs));
		return 0;
	}

	D_ALLOC_PTR(rsc);
	if (rsc == NULL)
		return -DER_NOMEM;

	uuid_copy(rsc->rsc_pool_uuid, pool_uuid);
	memcpy(&rsc->rsc_status, rs, sizeof(*rs));
	d_list_add(&rsc->rsc_list, &rebuild_gst.rg_completed_list);
	return 0;
}

static void
rebuild_status_completed_remove(const uuid_t pool_uuid)
{
	struct rebuild_status_completed	*rsc;
	struct rebuild_status_completed	*next;

	d_list_for_each_entry_safe(rsc, next, &rebuild_gst.rg_completed_list,
				   rsc_list) {
		if (pool_uuid == NULL ||
		    uuid_compare(rsc->rsc_pool_uuid, pool_uuid) == 0) {
			d_list_del(&rsc->rsc_list);
			D_FREE(rsc);
		}
	}
}

bool
is_rebuild_container(uuid_t pool_uuid, uuid_t coh_uuid)
{
	struct rebuild_pool_tls	*tls;
	bool			is_rebuild = false;

	tls = rebuild_pool_tls_lookup(pool_uuid, -1);
	if (tls == NULL)
		return false;

	if (!uuid_is_null(tls->rebuild_coh_uuid)) {
		D_DEBUG(DB_REBUILD, "rebuild "DF_UUID" cont_hdl_uuid "
			DF_UUID"\n", DP_UUID(tls->rebuild_coh_uuid),
			DP_UUID(coh_uuid));
		is_rebuild = !uuid_compare(tls->rebuild_coh_uuid, coh_uuid);
	}

	return is_rebuild;
}

bool
is_rebuild_pool(uuid_t pool_uuid, uuid_t poh_uuid)
{
	struct rebuild_pool_tls	*tls;
	bool			is_rebuild = false;

	tls = rebuild_pool_tls_lookup(pool_uuid, -1);
	if (tls == NULL)
		return false;

	if (!uuid_is_null(tls->rebuild_poh_uuid)) {
		D_DEBUG(DB_REBUILD, "rebuild "DF_UUID" cont_hdl_uuid "
			DF_UUID"\n", DP_UUID(tls->rebuild_poh_uuid),
			DP_UUID(poh_uuid));
		is_rebuild = !uuid_compare(tls->rebuild_poh_uuid, poh_uuid);
	}

	return is_rebuild;
}

static void
rebuild_tls_fini(const struct dss_thread_local_storage *dtls,
		 struct dss_module_key *key, void *data)
{
	struct rebuild_tls *tls = data;
	struct rebuild_pool_tls *pool_tls;
	struct rebuild_pool_tls *tmp;

	d_list_for_each_entry_safe(pool_tls, tmp, &tls->rebuild_pool_list,
				   rebuild_pool_list)
		rebuild_pool_tls_destroy(pool_tls);

	D_FREE(tls);
}

struct rebuild_tgt_query_arg {
	struct rebuild_tgt_pool_tracker *rpt;
	struct rebuild_tgt_query_info *status;
};

bool
is_current_tgt_up(struct rebuild_tgt_pool_tracker *rpt)
{
	struct pool_target	*tgt;
	unsigned int		idx = dss_get_module_info()->dmi_tgt_id;
	d_rank_t		rank;
	int			rc;

	D_ASSERT(rpt != NULL);
	D_ASSERT(rpt->rt_pool != NULL);
	D_ASSERT(rpt->rt_pool->sp_map != NULL);

	/* Let's use NULL for now, because subgroup == master group for
	 * all of test anyway. Once we resolve the race between cart
	 * group destroy and rebuild, it should use cart group inside
	 * ds_pool. (DAOS-1943) FIXME
	 */
	crt_group_rank(NULL, &rank);
	rc = pool_map_find_target_by_rank_idx(rpt->rt_pool->sp_map, rank,
					      idx, &tgt);
	D_ASSERT(rc == 1);
	if (tgt->ta_comp.co_status != PO_COMP_ST_UPIN) {
		D_DEBUG(DB_REBUILD, "%d/%d target status %d\n",
			rank, idx, tgt->ta_comp.co_status);
		return false;
	}

	return true;
}

static int
dss_rebuild_check_one(void *data)
{
	struct rebuild_tgt_query_arg	*arg = data;
	struct rebuild_pool_tls		*pool_tls;
	struct rebuild_tgt_query_info	*status = arg->status;
	struct rebuild_tgt_pool_tracker	*rpt = arg->rpt;
	unsigned int			idx = dss_get_module_info()->dmi_tgt_id;

	if (!is_current_tgt_up(rpt))
		return 0;

	pool_tls = rebuild_pool_tls_lookup(rpt->rt_pool_uuid,
					   rpt->rt_rebuild_ver);
	D_ASSERTF(pool_tls != NULL, DF_UUID" ver %d\n",
		   DP_UUID(rpt->rt_pool_uuid), rpt->rt_rebuild_ver);

	D_DEBUG(DB_REBUILD, "%d rec_count "DF_U64" obj_count "DF_U64
		" size "DF_U64" scanning %d status %d inflight %d\n",
		idx, pool_tls->rebuild_pool_rec_count,
		pool_tls->rebuild_pool_obj_count,
		pool_tls->rebuild_pool_size,
		pool_tls->rebuild_pool_scanning,
		pool_tls->rebuild_pool_status,
		rpt->rt_pullers[idx].rp_inflight);
	ABT_mutex_lock(status->lock);
	if (pool_tls->rebuild_pool_scanning)
		status->scanning = 1;
	if (pool_tls->rebuild_pool_status != 0 && status->status == 0)
		status->status = pool_tls->rebuild_pool_status;

	status->rec_count += pool_tls->rebuild_pool_rec_count;
	status->obj_count += pool_tls->rebuild_pool_obj_count;
	status->size += pool_tls->rebuild_pool_size;
	ABT_mutex_unlock(status->lock);

	return 0;
}

static int
rebuild_tgt_query(struct rebuild_tgt_pool_tracker *rpt,
		  struct rebuild_tgt_query_info *status)
{
	struct rebuild_tgt_query_arg	arg;
	int				rc;

	arg.rpt = rpt;
	arg.status = status;

	/* let's check scanning status on every thread*/
	ABT_mutex_lock(rpt->rt_lock);
	rc = dss_thread_collective(dss_rebuild_check_one, &arg, 0);
	if (rc) {
		ABT_mutex_unlock(rpt->rt_lock);
		D_GOTO(out, rc);
	}

	if (!status->scanning && !rpt->rt_lead_puller_running &&
	    rpt->rt_toberb_objs == status->obj_count) {
		int i;

		/* then check pulling status*/
		for (i = 0; i < rpt->rt_puller_nxs; i++) {
			struct rebuild_puller *puller;

			puller = &rpt->rt_pullers[i];
			ABT_mutex_lock(puller->rp_lock);
			if (d_list_empty(&puller->rp_one_list) &&
			    puller->rp_inflight == 0) {
				ABT_mutex_unlock(puller->rp_lock);
				continue;
			}
			ABT_mutex_unlock(puller->rp_lock);

			D_DEBUG(DB_REBUILD,
				"thread %d rebuilding is still busy.\n", i);
			status->rebuilding = true;
			break;
		}
	} else {
		status->rebuilding = true;
	}
	ABT_mutex_unlock(rpt->rt_lock);

	D_DEBUG(DB_REBUILD, "pool "DF_UUID" scanning %d/%d rebuilding=%s, "
		"obj_count="DF_U64", tobe_obj="DF_U64" rec_count="DF_U64
		" size= "DF_U64"\n",
		DP_UUID(rpt->rt_pool_uuid), status->scanning,
		status->status, status->rebuilding ? "yes" : "no",
		status->obj_count, rpt->rt_toberb_objs, status->rec_count,
		status->size);
out:
	return rc;
}

/* TODO: Add something about what the current operation is for output status */
int
ds_rebuild_query(uuid_t pool_uuid, struct daos_rebuild_status *status)
{
	struct rebuild_global_pool_tracker	*rgt;
	struct daos_rebuild_status		*rs_inlist;
	int					rc = 0;

	memset(status, 0, sizeof(*status));

	rgt = rebuild_global_pool_tracker_lookup(pool_uuid, -1);
	if (rgt == NULL) {
		rs_inlist = rebuild_status_completed_lookup(pool_uuid);
		if (rs_inlist != NULL) {
			memcpy(status, rs_inlist, sizeof(*status));
		} else {
			if (d_list_empty(&rebuild_gst.rg_queue_list) &&
			    rebuild_gst.rg_inflight == 0)
				status->rs_done = 1;
			D_GOTO(out, rc = 0);
		}
	} else {
		memcpy(status, &rgt->rgt_status, sizeof(*status));
		status->rs_version = rgt->rgt_rebuild_ver;
	}

	/* If there are still rebuild task queued for the pool, let's reset
	 * the done status.
	 */
	if (status->rs_done == 1 &&
	    !d_list_empty(&rebuild_gst.rg_queue_list)) {
		struct rebuild_task *task;

		d_list_for_each_entry(task, &rebuild_gst.rg_queue_list,
				      dst_list) {
			if (uuid_compare(task->dst_pool_uuid, pool_uuid) == 0) {
				status->rs_done = 0;
				break;
			}
		}
	}

out:
	D_DEBUG(DB_REBUILD, "rebuild "DF_UUID" done %s rec "DF_U64" obj "
		DF_U64" ver %d err %d\n", DP_UUID(pool_uuid),
		status->rs_done ? "yes" : "no", status->rs_rec_nr,
		status->rs_obj_nr, status->rs_version, status->rs_errno);

	return rc;
}

#define RBLD_SBUF_LEN	256

enum {
	RB_BCAST_NONE,
	RB_BCAST_MAP,
	RB_BCAST_QUERY,
};

/*
 * Check rebuild status on the leader. Every other target sends
 * its own rebuild status by IV.
 */
static void
rebuild_leader_status_check(struct ds_pool *pool, uint32_t map_ver,
			    struct rebuild_global_pool_tracker *rgt)
{
	double		last_print = 0;
	unsigned int	total;
	int		rc;

	rc = crt_group_size(pool->sp_group, &total);
	if (rc)
		return;

	rgt->rgt_ult = dss_sleep_ult_create();
	if (rgt->rgt_ult == NULL)
		return;

	while (1) {
		struct daos_rebuild_status	*rs = &rgt->rgt_status;
		struct pool_target		*targets;
		char				sbuf[RBLD_SBUF_LEN];
		unsigned int			failed_tgts_cnt;
		double				now;
		char				*str;

		rc = pool_map_find_failed_tgts(pool->sp_map, &targets,
					       &failed_tgts_cnt);
		if (rc != 0) {
			D_ERROR("failed to create failed tgt list rc %d\n",
				rc);
			return;
		}

		if (targets != NULL) {
			struct pool_domain *dom;
			int i;

			for (i = 0; i < failed_tgts_cnt; i++) {
				dom = pool_map_find_node_by_rank(pool->sp_map,
						targets[i].ta_comp.co_rank);

				D_ASSERT(dom != NULL);
				D_DEBUG(DB_REBUILD, "target %d failed\n",
					dom->do_comp.co_rank);
				if (pool_component_unavail(&dom->do_comp,
							false)) {
					setbit(rgt->rgt_scan_bits,
					       dom->do_comp.co_rank);
					setbit(rgt->rgt_pull_bits,
					       dom->do_comp.co_rank);
				}
			}
			D_FREE(targets);
		}

		if ((!is_rebuild_global_pull_done(rgt) &&
		     is_rebuild_global_scan_done(rgt)) ||
		     !rgt->rgt_notify_stable_epoch) {
			struct rebuild_iv iv;

			D_ASSERT(rgt->rgt_stable_epoch != 0);
			memset(&iv, 0, sizeof(iv));
			uuid_copy(iv.riv_pool_uuid, rgt->rgt_pool_uuid);
			iv.riv_master_rank = pool->sp_iv_ns->iv_master_rank;
			iv.riv_global_scan_done =
					is_rebuild_global_scan_done(rgt);
			iv.riv_stable_epoch = rgt->rgt_stable_epoch;
			iv.riv_ver = rgt->rgt_rebuild_ver;
			iv.riv_leader_term = rgt->rgt_leader_term;

			/* Notify others the global scan is done, then
			 * each target can reliablly report its pull status
			 */
			rc = rebuild_iv_update(pool->sp_iv_ns,
					       &iv, CRT_IV_SHORTCUT_NONE,
					       CRT_IV_SYNC_LAZY);
			if (rc) {
				D_WARN("rebuild master iv update failed: %d\n",
				       rc);
			} else {
				/* Each server uses IV to notify the leader
				 * its rebuild stable epoch, then the leader
				 * will choose the largest epoch as the global
				 * stable epoch to rebuild.
				 */
				rgt->rgt_notify_stable_epoch = 1;
			}
		}

		/* query the current rebuild status */
		if (is_rebuild_global_done(rgt))
			rs->rs_done = 1;

		if (rs->rs_done)
			str = rs->rs_errno ? "failed" : "completed";
		else if (rgt->rgt_abort || rebuild_gst.rg_abort)
			str = "aborted";
		else if (rs->rs_obj_nr == 0 && rs->rs_rec_nr == 0)
			str = "scanning";
		else
			str = "pulling";

		rs->rs_seconds =
			(d_timeus_secdiff(0) - rgt->rgt_time_start) / 1e6;
		snprintf(sbuf, RBLD_SBUF_LEN,
			"Rebuild [%s] (pool "DF_UUID" ver=%u, toberb_obj="
			DF_U64", rb_obj="DF_U64", rec="DF_U64", size="DF_U64
<<<<<<< HEAD
			" done=%d status=%d/%d duration=%d secs)\n",
=======
			" done %d status %d/%d duration=%d secs)\n",
>>>>>>> b885f3ac
			str, DP_UUID(pool->sp_uuid), map_ver,
			rs->rs_toberb_obj_nr, rs->rs_obj_nr, rs->rs_rec_nr,
			rs->rs_size, rs->rs_done, rs->rs_errno,
			rs->rs_fail_rank, rs->rs_seconds);

		D_DEBUG(DB_REBUILD, "%s", sbuf);
		if (rs->rs_done || rebuild_gst.rg_abort || rgt->rgt_abort) {
			D_PRINT("%s", sbuf);
			break;
		}

		now = ABT_get_wtime();
		/* print something at least for each 10 secons */
		if (now - last_print > 10) {
			last_print = now;
			D_PRINT("%s", sbuf);
		}

		dss_ult_sleep(rgt->rgt_ult, RBLD_BCAST_INTV);
	}

	dss_sleep_ult_destroy(rgt->rgt_ult);
	rgt->rgt_ult = NULL;
}

static void
rebuild_global_pool_tracker_destroy(struct rebuild_global_pool_tracker *rgt)
{
	d_list_del(&rgt->rgt_list);
	if (rgt->rgt_scan_bits)
		D_FREE(rgt->rgt_scan_bits);

	if (rgt->rgt_pull_bits)
		D_FREE(rgt->rgt_pull_bits);

	D_FREE(rgt);
}

static int
rebuild_global_pool_tracker_create(struct ds_pool *pool, uint32_t ver,
				   struct rebuild_global_pool_tracker **p_rgt)
{
	struct rebuild_global_pool_tracker *rgt;
	unsigned int node_nr;
	unsigned int array_size;
	int rc = 0;

	D_ALLOC_PTR(rgt);
	if (rgt == NULL)
		return -DER_NOMEM;
	D_INIT_LIST_HEAD(&rgt->rgt_list);

	node_nr = pool_map_node_nr(pool->sp_map);
	array_size = roundup(node_nr, NBBY) / NBBY;
	rgt->rgt_bits_size = node_nr;

	D_ALLOC_ARRAY(rgt->rgt_scan_bits, array_size);
	if (rgt->rgt_scan_bits == NULL)
		D_GOTO(out, rc = -DER_NOMEM);

	D_ALLOC_ARRAY(rgt->rgt_pull_bits, array_size);
	if (rgt->rgt_pull_bits == NULL)
		D_GOTO(out, rc = -DER_NOMEM);

	uuid_copy(rgt->rgt_pool_uuid, pool->sp_uuid);
	rgt->rgt_rebuild_ver = ver;
	d_list_add(&rgt->rgt_list, &rebuild_gst.rg_global_tracker_list);
	*p_rgt = rgt;
out:
	if (rc)
		rebuild_global_pool_tracker_destroy(rgt);
	return 0;
}

/* To notify all targets to prepare the rebuild */
static int
rebuild_prepare(struct ds_pool *pool, uint32_t rebuild_ver,
		uint64_t leader_term,
		struct pool_target_id_list *tgts,
		daos_rebuild_opc_t rebuild_op,
		struct rebuild_global_pool_tracker **rgt)
{
	pool_comp_state_t	match_status;
	unsigned int		master_rank;
	int			rc;

	D_DEBUG(DB_REBUILD, "pool "DF_UUID" create rebuild iv, op=%s\n",
		DP_UUID(pool->sp_uuid), RB_OP_STR(rebuild_op));

	/* Update pool iv ns for the pool */
	crt_group_rank(pool->sp_group, &master_rank);
	ds_pool_iv_ns_update(pool, master_rank);

	rc = rebuild_global_pool_tracker_create(pool, rebuild_ver, rgt);
	if (rc) {
		D_ERROR("rebuild_global_pool_tracker create failed: rc %d\n",
			rc);
		return rc;
	}

	(*rgt)->rgt_leader_term = leader_term;
	uuid_generate((*rgt)->rgt_coh_uuid);
	uuid_generate((*rgt)->rgt_poh_uuid);
	(*rgt)->rgt_time_start = d_timeus_secdiff(0);

	D_ASSERT(rebuild_op == RB_OP_FAIL ||
		 rebuild_op == RB_OP_DRAIN ||
		 rebuild_op == RB_OP_ADD);
	match_status = (rebuild_op == RB_OP_FAIL ? PO_COMP_ST_DOWN :
			rebuild_op == RB_OP_DRAIN ? PO_COMP_ST_DOWN :
			PO_COMP_ST_UP);

	if (tgts != NULL && tgts->pti_number > 0) {
		bool changed = false;
		int i;

		/* Set failed(being rebuilt) targets scan/pull bits.*/
		for (i = 0; i < tgts->pti_number; i++) {
			struct pool_target *target;
			struct pool_domain *dom;
			int ret;

			ret = pool_map_find_target(pool->sp_map,
						   tgts->pti_ids[i].pti_id,
						   &target);
			if (ret <= 0)
				continue;

			if (target && target->ta_comp.co_status == match_status)
				changed = true;

			dom = pool_map_find_node_by_rank(pool->sp_map,
						target->ta_comp.co_rank);
			if (dom && dom->do_comp.co_status == match_status) {
				D_ASSERT(dom->do_comp.co_rank <
					  (*rgt)->rgt_bits_size);
				setbit((*rgt)->rgt_scan_bits,
					dom->do_comp.co_rank);
				setbit((*rgt)->rgt_pull_bits,
					dom->do_comp.co_rank);
				D_DEBUG(DB_REBUILD, "rebuild target %s with"
					"%u/%u scan bits 0x%x pull bits 0x%x\n",
					rebuild_op == RB_OP_FAIL ? "fail" :
					rebuild_op == RB_OP_DRAIN ? "drain" :
					rebuild_op == RB_OP_ADD ? "add" : "???",
					target->ta_comp.co_rank,
					target->ta_comp.co_id,
					*(*rgt)->rgt_scan_bits,
					*(*rgt)->rgt_pull_bits);
			}
		}
		/* These failed targets do not exist in the pool
		 * map anymore -> we need to skip this rebuild.
		 */
		if (!changed) {
			rc = -DER_CANCELED;
			D_ERROR("rebuild targets cancelled\n");
		}
	}

	return rc;
}

/* Broadcast objects scan requests to all server targets to start
 * rebuild.
 */
static int
rebuild_scan_broadcast(struct ds_pool *pool,
		       struct rebuild_global_pool_tracker *rgt,
		       struct pool_target_id_list *tgts,
		       daos_rebuild_opc_t rebuild_op, d_rank_list_t *svc_list,
		       uint32_t map_ver, d_iov_t *map_buf)
{
	struct rebuild_scan_in	*rsi;
	struct rebuild_scan_out	*rso;
	crt_rpc_t		*rpc;
	d_sg_list_t		sgl;
	crt_bulk_t		bulk_hdl;
	int			rc;

	sgl.sg_nr = 1;
	sgl.sg_iovs = map_buf;
	rc = crt_bulk_create(dss_get_module_info()->dmi_ctx, &sgl, CRT_BULK_RW,
			     &bulk_hdl);
	if (rc != 0) {
		D_ERROR("Create bulk for map buffer failed: rc "DF_RC"\n",
			DP_RC(rc));
		return rc;
	}

	/* Send rebuild RPC to all targets of the pool to initialize rebuild.
	 * XXX this should be idempotent as well as query and fini.
	 */
retry:
	rc = ds_pool_bcast_create(dss_get_module_info()->dmi_ctx,
				  pool, DAOS_REBUILD_MODULE,
				  REBUILD_OBJECTS_SCAN, &rpc, bulk_hdl,
				  NULL);
	if (rc != 0) {
<<<<<<< HEAD
		D_ERROR("pool map broadcast failed: rc %d\n", rc);
=======
		D_ERROR("pool map broad cast failed: rc "DF_RC"\n", DP_RC(rc));
>>>>>>> b885f3ac
		D_GOTO(out_rpc, rc = 0); /* ignore the failure */
	}

	rsi = crt_req_get(rpc);
	D_DEBUG(DB_REBUILD, "rebuild "DF_UUID" scan broadcast, op=%s\n",
		DP_UUID(pool->sp_uuid), RB_OP_STR(rebuild_op));

	uuid_copy(rsi->rsi_pool_uuid, pool->sp_uuid);
	uuid_copy(rsi->rsi_pool_hdl_uuid, rgt->rgt_poh_uuid);
	uuid_copy(rsi->rsi_cont_hdl_uuid, rgt->rgt_coh_uuid);
	rsi->rsi_ns_id = pool->sp_iv_ns->iv_ns_id;
	rsi->rsi_pool_map_ver = map_ver;
	rsi->rsi_leader_term = rgt->rgt_leader_term;
	rsi->rsi_rebuild_ver = rgt->rgt_rebuild_ver;
	rsi->rsi_rebuild_op = rebuild_op;

	/* This is used by the scanner to pre-allocate space for object layouts.
	 * It only needs enough space to hold either rebuild/failed OR
	 * reint/added objects - so here it is given whichever of those numbers
	 * is bigger
	 */
	rsi->rsi_tgts_num = tgts->pti_number;
	rsi->rsi_svc_list = svc_list;
	crt_group_rank(pool->sp_group,  &rsi->rsi_master_rank);
	rc = dss_rpc_send(rpc);
	if (rc != 0) {
		/* If it is network failure, timedout, or group version
		 * mismatch, let's refresh failure list and retry
		 */
		if ((rc == -DER_TIMEDOUT || daos_crt_network_error(rc) ||
		     rc == -DER_GRPVER) && !rebuild_gst.rg_abort) {
			crt_req_decref(rpc);
			D_GOTO(retry, rc);
		}
		D_GOTO(out_rpc, rc);
	}

	rso = crt_reply_get(rpc);
	if (rso->rso_ranks_list != NULL) {
		int i;

		/* If the target failed to start rebuild, let's mark the
		 * the target DOWN, and schedule the rebuild for the
		 * target
		 */
		d_rank_list_dump(rso->rso_ranks_list, "failed starting rebuild",
				 strlen("failed starting rebuild"));

		for (i = 0; i < rso->rso_ranks_list->rl_nr; i++) {
			struct pool_target_id_list	list;
			struct pool_target		*targets;
			int				tgt_nr;
			struct pool_target_id		*ids;
			int				j;

			tgt_nr = pool_map_find_target_by_rank_idx(pool->sp_map,
					rso->rso_ranks_list->rl_ranks[i], -1,
					&targets);

			D_ALLOC_ARRAY(ids, tgt_nr);
			if (ids == NULL)
				D_GOTO(out_rpc, rc = -DER_NOMEM);

			for (j = 0; j < tgt_nr; j++)
				ids[j].pti_id = targets[j].ta_comp.co_id;
			list.pti_number = tgt_nr;
			list.pti_ids = ids;

			rc = ds_pool_tgt_exclude(pool->sp_uuid, &list);
			if (rc) {
				D_ERROR("Can not exclude targets on rank %d\n",
					rso->rso_ranks_list->rl_ranks[i]);
				D_GOTO(out_rpc, rc);
			}

			rc = ds_rebuild_schedule(pool->sp_uuid,
					pool_map_get_version(pool->sp_map),
					&list, RB_OP_FAIL, svc_list);
			if (rc != 0) {
				D_ERROR("rebuild fails rc "DF_RC"\n",
					DP_RC(rc));
				break;
			}
		}
	}

	rgt->rgt_stable_epoch = rso->rso_stable_epoch;
	rc = rso->rso_status;
	if (rc != 0) {
		D_ERROR(DF_UUID": failed to start pool rebuild: %d\n",
			DP_UUID(pool->sp_uuid), rc);
		D_GOTO(out_rpc, rc);
	}
out_rpc:
	crt_req_decref(rpc);
	crt_bulk_free(bulk_hdl);

	return rc;
}

static void
rpt_destroy(struct rebuild_tgt_pool_tracker *rpt)
{
	D_ASSERT(rpt->rt_refcount == 0);
	D_ASSERT(d_list_empty(&rpt->rt_list));
	if (!daos_handle_is_inval(rpt->rt_tobe_rb_root_hdl)) {
		dbtree_destroy(rpt->rt_tobe_rb_root_hdl, NULL);
		rpt->rt_tobe_rb_root_hdl = DAOS_HDL_INVAL;
	}
	if (!daos_handle_is_inval(rpt->rt_rebuilt_root_hdl)) {
		rebuilt_btr_destroy(rpt->rt_rebuilt_root_hdl);
		rpt->rt_rebuilt_root_hdl = DAOS_HDL_INVAL;
	}

	uuid_clear(rpt->rt_pool_uuid);
	if (rpt->rt_svc_list)
		d_rank_list_free(rpt->rt_svc_list);

	if (rpt->rt_pool != NULL)
		ds_pool_put(rpt->rt_pool);

	if (rpt->rt_pullers) {
		int i;

		for (i = 0; i < rpt->rt_puller_nxs; i++) {
			struct rebuild_puller *puller;

			puller = &rpt->rt_pullers[i];

			D_ASSERT(puller->rp_ult == NULL);
			if (puller->rp_fini_cond)
				ABT_cond_free(&puller->rp_fini_cond);
			if (puller->rp_lock)
				ABT_mutex_free(&puller->rp_lock);
		}
		D_FREE(rpt->rt_pullers);
	}

	if (rpt->rt_lock)
		ABT_mutex_free(&rpt->rt_lock);

	if (rpt->rt_fini_cond)
		ABT_cond_free(&rpt->rt_fini_cond);

	D_FREE(rpt);
}

void
rpt_get(struct rebuild_tgt_pool_tracker	*rpt)
{
	ABT_mutex_lock(rpt->rt_lock);
	D_ASSERT(rpt->rt_refcount >= 0);
	rpt->rt_refcount++;

	D_DEBUG(DB_REBUILD, "rpt %p ref %d\n", rpt, rpt->rt_refcount);
	ABT_mutex_unlock(rpt->rt_lock);
}

void
rpt_put(struct rebuild_tgt_pool_tracker	*rpt)
{
	ABT_mutex_lock(rpt->rt_lock);
	rpt->rt_refcount--;
	D_ASSERT(rpt->rt_refcount >= 0);
	D_DEBUG(DB_REBUILD, "rpt %p ref %d\n", rpt, rpt->rt_refcount);
	if (rpt->rt_refcount == 1 && rpt->rt_finishing)
		ABT_cond_signal(rpt->rt_fini_cond);
	ABT_mutex_unlock(rpt->rt_lock);
}

static void
rebuild_task_destroy(struct rebuild_task *task)
{
	if (task == NULL)
		return;

	d_list_del(&task->dst_list);
	pool_target_id_list_free(&task->dst_tgts);
	d_rank_list_free(task->dst_svc_list);
	D_FREE(task);
}

/** Try merge the tasks to the current task.
 *
 * return 1 means the rebuild targets were successfully merged to existing task.
 * return 0 means these targets can not merge.
 * Other return value indicates an error.
 */
static int
rebuild_try_merge_tgts(const uuid_t pool_uuid, uint32_t map_ver,
		       daos_rebuild_opc_t rebuild_op,
		       struct pool_target_id_list *tgts)
{
	struct rebuild_task *task;
	struct rebuild_task *found = NULL;
	int		    rc;

	d_list_for_each_entry(task, &rebuild_gst.rg_queue_list,
			      dst_list) {
		/* Only merge tasks that match both pool AND operation */
		if (uuid_compare(task->dst_pool_uuid, pool_uuid) == 0
		    && task->dst_op == rebuild_op) {
			found = task;
			break;
		}
	}

	if (found == NULL)
		return 0;

	D_DEBUG(DB_REBUILD, "("DF_UUID" ver=%u) id %u merge to task %p op=%s\n",
		DP_UUID(pool_uuid), map_ver,
		tgts->pti_ids[0].pti_id, task, RB_OP_STR(rebuild_op));

	/* Merge the failed ranks to existing rebuild task */
	rc = pool_target_id_list_merge(&task->dst_tgts, tgts);
	if (rc)
		return rc;

	if (task->dst_map_ver < map_ver) {
		D_DEBUG(DB_REBUILD, "rebuild task ver %u --> %u\n",
			found->dst_map_ver, map_ver);
		found->dst_map_ver = map_ver;
	}

	D_PRINT("Rebuild [queued] ("DF_UUID" ver=%u) id %u\n",
		DP_UUID(pool_uuid), map_ver, tgts->pti_ids[0].pti_id);

	return 1;
}


/**
 * Initiate the rebuild process, i.e. sending rebuild requests to every target
 * to find out the impacted objects.
 */
static int
rebuild_leader_start(struct ds_pool *pool, uint32_t rebuild_ver,
		     struct pool_target_id_list *tgts,
		     daos_rebuild_opc_t rebuild_op,
		     d_rank_list_t *svc_list,
		     struct rebuild_global_pool_tracker **p_rgt)
{
	uint32_t	map_ver;
	d_iov_t	map_buf_iov = {0};
	uint64_t	leader_term;
	int		rc;

	D_DEBUG(DB_REBUILD, "rebuild "DF_UUID", rebuild version=%u, op=%s\n",
		DP_UUID(pool->sp_uuid), rebuild_ver, RB_OP_STR(rebuild_op));

	rc = ds_pool_svc_term_get(pool->sp_uuid, &leader_term);
	if (rc) {
		D_ERROR("Get pool service term failed: rc = "DF_RC"\n",
			DP_RC(rc));
		D_GOTO(out, rc);
	}

	rc = rebuild_prepare(pool, rebuild_ver, leader_term, tgts, rebuild_op,
			     p_rgt);
	if (rc) {
		D_ERROR("rebuild prepare failed: rc "DF_RC"\n", DP_RC(rc));
		D_GOTO(out, rc);
	}

	rc = ds_pool_map_buf_get(pool->sp_uuid, &map_buf_iov, &map_ver);
	if (rc) {
		D_ERROR("pool map broadcast failed: rc "DF_RC"\n", DP_RC(rc));
		D_GOTO(out, rc);
	}

	/* broadcast scan RPC to all targets */
	rc = rebuild_scan_broadcast(pool, *p_rgt, tgts, rebuild_op, svc_list,
				    map_ver, &map_buf_iov);
	D_FREE(map_buf_iov.iov_buf);
	if (rc) {
		D_ERROR("object scan failed: rc "DF_RC"\n", DP_RC(rc));
		D_GOTO(out, rc);
	}

out:
	return rc;
}

static void
rebuild_task_ult(void *arg)
{
	struct rebuild_task			*task = arg;
	struct ds_pool				*pool;
	struct rebuild_global_pool_tracker	*rgt = NULL;
	struct rebuild_iv			 iv;
	int					 rc;

	pool = ds_pool_lookup(task->dst_pool_uuid);
	if (pool == NULL) {
		D_ERROR(DF_UUID": failed to look up pool\n",
			DP_UUID(task->dst_pool_uuid));
		return;
	}

	D_PRINT("Rebuild [started] (pool "DF_UUID" ver=%u, op=%s)\n",
		DP_UUID(task->dst_pool_uuid), task->dst_map_ver,
		RB_OP_STR(task->dst_op));

	rc = rebuild_leader_start(pool, task->dst_map_ver, &task->dst_tgts,
				  task->dst_op, task->dst_svc_list,
				  &rgt);
	if (rc != 0) {
		if (rc == -DER_CANCELED) {
			D_DEBUG(DB_REBUILD, "pool "DF_UUID" ver %u rebuild is"
				" canceled.\n", DP_UUID(task->dst_pool_uuid),
				task->dst_map_ver);
			rc = 0;
		}

		if (rgt) {
			rgt->rgt_abort = 1;
			rgt->rgt_status.rs_done = 1;
			rgt->rgt_status.rs_errno = rc;
		}

		D_PRINT("Rebuild [failed] (pool "DF_UUID" ver=%u status=%d)\n",
			DP_UUID(task->dst_pool_uuid), task->dst_map_ver, rc);

		D_ERROR(""DF_UUID" (ver=%u) rebuild failed: rc %d\n",
			DP_UUID(task->dst_pool_uuid), task->dst_map_ver, rc);

		D_GOTO(done, rc);
	}

	/* Wait until rebuild finished */
	rebuild_leader_status_check(pool, task->dst_map_ver, rgt);
done:
	if (!is_rebuild_global_done(rgt)) {
		int ret;

		D_DEBUG(DB_REBUILD, DF_UUID" rebuild is not done.\n",
			DP_UUID(task->dst_pool_uuid));

		if (rgt->rgt_abort && rgt->rgt_status.rs_errno == 0) {
			/* If the leader is stopped due to the leader change,
			 * then let's do not stop the real rebuild(scan/pull
			 * ults), because the new leader will resend the
			 * scan requests, which will then become the new
			 * leader to track the rebuild.
			 */
			D_DEBUG(DB_REBUILD, DF_UUID" Only stop the leader\n",
				DP_UUID(task->dst_pool_uuid));
			D_GOTO(out_put, rc);
		}

		/* Merge the targets to following rebuild task, try again */
		ret = rebuild_try_merge_tgts(task->dst_pool_uuid,
					     task->dst_map_ver,
					     RB_OP_FAIL,
					     &task->dst_tgts);
		if (ret == 1)
			D_GOTO(iv_stop, rc);

		/* Otherwise let's exclude the targets to avoid blocking
		 * following rebuild. Probably we should do better job
		 * here XXX.
		 *
		 * In particular, this will not schedule rebuild for this
		 * target that just appeared to fail. The global system should
		 * detect this target as failed and schedule it for rebuild
		 * elsewhere.
		 *
		 * This only happens when there is no existing follow-on rebuild
		 * task.
		 */
		D_WARN("Rebuild does not finish by %d\n",
		       rgt->rgt_status.rs_errno);
	}

	if (task->dst_tgts.pti_number <= 0)
		goto iv_stop;

	if (task->dst_op == RB_OP_FAIL || task->dst_op == RB_OP_DRAIN) {
		rc = ds_pool_tgt_exclude_out(pool->sp_uuid,
					     &task->dst_tgts);
		D_DEBUG(DB_REBUILD, "mark failed target %d of "DF_UUID
			" as DOWNOUT: %d\n",
			task->dst_tgts.pti_ids[0].pti_id,
			DP_UUID(task->dst_pool_uuid), rc);
	}

	if (task->dst_op == RB_OP_ADD) {
		rc = ds_pool_tgt_add_in(pool->sp_uuid, &task->dst_tgts);
		D_DEBUG(DB_REBUILD, "mark added target %d of "DF_UUID
			" as UPIN: %d\n", task->dst_tgts.pti_ids[0].pti_id,
			DP_UUID(task->dst_pool_uuid), rc);
	}

iv_stop:
	/* NB: even if there are some failures, the leader should
	 * still notify all other servers to stop their local
	 * rebuild.
	 */
	memset(&iv, 0, sizeof(iv));
	uuid_copy(iv.riv_pool_uuid, task->dst_pool_uuid);
	iv.riv_master_rank	= pool->sp_iv_ns->iv_master_rank;
	iv.riv_ver		= rgt->rgt_rebuild_ver;
	iv.riv_global_scan_done = is_rebuild_global_scan_done(rgt);
	iv.riv_global_done	= 1;
	iv.riv_leader_term	= rgt->rgt_leader_term;
	iv.riv_toberb_obj_count	= rgt->rgt_status.rs_toberb_obj_nr;
	iv.riv_obj_count	= rgt->rgt_status.rs_obj_nr;
	iv.riv_rec_count	= rgt->rgt_status.rs_rec_nr;
	iv.riv_size		= rgt->rgt_status.rs_size;

	rc = rebuild_iv_update(pool->sp_iv_ns,
			       &iv, CRT_IV_SHORTCUT_NONE,
			       CRT_IV_SYNC_LAZY);

	if (rgt) {
		int rc1;

		/* Update the rebuild status, so query can get the rebuild
		 * status.
		 */
		rgt->rgt_status.rs_version = rgt->rgt_rebuild_ver;
		rgt->rgt_status.rs_seconds =
		(d_timeus_secdiff(0) - rgt->rgt_time_start) / 1e6;
		rc1 = rebuild_status_completed_update(task->dst_pool_uuid,
						     &rgt->rgt_status);
		if (rc1 != 0) {
			D_ERROR("rebuild_status_completed_update, "DF_UUID" "
				"failed, rc %d.\n",
				DP_UUID(task->dst_pool_uuid), rc1);
		}
	}

out_put:
	ds_pool_put(pool);
	if (rgt)
		rebuild_global_pool_tracker_destroy(rgt);

	rebuild_task_destroy(task);
	rebuild_gst.rg_inflight--;

	return;
}

bool
pool_is_rebuilding(uuid_t pool_uuid)
{
	struct rebuild_task *task;

	d_list_for_each_entry(task, &rebuild_gst.rg_running_list, dst_list) {
		if (uuid_compare(task->dst_pool_uuid, pool_uuid) == 0)
			return true;
	}
	return false;
}

#define REBUILD_MAX_INFLIGHT	10
static void
rebuild_ults(void *arg)
{
	struct rebuild_task	*task;
	struct rebuild_task	*task_tmp;
	int			 rc;

	while (DAOS_FAIL_CHECK(DAOS_REBUILD_HANG))
		ABT_thread_yield();

	while (!d_list_empty(&rebuild_gst.rg_queue_list) ||
	       !d_list_empty(&rebuild_gst.rg_running_list)) {
		if (rebuild_gst.rg_abort) {
			D_DEBUG(DB_REBUILD, "abort rebuild\n");
			break;
		}

		if (d_list_empty(&rebuild_gst.rg_queue_list) ||
		    rebuild_gst.rg_inflight >= REBUILD_MAX_INFLIGHT) {
			ABT_thread_yield();
			continue;
		}

		d_list_for_each_entry_safe(task, task_tmp,
				      &rebuild_gst.rg_queue_list, dst_list) {
			if (pool_is_rebuilding(task->dst_pool_uuid))
				continue;

			rc = dss_ult_create(rebuild_task_ult, task,
					    DSS_ULT_REBUILD, DSS_TGT_SELF,
					    0, NULL);
			if (rc == 0) {
				rebuild_gst.rg_inflight++;
				/* TODO: This needs to be expanded to select the
				 * highest-priority task based on rebuild op,
				 * rather than just the next one in queue
				 */
				d_list_move(&task->dst_list,
					       &rebuild_gst.rg_running_list);
			} else {
				D_ERROR(DF_UUID" create ult failed: %d\n",
					DP_UUID(task->dst_pool_uuid), rc);
			}
		}
		ABT_thread_yield();
	}

	/* If there are still rebuild task in queue and running list, then
	 * it is forced abort, let's delete the queue_list task, but leave
	 * the running task there, either the new leader will tell these
	 * running rebuild to update their leader or just abort the rebuild
	 * task.
	 */
	d_list_for_each_entry_safe(task, task_tmp, &rebuild_gst.rg_queue_list,
				   dst_list)
		rebuild_task_destroy(task);

	ABT_mutex_lock(rebuild_gst.rg_lock);
	ABT_cond_signal(rebuild_gst.rg_stop_cond);
	rebuild_gst.rg_rebuild_running = 0;
	ABT_mutex_unlock(rebuild_gst.rg_lock);
}

void
ds_rebuild_leader_stop(const uuid_t pool_uuid, unsigned int version)
{
	struct rebuild_global_pool_tracker	*rgt;
	struct rebuild_task			*task;
	struct rebuild_task			*task_tmp;

	/* Remove the rebuild tasks from queue list */
	d_list_for_each_entry_safe(task, task_tmp, &rebuild_gst.rg_queue_list,
				   dst_list) {
		if (uuid_compare(task->dst_pool_uuid, pool_uuid) == 0 &&
		    (version == -1 || task->dst_map_ver == version)) {
			rebuild_task_destroy(task);
			if (version != -1)
				break;
		}
	}

	/* Then check running list, Note: each rebuilding pool can only have one
	 * version being rebuilt each time, so we do not need check version for
	 * running list.
	 */
	rgt = rebuild_global_pool_tracker_lookup(pool_uuid, version);
	if (rgt == NULL)
		return;

	D_DEBUG(DB_REBUILD, "abort rebuild "DF_UUID" version %d\n",
		DP_UUID(pool_uuid), version);
	rgt->rgt_abort = 1;
}

void
ds_rebuild_leader_stop_all()
{
	ABT_mutex_lock(rebuild_gst.rg_lock);
	if (!rebuild_gst.rg_rebuild_running) {
		ABT_mutex_unlock(rebuild_gst.rg_lock);
		return;
	}

	/* This will eliminate all of the queued rebuild task, then abort all
	 * running rebuild. Note: this only abort the rebuild tracking ULT
	 * (rebuild_task_ult), and the real rebuild process on each target
	 * triggered by scan/object request are still running. Once the new
	 * leader is elected, it will send those rebuild trigger req with new
	 * term, then each target will only need update its leader information
	 * and report the rebuild status to the new leader.
	 * If the new leader never comes, then those rebuild process can still
	 * finish, but those tracking ULT (rebuild_tgt_status_check) will keep
	 * sending the status report to the stale leader, until it is aborted.
	 */
	D_DEBUG(DB_REBUILD, "abort rebuild %p\n", &rebuild_gst);
	rebuild_gst.rg_abort = 1;
	if (rebuild_gst.rg_rebuild_running)
		ABT_cond_wait(rebuild_gst.rg_stop_cond,
			      rebuild_gst.rg_lock);
	ABT_mutex_unlock(rebuild_gst.rg_lock);
	if (rebuild_gst.rg_stop_cond)
		ABT_cond_free(&rebuild_gst.rg_stop_cond);
}

static void
rebuild_print_list_update(const char *const str, const uuid_t uuid,
			  const uint32_t map_ver,
			  daos_rebuild_opc_t rebuild_op,
			  struct pool_target_id_list *tgts) {
	int i;

	D_PRINT("%s (pool="DF_UUID" ver=%u, op=%s) tgts=", str, DP_UUID(uuid),
		map_ver, RB_OP_STR(rebuild_op));
	for (i = 0; i < tgts->pti_number; i++) {
		if (i > 0)
			D_PRINT(",");
		D_PRINT("%u", tgts->pti_ids[i].pti_id);
	}
	D_PRINT("\n");
}

/**
 * Add rebuild task to the rebuild list and another ULT will rebuild the
 * pool.
 */
int
ds_rebuild_schedule(const uuid_t uuid, uint32_t map_ver,
		    struct pool_target_id_list *tgts,
		    daos_rebuild_opc_t rebuild_op,
		    d_rank_list_t *svc_list)
{
	struct rebuild_task	*task;
	int			rc;

	/* Check if the pool already in the queue list */
	rc = rebuild_try_merge_tgts(uuid, map_ver, rebuild_op, tgts);
	if (rc)
		return rc == 1 ? 0 : rc;

	/* No existing task was found - allocate a new one and use it */
	D_ALLOC_PTR(task);
	if (task == NULL)
		return -DER_NOMEM;

	task->dst_map_ver = map_ver;
	task->dst_op = rebuild_op;
	uuid_copy(task->dst_pool_uuid, uuid);
	D_INIT_LIST_HEAD(&task->dst_list);

	rc = pool_target_id_list_merge(&task->dst_tgts, tgts);
	if (rc)
		D_GOTO(free, rc);

	rc = daos_rank_list_dup(&task->dst_svc_list, svc_list);
	if (rc)
		D_GOTO(free, rc);

	rebuild_print_list_update("Rebuild queued",
				  uuid, map_ver, rebuild_op, tgts);
	d_list_add_tail(&task->dst_list, &rebuild_gst.rg_queue_list);

	if (!rebuild_gst.rg_rebuild_running) {
		rc = ABT_cond_create(&rebuild_gst.rg_stop_cond);
		if (rc != ABT_SUCCESS)
			D_GOTO(free, rc = dss_abterr2der(rc));

		rebuild_gst.rg_rebuild_running = 1;
		rc = dss_ult_create(rebuild_ults, NULL, DSS_ULT_REBUILD,
				    DSS_TGT_SELF, 0, NULL);
		if (rc) {
			ABT_cond_free(&rebuild_gst.rg_stop_cond);
			rebuild_gst.rg_rebuild_running = 0;
			D_GOTO(free, rc);
		}
	}
free:
	if (rc)
		rebuild_task_destroy(task);
	return rc;
}

/* Regenerate the rebuild tasks when changing the leader. */
int
ds_rebuild_regenerate_task(struct ds_pool *pool, d_rank_list_t *svc_list)
{
	/* DOWN targets that have not yet completed rebuild */
	struct pool_target *down_tgts;
	unsigned int	down_tgts_cnt;

	/* UP targets that have not yet been enabled in the pool for use */
	struct pool_target *up_tgts;
	unsigned int	up_tgts_cnt;
	unsigned int	i;
	int		rc;

	rebuild_gst.rg_abort = 0;

	/* get all down targets */
	rc = pool_map_find_down_tgts(pool->sp_map, &down_tgts, &down_tgts_cnt);
	if (rc != 0) {
<<<<<<< HEAD
		D_ERROR("failed to create down tgt list rc %d\n", rc);
=======
		D_ERROR("failed to create failed tgt list rc "DF_RC"\n",
			DP_RC(rc));
>>>>>>> b885f3ac
		return rc;
	}

	for (i = 0; i < down_tgts_cnt; i++) {
		struct pool_target		*tgt = &down_tgts[i];
		struct pool_target_id		tgt_id;
		struct pool_target_id_list	id_list;

		tgt_id.pti_id = tgt->ta_comp.co_id;
		id_list.pti_ids = &tgt_id;
		id_list.pti_number = 1;

		rc = ds_rebuild_schedule(pool->sp_uuid, tgt->ta_comp.co_fseq,
					 &id_list, RB_OP_FAIL, svc_list);
		if (rc) {
			D_ERROR(DF_UUID" schedule down ver %d failed: rc %d\n",
				DP_UUID(pool->sp_uuid), tgt->ta_comp.co_fseq,
				rc);
			return rc;
		}
	}

	if (down_tgts_cnt > 0)
		return DER_SUCCESS;

	/* TODO: Drain state check / schedule goes here */

	/* get all up targets */
	rc = pool_map_find_up_tgts(pool->sp_map, &up_tgts, &up_tgts_cnt);
	if (rc != 0) {
		D_ERROR("failed to create up tgt list rc %d\n", rc);
		return rc;
	}

	for (i = 0; i < up_tgts_cnt; i++) {
		struct pool_target		*tgt = &up_tgts[i];
		struct pool_target_id		tgt_id;
		struct pool_target_id_list	id_list;

		tgt_id.pti_id = tgt->ta_comp.co_id;
		id_list.pti_ids = &tgt_id;
		id_list.pti_number = 1;

		rc = ds_rebuild_schedule(pool->sp_uuid, tgt->ta_comp.co_fseq,
					 &id_list, RB_OP_ADD, svc_list);
		if (rc) {
			D_ERROR(DF_UUID" schedule add ver %d failed: rc %d\n",
				DP_UUID(pool->sp_uuid), tgt->ta_comp.co_fseq,
				rc);
			return rc;
		}
	}

	return DER_SUCCESS;
}

/* Hang rebuild ULT on the current xstream */
void
rebuild_hang(void)
{
	D_DEBUG(DB_REBUILD, "Hang current rebuild process.\n");
	dss_parameters_set(DMG_KEY_REBUILD_THROTTLING, 0);
}

static int
rebuild_fini_one(void *arg)
{
	struct rebuild_tgt_pool_tracker	*rpt = arg;
	struct rebuild_pool_tls		*pool_tls;
	struct ds_pool_child		*dpc;

	pool_tls = rebuild_pool_tls_lookup(rpt->rt_pool_uuid,
					   rpt->rt_rebuild_ver);
	if (pool_tls == NULL)
		return 0;

	if (!daos_handle_is_inval(pool_tls->rebuild_pool_hdl)) {
		D_DEBUG(DB_REBUILD, "close container/pool "
			DF_UUID"/"DF_UUID"\n",
			DP_UUID(rpt->rt_coh_uuid), DP_UUID(rpt->rt_poh_uuid));
		dc_pool_local_close(pool_tls->rebuild_pool_hdl);
		pool_tls->rebuild_pool_hdl = DAOS_HDL_INVAL;
	}

	rebuild_pool_tls_destroy(pool_tls);

	/* close the opened local ds_cont on main XS */
	D_ASSERT(dss_get_module_info()->dmi_xs_id != 0);
	ds_cont_local_close(rpt->rt_coh_uuid);

	dpc = ds_pool_child_lookup(rpt->rt_pool_uuid);
	D_ASSERT(dpc != NULL);

	/* Reset rebuild epoch, then reset the aggregation epoch, so
	 * it can aggregate the rebuild epoch.
	 */
	D_ASSERT(rpt->rt_rebuild_fence != 0);
	if (rpt->rt_rebuild_fence == dpc->spc_rebuild_fence) {
		dpc->spc_rebuild_fence = 0;
		dpc->spc_rebuild_end_hlc = crt_hlc_get();
		D_DEBUG(DB_REBUILD, DF_UUID": Reset aggregation end hlc "
			DF_U64"\n", DP_UUID(rpt->rt_pool_uuid),
			dpc->spc_rebuild_end_hlc);
	} else {
		D_DEBUG(DB_REBUILD, DF_UUID": pool is still being rebuilt"
			" rt_rebuild_fence "DF_U64" spc_rebuild_fence "
			DF_U64"\n", DP_UUID(rpt->rt_pool_uuid),
			rpt->rt_rebuild_fence, dpc->spc_rebuild_fence);
	}

	return 0;
}

int
rebuild_tgt_fini(struct rebuild_tgt_pool_tracker *rpt)
{
	struct rebuild_pool_tls	*pool_tls;
	int			 i;
	int			 rc;

	D_DEBUG(DB_REBUILD, "Finalize rebuild for "DF_UUID", map_ver=%u\n",
		DP_UUID(rpt->rt_pool_uuid), rpt->rt_rebuild_ver);

	ABT_mutex_lock(rpt->rt_lock);
	D_ASSERT(rpt->rt_refcount > 0);
	d_list_del_init(&rpt->rt_list);
	rpt->rt_finishing = 1;
	/* Wait until all ult/tasks finish and release the rpt.
	 * NB: Because rebuild_tgt_fini will be only called in
	 * rebuild_tgt_status_check, which will make sure when
	 * rt_refcount reaches to 1, either all rebuild is done or
	 * all ult/task has been aborted by rt_abort, i.e. no new
	 * ULT/task will be created after this check. So it is safe
	 * to destroy the rpt after this.
	 */
	if (rpt->rt_refcount > 1)
		ABT_cond_wait(rpt->rt_fini_cond, rpt->rt_lock);
	ABT_mutex_unlock(rpt->rt_lock);

	/* Check each puller */
	for (i = 0; i < rpt->rt_puller_nxs; i++) {
		struct rebuild_puller	*puller;
		struct rebuild_one	*rdone;
		struct rebuild_one	*tmp;

		puller = &rpt->rt_pullers[i];

		ABT_mutex_lock(puller->rp_lock);
		if (puller->rp_ult_running)
			ABT_cond_wait(puller->rp_fini_cond, puller->rp_lock);
		ABT_mutex_unlock(puller->rp_lock);

		if (puller->rp_ult) {
			ABT_thread_free(&puller->rp_ult);
			puller->rp_ult = NULL;
		}

		/* since the dkey thread has been stopped, so we do not
		 * need lock here
		 */
		d_list_for_each_entry_safe(rdone, tmp, &puller->rp_one_list,
					   ro_list) {
			d_list_del_init(&rdone->ro_list);
			D_WARN(DF_UUID" left rebuild rdone key="DF_KEY"\n",
			       DP_UUID(rpt->rt_pool_uuid),
			       DP_KEY(&rdone->ro_dkey));
			rebuild_one_destroy(rdone);
		}
	}

	/* destroy the rebuild pool tls on XS 0 */
	pool_tls = rebuild_pool_tls_lookup(rpt->rt_pool_uuid,
					   rpt->rt_rebuild_ver);
	if (pool_tls != NULL)
		rebuild_pool_tls_destroy(pool_tls);

	/* close the rebuild pool/container on all main XS */
	rc = dss_task_collective(rebuild_fini_one, rpt, 0);

	rpt_put(rpt);
	/* No one should access rpt after we stop puller and call
	 * rebuild_fini_one.
	 */
	D_ASSERT(rpt->rt_refcount == 0);

	rpt_destroy(rpt);

	return rc;
}

#define RBLD_CHECK_INTV		2	/* seconds interval to check puller */
void
rebuild_tgt_status_check(void *arg)
{
	struct rebuild_tgt_pool_tracker	*rpt = arg;

	D_ASSERT(rpt != NULL);
	rpt->rt_ult = dss_sleep_ult_create();
	if (rpt->rt_ult == NULL) {
		D_ERROR("Can not start rebuild status check\n");
		return;
	}

	while (1) {
		struct rebuild_iv		iv;
		struct rebuild_tgt_query_info	status;
		int				rc;

		memset(&status, 0, sizeof(status));
		ABT_mutex_create(&status.lock);
		rc = rebuild_tgt_query(rpt, &status);
		ABT_mutex_free(&status.lock);
		if (rc || status.status != 0) {
			D_ERROR(DF_UUID" rebuild failed: rc %d\n",
				DP_UUID(rpt->rt_pool_uuid),
				rc == 0 ? status.status : rc);
			if (status.status == 0)
				status.status = rc;
			if (rpt->rt_errno == 0)
				rpt->rt_errno = status.status;
			rpt->rt_abort = 1;
		}

		memset(&iv, 0, sizeof(iv));
		uuid_copy(iv.riv_pool_uuid, rpt->rt_pool_uuid);

		D_ASSERT(rpt->rt_toberb_objs >= rpt->rt_reported_toberb_objs);
		/* rebuild_tgt_query above possibly lost some counter
		 * when target being excluded.
		 */
		if (status.obj_count < rpt->rt_reported_obj_cnt)
			status.obj_count = rpt->rt_reported_obj_cnt;
		if (status.rec_count < rpt->rt_reported_rec_cnt)
			status.rec_count = rpt->rt_reported_rec_cnt;
		if (status.size < rpt->rt_reported_size)
			status.size = rpt->rt_reported_size;
		if (rpt->rt_re_report) {
			iv.riv_toberb_obj_count = rpt->rt_toberb_objs;
			iv.riv_obj_count = status.obj_count;
			iv.riv_rec_count = status.rec_count;
			iv.riv_size = status.size;
		} else {
			iv.riv_toberb_obj_count = rpt->rt_toberb_objs -
						  rpt->rt_reported_toberb_objs;
			iv.riv_obj_count = status.obj_count -
					   rpt->rt_reported_obj_cnt;
			iv.riv_rec_count = status.rec_count -
					   rpt->rt_reported_rec_cnt;
			iv.riv_size = status.size -
					   rpt->rt_reported_size;
		}
		iv.riv_status = status.status;
		if (status.scanning == 0 || rpt->rt_abort) {
			iv.riv_scan_done = 1;
			rpt->rt_scan_done = 1;
		}

		/* Only global scan is done, then pull is trustable */
		if ((rpt->rt_global_scan_done && !status.rebuilding) ||
		     rpt->rt_abort)
			iv.riv_pull_done = 1;

		/* Once the rebuild is globally done, the target
		 * does not need update the status, just finish
		 * the rebuild.
		 */
		if (!rpt->rt_global_done) {
			iv.riv_master_rank =
				rpt->rt_pool->sp_iv_ns->iv_master_rank;
			iv.riv_rank = rpt->rt_rank;
			iv.riv_ver = rpt->rt_rebuild_ver;
			iv.riv_leader_term = rpt->rt_leader_term;

			/* Cart does not support failure recovery yet, let's
			 * send the status to root for now. FIXME
			 */
			if (DAOS_FAIL_CHECK(DAOS_REBUILD_TGT_IV_UPDATE_FAIL))
				rc = -DER_INVAL;
			else
				rc = rebuild_iv_update(rpt->rt_pool->sp_iv_ns,
						   &iv, CRT_IV_SHORTCUT_TO_ROOT,
						   CRT_IV_SYNC_NONE);
			if (rc == 0) {
				if (rpt->rt_re_report) {
					rpt->rt_reported_toberb_objs =
						iv.riv_toberb_obj_count;
					rpt->rt_re_report = 0;
				} else {
					rpt->rt_reported_toberb_objs +=
						iv.riv_toberb_obj_count;
				}
				rpt->rt_reported_obj_cnt = status.obj_count;
				rpt->rt_reported_rec_cnt = status.rec_count;
				rpt->rt_reported_size = status.size;
			} else {
				D_WARN("rebuild tgt iv update failed: %d\n",
					rc);
			}
		}

		D_DEBUG(DB_REBUILD, "ver %d obj "DF_U64" rec "DF_U64" size "
			DF_U64" scan done %d pull done %d scan gl done %d"
			" gl done %d status %d\n",
			rpt->rt_rebuild_ver, iv.riv_obj_count,
			iv.riv_rec_count, iv.riv_size, rpt->rt_scan_done,
			iv.riv_pull_done, rpt->rt_global_scan_done,
			rpt->rt_global_done, iv.riv_status);

		if (rpt->rt_global_done)
			break;

		dss_ult_sleep(rpt->rt_ult, RBLD_CHECK_INTV);
	}

	dss_sleep_ult_destroy(rpt->rt_ult);
	rpt->rt_ult = NULL;

	rpt_put(rpt);
	rebuild_tgt_fini(rpt);
}

/**
 * To avoid broadcasting during pool_connect and container
 * open for rebuild, let's create a local ds_pool/ds_container
 * and dc_pool/dc_container, so rebuild client will always
 * use the specified pool_hdl/container_hdl uuid during
 * rebuild.
 */
static int
rebuild_prepare_one(void *data)
{
	struct rebuild_tgt_pool_tracker	*rpt = data;
	struct rebuild_pool_tls		*pool_tls;
	struct ds_pool_child		*dpc;
	int				 rc = 0;

	pool_tls = rebuild_pool_tls_create(rpt->rt_pool_uuid, rpt->rt_poh_uuid,
					   rpt->rt_coh_uuid,
					   rpt->rt_rebuild_ver);
	if (pool_tls == NULL)
		return -DER_NOMEM;

	dpc = ds_pool_child_lookup(rpt->rt_pool_uuid);
	D_ASSERT(dpc != NULL);

	D_ASSERT(dss_get_module_info()->dmi_xs_id != 0);
	/* Create ds_container locally on main XS */
	rc = ds_cont_local_open(rpt->rt_pool_uuid, rpt->rt_coh_uuid,
				NULL, 0, NULL);
	if (rc)
		pool_tls->rebuild_pool_status = rc;

	/* Set the rebuild epoch per VOS container, so VOS aggregation will not
	 * cross the epoch to cause problem.
	 */
	D_ASSERT(rpt->rt_rebuild_fence != 0);
	dpc->spc_rebuild_fence = rpt->rt_rebuild_fence;
	D_DEBUG(DB_REBUILD, "open local container "DF_UUID"/"DF_UUID
		" rebuild eph "DF_U64" rc %d\n", DP_UUID(rpt->rt_pool_uuid),
		DP_UUID(rpt->rt_coh_uuid), rpt->rt_rebuild_fence, rc);
	return rc;
}

static int
rpt_create(struct ds_pool *pool, d_rank_list_t *svc_list, uint32_t pm_ver,
	   uint64_t leader_term, struct rebuild_tgt_pool_tracker **p_rpt)
{
	struct rebuild_tgt_pool_tracker	*rpt;
	d_rank_t	rank;
	int		i;
	int		rc;

	D_ALLOC_PTR(rpt);
	if (rpt == NULL)
		return -DER_NOMEM;

	D_INIT_LIST_HEAD(&rpt->rt_list);
	rc = ABT_mutex_create(&rpt->rt_lock);
	if (rc != ABT_SUCCESS)
		D_GOTO(free, rc = dss_abterr2der(rc));

	rc = ABT_cond_create(&rpt->rt_fini_cond);
	if (rc != ABT_SUCCESS)
		D_GOTO(free, rc = dss_abterr2der(rc));

	/* Initialize per-thread counters */
	rpt->rt_puller_nxs = dss_tgt_nr;
	D_ALLOC_ARRAY(rpt->rt_pullers, rpt->rt_puller_nxs);
	if (!rpt->rt_pullers)
		D_GOTO(free, rc = -DER_NOMEM);

	for (i = 0; i < rpt->rt_puller_nxs; i++) {
		struct rebuild_puller *puller;

		puller = &rpt->rt_pullers[i];
		D_INIT_LIST_HEAD(&puller->rp_one_list);
		rc = ABT_mutex_create(&puller->rp_lock);
		if (rc != ABT_SUCCESS)
			D_GOTO(free, rc = dss_abterr2der(rc));

		rc = ABT_cond_create(&puller->rp_fini_cond);
		if (rc != ABT_SUCCESS)
			D_GOTO(free, rc = dss_abterr2der(rc));
	}

	uuid_copy(rpt->rt_pool_uuid, pool->sp_uuid);
	daos_rank_list_dup(&rpt->rt_svc_list, svc_list);
	rpt->rt_lead_puller_running = 0;
	rpt->rt_toberb_objs = 0;
	rpt->rt_reported_toberb_objs = 0;
	rpt->rt_reported_obj_cnt = 0;
	rpt->rt_reported_rec_cnt = 0;
	rpt->rt_reported_size = 0;
	rpt->rt_rebuild_ver = pm_ver;
	rpt->rt_leader_term = leader_term;
	crt_group_rank(pool->sp_group, &rank);
	rpt->rt_rank = rank;

	rpt->rt_refcount = 1;
	*p_rpt = rpt;
free:
	if (rc != 0)
		rpt_destroy(rpt);
	return rc;
}

/**
 * Called by ds_pool_tgt_map_update->update_child_map() to update pool
 * map on each xstream for rebuild.
 */
int ds_rebuild_pool_map_update(struct ds_pool *pool)
{
	struct rebuild_pool_tls *pool_tls;
	int rc;

	pool_tls = rebuild_pool_tls_lookup(pool->sp_uuid, -1);
	if (pool_tls == NULL ||
	    daos_handle_is_inval(pool_tls->rebuild_pool_hdl))
		return 0;

	/* update the pool map over the client stack */
	rc = dc_pool_update_map(pool_tls->rebuild_pool_hdl,
				pool->sp_map);

	return rc;
}

/* rebuild prepare on each target, which will be called after
 * each target get the scan rpc from the master.
 */
int
rebuild_tgt_prepare(crt_rpc_t *rpc, struct rebuild_tgt_pool_tracker **p_rpt)
{
	struct rebuild_scan_in		*rsi = crt_req_get(rpc);
	struct ds_pool			*pool;
	struct rebuild_tgt_pool_tracker	*rpt = NULL;
	struct rebuild_pool_tls		*pool_tls;
	int				rc;

	D_DEBUG(DB_REBUILD, "prepare rebuild for "DF_UUID"/%d/%d\n",
		DP_UUID(rsi->rsi_pool_uuid), rsi->rsi_pool_map_ver,
		rsi->rsi_rebuild_ver);

	pool = ds_pool_lookup(rsi->rsi_pool_uuid);
	if (pool == NULL) {
		D_ERROR("Can not find pool.\n");
		return -DER_NONEXIST;
	}

	if (pool->sp_group == NULL) {
		char id[DAOS_UUID_STR_SIZE];

		uuid_unparse_lower(pool->sp_uuid, id);
		pool->sp_group = crt_group_lookup(id);
		if (pool->sp_group == NULL) {
			D_ERROR(DF_UUID": pool group not found\n",
				DP_UUID(pool->sp_uuid));
			D_GOTO(out, rc = -DER_INVAL);
		}
	}

	if (pool->sp_iv_ns) {
		uuid_t	cont_uuid;

		uuid_clear(cont_uuid);
		/* Let's invalidate local snapshot cache before
		 * rebuild, so to make sure rebuild will use the updated
		 * snapshot during rebuild fetch, otherwise it may cause
		 * corruption.
		 */
		rc = cont_iv_snapshot_invalidate(pool->sp_iv_ns, cont_uuid,
						 CRT_IV_SHORTCUT_NONE,
						 CRT_IV_SYNC_NONE);
		if (rc)
			D_GOTO(out, rc);
	}

	/* Create rpt for the target */
	rc = rpt_create(pool, rsi->rsi_svc_list, rsi->rsi_rebuild_ver,
			rsi->rsi_leader_term, &rpt);
	if (rc)
		D_GOTO(out, rc);

	uuid_copy(rpt->rt_poh_uuid, rsi->rsi_pool_hdl_uuid);
	uuid_copy(rpt->rt_coh_uuid, rsi->rsi_cont_hdl_uuid);

	D_DEBUG(DB_REBUILD, "rebuild coh/poh "DF_UUID"/"DF_UUID"\n",
		DP_UUID(rpt->rt_coh_uuid), DP_UUID(rpt->rt_poh_uuid));

	ds_pool_iv_ns_update(pool, rsi->rsi_master_rank);

	pool_tls = rebuild_pool_tls_create(rpt->rt_pool_uuid, rpt->rt_poh_uuid,
					   rpt->rt_coh_uuid,
					   rpt->rt_rebuild_ver);
	if (pool_tls == NULL)
		D_GOTO(out, rc = -DER_NOMEM);

	rpt->rt_rebuild_fence = crt_hlc_get();
	rc = dss_task_collective(rebuild_prepare_one, rpt, 0);
	if (rc) {
		rpt->rt_rebuild_fence = 0;
		rebuild_pool_tls_destroy(pool_tls);
		D_GOTO(out, rc);
	}

	ABT_mutex_lock(rpt->rt_lock);
	rpt->rt_pool = pool; /* pin it */
	ABT_mutex_unlock(rpt->rt_lock);

	rpt_get(rpt);
	d_list_add(&rpt->rt_list, &rebuild_gst.rg_tgt_tracker_list);
	*p_rpt = rpt;
out:
	if (rc) {
		if (rpt)
			rpt_put(rpt);

		ds_pool_put(pool);
	}

	return rc;
}

static struct crt_corpc_ops rebuild_tgt_scan_co_ops = {
	.co_aggregate	= rebuild_tgt_scan_aggregator,
	.co_pre_forward	= rebuild_tgt_scan_pre_forward,
};

/* Define for cont_rpcs[] array population below.
 * See REBUILD_PROTO_*_RPC_LIST macro definition
 */
#define X(a, b, c, d, e)	\
{				\
	.dr_opc       = a,	\
	.dr_hdlr      = d,	\
	.dr_corpc_ops = e,	\
}

static struct daos_rpc_handler rebuild_handlers[] = {
	REBUILD_PROTO_SRV_RPC_LIST,
};

#undef X

struct dss_module_key rebuild_module_key = {
	.dmk_tags = DAOS_SERVER_TAG,
	.dmk_index = -1,
	.dmk_init = rebuild_tls_init,
	.dmk_fini = rebuild_tls_fini,
};

static int
init(void)
{
	int rc;

	D_INIT_LIST_HEAD(&rebuild_gst.rg_tgt_tracker_list);
	D_INIT_LIST_HEAD(&rebuild_gst.rg_global_tracker_list);
	D_INIT_LIST_HEAD(&rebuild_gst.rg_completed_list);
	D_INIT_LIST_HEAD(&rebuild_gst.rg_queue_list);
	D_INIT_LIST_HEAD(&rebuild_gst.rg_running_list);

	rc = ABT_mutex_create(&rebuild_gst.rg_lock);
	if (rc != ABT_SUCCESS)
		return dss_abterr2der(rc);

	rc = rebuild_iv_init();
	return rc;
}

static int
fini(void)
{
	rebuild_status_completed_remove(NULL);

	if (rebuild_gst.rg_stop_cond)
		ABT_cond_free(&rebuild_gst.rg_stop_cond);

	ABT_mutex_free(&rebuild_gst.rg_lock);

	rebuild_iv_fini();
	return 0;
}

static int
rebuild_cleanup(void)
{
	/* stop all rebuild process */
	ds_rebuild_leader_stop_all();
	return 0;
}

struct dss_module rebuild_module = {
	.sm_name	= "rebuild",
	.sm_mod_id	= DAOS_REBUILD_MODULE,
	.sm_ver		= DAOS_REBUILD_VERSION,
	.sm_init	= init,
	.sm_fini	= fini,
	.sm_cleanup	= rebuild_cleanup,
	.sm_proto_fmt	= &rebuild_proto_fmt,
	.sm_cli_count	= 0,
	.sm_handlers	= rebuild_handlers,
	.sm_key		= &rebuild_module_key,
};<|MERGE_RESOLUTION|>--- conflicted
+++ resolved
@@ -624,11 +624,7 @@
 		snprintf(sbuf, RBLD_SBUF_LEN,
 			"Rebuild [%s] (pool "DF_UUID" ver=%u, toberb_obj="
 			DF_U64", rb_obj="DF_U64", rec="DF_U64", size="DF_U64
-<<<<<<< HEAD
-			" done=%d status=%d/%d duration=%d secs)\n",
-=======
 			" done %d status %d/%d duration=%d secs)\n",
->>>>>>> b885f3ac
 			str, DP_UUID(pool->sp_uuid), map_ver,
 			rs->rs_toberb_obj_nr, rs->rs_obj_nr, rs->rs_rec_nr,
 			rs->rs_size, rs->rs_done, rs->rs_errno,
@@ -828,11 +824,7 @@
 				  REBUILD_OBJECTS_SCAN, &rpc, bulk_hdl,
 				  NULL);
 	if (rc != 0) {
-<<<<<<< HEAD
-		D_ERROR("pool map broadcast failed: rc %d\n", rc);
-=======
 		D_ERROR("pool map broad cast failed: rc "DF_RC"\n", DP_RC(rc));
->>>>>>> b885f3ac
 		D_GOTO(out_rpc, rc = 0); /* ignore the failure */
 	}
 
@@ -1510,12 +1502,8 @@
 	/* get all down targets */
 	rc = pool_map_find_down_tgts(pool->sp_map, &down_tgts, &down_tgts_cnt);
 	if (rc != 0) {
-<<<<<<< HEAD
-		D_ERROR("failed to create down tgt list rc %d\n", rc);
-=======
 		D_ERROR("failed to create failed tgt list rc "DF_RC"\n",
 			DP_RC(rc));
->>>>>>> b885f3ac
 		return rc;
 	}
 
