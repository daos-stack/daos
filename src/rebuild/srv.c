/**
 * (C) Copyright 2016-2020 Intel Corporation.
 *
 * Licensed under the Apache License, Version 2.0 (the "License");
 * you may not use this file except in compliance with the License.
 * You may obtain a copy of the License at
 *
 *    http://www.apache.org/licenses/LICENSE-2.0
 *
 * Unless required by applicable law or agreed to in writing, software
 * distributed under the License is distributed on an "AS IS" BASIS,
 * WITHOUT WARRANTIES OR CONDITIONS OF ANY KIND, either express or implied.
 * See the License for the specific language governing permissions and
 * limitations under the License.
 *
 * GOVERNMENT LICENSE RIGHTS-OPEN SOURCE SOFTWARE
 * The Government's rights to use, modify, reproduce, release, perform, display,
 * or disclose this software are subject to the terms of the Apache License as
 * provided in Contract No. B609815.
 * Any reproduction of computer software, computer software documentation, or
 * portions thereof marked with this legend must also reproduce the markings.
 */
/**
 * rebuild: rebuild service
 *
 * Rebuild service module api.
 */
#define D_LOGFAC	DD_FAC(rebuild)

#include <daos/rpc.h>
#include <daos/pool.h>
#include <daos_srv/daos_server.h>
#include <daos_srv/pool.h>
#include <daos_srv/container.h>
#include <daos_srv/iv.h>
#include <daos_srv/rebuild.h>
#include <daos_srv/security.h>
#include <daos_mgmt.h>
#include "rpc.h"
#include "rebuild_internal.h"

#define RBLD_BCAST_INTV		2	/* seconds interval to retry bcast */
struct rebuild_global	rebuild_gst;

struct pool_map *
rebuild_pool_map_get(struct ds_pool *pool)
{
	struct pool_map *map = NULL;

	D_ASSERT(pool);
	D_ASSERT(pool->sp_map != NULL);
	ABT_rwlock_rdlock(pool->sp_lock);
	map = pool->sp_map;
	pool_map_addref(map);
	ABT_rwlock_unlock(pool->sp_lock);
	return map;
}

void
rebuild_pool_map_put(struct pool_map *map)
{
	pool_map_decref(map);
}

struct rebuild_pool_tls *
rebuild_pool_tls_lookup(uuid_t pool_uuid, unsigned int ver)
{
	struct rebuild_tls *tls = rebuild_tls_get();
	struct rebuild_pool_tls *pool_tls;
	struct rebuild_pool_tls *found = NULL;

	D_ASSERT(tls != NULL);
	/* Only 1 thread will access the list, no need lock */
	d_list_for_each_entry(pool_tls, &tls->rebuild_pool_list,
			      rebuild_pool_list) {
		if (uuid_compare(pool_tls->rebuild_pool_uuid, pool_uuid) == 0 &&
		    (ver == (unsigned int)(-1) ||
		     ver == pool_tls->rebuild_pool_ver)) {
			found = pool_tls;
			break;
		}
	}

	return found;
}

static struct rebuild_pool_tls *
rebuild_pool_tls_create(uuid_t pool_uuid, uuid_t poh_uuid, uuid_t coh_uuid,
			unsigned int ver)
{
	struct rebuild_pool_tls *rebuild_pool_tls;
	struct rebuild_tls *tls = rebuild_tls_get();

	rebuild_pool_tls = rebuild_pool_tls_lookup(pool_uuid, ver);
	D_ASSERT(rebuild_pool_tls == NULL);

	D_ALLOC_PTR(rebuild_pool_tls);
	if (rebuild_pool_tls == NULL)
		return NULL;

	rebuild_pool_tls->rebuild_pool_ver = ver;
	uuid_copy(rebuild_pool_tls->rebuild_pool_uuid, pool_uuid);
	uuid_copy(rebuild_pool_tls->rebuild_poh_uuid, poh_uuid);
	uuid_copy(rebuild_pool_tls->rebuild_coh_uuid, coh_uuid);
	rebuild_pool_tls->rebuild_pool_scanning = 1;
	rebuild_pool_tls->rebuild_pool_scan_done = 0;
	rebuild_pool_tls->rebuild_pool_obj_count = 0;
	rebuild_pool_tls->rebuild_tree_hdl = DAOS_HDL_INVAL;
	/* Only 1 thread will access the list, no need lock */
	d_list_add(&rebuild_pool_tls->rebuild_pool_list,
		   &tls->rebuild_pool_list);

	D_DEBUG(DB_REBUILD, "TLS create for "DF_UUID" ver %d\n",
		DP_UUID(pool_uuid), ver);
	return rebuild_pool_tls;
}

static void
rebuild_pool_tls_destroy(struct rebuild_pool_tls *tls)
{
	D_DEBUG(DB_REBUILD, "TLS destroy for "DF_UUID" ver %d\n",
		DP_UUID(tls->rebuild_pool_uuid), tls->rebuild_pool_ver);
	if (!daos_handle_is_inval(tls->rebuild_tree_hdl))
		obj_tree_destroy(tls->rebuild_tree_hdl);
	d_list_del(&tls->rebuild_pool_list);
	D_FREE(tls);
}

static void *
rebuild_tls_init(const struct dss_thread_local_storage *dtls,
		 struct dss_module_key *key)
{
	struct rebuild_tls *tls;

	D_ALLOC_PTR(tls);
	if (tls == NULL)
		return NULL;

	D_INIT_LIST_HEAD(&tls->rebuild_pool_list);
	return tls;
}

static bool
is_rebuild_global_pull_done(struct rebuild_global_pool_tracker *rgt)
{
	int i;

	D_ASSERT(rgt->rgt_servers_number > 0);
	D_ASSERT(rgt->rgt_servers != NULL);

	for (i = 0; i < rgt->rgt_servers_number; i++)
		if (!rgt->rgt_servers[i].pull_done)
			return false;
	return true;
}

static bool
is_rebuild_global_scan_done(struct rebuild_global_pool_tracker *rgt)
{
	int i;

	D_ASSERT(rgt->rgt_servers_number > 0);
	D_ASSERT(rgt->rgt_servers != NULL);

	for (i = 0; i < rgt->rgt_servers_number; i++)
		if (!rgt->rgt_servers[i].scan_done)
			return false;
	return true;
}

static bool
is_rebuild_global_done(struct rebuild_global_pool_tracker *rgt)
{
	return is_rebuild_global_scan_done(rgt) &&
	       is_rebuild_global_pull_done(rgt);

}

#define SCAN_DONE	0x1
#define PULL_DONE	0x2
static void
rebuild_leader_set_status(struct rebuild_global_pool_tracker *rgt,
			  d_rank_t rank, unsigned flags)
{
	struct rebuild_server_status	*status = NULL;
	int				i;

	D_ASSERT(rgt->rgt_servers_number > 0);
	D_ASSERT(rgt->rgt_servers != NULL);
	for (i = 0; i < rgt->rgt_servers_number; i++) {
		if (rgt->rgt_servers[i].rank == rank) {
			status = &rgt->rgt_servers[i];
			break;
		}
	}

	D_ASSERTF(status != NULL, "Can not find rank %u\n", rank);
	if (flags & SCAN_DONE)
		status->scan_done = 1;
	if (flags & PULL_DONE)
		status->pull_done = 1;
}

struct rebuild_tgt_pool_tracker *
rpt_lookup(uuid_t pool_uuid, unsigned int ver)
{
	struct rebuild_tgt_pool_tracker	*rpt;
	struct rebuild_tgt_pool_tracker	*found = NULL;

	/* Only stream 0 will access the list */
	d_list_for_each_entry(rpt, &rebuild_gst.rg_tgt_tracker_list, rt_list) {
		if (uuid_compare(rpt->rt_pool_uuid, pool_uuid) == 0 &&
		    (ver == (unsigned int)(-1) || rpt->rt_rebuild_ver == ver)) {
			rpt_get(rpt);
			found = rpt;
			break;
		}
	}

	return found;
}

struct rebuild_global_pool_tracker *
rebuild_global_pool_tracker_lookup(const uuid_t pool_uuid, unsigned int ver)
{
	struct rebuild_global_pool_tracker	*rgt;
	struct rebuild_global_pool_tracker	*found = NULL;

	/* Only stream 0 will access the list */
	d_list_for_each_entry(rgt, &rebuild_gst.rg_global_tracker_list,
			      rgt_list) {
		if (uuid_compare(rgt->rgt_pool_uuid, pool_uuid) == 0 &&
		    (ver == (unsigned int)(-1) ||
		     rgt->rgt_rebuild_ver == ver)) {
			found = rgt;
			break;
		}
	}

	return found;
}

int
rebuild_global_status_update(struct rebuild_global_pool_tracker *rgt,
			     struct rebuild_iv *iv)
{
	D_DEBUG(DB_REBUILD, "iv rank %d scan_done %d pull_done %d\n",
		iv->riv_rank, iv->riv_scan_done, iv->riv_pull_done);

	if (!iv->riv_scan_done)
		return 0;

	if (!is_rebuild_global_scan_done(rgt)) {
		rebuild_leader_set_status(rgt, iv->riv_rank, SCAN_DONE);
		D_DEBUG(DB_REBUILD, "rebuild ver %d tgt %d scan done\n",
			rgt->rgt_rebuild_ver, iv->riv_rank);
		/* If global scan is not done, then you can not trust
		 * pull status. But if the rebuild on that target is
		 * failed(riv_status != 0), then the target will report
		 * both scan and pull status to the leader, i.e. they
		 * both can be trusted.
		 */
		if (iv->riv_status == 0)
			return 0;
	}

	/* Only trust pull done if scan is done globally */
	if (iv->riv_pull_done) {
		rebuild_leader_set_status(rgt, iv->riv_rank, PULL_DONE);
		D_DEBUG(DB_REBUILD, "rebuild ver %d tgt %d pull done\n",
			rgt->rgt_rebuild_ver, iv->riv_rank);
	}

	return 0;
}

static struct daos_rebuild_status *
rebuild_status_completed_lookup(const uuid_t pool_uuid)
{
	struct rebuild_status_completed	*rsc;
	struct daos_rebuild_status	*rs = NULL;

	d_list_for_each_entry(rsc, &rebuild_gst.rg_completed_list, rsc_list) {
		if (uuid_compare(rsc->rsc_pool_uuid, pool_uuid) == 0) {
			rs = &rsc->rsc_status;
			break;
		}
	}

	return rs;
}

int
rebuild_status_completed_update(const uuid_t pool_uuid,
				struct daos_rebuild_status *rs)
{
	struct rebuild_status_completed	*rsc;
	struct daos_rebuild_status	*rs_inlist;

	rs_inlist = rebuild_status_completed_lookup(pool_uuid);
	if (rs_inlist != NULL) {
		/* ignore the older version as IV update/refresh in async */
		if (rs->rs_version >= rs_inlist->rs_version)
			memcpy(rs_inlist, rs, sizeof(*rs));
		return 0;
	}

	D_ALLOC_PTR(rsc);
	if (rsc == NULL)
		return -DER_NOMEM;

	uuid_copy(rsc->rsc_pool_uuid, pool_uuid);
	memcpy(&rsc->rsc_status, rs, sizeof(*rs));
	d_list_add(&rsc->rsc_list, &rebuild_gst.rg_completed_list);
	return 0;
}

static void
rebuild_status_completed_remove(const uuid_t pool_uuid)
{
	struct rebuild_status_completed	*rsc;
	struct rebuild_status_completed	*next;

	d_list_for_each_entry_safe(rsc, next, &rebuild_gst.rg_completed_list,
				   rsc_list) {
		if (pool_uuid == NULL ||
		    uuid_compare(rsc->rsc_pool_uuid, pool_uuid) == 0) {
			d_list_del(&rsc->rsc_list);
			D_FREE(rsc);
		}
	}
}

bool
is_rebuild_container(uuid_t pool_uuid, uuid_t coh_uuid)
{
	struct rebuild_pool_tls	*tls;
	bool			is_rebuild = false;

	tls = rebuild_pool_tls_lookup(pool_uuid, -1);
	if (tls == NULL)
		return false;

	if (!uuid_is_null(tls->rebuild_coh_uuid)) {
		D_DEBUG(DB_REBUILD, "rebuild "DF_UUID" cont_hdl_uuid "
			DF_UUID"\n", DP_UUID(tls->rebuild_coh_uuid),
			DP_UUID(coh_uuid));
		is_rebuild = !uuid_compare(tls->rebuild_coh_uuid, coh_uuid);
	}

	return is_rebuild;
}

bool
is_rebuild_pool(uuid_t pool_uuid, uuid_t poh_uuid)
{
	struct rebuild_pool_tls	*tls;
	bool			is_rebuild = false;

	tls = rebuild_pool_tls_lookup(pool_uuid, -1);
	if (tls == NULL)
		return false;

	if (!uuid_is_null(tls->rebuild_poh_uuid)) {
		D_DEBUG(DB_REBUILD, "rebuild "DF_UUID" cont_hdl_uuid "
			DF_UUID"\n", DP_UUID(tls->rebuild_poh_uuid),
			DP_UUID(poh_uuid));
		is_rebuild = !uuid_compare(tls->rebuild_poh_uuid, poh_uuid);
	}

	return is_rebuild;
}

static void
rebuild_tls_fini(const struct dss_thread_local_storage *dtls,
		 struct dss_module_key *key, void *data)
{
	struct rebuild_tls *tls = data;
	struct rebuild_pool_tls *pool_tls;
	struct rebuild_pool_tls *tmp;

	d_list_for_each_entry_safe(pool_tls, tmp, &tls->rebuild_pool_list,
				   rebuild_pool_list)
		rebuild_pool_tls_destroy(pool_tls);

	D_FREE(tls);
}

struct rebuild_tgt_query_arg {
	struct rebuild_tgt_pool_tracker *rpt;
	struct rebuild_tgt_query_info *status;
};

bool
rebuild_status_match(struct rebuild_tgt_pool_tracker *rpt,
		     enum pool_comp_state states)
{
	struct pool_target	*tgt;
	unsigned int		idx = dss_get_module_info()->dmi_tgt_id;
	d_rank_t		rank;
	int			rc;

	D_ASSERT(rpt != NULL);
	D_ASSERT(rpt->rt_pool != NULL);
	D_ASSERT(rpt->rt_pool->sp_map != NULL);

	/* Let's use NULL for now, because subgroup == master group for
	 * all of test anyway. Once we resolve the race between cart
	 * group destroy and rebuild, it should use cart group inside
	 * ds_pool. (DAOS-1943) FIXME
	 */
	crt_group_rank(NULL, &rank);
	rc = pool_map_find_target_by_rank_idx(rpt->rt_pool->sp_map, rank,
					      idx, &tgt);
	D_ASSERT(rc == 1);
	if ((tgt->ta_comp.co_status & states) != 0) {
		D_DEBUG(DB_REBUILD, "%d/%d target status %d\n",
			rank, idx, tgt->ta_comp.co_status);
		return true;
	}

	return false;
}

bool
is_current_tgt_unavail(struct rebuild_tgt_pool_tracker *rpt)
{
	return rebuild_status_match(rpt, PO_COMP_ST_DOWNOUT | PO_COMP_ST_DOWN);
}

static int
dss_rebuild_check_one(void *data)
{
	struct rebuild_tgt_query_arg	*arg = data;
	struct rebuild_pool_tls		*pool_tls;
	struct rebuild_tgt_query_info	*status = arg->status;
	struct rebuild_tgt_pool_tracker	*rpt = arg->rpt;
	unsigned int			idx = dss_get_module_info()->dmi_tgt_id;

	if (is_current_tgt_unavail(rpt))
		return 0;

	pool_tls = rebuild_pool_tls_lookup(rpt->rt_pool_uuid,
					   rpt->rt_rebuild_ver);
	D_ASSERTF(pool_tls != NULL, DF_UUID" ver %d\n",
		   DP_UUID(rpt->rt_pool_uuid), rpt->rt_rebuild_ver);

	D_DEBUG(DB_REBUILD, "%d scanning %d status %d\n", idx,
		pool_tls->rebuild_pool_scanning, pool_tls->rebuild_pool_status);

	ABT_mutex_lock(status->lock);
	if (pool_tls->rebuild_pool_scanning)
		status->scanning = 1;
	if (pool_tls->rebuild_pool_status != 0 && status->status == 0)
		status->status = pool_tls->rebuild_pool_status;

	status->tobe_obj_count += pool_tls->rebuild_pool_obj_count;
	ABT_mutex_unlock(status->lock);

	return 0;
}

static int
rebuild_tgt_query(struct rebuild_tgt_pool_tracker *rpt,
		  struct rebuild_tgt_query_info *status)
{
	struct ds_migrate_status	dms = { 0 };
	struct rebuild_tgt_query_arg	arg;
	int				rc;

	arg.rpt = rpt;
	arg.status = status;

	rc = ds_migrate_query_status(rpt->rt_pool_uuid, rpt->rt_rebuild_ver,
				     &dms);
	if (rc)
		D_GOTO(out, rc);

	/* let's check scanning status on every thread*/
	ABT_mutex_lock(rpt->rt_lock);
	rc = dss_thread_collective(dss_rebuild_check_one, &arg, 0,
				   DSS_ULT_REBUILD);
	if (rc) {
		ABT_mutex_unlock(rpt->rt_lock);
		D_GOTO(out, rc);
	}

	status->obj_count = dms.dm_obj_count;
	status->rec_count = dms.dm_rec_count;
	status->size = dms.dm_total_size;
	if (status->scanning || dms.dm_migrating)
		status->rebuilding = true;
	else
		status->rebuilding = false;
	ABT_mutex_unlock(rpt->rt_lock);

	D_DEBUG(DB_REBUILD, "pool "DF_UUID" scanning %d/%d rebuilding=%s, "
		"obj_count="DF_U64", tobe_obj="DF_U64" rec_count="DF_U64
		" size= "DF_U64"\n",
		DP_UUID(rpt->rt_pool_uuid), status->scanning,
		status->status, status->rebuilding ? "yes" : "no",
		status->obj_count, status->tobe_obj_count, status->rec_count,
		status->size);
out:
	return rc;
}

/* TODO: Add something about what the current operation is for output status */
int
ds_rebuild_query(uuid_t pool_uuid, struct daos_rebuild_status *status)
{
	struct rebuild_global_pool_tracker	*rgt;
	struct daos_rebuild_status		*rs_inlist;
	int					rc = 0;

	memset(status, 0, sizeof(*status));

	rgt = rebuild_global_pool_tracker_lookup(pool_uuid, -1);
	if (rgt == NULL) {
		rs_inlist = rebuild_status_completed_lookup(pool_uuid);
		if (rs_inlist != NULL) {
			memcpy(status, rs_inlist, sizeof(*status));
		} else {
			if (d_list_empty(&rebuild_gst.rg_queue_list) &&
			    rebuild_gst.rg_inflight == 0)
				status->rs_done = 1;
			D_GOTO(out, rc = 0);
		}
	} else {
		memcpy(status, &rgt->rgt_status, sizeof(*status));
		status->rs_version = rgt->rgt_rebuild_ver;
	}

	/* If there are still rebuild task queued for the pool, let's reset
	 * the done status.
	 */
	if (status->rs_done == 1 &&
	    !d_list_empty(&rebuild_gst.rg_queue_list)) {
		struct rebuild_task *task;

		d_list_for_each_entry(task, &rebuild_gst.rg_queue_list,
				      dst_list) {
			if (uuid_compare(task->dst_pool_uuid, pool_uuid) == 0) {
				status->rs_done = 0;
				break;
			}
		}
	}

out:
	D_DEBUG(DB_REBUILD, "rebuild "DF_UUID" done %s rec "DF_U64" obj "
		DF_U64" ver %d err %d\n", DP_UUID(pool_uuid),
		status->rs_done ? "yes" : "no", status->rs_rec_nr,
		status->rs_obj_nr, status->rs_version, status->rs_errno);

	return rc;
}

#define RBLD_SBUF_LEN	256

enum {
	RB_BCAST_NONE,
	RB_BCAST_MAP,
	RB_BCAST_QUERY,
};

/*
 * Check rebuild status on the leader. Every other target sends
 * its own rebuild status by IV.
 */
static void
rebuild_leader_status_check(struct ds_pool *pool, uint32_t map_ver,
			    struct rebuild_global_pool_tracker *rgt)
{
	double		last_print = 0;
	unsigned int	total;
	int		rc;

	rc = crt_group_size(pool->sp_group, &total);
	if (rc)
		return;

	rgt->rgt_ult = dss_sleep_ult_create();
	if (rgt->rgt_ult == NULL)
		return;

	while (1) {
		struct daos_rebuild_status	*rs = &rgt->rgt_status;
		struct pool_target		*targets;
		char				sbuf[RBLD_SBUF_LEN];
		unsigned int			failed_tgts_cnt;
		double				now;
		char				*str;

		rc = pool_map_find_failed_tgts(pool->sp_map, &targets,
					       &failed_tgts_cnt);
		if (rc != 0) {
			D_ERROR("failed to create failed tgt list rc %d\n",
				rc);
			return;
		}

		if (targets != NULL) {
			struct pool_domain *dom;
			int i;

			for (i = 0; i < failed_tgts_cnt; i++) {
				dom = pool_map_find_node_by_rank(pool->sp_map,
						targets[i].ta_comp.co_rank);

				D_ASSERT(dom != NULL);
				D_DEBUG(DB_REBUILD, "target %d failed\n",
					dom->do_comp.co_rank);
				if (pool_component_unavail(&dom->do_comp,
							false)) {
					rebuild_leader_set_status(rgt,
						dom->do_comp.co_rank,
						SCAN_DONE|PULL_DONE);
				}
			}
			D_FREE(targets);
		}

		if ((!is_rebuild_global_pull_done(rgt) &&
		     is_rebuild_global_scan_done(rgt)) ||
		     !rgt->rgt_notify_stable_epoch) {
			struct rebuild_iv iv;

			D_ASSERT(rgt->rgt_stable_epoch != 0);
			memset(&iv, 0, sizeof(iv));
			uuid_copy(iv.riv_pool_uuid, rgt->rgt_pool_uuid);
			iv.riv_master_rank = pool->sp_iv_ns->iv_master_rank;
			iv.riv_global_scan_done =
					is_rebuild_global_scan_done(rgt);
			iv.riv_stable_epoch = rgt->rgt_stable_epoch;
			iv.riv_ver = rgt->rgt_rebuild_ver;
			iv.riv_leader_term = rgt->rgt_leader_term;

			/* Notify others the global scan is done, then
			 * each target can reliablly report its pull status
			 */
			rc = rebuild_iv_update(pool->sp_iv_ns,
					       &iv, CRT_IV_SHORTCUT_NONE,
					       CRT_IV_SYNC_LAZY);
			if (rc) {
				D_WARN("rebuild master iv update failed: %d\n",
				       rc);
			} else {
				/* Each server uses IV to notify the leader
				 * its rebuild stable epoch, then the leader
				 * will choose the largest epoch as the global
				 * stable epoch to rebuild.
				 */
				rgt->rgt_notify_stable_epoch = 1;
			}
		}

		/* query the current rebuild status */
		if (is_rebuild_global_done(rgt))
			rs->rs_done = 1;

		if (rs->rs_done)
			str = rs->rs_errno ? "failed" : "completed";
		else if (rgt->rgt_abort || rebuild_gst.rg_abort)
			str = "aborted";
		else if (rs->rs_obj_nr == 0 && rs->rs_rec_nr == 0)
			str = "scanning";
		else
			str = "pulling";

		rs->rs_seconds =
			(d_timeus_secdiff(0) - rgt->rgt_time_start) / 1e6;
		snprintf(sbuf, RBLD_SBUF_LEN,
			"Rebuild [%s] (pool "DF_UUID" ver=%u, toberb_obj="
			DF_U64", rb_obj="DF_U64", rec="DF_U64", size="DF_U64
			" done %d status %d/%d duration=%d secs)\n",
			str, DP_UUID(pool->sp_uuid), map_ver,
			rs->rs_toberb_obj_nr, rs->rs_obj_nr, rs->rs_rec_nr,
			rs->rs_size, rs->rs_done, rs->rs_errno,
			rs->rs_fail_rank, rs->rs_seconds);

		D_DEBUG(DB_REBUILD, "%s", sbuf);
		if (rs->rs_done || rebuild_gst.rg_abort || rgt->rgt_abort) {
			D_PRINT("%s", sbuf);
			break;
		}

		now = ABT_get_wtime();
		/* print something at least for each 10 secons */
		if (now - last_print > 10) {
			last_print = now;
			D_PRINT("%s", sbuf);
		}

		dss_ult_sleep(rgt->rgt_ult, RBLD_BCAST_INTV);
	}

	dss_sleep_ult_destroy(rgt->rgt_ult);
	rgt->rgt_ult = NULL;
}

static void
rebuild_global_pool_tracker_destroy(struct rebuild_global_pool_tracker *rgt)
{
	d_list_del(&rgt->rgt_list);
	if (rgt->rgt_servers)
		D_FREE(rgt->rgt_servers);

	D_FREE(rgt);
}

static int
rebuild_global_pool_tracker_create(struct ds_pool *pool, uint32_t ver,
				   struct rebuild_global_pool_tracker **p_rgt)
{
	struct rebuild_global_pool_tracker *rgt;
	int node_nr;
	struct pool_domain *doms;
	int i;
	int rc = 0;

	D_ALLOC_PTR(rgt);
	if (rgt == NULL)
		return -DER_NOMEM;

	D_INIT_LIST_HEAD(&rgt->rgt_list);
	node_nr = pool_map_find_nodes(pool->sp_map, PO_COMP_ID_ALL, &doms);
	if (node_nr < 0)
		D_GOTO(out, rc = node_nr);

	D_ALLOC_ARRAY(rgt->rgt_servers, node_nr);
	if (rgt->rgt_servers == NULL)
		D_GOTO(out, rc = -DER_NOMEM);

	for (i = 0; i < node_nr; i++)
		rgt->rgt_servers[i].rank = doms[i].do_comp.co_rank;
	rgt->rgt_servers_number = node_nr;

	uuid_copy(rgt->rgt_pool_uuid, pool->sp_uuid);
	rgt->rgt_rebuild_ver = ver;
	rgt->rgt_status.rs_version = ver;
	d_list_add(&rgt->rgt_list, &rebuild_gst.rg_global_tracker_list);
	*p_rgt = rgt;
out:
	if (rc)
		rebuild_global_pool_tracker_destroy(rgt);
	return rc;
}

/* To notify all targets to prepare the rebuild */
static int
rebuild_prepare(struct ds_pool *pool, uint32_t rebuild_ver,
		uint64_t leader_term,
		struct pool_target_id_list *tgts,
		daos_rebuild_opc_t rebuild_op,
		struct rebuild_global_pool_tracker **rgt)
{
	pool_comp_state_t	match_status;
	unsigned int		master_rank;
	int			rc;

	D_DEBUG(DB_REBUILD, "pool "DF_UUID" create rebuild iv, op=%s\n",
		DP_UUID(pool->sp_uuid), RB_OP_STR(rebuild_op));

	/* Update pool iv ns for the pool */
	crt_group_rank(pool->sp_group, &master_rank);
	ds_pool_iv_ns_update(pool, master_rank);

	rc = rebuild_global_pool_tracker_create(pool, rebuild_ver, rgt);
	if (rc) {
		D_ERROR("rebuild_global_pool_tracker create failed: rc %d\n",
			rc);
		return rc;
	}

	(*rgt)->rgt_leader_term = leader_term;
	uuid_generate((*rgt)->rgt_coh_uuid);
	uuid_generate((*rgt)->rgt_poh_uuid);
	(*rgt)->rgt_time_start = d_timeus_secdiff(0);

	D_ASSERT(rebuild_op == RB_OP_FAIL ||
		 rebuild_op == RB_OP_DRAIN ||
		 rebuild_op == RB_OP_ADD);
	match_status = (rebuild_op == RB_OP_FAIL ? PO_COMP_ST_DOWN :
			rebuild_op == RB_OP_DRAIN ? PO_COMP_ST_DOWN :
			PO_COMP_ST_UP);

	if (tgts != NULL && tgts->pti_number > 0) {
		bool changed = false;
		int i;

<<<<<<< HEAD
		/* Set failed(being rebuilt) targets scan/pull bits.*/
		for (i = 0; i < tgts->pti_number; i++) {
=======
		/* Set failed(being rebuilt) targets scan/pull status.*/
		for (i = 0; i < exclude_tgts->pti_number; i++) {
>>>>>>> 4cdf7bc5
			struct pool_target *target;
			struct pool_domain *dom;
			int ret;

			ret = pool_map_find_target(pool->sp_map,
						   tgts->pti_ids[i].pti_id,
						   &target);
			if (ret <= 0)
				continue;

			D_ASSERT(target != NULL);
			if (target->ta_comp.co_status == match_status)
				changed = true;

			dom = pool_map_find_node_by_rank(pool->sp_map,
						target->ta_comp.co_rank);
<<<<<<< HEAD
			if (dom && dom->do_comp.co_status == match_status) {
				D_ASSERT(dom->do_comp.co_rank <
					  (*rgt)->rgt_bits_size);
				setbit((*rgt)->rgt_scan_bits,
					dom->do_comp.co_rank);
				setbit((*rgt)->rgt_pull_bits,
					dom->do_comp.co_rank);
				D_DEBUG(DB_REBUILD, "rebuild target %s with"
					"%u/%u scan bits 0x%x pull bits 0x%x\n",
					rebuild_op == RB_OP_FAIL ? "fail" :
					rebuild_op == RB_OP_DRAIN ? "drain" :
					rebuild_op == RB_OP_ADD ? "add" : "???",
					target->ta_comp.co_rank,
					target->ta_comp.co_id,
					*(*rgt)->rgt_scan_bits,
					*(*rgt)->rgt_pull_bits);
=======
			if (dom && dom->do_comp.co_status == PO_COMP_ST_DOWN) {
				rebuild_leader_set_status(*rgt,
							  dom->do_comp.co_rank,
							  SCAN_DONE|PULL_DONE);
				D_DEBUG(DB_REBUILD, "exclude target %u\n",
					target->ta_comp.co_rank);
>>>>>>> 4cdf7bc5
			}
		}
		/* These failed targets do not exist in the pool
		 * map anymore -> we need to skip this rebuild.
		 */
		if (!changed) {
			rc = -DER_CANCELED;
			D_ERROR("rebuild targets cancelled\n");
		}
	}

	return rc;
}

/* Broadcast objects scan requests to all server targets to start
 * rebuild.
 */
static int
rebuild_scan_broadcast(struct ds_pool *pool,
		       struct rebuild_global_pool_tracker *rgt,
		       struct pool_target_id_list *tgts_failed,
		       daos_rebuild_opc_t rebuild_op)
{
	struct rebuild_scan_in	*rsi;
	struct rebuild_scan_out	*rso;
	crt_rpc_t		*rpc;
	int			rc;

	/* Send rebuild RPC to all targets of the pool to initialize rebuild.
	 * XXX this should be idempotent as well as query and fini.
	 */
retry:
	rc = ds_pool_bcast_create(dss_get_module_info()->dmi_ctx,
				  pool, DAOS_REBUILD_MODULE,
				  REBUILD_OBJECTS_SCAN, &rpc, NULL,
				  NULL);
	if (rc != 0) {
		D_ERROR("pool map broad cast failed: rc "DF_RC"\n", DP_RC(rc));
		D_GOTO(out_rpc, rc = 0); /* ignore the failure */
	}

	rsi = crt_req_get(rpc);
	D_DEBUG(DB_REBUILD, "rebuild "DF_UUID" scan broadcast, op=%s\n",
		DP_UUID(pool->sp_uuid), RB_OP_STR(rebuild_op));

	uuid_copy(rsi->rsi_pool_uuid, pool->sp_uuid);
	uuid_copy(rsi->rsi_pool_hdl_uuid, rgt->rgt_poh_uuid);
	uuid_copy(rsi->rsi_cont_hdl_uuid, rgt->rgt_coh_uuid);
	rsi->rsi_ns_id = pool->sp_iv_ns->iv_ns_id;
	rsi->rsi_leader_term = rgt->rgt_leader_term;
	rsi->rsi_rebuild_ver = rgt->rgt_rebuild_ver;
	rsi->rsi_tgts_num = tgts_failed->pti_number;
	rsi->rsi_rebuild_op = rebuild_op;
	crt_group_rank(pool->sp_group,  &rsi->rsi_master_rank);
	rc = dss_rpc_send(rpc);
	if (rc != 0) {
		/* If it is network failure, timedout, or group version
		 * mismatch, let's refresh failure list and retry
		 */
		if ((rc == -DER_TIMEDOUT || daos_crt_network_error(rc) ||
		     rc == -DER_GRPVER) && !rebuild_gst.rg_abort) {
			crt_req_decref(rpc);
			D_GOTO(retry, rc);
		}
		D_GOTO(out_rpc, rc);
	}

	rso = crt_reply_get(rpc);
	if (rso->rso_ranks_list != NULL) {
		int i;

		/* If the target failed to start rebuild, let's mark the
		 * the target DOWN, and schedule the rebuild for the
		 * target
		 */
		d_rank_list_dump(rso->rso_ranks_list, "failed starting rebuild",
				 strlen("failed starting rebuild"));

		for (i = 0; i < rso->rso_ranks_list->rl_nr; i++) {
			struct pool_target_id_list	list;
			struct pool_target		*targets;
			int				tgt_nr;
			struct pool_target_id		*ids;
			int				j;

			tgt_nr = pool_map_find_target_by_rank_idx(pool->sp_map,
					rso->rso_ranks_list->rl_ranks[i], -1,
					&targets);

			D_ALLOC_ARRAY(ids, tgt_nr);
			if (ids == NULL)
				D_GOTO(out_rpc, rc = -DER_NOMEM);

			for (j = 0; j < tgt_nr; j++)
				ids[j].pti_id = targets[j].ta_comp.co_id;
			list.pti_number = tgt_nr;
			list.pti_ids = ids;

			rc = ds_pool_tgt_exclude(pool->sp_uuid, &list);
			if (rc) {
				D_ERROR("Can not exclude targets on rank %d\n",
					rso->rso_ranks_list->rl_ranks[i]);
				D_GOTO(out_rpc, rc);
			}

			rc = ds_rebuild_schedule(pool->sp_uuid,
					pool_map_get_version(pool->sp_map),
					&list, RB_OP_FAIL);
			if (rc != 0) {
				D_ERROR("rebuild fails rc "DF_RC"\n",
					DP_RC(rc));
				break;
			}
		}
	}

	rgt->rgt_stable_epoch = rso->rso_stable_epoch;
	rc = rso->rso_status;
	if (rc != 0) {
		D_ERROR(DF_UUID": failed to start pool rebuild: %d\n",
			DP_UUID(pool->sp_uuid), rc);
		D_GOTO(out_rpc, rc);
	}
out_rpc:
	crt_req_decref(rpc);

	return rc;
}

static void
rpt_destroy(struct rebuild_tgt_pool_tracker *rpt)
{
	D_ASSERT(rpt->rt_refcount == 0);
	D_ASSERT(d_list_empty(&rpt->rt_list));
	if (!daos_handle_is_inval(rpt->rt_tobe_rb_root_hdl)) {
		dbtree_destroy(rpt->rt_tobe_rb_root_hdl, NULL);
		rpt->rt_tobe_rb_root_hdl = DAOS_HDL_INVAL;
	}
	if (!daos_handle_is_inval(rpt->rt_rebuilt_root_hdl)) {
		rebuilt_btr_destroy(rpt->rt_rebuilt_root_hdl);
		rpt->rt_rebuilt_root_hdl = DAOS_HDL_INVAL;
	}

	uuid_clear(rpt->rt_pool_uuid);
	if (rpt->rt_pool != NULL)
		ds_pool_put(rpt->rt_pool);

	if (rpt->rt_svc_list)
		d_rank_list_free(rpt->rt_svc_list);

	if (rpt->rt_lock)
		ABT_mutex_free(&rpt->rt_lock);

	if (rpt->rt_fini_cond)
		ABT_cond_free(&rpt->rt_fini_cond);

	D_FREE(rpt);
}

void
rpt_get(struct rebuild_tgt_pool_tracker	*rpt)
{
	ABT_mutex_lock(rpt->rt_lock);
	D_ASSERT(rpt->rt_refcount >= 0);
	rpt->rt_refcount++;

	D_DEBUG(DB_REBUILD, "rpt %p ref %d\n", rpt, rpt->rt_refcount);
	ABT_mutex_unlock(rpt->rt_lock);
}

void
rpt_put(struct rebuild_tgt_pool_tracker	*rpt)
{
	ABT_mutex_lock(rpt->rt_lock);
	rpt->rt_refcount--;
	D_ASSERT(rpt->rt_refcount >= 0);
	D_DEBUG(DB_REBUILD, "rpt %p ref %d\n", rpt, rpt->rt_refcount);
	if (rpt->rt_refcount == 1 && rpt->rt_finishing)
		ABT_cond_signal(rpt->rt_fini_cond);
	ABT_mutex_unlock(rpt->rt_lock);
}

static void
rebuild_task_destroy(struct rebuild_task *task)
{
	if (task == NULL)
		return;

	d_list_del(&task->dst_list);
	pool_target_id_list_free(&task->dst_tgts);
	D_FREE(task);
}

/** Try merge the tasks to the current task.
 *
 * return 1 means the rebuild targets were successfully merged to existing task.
 * return 0 means these targets can not merge.
 * Other return value indicates an error.
 */
static int
rebuild_try_merge_tgts(const uuid_t pool_uuid, uint32_t map_ver,
		       daos_rebuild_opc_t rebuild_op,
		       struct pool_target_id_list *tgts)
{
	struct rebuild_task *task;
	struct rebuild_task *found = NULL;
	int		    rc;

	d_list_for_each_entry(task, &rebuild_gst.rg_queue_list,
			      dst_list) {
		/* Only merge tasks that match both pool AND operation */
		if (uuid_compare(task->dst_pool_uuid, pool_uuid) == 0
		    && task->dst_rebuild_op == rebuild_op) {
			found = task;
			break;
		}
	}

	if (found == NULL)
		return 0;

	D_DEBUG(DB_REBUILD, "("DF_UUID" ver=%u) id %u merge to task %p op=%s\n",
		DP_UUID(pool_uuid), map_ver,
		tgts->pti_ids[0].pti_id, task, RB_OP_STR(rebuild_op));

	/* Merge the failed ranks to existing rebuild task */
	rc = pool_target_id_list_merge(&task->dst_tgts, tgts);
	if (rc)
		return rc;

	if (task->dst_map_ver < map_ver) {
		D_DEBUG(DB_REBUILD, "rebuild task ver %u --> %u\n",
			found->dst_map_ver, map_ver);
		found->dst_map_ver = map_ver;
	}

	D_PRINT("Rebuild [queued] ("DF_UUID" ver=%u) id %u\n",
		DP_UUID(pool_uuid), map_ver, tgts->pti_ids[0].pti_id);

	return 1;
}

/**
 * Initiate the rebuild process, i.e. sending rebuild requests to every target
 * to find out the impacted objects.
 */
static int
rebuild_leader_start(struct ds_pool *pool, uint32_t rebuild_ver,
		     struct pool_target_id_list *tgts,
		     daos_rebuild_opc_t rebuild_op,
		     struct rebuild_global_pool_tracker **p_rgt)
{
	uint32_t	map_ver;
	d_iov_t		map_buf_iov = {0};
	daos_prop_t	*prop = NULL;
	uint64_t	leader_term;
	int		rc;

	D_DEBUG(DB_REBUILD, "rebuild "DF_UUID", rebuild version=%u, op=%s\n",
		DP_UUID(pool->sp_uuid), rebuild_ver, RB_OP_STR(rebuild_op));

	rc = ds_pool_svc_term_get(pool->sp_uuid, &leader_term);
	if (rc) {
		D_ERROR("Get pool service term failed: rc = "DF_RC"\n",
			DP_RC(rc));
		D_GOTO(out, rc);
	}

	rc = rebuild_prepare(pool, rebuild_ver, leader_term, tgts, rebuild_op,
			     p_rgt);
	if (rc) {
		D_ERROR("rebuild prepare failed: rc "DF_RC"\n", DP_RC(rc));
		D_GOTO(out, rc);
	}

re_dist:
	rc = ds_pool_map_buf_get(pool->sp_uuid, &map_buf_iov, &map_ver);
	if (rc) {
		D_ERROR("pool map broadcast failed: rc "DF_RC"\n", DP_RC(rc));
		D_GOTO(out, rc);
	}

	/* IV bcast the pool map in case for offline rebuild */
	rc = ds_pool_iv_map_update(pool, map_buf_iov.iov_buf, map_ver);
	D_FREE(map_buf_iov.iov_buf);
	if (rc) {
		/* If the failure is due to stale group version, then maybe
		 * the leader upgrade group version during this time, let's
		 * retry in this case.
		 */
		memset(&map_buf_iov, 0, sizeof(map_buf_iov));
		if (rc == -DER_GRPVER) {
			D_DEBUG(DB_REBUILD, DF_UUID" redistribute pool map\n",
				DP_UUID(pool->sp_uuid));
			goto re_dist;
		} else {
			D_ERROR("pool map broadcast failed: rc "DF_RC"\n",
				DP_RC(rc));
		}
	}

	rc = ds_pool_prop_fetch(pool, DAOS_PO_QUERY_PROP_ALL, &prop);
	if (rc) {
		D_ERROR("pool prop fetch failed: rc %d\n", rc);
		D_GOTO(out, rc);
	}

	/* Update pool properties by IV */
	rc = ds_pool_iv_prop_update(pool, prop);
	if (rc) {
		D_ERROR("ds_pool_iv_prop_update failed %d.\n", rc);
		D_GOTO(out, rc);
	}

	/* broadcast scan RPC to all targets */
	rc = rebuild_scan_broadcast(pool, *p_rgt, tgts, rebuild_op);
	if (rc) {
		D_ERROR("object scan failed: rc "DF_RC"\n", DP_RC(rc));
		D_GOTO(out, rc);
	}

out:
	if (prop != NULL)
		daos_prop_free(prop);
	return rc;
}

static void
rebuild_task_ult(void *arg)
{
	struct rebuild_task			*task = arg;
	struct ds_pool				*pool;
	struct rebuild_global_pool_tracker	*rgt = NULL;
	struct rebuild_iv			 iv;
	int					 rc;

	pool = ds_pool_lookup(task->dst_pool_uuid);
	if (pool == NULL) {
		D_ERROR(DF_UUID": failed to look up pool\n",
			DP_UUID(task->dst_pool_uuid));
		return;
	}

	D_PRINT("Rebuild [started] (pool "DF_UUID" ver=%u, op=%s)\n",
		DP_UUID(task->dst_pool_uuid), task->dst_map_ver,
		RB_OP_STR(task->dst_rebuild_op));

	rc = rebuild_leader_start(pool, task->dst_map_ver, &task->dst_tgts,
				  task->dst_rebuild_op, &rgt);
	if (rc != 0) {
		if (rc == -DER_CANCELED) {
			D_DEBUG(DB_REBUILD, "pool "DF_UUID" ver %u rebuild is"
				" canceled.\n", DP_UUID(task->dst_pool_uuid),
				task->dst_map_ver);
			rc = 0;
		}

		D_PRINT("Rebuild [failed] (pool "DF_UUID" ver=%u status=%d)\n",
			DP_UUID(task->dst_pool_uuid), task->dst_map_ver, rc);

		D_ERROR(""DF_UUID" (ver=%u) rebuild failed: rc %d\n",
			DP_UUID(task->dst_pool_uuid), task->dst_map_ver, rc);

		if (rgt) {
			rgt->rgt_abort = 1;
			rgt->rgt_status.rs_done = 1;
			rgt->rgt_status.rs_errno = rc;
			D_GOTO(done, rc);
		} else {
			D_GOTO(out_put, rc);
		}
	}

	/* Wait until rebuild finished */
	rebuild_leader_status_check(pool, task->dst_map_ver, rgt);
done:
	if (!is_rebuild_global_done(rgt)) {
		int ret;

		D_DEBUG(DB_REBUILD, DF_UUID" rebuild is not done.\n",
			DP_UUID(task->dst_pool_uuid));

		if (rgt->rgt_abort && rgt->rgt_status.rs_errno == 0) {
			/* If the leader is stopped due to the leader change,
			 * then let's do not stop the real rebuild(scan/pull
			 * ults), because the new leader will resend the
			 * scan requests, which will then become the new
			 * leader to track the rebuild.
			 */
			D_DEBUG(DB_REBUILD, DF_UUID" Only stop the leader\n",
				DP_UUID(task->dst_pool_uuid));
			D_GOTO(out_put, rc);
		}

		/* Merge the targets to following rebuild task, try again */
		ret = rebuild_try_merge_tgts(task->dst_pool_uuid,
					     task->dst_map_ver,
					     RB_OP_FAIL,
					     &task->dst_tgts);
		if (ret == 1)
			D_GOTO(iv_stop, rc);

		/* Otherwise let's exclude the targets to avoid blocking
		 * following rebuild. Probably we should do better job
		 * here XXX.
		 */
		D_WARN("Rebuild does not finish by %d\n",
		       rgt->rgt_status.rs_errno);
	}

	if (task->dst_tgts.pti_number <= 0)
		goto iv_stop;

	if (task->dst_rebuild_op == RB_OP_FAIL
	    || task->dst_rebuild_op == RB_OP_DRAIN) {
		rc = ds_pool_tgt_exclude_out(pool->sp_uuid,
					     &task->dst_tgts);
		D_DEBUG(DB_REBUILD, "mark failed target %d of "DF_UUID
			" as DOWNOUT: %d\n",
			task->dst_tgts.pti_ids[0].pti_id,
			DP_UUID(task->dst_pool_uuid), rc);
	} else if (task->dst_rebuild_op == RB_OP_ADD) {
		rc = ds_pool_tgt_add_in(pool->sp_uuid, &task->dst_tgts);
		D_DEBUG(DB_REBUILD, "mark added target %d of "DF_UUID
			" as UPIN: %d\n", task->dst_tgts.pti_ids[0].pti_id,
			DP_UUID(task->dst_pool_uuid), rc);
	}

iv_stop:
	/* NB: even if there are some failures, the leader should
	 * still notify all other servers to stop their local
	 * rebuild.
	 */
	memset(&iv, 0, sizeof(iv));
	uuid_copy(iv.riv_pool_uuid, task->dst_pool_uuid);
	iv.riv_master_rank	= pool->sp_iv_ns->iv_master_rank;
	iv.riv_ver		= rgt->rgt_rebuild_ver;
	iv.riv_global_scan_done = is_rebuild_global_scan_done(rgt);
	iv.riv_global_done	= 1;
	iv.riv_leader_term	= rgt->rgt_leader_term;
	iv.riv_toberb_obj_count	= rgt->rgt_status.rs_toberb_obj_nr;
	iv.riv_obj_count	= rgt->rgt_status.rs_obj_nr;
	iv.riv_rec_count	= rgt->rgt_status.rs_rec_nr;
	iv.riv_size		= rgt->rgt_status.rs_size;
	iv.riv_seconds          = rgt->rgt_status.rs_seconds;

	rc = rebuild_iv_update(pool->sp_iv_ns,
			       &iv, CRT_IV_SHORTCUT_NONE,
			       CRT_IV_SYNC_LAZY);
	if (rc)
		D_ERROR("rebuild_iv final update fails"DF_UUID": rc %d\n",
			DP_UUID(task->dst_pool_uuid), rc);

	/* Update the rebuild status, so query can get the rebuild status. */
	rc = rebuild_status_completed_update(task->dst_pool_uuid,
					     &rgt->rgt_status);
	if (rc != 0)
		D_ERROR("rebuild_status_completed_update, "DF_UUID" "
			"failed, rc %d.\n", DP_UUID(task->dst_pool_uuid), rc);
out_put:
	ds_pool_put(pool);
	if (rgt)
		rebuild_global_pool_tracker_destroy(rgt);

	rebuild_task_destroy(task);
	rebuild_gst.rg_inflight--;

	return;
}

bool
pool_is_rebuilding(uuid_t pool_uuid)
{
	struct rebuild_task *task;

	d_list_for_each_entry(task, &rebuild_gst.rg_running_list, dst_list) {
		if (uuid_compare(task->dst_pool_uuid, pool_uuid) == 0)
			return true;
	}
	return false;
}

#define REBUILD_MAX_INFLIGHT	10
static void
rebuild_ults(void *arg)
{
	struct rebuild_task	*task;
	struct rebuild_task	*task_tmp;
	int			 rc;

	while (DAOS_FAIL_CHECK(DAOS_REBUILD_HANG))
		ABT_thread_yield();

	while (!d_list_empty(&rebuild_gst.rg_queue_list) ||
	       !d_list_empty(&rebuild_gst.rg_running_list)) {
		if (rebuild_gst.rg_abort) {
			D_DEBUG(DB_REBUILD, "abort rebuild\n");
			break;
		}

		if (d_list_empty(&rebuild_gst.rg_queue_list) ||
		    rebuild_gst.rg_inflight >= REBUILD_MAX_INFLIGHT) {
			ABT_thread_yield();
			continue;
		}

		d_list_for_each_entry_safe(task, task_tmp,
				      &rebuild_gst.rg_queue_list, dst_list) {
			if (pool_is_rebuilding(task->dst_pool_uuid))
				continue;

			rc = dss_ult_create(rebuild_task_ult, task,
					    DSS_ULT_REBUILD, DSS_TGT_SELF,
					    0, NULL);
			if (rc == 0) {
				rebuild_gst.rg_inflight++;
				/* TODO: This needs to be expanded to select the
				 * highest-priority task based on rebuild op,
				 * rather than just the next one in queue
				 */
				d_list_move(&task->dst_list,
					       &rebuild_gst.rg_running_list);
			} else {
				D_ERROR(DF_UUID" create ult failed: %d\n",
					DP_UUID(task->dst_pool_uuid), rc);
			}
		}
		ABT_thread_yield();
	}

	/* If there are still rebuild task in queue and running list, then
	 * it is forced abort, let's delete the queue_list task, but leave
	 * the running task there, either the new leader will tell these
	 * running rebuild to update their leader or just abort the rebuild
	 * task.
	 */
	d_list_for_each_entry_safe(task, task_tmp, &rebuild_gst.rg_queue_list,
				   dst_list)
		rebuild_task_destroy(task);

	ABT_mutex_lock(rebuild_gst.rg_lock);
	ABT_cond_signal(rebuild_gst.rg_stop_cond);
	rebuild_gst.rg_rebuild_running = 0;
	ABT_mutex_unlock(rebuild_gst.rg_lock);
}

void
ds_rebuild_leader_stop(const uuid_t pool_uuid, unsigned int version)
{
	struct rebuild_global_pool_tracker	*rgt;
	struct rebuild_task			*task;
	struct rebuild_task			*task_tmp;

	/* Remove the rebuild tasks from queue list */
	d_list_for_each_entry_safe(task, task_tmp, &rebuild_gst.rg_queue_list,
				   dst_list) {
		if (uuid_compare(task->dst_pool_uuid, pool_uuid) == 0 &&
		    (version == -1 || task->dst_map_ver == version)) {
			rebuild_task_destroy(task);
			if (version != -1)
				break;
		}
	}

	/* Then check running list, Note: each rebuilding pool can only have one
	 * version being rebuilt each time, so we do not need check version for
	 * running list.
	 */
	rgt = rebuild_global_pool_tracker_lookup(pool_uuid, version);
	if (rgt == NULL)
		return;

	D_DEBUG(DB_REBUILD, "abort rebuild "DF_UUID" version %d\n",
		DP_UUID(pool_uuid), version);
	rgt->rgt_abort = 1;
}

void
ds_rebuild_leader_stop_all()
{
	ABT_mutex_lock(rebuild_gst.rg_lock);
	if (!rebuild_gst.rg_rebuild_running) {
		ABT_mutex_unlock(rebuild_gst.rg_lock);
		return;
	}

	/* This will eliminate all of the queued rebuild task, then abort all
	 * running rebuild. Note: this only abort the rebuild tracking ULT
	 * (rebuild_task_ult), and the real rebuild process on each target
	 * triggered by scan/object request are still running. Once the new
	 * leader is elected, it will send those rebuild trigger req with new
	 * term, then each target will only need update its leader information
	 * and report the rebuild status to the new leader.
	 * If the new leader never comes, then those rebuild process can still
	 * finish, but those tracking ULT (rebuild_tgt_status_check_ult) will
	 * keep sending the status report to the stale leader, until it is
	 * aborted.
	 */
	D_DEBUG(DB_REBUILD, "abort rebuild %p\n", &rebuild_gst);
	rebuild_gst.rg_abort = 1;
	if (rebuild_gst.rg_rebuild_running)
		ABT_cond_wait(rebuild_gst.rg_stop_cond,
			      rebuild_gst.rg_lock);
	ABT_mutex_unlock(rebuild_gst.rg_lock);
	if (rebuild_gst.rg_stop_cond)
		ABT_cond_free(&rebuild_gst.rg_stop_cond);
}

static void
rebuild_print_list_update(const char *const str, const uuid_t uuid,
			  const uint32_t map_ver,
			  daos_rebuild_opc_t rebuild_op,
			  struct pool_target_id_list *tgts) {
	int i;

	D_PRINT("%s (pool="DF_UUID" ver=%u, op=%s) tgts=", str, DP_UUID(uuid),
		map_ver, RB_OP_STR(rebuild_op));
	for (i = 0; i < tgts->pti_number; i++) {
		if (i > 0)
			D_PRINT(",");
		D_PRINT("%u", tgts->pti_ids[i].pti_id);
	}
	D_PRINT("\n");
}

/**
 * Add rebuild task to the rebuild list and another ULT will rebuild the
 * pool.
 */
int
ds_rebuild_schedule(const uuid_t uuid, uint32_t map_ver,
		    struct pool_target_id_list *tgts,
		    daos_rebuild_opc_t rebuild_op)
{
	struct rebuild_task	*task;
	int			rc;

	/* Check if the pool already in the queue list */
	rc = rebuild_try_merge_tgts(uuid, map_ver, rebuild_op, tgts);
	if (rc)
		return rc == 1 ? 0 : rc;

	/* No existing task was found - allocate a new one and use it */
	D_ALLOC_PTR(task);
	if (task == NULL)
		return -DER_NOMEM;

	task->dst_map_ver = map_ver;
	task->dst_rebuild_op = rebuild_op;
	uuid_copy(task->dst_pool_uuid, uuid);
	D_INIT_LIST_HEAD(&task->dst_list);

	rc = pool_target_id_list_merge(&task->dst_tgts, tgts);
	if (rc)
		D_GOTO(free, rc);

	rebuild_print_list_update("Rebuild queued",
				  uuid, map_ver, rebuild_op, tgts);
	d_list_add_tail(&task->dst_list, &rebuild_gst.rg_queue_list);

	if (!rebuild_gst.rg_rebuild_running) {
		rc = ABT_cond_create(&rebuild_gst.rg_stop_cond);
		if (rc != ABT_SUCCESS)
			D_GOTO(free, rc = dss_abterr2der(rc));

		rebuild_gst.rg_rebuild_running = 1;
		rc = dss_ult_create(rebuild_ults, NULL, DSS_ULT_REBUILD,
				    DSS_TGT_SELF, 0, NULL);
		if (rc) {
			ABT_cond_free(&rebuild_gst.rg_stop_cond);
			rebuild_gst.rg_rebuild_running = 0;
			D_GOTO(free, rc);
		}
	}
free:
	if (rc)
		rebuild_task_destroy(task);
	return rc;
}

static int
regenerate_task_internal(struct ds_pool *pool, struct pool_target *tgts,
			 unsigned int tgts_cnt, daos_rebuild_opc_t rebuild_op)
{
	unsigned int	i;
	int		rc;

	for (i = 0; i < tgts_cnt; i++) {
		struct pool_target		*tgt = &tgts[i];
		struct pool_target_id		tgt_id;
		struct pool_target_id_list	id_list;

		tgt_id.pti_id = tgt->ta_comp.co_id;
		id_list.pti_ids = &tgt_id;
		id_list.pti_number = 1;

		rc = ds_rebuild_schedule(pool->sp_uuid, tgt->ta_comp.co_fseq,
					 &id_list, rebuild_op);
		if (rc) {
			D_ERROR(DF_UUID" schedule op %d ver %d failed: rc %d\n",
				DP_UUID(pool->sp_uuid), rebuild_op,
				tgt->ta_comp.co_fseq, rc);
			return rc;
		}
	}

	return DER_SUCCESS;
}

/* Regenerate the rebuild tasks when changing the leader. */
int
ds_rebuild_regenerate_task(struct ds_pool *pool)
{
	struct pool_target	*tgts;
	unsigned int		tgts_cnt;
	int			rc;

	rebuild_gst.rg_abort = 0;

	/* get all down targets */
	rc = pool_map_find_down_tgts(pool->sp_map, &tgts, &tgts_cnt);
	if (rc != 0) {
		D_ERROR("failed to create failed tgt list rc "DF_RC"\n",
			DP_RC(rc));
		return rc;
	}

	rc = regenerate_task_internal(pool, tgts, tgts_cnt, RB_OP_FAIL);
	if (rc != 0)
		return rc;

	/* get all up targets */
	rc = pool_map_find_up_tgts(pool->sp_map, &tgts, &tgts_cnt);
	if (rc != 0) {
		D_ERROR("failed to create up tgt list rc %d\n", rc);
		return rc;
	}

	return regenerate_task_internal(pool, tgts, tgts_cnt, RB_OP_ADD);
}

/* Hang rebuild ULT on the current xstream */
void
rebuild_hang(void)
{
	D_DEBUG(DB_REBUILD, "Hang current rebuild process.\n");
	dss_parameters_set(DMG_KEY_REBUILD_THROTTLING, 0);
}

static int
rebuild_fini_one(void *arg)
{
	struct rebuild_tgt_pool_tracker	*rpt = arg;
	struct rebuild_pool_tls		*pool_tls;
	struct ds_pool_child		*dpc;

	pool_tls = rebuild_pool_tls_lookup(rpt->rt_pool_uuid,
					   rpt->rt_rebuild_ver);
	if (pool_tls == NULL)
		return 0;

	if (!daos_handle_is_inval(pool_tls->rebuild_pool_hdl)) {
		D_DEBUG(DB_REBUILD, "close container/pool "
			DF_UUID"/"DF_UUID"\n",
			DP_UUID(rpt->rt_coh_uuid), DP_UUID(rpt->rt_poh_uuid));
		dc_pool_local_close(pool_tls->rebuild_pool_hdl);
		pool_tls->rebuild_pool_hdl = DAOS_HDL_INVAL;
	}

	rebuild_pool_tls_destroy(pool_tls);
	ds_migrate_fini_one(rpt->rt_pool_uuid, rpt->rt_rebuild_ver);
	/* close the opened local ds_cont on main XS */
	D_ASSERT(dss_get_module_info()->dmi_xs_id != 0);
	ds_cont_local_close(rpt->rt_coh_uuid);

	dpc = ds_pool_child_lookup(rpt->rt_pool_uuid);
	D_ASSERT(dpc != NULL);

	/* Reset rebuild epoch, then reset the aggregation epoch, so
	 * it can aggregate the rebuild epoch.
	 */
	D_ASSERT(rpt->rt_rebuild_fence != 0);
	if (rpt->rt_rebuild_fence == dpc->spc_rebuild_fence) {
		dpc->spc_rebuild_fence = 0;
		dpc->spc_rebuild_end_hlc = crt_hlc_get();
		D_DEBUG(DB_REBUILD, DF_UUID": Reset aggregation end hlc "
			DF_U64"\n", DP_UUID(rpt->rt_pool_uuid),
			dpc->spc_rebuild_end_hlc);
	} else {
		D_DEBUG(DB_REBUILD, DF_UUID": pool is still being rebuilt"
			" rt_rebuild_fence "DF_U64" spc_rebuild_fence "
			DF_U64"\n", DP_UUID(rpt->rt_pool_uuid),
			rpt->rt_rebuild_fence, dpc->spc_rebuild_fence);
	}

	ds_pool_child_put(dpc);

	return 0;
}

int
rebuild_tgt_fini(struct rebuild_tgt_pool_tracker *rpt)
{
	struct rebuild_pool_tls	*pool_tls;
	int			 rc;

	D_DEBUG(DB_REBUILD, "Finalize rebuild for "DF_UUID", map_ver=%u\n",
		DP_UUID(rpt->rt_pool_uuid), rpt->rt_rebuild_ver);

	ABT_mutex_lock(rpt->rt_lock);
	D_ASSERT(rpt->rt_refcount > 0);
	d_list_del_init(&rpt->rt_list);
	rpt->rt_finishing = 1;
	/* Wait until all ult/tasks finish and release the rpt.
	 * NB: Because rebuild_tgt_fini will be only called in
	 * rebuild_tgt_status_check_ult, which will make sure when
	 * rt_refcount reaches to 1, either all rebuild is done or
	 * all ult/task has been aborted by rt_abort, i.e. no new
	 * ULT/task will be created after this check. So it is safe
	 * to destroy the rpt after this.
	 */
	if (rpt->rt_refcount > 1)
		ABT_cond_wait(rpt->rt_fini_cond, rpt->rt_lock);
	ABT_mutex_unlock(rpt->rt_lock);

	/* destroy the rebuild pool tls on XS 0 */
	pool_tls = rebuild_pool_tls_lookup(rpt->rt_pool_uuid,
					   rpt->rt_rebuild_ver);
	if (pool_tls != NULL)
		rebuild_pool_tls_destroy(pool_tls);

	/* close the rebuild pool/container on all main XS */
	rc = dss_task_collective(rebuild_fini_one, rpt, 0, DSS_ULT_REBUILD);

	rpt_put(rpt);
	/* No one should access rpt after rebuild_fini_one.
	 */
	D_ASSERT(rpt->rt_refcount == 0);

	rpt_destroy(rpt);

	return rc;
}

#define RBLD_CHECK_INTV		2	/* seconds interval to check*/
void
rebuild_tgt_status_check_ult(void *arg)
{
	struct rebuild_tgt_pool_tracker	*rpt = arg;

	D_ASSERT(rpt != NULL);
	rpt->rt_ult = dss_sleep_ult_create();
	if (rpt->rt_ult == NULL) {
		D_ERROR("Can not start rebuild status check\n");
		return;
	}

	while (1) {
		struct rebuild_iv		iv;
		struct rebuild_tgt_query_info	status;
		int				rc;

		memset(&status, 0, sizeof(status));
		ABT_mutex_create(&status.lock);
		rc = rebuild_tgt_query(rpt, &status);
		ABT_mutex_free(&status.lock);
		if (rc || status.status != 0) {
			D_ERROR(DF_UUID" rebuild failed: rc %d\n",
				DP_UUID(rpt->rt_pool_uuid),
				rc == 0 ? status.status : rc);
			if (status.status == 0)
				status.status = rc;
			if (rpt->rt_errno == 0)
				rpt->rt_errno = status.status;
			rpt->rt_abort = 1;
		}

		memset(&iv, 0, sizeof(iv));
		uuid_copy(iv.riv_pool_uuid, rpt->rt_pool_uuid);

		/* rebuild_tgt_query above possibly lost some counter
		 * when target being excluded.
		 */
		if (status.obj_count < rpt->rt_reported_obj_cnt)
			status.obj_count = rpt->rt_reported_obj_cnt;
		if (status.rec_count < rpt->rt_reported_rec_cnt)
			status.rec_count = rpt->rt_reported_rec_cnt;
		if (status.size < rpt->rt_reported_size)
			status.size = rpt->rt_reported_size;
		if (status.tobe_obj_count < rpt->rt_reported_toberb_objs)
			status.tobe_obj_count = rpt->rt_reported_toberb_objs;
		if (rpt->rt_re_report) {
			iv.riv_toberb_obj_count = status.tobe_obj_count;
			iv.riv_obj_count = status.obj_count;
			iv.riv_rec_count = status.rec_count;
			iv.riv_size = status.size;
		} else {
			iv.riv_toberb_obj_count = status.tobe_obj_count -
						  rpt->rt_reported_toberb_objs;
			iv.riv_obj_count = status.obj_count -
					   rpt->rt_reported_obj_cnt;
			iv.riv_rec_count = status.rec_count -
					   rpt->rt_reported_rec_cnt;
			iv.riv_size = status.size -
					   rpt->rt_reported_size;
		}
		iv.riv_status = status.status;
		if (status.scanning == 0 || rpt->rt_abort) {
			iv.riv_scan_done = 1;
			rpt->rt_scan_done = 1;
		}

		/* Only global scan is done, then pull is trustable */
		if ((rpt->rt_global_scan_done && !status.rebuilding) ||
		     rpt->rt_abort)
			iv.riv_pull_done = 1;

		/* Once the rebuild is globally done, the target
		 * does not need update the status, just finish
		 * the rebuild.
		 */
		if (!rpt->rt_global_done) {
			iv.riv_master_rank =
				rpt->rt_pool->sp_iv_ns->iv_master_rank;
			iv.riv_rank = rpt->rt_rank;
			iv.riv_ver = rpt->rt_rebuild_ver;
			iv.riv_leader_term = rpt->rt_leader_term;

			/* Cart does not support failure recovery yet, let's
			 * send the status to root for now. FIXME
			 */
			if (DAOS_FAIL_CHECK(DAOS_REBUILD_TGT_IV_UPDATE_FAIL))
				rc = -DER_INVAL;
			else
				rc = rebuild_iv_update(rpt->rt_pool->sp_iv_ns,
						   &iv, CRT_IV_SHORTCUT_TO_ROOT,
						   CRT_IV_SYNC_NONE);
			if (rc == 0) {
				if (rpt->rt_re_report) {
					rpt->rt_reported_toberb_objs =
						iv.riv_toberb_obj_count;
					rpt->rt_re_report = 0;
				} else {
					rpt->rt_reported_toberb_objs +=
						iv.riv_toberb_obj_count;
				}
				rpt->rt_reported_obj_cnt = status.obj_count;
				rpt->rt_reported_rec_cnt = status.rec_count;
				rpt->rt_reported_size = status.size;
			} else {
				D_WARN("rebuild tgt iv update failed: %d\n",
					rc);
			}
		}

		D_DEBUG(DB_REBUILD, "ver %d obj "DF_U64" rec "DF_U64" size "
			DF_U64" scan done %d pull done %d scan gl done %d"
			" gl done %d status %d\n",
			rpt->rt_rebuild_ver, iv.riv_obj_count,
			iv.riv_rec_count, iv.riv_size, rpt->rt_scan_done,
			iv.riv_pull_done, rpt->rt_global_scan_done,
			rpt->rt_global_done, iv.riv_status);

		if (rpt->rt_global_done)
			break;

		dss_ult_sleep(rpt->rt_ult, RBLD_CHECK_INTV);
	}

	dss_sleep_ult_destroy(rpt->rt_ult);
	rpt->rt_ult = NULL;

	rpt_put(rpt);
	rebuild_tgt_fini(rpt);
}

/**
 * To avoid broadcasting during pool_connect and container
 * open for rebuild, let's create a local ds_pool/ds_container
 * and dc_pool/dc_container, so rebuild client will always
 * use the specified pool_hdl/container_hdl uuid during
 * rebuild.
 */
static int
rebuild_prepare_one(void *data)
{
	struct rebuild_tgt_pool_tracker	*rpt = data;
	struct rebuild_pool_tls		*pool_tls;
	struct ds_pool_child		*dpc;
	int				 rc = 0;

	pool_tls = rebuild_pool_tls_create(rpt->rt_pool_uuid, rpt->rt_poh_uuid,
					   rpt->rt_coh_uuid,
					   rpt->rt_rebuild_ver);
	if (pool_tls == NULL)
		return -DER_NOMEM;

	dpc = ds_pool_child_lookup(rpt->rt_pool_uuid);
	D_ASSERT(dpc != NULL);

	D_ASSERT(dss_get_module_info()->dmi_xs_id != 0);
	/* Create ds_container locally on main XS */
	rc = ds_cont_local_open(rpt->rt_pool_uuid, rpt->rt_coh_uuid,
				NULL, 0, ds_sec_get_rebuild_cont_capabilities(),
				NULL);
	if (rc)
		pool_tls->rebuild_pool_status = rc;

	/* Set the rebuild epoch per VOS container, so VOS aggregation will not
	 * cross the epoch to cause problem.
	 */
	D_ASSERT(rpt->rt_rebuild_fence != 0);
	dpc->spc_rebuild_fence = rpt->rt_rebuild_fence;
	D_DEBUG(DB_REBUILD, "open local container "DF_UUID"/"DF_UUID
		" rebuild eph "DF_U64" rc %d\n", DP_UUID(rpt->rt_pool_uuid),
		DP_UUID(rpt->rt_coh_uuid), rpt->rt_rebuild_fence, rc);

	ds_pool_child_put(dpc);

	return rc;
}

static int
rpt_create(struct ds_pool *pool, uint32_t pm_ver, uint64_t leader_term,
	   uint32_t tgts_num, struct rebuild_tgt_pool_tracker **p_rpt)
{
	struct rebuild_tgt_pool_tracker	*rpt;
	d_rank_t	rank;
	int		rc;

	D_ALLOC_PTR(rpt);
	if (rpt == NULL)
		return -DER_NOMEM;

	D_INIT_LIST_HEAD(&rpt->rt_list);
	rc = ABT_mutex_create(&rpt->rt_lock);
	if (rc != ABT_SUCCESS)
		D_GOTO(free, rc = dss_abterr2der(rc));

	rc = ABT_cond_create(&rpt->rt_fini_cond);
	if (rc != ABT_SUCCESS)
		D_GOTO(free, rc = dss_abterr2der(rc));

	uuid_copy(rpt->rt_pool_uuid, pool->sp_uuid);
	rpt->rt_reported_toberb_objs = 0;
	rpt->rt_reported_obj_cnt = 0;
	rpt->rt_reported_rec_cnt = 0;
	rpt->rt_reported_size = 0;
	rpt->rt_rebuild_ver = pm_ver;
	rpt->rt_leader_term = leader_term;
	rpt->rt_tgts_num = tgts_num;
	crt_group_rank(pool->sp_group, &rank);
	rpt->rt_rank = rank;

	rpt->rt_refcount = 1;
	*p_rpt = rpt;
free:
	if (rc != 0)
		rpt_destroy(rpt);
	return rc;
}

/**
 * Called by ds_pool_tgt_map_update->update_child_map() to update pool
 * map on each xstream for rebuild.
 */
int ds_rebuild_pool_map_update(struct ds_pool *pool)
{
	struct rebuild_pool_tls *pool_tls;
	int rc;

	pool_tls = rebuild_pool_tls_lookup(pool->sp_uuid, -1);
	if (pool_tls == NULL ||
	    daos_handle_is_inval(pool_tls->rebuild_pool_hdl))
		return 0;

	/* update the pool map over the client stack */
	rc = dc_pool_update_map(pool_tls->rebuild_pool_hdl,
				pool->sp_map);

	return rc;
}

/* rebuild prepare on each target, which will be called after
 * each target get the scan rpc from the master.
 */
int
rebuild_tgt_prepare(crt_rpc_t *rpc, struct rebuild_tgt_pool_tracker **p_rpt)
{
	struct rebuild_scan_in		*rsi = crt_req_get(rpc);
	struct ds_pool			*pool;
	struct rebuild_tgt_pool_tracker	*rpt = NULL;
	struct rebuild_pool_tls		*pool_tls;
	daos_prop_t			*prop = NULL;
	struct daos_prop_entry		*entry;
	int				rc;

	D_DEBUG(DB_REBUILD, "prepare rebuild for "DF_UUID"/%d\n",
		DP_UUID(rsi->rsi_pool_uuid), rsi->rsi_rebuild_ver);

	pool = ds_pool_lookup(rsi->rsi_pool_uuid);
	if (pool == NULL) {
		D_ERROR("Can not find pool.\n");
		return -DER_NONEXIST;
	}

	if (pool->sp_group == NULL) {
		char id[DAOS_UUID_STR_SIZE];

		uuid_unparse_lower(pool->sp_uuid, id);
		pool->sp_group = crt_group_lookup(id);
		if (pool->sp_group == NULL) {
			D_ERROR(DF_UUID": pool group not found\n",
				DP_UUID(pool->sp_uuid));
			D_GOTO(out, rc = -DER_INVAL);
		}
	}

	if (pool->sp_iv_ns) {
		uuid_t	cont_uuid;

		uuid_clear(cont_uuid);
		/* Let's invalidate local snapshot cache before
		 * rebuild, so to make sure rebuild will use the updated
		 * snapshot during rebuild fetch, otherwise it may cause
		 * corruption.
		 */
		rc = cont_iv_snapshot_invalidate(pool->sp_iv_ns, cont_uuid,
						 CRT_IV_SHORTCUT_NONE,
						 CRT_IV_SYNC_NONE);
		if (rc)
			D_GOTO(out, rc);
	}

	/* Create rpt for the target */
	rc = rpt_create(pool, rsi->rsi_rebuild_ver, rsi->rsi_leader_term,
			rsi->rsi_tgts_num, &rpt);
	if (rc)
		D_GOTO(out, rc);

	rpt->rt_rebuild_op = rsi->rsi_rebuild_op;

	uuid_copy(rpt->rt_poh_uuid, rsi->rsi_pool_hdl_uuid);
	uuid_copy(rpt->rt_coh_uuid, rsi->rsi_cont_hdl_uuid);

	D_DEBUG(DB_REBUILD, "rebuild coh/poh "DF_UUID"/"DF_UUID"\n",
		DP_UUID(rpt->rt_coh_uuid), DP_UUID(rpt->rt_poh_uuid));

	D_ASSERT(pool->sp_iv_ns != NULL);
	ds_pool_iv_ns_update(pool, rsi->rsi_master_rank);

	D_ALLOC_PTR(prop);
	if (prop == NULL)
		D_GOTO(out, rc = -DER_NOMEM);
	rc = ds_pool_iv_prop_fetch(pool, prop);
	if (rc) {
		daos_prop_free(prop);
		D_GOTO(out, rc);
	}
	entry = daos_prop_entry_get(prop, DAOS_PROP_PO_SVC_LIST);
	D_ASSERT(entry != NULL);
	rc = daos_rank_list_dup(&rpt->rt_svc_list,
				(d_rank_list_t *)entry->dpe_val_ptr);
	daos_prop_free(prop);
	if (rc)
		D_GOTO(out, rc);

	pool_tls = rebuild_pool_tls_create(rpt->rt_pool_uuid, rpt->rt_poh_uuid,
					   rpt->rt_coh_uuid,
					   rpt->rt_rebuild_ver);
	if (pool_tls == NULL)
		D_GOTO(out, rc = -DER_NOMEM);

	rpt->rt_rebuild_fence = crt_hlc_get();
	rc = dss_task_collective(rebuild_prepare_one, rpt, 0, DSS_ULT_REBUILD);
	if (rc) {
		rpt->rt_rebuild_fence = 0;
		rebuild_pool_tls_destroy(pool_tls);
		D_GOTO(out, rc);
	}

	ABT_mutex_lock(rpt->rt_lock);
	rpt->rt_pool = pool; /* pin it */
	ABT_mutex_unlock(rpt->rt_lock);

	rpt_get(rpt);
	d_list_add(&rpt->rt_list, &rebuild_gst.rg_tgt_tracker_list);
	*p_rpt = rpt;
out:
	if (rc) {
		if (rpt)
			rpt_put(rpt);

		ds_pool_put(pool);
	}

	return rc;
}

static struct crt_corpc_ops rebuild_tgt_scan_co_ops = {
	.co_aggregate	= rebuild_tgt_scan_aggregator,
};

/* Define for cont_rpcs[] array population below.
 * See REBUILD_PROTO_*_RPC_LIST macro definition
 */
#define X(a, b, c, d, e)	\
{				\
	.dr_opc       = a,	\
	.dr_hdlr      = d,	\
	.dr_corpc_ops = e,	\
}

static struct daos_rpc_handler rebuild_handlers[] = {
	REBUILD_PROTO_SRV_RPC_LIST,
};

#undef X

struct dss_module_key rebuild_module_key = {
	.dmk_tags = DAOS_SERVER_TAG,
	.dmk_index = -1,
	.dmk_init = rebuild_tls_init,
	.dmk_fini = rebuild_tls_fini,
};

static int
init(void)
{
	int rc;

	D_INIT_LIST_HEAD(&rebuild_gst.rg_tgt_tracker_list);
	D_INIT_LIST_HEAD(&rebuild_gst.rg_global_tracker_list);
	D_INIT_LIST_HEAD(&rebuild_gst.rg_completed_list);
	D_INIT_LIST_HEAD(&rebuild_gst.rg_queue_list);
	D_INIT_LIST_HEAD(&rebuild_gst.rg_running_list);

	rc = ABT_mutex_create(&rebuild_gst.rg_lock);
	if (rc != ABT_SUCCESS)
		return dss_abterr2der(rc);

	rc = rebuild_iv_init();
	return rc;
}

static int
fini(void)
{
	rebuild_status_completed_remove(NULL);

	if (rebuild_gst.rg_stop_cond)
		ABT_cond_free(&rebuild_gst.rg_stop_cond);

	ABT_mutex_free(&rebuild_gst.rg_lock);

	rebuild_iv_fini();
	return 0;
}

static int
rebuild_cleanup(void)
{
	/* stop all rebuild process */
	ds_rebuild_leader_stop_all();
	return 0;
}

struct dss_module rebuild_module = {
	.sm_name	= "rebuild",
	.sm_mod_id	= DAOS_REBUILD_MODULE,
	.sm_ver		= DAOS_REBUILD_VERSION,
	.sm_init	= init,
	.sm_fini	= fini,
	.sm_cleanup	= rebuild_cleanup,
	.sm_proto_fmt	= &rebuild_proto_fmt,
	.sm_cli_count	= 0,
	.sm_handlers	= rebuild_handlers,
	.sm_key		= &rebuild_module_key,
};<|MERGE_RESOLUTION|>--- conflicted
+++ resolved
@@ -789,13 +789,8 @@
 		bool changed = false;
 		int i;
 
-<<<<<<< HEAD
-		/* Set failed(being rebuilt) targets scan/pull bits.*/
+		/* Set failed(being rebuilt) targets scan/pull status.*/
 		for (i = 0; i < tgts->pti_number; i++) {
-=======
-		/* Set failed(being rebuilt) targets scan/pull status.*/
-		for (i = 0; i < exclude_tgts->pti_number; i++) {
->>>>>>> 4cdf7bc5
 			struct pool_target *target;
 			struct pool_domain *dom;
 			int ret;
@@ -812,31 +807,12 @@
 
 			dom = pool_map_find_node_by_rank(pool->sp_map,
 						target->ta_comp.co_rank);
-<<<<<<< HEAD
 			if (dom && dom->do_comp.co_status == match_status) {
-				D_ASSERT(dom->do_comp.co_rank <
-					  (*rgt)->rgt_bits_size);
-				setbit((*rgt)->rgt_scan_bits,
-					dom->do_comp.co_rank);
-				setbit((*rgt)->rgt_pull_bits,
-					dom->do_comp.co_rank);
-				D_DEBUG(DB_REBUILD, "rebuild target %s with"
-					"%u/%u scan bits 0x%x pull bits 0x%x\n",
+				D_DEBUG(DB_REBUILD, "rebuild %s rank %u\n",
 					rebuild_op == RB_OP_FAIL ? "fail" :
 					rebuild_op == RB_OP_DRAIN ? "drain" :
 					rebuild_op == RB_OP_ADD ? "add" : "???",
-					target->ta_comp.co_rank,
-					target->ta_comp.co_id,
-					*(*rgt)->rgt_scan_bits,
-					*(*rgt)->rgt_pull_bits);
-=======
-			if (dom && dom->do_comp.co_status == PO_COMP_ST_DOWN) {
-				rebuild_leader_set_status(*rgt,
-							  dom->do_comp.co_rank,
-							  SCAN_DONE|PULL_DONE);
-				D_DEBUG(DB_REBUILD, "exclude target %u\n",
 					target->ta_comp.co_rank);
->>>>>>> 4cdf7bc5
 			}
 		}
 		/* These failed targets do not exist in the pool
