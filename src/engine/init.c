--- conflicted
+++ resolved
@@ -427,8 +427,6 @@
 	return 0;
 }
 
-static bool d_abt_on;
-
 static int
 abt_init(int argc, char *argv[])
 {
@@ -454,11 +452,7 @@
 		return dss_abterr2der(rc);
 	}
 
-<<<<<<< HEAD
-	d_abt_on = true;
-=======
 	dss_abt_init = true;
->>>>>>> c1f551bf
 
 	return 0;
 }
@@ -466,11 +460,7 @@
 static void
 abt_fini(void)
 {
-<<<<<<< HEAD
-	d_abt_on = false;
-=======
 	dss_abt_init = false;
->>>>>>> c1f551bf
 	ABT_finalize();
 }
 
@@ -518,11 +508,7 @@
 	if (server_init_state != DSS_INIT_STATE_SET_UP)
 		return;
 
-<<<<<<< HEAD
-	if (uid != NULL && d_abt_on) {
-=======
 	if (uid != NULL && dss_abt_init) {
->>>>>>> c1f551bf
 		ABT_unit_type type = ABT_UNIT_TYPE_EXT;
 		int rc;
 
