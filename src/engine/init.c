/*
 * (C) Copyright 2016-2023 Intel Corporation.
 *
 * SPDX-License-Identifier: BSD-2-Clause-Patent
 */
/**
 * \file
 *
 * This file is part of the DAOS server. It implements the startup/shutdown
 * routines for the daos_server.
 */

#define D_LOGFAC	DD_FAC(server)

#include <signal.h>
#include <abt.h>
#include <stdlib.h>
#include <getopt.h>
#include <errno.h>
#include <execinfo.h>

#include <daos/btree_class.h>
#include <daos/common.h>
#include <daos/placement.h>
#include "srv_internal.h"
#include "drpc_internal.h"
#include <gurt/telemetry_common.h>
#include <gurt/telemetry_producer.h>

#include <daos.h> /* for daos_init() */

#define MAX_MODULE_OPTIONS	64
#if BUILD_PIPELINE
#define MODULE_LIST	"vos,rdb,rsvc,security,mgmt,dtx,pool,cont,obj,rebuild,pipeline"
#else
#define MODULE_LIST	"vos,rdb,rsvc,security,mgmt,dtx,pool,cont,obj,rebuild"
#endif
#define MODS_LIST_CHK	"vos,rdb,rsvc,security,mgmt,dtx,pool,cont,obj,rebuild,chk"

/** List of modules to load */
static char		modules[MAX_MODULE_OPTIONS + 1];

/**
 * Number of target threads the user would like to start
 * 0 means default value, see dss_tgt_nr_get();
 */
static unsigned int	nr_threads;

/** DAOS system name (corresponds to crt group ID) */
static char	       *daos_sysname = DAOS_DEFAULT_SYS_NAME;

/** Storage node hostname */
char		        dss_hostname[DSS_HOSTNAME_MAX_LEN];

/** Storage path (hack) */
const char	       *dss_storage_path = "/mnt/daos";

/** NVMe config file */
const char	       *dss_nvme_conf;

/** Socket Directory */
const char	       *dss_socket_dir = "/var/run/daos_server";

/** NVMe mem_size for SPDK memory allocation */
unsigned int		dss_nvme_mem_size = DAOS_NVME_MEM_PRIMARY;

/** NVMe hugepage_size for DPDK/SPDK memory allocation */
unsigned int		dss_nvme_hugepage_size;

/** I/O Engine instance index */
unsigned int		dss_instance_idx;

/** HW topology */
hwloc_topology_t	dss_topo;
/** core depth of the topology */
int			dss_core_depth;
/** number of physical cores, w/o hyperthreading */
int			dss_core_nr;
/** start offset index of the first core for service XS */
unsigned int		dss_core_offset;
/** NUMA node to bind to */
int			dss_numa_node = -1;
hwloc_bitmap_t	core_allocation_bitmap;
/** a copy of the NUMA node object in the topology */
hwloc_obj_t		numa_obj;
/** number of cores in the given NUMA node */
int			dss_num_cores_numa_node;
/** Module facility bitmask */
static uint64_t		dss_mod_facs;
/** Number of storage tiers: 2 for SCM and NVMe */
unsigned int		dss_storage_tiers = 2;

/** Flag to indicate Arbogots is initialized */
static bool dss_abt_init;

/** Start daos_engine under check mode. */
static bool dss_check_mode;

/* stream used to dump ABT infos and ULTs stacks */
static FILE *abt_infos;

bool
engine_in_check(void)
{
	return dss_check_mode;
}

d_rank_t
dss_self_rank(void)
{
	d_rank_t	rank;
	int		rc;

	rc = crt_group_rank(NULL /* grp */, &rank);
	D_ASSERTF(rc == 0, ""DF_RC"\n", DP_RC(rc));

	return rank;
}

struct dss_module_info *
get_module_info(void)
{
	return dss_get_module_info();
}

/* See the comment near where this function is called. */
static uint64_t
hlc_recovery_begin(void)
{
	return d_hlc_epsilon_get_bound(d_hlc_get());
}

/* See the comment near where this function is called. */
static void
hlc_recovery_end(uint64_t bound)
{
	int64_t	diff;

	diff = bound - d_hlc_get();
	if (diff > 0) {
		struct timespec	tv;

		tv.tv_sec = d_hlc2nsec(diff) / NSEC_PER_SEC;
		tv.tv_nsec = d_hlc2nsec(diff) % NSEC_PER_SEC;

		/* XXX: If the server restart so quickly as to all related
		 *	things are handled within HLC epsilon, then it is
		 *	possible that current local HLC after restart may
		 *	be older than some HLC that was generated before
		 *	server restart because of the clock drift between
		 *	servers. So here, we control the server (re)start
		 *	process to guarantee that the restart time window
		 *	will be longer than the HLC epsilon, then new HLC
		 *	generated after server restart will not rollback.
		 */
		D_INFO("nanosleep %lu:%lu before open external service.\n",
		       tv.tv_sec, tv.tv_nsec);
		nanosleep(&tv, NULL);
	}
}

/*
 * Register the dbtree classes used by native server-side modules (e.g.,
 * ds_pool, ds_cont, etc.). Unregistering is currently not supported.
 */
static int
register_dbtree_classes(void)
{
	int rc;

	rc = dbtree_class_register(DBTREE_CLASS_KV, 0 /* feats */,
				   &dbtree_kv_ops);
	if (rc != 0) {
		D_ERROR("failed to register DBTREE_CLASS_KV: "DF_RC"\n",
			DP_RC(rc));
		return rc;
	}

	rc = dbtree_class_register(DBTREE_CLASS_IV,
				   BTR_FEAT_UINT_KEY | BTR_FEAT_DIRECT_KEY,
				   &dbtree_iv_ops);
	if (rc != 0) {
		D_ERROR("failed to register DBTREE_CLASS_IV: "DF_RC"\n",
			DP_RC(rc));
		return rc;
	}

	rc = dbtree_class_register(DBTREE_CLASS_IFV, BTR_FEAT_UINT_KEY | BTR_FEAT_DIRECT_KEY,
				   &dbtree_ifv_ops);
	if (rc != 0) {
		D_ERROR("failed to register DBTREE_CLASS_IFV: " DF_RC "\n", DP_RC(rc));
		return rc;
	}

	rc = dbtree_class_register(DBTREE_CLASS_NV, BTR_FEAT_DIRECT_KEY,
				   &dbtree_nv_ops);
	if (rc != 0) {
		D_ERROR("failed to register DBTREE_CLASS_NV: "DF_RC"\n",
			DP_RC(rc));
		return rc;
	}

	rc = dbtree_class_register(DBTREE_CLASS_UV, 0 /* feats */,
				   &dbtree_uv_ops);
	if (rc != 0) {
		D_ERROR("failed to register DBTREE_CLASS_UV: "DF_RC"\n",
			DP_RC(rc));
		return rc;
	}

	rc = dbtree_class_register(DBTREE_CLASS_EC,
				   BTR_FEAT_UINT_KEY /* feats */,
				   &dbtree_ec_ops);
	if (rc != 0) {
		D_ERROR("failed to register DBTREE_CLASS_EC: "DF_RC"\n",
			DP_RC(rc));
		return rc;
	}

	return rc;
}

static int
modules_load(void)
{
	char		*mod;
	char		*sep;
	char		*run;
	int		 rc = 0;

	D_STRNDUP(sep, modules, MAX_MODULE_OPTIONS + 1);
	if (sep == NULL)
		return -DER_NOMEM;
	run = sep;

	mod = strsep(&run, ",");
	while (mod != NULL) {
		if (strcmp(mod, "object") == 0)
			mod = "obj";
		else if (strcmp(mod, "po") == 0)
			mod = "pool";
		else if (strcmp(mod, "container") == 0 ||
			 strcmp(mod, "co") == 0)
			mod = "cont";
		else if (strcmp(mod, "management") == 0)
			mod = "mgmt";
		else if (strcmp(mod, "vos") == 0)
			mod = "vos_srv";

		rc = dss_module_load(mod);
		if (rc != 0) {
			D_ERROR("Failed to load module %s: %d\n", mod, rc);
			break;
		}

		mod = strsep(&run, ",");
	}

	D_FREE(sep);
	return rc;
}

/**
 * Get the appropriate number of main XS based on the number of cores and
 * passed in preferred number of threads.
 */
static int
dss_tgt_nr_get(unsigned int ncores, unsigned int nr, bool oversubscribe)
{
	int tgt_nr;

	D_ASSERT(ncores >= 1);

	/* at most 2 helper XS per target */
	if (dss_tgt_offload_xs_nr > 2 * nr)
		dss_tgt_offload_xs_nr = 2 * nr;
	else if (dss_tgt_offload_xs_nr == 0)
		D_WARN("Suggest to config at least 1 helper XS per DAOS engine\n");

	/* Each system XS uses one core, and  with dss_tgt_offload_xs_nr
	 * offload XS. Calculate the tgt_nr as the number of main XS based
	 * on number of cores.
	 */
retry:
	tgt_nr = ncores - DAOS_TGT0_OFFSET - dss_tgt_offload_xs_nr;
	if (tgt_nr <= 0)
		tgt_nr = 1;

	/* If user requires less target threads then set it as dss_tgt_nr,
	 * if user oversubscribes, then:
	 *      . if oversubscribe is enabled, use the required number
	 *      . if oversubscribe is disabled(default),
	 *        use the number calculated above
	 * Note: oversubscribing  may hurt performance.
	 */
	if (nr >= 1 && ((nr < tgt_nr) || oversubscribe)) {
		tgt_nr = nr;
		if (dss_tgt_offload_xs_nr > 2 * tgt_nr)
			dss_tgt_offload_xs_nr = 2 * tgt_nr;
	} else if (dss_tgt_offload_xs_nr > 2 * tgt_nr) {
		dss_tgt_offload_xs_nr--;
		goto retry;
	}

	if (tgt_nr != nr)
		D_PRINT("%d target XS(xstream) requested (#cores %d); "
			"use (%d) target XS\n", nr, ncores, tgt_nr);

	if (dss_tgt_offload_xs_nr % tgt_nr != 0)
		dss_helper_pool = true;

	return tgt_nr;
}

static int
dss_topo_init()
{
	int		depth;
	int		numa_node_nr;
	int		num_cores_visited;
	char		*cpuset;
	int		k;
	hwloc_obj_t	corenode;
	bool            tgt_oversub = false;

	hwloc_topology_init(&dss_topo);
	hwloc_topology_load(dss_topo);

	dss_core_depth = hwloc_get_type_depth(dss_topo, HWLOC_OBJ_CORE);
	dss_core_nr = hwloc_get_nbobjs_by_type(dss_topo, HWLOC_OBJ_CORE);
	depth = hwloc_get_type_depth(dss_topo, HWLOC_OBJ_NUMANODE);
	numa_node_nr = hwloc_get_nbobjs_by_depth(dss_topo, depth);
	d_getenv_bool("DAOS_TARGET_OVERSUBSCRIBE", &tgt_oversub);

	/* if no NUMA node was specified, or NUMA data unavailable */
	/* fall back to the legacy core allocation algorithm */
	if (dss_numa_node == -1 || numa_node_nr <= 0) {
		D_PRINT("Using legacy core allocation algorithm\n");
		dss_tgt_nr = dss_tgt_nr_get(dss_core_nr, nr_threads,
					    tgt_oversub);

		if (dss_core_offset >= dss_core_nr) {
			D_ERROR("invalid dss_core_offset %u (set by \"-f\" option), should within "
				"range [0, %u]\n",
				dss_core_offset, dss_core_nr - 1);
			return -DER_INVAL;
		}
		return 0;
	}

	if (dss_numa_node > numa_node_nr) {
		D_ERROR("Invalid NUMA node selected. Must be no larger than %d\n", numa_node_nr);
		return -DER_INVAL;
	}

	numa_obj = hwloc_get_obj_by_depth(dss_topo, depth, dss_numa_node);
	if (numa_obj == NULL) {
		D_ERROR("NUMA node %d was not found in the topology\n", dss_numa_node);
		return -DER_INVAL;
	}

	/* create an empty bitmap, then set each bit as we */
	/* find a core that matches */
	core_allocation_bitmap = hwloc_bitmap_alloc();
	if (core_allocation_bitmap == NULL) {
		D_ERROR("Unable to allocate core allocation bitmap\n");
		return -DER_INVAL;
	}

	dss_num_cores_numa_node = 0;
	num_cores_visited = 0;

	for (k = 0; k < dss_core_nr; k++) {
		corenode = hwloc_get_obj_by_depth(dss_topo, dss_core_depth, k);
		if (corenode == NULL)
			continue;
		if (hwloc_bitmap_isincluded(corenode->cpuset,
					    numa_obj->cpuset) != 0) {
			if (num_cores_visited++ >= dss_core_offset) {
				hwloc_bitmap_set(core_allocation_bitmap, k);
				hwloc_bitmap_asprintf(&cpuset,
						      corenode->cpuset);
			}
			dss_num_cores_numa_node++;
		}
	}
	hwloc_bitmap_asprintf(&cpuset, core_allocation_bitmap);
	free(cpuset);

	dss_tgt_nr = dss_tgt_nr_get(dss_num_cores_numa_node, nr_threads,
				    tgt_oversub);
	if (dss_core_offset >= dss_num_cores_numa_node) {
		D_ERROR("invalid dss_core_offset %d (set by \"-f\" option), should within range "
			"[0, %d]\n",
			dss_core_offset, dss_num_cores_numa_node - 1);
		return -DER_INVAL;
	}

	D_PRINT("Using NUMA core allocation algorithm\n");
	return 0;
}

static ABT_mutex		server_init_state_mutex;
static ABT_cond			server_init_state_cv;
static enum dss_init_state	server_init_state;

static int
server_init_state_init(void)
{
	int rc;

	rc = ABT_mutex_create(&server_init_state_mutex);
	if (rc != ABT_SUCCESS)
		return dss_abterr2der(rc);
	rc = ABT_cond_create(&server_init_state_cv);
	if (rc != ABT_SUCCESS) {
		ABT_mutex_free(&server_init_state_mutex);
		return dss_abterr2der(rc);
	}
	return 0;
}

static void
server_init_state_fini(void)
{
	server_init_state = DSS_INIT_STATE_INIT;
	ABT_cond_free(&server_init_state_cv);
	ABT_mutex_free(&server_init_state_mutex);
}

static void
server_init_state_wait(enum dss_init_state state)
{
	D_INFO("waiting for server init state %d\n", state);
	ABT_mutex_lock(server_init_state_mutex);
	while (server_init_state != state)
		ABT_cond_wait(server_init_state_cv, server_init_state_mutex);
	ABT_mutex_unlock(server_init_state_mutex);
}

void
dss_init_state_set(enum dss_init_state state)
{
	D_INFO("setting server init state to %d\n", state);
	ABT_mutex_lock(server_init_state_mutex);
	server_init_state = state;
	ABT_cond_broadcast(server_init_state_cv);
	ABT_mutex_unlock(server_init_state_mutex);
}

static int
abt_max_num_xstreams(void)
{
	char   *env;

	env = getenv("ABT_MAX_NUM_XSTREAMS");
	if (env == NULL)
		env = getenv("ABT_ENV_MAX_NUM_XSTREAMS");
	if (env != NULL)
		return atoi(env);
	return 0;
}

static int
set_abt_max_num_xstreams(int n)
{
	char   *name = "ABT_MAX_NUM_XSTREAMS";
	char   *value;
	int	rc;

	D_ASSERTF(n > 0, "%d\n", n);
	D_ASPRINTF(value, "%d", n);
	if (value == NULL)
		return -DER_NOMEM;
	D_INFO("Setting %s to %s\n", name, value);
	rc = setenv(name, value, 1 /* overwrite */);
	D_FREE(value);
	if (rc != 0)
		return daos_errno2der(errno);
	return 0;
}

static int
abt_init(int argc, char *argv[])
{
	int	nrequested = abt_max_num_xstreams();
	int	nrequired = 1 /* primary xstream */ + DSS_XS_NR_TOTAL;
	int	rc;

	/*
	 * Set ABT_MAX_NUM_XSTREAMS to the larger of nrequested and nrequired.
	 * If we don't do this, Argobots may use a default or requested value
	 * less than nrequired. We may then hit Argobots assertion failures
	 * because xstream_data.xd_mutex's internal queue has fewer slots than
	 * some xstreams' rank numbers need.
	 */
	rc = set_abt_max_num_xstreams(max(nrequested, nrequired));
	if (rc != 0)
		return daos_errno2der(errno);

	/* Now, initialize Argobots. */
	rc = ABT_init(argc, argv);
	if (rc != ABT_SUCCESS) {
		D_ERROR("failed to init ABT: %d\n", rc);
		return dss_abterr2der(rc);
	}

#ifdef ULT_MMAP_STACK
	FILE *fp;

	/* read vm.max_map_count from /proc instead of using sysctl() API
	 * as it seems the preferred way ...
	 */
	fp = fopen("/proc/sys/vm/max_map_count", "r");
	if (fp == NULL) {
		D_ERROR("Unable to open /proc/sys/vm/max_map_count: %s\n",
			strerror(errno));
	} else {
		int n;

		n = fscanf(fp, "%d", &max_nb_mmap_stacks);
		if (n == EOF) {
			D_ERROR("Unable to read vm.max_map_count value: %s\n",
				strerror(errno));
			/* just in case, to ensure value can be later safely
			 * compared and thus no ULT stack be mmap()'ed
			 */
			max_nb_mmap_stacks = 0;
		} else {
			/* need a minimum value to start mmap() ULT stacks */
			if (max_nb_mmap_stacks < MIN_VM_MAX_MAP_COUNT) {
				D_WARN("vm.max_map_count (%d) value is too low (< %d) to start mmap() ULT stacks\n",
				       max_nb_mmap_stacks, MIN_VM_MAX_MAP_COUNT);
				max_nb_mmap_stacks = 0;
			} else {
				/* consider half can be used to mmap() ULT
				 * stacks
				 */
				max_nb_mmap_stacks /= 2;
				D_INFO("Will be able to mmap() %d ULT stacks\n",
				       max_nb_mmap_stacks);
			}
		}
	}

	rc = ABT_key_create(free_stack, &stack_key);
	if (rc != ABT_SUCCESS) {
		D_ERROR("ABT key for stack create failed: %d\n", rc);
		ABT_finalize();
		return dss_abterr2der(rc);
	}
#endif
	dss_abt_init = true;

	return 0;
}

static void
abt_fini(void)
{
#ifdef ULT_MMAP_STACK
	ABT_key_free(&stack_key);
#endif
	dss_abt_init = false;
	ABT_finalize();
}

static void
dss_crt_event_cb(d_rank_t rank, uint64_t incarnation, enum crt_event_source src,
		 enum crt_event_type type, void *arg)
{
	int			 rc = 0;
	struct engine_metrics	*metrics = &dss_engine_metrics;

	/* We only care about dead ranks for now */
	if (type != CRT_EVT_DEAD) {
		D_DEBUG(DB_MGMT, "ignore: src=%d type=%d\n", src, type);
		return;
	}

	d_tm_record_timestamp(metrics->last_event_time);

	if (src == CRT_EVS_SWIM) {
		d_tm_inc_counter(metrics->dead_rank_events, 1);
		rc = ds_notify_swim_rank_dead(rank, incarnation);
		if (rc)
			D_ERROR("failed to handle %u/%u event: "DF_RC"\n",
				src, type, DP_RC(rc));
	} else if (src == CRT_EVS_GRPMOD) {
		d_rank_t self_rank = dss_self_rank();

		if (rank == dss_self_rank()) {
			D_WARN("raising SIGKILL: exclusion of this engine (rank %u) detected\n",
			       self_rank);
			/*
			 * For now, we just raise a SIGKILL to ourselves; we could
			 * inform daos_server, who would initiate a termination and
			 * decide whether to restart us.
			 */
			rc = kill(getpid(), SIGKILL);
			if (rc != 0)
				D_ERROR("failed to raise SIGKILL: %d\n", errno);
			return;
		}

	}
}

static void
dss_crt_hlc_error_cb(void *arg)
{
	/* Rank will be populated automatically */
	ds_notify_ras_eventf(RAS_ENGINE_CLOCK_DRIFT, RAS_TYPE_INFO,
			     RAS_SEV_ERROR, NULL /* hwid */,
			     NULL /* rank */, NULL /* inc */,
			     NULL /* jobid */, NULL /* pool */,
			     NULL /* cont */, NULL /* objid */,
			     NULL /* ctlop */, NULL /* data */,
			     "clock drift detected");
}

static void
server_id_cb(uint32_t *tid, uint64_t *uid)
{

	if (server_init_state != DSS_INIT_STATE_SET_UP)
		return;

	if (uid != NULL && dss_abt_init) {
		ABT_unit_type type = ABT_UNIT_TYPE_EXT;
		int rc;

		rc = ABT_self_get_type(&type);

		if (rc == 0 && (type == ABT_UNIT_TYPE_THREAD || type == ABT_UNIT_TYPE_TASK))
			ABT_self_get_thread_id(uid);
	}

	if (tid != NULL) {
		struct dss_thread_local_storage *dtc;
		struct dss_module_info *dmi;
		int index = daos_srv_modkey.dmk_index;

		/* Avoid assertion in dss_module_key_get() */
		dtc = dss_tls_get();
		if (dtc != NULL && index >= 0 && index < DAOS_MODULE_KEYS_NR &&
		    dss_module_keys[index] == &daos_srv_modkey) {
			dmi = dss_get_module_info();
			if (dmi != NULL)
				*tid = dmi->dmi_xs_id;
		}
	}
}

static uint64_t
metrics_region_size(int num_tgts)
{
	const uint64_t	est_std_metrics = 1024; /* high estimate to allow for pool links */
	const uint64_t	est_tgt_metrics = 128; /* high estimate */

	return (est_std_metrics + est_tgt_metrics * num_tgts) * D_TM_METRIC_SIZE;
}

static int
server_init(int argc, char *argv[])
{
	uint64_t		bound;
	unsigned int		ctx_nr;
	int			rc;
	struct engine_metrics	*metrics;

	/*
	 * Begin the HLC recovery as early as possible. Do not read the HLC
	 * before the hlc_recovery_end call below.
	 */
	bound = hlc_recovery_begin();

	gethostname(dss_hostname, DSS_HOSTNAME_MAX_LEN);

	daos_debug_set_id_cb(server_id_cb);
	rc = daos_debug_init_ex(DAOS_LOG_DEFAULT, DLOG_INFO);
	if (rc != 0)
		return rc;

	/** initialize server topology data - this is needed to set up the number of targets */
	rc = dss_topo_init();
	if (rc != 0)
		D_GOTO(exit_debug_init, rc);

	rc = d_tm_init(dss_instance_idx, metrics_region_size(dss_tgt_nr), D_TM_SERVER_PROCESS);
	if (rc != 0)
		goto exit_debug_init;

	rc = dss_engine_metrics_init();
	if (rc != 0)
		D_WARN("Unable to initialize engine metrics, " DF_RC "\n",
		       DP_RC(rc));

	metrics = &dss_engine_metrics;

	/** Report timestamp when engine was started */
	d_tm_record_timestamp(metrics->started_time);

	rc = drpc_init();
	if (rc != 0) {
		D_ERROR("Failed to initialize dRPC: "DF_RC"\n", DP_RC(rc));
		goto exit_metrics_init;
	}

	rc = register_dbtree_classes();
	if (rc != 0)
		D_GOTO(exit_drpc_fini, rc);

	rc = abt_init(argc, argv);
	if (rc != 0)
		goto exit_drpc_fini;

	/* initialize the modular interface */
	rc = dss_module_init();
	if (rc)
		goto exit_abt_init;
	D_INFO("Module interface successfully initialized\n");

	/* initialize the network layer */
	ctx_nr = dss_ctx_nr_get();
	rc = crt_init_opt(daos_sysname,
			  CRT_FLAG_BIT_SERVER,
			  daos_crt_init_opt_get(true, ctx_nr));
	if (rc)
		D_GOTO(exit_mod_init, rc);
	D_INFO("Network successfully initialized\n");

	rc = daos_hhash_init();
	if (rc != 0) {
		D_ERROR("daos_hhash_init failed, rc: "DF_RC"\n",
			DP_RC(rc));
		D_GOTO(exit_crt, rc);
	}

	rc = pl_init();
	if (rc != 0) {
		daos_hhash_fini();
		goto exit_crt;
	}
	D_INFO("handle hash table and placement initialized\n");

	/* server-side uses D_HTYPE_PTR handle */
	d_hhash_set_ptrtype(daos_ht.dht_hhash);

	ds_iv_init();

	/* load modules. Split load and init so first call to dlopen()
	 * is from the engine to avoid DAOS-4557
	 */
	rc = modules_load();
	if (rc)
		/* Some modules may have been loaded successfully. */
		D_GOTO(exit_mod_loaded, rc);
	D_INFO("Module %s successfully loaded\n", modules);

	/*
	 * End the HLC recovery so that module init callbacks (e.g.,
	 * vos_mod_init) invoked by the dss_module_init_all call below can read
	 * the HLC.
	 */
	hlc_recovery_end(bound);
	dss_set_start_epoch();

	/* init nvme */
	rc = bio_nvme_init(dss_nvme_conf, dss_numa_node, dss_nvme_mem_size,
			   dss_nvme_hugepage_size, dss_tgt_nr, dss_nvme_bypass_health_check);
	if (rc)
		D_GOTO(exit_mod_loaded, rc);

	/* init modules */
	rc = dss_module_init_all(&dss_mod_facs);
	if (rc)
		/* Some modules may have been loaded successfully. */
		D_GOTO(exit_nvme_init, rc);
	D_INFO("Module %s successfully initialized\n", modules);

	/* initialize service */
	rc = dss_srv_init();
	if (rc)
		D_GOTO(exit_mod_loaded, rc);
	D_INFO("Service initialized\n");

	rc = server_init_state_init();
	if (rc != 0) {
		D_ERROR("failed to init server init state: "DF_RC"\n",
			DP_RC(rc));
		goto exit_srv_init;
	}

	rc = drpc_notify_ready(dss_check_mode);
	if (rc != 0) {
		D_ERROR("Failed to notify daos_server: "DF_RC"\n", DP_RC(rc));
		goto exit_init_state;
	}

	server_init_state_wait(DSS_INIT_STATE_SET_UP);

<<<<<<< HEAD
	rc = dss_module_setup_all();
	if (rc != 0)
		goto exit_init_state;
	D_INFO("Modules successfully set up\n");

	if (!dss_check_mode) {
		rc = crt_register_event_cb(dss_crt_event_cb, NULL);
		if (rc != 0)
			D_GOTO(exit_init_state, rc);
	}
=======
	rc = crt_register_event_cb(dss_crt_event_cb, NULL);
	if (rc)
		D_GOTO(exit_init_state, rc);
>>>>>>> bb09abc7

	rc = crt_register_hlc_error_cb(dss_crt_hlc_error_cb, NULL);
	if (rc)
		D_GOTO(exit_init_state, rc);

	dss_xstreams_open_barrier();
	D_INFO("Service fully up\n");

	/** Report timestamp when engine was open for business */
	d_tm_record_timestamp(metrics->ready_time);

	/** Report rank */
	d_tm_set_gauge(metrics->rank_id, dss_self_rank());

	D_PRINT("DAOS I/O Engine (v%s) process %u started on rank %u "
		"with %u target, %d helper XS, firstcore %d, host %s.\n",
		DAOS_VERSION, getpid(), dss_self_rank(), dss_tgt_nr,
		dss_tgt_offload_xs_nr, dss_core_offset, dss_hostname);

	if (numa_obj)
		D_PRINT("Using NUMA node: %d", dss_numa_node);

	return 0;

exit_init_state:
	server_init_state_fini();
exit_srv_init:
	dss_srv_fini(true);
exit_nvme_init:
	bio_nvme_fini();
exit_mod_loaded:
	ds_iv_fini();
	dss_module_unload_all();
	if (dss_mod_facs & DSS_FAC_LOAD_CLI) {
		daos_fini();
	} else {
		pl_fini();
		daos_hhash_fini();
	}
exit_crt:
	crt_finalize();
exit_mod_init:
	dss_module_fini(true);
exit_abt_init:
	abt_fini();
exit_drpc_fini:
	drpc_fini();
exit_metrics_init:
	dss_engine_metrics_fini();
	d_tm_fini();
exit_debug_init:
	daos_debug_fini();
	return rc;
}

static void
server_fini(bool force)
{
	D_INFO("Service is shutting down\n");
	/*
	 * The first thing to do is to inform every xstream that the engine is
	 * shutting down, so that we can avoid allocating new resources or
	 * taking new references on existing ones if necessary. Note that
	 * xstreams won't start shutting down until we call dss_srv_fini below.
	 */
	dss_srv_set_shutting_down();
	if (!dss_check_mode)
		crt_unregister_event_cb(dss_crt_event_cb, NULL);
	D_INFO("unregister event callbacks done\n");
	/*
	 * Cleaning up modules needs to create ULTs on other xstreams; must be
	 * called before shutting down the xstreams.
	 */
	dss_module_cleanup_all();
	D_INFO("dss_module_cleanup_all() done\n");
	server_init_state_fini();
	D_INFO("server_init_state_fini() done\n");
	/*
	 * All other xstreams start shutting down here. ULT/tasklet creations
	 * on them are no longer possible.
	 */
	dss_srv_fini(force);
	D_INFO("dss_srv_fini() done\n");
	bio_nvme_fini();
	D_INFO("bio_nvme_fini() done\n");
	ds_iv_fini();
	D_INFO("ds_iv_fini() done\n");
	dss_module_unload_all();
	D_INFO("dss_module_unload_all() done\n");
	/*
	 * Client stuff finalization needs be done after all ULTs drained
	 * in dss_srv_fini().
	 */
	if (dss_mod_facs & DSS_FAC_LOAD_CLI) {
		daos_fini();
	} else {
		pl_fini();
		daos_hhash_fini();
	}
	D_INFO("daos_fini() or pl_fini() done\n");
	crt_finalize();
	D_INFO("crt_finalize() done\n");
	dss_module_fini(force);
	D_INFO("dss_module_fini() done\n");
	abt_fini();
	D_INFO("abt_fini() done\n");
	drpc_fini();
	D_INFO("drpc_fini() done\n");
	dss_engine_metrics_fini();
	D_INFO("dss_engine_metrics_fini() done\n");
	d_tm_fini();
	D_INFO("d_tm_fini() done\n");
	daos_debug_fini();
	D_INFO("daos_debug_fini() done\n");
}

static void
usage(char *prog, FILE *out)
{
	fprintf(out, "\
Usage:\n\
  %s -h\n\
  %s [-m modules] [-c ncores] [-g group] [-s path]\n\
Options:\n\
  --modules=modules, -m modules\n\
      List of server modules to load (default \"%s\")\n\
  --cores=ncores, -c ncores\n\
      Number of targets to use (deprecated, please use -t instead)\n\
  --targets=ntgts, -t ntargets\n\
      Number of targets to use (use all cores by default)\n\
  --xshelpernr=nhelpers, -x helpers\n\
      Number of helper XS -per vos target (default 1)\n\
  --firstcore=firstcore, -f firstcore\n\
      index of first core for service thread (default 0)\n\
  --group=group, -g group\n\
      Server group name (default \"%s\")\n\
  --storage=path, -s path\n\
      Storage path (default \"%s\")\n\
  --socket_dir=socket_dir, -d socket_dir\n\
      Directory where daos_server sockets are located (default \"%s\")\n\
  --nvme=config, -n config\n\
      NVMe config file (default \"%s\")\n\
  --instance_idx=idx, -I idx\n\
      Identifier for this server instance (default %u)\n\
  --pinned_numa_node=numanode, -p numanode\n\
      Bind to cores within the specified NUMA node\n\
  --bypass_health_chk, -b\n\
      Boolean set to inhibit collection of NVME health data\n\
  --mem_size=mem_size, -r mem_size\n\
      Allocates mem_size MB for SPDK when using primary process mode\n\
  --hugepage_size=hugepage_size, -H hugepage_size\n\
      Passes the configured hugepage size(2MB or 1GB)\n\
  --storage_tiers=ntiers, -T ntiers\n\
      Number of storage tiers\n\
  --check, -C\n\
      Start engine with check mode, global consistency check\n\
  --help, -h\n\
      Print this description\n",
		prog, prog, modules, daos_sysname, dss_storage_path,
		dss_socket_dir, dss_nvme_conf, dss_instance_idx);
}

static int arg_strtoul(const char *str, unsigned int *value, const char *opt)
{
	char *ptr_parse_end = NULL;

	*value = strtoul(str, &ptr_parse_end, 0);
	if (ptr_parse_end && *ptr_parse_end != '\0') {
		printf("invalid numeric value: %s (set by %s)\n", str, opt);
		return -DER_INVAL;
	}

	return 0;
}

static int
parse(int argc, char **argv)
{
	struct	option opts[] = {
		{ "cores",		required_argument,	NULL,	'c' },
		{ "socket_dir",		required_argument,	NULL,	'd' },
		{ "firstcore",		required_argument,	NULL,	'f' },
		{ "group",		required_argument,	NULL,	'g' },
		{ "help",		no_argument,		NULL,	'h' },
		{ "modules",		required_argument,	NULL,	'm' },
		{ "nvme",		required_argument,	NULL,	'n' },
		{ "pinned_numa_node",	required_argument,	NULL,	'p' },
		{ "mem_size",		required_argument,	NULL,	'r' },
		{ "hugepage_size",	required_argument,	NULL,	'H' },
		{ "targets",		required_argument,	NULL,	't' },
		{ "storage",		required_argument,	NULL,	's' },
		{ "xshelpernr",		required_argument,	NULL,	'x' },
		{ "instance_idx",	required_argument,	NULL,	'I' },
		{ "bypass_health_chk",	no_argument,		NULL,	'b' },
		{ "storage_tiers",	required_argument,	NULL,	'T' },
		{ "check",		no_argument,		NULL,	'C' },
		{ NULL,			0,			NULL,	0}
	};
	int	rc = 0;
	int	c;
	bool	spec_mod = false;

	dss_check_mode = false;

	/* load all of modules by default */
	sprintf(modules, "%s", MODULE_LIST);
	while ((c = getopt_long(argc, argv, "c:d:f:g:hi:m:n:p:r:H:t:s:x:I:bT:C",
				opts, NULL)) != -1) {
		switch (c) {
		case 'm':
			if (dss_check_mode) {
				printf("'-c|--modules' option is ignored under check mode\n");
				break;
			}

			if (strlen(optarg) > MAX_MODULE_OPTIONS) {
				rc = -DER_INVAL;
				usage(argv[0], stderr);
				break;
			}
			spec_mod = true;
			snprintf(modules, sizeof(modules), "%s", optarg);
			break;
		case 'c':
			printf("\"-c\" option is deprecated, please use \"-t\" "
			       "instead.\n");
		case 't':
			rc = arg_strtoul(optarg, &nr_threads, "\"-t\"");
			break;
		case 'x':
			rc = arg_strtoul(optarg, &dss_tgt_offload_xs_nr,
					 "\"-x\"");
			break;
		case 'f':
			rc = arg_strtoul(optarg, &dss_core_offset, "\"-f\"");
			break;
		case 'g':
			if (strnlen(optarg, DAOS_SYS_NAME_MAX + 1) >
			    DAOS_SYS_NAME_MAX) {
				printf("DAOS system name must be at most "
				       "%d bytes\n", DAOS_SYS_NAME_MAX);
				rc = -DER_INVAL;
				break;
			}
			daos_sysname = optarg;
			break;
		case 's':
			dss_storage_path = optarg;
			break;
		case 'd':
			dss_socket_dir = optarg;
			break;
		case 'n':
			dss_nvme_conf = optarg;
			break;
		case 'p':
			dss_numa_node = atoi(optarg);
			break;
		case 'r':
			rc = arg_strtoul(optarg, &dss_nvme_mem_size, "\"-r\"");
			break;
		case 'H':
			rc = arg_strtoul(optarg, &dss_nvme_hugepage_size,
					 "\"-H\"");
			break;
		case 'h':
			usage(argv[0], stdout);
			break;
		case 'I':
			rc = arg_strtoul(optarg, &dss_instance_idx, "\"-I\"");
			break;
		case 'b':
			dss_nvme_bypass_health_check = true;
			break;
		case 'T':
			rc = arg_strtoul(optarg, &dss_storage_tiers, "\"-T\"");
			if (dss_storage_tiers < 1 || dss_storage_tiers > 4) {
				printf("Requires 1 to 4 tiers\n");
				rc = -DER_INVAL;
			}
			break;
		case 'C':
			dss_check_mode = true;
			if (spec_mod) {
				printf("'-c|--modules' option is ignored under check mode\n");
				spec_mod = false;
			}
			snprintf(modules, sizeof(modules), "%s", MODS_LIST_CHK);
			break;
		default:
			usage(argv[0], stderr);
			rc = -DER_INVAL;
		}
		if (rc < 0)
			return rc;
	}

	return 0;
}

struct sigaction old_handlers[_NSIG];

static int
daos_register_sighand(int signo, void (*handler) (int, siginfo_t *, void *))
{
	struct sigaction	act = {0};
	int			rc;

	if ((signo < 0) || (signo >= _NSIG)) {
		D_ERROR("invalid signo %d to register\n", signo);
		return -DER_INVAL;
	}

	act.sa_flags = SA_SIGINFO;
	act.sa_sigaction = handler;

	/* register new and save old handler */
	rc = sigaction(signo, &act, &old_handlers[signo]);
	if (rc != 0) {
		D_ERROR("sigaction() failure registering new and reading "
			"old %d signal handler\n", signo);
		return rc;
	}
	return 0;
}

#define PRINT_ERROR(...)                                                                           \
	do {                                                                                       \
		fprintf(stderr, __VA_ARGS__);                                                      \
		D_ERROR(__VA_ARGS__);                                                              \
	} while (0)

/** This should be safe on Linux since tls is allocated on thread creation */
#define MAX_BT_ENTRIES 256
static __thread void *bt[MAX_BT_ENTRIES];

static void
print_backtrace(int signo, siginfo_t *info, void *p)
{
	int   bt_size, rc;

	PRINT_ERROR("*** Process %d received signal %d ***\n", getpid(), signo);

	if (info != NULL) {
		PRINT_ERROR("Associated errno: %s (%d)\n", strerror(info->si_errno),
			    info->si_errno);

		/* XXX we could get more signal/fault specific details from
		 * info->si_code decode
		 */

		switch (signo) {
		case SIGILL:
		case SIGFPE:
			PRINT_ERROR("Failing at address: %p\n", info->si_addr);
			break;
		case SIGSEGV:
		case SIGBUS:
			PRINT_ERROR("Failing for address: %p\n", info->si_addr);
			break;
		}
	} else {
		PRINT_ERROR("siginfo is NULL, additional information unavailable\n");
	}

	/* since we mainly handle fatal signals here, flush the log to not
	 * risk losing any debug traces
	 */
	d_log_sync();

	bt_size = backtrace(bt, MAX_BT_ENTRIES);
	if (bt_size == MAX_BT_ENTRIES)
		fprintf(stderr, "backtrace may have been truncated\n");
	if (bt_size > 1) /* start at 1 to ignore this frame */
		backtrace_symbols_fd(&bt[1], bt_size - 1, fileno(stderr));
	else
		fprintf(stderr, "No useful backtrace available");

	/* re-register old handler */
	rc = sigaction(signo, &old_handlers[signo], NULL);
	if (rc != 0) {
		D_ERROR("sigaction() failure registering new and reading old "
			"%d signal handler\n", signo);
		/* XXX it is weird, we may end-up in a loop handling same
		 * signal with this handler if we return
		 */
		exit(EXIT_FAILURE);
	}

	/* XXX we may choose to forget about old handler and simply register
	 * signal again as SIG_DFL and raise it for corefile creation
	 */
	if (old_handlers[signo].sa_sigaction != NULL ||
	    old_handlers[signo].sa_handler != SIG_IGN) {
		/* XXX will old handler get accurate siginfo_t/ucontext_t ?
		 * we may prefer to call it with the same params we got ?
		 */
		raise(signo);
	}

	memset(&old_handlers[signo], 0, sizeof(struct sigaction));
}

int
main(int argc, char **argv)
{
	sigset_t	set;
	int		sig;
	int		rc;

	/** parse command line arguments */
	rc = parse(argc, argv);
	if (rc)
		exit(EXIT_FAILURE);

	/** block all possible signals but faults */
	sigfillset(&set);
	sigdelset(&set, SIGILL);
	sigdelset(&set, SIGFPE);
	sigdelset(&set, SIGBUS);
	sigdelset(&set, SIGSEGV);
	/** also allow abort()/assert() to trigger */
	sigdelset(&set, SIGABRT);

	rc = pthread_sigmask(SIG_BLOCK, &set, NULL);
	if (rc) {
		perror("failed to mask signals");
		exit(EXIT_FAILURE);
	}

	/* register our own handler for faults and abort()/assert() */
	/* errors are harmless */
	daos_register_sighand(SIGILL, print_backtrace);
	daos_register_sighand(SIGFPE, print_backtrace);
	daos_register_sighand(SIGBUS, print_backtrace);
	daos_register_sighand(SIGSEGV, print_backtrace);
	daos_register_sighand(SIGABRT, print_backtrace);

	/** server initialization */
	rc = server_init(argc, argv);
	if (rc)
		exit(EXIT_FAILURE);

	/** wait for shutdown signal */
	sigemptyset(&set);
	sigaddset(&set, SIGINT);
	sigaddset(&set, SIGTERM);
	sigaddset(&set, SIGUSR1);
	sigaddset(&set, SIGUSR2);
	while (1) {
		rc = sigwait(&set, &sig);
		if (rc) {
			D_ERROR("failed to wait for signals: %d\n", rc);
			break;
		}

		/* open specific file to dump ABT infos and ULTs stacks */
		if (sig == SIGUSR1 || sig == SIGUSR2) {
			struct timeval tv;
			struct tm *tm = NULL;

			rc = gettimeofday(&tv, NULL);
			if (rc == 0)
				tm = localtime(&tv.tv_sec);
			else
				D_ERROR("failure to gettimeofday(): %s (%d)\n",
					strerror(errno), errno);

			 if (abt_infos == NULL) {
				/* filename format is
				 * "/tmp/daos_dump_<PID>_YYYYMMDD_hh_mm.txt"
				 */
				char name[50];

				if (rc != -1 && tm != NULL)
					snprintf(name, 50,
						 "/tmp/daos_dump_%d_%04d%02d%02d_%02d_%02d.txt",
						 getpid(), tm->tm_year + 1900,
						 tm->tm_mon + 1, tm->tm_mday,
						 tm->tm_hour, tm->tm_min);
				else
					snprintf(name, 50,
						 "/tmp/daos_dump_%d.txt",
						 getpid());

				abt_infos = fopen(name, "a");
				if (abt_infos == NULL) {
					D_ERROR("failed to open file to dump ABT infos and ULTs stacks: %s (%d)\n",
						strerror(errno), errno);
					abt_infos = stderr;
				}
			}

			/* print header msg with date */
			fprintf(abt_infos,
				"=== Dump of ABT infos and ULTs stacks in %s mode (",
				sig == SIGUSR1 ? "unattended" : "attended");
			if (rc == -1 || tm == NULL)
				fprintf(abt_infos, "time unavailable");
			else
				fprintf(abt_infos,
					"%04d/%02d/%02d-%02d:%02d:%02d.%02ld",
					tm->tm_year + 1900, tm->tm_mon + 1,
					tm->tm_mday, tm->tm_hour, tm->tm_min,
					tm->tm_sec,
					(long int)tv.tv_usec / 10000);
			fprintf(abt_infos, ")\n");
		}

		/* use this engine main thread's context to dump Argobots
		 * internal infos and ULTs stacks without internal synchro
		 */
		if (sig == SIGUSR1) {
			D_INFO("got SIGUSR1, dumping Argobots infos and ULTs stacks\n");
			dss_dump_ABT_state(abt_infos);
			continue;
		}

		/* trigger dump of all Argobots ULTs stacks with internal
		 * synchro (timeout of 10s)
		 */
		if (sig == SIGUSR2) {
			D_INFO("got SIGUSR2, attempting to trigger dump of all Argobots ULTs stacks\n");
			ABT_info_trigger_print_all_thread_stacks(abt_infos,
								 10.0, NULL,
								 NULL);
			continue;
		}

		/* SIGINT/SIGTERM cause server shutdown */
		break;
	}

	/** shutdown */
	server_fini(true);

	exit(EXIT_SUCCESS);
}<|MERGE_RESOLUTION|>--- conflicted
+++ resolved
@@ -800,22 +800,11 @@
 
 	server_init_state_wait(DSS_INIT_STATE_SET_UP);
 
-<<<<<<< HEAD
-	rc = dss_module_setup_all();
-	if (rc != 0)
-		goto exit_init_state;
-	D_INFO("Modules successfully set up\n");
-
 	if (!dss_check_mode) {
 		rc = crt_register_event_cb(dss_crt_event_cb, NULL);
 		if (rc != 0)
 			D_GOTO(exit_init_state, rc);
 	}
-=======
-	rc = crt_register_event_cb(dss_crt_event_cb, NULL);
-	if (rc)
-		D_GOTO(exit_init_state, rc);
->>>>>>> bb09abc7
 
 	rc = crt_register_hlc_error_cb(dss_crt_hlc_error_cb, NULL);
 	if (rc)
