/*
 * (C) Copyright 2016-2024 Intel Corporation.
 *
 * SPDX-License-Identifier: BSD-2-Clause-Patent
 */
/**
 * \file
 *
 * This file is part of the DAOS server. It implements the startup/shutdown
 * routines for the daos_server.
 */

#define D_LOGFAC	DD_FAC(server)

#include <signal.h>
#include <abt.h>
#include <stdlib.h>
#include <getopt.h>
#include <errno.h>
#include <execinfo.h>

#include <daos/btree_class.h>
#include <daos/common.h>
#include <daos/placement.h>
#include <daos/tls.h>
#include "srv_internal.h"
#include "drpc_internal.h"
#include <gurt/telemetry_common.h>
#include <gurt/telemetry_producer.h>

#define MAX_MODULE_OPTIONS	64
#if BUILD_PIPELINE
#define MODULE_LIST	"vos,rdb,rsvc,security,mgmt,dtx,pool,cont,obj,rebuild,pipeline"
#else
#define MODULE_LIST	"vos,rdb,rsvc,security,mgmt,dtx,pool,cont,obj,rebuild"
#endif
#define MODS_LIST_CHK	"vos,rdb,rsvc,security,mgmt,dtx,pool,cont,obj,rebuild,chk"

/** List of modules to load */
static char		modules[MAX_MODULE_OPTIONS + 1];

/**
 * Number of target threads the user would like to start.
 */
static unsigned int	nr_threads;

/** DAOS system name (corresponds to crt group ID) */
char                   *daos_sysname = DAOS_DEFAULT_SYS_NAME;

/** Storage node hostname */
char		        dss_hostname[DSS_HOSTNAME_MAX_LEN];

/** Storage path (hack) */
const char	       *dss_storage_path = "/mnt/daos";

/** NVMe config file */
const char	       *dss_nvme_conf;

/** Socket Directory */
const char	       *dss_socket_dir = "/var/run/daos_server";

/** NVMe mem_size for SPDK memory allocation */
unsigned int		dss_nvme_mem_size = DAOS_NVME_MEM_PRIMARY;

/** NVMe hugepage_size for DPDK/SPDK memory allocation */
unsigned int		dss_nvme_hugepage_size;

/** I/O Engine instance index */
unsigned int		dss_instance_idx;

/** HW topology */
hwloc_topology_t	dss_topo;
/** core depth of the topology */
int			dss_core_depth;
/** number of physical cores, w/o hyperthreading */
int			dss_core_nr;
/** start offset index of the first core for service XS.  Init to -1 so we can
 * detect when it is explicitly set and disable multi-socket mode.
 */
unsigned int            dss_core_offset = -1;
/** NUMA node to bind to */
int			dss_numa_node = -1;
/** Forward I/O work to neighbor */
bool                    dss_forward_neighbor;
/** Cached numa information */
struct dss_numa_info   *dss_numa;
/** Number of active numa nodes, multi-socket mode only */
int                     dss_numa_nr = 1;
/** Module facility bitmask */
static uint64_t		dss_mod_facs;
/** Number of storage tiers: 2 for SCM and NVMe */
unsigned int		dss_storage_tiers = 2;

/** Flag to indicate Arbogots is initialized */
static bool dss_abt_init;

/** Start daos_engine under check mode. */
static bool dss_check_mode;

/* stream used to dump ABT infos and ULTs stacks */
static FILE *abt_infos;

bool
engine_in_check(void)
{
	return dss_check_mode;
}

d_rank_t
dss_self_rank(void)
{
	d_rank_t	rank;
	int		rc;

	rc = crt_group_rank(NULL /* grp */, &rank);
	D_ASSERTF(rc == 0, ""DF_RC"\n", DP_RC(rc));

	return rank;
}

struct dss_module_info *
get_module_info(void)
{
	return dss_get_module_info();
}

/* See the comment near where this function is called. */
static uint64_t
hlc_recovery_begin(void)
{
	return d_hlc_epsilon_get_bound(d_hlc_get());
}

/* See the comment near where this function is called. */
static void
hlc_recovery_end(uint64_t bound)
{
	int64_t	diff;

	diff = bound - d_hlc_get();
	if (diff > 0) {
		struct timespec	tv;

		tv.tv_sec = d_hlc2nsec(diff) / NSEC_PER_SEC;
		tv.tv_nsec = d_hlc2nsec(diff) % NSEC_PER_SEC;

		/* XXX: If the server restart so quickly as to all related
		 *	things are handled within HLC epsilon, then it is
		 *	possible that current local HLC after restart may
		 *	be older than some HLC that was generated before
		 *	server restart because of the clock drift between
		 *	servers. So here, we control the server (re)start
		 *	process to guarantee that the restart time window
		 *	will be longer than the HLC epsilon, then new HLC
		 *	generated after server restart will not rollback.
		 */
		D_INFO("nanosleep %lu:%lu before open external service.\n",
		       tv.tv_sec, tv.tv_nsec);
		nanosleep(&tv, NULL);
	}
}

/*
 * Register the dbtree classes used by native server-side modules (e.g.,
 * ds_pool, ds_cont, etc.). Unregistering is currently not supported.
 */
static int
register_dbtree_classes(void)
{
	int rc;

	rc = dbtree_class_register(DBTREE_CLASS_KV, 0 /* feats */,
				   &dbtree_kv_ops);
	if (rc != 0) {
		D_ERROR("failed to register DBTREE_CLASS_KV: "DF_RC"\n",
			DP_RC(rc));
		return rc;
	}

	rc = dbtree_class_register(DBTREE_CLASS_IV,
				   BTR_FEAT_UINT_KEY | BTR_FEAT_DIRECT_KEY,
				   &dbtree_iv_ops);
	if (rc != 0) {
		D_ERROR("failed to register DBTREE_CLASS_IV: "DF_RC"\n",
			DP_RC(rc));
		return rc;
	}

	rc = dbtree_class_register(DBTREE_CLASS_IFV, BTR_FEAT_UINT_KEY | BTR_FEAT_DIRECT_KEY,
				   &dbtree_ifv_ops);
	if (rc != 0) {
		D_ERROR("failed to register DBTREE_CLASS_IFV: " DF_RC "\n", DP_RC(rc));
		return rc;
	}

	rc = dbtree_class_register(DBTREE_CLASS_NV, BTR_FEAT_DIRECT_KEY,
				   &dbtree_nv_ops);
	if (rc != 0) {
		D_ERROR("failed to register DBTREE_CLASS_NV: "DF_RC"\n",
			DP_RC(rc));
		return rc;
	}

	rc = dbtree_class_register(DBTREE_CLASS_UV, 0 /* feats */,
				   &dbtree_uv_ops);
	if (rc != 0) {
		D_ERROR("failed to register DBTREE_CLASS_UV: "DF_RC"\n",
			DP_RC(rc));
		return rc;
	}

	rc = dbtree_class_register(DBTREE_CLASS_EC,
				   BTR_FEAT_UINT_KEY /* feats */,
				   &dbtree_ec_ops);
	if (rc != 0) {
		D_ERROR("failed to register DBTREE_CLASS_EC: "DF_RC"\n",
			DP_RC(rc));
		return rc;
	}

	return rc;
}

static int
modules_load(void)
{
	char		*mod;
	char		*sep;
	char		*run;
	int		 rc = 0;

	D_STRNDUP(sep, modules, MAX_MODULE_OPTIONS + 1);
	if (sep == NULL)
		return -DER_NOMEM;
	run = sep;

	mod = strsep(&run, ",");
	while (mod != NULL) {
		if (strcmp(mod, "object") == 0)
			mod = "obj";
		else if (strcmp(mod, "po") == 0)
			mod = "pool";
		else if (strcmp(mod, "container") == 0 ||
			 strcmp(mod, "co") == 0)
			mod = "cont";
		else if (strcmp(mod, "management") == 0)
			mod = "mgmt";
		else if (strcmp(mod, "vos") == 0)
			mod = "vos_srv";

		rc = dss_module_load(mod);
		if (rc != 0) {
			D_ERROR("Failed to load module %s: %d\n", mod, rc);
			break;
		}

		mod = strsep(&run, ",");
	}

	D_FREE(sep);
	return rc;
}

static unsigned int
ncores_needed(unsigned int tgt_nr, unsigned int nr_helpers)
{
	return DAOS_TGT0_OFFSET + tgt_nr + nr_helpers;
}

/**
 * Check if the #targets and #nr_xs_helpers is valid to start server, the #nr_xs_helpers possibly
 * be reduced.
 */
static int
dss_tgt_nr_check(unsigned int ncores, unsigned int tgt_nr, bool oversubscribe)
{
	D_ASSERT(ncores >= 1);

	/* at most 2 helper XS per target */
	if (dss_tgt_offload_xs_nr > 2 * tgt_nr) {
		D_PRINT("#nr_xs_helpers(%d) cannot exceed 2 times #targets (2 x %d = %d).\n",
			dss_tgt_offload_xs_nr, tgt_nr, 2 * tgt_nr);
		dss_tgt_offload_xs_nr = 2 * tgt_nr;
	} else if (dss_tgt_offload_xs_nr == 0) {
		D_WARN("Suggest to config at least 1 helper XS per DAOS engine\n");
	}

	if (oversubscribe) {
		if (ncores_needed(tgt_nr, dss_tgt_offload_xs_nr) > ncores)
			D_PRINT("Force to start engine with %d targets %d xs_helpers on %d cores("
				"%d cores reserved for system service).\n",
				tgt_nr, dss_tgt_offload_xs_nr, ncores, DAOS_TGT0_OFFSET);
		goto out;
	}

	if (ncores_needed(tgt_nr, dss_tgt_offload_xs_nr) > ncores) {
		D_ERROR("cannot start engine with %d targets %d xs_helpers on %d cores, may try "
			"with DAOS_TARGET_OVERSUBSCRIBE=1 or reduce #targets/#nr_xs_helpers("
			"%d cores reserved for system service).\n",
			tgt_nr, dss_tgt_offload_xs_nr, ncores, DAOS_TGT0_OFFSET);
		return -DER_INVAL;
	}

out:
	if (dss_tgt_offload_xs_nr % tgt_nr != 0)
		dss_helper_pool = true;

	return 0;
}

static bool
dss_multi_socket_check(bool oversub, int numa_nr)
{
	/** Keep this simple and disallow some configurations */
	if (oversub) {
		D_INFO("Oversubscription requested, bypassing multi-socket mode\n");
		return false;
	}

	if (dss_numa_node != -1) {
		D_INFO("Numa node specified, running in single socket mode\n");
		return false;
	}

	if (numa_nr < 2) {
		D_INFO("No NUMA found, bypassing multi-socket mode\n");
		return false;
	}

	if ((dss_tgt_offload_xs_nr % numa_nr) != 0) {
		D_INFO("Uneven split of helpers on sockets, bypassing multi-socket mode\n");
		return false;
	}

	if ((dss_tgt_nr % numa_nr) != 0) {
		D_INFO("Uneven split of targets on sockets, bypassing multi-socket mode\n");
		return false;
	}

	return true;
}

static int
dss_legacy_mode(bool oversub)
{
	D_PRINT("Using legacy core allocation algorithm\n");
	if (dss_core_offset >= dss_core_nr) {
		D_ERROR("invalid dss_core_offset %u (set by \"-f\" option), should within "
			"range [0, %u]\n",
			dss_core_offset, dss_core_nr - 1);
		return -DER_INVAL;
	}

	return dss_tgt_nr_check(dss_core_nr, dss_tgt_nr, oversub);
}

static int
dss_topo_init(void)
{
	int		depth;
	int		numa_node_nr;
<<<<<<< HEAD
	char		*cpuset;
=======
	int             num_cores_visited;
>>>>>>> 1b62ecde
	int		k;
	int             numa_node;
	int             rc = 0;
	hwloc_obj_t     numa_obj;
	hwloc_obj_t	corenode;
	bool            tgt_oversub = false;
	bool            multi_socket = false;

	hwloc_topology_init(&dss_topo);
	hwloc_topology_load(dss_topo);

	dss_core_depth = hwloc_get_type_depth(dss_topo, HWLOC_OBJ_CORE);
	dss_core_nr = hwloc_get_nbobjs_by_type(dss_topo, HWLOC_OBJ_CORE);
	depth = hwloc_get_type_depth(dss_topo, HWLOC_OBJ_NUMANODE);
	numa_node_nr = hwloc_get_nbobjs_by_depth(dss_topo, depth);
	d_getenv_bool("DAOS_TARGET_OVERSUBSCRIBE", &tgt_oversub);
	d_getenv_bool("DAOS_FORWARD_NEIGHBOR", &dss_forward_neighbor);
	dss_tgt_nr = nr_threads;

<<<<<<< HEAD
	/*
	 * Use legacy core allocation algorithm when:
	 *
	 * - No NUMA node was specified, or;
	 * - NUMA data unavailable, or;
	 * - Oversubscribe is specified (which isn't supported in NUMA mode);
	 */
	if (dss_numa_node == -1 || numa_node_nr <= 0 || tgt_oversub) {
		D_PRINT("Using legacy core allocation algorithm\n");
		if (dss_core_offset >= dss_core_nr) {
			D_ERROR("invalid dss_core_offset %u (set by \"-f\" option), should within "
				"range [0, %u]\n",
				dss_core_offset, dss_core_nr - 1);
			return -DER_INVAL;
		}

		return dss_tgt_nr_check(dss_core_nr, dss_tgt_nr, tgt_oversub);
=======
	/** Set to -1 initially so we can detect when it's set explicitly to
	 * maintain mode consistency between engines where one sets it to 0.
	 */
	if (dss_core_offset == -1) {
		dss_core_offset = 0;
		if (dss_multi_socket_check(tgt_oversub, numa_node_nr))
			multi_socket = true;
	} else {
		D_INFO("Core offset specified, running in single socket mode\n");
>>>>>>> 1b62ecde
	}

	/* Fall back to legacy mode if no socket was specified and
	 * multi-socket mode is not possible or NUMA data is unavailable
	 */
	if ((!multi_socket && dss_numa_node == -1) || numa_node_nr <= 0)
		return dss_legacy_mode(tgt_oversub);

	if (dss_numa_node > numa_node_nr) {
		D_ERROR("Invalid NUMA node selected. Must be no larger than %d\n", numa_node_nr);
		return -DER_INVAL;
	}

	D_ALLOC_ARRAY(dss_numa, numa_node_nr);
	if (dss_numa == NULL)
		return -DER_NOMEM;

	for (numa_node = 0; numa_node < numa_node_nr; numa_node++) {
		dss_numa[numa_node].ni_idx = numa_node;
		numa_obj                   = hwloc_get_obj_by_depth(dss_topo, depth, numa_node);
		if (numa_obj == NULL) {
			D_ERROR("NUMA node %d was not found in the topology\n", numa_node);
			D_GOTO(failed, rc = -DER_INVAL);
		}

<<<<<<< HEAD
	dss_num_cores_numa_node = 0;

	for (k = 0; k < dss_core_nr; k++) {
		corenode = hwloc_get_obj_by_depth(dss_topo, dss_core_depth, k);
		if (corenode == NULL)
			continue;
		if (hwloc_bitmap_isincluded(corenode->cpuset,
					    numa_obj->cpuset) != 0) {
			hwloc_bitmap_set(core_allocation_bitmap, k);
			hwloc_bitmap_asprintf(&cpuset, corenode->cpuset);
			dss_num_cores_numa_node++;
=======
		/* create an empty bitmap, then set each bit as we */
		/* find a core that matches */
		dss_numa[numa_node].ni_coremap = hwloc_bitmap_alloc();
		if (dss_numa[numa_node].ni_coremap == NULL) {
			D_ERROR("Unable to allocate core allocation bitmap\n");
			D_GOTO(failed, rc = -DER_INVAL);
		}

		dss_numa[numa_node].ni_core_nr = 0;
		num_cores_visited              = 0;

		for (k = 0; k < dss_core_nr; k++) {
			corenode = hwloc_get_obj_by_depth(dss_topo, dss_core_depth, k);
			if (corenode == NULL)
				continue;
			if (hwloc_bitmap_isincluded(corenode->cpuset, numa_obj->cpuset) != 0) {
				if (num_cores_visited++ >= dss_core_offset)
					hwloc_bitmap_set(dss_numa[numa_node].ni_coremap, k);
				dss_numa[numa_node].ni_core_nr++;
			}
>>>>>>> 1b62ecde
		}
		if (multi_socket && numa_node > 0 &&
		    dss_numa[numa_node].ni_core_nr != dss_numa[numa_node - 1].ni_core_nr) {
			D_INFO("Non-uniform numa nodes, bypassing multi-socket mode\n");
			D_FREE(dss_numa);
			return dss_legacy_mode(false);
		}
	}

	if (multi_socket) {
		/** In this mode, we simply save the topology for later use but
		 * still use all of the cores.
		 */
		D_PRINT("Using Multi-socket NUMA core allocation algorithm\n");
		dss_numa_nr             = numa_node_nr;
		dss_offload_per_numa_nr = dss_tgt_offload_xs_nr / dss_numa_nr;
		dss_tgt_per_numa_nr     = dss_tgt_nr / dss_numa_nr;
		return dss_tgt_nr_check(dss_core_nr, dss_tgt_nr, tgt_oversub);
	}

	if (dss_core_offset >= dss_numa[dss_numa_node].ni_core_nr) {
		D_ERROR("invalid dss_core_offset %d (set by \"-f\" option), should within range "
			"[0, %d]\n",
			dss_core_offset, dss_numa[dss_numa_node].ni_core_nr - 1);
		return -DER_INVAL;
	}
	D_PRINT("Using NUMA core allocation algorithm\n");

	return dss_tgt_nr_check(dss_numa[dss_numa_node].ni_core_nr, dss_tgt_nr, tgt_oversub);
failed:
	D_FREE(dss_numa);
	return rc;
}

static void
dss_topo_fini(void)
{
	D_FREE(dss_numa);
}

static ABT_mutex		server_init_state_mutex;
static ABT_cond			server_init_state_cv;
static enum dss_init_state	server_init_state;

static int
server_init_state_init(void)
{
	int rc;

	rc = ABT_mutex_create(&server_init_state_mutex);
	if (rc != ABT_SUCCESS)
		return dss_abterr2der(rc);
	rc = ABT_cond_create(&server_init_state_cv);
	if (rc != ABT_SUCCESS) {
		ABT_mutex_free(&server_init_state_mutex);
		return dss_abterr2der(rc);
	}
	return 0;
}

static void
server_init_state_fini(void)
{
	server_init_state = DSS_INIT_STATE_INIT;
	ABT_cond_free(&server_init_state_cv);
	ABT_mutex_free(&server_init_state_mutex);
}

static void
server_init_state_wait(enum dss_init_state state)
{
	D_INFO("waiting for server init state %d\n", state);
	ABT_mutex_lock(server_init_state_mutex);
	while (server_init_state != state)
		ABT_cond_wait(server_init_state_cv, server_init_state_mutex);
	ABT_mutex_unlock(server_init_state_mutex);
}

void
dss_init_state_set(enum dss_init_state state)
{
	D_INFO("setting server init state to %d\n", state);
	ABT_mutex_lock(server_init_state_mutex);
	server_init_state = state;
	ABT_cond_broadcast(server_init_state_cv);
	ABT_mutex_unlock(server_init_state_mutex);
}

static int
abt_max_num_xstreams(void)
{
	unsigned num_xstreams = 0;

	if (d_isenv_def("ABT_MAX_NUM_XSTREAMS"))
		d_getenv_uint("ABT_MAX_NUM_XSTREAMS", &num_xstreams);
	else
		d_getenv_uint("ABT_ENV_MAX_NUM_XSTREAMS", &num_xstreams);
	D_ASSERT(num_xstreams <= INT_MAX);

	return num_xstreams;
}

static int
set_abt_max_num_xstreams(int n)
{
	char   *name = "ABT_MAX_NUM_XSTREAMS";
	char   *value;
	int	rc;

	D_ASSERTF(n > 0, "%d\n", n);
	D_ASPRINTF(value, "%d", n);
	if (value == NULL)
		return -DER_NOMEM;
	D_INFO("Setting %s to %s\n", name, value);
	rc = d_setenv(name, value, 1 /* overwrite */);
	D_FREE(value);
	if (rc != 0)
		return daos_errno2der(errno);
	return 0;
}

static int
abt_init(int argc, char *argv[])
{
	int	nrequested = abt_max_num_xstreams();
	int	nrequired = 1 /* primary xstream */ + DSS_XS_NR_TOTAL;
	int	rc;

	/*
	 * Set ABT_MAX_NUM_XSTREAMS to the larger of nrequested and nrequired.
	 * If we don't do this, Argobots may use a default or requested value
	 * less than nrequired. We may then hit Argobots assertion failures
	 * because xstream_data.xd_mutex's internal queue has fewer slots than
	 * some xstreams' rank numbers need.
	 */
	rc = set_abt_max_num_xstreams(max(nrequested, nrequired));
	if (rc != 0)
		return daos_errno2der(errno);

	/* Now, initialize Argobots. */
	rc = ABT_init(argc, argv);
	if (rc != ABT_SUCCESS) {
		D_ERROR("failed to init ABT: %d\n", rc);
		return dss_abterr2der(rc);
	}

#ifdef ULT_MMAP_STACK
	FILE *fp;

	/* read vm.max_map_count from /proc instead of using sysctl() API
	 * as it seems the preferred way ...
	 */
	fp = fopen("/proc/sys/vm/max_map_count", "r");
	if (fp == NULL) {
		D_ERROR("Unable to open /proc/sys/vm/max_map_count: %s\n",
			strerror(errno));
	} else {
		int n;

		n = fscanf(fp, "%d", &max_nb_mmap_stacks);
		if (n == EOF) {
			D_ERROR("Unable to read vm.max_map_count value: %s\n",
				strerror(errno));
			/* just in case, to ensure value can be later safely
			 * compared and thus no ULT stack be mmap()'ed
			 */
			max_nb_mmap_stacks = 0;
		} else {
			/* need a minimum value to start mmap() ULT stacks */
			if (max_nb_mmap_stacks < MIN_VM_MAX_MAP_COUNT) {
				D_WARN("vm.max_map_count (%d) value is too low (< %d) to start mmap() ULT stacks\n",
				       max_nb_mmap_stacks, MIN_VM_MAX_MAP_COUNT);
				max_nb_mmap_stacks = 0;
			} else {
				/* consider half can be used to mmap() ULT
				 * stacks
				 */
				max_nb_mmap_stacks /= 2;
				D_INFO("Will be able to mmap() %d ULT stacks\n",
				       max_nb_mmap_stacks);
			}
		}
	}

	rc = ABT_key_create(free_stack, &stack_key);
	if (rc != ABT_SUCCESS) {
		D_ERROR("ABT key for stack create failed: %d\n", rc);
		ABT_finalize();
		return dss_abterr2der(rc);
	}
#endif
	dss_abt_init = true;

	return 0;
}

static void
abt_fini(void)
{
#ifdef ULT_MMAP_STACK
	ABT_key_free(&stack_key);
#endif
	dss_abt_init = false;
	ABT_finalize();
}

static void
dss_crt_event_cb(d_rank_t rank, uint64_t incarnation, enum crt_event_source src,
		 enum crt_event_type type, void *arg)
{
	int			 rc = 0;
	struct engine_metrics	*metrics = &dss_engine_metrics;

	/* We only care about dead ranks for now */
	if (type != CRT_EVT_DEAD) {
		D_DEBUG(DB_MGMT, "ignore: src=%d type=%d\n", src, type);
		return;
	}

	d_tm_record_timestamp(metrics->last_event_time);

	if (src == CRT_EVS_SWIM) {
		d_tm_inc_counter(metrics->dead_rank_events, 1);
		rc = ds_notify_swim_rank_dead(rank, incarnation);
		if (rc)
			D_ERROR("failed to handle %u/%u event: "DF_RC"\n",
				src, type, DP_RC(rc));
	} else if (src == CRT_EVS_GRPMOD) {
		d_rank_t self_rank = dss_self_rank();

		if (rank == dss_self_rank()) {
			D_WARN("raising SIGKILL: exclusion of this engine (rank %u) detected\n",
			       self_rank);
			/*
			 * For now, we just raise a SIGKILL to ourselves; we could
			 * inform daos_server, who would initiate a termination and
			 * decide whether to restart us.
			 */
			rc = kill(getpid(), SIGKILL);
			if (rc != 0)
				D_ERROR("failed to raise SIGKILL: %d\n", errno);
			return;
		}

	}
}

static void
dss_crt_hlc_error_cb(void *arg)
{
	/* Rank will be populated automatically */
	ds_notify_ras_eventf(RAS_ENGINE_CLOCK_DRIFT, RAS_TYPE_INFO,
			     RAS_SEV_ERROR, NULL /* hwid */,
			     NULL /* rank */, NULL /* inc */,
			     NULL /* jobid */, NULL /* pool */,
			     NULL /* cont */, NULL /* objid */,
			     NULL /* ctlop */, NULL /* data */,
			     "clock drift detected");
}

static void
server_id_cb(uint32_t *tid, uint64_t *uid)
{

	if (server_init_state != DSS_INIT_STATE_SET_UP)
		return;

	if (uid != NULL && dss_abt_init) {
		ABT_unit_type type = ABT_UNIT_TYPE_EXT;
		int rc;

		rc = ABT_self_get_type(&type);

		if (rc == 0 && (type == ABT_UNIT_TYPE_THREAD || type == ABT_UNIT_TYPE_TASK))
			ABT_self_get_thread_id(uid);
	}

	if (tid != NULL) {
		struct daos_thread_local_storage *dtc;
		struct daos_module_info          *dmi;
		int index = daos_srv_modkey.dmk_index;

		/* Avoid assertion in daos_module_key_get() */
		dtc = dss_tls_get();
		if (dtc != NULL && index >= 0 && index < DAOS_MODULE_KEYS_NR &&
		    daos_get_module_key(index) == &daos_srv_modkey) {
			dmi = dss_get_module_info();
			if (dmi != NULL)
				*tid = dmi->dmi_xs_id;
		}
	}
}

static uint64_t
metrics_region_size(int num_tgts)
{
	const uint64_t	est_std_metrics = 1024; /* high estimate to allow for pool links */
	const uint64_t	est_tgt_metrics = 128; /* high estimate */

	return (est_std_metrics + est_tgt_metrics * num_tgts) * D_TM_METRIC_SIZE;
}

static int
server_init(int argc, char *argv[])
{
	uint64_t		bound;
	unsigned int		ctx_nr;
	int			rc;
	struct engine_metrics	*metrics;

	/*
	 * Begin the HLC recovery as early as possible. Do not read the HLC
	 * before the hlc_recovery_end call below.
	 */
	bound = hlc_recovery_begin();

	gethostname(dss_hostname, DSS_HOSTNAME_MAX_LEN);

	daos_debug_set_id_cb(server_id_cb);
	rc = daos_debug_init_ex(DAOS_LOG_DEFAULT, DLOG_INFO);
	if (rc != 0)
		return rc;

	/** initialize server topology data - this is needed to set up the number of targets */
	rc = dss_topo_init();
	if (rc != 0)
		D_GOTO(exit_debug_init, rc);

	rc = d_tm_init(dss_instance_idx, metrics_region_size(dss_tgt_nr), D_TM_SERVER_PROCESS);
	if (rc != 0)
		goto exit_debug_init;

	rc = dss_engine_metrics_init();
	if (rc != 0)
		D_WARN("Unable to initialize engine metrics, " DF_RC "\n",
		       DP_RC(rc));

	metrics = &dss_engine_metrics;
	/** Report timestamp when engine was started */
	d_tm_record_timestamp(metrics->started_time);

	rc = drpc_init();
	if (rc != 0) {
		D_ERROR("Failed to initialize dRPC: "DF_RC"\n", DP_RC(rc));
		goto exit_metrics_init;
	}

	rc = register_dbtree_classes();
	if (rc != 0)
		D_GOTO(exit_drpc_fini, rc);

	rc = abt_init(argc, argv);
	if (rc != 0)
		goto exit_drpc_fini;

	/* initialize the modular interface */
	rc = dss_module_init();
	if (rc)
		goto exit_abt_init;
	D_INFO("Module interface successfully initialized\n");

	/* initialize the network layer */
	ctx_nr = dss_ctx_nr_get();
	rc = crt_init_opt(daos_sysname,
			  CRT_FLAG_BIT_SERVER,
			  daos_crt_init_opt_get(true, ctx_nr));
	if (rc)
		D_GOTO(exit_mod_init, rc);
	D_INFO("Network successfully initialized\n");

	rc = daos_hhash_init();
	if (rc != 0) {
		D_ERROR("daos_hhash_init failed, rc: "DF_RC"\n",
			DP_RC(rc));
		D_GOTO(exit_crt, rc);
	}

	rc = pl_init();
	if (rc != 0) {
		daos_hhash_fini();
		goto exit_crt;
	}
	D_INFO("handle hash table and placement initialized\n");

	/* server-side uses D_HTYPE_PTR handle */
	d_hhash_set_ptrtype(daos_ht.dht_hhash);

	ds_iv_init();

	/* load modules. Split load and init so first call to dlopen()
	 * is from the engine to avoid DAOS-4557
	 */
	rc = modules_load();
	if (rc)
		/* Some modules may have been loaded successfully. */
		D_GOTO(exit_mod_loaded, rc);
	D_INFO("Module %s successfully loaded\n", modules);

	/*
	 * End the HLC recovery so that module init callbacks (e.g.,
	 * vos_mod_init) invoked by the dss_module_init_all call below can read
	 * the HLC.
	 */
	hlc_recovery_end(bound);
	dss_set_start_epoch();

	/* init nvme */
	rc = bio_nvme_init(dss_nvme_conf, dss_numa_node, dss_nvme_mem_size,
			   dss_nvme_hugepage_size, dss_tgt_nr, dss_nvme_bypass_health_check);
	if (rc)
		D_GOTO(exit_mod_loaded, rc);

	/* init modules */
	rc = dss_module_init_all(&dss_mod_facs);
	if (rc)
		/* Some modules may have been loaded successfully. */
		D_GOTO(exit_nvme_init, rc);
	D_INFO("Module %s successfully initialized\n", modules);

	/* initialize service */
	rc = dss_srv_init();
	if (rc)
		D_GOTO(exit_mod_loaded, rc);
	D_INFO("Service initialized\n");

	rc = server_init_state_init();
	if (rc != 0) {
		D_ERROR("failed to init server init state: "DF_RC"\n",
			DP_RC(rc));
		goto exit_srv_init;
	}

	rc = drpc_notify_ready(dss_check_mode);
	if (rc != 0) {
		D_ERROR("Failed to notify daos_server: "DF_RC"\n", DP_RC(rc));
		goto exit_init_state;
	}

	server_init_state_wait(DSS_INIT_STATE_SET_UP);

	if (!dss_check_mode) {
		rc = crt_register_event_cb(dss_crt_event_cb, NULL);
		if (rc != 0)
			D_GOTO(exit_init_state, rc);
	}

	rc = crt_register_hlc_error_cb(dss_crt_hlc_error_cb, NULL);
	if (rc)
		D_GOTO(exit_init_state, rc);

	dss_xstreams_open_barrier();
	D_INFO("Service fully up\n");

	/** Report timestamp when engine was open for business */
	d_tm_record_timestamp(metrics->ready_time);

	/** Report rank */
	d_tm_set_gauge(metrics->rank_id, dss_self_rank());

	D_PRINT("DAOS I/O Engine (v%s) process %u started on rank %u "
		"with %u target, %d helper XS, firstcore %d, host %s.\n",
		DAOS_VERSION, getpid(), dss_self_rank(), dss_tgt_nr,
		dss_tgt_offload_xs_nr, dss_core_offset, dss_hostname);

	if (dss_numa && dss_numa_node != -1)
		D_PRINT("Using NUMA node: %d", dss_numa_node);

	return 0;

exit_init_state:
	server_init_state_fini();
exit_srv_init:
	dss_srv_fini(true);
exit_nvme_init:
	bio_nvme_fini();
exit_mod_loaded:
	ds_iv_fini();
	dss_module_unload_all();
	pl_fini();
	daos_hhash_fini();
exit_crt:
	crt_finalize();
exit_mod_init:
	dss_module_fini(true);
exit_abt_init:
	abt_fini();
exit_drpc_fini:
	drpc_fini();
exit_metrics_init:
	dss_engine_metrics_fini();
	d_tm_fini();
	/* dss_topo_fini cleans itself if it fails */
exit_debug_init:
	daos_debug_fini();
	return rc;
}

static void
server_fini(bool force)
{
	D_INFO("Service is shutting down\n");
	/*
	 * The first thing to do is to inform every xstream that the engine is
	 * shutting down, so that we can avoid allocating new resources or
	 * taking new references on existing ones if necessary. Note that
	 * xstreams won't start shutting down until we call dss_srv_fini below.
	 */
	dss_srv_set_shutting_down();
	if (!dss_check_mode)
		crt_unregister_event_cb(dss_crt_event_cb, NULL);
	D_INFO("unregister event callbacks done\n");
	/*
	 * Cleaning up modules needs to create ULTs on other xstreams; must be
	 * called before shutting down the xstreams.
	 */
	dss_module_cleanup_all();
	D_INFO("dss_module_cleanup_all() done\n");
	server_init_state_fini();
	D_INFO("server_init_state_fini() done\n");
	/*
	 * All other xstreams start shutting down here. ULT/tasklet creations
	 * on them are no longer possible.
	 */
	dss_srv_fini(force);
	D_INFO("dss_srv_fini() done\n");
	bio_nvme_fini();
	D_INFO("bio_nvme_fini() done\n");
	ds_iv_fini();
	D_INFO("ds_iv_fini() done\n");
	dss_module_unload_all();
	D_INFO("dss_module_unload_all() done\n");
	/*
	 * Client stuff finalization needs be done after all ULTs drained
	 * in dss_srv_fini().
	 */
	pl_fini();
	daos_hhash_fini();
	D_INFO("daos_fini() or pl_fini() done\n");
	crt_finalize();
	D_INFO("crt_finalize() done\n");
	dss_module_fini(force);
	D_INFO("dss_module_fini() done\n");
	abt_fini();
	D_INFO("abt_fini() done\n");
	drpc_fini();
	D_INFO("drpc_fini() done\n");
	dss_engine_metrics_fini();
	D_INFO("dss_engine_metrics_fini() done\n");
	d_tm_fini();
	D_INFO("d_tm_fini() done\n");
	dss_topo_fini();
	D_INFO("dss_top_fini() done\n");
	daos_debug_fini();
	D_INFO("daos_debug_fini() done\n");
}

static void
usage(char *prog, FILE *out)
{
	fprintf(out, "\
Usage:\n\
  %s -h\n\
  %s [-m modules] [-c ncores] [-g group] [-s path]\n\
Options:\n\
  --modules=modules, -m modules\n\
      List of server modules to load (default \"%s\")\n\
  --cores=ncores, -c ncores\n\
      Number of targets to use (deprecated, please use -t instead)\n\
  --targets=ntgts, -t ntargets\n\
      Number of targets to use (use all cores by default)\n\
  --xshelpernr=nhelpers, -x helpers\n\
      Number of helper XS -per vos target (default 1)\n\
  --firstcore=firstcore, -f firstcore\n\
      index of first core for service thread (default 0)\n\
  --group=group, -g group\n\
      Server group name (default \"%s\")\n\
  --storage=path, -s path\n\
      Storage path (default \"%s\")\n\
  --socket_dir=socket_dir, -d socket_dir\n\
      Directory where daos_server sockets are located (default \"%s\")\n\
  --nvme=config, -n config\n\
      NVMe config file (default \"%s\")\n\
  --instance_idx=idx, -I idx\n\
      Identifier for this server instance (default %u)\n\
  --pinned_numa_node=numanode, -p numanode\n\
      Bind to cores within the specified NUMA node\n\
  --bypass_health_chk, -b\n\
      Boolean set to inhibit collection of NVME health data\n\
  --mem_size=mem_size, -r mem_size\n\
      Allocates mem_size MB for SPDK when using primary process mode\n\
  --hugepage_size=hugepage_size, -H hugepage_size\n\
      Passes the configured hugepage size(2MB or 1GB)\n\
  --storage_tiers=ntiers, -T ntiers\n\
      Number of storage tiers\n\
  --check, -C\n\
      Start engine with check mode, global consistency check\n\
  --help, -h\n\
      Print this description\n",
		prog, prog, modules, daos_sysname, dss_storage_path,
		dss_socket_dir, dss_nvme_conf, dss_instance_idx);
}

static int arg_strtoul(const char *str, unsigned int *value, const char *opt)
{
	char *ptr_parse_end = NULL;

	*value = strtoul(str, &ptr_parse_end, 0);
	if (ptr_parse_end && *ptr_parse_end != '\0') {
		printf("invalid numeric value: %s (set by %s)\n", str, opt);
		return -DER_INVAL;
	}

	return 0;
}

static int
parse(int argc, char **argv)
{
	struct	option opts[] = {
		{ "cores",		required_argument,	NULL,	'c' },
		{ "socket_dir",		required_argument,	NULL,	'd' },
		{ "firstcore",		required_argument,	NULL,	'f' },
		{ "group",		required_argument,	NULL,	'g' },
		{ "help",		no_argument,		NULL,	'h' },
		{ "modules",		required_argument,	NULL,	'm' },
		{ "nvme",		required_argument,	NULL,	'n' },
		{ "pinned_numa_node",	required_argument,	NULL,	'p' },
		{ "mem_size",		required_argument,	NULL,	'r' },
		{ "hugepage_size",	required_argument,	NULL,	'H' },
		{ "targets",		required_argument,	NULL,	't' },
		{ "storage",		required_argument,	NULL,	's' },
		{ "xshelpernr",		required_argument,	NULL,	'x' },
		{ "instance_idx",	required_argument,	NULL,	'I' },
		{ "bypass_health_chk",	no_argument,		NULL,	'b' },
		{ "storage_tiers",	required_argument,	NULL,	'T' },
		{ "nr_sec_ctx",		required_argument,	NULL,	'S' },
		{ "check",		no_argument,		NULL,	'C' },
		{ NULL,			0,			NULL,	0}
	};
	int	rc = 0;
	int	c;
	bool	spec_mod = false;

	dss_check_mode = false;

	/* load all of modules by default */
	sprintf(modules, "%s", MODULE_LIST);
	while ((c = getopt_long(argc, argv, "c:d:f:g:hi:m:n:p:r:H:t:s:x:I:bT:S:C:",
				opts, NULL)) != -1) {
		switch (c) {
		case 'm':
			if (dss_check_mode) {
				printf("'-c|--modules' option is ignored under check mode\n");
				break;
			}

			if (strlen(optarg) > MAX_MODULE_OPTIONS) {
				rc = -DER_INVAL;
				usage(argv[0], stderr);
				break;
			}
			spec_mod = true;
			snprintf(modules, sizeof(modules), "%s", optarg);
			break;
		case 'c':
			printf("\"-c\" option is deprecated, please use \"-t\" "
			       "instead.\n");
		case 't':
			rc = arg_strtoul(optarg, &nr_threads, "\"-t\"");
			break;
		case 'x':
			rc = arg_strtoul(optarg, &dss_tgt_offload_xs_nr,
					 "\"-x\"");
			break;
		case 'f':
			rc = arg_strtoul(optarg, &dss_core_offset, "\"-f\"");
			break;
		case 'g': {
			if (strnlen(optarg, DAOS_SYS_NAME_MAX + 1) > DAOS_SYS_NAME_MAX) {
				printf("DAOS system name must be at most %d bytes\n",
				       DAOS_SYS_NAME_MAX);
				rc = -DER_INVAL;
				break;
			}
			daos_sysname = optarg;
			break;
		}
		case 's':
			dss_storage_path = optarg;
			break;
		case 'd':
			dss_socket_dir = optarg;
			break;
		case 'n':
			dss_nvme_conf = optarg;
			break;
		case 'p':
			dss_numa_node = atoi(optarg);
			break;
		case 'r':
			rc = arg_strtoul(optarg, &dss_nvme_mem_size, "\"-r\"");
			break;
		case 'H':
			rc = arg_strtoul(optarg, &dss_nvme_hugepage_size,
					 "\"-H\"");
			break;
		case 'h':
			usage(argv[0], stdout);
			break;
		case 'I':
			rc = arg_strtoul(optarg, &dss_instance_idx, "\"-I\"");
			break;
		case 'b':
			dss_nvme_bypass_health_check = true;
			break;
		case 'T':
			rc = arg_strtoul(optarg, &dss_storage_tiers, "\"-T\"");
			if (dss_storage_tiers < 1 || dss_storage_tiers > 4) {
				printf("Requires 1 to 4 tiers\n");
				rc = -DER_INVAL;
			}
			break;
		case 'S':
			rc = arg_strtoul(optarg, &dss_sec_xs_nr, "\"-S\"");
			break;
		case 'C':
			dss_check_mode = true;
			if (spec_mod) {
				printf("'-c|--modules' option is ignored under check mode\n");
				spec_mod = false;
			}
			snprintf(modules, sizeof(modules), "%s", MODS_LIST_CHK);
			break;
		default:
			usage(argv[0], stderr);
			rc = -DER_INVAL;
		}
		if (rc < 0)
			return rc;
	}

	return 0;
}

int
main(int argc, char **argv)
{
	sigset_t	set;
	int		sig;
	int		rc;

	/** parse command line arguments */
	rc = parse(argc, argv);
	if (rc)
		exit(EXIT_FAILURE);

	/** block all possible signals but faults */
	sigfillset(&set);
	sigdelset(&set, SIGILL);
	sigdelset(&set, SIGFPE);
	sigdelset(&set, SIGBUS);
	sigdelset(&set, SIGSEGV);
	/** also allow abort()/assert() to trigger */
	sigdelset(&set, SIGABRT);

	rc = pthread_sigmask(SIG_BLOCK, &set, NULL);
	if (rc) {
		perror("failed to mask signals");
		exit(EXIT_FAILURE);
	}

	/* register our own handler for faults and abort()/assert() */
	d_signal_stack_enable(true);
	d_signal_register();

	/** server initialization */
	rc = server_init(argc, argv);
	if (rc)
		exit(EXIT_FAILURE);

	/** wait for shutdown signal */
	sigemptyset(&set);
	sigaddset(&set, SIGINT);
	sigaddset(&set, SIGTERM);
	sigaddset(&set, SIGUSR1);
	sigaddset(&set, SIGUSR2);
	while (1) {
		rc = sigwait(&set, &sig);
		if (rc) {
			D_ERROR("failed to wait for signals: %d\n", rc);
			break;
		}

		/* open specific file to dump ABT infos and ULTs stacks */
		if (sig == SIGUSR1 || sig == SIGUSR2) {
			struct timeval tv;
			struct tm *tm = NULL;

			rc = gettimeofday(&tv, NULL);
			if (rc == 0)
				tm = localtime(&tv.tv_sec);
			else
				D_ERROR("failure to gettimeofday(): %s (%d)\n",
					strerror(errno), errno);

			 if (abt_infos == NULL) {
				/* filename format is
				 * "/tmp/daos_dump_<PID>_YYYYMMDD_hh_mm.txt"
				 */
				char name[50];

				if (rc != -1 && tm != NULL)
					snprintf(name, 50,
						 "/tmp/daos_dump_%d_%04d%02d%02d_%02d_%02d.txt",
						 getpid(), tm->tm_year + 1900,
						 tm->tm_mon + 1, tm->tm_mday,
						 tm->tm_hour, tm->tm_min);
				else
					snprintf(name, 50,
						 "/tmp/daos_dump_%d.txt",
						 getpid());

				abt_infos = fopen(name, "a");
				if (abt_infos == NULL) {
					D_ERROR("failed to open file to dump ABT infos and ULTs stacks: %s (%d)\n",
						strerror(errno), errno);
					abt_infos = stderr;
				}
			}

			/* print header msg with date */
			fprintf(abt_infos,
				"=== Dump of ABT infos and ULTs stacks in %s mode (",
				sig == SIGUSR1 ? "unattended" : "attended");
			if (rc == -1 || tm == NULL)
				fprintf(abt_infos, "time unavailable");
			else
				fprintf(abt_infos,
					"%04d/%02d/%02d-%02d:%02d:%02d.%02ld",
					tm->tm_year + 1900, tm->tm_mon + 1,
					tm->tm_mday, tm->tm_hour, tm->tm_min,
					tm->tm_sec,
					(long int)tv.tv_usec / 10000);
			fprintf(abt_infos, ")\n");
		}

		/* use this engine main thread's context to dump Argobots
		 * internal infos and ULTs stacks without internal synchro
		 */
		if (sig == SIGUSR1) {
			D_INFO("got SIGUSR1, dumping Argobots infos and ULTs stacks\n");
			dss_dump_ABT_state(abt_infos);
			continue;
		}

		/* trigger dump of all Argobots ULTs stacks with internal
		 * synchro (timeout of 10s)
		 */
		if (sig == SIGUSR2) {
			D_INFO("got SIGUSR2, attempting to trigger dump of all Argobots ULTs stacks\n");
			ABT_info_trigger_print_all_thread_stacks(abt_infos,
								 10.0, NULL,
								 NULL);
			continue;
		}

		/* SIGINT/SIGTERM cause server shutdown */
		break;
	}

	/** shutdown */
	server_fini(true);

	exit(EXIT_SUCCESS);
}<|MERGE_RESOLUTION|>--- conflicted
+++ resolved
@@ -359,11 +359,7 @@
 {
 	int		depth;
 	int		numa_node_nr;
-<<<<<<< HEAD
-	char		*cpuset;
-=======
 	int             num_cores_visited;
->>>>>>> 1b62ecde
 	int		k;
 	int             numa_node;
 	int             rc = 0;
@@ -383,25 +379,6 @@
 	d_getenv_bool("DAOS_FORWARD_NEIGHBOR", &dss_forward_neighbor);
 	dss_tgt_nr = nr_threads;
 
-<<<<<<< HEAD
-	/*
-	 * Use legacy core allocation algorithm when:
-	 *
-	 * - No NUMA node was specified, or;
-	 * - NUMA data unavailable, or;
-	 * - Oversubscribe is specified (which isn't supported in NUMA mode);
-	 */
-	if (dss_numa_node == -1 || numa_node_nr <= 0 || tgt_oversub) {
-		D_PRINT("Using legacy core allocation algorithm\n");
-		if (dss_core_offset >= dss_core_nr) {
-			D_ERROR("invalid dss_core_offset %u (set by \"-f\" option), should within "
-				"range [0, %u]\n",
-				dss_core_offset, dss_core_nr - 1);
-			return -DER_INVAL;
-		}
-
-		return dss_tgt_nr_check(dss_core_nr, dss_tgt_nr, tgt_oversub);
-=======
 	/** Set to -1 initially so we can detect when it's set explicitly to
 	 * maintain mode consistency between engines where one sets it to 0.
 	 */
@@ -411,7 +388,6 @@
 			multi_socket = true;
 	} else {
 		D_INFO("Core offset specified, running in single socket mode\n");
->>>>>>> 1b62ecde
 	}
 
 	/* Fall back to legacy mode if no socket was specified and
@@ -437,19 +413,6 @@
 			D_GOTO(failed, rc = -DER_INVAL);
 		}
 
-<<<<<<< HEAD
-	dss_num_cores_numa_node = 0;
-
-	for (k = 0; k < dss_core_nr; k++) {
-		corenode = hwloc_get_obj_by_depth(dss_topo, dss_core_depth, k);
-		if (corenode == NULL)
-			continue;
-		if (hwloc_bitmap_isincluded(corenode->cpuset,
-					    numa_obj->cpuset) != 0) {
-			hwloc_bitmap_set(core_allocation_bitmap, k);
-			hwloc_bitmap_asprintf(&cpuset, corenode->cpuset);
-			dss_num_cores_numa_node++;
-=======
 		/* create an empty bitmap, then set each bit as we */
 		/* find a core that matches */
 		dss_numa[numa_node].ni_coremap = hwloc_bitmap_alloc();
@@ -470,7 +433,6 @@
 					hwloc_bitmap_set(dss_numa[numa_node].ni_coremap, k);
 				dss_numa[numa_node].ni_core_nr++;
 			}
->>>>>>> 1b62ecde
 		}
 		if (multi_socket && numa_node > 0 &&
 		    dss_numa[numa_node].ni_core_nr != dss_numa[numa_node - 1].ni_core_nr) {
