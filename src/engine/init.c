--- conflicted
+++ resolved
@@ -819,13 +819,10 @@
       Boolean set to inhibit collection of NVME health data\n\
   --mem_size=mem_size, -r mem_size\n\
       Allocates mem_size MB for SPDK when using primary process mode\n\
-<<<<<<< HEAD
+  --hugepage_size = hugepage_size, -H hugepage_size\n\
+      Passes the configured hugepage size(2MB or 1GB)\n\
   --storage_tiers=ntiers, -T ntiers\n\
       Number of storage tiers\n\
-=======
-  --hugepage_size = hugepage_size, -H hugepage_size\n\
-      Passes the configured hugepage size(2MB or 1GB)\n\
->>>>>>> 82c98fe5
   --help, -h\n\
       Print this description\n",
 		prog, prog, modules, daos_sysname, dss_storage_path,
@@ -860,11 +857,7 @@
 
 	/* load all of modules by default */
 	sprintf(modules, "%s", MODULE_LIST);
-<<<<<<< HEAD
-	while ((c = getopt_long(argc, argv, "c:d:f:g:hi:m:n:p:r:t:s:x:I:bT:",
-=======
-	while ((c = getopt_long(argc, argv, "c:d:f:g:hi:m:n:p:r:H:t:s:x:I:b",
->>>>>>> 82c98fe5
+	while ((c = getopt_long(argc, argv, "c:d:f:g:hi:m:n:p:r:H:t:s:x:I:bT:",
 				opts, NULL)) != -1) {
 		switch (c) {
 		case 'm':
