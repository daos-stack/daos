--- conflicted
+++ resolved
@@ -983,11 +983,8 @@
 		{ "instance_idx",	required_argument,	NULL,	'I' },
 		{ "bypass_health_chk",	no_argument,		NULL,	'b' },
 		{ "storage_tiers",	required_argument,	NULL,	'T' },
-<<<<<<< HEAD
 		{ "nr_sec_ctx",		required_argument,	NULL,	'S' },
-=======
 		{ "check",		no_argument,		NULL,	'C' },
->>>>>>> c555ef00
 		{ NULL,			0,			NULL,	0}
 	};
 	int	rc = 0;
@@ -998,11 +995,7 @@
 
 	/* load all of modules by default */
 	sprintf(modules, "%s", MODULE_LIST);
-<<<<<<< HEAD
-	while ((c = getopt_long(argc, argv, "c:d:f:g:hi:m:n:p:r:H:t:s:x:I:bT:S:",
-=======
-	while ((c = getopt_long(argc, argv, "c:d:f:g:hi:m:n:p:r:H:t:s:x:I:bT:C",
->>>>>>> c555ef00
+	while ((c = getopt_long(argc, argv, "c:d:f:g:hi:m:n:p:r:H:t:s:x:I:bT:S:C:",
 				opts, NULL)) != -1) {
 		switch (c) {
 		case 'm':
@@ -1077,10 +1070,9 @@
 				rc = -DER_INVAL;
 			}
 			break;
-<<<<<<< HEAD
 		case 'S':
 			rc = arg_strtoul(optarg, &dss_sec_xs_nr, "\"-S\"");
-=======
+			break;
 		case 'C':
 			dss_check_mode = true;
 			if (spec_mod) {
@@ -1088,7 +1080,6 @@
 				spec_mod = false;
 			}
 			snprintf(modules, sizeof(modules), "%s", MODS_LIST_CHK);
->>>>>>> c555ef00
 			break;
 		default:
 			usage(argv[0], stderr);
