--- conflicted
+++ resolved
@@ -117,23 +117,8 @@
  * Unit tests
  */
 static void
-test_drpc_init_fini(void **state)
-{
-<<<<<<< HEAD
-	assert_int_equal(drpc_init(), 0);
-	drpc_fini();
-=======
-	skip(); /* DAOS-6436 */
-	connect_return = -1;
-
-	assert_rc_equal(drpc_init(), -DER_NOMEM);
->>>>>>> 6a1e31a7
-}
-
-static void
 test_drpc_call_connect_fails(void **state)
 {
-<<<<<<< HEAD
 	Drpc__Response	*resp;
 	int		 rc;
 
@@ -143,7 +128,7 @@
 	 */
 	skip();
 
-	assert_int_equal(drpc_init(), 0);
+	assert_rc_equal(drpc_init(), 0);
 
 	connect_return = -1;
 	errno = EACCES;
@@ -151,11 +136,7 @@
 	rc = dss_drpc_call(DRPC_MODULE_SRV, DRPC_METHOD_SRV_NOTIFY_READY,
 			   NULL /* req */, 0 /* req_size */, 0 /* flags */,
 			   &resp);
-	assert_int_equal(rc, -DER_NO_PERM);
-=======
-	crt_self_uri_get_return = -DER_BUSY;
-	assert_rc_equal(drpc_init(), crt_self_uri_get_return);
->>>>>>> 6a1e31a7
+	assert_rc_equal(rc, -DER_NO_PERM);
 
 	/* make sure socket was closed */
 	assert_int_equal(close_call_count, 1);
@@ -172,19 +153,15 @@
 	/* See test_drpc_call_connect_fails. */
 	skip();
 
-	assert_int_equal(drpc_init(), 0);
+	assert_rc_equal(drpc_init(), 0);
 
 	sendmsg_return = -1;
 	errno = EACCES;
 
-<<<<<<< HEAD
 	rc = dss_drpc_call(DRPC_MODULE_SRV, DRPC_METHOD_SRV_NOTIFY_READY,
 			   NULL /* req */, 0 /* req_size */, 0 /* flags */,
 			   &resp);
-	assert_int_equal(rc, -DER_NO_PERM);
-=======
-	assert_rc_equal(drpc_init(), -DER_NO_PERM);
->>>>>>> 6a1e31a7
+	assert_rc_equal(rc, -DER_NO_PERM);
 
 	/* make sure socket was closed */
 	assert_int_equal(close_call_count, 1);
@@ -222,16 +199,11 @@
 static void
 test_drpc_verify_notify_ready(void **state)
 {
-<<<<<<< HEAD
-	assert_int_equal(drpc_init(), 0);
-=======
-	mock_valid_drpc_resp_in_recvmsg(DRPC__STATUS__SUCCESS);
-	assert_rc_equal(drpc_init(), 0);
->>>>>>> 6a1e31a7
-
-	mock_valid_drpc_resp_in_recvmsg(DRPC__STATUS__SUCCESS);
-
-	assert_int_equal(drpc_notify_ready(), 0);
+	assert_rc_equal(drpc_init(), 0);
+
+	mock_valid_drpc_resp_in_recvmsg(DRPC__STATUS__SUCCESS);
+
+	assert_rc_equal(drpc_notify_ready(), 0);
 
 	/* socket was closed */
 	assert_int_equal(close_call_count, 1);
@@ -242,22 +214,6 @@
 
 	/* Now let's shut things down... */
 	drpc_fini();
-<<<<<<< HEAD
-=======
-
-	/* socket was closed */
-	assert_int_equal(close_call_count, 1);
-}
-
-static void
-test_drpc_init_bad_response(void **state)
-{
-	mock_valid_drpc_resp_in_recvmsg(DRPC__STATUS__FAILURE);
-	assert_rc_equal(drpc_init(), -DER_IO);
-
-	/* make sure socket was closed */
-	assert_int_equal(close_call_count, 1);
->>>>>>> 6a1e31a7
 }
 
 static void
@@ -378,15 +334,9 @@
 	assert_int_equal(uuid_parse("11111111-1111-1111-1111-111111111111",
 				    pool_uuid), 0);
 
-<<<<<<< HEAD
-	assert_int_equal(ds_notify_pool_svc_update(&pool_uuid, NULL),
-			 -DER_INVAL);
-	assert_int_equal(sendmsg_call_count, 0);
-=======
 	assert_rc_equal(ds_notify_pool_svc_update(&pool_uuid, NULL),
 			-DER_INVAL);
-	verify_cluster_event_not_sent();
->>>>>>> 6a1e31a7
+	assert_int_equal(sendmsg_call_count, 0);
 
 	drpc_fini();
 }
@@ -403,15 +353,9 @@
 	svc_ranks = uint32_array_to_rank_list(svc_reps, 4);
 	assert_non_null(svc_ranks);
 
-<<<<<<< HEAD
-	assert_int_equal(ds_notify_pool_svc_update(NULL, svc_ranks),
-			 -DER_INVAL);
-	assert_int_equal(sendmsg_call_count, 0);
-=======
 	assert_rc_equal(ds_notify_pool_svc_update(NULL, svc_ranks),
 			-DER_INVAL);
-	verify_cluster_event_not_sent();
->>>>>>> 6a1e31a7
+	assert_int_equal(sendmsg_call_count, 0);
 
 	d_rank_list_free(svc_ranks);
 
