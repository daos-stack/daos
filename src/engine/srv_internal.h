--- conflicted
+++ resolved
@@ -7,11 +7,7 @@
 #define __DAOS_SRV_INTERNAL__
 
 #include <daos_srv/daos_engine.h>
-<<<<<<< HEAD
-#include "stack_mmap.h"
-=======
 #include <daos/stack_mmap.h>
->>>>>>> e1f4533d
 #include <gurt/telemetry_common.h>
 
 /**
@@ -86,12 +82,7 @@
 	bool			dx_dsc_started;	/* DSC progress ULT started */
 #ifdef ULT_MMAP_STACK
 	/* per-xstream pool of free stacks */
-<<<<<<< HEAD
-	d_list_t		stack_free_list;
-	uint64_t		free_stacks;
-=======
 	struct stack_pool	*dx_sp;
->>>>>>> e1f4533d
 #endif
 	bool			dx_progress_started;	/* Network poll started */
 };
@@ -270,11 +261,7 @@
 		/* Atomic integer assignment from different xstream */
 		info->si_stats.ss_busy_ts = info->si_cur_ts;
 
-<<<<<<< HEAD
-	rc = daos_abt_thread_create(dx, abt_pool, func, arg, t_attr, thread);
-=======
 	rc = daos_abt_thread_create(dx->dx_sp, abt_pool, func, arg, t_attr, thread);
->>>>>>> e1f4533d
 	return dss_abterr2der(rc);
 }
 
