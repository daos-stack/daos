--- conflicted
+++ resolved
@@ -315,8 +315,6 @@
 			      dss_tgt_nr) + 1) + dss_sys_xs_nr))
 
 
-<<<<<<< HEAD
-=======
 /**
  * get the VOS target ID of xstream.
  *
@@ -356,5 +354,4 @@
 	return false;
 }
 
->>>>>>> 268529b4
 #endif /* __DAOS_SRV_INTERNAL__ */