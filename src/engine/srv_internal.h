/*
 * (C) Copyright 2016-2024 Intel Corporation.
 *
 * SPDX-License-Identifier: BSD-2-Clause-Patent
 */
#ifndef __DAOS_SRV_INTERNAL__
#define __DAOS_SRV_INTERNAL__

#include <daos_srv/daos_engine.h>
#include <daos/stack_mmap.h>
#include <gurt/telemetry_common.h>
#include <gurt/heap.h>

/**
 * Argobots ULT pools for different tasks, NET_POLL & NVME_POLL
 * must be the top two items.
 *
 * DSS_POOL_NET_POLL	Network poll ULT
 * DSS_POOL_NVME_POLL	NVMe poll ULT
 * DSS_POOL_GENERIC	All other ULTS
 */
enum {
	DSS_POOL_NET_POLL	= 0,
	DSS_POOL_NVME_POLL,
	DSS_POOL_GENERIC,
	DSS_POOL_CNT,
};

struct sched_stats {
	struct d_tm_node_t	*ss_total_time;		/* Total CPU time (ms) */
	struct d_tm_node_t	*ss_relax_time;		/* CPU relax time (ms) */
	struct d_tm_node_t	*ss_wq_len;		/* Wait queue length */
	struct d_tm_node_t	*ss_sq_len;		/* Sleep queue length */
	struct d_tm_node_t	*ss_cycle_duration;	/* Cycle duration (ms) */
	struct d_tm_node_t	*ss_cycle_size;		/* Total ULTs in a cycle */
	struct d_tm_node_t	*ss_total_reject;	/* Total Rejected requests */
	uint64_t		 ss_busy_ts;		/* Last busy timestamp (ms) */
	uint64_t		 ss_watchdog_ts;	/* Last watchdog print ts (ms) */
	void			*ss_last_unit;		/* Last executed unit */
};

struct sched_info {
	uint64_t		 si_cur_ts;	/* Current timestamp (ms) */
	uint64_t		 si_cur_seq;	/* Current schedule sequence */
	uint64_t		 si_ult_start;	/* Start time of last executed unit */
	uint64_t		 si_cur_id;	/* Current sequence ID for incoming RPC */
	void			*si_ult_func;	/* Function addr of last executed unit */
	struct sched_stats	 si_stats;	/* Sched stats */
	d_list_t		 si_idle_list;	/* All unused requests */
	d_list_t		 si_sleep_list;	/* All sleeping requests */
	d_list_t		 si_fifo_list;	/* All IO requests in FIFO */
	d_list_t		 si_purge_list;	/* Stale sched_pool_info */
	struct d_hash_table	*si_pool_hash;	/* All sched_pool_info */
	struct d_binheap	 si_heap;	/* All retried RPC */
	/* Total inuse request count */
	uint32_t		 si_total_req_cnt;
	/* Request count for each type of inuse request */
	uint32_t		 si_req_cnt[SCHED_REQ_MAX];
	int			 si_sleep_cnt;	/* Sleeping request count */
	int			 si_wait_cnt;	/* Long wait request count */
	/* Number of kicked requests for each type in current cycle */
	uint32_t		 si_kicked_req_cnt[SCHED_REQ_MAX];
	unsigned int		 si_stop:1;
};

struct mem_stats {
	struct d_tm_node_t	*ms_total_usage;	/* Total memory usage (bytes) */
	struct d_tm_node_t	*ms_mallinfo;		/* memory allocate information */
	uint64_t		ms_current;
};

/* See dss_chore. */
struct dss_chore_queue {
	d_list_t   chq_list;
	bool       chq_stop;
	ABT_mutex  chq_mutex;
	ABT_cond   chq_cond;
	ABT_thread chq_ult;
};

/** Per-xstream configuration data */
struct dss_xstream {
	char			dx_name[DSS_XS_NAME_LEN];
	ABT_future		dx_shutdown;
	ABT_future		dx_stopping;
	hwloc_cpuset_t		dx_cpuset;
	ABT_xstream		dx_xstream;
	ABT_pool		dx_pools[DSS_POOL_CNT];
	ABT_sched		dx_sched;
	ABT_thread		dx_progress;
	struct sched_info	dx_sched_info;
	tse_sched_t		dx_sched_dsc;
	struct dss_rpc_cntr	dx_rpc_cntrs[DSS_RC_MAX];
	/* xstream id, [0, DSS_XS_NR_TOTAL - 1] */
	int			dx_xs_id;
	/* VOS target id, [0, dss_tgt_nr - 1]. Invalid (-1) for system XS.
	 * For offload XS it is same value as its main XS.
	 */
	int			dx_tgt_id;
	/* CART context id, invalid (-1) for the offload XS w/o CART context */
	int			dx_ctx_id;
	/* Cart progress timeout in micro-seconds */
	unsigned int		dx_timeout;
	bool			dx_main_xs;	/* true for main XS */
	bool			dx_comm;	/* true with primary cart context */
	bool			dx_dsc_started;	/* DSC progress ULT started */
	struct mem_stats	dx_mem_stats;	/* memory usages stats on this xstream */
#ifdef ULT_MMAP_STACK
	/* per-xstream pool/list of free stacks */
	struct stack_pool	*dx_sp;
#endif
	bool			dx_progress_started;	/* Network poll started */
	int                     dx_tag;                 /** tag for xstream */
	struct dss_chore_queue	dx_chore_queue;
};

/** Engine module's metrics */
struct engine_metrics {
	struct d_tm_node_t	*started_time;
	struct d_tm_node_t	*ready_time;
	struct d_tm_node_t	*rank_id;
	struct d_tm_node_t	*dead_rank_events;
	struct d_tm_node_t	*last_event_time;
	struct d_tm_node_t	*meminfo;
};

struct dss_numa_info {
	/** numa index for this node */
	int            ni_idx;
	/** Number of cores in this node */
	int            ni_core_nr;
	/** Allocation bitmap for this numa node */
	hwloc_bitmap_t ni_coremap;
};

extern struct engine_metrics dss_engine_metrics;

#define DSS_HOSTNAME_MAX_LEN	255

/** Server node hostname */
extern char                  dss_hostname[];
/** Server node topology */
extern hwloc_topology_t      dss_topo;
/** core depth of the topology */
extern int                   dss_core_depth;
/** number of physical cores, w/o hyper-threading */
extern int                   dss_core_nr;
/** start offset index of the first core for service XS */
extern unsigned int          dss_core_offset;
/** NUMA node to bind to */
extern int                   dss_numa_node;
/** Number of active numa nodes (only > 1 if multi-socket mode is enabled) */
extern int                   dss_numa_nr;
/** number of system XS */
<<<<<<< HEAD
extern unsigned int	dss_sys_xs_nr;
/** Number of secondary cart context XS */
extern unsigned int	dss_sec_xs_nr;
=======
extern unsigned int          dss_sys_xs_nr;
>>>>>>> 1b62ecde
/** Flag of helper XS as a pool */
extern bool                  dss_helper_pool;
/** Cached numa information */
extern struct dss_numa_info *dss_numa;
/** Forward I/O work to neighbor */
extern bool                  dss_forward_neighbor;
/** Number of offload XS */
extern unsigned int          dss_tgt_offload_xs_nr;
/** Number of offload per socket */
extern unsigned int          dss_offload_per_numa_nr;
/** Number of target per socket */
extern unsigned int          dss_tgt_per_numa_nr;

/** Shadow dss_get_module_info */
struct dss_module_info *get_module_info(void);

/* init.c */
d_rank_t dss_self_rank(void);

/* module.c */
int dss_module_init(void);
int dss_module_fini(bool force);
int dss_module_load(const char *modname);
int dss_module_init_all(uint64_t *mod_fac);
int dss_module_unload(const char *modname);
void dss_module_unload_all(void);
int dss_module_cleanup_all(void);

/* srv.c */
extern struct dss_module_key daos_srv_modkey;
int dss_srv_init(void);
int dss_srv_fini(bool force);
void dss_srv_set_shutting_down(void);
void dss_dump_ABT_state(FILE *fp);
void dss_xstreams_open_barrier(void);
struct dss_xstream *dss_get_xstream(int stream_id);
int dss_xstream_cnt(void);
void dss_mem_total_alloc_track(void *arg, daos_size_t bytes);
void dss_mem_total_free_track(void *arg, daos_size_t bytes);

/* srv_metrics.c */
int dss_engine_metrics_init(void);
int dss_engine_metrics_fini(void);

/* sched.c */
#define SCHED_RELAX_INTVL_MAX		100 /* msec */
#define SCHED_RELAX_INTVL_DEFAULT	1 /* msec */

enum sched_cpu_relax_mode {
	SCHED_RELAX_MODE_NET		= 0,
	SCHED_RELAX_MODE_SLEEP,
	SCHED_RELAX_MODE_DISABLED,
	SCHED_RELAX_MODE_INVALID,
};

static inline char *
sched_relax_mode2str(enum sched_cpu_relax_mode mode)
{
	switch (mode) {
	case SCHED_RELAX_MODE_NET:
		return "net";
	case SCHED_RELAX_MODE_SLEEP:
		return "sleep";
	case SCHED_RELAX_MODE_DISABLED:
		return "disabled";
	default:
		return "invalid";
	}
}

static inline enum sched_cpu_relax_mode
sched_relax_str2mode(char *str)
{
	if (strcasecmp(str, "sleep") == 0)
		return SCHED_RELAX_MODE_SLEEP;
	else if (strcasecmp(str, "net") == 0)
		return SCHED_RELAX_MODE_NET;
	else if (strcasecmp(str, "disabled") == 0)
		return SCHED_RELAX_MODE_DISABLED;
	else
		return SCHED_RELAX_MODE_INVALID;
}

extern bool sched_prio_disabled;
extern unsigned int sched_stats_intvl;
extern unsigned int sched_relax_intvl;
extern unsigned int sched_relax_mode;
extern unsigned int sched_unit_runtime_max;
extern bool sched_watchdog_all;

void dss_sched_fini(struct dss_xstream *dx);
int dss_sched_init(struct dss_xstream *dx);
int sched_req_enqueue(struct dss_xstream *dx, struct sched_req_attr *attr,
		      void (*func)(void *), void *arg);
void sched_stop(struct dss_xstream *dx);


static inline bool
sched_xstream_stopping(void)
{
	struct dss_xstream	*dx;
	ABT_bool		 state;
	int			 rc;

	/* ULT creation from main thread which doesn't have dss_xstream */
	if (dss_tls_get() == NULL)
		return false;

	dx = dss_current_xstream();
	rc = ABT_future_test(dx->dx_stopping, &state);
	D_ASSERTF(rc == ABT_SUCCESS, "%d\n", rc);
	return state == ABT_TRUE;
}

static inline int
sched_create_task(struct dss_xstream *dx, void (*func)(void *), void *arg,
		  ABT_task *task, unsigned int flags)
{
	ABT_pool		 abt_pool = dx->dx_pools[DSS_POOL_GENERIC];
	struct sched_info	*info = &dx->dx_sched_info;
	int			 rc;

	if (sched_xstream_stopping())
		return -DER_SHUTDOWN;

	/* Avoid bumping busy ts for internal periodically created tasks */
	if (!(flags & DSS_ULT_FL_PERIODIC))
		/* Atomic integer assignment from different xstream */
		info->si_stats.ss_busy_ts = info->si_cur_ts;

	rc = ABT_task_create(abt_pool, func, arg, task);
	return dss_abterr2der(rc);
}

#ifdef ULT_MMAP_STACK
/* callback to ensure stack will be freed in exiting-ULT/current-XStream pool */
static inline void
dss_free_stack_cb(void *arg)
{
	mmap_stack_desc_t *desc = (mmap_stack_desc_t *)arg;
	/* main thread doesn't have TLS and XS */
	struct dss_xstream *dx = dss_tls_get() ? dss_current_xstream() : NULL;

	/* ensure pool where to free stack is from current-XStream/ULT-exiting */
	if (dx != NULL)
		desc->sp = dx->dx_sp;

}
#else
#define dss_free_stack_cb NULL
#endif

static inline int
sched_create_thread(struct dss_xstream *dx, void (*func)(void *), void *arg,
		    ABT_thread_attr t_attr, ABT_thread *thread,
		    unsigned int flags)
{
	ABT_pool		 abt_pool = dx->dx_pools[DSS_POOL_GENERIC];
	struct sched_info	*info = &dx->dx_sched_info;
	int			 rc;
#ifdef ULT_MMAP_STACK
	bool			 tls_set = dss_tls_get() ? true : false;
	struct dss_xstream	*cur_dx = NULL;

	if (tls_set)
		cur_dx = dss_current_xstream();

	/* if possible,stack should be allocated from launching XStream pool */
	if (cur_dx == NULL)
		cur_dx = dx;
#endif

	if (sched_xstream_stopping())
		return -DER_SHUTDOWN;

	/* Avoid bumping busy ts for internal periodically created ULTs */
	if (!(flags & DSS_ULT_FL_PERIODIC))
		/* Atomic integer assignment from different xstream */
		info->si_stats.ss_busy_ts = info->si_cur_ts;

	rc = daos_abt_thread_create(cur_dx->dx_sp, dss_free_stack_cb, abt_pool, func, arg, t_attr, thread);
	return dss_abterr2der(rc);
}

/* server_iv.c */
void ds_iv_init(void);
void ds_iv_fini(void);

/** Total number of XS */
#define DSS_XS_NR_TOTAL						\
	(dss_sys_xs_nr + dss_tgt_nr + dss_tgt_offload_xs_nr + dss_sec_xs_nr)
/** Total number of cart contexts created */
#define DSS_CTX_NR_TOTAL					\
	(DAOS_TGT0_OFFSET + dss_tgt_nr +			\
	 (dss_tgt_offload_xs_nr > dss_tgt_nr ? dss_tgt_nr :	\
	  dss_tgt_offload_xs_nr))
/** main XS id of (vos) tgt_id */
#define DSS_MAIN_XS_ID(tgt_id)					\
	(dss_helper_pool ? ((tgt_id) + dss_sys_xs_nr) :		\
			   ((tgt_id) * ((dss_tgt_offload_xs_nr /\
			      dss_tgt_nr) + 1) + dss_sys_xs_nr))


/**
 * get the VOS target ID of xstream.
 *
 * \param[in]	xs_id	xstream ID
 *
 * \return		VOS target ID (-1 for system XS).
 */
static inline int
dss_xs2tgt(int xs_id)
{
	D_ASSERTF(xs_id >= 0 && xs_id < DSS_XS_NR_TOTAL,
		  "invalid xs_id %d, dss_tgt_nr %d, "
		  "dss_tgt_offload_xs_nr %d.\n",
		  xs_id, dss_tgt_nr, dss_tgt_offload_xs_nr);
	if (dss_helper_pool) {
		if (xs_id < dss_sys_xs_nr ||
		    xs_id >= dss_sys_xs_nr + dss_tgt_nr)
			return -1;
		return xs_id - dss_sys_xs_nr;
	}

	if (xs_id < dss_sys_xs_nr)
		return -1;
	return (xs_id - dss_sys_xs_nr) /
	       (dss_tgt_offload_xs_nr / dss_tgt_nr + 1);
}

static inline bool
dss_xstream_has_nvme(struct dss_xstream *dx)
{

	if (dx->dx_main_xs != 0)
		return true;
	if (bio_nvme_configured(SMD_DEV_TYPE_META) && dx->dx_xs_id == 0)
		return true;

	return false;
}

int dss_chore_queue_init(struct dss_xstream *dx);
int dss_chore_queue_start(struct dss_xstream *dx);
void dss_chore_queue_stop(struct dss_xstream *dx);
void dss_chore_queue_fini(struct dss_xstream *dx);

#endif /* __DAOS_SRV_INTERNAL__ */<|MERGE_RESOLUTION|>--- conflicted
+++ resolved
@@ -152,13 +152,9 @@
 /** Number of active numa nodes (only > 1 if multi-socket mode is enabled) */
 extern int                   dss_numa_nr;
 /** number of system XS */
-<<<<<<< HEAD
 extern unsigned int	dss_sys_xs_nr;
 /** Number of secondary cart context XS */
 extern unsigned int	dss_sec_xs_nr;
-=======
-extern unsigned int          dss_sys_xs_nr;
->>>>>>> 1b62ecde
 /** Flag of helper XS as a pool */
 extern bool                  dss_helper_pool;
 /** Cached numa information */
@@ -362,33 +358,6 @@
 			      dss_tgt_nr) + 1) + dss_sys_xs_nr))
 
 
-/**
- * get the VOS target ID of xstream.
- *
- * \param[in]	xs_id	xstream ID
- *
- * \return		VOS target ID (-1 for system XS).
- */
-static inline int
-dss_xs2tgt(int xs_id)
-{
-	D_ASSERTF(xs_id >= 0 && xs_id < DSS_XS_NR_TOTAL,
-		  "invalid xs_id %d, dss_tgt_nr %d, "
-		  "dss_tgt_offload_xs_nr %d.\n",
-		  xs_id, dss_tgt_nr, dss_tgt_offload_xs_nr);
-	if (dss_helper_pool) {
-		if (xs_id < dss_sys_xs_nr ||
-		    xs_id >= dss_sys_xs_nr + dss_tgt_nr)
-			return -1;
-		return xs_id - dss_sys_xs_nr;
-	}
-
-	if (xs_id < dss_sys_xs_nr)
-		return -1;
-	return (xs_id - dss_sys_xs_nr) /
-	       (dss_tgt_offload_xs_nr / dss_tgt_nr + 1);
-}
-
 static inline bool
 dss_xstream_has_nvme(struct dss_xstream *dx)
 {
