/*
 * (C) Copyright 2016-2022 Intel Corporation.
 *
 * SPDX-License-Identifier: BSD-2-Clause-Patent
 */
/**
 * \file
 *
 * This file is part of the DAOS server. It implements the DAOS service
 * including:
 * - network setup
 * - start/stop execution streams
 * - bind execution streams to core/NUMA node
 */

#define D_LOGFAC       DD_FAC(server)

#include <abt.h>
#include <daos/common.h>
#include <daos/event.h>
#include <daos_errno.h>
#include <daos_mgmt.h>
#include <daos_srv/bio.h>
#include <daos_srv/smd.h>
#include <daos_srv/vos.h>
#include <gurt/list.h>
#include "drpc_internal.h"
#include "srv_internal.h"

/**
 * DAOS server threading model:
 * 1) a set of "target XS (xstream) set" per engine (dss_tgt_nr)
 * There is a "-t" option of daos_server to set the number.
 * For DAOS pool, one target XS set per VOS target to avoid extra lock when
 * accessing VOS file.
 * With in each target XS set, there is one "main XS":
 * 1.1) The tasks for main XS:
 *	RPC server of IO request handler,
 *	ULT server for:
 *		rebuild scanner/puller
 *		rebalance,
 *		aggregation,
 *		data scrubbing,
 *		pool service (tgt connect/disconnect etc),
 *		container open/close.
 *
 * And a set of "offload XS" (dss_tgt_offload_xs_nr)
 * 1.2) The tasks for offload XS:
 *	ULT server for:
 *		IO request dispatch (TX coordinator, on 1st offload XS),
 *		Acceleration of EC/checksum/compress (on 2nd offload XS if
 *		dss_tgt_offload_xs_nr is 2, or on 1st offload XS).
 *
 * 2) one "system XS set" per engine (dss_sys_xs_nr)
 * The system XS set (now only one - the XS 0) is for some system level tasks:
 *	RPC server for:
 *		drpc listener,
 *		RDB request and meta-data service,
 *		management request for mgmt module,
 *		pool request,
 *		container request (including the OID allocate),
 *		rebuild request such as REBUILD_OBJECTS_SCAN/REBUILD_OBJECTS,
 *		rebuild status checker,
 *		rebalance request,
 *		IV, bcast, and SWIM message handling.
 *
 * Helper function:
 * daos_rpc_tag() to query the target tag (context ID) of specific RPC request.
 */

/** Number of dRPC xstreams */
#define DRPC_XS_NR	(1)
/** Number of offload XS */
unsigned int	dss_tgt_offload_xs_nr;
/** Number of target (XS set) per engine */
unsigned int	dss_tgt_nr;
/** Number of system XS */
unsigned int	dss_sys_xs_nr = DAOS_TGT0_OFFSET + DRPC_XS_NR;
/**
 * Flag of helper XS as a pool.
 * false - the helper XS is near its main IO service XS. When there is one or
 *         2 helper XS for each VOS target (dss_tgt_offload_xs_nr % dss_tgt_nr
 *         == 0), we create each VOS target's IO service XS and then its helper
 *         XS, and each VOS has its own helper XS.
 * true  - When there is no enough cores/XS to create one or two helpers for
 *         VOS target (dss_tgt_offload_xs_nr % dss_tgt_nr != 0), we firstly
 *         create all VOS targets' IO service XS, and then all helper XS that
 *         are shared used by all VOS targets.
 */
bool		dss_helper_pool;

/** Bypass for the nvme health check */
bool		dss_nvme_bypass_health_check;

static daos_epoch_t	dss_start_epoch;

unsigned int
dss_ctx_nr_get(void)
{
	return DSS_CTX_NR_TOTAL;
}

#define DSS_SYS_XS_NAME_FMT	"daos_sys_%d"
#define DSS_IO_XS_NAME_FMT	"daos_io_%d"
#define DSS_OFFLOAD_XS_NAME_FMT	"daos_off_%d"

struct dss_xstream_data {
	/** Initializing step, it is for cleanup of global states */
	int			  xd_init_step;
	int			  xd_ult_init_rc;
	bool			  xd_ult_signal;
	/** total number of XS including system XS, main XS and offload XS */
	int			  xd_xs_nr;
	/** created XS pointer array */
	struct dss_xstream	**xd_xs_ptrs;
	/** serialize initialization of ULTs */
	ABT_cond		  xd_ult_init;
	/** barrier for all ULTs to enter handling loop */
	ABT_cond		  xd_ult_barrier;
	ABT_mutex		  xd_mutex;
	struct dss_thread_local_storage *xd_dtc;
};

static struct dss_xstream_data	xstream_data;

int
dss_xstream_set_affinity(struct dss_xstream *dxs)
{
	int rc;

	/**
	 * Set cpu affinity
	 */
	rc = hwloc_set_cpubind(dss_topo, dxs->dx_cpuset, HWLOC_CPUBIND_THREAD);
	if (rc) {
		D_ERROR("failed to set cpu affinity: %d\n", errno);
		return rc;
	}

	/**
	 * Set memory affinity, but fail silently if it does not work since some
	 * systems return ENOSYS.
	 */
	rc = hwloc_set_membind(dss_topo, dxs->dx_cpuset, HWLOC_MEMBIND_BIND,
			       HWLOC_MEMBIND_THREAD);
	if (rc)
		D_DEBUG(DB_TRACE, "failed to set memory affinity: %d\n", errno);

	return 0;
}

bool
dss_xstream_exiting(struct dss_xstream *dxs)
{
	ABT_bool state;
	int	 rc;

	rc = ABT_future_test(dxs->dx_shutdown, &state);
	D_ASSERTF(rc == ABT_SUCCESS, "%d\n", rc);
	return state == ABT_TRUE;
}

int
dss_xstream_cnt(void)
{
	return xstream_data.xd_xs_nr;
}

struct dss_xstream *
dss_get_xstream(int stream_id)
{
	if (stream_id == DSS_XS_SELF)
		return dss_current_xstream();

	D_ASSERTF(stream_id >= 0 && stream_id < xstream_data.xd_xs_nr,
		  "invalid stream id %d (xstream_data.xd_xs_nr %d).\n",
		  stream_id, xstream_data.xd_xs_nr);

	return xstream_data.xd_xs_ptrs[stream_id];
}

/**
 * sleep milliseconds, then being rescheduled.
 *
 * \param[in]	msec	milliseconds to sleep for
 */
int
dss_sleep(uint64_t msec)
{
	struct sched_req_attr	 attr = { 0 };
	struct sched_request	*req;
	uuid_t			 anonym_uuid;

	uuid_clear(anonym_uuid);
	sched_req_attr_init(&attr, SCHED_REQ_ANONYM, &anonym_uuid);
	req = sched_req_get(&attr, ABT_THREAD_NULL);
	if (req == NULL)
		return -DER_NOMEM;

	sched_req_sleep(req, msec);
	sched_req_put(req);
	return 0;
}

struct dss_rpc_cntr *
dss_rpc_cntr_get(enum dss_rpc_cntr_id id)
{
	struct dss_xstream  *dx = dss_current_xstream();

	D_ASSERT(id < DSS_RC_MAX);
	return &dx->dx_rpc_cntrs[id];
}

/** increase the active and total counters for the RPC type */
void
dss_rpc_cntr_enter(enum dss_rpc_cntr_id id)
{
	struct dss_rpc_cntr *cntr = dss_rpc_cntr_get(id);

	cntr->rc_active_time = sched_cur_msec();
	cntr->rc_active++;
	cntr->rc_total++;

	/* TODO: add interface to calculate average workload and reset stime */
	if (cntr->rc_stime == 0)
		cntr->rc_stime = cntr->rc_active_time;
}

/**
 * Decrease the active counter for the RPC type, also increase error counter
 * if @failed is true.
 */
void
dss_rpc_cntr_exit(enum dss_rpc_cntr_id id, bool error)
{
	struct dss_rpc_cntr *cntr = dss_rpc_cntr_get(id);

	D_ASSERT(cntr->rc_active > 0);
	cntr->rc_active--;
	if (error)
		cntr->rc_errors++;
}

static int
dss_iv_resp_hdlr(crt_context_t *ctx, void *hdlr_arg,
		 void (*real_rpc_hdlr)(void *), void *arg)
{
	struct dss_xstream	*dx = (struct dss_xstream *)arg;

	/*
	 * Current EC aggregation periodically update IV, use
	 * PERIODIC flag to avoid interfering CPU relaxing.
	 */
	return sched_create_thread(dx, real_rpc_hdlr, hdlr_arg,
				   ABT_THREAD_ATTR_NULL, NULL,
				   DSS_ULT_FL_PERIODIC);
}

static int
dss_rpc_hdlr(crt_context_t *ctx, void *hdlr_arg,
	     void (*real_rpc_hdlr)(void *), void *arg)
{
	struct dss_xstream	*dx = (struct dss_xstream *)arg;
	crt_rpc_t		*rpc = (crt_rpc_t *)hdlr_arg;
	unsigned int		 mod_id = opc_get_mod_id(rpc->cr_opc);
	struct dss_module	*module = dss_module_get(mod_id);
	struct sched_req_attr	 attr = { 0 };
	int			 rc;

	if (DAOS_FAIL_CHECK(DAOS_FAIL_LOST_REQ))
		return 0;
	/*
	 * The mod_id for the RPC originated from CART is 0xfe, and 'module'
	 * will be NULL for this case.
	 */
	if (module != NULL && module->sm_mod_ops != NULL &&
	    module->sm_mod_ops->dms_get_req_attr != NULL) {
		rc = module->sm_mod_ops->dms_get_req_attr(rpc, &attr);
		if (rc != 0)
			attr.sra_type = SCHED_REQ_ANONYM;
	} else {
		attr.sra_type = SCHED_REQ_ANONYM;
	}

	return sched_req_enqueue(dx, &attr, real_rpc_hdlr, rpc);
}

static void
dss_nvme_poll_ult(void *args)
{
	struct dss_module_info	*dmi = dss_get_module_info();
	struct dss_xstream	*dx = dss_current_xstream();

	D_ASSERT(dx->dx_main_xs);
	while (!dss_xstream_exiting(dx)) {
		bio_nvme_poll(dmi->dmi_nvme_ctxt);
		ABT_thread_yield();
	}
}

/*
 * Wait all other ULTs exited before the srv handler ULT dss_srv_handler()
 * exits, since the per-xstream TLS, comm context, NVMe context, etc. will
 * be destroyed on server handler ULT exiting.
 */
static void
wait_all_exited(struct dss_xstream *dx)
{
	D_DEBUG(DB_TRACE, "XS(%d) draining ULTs.\n", dx->dx_xs_id);

	sched_stop(dx);

	while (1) {
		size_t	total_size = 0;
		int	i;

		for (i = 0; i < DSS_POOL_CNT; i++) {
			size_t	pool_size;
			int	rc;
			rc = ABT_pool_get_total_size(dx->dx_pools[i],
						     &pool_size);
			D_ASSERTF(rc == ABT_SUCCESS, "%d\n", rc);
			total_size += pool_size;
		}
		/*
		 * Current running srv handler ULT is popped, so it's not
		 * counted in pool size by argobots.
		 */
		if (total_size == 0)
			break;

		ABT_thread_yield();
	}
	D_DEBUG(DB_TRACE, "XS(%d) drained ULTs.\n", dx->dx_xs_id);
}

/*
 * The server handler ULT first sets CPU affinity, initialize the per-xstream
 * TLS, CRT(comm) context, NVMe context, creates the long-run ULTs (GC & NVMe
 * poll), then it starts to poll the network requests in a loop until service
 * shutdown.
 */
static void
dss_srv_handler(void *arg)
{
	struct dss_xstream		*dx = (struct dss_xstream *)arg;
	struct dss_thread_local_storage	*dtc;
	struct dss_module_info		*dmi;
	int				 rc;
	bool				 signal_caller = true;

	rc = dss_xstream_set_affinity(dx);
	if (rc)
		goto signal;

	/* initialize xstream-local storage */
	dtc = dss_tls_init(DAOS_SERVER_TAG, dx->dx_xs_id, dx->dx_tgt_id);
	if (dtc == NULL) {
		D_ERROR("failed to initialize TLS\n");
		goto signal;
	}

	dmi = dss_get_module_info();
	D_ASSERT(dmi != NULL);
	dmi->dmi_xs_id	= dx->dx_xs_id;
	dmi->dmi_tgt_id	= dx->dx_tgt_id;
	dmi->dmi_ctx_id	= -1;
	D_INIT_LIST_HEAD(&dmi->dmi_dtx_batched_cont_open_list);
	D_INIT_LIST_HEAD(&dmi->dmi_dtx_batched_cont_close_list);
	D_INIT_LIST_HEAD(&dmi->dmi_dtx_batched_pool_list);

	(void)pthread_setname_np(pthread_self(), dx->dx_name);

	if (dx->dx_comm) {
		/* create private transport context */
		rc = crt_context_create(&dmi->dmi_ctx);
		if (rc != 0) {
			D_ERROR("failed to create crt ctxt: "DF_RC"\n",
				DP_RC(rc));
			goto tls_fini;
		}

		rc = crt_context_register_rpc_task(dmi->dmi_ctx, dss_rpc_hdlr,
						   dss_iv_resp_hdlr, dx);
		if (rc != 0) {
			D_ERROR("failed to register process cb "DF_RC"\n",
				DP_RC(rc));
			goto crt_destroy;
		}

		/** Get context index from cart */
		rc = crt_context_idx(dmi->dmi_ctx, &dmi->dmi_ctx_id);
		if (rc != 0) {
			D_ERROR("failed to get xtream index: rc "DF_RC"\n",
				DP_RC(rc));
			goto crt_destroy;
		}
		dx->dx_ctx_id = dmi->dmi_ctx_id;
		/** verify CART assigned the ctx_id ascendantly start from 0 */
		if (dx->dx_xs_id < dss_sys_xs_nr) {
			/*
			 * xs_id: 0 => SYS  XS: ctx_id: 0
			 * xs_id: 1 => SWIM XS: ctx_id: 1
			 * xs_id: 2 => DRPC XS: no ctx_id
			 */
			D_ASSERTF(dx->dx_ctx_id == dx->dx_xs_id,
				  "incorrect ctx_id %d for xs_id %d\n",
				  dx->dx_ctx_id, dx->dx_xs_id);
		} else {
			if (dx->dx_main_xs) {
				D_ASSERTF(dx->dx_ctx_id ==
					  (dx->dx_tgt_id + dss_sys_xs_nr - DRPC_XS_NR),
					  "incorrect ctx_id %d for xs_id %d tgt_id %d\n",
					  dx->dx_ctx_id, dx->dx_xs_id, dx->dx_tgt_id);
			} else {
				if (dss_helper_pool)
					D_ASSERTF(dx->dx_ctx_id == (dx->dx_xs_id - DRPC_XS_NR),
						  "incorrect ctx_id %d for xs_id %d tgt_id %d\n",
						  dx->dx_ctx_id, dx->dx_xs_id, dx->dx_tgt_id);
				else
					D_ASSERTF(dx->dx_ctx_id ==
						  (dx->dx_tgt_id + dss_sys_xs_nr - DRPC_XS_NR +
						   dss_tgt_nr),
						  "incorrect ctx_id %d for xs_id %d "
						  "tgt_id %d tgt_nr %d\n",
						  dx->dx_ctx_id, dx->dx_xs_id,
						  dx->dx_tgt_id, dss_tgt_nr);
			}
		}
	}

	/* Prepare the scheduler for DSC (Server call client API) */
	rc = tse_sched_init(&dx->dx_sched_dsc, NULL, dmi->dmi_ctx);
	if (rc != 0) {
		D_ERROR("failed to init the scheduler\n");
		goto crt_destroy;
	}

	if (dx->dx_main_xs) {
		ABT_thread_attr attr;

		/* Initialize NVMe context for main XS which accesses NVME */
		rc = bio_xsctxt_alloc(&dmi->dmi_nvme_ctxt, dmi->dmi_tgt_id);
		if (rc != 0) {
			D_ERROR("failed to init spdk context for xstream(%d) "
				"rc:%d\n", dmi->dmi_xs_id, rc);
			D_GOTO(tse_fini, rc);
		}

		rc = ABT_thread_attr_create(&attr);
		if (rc != ABT_SUCCESS) {
			D_ERROR("Create ABT thread attr failed. %d\n", rc);
			D_GOTO(nvme_fini, rc = dss_abterr2der(rc));
		}

		rc = ABT_thread_attr_set_stacksize(attr, DSS_DEEP_STACK_SZ);
		if (rc != ABT_SUCCESS) {
			ABT_thread_attr_free(&attr);
			D_ERROR("Set ABT stack size failed. %d\n", rc);
			D_GOTO(nvme_fini, rc = dss_abterr2der(rc));
		}

<<<<<<< HEAD
		rc = daos_abt_thread_create(dx, dx->dx_pools[DSS_POOL_NVME_POLL],
					    dss_nvme_poll_ult, attr,
					    ABT_THREAD_ATTR_NULL, NULL);
=======
		rc = ABT_thread_create(dx->dx_pools[DSS_POOL_NVME_POLL],
				       dss_nvme_poll_ult, NULL, attr, NULL);
>>>>>>> 21f0f1e6
		ABT_thread_attr_free(&attr);
		if (rc != ABT_SUCCESS) {
			D_ERROR("create NVMe poll ULT failed: %d\n", rc);
			ABT_future_set(dx->dx_shutdown, dx);
			wait_all_exited(dx);
			D_GOTO(nvme_fini, rc = dss_abterr2der(rc));
		}
	}

	dmi->dmi_xstream = dx;
	ABT_mutex_lock(xstream_data.xd_mutex);
	/* initialized everything for the ULT, notify the creator */
	D_ASSERT(!xstream_data.xd_ult_signal);
	xstream_data.xd_ult_signal = true;
	xstream_data.xd_ult_init_rc = 0;
	ABT_cond_signal(xstream_data.xd_ult_init);

	/* wait until all xstreams are ready, otherwise it is not safe
	 * to run lock-free dss_collective, although this race is not
	 * realistically possible in the DAOS stack.
	 *
	 * The SWIM xstream, however, needs to start progressing crt quickly to
	 * respond to incoming pings. It is out of the scope of
	 * dss_{thread,task}_collective.
	 */
	if (dx->dx_xs_id != 1 /* DSS_XS_SWIM */)
		ABT_cond_wait(xstream_data.xd_ult_barrier, xstream_data.xd_mutex);
	ABT_mutex_unlock(xstream_data.xd_mutex);

	if (dx->dx_comm)
		dx->dx_progress_started = true;

	signal_caller = false;
	/* main service progress loop */
	for (;;) {
		if (dx->dx_comm) {
			rc = crt_progress(dmi->dmi_ctx, dx->dx_timeout);
			if (rc != 0 && rc != -DER_TIMEDOUT) {
				D_ERROR("failed to progress CART context: %d\n",
					rc);
				/* XXX Sometimes the failure might be just
				 * temporary, Let's keep progressing for now.
				 */
			}
		}

		if (dss_xstream_exiting(dx))
			break;

		ABT_thread_yield();
	}

	if (dx->dx_comm)
		dx->dx_progress_started = false;

	wait_all_exited(dx);
	if (dmi->dmi_dp) {
		daos_profile_destroy(dmi->dmi_dp);
		dmi->dmi_dp = NULL;
	}
nvme_fini:
	if (dx->dx_main_xs)
		bio_xsctxt_free(dmi->dmi_nvme_ctxt);
tse_fini:
	tse_sched_fini(&dx->dx_sched_dsc);
crt_destroy:
	if (dx->dx_comm)
		crt_context_destroy(dmi->dmi_ctx, true);
tls_fini:
	dss_tls_fini(dtc);
signal:
	if (signal_caller) {
		ABT_mutex_lock(xstream_data.xd_mutex);
		/* initialized everything for the ULT, notify the creator */
		D_ASSERT(!xstream_data.xd_ult_signal);
		xstream_data.xd_ult_signal = true;
		xstream_data.xd_ult_init_rc = rc;
		ABT_cond_signal(xstream_data.xd_ult_init);
		ABT_mutex_unlock(xstream_data.xd_mutex);
	}
}

static inline struct dss_xstream *
dss_xstream_alloc(hwloc_cpuset_t cpus)
{
	struct dss_xstream	*dx;
	int			i;
	int			rc = 0;

	D_ALLOC_PTR(dx);
	if (dx == NULL) {
		D_ERROR("Can not allocate execution stream.\n");
		return NULL;
	}
	dx->dx_stopping = ABT_FUTURE_NULL;
	dx->dx_shutdown = ABT_FUTURE_NULL;

	rc = ABT_future_create(1, NULL, &dx->dx_stopping);
	if (rc != 0) {
		D_ERROR("failed to allocate 'stopping' future\n");
		D_GOTO(err_free, rc = dss_abterr2der(rc));
	}

	rc = ABT_future_create(1, NULL, &dx->dx_shutdown);
	if (rc != 0) {
		D_ERROR("failed to allocate 'shutdown' future\n");
		D_GOTO(err_future, rc = dss_abterr2der(rc));
	}

	dx->dx_cpuset = hwloc_bitmap_dup(cpus);
	if (dx->dx_cpuset == NULL) {
		D_ERROR("failed to allocate cpuset\n");
		D_GOTO(err_future, rc = -DER_NOMEM);
	}

	for (i = 0; i < DSS_POOL_CNT; i++)
		dx->dx_pools[i] = ABT_POOL_NULL;

	dx->dx_xstream	= ABT_XSTREAM_NULL;
	dx->dx_sched	= ABT_SCHED_NULL;
	dx->dx_progress	= ABT_THREAD_NULL;
#ifdef ULT_MMAP_STACK
	D_INIT_LIST_HEAD(&dx->stack_free_list);
	dx->free_stacks = 0;
#endif

	return dx;

err_future:
	if (dx->dx_shutdown != ABT_FUTURE_NULL)
		ABT_future_free(&dx->dx_shutdown);
	if (dx->dx_stopping != ABT_FUTURE_NULL)
		ABT_future_free(&dx->dx_stopping);
err_free:
	D_FREE(dx);
	return NULL;
}

static inline void
dss_xstream_free(struct dss_xstream *dx)
{
#ifdef ULT_MMAP_STACK
	mmap_stack_desc_t *mmap_stack_desc;

	while ((mmap_stack_desc = d_list_pop_entry(&dx->stack_free_list,
						   mmap_stack_desc_t,
						   stack_list)) != NULL) {
		D_INFO("Draining a mmap()'ed stack, dx=%p, free="DF_U64"\n",
		       dx, dx->free_stacks);
		munmap(mmap_stack_desc->stack, mmap_stack_desc->stack_size);
		--dx->free_stacks;
		atomic_fetch_sub(&nb_mmap_stacks, 1);
	}
#endif
	hwloc_bitmap_free(dx->dx_cpuset);
	D_FREE(dx);
}

/**
 * Start one xstream.
 *
 * \param[in] cpus	the cpuset to bind the xstream
 * \param[in] xs_id	the xs_id of xstream (start from 0)
 *
 * \retval	= 0 if starting succeeds.
 * \retval	negative errno if starting fails.
 */
static int
dss_start_one_xstream(hwloc_cpuset_t cpus, int xs_id)
{
	struct dss_xstream	*dx;
	ABT_thread_attr		attr = ABT_THREAD_ATTR_NULL;
	int			rc = 0;
	bool			comm; /* true to create cart ctx for RPC */
	int			xs_offset = 0;

	/** allocate & init xstream configuration data */
	dx = dss_xstream_alloc(cpus);
	if (dx == NULL)
		return -DER_NOMEM;

	/* Partial XS need the RPC communication ability - system XS, each
	 * main XS and its first offload XS (for IO dispatch).
	 * The 2nd offload XS(if exists) does not need RPC communication
	 * as it is only for EC/checksum/compress offloading.
	 */
	if (dss_helper_pool) {
		comm =  (xs_id == 0) || /* DSS_XS_SYS */
			(xs_id == 1) || /* DSS_XS_SWIM */
			(xs_id >= dss_sys_xs_nr &&
			 xs_id < (dss_sys_xs_nr + 2 * dss_tgt_nr));
	} else {
		int	helper_per_tgt;

		helper_per_tgt = dss_tgt_offload_xs_nr / dss_tgt_nr;
		D_ASSERT(helper_per_tgt == 0 ||
			 helper_per_tgt == 1 ||
			 helper_per_tgt == 2);

		if ((xs_id >= dss_sys_xs_nr) &&
		    (xs_id < (dss_sys_xs_nr + dss_tgt_nr + dss_tgt_offload_xs_nr)))
			xs_offset = (xs_id - dss_sys_xs_nr) % (helper_per_tgt + 1);
		else
			xs_offset = -1;

		comm =  (xs_id == 0) ||		/* DSS_XS_SYS */
			(xs_id == 1) ||		/* DSS_XS_SWIM */
			(xs_offset == 0) ||	/* main XS */
			(xs_offset == 1);	/* first offload XS */
	}

	dx->dx_xs_id	= xs_id;
	dx->dx_ctx_id	= -1;
	dx->dx_comm	= comm;
	if (dss_helper_pool) {
		dx->dx_main_xs	= (xs_id >= dss_sys_xs_nr) &&
				  (xs_id < (dss_sys_xs_nr + dss_tgt_nr));
	} else {
		dx->dx_main_xs	= (xs_id >= dss_sys_xs_nr) && (xs_offset == 0);
	}
	dx->dx_dsc_started = false;

	/**
	 * Generate name for each xstreams so that they can be easily identified
	 * and monitored independently (e.g. via ps(1))
	 */
	dx->dx_tgt_id	= dss_xs2tgt(xs_id);
	if (xs_id < dss_sys_xs_nr) {
		/** system xtreams are named daos_sys_$num */
		snprintf(dx->dx_name, DSS_XS_NAME_LEN, DSS_SYS_XS_NAME_FMT,
			 xs_id);
	} else if (dx->dx_main_xs) {
		/** primary I/O xstreams are named daos_io_$tgtid */
		snprintf(dx->dx_name, DSS_XS_NAME_LEN, DSS_IO_XS_NAME_FMT,
			 dx->dx_tgt_id);
	} else {
		/** offload xstreams are named daos_off_$num */
		snprintf(dx->dx_name, DSS_XS_NAME_LEN, DSS_OFFLOAD_XS_NAME_FMT,
			 xs_id);
	}

	/** create ABT scheduler in charge of this xstream */
	rc = dss_sched_init(dx);
	if (rc != 0) {
		D_ERROR("create scheduler fails: "DF_RC"\n", DP_RC(rc));
		D_GOTO(out_dx, rc);
	}

	/** start XS, ABT rank 0 is reserved for the primary xstream */
	rc = ABT_xstream_create_with_rank(dx->dx_sched, xs_id + 1,
					  &dx->dx_xstream);
	if (rc != ABT_SUCCESS) {
		D_ERROR("create xstream fails %d\n", rc);
		D_GOTO(out_sched, rc = dss_abterr2der(rc));
	}

	rc = ABT_thread_attr_create(&attr);
	if (rc != ABT_SUCCESS) {
		D_ERROR("ABT_thread_attr_create fails %d\n", rc);
		D_GOTO(out_xstream, rc = dss_abterr2der(rc));
	}

	rc = ABT_thread_attr_set_stacksize(attr, DSS_DEEP_STACK_SZ);
	if (rc != ABT_SUCCESS) {
		D_ERROR("ABT_thread_attr_set_stacksize fails %d\n", rc);
		D_GOTO(out_xstream, rc = dss_abterr2der(rc));
	}

	/** start progress ULT */
	rc = daos_abt_thread_create(dx, dx->dx_pools[DSS_POOL_NET_POLL],
				    dss_srv_handler, dx, attr,
				    &dx->dx_progress);
	if (rc != ABT_SUCCESS) {
		D_ERROR("create progress ULT failed: %d\n", rc);
		D_GOTO(out_xstream, rc = dss_abterr2der(rc));
	}

	ABT_mutex_lock(xstream_data.xd_mutex);

	if (!xstream_data.xd_ult_signal)
		ABT_cond_wait(xstream_data.xd_ult_init, xstream_data.xd_mutex);
	xstream_data.xd_ult_signal = false;
	rc = xstream_data.xd_ult_init_rc;
	if (rc != 0) {
		ABT_mutex_unlock(xstream_data.xd_mutex);
		goto out_xstream;
	}
	xstream_data.xd_xs_ptrs[xs_id] = dx;
	ABT_mutex_unlock(xstream_data.xd_mutex);
	ABT_thread_attr_free(&attr);

	D_DEBUG(DB_TRACE, "created xstream name(%s)xs_id(%d)/tgt_id(%d)/"
		"ctx_id(%d)/comm(%d)/is_main_xs(%d).\n",
		dx->dx_name, dx->dx_xs_id, dx->dx_tgt_id, dx->dx_ctx_id,
		dx->dx_comm, dx->dx_main_xs);

	return 0;
out_xstream:
	if (attr != ABT_THREAD_ATTR_NULL)
		ABT_thread_attr_free(&attr);
	ABT_xstream_join(dx->dx_xstream);
	ABT_xstream_free(&dx->dx_xstream);
out_sched:
	dss_sched_fini(dx);
out_dx:
	dss_xstream_free(dx);
	return rc;
}

static void
dss_xstreams_fini(bool force)
{
	struct dss_xstream	*dx;
	int			 i;
	int			 rc;
	bool			 started = false;

	D_DEBUG(DB_TRACE, "Stopping execution streams\n");
	dss_xstreams_open_barrier();
	rc = bio_nvme_ctl(BIO_CTL_NOTIFY_STARTED, &started);
	D_ASSERT(rc == 0);

	/* Notify all xstreams to reject new ULT creation first */
	for (i = 0; i < xstream_data.xd_xs_nr; i++) {
		dx = xstream_data.xd_xs_ptrs[i];
		if (dx == NULL)
			continue;
		ABT_future_set(dx->dx_stopping, dx);
	}

	/** Stop & free progress ULTs */
	for (i = 0; i < xstream_data.xd_xs_nr; i++) {
		dx = xstream_data.xd_xs_ptrs[i];
		if (dx == NULL)
			continue;
		ABT_future_set(dx->dx_shutdown, dx);
	}
	for (i = 0; i < xstream_data.xd_xs_nr; i++) {
		dx = xstream_data.xd_xs_ptrs[i];
		if (dx == NULL)
			continue;
		ABT_thread_join(dx->dx_progress);
		ABT_thread_free(&dx->dx_progress);
		ABT_future_free(&dx->dx_shutdown);
		ABT_future_free(&dx->dx_stopping);
	}

	/** Wait for each execution stream to complete */
	for (i = 0; i < xstream_data.xd_xs_nr; i++) {
		dx = xstream_data.xd_xs_ptrs[i];
		if (dx == NULL)
			continue;
		ABT_xstream_join(dx->dx_xstream);
		ABT_xstream_free(&dx->dx_xstream);
	}

	/** housekeeping ... */
	for (i = 0; i < xstream_data.xd_xs_nr; i++) {
		dx = xstream_data.xd_xs_ptrs[i];
		if (dx == NULL)
			continue;
		dss_sched_fini(dx);
		dss_xstream_free(dx);
		xstream_data.xd_xs_ptrs[i] = NULL;
	}

	/* All other xstreams have terminated. */
	xstream_data.xd_xs_nr = 0;
	dss_tgt_nr = 0;

	D_DEBUG(DB_TRACE, "Execution streams stopped\n");
}

void
dss_xstreams_open_barrier(void)
{
	ABT_mutex_lock(xstream_data.xd_mutex);
	ABT_cond_broadcast(xstream_data.xd_ult_barrier);
	ABT_mutex_unlock(xstream_data.xd_mutex);
}

static bool
dss_xstreams_empty(void)
{
	return xstream_data.xd_xs_nr == 0;
}

bool
dss_xstream_is_busy(void)
{
	struct dss_rpc_cntr	*cntr = dss_rpc_cntr_get(DSS_RC_OBJ);
	uint64_t		 cur_msec;

	cur_msec = sched_cur_msec();
	/* No IO requests for more than 5 seconds */
	return cur_msec < (cntr->rc_active_time + 5000);
}

static int
dss_start_xs_id(int xs_id)
{
	hwloc_obj_t	obj;
	int		rc;
	int		xs_core_offset;
	unsigned	idx;
	char		*cpuset;

	D_DEBUG(DB_TRACE, "start xs_id called for %d.  ", xs_id);
	/* if we are NUMA aware, use the NUMA information */
	if (numa_obj) {
		idx = hwloc_bitmap_first(core_allocation_bitmap);
		if (idx == -1) {
			D_ERROR("No core available for XS: %d", xs_id);
			return -DER_INVAL;
		}
		D_DEBUG(DB_TRACE,
			"Choosing next available core index %d.", idx);
		/*
		 * All system XS will reuse the first XS' core, but
		 * the SWIM and DRPC XS will use separate core if enough cores
		 */
		if (xs_id > 1 || (xs_id == 0 && dss_core_nr > dss_tgt_nr))
			hwloc_bitmap_clr(core_allocation_bitmap, idx);

		obj = hwloc_get_obj_by_depth(dss_topo, dss_core_depth, idx);
		if (obj == NULL) {
			D_PRINT("Null core returned by hwloc\n");
			return -DER_INVAL;
		}

		hwloc_bitmap_asprintf(&cpuset, obj->cpuset);
		D_DEBUG(DB_TRACE, "Using CPU set %s\n", cpuset);
		free(cpuset);
	} else {
		D_DEBUG(DB_TRACE, "Using non-NUMA aware core allocation\n");
		/*
		 * All system XS will use the first core, but
		 * the SWIM XS will use separate core if enough cores
		 */
		if (xs_id > 2)
			xs_core_offset = xs_id - ((dss_core_nr > dss_tgt_nr) ? 1 : 2);
		else if (xs_id == 1)
			xs_core_offset = (dss_core_nr > dss_tgt_nr) ? 1 : 0;
		else
			xs_core_offset = 0;
		obj = hwloc_get_obj_by_depth(dss_topo, dss_core_depth,
					     (xs_core_offset + dss_core_offset)
					     % dss_core_nr);
		if (obj == NULL) {
			D_ERROR("Null core returned by hwloc for XS %d\n",
				xs_id);
			return -DER_INVAL;
		}
	}

	rc = dss_start_one_xstream(obj->cpuset, xs_id);
	if (rc)
		return rc;

	return 0;
}

static int
dss_xstreams_init(void)
{
	char	*env;
	int	rc = 0;
	int	i, xs_id;

	D_ASSERT(dss_tgt_nr >= 1);

	d_getenv_bool("DAOS_SCHED_PRIO_DISABLED", &sched_prio_disabled);
	if (sched_prio_disabled)
		D_INFO("ULT prioritizing is disabled.\n");

	d_getenv_int("DAOS_SCHED_RELAX_INTVL", &sched_relax_intvl);
	if (sched_relax_intvl == 0 ||
	    sched_relax_intvl > SCHED_RELAX_INTVL_MAX) {
		D_WARN("Invalid relax interval %u, set to default %u msecs.\n",
		       sched_relax_intvl, SCHED_RELAX_INTVL_DEFAULT);
		sched_relax_intvl = SCHED_RELAX_INTVL_DEFAULT;
	} else {
		D_INFO("CPU relax interval is set to %u msecs\n",
		       sched_relax_intvl);
	}

	env = getenv("DAOS_SCHED_RELAX_MODE");
	if (env) {
		sched_relax_mode = sched_relax_str2mode(env);
		if (sched_relax_mode == SCHED_RELAX_MODE_INVALID) {
			D_WARN("Invalid relax mode [%s]\n", env);
			sched_relax_mode = SCHED_RELAX_MODE_NET;
		}
	}
	D_INFO("CPU relax mode is set to [%s]\n",
	       sched_relax_mode2str(sched_relax_mode));

	d_getenv_int("DAOS_SCHED_UNIT_RUNTIME_MAX", &sched_unit_runtime_max);
	d_getenv_bool("DAOS_SCHED_WATCHDOG_ALL", &sched_watchdog_all);

	/* start the execution streams */
	D_DEBUG(DB_TRACE,
		"%d cores total detected starting %d main xstreams\n",
		dss_core_nr, dss_tgt_nr);

	if (dss_numa_node != -1) {
		D_DEBUG(DB_TRACE,
			"Detected %d cores on NUMA node %d\n",
			dss_num_cores_numa_node, dss_numa_node);
	}

	xstream_data.xd_xs_nr = DSS_XS_NR_TOTAL;
	/* start system service XS */
	for (i = 0; i < dss_sys_xs_nr; i++) {
		xs_id = i;
		rc = dss_start_xs_id(xs_id);
		if (rc)
			D_GOTO(out, rc);
	}

	/* start main IO service XS */
	for (i = 0; i < dss_tgt_nr; i++) {
		xs_id = DSS_MAIN_XS_ID(i);
		rc = dss_start_xs_id(xs_id);
		if (rc)
			D_GOTO(out, rc);
	}

	/* start offload XS if any */
	if (dss_tgt_offload_xs_nr > 0) {
		if (dss_helper_pool) {
			for (i = 0; i < dss_tgt_offload_xs_nr; i++) {
				xs_id = dss_sys_xs_nr + dss_tgt_nr + i;
				rc = dss_start_xs_id(xs_id);
				if (rc)
					D_GOTO(out, rc);
			}
		} else {
			D_ASSERTF(dss_tgt_offload_xs_nr % dss_tgt_nr == 0,
				  "dss_tgt_offload_xs_nr %d, dss_tgt_nr %d\n",
				  dss_tgt_offload_xs_nr, dss_tgt_nr);
			for (i = 0; i < dss_tgt_nr; i++) {
				int j;

				for (j = 0; j < dss_tgt_offload_xs_nr /
						dss_tgt_nr; j++) {
					xs_id = DSS_MAIN_XS_ID(i) + j + 1;
					rc = dss_start_xs_id(xs_id);
					if (rc)
						D_GOTO(out, rc);
				}
			}
		}
	}

	D_DEBUG(DB_TRACE, "%d execution streams successfully started "
		"(first core %d)\n", dss_tgt_nr, dss_core_offset);
out:
	return rc;
}

/**
 * Global TLS
 */

static void *
dss_srv_tls_init(int xs_id, int tgt_id)
{
	struct dss_module_info *info;

	D_ALLOC_PTR(info);

	return info;
}

static void
dss_srv_tls_fini(void *data)
{
	struct dss_module_info *info = (struct dss_module_info *)data;

	D_FREE(info);
}

struct dss_module_key daos_srv_modkey = {
	.dmk_tags = DAOS_SERVER_TAG,
	.dmk_index = -1,
	.dmk_init = dss_srv_tls_init,
	.dmk_fini = dss_srv_tls_fini,
};

/** TODO: use daos checksum library to offload checksum calculation */
static int
compute_checksum_ult(void *args)
{
	return 0;
}

/** TODO: use OFI calls to calculate checksum on FPGA */
static int
compute_checksum_acc(void *args)
{
	return 0;
}

/**
 * Generic offload call - abstraction for acceleration with
 *
 * \param[in] at_args	acceleration tasks with both ULT and FPGA
 */
int
dss_acc_offload(struct dss_acc_task *at_args)
{

	int		rc = 0;
	int		tid;

	/**
	 * Currently just launching it in this stream,
	 * ideally will move to a separate exclusive xstream
	 */
	tid = dss_get_module_info()->dmi_tgt_id;
	if (at_args == NULL) {
		D_ERROR("missing arguments for acc_offload\n");
		return -DER_INVAL;
	}

	if (at_args->at_offload_type <= DSS_OFFLOAD_MIN ||
	    at_args->at_offload_type >= DSS_OFFLOAD_MAX) {
		D_ERROR("Unknown type of offload\n");
		return -DER_INVAL;
	}

	switch (at_args->at_offload_type) {
	case DSS_OFFLOAD_ULT:
		rc = dss_ult_execute(compute_checksum_ult,
				at_args->at_params,
				NULL /* user-cb */,
				NULL /* user-cb args */,
				DSS_XS_OFFLOAD, tid,
				0);
		break;
	case DSS_OFFLOAD_ACC:
		/** calls to offload to FPGA*/
		rc = compute_checksum_acc(at_args->at_params);
		break;
	}

	return rc;
}

/*
 * Set parameters on the server.
 *
 * param key_id [IN]		key id
 * param value [IN]		the value of the key.
 * param value_extra [IN]	the extra value of the key.
 *
 * return	0 if setting succeeds.
 *              negative errno if fails.
 */
int
dss_parameters_set(unsigned int key_id, uint64_t value)
{
	int rc = 0;

	switch (key_id) {
	case DMG_KEY_FAIL_LOC:
		daos_fail_loc_set(value);
		break;
	case DMG_KEY_FAIL_VALUE:
		daos_fail_value_set(value);
		break;
	case DMG_KEY_FAIL_NUM:
		daos_fail_num_set(value);
		break;
	case DMG_KEY_REBUILD_THROTTLING:
		if (value >= 100) {
			D_ERROR("invalid value "DF_U64"\n", value);
			rc = -DER_INVAL;
			break;
		}
		D_WARN("set rebuild percentage to "DF_U64"\n", value);
		rc = sched_set_throttle(SCHED_REQ_MIGRATE, value);
		break;
	default:
		D_ERROR("invalid key_id %d\n", key_id);
		rc = -DER_INVAL;
	}

	return rc;
}

/** initializing steps */
enum {
	XD_INIT_NONE,
	XD_INIT_MUTEX,
	XD_INIT_ULT_INIT,
	XD_INIT_ULT_BARRIER,
	XD_INIT_TLS_REG,
	XD_INIT_TLS_INIT,
	XD_INIT_SYS_DB,
	XD_INIT_NVME,
	XD_INIT_XSTREAMS,
	XD_INIT_DRPC,
};

/**
 * Entry point to start up and shutdown the service
 */
int
dss_srv_fini(bool force)
{
	switch (xstream_data.xd_init_step) {
	default:
		D_ASSERT(0);
	case XD_INIT_DRPC:
		drpc_listener_fini();
		/* fall through */
	case XD_INIT_XSTREAMS:
		dss_xstreams_fini(force);
		/* fall through */
	case XD_INIT_NVME:
		bio_nvme_fini();
		/* fall through */
	case XD_INIT_SYS_DB:
		vos_db_fini();
		/* fall through */
	case XD_INIT_TLS_INIT:
		dss_tls_fini(xstream_data.xd_dtc);
		/* fall through */
	case XD_INIT_TLS_REG:
		pthread_key_delete(dss_tls_key);
		/* fall through */
	case XD_INIT_ULT_BARRIER:
		ABT_cond_free(&xstream_data.xd_ult_barrier);
		/* fall through */
	case XD_INIT_ULT_INIT:
		ABT_cond_free(&xstream_data.xd_ult_init);
		/* fall through */
	case XD_INIT_MUTEX:
		ABT_mutex_free(&xstream_data.xd_mutex);
		/* fall through */
	case XD_INIT_NONE:
		if (xstream_data.xd_xs_ptrs != NULL)
			D_FREE(xstream_data.xd_xs_ptrs);
		D_DEBUG(DB_TRACE, "Finalized everything\n");
	}
	return 0;
}

int
dss_srv_init(void)
{
	int		 rc;
	bool		 started = true;

	xstream_data.xd_init_step  = XD_INIT_NONE;
	xstream_data.xd_ult_signal = false;

	D_ALLOC_ARRAY(xstream_data.xd_xs_ptrs, DSS_XS_NR_TOTAL);
	if (xstream_data.xd_xs_ptrs == NULL)
		D_GOTO(failed, rc = -DER_NOMEM);
	xstream_data.xd_xs_nr = 0;

	rc = ABT_mutex_create(&xstream_data.xd_mutex);
	if (rc != ABT_SUCCESS) {
		rc = dss_abterr2der(rc);
		D_GOTO(failed, rc);
	}
	xstream_data.xd_init_step = XD_INIT_MUTEX;

	rc = ABT_cond_create(&xstream_data.xd_ult_init);
	if (rc != ABT_SUCCESS) {
		rc = dss_abterr2der(rc);
		D_GOTO(failed, rc);
	}
	xstream_data.xd_init_step = XD_INIT_ULT_INIT;

	rc = ABT_cond_create(&xstream_data.xd_ult_barrier);
	if (rc != ABT_SUCCESS) {
		rc = dss_abterr2der(rc);
		D_GOTO(failed, rc);
	}
	xstream_data.xd_init_step = XD_INIT_ULT_BARRIER;

	/* register xstream-local storage key */
	rc = pthread_key_create(&dss_tls_key, NULL);
	if (rc) {
		rc = dss_abterr2der(rc);
		D_GOTO(failed, rc);
	}
	xstream_data.xd_init_step = XD_INIT_TLS_REG;

	/* initialize xstream-local storage */
	xstream_data.xd_dtc = dss_tls_init(DAOS_SERVER_TAG, 0, -1);
	if (!xstream_data.xd_dtc)
		D_GOTO(failed, rc);
	xstream_data.xd_init_step = XD_INIT_TLS_INIT;

	rc = vos_db_init(dss_storage_path, NULL, false);
	if (rc != 0)
		D_GOTO(failed, rc);
	xstream_data.xd_init_step = XD_INIT_SYS_DB;

	rc = bio_nvme_init(dss_nvme_conf, dss_numa_node, dss_nvme_mem_size,
			   dss_nvme_hugepage_size, dss_tgt_nr, vos_db_get(),
			   dss_nvme_bypass_health_check);
	if (rc != 0)
		D_GOTO(failed, rc);
	xstream_data.xd_init_step = XD_INIT_NVME;
	bio_register_bulk_ops(crt_bulk_create, crt_bulk_free);

	/* start xstreams */
	rc = dss_xstreams_init();
	if (!dss_xstreams_empty()) /* cleanup if we started something */
		xstream_data.xd_init_step = XD_INIT_XSTREAMS;

	if (rc != 0)
		D_GOTO(failed, rc);

	rc = bio_nvme_ctl(BIO_CTL_NOTIFY_STARTED, &started);
	D_ASSERT(rc == 0);

	/* start up drpc listener */
	rc = drpc_listener_init();
	if (rc != 0)
		D_GOTO(failed, rc);
	xstream_data.xd_init_step = XD_INIT_DRPC;

	return 0;
failed:
	dss_srv_fini(true);
	return rc;
}

void
dss_dump_ABT_state(FILE *fp)
{
	int			rc, num_pools, i, idx;
	struct dss_xstream	*dx;
	ABT_sched		sched;
	ABT_pool		pools[DSS_POOL_CNT];

	/* print Argobots config first */
	fprintf(fp, " == ABT config ==\n");
	rc = ABT_info_print_config(fp);
	if (rc != ABT_SUCCESS)
		D_ERROR("ABT_info_print_config() error, rc = %d\n", rc);

	fprintf(fp, " == List of all ESs ==\n");
	rc = ABT_info_print_all_xstreams(fp);
	if (rc != ABT_SUCCESS)
		D_ERROR("ABT_info_print_all_xstreams() error, rc = %d\n", rc);

	ABT_mutex_lock(xstream_data.xd_mutex);
	for (idx = 0; idx < xstream_data.xd_xs_nr; idx++) {
		dx = xstream_data.xd_xs_ptrs[idx];
		fprintf(fp, "== per ES (%p) details ==\n", dx->dx_xstream);
		rc = ABT_info_print_xstream(fp, dx->dx_xstream);
		if (rc != ABT_SUCCESS)
			D_ERROR("ABT_info_print_xstream() error, rc = %d, for "
				"DAOS xstream %p, ABT xstream %p\n", rc, dx,
				dx->dx_xstream);
		/* one progress ULT per xstream */
		if (dx->dx_progress != ABT_THREAD_NULL) {
			fprintf(fp, "== ES (%p) progress ULT (%p) ==\n",
				dx->dx_xstream, dx->dx_progress);
			rc = ABT_info_print_thread(fp, dx->dx_progress);
			if (rc != ABT_SUCCESS)
				D_ERROR("ABT_info_print_thread() error, "
					"rc = %d, for DAOS xstream %p, ABT "
					"xstream %p, progress ULT %p\n", rc, dx,
					dx->dx_xstream, dx->dx_progress);
			/* XXX
			 * do not print stack content as if unwiding with
			 * libunwind is enabled current implementation runs
			 * w/o synchronization/suspend of current ULT which
			 * is highly racy since unwiding will occur using
			 * the same stack
			rc = ABT_info_print_thread_stack(fp, dx->dx_progress);
			if (rc != ABT_SUCCESS)
				D_ERROR("ABT_info_print_thread_stack() error, "
					"rc = %d, for DAOS xstream %p, ABT "
					"xstream %p, progress ULT %p\n", rc, dx,
					dx->dx_xstream, dx->dx_progress);
			 */
		}
		/* only one sched per xstream */
		rc = ABT_xstream_get_main_sched(dx->dx_xstream, &sched);
		if (rc != ABT_SUCCESS) {
			D_ERROR("ABT_xstream_get_main_sched() error, rc = %d, "
				"for DAOS xstream %p, ABT xstream %p\n", rc, dx,
				dx->dx_xstream);
		} else if (sched != dx->dx_sched) {
			/* it's unexpected, unless DAOS will use stacked
			 * schedulers at some point of time, but try to
			 * continue anyway instead to abort
			 */
			D_WARN("DAOS xstream main sched %p differs from ABT "
			       "registered one %p, dumping both\n",
			       dx->dx_sched, sched);
			rc = ABT_info_print_sched(fp, sched);
			if (rc != ABT_SUCCESS)
				D_ERROR("ABT_info_print_sched() error, rc = "
					"%d, for DAOS xstream %p, ABT xstream "
					"%p, sched %p\n", rc, dx,
					dx->dx_xstream, sched);
		}
		rc = ABT_info_print_sched(fp, dx->dx_sched);
		if (rc != ABT_SUCCESS)
			D_ERROR("ABT_info_print_sched() error, rc = %d, for "
				"DAOS xstream %p, ABT xstream %p, sched %p\n",
				rc, dx, dx->dx_xstream, dx->dx_sched);

		rc = ABT_sched_get_num_pools(dx->dx_sched, &num_pools);
		if (rc != ABT_SUCCESS) {
			D_ERROR("ABT_sched_get_num_pools() error, rc = %d, for "
				"DAOS xstream %p, ABT xstream %p, sched %p\n",
				rc, dx, dx->dx_xstream, dx->dx_sched);
			continue;
		}
		if (num_pools != DSS_POOL_CNT)
			D_WARN("DAOS xstream %p, ABT xstream %p, sched %p "
				"number of pools %d != %d\n", dx,
				dx->dx_xstream, dx->dx_sched, num_pools,
				DSS_POOL_CNT);
		rc = ABT_sched_get_pools(dx->dx_sched, num_pools, 0, pools);
		if (rc != ABT_SUCCESS) {
			D_ERROR("ABT_sched_get_pools() error, rc = %d, for "
				"DAOS xstream %p, ABT xstream %p, sched %p\n",
				rc, dx, dx->dx_xstream, dx->dx_sched);
			continue;
		}
		for (i = 0; i < num_pools; i++) {
			fprintf(fp, "== per POOL (%p) details ==\n", pools[i]);
			if (pools[i] == ABT_POOL_NULL) {
				D_WARN("DAOS xstream %p, ABT xstream %p, "
				       "sched %p, no pool[%d]\n", dx,
				       dx->dx_xstream, dx->dx_sched, i);
				continue;
			}
			if (pools[i] != dx->dx_pools[i]) {
				D_WARN("DAOS xstream pool[%d]=%p differs from "
				       "ABT registered one %p for sched %p\n",
				       i, dx->dx_pools[i], pools[i],
				       dx->dx_sched);
			}
			rc = ABT_info_print_pool(fp, pools[i]);
			if (rc != ABT_SUCCESS)
				D_ERROR("ABT_info_print_pool() error, rc = %d, "
					"for DAOS xstream %p, ABT xstream %p, "
					"sched %p, pool[%d]\n", rc, dx,
					dx->dx_xstream, dx->dx_sched, i);
			/* XXX
			 * same concern than with ABT_info_print_thread_stack()
			 * before
			rc = ABT_info_print_thread_stacks_in_pool(fp, pools[i]);
			if (rc != ABT_SUCCESS)
				D_ERROR("ABT_info_print_thread_stacks_in_pool() error, rc = %d, "
					"for DAOS xstream %p, ABT xstream %p, "
					"sched %p, pool[%d]\n", rc, dx,
					dx->dx_xstream, dx->dx_sched, i);
			 */
		}
	}
	ABT_mutex_unlock(xstream_data.xd_mutex);
}

/**
 * Anytime when the server (re)start, the dss_start_epoch will be set as
 * current known highest HLC. In theory it should be the highest one for
 * the whole system, any other transaction with old epoch (HLC) in spite
 * of being generated by which server will be regarded as started before
 * current server (re)start. Current server will refuse such transaction
 * and require its sponsor to restart it with newer epoch.
 */
static daos_epoch_t dss_start_epoch;

daos_epoch_t
dss_get_start_epoch(void)
{
	return dss_start_epoch;
}

void
dss_set_start_epoch(void)
{
	dss_start_epoch = crt_hlc_get();
}

bool
dss_has_enough_helper(void)
{
	return dss_tgt_offload_xs_nr > 1 && dss_tgt_offload_xs_nr >= dss_tgt_nr / 4;
}<|MERGE_RESOLUTION|>--- conflicted
+++ resolved
@@ -460,14 +460,8 @@
 			D_GOTO(nvme_fini, rc = dss_abterr2der(rc));
 		}
 
-<<<<<<< HEAD
 		rc = daos_abt_thread_create(dx, dx->dx_pools[DSS_POOL_NVME_POLL],
-					    dss_nvme_poll_ult, attr,
-					    ABT_THREAD_ATTR_NULL, NULL);
-=======
-		rc = ABT_thread_create(dx->dx_pools[DSS_POOL_NVME_POLL],
-				       dss_nvme_poll_ult, NULL, attr, NULL);
->>>>>>> 21f0f1e6
+					    dss_nvme_poll_ult, NULL, attr, NULL);
 		ABT_thread_attr_free(&attr);
 		if (rc != ABT_SUCCESS) {
 			D_ERROR("create NVMe poll ULT failed: %d\n", rc);
