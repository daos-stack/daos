--- conflicted
+++ resolved
@@ -478,11 +478,7 @@
 			D_GOTO(nvme_fini, rc = dss_abterr2der(rc));
 		}
 
-<<<<<<< HEAD
-		rc = daos_abt_thread_create(dx, dx->dx_pools[DSS_POOL_NVME_POLL],
-=======
 		rc = daos_abt_thread_create(dx->dx_sp, dx->dx_pools[DSS_POOL_NVME_POLL],
->>>>>>> e1f4533d
 					    dss_nvme_poll_ult, NULL, attr, NULL);
 		ABT_thread_attr_free(&attr);
 		if (rc != ABT_SUCCESS) {
@@ -616,10 +612,6 @@
 	dx->dx_xstream	= ABT_XSTREAM_NULL;
 	dx->dx_sched	= ABT_SCHED_NULL;
 	dx->dx_progress	= ABT_THREAD_NULL;
-#ifdef ULT_MMAP_STACK
-	D_INIT_LIST_HEAD(&dx->stack_free_list);
-	dx->free_stacks = 0;
-#endif
 
 	return dx;
 
@@ -637,31 +629,12 @@
 dss_xstream_free(struct dss_xstream *dx)
 {
 #ifdef ULT_MMAP_STACK
-<<<<<<< HEAD
-	mmap_stack_desc_t *mmap_stack_desc;
-	int	nb_freed_stacks = 0;
-
-	while ((mmap_stack_desc = d_list_pop_entry(&dx->stack_free_list,
-						   mmap_stack_desc_t,
-						   stack_list)) != NULL) {
-		D_DEBUG(DB_MEM, "Draining a mmap()'ed stack at %p of size %zd, dx=%p, free="DF_U64"\n",
-			mmap_stack_desc->stack, mmap_stack_desc->stack_size,
-			dx, dx->free_stacks);
-		munmap(mmap_stack_desc->stack, mmap_stack_desc->stack_size);
-		--dx->free_stacks;
-		atomic_fetch_sub(&nb_mmap_stacks, 1);
-		nb_freed_stacks++;
-	}
-	D_INFO("freed/mmap()'ed %d stacks, %d remaining allocated\n",
-	       nb_freed_stacks, atomic_load_relaxed(&nb_mmap_stacks)); 
-=======
 	struct stack_pool *sp = dx->dx_sp;
 
 	if (daos_ult_mmap_stack == true) {
 		stack_pool_destroy(sp);
 		dx->dx_sp = NULL;
 	}
->>>>>>> e1f4533d
 #endif
 	hwloc_bitmap_free(dx->dx_cpuset);
 	D_FREE(dx);
@@ -778,11 +751,7 @@
 	}
 
 	/** start progress ULT */
-<<<<<<< HEAD
-	rc = daos_abt_thread_create(dx, dx->dx_pools[DSS_POOL_NET_POLL],
-=======
 	rc = daos_abt_thread_create(dx->dx_sp, dx->dx_pools[DSS_POOL_NET_POLL],
->>>>>>> e1f4533d
 				    dss_srv_handler, dx, attr,
 				    &dx->dx_progress);
 	if (rc != ABT_SUCCESS) {
