--- conflicted
+++ resolved
@@ -331,36 +331,11 @@
 int
 drpc_init(void)
 {
-<<<<<<< HEAD
-	char	*path;
-	int	 rc;
-
-	D_ASPRINTF(path, "%s/%s", dss_socket_dir, "daos_server.sock");
-	if (path == NULL)
-		D_GOTO(out, rc = -DER_NOMEM);
-
-	D_ASSERT(dss_drpc_ctx == NULL);
-	rc = drpc_connect(path, &dss_drpc_ctx);
-	if (dss_drpc_ctx == NULL)
-		goto out_path;
-
-	rc = notify_ready();
-	if (rc != 0) {
-		drpc_close(dss_drpc_ctx);
-		dss_drpc_ctx = NULL;
-	}
-
-out_path:
-	D_FREE(path);
-out:
-	return rc;
-=======
 	D_ASSERT(dss_drpc_path == NULL);
 	D_ASPRINTF(dss_drpc_path, "%s/%s", dss_socket_dir, "daos_server.sock");
 	if (dss_drpc_path == NULL)
 		return -DER_NOMEM;
 	return 0;
->>>>>>> 6b91176b
 }
 
 void
