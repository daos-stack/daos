--- conflicted
+++ resolved
@@ -1599,10 +1599,6 @@
 static inline bool
 watchdog_enabled(struct dss_xstream *dx)
 {
-<<<<<<< HEAD
-	/* Enable watchdog for SYSTEM xstream */
-	return (sched_unit_runtime_max != 0) && (dx->dx_xs_id == 0);
-=======
 	if (sched_unit_runtime_max == 0)
 		return false;
 
@@ -1630,8 +1626,6 @@
 	if (*msecs > sched_unit_runtime_max && ult_name != NULL)
 		D_WARN("ULT:%s executed "DF_U64" msecs\n", ult_name, *msecs);
 	return 0;
-
->>>>>>> a653a967
 }
 
 static void
