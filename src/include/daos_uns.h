--- conflicted
+++ resolved
@@ -86,7 +86,17 @@
 duns_resolve_path(const char *path, struct duns_attr_t *attr);
 
 /**
-<<<<<<< HEAD
+ * Destroy a container and remove the path associated with it in the UNS.
+ *
+ * \param[in]	poh	Pool handle
+ * \param[in]	path	Valid path in an existing namespace.
+ *
+ * \return		0 on Success. Negative on Failure.
+ */
+int
+duns_destroy_path(daos_handle_t poh, const char *path);
+
+/**
  * If dynamicaly resolved, will point to the llapi_unlink_foreign() Lustre
  * API, which needs to be used to remove foreign DAOS file/dir.
  *
@@ -96,17 +106,6 @@
  */
 extern int
 (*unlink_foreign)(char *);
-=======
- * Destroy a container and remove the path associated with it in the UNS.
- *
- * \param[in]	poh	Pool handle
- * \param[in]	path	Valid path in an existing namespace.
- *
- * \return		0 on Success. Negative on Failure.
- */
-int
-duns_destroy_path(daos_handle_t poh, const char *path);
->>>>>>> e8508ece
 
 #if defined(__cplusplus)
 }
