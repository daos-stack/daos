--- conflicted
+++ resolved
@@ -93,14 +93,13 @@
 
 	/** Byte Array with no metadata (eg DFS/POSIX) */
 	DAOS_OT_ARRAY_BYTE	= 13,
-
-<<<<<<< HEAD
+	/** reserved: 1-level flat KV store */
+	DAOS_OT_KV_FLAT		= 14,
+
+	DAOS_OT_MAX		= 14,
+
 	/** Mask for convenience (16-bit) */
-	DAOS_OT_MASK            = ((1 << 16) - 1),
-
-=======
-	DAOS_OT_MAX		= 13,
->>>>>>> 74fea3a9
+	DAOS_OT_MASK		= ((1 << 16) - 1),
 	/**
 	 * reserved: Multi Dimensional Array
 	 * DAOS_OT_ARRAY_MD	= 64,
@@ -555,8 +554,8 @@
  */
 int
 daos_obj_generate_oid(daos_handle_t coh, daos_obj_id_t *oid,
-		       enum daos_otype_t type, daos_oclass_id_t cid,
-		       daos_oclass_hints_t hints, uint32_t args);
+		      enum daos_otype_t type, daos_oclass_id_t cid,
+		      daos_oclass_hints_t hints, uint32_t args);
 
 /**
  * Open an DAOS object.
@@ -1141,55 +1140,7 @@
 daos_oit_list(daos_handle_t oh, daos_obj_id_t *oids, uint32_t *oids_nr,
 	      daos_anchor_t *anchor, daos_event_t *ev);
 
-<<<<<<< HEAD
-=======
-/**
- * Backward compatibility code.
- * Please don't use directly
- */
-typedef uint16_t daos_ofeat_t;
-int
-daos_obj_generate_oid1(daos_handle_t coh, daos_obj_id_t *oid,
-		       daos_ofeat_t type, daos_oclass_id_t cid,
-		       daos_oclass_hints_t hints, uint32_t args);
-int
-daos_obj_generate_oid2(daos_handle_t coh, daos_obj_id_t *oid,
-		       enum daos_otype_t type, daos_oclass_id_t cid,
-		       daos_oclass_hints_t hints, uint32_t args);
-
-/** DKEY keys not hashed and sorted numerically.   Keys are accepted
- *  in client's byte order and DAOS is responsible for correct behavior
- */
-#define	DAOS_OF_DKEY_UINT64	((daos_ofeat_t)(1 << 0))
-/** DKEY keys not hashed and sorted lexically */
-#define DAOS_OF_DKEY_LEXICAL	((daos_ofeat_t)(1 << 1))
-/** AKEY keys not hashed and sorted numerically.   Keys are accepted
- *  in client's byte order and DAOS is responsible for correct behavior
- */
-#define DAOS_OF_AKEY_UINT64	((daos_ofeat_t)(1 << 2))
-/** AKEY keys not hashed and sorted lexically */
-#define DAOS_OF_AKEY_LEXICAL	((daos_ofeat_t)(1 << 3))
-/** reserved: 1-level flat KV store */
-#define DAOS_OF_KV_FLAT		((daos_ofeat_t)(1 << 4))
-/** reserved: 1D Array with metadata stored in the DAOS object */
-#define DAOS_OF_ARRAY		((daos_ofeat_t)(1 << 5))
-/** reserved: Multi Dimensional Array */
-#define DAOS_OF_ARRAY_MD	((daos_ofeat_t)(1 << 6))
-/** reserved: Byte Array with no metadata (eg DFS/POSIX) */
-#define DAOS_OF_ARRAY_BYTE	((daos_ofeat_t)(1 << 7))
-/**
- * benchmark-only feature bit, I/O is a network echo, no data is going
- * to be stored/returned
- *
- * NB: this is the last feature bits.
- */
-#define DAOS_OF_ECHO		((daos_ofeat_t)(1 << 15))
-/** Mask for convenience (16-bit) */
-#define DAOS_OF_MASK		((daos_ofeat_t)((1 << 16) - 1))
-
->>>>>>> 74fea3a9
 #if defined(__cplusplus)
 }
 #endif /* __cplusplus */
-
 #endif /* __DAOS_OBJ_H__ */