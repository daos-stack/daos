--- conflicted
+++ resolved
@@ -51,19 +51,11 @@
 	/** Array of ranges; each range defines a starting index and length. */
 	daos_range_t	       *arr_rgs;
 	/*
-<<<<<<< HEAD
 	 * On read only: return the number of records that are short fetched
-	 * from every dkey. This helps for checking for short reads. If this
-	 * values is not zero, then a short read is possible and should be
+	 * from the largest dkey(s). This helps for checking for short reads. If
+	 * this values is not zero, then a short read is possible and should be
 	 * checked with daos_array_get_size() compared with the indexes being
 	 * read.
-=======
-	 * On read only: return the number of records read up to the highest
-	 * index/len in arr_rgs that is valid (not hole/punhed). Note that this
-	 * could include holes if the actual array size is larger than that
-	 * highest index, so for detecting an actual short read, an array get
-	 * size is required if this is not zero.
->>>>>>> 147504c9
 	 */
 	daos_size_t		arr_nr_short_read;
 } daos_array_iod_t;
