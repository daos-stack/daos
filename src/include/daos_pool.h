--- conflicted
+++ resolved
@@ -121,28 +121,16 @@
 
 	/** Failure on which rank */
 	int32_t			rs_fail_rank;
-<<<<<<< HEAD
 	/** total number of objects to be rebuilt. Non-zero and increases when
-	 * rebuilding in progress. When rs_done is 1 it will not change anymore
-	 * and should equal to rs_obj_nr. With both rs_toberb_obj_nr and
-	 * rs_obj_nr the user can know the progress of the rebuilding.
+	 * rebuilding is in progress. When rs_state is DRS_COMPLETED it will
+	 * not change anymore and should be equal to rs_obj_nr. With both
+	 * rs_toberb_obj_nr and rs_obj_nr the user can know the progress
+	 * of rebuilding.
 	 */
 	uint64_t		rs_toberb_obj_nr;
-	/** number of rebuilt objects. Non-zero only if rs_done is 1 */
+	/** number of rebuilt objects. Non-zero only if rs_state is completed. */
 	uint64_t		rs_obj_nr;
-	/** number of rebuilt records. Non-zero only if rs_done is 1 */
-=======
-	/** # total to-be-rebuilt objects, it's non-zero and increase when
-	 * rebuilding in progress, when rs_state is DRS_COMPLETED it will
-	 * not change anymore and should equal to rs_obj_nr. With both
-	 * rs_toberb_obj_nr and rs_obj_nr the user can know the progress
-	 * of the rebuilding.
-	 */
-	uint64_t		rs_toberb_obj_nr;
-	/** # rebuilt objects, it's non-zero only if rs_state is completed */
-	uint64_t		rs_obj_nr;
-	/** # rebuilt records, it's non-zero only if rs_state is completed */
->>>>>>> 2902f7db
+	/** number of rebuilt records. Non-zero only if rs_state is completed. */
 	uint64_t		rs_rec_nr;
 
 	/** rebuild space cost */
