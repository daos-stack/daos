/**
 * (C) Copyright 2020-2022 Intel Corporation.
 *
 * SPDX-License-Identifier: BSD-2-Clause-Patent
 */
/**
 * DAOS storage pool types and functions
 */
#ifndef __DAOS_POOL_H__
#define __DAOS_POOL_H__

#if defined(__cplusplus)
extern "C" {
#endif

/** Type of storage target */
typedef enum {
	DAOS_TP_UNKNOWN,
	/** Rotating disk */
	DAOS_TP_HDD,
	/** Flash-based */
	DAOS_TP_SSD,
	/** Persistent memory */
	DAOS_TP_PM,
	/** Volatile memory */
	DAOS_TP_VM,
} daos_target_type_t;

/** Current state of the storage target */
typedef enum {
	DAOS_TS_UNKNOWN,
	/* Not available */
	DAOS_TS_DOWN_OUT,
	/* Not available, may need rebuild */
	DAOS_TS_DOWN,
	/* Up */
	DAOS_TS_UP,
	/* Up and running */
	DAOS_TS_UP_IN,
	/* Intermediate state for pool map change */
	DAOS_TS_NEW,
	/* Being drained */
	DAOS_TS_DRAIN,
} daos_target_state_t;

/** Description of target performance */
typedef struct {
	/** TODO: storage/network bandwidth, latency etc */
	int			foo;
} daos_target_perf_t;


/** Storage tier names */
enum daos_media_type_t {
	DAOS_MEDIA_SCM	= 0,
	DAOS_MEDIA_NVME,
	DAOS_MEDIA_MAX
};

/** Pool target space usage information */
struct daos_space {
	/** Total space in bytes */
	uint64_t		s_total[DAOS_MEDIA_MAX];
	/** Free space in bytes */
	uint64_t		s_free[DAOS_MEDIA_MAX];
};

/** Target information */
typedef struct {
	/** Target type */
	daos_target_type_t	ta_type;
	/** Target state */
	daos_target_state_t	ta_state;
	/** Target performance */
	daos_target_perf_t	ta_perf;
	/** Target space usage */
	struct daos_space	ta_space;
} daos_target_info_t;

/** Pool space usage information */
struct daos_pool_space {
	/** Aggregated space for all live targets */
	struct daos_space	ps_space;
	/** Min target free space in bytes */
	uint64_t		ps_free_min[DAOS_MEDIA_MAX];
	/** Max target free space in bytes */
	uint64_t		ps_free_max[DAOS_MEDIA_MAX];
	/** Average target free space in bytes */
	uint64_t		ps_free_mean[DAOS_MEDIA_MAX];
	/** Target(VOS) count */
	uint32_t		ps_ntargets;
	/** padding - not used */
	uint32_t		ps_padding;
};

<<<<<<< HEAD
enum daos_rebuild_state_t {
	DRS_IN_PROGRESS		= 0,
	DRS_NOT_STARTED		= 1,
	DRS_COMPLETED		= 2,
};

=======
/** Pool rebuild status */
>>>>>>> 8162a62f
struct daos_rebuild_status {
	/** pool map version in rebuilding or last completed rebuild */
	uint32_t		rs_version;
	/** Time (Seconds) for the rebuild */
	uint32_t		rs_seconds;
	/** errno for rebuild failure */
	int32_t			rs_errno;
	/**
<<<<<<< HEAD
	 * rebuild state, DRS_COMPLETED is valid only if @rs_version is non-zero
	 */
	union {
		int32_t		rs_state;
		int32_t		rs_done;
	};
	/* padding of rebuild status */
=======
	 * rebuild is done or not, it is valid only if #rs_version is non-zero
	 */
	int32_t			rs_done;

	/** padding of rebuild status */
>>>>>>> 8162a62f
	int32_t			rs_padding32;

	/** Failure on which rank */
	int32_t			rs_fail_rank;
	/** # total to-be-rebuilt objects, it's non-zero and increase when
	 * rebuilding in progress, when rs_state is DRS_COMPLETED it will
	 * not change anymore and should equal to rs_obj_nr. With both
	 * rs_toberb_obj_nr and rs_obj_nr the user can know the progress
	 * of the rebuilding.
	 */
	uint64_t		rs_toberb_obj_nr;
	/** # rebuilt objects, it's non-zero only if rs_state is completed */
	uint64_t		rs_obj_nr;
	/** # rebuilt records, it's non-zero only if rs_state is completed */
	uint64_t		rs_rec_nr;

	/** rebuild space cost */
	uint64_t		rs_size;
};

/**
 * Pool info query bits.
 * The basic pool info like fields from pi_uuid to pi_leader will always be
 * queried for each daos_pool_query() calling. But the pi_space and
 * pi_rebuild_st are optional based on pi_mask's value.
 */
enum daos_pool_info_bit {
	/** true to query pool space usage */
	DPI_SPACE		= 1ULL << 0,
	/** true to query rebuild status */
	DPI_REBUILD_STATUS	= 1ULL << 1,
	/** query all above optional info */
	DPI_ALL			= -1,
};

/**
 * Storage pool
 */
typedef struct {
	/** Pool UUID */
	uuid_t				pi_uuid;
	/** Number of targets */
	uint32_t			pi_ntargets;
	/** Number of nodes */
	uint32_t			pi_nnodes;
	/** Number of deactivated targets */
	uint32_t			pi_ndisabled;
	/** Latest pool map version */
	uint32_t			pi_map_ver;
	/** current raft leader */
	uint32_t			pi_leader;
	/** pool info bits, see daos_pool_info_bit */
	uint64_t			pi_bits;
	/** Space usage */
	struct daos_pool_space		pi_space;
	/** rebuild status */
	struct daos_rebuild_status	pi_rebuild_st;
} daos_pool_info_t;

/** DAOS pool container information */
struct daos_pool_cont_info {
	/** Container UUID */
	uuid_t		pci_uuid;
	/** Container label */
	char		pci_label[DAOS_PROP_LABEL_MAX_LEN+1];
};

#define DAOS_SYS_NAME_MAX_LEN 127

/**
 * Connect to the DAOS pool identified by \a pool, a label or UUID string.
 * Upon a successful completion, \a poh returns the pool handle, and \a info
 * returns the latest pool information.
 *
 * \param[in]	pool	label or UUID string to identify a pool.
 * \param[in]	sys	DAOS system name to use for the pool connect.
 *			Pass NULL to connect to the default system.
 * \param[in]	flags	Connect mode represented by the DAOS_PC_ bits.
 * \param[out]	poh	Returned open handle.
 * \param[in,out]
 *		info	Optional, returned pool information,
 *			see daos_pool_info_bit.
 * \param[in]	ev	Completion event, it is optional and can be NULL.
 *			The function will run in blocking mode if \a ev is NULL.
 *
 * \return		These values will be returned by \a ev::ev_error in
 *			non-blocking mode:
 *			0		Success
 *			-DER_INVAL	Invalid parameter
 *			-DER_UNREACH	Network is unreachable
 *			-DER_NO_PERM	Permission denied
 *			-DER_NONEXIST	Pool is nonexistent
 */
int
daos_pool_connect(const char *pool, const char *sys, unsigned int flags,
		  daos_handle_t *poh, daos_pool_info_t *info, daos_event_t *ev);

/**
 * Disconnect from the DAOS pool. It should revoke all the container open
 * handles of this pool.
 *
 * \param[in]	poh	Pool connection handle
 * \param[in]	ev	Completion event, it is optional and can be NULL.
 *			The function will run in blocking mode if \a ev is NULL.
 *
 * \return		These values will be returned by \a ev::ev_error in
 *			non-blocking mode:
 *			0		Success
 *			-DER_UNREACH	Network is unreachable
 *			-DER_NO_HDL	Invalid pool handle
 */
int
daos_pool_disconnect(daos_handle_t poh, daos_event_t *ev);

/*
 * Handle API
 */

/**
 * Convert a local pool connection to global representation data which can be
 * shared with peer processes.
 * If glob->iov_buf is set to NULL, the actual size of the global handle is
 * returned through glob->iov_buf_len.
 * This function does not involve any communication and does not block.
 *
 * \param[in]	poh	Valid local pool connection handle to be shared
 * \param[out]	glob	Pointer to iov of the buffer to store handle information
 *
 * \return		These values will be returned:
 *			non-blocking mode:
 *			0		Success
 *			-DER_INVAL	Invalid parameter
 *			-DER_NO_HDL	Pool  handle is nonexistent
 *			-DER_TRUNC	Buffer in \a glob is too short, a larger
 *					buffer is required. In this case the
 *					required buffer size is returned through
 *					glob->iov_buf_len.
 */
int
daos_pool_local2global(daos_handle_t poh, d_iov_t *glob);

/**
 * Create a local pool connection for global representation data.
 *
 * \param[in]	glob	Global (shared) representation of a collective handle
 *			to be extracted
 * \param[out]	poh	Returned local pool connection handle
 *
 * \return		These values will be returned:
 *			non-blocking mode:
 *			0		Success
 *			-DER_INVAL	Invalid parameter
 */
int
daos_pool_global2local(d_iov_t glob, daos_handle_t *poh);

/**
 * Query pool information. User should provide at least one of \a info and
 * \a tgts as output buffer.
 *
 * \param[in]	poh	Pool connection handle.
 * \param[out]	tgts	Optional, returned storage targets in this pool.
 * \param[in,out]
 *		info	Optional, returned pool information,
 *			see daos_pool_info_bit.
 * \param[out]	pool_prop
 *			Optional, returned pool properties.
 *			If it is NULL, then needs not query the properties.
 *			If pool_prop is non-NULL but its dpp_entries is NULL,
 *			will query all pool properties, DAOS internally
 *			allocates the needed buffers and assign pointer to
 *			dpp_entries.
 *			If pool_prop's dpp_nr > 0 and dpp_entries is non-NULL,
 *			will query the properties for specific dpe_type(s), DAOS
 *			internally allocates the needed buffer for dpe_str or
 *			dpe_val_ptr, if the dpe_type with immediate value then
 *			will directly assign it to dpe_val.
 *			User can free the associated buffer by calling
 *			daos_prop_free().
 * \param[in]	ev	Completion event, it is optional and can be NULL.
 *			The function will run in blocking mode if \a ev is NULL.
 *
 * \return		These values will be returned by \a ev::ev_error in
 *			non-blocking mode:
 *			0		Success
 *			-DER_INVAL	Invalid parameter
 *			-DER_UNREACH	Network is unreachable
 *			-DER_NO_HDL	Invalid pool handle
 */
int
daos_pool_query(daos_handle_t poh, d_rank_list_t *tgts, daos_pool_info_t *info,
		daos_prop_t *pool_prop, daos_event_t *ev);

/**
 * Query information of storage targets within a DAOS pool.
 *
 * \param[in]	poh	Pool connection handle.
 * \param[in]	tgt	A single target index to query.
 * \param[in]	rank	Rank of the target index to query.
 * \param[out]	info	Returned storage information of \a tgt.
 * \param[in]	ev	Completion event, it is optional and can be NULL.
 *			The function will run in blocking mode if \a ev is NULL.
 *
 * \return		These values will be returned by \a ev::ev_error in
 *			non-blocking mode:
 *			0		Success
 *			-DER_INVAL	Invalid parameter
 *			-DER_NO_HDL	Invalid pool handle
 *			-DER_UNREACH	Network is unreachable
 *			-DER_NONEXIST	No pool on specified target
 */
int
daos_pool_query_target(daos_handle_t poh, uint32_t tgt, d_rank_t rank,
		       daos_target_info_t *info, daos_event_t *ev);

/**
 * List the names of all user-defined pool attributes.
 *
 * \param[in]	poh	Pool handle.
 * \param[out]	buffer	Buffer containing concatenation of all attribute
 *			names, each being null-terminated. No truncation is
 *			performed and only full names will be returned.
 *			NULL is permitted in which case only the aggregate
 *			size will be retrieved.
 * \param[in,out]
 *		size	[in]: Buffer size. [out]: Aggregate size of all
 *			attribute names (excluding terminating null
 *			characters), regardless of the actual buffer
 *			size.
 * \param[in]	ev	Completion event, it is optional and can be NULL.
 *			The function will run in blocking mode if \a ev is NULL.
 */
int
daos_pool_list_attr(daos_handle_t poh, char *buffer, size_t *size,
		    daos_event_t *ev);

/**
 * Retrieve a list of user-defined pool attribute values.
 *
 * \param[in]	poh	Pool handle
 * \param[in]	n	Number of attributes
 * \param[in]	names	Array of \a n null-terminated attribute names.
 * \param[out]	buffers	Array of \a n buffers to store attribute values.
 *			Attribute values larger than corresponding buffer sizes
 *			will be truncated. NULL values are permitted and will be
 *			treated identical to zero-length buffers, in which case
 *			only the sizes of attribute values will be retrieved.
 * \param[in,out]
 *		sizes	[in]: Array of \a n buffer sizes. [out]: Array of actual
 *			sizes of \a n attribute values, regardless of given
 *			buffer sizes.
 * \param[in]	ev	Completion event, it is optional and can be NULL.
 *			The function will run in blocking mode if \a ev is NULL.
 */
int
daos_pool_get_attr(daos_handle_t poh, int n, char const *const names[],
		   void *const buffers[], size_t sizes[], daos_event_t *ev);

/**
 * Create or update a list of user-defined pool attributes.
 *
 * \param[in]	poh	Pool handle
 * \param[in]	n	Number of attributes
 * \param[in]	names	Array of \a n null-terminated attribute names.
 * \param[in]	values	Array of \a n attribute values
 * \param[in]	sizes	Array of \a n elements containing the sizes of
 *			respective attribute values.
 * \param[in]	ev	Completion event, it is optional and can be NULL.
 *			The function will run in blocking mode if \a ev is NULL.
 */
int
daos_pool_set_attr(daos_handle_t poh, int n, char const *const names[],
		   void const *const values[], size_t const sizes[],
		   daos_event_t *ev);

/**
 * Delete a list of user-defined pool attributes.
 *
 * \param[in]	poh	Pool handle
 * \param[in]	n	Number of attributes
 * \param[in]	names	Array of \a n null-terminated attribute names.
 * \param[in]	ev	Completion event, it is optional and can be NULL.
 *			The function will run in blocking mode if \a ev is NULL.
 *
 * \return		These values will be returned by \a ev::ev_error in
 *			non-blocking mode:
 *			0		Success
 *			-DER_INVAL	Invalid parameter
 *			-DER_NO_PERM	Permission denied
 *			-DER_UNREACH	Network is unreachable
 *			-DER_NO_HDL	Invalid container handle
 *			-DER_NOMEM	Out of memory
 */
int
daos_pool_del_attr(daos_handle_t poh, int n, char const *const names[],
		   daos_event_t *ev);

/**
 * List a pool's containers.
 *
 * \param[in]	poh	Pool connection handle.
 * \param[in,out]
 *		ncont	[in] \a cbuf length in items.
 *			[out] Number of containers in the pool.
 * \param[out]	cbuf	Array of container structures.
 *			NULL is permitted in which case only the number
 *			of containers will be returned in \a ncont.
 * \param[in]	ev	Completion event. Optional and can be NULL.
 *			The function will run in blocking mode
 *			if \a ev is NULL.
 *
 * \return		0		Success
 *			-DER_TRUNC	\a cbuf cannot hold \a ncont items
 */
int
daos_pool_list_cont(daos_handle_t poh, daos_size_t *ncont,
		    struct daos_pool_cont_info *cbuf, daos_event_t *ev);

#if defined(__cplusplus)
}
#endif

#endif /* __DAOS_POOL_H__ */<|MERGE_RESOLUTION|>--- conflicted
+++ resolved
@@ -93,16 +93,13 @@
 	uint32_t		ps_padding;
 };
 
-<<<<<<< HEAD
 enum daos_rebuild_state_t {
 	DRS_IN_PROGRESS		= 0,
 	DRS_NOT_STARTED		= 1,
 	DRS_COMPLETED		= 2,
 };
 
-=======
 /** Pool rebuild status */
->>>>>>> 8162a62f
 struct daos_rebuild_status {
 	/** pool map version in rebuilding or last completed rebuild */
 	uint32_t		rs_version;
@@ -111,21 +108,13 @@
 	/** errno for rebuild failure */
 	int32_t			rs_errno;
 	/**
-<<<<<<< HEAD
 	 * rebuild state, DRS_COMPLETED is valid only if @rs_version is non-zero
 	 */
 	union {
 		int32_t		rs_state;
 		int32_t		rs_done;
 	};
-	/* padding of rebuild status */
-=======
-	 * rebuild is done or not, it is valid only if #rs_version is non-zero
-	 */
-	int32_t			rs_done;
-
 	/** padding of rebuild status */
->>>>>>> 8162a62f
 	int32_t			rs_padding32;
 
 	/** Failure on which rank */
