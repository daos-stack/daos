--- conflicted
+++ resolved
@@ -120,11 +120,7 @@
 	/** Maximum supported layout version */
 	uint16_t                rs_max_supported_layout_ver;
 	/** padding of rebuild status */
-<<<<<<< HEAD
-	int32_t  rs_padding32;
-=======
 	int16_t                 rs_padding16;
->>>>>>> 4373168d
 
 	/** Failure on which rank */
 	int32_t  rs_fail_rank;
