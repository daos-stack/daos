--- conflicted
+++ resolved
@@ -668,16 +668,22 @@
  * Please don't use directly
  */
 int
-daos_cont_open2(daos_handle_t poh, const char *cont, unsigned int flags,
-		daos_handle_t *coh, daos_cont_info_t *info, daos_event_t *ev);
+daos_cont_open2(daos_handle_t poh, const char *cont, unsigned int flags, daos_handle_t *coh,
+		daos_cont_info_t *info, daos_event_t *ev);
 
 /**
  * Backward compatibility code.
  * Please don't use directly
  */
 int
-daos_cont_destroy2(daos_handle_t poh, const char *cont, int force,
-		   daos_event_t *ev);
+daos_cont_destroy2(daos_handle_t poh, const char *cont, int force, daos_event_t *ev);
+
+/**
+ * Backward compatibility code.
+ * Please don't use directly
+ */
+int
+daos_cont_create2(daos_handle_t poh, uuid_t *uuid, daos_prop_t *cont_prop, daos_event_t *ev);
 
 #if defined(__cplusplus)
 }
@@ -715,11 +721,24 @@
 	uuid_unparse(cont, str);
 	return daos_cont_destroy2(poh, str, force, ev);
 }
+
+#define daos_cont_create daos_cont_create_cpp
+static inline int
+daos_cont_create_cpp(daos_handle_t poh, uuid_t *uuid, daos_prop_t *cont_prop, daos_event_t *ev)
+{
+	return daos_cont_create2(poh, uuid, cont_prop, ev);
+}
+
+static inline int
+daos_cont_create_cpp(daos_handle_t poh, const uuid_t uuid, daos_prop_t *cont_prop, daos_event_t *ev)
+{
+	return daos_cont_create(poh, uuid, cont_prop, ev);
+}
 #else
- /**
-  * for backward compatility, support old api where a const uuid_t was used
-  * instead of a string to identify the container.
-  */
+/**
+ * for backward compatility, support old api where a const uuid_t was used instead of a string to
+ * identify the container.
+ */
 #define daos_cont_open(poh, co, ...)					\
 	({								\
 		int _ret;						\
@@ -735,10 +754,10 @@
 		_ret;							\
 	})
 
- /**
-  * for backward compatility, support old api where a const uuid_t was used
-  * instead of a string to identify the container.
-  */
+/**
+ * for backward compatility, support old api where a const uuid_t was used instead of a string to
+ * identify the container.
+ */
 #define daos_cont_destroy(poh, co, ...)					\
 	({								\
 		int _ret;						\
@@ -754,20 +773,15 @@
 		_ret;							\
 	})
 
-<<<<<<< HEAD
-int
-daos_cont_create2(daos_handle_t poh, uuid_t *uuid, daos_prop_t *cont_prop, daos_event_t *ev);
-
+/**
+ * for backward compatility, support old api where a const uuid_t was required to be passed in for
+ * the container to be created.
+ */
 #define daos_cont_create(poh, co, ...)					\
 	({								\
 		int _ret;						\
 		uuid_t *_u;						\
-		if (__builtin_types_compatible_p(typeof(co),		\
-						 typeof(uuid_t)) ||	\
-		    __builtin_types_compatible_p(typeof(co),		\
-						 typeof(const uuid_t)) || \
-		    __builtin_types_compatible_p(typeof(co),		\
-						 typeof(unsigned char *))) { \
+		if (d_is_uuid(co)) {					\
 			_u = (uuid_t *)((unsigned char *)(co));		\
 			_ret = daos_cont_create((poh), _u,		\
 						__VA_ARGS__);		\
@@ -779,10 +793,5 @@
 		_ret;							\
 	})
 
-#if defined(__cplusplus)
-}
-#endif
-=======
 #endif /* __cplusplus */
->>>>>>> 44597b28
 #endif /* __DAOS_CONT_H__ */