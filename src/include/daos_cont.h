/*
 * (C) Copyright 2020-2022 Intel Corporation.
 *
 * SPDX-License-Identifier: BSD-2-Clause-Patent
 */
/**
 * \file
 *
 * DAOS API methods
 */

#ifndef __DAOS_CONT_H__
#define __DAOS_CONT_H__

/** Please ignore (code for back-compatibility) */
#define daos_cont_open daos_cont_open2
/** Please ignore (code for back-compatibility) */
#define daos_cont_destroy daos_cont_destroy2

#if defined(__cplusplus)
extern "C" {
#endif

#include <daos_security.h>

/** Opens the container for reading only. This flag conflicts with DAOS_COO_RW. */
#define DAOS_COO_RO		(1U << 0)

/** Opens the container for reading and writing. This flag conflicts with DAOS_COO_RO. */
#define DAOS_COO_RW		(1U << 1)

/** Disables the automatic epoch slip at epoch commit time. See daos_epoch_commit(). */
#define DAOS_COO_NOSLIP		(1U << 2)

/** Skips the check to see if the pool meets the redundancy factor/level requirements of the
 * container.
 */
#define DAOS_COO_FORCE		(1U << 3)

/** Number of bits in the container open mode flag, DAOS_COO_ bits */
#define DAOS_COO_NBITS	(4)

/** Mask for all of the bits in the container open mode flag, DAOS_COO_ bits */
#define DAOS_COO_MASK	((1U << DAOS_COO_NBITS) - 1)

/** Container information */
typedef struct {
	/** Container UUID */
	uuid_t			ci_uuid;
	/** Epoch of latest persistent snapshot */
	daos_epoch_t		ci_lsnapshot;
	/** Redundancy factor */
	uint32_t		ci_redun_fac;
	/** Number of snapshots */
	uint32_t		ci_nsnapshots;
	/** Container information pad (not used) */
	uint64_t		ci_pad[2];
	/* TODO: add more members, e.g., size, # objects, uid, gid... */
} daos_cont_info_t;

/**
 * Generate a rank list from a string with a separator argument. This is a
 * convenience function to generate the rank list required by
 * daos_pool_connect().
 *
 * \param[in]	str	string with the rank list
 * \param[in]	sep	separator of the ranks in \a str.
 *			dmg uses ":" as the separator.
 *
 * \return		allocated rank list that user is responsible to free
 *			with d_rank_list_free().
 */
d_rank_list_t *daos_rank_list_parse(const char *str, const char *sep);

/**
 * Convert a local container handle to global representation data which can be
 * shared with peer processes.
 * If glob->iov_buf is set to NULL, the actual size of the global handle is
 * returned through glob->iov_buf_len.
 * This function does not involve any communication and does not block.
 *
 * \param[in]	coh	valid local container handle to be shared
 * \param[out]	glob	pointer to iov of the buffer to store handle information
 *
 * \return		These values will be returned:
 *			non-blocking mode:
 *			0		Success
 *			-DER_INVAL	Invalid parameter
 *			-DER_NO_HDL	Container handle is nonexistent
 *			-DER_TRUNC	Buffer in \a glob is too short, larger
 *					buffer required. In this case the
 *					required buffer size is returned through
 *					glob->iov_buf_len.
 */
int
daos_cont_local2global(daos_handle_t coh, d_iov_t *glob);

/**
 * Create a local container handle for global representation data.
 *
 * \param[in]	poh	Pool connection handle the container belong to
 * \param[in]	glob	Global (shared) representation of a collective handle
 *			to be extracted
 * \param[out]	coh	Returned local container handle
 *
 * \return		These values will be returned:
 *			non-blocking mode:
 *			0		Success
 *			-DER_INVAL	Invalid parameter
 *			-DER_NO_HDL	Pool handle is nonexistent
 */
int
daos_cont_global2local(daos_handle_t poh, d_iov_t glob, daos_handle_t *coh);

/*
 * Container API
 */

/**
 * Create a new container on the storage pool connected by \a poh.  The label (along with other
 * container properties) can be passed via the \a cont_prop.
 * If no label is specified, a container without any labels will be created. In this case, the only
 * way to identify the newly created container will be via its UUID. It is thus recommended to pass
 * a \a uuid argumnent so that the UUID allocated to the container can be returned to the caller.
 *
 * \param[in]	poh	Pool connection handle.
 * \param[out]	uuid	Optional, pointer to uuid_t to hold the implementation-generated container
 *			UUID.
 * \param[in]	cont_prop
 *			Optional, container properties pointer
 * \param[in]	ev	Completion event, it is optional and can be NULL.
 *			The function will run in blocking mode if \a ev is NULL.
 *
 * \return		These values will be returned by \a ev::ev_error in
 *			non-blocking mode:
 *			0		Success
 *			-DER_INVAL	Invalid parameter
 *			-DER_NO_HDL	Invalid pool handle
 *			-DER_NO_PERM	Permission denied
 *			-DER_UNREACH	network is unreachable
 */
int
daos_cont_create(daos_handle_t poh, uuid_t *uuid, daos_prop_t *cont_prop, daos_event_t *ev);

/**
 * Create a new container with label \a label on the storage pool connected
 * by \a poh. Helper method built over the regular daos_cont_create().
 *
 * \param[in]	poh	Pool connection handle.
 * \param[in]	label	Required, label property of the new container.
 *			Supersedes any label specified in \a cont_prop.
 * \param[in]	cont_prop
 *			Optional, container properties pointer
 *			that if specified must not include an entry
 *			with type DAOS_PROP_CO_LABEL.
 * \param[out]	uuid	Optional, pointer to uuid_t to hold the
 *		        implementation-generated container UUID.
 * \param[in]	ev	Completion event, it is optional and can be NULL.
 *			The function will run in blocking mode if \a ev is NULL.
 *
 * \return		These values will be returned by \a ev::ev_error in
 *			non-blocking mode:
 *			0		Success
 *			-DER_INVAL	Invalid parameter
 *			-DER_NO_HDL	Invalid pool handle
 *			-DER_NO_PERM	Permission denied
 *			-DER_UNREACH	network is unreachable
 */
int
daos_cont_create_with_label(daos_handle_t poh, const char *label,
			    daos_prop_t *cont_prop, uuid_t *uuid,
			    daos_event_t *ev);

/**
 * Open an existing container identified by \a cont, a label or UUID string.
 * Upon successful completion, \a coh and \a info, both of which shall be
 * allocated by the caller, return the container handle and the latest
 * container information respectively.
 *
 * \param[in]	poh	Pool connection handle.
 * \param[in]	cont	Label or UUID string to identify the container.
 * \param[in]	flags	Open mode, represented by the DAOS_COO_ bits.
 * \param[out]	coh	Returned open handle.
 * \param[out]	info	Optional, return container information
 * \param[in]	ev	Completion event, it is optional and can be NULL.
 *			The function will run in blocking mode if \a ev is NULL.
 *
 * \return		These values will be returned by \a ev::ev_error in
 *			non-blocking mode:
 *			0		Success
 *			-DER_INVAL	Invalid parameter
 *			-DER_UNREACH	Network is unreachable
 *			-DER_NO_PERM	Permission denied
 *			-DER_NONEXIST	Container is nonexistent
 *			-DER_RF		Number of failures exceed RF, data possibly lost
 */
int
daos_cont_open(daos_handle_t poh, const char *cont, unsigned int flags, daos_handle_t *coh,
	       daos_cont_info_t *info, daos_event_t *ev);

/**
 * Close a container handle. Upon successful completion, the container handle's
 * epoch hold (i.e., if LHE < DAOS_EPOCH_MAX) is released, and any uncommitted
 * updates from the container handle are discarded.
 *
 * \param[in]	coh	Container open handle.
 * \param[in]	ev	Completion event, it is optional and can be NULL.
 *			The function will run in blocking mode if \a ev is NULL.
 *
 * \return		These values will be returned by \a ev::ev_error in
 *			non-blocking mode:
 *			0		Success
 *			-DER_UNREACH	Network is unreachable
 *			-DER_NO_HDL	Invalid container handle
 */
int
daos_cont_close(daos_handle_t coh, daos_event_t *ev);

/**
 * Destroy a container identified by \a cont, a label or UUID string associated
 * with the container. All objects within this container will be destroyed.
 * If there is at least one container opener, and \a force is set to zero, then
 * the operation completes with DER_BUSY. Otherwise, the container is destroyed
 * when the operation completes.
 *
 * \param[in]	poh	Pool connection handle.
 * \param[in]	cont	Label or UUID string to idenfity the container to
 *			destroy
 * \param[in]	force	Container destroy will return failure if the container
 *			is still busy (outstanding open handles). This parameter
 *			will force the destroy to proceed even if there is an
 *			outstanding open handle.
 * \param[in]	ev	Completion event, it is optional and can be NULL.
 *			Function will run in blocking mode if \a ev is NULL.
 *
 * \return		These values will be returned by \a ev::ev_error in
 *			non-blocking mode:
 *			0		Success
 *			-DER_NO_PERM	Permission denied
 *			-DER_UNREACH	Network is unreachable
 *			-DER_NONEXIST	Container is nonexistent
 *			-DER_BUSY	Pool is busy
 */
int
daos_cont_destroy(daos_handle_t poh, const char *cont, int force, daos_event_t *ev);

/**
 * Query container information.
 *
 * \param[in]	coh	Container open handle.
 * \param[out]	info	Returned container information.
 * \param[out]	cont_prop
 *			Optional, returned container properties
 *			If it is NULL, then needs not query the properties.
 *			If cont_prop is non-NULL but its dpp_entries is NULL,
 *			will query all pool properties, DAOS internally
 *			allocates the needed buffers and assign pointer to
 *			dpp_entries.
 *			If cont_prop's dpp_nr > 0 and dpp_entries is non-NULL,
 *			will query the properties for specific dpe_type(s), DAOS
 *			internally allocates the needed buffer for dpe_str or
 *			dpe_val_ptr, if the dpe_type with immediate value then
 *			will directly assign it to dpe_val.
 *			User can free the associated buffer by calling
 *			daos_prop_free().
 * \param[in]	ev	Completion event, it is optional and can be NULL.
 *			The function will run in blocking mode if \a ev is NULL.
 *
 * \return		These values will be returned by \a ev::ev_error in
 *			non-blocking mode:
 *			0		Success
 *			-DER_INVAL	Invalid parameter
 *			-DER_UNREACH	Network is unreachable
 *			-DER_NO_HDL	Invalid container handle
 */
int
daos_cont_query(daos_handle_t coh, daos_cont_info_t *info,
		daos_prop_t *cont_prop, daos_event_t *ev);

/**
 * Query the container Access Control List and ownership properties.
 *
 * \param[in]	coh	Container open handle.

 * \param[out]	acl_prop
 *			Newly allocated daos_prop_t containing the ACL, owner,
 *			and owner-group properties of the container.
 *			Caller must free it with daos_prop_free().
 * \param[in]	ev	Completion event, it is optional and can be NULL.
 *			The function will run in blocking mode if \a ev is NULL.
 *
 * \return		These values will be returned by \a ev::ev_error in
 *			non-blocking mode:
 *			0		Success
 *			-DER_INVAL	Invalid parameter
 *			-DER_UNREACH	Network is unreachable
 *			-DER_NO_HDL	Invalid container handle
 */
int
daos_cont_get_acl(daos_handle_t coh, daos_prop_t **acl_prop, daos_event_t *ev);

/**
 * Sets the container properties.
 *
 * \param[in]	coh	Container handle
 * \param[in]	prop	Property entries to update
 * \param[in]	ev	Completion event, it is optional and can be NULL.
 *			The function will run in blocking mode if \a ev is NULL.
 *
 * \return		These values will be returned by \a ev::ev_error in
 *			non-blocking mode:
 *			0		Success
 *			-DER_INVAL	Invalid parameter
 *			-DER_NO_PERM	Permission denied
 *			-DER_UNREACH	Network is unreachable
 *			-DER_NO_HDL	Invalid container handle
 */
int
daos_cont_set_prop(daos_handle_t coh, daos_prop_t *prop, daos_event_t *ev);

/**
 * Clear container status, to clear container's DAOS_PROP_CO_STATUS property
 * from DAOS_PROP_CO_UNCLEAN status to DAOS_PROP_CO_HEALTHY (with same purpose
 * with "daos cont set-prop --properties=status:healthy --pool= --cont= ".
 *
 * \param[in]	coh	Container handle
 * \param[in]	ev	Completion event, it is optional and can be NULL.
 *			The function will run in blocking mode if \a ev is NULL.
 *
 * \return		These values will be returned by \a ev::ev_error in
 *			non-blocking mode:
 *			0		Success
 *			-DER_UNREACH	Network is unreachable
 *			-DER_NO_HDL	Invalid container handle
 */
int
daos_cont_status_clear(daos_handle_t coh, daos_event_t *ev);

/**
 * Overwrites the container ACL with a new one.
 *
 * \param[in]	coh	Container handle
 * \param[in]	acl	New ACL to write
 * \param[in]	ev	Completion event, it is optional and can be NULL.
 *			The function will run in blocking mode if \a ev is NULL.
 *
 * \return		These values will be returned by \a ev::ev_error in
 *			non-blocking mode:
 *			0		Success
 *			-DER_INVAL	Invalid parameter
 *			-DER_NO_PERM	Permission denied
 *			-DER_UNREACH	Network is unreachable
 *			-DER_NO_HDL	Invalid container handle
 */
int
daos_cont_overwrite_acl(daos_handle_t coh, struct daos_acl *acl,
			daos_event_t *ev);

/**
 * Add new entries and/or update existing entries in a container's ACL.
 *
 * If an entry already exists in the container's ACL for a principal in the
 * passed-in ACL, the entry will be replaced with the new one. Otherwise, a
 * new entry will be added.
 *
 * \param[in]	coh	Container handle
 * \param[in]	acl	ACL containing new/updated entries
 * \param[in]	ev	Completion event, it is optional and can be NULL.
 *			The function will run in blocking mode if \a ev is NULL.
 *
 * \return		These values will be returned by \a ev::ev_error in
 *			non-blocking mode:
 *			0		Success
 *			-DER_INVAL	Invalid parameter
 *			-DER_NO_PERM	Permission denied
 *			-DER_UNREACH	Network is unreachable
 *			-DER_NO_HDL	Invalid container handle
 */
int
daos_cont_update_acl(daos_handle_t coh, struct daos_acl *acl, daos_event_t *ev);

/**
 * Remove a principal's entry from a container's ACL.
 *
 * \param[in]	coh	Container handle
 * \param[in]	type	Principal type to be removed
 * \param[in]	name	Name of principal to be removed (if type is user or
 *			group)
 * \param[in]	ev	Completion event, it is optional and can be NULL.
 *			The function will run in blocking mode if \a ev is NULL.
 *
 * \return		These values will be returned by \a ev::ev_error in
 *			non-blocking mode:
 *			0		Success
 *			-DER_INVAL	Invalid parameter
 *			-DER_NO_PERM	Permission denied
 *			-DER_UNREACH	Network is unreachable
 *			-DER_NO_HDL	Invalid container handle
 *			-DER_NOMEM	Out of memory
 *			-DER_NONEXIST	Principal is not in the ACL
 */
int
daos_cont_delete_acl(daos_handle_t coh, enum daos_acl_principal_type type,
		     d_string_t name, daos_event_t *ev);

/**
 * Update a container's owner user and/or owner group.
 *
 * \param[in]	coh	Container handle
 * \param[in]	user	New owner user (NULL if not updating)
 * \param[in]	group	New owner group (NULL if not updating)
 * \param[in]	ev	Completion event, it is optional and can be NULL.
 *			The function will run in blocking mode if \a ev is NULL.
 *
 * \return		These values will be returned by \a ev::ev_error in
 *			non-blocking mode:
 *			0		Success
 *			-DER_INVAL	Invalid parameter
 *			-DER_NO_PERM	Permission denied
 *			-DER_UNREACH	Network is unreachable
 *			-DER_NO_HDL	Invalid container handle
 *			-DER_NOMEM	Out of memory
 */
int
daos_cont_set_owner(daos_handle_t coh, d_string_t user, d_string_t group,
		    daos_event_t *ev);

/**
 * List the names of all user-defined container attributes.
 *
 * \param[in]	coh	Container handle.
 * \param[out]	buffer	Buffer containing concatenation of all attribute
 *			names, each being null-terminated. No truncation is
 *			performed and only full names will be returned.
 *			NULL is permitted in which case only the aggregate
 *			size will be retrieved.
 * \param[in,out]
 *		size	[in]: Buffer size. [out]: Aggregate size of all
 *			attribute names (excluding terminating null characters),
 *			regardless of the actual buffer size.
 * \param[in]	ev	Completion event, it is optional and can be NULL.
 *			The function will run in blocking mode if \a ev is NULL.
 */
int
daos_cont_list_attr(daos_handle_t coh, char *buffer, size_t *size,
		    daos_event_t *ev);

/**
 * Retrieve a list of user-defined container attribute values.
 *
 * \param[in]	coh	Container handle
 * \param[in]	n	Number of attributes
 * \param[in]	names	Array of \a n null-terminated attribute names.
 * \param[out]	buffers	Array of \a n buffers to store attribute values.
 *			Attribute values larger than corresponding buffer sizes
 *			will be truncated. NULL values are permitted and will be
 *			treated identical to zero-length buffers, in which case
 *			only the sizes of attribute values will be retrieved.
 * \param[in,out]
 *		sizes	[in]: Array of \a n buffer sizes. [out]: Array of actual
 *			sizes of \a n attribute values, regardless of given
 *			buffer sizes.
 * \param[in]	ev	Completion event, it is optional and can be NULL.
 *			The function will run in blocking mode if \a ev is NULL.
 */
int
daos_cont_get_attr(daos_handle_t coh, int n, char const *const names[],
		   void *const buffers[], size_t sizes[], daos_event_t *ev);

/**
 * Create or update a list of user-defined container attributes.
 *
 * \param[in]	coh	Container handle
 * \param[in]	n	Number of attributes
 * \param[in]	names	Array of \a n null-terminated attribute names.
 * \param[in]	values	Array of \a n attribute values
 * \param[in]	sizes	Array of \a n elements containing the sizes of
 *			respective attribute values.
 * \param[in]	ev	Completion event, it is optional and can be NULL.
 *			The function will run in blocking mode if \a ev is NULL.
 */
int
daos_cont_set_attr(daos_handle_t coh, int n, char const *const names[],
		   void const *const values[], size_t const sizes[],
		   daos_event_t *ev);

/**
 * Delete a list of user-defined container attributes.
 *
 * \param[in]	coh	Container handle
 * \param[in]	n	Number of attributes
 * \param[in]	names	Array of \a n null-terminated attribute names.
 * \param[in]	ev	Completion event, it is optional and can be NULL.
 *			The function will run in blocking mode if \a ev is NULL.
 *
 * \return		These values will be returned by \a ev::ev_error in
 *			non-blocking mode:
 *			0		Success
 *			-DER_INVAL	Invalid parameter
 *			-DER_NO_PERM	Permission denied
 *			-DER_UNREACH	Network is unreachable
 *			-DER_NO_HDL	Invalid container handle
 *			-DER_NOMEM	Out of memory
 */
int
daos_cont_del_attr(daos_handle_t coh, int n, char const *const names[],
		   daos_event_t *ev);

/**
 * Allocate a unique set of 64 bit unsigned integers to be used for object ID
 * generation for that container. This is an optional helper function for
 * applications to use to guarantee unique object IDs on the container when more
 * than 1 client are accessing objects on the container. The highest used ID is
 * tracked in the container metadata for future access to that container. This
 * doesn't guarantee that the IDs allocated are sequential; and several ID
 * ranges could be discarded at container close.
 *
 * \param[in]	coh	Container open handle.
 * \param[in]	num_oids
 *			Number of unique IDs requested.
 * \param[out]	oid	starting oid that was allocated up to oid + num_oids.
 * \param[in]	ev	Completion event, it is optional and can be NULL.
 *			The function will run in blocking mode if \a ev is NULL.
 *
 * \return		These values will be returned by \a ev::ev_error in
 *			non-blocking mode:
 *			0		Success
 *			-DER_NO_HDL	Invalid container open handle
 *			-DER_UNREACH	Network is unreachable
 */
int
daos_cont_alloc_oids(daos_handle_t coh, daos_size_t num_oids, uint64_t *oid,
		     daos_event_t *ev);

/**
 * Trigger aggregation to specified epoch
 *
 * \param[in]	coh	Container handle
 * \param[in]	epoch	Epoch to be aggregated to. Current time will be used
 *			when 0 is specified.
 * \param[in]	ev	Completion event, it is optional and can be NULL.
 *			The function will run in blocking mode if \a ev is NULL.
 */
int
daos_cont_aggregate(daos_handle_t coh, daos_epoch_t epoch, daos_event_t *ev);

/**
 * Rollback to a specific persistent snapshot.
 *
 * \param[in]	coh	Container handle
 * \param[in]	epoch	Epoch of a persistent snapshot to rollback to.
 * \param[in]	ev	Completion event, it is optional and can be NULL.
 *			The function will run in blocking mode if \a ev is NULL.
 */
int
daos_cont_rollback(daos_handle_t coh, daos_epoch_t epoch, daos_event_t *ev);

/**
 * Subscribe to the container snapshot state. If user specifies a valid epoch,
 * the call will return once a persistent snapshot has been taken at that epoch
 * or a greater one. The epoch value will be updated with that epoch. If
 * multiple snapshots exist at an epoch greater than the one specified, the
 * lowest one will be returned in the epoch value. If the epoch value passed in
 * is 0, this call will return the lowest persistent snapshot on the container,
 * if any exist, otherwise will just wait till a persistent snapshot is created.
 *
 * \param[in]	coh	Container handle
 * \param[in,out]
 *		epoch	[in]: Epoch of snapshot to wait for. [out]: epoch of
 *			persistent snapshot that was taken.
 * \param[in]	ev	Completion event, it is optional and can be NULL.
 *			The function will run in blocking mode if \a ev is NULL.
 */
int
daos_cont_subscribe(daos_handle_t coh, daos_epoch_t *epoch, daos_event_t *ev);

/** maximum length of persistent snapshot name */
#define DAOS_SNAPSHOT_MAX_LEN 128

/**
 * Create a persistent snapshot at the current epoch and return it. The epoch
 * that is returned can be used to create a read only transaction to read data
 * from that persistent snapshot. Optionally the snapshot can be given a name as
 * an attribute which can be retrieved with daos_cont_list_snap(). Name length
 * can't exceed DAOS_SNAPSHOT_MAX_LEN.
 *
 * \param[in]	coh	Container handle
 * \param[out]	epoch	returned epoch of persistent snapshot taken.
 * \param[in]	name	Optional null terminated name for snapshot.
 * \param[in]	ev	Completion event, it is optional and can be NULL.
 *			The function will run in blocking mode if \a ev is NULL.
 */
int
daos_cont_create_snap(daos_handle_t coh, daos_epoch_t *epoch, char *name,
		      daos_event_t *ev);

/** snapshot create flag options */
enum daos_snapshot_opts {
	/** create snapshot */
	DAOS_SNAP_OPT_CR	= (1 << 0),
	/** create OI table for a snapshot */
	DAOS_SNAP_OPT_OIT	= (1 << 1),
};

/**
 * Advanced snapshot function, it can do different things based bits set
 * in \a opts:
 * - DAOS_SNAP_OPT_CR
 *   create a snapshot at the current epoch and return it.
 * - DAOS_SNAP_OPT_OIT
 *   create object ID table (OIT) for the snapshot
 *
 * \param[in]	coh	Container handle
 * \param[out]	epoch	returned epoch of persistent snapshot taken.
 * \param[in]	name	Optional null terminated name for snapshot.
 * \param[in]	opts	Bit flags, see daos_snapshot_opts
 * \param[in]	ev	Completion event, it is optional and can be NULL.
 *			The function will run in blocking mode if \a ev is NULL.
 */
int
daos_cont_create_snap_opt(daos_handle_t coh, daos_epoch_t *epoch, char *name,
			  enum daos_snapshot_opts opts, daos_event_t *ev);

/**
 * List all the snapshots of a container and optionally retrieve the snapshot
 * name of each one if it was given at create time.
 *
 * \param[in]	coh	Container handle
 * \param[in,out]
 *		nr	[in]: Number of snapshots in epochs and names.
 *			[out]: Actual number of snapshots returned.
 * \param[out]	epochs	preallocated array of epochs to store snapshots.
 * \param[out]	names	preallocated array of names of the snapshots.
 *			DAOS_SNAPSHOT_MAX_LEN can be used for each name
 *			size if not known.
 * \param[in,out]
 *		anchor	Hash anchor for the next call, it should be set to
 *			zeroes for the first call, it should not be changed
 *			by caller between calls.
 * \param[in]	ev	Completion event, it is optional and can be NULL.
 *			The function will run in blocking mode if \a ev is NULL.
 */
int
daos_cont_list_snap(daos_handle_t coh, int *nr, daos_epoch_t *epochs,
		    char **names, daos_anchor_t *anchor, daos_event_t *ev);

/**
 * Destroy a snapshot. The epoch corresponding to the snapshot is not
 * discarded, but may be aggregated.
 *
 * \param[in]	coh	Container handle
 * \param[in]	epr	Epoch range of snapshots to destroy.
 *			If epr_lo == epr_hi delete 1 snapshot at epr_lo/hi.
 *			If epr_lo == 0, delete all snapshots <= epr_hi.
 *			If epr_hi == DAOS_EPOCH_MAX, delete all snapshots
 *			>= epr_lo.
 * \param[in]	ev	Completion event, it is optional and can be NULL.
 *			The function will run in blocking mode if \a ev is NULL.
 */
int
daos_cont_destroy_snap(daos_handle_t coh, daos_epoch_range_t epr,
		       daos_event_t *ev);

<<<<<<< HEAD
=======
/**
 * Backward compatibility code.
 * Please don't use directly
 */
int
daos_cont_create2(daos_handle_t poh, uuid_t *uuid, daos_prop_t *cont_prop, daos_event_t *ev);
/**
 * Backward compatibility code.
 * Please don't use directly
 */
int
daos_cont_create1(daos_handle_t poh, const uuid_t uuid, daos_prop_t *cont_prop, daos_event_t *ev);

>>>>>>> 227752d7
#if defined(__cplusplus)
}
#endif /* __cplusplus */
#endif /* __DAOS_CONT_H__ */<|MERGE_RESOLUTION|>--- conflicted
+++ resolved
@@ -661,22 +661,6 @@
 daos_cont_destroy_snap(daos_handle_t coh, daos_epoch_range_t epr,
 		       daos_event_t *ev);
 
-<<<<<<< HEAD
-=======
-/**
- * Backward compatibility code.
- * Please don't use directly
- */
-int
-daos_cont_create2(daos_handle_t poh, uuid_t *uuid, daos_prop_t *cont_prop, daos_event_t *ev);
-/**
- * Backward compatibility code.
- * Please don't use directly
- */
-int
-daos_cont_create1(daos_handle_t poh, const uuid_t uuid, daos_prop_t *cont_prop, daos_event_t *ev);
-
->>>>>>> 227752d7
 #if defined(__cplusplus)
 }
 #endif /* __cplusplus */
