/**
 * (C) Copyright 2017-2020 Intel Corporation.
 *
 * Licensed under the Apache License, Version 2.0 (the "License");
 * you may not use this file except in compliance with the License.
 * You may obtain a copy of the License at
 *
 *    http://www.apache.org/licenses/LICENSE-2.0
 *
 * Unless required by applicable law or agreed to in writing, software
 * distributed under the License is distributed on an "AS IS" BASIS,
 * WITHOUT WARRANTIES OR CONDITIONS OF ANY KIND, either express or implied.
 * See the License for the specific language governing permissions and
 * limitations under the License.
 *
 * GOVERNMENT LICENSE RIGHTS-OPEN SOURCE SOFTWARE
 * The Government's rights to use, modify, reproduce, release, perform, display,
 * or disclose this software are subject to the terms of the Apache License as
 * provided in Contract No. B609815.
 * Any reproduction of computer software, computer software documentation, or
 * portions thereof marked with this legend must also reproduce the markings.
 */

/**
 * Extent Version Tree (EVTree) is a variant of rectangle tree (RTree)
 */
#ifndef __DAOS_EV_TREE_H__
#define __DAOS_EV_TREE_H__

#include <daos/common.h>
#include <daos/checksum.h>
#include <daos_types.h>
#include <daos/mem.h>
#include <gurt/list.h>
#include <daos_srv/bio.h>

/** Minimum tree order for an evtree */
#define EVT_MIN_ORDER	4
/** Maximum tree order for an evtree */
#define EVT_MAX_ORDER	128


enum {
	EVT_UMEM_TYPE	= 150,
	EVT_UMEM_ROOT	= (EVT_UMEM_TYPE + 0),
	EVT_UMEM_NODE	= (EVT_UMEM_TYPE + 1),
	EVT_UMEM_DESC	= (EVT_UMEM_TYPE + 2),
};

/** Valid tree order */
enum {
	EVT_ORDER_MIN			= 4,
	EVT_ORDER_MAX			= 128,
};

/** EVTree data pointer */
struct evt_desc {
	/** buffer on SCM or NVMe */
	bio_addr_t			dc_ex_addr;
	/** Pool map version for the record */
	uint32_t			dc_ver;
	/** Magic number for validation */
	uint32_t			dc_magic;
	/** The DTX entry in SCM. */
	uint32_t			dc_dtx;
	/** padding */
	uint32_t			dc_pad;
	/** placeholder for csum array buffer */
	/** csum_count * csum_len (from tree root) is length of csum buf */
	uint8_t				pt_csum[0];
};

/**
 * Callbacks and parameters for evtree descriptor
 *
 * NB:
 * - evtree is a standalone algorithm, it should not depend on the rest part
 *   of VOS, this function table is abstraction of those direct calls to
 *   VOS/DTX.
 *
 * - Most part of this function table is about undo log callbacks, we might
 *   want to separate those fuctions to a dedicated function table for undo
 *   log in the future. So both evtree & dbtree can share the same definition
 *   of undo log.
 */
struct evt_desc_cbs {
	/**
	 * callback to free bio address, EVtree does not allocate bio address
	 * so it wouldn't free it as well, user should provide callback to
	 * free it.
	 */
	int		(*dc_bio_free_cb)(struct umem_instance *umm,
					  struct evt_desc *desc,
					  daos_size_t nob, void *args);
	void		 *dc_bio_free_args;
	/**
	 * Availability check, it is for data tracked by DTX undo log.
	 * It is optional, EVTree always treats data extent is available if
	 * this method is absent.
	 */
	int		(*dc_log_status_cb)(struct umem_instance *umm,
					    daos_epoch_t epoch,
					    struct evt_desc *desc, int intent,
					    void *args);
	void		 *dc_log_status_args;
	/** Add a descriptor to undo log */
	int		(*dc_log_add_cb)(struct umem_instance *umm,
					 struct evt_desc *desc, void *args);
	void		 *dc_log_add_args;
	/** remove a descriptor to undo log */
	int		(*dc_log_del_cb)(struct umem_instance *umm,
					 daos_epoch_t epoch,
					 struct evt_desc *desc, void *args);
	void		 *dc_log_del_args;
};

struct evt_extent {
	daos_off_t	ex_lo;	/**< low offset */
	daos_off_t	ex_hi;	/**< high offset */
};

/** A versioned extent is effectively a rectangle...
 *  The epoch range is always to infinity.   The sequence number
 *  gives priority to later overwrites within the same epoch.
 */
struct evt_rect {
	struct evt_extent	rc_ex;		/**< extent range */
	daos_epoch_t		rc_epc;		/**< update epoch */
	uint16_t		rc_minor_epc;	/**< minor epoch */
};

/** A search rectangle to limit scope of a search */
struct evt_filter {
	struct evt_extent	fr_ex;	/**< extent range */
	daos_epoch_range_t	fr_epr;	/**< epoch range */
	/** higher level punch epoch (0 if not punched) */
	daos_epoch_t		fr_punch;
};

/** Log format of extent */
#define DF_EXT				\
	DF_U64"-"DF_U64

/** Log format of rectangle */
#define DF_RECT				\
	DF_EXT"@"DF_X64".%d-INF"

/** Expanded extent members for debug log */
#define DP_EXT(ext)			\
	(ext)->ex_lo, (ext)->ex_hi

/** Expanded rectangle members for debug log */
#define DP_RECT(r)			\
	DP_EXT(&(r)->rc_ex), (r)->rc_epc, (r)->rc_minor_epc

/** Log format of evtree entry */
#define DF_ENT				\
	DF_EXT" from "DF_EXT"@"DF_X64".%d-INF (%c)"

/** Expanded format of evtree entry */
#define DP_ENT(ent)			\
	DP_EXT(&(ent)->en_sel_ext), DP_EXT(&(ent)->en_ext), (ent)->en_epoch, \
	(ent)->en_minor_epc, evt_debug_print_visibility(ent)

/** Log format of evtree filter */
#define DF_FILTER			\
	DF_EXT "@" DF_U64"-"DF_U64"(punch="DF_U64")"

#define DP_FILTER(filter)					\
	DP_EXT(&(filter)->fr_ex), (filter)->fr_epr.epr_lo,	\
	(filter)->fr_epr.epr_hi, (filter)->fr_punch

/** Return the width of an extent */
static inline daos_size_t
evt_extent_width(const struct evt_extent *ext)
{
	return ext->ex_hi - ext->ex_lo + 1;
}

#define EVT_MINOR_EPC_MAX	((uint16_t)-1)

/** Return the width of a versioned extent */
static inline daos_size_t
evt_rect_width(const struct evt_rect *rect)
{
	return evt_extent_width(&rect->rc_ex);
}

/**
 * Weight of a versioned extent, different tree policy could use different
 * algorithm to calculate the weight. The generic code should honor "major"
 * more than "minor".
 *
 * NB: structure members can be negative while computing "difference" between
 * weights.
 *
 * See \a evt_weight_cmp for the details.
 */
struct evt_weight {
	int64_t				wt_major; /**< major weight value */
	int64_t				wt_minor; /**< minor weight value */
};

struct evt_rect_df {
	/** Epoch of update */
	uint64_t	rd_epc;
<<<<<<< HEAD
	/** Minor epoch of update */
	uint16_t	rd_minor_epc;
	/** High bits of length */
	uint16_t	rd_len_hi;
	/** Low bits of length */
	uint32_t	rd_len_lo;
=======
	/** Length of record */
	uint64_t	rd_len:48;
	/** Minor epoch of update */
	uint64_t	rd_minor_epc:16;
>>>>>>> 9f5af645
	/** Low offset */
	uint64_t	rd_lo;
};

struct evt_node_entry {
	/* Rectangle for the entry */
	struct evt_rect_df	ne_rect;
	/* Offset to child entry
	 * Intermediate node:	struct evt_node
	 * Leaf node:		struct evt_desc
	 */
	uint64_t		ne_child;
};

/** evtree node: */
struct evt_node {
	/** the Minimum Bounding Box (MBR) bounds all its children */
	struct evt_rect_df		tn_mbr;
	/** bits to indicate it's a root or leaf */
	uint16_t			tn_flags;
	/** number of children or leaf records */
	uint16_t			tn_nr;
	/** Magic number for validation */
	uint32_t			tn_magic;
	/** The entries in the node */
	struct evt_node_entry		tn_rec[0];
};

struct evt_root {
	/** UUID of pmem pool */
	uint64_t			tr_pool_uuid;
	/** offset of the root node */
	uint64_t			tr_node;
	/** the current tree depth */
	uint16_t			tr_depth;
	/** tree order */
	uint16_t			tr_order;
	/** number of bytes per index */
	uint32_t			tr_inob;
	/** see \a evt_feats */
	uint64_t			tr_feats;
	/** number of bytes used to generate each csum */
	uint32_t			tr_csum_chunk_size;
	/** type of the csum used in tree */
	uint16_t			tr_csum_type;
	/** length of each csum in bytes */
	uint16_t			tr_csum_len;
};

static inline int
evt_is_empty(struct evt_root *root)
{
	D_ASSERT(root != NULL);
	return root->tr_depth == 0;
}

enum evt_feats {
	/** rectangles are Sorted by their Start Offset */
	EVT_FEAT_SORT_SOFF		= (1 << 0),
	/** rectangles split by closest side of MBR
	 */
	EVT_FEAT_SORT_DIST		= (1 << 1),
	/** rectangles are sorted by distance to sides of MBR and split
	 *  evenly
	 */
	EVT_FEAT_SORT_DIST_EVEN		= (1 << 2),
};

#define EVT_FEAT_DEFAULT EVT_FEAT_SORT_DIST
#define EVT_FEATS_SUPPORTED	\
	(EVT_FEAT_SORT_SOFF | EVT_FEAT_SORT_DIST | EVT_FEAT_SORT_DIST_EVEN)

/* Information about record to insert */
struct evt_entry_in {
	/** Extent to insert */
	struct evt_rect		ei_rect;
	/** checksum of entry */
	struct dcs_csum_info	ei_csum;
	/** pool map version */
	uint32_t		ei_ver;
	/** number of bytes per record, zero for punch */
	uint32_t		ei_inob;
	/** Address of record to insert */
	bio_addr_t		ei_addr;
};

enum evt_visibility {
	/** It is unknown if entry is covered or visible */
	EVT_UNKNOWN	= 0,
	/** Entry is covered at specified epoch */
	EVT_COVERED	= (1 << 0),
	/** Entry is visible at specified epoch */
	EVT_VISIBLE	= (1 << 1),
	/** Entry is part of larger in-tree extent */
	EVT_PARTIAL	= (1 << 2),
	/** In sorted iterator, marks final entry */
	EVT_LAST	= (1 << 3),
};

/**
 * Data struct to pass in or return a versioned extent and its data block.
 */
struct evt_entry {
	/** Full in-tree extent */
	struct evt_extent		en_ext;
	/** Actual extent within selected range */
	struct evt_extent		en_sel_ext;
	/** checksums of the actual extent*/
	struct dcs_csum_info		en_csum;
	/** pool map version */
	uint32_t			en_ver;
	/** Visibility flags for extent */
	uint16_t			en_visibility;
	/** minor epoch */
	uint16_t			en_minor_epc;
	/** Address of record to insert */
	bio_addr_t			en_addr;
	/** update epoch of extent */
	daos_epoch_t			en_epoch;
	/** availability check result for the entry */
	int				en_avail_rc;
};

struct evt_list_entry {
	/** A back pointer to the previous split entry, if applicable */
	struct evt_entry	*le_prev;
	/** List link for the entry */
	d_list_t		 le_link;
	/** The metadata associated with the entry */
	struct evt_entry	 le_ent;
};

#define EVT_EMBEDDED_NR 16
/**
 * list head of \a evt_entry, it contains a few embedded entries to support
 * lightweight allocation of entries.
 */
struct evt_entry_array {
	/** Array of allocated entries */
	struct evt_list_entry		*ea_ents;
	/** total number of entries in the array */
	uint32_t			 ea_ent_nr;
	/** total allocated size of array */
	uint32_t			 ea_size;
	/** Maximum size of array */
	uint32_t			 ea_max;
	/** Number of bytes per index */
	uint32_t			 ea_inob;
	/* Small array of embedded entries */
	struct evt_list_entry		 ea_embedded_ents[EVT_EMBEDDED_NR];
};

static inline char
evt_debug_print_visibility(const struct evt_entry *ent)
{
	int	flags = EVT_VISIBLE | EVT_PARTIAL | EVT_COVERED;

	switch (ent->en_visibility & flags) {
	default:
		D_ASSERT(0);
	case 0:
		break;
	case EVT_PARTIAL:
		return 'p';
	case EVT_VISIBLE:
		return 'V';
	case EVT_VISIBLE | EVT_PARTIAL:
		return 'v';
	case EVT_COVERED:
		return 'C';
	case EVT_COVERED | EVT_PARTIAL:
		return 'c';
	}

	return 'U';
}

static inline struct evt_entry *
evt_ent_array_get(struct evt_entry_array *ent_array, int index)
{
	if (index >= ent_array->ea_ent_nr)
		return NULL;

	return &ent_array->ea_ents[index].le_ent;
}

static inline struct evt_entry *
evt_ent_array_get_next(struct evt_entry_array *ent_array, struct evt_entry *ent)
{
	struct evt_list_entry *el;

	el = container_of(ent, struct evt_list_entry, le_ent);

	if ((el + 1) >= &ent_array->ea_ents[ent_array->ea_ent_nr])
		return NULL;

	return &(el + 1)->le_ent;
}

/**
 * Calculate the offset of the selected extent compared to the actual extent.
 * @param entry - contains both selected and full extents.
 * @return the offset
 */
static inline daos_size_t
evt_entry_selected_offset(const struct evt_entry *entry)
{
	return entry->en_sel_ext.ex_lo - entry->en_ext.ex_lo;
}

/** iterate over all entries of a ent_array */
#define evt_ent_array_for_each(ent, ea)				\
	for (ent = evt_ent_array_get(ea, 0); ent != NULL;	\
	     ent = evt_ent_array_get_next(ea, ent))

#define evt_ent_array_empty(ea)		(ea->ea_ent_nr == 0)

void evt_ent_array_init(struct evt_entry_array *ent_array);
void evt_ent_array_fini(struct evt_entry_array *ent_array);

struct evt_context;

/**
 * Tree policy operation table.
 */
struct evt_policy_ops {
	/**
	 * Add an entry \a entry to a tree node \a node.
	 * Set changed flag if MBR changes
	 */
	int	(*po_insert)(struct evt_context *tcx,
			     struct evt_node *node,
			     uint64_t in_off,
			     const struct evt_entry_in *entry,
			     bool *mbr_changed,
			     uint8_t **csum_bufp);
	/**
	 * move half entries of the current node \a nd_src to the new
	 * node \a nd_dst.
	 */
	int	(*po_split)(struct evt_context *tcx, bool leaf,
			    struct evt_node *nd_src, struct evt_node *nd_dst);
	/** Move adjusted \a entry within a node after mbr update.
	 * Returns the offset from at to where the entry was moved
	 */
	int	(*po_adjust)(struct evt_context *tcx,
			     struct evt_node *node,
			     struct evt_node_entry *ne, int at);
	/**
	 * Calculate weight of a rectangle \a rect and return it to \a weight.
	 */
	int	(*po_rect_weight)(struct evt_context *tcx,
				  const struct evt_rect *rect,
				  struct evt_weight *weight);

	/** TODO: add more member functions */
};

/**
 * Create a new tree in the specified address of root \a root, and open it.
 * NOTE: Tree Order must be >= EVT_MIN_ORDER and <= EVT_MAX_ORDER.
 *
 * \param feats		[IN]	Feature bits, see \a evt_feats
 * \param order		[IN]	Tree order
 * \param uma		[IN]	Memory class attributes
 * \param root		[IN]	The address to create the tree.
 * \param coh		[IN]	The container open handle
 * \param toh		[OUT]	The returned tree open handle
 *
 * \return		0	Success
 *			-ve	error code
 */
int evt_create(struct evt_root *root, uint64_t feats, unsigned int order,
	       struct umem_attr *uma, struct evt_desc_cbs *cbs,
	       daos_handle_t *toh);
/**
 * Open a tree by its root address \a root
 *
 * \param root		[IN]	Root address of the tree
 * \param uma		[IN]	Memory class attributes
 * \param coh		[IN]	The container open handle
 * \param info		[IN]	NVMe free space information
 * \param toh		[OUT]	The returned tree open handle
 *
 * \return		0	Success
 *			-ve	error code
 */
int evt_open(struct evt_root *root, struct umem_attr *uma,
	     struct evt_desc_cbs *cbs, daos_handle_t *toh);

/**
 * Close a opened tree
 *
 * \param toh		[IN]	The tree open handle
 */
int evt_close(daos_handle_t toh);

/**
 * Delete a opened tree and close its open handle
 *
 * \param toh		[IN]	The tree open handle
 */
int evt_destroy(daos_handle_t toh);

/**
 * This function drains rectangles from the tree, each time it deletes a
 * rectangle, it consumes a @credits, which is input paramter of this function.
 * It returns if all input credits are consumed or the tree is empty, in the
 * later case, it also destroys the evtree.
 *
 * \param toh		[IN]	 Tree open handle.
 * \param credis	[IN/OUT] Input and returned drain credits
 * \param destroyed	[OUT]	 Tree is empty and destroyed
 */
int evt_drain(daos_handle_t toh, int *credits, bool *destroyed);

/**
 * Insert a new extented version \a rect and its data memory ID \a addr to
 * a opened tree.
 *
 * \param toh		[IN]	The tree open handle
 * \param entry		[IN]	The entry to insert
 * \param csum_bufp	[OUT]	The pointer for the csum copy location.
 */
int evt_insert(daos_handle_t toh, const struct evt_entry_in *entry,
	       uint8_t **csum_bufp);

/**
 * Delete an extent \a rect from an opened tree.
 *
 * \param toh		[IN]	The tree open handle
 * \param rect		[IN]	The versioned extent to delete
 * \param ent		[OUT]	If not NULL, returns the cached
 *                              entry if deleted
 *
 * Note that the upon successful return, the node is removed
 * from the tree.   The data in referenced in \a ent is not removed.
 * The user could free the associated bio_addr_t.
 */
int evt_delete(daos_handle_t toh, const struct evt_rect *rect,
	       struct evt_entry *ent);

/**
 * Search the tree and return all visible versioned extents which overlap with
 * \a rect to \a ent_array.
 *
 * \param toh		[IN]		The tree open handle
 * \param epr		[IN]		Epoch range to search
 * \param extent	[IN]		The extent to search
 * \param ent_array	[IN,OUT]	Pass in initialized list, filled in by
 *					the function
 */
int evt_find(daos_handle_t toh, const daos_epoch_range_t *epr,
	     const struct evt_extent *extent,
	     struct evt_entry_array *ent_array);

/**
 * Debug function, it outputs status of tree nodes at level \a debug_level,
 * or all levels if \a debug_level is negative.
 */
int evt_debug(daos_handle_t toh, int debug_level);

enum {
	/**
	 * Use the embedded iterator of the open handle.
	 * It can reduce memory consumption, but state of iterator can be
	 * overwritten by other tree operation.
	 */
	EVT_ITER_EMBEDDED	= (1 << 0),
	/** Return extents visible in the search rectangle */
	EVT_ITER_VISIBLE	= (1 << 1),
	/** Return extents fully or partially covered in the search rectangle */
	EVT_ITER_COVERED	= (1 << 2),
	/** Skip visible holes (Only valid with EVT_ITER_VISIBLE) */
	EVT_ITER_SKIP_HOLES	= (1 << 3),
	/** Reverse iterator (ordered iterator only) */
	EVT_ITER_REVERSE	= (1 << 4),
	/* If either EVT_ITER_VISIBLE or EVT_ITER_COVERED are set,
	 * evt_iter_probe will calculate and cache visible extents and iterate
	 * through the cached extents.   Each rectangle will be marked as
	 * visible or covered.  The partial bit will be set if the rectangle
	 * returned differs from what is in the tree.  The state of this type
	 * of iterator is unaffected by tree insertion or deletion so reprobe
	 * isn't necessary.  One should probably not use the embedded iterator
	 * when holding such across yield boundaries.
	 * If neither flag is set, all rectangles in tree that intersect the
	 * search rectangle, including punched extents, are returned.
	 */

	/** The iterator is for purge operation */
	EVT_ITER_FOR_PURGE	= (1 << 5),
	/** The iterator is for rebuild scan */
	EVT_ITER_FOR_REBUILD	= (1 << 6),
};

/**
 * Initialise an iterator.
 *
 * \param toh		[IN]	Tree open handle
 * \param options	[IN]	Options for the iterator.
 *				EVT_ITER_EMBEDDED:
 *				if this bit is set, then this function will
 *				return the iterator embedded in the tree open
 *				handle. It will reduce memory consumption,
 *				but state of iterator could be overwritten
 *				by any other tree operation.
 * \param filter	[IN]	Selects only records within the specified
 *                              search rectangle, NULL for no condition
 * \param ih		[OUT]	Returned iterator handle.
 */
int evt_iter_prepare(daos_handle_t toh, unsigned int options,
		     const struct evt_filter *filter, daos_handle_t *ih);
/**
 * Finalise iterator.
 */
int evt_iter_finish(daos_handle_t ih);

enum evt_iter_opc {
	EVT_ITER_FIRST,
	EVT_ITER_FIND,
};
/**
 * Based on the \a opc, this function can do various things:
 * - set the cursor of the iterator to the first extent in the evtree.
 * - find the provided extent or iteration anchor.
 *
 * This function must be called after evt_iter_prepare, it can be called
 * for arbitrary times for the same iterator.
 *
 * \param opc	[IN]	Probe opcode, see evt_iter_opc for the details.
 * \param rect	[IN]	The extent to probe, it will be ignored if opc is
 *			EVT_ITER_FIRST.
 * \param anchor [IN]	The anchor to probe, it will be ignored if \a rect
 *			is provided.
 */
int evt_iter_probe(daos_handle_t ih, enum evt_iter_opc opc,
		   const struct evt_rect *rect, const daos_anchor_t *anchor);

/**
 * Move the iterator cursor to the next extent in the evtree.
 *
 * \param ih	[IN]	Iterator handle.
 */
int evt_iter_next(daos_handle_t ih);

/**
 * Is the evtree iterator empty or not
 *
 * \return	0	Not empty
 *		1	Empty
 *		-ve	error code
 */
int evt_iter_empty(daos_handle_t ih);

/**
 * Delete the record at the current cursor. This function will set the
 * iterator to the next cursor so a subsequent probe is unnecessary.
 * This isn't implemented for sorted iterator.  Deleting a rectangle
 * while iterating a sorted iterator can be done with evt_delete.  This
 * doesn't require a reprobe either.   Implementing this for sorted
 * iterator can help avoid some of the pitfalls and potentially can
 * be more optimal but it is reserved future work.
 *
 * Any time an entry is deleted from an unsorted iterator, it may
 * result in some entries being visited more than once as existing
 * entries can move around in the tree.
 *
 * \param ih		[IN]	Iterator open handle.
 * \param ent		[OUT]	If not NULL, returns the cached entry.
 */
int evt_iter_delete(daos_handle_t ih, struct evt_entry *ent);

/**
 * Fetch the extent and its data address from the current iterator position.
 *
 * \param ih	[IN]	Iterator open handle.
 * \param inob	[OUT]	Number of bytes per record in tree
 * \param entry	[OUT]	The returned extent and its data address.
 * \param anchor [OUT]	Returned hash anchor.
 */
int evt_iter_fetch(daos_handle_t ih, unsigned int *inob,
		   struct evt_entry *entry, daos_anchor_t *anchor);

/** Get overhead constants for an evtree
 *
 * \param alloc_overhead[IN]	Expected per-allocation overhead in bytes
 * \param tree_order[IN]	The expected tree order used in creation
 * \param ovhd[OUT]		Struct to fill with overheads
 *
 * \return 0 on success, error otherwise
 */
int evt_overhead_get(int alloc_overhead, int tree_order,
		     struct daos_tree_overhead *ovhd);

#endif /* __DAOS_EV_TREE_H__ */<|MERGE_RESOLUTION|>--- conflicted
+++ resolved
@@ -204,19 +204,10 @@
 struct evt_rect_df {
 	/** Epoch of update */
 	uint64_t	rd_epc;
-<<<<<<< HEAD
-	/** Minor epoch of update */
-	uint16_t	rd_minor_epc;
-	/** High bits of length */
-	uint16_t	rd_len_hi;
-	/** Low bits of length */
-	uint32_t	rd_len_lo;
-=======
 	/** Length of record */
 	uint64_t	rd_len:48;
 	/** Minor epoch of update */
 	uint64_t	rd_minor_epc:16;
->>>>>>> 9f5af645
 	/** Low offset */
 	uint64_t	rd_lo;
 };
