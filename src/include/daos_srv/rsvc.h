--- conflicted
+++ resolved
@@ -133,24 +133,16 @@
 };
 
 int ds_rsvc_start(enum ds_rsvc_class_id class, d_iov_t *id, uuid_t db_uuid, uint64_t caller_term,
-<<<<<<< HEAD
-		  bool create, size_t size, uint32_t vos_df_version, d_rank_list_t *replicas,
-		  void *arg);
-=======
-		  enum ds_rsvc_start_mode mode, size_t size, d_rank_list_t *replicas, void *arg);
->>>>>>> 0bf9e0b3
+		  enum ds_rsvc_start_mode mode, size_t size, uint32_t vos_df_version,
+		  d_rank_list_t *replicas, void *arg);
 int ds_rsvc_stop(enum ds_rsvc_class_id class, d_iov_t *id, uint64_t caller_term, bool destroy);
 int ds_rsvc_stop_all(enum ds_rsvc_class_id class);
 int ds_rsvc_stop_leader(enum ds_rsvc_class_id class, d_iov_t *id,
 			struct rsvc_hint *hint);
 int ds_rsvc_dist_start(enum ds_rsvc_class_id class, d_iov_t *id, const uuid_t dbid,
-<<<<<<< HEAD
-		       const d_rank_list_t *ranks, uint64_t caller_term, bool create,
-		       bool bootstrap, size_t size, uint32_t vos_df_version);
-=======
 		       const d_rank_list_t *ranks, uint64_t caller_term,
-		       enum ds_rsvc_start_mode mode, bool bootstrap, size_t size);
->>>>>>> 0bf9e0b3
+		       enum ds_rsvc_start_mode mode, bool bootstrap, size_t size,
+		       uint32_t vos_df_version);
 int ds_rsvc_dist_stop(enum ds_rsvc_class_id class, d_iov_t *id, const d_rank_list_t *ranks,
 		      d_rank_list_t *excluded, uint64_t caller_term, bool destroy);
 enum ds_rsvc_state ds_rsvc_get_state(struct ds_rsvc *svc);
