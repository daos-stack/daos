--- conflicted
+++ resolved
@@ -1,10 +1,6 @@
 /**
-<<<<<<< HEAD
  * (C) Copyright 2017-2024 Intel Corporation.
-=======
- * (C) Copyright 2017-2023 Intel Corporation.
  * (C) Copyright 2025 Hewlett Packard Enterprise Development LP
->>>>>>> c563ca53
  *
  * SPDX-License-Identifier: BSD-2-Clause-Patent
  */
