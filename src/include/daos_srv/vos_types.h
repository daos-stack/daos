--- conflicted
+++ resolved
@@ -227,21 +227,17 @@
 	/** Instead of update or punch of extents, remove all extents
 	 * under the specified range. Intended for internal use only.
 	 */
-<<<<<<< HEAD
-	VOS_OF_REMOVE		= (1 << 9),
-	/** Set when propagating a punch that results in empty subtree */
-	VOS_OF_PUNCH_PROPAGATE	= (1 << 10),
-=======
 	VOS_OF_REMOVE			= (1 << 9),
 	/* only query iod_size */
 	VOS_OF_FETCH_SIZE_ONLY		= (1 << 10),
 	/* query recx list */
 	VOS_OF_FETCH_RECX_LIST		= (1 << 11),
 	/* only set read TS */
-	VOS_OF_FETCH_SET_TS_ONLY		= (1 << 12),
+	VOS_OF_FETCH_SET_TS_ONLY	= (1 << 12),
 	/* check the target (obj/dkey/akey) existence */
 	VOS_OF_FETCH_CHECK_EXISTENCE	= (1 << 13),
->>>>>>> 969fb7c5
+	/** Set when propagating a punch that results in empty subtree */
+	VOS_OF_PUNCH_PROPAGATE		= (1 << 14),
 };
 
 /** Mask for any conditionals passed to to the fetch */
