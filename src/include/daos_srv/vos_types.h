--- conflicted
+++ resolved
@@ -319,11 +319,7 @@
 	daos_key_t		ip_dkey;
 	/** attribute key (VOS_ITER_DKEY/RECX/SINGLE, standalone only) */
 	daos_key_t		ip_akey;
-<<<<<<< HEAD
-	/** address range (RECX); 0:0 is is entire range (0:~0ULL) */
-=======
 	/** address range (RECX); ip_recx.rx_nr == 0 means entire range */
->>>>>>> bb09cd70
 	daos_recx_t             ip_recx;
 	/** epoch validity range for the iterator (standalone only) */
 	daos_epoch_range_t	ip_epr;
