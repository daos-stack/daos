--- conflicted
+++ resolved
@@ -95,13 +95,10 @@
 	VOS_POF_EXTERNAL_FLUSH	= (1 << 3),
 	/** RDB pool */
 	VOS_POF_RDB	= (1 << 4),
-<<<<<<< HEAD
-	/** Open the pool for daos check query, that will bypass EXEL flags. */
-	VOS_POF_FOR_CHECK_QUERY = (1 << 5),
-=======
 	/** SYS DB pool */
 	VOS_POF_SYSDB	= (1 << 5),
->>>>>>> 3262ef1f
+	/** Open the pool for daos check query, that will bypass EXEL flags. */
+	VOS_POF_FOR_CHECK_QUERY = (1 << 6),
 };
 
 enum vos_oi_attr {
