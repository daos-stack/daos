/**
 * (C) Copyright 2015-2020 Intel Corporation.
 *
 * Licensed under the Apache License, Version 2.0 (the "License");
 * you may not use this file except in compliance with the License.
 * You may obtain a copy of the License at
 *
 *    http://www.apache.org/licenses/LICENSE-2.0
 *
 * Unless required by applicable law or agreed to in writing, software
 * distributed under the License is distributed on an "AS IS" BASIS,
 * WITHOUT WARRANTIES OR CONDITIONS OF ANY KIND, either express or implied.
 * See the License for the specific language governing permissions and
 * limitations under the License.
 *
 * GOVERNMENT LICENSE RIGHTS-OPEN SOURCE SOFTWARE
 * The Government's rights to use, modify, reproduce, release, perform, display,
 * or disclose this software are subject to the terms of the Apache License as
 * provided in Contract No. B609815.
 * Any reproduction of computer software, computer software documentation, or
 * portions thereof marked with this legend must also reproduce the markings.
 */

#ifndef __VOS_TYPES_H__
#define __VOS_TYPES_H__

#include <daos_types.h>
#include <daos_pool.h>
#include <daos_srv/bio.h>
#include <daos_srv/vea.h>
#include <daos/object.h>
#include <daos/dtx.h>
#include <daos/checksum.h>

struct dtx_rsrvd_uint {
	void			*dru_scm;
	d_list_t		dru_nvme;
};

enum dtx_cos_flags {
	DCF_SHARED	= (1 << 0),
};

struct dtx_cos_key {
	daos_unit_oid_t		oid;
	uint64_t		dkey_hash;
};

enum dtx_entry_flags {
	/* The DTX is the leader */
	DTE_LEADER		= (1 << 0),
	/* The DTX entry is invalid. */
	DTE_INVALID		= (1 << 1),
	/* If the DTX with this flag is non-committed, then others
	 * will be blocked (retry again and again) when access the
	 * data being modified via this DTX. Currently, it is used
	 * for distributed transaction. It also can be used for EC
	 * object modification via standalone update/punch.
	 */
	DTE_BLOCK		= (1 << 2),
};

struct dtx_entry {
	/** The identifier of the DTX. */
	struct dtx_id			 dte_xid;
	/** The pool map version when the DTX happened. */
	uint32_t			 dte_ver;
	/** The reference count. */
	uint32_t			 dte_refs;
	/** The DAOS targets participating in the DTX. */
	struct dtx_memberships		*dte_mbs;
};

/* The 'dte_mbs' must be the last member of 'dtx_entry'. */
D_CASSERT(sizeof(struct dtx_entry) ==
	  offsetof(struct dtx_entry, dte_mbs) +
	  sizeof(struct dtx_memberships *));

enum vos_oi_attr {
	/** Marks object as failed */
	VOS_OI_FAILED		= (1U << 0),
	/** Marks object as punched */
	VOS_OI_PUNCHED		= (1U << 1),
	/** Marks object has been (or will be) removed */
	VOS_OI_REMOVED		= (1U << 2),
	/** TODO: Additional attributes to support metadata storage for SR */
};

/**
 * VOS garbage collector statistics
 */
struct vos_gc_stat {
	uint64_t	gs_conts;	/**< GCed containers */
	uint64_t	gs_objs;	/**< GCed objects */
	uint64_t	gs_dkeys;	/**< GCed dkeys */
	uint64_t	gs_akeys;	/**< GCed akeys */
	uint64_t	gs_singvs;	/**< GCed single values */
	uint64_t	gs_recxs;	/**< GCed array values */
};

struct vos_pool_space {
	/** Total & free space */
	struct daos_space	vps_space;
	/** Reserved sys space (for space reclaim, rebuild, etc.) in bytes */
	daos_size_t		vps_space_sys[DAOS_MEDIA_MAX];
	/** NVMe block allocator attributes */
	struct vea_attr		vps_vea_attr;
	/** NVMe block allocator statistics */
	struct vea_stat		vps_vea_stat;
};

#define SCM_TOTAL(vps)	((vps)->vps_space.s_total[DAOS_MEDIA_SCM])
#define SCM_FREE(vps)	((vps)->vps_space.s_free[DAOS_MEDIA_SCM])
#define SCM_SYS(vps)	((vps)->vps_space_sys[DAOS_MEDIA_SCM])
#define NVME_TOTAL(vps)	((vps)->vps_space.s_total[DAOS_MEDIA_NVME])
#define NVME_FREE(vps)	((vps)->vps_space.s_free[DAOS_MEDIA_NVME])
#define NVME_SYS(vps)	((vps)->vps_space_sys[DAOS_MEDIA_NVME])

/**
 * pool attributes returned to query
 */
typedef struct {
	/** # of containers in this pool */
	uint64_t		pif_cont_nr;
	/** Space information */
	struct vos_pool_space	pif_space;
	/** garbage collector statistics */
	struct vos_gc_stat	pif_gc_stat;
	/** TODO */
} vos_pool_info_t;

/**
 * container attributes returned to query
 */
typedef struct {
	/** # of objects in this container */
	uint64_t		ci_nobjs;
	/** Used space by container */
	daos_size_t		ci_used;
	/** Highest (Last) aggregated epoch */
	daos_epoch_t		ci_hae;
	/** TODO */
} vos_cont_info_t;

/**
 * object shard metadata stored in VOS
 */
typedef struct {
	/* TODO: metadata for rebuild */
	char			omd_data[64];
} vos_obj_md_t;

/**
 * VOS iterator types
 */
typedef enum {
	VOS_ITER_NONE,
	/** iterate container UUIDs in a pool */
	VOS_ITER_COUUID,
	/** iterate objects within a container */
	VOS_ITER_OBJ,
	/** iterate all d-keys */
	VOS_ITER_DKEY,
	/** iterate all a-keys */
	VOS_ITER_AKEY,
	/** iterate history of a single value */
	VOS_ITER_SINGLE,
	/** iterate record extents and epoch validities of these extents */
	VOS_ITER_RECX,
	/** iterate VOS active-DTX table */
	VOS_ITER_DTX,
} vos_iter_type_t;

static inline int
vos_iter_type_2pack_type(int vos_type)
{
	switch (vos_type) {
	case VOS_ITER_NONE:
		return OBJ_ITER_NONE;
	case VOS_ITER_OBJ:
		return OBJ_ITER_OBJ;
	case VOS_ITER_DKEY:
		return OBJ_ITER_DKEY;
	case VOS_ITER_AKEY:
		return OBJ_ITER_AKEY;
	case VOS_ITER_SINGLE:
		return OBJ_ITER_SINGLE;
	case VOS_ITER_RECX:
		return OBJ_ITER_RECX;
	default:
		D_ASSERTF(0, "Invalid type %d\n", vos_type);
	}

	return 0;
}

/** epoch logic expression for the single value iterator */
typedef enum {
	VOS_IT_EPC_LE		= 0,
	VOS_IT_EPC_GE,
	/** RE: Range enumeration */
	VOS_IT_EPC_RE,
	/** RR: Reverse Range enum */
	VOS_IT_EPC_RR,
	VOS_IT_EPC_EQ,
} vos_it_epc_expr_t;

enum {
	/** Conditional Op: Punch key if it exists, fail otherwise */
	VOS_OF_COND_PUNCH	= DAOS_COND_PUNCH,
	/** Conditional Op: Insert dkey if it doesn't exist, fail otherwise */
	VOS_OF_COND_DKEY_INSERT	= DAOS_COND_DKEY_INSERT,
	/** Conditional Op: Update dkey if it exists, fail otherwise */
	VOS_OF_COND_DKEY_UPDATE	= DAOS_COND_DKEY_UPDATE,
	/** Conditional Op: Fetch dkey if it exists, fail otherwise */
	VOS_OF_COND_DKEY_FETCH	= DAOS_COND_DKEY_FETCH,
	/** Conditional Op: Insert akey if it doesn't exist, fail otherwise */
	VOS_OF_COND_AKEY_INSERT	= DAOS_COND_AKEY_INSERT,
	/** Conditional Op: Update akey if it exists, fail otherwise */
	VOS_OF_COND_AKEY_UPDATE	= DAOS_COND_AKEY_UPDATE,
	/** Conditional Op: Fetch akey if it exists, fail otherwise */
	VOS_OF_COND_AKEY_FETCH	= DAOS_COND_AKEY_FETCH,
	/** replay punch (underwrite) */
<<<<<<< HEAD
	VOS_OF_REPLAY_PC	= (1 << 8),
	/** Set when propagating a punch that results in empty subtree */
	VOS_OF_PUNCH_PROPAGATE	= (1 << 9),
=======
	VOS_OF_REPLAY_PC	= (1 << 7),
	/* critical update - skip checks on SCM system/held space */
	VOS_OF_CRIT		= (1 << 8),
	/** Instead of update or punch of extents, remove all extents
	 * under the specified range. Intended for internal use only.
	 */
	VOS_OF_REMOVE		= (1 << 9),
>>>>>>> 361d161c
};

/** Mask for any conditionals passed to to the fetch */
#define VOS_COND_FETCH_MASK	\
	(VOS_OF_COND_AKEY_FETCH | VOS_OF_COND_DKEY_FETCH)

/** Mask for akey conditionals passed to to the update */
#define VOS_COND_AKEY_UPDATE_MASK					\
	(VOS_OF_COND_AKEY_UPDATE | VOS_OF_COND_AKEY_INSERT)

/** Mask for dkey conditionals passed to to the update */
#define VOS_COND_DKEY_UPDATE_MASK					\
	(VOS_OF_COND_DKEY_UPDATE | VOS_OF_COND_DKEY_INSERT)

/** Mask for any conditionals passed to to the update */
#define VOS_COND_UPDATE_MASK					\
	(VOS_COND_DKEY_UPDATE_MASK | VOS_COND_AKEY_UPDATE_MASK)

/** Mask for if the update has any conditional update */
#define VOS_COND_UPDATE_OP_MASK					\
	(VOS_OF_COND_DKEY_UPDATE | VOS_OF_COND_AKEY_UPDATE)

D_CASSERT((VOS_OF_REPLAY_PC & DAOS_COND_MASK) == 0);
<<<<<<< HEAD
D_CASSERT((VOS_OF_USE_TIMESTAMPS & DAOS_COND_MASK) == 0);
D_CASSERT((VOS_OF_PUNCH_PROPAGATE & DAOS_COND_MASK) == 0);
=======
>>>>>>> 361d161c

/** vos definitions that match daos_obj_key_query flags */
enum {
	/** retrieve the max of dkey, akey, and/or idx of array value */
	VOS_GET_MAX		= DAOS_GET_MAX,
	/** retrieve the min of dkey, akey, and/or idx of array value */
	VOS_GET_MIN		= DAOS_GET_MIN,
	/** retrieve the dkey */
	VOS_GET_DKEY		= DAOS_GET_DKEY,
	/** retrieve the akey */
	VOS_GET_AKEY		= DAOS_GET_AKEY,
	/** retrieve the idx of array value */
	VOS_GET_RECX		= DAOS_GET_RECX,
	/** Internal flag to indicate timestamps are used */
	VOS_USE_TIMESTAMPS	= (1 << 5),
};

D_CASSERT((VOS_USE_TIMESTAMPS & (VOS_GET_MAX | VOS_GET_MIN | VOS_GET_DKEY |
				 VOS_GET_AKEY | VOS_GET_RECX)) == 0);

enum {
	/** The absence of any flags means iterate all unsorted extents */
	VOS_IT_RECX_ALL		= 0,
	/** Include visible extents in sorted iteration */
	VOS_IT_RECX_VISIBLE	= (1 << 0),
	/** Include covered extents in sorted iteration */
	VOS_IT_RECX_COVERED	= (1 << 1),
	/** Include hole extents in sorted iteration
	 * Only applicable if VOS_IT_RECX_VISIBLE is set but
	 * VOS_IT_RECX_COVERED is not set
	 */
	VOS_IT_RECX_SKIP_HOLES	= (1 << 2),
	/** When sorted iteration is enabled, iterate in reverse */
	VOS_IT_RECX_REVERSE	= (1 << 3),
	/** The iterator is for purge operation */
	VOS_IT_FOR_PURGE	= (1 << 4),
	/** The iterator is for rebuild scan */
	VOS_IT_FOR_REBUILD	= (1 << 5),
	/** Iterate only show punched records in interval */
	VOS_IT_PUNCHED		= (1 << 6),
	/** Mask for all flags */
	VOS_IT_MASK		= (1 << 7) - 1,
};

/**
 * Parameters for initializing VOS iterator
 */
typedef struct {
	/** standalone prepare:	pool connection handle or container open handle
	 *  nested prepare:	DAOS_HDL_INVAL
	 */
	daos_handle_t		ip_hdl;
	/** standalone prepare:	DAOS_HDL_INVAL
	 *  nested prepare:	parent iterator handle
	 */
	daos_handle_t		ip_ih;
	/** Optional, object ID for VOS_ITER_DKEY */
	daos_unit_oid_t		ip_oid;
	/** distribution key (VOS_ITER_AKEY, standalone only) */
	daos_key_t		ip_dkey;
	/** attribute key (VOS_ITER_DKEY/RECX/SINGLE, standalone only) */
	daos_key_t		ip_akey;
	/** epoch validity range for the iterator (standalone only) */
	daos_epoch_range_t	ip_epr;
	/** epoch logic expression for the iterator. */
	vos_it_epc_expr_t	ip_epc_expr;
	/** flags for for iterator */
	uint32_t		ip_flags;
} vos_iter_param_t;

enum {
	/** It is unknown if the extent is covered or visible */
	VOS_VIS_FLAG_UNKNOWN = 0,
	/** The extent is not visible at at the requested epoch (epr_hi) */
	VOS_VIS_FLAG_COVERED = (1 << 0),
	/** The extent is not visible at at the requested epoch (epr_hi) */
	VOS_VIS_FLAG_VISIBLE = (1 << 1),
	/** The extent represents only a portion of the in-tree extent */
	VOS_VIS_FLAG_PARTIAL = (1 << 2),
	/** In sorted iterator, marks final entry */
	VOS_VIS_FLAG_LAST    = (1 << 3),
};

/**
 * Returned entry of a VOS iterator
 */
typedef struct {
	/** Returned epoch. It is ignored for container iteration. */
	daos_epoch_t				ie_epoch;
	union {
		/** Returned entry for container UUID iterator */
		uuid_t				ie_couuid;
		/** Key, object, or DTX entry */
		struct {
			/** Non-zero if punched */
			daos_epoch_t		ie_punch;
			union {
				/** key value */
				daos_key_t	ie_key;
				/** oid */
				daos_unit_oid_t	ie_oid;
			};
		};
		/** Array entry */
		struct {
			/** record size */
			daos_size_t		ie_rsize;
			/** record size for the whole global single record */
			daos_size_t		ie_gsize;
			/** record extent */
			daos_recx_t		ie_recx;
			/* original in-tree extent */
			daos_recx_t		ie_orig_recx;
			/** biov to return address for single value or recx */
			struct bio_iov		ie_biov;
			/** checksum */
			struct dcs_csum_info	ie_csum;
			/** pool map version */
			uint32_t		ie_ver;
			/** Minor epoch of extent */
			uint16_t		ie_minor_epc;
		};
		/** Active DTX entry. */
		struct {
			/** The DTX identifier. */
			struct dtx_id		ie_dtx_xid;
			/** The OID. */
			daos_unit_oid_t		ie_dtx_oid;
			/** The pool map version when handling DTX on server. */
			uint32_t		ie_dtx_ver;
			/* The dkey hash for DTX iteration. */
			uint16_t		ie_dtx_flags;
			/** DTX tgt count. */
			uint32_t		ie_dtx_tgt_cnt;
			/** DTX modified group count. */
			uint32_t		ie_dtx_grp_cnt;
			/** DTX mbs data size. */
			uint32_t		ie_dtx_mbs_dsize;
			/** DTX participants information. */
			void			*ie_dtx_mbs;
		};
	};
	/* Flags to describe the entry */
	uint32_t		ie_vis_flags;
	/** Child iterator type */
	vos_iter_type_t		ie_child_type;
} vos_iter_entry_t;

/**
 * Iteration callback function
 */
typedef int (*vos_iter_cb_t)(daos_handle_t ih, vos_iter_entry_t *entry,
			     vos_iter_type_t type, vos_iter_param_t *param,
			     void *cb_arg, unsigned int *acts);
/**
 * Actions performed in iteration callback
 */
enum {
	VOS_ITER_CB_YIELD	= (1UL << 0),	/* Yield */
	VOS_ITER_CB_DELETE	= (1UL << 1),	/* Delete entry */
	VOS_ITER_CB_SKIP	= (1UL << 2),	/* Skip entry */
};

/**
 * Anchors for whole iteration, one for each entry type
 */
struct vos_iter_anchors {
	/** Anchor for container */
	daos_anchor_t	ia_co;
	/** Anchor for obj */
	daos_anchor_t	ia_obj;
	/** Anchor for dkey */
	daos_anchor_t	ia_dkey;
	/** Anchor for akey */
	daos_anchor_t	ia_akey;
	/** Anchor for SV tree */
	daos_anchor_t	ia_sv;
	/** Anchor for EV tree */
	daos_anchor_t	ia_ev;
	/** Triggers for re-probe */
	unsigned int	ia_reprobe_co:1,
			ia_reprobe_obj:1,
			ia_reprobe_dkey:1,
			ia_reprobe_akey:1,
			ia_reprobe_sv:1,
			ia_reprobe_ev:1;
};

/* Ignores DTX as they are transient records */
enum VOS_TREE_CLASS {
	VOS_TC_CONTAINER,
	VOS_TC_OBJECT,
	VOS_TC_DKEY,
	VOS_TC_AKEY,
	VOS_TC_SV,
	VOS_TC_ARRAY,
	VOS_TC_VEA,
};

#endif /* __VOS_TYPES_H__ */<|MERGE_RESOLUTION|>--- conflicted
+++ resolved
@@ -221,11 +221,6 @@
 	/** Conditional Op: Fetch akey if it exists, fail otherwise */
 	VOS_OF_COND_AKEY_FETCH	= DAOS_COND_AKEY_FETCH,
 	/** replay punch (underwrite) */
-<<<<<<< HEAD
-	VOS_OF_REPLAY_PC	= (1 << 8),
-	/** Set when propagating a punch that results in empty subtree */
-	VOS_OF_PUNCH_PROPAGATE	= (1 << 9),
-=======
 	VOS_OF_REPLAY_PC	= (1 << 7),
 	/* critical update - skip checks on SCM system/held space */
 	VOS_OF_CRIT		= (1 << 8),
@@ -233,7 +228,8 @@
 	 * under the specified range. Intended for internal use only.
 	 */
 	VOS_OF_REMOVE		= (1 << 9),
->>>>>>> 361d161c
+	/** Set when propagating a punch that results in empty subtree */
+	VOS_OF_PUNCH_PROPAGATE	= (1 << 10),
 };
 
 /** Mask for any conditionals passed to to the fetch */
@@ -257,11 +253,7 @@
 	(VOS_OF_COND_DKEY_UPDATE | VOS_OF_COND_AKEY_UPDATE)
 
 D_CASSERT((VOS_OF_REPLAY_PC & DAOS_COND_MASK) == 0);
-<<<<<<< HEAD
-D_CASSERT((VOS_OF_USE_TIMESTAMPS & DAOS_COND_MASK) == 0);
 D_CASSERT((VOS_OF_PUNCH_PROPAGATE & DAOS_COND_MASK) == 0);
-=======
->>>>>>> 361d161c
 
 /** vos definitions that match daos_obj_key_query flags */
 enum {
