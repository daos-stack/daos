/*
 * (C) Copyright 2015-2024 Intel Corporation.
<<<<<<< HEAD
 * (C) Copyright 2025 Google LLC
=======
 * (C) Copyright 2025 Hewlett Packard Enterprise Development LP
>>>>>>> 2cc693b6
 *
 * SPDX-License-Identifier: BSD-2-Clause-Patent
 */
/**
 * \file
 *
 * ds_cont: Container Server API
 */

#ifndef __DAOS_SRV_CONTAINER_H__
#define __DAOS_SRV_CONTAINER_H__

#include <daos/common.h>
#include <daos_types.h>
#include <daos_srv/daos_engine.h>
#include <daos_srv/pool.h>
#include <daos_srv/rsvc.h>
#include <daos_srv/vos_types.h>
#include <daos_srv/evtree.h>
#include <daos/container.h>
#include <daos/cont_props.h>

void ds_cont_wrlock_metadata(struct cont_svc *svc);
void ds_cont_rdlock_metadata(struct cont_svc *svc);
void ds_cont_unlock_metadata(struct cont_svc *svc);
int
     ds_cont_init_metadata(struct rdb_tx *tx, const rdb_path_t *kvs, const uuid_t pool_uuid);
int ds_cont_svc_init(struct cont_svc **svcp, const uuid_t pool_uuid,
		     uint64_t id, struct ds_rsvc *rsvc);
void ds_cont_svc_fini(struct cont_svc **svcp);
int ds_cont_svc_step_up(struct cont_svc *svc);
void ds_cont_svc_step_down(struct cont_svc *svc);
int
    ds_cont_svc_set_prop(uuid_t pool_uuid, const char *cont_id, d_rank_list_t *ranks,
			 daos_prop_t *prop);
int ds_cont_list(uuid_t pool_uuid, struct daos_pool_cont_info **conts, uint64_t *ncont);
int ds_cont_filter(uuid_t pool_uuid, daos_pool_cont_filter_t *filt,
		   struct daos_pool_cont_info2 **conts, uint64_t *ncont);
int ds_cont_upgrade(uuid_t pool_uuid, struct cont_svc *svc);
int ds_cont_tgt_close(uuid_t pool_uuid, uuid_t hdl_uuid);
int ds_cont_tgt_open(uuid_t pool_uuid, uuid_t cont_hdl_uuid,
		     uuid_t cont_uuid, uint64_t flags, uint64_t sec_capas,
		     uint32_t status_pm_ver);
/*
 * Per-thread container (memory) object
 *
 * Stores per-thread, per-container information, such as the vos container
 * handle. N.B. sc_uuid and sc_pool_uuid must be contiguous in memory,
 * used as a 256 bit key in tls dt_cont_cache.
 */
struct ds_cont_child {
	struct daos_llink	 sc_list;
	daos_handle_t		 sc_hdl;	/* vos_container handle */
	uuid_t			 sc_uuid;	/* container UUID */
	uuid_t			 sc_pool_uuid;	/* pool UUID */
	struct ds_pool_child	*sc_pool;
	d_list_t		 sc_link;	/* link to spc_cont_list */
	d_list_t		 sc_open_hdls;	/* the list of ds_cont_hdl. */
	struct daos_csummer	*sc_csummer;
	struct cont_props	 sc_props;

	ABT_mutex		 sc_mutex;
	ABT_cond		 sc_dtx_resync_cond;
	ABT_cond		 sc_scrub_cond;
	ABT_cond		 sc_rebuild_cond;
	ABT_cond		 sc_fini_cond;
<<<<<<< HEAD
	uint32_t                 sc_dtx_resyncing     : 1;
	uint32_t                 sc_dtx_reindex       : 1;
	uint32_t                 sc_dtx_reindex_abort : 1;
	uint32_t                 sc_dtx_delay_reset   : 1;
	uint32_t                 sc_dtx_registered    : 1;
	uint32_t                 sc_props_fetched     : 1;
	uint32_t                 sc_stopping          : 1;
	uint32_t                 sc_destroying        : 1;
	uint32_t                 sc_vos_agg_active    : 1;
	uint32_t                 sc_ec_agg_active     : 1;
	/* flag of CONT_CAPA_READ_DATA/_WRITE_DATA disabled */
	uint32_t                 sc_rw_disabled       : 1;
	uint32_t                 sc_scrubbing         : 1;
	uint32_t                 sc_rebuilding        : 1;
	uint32_t		 sc_dtx_batched_gen;
=======
	uint32_t                 sc_dtx_resyncing : 1, sc_dtx_reindex : 1, sc_dtx_reindex_abort : 1,
	    sc_dtx_delay_reset : 1, sc_dtx_registered : 1, sc_props_fetched : 1, sc_stopping : 1,
	    sc_destroying : 1, sc_vos_agg_active : 1, sc_ec_agg_active : 1,
	    /* flag of CONT_CAPA_READ_DATA/_WRITE_DATA disabled */
	    sc_rw_disabled : 1, sc_scrubbing : 1, sc_rebuilding : 1;
>>>>>>> 2cc693b6
	/* Tracks the schedule request for aggregation ULT */
	struct sched_request	*sc_agg_req;

	/* Tracks the schedule request for EC aggregation ULT */
	struct sched_request	*sc_ec_agg_req;
	/*
	 * Snapshot delete HLC (0 means no change), which is used
	 * to compare with the aggregation HLC, so it knows whether the
	 * aggregation needs to be restart from 0.
	 */
	uint64_t		sc_snapshot_delete_hlc;

	/* Upper bound of aggregation epoch, it can be:
	 *
	 * 0			: When snapshot list isn't retrieved yet
	 * DAOS_EPOCH_MAX	: When snapshot list is retrieved
	 * snapshot epoch	: When the snapshot creation is in-progress
	 */
	uint64_t		 sc_aggregation_max;

	uint64_t		*sc_snapshots;
	uint32_t		 sc_snapshots_nr;
	uint32_t		 sc_open;

	uint32_t		 sc_dtx_committable_count;
	uint32_t		 sc_dtx_committable_coll_count;

	/* Last timestamp when EC aggregation reports -DER_INPROGRESS. */
	uint64_t		 sc_ec_agg_busy_ts;

	/* The global minimum EC aggregation epoch, which will be upper
	 * limit for VOS aggregation, i.e. EC object VOS aggregation can
	 * not cross this limit. For simplification purpose, all objects
	 * VOS aggregation will use this boundary. We will optimize it later.
	 */
	uint64_t		sc_ec_agg_eph_boundary;
	/* The current EC aggregate epoch for this xstream */
	uint64_t		sc_ec_agg_eph;
	/* Used by cont_ec_eph_query_ult to query the minimum EC agg epoch from all
	 * local VOS.
	 */
	uint64_t		*sc_ec_query_agg_eph;
	/**
	 * Timestamp of last EC update, which is used by aggregation to check
	 * if it needs to do EC aggregate.
	 */
	uint64_t		sc_ec_update_timestamp;

	/* The objects with committable DTXs in DRAM. */
	daos_handle_t		 sc_dtx_cos_hdl;
	/* The DTX COS-btree. */
	struct btr_root		 sc_dtx_cos_btr;
	/* The global list for committable non-collective DTXs. */
	d_list_t		 sc_dtx_cos_list;
	/* The global list for committable collective DTXs. */
	d_list_t		 sc_dtx_coll_list;
	/* The list for current DTX batched commit. */
	d_list_t		 sc_dtx_batched_list;
	/* the pool map version of updating DAOS_PROP_CO_STATUS prop */
	uint32_t		 sc_status_pm_ver;
};

struct agg_param {
	void			*ap_data;
	struct ds_cont_child	*ap_cont;
	daos_epoch_t		ap_full_scan_hlc;
	bool			ap_vos_agg;
};

typedef int (*cont_aggregate_cb_t)(struct ds_cont_child *cont,
				   daos_epoch_range_t *epr, uint32_t flags,
				   struct agg_param *param);
void
cont_aggregate_interval(struct ds_cont_child *cont, cont_aggregate_cb_t cb,
			struct agg_param *param);

/*
 * Yield function regularly called by EC and VOS aggregation ULTs.
 *
 * \param[in] arg	Aggregation parameter
 *
 * \retval		-1:	Inform aggregation to abort current round;
 *			 0:	Inform aggregation to run in tight mode; (less yield)
 *			 1:	Inform aggregation to run in slack mode; (yield more often)
 */
int agg_rate_ctl(void *arg);

/*
 * Per-thread container handle (memory) object
 *
 * Stores per-thread, per-handle information, such as the container
 * capabilities. References the ds_cont and the ds_pool_child objects.
 */
struct ds_cont_hdl {
	d_list_t		sch_entry;
	/* link to ds_cont_child::sc_open_hdls if sch_cont is not NULL. */
	d_list_t		sch_link;
	uuid_t			sch_uuid;	/* of the container handle */
	uint64_t		sch_flags;	/* user-supplied flags */
	uint64_t		sch_sec_capas;	/* access control capas */
	struct ds_cont_child	*sch_cont;
	int32_t                  sch_ref;
};

struct ds_cont_hdl *ds_cont_hdl_lookup(const uuid_t uuid);
void ds_cont_hdl_put(struct ds_cont_hdl *hdl);
void ds_cont_hdl_get(struct ds_cont_hdl *hdl);

int ds_cont_close_by_pool_hdls(uuid_t pool_uuid, uuid_t *pool_hdls,
			       int n_pool_hdls, crt_context_t ctx);
int ds_cont_local_close(uuid_t cont_hdl_uuid);

int ds_cont_child_start_all(struct ds_pool_child *pool_child);
void ds_cont_child_stop_all(struct ds_pool_child *pool_child);

int ds_cont_child_lookup(uuid_t pool_uuid, uuid_t cont_uuid,
			 struct ds_cont_child **ds_cont);
int
ds_cont_child_destroy(uuid_t pool_uuid, uuid_t cont_uuid);

void
ds_cont_child_reset_ec_agg_eph_all(struct ds_pool_child *pool_child);
/** initialize a csummer based on container properties. Will retrieve the
 * checksum related properties from IV
 */
int ds_cont_csummer_init(struct ds_cont_child *cont);
int ds_cont_get_props(struct cont_props *cont_props, uuid_t pool_uuid,
		      uuid_t cont_uuid);

void ds_cont_child_put(struct ds_cont_child *cont);
void ds_cont_child_get(struct ds_cont_child *cont);

int ds_cont_child_open_create(uuid_t pool_uuid, uuid_t cont_uuid,
			      struct ds_cont_child **cont);

typedef int (*cont_iter_cb_t)(uuid_t co_uuid, vos_iter_entry_t *ent, void *arg);
int ds_cont_iter(daos_handle_t ph, uuid_t co_uuid, cont_iter_cb_t callback,
		 void *arg, uint32_t type, uint32_t flags);

/**
 * Query container properties.
 *
 * \param[in]	po_uuid	pool uuid
 * \param[in]	co_uuid	container uuid
 * \param[out]	cont_prop
 *			returned container properties
 *			If it is NULL, return -DER_INVAL;
 *			If cont_prop is non-NULL but its dpp_entries is NULL,
 *			will query all pool properties, DAOS internally
 *			allocates the needed buffers and assign pointer to
 *			dpp_entries.
 *			If cont_prop's dpp_nr > 0 and dpp_entries is non-NULL,
 *			will query the properties for specific dpe_type(s), DAOS
 *			internally allocates the needed buffer for dpe_str or
 *			dpe_val_ptr, if the dpe_type with immediate value then
 *			will directly assign it to dpe_val.
 *			User can free the associated buffer by calling
 *			daos_prop_free().
 *
 * \return		0 if Success, negative if failed.
 */
int ds_cont_fetch_prop(uuid_t po_uuid, uuid_t co_uuid,
		       daos_prop_t *cont_prop);

/** get all snapshots of the container from IV */
int ds_cont_fetch_snaps(struct ds_iv_ns *ns, uuid_t cont_uuid,
			uint64_t **snapshots, int *snap_count);

/** revoke all cached snapshot epochs */
int ds_cont_revoke_snaps(struct ds_iv_ns *ns, uuid_t cont_uuid,
			 unsigned int shortcut, unsigned int sync_mode);

/** find the container open handle from its uuid */
int ds_cont_find_hdl(uuid_t po_uuid, uuid_t coh_uuid,
		     struct ds_cont_hdl **coh_p);

int dsc_cont_open(daos_handle_t poh, uuid_t cont_uuid, uuid_t cont_hdl_uuid,
		  unsigned int flags, daos_handle_t *coh);
int dsc_cont_close(daos_handle_t poh, daos_handle_t coh);
struct daos_csummer *dsc_cont2csummer(daos_handle_t coh);
int dsc_cont_get_props(daos_handle_t coh, struct cont_props *props);

void ds_cont_tgt_ec_eph_query_ult(void *data);
int ds_cont_ec_eph_insert(struct ds_pool *pool, uuid_t cont_uuid, int tgt_idx,
			  uint64_t **epoch_p);
int ds_cont_ec_eph_delete(struct ds_pool *pool, uuid_t cont_uuid, int tgt_idx);
void ds_cont_ec_eph_free(struct ds_pool *pool);

void ds_cont_ec_timestamp_update(struct ds_cont_child *cont);

typedef int(*cont_rdb_iter_cb_t)(uuid_t pool_uuid, uuid_t cont_uuid, struct rdb_tx *tx, void *arg);
int ds_cont_rdb_iterate(struct cont_svc *svc, cont_rdb_iter_cb_t iter_cb, void *cb_arg);
int ds_cont_rf_check(uuid_t pool_uuid, uuid_t cont_uuid, struct rdb_tx *tx);

int ds_cont_existence_check(struct cont_svc *svc, uuid_t uuid, daos_prop_t **prop);

int ds_cont_destroy_orphan(struct cont_svc *svc, uuid_t uuid);

int ds_cont_iterate_labels(struct cont_svc *svc, rdb_iterate_cb_t cb, void *arg);

int ds_cont_set_label(struct cont_svc *svc, uuid_t uuid, daos_prop_t *prop_in,
		      daos_prop_t *prop_old, bool for_svc);

int ds_cont_fetch_ec_agg_boundary(void *ns, uuid_t cont_uuid);

#endif /* ___DAOS_SRV_CONTAINER_H_ */<|MERGE_RESOLUTION|>--- conflicted
+++ resolved
@@ -1,10 +1,7 @@
 /*
  * (C) Copyright 2015-2024 Intel Corporation.
-<<<<<<< HEAD
+ * (C) Copyright 2025 Hewlett Packard Enterprise Development LP
  * (C) Copyright 2025 Google LLC
-=======
- * (C) Copyright 2025 Hewlett Packard Enterprise Development LP
->>>>>>> 2cc693b6
  *
  * SPDX-License-Identifier: BSD-2-Clause-Patent
  */
@@ -71,29 +68,11 @@
 	ABT_cond		 sc_scrub_cond;
 	ABT_cond		 sc_rebuild_cond;
 	ABT_cond		 sc_fini_cond;
-<<<<<<< HEAD
-	uint32_t                 sc_dtx_resyncing     : 1;
-	uint32_t                 sc_dtx_reindex       : 1;
-	uint32_t                 sc_dtx_reindex_abort : 1;
-	uint32_t                 sc_dtx_delay_reset   : 1;
-	uint32_t                 sc_dtx_registered    : 1;
-	uint32_t                 sc_props_fetched     : 1;
-	uint32_t                 sc_stopping          : 1;
-	uint32_t                 sc_destroying        : 1;
-	uint32_t                 sc_vos_agg_active    : 1;
-	uint32_t                 sc_ec_agg_active     : 1;
-	/* flag of CONT_CAPA_READ_DATA/_WRITE_DATA disabled */
-	uint32_t                 sc_rw_disabled       : 1;
-	uint32_t                 sc_scrubbing         : 1;
-	uint32_t                 sc_rebuilding        : 1;
-	uint32_t		 sc_dtx_batched_gen;
-=======
 	uint32_t                 sc_dtx_resyncing : 1, sc_dtx_reindex : 1, sc_dtx_reindex_abort : 1,
 	    sc_dtx_delay_reset : 1, sc_dtx_registered : 1, sc_props_fetched : 1, sc_stopping : 1,
 	    sc_destroying : 1, sc_vos_agg_active : 1, sc_ec_agg_active : 1,
 	    /* flag of CONT_CAPA_READ_DATA/_WRITE_DATA disabled */
 	    sc_rw_disabled : 1, sc_scrubbing : 1, sc_rebuilding : 1;
->>>>>>> 2cc693b6
 	/* Tracks the schedule request for aggregation ULT */
 	struct sched_request	*sc_agg_req;
 
