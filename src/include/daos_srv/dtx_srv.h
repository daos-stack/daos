--- conflicted
+++ resolved
@@ -197,13 +197,10 @@
 	DTX_DIST		= (1 << 2),
 	/** For data migration. */
 	DTX_FOR_MIGRATION	= (1 << 3),
-<<<<<<< HEAD
-	/** Resent request. */
-	DTX_RESEND		= (1 << 4),
-=======
 	/** Ignore other uncommitted DTXs. */
 	DTX_IGNORE_UNCOMMITTED	= (1 << 4),
->>>>>>> dbb74ecc
+	/** Resent request. */
+	DTX_RESEND		= (1 << 5),
 };
 
 int
