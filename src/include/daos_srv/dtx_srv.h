--- conflicted
+++ resolved
@@ -71,45 +71,6 @@
 	 */
 	daos_unit_oid_t			 dth_leader_oid;
 
-<<<<<<< HEAD
-	uint32_t                         dth_sync : 1, /* commit synchronously. */
-	    /* Pin the DTX entry in DRAM. */
-	    dth_pinned                            : 1,
-	    /* DTXs in CoS list are committed. */
-	    dth_cos_done : 1, dth_resent : 1, /* For resent case. */
-	    /* Only one participator in the DTX. */
-	    dth_solo               : 1,
-	    /* Do not keep committed entry. */
-	    dth_drop_cmt           : 1,
-	    /* Modified shared items: object/key */
-	    dth_modify_shared      : 1,
-	    /* The DTX entry is in active table. */
-	    dth_active             : 1,
-	    /* Leader oid is touched. */
-	    dth_touched_leader_oid : 1,
-	    /* Local TX is started. */
-	    dth_local_tx_started   : 1,
-	    /* The DTX share lists are inited. */
-	    dth_shares_inited      : 1,
-	    /* Distributed transaction. */
-	    dth_dist               : 1,
-	    /* For data migration. */
-	    dth_for_migration      : 1,
-	    /* Has prepared locally, for resend. */
-	    dth_prepared           : 1,
-	    /* The DTX handle is aborted. */
-	    dth_aborted            : 1,
-	    /* The modification is done by others. */
-	    dth_already            : 1,
-	    /* Need validation on leader before commit/committable. */
-	    dth_need_validation    : 1,
-	    /* Ignore other uncommitted DTXs. */
-	    dth_ignore_uncommitted : 1,
-	    /* Local transaction */
-	    dth_local              : 1,
-	    /* Flag to commit the local transaction */
-	    dth_local_complete     : 1;
-=======
 	uint32_t			 dth_sync:1, /* commit synchronously. */
 					 /* Pin the DTX entry in DRAM. */
 					 dth_pinned:1,
@@ -142,8 +103,11 @@
 					 /* Need validation on leader before commit/committable. */
 					 dth_need_validation:1,
 					 /* Ignore other uncommitted DTXs. */
-					 dth_ignore_uncommitted:1;
->>>>>>> 16b6f5a1
+					 dth_ignore_uncommitted:1,
+					 /* Local transaction */
+	    				 dth_local:1,
+	    				 /* Flag to commit the local transaction */
+	    				 dth_local_complete:1;
 
 	/* The count the DTXs in the dth_dti_cos array. */
 	uint32_t			 dth_dti_cos_count;
@@ -293,31 +257,21 @@
 	/** For data migration. */
 	DTX_FOR_MIGRATION = (1 << 3),
 	/** Ignore other uncommitted DTXs. */
-<<<<<<< HEAD
-	DTX_IGNORE_UNCOMMITTED = (1 << 4),
-	/** Resent request. */
-	DTX_RESEND = (1 << 5),
-=======
 	DTX_IGNORE_UNCOMMITTED	= (1 << 4),
 	/** Resent request. Out-of-date. */
 	DTX_RESEND		= (1 << 5),
->>>>>>> 16b6f5a1
 	/** Force DTX refresh if hit non-committed DTX on non-leader. Out-of-date DAOS-7878. */
 	DTX_FORCE_REFRESH = (1 << 6),
 	/** Transaction has been prepared locally. */
 	DTX_PREPARED = (1 << 7),
 	/** Do not keep committed entry. */
-<<<<<<< HEAD
-	DTX_DROP_CMT = (1 << 8),
-	/** Local transaction */
-	DTX_LOCAL = (1 << 9),
-=======
 	DTX_DROP_CMT		= (1 << 8),
 	/* The non-leader targets are collective. */
 	DTX_TGT_COLL		= (1 << 9),
 	/* Not real DTX leader, Only forward IO to others, but neither commit nor abort DTX. */
 	DTX_RELAY		= (1 << 10),
->>>>>>> 16b6f5a1
+	/** Local transaction */
+	DTX_LOCAL		= (1 << 11),
 };
 
 void
