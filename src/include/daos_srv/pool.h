/*
 * (C) Copyright 2016-2019 Intel Corporation.
 *
 * Licensed under the Apache License, Version 2.0 (the "License");
 * you may not use this file except in compliance with the License.
 * You may obtain a copy of the License at
 *
 *    http://www.apache.org/licenses/LICENSE-2.0
 *
 * Unless required by applicable law or agreed to in writing, software
 * distributed under the License is distributed on an "AS IS" BASIS,
 * WITHOUT WARRANTIES OR CONDITIONS OF ANY KIND, either express or implied.
 * See the License for the specific language governing permissions and
 * limitations under the License.
 *
 * GOVERNMENT LICENSE RIGHTS-OPEN SOURCE SOFTWARE
 * The Government's rights to use, modify, reproduce, release, perform, display,
 * or disclose this software are subject to the terms of the Apache License as
 * provided in Contract No. B609815.
 * Any reproduction of computer software, computer software documentation, or
 * portions thereof marked with this legend must also reproduce the markings.
 */
/**
 * \file
 *
 * ds_pool: Pool Server API
 */

#ifndef __DAOS_SRV_POOL_H__
#define __DAOS_SRV_POOL_H__

#include <abt.h>
#include <daos/common.h>
#include <daos/lru.h>
#include <daos/pool_map.h>
#include <daos/rpc.h>
#include <daos/placement.h>
#include <daos_srv/vos_types.h>
#include <daos_pool.h>
#include <daos_security.h>

/*
 * Pool object
 *
 * Caches per-pool information, such as the pool map.
 */
struct ds_pool {
	struct daos_llink	sp_entry;
	uuid_t			sp_uuid;	/* pool UUID */
	bool			sp_stopping;
	ABT_rwlock		sp_lock;
	struct pool_map	       *sp_map;
	uint32_t		sp_map_version;	/* temporary */
	uint64_t		sp_reclaim;
	crt_group_t	       *sp_group;
	ABT_mutex		sp_iv_refresh_lock;
	struct ds_iv_ns	       *sp_iv_ns;
	uint32_t		sp_dtx_resync_version;
	/* Special pool/container handle uuid, which are
	 * created on the pool leader step up, and propagated
	 * to all servers by IV. Then they will be used by server
	 * to access the data on other servers.
	 */
	uuid_t			sp_srv_cont_hdl;
	uuid_t			sp_srv_pool_hdl;
};

struct ds_pool *ds_pool_lookup(const uuid_t uuid);
void ds_pool_put(struct ds_pool *pool);
void ds_pool_get(struct ds_pool *pool);

/*
 * Pool handle object
 *
 * Stores per-handle information, such as the capabilities. References the pool
 * object.
 */
struct ds_pool_hdl {
	d_list_t		sph_entry;
	uuid_t			sph_uuid;	/* of the pool handle */
	uint64_t		sph_flags;	/* user-provided flags */
	uint64_t		sph_sec_capas;	/* access capabilities */
	struct ds_pool	       *sph_pool;
	int			sph_ref;
	d_iov_t			sph_cred;
};

struct ds_pool_hdl *ds_pool_hdl_lookup(const uuid_t uuid);
void ds_pool_hdl_put(struct ds_pool_hdl *hdl);

/*
 * Per-thread pool object
 *
 * Stores per-thread, per-pool information, such as the vos pool handle. And,
 * caches per-pool information, such as the pool map version, so that DAOS
 * object I/Os do not need to access global, parent ds_pool objects.
 */
struct ds_pool_child {
	d_list_t		spc_list;
	daos_handle_t		spc_hdl;	/* vos_pool handle */
	struct ds_pool		*spc_pool;
	uuid_t			spc_uuid;	/* pool UUID */
	struct sched_request	*spc_gc_req;	/* Track GC ULT */
	d_list_t		spc_cont_list;

	/* The current maxim rebuild epoch, (0 if there is no rebuild), so
	 * vos aggregation can not cross this epoch during rebuild to avoid
	 * interfering rebuild process.
	 */
	uint64_t	spc_rebuild_fence;

	/* The HLC when current rebuild ends, which will be used to compare
	 * with the aggregation full scan start HLC to know whether the
	 * aggregation needs to be restarted from 0. */
	uint64_t	spc_rebuild_end_hlc;
	uint32_t	spc_map_version;
	int		spc_ref;
};

struct ds_pool_child *ds_pool_child_lookup(const uuid_t uuid);
struct ds_pool_child *ds_pool_child_get(struct ds_pool_child *child);
void ds_pool_child_put(struct ds_pool_child *child);

int ds_pool_bcast_create(crt_context_t ctx, struct ds_pool *pool,
			 enum daos_module_id module, crt_opcode_t opcode,
			 crt_rpc_t **rpc, crt_bulk_t bulk_hdl,
			 d_rank_list_t *excluded_list);

int ds_pool_map_buf_get(uuid_t uuid, d_iov_t *iov, uint32_t *map_ver);
int ds_pool_get_open_handles(uuid_t pool_uuid, d_iov_t *hdls);

int ds_pool_tgt_exclude_out(uuid_t pool_uuid, struct pool_target_id_list *list);
int ds_pool_tgt_exclude(uuid_t pool_uuid, struct pool_target_id_list *list);
int ds_pool_tgt_add_in(uuid_t pool_uuid, struct pool_target_id_list *list);

int ds_pool_tgt_map_update(struct ds_pool *pool, struct pool_buf *buf,
			   bool activate, unsigned int map_version);

/*
 * TODO: Make the following internal functions of ds_pool after merging in
 * mgmt.
 */

int ds_pool_create(const uuid_t pool_uuid, const char *path,
		   uuid_t target_uuid);
int ds_pool_start(uuid_t uuid);
void ds_pool_stop(uuid_t uuid);
<<<<<<< HEAD
int ds_pool_extend(uuid_t pool_uuid, int ntargets, uuid_t target_uuids[],
		   const d_rank_list_t *rank_list, int ndomains,
		   const int *domains, d_rank_list_t *svc_ranks);
=======
int ds_pool_add(uuid_t pool_uuid, int ntargets, uuid_t target_uuids[],
		const d_rank_list_t *rank_list, int ndomains,
		const int *domains, d_rank_list_t *svc_ranks);
>>>>>>> 29373805
int ds_pool_target_update_state(uuid_t pool_uuid, d_rank_list_t *ranks,
				uint32_t rank,
				struct pool_target_id_list *target_list,
				pool_comp_state_t state);

int ds_pool_svc_create(const uuid_t pool_uuid, int ntargets,
		       uuid_t target_uuids[], const char *group,
		       const d_rank_list_t *target_addrs, int ndomains,
		       const int *domains, daos_prop_t *prop,
		       d_rank_list_t *svc_addrs);
int ds_pool_svc_destroy(const uuid_t pool_uuid);

int ds_pool_svc_get_prop(uuid_t pool_uuid, d_rank_list_t *ranks,
			 daos_prop_t *prop);
int ds_pool_svc_set_prop(uuid_t pool_uuid, d_rank_list_t *ranks,
			 daos_prop_t *prop);
int ds_pool_svc_update_acl(uuid_t pool_uuid, d_rank_list_t *ranks,
			   struct daos_acl *acl);
int ds_pool_svc_delete_acl(uuid_t pool_uuid, d_rank_list_t *ranks,
			   enum daos_acl_principal_type principal_type,
			   const char *principal_name);

int ds_pool_svc_query(uuid_t pool_uuid, d_rank_list_t *ranks,
		      daos_pool_info_t *pool_info);

int ds_pool_prop_fetch(struct ds_pool *pool, unsigned int bit,
		       daos_prop_t **prop_out);
/*
 * Called by dmg on the pool service leader to list all pool handles of a pool.
 * Upon successful completion, "buf" returns an array of handle UUIDs if its
 * large enough, while "size" returns the size of all the handle UUIDs assuming
 * "buf" is large enough.
 */
int ds_pool_hdl_list(const uuid_t pool_uuid, uuid_t buf, size_t *size);

/*
 * Called by dmg on the pool service leader to evict one or all pool handles of
 * a pool. If "handle_uuid" is NULL, all pool handles of the pool are evicted.
 */
int ds_pool_hdl_evict(const uuid_t pool_uuid, const uuid_t handle_uuid);

struct cont_svc;
struct rsvc_hint;
int ds_pool_cont_svc_lookup_leader(uuid_t pool_uuid, struct cont_svc **svc,
				   struct rsvc_hint *hint);

void ds_pool_iv_ns_update(struct ds_pool *pool, unsigned int master_rank);

int ds_pool_iv_map_update(struct ds_pool *pool, struct pool_buf *buf,
		       uint32_t map_ver);
int ds_pool_iv_prop_update(struct ds_pool *pool, daos_prop_t *prop);
int ds_pool_iv_prop_fetch(struct ds_pool *pool, daos_prop_t *prop);

int ds_pool_iv_srv_hdl_fetch(struct ds_pool *pool, uuid_t *pool_hdl_uuid,
			     uuid_t *cont_hdl_uuid);

int ds_pool_svc_term_get(uuid_t uuid, uint64_t *term);

int ds_pool_check_leader(uuid_t pool_uuid, daos_unit_oid_t *oid,
			 uint32_t version);

int
ds_pool_child_map_refresh_sync(struct ds_pool_child *dpc);
int
ds_pool_child_map_refresh_async(struct ds_pool_child *dpc);

enum map_ranks_class {
	MAP_RANKS_UP,
	MAP_RANKS_DOWN
};

int
map_ranks_init(const struct pool_map *map, enum map_ranks_class class,
	       d_rank_list_t *ranks);

void
map_ranks_fini(d_rank_list_t *ranks);

int ds_pool_get_ranks(const uuid_t pool_uuid, int status,
		      d_rank_list_t *ranks);

int ds_pool_get_failed_tgt_idx(const uuid_t pool_uuid, int **failed_tgts,
			       unsigned int *failed_tgts_cnt);
int ds_pool_svc_list_cont(uuid_t uuid, d_rank_list_t *ranks,
			  struct daos_pool_cont_info **containers,
			  uint64_t *ncontainers);

int ds_pool_svc_check_evict(uuid_t pool_uuid, d_rank_list_t *ranks,
			    uint32_t force);
void
ds_pool_disable_evict(void);
void
ds_pool_enable_evict(void);

int dsc_pool_open(uuid_t pool_uuid, uuid_t pool_hdl_uuid,
		       unsigned int flags, const char *grp,
		       struct pool_map *map, d_rank_list_t *svc_list,
		       daos_handle_t *ph);
int dsc_pool_close(daos_handle_t ph);

#endif /* __DAOS_SRV_POOL_H__ */<|MERGE_RESOLUTION|>--- conflicted
+++ resolved
@@ -145,15 +145,9 @@
 		   uuid_t target_uuid);
 int ds_pool_start(uuid_t uuid);
 void ds_pool_stop(uuid_t uuid);
-<<<<<<< HEAD
 int ds_pool_extend(uuid_t pool_uuid, int ntargets, uuid_t target_uuids[],
 		   const d_rank_list_t *rank_list, int ndomains,
 		   const int *domains, d_rank_list_t *svc_ranks);
-=======
-int ds_pool_add(uuid_t pool_uuid, int ntargets, uuid_t target_uuids[],
-		const d_rank_list_t *rank_list, int ndomains,
-		const int *domains, d_rank_list_t *svc_ranks);
->>>>>>> 29373805
 int ds_pool_target_update_state(uuid_t pool_uuid, d_rank_list_t *ranks,
 				uint32_t rank,
 				struct pool_target_id_list *target_list,
