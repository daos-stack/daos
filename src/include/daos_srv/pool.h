--- conflicted
+++ resolved
@@ -36,10 +36,7 @@
 	uint32_t		sp_map_version;	/* temporary */
 	uint32_t		sp_ec_cell_sz;
 	uint64_t		sp_reclaim;
-<<<<<<< HEAD
-=======
 	uint32_t		sp_redun_fac;
->>>>>>> 7e8a2bbc
 	/* Performance Domain Affinity Level of EC object. */
 	uint32_t		sp_ec_pda;
 	/* Performance Domain Affinity Level of replicated object */
