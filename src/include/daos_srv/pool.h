--- conflicted
+++ resolved
@@ -37,17 +37,13 @@
 	uint32_t		sp_map_version;	/* temporary */
 	uint32_t		sp_ec_cell_sz;
 	uint64_t		sp_reclaim;
-<<<<<<< HEAD
 	uint32_t		sp_redun_fac;
 	/* Performance Domain Affinity Level of EC object. */
 	uint32_t		sp_ec_pda;
 	/* Performance Domain Affinity Level of replicated object */
 	uint32_t		sp_rp_pda;
 	crt_group_t	       *sp_group;
-=======
 	struct policy_desc_t	sp_policy_desc;	/* tiering policy descriptor */
-	crt_group_t		*sp_group;
->>>>>>> 320ed7fa
 	ABT_mutex		sp_mutex;
 	ABT_cond		sp_fetch_hdls_cond;
 	ABT_cond		sp_fetch_hdls_done_cond;
