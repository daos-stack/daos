/*
 * (C) Copyright 2016-2024 Intel Corporation.
 *
 * SPDX-License-Identifier: BSD-2-Clause-Patent
 */
/**
 * \file
 *
 * ds_pool: Pool Server API
 */

#ifndef __DAOS_SRV_POOL_H__
#define __DAOS_SRV_POOL_H__

#include <endian.h>

#include <abt.h>
#include <daos/common.h>
#include <daos/lru.h>
#include <daos/pool_map.h>
#include <daos/rpc.h>
#include <daos/placement.h>
#include <daos_srv/vos_types.h>
#include <daos_pool.h>
#include <daos_security.h>
#include <gurt/telemetry_common.h>
#include <daos_srv/rdb.h>

/* Pool service (opaque) */
struct ds_pool_svc;

/**
 * Each individual object layout format, like oid layout, dkey to group,
 * dkey to EC group start.
 */
#define DS_POOL_OBJ_VERSION		1

/* age of an entry in svc_ops KVS before it may be evicted */
#define DEFAULT_SVC_OPS_ENTRY_AGE_SEC_MAX 300ULL

/*
 * Pool object
 *
 * Caches per-pool information, such as the pool map.
 */
struct ds_pool {
	struct daos_llink	sp_entry;
	uuid_t			sp_uuid;	/* pool UUID */
	d_list_t		sp_hdls;
	ABT_rwlock		sp_lock;
	struct pool_map		*sp_map;
	uint32_t		sp_map_version;	/* temporary */
	uint32_t		sp_ec_cell_sz;
	uint64_t		sp_reclaim;
	uint64_t		sp_redun_fac;
	/* Performance Domain Affinity Level of EC object. */
	uint32_t		sp_ec_pda;
	/* Performance Domain Affinity Level of replicated object */
	uint32_t		sp_rp_pda;
	/* Performance Domain level */
	uint32_t		sp_perf_domain;
	uint32_t		sp_global_version;
	uint32_t		sp_space_rb;
	crt_group_t	       *sp_group;
	/* Size threshold to store data on backend bdev */
	uint32_t		sp_data_thresh;
	ABT_mutex		sp_mutex;
	ABT_cond		sp_fetch_hdls_cond;
	ABT_cond		sp_fetch_hdls_done_cond;
	struct ds_iv_ns		*sp_iv_ns;
	uint32_t		*sp_states;	/* pool child state array */

	/* structure related to EC aggregate epoch query */
	d_list_t		sp_ec_ephs_list;
	struct sched_request	*sp_ec_ephs_req;

	uint32_t		sp_dtx_resync_version;
	/* Special pool/container handle uuid, which are
	 * created on the pool leader step up, and propagated
	 * to all servers by IV. Then they will be used by server
	 * to access the data on other servers.
	 */
	uuid_t			sp_srv_cont_hdl;
	uuid_t			sp_srv_pool_hdl;
	uint32_t		sp_stopping:1,
				sp_cr_checked:1,
				sp_fetch_hdls:1,
				sp_need_discard:1,
				sp_disable_rebuild:1;
	/* pool_uuid + map version + leader term + rebuild generation define a
	 * rebuild job.
	 */
	uint32_t		sp_rebuild_gen;

	int			sp_rebuilding;

	int			sp_discard_status;
	/** path to ephemeral metrics */
	char			sp_path[D_TM_MAX_NAME_LEN];

	/**
	 * Per-pool per-module metrics, see ${modname}_pool_metrics for the
	 * actual structure. Initialized only for modules that specified a
	 * set of handlers via dss_module::sm_metrics handlers and reported
	 * DAOS_SYS_TAG.
	 */
	void			*sp_metrics[DAOS_NR_MODULE];
	/** checksum scrubbing properties */
	uint64_t		sp_scrub_mode;
	uint64_t		sp_scrub_freq_sec;
	uint64_t		sp_scrub_thresh;
	/** WAL checkpointing properties */
	uint32_t                 sp_checkpoint_mode;
	uint32_t                 sp_checkpoint_freq;
	uint32_t                 sp_checkpoint_thresh;
	uint32_t		 sp_reint_mode;
};

int ds_pool_lookup(const uuid_t uuid, struct ds_pool **pool);
void ds_pool_put(struct ds_pool *pool);
void ds_pool_get(struct ds_pool *pool);

/*
 * Pool handle object
 *
 * Stores per-handle information, such as the capabilities. References the pool
 * object.
 */
struct ds_pool_hdl {
	d_list_t		sph_entry;
	d_list_t		sph_pool_entry;
	uuid_t			sph_uuid;	/* of the pool handle */
	uint64_t		sph_flags;	/* user-provided flags */
	uint64_t		sph_sec_capas;	/* access capabilities */
	uint32_t		sph_global_ver; /* pool global version */
	uint32_t		sph_obj_ver;	/* pool obj layout version */
	struct ds_pool	       *sph_pool;
	int			sph_ref;
	d_iov_t			sph_cred;
};

struct ds_pool_hdl *ds_pool_hdl_lookup(const uuid_t uuid);
void ds_pool_hdl_put(struct ds_pool_hdl *hdl);

enum pool_child_state {
	POOL_CHILD_NEW	= 0,
	POOL_CHILD_STARTING,
	POOL_CHILD_STARTED,
	POOL_CHILD_STOPPING,
};

/*
 * Per-thread pool object
 *
 * Stores per-thread, per-pool information, such as the vos pool handle. And,
 * caches per-pool information, such as the pool map version, so that DAOS
 * object I/Os do not need to access global, parent ds_pool objects.
 */
struct ds_pool_child {
	d_list_t		spc_list;
	daos_handle_t		spc_hdl;	/* vos_pool handle */
	struct ds_pool		*spc_pool;
	uuid_t			spc_uuid;	/* pool UUID */
	struct sched_request	*spc_gc_req;	/* Track GC ULT */
	struct sched_request	*spc_flush_req;	/* Dedicated VEA flush ULT */
	struct sched_request	*spc_scrubbing_req; /* Track scrubbing ULT*/
	struct sched_request    *spc_chkpt_req;     /* Track checkpointing ULT*/
	d_list_t		spc_cont_list;

	/* The current maxim rebuild epoch, (0 if there is no rebuild), so
	 * vos aggregation can not cross this epoch during rebuild to avoid
	 * interfering rebuild process.
	 */
	uint64_t	spc_rebuild_fence;

	/* The HLC when current rebuild ends, which will be used to compare
	 * with the aggregation full scan start HLC to know whether the
	 * aggregation needs to be restarted from 0. */
	uint64_t	spc_rebuild_end_hlc;
	uint32_t	spc_map_version;
	int		spc_ref;
	ABT_eventual	spc_ref_eventual;

	uint64_t	spc_discard_done:1,
			spc_no_storage:1; /* The pool shard has no storage. */

	uint32_t	spc_reint_mode;
	uint32_t	*spc_state;	/* Pointer to ds_pool->sp_states[i] */
	/**
	 * Per-pool per-module metrics, see ${modname}_pool_metrics for the
	 * actual structure. Initialized only for modules that specified a
	 * set of handlers via dss_module::sm_metrics handlers and reported
	 * DAOS_TGT_TAG.
	 */
	void			*spc_metrics[DAOS_NR_MODULE];
};

struct ds_pool_svc_op_key {
	uint64_t ok_client_time;
	uuid_t   ok_client_id;
	/* TODO: add a (cart) opcode to the key? */
};

struct ds_pool_svc_op_val {
	int  ov_rc;
	char ov_resvd[60];
};

/* encode metadata RPC operation key: HLC time first, in network order, for keys sorted by time.
 * allocates the byte-stream, caller must free with D_FREE().
 */
static inline int
ds_pool_svc_op_key_encode(struct ds_pool_svc_op_key *in, d_iov_t *enc_out)
{
	struct ds_pool_svc_op_key *out;

	/* encoding is simple for this type, just another struct ds_pool_svc_op_key */
	D_ALLOC_PTR(out);
	if (out == NULL)
		return -DER_NOMEM;

	out->ok_client_time = htobe64(in->ok_client_time);
	uuid_copy(out->ok_client_id, in->ok_client_id);
	d_iov_set(enc_out, (void *)out, sizeof(*out));

	return 0;
}

static inline int
ds_pool_svc_op_key_decode(d_iov_t *enc_in, struct ds_pool_svc_op_key *out)
{
	struct ds_pool_svc_op_key *in = enc_in->iov_buf;

	if (enc_in->iov_len < sizeof(struct ds_pool_svc_op_key))
		return -DER_INVAL;

	out->ok_client_time = be64toh(in->ok_client_time);
	uuid_copy(out->ok_client_id, in->ok_client_id);

	return 0;
}

struct rdb_tx;
int
ds_pool_svc_ops_lookup(struct rdb_tx *tx, void *pool_svc, uuid_t pool_uuid, uuid_t *cli_uuidp,
		       uint64_t cli_time, bool *is_dup, struct ds_pool_svc_op_val *valp);
int
ds_pool_svc_ops_save(struct rdb_tx *tx, void *pool_svc, uuid_t pool_uuid, uuid_t *cli_uuidp,
		     uint64_t cli_time, bool dup_op, int rc_in, struct ds_pool_svc_op_val *op_valp);

/* Find ds_pool_child in cache, hold one reference */
struct ds_pool_child *ds_pool_child_lookup(const uuid_t uuid);
/* Put the reference held by ds_pool_child_lookup() */
void ds_pool_child_put(struct ds_pool_child *child);
/* Start ds_pool child */
int ds_pool_child_start(uuid_t pool_uuid, bool recreate);
/* Stop ds_pool_child */
int ds_pool_child_stop(uuid_t pool_uuid, bool free);
/* Query pool child state */
uint32_t ds_pool_child_state(uuid_t pool_uuid, uint32_t tgt_id);

int ds_pool_bcast_create(crt_context_t ctx, struct ds_pool *pool,
			 enum daos_module_id module, crt_opcode_t opcode,
			 uint32_t version, crt_rpc_t **rpc, crt_bulk_t bulk_hdl,
			 d_rank_list_t *excluded_list, void *priv);

int ds_pool_map_buf_get(uuid_t uuid, d_iov_t *iov, uint32_t *map_ver);

int ds_pool_tgt_exclude_out(uuid_t pool_uuid, struct pool_target_id_list *list);
int ds_pool_tgt_exclude(uuid_t pool_uuid, struct pool_target_id_list *list);
int ds_pool_tgt_add_in(uuid_t pool_uuid, struct pool_target_id_list *list);

int ds_pool_tgt_revert_rebuild(uuid_t pool_uuid, struct pool_target_id_list *list);
int ds_pool_tgt_finish_rebuild(uuid_t pool_uuid, struct pool_target_id_list *list);
int ds_pool_tgt_map_update(struct ds_pool *pool, struct pool_buf *buf,
			   unsigned int map_version);

bool ds_pool_skip_for_check(struct ds_pool *pool);
int ds_pool_start_after_check(uuid_t uuid);
int ds_pool_start(uuid_t uuid, bool aft_chk);
<<<<<<< HEAD
int ds_pool_stop(uuid_t uuid);
int ds_pool_extend(uuid_t pool_uuid, int ntargets, const d_rank_list_t *rank_list, int ndomains,
		   const uint32_t *domains, d_rank_list_t *svc_ranks);
int ds_pool_target_update_state(uuid_t pool_uuid, d_rank_list_t *ranks,
				struct pool_target_addr_list *target_list,
				pool_comp_state_t state);
=======
void ds_pool_stop(uuid_t uuid);
int dsc_pool_svc_extend(uuid_t pool_uuid, d_rank_list_t *svc_ranks, uint64_t deadline, int ntargets,
			const d_rank_list_t *rank_list, int ndomains, const uint32_t *domains);
int dsc_pool_svc_update_target_state(uuid_t pool_uuid, d_rank_list_t *ranks, uint64_t deadline,
				     struct pool_target_addr_list *target_list,
				     pool_comp_state_t state);
>>>>>>> ff4375a8

int
     ds_pool_svc_dist_create(const uuid_t pool_uuid, int ntargets, const char *group,
			     d_rank_list_t *target_addrs, int ndomains, uint32_t *domains,
			     daos_prop_t *prop, d_rank_list_t **svc_addrs);
int ds_pool_svc_stop(uuid_t pool_uuid);
int ds_pool_svc_rf_to_nreplicas(int svc_rf);
int ds_pool_svc_rf_from_nreplicas(int nreplicas);

int dsc_pool_svc_get_prop(uuid_t pool_uuid, d_rank_list_t *ranks, uint64_t deadline,
			  daos_prop_t *prop);
int dsc_pool_svc_set_prop(uuid_t pool_uuid, d_rank_list_t *ranks, uint64_t deadline,
			  daos_prop_t *prop);
int dsc_pool_svc_update_acl(uuid_t pool_uuid, d_rank_list_t *ranks, uint64_t deadline,
			    struct daos_acl *acl);
int dsc_pool_svc_delete_acl(uuid_t pool_uuid, d_rank_list_t *ranks, uint64_t deadline,
			    enum daos_acl_principal_type principal_type,
			    const char *principal_name);

int dsc_pool_svc_query(uuid_t pool_uuid, d_rank_list_t *ps_ranks, uint64_t deadline,
		       d_rank_list_t **ranks, daos_pool_info_t *pool_info,
		       uint32_t *pool_layout_ver, uint32_t *upgrade_layout_ver);
int dsc_pool_svc_query_target(uuid_t pool_uuid, d_rank_list_t *ps_ranks, uint64_t deadline,
			      d_rank_t rank, uint32_t tgt_idx, daos_target_info_t *ti);

int ds_pool_prop_fetch(struct ds_pool *pool, unsigned int bit,
		       daos_prop_t **prop_out);
int dsc_pool_svc_upgrade(uuid_t pool_uuid, d_rank_list_t *ranks, uint64_t deadline);
int ds_pool_failed_add(uuid_t uuid, int rc);
void ds_pool_failed_remove(uuid_t uuid);
int ds_pool_failed_lookup(uuid_t uuid);

/*
 * Called by dmg on the pool service leader to list all pool handles of a pool.
 * Upon successful completion, "buf" returns an array of handle UUIDs if its
 * large enough, while "size" returns the size of all the handle UUIDs assuming
 * "buf" is large enough.
 */
int ds_pool_hdl_list(const uuid_t pool_uuid, uuid_t buf, size_t *size);

/*
 * Called by dmg on the pool service leader to evict one or all pool handles of
 * a pool. If "handle_uuid" is NULL, all pool handles of the pool are evicted.
 */
int ds_pool_hdl_evict(const uuid_t pool_uuid, const uuid_t handle_uuid);

struct cont_svc;
struct rsvc_hint;
int ds_pool_cont_svc_lookup_leader(uuid_t pool_uuid, struct cont_svc **svc,
				   struct rsvc_hint *hint);

void ds_pool_iv_ns_update(struct ds_pool *pool, unsigned int master_rank, uint64_t term);

int ds_pool_iv_map_update(struct ds_pool *pool, struct pool_buf *buf,
		       uint32_t map_ver);
int ds_pool_iv_prop_update(struct ds_pool *pool, daos_prop_t *prop);
int ds_pool_iv_prop_fetch(struct ds_pool *pool, daos_prop_t *prop);
int ds_pool_iv_svc_fetch(struct ds_pool *pool, d_rank_list_t **svc_p);

int ds_pool_iv_srv_hdl_fetch(struct ds_pool *pool, uuid_t *pool_hdl_uuid,
			     uuid_t *cont_hdl_uuid);

int ds_pool_svc_term_get(uuid_t uuid, uint64_t *term);
int ds_pool_svc_query_map_dist(uuid_t uuid, uint32_t *version, bool *idle);

int
ds_pool_child_map_refresh_sync(struct ds_pool_child *dpc);
int
ds_pool_child_map_refresh_async(struct ds_pool_child *dpc);

int
map_ranks_init(const struct pool_map *map, unsigned int status, d_rank_list_t *ranks);

void
map_ranks_fini(d_rank_list_t *ranks);

int ds_pool_get_ranks(const uuid_t pool_uuid, int status,
		      d_rank_list_t *ranks);
int ds_pool_get_tgt_idx_by_state(const uuid_t pool_uuid, unsigned int status, int **tgts,
				 unsigned int *tgts_cnt);
int ds_pool_get_failed_tgt_idx(const uuid_t pool_uuid, int **failed_tgts,
			       unsigned int *failed_tgts_cnt);
int ds_pool_svc_list_cont(uuid_t uuid, d_rank_list_t *ranks,
			  struct daos_pool_cont_info **containers,
			  uint64_t *ncontainers);

int dsc_pool_svc_check_evict(uuid_t pool_uuid, d_rank_list_t *ranks, uint64_t deadline,
			     uuid_t *handles, size_t n_handles, uint32_t destroy, uint32_t force,
			     char *machine, uint32_t *count);

int ds_pool_target_status_check(struct ds_pool *pool, uint32_t id,
				uint8_t matched_status, struct pool_target **p_tgt);
int ds_pool_mark_connectable(struct ds_pool_svc *ds_svc);
int ds_pool_svc_load_map(struct ds_pool_svc *ds_svc, struct pool_map **map);
int ds_pool_svc_flush_map(struct ds_pool_svc *ds_svc, struct pool_map *map);
int ds_pool_svc_schedule_reconf(struct ds_pool_svc *svc);
int ds_pool_svc_update_label(struct ds_pool_svc *ds_svc, const char *label);
int ds_pool_svc_evict_all(struct ds_pool_svc *ds_svc);
struct ds_pool *ds_pool_svc2pool(struct ds_pool_svc *ds_svc);
struct cont_svc *ds_pool_ps2cs(struct ds_pool_svc *ds_svc);
void ds_pool_disable_exclude(void);
void ds_pool_enable_exclude(void);

extern bool ec_agg_disabled;

int dsc_pool_open(uuid_t pool_uuid, uuid_t pool_hdl_uuid,
		       unsigned int flags, const char *grp,
		       struct pool_map *map, d_rank_list_t *svc_list,
		       daos_handle_t *ph);
int dsc_pool_close(daos_handle_t ph);
int ds_pool_tgt_discard(uuid_t pool_uuid, uint64_t epoch);

int
ds_pool_mark_upgrade_completed(uuid_t pool_uuid, int ret);

struct dss_coll_args;
struct dss_coll_ops;

int
ds_pool_thread_collective_reduce(uuid_t pool_uuid, uint32_t ex_status, struct dss_coll_ops *coll_ops,
				 struct dss_coll_args *coll_args, uint32_t flags);
int
ds_pool_task_collective_reduce(uuid_t pool_uuid, uint32_t ex_status, struct dss_coll_ops *coll_ops,
			       struct dss_coll_args *coll_args, uint32_t flags);
int
ds_pool_thread_collective(uuid_t pool_uuid, uint32_t ex_status, int (*coll_func)(void *),
			  void *arg, uint32_t flags);
int
ds_pool_task_collective(uuid_t pool_uuid, uint32_t ex_status, int (*coll_func)(void *),
			void *arg, uint32_t flags);
/**
 * Verify if pool status satisfy Redundancy Factor requirement, by checking
 * pool map device status.
 */
static inline int
ds_pool_rf_verify(struct ds_pool *pool, uint32_t last_ver, uint32_t rlvl, uint32_t rf)
{
	int	rc = 0;

	ABT_rwlock_rdlock(pool->sp_lock);
	if (last_ver < pool_map_get_version(pool->sp_map))
		rc = pool_map_rf_verify(pool->sp_map, last_ver, rlvl, rf);
	ABT_rwlock_unlock(pool->sp_lock);

	return rc;
}

static inline uint32_t
ds_pool_get_version(struct ds_pool *pool)
{
	uint32_t	ver = 0;

	ABT_rwlock_rdlock(pool->sp_lock);
	if (pool->sp_map != NULL)
		ver = pool_map_get_version(pool->sp_map);
	ABT_rwlock_unlock(pool->sp_lock);

	return ver;
}

/**
 * Pool service replica clue
 *
 * Pool service replica info gathered when glancing at a pool.
 */
struct ds_pool_svc_clue {
	struct rdb_clue	psc_db_clue;
	uint32_t	psc_map_version;	/**< if 0, empty DB replica */
};

/** Pool parent directory */
enum ds_pool_dir {
	DS_POOL_DIR_NORMAL,
	DS_POOL_DIR_NEWBORN,
	DS_POOL_DIR_ZOMBIE
};

enum ds_pool_tgt_status {
	DS_POOL_TGT_NONEXIST,
	DS_POOL_TGT_EMPTY,
	DS_POOL_TGT_NORMAL
};

int
ds_start_chkpt_ult(struct ds_pool_child *child);
void
    ds_stop_chkpt_ult(struct ds_pool_child *child);
int ds_pool_lookup_hdl_cred(struct rdb_tx *tx, uuid_t pool_uuid, uuid_t pool_hdl_uuid,
			    d_iov_t *cred);

/**
 * Pool clue
 *
 * Pool shard and service replica (if applicable) info gathered when glancing
 * at a pool. The pc_uuid, pc_dir, and pc_rc fields are always valid; the
 * pc_svc_clue field is valid only if pc_rc is positive value.
 */
struct ds_pool_clue {
	uuid_t				 pc_uuid;
	d_rank_t			 pc_rank;
	enum ds_pool_dir		 pc_dir;
	int				 pc_rc;
	int				 pc_tgt_nr;
	uint32_t			 pc_label_len;
	/*
	 * DAOS check phase for current pool shard. Different pool shards may claim different
	 * check phase because some shards may has ever missed the RPC for check phase update.
	 */
	uint32_t			 pc_phase;
	struct ds_pool_svc_clue		*pc_svc_clue;
	char				*pc_label;
	uint32_t			*pc_tgt_status;
};

void ds_pool_clue_init(uuid_t uuid, enum ds_pool_dir dir, struct ds_pool_clue *clue);
void ds_pool_clue_fini(struct ds_pool_clue *clue);

/** Array of ds_pool_clue objects */
struct ds_pool_clues {
	struct ds_pool_clue    *pcs_array;
	int			pcs_len;
	int			pcs_cap;
};

/**
 * If this callback returns 0, the pool with \a uuid will be glanced at;
 * otherwise, the pool with \a uuid will be skipped.
 */
typedef int (*ds_pool_clues_init_filter_t)(uuid_t uuid, void *arg, int *phase);

int ds_pool_clues_init(ds_pool_clues_init_filter_t filter, void *filter_arg,
		       struct ds_pool_clues *clues_out);
void ds_pool_clues_fini(struct ds_pool_clues *clues);
void ds_pool_clues_print(struct ds_pool_clues *clues);

int ds_pool_check_svc_clues(struct ds_pool_clues *clues, int *advice_out);

int ds_pool_svc_lookup_leader(uuid_t uuid, struct ds_pool_svc **ds_svcp, struct rsvc_hint *hint);

void ds_pool_svc_put_leader(struct ds_pool_svc *ds_svc);

#endif /* __DAOS_SRV_POOL_H__ */<|MERGE_RESOLUTION|>--- conflicted
+++ resolved
@@ -278,21 +278,12 @@
 bool ds_pool_skip_for_check(struct ds_pool *pool);
 int ds_pool_start_after_check(uuid_t uuid);
 int ds_pool_start(uuid_t uuid, bool aft_chk);
-<<<<<<< HEAD
 int ds_pool_stop(uuid_t uuid);
-int ds_pool_extend(uuid_t pool_uuid, int ntargets, const d_rank_list_t *rank_list, int ndomains,
-		   const uint32_t *domains, d_rank_list_t *svc_ranks);
-int ds_pool_target_update_state(uuid_t pool_uuid, d_rank_list_t *ranks,
-				struct pool_target_addr_list *target_list,
-				pool_comp_state_t state);
-=======
-void ds_pool_stop(uuid_t uuid);
 int dsc_pool_svc_extend(uuid_t pool_uuid, d_rank_list_t *svc_ranks, uint64_t deadline, int ntargets,
 			const d_rank_list_t *rank_list, int ndomains, const uint32_t *domains);
 int dsc_pool_svc_update_target_state(uuid_t pool_uuid, d_rank_list_t *ranks, uint64_t deadline,
 				     struct pool_target_addr_list *target_list,
 				     pool_comp_state_t state);
->>>>>>> ff4375a8
 
 int
      ds_pool_svc_dist_create(const uuid_t pool_uuid, int ntargets, const char *group,
