--- conflicted
+++ resolved
@@ -894,14 +894,6 @@
 	     struct bio_sglist *bsgl_dst, unsigned int copy_size,
 	     struct bio_csum_desc *csum_desc);
 
-<<<<<<< HEAD
-=======
-enum bio_mc_flags {
-	BIO_MC_FL_SYSDB		= (1UL << 0),	/* for sysdb */
-	BIO_MC_FL_NO_DATABLOB	= (1UL << 1),	/* No associated data blob */
-};
-
->>>>>>> fd41463b
 /*
  * Create Meta/Data/WAL blobs, format Meta & WAL blob
  *
@@ -923,15 +915,10 @@
  *
  * \param[in]	xs_ctxt		Per-xstream NVMe context
  * \param[in]	pool_id		Pool UUID
- * \param[in]	flags		bio_mc_flags
  *
  * \return			Zero on success, negative value on error.
  */
-<<<<<<< HEAD
 int bio_mc_destroy(struct bio_xs_context *xs_ctxt, uuid_t pool_id);
-=======
-int bio_mc_destroy(struct bio_xs_context *xs_ctxt, uuid_t pool_id, enum bio_mc_flags flags);
->>>>>>> fd41463b
 
 /* Opaque meta context */
 struct bio_meta_context;
@@ -954,16 +941,13 @@
  * Close Meta/Data/WAL blobs, free meta context
  *
  * \param[in]	mc		BIO meta context
+ * \param[in]	flags		bio_mc_flags
  *
  * \return			N/A
  */
-<<<<<<< HEAD
 int bio_mc_close(struct bio_meta_context *mc, enum bio_mc_flags flags);
 
 /* Function to return current data io context */
 struct bio_io_context *bio_mc2data(struct bio_meta_context *mc);
-=======
-void bio_mc_close(struct bio_meta_context *mc);
->>>>>>> fd41463b
 
 #endif /* __BIO_API_H__ */