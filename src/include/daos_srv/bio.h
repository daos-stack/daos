/**
 * (C) Copyright 2018-2021 Intel Corporation.
 *
 * SPDX-License-Identifier: BSD-2-Clause-Patent
 */

/*
 * Blob I/O library provides functionality of blob I/O over SG list consists
 * of SCM or NVMe IOVs, PMDK & SPDK are used for SCM and NVMe I/O respectively.
 */

#ifndef __BIO_API_H__
#define __BIO_API_H__

#include <daos/mem.h>
#include <daos/common.h>
#include <daos_srv/control.h>
#include <abt.h>

#define BIO_ADDR_IS_HOLE(addr) ((addr)->ba_flags & BIO_FLAG_HOLE)
#define BIO_ADDR_SET_HOLE(addr) ((addr)->ba_flags |= BIO_FLAG_HOLE)
#define BIO_ADDR_CLEAR_HOLE(addr) ((addr)->ba_flags &= ~(BIO_FLAG_HOLE))
#define BIO_ADDR_IS_DEDUP(addr) ((addr)->ba_flags & BIO_FLAG_DEDUP)
#define BIO_ADDR_SET_DEDUP(addr) ((addr)->ba_flags |= BIO_FLAG_DEDUP)
<<<<<<< HEAD
#define BIO_ADDR_CLEAR_DEDUP(addr) ((addr)->ba_flags &= ~(BIO_FLAG_DEDUP))
#define BIO_ADDR_IS_CORRUPTED(addr) ((addr)->ba_flags & BIO_FLAG_CORRUPTED)
#define BIO_ADDR_SET_CORRUPTED(addr) ((addr)->ba_flags |= BIO_FLAG_CORRUPTED)
=======
#define BIO_ADDR_SET_NOT_DEDUP(addr) ((addr)->ba_flags &= ~(BIO_FLAG_DEDUP))
#define BIO_ADDR_IS_DEDUP_BUF(addr) ((addr)->ba_flags == BIO_FLAG_DEDUP_BUF)
#define BIO_ADDR_SET_DEDUP_BUF(addr) ((addr)->ba_flags |= BIO_FLAG_DEDUP_BUF)
#define BIO_ADDR_SET_NOT_DEDUP_BUF(addr)	\
			((addr)->ba_flags &= ~(BIO_FLAG_DEDUP_BUF))
>>>>>>> 021bfbf1

/* Can support up to 16 flags for a BIO address */
enum BIO_FLAG {
	/* The address is a hole */
	BIO_FLAG_HOLE = (1 << 0),
	/* The address is a deduped extent */
	BIO_FLAG_DEDUP = (1 << 1),
<<<<<<< HEAD
	BIO_FLAG_CORRUPTED = (1 << 2),
=======
	/* The address is a buffer for dedup verify */
	BIO_FLAG_DEDUP_BUF = (1 << 2),
>>>>>>> 021bfbf1
};

typedef struct {
	/*
	 * Byte offset within PMDK pmemobj pool for SCM;
	 * Byte offset within SPDK blob for NVMe.
	 */
	uint64_t	ba_off;
	/* DAOS_MEDIA_SCM or DAOS_MEDIA_NVME */
	uint8_t		ba_type;
	uint8_t		ba_pad1;
	/* See BIO_FLAG enum */
	uint16_t	ba_flags;
	uint32_t	ba_pad2;
} bio_addr_t;

struct sys_db;

/** Ensure this remains compatible */
D_CASSERT(sizeof(((bio_addr_t *)0)->ba_off) == sizeof(umem_off_t));

struct bio_iov {
	/*
	 * For SCM, it's direct memory address of 'ba_off';
	 * For NVMe, it's a DMA buffer allocated by SPDK malloc API.
	 */
	void		*bi_buf;
	/* Data length in bytes */
	size_t		 bi_data_len;
	bio_addr_t	 bi_addr;

	/** can be used to fetch more than actual address. Useful if more
	 * data is needed for processing (like checksums) than requested.
	 * Prefix and suffix are needed because 'extra' needed data might
	 * be before or after actual requested data.
	 */
	size_t		 bi_prefix_len; /** bytes before */
	size_t		 bi_suffix_len; /** bytes after */
};

struct bio_sglist {
	struct bio_iov	*bs_iovs;
	unsigned int	 bs_nr;
	unsigned int	 bs_nr_out;
};

/* Opaque I/O descriptor */
struct bio_desc;
/* Opaque I/O context */
struct bio_io_context;
/* Opaque per-xstream context */
struct bio_xs_context;

/**
 * Header for SPDK blob per VOS pool
 */
struct bio_blob_hdr {
	uint32_t	bbh_magic;
	uint32_t	bbh_blk_sz;
	uint32_t	bbh_hdr_sz; /* blocks reserved for blob header */
	uint32_t	bbh_vos_id; /* service xstream id */
	uint64_t	bbh_blob_id;
	uuid_t		bbh_blobstore;
	uuid_t		bbh_pool;
};

enum bio_bs_state {
	/* Healthy and fully functional */
	BIO_BS_STATE_NORMAL	= 0,
	/* Being detected & marked as faulty */
	BIO_BS_STATE_FAULTY,
	/* Affected targets are marked as DOWN, safe to tear down blobstore */
	BIO_BS_STATE_TEARDOWN,
	/* Blobstore is torn down, all in-memory structures cleared */
	BIO_BS_STATE_OUT,
	/* Setup all in-memory structures, load blobstore */
	BIO_BS_STATE_SETUP,
};

static inline void
bio_addr_set(bio_addr_t *addr, uint16_t type, uint64_t off)
{
	addr->ba_type = type;
	addr->ba_off = umem_off2offset(off);
}

static inline bool
bio_addr_is_hole(const bio_addr_t *addr)
{
	return BIO_ADDR_IS_HOLE(addr);
}

static inline void
bio_addr_set_hole(bio_addr_t *addr, uint16_t hole)
{
	if (hole == 0)
		BIO_ADDR_CLEAR_HOLE(addr);
	else
		BIO_ADDR_SET_HOLE(addr);
}

static inline void
bio_iov_set(struct bio_iov *biov, bio_addr_t addr, uint64_t data_len)
{
	biov->bi_addr = addr;
	biov->bi_data_len = data_len;
	biov->bi_buf = NULL;
	biov->bi_prefix_len = 0;
	biov->bi_suffix_len = 0;
}

static inline void
bio_iov_set_extra(struct bio_iov *biov,	uint64_t prefix_len,
		  uint64_t suffix_len)
{
	biov->bi_prefix_len = prefix_len;
	biov->bi_suffix_len = suffix_len;
	biov->bi_addr.ba_off -= prefix_len;
	biov->bi_data_len += prefix_len + suffix_len;
}

static inline uint64_t
bio_iov2off(const struct bio_iov *biov)
{
	D_ASSERT(biov->bi_prefix_len == 0 && biov->bi_suffix_len == 0);
	return biov->bi_addr.ba_off;
}

static inline uint64_t
bio_iov2len(const struct bio_iov *biov)
{
	D_ASSERT(biov->bi_prefix_len == 0 && biov->bi_suffix_len == 0);
	return biov->bi_data_len;
}

static inline void
bio_iov_set_len(struct bio_iov *biov, uint64_t len)
{
	biov->bi_data_len = len;
}

static inline void *
bio_iov2buf(const struct bio_iov *biov)
{
	D_ASSERT(biov->bi_prefix_len == 0 && biov->bi_suffix_len == 0);
	return biov->bi_buf;
}

static inline uint64_t
bio_iov2raw_off(const struct bio_iov *biov)
{
	return biov->bi_addr.ba_off;
}

static inline uint64_t
bio_iov2raw_len(const struct bio_iov *biov)
{
	return biov->bi_data_len;
}

static inline void *
bio_iov2raw_buf(const struct bio_iov *biov)
{
	return biov->bi_buf;
}

static inline void
bio_iov_set_raw_buf(struct bio_iov *biov, void *val)
{
	biov->bi_buf = val;
}

static inline void
bio_iov_alloc_raw_buf(struct bio_iov *biov, uint64_t len)
{
	D_ALLOC(biov->bi_buf, len);
}

static inline void *
bio_iov2req_buf(const struct bio_iov *biov)
{
	return biov->bi_buf + biov->bi_prefix_len;
}

static inline uint64_t
bio_iov2req_off(const struct bio_iov *biov)
{
	return biov->bi_addr.ba_off + biov->bi_prefix_len;
}

static inline uint64_t
bio_iov2req_len(const struct bio_iov *biov)
{
	return biov->bi_data_len - (biov->bi_prefix_len + biov->bi_suffix_len);
}

static inline
uint8_t bio_iov2media(const struct bio_iov *biov)
{
	return biov->bi_addr.ba_type;
}

static inline int
bio_sgl_init(struct bio_sglist *sgl, unsigned int nr)
{
	sgl->bs_nr_out = 0;
	sgl->bs_nr = nr;

	if (nr == 0) {
		sgl->bs_iovs = NULL;
		return 0;
	}

	D_ALLOC_ARRAY(sgl->bs_iovs, nr);

	return sgl->bs_iovs == NULL ? -DER_NOMEM : 0;
}

static inline void
bio_sgl_fini(struct bio_sglist *sgl)
{
	if (sgl == NULL || sgl->bs_iovs == NULL)
		return;

	D_FREE(sgl->bs_iovs);
	sgl->bs_nr_out = 0;
	sgl->bs_nr = 0;
}

/*
 * Convert bio_sglist into d_sg_list_t, caller is responsible to
 * call d_sgl_fini(sgl, false) to free iovs.
 */
static inline int
bio_sgl_convert(struct bio_sglist *bsgl, d_sg_list_t *sgl)
{
	int i, rc;

	D_ASSERT(sgl != NULL);
	D_ASSERT(bsgl != NULL);

	rc = d_sgl_init(sgl, bsgl->bs_nr_out);
	if (rc != 0)
		return rc;

	sgl->sg_nr_out = bsgl->bs_nr_out;

	for (i = 0; i < sgl->sg_nr_out; i++) {
		struct bio_iov	*biov = &bsgl->bs_iovs[i];
		d_iov_t	*iov = &sgl->sg_iovs[i];

		/* Skip bulk transfer for deduped extent */
		if (BIO_ADDR_IS_DEDUP(&biov->bi_addr))
			iov->iov_buf = NULL;
		else
			iov->iov_buf = bio_iov2req_buf(biov);
		iov->iov_len = bio_iov2req_len(biov);
		iov->iov_buf_len = iov->iov_len;
	}

	return 0;
}

/** Get a specific bio_iov from a bio_sglist if the idx exists. Otherwise
 * return NULL
 */
static inline struct bio_iov *
bio_sgl_iov(struct bio_sglist *bsgl, uint32_t idx)
{
	if (idx >= bsgl->bs_nr_out)
		return NULL;

	return &bsgl->bs_iovs[idx];
}

/** Count the number of biovs that are 'holes' in a bsgl */
static inline uint32_t
bio_sgl_holes(struct bio_sglist *bsgl)
{
	uint32_t result = 0;
	int i;

	for (i = 0; i < bsgl->bs_nr_out; i++) {
		if (bio_addr_is_hole(&bsgl->bs_iovs[i].bi_addr))
			result++;
	}

	return result;
}

/*
 * Device information inquired from BIO. It's almost identical to
 * smd_dev_info currently, but it could be extended in the future.
 *
 * NB. Move it to control.h if it needs be shared by control plane.
 */
struct bio_dev_info {
	d_list_t		bdi_link;
	uuid_t			bdi_dev_id;
	uint32_t		bdi_flags;	/* defined in control.h */
	uint32_t		bdi_tgt_cnt;
	int		       *bdi_tgts;
	char		       *bdi_traddr;
	uint32_t		bdi_dev_type;	/* reserved */
};

static inline void
bio_free_dev_info(struct bio_dev_info *dev_info)
{
	if (dev_info->bdi_tgts != NULL)
		D_FREE(dev_info->bdi_tgts);
	if (dev_info->bdi_traddr != NULL)
		D_FREE(dev_info->bdi_traddr);
	D_FREE(dev_info);
}

/**
 * List all devices.
 *
 * \param[IN] ctxt	Per xstream NVMe context
 * \param[OUT] dev_list	Returned device list
 * \param[OUT] dev_cnt	Device count in the list
 *
 * \return		Zero on success, negative value on error
 */
int bio_dev_list(struct bio_xs_context *ctxt, d_list_t *dev_list, int *dev_cnt);

/**
 * Callbacks called on NVMe device state transition
 *
 * \param tgt_ids[IN]	Affected target IDs
 * \param tgt_cnt[IN]	Target count
 *
 * \return		0: Reaction finished;
 *			1: Reaction is in progress;
 *			-ve: Error happened;
 */
struct bio_reaction_ops {
	int (*faulty_reaction)(int *tgt_ids, int tgt_cnt);
	int (*reint_reaction)(int *tgt_ids, int tgt_cnt);
	int (*ioerr_reaction)(int err_type, int tgt_id);
};

/*
 * Register faulty/reint reaction callbacks.
 *
 * \param ops[IN]	Reaction callback functions
 */
void bio_register_ract_ops(struct bio_reaction_ops *ops);

/*
 * Register bulk operations for bulk cache.
 *
 * \param[IN]	bulk_create	Bulk create operation
 * \param[IN]	bulk_free	Bulk free operation
 */
void bio_register_bulk_ops(int (*bulk_create)(void *ctxt, d_sg_list_t *sgl,
					      unsigned int perm,
					      void **bulk_hdl),
			   int (*bulk_free)(void *bulk_hdl));
/**
 * Global NVMe initialization.
 *
 * \param[IN] nvme_conf		NVMe config file
 * \param[IN] shm_id		shm id to enable multiprocess mode in SPDK
 * \param[IN] mem_size		SPDK memory alloc size when using primary mode
 * \param[IN] db		persistent database to store SMD data
 *
 * \return		Zero on success, negative value on error
 */
int bio_nvme_init(const char *nvme_conf, int shm_id, int mem_size,
		  struct sys_db *db);

/**
 * Global NVMe finilization.
 *
 * \return		N/A
 */
void bio_nvme_fini(void);

/**
 * Check if NVMe is configured
 */
bool bio_nvme_configured(void);

enum {
	/* Notify BIO that all xsxtream contexts created */
	BIO_CTL_NOTIFY_STARTED	= 0,
};

/**
 * Manipulate global NVMe configuration/state.
 *
 * \param[IN] cmd	Ctl command
 * \param[IN] arg	Ctl argument
 *
 * \return		Zero on success, negative value on error
 */
int bio_nvme_ctl(unsigned int cmd, void *arg);

/*
 * Initialize SPDK env and per-xstream NVMe context.
 *
 * \param[OUT] pctxt	Per-xstream NVMe context to be returned
 * \param[IN] tgt_id	Target ID (mapped to a VOS xstream)
 *
 * \returns		Zero on success, negative value on error
 */
int bio_xsctxt_alloc(struct bio_xs_context **pctxt, int tgt_id);

/*
 * Finalize per-xstream NVMe context and SPDK env.
 *
 * \param[IN] ctxt	Per-xstream NVMe context
 *
 * \returns		N/A
 */
void bio_xsctxt_free(struct bio_xs_context *ctxt);

/**
 * NVMe poller to poll NVMe I/O completions.
 *
 * \param[IN] ctxt	Per-xstream NVMe context
 * \param[IN] bypass	Set to bypass the health check
 *
 * \return		0: If no work was done
 *			1: If work was done
 *			-1: If thread has exited
 */
int bio_nvme_poll(struct bio_xs_context *ctxt,  bool bypass);

/*
 * Create per VOS instance blob.
 *
 * \param[IN] uuid	Pool UUID
 * \param[IN] xs_ctxt	Per-xstream NVMe context
 * \param[IN] blob_sz	Size of the blob to be created
 *
 * \returns		Zero on success, negative value on error
 */
int bio_blob_create(uuid_t uuid, struct bio_xs_context *xs_ctxt,
		    uint64_t blob_sz);

/*
 * Delete per VOS instance blob.
 *
 * \param[IN] uuid	Pool UUID
 * \param[IN] xs_ctxt	Per-xstream NVMe context
 *
 * \returns		Zero on success, negative value on error
 */
int bio_blob_delete(uuid_t uuid, struct bio_xs_context *xs_ctxt);

/*
 * Open per VOS instance I/O context.
 *
 * \param[OUT] pctxt	I/O context to be returned
 * \param[IN] xs_ctxt	Per-xstream NVMe context
 * \param[IN] umem	umem instance
 * \param[IN] uuid	Pool UUID
 * \param[IN] skip_blob	Skip blob open since no NVMe partition
 *
 * \returns		Zero on success, negative value on error
 */
int bio_ioctxt_open(struct bio_io_context **pctxt,
		    struct bio_xs_context *xs_ctxt,
		    struct umem_instance *umem, uuid_t uuid, bool skip_blob);

/*
 * Finalize per VOS instance I/O context.
 *
 * \param[IN] ctxt	I/O context
 * \param[IN] skip_blob	Skip blob close since no NVMe partition
 *
 * \returns		Zero on success, negative value on error
 */
int bio_ioctxt_close(struct bio_io_context *ctxt, bool skip_blob);

/*
 * Unmap (TRIM) the extent being freed.
 *
 * \param[IN] ctxt	I/O context
 * \param[IN] off	Offset in bytes
 * \param[IN] len	Length in bytes
 *
 * \returns		Zero on success, negative value on error
 */
int bio_blob_unmap(struct bio_io_context *ctxt, uint64_t off, uint64_t len);

/**
 * Write to per VOS instance blob.
 *
 * \param[IN] ctxt	VOS instance I/O context
 * \param[IN] addr	SPDK blob addr info including byte offset
 * \param[IN] iov	IO vector containing buffer to be written
 *
 * \returns		Zero on success, negative value on error
 */
int bio_write(struct bio_io_context *ctxt, bio_addr_t addr, d_iov_t *iov);

/**
 * Read from per VOS instance blob.
 *
 * \param[IN] ctxt	VOS instance I/O context
 * \param[IN] addr	SPDK blob addr info including byte offset
 * \param[IN] iov	IO vector containing buffer from read
 *
 * \returns		Zero on success, negative value on error
 */
int bio_read(struct bio_io_context *ctxt, bio_addr_t addr, d_iov_t *iov);

/**
 * Write SGL to per VOS instance blob.
 *
 * \param[IN] ctxt	VOS instance I/O context
 * \param[IN] bsgl	SPDK blob addr SGL
 * \param[IN] sgl	Buffer SGL to be written
 *
 * \returns		Zero on success, negative value on error
 */
int bio_writev(struct bio_io_context *ioctxt, struct bio_sglist *bsgl,
	       d_sg_list_t *sgl);

/**
 * Read SGL from per VOS instance blob.
 *
 * \param[IN] ctxt	VOS instance I/O context
 * \param[IN] bsgl	SPDK blob addr SGL
 * \param[IN] sgl	Buffer SGL for read
 *
 * \returns		Zero on success, negative value on error
 */
int bio_readv(struct bio_io_context *ioctxt, struct bio_sglist *bsgl,
	      d_sg_list_t *sgl);

/*
 * Finish setting up blob header and write info to blob offset 0.
 *
 * \param[IN] ctxt	I/O context
 * \param[IN] hdr	VOS blob header struct
 *
 * \returns		Zero on success, negative value on error
 */
int bio_write_blob_hdr(struct bio_io_context *ctxt, struct bio_blob_hdr *hdr);

/**
 * Allocate & initialize an io descriptor
 *
 * \param ctxt       [IN]	I/O context
 * \param sgl_cnt    [IN]	SG list count
 * \param update     [IN]	update or fetch operation?
 *
 * \return			Opaque io descriptor or NULL on error
 */
struct bio_desc *bio_iod_alloc(struct bio_io_context *ctxt,
			       unsigned int sgl_cnt, bool update);
/**
 * Free an io descriptor
 *
 * \param biod       [IN]	io descriptor to be freed
 *
 * \return			N/A
 */
void bio_iod_free(struct bio_desc *biod);

enum bio_chunk_type {
	BIO_CHK_TYPE_IO	= 0,	/* For IO request */
	BIO_CHK_TYPE_LOCAL,	/* For local DMA transfer */
	BIO_CHK_TYPE_REBUILD,	/* For rebuild pull */
	BIO_CHK_TYPE_MAX,
};

/**
 * Prepare all the SG lists of an io descriptor.
 *
 * For SCM IOV, it needs only to convert the PMDK pmemobj offset into direct
 * memory address; For NVMe IOV, it maps the SPDK blob page offset to an
 * internally maintained DMA buffer, it also needs fill the buffer for fetch
 * operation.
 *
 * \param biod       [IN]	io descriptor
 * \param type       [IN]	chunk type used by this iod
 * \param bulk_ctxt  [IN]	Bulk context for bulk operations
 * \param bulk_perm  [IN]	Bulk permission
 *
 * \return			Zero on success, negative value on error
 */
int bio_iod_prep(struct bio_desc *biod, unsigned int type, void *bulk_ctxt,
		 unsigned int bulk_perm);

/*
 * Post operation after the RDMA transfer or local copy done for the io
 * descriptor.
 *
 * For SCM IOV, it's a noop operation; For NVMe IOV, it releases the DMA buffer
 * held in bio_iod_prep(), it also needs to write back the data from DMA buffer
 * to the NVMe device for update operation.
 *
 * \param biod       [IN]	io descriptor
 *
 * \return			Zero on success, negative value on error
 */
int bio_iod_post(struct bio_desc *biod);

/*
 * Helper function to copy data between SG lists of io descriptor and user
 * specified DRAM SG lists.
 *
 * \param biod       [IN]	io descriptor
 * \param sgls       [IN]	DRAM SG lists
 * \param nr_sgl     [IN]	Number of SG lists
 *
 * \return			Zero on success, negative value on error
 */
int bio_iod_copy(struct bio_desc *biod, d_sg_list_t *sgls, unsigned int nr_sgl);

/*
 * Helper function to flush memory vectors in SG lists of io descriptor
 *
 * \param biod       [IN]	io descriptor
 *
 * \return			N/A
 */
void bio_iod_flush(struct bio_desc *biod);

/*
 * Helper function to get the specified SG list of an io descriptor
 *
 * \param biod       [IN]	io descriptor
 * \param idx        [IN]	Index of the SG list
 *
 * \return			SG list, or NULL on error
 */
struct bio_sglist *bio_iod_sgl(struct bio_desc *biod, unsigned int idx);

/*
 * Helper function to get the specified bulk for an io descriptor
 *
 * \param biod       [IN]	io descriptor
 * \param sgl_idx    [IN]	Index of the SG list
 * \param iov_idx    [IN]	IOV index within the SG list
 * \param bulk_off   [OUT]	Bulk offset
 *
 * \return			Cached bulk, or NULL if no cached bulk
 */
void *bio_iod_bulk(struct bio_desc *biod, int sgl_idx, int iov_idx,
		   unsigned int *bulk_off);

/*
 * Wrapper of ABT_thread_yield()
 */
static inline void
bio_yield(void)
{
#ifdef DAOS_PMEM_BUILD
	D_ASSERT(pmemobj_tx_stage() == TX_STAGE_NONE);
#endif
	ABT_thread_yield();
}

/*
 * Helper function to get the device health state for a given xstream.
 * Used for querying the BIO health information from the control plane command.
 *
 * \param dev_state	[OUT]	BIO device health state
 * \param xs		[IN]	xstream context
 *
 * \return			Zero on success, negative value on error
 */
int bio_get_dev_state(struct nvme_stats *dev_state,
		      struct bio_xs_context *xs);

/*
 * Helper function to get the internal blobstore state for a given xstream.
 * Used for daos_test validation in the daos_mgmt_get_bs_state() C API.
 *
 * \param dev_state	[OUT]	BIO blobstore state
 * \param xs		[IN]	xstream context
 *
 */
void bio_get_bs_state(int *blobstore_state, struct bio_xs_context *xs);


/*
 * Helper function to set the device health state to FAULTY, and trigger device
 * state transition.
 *
 * \param xs		[IN]	xstream context
 *
 * \return			Zero on success, negative value on error
 */
int bio_dev_set_faulty(struct bio_xs_context *xs);

/* Function to increment CSUM media error. */
void bio_log_csum_err(struct bio_xs_context *b, int tgt_id);

/* Too many blob IO queued, need to schedule a NVMe poll? */
bool bio_need_nvme_poll(struct bio_xs_context *xs);

/*
 * Replace a device.
 *
 * \param xs		[IN]	xstream context
 * \param old_dev_id	[IN]	UUID of device to be replaced
 * \param new_dev_id	[IN]	UUID of new device to replace with
 *
 * \return			Zero on success, negative value on error
 */
int bio_replace_dev(struct bio_xs_context *xs, uuid_t old_dev_id,
		    uuid_t new_dev_id);

/*
 * Set the LED on a VMD device to new state.
 *
 * \param xs            [IN]    xstream context
 * \param devid		[IN]	UUID of the VMD device
 * \param led_state	[IN]	State to set the LED to
 *				(ie identify, off, fault/on)
 * \param reset		[IN]	Reset flag indicates that the led_state
 * 				will be determined by the saved state in
 * 				bio_bdev (bb_led_state)
 *
 * \return                      Zero on success, negative value on error
 */
int bio_set_led_state(struct bio_xs_context *xs, uuid_t devid,
		      const char *led_state, bool reset);
#endif /* __BIO_API_H__ */<|MERGE_RESOLUTION|>--- conflicted
+++ resolved
@@ -22,17 +22,13 @@
 #define BIO_ADDR_CLEAR_HOLE(addr) ((addr)->ba_flags &= ~(BIO_FLAG_HOLE))
 #define BIO_ADDR_IS_DEDUP(addr) ((addr)->ba_flags & BIO_FLAG_DEDUP)
 #define BIO_ADDR_SET_DEDUP(addr) ((addr)->ba_flags |= BIO_FLAG_DEDUP)
-<<<<<<< HEAD
 #define BIO_ADDR_CLEAR_DEDUP(addr) ((addr)->ba_flags &= ~(BIO_FLAG_DEDUP))
-#define BIO_ADDR_IS_CORRUPTED(addr) ((addr)->ba_flags & BIO_FLAG_CORRUPTED)
-#define BIO_ADDR_SET_CORRUPTED(addr) ((addr)->ba_flags |= BIO_FLAG_CORRUPTED)
-=======
-#define BIO_ADDR_SET_NOT_DEDUP(addr) ((addr)->ba_flags &= ~(BIO_FLAG_DEDUP))
 #define BIO_ADDR_IS_DEDUP_BUF(addr) ((addr)->ba_flags == BIO_FLAG_DEDUP_BUF)
 #define BIO_ADDR_SET_DEDUP_BUF(addr) ((addr)->ba_flags |= BIO_FLAG_DEDUP_BUF)
 #define BIO_ADDR_SET_NOT_DEDUP_BUF(addr)	\
 			((addr)->ba_flags &= ~(BIO_FLAG_DEDUP_BUF))
->>>>>>> 021bfbf1
+#define BIO_ADDR_IS_CORRUPTED(addr) ((addr)->ba_flags & BIO_FLAG_CORRUPTED)
+#define BIO_ADDR_SET_CORRUPTED(addr) ((addr)->ba_flags |= BIO_FLAG_CORRUPTED)
 
 /* Can support up to 16 flags for a BIO address */
 enum BIO_FLAG {
@@ -40,12 +36,9 @@
 	BIO_FLAG_HOLE = (1 << 0),
 	/* The address is a deduped extent */
 	BIO_FLAG_DEDUP = (1 << 1),
-<<<<<<< HEAD
-	BIO_FLAG_CORRUPTED = (1 << 2),
-=======
 	/* The address is a buffer for dedup verify */
 	BIO_FLAG_DEDUP_BUF = (1 << 2),
->>>>>>> 021bfbf1
+	BIO_FLAG_CORRUPTED = (1 << 3),
 };
 
 typedef struct {
