/**
 * (C) Copyright 2015-2019 Intel Corporation.
 *
 * Licensed under the Apache License, Version 2.0 (the "License");
 * you may not use this file except in compliance with the License.
 * You may obtain a copy of the License at
 *
 *    http://www.apache.org/licenses/LICENSE-2.0
 *
 * Unless required by applicable law or agreed to in writing, software
 * distributed under the License is distributed on an "AS IS" BASIS,
 * WITHOUT WARRANTIES OR CONDITIONS OF ANY KIND, either express or implied.
 * See the License for the specific language governing permissions and
 * limitations under the License.
 *
 * GOVERNMENT LICENSE RIGHTS-OPEN SOURCE SOFTWARE
 * The Government's rights to use, modify, reproduce, release, perform, display,
 * or disclose this software are subject to the terms of the Apache License as
 * provided in Contract No. B609815.
 * Any reproduction of computer software, computer software documentation, or
 * portions thereof marked with this legend must also reproduce the markings.
 */
/**
 * DAOS Types and Functions Common to Layers/Components
 */

#ifndef DAOS_TYPES_H
#define DAOS_TYPES_H

#if defined(__cplusplus)
extern "C" {
#endif

#include <stdint.h>
#include <stdio.h>
#include <string.h>
#include <stdbool.h>

/** uuid_t */
#include <uuid/uuid.h>
/** for d_rank_t & d_rank_list_t */
#include <cart/types.h>

#include <daos_errno.h>

/** Scatter/gather list for memory buffers */
#define daos_sg_list_t d_sg_list_t

/** free function for d_rank_list_t */
#define daos_rank_list_free d_rank_list_free

/**
 * Generic data type definition
 */

typedef uint64_t	daos_size_t;
typedef uint64_t	daos_off_t;

#define daos_iov_t		d_iov_t
#define crt_proc_daos_key_t	crt_proc_d_iov_t
#define crt_proc_daos_size_t	crt_proc_uint64_t
#define crt_proc_daos_epoch_t	crt_proc_uint64_t

static inline void
daos_iov_set(daos_iov_t *iov, void *buf, daos_size_t size)
{
	iov->iov_buf = buf;
	iov->iov_len = iov->iov_buf_len = size;
}

/** size of SHA-256 */
#define DAOS_HKEY_MAX	32

/** buffer to store checksum */
typedef struct {
	/* TODO: typedef enum for it */
	unsigned int	 cs_type;
	unsigned short	 cs_len;
	unsigned short	 cs_buf_len;
	void		*cs_csum;
} daos_csum_buf_t;

static inline void
daos_csum_set(daos_csum_buf_t *csum, void *buf, uint16_t size)
{
	csum->cs_csum = buf;
	csum->cs_len = csum->cs_buf_len = size;
}


typedef enum {
	DAOS_ANCHOR_TYPE_ZERO	= 0,
	DAOS_ANCHOR_TYPE_HKEY	= 1,
	DAOS_ANCHOR_TYPE_KEY	= 2,
	DAOS_ANCHOR_TYPE_EOF	= 3,
} daos_anchor_type_t;

/** Iteration Anchor */
#define DAOS_ANCHOR_BUF_MAX	120
typedef struct {
	uint16_t	da_type; /** daos_anchor_type_t */
	uint16_t	da_shard;
	uint32_t	da_padding;
	uint8_t		da_buf[DAOS_ANCHOR_BUF_MAX];
} daos_anchor_t;


static inline void
daos_anchor_set_zero(daos_anchor_t *anchor)
{
	anchor->da_type = DAOS_ANCHOR_TYPE_ZERO;
}

static inline void
daos_anchor_set_eof(daos_anchor_t *anchor)
{
	anchor->da_type = DAOS_ANCHOR_TYPE_EOF;
}

static inline bool
daos_anchor_is_zero(daos_anchor_t *anchor)
{
	return anchor->da_type == DAOS_ANCHOR_TYPE_ZERO;
}

static inline bool
daos_anchor_is_eof(daos_anchor_t *anchor)
{
	return anchor->da_type == DAOS_ANCHOR_TYPE_EOF;
}

/** Generic handle for various DAOS components like container, object, etc. */
typedef struct {
	uint64_t	cookie;
} daos_handle_t;

#define DAOS_HDL_INVAL	((daos_handle_t){0})
#define DAOS_TX_NONE	DAOS_HDL_INVAL

static inline bool
daos_handle_is_inval(daos_handle_t hdl)
{
	return hdl.cookie == 0;
}

/**
 * Storage Targets
 */

/** Type of storage target */
typedef enum {
	DAOS_TP_UNKNOWN,
	/** Rotating disk */
	DAOS_TP_HDD,
	/** Flash-based */
	DAOS_TP_SSD,
	/** Persistent memory */
	DAOS_TP_PM,
	/** Volatile memory */
	DAOS_TP_VM,
} daos_target_type_t;

/** Current state of the storage target */
typedef enum {
	DAOS_TS_UNKNOWN,
	/* Not available */
	DAOS_TS_DOWN_OUT,
	/* Not available, may need rebuild */
	DAOS_TS_DOWN,
	/* Up */
	DAOS_TS_UP,
	/* Up and running */
	DAOS_TS_UP_IN,
} daos_target_state_t;

/** Description of target performance */
typedef struct {
	/** TODO: storage/network bandwidth, latency etc */
	int			foo;
} daos_target_perf_t;

enum {
	DAOS_MEDIA_SCM	= 0,
	DAOS_MEDIA_NVME,
	DAOS_MEDIA_MAX
};

/** Pool target space usage information */
struct daos_space {
	/* Total space in bytes */
	uint64_t	s_total[DAOS_MEDIA_MAX];
	/* Free space in bytes */
	uint64_t	s_free[DAOS_MEDIA_MAX];
};

/** Target information */
typedef struct {
	daos_target_type_t	ta_type;
	daos_target_state_t	ta_state;
	daos_target_perf_t	ta_perf;
	struct daos_space	ta_space;
} daos_target_info_t;

/** Pool space usage information */
struct daos_pool_space {
	/* Aggregated space for all live targets */
	struct daos_space	ps_space;
	/* Min target free space in bytes */
	uint64_t	ps_free_min[DAOS_MEDIA_MAX];
	/* Max target free space in bytes */
	uint64_t	ps_free_max[DAOS_MEDIA_MAX];
	/* Average target free space in bytes */
	uint64_t	ps_free_mean[DAOS_MEDIA_MAX];
	/* Target(VOS) count */
	uint32_t	ps_ntargets;
	uint32_t	ps_padding;
};

struct daos_rebuild_status {
	/** pool map version in rebuilding or last completed rebuild */
	uint32_t		rs_version;
	/** padding bytes */
	uint32_t		rs_pad_32;
	/** errno for rebuild failure */
	int32_t			rs_errno;
	/**
	 * rebuild is done or not, it is valid only if @rs_version is non-zero
	 */
	int32_t			rs_done;
	/** # total to-be-rebuilt objects, it's non-zero and increase when
	 * rebuilding in progress, when rs_done is 1 it will not change anymore
	 * and should equal to rs_obj_nr. With both rs_toberb_obj_nr and
	 * rs_obj_nr the user can know the progress of the rebuilding.
	 */
	uint64_t		rs_toberb_obj_nr;
	/** # rebuilt objects, it's non-zero only if rs_done is 1 */
	uint64_t		rs_obj_nr;
	/** # rebuilt records, it's non-zero only if rs_done is 1 */
	uint64_t		rs_rec_nr;
};

/**
 * Storage pool
 */
typedef struct {
	/** Pool UUID */
	uuid_t				pi_uuid;
	/** Number of targets */
	uint32_t			pi_ntargets;
	/** Number of nodes */
	uint32_t			pi_nnodes;
	/** Number of deactivated targets */
	uint32_t			pi_ndisabled;
	/** Latest pool map version */
	uint32_t			pi_map_ver;
	/** pool UID */
	uid_t				pi_uid;
	/** pool GID */
	gid_t				pi_gid;
	/** Mode */
	uint32_t			pi_mode;
	/** current raft leader */
	uint32_t			pi_leader;
	/** Space usage */
	struct daos_pool_space		pi_space;
	/** rebuild status */
	struct daos_rebuild_status	pi_rebuild_st;
} daos_pool_info_t;

/**
 * DAOS_PC_RO connects to the pool for reading only.
 *
 * DAOS_PC_RW connects to the pool for reading and writing.
 *
 * DAOS_PC_EX connects to the pool for reading and writing exclusively. In the
 * presence of an exclusive pool handle, no connection with DSM_PC_RW is
 * permitted.
 *
 * The three flags above are mutually exclusive.
 */
#define DAOS_PC_RO	(1U << 0)
#define DAOS_PC_RW	(1U << 1)
#define DAOS_PC_EX	(1U << 2)

#define DAOS_PC_NBITS	3
#define DAOS_PC_MASK	((1U << DAOS_PC_NBITS) - 1)

/**
 * Epoch
 */

typedef uint64_t	daos_epoch_t;

static inline daos_epoch_t
daos_ts2epoch(void)
{
	struct timespec ts;

	clock_gettime(CLOCK_REALTIME, &ts);
	return ts.tv_sec * 1e9 + ts.tv_nsec;
}

typedef struct {
	/** Low bound of the epoch range */
	daos_epoch_t	epr_lo;
	/** High bound of the epoch range */
	daos_epoch_t	epr_hi;
} daos_epoch_range_t;

/** Highest possible epoch */
#define DAOS_EPOCH_MAX	(~0ULL)

/**
 * Container
 */

/**
 * DAOS_COO_RO opens the container for reading only. This flag conflicts with
 * DAOS_COO_RW.
 *
 * DAOS_COO_RW opens the container for reading and writing. This flag conflicts
 * with DAOS_COO_RO.
 *
 * DAOS_COO_NOSLIP disables the automatic epoch slip at epoch commit time. See
 * daos_epoch_commit().
 */
#define DAOS_COO_RO	(1U << 0)
#define DAOS_COO_RW	(1U << 1)
#define DAOS_COO_NOSLIP	(1U << 2)

/** Container information */
typedef struct {
	/** Container UUID */
	uuid_t			ci_uuid;
	/** Epoch of latest persisten snapshot */
	daos_epoch_t		ci_lsnapshot;
	/** Number of snapshots */
	uint32_t		ci_nsnapshots;
	/** Epochs of returns snapshots */
	daos_epoch_t	       *ci_snapshots;
	/* TODO: add more members, e.g., size, # objects, uid, gid... */
} daos_cont_info_t;

/**
 * Object
 */

/**
 * ID of an object, 192 bits
 * The high 32-bit of daos_obj_id_t::hi are reserved for DAOS, the rest is
 * provided by the user and assumed to be unique inside a container.
 */
typedef struct {
	uint64_t	lo;
	uint64_t	hi;
} daos_obj_id_t;

enum {
	/** Shared read */
	DAOS_OO_RO             = (1 << 1),
	/** Shared read & write, no cache for write */
	DAOS_OO_RW             = (1 << 2),
	/** Exclusive write, data can be cached */
	DAOS_OO_EXCL           = (1 << 3),
	/** Random I/O */
	DAOS_OO_IO_RAND        = (1 << 4),
	/** Sequential I/O */
	DAOS_OO_IO_SEQ         = (1 << 5),
};

typedef struct {
	/** Input/output number of oids */
	uint32_t	ol_nr;
	uint32_t	ol_nr_out;
	/** OID buffer */
	daos_obj_id_t	*ol_oids;
} daos_oid_list_t;

enum {
	/** DKEY's are hashed and sorted in hashed order */
	DAOS_OF_DKEY_HASHED	= 0,
	/** AKEY's are hashed and sorted in hashed order */
	DAOS_OF_AKEY_HASHED	= 0,
	/** DKEY keys not hashed and sorted numerically.   Keys are accepted
	 *  in client's byte order and DAOS is responsible for correct behavior
	 */
	DAOS_OF_DKEY_UINT64	= (1 << 0),
	/** DKEY keys not hashed and sorted lexically */
	DAOS_OF_DKEY_LEXICAL	= (1 << 1),
	/** AKEY keys not hashed and sorted numerically.   Keys are accepted
	 *  in client's byte order and DAOS is responsible for correct behavior
	 */
	DAOS_OF_AKEY_UINT64	= (1 << 2),
	/** AKEY keys not hashed and sorted lexically */
	DAOS_OF_AKEY_LEXICAL	= (1 << 3),
	/** Mask for convenience */
	DAOS_OF_MASK		= ((1 << 4) - 1),
};

/** Mask for daos_obj_key_query() flags to indicate what is being queried */
enum {
	/** retrieve the max of dkey, akey, and/or idx of array value */
	DAOS_GET_MAX	= (1 << 0),
	/** retrieve the min of dkey, akey, and/or idx of array value */
	DAOS_GET_MIN	= (1 << 1),
	/** retrieve the dkey */
	DAOS_GET_DKEY	= (1 << 2),
	/** retrieve the akey */
	DAOS_GET_AKEY	= (1 << 3),
	/** retrieve the idx of array value */
	DAOS_GET_RECX	= (1 << 4),
};

/** Number of reserved by daos in object id for version */
#define DAOS_OVERSION_BITS	8
/** Number of reserved by daos in object id for features */
#define DAOS_OFEAT_BITS		8
/** Number of reserved by daos in object id for class id */
#define DAOS_OCLASS_BITS	(32 - DAOS_OVERSION_BITS - DAOS_OFEAT_BITS)
/** Bit shift for object version in object id */
#define DAOS_OVERSION_SHIFT	(64 - DAOS_OVERSION_BITS)
/** Bit shift for object features in object id */
#define DAOS_OFEAT_SHIFT	(DAOS_OVERSION_SHIFT - DAOS_OFEAT_BITS)
/** Bit shift for object class id in object id */
#define DAOS_OCLASS_SHIFT	(DAOS_OFEAT_SHIFT - DAOS_OCLASS_BITS)
/** Maximum valid object version setting */
#define DAOS_OVERSION_MAX	((1ULL << DAOS_OVERSION_BITS) - 1)
/** Maximum valid object feature setting */
#define DAOS_OFEAT_MAX		((1ULL << DAOS_OFEAT_BITS) - 1)
/** Maximum valid object class setting */
#define DAOS_OCLASS_MAX		((1ULL << DAOS_OCLASS_BITS) - 1)
/** Mask for object version */
#define DAOS_OVERSION_MASK	(DAOS_OVERSION_MAX << DAOS_OVERSION_SHIFT)
/** Mask for object features */
#define DAOS_OFEAT_MASK		(DAOS_OFEAT_MAX << DAOS_OFEAT_SHIFT)
/** Mask for object class id */
#define DAOS_OCLASS_MASK	(DAOS_OCLASS_MAX << DAOS_OCLASS_SHIFT)

typedef uint16_t daos_oclass_id_t;
typedef uint8_t daos_ofeat_t;

enum {
	/** Use private class for the object */
	DAOS_OCLASS_NONE		= 0,
};

typedef enum {
	DAOS_OS_SINGLE,		/**< Single stripe object */
	DAOS_OS_STRIPED,	/**< Fix striped object */
	DAOS_OS_DYN_STRIPED,	/**< Dynamically striped object */
	DAOS_OS_DYN_CHUNKED,	/**< Dynamically chunked object */
} daos_obj_schema_t;

typedef enum {
	DAOS_RES_EC,		/**< Erasure code */
	DAOS_RES_REPL,		/**< Replication */
} daos_obj_resil_t;

#define DAOS_OBJ_GRP_MAX	(~0)
#define DAOS_OBJ_REPL_MAX	(~0)

/**
 * List of default object class
 * R = replicated (number after R is number of replicas
 * S = small (1 stripe)
 */
enum {
	DAOS_OC_UNKNOWN,
	DAOS_OC_TINY_RW,
	DAOS_OC_SMALL_RW,
	DAOS_OC_LARGE_RW,
	DAOS_OC_R2S_RW,
	DAOS_OC_R2_RW,
	DAOS_OC_R3S_RW,		/* temporary class for testing */
	DAOS_OC_R3_RW,		/* temporary class for testing */
	DAOS_OC_R4S_RW,		/* temporary class for testing */
	DAOS_OC_R4_RW,		/* temporary class for testing */
	DAOS_OC_REPL_MAX_RW,
	DAOS_OC_ECHO_TINY_RW,	/* Echo class, tiny */
	DAOS_OC_ECHO_R2S_RW,	/* Echo class, 2 replica single stripe */
	DAOS_OC_ECHO_R3S_RW,	/* Echo class, 3 replica single stripe */
	DAOS_OC_ECHO_R4S_RW,	/* Echo class, 4 replica single stripe */
	DAOS_OC_R1S_SPEC_RANK,	/* 1 replica with specified rank */
	DAOS_OC_R2S_SPEC_RANK,	/* 2 replica start with specified rank */
	DAOS_OC_R3S_SPEC_RANK,	/* 3 replica start with specified rank.
				 * These 3 XX_SPEC are mostly for testing
				 * purpose.
				 */
};

/** Object class attributes */
typedef struct daos_oclass_attr {
	/** Object placement schema */
	daos_obj_schema_t		 ca_schema;
	/**
	 * TODO: define HA degrees for object placement
	 * - performance oriented
	 * - high availability oriented
	 * ......
	 */
	unsigned int			 ca_resil_degree;
	/** Resilience method, replication or erasure code */
	daos_obj_resil_t		 ca_resil;
	/** Initial # redundancy group, unnecessary for some schemas */
	unsigned int			 ca_grp_nr;
	union {
		/** Replication attributes */
		struct daos_repl_attr {
			/** Method of replicating */
			unsigned int	 r_method;
			/** Number of replicas */
			unsigned int	 r_num;
			/** TODO: add members to describe */
		} repl;

		/** Erasure coding attributes */
		struct daos_ec_attr {
			/** Type of EC */
			unsigned int	 e_type;
			/** EC group size */
			unsigned int	 e_grp_size;
			/**
			 * TODO: add members to describe erasure coding
			 * attributes
			 */
		} ec;
	} u;
	/** TODO: add more attributes */
} daos_oclass_attr_t;

/** List of object classes, used for class enumeration */
typedef struct {
	/** List length, actual buffer size */
	uint32_t		 cl_llen;
	/** Number of object classes in the list */
	uint32_t		 cl_cn;
	/** Actual list of class IDs */
	daos_oclass_id_t	*cl_cids;
	/** Attributes of each listed class, optional */
	daos_oclass_attr_t	*cl_cattrs;
} daos_oclass_list_t;

/**
 * Object attributes (metadata).
 * \a oa_class and \a oa_oa are mutually exclusive.
 */
typedef struct {
	/** Optional, affinity target for the object */
	d_rank_t		 oa_rank;
	/** Optional, class attributes of object with private class */
	daos_oclass_attr_t	*oa_oa;
} daos_obj_attr_t;

/** key type */
typedef daos_iov_t daos_key_t;

/**
 * Record
 *
 * A record is an atomic blob of arbitrary length which is always
 * fetched/updated as a whole. The size of a record can change over time.
 * A record is uniquely identified by the following composite key:
 * - the distribution key (aka dkey) denotes a set of arrays co-located on the
 *   same storage targets. The dkey has an arbitrary size.
 * - the attribute key (aka akey) distinguishes individual arrays. Likewise, the
 *   akey has a arbitrary size.
 * - the index within an array discriminates individual records. The index
 *   is an integer that ranges from zero to infinity. A range of indices
 *   identifies a contiguous set of records called extent. All records inside an
 *   extent must have the same size.
 */

/**
 * A record extent is a range of contiguous records of the same size inside an
 * array. \a rx_idx is the first array index of the extent and \a rx_nr is the
 * number of records covered by the extent.
 */
typedef struct {
	/** Indice of the first record in the extent */
	uint64_t	rx_idx;
	/**
	 * Number of contiguous records in the extent
	 * If \a rx_nr is equal to 1, the extent is composed of a single record
	 * at indice \a rx_idx
	 */
	uint64_t	rx_nr;
} daos_recx_t;

/** Type of the value accessed in an IOD */
typedef enum {
	/** is a dkey */
	DAOS_IOD_NONE		= 0,
	/** one indivisble value udpate atomically */
	DAOS_IOD_SINGLE		= (1 << 0),
	/** an array of records where each record is update atomically */
	DAOS_IOD_ARRAY		= (1 << 1),
} daos_iod_type_t;

/**
 * An I/O descriptor is a list of extents (effectively records associated with
 * contiguous array indices) to update/fetch in a particular array identified by
 * its akey.
 */
typedef struct {
	/** akey for this iod */
	daos_key_t		iod_name;
	/** akey checksum */
	daos_csum_buf_t		iod_kcsum;
	/*
	 * Type of the value in an iod can be either a single type that is
	 * always overwritten when updated, or it can be an array of EQUAL sized
	 * records where the record is updated atomically. Note than an akey can
	 * have both type of values, but to access both would require a separate
	 * iod for each. If \a iod_type == DAOS_IOD_SINGLE, then iod_nr has to
	 * be 1, and \a iod_size would be the size of the single atomic
	 * value. The idx is ignored and the rx_nr is also required to be 1.
	 */
	daos_iod_type_t		iod_type;
	/** Size of the single value or the record size of the array */
	daos_size_t		iod_size;
	/*
	 * Number of entries in the \a iod_recxs, \a iod_csums, and \a iod_eprs
	 * arrays, should be 1 if single value.
	 */
	unsigned int		iod_nr;
	/*
	 * Array of extents, where each extent defines the index of the first
	 * record in the extent and the number of records to access. If the
	 * type of the iod is single, this is ignored.
	 */
	daos_recx_t		*iod_recxs;
	/*
	 * Checksum associated with each extent. If the type of the iod is
	 * single, will only have a single checksum.
	 */
	daos_csum_buf_t		*iod_csums;
	/** Epoch range associated with each extent */
	daos_epoch_range_t	*iod_eprs;
} daos_iod_t;

/**
 * A I/O map represents the physical extent mapping inside an array for a
 * given range of indices.
 */
typedef struct {
	/** akey associated with the array */
	daos_key_t		 iom_name;
	/** akey checksum */
	daos_csum_buf_t		 iom_kcsum;
	/** type of akey value (SV or AR)*/
	daos_iod_type_t		 iom_type;
	/** First index of this mapping (0 for SV) */
	uint64_t		 iom_start;
	/** Logical number of indices covered by this mapping (1 for SV) */
	uint64_t                 iom_len;
	/** Size of the single value or the record size */
	daos_size_t		 iom_size;
	/**
	 * Number of extents in the mapping, that's the size of all the
	 * external arrays listed below. 1 for SV.
	 */
	unsigned int		 iom_nr;
	/** External array of extents - NULL for SV */
	daos_recx_t		*iom_recxs;
	/** Checksum associated with each extent */
	daos_csum_buf_t		*iom_xcsums;
	/** Epoch range associated with each extent */
	daos_epoch_range_t	*iom_eprs;
} daos_iom_t;

/** record status */
enum {
	/** Reserved for cache miss */
	DAOS_REC_MISSING	= -1,
	/** Any record size, it is used by fetch */
	DAOS_REC_ANY		= 0,
};

typedef enum {
	/* Hole extent */
	VOS_EXT_HOLE	= (1 << 0),
} vos_ext_flag_t;

/**
 * Key descriptor used for key enumeration. The actual key and checksum are
 * stored in a separate buffer (i.e. sgl)
 */
typedef struct {
	/** Key length */
	daos_size_t	kd_key_len;
	/**
	 * flag for akey value types: DAOS_IOD_SINGLE, DAOS_IOD_ARRAY, or
	 * both. Ignored for dkey enumeration.
	 */
	uint32_t	kd_val_types;
	/** Checksum type */
	unsigned int	kd_csum_type;
	/** Checksum length */
	unsigned short	kd_csum_len;
} daos_key_desc_t;

/**
 * 256-bit object ID, it can identify a unique bottom level object.
 * (a shard of upper level object).
 */
typedef struct {
	/** Public section, high level object ID */
	daos_obj_id_t		id_pub;
	/** Private section, object shard index */
	uint32_t		id_shard;
	/** Padding */
	uint32_t		id_pad_32;
} daos_unit_oid_t;

static inline bool
daos_obj_is_null_id(daos_obj_id_t oid)
{
	return oid.lo == 0 && oid.hi == 0;
}

static inline int
daos_obj_compare_id(daos_obj_id_t a, daos_obj_id_t b)
{
	if (a.hi < b.hi)
		return -1;
	else if (a.hi > b.hi)
		return 1;

	if (a.lo < b.lo)
		return -1;
	else if (a.lo > b.lo)
		return 1;

	return 0;
}

/**
 * Event and event queue
 */

typedef struct daos_event {
	int			ev_error;
	/** Internal use, please do not modify */
	struct {
		uint64_t	space[19];
	}			ev_private;
	/** Used for debugging */
	uint64_t		ev_debug;
} daos_event_t;

/** Wait for completion event forever */
#define DAOS_EQ_WAIT            -1
/** Always return immediately */
#define DAOS_EQ_NOWAIT          0

typedef enum {
	/** Query outstanding completed event */
	DAOS_EQR_COMPLETED	= (1),
	/** Query # inflight event */
	DAOS_EQR_WAITING	= (1 << 1),
	/** Query # inflight + completed events in EQ */
	DAOS_EQR_ALL		= (DAOS_EQR_COMPLETED | DAOS_EQR_WAITING),
} daos_eq_query_t;

typedef enum {
	DAOS_EVS_READY,
	DAOS_EVS_RUNNING,
	DAOS_EVS_COMPLETED,
	DAOS_EVS_ABORTED,
} daos_ev_status_t;

/* rank/target list for target */
struct d_tgt_list {
	d_rank_t	*tl_ranks;
	int32_t		*tl_tgts;
	/** number of ranks & tgts */
	uint32_t	tl_nr;
};

struct daos_eq;
/**
 * DAOS pool property types
 * valid in range (DAOS_PROP_PO_MIN, DAOS_PROP_PO_MAX)
 */
enum daos_pool_prop_type {
	DAOS_PROP_PO_MIN = 0,
	/**
	 * Label - a string that a user can associated with a pool.
	 * default = ""
	 */
	DAOS_PROP_PO_LABEL,
	/**
	 * ACL: access control list for pool
	 * An ordered list of access control entries detailing user and group
	 * access privileges.
	 * Expected to be in the order: Owner, User(s), Group(s), Everyone
	 */
	DAOS_PROP_PO_ACL,
	/**
	 * Reserve space ratio: amount of space to be reserved on each target
	 * for rebuild purpose. default = 0%.
	 */
	DAOS_PROP_PO_SPACE_RB,
	/**
	 * Automatic/manual self-healing. default = auto
	 * auto/manual exclusion
	 * auto/manual rebuild
	 */
	DAOS_PROP_PO_SELF_HEAL,
	/**
	 * Space reclaim strategy = time|batched|snapshot. default = snapshot
	 * time interval
	 * batched commits
	 * snapshot creation
	 */
	DAOS_PROP_PO_RECLAIM,
	/**
	 * User that owns the pool
	 */
	DAOS_PROP_PO_OWNER,
	/**
	 * Pool's assigned group
	 */
	DAOS_PROP_PO_GROUP,
	DAOS_PROP_PO_MAX,
};

/** DAOS space reclaim strategy */
enum {
	DAOS_RECLAIM_SNAPSHOT,
	DAOS_RECLAIM_BATCH,
	DAOS_RECLAIM_TIME,
};

/** self headling strategy bits */
#define DAOS_SELF_HEAL_AUTO_EXCLUDE	(1U << 0)
#define DAOS_SELF_HEAL_AUTO_REBUILD	(1U << 1)

/**
 * Type of principal for the Access Control Entry.
 * OWNER, OWNER_GROUP, and EVERYONE are special principals that do not need
 * a principal name string.
 */
enum daos_acl_principal_type {
	DAOS_ACL_OWNER,		/** Owner of the object */
	DAOS_ACL_USER,		/** Individual user */
	DAOS_ACL_OWNER_GROUP,	/** Owning group */
	DAOS_ACL_GROUP,		/** Group */
	DAOS_ACL_EVERYONE	/** Anyone else */
};

/**
 * Bits representing access types to set permissions for
 */
enum daos_acl_access_type {
	DAOS_ACL_ACCESS_ALLOW = (1U << 0),	/** allow access */
	DAOS_ACL_ACCESS_AUDIT = (1U << 1),	/** log the access for review */
	DAOS_ACL_ACCESS_ALARM = (1U << 2)	/** notify of the access */
};

/**
 * Bits representing access flags
 */
enum daos_acl_flags {
	/** This represents a group, not a user */
	DAOS_ACL_FLAG_GROUP		= (1U << 0),
	/** Containers should inherit access controls from this pool */
	DAOS_ACL_FLAG_POOL_INHERIT	= (1U << 1),
	/** Audit/alarm should occur on failed access */
	DAOS_ACL_FLAG_ACCESS_FAIL	= (1U << 2),
	/** Audit/alarm should occur on successful access */
	DAOS_ACL_FLAG_ACCESS_SUCCESS	= (1U << 3)
};

/**
 * Bits representing the specific permissions that may be set
 */
enum daos_acl_perm {
	DAOS_ACL_PERM_READ	= (1U << 0),
	DAOS_ACL_PERM_WRITE	= (1U << 1)
};

/**
 * Access Control Entry for a given principal.
 * Each principal has at most one ACE that lists all their permissions in a
 * given Access Control List.
 */
struct daos_ace {
	/** Bitmap of daos_acl_access_type */
	uint8_t		dae_access_types;
	/** daos_acl_principal_type */
	uint8_t		dae_principal_type;
	/** Length of the principal string */
	uint16_t	dae_principal_len;
	/** Bitmap of daos_acl_flags */
	uint16_t	dae_access_flags;
	/** Reserved for 64-bit alignment */
	uint16_t	dae_reserv;
	/** Bitmap of daos_acl_perm for the ALLOW access */
	uint64_t	dae_allow_perms;
	/** Bitmap of daos_acl_perm for AUDIT access */
	uint64_t	dae_audit_perms;
	/** Bitmap of daos_acl_perm for ALARM access */
	uint64_t	dae_alarm_perms;
	/**
	 * Null-terminated string representing the principal name for specific
	 * user/group.
	 * Actual bytes allocated MUST be rounded up for 64-bit alignment.
	 * Empty for special principals OWNER, OWNER_GROUP, and EVERYONE.
	 */
	char		dae_principal[];
};

/**
 * Header for the Access Control List, followed by the table of variable-length
 * Access Control Entries.
 * The entry list may be walked by inspecting the principal length and
 * calculating the entry's
 */
struct daos_acl {
	/** Version of the table format */
	uint16_t	dal_ver;
	/** reserved for 64-bit alignment */
	uint16_t	dal_reserv;
	/** length of entries list in bytes */
	uint32_t	dal_len;
	/** table of variable-length Access Control Entries */
	struct daos_ace	dal_ace[];
};

/**
 * DAOS container property types
 * valid in rage (DAOS_PROP_CO_MIN, DAOS_PROP_CO_MAX).
 */
enum daos_cont_prop_type {
	DAOS_PROP_CO_MIN = 0x1000,
	/**
	 * Label - a string that a user can associated with a container.
	 * default = ""
	 */
	DAOS_PROP_CO_LABEL,
	/**
	 * Layout type: unknown, POSIX, MPI-IO, HDF5, Apache Arrow, ...
	 * default value = DAOS_PROP_CO_LAYOUT_UNKOWN
	 */
	DAOS_PROP_CO_LAYOUT_TYPE,
	/**
	 * Layout version: specific to middleware for interop.
	 * default = 1
	 */
	DAOS_PROP_CO_LAYOUT_VER,
	/**
	 * Checksum on/off + checksum type (CRC16, CRC32, SHA-1 & SHA-2).
	 * default = DAOS_PROP_CO_CSUM_OFF
	 */
	DAOS_PROP_CO_CSUM,
	/**
	 * Redundancy factor:
	 * RF1: no data protection. scratched data.
	 * RF3: 3-way replication, EC 4+2, 8+2, 16+2
	 * default = RF1 (DAOS_PROP_CO_REDUN_RF1)
	 */
	DAOS_PROP_CO_REDUN_FAC,
	/**
	 * Redundancy level: default fault domain level for placement.
	 * default = rack (DAOS_PROP_CO_REDUN_RACK)
	 */
	DAOS_PROP_CO_REDUN_LVL,
	/**
	 * Maximum number of snapshots to retain.
	 */
	DAOS_PROP_CO_SNAPSHOT_MAX,
	/** ACL: access control list for container */
	DAOS_PROP_CO_ACL,
	/** Compression on/off + compression type */
	DAOS_PROP_CO_COMPRESS,
	/** Encryption on/off + encryption type */
<<<<<<< HEAD
	DAOS_PROP_CO_ENCRYP,
	/** User who owns the container */
	DAOS_PROP_CO_OWNER,
	/** Container's assigned group */
	DAOS_PROP_CO_GROUP,
=======
	DAOS_PROP_CO_ENCRYPT,
>>>>>>> 9b94150a
	DAOS_PROP_CO_MAX,
};

/** container layout type */
enum {
	DAOS_PROP_CO_LAYOUT_UNKOWN,
	DAOS_PROP_CO_LAYOUT_POSIX,
	DAOS_PROP_CO_LAYOUT_MPIIO,
	DAOS_PROP_CO_LAYOUT_HDF5,
	DAOS_PROP_CO_LAYOUT_ARROW,
};

/** container checksum type */
enum {
	DAOS_PROP_CO_CSUM_OFF,
	DAOS_PROP_CO_CSUM_CRC16,
	DAOS_PROP_CO_CSUM_CRC32,
	DAOS_PROP_CO_CSUM_SHA1,
	DAOS_PROP_CO_CSUM_SHA2,
};

/** container compress type */
enum {
	DAOS_PROP_CO_COMPRESS_OFF,
};

/** container encryption type */
enum {
	DAOS_PROP_CO_ENCRYPT_OFF,
};

/** container redundancy factor */
enum {
	DAOS_PROP_CO_REDUN_RF1,
	DAOS_PROP_CO_REDUN_RF3,
};

enum {
	DAOS_PROP_CO_REDUN_RACK,
	DAOS_PROP_CO_REDUN_NODE,
};

struct daos_prop_entry {
	/** property type, see enum daos_pool_prop_type/daos_cont_prop_type */
	uint32_t		 dpe_type;
	/** reserved for future usage (for 64 bits alignment now) */
	uint32_t		 dpe_reserv;
	/**
	 * value can be either a uint64_t, or a string, or any other type
	 * data such as the struct daos_acl pointer.
	 */
	union {
		uint64_t	 dpe_val;
		d_string_t	 dpe_str;
		void		*dpe_val_ptr;
	};
};

/** Allowed max number of property entries in daos_prop_t */
#define DAOS_PROP_ENTRIES_MAX_NR	(128)
/** max length for pool/container label */
#define DAOS_PROP_LABEL_MAX_LEN		(256)

/** daos properties, for pool or container */
typedef struct {
	/** number of entries */
	uint32_t		 dpp_nr;
	/** reserved for future usage (for 64 bits alignment now) */
	uint32_t		 dpp_reserv;
	/** property entries array */
	struct daos_prop_entry	*dpp_entries;
} daos_prop_t;

#if defined(__cplusplus)
}
#endif

#endif /* DAOS_TYPES_H */<|MERGE_RESOLUTION|>--- conflicted
+++ resolved
@@ -975,15 +975,11 @@
 	/** Compression on/off + compression type */
 	DAOS_PROP_CO_COMPRESS,
 	/** Encryption on/off + encryption type */
-<<<<<<< HEAD
-	DAOS_PROP_CO_ENCRYP,
+	DAOS_PROP_CO_ENCRYPT,
 	/** User who owns the container */
 	DAOS_PROP_CO_OWNER,
 	/** Container's assigned group */
 	DAOS_PROP_CO_GROUP,
-=======
-	DAOS_PROP_CO_ENCRYPT,
->>>>>>> 9b94150a
 	DAOS_PROP_CO_MAX,
 };
 
