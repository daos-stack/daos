--- conflicted
+++ resolved
@@ -77,62 +77,6 @@
 	/** bytes of data each checksum verifies (if value type is array) */
 	uint32_t	 cs_chunksize;
 } daos_csum_buf_t;
-
-<<<<<<< HEAD
-enum daos_anchor_flags {
-	/* The RPC will be sent to leader replica. */
-	DAOS_ANCHOR_FLAGS_TO_LEADER	= 1,
-};
-=======
-static inline void daos_csum_set_multiple(daos_csum_buf_t *csum_buf, void *buf,
-					  uint32_t csum_buf_size,
-					  uint16_t csum_size,
-					  uint32_t csum_count,
-					  uint32_t chunksize)
-{
-	csum_buf->cs_csum = buf;
-	csum_buf->cs_len = csum_size;
-	csum_buf->cs_buf_len = csum_buf_size;
-	csum_buf->cs_nr = csum_count;
-	csum_buf->cs_chunksize = chunksize;
-}
-
-static inline bool
-daos_csum_isvalid(const daos_csum_buf_t *csum)
-{
-	return csum != NULL &&
-	       csum->cs_len > 0 &&
-	       csum->cs_buf_len > 0 &&
-	       csum->cs_csum != NULL &&
-	       csum->cs_chunksize > 0 &&
-	       csum->cs_nr > 0;
-}
-
-static inline void
-daos_csum_set(daos_csum_buf_t *csum, void *buf, uint16_t size)
-{
-	daos_csum_set_multiple(csum, buf, size, size, 1, 0);
-}
-
-static inline uint32_t
-daos_csum_idx_from_off(daos_csum_buf_t *csum, uint32_t offset_bytes)
-{
-	return offset_bytes / csum->cs_chunksize;
-}
-
-static inline uint8_t *
-daos_csum_from_idx(daos_csum_buf_t *csum, uint32_t idx)
-{
-	return csum->cs_csum + csum->cs_len * idx;
-}
-
-static inline uint8_t *
-daos_csum_from_offset(daos_csum_buf_t *csum, uint32_t offset_bytes)
-{
-	return daos_csum_from_idx(csum,
-				  daos_csum_idx_from_off(csum, offset_bytes));
-}
->>>>>>> ed97ec3f
 
 typedef enum {
 	DAOS_ANCHOR_TYPE_ZERO	= 0,
