/*
 * (C) Copyright 2018-2022 Intel Corporation.
 *
 * SPDX-License-Identifier: BSD-2-Clause-Patent
 */
/**
 * \file
 *
 * DAOS File System API
 *
 * The DFS API provides an encapuslated namespace with a POSIX like API directly
 * on top of the DAOS API. The namespace is encapsulated under a single DAOS
 * container where directories and files are objects in that container.
 */

#ifndef __DAOS_FS_H__
#define __DAOS_FS_H__

#if defined(__cplusplus)
extern "C" {
#endif

#include <dirent.h>
#include <sys/stat.h>

/** Maximum Name length */
#define DFS_MAX_NAME		NAME_MAX
/** Maximum PATH length */
#define DFS_MAX_PATH		PATH_MAX
/** Maximum file size */
#define DFS_MAX_FSIZE		(~0ULL)

/** Maximum xattr name */
#define DFS_MAX_XATTR_NAME	255
/** Maximum xattr value */
#define DFS_MAX_XATTR_LEN	65536

/** File/Directory/Symlink object handle struct */
typedef struct dfs_obj dfs_obj_t;
/** DFS mount handle struct */
typedef struct dfs dfs_t;

/*
 * Consistency modes of the DFS container. A container created with balanced
 * mode, can only be accessed with balanced mode with dfs_mount. A container
 * created with relaxed mode, can be accessed with either mode in the future.
 *
 * Reserve bit 3 in the access flags for dfs_mount() - bits 1 and 2 are used
 * for read / write access (O_RDONLY, O_RDRW).
 */
/** DFS container balanced consistency mode. DFS operations using a DTX */
#define DFS_BALANCED	4
/** DFS container relaxed consistency mode. DFS operations do not use a DTX (default mode) */
#define DFS_RELAXED	0
/** read-only access */
#define DFS_RDONLY	O_RDONLY
/** read/write access */
#define DFS_RDWR	O_RDWR

/** struct holding attributes for a DFS container */
typedef struct {
	/** Optional user ID for DFS container. */
	uint64_t		da_id;
	/** Default Chunk size for all files in container */
	daos_size_t		da_chunk_size;
	/** Default Object Class for all objects in the container */
	daos_oclass_id_t	da_oclass_id;
	/** DAOS properties on the DFS container */
	daos_prop_t		*da_props;
	/**
	 * Consistency mode for the DFS container: DFS_RELAXED, DFS_BALANCED.
	 * If set to 0 or more generally not set to balanced explicitly, relaxed
	 * mode will be used. In the future, Balanced mode will be the default.
	 */
	uint32_t		da_mode;
} dfs_attr_t;

/** IO descriptor of ranges in a file to access */
typedef struct {
	/** Number of entries in dfs_rgs */
	daos_size_t		iod_nr;
	/** Array of ranges; each range defines a starting index and length. */
	daos_range_t	       *iod_rgs;
} dfs_iod_t;

/** DFS object information */
typedef struct {
	/** object class */
	daos_oclass_id_t	doi_oclass_id;
	/** chunk size */
	daos_size_t		doi_chunk_size;
} dfs_obj_info_t;

/**
 * Initialize the DAOS and DFS library. Typically this is called at the beginning of a user program
 * or in IO middleware initialization. This is required to be called if using the
 * dfs_connect/disconnect calls to setup the DFS cache for the pool and container handles. There is
 * no harm however in calling it whenever using any of the DFS API (mount/umount) and can be
 * equivalent to calling daos_init() instead.
 *
 * \return              0 on success, errno code on failure.
 */
int
dfs_init();

/**
 * Finalize the DAOS and DFS library. Typically this is called at the end of a user program or in IO
 * middleware finalization. This is required to be called if dfs_init() was called and closes all
 * cached open pool and container handles that resulted from dfs_connect() calls.
 *
 * \return              0 on success, errno code on failure.
 */
int
dfs_fini();

/**
 * Mount a DFS namespace over the specified pool and container. The container can be optionally
 * created if it doesn't exist, and O_CREAT is passed in flags. The handle must be released using
 * dfs_disconnect() and not dfs_umount(). Using the latter in this case will leak open handles for
 * the pool and container.
 *
 * This function works only if dfs_init() is called, otherwise would return EACCES. In addition to
 * setting up the pool and container handles for the user, this also utilizes an internal cache for
 * keeping the pool and container handles open internally with a ref count and closes those handles
 * on dfs_finalize().
 *
 * \param[in]	pool	Pool label.
 * \param[in]	sys	DAOS system name to use for the pool connect.
 *			Pass NULL to use the default system.
 * \param[in]	cont	Container label.
 * \param[in]	flags	Mount flags (O_RDONLY or O_RDWR, O_CREAT). O_CREAT attempts to create the
 *			DFS container if it doesn't exists.
 * \param[in]	attr	Optional set of properties and attributes to set on the container (if being
 *			created). Pass NULL to use default.
 * \param[out]	dfs	Pointer to the created DFS mount point.
 *
 * \return		0 on success, errno code on failure.
 */
int
dfs_connect(const char *pool, const char *sys, const char *cont, int flags, dfs_attr_t *attr,
	    dfs_t **dfs);

/**
 * Umount the DFS namespace, and release the ref count on the container and pool handles. This
 * should be called on a dfs mount created with dfs_connect() and not dfs_mount().
 *
 * \param[in]	dfs	Pointer to the mounted file system from dfs_connect().
 *
 * \return		0 on success, errno code on failure.
 */
int
dfs_disconnect(dfs_t *dfs);

/**
 * Create a DFS container with the POSIX property layout set.  Optionally set attributes for hints
 * on the container.
 *
 * \param[in]	poh	Pool open handle.
 * \param[out]	uuid	Pointer to uuid_t to hold the implementation-generated container UUID.
 * \param[in]	attr	Optional set of properties and attributes to set on the container.
 *			Pass NULL if none.
 * \param[out]	coh	Optionally leave the container open and return its hdl.
 * \param[out]	dfs	Optionally mount DFS on the container and return the dfs handle.
 *
 * \return              0 on success, errno code on failure.
 */
int
dfs_cont_create(daos_handle_t poh, uuid_t *uuid, dfs_attr_t *attr, daos_handle_t *coh, dfs_t **dfs);

/**
 * Create a DFS container with label \a label. This is the same as dfs_container_create() with the
 * label property set in \a attr->da_props.
 *
 * \param[in]	poh	Pool open handle.
 * \param[in]	label	Required, label property of the new container.
 *			Supersedes any label specified in \a cont_prop.
 * \param[in]	attr	Optional set of properties and attributes to set on the container.
 *			Pass NULL if none.
 * \param[out]	uuid	Optional pointer to uuid_t to hold the implementation-generated container
 *			UUID.
 * \param[out]	coh	Optionally leave the container open and return its hdl.
 * \param[out]	dfs	Optionally mount DFS on the container and return the dfs handle.
 *
 * \return              0 on success, errno code on failure.
 */
int
dfs_cont_create_with_label(daos_handle_t poh, const char *label, dfs_attr_t *attr,
			   uuid_t *uuid, daos_handle_t *coh, dfs_t **dfs);

/**
 * Mount a file system over DAOS. The pool and container handle must remain
 * connected/open until after dfs_umount() is called; otherwise access to the
 * dfs namespace will fail.
 *
 * The mount will create a root directory (DAOS object) for the file system. The
 * user will associate the dfs object returned with a mount point.
 *
 * \param[in]	poh	Pool connection handle
 * \param[in]	coh	Container open handle.
 * \param[in]	flags	Mount flags (O_RDONLY or O_RDWR).
 * \param[out]	dfs	Pointer to the file system object created.
 *
 * \return		0 on success, errno code on failure.
 */
int
dfs_mount(daos_handle_t poh, daos_handle_t coh, int flags, dfs_t **dfs);

/**
 * Unmount a DAOS file system. This closes open handles to the root object and
 * commits the epoch at current timestamp. The internal dfs struct is freed, so
 * further access to that dfs will be invalid.
 *
 * \param[in]	dfs	Pointer to the mounted file system.
 *
 * \return		0 on success, errno code on failure.
 */
int
dfs_umount(dfs_t *dfs);

/**
 * Retrieve the open pool handle on the DFS mount. This is refcounted internally and must be
 * released with dfs_pool_put().
 *
 * \param[in]	dfs	Pointer to the mounted file system.
 * \param[out]	poh	Open pool handle.
 *
 * \return		0 on success, errno code on failure.
 */
int
dfs_pool_get(dfs_t *dfs, daos_handle_t *poh);

/**
 * Release refcount of pool handle taken by dfs_pool_get().
 *
 * \param[in]	dfs	Pointer to the mounted file system.
 * \param[out]	poh	Pool handle that was returned from dfs_pool_get().
 *
 * \return		0 on success, errno code on failure.
 */
int
dfs_pool_put(dfs_t *dfs, daos_handle_t poh);

/**
 * Retrieve the open cont handle on the DFS mount. This is refcounted internally and must be
 * released with dfs_cont_put().
 *
 * \param[in]	dfs	Pointer to the mounted file system.
 * \param[out]	coh	Open cont handle.
 *
 * \return		0 on success, errno code on failure.
 */
int
dfs_cont_get(dfs_t *dfs, daos_handle_t *coh);

/**
 * Release refcount of cont handle taken by dfs_cont_get().
 *
 * \param[in]	dfs	Pointer to the mounted file system.
 * \param[out]	coh	Cont handle that was returned from dfs_cont_get().
 *
 * \return		0 on success, errno code on failure.
 */
int
dfs_cont_put(dfs_t *dfs, daos_handle_t coh);

/**
 * Query attributes of a DFS mount.
 *
 * \param[in]	dfs	Pointer to the mounted file system.
 * \param[out]	attr	Attributes on the DFS container.
 *
 * \return              0 on success, errno code on failure.
 */
int
dfs_query(dfs_t *dfs, dfs_attr_t *attr);

/**
 * Convert a local dfs mount to global representation data which can be
 * shared with peer processes.
 * If glob->iov_buf is set to NULL, the actual size of the global handle is
 * returned through glob->iov_buf_len.
 * This function does not involve any communication and does not block.
 *
 * \param[in]	dfs	valid dfs mount to be shared
 * \param[out]	glob	pointer to iov of the buffer to store mount information
 *
 * \return		0 on success, errno code on failure.
 */
int
dfs_local2global(dfs_t *dfs, d_iov_t *glob);

/**
 * Create a dfs mount from global representation data. This has to be closed
 * with dfs_umount().
 *
 * \param[in]	poh	Pool connection handle
 * \param[in]	coh	Container open handle.
 * \param[in]	flags	Mount flags (O_RDONLY or O_RDWR). If 0, inherit flags
 *			of serialized DFS handle.
 * \param[in]	glob	Global (shared) representation of a collective handle
 *			to be extracted
 * \param[out]	dfs	Returned dfs mount
 *
 * \return		0 on success, errno code on failure.
 */
int
dfs_global2local(daos_handle_t poh, daos_handle_t coh, int flags, d_iov_t glob,
		 dfs_t **dfs);

/**
 * Convert a local dfs mount including the pool and container handles to global representation data
 * which can be shared with peer processes.
 * If glob->iov_buf is set to NULL, the actual size of the global handle is returned through
 * glob->iov_buf_len.  This function does not involve any communication and does not block.
 *
 * \param[in]	dfs	valid dfs mount to be shared
 * \param[out]	glob	pointer to iov of the buffer to store mount information
 *
 * \return		0 on success, errno code on failure.
 */
int
dfs_local2global_all(dfs_t *dfs, d_iov_t *glob);

/**
 * Create a dfs mount from global representation data. This has to be closed with dfs_disconnect()
 * since the pool and container connections are established with it.
 *
 * \param[in]	flags	Mount flags (O_RDONLY or O_RDWR). If 0, inherit flags
 *			of serialized DFS handle.
 * \param[in]	glob	Global (shared) representation of a collective handle to be extracted.
 * \param[out]	dfs	Returned dfs mount
 *
 * \return		0 on success, errno code on failure.
 */
int
dfs_global2local_all(int flags, d_iov_t glob, dfs_t **dfs);

/**
 * Optionally set a prefix on the dfs mount where all paths passed to dfs_lookup
 * are trimmed off that prefix. This is helpful when using DFS API with a dfuse
 * mount and the user would like to reference files in the dfuse mount instead
 * of the absolute path from the root of the DFS container.
 *
 * \param[in]	dfs	Pointer to the mounted file system.
 * \param[in]	prefix	absolute prefix to trim off path to dfs_lookup.
 *			Passing NULL unsets the prefix.
 *
 * \return		0 on success, errno code on failure.
 */
int
dfs_set_prefix(dfs_t *dfs, const char *prefix);

/**
 * Convert from a dfs_obj_t to a daos_obj_id_t.
 *
 * \param[in]	obj	Object to convert
 * \param[out]	oid	Daos object ID.
 *
 * \return		0 on success, errno code on failure.
 */
int
dfs_obj2id(dfs_obj_t *obj, daos_obj_id_t *oid);

/**
 * Lookup a path in the DFS and return the associated open object and mode.
 * The object must be released with dfs_release().
 *
 * \param[in]	dfs	Pointer to the mounted file system.
 * \param[in]	path	Path to lookup.
 * \param[in]	flags	Access flags to open with (O_RDONLY or O_RDWR).
 * \param[out]	obj	Pointer to the object looked up.
 * \param[out]	mode	Optional mode_t of object looked up.
 * \param[out]	stbuf	Optional stat struct of object looked up.
 *
 * \return		0 on success, errno code on failure.
 */
int
dfs_lookup(dfs_t *dfs, const char *path, int flags, dfs_obj_t **obj,
	   mode_t *mode, struct stat *stbuf);

/**
 * Lookup an entry in the parent object and return the associated open object
 * and mode of that entry.  If the entry is a symlink, the symlink value is not
 * resolved and the user can decide what to do to further resolve the value of
 * the symlink. The object must be released with dfs_release().
 *
 * \param[in]	dfs	Pointer to the mounted file system.
 * \param[in]	parent	Opened parent directory object. If NULL, use root obj.
 *			This is useful in cases where the creator/opener is
 *			working in a flat namespace and doesn't need to
 *			lookup/release the root object.
 * \param[in]	name	Link name of the object to create/open.
 * \param[in]	flags	Access flags to open with (O_RDONLY or O_RDWR).
 * \param[out]	obj	Pointer to the object looked up.
 * \param[out]	mode	Optional mode_t of object looked up.
 * \param[out]	stbuf	Optional stat struct of object looked up.
 *
 * \return		0 on success, errno code on failure.
 */
int
dfs_lookup_rel(dfs_t *dfs, dfs_obj_t *parent, const char *name, int flags,
	       dfs_obj_t **obj, mode_t *mode, struct stat *stbuf);

/**
 * Create/Open a directory, file, or Symlink.
 * The object must be released with dfs_release().
 *
 * \param[in]	dfs	Pointer to the mounted file system.
 * \param[in]	parent	Opened parent directory object. If NULL, use root obj.
 *			This is useful in cases where the creator/opener is
 *			working in a flat namespace and doesn't need to
 *			lookup/release the root object.
 * \param[in]	name	Link name of the object to create/open.
 * \param[in]	mode	mode_t (permissions + type).
 * \param[in]	flags	Access flags (handles: O_RDONLY, O_RDWR, O_EXCL,
 *			O_CREAT, O_TRUNC).
 * \param[in]	cid	DAOS object class id (pass 0 for default MAX_RW).
 *			Valid on create only; ignored otherwise.
 * \param[in]	chunk_size
 *			Chunk size of the array object to be created.
 *			(pass 0 for default 1 MiB chunk size).
 *			Valid on file create only; ignored otherwise.
 * \param[in]	value	Symlink value (NULL if not syml).
 * \param[out]	obj	Pointer to object opened.
 *
 * \return		0 on success, errno code on failure.
 */
int
dfs_open(dfs_t *dfs, dfs_obj_t *parent, const char *name, mode_t mode,
	 int flags, daos_oclass_id_t cid, daos_size_t chunk_size,
	 const char *value, dfs_obj_t **obj);

/**
 * Duplicate the DFS object without any RPCs (locally) by using the existing
 * open handles. This is used mostly for low-level fuse to avoid re-opening. The
 * duplicated object must be released with dfs_release().
 *
 * \param[in]	dfs	Pointer to the mounted file system.
 * \param[in]	obj	Object to dup.
 * \param[in]	flags	Access flags to open with (O_RDONLY or O_RDWR).
 * \param[out]	new_obj	DFS object that is duplicated/opened.
 *
 * \return		0 on success, errno code on failure.
 */
int
dfs_dup(dfs_t *dfs, dfs_obj_t *obj, int flags, dfs_obj_t **new_obj);

/**
 * Convert a local DFS object to global representation data which can be
 * shared with peer processes.
 * If glob->iov_buf is set to NULL, the actual size of the global handle is
 * returned through glob->iov_buf_len.
 * This function does not involve any communication and does not block.
 *
 * \param[in]	dfs     Pointer to the mounted file system.
 * \param[in]	obj	DFS Object to serialize
 * \param[out]	glob	pointer to iov of the buffer to store obj information
 *
 * \return		0 on success, errno code on failure.
 */
int
dfs_obj_local2global(dfs_t *dfs, dfs_obj_t *obj, d_iov_t *glob);

/**
 * Create a dfs object from global representation data. This has to be closed
 * with dfs_release().
 *
 * \param[in]   dfs     Pointer to the mounted file system.
 * \param[in]	flags	Access flags (O_RDONLY/O_RDWR/O_WRONLY). If 0, inherit
 *			flags of serialized object handle.
 * \param[in]	glob	Global (shared) representation of a collective handle
 *			to be extracted
 * \param[out]	obj	Returned open object handle
 *
 * \return		0 on success, errno code on failure.
 */
int
dfs_obj_global2local(dfs_t *dfs, int flags, d_iov_t glob, dfs_obj_t **obj);

/**
 * Close/release open object.
 *
 * \param[in]	obj	Object to release.
 *
 * \return		0 on success, errno code on failure.
 */
int
dfs_release(dfs_obj_t *obj);

/**
 * Read data from the file object, and return actual data read.
 *
 * \param[in]	dfs	Pointer to the mounted file system.
 * \param[in]	obj	Opened file object.
 * \param[in]	sgl	Scatter/Gather list for data buffer.
 * \param[in]	off	Offset into the file to read from.
 * \param[out]	read_size
 *			How much data is actually read.
 * \param[in]	ev	Completion event, it is optional and can be NULL.
 *			Function will run in blocking mode if \a ev is NULL.
 *
 * \return		0 on success, errno code on failure.
 */
int
dfs_read(dfs_t *dfs, dfs_obj_t *obj, d_sg_list_t *sgl, daos_off_t off,
	 daos_size_t *read_size, daos_event_t *ev);

/**
 * Non-contiguous read interface to a DFS file.
 * Same as dfs_read with the ability to have a segmented file layout to read.
 *
 * \param[in]	dfs	Pointer to the mounted file system.
 * \param[in]	obj	Opened file object.
 * \param[in]	iod	IO descriptor for list-io.
 * \param[in]	sgl	Scatter/Gather list for data buffer.
 * \param[out]	read_size
 *			How much data is actually read.
 * \param[in]	ev	Completion event, it is optional and can be NULL.
 *			Function will run in blocking mode if \a ev is NULL.
 *
 * \return		0 on success, errno code on failure.
 */
int
dfs_readx(dfs_t *dfs, dfs_obj_t *obj, dfs_iod_t *iod, d_sg_list_t *sgl,
	  daos_size_t *read_size, daos_event_t *ev);

/**
 * Write data to the file object.
 *
 * \param[in]	dfs	Pointer to the mounted file system.
 * \param[in]	obj	Opened file object.
 * \param[in]	sgl	Scatter/Gather list for data buffer.
 * \param[in]	off	Offset into the file to write to.
 * \param[in]	ev	Completion event, it is optional and can be NULL.
 *			Function will run in blocking mode if \a ev is NULL.
 *
 * \return		0 on success, errno code on failure.
 */
int
dfs_write(dfs_t *dfs, dfs_obj_t *obj, d_sg_list_t *sgl, daos_off_t off,
	  daos_event_t *ev);

/**
 * Non-contiguous write interface to a DFS file.
 *
 * \param[in]	dfs	Pointer to the mounted file system.
 * \param[in]	obj	Opened file object.
 * \param[in]	iod	IO descriptor of file view.
 * \param[in]	sgl	Scatter/Gather list for data buffer.
 * \param[in]	ev	Completion event, it is optional and can be NULL.
 *			Function will run in blocking mode if \a ev is NULL.
 *
 * \return		0 on success, errno code on failure.
 */
int
dfs_writex(dfs_t *dfs, dfs_obj_t *obj, dfs_iod_t *iod, d_sg_list_t *sgl,
	   daos_event_t *ev);

/**
 * Query size of file data.
 *
 * \param[in]	dfs	Pointer to the mounted file system.
 * \param[in]	obj	Opened file object.
 * \param[out]	size	Size of file.
 *
 * \return		0 on success, errno code on failure.
 */
int
dfs_get_size(dfs_t *dfs, dfs_obj_t *obj, daos_size_t *size);

/**
 * Punch a hole in the file starting at offset to len. If len is set to
 * DFS_MAX_FSIZE, this will be equivalent to a truncate operation to shrink or
 * extend the file to \a offset bytes depending on the file size.
 *
 * \param[in]	dfs	Pointer to the mounted file system.
 * \param[in]	obj	Opened file object.
 * \param[in]	offset	offset of file to punch at.
 * \param[in]	len	number of bytes to punch.
 *
 * \return		0 on success, errno code on failure.
 */
int
dfs_punch(dfs_t *dfs, dfs_obj_t *obj, daos_off_t offset, daos_size_t len);

/**
 * directory readdir.
 *
 * \param[in]	dfs	Pointer to the mounted file system.
 * \param[in]	obj	Opened directory object.
 * \param[in,out]
 *		anchor	Hash anchor for the next call, it should be set to
 *			zeroes for the first call, it should not be changed
 *			by caller between calls.
 * \param[in,out]
 *		nr	[in]: number of dirents allocated in \a dirs.
 *			[out]: number of returned dirents.
 * \param[in,out]
 *		dirs	[in] preallocated array of dirents.
 *			[out]: dirents returned with d_name filled only.
 *
 * \return		0 on success, errno code on failure.
 */
int
dfs_readdir(dfs_t *dfs, dfs_obj_t *obj, daos_anchor_t *anchor,
	    uint32_t *nr, struct dirent *dirs);

/**
 * User callback defined for dfs_readdir_size.
 */
typedef int (*dfs_filler_cb_t)(dfs_t *dfs, dfs_obj_t *obj, const char name[],
			       void *arg);

/**
 * Same as dfs_readdir, but this also adds a buffer size limitation when
 * enumerating. On every entry, it issues a user defined callback. If size
 * limitation is reached, function returns E2BIG
 *
 * \param[in]	dfs	Pointer to the mounted file system.
 * \param[in]	obj	Opened directory object.
 * \param[in,out]
 *		anchor	Hash anchor for the next call, it should be set to
 *			zeroes for the first call, it should not be changed
 *			by caller between calls.
 * \param[in,out]
 *		nr	[in]: MAX number of entries to enumerate.
 *			[out]: Actual number of entries enumerated.
 * \param[in]	size	Max buffer size to be used internally before breaking.
 * \param[in]	op	Optional callback to be issued on every entry.
 * \param[in]	arg	Pointer to user data to be passed to \a op.
 *
 * \return		0 on success, errno code on failure.
 */
int
dfs_iterate(dfs_t *dfs, dfs_obj_t *obj, daos_anchor_t *anchor,
	    uint32_t *nr, size_t size, dfs_filler_cb_t op, void *arg);

/**
 * Provide a function for large directories to split an anchor to be able to
 * execute a parallel readdir or iterate. This routine suggests the optimal
 * number of anchors to use instead of just 1 and optionally returns all those
 * anchors. The user would allocate the array of anchors after querying the
 * number of anchors needed. Alternatively, user does not provide an array and
 * can call dfs_obj_anchor_set() for every anchor to set.
 *
 * The user could suggest how many anchors to split the iteration over. This
 * feature is not supported yet.
 *
 * \param[in]	obj	Dir object to split anchor for.
 * \param[in,out]
 *		nr	[in]: Number of anchors requested and allocated in
 *			\a anchors. Pass 0 for DAOS to recommend split num.
 *			[out]: Number of anchors recommended if 0 is passed in.
 * \param[in]	anchors	Optional array of anchors that are split.
 *
 * \return		0 on success, errno code on failure.
 */
int
dfs_obj_anchor_split(dfs_obj_t *obj, uint32_t *nr, daos_anchor_t *anchors);

/**
 * Set an anchor with an index based on split done with dfs_obj_anchor_split.
 * The anchor passed will be re-intialized and set to start and finish iteration
 * based on the specified index.
 *
 * \param[in]   obj     Dir object to split anchor for.
 * \param[in]	index	Index of set this anchor for iteration.
 * \param[in,out]
 *		anchor	Hash anchor to set.
 *
 * \return              0 on success, errno code on failure.
 */
int
dfs_obj_anchor_set(dfs_obj_t *obj, uint32_t index, daos_anchor_t *anchor);

/**
 * Create a directory.
 *
 * \param[in]	dfs	Pointer to the mounted file system.
 * \param[in]	parent	Opened parent directory object. If NULL, use root obj.
 * \param[in]	name	Link name of new dir.
 * \param[in]	mode	mkdir mode.
 * \param[in]	cid	DAOS object class id (pass 0 for default MAX_RW).
 *
 * \return		0 on success, errno code on failure.
 */
int
dfs_mkdir(dfs_t *dfs, dfs_obj_t *parent, const char *name, mode_t mode,
	  daos_oclass_id_t cid);

/**
 * Remove an object from parent directory. If object is a directory and is
 * non-empty; this will fail unless force option is true. If object is a
 * symlink, the symlink is removed.
 *
 * \param[in]	dfs	Pointer to the mounted file system.
 * \param[in]	parent	Opened parent directory object. If NULL, use root obj.
 * \param[in]	name	Name of object to remove in parent dir.
 * \param[in]	force	If true, remove dir even if non-empty.
 * \param[in]	oid	Optionally return the DAOS Object ID of the removed obj.
 *
 * \return		0 on success, errno code on failure.
 */
int
dfs_remove(dfs_t *dfs, dfs_obj_t *parent, const char *name, bool force,
	   daos_obj_id_t *oid);

/**
 * Move/rename an object.
 *
 * \param[in]	dfs	Pointer to the mounted file system.
 * \param[in]	parent	Source parent directory object. If NULL, use root obj.
 * \param[in]	name	Link name of object.
 * \param[in]	new_parent
 *			Target parent directory object. If NULL, use root obj.
 * \param[in]	new_name
 *			New link name of object.
 * \param[out]	oid	Optional: return the intenal object ID of the removed obj
 *			if the move clobbered it.
 *
 * \return		0 on success, errno code on failure.
 */
int
dfs_move(dfs_t *dfs, dfs_obj_t *parent, const char *name, dfs_obj_t *new_parent,
	 const char *new_name, daos_obj_id_t *oid);

/**
 * Exchange two objects.
 *
 * \param[in]	dfs	Pointer to the mounted file system.
 * \param[in]	parent1	Parent directory object of name1. If NULL, use root obj.
 * \param[in]	name1	Link name of first object.
 * \param[in]	parent2	Parent directory object of name2. If NULL, use root obj.
 * \param[in]	name2	link name of second object.
 *
 * \return		0 on success, errno code on failure.
 */
int
dfs_exchange(dfs_t *dfs, dfs_obj_t *parent1, const char *name1, dfs_obj_t *parent2,
	     const char *name2);

/**
 * Retrieve mode of an open object.
 *
 * \param[in]	obj	Open object to query.
 * \param[out]	mode	mode_t (permissions + type).
 *
 * \return		0 on success, errno code on failure.
 */
int
dfs_get_mode(dfs_obj_t *obj, mode_t *mode);

/**
 * Retrieve some attributes of DFS object. Those include the object class and
 * the chunk size.
 *
 * \param[in]   dfs     Pointer to the mounted file system.
 * \param[in]   obj	Open object handle to query.
 * \param[out]  info	info object container object class, chunks size, etc.
 *
 * \return		0 on success, errno code on failure.
 */
int
dfs_obj_get_info(dfs_t *dfs, dfs_obj_t *obj, dfs_obj_info_t *info);

/**
 * Set the object class on a directory for new files or sub-dirs that are
 * created in that dir.  This does not change the chunk size for existing files
 * or dirs in that directory, nor it does change the object class of the
 * directory itself. Note that this is only supported on directories and will
 * fail if called on non-directory objects.
 *
 * \param[in]   dfs     Pointer to the mounted file system.
 * \param[in]   obj	Open object handle to access.
 * \param[in]	flags	Flags for setting oclass (currently ignored)
 * \param[in]   cid	object class.
 *
 * \return		0 on success, errno code on failure.
 */
int
dfs_obj_set_oclass(dfs_t *dfs, dfs_obj_t *obj, int flags, daos_oclass_id_t cid);

/**
 * Set the chunk size on a directory for new files or sub-dirs that are created
 * in that dir.  This does not change the chunk size for existing files or dirs
 * in that directory. Note that this is only supported on directories and will
 * fail if called on non-directory objects.
 *
 * \param[in]   dfs     Pointer to the mounted file system.
 * \param[in]   obj	Open object handle to access.
 * \param[in]	flags	Flags for setting chunk size (currently ignored)
 * \param[in]   csize	Chunk size to set object to.
 *
 * \return		0 on success, errno code on failure.
 */
int
dfs_obj_set_chunk_size(dfs_t *dfs, dfs_obj_t *obj, int flags,
		       daos_size_t csize);

/**
 * Retrieve the DAOS open handle of a DFS file object. User should not close
 * this handle. This is used in cases like MPI-IO where 1 rank creates the file
 * with dfs, but wants to access the file with the array API directly rather
 * than the DFS API.
 *
 * \param[in]	obj	Open object.
 * \param[out]	oh	DAOS object open handle.
 *
 * \return		0 on success, errno code on failure.
 */
int
dfs_get_file_oh(dfs_obj_t *obj, daos_handle_t *oh);

/**
 * Retrieve the chunk size of a DFS file object.
 *
 * \param[in]	obj	Open object.
 * \param[out]	chunk_size
 *			Chunk size of array object.
 *
 * \return		0 on success, errno code on failure.
 */
int
dfs_get_chunk_size(dfs_obj_t *obj, daos_size_t *chunk_size);

/**
 * Retrieve Symlink value of object if it's a symlink. If the buffer size passed
 * in is not large enough, we copy up to size of the buffer, and update the size
 * to actual value size. The size returned includes the null terminator.
 *
 * \param[in]	obj	Open object to query.
 * \param[in]	buf	user buffer to copy the symlink value in.
 * \param[in,out]
 *		size	[in]: Size of buffer passed in. [out]: Actual size of
 *			value.
 *
 * \return		0 on success, errno code on failure.
 */
int
dfs_get_symlink_value(dfs_obj_t *obj, char *buf, daos_size_t *size);

/**
 * A DFS object open handle has links to its parent (oid) and the entry name of
 * that object in that parent. In some cases a user would want to update the oh
 * of an object in case of a rename. This API would allow modifying an existing
 * open handle of an object to change it's parent and it's entry name. Note this
 * is a local operation and doesn't change anything on the storage.
 *
 * \param[in]	obj	Open object handle to update.
 * \param[in]	src_obj
 *			Open object handle of the object whose parent will be
 *			used as the new parent of \a obj.
 * \param[in]	name	Optional new name of entry in parent. Pass NULL to leave
 *			the entry name unchanged.
 *
 * \return		0 on Success. errno code on Failure.
 */
int
dfs_update_parent(dfs_obj_t *obj, dfs_obj_t *src_obj, const char *name);

/**
 * stat attributes of an entry. If object is a symlink, the link itself is
 * interogated. The following elements of the stat struct are populated
 * (the rest are set to 0):
 * mode_t    st_mode;
 * uid_t     st_uid;
 * gid_t     st_gid;
 * off_t     st_size;
 * blkcnt_t  st_blocks
 * struct timespec st_atim;
 * struct timespec st_mtim;
 * struct timespec st_ctim;
 *
 * \param[in]	dfs	Pointer to the mounted file system.
 * \param[in]	parent	Opened parent directory object. If NULL, use root obj.
 * \param[in]	name	Link name of the object. Can be NULL if parent is root,
 *			which means operation will be on root object.
 * \param[out]	stbuf	Stat struct with the members above filled.
 *
 * \return		0 on success, errno code on failure.
 */
int
dfs_stat(dfs_t *dfs, dfs_obj_t *parent, const char *name,
	 struct stat *stbuf);

/**
 * Same as dfs_stat but works directly on an open object.
 *
 * \param[in]	dfs	Pointer to the mounted file system.
 * \param[in]	obj	Open object (File, dir or syml) to stat.
 * \param[out]	stbuf	Stat struct with the members above filled.
 *
 * \return		0 on success, errno code on failure.
 */
int
dfs_ostat(dfs_t *dfs, dfs_obj_t *obj, struct stat *stbuf);

/** Option to set the mode_t on an entry */
#define DFS_SET_ATTR_MODE	(1 << 0)
/** Option to set the access time on an entry */
#define DFS_SET_ATTR_ATIME	(1 << 1)
/** Option to set the modify time on an entry */
#define DFS_SET_ATTR_MTIME	(1 << 2)
/** Option to set size of a file */
#define DFS_SET_ATTR_SIZE	(1 << 3)
/** Option to set uid of object */
#define DFS_SET_ATTR_UID	(1 << 4)
/** Option to set gid of object */
#define DFS_SET_ATTR_GID	(1 << 5)

/**
 * set stat attributes for a file and fetch new values.  If the object is a
 * symlink the link itself is modified.  See dfs_stat() for which entries
 * are filled.
 *
 * \param[in]	dfs	Pointer to the mounted file system.
 * \param[in]	obj	Open object (File, dir or syml) to modify.
 * \param[in,out]
 *		stbuf	[in]: Stat struct with the members set.
 *			[out]: Stat struct with all valid members filled.
 * \param[in]	flags	Bitmask of flags to set
 *
 * \return		0 on Success. errno code on Failure.
 */
int
dfs_osetattr(dfs_t *dfs, dfs_obj_t *obj, struct stat *stbuf, int flags);

/**
 * Check access permissions on an object. Similar to Linux access(2).
 * Symlinks are dereferenced.
 *
 * \param[in]	dfs	Pointer to the mounted file system.
 * \param[in]	parent	Opened parent directory object. If NULL, use root obj.
 * \param[in]	name	Link name of the object. Can be NULL if parent is root,
 *			which means operation will be on root object.
 * \param[in]	mask	accessibility check(s) to be performed.
 *			It should be either the value F_OK, or a mask with
 *			bitwise OR of one or more of R_OK, W_OK, and X_OK.
 *
 * \return		0 on success, errno code on failure.
 */
int
dfs_access(dfs_t *dfs, dfs_obj_t *parent, const char *name, int mask);

/**
 * Change permission access bits. Symlinks are dereferenced.
 *
 * \param[in]	dfs	Pointer to the mounted file system.
 * \param[in]	parent	Opened parent directory object. If NULL, use root obj.
 * \param[in]	name	Link name of the object. Can be NULL if parent is root,
 *			which means operation will be on root object.
 * \param[in]	mode	New permission access modes. For now, we don't support
 *			the sticky bit, setuid, and setgid.
 *
 * \return		0 on success, errno code on failure.
 */
int
dfs_chmod(dfs_t *dfs, dfs_obj_t *parent, const char *name, mode_t mode);

/**
 * Change owner and group. Since uid and gid are not enforced
 * at the DFS level, we do not also enforce the process privileges to be able to change the uid and
 * gid. Any process with write access to the DFS container can make changes to the uid and gid using
 * this function.
 *
 * \param[in]	dfs	Pointer to the mounted file system.
 * \param[in]	parent	Opened parent directory object. If NULL, use root obj.
 * \param[in]	name	Link name of the object. Can be NULL if parent is root,
 *			which means operation will be on root object.
 * \param[in]	uid	change owner of file (-1 to leave unchanged).
 * \param[in]	gid	change group of file (-1 to leave unchanged).
 * \param[in]	flags	if 0, symlinks are dereferenced. Pass O_NOFOLLOW to not dereference.
 *
 * \return		0 on success, errno code on failure.
 */
int
dfs_chown(dfs_t *dfs, dfs_obj_t *parent, const char *name, uid_t uid, gid_t gid, int flags);

/**
 * Sync to commit the latest epoch on the container. This applies to the entire
 * namespace and not to a particular file/directory.
 *
 * TODO: This should take a persistent snapshot at current timestamp.
 *
 * \param[in]	dfs	Pointer to the mounted file system.
 *
 * \return		0 on success, errno code on failure.
 */
int
dfs_sync(dfs_t *dfs);

/**
 * Set extended attribute on an open object (File, dir, syml). If object is a
 * symlink, the value is set on the symlink itself.
 *
 * \param[in]	dfs	Pointer to the mounted file system.
 * \param[in]	obj	Open object where xattr will be added.
 * \param[in]	name	Name of xattr to add.
 * \param[in]	value	Value of xattr.
 * \param[in]	size	Size in bytes of the value.
 * \param[in]	flags	Set flags. passing 0 does not check for xattr existence.
 *			XATTR_CREATE: create or fail if xattr exists.
 *			XATTR_REPLACE: replace or fail if xattr does not exist.
 *
 * \return		0 on success, errno code on failure.
 */
int
dfs_setxattr(dfs_t *dfs, dfs_obj_t *obj, const char *name,
	     const void *value, daos_size_t size, int flags);

/**
 * Get extended attribute of an open object. If object is a symlink, the link
 * itself is interogated.
 *
 * \param[in]	dfs	Pointer to the mounted file system.
 * \param[in]	obj	Open object where xattr is checked.
 * \param[in]	name	Name of xattr to get.
 * \param[out]	value	Buffer to place value of xattr.
 * \param[in,out]
 *		size	[in]: Size of buffer value. [out]: Actual size of xattr.
 *
 * \return		0 on success, errno code on failure.
 */
int
dfs_getxattr(dfs_t *dfs, dfs_obj_t *obj, const char *name, void *value,
	     daos_size_t *size);

/**
 * Remove extended attribute of an open object. If object is a symlink, the link
 * itself is interogated.
 *
 * \param[in]	dfs	Pointer to the mounted file system.
 * \param[in]	obj	Open object where xattr will be removed.
 * \param[in]	name	Name of xattr to remove.
 *
 * \return		0 on success, errno code on failure.
 */
int
dfs_removexattr(dfs_t *dfs, dfs_obj_t *obj, const char *name);

/**
 * list extended attributes of an open object and place them all in a buffer
 * NULL terminated one after the other. If object is a symlink, the link itself
 * is interogated.
 *
 * \param[in]	dfs	Pointer to the mounted file system.
 * \param[in]	obj	Open object where xattrs will be listed.
 * \param[in,out]
 *		list	[in]: Allocated buffer for all xattr names.
 *			[out]: Names placed after each other (null terminated).
 * \param[in,out]
 *		size    [in]: Size of list. [out]: Actual size of list.
 *
 * \return		0 on success, errno code on failure.
 */
int
dfs_listxattr(dfs_t *dfs, dfs_obj_t *obj, char *list, daos_size_t *size);

<<<<<<< HEAD
#if defined(__cplusplus)
}
=======
/**
 * Backward compatibility code.
 * Please don't use directly
 */
int
dfs_cont_create2(daos_handle_t poh, uuid_t *cuuid, dfs_attr_t *attr, daos_handle_t *coh,
		 dfs_t **dfs);
/**
 * Backward compatibility code.
 * Please don't use directly
 */
int
dfs_cont_create1(daos_handle_t poh, const uuid_t cuuid, dfs_attr_t *attr, daos_handle_t *coh,
		 dfs_t **dfs);

#if defined(__cplusplus)
}

#define dfs_cont_create dfs_cont_create_cpp
static inline int
dfs_cont_create_cpp(daos_handle_t poh, uuid_t *cuuid, dfs_attr_t *attr, daos_handle_t *coh,
		    dfs_t **dfs)
{
	return dfs_cont_create2(poh, cuuid, attr, coh, dfs);
}

static inline int
dfs_cont_create_cpp(daos_handle_t poh, const uuid_t cuuid, dfs_attr_t *attr, daos_handle_t *coh,
		    dfs_t **dfs)
{
	return dfs_cont_create1(poh, cuuid, attr, coh, dfs);
};
#else
/**
 * for backward compatibility, support old api where a const uuid_t was required to be passed in for
 * the container to be created.
 */
#define dfs_cont_create(poh, co, ...)					\
	({								\
		int _ret;						\
		uuid_t *_u;						\
		if (d_is_uuid(co)) {					\
			_u = (uuid_t *)((unsigned char *)(co));		\
			_ret = dfs_cont_create((poh), _u, __VA_ARGS__);	\
		} else {						\
			_u = (uuid_t *)(co);				\
			_ret = dfs_cont_create2((poh), _u, __VA_ARGS__); \
		}							\
		_ret;							\
	})

>>>>>>> 227752d7
#endif /* __cplusplus */
#endif /* __DAOS_FS_H__ */<|MERGE_RESOLUTION|>--- conflicted
+++ resolved
@@ -1056,61 +1056,7 @@
 int
 dfs_listxattr(dfs_t *dfs, dfs_obj_t *obj, char *list, daos_size_t *size);
 
-<<<<<<< HEAD
 #if defined(__cplusplus)
 }
-=======
-/**
- * Backward compatibility code.
- * Please don't use directly
- */
-int
-dfs_cont_create2(daos_handle_t poh, uuid_t *cuuid, dfs_attr_t *attr, daos_handle_t *coh,
-		 dfs_t **dfs);
-/**
- * Backward compatibility code.
- * Please don't use directly
- */
-int
-dfs_cont_create1(daos_handle_t poh, const uuid_t cuuid, dfs_attr_t *attr, daos_handle_t *coh,
-		 dfs_t **dfs);
-
-#if defined(__cplusplus)
-}
-
-#define dfs_cont_create dfs_cont_create_cpp
-static inline int
-dfs_cont_create_cpp(daos_handle_t poh, uuid_t *cuuid, dfs_attr_t *attr, daos_handle_t *coh,
-		    dfs_t **dfs)
-{
-	return dfs_cont_create2(poh, cuuid, attr, coh, dfs);
-}
-
-static inline int
-dfs_cont_create_cpp(daos_handle_t poh, const uuid_t cuuid, dfs_attr_t *attr, daos_handle_t *coh,
-		    dfs_t **dfs)
-{
-	return dfs_cont_create1(poh, cuuid, attr, coh, dfs);
-};
-#else
-/**
- * for backward compatibility, support old api where a const uuid_t was required to be passed in for
- * the container to be created.
- */
-#define dfs_cont_create(poh, co, ...)					\
-	({								\
-		int _ret;						\
-		uuid_t *_u;						\
-		if (d_is_uuid(co)) {					\
-			_u = (uuid_t *)((unsigned char *)(co));		\
-			_ret = dfs_cont_create((poh), _u, __VA_ARGS__);	\
-		} else {						\
-			_u = (uuid_t *)(co);				\
-			_ret = dfs_cont_create2((poh), _u, __VA_ARGS__); \
-		}							\
-		_ret;							\
-	})
-
->>>>>>> 227752d7
 #endif /* __cplusplus */
 #endif /* __DAOS_FS_H__ */