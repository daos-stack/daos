/**
 * (C) Copyright 2015-2024 Intel Corporation.
 * (C) Copyright 2025 Google LLC
 * (C) Copyright 2025 Hewlett Packard Enterprise Development LP
 *
 * SPDX-License-Identifier: BSD-2-Clause-Patent
 */

#ifndef __DAOS_COMMON_H__
#define __DAOS_COMMON_H__

#include <sys/time.h>
#include <sys/types.h>
#include <sys/param.h>
#include <stdint.h>
#include <inttypes.h>
#include <unistd.h>
#include <stdbool.h>
#include <string.h>
#include <ctype.h>
#include <errno.h>
#include <assert.h>
#include <time.h>
#include <stdlib.h>
#include <stdio.h>
#include <pthread.h>
#include <byteswap.h>

#include <daos_errno.h>
#include <daos/debug.h>
#include <gurt/hash.h>
#include <gurt/common.h>
#include <cart/api.h>
#include <daos_types.h>
#include <daos_obj.h>
#include <daos_prop.h>
#include <daos_security.h>
#include <daos/profile.h>
#include <daos/dtx.h>
#include <daos/cmd_parser.h>

#define DAOS_ON_VALGRIND D_ON_VALGRIND

#define DF_OID		DF_U64"."DF_U64
#define DP_OID(o)	(o).hi, (o).lo

#define DF_UOID		DF_OID".%u.%u"
#define DP_UOID(uo)	DP_OID((uo).id_pub), (uo).id_shard, (uo).id_layout_ver
#define DF_BOOL "%s"
#define DP_BOOL(b) ((b) ? "true" : "false")
#define DF_IOV "<%p, %zu/%zu>"
#define DP_IOV(i) (i)->iov_buf, (i)->iov_len, (i)->iov_buf_len
#define MAX_TREE_ORDER_INC	7

struct daos_node_overhead {
	/** Node size in bytes for tree with only */
	int	no_size;
	/** Order of node */
	int	no_order;
};

/** Overheads for a tree */
struct daos_tree_overhead {
	/** Overhead for full size of leaf tree node */
	struct daos_node_overhead	to_leaf_overhead;
	/** Overhead for full size intermediate tree node */
	int				to_int_node_size;
	/** Overhead for dynamic tree nodes */
	struct daos_node_overhead	to_dyn_overhead[MAX_TREE_ORDER_INC];
	/** Number of dynamic tree node sizes */
	int                             to_dyn_count;
	/** Inline metadata size for each record */
	int                             to_node_rec_msize;
	/** Dynamic metadata size of an allocated record. */
	int                             to_record_msize;
};

/** Points to a byte in an iov, in an sgl */
struct daos_sgl_idx {
	uint32_t	iov_idx; /** index of iov */
	daos_off_t	iov_offset; /** byte offset of iov buf */
};

#define DF_SGL_IDX "{idx: %d, offset: "DF_U64"}"
#define DP_SGL_IDX(i) (i)->iov_idx, (i)->iov_offset

/*
 * add bytes to the sgl index offset. If the new offset is greater than or
 * equal to the indexed iov len, move the index to the next iov in the sgl.
 */
static inline void
sgl_move_forward(d_sg_list_t *sgl, struct daos_sgl_idx *sgl_idx, uint64_t bytes)
{
	sgl_idx->iov_offset += bytes;
	D_DEBUG(DB_TRACE, "Moving sgl index forward by %lu bytes."
			  "Idx: "DF_SGL_IDX"\n",
		bytes, DP_SGL_IDX(sgl_idx));

	/** move to next iov if necessary */
	if (sgl_idx->iov_offset >= sgl->sg_iovs[sgl_idx->iov_idx].iov_buf_len) {
		sgl_idx->iov_idx++;
		sgl_idx->iov_offset = 0;
		D_DEBUG(DB_TRACE, "Moving to next iov in sgl\n");
	}
	D_DEBUG(DB_TRACE, "Idx: "DF_SGL_IDX"\n", DP_SGL_IDX(sgl_idx));
}

static inline void *
sgl_indexed_byte(d_sg_list_t *sgl, struct daos_sgl_idx *sgl_idx)
{
	D_DEBUG(DB_TRACE, "Idx: "DF_SGL_IDX"\n", DP_SGL_IDX(sgl_idx));
	if (sgl_idx->iov_idx > sgl->sg_nr_out - 1) {
		D_DEBUG(DB_TRACE, "Index too high. Returning NULL\n");
		return NULL;
	}
	return sgl->sg_iovs[sgl_idx->iov_idx].iov_buf + sgl_idx->iov_offset;
}

/*
 * If the byte count will exceed the current indexed iov, then move to
 * the next.
 */
static inline void
sgl_test_forward(d_sg_list_t *sgl, struct daos_sgl_idx *sgl_idx, uint64_t bytes)
{
	D_DEBUG(DB_TRACE, "Before Idx: "DF_SGL_IDX"\n", DP_SGL_IDX(sgl_idx));
	if (sgl_idx->iov_offset + bytes >
	    sgl->sg_iovs[sgl_idx->iov_idx].iov_len) {
		sgl_idx->iov_idx++;
		sgl_idx->iov_offset = 0;
	}
	D_DEBUG(DB_TRACE, "After Idx: "DF_SGL_IDX"\n", DP_SGL_IDX(sgl_idx));
}

/*
 * Each thread has DF_UUID_MAX number of thread-local buffers for UUID strings.
 * Each debug message can have at most this many DP_UUIDs.
 *
 * DF_UUID prints the first eight characters of the string representation,
 * while DF_UUIDF prints the full 36-character string representation. DP_UUID()
 * matches both DF_UUID and DF_UUIDF.
 */
#define DF_UUID_MAX	8
#define DF_UUID		"%.8s"
#define DF_UUIDF	"%s"
char *DP_UUID(const void *uuid);

/* For prefixes of error messages about a container */
#define DF_CONT			DF_UUID"/"DF_UUID
#define DP_CONT(puuid, cuuid)	DP_UUID(puuid), DP_UUID(cuuid)
#define DF_CONTF		DF_UUIDF"/"DF_UUIDF

#ifdef DAOS_BUILD_RELEASE

#define DF_KEY       "[%d]"
#define DP_KEY(_key) (int)((_key)->iov_len)

#define DF_DE        "de[%zi]"
#define DP_DE(_de)   strnlen(_de, NAME_MAX)

#define DF_PATH        "path[%zi]"
#define DP_PATH(_path) strnlen((_path), PATH_MAX)

#else

char *
daos_key2str(daos_key_t *key);

#define DF_KEY      "[%d] '%s'"
#define DP_KEY(key) (int)(key)->iov_len, daos_key2str(key)

char *
daos_de2str(const char *de);

#define DF_DE       "de'%s'"
#define DP_DE(_de)  daos_de2str(_de)

char *
daos_path2str(const char *path);

#define DF_PATH        "path'%s'"
#define DP_PATH(_path) daos_path2str(_path)

#endif

#define DF_RECX			"["DF_X64"-"DF_X64"]"
#define DP_RECX(r)		(r).rx_idx, ((r).rx_idx + (r).rx_nr - 1)
#define DF_IOM			"{nr: %d, lo: "DF_RECX", hi: "DF_RECX"}"
#define DP_IOM(m)		(m)->iom_nr, DP_RECX((m)->iom_recx_lo), \
				DP_RECX((m)->iom_recx_hi)

static inline uint64_t
daos_u64_hash(uint64_t val, unsigned int bits)
{
	uint64_t hash = val;

	hash *= DGOLDEN_RATIO_PRIME_64;
	return hash >> (64 - bits);
}

static inline uint32_t
daos_u32_hash(uint64_t key, unsigned int bits)
{
	return (DGOLDEN_RATIO_PRIME_32 * key) >> (32 - bits);
}

#define LOWEST_BIT_SET(x)       ((x) & ~((x) - 1))

static inline uint8_t
isset_range(uint8_t *bitmap, uint32_t start, uint32_t end)
{
	uint32_t index;

	for (index = start; index <= end; ++index)
		if (isclr(bitmap, index))
			return 0;

	return 1;
}

static inline uint8_t
isclr_range(uint8_t *bitmap, uint32_t start, uint32_t end)
{
	uint32_t index;

	for (index = start; index <= end; ++index)
		if (isset(bitmap, index))
			return 0;

	return 1;
}

static inline void
clrbit_range(uint8_t *bitmap, uint32_t start, uint32_t end)
{
	uint32_t index;

	for (index = start; index <= end; ++index)
		clrbit(bitmap, index);
}

static inline void
setbit_range(uint8_t *bitmap, uint32_t start, uint32_t end)
{
	uint32_t index;

	for (index = start; index <= end; ++index)
		setbit(bitmap, index);
}

static inline void
setbits64(uint64_t *bmap, int at, int bits)
{
	setbit_range((uint8_t *)bmap, at, at + bits - 1);
}

static inline void
clrbits64(uint64_t *bmap, int at, int bits)
{
	clrbit_range((uint8_t *)bmap, at, at + bits - 1);
}

#define setbit64(bm, at)	setbit(((uint8_t *)bm), at)
#define clrbit64(bm, at)	clrbit(((uint8_t *)bm), at)
#define isset64(bm, at)		isset(((uint8_t *)bm), at)

int
daos_find_bits(uint64_t *used, uint64_t *reserved, int bmap_sz, int bits_min, int *bits);
int
daos_count_free_bits(uint64_t *used, int bmap_sz);

static inline unsigned int
daos_power2_nbits(unsigned int val)
{
	unsigned int shift;

	for (shift = 1; (val >> shift) != 0; shift++);

	return val == LOWEST_BIT_SET(val) ? shift - 1 : shift;
}

static inline bool
daos_uuid_valid(const uuid_t uuid)
{
	return uuid && !uuid_is_null(uuid);
}

static inline bool
daos_rank_list_valid(const d_rank_list_t *rl)
{
	return rl && rl->rl_ranks && rl->rl_nr;
}

static inline uint64_t
daos_get_ntime(void)
{
	struct timespec	tv;

	d_gettime(&tv);
	return ((uint64_t)tv.tv_sec * NSEC_PER_SEC + tv.tv_nsec);
}

static inline uint64_t
daos_getntime_coarse(void)
{
	struct timespec	tv;

	clock_gettime(CLOCK_MONOTONIC_COARSE, &tv);
	return ((uint64_t)tv.tv_sec * NSEC_PER_SEC + tv.tv_nsec);
}

static inline uint64_t
daos_wallclock_secs(void)
{
	struct timespec         now;
	int                     rc;

	rc = clock_gettime(CLOCK_REALTIME, &now);
	if (rc) {
		D_ERROR("clock_gettime failed, rc: %d, errno %d(%s).\n",
			rc, errno, strerror(errno));
		return 0;
	}

	return now.tv_sec;
}

static inline uint64_t
daos_getmtime_coarse(void)
{
	struct timespec tv;

	clock_gettime(CLOCK_MONOTONIC_COARSE, &tv);
	return ((uint64_t)tv.tv_sec * 1000 + tv.tv_nsec / NSEC_PER_MSEC);
}

static inline uint64_t
daos_getutime(void)
{
	struct timespec tv;

	d_gettime(&tv);
	return d_time2us(tv);
}

static inline uint64_t
daos_gettime_coarse(void)
{
	struct timespec	tv;

	clock_gettime(CLOCK_MONOTONIC_COARSE, &tv);
	return tv.tv_sec;
}

/** Function table for combsort and binary search */
typedef struct {
	void    (*so_swap)(void *array, int a, int b);
	/**
	 * For ascending order:
	 * 0	array[a] == array[b]
	 * 1	array[a] > array[b]
	 * -1	array[a] < array[b]
	 */
	int     (*so_cmp)(void *array, int a, int b);
	/** for binary search, returned value is the same as so_cmp() */
	int	(*so_cmp_key)(void *array, int i, uint64_t key);
} daos_sort_ops_t;

int daos_array_sort(void *array, unsigned int len, bool unique,
		    daos_sort_ops_t *ops);
int daos_array_find(void *array, unsigned int len, uint64_t key,
		    daos_sort_ops_t *ops);
int daos_array_find_le(void *array, unsigned int len, uint64_t key,
		       daos_sort_ops_t *ops);
int daos_array_find_ge(void *array, unsigned int len, uint64_t key,
		       daos_sort_ops_t *ops);

void daos_array_shuffle(void *arr, unsigned int len, daos_sort_ops_t *ops);

int daos_sgls_copy_ptr(d_sg_list_t *dst, int dst_nr, d_sg_list_t *src,
		       int src_nr);
int daos_sgls_copy_data_out(d_sg_list_t *dst, int dst_nr, d_sg_list_t *src,
			    int src_nr);
int daos_sgls_copy_all(d_sg_list_t *dst, int dst_nr, d_sg_list_t *src,
		       int src_nr);
int daos_sgl_copy_data_out(d_sg_list_t *dst, d_sg_list_t *src);
int daos_sgl_copy_data(d_sg_list_t *dst, d_sg_list_t *src);
int daos_sgl_alloc_copy_data(d_sg_list_t *dst, d_sg_list_t *src);
int daos_sgls_alloc(d_sg_list_t *dst, d_sg_list_t *src, int nr);
int daos_sgl_merge(d_sg_list_t *dst, d_sg_list_t *src);
daos_size_t daos_sgl_data_len(d_sg_list_t *sgl);
daos_size_t daos_sgl_buf_size(d_sg_list_t *sgl);
daos_size_t daos_sgls_buf_size(d_sg_list_t *sgls, int nr);
daos_size_t daos_sgls_packed_size(d_sg_list_t *sgls, int nr,
				  daos_size_t *buf_size);
int
daos_sgl_buf_extend(d_sg_list_t *sgl, int idx, size_t new_size);

/** Move to next iov, it's caller's responsibility to ensure the idx boundary */
#define daos_sgl_next_iov(iov_idx, iov_off)				\
	do {								\
		(iov_idx)++;						\
		(iov_off) = 0;						\
	} while (0)
/** Get the leftover space in an iov of sgl */
#define daos_iov_left(sgl, iov_idx, iov_off)				\
	((sgl)->sg_iovs[iov_idx].iov_buf_len - (iov_off))
/** get remaining space in an iov, assuming that iov_len is used and
 * iov_buf_len is total in buf
 */
#define daos_iov_remaining(iov) ((iov).iov_buf_len > (iov).iov_len ? \
				(iov).iov_buf_len - (iov).iov_len : 0)
/**
 * Move sgl forward from iov_idx/iov_off, with move_dist distance. It is
 * caller's responsibility to check the boundary.
 */
#define daos_sgl_move(sgl, iov_idx, iov_off, move_dist)			       \
	do {								       \
		uint64_t moved = 0, step, iov_left;			       \
		if ((move_dist) <= 0)					       \
			break;						       \
		while (moved < (move_dist)) {				       \
			iov_left = daos_iov_left(sgl, iov_idx, iov_off);       \
			step = MIN(iov_left, (move_dist) - moved);	       \
			(iov_off) += step;				       \
			moved += step;					       \
			if (daos_iov_left(sgl, iov_idx, iov_off) == 0)	       \
				daos_sgl_next_iov(iov_idx, iov_off);	       \
		}							       \
		D_ASSERT(moved == (move_dist));				       \
	} while (0)

/**
 * Consume buffer of length\a size for \a sgl with \a iov_idx and \a iov_off.
 * The consumed buffer location will be returned by \a iovs and \a iov_nr.
 */
#define daos_sgl_consume(sgl, iov_idx, iov_off, size, iovs, iov_nr)	       \
	do {								       \
		uint64_t consumed = 0, step, iov_left;			       \
		uint32_t consume_idx = 0;				       \
		if ((size) <= 0)					       \
			break;						       \
		while (consumed < (size)) {				       \
			iov_left = daos_iov_left(sgl, iov_idx, iov_off);       \
			step = MIN(iov_left, (size) - consumed);	       \
			iovs[consume_idx].iov_buf =			       \
				(sgl)->sg_iovs[iov_idx].iov_buf + (iov_off);   \
			iovs[consume_idx].iov_len = step;		       \
			iovs[consume_idx].iov_buf_len = step;		       \
			consume_idx++;					       \
			(iov_off) += step;				       \
			consumed += step;				       \
			if (daos_iov_left(sgl, iov_idx, iov_off) == 0)	       \
				daos_sgl_next_iov(iov_idx, iov_off);	       \
		}							       \
		(iov_nr) = consume_idx;					       \
		D_ASSERT(consumed == (size));				       \
	} while (0)

#ifndef roundup
#define roundup(x, y)		((((x) + ((y) - 1)) / (y)) * (y))
#endif
#ifndef rounddown
#define rounddown(x, y)		(((x) / (y)) * (y))
#endif

/**
 * Request a buffer of length \a bytes_needed from the sgl starting at
 * index \a idx. The length of the resulting buffer will be the number
 * of requested bytes if available in the indexed I/O vector or the max bytes
 * that can be taken from the indexed I/O vector. The index will be incremented
 * to point to just after the buffer returned. If the end of an I/O vector is
 * reached then the index will point to the beginning of the next. It is
 * possible for the index reach past the SGL. In this case the function will
 * return true, meaning the end was reached.
 *
 * @param[in]		sgl		sgl to be read from
 * @param[in]		check_buf	if true process on the sgl buf len
					instead of iov_len
 * @param[in,out]	idx		index into the sgl to start reading from
 * @param[in]		buf_len_req	number of bytes requested
 * @param[out]		p_buf		resulting pointer to buffer
 * @param[out]		p_buf_len	length of buffer
 *
 * @return		true if end of SGL was reached
 */
bool daos_sgl_get_bytes(d_sg_list_t *sgl, bool check_buf,
			struct daos_sgl_idx *idx, size_t buf_len_req,
			uint8_t **p_buf, size_t *p_buf_len);

typedef int (*daos_sgl_process_cb)(uint8_t *buf, size_t len, void *args);
/**
 * Process bytes of an SGL. The process callback will be called for
 * each contiguous set of bytes provided in the SGL's I/O vectors.
 *
 * @param sgl		sgl to process
 * @param check_buf	if true process on the sgl buf len instead of iov_len
 * @param idx		index to keep track of what's been processed
 * @param requested_bytes		number of bytes to process
 * @param process_cb	callback function for the processing
 * @param cb_args	arguments for the callback function
 *
 * @return		Result of the callback function.
 *			Expectation is 0 is success.
 */
int daos_sgl_processor(d_sg_list_t *sgl, bool check_buf,
		       struct daos_sgl_idx *idx, size_t requested_bytes,
		       daos_sgl_process_cb process_cb, void *cb_args);

char *daos_str_trimwhite(char *str);

static inline bool
daos_iov_empty(d_iov_t *iov)
{
	return iov == NULL || iov->iov_buf == NULL || iov->iov_len == 0;
}

int daos_iov_copy(d_iov_t *dst, d_iov_t *src);
int daos_iov_alloc(d_iov_t *iov, daos_size_t size, bool set_full);
void daos_iov_free(d_iov_t *iov);
bool daos_iov_cmp(d_iov_t *iov1, d_iov_t *iov2);
void daos_iov_append(d_iov_t *iov, void *buf, uint64_t buf_len);

#define daos_key_match(key1, key2)	daos_iov_cmp(key1, key2)

#if !defined(container_of)
/* given a pointer @ptr to the field @member embedded into type (usually
 *  * struct) @type, return pointer to the embedding instance of @type.
 */
# define container_of(ptr, type, member)		\
	 ((type *)((char *)(ptr) - (char *)(&((type *)0)->member)))
#endif

#ifndef offsetof
# define offsetof(typ, memb)	((long)((char *)&(((typ *)0)->memb)))
#endif

#ifndef ARRAY_SIZE
#define ARRAY_SIZE(arr) (sizeof(arr) / sizeof((arr)[0]))
#endif

#ifndef MIN
# define MIN(a, b) (((a) < (b)) ? (a) : (b))
#endif
#ifndef MAX
# define MAX(a, b) (((a) > (b)) ? (a) : (b))
#endif

#ifndef min
#define min(x, y) ((x) < (y) ? (x) : (y))
#endif

#ifndef max
#define max(x, y) ((x) > (y) ? (x) : (y))
#endif

#ifndef min_t
#define min_t(type, x, y) \
	     ({ type __x = (x); type __y = (y); __x < __y ? __x : __y; })
#endif
#ifndef max_t
#define max_t(type, x, y) \
	     ({ type __x = (x); type __y = (y); __x > __y ? __x : __y; })
#endif

/* byte swapper */
#define D_SWAP16(x)	bswap_16(x)
#define D_SWAP32(x)	bswap_32(x)
#define D_SWAP64(x)	bswap_64(x)
#define D_SWAP16S(x)	do { *(x) = D_SWAP16(*(x)); } while (0)
#define D_SWAP32S(x)	do { *(x) = D_SWAP32(*(x)); } while (0)
#define D_SWAP64S(x)	do { *(x) = D_SWAP64(*(x)); } while (0)

/**
 * Convert system errno to DER_* variant. Default error code for any non-defined
 * system errnos is DER_MISC (miscellaneous error).
 *
 * \param[in] err	System error code
 *
 * \return		Corresponding DER_* error code
 */
static inline int
daos_errno2der(int err)
{
	if (err < 0) {
		D_ERROR("error < 0 (%d)\n", err);
		return -DER_UNKNOWN;
	}

	switch (err) {
	case 0:			return -DER_SUCCESS;
	case EPERM:
	case EACCES:		return -DER_NO_PERM;
	case ENOMEM:		return -DER_NOMEM;
	case EDQUOT:
	case ENOSPC:		return -DER_NOSPACE;
	case EEXIST:		return -DER_EXIST;
	case ENOENT:		return -DER_NONEXIST;
	case ECANCELED:		return -DER_CANCELED;
	case EBUSY:		return -DER_BUSY;
	case EOVERFLOW:		return -DER_OVERFLOW;
	case EBADF:		return -DER_NO_HDL;
	case ENOSYS:		return -DER_NOSYS;
	case ETIMEDOUT:		return -DER_TIMEDOUT;
	case EWOULDBLOCK:	return -DER_AGAIN;
	case EPROTO:		return -DER_PROTO;
	case EINVAL:		return -DER_INVAL;
	case ENOTDIR:		return -DER_NOTDIR;
	case EIO:		return -DER_IO;
	case ENOTSUP:
		return -DER_NOTSUPPORTED;
	case EFAULT:
	case ENXIO:
	case ENODEV:
	default:		return -DER_MISC;
	}
}

/**
 * Convert DER_ errno to system variant. Default error code for any non-defined
 * DER_ errnos is EIO (Input/Output error).
 *
 * \param[in] err	DER_ error code
 *
 * \return		Corresponding system error code
 */
static inline int
daos_der2errno(int err)
{
	if (err > 0) {
		D_ERROR("error > 0 (%d)\n", err);
		return EINVAL;
	}

	switch (err) {
	case -DER_SUCCESS:	return 0;
	case -DER_NO_PERM:
	case -DER_EP_RO:
	case -DER_EP_OLD:	return EPERM;
	case -DER_ENOENT:
	case -DER_NONEXIST:	return ENOENT;
	case -DER_INVAL:
	case -DER_NOTYPE:
	case -DER_NOSCHEMA:
	case -DER_NOLOCAL:
	case -DER_NO_HDL:
	case -DER_IO_INVAL:	return EINVAL;
	case -DER_KEY2BIG:
	case -DER_REC2BIG:	return E2BIG;
	case -DER_EXIST:	return EEXIST;
	case -DER_UNREACH:	return EHOSTUNREACH;
	case -DER_NOSPACE:	return ENOSPC;
	case -DER_ALREADY:	return EALREADY;
	case -DER_DOS:
	case -DER_NOMEM:	return ENOMEM;
	case -DER_TIMEDOUT:	return ETIMEDOUT;
	case -DER_BUSY:
	case -DER_EQ_BUSY:	return EBUSY;
	case -DER_AGAIN:	return EAGAIN;
	case -DER_PROTO:	return EPROTO;
	case -DER_IO:		return EIO;
	case -DER_CANCELED:	return ECANCELED;
	case -DER_OVERFLOW:	return EOVERFLOW;
	case -DER_BADPATH:
	case -DER_NOTDIR:	return ENOTDIR;
	case -DER_STALE:	return ESTALE;
	case -DER_TX_RESTART:	return ERESTART;
	case -DER_NOTSUPPORTED:
		return ENOTSUP;
	default:		return EIO;
	}
};

static inline bool
daos_crt_network_error(int err)
{
	return err == -DER_HG || err == -DER_UNREACH || err == -DER_CANCELED ||
	       err == -DER_NOREPLY || err == -DER_OOG;
}

/** See crt_quiet_error. */
static inline bool
daos_quiet_error(int err)
{
	return crt_quiet_error(err);
}

#define daos_rank_list_dup		d_rank_list_dup
#define daos_rank_list_dup_sort_uniq	d_rank_list_dup_sort_uniq
#define daos_rank_list_filter		d_rank_list_filter
#define daos_rank_list_merge		d_rank_list_merge
#define daos_rank_list_alloc		d_rank_list_alloc
#define daos_rank_list_copy		d_rank_list_copy
#define daos_rank_list_shuffle		d_rank_list_shuffle
#define daos_rank_list_sort		d_rank_list_sort
#define daos_rank_list_find		d_rank_list_find
#define daos_rank_list_identical	d_rank_list_identical
#define daos_rank_in_rank_list		d_rank_in_rank_list
#define daos_rank_list_append		d_rank_list_append

void
daos_fail_loc_set(uint64_t id);
void
daos_fail_loc_set_private(uint64_t id);
void
daos_fail_loc_reset(void);
void
daos_fail_value_set(uint64_t val);
void
daos_fail_num_set(uint64_t num);
uint64_t
daos_shard_fail_value(uint16_t *shards, int nr);
bool
daos_shard_in_fail_value(uint16_t shard);
int
daos_fail_check(uint64_t id);

uint64_t
daos_fail_value_get(void);

int
daos_fail_init(void);
void
daos_fail_fini(void);

/**
 * DAOS FAIL Mask
 *
 * fail loc 0-24
 *      [0-16] fail id
 *      [16-24] fail group id used to index in cart injection array.
 * fail mode 24-32
 * unused 32-64
 **/

#define DAOS_FAIL_MASK_LOC	(0x000000ffff)

/* fail mode */
#define DAOS_FAIL_ONCE		0x1000000
#define DAOS_FAIL_SOME		0x2000000
#define DAOS_FAIL_ALWAYS	0x4000000

#define DAOS_FAIL_ID_MASK    0xffffff
#define DAOS_FAIL_GROUP_MASK 0xff0000
#define DAOS_FAIL_GROUP_SHIFT 16

enum {
	DAOS_FAIL_UNIT_TEST_GROUP = 1,
	DAOS_FAIL_SYS_TEST_GROUP = 2,
	DAOS_FAIL_MAX_GROUP
};

#define DAOS_FAIL_ID_GET(fail_loc)	(fail_loc & DAOS_FAIL_ID_MASK)

#define DAOS_FAIL_UNIT_TEST_GROUP_LOC	\
		(DAOS_FAIL_UNIT_TEST_GROUP << DAOS_FAIL_GROUP_SHIFT)

#define DAOS_FAIL_SYS_TEST_GROUP_LOC \
		(DAOS_FAIL_SYS_TEST_GROUP << DAOS_FAIL_GROUP_SHIFT)

#define DAOS_FAIL_GROUP_GET(fail_loc)	\
		((fail_loc & DAOS_FAIL_GROUP_MASK) >> DAOS_FAIL_GROUP_SHIFT)

#define DAOS_SHARD_OBJ_UPDATE_TIMEOUT	(DAOS_FAIL_UNIT_TEST_GROUP_LOC | 0x01)
#define DAOS_SHARD_OBJ_FETCH_TIMEOUT	(DAOS_FAIL_UNIT_TEST_GROUP_LOC | 0x02)
#define DAOS_SHARD_OBJ_FAIL		(DAOS_FAIL_UNIT_TEST_GROUP_LOC | 0x03)
#define DAOS_OBJ_UPDATE_NOSPACE		(DAOS_FAIL_UNIT_TEST_GROUP_LOC | 0x04)
#define DAOS_SHARD_OBJ_RW_CRT_ERROR	(DAOS_FAIL_UNIT_TEST_GROUP_LOC | 0x05)
#define DAOS_OBJ_REQ_CREATE_TIMEOUT	(DAOS_FAIL_UNIT_TEST_GROUP_LOC | 0x06)
#define DAOS_SHARD_OBJ_UPDATE_TIMEOUT_SINGLE	\
					(DAOS_FAIL_UNIT_TEST_GROUP_LOC | 0x07)
#define DAOS_OBJ_SPECIAL_SHARD		(DAOS_FAIL_UNIT_TEST_GROUP_LOC | 0x08)
#define DAOS_OBJ_TGT_IDX_CHANGE		(DAOS_FAIL_UNIT_TEST_GROUP_LOC | 0x09)

#define DAOS_REBUILD_DROP_SCAN	(DAOS_FAIL_UNIT_TEST_GROUP_LOC | 0x0a)
#define DAOS_REBUILD_NO_HDL	(DAOS_FAIL_UNIT_TEST_GROUP_LOC | 0x0b)
#define DAOS_REBUILD_DROP_OBJ	(DAOS_FAIL_UNIT_TEST_GROUP_LOC | 0x0c)
#define DAOS_REBUILD_UPDATE_FAIL (DAOS_FAIL_UNIT_TEST_GROUP_LOC | 0x0d)
#define DAOS_REBUILD_STALE_POOL (DAOS_FAIL_UNIT_TEST_GROUP_LOC | 0x0e)
#define DAOS_REBUILD_TGT_IV_UPDATE_FAIL (DAOS_FAIL_UNIT_TEST_GROUP_LOC | 0x0f)
#define DAOS_REBUILD_TGT_START_FAIL (DAOS_FAIL_UNIT_TEST_GROUP_LOC | 0x10)
#define DAOS_REBUILD_DISABLE	(DAOS_FAIL_UNIT_TEST_GROUP_LOC | 0x11)
#define DAOS_REBUILD_TGT_SCAN_HANG (DAOS_FAIL_UNIT_TEST_GROUP_LOC | 0x12)
#define DAOS_REBUILD_TGT_REBUILD_HANG (DAOS_FAIL_UNIT_TEST_GROUP_LOC | 0x13)
#define DAOS_REBUILD_HANG (DAOS_FAIL_UNIT_TEST_GROUP_LOC | 0x14)
#define DAOS_REBUILD_TGT_SEND_OBJS_FAIL (DAOS_FAIL_UNIT_TEST_GROUP_LOC | 0x15)
#define DAOS_REBUILD_NO_REBUILD (DAOS_FAIL_UNIT_TEST_GROUP_LOC | 0x16)
#define DAOS_REBUILD_NO_UPDATE (DAOS_FAIL_UNIT_TEST_GROUP_LOC | 0x17)
#define DAOS_REBUILD_TGT_NOSPACE (DAOS_FAIL_UNIT_TEST_GROUP_LOC | 0x18)
#define DAOS_REBUILD_DELAY	(DAOS_FAIL_UNIT_TEST_GROUP_LOC | 0x19)

#define DAOS_RDB_SKIP_APPENDENTRIES_FAIL (DAOS_FAIL_UNIT_TEST_GROUP_LOC | 0x1a)
#define DAOS_FORCE_REFRESH_POOL_MAP	  (DAOS_FAIL_UNIT_TEST_GROUP_LOC | 0x1b)

#define DAOS_FORCE_CAPA_FETCH		(DAOS_FAIL_UNIT_TEST_GROUP_LOC | 0x1e)
#define DAOS_FORCE_PROP_VERIFY		(DAOS_FAIL_UNIT_TEST_GROUP_LOC | 0x1f)

/** These faults simulate corruption over the network. Can be set on the client
 * or server side.
 */
#define DAOS_CSUM_CORRUPT_UPDATE	(DAOS_FAIL_UNIT_TEST_GROUP_LOC | 0x20)
#define DAOS_CSUM_CORRUPT_FETCH		(DAOS_FAIL_UNIT_TEST_GROUP_LOC | 0x21)
#define DAOS_CSUM_CORRUPT_UPDATE_AKEY	(DAOS_FAIL_UNIT_TEST_GROUP_LOC | 0x22)
#define DAOS_CSUM_CORRUPT_FETCH_AKEY	(DAOS_FAIL_UNIT_TEST_GROUP_LOC | 0x23)
#define DAOS_CSUM_CORRUPT_UPDATE_DKEY	(DAOS_FAIL_UNIT_TEST_GROUP_LOC | 0x24)
#define DAOS_CSUM_CORRUPT_FETCH_DKEY	(DAOS_FAIL_UNIT_TEST_GROUP_LOC | 0x25)

/** This fault simulates corruption on disk. Must be set on server side. */
#define DAOS_CSUM_CORRUPT_DISK		(DAOS_FAIL_UNIT_TEST_GROUP_LOC | 0x26)
/**
 * This fault simulates shard open failure. Can be used to test EC degraded
 * update/fetch.
 */
#define DAOS_FAIL_SHARD_OPEN		(DAOS_FAIL_UNIT_TEST_GROUP_LOC | 0x27)
/**
 * This fault simulates the EC aggregation boundary (agg_eph_boundry) moved
 * ahead, in that case need to redo the degraded fetch.
 */
#define DAOS_FAIL_AGG_BOUNDRY_MOVED	(DAOS_FAIL_UNIT_TEST_GROUP_LOC | 0x28)
/**
 * This fault simulates the EC parity epoch difference in EC data recovery.
 */
#define DAOS_FAIL_PARITY_EPOCH_DIFF	(DAOS_FAIL_UNIT_TEST_GROUP_LOC | 0x29)
#define DAOS_FAIL_SHARD_NONEXIST	(DAOS_FAIL_UNIT_TEST_GROUP_LOC | 0x2a)

#define DAOS_DTX_COMMIT_SYNC		(DAOS_FAIL_UNIT_TEST_GROUP_LOC | 0x30)
#define DAOS_DTX_LEADER_ERROR		(DAOS_FAIL_UNIT_TEST_GROUP_LOC | 0x31)
#define DAOS_DTX_NONLEADER_ERROR	(DAOS_FAIL_UNIT_TEST_GROUP_LOC | 0x32)
#define DAOS_DTX_LOST_RPC_REQUEST	(DAOS_FAIL_UNIT_TEST_GROUP_LOC | 0x33)
#define DAOS_DTX_LOST_RPC_REPLY		(DAOS_FAIL_UNIT_TEST_GROUP_LOC | 0x34)
#define DAOS_DTX_LONG_TIME_RESEND	(DAOS_FAIL_UNIT_TEST_GROUP_LOC | 0x35)
#define DAOS_DTX_RESTART		(DAOS_FAIL_UNIT_TEST_GROUP_LOC | 0x36)
#define DAOS_DTX_NO_READ_TS		(DAOS_FAIL_UNIT_TEST_GROUP_LOC | 0x37)
#define DAOS_DTX_SPEC_EPOCH		(DAOS_FAIL_UNIT_TEST_GROUP_LOC | 0x38)
#define DAOS_DTX_STALE_PM		(DAOS_FAIL_UNIT_TEST_GROUP_LOC | 0x39)
#define DAOS_DTX_FAIL_IO		(DAOS_FAIL_UNIT_TEST_GROUP_LOC | 0x3a)
#define DAOS_DTX_START_EPOCH		(DAOS_FAIL_UNIT_TEST_GROUP_LOC | 0x3b)
#define DAOS_DTX_NO_BATCHED_CMT		(DAOS_FAIL_UNIT_TEST_GROUP_LOC | 0x3d)
#define DAOS_DTX_NO_COMMITTABLE		(DAOS_FAIL_UNIT_TEST_GROUP_LOC | 0x3e)
#define DAOS_DTX_MISS_COMMIT		(DAOS_FAIL_UNIT_TEST_GROUP_LOC | 0x3f)

#define DAOS_VC_DIFF_REC		(DAOS_FAIL_UNIT_TEST_GROUP_LOC | 0x40)
#define DAOS_VC_DIFF_DKEY		(DAOS_FAIL_UNIT_TEST_GROUP_LOC | 0x41)
#define DAOS_VC_LOST_DATA		(DAOS_FAIL_UNIT_TEST_GROUP_LOC | 0x42)
#define DAOS_VC_LOST_REPLICA		(DAOS_FAIL_UNIT_TEST_GROUP_LOC | 0x43)

#define DAOS_DTX_MISS_ABORT		(DAOS_FAIL_UNIT_TEST_GROUP_LOC | 0x44)
#define DAOS_DTX_SPEC_LEADER		(DAOS_FAIL_UNIT_TEST_GROUP_LOC | 0x45)
#define DAOS_DTX_SRV_RESTART		(DAOS_FAIL_UNIT_TEST_GROUP_LOC | 0x46)
#define DAOS_DTX_NO_RETRY		(DAOS_FAIL_UNIT_TEST_GROUP_LOC | 0x47)
#define DAOS_DTX_RESEND_DELAY1		(DAOS_FAIL_UNIT_TEST_GROUP_LOC | 0x48)
#define DAOS_DTX_UNCERTAIN		(DAOS_FAIL_UNIT_TEST_GROUP_LOC | 0x49)
#define DAOS_DTX_RESYNC_DELAY		(DAOS_FAIL_UNIT_TEST_GROUP_LOC | 0x4a)
#define DAOS_DTX_FAIL_COMMIT		(DAOS_FAIL_UNIT_TEST_GROUP_LOC | 0x4b)

#define DAOS_OBJ_SYNC_RETRY		(DAOS_FAIL_UNIT_TEST_GROUP_LOC | 0x4c)
#define DAOS_OBJ_COLL_SPARSE		(DAOS_FAIL_UNIT_TEST_GROUP_LOC | 0x4d)

#define DAOS_NVME_FAULTY		(DAOS_FAIL_UNIT_TEST_GROUP_LOC | 0x50)
#define DAOS_NVME_WRITE_ERR		(DAOS_FAIL_UNIT_TEST_GROUP_LOC | 0x51)
#define DAOS_NVME_READ_ERR		(DAOS_FAIL_UNIT_TEST_GROUP_LOC | 0x52)
#define DAOS_NVME_ALLOCBUF_ERR		(DAOS_FAIL_UNIT_TEST_GROUP_LOC | 0x53)	/* deprecated */
#define DAOS_NVME_WAL_TX_LOST		(DAOS_FAIL_UNIT_TEST_GROUP_LOC | 0x54)

#define DAOS_POOL_CREATE_FAIL_CORPC	(DAOS_FAIL_UNIT_TEST_GROUP_LOC | 0x60)
#define DAOS_POOL_DESTROY_FAIL_CORPC	(DAOS_FAIL_UNIT_TEST_GROUP_LOC | 0x61)
#define DAOS_POOL_CONNECT_FAIL_CORPC	(DAOS_FAIL_UNIT_TEST_GROUP_LOC | 0x62)
#define DAOS_POOL_DISCONNECT_FAIL_CORPC	(DAOS_FAIL_UNIT_TEST_GROUP_LOC | 0x63)
#define DAOS_POOL_QUERY_FAIL_CORPC	(DAOS_FAIL_UNIT_TEST_GROUP_LOC | 0x64)
#define DAOS_CONT_DESTROY_FAIL_CORPC	(DAOS_FAIL_UNIT_TEST_GROUP_LOC | 0x65)
#define DAOS_CONT_CLOSE_FAIL_CORPC	(DAOS_FAIL_UNIT_TEST_GROUP_LOC | 0x66)
#define DAOS_CONT_QUERY_FAIL_CORPC	(DAOS_FAIL_UNIT_TEST_GROUP_LOC | 0x67)
#define DAOS_CONT_OPEN_FAIL		(DAOS_FAIL_UNIT_TEST_GROUP_LOC | 0x68)
#define DAOS_POOL_FAIL_MAP_REFRESH	(DAOS_FAIL_UNIT_TEST_GROUP_LOC | 0x69)
#define DAOS_CONT_G2L_FAIL		(DAOS_FAIL_UNIT_TEST_GROUP_LOC | 0x6a)
#define DAOS_POOL_CREATE_FAIL_STEP_UP	(DAOS_FAIL_UNIT_TEST_GROUP_LOC | 0x6b)
#define DAOS_MD_OP_PASS_NOREPLY           (DAOS_FAIL_UNIT_TEST_GROUP_LOC | 0x6c)
#define DAOS_MD_OP_FAIL_NOREPLY           (DAOS_FAIL_UNIT_TEST_GROUP_LOC | 0x6d)
#define DAOS_MD_OP_PASS_NOREPLY_NEWLDR    (DAOS_FAIL_UNIT_TEST_GROUP_LOC | 0x6e)
#define DAOS_MD_OP_FAIL_NOREPLY_NEWLDR    (DAOS_FAIL_UNIT_TEST_GROUP_LOC | 0x6f)

/** interoperability failure inject */
#define FLC_SMD_DF_VER			(DAOS_FAIL_UNIT_TEST_GROUP_LOC | 0x70)
#define FLC_POOL_DF_VER			(DAOS_FAIL_UNIT_TEST_GROUP_LOC | 0x71)
#define DAOS_FAIL_LOST_REQ		(DAOS_FAIL_UNIT_TEST_GROUP_LOC | 0x72)
#define DAOS_POOL_UPGRADE_CONT_ABORT	(DAOS_FAIL_UNIT_TEST_GROUP_LOC | 0x73)
#define DAOS_POOL_FAIL_MAP_REFRESH_SERIOUSLY \
					(DAOS_FAIL_UNIT_TEST_GROUP_LOC | 0x74)

#define DAOS_SHARD_OBJ_RW_DROP_REPLY (DAOS_FAIL_SYS_TEST_GROUP_LOC | 0x80)
#define DAOS_OBJ_FETCH_DATA_LOST	(DAOS_FAIL_SYS_TEST_GROUP_LOC | 0x81)
#define DAOS_OBJ_TRY_SPECIAL_SHARD	(DAOS_FAIL_SYS_TEST_GROUP_LOC | 0x82)
#define DAOS_OBJ_EC_AGG_LEADER_DIFF	(DAOS_FAIL_SYS_TEST_GROUP_LOC | 0x83)

#define DAOS_VOS_AGG_RANDOM_YIELD	(DAOS_FAIL_UNIT_TEST_GROUP_LOC | 0x90)
#define DAOS_VOS_AGG_MW_THRESH		(DAOS_FAIL_UNIT_TEST_GROUP_LOC | 0x91)
#define DAOS_VOS_NON_LEADER		(DAOS_FAIL_UNIT_TEST_GROUP_LOC | 0x92)
#define DAOS_VOS_AGG_BLOCKED		(DAOS_FAIL_UNIT_TEST_GROUP_LOC | 0x93)

#define DAOS_VOS_GC_CONT		(DAOS_FAIL_UNIT_TEST_GROUP_LOC | 0x94)
#define DAOS_VOS_GC_CONT_NULL		(DAOS_FAIL_UNIT_TEST_GROUP_LOC | 0x95)

#define DAOS_OBJ_SKIP_PARITY		(DAOS_FAIL_UNIT_TEST_GROUP_LOC | 0x96)
#define DAOS_OBJ_FORCE_DEGRADE		(DAOS_FAIL_UNIT_TEST_GROUP_LOC | 0x97)
#define DAOS_FORCE_EC_AGG		(DAOS_FAIL_UNIT_TEST_GROUP_LOC | 0x98)
#define DAOS_FORCE_EC_AGG_FAIL		(DAOS_FAIL_UNIT_TEST_GROUP_LOC | 0x99)
#define DAOS_FORCE_EC_AGG_PEER_FAIL	(DAOS_FAIL_UNIT_TEST_GROUP_LOC | 0x9a)
#define DAOS_FAIL_TX_CONVERT		(DAOS_FAIL_UNIT_TEST_GROUP_LOC | 0x9b)
#define DAOS_REBUILD_OBJ_FAIL		(DAOS_FAIL_UNIT_TEST_GROUP_LOC | 0x9c)
#define DAOS_FAIL_POOL_CREATE_VERSION	(DAOS_FAIL_UNIT_TEST_GROUP_LOC | 0x9d)
#define DAOS_FORCE_OBJ_UPGRADE		(DAOS_FAIL_UNIT_TEST_GROUP_LOC | 0x9e)
#define DAOS_OBJ_FAIL_NVME_IO		(DAOS_FAIL_UNIT_TEST_GROUP_LOC | 0x9f)

#define DAOS_POOL_EVICT_FAIL		(DAOS_FAIL_UNIT_TEST_GROUP_LOC | 0xa0)
#define DAOS_POOL_RFCHECK_FAIL		(DAOS_FAIL_UNIT_TEST_GROUP_LOC | 0xa1)

#define DAOS_CHK_CONT_ORPHAN		(DAOS_FAIL_UNIT_TEST_GROUP_LOC | 0xb0)
#define DAOS_CHK_CONT_BAD_LABEL		(DAOS_FAIL_UNIT_TEST_GROUP_LOC | 0xb1)
#define DAOS_CHK_LEADER_BLOCK		(DAOS_FAIL_UNIT_TEST_GROUP_LOC | 0xb2)
#define DAOS_CHK_LEADER_FAIL_REGPOOL	(DAOS_FAIL_UNIT_TEST_GROUP_LOC | 0xb3)
#define DAOS_CHK_PS_NOTIFY_LEADER	(DAOS_FAIL_UNIT_TEST_GROUP_LOC | 0xb4)
#define DAOS_CHK_PS_NOTIFY_ENGINE	(DAOS_FAIL_UNIT_TEST_GROUP_LOC | 0xb5)
#define DAOS_CHK_SYNC_ORPHAN_PROCESS	(DAOS_FAIL_UNIT_TEST_GROUP_LOC | 0xb6)
#define DAOS_CHK_FAIL_REPORT_POOL1	(DAOS_FAIL_UNIT_TEST_GROUP_LOC | 0xb7)
#define DAOS_CHK_FAIL_REPORT_POOL2	(DAOS_FAIL_UNIT_TEST_GROUP_LOC | 0xb8)
#define DAOS_CHK_ENGINE_DEATH		(DAOS_FAIL_UNIT_TEST_GROUP_LOC | 0xb9)

/* WAL && checkpoint failure inject */
#define DAOS_WAL_NO_REPLAY		(DAOS_FAIL_UNIT_TEST_GROUP_LOC | 0x100)
#define DAOS_WAL_FAIL_REPLAY		(DAOS_FAIL_UNIT_TEST_GROUP_LOC | 0x101)
#define DAOS_MEM_FAIL_CHECKPOINT	(DAOS_FAIL_UNIT_TEST_GROUP_LOC | 0x102)

/* Fault for when the server cannot reach the client */
#define DAOS_CLIENT_UNREACHABLE         (DAOS_FAIL_UNIT_TEST_GROUP_LOC | 0x103)
<<<<<<< HEAD
#define DAOS_FIREWALL_ERROR             (DAOS_FAIL_UNIT_TEST_GROUP_LOC | 0x104)
=======
#define DAOS_CLIENT_UNREACHABLE_CPD_BODY (DAOS_FAIL_UNIT_TEST_GROUP_LOC | 0x104)
>>>>>>> 9e09527d

#define DAOS_DTX_SKIP_PREPARE		DAOS_DTX_SPEC_LEADER

#define DAOS_FAIL_CHECK(id) daos_fail_check(id)

static inline int __is_po2(unsigned long long val)
{
	return !(val & (val - 1));
}

#define IS_PO2(val)	__is_po2((unsigned long long)(val))

bool daos_file_is_dax(const char *pathname);

/* daos handle hash table */
struct daos_hhash_table {
	struct d_hhash  *dht_hhash;
};

extern struct daos_hhash_table daos_ht;

/* daos handle hash table helpers */
int daos_hhash_init_feats(uint32_t feats);
static inline int
daos_hhash_init(void)
{
	return daos_hhash_init_feats(D_HASH_FT_GLOCK | D_HASH_FT_LRU);
}
int daos_hhash_fini(void);
struct d_hlink *daos_hhash_link_lookup(uint64_t key);
void daos_hhash_link_insert(struct d_hlink *hlink, int type);
void daos_hhash_link_getref(struct d_hlink *hlink);
void daos_hhash_link_putref(struct d_hlink *hlink);
bool daos_hhash_link_delete(struct d_hlink *hlink);
#define daos_hhash_hlink_init(hlink, ops)	d_hhash_hlink_init(hlink, ops)
#define daos_hhash_link_empty(hlink)		d_hhash_link_empty(hlink)
#define daos_hhash_link_key(hlink, key)		d_hhash_link_key(hlink, key)

typedef int (*daos_hhash_traverse_cb_t)(struct d_hlink *link, void *arg);
int
daos_hhash_traverse(int type, daos_hhash_traverse_cb_t cb, void *arg);

/* daos_recx_t overlap detector */
#define DAOS_RECX_OVERLAP(recx_1, recx_2)				\
	(((recx_1).rx_idx < (recx_2).rx_idx + (recx_2).rx_nr) &&	\
	 ((recx_2).rx_idx < (recx_1).rx_idx + (recx_1).rx_nr))
#define DAOS_RECX_PTR_OVERLAP(recx_1, recx_2)				\
	(((recx_1)->rx_idx < (recx_2)->rx_idx + (recx_2)->rx_nr) &&	\
	 ((recx_2)->rx_idx < (recx_1)->rx_idx + (recx_1)->rx_nr))

#define DAOS_RECX_ADJACENT(recx_1, recx_2)				\
	(((recx_1).rx_idx == (recx_2).rx_idx + (recx_2).rx_nr) ||	\
	 ((recx_2).rx_idx == (recx_1).rx_idx + (recx_1).rx_nr))
#define DAOS_RECX_PTR_ADJACENT(recx_1, recx_2)				\
	(((recx_1)->rx_idx == (recx_2)->rx_idx + (recx_2)->rx_nr) ||	\
	 ((recx_2)->rx_idx == (recx_1)->rx_idx + (recx_1)->rx_nr))

#define DAOS_RECX_END(recx)	((recx).rx_idx + (recx).rx_nr)
#define DAOS_RECX_PTR_END(recx)	((recx)->rx_idx + (recx)->rx_nr)

/** check if recx_1 is covered by recx_2 */
#define DAOS_RECX_COVERED(recx_1, recx_2)				\
	(((recx_1).rx_idx >= (recx_2).rx_idx) &&			\
	 (DAOS_RECX_END(recx_1) <= DAOS_RECX_END(recx_2)))

/**
 * Merge \a src recx to \a dst recx.
 */
static inline void
daos_recx_merge_with_offset_size(daos_recx_t *dst, uint64_t offset, uint64_t size)
{
	uint64_t end;

	end = max(offset + size, DAOS_RECX_PTR_END(dst));
	dst->rx_idx = min(offset, dst->rx_idx);
	dst->rx_nr = end - dst->rx_idx;
}

static inline void
daos_recx_merge(daos_recx_t *src, daos_recx_t *dst)
{
	daos_recx_merge_with_offset_size(dst, src->rx_idx, src->rx_nr);
}

static inline bool
daos_recx_can_merge_with_offset_size(daos_recx_t *recx, uint64_t offset, uint64_t size)
{
	return max(recx->rx_idx, offset) <= min(DAOS_RECX_END(*recx), offset + size);
}

static inline bool
daos_recx_can_merge(daos_recx_t *src, daos_recx_t *dst)
{
	return daos_recx_can_merge_with_offset_size(dst, src->rx_idx, src->rx_nr);
}

/* NVMe shared constants */
#define DAOS_NVME_NUMANODE_NONE		-1
#define DAOS_NVME_MEM_PRIMARY		0

/** Size of (un)expected Mercury buffers */
#define DAOS_RPC_SIZE  (20480) /* 20KiB */
/**
 * Threshold for inline vs bulk transfer
 * If the data size is smaller or equal to this limit, it will be transferred
 * inline in the request/reply. Otherwise, a RDMA transfer will be used.
 * Based on RPC size above and reserve 1KiB for RPC fields and cart/HG headers.
 */
#define DAOS_BULK_LIMIT	(DAOS_RPC_SIZE - 1024) /* Reserve 1KiB for headers */

crt_init_options_t *daos_crt_init_opt_get(bool server, int crt_nr);

int crt_proc_struct_dtx_id(crt_proc_t proc, crt_proc_op_t proc_op,
			   struct dtx_id *dti);
int crt_proc_daos_prop_t(crt_proc_t proc, crt_proc_op_t proc_op,
			 daos_prop_t **data);
int crt_proc_struct_daos_acl(crt_proc_t proc, crt_proc_op_t proc_op,
			     struct daos_acl **data);
int crt_proc_d_sg_list_t(crt_proc_t proc, crt_proc_op_t proc_op, d_sg_list_t *p);

bool daos_prop_valid(daos_prop_t *prop, bool pool, bool input);
daos_prop_t *daos_prop_dup(daos_prop_t *prop, bool pool, bool input);
int daos_prop_copy(daos_prop_t *prop_req, daos_prop_t *prop_reply);
void daos_prop_fini(daos_prop_t *prop);

int daos_prop_entry_copy(struct daos_prop_entry *entry,
			 struct daos_prop_entry *entry_dup);
daos_recx_t *daos_recx_alloc(uint32_t nr);
void daos_recx_free(daos_recx_t *recx);

void
daos_get_client_uuid(uuid_t *uuidp);

static inline void
daos_parse_ctype(const char *string, daos_cont_layout_t *type)
{
	if (strcasecmp(string, "HDF5") == 0)
		*type = DAOS_PROP_CO_LAYOUT_HDF5;
	else if (strcasecmp(string, "POSIX") == 0)
		*type = DAOS_PROP_CO_LAYOUT_POSIX;
	else if (strcasecmp(string, "PYTHON") == 0)
		*type = DAOS_PROP_CO_LAYOUT_PYTHON;
	else if (strcasecmp(string, "SPARK") == 0)
		*type = DAOS_PROP_CO_LAYOUT_SPARK;
	else if (strcasecmp(string, "DATABASE") == 0 ||
		 strcasecmp(string, "DB") == 0)
		*type = DAOS_PROP_CO_LAYOUT_DATABASE;
	else if (strcasecmp(string, "ROOT") == 0 ||
		 strcasecmp(string, "RNTuple") == 0)
		*type = DAOS_PROP_CO_LAYOUT_ROOT;
	else if (strcasecmp(string, "SEISMIC") == 0 ||
		 strcasecmp(string, "DSG") == 0)
		*type = DAOS_PROP_CO_LAYOUT_SEISMIC;
	else if (strcasecmp(string, "METEO") == 0 ||
		 strcasecmp(string, "FDB") == 0)
		*type = DAOS_PROP_CO_LAYOUT_METEO;
	else
		*type = DAOS_PROP_CO_LAYOUT_UNKNOWN;
}

static inline void
daos_unparse_ctype(daos_cont_layout_t ctype, char *string)
{
	switch (ctype) {
	case DAOS_PROP_CO_LAYOUT_POSIX:
		strcpy(string, "POSIX");
		break;
	case DAOS_PROP_CO_LAYOUT_HDF5:
		strcpy(string, "HDF5");
		break;
	case DAOS_PROP_CO_LAYOUT_PYTHON:
		strcpy(string, "PYTHON");
		break;
	case DAOS_PROP_CO_LAYOUT_SPARK:
		strcpy(string, "SPARK");
		break;
	case DAOS_PROP_CO_LAYOUT_DATABASE:
		strcpy(string, "DATABASE");
		break;
	case DAOS_PROP_CO_LAYOUT_ROOT:
		strcpy(string, "ROOT");
		break;
	case DAOS_PROP_CO_LAYOUT_SEISMIC:
		strcpy(string, "SEISMIC");
		break;
	case DAOS_PROP_CO_LAYOUT_METEO:
		strcpy(string, "METEO");
		break;
	default:
		strcpy(string, "unknown");
		break;
	}
}

static inline void
daos_anchor_set_flags(daos_anchor_t *anchor, uint32_t flags)
{
	anchor->da_flags = flags;
}

static inline uint32_t
daos_anchor_get_flags(daos_anchor_t *anchor)
{
	return anchor->da_flags;
}

static inline void
daos_anchor_set_eof(daos_anchor_t *anchor)
{
	anchor->da_type = DAOS_ANCHOR_TYPE_EOF;
}

static inline void
daos_anchor_set_zero(daos_anchor_t *anchor)
{
	anchor->da_type = DAOS_ANCHOR_TYPE_ZERO;
}

static inline bool
daos_anchor_is_zero(daos_anchor_t *anchor)
{
	return anchor->da_type == DAOS_ANCHOR_TYPE_ZERO;
}

/* default debug log file */
#define DAOS_LOG_DEFAULT	"/tmp/daos.log"

#ifdef NEED_EXPLICIT_BZERO
/* Secure memory scrub */
static inline void
explicit_bzero(void *s, size_t count) {
	memset(s, 0, count);
	asm volatile("" :  : "r"(s) : "memory");
}
#endif /* NEED_EXPLICIT_BZERO */

#endif /* __DAOS_COMMON_H__ */<|MERGE_RESOLUTION|>--- conflicted
+++ resolved
@@ -932,11 +932,8 @@
 
 /* Fault for when the server cannot reach the client */
 #define DAOS_CLIENT_UNREACHABLE         (DAOS_FAIL_UNIT_TEST_GROUP_LOC | 0x103)
-<<<<<<< HEAD
-#define DAOS_FIREWALL_ERROR             (DAOS_FAIL_UNIT_TEST_GROUP_LOC | 0x104)
-=======
 #define DAOS_CLIENT_UNREACHABLE_CPD_BODY (DAOS_FAIL_UNIT_TEST_GROUP_LOC | 0x104)
->>>>>>> 9e09527d
+#define DAOS_FIREWALL_ERROR             (DAOS_FAIL_UNIT_TEST_GROUP_LOC | 0x105)
 
 #define DAOS_DTX_SKIP_PREPARE		DAOS_DTX_SPEC_LEADER
 
