/**
 * (C) Copyright 2016-2020 Intel Corporation.
 *
 * Licensed under the Apache License, Version 2.0 (the "License");
 * you may not use this file except in compliance with the License.
 * You may obtain a copy of the License at
 *
 *    http://www.apache.org/licenses/LICENSE-2.0
 *
 * Unless required by applicable law or agreed to in writing, software
 * distributed under the License is distributed on an "AS IS" BASIS,
 * WITHOUT WARRANTIES OR CONDITIONS OF ANY KIND, either express or implied.
 * See the License for the specific language governing permissions and
 * limitations under the License.
 *
 * GOVERNMENT LICENSE RIGHTS-OPEN SOURCE SOFTWARE
 * The Government's rights to use, modify, reproduce, release, perform, display,
 * or disclose this software are subject to the terms of the Apache License as
 * provided in Contract No. B609815.
 * Any reproduction of computer software, computer software documentation, or
 * portions thereof marked with this legend must also reproduce the markings.
 */
/**
 * dc_mgmt: Management Client API
 */

#ifndef __DC_MGMT_H__
#define __DC_MGMT_H__

#include <daos/common.h>
#include <daos/tse.h>
#include <daos_types.h>

int dc_mgmt_init(void);

void dc_mgmt_fini(void);

int dc_mgmt_svc_rip(tse_task_t *task);
int dc_pool_extend(tse_task_t *task);
int dc_mgmt_set_params(tse_task_t *task);
int dc_mgmt_profile(char *path, int avg, bool start);
int dc_mgmt_add_mark(const char *mark);
int dc_mgmt_get_bs_state(tse_task_t *task);

#define SYS_INFO_BUF_SIZE 16

/** GetAttachInfo system info */
struct sys_info {
	char		provider[DAOS_SYS_INFO_STRING_MAX + 1];
	char		interface[DAOS_SYS_INFO_STRING_MAX + 1];
	char		domain[DAOS_SYS_INFO_STRING_MAX + 1];
	uint32_t	crt_ctx_share_addr;
	uint32_t	crt_timeout;
};

/** Client system handle */
struct dc_mgmt_sys {
	d_list_t		sy_link;
	char			sy_name[DAOS_SYS_NAME_MAX + 1];
	int			sy_ref;
	bool			sy_server;
	int			sy_npsrs;
	struct dc_mgmt_psr     *sy_psrs;
	crt_group_t	       *sy_group;
	struct sys_info		sy_info;
};

int dc_mgmt_net_cfg(const char *name);
int dc_mgmt_sys_attach(const char *name, struct dc_mgmt_sys **sysp);
void dc_mgmt_sys_detach(struct dc_mgmt_sys *sys);
ssize_t dc_mgmt_sys_encode(struct dc_mgmt_sys *sys, void *buf, size_t cap);
ssize_t dc_mgmt_sys_decode(void *buf, size_t len, struct dc_mgmt_sys **sysp);
<<<<<<< HEAD
int dc_mgmt_disconnect(void);
=======
int dc_mgmt_get_pool_svc_ranks(struct dc_mgmt_sys *sys, const uuid_t puuid,
			       d_rank_list_t **svcranksp);
>>>>>>> a69d0c3e
#endif<|MERGE_RESOLUTION|>--- conflicted
+++ resolved
@@ -70,10 +70,7 @@
 void dc_mgmt_sys_detach(struct dc_mgmt_sys *sys);
 ssize_t dc_mgmt_sys_encode(struct dc_mgmt_sys *sys, void *buf, size_t cap);
 ssize_t dc_mgmt_sys_decode(void *buf, size_t len, struct dc_mgmt_sys **sysp);
-<<<<<<< HEAD
-int dc_mgmt_disconnect(void);
-=======
 int dc_mgmt_get_pool_svc_ranks(struct dc_mgmt_sys *sys, const uuid_t puuid,
 			       d_rank_list_t **svcranksp);
->>>>>>> a69d0c3e
+int dc_mgmt_disconnect(void);
 #endif