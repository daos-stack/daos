/**
 * (C) Copyright 2016-2024 Intel Corporation.
 *
 * SPDX-License-Identifier: BSD-2-Clause-Patent
 */
/**
 * dc_mgmt: Management Client API
 */

#ifndef __DC_MGMT_H__
#define __DC_MGMT_H__

#include <daos/common.h>
#include <daos/tse.h>
#include <daos_types.h>
#include <daos/pool.h>
#include "svc.pb-c.h"

int dc_mgmt_init(void);

void dc_mgmt_fini(void);

struct cp_arg {
	struct dc_mgmt_sys	*sys;
	crt_rpc_t		*rpc;
};

int dc_cp(tse_task_t *task, void *data);
int dc_deprecated(tse_task_t *task);
int dc_mgmt_profile(char *path, int avg, bool start);
int dc_mgmt_get_bs_state(tse_task_t *task);

/** System info */
struct dc_mgmt_sys_info {
	char		provider[DAOS_SYS_INFO_STRING_MAX + 1];
	char		interface[DAOS_SYS_INFO_STRING_MAX + 1];
	char		domain[DAOS_SYS_INFO_STRING_MAX + 1];
	uint32_t	crt_ctx_share_addr;
	uint32_t	crt_timeout;
	int32_t		srv_srx_set;
	d_rank_list_t  *ms_ranks;
	char		system_name[DAOS_SYS_INFO_STRING_MAX + 1];
<<<<<<< HEAD
	uint32_t	provider_idx; /* Provider index (if more than one available) */
=======
	uint32_t        provider_idx; /* Provider index (if more than one available) */
>>>>>>> 625b3ee9
};

/** Client system handle */
struct dc_mgmt_sys {
	d_list_t		sy_link;
	char			sy_name[DAOS_SYS_NAME_MAX + 1];
	int			sy_ref;
	bool			sy_server;
	crt_group_t	       *sy_group;
	struct dc_mgmt_sys_info	sy_info;
};

int dc_mgmt_sys_attach(const char *name, struct dc_mgmt_sys **sysp);
void dc_mgmt_sys_detach(struct dc_mgmt_sys *sys);
ssize_t dc_mgmt_sys_encode(struct dc_mgmt_sys *sys, void *buf, size_t cap);
ssize_t dc_mgmt_sys_decode(void *buf, size_t len, struct dc_mgmt_sys **sysp);

int dc_mgmt_net_cfg(const char *name);
int dc_mgmt_net_cfg_check(const char *name);
int dc_mgmt_get_pool_svc_ranks(struct dc_mgmt_sys *sys, const uuid_t puuid,
			       d_rank_list_t **svcranksp);
int dc_mgmt_pool_find(struct dc_mgmt_sys *sys, const char *label,
		      uuid_t puuid, d_rank_list_t **svcranksp);
int dc_mgmt_notify_pool_connect(struct dc_pool *pool);
int dc_mgmt_notify_pool_disconnect(struct dc_pool *pool);
int dc_mgmt_notify_exit(void);
int dc_mgmt_net_get_num_srv_ranks(void);

int dc_mgmt_get_sys_info(const char *sys, struct daos_sys_info **info);
void dc_mgmt_put_sys_info(struct daos_sys_info *info);

int dc_get_attach_info(const char *name, bool all_ranks,
		       struct dc_mgmt_sys_info *info,
		       Mgmt__GetAttachInfoResp **respp);

void dc_put_attach_info(struct dc_mgmt_sys_info *info,
			Mgmt__GetAttachInfoResp *resp);

#endif<|MERGE_RESOLUTION|>--- conflicted
+++ resolved
@@ -40,11 +40,7 @@
 	int32_t		srv_srx_set;
 	d_rank_list_t  *ms_ranks;
 	char		system_name[DAOS_SYS_INFO_STRING_MAX + 1];
-<<<<<<< HEAD
-	uint32_t	provider_idx; /* Provider index (if more than one available) */
-=======
 	uint32_t        provider_idx; /* Provider index (if more than one available) */
->>>>>>> 625b3ee9
 };
 
 /** Client system handle */
