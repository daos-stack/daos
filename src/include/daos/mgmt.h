--- conflicted
+++ resolved
@@ -74,12 +74,8 @@
 int dc_mgmt_net_cfg(const char *name);
 int dc_mgmt_get_pool_svc_ranks(struct dc_mgmt_sys *sys, const uuid_t puuid,
 			       d_rank_list_t **svcranksp);
-<<<<<<< HEAD
-int dc_mgmt_disconnect(void);
-
-=======
 int dc_mgmt_notify_pool_connect(struct dc_pool *pool);
 int dc_mgmt_notify_pool_disconnect(struct dc_pool *pool);
 int dc_mgmt_notify_exit(void);
->>>>>>> dbb74ecc
+
 #endif