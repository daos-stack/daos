/**
 * (C) Copyright 2015-2024 Intel Corporation.
 * (C) Copyright 2025 Hewlett Packard Enterprise Development LP
 *
 * SPDX-License-Identifier: BSD-2-Clause-Patent
 */

#ifndef __DAOS_DEBUG_H__
#define __DAOS_DEBUG_H__

#include <stdio.h>
#include <daos_errno.h>

#ifndef DD_FAC
#define DD_FAC(name)	daos_##name##_logfac
#endif /* !DD_FAC */
#ifndef D_LOGFAC
#define D_LOGFAC DD_FAC(daos)
#endif /* !D_LOGFAC */

#include <gurt/debug_setup.h>

/**
 * predefined debug facilities (subsystems/modules), they have to be declared
 * before including any libgurt headers
 */
#define DAOS_FOREACH_LOG_FAC(ACTION, arg)                                                          \
	ACTION(daos, daos, arg)                                                                    \
	ACTION(array, array, arg)                                                                  \
	ACTION(kv, kv, arg)                                                                        \
	ACTION(common, common, arg)                                                                \
	ACTION(tree, tree, arg)                                                                    \
	ACTION(vos, vos, arg)                                                                      \
	ACTION(pmdk, pmdk, arg)                                                                    \
<<<<<<< HEAD
=======
	ACTION(dlck, dlck, arg)                                                                    \
>>>>>>> 1e2237fe
	ACTION(client, client, arg)                                                                \
	ACTION(server, server, arg)                                                                \
	ACTION(rdb, rdb, arg)                                                                      \
	ACTION(rsvc, rsvc, arg)                                                                    \
	ACTION(pool, pool, arg)                                                                    \
	ACTION(container, container, arg)                                                          \
	ACTION(object, object, arg)                                                                \
	ACTION(placement, placement, arg)                                                          \
	ACTION(rebuild, rebuild, arg)                                                              \
	ACTION(mgmt, mgmt, arg)                                                                    \
	ACTION(bio, bio, arg)                                                                      \
	ACTION(tests, tests, arg)                                                                  \
	ACTION(dfs, dfs, arg)                                                                      \
	ACTION(duns, duns, arg)                                                                    \
	ACTION(drpc, drpc, arg)                                                                    \
	ACTION(security, security, arg)                                                            \
	ACTION(dtx, dtx, arg)                                                                      \
	ACTION(chk, chk, arg)                                                                      \
	ACTION(dfuse, dfuse, arg)                                                                  \
	ACTION(il, il, arg)                                                                        \
	ACTION(csum, csum, arg)                                                                    \
	ACTION(pipeline, pipeline, arg)                                                            \
	ACTION(stack, stack, arg)

#define DAOS_FOREACH_DB(ACTION, arg)				\
	/** metadata operation */				\
	ACTION(DB_MD,	   md,	    metadata,       0, arg)	\
	/** placement operation */				\
	ACTION(DB_PL,	   pl,	    placement,      0, arg)	\
	/** pool operation */					\
	ACTION(DB_MGMT,	   mgmt,    management,	    0, arg)	\
	/** epoch operation */					\
	ACTION(DB_EPC,	   epc,	    epoch,          0, arg)	\
	/** durable format operation */				\
	ACTION(DB_DF,	   df,	    durable_format, 0, arg)	\
	/** rebuild operation */				\
	ACTION(DB_REBUILD, rebuild, rebuild,	    0, arg)	\
	/** security check */					\
	ACTION(DB_SEC,	   sec,	    security,       0, arg)	\
	/** checksum */						\
	ACTION(DB_CSUM,	   csum,    checksum,	    0, arg)

DAOS_FOREACH_DB(D_LOG_DECLARE_DB, D_NOOP);
DAOS_FOREACH_LOG_FAC(D_LOG_DECLARE_FAC, DAOS_FOREACH_DB);

#include <gurt/debug.h>
#include <gurt/common.h>

#define DB_DEFAULT	DLOG_DBG
#define DB_NULL		0
/** XXX Temporary things, should be replaced by debug bits above */
#define DF_MISC		DB_ANY

/** initialize the debug system */
int  daos_debug_init(char *logfile);
/**
 * DAOS-10412
 * need this unnecessary internal API since Go can't see log masks due to
 * no C pre-processor macro support
 */
int  daos_debug_init_ex(char *logfile, d_dbug_t logmask);
void daos_debug_set_id_cb(d_log_id_cb_t id_cb);
/** finalize the debug system */
void daos_debug_fini(void);

/** I/O bypass tunables for performance debugging */
enum {
	IOBP_OFF		= 0,
	/** client RPC is not sent */
	IOBP_CLI_RPC		= (1 << 0),
	/** server ignores bulk transfer (garbage data is stored) */
	IOBP_SRV_BULK		= (1 << 1),
	/** bypass target I/O, no VOS and BIO at all */
	IOBP_TARGET		= (1 << 2),
	/** server does not store bulk data in NVMe (drop it) */
	IOBP_NVME		= (1 << 3),
	/** bypass bulk handle cache */
	IOBP_SRV_BULK_CACHE	= (1 << 4),
	/** bypass WAL commit */
	IOBP_WAL_COMMIT		= (1 << 5),
};

/**
 * This environment is mostly for performance debugging, it can be set to
 * combination of strings below, invalid combination will be ignored.
 */
#define DENV_IO_BYPASS		"DAOS_IO_BYPASS"

#define IOBP_ENV_CLI_RPC	"cli_rpc"
#define IOBP_ENV_SRV_BULK	"srv_bulk"
#define IOBP_ENV_TARGET		"target"
#define IOBP_ENV_NVME		"nvme"
#define IOBP_ENV_SRV_BULK_CACHE	"srv_bulk_cache"
#define IOBP_ENV_WAL_COMMIT	"wal_commit"

extern unsigned int daos_io_bypass;

#endif /* __DAOS_DEBUG_H__ */<|MERGE_RESOLUTION|>--- conflicted
+++ resolved
@@ -32,10 +32,7 @@
 	ACTION(tree, tree, arg)                                                                    \
 	ACTION(vos, vos, arg)                                                                      \
 	ACTION(pmdk, pmdk, arg)                                                                    \
-<<<<<<< HEAD
-=======
 	ACTION(dlck, dlck, arg)                                                                    \
->>>>>>> 1e2237fe
 	ACTION(client, client, arg)                                                                \
 	ACTION(server, server, arg)                                                                \
 	ACTION(rdb, rdb, arg)                                                                      \
