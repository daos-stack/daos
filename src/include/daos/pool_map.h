/**
 * (C) Copyright 2016-2023 Intel Corporation.
 *
 * SPDX-License-Identifier: BSD-2-Clause-Patent
 */
/**
 * This file is part of daos
 *
 * src/include/daos/pool_map.h
 */

#ifndef __DAOS_POOL_MAP_H__
#define __DAOS_POOL_MAP_H__

#include <daos/common.h>

#define POOL_MAP_VER_1		(1)
#define POOL_MAP_VER_2		(2)
#define POOL_MAP_VERSION	POOL_MAP_VER_2

#define DF_TARGET "Target[%d] (rank %u idx %u status %u ver %u in/out ver %u fseq %u)"
#define DP_TARGET(t) t->ta_comp.co_id, t->ta_comp.co_rank, t->ta_comp.co_index,\
		     t->ta_comp.co_status, t->ta_comp.co_ver, t->ta_comp.co_in_ver, \
		     t->ta_comp.co_fseq

/**
 * pool component types
 * target and node are pre-registered and managed by DAOS.
 * Level 2 to 254 are allocated by control plane based on input from
 * yaml file.
 */
typedef enum pool_comp_type {
	PO_COMP_TP_TARGET	= 0, /** reserved, hard-coded */
	PO_COMP_TP_RANK		= 1, /** reserved, hard-coded */
	PO_COMP_TP_MIN		= 2, /** first user-defined domain */
	PO_COMP_TP_NODE		= 2, /** for test only */
	PO_COMP_TP_GRP		= 3, /** group, commonly used for performance domain */
	PO_COMP_TP_MAX		= 254, /** last user-defined domain */
	PO_COMP_TP_ROOT		= 255,
	PO_COMP_TP_END		= 256,
} pool_comp_type_t;

/** pool component states */
typedef enum pool_comp_state {
	PO_COMP_ST_UNKNOWN	= 0,
	/** intermediate state for pool map change */
	PO_COMP_ST_NEW		= 1,
	/** component is healthy */
	PO_COMP_ST_UP		= 1 << 1,
	/** component is healthy and integrated in storage pool */
	PO_COMP_ST_UPIN		= 1 << 2,
	/** component is dead */
	PO_COMP_ST_DOWN		= 1 << 3,
	/** component is dead, its data has already been rebuilt */
	PO_COMP_ST_DOWNOUT	= 1 << 4,
	/** component is currently being drained and rebuilt elsewhere */
	PO_COMP_ST_DRAIN	= 1 << 5,
} pool_comp_state_t;

enum pool_component_flags {
	PO_COMPF_NONE		= 0,
	/**
	 * indicate when in status PO_COMP_ST_DOWNOUT, it is changed from
	 * PO_COMP_ST_DOWN (rather than from PO_COMP_ST_DRAIN).
	 */
<<<<<<< HEAD
	PO_COMPF_DOWN2OUT	= (1 << 0),
	/**
	 * The component has been processed by DAOS check, only in DRAM.
	 */
	PO_COMPF_CHK_DONE	= (1 << 1),
=======
	PO_COMPF_DOWN2OUT	= 1,
	/**
	 * If the target status is UP, then it indicates the UP status is
	 * from DOWN directly, instead of NEW and DOWNOUT.
	 */
	PO_COMPF_DOWN2UP	= 2,
>>>>>>> 569cc694
};

#define co_in_ver	co_out_ver
/** parent class of all all pool components: target, domain */
struct pool_component {
	/** pool_comp_type_t */
	uint8_t		co_type;
	/** pool_comp_state_t */
	uint8_t		co_status;
	/** target index inside the node */
	uint8_t		co_index;
	/** padding for 64-bit alignment */
	uint8_t		co_padding;
	/** Immutable component ID. */
	uint32_t	co_id;
	/**
	 * e.g. rank in the communication group, only used by PO_COMP_TARGET
	 * for the time being.
	 */
	uint32_t	co_rank;
	/** version it's been added */
	uint32_t	co_ver;
	/** failure sequence */
	uint32_t		co_fseq;

	/**
	 * co_in_ver and co_out_ver are shared the same item here.
	 * If the target status(co_status) is PO_COMP_ST_DOWNOUT.
	 * it means the map version when the target is excluded.
	 * Otherwise, it is the map version when the target is
	 * extended or reintegrated.
	 */
	uint32_t		co_out_ver; /* co_in_ver */

	/** flags, see enum pool_component_flags */
	uint32_t		co_flags;
	/** number of children or storage partitions */
	uint32_t	co_nr;
};

/** a leaf of pool map */
struct pool_target {
	/** embedded component for myself */
	struct pool_component	 ta_comp;
	/** nothing else for the time being */
};

/**
 * an intermediate component in pool map, a domain can either contains low
 * level domains or just leaf targets.
 */
struct pool_domain {
	/** embedded component for myself */
	struct pool_component	 do_comp;
	/** # all targets within this domain */
	unsigned int		 do_target_nr;
	/**
	 * child domains within current domain, it is NULL for the last
	 * level domain.
	 */
	struct pool_domain	*do_children;
	/**
	 * all targets within this domain
	 * for the last level domain, it points to the first direct targets
	 * for the intermediate domain, it points to the first indirect targets
	 */
	struct pool_target	*do_targets;
};

#define do_child_nr		do_comp.co_nr
#define do_cpu_nr		do_comp.co_nr

/** Target address for each pool target */
struct pool_target_addr {
	/** rank of the node where the target resides */
	d_rank_t	pta_rank;
	/** target index within each node */
	uint32_t	pta_target;
};

struct pool_target_addr_list {
	int			 pta_number;
	struct pool_target_addr	*pta_addrs;
};

int
pool_target_addr_list_alloc(unsigned int num,
			    struct pool_target_addr_list *list);
int
pool_target_addr_list_append(struct pool_target_addr_list *dst_list,
			     struct pool_target_addr *src);
void
pool_target_addr_list_free(struct pool_target_addr_list *list);

bool
pool_target_addr_found(struct pool_target_addr_list *addr_list,
		       struct pool_target_addr *tgt);

struct pool_target_id {
	uint32_t	pti_id;
};

struct pool_target_id_list {
	int			pti_number;
	struct pool_target_id	*pti_ids;
};

int
pool_target_id_list_append(struct pool_target_id_list *id_list,
			   struct pool_target_id *id);
int
pool_target_id_list_merge(struct pool_target_id_list *dst_list,
			  struct pool_target_id_list *src_list);

int
pool_target_id_list_alloc(unsigned int num,
			  struct pool_target_id_list *id_list);

void
pool_target_id_list_free(struct pool_target_id_list *id_list);

/**
 * pool component buffer, it's a contiguous buffer which includes portion of
 * or all components of a pool map.
 */
struct pool_buf {
	/** format version */
	uint32_t		pb_version;
	/** reserved, for alignment now */
	uint32_t		pb_reserved;
	/** checksum of components */
	uint32_t	pb_csum;
	/** summary of domain_nr, node_nr, target_nr, buffer size */
	uint32_t	pb_nr;
	uint32_t	pb_domain_nr;
	uint32_t	pb_node_nr;
	uint32_t	pb_target_nr;
	uint32_t	pb_padding;

	/** buffer body */
	struct pool_component	pb_comps[0];
};

static inline long pool_buf_size(unsigned int nr)
{
	return offsetof(struct pool_buf, pb_comps[nr]);
}

static inline unsigned int pool_buf_nr(size_t size)
{
	return (size - offsetof(struct pool_buf, pb_comps[0])) /
		sizeof(struct pool_component);
}

static inline const char *
pool_map_status2name(uint32_t status)
{
	switch (status) {
	case PO_COMP_ST_UNKNOWN:
		return "unknown";
	case PO_COMP_ST_NEW:
		return "new";
	case PO_COMP_ST_UP:
		return "up";
	case PO_COMP_ST_DOWN:
		return "down";
	case PO_COMP_ST_DOWNOUT:
		return "downout";
	case PO_COMP_ST_DRAIN:
		return "drain";
	default:
		D_ASSERTF(0, "Invalid status %u\n", status);
	}
}

struct pool_map;

struct pool_buf *pool_buf_alloc(unsigned int nr);
struct pool_buf *pool_buf_dup(struct pool_buf *buf);
void pool_buf_free(struct pool_buf *buf);
int  pool_buf_extract(struct pool_map *map, struct pool_buf **buf_pp);
int  pool_buf_attach(struct pool_buf *buf, struct pool_component *comps,
		     unsigned int comp_nr);
int gen_pool_buf(struct pool_map *map, struct pool_buf **map_buf_out, int map_version, int ndomains,
		 int nnodes, int ntargets, const uint32_t *domains, uint32_t dss_tgt_nr);

int pool_map_comp_cnt(struct pool_map *map);

int  pool_map_create(struct pool_buf *buf, uint32_t version,
		     struct pool_map **mapp);
void pool_map_addref(struct pool_map *map);
void pool_map_decref(struct pool_map *map);
int  pool_map_extend(struct pool_map *map, uint32_t version,
		     struct pool_buf *buf);
void pool_map_print(struct pool_map *map);

int  pool_map_set_version(struct pool_map *map, uint32_t version);
uint32_t pool_map_get_version(struct pool_map *map);
uint32_t pool_map_bump_version(struct pool_map *map);

int pool_map_get_failed_cnt(struct pool_map *map, uint32_t domain);

#define PO_COMP_ID_ALL		(-1)

int pool_map_find_target(struct pool_map *map, uint32_t id,
			 struct pool_target **target_pp);
int pool_map_find_domain(struct pool_map *map, pool_comp_type_t type,
			 uint32_t id, struct pool_domain **domain_pp);
int pool_map_find_nodes(struct pool_map *map, uint32_t id,
			struct pool_domain **domain_pp);
int pool_map_find_tgts_by_state(struct pool_map *map,
				pool_comp_state_t match_states,
				struct pool_target **tgt_pp,
				unsigned int *tgt_cnt);
int pool_map_find_up_tgts(struct pool_map *map, struct pool_target **tgt_pp,
			  unsigned int *tgt_cnt);
int pool_map_find_down_tgts(struct pool_map *map, struct pool_target **tgt_pp,
			    unsigned int *tgt_cnt);
int pool_map_find_failed_tgts(struct pool_map *map, struct pool_target **tgt_pp,
			      unsigned int *tgt_cnt);
int pool_map_find_upin_tgts(struct pool_map *map, struct pool_target **tgt_pp,
			  unsigned int *tgt_cnt);
int pool_map_update_failed_cnt(struct pool_map *map);
int pool_map_find_targets_on_ranks(struct pool_map *map,
				   d_rank_list_t *rank_list,
				   struct pool_target_id_list *tgts);
int pool_map_find_target_by_rank_idx(struct pool_map *map, uint32_t rank,
				 uint32_t tgt_idx, struct pool_target **tgts);
int pool_map_find_failed_tgts_by_rank(struct pool_map *map,
				  struct pool_target ***tgt_ppp,
				  unsigned int *tgt_cnt, d_rank_t rank);
int
update_dom_status_by_tgt_id(struct pool_map *map, uint32_t tgt_id, uint32_t status,
			    uint32_t version, bool *updated);
bool
pool_map_node_status_match(struct pool_domain *dom, unsigned int status);

struct pool_domain *
pool_map_find_node_by_rank(struct pool_map *map, uint32_t rank);

int pool_map_find_by_rank_status(struct pool_map *map,
				 struct pool_target ***tgt_ppp,
				 unsigned int *tgt_cnt, unsigned int status,
				 d_rank_t rank);

int pool_map_get_ranks(uuid_t pool_uuid, struct pool_map *map, bool get_enabled,
		       d_rank_list_t **ranks);

static inline struct pool_target *
pool_map_targets(struct pool_map *map)
{
	struct pool_target *targets;
	int		    rc;

	rc = pool_map_find_target(map, PO_COMP_ID_ALL, &targets);
	D_ASSERT(rc >= 0);
	return rc == 0 ? NULL : targets;
}

static inline unsigned int
pool_map_target_nr(struct pool_map *map)
{
	return pool_map_find_target(map, PO_COMP_ID_ALL, NULL);
}

static inline unsigned int
pool_map_node_nr(struct pool_map *map)
{
	return pool_map_find_nodes(map, PO_COMP_ID_ALL, NULL);
}

/*
 *  Returns true if the target is not available for use.
 *  When a target is in the UP state it is considered unavailable
 *  until it is fully reintegrated or added to the pool except as part of
 *  the reintegration/addition calls to placement.
 *
 * param[in]	tgt		The pool target who's availability is being
 *				checked.
 * param[in]	for_reint	True if this target is being checked as part
 *				of the reintegration API call.
 *
 * return	True if the target is not available, otherwise false.
 *
 */
static inline bool
pool_component_unavail(struct pool_component *comp, bool for_reint)
{
	uint8_t status = comp->co_status;

	/* If it's down or down-out it is definitely unavailable */
	if ((status == PO_COMP_ST_DOWN) || (status == PO_COMP_ST_DOWNOUT))
		return true;

	/* Targets being drained should not be used */
	if (status == PO_COMP_ST_DRAIN)
		return true;

	/*
	 * The component is unavailable if it's currently being reintegrated.
	 * However when calculating the data movement for reintegration
	 * We treat these nodes as being available for the placement map.
	 */
	if ((status == PO_COMP_ST_UP) && (for_reint == false))
		return true;

	return false;
}

static inline bool
pool_target_unavail(struct pool_target *tgt, bool for_reint)
{
	return pool_component_unavail(&tgt->ta_comp, for_reint);
}

static inline bool
pool_target_avail(struct pool_target *tgt, uint32_t allow_status)
{
	return tgt->ta_comp.co_status & allow_status;
}

static inline bool
pool_target_is_up_or_drain(struct pool_target *tgt)
{
	return tgt->ta_comp.co_status & (PO_COMP_ST_UP | PO_COMP_ST_DRAIN);
}

/** Check if the target is in PO_COMP_ST_DOWN status */
static inline bool
pool_target_down(struct pool_target *tgt)
{
	struct pool_component	*comp = &tgt->ta_comp;
	uint8_t			 status = comp->co_status;

	return (status == PO_COMP_ST_DOWN);
}

int pool_map_rf_verify(struct pool_map *map, uint32_t last_ver, uint32_t rlvl, uint32_t rf);
pool_comp_state_t pool_comp_str2state(const char *name);
const char *pool_comp_state2str(pool_comp_state_t state);

pool_comp_type_t pool_comp_abbr2type(char abbr);
pool_comp_type_t pool_comp_str2type(const char *name);
const char *pool_comp_type2str(pool_comp_type_t type);

static inline const char *
pool_comp_name(struct pool_component *comp)
{
	return pool_comp_type2str(comp->co_type);
}

bool
is_pool_map_adding(struct pool_map *map);
void
pool_map_init_in_fseq(struct pool_map *map);
int
pool_map_failure_domain_level(struct pool_map *map, uint32_t level);

#define pool_target_name(target)	pool_comp_name(&(target)->ta_comp)
#define pool_domain_name(domain)	pool_comp_name(&(domain)->do_comp)

#endif /* __DAOS_POOL_MAP_H__ */<|MERGE_RESOLUTION|>--- conflicted
+++ resolved
@@ -63,20 +63,16 @@
 	 * indicate when in status PO_COMP_ST_DOWNOUT, it is changed from
 	 * PO_COMP_ST_DOWN (rather than from PO_COMP_ST_DRAIN).
 	 */
-<<<<<<< HEAD
 	PO_COMPF_DOWN2OUT	= (1 << 0),
-	/**
-	 * The component has been processed by DAOS check, only in DRAM.
-	 */
-	PO_COMPF_CHK_DONE	= (1 << 1),
-=======
-	PO_COMPF_DOWN2OUT	= 1,
 	/**
 	 * If the target status is UP, then it indicates the UP status is
 	 * from DOWN directly, instead of NEW and DOWNOUT.
 	 */
-	PO_COMPF_DOWN2UP	= 2,
->>>>>>> 569cc694
+	PO_COMPF_DOWN2UP	= (1 << 1),
+	/**
+	 * The component has been processed by DAOS check, only in DRAM.
+	 */
+	PO_COMPF_CHK_DONE	= (1 << 2),
 };
 
 #define co_in_ver	co_out_ver
