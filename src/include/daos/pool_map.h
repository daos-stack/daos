/**
 * (C) Copyright 2016-2019 Intel Corporation.
 *
 * Licensed under the Apache License, Version 2.0 (the "License");
 * you may not use this file except in compliance with the License.
 * You may obtain a copy of the License at
 *
 *    http://www.apache.org/licenses/LICENSE-2.0
 *
 * Unless required by applicable law or agreed to in writing, software
 * distributed under the License is distributed on an "AS IS" BASIS,
 * WITHOUT WARRANTIES OR CONDITIONS OF ANY KIND, either express or implied.
 * See the License for the specific language governing permissions and
 * limitations under the License.
 *
 * GOVERNMENT LICENSE RIGHTS-OPEN SOURCE SOFTWARE
 * The Government's rights to use, modify, reproduce, release, perform, display,
 * or disclose this software are subject to the terms of the Apache License as
 * provided in Contract No. B609815.
 * Any reproduction of computer software, computer software documentation, or
 * portions thereof marked with this legend must also reproduce the markings.
 */
/**
 * This file is part of daos
 *
 * src/include/daos/pool_map.h
 */

#ifndef __DAOS_POOL_MAP_H__
#define __DAOS_POOL_MAP_H__

#include <daos/common.h>

/**
 * pool component types
 */
typedef enum pool_comp_type {
	PO_COMP_TP_UNKNOWN	= 0,
	PO_COMP_TP_ROOT		= 1,
	PO_COMP_TP_RACK		= 10,
	PO_COMP_TP_BLADE	= 20,
	PO_COMP_TP_BOARD	= 30,
	PO_COMP_TP_NODE		= 40,
	PO_COMP_TP_TARGET	= 50,
	/* TODO: more types */
} pool_comp_type_t;

/** pool component states */
typedef enum pool_comp_state {
	PO_COMP_ST_UNKNOWN	= 0,
	/** intermediate state for pool map change */
	PO_COMP_ST_NEW		= 1,
	/** component is healthy */
	PO_COMP_ST_UP		= 1 << 1,
	/** component is healthy and integrated in storage pool */
	PO_COMP_ST_UPIN		= 1 << 2,
	/** component is dead */
	PO_COMP_ST_DOWN		= 1 << 3,
	/** component is dead, its data has already been rebuilt */
	PO_COMP_ST_DOWNOUT	= 1 << 4,
} pool_comp_state_t;

/** parent class of all all pool components: target, domain */
struct pool_component {
	/** pool_comp_type_t */
	uint16_t		co_type;
	/** pool_comp_state_t */
	uint8_t			co_status;
	/** target index inside the node */
	uint8_t			co_index;
	/** Immutable component ID. */
	uint32_t		co_id;
	/**
	 * e.g. rank in the communication group, only used by PO_COMP_TARGET
	 * for the time being.
	 */
	uint32_t		co_rank;
	/** version it's been added */
	uint32_t		co_ver;
	/** failure sequence */
	uint32_t		co_fseq;
	/** number of children or storage partitions */
	uint32_t		co_nr;
};

/** a leaf of pool map */
struct pool_target {
	/** embedded component for myself */
	struct pool_component	 ta_comp;
	/** nothing else for the time being */
};

/**
 * an intermediate component in pool map, a domain can either contains low
 * level domains or just leaf targets.
 */
struct pool_domain {
	/** embedded component for myself */
	struct pool_component	 do_comp;
	/** # all targets within this domain */
	unsigned int		 do_target_nr;
	/**
	 * child domains within current domain, it is NULL for the last
	 * level domain.
	 */
	struct pool_domain	*do_children;
	/**
	 * all targets within this domain
	 * for the last level domain, it points to the first direct targets
	 * for the intermediate domain, it ponts to the first indirect targets
	 */
	struct pool_target	*do_targets;
};

#define do_child_nr		do_comp.co_nr
#define do_cpu_nr		do_comp.co_nr

struct pool_target_id {
	uint32_t	pti_id;
};

struct pool_target_id_list {
	int			pti_number;
	struct pool_target_id	*pti_ids;
};

int
pool_target_id_list_append(struct pool_target_id_list *id_list,
			   struct pool_target_id *id);
int
pool_target_id_list_merge(struct pool_target_id_list *dst_list,
			  struct pool_target_id_list *src_list);

int
pool_target_id_list_alloc(unsigned int num,
			  struct pool_target_id_list *id_list);

void
pool_target_id_list_free(struct pool_target_id_list *id_list);

/**
 * pool component buffer, it's a contiguous buffer which includes portion of
 * or all components of a pool map.
 */
struct pool_buf {
	/** checksum of components */
	uint32_t		pb_csum;
	/** summary of domain_nr, node_nr, target_nr, buffer size */
	uint32_t		pb_nr;
	uint32_t		pb_domain_nr;
	uint32_t		pb_node_nr;
	uint32_t		pb_target_nr;
	uint32_t		pb_padding;
	/** buffer body */
	struct pool_component	pb_comps[0];
};

static inline long pool_buf_size(unsigned int nr)
{
	return offsetof(struct pool_buf, pb_comps[nr]);
}

static inline unsigned int pool_buf_nr(size_t size)
{
	return (size - offsetof(struct pool_buf, pb_comps[0])) /
		sizeof(struct pool_component);
}

struct pool_map;

struct pool_buf *pool_buf_alloc(unsigned int nr);
struct pool_buf *pool_buf_dup(struct pool_buf *buf);
void pool_buf_free(struct pool_buf *buf);
int  pool_buf_extract(struct pool_map *map, struct pool_buf **buf_pp);
int  pool_buf_attach(struct pool_buf *buf, struct pool_component *comps,
		     unsigned int comp_nr);

int pool_map_comp_cnt(struct pool_map *map);

int  pool_map_create(struct pool_buf *buf, uint32_t version,
		     struct pool_map **mapp);
void pool_map_addref(struct pool_map *map);
void pool_map_decref(struct pool_map *map);
int  pool_map_extend(struct pool_map *map, uint32_t version,
		     struct pool_buf *buf);
void pool_map_print(struct pool_map *map);

int  pool_map_set_version(struct pool_map *map, uint32_t version);
uint32_t pool_map_get_version(struct pool_map *map);

int pool_map_get_failed_cnt(struct pool_map *map, pool_comp_type_t type);

#define PO_COMP_ID_ALL		(-1)

int pool_map_find_target(struct pool_map *map, uint32_t id,
			 struct pool_target **target_pp);
int pool_map_find_domain(struct pool_map *map, pool_comp_type_t type,
			 uint32_t id, struct pool_domain **domain_pp);
int pool_map_find_nodes(struct pool_map *map, uint32_t id,
			struct pool_domain **domain_pp);
int pool_map_find_up_tgts(struct pool_map *map, struct pool_target **tgt_pp,
			  unsigned int *tgt_cnt);
int pool_map_find_down_tgts(struct pool_map *map, struct pool_target **tgt_pp,
			    unsigned int *tgt_cnt);
int pool_map_update_failed_cnt(struct pool_map *map);
int pool_map_find_failed_tgts(struct pool_map *map, struct pool_target **tgt_pp,
			      unsigned int *tgt_cnt);
int pool_map_find_upin_tgts(struct pool_map *map, struct pool_target **tgt_pp,
			    unsigned int *tgt_cnt);
int pool_map_find_target_by_rank_idx(struct pool_map *map, uint32_t rank,
				 uint32_t tgt_idx, struct pool_target **tgts);
int pool_map_find_failed_tgts_by_rank(struct pool_map *map,
				  struct pool_target ***tgt_ppp,
				  unsigned int *tgt_cnt, d_rank_t rank);
bool
pool_map_node_status_match(struct pool_domain *dom, unsigned int status);

struct pool_domain *
pool_map_find_node_by_rank(struct pool_map *map, uint32_t rank);

int pool_map_find_by_rank_status(struct pool_map *map,
				 struct pool_target ***tgt_ppp,
				 unsigned int *tgt_cnt, unsigned int status,
				 d_rank_t rank);

static inline struct pool_target *
pool_map_targets(struct pool_map *map)
{
	struct pool_target *targets;
	int		    rc;

	rc = pool_map_find_target(map, PO_COMP_ID_ALL, &targets);
	D_ASSERT(rc >= 0);
	return rc == 0 ? NULL : targets;
}

static inline unsigned int
pool_map_target_nr(struct pool_map *map)
{
	return pool_map_find_target(map, PO_COMP_ID_ALL, NULL);
}

static inline unsigned int
pool_map_node_nr(struct pool_map *map)
{
	return pool_map_find_nodes(map, PO_COMP_ID_ALL, NULL);
}

/*
 *  Returns true if the target is not available for use.
 *  When a target is in the UP state it is considered unavailable
 *  until it is fully reintegrated or added to the pool except as part of
 *  the reintegration/addition calls to placement.
 *
 * param[in]	tgt		The pool target who's availability is being
 *				checked.
 * param[in]	for_reint	True if this target is being checked as part
 *				of the reintegration API call.
 *
 * return	True if the target is not available, otherwise false.
 *
 */
static inline bool
pool_component_unavail(struct pool_component *comp, bool for_reint)
{
<<<<<<< HEAD
	return comp->co_status == PO_COMP_ST_DOWN ||
	       comp->co_status == PO_COMP_ST_DOWNOUT ||
	       (comp->co_status == PO_COMP_ST_UP && !for_reint);
=======
	uint8_t status = comp->co_status;

	return	(status == PO_COMP_ST_DOWN) ||
		(status == PO_COMP_ST_DOWNOUT) ||
		(status == PO_COMP_ST_UP && !(for_reint));
>>>>>>> b885f3ac
}

static inline bool
pool_target_unavail(struct pool_target *tgt, bool for_reint)
{
	return pool_component_unavail(&tgt->ta_comp, for_reint);
}

pool_comp_state_t pool_comp_str2state(const char *name);
const char *pool_comp_state2str(pool_comp_state_t state);

pool_comp_type_t pool_comp_abbr2type(char abbr);
pool_comp_type_t pool_comp_str2type(const char *name);
const char *pool_comp_type2str(pool_comp_type_t type);

static inline const char *
pool_comp_name(struct pool_component *comp)
{
	return pool_comp_type2str(comp->co_type);
}

#define pool_target_name(target)	pool_comp_name(&(target)->ta_comp)
#define pool_domain_name(domain)	pool_comp_name(&(domain)->do_comp)

#endif /* __DAOS_POOL_MAP_H__ */<|MERGE_RESOLUTION|>--- conflicted
+++ resolved
@@ -263,17 +263,11 @@
 static inline bool
 pool_component_unavail(struct pool_component *comp, bool for_reint)
 {
-<<<<<<< HEAD
-	return comp->co_status == PO_COMP_ST_DOWN ||
-	       comp->co_status == PO_COMP_ST_DOWNOUT ||
-	       (comp->co_status == PO_COMP_ST_UP && !for_reint);
-=======
 	uint8_t status = comp->co_status;
 
 	return	(status == PO_COMP_ST_DOWN) ||
 		(status == PO_COMP_ST_DOWNOUT) ||
 		(status == PO_COMP_ST_UP && !(for_reint));
->>>>>>> b885f3ac
 }
 
 static inline bool
