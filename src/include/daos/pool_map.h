--- conflicted
+++ resolved
@@ -28,7 +28,6 @@
  * yaml file.
  */
 typedef enum pool_comp_type {
-<<<<<<< HEAD
 	PO_COMP_TP_TARGET	= 0, /** reserved, hard-coded */
 	PO_COMP_TP_NODE		= 1, /** reserved, hard-coded */
 	PO_COMP_TP_MIN		= 2, /** first user-defined domain */
@@ -36,14 +35,6 @@
 	PO_COMP_TP_MAX		= 254, /** last user-defined domain */
 	PO_COMP_TP_ROOT		= 255,
 	PO_COMP_TP_END		= 256,
-=======
-	PO_COMP_TP_UNKNOWN	= 0,
-	PO_COMP_TP_ROOT		= 1,
-	PO_COMP_TP_RACK		= 10,
-	PO_COMP_TP_NODE		= 40,
-	PO_COMP_TP_TARGET	= 50,
-	/* TODO: more types */
->>>>>>> 90d1efe4
 } pool_comp_type_t;
 
 /** pool component states */
@@ -92,9 +83,6 @@
 	/** version it's been added */
 	uint32_t	co_ver;
 	/** failure sequence */
-<<<<<<< HEAD
-	uint32_t	co_fseq;
-=======
 	uint32_t		co_fseq;
 	/**
 	 * version it's been EXCLUDE_OUT (when status set to
@@ -103,7 +91,6 @@
 	uint32_t		co_out_ver;
 	/** flags, see enum pool_component_flags */
 	uint32_t		co_flags;
->>>>>>> 90d1efe4
 	/** number of children or storage partitions */
 	uint32_t	co_nr;
 };
