--- conflicted
+++ resolved
@@ -256,24 +256,17 @@
  *
  */
 static inline bool
-<<<<<<< HEAD
+pool_component_unavail(struct pool_component *comp, bool for_reint)
+{
+	return comp->co_status == PO_COMP_ST_DOWN ||
+	       comp->co_status == PO_COMP_ST_DOWNOUT ||
+	       (comp->co_status == PO_COMP_ST_UP && !for_reint);
+}
+
+static inline bool
 pool_target_unavail(struct pool_target *tgt, bool for_reint)
 {
-	return tgt->ta_comp.co_status == PO_COMP_ST_DOWN ||
-	       tgt->ta_comp.co_status == PO_COMP_ST_DOWNOUT ||
-	       (tgt->ta_comp.co_status == PO_COMP_ST_UP && !for_reint);
-=======
-pool_component_unavail(struct pool_component *comp)
-{
-	return comp->co_status == PO_COMP_ST_DOWN ||
-	       comp->co_status == PO_COMP_ST_DOWNOUT;
-}
-
-static inline bool
-pool_target_unavail(struct pool_target *tgt)
-{
-	return pool_component_unavail(&tgt->ta_comp);
->>>>>>> 32f86605
+	return pool_component_unavail(&tgt->ta_comp, for_reint);
 }
 
 pool_comp_state_t pool_comp_str2state(const char *name);
