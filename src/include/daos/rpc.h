/*
 * (C) Copyright 2016-2023 Intel Corporation.
 *
 * SPDX-License-Identifier: BSD-2-Clause-Patent
 */
/**
 * \file
 *
 * DAOS common code for RPC management. Infrastructure for registering the
 * protocol between the client library and the server module as well as between
 * the server modules.
 */

#ifndef __DRPC_API_H__
#define __DRPC_API_H__

#include <daos/common.h>
#include <daos/tse.h>
#include <cart/api.h>

/* Opcode registered in crt will be
 * client/server | mod_id | rpc_version | op_code
 *    {1 bit}	  {7 bits}    {8 bits}    {16 bits}
 */
#define OPCODE_MASK	0xffff
#define OPCODE_OFFSET	0

#define RPC_VERSION_MASK 0xff
#define RPC_VERSION_OFFSET 16

#define MODID_MASK	0xff
#define MODID_OFFSET	24
#define MOD_ID_BITS	7
#define opc_get_rpc_ver(opcode) ((opcode >> RPC_VERSION_OFFSET) & RPC_VERSION_MASK)
#define opc_get_mod_id(opcode)	((opcode >> MODID_OFFSET) & MODID_MASK)
#define opc_get(opcode)		(opcode & OPCODE_MASK)

#define DAOS_RPC_OPCODE(opc, mod_id, rpc_ver)			\
	((opc & OPCODE_MASK) << OPCODE_OFFSET |			\
	 (rpc_ver & RPC_VERSION_MASK) << RPC_VERSION_OFFSET |	\
	 (mod_id & MODID_MASK) << MODID_OFFSET)

#define DAOS_MODULE_LIST                                                                           \
	X(DAOS_VOS_MODULE, 0)     /** version object store */                                      \
	X(DAOS_MGMT_MODULE, 1)    /** storage management */                                        \
	X(DAOS_POOL_MODULE, 2)    /** pool service */                                              \
	X(DAOS_CONT_MODULE, 3)    /** container service */                                         \
	X(DAOS_OBJ_MODULE, 4)     /** object service */                                            \
	X(DAOS_REBUILD_MODULE, 5) /** rebuild **/                                                  \
	X(DAOS_RSVC_MODULE, 6)    /** replicated service server */                                 \
	X(DAOS_RDB_MODULE, 7)     /** rdb */                                                       \
	X(DAOS_RDBT_MODULE, 8)    /** rdb test */                                                  \
	X(DAOS_SEC_MODULE, 9)     /** security framework */                                        \
	X(DAOS_DTX_MODULE, 10)    /** DTX */                                                       \
	X(DAOS_PIPELINE_MODULE, 11)                                                                \
	X(DAOS_NR_MODULE, 12)  /** number of defined modules */                                    \
	X(DAOS_MAX_MODULE, 64) /** Size of uint64_t see dmg profile */

enum daos_module_id {
<<<<<<< HEAD
	DAOS_VOS_MODULE		= 0, /** version object store */
	DAOS_MGMT_MODULE	= 1, /** storage management */
	DAOS_POOL_MODULE	= 2, /** pool service */
	DAOS_CONT_MODULE	= 3, /** container service */
	DAOS_OBJ_MODULE		= 4, /** object service */
	DAOS_REBUILD_MODULE	= 5, /** rebuild **/
	DAOS_RSVC_MODULE	= 6, /** replicated service server */
	DAOS_RDB_MODULE		= 7, /** rdb */
	DAOS_RDBT_MODULE	= 8, /** rdb test */
	DAOS_SEC_MODULE		= 9, /** security framework */
	DAOS_DTX_MODULE		= 10, /** DTX */
	DAOS_PIPELINE_MODULE	= 11,
	DAOS_CHK_MODULE		= 12, /** check */
	DAOS_NR_MODULE		= 13, /** number of defined modules */
	DAOS_MAX_MODULE		= 64  /** Size of uint64_t see dmg profile */
=======
#define X(a, b) a = b,
	DAOS_MODULE_LIST
#undef X

>>>>>>> 5360285c
};

static inline char *
daos_opc_to_module_str(uint32_t daos_opc)
{
#define X(a, ...)                                                                                  \
	case a:                                                                                    \
		return #a;

	switch
		opc_get_mod_id(daos_opc)
		{
			DAOS_MODULE_LIST
		default:
			return NULL;
		}
#undef X
}

enum daos_rpc_flags {
	/** flag of reply disabled */
	DAOS_RPC_NO_REPLY	= CRT_RPC_FEAT_NO_REPLY,
};

struct daos_rpc_handler {
	/* Operation code */
	crt_opcode_t		 dr_opc;
	/* Request handler, only relevant on the server side */
	crt_rpc_cb_t		 dr_hdlr;
	/* CORPC operations (co_aggregate == NULL for point-to-point RPCs) */
	struct crt_corpc_ops	*dr_corpc_ops;
};

/** DAOS RPC request type (to determine the target processing tag/context) */
enum daos_rpc_type {
	/** common IO request */
	DAOS_REQ_IO,
	/** management request defined/used by mgmt module */
	DAOS_REQ_MGMT,
	/** pool request defined/used by pool module */
	DAOS_REQ_POOL,
	/** RDB/meta-data request */
	DAOS_REQ_RDB,
	/** container request (including the OID allocate) */
	DAOS_REQ_CONT,
	/** rebuild request such as REBUILD_OBJECTS_SCAN/REBUILD_OBJECTS */
	DAOS_REQ_REBUILD,
	/** the IV/BCAST/SWIM request handled by cart, send/recv by tag 0 */
	DAOS_REQ_IV,
	DAOS_REQ_BCAST,
	DAOS_REQ_SWIM,
	/** Per VOS target request */
	DAOS_REQ_TGT,
	/** The DAOS check request handled by cart, send/recv by tag 0. */
	DAOS_REQ_CHK,
};

struct daos_req_comm_in {
	/** Request user ID, reserved for NRS */
	uint32_t	req_in_uid;
	/** Request group ID, reserved for NRS */
	uint32_t	req_in_gid;
	/** Request project ID, reserved for NRS */
	uint32_t	req_in_projid;
	/** Enqueue ID of the request on the server side, for server overloaded retry */
	uint64_t	req_in_enqueue_id;
	/** Reserved for future extension */
	uint64_t	req_in_paddings[4];
	/** Request client address, reserved for NRS */
	d_string_t	req_in_addr;
	/** Job ID of the request, reserved for NRS */
	d_string_t	req_in_jobid;
};

struct daos_req_comm_out {
	/** Enqueue ID of the request returned to client, for server overloaded retry */
	uint64_t	req_out_enqueue_id;
	/** Reserved for future extension */
	uint64_t	req_out_paddings[4];
};


/** DAOS_TGT0_OFFSET is target 0's cart context offset */
#define DAOS_TGT0_OFFSET		(2)
/** The cart context index of target index */
#define DAOS_IO_CTX_ID(tgt_idx)		((tgt_idx) + DAOS_TGT0_OFFSET)

/**
 * Get the target tag (context ID) for specific request type and target index.
 *
 * \param[in]	req_type	RPC request type (enum daos_rpc_type)
 * \param[in]	tgt_idx		target index (VOS index, main xstream index)
 *
 * \return			target tag (context ID) to be used for the RPC
 */
static inline int
daos_rpc_tag(int req_type, int tgt_idx)
{
	switch (req_type) {
	/* for normal IO request, send to the main service thread/context */
	case DAOS_REQ_IO:
	case DAOS_REQ_TGT:
		return DAOS_IO_CTX_ID(tgt_idx);
	case DAOS_REQ_SWIM:
		return 1;
	/* target tag 0 is to handle below requests */
	case DAOS_REQ_MGMT:
	case DAOS_REQ_POOL:
	case DAOS_REQ_RDB:
	case DAOS_REQ_CONT:
	case DAOS_REQ_REBUILD:
	case DAOS_REQ_IV:
	case DAOS_REQ_BCAST:
	case DAOS_REQ_CHK:
		return 0;
	default:
		D_ASSERTF(0, "bad req_type %d.\n", req_type);
		return -DER_INVAL;
	};
}

/**
 * Register RPCs for both clients and servers.
 *
 * \param[in] proto_fmt	CRT specification of RPC protocol.
 * \param[in] cli_count	count of RPCs to be registered in client.
 * \param[in] handlers	RPC handlers to be registered, if
 *                      it is NULL, then it is for registering
 *                      client side RPC, otherwise it is for
 *                      server.
 * \param[in] mod_id	module id of the module.
 *
 * \retval	0 if registration succeeds
 * \retval	negative errno if registration fails.
 */
static inline int
daos_rpc_register(struct crt_proto_format *proto_fmt, uint32_t cli_count,
		  struct daos_rpc_handler *handlers, int mod_id)
{
	uint32_t i;

	/* TODO: mod_id is unused */

	if (proto_fmt == NULL)
		return 0;

	if (handlers != NULL) {
		/* walk through the RPC list and fill with handlers */
		for (i = 0; i < proto_fmt->cpf_count; i++) {
			proto_fmt->cpf_prf[i].prf_hdlr =
						handlers[i].dr_hdlr;
			proto_fmt->cpf_prf[i].prf_co_ops =
						handlers[i].dr_corpc_ops;
		}
	} else {
		proto_fmt->cpf_count = cli_count;
	}

	return crt_proto_register(proto_fmt);
}

static inline int
daos_rpc_unregister(struct crt_proto_format *proto_fmt)
{
	if (proto_fmt == NULL)
		return 0;

	/* no supported for now */
	return 0;
}

int daos_rpc_send(crt_rpc_t *rpc, tse_task_t *task);
int daos_rpc_complete(crt_rpc_t *rpc, tse_task_t *task);
int daos_rpc_send_wait(crt_rpc_t *rpc);

#define DAOS_DEFAULT_SYS_NAME "daos_server"

/* Currently, this is used on rcs in metadata RPC reply buffers. */
static inline bool
daos_rpc_retryable_rc(int rc)
{
	return daos_crt_network_error(rc) || rc == -DER_TIMEDOUT ||
	       rc == -DER_GRPVER || rc == -DER_EXCLUDED;
}

/* Determine if the RPC is from a client. If not, it's from a server rank. */
static inline bool
daos_rpc_from_client(crt_rpc_t *rpc)
{
	d_rank_t	srcrank;
	int		rc;

	D_ASSERT(rpc != NULL);

	rc = crt_req_src_rank_get(rpc, &srcrank);
	/* Only possible failures here are invalid inputs */
	D_ASSERTF(rc == 0, "error "DF_RC" should not be possible", DP_RC(rc));

	return (srcrank == CRT_NO_RANK);
}

int
daos_rpc_proto_query(crt_opcode_t base_opc, uint32_t *ver_array, int count, int *ret_ver);

static inline uint32_t
daos_rpc_rand_delay(uint32_t max_delay)
{
	if (max_delay == 0)
		return 0;
	if (max_delay > 5)
		max_delay -= 5;

	return (d_rand() % max_delay) + 1;
}

#endif /* __DRPC_API_H__ */<|MERGE_RESOLUTION|>--- conflicted
+++ resolved
@@ -53,32 +53,15 @@
 	X(DAOS_SEC_MODULE, 9)     /** security framework */                                        \
 	X(DAOS_DTX_MODULE, 10)    /** DTX */                                                       \
 	X(DAOS_PIPELINE_MODULE, 11)                                                                \
-	X(DAOS_NR_MODULE, 12)  /** number of defined modules */                                    \
+	X(DAOS_CHK_MODULE, 12)  /** check */                                                       \
+	X(DAOS_NR_MODULE, 13)  /** number of defined modules */                                    \
 	X(DAOS_MAX_MODULE, 64) /** Size of uint64_t see dmg profile */
 
 enum daos_module_id {
-<<<<<<< HEAD
-	DAOS_VOS_MODULE		= 0, /** version object store */
-	DAOS_MGMT_MODULE	= 1, /** storage management */
-	DAOS_POOL_MODULE	= 2, /** pool service */
-	DAOS_CONT_MODULE	= 3, /** container service */
-	DAOS_OBJ_MODULE		= 4, /** object service */
-	DAOS_REBUILD_MODULE	= 5, /** rebuild **/
-	DAOS_RSVC_MODULE	= 6, /** replicated service server */
-	DAOS_RDB_MODULE		= 7, /** rdb */
-	DAOS_RDBT_MODULE	= 8, /** rdb test */
-	DAOS_SEC_MODULE		= 9, /** security framework */
-	DAOS_DTX_MODULE		= 10, /** DTX */
-	DAOS_PIPELINE_MODULE	= 11,
-	DAOS_CHK_MODULE		= 12, /** check */
-	DAOS_NR_MODULE		= 13, /** number of defined modules */
-	DAOS_MAX_MODULE		= 64  /** Size of uint64_t see dmg profile */
-=======
 #define X(a, b) a = b,
 	DAOS_MODULE_LIST
 #undef X
 
->>>>>>> 5360285c
 };
 
 static inline char *
