--- conflicted
+++ resolved
@@ -54,18 +54,14 @@
 	 DAOS_PO_QUERY_PROP_EC_CELL_SZ | DAOS_PO_QUERY_PROP_EC_PDA | \
 	 DAOS_PO_QUERY_PROP_RP_PDA | DAOS_PO_QUERY_PROP_REDUN_FAC | \
 	 DAOS_PO_QUERY_PROP_POLICY | DAOS_PO_QUERY_PROP_GLOBAL_VERSION | \
-<<<<<<< HEAD
-	 DAOS_PO_QUERY_PROP_UPGRADE_STATUS)
+	 DAOS_PO_QUERY_PROP_UPGRADE_STATUS | DAOS_PO_QUERY_PROP_SCRUB_MODE | \
+	 DAOS_PO_QUERY_PROP_SCRUB_FREQ | DAOS_PO_QUERY_PROP_SCRUB_THRESH)
 
 /*
  * Aggregation of pool/container/object/keys disk format change.
  * Please update pool_max_supported_version array when you bump version.
  */
 #define DAOS_POOL_GLOBAL_VERSION		1
-=======
-	 DAOS_PO_QUERY_PROP_UPGRADE_STATUS | DAOS_PO_QUERY_PROP_SCRUB_MODE | \
-	 DAOS_PO_QUERY_PROP_SCRUB_FREQ | DAOS_PO_QUERY_PROP_SCRUB_THRESH)
->>>>>>> ecc937ca
 
 int dc_pool_init(void);
 void dc_pool_fini(void);
