--- conflicted
+++ resolved
@@ -35,16 +35,10 @@
 #define DAOS_PO_QUERY_PROP_OWNER_GROUP	(1ULL << (PROP_BIT_START + 6))
 #define DAOS_PO_QUERY_PROP_SVC_LIST	(1ULL << (PROP_BIT_START + 7))
 #define DAOS_PO_QUERY_PROP_EC_CELL_SZ	(1ULL << (PROP_BIT_START + 8))
-<<<<<<< HEAD
-#define DAOS_PO_QUERY_PROP_EC_PDA	(1ULL << (PROP_BIT_START + 9))
-#define DAOS_PO_QUERY_PROP_RP_PDA	(1ULL << (PROP_BIT_START + 10))
-#define DAOS_PO_QUERY_PROP_BIT_END	26
-=======
 #define DAOS_PO_QUERY_PROP_REDUN_FAC	(1ULL << (PROP_BIT_START + 9))
 #define DAOS_PO_QUERY_PROP_EC_PDA	(1ULL << (PROP_BIT_START + 10))
 #define DAOS_PO_QUERY_PROP_RP_PDA	(1ULL << (PROP_BIT_START + 11))
 #define DAOS_PO_QUERY_PROP_BIT_END	27
->>>>>>> 7e8a2bbc
 
 #define DAOS_PO_QUERY_PROP_ALL						\
 	(DAOS_PO_QUERY_PROP_LABEL | DAOS_PO_QUERY_PROP_SPACE_RB |	\
@@ -52,11 +46,7 @@
 	 DAOS_PO_QUERY_PROP_ACL | DAOS_PO_QUERY_PROP_OWNER |		\
 	 DAOS_PO_QUERY_PROP_OWNER_GROUP | DAOS_PO_QUERY_PROP_SVC_LIST |	\
 	 DAOS_PO_QUERY_PROP_EC_CELL_SZ | DAOS_PO_QUERY_PROP_EC_PDA | \
-<<<<<<< HEAD
-	 DAOS_PO_QUERY_PROP_RP_PDA)
-=======
 	 DAOS_PO_QUERY_PROP_RP_PDA | DAOS_PO_QUERY_PROP_REDUN_FAC)
->>>>>>> 7e8a2bbc
 
 
 int dc_pool_init(void);
