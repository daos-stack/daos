--- conflicted
+++ resolved
@@ -36,33 +36,29 @@
 #define DAOS_ON_VALGRIND 0
 #endif
 
-<<<<<<< HEAD
-#define assert_success(r) do {\
-	int __rc = (r); \
-	if (__rc != 0) \
-		fail_msg("Not successful!! Error code: "DF_RC, DP_RC(__rc)); \
-=======
-#define assert_success(r) do {					              \
-	int __rc = (r);							      \
-	if (__rc != 0)							      \
-		fail_msg("Not successful!! Error code: " DF_RC, DP_RC(__rc)); \
->>>>>>> 0ea4f4c6
+#define assert_success(r)						\
+	do {								\
+		int __rc = (r);						\
+		if (__rc != 0)						\
+			fail_msg("Not successful!! Error code: "	\
+				DF_RC, DP_RC(__rc));			\
 	} while (0)
 
-#define assert_rc_equal(rc, expected_rc)				      \
-	do {								      \
-		if ((rc) == (expected_rc))				      \
-			break;						      \
-		print_message("assert_rc_equal: %d != %d\n", rc, expected_rc);\
-		assert_string_equal(d_errstr(rc), d_errstr(expected_rc));     \
+#define assert_rc_equal(rc, expected_rc)				\
+	do {								\
+		if ((rc) == (expected_rc))				\
+			break;						\
+		print_message("assert_rc_equal: %d != %d\n",		\
+			rc, expected_rc);				\
+		assert_string_equal(d_errstr(rc), d_errstr(expected_rc)); \
 	} while (0)
 
-
-#define assert_err(r, errno) do {\
-	int __rc = (r); \
-	if (__rc != errno) \
-		fail_msg("Expected error code \""DF_RC"\" but found " \
-			"\""DF_RC"\"", DP_RC(errno), DP_RC(__rc)); \
+#define assert_err(r, errno)						\
+	do {								\
+		int __rc = (r);						\
+		if (__rc != errno)					\
+			fail_msg("Expected error code \""DF_RC"\" but found " \
+				"\""DF_RC"\"", DP_RC(errno), DP_RC(__rc)); \
 	} while (0)
 
 /** Read a command line from stdin. */
