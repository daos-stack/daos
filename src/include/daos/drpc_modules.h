--- conflicted
+++ resolved
@@ -77,11 +77,8 @@
 	DRPC_METHOD_MGMT_REINTEGRATE		= 225,
 	DRPC_METHOD_MGMT_CONT_SET_OWNER		= 226,
 	DRPC_METHOD_MGMT_EXCLUDE		= 227,
-<<<<<<< HEAD
 	DRPC_METHOD_MGMT_EXTEND			= 228,
-=======
 	DRPC_METHOD_MGMT_POOL_EVICT		= 229,
->>>>>>> c14b7bdc
 
 	NUM_DRPC_MGMT_METHODS			/* Must be last */
 };
