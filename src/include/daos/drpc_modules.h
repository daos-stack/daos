/*
 * (C) Copyright 2019-2022 Intel Corporation.
 *
 * SPDX-License-Identifier: BSD-2-Clause-Patent
 */

#ifndef __DAOS_DRPC_MODULES_H__
#define __DAOS_DRPC_MODULES_H__

/**
 * DAOS dRPC Modules
 *
 * dRPC modules are used to multiplex communications over the Unix Domain Socket
 * to appropriate handlers. They are populated in the Drpc__Call structure.
 *
 * dRPC module IDs must be unique. This is a list of all DAOS dRPC modules.
 */

enum drpc_module {
	DRPC_MODULE_TEST		= 0,	/* Reserved for testing */
	DRPC_MODULE_SEC_AGENT		= 1,	/* daos_agent security */
	DRPC_MODULE_MGMT		= 2,	/* daos_server mgmt */
	DRPC_MODULE_SRV			= 3,	/* daos_server */
	DRPC_MODULE_SEC			= 4,	/* daos_server security */

	NUM_DRPC_MODULES			/* Must be last */
};

enum drpc_sec_agent_method {
	DRPC_METHOD_SEC_AGENT_REQUEST_CREDS	= 101,

	NUM_DRPC_SEC_AGENT_METHODS		/* Must be last */
};

enum drpc_mgmt_method {
	DRPC_METHOD_MGMT_KILL_RANK		= 201,
	DRPC_METHOD_MGMT_SET_RANK		= 202,
	DRPC_METHOD_MGMT_CREATE_MS		= 203,
	DRPC_METHOD_MGMT_START_MS		= 204,
	DRPC_METHOD_MGMT_JOIN			= 205,
	DRPC_METHOD_MGMT_GET_ATTACH_INFO	= 206,
	DRPC_METHOD_MGMT_POOL_CREATE		= 207,
	DRPC_METHOD_MGMT_POOL_DESTROY		= 208,
	DRPC_METHOD_MGMT_SET_UP			= 209,
	DRPC_METHOD_MGMT_BIO_HEALTH_QUERY	= 210,
	DRPC_METHOD_MGMT_SMD_LIST_DEVS		= 211,
	DRPC_METHOD_MGMT_SMD_LIST_POOLS		= 212,
	DRPC_METHOD_MGMT_POOL_GET_ACL		= 213,
	DRPC_METHOD_MGMT_LIST_POOLS		= 214,
	DRPC_METHOD_MGMT_POOL_OVERWRITE_ACL	= 215,
	DRPC_METHOD_MGMT_POOL_UPDATE_ACL	= 216,
	DRPC_METHOD_MGMT_POOL_DELETE_ACL	= 217,
	DRPC_METHOD_MGMT_PREP_SHUTDOWN		= 218,
	DRPC_METHOD_MGMT_DEV_STATE_QUERY	= 219,
	DRPC_METHOD_MGMT_DEV_SET_FAULTY		= 220,
	DRPC_METHOD_MGMT_DEV_REPLACE		= 221,
	DRPC_METHOD_MGMT_LIST_CONTAINERS	= 222,
	DRPC_METHOD_MGMT_POOL_QUERY		= 223,
	DRPC_METHOD_MGMT_POOL_SET_PROP		= 224,
	DRPC_METHOD_MGMT_PING_RANK		= 225,
	DRPC_METHOD_MGMT_REINTEGRATE		= 226,
	DRPC_METHOD_MGMT_CONT_SET_OWNER		= 227,
	DRPC_METHOD_MGMT_EXCLUDE		= 228,
	DRPC_METHOD_MGMT_EXTEND			= 229,
	DRPC_METHOD_MGMT_POOL_EVICT		= 230,
	DRPC_METHOD_MGMT_DRAIN			= 231,
	DRPC_METHOD_MGMT_GROUP_UPDATE		= 232,
	DRPC_METHOD_MGMT_NOTIFY_EXIT		= 233,
	DRPC_METHOD_MGMT_DEV_IDENTIFY		= 234,
	DRPC_METHOD_MGMT_NOTIFY_POOL_CONNECT	= 235,
	DRPC_METHOD_MGMT_NOTIFY_POOL_DISCONNECT	= 236,
	DRPC_METHOD_MGMT_POOL_GET_PROP		= 237,
	DRPC_METHOD_MGMT_SET_LOG_MASKS		= 238,
	DRPC_METHOD_MGMT_POOL_UPGRADE		= 239,
<<<<<<< HEAD
	DRPC_METHOD_MGMT_CHK_START		= 240,
	DRPC_METHOD_MGMT_CHK_STOP		= 241,
	DRPC_METHOD_MGMT_CHK_QUERY		= 242,
	DRPC_METHOD_MGMT_CHK_PROP		= 243,
	DRPC_METHOD_MGMT_CHK_ACT		= 244,
=======
	DRPC_METHOD_MGMT_POOL_QUERY_TARGETS	= 240,

>>>>>>> d1c028d7

	NUM_DRPC_MGMT_METHODS			/* Must be last */
};

enum drpc_srv_method {
	DRPC_METHOD_SRV_NOTIFY_READY		= 301,
	DRPC_METHOD_SRV_BIO_ERR			= 302,
	DRPC_METHOD_SRV_GET_POOL_SVC		= 303,
	DRPC_METHOD_SRV_CLUSTER_EVENT		= 304,
	DRPC_METHOD_SRV_POOL_FIND_BYLABEL	= 305,
	DRPC_METHOD_CHK_LIST_POOL		= 306,
	DRPC_METHOD_CHK_REG_POOL		= 307,
	DRPC_METHOD_CHK_DEREG_POOL		= 308,
	DRPC_METHOD_CHK_REPORT			= 309,

	NUM_DRPC_SRV_METHODS			/* Must be last */
};

enum drpc_sec_method {
	DRPC_METHOD_SEC_VALIDATE_CREDS		= 401,

	NUM_DRPC_SEC_METHODS			/* Must be last */
};

#endif /* __DAOS_DRPC_MODULES_H__ */<|MERGE_RESOLUTION|>--- conflicted
+++ resolved
@@ -72,16 +72,12 @@
 	DRPC_METHOD_MGMT_POOL_GET_PROP		= 237,
 	DRPC_METHOD_MGMT_SET_LOG_MASKS		= 238,
 	DRPC_METHOD_MGMT_POOL_UPGRADE		= 239,
-<<<<<<< HEAD
-	DRPC_METHOD_MGMT_CHK_START		= 240,
-	DRPC_METHOD_MGMT_CHK_STOP		= 241,
-	DRPC_METHOD_MGMT_CHK_QUERY		= 242,
-	DRPC_METHOD_MGMT_CHK_PROP		= 243,
-	DRPC_METHOD_MGMT_CHK_ACT		= 244,
-=======
 	DRPC_METHOD_MGMT_POOL_QUERY_TARGETS	= 240,
-
->>>>>>> d1c028d7
+	DRPC_METHOD_MGMT_CHK_START		= 241,
+	DRPC_METHOD_MGMT_CHK_STOP		= 242,
+	DRPC_METHOD_MGMT_CHK_QUERY		= 243,
+	DRPC_METHOD_MGMT_CHK_PROP		= 244,
+	DRPC_METHOD_MGMT_CHK_ACT		= 245,
 
 	NUM_DRPC_MGMT_METHODS			/* Must be last */
 };
