--- conflicted
+++ resolved
@@ -54,12 +54,9 @@
 	DRPC_METHOD_MGMT_SET_UP			= 209,
 	DRPC_METHOD_MGMT_BIO_HEALTH_QUERY	= 210,
 	DRPC_METHOD_MGMT_SMD_LIST_DEVS		= 211,
-<<<<<<< HEAD
-	DRPC_METHOD_MGMT_DEV_STATE_QUERY	= 212,
-	DRPC_METHOD_MGMT_SET_FAULTY_STATE	= 213,
-=======
 	DRPC_METHOD_MGMT_SMD_LIST_POOLS		= 212,
->>>>>>> 76df100d
+	DRPC_METHOD_MGMT_DEV_STATE_QUERY	= 213,
+	DRPC_METHOD_MGMT_SET_FAULTY_STATE	= 214,
 
 	NUM_DRPC_MGMT_METHODS			/* Must be last */
 };
