--- conflicted
+++ resolved
@@ -67,15 +67,12 @@
 	DRPC_METHOD_MGMT_SET_LOG_MASKS		= 238,
 	DRPC_METHOD_MGMT_POOL_UPGRADE		= 239,
 	DRPC_METHOD_MGMT_POOL_QUERY_TARGETS	= 240,
-<<<<<<< HEAD
-	DRPC_METHOD_MGMT_CHK_START		= 241,
-	DRPC_METHOD_MGMT_CHK_STOP		= 242,
-	DRPC_METHOD_MGMT_CHK_QUERY		= 243,
-	DRPC_METHOD_MGMT_CHK_PROP		= 244,
-	DRPC_METHOD_MGMT_CHK_ACT		= 245,
-=======
 	DRPC_METHOD_MGMT_LED_MANAGE		= 241,
->>>>>>> d63af68b
+	DRPC_METHOD_MGMT_CHK_START		= 242,
+	DRPC_METHOD_MGMT_CHK_STOP		= 243,
+	DRPC_METHOD_MGMT_CHK_QUERY		= 244,
+	DRPC_METHOD_MGMT_CHK_PROP		= 245,
+	DRPC_METHOD_MGMT_CHK_ACT		= 246,
 
 	NUM_DRPC_MGMT_METHODS			/* Must be last */
 };
