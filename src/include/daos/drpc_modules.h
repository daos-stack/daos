/*
 * (C) Copyright 2019-2020 Intel Corporation.
 *
 * Licensed under the Apache License, Version 2.0 (the "License");
 * you may not use this file except in compliance with the License.
 * You may obtain a copy of the License at
 *
 *    http://www.apache.org/licenses/LICENSE-2.0
 *
 * Unless required by applicable law or agreed to in writing, software
 * distributed under the License is distributed on an "AS IS" BASIS,
 * WITHOUT WARRANTIES OR CONDITIONS OF ANY KIND, either express or implied.
 * See the License for the specific language governing permissions and
 * limitations under the License.
 *
 * GOVERNMENT LICENSE RIGHTS-OPEN SOURCE SOFTWARE
 * The Government's rights to use, modify, reproduce, release, perform, display,
 * or disclose this software are subject to the terms of the Apache License as
 * provided in Contract No. 8F-30005.
 * Any reproduction of computer software, computer software documentation, or
 * portions thereof marked with this legend must also reproduce the markings.
 */

#ifndef __DAOS_DRPC_MODULES_H__
#define __DAOS_DRPC_MODULES_H__

/**
 * DAOS dRPC Modules
 *
 * dRPC modules are used to multiplex communications over the Unix Domain Socket
 * to appropriate handlers. They are populated in the Drpc__Call structure.
 *
 * dRPC module IDs must be unique. This is a list of all DAOS dRPC modules.
 */

enum drpc_module {
	DRPC_MODULE_TEST		= 0,	/* Reserved for testing */
	DRPC_MODULE_SEC_AGENT		= 1,	/* daos_agent security */
	DRPC_MODULE_MGMT		= 2,	/* daos_server mgmt */
	DRPC_MODULE_SRV			= 3,	/* daos_server */
	DRPC_MODULE_SEC			= 4,	/* daos_server security */

	NUM_DRPC_MODULES			/* Must be last */
};

enum drpc_sec_agent_method {
	DRPC_METHOD_SEC_AGENT_REQUEST_CREDS	= 101,

	NUM_DRPC_SEC_AGENT_METHODS		/* Must be last */
};

enum drpc_mgmt_method {
	DRPC_METHOD_MGMT_KILL_RANK		= 201,
	DRPC_METHOD_MGMT_SET_RANK		= 202,
	DRPC_METHOD_MGMT_CREATE_MS		= 203,
	DRPC_METHOD_MGMT_START_MS		= 204,
	DRPC_METHOD_MGMT_JOIN			= 205,
	DRPC_METHOD_MGMT_GET_ATTACH_INFO	= 206,
	DRPC_METHOD_MGMT_POOL_CREATE		= 207,
	DRPC_METHOD_MGMT_POOL_DESTROY		= 208,
	DRPC_METHOD_MGMT_SET_UP			= 209,
	DRPC_METHOD_MGMT_BIO_HEALTH_QUERY	= 210,
	DRPC_METHOD_MGMT_SMD_LIST_DEVS		= 211,
	DRPC_METHOD_MGMT_SMD_LIST_POOLS		= 212,
	DRPC_METHOD_MGMT_POOL_GET_ACL		= 213,
	DRPC_METHOD_MGMT_LIST_POOLS		= 214,
	DRPC_METHOD_MGMT_POOL_OVERWRITE_ACL	= 215,
	DRPC_METHOD_MGMT_POOL_UPDATE_ACL	= 216,
	DRPC_METHOD_MGMT_POOL_DELETE_ACL	= 217,
	DRPC_METHOD_MGMT_PREP_SHUTDOWN		= 218,
	DRPC_METHOD_MGMT_DEV_STATE_QUERY	= 219,
	DRPC_METHOD_MGMT_DEV_SET_FAULTY		= 220,
	DRPC_METHOD_MGMT_LIST_CONTAINERS	= 221,
	DRPC_METHOD_MGMT_POOL_QUERY		= 222,
	DRPC_METHOD_MGMT_POOL_SET_PROP		= 223,
	DRPC_METHOD_MGMT_PING_RANK		= 224,
	DRPC_METHOD_MGMT_REINTEGRATE		= 225,
	DRPC_METHOD_MGMT_CONT_SET_OWNER		= 226,
	DRPC_METHOD_MGMT_EXCLUDE		= 227,
	DRPC_METHOD_MGMT_EXTEND			= 228,
	DRPC_METHOD_MGMT_POOL_EVICT		= 229,
	DRPC_METHOD_MGMT_DRAIN			= 230,
<<<<<<< HEAD
	DRPC_METHOD_MGMT_DISCONNECT		= 231,
=======
	DRPC_METHOD_MGMT_GROUP_UPDATE		= 231,
>>>>>>> 86fae6f5

	NUM_DRPC_MGMT_METHODS			/* Must be last */
};

enum drpc_srv_method {
	DRPC_METHOD_SRV_NOTIFY_READY		= 301,
	DRPC_METHOD_SRV_BIO_ERR			= 302,
	DRPC_METHOD_SRV_GET_POOL_SVC		= 303,

	NUM_DRPC_SRV_METHODS			/* Must be last */
};

enum drpc_sec_method {
	DRPC_METHOD_SEC_VALIDATE_CREDS		= 401,

	NUM_DRPC_SEC_METHODS			/* Must be last */
};

#endif /* __DAOS_DRPC_MODULES_H__ */<|MERGE_RESOLUTION|>--- conflicted
+++ resolved
@@ -80,11 +80,8 @@
 	DRPC_METHOD_MGMT_EXTEND			= 228,
 	DRPC_METHOD_MGMT_POOL_EVICT		= 229,
 	DRPC_METHOD_MGMT_DRAIN			= 230,
-<<<<<<< HEAD
-	DRPC_METHOD_MGMT_DISCONNECT		= 231,
-=======
 	DRPC_METHOD_MGMT_GROUP_UPDATE		= 231,
->>>>>>> 86fae6f5
+	DRPC_METHOD_MGMT_DISCONNECT		= 232,
 
 	NUM_DRPC_MGMT_METHODS			/* Must be last */
 };
