--- conflicted
+++ resolved
@@ -207,14 +207,10 @@
 	ACTION(DER_BAD_CERT, Invalid x509 certificate)                                             \
 	ACTION(DER_VOS_PARTIAL_UPDATE, Same epoch partial overwrite of VOS array value disallowed) \
 	ACTION(DER_CHKPT_BUSY, Page is temporarily read only due to checkpointing)                 \
-<<<<<<< HEAD
-	ACTION(DER_DIV_BY_ZERO,	Division by zero)                                                  \
-	ACTION(DER_NOT_RESUME, Cannot resume former DAOS check instance)
-=======
 	ACTION(DER_DIV_BY_ZERO,	Division by zero)						   \
 	/** Target is overload, retry RPC */							   \
-	ACTION(DER_OVERLOAD_RETRY, "retry later because of overloaded service")
->>>>>>> 5daa9608
+	ACTION(DER_OVERLOAD_RETRY, "retry later because of overloaded service")			   \
+	ACTION(DER_NOT_RESUME, Cannot resume former DAOS check instance)
 
 /** Defines the gurt error codes */
 #define D_FOREACH_ERR_RANGE(ACTION)	\
