--- conflicted
+++ resolved
@@ -235,14 +235,11 @@
 	ACTION(DER_OP_CANCELED,		(DER_ERR_DAOS_BASE + 27),	\
 	       Operation canceled)					\
 	/** TX is not committed, not sure whether committable or not */	\
-<<<<<<< HEAD
-	ACTION(DER_TX_BUSY,		(DER_ERR_DAOS_BASE + 28))	\
+	ACTION(DER_TX_BUSY,		(DER_ERR_DAOS_BASE + 28),	\
+	       TX is not committed)					\
 	/** Agent is incompatible with libdaos */			\
-	ACTION(DER_AGENT_INCOMPAT,	(DER_ERR_DAOS_BASE + 29))
-=======
-	ACTION(DER_TX_BUSY,		(DER_ERR_DAOS_BASE + 28),	\
-	       TX is not committed)
->>>>>>> cb18da0c
+	ACTION(DER_AGENT_INCOMPAT,	(DER_ERR_DAOS_BASE + 29),	\
+	       Agent is incompatible with libdaos)
 
 /** Defines the gurt error codes */
 #define D_FOREACH_ERR_RANGE(ACTION)	\
