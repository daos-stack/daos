--- conflicted
+++ resolved
@@ -201,26 +201,16 @@
 	/** The TX ID may be reused. */                                                            \
 	ACTION(DER_TX_ID_REUSED, TX ID may be reused)                                              \
 	/** Re-update again */                                                                     \
-<<<<<<< HEAD
 	ACTION(DER_UPDATE_AGAIN, update again)                                                     \
 	ACTION(DER_NVME_IO, NVMe I / O error)                                                      \
 	ACTION(DER_NO_CERT, Unable to access one or more certificates)                             \
 	ACTION(DER_BAD_CERT, Invalid x509 certificate)                                             \
 	ACTION(DER_VOS_PARTIAL_UPDATE, VOS partial update error)                                   \
-	ACTION(DER_CHKPT_BUSY, Page is temporarily read only due to checkpointing)
+	ACTION(DER_CHKPT_BUSY, Page is temporarily read only due to checkpointing)                 \
+	ACTION(DER_DIV_BY_ZERO,	Division by zero)
 
 /* clang-format on */
-=======
-	ACTION(DER_UPDATE_AGAIN, (DER_ERR_DAOS_BASE + 41), update again)                           \
-	ACTION(DER_NVME_IO, (DER_ERR_DAOS_BASE + 42), NVMe I / O error)                            \
-	ACTION(DER_NO_CERT, (DER_ERR_DAOS_BASE + 43), Unable to access one or more certificates)   \
-	ACTION(DER_BAD_CERT, (DER_ERR_DAOS_BASE + 44), Invalid x509 certificate)                   \
-	ACTION(DER_VOS_PARTIAL_UPDATE,	(DER_ERR_DAOS_BASE + 45), VOS partial update error)        \
-	ACTION(DER_CHKPT_BUSY, (DER_ERR_DAOS_BASE + 46),                                           \
-	       Page is temporarily read only due to checkpointing)                                 \
-	/** Division by zero. */                                                                   \
-	ACTION(DER_DIV_BY_ZERO,	(DER_ERR_DAOS_BASE + 47), Division by zero)
->>>>>>> 8019ea80
+
 
 /** Defines the gurt error codes */
 #define D_FOREACH_ERR_RANGE(ACTION)	\
@@ -254,7 +244,7 @@
  * \return	String value for error code or DER_UNKNOWN
  */
 const char *
-d_errstr(enum daos_errno errnum);
+d_errstr(int errnum);
 
 /** Return an error description string associated with a registered gurt errno.
  *
@@ -264,7 +254,7 @@
  * 			number is unknown.
  */
 const char *
-d_errdesc(enum daos_errno errnum);
+d_errdesc(int errnum);
 
 /** @}
  */
