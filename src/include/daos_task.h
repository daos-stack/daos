--- conflicted
+++ resolved
@@ -187,21 +187,6 @@
 	int			force;
 } daos_pool_destroy_t;
 
-<<<<<<< HEAD
-=======
-/** pool extend args */
-typedef struct {
-	/** UUID of the pool to extend. */
-	uuid_t			uuid;
-	/** Process set name of the DAOS servers managing the pool. */
-	const char		*grp;
-	/**  Optional, only extend the pool to included targets. */
-	d_rank_list_t		*tgts;
-	/** Optional, buffer to store faulty targets on failure. */
-	d_rank_list_t		*failed;
-} daos_pool_extend_t;
-
->>>>>>> b82a4cb4
 /** pool evict args */
 typedef struct {
 	/** UUID of the pool. */
