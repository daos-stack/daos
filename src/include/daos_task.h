/**
 * (C) Copyright 2017-2020 Intel Corporation.
 *
 * Licensed under the Apache License, Version 2.0 (the "License");
 * you may not use this file except in compliance with the License.
 * You may obtain a copy of the License at
 *
 *    http://www.apache.org/licenses/LICENSE-2.0
 *
 * Unless required by applicable law or agreed to in writing, software
 * distributed under the License is distributed on an "AS IS" BASIS,
 * WITHOUT WARRANTIES OR CONDITIONS OF ANY KIND, either express or implied.
 * See the License for the specific language governing permissions and
 * limitations under the License.
 *
 * GOVERNMENT LICENSE RIGHTS-OPEN SOURCE SOFTWARE
 * The Government's rights to use, modify, reproduce, release, perform, display,
 * or disclose this software are subject to the terms of the Apache License as
 * provided in Contract No. B609815.
 * Any reproduction of computer software, computer software documentation, or
 * portions thereof marked with this legend must also reproduce the markings.
 */
/**
 * DAOS task-based API
 */

#ifndef __DAOS_TASK_H__
#define __DAOS_TASK_H__

#if defined(__cplusplus)
extern "C" {
#endif

#include <daos_types.h>
#include <daos_obj.h>
#include <daos_kv.h>
#include <daos_array.h>
#include <daos_errno.h>
#include <daos_prop.h>
#include <daos_cont.h>
#include <daos_pool.h>
#include <daos_mgmt.h>
#include <daos/tse.h>

/** DAOS operation codes for task creation */
typedef enum {
	DAOS_OPC_INVALID	= -1,

	/** Management APIs */
	/* Starting at 0 will break Application Binary Interface backward
	 * compatibility */
	DAOS_OPC_SET_PARAMS = 3,
	DAOS_OPC_MGMT_GET_BS_STATE,

	/** Pool APIs */
	DAOS_OPC_POOL_CONNECT,
	DAOS_OPC_POOL_DISCONNECT,
	DAOS_OPC_POOL_EXCLUDE,
	DAOS_OPC_POOL_EXCLUDE_OUT,
	DAOS_OPC_POOL_ADD,
	DAOS_OPC_POOL_QUERY,
	DAOS_OPC_POOL_QUERY_INFO,
	DAOS_OPC_POOL_LIST_ATTR,
	DAOS_OPC_POOL_GET_ATTR,
	DAOS_OPC_POOL_SET_ATTR,
	DAOS_OPC_POOL_DEL_ATTR,
	DAOS_OPC_POOL_STOP_SVC,
	DAOS_OPC_POOL_LIST_CONT,

	/** Container APIs */
	DAOS_OPC_CONT_CREATE,
	DAOS_OPC_CONT_OPEN,
	DAOS_OPC_CONT_CLOSE,
	DAOS_OPC_CONT_DESTROY,
	DAOS_OPC_CONT_QUERY,
	DAOS_OPC_CONT_SET_PROP,
	DAOS_OPC_CONT_UPDATE_ACL,
	DAOS_OPC_CONT_DELETE_ACL,
	DAOS_OPC_CONT_AGGREGATE,
	DAOS_OPC_CONT_ROLLBACK,
	DAOS_OPC_CONT_SUBSCRIBE,
	DAOS_OPC_CONT_LIST_ATTR,
	DAOS_OPC_CONT_GET_ATTR,
	DAOS_OPC_CONT_SET_ATTR,
	DAOS_OPC_CONT_DEL_ATTR,
	DAOS_OPC_CONT_ALLOC_OIDS,
	DAOS_OPC_CONT_LIST_SNAP,
	DAOS_OPC_CONT_CREATE_SNAP,
	DAOS_OPC_CONT_DESTROY_SNAP,

	/** Transaction APIs */
	DAOS_OPC_TX_OPEN,
	DAOS_OPC_TX_COMMIT,
	DAOS_OPC_TX_ABORT,
	DAOS_OPC_TX_OPEN_SNAP,
	DAOS_OPC_TX_CLOSE,
	DAOS_OPC_TX_RESTART,

	/** Object APIs */
	DAOS_OPC_OBJ_REGISTER_CLASS,
	DAOS_OPC_OBJ_QUERY_CLASS,
	DAOS_OPC_OBJ_LIST_CLASS,
	DAOS_OPC_OBJ_OPEN,
	DAOS_OPC_OBJ_CLOSE,
	DAOS_OPC_OBJ_PUNCH,
	DAOS_OPC_OBJ_PUNCH_DKEYS,
	DAOS_OPC_OBJ_PUNCH_AKEYS,
	DAOS_OPC_OBJ_QUERY,
	DAOS_OPC_OBJ_QUERY_KEY,
	DAOS_OPC_OBJ_SYNC,
	DAOS_OPC_OBJ_FETCH,
	DAOS_OPC_OBJ_UPDATE,
	DAOS_OPC_OBJ_LIST_DKEY,
	DAOS_OPC_OBJ_LIST_AKEY,
	DAOS_OPC_OBJ_LIST_RECX,
	DAOS_OPC_OBJ_LIST_OBJ,

	/** Array APIs */
	DAOS_OPC_ARRAY_CREATE,
	DAOS_OPC_ARRAY_OPEN,
	DAOS_OPC_ARRAY_CLOSE,
	DAOS_OPC_ARRAY_DESTROY,
	DAOS_OPC_ARRAY_READ,
	DAOS_OPC_ARRAY_WRITE,
	DAOS_OPC_ARRAY_PUNCH,
	DAOS_OPC_ARRAY_GET_SIZE,
	DAOS_OPC_ARRAY_SET_SIZE,

	/** KV APIs */
	DAOS_OPC_KV_OPEN,
	DAOS_OPC_KV_CLOSE,
	DAOS_OPC_KV_DESTROY,
	DAOS_OPC_KV_GET,
	DAOS_OPC_KV_PUT,
	DAOS_OPC_KV_REMOVE,
	DAOS_OPC_KV_LIST,

	DAOS_OPC_MAX
} daos_opc_t;

/** mgmt set params */
typedef struct {
	/** Process set name of the DAOS servers managing the pool */
	const char		*grp;
	/** Ranks to set parameter. -1 means setting on all servers */
	d_rank_t		rank;
	/** key ID of the parameter */
	uint32_t		key_id;
	/**  value of the parameter */
	uint64_t		value;
	/** optional extra value to set the fail */
	uint64_t		value_extra;
} daos_set_params_t;

/** pool create params */
typedef struct {
	/** Capabilities permitted for the pool. */
	uint32_t		mode;
	/** User owning the pool */
	uid_t			uid;
	/** Group owning the pool */
	gid_t			gid;
	/** Process set name of the DAOS servers managing the pool. */
	const char		*grp;
	/** Optional, allocate targets on this list of ranks. */
	const d_rank_list_t	*tgts;
	/** String identifying the target devices to use. */
	const char		*dev;
	/** Target SCM (Storage Class Memory) size in bytes. */
	daos_size_t		scm_size;
	/** Target NVMe (Non-Volatile Memory express) size in bytes. */
	daos_size_t		nvme_size;
	/** Optional, pool properties. */
	daos_prop_t		*prop;
	/** Number of desired pool service replicas. */
	d_rank_list_t		*svc;
	/** UUID of the pool created */
	unsigned char		*uuid;
} daos_pool_create_t;

/** pool destroy args */
typedef struct {
	/** UUID of the pool to destroy. */
	uuid_t			uuid;
	/** Process set name of the DAOS servers managing the pool */
	const char		*grp;
	/** Force destruction even if there are active connections */
	int			force;
} daos_pool_destroy_t;

<<<<<<< HEAD
/** pool evict args */
typedef struct {
	/** UUID of the pool. */
	uuid_t			uuid;
	/** Process set name of the DAOS servers managing the pool. */
	const char		*grp;
} daos_pool_evict_t;

=======
>>>>>>> 5f3db261
/** pool connect args */
typedef struct {
	/** UUID of the pool. */
	uuid_t			uuid;
	/** Process set name of the DAOS servers managing the pool. */
	const char		*grp;
	/** Connect mode represented by the DAOS_PC_ bits. */
	unsigned int		flags;
	/** Returned open handle. */
	daos_handle_t		*poh;
	/** Optional, returned pool information. */
	daos_pool_info_t	*info;
} daos_pool_connect_t;

/** pool disconnect args */
typedef struct {
	/** Pool open handle. */
	daos_handle_t		poh;
} daos_pool_disconnect_t;

/** pool target update (add/exclude) args */
typedef struct {
	/** UUID of the pool. */
	uuid_t			uuid;
	/** Process set name of the DAOS servers managing the pool */
	const char		*grp;
	/** Target array */
	struct d_tgt_list	*tgts;
} daos_pool_update_t;

/** pool query args */
typedef struct {
	/** Pool open handle. */
	daos_handle_t		poh;
	/** Optional, returned storage targets in this pool. */
	d_rank_list_t		*tgts;
	/** Optional, returned pool information. */
	daos_pool_info_t	*info;
	/** Optional, returned pool properties. */
	daos_prop_t		*prop;
} daos_pool_query_t;

/** pool target query args */
typedef struct {
	/** Pool open handle. */
	daos_handle_t		poh;
	/** Single targets to query. */
	uint32_t		tgt_idx;
	/** Rank of target to query. */
	d_rank_t		rank;
	/** Returned storage information of target. */
	daos_target_info_t	*info;
} daos_pool_query_target_t;

/** pool container list args */
typedef struct {
	/** Pool open handle. */
	daos_handle_t			 poh;
	/** [in] length of \a cont_buf. [out] num of containers in the pool. */
	daos_size_t			*ncont;
	/** Array of container structures. */
	struct daos_pool_cont_info	*cont_buf;
} daos_pool_list_cont_t;

/** pool list attributes args */
typedef struct {
	/** Pool open handle. */
	daos_handle_t		poh;
	/** Buffer containing concatenation of all attribute names. */
	char			*buf;
	/** [in]: Buffer size. [out]: Aggregate size of all attribute names */
	size_t			*size;
} daos_pool_list_attr_t;

/** pool get attributes args */
typedef struct {
	/** Pool open handle. */
	daos_handle_t		poh;
	/** Number of attributes. */
	int			n;
	/** Array of \a n null-terminated attribute names. */
	char    const *const	*names;
	/** Array of \a n buffers to store attribute values. */
	void   *const		*values;
	/** [in]: Array of \a n buf sizes. [out]: Array of actual sizes. */
	size_t			*sizes;
} daos_pool_get_attr_t;

/** pool set attributes args */
typedef struct {
	/** Pool open handle. */
	daos_handle_t		poh;
	/** Number of attributes. */
	int			n;
	/** Array of \a n null-terminated attribute names. */
	char   const *const	*names;
	/** Array of \a n attribute values. */
	void   const *const	*values;
	/** Array of \a n elements containing the sizes of attribute values. */
	size_t const		*sizes;
} daos_pool_set_attr_t;

/** pool del attributes args */
typedef struct {
	/** Pool open handle. */
	daos_handle_t		poh;
	/** Number of attributes. */
	int			n;
	/** Array of \a n null-terminated attribute names. */
	char   const *const	*names;
} daos_pool_del_attr_t;

/** pool add/remove replicas args */
typedef struct {
	/** UUID of the pool. */
	uuid_t			uuid;
	/** Name of DAOS server process set managing the service. */
	const char		*group;
	/** Ranks of the replicas to be added/removed. */
	d_rank_list_t		*targets;
	/** Optional, list of ranks which could not be added/removed. */
	d_rank_list_t		*failed;
} daos_pool_replicas_t;

/** pool management pool list args */
typedef struct {
	/** Process set name of the DAOS servers managing the pool */
	const char		*grp;
	/** Array of pool mgmt information structures. */
	daos_mgmt_pool_info_t	*pools;
	/** length of array */
	daos_size_t		*npools;
} daos_mgmt_list_pools_t;

/** Blobstore state query args */
typedef struct {
	const char		*grp;
	uuid_t			uuid;
	int			*state;
} daos_mgmt_get_bs_state_t;

/** pool service stop args */
typedef struct {
	/** Pool open handle. */
	daos_handle_t		poh;
} daos_pool_stop_svc_t;

/** Container create args */
typedef struct {
	/** Pool open handle. */
	daos_handle_t		poh;
	/** Container UUID. */
	uuid_t			uuid;
	/** Optional container properties. */
	daos_prop_t		*prop;
} daos_cont_create_t;

/** Container open args */
typedef struct {
	/** Pool open handle. */
	daos_handle_t		poh;
	/** Container UUID. */
	uuid_t			uuid;
	/** Open mode, represented by the DAOS_COO_ bits.*/
	unsigned int		flags;
	/** Returned container open handle. */
	daos_handle_t		*coh;
	/** Optional, return container information. */
	daos_cont_info_t	*info;
} daos_cont_open_t;

/** Container close args */
typedef struct {
	/** Container open handle. */
	daos_handle_t		coh;
} daos_cont_close_t;

/** Container destroy args */
typedef struct {
	/** Pool open handle. */
	daos_handle_t		poh;
	/** Container UUID. */
	uuid_t			uuid;
	/** Force destroy even if there is outstanding open handles. */
	int			force;
} daos_cont_destroy_t;

/** Container query args */
typedef struct {
	/** Container open handle. */
	daos_handle_t		coh;
	/** Returned container information. */
	daos_cont_info_t	*info;
	/** Optional, returned container properties. */
	daos_prop_t		*prop;
} daos_cont_query_t;

/** Container set properties args */
typedef struct {
	/** Container open handle. */
	daos_handle_t		coh;
	/** Property entries to set/update. */
	daos_prop_t		*prop;
} daos_cont_set_prop_t;

/** Container ACL update args */
typedef struct {
	/** Container open handle. */
	daos_handle_t		coh;
	/** ACL containing new/updated entries. */
	struct daos_acl		*acl;
} daos_cont_update_acl_t;

/** Container ACL delete args */
typedef struct {
	/** Container open handle. */
	daos_handle_t		coh;
	/** Principal type to be removed. */
	uint8_t			type;
	/** Name of principal to be removed. */
	d_string_t		name;
} daos_cont_delete_acl_t;

/** Container aggregate args */
typedef struct {
	/** Container open handle. */
	daos_handle_t		coh;
	/** Epoch to be aggregated to. Current time if 0.*/
	daos_epoch_t		epoch;
} daos_cont_aggregate_t;

/** Container rollback args */
typedef struct {
	/** Container open handle. */
	daos_handle_t		coh;
	/** Epoch of a persistent snapshot to rollback to. */
	daos_epoch_t		epoch;
} daos_cont_rollback_t;

/** Container subscribe args */
typedef struct {
	/** Container open handle. */
	daos_handle_t		coh;
	/*
	 * [in]: epoch of snapshot to wait for.
	 * [out]: epoch of persistent snapshot taken.
	 */
	daos_epoch_t		*epoch;
} daos_cont_subscribe_t;

/** Container attribute list args */
typedef struct {
	/** Container open handle. */
	daos_handle_t		coh;
	/** Buffer containing concatenation of all attribute names. */
	char			*buf;
	/** [in]: Buffer size. [out]: Aggregate size of all attribute names. */
	size_t			*size;
} daos_cont_list_attr_t;

/** Container attribute get args */
typedef struct {
	/** Container open handle. */
	daos_handle_t		coh;
	/** Number of attributes. */
	int			n;
	/** Array of \a n null-terminated attribute names. */
	char    const *const	*names;
	/** Array of \a n buffers to store attribute values. */
	void   *const		*values;
	/**[in]: Array of \a n buffer sizes. [out]: Array of actual sizes */
	size_t			*sizes;
} daos_cont_get_attr_t;

/** Container attribute set args */
typedef struct {
	/** Container open handle. */
	daos_handle_t		coh;
	/** Number of attributes. */
	int			n;
	/** Array of \a n null-terminated attribute names. */
	char   const *const	*names;
	/** Array of \a n attribute values. */
	void   const *const	*values;
	/** Array of \a n elements containing the sizes of attribute values. */
	size_t const		*sizes;
} daos_cont_set_attr_t;

/** Container attribute del args */
typedef struct {
	/** Container open handle. */
	daos_handle_t		coh;
	/** Number of attributes. */
	int			n;
	/** Array of \a n null-terminated attribute names. */
	char   const *const	*names;
} daos_cont_del_attr_t;

/** Container Object ID allocation args */
typedef struct {
	/** Container open handle. */
	daos_handle_t		coh;
	/** Number of unique IDs requested. */
	daos_size_t		num_oids;
	/** starting oid that was allocated up to oid + num_oids. */
	uint64_t		*oid;
} daos_cont_alloc_oids_t;

/** Container snapshot listing args */
typedef struct {
	/** Container open handle. */
	daos_handle_t		coh;
	/*
	 * [in]: Number of snapshots in epochs and names.
	 * [out]: Actual number of snapshots returned
	 */
	int			*nr;
	/** preallocated array of epochs to store snapshots. */
	daos_epoch_t		*epochs;
	/** preallocated array of names of the snapshots. */
	char			**names;
	/** Hash anchor for the next call. */
	daos_anchor_t		*anchor;
} daos_cont_list_snap_t;

/** Container snapshot creation args */
typedef struct {
	/** Container open handle. */
	daos_handle_t		coh;
	/** bit flags, see enum daos_snapshot_opts */
	unsigned int		opts;
	/** Returned epoch of persistent snapshot taken. */
	daos_epoch_t		*epoch;
	/** Optional null terminated name for snapshot. */
	char			*name;
} daos_cont_create_snap_t;

/** Container snapshot destroy args */
typedef struct {
	/** Container open handle. */
	daos_handle_t		coh;
	/** Epoch range of snapshots to destroy. */
	daos_epoch_range_t	epr;
} daos_cont_destroy_snap_t;

/** Transaction Open args */
typedef struct {
	/** Container open handle. */
	daos_handle_t		coh;
	/** Returned transaction open handle. */
	daos_handle_t		*th;
	/** Transaction flags. */
	uint64_t		flags;
} daos_tx_open_t;

/** Transaction commit args */
typedef struct {
	/** Transaction open handle. */
	daos_handle_t		th;
	/** Control commit behavior, such as retry. */
	uint32_t		flags;
} daos_tx_commit_t;

/** Transaction abort args */
typedef struct {
	/** Transaction open handle. */
	daos_handle_t		th;
} daos_tx_abort_t;

/** Transaction snapshot open args */
typedef struct {
	/** Container open handle. */
	daos_handle_t		coh;
	/** Epoch of persistent snapshot to read from. */
	daos_epoch_t		epoch;
	/** Returned transaction open handle. */
	daos_handle_t		*th;
} daos_tx_open_snap_t;

/** Transaction close args */
typedef struct {
	/** Transaction open handle. */
	daos_handle_t		th;
} daos_tx_close_t;

/** Transaction restart args */
typedef struct {
	/** Transaction open handle. */
	daos_handle_t		th;
} daos_tx_restart_t;

/** Object class register args */
typedef struct {
	/** Container open handle. */
	daos_handle_t		coh;
	/** Object class ID. */
	daos_oclass_id_t	cid;
	/** Object class attributes. */
	struct daos_oclass_attr	*cattr;
} daos_obj_register_class_t;

/** Object class query args */
typedef struct {
	/** Container open handle. */
	daos_handle_t		coh;
	/** Object class ID. */
	daos_oclass_id_t	cid;
	/** Object class attributes. */
	struct daos_oclass_attr	*cattr;
} daos_obj_query_class_t;

/** Object class list args */
typedef struct {
	/** Container open handle. */
	daos_handle_t		coh;
	/** Sink buffer for returned class list. */
	struct daos_oclass_list	*clist;
	/** Hash anchor for the next call. */
	daos_anchor_t		*anchor;
} daos_obj_list_class_t;

/** Object open args */
typedef struct {
	/** Container open handle. */
	daos_handle_t		coh;
	/** Object ID. */
	daos_obj_id_t		oid;
	/** Object open mode. */
	unsigned int		mode;
	/** Returned object handle. */
	daos_handle_t		*oh;
} daos_obj_open_t;

/** Object close args */
typedef struct {
	/** Object open handle */
	daos_handle_t		oh;
} daos_obj_close_t;

/*
 * Object & Object Key Punch args.
 * NB:
 * - If @dkey is NULL, it is parameter for object punch.
 * - If @akeys is NULL, it is parameter for dkey punch.
 * - API allows user to punch multiple dkeys, in this case, client module needs
 *   to allocate multiple instances of this data structure.
 */
typedef struct {
	/** Transaction open handle. */
	daos_handle_t		th;
	/** Object open handle */
	daos_handle_t		oh;
	/** Distribution Key. */
	daos_key_t		*dkey;
	/** Array of attribute keys. */
	daos_key_t		*akeys;
	/** Operation flags. */
	uint64_t		flags;
	/** Number of akeys in \a akeys. */
	unsigned int		akey_nr;
} daos_obj_punch_t;

/** Object query args */
typedef struct {
	/** Object open handle */
	daos_handle_t		oh;
	/** Transaction open handle. */
	daos_handle_t		th;
	/** Returned object attributes. */
	struct daos_obj_attr	*oa;
	/** Ordered list of ranks where the object is stored. */
	d_rank_list_t		*ranks;
} daos_obj_query_t;

/** Object key query args */
typedef struct {
	/** Object open handle */
	daos_handle_t		oh;
	/** Transaction open handle. */
	daos_handle_t		th;
	/*
	 * [in]: allocated integer dkey.
	 * [out]: max or min dkey (if flag includes dkey query).
	 */
	daos_key_t		*dkey;
	/*
	 * [in]: allocated integer akey.
	 * [out]: max or min akey (if flag includes akey query).
	 */
	daos_key_t		*akey;
	/** max or min offset in key, and size of the extent at the offset. */
	daos_recx_t		*recx;
	/** Operation flags. */
	uint64_t		flags;
} daos_obj_query_key_t;

/** Object fetch/update args */
typedef struct {
	/** Transaction open handle. */
	daos_handle_t		th;
	/** Object open handle */
	daos_handle_t		oh;
	/** API flags. */
	uint64_t		flags;
	/** Distribution Key. */
	daos_key_t		*dkey;
	/** Number of elements in \a iods and \a sgls. */
	uint32_t		nr;
	/** Internal flags. */
	uint32_t		extra_flags;
	/** IO descriptor describing IO layout in the object. */
	daos_iod_t		*iods;
	/** Scatter / gather list for a memory descriptor. */
	d_sg_list_t		*sgls;
	/** IO Map - only valid for fetch. */
	daos_iom_t		*ioms;
	/** extra arguments, for example obj_ec_fail_info for DIOF_EC_RECOV */
	void			*extra_arg;
} daos_obj_rw_t;

/** fetch args struct */
typedef daos_obj_rw_t		daos_obj_fetch_t;
/** update args struct */
typedef daos_obj_rw_t		daos_obj_update_t;

/** Object sync args */
struct daos_obj_sync_args {
	/** Object open handle */
	daos_handle_t		oh;
	/** epoch. */
	daos_epoch_t		epoch;
	/** epochp. */
	daos_epoch_t		**epochs_p;
	/** nr. */
	int			*nr;
};

/** Object list args */
typedef struct {
	/** Object open handle */
	daos_handle_t		oh;
	/** Transaction open handle. */
	daos_handle_t		th;
	/** Distribution key. */
	daos_key_t		*dkey;
	/** Attribute key. */
	daos_key_t		*akey;
	/** number of dkeys/akeys/kds entries */
	uint32_t		*nr;
	/** Key descriptors holding enumerated keys. */
	daos_key_desc_t		*kds;
	/** Scatter gather list for memory buffer. */
	d_sg_list_t		*sgl;
	/** total buf size for sgl buf, in case it uses bulk transfer. */
	daos_size_t		*size;
	/** type of value. */
	daos_iod_type_t		type;
	/** record extents. */
	daos_recx_t		*recxs;
	/** epoch ranges */
	daos_epoch_range_t	*eprs;
	/* anchors for obj list -
	 * list_dkey uses dkey_anchor,
	 * list_akey uses akey_anchor,
	 * list_recx uses anchor,
	 * list_obj uses all the 3 anchors.
	 */
	daos_anchor_t		*anchor;
	/** anchor for list_dkey. */
	daos_anchor_t		*dkey_anchor;
	/** anchor for list_akey. */
	daos_anchor_t		*akey_anchor;
	/** versions. */
	uint32_t		*versions;
	/** Serialized checksum info for enumerated keys and data in sgl.
	 * (for internal use only)
	 */
	d_iov_t			*csum;
	/** order. */
	bool			incr_order;
} daos_obj_list_t;

/**
 * parameter subset for list_dkey -
 * daos_handle_t	oh;
 * daos_handle_t	th;
 * uint32_t		*nr;
 * daos_key_desc_t	*kds;
 * d_sg_list_t		*sgl;
 * daos_anchor_t	*dkey_anchor;
*/
typedef daos_obj_list_t		daos_obj_list_dkey_t;

/**
 * parameter subset for list_akey -
 * daos_handle_t	oh;
 * daos_handle_t	th;
 * daos_key_t		*dkey;
 * uint32_t		*nr;
 * daos_key_desc_t	*kds;
 * d_sg_list_t		*sgl;
 * daos_anchor_t	*akey_anchor;
*/
typedef daos_obj_list_t		daos_obj_list_akey_t;

/**
 * parameter subset for list_recx -
 * daos_handle_t	oh;
 * daos_handle_t	th;
 * daos_key_t		*dkey;
 * daos_key_t		*akey;
 * daos_size_t		*size;
 * daos_iod_type_t	type;
 * uint32_t		*nr;
 * daos_recx_t		*recxs;
 * daos_epoch_range_t	*eprs;
 * daos_anchor_t	*anchor;
 * uint32_t		*versions;
 * bool			incr_order;
*/
typedef daos_obj_list_t		daos_obj_list_recx_t;

/**
 * parameter subset for list_obj -
 * daos_handle_t	oh;
 * daos_handle_t	th;
 * daos_key_t		*dkey;
 * daos_key_t		*akey;
 * daos_size_t		*size;
 * uint32_t		*nr;
 * daos_key_desc_t	*kds;
 * daos_recx_t		*recxs;
 * daos_epoch_range_t	*eprs;
 * d_sg_list_t		*sgl;
 * daos_anchor_t	*anchor;
 * daos_anchor_t	*dkey_anchor;
 * daos_anchor_t	*akey_anchor;
 * uint32_t		*versions;
 * bool			incr_order;
*/
typedef daos_obj_list_t		daos_obj_list_obj_t;

/** Array create args */
typedef struct {
	/** Container open handle. */
	daos_handle_t		coh;
	/** Array ID. */
	daos_obj_id_t		oid;
	/** Transaction open handle. */
	daos_handle_t		th;
	/** Size of array records. */
	daos_size_t		cell_size;
	/** Number of records stored under 1 dkey. */
	daos_size_t		chunk_size;
	/** Returned array open handle */
	daos_handle_t		*oh;
} daos_array_create_t;

/** Array open args */
typedef struct {
	/** Container open handle. */
	daos_handle_t		coh;
	/** Array ID, */
	daos_obj_id_t		oid;
	/** Transaction open handle. */
	daos_handle_t		th;
	/** Open mode. */
	unsigned int		mode;
	/** flag whether cell and chunk size are user provided. */
	unsigned int		open_with_attr;
	/** Size of array records. */
	daos_size_t		*cell_size;
	/** Number if records stored under 1 dkey. */
	daos_size_t		*chunk_size;
	/** Returned Array open handle */
	daos_handle_t		*oh;
} daos_array_open_t;

/** Array close args */
typedef struct {
	/** Array open handle. */
	daos_handle_t		oh;
} daos_array_close_t;

/** Array read/write args */
typedef struct {
	/** Array open handle. */
	daos_handle_t		oh;
	/** Transaction open handle. */
	daos_handle_t		th;
	/** Array IO descriptos. */
	daos_array_iod_t	*iod;
	/** memory descriptors. */
	d_sg_list_t		*sgl;
} daos_array_io_t;

/** Array get size args */
typedef struct {
	/** Array open handle. */
	daos_handle_t		oh;
	/** Transaction open handle. */
	daos_handle_t		th;
	/** Returned array size in number of records. */
	daos_size_t		*size;
} daos_array_get_size_t;

/** Array set size args */
typedef struct {
	/** Array open handle. */
	daos_handle_t		oh;
	/** Transaction open handle. */
	daos_handle_t		th;
	/** truncate size of the array. */
	daos_size_t		size;
} daos_array_set_size_t;

/** Array destroy args */
typedef struct {
	/** Array open handle. */
	daos_handle_t		oh;
	/** Transaction open handle. */
	daos_handle_t		th;
} daos_array_destroy_t;

/** KV open args */
typedef struct {
	/** Container open handle. */
	daos_handle_t		coh;
	/** KV ID, */
	daos_obj_id_t		oid;
	/** Open mode. */
	unsigned int		mode;
	/** Returned KV open handle */
	daos_handle_t		*oh;
} daos_kv_open_t;

/** KV close args */
typedef struct {
	/** KV open handle. */
	daos_handle_t		oh;
} daos_kv_close_t;

/** KV destroy args */
typedef struct {
	/** KV open handle. */
	daos_handle_t		oh;
	/** Transaction open handle. */
	daos_handle_t		th;
} daos_kv_destroy_t;

/** KV get args */
typedef struct {
	/** KV open handle. */
	daos_handle_t		oh;
	/** Transaction open handle. */
	daos_handle_t		th;
	/** Operation flags. */
	uint64_t		flags;
	/** Key. */
	const char		*key;
	/** Value buffer size. */
	daos_size_t		*buf_size;
	/** Value buffer. */
	void			*buf;
} daos_kv_get_t;

/** KV put args */
typedef struct {
	/** KV open handle. */
	daos_handle_t		oh;
	/** Transaction open handle. */
	daos_handle_t		th;
	/** Operation flags. */
	uint64_t		flags;
	/** Key. */
	const char		*key;
	/** Value size. */
	daos_size_t		buf_size;
	/** Value buffer. */
	const void		*buf;
} daos_kv_put_t;

/** KV remove args */
typedef struct {
	/** KV open handle. */
	daos_handle_t		oh;
	/** Transaction open handle. */
	daos_handle_t		th;
	/** Operation flags. */
	uint64_t		flags;
	/** Key. */
	const char		*key;
} daos_kv_remove_t;

/** KV list args */
typedef struct {
	/** KV open handle. */
	daos_handle_t		oh;
	/** Transaction open handle. */
	daos_handle_t		th;
	/*
	 * [in]: number of key descriptors in \a kds.
	 * [out]: number of returned key descriptors.
	 */
	uint32_t		*nr;
	/** key descriptors. */
	daos_key_desc_t		*kds;
	/** memory descriptors. */
	d_sg_list_t		*sgl;
	/** Hash anchor for the next call. */
	daos_anchor_t		*anchor;
} daos_kv_list_t;

/**
 * Create an asynchronous task and associate it with a daos client operation.
 * For synchronous operations please use the specific API for that operation.
 * Typically this API is used for use cases where a list of daos operations need
 * to be queued into the DAOS async engines with specific dependencies for order
 * of execution between those tasks. For example, a user can create task to open
 * an object then update that object with a dependency inserted on the update
 * to the open task.
 * For a simpler workflow, users can use the event based API instead of tasks.
 *
 * \param opc	[IN]	Operation Code to identify the daos op to associate with
 *			the task,
 * \param sched	[IN]	Scheduler / Engine this task will be added to.
 * \param num_deps [IN]	Number of tasks this task depends on before it gets
 *			scheduled. No tasks can be in progress.
 * \param dep_tasks [IN]
 *			Array of tasks that new task will wait on completion
 *			before it's scheduled.
 * \param taskp	[OUT]	Pointer to task to be created/initialized with the op.
 *
 * \return		0		Success
 *			-DER_INVAL	Invalid parameter
 *			-DER_NOSYS	Unsupported opc
 */
int
daos_task_create(daos_opc_t opc, tse_sched_t *sched,
		 unsigned int num_deps, tse_task_t *dep_tasks[],
		 tse_task_t **taskp);

/**
 * Reset a DAOS task with another opcode. The task must have been completed or
 * not in the running state yet, and has not been freed yet (use must take a
 * ref count on the task to prevent it to be freed after the DAOS operation has
 * completed).
 *
 * \param task	[IN]	Task to reset.
 * \param opc	[IN]	Operation code to identify the daos op to associate with
 *			the task.
 *
 * \return		0		Success
 *			-DER_INVAL	Invalid parameter
 *			-DER_NOSYS	Unsupported opc
 */
int
daos_task_reset(tse_task_t *task, daos_opc_t opc);

/**
 * Return a pointer to the DAOS task argument structure. This is called to set
 * the arguments for the task before being scheduled, typically after it's
 * created or in its prepare cb. The task must be created with
 * daos_task_create() and a valid DAOS opc.
 *
 * \param task	[IN]	Task to retrieve the struct from.
 *
 * \return		Success: Pointer to arguments for the DAOS task
 */
void *
daos_task_get_args(tse_task_t *task);

/**
 * Return a pointer to the DAOS task private state. If no private state has
 * been set (via daos_task_get_priv()), NULL is returned.
 *
 * \param task	[IN]	Task to retrieve the private state from
 *
 * \return		Pointer to the private state
 */
void *
daos_task_get_priv(tse_task_t *task);

/**
 * Set a pointer to the DAOS task private state.
 *
 * \param task	[IN]	Task to retrieve the private state from
 * \param priv	[IN]	Pointer to the private state
 *
 * \return		private state set by the previous call
 */
void *
daos_task_set_priv(tse_task_t *task, void *priv);

/**
 * Make progress on the RPC context associated with the scheduler and schedule
 * tasks that are ready. Also check if the scheduler has any tasks.
 *
 * \param sched	[IN]	Scheduler to make progress on.
 * \param timeout [IN]	How long is caller going to wait (micro-second)
 *			if \a timeout > 0,
 *			it can also be DAOS_EQ_NOWAIT, DAOS_EQ_WAIT
 * \param is_empty [OUT]
 *			flag to indicate whether the scheduler is empty or not.
 *
 * \return		0 if Success, negative DER if failed.
 */
int
daos_progress(tse_sched_t *sched, int64_t timeout, bool *is_empty);

#if defined(__cplusplus)
}
#endif

#endif /*  __DAOS_TASK_H__ */<|MERGE_RESOLUTION|>--- conflicted
+++ resolved
@@ -1,5 +1,5 @@
 /**
- * (C) Copyright 2017-2020 Intel Corporation.
+ * (C) Copyright 2017-2021 Intel Corporation.
  *
  * Licensed under the Apache License, Version 2.0 (the "License");
  * you may not use this file except in compliance with the License.
@@ -188,17 +188,6 @@
 	int			force;
 } daos_pool_destroy_t;
 
-<<<<<<< HEAD
-/** pool evict args */
-typedef struct {
-	/** UUID of the pool. */
-	uuid_t			uuid;
-	/** Process set name of the DAOS servers managing the pool. */
-	const char		*grp;
-} daos_pool_evict_t;
-
-=======
->>>>>>> 5f3db261
 /** pool connect args */
 typedef struct {
 	/** UUID of the pool. */
