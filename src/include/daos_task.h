--- conflicted
+++ resolved
@@ -118,13 +118,8 @@
 	DAOS_OPC_KV_REMOVE,
 	DAOS_OPC_KV_LIST,
 
-<<<<<<< HEAD
+	DAOS_OPC_POOL_FILTER_CONT,
 	DAOS_OPC_OBJ_KEY2ANCHOR,
-=======
-	/** More Pool APIs */
-	DAOS_OPC_POOL_FILTER_CONT,
-
->>>>>>> 4cb25aa7
 	DAOS_OPC_MAX
 } daos_opc_t;
 
