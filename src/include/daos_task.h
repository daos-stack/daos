--- conflicted
+++ resolved
@@ -210,19 +210,6 @@
 	d_rank_list_t		*failed;
 } daos_pool_extend_t;
 
-<<<<<<< HEAD
-=======
-/** pool evict args */
-typedef struct {
-	/** UUID of the pool. */
-	uuid_t			uuid;
-	/** Process set name of the DAOS servers managing the pool. */
-	const char		*grp;
-	/** list of pool service ranks. */
-	d_rank_list_t		*svc;
-} daos_pool_evict_t;
-
->>>>>>> 47de7286
 /** pool connect args */
 typedef struct {
 	/** UUID of the pool. */
