--- conflicted
+++ resolved
@@ -954,13 +954,8 @@
 	daos_handle_t		oh;
 	/** Transaction open handle. */
 	daos_handle_t		th;
-<<<<<<< HEAD
-	/*
+	/**
 	 * [in]: number of key descriptors in #kds.
-=======
-	/**
-	 * [in]: number of key descriptors in \a kds.
->>>>>>> 2902f7db
 	 * [out]: number of returned key descriptors.
 	 */
 	uint32_t		*nr;
