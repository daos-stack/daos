--- conflicted
+++ resolved
@@ -121,15 +121,12 @@
 
 	DAOS_OPC_POOL_FILTER_CONT,
 	DAOS_OPC_OBJ_KEY2ANCHOR,
-<<<<<<< HEAD
+	DAOS_OPC_CONT_SNAP_OIT_CREATE,
+	DAOS_OPC_CONT_SNAP_OIT_DESTROY,
 
 	/** Pipeline APIs */
 	DAOS_OPC_PIPELINE_RUN,
 
-=======
-	DAOS_OPC_CONT_SNAP_OIT_CREATE,
-	DAOS_OPC_CONT_SNAP_OIT_DESTROY,
->>>>>>> da973283
 	DAOS_OPC_MAX
 } daos_opc_t;
 
