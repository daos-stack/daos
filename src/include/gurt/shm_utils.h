--- conflicted
+++ resolved
@@ -379,94 +379,19 @@
 /* dynamic allocation if data is larger than this threshold */
 #define LRU_ALLOC_SIZE_THRESHOLD (4096)
 
-<<<<<<< HEAD
-enum SHM_LRU_CACHE_TYPE { CACHE_DENTRY = 0, CACHE_DATA };
-
-/* Node of entry in LRU cache */
-typedef struct shm_lru_node {
-	/* key size*/
-	uint32_t    key_size;
-	/* data size*/
-	uint32_t    data_size;
-	/* store the offset to key */
-	long int    key;
-	/* store the offset to data */
-	long int    data;
-	/* the reference count of this record */
-	_Atomic int ref_count;
-	/* off_prev and off_next are used in doubly linked list for LRU */
-	int         off_prev;
-	int         off_next;
-	/* offset to the next node in hash chain in each bucket for allocated node. point to next
-	 * available node for free nodes
-	 */
-	int         off_hnext;
-	/* the index of hash bucket this record is in */
-	uint32_t    idx_bucket;
-	/* the index of sub-cache this record is in */
-	uint32_t    idx_subcache;
-} shm_lru_node_t;
-
-/* This implementation of shm LRU is mainly optimized for performance by using pre-allocated buffer
- * when possible
- */
-
-typedef struct {
-	/* number of nodes allocated in this shard */
-	uint32_t      size;
-	/* Most recently used node */
-	int           off_head;
-	/* Least recently used node */
-	int           off_tail;
-	/* First available/free node */
-	int           first_av;
-	/* the offset to the array of offset of hash buckets */
-	long int      off_hashbuckets;
-	/* the offset to the array of preallocated array of nodes */
-	long int      off_nodelist;
-	/* the offset to the array of preallocated array of keys */
-	long int      off_keylist;
-	/* the offset to the array of preallocated array of data */
-	long int      off_datalist;
-
-	d_shm_mutex_t lock;
-	char          pad[8];
-} shm_lru_cache_var_t;
-
-/* LRU Cache structure */
-typedef struct {
-	/* the number of sub-cache to use */
-	uint32_t n_subcache;
-	/* max number of nodes to hold in each shard */
-	uint32_t capacity;
-	/* the size of key. zero means key size is variable */
-	uint32_t key_size;
-	/* the size of data. zero means data size is variable */
-	uint32_t data_size;
-
-	/* the offset to shm_lru_cache_var_t */
-	long int off_cache_list;
-
-	char     pad[8];
-} shm_lru_cache_t;
-=======
 typedef struct shm_lru_cache shm_lru_cache_t;
 typedef struct shm_lru_node  shm_lru_node_t;
->>>>>>> eeb28d39
+
+enum SHM_LRU_CACHE_TYPE { CACHE_DENTRY = 0, CACHE_DATA };
 
 /**
  * create LRU cache
  *
-<<<<<<< HEAD
- * \param[in] n_subcache	the number of subcache. Each subcache owns a private lock
- * \param[in] capacity		the max number of total records in cache
-=======
  * \param[in] auto_partition	if true, automatically divide cache into many partitions based on
  * 				the number of cores to use finer grained lock
  * \param[in] capacity		the max number of total records in cache suggested. Real capacity
  *				allocated could be slightly larger than this number if
  *				auto_partition is set true
->>>>>>> eeb28d39
  * \param[in] key_size		size of key in bytes. zero for non-uniform size
  * \param[in] data_size		size of data in bytes. zero for non-uniform size
  *
@@ -475,11 +400,7 @@
  * \return			error code
  */
 int
-<<<<<<< HEAD
-shm_lru_create_cache(uint32_t n_subcache, uint32_t capacity, uint32_t key_size, uint32_t data_size,
-=======
 shm_lru_create_cache(bool auto_partition, uint32_t capacity, uint32_t key_size, uint32_t data_size,
->>>>>>> eeb28d39
 		     shm_lru_cache_t **cache);
 
 /**
@@ -493,12 +414,9 @@
 /**
  * create/update LRU record
  *
-<<<<<<< HEAD
-=======
  * We currently assume data are same for the same key if multiple put() are trying to insert/update
  * the same key. There could be consistency issue if this assumption is false.
  *
->>>>>>> eeb28d39
  * \param[in] cache		LRU cache
  * \param[in] key		key
  * \param[in] key_size		size of key in bytes
@@ -511,23 +429,15 @@
 shm_lru_put(shm_lru_cache_t *cache, void *key, uint32_t key_size, void *data, uint32_t data_size);
 
 /**
-<<<<<<< HEAD
- * query LRU cache
-=======
  * query LRU cache. If entry is found, its reference count is increase by 1. Need to call
  * shm_lru_node_dec_ref() to decrease its reference count once cache entry is not needed.
->>>>>>> eeb28d39
  *
  * \param[in] cache		LRU cache
  * \param[in] key		key
  * \param[in] key_size		size of key in bytes
  *
  * \param[out] node_found	LRU cache node containing the key
-<<<<<<< HEAD
- * \param[out] val		LRU cache node containing the key
-=======
  * \param[out] val		returned data buffer of LRU cache entry
->>>>>>> eeb28d39
  *
  * \return			error code. 0 - success, otherwise error
  */
@@ -545,7 +455,6 @@
 void
 shm_lru_destroy_cache(shm_lru_cache_t *cache);
 
-<<<<<<< HEAD
 /**
  * Query LRU cache saved in shm header
  *
@@ -556,6 +465,4 @@
 shm_lru_cache_t *
 shm_lru_get_cache(enum SHM_LRU_CACHE_TYPE type);
 
-=======
->>>>>>> eeb28d39
 #endif