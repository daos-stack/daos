--- conflicted
+++ resolved
@@ -197,7 +197,6 @@
 #define D_ALLOC_ARRAY(ptr, count) D_ALLOC_CORE(ptr, sizeof(*ptr), count)
 #define D_FREE_PTR(ptr)		D_FREE(ptr)
 
-<<<<<<< HEAD
 /* _Generic() is part of the c11 standard but isn't yet supported by
  * gcc until version 4.9 so check for that but enable it in all other
  * cases.
@@ -243,13 +242,6 @@
 		}							\
 		(void)(__rc);						\
 		goto label;						\
-=======
-#define D_GOTO(label, rc)			\
-	do {					\
-		__typeof__(rc) __rc = (rc);	\
-		(void)(__rc);			\
-		goto label;			\
->>>>>>> 8139a3c6
 	} while (0)
 
 #else /* VERBOSE_GOTO */
