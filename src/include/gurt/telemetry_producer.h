/**
 * (C) Copyright 2020-2021 Intel Corporation.
 *
 * SPDX-License-Identifier: BSD-2-Clause-Patent
 */
#ifndef __TELEMETRY_PRODUCER_H__
#define __TELEMETRY_PRODUCER_H__

/* Developer facing server API to write data */
int d_tm_increment_counter(struct d_tm_node_t **metric, uint64_t value,
			   const char *fmt, ...);
int d_tm_record_timestamp(struct d_tm_node_t **metric, const char *fmt, ...);
int d_tm_take_timer_snapshot(struct d_tm_node_t **metric, int clk_id,
			     const char *fmt, ...);
int d_tm_mark_duration_start(struct d_tm_node_t **metric, int clk_id,
			     const char *fmt, ...);
int d_tm_mark_duration_end(struct d_tm_node_t **metric, int err,
			   const char *fmt, ...);
int d_tm_set_gauge(struct d_tm_node_t **metric, uint64_t value,
		   const char *fmt, ...);
int d_tm_increment_gauge(struct d_tm_node_t **metric, uint64_t value,
			 const char *fmt, ...);
int d_tm_decrement_gauge(struct d_tm_node_t **metric, uint64_t value,
			 const char *fmt, ...);

/* Other server functions */
int d_tm_init(int id, uint64_t mem_size, int flags);
<<<<<<< HEAD
int d_tm_add_metric(struct d_tm_node_t **node, char *metric, int metric_type,
		    char *sh_desc, char *lng_desc);
int d_tm_init_histogram(struct d_tm_node_t *node, char *path, int num_buckets,
			int initial_width, int multiplier);
=======
int d_tm_add_metric(struct d_tm_node_t **node, int metric_type, char *sh_desc,
		    char *lng_desc, const char *fmt, ...);
>>>>>>> 3dd4946c
void d_tm_fini(void);
#endif /* __TELEMETRY_PRODUCER_H__ */<|MERGE_RESOLUTION|>--- conflicted
+++ resolved
@@ -25,14 +25,9 @@
 
 /* Other server functions */
 int d_tm_init(int id, uint64_t mem_size, int flags);
-<<<<<<< HEAD
-int d_tm_add_metric(struct d_tm_node_t **node, char *metric, int metric_type,
-		    char *sh_desc, char *lng_desc);
 int d_tm_init_histogram(struct d_tm_node_t *node, char *path, int num_buckets,
 			int initial_width, int multiplier);
-=======
 int d_tm_add_metric(struct d_tm_node_t **node, int metric_type, char *sh_desc,
 		    char *lng_desc, const char *fmt, ...);
->>>>>>> 3dd4946c
 void d_tm_fini(void);
 #endif /* __TELEMETRY_PRODUCER_H__ */