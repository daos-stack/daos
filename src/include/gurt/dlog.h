--- conflicted
+++ resolved
@@ -1,55 +1,7 @@
 /*
  * (C) Copyright 2016-2021 Intel Corporation.
  *
-<<<<<<< HEAD
- * Licensed under the Apache License, Version 2.0 (the "License");
- * you may not use this file except in compliance with the License.
- * You may obtain a copy of the License at
- *
- * http://www.apache.org/licenses/LICENSE-2.0
- *
- * Unless required by applicable law or agreed to in writing, software
- * distributed under the License is distributed on an "AS IS" BASIS,
- * WITHOUT WARRANTIES OR CONDITIONS OF ANY KIND, either express or implied.
- * See the License for the specific language governing permissions and
- * limitations under the License.
- *
- * GOVERNMENT LICENSE RIGHTS-OPEN SOURCE SOFTWARE
- * The Government's rights to use, modify, reproduce, release, perform, display,
- * or disclose this software are subject to the terms of the Apache License as
- * provided in Contract No. 8F-30005.
- * Any reproduction of computer software, computer software documentation, or
- * portions thereof marked with this legend must also reproduce the markings.
- *
- * Portions of this file are based on The Self-* Storage System Project
- * Copyright (c) 2004-2011, Carnegie Mellon University.
- * All rights reserved.
- * http://www.pdl.cmu.edu/  (Parallel Data Lab at Carnegie Mellon)
- *
- * This software is being provided by the copyright holders under the
- * following license. By obtaining, using and/or copying this software,
- * you agree that you have read, understood, and will comply with the
- * following terms and conditions:
- *
- * Permission to reproduce, use, and prepare derivative works of this
- * software is granted provided the copyright and "No Warranty" statements
- * are included with all reproductions and derivative works and associated
- * documentation. This software may also be redistributed without charge
- * provided that the copyright and "No Warranty" statements are included
- * in all redistributions.
- *
- * NO WARRANTY. THIS SOFTWARE IS FURNISHED ON AN "AS IS" BASIS.
- * CARNEGIE MELLON UNIVERSITY MAKES NO WARRANTIES OF ANY KIND, EITHER
- * EXPRESSED OR IMPLIED AS TO THE MATTER INCLUDING, BUT NOT LIMITED
- * TO: WARRANTY OF FITNESS FOR PURPOSE OR MERCHANTABILITY, EXCLUSIVITY
- * OF RESULTS OR RESULTS OBTAINED FROM USE OF THIS SOFTWARE. CARNEGIE
- * MELLON UNIVERSITY DOES NOT MAKE ANY WARRANTY OF ANY KIND WITH RESPECT
- * TO FREEDOM FROM PATENT, TRADEMARK, OR COPYRIGHT INFRINGEMENT.
- * COPYRIGHT HOLDERS WILL BEAR NO LIABILITY FOR ANY USE OF THIS SOFTWARE
- * OR DOCUMENTATION.
-=======
  * SPDX-License-Identifier: BSD-2-Clause-Patent
->>>>>>> 02f08543
  */
 
 /**
