--- conflicted
+++ resolved
@@ -9,12 +9,8 @@
 #ifndef __GURT_ATOMIC_H__
 #define __GURT_ATOMIC_H__
 
-<<<<<<< HEAD
-=======
-#if HAVE_STDATOMIC
 
 #ifndef __cplusplus
->>>>>>> 367036f4
 #include <stdatomic.h>
 
 #ifdef __INTEL_COMPILER
