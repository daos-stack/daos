--- conflicted
+++ resolved
@@ -1,28 +1,7 @@
 /**
  * (C) Copyright 2020-2021 Intel Corporation.
  *
-<<<<<<< HEAD
  * SPDX-License-Identifier: BSD-2-Clause-Patent
-=======
- * Licensed under the Apache License, Version 2.0 (the "License");
- * you may not use this file except in compliance with the License.
- * You may obtain a copy of the License at
- *
- *    http://www.apache.org/licenses/LICENSE-2.0
- *
- * Unless required by applicable law or agreed to in writing, software
- * distributed under the License is distributed on an "AS IS" BASIS,
- * WITHOUT WARRANTIES OR CONDITIONS OF ANY KIND, either express or implied.
- * See the License for the specific language governing permissions and
- * limitations under the License.
- *
- * GOVERNMENT LICENSE RIGHTS-OPEN SOURCE SOFTWARE
- * The Government's rights to use, modify, reproduce, release, perform, display,
- * or disclose this software are subject to the terms of the Apache License as
- * provided in Contract No. 8F-30005.
- * Any reproduction of computer software, computer software documentation, or
- * portions thereof marked with this legend must also reproduce the markings.
->>>>>>> 8a2d5859
  */
 #ifndef __TELEMETRY_CONSUMER_H__
 #define __TELEMETRY_CONSUMER_H__
