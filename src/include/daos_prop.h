/**
 * (C) Copyright 2015-2021 Intel Corporation.
 *
 * SPDX-License-Identifier: BSD-2-Clause-Patent
 */
/**
 * DAOS pool/container initialization properties
 */

#ifndef __DAOS_PROP_H__
#define __DAOS_PROP_H__

#if defined(__cplusplus)
extern "C" {
#endif

#include <daos_types.h>

/**
 * DAOS pool property types
 * valid in range (DAOS_PROP_PO_MIN, DAOS_PROP_PO_MAX)
 */
enum daos_pool_props {
	DAOS_PROP_PO_MIN = 0,
	/**
	 * Label - a string that a user can associated with a pool.
	 * default = ""
	 */
	DAOS_PROP_PO_LABEL,
	/**
	 * ACL: access control list for pool
	 * An ordered list of access control entries detailing user and group
	 * access privileges.
	 * Expected to be in the order: Owner, User(s), Group(s), Everyone
	 */
	DAOS_PROP_PO_ACL,
	/**
	 * Reserve space ratio: amount of space to be reserved on each target
	 * for rebuild purpose. default = 0%.
	 */
	DAOS_PROP_PO_SPACE_RB,
	/**
	 * Automatic/manual self-healing. default = auto
	 * auto/manual exclusion
	 * auto/manual rebuild
	 */
	DAOS_PROP_PO_SELF_HEAL,
	/**
	 * Space reclaim strategy = time|batched|snapshot. default = snapshot
	 * time interval
	 * batched commits
	 * snapshot creation
	 */
	DAOS_PROP_PO_RECLAIM,
	/**
	 * The user who acts as the owner of the pool.
	 * Format: user@[domain]
	 */
	DAOS_PROP_PO_OWNER,
	/**
	 * The group that acts as the owner of the pool.
	 * Format: group@[domain]
	 */
	DAOS_PROP_PO_OWNER_GROUP,
	/**
	 * The pool svc rank list.
	 */
	DAOS_PROP_PO_SVC_LIST,
	DAOS_PROP_PO_EC_CELL_SZ,
	DAOS_PROP_PO_MAX,
};

/**
 * Number of pool property types
 */
#define DAOS_PROP_PO_NUM	(DAOS_PROP_PO_MAX - DAOS_PROP_PO_MIN - 1)

/** DAOS space reclaim strategy */
enum {
	DAOS_RECLAIM_DISABLED = 0,
	DAOS_RECLAIM_LAZY,
	DAOS_RECLAIM_SNAPSHOT,
	DAOS_RECLAIM_BATCH,
	DAOS_RECLAIM_TIME,
};

/** self headling strategy bits */
#define DAOS_SELF_HEAL_AUTO_EXCLUDE	(1U << 0)
#define DAOS_SELF_HEAL_AUTO_REBUILD	(1U << 1)

/**
 * DAOS container property types
 * valid in rage (DAOS_PROP_CO_MIN, DAOS_PROP_CO_MAX).
 */
enum daos_cont_props {
	DAOS_PROP_CO_MIN = 0x1000,
	/**
	 * Label - a string that a user can associated with a container.
	 * default = ""
	 */
	DAOS_PROP_CO_LABEL,
	/**
	 * Layout type: unknown, POSIX, MPI-IO, HDF5, Apache Arrow, ...
	 * default value = DAOS_PROP_CO_LAYOUT_UNKOWN
	 */
	DAOS_PROP_CO_LAYOUT_TYPE,
	/**
	 * Layout version: specific to middleware for interop.
	 * default = 1
	 */
	DAOS_PROP_CO_LAYOUT_VER,
	/**
	 * Checksum on/off + checksum type (CRC16, CRC32, SHA-1 & SHA-2).
	 * default = DAOS_PROP_CO_CSUM_OFF
	 */
	DAOS_PROP_CO_CSUM,
	/**
	 * Checksum chunk size
	 * default = 32K
	 */
	DAOS_PROP_CO_CSUM_CHUNK_SIZE,
	/**
	* Checksum verification on server. Value = ON/OFF
	* default = DAOS_PROP_CO_CSUM_SV_OFF
	*/
	DAOS_PROP_CO_CSUM_SERVER_VERIFY,
	/**
	 * Redundancy factor:
	 * RF(n): Container I/O restricted after n faults.
	 * default = RF0 (DAOS_PROP_CO_REDUN_RF0)
	 */
	DAOS_PROP_CO_REDUN_FAC,
	/**
	 * Redundancy level: default fault domain level for placement.
	 * default = 1 (rank level)
	 */
	DAOS_PROP_CO_REDUN_LVL,
	/**
	 * Maximum number of snapshots to retain.
	 */
	DAOS_PROP_CO_SNAPSHOT_MAX,
	/**
	 * ACL: access control list for container
	 * An ordered list of access control entries detailing user and group
	 * access privileges.
	 * Expected to be in the order: Owner, User(s), Group(s), Everyone
	 */
	DAOS_PROP_CO_ACL,
	/**
	 * Determine whether inline compression is enabled
	 * Value: DAOS_PROP_CO_COMPRESS_OFF/LZ4/DEFLATE[1-4]
	 * Default: DAOS_PROP_CO_COMPRESS_OFF
	 */
	DAOS_PROP_CO_COMPRESS,
	/**
	 * Determine whether encryption is enabled
	 * Value:
	 * DAOS_PROP_CO_ENCRYPT_OFF,
	 * DAOS_PROP_CO_ENCRYPT_AES_XTS{128,256},
	 * DAOS_PROP_CO_ENCRYPT_AES_CBC{128,192,256},
	 * DAOS_PROP_CO_ENCRYPT_AES_GCM{128,256}
	 * Default: DAOS_PROP_CO_ENCRYPT_OFF
	 */
	DAOS_PROP_CO_ENCRYPT,
	/**
	 * The user who acts as the owner of the container.
	 * Format: user@[domain]
	 */
	DAOS_PROP_CO_OWNER,
	/**
	 * The group that acts as the owner of the container.
	 * Format: group@[domain]
	 */
	DAOS_PROP_CO_OWNER_GROUP,
	/**
	 * Determine whether deduplication is enabled
	 * Require checksum to be enabled
	 * Value DAOS_PROP_CO_DEDUP_OFF/MEMCMP/HASH
	 * Default: DAOS_PROP_CO_DEDUP_OFF
	 */
	DAOS_PROP_CO_DEDUP,
	/**
	 * Deduplication threshold size
	 * Default: 4K
	 */
	DAOS_PROP_CO_DEDUP_THRESHOLD,
	/** First citizen objects of container, see \a daos_cont_root_oids */
	DAOS_PROP_CO_ROOTS,
	/**
	 * Container status
	 * Value "struct daos_co_status".
	 */
	DAOS_PROP_CO_STATUS,
	/** OID value to start allocation from */
	DAOS_PROP_CO_ALLOCED_OID,
	/** EC cell size, it can overwrite DAOS_PROP_EC_CELL_SZ of pool */
	DAOS_PROP_CO_EC_CELL_SZ,
	DAOS_PROP_CO_MAX,
};

/* first citizen objects of a container, stored as container property */
struct daos_prop_co_roots {
	daos_obj_id_t	cr_oids[4];
};

/**
 * Number of container property types
 */
#define DAOS_PROP_CO_NUM	(DAOS_PROP_CO_MAX - DAOS_PROP_CO_MIN - 1)

typedef uint16_t daos_cont_layout_t;

/** container layout type */
enum {
	DAOS_PROP_CO_LAYOUT_UNKOWN,
	DAOS_PROP_CO_LAYOUT_POSIX,
	DAOS_PROP_CO_LAYOUT_HDF5,
};

/** container checksum type */
enum {
	DAOS_PROP_CO_CSUM_OFF,
	DAOS_PROP_CO_CSUM_CRC16,
	DAOS_PROP_CO_CSUM_CRC32,
	DAOS_PROP_CO_CSUM_CRC64,
	DAOS_PROP_CO_CSUM_SHA1,
	DAOS_PROP_CO_CSUM_SHA256,
	DAOS_PROP_CO_CSUM_SHA512,
	DAOS_PROP_CO_CSUM_ADLER32
};

/** container checksum server verify */
enum {
	DAOS_PROP_CO_CSUM_SV_OFF,
	DAOS_PROP_CO_CSUM_SV_ON
};

/** container deduplication */
enum {
	DAOS_PROP_CO_DEDUP_OFF,
	DAOS_PROP_CO_DEDUP_MEMCMP,
	DAOS_PROP_CO_DEDUP_HASH
};

/** container compression type */
enum {
	DAOS_PROP_CO_COMPRESS_OFF,
	DAOS_PROP_CO_COMPRESS_LZ4,
	DAOS_PROP_CO_COMPRESS_DEFLATE, /** deflate default */
	DAOS_PROP_CO_COMPRESS_DEFLATE1,
	DAOS_PROP_CO_COMPRESS_DEFLATE2,
	DAOS_PROP_CO_COMPRESS_DEFLATE3,
	DAOS_PROP_CO_COMPRESS_DEFLATE4,
};

/** container encryption type */
enum {
	DAOS_PROP_CO_ENCRYPT_OFF,
	DAOS_PROP_CO_ENCRYPT_AES_XTS128,
	DAOS_PROP_CO_ENCRYPT_AES_XTS256,
	DAOS_PROP_CO_ENCRYPT_AES_CBC128,
	DAOS_PROP_CO_ENCRYPT_AES_CBC192,
	DAOS_PROP_CO_ENCRYPT_AES_CBC256,
	DAOS_PROP_CO_ENCRYPT_AES_GCM128,
	DAOS_PROP_CO_ENCRYPT_AES_GCM256
};

/** container redundancy factor */
enum {
	DAOS_PROP_CO_REDUN_RF0,
	DAOS_PROP_CO_REDUN_RF1,
	DAOS_PROP_CO_REDUN_RF2,
	DAOS_PROP_CO_REDUN_RF3,
	DAOS_PROP_CO_REDUN_RF4,
};

/**
 * Level of fault-domain to use for object allocation
 * rank is hardcoded to 1, [2-254] are defined by the admin
 */
enum {
	DAOS_PROP_CO_REDUN_MIN	= 1,
	DAOS_PROP_CO_REDUN_RANK	= 1, /** hard-coded */
	DAOS_PROP_CO_REDUN_MAX	= 254,
};

/** container status flag */
enum {
	/* in healthy status, data protection work as expected */
	DAOS_PROP_CO_HEALTHY,
	/* in unclean status, data protection possibly cannot work.
	 * typical scenario - cascading failed targets exceed the container
	 * redundancy factor, that possibly cause lost data cannot be detected
	 * or rebuilt.
	 */
	DAOS_PROP_CO_UNCLEAN,
};

/** clear the UNCLEAN status */
#define DAOS_PROP_CO_CLEAR	(0x1)
struct daos_co_status {
	/* DAOS_PROP_CO_HEALTHY/DAOS_PROP_CO_UNCLEAN */
	uint16_t	dcs_status;
	/* flags for DAOS internal usage, DAOS_PROP_CO_CLEAR */
	uint16_t	dcs_flags;
	/* pool map version when setting the dcs_status */
	uint32_t	dcs_pm_ver;
};

#define DAOS_PROP_CO_STATUS_VAL(status, flag, pm_ver)			\
	((((uint64_t)(flag)) << 48)		|			\
	 (((uint64_t)(status) & 0xFFFF) << 32)	|			\
	 ((uint64_t)(pm_ver)))

static inline uint64_t
daos_prop_co_status_2_val(struct daos_co_status *co_status)
{
	return DAOS_PROP_CO_STATUS_VAL(co_status->dcs_status,
				       co_status->dcs_flags,
				       co_status->dcs_pm_ver);
}

static inline void
daos_prop_val_2_co_status(uint64_t val, struct daos_co_status *co_status)
{
	co_status->dcs_flags = (uint16_t)(val >> 48);
	co_status->dcs_status = (uint16_t)((val >> 32) & 0xFFFF);
	co_status->dcs_pm_ver = (uint32_t)(val & 0xFFFFFFFF);
}

struct daos_prop_entry {
	/** property type, see enum daos_pool_props/daos_cont_props */
	uint32_t		 dpe_type;
	/** reserved for future usage (for 64 bits alignment now) */
	uint32_t		 dpe_reserv;
	/**
	 * value can be either a uint64_t, or a string, or any other type
	 * data such as the struct daos_acl pointer.
	 */
	union {
		uint64_t	 dpe_val;
		d_string_t	 dpe_str;
		void		*dpe_val_ptr;
	};
};

/** Allowed max number of property entries in daos_prop_t */
#define DAOS_PROP_ENTRIES_MAX_NR	(128)
<<<<<<< HEAD
/** max length for pool/container label */

/* DAOS labels (pool/container properties) must consist only of alphanumeric
 * characters, colon ':', period '.' or underscore '_', and must be of length
 * 1 - DAOS_PROP_LABEL_MAX_LEN.
 */
#define DAOS_PROP_LABEL_MAX_LEN		(127)
#define DAOS_LABEL_REGEX "([a-zA-Z0-9._:]{1,127})"
#define DAOS_STANDALONE_LABEL_REGEX "^"DAOS_LABEL_REGEX"$"


=======
/** max length for pool/container label - NB: POOL_LIST_CONT RPC wire format */
#define DAOS_PROP_LABEL_MAX_LEN		(127)
>>>>>>> aa96e9f0

/** daos properties, for pool or container */
typedef struct {
	/** number of entries */
	uint32_t		 dpp_nr;
	/** reserved for future usage (for 64 bits alignment now) */
	uint32_t		 dpp_reserv;
	/** property entries array */
	struct daos_prop_entry	*dpp_entries;
} daos_prop_t;

/**
 * Allocate DAOS properties.
 *
 * \param[in]	entries_nr	number of entries
 *
 * \return	allocated daos_prop_t pointer, NULL if failed.
 */
daos_prop_t *
daos_prop_alloc(uint32_t entries_nr);

/**
 * Free the DAOS property entries.
 *
 * \param[in]	prop	property entries to be freed.
 */
void
daos_prop_fini(daos_prop_t *prop);


/**
 * Free the DAOS properties and the \a prop.
 *
 * \param[in]	prop	properties to be freed.
 */
void
daos_prop_free(daos_prop_t *prop);

/**
 * Merge a set of new DAOS properties into a set of existing DAOS properties.
 *
 * \param[in]	old_prop	Existing set of properties
 * \param[in]	new_prop	New properties - may override old entries
 *
 * \return	Newly allocated merged property
 */
daos_prop_t *
daos_prop_merge(daos_prop_t *old_prop, daos_prop_t *new_prop);

/**
 * Duplicate a generic pointer value from one DAOS prop entry to another.
 * Convenience function.
 *
 * \param[in][out]	entry_dst	Destination entry
 * \param[in]		entry_src	Entry to be copied
 * \param[in]		len		Length of the memory to be copied
 *
 * \return		0		Success
 *			-DER_NOMEM	Out of memory
 */
int
daos_prop_entry_dup_ptr(struct daos_prop_entry *entry_dst,
			struct daos_prop_entry *entry_src, size_t len);

/**
 * Compare a pair of daos_prop_entry that contain ACLs.
 *
 * \param	entry1	DAOS prop entry for ACL
 * \param	entry2	DAOS prop entry for ACL
 *
 * \return	0		Entries match
 *		-DER_MISMATCH	Entries do NOT match
 */
int
daos_prop_entry_cmp_acl(struct daos_prop_entry *entry1,
			struct daos_prop_entry *entry2);

/**
 * Duplicate container roots from one DAOS prop entry to another.
 * Convenience function.
 *
 * \param[in][out]	dst		Destination entry
 * \param[in]		src		Entry to be copied
 *
 * \return		0		Success
 *			-DER_NOMEM	Out of memory
 */
int
daos_prop_entry_dup_co_roots(struct daos_prop_entry *dst,
			     struct daos_prop_entry *src);

/**
 * Check if DAOS (pool or container property) label string is valid
 * (string length <= DAOS_PROP_LABEL_MAX_LEN, and conforms to
 *  allowed characters defined by DAOS_LABEL_REGEX).
 *
 * \param[in]	label	Label string
 *
 * \return		true		Label meets length/format requirements
 *			false		Label is not valid length or format
 */
bool
daos_label_is_valid(const char *label);

#if defined(__cplusplus)
}
#endif

#endif /* __DAOS_PROP_H__ */<|MERGE_RESOLUTION|>--- conflicted
+++ resolved
@@ -346,22 +346,14 @@
 
 /** Allowed max number of property entries in daos_prop_t */
 #define DAOS_PROP_ENTRIES_MAX_NR	(128)
-<<<<<<< HEAD
-/** max length for pool/container label */
-
+/** max length for pool/container label - NB: POOL_LIST_CONT RPC wire format */
+#define DAOS_PROP_LABEL_MAX_LEN		(127)
 /* DAOS labels (pool/container properties) must consist only of alphanumeric
  * characters, colon ':', period '.' or underscore '_', and must be of length
  * 1 - DAOS_PROP_LABEL_MAX_LEN.
  */
-#define DAOS_PROP_LABEL_MAX_LEN		(127)
 #define DAOS_LABEL_REGEX "([a-zA-Z0-9._:]{1,127})"
 #define DAOS_STANDALONE_LABEL_REGEX "^"DAOS_LABEL_REGEX"$"
-
-
-=======
-/** max length for pool/container label - NB: POOL_LIST_CONT RPC wire format */
-#define DAOS_PROP_LABEL_MAX_LEN		(127)
->>>>>>> aa96e9f0
 
 /** daos properties, for pool or container */
 typedef struct {
