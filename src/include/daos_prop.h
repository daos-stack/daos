/**
 * (C) Copyright 2015-2022 Intel Corporation.
 *
 * SPDX-License-Identifier: BSD-2-Clause-Patent
 */
/**
 * DAOS pool/container initialization properties
 */

#ifndef __DAOS_PROP_H__
#define __DAOS_PROP_H__

#if defined(__cplusplus)
extern "C" {
#endif

#include <ctype.h>
#include <daos_types.h>

/**
 * DAOS pool property types
 * valid in range (DAOS_PROP_PO_MIN, DAOS_PROP_PO_MAX)
 */
enum daos_pool_props {
	DAOS_PROP_PO_MIN = 0,
	/**
	 * Label - a string that a user can associated with a pool.
	 * default = ""
	 */
	DAOS_PROP_PO_LABEL,
	/**
	 * ACL: access control list for pool
	 * An ordered list of access control entries detailing user and group
	 * access privileges.
	 * Expected to be in the order: Owner, User(s), Group(s), Everyone
	 */
	DAOS_PROP_PO_ACL,
	/**
	 * Reserve space ratio: amount of space to be reserved on each target
	 * for rebuild purpose. default = 0%.
	 */
	DAOS_PROP_PO_SPACE_RB,
	/**
	 * Automatic/manual self-healing. default = auto
	 * auto/manual exclusion
	 * auto/manual rebuild
	 */
	DAOS_PROP_PO_SELF_HEAL,
	/**
	 * Space reclaim strategy = time|batched|snapshot. default = snapshot
	 * time interval
	 * batched commits
	 * snapshot creation
	 */
	DAOS_PROP_PO_RECLAIM,
	/**
	 * The user who acts as the owner of the pool.
	 * Format: user@[domain]
	 */
	DAOS_PROP_PO_OWNER,
	/**
	 * The group that acts as the owner of the pool.
	 * Format: group@[domain]
	 */
	DAOS_PROP_PO_OWNER_GROUP,
	/**
	 * The pool svc rank list.
	 */
	DAOS_PROP_PO_SVC_LIST,
	/**
	 * Pool cell size.
	 */
	DAOS_PROP_PO_EC_CELL_SZ,
	/**
	 * Media selection policy
	 */
	DAOS_PROP_PO_POLICY,
	/**
	 * Pool redundancy factor.
	 */
	DAOS_PROP_PO_REDUN_FAC,
	/**
	 * The pool performance domain affinity level of EC object.
	 */
	DAOS_PROP_PO_EC_PDA,
	/**
	 * The pool performance domain affinity level
	 * of replicated object.
	 */
	DAOS_PROP_PO_RP_PDA,

	/**
	 * Aggregation of pool/container/object/key disk format
	 * version.
	 */
	DAOS_PROP_PO_GLOBAL_VERSION,
	/**
	 * Pool upgrade status.
	 */
	DAOS_PROP_PO_UPGRADE_STATUS,
	/**
<<<<<<< HEAD
	 * The pool performance domain
	 */
	DAOS_PROP_PO_PERF_DOMAIN,
=======
	 * Schedule that the checksum scrubber will run. See
	 * DAOS_SCRUBBER_SCHED_*
	 *
	 * default: DAOS_SCRUB_MODE_OFF
	 */
	DAOS_PROP_PO_SCRUB_MODE,
	/**
	 * How frequently the schedule will run. In seconds.
	 *
	 * default: 604800 seconds (1 week)
	 */
	DAOS_PROP_PO_SCRUB_FREQ,
	/**
	 * Number of checksum errors before auto eviction is engaged.
	 *
	 * default: 0 (disabled)
	 */
	DAOS_PROP_PO_SCRUB_THRESH,
	/**
	 * Pool service redundancy factor.
	 */
	DAOS_PROP_PO_SVC_REDUN_FAC,
	/** object global version */
	DAOS_PROP_PO_OBJ_VERSION,
>>>>>>> 18a2b108
	DAOS_PROP_PO_MAX,
};

#define DAOS_PROP_PO_EC_CELL_SZ_MIN	(1UL << 10)
#define DAOS_PROP_PO_EC_CELL_SZ_MAX	(1UL << 30)

#define DAOS_PROP_PO_REDUN_FAC_MAX	4
#define DAOS_PROP_PO_REDUN_FAC_DEFAULT	0

static inline bool
daos_rf_is_valid(unsigned long long rf)
{
	return rf <= DAOS_PROP_PO_REDUN_FAC_MAX;
}

/**
 * the placement algorithm should place two-way and three-way
 * replication object within a PD; for those object classes with
 * more than 3 replicas, DAOS will place three replicas within a PD
 * and switch to another PD.
 */
#define DAOS_PROP_PO_RP_PDA_DEFAULT	3
/**
 * the placement algorithm always tries to scatter shards of EC
 * object to different PDs.
 */
#define DAOS_PROP_PO_EC_PDA_DEFAULT	1

/** DAOS pool upgrade status */
enum {
	DAOS_UPGRADE_STATUS_NOT_STARTED = 0,
	DAOS_UPGRADE_STATUS_IN_PROGRESS = 1,
	DAOS_UPGRADE_STATUS_COMPLETED = 2,
	DAOS_UPGRADE_STATUS_FAILED = 3,
};

#define DAOS_PROP_PO_SVC_REDUN_FAC_MAX		4
#define DAOS_PROP_PO_SVC_REDUN_FAC_DEFAULT	2

static inline bool
daos_svc_rf_is_valid(uint64_t svc_rf)
{
	return svc_rf <= DAOS_PROP_PO_SVC_REDUN_FAC_MAX;
}

/**
 * default performance domain is root
 */
#define DAOS_PROP_PO_PERF_DOMAIN_DEFAULT "root"

/**
 * Number of pool property types
 */
#define DAOS_PROP_PO_NUM	(DAOS_PROP_PO_MAX - DAOS_PROP_PO_MIN - 1)

/** DAOS space reclaim strategy */
enum {
	DAOS_RECLAIM_DISABLED = 0,
	DAOS_RECLAIM_LAZY,
	DAOS_RECLAIM_SNAPSHOT,
	DAOS_RECLAIM_BATCH,
	DAOS_RECLAIM_TIME,
};

/**
 * Pool checksum scrubbing schedule type
 * It is expected that these stay contiguous.
 */
enum {
	DAOS_SCRUB_MODE_OFF = 0,
	DAOS_SCRUB_MODE_LAZY = 1,
	DAOS_SCRUB_MODE_TIMED = 2,
	DAOS_SCRUB_MODE_INVALID = 3,
};

/* Checksum Scrubbing Defaults */
#define DAOS_PROP_PO_SCRUB_MODE_DEFAULT DAOS_SCRUB_MODE_OFF
#define DAOS_PROP_PO_SCRUB_FREQ_DEFAULT 604800 /* 1 week in seconds */
#define DAOS_PROP_PO_SCRUB_THRESH_DEFAULT 0

/** self healing strategy bits */
#define DAOS_SELF_HEAL_AUTO_EXCLUDE	(1U << 0)
#define DAOS_SELF_HEAL_AUTO_REBUILD	(1U << 1)

/**
 * DAOS container property types
 * valid in rage (DAOS_PROP_CO_MIN, DAOS_PROP_CO_MAX).
 */
enum daos_cont_props {
	DAOS_PROP_CO_MIN = 0x1000,
	/**
	 * Label - a string that a user can associated with a container.
	 * default = ""
	 */
	DAOS_PROP_CO_LABEL,
	/**
	 * Layout type: unknown, POSIX, HDF5, Python, Database, Parquet, ...
	 * default value = DAOS_PROP_CO_LAYOUT_UNKNOWN
	 */
	DAOS_PROP_CO_LAYOUT_TYPE,
	/**
	 * Layout version: specific to middleware for interop.
	 * default = 1
	 */
	DAOS_PROP_CO_LAYOUT_VER,
	/**
	 * Checksum on/off + checksum type (CRC16, CRC32, SHA-1 & SHA-2).
	 * default = DAOS_PROP_CO_CSUM_OFF
	 */
	DAOS_PROP_CO_CSUM,
	/**
	 * Checksum chunk size
	 * default = 32K
	 */
	DAOS_PROP_CO_CSUM_CHUNK_SIZE,
	/**
	* Checksum verification on server. Value = ON/OFF
	* default = DAOS_PROP_CO_CSUM_SV_OFF
	*/
	DAOS_PROP_CO_CSUM_SERVER_VERIFY,
	/**
	 * Redundancy factor:
	 * RF(n): Container I/O restricted after n faults.
	 * default = RF0 (DAOS_PROP_CO_REDUN_RF0)
	 */
	DAOS_PROP_CO_REDUN_FAC,
	/**
	 * Redundancy level: default fault domain level for placement.
	 * default = 1 (rank level)
	 */
	DAOS_PROP_CO_REDUN_LVL,
	/**
	 * Maximum number of snapshots to retain.
	 */
	DAOS_PROP_CO_SNAPSHOT_MAX,
	/**
	 * ACL: access control list for container
	 * An ordered list of access control entries detailing user and group
	 * access privileges.
	 * Expected to be in the order: Owner, User(s), Group(s), Everyone
	 */
	DAOS_PROP_CO_ACL,
	/**
	 * Determine whether inline compression is enabled
	 * Value: DAOS_PROP_CO_COMPRESS_OFF/LZ4/DEFLATE[1-4]
	 * Default: DAOS_PROP_CO_COMPRESS_OFF
	 */
	DAOS_PROP_CO_COMPRESS,
	/**
	 * Determine whether encryption is enabled
	 * Value:
	 * DAOS_PROP_CO_ENCRYPT_OFF,
	 * DAOS_PROP_CO_ENCRYPT_AES_XTS{128,256},
	 * DAOS_PROP_CO_ENCRYPT_AES_CBC{128,192,256},
	 * DAOS_PROP_CO_ENCRYPT_AES_GCM{128,256}
	 * Default: DAOS_PROP_CO_ENCRYPT_OFF
	 */
	DAOS_PROP_CO_ENCRYPT,
	/**
	 * The user who acts as the owner of the container.
	 * Format: user@[domain]
	 */
	DAOS_PROP_CO_OWNER,
	/**
	 * The group that acts as the owner of the container.
	 * Format: group@[domain]
	 */
	DAOS_PROP_CO_OWNER_GROUP,
	/**
	 * Determine whether deduplication is enabled
	 * Require checksum to be enabled
	 * Value DAOS_PROP_CO_DEDUP_OFF/MEMCMP/HASH
	 * Default: DAOS_PROP_CO_DEDUP_OFF
	 */
	DAOS_PROP_CO_DEDUP,
	/**
	 * Deduplication threshold size
	 * Default: 4K
	 */
	DAOS_PROP_CO_DEDUP_THRESHOLD,
	/** First citizen objects of container, see \a daos_cont_root_oids */
	DAOS_PROP_CO_ROOTS,
	/**
	 * Container status
	 * Value "struct daos_co_status".
	 */
	DAOS_PROP_CO_STATUS,
	/** OID value to start allocation from */
	DAOS_PROP_CO_ALLOCED_OID,
	/** EC cell size, it can overwrite DAOS_PROP_CO_EC_CELL_SZ of pool */
	DAOS_PROP_CO_EC_CELL_SZ,
	/** Performance domain affinity level of EC object */
	DAOS_PROP_CO_EC_PDA,
	/**  performance domain affinity level of RP object */
	DAOS_PROP_CO_RP_PDA,
	/** immutable container global version */
	DAOS_PROP_CO_GLOBAL_VERSION,
	/** Override the pool scrubbing property. */
	DAOS_PROP_CO_SCRUBBER_DISABLED,
	/** immutable container object global version */
	DAOS_PROP_CO_OBJ_VERSION,
	DAOS_PROP_CO_MAX,
};

/** first citizen objects of a container, stored as container property */
struct daos_prop_co_roots {
	/** array that stores root, SB OIDs */
	daos_obj_id_t	cr_oids[4];
};

/**
 * Number of container property types
 */
#define DAOS_PROP_CO_NUM	(DAOS_PROP_CO_MAX - DAOS_PROP_CO_MIN - 1)

typedef uint16_t daos_cont_layout_t;

/** container layout type */
enum {
	DAOS_PROP_CO_LAYOUT_UNKNOWN,
	DAOS_PROP_CO_LAYOUT_UNKOWN = DAOS_PROP_CO_LAYOUT_UNKNOWN,
	DAOS_PROP_CO_LAYOUT_POSIX,	/** DFS/dfuse/MPI-IO */
	DAOS_PROP_CO_LAYOUT_HDF5,	/** HDF5 DAOS VOL connector */
	DAOS_PROP_CO_LAYOUT_PYTHON,	/** PyDAOS */
	DAOS_PROP_CO_LAYOUT_SPARK,	/** Specific layout for Spark shuffle */
	DAOS_PROP_CO_LAYOUT_DATABASE,	/** SQL Database */
	DAOS_PROP_CO_LAYOUT_ROOT,	/** ROOT/RNTuple format */
	DAOS_PROP_CO_LAYOUT_SEISMIC,	/** Seismic Graph, aka SEGY */
	DAOS_PROP_CO_LAYOUT_METEO,	/** Meteorology, aka Field Data Base */
	DAOS_PROP_CO_LAYOUT_MAX
};

/** container checksum type */
enum {
	DAOS_PROP_CO_CSUM_OFF,
	DAOS_PROP_CO_CSUM_CRC16,
	DAOS_PROP_CO_CSUM_CRC32,
	DAOS_PROP_CO_CSUM_CRC64,
	DAOS_PROP_CO_CSUM_SHA1,
	DAOS_PROP_CO_CSUM_SHA256,
	DAOS_PROP_CO_CSUM_SHA512,
	DAOS_PROP_CO_CSUM_ADLER32
};

/** container checksum server verify */
enum {
	DAOS_PROP_CO_CSUM_SV_OFF,
	DAOS_PROP_CO_CSUM_SV_ON
};

/** container deduplication */
enum {
	DAOS_PROP_CO_DEDUP_OFF,
	DAOS_PROP_CO_DEDUP_MEMCMP,
	DAOS_PROP_CO_DEDUP_HASH
};

/** container compression type */
enum {
	DAOS_PROP_CO_COMPRESS_OFF,
	DAOS_PROP_CO_COMPRESS_LZ4,
	DAOS_PROP_CO_COMPRESS_DEFLATE, /** deflate default */
	DAOS_PROP_CO_COMPRESS_DEFLATE1,
	DAOS_PROP_CO_COMPRESS_DEFLATE2,
	DAOS_PROP_CO_COMPRESS_DEFLATE3,
	DAOS_PROP_CO_COMPRESS_DEFLATE4,
};

/** container encryption type */
enum {
	DAOS_PROP_CO_ENCRYPT_OFF,
	DAOS_PROP_CO_ENCRYPT_AES_XTS128,
	DAOS_PROP_CO_ENCRYPT_AES_XTS256,
	DAOS_PROP_CO_ENCRYPT_AES_CBC128,
	DAOS_PROP_CO_ENCRYPT_AES_CBC192,
	DAOS_PROP_CO_ENCRYPT_AES_CBC256,
	DAOS_PROP_CO_ENCRYPT_AES_GCM128,
	DAOS_PROP_CO_ENCRYPT_AES_GCM256
};

/** container redundancy factor */
enum {
	DAOS_PROP_CO_REDUN_RF0,
	DAOS_PROP_CO_REDUN_RF1,
	DAOS_PROP_CO_REDUN_RF2,
	DAOS_PROP_CO_REDUN_RF3,
	DAOS_PROP_CO_REDUN_RF4,
};

/**
 * Level of fault-domain to use for object allocation
 * rank is hardcoded to 1, [2-254] are defined by the admin
 */
enum {
	DAOS_PROP_CO_REDUN_MIN	= 1,
	/* server rank (engine) level */
	DAOS_PROP_CO_REDUN_RANK	= 1,
	/* server node level */
	DAOS_PROP_CO_REDUN_NODE	= 2,
	DAOS_PROP_CO_REDUN_MAX	= 254,
};

/** default fault domain level */
#define DAOS_PROP_CO_REDUN_DEFAULT	DAOS_PROP_CO_REDUN_NODE

/** container status flag */
enum {
	/* in healthy status, data protection work as expected */
	DAOS_PROP_CO_HEALTHY,
	/* in unclean status, data protection possibly cannot work.
	 * typical scenario - cascading failed targets exceed the container
	 * redundancy factor, that possibly cause lost data cannot be detected
	 * or rebuilt.
	 */
	DAOS_PROP_CO_UNCLEAN,
};

/** clear the UNCLEAN status */
#define DAOS_PROP_CO_CLEAR	(0x1)
/** daos container status */
struct daos_co_status {
	/** DAOS_PROP_CO_HEALTHY/DAOS_PROP_CO_UNCLEAN */
	uint16_t	dcs_status;
	/** flags for DAOS internal usage, DAOS_PROP_CO_CLEAR */
	uint16_t	dcs_flags;
	/** pool map version when setting the dcs_status */
	uint32_t	dcs_pm_ver;
};

#define DAOS_PROP_CO_STATUS_VAL(status, flag, pm_ver)			\
	((((uint64_t)(flag)) << 48)		|			\
	 (((uint64_t)(status) & 0xFFFF) << 32)	|			\
	 ((uint64_t)(pm_ver)))

static inline uint64_t
daos_prop_co_status_2_val(struct daos_co_status *co_status)
{
	return DAOS_PROP_CO_STATUS_VAL(co_status->dcs_status,
				       co_status->dcs_flags,
				       co_status->dcs_pm_ver);
}

static inline void
daos_prop_val_2_co_status(uint64_t val, struct daos_co_status *co_status)
{
	co_status->dcs_flags = (uint16_t)(val >> 48);
	co_status->dcs_status = (uint16_t)((val >> 32) & 0xFFFF);
	co_status->dcs_pm_ver = (uint32_t)(val & 0xFFFFFFFF);
}

enum {
	DAOS_PROP_ENTRY_NOT_SET = (1 << 0),
};

/** daos property entry */
struct daos_prop_entry {
	/** property type, see enum daos_pool_props/daos_cont_props */
	uint32_t		 dpe_type;
	/** property flags, eg negative entry*/
	uint16_t		 dpe_flags;
	/** reserved for future usage (for 64 bits alignment now) */
	uint16_t		 dpe_reserv;
	/**
	 * value can be either a uint64_t, or a string, or any other type
	 * data such as the struct daos_acl pointer.
	 */
	union {
		uint64_t	 dpe_val;
		d_string_t	 dpe_str;
		void		*dpe_val_ptr;
	};
};

/** Allowed max number of property entries in daos_prop_t */
#define DAOS_PROP_ENTRIES_MAX_NR	(128)

/** max length for pool/container label - NB: POOL_LIST_CONT RPC wire format */
#define DAOS_PROP_LABEL_MAX_LEN		(127)
/** DAOS_PROP_LABEL_MAX_LEN including NULL terminator */
#define DAOS_PROP_MAX_LABEL_BUF_LEN	(DAOS_PROP_LABEL_MAX_LEN + 1)

/** default values for unset labels */
#define DAOS_PROP_CO_LABEL_DEFAULT "container_label_not_set"
#define DAOS_PROP_PO_LABEL_DEFAULT "pool_label_not_set"

/**
 * Check if DAOS (pool or container property) label string is valid.
 * DAOS labels must consist only of alphanumeric characters, colon ':',
 * period '.', hyphen '-' or underscore '_', and must be of length
 * [1 - DAOS_PROP_LABEL_MAX_LEN].
 *
 * \param[in]	label	Label string
 *
 * \return		true		Label meets length/format requirements
 *			false		Label is not valid length or format
 */
static inline bool
daos_label_is_valid(const char *label)
{
	int	len;
	int	i;
	bool	maybe_uuid = false;

	/** Label cannot be NULL */
	if (label == NULL)
		return false;

	/** Check the length */
	len = strnlen(label, DAOS_PROP_LABEL_MAX_LEN + 1);
	if (len == 0 || len > DAOS_PROP_LABEL_MAX_LEN)
		return false;

	/** Verify that it contains only alphanumeric characters or :.-_ */
	for (i = 0; i < len; i++) {
		char c = label[i];

		if (isalnum(c) || c == '.' || c == '_' || c == ':')
			continue;
		if (c == '-') {
			maybe_uuid = true;
			continue;
		}

		return false;
	}

	/** Check to see if it could be a valid UUID */
	if (maybe_uuid && strnlen(label, 36) == 36) {
		bool		is_uuid = true;
		const char	*p;

		/** Implement the check directly to avoid uuid_parse() overhead */
		for (i = 0, p = label; i < 36; i++, p++) {
			if (i == 8 || i == 13 || i == 18 || i == 23) {
				if (*p != '-') {
					is_uuid = false;
					break;
				}
				continue;
			}
			if (!isxdigit(*p)) {
				is_uuid = false;
				break;
			}
		}

		if (is_uuid)
			return false;
	}

	return true;
}

/** max length of the policy string */
#define DAOS_PROP_POLICYSTR_MAX_LEN	(127)

/* default policy string */
#define DAOS_PROP_POLICYSTR_DEFAULT	"type=io_size"

/**
 * Check if DAOS pool performance domain string is valid, string
 * has same requirement as label.
 */
static inline bool
daos_perf_domain_is_valid(const char *perf_domain)
{
	return daos_label_is_valid(perf_domain);
}

/** daos properties, for pool or container */
typedef struct {
	/** number of entries */
	uint32_t		 dpp_nr;
	/** reserved for future usage (for 64 bits alignment now) */
	uint32_t		 dpp_reserv;
	/** property entries array */
	struct daos_prop_entry	*dpp_entries;
} daos_prop_t;

/**
 * Allocate DAOS properties.
 *
 * \param[in]	entries_nr	number of entries
 *
 * \return	allocated daos_prop_t pointer, NULL if failed.
 */
daos_prop_t *
daos_prop_alloc(uint32_t entries_nr);

/**
 * Free the DAOS property entries.
 *
 * \param[in]	prop	property entries to be freed.
 */
void
daos_prop_fini(daos_prop_t *prop);

/**
 * Free the DAOS properties and the \a prop.
 *
 * \param[in]	prop	properties to be freed.
 */
void
daos_prop_free(daos_prop_t *prop);

/**
 * Allocate a new property from a string buffer of property entries and values. That buffer has to
 * be of the format:
 * prop_entry_name1:value1;prop_entry_name2:value2;prop_entry_name3:value3;
 * \a prop must be freed with daos_prop_free() to release allocated space.
 * This supports properties that can be modified on container creation only:
 *   label, cksum, cksum_size, srv_cksum, dedup, dedup_threshold, compression,
 *   encryption, rf, ec_cell_sz
 *
 * \param[in]	str	Serialized string of property entries and their values
 * \param[in]	len	Serialized string length
 * \param[out]	prop	Property that is created
 */
int
daos_prop_from_str(const char *str, daos_size_t len, daos_prop_t **prop);

/**
 * Merge a set of new DAOS properties into a set of existing DAOS properties.
 *
 * \param[in]	old_prop	Existing set of properties
 * \param[in]	new_prop	New properties - may override old entries
 *
 * \return	Newly allocated merged property
 */
daos_prop_t *
daos_prop_merge(daos_prop_t *old_prop, daos_prop_t *new_prop);

/**
 * Search and return a property entry of type \a type in the property list
 * \a prop
 * Return NULL if not found.
 *
 * \param[in]		prop		Property list
 * \param[in]		type		Type of property to look for
 */
struct daos_prop_entry *
daos_prop_entry_get(daos_prop_t *prop, uint32_t type);

/**
 * Set the string value of a property entry in a property. The property type must expect that it's
 * entry is of a string type. This duplicates the string internally and the entry string is freed
 * with daos_free_prop(). The user does not need to keep the string buffer around after this
 * function is called. If the entry already has a string value set, it frees that and overwrites it
 * with this new string.
 *
 * \param[in]		prop		Property list
 * \param[in]		type		Type of property to look for
 * \param[in]		str		String value to set in the prop entry
 * \param[in]           len		Length of \a str
 */
int
daos_prop_set_str(daos_prop_t *prop, uint32_t type, const char *str, daos_size_t len);

/**
 * Set the entry string value with the provided \a str.
 * Convenience Function.
 *
 * \param[in,out]	entry		Entry where to duplicate the str into.
 * \param[in]		str		String value to set in the prop entry
 * \param[in]           len		Length of \a str
 */
int
daos_prop_entry_set_str(struct daos_prop_entry *entry, const char *str, daos_size_t len);

/**
 * Set the pointer value of a property entry in a property. The property type must expect that it's
 * entry is of a pointer type. This duplicates the buffer internally and the entry buffer is freed
 * with daos_free_prop(). The user does not need to keep the string buffer around after this
 * function is called. If the entry already has a value set, it frees that and overwrites it with
 * this new value.
 *
 * \param[in]		prop		Property list
 * \param[in]		type		Type of property to look for
 * \param[in]		ptr		Pointer to value of entry to set
 * \param[in]           size		Size of value
 */
int
daos_prop_set_ptr(daos_prop_t *prop, uint32_t type, const void *ptr, daos_size_t size);

/**
 * Set the entry pointer value with the provided \a ptr.
 * Convenience Function.
 *
 * \param[in,out]	entry		Entry where to copy the value.
 * \param[in]		ptr             Pointer to value of entry to set
 * \param[in]           size            Size of value
 */
int
daos_prop_entry_set_ptr(struct daos_prop_entry *entry, const void *ptr, daos_size_t size);

/**
 * Duplicate a generic pointer value from one DAOS prop entry to another.
 * Convenience function.
 *
 * \param[in,out]	entry_dst	Destination entry
 * \param[in]		entry_src	Entry to be copied
 * \param[in]		len		Length of the memory to be copied
 *
 * \return		0		Success
 *			-DER_NOMEM	Out of memory
 */
int
daos_prop_entry_dup_ptr(struct daos_prop_entry *entry_dst,
			struct daos_prop_entry *entry_src, size_t len);

/**
 * Compare a pair of daos_prop_entry that contain ACLs.
 *
 * \param	entry1	DAOS prop entry for ACL
 * \param	entry2	DAOS prop entry for ACL
 *
 * \return	0		Entries match
 *		-DER_MISMATCH	Entries do NOT match
 */
int
daos_prop_entry_cmp_acl(struct daos_prop_entry *entry1,
			struct daos_prop_entry *entry2);

/**
 * Duplicate container roots from one DAOS prop entry to another.
 * Convenience function.
 *
 * \param[in,out]	dst		Destination entry
 * \param[in]		src		Entry to be copied
 *
 * \return		0		Success
 *			-DER_NOMEM	Out of memory
 */
int
daos_prop_entry_dup_co_roots(struct daos_prop_entry *dst,
			     struct daos_prop_entry *src);

/**
 * Check a DAOS prop entry for a string value.
 *
 * \param[in]		entry		Entry to be checked.
 *
 * \return		true		Has a string value.
 *			false		Does not have a string value.
 */
bool
daos_prop_has_str(struct daos_prop_entry *entry);

/**
 * Check a DAOS prop entry for a pointer value.
 *
 * \param[in]		entry		Entry to be checked.
 *
 * \return		true		Has a pointer value.
 *			false		Does not have a pointer value.
 */
bool
daos_prop_has_ptr(struct daos_prop_entry *entry);

/**
 * Check if a DAOS prop entry is set or not.
 *
 * \param[in]		entry		Entry to be checked.
 *
 * \return		true		Entry is set
 *			false		Entry is not set.
 */
static inline bool
daos_prop_is_set(struct daos_prop_entry *entry)
{
	if (entry->dpe_flags & DAOS_PROP_ENTRY_NOT_SET)
		return false;

	return true;
}

#if defined(__cplusplus)
}
#endif

#endif /* __DAOS_PROP_H__ */<|MERGE_RESOLUTION|>--- conflicted
+++ resolved
@@ -98,12 +98,7 @@
 	 * Pool upgrade status.
 	 */
 	DAOS_PROP_PO_UPGRADE_STATUS,
-	/**
-<<<<<<< HEAD
-	 * The pool performance domain
-	 */
-	DAOS_PROP_PO_PERF_DOMAIN,
-=======
+	/*
 	 * Schedule that the checksum scrubber will run. See
 	 * DAOS_SCRUBBER_SCHED_*
 	 *
@@ -128,7 +123,10 @@
 	DAOS_PROP_PO_SVC_REDUN_FAC,
 	/** object global version */
 	DAOS_PROP_PO_OBJ_VERSION,
->>>>>>> 18a2b108
+	/**
+	 * The pool performance domain
+	 */
+	DAOS_PROP_PO_PERF_DOMAIN,
 	DAOS_PROP_PO_MAX,
 };
 
