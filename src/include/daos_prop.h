--- conflicted
+++ resolved
@@ -99,11 +99,6 @@
 	 */
 	DAOS_PROP_PO_UPGRADE_STATUS,
 	/**
-<<<<<<< HEAD
-	 * Pool service redundancy factor.
-	 */
-	DAOS_PROP_PO_SVC_REDUN_FAC,
-=======
 	 * Schedule that the checksum scrubber will run. See
 	 * DAOS_SCRUBBER_SCHED_*
 	 *
@@ -122,7 +117,10 @@
 	 * default: 0 (disabled)
 	 */
 	DAOS_PROP_PO_SCRUB_THRESH,
->>>>>>> ecc937ca
+	/**
+	 * Pool service redundancy factor.
+	 */
+	DAOS_PROP_PO_SVC_REDUN_FAC,
 	DAOS_PROP_PO_MAX,
 };
 
