--- conflicted
+++ resolved
@@ -22,10 +22,6 @@
     senv.require("argobots")
     senv.AppendUnique(LIBS=['gurt'])
     srv_acl_obj = senv.SharedObject('srv_acl.c')
-<<<<<<< HEAD
-
-=======
->>>>>>> 2cc693b6
     if prereqs.server_requested():
         ds_sec = senv.d_library('security', ['srv.c', srv_acl_obj, acl_obj], install_off="../..")
         senv.Install('$PREFIX/lib64/daos_srv', ds_sec)
