--- conflicted
+++ resolved
@@ -443,11 +443,8 @@
 
 		/* Remove entry from aggregate LRU list */
 		d_list_del_init(&entry->ve_link);
-<<<<<<< HEAD
+		dec_stats(vsi, STAT_FRAGS_AGING, 1);
 		frags++;
-=======
-		dec_stats(vsi, STAT_FRAGS_AGING, 1);
->>>>>>> 8212b934
 
 		/*
 		 * Remove entry from aggregate tree, entry will be freed on
