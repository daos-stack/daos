"""Build versioned extent allocator"""

FILES = ['vea_alloc.c', 'vea_api.c', 'vea_free.c', 'vea_hint.c', 'vea_init.c', 'vea_util.c']


def scons():
    """Execute build"""
    Import('env', 'prereqs')

    env.AppendUnique(LIBPATH=[Dir('.')])

    if not prereqs.server_requested():
        return

    denv = env.Clone()
<<<<<<< HEAD
    denv.AppendUnique(CPPPATH=[Dir('../include/internal').srcnode()])
    prereqs.require(denv, 'pmdk')
=======
    denv.require('pmdk')
>>>>>>> f9f935ed

    denv.Append(CPPDEFINES=['-DDAOS_PMEM_BUILD'])
    denv.d_static_library('vea', FILES, LIBS=['daos_common_pmem'])

    if prereqs.test_requested():
        SConscript('tests/SConscript', exports='denv')


if __name__ == "SCons.Script":
    scons()<|MERGE_RESOLUTION|>--- conflicted
+++ resolved
@@ -13,12 +13,8 @@
         return
 
     denv = env.Clone()
-<<<<<<< HEAD
     denv.AppendUnique(CPPPATH=[Dir('../include/internal').srcnode()])
-    prereqs.require(denv, 'pmdk')
-=======
     denv.require('pmdk')
->>>>>>> f9f935ed
 
     denv.Append(CPPDEFINES=['-DDAOS_PMEM_BUILD'])
     denv.d_static_library('vea', FILES, LIBS=['daos_common_pmem'])
