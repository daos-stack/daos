/**
 * (C) Copyright 2016-2021 Intel Corporation.
 *
 * SPDX-License-Identifier: BSD-2-Clause-Patent
 */

#ifndef __DAOS_HDLR_H__
#define __DAOS_HDLR_H__

enum fs_op {
	FS_COPY,
	FS_SET_ATTR,
	FS_GET_ATTR,
	FS_RESET_ATTR,
	FS_RESET_CHUNK_SIZE,
	FS_RESET_OCLASS,
};

enum cont_op {
	CONT_CREATE,
	CONT_DESTROY,
	CONT_CLONE,
	CONT_LIST_OBJS,
	CONT_QUERY,
	CONT_STAT,
	CONT_CHECK,
	CONT_GET_PROP,
	CONT_SET_PROP,
	CONT_LIST_ATTRS,
	CONT_DEL_ATTR,
	CONT_GET_ATTR,
	CONT_SET_ATTR,
	CONT_CREATE_SNAP,
	CONT_LIST_SNAPS,
	CONT_DESTROY_SNAP,
	CONT_ROLLBACK,
	CONT_GET_ACL,
	CONT_OVERWRITE_ACL,
	CONT_UPDATE_ACL,
	CONT_DELETE_ACL,
	CONT_SET_OWNER,
};

enum pool_op {
	POOL_LIST_CONTAINERS,
	POOL_QUERY,
	POOL_STAT,
	POOL_GET_PROP,
	POOL_SET_ATTR,
	POOL_GET_ATTR,
	POOL_LIST_ATTRS,
	POOL_DEL_ATTR,
	POOL_AUTOTEST,
};

enum obj_op {
	OBJ_QUERY,
	OBJ_LIST_KEYS,
	OBJ_DUMP
};

enum sh_op {
	SH_DAOS,
	SH_VOS
};

/* cmd_args_s: consolidated result of parsing command-line arguments
 * for pool, cont, obj commands, much of which is common.
 */

struct cmd_args_s {
	enum pool_op		p_op;		/* pool sub-command */
	enum cont_op		c_op;		/* cont sub-command */
	enum obj_op		o_op;		/* obj sub-command */
	enum fs_op		fs_op;		/* filesystem sub-command */
	enum sh_op		sh_op;		/* DAOS shell sub-command */
	char			*sysname;	/* --sys-name or --sys */
	uuid_t			p_uuid;		/* --pool */
	daos_handle_t		pool;
	uuid_t			c_uuid;		/* --cont */
	daos_handle_t		cont;
	int			force;		/* --force */
	char			*attrname_str;	/* --attr attribute name */
	char			*value_str;	/* --value attribute value */

	/* Container unified namespace (path) related */
	char			*path;		/* --path cont namespace */
	char			*src;		/* --src path for fs copy */
	char			*dst;		/* --dst path for fs copy */
	daos_cont_layout_t	type;		/* --type cont type */
	daos_oclass_id_t	oclass;		/* --oclass object class */
	daos_size_t		chunk_size;	/* --chunk_size of cont objs */

	/* Container snapshot/rollback related */
	char			*snapname_str;	/* --snap cont snapshot name */
	daos_epoch_t		epc;		/* --epc cont epoch */
	char			*epcrange_str;	/* --epcrange cont epochs */
	daos_epoch_t		epcrange_begin;
	daos_epoch_t		epcrange_end;
	daos_obj_id_t		oid;
	daos_prop_t		*props;		/* --properties cont create */

<<<<<<< HEAD
	FILE			*outstream;	/* normal output stream */
	FILE			*errstream;	/* errors stream */
=======
	/* DFS related */
	char			*dfs_prefix;	/* --dfs-prefix name */
	char			*dfs_path;	/* --dfs-path file/dir */

>>>>>>> e950e56c
	FILE			*ostream;	/* help_hdlr() stream */
	char			*outfile;	/* --outfile path */
	char			*aclfile;	/* --acl-file path */
	char			*user;		/* --user name */
	char			*group;		/* --group name */
	bool			verbose;	/* --verbose mode */
	char			*entry;		/* --entry for ACL */
	char			*principal;	/* --principal for ACL */
};

#define ARGS_VERIFY_PUUID(ap, label, rcexpr)			\
	do {							\
		if (uuid_is_null((ap)->p_uuid)) {		\
			fprintf(stderr, "pool UUID required\n");\
			D_GOTO(label, (rcexpr));		\
		}						\
	} while (0)

#define ARGS_VERIFY_CUUID(ap, label, rcexpr)				\
	do {								\
		if (uuid_is_null((ap)->c_uuid)) {			\
			fprintf(stderr, "container UUID required\n");	\
			D_GOTO(label, (rcexpr));			\
		}							\
	} while (0)

#define ARGS_VERIFY_OID(ap, label, rcexpr)				\
	do {								\
		if (((ap)->oid.hi == 0) && ((ap)->oid.lo == 0)) {	\
			fprintf(stderr, "object ID required\n");	\
			D_GOTO(label, (rcexpr));			\
		}							\
	} while (0)

#define ARGS_VERIFY_PATH_CREATE(ap, label, rcexpr)			\
	do {								\
		if (((ap)->type == DAOS_PROP_CO_LAYOUT_UNKOWN)) {	\
			fprintf(stderr, "create by --path : must also "	\
					"specify --type\n");		\
			D_GOTO(label, (rcexpr));			\
		}							\
	} while (0)

#define ARGS_VERIFY_PATH_NON_CREATE(ap, label, rcexpr)			\
	do {								\
		if (((ap)->type != DAOS_PROP_CO_LAYOUT_UNKOWN) ||	\
		    ((ap)->oclass != OC_UNKNOWN)	||		\
		    ((ap)->chunk_size != 0)) {				\
			fprintf(stderr, "query by --path : do not "	\
					"specify --type, --oclass, "	\
					"or --chunk_size\n");		\
			D_GOTO(label, (rcexpr));			\
		}							\
		if (!uuid_is_null((ap)->p_uuid)) {			\
			fprintf(stderr, "query by --path : do not "	\
					"specify --pool\n");		\
			D_GOTO(label, (rcexpr));			\
		}							\
		if (!uuid_is_null((ap)->c_uuid)) {			\
			fprintf(stderr, "query by --path : do not "	\
					"specify --cont\n");		\
			D_GOTO(label, (rcexpr));			\
		}							\
	} while (0)

typedef int (*command_hdlr_t)(struct cmd_args_s *ap);

/* Pool operations */
int pool_query_hdlr(struct cmd_args_s *ap);
int pool_list_containers_hdlr(struct cmd_args_s *ap);
int pool_get_prop_hdlr(struct cmd_args_s *ap);
int pool_set_attr_hdlr(struct cmd_args_s *ap);
int pool_del_attr_hdlr(struct cmd_args_s *ap);
int pool_get_attr_hdlr(struct cmd_args_s *ap);
int pool_list_attrs_hdlr(struct cmd_args_s *ap);
int pool_autotest_hdlr(struct cmd_args_s *ap);
/* TODO: implement these pool op functions
 * int pool_stat_hdlr(struct cmd_args_s *ap);
 */

/* filesystem operations */
int fs_copy_hdlr(struct cmd_args_s *ap);
int fs_dfs_hdlr(struct cmd_args_s *ap);
int parse_filename_dfs(const char *path, char **_obj_name, char **_cont_name);

/* Container operations */
int cont_create_hdlr(struct cmd_args_s *ap);
int cont_create_uns_hdlr(struct cmd_args_s *ap);
int cont_query_hdlr(struct cmd_args_s *ap);
int cont_check_hdlr(struct cmd_args_s *ap);
int cont_destroy_hdlr(struct cmd_args_s *ap);
int cont_clone_hdlr(struct cmd_args_s *ap);
int cont_get_prop_hdlr(struct cmd_args_s *ap);
int cont_set_prop_hdlr(struct cmd_args_s *ap);
int cont_list_attrs_hdlr(struct cmd_args_s *ap);
int cont_set_attr_hdlr(struct cmd_args_s *ap);
int cont_get_attr_hdlr(struct cmd_args_s *ap);
int cont_del_attr_hdlr(struct cmd_args_s *ap);
int cont_create_snap_hdlr(struct cmd_args_s *ap);
int cont_list_snaps_hdlr(struct cmd_args_s *ap);
int cont_destroy_snap_hdlr(struct cmd_args_s *ap);
int cont_get_acl_hdlr(struct cmd_args_s *ap);
int cont_overwrite_acl_hdlr(struct cmd_args_s *ap);
int cont_update_acl_hdlr(struct cmd_args_s *ap);
int cont_delete_acl_hdlr(struct cmd_args_s *ap);
int cont_set_owner_hdlr(struct cmd_args_s *ap);
int cont_rollback_hdlr(struct cmd_args_s *ap);
int cont_list_objs_hdlr(struct cmd_args_s *ap);

/* TODO implement the following container op functions
 * all with signatures similar to this:
 * int cont_FN_hdlr(struct cmd_args_s *ap)
 *
 * int cont_stat_hdlr()
 * int cont_rollback_hdlr()
 */

int obj_query_hdlr(struct cmd_args_s *ap);

#endif /* __DAOS_HDLR_H__ */<|MERGE_RESOLUTION|>--- conflicted
+++ resolved
@@ -100,15 +100,13 @@
 	daos_obj_id_t		oid;
 	daos_prop_t		*props;		/* --properties cont create */
 
-<<<<<<< HEAD
 	FILE			*outstream;	/* normal output stream */
 	FILE			*errstream;	/* errors stream */
-=======
+
 	/* DFS related */
 	char			*dfs_prefix;	/* --dfs-prefix name */
 	char			*dfs_path;	/* --dfs-path file/dir */
 
->>>>>>> e950e56c
 	FILE			*ostream;	/* help_hdlr() stream */
 	char			*outfile;	/* --outfile path */
 	char			*aclfile;	/* --acl-file path */
