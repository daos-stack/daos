--- conflicted
+++ resolved
@@ -55,14 +55,9 @@
 	       "--read, -r\n"
 	       "\tInclude timestamp of when metric was read\n"
 	       "--reset, -e\n"
-<<<<<<< HEAD
-	       "\tReset metrics value to 0\n"
+	       "\tReset all metrics to zero\n"
 	       "--jobid, -j\n"
-	       "\tDisplay metrics of the specified job\n"
-	       "\tInclude timestamp of when metric was read\n",
-=======
-	       "\tReset all metrics to zero\n",
->>>>>>> 2e52bab1
+	       "\tDisplay metrics of the specified job\n",
 	       prog_name);
 }
 
