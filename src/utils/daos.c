--- conflicted
+++ resolved
@@ -1654,10 +1654,7 @@
 	/* Call resource-specific handler function */
 	rc = hdlr(&dargs);
 
-<<<<<<< HEAD
-=======
 	/* Free all args */
->>>>>>> c9166102
 	args_free(&dargs);
 
 	daos_fini();
