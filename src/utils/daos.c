--- conflicted
+++ resolved
@@ -981,13 +981,8 @@
 			       DAOS_PC_RW, &ap->pool,
 			       NULL /* info */, NULL /* ev */);
 	if (rc != 0) {
-<<<<<<< HEAD
-		fprintf(stderr, "failed to connect to pool: " DF_RC "\n",
-			DP_RC(rc));
-=======
 		fprintf(stderr, "failed to connect to pool "DF_UUIDF
-			": %s (%d)\n", DP_UUID(ap->p_uuid), d_errdesc(rc), rc);
->>>>>>> c885e5ae
+		        ": %s (%d)\n", DP_UUID(ap->p_uuid), d_errdesc(rc), rc);
 		D_GOTO(out, rc);
 	}
 
@@ -1140,13 +1135,8 @@
 			       DAOS_PC_RW, &ap->pool,
 			       NULL /* info */, NULL /* ev */);
 	if (rc != 0) {
-<<<<<<< HEAD
-		fprintf(stderr, "failed to connect to pool: " DF_RC "\n",
-			DP_RC(rc));
-=======
 		fprintf(stderr, "failed to connect to pool "DF_UUIDF
 			": %s (%d)\n", DP_UUID(ap->p_uuid), d_errdesc(rc), rc);
->>>>>>> c885e5ae
 		D_GOTO(out, rc);
 	}
 
@@ -1477,13 +1467,8 @@
 
 	rc = daos_init();
 	if (rc != 0) {
-<<<<<<< HEAD
-		fprintf(stderr, "failed to initialize daos: " DF_RC "\n",
-			DP_RC(rc));
-=======
 		fprintf(stderr, "failed to initialize daos: %s (%d)\n",
 			d_errdesc(rc), rc);
->>>>>>> c885e5ae
 		return 1;
 	}
 
