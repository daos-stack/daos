--- conflicted
+++ resolved
@@ -470,12 +470,9 @@
 		{"outfile",	required_argument,	NULL,	'O'},
 		{"verbose",	no_argument,		NULL,	'V'},
 		{"acl-file",	required_argument,	NULL,	'A'},
-<<<<<<< HEAD
+		{"entry",	required_argument,	NULL,	'E'},
 		{"user",	required_argument,	NULL,	'u'},
 		{"group",	required_argument,	NULL,	'g'},
-=======
-		{"entry",	required_argument,	NULL,	'E'},
->>>>>>> b8e82f1e
 		{NULL,		0,			NULL,	0}
 	};
 	int			rc;
@@ -655,7 +652,11 @@
 			if (ap->aclfile == NULL)
 				D_GOTO(out_free, rc = RC_NO_HELP);
 			break;
-<<<<<<< HEAD
+		case 'E':
+			D_STRNDUP(ap->entry, optarg, strlen(optarg));
+			if (ap->entry == NULL)
+				D_GOTO(out_free, rc = RC_NO_HELP);
+			break;
 		case 'u':
 			D_STRNDUP(ap->user, optarg, strlen(optarg));
 			if (ap->user == NULL)
@@ -664,11 +665,6 @@
 		case 'g':
 			D_STRNDUP(ap->group, optarg, strlen(optarg));
 			if (ap->group == NULL)
-=======
-		case 'E':
-			D_STRNDUP(ap->entry, optarg, strlen(optarg));
-			if (ap->entry == NULL)
->>>>>>> b8e82f1e
 				D_GOTO(out_free, rc = RC_NO_HELP);
 			break;
 		case DAOS_PROPERTIES_OPTION:
