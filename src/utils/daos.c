/**
 * (C) Copyright 2016-2021 Intel Corporation.
 *
 * SPDX-License-Identifier: BSD-2-Clause-Patent
 */
/**
 * daos(8): DAOS Container and Object Management Utility
 */

#define D_LOGFAC	DD_FAC(client)

#include <getopt.h>
#include <stdio.h>
#include <stdlib.h>
#include <limits.h>
#include <sys/ioctl.h>
#include <errno.h>
#include <stdint.h>
#include <sys/types.h>
#include <sys/stat.h>
#include <fcntl.h>
#include <libgen.h>
#include <daos.h>
#include <daos/common.h>
#include <daos/checksum.h>
#include <daos/compression.h>
#include <daos/cipher.h>
#include <daos/rpc.h>
#include <daos/debug.h>
#include <daos/object.h>
#include "daos_types.h"
#include "daos_api.h"
#include "daos_fs.h"
#include "daos_uns.h"
#include "daos_fs.h"
#include "daos_hdlr.h"
#include "daos_obj_ctl.h"
#include "dfuse_ioctl.h"

const char		*default_sysname = DAOS_DEFAULT_SYS_NAME;

#define RC_PRINT_HELP	2
#define RC_NO_HELP	-2

static inline int
daos_parse_cmode(const char *string, uint32_t *mode)
{
	if (strcasecmp(string, "relaxed") == 0)
		*mode = DFS_RELAXED;
	else if (strcasecmp(string, "balanced") == 0)
		*mode = DFS_BALANCED;
	else
		return -1;
	return 0;
}

static enum fs_op
filesystem_op_parse(const char *str)
{
	if (strcmp(str, "copy") == 0)
		return FS_COPY;
	if (strcmp(str, "set-attr") == 0)
		return FS_SET_ATTR;
	if (strcmp(str, "get-attr") == 0)
		return FS_GET_ATTR;
	if (strcmp(str, "reset-attr") == 0)
		return FS_RESET_ATTR;
	if (strcmp(str, "reset-chunk-size") == 0)
		return FS_RESET_CHUNK_SIZE;
	if (strcmp(str, "reset-oclass") == 0)
		return FS_RESET_OCLASS;
	return -1;
}

static enum cont_op
cont_op_parse(const char *str)
{
	if (strcmp(str, "create") == 0)
		return CONT_CREATE;
	else if (strcmp(str, "destroy") == 0)
		return CONT_DESTROY;
	else if (strcmp(str, "clone") == 0)
		return CONT_CLONE;
	else if (strcmp(str, "list-objects") == 0)
		return CONT_LIST_OBJS;
	else if (strcmp(str, "list-obj") == 0)
		return CONT_LIST_OBJS;
	else if (strcmp(str, "query") == 0)
		return CONT_QUERY;
	else if (strcmp(str, "stat") == 0)
		return CONT_STAT;
	else if (strcmp(str, "check") == 0)
		return CONT_CHECK;
	else if (strcmp(str, "get-prop") == 0)
		return CONT_GET_PROP;
	else if (strcmp(str, "set-prop") == 0)
		return CONT_SET_PROP;
	else if (strcmp(str, "list-attrs") == 0)
		return CONT_LIST_ATTRS;
	else if (strcmp(str, "del-attr") == 0)
		return CONT_DEL_ATTR;
	else if (strcmp(str, "get-attr") == 0)
		return CONT_GET_ATTR;
	else if (strcmp(str, "set-attr") == 0)
		return CONT_SET_ATTR;
	else if (strcmp(str, "create-snap") == 0)
		return CONT_CREATE_SNAP;
	else if (strcmp(str, "list-snaps") == 0)
		return CONT_LIST_SNAPS;
	else if (strcmp(str, "destroy-snap") == 0)
		return CONT_DESTROY_SNAP;
	else if (strcmp(str, "rollback") == 0)
		return CONT_ROLLBACK;
	else if (strcmp(str, "get-acl") == 0)
		return CONT_GET_ACL;
	else if (strcmp(str, "overwrite-acl") == 0)
		return CONT_OVERWRITE_ACL;
	else if (strcmp(str, "update-acl") == 0)
		return CONT_UPDATE_ACL;
	else if (strcmp(str, "delete-acl") == 0)
		return CONT_DELETE_ACL;
	else if (strcmp(str, "set-owner") == 0)
		return CONT_SET_OWNER;
	return -1;
}

/* Pool operations read-only here. See dmg for full pool management */
static enum pool_op
pool_op_parse(const char *str)
{
	if (strcmp(str, "list-containers") == 0)
		return POOL_LIST_CONTAINERS;
	else if (strcmp(str, "list-cont") == 0)
		return POOL_LIST_CONTAINERS;
	else if (strcmp(str, "ls") == 0)
		return POOL_LIST_CONTAINERS;
	else if (strcmp(str, "query") == 0)
		return POOL_QUERY;
	else if (strcmp(str, "stat") == 0)
		return POOL_STAT;
	else if (strcmp(str, "get-prop") == 0)
		return POOL_GET_PROP;
	else if (strcmp(str, "get-attr") == 0)
		return POOL_GET_ATTR;
	else if (strcmp(str, "set-attr") == 0)
		return POOL_SET_ATTR;
	else if (strcmp(str, "del-attr") == 0)
		return POOL_DEL_ATTR;
	else if (strcmp(str, "list-attrs") == 0)
		return POOL_LIST_ATTRS;
	else if (strcmp(str, "autotest") == 0)
		return POOL_AUTOTEST;
	return -1;
}

static enum obj_op
obj_op_parse(const char *str)
{
	if (strcmp(str, "query") == 0)
		return OBJ_QUERY;
	else if (strcmp(str, "list-keys") == 0)
		return OBJ_LIST_KEYS;
	else if (strcmp(str, "dump") == 0)
		return OBJ_DUMP;
	return -1;
}

static enum sh_op
shell_op_parse(const char *str)
{
	if (strcmp(str, "daos") == 0)
		return SH_DAOS;
	else if (strcmp(str, "vos") == 0)
		return SH_VOS;
	return -1;
}

static void
cmd_args_print(struct cmd_args_s *ap)
{
	char	oclass[10] = {}, type[10] = {};

	if (ap == NULL)
		return;

	daos_oclass_id2name(ap->oclass, oclass);
	daos_unparse_ctype(ap->type, type);

	D_INFO("\tDAOS system name: %s\n", ap->sysname);
	D_INFO("\tpool UUID: "DF_UUIDF"\n", DP_UUID(ap->p_uuid));
	D_INFO("\tcont UUID: "DF_UUIDF"\n", DP_UUID(ap->c_uuid));

	D_INFO("\tattr: name=%s, value=%s\n",
		ap->attrname_str ? ap->attrname_str : "NULL",
		ap->value_str ? ap->value_str : "NULL");

	D_INFO("\tpath=%s, type=%s, oclass=%s, chunk-size="DF_U64"\n",
		ap->path ? ap->path : "NULL",
		type, oclass, ap->chunk_size);
	D_INFO("\tsnapshot: name=%s, epoch="DF_U64", epoch range=%s "
		"("DF_U64"-"DF_U64")\n",
		ap->snapname_str ? ap->snapname_str : "NULL",
		ap->epc,
		ap->epcrange_str ? ap->epcrange_str : "NULL",
		ap->epcrange_begin, ap->epcrange_end);
	D_INFO("\toid: "DF_OID"\n", DP_OID(ap->oid));
}

static daos_size_t
tobytes(const char *str)
{
	daos_size_t	 size;
	char		*end;

	if (str == NULL) {
		fprintf(stderr, "passed NULL string\n");
		return 0;
	}

	size = strtoull(str, &end, 0);
	/* Prevent negative numbers from turning into unsigned */
	if (str[0] == '-') {
		fprintf(stderr, "WARNING bytes < 0 (string %s)"
				"converted to "DF_U64" : using 0 instead\n",
				str, size);
		size = 0;
		return size;
	}

	/** no suffix used */
	if (*end == '\0')
		return size;

	/** let's be permissive and allow MB, Mb, mb ...*/
	if (*(end + 1) != '\0' &&
	    ((*(end + 1) != 'b' && *(end + 1) != 'B') || (*(end + 2) != '\0')))
		return 0;

	switch (*end) {
	case 'b':
	case 'B':
		break;
	case 'k':
	case 'K':
		size <<= 10;
		break;
	case 'm':
	case 'M':
		size <<= 20;
		break;
	case 'g':
	case 'G':
		size <<= 30;
		break;
	case 't':
	case 'T':
		size <<= 40;
		break;
	case 'p':
	case 'P':
		size <<= 50;
		break;
	case 'e':
	case 'E':
		size <<= 60;
		break;
	default:
		return 0;
	}

	return size;
}

static int
epoch_range_parse(struct cmd_args_s *ap)
{
	int		rc;
	long long int	parsed_begin = 0;
	long long int	parsed_end = 0;

	rc = sscanf(ap->epcrange_str, "%lld-%lld",
			&parsed_begin, &parsed_end);
	if ((rc != 2) || (parsed_begin < 0) || (parsed_end < 0))
		D_GOTO(out_invalid_format, -1);

	ap->epcrange_begin = parsed_begin;
	ap->epcrange_end = parsed_end;

	return 0;

out_invalid_format:
	fprintf(stderr, "epcrange=%s must be in A-B form\n",
		ap->epcrange_str);
	return -1;
}

/* oid str: oid_hi.oid_lo */
static int
daos_obj_id_parse(const char *oid_str, daos_obj_id_t *oid)
{
	const char *ptr = oid_str;
	char *end;
	uint64_t hi = 0;
	uint64_t lo = 0;

	/* parse hi
	 * errors if: negative numbers, no digits, exceeds maximum value
	 */
	hi = strtoull(ptr, &end, 10);
	if (ptr[0] == '-')
		return -1;
	if ((hi == 0) && (end == ptr))
		return -1;
	if ((hi == ULLONG_MAX) && (errno == ERANGE))
		return -1;

	/* parse lo after the '.' */
	if (*end != '.')
		return -1;

	ptr = end + 1;

	lo = strtoull(ptr, &end, 10);
	if (ptr[0] == '-')
		return -1;
	if ((lo == 0) && (end == ptr))
		return -1;
	if ((lo == ULLONG_MAX) && (errno == ERANGE))
		return -1;

	oid->hi = hi;
	oid->lo = lo;

	return 0;
}

/* supported properties names are "label", "cksum" ("off" or <type> in
 * crc[16,32,64], adler32, sha1, sha256 or sha512), "cksum_size", "srv_cksum"
 * (cksum on server, "on"/"off"), "red_factor" (redundancy factor, rf[0-4]).
 */
static int
daos_parse_property(char *name, char *value, daos_prop_t *props)
{
	/* dpp_nr is used to iterate in props here */
	struct daos_prop_entry *entry = &props->dpp_entries[props->dpp_nr];

	if (!strcmp(name, "label")) {
		size_t len = strnlen(value, DAOS_PROP_LABEL_MAX_LEN);

		if (len == DAOS_PROP_LABEL_MAX_LEN) {
			fprintf(stderr, "label string exceed %u bytes\n",
				DAOS_PROP_LABEL_MAX_LEN);
			return -DER_INVAL;
		}
		entry->dpe_type = DAOS_PROP_CO_LABEL;
		D_STRNDUP(entry->dpe_str, value, len);
	} else if (!strcmp(name, "cksum")) {
		int csum_type = daos_str2csumcontprop(value);

		if (csum_type < 0) {
			fprintf(stderr,
				"currently supported checksum types are "
				"'off, crc[16,32,64], adler32, "
				"sha[1,256,512]'\n");
			return -DER_INVAL;
		}
		entry->dpe_type = DAOS_PROP_CO_CSUM;
		entry->dpe_val = csum_type;
	} else if (!strcmp(name, "cksum_size")) {
		char *endp;
		long val;

		/* use base 0 to interpret 0/octal or 0x/hex prefixes
		 * no need to check empty value, this is done in
		 * daos_parse_properties()
		 */
		val = strtoull(value, &endp, 0);
		if (*endp != '\0') {
			fprintf(stderr, "cksum_size value has invalid digits (%s)\n",
				value);
			return -DER_INVAL;
		} else if (val == ULLONG_MAX) {
			fprintf(stderr, "cksum_size value is too big (%s)\n",
				value);
			return -DER_INVAL;
		}

		entry->dpe_type = DAOS_PROP_CO_CSUM_CHUNK_SIZE;
		entry->dpe_val = val;
	} else if (!strcmp(name, "srv_cksum")) {
		if (!strcmp(value, "on"))
			entry->dpe_val = DAOS_PROP_CO_CSUM_SV_ON;
		else if (!strcmp(value, "off"))
			entry->dpe_val = DAOS_PROP_CO_CSUM_SV_OFF;
		else {
			fprintf(stderr, "srv_cksum prop value can only be 'on/off'\n");
			return -DER_INVAL;
		}
		entry->dpe_type = DAOS_PROP_CO_CSUM_SERVER_VERIFY;
	} else if (!strcmp(name, "dedup")) {
		if (!strcmp(value, "off"))
			entry->dpe_val = DAOS_PROP_CO_DEDUP_OFF;
		else if (!strcmp(value, "memcmp"))
			entry->dpe_val = DAOS_PROP_CO_DEDUP_MEMCMP;
		else if (!strcmp(value, "hash"))
			entry->dpe_val = DAOS_PROP_CO_DEDUP_HASH;
		else {
			fprintf(stderr, "dedup prop value can only be 'off/memcmp/hash'\n");
			return -DER_INVAL;
		}
		entry->dpe_type = DAOS_PROP_CO_DEDUP;
	} else if (!strcmp(name, "dedup_th") ||
		   !strcmp(name, "dedup_threshold")) {
		char *endp;
		long val;

		/* use base 0 to interpret 0/octal or 0x/hex prefixes
		 * no need to check empty value, this is done in
		 * daos_parse_properties()
		 */
		val = strtoull(value, &endp, 0);
		if (*endp != '\0') {
			fprintf(stderr, "dedup_th value has invalid digits (%s)\n",
				value);
			return -DER_INVAL;
		} else if (val == ULLONG_MAX) {
			fprintf(stderr, "dedup_th value is too big (%s)\n",
				value);
			return -DER_INVAL;
		} else if (val < 4096) {
			fprintf(stderr, "dedup_th value is too small (%s)\n",
				value);
			return -DER_INVAL;
		}
		entry->dpe_type = DAOS_PROP_CO_DEDUP_THRESHOLD;
		entry->dpe_val = val;
	} else if (!strcmp(name, "compress") || !strcmp(name, "compression")) {
		int compression_type = daos_str2compresscontprop(value);

		if (compression_type < 0) {
			fprintf(stderr, "compression prop value can only be "
				"'off/lz4/gzip/gzip[1-9]'\n");
			return -DER_INVAL;
		}
		entry->dpe_type = DAOS_PROP_CO_COMPRESS;
		entry->dpe_val = compression_type;
	} else if (!strcmp(name, "encrypt") ||
		   !strcmp(name, "encryption")) {
		int encryption_type = daos_str2encryptcontprop(value);

		if (encryption_type < 0) {
			fprintf(stderr, "encryption prop value can only be "
				"'off/aes-xts[128,256]/aes-cbc[128,192,256]/"
				"aes-gcm[128,256]'\n");
			return -DER_INVAL;
		}
		entry->dpe_type = DAOS_PROP_CO_ENCRYPT;
		entry->dpe_val = encryption_type;
	} else if (!strcmp(name, "rf")) {
		if (!strcmp(value, "0"))
			entry->dpe_val = DAOS_PROP_CO_REDUN_RF0;
		else if (!strcmp(value, "1"))
			entry->dpe_val = DAOS_PROP_CO_REDUN_RF1;
		else if (!strcmp(value, "2"))
			entry->dpe_val = DAOS_PROP_CO_REDUN_RF2;
		else if (!strcmp(value, "3"))
			entry->dpe_val = DAOS_PROP_CO_REDUN_RF3;
		else if (!strcmp(value, "4"))
			entry->dpe_val = DAOS_PROP_CO_REDUN_RF4;
		else {
			fprintf(stderr, "presently supported redundancy factors (rf) are [0-4]'\n");
			return -DER_INVAL;
		}
		entry->dpe_type = DAOS_PROP_CO_REDUN_FAC;
	} else if (!strcmp(name, "status")) {
		if (!strcmp(value, "healthy")) {
			entry->dpe_val =
				DAOS_PROP_CO_STATUS_VAL(DAOS_PROP_CO_HEALTHY,
							DAOS_PROP_CO_CLEAR,
							0);
		} else {
			fprintf(stderr, "status prop value can only be "
				"'healthy' to clear UNCLEAN status\n");
			return -DER_INVAL;
		}
		entry->dpe_type = DAOS_PROP_CO_STATUS;

	} else if (!strcmp(name, "ec_cell")) {
		entry->dpe_val = strtol(value, NULL, 0);
		if (!daos_ec_cs_valid(entry->dpe_val)) {
			fprintf(stderr, "Invalid EC cell size = %u\n",
				(uint32_t)entry->dpe_val);
			return -DER_INVAL;
		}
		entry->dpe_type = DAOS_PROP_CO_EC_CELL_SZ;
	} else {
		fprintf(stderr, "supported prop names are label/cksum/cksum_size/srv_cksum/dedup/dedup_th/rf\n");
		return -DER_INVAL;
	}

	props->dpp_nr++;
	return 0;
}

/* format for list of properties is "<name>:<value>[,<name>:<value>,...]" */
static int
daos_parse_properties(char *props_string, daos_prop_t *props)
{
	char name[20], value[DAOS_PROP_LABEL_MAX_LEN] /* for label */;
	char *cur = props_string, *comma, *colon;
	size_t len = strlen(props_string);
	int rc = 0;

	while (len > 0) {
		colon = strchr(cur, ':');
		if (colon == NULL) {
			fprintf(stderr, "wrong format for properties\n");
			rc = -DER_INVAL;
			break;
		}
		*colon = '\0';
		if (strlen(cur) >= sizeof(name)) {
			fprintf(stderr, "too long prop name '%s'\n",
				cur);
			*colon = ':';
			rc = -DER_INVAL;
			break;
		}
		strcpy(name, cur);
		*colon = ':';
		comma = strchr(colon + 1, ',');
		if (comma == NULL) {
			if (strlen(colon + 1) < sizeof(value)) {
				strcpy(value, colon + 1);
				/* last property in list */
				/* break; */
				len -= strlen(cur);
			} else {
				fprintf(stderr, "too long prop value '%s'\n",
					colon + 1);
				rc = -DER_INVAL;
				break;
			}
		} else {
			*comma = '\0';
			if (sizeof(value) > strlen(colon + 1)) {
				strcpy(value, colon + 1);
				len = len - (comma - cur + 1);
				cur = comma + 1;
				*comma = ',';
				/* continue; */
			} else {
				fprintf(stderr, "too long prop value '%s'\n",
					colon + 1);
				*comma = ',';
				rc = -DER_INVAL;
				break;
			}
		}
		rc = daos_parse_property(name, value, props);
		if (rc)
			break;
	}

	return rc;
}

/* values to identify options with no small value in getopt_long() */
enum {
	DAOS_PROPERTIES_OPTION = 1,
};

/* resource and command arguments (ie "container create" for example) can be
 * skipped for options evaluation
 */
#define SKIP_RES_AND_CMD_ARGS 2

static void
args_free(struct cmd_args_s *ap)
{
	D_FREE(ap->sysname);
	D_FREE(ap->attrname_str);
	D_FREE(ap->value_str);
	D_FREE(ap->path);
	D_FREE(ap->dfs_path);
	D_FREE(ap->dfs_prefix);
	D_FREE(ap->src);
	D_FREE(ap->dst);
	D_FREE(ap->snapname_str);
	D_FREE(ap->epcrange_str);

	daos_prop_free(ap->props);
	ap->props = NULL;

	D_FREE(ap->outfile);
	D_FREE(ap->aclfile);
	D_FREE(ap->entry);
	D_FREE(ap->user);
	D_FREE(ap->group);
	D_FREE(ap->principal);
}

static int
common_op_parse_hdlr(int argc, char *argv[], struct cmd_args_s *ap)
{
	/* Note: will rely on getopt_long() substring matching for shorter
	 * option variants. Specifically --sys= for --sys-name=
	 */
	struct option		options[] = {
		{"sys-name",	required_argument,	NULL,	'G'},
		{"pool",	required_argument,	NULL,	'p'},
		{"cont",	required_argument,	NULL,	'c'},
		{"attr",	required_argument,	NULL,	'a'},
		{"value",	required_argument,	NULL,	'v'},
		{"path",	required_argument,	NULL,	'd'},
		{"src",		required_argument,	NULL,	'S'},
		{"dst",		required_argument,	NULL,	'D'},
		{"type",	required_argument,	NULL,	't'},
		{"mode",	required_argument,	NULL,	'M'},
		{"oclass",	required_argument,	NULL,	'o'},
		{"chunk-size",	required_argument,	NULL,	'z'},
		{"dfs-prefix",	required_argument,	NULL,	'I'},
		{"dfs-path",	required_argument,	NULL,	'H'},
		{"snap",	required_argument,	NULL,	's'},
		{"epc",		required_argument,	NULL,	'e'},
		{"epcrange",	required_argument,	NULL,	'r'},
		{"oid",		required_argument,	NULL,	'i'},
		{"force",	no_argument,		NULL,	'f'},
		{"properties",	required_argument,	NULL,	DAOS_PROPERTIES_OPTION},
		{"outfile",	required_argument,	NULL,	'O'},
		{"verbose",	no_argument,		NULL,	'V'},
		{"acl-file",	required_argument,	NULL,	'A'},
		{"entry",	required_argument,	NULL,	'E'},
		{"user",	required_argument,	NULL,	'u'},
		{"group",	required_argument,	NULL,	'g'},
		{"principal",	required_argument,	NULL,	'P'},
		{NULL,		0,			NULL,	0}
	};
	bool			posix_mode_set = false;
	int			rc;
	char			*cmdname = NULL;

	assert(ap != NULL);

	ap->p_op  = -1;
	ap->c_op  = -1;
	ap->o_op  = -1;
	ap->fs_op = -1;
	ap->sh_op = -1;
	ap->mode  = 0;
	D_STRNDUP(ap->sysname, default_sysname, strlen(default_sysname));
	if (ap->sysname == NULL)
		return RC_NO_HELP;

	ap->outstream = stdout;
	ap->errstream = stderr;

	if ((strcmp(argv[1], "container") == 0) ||
	    (strcmp(argv[1], "cont") == 0)) {
		ap->c_op = cont_op_parse(argv[2]);
		if (ap->c_op == -1) {
			fprintf(stderr, "invalid container command: %s\n",
				argv[2]);
			return RC_PRINT_HELP;
		}
	} else if ((strcmp(argv[1], "filesystem") == 0) ||
	    (strcmp(argv[1], "fs") == 0)) {
		ap->fs_op = filesystem_op_parse(argv[2]);
		if (ap->fs_op == -1) {
			fprintf(stderr, "invalid filesystem command: %s\n",
				argv[2]);
			return RC_PRINT_HELP;
		}
	} else if (strcmp(argv[1], "pool") == 0) {
		ap->p_op = pool_op_parse(argv[2]);
		if (ap->p_op == -1) {
			fprintf(stderr, "invalid pool command: %s\n",
				argv[2]);
			return RC_PRINT_HELP;
		}
	} else if ((strcmp(argv[1], "object") == 0) ||
		   (strcmp(argv[1], "obj") == 0)) {
		ap->o_op = obj_op_parse(argv[2]);
		if (ap->o_op == -1) {
			fprintf(stderr, "invalid object command: %s\n",
				argv[2]);
			return RC_PRINT_HELP;
		}
	} else if ((strcmp(argv[1], "shell") == 0) ||
		   (strcmp(argv[1], "sh") == 0)) {
		ap->sh_op = shell_op_parse(argv[2]);
	} else {
		/* main() may catch error. Keep this code just in case. */
		fprintf(stderr, "resource (%s): must be "
				 "pool, container or object\n", argv[1]);
		return RC_PRINT_HELP;
	}
	D_STRNDUP(cmdname, argv[2], strlen(argv[2]));
	if (cmdname == NULL)
		D_GOTO(out_free, rc = RC_NO_HELP);

	/* Parse remaining command-line options (skip resource and command).
	 * Use goto on any errors here since some options may result in
	 * resource allocation.
	 */
	while ((rc = getopt_long(argc - SKIP_RES_AND_CMD_ARGS,
				 &argv[SKIP_RES_AND_CMD_ARGS], "", options,
				 NULL)) != -1) {
		switch (rc) {
		case 'G':
			D_FREE(ap->sysname);
			D_STRNDUP(ap->sysname, optarg, strlen(optarg));
			if (ap->sysname == NULL)
				D_GOTO(out_free, rc = RC_NO_HELP);
			break;
		case 'p':
			if (uuid_parse(optarg, ap->p_uuid) != 0) {
				fprintf(stderr,
					"failed to parse pool UUID: %s\n",
					optarg);
				D_GOTO(out_free, rc = RC_NO_HELP);
			}
			break;
		case 'c':
			if (uuid_parse(optarg, ap->c_uuid) != 0) {
				fprintf(stderr,
					"failed to parse cont UUID: %s\n",
					optarg);
				D_GOTO(out_free, rc = RC_NO_HELP);
			}
			break;
		case 'a':
			if (ap->attrname_str != NULL) {
				fprintf(stderr,
					"only one attribute name is allowed\n");
				D_GOTO(out_free, rc = RC_NO_HELP);
			}
			D_STRNDUP(ap->attrname_str, optarg, strlen(optarg));
			if (ap->attrname_str == NULL)
				D_GOTO(out_free, rc = RC_NO_HELP);
			break;
		case 'v':
			if (ap->value_str != NULL) {
				fprintf(stderr,
					"only one attribute value is allowed\n");
				D_GOTO(out_free, rc = RC_NO_HELP);
			}
			D_STRNDUP(ap->value_str, optarg, strlen(optarg));
			if (ap->value_str == NULL)
				D_GOTO(out_free, rc = RC_NO_HELP);
			break;
		case 'd':
			D_STRNDUP(ap->path, optarg, strlen(optarg));
			if (ap->path == NULL)
				D_GOTO(out_free, rc = RC_NO_HELP);
			break;
		case 'S':
			D_STRNDUP(ap->src, optarg, strlen(optarg));
			if (ap->src == NULL)
				D_GOTO(out_free, rc = RC_NO_HELP);
			break;
		case 'D':
			D_STRNDUP(ap->dst, optarg, strlen(optarg));
			if (ap->dst == NULL)
				D_GOTO(out_free, rc = RC_NO_HELP);
			break;
		case 'I':
			D_STRNDUP(ap->dfs_prefix, optarg, strlen(optarg));
			if (ap->dfs_prefix == NULL)
				D_GOTO(out_free, rc = RC_NO_HELP);
			break;
		case 'H':
			D_STRNDUP(ap->dfs_path, optarg, strlen(optarg));
			if (ap->dfs_path == NULL)
				D_GOTO(out_free, rc = RC_NO_HELP);
			break;
		case 't':
			daos_parse_ctype(optarg, &ap->type);
			if (ap->type == DAOS_PROP_CO_LAYOUT_UNKOWN) {
				fprintf(stderr, "unknown container type %s\n",
						optarg);
				D_GOTO(out_free, rc = RC_PRINT_HELP);
			}
			break;
		case 'M':
			posix_mode_set = true;
			if (daos_parse_cmode(optarg, &ap->mode) != 0) {
				fprintf(stderr,
					"Invalid POSIX consistency mode: %s\n",
					optarg);
				D_GOTO(out_free, rc = RC_PRINT_HELP);
			}
			break;
		case 'o':
			ap->oclass = daos_oclass_name2id(optarg);
			if (ap->oclass == OC_UNKNOWN) {
				fprintf(stderr, "unknown object class: %s\n",
						optarg);
				D_GOTO(out_free, rc = RC_PRINT_HELP);
			}
			break;
		case 'z':
			ap->chunk_size = tobytes(optarg);
			if (ap->chunk_size == 0 ||
			    (ap->chunk_size == ULLONG_MAX && errno != 0)) {
				fprintf(stderr, "failed to parse chunk-size:"
					"%s\n", optarg);
				D_GOTO(out_free, rc = RC_NO_HELP);
			}
			break;
		case 's':
			D_STRNDUP(ap->snapname_str, optarg, strlen(optarg));
			if (ap->snapname_str == NULL)
				D_GOTO(out_free, rc = RC_NO_HELP);
			break;
		case 'e':
			ap->epc = strtoull(optarg, NULL, 10);
			if (ap->epc == 0 ||
			    (ap->epc == ULLONG_MAX && errno != 0)) {
				fprintf(stderr, "failed to parse epc: %s\n",
					optarg);
				D_GOTO(out_free, rc = RC_NO_HELP);
			}
			break;
		case 'r':
			D_STRNDUP(ap->epcrange_str, optarg, strlen(optarg));
			if (ap->epcrange_str == NULL)
				D_GOTO(out_free, rc = RC_NO_HELP);
			rc = epoch_range_parse(ap);
			if (rc != 0) {
				fprintf(stderr, "failed to parse epcrange\n");
				D_GOTO(out_free, rc = RC_NO_HELP);
			}
			break;
		case 'i':
			rc = daos_obj_id_parse(optarg, &ap->oid);
			if (rc != 0) {
				fprintf(stderr, "oid format should be "
						"oid_hi.oid_lo\n");
				D_GOTO(out_free, rc = RC_NO_HELP);
			}
			break;
		case 'f':
			ap->force = 1;
			break;
		case 'O':
			D_STRNDUP(ap->outfile, optarg, strlen(optarg));
			if (ap->outfile == NULL)
				D_GOTO(out_free, rc = RC_NO_HELP);
			break;
		case 'V':
			ap->verbose = true;
			break;
		case 'A':
			D_STRNDUP(ap->aclfile, optarg, strlen(optarg));
			if (ap->aclfile == NULL)
				D_GOTO(out_free, rc = RC_NO_HELP);
			break;
		case 'E':
			D_STRNDUP(ap->entry, optarg, strlen(optarg));
			if (ap->entry == NULL)
				D_GOTO(out_free, rc = RC_NO_HELP);
			break;
		case 'u':
			D_STRNDUP(ap->user, optarg, strlen(optarg));
			if (ap->user == NULL)
				D_GOTO(out_free, rc = RC_NO_HELP);
			break;
		case 'g':
			D_STRNDUP(ap->group, optarg, strlen(optarg));
			if (ap->group == NULL)
				D_GOTO(out_free, rc = RC_NO_HELP);
			break;
		case 'P':
			D_STRNDUP(ap->principal, optarg, strlen(optarg));
			if (ap->principal == NULL)
				D_GOTO(out_free, rc = RC_NO_HELP);
			break;
		case DAOS_PROPERTIES_OPTION:
			/* parse properties to be set at cont create time */
			/* alloc max */
			ap->props = daos_prop_alloc(DAOS_PROP_ENTRIES_MAX_NR);
			if (ap->props == NULL) {
				fprintf(stderr, "unable to allocate props struct and array\n");
				D_GOTO(out_free, rc = RC_NO_HELP);
			}
			/* fake number of entries in array to be used for
			 * current entry to be filled
			 */
			ap->props->dpp_nr = 0;
			rc = daos_parse_properties(optarg, ap->props);
			if (rc != 0)
				D_GOTO(out_free, rc = RC_NO_HELP);
			break;
		default:
			fprintf(stderr, "unknown option : %d\n", rc);
			D_GOTO(out_free, rc = RC_PRINT_HELP);
		}
	}

	/* unexpected extra arguments not allowed */
	if (optind < argc - SKIP_RES_AND_CMD_ARGS) {
		fprintf(stderr, "unexpected extra argument : '%s'\n",
			argv[optind + SKIP_RES_AND_CMD_ARGS]);
		D_GOTO(out_free, rc = RC_NO_HELP);
	}

	cmd_args_print(ap);

	if (posix_mode_set && ap->type != DAOS_PROP_CO_LAYOUT_POSIX) {
		fprintf(stderr, "--mode is valid only for a POSIX container\n");
		D_GOTO(out_free, rc = RC_NO_HELP);
	}

	/* Check for any unimplemented commands, print help */
	if (ap->p_op != -1 &&
	    (ap->p_op == POOL_STAT)) {
		fprintf(stderr,
			"pool %s not yet implemented\n", cmdname);
		D_GOTO(out_free, rc = RC_NO_HELP);
	}

	if (ap->c_op != -1 && ap->c_op == CONT_STAT) {
		fprintf(stderr,
			"container %s not yet implemented\n", cmdname);
		D_GOTO(out_free, rc = RC_NO_HELP);
	}

	if (ap->o_op != -1 &&
	    ((ap->o_op == OBJ_LIST_KEYS) ||
	     (ap->o_op == OBJ_DUMP))) {
		fprintf(stderr,
			"object %s not yet implemented\n", cmdname);
		D_GOTO(out_free, rc = RC_NO_HELP);
	}

	D_FREE(cmdname);
	return 0;

out_free:
	if (ap->props != NULL)
		/* restore number of entries in array for freeing */
		ap->props->dpp_nr = DAOS_PROP_ENTRIES_MAX_NR;
	args_free(ap);
	D_FREE(cmdname);
	return rc;
}

/* For operations that take <pool_uuid, pool_sysname, pool_svc_ranks>
 * invoke op-specific handler function.
 */
static int
pool_op_hdlr(struct cmd_args_s *ap)
{
	int			rc = 0;
	enum pool_op		op;

	assert(ap != NULL);
	op = ap->p_op;

	ARGS_VERIFY_PUUID(ap, out, rc = RC_PRINT_HELP);

	switch (op) {
	case POOL_QUERY:
		rc = pool_query_hdlr(ap);
		break;
	case POOL_LIST_CONTAINERS:
		rc = pool_list_containers_hdlr(ap);
		break;

	/* TODO: implement when statistics available */
	case POOL_STAT:
		/* rc = pool_stat_hdlr(ap); */
		break;
	case POOL_GET_PROP:
		rc = pool_get_prop_hdlr(ap);
		break;
	case POOL_GET_ATTR:
		rc = pool_get_attr_hdlr(ap);
		break;
	case POOL_SET_ATTR:
		rc = pool_set_attr_hdlr(ap);
		break;
	case POOL_LIST_ATTRS:
		rc = pool_list_attrs_hdlr(ap);
		break;
	case POOL_DEL_ATTR:
		rc = pool_del_attr_hdlr(ap);
		break;
	case POOL_AUTOTEST:
		rc = pool_autotest_hdlr(ap);
		break;
	default:
		break;
	}

out:
	return rc;
}

static int
call_dfuse_ioctl(const char *path, struct dfuse_il_reply *reply)
{
	int fd;
	int rc;

	fd = open(path, O_RDONLY | O_DIRECTORY | O_NOFOLLOW);
	if (fd < 0)
		return ENOENT;

	errno = 0;
	rc = ioctl(fd, DFUSE_IOCTL_IL, reply);
	if (rc != 0) {
		int err = errno;

		close(fd);
		return err;
	}
	close(fd);

	if (reply->fir_version != DFUSE_IOCTL_VERSION)
		return EIO;

	return 0;
}

static int
fs_op_hdlr(struct cmd_args_s *ap)
{
	enum fs_op		op;
	char			*name = NULL, *dir_name = NULL;
	struct duns_attr_t	dattr = {0};
	int			rc, rc2;

	assert(ap != NULL);
	op = ap->fs_op;

	switch (op) {
	case FS_COPY:
		if (ap->src == NULL || ap->dst == NULL) {
			fprintf(stderr, "a source and destination path "
				"must be provided\n");
			D_GOTO(out, rc = RC_PRINT_HELP);
		} else {
			rc = fs_copy_hdlr(ap);
			D_GOTO(out, rc);
		}
		break;
	case FS_SET_ATTR:
	case FS_GET_ATTR:
	case FS_RESET_ATTR:
	case FS_RESET_CHUNK_SIZE:
	case FS_RESET_OCLASS:
		if (ap->path != NULL) {
			if (ap->dfs_path) {
				fprintf(stderr, "can't specify file or dir in "
					"path and dfs_path at the same time\n");
				return EINVAL;
			}

			rc = duns_resolve_path(ap->path, &dattr);
			/** we could be creating a new file, so try dirname */
			if (rc == ENOENT && op == FS_SET_ATTR) {
				parse_filename_dfs(ap->path, &name,
						   &dir_name);

				rc = duns_resolve_path(dir_name, &dattr);
			}
			if (rc) {
				fprintf(stderr, "could not resolve pool &"
					" container by path: %d %s %s\n",
					rc, strerror(rc), ap->path);
				D_GOTO(out, rc);
			}

			ap->type = dattr.da_type;

			/** set pool/cont label or uuid */
			snprintf(ap->pool_str, DAOS_PROP_LABEL_MAX_LEN + 1, "%s", dattr.da_pool);
			snprintf(ap->cont_str, DAOS_PROP_LABEL_MAX_LEN + 1, "%s", dattr.da_cont);

			if (name) {
				if (dattr.da_rel_path)
					D_ASPRINTF(ap->dfs_path, "%s/%s", dattr.da_rel_path, name);
				else
					D_ASPRINTF(ap->dfs_path, "/%s", name);
			} else {
				if (dattr.da_rel_path)
					D_STRNDUP(ap->dfs_path, dattr.da_rel_path, PATH_MAX);
				else
					D_STRNDUP_S(ap->dfs_path, "/");
			}
			if (ap->dfs_path == NULL)
				D_GOTO(out, rc = ENOMEM);
		} else {
			ARGS_VERIFY_PUUID(ap, out, rc = RC_PRINT_HELP);
			uuid_unparse(ap->p_uuid, ap->pool_str);
			ARGS_VERIFY_CUUID(ap, out, rc = RC_PRINT_HELP);
			uuid_unparse(ap->c_uuid, ap->cont_str);
		}

		rc = daos_pool_connect(ap->pool_str, ap->sysname, DAOS_PC_RW, &ap->pool,
				       NULL, NULL);
		if (rc) {
			fprintf(stderr, "failed to connect to pool %s: %s (%d)\n", ap->pool_str,
				d_errdesc(rc), rc);
			D_GOTO(out, rc);
		}

		rc = daos_cont_open(ap->pool, ap->cont_str, DAOS_COO_RW | DAOS_COO_FORCE, &ap->cont,
				    NULL, NULL);
		if (rc) {
			fprintf(stderr, "failed to open container %s: %s (%d)\n", ap->cont_str,
				d_errdesc(rc), rc);
			D_GOTO(out_disconnect, rc);
		}

		rc = fs_dfs_hdlr(ap);
		if (rc)
			D_GOTO(out_close, rc);
		break;
	default:
		fprintf(stderr, "Invalid FS operation\n");
		return -1;
	}

out_close:
	rc2 = daos_cont_close(ap->cont, NULL);
	if (rc2 != 0)
		fprintf(stderr,
			"failed to close container "DF_UUIDF ": %s (%d)\n",
			DP_UUID(ap->c_uuid), d_errdesc(rc2), rc2);
	if (rc == 0)
		rc = rc2;
out_disconnect:
	rc2 = daos_pool_disconnect(ap->pool, NULL);
	if (rc2 != 0)
		fprintf(stderr,
			"failed to disconnect from pool "DF_UUIDF": %s (%d)\n",
			DP_UUID(ap->p_uuid), d_errdesc(rc2), rc2);
	if (rc == 0)
		rc = rc2;
out:
	duns_destroy_attr(&dattr);
	D_FREE(dir_name);
	D_FREE(name);
	return rc;
}

static int
cont_op_hdlr(struct cmd_args_s *ap)
{
	daos_cont_info_t	cont_info;
	int			rc = 0;
	int			rc2 = 0;
	enum cont_op		op;

	assert(ap != NULL);
	op = ap->c_op;

	/* cont_clone uses its own src and dst variables, and does not use the regular pool and cont
	 * ones stored in the ap struct. This is because for a clone it is necessary to explicitly
	 * specify whether a container is a src or dst
	 */
	if (op == CONT_CLONE) {
		if (ap->src != NULL && ap->dst != NULL) {
			rc = cont_clone_hdlr(ap);
		} else {
			rc = RC_PRINT_HELP;
		}
		return rc;
	}

<<<<<<< HEAD
	/* All container operations require a pool handle, connect
	 * here. Take specified pool UUID or look up through unified
	 * namespace.
	 * For container create only then lookup the pool only though
	 * the parent directory, as the path itself will not exist at
	 * this point.
=======
	/* All container operations require a pool handle, connect here. Take specified pool UUID or
	 * look up through unified namespace.
>>>>>>> 02b31ac1
	 */
	if ((op != CONT_CREATE) && (ap->path != NULL)) {
		struct duns_attr_t dattr = {0};
		struct dfuse_il_reply il_reply = {0};

		ARGS_VERIFY_PATH_NON_CREATE(ap, out, rc = RC_PRINT_HELP);

		/* Resolve pool, container UUIDs from path if needed Firtly check for a unified
		 * namespace entry point, then if that isn't detected then check for dfuse backing
		 * the path, and print pool/container/oid for the path.
		 */
		rc = duns_resolve_path(ap->path, &dattr);
		if (rc) {
			rc = call_dfuse_ioctl(ap->path, &il_reply);
			if (rc != 0) {
				fprintf(stderr, "could not resolve "
					"pool, container by "
					"path: %d %s %s\n",
					rc, strerror(rc), ap->path);
				D_GOTO(out, rc);
			}

			ap->type = DAOS_PROP_CO_LAYOUT_POSIX;
			uuid_copy(ap->p_uuid, il_reply.fir_pool);
			uuid_copy(ap->c_uuid, il_reply.fir_cont);
			ap->oid = il_reply.fir_oid;
		} else {
			ap->type = dattr.da_type;

			/** set pool/cont label or uuid */
			snprintf(ap->pool_str, DAOS_PROP_LABEL_MAX_LEN + 1, "%s", dattr.da_pool);
			snprintf(ap->cont_str, DAOS_PROP_LABEL_MAX_LEN + 1, "%s", dattr.da_cont);
		}
<<<<<<< HEAD
	} else if (op == CONT_CREATE && ap->path && uuid_is_null(ap->p_uuid)) {
		struct dfuse_il_reply	il_reply = {0};
		char			*dir;
		char			*path;

		D_STRNDUP(path, ap->path, strlen(ap->path));
		if (path == NULL)
			D_GOTO(out, rc = RC_NO_HELP);
		dir = dirname(path);

		/* For container create try and copy the existing pool if
		 * possible.  If there are any errors then fail back to the
		 * normal error message/code path.
		 */
		rc = call_dfuse_ioctl(dir, &il_reply);
		D_FREE(path);
		if (rc != 0)
			ARGS_VERIFY_PUUID(ap, out, rc = RC_PRINT_HELP);

		uuid_copy(ap->p_uuid, il_reply.fir_pool);

=======
		duns_destroy_attr(&dattr);
>>>>>>> 02b31ac1
	} else {
		ARGS_VERIFY_PUUID(ap, out, rc = RC_PRINT_HELP);
		uuid_unparse(ap->p_uuid, ap->pool_str);
	}

	rc = daos_pool_connect(ap->pool_str, ap->sysname, DAOS_PC_RW, &ap->pool, NULL, NULL);
	if (rc != 0) {
		fprintf(stderr, "failed to connect to pool %s: %s (%d)\n", ap->pool_str,
			d_errdesc(rc), rc);
		D_GOTO(out, rc);
	}

	/* container UUID: user-provided, generated here or by uns
	 * library
	 */

	/* for container lookup ops: if no path specified,
	 * require --cont
	 */
	if ((op != CONT_CREATE) && (ap->path == NULL)) {
		ARGS_VERIFY_CUUID(ap, out, rc = RC_PRINT_HELP);
		uuid_unparse(ap->c_uuid, ap->cont_str);
	}

	/* container create scenarios (generate UUID if necessary):
	 * 1) both --cont, --path : uns library will use specified c_uuid.
	 * 2) --cont only	  : use specified c_uuid.
	 * 3) --path only	  : uns library will create & return c_uuid
	 *			    (currently c_uuid null / clear).
	 * 4) neither specified   : create a UUID in c_uuid.
	 */
	if ((op == CONT_CREATE) && (ap->path == NULL) && (uuid_is_null(ap->c_uuid)))
		uuid_generate(ap->c_uuid);

	if (op != CONT_CREATE && op != CONT_DESTROY) {
		rc = daos_cont_open(ap->pool, ap->cont_str, DAOS_COO_RW | DAOS_COO_FORCE, &ap->cont,
				    &cont_info, NULL);
		if (rc != 0) {
			fprintf(stderr, "failed to open container %s: %s (%d)\n", ap->cont_str,
				d_errdesc(rc), rc);
			D_GOTO(out_disconnect, rc);
		}
	}

	switch (op) {
	case CONT_CREATE:
		if (ap->path != NULL)
			rc = cont_create_uns_hdlr(ap);
		else
			rc = cont_create_hdlr(ap);
		break;
	case CONT_DESTROY:
		rc = cont_destroy_hdlr(ap);
		break;
	case CONT_LIST_OBJS:
		rc = cont_list_objs_hdlr(ap);
		break;
	case CONT_QUERY:
		rc = cont_query_hdlr(ap);
		break;
	case CONT_STAT:
		/* rc = cont_stat_hdlr(ap); */
		break;
	case CONT_CHECK:
		rc = cont_check_hdlr(ap);
		break;
	case CONT_GET_PROP:
		rc = cont_get_prop_hdlr(ap);
		break;
	case CONT_SET_PROP:
		rc = cont_set_prop_hdlr(ap);
		break;
	case CONT_LIST_ATTRS:
		rc = cont_list_attrs_hdlr(ap);
		break;
	case CONT_DEL_ATTR:
		rc = cont_del_attr_hdlr(ap);
		break;
	case CONT_GET_ATTR:
		rc = cont_get_attr_hdlr(ap);
		break;
	case CONT_SET_ATTR:
		rc = cont_set_attr_hdlr(ap);
		break;
	case CONT_CREATE_SNAP:
		rc = cont_create_snap_hdlr(ap);
		break;
	case CONT_LIST_SNAPS:
		ap->snapname_str = NULL;
		ap->epc = 0;
		rc = cont_list_snaps_hdlr(ap);
		break;
	case CONT_DESTROY_SNAP:
		rc = cont_destroy_snap_hdlr(ap);
		break;
	case CONT_ROLLBACK:
		rc = cont_rollback_hdlr(ap);
		break;
	case CONT_GET_ACL:
		rc = cont_get_acl_hdlr(ap);
		break;
	case CONT_OVERWRITE_ACL:
		rc = cont_overwrite_acl_hdlr(ap);
		break;
	case CONT_UPDATE_ACL:
		rc = cont_update_acl_hdlr(ap);
		break;
	case CONT_DELETE_ACL:
		rc = cont_delete_acl_hdlr(ap);
		break;
	case CONT_SET_OWNER:
		rc = cont_set_owner_hdlr(ap);
		break;
	default:
		break;
	}

	/* Container close in normal and error flows: preserve rc */
	if (op != CONT_CREATE && op != CONT_DESTROY) {
		rc2 = daos_cont_close(ap->cont, NULL);
		if (rc2 != 0)
			fprintf(stderr, "failed to close container "DF_UUIDF
				": %s (%d)\n", DP_UUID(ap->c_uuid),
				d_errdesc(rc2), rc2);
		if (rc == 0)
			rc = rc2;
	}
out_disconnect:
	/* Pool disconnect in normal and error flows: preserve rc */
	rc2 = daos_pool_disconnect(ap->pool, NULL);
	if (rc2 != 0)
		fprintf(stderr, "failed to disconnect from pool "DF_UUIDF
			": %s (%d)\n", DP_UUID(ap->p_uuid), d_errdesc(rc2),
			rc2);
	if (rc == 0)
		rc = rc2;

out:
	return rc;
}

/* For operations that take <oid>
 * invoke op-specific handler function.
 */
static int
obj_op_hdlr(struct cmd_args_s *ap)
{
	daos_cont_info_t	cont_info;
	int			rc;
	int			rc2;
	enum obj_op		op;

	assert(ap != NULL);
	op = ap->o_op;

	rc = 0;
	ARGS_VERIFY_PUUID(ap, out, rc = RC_PRINT_HELP);
	ARGS_VERIFY_CUUID(ap, out, rc = RC_PRINT_HELP);
	ARGS_VERIFY_OID(ap, out, rc = RC_PRINT_HELP);

	/* TODO: support container lookup by path? */

	rc = daos_pool_connect(ap->p_uuid, ap->sysname,
			       DAOS_PC_RW, &ap->pool,
			       NULL /* info */, NULL /* ev */);
	if (rc != 0) {
		fprintf(stderr, "failed to connect to pool "DF_UUIDF
			": %s (%d)\n", DP_UUID(ap->p_uuid), d_errdesc(rc), rc);
		D_GOTO(out, rc);
	}

	rc = daos_cont_open(ap->pool, ap->c_uuid, DAOS_COO_RW,
			&ap->cont, &cont_info, NULL);
	if (rc != 0) {
		fprintf(stderr, "failed to open container "DF_UUIDF
			": %s (%d)\n", DP_UUID(ap->c_uuid), d_errdesc(rc), rc);
		D_GOTO(out_disconnect, rc);
	}

	switch (op) {
	case OBJ_QUERY:
		rc = obj_query_hdlr(ap);
		break;
	case OBJ_DUMP:
		break;
	default:
		break;
	}

	/* Container close in normal and error flows: preserve rc */
	rc2 = daos_cont_close(ap->cont, NULL);
	if (rc2 != 0)
		fprintf(stderr, "failed to close container "DF_UUIDF
			": %s (%d)\n", DP_UUID(ap->c_uuid), d_errdesc(rc2),
			rc2);
	if (rc == 0)
		rc = rc2;

out_disconnect:
	/* Pool disconnect in normal and error flows: preserve rc */
	rc2 = daos_pool_disconnect(ap->pool, NULL);
	if (rc2 != 0)
		fprintf(stderr, "failed to disconnect from pool "DF_UUIDF
			": %s (%d)\n", DP_UUID(ap->p_uuid), d_errdesc(rc2),
			rc2);
	if (rc == 0)
		rc = rc2;

out:
	return rc;
}

static int
shell_op_hdlr(struct cmd_args_s *ap)
{
	int rc;

	assert(ap != NULL);
	ARGS_VERIFY_PUUID(ap, out, rc = EINVAL);
	rc = obj_ctl_shell(ap);

out:
	return rc;
}

#define OCLASS_NAMES_LIST_SIZE 512

static void
print_oclass_names_list(FILE *stream)
{
	char *str;
	size_t size = OCLASS_NAMES_LIST_SIZE, len;

again:
	str = malloc(size);
	if (str == NULL) {
		fprintf(stderr, "failed to malloc %zu bytes to gather oclass names list\n",
			size);
		return;
	}
	len = daos_oclass_names_list(size, str);
	if (len <= 0)
		goto out;
	if (len < size)
		fprintf(stream, "%s", str);
	else {
		size = len + 1;
		free(str);
		goto again;
	}
out:
	free(str);
}

#define FIRST_LEVEL_HELP() \
do { \
	fprintf(stream, \
	"usage: daos RESOURCE COMMAND [OPTIONS]\n" \
	"resources:\n" \
	"	  pool             pool\n" \
	"	  container (cont) container\n" \
	"	  filesystem (fs)  copy to and from a POSIX filesystem\n" \
	"	  object (obj)     object\n" \
	"	  shell            Interactive obj ctl shell for DAOS\n" \
	"	  version          print command version\n" \
	"	  help             print this message and exit\n"); \
	fprintf(stream, "\n"); \
	fprintf(stream, "use 'daos help RESOURCE' for resource specifics\n"); \
} while (0)

#define FS_COPY_CMDS_HELP() \
do { \
	fprintf(stream, "\n" \
	" copy to and from POSIX filesystem\n" \
	" filesystem copy options (copy):\n" \
	"	--src=daos://<pool/cont> | <path>\n" \
	"	--dst=daos://<pool/cont> | <path>\n" \
	"	\t type is daos, only specified if pool/cont used\n"); \
	fprintf(stream, "\n"); \
} while (0)

#define ALL_FS_CMDS_HELP() \
do { \
	fprintf(stream, "\n" \
	"container (cont) commands:\n" \
	"	  copy		copy to/from POSIX filesystem\n"); \
	fprintf(stream, "\n"); \
	fprintf(stream, "use 'daos help fs|filesystem COMMAND' " \
	"		for options\n"); \
} while (0)

#define ALL_CONT_CMDS_HELP() \
do { \
	fprintf(stream, "\n" \
	"container (cont) commands:\n" \
	"	  create           create a container\n" \
	"	  clone            clone a container\n" \
	"	  destroy          destroy a container\n" \
	"	  list-objects     list all objects in container\n" \
	"	  list-obj\n" \
	"	  query            query a container\n" \
	"	  get-prop         get all container's properties\n" \
	"	  set-prop         set container's properties\n" \
	"	  get-acl          get a container's ACL\n" \
	"	  overwrite-acl    replace a container's ACL\n" \
	"	  update-acl       add/modify entries in a container's ACL\n" \
	"	  delete-acl       delete an entry from a container's ACL\n" \
	"	  set-owner        change the user and/or group that own a container\n" \
	"	  stat             get container statistics\n" \
	"	  check            check objects consistency in container\n" \
	"	  list-attrs       list container user-defined attributes\n" \
	"	  del-attr         delete container user-defined attribute\n" \
	"	  get-attr         get container user-defined attribute\n" \
	"	  set-attr         set container user-defined attribute\n" \
	"	  create-snap      create container snapshot (optional name)\n" \
	"			   at most recent committed epoch\n" \
	"	  list-snaps       list container snapshots taken\n" \
	"	  destroy-snap     destroy container snapshots\n" \
	"			   by name, epoch or range\n" \
	"	  rollback         roll back container to specified snapshot\n"); \
	fprintf(stream, "\n"); \
	fprintf(stream, "use 'daos help cont|container COMMAND' for command specific options\n"); \
} while (0)

#define ALL_BUT_CONT_CREATE_OPTS_HELP() \
do { \
	fprintf(stream, \
	"container options (query, and all commands except create):\n" \
	"	  <pool options>   with --cont use: (--pool, --sys-name)\n" \
	"	  <pool options>   with --path use: (--sys-name)\n" \
	"	--cont=UUID        (mandatory, or use --path)\n" \
	"	--path=PATHSTR     (mandatory, or use --cont)\n"); \
} while (0)

static int
help_hdlr(int argc, char *argv[], struct cmd_args_s *ap)
{
	FILE *stream;

	assert(ap != NULL);

	stream = (ap->ostream != NULL) ? ap->ostream : stdout;

	fprintf(stream, "daos command (v%s), libdaos %d.%d.%d\n",
		DAOS_VERSION, DAOS_API_VERSION_MAJOR,
		DAOS_API_VERSION_MINOR, DAOS_API_VERSION_FIX);

	if (argc <= 2) {
		FIRST_LEVEL_HELP();
	} else if (strcmp(argv[2], "filesystem") == 0 ||
			strcmp(argv[2], "fs") == 0) {
		if (argc == 3 || strcmp(argv[3], "copy") == 0) {
			FS_COPY_CMDS_HELP();
		}
	} else if (strcmp(argv[2], "pool") == 0) {
		fprintf(stream, "\n"
		"pool commands:\n"
		"	  list-containers  list all containers in pool\n"
		"	  list-cont\n"
		"	  ls\n"
		"	  query            query a pool\n"
		"	  stat             get pool statistics\n"
		"	  list-attrs       list pool user-defined attributes\n"
		"	  get-attr         get pool user-defined attribute\n"
		"	  set-attr         set pool user-defined attribute\n"
		"	  del-attr         del pool user-defined attribute\n"
		"	  autotest         verify setup with smoke tests\n");

		fprintf(stream,
		"pool options:\n"
		"	--pool=UUID        pool UUID\n"
		"	--sys-name=STR     DAOS system name context for servers (\"%s\")\n"
		"	--sys=STR\n"
		"	--attr=NAME        pool attribute name to get, set, del\n"
		"	--value=VALUESTR   pool attribute name to set\n",
			default_sysname);
	} else if (strcmp(argv[2], "container") == 0 ||
		   strcmp(argv[2], "cont") == 0) {
		if (argc == 3) {
			ALL_CONT_CMDS_HELP();
		} else if (strcmp(argv[3], "create") == 0) {
			fprintf(stream,
			"container options (create by UUID):\n"
			"	  <pool options>   (--pool, --sys-name)\n"
			"	--cont=UUID        (optional) container UUID (or generated)\n"
			"container options (create and link to namespace path):\n"
			"	  <pool/cont opts> (--pool, --sys-name, --cont [optional])\n"
			"	--path=PATHSTR     container namespace path\n"
			"container create common optional options:\n"
			"	--type=CTYPESTR    container type (HDF5, POSIX)\n"
			"	--mode=FLAG        In case of POSIX type, select consistency mode:\n"
			"			   relaxed (default): weaker consistency semantics.\n"
			"			   balanced: stronger consistency semantics.\n"
			"	--oclass=OCLSSTR   container object class\n"
			"			   (");
			/* vs hardcoded list like "tiny, small, large, R2, R2S, repl_max" */
			print_oclass_names_list(stream);
			fprintf(stream, ")\n"
			"	--chunk-size=BYTES chunk size of files created. Supports suffixes:\n"
			"			   K (KB), M (MB), G (GB), T (TB), P (PB), E (EB)\n"
			"	--properties=<name>:<value>[,<name>:<value>,...]\n"
			"			   supported prop names are label, cksum,\n"
			"				cksum_size, srv_cksum, dedup, status\n"
			"				dedup_th, compression, encryption\n"
			"			   label value can be any string\n"
			"			   cksum supported values are off, crc[16,32,64],\n"
			"						      adler32, sha[1,256,512]\n"
			"			   cksum_size can be any size < 4GiB\n"
			"			   srv_cksum values can be on, off\n"
			"			   dedup (preview) values can be off, memcmp or hash\n"
			"			   dedup_th (preview) can be any size between 4KiB and 64KiB\n"
			"			   compression (preview) values can be lz4, deflate, deflate[1-4]\n"
			"			   encrypton (preview) values can be aes-xts[128,256],\n"
			"							     aes-cbc[128,192,256],\n"
			"							     aes-gcm[128,256]\n"
			"			   rf supported values are [0-4]\n"
			"	--acl-file=PATH    input file containing ACL\n"
			"	--user=ID          user who will own the container.\n"
			"			   format: username@[domain]\n"
			"			   default is the effective user\n"
			"	--group=ID         group who will own the container.\n"
			"			   format: groupname@[domain]\n"
			"			   default is the effective group\n");
		} else if (strcmp(argv[3], "destroy") == 0) {
			fprintf(stream,
			"container options (destroy):\n"
			"	--force            destroy container regardless of state\n");
			ALL_BUT_CONT_CREATE_OPTS_HELP();
		} else if (strcmp(argv[3], "clone") == 0) {
			fprintf(stream,
				"container options (clone):\n"
			"	--src=</pool/cont | path>\n"
			"	--=</pool/cont | /pool | path>\n");
		} else if (strcmp(argv[3], "get-attr") == 0 ||
			   strcmp(argv[3], "set-attr") == 0 ||
			   strcmp(argv[3], "del-attr") == 0) {
			fprintf(stream,
			"container options (attribute-related):\n"
			"	--attr=NAME        container attribute name to set, get, del\n"
			"	--value=VALUESTR   container attribute value to set\n");
			ALL_BUT_CONT_CREATE_OPTS_HELP();
		} else if (strcmp(argv[3], "create-snap") == 0 ||
			   strcmp(argv[3], "destroy-snap") == 0 ||
			   strcmp(argv[3], "rollback") == 0) {
			fprintf(stream,
			"container options (snapshot and rollback-related):\n"
			"	--snap=NAME        container snapshot (create/destroy-snap, rollback)\n"
			"	--epc=EPOCHNUM     container epoch (destroy-snap, rollback)\n"
			"	--epcrange=B-E     container epoch range (destroy-snap)\n");
			ALL_BUT_CONT_CREATE_OPTS_HELP();
		} else if (strcmp(argv[3], "set-prop") == 0) {
			fprintf(stream,
			"container options (set-prop):\n"
			"	--properties=<name>:<value>[,<name>:<value>,...]\n"
			"			   supported prop names: label\n"
			"			   label value can be any string\n");
			ALL_BUT_CONT_CREATE_OPTS_HELP();
		} else if (strcmp(argv[3], "get-acl") == 0 ||
			   strcmp(argv[3], "overwrite-acl") == 0 ||
			   strcmp(argv[3], "update-acl") == 0 ||
			   strcmp(argv[3], "delete-acl") == 0) {
			fprintf(stream,
			"container options (ACL-related):\n"
			"	--acl-file=PATH    input file containing ACL (overwrite-acl, "
			"			   update-acl)\n"
			"	--entry=ACE        add or modify a single ACL entry (update-acl)\n"
			"	--principal=ID     principal of entry (delete-acl)\n"
			"			   for users: u:name@[domain]\n"
			"			   for groups: g:name@[domain]\n"
			"			   special principals: OWNER@, GROUP@, EVERYONE@\n"
			"	--verbose          verbose mode (get-acl)\n"
			"	--outfile=PATH     write ACL to file (get-acl)\n");
			ALL_BUT_CONT_CREATE_OPTS_HELP();
		} else if (strcmp(argv[3], "set-owner") == 0) {
			fprintf(stream,
			"container options (set-owner):\n"
			"	--user=ID          user who will own the container.\n"
			"			   format: username@[domain]\n"
			"	--group=ID         group who will own the container.\n"
			"			   format: groupname@[domain]\n");
			ALL_BUT_CONT_CREATE_OPTS_HELP();
		} else if (strcmp(argv[3], "list-objects") == 0 ||
			   strcmp(argv[3], "list-obj") == 0 ||
			   strcmp(argv[3], "query") == 0 ||
			   strcmp(argv[3], "get-prop") == 0 ||
			   strcmp(argv[3], "stat") == 0 ||
			   strcmp(argv[3], "check") == 0 ||
			   strcmp(argv[3], "list-attrs") == 0 ||
			   strcmp(argv[3], "list-snaps") == 0) {
			ALL_BUT_CONT_CREATE_OPTS_HELP();
		} else {
			ALL_CONT_CMDS_HELP();
		}
	} else if (strcmp(argv[2], "obj") == 0 ||
		   strcmp(argv[2], "object") == 0) {
		fprintf(stream, "\n"
		"object (obj) commands:\n"
		"	  query            query an object's layout\n"
		"	  list-keys        list an object's keys\n"
		"	  dump             dump an object's contents\n");

		fprintf(stream,
		"object (obj) options:\n"
		"	  <pool options>   (--pool, --sys-name)\n"
		"	  <cont options>   (--cont)\n"
		"	--oid=HI.LO        object ID\n");

	} else if (strcmp(argv[2], "sh") == 0 ||
		   strcmp(argv[2], "shell") == 0) {
		fprintf(stream,
			"shell commands:\n"
		"	  daos             open shell for DAOS operations\n"
		"shell (sh) options:\n"
		"	  <pool/cont opts> (--pool, --sys-name, --cont [optional])\n");

	} else {
		FIRST_LEVEL_HELP();
	}

	return 0;
}

int
main(int argc, char *argv[])
{
	int			rc = 0;
	command_hdlr_t		hdlr = NULL;
	struct cmd_args_s	dargs = {0};

	/* argv[1] is RESOURCE or "help" or "version";
	 * argv[2] if provided is a resource-specific command
	 */
	if (argc == 2 && strcmp(argv[1], "version") == 0) {
		fprintf(stdout, "daos version %s, libdaos %d.%d.%d\n",
			DAOS_VERSION, DAOS_API_VERSION_MAJOR,
			DAOS_API_VERSION_MINOR, DAOS_API_VERSION_FIX);
		return 0;
	} else if (argc < 2 || strcmp(argv[1], "help") == 0) {
		dargs.ostream = stdout;
		help_hdlr(argc, argv, &dargs);
		return 0;
	} else if (argc <= 2) {
		dargs.ostream = stdout;
		help_hdlr(argc, argv, &dargs);
		return 2;
	} else if ((strcmp(argv[1], "container") == 0) ||
		 (strcmp(argv[1], "cont") == 0)) {
		hdlr = cont_op_hdlr;
	} else if ((strcmp(argv[1], "filesystem") == 0) ||
		 (strcmp(argv[1], "fs") == 0)) {
		hdlr = fs_op_hdlr;
	} else if (strcmp(argv[1], "pool") == 0) {
		hdlr = pool_op_hdlr;
	} else if ((strcmp(argv[1], "object") == 0) ||
		 (strcmp(argv[1], "obj") == 0)) {
		hdlr = obj_op_hdlr;
	} else if ((strcmp(argv[1], "shell") == 0) ||
		(strcmp(argv[1], "sh") == 0)) {
		hdlr = shell_op_hdlr;
	}

	if (hdlr == NULL) {
		dargs.ostream = stderr;
		help_hdlr(argc, argv, &dargs);
		return 2;
	}

	rc = daos_init();
	if (rc != 0) {
		fprintf(stderr, "failed to initialize daos: %s (%d)\n",
			d_errdesc(rc), rc);
		return 1;
	}

	/* Parse resource sub-command, and any options into dargs struct */
	rc = common_op_parse_hdlr(argc, argv, &dargs);
	if (rc != 0) {
		fprintf(stderr, "error parsing command line arguments\n");
		if (rc > 0) {
			dargs.ostream = stderr;
			help_hdlr(argc, argv, &dargs);
		}
		daos_fini();
		return -1;
	}

	/* Call resource-specific handler function */
	rc = hdlr(&dargs);

	/* Free all args */
	args_free(&dargs);

	daos_fini();

	if (rc < 0)
		return 1;
	else if (rc > 0) {
		printf("rc: %d\n", rc);
		dargs.ostream = stderr;
		help_hdlr(argc, argv, &dargs);
		return 2;
	}

	return 0;
}<|MERGE_RESOLUTION|>--- conflicted
+++ resolved
@@ -1171,17 +1171,8 @@
 		return rc;
 	}
 
-<<<<<<< HEAD
-	/* All container operations require a pool handle, connect
-	 * here. Take specified pool UUID or look up through unified
-	 * namespace.
-	 * For container create only then lookup the pool only though
-	 * the parent directory, as the path itself will not exist at
-	 * this point.
-=======
 	/* All container operations require a pool handle, connect here. Take specified pool UUID or
 	 * look up through unified namespace.
->>>>>>> 02b31ac1
 	 */
 	if ((op != CONT_CREATE) && (ap->path != NULL)) {
 		struct duns_attr_t dattr = {0};
@@ -1215,7 +1206,7 @@
 			snprintf(ap->pool_str, DAOS_PROP_LABEL_MAX_LEN + 1, "%s", dattr.da_pool);
 			snprintf(ap->cont_str, DAOS_PROP_LABEL_MAX_LEN + 1, "%s", dattr.da_cont);
 		}
-<<<<<<< HEAD
+		duns_destroy_attr(&dattr);
 	} else if (op == CONT_CREATE && ap->path && uuid_is_null(ap->p_uuid)) {
 		struct dfuse_il_reply	il_reply = {0};
 		char			*dir;
@@ -1236,10 +1227,6 @@
 			ARGS_VERIFY_PUUID(ap, out, rc = RC_PRINT_HELP);
 
 		uuid_copy(ap->p_uuid, il_reply.fir_pool);
-
-=======
-		duns_destroy_attr(&dattr);
->>>>>>> 02b31ac1
 	} else {
 		ARGS_VERIFY_PUUID(ap, out, rc = RC_PRINT_HELP);
 		uuid_unparse(ap->p_uuid, ap->pool_str);
