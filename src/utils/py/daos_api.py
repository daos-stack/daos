#!/usr/bin/python
"""
  (C) Copyright 2018-2019 Intel Corporation.

  Licensed under the Apache License, Version 2.0 (the "License");
  you may not use this file except in compliance with the License.
  You may obtain a copy of the License at

     http://www.apache.org/licenses/LICENSE-2.0

  Unless required by applicable law or agreed to in writing, software
  distributed under the License is distributed on an "AS IS" BASIS,
  WITHOUT WARRANTIES OR CONDITIONS OF ANY KIND, either express or implied.
  See the License for the specific language governing permissions and
  limitations under the License.

  GOVERNMENT LICENSE RIGHTS-OPEN SOURCE SOFTWARE
  The Government's rights to use, modify, reproduce, release, perform, display,
  or disclose this software are subject to the terms of the Apache License as
  provided in Contract No. B609815.
  Any reproduction of computer software, computer software documentation, or
  portions thereof marked with this legend must also reproduce the markings.
"""
from __future__ import print_function

import ctypes
import threading
import uuid
import os
import inspect
import sys
import enum

import daos_cref
import conversion

DAOS_MAGIC = 0x7A89

# pylint: disable=import-error
if sys.version_info < (3, 0):
    import pydaos_shim_27 as pydaos_shim
else:
    import pydaos_shim_3 as pydaos_shim
# pylint: enable=import-error

DaosObjClass = enum.Enum(
    "DaosObjClass",
    {key: value for key, value in pydaos_shim.__dict__.items()
     if key.startswith("OC_")})


class DaosPool(object):
    """A python object representing a DAOS pool."""

    def __init__(self, context):
        """Set up the python pool object, not the real pool."""
        self.attached = 0
        self.connected = 0
        self.context = context
        self.uuid = (ctypes.c_ubyte * 1)(0)
        self.group = ctypes.create_string_buffer(b"not set")
        self.handle = ctypes.c_uint64(0)
        self.glob = None
        self.svc = None
        self.pool_info = None
        self.target_info = None

    def get_uuid_str(self):
        """Retrieve pool's UUID as Python string."""
        return conversion.c_uuid_to_str(self.uuid)

    def set_uuid_str(self, uuidstr):
        """Set pool UUID to a given string."""
        self.uuid = conversion.str_to_c_uuid(uuidstr)

    def create(self, mode, uid, gid, scm_size, group, target_list=None,
               cb_func=None, svcn=1, nvme_size=0):
        """Send a pool creation request to the daos server group."""
        c_mode = ctypes.c_uint(mode)
        c_uid = ctypes.c_uint(uid)
        c_gid = ctypes.c_uint(gid)
        c_scm_size = ctypes.c_longlong(scm_size)
        c_nvme_size = ctypes.c_longlong(nvme_size)
        if group is not None:
            self.group = ctypes.create_string_buffer(group)
        else:
            self.group = None
        self.uuid = (ctypes.c_ubyte * 16)()
        rank_t = ctypes.c_uint * svcn
        # initializing with default values
        rank = rank_t(*list([999999 for dummy_i in range(svcn)]))
        rl_ranks = ctypes.POINTER(ctypes.c_uint)(rank)
        c_whatever = ctypes.create_string_buffer(b"rubbish")
        self.svc = daos_cref.RankList(rl_ranks, svcn)

        # assuming for now target list is a server rank list
        if target_list is not None:
            tlist = DaosPool.__pylist_to_array(target_list)
            c_tgts = daos_cref.RankList(tlist, len(tlist))
            tgt_ptr = ctypes.byref(c_tgts)
        else:
            tgt_ptr = None

        func = self.context.get_function('create-pool')
        # the callback function is optional, if not supplied then run the
        # create synchronously, if its there then run it in a thread
        if cb_func is None:
            ret = func(c_mode, c_uid, c_gid, self.group, tgt_ptr,
                       c_whatever, c_scm_size, c_nvme_size,
                       None, ctypes.byref(self.svc),
                       self.uuid, None)
            if ret != 0:
                self.uuid = (ctypes.c_ubyte * 1)(0)
                raise DaosApiError("Pool create returned non-zero. RC: {0}"
                                   .format(ret))
            else:
                self.attached = 1
        else:
            event = daos_cref.DaosEvent()
            params = [c_mode, c_uid, c_gid, self.group, tgt_ptr,
                      c_whatever, c_scm_size, c_nvme_size, None,
                      ctypes.byref(self.svc), self.uuid, event]
            thread = threading.Thread(target=daos_cref.AsyncWorker1,
                                      args=(func,
                                            params,
                                            self.context,
                                            cb_func,
                                            self))
            thread.start()

    def connect(self, flags, cb_func=None):
        """Connect to this pool."""
        # comment this out for now, so we can test bad data
        # if not len(self.uuid) == 16:
        #     raise DaosApiError("No existing UUID for pool.")

        c_flags = ctypes.c_uint(flags)
        c_info = daos_cref.PoolInfo()
        c_info.pi_bits = ctypes.c_ulong(-1)
        func = self.context.get_function('connect-pool')

        # the callback function is optional, if not supplied then run the
        # create synchronously, if its there then run it in a thread
        if cb_func is None:
            ret = func(self.uuid, self.group, ctypes.byref(self.svc), c_flags,
                       ctypes.byref(self.handle), ctypes.byref(c_info), None)

            if ret != 0:
                self.handle = 0
                raise DaosApiError("Pool connect returned non-zero. "
                                   "RC: {0}".format(ret))
            else:
                self.connected = 1
        else:
            event = daos_cref.DaosEvent()
            params = [self.uuid, self.group, ctypes.byref(self.svc), c_flags,
                      ctypes.byref(self.handle), ctypes.byref(c_info), event]
            thread = threading.Thread(target=daos_cref.AsyncWorker1,
                                      args=(func,
                                            params,
                                            self.context,
                                            cb_func,
                                            self))
            thread.start()

    def disconnect(self, cb_func=None):
        """Undoes the fine work done by the connect function above."""
        func = self.context.get_function('disconnect-pool')
        if cb_func is None:
            ret = func(self.handle, None)
            if ret != 0:
                raise DaosApiError("Pool disconnect returned non-zero. RC: {0}"
                                   .format(ret))
            else:
                self.connected = 0
        else:
            event = daos_cref.DaosEvent()
            params = [self.handle, event]
            thread = threading.Thread(target=daos_cref.AsyncWorker1,
                                      args=(func,
                                            params,
                                            self.context,
                                            cb_func,
                                            self))
            thread.start()

    def local2global(self):
        """Create a global pool handle that can be shared."""
        c_glob = daos_cref.IOV()
        c_glob.iov_len = 0
        c_glob.iov_buf_len = 0
        c_glob.iov_buf = None

        func = self.context.get_function("convert-plocal")
        ret = func(self.handle, ctypes.byref(c_glob))
        if ret != 0:
            raise DaosApiError("Pool local2global returned non-zero. RC: {0}"
                               .format(ret))
        # now call it for real
        c_buf = ctypes.create_string_buffer(c_glob.iov_buf_len)
        c_glob.iov_buf = ctypes.cast(c_buf, ctypes.c_void_p)
        ret = func(self.handle, ctypes.byref(c_glob))
        buf = bytearray()
        buf.extend(c_buf.raw)
        return c_glob.iov_len, c_glob.iov_buf_len, buf

    def global2local(self, context, iov_len, buf_len, buf):
        """Convert a global pool handle to local."""
        func = self.context.get_function("convert-pglobal")

        c_glob = daos_cref.IOV()
        c_glob.iov_len = iov_len
        c_glob.iov_buf_len = buf_len
        c_buf = ctypes.create_string_buffer(str(buf))
        c_glob.iov_buf = ctypes.cast(c_buf, ctypes.c_void_p)

        local_handle = ctypes.c_uint64(0)
        ret = func(c_glob, ctypes.byref(local_handle))
        if ret != 0:
            raise DaosApiError("Pool global2local returned non-zero. RC: {0}"
                               .format(ret))
        self.handle = local_handle
        return local_handle

    def exclude(self, rank_list, tgt=-1, cb_func=None):
        """Exclude a set of storage targets from a pool.

        Args:
            rank_list:  server rank
            tl_tgts:    Xstream targets on rank(server)
                        Default -1, it means it will exclude all targets on the
                        rank.
            cb_func:    Command to run non-blocking mode if it's True
        """
        tl_ranks = DaosPool.__pylist_to_array(rank_list)
        tl_tgts = ctypes.c_int32(tgt)
        tl_nr = ctypes.c_uint32(1)
        c_tgts = ctypes.pointer(
            daos_cref.DTgtList(tl_ranks, ctypes.pointer(tl_tgts), tl_nr))

        if self.svc is None:
            c_svc = None
        else:
            c_svc = ctypes.pointer(self.svc)
        func = self.context.get_function('exclude-target')
        if cb_func is None:
            ret = func(self.uuid, self.group, c_svc, c_tgts, None)
            if ret != 0:
                raise DaosApiError("Pool exclude returned non-zero. RC: {0}"
                                   .format(ret))
        else:
            event = daos_cref.DaosEvent()
            params = [self.uuid, self.group, c_svc,
                      ctypes.byref(c_tgts), event]
            thread = threading.Thread(target=daos_cref.AsyncWorker1,
                                      args=(func,
                                            params,
                                            self.context,
                                            cb_func,
                                            self))
            thread.start()

    def extend(self):
        """Extend the pool to more targets."""
        raise NotImplementedError("Extend not implemented in C API yet.")

    def evict(self, cb_func=None):
        """Evict all connections to a pool."""
        func = self.context.get_function('evict-client')

        if cb_func is None:
            ret = func(self.uuid, self.group, ctypes.byref(self.svc), None)
            if ret != 0:
                raise DaosApiError("Pool evict returned non-zero. "
                                   "RC: {0}".format(ret))
        else:
            event = daos_cref.DaosEvent()
            params = [self.uuid, self.group, ctypes.byref(self.svc), event]
            thread = threading.Thread(target=daos_cref.AsyncWorker1,
                                      args=(func,
                                            params,
                                            self.context,
                                            cb_func,
                                            self))
            thread.start()

    def tgt_add(self, rank_list, tgt=-1, cb_func=None):
        """Add a set of storage targets to a pool.

        Args:
            rank_list:  server rank
            tl_tgts:    Xstream targets on rank(server)
                        Default -1 it means it will add all targets on the rank
            cb_func:    Command to run non-blocking mode if it's True
        """
        tl_ranks = DaosPool.__pylist_to_array(rank_list)
        tl_tgts = ctypes.c_int32(tgt)
        tl_nr = ctypes.c_uint32(1)
        c_tgts = ctypes.pointer(
            daos_cref.DTgtList(tl_ranks, ctypes.pointer(tl_tgts), tl_nr))
        func = self.context.get_function("add-target")

        if cb_func is None:
            ret = func(self.uuid, self.group, ctypes.byref(self.svc),
                       ctypes.byref(c_tgts), None)
            if ret != 0:
                raise DaosApiError("Pool tgt_add returned non-zero. RC: {0}"
                                   .format(ret))
        else:
            event = daos_cref.DaosEvent()
            params = [self.uuid, self.group, ctypes.byref(self.svc),
                      ctypes.byref(c_tgts), event]
            thread = threading.Thread(target=daos_cref.AsyncWorker1,
                                      args=(func,
                                            params,
                                            self.context,
                                            cb_func,
                                            self))
            thread.start()

    def exclude_out(self, rank_list, tgt=-1, cb_func=None):
        """Exclude completely a set of storage targets from a pool.

        Args:
            rank_list:  server rank
            tl_tgts:    Xstream targets on rank(server).
                        Default -1 it means it will exclude out all targets on
                        the rank.
            cb_func:    Command to run non-blocking mode if it's True
        """
        tl_ranks = DaosPool.__pylist_to_array(rank_list)
        tl_tgts = ctypes.c_int32(tgt)
        tl_nr = ctypes.c_uint32(1)
        c_tgts = ctypes.pointer(
            daos_cref.DTgtList(tl_ranks, ctypes.pointer(tl_tgts), tl_nr))

        func = self.context.get_function('kill-target')
        if cb_func is None:
            ret = func(self.uuid, self.group, ctypes.byref(self.svc),
                       ctypes.byref(c_tgts), None)
            if ret != 0:
                raise DaosApiError(
                    "Pool exclude_out returned non-zero. RC: {0}".format(ret))
        else:
            event = daos_cref.DaosEvent()
            params = [self.uuid, self.group, ctypes.byref(self.svc),
                      ctypes.byref(c_tgts), event]
            thread = threading.Thread(target=daos_cref.AsyncWorker1,
                                      args=(func,
                                            params,
                                            self.context,
                                            cb_func,
                                            self))
            thread.start()

    def pool_svc_stop(self, cb_func=None):
        """Stop the current pool service leader."""
        func = self.context.get_function('stop-service')

        if cb_func is None:
            ret = func(self.handle, None)
            if ret != 0:
                raise DaosApiError("Pool svc_Stop returned non-zero. RC: {0}"
                                   .format(ret))
        else:
            event = daos_cref.DaosEvent()
            params = [self.handle, event]
            thread = threading.Thread(target=daos_cref.AsyncWorker1,
                                      args=(func,
                                            params,
                                            self.context,
                                            cb_func, self))
            thread.start()

    def pool_query(self, cb_func=None):
        """Query pool information."""
        self.pool_info = daos_cref.PoolInfo()
        func = self.context.get_function('query-pool')
        # Query space and Rebuild info
        self.pool_info.pi_bits = ctypes.c_ulong(-1)

        if cb_func is None:
            ret = func(self.handle, None, ctypes.byref(self.pool_info),
                       None, None)
            if ret != 0:
                raise DaosApiError("Pool query returned non-zero. RC: {0}"
                                   .format(ret))
            return self.pool_info
        else:
            event = daos_cref.DaosEvent()
            params = [self.handle, None, ctypes.byref(self.pool_info), None,
                      event]
            thread = threading.Thread(target=daos_cref.AsyncWorker1,
                                      args=(func,
                                            params,
                                            self.context,
                                            cb_func,
                                            self))
            thread.start()
        return None

    def target_query(self, tgt):
        """Query information of storage targets within a DAOS pool."""
        raise NotImplementedError("Target_query not yet implemented in C API.")

    def destroy(self, force, cb_func=None):
        """Destroy DAOS pool."""
        if not len(self.uuid) == 16 or self.attached == 0:
            raise DaosApiError("No existing UUID for pool.")

        c_force = ctypes.c_uint(force)
        func = self.context.get_function('destroy-pool')

        if cb_func is None:
            ret = func(self.uuid, self.group, c_force, None)
            if ret != 0:
                raise DaosApiError("Pool destroy returned non-zero. RC: {0}"
                                   .format(ret))
            else:
                self.attached = 0
        else:
            event = daos_cref.DaosEvent()
            params = [self.uuid, self.group, c_force, event]

            thread = threading.Thread(target=daos_cref.AsyncWorker1,
                                      args=(func,
                                            params,
                                            self.context,
                                            cb_func, self))
            thread.start()

    def set_svc(self, rank):
        """Set svc.

        Note: support for a single rank only
        """
        svc_rank = ctypes.c_uint(rank)
        rl_ranks = ctypes.POINTER(ctypes.c_uint)(svc_rank)
        self.svc = daos_cref.RankList(rl_ranks, 1)

    def list_attr(self, poh=None, cb_func=None):
        """Retrieve a list of user-defined pool attribute values.

        Args:
            poh [Optional]:     Pool Handler.
            cb_func[Optional]:  To run API in Asynchronous mode.
        return:
            total_size[int]: Total aggregate size of attributes names.
            buffer[String]: Complete aggregated attributes names.
        """
        # in odd test scenarios might want to override the handle
        if poh is not None:
            self.handle = poh

        # This is for getting the Aggregate size of all attributes names first
        # if it's not passed as a dictionary.

        sbuf = ctypes.create_string_buffer(5000).raw
        t_size = ctypes.pointer(ctypes.c_size_t(5000))

        func = self.context.get_function('list-pool-attr')
        ret = func(self.handle, sbuf, t_size)
        if ret != 0:
            raise DaosApiError("Pool List-attr returned non-zero. RC:{0}"
                               .format(ret))
        buf = t_size[0]

        buff = ctypes.create_string_buffer(buf + 1).raw
        total_size = ctypes.pointer(ctypes.c_size_t(buf + 1))

        # the async version
        if cb_func is None:
            ret = func(self.handle, buff, total_size, None)
            if ret != 0:
                raise DaosApiError("Pool List Attribute returned non-zero. "
                                   "RC: {0}".format(ret))
        else:
            event = daos_cref.DaosEvent()
            params = [self.handle, buff, total_size, event]
            thread = threading.Thread(target=daos_cref.AsyncWorker1,
                                      args=(func,
                                            params,
                                            self.context,
                                            cb_func,
                                            self))
            thread.start()
        return total_size.contents, buff

    def set_attr(self, data, poh=None, cb_func=None):
        """Set a list of user-defined container attributes.

        Args:
            data[Required]:     Dictionary of Attribute name and value.
            poh [Optional]:     Pool Handler
            cb_func[Optional]:  To run API in Asynchronous mode.
        return:
            None
        """
        if poh is not None:
            self.handle = poh

        func = self.context.get_function('set-pool-attr')

        att_names = (ctypes.c_char_p * len(data))(*list(data.keys()))
        names = ctypes.cast(att_names, ctypes.POINTER(ctypes.c_char_p))

        no_of_att = ctypes.c_int(len(data))

        att_values = (ctypes.c_char_p * len(data))(*list(data.values()))
        values = ctypes.cast(att_values, ctypes.POINTER(ctypes.c_char_p))

        size_of_att_val = []
        for key in data.keys():
            if data[key] is not None:
                size_of_att_val.append(len(data[key]))
            else:
                size_of_att_val.append(0)
        sizes = (ctypes.c_size_t * len(data))(*size_of_att_val)

        # the callback function is optional, if not supplied then run the
        # create synchronously, if its there then run it in a thread
        if cb_func is None:
            ret = func(self.handle, no_of_att, names, values, sizes, None)
            if ret != 0:
                raise DaosApiError("Pool Set Attribute returned non-zero"
                                   "RC: {0}".format(ret))
        else:
            event = daos_cref.DaosEvent()
            params = [self.handle, no_of_att, names, values, sizes, event]
            thread = threading.Thread(target=daos_cref.AsyncWorker1,
                                      args=(func,
                                            params,
                                            self.context,
                                            cb_func,
                                            self))
            thread.start()

    def get_attr(self, attr_names, poh=None, cb_func=None):
        """Retrieve a list of user-defined pool attribute values.

        Args:
            attr_names:         list of attributes to retrieve
            poh [Optional]:     Pool Handle if you really want to override it
            cb_func[Optional]:  To run API in Asynchronous mode.
        return:
            Requested Attributes as a dictionary.
        """
        if not attr_names:
            raise DaosApiError("Attribute list should not be blank")

        # for some unusual test cases you might want to override handle
        if poh is not None:
            self.handle = poh

        attr_count = len(attr_names)
        attr_names_c = (ctypes.c_char_p * attr_count)(*attr_names)

        no_of_att = ctypes.c_int(attr_count)
        buffers = ctypes.c_char_p * attr_count
        buff = buffers(*[ctypes.c_char_p(ctypes.create_string_buffer(100).raw)
                         for i in range(attr_count)])

        size_of_att_val = [100] * attr_count
        sizes = (ctypes.c_size_t * attr_count)(*size_of_att_val)

        func = self.context.get_function('get-pool-attr')
        if cb_func is None:
            ret = func(self.handle, no_of_att, ctypes.byref(attr_names_c),
                       ctypes.byref(buff), sizes, None)
            if ret != 0:
                raise DaosApiError("Pool Get Attribute returned non-zero. "
                                   "RC: {0}".format(ret))
        else:
            event = daos_cref.DaosEvent()
            params = [self.handle, no_of_att, ctypes.byref(attr_names_c),
                      ctypes.byref(buff), sizes, event]
            thread = threading.Thread(target=daos_cref.AsyncWorker1,
                                      args=(func,
                                            params,
                                            self.context,
                                            cb_func,
                                            self))
            thread.start()

        results = {}
        i = 0
        for attr in attr_names:
            results[attr] = buff[i][:sizes[i]]
            i += 1

        return results

    @staticmethod
    def __pylist_to_array(pylist):
        """Convert a python list into an array."""
        return (ctypes.c_uint32 * len(pylist))(*pylist)


class DaosObjClassOld(enum.IntEnum):
    """Enumeration of old object class names."""

    DAOS_OC_TINY_RW = 1
    DAOS_OC_SMALL_RW = 2
    DAOS_OC_LARGE_RW = 3
    DAOS_OC_R2S_RW = 4
    DAOS_OC_R2_RW = 5
    DAOS_OC_R2_MAX_RW = 6
    DAOS_OC_R3S_RW = 7
    DAOS_OC_R3_RW = 8
    DAOS_OC_R3_MAX_RW = 9
    DAOS_OC_R4S_RW = 10
    DAOS_OC_R4_RW = 11
    DAOS_OC_R4_MAX_RW = 12
    DAOS_OC_REPL_MAX_RW = 13
    DAOS_OC_ECHO_TINY_RW = 14
    DAOS_OC_ECHO_R2S_RW = 15
    DAOS_OC_ECHO_R3S_RW = 16
    DAOS_OC_ECHO_R4S_RW = 17
    DAOS_OC_R1S_SPEC_RANK = 19
    DAOS_OC_R2S_SPEC_RANK = 20
    DAOS_OC_R3S_SPEC_RANK = 21
    DAOS_OC_EC_K2P1_L32K = 22
    DAOS_OC_EC_K2P2_L32K = 23
    DAOS_OC_EC_K8P2_L1M = 24


# pylint: disable=no-member
ConvertObjClass = {
    DaosObjClassOld.DAOS_OC_TINY_RW:     DaosObjClass.OC_S1,
    DaosObjClassOld.DAOS_OC_SMALL_RW:    DaosObjClass.OC_S4,
    DaosObjClassOld.DAOS_OC_LARGE_RW:    DaosObjClass.OC_SX,
    DaosObjClassOld.DAOS_OC_R2S_RW:      DaosObjClass.OC_RP_2G1,
    DaosObjClassOld.DAOS_OC_R2_RW:       DaosObjClass.OC_RP_2G2,
    DaosObjClassOld.DAOS_OC_R2_MAX_RW:   DaosObjClass.OC_RP_2GX,
    DaosObjClassOld.DAOS_OC_R3S_RW:      DaosObjClass.OC_RP_3G1,
    DaosObjClassOld.DAOS_OC_R3_RW:       DaosObjClass.OC_RP_3G2,
    DaosObjClassOld.DAOS_OC_R3_MAX_RW:   DaosObjClass.OC_RP_3GX,
    DaosObjClassOld.DAOS_OC_R4S_RW:      DaosObjClass.OC_RP_4G1,
    DaosObjClassOld.DAOS_OC_R4_RW:       DaosObjClass.OC_RP_4G2,
    DaosObjClassOld.DAOS_OC_R4_MAX_RW:   DaosObjClass.OC_RP_4GX,
    DaosObjClassOld.DAOS_OC_REPL_MAX_RW: DaosObjClass.OC_RP_XSF
}
# pylint: enable=no-member


def get_object_class(item):
    """Get the DAOS object class that represents the specified item.

    Args:
        item (object): object enumeration class name, number, or object

    Raises:
        DaosApiError: if the object class name does not match

    Returns:
        DaosObjClass: the DaosObjClass representing the object provided.

    """
    if not isinstance(item, (DaosObjClassOld, DaosObjClass)):
        # Convert an integer or string into the DAOS object class with the
        # matching value or name
        for enum_class in (DaosObjClassOld, DaosObjClass):
            for attr in ("value", "name"):
                if item in [getattr(oclass, attr) for oclass in enum_class]:
                    if attr == "name":
                        item = enum_class[item]
                    else:
                        item = enum_class(item)
                    break
    if isinstance(item, DaosObjClassOld):
        try:
            # Return the new DAOS object class that replaces the old class
            return ConvertObjClass[item]
        except KeyError:
            # No conversion exists for the old DAOS object class
            raise DaosApiError(
                "No conversion exists for the {} DAOS object class".format(
                    item))
    elif isinstance(item, DaosObjClass):
        return item
    else:
        raise DaosApiError(
            "Unknown DAOS object enumeration class for {} ({})".format(
                item, type(item)))


class DaosObj(object):
    """A class representing an object stored in a DAOS container."""

    def __init__(self, context, container, c_oid=None):
        """Create a DaosObj object."""
        self.context = context
        self.container = container
        self.c_oid = c_oid
        self.c_tgts = None
        self.attr = None
        self.obj_handle = None
        self.tgt_rank_list = []

    def __del__(self):
        """Clean up this object."""
        if self.obj_handle is not None:
            func = self.context.get_function('close-obj')
            ret = func(self.obj_handle, None)
            if ret != 0:
                raise DaosApiError("Object close returned non-zero. RC: {0} "
                                   "handle: {1}".format(ret, self.obj_handle))
            self.obj_handle = None

    def create(self, rank=None, objcls=None):
        """Create a DAOS object by generating an oid.

        Args:
            rank (int, optional): server rank. Defaults to None.
            objcls (object, optional): the DAOS class for this object specified
                as either one of the DAOS object class enumerations or an
                enumeration name or value. Defaults to DaosObjClass.OC_RP_XSF.

        Raises:
            DaosApiError: if the object class is invalid

        """
        func = self.context.get_function('generate-oid')

        # Convert the object class into an valid object class enumeration value
        if objcls is None:
            obj_cls_int = DaosObjClass.OC_RP_XSF.value
        else:
            obj_cls_int = get_object_class(objcls).value

        func.restype = daos_cref.DaosObjId
        self.c_oid = func(obj_cls_int, 0, 0)

        if rank is not None:
            self.c_oid.hi |= rank << 24

    def open(self):
        """Open the object so we can interact with it."""
        c_mode = ctypes.c_uint(2)
        self.obj_handle = ctypes.c_uint64(0)

        func = self.context.get_function('open-obj')
        ret = func(self.container.coh, self.c_oid, c_mode,
                   ctypes.byref(self.obj_handle), None)
        if ret != 0:
            raise DaosApiError("Object open returned non-zero. RC: {0}"
                               .format(ret))

    def close(self):
        """Close this object."""
        if self.obj_handle is not None:
            func = self.context.get_function('close-obj')
            ret = func(self.obj_handle, None)
            if ret != 0:
                raise DaosApiError("Object close returned non-zero. RC: {0}"
                                   .format(ret))
            self.obj_handle = None

    def refresh_attr(self, txn):
        """Get object attributes and save internally.

        NOTE: THIS FUNCTION ISN'T IMPLEMENTED ON THE DAOS SIDE
        """
        if self.c_oid is None:
            raise DaosApiError(
                "refresh_attr called but object not initialized")
        if self.obj_handle is None:
            self.open()

        c_tx = ctypes.c_uint64(txn)
        rank_list = ctypes.cast(ctypes.pointer((ctypes.c_uint32 * 5)()),
                                ctypes.POINTER(ctypes.c_uint32))
        self.c_tgts = daos_cref.RankList(rank_list, 5)

        func = self.context.get_function('query-obj')
        func(self.obj_handle, c_tx, None, self.c_tgts, None)

    def get_layout(self):
        """Get object target layout info.

        NOTE: THIS FUNCTION ISN'T PART OF THE PUBLIC API
        """
        if self.c_oid is None:
            raise DaosApiError("get_layout object is not initialized")
        if self.obj_handle is None:
            self.open()

        obj_layout_ptr = ctypes.POINTER(daos_cref.DaosObjLayout)()

        func = self.context.get_function('get-layout')
        ret = func(
            self.container.coh, self.c_oid, ctypes.byref(obj_layout_ptr))

        if ret == 0:
            shards = obj_layout_ptr[0].ol_shards[0][0].os_replica_nr
            del self.tgt_rank_list[:]
            for i in range(0, shards):
                self.tgt_rank_list.append(
                    obj_layout_ptr[0].ol_shards[0][0].os_ranks[i])
        else:
            raise DaosApiError("get_layout returned. RC: {0}".format(ret))

    def punch(self, txn, cb_func=None):
        """Delete this object but only from the specified transaction.

        Function arguments:
        txn      --the tx from which keys will be deleted.
        cb_func  --an optional callback function
        """
        if self.obj_handle is None:
            self.open()

        c_tx = ctypes.c_uint64(txn)

        # the callback function is optional, if not supplied then run the
        # punch synchronously, if its there then run it in a thread
        func = self.context.get_function('punch-obj')
        if cb_func is None:
            ret = func(self.obj_handle, c_tx, None)
            if ret != 0:
                raise DaosApiError("punch-dkeys returned non-zero. RC: {0}"
                                   .format(ret))
        else:
            event = daos_cref.DaosEvent()
            params = [self.obj_handle, c_tx, event]
            thread = threading.Thread(target=daos_cref.AsyncWorker1,
                                      args=(func,
                                            params,
                                            self.context,
                                            cb_func,
                                            self))
            thread.start()

    def punch_dkeys(self, txn, dkeys, cb_func=None):
        """Delete dkeys and associated data from an object for a transaction.

        Args:
            txn (int): the transaction from which keys will be deleted
            dkeys (list): the keys to be deleted, None will be passed as NULL
            cb_func (object, optional): callback function. Defaults to None.

        Raises:
            DaosApiError: if there is an error deleting the keys.

        """
        if self.obj_handle is None:
            self.open()

        c_tx = ctypes.c_uint64(txn)

        if dkeys is None:
            c_len_dkeys = 0
            c_dkeys = None
        else:
            c_len_dkeys = ctypes.c_uint(len(dkeys))
            c_dkeys = (daos_cref.IOV * len(dkeys))()
            i = 0
            for dkey in dkeys:
                c_dkey = ctypes.create_string_buffer(dkey)
                c_dkeys[i].iov_buf = ctypes.cast(c_dkey, ctypes.c_void_p)
                c_dkeys[i].iov_buf_len = ctypes.sizeof(c_dkey)
                c_dkeys[i].iov_len = ctypes.sizeof(c_dkey)
                i += 1

        # the callback function is optional, if not supplied then run the
        # create synchronously, if its there then run it in a thread
        func = self.context.get_function('punch-dkeys')
        if cb_func is None:
            ret = func(self.obj_handle, c_tx, c_len_dkeys,
                       ctypes.byref(c_dkeys), None)
            if ret != 0:
                raise DaosApiError("punch-dkeys returned non-zero. RC: {0}"
                                   .format(ret))
        else:
            event = daos_cref.DaosEvent()
            params = [
                self.obj_handle, c_tx, c_len_dkeys, ctypes.byref(c_dkeys),
                event]
            thread = threading.Thread(target=daos_cref.AsyncWorker1,
                                      args=(func,
                                            params,
                                            self.context,
                                            cb_func,
                                            self))
            thread.start()

    def punch_akeys(self, txn, dkey, akeys, cb_func=None):
        """Delete akeys and associated data from a dkey for a transaction.

        Args:
            txn (int): the transaction from which keys will be deleted.
            dkey (str): the parent dkey from which the akeys will be deleted
            akeys (list): a list of akeys (strings) which are to be deleted
            cb_func ([type], optional): callback function. Defaults to None.

        Raises:
            DaosApiError: if there is an error deleting the akeys.

        """
        if self.obj_handle is None:
            self.open()

        c_tx = ctypes.c_uint64(txn)

        c_dkey_iov = daos_cref.IOV()
        c_dkey = ctypes.create_string_buffer(dkey)
        c_dkey_iov.iov_buf = ctypes.cast(c_dkey, ctypes.c_void_p)
        c_dkey_iov.iov_buf_len = ctypes.sizeof(c_dkey)
        c_dkey_iov.iov_len = ctypes.sizeof(c_dkey)

        c_len_akeys = ctypes.c_uint(len(akeys))
        c_akeys = (daos_cref.IOV * len(akeys))()
        i = 0
        for akey in akeys:
            c_akey = ctypes.create_string_buffer(akey)
            c_akeys[i].iov_buf = ctypes.cast(c_akey, ctypes.c_void_p)
            c_akeys[i].iov_buf_len = ctypes.sizeof(c_akey)
            c_akeys[i].iov_len = ctypes.sizeof(c_akey)
            i += 1

        # the callback function is optional, if not supplied then run the
        # create synchronously, if its there then run it in a thread
        func = self.context.get_function('punch-akeys')
        if cb_func is None:
            ret = func(self.obj_handle, c_tx, ctypes.byref(c_dkey_iov),
                       c_len_akeys, ctypes.byref(c_akeys), None)
            if ret != 0:
                raise DaosApiError("punch-akeys returned non-zero. RC: {0}"
                                   .format(ret))
        else:
            event = daos_cref.DaosEvent()
            params = [self.obj_handle, c_tx, ctypes.byref(c_dkey_iov),
                      c_len_akeys, ctypes.byref(c_akeys), event]
            thread = threading.Thread(target=daos_cref.AsyncWorker1,
                                      args=(func,
                                            params,
                                            self.context,
                                            cb_func,
                                            self))
            thread.start()


class IORequest(object):
    """Python object that centralizes details about an I/O type.

    Type is either 1 (single) or 2 (array)
    """

    def __init__(self, context, container, obj, rank=None, iotype=1,
                 objtype=None):
        """Initialize an IORequest object.

        Args:
            context (DaosContext): the daos environment and other info
            container (DaosContainer): the container storing the object
            obj (DaosObject, None): None to create a new object or the OID of
                an existing obj
            rank (int, optional): utilized with certain object types to
                force obj to a specific server. Defaults to None.
            iotype (int, optional): 1 for single, 2 for array. Defaults to 1.
            objtype (object, optional): the DAOS class for this object
                specified as either one of the DAOS object class enumerations
                or an enumeration name or value. Defaults to None.
        """
        self.context = context
        self.container = container

        if obj is None:
            # create a new object
            self.obj = DaosObj(context, container)
            self.obj.create(rank, objtype)
            self.obj.open()
        else:
            self.obj = obj

        self.io_type = ctypes.c_int(iotype)

        self.sgl = daos_cref.SGL()

        self.iod = daos_cref.DaosIODescriptor()
        ctypes.memset(ctypes.byref(self.iod.iod_kcsum), 0, 16)

        # epoch range still in IOD for some reason
        # Commenting epoch_range because it was creating issue DAOS-2028.
        # self.epoch_range = EpochRange()
        self.txn = 0

        csum = daos_cref.CheckSum()
        csum.cs_sum = ctypes.pointer(ctypes.create_string_buffer(32))
        csum.cs_buf_len = 32
        csum.cs_len = 0
        self.iod.iod_csums = ctypes.pointer(csum)

    def __del__(self):
        """Cleanup this request."""
        pass

    def insert_array(self, dkey, akey, c_data, txn):
        """Set up the I/O Vector and I/O descriptor for an array insertion.

        This function is limited to a single descriptor and a single
        scatter gather list.  The single SGL can have any number of
        entries as dictated by the c_data parameter.
        """
        sgl_iov_list = (daos_cref.IOV * len(c_data))()
        idx = 0
        for item in c_data:
            sgl_iov_list[idx].iov_len = item[1]
            sgl_iov_list[idx].iov_buf_len = item[1]
            sgl_iov_list[idx].iov_buf = ctypes.cast(item[0], ctypes.c_void_p)
            idx += 1

        self.sgl.sg_iovs = ctypes.cast(ctypes.pointer(sgl_iov_list),
                                       ctypes.POINTER(daos_cref.IOV))
        self.sgl.sg_nr = len(c_data)
        self.sgl.sg_nr_out = len(c_data)

        # self.epoch_range.epr_lo = 0
        # self.epoch_range.epr_hi = ~0

        self.txn = txn
        c_tx = ctypes.c_uint64(txn)

        extent = daos_cref.Extent()
        extent.rx_idx = 0
        extent.rx_nr = len(c_data)

        # setup the descriptor
        self.iod.iod_name.iov_buf = ctypes.cast(akey, ctypes.c_void_p)
        self.iod.iod_name.iov_buf_len = ctypes.sizeof(akey)
        self.iod.iod_name.iov_len = ctypes.sizeof(akey)
        self.iod.iod_type = 2
        self.iod.iod_size = c_data[0][1]
        self.iod.iod_nr = 1
        self.iod.iod_recxs = ctypes.pointer(extent)
        # self.iod.iod_eprs = ctypes.cast(ctypes.pointer(self.epoch_range),
        #                                 ctypes.c_void_p)

        # now do it
        func = self.context.get_function('update-obj')

        dkey_iov = daos_cref.IOV()
        dkey_iov.iov_buf = ctypes.cast(dkey, ctypes.c_void_p)
        dkey_iov.iov_buf_len = ctypes.sizeof(dkey)
        dkey_iov.iov_len = ctypes.sizeof(dkey)

        ret = func(self.obj.obj_handle, c_tx, ctypes.byref(dkey_iov),
                   1, ctypes.byref(self.iod), ctypes.byref(self.sgl), None)
        if ret != 0:
            raise DaosApiError("Object update returned non-zero. RC: {0}"
                               .format(ret))

    def fetch_array(self, dkey, akey, rec_count, rec_size, txn=0):
        """Retrieve an array data from a dkey/akey pair.

        dkey --1st level key for the array value
        akey --2nd level key for the array value
        rec_count --how many array indices (records) to retrieve
        rec_size --size in bytes of a single record
        txn --which transaction to read the value from
        """
        c_tx = ctypes.c_uint64(txn)

        # setup the descriptor, we are only handling a single descriptor that
        # covers an arbitrary number of consecutive array entries
        extent = daos_cref.Extent()
        extent.rx_idx = 0
        extent.rx_nr = ctypes.c_ulong(rec_count.value)

        self.iod.iod_name.iov_buf = ctypes.cast(akey, ctypes.c_void_p)
        self.iod.iod_name.iov_buf_len = ctypes.sizeof(akey)
        self.iod.iod_name.iov_len = ctypes.sizeof(akey)
        self.iod.iod_type = 2
        self.iod.iod_size = rec_size
        self.iod.iod_nr = 1
        self.iod.iod_recxs = ctypes.pointer(extent)

        # setup the scatter/gather list, we are only handling an
        # an arbitrary number of consecutive array entries of the same size
        sgl_iov_list = (daos_cref.IOV * rec_count.value)()
        for i in range(rec_count.value):
            sgl_iov_list[i].iov_buf_len = rec_size
            sgl_iov_list[i].iov_buf = (
                ctypes.cast(ctypes.create_string_buffer(rec_size.value),
                            ctypes.c_void_p))
        self.sgl.sg_iovs = ctypes.cast(ctypes.pointer(sgl_iov_list),
                                       ctypes.POINTER(daos_cref.IOV))
        self.sgl.sg_nr = rec_count
        self.sgl.sg_nr_out = rec_count

        dkey_iov = daos_cref.IOV()
        dkey_iov.iov_buf = ctypes.cast(dkey, ctypes.c_void_p)
        dkey_iov.iov_buf_len = ctypes.sizeof(dkey)
        dkey_iov.iov_len = ctypes.sizeof(dkey)

        # now do it
        func = self.context.get_function('fetch-obj')

        ret = func(self.obj.obj_handle, c_tx, ctypes.byref(dkey_iov), 1,
                   ctypes.byref(self.iod), ctypes.byref(self.sgl), None, None)
        if ret != 0:
            raise DaosApiError("Array fetch returned non-zero. RC: {0}"
                               .format(ret))

        # convert the output into a python list rather than return C types
        # outside this file
        output = []
        for i in range(rec_count.value):
            output.append(ctypes.string_at(sgl_iov_list[i].iov_buf,
                                           rec_size.value))
        return output

    def single_insert(self, dkey, akey, value, size, txn):
        """Update object with with a single value.

        dkey  --1st level key for the array value
        akey  --2nd level key for the array value
        value --string value to insert
        size  --size of the string
        txn   --which transaction to write to
        """
        c_tx = ctypes.c_uint64(txn)

        # put the data into the scatter gather list
        sgl_iov = daos_cref.IOV()
        sgl_iov.iov_len = size
        sgl_iov.iov_buf_len = size
        if value is not None:
            sgl_iov.iov_buf = ctypes.cast(value, ctypes.c_void_p)
        # testing only path
        else:
            sgl_iov.iov_buf = None
        self.sgl.sg_iovs = ctypes.pointer(sgl_iov)
        self.sgl.sg_nr = 1
        self.sgl.sg_nr_out = 1

        # self.epoch_range.epr_lo = 0
        # self.epoch_range.epr_hi = ~0

        # setup the descriptor
        if akey is not None:
            self.iod.iod_name.iov_buf = ctypes.cast(akey, ctypes.c_void_p)
            self.iod.iod_name.iov_buf_len = ctypes.sizeof(akey)
            self.iod.iod_name.iov_len = ctypes.sizeof(akey)
            self.iod.iod_type = 1
            self.iod.iod_size = size
            self.iod.iod_nr = 1
            # self.iod.iod_eprs = ctypes.cast(ctypes.pointer(self.epoch_range),
            #                                 ctypes.c_void_p)

        # now do it
        if dkey is not None:
            dkey_iov = daos_cref.IOV()
            dkey_iov.iov_buf = ctypes.cast(dkey, ctypes.c_void_p)
            dkey_iov.iov_buf_len = ctypes.sizeof(dkey)
            dkey_iov.iov_len = ctypes.sizeof(dkey)
            dkey_ptr = ctypes.pointer(dkey_iov)
        else:
            dkey_ptr = None

        func = self.context.get_function('update-obj')
        ret = func(self.obj.obj_handle, c_tx, dkey_ptr, 1,
                   ctypes.byref(self.iod), ctypes.byref(self.sgl), None)
        if ret != 0:
            raise DaosApiError("Object update returned non-zero. RC: {0}"
                               .format(ret))

    def single_fetch(self, dkey, akey, size, txn=0, test_hints=None):
        """Retrieve a single value from a dkey/akey pair.

        dkey --1st level key for the single value
        akey --2nd level key for the single value
        size --size of the string
        txn --which transaction to read from
        test_hints --optional set of values that allow for error injection,
            supported values 'sglnull', 'iodnull'.

        a string containing the value is returned
        """
        # init test_hints if necessary
        if test_hints is None:
            test_hints = []

        c_tx = ctypes.c_uint64(txn)

        if any("sglnull" in s for s in test_hints):
            sgl_ptr = None
            buf = ctypes.create_string_buffer(0)
        else:
            sgl_iov = daos_cref.IOV()
            sgl_iov.iov_len = ctypes.c_size_t(size)
            sgl_iov.iov_buf_len = ctypes.c_size_t(size)

            buf = ctypes.create_string_buffer(size)
            sgl_iov.iov_buf = ctypes.cast(buf, ctypes.c_void_p)
            self.sgl.sg_iovs = ctypes.pointer(sgl_iov)
            self.sgl.sg_nr = 1
            self.sgl.sg_nr_out = 1

            sgl_ptr = ctypes.pointer(self.sgl)

        # self.epoch_range.epr_lo = 0
        # self.epoch_range.epr_hi = ~0

        # setup the descriptor

        if any("iodnull" in s for s in test_hints):
            iod_ptr = None
        else:
            self.iod.iod_name.iov_buf = ctypes.cast(akey, ctypes.c_void_p)
            self.iod.iod_name.iov_buf_len = ctypes.sizeof(akey)
            self.iod.iod_name.iov_len = ctypes.sizeof(akey)
            self.iod.iod_type = 1
            self.iod.iod_size = ctypes.c_size_t(size)
            self.iod.iod_nr = 1
            # self.iod.iod_eprs = ctypes.cast(ctypes.pointer(self.epoch_range),
            #                                 ctypes.c_void_p)
            iod_ptr = ctypes.pointer(self.iod)

        if dkey is not None:
            dkey_iov = daos_cref.IOV()
            dkey_iov.iov_buf = ctypes.cast(dkey, ctypes.c_void_p)
            dkey_iov.iov_buf_len = ctypes.sizeof(dkey)
            dkey_iov.iov_len = ctypes.sizeof(dkey)
            dkey_ptr = ctypes.pointer(dkey_iov)
        else:
            dkey_ptr = None

        # now do it
        func = self.context.get_function('fetch-obj')
        ret = func(self.obj.obj_handle, c_tx, dkey_ptr,
                   1, iod_ptr, sgl_ptr, None, None)
        if ret != 0:
            raise DaosApiError("Object fetch returned non-zero. RC: {0}"
                               .format(ret))
        return buf

    def multi_akey_insert(self, dkey, data, txn):
        """Update object with with multiple values.

        Each value is tagged with an akey.  This is a bit of a mess but need to
        refactor all the I/O functions as a group at some point.

        dkey  --1st level key for the values
        data  --a list of tuples (akey, value)
        txn --which transaction to write to
        """
        c_tx = ctypes.c_uint64(txn)

        # put the data into the scatter gather list
        count = len(data)
        c_count = ctypes.c_uint(count)
        iods = (daos_cref.DaosIODescriptor * count)()
        sgl_list = (daos_cref.SGL * count)()
        i = 0
        for tup in data:

            sgl_iov = daos_cref.IOV()
            sgl_iov.iov_len = ctypes.c_size_t(len(tup[1])+1)
            sgl_iov.iov_buf_len = ctypes.c_size_t(len(tup[1])+1)
            sgl_iov.iov_buf = ctypes.cast(tup[1], ctypes.c_void_p)

            sgl_list[i].sg_nr_out = 1
            sgl_list[i].sg_nr = 1
            sgl_list[i].sg_iovs = ctypes.pointer(sgl_iov)

            iods[i].iod_name.iov_buf = ctypes.cast(tup[0], ctypes.c_void_p)
            iods[i].iod_name.iov_buf_len = ctypes.sizeof(tup[0])
            iods[i].iod_name.iov_len = ctypes.sizeof(tup[0])
            iods[i].iod_type = 1
            iods[i].iod_size = len(tup[1])+1
            iods[i].iod_nr = 1
            ctypes.memset(ctypes.byref(iods[i].iod_kcsum), 0, 16)
            i += 1
        iod_ptr = ctypes.pointer(iods)
        sgl_ptr = ctypes.pointer(sgl_list)

        if dkey is not None:
            dkey_iov = daos_cref.IOV()
            dkey_iov.iov_buf = ctypes.cast(dkey, ctypes.c_void_p)
            dkey_iov.iov_buf_len = ctypes.sizeof(dkey)
            dkey_iov.iov_len = ctypes.sizeof(dkey)
            dkey_ptr = ctypes.pointer(dkey_iov)
        else:
            dkey_ptr = None

        # now do it
        func = self.context.get_function('update-obj')
        ret = func(self.obj.obj_handle, c_tx, dkey_ptr, c_count,
                   iod_ptr, sgl_ptr, None)
        if ret != 0:
            raise DaosApiError("Object update returned non-zero. RC: {0}"
                               .format(ret))

    def multi_akey_fetch(self, dkey, keys, txn):
        """Retrieve multiple akeys & associated data.

        This is kind of a mess but will refactor all the I/O functions at some
        point.

        dkey --1st level key for the array value
        keys --a list of tuples where each tuple is an (akey, size), where size
             is the size of the data for that key
        txn --which tx to read from

        returns a dictionary containing the akey:value pairs
        """
        c_tx = ctypes.c_uint64(txn)

        # create scatter gather list to hold the returned data also
        # create the descriptor
        count = len(keys)
        c_count = ctypes.c_uint(count)
        i = 0
        sgl_list = (daos_cref.SGL * count)()
        iods = (daos_cref.DaosIODescriptor * count)()
        for key in keys:
            sgl_iov = daos_cref.IOV()
            sgl_iov.iov_len = ctypes.c_ulong(key[1].value+1)
            sgl_iov.iov_buf_len = ctypes.c_ulong(key[1].value+1)
            buf = ctypes.create_string_buffer(key[1].value+1)
            sgl_iov.iov_buf = ctypes.cast(buf, ctypes.c_void_p)

            sgl_list[i].sg_nr_out = 1
            sgl_list[i].sg_nr = 1
            sgl_list[i].sg_iovs = ctypes.pointer(sgl_iov)

            iods[i].iod_name.iov_buf = ctypes.cast(key[0], ctypes.c_void_p)
            iods[i].iod_name.iov_buf_len = ctypes.sizeof(key[0])
            iods[i].iod_name.iov_len = ctypes.sizeof(key[0])
            iods[i].iod_type = 1
            iods[i].iod_size = ctypes.c_ulong(key[1].value+1)

            iods[i].iod_nr = 1
            ctypes.memset(ctypes.byref(iods[i].iod_kcsum), 0, 16)
            i += 1
        sgl_ptr = ctypes.pointer(sgl_list)

        dkey_iov = daos_cref.IOV()
        dkey_iov.iov_buf = ctypes.cast(dkey, ctypes.c_void_p)
        dkey_iov.iov_buf_len = ctypes.sizeof(dkey)
        dkey_iov.iov_len = ctypes.sizeof(dkey)

        # now do it
        func = self.context.get_function('fetch-obj')

        ret = func(self.obj.obj_handle, c_tx, ctypes.byref(dkey_iov),
                   c_count, ctypes.byref(iods), sgl_ptr, None, None)
        if ret != 0:
            raise DaosApiError("multikey fetch returned non-zero. RC: {0}"
                               .format(ret))
        result = {}
        i = 0
        for sgl in sgl_list:
            char_p = ctypes.cast((sgl.sg_iovs).contents.iov_buf,
                                 ctypes.c_char_p)
            result[(keys[i][0]).value] = char_p.value
            i += 1

        return result


class DaosContainer(object):
    """A python object representing a DAOS container."""

    def __init__(self, context, cuuid=None, poh=None, coh=None):
        """Set up the python container object, not the real container."""
        self.context = context
        self.attached = 0
        self.opened = 0

        # ignoring caller parameters for now

        self.uuid = (ctypes.c_ubyte * 1)(0)
        self.coh = ctypes.c_uint64(0)
        self.poh = ctypes.c_uint64(0)
        self.info = daos_cref.ContInfo()

    def get_uuid_str(self):
        """Return C representation of Python string."""
        return conversion.c_uuid_to_str(self.uuid)

    def create(self, poh, con_uuid=None, cb_func=None):
        """Send a container creation request to the daos server group."""
        # create a random uuid if none is provided
        self.uuid = (ctypes.c_ubyte * 16)()
        if con_uuid is None:
            conversion.c_uuid(uuid.uuid4(), self.uuid)
        elif con_uuid == "NULLPTR":
            self.uuid = None
        else:
            conversion.c_uuid(con_uuid, self.uuid)

        self.poh = poh

        func = self.context.get_function('create-cont')

        # the callback function is optional, if not supplied then run the
        # create synchronously, if its there then run it in a thread
        if cb_func is None:
            ret = func(self.poh, self.uuid, None, None)
            if ret != 0:
                self.uuid = (ctypes.c_ubyte * 1)(0)
                raise DaosApiError(
                    "Container create returned non-zero. RC: {0}".format(ret))
            else:
                self.attached = 1
        else:
            event = daos_cref.DaosEvent()
            params = [self.poh, self.uuid, None, event]
            thread = threading.Thread(target=daos_cref.AsyncWorker1,
                                      args=(func,
                                            params,
                                            self.context,
                                            cb_func,
                                            self))
            thread.start()

    def destroy(self, force=1, poh=None, con_uuid=None, cb_func=None):
        """Send a container destroy request to the daos server group."""
        # caller can override pool handle and uuid
        if poh is not None:
            self.poh = poh
        if con_uuid is not None:
            conversion.c_uuid(con_uuid, self.uuid)

        c_force = ctypes.c_uint(force)

        func = self.context.get_function('destroy-cont')

        # the callback function is optional, if not supplied then run the
        # create synchronously, if its there then run it in a thread
        if cb_func is None:
            ret = func(self.poh, self.uuid, c_force, None)
            if ret != 0:
                raise DaosApiError("Container destroy returned non-zero. "
                                   "RC: {0}".format(ret))
            else:
                self.attached = 0
        else:
            event = daos_cref.DaosEvent()
            params = [self.poh, self.uuid, c_force, event]
            thread = threading.Thread(target=daos_cref.AsyncWorker1,
                                      args=(func,
                                            params,
                                            self.context,
                                            cb_func,
                                            self))
            thread.start()

    def open(self, poh=None, cuuid=None, flags=None, cb_func=None):
        """Send a container open request to the daos server group."""
        # parameters can be used to associate this python object with a
        # DAOS container or they may already have been set
        if poh is not None:
            self.poh = poh
        if cuuid is not None:
            conversion.c_uuid(cuuid, self.uuid)

        # Note that 2 is read/write
        c_flags = ctypes.c_uint(2)
        if flags is not None:
            c_flags = ctypes.c_uint(flags)

        func = self.context.get_function('open-cont')

        # the callback function is optional, if not supplied then run the
        # create synchronously, if its there then run it in a thread
        if cb_func is None:
            ret = func(self.poh, self.uuid, c_flags, ctypes.byref(self.coh),
                       ctypes.byref(self.info), None)
            if ret != 0:
                raise DaosApiError("Container open returned non-zero. RC: {0}"
                                   .format(ret))
            else:
                self.opened = 1
        else:
            event = daos_cref.DaosEvent()
            params = [self.poh, self.uuid, c_flags, ctypes.byref(self.coh),
                      ctypes.byref(self.info), event]
            thread = threading.Thread(target=daos_cref.AsyncWorker1,
                                      args=(func,
                                            params,
                                            self.context,
                                            cb_func,
                                            self))
            thread.start()

    def close(self, coh=None, cb_func=None):
        """Send a container close request to the daos server group."""
        # parameters can be used to associate this python object with a
        # DAOS container or they may already have been set
        if coh is not None:
            self.coh = coh

        func = self.context.get_function('close-cont')

        # the callback function is optional, if not supplied then run the
        # create synchronously, if its there then run it in a thread
        if cb_func is None:
            ret = func(self.coh, None)
            if ret != 0:
                raise DaosApiError("Container close returned non-zero. RC: {0}"
                                   .format(ret))
            else:
                self.opened = 0
        else:
            event = daos_cref.DaosEvent()
            params = [self.coh, event]
            thread = threading.Thread(target=daos_cref.AsyncWorker1,
                                      args=(func,
                                            params,
                                            self.context,
                                            cb_func,
                                            self))
            thread.start()

    def query(self, coh=None, cb_func=None):
        """Query container information."""
        # allow caller to override the handle
        if coh is not None:
            self.coh = coh

        func = self.context.get_function('query-cont')

        if cb_func is None:
            ret = func(self.coh, ctypes.byref(self.info), None, None)
            if ret != 0:
                raise DaosApiError("Container query returned non-zero. RC: {0}"
                                   .format(ret))
            return self.info
        else:
            event = daos_cref.DaosEvent()
            params = [self.coh, ctypes.byref(self.info), None, event]
            thread = threading.Thread(target=daos_cref.AsyncWorker1,
                                      args=(func,
                                            params,
                                            self.context,
                                            cb_func,
                                            self))
            thread.start()
        return None

    def get_new_tx(self):
        """Start a transaction on this container."""
        # container should be  in the open state
        if self.coh == 0:
            raise DaosApiError("Container needs to be open.")

        txn = 0
        c_tx = ctypes.c_uint64(txn)

        func = self.context.get_function('open-tx')
        ret = func(self.coh, ctypes.byref(c_tx), None)
        if ret != 0:
            raise DaosApiError("tx open returned non-zero. RC: {0}"
                               .format(ret))

        return c_tx.value

    def commit_tx(self, txn):
        """Commit a transaction that is done being modified."""
        # container should be  in the open state
        if self.coh == 0:
            raise DaosApiError("Container needs to be open.")

        c_tx = ctypes.c_uint64(txn)

        func = self.context.get_function('commit-tx')
        ret = func(c_tx, None)
        if ret != 0:
            raise DaosApiError("TX commit returned non-zero. RC: {0}"
                               .format(ret))

    def close_tx(self, txn):
        """Close out a transaction that is done being modified."""
        # container should be  in the open state
        if self.coh == 0:
            raise DaosApiError("Container needs to be open.")

        c_tx = ctypes.c_uint64(txn)

        func = self.context.get_function('close-tx')
        ret = func(c_tx, None)
        if ret != 0:
            raise DaosApiError("TX close returned non-zero. RC: {0}"
                               .format(ret))

    def abort_tx(self, txn):
        """Abort a transaction that is done being modified."""
        # container should be  in the open state
        if self.coh == 0:
            raise DaosApiError("Container needs to be open.")

        c_tx = ctypes.c_uint64(txn)

        func = self.context.get_function('destroy-tx')
        ret = func(c_tx, None)
        if ret != 0:
            raise DaosApiError("TX abort returned non-zero. RC: {0}"
                               .format(ret))

    def write_an_array_value(self, datalist, dkey, akey, obj=None, rank=None,
                             obj_cls=None):
        """Write an array of data to an object.

        If an object is not supplied a new one is created.  The update occurs
        in its own epoch and the epoch is committed once the update is
        complete.

        As a simplification I'm expecting the datalist values, dkey and akey
        to be strings.  The datalist values should all be the same size.
        """
        # container should be  in the open state
        if self.coh == 0:
            raise DaosApiError("Container needs to be open.")

        txn = self.get_new_tx()

        # build a list of tuples where each tuple contains one of the array
        # values and its length in bytes (characters since really expecting
        # strings as the data)
        c_values = []
        for item in datalist:
            c_values.append((ctypes.create_string_buffer(item), len(item)+1))
        c_dkey = ctypes.create_string_buffer(dkey)
        c_akey = ctypes.create_string_buffer(akey)

        # oid can be None in which case a new one is created
        ioreq = IORequest(self.context, self, obj, rank, 2, objtype=obj_cls)
        ioreq.insert_array(c_dkey, c_akey, c_values, txn)
        self.commit_tx(txn)
        return ioreq.obj, txn

    def write_an_obj(self, thedata, size, dkey, akey, obj=None, rank=None,
                     obj_cls=None):
        """Write a single value to an object.

        If an object isn't supplied a new one is created.  The update occurs in
        its own epoch and the epoch is committed once the update is complete.
        The default object class specified here, 13, means replication.
        """
        # container should be  in the open state
        if self.coh == 0:
            raise DaosApiError("Container needs to be open.")

        txn = self.get_new_tx()

        if thedata is not None:
            c_value = ctypes.create_string_buffer(thedata)
        else:
            c_value = None
        c_size = ctypes.c_size_t(size)

        if dkey is None:
            c_dkey = None
        else:
            c_dkey = ctypes.create_string_buffer(dkey)
        if akey is None:
            c_akey = None
        else:
            c_akey = ctypes.create_string_buffer(akey)

        # obj can be None in which case a new one is created
        ioreq = IORequest(self.context, self, obj, rank, objtype=obj_cls)
        ioreq.single_insert(c_dkey, c_akey, c_value, c_size, txn)
        self.commit_tx(txn)
        return ioreq.obj, txn

    def write_multi_akeys(self, dkey, data, obj=None, rank=None, obj_cls=None):
        """Write multiple values to an object, each tagged with a unique akey.

        If an object isn't supplied a new one is created.  The update
        occurs in its own epoch and the epoch is committed once the update is
        complete.

        dkey --the first level key under which all the data is stored.
        data --a list of tuples where each tuple is (akey, data)
        obj  --the object to insert the data into, if None then a new object
               is created.
        rank --the rank to send the update request to
        """
        # container should be  in the open state
        if self.coh == 0:
            raise DaosApiError("Container needs to be open.")

        txn = self.get_new_tx()

        if dkey is None:
            c_dkey = None
        else:
            c_dkey = ctypes.create_string_buffer(dkey)

        c_data = []
        for tup in data:
            newtup = (ctypes.create_string_buffer(tup[0]),
                      ctypes.create_string_buffer(tup[1]))
            c_data.append(newtup)

        # obj can be None in which case a new one is created
        ioreq = IORequest(self.context, self, obj, rank, objtype=obj_cls)

        ioreq.multi_akey_insert(c_dkey, c_data, txn)
        self.commit_tx(txn)
        return ioreq.obj, txn

    def read_an_array(self, rec_count, rec_size, dkey, akey, obj, txn):
        """Read an array value from the specified object.

        rec_count --number of records (array indicies) to read
        rec_size --each value in the array must be this size

        """
        # container should be  in the open state
        if self.coh == 0:
            raise DaosApiError("Container needs to be open.")

        c_rec_count = ctypes.c_uint(rec_count)
        c_rec_size = ctypes.c_size_t(rec_size)
        c_dkey = ctypes.create_string_buffer(dkey)
        c_akey = ctypes.create_string_buffer(akey)

        ioreq = IORequest(self.context, self, obj)
        buf = ioreq.fetch_array(c_dkey, c_akey, c_rec_count,
                                c_rec_size, txn)
        return buf

    def read_multi_akeys(self, dkey, data, obj, txn):
        """Read multiple values as given by their akeys.

        dkey  --which dkey to read from
        obj   --which object to read from
        txn   --which tx to read from
        data  --a list of tuples (akey, size) where akey is
                the 2nd level key, size is the maximum data
                size for the paired akey

        returns a dictionary of akey:data pairs
        """
        # container should be  in the open state
        if self.coh == 0:
            raise DaosApiError("Container needs to be open.")

        c_dkey = ctypes.create_string_buffer(dkey)

        c_data = []
        for tup in data:
            newtup = (ctypes.create_string_buffer(tup[0]),
                      ctypes.c_size_t(tup[1]))
            c_data.append(newtup)

        ioreq = IORequest(self.context, self, obj)
        buf = ioreq.multi_akey_fetch(c_dkey, c_data, txn)
        return buf

    def read_an_obj(self, size, dkey, akey, obj, txn, test_hints=None):
        """Read a single value from an object in this container."""
        # init test_hints if necessary
        if test_hints is None:
            test_hints = []

        # container should be in the open state
        if self.coh == 0:
            raise DaosApiError("Container needs to be open.")

        if dkey is None:
            c_dkey = None
        else:
            c_dkey = ctypes.create_string_buffer(dkey)
        c_akey = ctypes.create_string_buffer(akey)

        ioreq = IORequest(self.context, self, obj)
        buf = ioreq.single_fetch(c_dkey, c_akey, size, txn, test_hints)
        return buf

    def local2global(self):
        """Create a global container handle that can be shared."""
        c_glob = daos_cref.IOV()
        c_glob.iov_len = 0
        c_glob.iov_buf_len = 0
        c_glob.iov_buf = None

        func = self.context.get_function("convert-clocal")
        ret = func(self.coh, ctypes.byref(c_glob))
        if ret != 0:
            raise DaosApiError("Cntnr local2global returned non-zero. RC: {0}"
                               .format(ret))
        # now call it for real
        c_buf = ctypes.create_string_buffer(c_glob.iov_buf_len)
        c_glob.iov_buf = ctypes.cast(c_buf, ctypes.c_void_p)
        ret = func(self.coh, ctypes.byref(c_glob))
        buf = bytearray()
        buf.extend(c_buf.raw)
        return c_glob.iov_len, c_glob.iov_buf_len, buf

    def global2local(self, context, iov_len, buf_len, buf):
        """Convert a global container handle to a local handle."""
        func = self.context.get_function("convert-cglobal")

        c_glob = daos_cref.IOV()
        c_glob.iov_len = iov_len
        c_glob.iov_buf_len = buf_len
        c_buf = ctypes.create_string_buffer(str(buf))
        c_glob.iov_buf = ctypes.cast(c_buf, ctypes.c_void_p)

        local_handle = ctypes.c_uint64(0)

        ret = func(self.poh, c_glob, ctypes.byref(local_handle))
        if ret != 0:
            raise DaosApiError("Container global2local returned non-zero. "
                               "RC: {0}".format(ret))
        self.coh = local_handle
        return local_handle

    def list_attr(self, coh=None, cb_func=None):
        """Retrieve a list of user-defined container attribute values.

        Args:
            coh [Optional]:     Container Handler.
            cb_func[Optional]:  To run API in Asynchronous mode.
        return:
            total_size[int]: Total aggregate size of attributes names.
            buffer[String]: Complete aggregated attributes names.
        """
        if coh is not None:
            self.coh = coh
        func = self.context.get_function('list-cont-attr')

        # This is for getting the Aggregate size of all attributes names first
        # if it's not passed as a dictionary.
        sbuf = ctypes.create_string_buffer(100).raw
        t_size = ctypes.pointer(ctypes.c_size_t(100))
        ret = func(self.coh, sbuf, t_size)
        if ret != 0:
            raise DaosApiError("Container list-cont-attr returned non-zero. "
                               "RC: {0}".format(ret))
        buf = t_size[0]

        buff = ctypes.create_string_buffer(buf + 1).raw
        total_size = ctypes.pointer(ctypes.c_size_t(buf + 1))

        # This will retrieve the list of attributes names.
        if cb_func is None:
            ret = func(self.coh, buff, total_size, None)
            if ret != 0:
                raise DaosApiError(
                    "Container List Attribute returned non-zero. "
                    "RC: {0}".format(ret))
        else:
            event = daos_cref.DaosEvent()
            params = [self.coh, buff, total_size, event]
            thread = threading.Thread(target=daos_cref.AsyncWorker1,
                                      args=(func,
                                            params,
                                            self.context,
                                            cb_func,
                                            self))
            thread.start()
        return total_size[0], buff

    def set_attr(self, data, coh=None, cb_func=None):
        """Set a list of user-defined container attributes.

        Args:
            data[Required]:     Dictionary of Attribute name and value.
            coh [Optional]:     Container Handler
            cb_func[Optional]:  To run API in Asynchronous mode.
        return:
            None
        """
        if coh is not None:
            self.coh = coh

        func = self.context.get_function('set-cont-attr')

        att_names = (ctypes.c_char_p * len(data))(*list(data.keys()))
        names = ctypes.cast(att_names, ctypes.POINTER(ctypes.c_char_p))

        no_of_att = ctypes.c_int(len(data))

        att_values = (ctypes.c_char_p * len(data))(*list(data.values()))
        values = ctypes.cast(att_values, ctypes.POINTER(ctypes.c_char_p))

        size_of_att_val = []
        for key in data.keys():
            if data[key] is not None:
                size_of_att_val.append(len(data[key]))
            else:
                size_of_att_val.append(0)
        sizes = (ctypes.c_size_t * len(data))(*size_of_att_val)

        # the callback function is optional, if not supplied then run the
        # create synchronously, if its there then run it in a thread
        if cb_func is None:
            ret = func(self.coh, no_of_att, names, values, sizes, None)
            if ret != 0:
                raise DaosApiError("Container Set Attribute returned non-zero "
                                   "RC: {0}".format(ret))
        else:
            event = daos_cref.DaosEvent()
            params = [self.coh, no_of_att, names, values, sizes, event]
            thread = threading.Thread(target=daos_cref.AsyncWorker1,
                                      args=(func,
                                            params,
                                            self.context,
                                            cb_func,
                                            self))
            thread.start()

    def get_attr(self, attr_names, coh=None, cb_func=None):
        """Retrieve a list of user-defined container attribute values.

        Note the presumption that no value is larger than 100 chars.
        Args:
            attr_names[Required]:     Attribute name list
            coh [Optional]:     Container Handler
            cb_func[Optional]:  To run API in Asynchronous mode.
        return:
            dictionary containing the requested attributes as key:value pairs.
        """
        if not attr_names:
            raise DaosApiError("Attribute names should not be empty")

        # you can override handle for testing purposes
        if coh is not None:
            self.coh = coh

        attr_count = len(attr_names)
        attr_names_c = (ctypes.c_char_p * attr_count)(*attr_names)

        no_of_att = ctypes.c_int(attr_count)
        buffers = ctypes.c_char_p * attr_count
        buff = buffers(*[ctypes.c_char_p(ctypes.create_string_buffer(100).raw)
                         for i in range(attr_count)])

        size_of_att_val = [100] * attr_count
        sizes = (ctypes.c_size_t * attr_count)(*size_of_att_val)

        func = self.context.get_function('get-cont-attr')
        if cb_func is None:
            ret = func(self.coh, no_of_att, ctypes.byref(attr_names_c),
                       ctypes.byref(buff), sizes, None)
            if ret != 0:
                raise DaosApiError("Container Get Attribute returned non-zero "
                                   "RC: {0}".format(ret))
        else:
            event = daos_cref.DaosEvent()
            params = [self.coh, no_of_att, ctypes.byref(attr_names_c),
                      ctypes.byref(buff), sizes, event]
            thread = threading.Thread(target=daos_cref.AsyncWorker1,
                                      args=(func,
                                            params,
                                            self.context,
                                            cb_func,
                                            self))
            thread.start()

        results = {}
        i = 0
        for attr in attr_names:
            results[attr] = buff[i][:sizes[i]]
            i += 1

        return results

    def aggregate(self, coh, epoch, cb_func=None):
        """Aggregate the container epochs.

        Args:
            coh - Container handler
            epoch - Epoch to be aggregated to.
            cb_func[Optional]:  To run API in Asynchronous mode.
        return:
            None
        raise:
            DaosApiError raised incase of API return code is nonzero
        """
        self.coh = coh
        func = self.context.get_function('cont-aggregate')
        epoch = ctypes.c_uint64(epoch)

        if cb_func is None:
            retcode = func(coh, epoch, None)
            if retcode != 0:
                raise DaosApiError("cont aggregate returned non-zero.RC: {0}"
                                   .format(retcode))
        else:
            event = daos_cref.DaosEvent()
            params = [coh, epoch, event]
            thread = threading.Thread(target=daos_cref.AsyncWorker1,
                                      args=(func,
                                            params,
                                            self.context,
                                            cb_func,
                                            self))
            thread.start()


class DaosSnapshot(object):
    """A python object that can represent a DAOS snapshot.

    We do not save the coh in the snapshot since it is different each time the
    container is opened.
    """

    def __init__(self, context, name=None):
        """Initialize a DasoSnapshot object.

        The epoch is represented as a Python integer so when sending it to
        libdaos we know to always convert it to a ctype.
        """
        self.context = context
        self.name = name            # currently unused
        self.epoch = 0

    def create(self, coh, epoch):
        """Send a snapshot creation request.

        Store the info in the DaosSnapshot object.

        coh     --ctype.u_long handle on an open container
        epoch   --the epoch number of the obj to be snapshotted
        """
        func = self.context.get_function('create-snap')
        epoch = ctypes.c_uint64(epoch)
        retcode = func(coh, ctypes.byref(epoch), None, None)
        self.epoch = epoch.value
        if retcode != 0:
            raise DaosApiError("Snapshot create returned non-zero. RC: {0}"
                               .format(retcode))

    # TODO Generalize this function to accept and return the number of
    #  snapshots and the epochs and names lists. See description of
    #  daos_cont_list_snap in src/include/daos_api.h. This must be done for
    #  DAOS-1336 Verify container snapshot info.
    def list(self, coh, epoch=None):
        """Call daos_cont_snap_list.

        Make sure there is a snapshot in the list.

        coh --ctype.u_long handle on an open container
        Returns the value of the epoch for this DaosSnapshot object.
        """
        func = self.context.get_function('list-snap')
        if epoch is None:
            epoch = self.epoch
        num = ctypes.c_uint64(1)
        epoch = ctypes.c_uint64(self.epoch)
        anchor = daos_cref.Anchor()
        retcode = func(coh, ctypes.byref(num), ctypes.byref(epoch), None,
                       ctypes.byref(anchor), None)
        if retcode != 0:
            raise DaosApiError("Snapshot create returned non-zero. RC: {0}"
                               .format(retcode))
        return epoch.value

    def open(self, coh, epoch=None):
        """Get a tx handle for the snapshot and return it.

        coh --ctype.u_long handle on an open container
        returns a handle on the snapshot represented by this DaosSnapshot
        object.
        """
        func = self.context.get_function('open-snap')
        if epoch is None:
            epoch = self.epoch
        epoch = ctypes.c_uint64(self.epoch)
        txhndl = ctypes.c_uint64(0)
        retcode = func(coh, epoch, ctypes.byref(txhndl), None)
        if retcode != 0:
            raise DaosApiError("Snapshot handle returned non-zero. RC: {0}"
                               .format(retcode))
        return txhndl

    def destroy(self, coh, epoch=None, evnt=None):
        """Destroy the snapshot.

        The "epoch range" is a struct with the lowest epoch and the highest
        epoch to destroy. We have only one epoch for this single snapshot
        object.

        coh     --ctype.u_long open container handle
        evnt    --event (may be None)
        # need container handle coh, and the epoch range
        """
        func = self.context.get_function('destroy-snap')
        if epoch is None:
            epoch = self.epoch
        epoch = ctypes.c_uint64(self.epoch)
        epr = daos_cref.EpochRange()
        epr.epr_lo = epoch
        epr.epr_hi = epoch
        retcode = func(coh, epr, evnt)
        if retcode != 0:
            raise Exception("Failed to destroy the snapshot. RC: {0}"
                            .format(retcode))


class DaosServer(object):
    """Represent a DAOS Server."""

    def __init__(self, context, group, rank):
        """Set up the python pool object, not the real pool."""
        self.context = context
        self.group_name = group
        self.rank = rank

    def kill(self, force):
        """Send a pool creation request to the daos server group."""
        c_group = ctypes.create_string_buffer(self.group_name)
        c_force = ctypes.c_int(force)
        c_rank = ctypes.c_uint(self.rank)

        func = self.context.get_function('kill-server')
        ret = func(c_group, c_rank, c_force, None)
        if ret != 0:
            raise DaosApiError("Server kill returned non-zero. RC: {0}"
                               .format(ret))


# pylint: disable=pylint-too-few-public-methods
class DaosContext(object):
    """Provides environment and other info for a DAOS client."""

    def __init__(self, path):
<<<<<<< HEAD
        """Set up the DAOS API and MPI."""
        self.libdaos = ctypes.CDLL(path+"libdaos.so.0.6.0",
=======
        """ setup the DAOS API and MPI """

        # first find the DAOS version
        with open(os.path.join(path, "daos", "VERSION"),
                  "r") as version_file:
            daos_version = version_file.read().rstrip()

        self.libdaos = ctypes.CDLL(path+"libdaos.so.{}".format(daos_version),
>>>>>>> f70e3b4f
                                   mode=ctypes.DEFAULT_MODE)
        ctypes.CDLL(path+"libdaos_common.so",
                    mode=ctypes.RTLD_GLOBAL)

        self.libtest = ctypes.CDLL(path+"libdaos_tests.so",
                                   mode=ctypes.DEFAULT_MODE)
        self.libdaos.daos_init()
        # Note: action-subject format
        self.ftable = {
            'add-target':      self.libdaos.daos_pool_add_tgt,
            'close-cont':      self.libdaos.daos_cont_close,
            'close-obj':       self.libdaos.daos_obj_close,
            'close-tx':        self.libdaos.daos_tx_close,
            'commit-tx':       self.libdaos.daos_tx_commit,
            'connect-pool':    self.libdaos.daos_pool_connect,
            'convert-cglobal': self.libdaos.daos_cont_global2local,
            'convert-clocal':  self.libdaos.daos_cont_local2global,
            'convert-pglobal': self.libdaos.daos_pool_global2local,
            'convert-plocal':  self.libdaos.daos_pool_local2global,
            'create-cont':     self.libdaos.daos_cont_create,
            'create-eq':       self.libdaos.daos_eq_create,
            'create-pool':     self.libdaos.daos_pool_create,
            'create-snap':     self.libdaos.daos_cont_create_snap,
            'd_log':           self.libtest.dts_log,
            'destroy-cont':    self.libdaos.daos_cont_destroy,
            'destroy-eq':      self.libdaos.daos_eq_destroy,
            'destroy-pool':    self.libdaos.daos_pool_destroy,
            'destroy-snap':    self.libdaos.daos_cont_destroy_snap,
            'destroy-tx':      self.libdaos.daos_tx_abort,
            'disconnect-pool': self.libdaos.daos_pool_disconnect,
            'evict-client':    self.libdaos.daos_pool_evict,
            'exclude-target':  self.libdaos.daos_pool_tgt_exclude,
            'extend-pool':     self.libdaos.daos_pool_extend,
            'fetch-obj':       self.libdaos.daos_obj_fetch,
            'generate-oid':    self.libtest.dts_oid_gen,
            'get-cont-attr':   self.libdaos.daos_cont_get_attr,
            'get-pool-attr':   self.libdaos.daos_pool_get_attr,
            'get-layout':      self.libdaos.daos_obj_layout_get,
            'init-event':      self.libdaos.daos_event_init,
            'kill-server':     self.libdaos.daos_mgmt_svc_rip,
            'kill-target':     self.libdaos.daos_pool_tgt_exclude_out,
            'list-attr':       self.libdaos.daos_cont_list_attr,
            'list-cont-attr':  self.libdaos.daos_cont_list_attr,
            'list-pool-attr':  self.libdaos.daos_pool_list_attr,
            'cont-aggregate':  self.libdaos.daos_cont_aggregate,
            'list-snap':       self.libdaos.daos_cont_list_snap,
            'open-cont':       self.libdaos.daos_cont_open,
            'open-obj':        self.libdaos.daos_obj_open,
            'open-snap':       self.libdaos.daos_tx_open_snap,
            'open-tx':         self.libdaos.daos_tx_open,
            'poll-eq':         self.libdaos.daos_eq_poll,
            'punch-akeys':     self.libdaos.daos_obj_punch_akeys,
            'punch-dkeys':     self.libdaos.daos_obj_punch_dkeys,
            'punch-obj':       self.libdaos.daos_obj_punch,
            'query-cont':      self.libdaos.daos_cont_query,
            'query-obj':       self.libdaos.daos_obj_query,
            'query-pool':      self.libdaos.daos_pool_query,
            'query-target':    self.libdaos.daos_pool_query_target,
            'set-cont-attr':   self.libdaos.daos_cont_set_attr,
            'set-pool-attr':   self.libdaos.daos_pool_set_attr,
            'stop-service':    self.libdaos.daos_pool_stop_svc,
            'test-event':      self.libdaos.daos_event_test,
            'update-obj':      self.libdaos.daos_obj_update}

    def __del__(self):
        """Cleanup the DAOS API."""
        self.libdaos.daos_fini()

    def get_function(self, function):
        """Call a function through the API."""
        return self.ftable[function]
# pylint: enable=pylint-too-few-public-methods


class DaosLog:
    """Expose functionality to write to the DAOS client log."""

    def __init__(self, context):
        """Set up the log object."""
        self.context = context

    def debug(self, msg):
        """Entry point for debug msgs."""
        self.daos_log(msg, daos_cref.Logfac.DEBUG)

    def info(self, msg):
        """Entry point for info msgs."""
        self.daos_log(msg, daos_cref.Logfac.INFO)

    def warning(self, msg):
        """Entry point for warning msgs."""
        self.daos_log(msg, daos_cref.Logfac.WARNING)

    def error(self, msg):
        """Entry point for error msgs."""
        self.daos_log(msg, daos_cref.Logfac.ERROR)

    def daos_log(self, msg, level):
        """Write specified message to client daos.log."""
        func = self.context.get_function("d_log")

        caller = inspect.getframeinfo(inspect.stack()[2][0])
        caller_func = sys._getframe(1).f_back.f_code.co_name
        filename = os.path.basename(caller.filename)

        c_filename = ctypes.create_string_buffer(filename)
        c_line = ctypes.c_int(caller.lineno)
        c_msg = ctypes.create_string_buffer(msg)
        c_caller_func = ctypes.create_string_buffer(caller_func)
        c_level = ctypes.c_uint64(level)

        func(c_msg, c_filename, c_caller_func, c_line, c_level)


class DaosApiError(Exception):
    """DAOS API exception class."""


if __name__ == '__main__':
    # this file is not intended to be run in normal circumstances
    # this is strictly unit test code here in main, there is a lot
    # of rubbish but it makes it easy to try stuff out as we expand
    # this interface.  Will eventially be removed or formalized.

    # try:
    #     # this works so long as this file is in its usual place
    #     with open('../../../.build_vars.json') as f:
    #         data = json.load(f)

    #     CONTEXT = DaosContext(data['PREFIX'] + '/lib/')
    #     print ("initialized!!!\n")

    #     POOL = DaosPool(CONTEXT)
    #     tgt_list = [1]
    #     POOL.create(448, os.getuid(), os.getgid(), 1024 * 1024 * 1024,
    #                 b'daos_server')
    #     time.sleep(2)
    #     print ("Pool create called\n")
    #     print ("uuid is " + POOL.get_uuid_str())

    #     #time.sleep(5)
    #     print ("handle before connect {0}\n".format(POOL.handle))

    #     POOL.connect(1 << 1)

    #     print ("Main: handle after connect {0}\n".format(POOL.handle))

    #     CONTAINER = DaosContainer(CONTEXT)
    #     CONTAINER.create(POOL.handle)

    #     print ("container created {}".format(CONTAINER.get_uuid_str()))

    #     #POOL.pool_svc_stop()
    #     pool_info = POOL.pool_query()
    #     print c_uuid_to_str(pool_info.pi_uuid)
    #     print pool_info.pi_ntargets
    #     print pool_info.pi_nnodes
    #     print pool_info.pi_ndisabled
    #     print pool_info.pi_gid
    #     print pool_info.pi_mode
    #     print pool_info.pi_leader

    #     print "Storage Pool Space information"
    #     for i in range(2):
    #         print "-----------------{}".format(i)
    #         print "Total size: {}".format(
    #            pool_info.pi_space.ps_space.s_total[i])
    #         print "Free:{}, min:{}, max:{}, mean:{}".format(
    #            pool_info.pi_space.ps_space.s_free[i],
    #            pool_info.pi_space.ps_free_min[i],
    #            pool_info.pi_space.ps_free_max[i],
    #            pool_info.pi_space.ps_free_mean[i])

    #     time.sleep(5)

    #     CONTAINER.open()
    #     print ("container opened {}".format(CONTAINER.get_uuid_str()))

    #     time.sleep(5)

    #     CONTAINER.query()
    #     print ("Epoch highest committed: {}".format(CONTAINER.info.es_hce))

    #     thedata = "a string that I want to stuff into an object"
    #     size = 45
    #     dkey = "this is the dkey"
    #     akey = "this is the akey"

    #     obj, epoch = CONTAINER.write_an_obj(thedata, size, dkey, akey, None,
    #                                         5)
    #     print ("data write finished with epoch {}".format(epoch))

    #     obj.get_layout()
    #     for i in obj.tgt_rank_list:
    #         print ("rank for obj:{}".format(i))

    #     time.sleep(5)

    #     thedata2 = CONTAINER.read_an_obj(size, dkey, akey, obj, epoch)
    #     print (repr(thedata2.value))

    #     thedata3 = "a different string that I want to stuff into an object"
    #     size = 55
    #     dkey2 = "this is the dkey"
    #     akey2 = "this is the akey"

    #     obj2, epoch2 = CONTAINER.write_an_obj(thedata3, size, dkey2,
    #                                           akey2, obj, 4)
    #     print ("data write finished, in epoch {}".format(epoch2))

    #     obj2.get_layout()

    #     time.sleep(5)

    #     thedata4 = CONTAINER.read_an_obj(size, dkey2, akey2, obj2, epoch2)
    #     print (repr(thedata4.value))

    #     thedata5 = CONTAINER.read_an_obj(size, dkey2, akey2, obj, epoch)
    #     print (repr(thedata5.value))

    #     data = {"First":  "1111111111",
    #             "Second": "22222222222222222222",
    #             "Third":  "333333333333333333333333333333"}
    #     print ("=====Set Attr =====")
    #     CONTAINER.set_attr(data = data)
    #     print ("=====List Attr =====")
    #     # commenting out below line, list_attr has no data param
    #     # size, buf = CONTAINER.list_attr(data = data)
    #     # print size, buf
    #     print ("=====Get Attr =====")
    #     val = CONTAINER.get_attr(data = data)
    #     for i in range(0, len(data)):
    #         print(val[i])

    #     CONTAINER.close()
    #     print ("container closed {}".format(CONTAINER.get_uuid_str()))

    #     time.sleep(15)

    #     CONTAINER.destroy(1)

    #     print ("container destroyed")

    #     #POOL.disconnect(rubbish)
    #     #POOL.disconnect()
    #     #print ("Main past disconnect\n")

    #     #time.sleep(5)

    #     #tgts = [2]
    #     #POOL.exclude(tgts, rubbish)
    #     #POOL.exclude_out(tgts, rubbish)
    #     #POOL.exclude_out(tgts)
    #     #print ("Main past exclude\n")

    #     #POOL.evict(rubbish)

    #     #time.sleep(5)

    #     #POOL.tgt_add(tgts, rubbish)

    #     #print ("Main past tgt_add\n")

    #     #POOL.destroy(1)
    #     #print ("Pool destroyed")

    #     #SERVICE = DaosServer(CONTEXT, b'daos_server', 5)
    #     #SERVICE.kill(1)
    #     #print ("server killed!\n")

    # except Exception as EXCEP:
    #     print ("Something horrible happened\n")
    #     print (traceback.format_exc())
    #     print (EXCEP)

    print("running")
    raise DaosApiError("hit error, all good")<|MERGE_RESOLUTION|>--- conflicted
+++ resolved
@@ -2118,24 +2118,18 @@
                                .format(ret))
 
 
-# pylint: disable=pylint-too-few-public-methods
 class DaosContext(object):
+    # pylint: disable=too-few-public-methods
     """Provides environment and other info for a DAOS client."""
 
     def __init__(self, path):
-<<<<<<< HEAD
         """Set up the DAOS API and MPI."""
-        self.libdaos = ctypes.CDLL(path+"libdaos.so.0.6.0",
-=======
-        """ setup the DAOS API and MPI """
-
         # first find the DAOS version
         with open(os.path.join(path, "daos", "VERSION"),
                   "r") as version_file:
             daos_version = version_file.read().rstrip()
 
         self.libdaos = ctypes.CDLL(path+"libdaos.so.{}".format(daos_version),
->>>>>>> f70e3b4f
                                    mode=ctypes.DEFAULT_MODE)
         ctypes.CDLL(path+"libdaos_common.so",
                     mode=ctypes.RTLD_GLOBAL)
@@ -2207,7 +2201,6 @@
     def get_function(self, function):
         """Call a function through the API."""
         return self.ftable[function]
-# pylint: enable=pylint-too-few-public-methods
 
 
 class DaosLog:
