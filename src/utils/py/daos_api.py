--- conflicted
+++ resolved
@@ -34,7 +34,6 @@
 from daos_cref import *
 from conversion import *
 
-<<<<<<< HEAD
 DAOS_MAGIC = 0x7A89
 
 # pylint: disable=import-error
@@ -43,8 +42,6 @@
 else:
     import pydaos_shim_36 as pydaos_shim
 # pylint: enable=import-error
-=======
->>>>>>> e8f3e8a5
 
 class DaosPool(object):
     """ A python object representing a DAOS pool."""
@@ -626,9 +623,6 @@
     DAOS_OC_EC_K2P1_L32K  = 22
     DAOS_OC_EC_K2P2_L32K  = 23
     DAOS_OC_EC_K8P2_L1M   = 24
-
-<<<<<<< HEAD
-=======
 
 class DaosObjClass(enum.IntEnum):
     OC_BACK_COMPAT = 50
@@ -715,8 +709,6 @@
     OC_RP_4G4      = 1027
     OC_RP_4GX      = 1028
 
-
->>>>>>> e8f3e8a5
 ConvertObjClass = {
     DaosObjClassOld.DAOS_OC_TINY_RW     : pydaos_shim.DaosObjClass.OC_S1,
     DaosObjClassOld.DAOS_OC_SMALL_RW    : pydaos_shim.DaosObjClass.OC_S4,
