#!/usr/bin/python
"""
  (C) Copyright 2018-2019 Intel Corporation.

  Licensed under the Apache License, Version 2.0 (the "License");
  you may not use this file except in compliance with the License.
  You may obtain a copy of the License at

     http://www.apache.org/licenses/LICENSE-2.0

  Unless required by applicable law or agreed to in writing, software
  distributed under the License is distributed on an "AS IS" BASIS,
  WITHOUT WARRANTIES OR CONDITIONS OF ANY KIND, either express or implied.
  See the License for the specific language governing permissions and
  limitations under the License.

  GOVERNMENT LICENSE RIGHTS-OPEN SOURCE SOFTWARE
  The Government's rights to use, modify, reproduce, release, perform, display,
  or disclose this software are subject to the terms of the Apache License as
  provided in Contract No. B609815.
  Any reproduction of computer software, computer software documentation, or
  portions thereof marked with this legend must also reproduce the markings.
"""
import ctypes
import traceback
import threading
import time
import uuid
import json
import os
import inspect
import sys

from daos_cref import *
from conversion import *

class DaosPool(object):
    """ A python object representing a DAOS pool."""

    def __init__(self, context):
        """ setup the python pool object, not the real pool. """
        self.attached = 0
        self.context = context
        self.uuid = (ctypes.c_ubyte * 1)(0)
        self.group = ctypes.create_string_buffer(b"not set")
        self.handle = ctypes.c_uint64(0)
        self.glob = None
        self.svc = None
        self.pool_info = None
        self.target_info = None

    def get_uuid_str(self):
        return c_uuid_to_str(self.uuid)

    def set_uuid_str(self, uuidstr):
        self.uuid = str_to_c_uuid(uuidstr)

    def create(self, mode, uid, gid, scm_size, group, target_list=None,
               cb_func=None, svcn=1, nvme_size=0):
        """ send a pool creation request to the daos server group """
        c_mode = ctypes.c_uint(mode)
        c_uid = ctypes.c_uint(uid)
        c_gid = ctypes.c_uint(gid)
        c_scm_size = ctypes.c_longlong(scm_size)
        c_nvme_size = ctypes.c_longlong(nvme_size)
        if group is not None:
            self.group = ctypes.create_string_buffer(group)
        else:
            self.group = None
        self.uuid = (ctypes.c_ubyte * 16)()
        rank_t = ctypes.c_uint * svcn
        # initializing with default values
        rank = rank_t(*list([999999 for dummy_i in range(svcn)]))
        rl_ranks = ctypes.POINTER(ctypes.c_uint)(rank)
        c_whatever = ctypes.create_string_buffer(b"rubbish")
        self.svc = RankList(rl_ranks, svcn)

        # assuming for now target list is a server rank list
        if target_list is not None:
            tlist = DaosPool.__pylist_to_array(target_list)
            c_tgts = RankList(tlist, len(tlist))
            tgt_ptr = ctypes.byref(c_tgts)
        else:
            tgt_ptr = None

        func = self.context.get_function('create-pool')
        # the callback function is optional, if not supplied then run the
        # create synchronously, if its there then run it in a thread
        if cb_func == None:
            rc = func(c_mode, c_uid, c_gid, self.group, tgt_ptr,
                      c_whatever, c_scm_size, c_nvme_size,
                      None, ctypes.byref(self.svc),
                      self.uuid, None)
            if rc != 0:
                self.uuid = (ctypes.c_ubyte * 1)(0)
                raise DaosApiError("Pool create returned non-zero. RC: {0}"
                                   .format(rc))
            else:
                self.attached = 1
        else:
            event = DaosEvent()
            params = [c_mode, c_uid, c_gid, self.group, tgt_ptr,
                      c_whatever, c_scm_size, c_nvme_size, None,
                      ctypes.byref(self.svc), self.uuid, event]
            t = threading.Thread(target=AsyncWorker1,
                                 args=(func,
                                       params,
                                       self.context,
                                       cb_func,
                                       self))
            t.start()

    def connect(self, flags, cb_func=None):
        """ connect to this pool. """
        # comment this out for now, so we can test bad data
        #if not len(self.uuid) == 16:
        #    raise DaosApiError("No existing UUID for pool.")

        c_flags = ctypes.c_uint(flags)
        c_info = PoolInfo()
        func = self.context.get_function('connect-pool')

        # the callback function is optional, if not supplied then run the
        # create synchronously, if its there then run it in a thread
        if cb_func is None:
            rc = func(self.uuid, self.group, ctypes.byref(self.svc), c_flags,
                      ctypes.byref(self.handle), ctypes.byref(c_info), None)

            if rc != 0:
                self.handle = 0
                raise DaosApiError("Pool connect returned non-zero. RC: {0}".format(rc))
        else:
            event = DaosEvent()
            params = [self.uuid, self.group, ctypes.byref(self.svc), c_flags,
                      ctypes.byref(self.handle), ctypes.byref(c_info), event]
            t = threading.Thread(target=AsyncWorker1,
                                 args=(func,
                                       params,
                                       self.context,
                                       cb_func,
                                       self))
            t.start()

    def disconnect(self, cb_func=None):
        """ undoes the fine work done by the connect function above """

        func = self.context.get_function('disconnect-pool')
        if cb_func is None:
            rc = func(self.handle, None)
            if rc != 0:
                raise DaosApiError("Pool disconnect returned non-zero. RC: {0}"
                                   .format(rc))
        else:
            event = DaosEvent()
            params = [self.handle, event]
            t = threading.Thread(target=AsyncWorker1,
                                 args=(func,
                                       params,
                                       self.context,
                                       cb_func,
                                       self))
            t.start()

    def local2global(self):
        """ Create a global pool handle that can be shared. """

        c_glob = IOV()
        c_glob.iov_len = 0
        c_glob.iov_buf_len = 0
        c_glob.iov_buf = None

        func = self.context.get_function("convert-plocal")
        rc = func(self.handle, ctypes.byref(c_glob))
        if rc != 0:
            raise DaosApiError("Pool local2global returned non-zero. RC: {0}"
                               .format(rc))
        # now call it for real
        c_buf = ctypes.create_string_buffer(c_glob.iov_buf_len)
        c_glob.iov_buf = ctypes.cast(c_buf, ctypes.c_void_p)
        rc = func(self.handle, ctypes.byref(c_glob))
        buf = bytearray()
        buf.extend(c_buf.raw)
        return c_glob.iov_len, c_glob.iov_buf_len, buf

    def global2local(self, context, iov_len, buf_len, buf):

        func = self.context.get_function("convert-pglobal")

        c_glob = IOV()
        c_glob.iov_len = iov_len
        c_glob.iov_buf_len = buf_len
        c_buf = ctypes.create_string_buffer(str(buf))
        c_glob.iov_buf = ctypes.cast(c_buf, ctypes.c_void_p)

        local_handle = ctypes.c_uint64(0)
        rc = func(c_glob, ctypes.byref(local_handle))
        if rc != 0:
            raise DaosApiError("Pool global2local returned non-zero. RC: {0}"
                               .format(rc))
        self.handle = local_handle
        return local_handle

    def exclude(self, rank_list, tgt=-1, cb_func=None):
        """
        Exclude a set of storage targets from a pool.
        Args:
            rank_list:  server rank
            tl_tgts:    Xstream targets on rank(server)
                        Default -1, it means it will exclude all targets on the rank.
            cb_func:    Command to run non-blocking mode if it's True
        """
        tl_ranks = DaosPool.__pylist_to_array(rank_list)
        tl_tgts = ctypes.c_int32(tgt)
        tl_nr = ctypes.c_uint32(1)
        c_tgts = ctypes.pointer(DTgtList(tl_ranks, ctypes.pointer(tl_tgts), tl_nr))

        if self.svc is None:
            c_svc = None
        else:
            c_svc = ctypes.pointer(self.svc)
        func = self.context.get_function('exclude-target')
        if cb_func is None:
            rc = func(self.uuid, self.group, c_svc, c_tgts, None)
            if rc != 0:
                raise DaosApiError("Pool exclude returned non-zero. RC: {0}"
                                   .format(rc))
        else:
            event = DaosEvent()
            params = [self.uuid, self.group, c_svc,
                      ctypes.byref(c_tgts), event]
            t = threading.Thread(target=AsyncWorker1,
                                 args=(func,
                                       params,
                                       self.context,
                                       cb_func,
                                       self))
            t.start()

    def extend(self):
        """Extend the pool to more targets."""

        raise NotImplementedError("Extend not implemented in C API yet.")

    def evict(self, cb_func=None):
        """Evict all connections to a pool."""

        func = self.context.get_function('evict-client')

        if cb_func is None:
            rc = func(self.uuid, self.group, ctypes.byref(self.svc), None)
            if rc != 0:
                raise DaosApiError("Pool evict returned non-zero. RC: {0}".format(rc))
        else:
            event = DaosEvent()
            params = [self.uuid, self.group, ctypes.byref(self.svc), event]
            t = threading.Thread(target=AsyncWorker1,
                                 args=(func,
                                       params,
                                       self.context,
                                       cb_func,
                                       self))
            t.start()

    def tgt_add(self, rank_list, tgt=-1, cb_func=None):
        """
        add a set of storage targets to a pool.
        Args:
            rank_list:  server rank
            tl_tgts:    Xstream targets on rank(server)
                        Default -1 it means it will add all targets on the rank.
            cb_func:    Command to run non-blocking mode if it's True
        """
        tl_ranks = DaosPool.__pylist_to_array(rank_list)
        tl_tgts = ctypes.c_int32(tgt)
        tl_nr = ctypes.c_uint32(1)
        c_tgts = ctypes.pointer(DTgtList(tl_ranks, ctypes.pointer(tl_tgts), tl_nr))
        func = self.context.get_function("add-target")

        if cb_func is None:
            rc = func(self.uuid, self.group, ctypes.byref(self.svc),
                      ctypes.byref(c_tgts), None)
            if rc != 0:
                raise DaosApiError("Pool tgt_add returned non-zero. RC: {0}"
                                   .format(rc))
        else:
            event = DaosEvent()
            params = [self.uuid, self.group, ctypes.byref(self.svc),
                      ctypes.byref(c_tgts), event]
            t = threading.Thread(target=AsyncWorker1,
                                 args=(func,
                                       params,
                                       self.context,
                                       cb_func,
                                       self))
            t.start()

    def exclude_out(self, rank_list, tgt=-1, cb_func=None):
        """
        Exclude completely a set of storage targets from a pool.
        Args:
            rank_list:  server rank
            tl_tgts:    Xstream targets on rank(server).
                        Default -1 it means it will exclude out all targets on the rank.
            cb_func:    Command to run non-blocking mode if it's True
        """
        tl_ranks = DaosPool.__pylist_to_array(rank_list)
        tl_tgts = ctypes.c_int32(tgt)
        tl_nr = ctypes.c_uint32(1)
        c_tgts = ctypes.pointer(DTgtList(tl_ranks, ctypes.pointer(tl_tgts), tl_nr))

        func = self.context.get_function('kill-target')
        if cb_func is None:
            rc = func(self.uuid, self.group, ctypes.byref(self.svc), ctypes.byref(c_tgts), None)
            if rc != 0:
                raise DaosApiError("Pool exclude_out returned non-zero. RC: {0}"
                                   .format(rc))
        else:
            event = DaosEvent()
            params = [self.uuid, self.group, ctypes.byref(self.svc),
                      ctypes.byref(c_tgts), event]
            t = threading.Thread(target=AsyncWorker1,
                                 args=(func,
                                       params,
                                       self.context,
                                       cb_func,
                                       self))
            t.start()

    def pool_svc_stop(self, cb_func=None):
        """Stop the current pool service leader."""

        func = self.context.get_function('stop-service')

        if cb_func is None:
            rc = func(self.handle, None)
            if rc != 0:
                raise DaosApiError("Pool svc_Stop returned non-zero. RC: {0}"
                                   .format(rc))
        else:
            event = DaosEvent()
            params = [self.handle, event]
            t = threading.Thread(target=AsyncWorker1,
                                 args=(func,
                                       params,
                                       self.context,
                                       cb_func, self))
            t.start()

    def pool_query(self, cb_func=None):
        """Query pool information."""

        self.pool_info = PoolInfo()
        func = self.context.get_function('query-pool')

        if cb_func is None:
            rc = func(self.handle, None, ctypes.byref(self.pool_info),
                      None, None)
            if rc != 0:
                raise DaosApiError("Pool query returned non-zero. RC: {0}"
                                   .format(rc))
            return self.pool_info
        else:
            event = DaosEvent()
            params = [self.handle, None, ctypes.byref(self.pool_info), None, event]
            t = threading.Thread(target=AsyncWorker1,
                                 args=(func,
                                       params,
                                       self.context,
                                       cb_func,
                                       self))
            t.start()
        return None

    def target_query(self, tgt):
        """Query information of storage targets within a DAOS pool."""
        raise NotImplementedError("Target_query not yet implemented in C API.")

    def destroy(self, force, cb_func=None):

        if not len(self.uuid) == 16 or self.attached == 0:
            raise DaosApiError("No existing UUID for pool.")

        c_force = ctypes.c_uint(force)
        func = self.context.get_function('destroy-pool')

        if cb_func is None:
            rc = func(self.uuid, self.group, c_force, None)
            if rc != 0:
                raise DaosApiError("Pool destroy returned non-zero. RC: {0}"
                                   .format(rc))
            else:
                self.attached = 0
        else:
            event = DaosEvent()
            params = [self.uuid, self.group, c_force, event]

            t = threading.Thread(target=AsyncWorker1,
                                 args=(func,
                                       params,
                                       self.context,
                                       cb_func, self))
            t.start()

    def set_svc(self, rank):
        """
        note support for a single rank only
        """
        svc_rank = ctypes.c_uint(rank)
        rl_ranks = ctypes.POINTER(ctypes.c_uint)(svc_rank)
        self.svc = RankList(rl_ranks, 1)

    def list_attr(self, poh=None, cb_func=None):
        """
        Retrieve a list of user-defined pool attribute values.
        Args:
            poh [Optional]:     Pool Handler.
            cb_func[Optional]:  To run API in Asynchronous mode.
        return:
            total_size[int]: Total aggregate size of attributes names.
            buffer[String]: Complete aggregated attributes names.
        """

        # in odd test scenarios might want to override the handle
        if poh is not None:
            self.handle = poh

        '''
        This is for getting the Aggregate size of all attributes names first
        if it's not passed as a dictionary.
        '''
        sbuf = ctypes.create_string_buffer(5000).raw
        t_size = ctypes.pointer(ctypes.c_size_t(5000))

        func = self.context.get_function('list-pool-attr')
        rc = func(self.handle, sbuf, t_size)
        if rc != 0:
            raise DaosApiError("Pool List-attr returned non-zero. RC:{0}"
                             .format(rc))
        buf = t_size[0]

        buffer = ctypes.create_string_buffer(buf  + 1).raw
        total_size = ctypes.pointer(ctypes.c_size_t(buf + 1))

        # the async version
        if cb_func is None:
            rc = func(self.handle, buffer, total_size, None)
            if rc != 0:
                raise DaosApiError("Pool List Attribute returned non-zero.\
                RC: {0}".format(rc))
        else:
            event = DaosEvent()
            params = [self.handle, buffer, total_size, event]
            t = threading.Thread(target=AsyncWorker1,
                                 args=(func,
                                       params,
                                       self.context,
                                       cb_func,
                                       self))
            t.start()
        return total_size.contents, buffer

    def set_attr(self, data, poh=None, cb_func=None):
        """
        Set a list of user-defined container attributes.
        Args:
            data[Required]:     Dictionary of Attribute name and value.
            poh [Optional]:     Pool Handler
            cb_func[Optional]:  To run API in Asynchronous mode.
        return:
            None
        """
        if poh is not None:
            self.handle = poh

        func = self.context.get_function('set-pool-attr')

        att_names = (ctypes.c_char_p * len(data))(*list(data.keys()))
        names = ctypes.cast(att_names, ctypes.POINTER(ctypes.c_char_p))

        no_of_att = ctypes.c_int(len(data))

        att_values = (ctypes.c_char_p * len(data))(*list(data.values()))
        values = ctypes.cast(att_values, ctypes.POINTER(ctypes.c_char_p))

        size_of_att_val = []
        for key in data.keys():
            if data[key] is not None:
                size_of_att_val.append(len(data[key]))
            else:
                size_of_att_val.append(0)
        sizes = (ctypes.c_size_t * len(data))(*size_of_att_val)

        # the callback function is optional, if not supplied then run the
        # create synchronously, if its there then run it in a thread
        if cb_func is None:
            rc = func(self.handle, no_of_att, names, values, sizes, None)
            if rc != 0:
                raise DaosApiError("Pool Set Attribute returned non-zero"
                                 "RC: {0}".format(rc))
        else:
            event = DaosEvent()
            params = [self.handle, no_of_att, names, values, sizes, event]
            t = threading.Thread(target=AsyncWorker1,
                                 args=(func,
                                       params,
                                       self.context,
                                       cb_func,
                                       self))
            t.start()

    def get_attr(self, attr_names, poh=None, cb_func=None):
        """
        Retrieve a list of user-defined container attribute values.
        Args:
            attr_names:         list of attributes to retrieve
            poh [Optional]:     Pool Handle if you really want to override it
            cb_func[Optional]:  To run API in Asynchronous mode.
        return:
            Requested Attributes as a dictionary.
        """
        if not attr_names:
            raise DaosApiError("Attribute list should not be blank")

        # for some unusual test cases you might want to override handle
        if poh is not None:
            self.handle = poh

        attr_count = len(attr_names)
        attr_names_c = (ctypes.c_char_p * attr_count)(*attr_names)

        no_of_att = ctypes.c_int(attr_count)
        buffers = ctypes.c_char_p * attr_count
        buffer = buffers(*[ctypes.c_char_p(ctypes.create_string_buffer(100).raw)
                           for i in xrange(attr_count)])

        size_of_att_val = [100] * attr_count
        sizes = (ctypes.c_size_t * attr_count)(*size_of_att_val)

        func = self.context.get_function('get-pool-attr')
        if cb_func is None:
            rc = func(self.handle, no_of_att, ctypes.byref(attr_names_c),
                      ctypes.byref(buffer), sizes, None)
            if rc != 0:
                raise DaosApiError("Pool Get Attribute returned non-zero.\
                RC: {0}".format(rc))
        else:
            event = DaosEvent()
            params = [self.handle, no_of_att, ctypes.byref(attr_names_c),
                      ctypes.byref(buffer), sizes, event]
            t = threading.Thread(target=AsyncWorker1,
                                 args=(func,
                                       params,
                                       self.context,
                                       cb_func,
                                       self))
            t.start()

        results = {}
        i = 0
        for attr in attr_names:
            results[attr] = buffer[i]
            i += 1

        return results

    @staticmethod
    def __pylist_to_array(pylist):

        return (ctypes.c_uint32 * len(pylist))(*pylist)

class DaosObj(object):
    """ A class representing an object stored in a DAOS container.  """

    def __init__(self, context, container, c_oid=None):
        self.context = context
        self.container = container
        self.c_oid = c_oid
        self.c_tgts = None
        self.attr = None
        self.oh = None
        self.tgt_rank_list = []

    def __del__(self):
        """ clean up this object """
        if self.oh is not None:
            func = self.context.get_function('close-obj')
            rc = func(self.oh, None)
            if rc != 0:
                raise DaosApiError("Object close returned non-zero. RC: {0} handle: {1}"
                                   .format(rc, self.oh))
            self.oh = None

    def create(self, rank=None, objcls=13):
        """ generate a random oid """
        func = self.context.get_function('generate-oid')

        func.restype = DaosObjId
        self.c_oid = func(objcls, 0, 0)

        if rank is not None:
            self.c_oid.hi |= rank << 24

    def open(self):
        """ open the object so we can interact with it """

        c_mode = ctypes.c_uint(2)
        self.oh = ctypes.c_uint64(0)

        func = self.context.get_function('open-obj')
        rc = func(self.container.coh, self.c_oid, c_mode,
                  ctypes.byref(self.oh), None)
        if rc != 0:
            raise DaosApiError("Object open returned non-zero. RC: {0}"
                               .format(rc))

    def close(self):
        """ close this object """
        if self.oh is not None:
            func = self.context.get_function('close-obj')
            rc = func(self.oh, None)
            if rc != 0:
                raise DaosApiError("Object close returned non-zero. RC: {0}"
                                   .format(rc))
            self.oh = None

    def refresh_attr(self, tx):
        """ Get object attributes and save internally

            NOTE: THIS FUNCTION ISN'T IMPLEMENTED ON THE DAOS SIDE
        """

        if self.c_oid is None:
            raise DaosApiError("refresh_attr called but object not initialized")
        if self.oh is None:
            self.open()

        c_tx = ctypes.c_uint64(tx)
        rank_list = ctypes.cast(ctypes.pointer((ctypes.c_uint32 * 5)()),
                                ctypes.POINTER(ctypes.c_uint32))
        self.c_tgts = RankList(rank_list, 5)

        func = self.context.get_function('query-obj')
        rc = func(self.oh, c_tx, None, self.c_tgts, None)

    def get_layout(self):
        """ Get object target layout info

            NOTE: THIS FUNCTION ISN'T PART OF THE PUBLIC API
        """
        if self.c_oid is None:
            raise DaosApiError("get_layout object is not initialized")
        if self.oh is None:
            self.open()

        obj_layout_ptr = ctypes.POINTER(DaosObjLayout)()

        func = self.context.get_function('get-layout')
        rc = func(self.container.coh, self.c_oid, ctypes.byref(obj_layout_ptr))

        if rc == 0:
            shards = obj_layout_ptr[0].ol_shards[0][0].os_replica_nr
            del self.tgt_rank_list[:]
            for i in range(0, shards):
                self.tgt_rank_list.append(
                    obj_layout_ptr[0].ol_shards[0][0].os_ranks[i])
        else:
            raise DaosApiError("get_layout returned. RC: {0}".format(rc))


    def punch(self, tx, cb_func=None):
        """ Delete this object but only from the specified transaction

        Function arguments:
        tx    --the tx from which keys will be deleted.
        cb_func  --an optional callback function
        """

        if self.oh is None:
            self.open()

        c_tx = ctypes.c_uint64(tx)

        # the callback function is optional, if not supplied then run the
        # punch synchronously, if its there then run it in a thread
        func = self.context.get_function('punch-obj')
        if cb_func == None:
            rc = func(self.oh, c_tx, None)
            if rc != 0:
                raise DaosApiError("punch-dkeys returned non-zero. RC: {0}"
                                   .format(rc))
        else:
            event = DaosEvent()
            params = [self.oh, c_tx, event]
            t = threading.Thread(target=AsyncWorker1,
                                 args=(func,
                                       params,
                                       self.context,
                                       cb_func,
                                       self))
            t.start()


    def punch_dkeys(self, tx, dkeys, cb_func=None):
        """ Deletes dkeys and associated data from an object for a specific
        transaction.

        Function arguments:
        tx    --the transaction from which keys will be deleted.
        dkeys    --the keys to be deleted, None will be passed as NULL
        cb_func  --an optional callback function
        """
        if self.oh is None:
            self.open()

        c_tx = ctypes.c_uint64(tx)

        if dkeys is None:
            c_len_dkeys = 0
            c_dkeys = None
        else:
            c_len_dkeys = ctypes.c_uint(len(dkeys))
            c_dkeys = (IOV * len(dkeys))()
            i = 0
            for dkey in dkeys:
                c_dkey = ctypes.create_string_buffer(dkey)
                c_dkeys[i].iov_buf = ctypes.cast(c_dkey, ctypes.c_void_p)
                c_dkeys[i].iov_buf_len = ctypes.sizeof(c_dkey)
                c_dkeys[i].iov_len = ctypes.sizeof(c_dkey)
                i += 1

        # the callback function is optional, if not supplied then run the
        # create synchronously, if its there then run it in a thread
        func = self.context.get_function('punch-dkeys')
        if cb_func == None:
            rc = func(self.oh, c_tx, c_len_dkeys, ctypes.byref(c_dkeys),
                      None)
            if rc != 0:
                raise DaosApiError("punch-dkeys returned non-zero. RC: {0}"
                                   .format(rc))
        else:
            event = DaosEvent()
            params = [self.oh, c_tx, c_len_dkeys, ctypes.byref(c_dkeys),
                      event]
            t = threading.Thread(target=AsyncWorker1,
                                 args=(func,
                                       params,
                                       self.context,
                                       cb_func,
                                       self))
            t.start()

    def punch_akeys(self, tx, dkey, akeys, cb_func=None):
        """ Deletes akeys and associated data from a dkey/object for a specific
        transaction.

        Function arguments:
        tx      --the transaction from which keys will be deleted.
        dkey    --the parent dkey from which the akeys will be deleted,
                  Expecting a string
        akeys   --a list of akeys (strings) which are to be deleted
        cb_func --an optional callback function
        """
        if self.oh is None:
            self.open()

        c_tx = ctypes.c_uint64(tx)

        c_dkey_iov = IOV()
        c_dkey = ctypes.create_string_buffer(dkey)
        c_dkey_iov.iov_buf = ctypes.cast(c_dkey, ctypes.c_void_p)
        c_dkey_iov.iov_buf_len = ctypes.sizeof(c_dkey)
        c_dkey_iov.iov_len = ctypes.sizeof(c_dkey)

        c_len_akeys = ctypes.c_uint(len(akeys))
        c_akeys = (IOV * len(akeys))()
        i = 0
        for akey in akeys:
            c_akey = ctypes.create_string_buffer(akey)
            c_akeys[i].iov_buf = ctypes.cast(c_akey, ctypes.c_void_p)
            c_akeys[i].iov_buf_len = ctypes.sizeof(c_akey)
            c_akeys[i].iov_len = ctypes.sizeof(c_akey)
            i += 1

        # the callback function is optional, if not supplied then run the
        # create synchronously, if its there then run it in a thread
        func = self.context.get_function('punch-akeys')
        if cb_func == None:
            rc = func(self.oh, c_tx, ctypes.byref(c_dkey_iov), c_len_akeys,
                      ctypes.byref(c_akeys), None)
            if rc != 0:
                raise DaosApiError("punch-akeys returned non-zero. RC: {0}"
                                   .format(rc))
        else:
            event = DaosEvent()
            params = [self.oh, c_tx, ctypes.byref(c_dkey_iov), c_len_akeys,
                      ctypes.byref(c_akeys), event]
            t = threading.Thread(target=AsyncWorker1,
                                 args=(func,
                                       params,
                                       self.context,
                                       cb_func,
                                       self))
            t.start()

class IORequest(object):
    """
    Python object that centralizes details about an I/O
    type is either 1 (single) or 2 (array)
    """
    def __init__(self, context, container, obj, rank=None, iotype=1,
                 objtype=13):
        """
        container --which container the object is (or will be) in
        obj --None to create a new object or the OID of an existing obj
        rank --utilize with certain object types to force obj to a specific
               server
        iotype --1 for single, 2 for array
        objtype --specifies the attributes for the object
        """
        self.context = context
        self.container = container

        if obj is None:
            # create a new object
            self.obj = DaosObj(context, container)
            self.obj.create(rank, objtype)
            self.obj.open()
        else:
            self.obj = obj

        self.io_type = ctypes.c_int(iotype)

        self.sgl = SGL()

        self.iod = DaosIODescriptor()
        ctypes.memset(ctypes.byref(self.iod.iod_kcsum), 0, 16)

        # epoch range still in IOD for some reason
        self.epoch_range = EpochRange()
        self.tx = 0

        cs = CheckSum()
        cs.cs_sum = ctypes.pointer(ctypes.create_string_buffer(32))
        cs.cs_buf_len = 32
        cs.cs_len = 0
        self.iod.iod_csums = ctypes.pointer(cs)

    def __del__(self):
        """ cleanup this request """
        pass

    def insert_array(self, dkey, akey, c_data, tx):
        """
        Setup the I/O Vector and I/O descriptor for an array insertion.
        This function is limited to a single descriptor and a single
        scatter gather list.  The single SGL can have any number of
        entries as dictated by the c_data parameter.
        """

        sgl_iov_list = (IOV * len(c_data))()
        idx = 0
        for item in c_data:
            sgl_iov_list[idx].iov_len = item[1]
            sgl_iov_list[idx].iov_buf_len = item[1]
            sgl_iov_list[idx].iov_buf = ctypes.cast(item[0], ctypes.c_void_p)
            idx += 1

        self.sgl.sg_iovs = ctypes.cast(ctypes.pointer(sgl_iov_list),
                                       ctypes.POINTER(IOV))
        self.sgl.sg_nr = len(c_data)
        self.sgl.sg_nr_out = len(c_data)

        self.epoch_range.epr_lo = 0
        self.epoch_range.epr_hi = ~0

        self.tx = tx
        c_tx = ctypes.c_uint64(tx)

        extent = Extent()
        extent.rx_idx = 0
        extent.rx_nr = len(c_data)

        # setup the descriptor
        self.iod.iod_name.iov_buf = ctypes.cast(akey, ctypes.c_void_p)
        self.iod.iod_name.iov_buf_len = ctypes.sizeof(akey)
        self.iod.iod_name.iov_len = ctypes.sizeof(akey)
        self.iod.iod_type = 2
        self.iod.iod_size = c_data[0][1]
        self.iod.iod_nr = 1
        self.iod.iod_recxs = ctypes.pointer(extent)
        self.iod.iod_eprs = ctypes.cast(ctypes.pointer(self.epoch_range),
                                        ctypes.c_void_p)

        # now do it
        func = self.context.get_function('update-obj')

        dkey_iov = IOV()
        dkey_iov.iov_buf = ctypes.cast(dkey, ctypes.c_void_p)
        dkey_iov.iov_buf_len = ctypes.sizeof(dkey)
        dkey_iov.iov_len = ctypes.sizeof(dkey)

        rc = func(self.obj.oh, c_tx, ctypes.byref(dkey_iov),
                  1, ctypes.byref(self.iod), ctypes.byref(self.sgl), None)
        if rc != 0:
            raise DaosApiError("Object update returned non-zero. RC: {0}"
                               .format(rc))

    def fetch_array(self, dkey, akey, rec_count, rec_size, tx=0):
        """
        dkey --1st level key for the array value
        akey --2nd level key for the array value
        rec_count --how many array indices (records) to retrieve
        rec_size --size in bytes of a single record
        tx --which transaction to read the value from
        """

        c_tx = ctypes.c_uint64(tx)

        # setup the descriptor, we are only handling a single descriptor that
        # covers an arbitrary number of consecutive array entries
        extent = Extent()
        extent.rx_idx = 0
        extent.rx_nr = ctypes.c_ulong(rec_count.value)

        self.iod.iod_name.iov_buf = ctypes.cast(akey, ctypes.c_void_p)
        self.iod.iod_name.iov_buf_len = ctypes.sizeof(akey)
        self.iod.iod_name.iov_len = ctypes.sizeof(akey)
        self.iod.iod_type = 2
        self.iod.iod_size = rec_size
        self.iod.iod_nr = 1
        self.iod.iod_recxs = ctypes.pointer(extent)

        # setup the scatter/gather list, we are only handling an
        # an arbitrary number of consecutive array entries of the same size
        sgl_iov_list = (IOV * rec_count.value)()
        for i in range(rec_count.value):
            sgl_iov_list[i].iov_buf_len = rec_size
            sgl_iov_list[i].iov_buf = ctypes.cast(ctypes.create_string_buffer(rec_size.value),
                                                  ctypes.c_void_p)
        self.sgl.sg_iovs = ctypes.cast(ctypes.pointer(sgl_iov_list),
                                       ctypes.POINTER(IOV))
        self.sgl.sg_nr = rec_count
        self.sgl.sg_nr_out = rec_count

        dkey_iov = IOV()
        dkey_iov.iov_buf = ctypes.cast(dkey, ctypes.c_void_p)
        dkey_iov.iov_buf_len = ctypes.sizeof(dkey)
        dkey_iov.iov_len = ctypes.sizeof(dkey)

        # now do it
        func = self.context.get_function('fetch-obj')

        rc = func(self.obj.oh, c_tx, ctypes.byref(dkey_iov), 1,
                  ctypes.byref(self.iod), ctypes.byref(self.sgl), None, None)
        if rc != 0:
            raise DaosApiError("Array fetch returned non-zero. RC: {0}"
                               .format(rc))

        # convert the output into a python list rather than return C types
        # outside this file
        output = []
        for i in range(rec_count.value):
            output.append(ctypes.string_at(sgl_iov_list[i].iov_buf,
                                           rec_size.value))
        return output

    def single_insert(self, dkey, akey, value, size, tx):
        """
        dkey  --1st level key for the array value
        akey  --2nd level key for the array value
        value --string value to insert
        size  --size of the string
        tx    --which transaction to write to
        """
        c_tx = ctypes.c_uint64(tx)

        # put the data into the scatter gather list
        sgl_iov = IOV()
        sgl_iov.iov_len = size
        sgl_iov.iov_buf_len = size
        if value is not None:
            sgl_iov.iov_buf = ctypes.cast(value, ctypes.c_void_p)
        # testing only path
        else:
            sgl_iov.iov_buf = None
        self.sgl.sg_iovs = ctypes.pointer(sgl_iov)
        self.sgl.sg_nr = 1
        self.sgl.sg_nr_out = 1

        self.epoch_range.epr_lo = 0
        self.epoch_range.epr_hi = ~0

        # setup the descriptor
        if akey is not None:
            self.iod.iod_name.iov_buf = ctypes.cast(akey, ctypes.c_void_p)
            self.iod.iod_name.iov_buf_len = ctypes.sizeof(akey)
            self.iod.iod_name.iov_len = ctypes.sizeof(akey)
            self.iod.iod_type = 1
            self.iod.iod_size = size
            self.iod.iod_nr = 1
            self.iod.iod_eprs = ctypes.cast(ctypes.pointer(self.epoch_range),
                                            ctypes.c_void_p)
            iod_ptr = ctypes.pointer(self.iod)
        else:
            iod_ptr = None

        # now do it
        if dkey is not None:
            dkey_iov = IOV()
            dkey_iov.iov_buf = ctypes.cast(dkey, ctypes.c_void_p)
            dkey_iov.iov_buf_len = ctypes.sizeof(dkey)
            dkey_iov.iov_len = ctypes.sizeof(dkey)
            dkey_ptr = ctypes.pointer(dkey_iov)
        else:
            dkey_ptr = None

        func = self.context.get_function('update-obj')
        rc = func(self.obj.oh, c_tx, dkey_ptr, 1,
                  ctypes.byref(self.iod), ctypes.byref(self.sgl), None)
        if rc != 0:
            raise DaosApiError("Object update returned non-zero. RC: {0}"
                               .format(rc))

    def single_fetch(self, dkey, akey, size, tx=0, test_hints=[]):
        """
        dkey --1st level key for the single value
        akey --2nd level key for the single value
        size --size of the string
        tx --which transaction to read from
        test_hints --optional set of values that allow for error injection,
            supported values 'sglnull', 'iodnull'.

        a string containing the value is returned
        """
        c_tx = ctypes.c_uint64(tx)

        if any("sglnull" in s for s in test_hints):
            sgl_ptr = None
            buf = ctypes.create_string_buffer(0)
        else:
            sgl_iov = IOV()
            sgl_iov.iov_len = ctypes.c_size_t(size)
            sgl_iov.iov_buf_len = ctypes.c_size_t(size)

            buf = ctypes.create_string_buffer(size)
            sgl_iov.iov_buf = ctypes.cast(buf, ctypes.c_void_p)
            self.sgl.sg_iovs = ctypes.pointer(sgl_iov)
            self.sgl.sg_nr = 1
            self.sgl.sg_nr_out = 1

            sgl_ptr = ctypes.pointer(self.sgl)

        self.epoch_range.epr_lo = 0
        self.epoch_range.epr_hi = ~0

        # setup the descriptor

        if any("iodnull" in s for s in test_hints):
            iod_ptr = None
        else:
            self.iod.iod_name.iov_buf = ctypes.cast(akey, ctypes.c_void_p)
            self.iod.iod_name.iov_buf_len = ctypes.sizeof(akey)
            self.iod.iod_name.iov_len = ctypes.sizeof(akey)
            self.iod.iod_type = 1
            self.iod.iod_size = ctypes.c_size_t(size)
            self.iod.iod_nr = 1
            self.iod.iod_eprs = ctypes.cast(ctypes.pointer(self.epoch_range),
                                            ctypes.c_void_p)
            iod_ptr = ctypes.pointer(self.iod)

        if dkey is not None:
            dkey_iov = IOV()
            dkey_iov.iov_buf = ctypes.cast(dkey, ctypes.c_void_p)
            dkey_iov.iov_buf_len = ctypes.sizeof(dkey)
            dkey_iov.iov_len = ctypes.sizeof(dkey)
            dkey_ptr = ctypes.pointer(dkey_iov)
        else:
            dkey_ptr = None

        # now do it
        func = self.context.get_function('fetch-obj')
        rc = func(self.obj.oh, c_tx, dkey_ptr,
                  1, iod_ptr, sgl_ptr, None, None)
        if rc != 0:
            raise DaosApiError("Object fetch returned non-zero. RC: {0}"
                               .format(rc))
        return buf

    def multi_akey_insert(self, dkey, data, tx):
        """
        Update object with with multiple values, where each value is tagged
        with an akey.  This is a bit of a mess but need to refactor all the
        I/O functions as a group at some point.

        dkey  --1st level key for the values
        data  --a list of tuples (akey, value)
        tx --which transaction to write to
        """

        c_tx = ctypes.c_uint64(tx)

        # put the data into the scatter gather list
        count = len(data)
        c_count = ctypes.c_uint(count)
        iods = (DaosIODescriptor * count)()
        sgl_list = (SGL * count)()
        i = 0
        for tup in data:

            sgl_iov = IOV()
            sgl_iov.iov_len = ctypes.c_size_t(len(tup[1])+1)
            sgl_iov.iov_buf_len = ctypes.c_size_t(len(tup[1])+1)
            sgl_iov.iov_buf = ctypes.cast(tup[1], ctypes.c_void_p)

            sgl_list[i].sg_nr_out = 1
            sgl_list[i].sg_nr = 1
            sgl_list[i].sg_iovs = ctypes.pointer(sgl_iov)

            iods[i].iod_name.iov_buf = ctypes.cast(tup[0], ctypes.c_void_p)
            iods[i].iod_name.iov_buf_len = ctypes.sizeof(tup[0])
            iods[i].iod_name.iov_len = ctypes.sizeof(tup[0])
            iods[i].iod_type = 1
            iods[i].iod_size = len(tup[1])+1
            iods[i].iod_nr = 1
            ctypes.memset(ctypes.byref(iods[i].iod_kcsum), 0, 16)
            i += 1
        iod_ptr = ctypes.pointer(iods)
        sgl_ptr = ctypes.pointer(sgl_list)

        if dkey is not None:
            dkey_iov = IOV()
            dkey_iov.iov_buf = ctypes.cast(dkey, ctypes.c_void_p)
            dkey_iov.iov_buf_len = ctypes.sizeof(dkey)
            dkey_iov.iov_len = ctypes.sizeof(dkey)
            dkey_ptr = ctypes.pointer(dkey_iov)
        else:
            dkey_ptr = None

        # now do it
        func = self.context.get_function('update-obj')
        rc = func(self.obj.oh, c_tx, dkey_ptr, c_count,
                  iod_ptr, sgl_ptr, None)
        if rc != 0:
            raise DaosApiError("Object update returned non-zero. RC: {0}"
                               .format(rc))

    def multi_akey_fetch(self, dkey, keys, tx):
        """
        Retrieve multiple akeys & associated data.  This is kind of a mess but
        will refactor all the I/O functions at some point.

        dkey --1st level key for the array value
        keys --a list of tuples where each tuple is an (akey, size), where size
             is the size of the data for that key
        tx --which tx to read from

        returns a dictionary containing the akey:value pairs
        """
        c_tx = ctypes.c_uint64(tx)

        # create scatter gather list to hold the returned data also
        # create the descriptor
        count = len(keys)
        c_count = ctypes.c_uint(count)
        i = 0
        sgl_list = (SGL * count)()
        iods = (DaosIODescriptor * count)()
        for key in keys:
            sgl_iov = IOV()
            sgl_iov.iov_len = ctypes.c_ulong(key[1].value+1)
            sgl_iov.iov_buf_len = ctypes.c_ulong(key[1].value+1)
            buf = ctypes.create_string_buffer(key[1].value+1)
            sgl_iov.iov_buf = ctypes.cast(buf, ctypes.c_void_p)

            sgl_list[i].sg_nr_out = 1
            sgl_list[i].sg_nr = 1
            sgl_list[i].sg_iovs = ctypes.pointer(sgl_iov)

            iods[i].iod_name.iov_buf = ctypes.cast(key[0], ctypes.c_void_p)
            iods[i].iod_name.iov_buf_len = ctypes.sizeof(key[0])
            iods[i].iod_name.iov_len = ctypes.sizeof(key[0])
            iods[i].iod_type = 1
            iods[i].iod_size = ctypes.c_ulong(key[1].value+1)

            iods[i].iod_nr = 1
            ctypes.memset(ctypes.byref(iods[i].iod_kcsum), 0, 16)
            i += 1
        iod_ptr = ctypes.pointer(iods)
        sgl_ptr = ctypes.pointer(sgl_list)

        dkey_iov = IOV()
        dkey_iov.iov_buf = ctypes.cast(dkey, ctypes.c_void_p)
        dkey_iov.iov_buf_len = ctypes.sizeof(dkey)
        dkey_iov.iov_len = ctypes.sizeof(dkey)

        # now do it
        func = self.context.get_function('fetch-obj')

        rc = func(self.obj.oh, c_tx, ctypes.byref(dkey_iov),
                  c_count, ctypes.byref(iods), sgl_ptr, None, None)
        if rc != 0:
            raise DaosApiError("multikey fetch returned non-zero. RC: {0}"
                               .format(rc))
        result = {}
        i = 0
        for sgl in sgl_list:
            p = ctypes.cast((sgl.sg_iovs).contents.iov_buf, ctypes.c_char_p)
            result[(keys[i][0]).value] = p.value
            i += 1

        return result

class DaosContainer(object):
    """ A python object representing a DAOS container."""

    def __init__(self, context, cuuid=None, poh=None, coh=None):
        """ setup the python container object, not the real container. """
        self.context = context

        # ignoring caller parameters for now

        self.uuid = (ctypes.c_ubyte * 1)(0)
        self.coh = ctypes.c_uint64(0)
        self.poh = ctypes.c_uint64(0)
        self.info = ContInfo()

    def get_uuid_str(self):
        return c_uuid_to_str(self.uuid)

    def create(self, poh, con_uuid=None, cb_func=None):
        """ send a container creation request to the daos server group """

        # create a random uuid if none is provided
        self.uuid = (ctypes.c_ubyte * 16)()
        if con_uuid is None:
            c_uuid(uuid.uuid4(), self.uuid)
        elif con_uuid == "NULLPTR":
            self.uuid = None
        else:
            c_uuid(con_uuid, self.uuid)

        self.poh = poh

        func = self.context.get_function('create-cont')

        # the callback function is optional, if not supplied then run the
        # create synchronously, if its there then run it in a thread
        if cb_func == None:
            rc = func(self.poh, self.uuid, None, None)
            if rc != 0:
                self.uuid = (ctypes.c_ubyte * 1)(0)
                raise DaosApiError("Container create returned non-zero. RC: {0}"
                                   .format(rc))
        else:
            event = DaosEvent()
            params = [self.poh, self.uuid, None, event]
            t = threading.Thread(target=AsyncWorker1,
                                 args=(func,
                                       params,
                                       self.context,
                                       cb_func,
                                       self))
            t.start()

    def destroy(self, force=1, poh=None, con_uuid=None, cb_func=None):
        """ send a container destroy request to the daos server group """

        # caller can override pool handle and uuid
        if poh is not None:
            self.poh = poh
        if con_uuid is not None:
            c_uuid(con_uuid, self.uuid)

        c_force = ctypes.c_uint(force)

        func = self.context.get_function('destroy-cont')

        # the callback function is optional, if not supplied then run the
        # create synchronously, if its there then run it in a thread
        if cb_func == None:
            rc = func(self.poh, self.uuid, c_force, None)
            if rc != 0:
                raise DaosApiError("Cntnr destroy returned non-zero. RC: {0}"
                                   .format(rc))
        else:
            event = DaosEvent()
            params = [self.poh, self.uuid, c_force, event]
            t = threading.Thread(target=AsyncWorker1,
                                 args=(func,
                                       params,
                                       self.context,
                                       cb_func,
                                       self))
            t.start()

    def open(self, poh=None, cuuid=None, flags=None, cb_func=None):
        """ send a container open request to the daos server group """

        # parameters can be used to associate this python object with a
        # DAOS container or they may already have been set
        if poh is not None:
            self.poh = poh
        if cuuid is not None:
            c_uuid(cuuid, self.uuid)

        # Note that 2 is read/write
        c_flags = ctypes.c_uint(2)
        if flags is not None:
            c_flags = ctypes.c_uint(flags)

        func = self.context.get_function('open-cont')

        # the callback function is optional, if not supplied then run the
        # create synchronously, if its there then run it in a thread
        if cb_func == None:
            rc = func(self.poh, self.uuid, c_flags, ctypes.byref(self.coh),
                      ctypes.byref(self.info), None)
            if rc != 0:
                raise DaosApiError("Container open returned non-zero. RC: {0}"
                                   .format(rc))
        else:
            event = DaosEvent()
            params = [self.poh, self.uuid, c_flags, ctypes.byref(self.coh),
                      ctypes.byref(self.info), event]
            t = threading.Thread(target=AsyncWorker1,
                                 args=(func,
                                       params,
                                       self.context,
                                       cb_func,
                                       self))
            t.start()

    def close(self, coh=None, cb_func=None):
        """ send a container close request to the daos server group """

        # parameters can be used to associate this python object with a
        # DAOS container or they may already have been set
        if coh is not None:
            self.coh = coh

        func = self.context.get_function('close-cont')

        # the callback function is optional, if not supplied then run the
        # create synchronously, if its there then run it in a thread
        if cb_func == None:
            rc = func(self.coh, None)
            if rc != 0:
                raise DaosApiError("Container close returned non-zero. RC: {0}"
                                   .format(rc))
        else:
            event = DaosEvent()
            params = [self.coh, event]
            t = threading.Thread(target=AsyncWorker1,
                                 args=(func,
                                       params,
                                       self.context,
                                       cb_func,
                                       self))
            t.start()

    def query(self, coh=None, cb_func=None):
        """Query container information."""

        # allow caller to override the handle
        if coh is not None:
            self.coh = coh

        func = self.context.get_function('query-cont')

        if cb_func is None:
            rc = func(self.coh, ctypes.byref(self.info), None, None)
            if rc != 0:
                raise DaosApiError("Container query returned non-zero. RC: {0}"
                                   .format(rc))
            return self.info
        else:
            event = DaosEvent()
            params = [self.coh, ctypes.byref(self.info), None, event]
            t = threading.Thread(target=AsyncWorker1,
                                 args=(func,
                                       params,
                                       self.context,
                                       cb_func,
                                       self))
            t.start()
        return None

    def get_new_tx(self):
        """ start a transaction on this container """

        # container should be  in the open state
        if self.coh == 0:
            raise DaosApiError("Container needs to be open.")

        tx = 0
        c_tx = ctypes.c_uint64(tx)

        func = self.context.get_function('open-tx')
        rc = func(self.coh, ctypes.byref(c_tx), None)
        if rc != 0:
            raise DaosApiError("tx open returned non-zero. RC: {0}"
                               .format(rc))

        return c_tx.value

    def commit_tx(self, tx):
        """ close out a transaction that is done being modified """

        # container should be  in the open state
        if self.coh == 0:
            raise DaosApiError("Container needs to be open.")

        c_tx = ctypes.c_uint64(tx)

        func = self.context.get_function('commit-tx')
        rc = func(c_tx, None)
        if rc != 0:
            raise DaosApiError("TX commit returned non-zero. RC: {0}"
                               .format(rc))

<<<<<<< HEAD
    def write_an_array_value(self, datalist, dkey, akey, obj=None, rank=None,
                             obj_cls=13):
=======
    def write_an_array_value(self, datalist, dkey, akey, obj=None, rank=None, obj_cls=13):
>>>>>>> a6532982
        """
        Write an array of data to an object.  If an object is not supplied
        a new one is created.  The update occurs in its own epoch and the epoch
        is committed once the update is complete.

        As a simplification I'm expecting the datalist values, dkey and akey
        to be strings.  The datalist values should all be the same size.
        """

        # container should be  in the open state
        if self.coh == 0:
            raise DaosApiError("Container needs to be open.")

        tx = self.get_new_tx()

        # build a list of tuples where each tuple contains one of the array
        # values and its length in bytes (characters since really expecting
        # strings as the data)
        c_values = []
        for item in datalist:
            c_values.append((ctypes.create_string_buffer(item), len(item)+1))
        c_dkey = ctypes.create_string_buffer(dkey)
        c_akey = ctypes.create_string_buffer(akey)

        # oid can be None in which case a new one is created
        ioreq = IORequest(self.context, self, obj, rank, 2, objtype=obj_cls)
        ioreq.insert_array(c_dkey, c_akey, c_values, tx)
        self.commit_tx(tx)
        return ioreq.obj, tx

    def write_an_obj(self, thedata, size, dkey, akey, obj=None, rank=None,
                     obj_cls=13):
        """
        Write a single value to an object, if an object isn't supplied a new
        one is created.  The update occurs in its own epoch and the epoch is
        committed once the update is complete. The default object class
        specified here, 13, means replication.
        """

        # container should be  in the open state
        if self.coh == 0:
            raise DaosApiError("Container needs to be open.")

        tx = self.get_new_tx()

        if thedata is not None:
            c_value = ctypes.create_string_buffer(thedata)
        else:
            c_value = None
        c_size = ctypes.c_size_t(size)

        if dkey is None:
            c_dkey = None
        else:
            c_dkey = ctypes.create_string_buffer(dkey)
        if akey is None:
            c_akey = None
        else:
            c_akey = ctypes.create_string_buffer(akey)

        # obj can be None in which case a new one is created
        ioreq = IORequest(self.context, self, obj, rank, objtype=obj_cls)
        ioreq.single_insert(c_dkey, c_akey, c_value, c_size, tx)
        self.commit_tx(tx)
        return ioreq.obj, tx

    def write_multi_akeys(self, dkey, data, obj=None, rank=None, obj_cls=13):
        """
        Write multiple values to an object, each tagged with a unique akey.
        If an object isn't supplied a new one is created.  The update
        occurs in its own epoch and the epoch is committed once the update is
        complete.

        dkey --the first level key under which all the data is stored.
        data --a list of tuples where each tuple is (akey, data)
        obj  --the object to insert the data into, if None then a new object
               is created.
        rank --the rank to send the update request to
        """

        # container should be  in the open state
        if self.coh == 0:
            raise DaosApiError("Container needs to be open.")

        tx = self.get_new_tx()

        if dkey is None:
            c_dkey = None
        else:
            c_dkey = ctypes.create_string_buffer(dkey)

        c_data = []
        for tup in data:
            newtup = (ctypes.create_string_buffer(tup[0]),
                      ctypes.create_string_buffer(tup[1]))
            c_data.append(newtup)

        # obj can be None in which case a new one is created
        ioreq = IORequest(self.context, self, obj, rank, objtype=obj_cls)

        ioreq.multi_akey_insert(c_dkey, c_data, tx)
        self.commit_tx(tx)
        return ioreq.obj, tx

    def read_an_array(self, rec_count, rec_size, dkey, akey, obj, tx):
        """
        Reads an array value from the specified object.

        rec_count --number of records (array indicies) to read
        rec_size --each value in the array must be this size

        """

        # container should be  in the open state
        if self.coh == 0:
            raise DaosApiError("Container needs to be open.")

        c_rec_count = ctypes.c_uint(rec_count)
        c_rec_size = ctypes.c_size_t(rec_size)
        c_dkey = ctypes.create_string_buffer(dkey)
        c_akey = ctypes.create_string_buffer(akey)

        ioreq = IORequest(self.context, self, obj)
        buf = ioreq.fetch_array(c_dkey, c_akey, c_rec_count,
                                c_rec_size, tx)
        return buf

    def read_multi_akeys(self, dkey, data, obj, tx):
        """ read multiple values as given by their akeys

        dkey  --which dkey to read from
        obj   --which object to read from
        tx    --which tx to read from
        data  --a list of tuples (akey, size) where akey is
                the 2nd level key, size is the maximum data
                size for the paired akey

        returns a dictionary of akey:data pairs
        """

        # container should be  in the open state
        if self.coh == 0:
            raise DaosApiError("Container needs to be open.")

        c_dkey = ctypes.create_string_buffer(dkey)

        c_data = []
        for tup in data:
            newtup = (ctypes.create_string_buffer(tup[0]),
                      ctypes.c_size_t(tup[1]))
            c_data.append(newtup)

        ioreq = IORequest(self.context, self, obj)
        buf = ioreq.multi_akey_fetch(c_dkey, c_data, tx)
        return buf

    def read_an_obj(self, size, dkey, akey, obj, tx, test_hints=[]):
        """ read a single value from an object in this container """

        # container should be  in the open state
        if self.coh == 0:
            raise DaosApiError("Container needs to be open.")

        c_size = ctypes.c_size_t(size)
        if dkey is None:
            c_dkey = None
        else:
            c_dkey = ctypes.create_string_buffer(dkey)
        c_akey = ctypes.create_string_buffer(akey)

        ioreq = IORequest(self.context, self, obj)
        buf = ioreq.single_fetch(c_dkey, c_akey, size, tx, test_hints)
        return buf

    def local2global(self):
        """ Create a global container handle that can be shared. """

        c_glob = IOV()
        c_glob.iov_len = 0
        c_glob.iov_buf_len = 0
        c_glob.iov_buf = None

        func = self.context.get_function("convert-clocal")
        rc = func(self.coh, ctypes.byref(c_glob))
        if rc != 0:
            raise DaosApiError("Cntnr local2global returned non-zero. RC: {0}"
                               .format(rc))
        # now call it for real
        c_buf = ctypes.create_string_buffer(c_glob.iov_buf_len)
        c_glob.iov_buf = ctypes.cast(c_buf, ctypes.c_void_p)
        rc = func(self.coh, ctypes.byref(c_glob))
        buf = bytearray()
        buf.extend(c_buf.raw)
        return c_glob.iov_len, c_glob.iov_buf_len, buf

    def global2local(self, context, iov_len, buf_len, buf):
        """ Convert a global container handle to a local handle. """

        func = self.context.get_function("convert-cglobal")

        c_glob = IOV()
        c_glob.iov_len = iov_len
        c_glob.iov_buf_len = buf_len
        c_buf = ctypes.create_string_buffer(str(buf))
        c_glob.iov_buf = ctypes.cast(c_buf, ctypes.c_void_p)

        local_handle = ctypes.c_uint64(0)

        rc = func(self.poh, c_glob, ctypes.byref(local_handle))
        if rc != 0:
            raise DaosApiError("Cntnr global2local returned non-zero. RC: {0}"
                               .format(rc))
        self.coh = local_handle
        return local_handle

    def list_attr(self, coh=None, cb_func=None):
        """
        Retrieve a list of user-defined container attribute values.
        Args:
            coh [Optional]:     Container Handler.
            cb_func[Optional]:  To run API in Asynchronous mode.
        return:
            total_size[int]: Total aggregate size of attributes names.
            buffer[String]: Complete aggregated attributes names.
        """
        if coh is not None:
            self.coh = coh
        func = self.context.get_function('list-cont-attr')

        '''
        This is for getting the Aggregate size of all attributes names first
        if it's not passed as a dictionary.
        '''
        sbuf = ctypes.create_string_buffer(100).raw
        t_size = ctypes.pointer(ctypes.c_size_t(100))
        rc = func(self.coh, sbuf, t_size)
        if rc != 0:
<<<<<<< HEAD
            raise DaosApiError(
                "Container list-cont-attr returned non-zero. RC:{0}"
                             .format(rc))
=======
            raise DaosApiError("Container List-attr returned non-zero. RC:{0}"
                               .format(rc))
>>>>>>> a6532982
        buf = t_size[0]

        buffer = ctypes.create_string_buffer(buf  + 1).raw
        total_size = ctypes.pointer(ctypes.c_size_t(buf + 1))

        #This will retrieve the list of attributes names.
        if cb_func is None:
            rc = func(self.coh, buffer, total_size, None)
            if rc != 0:
                raise DaosApiError("Container List Attribute returned non-zero.\
                RC: {0}".format(rc))
        else:
            event = DaosEvent()
            params = [self.coh, buffer, total_size, event]
            t = threading.Thread(target=AsyncWorker1,
                                 args=(func,
                                       params,
                                       self.context,
                                       cb_func,
                                       self))
            t.start()
        return total_size[0], buffer

    def set_attr(self, data, coh=None, cb_func=None):
        """
        Set a list of user-defined container attributes.
        Args:
            data[Required]:     Dictionary of Attribute name and value.
            coh [Optional]:     Container Handler
            cb_func[Optional]:  To run API in Asynchronous mode.
        return:
            None
        """
        if coh is not None:
            self.coh = coh

        func = self.context.get_function('set-cont-attr')

        att_names = (ctypes.c_char_p * len(data))(*list(data.keys()))
        names = ctypes.cast(att_names, ctypes.POINTER(ctypes.c_char_p))

        no_of_att = ctypes.c_int(len(data))

        att_values = (ctypes.c_char_p * len(data))(*list(data.values()))
        values = ctypes.cast(att_values, ctypes.POINTER(ctypes.c_char_p))

        size_of_att_val = []
        for key in data.keys():
            if data[key] is not None:
                size_of_att_val.append(len(data[key]))
            else:
                size_of_att_val.append(0)
        sizes = (ctypes.c_size_t * len(data))(*size_of_att_val)

        # the callback function is optional, if not supplied then run the
        # create synchronously, if its there then run it in a thread
        if cb_func is None:
            rc = func(self.coh, no_of_att, names, values, sizes, None)
            if rc != 0:
                raise DaosApiError("Container Set Attribute returned non-zero RC: {0}"
                                   .format(rc))
        else:
            event = DaosEvent()
            params = [self.coh, no_of_att, names, values, sizes, event]
            t = threading.Thread(target=AsyncWorker1,
                                 args=(func,
                                       params,
                                       self.context,
                                       cb_func,
                                       self))
            t.start()

    def get_attr(self, attr_names, coh=None, cb_func=None):
        """
        Retrieve a list of user-defined container attribute values.  Note the
        presumption that no value is larger than 100 chars.
        Args:
            attr_names[Required]:     Attribute name list
            coh [Optional]:     Container Handler
            cb_func[Optional]:  To run API in Asynchronous mode.
        return:
            dictionary containing the requested attributes as key:value pairs.
        """
        if not attr_names:
            raise DaosApiError("Attribute names should not be empty")

        # you can override handle for testing purposes
        if coh is not None:
            self.coh = coh

        attr_count = len(attr_names)
        attr_names_c = (ctypes.c_char_p * attr_count)(*attr_names)

        no_of_att = ctypes.c_int(attr_count)
        buffers = ctypes.c_char_p * attr_count
        buffer = buffers(*[ctypes.c_char_p(ctypes.create_string_buffer(100).raw)
                           for i in xrange(attr_count)])

        size_of_att_val = [100] * attr_count
        sizes = (ctypes.c_size_t * attr_count)(*size_of_att_val)

        func = self.context.get_function('get-cont-attr')
        if cb_func is None:
            rc = func(self.coh, no_of_att, ctypes.byref(attr_names_c),
                      ctypes.byref(buffer), sizes, None)
            if rc != 0:
                raise DaosApiError("Container Get Attribute returned non-zero RC: {0}"
                                   .format(rc))
        else:
            event = DaosEvent()
            params = [self.coh, no_of_att, ctypes.byref(attr_names_c),
                      ctypes.byref(buffer), sizes, event]
            t = threading.Thread(target=AsyncWorker1,
                                 args=(func,
                                       params,
                                       self.context,
                                       cb_func,
                                       self))
            t.start()

        results = {}
        i = 0
        for attr in attr_names:
            results[attr] = buffer[i]
            i += 1

        return results

class DaosServer(object):
    """Represents a DAOS Server"""

    def __init__(self, context, group, rank):
        """ setup the python pool object, not the real pool. """
        self.context = context
        self.group_name = group
        self.rank = rank

    def kill(self, force):
        """ send a pool creation request to the daos server group """
        c_group = ctypes.create_string_buffer(self.group_name)
        c_force = ctypes.c_int(force)
        c_rank = ctypes.c_uint(self.rank)

        func = self.context.get_function('kill-server')
        rc = func(c_group, c_rank, c_force, None)
        if rc != 0:
            raise DaosApiError("Server kill returned non-zero. RC: {0}"
                               .format(rc))

class DaosContext(object):
    """Provides environment and other info for a DAOS client."""

    def __init__(self, path):
        """ setup the DAOS API and MPI """

        self.libdaos = ctypes.CDLL(path+"libdaos.so.0.0.2",
                                   mode=ctypes.DEFAULT_MODE)
        ctypes.CDLL(path+"libdaos_common.so",
                    mode=ctypes.RTLD_GLOBAL)

        self.libtest = ctypes.CDLL(path+"libdaos_tests.so",
                                   mode=ctypes.DEFAULT_MODE)
        self.libdaos.daos_init()
        # Note: action-subject format
        self.ftable = {
            'add-target'     : self.libdaos.daos_pool_add_tgt,
            'close-cont'     : self.libdaos.daos_cont_close,
            'close-obj'      : self.libdaos.daos_obj_close,
            'close-tx'       : self.libdaos.daos_tx_close,
            'commit-tx'      : self.libdaos.daos_tx_commit,
            'connect-pool'   : self.libdaos.daos_pool_connect,
            'convert-cglobal': self.libdaos.daos_cont_global2local,
            'convert-clocal' : self.libdaos.daos_cont_local2global,
            'convert-pglobal': self.libdaos.daos_pool_global2local,
            'convert-plocal' : self.libdaos.daos_pool_local2global,
            'create-cont'    : self.libdaos.daos_cont_create,
            'create-eq'      : self.libdaos.daos_eq_create,
            'create-pool'    : self.libdaos.daos_pool_create,
            'd_log'          : self.libtest.dts_log,
            'destroy-cont'   : self.libdaos.daos_cont_destroy,
            'destroy-eq'     : self.libdaos.daos_eq_destroy,
            'destroy-pool'   : self.libdaos.daos_pool_destroy,
            'destroy-tx'     : self.libdaos.daos_tx_abort,
            'disconnect-pool': self.libdaos.daos_pool_disconnect,
            'evict-client'   : self.libdaos.daos_pool_evict,
            'exclude-target' : self.libdaos.daos_pool_tgt_exclude,
            'extend-pool'    : self.libdaos.daos_pool_extend,
            'fetch-obj'      : self.libdaos.daos_obj_fetch,
            'generate-oid'   : self.libtest.dts_oid_gen,
            'get-cont-attr'  : self.libdaos.daos_cont_get_attr,
            'get-pool-attr'  : self.libdaos.daos_pool_get_attr,
            'get-layout'     : self.libdaos.daos_obj_layout_get,
            'init-event'     : self.libdaos.daos_event_init,
            'kill-server'    : self.libdaos.daos_mgmt_svc_rip,
            'kill-target'    : self.libdaos.daos_pool_tgt_exclude_out,
            'list-cont-attr' : self.libdaos.daos_cont_list_attr,
            'list-pool-attr' : self.libdaos.daos_pool_list_attr,
            'open-cont'      : self.libdaos.daos_cont_open,
            'open-obj'       : self.libdaos.daos_obj_open,
            'open-tx'        : self.libdaos.daos_tx_open,
            'poll-eq'        : self.libdaos.daos_eq_poll,
            'punch-akeys'    : self.libdaos.daos_obj_punch_akeys,
            'punch-dkeys'    : self.libdaos.daos_obj_punch_dkeys,
            'punch-obj'      : self.libdaos.daos_obj_punch,
            'query-cont'     : self.libdaos.daos_cont_query,
            'query-obj'      : self.libdaos.daos_obj_query,
            'query-pool'     : self.libdaos.daos_pool_query,
            'query-target'   : self.libdaos.daos_pool_query_target,
            'set-cont-attr'  : self.libdaos.daos_cont_set_attr,
            'set-pool-attr'  : self.libdaos.daos_pool_set_attr,
            'stop-service'   : self.libdaos.daos_pool_stop_svc,
            'test-event'     : self.libdaos.daos_event_test,
            'update-obj'     : self.libdaos.daos_obj_update}

    def __del__(self):
        """ cleanup the DAOS API """
        self.libdaos.daos_fini()

    def get_function(self, function):
        """ call a function through the API """
        return self.ftable[function]

class DaosLog:

    def __init__(self, context):
        """ setup the log object """
        self.context = context

    def debug(self, msg):
        """ entry point for debug msgs """
        self.daos_log(msg, Logfac.DEBUG)

    def info(self, msg):
        """ entry point for info msgs """
        self.daos_log(msg, Logfac.INFO)

    def warning(self, msg):
        """ entry point for warning msgs """
        self.daos_log(msg, Logfac.WARNING)

    def error(self, msg):
        """ entry point for error msgs """
        self.daos_log(msg, Logfac.ERROR)

    def daos_log(self, msg, level):
        """ write specified message to client daos.log """

        func = self.context.get_function("d_log")

        caller = inspect.getframeinfo(inspect.stack()[2][0])
        caller_func = sys._getframe(1).f_back.f_code.co_name
        filename = os.path.basename(caller.filename)

        c_filename = ctypes.create_string_buffer(filename)
        c_line = ctypes.c_int(caller.lineno)
        c_msg = ctypes.create_string_buffer(msg)
        c_caller_func = ctypes.create_string_buffer(caller_func)
        c_level = ctypes.c_uint64(level)

        func(c_msg, c_filename, c_caller_func, c_line, c_level)

class DaosApiError(Exception):
    """
    DAOS API exception class
    """

if __name__ == '__main__':
    # this file is not intended to be run in normal circumstances
    # this is strictly unit test code here in main, there is a lot
    # of rubbish but it makes it easy to try stuff out as we expand
    # this interface.  Will eventially be removed or formalized.
    """
    try:
        # this works so long as this file is in its usual place
        with open('../../../.build_vars.json') as f:
            data = json.load(f)

        CONTEXT = DaosContext(data['PREFIX'] + '/lib/')
        print ("initialized!!!\n")

        POOL = DaosPool(CONTEXT)
        tgt_list = [1]
        POOL.create(448, os.getuid(), os.getgid(), 1024 * 1024 * 1024,
                    b'daos_server')
        time.sleep(2)
        print ("Pool create called\n")
        print ("uuid is " + POOL.get_uuid_str())

        #time.sleep(5)
        print ("handle before connect {0}\n".format(POOL.handle))

        POOL.connect(1 << 1)

        print ("Main: handle after connect {0}\n".format(POOL.handle))

        CONTAINER = DaosContainer(CONTEXT)
        CONTAINER.create(POOL.handle)

        print ("container created {}".format(CONTAINER.get_uuid_str()))

        #POOL.pool_svc_stop()
        pool_info = POOL.pool_query()
        print c_uuid_to_str(pool_info.pi_uuid)
        print pool_info.pi_ntargets
        print pool_info.pi_nnodes
        print pool_info.pi_ndisabled
        print pool_info.pi_gid
        print pool_info.pi_mode
        print pool_info.pi_leader

        print "Storage Pool Space information"
        for i in range(2):
            print "-----------------{}".format(i)
            print "Total size: {}".format(
               pool_info.pi_space.ps_space.s_total[i])
            print "Free:{}, min:{}, max:{}, mean:{}".format(
               pool_info.pi_space.ps_space.s_free[i],
               pool_info.pi_space.ps_free_min[i],
               pool_info.pi_space.ps_free_max[i],
               pool_info.pi_space.ps_free_mean[i])

        time.sleep(5)

        CONTAINER.open()
        print ("container opened {}".format(CONTAINER.get_uuid_str()))

        time.sleep(5)

        CONTAINER.query()
        print ("Epoch highest committed: {}".format(CONTAINER.info.es_hce))

        thedata = "a string that I want to stuff into an object"
        size = 45
        dkey = "this is the dkey"
        akey = "this is the akey"

        obj, epoch = CONTAINER.write_an_obj(thedata, size, dkey, akey, None, 5)
        print ("data write finished with epoch {}".format(epoch))

        obj.get_layout()
        for i in obj.tgt_rank_list:
            print ("rank for obj:{}".format(i))

        time.sleep(5)

        thedata2 = CONTAINER.read_an_obj(size, dkey, akey, obj, epoch)
        print (repr(thedata2.value))

        thedata3 = "a different string that I want to stuff into an object"
        size = 55
        dkey2 = "this is the dkey"
        akey2 = "this is the akey"

        obj2, epoch2 = CONTAINER.write_an_obj(thedata3, size, dkey2,
                                              akey2, obj, 4)
        print ("data write finished, in epoch {}".format(epoch2))

        obj2.get_layout()

        time.sleep(5)

        thedata4 = CONTAINER.read_an_obj(size, dkey2, akey2, obj2, epoch2)
        print (repr(thedata4.value))

        thedata5 = CONTAINER.read_an_obj(size, dkey2, akey2, obj, epoch)
        print (repr(thedata5.value))

        data = {"First":  "1111111111",
                "Second": "22222222222222222222",
                "Third":  "333333333333333333333333333333"}
        print ("=====Set Attr =====")
        CONTAINER.set_attr(data = data)
        print ("=====List Attr =====")
        # commenting out below line, list_attr has no data param
        # size, buf = CONTAINER.list_attr(data = data)
        # print size, buf
        print ("=====Get Attr =====")
        val = CONTAINER.get_attr(data = data)
        for i in range(0, len(data)):
            print(val[i])

        CONTAINER.close()
        print ("container closed {}".format(CONTAINER.get_uuid_str()))

        time.sleep(15)

        CONTAINER.destroy(1)

        print ("container destroyed")

        #POOL.disconnect(rubbish)
        #POOL.disconnect()
        #print ("Main past disconnect\n")

        #time.sleep(5)

        #tgts = [2]
        #POOL.exclude(tgts, rubbish)
        #POOL.exclude_out(tgts, rubbish)
        #POOL.exclude_out(tgts)
        #print ("Main past exclude\n")

        #POOL.evict(rubbish)

        #time.sleep(5)

        #POOL.tgt_add(tgts, rubbish)

        #print ("Main past tgt_add\n")

        #POOL.destroy(1)
        #print ("Pool destroyed")

        #SERVICE = DaosServer(CONTEXT, b'daos_server', 5)
        #SERVICE.kill(1)
        #print ("server killed!\n")

    except Exception as EXCEP:
        print ("Something horrible happened\n")
        print (traceback.format_exc())
        print (EXCEP)
    """

    print("running")
    raise DaosApiError("hit error, all good")<|MERGE_RESOLUTION|>--- conflicted
+++ resolved
@@ -1418,12 +1418,9 @@
             raise DaosApiError("TX commit returned non-zero. RC: {0}"
                                .format(rc))
 
-<<<<<<< HEAD
     def write_an_array_value(self, datalist, dkey, akey, obj=None, rank=None,
                              obj_cls=13):
-=======
-    def write_an_array_value(self, datalist, dkey, akey, obj=None, rank=None, obj_cls=13):
->>>>>>> a6532982
+
         """
         Write an array of data to an object.  If an object is not supplied
         a new one is created.  The update occurs in its own epoch and the epoch
@@ -1661,14 +1658,9 @@
         t_size = ctypes.pointer(ctypes.c_size_t(100))
         rc = func(self.coh, sbuf, t_size)
         if rc != 0:
-<<<<<<< HEAD
             raise DaosApiError(
                 "Container list-cont-attr returned non-zero. RC:{0}"
                              .format(rc))
-=======
-            raise DaosApiError("Container List-attr returned non-zero. RC:{0}"
-                               .format(rc))
->>>>>>> a6532982
         buf = t_size[0]
 
         buffer = ctypes.create_string_buffer(buf  + 1).raw
