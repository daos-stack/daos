#!/usr/bin/python
"""
  (C) Copyright 2018-2019 Intel Corporation.

  Licensed under the Apache License, Version 2.0 (the "License");
  you may not use this file except in compliance with the License.
  You may obtain a copy of the License at

     http://www.apache.org/licenses/LICENSE-2.0

  Unless required by applicable law or agreed to in writing, software
  distributed under the License is distributed on an "AS IS" BASIS,
  WITHOUT WARRANTIES OR CONDITIONS OF ANY KIND, either express or implied.
  See the License for the specific language governing permissions and
  limitations under the License.

  GOVERNMENT LICENSE RIGHTS-OPEN SOURCE SOFTWARE
  The Government's rights to use, modify, reproduce, release, perform, display,
  or disclose this software are subject to the terms of the Apache License as
  provided in Contract No. B609815.
  Any reproduction of computer software, computer software documentation, or
  portions thereof marked with this legend must also reproduce the markings.
"""
import ctypes
import traceback
import threading
import time
import uuid
import json
import os
import inspect
import sys

from daos_cref import *
from conversion import *

class DaosPool(object):
    """ A python object representing a DAOS pool."""

    def __init__(self, context):
        """ setup the python pool object, not the real pool. """
        self.attached = 0
        self.context = context
        self.uuid = (ctypes.c_ubyte * 1)(0)
        self.group = ctypes.create_string_buffer(b"not set")
        self.handle = ctypes.c_uint64(0)
        self.glob = None
        self.svc = None
        self.pool_info = None
        self.target_info = None

    def get_uuid_str(self):
        return c_uuid_to_str(self.uuid)

    def set_uuid_str(self, uuidstr):
        self.uuid = str_to_c_uuid(uuidstr)

    def create(self, mode, uid, gid, scm_size, group, target_list=None,
               cb_func=None, svcn=1, nvme_size=0):
        """ send a pool creation request to the daos server group """
        c_mode = ctypes.c_uint(mode)
        c_uid = ctypes.c_uint(uid)
        c_gid = ctypes.c_uint(gid)
        c_scm_size = ctypes.c_longlong(scm_size)
        c_nvme_size = ctypes.c_longlong(nvme_size)
        if group is not None:
            self.group = ctypes.create_string_buffer(group)
        else:
            self.group = None
        self.uuid = (ctypes.c_ubyte * 16)()
        rank_t = ctypes.c_uint * svcn
        # initializing with default values
        rank = rank_t(*list([999999 for dummy_i in range(svcn)]))
        rl_ranks = ctypes.POINTER(ctypes.c_uint)(rank)
        c_whatever = ctypes.create_string_buffer(b"rubbish")
        self.svc = RankList(rl_ranks, svcn)

        # assuming for now target list is a server rank list
        if target_list is not None:
            tlist = DaosPool.__pylist_to_array(target_list)
            c_tgts = RankList(tlist, len(tlist))
            tgt_ptr = ctypes.byref(c_tgts)
        else:
            tgt_ptr = None

        func = self.context.get_function('create-pool')
        # the callback function is optional, if not supplied then run the
        # create synchronously, if its there then run it in a thread
        if cb_func == None:
            rc = func(c_mode, c_uid, c_gid, self.group, tgt_ptr,
                      c_whatever, c_scm_size, c_nvme_size,
                      None, ctypes.byref(self.svc),
                      self.uuid, None)
            if rc != 0:
                self.uuid = (ctypes.c_ubyte * 1)(0)
                raise DaosApiError("Pool create returned non-zero. RC: {0}"
                                   .format(rc))
            else:
                self.attached = 1
        else:
            event = DaosEvent()
            params = [c_mode, c_uid, c_gid, self.group, tgt_ptr,
                      c_whatever, c_scm_size, c_nvme_size, None,
                      ctypes.byref(self.svc), self.uuid, event]
            t = threading.Thread(target=AsyncWorker1,
                                 args=(func,
                                       params,
                                       self.context,
                                       cb_func,
                                       self))
            t.start()

    def connect(self, flags, cb_func=None):
        """ connect to this pool. """
        # comment this out for now, so we can test bad data
        #if not len(self.uuid) == 16:
        #    raise DaosApiError("No existing UUID for pool.")

        c_flags = ctypes.c_uint(flags)
        c_info = PoolInfo()
        func = self.context.get_function('connect-pool')

        # the callback function is optional, if not supplied then run the
        # create synchronously, if its there then run it in a thread
        if cb_func is None:
            rc = func(self.uuid, self.group, ctypes.byref(self.svc), c_flags,
                      ctypes.byref(self.handle), ctypes.byref(c_info), None)

            if rc != 0:
                self.handle = 0
                raise DaosApiError("Pool connect returned non-zero. RC: {0}".format(rc))
        else:
            event = DaosEvent()
            params = [self.uuid, self.group, ctypes.byref(self.svc), c_flags,
                      ctypes.byref(self.handle), ctypes.byref(c_info), event]
            t = threading.Thread(target=AsyncWorker1,
                                 args=(func,
                                       params,
                                       self.context,
                                       cb_func,
                                       self))
            t.start()

    def disconnect(self, cb_func=None):
        """ undoes the fine work done by the connect function above """

        func = self.context.get_function('disconnect-pool')
        if cb_func is None:
            rc = func(self.handle, None)
            if rc != 0:
                raise DaosApiError("Pool disconnect returned non-zero. RC: {0}"
                                   .format(rc))
        else:
            event = DaosEvent()
            params = [self.handle, event]
            t = threading.Thread(target=AsyncWorker1,
                                 args=(func,
                                       params,
                                       self.context,
                                       cb_func,
                                       self))
            t.start()

    def local2global(self):
        """ Create a global pool handle that can be shared. """

        c_glob = IOV()
        c_glob.iov_len = 0
        c_glob.iov_buf_len = 0
        c_glob.iov_buf = None

        func = self.context.get_function("convert-plocal")
        rc = func(self.handle, ctypes.byref(c_glob))
        if rc != 0:
            raise DaosApiError("Pool local2global returned non-zero. RC: {0}"
                               .format(rc))
        # now call it for real
        c_buf = ctypes.create_string_buffer(c_glob.iov_buf_len)
        c_glob.iov_buf = ctypes.cast(c_buf, ctypes.c_void_p)
        rc = func(self.handle, ctypes.byref(c_glob))
        buf = bytearray()
        buf.extend(c_buf.raw)
        return c_glob.iov_len, c_glob.iov_buf_len, buf

    def global2local(self, context, iov_len, buf_len, buf):

        func = self.context.get_function("convert-pglobal")

        c_glob = IOV()
        c_glob.iov_len = iov_len
        c_glob.iov_buf_len = buf_len
        c_buf = ctypes.create_string_buffer(str(buf))
        c_glob.iov_buf = ctypes.cast(c_buf, ctypes.c_void_p)

        local_handle = ctypes.c_uint64(0)
        rc = func(c_glob, ctypes.byref(local_handle))
        if rc != 0:
            raise DaosApiError("Pool global2local returned non-zero. RC: {0}"
                               .format(rc))
        self.handle = local_handle
        return local_handle

    def exclude(self, rank_list, tgt=-1, cb_func=None):
        """
        Exclude a set of storage targets from a pool.
        Args:
            rank_list:  server rank
            tl_tgts:    Xstream targets on rank(server)
                        Default -1, it means it will exclude all targets on the rank.
            cb_func:    Command to run non-blocking mode if it's True
        """
        tl_ranks = DaosPool.__pylist_to_array(rank_list)
        tl_tgts = ctypes.c_int32(tgt)
        tl_nr = ctypes.c_uint32(1)
        c_tgts = ctypes.pointer(DTgtList(tl_ranks, ctypes.pointer(tl_tgts), tl_nr))

        if self.svc is None:
            c_svc = None
        else:
            c_svc = ctypes.pointer(self.svc)
        func = self.context.get_function('exclude-target')
        if cb_func is None:
            rc = func(self.uuid, self.group, c_svc, c_tgts, None)
            if rc != 0:
                raise DaosApiError("Pool exclude returned non-zero. RC: {0}"
                                   .format(rc))
        else:
            event = DaosEvent()
            params = [self.uuid, self.group, c_svc,
                      ctypes.byref(c_tgts), event]
            t = threading.Thread(target=AsyncWorker1,
                                 args=(func,
                                       params,
                                       self.context,
                                       cb_func,
                                       self))
            t.start()

    def extend(self):
        """Extend the pool to more targets."""

        raise NotImplementedError("Extend not implemented in C API yet.")

    def evict(self, cb_func=None):
        """Evict all connections to a pool."""

        func = self.context.get_function('evict-client')

        if cb_func is None:
            rc = func(self.uuid, self.group, ctypes.byref(self.svc), None)
            if rc != 0:
                raise DaosApiError("Pool evict returned non-zero. RC: {0}".format(rc))
        else:
            event = DaosEvent()
            params = [self.uuid, self.group, ctypes.byref(self.svc), event]
            t = threading.Thread(target=AsyncWorker1,
                                 args=(func,
                                       params,
                                       self.context,
                                       cb_func,
                                       self))
            t.start()

    def tgt_add(self, rank_list, tgt=-1, cb_func=None):
        """
        add a set of storage targets to a pool.
        Args:
            rank_list:  server rank
            tl_tgts:    Xstream targets on rank(server)
                        Default -1 it means it will add all targets on the rank.
            cb_func:    Command to run non-blocking mode if it's True
        """
        tl_ranks = DaosPool.__pylist_to_array(rank_list)
        tl_tgts = ctypes.c_int32(tgt)
        tl_nr = ctypes.c_uint32(1)
        c_tgts = ctypes.pointer(DTgtList(tl_ranks, ctypes.pointer(tl_tgts), tl_nr))
        func = self.context.get_function("add-target")

        if cb_func is None:
            rc = func(self.uuid, self.group, ctypes.byref(self.svc),
                      ctypes.byref(c_tgts), None)
            if rc != 0:
                raise DaosApiError("Pool tgt_add returned non-zero. RC: {0}"
                                   .format(rc))
        else:
            event = DaosEvent()
            params = [self.uuid, self.group, ctypes.byref(self.svc),
                      ctypes.byref(c_tgts), event]
            t = threading.Thread(target=AsyncWorker1,
                                 args=(func,
                                       params,
                                       self.context,
                                       cb_func,
                                       self))
            t.start()

    def exclude_out(self, rank_list, tgt=-1, cb_func=None):
        """
        Exclude completely a set of storage targets from a pool.
        Args:
            rank_list:  server rank
            tl_tgts:    Xstream targets on rank(server).
                        Default -1 it means it will exclude out all targets on the rank.
            cb_func:    Command to run non-blocking mode if it's True
        """
        tl_ranks = DaosPool.__pylist_to_array(rank_list)
        tl_tgts = ctypes.c_int32(tgt)
        tl_nr = ctypes.c_uint32(1)
        c_tgts = ctypes.pointer(DTgtList(tl_ranks, ctypes.pointer(tl_tgts), tl_nr))

        func = self.context.get_function('kill-target')
        if cb_func is None:
            rc = func(self.uuid, self.group, ctypes.byref(self.svc), ctypes.byref(c_tgts), None)
            if rc != 0:
                raise DaosApiError("Pool exclude_out returned non-zero. RC: {0}"
                                   .format(rc))
        else:
            event = DaosEvent()
            params = [self.uuid, self.group, ctypes.byref(self.svc),
                      ctypes.byref(c_tgts), event]
            t = threading.Thread(target=AsyncWorker1,
                                 args=(func,
                                       params,
                                       self.context,
                                       cb_func,
                                       self))
            t.start()

    def pool_svc_stop(self, cb_func=None):
        """Stop the current pool service leader."""

        func = self.context.get_function('stop-service')

        if cb_func is None:
            rc = func(self.handle, None)
            if rc != 0:
                raise DaosApiError("Pool svc_Stop returned non-zero. RC: {0}"
                                   .format(rc))
        else:
            event = DaosEvent()
            params = [self.handle, event]
            t = threading.Thread(target=AsyncWorker1,
                                 args=(func,
                                       params,
                                       self.context,
                                       cb_func, self))
            t.start()

    def pool_query(self, cb_func=None):
        """Query pool information."""

        self.pool_info = PoolInfo()
        func = self.context.get_function('query-pool')

        if cb_func is None:
            rc = func(self.handle, None, ctypes.byref(self.pool_info),
                      None, None)
            if rc != 0:
                raise DaosApiError("Pool query returned non-zero. RC: {0}"
                                   .format(rc))
            return self.pool_info
        else:
            event = DaosEvent()
            params = [self.handle, None, ctypes.byref(self.pool_info), None, event]
            t = threading.Thread(target=AsyncWorker1,
                                 args=(func,
                                       params,
                                       self.context,
                                       cb_func,
                                       self))
            t.start()
        return None

    def target_query(self, tgt):
        """Query information of storage targets within a DAOS pool."""
        raise NotImplementedError("Target_query not yet implemented in C API.")

    def destroy(self, force, cb_func=None):

        if not len(self.uuid) == 16 or self.attached == 0:
            raise DaosApiError("No existing UUID for pool.")

        c_force = ctypes.c_uint(force)
        func = self.context.get_function('destroy-pool')

        if cb_func is None:
            rc = func(self.uuid, self.group, c_force, None)
            if rc != 0:
                raise DaosApiError("Pool destroy returned non-zero. RC: {0}"
                                   .format(rc))
            else:
                self.attached = 0
        else:
            event = DaosEvent()
            params = [self.uuid, self.group, c_force, event]

            t = threading.Thread(target=AsyncWorker1,
                                 args=(func,
                                       params,
                                       self.context,
                                       cb_func, self))
            t.start()

    def set_svc(self, rank):
        """
        note support for a single rank only
        """
        svc_rank = ctypes.c_uint(rank)
        rl_ranks = ctypes.POINTER(ctypes.c_uint)(svc_rank)
        self.svc = RankList(rl_ranks, 1)

    def list_attr(self, poh=None, cb_func=None):
        """
        Retrieve a list of user-defined pool attribute values.
        Args:
            poh [Optional]:     Pool Handler.
            cb_func[Optional]:  To run API in Asynchronous mode.
        return:
            total_size[int]: Total aggregate size of attributes names.
            buffer[String]: Complete aggregated attributes names.
        """

        # in odd test scenarios might want to override the handle
        if poh is not None:
            self.handle = poh

        '''
        This is for getting the Aggregate size of all attributes names first
        if it's not passed as a dictionary.
        '''
        sbuf = ctypes.create_string_buffer(5000).raw
        t_size = ctypes.pointer(ctypes.c_size_t(5000))

        func = self.context.get_function('list-pool-attr')
        rc = func(self.handle, sbuf, t_size)
        if rc != 0:
            raise DaosApiError("Pool List-attr returned non-zero. RC:{0}"
                             .format(rc))
        buf = t_size[0]

        buffer = ctypes.create_string_buffer(buf  + 1).raw
        total_size = ctypes.pointer(ctypes.c_size_t(buf + 1))

        # the async version
        if cb_func is None:
            rc = func(self.handle, buffer, total_size, None)
            if rc != 0:
                raise DaosApiError("Pool List Attribute returned non-zero.\
                RC: {0}".format(rc))
        else:
            event = DaosEvent()
            params = [self.handle, buffer, total_size, event]
            t = threading.Thread(target=AsyncWorker1,
                                 args=(func,
                                       params,
                                       self.context,
                                       cb_func,
                                       self))
            t.start()
        return total_size.contents, buffer

    def set_attr(self, data, poh=None, cb_func=None):
        """
        Set a list of user-defined container attributes.
        Args:
            data[Required]:     Dictionary of Attribute name and value.
            poh [Optional]:     Pool Handler
            cb_func[Optional]:  To run API in Asynchronous mode.
        return:
            None
        """
        if poh is not None:
            self.handle = poh

        func = self.context.get_function('set-pool-attr')

        att_names = (ctypes.c_char_p * len(data))(*list(data.keys()))
        names = ctypes.cast(att_names, ctypes.POINTER(ctypes.c_char_p))

        no_of_att = ctypes.c_int(len(data))

        att_values = (ctypes.c_char_p * len(data))(*list(data.values()))
        values = ctypes.cast(att_values, ctypes.POINTER(ctypes.c_char_p))

        size_of_att_val = []
        for key in data.keys():
            if data[key] is not None:
                size_of_att_val.append(len(data[key]))
            else:
                size_of_att_val.append(0)
        sizes = (ctypes.c_size_t * len(data))(*size_of_att_val)

        # the callback function is optional, if not supplied then run the
        # create synchronously, if its there then run it in a thread
        if cb_func is None:
            rc = func(self.handle, no_of_att, names, values, sizes, None)
            if rc != 0:
                raise DaosApiError("Pool Set Attribute returned non-zero"
                                 "RC: {0}".format(rc))
        else:
            event = DaosEvent()
            params = [self.handle, no_of_att, names, values, sizes, event]
            t = threading.Thread(target=AsyncWorker1,
                                 args=(func,
                                       params,
                                       self.context,
                                       cb_func,
                                       self))
            t.start()

    def get_attr(self, attr_names, poh=None, cb_func=None):
        """
        Retrieve a list of user-defined container attribute values.
        Args:
            attr_names:         list of attributes to retrieve
            poh [Optional]:     Pool Handle if you really want to override it
            cb_func[Optional]:  To run API in Asynchronous mode.
        return:
            Requested Attributes as a dictionary.
        """
        if not attr_names:
            raise DaosApiError("Attribute list should not be blank")

        # for some unusual test cases you might want to override handle
        if poh is not None:
            self.handle = poh

        attr_count = len(attr_names)
        attr_names_c = (ctypes.c_char_p * attr_count)(*attr_names)

        no_of_att = ctypes.c_int(attr_count)
        buffers = ctypes.c_char_p * attr_count
        buffer = buffers(*[ctypes.c_char_p(ctypes.create_string_buffer(100).raw)
                           for i in xrange(attr_count)])

        size_of_att_val = [100] * attr_count
        sizes = (ctypes.c_size_t * attr_count)(*size_of_att_val)

        func = self.context.get_function('get-pool-attr')
        if cb_func is None:
            rc = func(self.handle, no_of_att, ctypes.byref(attr_names_c),
                      ctypes.byref(buffer), sizes, None)
            if rc != 0:
                raise DaosApiError("Pool Get Attribute returned non-zero.\
                RC: {0}".format(rc))
        else:
            event = DaosEvent()
            params = [self.handle, no_of_att, ctypes.byref(attr_names_c),
                      ctypes.byref(buffer), sizes, event]
            t = threading.Thread(target=AsyncWorker1,
                                 args=(func,
                                       params,
                                       self.context,
                                       cb_func,
                                       self))
            t.start()

        results = {}
        i = 0
        for attr in attr_names:
            results[attr] = buffer[i]
            i += 1

        return results

    @staticmethod
    def __pylist_to_array(pylist):

        return (ctypes.c_uint32 * len(pylist))(*pylist)

class DaosObj(object):
    """ A class representing an object stored in a DAOS container.  """

    def __init__(self, context, container, c_oid=None):
        self.context = context
        self.container = container
        self.c_oid = c_oid
        self.c_tgts = None
        self.attr = None
        self.oh = None
        self.tgt_rank_list = []

    def __del__(self):
        """ clean up this object """
        if self.oh is not None:
            func = self.context.get_function('close-obj')
            rc = func(self.oh, None)
            if rc != 0:
                raise DaosApiError("Object close returned non-zero. RC: {0} handle: {1}"
                                   .format(rc, self.oh))
            self.oh = None

    def create(self, rank=None, objcls=13):
        """ generate a random oid """
        func = self.context.get_function('generate-oid')

        func.restype = DaosObjId
        self.c_oid = func(objcls, 0, 0)

        if rank is not None:
            self.c_oid.hi |= rank << 24

    def open(self):
        """ open the object so we can interact with it """

        c_mode = ctypes.c_uint(2)
        self.oh = ctypes.c_uint64(0)

        func = self.context.get_function('open-obj')
        rc = func(self.container.coh, self.c_oid, c_mode,
                  ctypes.byref(self.oh), None)
        if rc != 0:
            raise DaosApiError("Object open returned non-zero. RC: {0}"
                               .format(rc))

    def close(self):
        """ close this object """
        if self.oh is not None:
            func = self.context.get_function('close-obj')
            rc = func(self.oh, None)
            if rc != 0:
                raise DaosApiError("Object close returned non-zero. RC: {0}"
                                   .format(rc))
            self.oh = None

    def refresh_attr(self, tx):
        """ Get object attributes and save internally

            NOTE: THIS FUNCTION ISN'T IMPLEMENTED ON THE DAOS SIDE
        """

        if self.c_oid is None:
            raise DaosApiError("refresh_attr called but object not initialized")
        if self.oh is None:
            self.open()

        c_tx = ctypes.c_uint64(tx)
        rank_list = ctypes.cast(ctypes.pointer((ctypes.c_uint32 * 5)()),
                                ctypes.POINTER(ctypes.c_uint32))
        self.c_tgts = RankList(rank_list, 5)

        func = self.context.get_function('query-obj')
        rc = func(self.oh, c_tx, None, self.c_tgts, None)

    def get_layout(self):
        """ Get object target layout info

            NOTE: THIS FUNCTION ISN'T PART OF THE PUBLIC API
        """
        if self.c_oid is None:
            raise DaosApiError("get_layout object is not initialized")
        if self.oh is None:
            self.open()

        obj_layout_ptr = ctypes.POINTER(DaosObjLayout)()

        func = self.context.get_function('get-layout')
        rc = func(self.container.coh, self.c_oid, ctypes.byref(obj_layout_ptr))

        if rc == 0:
            shards = obj_layout_ptr[0].ol_shards[0][0].os_replica_nr
            del self.tgt_rank_list[:]
            for i in range(0, shards):
                self.tgt_rank_list.append(
                    obj_layout_ptr[0].ol_shards[0][0].os_ranks[i])
        else:
            raise DaosApiError("get_layout returned. RC: {0}".format(rc))


    def punch(self, tx, cb_func=None):
        """ Delete this object but only from the specified transaction

        Function arguments:
        tx    --the tx from which keys will be deleted.
        cb_func  --an optional callback function
        """

        if self.oh is None:
            self.open()

        c_tx = ctypes.c_uint64(tx)

        # the callback function is optional, if not supplied then run the
        # punch synchronously, if its there then run it in a thread
        func = self.context.get_function('punch-obj')
        if cb_func == None:
            rc = func(self.oh, c_tx, None)
            if rc != 0:
                raise DaosApiError("punch-dkeys returned non-zero. RC: {0}"
                                   .format(rc))
        else:
            event = DaosEvent()
            params = [self.oh, c_tx, event]
            t = threading.Thread(target=AsyncWorker1,
                                 args=(func,
                                       params,
                                       self.context,
                                       cb_func,
                                       self))
            t.start()


    def punch_dkeys(self, tx, dkeys, cb_func=None):
        """ Deletes dkeys and associated data from an object for a specific
        transaction.

        Function arguments:
        tx    --the transaction from which keys will be deleted.
        dkeys    --the keys to be deleted, None will be passed as NULL
        cb_func  --an optional callback function
        """
        if self.oh is None:
            self.open()

        c_tx = ctypes.c_uint64(tx)

        if dkeys is None:
            c_len_dkeys = 0
            c_dkeys = None
        else:
            c_len_dkeys = ctypes.c_uint(len(dkeys))
            c_dkeys = (IOV * len(dkeys))()
            i = 0
            for dkey in dkeys:
                c_dkey = ctypes.create_string_buffer(dkey)
                c_dkeys[i].iov_buf = ctypes.cast(c_dkey, ctypes.c_void_p)
                c_dkeys[i].iov_buf_len = ctypes.sizeof(c_dkey)
                c_dkeys[i].iov_len = ctypes.sizeof(c_dkey)
                i += 1

        # the callback function is optional, if not supplied then run the
        # create synchronously, if its there then run it in a thread
        func = self.context.get_function('punch-dkeys')
        if cb_func == None:
            rc = func(self.oh, c_tx, c_len_dkeys, ctypes.byref(c_dkeys),
                      None)
            if rc != 0:
                raise DaosApiError("punch-dkeys returned non-zero. RC: {0}"
                                   .format(rc))
        else:
            event = DaosEvent()
            params = [self.oh, c_tx, c_len_dkeys, ctypes.byref(c_dkeys),
                      event]
            t = threading.Thread(target=AsyncWorker1,
                                 args=(func,
                                       params,
                                       self.context,
                                       cb_func,
                                       self))
            t.start()

    def punch_akeys(self, tx, dkey, akeys, cb_func=None):
        """ Deletes akeys and associated data from a dkey/object for a specific
        transaction.

        Function arguments:
        tx      --the transaction from which keys will be deleted.
        dkey    --the parent dkey from which the akeys will be deleted,
                  Expecting a string
        akeys   --a list of akeys (strings) which are to be deleted
        cb_func --an optional callback function
        """
        if self.oh is None:
            self.open()

        c_tx = ctypes.c_uint64(tx)

        c_dkey_iov = IOV()
        c_dkey = ctypes.create_string_buffer(dkey)
        c_dkey_iov.iov_buf = ctypes.cast(c_dkey, ctypes.c_void_p)
        c_dkey_iov.iov_buf_len = ctypes.sizeof(c_dkey)
        c_dkey_iov.iov_len = ctypes.sizeof(c_dkey)

        c_len_akeys = ctypes.c_uint(len(akeys))
        c_akeys = (IOV * len(akeys))()
        i = 0
        for akey in akeys:
            c_akey = ctypes.create_string_buffer(akey)
            c_akeys[i].iov_buf = ctypes.cast(c_akey, ctypes.c_void_p)
            c_akeys[i].iov_buf_len = ctypes.sizeof(c_akey)
            c_akeys[i].iov_len = ctypes.sizeof(c_akey)
            i += 1

        # the callback function is optional, if not supplied then run the
        # create synchronously, if its there then run it in a thread
        func = self.context.get_function('punch-akeys')
        if cb_func == None:
            rc = func(self.oh, c_tx, ctypes.byref(c_dkey_iov), c_len_akeys,
                      ctypes.byref(c_akeys), None)
            if rc != 0:
                raise DaosApiError("punch-akeys returned non-zero. RC: {0}"
                                   .format(rc))
        else:
            event = DaosEvent()
            params = [self.oh, c_tx, ctypes.byref(c_dkey_iov), c_len_akeys,
                      ctypes.byref(c_akeys), event]
            t = threading.Thread(target=AsyncWorker1,
                                 args=(func,
                                       params,
                                       self.context,
                                       cb_func,
                                       self))
            t.start()

class IORequest(object):
    """
    Python object that centralizes details about an I/O
    type is either 1 (single) or 2 (array)
    """
    def __init__(self, context, container, obj, rank=None, iotype=1,
                 objtype=13):
        """
        container --which container the object is (or will be) in
        obj --None to create a new object or the OID of an existing obj
        rank --utilize with certain object types to force obj to a specific
               server
        iotype --1 for single, 2 for array
        objtype --specifies the attributes for the object
        """
        self.context = context
        self.container = container

        if obj is None:
            # create a new object
            self.obj = DaosObj(context, container)
            self.obj.create(rank, objtype)
            self.obj.open()
        else:
            self.obj = obj

        self.io_type = ctypes.c_int(iotype)

        self.sgl = SGL()

        self.iod = DaosIODescriptor()
        ctypes.memset(ctypes.byref(self.iod.iod_kcsum), 0, 16)

        # epoch range still in IOD for some reason
        self.epoch_range = EpochRange()
        self.tx = 0

        cs = CheckSum()
        cs.cs_sum = ctypes.pointer(ctypes.create_string_buffer(32))
        cs.cs_buf_len = 32
        cs.cs_len = 0
        self.iod.iod_csums = ctypes.pointer(cs)

    def __del__(self):
        """ cleanup this request """
        pass

    def insert_array(self, dkey, akey, c_data, tx):
        """
        Setup the I/O Vector and I/O descriptor for an array insertion.
        This function is limited to a single descriptor and a single
        scatter gather list.  The single SGL can have any number of
        entries as dictated by the c_data parameter.
        """

        sgl_iov_list = (IOV * len(c_data))()
        idx = 0
        for item in c_data:
            sgl_iov_list[idx].iov_len = item[1]
            sgl_iov_list[idx].iov_buf_len = item[1]
            sgl_iov_list[idx].iov_buf = ctypes.cast(item[0], ctypes.c_void_p)
            idx += 1

        self.sgl.sg_iovs = ctypes.cast(ctypes.pointer(sgl_iov_list),
                                       ctypes.POINTER(IOV))
        self.sgl.sg_nr = len(c_data)
        self.sgl.sg_nr_out = len(c_data)

        self.epoch_range.epr_lo = 0
        self.epoch_range.epr_hi = ~0

        self.tx = tx
        c_tx = ctypes.c_uint64(tx)

        extent = Extent()
        extent.rx_idx = 0
        extent.rx_nr = len(c_data)

        # setup the descriptor
        self.iod.iod_name.iov_buf = ctypes.cast(akey, ctypes.c_void_p)
        self.iod.iod_name.iov_buf_len = ctypes.sizeof(akey)
        self.iod.iod_name.iov_len = ctypes.sizeof(akey)
        self.iod.iod_type = 2
        self.iod.iod_size = c_data[0][1]
        self.iod.iod_nr = 1
        self.iod.iod_recxs = ctypes.pointer(extent)
        self.iod.iod_eprs = ctypes.cast(ctypes.pointer(self.epoch_range),
                                        ctypes.c_void_p)

        # now do it
        func = self.context.get_function('update-obj')

        dkey_iov = IOV()
        dkey_iov.iov_buf = ctypes.cast(dkey, ctypes.c_void_p)
        dkey_iov.iov_buf_len = ctypes.sizeof(dkey)
        dkey_iov.iov_len = ctypes.sizeof(dkey)

        rc = func(self.obj.oh, c_tx, ctypes.byref(dkey_iov),
                  1, ctypes.byref(self.iod), ctypes.byref(self.sgl), None)
        if rc != 0:
            raise DaosApiError("Object update returned non-zero. RC: {0}"
                               .format(rc))

    def fetch_array(self, dkey, akey, rec_count, rec_size, tx=0):
        """
        dkey --1st level key for the array value
        akey --2nd level key for the array value
        rec_count --how many array indices (records) to retrieve
        rec_size --size in bytes of a single record
        tx --which transaction to read the value from
        """

        c_tx = ctypes.c_uint64(tx)

        # setup the descriptor, we are only handling a single descriptor that
        # covers an arbitrary number of consecutive array entries
        extent = Extent()
        extent.rx_idx = 0
        extent.rx_nr = ctypes.c_ulong(rec_count.value)

        self.iod.iod_name.iov_buf = ctypes.cast(akey, ctypes.c_void_p)
        self.iod.iod_name.iov_buf_len = ctypes.sizeof(akey)
        self.iod.iod_name.iov_len = ctypes.sizeof(akey)
        self.iod.iod_type = 2
        self.iod.iod_size = rec_size
        self.iod.iod_nr = 1
        self.iod.iod_recxs = ctypes.pointer(extent)

        # setup the scatter/gather list, we are only handling an
        # an arbitrary number of consecutive array entries of the same size
        sgl_iov_list = (IOV * rec_count.value)()
        for i in range(rec_count.value):
            sgl_iov_list[i].iov_buf_len = rec_size
            sgl_iov_list[i].iov_buf = ctypes.cast(ctypes.create_string_buffer(rec_size.value),
                                                  ctypes.c_void_p)
        self.sgl.sg_iovs = ctypes.cast(ctypes.pointer(sgl_iov_list),
                                       ctypes.POINTER(IOV))
        self.sgl.sg_nr = rec_count
        self.sgl.sg_nr_out = rec_count

        dkey_iov = IOV()
        dkey_iov.iov_buf = ctypes.cast(dkey, ctypes.c_void_p)
        dkey_iov.iov_buf_len = ctypes.sizeof(dkey)
        dkey_iov.iov_len = ctypes.sizeof(dkey)

        # now do it
        func = self.context.get_function('fetch-obj')

        rc = func(self.obj.oh, c_tx, ctypes.byref(dkey_iov), 1,
                  ctypes.byref(self.iod), ctypes.byref(self.sgl), None, None)
        if rc != 0:
            raise DaosApiError("Array fetch returned non-zero. RC: {0}"
                               .format(rc))

        # convert the output into a python list rather than return C types
        # outside this file
        output = []
        for i in range(rec_count.value):
            output.append(ctypes.string_at(sgl_iov_list[i].iov_buf,
                                           rec_size.value))
        return output

    def single_insert(self, dkey, akey, value, size, tx):
        """
        dkey  --1st level key for the array value
        akey  --2nd level key for the array value
        value --string value to insert
        size  --size of the string
        tx    --which transaction to write to
        """
        c_tx = ctypes.c_uint64(tx)

        # put the data into the scatter gather list
        sgl_iov = IOV()
        sgl_iov.iov_len = size
        sgl_iov.iov_buf_len = size
        if value is not None:
            sgl_iov.iov_buf = ctypes.cast(value, ctypes.c_void_p)
        # testing only path
        else:
            sgl_iov.iov_buf = None
        self.sgl.sg_iovs = ctypes.pointer(sgl_iov)
        self.sgl.sg_nr = 1
        self.sgl.sg_nr_out = 1

        self.epoch_range.epr_lo = 0
        self.epoch_range.epr_hi = ~0

        # setup the descriptor
        if akey is not None:
            self.iod.iod_name.iov_buf = ctypes.cast(akey, ctypes.c_void_p)
            self.iod.iod_name.iov_buf_len = ctypes.sizeof(akey)
            self.iod.iod_name.iov_len = ctypes.sizeof(akey)
            self.iod.iod_type = 1
            self.iod.iod_size = size
            self.iod.iod_nr = 1
            self.iod.iod_eprs = ctypes.cast(ctypes.pointer(self.epoch_range),
                                            ctypes.c_void_p)
            iod_ptr = ctypes.pointer(self.iod)
        else:
            iod_ptr = None

        # now do it
        if dkey is not None:
            dkey_iov = IOV()
            dkey_iov.iov_buf = ctypes.cast(dkey, ctypes.c_void_p)
            dkey_iov.iov_buf_len = ctypes.sizeof(dkey)
            dkey_iov.iov_len = ctypes.sizeof(dkey)
            dkey_ptr = ctypes.pointer(dkey_iov)
        else:
            dkey_ptr = None

        func = self.context.get_function('update-obj')
        rc = func(self.obj.oh, c_tx, dkey_ptr, 1,
                  ctypes.byref(self.iod), ctypes.byref(self.sgl), None)
        if rc != 0:
            raise DaosApiError("Object update returned non-zero. RC: {0}"
                               .format(rc))

    def single_fetch(self, dkey, akey, size, tx=0, test_hints=[]):
        """
        dkey --1st level key for the single value
        akey --2nd level key for the single value
        size --size of the string
        tx --which transaction to read from
        test_hints --optional set of values that allow for error injection,
            supported values 'sglnull', 'iodnull'.

        a string containing the value is returned
        """
        c_tx = ctypes.c_uint64(tx)

        if any("sglnull" in s for s in test_hints):
            sgl_ptr = None
            buf = ctypes.create_string_buffer(0)
        else:
            sgl_iov = IOV()
            sgl_iov.iov_len = ctypes.c_size_t(size)
            sgl_iov.iov_buf_len = ctypes.c_size_t(size)

            buf = ctypes.create_string_buffer(size)
            sgl_iov.iov_buf = ctypes.cast(buf, ctypes.c_void_p)
            self.sgl.sg_iovs = ctypes.pointer(sgl_iov)
            self.sgl.sg_nr = 1
            self.sgl.sg_nr_out = 1

            sgl_ptr = ctypes.pointer(self.sgl)

        self.epoch_range.epr_lo = 0
        self.epoch_range.epr_hi = ~0

        # setup the descriptor

        if any("iodnull" in s for s in test_hints):
            iod_ptr = None
        else:
            self.iod.iod_name.iov_buf = ctypes.cast(akey, ctypes.c_void_p)
            self.iod.iod_name.iov_buf_len = ctypes.sizeof(akey)
            self.iod.iod_name.iov_len = ctypes.sizeof(akey)
            self.iod.iod_type = 1
            self.iod.iod_size = ctypes.c_size_t(size)
            self.iod.iod_nr = 1
            self.iod.iod_eprs = ctypes.cast(ctypes.pointer(self.epoch_range),
                                            ctypes.c_void_p)
            iod_ptr = ctypes.pointer(self.iod)

        if dkey is not None:
            dkey_iov = IOV()
            dkey_iov.iov_buf = ctypes.cast(dkey, ctypes.c_void_p)
            dkey_iov.iov_buf_len = ctypes.sizeof(dkey)
            dkey_iov.iov_len = ctypes.sizeof(dkey)
            dkey_ptr = ctypes.pointer(dkey_iov)
        else:
            dkey_ptr = None

        # now do it
        func = self.context.get_function('fetch-obj')
        rc = func(self.obj.oh, c_tx, dkey_ptr,
                  1, iod_ptr, sgl_ptr, None, None)
        if rc != 0:
            raise DaosApiError("Object fetch returned non-zero. RC: {0}"
                               .format(rc))
        return buf

    def multi_akey_insert(self, dkey, data, tx):
        """
        Update object with with multiple values, where each value is tagged
        with an akey.  This is a bit of a mess but need to refactor all the
        I/O functions as a group at some point.

        dkey  --1st level key for the values
        data  --a list of tuples (akey, value)
        tx --which transaction to write to
        """

        c_tx = ctypes.c_uint64(tx)

        # put the data into the scatter gather list
        count = len(data)
        c_count = ctypes.c_uint(count)
        iods = (DaosIODescriptor * count)()
        sgl_list = (SGL * count)()
        i = 0
        for tup in data:

            sgl_iov = IOV()
            sgl_iov.iov_len = ctypes.c_size_t(len(tup[1])+1)
            sgl_iov.iov_buf_len = ctypes.c_size_t(len(tup[1])+1)
            sgl_iov.iov_buf = ctypes.cast(tup[1], ctypes.c_void_p)

            sgl_list[i].sg_nr_out = 1
            sgl_list[i].sg_nr = 1
            sgl_list[i].sg_iovs = ctypes.pointer(sgl_iov)

            iods[i].iod_name.iov_buf = ctypes.cast(tup[0], ctypes.c_void_p)
            iods[i].iod_name.iov_buf_len = ctypes.sizeof(tup[0])
            iods[i].iod_name.iov_len = ctypes.sizeof(tup[0])
            iods[i].iod_type = 1
            iods[i].iod_size = len(tup[1])+1
            iods[i].iod_nr = 1
            ctypes.memset(ctypes.byref(iods[i].iod_kcsum), 0, 16)
            i += 1
        iod_ptr = ctypes.pointer(iods)
        sgl_ptr = ctypes.pointer(sgl_list)

        if dkey is not None:
            dkey_iov = IOV()
            dkey_iov.iov_buf = ctypes.cast(dkey, ctypes.c_void_p)
            dkey_iov.iov_buf_len = ctypes.sizeof(dkey)
            dkey_iov.iov_len = ctypes.sizeof(dkey)
            dkey_ptr = ctypes.pointer(dkey_iov)
        else:
            dkey_ptr = None

        # now do it
        func = self.context.get_function('update-obj')
        rc = func(self.obj.oh, c_tx, dkey_ptr, c_count,
                  iod_ptr, sgl_ptr, None)
        if rc != 0:
            raise DaosApiError("Object update returned non-zero. RC: {0}"
                               .format(rc))

    def multi_akey_fetch(self, dkey, keys, tx):
        """
        Retrieve multiple akeys & associated data.  This is kind of a mess but
        will refactor all the I/O functions at some point.

        dkey --1st level key for the array value
        keys --a list of tuples where each tuple is an (akey, size), where size
             is the size of the data for that key
        tx --which tx to read from

        returns a dictionary containing the akey:value pairs
        """
        c_tx = ctypes.c_uint64(tx)

        # create scatter gather list to hold the returned data also
        # create the descriptor
        count = len(keys)
        c_count = ctypes.c_uint(count)
        i = 0
        sgl_list = (SGL * count)()
        iods = (DaosIODescriptor * count)()
        for key in keys:
            sgl_iov = IOV()
            sgl_iov.iov_len = ctypes.c_ulong(key[1].value+1)
            sgl_iov.iov_buf_len = ctypes.c_ulong(key[1].value+1)
            buf = ctypes.create_string_buffer(key[1].value+1)
            sgl_iov.iov_buf = ctypes.cast(buf, ctypes.c_void_p)

            sgl_list[i].sg_nr_out = 1
            sgl_list[i].sg_nr = 1
            sgl_list[i].sg_iovs = ctypes.pointer(sgl_iov)

            iods[i].iod_name.iov_buf = ctypes.cast(key[0], ctypes.c_void_p)
            iods[i].iod_name.iov_buf_len = ctypes.sizeof(key[0])
            iods[i].iod_name.iov_len = ctypes.sizeof(key[0])
            iods[i].iod_type = 1
            iods[i].iod_size = ctypes.c_ulong(key[1].value+1)

            iods[i].iod_nr = 1
            ctypes.memset(ctypes.byref(iods[i].iod_kcsum), 0, 16)
            i += 1
        iod_ptr = ctypes.pointer(iods)
        sgl_ptr = ctypes.pointer(sgl_list)

        dkey_iov = IOV()
        dkey_iov.iov_buf = ctypes.cast(dkey, ctypes.c_void_p)
        dkey_iov.iov_buf_len = ctypes.sizeof(dkey)
        dkey_iov.iov_len = ctypes.sizeof(dkey)

        # now do it
        func = self.context.get_function('fetch-obj')

        rc = func(self.obj.oh, c_tx, ctypes.byref(dkey_iov),
                  c_count, ctypes.byref(iods), sgl_ptr, None, None)
        if rc != 0:
            raise DaosApiError("multikey fetch returned non-zero. RC: {0}"
                               .format(rc))
        result = {}
        i = 0
        for sgl in sgl_list:
            p = ctypes.cast((sgl.sg_iovs).contents.iov_buf, ctypes.c_char_p)
            result[(keys[i][0]).value] = p.value
            i += 1

        return result

class DaosContainer(object):
    """ A python object representing a DAOS container."""

    def __init__(self, context, cuuid=None, poh=None, coh=None):
        """ setup the python container object, not the real container. """
        self.context = context

        # ignoring caller parameters for now

        self.uuid = (ctypes.c_ubyte * 1)(0)
        self.coh = ctypes.c_uint64(0)
        self.poh = ctypes.c_uint64(0)
        self.info = ContInfo()

    def get_uuid_str(self):
        return c_uuid_to_str(self.uuid)

    def create(self, poh, con_uuid=None, cb_func=None):
        """ send a container creation request to the daos server group """

        # create a random uuid if none is provided
        self.uuid = (ctypes.c_ubyte * 16)()
        if con_uuid is None:
            c_uuid(uuid.uuid4(), self.uuid)
        elif con_uuid == "NULLPTR":
            self.uuid = None
        else:
            c_uuid(con_uuid, self.uuid)

        self.poh = poh

        func = self.context.get_function('create-cont')

        # the callback function is optional, if not supplied then run the
        # create synchronously, if its there then run it in a thread
        if cb_func == None:
            rc = func(self.poh, self.uuid, None, None)
            if rc != 0:
                self.uuid = (ctypes.c_ubyte * 1)(0)
                raise DaosApiError("Container create returned non-zero. RC: {0}"
                                   .format(rc))
        else:
            event = DaosEvent()
            params = [self.poh, self.uuid, None, event]
            t = threading.Thread(target=AsyncWorker1,
                                 args=(func,
                                       params,
                                       self.context,
                                       cb_func,
                                       self))
            t.start()

    def destroy(self, force=1, poh=None, con_uuid=None, cb_func=None):
        """ send a container destroy request to the daos server group """

        # caller can override pool handle and uuid
        if poh is not None:
            self.poh = poh
        if con_uuid is not None:
            c_uuid(con_uuid, self.uuid)

        c_force = ctypes.c_uint(force)

        func = self.context.get_function('destroy-cont')

        # the callback function is optional, if not supplied then run the
        # create synchronously, if its there then run it in a thread
        if cb_func == None:
            rc = func(self.poh, self.uuid, c_force, None)
            if rc != 0:
                raise DaosApiError("Cntnr destroy returned non-zero. RC: {0}"
                                   .format(rc))
        else:
            event = DaosEvent()
            params = [self.poh, self.uuid, c_force, event]
            t = threading.Thread(target=AsyncWorker1,
                                 args=(func,
                                       params,
                                       self.context,
                                       cb_func,
                                       self))
            t.start()

    def open(self, poh=None, cuuid=None, flags=None, cb_func=None):
        """ send a container open request to the daos server group """

        # parameters can be used to associate this python object with a
        # DAOS container or they may already have been set
        if poh is not None:
            self.poh = poh
        if cuuid is not None:
            c_uuid(cuuid, self.uuid)

        # Note that 2 is read/write
        c_flags = ctypes.c_uint(2)
        if flags is not None:
            c_flags = ctypes.c_uint(flags)

        func = self.context.get_function('open-cont')

        # the callback function is optional, if not supplied then run the
        # create synchronously, if its there then run it in a thread
        if cb_func == None:
            rc = func(self.poh, self.uuid, c_flags, ctypes.byref(self.coh),
                      ctypes.byref(self.info), None)
            if rc != 0:
                raise DaosApiError("Container open returned non-zero. RC: {0}"
                                   .format(rc))
        else:
            event = DaosEvent()
            params = [self.poh, self.uuid, c_flags, ctypes.byref(self.coh),
                      ctypes.byref(self.info), event]
            t = threading.Thread(target=AsyncWorker1,
                                 args=(func,
                                       params,
                                       self.context,
                                       cb_func,
                                       self))
            t.start()

    def close(self, coh=None, cb_func=None):
        """ send a container close request to the daos server group """

        # parameters can be used to associate this python object with a
        # DAOS container or they may already have been set
        if coh is not None:
            self.coh = coh

        func = self.context.get_function('close-cont')

        # the callback function is optional, if not supplied then run the
        # create synchronously, if its there then run it in a thread
        if cb_func == None:
            rc = func(self.coh, None)
            if rc != 0:
                raise DaosApiError("Container close returned non-zero. RC: {0}"
                                   .format(rc))
        else:
            event = DaosEvent()
            params = [self.coh, event]
            t = threading.Thread(target=AsyncWorker1,
                                 args=(func,
                                       params,
                                       self.context,
                                       cb_func,
                                       self))
            t.start()

    def query(self, coh=None, cb_func=None):
        """Query container information."""

        # allow caller to override the handle
        if coh is not None:
            self.coh = coh

        func = self.context.get_function('query-cont')

        if cb_func is None:
            rc = func(self.coh, ctypes.byref(self.info), None, None)
            if rc != 0:
                raise DaosApiError("Container query returned non-zero. RC: {0}"
                                   .format(rc))
            return self.info
        else:
            event = DaosEvent()
            params = [self.coh, ctypes.byref(self.info), None, event]
            t = threading.Thread(target=AsyncWorker1,
                                 args=(func,
                                       params,
                                       self.context,
                                       cb_func,
                                       self))
            t.start()
        return None

    def get_new_tx(self):
        """ start a transaction on this container """

        # container should be  in the open state
        if self.coh == 0:
            raise DaosApiError("Container needs to be open.")

        tx = 0
        c_tx = ctypes.c_uint64(tx)

        func = self.context.get_function('open-tx')
        rc = func(self.coh, ctypes.byref(c_tx), None)
        if rc != 0:
            raise DaosApiError("tx open returned non-zero. RC: {0}"
                               .format(rc))

        return c_tx.value

    def commit_tx(self, tx):
        """ close out a transaction that is done being modified """

        # container should be  in the open state
        if self.coh == 0:
            raise DaosApiError("Container needs to be open.")

        c_tx = ctypes.c_uint64(tx)

        func = self.context.get_function('commit-tx')
        rc = func(c_tx, None)
        if rc != 0:
            raise DaosApiError("TX commit returned non-zero. RC: {0}"
                               .format(rc))

    def write_an_array_value(self, datalist, dkey, akey, obj=None, rank=None,
                             obj_cls=13):

        """
        Write an array of data to an object.  If an object is not supplied
        a new one is created.  The update occurs in its own epoch and the epoch
        is committed once the update is complete.

        As a simplification I'm expecting the datalist values, dkey and akey
        to be strings.  The datalist values should all be the same size.
        """

        # container should be  in the open state
        if self.coh == 0:
            raise DaosApiError("Container needs to be open.")

        tx = self.get_new_tx()

        # build a list of tuples where each tuple contains one of the array
        # values and its length in bytes (characters since really expecting
        # strings as the data)
        c_values = []
        for item in datalist:
            c_values.append((ctypes.create_string_buffer(item), len(item)+1))
        c_dkey = ctypes.create_string_buffer(dkey)
        c_akey = ctypes.create_string_buffer(akey)

        # oid can be None in which case a new one is created
        ioreq = IORequest(self.context, self, obj, rank, 2, objtype=obj_cls)
        ioreq.insert_array(c_dkey, c_akey, c_values, tx)
        self.commit_tx(tx)
        return ioreq.obj, tx

    def write_an_obj(self, thedata, size, dkey, akey, obj=None, rank=None,
                     obj_cls=13):
        """
        Write a single value to an object, if an object isn't supplied a new
        one is created.  The update occurs in its own epoch and the epoch is
        committed once the update is complete. The default object class
        specified here, 13, means replication.
        """

        # container should be  in the open state
        if self.coh == 0:
            raise DaosApiError("Container needs to be open.")

        tx = self.get_new_tx()

        if thedata is not None:
            c_value = ctypes.create_string_buffer(thedata)
        else:
            c_value = None
        c_size = ctypes.c_size_t(size)

        if dkey is None:
            c_dkey = None
        else:
            c_dkey = ctypes.create_string_buffer(dkey)
        if akey is None:
            c_akey = None
        else:
            c_akey = ctypes.create_string_buffer(akey)

        # obj can be None in which case a new one is created
        ioreq = IORequest(self.context, self, obj, rank, objtype=obj_cls)
        ioreq.single_insert(c_dkey, c_akey, c_value, c_size, tx)
        self.commit_tx(tx)
        return ioreq.obj, tx

    def write_multi_akeys(self, dkey, data, obj=None, rank=None, obj_cls=13):
        """
        Write multiple values to an object, each tagged with a unique akey.
        If an object isn't supplied a new one is created.  The update
        occurs in its own epoch and the epoch is committed once the update is
        complete.

        dkey --the first level key under which all the data is stored.
        data --a list of tuples where each tuple is (akey, data)
        obj  --the object to insert the data into, if None then a new object
               is created.
        rank --the rank to send the update request to
        """

        # container should be  in the open state
        if self.coh == 0:
            raise DaosApiError("Container needs to be open.")

        tx = self.get_new_tx()

        if dkey is None:
            c_dkey = None
        else:
            c_dkey = ctypes.create_string_buffer(dkey)

        c_data = []
        for tup in data:
            newtup = (ctypes.create_string_buffer(tup[0]),
                      ctypes.create_string_buffer(tup[1]))
            c_data.append(newtup)

        # obj can be None in which case a new one is created
        ioreq = IORequest(self.context, self, obj, rank, objtype=obj_cls)

        ioreq.multi_akey_insert(c_dkey, c_data, tx)
        self.commit_tx(tx)
        return ioreq.obj, tx

    def read_an_array(self, rec_count, rec_size, dkey, akey, obj, tx):
        """
        Reads an array value from the specified object.

        rec_count --number of records (array indicies) to read
        rec_size --each value in the array must be this size

        """

        # container should be  in the open state
        if self.coh == 0:
            raise DaosApiError("Container needs to be open.")

        c_rec_count = ctypes.c_uint(rec_count)
        c_rec_size = ctypes.c_size_t(rec_size)
        c_dkey = ctypes.create_string_buffer(dkey)
        c_akey = ctypes.create_string_buffer(akey)

        ioreq = IORequest(self.context, self, obj)
        buf = ioreq.fetch_array(c_dkey, c_akey, c_rec_count,
                                c_rec_size, tx)
        return buf

    def read_multi_akeys(self, dkey, data, obj, tx):
        """ read multiple values as given by their akeys

        dkey  --which dkey to read from
        obj   --which object to read from
        tx    --which tx to read from
        data  --a list of tuples (akey, size) where akey is
                the 2nd level key, size is the maximum data
                size for the paired akey

        returns a dictionary of akey:data pairs
        """

        # container should be  in the open state
        if self.coh == 0:
            raise DaosApiError("Container needs to be open.")

        c_dkey = ctypes.create_string_buffer(dkey)

        c_data = []
        for tup in data:
            newtup = (ctypes.create_string_buffer(tup[0]),
                      ctypes.c_size_t(tup[1]))
            c_data.append(newtup)

        ioreq = IORequest(self.context, self, obj)
        buf = ioreq.multi_akey_fetch(c_dkey, c_data, tx)
        return buf

    def read_an_obj(self, size, dkey, akey, obj, tx, test_hints=[]):
        """ read a single value from an object in this container """

        # container should be  in the open state
        if self.coh == 0:
            raise DaosApiError("Container needs to be open.")

        c_size = ctypes.c_size_t(size)
        if dkey is None:
            c_dkey = None
        else:
            c_dkey = ctypes.create_string_buffer(dkey)
        c_akey = ctypes.create_string_buffer(akey)

        ioreq = IORequest(self.context, self, obj)
        buf = ioreq.single_fetch(c_dkey, c_akey, size, tx, test_hints)
        return buf

    def local2global(self):
        """ Create a global container handle that can be shared. """

        c_glob = IOV()
        c_glob.iov_len = 0
        c_glob.iov_buf_len = 0
        c_glob.iov_buf = None

        func = self.context.get_function("convert-clocal")
        rc = func(self.coh, ctypes.byref(c_glob))
        if rc != 0:
            raise DaosApiError("Cntnr local2global returned non-zero. RC: {0}"
                               .format(rc))
        # now call it for real
        c_buf = ctypes.create_string_buffer(c_glob.iov_buf_len)
        c_glob.iov_buf = ctypes.cast(c_buf, ctypes.c_void_p)
        rc = func(self.coh, ctypes.byref(c_glob))
        buf = bytearray()
        buf.extend(c_buf.raw)
        return c_glob.iov_len, c_glob.iov_buf_len, buf

    def global2local(self, context, iov_len, buf_len, buf):
        """ Convert a global container handle to a local handle. """

        func = self.context.get_function("convert-cglobal")

        c_glob = IOV()
        c_glob.iov_len = iov_len
        c_glob.iov_buf_len = buf_len
        c_buf = ctypes.create_string_buffer(str(buf))
        c_glob.iov_buf = ctypes.cast(c_buf, ctypes.c_void_p)

        local_handle = ctypes.c_uint64(0)

        rc = func(self.poh, c_glob, ctypes.byref(local_handle))
        if rc != 0:
            raise DaosApiError("Cntnr global2local returned non-zero. RC: {0}"
                               .format(rc))
        self.coh = local_handle
        return local_handle

    def list_attr(self, coh=None, cb_func=None):
        """
        Retrieve a list of user-defined container attribute values.
        Args:
            coh [Optional]:     Container Handler.
            cb_func[Optional]:  To run API in Asynchronous mode.
        return:
            total_size[int]: Total aggregate size of attributes names.
            buffer[String]: Complete aggregated attributes names.
        """
        if coh is not None:
            self.coh = coh
        func = self.context.get_function('list-cont-attr')

        '''
        This is for getting the Aggregate size of all attributes names first
        if it's not passed as a dictionary.
        '''
        sbuf = ctypes.create_string_buffer(100).raw
        t_size = ctypes.pointer(ctypes.c_size_t(100))
        rc = func(self.coh, sbuf, t_size)
        if rc != 0:
            raise DaosApiError(
                "Container list-cont-attr returned non-zero. RC:{0}"
                             .format(rc))
        buf = t_size[0]

        buffer = ctypes.create_string_buffer(buf  + 1).raw
        total_size = ctypes.pointer(ctypes.c_size_t(buf + 1))

        #This will retrieve the list of attributes names.
        if cb_func is None:
            rc = func(self.coh, buffer, total_size, None)
            if rc != 0:
                raise DaosApiError("Container List Attribute returned non-zero.\
                RC: {0}".format(rc))
        else:
            event = DaosEvent()
            params = [self.coh, buffer, total_size, event]
            t = threading.Thread(target=AsyncWorker1,
                                 args=(func,
                                       params,
                                       self.context,
                                       cb_func,
                                       self))
            t.start()
        return total_size[0], buffer

    def set_attr(self, data, coh=None, cb_func=None):
        """
        Set a list of user-defined container attributes.
        Args:
            data[Required]:     Dictionary of Attribute name and value.
            coh [Optional]:     Container Handler
            cb_func[Optional]:  To run API in Asynchronous mode.
        return:
            None
        """
        if coh is not None:
            self.coh = coh

        func = self.context.get_function('set-cont-attr')

        att_names = (ctypes.c_char_p * len(data))(*list(data.keys()))
        names = ctypes.cast(att_names, ctypes.POINTER(ctypes.c_char_p))

        no_of_att = ctypes.c_int(len(data))

        att_values = (ctypes.c_char_p * len(data))(*list(data.values()))
        values = ctypes.cast(att_values, ctypes.POINTER(ctypes.c_char_p))

        size_of_att_val = []
        for key in data.keys():
            if data[key] is not None:
                size_of_att_val.append(len(data[key]))
            else:
                size_of_att_val.append(0)
        sizes = (ctypes.c_size_t * len(data))(*size_of_att_val)

        # the callback function is optional, if not supplied then run the
        # create synchronously, if its there then run it in a thread
        if cb_func is None:
            rc = func(self.coh, no_of_att, names, values, sizes, None)
            if rc != 0:
                raise DaosApiError("Container Set Attribute returned non-zero RC: {0}"
                                   .format(rc))
        else:
            event = DaosEvent()
            params = [self.coh, no_of_att, names, values, sizes, event]
            t = threading.Thread(target=AsyncWorker1,
                                 args=(func,
                                       params,
                                       self.context,
                                       cb_func,
                                       self))
            t.start()

    def get_attr(self, attr_names, coh=None, cb_func=None):
        """
        Retrieve a list of user-defined container attribute values.  Note the
        presumption that no value is larger than 100 chars.
        Args:
            attr_names[Required]:     Attribute name list
            coh [Optional]:     Container Handler
            cb_func[Optional]:  To run API in Asynchronous mode.
        return:
            dictionary containing the requested attributes as key:value pairs.
        """
        if not attr_names:
            raise DaosApiError("Attribute names should not be empty")

        # you can override handle for testing purposes
        if coh is not None:
            self.coh = coh

        attr_count = len(attr_names)
        attr_names_c = (ctypes.c_char_p * attr_count)(*attr_names)

        no_of_att = ctypes.c_int(attr_count)
        buffers = ctypes.c_char_p * attr_count
        buffer = buffers(*[ctypes.c_char_p(ctypes.create_string_buffer(100).raw)
                           for i in xrange(attr_count)])

        size_of_att_val = [100] * attr_count
        sizes = (ctypes.c_size_t * attr_count)(*size_of_att_val)

        func = self.context.get_function('get-cont-attr')
        if cb_func is None:
            rc = func(self.coh, no_of_att, ctypes.byref(attr_names_c),
                      ctypes.byref(buffer), sizes, None)
            if rc != 0:
                raise DaosApiError("Container Get Attribute returned non-zero RC: {0}"
                                   .format(rc))
        else:
            event = DaosEvent()
            params = [self.coh, no_of_att, ctypes.byref(attr_names_c),
                      ctypes.byref(buffer), sizes, event]
            t = threading.Thread(target=AsyncWorker1,
                                 args=(func,
                                       params,
                                       self.context,
                                       cb_func,
                                       self))
            t.start()

        results = {}
        i = 0
        for attr in attr_names:
            results[attr] = buffer[i]
            i += 1

        return results

class DaosSnapshot(object):
    """ A python object that can represent a DAOS snapshot. We do not save the
    coh in the snapshot since it is different each time the container is opened.
    """
    def __init__(self, context, name=None):
        """The epoch is represented as a Python integer so when sending it to
        libdaos we know to always convert it to a ctype.
        """
        self.context = context
        self.name = name # currently unused
        self.epoch = 0

    def create(self, coh, epoch):
        """ Send a snapshot creation request and store the info in the
        DaosSnapshot object.
        coh     --ctype.u_long handle on an open container
        epoch   --the epoch number of the obj to be snapshotted
        """
        func = self.context.get_function('create-snap')
        epoch = ctypes.c_uint64(epoch)
        retcode = func(coh, ctypes.byref(epoch), None, None)
        self.epoch = epoch.value
        if retcode != 0:
            raise DaosApiError("Snapshot create returned non-zero. RC: {0}"
                               .format(retcode))

    # TODO Generalize this function to accept and return the number of
    #  snapshots and the epochs and names lists. See description of
    #  daos_cont_list_snap in src/include/daos_api.h.
    def list(self, coh):
        """ Call daos_cont_snap_list and make sure there is a snapshot in the
        list.
        coh --ctype.u_long handle on an open container
        Returns the value of the epoch for this DaosSnapshot object.
        """
        func = self.context.get_function('list-snap')
        num = ctypes.c_uint64(1)
        epoch = ctypes.c_uint64(self.epoch)
        anchor = Anchor()
        retcode = func(coh, ctypes.byref(num), ctypes.byref(epoch), None,
                       ctypes.byref(anchor), None)
        if retcode != 0:
            raise DaosApiError("Snapshot create returned non-zero. RC: {0}"
                               .format(retcode))
        return epoch.value

    def open(self, coh):
        """ Get a tx handle into the snapshot and return the object found.
        coh --ctype.u_long handle on an open container
        returns a handle on the snapshot represented by this DaosSnapshot
        object.
        """
        func = self.context.get_function('open-snap')
        epoch = ctypes.c_uint64(self.epoch)
        txhndl = ctypes.c_uint64(0)
        retcode = func(coh, epoch, ctypes.byref(txhndl), None)
        if retcode != 0:
            raise DaosApiError("Snapshot handle returned non-zero. RC: {0}"
                               .format(retcode))
        return txhndl

    def destroy(self, coh, evnt=None):
        """ Destroy the snapshot. The "epoch range" is a struct with the lowest
        epoch and the highest epoch to destroy. We have only one epoch for this
        single snapshot object.
        coh     --ctype.u_long open container handle
        evnt    --event (may be None)
        # need container handle coh, and the epoch range
        """
        func = self.context.get_function('destroy-snap')
        epoch = ctypes.c_uint64(self.epoch)
        epr = EpochRange()
        epr.epr_lo = epoch
        epr.epr_hi = epoch
        retcode = func(coh, epr, evnt)
        if retcode != 0:
            raise Exception("Failed to destroy the snapshot. RC: {0}"
                            .format(retcode))

class DaosServer(object):
    """Represents a DAOS Server"""

    def __init__(self, context, group, rank):
        """ setup the python pool object, not the real pool. """
        self.context = context
        self.group_name = group
        self.rank = rank

    def kill(self, force):
        """ send a pool creation request to the daos server group """
        c_group = ctypes.create_string_buffer(self.group_name)
        c_force = ctypes.c_int(force)
        c_rank = ctypes.c_uint(self.rank)

        func = self.context.get_function('kill-server')
        rc = func(c_group, c_rank, c_force, None)
        if rc != 0:
            raise DaosApiError("Server kill returned non-zero. RC: {0}"
                               .format(rc))

class DaosContext(object):
    """Provides environment and other info for a DAOS client."""

    def __init__(self, path):
        """ setup the DAOS API and MPI """

        self.libdaos = ctypes.CDLL(path+"libdaos.so.0.0.2",
                                   mode=ctypes.DEFAULT_MODE)
        ctypes.CDLL(path+"libdaos_common.so",
                    mode=ctypes.RTLD_GLOBAL)

        self.libtest = ctypes.CDLL(path+"libdaos_tests.so",
                                   mode=ctypes.DEFAULT_MODE)
        self.libdaos.daos_init()
        # Note: action-subject format
        self.ftable = {
            'add-target'     : self.libdaos.daos_pool_add_tgt,
            'close-cont'     : self.libdaos.daos_cont_close,
            'close-obj'      : self.libdaos.daos_obj_close,
            'close-tx'       : self.libdaos.daos_tx_close,
            'commit-tx'      : self.libdaos.daos_tx_commit,
            'connect-pool'   : self.libdaos.daos_pool_connect,
            'convert-cglobal': self.libdaos.daos_cont_global2local,
            'convert-clocal' : self.libdaos.daos_cont_local2global,
            'convert-pglobal': self.libdaos.daos_pool_global2local,
            'convert-plocal' : self.libdaos.daos_pool_local2global,
            'create-cont'    : self.libdaos.daos_cont_create,
            'create-eq'      : self.libdaos.daos_eq_create,
            'create-pool'    : self.libdaos.daos_pool_create,
            'create-snap'    : self.libdaos.daos_cont_create_snap,
            'd_log'          : self.libtest.dts_log,
            'destroy-cont'   : self.libdaos.daos_cont_destroy,
            'destroy-eq'     : self.libdaos.daos_eq_destroy,
            'destroy-pool'   : self.libdaos.daos_pool_destroy,
            'destroy-snap'   : self.libdaos.daos_cont_destroy_snap,
            'destroy-tx'     : self.libdaos.daos_tx_abort,
            'disconnect-pool': self.libdaos.daos_pool_disconnect,
            'evict-client'   : self.libdaos.daos_pool_evict,
            'exclude-target' : self.libdaos.daos_pool_tgt_exclude,
            'extend-pool'    : self.libdaos.daos_pool_extend,
            'fetch-obj'      : self.libdaos.daos_obj_fetch,
            'generate-oid'   : self.libtest.dts_oid_gen,
            'get-cont-attr'  : self.libdaos.daos_cont_get_attr,
            'get-pool-attr'  : self.libdaos.daos_pool_get_attr,
            'get-layout'     : self.libdaos.daos_obj_layout_get,
            'init-event'     : self.libdaos.daos_event_init,
            'kill-server'    : self.libdaos.daos_mgmt_svc_rip,
            'kill-target'    : self.libdaos.daos_pool_tgt_exclude_out,
<<<<<<< HEAD
            'list-attr'      : self.libdaos.daos_cont_list_attr,
            'list-snap'      : self.libdaos.daos_cont_list_snap,
=======
            'list-cont-attr' : self.libdaos.daos_cont_list_attr,
            'list-pool-attr' : self.libdaos.daos_pool_list_attr,
>>>>>>> c1119402
            'open-cont'      : self.libdaos.daos_cont_open,
            'open-obj'       : self.libdaos.daos_obj_open,
            'open-snap'      : self.libdaos.daos_tx_open_snap,
            'open-tx'        : self.libdaos.daos_tx_open,
            'poll-eq'        : self.libdaos.daos_eq_poll,
            'punch-akeys'    : self.libdaos.daos_obj_punch_akeys,
            'punch-dkeys'    : self.libdaos.daos_obj_punch_dkeys,
            'punch-obj'      : self.libdaos.daos_obj_punch,
            'query-cont'     : self.libdaos.daos_cont_query,
            'query-obj'      : self.libdaos.daos_obj_query,
            'query-pool'     : self.libdaos.daos_pool_query,
            'query-target'   : self.libdaos.daos_pool_query_target,
            'set-cont-attr'  : self.libdaos.daos_cont_set_attr,
            'set-pool-attr'  : self.libdaos.daos_pool_set_attr,
            'stop-service'   : self.libdaos.daos_pool_stop_svc,
            'test-event'     : self.libdaos.daos_event_test,
            'update-obj'     : self.libdaos.daos_obj_update}

    def __del__(self):
        """ cleanup the DAOS API """
        self.libdaos.daos_fini()

    def get_function(self, function):
        """ call a function through the API """
        return self.ftable[function]

class DaosLog:

    def __init__(self, context):
        """ setup the log object """
        self.context = context

    def debug(self, msg):
        """ entry point for debug msgs """
        self.daos_log(msg, Logfac.DEBUG)

    def info(self, msg):
        """ entry point for info msgs """
        self.daos_log(msg, Logfac.INFO)

    def warning(self, msg):
        """ entry point for warning msgs """
        self.daos_log(msg, Logfac.WARNING)

    def error(self, msg):
        """ entry point for error msgs """
        self.daos_log(msg, Logfac.ERROR)

    def daos_log(self, msg, level):
        """ write specified message to client daos.log """

        func = self.context.get_function("d_log")

        caller = inspect.getframeinfo(inspect.stack()[2][0])
        caller_func = sys._getframe(1).f_back.f_code.co_name
        filename = os.path.basename(caller.filename)

        c_filename = ctypes.create_string_buffer(filename)
        c_line = ctypes.c_int(caller.lineno)
        c_msg = ctypes.create_string_buffer(msg)
        c_caller_func = ctypes.create_string_buffer(caller_func)
        c_level = ctypes.c_uint64(level)

        func(c_msg, c_filename, c_caller_func, c_line, c_level)

class DaosApiError(Exception):
    """
    DAOS API exception class
    """

if __name__ == '__main__':
    # this file is not intended to be run in normal circumstances
    # this is strictly unit test code here in main, there is a lot
    # of rubbish but it makes it easy to try stuff out as we expand
    # this interface.  Will eventially be removed or formalized.
    """
    try:
        # this works so long as this file is in its usual place
        with open('../../../.build_vars.json') as f:
            data = json.load(f)

        CONTEXT = DaosContext(data['PREFIX'] + '/lib/')
        print ("initialized!!!\n")

        POOL = DaosPool(CONTEXT)
        tgt_list = [1]
        POOL.create(448, os.getuid(), os.getgid(), 1024 * 1024 * 1024,
                    b'daos_server')
        time.sleep(2)
        print ("Pool create called\n")
        print ("uuid is " + POOL.get_uuid_str())

        #time.sleep(5)
        print ("handle before connect {0}\n".format(POOL.handle))

        POOL.connect(1 << 1)

        print ("Main: handle after connect {0}\n".format(POOL.handle))

        CONTAINER = DaosContainer(CONTEXT)
        CONTAINER.create(POOL.handle)

        print ("container created {}".format(CONTAINER.get_uuid_str()))

        #POOL.pool_svc_stop()
        pool_info = POOL.pool_query()
        print c_uuid_to_str(pool_info.pi_uuid)
        print pool_info.pi_ntargets
        print pool_info.pi_nnodes
        print pool_info.pi_ndisabled
        print pool_info.pi_gid
        print pool_info.pi_mode
        print pool_info.pi_leader

        print "Storage Pool Space information"
        for i in range(2):
            print "-----------------{}".format(i)
            print "Total size: {}".format(
               pool_info.pi_space.ps_space.s_total[i])
            print "Free:{}, min:{}, max:{}, mean:{}".format(
               pool_info.pi_space.ps_space.s_free[i],
               pool_info.pi_space.ps_free_min[i],
               pool_info.pi_space.ps_free_max[i],
               pool_info.pi_space.ps_free_mean[i])

        time.sleep(5)

        CONTAINER.open()
        print ("container opened {}".format(CONTAINER.get_uuid_str()))

        time.sleep(5)

        CONTAINER.query()
        print ("Epoch highest committed: {}".format(CONTAINER.info.es_hce))

        thedata = "a string that I want to stuff into an object"
        size = 45
        dkey = "this is the dkey"
        akey = "this is the akey"

        obj, epoch = CONTAINER.write_an_obj(thedata, size, dkey, akey, None, 5)
        print ("data write finished with epoch {}".format(epoch))

        obj.get_layout()
        for i in obj.tgt_rank_list:
            print ("rank for obj:{}".format(i))

        time.sleep(5)

        thedata2 = CONTAINER.read_an_obj(size, dkey, akey, obj, epoch)
        print (repr(thedata2.value))

        thedata3 = "a different string that I want to stuff into an object"
        size = 55
        dkey2 = "this is the dkey"
        akey2 = "this is the akey"

        obj2, epoch2 = CONTAINER.write_an_obj(thedata3, size, dkey2,
                                              akey2, obj, 4)
        print ("data write finished, in epoch {}".format(epoch2))

        obj2.get_layout()

        time.sleep(5)

        thedata4 = CONTAINER.read_an_obj(size, dkey2, akey2, obj2, epoch2)
        print (repr(thedata4.value))

        thedata5 = CONTAINER.read_an_obj(size, dkey2, akey2, obj, epoch)
        print (repr(thedata5.value))

        data = {"First":  "1111111111",
                "Second": "22222222222222222222",
                "Third":  "333333333333333333333333333333"}
        print ("=====Set Attr =====")
        CONTAINER.set_attr(data = data)
        print ("=====List Attr =====")
        # commenting out below line, list_attr has no data param
        # size, buf = CONTAINER.list_attr(data = data)
        # print size, buf
        print ("=====Get Attr =====")
        val = CONTAINER.get_attr(data = data)
        for i in range(0, len(data)):
            print(val[i])

        CONTAINER.close()
        print ("container closed {}".format(CONTAINER.get_uuid_str()))

        time.sleep(15)

        CONTAINER.destroy(1)

        print ("container destroyed")

        #POOL.disconnect(rubbish)
        #POOL.disconnect()
        #print ("Main past disconnect\n")

        #time.sleep(5)

        #tgts = [2]
        #POOL.exclude(tgts, rubbish)
        #POOL.exclude_out(tgts, rubbish)
        #POOL.exclude_out(tgts)
        #print ("Main past exclude\n")

        #POOL.evict(rubbish)

        #time.sleep(5)

        #POOL.tgt_add(tgts, rubbish)

        #print ("Main past tgt_add\n")

        #POOL.destroy(1)
        #print ("Pool destroyed")

        #SERVICE = DaosServer(CONTEXT, b'daos_server', 5)
        #SERVICE.kill(1)
        #print ("server killed!\n")

    except Exception as EXCEP:
        print ("Something horrible happened\n")
        print (traceback.format_exc())
        print (EXCEP)
    """

    print("running")
    raise DaosApiError("hit error, all good")<|MERGE_RESOLUTION|>--- conflicted
+++ resolved
@@ -1937,13 +1937,10 @@
             'init-event'     : self.libdaos.daos_event_init,
             'kill-server'    : self.libdaos.daos_mgmt_svc_rip,
             'kill-target'    : self.libdaos.daos_pool_tgt_exclude_out,
-<<<<<<< HEAD
             'list-attr'      : self.libdaos.daos_cont_list_attr,
-            'list-snap'      : self.libdaos.daos_cont_list_snap,
-=======
             'list-cont-attr' : self.libdaos.daos_cont_list_attr,
             'list-pool-attr' : self.libdaos.daos_pool_list_attr,
->>>>>>> c1119402
+            'list-snap'      : self.libdaos.daos_cont_list_snap,
             'open-cont'      : self.libdaos.daos_cont_open,
             'open-obj'       : self.libdaos.daos_obj_open,
             'open-snap'      : self.libdaos.daos_tx_open_snap,
