--- conflicted
+++ resolved
@@ -124,11 +124,8 @@
 	DDB_CMD_DEV_LIST                = 24,
 	DDB_CMD_DEV_REPLACE             = 25,
 	DDB_CMD_DTX_STAT                = 26,
-<<<<<<< HEAD
-	DDB_CMD_DTX_AGGR                = 27,
-=======
 	DDB_CMD_PROV_MEM                = 27,
->>>>>>> 9e1e255c
+	DDB_CMD_DTX_AGGR                = 28,
 };
 
 /* option and argument structures for commands that need them */
@@ -223,7 +220,12 @@
 	char *path;
 };
 
-<<<<<<< HEAD
+struct prov_mem_options {
+	char        *db_path;
+	char        *tmpfs_mount;
+	unsigned int tmpfs_mount_size;
+};
+
 enum dtx_aggr_format { DDB_DTX_AGGR_NOW = 0, DDB_DTX_AGGR_EPOCH = 1, DDB_DTX_AGGR_DATE = 2 };
 
 struct dtx_aggr_options {
@@ -231,12 +233,6 @@
 	enum dtx_aggr_format format;
 	uint64_t             epoch;
 	char                *date;
-=======
-struct prov_mem_options {
-	char        *db_path;
-	char        *tmpfs_mount;
-	unsigned int tmpfs_mount_size;
->>>>>>> 9e1e255c
 };
 
 struct ddb_cmd_info {
@@ -260,11 +256,8 @@
 		struct dev_list_options      dci_dev_list;
 		struct dev_replace_options   dci_dev_replace;
 		struct dtx_stat_options      dci_dtx_stat;
-<<<<<<< HEAD
+		struct prov_mem_options      dci_prov_mem;
 		struct dtx_aggr_options      dci_dtx_aggr;
-=======
-		struct prov_mem_options      dci_prov_mem;
->>>>>>> 9e1e255c
 	} dci_cmd_option;
 };
 
@@ -333,11 +326,8 @@
 int
 ddb_run_dtx_stat(struct ddb_ctx *ctx, struct dtx_stat_options *opt);
 int
-<<<<<<< HEAD
+ddb_run_prov_mem(struct ddb_ctx *ctx, struct prov_mem_options *opt);
 ddb_run_dtx_aggr(struct ddb_ctx *ctx, struct dtx_aggr_options *opt);
-=======
-ddb_run_prov_mem(struct ddb_ctx *ctx, struct prov_mem_options *opt);
->>>>>>> 9e1e255c
 
 void
 ddb_program_help(struct ddb_ctx *ctx);
