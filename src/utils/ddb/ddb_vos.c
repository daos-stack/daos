--- conflicted
+++ resolved
@@ -1,10 +1,6 @@
 /**
-<<<<<<< HEAD
  * (C) Copyright 2022-2024 Intel Corporation.
- * (C) Copyright 2025 Hewlett Packard Enterprise Development LP.
-=======
- * (C) Copyright 2022-2025 Intel Corporation.
->>>>>>> f1377d3f
+ * (C) Copyright 2025 Hewlett Packard Enterprise Development LP
  *
  * SPDX-License-Identifier: BSD-2-Clause-Patent
  */
