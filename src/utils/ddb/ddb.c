/**
 * (C) Copyright 2022-2024 Intel Corporation.
 * (C) Copyright 2025 Vdura Inc.
 * (C) Copyright 2025 Hewlett Packard Enterprise Development LP.
 *
 * SPDX-License-Identifier: BSD-2-Clause-Patent
 */
#include <ctype.h>
#include <getopt.h>
#include <gurt/debug.h>
#include <daos_srv/vos.h>
#include <stdlib.h>
#include <time.h>

#include "ddb.h"
#include "daos/common.h"
#include "daos_errno.h"
#include "ddb_common.h"
#include "ddb_parse.h"

#define MAX_COMMAND_LEN                      1024

#define same(a, b)                           (strcmp((a), (b)) == 0)
#define COMMAND_NAME_HELP                    "help"
#define COMMAND_NAME_QUIT                    "quit"
#define COMMAND_NAME_LS                      "ls"
#define COMMAND_NAME_OPEN                    "open"
#define COMMAND_NAME_VERSION                 "version"
#define COMMAND_NAME_CLOSE                   "close"
#define COMMAND_NAME_SUPERBLOCK_DUMP         "superblock_dump"
#define COMMAND_NAME_VALUE_DUMP              "value_dump"
#define COMMAND_NAME_RM                      "rm"
#define COMMAND_NAME_VALUE_LOAD              "value_load"
#define COMMAND_NAME_ILOG_DUMP               "ilog_dump"
#define COMMAND_NAME_ILOG_COMMIT             "ilog_commit"
#define COMMAND_NAME_ILOG_CLEAR              "ilog_clear"
#define COMMAND_NAME_DTX_DUMP                "dtx_dump"
#define COMMAND_NAME_DTX_CMT_CLEAR           "dtx_cmt_clear"
#define COMMAND_NAME_SMD_SYNC                "smd_sync"
#define COMMAND_NAME_VEA_DUMP                "vea_dump"
#define COMMAND_NAME_VEA_UPDATE              "vea_update"
#define COMMAND_NAME_DTX_ACT_COMMIT          "dtx_act_commit"
#define COMMAND_NAME_DTX_ACT_ABORT           "dtx_act_abort"
#define COMMAND_NAME_FEATURE                 "feature"
#define COMMAND_NAME_RM_POOL                 "rm_pool"
#define COMMAND_NAME_DTX_ACT_DISCARD_INVALID "dtx_act_discard_invalid"
#define COMMAND_NAME_DEV_LIST                "dev_list"
#define COMMAND_NAME_DEV_REPLACE             "dev_replace"
#define COMMAND_NAME_DTX_STAT                "dtx_stat"
<<<<<<< HEAD
#define COMMAND_NAME_DTX_AGGR                "dtx_aggr"
=======
#define COMMAND_NAME_PROV_MEM                "prov_mem"
>>>>>>> 9e1e255c

/* Parse command line options for the 'ls' command */
static int
ls_option_parse(struct ddb_ctx *ctx, struct ls_options *cmd_args,
		uint32_t argc, char **argv)
{
	char		 *options_short = "rd";
	int		  index = 0, opt;
	struct option	  options_long[] = {
		{ "recursive", no_argument, NULL, 'r' },
		{ "details", no_argument, NULL, 'd' },
		{ NULL }
	};

	memset(cmd_args, 0, sizeof(*cmd_args));

	/* Restart getopt */
	optind = 1;
	opterr = 0;
	while ((opt = getopt_long(argc, argv, options_short, options_long, &index)) != -1) {
		switch (opt) {
		case 'r':
			cmd_args->recursive = true;
			break;
		case 'd':
			cmd_args->details = true;
			break;
		case '?':
			ddb_printf(ctx, "Unknown option: '%c'\n", optopt);
		default:
			return -DER_INVAL;
		}
	}

	index = optind;
	if (argc - index > 0) {
		cmd_args->path = argv[index];
		index++;
	}

	if (argc - index > 0) {
		ddb_printf(ctx, "Unexpected argument: %s\n", argv[index]);
		return -DER_INVAL;
	}

	return 0;
}

/* Parse command line options for the 'open' command */
static int
open_option_parse(struct ddb_ctx *ctx, struct open_options *cmd_args,
		  uint32_t argc, char **argv)
{
	char             *options_short  = "wp";
	int		  index = 0, opt;
	struct option     options_long[] = {{"write_mode", no_argument, NULL, 'w'},
					    {"db_path", required_argument, NULL, 'p'},
					    {NULL}};

	memset(cmd_args, 0, sizeof(*cmd_args));

	/* Restart getopt */
	optind = 1;
	opterr = 0;
	while ((opt = getopt_long(argc, argv, options_short, options_long, &index)) != -1) {
		switch (opt) {
		case 'w':
			cmd_args->write_mode = true;
			break;
		case 'p':
			cmd_args->db_path = optarg;
			break;
		case '?':
			ddb_printf(ctx, "Unknown option: '%c'\n", optopt);
		default:
			return -DER_INVAL;
		}
	}

	index = optind;
	if (argc - index > 0) {
		cmd_args->path = argv[index];
		index++;
	} else {
		ddb_print(ctx, "Expected argument 'path'\n");
		return -DER_INVAL;
	}

	if (argc - index > 0) {
		ddb_printf(ctx, "Unexpected argument: %s\n", argv[index]);
		return -DER_INVAL;
	}

	return 0;
}

/* Parse command line options for the 'value_dump' command */
static int
value_dump_option_parse(struct ddb_ctx *ctx, struct value_dump_options *cmd_args,
			uint32_t argc, char **argv)
{
	char		 *options_short = "";
	int		  index = 0;
	struct option	  options_long[] = {
		{ NULL }
	};

	memset(cmd_args, 0, sizeof(*cmd_args));

	/* Restart getopt */
	optind = 1;
	opterr = 0;
	if (getopt_long(argc, argv, options_short, options_long, &index) != -1) {
		ddb_printf(ctx, "Unknown option: '%c'\n", optopt);
		return -DER_INVAL;
	}

	index = optind;
	if (argc - index > 0) {
		cmd_args->path = argv[index];
		index++;
	} else {
		ddb_print(ctx, "Expected argument 'path'\n");
		return -DER_INVAL;
	}
	if (argc - index > 0) {
		cmd_args->dst = argv[index];
		index++;
	}

	if (argc - index > 0) {
		ddb_printf(ctx, "Unexpected argument: %s\n", argv[index]);
		return -DER_INVAL;
	}

	return 0;
}

/* Parse command line options for the 'rm' command */
static int
rm_option_parse(struct ddb_ctx *ctx, struct rm_options *cmd_args,
		uint32_t argc, char **argv)
{
	char		 *options_short = "";
	int		  index = 0;
	struct option	  options_long[] = {
		{ NULL }
	};

	memset(cmd_args, 0, sizeof(*cmd_args));

	/* Restart getopt */
	optind = 1;
	opterr = 0;
	if (getopt_long(argc, argv, options_short, options_long, &index) != -1) {
		ddb_printf(ctx, "Unknown option: '%c'\n", optopt);
		return -DER_INVAL;
	}

	index = optind;
	if (argc - index > 0) {
		cmd_args->path = argv[index];
		index++;
	} else {
		ddb_print(ctx, "Expected argument 'path'\n");
		return -DER_INVAL;
	}

	if (argc - index > 0) {
		ddb_printf(ctx, "Unexpected argument: %s\n", argv[index]);
		return -DER_INVAL;
	}

	return 0;
}

/* Parse command line options for the 'value_load' command */
static int
value_load_option_parse(struct ddb_ctx *ctx, struct value_load_options *cmd_args,
			uint32_t argc, char **argv)
{
	char		 *options_short = "";
	int		  index = 0;
	struct option	  options_long[] = {
		{ NULL }
	};

	memset(cmd_args, 0, sizeof(*cmd_args));

	/* Restart getopt */
	optind = 1;
	opterr = 0;
	if (getopt_long(argc, argv, options_short, options_long, &index) != -1) {
		ddb_printf(ctx, "Unknown option: '%c'\n", optopt);
		return -DER_INVAL;
	}

	index = optind;
	if (argc - index > 0) {
		cmd_args->src = argv[index];
		index++;
	} else {
		ddb_print(ctx, "Expected argument 'src'\n");
		return -DER_INVAL;
	}
	if (argc - index > 0) {
		cmd_args->dst = argv[index];
		index++;
	} else {
		ddb_print(ctx, "Expected argument 'dst'\n");
		return -DER_INVAL;
	}

	if (argc - index > 0) {
		ddb_printf(ctx, "Unexpected argument: %s\n", argv[index]);
		return -DER_INVAL;
	}

	return 0;
}

/* Parse command line options for the 'ilog_dump' command */
static int
ilog_dump_option_parse(struct ddb_ctx *ctx, struct ilog_dump_options *cmd_args,
		       uint32_t argc, char **argv)
{
	char		 *options_short = "";
	int		  index = 0;
	struct option	  options_long[] = {
		{ NULL }
	};

	memset(cmd_args, 0, sizeof(*cmd_args));

	/* Restart getopt */
	optind = 1;
	opterr = 0;
	if (getopt_long(argc, argv, options_short, options_long, &index) != -1) {
		ddb_printf(ctx, "Unknown option: '%c'\n", optopt);
		return -DER_INVAL;
	}

	index = optind;
	if (argc - index > 0) {
		cmd_args->path = argv[index];
		index++;
	} else {
		ddb_print(ctx, "Expected argument 'path'\n");
		return -DER_INVAL;
	}

	if (argc - index > 0) {
		ddb_printf(ctx, "Unexpected argument: %s\n", argv[index]);
		return -DER_INVAL;
	}

	return 0;
}

/* Parse command line options for the 'ilog_commit' command */
static int
ilog_commit_option_parse(struct ddb_ctx *ctx, struct ilog_commit_options *cmd_args,
			 uint32_t argc, char **argv)
{
	char		 *options_short = "";
	int		  index = 0;
	struct option	  options_long[] = {
		{ NULL }
	};

	memset(cmd_args, 0, sizeof(*cmd_args));

	/* Restart getopt */
	optind = 1;
	opterr = 0;
	if (getopt_long(argc, argv, options_short, options_long, &index) != -1) {
		ddb_printf(ctx, "Unknown option: '%c'\n", optopt);
		return -DER_INVAL;
	}

	index = optind;
	if (argc - index > 0) {
		cmd_args->path = argv[index];
		index++;
	} else {
		ddb_print(ctx, "Expected argument 'path'\n");
		return -DER_INVAL;
	}

	if (argc - index > 0) {
		ddb_printf(ctx, "Unexpected argument: %s\n", argv[index]);
		return -DER_INVAL;
	}

	return 0;
}

/* Parse command line options for the 'ilog_clear' command */
static int
ilog_clear_option_parse(struct ddb_ctx *ctx, struct ilog_clear_options *cmd_args,
			uint32_t argc, char **argv)
{
	char		 *options_short = "";
	int		  index = 0;
	struct option	  options_long[] = {
		{ NULL }
	};

	memset(cmd_args, 0, sizeof(*cmd_args));

	/* Restart getopt */
	optind = 1;
	opterr = 0;
	if (getopt_long(argc, argv, options_short, options_long, &index) != -1) {
		ddb_printf(ctx, "Unknown option: '%c'\n", optopt);
		return -DER_INVAL;
	}

	index = optind;
	if (argc - index > 0) {
		cmd_args->path = argv[index];
		index++;
	} else {
		ddb_print(ctx, "Expected argument 'path'\n");
		return -DER_INVAL;
	}

	if (argc - index > 0) {
		ddb_printf(ctx, "Unexpected argument: %s\n", argv[index]);
		return -DER_INVAL;
	}

	return 0;
}

/* Parse command line options for the 'dtx_dump' command */
static int
dtx_dump_option_parse(struct ddb_ctx *ctx, struct dtx_dump_options *cmd_args,
		      uint32_t argc, char **argv)
{
	char		 *options_short = "ac";
	int		  index = 0, opt;
	struct option	  options_long[] = {
		{ "active", no_argument, NULL, 'a' },
		{ "committed", no_argument, NULL, 'c' },
		{ NULL }
	};

	memset(cmd_args, 0, sizeof(*cmd_args));

	/* Restart getopt */
	optind = 1;
	opterr = 0;
	while ((opt = getopt_long(argc, argv, options_short, options_long, &index)) != -1) {
		switch (opt) {
		case 'a':
			cmd_args->active = true;
			break;
		case 'c':
			cmd_args->committed = true;
			break;
		case '?':
			ddb_printf(ctx, "Unknown option: '%c'\n", optopt);
		default:
			return -DER_INVAL;
		}
	}

	index = optind;
	if (argc - index > 0) {
		cmd_args->path = argv[index];
		index++;
	} else {
		ddb_print(ctx, "Expected argument 'path'\n");
		return -DER_INVAL;
	}

	if (argc - index > 0) {
		ddb_printf(ctx, "Unexpected argument: %s\n", argv[index]);
		return -DER_INVAL;
	}

	return 0;
}

/* Parse command line options for the 'dtx_cmt_clear' command */
static int
dtx_cmt_clear_option_parse(struct ddb_ctx *ctx, struct dtx_cmt_clear_options *cmd_args,
			   uint32_t argc, char **argv)
{
	char		 *options_short = "";
	int		  index = 0;
	struct option	  options_long[] = {
		{ NULL }
	};

	memset(cmd_args, 0, sizeof(*cmd_args));

	/* Restart getopt */
	optind = 1;
	opterr = 0;
	if (getopt_long(argc, argv, options_short, options_long, &index) != -1) {
		ddb_printf(ctx, "Unknown option: '%c'\n", optopt);
		return -DER_INVAL;
	}

	index = optind;
	if (argc - index > 0) {
		cmd_args->path = argv[index];
		index++;
	} else {
		ddb_print(ctx, "Expected argument 'path'\n");
		return -DER_INVAL;
	}

	if (argc - index > 0) {
		ddb_printf(ctx, "Unexpected argument: %s\n", argv[index]);
		return -DER_INVAL;
	}

	return 0;
}

/* Parse command line options for the 'smd_sync' command */
static int
smd_sync_option_parse(struct ddb_ctx *ctx, struct smd_sync_options *cmd_args,
		      uint32_t argc, char **argv)
{
	char		 *options_short = "";
	int		  index = 0;
	struct option	  options_long[] = {
		{ NULL }
	};

	memset(cmd_args, 0, sizeof(*cmd_args));

	/* Restart getopt */
	optind = 1;
	opterr = 0;
	if (getopt_long(argc, argv, options_short, options_long, &index) != -1) {
		ddb_printf(ctx, "Unknown option: '%c'\n", optopt);
		return -DER_INVAL;
	}

	index = optind;
	if (argc - index > 0) {
		cmd_args->nvme_conf = argv[index];
		index++;
	}
	if (argc - index > 0) {
		cmd_args->db_path = argv[index];
		index++;
	}

	if (argc - index > 0) {
		ddb_printf(ctx, "Unexpected argument: %s\n", argv[index]);
		return -DER_INVAL;
	}

	return 0;
}

/* Parse command line options for the 'vea_update' command */
static int
vea_update_option_parse(struct ddb_ctx *ctx, struct vea_update_options *cmd_args,
			uint32_t argc, char **argv)
{
	char		 *options_short = "";
	int		  index = 0;
	struct option	  options_long[] = {
		{ NULL }
	};

	memset(cmd_args, 0, sizeof(*cmd_args));

	/* Restart getopt */
	optind = 1;
	opterr = 0;
	if (getopt_long(argc, argv, options_short, options_long, &index) != -1) {
		ddb_printf(ctx, "Unknown option: '%c'\n", optopt);
		return -DER_INVAL;
	}

	index = optind;
	if (argc - index > 0) {
		cmd_args->offset = argv[index];
		index++;
	} else {
		ddb_print(ctx, "Expected argument 'offset'\n");
		return -DER_INVAL;
	}
	if (argc - index > 0) {
		cmd_args->blk_cnt = argv[index];
		index++;
	} else {
		ddb_print(ctx, "Expected argument 'blk_cnt'\n");
		return -DER_INVAL;
	}

	if (argc - index > 0) {
		ddb_printf(ctx, "Unexpected argument: %s\n", argv[index]);
		return -DER_INVAL;
	}

	return 0;
}

/**
 * Parse command line options for the 'dtx_act_commit', 'dtx_act_abort', and 'dtx_act_abort'
 * commands.
 */
static int
dtx_act_option_parse(struct ddb_ctx *ctx, struct dtx_act_options *cmd_args, uint32_t argc,
		     char **argv)
{
	char		 *options_short = "";
	int		  index = 0;
	struct option	  options_long[] = {
		{ NULL }
	};

	memset(cmd_args, 0, sizeof(*cmd_args));

	/* Restart getopt */
	optind = 1;
	opterr = 0;
	if (getopt_long(argc, argv, options_short, options_long, &index) != -1) {
		ddb_printf(ctx, "Unknown option: '%c'\n", optopt);
		return -DER_INVAL;
	}

	index = optind;
	if (argc - index > 0) {
		cmd_args->path = argv[index];
		index++;
	} else {
		ddb_print(ctx, "Expected argument 'path'\n");
		return -DER_INVAL;
	}
	if (argc - index > 0) {
		cmd_args->dtx_id = argv[index];
		index++;
	} else {
		ddb_print(ctx, "Expected argument 'dtx_id'\n");
		return -DER_INVAL;
	}

	if (argc - index > 0) {
		ddb_printf(ctx, "Unexpected argument: %s\n", argv[index]);
		return -DER_INVAL;
	}

	return 0;
}

int
ddb_feature_string2flags(struct ddb_ctx *ctx, const char *string, uint64_t *compat_flags,
			 uint64_t *incompat_flags)
{
	char    *tmp;
	char    *tok;
	int      rc = 0;
	uint64_t flag;
	uint64_t ret_compat_flags   = 0;
	uint64_t ret_incompat_flags = 0;
	bool     compat_feature;

	tmp = strndup(string, PATH_MAX);
	if (tmp == NULL)
		return -DER_NOMEM;
	tok = strtok(tmp, ",");
	while (tok != NULL) {
		flag = vos_pool_name2flag(tok, &compat_feature);
		if (flag == 0) {
			ddb_printf(ctx, "Unknown flag: '%s'\n", tok);
			rc = -DER_INVAL;
			break;
		}
		if (compat_feature)
			ret_compat_flags |= flag;
		else
			ret_incompat_flags |= flag;
		tok = strtok(NULL, ",");
	}

	free(tmp);
	if (rc == 0) {
		*compat_flags   = ret_compat_flags;
		*incompat_flags = ret_incompat_flags;
	}

	return rc;
}

static int
feature_option_parse(struct ddb_ctx *ctx, struct feature_options *cmd_args, uint32_t argc,
		     char **argv)
{
	char         *options_short  = "e:d:p:s";
	int           index          = 0, opt;
	int           rc             = 0;
	struct option options_long[] = {{"enable", required_argument, NULL, 'e'},
					{"disable", required_argument, NULL, 'd'},
					{"db_path", required_argument, NULL, 'p'},
					{"show", no_argument, NULL, 's'},
					{NULL}};

	memset(cmd_args, 0, sizeof(*cmd_args));
	/* Restart getopt */
	optind = 1;
	opterr = 0;
	while ((opt = getopt_long(argc, argv, options_short, options_long, &index)) != -1) {
		switch (opt) {
		case 'e':
			rc = ddb_feature_string2flags(ctx, optarg, &cmd_args->set_compat_flags,
						      &cmd_args->set_incompat_flags);
			if (rc)
				return rc;
			break;
		case 'd':
			rc = ddb_feature_string2flags(ctx, optarg, &cmd_args->clear_compat_flags,
						      &cmd_args->clear_incompat_flags);
			if (rc)
				return rc;
			break;
		case 's':
			cmd_args->show_features = true;
			break;
		case '?':
			ddb_printf(ctx, "Unknown option: '%c'\n", optopt);
			break;
		default:
			return -DER_INVAL;
		}
	}

	index = optind;
	if (argc - index > 0) {
		cmd_args->path = argv[index];
		index++;
	} else if (ctx->dc_pool_path) {
		cmd_args->path = ctx->dc_pool_path;
	}

	if (argc - index > 0) {
		ddb_printf(ctx, "Unexpected argument: %s\n", argv[index]);
		return -DER_INVAL;
	}

	return 0;
}

/* Parse command line options for the 'rm_pool' command */
static int
rm_pool_option_parse(struct ddb_ctx *ctx, struct rm_pool_options *cmd_args, uint32_t argc,
		     char **argv)
{
	char         *options_short  = "";
	int           index          = 0;
	struct option options_long[] = {{NULL}};

	memset(cmd_args, 0, sizeof(*cmd_args));

	/* Restart getopt */
	optind = 1;
	opterr = 0;
	if (getopt_long(argc, argv, options_short, options_long, &index) != -1) {
		ddb_printf(ctx, "Unknown option: '%c'\n", optopt);
		return -DER_INVAL;
	}

	index = optind;
	if (argc - index > 0) {
		cmd_args->path = argv[index];
		index++;
	} else if (ctx->dc_pool_path) {
		cmd_args->path = ctx->dc_pool_path;
	}

	if (argc - index > 0) {
		ddb_printf(ctx, "Unexpected argument: %s\n", argv[index]);
		return -DER_INVAL;
	}

	return 0;
}

/* Parse command line options for the 'dev_list' command */
static int
dev_list_option_parse(struct ddb_ctx *ctx, struct dev_list_options *cmd_args, uint32_t argc,
		      char **argv)
{
	char         *options_short  = "";
	int           index          = 0;
	struct option options_long[] = {{NULL}};

	memset(cmd_args, 0, sizeof(*cmd_args));

	/* Restart getopt */
	optind = 1;
	opterr = 0;
	if (getopt_long(argc, argv, options_short, options_long, &index) != -1) {
		ddb_printf(ctx, "Unknown option: '%c'\n", optopt);
		return -DER_INVAL;
	}

	index = optind;
	if (argc - index > 0) {
		cmd_args->db_path = argv[index];
		index++;
	}

	if (argc - index > 0) {
		ddb_printf(ctx, "Unexpected argument: %s\n", argv[index]);
		return -DER_INVAL;
	}

	return 0;
}

/* Parse command line options for the 'dev_replace' command */
static int
dev_replace_option_parse(struct ddb_ctx *ctx, struct dev_replace_options *cmd_args, uint32_t argc,
			 char **argv)
{
	uuid_t        dev_uuid;
	char         *options_short  = "o:n:";
	int           index          = 0, opt, rc;
	struct option options_long[] = {{"old_dev", required_argument, NULL, 'o'},
					{"new_dev", required_argument, NULL, 'n'},
					{NULL}};

	memset(cmd_args, 0, sizeof(*cmd_args));
	/* Restart getopt */
	optind = 1;
	opterr = 0;
	while ((opt = getopt_long(argc, argv, options_short, options_long, &index)) != -1) {
		switch (opt) {
		case 'o':
			rc = uuid_parse(optarg, dev_uuid);
			if (rc) {
				ddb_printf(ctx, "Invalid UUID string %s for old device\n", optarg);
				return rc;
			}
			cmd_args->old_devid = optarg;
			break;
		case 'n':
			rc = uuid_parse(optarg, dev_uuid);
			if (rc) {
				ddb_printf(ctx, "Invalid UUID string %s for new device\n", optarg);
				return rc;
			}
			cmd_args->new_devid = optarg;
			break;
		case '?':
			ddb_printf(ctx, "Unknown option: '%c'\n", optopt);
			break;
		default:
			return -DER_INVAL;
		}
	}

	index = optind;
	if (argc - index > 0) {
		cmd_args->db_path = argv[index];
		index++;
	}

	if (argc - index > 0) {
		ddb_printf(ctx, "Unexpected argument: %s\n", argv[index]);
		return -DER_INVAL;
	}

	return 0;
}

/* Parse command line options for the 'dtx_stat' command */
static int
dtx_stat_option_parse(struct ddb_ctx *ctx, struct dtx_stat_options *cmd_args, uint32_t argc,
		      char **argv)
{
	char         *options_short  = "";
	int           index          = 0;
	struct option options_long[] = {{NULL}};

	memset(cmd_args, 0, sizeof(*cmd_args));

	/* Restart getopt */
	optind = 1;
	opterr = 0;
	if (getopt_long(argc, argv, options_short, options_long, &index) != -1) {
		ddb_printf(ctx, "Unknown option: '%c'\n", optopt);
		return -DER_INVAL;
	}

	index          = optind;
	cmd_args->path = NULL;
	if (argc - index > 0 && *argv[index] != '\0') {
		cmd_args->path = argv[index];
		index++;
	}

	if (argc - index > 0) {
		ddb_printf(ctx, "Unexpected argument: %s\n", argv[index]);
		return -DER_INVAL;
	}

	return 0;
}

<<<<<<< HEAD
/* Parse command line options for the 'dtx_aggr' command */
static int
dtx_aggr_option_parse(struct ddb_ctx *ctx, struct dtx_aggr_options *cmd_args, uint32_t argc,
		      char **argv)
{
	int           opt;
	char         *options_short = "e:d:";
	int           index         = 0;
	char         *endptr;
	struct option options_long[] = {{"epoch", required_argument, NULL, 'e'},
					{"date", required_argument, NULL, 'd'},
					{NULL}};

	memset(cmd_args, 0, sizeof(*cmd_args));
	/* Restart getopt */
	optind           = 1;
	opterr           = 0;
	cmd_args->format = DDB_DTX_AGGR_NOW;
	while ((opt = getopt_long(argc, argv, options_short, options_long, &index)) != -1) {
		switch (opt) {
		case 'e':
			if (cmd_args->format == DDB_DTX_AGGR_DATE) {
				ddb_error(
				    ctx, "'--epoch' and '--date' options are mutually exclusive\n");
				return -DER_INVAL;
			}
			if (cmd_args->format == DDB_DTX_AGGR_EPOCH) {
				ddb_error(ctx, "'--epoch' option can not be used multiple time\n");
				return -DER_INVAL;
			}
			errno           = 0;
			cmd_args->epoch = strtoull(optarg, &endptr, 10);
			if (errno != 0 || endptr == optarg || *endptr != '\0') {
				ddb_error(ctx, "'--epoch' option arg epoch format is invalid\n");
				return -DER_INVAL;
			}
			cmd_args->format = DDB_DTX_AGGR_EPOCH;
			break;
		case 'd':
			if (cmd_args->format == DDB_DTX_AGGR_EPOCH) {
				ddb_error(
				    ctx, "'--epoch' and '--date' options are mutually exclusive\n");
				return -DER_INVAL;
			}
			if (cmd_args->format == DDB_DTX_AGGR_DATE) {
				ddb_error(ctx, "'--date' option can not be used multiple time\n");
				return -DER_INVAL;
			}
			cmd_args->date   = optarg;
			cmd_args->format = DDB_DTX_AGGR_DATE;
=======
static inline bool
arg_exists(int64_t argc, int64_t index)
{
	return (argc - index > 0);
}

/* Parse command line options for the 'prov_mem' command */
static int
prov_mem_option_parse(struct ddb_ctx *ctx, struct prov_mem_options *cmd_args, uint32_t argc,
		      char **argv)
{
	const char         *options_short  = "s:";
	int                 index          = 0, opt;
	const struct option options_long[] = {{"tmpfs_size", required_argument, NULL, 's'}, {NULL}};

	memset(cmd_args, 0, sizeof(*cmd_args));

	/* Restart getopt */
	optind = 1;
	opterr = 0;
	while ((opt = getopt_long(argc, argv, options_short, options_long, &index)) != -1) {
		switch (opt) {
		case 's':
			cmd_args->tmpfs_mount_size = (unsigned int)strtoul(optarg, NULL, 10);
>>>>>>> 9e1e255c
			break;
		case '?':
			ddb_printf(ctx, "Unknown option: '%c'\n", optopt);
			break;
		default:
			return -DER_INVAL;
		}
	}
<<<<<<< HEAD
	if (cmd_args->format == DDB_DTX_AGGR_NOW) {
		ddb_error(ctx, "'--epoch' or '--date' option has to be defined\n");
		return -DER_INVAL;
	}

	index          = optind;
	cmd_args->path = NULL;
	if (argc - index > 0 && *argv[index] != '\0') {
		cmd_args->path = argv[index];
		index++;
	}

	if (argc - index > 0) {
		ddb_errorf(ctx, "Unexpected argument: %s\n", argv[index]);
=======

	index = optind;
	if (arg_exists(argc, index)) {
		cmd_args->db_path = argv[index];
		index++;
	} else {
		ddb_print(ctx, "Expected argument 'db_path'\n");
		return -DER_INVAL;
	}
	if (arg_exists(argc, index)) {
		cmd_args->tmpfs_mount = argv[index];
		index++;
	} else {
		ddb_print(ctx, "Expected argument 'tmpfs_mount'\n");
		return -DER_INVAL;
	}

	if (arg_exists(argc, index)) {
		ddb_printf(ctx, "Unexpected argument: %s\n", argv[index]);
>>>>>>> 9e1e255c
		return -DER_INVAL;
	}

	return 0;
}

int
ddb_parse_cmd_args(struct ddb_ctx *ctx, uint32_t argc, char **argv, struct ddb_cmd_info *info)
{
	char *cmd = argv[0];

	if (same(cmd, COMMAND_NAME_HELP)) {
		info->dci_cmd = DDB_CMD_HELP;
		return 0;
	}
	if (same(cmd, COMMAND_NAME_QUIT)) {
		info->dci_cmd = DDB_CMD_QUIT;
		return 0;
	}
	if (same(cmd, COMMAND_NAME_LS)) {
		info->dci_cmd = DDB_CMD_LS;
		return ls_option_parse(ctx, &info->dci_cmd_option.dci_ls,
		       argc, argv);
	}
	if (same(cmd, COMMAND_NAME_OPEN)) {
		info->dci_cmd = DDB_CMD_OPEN;
		return open_option_parse(ctx, &info->dci_cmd_option.dci_open,
		       argc, argv);
	}
	if (same(cmd, COMMAND_NAME_VERSION)) {
		info->dci_cmd = DDB_CMD_VERSION;
		return 0;
	}
	if (same(cmd, COMMAND_NAME_CLOSE)) {
		info->dci_cmd = DDB_CMD_CLOSE;
		return 0;
	}
	if (same(cmd, COMMAND_NAME_SUPERBLOCK_DUMP)) {
		info->dci_cmd = DDB_CMD_SUPERBLOCK_DUMP;
		return 0;
	}
	if (same(cmd, COMMAND_NAME_VALUE_DUMP)) {
		info->dci_cmd = DDB_CMD_VALUE_DUMP;
		return value_dump_option_parse(ctx, &info->dci_cmd_option.dci_value_dump,
		       argc, argv);
	}
	if (same(cmd, COMMAND_NAME_RM)) {
		info->dci_cmd = DDB_CMD_RM;
		return rm_option_parse(ctx, &info->dci_cmd_option.dci_rm,
		       argc, argv);
	}
	if (same(cmd, COMMAND_NAME_VALUE_LOAD)) {
		info->dci_cmd = DDB_CMD_VALUE_LOAD;
		return value_load_option_parse(ctx, &info->dci_cmd_option.dci_value_load,
		       argc, argv);
	}
	if (same(cmd, COMMAND_NAME_ILOG_DUMP)) {
		info->dci_cmd = DDB_CMD_ILOG_DUMP;
		return ilog_dump_option_parse(ctx, &info->dci_cmd_option.dci_ilog_dump,
		       argc, argv);
	}
	if (same(cmd, COMMAND_NAME_ILOG_COMMIT)) {
		info->dci_cmd = DDB_CMD_ILOG_COMMIT;
		return ilog_commit_option_parse(ctx, &info->dci_cmd_option.dci_ilog_commit,
		       argc, argv);
	}
	if (same(cmd, COMMAND_NAME_ILOG_CLEAR)) {
		info->dci_cmd = DDB_CMD_ILOG_CLEAR;
		return ilog_clear_option_parse(ctx, &info->dci_cmd_option.dci_ilog_clear,
		       argc, argv);
	}
	if (same(cmd, COMMAND_NAME_DTX_DUMP)) {
		info->dci_cmd = DDB_CMD_DTX_DUMP;
		return dtx_dump_option_parse(ctx, &info->dci_cmd_option.dci_dtx_dump,
		       argc, argv);
	}
	if (same(cmd, COMMAND_NAME_DTX_CMT_CLEAR)) {
		info->dci_cmd = DDB_CMD_DTX_CMT_CLEAR;
		return dtx_cmt_clear_option_parse(ctx, &info->dci_cmd_option.dci_dtx_cmt_clear,
		       argc, argv);
	}
	if (same(cmd, COMMAND_NAME_SMD_SYNC)) {
		info->dci_cmd = DDB_CMD_SMD_SYNC;
		return smd_sync_option_parse(ctx, &info->dci_cmd_option.dci_smd_sync,
		       argc, argv);
	}
	if (same(cmd, COMMAND_NAME_VEA_DUMP)) {
		info->dci_cmd = DDB_CMD_VEA_DUMP;
		return 0;
	}
	if (same(cmd, COMMAND_NAME_VEA_UPDATE)) {
		info->dci_cmd = DDB_CMD_VEA_UPDATE;
		return vea_update_option_parse(ctx, &info->dci_cmd_option.dci_vea_update,
		       argc, argv);
	}
	if (same(cmd, COMMAND_NAME_DTX_ACT_COMMIT)) {
		info->dci_cmd = DDB_CMD_DTX_ACT_COMMIT;
		return dtx_act_option_parse(ctx, &info->dci_cmd_option.dci_dtx_act, argc, argv);
	}
	if (same(cmd, COMMAND_NAME_DTX_ACT_ABORT)) {
		info->dci_cmd = DDB_CMD_DTX_ACT_ABORT;
		return dtx_act_option_parse(ctx, &info->dci_cmd_option.dci_dtx_act, argc, argv);
	}
	if (same(cmd, COMMAND_NAME_DTX_ACT_DISCARD_INVALID)) {
		info->dci_cmd = DDB_CMD_DTX_ACT_DISCARD_INVALID;
		return dtx_act_option_parse(ctx, &info->dci_cmd_option.dci_dtx_act, argc, argv);
	}
	if (same(cmd, COMMAND_NAME_RM_POOL)) {
		info->dci_cmd = DDB_CMD_RM_POOL;
		return rm_pool_option_parse(ctx, &info->dci_cmd_option.dci_rm_pool, argc, argv);
	}
	if (same(cmd, COMMAND_NAME_FEATURE)) {
		info->dci_cmd = DDB_CMD_FEATURE;
		return feature_option_parse(ctx, &info->dci_cmd_option.dci_feature, argc, argv);
	}

	if (same(cmd, COMMAND_NAME_DEV_LIST)) {
		info->dci_cmd = DDB_CMD_DEV_LIST;
		return dev_list_option_parse(ctx, &info->dci_cmd_option.dci_dev_list, argc, argv);
	}

	if (same(cmd, COMMAND_NAME_DEV_REPLACE)) {
		info->dci_cmd = DDB_CMD_DEV_REPLACE;
		return dev_replace_option_parse(ctx, &info->dci_cmd_option.dci_dev_replace, argc,
						argv);
	}

	if (same(cmd, COMMAND_NAME_DTX_STAT)) {
		info->dci_cmd = DDB_CMD_DTX_STAT;
		return dtx_stat_option_parse(ctx, &info->dci_cmd_option.dci_dtx_stat, argc, argv);
	}

<<<<<<< HEAD
	if (same(cmd, COMMAND_NAME_DTX_AGGR)) {
		info->dci_cmd = DDB_CMD_DTX_AGGR;
		return dtx_aggr_option_parse(ctx, &info->dci_cmd_option.dci_dtx_aggr, argc, argv);
=======
	if (same(cmd, COMMAND_NAME_PROV_MEM)) {
		info->dci_cmd = DDB_CMD_PROV_MEM;
		return prov_mem_option_parse(ctx, &info->dci_cmd_option.dci_prov_mem, argc, argv);
>>>>>>> 9e1e255c
	}

	ddb_errorf(ctx,
		   "'%s' is not a valid command. Available commands are:"
		   "'help', "
		   "'quit', "
		   "'ls', "
		   "'open', "
		   "'version', "
		   "'close', "
		   "'superblock_dump', "
		   "'value_dump', "
		   "'rm', "
		   "'value_load', "
		   "'ilog_dump', "
		   "'ilog_commit', "
		   "'ilog_clear', "
		   "'dtx_dump', "
		   "'dtx_cmt_clear', "
		   "'smd_sync', "
		   "'vea_dump', "
		   "'vea_update', "
		   "'dtx_act_commit', "
		   "'dtx_act_abort', "
		   "'feature', "
		   "'rm_pool', "
		   "'dev_list', "
		   "'dev_replace', "
		   "'dtx_stat', "
<<<<<<< HEAD
		   "'dtx_aggr'\n",
=======
		   "'prov_mem', "
		   "\n",
>>>>>>> 9e1e255c
		   cmd);

	return -DER_INVAL;
}

int
ddb_parse_cmd_str(struct ddb_ctx *ctx, const char *cmd_str, bool *open)
{
	struct argv_parsed       parse_args = {0};
	int			 rc;
	char                    *cmd_copy;

	D_STRNDUP(cmd_copy, cmd_str, MAX_COMMAND_LEN);
	if (cmd_copy == NULL)
		return -DER_NOMEM;

	/* Remove newline if needed */
	if (cmd_copy[strlen(cmd_copy) - 1] == '\n')
		cmd_copy[strlen(cmd_copy) - 1] = '\0';

	rc = ddb_str2argv_create(cmd_copy, &parse_args);
	if (!SUCCESS(rc)) {
		D_FREE(cmd_copy);
		return rc;
	}

	if (parse_args.ap_argc == 0) {
		D_ERROR("Nothing parsed\n");
		D_GOTO(done, rc = -DER_INVAL);
	}

	if (same(parse_args.ap_argv[0], COMMAND_NAME_RM_POOL) ||
	    same(parse_args.ap_argv[0], COMMAND_NAME_FEATURE))
		*open = false;
	else
		*open = true;
done:
	ddb_str2argv_free(&parse_args);
	D_FREE(cmd_copy);

	return rc;
}

int
ddb_run_cmd(struct ddb_ctx *ctx, const char *cmd_str)
{
	struct ddb_cmd_info info = {0};
	int                 rc;
	struct argv_parsed  parse_args = {0};
	char               *cmd_copy;

	D_STRNDUP(cmd_copy, cmd_str, MAX_COMMAND_LEN);
	if (cmd_copy == NULL)
		return -DER_NOMEM;

	/* Remove newline if needed */
	if (cmd_copy[strlen(cmd_copy) - 1] == '\n')
		cmd_copy[strlen(cmd_copy) - 1] = '\0';

	rc = ddb_str2argv_create(cmd_copy, &parse_args);
	if (!SUCCESS(rc)) {
		D_FREE(cmd_copy);
		return rc;
	}

	if (parse_args.ap_argc == 0) {
		D_ERROR("Nothing parsed\n");
		D_GOTO(done, rc = -DER_INVAL);
	}

	rc = ddb_parse_cmd_args(ctx, parse_args.ap_argc, parse_args.ap_argv, &info);
	if (!SUCCESS(rc))
		D_GOTO(done, rc);

	switch (info.dci_cmd) {
	case DDB_CMD_HELP:
		rc = ddb_run_help(ctx);
		break;

	case DDB_CMD_QUIT:
		rc = ddb_run_quit(ctx);
		break;

	case DDB_CMD_LS:
		rc = ddb_run_ls(ctx, &info.dci_cmd_option.dci_ls);
		break;

	case DDB_CMD_OPEN:
		rc = ddb_run_open(ctx, &info.dci_cmd_option.dci_open);
		break;

	case DDB_CMD_VERSION:
		rc = ddb_run_version(ctx);
		break;

	case DDB_CMD_CLOSE:
		rc = ddb_run_close(ctx);
		break;

	case DDB_CMD_SUPERBLOCK_DUMP:
		rc = ddb_run_superblock_dump(ctx);
		break;

	case DDB_CMD_VALUE_DUMP:
		rc = ddb_run_value_dump(ctx, &info.dci_cmd_option.dci_value_dump);
		break;

	case DDB_CMD_RM:
		rc = ddb_run_rm(ctx, &info.dci_cmd_option.dci_rm);
		break;

	case DDB_CMD_VALUE_LOAD:
		rc = ddb_run_value_load(ctx, &info.dci_cmd_option.dci_value_load);
		break;

	case DDB_CMD_ILOG_DUMP:
		rc = ddb_run_ilog_dump(ctx, &info.dci_cmd_option.dci_ilog_dump);
		break;

	case DDB_CMD_ILOG_COMMIT:
		rc = ddb_run_ilog_commit(ctx, &info.dci_cmd_option.dci_ilog_commit);
		break;

	case DDB_CMD_ILOG_CLEAR:
		rc = ddb_run_ilog_clear(ctx, &info.dci_cmd_option.dci_ilog_clear);
		break;

	case DDB_CMD_DTX_DUMP:
		rc = ddb_run_dtx_dump(ctx, &info.dci_cmd_option.dci_dtx_dump);
		break;

	case DDB_CMD_DTX_CMT_CLEAR:
		rc = ddb_run_dtx_cmt_clear(ctx, &info.dci_cmd_option.dci_dtx_cmt_clear);
		break;

	case DDB_CMD_SMD_SYNC:
		rc = ddb_run_smd_sync(ctx, &info.dci_cmd_option.dci_smd_sync);
		break;

	case DDB_CMD_VEA_DUMP:
		rc = ddb_run_vea_dump(ctx);
		break;

	case DDB_CMD_VEA_UPDATE:
		rc = ddb_run_vea_update(ctx, &info.dci_cmd_option.dci_vea_update);
		break;

	case DDB_CMD_DTX_ACT_COMMIT:
		rc = ddb_run_dtx_act_commit(ctx, &info.dci_cmd_option.dci_dtx_act);
		break;

	case DDB_CMD_DTX_ACT_ABORT:
		rc = ddb_run_dtx_act_abort(ctx, &info.dci_cmd_option.dci_dtx_act);
		break;

	case DDB_CMD_DTX_ACT_DISCARD_INVALID:
		rc = ddb_run_dtx_act_discard_invalid(ctx, &info.dci_cmd_option.dci_dtx_act);
		break;

	case DDB_CMD_FEATURE:
		rc = ddb_run_feature(ctx, &info.dci_cmd_option.dci_feature);
		break;

	case DDB_CMD_RM_POOL:
		rc = ddb_run_rm_pool(ctx, &info.dci_cmd_option.dci_rm_pool);
		break;

	case DDB_CMD_DEV_LIST:
		rc = ddb_run_dev_list(ctx, &info.dci_cmd_option.dci_dev_list);
		break;

	case DDB_CMD_DEV_REPLACE:
		rc = ddb_run_dev_replace(ctx, &info.dci_cmd_option.dci_dev_replace);
		break;

	case DDB_CMD_DTX_STAT:
		rc = ddb_run_dtx_stat(ctx, &info.dci_cmd_option.dci_dtx_stat);
		break;

<<<<<<< HEAD
	case DDB_CMD_DTX_AGGR:
		rc = ddb_run_dtx_aggr(ctx, &info.dci_cmd_option.dci_dtx_aggr);
=======
	case DDB_CMD_PROV_MEM:
		rc = ddb_run_prov_mem(ctx, &info.dci_cmd_option.dci_prov_mem);
>>>>>>> 9e1e255c
		break;

	case DDB_CMD_UNKNOWN:
		ddb_error(ctx, "Unknown command\n");
		rc = -DER_INVAL;
		break;
	}

done:
	ddb_str2argv_free(&parse_args);
	D_FREE(cmd_copy);

	return rc;
}

void
ddb_commands_help(struct ddb_ctx *ctx)
{
	/* Command: help */
	ddb_print(ctx, "help\n");
	ddb_print(ctx, "\tShow help message for all the commands.\n");
	ddb_print(ctx, "\n");

	/* Command: quit */
	ddb_print(ctx, "quit\n");
	ddb_print(ctx, "\tQuit interactive mode\n");
	ddb_print(ctx, "\n");

	/* Command: ls */
	ddb_print(ctx, "ls [path]\n");
	ddb_print(ctx, "\tList containers, objects, dkeys, akeys, and values\n");
	ddb_print(ctx, "    [path]\n");
	ddb_print(ctx, "\tOptional, list contents of the provided path\n");
	ddb_print(ctx, "Options:\n");
	ddb_print(ctx, "    -r, --recursive\n");
	ddb_print(ctx, "\tRecursively list the contents of the path\n");
	ddb_print(ctx, "    -d, --details\n");
	ddb_print(ctx, "\tList more details of items in path\n");
	ddb_print(ctx, "\n");

	/* Command: open */
	ddb_print(ctx, "open <path>\n");
	ddb_print(ctx, "\tOpens the vos file at <path>\n");
	ddb_print(ctx, "    <path>\n");
	ddb_print(ctx, "\tPath to the vos file to open.\n");
	ddb_print(ctx, "Options:\n");
	ddb_print(ctx, "    -w, --write_mode\n");
	ddb_print(ctx, "\tOpen the vos file in write mode.\n");
	ddb_print(ctx, "    -p, --db_path\n");
	ddb_print(ctx, "\tPath to the sys db.\n");
	ddb_print(ctx, "\n");

	/* Command: version */
	ddb_print(ctx, "version\n");
	ddb_print(ctx, "\tPrint ddb version\n");
	ddb_print(ctx, "\n");

	/* Command: close */
	ddb_print(ctx, "close\n");
	ddb_print(ctx, "\tClose the currently opened vos pool shard\n");
	ddb_print(ctx, "\n");

	/* Command: superblock_dump */
	ddb_print(ctx, "superblock_dump\n");
	ddb_print(ctx, "\tDump the pool superblock information\n");
	ddb_print(ctx, "\n");

	/* Command: value_dump */
	ddb_print(ctx, "value_dump <path> [dst]\n");
	ddb_print(ctx, "\tDump a value\n");
	ddb_print(ctx, "    <path>\n");
	ddb_print(ctx, "\tVOS tree path to dump.\n");
	ddb_print(ctx, "    [dst]\n");
	ddb_print(ctx, "\tFile path to dump the value to.\n");
	ddb_print(ctx, "\n");

	/* Command: rm */
	ddb_print(ctx, "rm <path>\n");
	ddb_print(ctx, "\tRemove a branch of the VOS tree.\n");
	ddb_print(ctx, "    <path>\n");
	ddb_print(ctx, "\tVOS tree path to remove.\n");
	ddb_print(ctx, "\n");

	/* Command: value_load */
	ddb_print(ctx, "value_load <src> <dst>\n");
	ddb_print(ctx, "\tLoad a value to a vos path.\n");
	ddb_print(ctx, "    <src>\n");
	ddb_print(ctx, "\tSource file path.\n");
	ddb_print(ctx, "    <dst>\n");
	ddb_print(ctx, "\tDestination vos tree path to a value.\n");
	ddb_print(ctx, "\n");

	/* Command: ilog_dump */
	ddb_print(ctx, "ilog_dump <path>\n");
	ddb_print(ctx, "\tDump the ilog\n");
	ddb_print(ctx, "    <path>\n");
	ddb_print(ctx, "\tVOS tree path to an object, dkey, or akey.\n");
	ddb_print(ctx, "\n");

	/* Command: ilog_commit */
	ddb_print(ctx, "ilog_commit <path>\n");
	ddb_print(ctx, "\tProcess the ilog\n");
	ddb_print(ctx, "    <path>\n");
	ddb_print(ctx, "\tVOS tree path to an object, dkey, or akey.\n");
	ddb_print(ctx, "\n");

	/* Command: ilog_clear */
	ddb_print(ctx, "ilog_clear <path>\n");
	ddb_print(ctx, "\tRemove all the ilog entries\n");
	ddb_print(ctx, "    <path>\n");
	ddb_print(ctx, "\tVOS tree path to an object, dkey, or akey.\n");
	ddb_print(ctx, "\n");

	/* Command: dtx_dump */
	ddb_print(ctx, "dtx_dump <path>\n");
	ddb_print(ctx, "\tDump the dtx tables\n");
	ddb_print(ctx, "    <path>\n");
	ddb_print(ctx, "\tVOS tree path to a container.\n");
	ddb_print(ctx, "Options:\n");
	ddb_print(ctx, "    -a, --active\n");
	ddb_print(ctx, "\tOnly dump entries from the active table\n");
	ddb_print(ctx, "    -c, --committed\n");
	ddb_print(ctx, "\tOnly dump entries from the committed table\n");
	ddb_print(ctx, "\n");

	/* Command: dtx_cmt_clear */
	ddb_print(ctx, "dtx_cmt_clear <path>\n");
	ddb_print(ctx, "\tClear the dtx committed table\n");
	ddb_print(ctx, "    <path>\n");
	ddb_print(ctx, "\tVOS tree path to a container.\n");
	ddb_print(ctx, "\n");

	/* Command: smd_sync */
	ddb_print(ctx, "smd_sync [nvme_conf] [db_path]\n");
	ddb_print(ctx, "\tRestore the SMD file with backup from blob\n");
	ddb_print(ctx, "    [nvme_conf]\n");
	ddb_print(ctx, "\tPath to the nvme conf file. (default /mnt/daos/daos_nvme.conf)\n");
	ddb_print(ctx, "    [db_path]\n");
	ddb_print(ctx, "\tPath to the vos db. (default /mnt/daos)\n");
	ddb_print(ctx, "\n");

	/* Command: vea_dump */
	ddb_print(ctx, "vea_dump\n");
	ddb_print(ctx, "\tDump information from the vea about free regions\n");
	ddb_print(ctx, "\n");

	/* Command: vea_update */
	ddb_print(ctx, "vea_update <offset> <blk_cnt>\n");
	ddb_print(ctx, "\tAlter the VEA tree to mark a region as free.\n");
	ddb_print(ctx, "    <offset>\n");
	ddb_print(ctx, "\tBlock offset of the region to mark free.\n");
	ddb_print(ctx, "    <blk_cnt>\n");
	ddb_print(ctx, "\tTotal blocks of the region to mark free.\n");
	ddb_print(ctx, "\n");

	/* Command: dtx_act_commit */
	ddb_print(ctx, "dtx_act_commit <path> <dtx_id>\n");
	ddb_print(ctx, "\tMark the active dtx entry as committed\n");
	ddb_print(ctx, "    <path>\n");
	ddb_print(ctx, "\tVOS tree path to a container.\n");
	ddb_print(ctx, "    <dtx_id>\n");
	ddb_print(ctx, "\tDTX id of the entry to commit.\n");
	ddb_print(ctx, "\n");

	/* Command: dtx_act_abort */
	ddb_print(ctx, "dtx_act_abort <path> <dtx_id>\n");
	ddb_print(ctx, "\tMark the active dtx entry as aborted\n");
	ddb_print(ctx, "    <path>\n");
	ddb_print(ctx, "\tVOS tree path to a container.\n");
	ddb_print(ctx, "    <dtx_id>\n");
	ddb_print(ctx, "\tDTX id of the entry to abort.\n");
	ddb_print(ctx, "\n");

	/* Command: rm_pool */
	ddb_print(ctx, "rm_pool <path>\n");
	ddb_print(ctx, "\tremove pool shard\n");
	ddb_print(ctx, "    <path>\n");
	ddb_print(ctx, "\n");

	/* Command: feature */
	ddb_print(ctx, "feature\n");
	ddb_print(ctx, "\tManage vos pool features\n");
	ddb_print(ctx, "Options:\n");
	ddb_print(ctx, "    -e, --enable\n");
	ddb_print(ctx, "\tEnable vos pool features\n");
	ddb_print(ctx, "    -d, --disable\n");
	ddb_print(ctx, "\tDisable vos pool features\n");
	ddb_print(ctx, "    -s, --show\n");
	ddb_print(ctx, "\tShow current features\n");
	ddb_print(ctx, "    -p, --db_path\n");
	ddb_print(ctx, "\tPath to the sys db.\n");
	ddb_print(ctx, "\n");

	/* Command: dev_list */
	ddb_print(ctx, "dev_list [db_path]\n");
	ddb_print(ctx, "\tList all devices\n");
	ddb_print(ctx, "    [db_path]\n");
	ddb_print(ctx, "\tPath to the vos db. (default /mnt/daos)\n");
	ddb_print(ctx, "\n");

	/* Command: dev_replace */
	ddb_print(ctx, "dev_replace [db_path]\n");
	ddb_print(ctx, "\tReplaced an old device with a new unused device\n");
	ddb_print(ctx, "    [db_path]\n");
	ddb_print(ctx, "\tPath to the vos db. (default /mnt/daos)\n");
	ddb_print(ctx, "Options:\n");
	ddb_print(ctx, "    -o, --old_dev\n");
	ddb_print(ctx, "\tSpecify the old device UUID\n");
	ddb_print(ctx, "    -n, --new_dev\n");
	ddb_print(ctx, "\tSpecify the new device UUID\n");
	ddb_print(ctx, "\n");

	/* Command: dtx_stat */
	ddb_print(ctx, "dtx_stat [path]\n");
	ddb_print(ctx, "\tPrint statistic on the DTX entries.\n");
	ddb_print(ctx, "    [path]\n");
	ddb_print(ctx, "\tOptional, VOS tree path of a container to query.\n");
	ddb_print(ctx, "\n");

	/* Command: dtx_aggr */
	ddb_print(ctx, "dtx_aggr [path]\n");
	ddb_print(ctx, "\tAggregate DTX entries until a given timestamp or duration.\n");
	ddb_print(ctx, "    [path]\n");
	ddb_print(ctx, "\tOptional, VOS tree path of a container to aggregate.\n");
	ddb_print(ctx, "Options:\n");
	ddb_print(ctx, "    -e, --epoch\n");
	ddb_print(ctx, "\tMax aggregation epoch\n");
	ddb_print(ctx, "    -d, --date\n");
	ddb_print(ctx, "\tMax aggregation date (format '1970-01-01 00:00:00')\n");
	ddb_print(ctx, "\n");

	/* Command: prov_mem */
	ddb_print(ctx, "prov_mem [Options] <db_path> <tmpfs_mount>\n");
	ddb_print(ctx, "\tPrepare the memory environment for md-on-ssd mode.\n");
	ddb_print(ctx, "Options:\n");
	ddb_print(ctx, "    -s, --tmpfs_size\n");
	ddb_print(ctx, "\tSpecify tmpfs size(GiB) for tmpfs_mount. By default, The total size of "
		       "all VOS files will be used.\n");
	ddb_print(ctx, "    <db_path>\n");
	ddb_print(ctx, "\tPath to the sys db.\n");
	ddb_print(ctx, "    <tmpfs_mount>\n");
	ddb_print(ctx, "\tPath to the tmpfs mountpoint.\n");
	ddb_print(ctx, "\n");
}

void
ddb_program_help(struct ddb_ctx *ctx)
{
	ddb_print(ctx, "The DAOS Debug Tool (ddb) allows a user to navigate through and modify\n"
		       "a file in the VOS format. It offers both a command line and interactive\n"
		       "shell mode. If the '-R' or '-f' options are not provided, then it will\n"
		       "run in interactive mode. In order to modify the file, the '-w' option\n"
		       "must be included.\n"
		       "\n"
		       "Many of the commands take a vos tree path. The format for this path\n"
		       "is [cont]/[obj]/[dkey]/[akey]/[extent]. The container is the container\n"
		       "uuid. The object is the object id.  The keys parts currently only\n"
		       "support string keys and must be surrounded with a single quote (') unless\n"
		       "using indexes (explained later). The extent for array values is the\n"
		       "format {lo-hi}. To make it easier to navigate the tree, indexes can be\n"
		       "used instead of the path part. The index is in the format [i]\n");
	ddb_print(ctx, "\n");
	ddb_print(ctx, "Usage:\n");
	ddb_print(ctx, "ddb [path] [options]\n");
	ddb_print(ctx, "\n");
	ddb_print(ctx, "    [path]\n");
	ddb_print(ctx, "\tPath to the vos file to open. This should be an absolute\n"
		       "\tpath to the pool shard. Part of the path is used to\n"
		       "\tdetermine what the pool uuid is. If a path is not provided\n"
		       "\tinitially, the open command can be used later to open the\n"
		       "\tvos file.\n");

	ddb_print(ctx, "\nOptions:\n");
	ddb_print(ctx, "   -w, --write_mode\n");
	ddb_print(ctx, "\tOpen the vos file in write mode. This allows for modifying\n"
		       "\tVOS file with the rm, load,\n"
		       "\tcommit_ilog, etc commands.\n");
	ddb_print(ctx, "   -R, --run_cmd <cmd>\n");
	ddb_print(ctx, "\tExecute the single command <cmd>, then exit.\n");
	ddb_print(ctx, "   -f, --cmd_file <path>\n");
	ddb_print(ctx, "\tPath to a file container a list of ddb commands, one command\n"
		       "\tper line, then exit.\n");
	ddb_print(ctx, "   -p, --db_path <path>\n");
	ddb_print(ctx, "\tPath to the sys db.\n");
	ddb_print(ctx, "   -h, --help\n");
	ddb_print(ctx, "\tShow tool usage.\n");

	ddb_print(ctx, "Commands:\n");
	ddb_print(ctx, "   help              Show help message for all the commands.\n");
	ddb_print(ctx, "   quit              Quit interactive mode\n");
	ddb_print(ctx, "   ls                List containers, objects, dkeys, akeys, and values\n");
	ddb_print(ctx, "   open              Opens the vos file at <path>\n");
	ddb_print(ctx, "   version           Print ddb version\n");
	ddb_print(ctx, "   close             Close the currently opened vos pool shard\n");
	ddb_print(ctx, "   superblock_dump   Dump the pool superblock information\n");
	ddb_print(ctx, "   value_dump        Dump a value\n");
	ddb_print(ctx, "   rm                Remove a branch of the VOS tree.\n");
	ddb_print(ctx, "   value_load        Load a value to a vos path.\n");
	ddb_print(ctx, "   ilog_dump         Dump the ilog\n");
	ddb_print(ctx, "   ilog_commit       Process the ilog\n");
	ddb_print(ctx, "   ilog_clear        Remove all the ilog entries\n");
	ddb_print(ctx, "   dtx_dump          Dump the dtx tables\n");
	ddb_print(ctx, "   dtx_cmt_clear     Clear the dtx committed table\n");
	ddb_print(ctx, "   smd_sync          Restore the SMD file with backup from blob\n");
	ddb_print(ctx, "   vea_dump          Dump information from the vea about free regions\n");
	ddb_print(ctx, "   vea_update        Alter the VEA tree to mark a region as free.\n");
	ddb_print(ctx, "   dtx_act_commit    Mark the active dtx entry as committed\n");
	ddb_print(ctx, "   dtx_act_abort     Mark the active dtx entry as aborted\n");
	ddb_print(ctx, "   feature	     Manage vos pool features\n");
	ddb_print(ctx, "   rm_pool	     Remove pool shard\n");
	ddb_print(ctx, "   dev_list	     List all devices\n");
	ddb_print(ctx, "   dev_replace	     Replace an old device with a new unused device\n");
	ddb_print(ctx, "   dtx_stat	     Stat on DTX entries\n");
	ddb_print(ctx, "   dtx_aggr	     Aggregate DTX entries\n");
}<|MERGE_RESOLUTION|>--- conflicted
+++ resolved
@@ -47,11 +47,8 @@
 #define COMMAND_NAME_DEV_LIST                "dev_list"
 #define COMMAND_NAME_DEV_REPLACE             "dev_replace"
 #define COMMAND_NAME_DTX_STAT                "dtx_stat"
-<<<<<<< HEAD
+#define COMMAND_NAME_PROV_MEM                "prov_mem"
 #define COMMAND_NAME_DTX_AGGR                "dtx_aggr"
-=======
-#define COMMAND_NAME_PROV_MEM                "prov_mem"
->>>>>>> 9e1e255c
 
 /* Parse command line options for the 'ls' command */
 static int
@@ -862,7 +859,63 @@
 	return 0;
 }
 
-<<<<<<< HEAD
+static inline bool
+arg_exists(int64_t argc, int64_t index)
+{
+	return (argc - index > 0);
+}
+
+/* Parse command line options for the 'prov_mem' command */
+static int
+prov_mem_option_parse(struct ddb_ctx *ctx, struct prov_mem_options *cmd_args, uint32_t argc,
+		      char **argv)
+{
+	const char         *options_short  = "s:";
+	int                 index          = 0, opt;
+	const struct option options_long[] = {{"tmpfs_size", required_argument, NULL, 's'}, {NULL}};
+
+	memset(cmd_args, 0, sizeof(*cmd_args));
+
+	/* Restart getopt */
+	optind = 1;
+	opterr = 0;
+	while ((opt = getopt_long(argc, argv, options_short, options_long, &index)) != -1) {
+		switch (opt) {
+		case 's':
+			cmd_args->tmpfs_mount_size = (unsigned int)strtoul(optarg, NULL, 10);
+			break;
+		case '?':
+			ddb_printf(ctx, "Unknown option: '%c'\n", optopt);
+			break;
+		default:
+			return -DER_INVAL;
+		}
+	}
+
+	index = optind;
+	if (arg_exists(argc, index)) {
+		cmd_args->db_path = argv[index];
+		index++;
+	} else {
+		ddb_print(ctx, "Expected argument 'db_path'\n");
+		return -DER_INVAL;
+	}
+	if (arg_exists(argc, index)) {
+		cmd_args->tmpfs_mount = argv[index];
+		index++;
+	} else {
+		ddb_print(ctx, "Expected argument 'tmpfs_mount'\n");
+		return -DER_INVAL;
+	}
+
+	if (arg_exists(argc, index)) {
+		ddb_printf(ctx, "Unexpected argument: %s\n", argv[index]);
+		return -DER_INVAL;
+	}
+
+	return 0;
+}
+
 /* Parse command line options for the 'dtx_aggr' command */
 static int
 dtx_aggr_option_parse(struct ddb_ctx *ctx, struct dtx_aggr_options *cmd_args, uint32_t argc,
@@ -913,32 +966,6 @@
 			}
 			cmd_args->date   = optarg;
 			cmd_args->format = DDB_DTX_AGGR_DATE;
-=======
-static inline bool
-arg_exists(int64_t argc, int64_t index)
-{
-	return (argc - index > 0);
-}
-
-/* Parse command line options for the 'prov_mem' command */
-static int
-prov_mem_option_parse(struct ddb_ctx *ctx, struct prov_mem_options *cmd_args, uint32_t argc,
-		      char **argv)
-{
-	const char         *options_short  = "s:";
-	int                 index          = 0, opt;
-	const struct option options_long[] = {{"tmpfs_size", required_argument, NULL, 's'}, {NULL}};
-
-	memset(cmd_args, 0, sizeof(*cmd_args));
-
-	/* Restart getopt */
-	optind = 1;
-	opterr = 0;
-	while ((opt = getopt_long(argc, argv, options_short, options_long, &index)) != -1) {
-		switch (opt) {
-		case 's':
-			cmd_args->tmpfs_mount_size = (unsigned int)strtoul(optarg, NULL, 10);
->>>>>>> 9e1e255c
 			break;
 		case '?':
 			ddb_printf(ctx, "Unknown option: '%c'\n", optopt);
@@ -947,7 +974,6 @@
 			return -DER_INVAL;
 		}
 	}
-<<<<<<< HEAD
 	if (cmd_args->format == DDB_DTX_AGGR_NOW) {
 		ddb_error(ctx, "'--epoch' or '--date' option has to be defined\n");
 		return -DER_INVAL;
@@ -962,27 +988,6 @@
 
 	if (argc - index > 0) {
 		ddb_errorf(ctx, "Unexpected argument: %s\n", argv[index]);
-=======
-
-	index = optind;
-	if (arg_exists(argc, index)) {
-		cmd_args->db_path = argv[index];
-		index++;
-	} else {
-		ddb_print(ctx, "Expected argument 'db_path'\n");
-		return -DER_INVAL;
-	}
-	if (arg_exists(argc, index)) {
-		cmd_args->tmpfs_mount = argv[index];
-		index++;
-	} else {
-		ddb_print(ctx, "Expected argument 'tmpfs_mount'\n");
-		return -DER_INVAL;
-	}
-
-	if (arg_exists(argc, index)) {
-		ddb_printf(ctx, "Unexpected argument: %s\n", argv[index]);
->>>>>>> 9e1e255c
 		return -DER_INVAL;
 	}
 
@@ -1115,15 +1120,14 @@
 		return dtx_stat_option_parse(ctx, &info->dci_cmd_option.dci_dtx_stat, argc, argv);
 	}
 
-<<<<<<< HEAD
+	if (same(cmd, COMMAND_NAME_PROV_MEM)) {
+		info->dci_cmd = DDB_CMD_PROV_MEM;
+		return prov_mem_option_parse(ctx, &info->dci_cmd_option.dci_prov_mem, argc, argv);
+	}
+
 	if (same(cmd, COMMAND_NAME_DTX_AGGR)) {
 		info->dci_cmd = DDB_CMD_DTX_AGGR;
 		return dtx_aggr_option_parse(ctx, &info->dci_cmd_option.dci_dtx_aggr, argc, argv);
-=======
-	if (same(cmd, COMMAND_NAME_PROV_MEM)) {
-		info->dci_cmd = DDB_CMD_PROV_MEM;
-		return prov_mem_option_parse(ctx, &info->dci_cmd_option.dci_prov_mem, argc, argv);
->>>>>>> 9e1e255c
 	}
 
 	ddb_errorf(ctx,
@@ -1153,12 +1157,8 @@
 		   "'dev_list', "
 		   "'dev_replace', "
 		   "'dtx_stat', "
-<<<<<<< HEAD
+		   "'prov_mem', "
 		   "'dtx_aggr'\n",
-=======
-		   "'prov_mem', "
-		   "\n",
->>>>>>> 9e1e255c
 		   cmd);
 
 	return -DER_INVAL;
@@ -1338,13 +1338,12 @@
 		rc = ddb_run_dtx_stat(ctx, &info.dci_cmd_option.dci_dtx_stat);
 		break;
 
-<<<<<<< HEAD
+	case DDB_CMD_PROV_MEM:
+		rc = ddb_run_prov_mem(ctx, &info.dci_cmd_option.dci_prov_mem);
+		break;
+
 	case DDB_CMD_DTX_AGGR:
 		rc = ddb_run_dtx_aggr(ctx, &info.dci_cmd_option.dci_dtx_aggr);
-=======
-	case DDB_CMD_PROV_MEM:
-		rc = ddb_run_prov_mem(ctx, &info.dci_cmd_option.dci_prov_mem);
->>>>>>> 9e1e255c
 		break;
 
 	case DDB_CMD_UNKNOWN:
@@ -1564,18 +1563,6 @@
 	ddb_print(ctx, "\tOptional, VOS tree path of a container to query.\n");
 	ddb_print(ctx, "\n");
 
-	/* Command: dtx_aggr */
-	ddb_print(ctx, "dtx_aggr [path]\n");
-	ddb_print(ctx, "\tAggregate DTX entries until a given timestamp or duration.\n");
-	ddb_print(ctx, "    [path]\n");
-	ddb_print(ctx, "\tOptional, VOS tree path of a container to aggregate.\n");
-	ddb_print(ctx, "Options:\n");
-	ddb_print(ctx, "    -e, --epoch\n");
-	ddb_print(ctx, "\tMax aggregation epoch\n");
-	ddb_print(ctx, "    -d, --date\n");
-	ddb_print(ctx, "\tMax aggregation date (format '1970-01-01 00:00:00')\n");
-	ddb_print(ctx, "\n");
-
 	/* Command: prov_mem */
 	ddb_print(ctx, "prov_mem [Options] <db_path> <tmpfs_mount>\n");
 	ddb_print(ctx, "\tPrepare the memory environment for md-on-ssd mode.\n");
@@ -1587,6 +1574,18 @@
 	ddb_print(ctx, "\tPath to the sys db.\n");
 	ddb_print(ctx, "    <tmpfs_mount>\n");
 	ddb_print(ctx, "\tPath to the tmpfs mountpoint.\n");
+	ddb_print(ctx, "\n");
+
+	/* Command: dtx_aggr */
+	ddb_print(ctx, "dtx_aggr [path]\n");
+	ddb_print(ctx, "\tAggregate DTX entries until a given timestamp or duration.\n");
+	ddb_print(ctx, "    [path]\n");
+	ddb_print(ctx, "\tOptional, VOS tree path of a container to aggregate.\n");
+	ddb_print(ctx, "Options:\n");
+	ddb_print(ctx, "    -e, --epoch\n");
+	ddb_print(ctx, "\tMax aggregation epoch\n");
+	ddb_print(ctx, "    -d, --date\n");
+	ddb_print(ctx, "\tMax aggregation date (format '1970-01-01 00:00:00')\n");
 	ddb_print(ctx, "\n");
 }
 
@@ -1658,5 +1657,6 @@
 	ddb_print(ctx, "   dev_list	     List all devices\n");
 	ddb_print(ctx, "   dev_replace	     Replace an old device with a new unused device\n");
 	ddb_print(ctx, "   dtx_stat	     Stat on DTX entries\n");
+	ddb_print(ctx, "   prov_mem	     Prepare memory environment for md-on-ssd mode.\n");
 	ddb_print(ctx, "   dtx_aggr	     Aggregate DTX entries\n");
 }