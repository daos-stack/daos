#!python
# (C) Copyright 2016-2021 Intel Corporation.
#
# SPDX-License-Identifier: BSD-2-Clause-Patent
#
"""Build self test"""

import os
import daos_build

SELF_TEST = 'self_test.c'

def scons():
    """scons function"""

<<<<<<< HEAD
    Import('env', 'prereqs', 'dc_mgmt_tgts')
=======
    Import('env', 'prereqs', 'cart_lib', 'gurt_lib', 'cart_utils_objs')
>>>>>>> dc4a96c5

    tenv = env.Clone(LIBS=[])

    tenv.AppendUnique(LIBS=['cart', 'gurt', 'pthread', 'm', 'daos'])
    prereqs.require(tenv, 'mercury', 'protobufc')
    tenv.AppendUnique(FLAGS='-pthread')

    self_test = daos_build.program(tenv, [SELF_TEST, cart_utils_objs])
    tenv.Requires(self_test, [cart_lib, gurt_lib])
    tenv.Install(os.path.join("$PREFIX", 'bin'), self_test)

if __name__ == "SCons.Script":
    scons()<|MERGE_RESOLUTION|>--- conflicted
+++ resolved
@@ -13,11 +13,8 @@
 def scons():
     """scons function"""
 
-<<<<<<< HEAD
-    Import('env', 'prereqs', 'dc_mgmt_tgts')
-=======
-    Import('env', 'prereqs', 'cart_lib', 'gurt_lib', 'cart_utils_objs')
->>>>>>> dc4a96c5
+    Import('env', 'prereqs', 'cart_lib', 'gurt_lib', 'cart_utils_objs',
+           'dc_mgmt_tgts')
 
     tenv = env.Clone(LIBS=[])
 
