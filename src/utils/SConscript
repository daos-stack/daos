--- conflicted
+++ resolved
@@ -38,11 +38,5 @@
     env.Install('$PREFIX/lib64/', daos_hdlrs_lib)
     libs += ['daos_cmd_hdlrs']
 
-<<<<<<< HEAD
-=======
-    Export('daos_hdlrs_lib')
-
-
->>>>>>> f822cfaa
 if __name__ == "SCons.Script":
     scons()