--- conflicted
+++ resolved
@@ -11,17 +11,10 @@
 
     daos_extra_files = denv.Object('daos_hdlr.c')
 
-<<<<<<< HEAD
-    dcont = daos_build.program(denv, 'dcont', 'dcont.c', LIBS=libs)
-    daos = daos_build.program(denv, 'daos',
-                              ['daos.c', daos_extra_files], LIBS=libs)
-    denv.Install('$PREFIX/bin/', dcont)
-=======
     dmg_old = daos_build.program(denv, 'dmg_old', 'dmg.c', LIBS=libs)
     daos = daos_build.program(denv, 'daos',
                               ['daos.c', daos_extra_files], LIBS=libs)
     denv.Install('$PREFIX/bin/', dmg_old)
->>>>>>> 36148813
     denv.Install('$PREFIX/bin/', daos)
 
 if __name__ == "SCons.Script":
