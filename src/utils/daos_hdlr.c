--- conflicted
+++ resolved
@@ -825,30 +825,6 @@
 		D_PRINT("checksum type:\t\t");
 		if (entry->dpe_val == DAOS_PROP_CO_CSUM_OFF) {
 			D_PRINT("off\n");
-<<<<<<< HEAD
-			break;
-		case DAOS_PROP_CO_CSUM_CRC16:
-			D_PRINT("crc16\n");
-			break;
-		case DAOS_PROP_CO_CSUM_CRC32:
-			D_PRINT("crc32\n");
-			break;
-		case DAOS_PROP_CO_CSUM_CRC64:
-			D_PRINT("crc64\n");
-			break;
-		case DAOS_PROP_CO_CSUM_SHA1:
-			D_PRINT("sha1\n");
-			break;
-		case DAOS_PROP_CO_CSUM_SHA256:
-			D_PRINT("sha256\n");
-			break;
-		case DAOS_PROP_CO_CSUM_SHA512:
-			D_PRINT("sha512\n");
-			break;
-		default:
-			D_PRINT("<unknown value> ("DF_X64")\n", entry->dpe_val);
-			break;
-=======
 		} else {
 			csum = daos_csum_type2algo(
 				daos_contprop2csumtype(entry->dpe_val));
@@ -857,7 +833,6 @@
 					entry->dpe_val);
 			else
 				D_PRINT("%s\n", csum->cf_name);
->>>>>>> 7e48b53a
 		}
 	}
 
@@ -894,7 +869,7 @@
 			D_PRINT("off\n");
 			break;
 		case DAOS_PROP_CO_DEDUP_MEMCMP:
-			D_PRINT("memcomp\n");
+			D_PRINT("memcmp\n");
 			break;
 		case DAOS_PROP_CO_DEDUP_HASH:
 			D_PRINT("hash\n");
