--- conflicted
+++ resolved
@@ -2006,40 +2006,8 @@
 	} else if (file_dfs->type == DAOS) {
 		rc = dfs_sys_opendir(file_dfs->dfs_sys, dir, 0, &dirp);
 	} else {
-<<<<<<< HEAD
-		fprintf(ap->errstream, "File type not known: %s type=%d\n",
-			dir, file_dfs->type);
-	}
-	return dirp;
-}
-
-static struct dirent*
-readdir_dfs(struct cmd_args_s *ap, struct file_dfs *file_dfs, DIR *_dirp)
-{
-	int	rc = 0;
-	struct	fs_copy_dirent *dirp = (struct fs_copy_dirent *)_dirp;
-
-	if (dirp->num_ents)
-		goto ret;
-	dirp->num_ents = NUM_DIRENTS;
-	while (!daos_anchor_is_eof(&dirp->anchor)) {
-		rc = dfs_readdir(file_dfs->dfs, dirp->dir,
-				 &dirp->anchor, &dirp->num_ents,
-				dirp->ents);
-		if (rc) {
-			DH_PERROR_SYS(ap, rc, "dfs_readdir failed");
-			dirp->num_ents = 0;
-			memset(&dirp->anchor, 0, sizeof(dirp->anchor));
-			errno = rc;
-			return NULL;
-		}
-		if (dirp->num_ents == 0)
-			continue;
-		goto ret;
-=======
 		rc = EINVAL;
 		DH_PERROR_SYS(ap, rc, "File type not known '%s' type=%d", dir, file_dfs->type);
->>>>>>> 58a25f3e
 	}
 	*_dirp = dirp;
 	return rc;
@@ -3491,17 +3459,6 @@
 out_snap:
 	epr.epr_lo = epoch;
 	epr.epr_hi = epoch;
-<<<<<<< HEAD
-	rc = daos_cont_destroy_snap(ca.src_coh, epr, NULL);
-	if (rc != 0)
-		fprintf(ap->errstream, "failed to destroy snapshot: %d\n", rc);
-out_disconnect:
-	/* close src and dst pools, conts */
-	rc = dm_disconnect(ap, is_posix_copy, &ca, &src_cp_type,
-			   &dst_cp_type);
-	if (rc != 0)
-		fprintf(ap->errstream, "failed to disconnect: "DF_RC"\n", DP_RC(rc));
-=======
 	rc2 = daos_cont_destroy_snap(ca.src_coh, epr, NULL);
 	if (rc2 != 0) {
 		DH_PERROR_DER(ap, rc2, "Failed to destroy snapshot");
@@ -3512,7 +3469,6 @@
 	if (rc2 != 0) {
 		DH_PERROR_DER(ap, rc2, "Failed to disconnect");
 	}
->>>>>>> 58a25f3e
 out:
 	if (rc == 0)
 		fprintf(ap->outstream, "Successfully copied to destination "
