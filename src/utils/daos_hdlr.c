/**
 * (C) Copyright 2016-2021 Intel Corporation.
 *
 * SPDX-License-Identifier: BSD-2-Clause-Patent
 */

/* daos_hdlr.c - resource and operation-specific handler functions
 * invoked by daos(8) utility
 */

#define D_LOGFAC	DD_FAC(client)
#define ENUM_KEY_BUF		128 /* size of each dkey/akey */
#define ENUM_LARGE_KEY_BUF	(512 * 1024) /* 512k large key */
#define ENUM_DESC_NR		5 /* number of keys/records returned by enum */
#define ENUM_DESC_BUF		512 /* all keys/records returned by enum */

#include <stdio.h>
#include <dirent.h>
#include <libgen.h>
#include <sys/xattr.h>
#include <sys/types.h>
#include <sys/stat.h>
#include <fcntl.h>
#include <daos.h>
#include <daos/common.h>
#include <daos/checksum.h>
#include <daos/rpc.h>
#include <daos/debug.h>
#include <daos/object.h>

#include "daos_types.h"
#include "daos_api.h"
#include "daos_fs.h"
#include "daos_uns.h"
#include "daos_prop.h"

#include "daos_hdlr.h"

#define NUM_DIRENTS 24
#define MAX_FILENAME 256
#define OID_ARR_SIZE 8

struct fs_copy_dirent {
	dfs_obj_t *dir;
	struct dirent ents[NUM_DIRENTS];
	daos_anchor_t anchor;
	uint32_t num_ents;
};

struct file_dfs {
	enum {POSIX, DAOS} type;
	int fd;
	daos_off_t offset;
	dfs_obj_t *obj;
	dfs_t *dfs;
};

struct dm_args {
	char *src;
	char *dst;
	uuid_t src_p_uuid;
	uuid_t src_c_uuid;
	uuid_t dst_p_uuid;
	uuid_t dst_c_uuid;
	daos_handle_t src_poh;
	daos_handle_t src_coh;
	daos_handle_t dst_poh;
	daos_handle_t dst_coh;
	uint32_t cont_prop_oid;
	uint32_t cont_prop_layout;
	uint64_t cont_layout;
	uint64_t cont_oid;

};

static int
parse_acl_file(struct cmd_args_s *ap, const char *path, struct daos_acl **acl);

/* TODO: implement these pool op functions
 * int pool_stat_hdlr(struct cmd_args_s *ap);
 */

static int
pool_decode_props(struct cmd_args_s *ap, daos_prop_t *props)
{
	struct daos_prop_entry		*entry;
	int				rc = 0;

	/* unset properties should get default value */

	entry = daos_prop_entry_get(props, DAOS_PROP_PO_LABEL);
	if (entry == NULL || entry->dpe_str == NULL) {
		fprintf(ap->errstream, "label property not found\n");
		rc = -DER_INVAL;
	} else {
		D_PRINT("label:\t\t\t%s\n", entry->dpe_str);
	}

	entry = daos_prop_entry_get(props, DAOS_PROP_PO_SPACE_RB);
	if (entry == NULL) {
		fprintf(ap->errstream,
			"rebuild space ratio property not found\n");
		rc = -DER_INVAL;
	} else {
		D_PRINT("rebuild space ratio:\t"DF_U64"%%\n", entry->dpe_val);
	}

	entry = daos_prop_entry_get(props, DAOS_PROP_PO_SELF_HEAL);
	if (entry == NULL) {
		fprintf(ap->errstream, "self-healing property not found\n");
		rc = -DER_INVAL;
	} else {
		D_PRINT("self-healing:\t\t");
		D_PRINT("%s-exclude,", entry->dpe_val &
				       DAOS_SELF_HEAL_AUTO_EXCLUDE ?
				       "auto" : "manual");
		D_PRINT("%s-rebuild\n", entry->dpe_val &
					DAOS_SELF_HEAL_AUTO_REBUILD ?
					"auto" : "manual");
		if (entry->dpe_val & ~(DAOS_SELF_HEAL_AUTO_EXCLUDE |
				       DAOS_SELF_HEAL_AUTO_REBUILD))
<<<<<<< HEAD
			D_PRINT("unknown bits set in self-healing property"
				"("DF_X64")\n", entry->dpe_val);
=======
			D_PRINT("unknown bits set in self-healing property ("
				DF_X64")\n", entry->dpe_val);
>>>>>>> b29a0334
	}

	entry = daos_prop_entry_get(props, DAOS_PROP_PO_RECLAIM);
	if (entry == NULL) {
		fprintf(ap->errstream, "reclaim property not found\n");
		rc = -DER_INVAL;
	} else {
		D_PRINT("reclaim strategy:\t");
		switch (entry->dpe_val) {
		case DAOS_RECLAIM_DISABLED:
			D_PRINT("disabled\n");
			break;
		case DAOS_RECLAIM_LAZY:
			D_PRINT("lazy\n");
			break;
		case DAOS_RECLAIM_SNAPSHOT:
			D_PRINT("snapshot\n");
			break;
		case DAOS_RECLAIM_BATCH:
			D_PRINT("batch\n");
			break;
		case DAOS_RECLAIM_TIME:
			D_PRINT("time\n");
			break;
		default:
			D_PRINT("<unknown value> ("DF_X64")\n", entry->dpe_val);
			break;
		}
	}

	entry = daos_prop_entry_get(props, DAOS_PROP_PO_EC_CELL_SZ);
	if (entry == NULL) {
		fprintf(stderr, "EC cell size not found\n");
		rc = -DER_INVAL;
	} else {
		if (!daos_ec_cs_valid(entry->dpe_val)) {
			D_PRINT("Invalid EC cell size: %u\n",
				(uint32_t)entry->dpe_val);
		} else {
			D_PRINT("EC cell size = %u\n",
				(uint32_t)entry->dpe_val);
		}
	}

	entry = daos_prop_entry_get(props, DAOS_PROP_PO_OWNER);
	if (entry == NULL || entry->dpe_str == NULL) {
		fprintf(ap->errstream, "owner property not found\n");
		rc = -DER_INVAL;
	} else {
		D_PRINT("owner:\t\t\t%s\n", entry->dpe_str);
	}

	entry = daos_prop_entry_get(props, DAOS_PROP_PO_OWNER_GROUP);
	if (entry == NULL || entry->dpe_str == NULL) {
		fprintf(ap->errstream, "owner-group property not found\n");
		rc = -DER_INVAL;
	} else {
		D_PRINT("owner-group:\t\t%s\n", entry->dpe_str);
	}

	entry = daos_prop_entry_get(props, DAOS_PROP_PO_ACL);
	if (entry == NULL || entry->dpe_val_ptr == NULL) {
		fprintf(ap->errstream, "acl property not found\n");
		rc = -DER_INVAL;
	} else {
		daos_acl_dump(entry->dpe_val_ptr);
	}

	return rc;
}

int
pool_get_prop_hdlr(struct cmd_args_s *ap)
{
	daos_prop_t	*prop_query;
	int		rc = 0;
	int		rc2;

	assert(ap != NULL);
	assert(ap->p_op == POOL_GET_PROP);

	rc = daos_pool_connect(ap->p_uuid, ap->sysname,
			       DAOS_PC_RO, &ap->pool,
			       NULL /* info */, NULL /* ev */);
	if (rc != 0) {
		fprintf(ap->errstream, "failed to connect to pool "DF_UUIDF
			": %s (%d)\n", DP_UUID(ap->p_uuid), d_errdesc(rc), rc);
		D_GOTO(out, rc);
	}

	prop_query = daos_prop_alloc(0);
	if (prop_query == NULL)
		D_GOTO(out_disconnect, rc = -DER_NOMEM);

	rc = daos_pool_query(ap->pool, NULL, NULL, prop_query, NULL);
	if (rc != 0) {
		fprintf(ap->errstream,
			"failed to query properties for pool "DF_UUIDF
			": %s (%d)\n", DP_UUID(ap->p_uuid), d_errdesc(rc), rc);
		D_GOTO(out_disconnect, rc);
	}

	D_PRINT("Pool properties for "DF_UUIDF" :\n", DP_UUID(ap->p_uuid));

	rc = pool_decode_props(ap, prop_query);

out_disconnect:
	daos_prop_free(prop_query);

	/* Pool disconnect  in normal and error flows: preserve rc */
	rc2 = daos_pool_disconnect(ap->pool, NULL);
	if (rc2 != 0)
		fprintf(ap->errstream, "failed to disconnect from pool "DF_UUIDF
			": %s (%d)\n", DP_UUID(ap->p_uuid), d_errdesc(rc2),
			rc2);

	if (rc == 0)
		rc = rc2;
out:
	return rc;
}

int
pool_set_attr_hdlr(struct cmd_args_s *ap)
{
	size_t	value_size;
	int	rc = 0;
	int	rc2;

	assert(ap != NULL);
	assert(ap->p_op == POOL_SET_ATTR);

	if (ap->attrname_str == NULL || ap->value_str == NULL) {
		fprintf(ap->errstream,
			"both attribute name and value must be provided\n");
		D_GOTO(out, rc = -DER_INVAL);
	}

	rc = daos_pool_connect(ap->p_uuid, ap->sysname,
			       DAOS_PC_RW, &ap->pool,
			       NULL /* info */, NULL /* ev */);
	if (rc != 0) {
		fprintf(ap->errstream, "failed to connect to pool "DF_UUIDF
			": %s (%d)\n", DP_UUID(ap->p_uuid), d_errdesc(rc), rc);
		D_GOTO(out, rc);
	}

	value_size = strlen(ap->value_str);
	rc = daos_pool_set_attr(ap->pool, 1,
				(const char * const*)&ap->attrname_str,
				(const void * const*)&ap->value_str,
				(const size_t *)&value_size, NULL);
	if (rc != 0) {
		fprintf(ap->errstream,
			"failed to set attribute '%s' for pool "DF_UUIDF
			": %s (%d)\n", ap->attrname_str, DP_UUID(ap->p_uuid),
			d_errdesc(rc), rc);
		D_GOTO(out_disconnect, rc);
	}

out_disconnect:
	/* Pool disconnect  in normal and error flows: preserve rc */
	rc2 = daos_pool_disconnect(ap->pool, NULL);
	if (rc2 != 0)
		fprintf(ap->errstream, "failed to disconnect from pool "DF_UUIDF
			": %s (%d)\n", DP_UUID(ap->p_uuid), d_errdesc(rc2),
			rc2);

	if (rc == 0)
		rc = rc2;
out:
	return rc;
}

int
pool_del_attr_hdlr(struct cmd_args_s *ap)
{
	int rc = 0;
	int rc2;

	assert(ap != NULL);
	assert(ap->p_op == POOL_DEL_ATTR);

	if (ap->attrname_str == NULL) {
		fprintf(ap->errstream, "attribute name must be provided\n");
		D_GOTO(out, rc = -DER_INVAL);
	}

	rc = daos_pool_connect(ap->p_uuid, ap->sysname,
			       DAOS_PC_RW, &ap->pool,
			       NULL /* info */, NULL /* ev */);
	if (rc != 0) {
		fprintf(ap->errstream, "failed to connect to pool "DF_UUIDF
			": %s (%d)\n", DP_UUID(ap->p_uuid), d_errdesc(rc), rc);
		D_GOTO(out, rc);
	}

	rc = daos_pool_del_attr(ap->pool, 1,
				(const char * const*)&ap->attrname_str, NULL);
	if (rc != 0) {
		fprintf(ap->errstream,
			"failed to delete attribute '%s' for pool "
			DF_UUIDF": %s (%d)\n", ap->attrname_str,
			DP_UUID(ap->p_uuid), d_errdesc(rc), rc);
		D_GOTO(out_disconnect, rc);
	}

out_disconnect:
	/* Pool disconnect  in normal and error flows: preserve rc */
	rc2 = daos_pool_disconnect(ap->pool, NULL);
	if (rc2 != 0)
		fprintf(ap->errstream, "failed to disconnect from pool "DF_UUIDF
			": %s (%d)\n", DP_UUID(ap->p_uuid), d_errdesc(rc2),
			rc2);

	if (rc == 0)
		rc = rc2;
out:
	return rc;
}

int
pool_get_attr_hdlr(struct cmd_args_s *ap)
{
	size_t	attr_size, expected_size;
	char	*buf = NULL;
	int	rc = 0;
	int	rc2;

	assert(ap != NULL);
	assert(ap->p_op == POOL_GET_ATTR);

	if (ap->attrname_str == NULL) {
		fprintf(ap->errstream, "attribute name must be provided\n");
		D_GOTO(out, rc = -DER_INVAL);
	}

	rc = daos_pool_connect(ap->p_uuid, ap->sysname,
			       DAOS_PC_RO, &ap->pool,
			       NULL /* info */, NULL /* ev */);
	if (rc != 0) {
		fprintf(ap->errstream, "failed to connect to pool "DF_UUIDF
			": %s (%d)\n", DP_UUID(ap->p_uuid), d_errdesc(rc), rc);
		D_GOTO(out, rc);
	}

	/* evaluate required size to get attr */
	attr_size = 0;
	rc = daos_pool_get_attr(ap->pool, 1,
				(const char * const*)&ap->attrname_str, NULL,
				&attr_size, NULL);
	if (rc != 0) {
		fprintf(ap->errstream,
			"failed to retrieve size of attribute '%s' for "
			"pool "DF_UUIDF": %s (%d)\n", ap->attrname_str,
			DP_UUID(ap->p_uuid), d_errdesc(rc), rc);
		D_GOTO(out_disconnect, rc);
	}

	D_PRINT("Pool's '%s' attribute value: ", ap->attrname_str);
	if (attr_size <= 0) {
		D_PRINT("empty attribute\n");
		D_GOTO(out_disconnect, rc);
	}

	D_ALLOC(buf, attr_size);
	if (buf == NULL)
		D_GOTO(out_disconnect, rc = -DER_NOMEM);

	expected_size = attr_size;
	rc = daos_pool_get_attr(ap->pool, 1,
				(const char * const*)&ap->attrname_str,
				(void * const*)&buf, &attr_size, NULL);
	if (rc != 0) {
		fprintf(ap->errstream,
			"failed to get attribute '%s' for pool "DF_UUIDF
			": %s (%d)\n", ap->attrname_str, DP_UUID(ap->p_uuid),
			d_errdesc(rc), rc);
		D_GOTO(out_disconnect, rc);
	}

	if (expected_size < attr_size)
		fprintf(ap->errstream,
			"size required to get attributes has raised, "
			"value has been truncated\n");
	D_PRINT("%s\n", buf);

out_disconnect:
	D_FREE(buf);

	/* Pool disconnect  in normal and error flows: preserve rc */
	rc2 = daos_pool_disconnect(ap->pool, NULL);
	if (rc2 != 0)
		fprintf(ap->errstream, "failed to disconnect from pool "DF_UUIDF
			": %s (%d\n)", DP_UUID(ap->p_uuid), d_errdesc(rc2),
			rc2);

	if (rc == 0)
		rc = rc2;
out:
	return rc;
}

int
pool_list_attrs_hdlr(struct cmd_args_s *ap)
{
	size_t	total_size, expected_size, cur = 0, len;
	char	*buf = NULL;
	int	rc = 0;
	int	rc2;

	assert(ap != NULL);
	assert(ap->p_op == POOL_LIST_ATTRS);

	rc = daos_pool_connect(ap->p_uuid, ap->sysname,
			       DAOS_PC_RO, &ap->pool,
			       NULL /* info */, NULL /* ev */);
	if (rc != 0) {
		fprintf(ap->errstream, "failed to connect to pool "DF_UUIDF
			": %s (%d)\n", DP_UUID(ap->p_uuid), d_errdesc(rc), rc);
		D_GOTO(out, rc);
	}

	/* evaluate required size to get all attrs */
	total_size = 0;
	rc = daos_pool_list_attr(ap->pool, NULL, &total_size, NULL);
	if (rc != 0) {
		fprintf(ap->errstream,
			"failed to list attribute for pool "DF_UUIDF
			": %s (%d)\n", DP_UUID(ap->p_uuid), d_errdesc(rc), rc);
		D_GOTO(out_disconnect, rc);
	}

	D_PRINT("Pool attributes:\n");
	if (total_size == 0) {
		D_PRINT("No attributes\n");
		D_GOTO(out_disconnect, rc);
	}

	D_ALLOC(buf, total_size);
	if (buf == NULL)
		D_GOTO(out_disconnect, rc = -DER_NOMEM);

	expected_size = total_size;
	rc = daos_pool_list_attr(ap->pool, buf, &total_size, NULL);
	if (rc != 0) {
		fprintf(ap->errstream,
			"failed to list attribute for pool "DF_UUIDF
			": %s (%d)\n", DP_UUID(ap->p_uuid), d_errdesc(rc), rc);
		D_GOTO(out_disconnect, rc);
	}

	if (expected_size < total_size)
		fprintf(ap->errstream,
			"size required to gather all attributes has raised,"
			" list has been truncated\n");
	while (cur < total_size) {
		len = strnlen(buf + cur, total_size - cur);
		if (len == total_size - cur) {
			fprintf(ap->errstream,
				"end of buf reached but no end of string"
				" encountered, ignoring\n");
			break;
		}
		D_PRINT("%s\n", buf + cur);
		cur += len + 1;
	}

out_disconnect:
	D_FREE(buf);

	/* Pool disconnect  in normal and error flows: preserve rc */
	rc2 = daos_pool_disconnect(ap->pool, NULL);
	if (rc2 != 0)
		fprintf(ap->errstream, "failed to disconnect from pool "DF_UUIDF
			": %s (%d)\n", DP_UUID(ap->p_uuid), d_errdesc(rc2),
			rc2);

	if (rc == 0)
		rc = rc2;
out:
	return rc;
}

int
pool_list_containers_hdlr(struct cmd_args_s *ap)
{
	daos_size_t			 ncont = 0;
	const daos_size_t		 extra_cont_margin = 16;
	struct daos_pool_cont_info	*conts = NULL;
	int				 i;
	int				 rc = 0;
	int				 rc2;

	assert(ap != NULL);
	assert(ap->p_op == POOL_LIST_CONTAINERS);

	rc = daos_pool_connect(ap->p_uuid, ap->sysname,
			       DAOS_PC_RO, &ap->pool,
			       NULL /* info */, NULL /* ev */);
	if (rc != 0) {
		fprintf(ap->errstream, "failed to connect to pool "DF_UUIDF
			": %s (%d)\n", DP_UUID(ap->p_uuid), d_errdesc(rc), rc);
		D_GOTO(out, rc);
	}

	/* Issue first API call to get current number of containers */
	rc = daos_pool_list_cont(ap->pool, &ncont, NULL /* cbuf */,
				 NULL /* ev */);
	if (rc != 0) {
		fprintf(ap->errstream,
			"failed to retrieve number of containers for "
			"pool "DF_UUIDF": %s (%d)\n", DP_UUID(ap->p_uuid),
			d_errdesc(rc), rc);
		D_GOTO(out_disconnect, rc);
	}

	/* If no containers, no need for a second call */
	if (ncont == 0)
		D_GOTO(out_disconnect, rc);

	/* Allocate conts[] with some margin to avoid -DER_TRUNC if more
	 * containers were created after the first call
	 */
	ncont += extra_cont_margin;
	D_ALLOC_ARRAY(conts, ncont);
	if (conts == NULL) {
		rc = -DER_NOMEM;
		fprintf(ap->errstream, "failed to allocate memory for "
			"pool "DF_UUIDF": %s (%d)\n", DP_UUID(ap->p_uuid),
			d_errdesc(rc), rc);
		D_GOTO(out_disconnect, 0);
	}

	rc = daos_pool_list_cont(ap->pool, &ncont, conts, NULL /* ev */);
	if (rc != 0) {
		fprintf(ap->errstream,
			"failed to list containers for pool "DF_UUIDF
			": %s (%d)\n", DP_UUID(ap->p_uuid), d_errdesc(rc), rc);
		D_GOTO(out_free, rc);
	}

	for (i = 0; i < ncont; i++) {
		D_PRINT(DF_UUIDF"\n", DP_UUID(conts[i].pci_uuid));
	}

out_free:
	D_FREE(conts);

out_disconnect:
	/* Pool disconnect  in normal and error flows: preserve rc */
	rc2 = daos_pool_disconnect(ap->pool, NULL);
	/* Automatically retry in case of DER_NOMEM.  This is to allow the
	 * NLT testing to correctly stress-test all code paths and not
	 * register any memory leaks.
	 * TODO: Move this retry login into daos_pool_disconnect()
	 * or work out another way to effectively shut down and release
	 * resources in this case.
	 */
	if (rc2 == -DER_NOMEM)
		rc2 = daos_pool_disconnect(ap->pool, NULL);
	if (rc2 != 0)
		fprintf(ap->errstream, "failed to disconnect from pool "DF_UUIDF
			": %s (%d)\n", DP_UUID(ap->p_uuid), d_errdesc(rc2),
			rc2);

	if (rc == 0)
		rc = rc2;
out:
	return rc;
}

int
pool_query_hdlr(struct cmd_args_s *ap)
{
	daos_pool_info_t		 pinfo = {0};
	struct daos_pool_space		*ps = &pinfo.pi_space;
	struct daos_rebuild_status	*rstat = &pinfo.pi_rebuild_st;
	int				 i;
	int				rc = 0;
	int				rc2;

	assert(ap != NULL);
	assert(ap->p_op == POOL_QUERY);

	rc = daos_pool_connect(ap->p_uuid, ap->sysname,
			       DAOS_PC_RO, &ap->pool,
			       NULL /* info */, NULL /* ev */);
	if (rc != 0) {
		fprintf(ap->errstream, "failed to connect to pool "DF_UUIDF
			": %s (%d)\n", DP_UUID(ap->p_uuid), d_errdesc(rc), rc);
		D_GOTO(out, rc);
	}

	pinfo.pi_bits = DPI_ALL;
	rc = daos_pool_query(ap->pool, NULL, &pinfo, NULL, NULL);
	if (rc != 0) {
		fprintf(ap->errstream,
			"failed to query pool "DF_UUIDF": %s (%d)\n",
			DP_UUID(ap->p_uuid), d_errdesc(rc), rc);
		D_GOTO(out_disconnect, rc);
	}
	D_PRINT("Pool "DF_UUIDF", ntarget=%u, disabled=%u, version=%u\n",
		DP_UUID(pinfo.pi_uuid), pinfo.pi_ntargets,
		pinfo.pi_ndisabled, pinfo.pi_map_ver);

	D_PRINT("Pool space info:\n");
	D_PRINT("- Target(VOS) count:%d\n", ps->ps_ntargets);
	for (i = DAOS_MEDIA_SCM; i < DAOS_MEDIA_MAX; i++) {
		D_PRINT("- %s:\n",
			i == DAOS_MEDIA_SCM ? "SCM" : "NVMe");
		D_PRINT("  Total size: "DF_U64"\n",
			ps->ps_space.s_total[i]);
		D_PRINT("  Free: "DF_U64", min:"DF_U64", max:"DF_U64", "
			"mean:"DF_U64"\n", ps->ps_space.s_free[i],
			ps->ps_free_min[i], ps->ps_free_max[i],
			ps->ps_free_mean[i]);
	}

	if (rstat->rs_errno == 0) {
		char	*sstr;

		if (rstat->rs_version == 0)
			sstr = "idle";
		else if (rstat->rs_done)
			sstr = "done";
		else
			sstr = "busy";

		D_PRINT("Rebuild %s, "DF_U64" objs, "DF_U64" recs\n",
			sstr, rstat->rs_obj_nr, rstat->rs_rec_nr);
	} else {
		D_PRINT("Rebuild failed, rc=%d, status=%d\n",
			rc, rstat->rs_errno);
	}

out_disconnect:
	/* Pool disconnect  in normal and error flows: preserve rc */
	rc2 = daos_pool_disconnect(ap->pool, NULL);
	if (rc2 != 0)
		fprintf(ap->errstream, "failed to disconnect from pool "DF_UUIDF
			": %s (%d)\n", DP_UUID(ap->p_uuid), d_errdesc(rc2),
			rc2);

	if (rc == 0)
		rc = rc2;
out:
	return rc;
}

int
cont_check_hdlr(struct cmd_args_s *ap)
{
	daos_obj_id_t		oids[OID_ARR_SIZE];
	daos_handle_t		oit;
	daos_anchor_t		anchor = { 0 };
	time_t			begin;
	time_t			end;
	unsigned long		duration;
	unsigned long		checked = 0;
	unsigned long		skipped = 0;
	unsigned long		inconsistent = 0;
	uint32_t		oids_nr;
	int			rc, i;

	/* Create a snapshot with OIT */
	rc = daos_cont_create_snap_opt(ap->cont, &ap->epc, NULL,
				       DAOS_SNAP_OPT_CR | DAOS_SNAP_OPT_OIT,
				       NULL);
	if (rc != 0)
		goto out;

	/* Open OIT */
	rc = daos_oit_open(ap->cont, ap->epc, &oit, NULL);
	if (rc != 0) {
		fprintf(ap->errstream,
			"open of container's OIT failed: "DF_RC"\n",
			DP_RC(rc));
		goto out_snap;
	}

	begin = time(NULL);

	D_PRINT("check container "DF_UUIDF" stated at: %s\n",
		DP_UUID(ap->c_uuid), ctime(&begin));

	while (!daos_anchor_is_eof(&anchor)) {
		oids_nr = OID_ARR_SIZE;
		rc = daos_oit_list(oit, oids, &oids_nr, &anchor, NULL);
		if (rc != 0) {
			fprintf(ap->errstream,
				"object IDs enumeration failed: "DF_RC"\n",
				DP_RC(rc));
			D_GOTO(out_close, rc);
		}

		for (i = 0; i < oids_nr; i++) {
			rc = daos_obj_verify(ap->cont, oids[i], ap->epc);
			if (rc == -DER_NOSYS) {
				/* XXX: NOT support to verif EC object yet. */
				skipped++;
				continue;
			}

			checked++;
			if (rc == -DER_MISMATCH) {
				fprintf(ap->errstream,
					"found data inconsistency for object: "
					DF_OID"\n", DP_OID(oids[i]));
				inconsistent++;
				continue;
			}

			if (rc < 0) {
				fprintf(ap->errstream,
					"check object "DF_OID" failed: "
					DF_RC"\n", DP_OID(oids[i]), DP_RC(rc));
				D_GOTO(out_close, rc);
			}
		}
	}

	end = time(NULL);
	duration = end - begin;
	if (duration == 0)
		duration = 1;

	if (rc == 0 || rc == -DER_NOSYS || rc == -DER_MISMATCH) {
		fprintf(ap->outstream,
			"check container "DF_UUIDF" completed at: %s\n"
			"checked: %lu\n"
			"skipped: %lu\n"
			"inconsistent: %lu\n"
			"run_time: %lu seconds\n"
			"scan_speed: %lu objs/sec\n",
			DP_UUID(ap->c_uuid), ctime(&end), checked, skipped,
			inconsistent, duration, (checked + skipped) / duration);
		rc = 0;
	}

out_close:
	daos_oit_close(oit, NULL);
out_snap:
	cont_destroy_snap_hdlr(ap);
out:
	return rc;
}

/* TODO implement the following container op functions
 * all with signatures similar to this:
 * int cont_FN_hdlr(struct cmd_args_s *ap)
 *
 * int cont_stat_hdlr()
 */

/* this routine can be used to list all snapshots or to map a snapshot name
 * to its epoch number.
 */
int
cont_list_snaps_hdlr(struct cmd_args_s *ap)
{
	daos_epoch_t	*epochs = NULL;
	char		**names = NULL;
	daos_anchor_t	anchor;
	int		rc;
	int		i;
	int		snaps_count;
	int		expected_count;

	/* evaluate size for listing */
	snaps_count = 0;
	memset(&anchor, 0, sizeof(anchor));
	rc = daos_cont_list_snap(ap->cont, &snaps_count, NULL, NULL, &anchor,
				 NULL);
	if (rc != 0) {
		fprintf(ap->errstream,
			"failed to retrieve number of snapshots for "
			"container "DF_UUIDF": %s (%d)\n", DP_UUID(ap->c_uuid),
			d_errdesc(rc), rc);
		D_GOTO(out, rc);
	}

	if (ap->snapname_str == NULL)
		D_PRINT("Container's snapshots :\n");

	if (!daos_anchor_is_eof(&anchor)) {
		fprintf(ap->errstream, "too many snapshots returned\n");
		D_GOTO(out, rc = -DER_INVAL);
	}
	if (snaps_count == 0) {
		D_PRINT("no snapshots\n");
		D_GOTO(out, rc);
	}

	D_ALLOC_ARRAY(epochs, snaps_count);
	if (epochs == NULL)
		D_GOTO(out, rc = -DER_NOMEM);
	D_ALLOC_ARRAY(names, snaps_count);
	if (names == NULL)
		D_GOTO(out, rc = -DER_NOMEM);
	for (i = 0; i < snaps_count; i++) {
		D_ALLOC_ARRAY(names[i], DAOS_SNAPSHOT_MAX_LEN);
		if (names[i] == NULL)
			D_GOTO(out, rc = -DER_NOMEM);
	}

	expected_count = snaps_count;
	memset(&anchor, 0, sizeof(anchor));
	rc = daos_cont_list_snap(ap->cont, &snaps_count, epochs, names, &anchor,
				 NULL);
	if (rc != 0) {
		fprintf(ap->errstream, "failed to list snapshots for container "
			DF_UUIDF": %s (%d)\n", DP_UUID(ap->c_uuid),
			d_errdesc(rc), rc);
		D_GOTO(out, rc);
	}
	if (expected_count < snaps_count)
		fprintf(ap->errstream,
			"snapshot list has been truncated (size changed)\n");

	if (ap->snapname_str == NULL && ap->epc == 0) {
		for (i = 0; i < min(expected_count, snaps_count); i++)
			D_PRINT(DF_U64" %s\n", epochs[i], names[i]);
	} else {
		for (i = 0; i < min(expected_count, snaps_count); i++)
			if (ap->snapname_str != NULL &&
			    strcmp(ap->snapname_str, names[i]) == 0) {
				ap->epc = epochs[i];
				break;
			} else if (ap->epc == epochs[i]) {
				break;
			}
		if (i == min(expected_count, snaps_count)) {
			if (ap->snapname_str != NULL)
				fprintf(ap->errstream,
					"%s not found in snapshots list\n",
				ap->snapname_str);
			else
				fprintf(ap->errstream,
					DF_U64" not found in snapshots list\n",
					ap->epc);
			rc = -DER_NONEXIST;
		}
	}

out:
	D_FREE(epochs);
	if (names != NULL) {
		for (i = 0; i < snaps_count; i++)
			D_FREE(names[i]);
		D_FREE(names);
	}

	return rc;
}

int
cont_create_snap_hdlr(struct cmd_args_s *ap)
{
	int rc;

	rc = daos_cont_create_snap(ap->cont, &ap->epc, ap->snapname_str, NULL);
	if (rc != 0) {
		fprintf(ap->errstream,
			"failed to create snapshot for container "
			DF_UUIDF": %s (%d)\n", DP_UUID(ap->c_uuid),
			d_errdesc(rc), rc);
		D_GOTO(out, rc);
	}

	fprintf(ap->outstream,
		"snapshot/epoch "DF_U64" has been created\n", ap->epc);
out:
	return rc;
}

int
cont_destroy_snap_hdlr(struct cmd_args_s *ap)
{
	daos_epoch_range_t epr;
	int rc;

	if (ap->epc == 0 &&
	    (ap->epcrange_begin == 0 || ap->epcrange_end == 0)) {
		fprintf(ap->errstream,
			"a single epoch or a range must be provided\n");
		D_GOTO(out, rc = -DER_INVAL);
	}
	if (ap->epc != 0 &&
	    (ap->epcrange_begin != 0 || ap->epcrange_end != 0)) {
		fprintf(ap->errstream,
			"both a single epoch and a range not allowed\n");
		D_GOTO(out, rc = -DER_INVAL);
	}

	if (ap->epc != 0) {
		epr.epr_lo = ap->epc;
		epr.epr_hi = ap->epc;
	} else {
		epr.epr_lo = ap->epcrange_begin;
		epr.epr_hi = ap->epcrange_end;
	}

	rc = daos_cont_destroy_snap(ap->cont, epr, NULL);
	if (rc != 0) {
		fprintf(ap->errstream,
			"failed to destroy snapshots for container "
			DF_UUIDF": %s (%d)\n", DP_UUID(ap->c_uuid),
			d_errdesc(rc), rc);
		D_GOTO(out, rc);
	}

out:
	return rc;
}

int
cont_set_attr_hdlr(struct cmd_args_s *ap)
{
	size_t	value_size;
	int	rc = 0;

	if (ap->attrname_str == NULL || ap->value_str == NULL) {
		fprintf(ap->errstream,
			"both attribute name and value must be provided\n");
		D_GOTO(out, rc = -DER_INVAL);
	}

	value_size = strlen(ap->value_str);
	rc = daos_cont_set_attr(ap->cont, 1,
				(const char * const*)&ap->attrname_str,
				(const void * const*)&ap->value_str,
				(const size_t *)&value_size, NULL);
	if (rc != 0) {
		fprintf(ap->errstream,
			"failed to set attribute '%s' for container "
			DF_UUIDF": %s (%d)\n", ap->attrname_str,
			DP_UUID(ap->c_uuid), d_errdesc(rc), rc);
		D_GOTO(out, rc);
	}

out:
	return rc;
}

int
cont_del_attr_hdlr(struct cmd_args_s *ap)
{
	int rc = 0;

	if (ap->attrname_str == NULL) {
		fprintf(ap->errstream, "attribute name must be provided\n");
		D_GOTO(out, rc = -DER_INVAL);
	}

	rc = daos_cont_del_attr(ap->cont, 1,
				(const char * const*)&ap->attrname_str, NULL);
	if (rc != 0) {
		fprintf(ap->errstream,
			"failed to delete attribute '%s' for container "
			DF_UUIDF": %s (%d)\n", ap->attrname_str,
			DP_UUID(ap->c_uuid), d_errdesc(rc), rc);
		D_GOTO(out, rc);
	}

out:
	return rc;
}

int
cont_get_attr_hdlr(struct cmd_args_s *ap)
{
	size_t	attr_size, expected_size;
	char	*buf = NULL;
	int	rc = 0;

	if (ap->attrname_str == NULL) {
		fprintf(ap->errstream, "attribute name must be provided\n");
		D_GOTO(out, rc = -DER_INVAL);
	}

	/* evaluate required size to get attr */
	attr_size = 0;
	rc = daos_cont_get_attr(ap->cont, 1,
				(const char * const*)&ap->attrname_str, NULL,
				&attr_size, NULL);
	if (rc != 0) {
		fprintf(ap->errstream,
			"failed to retrieve size of attribute '%s' for "
			"container "DF_UUIDF": %s (%d)\n", ap->attrname_str,
			DP_UUID(ap->c_uuid), d_errdesc(rc), rc);
		D_GOTO(out, rc);
	}

	D_PRINT("Container's '%s' attribute value: ", ap->attrname_str);
	if (attr_size <= 0) {
		D_PRINT("empty attribute\n");
		D_GOTO(out, rc);
	}

	D_ALLOC(buf, attr_size);
	if (buf == NULL)
		D_GOTO(out, rc = -DER_NOMEM);

	expected_size = attr_size;
	rc = daos_cont_get_attr(ap->cont, 1,
				(const char * const*)&ap->attrname_str,
				(void * const*)&buf, &attr_size, NULL);
	if (rc != 0) {
		fprintf(ap->errstream,
			"failed to get attribute '%s' for container "
			DF_UUIDF": %s (%d)\n", ap->attrname_str,
			DP_UUID(ap->c_uuid), d_errdesc(rc), rc);
		D_GOTO(out, rc);
	}

	if (expected_size < attr_size)
		fprintf(ap->errstream,
			"attributes list has been truncated (size changed)\n");

	D_PRINT("%s\n", buf);

out:
	D_FREE(buf);

	return rc;
}

int
cont_list_attrs_hdlr(struct cmd_args_s *ap)
{
	size_t	size;
	size_t	total_size;
	size_t	expected_size;
	size_t	cur = 0;
	size_t	len;
	char	*buf = NULL;
	int	rc = 0;

	/* evaluate required size to get all attrs */
	total_size = 0;
	rc = daos_cont_list_attr(ap->cont, NULL, &total_size, NULL);
	if (rc != 0) {
		fprintf(ap->errstream,
			"failed to retrieve number of attributes for "
			"container "DF_UUIDF": %s (%d)\n", DP_UUID(ap->c_uuid),
			d_errdesc(rc), rc);
		D_GOTO(out, rc);
	}

	D_PRINT("Container attributes:\n");
	if (total_size == 0) {
		D_PRINT("No attributes\n");
		D_GOTO(out, rc);
	}

	D_ALLOC(buf, total_size);
	if (buf == NULL)
		D_GOTO(out, rc = -DER_NOMEM);

	expected_size = total_size;
	rc = daos_cont_list_attr(ap->cont, buf, &total_size, NULL);
	if (rc != 0) {
		fprintf(ap->errstream,
			"failed to list attributes for container "
			DF_UUIDF": %s (%d)\n", DP_UUID(ap->c_uuid),
			d_errdesc(rc), rc);
		D_GOTO(out, rc);
	}

	if (expected_size < total_size)
		fprintf(ap->errstream,
			"attributes list has been truncated (size changed)\n");
	size = min(expected_size, total_size);
	while (cur < size) {
		len = strnlen(buf + cur, size - cur);
		if (len == size - cur) {
			fprintf(ap->errstream,
				"end of buf with no EOF; ignoring\n");
			break;
		}
		D_PRINT("%s\n", buf + cur);
		cur += len + 1;
	}

out:
	D_FREE(buf);

	return rc;
}

static int
cont_decode_props(struct cmd_args_s *ap, daos_prop_t *props,
		  daos_prop_t *prop_acl)
{
	struct daos_prop_entry		*entry;
	char				type[10];
	int				rc = 0;

	/* unset properties should get default value */

	entry = daos_prop_entry_get(props, DAOS_PROP_CO_LABEL);
	if (entry == NULL || entry->dpe_str == NULL) {
		fprintf(ap->errstream, "label property not found\n");
		rc = -DER_INVAL;
	} else {
		D_PRINT("label:\t\t\t%s\n", entry->dpe_str);
	}

	entry = daos_prop_entry_get(props, DAOS_PROP_CO_LAYOUT_TYPE);
	if (entry == NULL) {
		fprintf(ap->errstream, "layout type property not found\n");
		rc = -DER_INVAL;
	} else {
		daos_unparse_ctype(entry->dpe_val, type);
		D_PRINT("layout type:\t\t%s ("DF_X64")\n", type,
			entry->dpe_val);
	}

	entry = daos_prop_entry_get(props, DAOS_PROP_CO_LAYOUT_VER);
	if (entry == NULL) {
		fprintf(ap->errstream, "layout version property not found\n");
		rc = -DER_INVAL;
	} else {
		D_PRINT("layout version:\t\t"DF_U64"\n", entry->dpe_val);
	}

	entry = daos_prop_entry_get(props, DAOS_PROP_CO_CSUM);
	if (entry == NULL) {
		fprintf(ap->errstream, "checksum type property not found\n");
		rc = -DER_INVAL;
	} else {
		struct hash_ft *csum;

		D_PRINT("checksum type:\t\t");
		if (entry->dpe_val == DAOS_PROP_CO_CSUM_OFF) {
			D_PRINT("off\n");
		} else {
			csum = daos_mhash_type2algo(
				daos_contprop2hashtype(entry->dpe_val));
			if (csum == NULL)
				D_PRINT("<unknown value> ("DF_X64")\n",
					entry->dpe_val);
			else
				D_PRINT("%s\n", csum->cf_name);
		}
	}

	entry = daos_prop_entry_get(props, DAOS_PROP_CO_CSUM_CHUNK_SIZE);
	if (entry == NULL) {
		fprintf(ap->errstream,
			"checksum chunk-size property not found\n");
		rc = -DER_INVAL;
	} else {
		D_PRINT("checksum chunk-size:\t"DF_U64"\n", entry->dpe_val);
	}

	entry = daos_prop_entry_get(props, DAOS_PROP_CO_CSUM_SERVER_VERIFY);
	if (entry == NULL) {
		fprintf(ap->errstream,
			"checksum verification on server property not found\n");
		rc = -DER_INVAL;
	} else {
		D_PRINT("cksum verif. on server:\t");
		if (entry->dpe_val == DAOS_PROP_CO_CSUM_SV_OFF)
			D_PRINT("off\n");
		else if (entry->dpe_val == DAOS_PROP_CO_CSUM_SV_ON)
			D_PRINT("on\n");
		else
			D_PRINT("<unknown value> ("DF_X64")\n", entry->dpe_val);
	}

	entry = daos_prop_entry_get(props, DAOS_PROP_CO_DEDUP);
	if (entry == NULL) {
		fprintf(ap->errstream, "dedup property not found\n");
		rc = -DER_INVAL;
	} else {
		D_PRINT("deduplication:\t\t");
		switch (entry->dpe_val) {
		case DAOS_PROP_CO_DEDUP_OFF:
			D_PRINT("off\n");
			break;
		case DAOS_PROP_CO_DEDUP_MEMCMP:
			D_PRINT("memcmp\n");
			break;
		case DAOS_PROP_CO_DEDUP_HASH:
			D_PRINT("hash\n");
			break;
		default:
			D_PRINT("<unknown value> ("DF_X64")\n", entry->dpe_val);
			break;
		}
	}

	entry = daos_prop_entry_get(props, DAOS_PROP_CO_DEDUP_THRESHOLD);
	if (entry == NULL) {
		fprintf(ap->errstream, "dedup threshold property not found\n");
		rc = -DER_INVAL;
	} else {
		D_PRINT("dedup threshold:\t"DF_U64"\n", entry->dpe_val);
	}

	entry = daos_prop_entry_get(props, DAOS_PROP_CO_REDUN_FAC);
	if (entry == NULL) {
		fprintf(ap->errstream,
			"redundancy factor property not found\n");
		rc = -DER_INVAL;
	} else {
		D_PRINT("redundancy factor:\t");
		switch (entry->dpe_val) {
		case DAOS_PROP_CO_REDUN_RF0:
			D_PRINT("rf0\n");
			break;
		case DAOS_PROP_CO_REDUN_RF1:
			D_PRINT("rf1\n");
			break;
		case DAOS_PROP_CO_REDUN_RF2:
			D_PRINT("rf2\n");
			break;
		case DAOS_PROP_CO_REDUN_RF3:
			D_PRINT("rf3\n");
			break;
		case DAOS_PROP_CO_REDUN_RF4:
			D_PRINT("rf4\n");
			break;
		default:
			D_PRINT("<unknown value> ("DF_X64")\n", entry->dpe_val);
			break;
		}
	}

	entry = daos_prop_entry_get(props, DAOS_PROP_CO_REDUN_LVL);
	if (entry == NULL) {
		fprintf(ap->errstream, "redundancy level property not found\n");
		rc = -DER_INVAL;
	} else {
		D_PRINT("redundancy level:\t");
		if (entry->dpe_val == DAOS_PROP_CO_REDUN_RANK)
			D_PRINT("node (%d)\n", DAOS_PROP_CO_REDUN_RANK);
		else
			/* XXX: should be resolved to string */
			D_PRINT("rank+"DF_U64" ("DF_U64")\n",
				entry->dpe_val - DAOS_PROP_CO_REDUN_RANK,
				entry->dpe_val);
	}

	entry = daos_prop_entry_get(props, DAOS_PROP_CO_SNAPSHOT_MAX);
	if (entry == NULL) {
		fprintf(ap->errstream, "max snapshots property not found\n");
		rc = -DER_INVAL;
	} else {
		D_PRINT("max snapshots:\t\t"DF_U64"\n", entry->dpe_val);
	}

	entry = daos_prop_entry_get(props, DAOS_PROP_CO_COMPRESS);
	if (entry == NULL) {
		fprintf(ap->errstream, "compression type property not found\n");
		rc = -DER_INVAL;
	} else {
		D_PRINT("compression type:\t");
		if (entry->dpe_val == DAOS_PROP_CO_COMPRESS_OFF)
			D_PRINT("off\n");
		else if (entry->dpe_val == DAOS_PROP_CO_COMPRESS_LZ4)
			D_PRINT("lz4\n");
		else if (entry->dpe_val == DAOS_PROP_CO_COMPRESS_DEFLATE)
			D_PRINT("deflate\n");
		else if (entry->dpe_val == DAOS_PROP_CO_COMPRESS_DEFLATE1)
			D_PRINT("deflate1\n");
		else if (entry->dpe_val == DAOS_PROP_CO_COMPRESS_DEFLATE2)
			D_PRINT("deflate2\n");
		else if (entry->dpe_val == DAOS_PROP_CO_COMPRESS_DEFLATE3)
			D_PRINT("deflate3\n");
		else if (entry->dpe_val == DAOS_PROP_CO_COMPRESS_DEFLATE4)
			D_PRINT("deflate4\n");
		else
			D_PRINT("<unknown> ("DF_X64")\n", entry->dpe_val);
	}

	entry = daos_prop_entry_get(props, DAOS_PROP_CO_ENCRYPT);
	if (entry == NULL) {
		fprintf(ap->errstream, "encryption type property not found\n");
		rc = -DER_INVAL;
	} else {
		D_PRINT("encryption type:\t");
		if (entry->dpe_val == DAOS_PROP_CO_ENCRYPT_OFF)
			D_PRINT("off\n");
		else
			D_PRINT("<unknown value> ("DF_X64")\n", entry->dpe_val);
	}

	entry = daos_prop_entry_get(props, DAOS_PROP_CO_EC_CELL_SZ);
	if (entry == NULL) {
		fprintf(stderr, "EC cell size property not found\n");
		rc = -DER_INVAL;
	} else {
		D_PRINT("EC cell size:\t%d\n", (int)entry->dpe_val);
	}
	entry = daos_prop_entry_get(props, DAOS_PROP_CO_ALLOCED_OID);
	if (entry == NULL) {
		fprintf(ap->errstream,
			"Container allocated oid property not found\n");
		rc = -DER_INVAL;
	} else {
		D_PRINT("Allocated OID:\t\t"DF_U64"\n", entry->dpe_val);
	}

	entry = daos_prop_entry_get(props, DAOS_PROP_CO_OWNER);
	if (entry == NULL || entry->dpe_str == NULL) {
		fprintf(ap->errstream, "owner property not found\n");
		rc = -DER_INVAL;
	} else {
		D_PRINT("owner:\t\t\t%s\n", entry->dpe_str);
	}

	entry = daos_prop_entry_get(props, DAOS_PROP_CO_OWNER_GROUP);
	if (entry == NULL || entry->dpe_str == NULL) {
		fprintf(ap->errstream, "owner-group property not found\n");
		rc = -DER_INVAL;
	} else {
		D_PRINT("owner-group:\t\t%s\n", entry->dpe_str);
	}

	entry = daos_prop_entry_get(props, DAOS_PROP_CO_ROOTS);
	if (entry == NULL || entry->dpe_val_ptr == NULL) {
		fprintf(ap->errstream, "roots property not found\n");
		rc = -DER_INVAL;
	}

	entry = daos_prop_entry_get(props, DAOS_PROP_CO_STATUS);
	if (entry == NULL) {
		fprintf(ap->errstream, "status property not found\n");
		rc = -DER_INVAL;
	} else {
		struct daos_co_status	co_stat = { 0 };

		daos_prop_val_2_co_status(entry->dpe_val, &co_stat);
		if (co_stat.dcs_status == DAOS_PROP_CO_HEALTHY)
			D_PRINT("status:\t\t\tHEALTHY\n");
		else if (co_stat.dcs_status == DAOS_PROP_CO_UNCLEAN)
			D_PRINT("status:\t\t\tUNCLEAN\n");
		else
			fprintf(ap->errstream, "bad dcs_status %d\n",
				co_stat.dcs_status);
	}

	/* Only mention ACL if there's something to print */
	if (prop_acl != NULL) {
		entry = daos_prop_entry_get(prop_acl, DAOS_PROP_CO_ACL);
		if (entry != NULL && entry->dpe_val_ptr != NULL) {
			struct daos_acl *acl;

			acl = (struct daos_acl *)entry->dpe_val_ptr;
			D_PRINT("acl:\n");
			rc = daos_acl_to_stream(ap->outstream, acl, false);
			if (rc)
				fprintf(ap->errstream,
					"unable to decode ACL: %s (%d)\n",
					d_errdesc(rc), rc);
		}
	}

	return rc;
}

/* cont_get_prop_hdlr() - get container properties */
int
cont_get_prop_hdlr(struct cmd_args_s *ap)
{
	daos_prop_t	*prop_query;
	daos_prop_t	*prop_acl = NULL;
	int		rc = 0;
	uint32_t	i;
	uint32_t	entry_type;

	/*
	 * Get all props except the ACL first.
	 */
	prop_query = daos_prop_alloc(DAOS_PROP_CO_NUM - 1);
	if (prop_query == NULL)
		return -DER_NOMEM;

	entry_type = DAOS_PROP_CO_MIN + 1;
	for (i = 0; i < prop_query->dpp_nr; entry_type++) {
		if (entry_type == DAOS_PROP_CO_ACL)
			continue; /* skip ACL */
		prop_query->dpp_entries[i].dpe_type = entry_type;
		i++;
	}

	rc = daos_cont_query(ap->cont, NULL, prop_query, NULL);
	if (rc) {
		fprintf(ap->errstream, "failed to query container "DF_UUIDF
			": %s (%d)\n", DP_UUID(ap->c_uuid), d_errdesc(rc), rc);
		D_GOTO(err_out, rc);
	}

	/* Fetch the ACL separately in case user doesn't have access */
	rc = daos_cont_get_acl(ap->cont, &prop_acl, NULL);
	if (rc && rc != -DER_NO_PERM) {
		fprintf(ap->errstream, "failed to query container ACL "DF_UUIDF
			": %s (%d)\n", DP_UUID(ap->c_uuid), d_errdesc(rc), rc);
		D_GOTO(err_out, rc);
	}

	D_PRINT("Container properties for "DF_UUIDF" :\n", DP_UUID(ap->c_uuid));

	rc = cont_decode_props(ap, prop_query, prop_acl);

err_out:
	daos_prop_free(prop_query);
	daos_prop_free(prop_acl);
	return rc;
}

int
cont_set_prop_hdlr(struct cmd_args_s *ap)
{
	int			 rc;
	struct daos_prop_entry	*entry;
	uint32_t		 i;

	if (ap->props == NULL || ap->props->dpp_nr == 0) {
		fprintf(ap->errstream,
			"at least one property must be requested\n");
		D_GOTO(err_out, rc = -DER_INVAL);
	}

	/* Validate the properties are supported for set */
	for (i = 0; i < ap->props->dpp_nr; i++) {
		entry = &ap->props->dpp_entries[i];
		if (entry->dpe_type != DAOS_PROP_CO_LABEL &&
		    entry->dpe_type != DAOS_PROP_CO_STATUS) {
			fprintf(ap->errstream,
				"property not supported for set\n");
			D_GOTO(err_out, rc = -DER_INVAL);
		}
	}

	rc = daos_cont_set_prop(ap->cont, ap->props, NULL);
	if (rc) {
		fprintf(ap->errstream, "failed to set properties for container "
			DF_UUIDF": %s (%d)\n", DP_UUID(ap->c_uuid),
			d_errdesc(rc), rc);
		D_GOTO(err_out, rc);
	}

	D_PRINT("Properties were successfully set\n");

err_out:
	return rc;
}

static size_t
get_num_prop_entries_to_add(struct cmd_args_s *ap)
{
	size_t nr = 0;

	if (ap->aclfile)
		nr++;
	if (ap->user)
		nr++;
	if (ap->group)
		nr++;

	return nr;
}

/*
 * Returns the first empty prop entry in ap->props.
 * If ap->props wasn't set previously, a new prop is created.
 */
static int
get_first_empty_prop_entry(struct cmd_args_s *ap,
			   struct daos_prop_entry **entry)
{
	size_t nr = 0;

	nr = get_num_prop_entries_to_add(ap);
	if (nr == 0) {
		*entry = NULL;
		return 0; /* nothing to do */
	}

	if (ap->props == NULL) {
		/*
		 * Note that we don't control the memory this way, the prop is
		 * freed by the external caller
		 */
		ap->props = daos_prop_alloc(nr);
		if (ap->props == NULL) {
			fprintf(ap->errstream,
				"failed to allocate memory while processing "
				"access control parameters\n");
			return -DER_NOMEM;
		}
		*entry = &ap->props->dpp_entries[0];
	} else {
		*entry = &ap->props->dpp_entries[ap->props->dpp_nr];
		ap->props->dpp_nr += nr;
	}

	if (ap->props->dpp_nr > DAOS_PROP_ENTRIES_MAX_NR) {
		fprintf(ap->errstream,
			"too many properties supplied. Try again with "
			"fewer props set.\n");
		return -DER_INVAL;
	}

	return 0;
}

static int
update_props_for_access_control(struct cmd_args_s *ap)
{
	int			rc = 0;
	struct daos_acl		*acl = NULL;
	struct daos_prop_entry	*entry = NULL;

	rc = get_first_empty_prop_entry(ap, &entry);
	if (rc != 0 || entry == NULL)
		return rc;

	D_ASSERT(entry->dpe_type == 0);
	D_ASSERT(entry->dpe_val_ptr == NULL);

	/*
	 * When we allocate new memory here, we always do it in the prop entry,
	 * which is a pointer into ap->props.
	 * This will be freed by the external caller on exit, so we don't have
	 * to worry about it here.
	 */

	if (ap->aclfile) {
		rc = parse_acl_file(ap, ap->aclfile, &acl);
		if (rc != 0)
			return rc;

		entry->dpe_type = DAOS_PROP_CO_ACL;
		entry->dpe_val_ptr = acl;
		acl = NULL; /* acl will be freed with the prop now */

		entry++;
	}

	if (ap->user) {
		if (!daos_acl_principal_is_valid(ap->user)) {
			fprintf(ap->errstream,
				"invalid user name.\n");
			return -DER_INVAL;
		}

		entry->dpe_type = DAOS_PROP_CO_OWNER;
		D_STRNDUP(entry->dpe_str, ap->user, DAOS_ACL_MAX_PRINCIPAL_LEN);
		if (entry->dpe_str == NULL) {
			fprintf(ap->errstream,
				"failed to allocate memory for user name.\n");
			return -DER_NOMEM;
		}

		entry++;
	}

	if (ap->group) {
		if (!daos_acl_principal_is_valid(ap->group)) {
			fprintf(ap->errstream,
				"invalid group name.\n");
			return -DER_INVAL;
		}

		entry->dpe_type = DAOS_PROP_CO_OWNER_GROUP;
		D_STRNDUP(entry->dpe_str, ap->group,
			  DAOS_ACL_MAX_PRINCIPAL_LEN);
		if (entry->dpe_str == NULL) {
			fprintf(ap->errstream,
				"failed to allocate memory for group name.\n");
			return -DER_NOMEM;
		}

		entry++;
	}

	return 0;
}

static void
cmd_args_print(struct cmd_args_s *ap)
{
	char	oclass[10] = {}, type[10] = {};

	if (ap == NULL)
		return;

	daos_oclass_id2name(ap->oclass, oclass);
	daos_unparse_ctype(ap->type, type);

	D_INFO("\tDAOS system name: %s\n", ap->sysname);
	D_INFO("\tpool UUID: "DF_UUIDF"\n", DP_UUID(ap->p_uuid));
	D_INFO("\tcont UUID: "DF_UUIDF"\n", DP_UUID(ap->c_uuid));

	D_INFO("\tattr: name=%s, value=%s\n",
		ap->attrname_str ? ap->attrname_str : "NULL",
		ap->value_str ? ap->value_str : "NULL");

	D_INFO("\tpath=%s, type=%s, oclass=%s, chunk_size="DF_U64"\n",
		ap->path ? ap->path : "NULL",
		type, oclass, ap->chunk_size);
	D_INFO("\tsnapshot: name=%s, epoch="DF_U64", epoch range=%s "
		"("DF_U64"-"DF_U64")\n",
		ap->snapname_str ? ap->snapname_str : "NULL",
		ap->epc,
		ap->epcrange_str ? ap->epcrange_str : "NULL",
		ap->epcrange_begin, ap->epcrange_end);
	D_INFO("\toid: "DF_OID"\n", DP_OID(ap->oid));
}

/* cont_create_hdlr() - create container by UUID */
int
cont_create_hdlr(struct cmd_args_s *ap)
{
	int rc;

	rc = update_props_for_access_control(ap);
	if (rc != 0)
		return rc;

	cmd_args_print(ap);

	/** allow creating a POSIX container without a link in the UNS path */
	if (ap->type == DAOS_PROP_CO_LAYOUT_POSIX) {
		dfs_attr_t attr;

		attr.da_id = 0;
		attr.da_oclass_id = ap->oclass;
		attr.da_chunk_size = ap->chunk_size;
		attr.da_props = ap->props;
		rc = dfs_cont_create(ap->pool, ap->c_uuid, &attr, NULL, NULL);
	} else {
		rc = daos_cont_create(ap->pool, ap->c_uuid, ap->props, NULL);
	}

	if (rc != 0) {
		fprintf(ap->errstream, "failed to create container: %s (%d)\n",
			d_errdesc(rc), rc);
		return rc;
	}

	fprintf(ap->outstream, "Successfully created container "DF_UUIDF"\n",
		DP_UUID(ap->c_uuid));

	return rc;
}

/* cont_create_uns_hdlr() - create container and link to
 * POSIX filesystem directory or HDF5 file.
 */
int
cont_create_uns_hdlr(struct cmd_args_s *ap)
{
	struct duns_attr_t	dattr = {0};
	char			type[10];
	int			rc;
	const int		RC_PRINT_HELP = 2;

	/* Required: pool UUID, container type, obj class, chunk_size.
	 * Optional: user-specified container UUID.
	 */
	ARGS_VERIFY_PATH_CREATE(ap, err_rc, rc = RC_PRINT_HELP);

	rc = update_props_for_access_control(ap);
	if (rc != 0)
		return rc;

	uuid_copy(dattr.da_puuid, ap->p_uuid);
	uuid_copy(dattr.da_cuuid, ap->c_uuid);
	dattr.da_type = ap->type;
	dattr.da_oclass_id = ap->oclass;
	dattr.da_chunk_size = ap->chunk_size;
	dattr.da_props = ap->props;

	rc = duns_create_path(ap->pool, ap->path, &dattr);
	if (rc) {
		fprintf(ap->errstream,
			"duns_create_path() error: %s\n", strerror(rc));
		D_GOTO(err_rc, rc);
	}

	uuid_copy(ap->c_uuid, dattr.da_cuuid);
	daos_unparse_ctype(ap->type, type);
	fprintf(ap->outstream,
		"Successfully created container "DF_UUIDF" type %s\n",
		DP_UUID(ap->c_uuid), type);

	return 0;

err_rc:
	return rc;
}

int
cont_query_hdlr(struct cmd_args_s *ap)
{
	daos_cont_info_t	cont_info;
	char			oclass[10], type[10];
	daos_prop_t		*prop = NULL;
	uint64_t		cont_type;
	int			rc;

	prop = daos_prop_alloc(1);
	if (prop == NULL) {
		fprintf(stderr, "Failed to allocate prop");
		D_GOTO(err_out, rc = -DER_NOMEM);
	}

	prop->dpp_entries[0].dpe_type = DAOS_PROP_CO_LAYOUT_TYPE;

	rc = daos_cont_query(ap->cont, &cont_info, prop, NULL);
	if (rc) {
		daos_prop_free(prop);
		fprintf(ap->errstream,
			"Container query failed, result: %d\n", rc);
		D_GOTO(err_out, rc);
	}
	cont_type = prop->dpp_entries[0].dpe_val;
	daos_prop_free(prop);

	printf("Pool UUID:\t"DF_UUIDF"\n", DP_UUID(ap->p_uuid));
	printf("Container UUID:\t"DF_UUIDF"\n", DP_UUID(cont_info.ci_uuid));
	printf("Number of snapshots: %i\n", (int)cont_info.ci_nsnapshots);
	printf("Latest Persistent Snapshot: %i\n",
		(int)cont_info.ci_lsnapshot);
	printf("Highest Aggregated Epoch: "DF_U64"\n", cont_info.ci_hae);
	printf("Container redundancy factor: %d\n", cont_info.ci_redun_fac);
	daos_unparse_ctype(cont_type, type);
	printf("Container Type:\t%s\n", type);

	/* TODO: list snapshot epoch numbers, including ~80 column wrap. */

	if (ap->oid.hi || ap->oid.lo) {
		printf("Path is within container, oid: " DF_OID "\n",
			DP_OID(ap->oid));
	}

	if (cont_type == DAOS_PROP_CO_LAYOUT_POSIX) {
		dfs_t		*dfs;
		dfs_attr_t	attr;

		rc = dfs_mount(ap->pool, ap->cont, O_RDONLY, &dfs);
		if (rc) {
			fprintf(ap->errstream, "failed to mount container "
				DF_UUIDF": %s (%d)\n",
				DP_UUID(ap->c_uuid), strerror(rc), rc);
			D_GOTO(err_out, rc = daos_errno2der(rc));
		}

		dfs_query(dfs, &attr);
		daos_oclass_id2name(attr.da_oclass_id, oclass);
		printf("Object Class:\t%s\n", oclass);
		printf("Chunk Size:\t%zu\n", attr.da_chunk_size);

		rc = dfs_umount(dfs);
		if (rc) {
			fprintf(ap->errstream, "failed to unmount container "
				DF_UUIDF": %s (%d)\n",
				DP_UUID(ap->c_uuid), strerror(rc), rc);
			D_GOTO(err_out, rc = daos_errno2der(rc));
		}
	}

	return 0;
err_out:
	return rc;
}

int
cont_destroy_hdlr(struct cmd_args_s *ap)
{
	int	rc;

	if (ap->path) {
		rc = duns_destroy_path(ap->pool, ap->path);
		if (rc)
			fprintf(ap->errstream,
				"failed to unlink container path %s:"
				"%s\n", ap->path, strerror(rc));
		else
			fprintf(ap->outstream,
				"Successfully destroyed path %s\n",
				ap->path);
		return rc;
	}

	rc = daos_cont_destroy(ap->pool, ap->c_uuid, ap->force, NULL);
	if (rc != 0)
		fprintf(ap->errstream, "failed to destroy container "DF_UUIDF
			": %s (%d)\n", DP_UUID(ap->c_uuid), d_errdesc(rc), rc);
	else
		fprintf(ap->outstream, "Successfully destroyed container "
				DF_UUIDF"\n", DP_UUID(ap->c_uuid));

	return rc;
}

int
parse_filename_dfs(const char *path, char **_obj_name, char **_cont_name)
{
	char	*f1 = NULL;
	char	*f2 = NULL;
	char	*fname = NULL;
	char	*cont_name = NULL;
	int	path_len;
	int	rc = 0;

	if (path == NULL || _obj_name == NULL || _cont_name == NULL)
		return -EINVAL;
	path_len = strlen(path) + 1;

	if (strcmp(path, "/") == 0) {
		D_STRNDUP(*_cont_name, "/", 2);
		if (*_cont_name == NULL)
			return -ENOMEM;
		*_obj_name = NULL;
		return 0;
	}
	D_STRNDUP(f1, path, path_len);
	if (f1 == NULL) {
		rc = -ENOMEM;
		goto out;
	}

	D_STRNDUP(f2, path, path_len);
	if (f2 == NULL) {
		rc = -ENOMEM;
		goto out;
	}
	fname = basename(f1);
	cont_name = dirname(f2);

	if (cont_name[0] != '/') {
		char cwd[1024];

		if (getcwd(cwd, 1024) == NULL) {
			rc = -ENOMEM;
			goto out;
		}

		if (strcmp(cont_name, ".") == 0) {
			D_STRNDUP(cont_name, cwd, 1024);
			if (cont_name == NULL) {
				rc = -ENOMEM;
				goto out;
			}
		} else {
			char *new_dir = calloc(strlen(cwd) + strlen(cont_name)
						+ 1, sizeof(char));

			if (new_dir == NULL) {
				rc = -ENOMEM;
				goto out;
			}

			strcpy(new_dir, cwd);
			if (cont_name[0] == '.') {
				strcat(new_dir, &cont_name[1]);
			} else {
				strcat(new_dir, "/");
				strcat(new_dir, cont_name);
			}
			cont_name = new_dir;
		}
		*_cont_name = cont_name;
	} else {
		D_STRNDUP(*_cont_name, cont_name,
			  strlen(cont_name) + 1);
		if (*_cont_name == NULL) {
			rc = -ENOMEM;
			goto out;
		}
	}
	D_STRNDUP(*_obj_name, fname, strlen(fname) + 1);
	if (*_obj_name == NULL) {
		D_FREE(*_cont_name);
		rc = -ENOMEM;
		goto out;
	}
out:
	D_FREE(f1);
	D_FREE(f2);
	return rc;
}

static ssize_t
write_dfs(struct cmd_args_s *ap, struct file_dfs *file_dfs,
	  const char *file, void *buf, ssize_t size)
{
	int		rc;
	d_iov_t		iov;
	d_sg_list_t	sgl;

	sgl.sg_nr = 1;
	sgl.sg_iovs = &iov;
	sgl.sg_nr_out = 1;
	d_iov_set(&iov, buf, size);
	rc = dfs_write(file_dfs->dfs, file_dfs->obj, &sgl,
		       file_dfs->offset, NULL);
	if (rc) {
		fprintf(ap->errstream, "dfs_write %s failed (%d %s)\n",
			file, rc, strerror(rc));
		errno = rc;
		size = -1;
		D_GOTO(out, rc);
	}
	file_dfs->offset += (daos_off_t)size;
out:
	return (ssize_t)size;
}

static ssize_t
file_write(struct cmd_args_s *ap, struct file_dfs *file_dfs,
	   const char *file, void *buf, size_t size)
{
	ssize_t num_bytes_written = 0;

	if (file_dfs->type == POSIX) {
		num_bytes_written = write(file_dfs->fd, buf, size);
	} else if (file_dfs->type == DAOS) {
		num_bytes_written = write_dfs(ap, file_dfs, file, buf, size);
	} else {
		fprintf(ap->errstream, "File type not known: %s type=%d\n",
			file, file_dfs->type);
	}
	if (num_bytes_written < 0) {
		fprintf(ap->errstream, "write error on %s type=%d\n",
			file, file_dfs->type);
	}
	return num_bytes_written;
}

static int
open_dfs(struct cmd_args_s *ap, struct file_dfs *file_dfs, const char *file,
	 int flags, mode_t mode)
{
	int		rc = 0;
	int		tmp_rc = 0;
	dfs_obj_t	*parent = NULL;
	char		*name = NULL;
	char		*dir_name = NULL;

	parse_filename_dfs(file, &name, &dir_name);
	assert(dir_name);
	rc = dfs_lookup(file_dfs->dfs, dir_name, O_RDWR, &parent, NULL, NULL);
	if (parent == NULL) {
		fprintf(ap->errstream, "dfs_lookup %s failed with error %d\n",
			dir_name, rc);
		D_GOTO(out, rc = EINVAL);
	}
	rc = dfs_open(file_dfs->dfs, parent, name, mode | S_IFREG,
		      flags, 0, 0, NULL, &file_dfs->obj);
	if (rc != 0) {
		fprintf(ap->errstream, "dfs_open %s failed (%d)\n", name, rc);
	}
out:
	if (parent != NULL) {
		tmp_rc = dfs_release(parent);
		if (tmp_rc && rc != 0) {
			fprintf(ap->errstream,
				"dfs_release %s failed with error %d\n",
				dir_name, rc);
		}
	}
	if (name != NULL)
		D_FREE(name);
	if (dir_name != NULL)
		D_FREE(dir_name);
	return rc;
}

int
file_open(struct cmd_args_s *ap, struct file_dfs *file_dfs,
	  const char *file, int flags, ...)
{
	/* extract the mode */
	int	rc = 0;
	int	mode_set = 0;
	mode_t	mode = 0;

	if (flags & O_CREAT) {
		va_list vap;

		va_start(vap, flags);
		mode = va_arg(vap, mode_t);
		va_end(vap);
		mode_set = 1;
	}

	if (file_dfs->type == POSIX) {
		if (mode_set) {
			file_dfs->fd = open(file, flags, mode);
		} else {
			file_dfs->fd = open(file, flags);
		}
		if (file_dfs->fd < 0) {
			rc = EINVAL;
			fprintf(ap->errstream, "file_open failed on %s: %d\n",
				file, file_dfs->fd);
		}
	} else if (file_dfs->type == DAOS) {
		rc = open_dfs(ap, file_dfs, file, flags, mode);
		if (rc != 0) {
			fprintf(ap->errstream, "file_open failed on %s: %d\n",
				file, rc);
		}
	} else {
		rc = EINVAL;
		fprintf(ap->errstream, "File type not known: %s type=%d\n",
			file, file_dfs->type);
	}
	return rc;
}

static int
mkdir_dfs(struct cmd_args_s *ap, struct file_dfs *file_dfs, const char *path,
	  mode_t *mode)
{
	int		rc = 0;
	int		tmp_rc = 0;
	dfs_obj_t	*parent = NULL;
	char		*name = NULL;
	char		*dname = NULL;

	parse_filename_dfs(path, &name, &dname);
	/* if the "/" path is given to DAOS the dfs_mkdir fails with
	 * INVALID argument, so skip creation of that in DAOS since
	 * it always already exists. This happens when copying from
	 * DAOS -> DAOS from the root, because the first source
	 * directory is always "/"
	 */
	if (name == NULL || strcmp(name, "/") == 0)
		D_GOTO(out, rc = 0);

	if (dname == NULL) {
		fprintf(ap->errstream, "parsing filename failed, %s\n", path);
		D_GOTO(out, rc = EINVAL);
	}

	rc = dfs_lookup(file_dfs->dfs, dname,
			O_RDWR, &parent, NULL, NULL);
	if (parent == NULL) {
		fprintf(ap->errstream, "dfs_lookup %s failed\n", dname);
		D_GOTO(out, rc = EINVAL);
	}
	rc = dfs_mkdir(file_dfs->dfs, parent, name, *mode, 0);
	if (rc != 0) {
		/* continue if directory exists, fail otherwise */
		fprintf(ap->errstream, "dfs_mkdir %s failed, %s\n",
			name, strerror(rc));

	}
out:
	if (parent != NULL) {
		tmp_rc = dfs_release(parent);
		if (tmp_rc && rc != 0) {
			fprintf(ap->errstream,
				"dfs_release %s failed with error %d\n",
				dname, rc);
		}
	}
	D_FREE(name);
	D_FREE(dname);
	return rc;
}

static int
file_mkdir(struct cmd_args_s *ap, struct file_dfs *file_dfs,
	   const char *dir, mode_t *mode)
{
	int rc = 0;

	/* continue if directory already exists */
	if (file_dfs->type == POSIX) {
		rc = mkdir(dir, *mode);
		if (rc != 0) {
			/* return error code for POSIX mkdir */
			rc = errno;
		}
	} else if (file_dfs->type == DAOS) {
		rc = mkdir_dfs(ap, file_dfs, dir, mode);
		if (rc != 0) {
			/* mkdir_dfs already prints error */
			D_GOTO(out, rc);
		}
	} else {
		rc = EINVAL;
		fprintf(ap->errstream, "File type not known: %s type=%d\n",
			dir, file_dfs->type);
	}
out:
	return rc;
}

static DIR*
opendir_dfs(struct cmd_args_s *ap, struct file_dfs *file_dfs, const char *dir)
{
	int	rc = 0;
	struct	fs_copy_dirent *dirp;

	D_ALLOC_PTR(dirp);
	if (dirp == NULL) {
		errno = ENOMEM;
		return NULL;
	}
	rc = dfs_lookup(file_dfs->dfs, dir, O_RDWR, &dirp->dir, NULL, NULL);
	if (rc != 0) {
		fprintf(ap->errstream, "dfs_lookup %s failed\n", dir);
		errno = rc;
		D_FREE(dirp);
	}
	return (DIR *)dirp;
}

static DIR*
file_opendir(struct cmd_args_s *ap, struct file_dfs *file_dfs, const char *dir)
{
	DIR *dirp = NULL;

	if (file_dfs->type == POSIX) {
		dirp = opendir(dir);
	} else if (file_dfs->type == DAOS) {
		dirp = opendir_dfs(ap, file_dfs, dir);
	} else {
		fprintf(ap->errstream, "File type not known: %s type=%d\n",
			dir, file_dfs->type);
	}
	return dirp;
}

static struct dirent*
readdir_dfs(struct cmd_args_s *ap, struct file_dfs *file_dfs, DIR *_dirp)
{
	int	rc = 0;
	struct	fs_copy_dirent *dirp = (struct fs_copy_dirent *)_dirp;

	if (dirp->num_ents) {
		goto ret;
	}
	dirp->num_ents = NUM_DIRENTS;
	while (!daos_anchor_is_eof(&dirp->anchor)) {
		rc = dfs_readdir(file_dfs->dfs, dirp->dir,
				 &dirp->anchor, &dirp->num_ents,
				dirp->ents);
		if (rc) {
			fprintf(ap->errstream, "dfs_readdir failed (%d %s)\n",
				rc, strerror(rc));
			dirp->num_ents = 0;
			memset(&dirp->anchor, 0, sizeof(dirp->anchor));
			errno = rc;
			return NULL;
		}
		if (dirp->num_ents == 0) {
			continue;
		}
		goto ret;
	}
	return NULL;
ret:
	dirp->num_ents--;
	return &dirp->ents[dirp->num_ents];
}

static struct dirent*
file_readdir(struct cmd_args_s *ap, struct file_dfs *file_dfs, DIR *dirp)
{
	struct dirent *entry = NULL;

	if (file_dfs->type == POSIX) {
		entry = readdir(dirp);
	} else if (file_dfs->type == DAOS) {
		entry = readdir_dfs(ap, file_dfs, dirp);
	} else {
		fprintf(ap->errstream, "File type not known, type=%d\n",
			file_dfs->type);
	}
	return entry;
}

static int
stat_dfs(struct cmd_args_s *ap, struct file_dfs *file_dfs,
	 const char *path, struct stat *buf)
{
	int		rc = 0;
	int		tmp_rc = 0;
	dfs_obj_t	*parent = NULL;
	char		*name = NULL;
	char		*dir_name = NULL;

	parse_filename_dfs(path, &name, &dir_name);
	assert(dir_name);
	/* Lookup the parent directory */
	rc = dfs_lookup(file_dfs->dfs, dir_name, O_RDWR, &parent, NULL, NULL);
	if (parent == NULL) {
		fprintf(ap->errstream,
			"dfs_lookup %s failed, %d\n", dir_name, rc);
		errno = rc;
		D_GOTO(out, rc);
	} else {
		/* Stat the path */
		rc = dfs_stat(file_dfs->dfs, parent, name, buf);
		if (rc) {
			fprintf(ap->errstream, "dfs_stat %s failed (%d %s)\n",
				name, rc, strerror(rc));
			errno = rc;
		}
	}
out:
	if (parent != NULL) {
		tmp_rc = dfs_release(parent);
		if (tmp_rc && rc != 0) {
			fprintf(ap->errstream,
				"dfs_release %s failed with error %d\n",
				dir_name, rc);
		}
	}
	if (name != NULL)
		D_FREE(name);
	if (dir_name != NULL)
		D_FREE(dir_name);
	return rc;
}

static int
file_lstat(struct cmd_args_s *ap, struct file_dfs *file_dfs,
	   const char *path, struct stat *buf)
{
	int rc = 0;

	if (file_dfs->type == POSIX) {
		rc = lstat(path, buf);
		/* POSIX returns -1 on error and sets errno
		 * to the error code
		 */
		if (rc != 0) {
			rc = errno;
		}
	} else if (file_dfs->type == DAOS) {
		rc = stat_dfs(ap, file_dfs, path, buf);
	} else {
		fprintf(ap->errstream,
			"File type not known, file=%s, type=%d\n",
			path, file_dfs->type);
	}
	return rc;
}

static ssize_t
read_dfs(struct cmd_args_s *ap,
	 struct file_dfs *file_dfs,
	 const char *file,
	 void *buf,
	 size_t size)
{
	d_iov_t		iov;
	d_sg_list_t	sgl;
	daos_size_t	got_size;

	d_iov_set(&iov, buf, size);
	sgl.sg_nr = 1;
	sgl.sg_iovs = &iov;
	sgl.sg_nr_out = 1;

	/* execute read operation */
	d_iov_set(&iov, buf, size);
	int rc = dfs_read(file_dfs->dfs, file_dfs->obj, &sgl,
			  file_dfs->offset, &got_size, NULL);
	if (rc) {
		fprintf(ap->errstream, "dfs_read %s failed (%d %s)\n",
			file, rc, strerror(rc));
		errno = rc;
		got_size = -1;
		D_GOTO(out, rc);
	}

	/* update file pointer with number of bytes read */
	file_dfs->offset += (daos_off_t)got_size;
out:
	return (ssize_t)got_size;
}

static ssize_t
file_read(struct cmd_args_s *ap, struct file_dfs *file_dfs,
	  const char *file, void *buf, size_t size)
{
	ssize_t got_size = 0;

	if (file_dfs->type == POSIX) {
		got_size = read(file_dfs->fd, buf, size);
	} else if (file_dfs->type == DAOS) {
		got_size = read_dfs(ap, file_dfs, file, buf, size);
	} else {
		got_size = -1;
		fprintf(ap->errstream, "File type not known: %s type=%d\n",
			file, file_dfs->type);
	}
	return got_size;
}

static int
closedir_dfs(struct cmd_args_s *ap, DIR *_dirp)
{
	struct	fs_copy_dirent *dirp	= (struct fs_copy_dirent *)_dirp;
	int	rc			= dfs_release(dirp->dir);

	if (rc) {
		fprintf(ap->errstream, "dfs_release failed (%d %s)\n",
			rc, strerror(rc));
		rc = EINVAL;
	}
	D_FREE(dirp);
	return rc;
}

static int
file_closedir(struct cmd_args_s *ap, struct file_dfs *file_dfs, DIR *dirp)
{
	int rc = 0;

	if (file_dfs->type == POSIX) {
		rc = closedir(dirp);
		/* POSIX returns -1 on error and sets errno
		 * to the error code
		 */
		if (rc != 0) {
			rc = errno;
		}
	} else if (file_dfs->type == DAOS) {
		/* dfs returns positive error code already */
		rc = closedir_dfs(ap, dirp);
	} else {
		rc = EINVAL;
		fprintf(ap->errstream, "File type not known, type=%d\n",
			file_dfs->type);
	}
	return rc;
}

static int
close_dfs(struct cmd_args_s *ap, struct file_dfs *file_dfs, const char *file)
{
	int rc = dfs_release(file_dfs->obj);

	if (rc) {
		fprintf(ap->errstream, "dfs_close %s failed (%d %s)\n",
			file, rc, strerror(rc));
	}
	return rc;
}

static int
file_close(struct cmd_args_s *ap, struct file_dfs *file_dfs, const char *file)
{
	int rc = 0;

	if (file_dfs->type == POSIX) {
		rc = close(file_dfs->fd);
		if (rc == 0) {
			file_dfs->fd = -1;
		} else {
			/* POSIX returns -1 on error and sets errno
			 * to the error code
			 */
			rc = errno;
		}
	} else if (file_dfs->type == DAOS) {
		rc = close_dfs(ap, file_dfs, file);
		if (rc == 0)
			file_dfs->obj = NULL;
	} else {
		rc = EINVAL;
		fprintf(ap->errstream,
			"File type not known, file=%s, type=%d\n",
			file, file_dfs->type);
	}
	return rc;
}

static int
chmod_dfs(struct cmd_args_s *ap, struct file_dfs *file_dfs, const char *file,
	  mode_t mode)
{
	int		rc = 0;
	int		tmp_rc = 0;
	dfs_obj_t	*parent	= NULL;
	char		*name = NULL;
	char		*dir_name = NULL;

	parse_filename_dfs(file, &name, &dir_name);
	assert(dir_name);
	/* Lookup the parent directory */
	rc = dfs_lookup(file_dfs->dfs, dir_name, O_RDWR, &parent, NULL, NULL);
	if (parent == NULL) {
		fprintf(ap->errstream, "dfs_lookup %s failed\n", dir_name);
		errno = rc;
		rc = EINVAL;
	} else {
		rc = dfs_chmod(file_dfs->dfs, parent, name, mode);
		if (rc) {
			fprintf(ap->errstream, "dfs_chmod %s failed (%d %s)",
				name, rc, strerror(rc));
			errno = rc;
		}
	}
	if (parent != NULL) {
		tmp_rc = dfs_release(parent);
		if (tmp_rc && rc != 0) {
			fprintf(ap->errstream,
				"dfs_release %s failed with error %d\n",
				dir_name, rc);
		}
	}
	if (name != NULL)
		D_FREE(name);
	if (dir_name != NULL)
		D_FREE(dir_name);
	return rc;
}

static int
file_chmod(struct cmd_args_s *ap, struct file_dfs *file_dfs, const char *path,
	   mode_t mode)
{
	int rc = 0;

	if (file_dfs->type == POSIX) {
		rc = chmod(path, mode);
		/* POSIX returns -1 on error and sets errno
		 * to the error code, return positive errno
		 * set similar to dfs
		 */
		if (rc != 0) {
			rc = errno;
		}
	} else if (file_dfs->type == DAOS) {
		rc = chmod_dfs(ap, file_dfs, path, mode);
	} else {
		rc = EINVAL;
		fprintf(ap->errstream, "File type not known=%s, type=%d",
			path, file_dfs->type);
	}
	return rc;
}

static int
fs_copy_file(struct cmd_args_s *ap,
	     struct file_dfs *src_file_dfs,
	     struct file_dfs *dst_file_dfs,
	     struct stat *src_stat,
	     const char *src_path,
	     const char *dst_path)
{
	int src_flags		= O_RDONLY;
	int dst_flags		= O_CREAT | O_WRONLY;
	mode_t tmp_mode_file	= S_IRUSR | S_IWUSR;
	int rc;
	uint64_t file_length	= src_stat->st_size;
	uint64_t total_bytes	= 0;
	uint64_t buf_size	= 64 * 1024 * 1024;
	void *buf		= NULL;

	/* Open source file */
	rc = file_open(ap, src_file_dfs, src_path, src_flags);
	if (rc != 0)
		D_GOTO(out, rc);

	/* Open destination file */
	rc = file_open(ap, dst_file_dfs, dst_path, dst_flags, tmp_mode_file);
	if (rc != 0)
		D_GOTO(out_src_file, rc);

	/* Allocate read/write buffer */
	D_ALLOC(buf, buf_size);
	if (buf == NULL)
		D_GOTO(out_dst_file, rc = ENOMEM);

	/* read from source file, then write to dest file */
	while (total_bytes < file_length) {
		size_t left_to_read = buf_size;
		uint64_t bytes_left = file_length - total_bytes;

		if (bytes_left < buf_size)
			left_to_read = (size_t)bytes_left;
		ssize_t bytes_read = file_read(ap, src_file_dfs, src_path,
					       buf, left_to_read);
		if (bytes_read < 0) {
			fprintf(stderr, "read failed on %s\n", src_path);
			D_GOTO(out_buf, rc = EIO);
		}
		size_t bytes_to_write = (size_t)bytes_read;
		ssize_t bytes_written;

		bytes_written = file_write(ap, dst_file_dfs, dst_path,
					   buf, bytes_to_write);
		if (bytes_written < 0) {
			fprintf(stderr, "write failed on %s\n", dst_path);
			D_GOTO(out_buf, rc = EIO);
		}

		total_bytes += bytes_read;
	}

	/* set perms on destination to original source perms */
	rc = file_chmod(ap, dst_file_dfs, dst_path, src_stat->st_mode);
	if (rc != 0) {
		fprintf(stderr, "updating dst file "
			"permissions failed (%d)\n", rc);
		D_GOTO(out_buf, rc);
	}

out_buf:
	D_FREE(buf);
out_dst_file:
	file_close(ap, dst_file_dfs, dst_path);
out_src_file:
	file_close(ap, src_file_dfs, src_path);
out:
	/* reset offsets if there is another file to copy */
	src_file_dfs->offset = 0;
	dst_file_dfs->offset = 0;
	return rc;
}

static int
fs_copy_dir(struct cmd_args_s *ap,
	    struct file_dfs *src_file_dfs,
	    struct file_dfs *dst_file_dfs,
	    struct stat *src_stat,
	    const char *src_path,
	    const char *dst_path,
	    uint64_t *num_dirs,
	    uint64_t *num_files)
{
	DIR			*src_dir = NULL;
	struct fs_copy_dirent	*dirp = NULL;
	struct dirent		*entry = NULL;
	char			*next_src_path = NULL;
	char			*next_dst_path = NULL;
	struct stat		next_src_stat;
	mode_t			tmp_mode_dir = S_IRWXU;
	int			rc;

	/* begin by opening source directory */
	src_dir = file_opendir(ap, src_file_dfs, src_path);
	if (!src_dir) {
		fprintf(ap->errstream, "Cannot open directory '%s': %s\n",
			src_path, strerror(errno));
		D_GOTO(out, rc = errno);
	}

	/* create the destination directory if it does not exist */
	rc = file_mkdir(ap, dst_file_dfs, dst_path, &tmp_mode_dir);
	if (rc != EEXIST && rc != 0)
		D_GOTO(out, rc);

	/* initialize DAOS anchor */
	dirp = (struct fs_copy_dirent *)src_dir;
	memset(&dirp->anchor, 0, sizeof(dirp->anchor));

	/* copy all directory entries */
	while (1) {
		const char *d_name;

		/* walk source directory */
		entry = file_readdir(ap, src_file_dfs, src_dir);
		if (!entry) {
			/* There are no more entries in this directory,
			 * so break out of the while loop.
			 */
			break;
		}

		/* Check that the entry is not "src_path"
		 * or src_path's parent.
		 */
		d_name = entry->d_name;
		if ((strcmp(d_name, "..") == 0) ||
		    (strcmp(d_name, ".")) == 0)
			continue;

		/* build the next source path */
		D_ASPRINTF(next_src_path, "%s/%s", src_path, d_name);
		if (next_src_path == NULL)
			D_GOTO(out, rc = ENOMEM);

		/* stat the next source path */
		rc = file_lstat(ap,
				src_file_dfs, next_src_path, &next_src_stat);
		if (rc != 0) {
			fprintf(ap->errstream, "Cannot stat path %s, %s\n",
				next_src_path, strerror(errno));
			D_GOTO(out, rc);
		}

		/* build the next destination path */
		D_ASPRINTF(next_dst_path, "%s/%s", dst_path, d_name);
		if (next_dst_path == NULL)
			D_GOTO(out, rc = ENOMEM);

		switch (next_src_stat.st_mode & S_IFMT) {
		case S_IFREG:
			rc = fs_copy_file(ap, src_file_dfs, dst_file_dfs,
					  &next_src_stat, next_src_path,
					  next_dst_path);
			if (rc != 0)
				D_GOTO(out, rc);
			(*num_files)++;
			break;
		case S_IFDIR:
			rc = fs_copy_dir(ap, src_file_dfs, dst_file_dfs,
					 &next_src_stat, next_src_path,
					 next_dst_path, num_dirs, num_files);
			if (rc != 0)
				D_GOTO(out, rc);
			(*num_dirs)++;
			break;
		default:
			fprintf(stderr,
				"Only files and directories are supported\n");
			D_GOTO(out, rc = ENOTSUP);
		}
		D_FREE(next_src_path);
		D_FREE(next_dst_path);
	}

	/* set original source perms on directories after copying */
	rc = file_chmod(ap, dst_file_dfs, dst_path, src_stat->st_mode);
	if (rc != 0) {
		fprintf(stderr, "updating destination permissions failed on "
			"%s (%d)\n", dst_path, rc);
		D_GOTO(out, rc);
	}
out:
	if (rc != 0) {
		D_FREE(next_src_path);
		D_FREE(next_dst_path);
	}

	if (src_dir != NULL) {
		int close_rc;

		close_rc = file_closedir(ap, src_file_dfs, src_dir);
		if (close_rc != 0) {
			fprintf(ap->errstream, "Could not close '%s': %d\n",
				src_path, close_rc);
			if (rc == 0)
				rc = close_rc;
		}
	}
	return rc;
}

static int
fs_copy(struct cmd_args_s *ap,
	struct file_dfs *src_file_dfs,
	struct file_dfs *dst_file_dfs,
	const char *src_path,
	const char *dst_path,
	uint64_t *num_dirs,
	uint64_t *num_files)
{
	int		rc = 0;
	struct stat	src_stat;
	struct stat	dst_stat;
	bool		copy_into_dst = false;
	char		*tmp_path = NULL;
	char		*tmp_dir = NULL;
	char		*tmp_name = NULL;

	/* Make sure the source exists. */
	rc = file_lstat(ap, src_file_dfs, src_path, &src_stat);
	if (rc != 0) {
		fprintf(ap->errstream, "Failed to stat %s: %s\n",
			src_path, strerror(rc));
		D_GOTO(out, rc);
	}

	/* If the destination exists and is a directory,
	 * copy INTO the directory instead of TO it.
	 */
	rc = file_lstat(ap, dst_file_dfs, dst_path, &dst_stat);
	if (rc == 0) {
		if (S_ISDIR(dst_stat.st_mode)) {
			copy_into_dst = true;
		} else if S_ISDIR(src_stat.st_mode) {
			fprintf(stderr, "Destination is not a directory.\n");
			D_GOTO(out, rc = EINVAL);
		}
	}

	if (copy_into_dst) {
		/* Get the dirname and basename */
		parse_filename_dfs(src_path, &tmp_name, &tmp_dir);
		if (tmp_dir == NULL) {
			printf("Failed to parse path %s\n", src_path);
			D_GOTO(out, rc = EINVAL);
		}

		/* Build the destination path */
		if (tmp_name != NULL) {
			D_ASPRINTF(tmp_path, "%s/%s", dst_path, tmp_name);
			if (tmp_path == NULL)
				D_GOTO(out, rc = ENOMEM);
			dst_path = tmp_path;
		}
	}

	switch (src_stat.st_mode & S_IFMT) {
	case S_IFREG:
		rc = fs_copy_file(ap, src_file_dfs, dst_file_dfs, &src_stat,
				  src_path, dst_path);
		if (rc == 0)
			(*num_files)++;
		break;
	case S_IFDIR:
		rc = fs_copy_dir(ap, src_file_dfs, dst_file_dfs, &src_stat,
				 src_path, dst_path, num_dirs, num_files);
		if (rc == 0)
			(*num_dirs)++;
		break;
	default:
		fprintf(stderr, "Only files and directories are supported\n");
		D_GOTO(out, rc = ENOTSUP);
	}

out:
	if (copy_into_dst) {
		D_FREE(tmp_path);
		D_FREE(tmp_dir);
		D_FREE(tmp_name);
	}
	return rc;
}

static inline void
set_dm_args_default(struct dm_args *dm)
{
	dm->src = NULL;
	dm->dst = NULL;
	uuid_clear(dm->src_p_uuid);
	uuid_clear(dm->src_c_uuid);
	uuid_clear(dm->dst_p_uuid);
	uuid_clear(dm->dst_c_uuid);
	dm->src_poh = DAOS_HDL_INVAL;
	dm->src_coh = DAOS_HDL_INVAL;
	dm->dst_poh = DAOS_HDL_INVAL;
	dm->dst_coh = DAOS_HDL_INVAL;
	dm->cont_prop_oid = DAOS_PROP_CO_ALLOCED_OID;
	dm->cont_prop_layout = DAOS_PROP_CO_LAYOUT_TYPE;
	dm->cont_layout = DAOS_PROP_CO_LAYOUT_UNKOWN;
	dm->cont_oid = 0;

}

static int
dm_get_cont_prop(struct cmd_args_s *ap,
		 daos_handle_t coh,
		 char *sysname,
		 daos_cont_info_t *cont_info,
		 int size,
		 uint32_t *dpe_types,
		 uint64_t *dpe_vals)
{
	int                     rc = 0;
	int                     i = 0;
	daos_prop_t		*prop = NULL;

	prop = daos_prop_alloc(size);
	if (prop == NULL) {
		fprintf(ap->errstream, "Failed to allocate prop (%d)", rc);
		D_GOTO(out, rc = -DER_NOMEM);
	}

	for (i = 0; i < size; i++) {
		prop->dpp_entries[i].dpe_type = dpe_types[i];
	}

	rc = daos_cont_query(coh, NULL, prop, NULL);
	if (rc) {
		fprintf(ap->errstream, "daos_cont_query() failed (%d)", rc);
		daos_prop_free(prop);
		D_GOTO(out, rc);
	}

	for (i = 0; i < size; i++) {
		dpe_vals[i] = prop->dpp_entries[i].dpe_val;
	}

	daos_prop_free(prop);
out:
	return rc;
}

static int
dm_connect(struct cmd_args_s *ap,
	   bool is_posix_copy,
	   struct file_dfs *src_file_dfs,
	   struct file_dfs *dst_file_dfs,
	   struct dm_args *ca,
	   char *sysname,
	   char *path,
	   daos_cont_info_t *src_cont_info,
	   daos_cont_info_t *dst_cont_info)
{
	/* check source pool/conts */
	int			rc = 0;
	struct duns_attr_t	dattr = {0};
	daos_prop_t		*props = NULL;
	dfs_attr_t		attr = {0};
	int			size = 2;
	uint32_t		dpe_types[size];
	uint64_t		dpe_vals[size];

	/* open src pool, src cont, and mount dfs */
	if (src_file_dfs->type == DAOS) {
		rc = daos_pool_connect(ca->src_p_uuid, sysname,
				       DAOS_PC_RW, &ca->src_poh, NULL, NULL);
		if (rc != 0) {
			fprintf(ap->errstream, "failed to connect to source "
				"pool: %d\n", rc);
			D_GOTO(out, rc);
		}
		rc = daos_cont_open(ca->src_poh, ca->src_c_uuid, DAOS_COO_RW,
				    &ca->src_coh, src_cont_info, NULL);
		if (rc != 0) {
			fprintf(ap->errstream, "failed to open source "
				"container: %d\n", rc);
			D_GOTO(err_src_root, rc);
		}
		if (is_posix_copy) {
			rc = dfs_mount(ca->src_poh, ca->src_coh, O_RDWR,
				       &src_file_dfs->dfs);
			if (rc) {
				fprintf(ap->errstream, "dfs mount on source "
					"failed: %d\n", rc);
				D_GOTO(err_src, rc);
			}
		}
	}

	/* only need to query if source is not POSIX, since
	 * this connect call is used by the filesystem and clone
	 * tools
	 */
	if (src_file_dfs->type != POSIX) {
		/* Need to query source max oid for non-POSIX source
		 * containers, and the cont type to see if the source
		 * container is POSIX, and if it is then use dfs_cont_create
		 * to create the destination container
		 */
		dpe_types[0] = ca->cont_prop_layout;
		dpe_types[1] = ca->cont_prop_oid;

		/* This will be extended to get all props
		 * from the source container and then
		 * set them in the destination when
		 * the --preserve option is added
		 */
		rc = dm_get_cont_prop(ap, ca->src_coh, sysname, src_cont_info,
				      size, dpe_types, dpe_vals);
		if (rc != 0) {
			fprintf(ap->errstream, "failed to query source "
				"container: %d\n", rc);
			D_GOTO(err_src, rc);
		}

		ca->cont_layout = dpe_vals[0];
		ca->cont_oid = dpe_vals[1];

		if (!is_posix_copy) {
			props = daos_prop_alloc(2);
			if (props == NULL) {
				fprintf(stderr, "Failed to allocate prop\n");
				D_GOTO(out, rc = -DER_NOMEM);
			}
			props->dpp_entries[0].dpe_type = ca->cont_prop_layout;
			props->dpp_entries[0].dpe_val = ca->cont_layout;

			props->dpp_entries[1].dpe_type = ca->cont_prop_oid;
			props->dpp_entries[1].dpe_val = ca->cont_oid;
		}
	}

	/* open dst pool, dst cont, and mount dfs */
	if (dst_file_dfs->type == DAOS) {
		/* only connect if destination pool wasn't already opened */
		if (!uuid_is_null(ca->dst_p_uuid)) {
			if (!daos_handle_is_valid(ca->dst_poh)) {
				rc = daos_pool_connect(ca->dst_p_uuid, sysname,
						       DAOS_PC_RW, &ca->dst_poh,
						       NULL, NULL);
				if (rc != 0) {
					fprintf(ap->errstream,
						"failed to connect to "
						"destination pool: %d\n", rc);
					D_GOTO(err_src, rc);
				}
			}
		/* if the dst pool uuid is null that means that this
		 * is a UNS destination path, so we copy the source
		 * pool uuid into the destination and try to connect
		 * again
		 */
		} else {
			uuid_copy(ca->dst_p_uuid, ca->src_p_uuid);
			rc = daos_pool_connect(ca->dst_p_uuid, sysname,
					       DAOS_PC_RW, &ca->dst_poh,
					       NULL, NULL);
			if (rc != 0) {
				fprintf(ap->errstream, "failed to connect to "
					"destination pool: %d\n", rc);
				D_GOTO(err_src, rc);
			}
			uuid_copy(dattr.da_puuid, ca->dst_p_uuid);
			uuid_copy(dattr.da_cuuid, ca->dst_c_uuid);
			dattr.da_type = ca->cont_layout;
			dattr.da_props = props;
			rc = duns_create_path(ca->dst_poh, path,
					      &dattr);
			if (rc != 0) {
				fprintf(ap->errstream, "provide a destination "
					"pool or UNS path of the form:\n\t"
					"--dst </$pool> | </path/to/uns>\n");
					D_GOTO(err_dst_root, rc);
			}
			uuid_copy(ca->dst_c_uuid, dattr.da_cuuid);
		}
		/* try to open container if this is a filesystem copy,
		 * and if it fails try to create a destination,
		 * then attempt to open again
		 */
		rc = daos_cont_open(ca->dst_poh, ca->dst_c_uuid,
				    DAOS_COO_RW, &ca->dst_coh,
				    dst_cont_info, NULL);
		if (rc == -DER_NONEXIST) {
			if (ca->cont_layout == DAOS_PROP_CO_LAYOUT_POSIX) {
				rc = dfs_cont_create(ca->dst_poh,
						     ca->dst_c_uuid,
						     &attr, NULL, NULL);
				if (rc != 0) {
					fprintf(ap->errstream, "failed to "
						"create destination "
						"container: %d\n", rc);
						D_GOTO(err_dst_root,
						       rc);
				}
			} else {
				rc = daos_cont_create(ca->dst_poh,
						      ca->dst_c_uuid,
						      props, NULL);
				if (rc != 0) {
					fprintf(ap->errstream, "failed to "
						"create destination "
						"container: %d\n", rc);
						D_GOTO(err_dst_root,
						       rc);
				}
			}
			rc = daos_cont_open(ca->dst_poh, ca->dst_c_uuid,
					    DAOS_COO_RW, &ca->dst_coh,
					    dst_cont_info, NULL);
			if (rc != 0) {
				fprintf(ap->errstream,
					"failed to open container: "
					"%d\n", rc);
				D_GOTO(err_dst_root, rc);
			}
			fprintf(stdout, "Successfully created container: "
				""DF_UUIDF"\n", DP_UUID(ca->dst_c_uuid));
		} else if (rc != 0) {
			fprintf(ap->errstream, "failed to open container: "
				"%d\n", rc);
			D_GOTO(err_dst_root, rc);

		}
		if (is_posix_copy) {
			rc = dfs_mount(ca->dst_poh, ca->dst_coh, O_RDWR,
				       &dst_file_dfs->dfs);
			if (rc != 0) {
				fprintf(ap->errstream,
				"dfs mount on destination "
				"failed: %d\n", rc);
				D_GOTO(err_dst, rc);
			}
		}
	}
	D_GOTO(out, rc);
err_dst:
	rc = daos_cont_close(ca->dst_coh, NULL);
	if (rc != 0) {
		fprintf(ap->errstream, "failed to close destination "
			"container (%d)\n", rc);
	}
err_dst_root:
	rc = daos_pool_disconnect(ca->dst_poh, NULL);
	if (rc != 0) {
		fprintf(ap->errstream, "failed to disconnect from destination "
			"pool "DF_UUIDF ": %s (%d)\n", DP_UUID(ca->src_p_uuid),
			d_errdesc(rc), rc);
	}
err_src:
	rc = daos_cont_close(ca->src_coh, NULL);
	if (rc != 0) {
		fprintf(ap->errstream,
			"failed to close source container (%d)\n", rc);
	}
err_src_root:
	rc = daos_pool_disconnect(ca->src_poh, NULL);
	if (rc != 0) {
		fprintf(ap->errstream,
			"failed to disconnect from source pool "DF_UUIDF
			": %s (%d)\n", DP_UUID(ca->src_p_uuid),
			d_errdesc(rc), rc);
	}
out:
	if (props != NULL)
		daos_prop_free(props);
	return rc;
}

static inline void
file_set_defaults_dfs(struct file_dfs *file_dfs)
{
	/* set defaults for file_dfs struct */
	file_dfs->type = DAOS;
	file_dfs->fd = -1;
	file_dfs->offset = 0;
	file_dfs->obj = NULL;
	file_dfs->dfs = NULL;
}

static int
dm_disconnect(struct cmd_args_s *ap,
	      bool is_posix_copy,
	      struct dm_args *ca,
	      struct file_dfs *src_file_dfs,
	      struct file_dfs *dst_file_dfs)
{
	int rc = 0;

	if (src_file_dfs->type == DAOS) {
		if (is_posix_copy) {
			rc = dfs_umount(src_file_dfs->dfs);
			if (rc != 0) {
				fprintf(ap->errstream, "failed to unmount "
				"source (%d)\n", rc);
				D_GOTO(out, rc);
			}
		}
		rc = daos_cont_close(ca->src_coh, NULL);
		if (rc != 0) {
			fprintf(ap->errstream, "failed to close source "
				"container (%d)\n", rc);
			D_GOTO(err_src, rc);
		}
		rc = daos_pool_disconnect(ca->src_poh, NULL);
		if (rc != 0) {
			fprintf(ap->errstream,
				"failed to disconnect from source "
				"pool "DF_UUIDF ": %s (%d)\n",
				DP_UUID(ca->src_p_uuid), d_errdesc(rc), rc);
			D_GOTO(out, rc);
		}
	}
err_src:
	if (dst_file_dfs->type == DAOS) {
		if (is_posix_copy) {
			rc = dfs_umount(dst_file_dfs->dfs);
			if (rc != 0) {
				fprintf(ap->errstream,
					"failed to unmount destination "
					"(%d)\n", rc);
				D_GOTO(out, rc);
			}
		}
		rc = daos_cont_close(ca->dst_coh, NULL);
		if (rc != 0) {
			fprintf(ap->errstream, "failed to close destination "
				"container (%d)\n", rc);
			D_GOTO(out, rc);
		}
		rc = daos_pool_disconnect(ca->dst_poh, NULL);
		if (rc != 0) {
			fprintf(ap->errstream,
				"failed to disconnect from destination "
				"pool "DF_UUIDF ": %s (%d)\n",
				DP_UUID(ca->dst_p_uuid), d_errdesc(rc), rc);
			D_GOTO(out, rc);
		}
	}
out:
	return rc;
}

/*
* Parse a path of the format:
* daos://<pool>/<cont>/<path> | <UNS path> | <POSIX path>
* Modifies "path" to be the relative container path, defaulting to "/".
* Returns 0 if a daos path was successfully parsed.
*/
static int
dm_parse_path(struct file_dfs *file, char *path, size_t path_len,
	      uuid_t *p_uuid, uuid_t *c_uuid)
{
	struct duns_attr_t	dattr = {0};
	int			rc = 0;

	rc = duns_resolve_path(path, &dattr);
	if (rc == 0) {
		uuid_copy(*p_uuid, dattr.da_puuid);
		uuid_copy(*c_uuid, dattr.da_cuuid);
		if (dattr.da_rel_path == NULL) {
			strncpy(path, "/", path_len);
		} else {
			strncpy(path, dattr.da_rel_path, path_len);
		}
	} else if (strncmp(path, "daos://", 7) == 0) {
		/* Error, since we expect a DAOS path */
		D_GOTO(out, rc = 1);
	} else {
		/* not a DAOS path, set type to POSIX,
		 * POSIX dir will be checked with stat
		 * at the beginning of fs_copy
		 */
		rc = 0;
		file->type = POSIX;
	}
out:
	if (dattr.da_rel_path)
		free(dattr.da_rel_path);
	return rc;
}

int
fs_copy_hdlr(struct cmd_args_s *ap)
{
	int			rc = 0;
	char			*src_str = NULL;
	char			*dst_str = NULL;
	size_t			src_str_len = 0;
	size_t			dst_str_len = 0;
	daos_cont_info_t	src_cont_info = {0};
	daos_cont_info_t	dst_cont_info = {0};
	struct file_dfs		src_file_dfs = {0};
	struct file_dfs		dst_file_dfs = {0};
	struct dm_args		ca = {0};
	bool			is_posix_copy = true;
	uint64_t		num_dirs = 0;
	uint64_t		num_files = 0;

	set_dm_args_default(&ca);
	file_set_defaults_dfs(&src_file_dfs);
	file_set_defaults_dfs(&dst_file_dfs);

	src_str_len = strlen(ap->src);
	if (src_str_len == 0) {
		fprintf(stderr, "Source path required.\n");
		D_GOTO(out, rc = -DER_INVAL);
	}
	D_STRNDUP(src_str, ap->src, src_str_len);
	if (src_str == NULL) {
		fprintf(ap->errstream,
			"Unable to allocate memory for source path.");
		D_GOTO(out, rc = -DER_NOMEM);
	}
	rc = dm_parse_path(&src_file_dfs, src_str, src_str_len,
			   &ca.src_p_uuid, &ca.src_c_uuid);
	if (rc != 0) {
		fprintf(ap->errstream, "failed to parse source path: %d\n", rc);
		D_GOTO(out, rc = daos_errno2der(rc));
	}

	dst_str_len = strlen(ap->dst);
	if (dst_str_len == 0) {
		fprintf(stderr, "Destinaton path required.\n");
		D_GOTO(out, rc = -DER_INVAL);
	}
	D_STRNDUP(dst_str, ap->dst, dst_str_len);
	if (dst_str == NULL) {
		fprintf(ap->errstream,
			"Unable to allocate memory for destination path.");
		D_GOTO(out, rc = -DER_NOMEM);
	}
	rc = dm_parse_path(&dst_file_dfs, dst_str, dst_str_len,
			   &ca.dst_p_uuid, &ca.dst_c_uuid);
	if (rc != 0) {
		fprintf(ap->errstream,
			"failed to parse destination path: %d\n", rc);
		D_GOTO(out, rc);
	}

	/* if container UUID has not been provided generate one */
	if (uuid_is_null(ca.dst_c_uuid)) {
		uuid_generate(ca.dst_c_uuid);
	}
	rc = dm_connect(ap, is_posix_copy, &src_file_dfs, &dst_file_dfs, &ca,
			ap->sysname, ap->dst, &src_cont_info, &dst_cont_info);
	if (rc != 0) {
		fprintf(ap->errstream, "fs copy failed to connect: %d\n", rc);
		D_GOTO(out, rc = daos_errno2der(rc));
	}

	rc = fs_copy(ap, &src_file_dfs, &dst_file_dfs,
		     src_str, dst_str, &num_dirs, &num_files);
	if (rc != 0)
		D_GOTO(out_disconnect, rc = daos_errno2der(rc));

	if (dst_file_dfs.type == DAOS) {
		fprintf(ap->outstream, "Successfully copied to DAOS: %s\n",
			dst_str);
	} else if (dst_file_dfs.type == POSIX) {
		fprintf(ap->outstream, "Successfully copied to POSIX: %s\n",
			dst_str);
	}
	fprintf(stdout, "    Directories: %lu\n", num_dirs);
	fprintf(stdout, "    Files:       %lu\n", num_files);

out_disconnect:
	/* umount dfs, close conts, and disconnect pools */
	rc = dm_disconnect(ap, is_posix_copy, &ca,
			   &src_file_dfs, &dst_file_dfs);
	if (rc != 0)
		fprintf(ap->errstream, "failed to disconnect (%d)\n", rc);
out:
	D_FREE(src_str);
	D_FREE(dst_str);
	return rc;
}

static int
cont_clone_recx_single(struct cmd_args_s *ap,
		       daos_key_t *dkey,
		       daos_handle_t *src_oh,
		       daos_handle_t *dst_oh,
		       daos_iod_t *iod)
{
	/* if iod_type is single value just fetch iod size from source
	 * and update in destination object
	 */
	daos_size_t	buf_len = (*iod).iod_size;
	char		buf[buf_len];
	d_sg_list_t	sgl;
	d_iov_t		iov;
	int		rc;

	/* set sgl values */
	sgl.sg_nr     = 1;
	sgl.sg_nr_out = 0;
	sgl.sg_iovs   = &iov;
	d_iov_set(&iov, buf, buf_len);

	rc = daos_obj_fetch(*src_oh, DAOS_TX_NONE, 0, dkey, 1, iod, &sgl,
			    NULL, NULL);
	if (rc != 0) {
		fprintf(ap->errstream, "failed to fetch source value: "
			DF_RC"\n", DP_RC(rc));
		D_GOTO(out, rc);
	}
	rc = daos_obj_update(*dst_oh, DAOS_TX_NONE, 0, dkey, 1, iod,
			     &sgl, NULL);
	if (rc != 0) {
		fprintf(ap->errstream, "failed to update destination value: "
			DF_RC"\n", DP_RC(rc));
		D_GOTO(out, rc);
	}
out:
	return rc;
}

static int
cont_clone_recx_array(struct cmd_args_s *ap,
		      daos_key_t *dkey,
		      daos_key_t *akey,
		      daos_handle_t *src_oh,
		      daos_handle_t *dst_oh,
		      daos_iod_t *iod)
{
	int			rc = 0;
	int			i = 0;
	daos_size_t		buf_len = 0;
	daos_size_t		buf_len_alloc = 0;
	uint32_t		number = 5;
	daos_anchor_t		recx_anchor = {0};
	d_sg_list_t		sgl;
	d_iov_t			iov;
	daos_epoch_range_t	eprs[5];
	daos_recx_t		recxs[5];
	daos_size_t		size;
	char			*buf = NULL;
	char			*prev_buf = NULL;

	while (!daos_anchor_is_eof(&recx_anchor)) {
		/* list all recx for this dkey/akey */
		number = 5;
		rc = daos_obj_list_recx(*src_oh, DAOS_TX_NONE, dkey,
					akey, &size, &number, recxs,
					eprs, &recx_anchor,
					true, NULL);
		if (rc != 0) {
			fprintf(ap->errstream, "failed to list recx: "
				DF_RC"\n", DP_RC(rc));
			D_GOTO(out, rc);
		}

		/* if no recx is returned for this dkey/akey move on */
		if (number == 0)
			continue;

		/* set iod values */
		(*iod).iod_type  = DAOS_IOD_ARRAY;
		(*iod).iod_nr    = number;
		(*iod).iod_recxs = recxs;
		(*iod).iod_size  = size;

		/* set sgl values */
		sgl.sg_nr_out = 0;
		sgl.sg_iovs   = &iov;
		sgl.sg_nr     = 1;

		/* allocate/reallocate a single buffer */
		buf_len = 0;
		prev_buf = buf;
		for (i = 0; i < number; i++) {
			buf_len += recxs[i].rx_nr;
		}
		buf_len *= size;
		if (buf_len > buf_len_alloc) {
			D_REALLOC_NZ(buf, prev_buf, buf_len);
			if (buf == NULL)
				D_GOTO(out, rc = -DER_NOMEM);
			buf_len_alloc = buf_len;
		}
		d_iov_set(&iov, buf, buf_len);

		/* fetch recx values from source */
		rc = daos_obj_fetch(*src_oh, DAOS_TX_NONE, 0, dkey,
				    1, iod, &sgl, NULL, NULL);
		if (rc != 0) {
			fprintf(ap->errstream, "failed to fetch source recx: "
				DF_RC"\n", DP_RC(rc));
			D_GOTO(out, rc);
		}

		/* Sanity check that fetch returns as expected */
		if (sgl.sg_nr_out != 1) {
			fprintf(ap->errstream, "failed to fetch source recx\n");
			D_GOTO(out, rc = -DER_INVAL);
		}

		/* update fetched recx values and place in
		 * destination object
		 */
		rc = daos_obj_update(*dst_oh, DAOS_TX_NONE, 0, dkey,
				     1, iod, &sgl, NULL);
		if (rc != 0) {
			fprintf(ap->errstream,
				"failed to update destination recx: "
				DF_RC"\n", DP_RC(rc));
			D_GOTO(out, rc);
		}
	}

out:
	D_FREE(buf);
	return rc;
}

static int
cont_clone_list_akeys(struct cmd_args_s *ap,
		      daos_handle_t *src_oh,
		      daos_handle_t *dst_oh,
		     daos_key_t diov)
{
	int		rc = 0;
	int		j = 0;
	char		*ptr;
	daos_anchor_t	akey_anchor = {0};
	daos_key_desc_t	akey_kds[ENUM_DESC_NR] = {0};
	uint32_t	akey_number = ENUM_DESC_NR;
	char		*akey = NULL;
	d_sg_list_t	sgl;
	d_iov_t		iov;
	daos_key_t	aiov;
	daos_iod_t	iod;
	char		*small_key = NULL;
	char		*large_key = NULL;
	char		*key_buf = NULL;
	daos_size_t	key_buf_len = 0;

	D_ALLOC(small_key, ENUM_DESC_BUF);
	if (small_key == NULL)
		D_GOTO(out, rc = -DER_NOMEM);
	D_ALLOC(large_key, ENUM_LARGE_KEY_BUF);
	if (large_key == NULL)
		D_GOTO(out, rc = -DER_NOMEM);

	/* loop to enumerate akeys */
	while (!daos_anchor_is_eof(&akey_anchor)) {
		memset(akey_kds, 0, sizeof(akey_kds));
		memset(small_key, 0, ENUM_DESC_BUF);
		memset(large_key, 0, ENUM_LARGE_KEY_BUF);
		akey_number = ENUM_DESC_NR;

		sgl.sg_nr     = 1;
		sgl.sg_nr_out = 0;
		sgl.sg_iovs   = &iov;

		key_buf = small_key;
		key_buf_len = ENUM_DESC_BUF;
		d_iov_set(&iov, key_buf, key_buf_len);

		/* get akeys */
		rc = daos_obj_list_akey(*src_oh, DAOS_TX_NONE, &diov,
					&akey_number, akey_kds,
					&sgl, &akey_anchor, NULL);
		if (rc == -DER_KEY2BIG) {
			/* call list dkey again with bigger buffer */
			key_buf = large_key;
			key_buf_len = ENUM_LARGE_KEY_BUF;
			d_iov_set(&iov, key_buf, key_buf_len);
			rc = daos_obj_list_akey(*src_oh, DAOS_TX_NONE, &diov,
						&akey_number, akey_kds,
						&sgl, &akey_anchor, NULL);
			if (rc != 0) {
				fprintf(ap->errstream,
					"failed to list akeys: %d\n", rc);
				D_GOTO(out, rc);
			}
		}

		if (rc != 0) {
			fprintf(ap->errstream,
				"failed to list akeys: %d\n", rc);
			D_GOTO(out, rc);
		}

		/* if no akeys returned move on */
		if (akey_number == 0)
			continue;

		/* parse out individual akeys based on key length and
		 * number of dkeys returned
		 */
		for (ptr = key_buf, j = 0; j < akey_number; j++) {
			D_ALLOC(akey, key_buf_len);
			if (akey == NULL)
				D_GOTO(out, rc = -DER_NOMEM);
			memcpy(akey, ptr, akey_kds[j].kd_key_len);
			d_iov_set(&aiov, (void *)akey, akey_kds[j].kd_key_len);

			/* set iod values */
			iod.iod_nr    = 1;
			iod.iod_type  = DAOS_IOD_SINGLE;
			iod.iod_size  = DAOS_REC_ANY;
			iod.iod_recxs = NULL;
			iod.iod_name  = aiov;

			/* do fetch with sgl == NULL to check if iod type
			 * (ARRAY OR SINGLE VAL)
			 */
			rc = daos_obj_fetch(*src_oh, DAOS_TX_NONE, 0, &diov,
					    1, &iod, NULL, NULL, NULL);
			if (rc != 0) {
				fprintf(ap->errstream, "failed to fetch source "
					"object: %d\n", rc);
				D_FREE(akey);
				D_GOTO(out, rc);
			}

			/* if iod_size == 0 then this is a DAOS_IOD_ARRAY
			 * type
			 */
			if ((int)iod.iod_size == 0) {
				rc = cont_clone_recx_array(ap,
							   &diov, &aiov,
							   src_oh, dst_oh,
							   &iod);
				if (rc != 0) {
					fprintf(ap->errstream, "failed to copy "
						"record: %d\n", rc);
					D_FREE(akey);
					D_GOTO(out, rc);
				}
			} else {
				rc = cont_clone_recx_single(ap,
							    &diov, src_oh,
							    dst_oh, &iod);
				if (rc != 0) {
					fprintf(ap->errstream, "failed to copy "
						"record: %d\n", rc);
					D_FREE(akey);
					D_GOTO(out, rc);
				}
			}
			/* advance to next akey returned */
			ptr += akey_kds[j].kd_key_len;
			D_FREE(akey);
		}
	}
out:
	D_FREE(small_key);
	D_FREE(large_key);
	return rc;
}

static int
cont_clone_list_dkeys(struct cmd_args_s *ap,
		      daos_handle_t *src_oh,
		      daos_handle_t *dst_oh)
{
	int		rc = 0;
	int		j = 0;
	char		*ptr;
	daos_anchor_t	dkey_anchor = {0};
	daos_key_desc_t	dkey_kds[ENUM_DESC_NR] = {0};
	uint32_t	dkey_number = ENUM_DESC_NR;
	char		*dkey = NULL;
	d_sg_list_t	sgl;
	d_iov_t		iov;
	daos_key_t	diov;
	char		*small_key = NULL;
	char		*large_key = NULL;
	char		*key_buf = NULL;
	daos_size_t	key_buf_len = 0;

	D_ALLOC(small_key, ENUM_DESC_BUF);
	if (small_key == NULL)
		D_GOTO(out, rc = -DER_NOMEM);
	D_ALLOC(large_key, ENUM_LARGE_KEY_BUF);
	if (large_key == NULL)
		D_GOTO(out, rc = -DER_NOMEM);

	/* loop to enumerate dkeys */
	while (!daos_anchor_is_eof(&dkey_anchor)) {
		memset(dkey_kds, 0, sizeof(dkey_kds));
		memset(small_key, 0, ENUM_DESC_BUF);
		memset(large_key, 0, ENUM_LARGE_KEY_BUF);
		dkey_number = ENUM_DESC_NR;

		sgl.sg_nr     = 1;
		sgl.sg_nr_out = 0;
		sgl.sg_iovs   = &iov;

		key_buf = small_key;
		key_buf_len = ENUM_DESC_BUF;
		d_iov_set(&iov, key_buf, key_buf_len);

		/* get dkeys */
		rc = daos_obj_list_dkey(*src_oh, DAOS_TX_NONE,
					&dkey_number, dkey_kds,
					&sgl, &dkey_anchor, NULL);
		if (rc == -DER_KEY2BIG) {
			/* call list dkey again with bigger buffer */
			key_buf = large_key;
			key_buf_len = ENUM_LARGE_KEY_BUF;
			d_iov_set(&iov, key_buf, key_buf_len);
			rc = daos_obj_list_dkey(*src_oh, DAOS_TX_NONE,
						&dkey_number, dkey_kds,
						&sgl, &dkey_anchor, NULL);
			if (rc != 0) {
				fprintf(ap->errstream,
					"failed to list dkeys: %d\n", rc);
				D_GOTO(out, rc);
			}
		}

		if (rc != 0) {
			fprintf(ap->errstream,
				"failed to list dkeys: %d\n", rc);
			D_GOTO(out, rc);
		}

		/* if no dkeys were returned move on */
		if (dkey_number == 0)
			continue;

		/* parse out individual dkeys based on key length and
		 * number of dkeys returned
		 */
		for (ptr = key_buf, j = 0; j < dkey_number; j++) {
			D_ALLOC(dkey, key_buf_len);
			if (dkey == NULL)
				D_GOTO(out, rc = -DER_NOMEM);
			memcpy(dkey, ptr, dkey_kds[j].kd_key_len);
			d_iov_set(&diov, (void *)dkey, dkey_kds[j].kd_key_len);

			/* enumerate and parse akeys */
			rc = cont_clone_list_akeys(ap, src_oh, dst_oh, diov);
			if (rc != 0) {
				fprintf(ap->errstream,
					"failed to list akeys: %d\n", rc);
				D_FREE(dkey);
				D_GOTO(out, rc);
			}
			ptr += dkey_kds[j].kd_key_len;
			D_FREE(dkey);
		}
	}
out:
	D_FREE(small_key);
	D_FREE(large_key);
	return rc;
}

int
cont_clone_hdlr(struct cmd_args_s *ap)
{
	int			rc = 0;
	int			i = 0;
	daos_cont_info_t	src_cont_info;
	daos_cont_info_t	dst_cont_info;
	daos_obj_id_t		oids[OID_ARR_SIZE];
	daos_anchor_t		anchor;
	uint32_t		oids_nr;
	daos_handle_t		toh;
	daos_epoch_t		epoch;
	struct			dm_args ca = {0};
	bool			is_posix_copy = false;
	daos_handle_t		oh;
	daos_handle_t		dst_oh;
	struct file_dfs		src_cp_type = {0};
	struct file_dfs		dst_cp_type = {0};
	char			*src_str = NULL;
	char			*dst_str = NULL;
	size_t			src_str_len = 0;
	size_t			dst_str_len = 0;
	daos_epoch_range_t	epr;

	set_dm_args_default(&ca);
	file_set_defaults_dfs(&src_cp_type);
	file_set_defaults_dfs(&dst_cp_type);

	src_str_len = strlen(ap->src);
	D_STRNDUP(src_str, ap->src, src_str_len);
	if (src_str == NULL) {
		fprintf(ap->errstream,
			"Unable to allocate memory for source path.");
		D_GOTO(out, rc = -DER_NOMEM);
	}
	rc = dm_parse_path(&src_cp_type, src_str, src_str_len,
			   &ca.src_p_uuid, &ca.src_c_uuid);
	if (rc != 0) {
		fprintf(ap->errstream, "failed to parse source path: %d\n", rc);
		D_GOTO(out, rc = daos_errno2der(rc));
	}

	dst_str_len = strlen(ap->dst);
	D_STRNDUP(dst_str, ap->dst, dst_str_len);
	if (dst_str == NULL) {
		fprintf(ap->errstream,
			"Unable to allocate memory for dest path.");
		D_GOTO(out, rc = -DER_NOMEM);
	}
	rc = dm_parse_path(&dst_cp_type, dst_str, dst_str_len,
			   &ca.dst_p_uuid, &ca.dst_c_uuid);
	if (rc != 0) {
		fprintf(ap->errstream,
			"failed to parse destination path: %d\n", rc);
		D_GOTO(out, rc);
	}

	if (!uuid_is_null(ca.dst_c_uuid)) {
		/* make sure destination container does not already exist
		 * for object level copies
		 */
		rc = daos_pool_connect(ca.dst_p_uuid, ap->sysname,
				       DAOS_PC_RW, &ca.dst_poh, NULL, NULL);
		if (rc != 0) {
			fprintf(ap->errstream,
				"failed to connect to destination "
				"pool: %d\n", rc);
			D_GOTO(out, rc);
		}
		/* make sure this destination container doesn't exist already,
		 * if it does, exit
		 */
		rc = daos_cont_open(ca.dst_poh, ca.dst_c_uuid, DAOS_COO_RW,
				    &ca.dst_coh, &dst_cont_info, NULL);
		if (rc == 0) {
			fprintf(ap->errstream,
				"This destination container already "
				"exists, please provide a destination "
				"container uuid that does not exist already, "
				"or provide an existing pool or new UNS path "
				"of the form:\n\t--dst </$pool> | "
				"<path/to/uns>\n");
			/* disconnect from only destination and exit */
			rc = daos_cont_close(ca.dst_coh, NULL);
			if (rc != 0) {
				fprintf(ap->errstream,
					"failed to close destination "
					"container (%d)\n", rc);
				D_GOTO(out, rc);
			}
			rc = daos_pool_disconnect(ca.dst_poh, NULL);
			if (rc != 0) {
				fprintf(ap->errstream,
					"failed to disconnect from "
					"destination pool "DF_UUIDF ": %s "
					"(%d)\n", DP_UUID(ca.dst_p_uuid),
					d_errdesc(rc), rc);
				D_GOTO(out, rc);
			}
			D_GOTO(out, rc = 1);
		}
	} else {
		/* if container UUID has not been provided generate one */
		uuid_generate(ca.dst_c_uuid);
	}

	rc = dm_connect(ap, is_posix_copy, &dst_cp_type, &src_cp_type,
			&ca, ap->sysname, ap->dst, &src_cont_info,
			&dst_cont_info);
	if (rc != 0) {
		D_GOTO(out_disconnect, rc);
	}
	rc = daos_cont_create_snap_opt(ca.src_coh,
				       &epoch, NULL,
			       DAOS_SNAP_OPT_CR | DAOS_SNAP_OPT_OIT, NULL);
	if (rc) {
		fprintf(ap->errstream, "failed to create snapshot: %d\n", rc);
		D_GOTO(out_disconnect, rc);
	}
	rc = daos_oit_open(ca.src_coh, epoch, &toh, NULL);
	if (rc != 0) {
		fprintf(ap->errstream, "failed to open object iterator\n");
		D_GOTO(out_snap, rc);
	}
	memset(&anchor, 0, sizeof(anchor));
	while (!daos_anchor_is_eof(&anchor)) {
		oids_nr = OID_ARR_SIZE;
		rc = daos_oit_list(toh, oids, &oids_nr, &anchor, NULL);
		if (rc != 0) {
			fprintf(ap->errstream, "failed to list objects\n");
			D_GOTO(out_oit, rc);
		}

		/* list object ID's */
		for (i = 0; i < oids_nr; i++) {
			rc = daos_obj_open(ca.src_coh, oids[i],
					   0, &oh, NULL);
			if (rc != 0) {
				fprintf(ap->errstream, "failed to open source "
					"object\n");
				D_GOTO(out_oit, rc);
			}
			rc = daos_obj_open(ca.dst_coh, oids[i], 0,
					   &dst_oh, NULL);
			if (rc != 0) {
				fprintf(ap->errstream,
					"failed to open destination object\n");
				D_GOTO(err_dst, rc);
			}
			rc = cont_clone_list_dkeys(ap, &oh, &dst_oh);
			if (rc != 0) {
				fprintf(ap->errstream, "failed to list keys\n");
				D_GOTO(err_obj, rc);
			}
			rc = daos_obj_close(oh, NULL);
			if (rc != 0) {
				fprintf(ap->errstream, "failed to close source "
					"object: %d\n", rc);
				D_GOTO(out_oit, rc);
			}
			rc = daos_obj_close(dst_oh, NULL);
			if (rc != 0) {
				fprintf(ap->errstream,
				"failed to close destination "
				"object: %d\n", rc);
				D_GOTO(err_dst, rc);
			}
		}
	}
	D_GOTO(out_oit, rc);
err_obj:
	rc = daos_obj_close(dst_oh, NULL);
	if (rc != 0) {
		fprintf(ap->errstream,
			"failed to close destination object: %d\n", rc);
	}
err_dst:
	rc = daos_obj_close(oh, NULL);
	if (rc != 0) {
		fprintf(ap->errstream,
			"failed to close source object: %d\n", rc);
	}
out_oit:
	rc = daos_oit_close(toh, NULL);
	if (rc != 0) {
		fprintf(ap->errstream,
			"failed to close object iterator: %d\n", rc);
		D_GOTO(out, rc);
	}
out_snap:
	epr.epr_lo = epoch;
	epr.epr_hi = epoch;
	rc = daos_cont_destroy_snap(ca.src_coh, epr, NULL);
	if (rc != 0) {
		fprintf(ap->errstream, "failed to destroy snapshot: %d\n", rc);
	}
out_disconnect:
	/* close src and dst pools, conts */
	rc = dm_disconnect(ap, is_posix_copy, &ca, &src_cp_type,
			   &dst_cp_type);
	if (rc != 0) {
		fprintf(ap->errstream, "failed to disconnect: %d\n", rc);
	}
out:
	if (rc == 0) {
		fprintf(ap->outstream, "Successfully copied to destination "
			"container "DF_UUIDF "\n", DP_UUID(ca.dst_c_uuid));
	}
	D_FREE(src_str);
	D_FREE(dst_str);
	D_FREE(ca.src);
	D_FREE(ca.dst);
	return rc;
}

static int
print_acl(struct cmd_args_s *ap, FILE *outstream, daos_prop_t *acl_prop,
	  bool verbose)
{
	int			rc = 0;
	struct daos_prop_entry	*entry = {0};
	struct daos_acl		*acl = NULL;

	entry = daos_prop_entry_get(acl_prop, DAOS_PROP_CO_ACL);
	if (entry != NULL)
		acl = entry->dpe_val_ptr;

	entry = daos_prop_entry_get(acl_prop, DAOS_PROP_CO_OWNER);
	if (entry != NULL && entry->dpe_str != NULL)
		fprintf(outstream, "# Owner: %s\n", entry->dpe_str);

	entry = daos_prop_entry_get(acl_prop, DAOS_PROP_CO_OWNER_GROUP);
	if (entry != NULL && entry->dpe_str != NULL)
		fprintf(outstream, "# Owner-Group: %s\n", entry->dpe_str);

	rc = daos_acl_to_stream(outstream, acl, verbose);
	if (rc != 0) {
		fprintf(ap->errstream, "failed to print ACL: %s (%d)\n",
			d_errstr(rc), rc);
	}

	return rc;
}

int
cont_get_acl_hdlr(struct cmd_args_s *ap)
{
	int		rc;
	daos_prop_t	*prop = NULL;
	FILE		*outstream = ap->outstream;

	if (ap->outfile) {
		int fd;
		int flags = O_CREAT | O_WRONLY;

		/* Ensure we don't overwrite some existing file without the
		 * force option.
		 */
		if (!ap->force) {
			flags |= O_EXCL;
		}

		fd = open(ap->outfile, flags, 0644);
		if (fd < 0) {
			fprintf(ap->errstream,
				"Unable to create output file: %s\n",
				strerror(errno));
			return daos_errno2der(errno);
		}

		outstream = fdopen(fd, "w");
		if (outstream == NULL) {
			fprintf(ap->errstream,
				"Unable to stream to output file: %s\n",
				strerror(errno));
			return daos_errno2der(errno);
		}
	}

	rc = daos_cont_get_acl(ap->cont, &prop, NULL);
	if (rc != 0) {
		fprintf(ap->errstream,
			"failed to get ACL for container "DF_UUIDF
			": %s (%d)\n", DP_UUID(ap->c_uuid), d_errdesc(rc), rc);
	} else {
		rc = print_acl(ap, outstream, prop, ap->verbose);
		if (rc == 0 && ap->outfile)
			fprintf(ap->outstream, "Wrote ACL to output file: %s\n",
				ap->outfile);
	}

	if (ap->outfile)
		fclose(outstream);
	daos_prop_free(prop);
	return rc;
}

/*
 * Returns a substring of the line with leading and trailing whitespace trimmed.
 * Doesn't allocate any new memory - trimmed string is just a pointer.
 */
static char *
trim_acl_file_line(char *line)
{
	char *end;

	while (isspace(*line))
		line++;
	if (line[0] == '\0')
		return line;

	end = line + strnlen(line, DAOS_ACL_MAX_ACE_STR_LEN) - 1;
	while (isspace(*end))
		end--;
	end[1] = '\0';

	return line;
}

static int
parse_acl_file(struct cmd_args_s *ap, const char *path, struct daos_acl **acl)
{
	int		rc = 0;
	FILE		*instream;
	char		*line = NULL;
	size_t		line_len = 0;
	char		*trimmed;
	struct daos_ace	*ace;
	struct daos_acl	*tmp_acl;

	instream = fopen(path, "r");
	if (instream == NULL) {
		fprintf(ap->errstream,
			"Unable to read ACL input file '%s': %s\n",
			path, strerror(errno));
		return daos_errno2der(errno);
	}

	tmp_acl = daos_acl_create(NULL, 0);
	if (tmp_acl == NULL) {
		fprintf(ap->errstream, "Unable to allocate memory for ACL\n");
		D_GOTO(out, rc = -DER_NOMEM);
	}

	while (getline(&line, &line_len, instream) != -1) {
		trimmed = trim_acl_file_line(line);

		/* ignore blank lines and comments */
		if (trimmed[0] == '\0' || trimmed[0] == '#') {
			D_FREE(line);
			continue;
		}

		rc = daos_ace_from_str(trimmed, &ace);
		if (rc != 0) {
			fprintf(ap->errstream,
				"Error parsing ACE '%s' from file: %s (%d)\n",
				trimmed, d_errdesc(rc), rc);
			D_GOTO(parse_err, rc);
		}

		rc = daos_acl_add_ace(&tmp_acl, ace);
		daos_ace_free(ace);
		if (rc != 0) {
			fprintf(ap->errstream,
				"Error parsing ACL file: %s (%d)\n",
				d_errdesc(rc), rc);
			D_GOTO(parse_err, rc);
		}

		D_FREE(line);
	}

	if (daos_acl_validate(tmp_acl) != 0) {
		fprintf(ap->errstream, "Content of ACL file is invalid\n");
		D_GOTO(parse_err, rc = -DER_INVAL);
	}

	*acl = tmp_acl;
	D_GOTO(out, rc = 0);

parse_err:
	daos_acl_free(tmp_acl);
out:
	D_FREE(line);
	fclose(instream);
	return rc;
}

int
cont_overwrite_acl_hdlr(struct cmd_args_s *ap)
{
	int		rc;
	struct daos_acl	*acl = NULL;
	daos_prop_t	*prop_out;

	if (!ap->aclfile) {
		fprintf(ap->errstream,
			"Parameter --acl-file is required\n");
		return -DER_INVAL;
	}

	rc = parse_acl_file(ap, ap->aclfile, &acl);
	if (rc != 0)
		return rc;

	rc = daos_cont_overwrite_acl(ap->cont, acl, NULL);
	daos_acl_free(acl);
	if (rc != 0) {
		fprintf(ap->errstream,
			"failed to overwrite ACL for container "DF_UUIDF
			": %s (%d)\n", DP_UUID(ap->c_uuid), d_errdesc(rc), rc);
		return rc;
	}

	rc = daos_cont_get_acl(ap->cont, &prop_out, NULL);
	if (rc != 0) {
		fprintf(ap->errstream,
			"overwrite appeared to succeed, but failed to fetch ACL"
			" for confirmation: %s (%d)\n", d_errdesc(rc), rc);
		return rc;
	}

	rc = print_acl(ap, ap->outstream, prop_out, false);

	daos_prop_free(prop_out);
	return rc;
}

int
cont_update_acl_hdlr(struct cmd_args_s *ap)
{
	int		rc;
	struct daos_acl	*acl = NULL;
	struct daos_ace	*ace = NULL;
	daos_prop_t	*prop_out;

	/* need one or the other, not both */
	if (!ap->aclfile == !ap->entry) {
		fprintf(ap->errstream,
			"either parameter --acl-file or --entry is required\n");
		return -DER_INVAL;
	}

	if (ap->aclfile) {
		rc = parse_acl_file(ap, ap->aclfile, &acl);
		if (rc != 0)
			return rc;
	} else {
		rc = daos_ace_from_str(ap->entry, &ace);
		if (rc != 0) {
			fprintf(ap->errstream,
				"failed to parse entry: %s (%d)\n",
				d_errdesc(rc), rc);
			return rc;
		}

		acl = daos_acl_create(&ace, 1);
		daos_ace_free(ace);
		if (acl == NULL) {
			rc = -DER_NOMEM;
			fprintf(ap->errstream,
				"failed to make ACL from entry: %s "
				"(%d)\n", d_errdesc(rc), rc);
			return rc;
		}
	}

	rc = daos_cont_update_acl(ap->cont, acl, NULL);
	daos_acl_free(acl);
	if (rc != 0) {
		fprintf(ap->errstream, "failed to update ACL for container "
			DF_UUIDF": %s (%d)\n", DP_UUID(ap->c_uuid),
			d_errdesc(rc), rc);
		return rc;
	}

	rc = daos_cont_get_acl(ap->cont, &prop_out, NULL);
	if (rc != 0) {
		fprintf(ap->errstream,
			"update appeared to succeed, but failed to fetch ACL "
			"for confirmation: %s (%d)\n", d_errdesc(rc), rc);
		return rc;
	}

	rc = print_acl(ap, ap->outstream, prop_out, false);

	daos_prop_free(prop_out);
	return rc;
}

int
cont_delete_acl_hdlr(struct cmd_args_s *ap)
{
	int				rc;
	enum daos_acl_principal_type	type;
	char				*name;
	daos_prop_t			*prop_out;

	if (!ap->principal) {
		fprintf(ap->errstream,
			"parameter --principal is required\n");
		return -DER_INVAL;
	}

	rc = daos_acl_principal_from_str(ap->principal, &type, &name);
	if (rc != 0) {
		fprintf(ap->errstream,
			"unable to parse principal string '%s': %s"
			"(%d)\n", ap->principal, d_errdesc(rc), rc);
		return rc;
	}

	rc = daos_cont_delete_acl(ap->cont, type, name, NULL);
	D_FREE(name);
	if (rc != 0) {
		fprintf(ap->errstream, "failed to delete ACL for container "
			DF_UUIDF": %s (%d)\n", DP_UUID(ap->c_uuid),
			d_errdesc(rc), rc);
		return rc;
	}

	rc = daos_cont_get_acl(ap->cont, &prop_out, NULL);
	if (rc != 0) {
		fprintf(ap->errstream,
			"delete appeared to succeed, but failed to fetch ACL "
			"for confirmation: %s (%d)\n", d_errdesc(rc), rc);
		return rc;
	}

	rc = print_acl(ap, ap->outstream, prop_out, false);

	daos_prop_free(prop_out);
	return rc;
}

int
cont_set_owner_hdlr(struct cmd_args_s *ap)
{
	int	rc;

	if (!ap->user && !ap->group) {
		fprintf(ap->errstream,
			"parameter --user or --group is required\n");
		return -DER_INVAL;
	}

	rc = daos_cont_set_owner(ap->cont, ap->user, ap->group, NULL);
	if (rc != 0) {
		fprintf(ap->errstream,
			"failed to set owner for container "DF_UUIDF
			": %s (%d)\n", DP_UUID(ap->c_uuid), d_errdesc(rc), rc);
		return rc;
	}

	fprintf(ap->outstream, "successfully updated owner for container\n");
	return rc;
}

int
cont_rollback_hdlr(struct cmd_args_s *ap)
{
	int	rc;

	if (ap->epc == 0 && ap->snapname_str == NULL) {
		fprintf(ap->errstream,
			"either parameter --epc or --snap is required\n");
		return -DER_INVAL;
	}
	if (ap->epc != 0 && ap->snapname_str != NULL) {
		fprintf(ap->errstream,
			"both parameters --epc and --snap could not be specified\n");
		return -DER_INVAL;
	}

	if (ap->snapname_str != NULL) {
		rc = cont_list_snaps_hdlr(ap);
		if (rc != 0)
			return rc;
	}
	rc = daos_cont_rollback(ap->cont, ap->epc, NULL);
	if (rc != 0) {
		fprintf(ap->errstream, "failed to roll back container "DF_UUIDF
			" to snapshot "DF_U64": %s (%d)\n", DP_UUID(ap->c_uuid),
			ap->epc, d_errdesc(rc), rc);
		return rc;
	}

	fprintf(ap->outstream, "successfully rollback container\n");
	return rc;
}

int
cont_list_objs_hdlr(struct cmd_args_s *ap)
{
	daos_obj_id_t		oids[OID_ARR_SIZE];
	daos_handle_t		oit;
	daos_anchor_t		anchor = {0};
	uint32_t		oids_nr;
	int			rc, i;

	/* create a snapshot with OIT */
	rc = daos_cont_create_snap_opt(ap->cont, &ap->epc, NULL,
				       DAOS_SNAP_OPT_CR | DAOS_SNAP_OPT_OIT,
				       NULL);
	if (rc != 0)
		goto out;

	/* open OIT */
	rc = daos_oit_open(ap->cont, ap->epc, &oit, NULL);
	if (rc != 0) {
		fprintf(ap->errstream,
			"open of container's OIT failed: "DF_RC"\n", DP_RC(rc));
		goto out_snap;
	}

	while (!daos_anchor_is_eof(&anchor)) {
		oids_nr = OID_ARR_SIZE;
		rc = daos_oit_list(oit, oids, &oids_nr, &anchor, NULL);
		if (rc != 0) {
			fprintf(ap->errstream,
				"object IDs enumeration failed: "DF_RC"\n",
				DP_RC(rc));
			D_GOTO(out_close, rc);
		}

		for (i = 0; i < oids_nr; i++)
			D_PRINT(DF_OID"\n", DP_OID(oids[i]));
	}

out_close:
	daos_oit_close(oit, NULL);
out_snap:
	cont_destroy_snap_hdlr(ap);
out:
	return rc;
}

int
obj_query_hdlr(struct cmd_args_s *ap)
{
	struct daos_obj_layout *layout;
	int			i;
	int			j;
	int			rc;

	rc = daos_obj_layout_get(ap->cont, ap->oid, &layout);
	if (rc) {
		fprintf(ap->errstream,
			"failed to retrieve layout for object "DF_OID
			": %s (%d)\n", DP_OID(ap->oid), d_errdesc(rc), rc);
		D_GOTO(out, rc);
	}

	/* Print the object layout */
	fprintf(ap->outstream,
		"oid: "DF_OID" ver %d grp_nr: %d\n", DP_OID(ap->oid),
		layout->ol_ver, layout->ol_nr);

	for (i = 0; i < layout->ol_nr; i++) {
		struct daos_obj_shard *shard;

		shard = layout->ol_shards[i];
		fprintf(ap->outstream, "grp: %d\n", i);
		for (j = 0; j < shard->os_replica_nr; j++)
			fprintf(ap->outstream, "replica %d %d\n", j,
				shard->os_shard_loc[j].sd_rank);
	}

	daos_obj_layout_free(layout);

out:
	return rc;
}<|MERGE_RESOLUTION|>--- conflicted
+++ resolved
@@ -119,13 +119,8 @@
 					"auto" : "manual");
 		if (entry->dpe_val & ~(DAOS_SELF_HEAL_AUTO_EXCLUDE |
 				       DAOS_SELF_HEAL_AUTO_REBUILD))
-<<<<<<< HEAD
 			D_PRINT("unknown bits set in self-healing property"
 				"("DF_X64")\n", entry->dpe_val);
-=======
-			D_PRINT("unknown bits set in self-healing property ("
-				DF_X64")\n", entry->dpe_val);
->>>>>>> b29a0334
 	}
 
 	entry = daos_prop_entry_get(props, DAOS_PROP_PO_RECLAIM);
