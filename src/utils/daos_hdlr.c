--- conflicted
+++ resolved
@@ -3009,14 +3009,9 @@
 			rc = dfs_mount(ca->dst_poh, ca->dst_coh, O_RDWR,
 				       &dst_file_dfs->dfs);
 			if (rc != 0) {
-<<<<<<< HEAD
-				fprintf(stderr, "dfs mount on destination "
-					"failed: " DF_RC"\n", DP_RC(rc));
-=======
 				fprintf(ap->errstream,
 				"dfs mount on destination "
 				"failed: %d\n", rc);
->>>>>>> b5df9078
 				D_GOTO(err_dst, rc);
 			}
 		}
