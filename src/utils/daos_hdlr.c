/**
 * (C) Copyright 2016-2021 Intel Corporation.
 *
 * SPDX-License-Identifier: BSD-2-Clause-Patent
 */

/* daos_hdlr.c - resource and operation-specific handler functions
 * invoked by daos(8) utility
 */

#define D_LOGFAC	DD_FAC(client)
#define ENUM_KEY_BUF		128 /* size of each dkey/akey */
#define ENUM_LARGE_KEY_BUF	(512 * 1024) /* 512k large key */
#define ENUM_DESC_NR		5 /* number of keys/records returned by enum */
#define ENUM_DESC_BUF		512 /* all keys/records returned by enum */

#include <stdio.h>
#include <dirent.h>
#include <libgen.h>
#include <sys/xattr.h>
#include <sys/types.h>
#include <sys/stat.h>
#include <fcntl.h>
#include <daos.h>
#include <daos/common.h>
#include <daos/checksum.h>
#include <daos/rpc.h>
#include <daos/debug.h>
#include <daos/object.h>

#include "daos_types.h"
#include "daos_api.h"
#include "daos_fs.h"
#include "daos_uns.h"
#include "daos_prop.h"

#include "daos_hdlr.h"

#define NUM_DIRENTS 24
#define MAX_FILENAME 256
#define OID_ARR_SIZE 8

struct fs_copy_dirent {
	dfs_obj_t *dir;
	struct dirent ents[NUM_DIRENTS];
	daos_anchor_t anchor;
	uint32_t num_ents;
};

struct file_dfs {
	enum {POSIX, DAOS} type;
	int fd;
	daos_off_t offset;
	dfs_obj_t *obj;
	dfs_t *dfs;
};

struct dm_args {
	char *src;
	char *dst;
	uuid_t src_p_uuid;
	uuid_t src_c_uuid;
	uuid_t dst_p_uuid;
	uuid_t dst_c_uuid;
	daos_handle_t src_poh;
	daos_handle_t src_coh;
	daos_handle_t dst_poh;
	daos_handle_t dst_coh;
	uint32_t cont_prop_oid;
	uint32_t cont_prop_layout;
	uint64_t cont_layout;
	uint64_t cont_oid;

};

static int
parse_acl_file(struct cmd_args_s *ap, const char *path, struct daos_acl **acl);

/* TODO: implement these pool op functions
 * int pool_stat_hdlr(struct cmd_args_s *ap);
 */

static int
pool_decode_props(struct cmd_args_s *ap, daos_prop_t *props)
{
	struct daos_prop_entry		*entry;
	int				rc = 0;

	/* unset properties should get default value */

	entry = daos_prop_entry_get(props, DAOS_PROP_PO_LABEL);
	if (entry == NULL || entry->dpe_str == NULL) {
		fprintf(ap->errstream, "label property not found\n");
		rc = -DER_INVAL;
	} else {
		D_PRINT("label:\t\t\t%s\n", entry->dpe_str);
	}

	entry = daos_prop_entry_get(props, DAOS_PROP_PO_SPACE_RB);
	if (entry == NULL) {
		fprintf(ap->errstream,
			"rebuild space ratio property not found\n");
		rc = -DER_INVAL;
	} else {
		D_PRINT("rebuild space ratio:\t"DF_U64"%%\n", entry->dpe_val);
	}

	entry = daos_prop_entry_get(props, DAOS_PROP_PO_SELF_HEAL);
	if (entry == NULL) {
		fprintf(ap->errstream, "self-healing property not found\n");
		rc = -DER_INVAL;
	} else {
		D_PRINT("self-healing:\t\t");
		D_PRINT("%s-exclude,", entry->dpe_val &
				       DAOS_SELF_HEAL_AUTO_EXCLUDE ?
				       "auto" : "manual");
		D_PRINT("%s-rebuild\n", entry->dpe_val &
					DAOS_SELF_HEAL_AUTO_REBUILD ?
					"auto" : "manual");
		if (entry->dpe_val & ~(DAOS_SELF_HEAL_AUTO_EXCLUDE |
				       DAOS_SELF_HEAL_AUTO_REBUILD))
			D_PRINT("unknown bits set in self-healing property ("
				DF_X64")\n", entry->dpe_val);
	}

	entry = daos_prop_entry_get(props, DAOS_PROP_PO_RECLAIM);
	if (entry == NULL) {
		fprintf(ap->errstream, "reclaim property not found\n");
		rc = -DER_INVAL;
	} else {
		D_PRINT("reclaim strategy:\t");
		switch (entry->dpe_val) {
		case DAOS_RECLAIM_DISABLED:
			D_PRINT("disabled\n");
			break;
		case DAOS_RECLAIM_LAZY:
			D_PRINT("lazy\n");
			break;
		case DAOS_RECLAIM_SNAPSHOT:
			D_PRINT("snapshot\n");
			break;
		case DAOS_RECLAIM_BATCH:
			D_PRINT("batch\n");
			break;
		case DAOS_RECLAIM_TIME:
			D_PRINT("time\n");
			break;
		default:
			D_PRINT("<unknown value> ("DF_X64")\n", entry->dpe_val);
			break;
		}
	}

	entry = daos_prop_entry_get(props, DAOS_PROP_PO_EC_CELL_SZ);
	if (entry == NULL) {
		fprintf(stderr, "EC cell size not found\n");
		rc = -DER_INVAL;
	} else {
		if (!daos_ec_cs_valid(entry->dpe_val)) {
			D_PRINT("Invalid EC cell size: %u\n",
				(uint32_t)entry->dpe_val);
		} else {
			D_PRINT("EC cell size = %u\n",
				(uint32_t)entry->dpe_val);
		}
	}

	entry = daos_prop_entry_get(props, DAOS_PROP_PO_OWNER);
	if (entry == NULL || entry->dpe_str == NULL) {
		fprintf(ap->errstream, "owner property not found\n");
		rc = -DER_INVAL;
	} else {
		D_PRINT("owner:\t\t\t%s\n", entry->dpe_str);
	}

	entry = daos_prop_entry_get(props, DAOS_PROP_PO_OWNER_GROUP);
	if (entry == NULL || entry->dpe_str == NULL) {
		fprintf(ap->errstream, "owner-group property not found\n");
		rc = -DER_INVAL;
	} else {
		D_PRINT("owner-group:\t\t%s\n", entry->dpe_str);
	}

	entry = daos_prop_entry_get(props, DAOS_PROP_PO_ACL);
	if (entry == NULL || entry->dpe_val_ptr == NULL) {
		fprintf(ap->errstream, "acl property not found\n");
		rc = -DER_INVAL;
	} else {
		daos_acl_dump(entry->dpe_val_ptr);
	}

	return rc;
}

int
pool_get_prop_hdlr(struct cmd_args_s *ap)
{
	daos_prop_t	*prop_query;
	int		rc = 0;
	int		rc2;

	assert(ap != NULL);
	assert(ap->p_op == POOL_GET_PROP);

	rc = daos_pool_connect(ap->p_uuid, ap->sysname,
			       DAOS_PC_RO, &ap->pool,
			       NULL /* info */, NULL /* ev */);
	if (rc != 0) {
		fprintf(ap->errstream, "failed to connect to pool "DF_UUIDF
			": %s (%d)\n", DP_UUID(ap->p_uuid), d_errdesc(rc), rc);
		D_GOTO(out, rc);
	}

	prop_query = daos_prop_alloc(0);
	if (prop_query == NULL)
		D_GOTO(out_disconnect, rc = -DER_NOMEM);

	rc = daos_pool_query(ap->pool, NULL, NULL, prop_query, NULL);
	if (rc != 0) {
		fprintf(ap->errstream,
			"failed to query properties for pool "DF_UUIDF
			": %s (%d)\n", DP_UUID(ap->p_uuid), d_errdesc(rc), rc);
		D_GOTO(out_disconnect, rc);
	}

	D_PRINT("Pool properties for "DF_UUIDF" :\n", DP_UUID(ap->p_uuid));

	rc = pool_decode_props(ap, prop_query);

out_disconnect:
	daos_prop_free(prop_query);

	/* Pool disconnect  in normal and error flows: preserve rc */
	rc2 = daos_pool_disconnect(ap->pool, NULL);
	if (rc2 != 0)
		fprintf(ap->errstream, "failed to disconnect from pool "DF_UUIDF
			": %s (%d)\n", DP_UUID(ap->p_uuid), d_errdesc(rc2),
			rc2);

	if (rc == 0)
		rc = rc2;
out:
	return rc;
}

int
pool_set_attr_hdlr(struct cmd_args_s *ap)
{
	size_t	value_size;
	int	rc = 0;
	int	rc2;

	assert(ap != NULL);
	assert(ap->p_op == POOL_SET_ATTR);

	if (ap->attrname_str == NULL || ap->value_str == NULL) {
		fprintf(ap->errstream,
			"both attribute name and value must be provided\n");
		D_GOTO(out, rc = -DER_INVAL);
	}

	rc = daos_pool_connect(ap->p_uuid, ap->sysname,
			       DAOS_PC_RW, &ap->pool,
			       NULL /* info */, NULL /* ev */);
	if (rc != 0) {
		fprintf(ap->errstream, "failed to connect to pool "DF_UUIDF
			": %s (%d)\n", DP_UUID(ap->p_uuid), d_errdesc(rc), rc);
		D_GOTO(out, rc);
	}

	value_size = strlen(ap->value_str);
	rc = daos_pool_set_attr(ap->pool, 1,
				(const char * const*)&ap->attrname_str,
				(const void * const*)&ap->value_str,
				(const size_t *)&value_size, NULL);
	if (rc != 0) {
		fprintf(ap->errstream,
			"failed to set attribute '%s' for pool "DF_UUIDF
			": %s (%d)\n", ap->attrname_str, DP_UUID(ap->p_uuid),
			d_errdesc(rc), rc);
		D_GOTO(out_disconnect, rc);
	}

out_disconnect:
	/* Pool disconnect  in normal and error flows: preserve rc */
	rc2 = daos_pool_disconnect(ap->pool, NULL);
	if (rc2 != 0)
		fprintf(ap->errstream, "failed to disconnect from pool "DF_UUIDF
			": %s (%d)\n", DP_UUID(ap->p_uuid), d_errdesc(rc2),
			rc2);

	if (rc == 0)
		rc = rc2;
out:
	return rc;
}

int
pool_del_attr_hdlr(struct cmd_args_s *ap)
{
	int rc = 0;
	int rc2;

	assert(ap != NULL);
	assert(ap->p_op == POOL_DEL_ATTR);

	if (ap->attrname_str == NULL) {
		fprintf(ap->errstream, "attribute name must be provided\n");
		D_GOTO(out, rc = -DER_INVAL);
	}

	rc = daos_pool_connect(ap->p_uuid, ap->sysname,
			       DAOS_PC_RW, &ap->pool,
			       NULL /* info */, NULL /* ev */);
	if (rc != 0) {
		fprintf(ap->errstream, "failed to connect to pool "DF_UUIDF
			": %s (%d)\n", DP_UUID(ap->p_uuid), d_errdesc(rc), rc);
		D_GOTO(out, rc);
	}

	rc = daos_pool_del_attr(ap->pool, 1,
				(const char * const*)&ap->attrname_str, NULL);
	if (rc != 0) {
		fprintf(ap->errstream,
			"failed to delete attribute '%s' for pool "
			DF_UUIDF": %s (%d)\n", ap->attrname_str,
			DP_UUID(ap->p_uuid), d_errdesc(rc), rc);
		D_GOTO(out_disconnect, rc);
	}

out_disconnect:
	/* Pool disconnect  in normal and error flows: preserve rc */
	rc2 = daos_pool_disconnect(ap->pool, NULL);
	if (rc2 != 0)
		fprintf(ap->errstream, "failed to disconnect from pool "DF_UUIDF
			": %s (%d)\n", DP_UUID(ap->p_uuid), d_errdesc(rc2),
			rc2);

	if (rc == 0)
		rc = rc2;
out:
	return rc;
}

int
pool_get_attr_hdlr(struct cmd_args_s *ap)
{
	size_t	attr_size, expected_size;
	char	*buf = NULL;
	int	rc = 0;
	int	rc2;

	assert(ap != NULL);
	assert(ap->p_op == POOL_GET_ATTR);

	if (ap->attrname_str == NULL) {
		fprintf(ap->errstream, "attribute name must be provided\n");
		D_GOTO(out, rc = -DER_INVAL);
	}

	rc = daos_pool_connect(ap->p_uuid, ap->sysname,
			       DAOS_PC_RO, &ap->pool,
			       NULL /* info */, NULL /* ev */);
	if (rc != 0) {
		fprintf(ap->errstream, "failed to connect to pool "DF_UUIDF
			": %s (%d)\n", DP_UUID(ap->p_uuid), d_errdesc(rc), rc);
		D_GOTO(out, rc);
	}

	/* evaluate required size to get attr */
	attr_size = 0;
	rc = daos_pool_get_attr(ap->pool, 1,
				(const char * const*)&ap->attrname_str, NULL,
				&attr_size, NULL);
	if (rc != 0) {
		fprintf(ap->errstream,
			"failed to retrieve size of attribute '%s' for "
			"pool "DF_UUIDF": %s (%d)\n", ap->attrname_str,
			DP_UUID(ap->p_uuid), d_errdesc(rc), rc);
		D_GOTO(out_disconnect, rc);
	}

	D_PRINT("Pool's '%s' attribute value: ", ap->attrname_str);
	if (attr_size <= 0) {
		D_PRINT("empty attribute\n");
		D_GOTO(out_disconnect, rc);
	}

	D_ALLOC(buf, attr_size);
	if (buf == NULL)
		D_GOTO(out_disconnect, rc = -DER_NOMEM);

	expected_size = attr_size;
	rc = daos_pool_get_attr(ap->pool, 1,
				(const char * const*)&ap->attrname_str,
				(void * const*)&buf, &attr_size, NULL);
	if (rc != 0) {
		fprintf(ap->errstream,
			"failed to get attribute '%s' for pool "DF_UUIDF
			": %s (%d)\n", ap->attrname_str, DP_UUID(ap->p_uuid),
			d_errdesc(rc), rc);
		D_GOTO(out_disconnect, rc);
	}

	if (expected_size < attr_size)
		fprintf(ap->errstream,
			"size required to get attributes has raised, "
			"value has been truncated\n");
	D_PRINT("%s\n", buf);

out_disconnect:
	D_FREE(buf);

	/* Pool disconnect  in normal and error flows: preserve rc */
	rc2 = daos_pool_disconnect(ap->pool, NULL);
	if (rc2 != 0)
		fprintf(ap->errstream, "failed to disconnect from pool "DF_UUIDF
			": %s (%d\n)", DP_UUID(ap->p_uuid), d_errdesc(rc2),
			rc2);

	if (rc == 0)
		rc = rc2;
out:
	return rc;
}

int
pool_list_attrs_hdlr(struct cmd_args_s *ap)
{
	size_t	total_size, expected_size, cur = 0, len;
	char	*buf = NULL;
	int	rc = 0;
	int	rc2;

	assert(ap != NULL);
	assert(ap->p_op == POOL_LIST_ATTRS);

	rc = daos_pool_connect(ap->p_uuid, ap->sysname,
			       DAOS_PC_RO, &ap->pool,
			       NULL /* info */, NULL /* ev */);
	if (rc != 0) {
		fprintf(ap->errstream, "failed to connect to pool "DF_UUIDF
			": %s (%d)\n", DP_UUID(ap->p_uuid), d_errdesc(rc), rc);
		D_GOTO(out, rc);
	}

	/* evaluate required size to get all attrs */
	total_size = 0;
	rc = daos_pool_list_attr(ap->pool, NULL, &total_size, NULL);
	if (rc != 0) {
		fprintf(ap->errstream,
			"failed to list attribute for pool "DF_UUIDF
			": %s (%d)\n", DP_UUID(ap->p_uuid), d_errdesc(rc), rc);
		D_GOTO(out_disconnect, rc);
	}

	D_PRINT("Pool attributes:\n");
	if (total_size == 0) {
		D_PRINT("No attributes\n");
		D_GOTO(out_disconnect, rc);
	}

	D_ALLOC(buf, total_size);
	if (buf == NULL)
		D_GOTO(out_disconnect, rc = -DER_NOMEM);

	expected_size = total_size;
	rc = daos_pool_list_attr(ap->pool, buf, &total_size, NULL);
	if (rc != 0) {
		fprintf(ap->errstream,
			"failed to list attribute for pool "DF_UUIDF
			": %s (%d)\n", DP_UUID(ap->p_uuid), d_errdesc(rc), rc);
		D_GOTO(out_disconnect, rc);
	}

	if (expected_size < total_size)
		fprintf(ap->errstream,
			"size required to gather all attributes has raised,"
			" list has been truncated\n");
	while (cur < total_size) {
		len = strnlen(buf + cur, total_size - cur);
		if (len == total_size - cur) {
			fprintf(ap->errstream,
				"end of buf reached but no end of string"
				" encountered, ignoring\n");
			break;
		}
		D_PRINT("%s\n", buf + cur);
		cur += len + 1;
	}

out_disconnect:
	D_FREE(buf);

	/* Pool disconnect  in normal and error flows: preserve rc */
	rc2 = daos_pool_disconnect(ap->pool, NULL);
	if (rc2 != 0)
		fprintf(ap->errstream, "failed to disconnect from pool "DF_UUIDF
			": %s (%d)\n", DP_UUID(ap->p_uuid), d_errdesc(rc2),
			rc2);

	if (rc == 0)
		rc = rc2;
out:
	return rc;
}

int
pool_list_containers_hdlr(struct cmd_args_s *ap)
{
	daos_size_t			 ncont = 0;
	const daos_size_t		 extra_cont_margin = 16;
	struct daos_pool_cont_info	*conts = NULL;
	int				 i;
	int				 rc = 0;
	int				 rc2;

	assert(ap != NULL);
	assert(ap->p_op == POOL_LIST_CONTAINERS);

	rc = daos_pool_connect(ap->p_uuid, ap->sysname,
			       DAOS_PC_RO, &ap->pool,
			       NULL /* info */, NULL /* ev */);
	if (rc != 0) {
		fprintf(ap->errstream, "failed to connect to pool "DF_UUIDF
			": %s (%d)\n", DP_UUID(ap->p_uuid), d_errdesc(rc), rc);
		D_GOTO(out, rc);
	}

	/* Issue first API call to get current number of containers */
	rc = daos_pool_list_cont(ap->pool, &ncont, NULL /* cbuf */,
				 NULL /* ev */);
	if (rc != 0) {
		fprintf(ap->errstream,
			"failed to retrieve number of containers for "
			"pool "DF_UUIDF": %s (%d)\n", DP_UUID(ap->p_uuid),
			d_errdesc(rc), rc);
		D_GOTO(out_disconnect, rc);
	}

	/* If no containers, no need for a second call */
	if (ncont == 0)
		D_GOTO(out_disconnect, rc);

	/* Allocate conts[] with some margin to avoid -DER_TRUNC if more
	 * containers were created after the first call
	 */
	ncont += extra_cont_margin;
	D_ALLOC_ARRAY(conts, ncont);
	if (conts == NULL) {
		rc = -DER_NOMEM;
		fprintf(ap->errstream, "failed to allocate memory for "
			"pool "DF_UUIDF": %s (%d)\n", DP_UUID(ap->p_uuid),
			d_errdesc(rc), rc);
		D_GOTO(out_disconnect, 0);
	}

	rc = daos_pool_list_cont(ap->pool, &ncont, conts, NULL /* ev */);
	if (rc != 0) {
		fprintf(ap->errstream,
			"failed to list containers for pool "DF_UUIDF
			": %s (%d)\n", DP_UUID(ap->p_uuid), d_errdesc(rc), rc);
		D_GOTO(out_free, rc);
	}

	for (i = 0; i < ncont; i++) {
		D_PRINT(DF_UUIDF"\n", DP_UUID(conts[i].pci_uuid));
	}

out_free:
	D_FREE(conts);

out_disconnect:
	/* Pool disconnect  in normal and error flows: preserve rc */
	rc2 = daos_pool_disconnect(ap->pool, NULL);
	/* Automatically retry in case of DER_NOMEM.  This is to allow the
	 * NLT testing to correctly stress-test all code paths and not
	 * register any memory leaks.
	 * TODO: Move this retry login into daos_pool_disconnect()
	 * or work out another way to effectively shut down and release
	 * resources in this case.
	 */
	if (rc2 == -DER_NOMEM)
		rc2 = daos_pool_disconnect(ap->pool, NULL);
	if (rc2 != 0)
		fprintf(ap->errstream, "failed to disconnect from pool "DF_UUIDF
			": %s (%d)\n", DP_UUID(ap->p_uuid), d_errdesc(rc2),
			rc2);

	if (rc == 0)
		rc = rc2;
out:
	return rc;
}

int
pool_query_hdlr(struct cmd_args_s *ap)
{
	daos_pool_info_t		 pinfo = {0};
	struct daos_pool_space		*ps = &pinfo.pi_space;
	struct daos_rebuild_status	*rstat = &pinfo.pi_rebuild_st;
	int				 i;
	int				rc = 0;
	int				rc2;

	assert(ap != NULL);
	assert(ap->p_op == POOL_QUERY);

	rc = daos_pool_connect(ap->p_uuid, ap->sysname,
			       DAOS_PC_RO, &ap->pool,
			       NULL /* info */, NULL /* ev */);
	if (rc != 0) {
		fprintf(ap->errstream, "failed to connect to pool "DF_UUIDF
			": %s (%d)\n", DP_UUID(ap->p_uuid), d_errdesc(rc), rc);
		D_GOTO(out, rc);
	}

	pinfo.pi_bits = DPI_ALL;
	rc = daos_pool_query(ap->pool, NULL, &pinfo, NULL, NULL);
	if (rc != 0) {
		fprintf(ap->errstream,
			"failed to query pool "DF_UUIDF": %s (%d)\n",
			DP_UUID(ap->p_uuid), d_errdesc(rc), rc);
		D_GOTO(out_disconnect, rc);
	}
	D_PRINT("Pool "DF_UUIDF", ntarget=%u, disabled=%u, version=%u\n",
		DP_UUID(pinfo.pi_uuid), pinfo.pi_ntargets,
		pinfo.pi_ndisabled, pinfo.pi_map_ver);

	D_PRINT("Pool space info:\n");
	D_PRINT("- Target(VOS) count:%d\n", ps->ps_ntargets);
	for (i = DAOS_MEDIA_SCM; i < DAOS_MEDIA_MAX; i++) {
		D_PRINT("- %s:\n",
			i == DAOS_MEDIA_SCM ? "SCM" : "NVMe");
		D_PRINT("  Total size: "DF_U64"\n",
			ps->ps_space.s_total[i]);
		D_PRINT("  Free: "DF_U64", min:"DF_U64", max:"DF_U64", "
			"mean:"DF_U64"\n", ps->ps_space.s_free[i],
			ps->ps_free_min[i], ps->ps_free_max[i],
			ps->ps_free_mean[i]);
	}

	if (rstat->rs_errno == 0) {
		char	*sstr;

		if (rstat->rs_version == 0)
			sstr = "idle";
		else if (rstat->rs_done)
			sstr = "done";
		else
			sstr = "busy";

		D_PRINT("Rebuild %s, "DF_U64" objs, "DF_U64" recs\n",
			sstr, rstat->rs_obj_nr, rstat->rs_rec_nr);
	} else {
		D_PRINT("Rebuild failed, rc=%d, status=%d\n",
			rc, rstat->rs_errno);
	}

out_disconnect:
	/* Pool disconnect  in normal and error flows: preserve rc */
	rc2 = daos_pool_disconnect(ap->pool, NULL);
	if (rc2 != 0)
		fprintf(ap->errstream, "failed to disconnect from pool "DF_UUIDF
			": %s (%d)\n", DP_UUID(ap->p_uuid), d_errdesc(rc2),
			rc2);

	if (rc == 0)
		rc = rc2;
out:
	return rc;
}

int
cont_check_hdlr(struct cmd_args_s *ap)
{
	daos_obj_id_t		oids[OID_ARR_SIZE];
	daos_handle_t		oit;
	daos_anchor_t		anchor = { 0 };
	time_t			begin;
	time_t			end;
	unsigned long		duration;
	unsigned long		checked = 0;
	unsigned long		skipped = 0;
	unsigned long		inconsistent = 0;
	uint32_t		oids_nr;
	int			rc, i;

	/* Create a snapshot with OIT */
	rc = daos_cont_create_snap_opt(ap->cont, &ap->epc, NULL,
				       DAOS_SNAP_OPT_CR | DAOS_SNAP_OPT_OIT,
				       NULL);
	if (rc != 0)
		goto out;

	/* Open OIT */
	rc = daos_oit_open(ap->cont, ap->epc, &oit, NULL);
	if (rc != 0) {
		fprintf(ap->errstream,
			"open of container's OIT failed: "DF_RC"\n",
			DP_RC(rc));
		goto out_snap;
	}

	begin = time(NULL);

	D_PRINT("check container "DF_UUIDF" stated at: %s\n",
		DP_UUID(ap->c_uuid), ctime(&begin));

	while (!daos_anchor_is_eof(&anchor)) {
		oids_nr = OID_ARR_SIZE;
		rc = daos_oit_list(oit, oids, &oids_nr, &anchor, NULL);
		if (rc != 0) {
			fprintf(ap->errstream,
				"object IDs enumeration failed: "DF_RC"\n",
				DP_RC(rc));
			D_GOTO(out_close, rc);
		}

		for (i = 0; i < oids_nr; i++) {
			rc = daos_obj_verify(ap->cont, oids[i], ap->epc);
			if (rc == -DER_NOSYS) {
				/* XXX: NOT support to verif EC object yet. */
				skipped++;
				continue;
			}

			checked++;
			if (rc == -DER_MISMATCH) {
				fprintf(ap->errstream,
					"found data inconsistency for object: "
					DF_OID"\n", DP_OID(oids[i]));
				inconsistent++;
				continue;
			}

			if (rc < 0) {
				fprintf(ap->errstream,
					"check object "DF_OID" failed: "
					DF_RC"\n", DP_OID(oids[i]), DP_RC(rc));
				D_GOTO(out_close, rc);
			}
		}
	}

	end = time(NULL);
	duration = end - begin;
	if (duration == 0)
		duration = 1;

	if (rc == 0 || rc == -DER_NOSYS || rc == -DER_MISMATCH) {
		fprintf(ap->outstream,
			"check container "DF_UUIDF" completed at: %s\n"
			"checked: %lu\n"
			"skipped: %lu\n"
			"inconsistent: %lu\n"
			"run_time: %lu seconds\n"
			"scan_speed: %lu objs/sec\n",
			DP_UUID(ap->c_uuid), ctime(&end), checked, skipped,
			inconsistent, duration, (checked + skipped) / duration);
		rc = 0;
	}

out_close:
	daos_oit_close(oit, NULL);
out_snap:
	cont_destroy_snap_hdlr(ap);
out:
	return rc;
}

/* TODO implement the following container op functions
 * all with signatures similar to this:
 * int cont_FN_hdlr(struct cmd_args_s *ap)
 *
 * int cont_stat_hdlr()
 */

/* this routine can be used to list all snapshots or to map a snapshot name
 * to its epoch number.
 */
int
cont_list_snaps_hdlr(struct cmd_args_s *ap)
{
	daos_epoch_t	*epochs = NULL;
	char		**names = NULL;
	daos_anchor_t	anchor;
	int		rc;
	int		i;
	int		snaps_count;
	int		expected_count;

	/* evaluate size for listing */
	snaps_count = 0;
	memset(&anchor, 0, sizeof(anchor));
	rc = daos_cont_list_snap(ap->cont, &snaps_count, NULL, NULL, &anchor,
				 NULL);
	if (rc != 0) {
		fprintf(ap->errstream,
			"failed to retrieve number of snapshots for "
			"container "DF_UUIDF": %s (%d)\n", DP_UUID(ap->c_uuid),
			d_errdesc(rc), rc);
		D_GOTO(out, rc);
	}

	if (ap->snapname_str == NULL)
		D_PRINT("Container's snapshots :\n");

	if (!daos_anchor_is_eof(&anchor)) {
		fprintf(ap->errstream, "too many snapshots returned\n");
		D_GOTO(out, rc = -DER_INVAL);
	}
	if (snaps_count == 0) {
		D_PRINT("no snapshots\n");
		D_GOTO(out, rc);
	}

	D_ALLOC_ARRAY(epochs, snaps_count);
	if (epochs == NULL)
		D_GOTO(out, rc = -DER_NOMEM);
	D_ALLOC_ARRAY(names, snaps_count);
	if (names == NULL)
		D_GOTO(out, rc = -DER_NOMEM);
	for (i = 0; i < snaps_count; i++) {
		D_ALLOC_ARRAY(names[i], DAOS_SNAPSHOT_MAX_LEN);
		if (names[i] == NULL)
			D_GOTO(out, rc = -DER_NOMEM);
	}

	expected_count = snaps_count;
	memset(&anchor, 0, sizeof(anchor));
	rc = daos_cont_list_snap(ap->cont, &snaps_count, epochs, names, &anchor,
				 NULL);
	if (rc != 0) {
		fprintf(ap->errstream, "failed to list snapshots for container "
			DF_UUIDF": %s (%d)\n", DP_UUID(ap->c_uuid),
			d_errdesc(rc), rc);
		D_GOTO(out, rc);
	}
	if (expected_count < snaps_count)
		fprintf(ap->errstream,
			"snapshot list has been truncated (size changed)\n");

	if (ap->snapname_str == NULL && ap->epc == 0) {
		for (i = 0; i < min(expected_count, snaps_count); i++)
			D_PRINT(DF_U64" %s\n", epochs[i], names[i]);
	} else {
		for (i = 0; i < min(expected_count, snaps_count); i++)
			if (ap->snapname_str != NULL &&
			    strcmp(ap->snapname_str, names[i]) == 0) {
				ap->epc = epochs[i];
				break;
			} else if (ap->epc == epochs[i]) {
				break;
			}
		if (i == min(expected_count, snaps_count)) {
			if (ap->snapname_str != NULL)
				fprintf(ap->errstream,
					"%s not found in snapshots list\n",
				ap->snapname_str);
			else
				fprintf(ap->errstream,
					DF_U64" not found in snapshots list\n",
					ap->epc);
			rc = -DER_NONEXIST;
		}
	}

out:
	D_FREE(epochs);
	if (names != NULL) {
		for (i = 0; i < snaps_count; i++)
			D_FREE(names[i]);
		D_FREE(names);
	}

	return rc;
}

int
cont_create_snap_hdlr(struct cmd_args_s *ap)
{
	int rc;

	rc = daos_cont_create_snap(ap->cont, &ap->epc, ap->snapname_str, NULL);
	if (rc != 0) {
		fprintf(ap->errstream,
			"failed to create snapshot for container "
			DF_UUIDF": %s (%d)\n", DP_UUID(ap->c_uuid),
			d_errdesc(rc), rc);
		D_GOTO(out, rc);
	}

	fprintf(ap->outstream,
		"snapshot/epoch "DF_U64" has been created\n", ap->epc);
out:
	return rc;
}

int
cont_destroy_snap_hdlr(struct cmd_args_s *ap)
{
	daos_epoch_range_t epr;
	int rc;

	if (ap->epc == 0 &&
	    (ap->epcrange_begin == 0 || ap->epcrange_end == 0)) {
		fprintf(ap->errstream,
			"a single epoch or a range must be provided\n");
		D_GOTO(out, rc = -DER_INVAL);
	}
	if (ap->epc != 0 &&
	    (ap->epcrange_begin != 0 || ap->epcrange_end != 0)) {
		fprintf(ap->errstream,
			"both a single epoch and a range not allowed\n");
		D_GOTO(out, rc = -DER_INVAL);
	}

	if (ap->epc != 0) {
		epr.epr_lo = ap->epc;
		epr.epr_hi = ap->epc;
	} else {
		epr.epr_lo = ap->epcrange_begin;
		epr.epr_hi = ap->epcrange_end;
	}

	rc = daos_cont_destroy_snap(ap->cont, epr, NULL);
	if (rc != 0) {
		fprintf(ap->errstream,
			"failed to destroy snapshots for container "
			DF_UUIDF": %s (%d)\n", DP_UUID(ap->c_uuid),
			d_errdesc(rc), rc);
		D_GOTO(out, rc);
	}

out:
	return rc;
}

int
cont_set_attr_hdlr(struct cmd_args_s *ap)
{
	size_t	value_size;
	int	rc = 0;

	if (ap->attrname_str == NULL || ap->value_str == NULL) {
		fprintf(ap->errstream,
			"both attribute name and value must be provided\n");
		D_GOTO(out, rc = -DER_INVAL);
	}

	value_size = strlen(ap->value_str);
	rc = daos_cont_set_attr(ap->cont, 1,
				(const char * const*)&ap->attrname_str,
				(const void * const*)&ap->value_str,
				(const size_t *)&value_size, NULL);
	if (rc != 0) {
		fprintf(ap->errstream,
			"failed to set attribute '%s' for container "
			DF_UUIDF": %s (%d)\n", ap->attrname_str,
			DP_UUID(ap->c_uuid), d_errdesc(rc), rc);
		D_GOTO(out, rc);
	}

out:
	return rc;
}

int
cont_del_attr_hdlr(struct cmd_args_s *ap)
{
	int rc = 0;

	if (ap->attrname_str == NULL) {
		fprintf(ap->errstream, "attribute name must be provided\n");
		D_GOTO(out, rc = -DER_INVAL);
	}

	rc = daos_cont_del_attr(ap->cont, 1,
				(const char * const*)&ap->attrname_str, NULL);
	if (rc != 0) {
		fprintf(ap->errstream,
			"failed to delete attribute '%s' for container "
			DF_UUIDF": %s (%d)\n", ap->attrname_str,
			DP_UUID(ap->c_uuid), d_errdesc(rc), rc);
		D_GOTO(out, rc);
	}

out:
	return rc;
}

int
cont_get_attr_hdlr(struct cmd_args_s *ap)
{
	size_t	attr_size, expected_size;
	char	*buf = NULL;
	int	rc = 0;

	if (ap->attrname_str == NULL) {
		fprintf(ap->errstream, "attribute name must be provided\n");
		D_GOTO(out, rc = -DER_INVAL);
	}

	/* evaluate required size to get attr */
	attr_size = 0;
	rc = daos_cont_get_attr(ap->cont, 1,
				(const char * const*)&ap->attrname_str, NULL,
				&attr_size, NULL);
	if (rc != 0) {
		fprintf(ap->errstream,
			"failed to retrieve size of attribute '%s' for "
			"container "DF_UUIDF": %s (%d)\n", ap->attrname_str,
			DP_UUID(ap->c_uuid), d_errdesc(rc), rc);
		D_GOTO(out, rc);
	}

	D_PRINT("Container's '%s' attribute value: ", ap->attrname_str);
	if (attr_size <= 0) {
		D_PRINT("empty attribute\n");
		D_GOTO(out, rc);
	}

	D_ALLOC(buf, attr_size);
	if (buf == NULL)
		D_GOTO(out, rc = -DER_NOMEM);

	expected_size = attr_size;
	rc = daos_cont_get_attr(ap->cont, 1,
				(const char * const*)&ap->attrname_str,
				(void * const*)&buf, &attr_size, NULL);
	if (rc != 0) {
		fprintf(ap->errstream,
			"failed to get attribute '%s' for container "
			DF_UUIDF": %s (%d)\n", ap->attrname_str,
			DP_UUID(ap->c_uuid), d_errdesc(rc), rc);
		D_GOTO(out, rc);
	}

	if (expected_size < attr_size)
		fprintf(ap->errstream,
			"attributes list has been truncated (size changed)\n");

	D_PRINT("%s\n", buf);

out:
	D_FREE(buf);

	return rc;
}

int
cont_list_attrs_hdlr(struct cmd_args_s *ap)
{
	size_t	size;
	size_t	total_size;
	size_t	expected_size;
	size_t	cur = 0;
	size_t	len;
	char	*buf = NULL;
	int	rc = 0;

	/* evaluate required size to get all attrs */
	total_size = 0;
	rc = daos_cont_list_attr(ap->cont, NULL, &total_size, NULL);
	if (rc != 0) {
		fprintf(ap->errstream,
			"failed to retrieve number of attributes for "
			"container "DF_UUIDF": %s (%d)\n", DP_UUID(ap->c_uuid),
			d_errdesc(rc), rc);
		D_GOTO(out, rc);
	}

	D_PRINT("Container attributes:\n");
	if (total_size == 0) {
		D_PRINT("No attributes\n");
		D_GOTO(out, rc);
	}

	D_ALLOC(buf, total_size);
	if (buf == NULL)
		D_GOTO(out, rc = -DER_NOMEM);

	expected_size = total_size;
	rc = daos_cont_list_attr(ap->cont, buf, &total_size, NULL);
	if (rc != 0) {
		fprintf(ap->errstream,
			"failed to list attributes for container "
			DF_UUIDF": %s (%d)\n", DP_UUID(ap->c_uuid),
			d_errdesc(rc), rc);
		D_GOTO(out, rc);
	}

	if (expected_size < total_size)
		fprintf(ap->errstream,
			"attributes list has been truncated (size changed)\n");
	size = min(expected_size, total_size);
	while (cur < size) {
		len = strnlen(buf + cur, size - cur);
		if (len == size - cur) {
			fprintf(ap->errstream,
				"end of buf with no EOF; ignoring\n");
			break;
		}
		D_PRINT("%s\n", buf + cur);
		cur += len + 1;
	}

out:
	D_FREE(buf);

	return rc;
}

static int
cont_decode_props(struct cmd_args_s *ap, daos_prop_t *props,
		  daos_prop_t *prop_acl)
{
	struct daos_prop_entry		*entry;
	char				type[10];
	int				rc = 0;

	/* unset properties should get default value */

	entry = daos_prop_entry_get(props, DAOS_PROP_CO_LABEL);
	if (entry == NULL || entry->dpe_str == NULL) {
		fprintf(ap->errstream, "label property not found\n");
		rc = -DER_INVAL;
	} else {
		D_PRINT("label:\t\t\t%s\n", entry->dpe_str);
	}

	entry = daos_prop_entry_get(props, DAOS_PROP_CO_LAYOUT_TYPE);
	if (entry == NULL) {
		fprintf(ap->errstream, "layout type property not found\n");
		rc = -DER_INVAL;
	} else {
		daos_unparse_ctype(entry->dpe_val, type);
		D_PRINT("layout type:\t\t%s ("DF_X64")\n", type,
			entry->dpe_val);
	}

	entry = daos_prop_entry_get(props, DAOS_PROP_CO_LAYOUT_VER);
	if (entry == NULL) {
		fprintf(ap->errstream, "layout version property not found\n");
		rc = -DER_INVAL;
	} else {
		D_PRINT("layout version:\t\t"DF_U64"\n", entry->dpe_val);
	}

	entry = daos_prop_entry_get(props, DAOS_PROP_CO_CSUM);
	if (entry == NULL) {
		fprintf(ap->errstream, "checksum type property not found\n");
		rc = -DER_INVAL;
	} else {
		struct hash_ft *csum;

		D_PRINT("checksum type:\t\t");
		if (entry->dpe_val == DAOS_PROP_CO_CSUM_OFF) {
			D_PRINT("off\n");
		} else {
			csum = daos_mhash_type2algo(
				daos_contprop2hashtype(entry->dpe_val));
			if (csum == NULL)
				D_PRINT("<unknown value> ("DF_X64")\n",
					entry->dpe_val);
			else
				D_PRINT("%s\n", csum->cf_name);
		}
	}

	entry = daos_prop_entry_get(props, DAOS_PROP_CO_CSUM_CHUNK_SIZE);
	if (entry == NULL) {
		fprintf(ap->errstream,
			"checksum chunk-size property not found\n");
		rc = -DER_INVAL;
	} else {
		D_PRINT("checksum chunk-size:\t"DF_U64"\n", entry->dpe_val);
	}

	entry = daos_prop_entry_get(props, DAOS_PROP_CO_CSUM_SERVER_VERIFY);
	if (entry == NULL) {
		fprintf(ap->errstream,
			"checksum verification on server property not found\n");
		rc = -DER_INVAL;
	} else {
		D_PRINT("cksum verif. on server:\t");
		if (entry->dpe_val == DAOS_PROP_CO_CSUM_SV_OFF)
			D_PRINT("off\n");
		else if (entry->dpe_val == DAOS_PROP_CO_CSUM_SV_ON)
			D_PRINT("on\n");
		else
			D_PRINT("<unknown value> ("DF_X64")\n", entry->dpe_val);
	}

	entry = daos_prop_entry_get(props, DAOS_PROP_CO_DEDUP);
	if (entry == NULL) {
		fprintf(ap->errstream, "dedup property not found\n");
		rc = -DER_INVAL;
	} else {
		D_PRINT("deduplication:\t\t");
		switch (entry->dpe_val) {
		case DAOS_PROP_CO_DEDUP_OFF:
			D_PRINT("off\n");
			break;
		case DAOS_PROP_CO_DEDUP_MEMCMP:
			D_PRINT("memcmp\n");
			break;
		case DAOS_PROP_CO_DEDUP_HASH:
			D_PRINT("hash\n");
			break;
		default:
			D_PRINT("<unknown value> ("DF_X64")\n", entry->dpe_val);
			break;
		}
	}

	entry = daos_prop_entry_get(props, DAOS_PROP_CO_DEDUP_THRESHOLD);
	if (entry == NULL) {
		fprintf(ap->errstream, "dedup threshold property not found\n");
		rc = -DER_INVAL;
	} else {
		D_PRINT("dedup threshold:\t"DF_U64"\n", entry->dpe_val);
	}

	entry = daos_prop_entry_get(props, DAOS_PROP_CO_REDUN_FAC);
	if (entry == NULL) {
		fprintf(ap->errstream,
			"redundancy factor property not found\n");
		rc = -DER_INVAL;
	} else {
		D_PRINT("redundancy factor:\t");
		switch (entry->dpe_val) {
		case DAOS_PROP_CO_REDUN_RF0:
			D_PRINT("rf0\n");
			break;
		case DAOS_PROP_CO_REDUN_RF1:
			D_PRINT("rf1\n");
			break;
		case DAOS_PROP_CO_REDUN_RF2:
			D_PRINT("rf2\n");
			break;
		case DAOS_PROP_CO_REDUN_RF3:
			D_PRINT("rf3\n");
			break;
		case DAOS_PROP_CO_REDUN_RF4:
			D_PRINT("rf4\n");
			break;
		default:
			D_PRINT("<unknown value> ("DF_X64")\n", entry->dpe_val);
			break;
		}
	}

	entry = daos_prop_entry_get(props, DAOS_PROP_CO_REDUN_LVL);
	if (entry == NULL) {
		fprintf(ap->errstream, "redundancy level property not found\n");
		rc = -DER_INVAL;
	} else {
		D_PRINT("redundancy level:\t");
		if (entry->dpe_val == DAOS_PROP_CO_REDUN_RANK)
			D_PRINT("node (%d)\n", DAOS_PROP_CO_REDUN_RANK);
		else
			/* XXX: should be resolved to string */
			D_PRINT("rank+"DF_U64" ("DF_U64")\n",
				entry->dpe_val - DAOS_PROP_CO_REDUN_RANK,
				entry->dpe_val);
	}

	entry = daos_prop_entry_get(props, DAOS_PROP_CO_SNAPSHOT_MAX);
	if (entry == NULL) {
		fprintf(ap->errstream, "max snapshots property not found\n");
		rc = -DER_INVAL;
	} else {
		D_PRINT("max snapshots:\t\t"DF_U64"\n", entry->dpe_val);
	}

	entry = daos_prop_entry_get(props, DAOS_PROP_CO_COMPRESS);
	if (entry == NULL) {
		fprintf(ap->errstream, "compression type property not found\n");
		rc = -DER_INVAL;
	} else {
		D_PRINT("compression type:\t");
		if (entry->dpe_val == DAOS_PROP_CO_COMPRESS_OFF)
			D_PRINT("off\n");
		else if (entry->dpe_val == DAOS_PROP_CO_COMPRESS_LZ4)
			D_PRINT("lz4\n");
		else if (entry->dpe_val == DAOS_PROP_CO_COMPRESS_DEFLATE)
			D_PRINT("deflate\n");
		else if (entry->dpe_val == DAOS_PROP_CO_COMPRESS_DEFLATE1)
			D_PRINT("deflate1\n");
		else if (entry->dpe_val == DAOS_PROP_CO_COMPRESS_DEFLATE2)
			D_PRINT("deflate2\n");
		else if (entry->dpe_val == DAOS_PROP_CO_COMPRESS_DEFLATE3)
			D_PRINT("deflate3\n");
		else if (entry->dpe_val == DAOS_PROP_CO_COMPRESS_DEFLATE4)
			D_PRINT("deflate4\n");
		else
			D_PRINT("<unknown> ("DF_X64")\n", entry->dpe_val);
	}

	entry = daos_prop_entry_get(props, DAOS_PROP_CO_ENCRYPT);
	if (entry == NULL) {
		fprintf(ap->errstream, "encryption type property not found\n");
		rc = -DER_INVAL;
	} else {
		D_PRINT("encryption type:\t");
		if (entry->dpe_val == DAOS_PROP_CO_ENCRYPT_OFF)
			D_PRINT("off\n");
		else
			D_PRINT("<unknown value> ("DF_X64")\n", entry->dpe_val);
	}

	entry = daos_prop_entry_get(props, DAOS_PROP_CO_EC_CELL_SZ);
	if (entry == NULL) {
		fprintf(stderr, "EC cell size property not found\n");
		rc = -DER_INVAL;
	} else {
		D_PRINT("EC cell size:\t%d\n", (int)entry->dpe_val);
	}
	entry = daos_prop_entry_get(props, DAOS_PROP_CO_ALLOCED_OID);
	if (entry == NULL) {
		fprintf(ap->errstream,
			"Container allocated oid property not found\n");
		rc = -DER_INVAL;
	} else {
		D_PRINT("Allocated OID:\t\t"DF_U64"\n", entry->dpe_val);
	}

	entry = daos_prop_entry_get(props, DAOS_PROP_CO_OWNER);
	if (entry == NULL || entry->dpe_str == NULL) {
		fprintf(ap->errstream, "owner property not found\n");
		rc = -DER_INVAL;
	} else {
		D_PRINT("owner:\t\t\t%s\n", entry->dpe_str);
	}

	entry = daos_prop_entry_get(props, DAOS_PROP_CO_OWNER_GROUP);
	if (entry == NULL || entry->dpe_str == NULL) {
		fprintf(ap->errstream, "owner-group property not found\n");
		rc = -DER_INVAL;
	} else {
		D_PRINT("owner-group:\t\t%s\n", entry->dpe_str);
	}

	entry = daos_prop_entry_get(props, DAOS_PROP_CO_ROOTS);
	if (entry == NULL || entry->dpe_val_ptr == NULL) {
		fprintf(ap->errstream, "roots property not found\n");
		rc = -DER_INVAL;
	}

	entry = daos_prop_entry_get(props, DAOS_PROP_CO_STATUS);
	if (entry == NULL) {
		fprintf(ap->errstream, "status property not found\n");
		rc = -DER_INVAL;
	} else {
		struct daos_co_status	co_stat = { 0 };

		daos_prop_val_2_co_status(entry->dpe_val, &co_stat);
		if (co_stat.dcs_status == DAOS_PROP_CO_HEALTHY)
			D_PRINT("status:\t\t\tHEALTHY\n");
		else if (co_stat.dcs_status == DAOS_PROP_CO_UNCLEAN)
			D_PRINT("status:\t\t\tUNCLEAN\n");
		else
			fprintf(ap->errstream, "bad dcs_status %d\n",
				co_stat.dcs_status);
	}

	/* Only mention ACL if there's something to print */
	if (prop_acl != NULL) {
		entry = daos_prop_entry_get(prop_acl, DAOS_PROP_CO_ACL);
		if (entry != NULL && entry->dpe_val_ptr != NULL) {
			struct daos_acl *acl;

			acl = (struct daos_acl *)entry->dpe_val_ptr;
			D_PRINT("acl:\n");
			rc = daos_acl_to_stream(ap->outstream, acl, false);
			if (rc)
				fprintf(ap->errstream,
					"unable to decode ACL: %s (%d)\n",
					d_errdesc(rc), rc);
		}
	}

	return rc;
}

/* cont_get_prop_hdlr() - get container properties */
int
cont_get_prop_hdlr(struct cmd_args_s *ap)
{
	daos_prop_t	*prop_query;
	daos_prop_t	*prop_acl = NULL;
	int		rc = 0;
	uint32_t	i;
	uint32_t	entry_type;

	/*
	 * Get all props except the ACL first.
	 */
	prop_query = daos_prop_alloc(DAOS_PROP_CO_NUM - 1);
	if (prop_query == NULL)
		return -DER_NOMEM;

	entry_type = DAOS_PROP_CO_MIN + 1;
	for (i = 0; i < prop_query->dpp_nr; entry_type++) {
		if (entry_type == DAOS_PROP_CO_ACL)
			continue; /* skip ACL */
		prop_query->dpp_entries[i].dpe_type = entry_type;
		i++;
	}

	rc = daos_cont_query(ap->cont, NULL, prop_query, NULL);
	if (rc) {
		fprintf(ap->errstream, "failed to query container "DF_UUIDF
			": %s (%d)\n", DP_UUID(ap->c_uuid), d_errdesc(rc), rc);
		D_GOTO(err_out, rc);
	}

	/* Fetch the ACL separately in case user doesn't have access */
	rc = daos_cont_get_acl(ap->cont, &prop_acl, NULL);
	if (rc && rc != -DER_NO_PERM) {
		fprintf(ap->errstream, "failed to query container ACL "DF_UUIDF
			": %s (%d)\n", DP_UUID(ap->c_uuid), d_errdesc(rc), rc);
		D_GOTO(err_out, rc);
	}

	D_PRINT("Container properties for "DF_UUIDF" :\n", DP_UUID(ap->c_uuid));

	rc = cont_decode_props(ap, prop_query, prop_acl);

err_out:
	daos_prop_free(prop_query);
	daos_prop_free(prop_acl);
	return rc;
}

int
cont_set_prop_hdlr(struct cmd_args_s *ap)
{
	int			 rc;
	struct daos_prop_entry	*entry;
	uint32_t		 i;

	if (ap->props == NULL || ap->props->dpp_nr == 0) {
		fprintf(ap->errstream,
			"at least one property must be requested\n");
		D_GOTO(err_out, rc = -DER_INVAL);
	}

	/* Validate the properties are supported for set */
	for (i = 0; i < ap->props->dpp_nr; i++) {
		entry = &ap->props->dpp_entries[i];
		if (entry->dpe_type != DAOS_PROP_CO_LABEL &&
		    entry->dpe_type != DAOS_PROP_CO_STATUS) {
			fprintf(ap->errstream,
				"property not supported for set\n");
			D_GOTO(err_out, rc = -DER_INVAL);
		}
	}

	rc = daos_cont_set_prop(ap->cont, ap->props, NULL);
	if (rc) {
		fprintf(ap->errstream, "failed to set properties for container "
			DF_UUIDF": %s (%d)\n", DP_UUID(ap->c_uuid),
			d_errdesc(rc), rc);
		D_GOTO(err_out, rc);
	}

	D_PRINT("Properties were successfully set\n");

err_out:
	return rc;
}

static size_t
get_num_prop_entries_to_add(struct cmd_args_s *ap)
{
	size_t nr = 0;

	if (ap->aclfile)
		nr++;
	if (ap->user)
		nr++;
	if (ap->group)
		nr++;

	return nr;
}

/*
 * Returns the first empty prop entry in ap->props.
 * If ap->props wasn't set previously, a new prop is created.
 */
static int
get_first_empty_prop_entry(struct cmd_args_s *ap,
			   struct daos_prop_entry **entry)
{
	size_t nr = 0;

	nr = get_num_prop_entries_to_add(ap);
	if (nr == 0) {
		*entry = NULL;
		return 0; /* nothing to do */
	}

	if (ap->props == NULL) {
		/*
		 * Note that we don't control the memory this way, the prop is
		 * freed by the external caller
		 */
		ap->props = daos_prop_alloc(nr);
		if (ap->props == NULL) {
			fprintf(ap->errstream,
				"failed to allocate memory while processing "
				"access control parameters\n");
			return -DER_NOMEM;
		}
		*entry = &ap->props->dpp_entries[0];
	} else {
		*entry = &ap->props->dpp_entries[ap->props->dpp_nr];
		ap->props->dpp_nr += nr;
	}

	if (ap->props->dpp_nr > DAOS_PROP_ENTRIES_MAX_NR) {
		fprintf(ap->errstream,
			"too many properties supplied. Try again with "
			"fewer props set.\n");
		return -DER_INVAL;
	}

	return 0;
}

static int
update_props_for_access_control(struct cmd_args_s *ap)
{
	int			rc = 0;
	struct daos_acl		*acl = NULL;
	struct daos_prop_entry	*entry = NULL;

	rc = get_first_empty_prop_entry(ap, &entry);
	if (rc != 0 || entry == NULL)
		return rc;

	D_ASSERT(entry->dpe_type == 0);
	D_ASSERT(entry->dpe_val_ptr == NULL);

	/*
	 * When we allocate new memory here, we always do it in the prop entry,
	 * which is a pointer into ap->props.
	 * This will be freed by the external caller on exit, so we don't have
	 * to worry about it here.
	 */

	if (ap->aclfile) {
		rc = parse_acl_file(ap, ap->aclfile, &acl);
		if (rc != 0)
			return rc;

		entry->dpe_type = DAOS_PROP_CO_ACL;
		entry->dpe_val_ptr = acl;
		acl = NULL; /* acl will be freed with the prop now */

		entry++;
	}

	if (ap->user) {
		if (!daos_acl_principal_is_valid(ap->user)) {
			fprintf(ap->errstream,
				"invalid user name.\n");
			return -DER_INVAL;
		}

		entry->dpe_type = DAOS_PROP_CO_OWNER;
		D_STRNDUP(entry->dpe_str, ap->user, DAOS_ACL_MAX_PRINCIPAL_LEN);
		if (entry->dpe_str == NULL) {
			fprintf(ap->errstream,
				"failed to allocate memory for user name.\n");
			return -DER_NOMEM;
		}

		entry++;
	}

	if (ap->group) {
		if (!daos_acl_principal_is_valid(ap->group)) {
			fprintf(ap->errstream,
				"invalid group name.\n");
			return -DER_INVAL;
		}

		entry->dpe_type = DAOS_PROP_CO_OWNER_GROUP;
		D_STRNDUP(entry->dpe_str, ap->group,
			  DAOS_ACL_MAX_PRINCIPAL_LEN);
		if (entry->dpe_str == NULL) {
			fprintf(ap->errstream,
				"failed to allocate memory for group name.\n");
			return -DER_NOMEM;
		}

		entry++;
	}

	return 0;
}

static void
cmd_args_print(struct cmd_args_s *ap)
{
	char	oclass[10] = {}, type[10] = {};

	if (ap == NULL)
		return;

	daos_oclass_id2name(ap->oclass, oclass);
	daos_unparse_ctype(ap->type, type);

	D_INFO("\tDAOS system name: %s\n", ap->sysname);
	D_INFO("\tpool UUID: "DF_UUIDF"\n", DP_UUID(ap->p_uuid));
	D_INFO("\tcont UUID: "DF_UUIDF"\n", DP_UUID(ap->c_uuid));

	D_INFO("\tattr: name=%s, value=%s\n",
		ap->attrname_str ? ap->attrname_str : "NULL",
		ap->value_str ? ap->value_str : "NULL");

	D_INFO("\tpath=%s, type=%s, oclass=%s, chunk_size="DF_U64"\n",
		ap->path ? ap->path : "NULL",
		type, oclass, ap->chunk_size);
	D_INFO("\tsnapshot: name=%s, epoch="DF_U64", epoch range=%s "
		"("DF_U64"-"DF_U64")\n",
		ap->snapname_str ? ap->snapname_str : "NULL",
		ap->epc,
		ap->epcrange_str ? ap->epcrange_str : "NULL",
		ap->epcrange_begin, ap->epcrange_end);
	D_INFO("\toid: "DF_OID"\n", DP_OID(ap->oid));
}

/* cont_create_hdlr() - create container by UUID */
int
cont_create_hdlr(struct cmd_args_s *ap)
{
	int rc;

	rc = update_props_for_access_control(ap);
	if (rc != 0)
		return rc;

	cmd_args_print(ap);

	/** allow creating a POSIX container without a link in the UNS path */
	if (ap->type == DAOS_PROP_CO_LAYOUT_POSIX) {
		dfs_attr_t attr;

		attr.da_id = 0;
		attr.da_oclass_id = ap->oclass;
		attr.da_chunk_size = ap->chunk_size;
		attr.da_props = ap->props;
		rc = dfs_cont_create(ap->pool, ap->c_uuid, &attr, NULL, NULL);
	} else {
		rc = daos_cont_create(ap->pool, ap->c_uuid, ap->props, NULL);
	}

	if (rc != 0) {
		fprintf(ap->errstream, "failed to create container: %s (%d)\n",
			d_errdesc(rc), rc);
		return rc;
	}

	fprintf(ap->outstream, "Successfully created container "DF_UUIDF"\n",
		DP_UUID(ap->c_uuid));

	return rc;
}

/* cont_create_uns_hdlr() - create container and link to
 * POSIX filesystem directory or HDF5 file.
 */
int
cont_create_uns_hdlr(struct cmd_args_s *ap)
{
	struct duns_attr_t	dattr = {0};
	char			type[10];
	int			rc;
	const int		RC_PRINT_HELP = 2;

	/* Required: pool UUID, container type, obj class, chunk_size.
	 * Optional: user-specified container UUID.
	 */
	ARGS_VERIFY_PATH_CREATE(ap, err_rc, rc = RC_PRINT_HELP);

	rc = update_props_for_access_control(ap);
	if (rc != 0)
		return rc;

	uuid_copy(dattr.da_puuid, ap->p_uuid);
	uuid_copy(dattr.da_cuuid, ap->c_uuid);
	dattr.da_type = ap->type;
	dattr.da_oclass_id = ap->oclass;
	dattr.da_chunk_size = ap->chunk_size;
	dattr.da_props = ap->props;

	rc = duns_create_path(ap->pool, ap->path, &dattr);
	if (rc) {
		fprintf(ap->errstream,
			"duns_create_path() error: %s\n", strerror(rc));
		D_GOTO(err_rc, rc);
	}

	uuid_copy(ap->c_uuid, dattr.da_cuuid);
	daos_unparse_ctype(ap->type, type);
	fprintf(ap->outstream,
		"Successfully created container "DF_UUIDF" type %s\n",
		DP_UUID(ap->c_uuid), type);

	return 0;

err_rc:
	return rc;
}

int
cont_query_hdlr(struct cmd_args_s *ap)
{
	daos_cont_info_t	cont_info;
	char			oclass[10], type[10];
	daos_prop_t		*prop = NULL;
	uint64_t		cont_type;
	int			rc;

	prop = daos_prop_alloc(1);
	if (prop == NULL) {
		fprintf(stderr, "Failed to allocate prop");
		D_GOTO(err_out, rc = -DER_NOMEM);
	}

	prop->dpp_entries[0].dpe_type = DAOS_PROP_CO_LAYOUT_TYPE;

	rc = daos_cont_query(ap->cont, &cont_info, prop, NULL);
	if (rc) {
		daos_prop_free(prop);
		fprintf(ap->errstream,
			"Container query failed, result: %d\n", rc);
		D_GOTO(err_out, rc);
	}
	cont_type = prop->dpp_entries[0].dpe_val;
	daos_prop_free(prop);

	printf("Pool UUID:\t"DF_UUIDF"\n", DP_UUID(ap->p_uuid));
	printf("Container UUID:\t"DF_UUIDF"\n", DP_UUID(cont_info.ci_uuid));
	printf("Number of snapshots: %i\n", (int)cont_info.ci_nsnapshots);
	printf("Latest Persistent Snapshot: %i\n",
		(int)cont_info.ci_lsnapshot);
	printf("Highest Aggregated Epoch: "DF_U64"\n", cont_info.ci_hae);
	printf("Container redundancy factor: %d\n", cont_info.ci_redun_fac);
	daos_unparse_ctype(cont_type, type);
	printf("Container Type:\t%s\n", type);

	/* TODO: list snapshot epoch numbers, including ~80 column wrap. */

	if (ap->oid.hi || ap->oid.lo) {
		printf("Path is within container, oid: " DF_OID "\n",
			DP_OID(ap->oid));
	}

	if (cont_type == DAOS_PROP_CO_LAYOUT_POSIX) {
		dfs_t		*dfs;
		dfs_attr_t	attr;

		rc = dfs_mount(ap->pool, ap->cont, O_RDONLY, &dfs);
		if (rc) {
			fprintf(ap->errstream, "failed to mount container "
				DF_UUIDF": %s (%d)\n",
				DP_UUID(ap->c_uuid), strerror(rc), rc);
			D_GOTO(err_out, rc = daos_errno2der(rc));
		}

		dfs_query(dfs, &attr);
		daos_oclass_id2name(attr.da_oclass_id, oclass);
		printf("Object Class:\t%s\n", oclass);
		printf("Chunk Size:\t%zu\n", attr.da_chunk_size);

		rc = dfs_umount(dfs);
		if (rc) {
			fprintf(ap->errstream, "failed to unmount container "
				DF_UUIDF": %s (%d)\n",
				DP_UUID(ap->c_uuid), strerror(rc), rc);
			D_GOTO(err_out, rc = daos_errno2der(rc));
		}
	}

	return 0;
err_out:
	return rc;
}

int
cont_destroy_hdlr(struct cmd_args_s *ap)
{
	int	rc;

	if (ap->path) {
		rc = duns_destroy_path(ap->pool, ap->path);
		if (rc)
			fprintf(ap->errstream,
				"failed to unlink container path %s:"
				"%s\n", ap->path, strerror(rc));
		else
			fprintf(ap->outstream,
				"Successfully destroyed path %s\n",
				ap->path);
		return rc;
	}

	rc = daos_cont_destroy(ap->pool, ap->c_uuid, ap->force, NULL);
	if (rc != 0)
		fprintf(ap->errstream, "failed to destroy container "DF_UUIDF
			": %s (%d)\n", DP_UUID(ap->c_uuid), d_errdesc(rc), rc);
	else
		fprintf(ap->outstream, "Successfully destroyed container "
				DF_UUIDF"\n", DP_UUID(ap->c_uuid));

	return rc;
}

int
parse_filename_dfs(const char *path, char **_obj_name, char **_cont_name)
{
	char	*f1 = NULL;
	char	*f2 = NULL;
	char	*fname = NULL;
	char	*cont_name = NULL;
	int	path_len;
	int	rc = 0;

	if (path == NULL || _obj_name == NULL || _cont_name == NULL)
		return EINVAL;
	path_len = strlen(path) + 1;

	if (strcmp(path, "/") == 0) {
		D_STRNDUP(*_cont_name, "/", 2);
		if (*_cont_name == NULL)
			return ENOMEM;
		*_obj_name = NULL;
		return 0;
	}
	D_STRNDUP(f1, path, path_len);
	if (f1 == NULL)
		D_GOTO(out, rc = ENOMEM);

	D_STRNDUP(f2, path, path_len);
	if (f2 == NULL)
		D_GOTO(out, rc = ENOMEM);
	fname = basename(f1);
	cont_name = dirname(f2);

	if (cont_name[0] != '/') {
		char cwd[1024];

		if (getcwd(cwd, 1024) == NULL)
			D_GOTO(out, rc = ENOMEM);

		if (strcmp(cont_name, ".") == 0) {
			D_STRNDUP(cont_name, cwd, 1024);
			if (cont_name == NULL)
				D_GOTO(out, rc = ENOMEM);
		} else {
			char *new_dir = calloc(strlen(cwd) + strlen(cont_name)
						+ 1, sizeof(char));

			if (new_dir == NULL)
				D_GOTO(out, rc = ENOMEM);

			strcpy(new_dir, cwd);
			if (cont_name[0] == '.') {
				strcat(new_dir, &cont_name[1]);
			} else {
				strcat(new_dir, "/");
				strcat(new_dir, cont_name);
			}
			cont_name = new_dir;
		}
		*_cont_name = cont_name;
	} else {
		D_STRNDUP(*_cont_name, cont_name,
			  strlen(cont_name) + 1);
		if (*_cont_name == NULL)
			D_GOTO(out, rc = ENOMEM);
	}
	D_STRNDUP(*_obj_name, fname, strlen(fname) + 1);
	if (*_obj_name == NULL) {
		D_FREE(*_cont_name);
		D_GOTO(out, rc = ENOMEM);
	}
out:
	D_FREE(f1);
	D_FREE(f2);
	return rc;
}

static ssize_t
write_dfs(struct cmd_args_s *ap, struct file_dfs *file_dfs,
	  const char *file, void *buf, ssize_t size)
{
	int		rc;
	d_iov_t		iov;
	d_sg_list_t	sgl;

	sgl.sg_nr = 1;
	sgl.sg_iovs = &iov;
	sgl.sg_nr_out = 1;
	d_iov_set(&iov, buf, size);
	rc = dfs_write(file_dfs->dfs, file_dfs->obj, &sgl,
		       file_dfs->offset, NULL);
	if (rc) {
		fprintf(ap->errstream, "dfs_write %s failed (%d %s)\n",
			file, rc, strerror(rc));
		errno = rc;
		size = -1;
		D_GOTO(out, rc);
	}
	file_dfs->offset += (daos_off_t)size;
out:
	return (ssize_t)size;
}

static ssize_t
file_write(struct cmd_args_s *ap, struct file_dfs *file_dfs,
	   const char *file, void *buf, size_t size)
{
	ssize_t num_bytes_written = 0;

	if (file_dfs->type == POSIX) {
		num_bytes_written = write(file_dfs->fd, buf, size);
	} else if (file_dfs->type == DAOS) {
		num_bytes_written = write_dfs(ap, file_dfs, file, buf, size);
	} else {
		fprintf(ap->errstream, "File type not known: %s type=%d\n",
			file, file_dfs->type);
	}
	if (num_bytes_written < 0) {
		fprintf(ap->errstream, "write error on %s type=%d\n",
			file, file_dfs->type);
	}
	return num_bytes_written;
}

static int
open_dfs(struct cmd_args_s *ap, struct file_dfs *file_dfs, const char *file,
	 int flags, mode_t mode)
{
	int		rc = 0;
	int		tmp_rc = 0;
	dfs_obj_t	*parent = NULL;
	char		*name = NULL;
	char		*dir_name = NULL;

	rc = parse_filename_dfs(file, &name, &dir_name);
	if (rc != 0)
		return rc;

	rc = dfs_lookup(file_dfs->dfs, dir_name, O_RDWR, &parent, NULL, NULL);
	if (parent == NULL) {
		fprintf(ap->errstream, "dfs_lookup %s failed with error %d\n",
			dir_name, rc);
		D_GOTO(out, rc = EINVAL);
	}
	rc = dfs_open(file_dfs->dfs, parent, name, mode | S_IFREG,
		      flags, 0, 0, NULL, &file_dfs->obj);
	if (rc != 0) {
		fprintf(ap->errstream, "dfs_open %s failed (%d)\n", name, rc);
	}
out:
	if (parent != NULL) {
		tmp_rc = dfs_release(parent);
		if (tmp_rc && rc != 0) {
			fprintf(ap->errstream,
				"dfs_release %s failed with error %d\n",
				dir_name, rc);
		}
	}
	if (name != NULL)
		D_FREE(name);
	if (dir_name != NULL)
		D_FREE(dir_name);
	return rc;
}

int
file_open(struct cmd_args_s *ap, struct file_dfs *file_dfs,
	  const char *file, int flags, ...)
{
	/* extract the mode */
	int	rc = 0;
	int	mode_set = 0;
	mode_t	mode = 0;

	if (flags & O_CREAT) {
		va_list vap;

		va_start(vap, flags);
		mode = va_arg(vap, mode_t);
		va_end(vap);
		mode_set = 1;
	}

	if (file_dfs->type == POSIX) {
		if (mode_set) {
			file_dfs->fd = open(file, flags, mode);
		} else {
			file_dfs->fd = open(file, flags);
		}
		if (file_dfs->fd < 0) {
			rc = EINVAL;
			fprintf(ap->errstream, "file_open failed on %s: %d\n",
				file, file_dfs->fd);
		}
	} else if (file_dfs->type == DAOS) {
		rc = open_dfs(ap, file_dfs, file, flags, mode);
		if (rc != 0) {
			fprintf(ap->errstream, "file_open failed on %s: %d\n",
				file, rc);
		}
	} else {
		rc = EINVAL;
		fprintf(ap->errstream, "File type not known: %s type=%d\n",
			file, file_dfs->type);
	}
	return rc;
}

static int
mkdir_dfs(struct cmd_args_s *ap, struct file_dfs *file_dfs, const char *path,
	  mode_t *mode)
{
	int		rc = 0;
	int		tmp_rc = 0;
	dfs_obj_t	*parent = NULL;
	char		*name = NULL;
	char		*dname = NULL;

<<<<<<< HEAD
	parse_filename_dfs(path, &name, &dname);
=======
	rc = parse_filename_dfs(path, &name, &dname);
	if (rc != 0)
		return rc;

>>>>>>> 9e44b96d
	/* if the "/" path is given to DAOS the dfs_mkdir fails with
	 * INVALID argument, so skip creation of that in DAOS since
	 * it always already exists. This happens when copying from
	 * DAOS -> DAOS from the root, because the first source
	 * directory is always "/"
	 */
	if (name == NULL || strcmp(name, "/") == 0)
		D_GOTO(out, rc = 0);

	if (dname == NULL) {
		fprintf(ap->errstream, "parsing filename failed, %s\n", path);
		D_GOTO(out, rc = EINVAL);
	}

	rc = dfs_lookup(file_dfs->dfs, dname,
			O_RDWR, &parent, NULL, NULL);
	if (parent == NULL) {
		fprintf(ap->errstream, "dfs_lookup %s failed\n", dname);
		D_GOTO(out, rc = EINVAL);
	}
	rc = dfs_mkdir(file_dfs->dfs, parent, name, *mode, 0);
	if (rc != 0) {
		/* continue if directory exists, fail otherwise */
		fprintf(ap->errstream, "dfs_mkdir %s failed, %s\n",
			name, strerror(rc));

	}
out:
	if (parent != NULL) {
		tmp_rc = dfs_release(parent);
		if (tmp_rc && rc != 0) {
			fprintf(ap->errstream,
				"dfs_release %s failed with error %d\n",
				dname, rc);
		}
	}
	D_FREE(name);
	D_FREE(dname);
	return rc;
}

static int
file_mkdir(struct cmd_args_s *ap, struct file_dfs *file_dfs,
	   const char *dir, mode_t *mode)
{
	int rc = 0;

	/* continue if directory already exists */
	if (file_dfs->type == POSIX) {
		rc = mkdir(dir, *mode);
		if (rc != 0) {
			/* return error code for POSIX mkdir */
			rc = errno;
		}
	} else if (file_dfs->type == DAOS) {
		rc = mkdir_dfs(ap, file_dfs, dir, mode);
		if (rc != 0) {
			/* mkdir_dfs already prints error */
			D_GOTO(out, rc);
		}
	} else {
		rc = EINVAL;
		fprintf(ap->errstream, "File type not known: %s type=%d\n",
			dir, file_dfs->type);
	}
out:
	return rc;
}

static DIR*
opendir_dfs(struct cmd_args_s *ap, struct file_dfs *file_dfs, const char *dir)
{
	int	rc = 0;
	struct	fs_copy_dirent *dirp;

	D_ALLOC_PTR(dirp);
	if (dirp == NULL) {
		errno = ENOMEM;
		return NULL;
	}
	rc = dfs_lookup(file_dfs->dfs, dir, O_RDWR, &dirp->dir, NULL, NULL);
	if (rc != 0) {
		fprintf(ap->errstream, "dfs_lookup %s failed\n", dir);
		errno = rc;
		D_FREE(dirp);
	}
	return (DIR *)dirp;
}

static DIR*
file_opendir(struct cmd_args_s *ap, struct file_dfs *file_dfs, const char *dir)
{
	DIR *dirp = NULL;

	if (file_dfs->type == POSIX) {
		dirp = opendir(dir);
	} else if (file_dfs->type == DAOS) {
		dirp = opendir_dfs(ap, file_dfs, dir);
	} else {
		fprintf(ap->errstream, "File type not known: %s type=%d\n",
			dir, file_dfs->type);
	}
	return dirp;
}

static struct dirent*
readdir_dfs(struct cmd_args_s *ap, struct file_dfs *file_dfs, DIR *_dirp)
{
	int	rc = 0;
	struct	fs_copy_dirent *dirp = (struct fs_copy_dirent *)_dirp;

	if (dirp->num_ents) {
		goto ret;
	}
	dirp->num_ents = NUM_DIRENTS;
	while (!daos_anchor_is_eof(&dirp->anchor)) {
		rc = dfs_readdir(file_dfs->dfs, dirp->dir,
				 &dirp->anchor, &dirp->num_ents,
				dirp->ents);
		if (rc) {
			fprintf(ap->errstream, "dfs_readdir failed (%d %s)\n",
				rc, strerror(rc));
			dirp->num_ents = 0;
			memset(&dirp->anchor, 0, sizeof(dirp->anchor));
			errno = rc;
			return NULL;
		}
		if (dirp->num_ents == 0) {
			continue;
		}
		goto ret;
	}
	return NULL;
ret:
	dirp->num_ents--;
	return &dirp->ents[dirp->num_ents];
}

static struct dirent*
file_readdir(struct cmd_args_s *ap, struct file_dfs *file_dfs, DIR *dirp)
{
	struct dirent *entry = NULL;

	if (file_dfs->type == POSIX) {
		entry = readdir(dirp);
	} else if (file_dfs->type == DAOS) {
		entry = readdir_dfs(ap, file_dfs, dirp);
	} else {
		fprintf(ap->errstream, "File type not known, type=%d\n",
			file_dfs->type);
	}
	return entry;
}

static int
stat_dfs(struct cmd_args_s *ap, struct file_dfs *file_dfs,
	 const char *path, struct stat *buf)
{
	int		rc = 0;
	int		tmp_rc = 0;
	dfs_obj_t	*parent = NULL;
	char		*name = NULL;
	char		*dir_name = NULL;

	rc = parse_filename_dfs(path, &name, &dir_name);
	if (rc != 0)
		return rc;

	/* Lookup the parent directory */
	rc = dfs_lookup(file_dfs->dfs, dir_name, O_RDWR, &parent, NULL, NULL);
	if (parent == NULL) {
		fprintf(ap->errstream,
			"dfs_lookup %s failed, %d\n", dir_name, rc);
		errno = rc;
		D_GOTO(out, rc);
	} else {
		/* Stat the path */
		rc = dfs_stat(file_dfs->dfs, parent, name, buf);
		if (rc) {
			fprintf(ap->errstream, "dfs_stat %s failed (%d %s)\n",
				name, rc, strerror(rc));
			errno = rc;
		}
	}
out:
	if (parent != NULL) {
		tmp_rc = dfs_release(parent);
		if (tmp_rc && rc != 0) {
			fprintf(ap->errstream,
				"dfs_release %s failed with error %d\n",
				dir_name, rc);
		}
	}
	if (name != NULL)
		D_FREE(name);
	if (dir_name != NULL)
		D_FREE(dir_name);
	return rc;
}

static int
file_lstat(struct cmd_args_s *ap, struct file_dfs *file_dfs,
	   const char *path, struct stat *buf)
{
	int rc = 0;

	if (file_dfs->type == POSIX) {
		rc = lstat(path, buf);
		/* POSIX returns -1 on error and sets errno
		 * to the error code
		 */
		if (rc != 0) {
			rc = errno;
		}
	} else if (file_dfs->type == DAOS) {
		rc = stat_dfs(ap, file_dfs, path, buf);
	} else {
		fprintf(ap->errstream,
			"File type not known, file=%s, type=%d\n",
			path, file_dfs->type);
	}
	return rc;
}

static ssize_t
read_dfs(struct cmd_args_s *ap,
	 struct file_dfs *file_dfs,
	 const char *file,
	 void *buf,
	 size_t size)
{
	d_iov_t		iov;
	d_sg_list_t	sgl;
	daos_size_t	got_size;

	d_iov_set(&iov, buf, size);
	sgl.sg_nr = 1;
	sgl.sg_iovs = &iov;
	sgl.sg_nr_out = 1;

	/* execute read operation */
	d_iov_set(&iov, buf, size);
	int rc = dfs_read(file_dfs->dfs, file_dfs->obj, &sgl,
			  file_dfs->offset, &got_size, NULL);
	if (rc) {
		fprintf(ap->errstream, "dfs_read %s failed (%d %s)\n",
			file, rc, strerror(rc));
		errno = rc;
		got_size = -1;
		D_GOTO(out, rc);
	}

	/* update file pointer with number of bytes read */
	file_dfs->offset += (daos_off_t)got_size;
out:
	return (ssize_t)got_size;
}

static ssize_t
file_read(struct cmd_args_s *ap, struct file_dfs *file_dfs,
	  const char *file, void *buf, size_t size)
{
	ssize_t got_size = 0;

	if (file_dfs->type == POSIX) {
		got_size = read(file_dfs->fd, buf, size);
	} else if (file_dfs->type == DAOS) {
		got_size = read_dfs(ap, file_dfs, file, buf, size);
	} else {
		got_size = -1;
		fprintf(ap->errstream, "File type not known: %s type=%d\n",
			file, file_dfs->type);
	}
	return got_size;
}

static int
closedir_dfs(struct cmd_args_s *ap, DIR *_dirp)
{
	struct	fs_copy_dirent *dirp	= (struct fs_copy_dirent *)_dirp;
	int	rc			= dfs_release(dirp->dir);

	if (rc) {
		fprintf(ap->errstream, "dfs_release failed (%d %s)\n",
			rc, strerror(rc));
		rc = EINVAL;
	}
	D_FREE(dirp);
	return rc;
}

static int
file_closedir(struct cmd_args_s *ap, struct file_dfs *file_dfs, DIR *dirp)
{
	int rc = 0;

	if (file_dfs->type == POSIX) {
		rc = closedir(dirp);
		/* POSIX returns -1 on error and sets errno
		 * to the error code
		 */
		if (rc != 0) {
			rc = errno;
		}
	} else if (file_dfs->type == DAOS) {
		/* dfs returns positive error code already */
		rc = closedir_dfs(ap, dirp);
	} else {
		rc = EINVAL;
		fprintf(ap->errstream, "File type not known, type=%d\n",
			file_dfs->type);
	}
	return rc;
}

static int
close_dfs(struct cmd_args_s *ap, struct file_dfs *file_dfs, const char *file)
{
	int rc = dfs_release(file_dfs->obj);

	if (rc) {
		fprintf(ap->errstream, "dfs_close %s failed (%d %s)\n",
			file, rc, strerror(rc));
	}
	return rc;
}

static int
file_close(struct cmd_args_s *ap, struct file_dfs *file_dfs, const char *file)
{
	int rc = 0;

	if (file_dfs->type == POSIX) {
		rc = close(file_dfs->fd);
		if (rc == 0) {
			file_dfs->fd = -1;
		} else {
			/* POSIX returns -1 on error and sets errno
			 * to the error code
			 */
			rc = errno;
		}
	} else if (file_dfs->type == DAOS) {
		rc = close_dfs(ap, file_dfs, file);
		if (rc == 0)
			file_dfs->obj = NULL;
	} else {
		rc = EINVAL;
		fprintf(ap->errstream,
			"File type not known, file=%s, type=%d\n",
			file, file_dfs->type);
	}
	return rc;
}

static int
chmod_dfs(struct cmd_args_s *ap, struct file_dfs *file_dfs, const char *file,
	  mode_t mode)
{
	int		rc = 0;
	int		tmp_rc = 0;
	dfs_obj_t	*parent	= NULL;
	char		*name = NULL;
	char		*dir_name = NULL;

	rc = parse_filename_dfs(file, &name, &dir_name);
	if (rc != 0)
		return rc;

	/* Lookup the parent directory */
	rc = dfs_lookup(file_dfs->dfs, dir_name, O_RDWR, &parent, NULL, NULL);
	if (parent == NULL) {
		fprintf(ap->errstream, "dfs_lookup %s failed\n", dir_name);
		errno = rc;
		rc = EINVAL;
	} else {
		rc = dfs_chmod(file_dfs->dfs, parent, name, mode);
		if (rc) {
			fprintf(ap->errstream, "dfs_chmod %s failed (%d %s)",
				name, rc, strerror(rc));
			errno = rc;
		}
	}
	if (parent != NULL) {
		tmp_rc = dfs_release(parent);
		if (tmp_rc && rc != 0) {
			fprintf(ap->errstream,
				"dfs_release %s failed with error %d\n",
				dir_name, rc);
		}
	}
	if (name != NULL)
		D_FREE(name);
	if (dir_name != NULL)
		D_FREE(dir_name);
	return rc;
}

static int
file_chmod(struct cmd_args_s *ap, struct file_dfs *file_dfs, const char *path,
	   mode_t mode)
{
	int rc = 0;

	if (file_dfs->type == POSIX) {
		rc = chmod(path, mode);
		/* POSIX returns -1 on error and sets errno
		 * to the error code, return positive errno
		 * set similar to dfs
		 */
		if (rc != 0) {
			rc = errno;
		}
	} else if (file_dfs->type == DAOS) {
		rc = chmod_dfs(ap, file_dfs, path, mode);
	} else {
		rc = EINVAL;
		fprintf(ap->errstream, "File type not known=%s, type=%d",
			path, file_dfs->type);
	}
	return rc;
}

static int
fs_copy_file(struct cmd_args_s *ap,
	     struct file_dfs *src_file_dfs,
	     struct file_dfs *dst_file_dfs,
	     struct stat *src_stat,
	     const char *src_path,
	     const char *dst_path)
{
	int src_flags		= O_RDONLY;
	int dst_flags		= O_CREAT | O_WRONLY;
	mode_t tmp_mode_file	= S_IRUSR | S_IWUSR;
	int rc;
	uint64_t file_length	= src_stat->st_size;
	uint64_t total_bytes	= 0;
	uint64_t buf_size	= 64 * 1024 * 1024;
	void *buf		= NULL;

	/* Open source file */
	rc = file_open(ap, src_file_dfs, src_path, src_flags);
	if (rc != 0)
		D_GOTO(out, rc);

	/* Open destination file */
	rc = file_open(ap, dst_file_dfs, dst_path, dst_flags, tmp_mode_file);
	if (rc != 0)
		D_GOTO(out_src_file, rc);

	/* Allocate read/write buffer */
	D_ALLOC(buf, buf_size);
	if (buf == NULL)
		D_GOTO(out_dst_file, rc = ENOMEM);

	/* read from source file, then write to dest file */
	while (total_bytes < file_length) {
		size_t left_to_read = buf_size;
		uint64_t bytes_left = file_length - total_bytes;

		if (bytes_left < buf_size)
			left_to_read = (size_t)bytes_left;
		ssize_t bytes_read = file_read(ap, src_file_dfs, src_path,
					       buf, left_to_read);
		if (bytes_read < 0) {
			fprintf(stderr, "read failed on %s\n", src_path);
			D_GOTO(out_buf, rc = EIO);
		}
		size_t bytes_to_write = (size_t)bytes_read;
		ssize_t bytes_written;

		bytes_written = file_write(ap, dst_file_dfs, dst_path,
					   buf, bytes_to_write);
		if (bytes_written < 0) {
			fprintf(stderr, "write failed on %s\n", dst_path);
			D_GOTO(out_buf, rc = EIO);
		}

		total_bytes += bytes_read;
	}

	/* set perms on destination to original source perms */
	rc = file_chmod(ap, dst_file_dfs, dst_path, src_stat->st_mode);
	if (rc != 0) {
		fprintf(stderr, "updating dst file "
			"permissions failed (%d)\n", rc);
		D_GOTO(out_buf, rc);
	}

out_buf:
	D_FREE(buf);
out_dst_file:
	file_close(ap, dst_file_dfs, dst_path);
out_src_file:
	file_close(ap, src_file_dfs, src_path);
out:
	/* reset offsets if there is another file to copy */
	src_file_dfs->offset = 0;
	dst_file_dfs->offset = 0;
	return rc;
}

static int
fs_copy_dir(struct cmd_args_s *ap,
	    struct file_dfs *src_file_dfs,
	    struct file_dfs *dst_file_dfs,
	    struct stat *src_stat,
	    const char *src_path,
	    const char *dst_path,
	    uint64_t *num_dirs,
	    uint64_t *num_files)
{
	DIR			*src_dir = NULL;
	struct fs_copy_dirent	*dirp = NULL;
	struct dirent		*entry = NULL;
	char			*next_src_path = NULL;
	char			*next_dst_path = NULL;
	struct stat		next_src_stat;
	mode_t			tmp_mode_dir = S_IRWXU;
	int			rc;

	/* begin by opening source directory */
	src_dir = file_opendir(ap, src_file_dfs, src_path);
	if (!src_dir) {
		fprintf(ap->errstream, "Cannot open directory '%s': %s\n",
			src_path, strerror(errno));
		D_GOTO(out, rc = errno);
	}

	/* create the destination directory if it does not exist */
	rc = file_mkdir(ap, dst_file_dfs, dst_path, &tmp_mode_dir);
	if (rc != EEXIST && rc != 0)
		D_GOTO(out, rc);

	/* initialize DAOS anchor */
	dirp = (struct fs_copy_dirent *)src_dir;
	memset(&dirp->anchor, 0, sizeof(dirp->anchor));

	/* copy all directory entries */
	while (1) {
		const char *d_name;

		/* walk source directory */
		entry = file_readdir(ap, src_file_dfs, src_dir);
		if (!entry) {
			/* There are no more entries in this directory,
			 * so break out of the while loop.
			 */
			break;
		}

		/* Check that the entry is not "src_path"
		 * or src_path's parent.
		 */
		d_name = entry->d_name;
		if ((strcmp(d_name, "..") == 0) ||
		    (strcmp(d_name, ".")) == 0)
			continue;

		/* build the next source path */
		D_ASPRINTF(next_src_path, "%s/%s", src_path, d_name);
		if (next_src_path == NULL)
			D_GOTO(out, rc = ENOMEM);

		/* stat the next source path */
		rc = file_lstat(ap,
				src_file_dfs, next_src_path, &next_src_stat);
		if (rc != 0) {
			fprintf(ap->errstream, "Cannot stat path %s, %s\n",
				next_src_path, strerror(errno));
			D_GOTO(out, rc);
		}

		/* build the next destination path */
		D_ASPRINTF(next_dst_path, "%s/%s", dst_path, d_name);
		if (next_dst_path == NULL)
			D_GOTO(out, rc = ENOMEM);

		switch (next_src_stat.st_mode & S_IFMT) {
		case S_IFREG:
			rc = fs_copy_file(ap, src_file_dfs, dst_file_dfs,
					  &next_src_stat, next_src_path,
					  next_dst_path);
			if (rc != 0)
				D_GOTO(out, rc);
			(*num_files)++;
			break;
		case S_IFDIR:
			rc = fs_copy_dir(ap, src_file_dfs, dst_file_dfs,
					 &next_src_stat, next_src_path,
					 next_dst_path, num_dirs, num_files);
			if (rc != 0)
				D_GOTO(out, rc);
			(*num_dirs)++;
			break;
		default:
			fprintf(stderr,
				"Only files and directories are supported\n");
			D_GOTO(out, rc = ENOTSUP);
		}
		D_FREE(next_src_path);
		D_FREE(next_dst_path);
	}

	/* set original source perms on directories after copying */
	rc = file_chmod(ap, dst_file_dfs, dst_path, src_stat->st_mode);
	if (rc != 0) {
		fprintf(stderr, "updating destination permissions failed on "
			"%s (%d)\n", dst_path, rc);
		D_GOTO(out, rc);
	}
out:
	if (rc != 0) {
		D_FREE(next_src_path);
		D_FREE(next_dst_path);
	}

	if (src_dir != NULL) {
		int close_rc;

		close_rc = file_closedir(ap, src_file_dfs, src_dir);
		if (close_rc != 0) {
			fprintf(ap->errstream, "Could not close '%s': %d\n",
				src_path, close_rc);
			if (rc == 0)
				rc = close_rc;
		}
	}
	return rc;
}

static int
fs_copy(struct cmd_args_s *ap,
	struct file_dfs *src_file_dfs,
	struct file_dfs *dst_file_dfs,
	const char *src_path,
	const char *dst_path,
	uint64_t *num_dirs,
	uint64_t *num_files)
{
	int		rc = 0;
	struct stat	src_stat;
	struct stat	dst_stat;
	bool		copy_into_dst = false;
	char		*tmp_path = NULL;
	char		*tmp_dir = NULL;
	char		*tmp_name = NULL;

	/* Make sure the source exists. */
	rc = file_lstat(ap, src_file_dfs, src_path, &src_stat);
	if (rc != 0) {
		fprintf(ap->errstream, "Failed to stat %s: %s\n",
			src_path, strerror(rc));
		D_GOTO(out, rc);
	}

	/* If the destination exists and is a directory,
	 * copy INTO the directory instead of TO it.
	 */
	rc = file_lstat(ap, dst_file_dfs, dst_path, &dst_stat);
	if (rc == 0) {
		if (S_ISDIR(dst_stat.st_mode)) {
			copy_into_dst = true;
		} else if S_ISDIR(src_stat.st_mode) {
			fprintf(stderr, "Destination is not a directory.\n");
			D_GOTO(out, rc = EINVAL);
		}
	}

	if (copy_into_dst) {
		/* Get the dirname and basename */
		rc = parse_filename_dfs(src_path, &tmp_name, &tmp_dir);
		if (rc != 0) {
			printf("Failed to parse path %s\n", src_path);
			D_GOTO(out, rc);
		}

		/* Build the destination path */
		if (tmp_name != NULL) {
			D_ASPRINTF(tmp_path, "%s/%s", dst_path, tmp_name);
			if (tmp_path == NULL)
				D_GOTO(out, rc = ENOMEM);
			dst_path = tmp_path;
		}
	}

	switch (src_stat.st_mode & S_IFMT) {
	case S_IFREG:
		rc = fs_copy_file(ap, src_file_dfs, dst_file_dfs, &src_stat,
				  src_path, dst_path);
		if (rc == 0)
			(*num_files)++;
		break;
	case S_IFDIR:
		rc = fs_copy_dir(ap, src_file_dfs, dst_file_dfs, &src_stat,
				 src_path, dst_path, num_dirs, num_files);
		if (rc == 0)
			(*num_dirs)++;
		break;
	default:
		fprintf(stderr, "Only files and directories are supported\n");
		D_GOTO(out, rc = ENOTSUP);
	}

out:
	if (copy_into_dst) {
		D_FREE(tmp_path);
		D_FREE(tmp_dir);
		D_FREE(tmp_name);
	}
	return rc;
}

static inline void
set_dm_args_default(struct dm_args *dm)
{
	dm->src = NULL;
	dm->dst = NULL;
	uuid_clear(dm->src_p_uuid);
	uuid_clear(dm->src_c_uuid);
	uuid_clear(dm->dst_p_uuid);
	uuid_clear(dm->dst_c_uuid);
	dm->src_poh = DAOS_HDL_INVAL;
	dm->src_coh = DAOS_HDL_INVAL;
	dm->dst_poh = DAOS_HDL_INVAL;
	dm->dst_coh = DAOS_HDL_INVAL;
	dm->cont_prop_oid = DAOS_PROP_CO_ALLOCED_OID;
	dm->cont_prop_layout = DAOS_PROP_CO_LAYOUT_TYPE;
	dm->cont_layout = DAOS_PROP_CO_LAYOUT_UNKOWN;
	dm->cont_oid = 0;

}

static int
dm_get_cont_prop(struct cmd_args_s *ap,
		 daos_handle_t coh,
		 char *sysname,
		 daos_cont_info_t *cont_info,
		 int size,
		 uint32_t *dpe_types,
		 uint64_t *dpe_vals)
{
	int                     rc = 0;
	int                     i = 0;
	daos_prop_t		*prop = NULL;

	prop = daos_prop_alloc(size);
	if (prop == NULL) {
		fprintf(ap->errstream, "Failed to allocate prop (%d)", rc);
		D_GOTO(out, rc = -DER_NOMEM);
	}

	for (i = 0; i < size; i++) {
		prop->dpp_entries[i].dpe_type = dpe_types[i];
	}

	rc = daos_cont_query(coh, NULL, prop, NULL);
	if (rc) {
		fprintf(ap->errstream, "daos_cont_query() failed (%d)", rc);
		daos_prop_free(prop);
		D_GOTO(out, rc);
	}

	for (i = 0; i < size; i++) {
		dpe_vals[i] = prop->dpp_entries[i].dpe_val;
	}

	daos_prop_free(prop);
out:
	return rc;
}

static int
dm_connect(struct cmd_args_s *ap,
	   bool is_posix_copy,
	   struct file_dfs *src_file_dfs,
	   struct file_dfs *dst_file_dfs,
	   struct dm_args *ca,
	   char *sysname,
	   char *path,
	   daos_cont_info_t *src_cont_info,
	   daos_cont_info_t *dst_cont_info)
{
	/* check source pool/conts */
	int			rc = 0;
	struct duns_attr_t	dattr = {0};
	daos_prop_t		*props = NULL;
	dfs_attr_t		attr = {0};
	int			size = 2;
	uint32_t		dpe_types[size];
	uint64_t		dpe_vals[size];

	/* open src pool, src cont, and mount dfs */
	if (src_file_dfs->type == DAOS) {
		rc = daos_pool_connect(ca->src_p_uuid, sysname,
				       DAOS_PC_RW, &ca->src_poh, NULL, NULL);
		if (rc != 0) {
			fprintf(ap->errstream, "failed to connect to source "
				"pool: %d\n", rc);
			D_GOTO(out, rc);
		}
		rc = daos_cont_open(ca->src_poh, ca->src_c_uuid, DAOS_COO_RW,
				    &ca->src_coh, src_cont_info, NULL);
		if (rc != 0) {
			fprintf(ap->errstream, "failed to open source "
				"container: %d\n", rc);
			D_GOTO(err_src_root, rc);
		}
		if (is_posix_copy) {
			rc = dfs_mount(ca->src_poh, ca->src_coh, O_RDWR,
				       &src_file_dfs->dfs);
			if (rc) {
				fprintf(ap->errstream, "dfs mount on source "
					"failed: %d\n", rc);
				D_GOTO(err_src, rc);
			}
		}
	}

	/* only need to query if source is not POSIX, since
	 * this connect call is used by the filesystem and clone
	 * tools
	 */
	if (src_file_dfs->type != POSIX) {
		/* Need to query source max oid for non-POSIX source
		 * containers, and the cont type to see if the source
		 * container is POSIX, and if it is then use dfs_cont_create
		 * to create the destination container
		 */
		dpe_types[0] = ca->cont_prop_layout;
		dpe_types[1] = ca->cont_prop_oid;

		/* This will be extended to get all props
		 * from the source container and then
		 * set them in the destination when
		 * the --preserve option is added
		 */
		rc = dm_get_cont_prop(ap, ca->src_coh, sysname, src_cont_info,
				      size, dpe_types, dpe_vals);
		if (rc != 0) {
			fprintf(ap->errstream, "failed to query source "
				"container: %d\n", rc);
			D_GOTO(err_src, rc);
		}

		ca->cont_layout = dpe_vals[0];
		ca->cont_oid = dpe_vals[1];

		if (!is_posix_copy) {
			props = daos_prop_alloc(2);
			if (props == NULL) {
				fprintf(stderr, "Failed to allocate prop\n");
				D_GOTO(out, rc = -DER_NOMEM);
			}
			props->dpp_entries[0].dpe_type = ca->cont_prop_layout;
			props->dpp_entries[0].dpe_val = ca->cont_layout;

			props->dpp_entries[1].dpe_type = ca->cont_prop_oid;
			props->dpp_entries[1].dpe_val = ca->cont_oid;
		}
	}

	/* open dst pool, dst cont, and mount dfs */
	if (dst_file_dfs->type == DAOS) {
		/* only connect if destination pool wasn't already opened */
		if (!uuid_is_null(ca->dst_p_uuid)) {
			if (!daos_handle_is_valid(ca->dst_poh)) {
				rc = daos_pool_connect(ca->dst_p_uuid, sysname,
						       DAOS_PC_RW, &ca->dst_poh,
						       NULL, NULL);
				if (rc != 0) {
					fprintf(ap->errstream,
						"failed to connect to "
						"destination pool: %d\n", rc);
					D_GOTO(err_src, rc);
				}
			}
		/* if the dst pool uuid is null that means that this
		 * is a UNS destination path, so we copy the source
		 * pool uuid into the destination and try to connect
		 * again
		 */
		} else {
			uuid_copy(ca->dst_p_uuid, ca->src_p_uuid);
			rc = daos_pool_connect(ca->dst_p_uuid, sysname,
					       DAOS_PC_RW, &ca->dst_poh,
					       NULL, NULL);
			if (rc != 0) {
				fprintf(ap->errstream, "failed to connect to "
					"destination pool: %d\n", rc);
				D_GOTO(err_src, rc);
			}
			uuid_copy(dattr.da_puuid, ca->dst_p_uuid);
			uuid_copy(dattr.da_cuuid, ca->dst_c_uuid);
			dattr.da_type = ca->cont_layout;
			dattr.da_props = props;
			rc = duns_create_path(ca->dst_poh, path,
					      &dattr);
			if (rc != 0) {
				fprintf(ap->errstream, "provide a destination "
					"pool or UNS path of the form:\n\t"
					"--dst </$pool> | </path/to/uns>\n");
					D_GOTO(err_dst_root, rc);
			}
			uuid_copy(ca->dst_c_uuid, dattr.da_cuuid);
		}
		/* try to open container if this is a filesystem copy,
		 * and if it fails try to create a destination,
		 * then attempt to open again
		 */
		rc = daos_cont_open(ca->dst_poh, ca->dst_c_uuid,
				    DAOS_COO_RW, &ca->dst_coh,
				    dst_cont_info, NULL);
		if (rc == -DER_NONEXIST) {
			if (ca->cont_layout == DAOS_PROP_CO_LAYOUT_POSIX) {
				rc = dfs_cont_create(ca->dst_poh,
						     ca->dst_c_uuid,
						     &attr, NULL, NULL);
				if (rc != 0) {
					fprintf(ap->errstream, "failed to "
						"create destination "
						"container: %d\n", rc);
						D_GOTO(err_dst_root,
						       rc);
				}
			} else {
				rc = daos_cont_create(ca->dst_poh,
						      ca->dst_c_uuid,
						      props, NULL);
				if (rc != 0) {
					fprintf(ap->errstream, "failed to "
						"create destination "
						"container: %d\n", rc);
						D_GOTO(err_dst_root,
						       rc);
				}
			}
			rc = daos_cont_open(ca->dst_poh, ca->dst_c_uuid,
					    DAOS_COO_RW, &ca->dst_coh,
					    dst_cont_info, NULL);
			if (rc != 0) {
				fprintf(ap->errstream,
					"failed to open container: "
					"%d\n", rc);
				D_GOTO(err_dst_root, rc);
			}
			fprintf(stdout, "Successfully created container: "
				""DF_UUIDF"\n", DP_UUID(ca->dst_c_uuid));
		} else if (rc != 0) {
			fprintf(ap->errstream, "failed to open container: "
				"%d\n", rc);
			D_GOTO(err_dst_root, rc);

		}
		if (is_posix_copy) {
			rc = dfs_mount(ca->dst_poh, ca->dst_coh, O_RDWR,
				       &dst_file_dfs->dfs);
			if (rc != 0) {
				fprintf(ap->errstream,
				"dfs mount on destination "
				"failed: %d\n", rc);
				D_GOTO(err_dst, rc);
			}
		}
	}
	D_GOTO(out, rc);
err_dst:
	rc = daos_cont_close(ca->dst_coh, NULL);
	if (rc != 0) {
		fprintf(ap->errstream, "failed to close destination "
			"container (%d)\n", rc);
	}
err_dst_root:
	rc = daos_pool_disconnect(ca->dst_poh, NULL);
	if (rc != 0) {
		fprintf(ap->errstream, "failed to disconnect from destination "
			"pool "DF_UUIDF ": %s (%d)\n", DP_UUID(ca->src_p_uuid),
			d_errdesc(rc), rc);
	}
err_src:
	rc = daos_cont_close(ca->src_coh, NULL);
	if (rc != 0) {
		fprintf(ap->errstream,
			"failed to close source container (%d)\n", rc);
	}
err_src_root:
	rc = daos_pool_disconnect(ca->src_poh, NULL);
	if (rc != 0) {
		fprintf(ap->errstream,
			"failed to disconnect from source pool "DF_UUIDF
			": %s (%d)\n", DP_UUID(ca->src_p_uuid),
			d_errdesc(rc), rc);
	}
out:
	if (props != NULL)
		daos_prop_free(props);
	return rc;
}

static inline void
file_set_defaults_dfs(struct file_dfs *file_dfs)
{
	/* set defaults for file_dfs struct */
	file_dfs->type = DAOS;
	file_dfs->fd = -1;
	file_dfs->offset = 0;
	file_dfs->obj = NULL;
	file_dfs->dfs = NULL;
}

static int
dm_disconnect(struct cmd_args_s *ap,
	      bool is_posix_copy,
	      struct dm_args *ca,
	      struct file_dfs *src_file_dfs,
	      struct file_dfs *dst_file_dfs)
{
	int rc = 0;

	if (src_file_dfs->type == DAOS) {
		if (is_posix_copy) {
			rc = dfs_umount(src_file_dfs->dfs);
			if (rc != 0) {
				fprintf(ap->errstream, "failed to unmount "
				"source (%d)\n", rc);
				D_GOTO(out, rc);
			}
		}
		rc = daos_cont_close(ca->src_coh, NULL);
		if (rc != 0) {
			fprintf(ap->errstream, "failed to close source "
				"container (%d)\n", rc);
			D_GOTO(err_src, rc);
		}
		rc = daos_pool_disconnect(ca->src_poh, NULL);
		if (rc != 0) {
			fprintf(ap->errstream,
				"failed to disconnect from source "
				"pool "DF_UUIDF ": %s (%d)\n",
				DP_UUID(ca->src_p_uuid), d_errdesc(rc), rc);
			D_GOTO(out, rc);
		}
	}
err_src:
	if (dst_file_dfs->type == DAOS) {
		if (is_posix_copy) {
			rc = dfs_umount(dst_file_dfs->dfs);
			if (rc != 0) {
				fprintf(ap->errstream,
					"failed to unmount destination "
					"(%d)\n", rc);
				D_GOTO(out, rc);
			}
		}
		rc = daos_cont_close(ca->dst_coh, NULL);
		if (rc != 0) {
			fprintf(ap->errstream, "failed to close destination "
				"container (%d)\n", rc);
			D_GOTO(out, rc);
		}
		rc = daos_pool_disconnect(ca->dst_poh, NULL);
		if (rc != 0) {
			fprintf(ap->errstream,
				"failed to disconnect from destination "
				"pool "DF_UUIDF ": %s (%d)\n",
				DP_UUID(ca->dst_p_uuid), d_errdesc(rc), rc);
			D_GOTO(out, rc);
		}
	}
out:
	return rc;
}

/*
* Parse a path of the format:
* daos://<pool>/<cont>/<path> | <UNS path> | <POSIX path>
* Modifies "path" to be the relative container path, defaulting to "/".
* Returns 0 if a daos path was successfully parsed.
*/
static int
dm_parse_path(struct file_dfs *file, char *path, size_t path_len,
	      uuid_t *p_uuid, uuid_t *c_uuid)
{
	struct duns_attr_t	dattr = {0};
	int			rc = 0;

	rc = duns_resolve_path(path, &dattr);
	if (rc == 0) {
		uuid_copy(*p_uuid, dattr.da_puuid);
		uuid_copy(*c_uuid, dattr.da_cuuid);
		if (dattr.da_rel_path == NULL) {
			strncpy(path, "/", path_len);
		} else {
			strncpy(path, dattr.da_rel_path, path_len);
		}
	} else if (strncmp(path, "daos://", 7) == 0) {
		/* Error, since we expect a DAOS path */
		D_GOTO(out, rc = 1);
	} else {
		/* not a DAOS path, set type to POSIX,
		 * POSIX dir will be checked with stat
		 * at the beginning of fs_copy
		 */
		rc = 0;
		file->type = POSIX;
	}
out:
	if (dattr.da_rel_path)
		free(dattr.da_rel_path);
	return rc;
}

int
fs_copy_hdlr(struct cmd_args_s *ap)
{
	int			rc = 0;
	char			*src_str = NULL;
	char			*dst_str = NULL;
	size_t			src_str_len = 0;
	size_t			dst_str_len = 0;
	daos_cont_info_t	src_cont_info = {0};
	daos_cont_info_t	dst_cont_info = {0};
	struct file_dfs		src_file_dfs = {0};
	struct file_dfs		dst_file_dfs = {0};
	struct dm_args		ca = {0};
	bool			is_posix_copy = true;
	uint64_t		num_dirs = 0;
	uint64_t		num_files = 0;

	set_dm_args_default(&ca);
	file_set_defaults_dfs(&src_file_dfs);
	file_set_defaults_dfs(&dst_file_dfs);

	src_str_len = strlen(ap->src);
	if (src_str_len == 0) {
		fprintf(stderr, "Source path required.\n");
		D_GOTO(out, rc = -DER_INVAL);
	}
	D_STRNDUP(src_str, ap->src, src_str_len);
	if (src_str == NULL) {
		fprintf(ap->errstream,
			"Unable to allocate memory for source path.");
		D_GOTO(out, rc = -DER_NOMEM);
	}
	rc = dm_parse_path(&src_file_dfs, src_str, src_str_len,
			   &ca.src_p_uuid, &ca.src_c_uuid);
	if (rc != 0) {
		fprintf(ap->errstream, "failed to parse source path: %d\n", rc);
		D_GOTO(out, rc = daos_errno2der(rc));
	}

	dst_str_len = strlen(ap->dst);
	if (dst_str_len == 0) {
		fprintf(stderr, "Destinaton path required.\n");
		D_GOTO(out, rc = -DER_INVAL);
	}
	D_STRNDUP(dst_str, ap->dst, dst_str_len);
	if (dst_str == NULL) {
		fprintf(ap->errstream,
			"Unable to allocate memory for destination path.");
		D_GOTO(out, rc = -DER_NOMEM);
	}
	rc = dm_parse_path(&dst_file_dfs, dst_str, dst_str_len,
			   &ca.dst_p_uuid, &ca.dst_c_uuid);
	if (rc != 0) {
		fprintf(ap->errstream,
			"failed to parse destination path: %d\n", rc);
		D_GOTO(out, rc);
	}

	/* if container UUID has not been provided generate one */
	if (uuid_is_null(ca.dst_c_uuid)) {
		uuid_generate(ca.dst_c_uuid);
	}
	rc = dm_connect(ap, is_posix_copy, &src_file_dfs, &dst_file_dfs, &ca,
			ap->sysname, ap->dst, &src_cont_info, &dst_cont_info);
	if (rc != 0) {
		fprintf(ap->errstream, "fs copy failed to connect: %d\n", rc);
		D_GOTO(out, rc = daos_errno2der(rc));
	}

	rc = fs_copy(ap, &src_file_dfs, &dst_file_dfs,
		     src_str, dst_str, &num_dirs, &num_files);
	if (rc != 0)
		D_GOTO(out_disconnect, rc = daos_errno2der(rc));

	if (dst_file_dfs.type == DAOS) {
		fprintf(ap->outstream, "Successfully copied to DAOS: %s\n",
			dst_str);
	} else if (dst_file_dfs.type == POSIX) {
		fprintf(ap->outstream, "Successfully copied to POSIX: %s\n",
			dst_str);
	}
	fprintf(stdout, "    Directories: %lu\n", num_dirs);
	fprintf(stdout, "    Files:       %lu\n", num_files);

out_disconnect:
	/* umount dfs, close conts, and disconnect pools */
	rc = dm_disconnect(ap, is_posix_copy, &ca,
			   &src_file_dfs, &dst_file_dfs);
	if (rc != 0)
		fprintf(ap->errstream, "failed to disconnect (%d)\n", rc);
out:
	D_FREE(src_str);
	D_FREE(dst_str);
	return rc;
}

static int
cont_clone_recx_single(struct cmd_args_s *ap,
		       daos_key_t *dkey,
		       daos_handle_t *src_oh,
		       daos_handle_t *dst_oh,
		       daos_iod_t *iod)
{
	/* if iod_type is single value just fetch iod size from source
	 * and update in destination object
	 */
	daos_size_t	buf_len = (*iod).iod_size;
	char		buf[buf_len];
	d_sg_list_t	sgl;
	d_iov_t		iov;
	int		rc;

	/* set sgl values */
	sgl.sg_nr     = 1;
	sgl.sg_nr_out = 0;
	sgl.sg_iovs   = &iov;
	d_iov_set(&iov, buf, buf_len);

	rc = daos_obj_fetch(*src_oh, DAOS_TX_NONE, 0, dkey, 1, iod, &sgl,
			    NULL, NULL);
	if (rc != 0) {
		fprintf(ap->errstream, "failed to fetch source value: "
			DF_RC"\n", DP_RC(rc));
		D_GOTO(out, rc);
	}
	rc = daos_obj_update(*dst_oh, DAOS_TX_NONE, 0, dkey, 1, iod,
			     &sgl, NULL);
	if (rc != 0) {
		fprintf(ap->errstream, "failed to update destination value: "
			DF_RC"\n", DP_RC(rc));
		D_GOTO(out, rc);
	}
out:
	return rc;
}

static int
cont_clone_recx_array(struct cmd_args_s *ap,
		      daos_key_t *dkey,
		      daos_key_t *akey,
		      daos_handle_t *src_oh,
		      daos_handle_t *dst_oh,
		      daos_iod_t *iod)
{
	int			rc = 0;
	int			i = 0;
	daos_size_t		buf_len = 0;
	daos_size_t		buf_len_alloc = 0;
	uint32_t		number = 5;
	daos_anchor_t		recx_anchor = {0};
	d_sg_list_t		sgl;
	d_iov_t			iov;
	daos_epoch_range_t	eprs[5];
	daos_recx_t		recxs[5];
	daos_size_t		size;
	char			*buf = NULL;
	char			*prev_buf = NULL;

	while (!daos_anchor_is_eof(&recx_anchor)) {
		/* list all recx for this dkey/akey */
		number = 5;
		rc = daos_obj_list_recx(*src_oh, DAOS_TX_NONE, dkey,
					akey, &size, &number, recxs,
					eprs, &recx_anchor,
					true, NULL);
		if (rc != 0) {
			fprintf(ap->errstream, "failed to list recx: "
				DF_RC"\n", DP_RC(rc));
			D_GOTO(out, rc);
		}

		/* if no recx is returned for this dkey/akey move on */
		if (number == 0)
			continue;

		/* set iod values */
		(*iod).iod_type  = DAOS_IOD_ARRAY;
		(*iod).iod_nr    = number;
		(*iod).iod_recxs = recxs;
		(*iod).iod_size  = size;

		/* set sgl values */
		sgl.sg_nr_out = 0;
		sgl.sg_iovs   = &iov;
		sgl.sg_nr     = 1;

		/* allocate/reallocate a single buffer */
		buf_len = 0;
		prev_buf = buf;
		for (i = 0; i < number; i++) {
			buf_len += recxs[i].rx_nr;
		}
		buf_len *= size;
		if (buf_len > buf_len_alloc) {
			D_REALLOC_NZ(buf, prev_buf, buf_len);
			if (buf == NULL)
				D_GOTO(out, rc = -DER_NOMEM);
			buf_len_alloc = buf_len;
		}
		d_iov_set(&iov, buf, buf_len);

		/* fetch recx values from source */
		rc = daos_obj_fetch(*src_oh, DAOS_TX_NONE, 0, dkey,
				    1, iod, &sgl, NULL, NULL);
		if (rc != 0) {
			fprintf(ap->errstream, "failed to fetch source recx: "
				DF_RC"\n", DP_RC(rc));
			D_GOTO(out, rc);
		}

		/* Sanity check that fetch returns as expected */
		if (sgl.sg_nr_out != 1) {
			fprintf(ap->errstream, "failed to fetch source recx\n");
			D_GOTO(out, rc = -DER_INVAL);
		}

		/* update fetched recx values and place in
		 * destination object
		 */
		rc = daos_obj_update(*dst_oh, DAOS_TX_NONE, 0, dkey,
				     1, iod, &sgl, NULL);
		if (rc != 0) {
			fprintf(ap->errstream,
				"failed to update destination recx: "
				DF_RC"\n", DP_RC(rc));
			D_GOTO(out, rc);
		}
	}

out:
	D_FREE(buf);
	return rc;
}

static int
cont_clone_list_akeys(struct cmd_args_s *ap,
		      daos_handle_t *src_oh,
		      daos_handle_t *dst_oh,
		     daos_key_t diov)
{
	int		rc = 0;
	int		j = 0;
	char		*ptr;
	daos_anchor_t	akey_anchor = {0};
	daos_key_desc_t	akey_kds[ENUM_DESC_NR] = {0};
	uint32_t	akey_number = ENUM_DESC_NR;
	char		*akey = NULL;
	d_sg_list_t	sgl;
	d_iov_t		iov;
	daos_key_t	aiov;
	daos_iod_t	iod;
	char		*small_key = NULL;
	char		*large_key = NULL;
	char		*key_buf = NULL;
	daos_size_t	key_buf_len = 0;

	D_ALLOC(small_key, ENUM_DESC_BUF);
	if (small_key == NULL)
		D_GOTO(out, rc = -DER_NOMEM);
	D_ALLOC(large_key, ENUM_LARGE_KEY_BUF);
	if (large_key == NULL)
		D_GOTO(out, rc = -DER_NOMEM);

	/* loop to enumerate akeys */
	while (!daos_anchor_is_eof(&akey_anchor)) {
		memset(akey_kds, 0, sizeof(akey_kds));
		memset(small_key, 0, ENUM_DESC_BUF);
		memset(large_key, 0, ENUM_LARGE_KEY_BUF);
		akey_number = ENUM_DESC_NR;

		sgl.sg_nr     = 1;
		sgl.sg_nr_out = 0;
		sgl.sg_iovs   = &iov;

		key_buf = small_key;
		key_buf_len = ENUM_DESC_BUF;
		d_iov_set(&iov, key_buf, key_buf_len);

		/* get akeys */
		rc = daos_obj_list_akey(*src_oh, DAOS_TX_NONE, &diov,
					&akey_number, akey_kds,
					&sgl, &akey_anchor, NULL);
		if (rc == -DER_KEY2BIG) {
			/* call list dkey again with bigger buffer */
			key_buf = large_key;
			key_buf_len = ENUM_LARGE_KEY_BUF;
			d_iov_set(&iov, key_buf, key_buf_len);
			rc = daos_obj_list_akey(*src_oh, DAOS_TX_NONE, &diov,
						&akey_number, akey_kds,
						&sgl, &akey_anchor, NULL);
			if (rc != 0) {
				fprintf(ap->errstream,
					"failed to list akeys: %d\n", rc);
				D_GOTO(out, rc);
			}
		}

		if (rc != 0) {
			fprintf(ap->errstream,
				"failed to list akeys: %d\n", rc);
			D_GOTO(out, rc);
		}

		/* if no akeys returned move on */
		if (akey_number == 0)
			continue;

		/* parse out individual akeys based on key length and
		 * number of dkeys returned
		 */
		for (ptr = key_buf, j = 0; j < akey_number; j++) {
			D_ALLOC(akey, key_buf_len);
			if (akey == NULL)
				D_GOTO(out, rc = -DER_NOMEM);
			memcpy(akey, ptr, akey_kds[j].kd_key_len);
			d_iov_set(&aiov, (void *)akey, akey_kds[j].kd_key_len);

			/* set iod values */
			iod.iod_nr    = 1;
			iod.iod_type  = DAOS_IOD_SINGLE;
			iod.iod_size  = DAOS_REC_ANY;
			iod.iod_recxs = NULL;
			iod.iod_name  = aiov;

			/* do fetch with sgl == NULL to check if iod type
			 * (ARRAY OR SINGLE VAL)
			 */
			rc = daos_obj_fetch(*src_oh, DAOS_TX_NONE, 0, &diov,
					    1, &iod, NULL, NULL, NULL);
			if (rc != 0) {
				fprintf(ap->errstream, "failed to fetch source "
					"object: %d\n", rc);
				D_FREE(akey);
				D_GOTO(out, rc);
			}

			/* if iod_size == 0 then this is a DAOS_IOD_ARRAY
			 * type
			 */
			if ((int)iod.iod_size == 0) {
				rc = cont_clone_recx_array(ap,
							   &diov, &aiov,
							   src_oh, dst_oh,
							   &iod);
				if (rc != 0) {
					fprintf(ap->errstream, "failed to copy "
						"record: %d\n", rc);
					D_FREE(akey);
					D_GOTO(out, rc);
				}
			} else {
				rc = cont_clone_recx_single(ap,
							    &diov, src_oh,
							    dst_oh, &iod);
				if (rc != 0) {
					fprintf(ap->errstream, "failed to copy "
						"record: %d\n", rc);
					D_FREE(akey);
					D_GOTO(out, rc);
				}
			}
			/* advance to next akey returned */
			ptr += akey_kds[j].kd_key_len;
			D_FREE(akey);
		}
	}
out:
	D_FREE(small_key);
	D_FREE(large_key);
	return rc;
}

static int
cont_clone_list_dkeys(struct cmd_args_s *ap,
		      daos_handle_t *src_oh,
		      daos_handle_t *dst_oh)
{
	int		rc = 0;
	int		j = 0;
	char		*ptr;
	daos_anchor_t	dkey_anchor = {0};
	daos_key_desc_t	dkey_kds[ENUM_DESC_NR] = {0};
	uint32_t	dkey_number = ENUM_DESC_NR;
	char		*dkey = NULL;
	d_sg_list_t	sgl;
	d_iov_t		iov;
	daos_key_t	diov;
	char		*small_key = NULL;
	char		*large_key = NULL;
	char		*key_buf = NULL;
	daos_size_t	key_buf_len = 0;

	D_ALLOC(small_key, ENUM_DESC_BUF);
	if (small_key == NULL)
		D_GOTO(out, rc = -DER_NOMEM);
	D_ALLOC(large_key, ENUM_LARGE_KEY_BUF);
	if (large_key == NULL)
		D_GOTO(out, rc = -DER_NOMEM);

	/* loop to enumerate dkeys */
	while (!daos_anchor_is_eof(&dkey_anchor)) {
		memset(dkey_kds, 0, sizeof(dkey_kds));
		memset(small_key, 0, ENUM_DESC_BUF);
		memset(large_key, 0, ENUM_LARGE_KEY_BUF);
		dkey_number = ENUM_DESC_NR;

		sgl.sg_nr     = 1;
		sgl.sg_nr_out = 0;
		sgl.sg_iovs   = &iov;

		key_buf = small_key;
		key_buf_len = ENUM_DESC_BUF;
		d_iov_set(&iov, key_buf, key_buf_len);

		/* get dkeys */
		rc = daos_obj_list_dkey(*src_oh, DAOS_TX_NONE,
					&dkey_number, dkey_kds,
					&sgl, &dkey_anchor, NULL);
		if (rc == -DER_KEY2BIG) {
			/* call list dkey again with bigger buffer */
			key_buf = large_key;
			key_buf_len = ENUM_LARGE_KEY_BUF;
			d_iov_set(&iov, key_buf, key_buf_len);
			rc = daos_obj_list_dkey(*src_oh, DAOS_TX_NONE,
						&dkey_number, dkey_kds,
						&sgl, &dkey_anchor, NULL);
			if (rc != 0) {
				fprintf(ap->errstream,
					"failed to list dkeys: %d\n", rc);
				D_GOTO(out, rc);
			}
		}

		if (rc != 0) {
			fprintf(ap->errstream,
				"failed to list dkeys: %d\n", rc);
			D_GOTO(out, rc);
		}

		/* if no dkeys were returned move on */
		if (dkey_number == 0)
			continue;

		/* parse out individual dkeys based on key length and
		 * number of dkeys returned
		 */
		for (ptr = key_buf, j = 0; j < dkey_number; j++) {
			D_ALLOC(dkey, key_buf_len);
			if (dkey == NULL)
				D_GOTO(out, rc = -DER_NOMEM);
			memcpy(dkey, ptr, dkey_kds[j].kd_key_len);
			d_iov_set(&diov, (void *)dkey, dkey_kds[j].kd_key_len);

			/* enumerate and parse akeys */
			rc = cont_clone_list_akeys(ap, src_oh, dst_oh, diov);
			if (rc != 0) {
				fprintf(ap->errstream,
					"failed to list akeys: %d\n", rc);
				D_FREE(dkey);
				D_GOTO(out, rc);
			}
			ptr += dkey_kds[j].kd_key_len;
			D_FREE(dkey);
		}
	}
out:
	D_FREE(small_key);
	D_FREE(large_key);
	return rc;
}

int
cont_clone_hdlr(struct cmd_args_s *ap)
{
	int			rc = 0;
	int			i = 0;
	daos_cont_info_t	src_cont_info;
	daos_cont_info_t	dst_cont_info;
	daos_obj_id_t		oids[OID_ARR_SIZE];
	daos_anchor_t		anchor;
	uint32_t		oids_nr;
	daos_handle_t		toh;
	daos_epoch_t		epoch;
	struct			dm_args ca = {0};
	bool			is_posix_copy = false;
	daos_handle_t		oh;
	daos_handle_t		dst_oh;
	struct file_dfs		src_cp_type = {0};
	struct file_dfs		dst_cp_type = {0};
	char			*src_str = NULL;
	char			*dst_str = NULL;
	size_t			src_str_len = 0;
	size_t			dst_str_len = 0;
	daos_epoch_range_t	epr;

	set_dm_args_default(&ca);
	file_set_defaults_dfs(&src_cp_type);
	file_set_defaults_dfs(&dst_cp_type);

	src_str_len = strlen(ap->src);
	D_STRNDUP(src_str, ap->src, src_str_len);
	if (src_str == NULL) {
		fprintf(ap->errstream,
			"Unable to allocate memory for source path.");
		D_GOTO(out, rc = -DER_NOMEM);
	}
	rc = dm_parse_path(&src_cp_type, src_str, src_str_len,
			   &ca.src_p_uuid, &ca.src_c_uuid);
	if (rc != 0) {
		fprintf(ap->errstream, "failed to parse source path: %d\n", rc);
		D_GOTO(out, rc = daos_errno2der(rc));
	}

	dst_str_len = strlen(ap->dst);
	D_STRNDUP(dst_str, ap->dst, dst_str_len);
	if (dst_str == NULL) {
		fprintf(ap->errstream,
			"Unable to allocate memory for dest path.");
		D_GOTO(out, rc = -DER_NOMEM);
	}
	rc = dm_parse_path(&dst_cp_type, dst_str, dst_str_len,
			   &ca.dst_p_uuid, &ca.dst_c_uuid);
	if (rc != 0) {
		fprintf(ap->errstream,
			"failed to parse destination path: %d\n", rc);
		D_GOTO(out, rc);
	}

	if (!uuid_is_null(ca.dst_c_uuid)) {
		/* make sure destination container does not already exist
		 * for object level copies
		 */
		rc = daos_pool_connect(ca.dst_p_uuid, ap->sysname,
				       DAOS_PC_RW, &ca.dst_poh, NULL, NULL);
		if (rc != 0) {
			fprintf(ap->errstream,
				"failed to connect to destination "
				"pool: %d\n", rc);
			D_GOTO(out, rc);
		}
		/* make sure this destination container doesn't exist already,
		 * if it does, exit
		 */
		rc = daos_cont_open(ca.dst_poh, ca.dst_c_uuid, DAOS_COO_RW,
				    &ca.dst_coh, &dst_cont_info, NULL);
		if (rc == 0) {
			fprintf(ap->errstream,
				"This destination container already "
				"exists, please provide a destination "
				"container uuid that does not exist already, "
				"or provide an existing pool or new UNS path "
				"of the form:\n\t--dst </$pool> | "
				"<path/to/uns>\n");
			/* disconnect from only destination and exit */
			rc = daos_cont_close(ca.dst_coh, NULL);
			if (rc != 0) {
				fprintf(ap->errstream,
					"failed to close destination "
					"container (%d)\n", rc);
				D_GOTO(out, rc);
			}
			rc = daos_pool_disconnect(ca.dst_poh, NULL);
			if (rc != 0) {
				fprintf(ap->errstream,
					"failed to disconnect from "
					"destination pool "DF_UUIDF ": %s "
					"(%d)\n", DP_UUID(ca.dst_p_uuid),
					d_errdesc(rc), rc);
				D_GOTO(out, rc);
			}
			D_GOTO(out, rc = 1);
		}
	} else {
		/* if container UUID has not been provided generate one */
		uuid_generate(ca.dst_c_uuid);
	}

	rc = dm_connect(ap, is_posix_copy, &dst_cp_type, &src_cp_type,
			&ca, ap->sysname, ap->dst, &src_cont_info,
			&dst_cont_info);
	if (rc != 0) {
		D_GOTO(out_disconnect, rc);
	}
	rc = daos_cont_create_snap_opt(ca.src_coh,
				       &epoch, NULL,
			       DAOS_SNAP_OPT_CR | DAOS_SNAP_OPT_OIT, NULL);
	if (rc) {
		fprintf(ap->errstream, "failed to create snapshot: %d\n", rc);
		D_GOTO(out_disconnect, rc);
	}
	rc = daos_oit_open(ca.src_coh, epoch, &toh, NULL);
	if (rc != 0) {
		fprintf(ap->errstream, "failed to open object iterator\n");
		D_GOTO(out_snap, rc);
	}
	memset(&anchor, 0, sizeof(anchor));
	while (!daos_anchor_is_eof(&anchor)) {
		oids_nr = OID_ARR_SIZE;
		rc = daos_oit_list(toh, oids, &oids_nr, &anchor, NULL);
		if (rc != 0) {
			fprintf(ap->errstream, "failed to list objects\n");
			D_GOTO(out_oit, rc);
		}

		/* list object ID's */
		for (i = 0; i < oids_nr; i++) {
			rc = daos_obj_open(ca.src_coh, oids[i],
					   0, &oh, NULL);
			if (rc != 0) {
				fprintf(ap->errstream, "failed to open source "
					"object\n");
				D_GOTO(out_oit, rc);
			}
			rc = daos_obj_open(ca.dst_coh, oids[i], 0,
					   &dst_oh, NULL);
			if (rc != 0) {
				fprintf(ap->errstream,
					"failed to open destination object\n");
				D_GOTO(err_dst, rc);
			}
			rc = cont_clone_list_dkeys(ap, &oh, &dst_oh);
			if (rc != 0) {
				fprintf(ap->errstream, "failed to list keys\n");
				D_GOTO(err_obj, rc);
			}
			rc = daos_obj_close(oh, NULL);
			if (rc != 0) {
				fprintf(ap->errstream, "failed to close source "
					"object: %d\n", rc);
				D_GOTO(out_oit, rc);
			}
			rc = daos_obj_close(dst_oh, NULL);
			if (rc != 0) {
				fprintf(ap->errstream,
				"failed to close destination "
				"object: %d\n", rc);
				D_GOTO(err_dst, rc);
			}
		}
	}
	D_GOTO(out_oit, rc);
err_obj:
	rc = daos_obj_close(dst_oh, NULL);
	if (rc != 0) {
		fprintf(ap->errstream,
			"failed to close destination object: %d\n", rc);
	}
err_dst:
	rc = daos_obj_close(oh, NULL);
	if (rc != 0) {
		fprintf(ap->errstream,
			"failed to close source object: %d\n", rc);
	}
out_oit:
	rc = daos_oit_close(toh, NULL);
	if (rc != 0) {
		fprintf(ap->errstream,
			"failed to close object iterator: %d\n", rc);
		D_GOTO(out, rc);
	}
out_snap:
	epr.epr_lo = epoch;
	epr.epr_hi = epoch;
	rc = daos_cont_destroy_snap(ca.src_coh, epr, NULL);
	if (rc != 0) {
		fprintf(ap->errstream, "failed to destroy snapshot: %d\n", rc);
	}
out_disconnect:
	/* close src and dst pools, conts */
	rc = dm_disconnect(ap, is_posix_copy, &ca, &src_cp_type,
			   &dst_cp_type);
	if (rc != 0) {
		fprintf(ap->errstream, "failed to disconnect: %d\n", rc);
	}
out:
	if (rc == 0) {
		fprintf(ap->outstream, "Successfully copied to destination "
			"container "DF_UUIDF "\n", DP_UUID(ca.dst_c_uuid));
	}
	D_FREE(src_str);
	D_FREE(dst_str);
	D_FREE(ca.src);
	D_FREE(ca.dst);
	return rc;
}

static int
print_acl(struct cmd_args_s *ap, FILE *outstream, daos_prop_t *acl_prop,
	  bool verbose)
{
	int			rc = 0;
	struct daos_prop_entry	*entry = {0};
	struct daos_acl		*acl = NULL;

	entry = daos_prop_entry_get(acl_prop, DAOS_PROP_CO_ACL);
	if (entry != NULL)
		acl = entry->dpe_val_ptr;

	entry = daos_prop_entry_get(acl_prop, DAOS_PROP_CO_OWNER);
	if (entry != NULL && entry->dpe_str != NULL)
		fprintf(outstream, "# Owner: %s\n", entry->dpe_str);

	entry = daos_prop_entry_get(acl_prop, DAOS_PROP_CO_OWNER_GROUP);
	if (entry != NULL && entry->dpe_str != NULL)
		fprintf(outstream, "# Owner-Group: %s\n", entry->dpe_str);

	rc = daos_acl_to_stream(outstream, acl, verbose);
	if (rc != 0) {
		fprintf(ap->errstream, "failed to print ACL: %s (%d)\n",
			d_errstr(rc), rc);
	}

	return rc;
}

int
cont_get_acl_hdlr(struct cmd_args_s *ap)
{
	int		rc;
	daos_prop_t	*prop = NULL;
	FILE		*outstream = ap->outstream;

	if (ap->outfile) {
		int fd;
		int flags = O_CREAT | O_WRONLY;

		/* Ensure we don't overwrite some existing file without the
		 * force option.
		 */
		if (!ap->force) {
			flags |= O_EXCL;
		}

		fd = open(ap->outfile, flags, 0644);
		if (fd < 0) {
			fprintf(ap->errstream,
				"Unable to create output file: %s\n",
				strerror(errno));
			return daos_errno2der(errno);
		}

		outstream = fdopen(fd, "w");
		if (outstream == NULL) {
			fprintf(ap->errstream,
				"Unable to stream to output file: %s\n",
				strerror(errno));
			return daos_errno2der(errno);
		}
	}

	rc = daos_cont_get_acl(ap->cont, &prop, NULL);
	if (rc != 0) {
		fprintf(ap->errstream,
			"failed to get ACL for container "DF_UUIDF
			": %s (%d)\n", DP_UUID(ap->c_uuid), d_errdesc(rc), rc);
	} else {
		rc = print_acl(ap, outstream, prop, ap->verbose);
		if (rc == 0 && ap->outfile)
			fprintf(ap->outstream, "Wrote ACL to output file: %s\n",
				ap->outfile);
	}

	if (ap->outfile)
		fclose(outstream);
	daos_prop_free(prop);
	return rc;
}

/*
 * Returns a substring of the line with leading and trailing whitespace trimmed.
 * Doesn't allocate any new memory - trimmed string is just a pointer.
 */
static char *
trim_acl_file_line(char *line)
{
	char *end;

	while (isspace(*line))
		line++;
	if (line[0] == '\0')
		return line;

	end = line + strnlen(line, DAOS_ACL_MAX_ACE_STR_LEN) - 1;
	while (isspace(*end))
		end--;
	end[1] = '\0';

	return line;
}

static int
parse_acl_file(struct cmd_args_s *ap, const char *path, struct daos_acl **acl)
{
	int		rc = 0;
	FILE		*instream;
	char		*line = NULL;
	size_t		line_len = 0;
	char		*trimmed;
	struct daos_ace	*ace;
	struct daos_acl	*tmp_acl;

	instream = fopen(path, "r");
	if (instream == NULL) {
		fprintf(ap->errstream,
			"Unable to read ACL input file '%s': %s\n",
			path, strerror(errno));
		return daos_errno2der(errno);
	}

	tmp_acl = daos_acl_create(NULL, 0);
	if (tmp_acl == NULL) {
		fprintf(ap->errstream, "Unable to allocate memory for ACL\n");
		D_GOTO(out, rc = -DER_NOMEM);
	}

	while (getline(&line, &line_len, instream) != -1) {
		trimmed = trim_acl_file_line(line);

		/* ignore blank lines and comments */
		if (trimmed[0] == '\0' || trimmed[0] == '#') {
			D_FREE(line);
			continue;
		}

		rc = daos_ace_from_str(trimmed, &ace);
		if (rc != 0) {
			fprintf(ap->errstream,
				"Error parsing ACE '%s' from file: %s (%d)\n",
				trimmed, d_errdesc(rc), rc);
			D_GOTO(parse_err, rc);
		}

		rc = daos_acl_add_ace(&tmp_acl, ace);
		daos_ace_free(ace);
		if (rc != 0) {
			fprintf(ap->errstream,
				"Error parsing ACL file: %s (%d)\n",
				d_errdesc(rc), rc);
			D_GOTO(parse_err, rc);
		}

		D_FREE(line);
	}

	if (daos_acl_validate(tmp_acl) != 0) {
		fprintf(ap->errstream, "Content of ACL file is invalid\n");
		D_GOTO(parse_err, rc = -DER_INVAL);
	}

	*acl = tmp_acl;
	D_GOTO(out, rc = 0);

parse_err:
	daos_acl_free(tmp_acl);
out:
	D_FREE(line);
	fclose(instream);
	return rc;
}

int
cont_overwrite_acl_hdlr(struct cmd_args_s *ap)
{
	int		rc;
	struct daos_acl	*acl = NULL;
	daos_prop_t	*prop_out;

	if (!ap->aclfile) {
		fprintf(ap->errstream,
			"Parameter --acl-file is required\n");
		return -DER_INVAL;
	}

	rc = parse_acl_file(ap, ap->aclfile, &acl);
	if (rc != 0)
		return rc;

	rc = daos_cont_overwrite_acl(ap->cont, acl, NULL);
	daos_acl_free(acl);
	if (rc != 0) {
		fprintf(ap->errstream,
			"failed to overwrite ACL for container "DF_UUIDF
			": %s (%d)\n", DP_UUID(ap->c_uuid), d_errdesc(rc), rc);
		return rc;
	}

	rc = daos_cont_get_acl(ap->cont, &prop_out, NULL);
	if (rc != 0) {
		fprintf(ap->errstream,
			"overwrite appeared to succeed, but failed to fetch ACL"
			" for confirmation: %s (%d)\n", d_errdesc(rc), rc);
		return rc;
	}

	rc = print_acl(ap, ap->outstream, prop_out, false);

	daos_prop_free(prop_out);
	return rc;
}

int
cont_update_acl_hdlr(struct cmd_args_s *ap)
{
	int		rc;
	struct daos_acl	*acl = NULL;
	struct daos_ace	*ace = NULL;
	daos_prop_t	*prop_out;

	/* need one or the other, not both */
	if (!ap->aclfile == !ap->entry) {
		fprintf(ap->errstream,
			"either parameter --acl-file or --entry is required\n");
		return -DER_INVAL;
	}

	if (ap->aclfile) {
		rc = parse_acl_file(ap, ap->aclfile, &acl);
		if (rc != 0)
			return rc;
	} else {
		rc = daos_ace_from_str(ap->entry, &ace);
		if (rc != 0) {
			fprintf(ap->errstream,
				"failed to parse entry: %s (%d)\n",
				d_errdesc(rc), rc);
			return rc;
		}

		acl = daos_acl_create(&ace, 1);
		daos_ace_free(ace);
		if (acl == NULL) {
			rc = -DER_NOMEM;
			fprintf(ap->errstream,
				"failed to make ACL from entry: %s "
				"(%d)\n", d_errdesc(rc), rc);
			return rc;
		}
	}

	rc = daos_cont_update_acl(ap->cont, acl, NULL);
	daos_acl_free(acl);
	if (rc != 0) {
		fprintf(ap->errstream, "failed to update ACL for container "
			DF_UUIDF": %s (%d)\n", DP_UUID(ap->c_uuid),
			d_errdesc(rc), rc);
		return rc;
	}

	rc = daos_cont_get_acl(ap->cont, &prop_out, NULL);
	if (rc != 0) {
		fprintf(ap->errstream,
			"update appeared to succeed, but failed to fetch ACL "
			"for confirmation: %s (%d)\n", d_errdesc(rc), rc);
		return rc;
	}

	rc = print_acl(ap, ap->outstream, prop_out, false);

	daos_prop_free(prop_out);
	return rc;
}

int
cont_delete_acl_hdlr(struct cmd_args_s *ap)
{
	int				rc;
	enum daos_acl_principal_type	type;
	char				*name;
	daos_prop_t			*prop_out;

	if (!ap->principal) {
		fprintf(ap->errstream,
			"parameter --principal is required\n");
		return -DER_INVAL;
	}

	rc = daos_acl_principal_from_str(ap->principal, &type, &name);
	if (rc != 0) {
		fprintf(ap->errstream,
			"unable to parse principal string '%s': %s"
			"(%d)\n", ap->principal, d_errdesc(rc), rc);
		return rc;
	}

	rc = daos_cont_delete_acl(ap->cont, type, name, NULL);
	D_FREE(name);
	if (rc != 0) {
		fprintf(ap->errstream, "failed to delete ACL for container "
			DF_UUIDF": %s (%d)\n", DP_UUID(ap->c_uuid),
			d_errdesc(rc), rc);
		return rc;
	}

	rc = daos_cont_get_acl(ap->cont, &prop_out, NULL);
	if (rc != 0) {
		fprintf(ap->errstream,
			"delete appeared to succeed, but failed to fetch ACL "
			"for confirmation: %s (%d)\n", d_errdesc(rc), rc);
		return rc;
	}

	rc = print_acl(ap, ap->outstream, prop_out, false);

	daos_prop_free(prop_out);
	return rc;
}

int
cont_set_owner_hdlr(struct cmd_args_s *ap)
{
	int	rc;

	if (!ap->user && !ap->group) {
		fprintf(ap->errstream,
			"parameter --user or --group is required\n");
		return -DER_INVAL;
	}

	rc = daos_cont_set_owner(ap->cont, ap->user, ap->group, NULL);
	if (rc != 0) {
		fprintf(ap->errstream,
			"failed to set owner for container "DF_UUIDF
			": %s (%d)\n", DP_UUID(ap->c_uuid), d_errdesc(rc), rc);
		return rc;
	}

	fprintf(ap->outstream, "successfully updated owner for container\n");
	return rc;
}

int
cont_rollback_hdlr(struct cmd_args_s *ap)
{
	int	rc;

	if (ap->epc == 0 && ap->snapname_str == NULL) {
		fprintf(ap->errstream,
			"either parameter --epc or --snap is required\n");
		return -DER_INVAL;
	}
	if (ap->epc != 0 && ap->snapname_str != NULL) {
		fprintf(ap->errstream,
			"both parameters --epc and --snap could not be specified\n");
		return -DER_INVAL;
	}

	if (ap->snapname_str != NULL) {
		rc = cont_list_snaps_hdlr(ap);
		if (rc != 0)
			return rc;
	}
	rc = daos_cont_rollback(ap->cont, ap->epc, NULL);
	if (rc != 0) {
		fprintf(ap->errstream, "failed to roll back container "DF_UUIDF
			" to snapshot "DF_U64": %s (%d)\n", DP_UUID(ap->c_uuid),
			ap->epc, d_errdesc(rc), rc);
		return rc;
	}

	fprintf(ap->outstream, "successfully rollback container\n");
	return rc;
}

int
cont_list_objs_hdlr(struct cmd_args_s *ap)
{
	daos_obj_id_t		oids[OID_ARR_SIZE];
	daos_handle_t		oit;
	daos_anchor_t		anchor = {0};
	uint32_t		oids_nr;
	int			rc, i;

	/* create a snapshot with OIT */
	rc = daos_cont_create_snap_opt(ap->cont, &ap->epc, NULL,
				       DAOS_SNAP_OPT_CR | DAOS_SNAP_OPT_OIT,
				       NULL);
	if (rc != 0)
		goto out;

	/* open OIT */
	rc = daos_oit_open(ap->cont, ap->epc, &oit, NULL);
	if (rc != 0) {
		fprintf(ap->errstream,
			"open of container's OIT failed: "DF_RC"\n", DP_RC(rc));
		goto out_snap;
	}

	while (!daos_anchor_is_eof(&anchor)) {
		oids_nr = OID_ARR_SIZE;
		rc = daos_oit_list(oit, oids, &oids_nr, &anchor, NULL);
		if (rc != 0) {
			fprintf(ap->errstream,
				"object IDs enumeration failed: "DF_RC"\n",
				DP_RC(rc));
			D_GOTO(out_close, rc);
		}

		for (i = 0; i < oids_nr; i++)
			D_PRINT(DF_OID"\n", DP_OID(oids[i]));
	}

out_close:
	daos_oit_close(oit, NULL);
out_snap:
	cont_destroy_snap_hdlr(ap);
out:
	return rc;
}

int
obj_query_hdlr(struct cmd_args_s *ap)
{
	struct daos_obj_layout *layout;
	int			i;
	int			j;
	int			rc;

	rc = daos_obj_layout_get(ap->cont, ap->oid, &layout);
	if (rc) {
		fprintf(ap->errstream,
			"failed to retrieve layout for object "DF_OID
			": %s (%d)\n", DP_OID(ap->oid), d_errdesc(rc), rc);
		D_GOTO(out, rc);
	}

	/* Print the object layout */
	fprintf(ap->outstream,
		"oid: "DF_OID" ver %d grp_nr: %d\n", DP_OID(ap->oid),
		layout->ol_ver, layout->ol_nr);

	for (i = 0; i < layout->ol_nr; i++) {
		struct daos_obj_shard *shard;

		shard = layout->ol_shards[i];
		fprintf(ap->outstream, "grp: %d\n", i);
		for (j = 0; j < shard->os_replica_nr; j++)
			fprintf(ap->outstream, "replica %d %d\n", j,
				shard->os_shard_loc[j].sd_rank);
	}

	daos_obj_layout_free(layout);

out:
	return rc;
}<|MERGE_RESOLUTION|>--- conflicted
+++ resolved
@@ -2039,14 +2039,10 @@
 	char		*name = NULL;
 	char		*dname = NULL;
 
-<<<<<<< HEAD
-	parse_filename_dfs(path, &name, &dname);
-=======
 	rc = parse_filename_dfs(path, &name, &dname);
 	if (rc != 0)
 		return rc;
 
->>>>>>> 9e44b96d
 	/* if the "/" path is given to DAOS the dfs_mkdir fails with
 	 * INVALID argument, so skip creation of that in DAOS since
 	 * it always already exists. This happens when copying from
