--- conflicted
+++ resolved
@@ -2796,240 +2796,4 @@
 	D_FREE(line);
 	fclose(instream);
 	return rc;
-}
-
-int
-<<<<<<< HEAD
-cont_rollback_hdlr(struct cmd_args_s *ap)
-{
-	int	rc;
-
-	if (ap->epc == 0 && ap->snapname_str == NULL) {
-		fprintf(ap->errstream,
-			"either parameter --epc or --snap is required\n");
-		return -DER_INVAL;
-	}
-	if (ap->epc != 0 && ap->snapname_str != NULL) {
-		fprintf(ap->errstream,
-			"both parameters --epc and --snap could not be specified\n");
-		return -DER_INVAL;
-	}
-
-	if (ap->snapname_str != NULL) {
-		rc = cont_list_snaps_hdlr(ap);
-		if (rc != 0)
-			return rc;
-	}
-	rc = daos_cont_rollback(ap->cont, ap->epc, NULL);
-	if (rc != 0) {
-		fprintf(ap->errstream,
-			"failed to roll back container %s to snapshot 0x"DF_X64": %s (%d)\n",
-			ap->cont_str, ap->epc, d_errdesc(rc), rc);
-		return rc;
-	}
-
-	fprintf(ap->outstream, "successfully rollback container\n");
-=======
-cont_overwrite_acl_hdlr(struct cmd_args_s *ap)
-{
-	int		rc;
-	struct daos_acl	*acl = NULL;
-	daos_prop_t	*prop_out;
-
-	if (!ap->aclfile) {
-		fprintf(ap->errstream,
-			"Parameter --acl-file is required\n");
-		return -DER_INVAL;
-	}
-
-	rc = parse_acl_file(ap, ap->aclfile, &acl);
-	if (rc != 0)
-		return rc;
-
-	rc = daos_cont_overwrite_acl(ap->cont, acl, NULL);
-	daos_acl_free(acl);
-	if (rc != 0) {
-		fprintf(ap->errstream,
-			"failed to overwrite ACL for container %s: %s (%d)\n",
-			ap->cont_str, d_errdesc(rc), rc);
-		return rc;
-	}
-
-	rc = daos_cont_get_acl(ap->cont, &prop_out, NULL);
-	if (rc != 0) {
-		fprintf(ap->errstream,
-			"overwrite appeared to succeed, but failed to fetch ACL"
-			" for confirmation: %s (%d)\n", d_errdesc(rc), rc);
-		return rc;
-	}
-
-	rc = print_acl(ap, ap->outstream, prop_out, false);
-
-	daos_prop_free(prop_out);
-	return rc;
-}
-
-int
-cont_update_acl_hdlr(struct cmd_args_s *ap)
-{
-	int		rc;
-	struct daos_acl	*acl = NULL;
-	struct daos_ace	*ace = NULL;
-	daos_prop_t	*prop_out;
-
-	/* need one or the other, not both */
-	if (!ap->aclfile == !ap->entry) {
-		fprintf(ap->errstream,
-			"either parameter --acl-file or --entry is required\n");
-		return -DER_INVAL;
-	}
-
-	if (ap->aclfile) {
-		rc = parse_acl_file(ap, ap->aclfile, &acl);
-		if (rc != 0)
-			return rc;
-	} else {
-		rc = daos_ace_from_str(ap->entry, &ace);
-		if (rc != 0) {
-			fprintf(ap->errstream,
-				"failed to parse entry: %s (%d)\n",
-				d_errdesc(rc), rc);
-			return rc;
-		}
-
-		acl = daos_acl_create(&ace, 1);
-		daos_ace_free(ace);
-		if (acl == NULL) {
-			rc = -DER_NOMEM;
-			fprintf(ap->errstream,
-				"failed to make ACL from entry: %s "
-				"(%d)\n", d_errdesc(rc), rc);
-			return rc;
-		}
-	}
-
-	rc = daos_cont_update_acl(ap->cont, acl, NULL);
-	daos_acl_free(acl);
-	if (rc != 0) {
-		fprintf(ap->errstream, "failed to update ACL for container %s: %s (%d)\n",
-			ap->cont_str, d_errdesc(rc), rc);
-		return rc;
-	}
-
-	rc = daos_cont_get_acl(ap->cont, &prop_out, NULL);
-	if (rc != 0) {
-		fprintf(ap->errstream,
-			"update appeared to succeed, but failed to fetch ACL "
-			"for confirmation: %s (%d)\n", d_errdesc(rc), rc);
-		return rc;
-	}
-
-	rc = print_acl(ap, ap->outstream, prop_out, false);
-
-	daos_prop_free(prop_out);
->>>>>>> 6bcf0ff0
-	return rc;
-}
-
-int
-<<<<<<< HEAD
-obj_query_hdlr(struct cmd_args_s *ap)
-{
-	struct daos_obj_layout *layout;
-	int			i;
-	int			j;
-	int			rc;
-
-	rc = daos_obj_layout_get(ap->cont, ap->oid, &layout);
-	if (rc) {
-		fprintf(ap->errstream,
-			"failed to retrieve layout for object "DF_OID
-			": %s (%d)\n", DP_OID(ap->oid), d_errdesc(rc), rc);
-		D_GOTO(out, rc);
-	}
-
-	/* Print the object layout */
-	fprintf(ap->outstream,
-		"oid: "DF_OID" ver %d grp_nr: %d\n", DP_OID(ap->oid),
-		layout->ol_ver, layout->ol_nr);
-
-	for (i = 0; i < layout->ol_nr; i++) {
-		struct daos_obj_shard *shard;
-
-		shard = layout->ol_shards[i];
-		fprintf(ap->outstream, "grp: %d\n", i);
-		for (j = 0; j < shard->os_replica_nr; j++)
-			fprintf(ap->outstream, "replica %d %d\n", j,
-				shard->os_shard_loc[j].sd_rank);
-	}
-
-	daos_obj_layout_free(layout);
-
-out:
-=======
-cont_delete_acl_hdlr(struct cmd_args_s *ap)
-{
-	int				rc;
-	enum daos_acl_principal_type	type;
-	char				*name;
-	daos_prop_t			*prop_out;
-
-	if (!ap->principal) {
-		fprintf(ap->errstream,
-			"parameter --principal is required\n");
-		return -DER_INVAL;
-	}
-
-	rc = daos_acl_principal_from_str(ap->principal, &type, &name);
-	if (rc != 0) {
-		fprintf(ap->errstream,
-			"unable to parse principal string '%s': %s"
-			"(%d)\n", ap->principal, d_errdesc(rc), rc);
-		return rc;
-	}
-
-	rc = daos_cont_delete_acl(ap->cont, type, name, NULL);
-	D_FREE(name);
-	if (rc != 0) {
-		fprintf(ap->errstream, "failed to delete ACL for container %s: %s (%d)\n",
-			ap->cont_str, d_errdesc(rc), rc);
-		return rc;
-	}
-
-	rc = daos_cont_get_acl(ap->cont, &prop_out, NULL);
-	if (rc != 0) {
-		fprintf(ap->errstream,
-			"delete appeared to succeed, but failed to fetch ACL "
-			"for confirmation: %s (%d)\n", d_errdesc(rc), rc);
-		return rc;
-	}
-
-	rc = print_acl(ap, ap->outstream, prop_out, false);
-
-	daos_prop_free(prop_out);
-	return rc;
-}
-
-int
-cont_set_owner_hdlr(struct cmd_args_s *ap)
-{
-	int	rc;
-
-	if (!ap->user && !ap->group) {
-		fprintf(ap->errstream,
-			"parameter --user or --group is required\n");
-		return -DER_INVAL;
-	}
-
-	rc = daos_cont_set_owner(ap->cont, ap->user, ap->group, NULL);
-	if (rc != 0) {
-		fprintf(ap->errstream,
-			"failed to set owner for container %s: %s (%d)\n",
-			ap->cont_str, d_errdesc(rc), rc);
-		return rc;
-	}
-
-	fprintf(ap->outstream, "successfully updated owner for container\n");
->>>>>>> 6bcf0ff0
-	return rc;
 }