--- conflicted
+++ resolved
@@ -14,7 +14,6 @@
     SConscript('smd/SConscript')
     denv.AppendUnique(LIBPATH=['smd'])
 
-<<<<<<< HEAD
     # Link to DPDK static libs
     denv.AppendUnique(LINKFLAGS=['-Wl,--whole-archive', \
 		      '-lrte_mempool', '-lrte_mempool_ring', '-lrte_bus_pci', \
@@ -33,12 +32,7 @@
     libs += ['numa', 'smd']
 
     bio = daos_build.library(denv, "bio", Glob('*.c'), LIBS=libs)
-    denv.Install('$PREFIX/lib/daos_srv', bio)
-=======
-    bio = daos_build.library(denv, "bio", Glob('*.c'),
-                             LIBS=['numa', 'spdk', 'smd'])
     denv.Install('$PREFIX/lib64/daos_srv', bio)
->>>>>>> eea84f2d
 
 if __name__ == "SCons.Script":
     scons()