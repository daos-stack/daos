--- conflicted
+++ resolved
@@ -956,12 +956,5 @@
 		}
 	}
 
-<<<<<<< HEAD
-free_traddr:
-	D_FREE(b_info.bdi_traddr);
-
-	return rc;
-=======
 	return led_manage(xs_ctxt, pci_addr, (Ctl__LedAction)action, (Ctl__LedState *)state);
->>>>>>> 7754c361
 }