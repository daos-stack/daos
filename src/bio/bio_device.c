--- conflicted
+++ resolved
@@ -59,14 +59,8 @@
 			    NULL, 0);
 	if (rc != 0)
 		/* DER_NOSYS indicates that VMD-LED control is not enabled */
-<<<<<<< HEAD
 		DL_CDEBUG(rc == -DER_NOSYS, DB_MGMT, DLOG_ERR, rc,
-			  "Set LED on device:" DF_UUID " failed", DP_UUID(d_bdev->bb_uuid));
-=======
-		D_CDEBUG(rc == -DER_NOSYS, DB_MGMT, DLOG_ERR,
-			 "Reset LED on device:" DF_UUID " failed, " DF_RC "\n",
-			 DP_UUID(d_bdev->bb_uuid), DP_RC(rc));
->>>>>>> 801bb8a2
+			  "Reset LED on device:" DF_UUID " failed", DP_UUID(d_bdev->bb_uuid));
 
 	return 0;
 }
