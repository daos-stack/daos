--- conflicted
+++ resolved
@@ -157,13 +157,8 @@
 	entry.sde_state = state;
 	rc = dbtree_update(smd_store.ss_dev_hdl, &key, &val);
 	if (rc) {
-<<<<<<< HEAD
-		D_ERROR("Update dev "DF_UUID" failed. "DF_RC"\n",
+		D_ERROR("SMD dev "DF_UUID" state set failed. "DF_RC"\n",
 			DP_UUID(&key_dev.uuid), DP_RC(rc));
-=======
-		D_ERROR("SMD dev "DF_UUID" state set failed. %d\n",
-			DP_UUID(&key_dev.uuid), rc);
->>>>>>> 351f4558
 		goto out;
 	} else
 		D_DEBUG(DB_MGMT, "SMD dev "DF_UUID" state set to %s\n",
