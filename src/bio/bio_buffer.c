--- conflicted
+++ resolved
@@ -980,11 +980,8 @@
 rw_completion(void *cb_arg, int err)
 {
 	struct bio_xs_context	*xs_ctxt;
-<<<<<<< HEAD
 	struct bio_xs_blobstore	*bxb;
-=======
 	struct bio_io_context	*io_ctxt;
->>>>>>> c26092f8
 	struct bio_desc		*biod = cb_arg;
 	struct media_error_msg	*mem = NULL;
 
@@ -992,22 +989,14 @@
 	D_ASSERT(biod->bd_inflights > 0);
 	biod->bd_inflights--;
 
-<<<<<<< HEAD
 	bxb = biod->bd_ctxt->bic_xs_blobstore;
 	D_ASSERT(bxb->bxb_blob_rw > 0);
 	bxb->bxb_blob_rw--;
-=======
+
 	io_ctxt = biod->bd_ctxt;
 	D_ASSERT(io_ctxt != NULL);
 	D_ASSERT(io_ctxt->bic_inflight_dmas > 0);
 	io_ctxt->bic_inflight_dmas--;
-
-	D_ASSERT(io_ctxt->bic_xs_ctxt);
-	xs_ctxt = io_ctxt->bic_xs_ctxt;
-	D_ASSERT(xs_ctxt != NULL);
-	D_ASSERT(xs_ctxt->bxc_blob_rw > 0);
-	xs_ctxt->bxc_blob_rw--;
->>>>>>> c26092f8
 
 	/* Induce NVMe Read/Write Error*/
 	if (biod->bd_type == BIO_IOD_TYPE_UPDATE)
@@ -1134,12 +1123,8 @@
 
 		biod->bd_dma_issued = 1;
 		biod->bd_inflights++;
-<<<<<<< HEAD
 		bxb->bxb_blob_rw++;
-=======
 		biod->bd_ctxt->bic_inflight_dmas++;
-		xs_ctxt->bxc_blob_rw++;
->>>>>>> c26092f8
 
 		rw_cnt = (pg_cnt > bio_chk_sz) ? bio_chk_sz : pg_cnt;
 
