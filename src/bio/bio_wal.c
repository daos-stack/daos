/**
 * (C) Copyright 2018-2024 Intel Corporation.
<<<<<<< HEAD
 * (C) Copyright 2025 Google LLC
=======
>>>>>>> 4373168d
 * (C) Copyright 2025 Hewlett Packard Enterprise Development LP
 *
 * SPDX-License-Identifier: BSD-2-Clause-Patent
 */
#define D_LOGFAC	DD_FAC(bio)

#include "bio_wal.h"

#define BIO_META_MAGIC		(0xbc202210)
#define BIO_META_VERSION	1

#define BIO_WAL_MAGIC		(0xaf202209)
#define BIO_WAL_VERSION		1

#define WAL_HDR_MAGIC		(0xc01d2019)

#define WAL_ID_BITS		64			/* Never change this */
#define WAL_ID_OFF_BITS		32
#define WAL_ID_SEQ_BITS		(WAL_ID_BITS - WAL_ID_OFF_BITS)
#define WAL_ID_OFF_MAX		((1ULL << WAL_ID_OFF_BITS) - 1)
#define WAL_ID_SEQ_MAX		((1ULL << WAL_ID_SEQ_BITS) - 1)
#define WAL_ID_OFF_MASK		WAL_ID_OFF_MAX
#define WAL_ID_SEQ_MASK		WAL_ID_SEQ_MAX

#define WAL_BLK_SZ		4096			/* 4k bytes, atomic block I/O */
D_CASSERT(sizeof(struct wal_header) <= WAL_BLK_SZ);
#define WAL_CSUM_LEN		sizeof(uint32_t)
D_CASSERT(sizeof(struct wal_trans_tail) == WAL_CSUM_LEN);

#define WAL_MIN_CAPACITY	(8192 * WAL_BLK_SZ)	/* Minimal WAL capacity, in bytes */
#define WAL_MAX_TRANS_BLKS	4096			/* Maximal blocks used by a transaction */
#define WAL_MAX_REPLAY_BLKS     (WAL_MAX_TRANS_BLKS * 2)
#define WAL_HDR_BLKS		1			/* Ensure atomic header write */

#define META_BLK_SZ		WAL_BLK_SZ
#define META_HDR_BLKS		1

static void
meta_csum_fini(struct bio_meta_context *mc)
{
	D_ASSERT(mc->mc_csum_algo != NULL);
	D_ASSERT(mc->mc_csum_ctx != NULL);

	if (mc->mc_csum_algo->cf_destroy)
		mc->mc_csum_algo->cf_destroy(mc->mc_csum_ctx);

	mc->mc_csum_algo = NULL;
	mc->mc_csum_ctx = NULL;
}

static int
meta_csum_init(struct bio_meta_context *mc, uint16_t csum_type)
{
	int	rc = 0;

	D_ASSERT(mc->mc_csum_algo == NULL);
	D_ASSERT(mc->mc_csum_ctx == NULL);

	mc->mc_csum_algo = daos_mhash_type2algo(csum_type);
	if (mc->mc_csum_algo == NULL) {
		D_ERROR("Failed to init csum type: %u\n", csum_type);
		return -DER_INVAL;
	}

	if (mc->mc_csum_algo->cf_init) {
		rc = mc->mc_csum_algo->cf_init(&mc->mc_csum_ctx);
		if (rc)
			D_ERROR("Csum type init failed. "DF_RC"\n", DP_RC(rc));
	}

	return rc;
}

static int
meta_csum_calc(struct bio_meta_context *mc, void *buf, unsigned int buf_len,
	       void *csum_buf, unsigned int csum_len)
{
	int	rc;

	D_ASSERT(mc->mc_csum_algo->cf_reset != NULL);
	D_ASSERT(mc->mc_csum_algo->cf_update != NULL);
	D_ASSERT(mc->mc_csum_algo->cf_finish != NULL);

	rc = mc->mc_csum_algo->cf_reset(mc->mc_csum_ctx);
	if (rc)
		return rc;

	rc = mc->mc_csum_algo->cf_update(mc->mc_csum_ctx, buf, buf_len);
	if (rc)
		return rc;

	rc = mc->mc_csum_algo->cf_finish(mc->mc_csum_ctx, csum_buf, csum_len);
	return rc;
}

static inline int
meta_csum_len(struct bio_meta_context *mc)
{
	unsigned int	csum_len;

	D_ASSERT(mc->mc_csum_algo != NULL);

	if (mc->mc_csum_algo->cf_get_size)
		csum_len = mc->mc_csum_algo->cf_get_size(mc->mc_csum_ctx);
	else
		csum_len = mc->mc_csum_algo->cf_hash_len;
	D_ASSERT(csum_len == WAL_CSUM_LEN);

	return csum_len;
}

/* Low WAL_ID_BITS bits of ID is block offset within the WAL */
static inline uint32_t
id2off(uint64_t tx_id)
{
	return tx_id & WAL_ID_OFF_MASK;
}

/* High WAL_ID_SEQ_BITS bits of ID is sequence number which increase by 1 once WAL wraps */
static inline uint32_t
id2seq(uint64_t tx_id)
{
	return (tx_id >> WAL_ID_OFF_BITS) & WAL_ID_SEQ_MASK;
}

static inline uint64_t
seqoff2id(uint32_t seq, uint32_t off)
{
	return ((uint64_t)seq << WAL_ID_OFF_BITS) + off;
}

/* 0 on equal; -1 on (id1 < id2); +1 on (id1 > id2) */
static inline int
wal_id_cmp(struct wal_super_info *si, uint64_t id1, uint64_t id2)
{
	/*
	 * 32 bits sequence number allows the WAL wrapping 4 billion times,
	 * though we'd still check the unlikely sequence overflow here.
	 */
	if (id2seq(si->si_ckp_id) == WAL_ID_SEQ_MAX && id2seq(si->si_unused_id) == 0) {
		if ((id2seq(id1) == id2seq(id2)) ||
		    (id2seq(id1) > 0 && id2seq(id2) > 0))
			return (id1 < id2) ? -1 : ((id1 > id2) ? 1 : 0);
		else if (id2seq(id1) == 0)
			return 1;
		else
			return -1;
	}

	return (id1 < id2) ? -1 : ((id1 > id2) ? 1 : 0);
}

int
bio_wal_id_cmp(struct bio_meta_context *mc, uint64_t id1, uint64_t id2)
{
	struct wal_super_info	*si = &mc->mc_wal_info;

	return wal_id_cmp(si, id1, id2);
}

/* Get next ID by current ID & blocks used by current ID */
static inline uint64_t
wal_next_id(struct wal_super_info *si, uint64_t id, uint32_t blks)
{
	struct wal_header	*hdr = &si->si_header;
	uint32_t		 next_off, next_seq;
	uint32_t		 seq = id2seq(id);

	/* Start position */
	if (blks == 0) {
		D_ASSERT(id == 0);
		return id;
	}

	next_off = id2off(id) + blks;
	if (next_off < hdr->wh_tot_blks) {
		next_seq = seq;
	} else {
		next_off -= hdr->wh_tot_blks;
		next_seq = (seq == WAL_ID_SEQ_MAX) ? 0 : (seq + 1);
	}

	return seqoff2id(next_seq, next_off);
}

static uint32_t
wal_used_blks(struct wal_super_info *si)
{
	uint64_t	next_ckp_id;
	uint32_t	next_ckp_off, unused_off, next_ckp_seq, unused_seq;
	uint32_t	tot_blks = si->si_header.wh_tot_blks;

	next_ckp_id = wal_next_id(si, si->si_ckp_id, si->si_ckp_blks);

	D_ASSERTF(wal_id_cmp(si, next_ckp_id, si->si_unused_id) <= 0,
		  "Checkpoint ID "DF_U64" > Unused ID "DF_U64"\n",
		  next_ckp_id, si->si_unused_id);

	/* Everything is check-pointed & no pending transactions */
	if (next_ckp_id == si->si_unused_id) {
		D_ASSERT(si->si_ckp_id == si->si_commit_id);
		return 0;
	}

	next_ckp_off = id2off(next_ckp_id);
	next_ckp_seq = id2seq(next_ckp_id);
	unused_off = id2off(si->si_unused_id);
	unused_seq = id2seq(si->si_unused_id);
	D_ASSERT(next_ckp_off < tot_blks && unused_off < tot_blks);

	if (unused_off > next_ckp_off) {
		D_ASSERT(next_ckp_seq == unused_seq);
		return unused_off - next_ckp_off;
	}

	D_ASSERT((next_ckp_seq == WAL_ID_SEQ_MAX && unused_seq == 0) ||
		 (next_ckp_seq + 1) == unused_seq);

	if (unused_off == next_ckp_off)
		return tot_blks;
	else
		return tot_blks - next_ckp_off + unused_off;
}

static inline uint32_t
wal_free_blks(struct wal_super_info *si)
{
	uint32_t	used_blks = wal_used_blks(si);

	D_ASSERT(used_blks <= si->si_header.wh_tot_blks);
	return si->si_header.wh_tot_blks - used_blks;
}

static bool
reserve_allowed(struct wal_super_info *si)
{
	/*
	 * Gap in WAL isn't allowed, so if any transaction failed, it's ID has to be
	 * reused by later transaction. Let's simply freeze ID reserving when any
	 * transaction failed and the depended transactions are not drained.
	 */
	if (si->si_tx_failed) {
		D_ASSERT(!d_list_empty(&si->si_pending_list));
		D_WARN("Prior transaction failed, pending transactions not drained\n");
		return false;
	}

	/* Freeze ID reserving when checkpointing didn't reclaim space in time */
	if (wal_free_blks(si) < WAL_MAX_TRANS_BLKS) {
		D_WARN("WAL space is insufficient (%u free blocks)\n", wal_free_blks(si));
		return false;
	}

	return true;
}

static void
wakeup_reserve_waiters(struct wal_super_info *si, bool wakeup_all)
{
	if (si->si_rsrv_waiters == 0)
		return;

	if (reserve_allowed(si) || wakeup_all) {
		ABT_mutex_lock(si->si_mutex);
		if (wakeup_all)
			ABT_cond_broadcast(si->si_rsrv_wq);
		else
			ABT_cond_signal(si->si_rsrv_wq);
		ABT_mutex_unlock(si->si_mutex);
	}
}

/* Caller must guarantee no yield between bio_wal_reserve() and bio_wal_submit() */
int
bio_wal_reserve(struct bio_meta_context *mc, uint64_t *tx_id, struct bio_wal_stats *stats)
{
	struct wal_super_info	*si = &mc->mc_wal_info;
	int			 rc = 0;

	if (!si->si_rsrv_waiters && reserve_allowed(si))
		goto done;

	si->si_rsrv_waiters++;
	if (stats)
		stats->ws_waiters = si->si_rsrv_waiters;

	ABT_mutex_lock(si->si_mutex);
	ABT_cond_wait(si->si_rsrv_wq, si->si_mutex);
	ABT_mutex_unlock(si->si_mutex);

	D_ASSERT(si->si_rsrv_waiters > 0);
	si->si_rsrv_waiters--;

	wakeup_reserve_waiters(si, false);
	/* It could happen when wakeup all on WAL unload */
	if (!reserve_allowed(si))
		rc = -DER_SHUTDOWN;
done:
	*tx_id = si->si_unused_id;
	return rc;
}

struct wal_blks_desc {
	unsigned int	bd_blks;	/* Total blocks for this transaction */
	unsigned int	bd_payload_idx;	/* Start block index for payload */
	unsigned int	bd_payload_off;	/* Offset within block for payload start */
	unsigned int	bd_tail_off;	/* Offset within block for tail */
};

/* Get wal_blks_desc by total action nr & total payload size */
static void
calc_trans_blks(unsigned int act_nr, unsigned int payload_sz, unsigned int blk_sz,
		struct wal_blks_desc *bd)
{
	unsigned int	max_ents, remainder, left_bytes;
	unsigned int	entry_blks, payload_blks;
	unsigned int	entry_sz = sizeof(struct wal_trans_entry);

	D_ASSERT(act_nr > 0);
	blk_sz -= sizeof(struct wal_trans_head);

	/* Calculates entry blocks & left bytes in the last entry block */
	max_ents = blk_sz / entry_sz;
	entry_blks = (act_nr + max_ents - 1) / max_ents;
	D_ASSERT(entry_blks > 0);

	remainder = act_nr - (act_nr / max_ents) * max_ents;
	if (remainder == 0)
		left_bytes = blk_sz - (max_ents * entry_sz);
	else
		left_bytes = blk_sz - (remainder * entry_sz);

	/* Set payload start block */
	bd->bd_payload_off = sizeof(struct wal_trans_head);
	if (left_bytes > 0) {
		bd->bd_payload_idx = entry_blks - 1;
		bd->bd_payload_off += (blk_sz - left_bytes);
	} else {
		bd->bd_payload_idx = entry_blks;
	}

	/* Calculates payload blocks & left bytes in the last payload block */
	if (left_bytes >= payload_sz) {
		payload_blks = 0;
		left_bytes -= payload_sz;
	} else {
		payload_sz -= left_bytes;
		payload_blks = (payload_sz + blk_sz - 1) / blk_sz;
		remainder = payload_sz - (payload_sz / blk_sz) * blk_sz;
		left_bytes = (remainder == 0) ? 0 : blk_sz - remainder;
	}

	/* Set tail csum block & total block */
	bd->bd_tail_off = sizeof(struct wal_trans_head);
	if (left_bytes >= sizeof(struct wal_trans_tail)) {
		bd->bd_blks = entry_blks + payload_blks;
		bd->bd_tail_off += (blk_sz - left_bytes);
		return;
	}

	bd->bd_blks = entry_blks + payload_blks + 1;
}

struct wal_trans_blk {
	struct wal_trans_head	*tb_hdr;
	void			*tb_buf;	/* DMA buffer address mapped for the block */
	unsigned int		 tb_idx;	/* Logical block index within the transaction */
	unsigned int		 tb_off;	/* Start offset within the block */
	unsigned int		 tb_blk_sz;	/* Block size */
};

/* Get the mapped DMA address for a block used by transaction */
static void
get_trans_blk(struct bio_sglist *bsgl, unsigned int idx, unsigned int blk_sz,
	      struct wal_trans_blk *tb)
{
	struct bio_iov	*biov;
	unsigned int	 iov_blks, blk_off = idx;

	D_ASSERT(bsgl->bs_nr_out == 1 || bsgl->bs_nr_out == 2);
	biov = &bsgl->bs_iovs[0];
	iov_blks = (bio_iov2len(biov) + blk_sz - 1) / blk_sz;

	if (blk_off >= iov_blks) {
		D_ASSERT(bsgl->bs_nr_out == 2);

		blk_off -= iov_blks;
		biov = &bsgl->bs_iovs[1];
		iov_blks = (bio_iov2len(biov) + blk_sz - 1) / blk_sz;
		D_ASSERT(blk_off < iov_blks);
	}

	tb->tb_buf = biov->bi_buf + (blk_off * blk_sz);
	tb->tb_idx = idx;
	tb->tb_off = 0;
}

static inline void
place_blk_hdr(struct wal_trans_blk *tb)
{
	D_ASSERT(tb->tb_off == 0);
	memcpy(tb->tb_buf, tb->tb_hdr, sizeof(*tb->tb_hdr));
	tb->tb_off += sizeof(*tb->tb_hdr);
}

static inline void
next_trans_blk(struct bio_sglist *bsgl, struct wal_trans_blk *tb)
{
	get_trans_blk(bsgl, tb->tb_idx + 1, tb->tb_blk_sz, tb);
	place_blk_hdr(tb);
}

static inline void
place_entry(struct wal_trans_blk *tb, struct wal_trans_entry *entry)
{
	D_ASSERT((tb->tb_off >= sizeof(*tb->tb_hdr)) &&
		 (tb->tb_off + sizeof(*entry) <= tb->tb_blk_sz));
	memcpy(tb->tb_buf + tb->tb_off, entry, sizeof(*entry));
	tb->tb_off += sizeof(*entry);
}

static void
place_payload(struct bio_sglist *bsgl, struct wal_blks_desc *bd, struct wal_trans_blk *tb,
	      uint64_t addr, uint32_t len)
{
	unsigned int	left, copy_sz;

	D_ASSERT(len > 0);
	while (len > 0) {
		D_ASSERT(tb->tb_idx >= bd->bd_payload_idx && tb->tb_idx < bd->bd_blks);
		D_ASSERT(tb->tb_off >= sizeof(*tb->tb_hdr) && tb->tb_off <= tb->tb_blk_sz);

		left = tb->tb_blk_sz - tb->tb_off;
		/* Current payload block is full, move to next */
		if (left == 0) {
			next_trans_blk(bsgl, tb);
			continue;
		}

		copy_sz = (left >= len) ? len : left;
		memcpy(tb->tb_buf + tb->tb_off, (void *)addr, copy_sz);

		tb->tb_off += copy_sz;
		addr += copy_sz;
		len -= copy_sz;
	}
}

static inline bool
skip_wal_tx_tail(struct wal_super_info *si)
{
	return (si->si_header.wh_flags & WAL_HDR_FL_NO_TAIL);
}

static void
place_tail(struct bio_meta_context *mc, struct bio_sglist *bsgl, struct wal_blks_desc *bd,
	   struct wal_trans_blk *tb)
{
	struct bio_iov	*biov;
	unsigned int	 left, tot_len, buf_len;
	unsigned int	 tail_sz = sizeof(struct wal_trans_tail);
	void		*csum_buf;
	int		 rc;

	D_ASSERT(tb->tb_off >= sizeof(*tb->tb_hdr) && tb->tb_off <= tb->tb_blk_sz);
	left = tb->tb_blk_sz - tb->tb_off;

	/* Tail is on a new block */
	if (left < tail_sz) {
		D_ASSERT(bd->bd_tail_off == sizeof(*tb->tb_hdr));
		D_ASSERT(tb->tb_idx + 2 == bd->bd_blks);
		/* Zeroing left bytes for csum calculation */
		if (left > 0)
			memset(tb->tb_buf + tb->tb_off, 0, left);
		next_trans_blk(bsgl, tb);
	} else {
		D_ASSERT(bd->bd_tail_off == tb->tb_off);
		D_ASSERT(tb->tb_idx + 1 == bd->bd_blks);
	}

	if (skip_wal_tx_tail(&mc->mc_wal_info))
		return;

	D_ASSERT(mc->mc_csum_algo->cf_reset != NULL);
	D_ASSERT(mc->mc_csum_algo->cf_update != NULL);
	D_ASSERT(mc->mc_csum_algo->cf_finish != NULL);

	rc = mc->mc_csum_algo->cf_reset(mc->mc_csum_ctx);
	D_ASSERT(rc == 0);

	/* Total length excluding tail */
	tot_len = (bd->bd_blks - 1) * tb->tb_blk_sz + bd->bd_tail_off;

	D_ASSERT(bsgl->bs_nr_out == 1 || bsgl->bs_nr_out == 2);
	biov = &bsgl->bs_iovs[0];
	if (bsgl->bs_nr_out == 1) {
		buf_len = tot_len;
		D_ASSERT((buf_len + tail_sz) <= bio_iov2len(biov));
	} else {
		buf_len = bio_iov2len(biov);
		D_ASSERT(buf_len < tot_len);
	}

	rc = mc->mc_csum_algo->cf_update(mc->mc_csum_ctx, bio_iov2buf(biov), buf_len);
	D_ASSERT(rc == 0);

	if (bsgl->bs_nr_out == 2) {
		biov = &bsgl->bs_iovs[1];
		buf_len = tot_len - buf_len;
		D_ASSERT((buf_len + tail_sz) <= bio_iov2len(biov));

		rc = mc->mc_csum_algo->cf_update(mc->mc_csum_ctx, bio_iov2buf(biov), buf_len);
		D_ASSERT(rc == 0);
	}

	csum_buf = tb->tb_buf + tb->tb_off;
	rc = mc->mc_csum_algo->cf_finish(mc->mc_csum_ctx, csum_buf, WAL_CSUM_LEN);
	D_ASSERT(rc == 0);
}

#define	INLINE_DATA_CSUM_NR	5
struct data_csum_array {
	unsigned int		 dca_nr;
	unsigned int		 dca_max_nr;
	struct umem_action	*dca_acts;
	struct umem_action	 dca_inline_acts[INLINE_DATA_CSUM_NR];
};

static void
fill_trans_blks(struct bio_meta_context *mc, struct bio_sglist *bsgl, struct umem_wal_tx *tx,
		struct data_csum_array *dc_arr, unsigned int blk_sz, struct wal_blks_desc *bd)
{
	struct wal_super_info	*si = &mc->mc_wal_info;
	struct umem_action	*act;
	struct wal_trans_head	 blk_hdr;
	struct wal_trans_entry	 entry;
	struct wal_trans_blk	 entry_blk, payload_blk;
	unsigned int		 left, entry_sz = sizeof(struct wal_trans_entry), dc_idx = 0;
	uint64_t		 src_addr;

	/* Simulate a server crash before the in-flight WAL tx committed */
	if (DAOS_FAIL_CHECK(DAOS_NVME_WAL_TX_LOST)) {
		D_ERROR("Injected WAL tx lost for ID:"DF_U64".\n", tx->utx_id);
		return;
	}

	blk_hdr.th_magic = WAL_HDR_MAGIC;
	blk_hdr.th_gen = si->si_header.wh_gen;
	blk_hdr.th_id = tx->utx_id;
	blk_hdr.th_tot_ents = umem_tx_act_nr(tx) + dc_arr->dca_nr;
	blk_hdr.th_tot_payload = umem_tx_act_payload_sz(tx);

	/* Initialize first entry block */
	get_trans_blk(bsgl, 0, blk_sz, &entry_blk);
	entry_blk.tb_hdr = &blk_hdr;
	entry_blk.tb_blk_sz = blk_sz;
	place_blk_hdr(&entry_blk);

	/* Initialize first payload block */
	get_trans_blk(bsgl, bd->bd_payload_idx, blk_sz, &payload_blk);
	payload_blk.tb_hdr = &blk_hdr;
	payload_blk.tb_blk_sz = blk_sz;
	D_ASSERT(bd->bd_payload_off >= sizeof(blk_hdr));
	/* Payload starts from a new block */
	if (bd->bd_payload_off == sizeof(blk_hdr))
		place_blk_hdr(&payload_blk);
	else
		payload_blk.tb_off = bd->bd_payload_off;

	act = umem_tx_act_first(tx);
	D_ASSERT(act != NULL);

	while (act != NULL) {
		/* Locate the entry block for this action */
		if (entry_blk.tb_idx < bd->bd_payload_idx) {
			D_ASSERT(entry_blk.tb_off <= blk_sz);
			left = blk_sz - entry_blk.tb_off;
			/* Current entry block is full, move to next entry block */
			if (left < entry_sz) {
				/* Zeroing left bytes for csum calculation */
				if (left > 0)
					memset(entry_blk.tb_buf + entry_blk.tb_off, 0, left);
				next_trans_blk(bsgl, &entry_blk);
			}
		} else if (entry_blk.tb_idx == bd->bd_payload_idx) {
			D_ASSERT((entry_blk.tb_off + entry_sz) <= bd->bd_payload_off);
		} else {
			D_ASSERTF(0, "Entry blk idx:%u > Payload blk idx:%u\n", entry_blk.tb_idx,
				  bd->bd_payload_idx);
		}

		entry.te_type = act->ac_opc;
		switch (act->ac_opc) {
		case UMEM_ACT_COPY:
		case UMEM_ACT_COPY_PTR:
			entry.te_off = act->ac_copy.addr;
			entry.te_len = act->ac_copy.size;
			entry.te_data = 0;
			if (act->ac_opc == UMEM_ACT_COPY)
				src_addr = (uint64_t)&act->ac_copy.payload;
			else
				src_addr = act->ac_copy_ptr.ptr;
			place_entry(&entry_blk, &entry);
			place_payload(bsgl, bd, &payload_blk, src_addr, entry.te_len);
			break;
		case UMEM_ACT_ASSIGN:
			entry.te_off = act->ac_assign.addr;
			entry.te_len = act->ac_assign.size;
			entry.te_data = act->ac_assign.val;
			place_entry(&entry_blk, &entry);
			break;
		case UMEM_ACT_MOVE:
			entry.te_off = act->ac_move.dst;
			entry.te_len = act->ac_move.size;
			entry.te_data = 0;
			place_entry(&entry_blk, &entry);
			place_payload(bsgl, bd, &payload_blk, (uint64_t)&act->ac_move.src,
				      sizeof(uint64_t));
			break;
		case UMEM_ACT_SET:
			entry.te_off = act->ac_set.addr;
			entry.te_len = act->ac_set.size;
			entry.te_data = act->ac_set.val;
			place_entry(&entry_blk, &entry);
			break;
		case UMEM_ACT_SET_BITS:
		case UMEM_ACT_CLR_BITS:
			entry.te_off = act->ac_op_bits.addr;
			entry.te_len = act->ac_op_bits.num;
			entry.te_data = act->ac_op_bits.pos;
			place_entry(&entry_blk, &entry);
			break;
		case UMEM_ACT_CSUM:
			entry.te_off = act->ac_csum.addr;
			entry.te_len = act->ac_csum.size;
			entry.te_data = act->ac_csum.csum;
			place_entry(&entry_blk, &entry);
			break;
		default:
			D_ASSERTF(0, "Invalid opc %u\n", act->ac_opc);
			break;
		}

		if (dc_idx == 0) {
			act = umem_tx_act_next(tx);
			if (act != NULL)
				continue;
		}
		/* Put data csum actions after other actions */
		if (dc_idx < dc_arr->dca_nr) {
			act = &dc_arr->dca_acts[dc_idx];
			dc_idx++;
		} else {
			act = NULL;
		}
	}

	place_tail(mc, bsgl, bd, &payload_blk);
}

static inline uint64_t
off2lba(struct wal_super_info *si, unsigned int blk_off)
{
	return (uint64_t)(blk_off + WAL_HDR_BLKS) * si->si_header.wh_blk_bytes;
}

struct wal_tx_desc {
	d_list_t		 td_link;
	struct wal_super_info	*td_si;
	struct bio_desc		*td_biod_tx;		/* IOD for WAL I/O */
	struct bio_desc		*td_biod_data;		/* IOD for async data I/O */
	uint64_t		 td_id;
	uint32_t		 td_blks;		/* Blocks used by this tx */
	int			 td_error;
	unsigned int		 td_wal_complete:1;	/* Indicating WAL I/O completed */
};

static inline struct wal_tx_desc *
wal_tx_prev(struct wal_tx_desc *wal_tx)
{
	struct wal_super_info	*si = wal_tx->td_si;

	D_ASSERT(si != NULL);
	D_ASSERT(!d_list_empty(&wal_tx->td_link));

	if (wal_tx->td_link.prev == &si->si_pending_list)
		return NULL;
	return d_list_entry(wal_tx->td_link.prev, struct wal_tx_desc, td_link);
}

static inline struct wal_tx_desc *
wal_tx_next(struct wal_tx_desc *wal_tx)
{
	struct wal_super_info	*si = wal_tx->td_si;

	D_ASSERT(si != NULL);
	D_ASSERT(!d_list_empty(&wal_tx->td_link));

	if (wal_tx->td_link.next == &si->si_pending_list)
		return NULL;
	return d_list_entry(wal_tx->td_link.next, struct wal_tx_desc, td_link);
}

static inline bool
tx_completed(struct wal_tx_desc *wal_tx)
{
	struct wal_tx_desc	*prev = wal_tx_prev(wal_tx);

	/*
	 * Complete WAL transaction when:
	 * - WAL I/O completed, and;
	 * - Async data I/O completed (if any), and;
	 * - No prior pending tx or current tx failed;
	 */
	return (wal_tx->td_wal_complete && (wal_tx->td_biod_data == NULL)) &&
	       ((prev == NULL) || wal_tx->td_error != 0);
}

static void
wal_tx_completion(struct wal_tx_desc *wal_tx, bool complete_next)
{
	struct bio_desc		*biod_tx = wal_tx->td_biod_tx;
	struct wal_super_info	*si = wal_tx->td_si;
	struct wal_tx_desc	*next;
	bool			 try_wakeup = false;

	D_ASSERT(!d_list_empty(&wal_tx->td_link));
	D_ASSERT(biod_tx != NULL);
	D_ASSERT(si != NULL);

	next = wal_tx_next(wal_tx);
	biod_tx->bd_result = wal_tx->td_error;

	if (wal_tx->td_error) {
		/* Rollback unused ID */
		if (wal_id_cmp(si, wal_tx->td_id, si->si_unused_id) < 0)
			si->si_unused_id = wal_tx->td_id;

		if (next != NULL) {
			/* Propagate error to depended transactions, block incoming transactions */
			si->si_tx_failed = 1;
			next->td_error = wal_tx->td_error;
		} else {
			/* No depended transactions, unblock incoming transactions */
			si->si_tx_failed = 0;
			try_wakeup = true;
		}
	} else {
		D_ASSERT(wal_next_id(si, si->si_commit_id, si->si_commit_blks) == wal_tx->td_id);
		D_ASSERT(si->si_tx_failed == 0);

		si->si_commit_id = wal_tx->td_id;

		si->si_commit_blks = wal_tx->td_blks;
	}

	d_list_del_init(&wal_tx->td_link);
	D_ASSERT(si->si_pending_tx > 0);
	si->si_pending_tx--;

	/* The ABT_eventual could be NULL if WAL I/O IOD failed on DMA mapping in bio_iod_prep() */
	if (biod_tx->bd_dma_done != ABT_EVENTUAL_NULL)
		ABT_eventual_set(biod_tx->bd_dma_done, NULL, 0);

	/*
	 * To ensure the UNDO (for failed transactions) is performed before starting new
	 * transaction, the waiters blocked on WAL reserve should be waken up after the waiters
	 * blocked on WAL commit. Here we assume server ULT scheduler executes ULTs in FIFO
	 * order and no yield during UNDO.
	 */
	if (try_wakeup)
		wakeup_reserve_waiters(si, false);

	if (!complete_next)
		return;

	/* Call completion on depended completed transactions */
	while (next != NULL && tx_completed(next)) {
		wal_tx = next;
		next = wal_tx_next(wal_tx);
		wal_tx_completion(wal_tx, false);
	}
}

/* Transaction WAL I/O completion */
static void
wal_completion(void *arg, int err)
{
	struct wal_tx_desc	*wal_tx = arg;

	wal_tx->td_wal_complete = 1;
	if (err)
		wal_tx->td_error = err;

	if (tx_completed(wal_tx))
		wal_tx_completion(wal_tx, true);
}

/* Transaction associated data I/O (to data blob) completion */
static void
data_completion(void *arg, int err)
{
	struct wal_tx_desc	*wal_tx = arg;

	wal_tx->td_biod_data = NULL;
	if (err && wal_tx->td_error == 0)
		wal_tx->td_error = err;

	if (tx_completed(wal_tx))
		wal_tx_completion(wal_tx, true);
}

static inline void
free_data_csum(struct data_csum_array *dc_arr)
{
	if (dc_arr->dca_max_nr > INLINE_DATA_CSUM_NR)
		D_FREE(dc_arr->dca_acts);
}

static int
generate_data_csum(struct bio_meta_context *mc, struct bio_desc *biod_data,
		   struct data_csum_array *dc_arr)
{
	struct bio_rsrvd_dma	*rsrvd_dma;
	struct bio_rsrvd_region	*rg;
	struct umem_action	*act, *act_arr;
	void			*payload;
	unsigned int		 max_nr;
	int			 i, csum_len = meta_csum_len(mc), rc = 0;

	dc_arr->dca_nr = 0;
	dc_arr->dca_max_nr = INLINE_DATA_CSUM_NR;
	dc_arr->dca_acts = &dc_arr->dca_inline_acts[0];

	/* No async data write or the write is already completed */
	if (biod_data == NULL || biod_data->bd_inflights == 0)
		return 0;

	rsrvd_dma = &biod_data->bd_rsrvd;
	for (i = 0; i < rsrvd_dma->brd_rg_cnt; i++) {
		rg = &rsrvd_dma->brd_regions[i];

		D_ASSERT(rg->brr_chk != NULL);
		D_ASSERT(rg->brr_end > rg->brr_off);

		if (rg->brr_media != DAOS_MEDIA_NVME)
			continue;

		D_ASSERT(rg->brr_chk_off == 0);
		if (dc_arr->dca_nr == dc_arr->dca_max_nr) {
			max_nr = dc_arr->dca_max_nr * 2;
			D_ALLOC_ARRAY(act_arr, max_nr);
			if (act_arr == NULL) {
				rc = -DER_NOMEM;
				break;
			}
			memcpy(act_arr, dc_arr->dca_acts, dc_arr->dca_max_nr * sizeof(*act));
			free_data_csum(dc_arr);
			dc_arr->dca_max_nr = max_nr;
			dc_arr->dca_acts = act_arr;
		}

		act = &dc_arr->dca_acts[dc_arr->dca_nr];
		act->ac_opc = UMEM_ACT_CSUM;
		act->ac_csum.addr = rg->brr_off;
		act->ac_csum.size = rg->brr_end - rg->brr_off;

		payload = rg->brr_chk->bdc_ptr + (rg->brr_pg_idx << BIO_DMA_PAGE_SHIFT);
		rc = meta_csum_calc(mc, payload, act->ac_csum.size, &act->ac_csum.csum, csum_len);
		if (rc) {
			D_ERROR("Failed to calculate data csum off:"DF_U64" len:%u, "DF_RC"\n",
				act->ac_csum.addr, act->ac_csum.size, DP_RC(rc));
			break;
		}
		dc_arr->dca_nr++;
	}

	if (rc)
		free_data_csum(dc_arr);
	else
		D_DEBUG(DB_IO, "Generate %u data csums\n", dc_arr->dca_nr);

	return rc;
}

static void
wait_tx_committed(struct wal_tx_desc *wal_tx)
{
	struct bio_desc		*biod_tx = wal_tx->td_biod_tx;
	struct bio_desc		*biod_data = wal_tx->td_biod_data;
	struct bio_xs_context	*xs_ctxt = biod_tx->bd_ctxt->bic_xs_ctxt;
	int			 rc;

	D_ASSERT(biod_tx->bd_dma_done != ABT_EVENTUAL_NULL);
	D_ASSERT(xs_ctxt != NULL);

	if (xs_ctxt->bxc_self_polling) {
		D_DEBUG(DB_IO, "Self poll completion\n");
		rc = xs_poll_completion(xs_ctxt, &biod_tx->bd_inflights, 0);
		if (rc)
			D_ERROR("Self pool completion failed. "DF_RC"\n", DP_RC(rc));
	} else if (biod_tx->bd_inflights != 0 || biod_data != NULL) {
		rc = ABT_eventual_wait(biod_tx->bd_dma_done, NULL);
		if (rc != ABT_SUCCESS)
			D_ERROR("ABT_eventual_wait failed. %d\n", rc);
	}
	/* The completion must have been called */
	D_ASSERT(d_list_empty(&wal_tx->td_link));
}

static inline char *
act_op2str(unsigned int act_op)
{
	switch (act_op) {
	case UMEM_ACT_COPY:
		return "copy";
	case UMEM_ACT_COPY_PTR:
		return "copy_ptr";
	case UMEM_ACT_ASSIGN:
		return "assign";
	case UMEM_ACT_MOVE:
		return "move";
	case UMEM_ACT_SET:
		return "set";
	case UMEM_ACT_SET_BITS:
		return "set_bits";
	case UMEM_ACT_CLR_BITS:
		return "clr_bits";
	case UMEM_ACT_CSUM:
		return "data_csum";
	default:
		D_ASSERTF(0, "Invalid opc %u\n", act_op);
		return "unknown";
	}
}

static void
dump_tx_entries(struct umem_wal_tx *tx, struct data_csum_array *dc_arr)
{
	struct umem_action *act;
	unsigned int        act_cnt[UMEM_ACT_MAX];
	unsigned int        payload_sz[UMEM_ACT_MAX];
	unsigned int        i, dc_idx = 0;

	act = umem_tx_act_first(tx);
	D_ASSERT(act != NULL);

	for (i = UMEM_ACT_NOOP; i < UMEM_ACT_MAX; i++) {
		act_cnt[i]    = 0;
		payload_sz[i] = 0;
	}

	while (act != NULL) {
		switch (act->ac_opc) {
		case UMEM_ACT_COPY:
			act_cnt[UMEM_ACT_COPY] += 1;
			payload_sz[UMEM_ACT_COPY] += act->ac_copy.size;
			payload_sz[UMEM_ACT_NOOP] += act->ac_copy.size;
			break;
		case UMEM_ACT_COPY_PTR:
			act_cnt[UMEM_ACT_COPY_PTR] += 1;
			payload_sz[UMEM_ACT_COPY_PTR] += act->ac_copy.size;
			payload_sz[UMEM_ACT_NOOP] += act->ac_copy.size;
			break;
		case UMEM_ACT_ASSIGN:
			act_cnt[UMEM_ACT_ASSIGN] += 1;
			break;
		case UMEM_ACT_MOVE:
			act_cnt[UMEM_ACT_MOVE] += 1;
			payload_sz[UMEM_ACT_MOVE] += sizeof(uint64_t);
			payload_sz[UMEM_ACT_NOOP] += sizeof(uint64_t);
			break;
		case UMEM_ACT_SET:
			act_cnt[UMEM_ACT_SET] += 1;
			break;
		case UMEM_ACT_SET_BITS:
			act_cnt[UMEM_ACT_SET_BITS] += 1;
			break;
		case UMEM_ACT_CLR_BITS:
			act_cnt[UMEM_ACT_CLR_BITS] += 1;
			break;
		case UMEM_ACT_CSUM:
			act_cnt[UMEM_ACT_CSUM] += 1;
			break;
		default:
			D_ASSERTF(0, "Invalid opc %u\n", act->ac_opc);
			break;
		}
		act_cnt[UMEM_ACT_NOOP] += 1;

		if (dc_idx == 0) {
			act = umem_tx_act_next(tx);
			if (act != NULL)
				continue;
		}

		/* Put data csum actions after other actions */
		if (dc_idx < dc_arr->dca_nr) {
			act = &dc_arr->dca_acts[dc_idx];
			dc_idx++;
		} else {
			act = NULL;
		}
	}

	D_ERROR("Total tx entry:%u, payload:%u\n", act_cnt[UMEM_ACT_NOOP],
		payload_sz[UMEM_ACT_NOOP]);

	for (i = UMEM_ACT_COPY; i < UMEM_ACT_MAX; i++)
		D_ERROR("action: %s, count: %u, payload: %u\n", act_op2str(i), act_cnt[i],
			payload_sz[i]);
}

int
bio_wal_commit(struct bio_meta_context *mc, struct umem_wal_tx *tx, struct bio_desc *biod_data,
	       struct bio_wal_stats *stats)
{
	struct wal_super_info	*si = &mc->mc_wal_info;
	struct bio_desc		*biod = NULL;
	struct bio_sglist	*bsgl;
	bio_addr_t		 addr = { 0 };
	struct wal_tx_desc	 wal_tx = { 0 };
	struct wal_blks_desc	 blk_desc = { 0 };
	struct data_csum_array	 dc_arr;
	unsigned int		 blks, unused_off;
	unsigned int		 tot_blks = si->si_header.wh_tot_blks;
	unsigned int		 blk_bytes = si->si_header.wh_blk_bytes;
	uint64_t		 tx_id = tx->utx_id;
	int			 iov_nr, rc;

	/* Bypass WAL commit, used for performance evaluation only */
	if (daos_io_bypass & IOBP_WAL_COMMIT) {
		bio_yield(NULL);
		return 0;
	}

	D_DEBUG(DB_IO, "MC:%p WAL commit ID:"DF_U64" seq:%u off:%u, biod_data:%p inflights:%u\n",
		mc, tx_id, id2seq(tx_id), id2off(tx_id), biod_data,
		biod_data != NULL ? biod_data->bd_inflights : 0);

	rc = generate_data_csum(mc, biod_data, &dc_arr);
	if (rc) {
		D_ERROR("Failed to generate async data csum. "DF_RC"\n", DP_RC(rc));
		return rc;
	}

	/* Calculate the required log blocks for this transaction */
	calc_trans_blks(umem_tx_act_nr(tx) + dc_arr.dca_nr, umem_tx_act_payload_sz(tx),
			blk_bytes, &blk_desc);

	D_ASSERT(blk_desc.bd_blks > 0);
	if (blk_desc.bd_blks > WAL_MAX_TRANS_BLKS) {
		D_ERROR("Too large transaction, blks:%u, payload_idx:%u, payload_off:%u)\n",
			blk_desc.bd_blks, blk_desc.bd_payload_idx, blk_desc.bd_payload_off);
		dump_tx_entries(tx, &dc_arr);
		/* Tolerate large transaction when there is sufficient WAL free space */
		if (blk_desc.bd_blks > wal_free_blks(si) ||
		    blk_desc.bd_blks > WAL_MAX_REPLAY_BLKS) {
			rc = -DER_INVAL;
			goto out;
		}
	}

	biod = bio_iod_alloc(mc->mc_wal, NULL, 1, BIO_IOD_TYPE_UPDATE);
	if (biod == NULL) {
		rc = -DER_NOMEM;
		goto out;
	}

	/* Figure out the regions in WAL for this transaction */
	D_ASSERT(wal_id_cmp(si, tx_id, si->si_unused_id) == 0);
	unused_off = id2off(si->si_unused_id);
	D_ASSERT(unused_off < tot_blks);
	if ((unused_off + blk_desc.bd_blks) <= tot_blks) {
		iov_nr = 1;
		blks = blk_desc.bd_blks;
	} else {
		iov_nr = 2;
		blks = (tot_blks - unused_off);
	}

	bsgl = bio_iod_sgl(biod, 0);
	rc = bio_sgl_init(bsgl, iov_nr);
	if (rc)
		goto out;

	bio_addr_set(&addr, DAOS_MEDIA_NVME, off2lba(si, unused_off));
	bio_iov_set(&bsgl->bs_iovs[0], addr, (uint64_t)blks * blk_bytes);
	if (iov_nr == 2) {
		bio_addr_set(&addr, DAOS_MEDIA_NVME, off2lba(si, 0));
		blks = blk_desc.bd_blks - blks;
		bio_iov_set(&bsgl->bs_iovs[1], addr, (uint64_t)blks * blk_bytes);
	}
	bsgl->bs_nr_out = iov_nr;

	wal_tx.td_id = si->si_unused_id;
	wal_tx.td_si = si;
	wal_tx.td_biod_tx = biod;
	wal_tx.td_biod_data = NULL;
	wal_tx.td_blks = blk_desc.bd_blks;
	/* Track in pending list from now on, since it could yield in bio_iod_prep() */
	d_list_add_tail(&wal_tx.td_link, &si->si_pending_list);
	si->si_pending_tx++;

	if (stats) {
		stats->ws_size = (blk_desc.bd_blks - 1) * blk_bytes + blk_desc.bd_tail_off;
		stats->ws_qd = si->si_pending_tx;
	}

	/* Update next unused ID */
	si->si_unused_id = wal_next_id(si, si->si_unused_id, blk_desc.bd_blks);

	/*
	 * Map the WAL regions to DMA buffer, bio_iod_prep() can guarantee FIFO order
	 * when it has to yield and wait for DMA buffer.
	 */
	rc = bio_iod_prep(biod, BIO_CHK_TYPE_LOCAL, NULL, 0);
	if (rc) {
		D_ERROR("WAL IOD prepare failed. "DF_RC"\n", DP_RC(rc));
		wal_completion(&wal_tx, rc);
		D_ASSERT(d_list_empty(&wal_tx.td_link));
		goto out;
	}

	/* Fill DMA buffer with transaction entries */
	fill_trans_blks(mc, bsgl, tx, &dc_arr, blk_bytes, &blk_desc);

	/* Set proper completion callbacks for data I/O & WAL I/O */
	if (biod_data != NULL) {
		if (biod_data->bd_inflights == 0) {
			wal_tx.td_error = biod_data->bd_result;
		} else {
			biod_data->bd_completion = data_completion;
			biod_data->bd_comp_arg = &wal_tx;
			wal_tx.td_biod_data = biod_data;
		}
	}
	biod->bd_completion = wal_completion;
	biod->bd_comp_arg = &wal_tx;

	rc = bio_iod_post_async(biod, 0);
	if (rc)
		D_ERROR("WAL commit failed. "DF_RC"\n", DP_RC(rc));

	/* Wait for WAL commit completion */
	wait_tx_committed(&wal_tx);
out:
	free_data_csum(&dc_arr);
	if (biod != NULL)
		bio_iod_free(biod);
	return rc;
}

static int
load_wal_header(struct bio_meta_context *mc)
{
	struct wal_super_info	*si = &mc->mc_wal_info;
	struct wal_header	*hdr = &si->si_header;
	bio_addr_t		 addr = { 0 };
	d_iov_t			 iov;
	uint32_t		 csum;
	int			 rc, csum_len;

	bio_addr_set(&addr, DAOS_MEDIA_NVME, 0);
	d_iov_set(&iov, hdr, sizeof(*hdr));

	rc = bio_read(mc->mc_wal, addr, &iov);
	if (rc) {
		D_ERROR("Failed to load WAL header. "DF_RC"\n", DP_RC(rc));
		return rc;
	}

	if (hdr->wh_magic != BIO_WAL_MAGIC) {
		D_ERROR("Invalid WAL header. %x\n", hdr->wh_magic);
		return -DER_UNINIT;
	}

	if (hdr->wh_version != BIO_WAL_VERSION) {
		D_ERROR("Invalid WAL version. %u\n", hdr->wh_version);
		return -DER_DF_INCOMPT;
	}

	csum_len = meta_csum_len(mc);
	rc = meta_csum_calc(mc, hdr, sizeof(*hdr) - csum_len, &csum, csum_len);
	if (rc) {
		D_ERROR("Calculate WAL headr csum failed. "DF_RC"\n", DP_RC(rc));
		return rc;
	}

	if (csum != hdr->wh_csum) {
		D_ERROR("WAL header is corrupted.\n");
		return -DER_CSUM;
	}

	return 0;
}

static int
write_header(struct bio_meta_context *mc, struct bio_io_context *ioc, void *hdr,
	     unsigned int hdr_sz, uint32_t *csum)
{
	bio_addr_t	addr = { 0 };
	d_iov_t		iov;
	int		rc, csum_len;

	csum_len = meta_csum_len(mc);
	rc = meta_csum_calc(mc, hdr, hdr_sz - csum_len, csum, csum_len);
	if (rc) {
		D_ERROR("Calculate headr csum failed. "DF_RC"\n", DP_RC(rc));
		return rc;
	}

	bio_addr_set(&addr, DAOS_MEDIA_NVME, 0);
	d_iov_set(&iov, hdr, hdr_sz);

	rc = bio_write(ioc, addr, &iov);
	if (rc) {
		D_ERROR("Failed to write header. "DF_RC"\n", DP_RC(rc));
		return rc;
	}

	return 0;
}

int
bio_wal_flush_header(struct bio_meta_context *mc)
{
	struct wal_super_info	*si = &mc->mc_wal_info;
	struct wal_header	*hdr = &si->si_header;

	/* WAL header is up-to-date */
	if (si->si_ckp_id == hdr->wh_ckp_id && si->si_ckp_blks == hdr->wh_ckp_blks &&
	    si->si_commit_id == hdr->wh_commit_id && si->si_commit_blks == hdr->wh_commit_blks)
		return 0;

	hdr->wh_ckp_id = si->si_ckp_id;
	hdr->wh_ckp_blks = si->si_ckp_blks;
	hdr->wh_commit_id = si->si_commit_id;
	hdr->wh_commit_blks = si->si_commit_blks;

	return write_header(mc, mc->mc_wal, hdr, sizeof(*hdr), &hdr->wh_csum);
}

static int
load_wal(struct bio_meta_context *mc, char *buf, unsigned int max_blks, uint64_t tx_id)
{
	struct wal_super_info	*si = &mc->mc_wal_info;
	unsigned int		 tot_blks = si->si_header.wh_tot_blks;
	unsigned int		 blk_bytes = si->si_header.wh_blk_bytes;
	struct bio_sglist	 bsgl;
	struct bio_iov		*biov;
	d_sg_list_t		 sgl;
	d_iov_t			 iov;
	unsigned int		 nr_blks, blks, off;
	bio_addr_t		 addr = { 0 };
	int			 iov_nr, rc;

	d_iov_set(&iov, buf, max_blks * blk_bytes);
	sgl.sg_iovs = &iov;
	sgl.sg_nr = 1;
	sgl.sg_nr_out = 0;

	/* Read in 1MB sized IOVs */
	nr_blks = (1UL << 20) / blk_bytes;
	D_ASSERT(nr_blks > 0);
	iov_nr = (max_blks + nr_blks - 1) / nr_blks + 1;
	rc = bio_sgl_init(&bsgl, iov_nr);
	if (rc)
		return rc;

	off = id2off(tx_id);
	while (max_blks > 0) {
		biov = &bsgl.bs_iovs[bsgl.bs_nr_out];

		bio_addr_set(&addr, DAOS_MEDIA_NVME, off2lba(si, off));
		blks = min(max_blks, nr_blks);
		if (off + blks > tot_blks)
			blks = tot_blks - off;
		bio_iov_set(biov, addr, (uint64_t)blks * blk_bytes);

		bsgl.bs_nr_out++;
		max_blks -= blks;
		off += blks;
		if (off == tot_blks)
			off = 0;
		D_ASSERT(bsgl.bs_nr_out <= iov_nr);
	}
	/* Adjust the bs_nr for following bio_readv() */
	bsgl.bs_nr = bsgl.bs_nr_out;

	rc = bio_readv(mc->mc_wal, &bsgl, &sgl);
	bio_sgl_fini(&bsgl);

	return rc;
}

/* Check if a tx_id is known to be committed */
static bool
tx_known_committed(struct wal_super_info *si, uint64_t tx_id)
{
	/* Newly created WAL blob without any committed transactions */
	if (si->si_commit_blks == 0) {
		D_ASSERT(si->si_commit_id == 0);
		return false;
	}

	return (wal_id_cmp(si, tx_id, si->si_commit_id) <= 0);
}

static inline void
dump_tx_hdr(struct wal_super_info *si, struct wal_trans_head *hdr)
{
	D_ERROR("[WAL header] ckp_id:" DF_U64 "/%u, commit_id:" DF_U64 "/%u\n", si->si_ckp_id,
		si->si_ckp_blks, si->si_commit_id, si->si_commit_blks);
	D_ERROR("[TX header] magic:%x, gen:%u, id:" DF_U64 ", ents:%u, payload:%u\n", hdr->th_magic,
		hdr->th_gen, hdr->th_id, hdr->th_tot_ents, hdr->th_tot_payload);
}

static int
verify_tx_hdr(struct wal_super_info *si, struct wal_trans_head *hdr, uint64_t tx_id)
{
	bool	committed = tx_known_committed(si, tx_id);
	int     rc        = 0;

	if (hdr->th_magic != WAL_HDR_MAGIC) {
		D_CDEBUG(committed, DLOG_ERR, DB_IO, "Mismatched WAL head magic, %x != %x\n",
			 hdr->th_magic, WAL_HDR_MAGIC);
		rc = committed ? -DER_INVAL : 1;
		goto out;
	}

	if (hdr->th_gen != si->si_header.wh_gen) {
		D_CDEBUG(committed, DLOG_ERR, DB_IO, "Mismatched WAL generation, %u != %u\n",
			 hdr->th_gen, si->si_header.wh_gen);
		rc = committed ? -DER_INVAL : 1;
		goto out;
	}

	if (id2seq(hdr->th_id) < id2seq(tx_id)) {
		D_CDEBUG(committed, DLOG_ERR, DB_IO, "Stale sequence number detected, %u < %u\n",
			 id2seq(hdr->th_id), id2seq(tx_id));
		rc = committed ? -DER_INVAL : 1;
		goto out;
	} else if (id2seq(hdr->th_id) > id2seq(tx_id)) {
		D_ERROR("Invalid sequence number detected, %u > %u\n",
			id2seq(hdr->th_id), id2seq(tx_id));
		rc = -DER_INVAL;
		goto out;
	}

	if (hdr->th_id != tx_id) {
		D_ERROR("Mismatched transaction ID. "DF_U64" != "DF_U64"\n", hdr->th_id, tx_id);
		rc = -DER_INVAL;
		goto out;
	}

	if (hdr->th_tot_ents == 0) {
		D_ERROR("Invalid entry number\n");
		rc = -DER_INVAL;
		goto out;
	}
out:
	if (rc < 0)
		dump_tx_hdr(si, hdr);

	return rc;
}

static int
verify_data(struct bio_meta_context *mc, uint64_t off, uint32_t len, uint32_t expected_csum,
	    char **dbuf, unsigned int *dbuf_len)
{
	struct bio_sglist	 bsgl;
	struct bio_iov		*biov;
	d_sg_list_t		 sgl;
	d_iov_t			 iov;
	char			*buf;
	unsigned int		 iov_sz = (1UL << 20);	/* 1MB */
	unsigned int		 read_sz, tot_read = len;
	bio_addr_t		 addr = { 0 };
	uint32_t		 csum;
	int			 iov_nr, csum_len, rc;

	D_ASSERT(len > 0);
	if (*dbuf_len < len) {
		D_FREE(*dbuf);
		*dbuf = NULL;
		*dbuf_len = 0;

		D_ALLOC(buf, max(iov_sz, len));
		if (buf == NULL)
			return -DER_NOMEM;
		*dbuf = buf;
		*dbuf_len = max(iov_sz, len);
	} else {
		buf = *dbuf;
	}

	d_iov_set(&iov, buf, len);
	sgl.sg_iovs = &iov;
	sgl.sg_nr = 1;
	sgl.sg_nr_out = 0;

	/* Read in 1MB sized IOVs */
	iov_nr = (len + iov_sz - 1) / iov_sz;
	rc = bio_sgl_init(&bsgl, iov_nr);
	if (rc)
		return rc;

	while (tot_read > 0) {
		biov = &bsgl.bs_iovs[bsgl.bs_nr_out];

		bio_addr_set(&addr, DAOS_MEDIA_NVME, off);
		read_sz = min(tot_read, iov_sz);
		bio_iov_set(biov, addr, read_sz);

		bsgl.bs_nr_out++;
		tot_read -= read_sz;
		off += read_sz;
		D_ASSERT(bsgl.bs_nr_out <= iov_nr);
	}

	rc = bio_readv(mc->mc_data, &bsgl, &sgl);
	bio_sgl_fini(&bsgl);
	if (rc) {
		D_ERROR("Read data from data blob failed. "DF_RC"\n", DP_RC(rc));
		return rc;
	}

	csum_len = meta_csum_len(mc);
	rc = meta_csum_calc(mc, buf, len, &csum, csum_len);
	if (rc) {
		D_ERROR("Calculate data csum failed. "DF_RC"\n", DP_RC(rc));
		return rc;
	}

	if (csum != expected_csum) {
		D_DEBUG(DB_IO, "Mismatched data csum, %u != %u\n", csum, expected_csum);
		return 1;
	}

	return 0;
}

static inline void
init_entry_blk(struct wal_trans_blk *entry_blk, struct wal_trans_head *hdr, char *buf,
	       unsigned int blk_sz)
{
	D_ASSERT(hdr->th_tot_ents > 0);
	entry_blk->tb_hdr = hdr;
	entry_blk->tb_buf = buf;
	entry_blk->tb_idx = 0;
	entry_blk->tb_off = sizeof(*hdr);
	entry_blk->tb_blk_sz = blk_sz;
}

static inline void
next_wal_blk(struct wal_trans_blk *tb)
{
	tb->tb_idx++;
	tb->tb_buf += tb->tb_blk_sz;
	tb->tb_off = sizeof(*tb->tb_hdr);
}

static inline void
entry_move_next(struct wal_trans_blk *entry_blk, struct wal_blks_desc *bd)
{
	unsigned int	entry_sz = sizeof(struct wal_trans_entry);

	entry_blk->tb_off += entry_sz;
	if ((entry_blk->tb_off + entry_sz) > entry_blk->tb_blk_sz)
		next_wal_blk(entry_blk);

	if (entry_blk->tb_idx < bd->bd_payload_idx)
		D_ASSERT((entry_blk->tb_off + entry_sz) <= entry_blk->tb_blk_sz);
	else if (entry_blk->tb_idx == bd->bd_payload_idx)
		D_ASSERT((entry_blk->tb_off + entry_sz) <= bd->bd_payload_off);
	else
		D_ASSERTF(0, "Entry blk idx:%u > Payload blk idx:%u\n",
			  entry_blk->tb_idx, bd->bd_payload_idx);
}

static int
verify_tx_data(struct bio_meta_context *mc, char *buf, struct wal_blks_desc *bd,
	       char **dbuf, unsigned int *dbuf_len)
{
	struct wal_super_info	*si = &mc->mc_wal_info;
	struct wal_trans_head	*hdr = (struct wal_trans_head *)buf;
	struct wal_trans_entry	*entry;
	unsigned int		 blk_sz = si->si_header.wh_blk_bytes, nr = 0;
	struct wal_trans_blk	 entry_blk;
	int			 rc = 0;

	init_entry_blk(&entry_blk, hdr, buf, blk_sz);
	while (1) {
		entry = (struct wal_trans_entry *)(entry_blk.tb_buf + entry_blk.tb_off);

		switch (entry->te_type) {
		case UMEM_ACT_COPY:
		case UMEM_ACT_COPY_PTR:
		case UMEM_ACT_ASSIGN:
		case UMEM_ACT_MOVE:
		case UMEM_ACT_SET:
		case UMEM_ACT_SET_BITS:
		case UMEM_ACT_CLR_BITS:
			break;
		case UMEM_ACT_CSUM:
			rc = verify_data(mc, entry->te_off, entry->te_len, entry->te_data,
					 dbuf, dbuf_len);
			break;
		default:
			D_ASSERTF(0, "Invalid opc %u\n", entry->te_type);
			break;
		}

		nr++;
		if (rc != 0 || nr == hdr->th_tot_ents)
			break;

		entry_move_next(&entry_blk, bd);
	}

	return rc;
}

/* When tail csum is disableld, verify tx header for each block */
static int
verify_tx_blks(struct wal_super_info *si, char *buf, struct wal_blks_desc *blk_desc)
{
	struct wal_trans_head	*hdr = (struct wal_trans_head *)buf;
	uint64_t		 tx_id = hdr->th_id;
	unsigned int		 blk_sz = si->si_header.wh_blk_bytes;
	struct wal_trans_blk	 entry_blk;
	int			 rc = 0;

	init_entry_blk(&entry_blk, hdr, buf, blk_sz);
	/* Header of the first block has been verified, start from the second one */
	while ((entry_blk.tb_idx + 1) < blk_desc->bd_blks) {
		next_wal_blk(&entry_blk);
		hdr = (struct wal_trans_head *)entry_blk.tb_buf;
		rc = verify_tx_hdr(si, hdr, tx_id);
		if (rc) {
			D_CDEBUG(rc > 0, DB_IO, DLOG_ERR, "Verify TX block %u/%u failed.\n",
				 entry_blk.tb_idx, blk_desc->bd_blks);
			break;
		}
	}

	return rc;
}

static int
verify_tx(struct bio_meta_context *mc, char *buf, struct wal_blks_desc *blk_desc,
	  char **dbuf, unsigned int *dbuf_len)
{
	struct wal_super_info	*si = &mc->mc_wal_info;
	struct wal_trans_head	*hdr = (struct wal_trans_head *)buf;
	unsigned int		 blk_bytes = si->si_header.wh_blk_bytes;
	uint32_t		 csum, expected_csum;
	unsigned int		 csum_len, buf_len;
	bool			 committed = tx_known_committed(si, hdr->th_id);
	int			 rc;

	if (skip_wal_tx_tail(&mc->mc_wal_info)) {
		rc = verify_tx_blks(si, buf, blk_desc);
		if (rc)
			return rc;
		goto verify_data;
	}

	csum_len = meta_csum_len(mc);
	/* Total tx length excluding tail */
	D_ASSERT(blk_desc->bd_blks > 0);
	buf_len = (blk_desc->bd_blks - 1) * blk_bytes + blk_desc->bd_tail_off;

	rc = meta_csum_calc(mc, buf, buf_len, &csum, csum_len);
	if (rc) {
		D_ERROR("Calculate WAL tx csum failed. "DF_RC"\n", DP_RC(rc));
		return rc;
	}

	memcpy(&expected_csum, buf + buf_len, csum_len);
	if (csum != expected_csum) {
		D_CDEBUG(committed, DLOG_ERR, DB_IO, "Mismatched tx csum, %u != %u\n",
			 csum, expected_csum);
		return committed ? -DER_INVAL : 1;
	}

verify_data:
	/*
	 * Don't verify data csum when the transaction ID is known to be committed.
	 *
	 * VOS aggregation is responsible to bump the persistent last committed ID before
	 * each round of aggregation, so that here we can avoid verifying the data which
	 * might have been changed by aggregation.
	 */
	if (committed)
		return 0;

	return verify_tx_data(mc, buf, blk_desc, dbuf, dbuf_len);
}

static void
copy_payload(struct wal_blks_desc *bd, struct wal_trans_blk *tb, void *addr, uint32_t len)
{
	unsigned int	left, copy_sz;

	D_ASSERT(len > 0);
	while (len > 0) {
		D_ASSERT(tb->tb_idx >= bd->bd_payload_idx && tb->tb_idx < bd->bd_blks);
		D_ASSERT(tb->tb_off >= sizeof(*tb->tb_hdr) && tb->tb_off <= tb->tb_blk_sz);

		left = tb->tb_blk_sz - tb->tb_off;
		/* Current payload block is done, move to next */
		if (left == 0) {
			next_wal_blk(tb);
			continue;
		}

		copy_sz = (left >= len) ? len : left;
		memcpy(addr, tb->tb_buf + tb->tb_off, copy_sz);

		tb->tb_off += copy_sz;
		addr += copy_sz;
		len -= copy_sz;
	}
}

static int
replay_tx(struct wal_super_info *si, char *buf,
	  int (*replay_cb)(uint64_t tx_id, struct umem_action *act, void *arg),
	  void *arg, struct wal_blks_desc *bd, struct umem_action *act)
{
	struct wal_trans_head	*hdr = (struct wal_trans_head *)buf;
	struct wal_trans_entry	*entry;
	struct wal_trans_blk	 entry_blk, payload_blk;
	unsigned int		 blk_sz = si->si_header.wh_blk_bytes;
	int			 nr = 0, rc = 0;

	/* Init entry block */
	init_entry_blk(&entry_blk, hdr, buf, blk_sz);

	/* Init payload block */
	payload_blk.tb_hdr = hdr;
	payload_blk.tb_buf = buf + bd->bd_payload_idx * blk_sz;
	payload_blk.tb_idx = bd->bd_payload_idx;
	payload_blk.tb_off = bd->bd_payload_off;
	payload_blk.tb_blk_sz = blk_sz;

	while (1) {
		entry = (struct wal_trans_entry *)(entry_blk.tb_buf + entry_blk.tb_off);

		act->ac_opc = entry->te_type;
		switch (entry->te_type) {
		case UMEM_ACT_COPY:
		case UMEM_ACT_COPY_PTR:
			act->ac_opc = UMEM_ACT_COPY;
			act->ac_copy.addr = entry->te_off;
			act->ac_copy.size = entry->te_len;
			D_ASSERT(entry->te_len <= UMEM_ACT_PAYLOAD_MAX_LEN);
			copy_payload(bd, &payload_blk, &act->ac_copy.payload, entry->te_len);
			break;
		case UMEM_ACT_ASSIGN:
			act->ac_assign.addr = entry->te_off;
			act->ac_assign.size = entry->te_len;
			act->ac_assign.val = entry->te_data;
			break;
		case UMEM_ACT_MOVE:
			act->ac_move.dst = entry->te_off;
			act->ac_move.size = entry->te_len;
			copy_payload(bd, &payload_blk, &act->ac_move.src, sizeof(uint64_t));
			break;
		case UMEM_ACT_SET:
			act->ac_set.addr = entry->te_off;
			act->ac_set.size = entry->te_len;
			act->ac_set.val = entry->te_data;
			break;
		case UMEM_ACT_SET_BITS:
		case UMEM_ACT_CLR_BITS:
			act->ac_op_bits.addr = entry->te_off;
			act->ac_op_bits.num = entry->te_len;
			act->ac_op_bits.pos = entry->te_data;
			break;
		case UMEM_ACT_CSUM:
			break;
		default:
			D_ASSERTF(0, "Invalid opc %u\n", act->ac_opc);
			break;
		}

		if (act->ac_opc != UMEM_ACT_CSUM) {
			rc = replay_cb(hdr->th_id, act, arg);
			if (rc)
				D_ERROR("Replay CB on action %u failed. "DF_RC"\n",
					act->ac_opc, DP_RC(rc));
		}

		nr++;
		if (rc != 0 || nr == hdr->th_tot_ents)
			break;

		entry_move_next(&entry_blk, bd);
	}

	return rc;
}

static inline uint64_t
off2lba_blk(uint64_t off)
{
	return off + WAL_HDR_BLKS;
}

static int
unmap_wal(struct bio_meta_context *mc, uint64_t unmap_start, uint64_t unmap_end,
	  uint64_t *purged_blks)
{
	struct wal_super_info	*si = &mc->mc_wal_info;
	unsigned int		 blk_sz = si->si_header.wh_blk_bytes;
	unsigned int		 tot_blks = si->si_header.wh_tot_blks;
	uint32_t		 tot_purged;
	d_sg_list_t		 unmap_sgl;
	d_iov_t			*unmap_iov;
	int			 rc;

	rc = d_sgl_init(&unmap_sgl, 2);
	if (rc) {
		D_ERROR("Failed to init unmap SGL. "DF_RC"\n", DP_RC(rc));
		return rc;
	}

	unmap_sgl.sg_nr_out = 1;
	unmap_iov = &unmap_sgl.sg_iovs[0];

	if (unmap_end == unmap_start) {
		unmap_iov->iov_buf = (void *)off2lba_blk(0);
		unmap_iov->iov_len = tot_blks;
		tot_purged = unmap_iov->iov_len;
	} else if (unmap_end > unmap_start) {
		unmap_iov->iov_buf = (void *)off2lba_blk(unmap_start);
		unmap_iov->iov_len = unmap_end - unmap_start;
		tot_purged = unmap_iov->iov_len;
	} else {
		unmap_iov->iov_buf = (void *)off2lba_blk(unmap_start);
		unmap_iov->iov_len = tot_blks - unmap_start;
		tot_purged = unmap_iov->iov_len;

		if (unmap_end > 0) {
			unmap_sgl.sg_nr_out = 2;
			unmap_iov = &unmap_sgl.sg_iovs[1];

			unmap_iov->iov_buf = (void *)off2lba_blk(0);
			unmap_iov->iov_len = unmap_end;
			tot_purged += unmap_iov->iov_len;
		}
	}

	rc = bio_blob_unmap_sgl(mc->mc_wal, &unmap_sgl, blk_sz);
	d_sgl_fini(&unmap_sgl, false);
	if (rc) {
		D_ERROR("Unmap WAL failed. "DF_RC"\n", DP_RC(rc));
		return rc;
	}

	if (purged_blks)
		*purged_blks = tot_purged;

	return 0;
}

int
bio_wal_replay(struct bio_meta_context *mc, struct bio_wal_rp_stats *wrs,
	       int (*replay_cb)(uint64_t tx_id, struct umem_action *act, void *arg),
	       void *arg)
{
	struct wal_super_info	*si = &mc->mc_wal_info;
	struct wal_trans_head	*hdr;
	unsigned int		 blk_bytes = si->si_header.wh_blk_bytes;
	struct wal_blks_desc	 blk_desc = { 0 };
	char			*buf, *dbuf = NULL;
	struct umem_action	*act;
	unsigned int             max_blks    = WAL_MAX_REPLAY_BLKS, blk_off;
	unsigned int		 nr_replayed = 0, tight_loop, dbuf_len = 0;
	uint64_t		 tx_id, start_id, unmap_start, unmap_end;
	int			 rc;
	uint64_t		 total_bytes = 0, rpl_entries = 0, total_tx = 0;
	uint64_t                 s_us = 0;

	if (DAOS_FAIL_CHECK(DAOS_WAL_NO_REPLAY))
		return 0;

	D_ALLOC(buf, max_blks * blk_bytes);
	if (buf == NULL)
		return -DER_NOMEM;

	D_ALLOC(act, sizeof(*act) + UMEM_ACT_PAYLOAD_MAX_LEN);
	if (act == NULL) {
		rc = -DER_NOMEM;
		goto out;
	}

	tx_id = wal_next_id(si, si->si_ckp_id, si->si_ckp_blks);
	start_id = tx_id;

	/* upper layer (VOS) rehydration metrics if any */
	if (wrs != NULL)
		s_us = daos_getutime();

load_wal:
	tight_loop = 0;
	blk_off = 0;
	rc = load_wal(mc, buf, max_blks, tx_id);
	if (rc) {
		D_ERROR("Failed to load WAL. "DF_RC"\n", DP_RC(rc));
		goto out;
	}

	while (1) {
		/* Something went wrong, it's impossible to replay the whole WAL */
		if (id2seq(tx_id) != id2seq(start_id) && id2off(tx_id) >= id2off(start_id)) {
			D_ERROR("Whole WAL replayed. "DF_U64"/"DF_U64"\n", start_id, tx_id);
			rc = -DER_INVAL;
			break;
		}

		hdr = (struct wal_trans_head *)(buf + blk_off * blk_bytes);
		rc = verify_tx_hdr(si, hdr, tx_id);
		if (rc)
			break;

		calc_trans_blks(hdr->th_tot_ents, hdr->th_tot_payload, blk_bytes, &blk_desc);

		if (blk_off + blk_desc.bd_blks > max_blks) {
			if (blk_off == 0) {
				D_ERROR("Too large tx, the WAL is corrupted\n");
				rc = -DER_INVAL;
				break;
			}
			memset(buf, 0, max_blks * blk_bytes);
			goto load_wal;
		}

		rc = verify_tx(mc, (char *)hdr, &blk_desc, &dbuf, &dbuf_len);
		if (rc)
			break;

		rc = replay_tx(si, (char *)hdr, replay_cb, arg, &blk_desc, act);
		if (rc)
			break;

		tight_loop++;
		nr_replayed++;
		blk_off += blk_desc.bd_blks;

		/* replay metrics */
		if (wrs != NULL) {
			total_bytes += (blk_desc.bd_blks - 1) * blk_bytes + blk_desc.bd_tail_off;
			rpl_entries += hdr->th_tot_ents;
			total_tx++;
		}

		/* Bump last committed tx ID in WAL super info */
		if (wal_id_cmp(si, tx_id, si->si_commit_id) > 0) {
			si->si_commit_id = tx_id;
			si->si_commit_blks = blk_desc.bd_blks;
		}
		tx_id = wal_next_id(si, tx_id, blk_desc.bd_blks);

		if (blk_off == max_blks) {
			memset(buf, 0, max_blks * blk_bytes);
			goto load_wal;
		}

		if (tight_loop >= 20) {
			tight_loop = 0;
			bio_yield(NULL);
		}

		/* test need generate enough tx */
		if (DAOS_FAIL_CHECK(DAOS_WAL_FAIL_REPLAY) &&
		    nr_replayed > daos_fail_value_get()) {
			rc = -DER_AGAIN;
			break;
		}
	}
out:
	if (rc >= 0) {
		D_DEBUG(DB_IO, "Replayed %u WAL transactions\n", nr_replayed);
		D_ASSERT(si->si_commit_blks == 0 || wal_id_cmp(si, tx_id, si->si_commit_id) > 0);
		si->si_unused_id = wal_next_id(si, si->si_commit_id, si->si_commit_blks);

		unmap_start = id2off(si->si_unused_id);
		unmap_end = id2off(start_id);
		/*
		 * Unmap the unused region to erase stale tx entries, otherwise, stale tx could
		 * be mistakenly replayed on next restart in following scenario:
		 *
		 * 1. Imagine two in-flight transactions T1 and T2, T1 is submitted before T2;
		 * 2. Before T1 is written to WAL, T2 is written successfully, both transactions
		 *    are still regarded as incompleted since the preceding T1 is not persistent;
		 * 3. Sever restart;
		 * 4. WAL replay hit the hole generated by unfinished T1 and stop relaying as
		 *    expected, both T1 & T2 are not replayed;
		 * 5. A new transaction T3 committed, T3 happen to has same WAL size as T1, so it
		 *    filled the hole perfectly;
		 * 6. Server restart again;
		 * 7. Both T3 & T2 are replayed since there is no way to tell that T2 is stale;
		 *
		 * This unmap solves the issue for any device with unmap properly implemented,
		 * but it won't be helpful for AIO device which doesn't support unmap. Given that
		 * AIO device is only used for unit testing, and zeroing the unused region would
		 * be too heavy, we choose to leave this risk for AIO device.
		 */
		rc = unmap_wal(mc, unmap_start, unmap_end, NULL);
		if (rc)
			D_ERROR("Unmap after replay failed. "DF_RC"\n", DP_RC(rc));

		/* upper layer (VOS) rehydration metrics */
		if (wrs != NULL) {
			wrs->wrs_tm = daos_getutime() - s_us;
			wrs->wrs_sz = total_bytes;
			wrs->wrs_entries = rpl_entries;
			wrs->wrs_tx_cnt = total_tx;
		}
	} else {
		DL_ERROR(rc, "WAL replay failed, nr_replayed:%u", nr_replayed);
	}

	D_FREE(dbuf);
	D_FREE(act);
	D_FREE(buf);
	return rc;
}

int
bio_wal_checkpoint(struct bio_meta_context *mc, uint64_t tx_id, uint64_t *purged_blks)
{
	struct wal_super_info	*si = &mc->mc_wal_info;
	struct wal_trans_head	*hdr;
	struct wal_blks_desc	 blk_desc = { 0 };
	char			*buf;
	unsigned int		 blk_sz = si->si_header.wh_blk_bytes;
	uint64_t		 unmap_start, unmap_end;
	int			 rc;

	D_ASSERT(wal_id_cmp(si, si->si_ckp_id, tx_id) < 0);
	D_ASSERT(wal_id_cmp(si, tx_id, si->si_commit_id) <= 0);

	D_ALLOC(buf, blk_sz);
	if (buf == NULL)
		return -DER_NOMEM;

	/* Load single WAL block to get the block nr used by the transaction */
	rc = load_wal(mc, buf, 1, tx_id);
	if (rc) {
		D_ERROR("Failed to load WAL. "DF_RC"\n", DP_RC(rc));
		goto out;
	}

	hdr = (struct wal_trans_head *)buf;
	rc = verify_tx_hdr(si, hdr, tx_id);
	if (rc) {
		D_ERROR("Corrupted WAL transaction head\n");
		goto out;
	}

	calc_trans_blks(hdr->th_tot_ents, hdr->th_tot_payload, blk_sz, &blk_desc);

	unmap_start = id2off(wal_next_id(si, si->si_ckp_id, si->si_ckp_blks));
	unmap_end = id2off(wal_next_id(si, tx_id, blk_desc.bd_blks));

	si->si_ckp_id = tx_id;
	si->si_ckp_blks = blk_desc.bd_blks;
	/* Flush the WAL header */
	rc = bio_wal_flush_header(mc);
	if (rc) {
		DL_ERROR(rc, "Flush WAL header failed.");
		goto out;
	}

	/* Unmap the checkpointed region */
	rc = unmap_wal(mc, unmap_start, unmap_end, purged_blks);
	if (rc) /* Wakeup waiters even if unmap failed */
		DL_ERROR(rc, "Unmap checkpointed region failed.");

	wakeup_reserve_waiters(si, false);
out:
	D_FREE(buf);
	return rc;
}

void
bio_meta_get_attr(struct bio_meta_context *mc, uint64_t *capacity, uint32_t *blk_sz,
		  uint32_t *hdr_blks)
{
	/* The mc could be NULL when md on SSD not enabled & data blob not existing */
	if (mc != NULL) {
		*blk_sz = mc->mc_meta_hdr.mh_blk_bytes;
		*capacity = mc->mc_meta_hdr.mh_tot_blks * (*blk_sz);
		*hdr_blks = mc->mc_meta_hdr.mh_hdr_blks;
	}
}

void
wal_close(struct bio_meta_context *mc)
{
	struct wal_super_info	*si = &mc->mc_wal_info;
	int			 rc;

	D_ASSERT(d_list_empty(&si->si_pending_list));
	D_ASSERT(si->si_tx_failed == 0);
	if (si->si_rsrv_waiters > 0)
		wakeup_reserve_waiters(si, true);

	/* Simulate a server crash before in-flight WAL commit completed */
	if (DAOS_FAIL_CHECK(DAOS_NVME_WAL_TX_LOST)) {
		D_ERROR("Injected WAL tx lost, reset committed ID to zero.\n");
		si->si_commit_id = 0;
		si->si_commit_blks = 0;
	}

	rc = bio_wal_flush_header(mc);
	if (rc)
		D_ERROR("Flush WAL header failed. "DF_RC"\n", DP_RC(rc));

	ABT_mutex_free(&si->si_mutex);
	ABT_cond_free(&si->si_rsrv_wq);
}

int
wal_open(struct bio_meta_context *mc)
{
	struct wal_super_info	*si = &mc->mc_wal_info;
	struct wal_header	*hdr = &si->si_header;
	int			 rc;

	rc = load_wal_header(mc);
	if (rc)
		return rc;

	rc = ABT_mutex_create(&si->si_mutex);
	if (rc != ABT_SUCCESS)
		return -DER_NOMEM;

	rc = ABT_cond_create(&si->si_rsrv_wq);
	if (rc != ABT_SUCCESS) {
		ABT_mutex_free(&si->si_mutex);
		return -DER_NOMEM;
	}

	D_INIT_LIST_HEAD(&si->si_pending_list);
	si->si_rsrv_waiters = 0;
	si->si_pending_tx = 0;
	si->si_tx_failed = 0;

	si->si_ckp_id = hdr->wh_ckp_id;
	si->si_ckp_blks = hdr->wh_ckp_blks;
	si->si_commit_id = hdr->wh_commit_id;
	si->si_commit_blks = hdr->wh_commit_blks;

	D_ASSERTF(wal_id_cmp(si, si->si_ckp_id, si->si_commit_id) <= 0,
		  "Checkpoint ID "DF_U64" > Committed ID "DF_U64"\n",
		  si->si_ckp_id, si->si_commit_id);

	si->si_unused_id = wal_next_id(si, si->si_commit_id, si->si_commit_blks);

	return 0;

}

static int
load_meta_header(struct bio_meta_context *mc)
{
	struct meta_header	*hdr = &mc->mc_meta_hdr;
	bio_addr_t		 addr = { 0 };
	d_iov_t			 iov;
	uint32_t		 csum;
	int			 rc, csum_len;

	bio_addr_set(&addr, DAOS_MEDIA_NVME, 0);
	d_iov_set(&iov, hdr, sizeof(*hdr));

	rc = bio_read(mc->mc_meta, addr, &iov);
	if (rc) {
		D_ERROR("Failed to load meta header. "DF_RC"\n", DP_RC(rc));
		return rc;
	}

	if (hdr->mh_magic != BIO_META_MAGIC) {
		D_ERROR("Invalid meta header. %x\n", hdr->mh_magic);
		return -DER_UNINIT;
	}

	if (hdr->mh_version != BIO_META_VERSION) {
		D_ERROR("Invalid meta version. %u\n", hdr->mh_version);
		return -DER_DF_INCOMPT;
	}

	csum_len = meta_csum_len(mc);
	rc = meta_csum_calc(mc, hdr, sizeof(*hdr) - csum_len, &csum, csum_len);
	if (rc) {
		D_ERROR("Calculate meta headr csum failed. "DF_RC"\n", DP_RC(rc));
		return rc;
	}

	if (csum != hdr->mh_csum) {
		D_ERROR("Meta header is corrupted.\n");
		return -DER_CSUM;
	}

	return 0;
}

void
meta_close(struct bio_meta_context *mc)
{
	meta_csum_fini(mc);
}

int
meta_open(struct bio_meta_context *mc)
{
	int	rc;

	rc = meta_csum_init(mc, HASH_TYPE_CRC32);
	if (rc)
		return rc;

	rc = load_meta_header(mc);
	if (rc)
		meta_csum_fini(mc);
	return rc;
}

/*
 * Try to generate an unique generation for WAL blob, the generation will be used
 * to distinguish the stale TX blocks from destroyed pools.
 *
 * Note: It's only useful for AIO device which doesn't support unmap, if the blob
 * is on NVMe SSD, the old data will be cleared by unmap on pool destroy.
 */
static inline uint32_t
get_wal_gen(uuid_t pool_id, uint32_t tgt_id)
{
	uint64_t	pool = d_hash_murmur64(pool_id, sizeof(uuid_t), 5371);
	uint32_t	ts = (uint32_t)daos_wallclock_secs();

	if (tgt_id != BIO_STANDALONE_TGT_ID)
		return (pool >> 32) ^ (pool & UINT32_MAX) ^ ts ^ tgt_id;

	return (pool >> 32) ^ (pool & UINT32_MAX) ^ ts;
}

int
meta_format(struct bio_meta_context *mc, struct meta_fmt_info *fi, bool force)
{
	struct meta_header	*meta_hdr = &mc->mc_meta_hdr;
	struct wal_super_info	*si = &mc->mc_wal_info;
	struct wal_header	*wal_hdr = &si->si_header;
	int			 rc;

	if (fi->fi_meta_size < WAL_MIN_CAPACITY) {
		D_ERROR("Meta size "DF_U64" is too small\n", fi->fi_meta_size);
		return -DER_INVAL;
	}

	if (fi->fi_wal_size < WAL_MIN_CAPACITY) {
		D_ERROR("WAL size "DF_U64" is too small\n", fi->fi_wal_size);
		return -DER_INVAL;
	} else if (fi->fi_wal_size > ((uint64_t)WAL_BLK_SZ * UINT32_MAX)) {
		D_ERROR("WAL size "DF_U64" is too large\n", fi->fi_wal_size);
		return -DER_INVAL;
	}

	rc = meta_csum_init(mc, HASH_TYPE_CRC32);
	if (rc)
		return rc;

	if (!force) {
		rc = load_meta_header(mc);
		if (rc != -DER_UNINIT) {
			D_ERROR("Meta blob is already formatted!\n");
			rc = -DER_ALREADY;
			goto out;
		}
	}

	memset(meta_hdr, 0, sizeof(*meta_hdr));
	meta_hdr->mh_magic = BIO_META_MAGIC;
	meta_hdr->mh_version = BIO_META_VERSION;
	uuid_copy(meta_hdr->mh_meta_devid, fi->fi_meta_devid);
	uuid_copy(meta_hdr->mh_wal_devid, fi->fi_wal_devid);
	uuid_copy(meta_hdr->mh_data_devid, fi->fi_data_devid);
	meta_hdr->mh_meta_blobid = fi->fi_meta_blobid;
	meta_hdr->mh_wal_blobid = fi->fi_wal_blobid;
	meta_hdr->mh_data_blobid = fi->fi_data_blobid;
	meta_hdr->mh_blk_bytes = META_BLK_SZ;
	meta_hdr->mh_hdr_blks = META_HDR_BLKS;
	meta_hdr->mh_tot_blks = (fi->fi_meta_size / META_BLK_SZ) - META_HDR_BLKS;
	meta_hdr->mh_vos_id = fi->fi_vos_id;
	meta_hdr->mh_flags = META_HDR_FL_EMPTY;

	rc = write_header(mc, mc->mc_meta, meta_hdr, sizeof(*meta_hdr), &meta_hdr->mh_csum);
	if (rc) {
		D_ERROR("Write meta header failed. "DF_RC"\n", DP_RC(rc));
		goto out;
	}

	memset(wal_hdr, 0, sizeof(*wal_hdr));
	wal_hdr->wh_magic = BIO_WAL_MAGIC;
	wal_hdr->wh_version = BIO_WAL_VERSION;
	wal_hdr->wh_gen = get_wal_gen(fi->fi_pool_id, fi->fi_vos_id);
	wal_hdr->wh_blk_bytes = WAL_BLK_SZ;
	wal_hdr->wh_flags = 0;	/* Don't skip csum tail by default */
	wal_hdr->wh_tot_blks = (fi->fi_wal_size / WAL_BLK_SZ) - WAL_HDR_BLKS;

	rc = write_header(mc, mc->mc_wal, wal_hdr, sizeof(*wal_hdr), &wal_hdr->wh_csum);
	if (rc) {
		D_ERROR("Write WAL header failed. "DF_RC"\n", DP_RC(rc));
		goto out;
	}
out:
	meta_csum_fini(mc);
	return rc;
}

void
bio_wal_query(struct bio_meta_context *mc, struct bio_wal_info *info)
{
	struct wal_super_info	*si = &mc->mc_wal_info;

	info->wi_tot_blks = si->si_header.wh_tot_blks;
	info->wi_used_blks = wal_used_blks(si);
	info->wi_ckp_id = si->si_ckp_id;
	info->wi_commit_id = si->si_commit_id;
	info->wi_unused_id = si->si_unused_id;
}

bool
bio_meta_is_empty(struct bio_meta_context *mc)
{
	struct meta_header	*hdr = &mc->mc_meta_hdr;

	return hdr->mh_flags & META_HDR_FL_EMPTY;
}

int
bio_meta_clear_empty(struct bio_meta_context *mc)
{
	struct meta_header	*hdr = &mc->mc_meta_hdr;
	int			 rc;

	if (!bio_meta_is_empty(mc))
		return 0;

	hdr->mh_flags &= ~META_HDR_FL_EMPTY;
	rc = write_header(mc, mc->mc_meta, hdr, sizeof(*hdr), &hdr->mh_csum);
	if (rc) {
		hdr->mh_flags |= META_HDR_FL_EMPTY;
		D_ERROR("Write meta header failed. "DF_RC"\n", DP_RC(rc));
	}

	return rc;
}<|MERGE_RESOLUTION|>--- conflicted
+++ resolved
@@ -1,9 +1,6 @@
 /**
  * (C) Copyright 2018-2024 Intel Corporation.
-<<<<<<< HEAD
  * (C) Copyright 2025 Google LLC
-=======
->>>>>>> 4373168d
  * (C) Copyright 2025 Hewlett Packard Enterprise Development LP
  *
  * SPDX-License-Identifier: BSD-2-Clause-Patent
