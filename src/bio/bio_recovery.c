--- conflicted
+++ resolved
@@ -117,11 +117,8 @@
 	struct bio_blobstore *bbs = arg;
 
 	if (rc != 0)
-<<<<<<< HEAD
-		D_ERROR("Failed to unload bs:%p, "DF_RC"\n", bbs, DP_RC(rc));
-=======
-		D_ERROR("Failed to unload blobstore:%p, %d\n", bbs, rc);
->>>>>>> 351f4558
+		D_ERROR("Failed to unload blobstore:%p, "DF_RC"\n",
+			bbs, DP_RC(rc));
 	else
 		bbs->bb_bs = NULL;
 }
