/**
 * (C) Copyright 2018-2022 Intel Corporation.
 *
 * SPDX-License-Identifier: BSD-2-Clause-Patent
 */
#define D_LOGFAC	DD_FAC(bio)

#include <sys/types.h>
#include <sys/stat.h>
#include <fcntl.h>
#include <uuid/uuid.h>
#include <abt.h>
#include <spdk/log.h>
#include <spdk/env.h>
#include <spdk/init.h>
#include <spdk/nvme.h>
#include <spdk/vmd.h>
#include <spdk/thread.h>
#include <spdk/bdev.h>
#include <spdk/blob_bdev.h>
#include <spdk/blob.h>
#include <spdk/rpc.h>
#include "bio_internal.h"
#include <daos_srv/smd.h>

#include "smd.pb-c.h"

/* These Macros should be turned into DAOS configuration in the future */
#define DAOS_MSG_RING_SZ	4096
/* SPDK blob parameters */
#define DAOS_BS_CLUSTER_SZ	(1ULL << 25)	/* 32MB */
#define DAOS_BS_MD_PAGES	(1024 * 20)	/* 20k blobs per device */
/* DMA buffer parameters */
#define DAOS_DMA_CHUNK_MB	8	/* 8MB DMA chunks */
#define DAOS_DMA_CHUNK_CNT_INIT	32	/* Per-xstream init chunks */
#define DAOS_DMA_CHUNK_CNT_MAX	128	/* Per-xstream max chunks */
#define DAOS_DMA_MIN_UB_BUF_MB	1024	/* 1GB min upper bound DMA buffer */

/* Max inflight blob IOs per io channel */
#define BIO_BS_MAX_CHANNEL_OPS	(4096)
/* Schedule a NVMe poll when so many blob IOs queued for an io channel */
#define BIO_BS_POLL_WATERMARK	(2048)
/* Stop issuing new IO when queued blob IOs reach a threshold */
#define BIO_BS_STOP_WATERMARK	(4000)

/* Chunk size of DMA buffer in pages */
unsigned int bio_chk_sz;
/* Per-xstream maximum DMA buffer size (in chunk count) */
unsigned int bio_chk_cnt_max;
/* NUMA node affinity */
unsigned int bio_numa_node;
/* Per-xstream initial DMA buffer size (in chunk count) */
static unsigned int bio_chk_cnt_init;
/* Diret RDMA over SCM */
bool bio_scm_rdma;
/* Whether SPDK inited */
bool bio_spdk_inited;
/* SPDK subsystem fini timeout */
unsigned int bio_spdk_subsys_timeout = 25000;	/* ms */
/* How many blob unmap calls can be called in a row */
unsigned int bio_spdk_max_unmap_cnt = 32;
/* FIXME: Remove it once md on SSD feature is fully done */
static bool md_on_ssd_enabled;

struct bio_nvme_data {
	ABT_mutex		 bd_mutex;
	ABT_cond		 bd_barrier;
	/* SPDK bdev type */
	int			 bd_bdev_class;
	/* How many xstreams has initialized NVMe context */
	int			 bd_xstream_cnt;
	/* The thread responsible for SPDK bdevs init/fini */
	struct spdk_thread	*bd_init_thread;
	/* Default SPDK blobstore options */
	struct spdk_bs_opts	 bd_bs_opts;
	/* All bdevs can be used by DAOS server */
	d_list_t		 bd_bdevs;
	uint64_t		 bd_scan_age;
	/* Path to input SPDK JSON NVMe config file */
	const char		*bd_nvme_conf;
	/* When using SPDK primary mode, specifies memory allocation in MB */
	int			 bd_mem_size;
	unsigned int		 bd_nvme_roles;
	bool			 bd_started;
	bool			 bd_bypass_health_collect;
	/* Setting to enable SPDK JSON-RPC server */
	bool			 bd_enable_rpc_srv;
	const char		*bd_rpc_srv_addr;
};

static struct bio_nvme_data nvme_glb;

static int
bio_spdk_env_init(void)
{
	struct spdk_env_opts	 opts;
	bool			 enable_rpc_srv;
	int			 rc;

	/* Only print error and more severe to stderr. */
	spdk_log_set_print_level(SPDK_LOG_ERROR);

	spdk_env_opts_init(&opts);
	opts.name = "daos_engine";
<<<<<<< HEAD

	if (bio_nvme_configured(SMD_DEV_TYPE_MAX)) {
		rc = bio_add_allowed_alloc(nvme_glb.bd_nvme_conf, &opts);
		if (rc != 0) {
			D_ERROR("Failed to add allowed devices to SPDK env, "DF_RC"\n",
				DP_RC(rc));
			goto out;
		}
	}
=======
	opts.env_context = (char *)dpdk_cli_override_opts;
>>>>>>> c047f054

	/**
	 * TODO: Set opts.mem_size to nvme_glb.bd_mem_size
	 * Currently we can't guarantee clean shutdown (no hugepages leaked).
	 * Setting mem_size could cause EAL: Not enough memory available error,
	 * and DPDK will fail to initialize.
	 */

<<<<<<< HEAD
	opts.env_context = (char *)dpdk_cli_override_opts;

	if (bio_nvme_configured(SMD_DEV_TYPE_MAX)) {
=======
	if (bio_nvme_configured()) {
		rc = bio_add_allowed_alloc(nvme_glb.bd_nvme_conf, &opts);
		if (rc != 0) {
			D_ERROR("Failed to add allowed devices to SPDK env, "DF_RC"\n",
				DP_RC(rc));
			goto out;
		}

>>>>>>> c047f054
		rc = bio_set_hotplug_filter(nvme_glb.bd_nvme_conf);
		if (rc != 0) {
			D_ERROR("Failed to set hotplug filter, "DF_RC"\n", DP_RC(rc));
			goto out;
		}

		rc = bio_read_accel_props(nvme_glb.bd_nvme_conf);
		if (rc != 0) {
			D_ERROR("Failed to read acceleration properties, "DF_RC"\n", DP_RC(rc));
			goto out;
		}

		/**
		 * Read flag to indicate whether to enable the SPDK JSON-RPC server and the
		 * socket file address from the JSON config used to initialize SPDK subsystems.
		 */
		rc = bio_read_rpc_srv_settings(nvme_glb.bd_nvme_conf, &enable_rpc_srv,
					       &nvme_glb.bd_rpc_srv_addr);
		if (rc != 0) {
			D_ERROR("Failed to read SPDK JSON-RPC server settings, "DF_RC"\n",
				DP_RC(rc));
			goto out;
		}
#ifdef DAOS_RELEASE_BUILD
		if (enable_rpc_srv) {
			D_ERROR("SPDK JSON-RPC server may not be enabled for release builds.\n");
			D_GOTO(out, rc = -DER_INVAL);
		}
#endif
		nvme_glb.bd_enable_rpc_srv = enable_rpc_srv;
	}

	rc = spdk_env_init(&opts);
	if (rc != 0) {
		rc = -DER_INVAL; /* spdk_env_init() returns -1 */
		D_ERROR("Failed to initialize SPDK env, "DF_RC"\n", DP_RC(rc));
		goto out;
	}

	spdk_unaffinitize_thread();

	rc = spdk_thread_lib_init(NULL, 0);
	if (rc != 0) {
		rc = -DER_INVAL;
		D_ERROR("Failed to init SPDK thread lib, "DF_RC"\n", DP_RC(rc));
		spdk_env_fini();
	}
out:
	D_FREE(opts.pci_allowed);
	return rc;
}

bool
bypass_health_collect()
{
	return nvme_glb.bd_bypass_health_collect;
}

struct bio_faulty_criteria	glb_criteria;

/* TODO: Make it configurable through control plane */
static inline void
set_faulty_criteria(void)
{
	glb_criteria.fc_enabled = false;
	glb_criteria.fc_max_io_errs = 5;
	glb_criteria.fc_max_csum_errs = 5;

	d_getenv_bool("DAOS_NVME_AUTO_FAULTY_ENABLED", &glb_criteria.fc_enabled);
	d_getenv_int("DAOS_NVME_AUTO_FAULTY_IO", &glb_criteria.fc_max_io_errs);
	d_getenv_int("DAOS_NVME_AUTO_FAULTY_CSUM", &glb_criteria.fc_max_csum_errs);

	D_INFO("NVMe auto faulty is %s. Criteria: max_io_errs:%u, max_csum_errs:%u\n",
	       glb_criteria.fc_enabled ? "enabled" : "disabled",
	       glb_criteria.fc_max_io_errs, glb_criteria.fc_max_csum_errs);
}

int
bio_nvme_init(const char *nvme_conf, int numa_node, unsigned int mem_size,
	      unsigned int hugepage_size, unsigned int tgt_nr, bool bypass_health_collect)
{
	char		*env;
	int		 rc, fd;
	unsigned int	 size_mb = DAOS_DMA_CHUNK_MB;

	if (tgt_nr <= 0) {
		D_ERROR("tgt_nr: %u should be > 0\n", tgt_nr);
		return -DER_INVAL;
	}

	if (nvme_conf && strlen(nvme_conf) > 0 && mem_size == 0) {
		D_ERROR("Hugepages must be configured when NVMe SSD is configured\n");
		return -DER_INVAL;
	}

	bio_numa_node = 0;
	nvme_glb.bd_xstream_cnt = 0;
	nvme_glb.bd_init_thread = NULL;
	nvme_glb.bd_nvme_conf = NULL;
	nvme_glb.bd_bypass_health_collect = bypass_health_collect;
	nvme_glb.bd_enable_rpc_srv = false;
	nvme_glb.bd_rpc_srv_addr = NULL;
	D_INIT_LIST_HEAD(&nvme_glb.bd_bdevs);

	rc = ABT_mutex_create(&nvme_glb.bd_mutex);
	if (rc != ABT_SUCCESS) {
		return dss_abterr2der(rc);
	}

	rc = ABT_cond_create(&nvme_glb.bd_barrier);
	if (rc != ABT_SUCCESS) {
		rc = dss_abterr2der(rc);
		goto free_mutex;
	}

	bio_chk_cnt_init = DAOS_DMA_CHUNK_CNT_INIT;
	bio_chk_cnt_max = DAOS_DMA_CHUNK_CNT_MAX;
	bio_chk_sz = ((uint64_t)size_mb << 20) >> BIO_DMA_PAGE_SHIFT;

	d_getenv_bool("DAOS_SCM_RDMA_ENABLED", &bio_scm_rdma);
	D_INFO("RDMA to SCM is %s\n", bio_scm_rdma ? "enabled" : "disabled");

	d_getenv_int("DAOS_SPDK_SUBSYS_TIMEOUT", &bio_spdk_subsys_timeout);
	D_INFO("SPDK subsystem fini timeout is %u ms\n", bio_spdk_subsys_timeout);

	d_getenv_int("DAOS_SPDK_MAX_UNMAP_CNT", &bio_spdk_max_unmap_cnt);
	if (bio_spdk_max_unmap_cnt == 0)
		bio_spdk_max_unmap_cnt = UINT32_MAX;
	D_INFO("SPDK batch blob unmap call count is %u\n", bio_spdk_max_unmap_cnt);

	d_getenv_bool("DAOS_MD_ON_SSD", &md_on_ssd_enabled);
	D_INFO("MD on SSD is %s\n", md_on_ssd_enabled ? "enabled" : "disabled");

	/* Hugepages disabled */
	if (mem_size == 0) {
		D_INFO("Set per-xstream DMA buffer upper bound to %u %uMB chunks\n",
			bio_chk_cnt_max, size_mb);
		D_INFO("Hugepages are not specified, skip NVMe setup.\n");
		return 0;
	}

	/*
	 * Hugepages are not enough to sustain average I/O workload
	 * (~1GB per xstream).
	 */
	if ((mem_size / tgt_nr) < DAOS_DMA_MIN_UB_BUF_MB) {
		D_ERROR("Per-xstream DMA buffer upper bound limit < 1GB!\n");
		D_DEBUG(DB_MGMT, "mem_size:%dMB, DMA upper bound:%dMB\n",
			mem_size, (mem_size / tgt_nr));
		rc = -DER_INVAL;
		goto free_cond;
	}

	if (nvme_conf && strlen(nvme_conf) > 0) {
		fd = open(nvme_conf, O_RDONLY, 0600);
		if (fd < 0)
			D_WARN("Open %s failed, skip DAOS NVMe setup "DF_RC"\n",
			       nvme_conf, DP_RC(daos_errno2der(errno)));
		else
			close(fd);
	}

	D_ASSERT(hugepage_size > 0);
	bio_chk_cnt_max = (mem_size / tgt_nr) / size_mb;
	D_INFO("Set per-xstream DMA buffer upper bound to %u %uMB chunks\n",
	       bio_chk_cnt_max, size_mb);

	spdk_bs_opts_init(&nvme_glb.bd_bs_opts, sizeof(nvme_glb.bd_bs_opts));
	nvme_glb.bd_bs_opts.cluster_sz = DAOS_BS_CLUSTER_SZ;
	nvme_glb.bd_bs_opts.num_md_pages = DAOS_BS_MD_PAGES;
	nvme_glb.bd_bs_opts.max_channel_ops = BIO_BS_MAX_CHANNEL_OPS;

	env = getenv("VOS_BDEV_CLASS");
	if (env && strcasecmp(env, "AIO") == 0) {
		D_WARN("AIO device(s) will be used!\n");
		nvme_glb.bd_bdev_class = BDEV_CLASS_AIO;
	}

	if (numa_node > 0)
		bio_numa_node = (unsigned int)numa_node;

	nvme_glb.bd_mem_size = mem_size;
	nvme_glb.bd_nvme_conf = nvme_conf;

	rc = bio_spdk_env_init();
	if (rc) {
		nvme_glb.bd_nvme_conf = NULL;
		goto free_cond;
	}
	bio_spdk_inited = true;
	set_faulty_criteria();

	return 0;

free_cond:
	ABT_cond_free(&nvme_glb.bd_barrier);
free_mutex:
	ABT_mutex_free(&nvme_glb.bd_mutex);

	return rc;
}

static void
bio_spdk_env_fini(void)
{
	if (bio_spdk_inited) {
		spdk_thread_lib_fini();
		spdk_env_fini();
	}
}

void
bio_nvme_fini(void)
{
	bio_spdk_env_fini();
	ABT_cond_free(&nvme_glb.bd_barrier);
	ABT_mutex_free(&nvme_glb.bd_mutex);
	D_ASSERT(nvme_glb.bd_xstream_cnt == 0);
	D_ASSERT(nvme_glb.bd_init_thread == NULL);
	D_ASSERT(d_list_empty(&nvme_glb.bd_bdevs));
}

static inline bool
is_bbs_owner(struct bio_xs_context *ctxt, struct bio_blobstore *bbs)
{
	D_ASSERT(ctxt != NULL);
	D_ASSERT(bbs != NULL);
	return bbs->bb_owner_xs == ctxt;
}

inline struct spdk_thread *
init_thread(void)
{
	return nvme_glb.bd_init_thread;
}

inline bool
is_server_started(void)
{
	return nvme_glb.bd_started;
}

inline d_list_t *
bio_bdev_list(void)
{
	return &nvme_glb.bd_bdevs;
}

inline bool
is_init_xstream(struct bio_xs_context *ctxt)
{
	D_ASSERT(ctxt != NULL);
	return ctxt->bxc_thread == nvme_glb.bd_init_thread;
}

inline uint32_t
default_cluster_sz(void)
{
	return nvme_glb.bd_bs_opts.cluster_sz;
}

bool
bio_need_nvme_poll(struct bio_xs_context *ctxt)
{
	enum smd_dev_type	 st;
	struct bio_xs_blobstore	*bxb;

	if (ctxt == NULL)
		return false;

	for (st = SMD_DEV_TYPE_DATA; st < SMD_DEV_TYPE_MAX; st++) {
		bxb = ctxt->bxc_xs_blobstores[st];
		if (bxb && bxb->bxb_blob_rw > BIO_BS_POLL_WATERMARK)
			return true;
	}

	return false;
}

void
drain_inflight_ios(struct bio_xs_context *ctxt, struct bio_xs_blobstore *bxb)
{

	if (ctxt == NULL || bxb == NULL || bxb->bxb_blob_rw <= BIO_BS_POLL_WATERMARK)
		return;

	do {
		if (ctxt->bxc_self_polling)
			spdk_thread_poll(ctxt->bxc_thread, 0, 0);
		else
			bio_yield(NULL);
	} while (bxb->bxb_blob_rw >= BIO_BS_STOP_WATERMARK);
}

struct common_cp_arg {
	unsigned int		 cca_inflights;
	int			 cca_rc;
	struct spdk_blob_store	*cca_bs;
};

static void
common_prep_arg(struct common_cp_arg *arg)
{
	arg->cca_inflights = 1;
	arg->cca_rc = 0;
	arg->cca_bs = NULL;
}

static void
common_init_cb(void *arg, int rc)
{
	struct common_cp_arg *cp_arg = arg;

	D_ASSERT(cp_arg->cca_inflights == 1);
	D_ASSERT(cp_arg->cca_rc == 0);
	cp_arg->cca_inflights--;
	cp_arg->cca_rc = daos_errno2der(-rc);
}

static void
subsys_init_cb(int rc, void *arg)
{
	common_init_cb(arg, rc);
}

static void
common_fini_cb(void *arg)
{
	struct common_cp_arg *cp_arg = arg;

	D_ASSERT(cp_arg->cca_inflights == 1);
	cp_arg->cca_inflights--;
}

static void
common_bs_cb(void *arg, struct spdk_blob_store *bs, int rc)
{
	struct common_cp_arg *cp_arg = arg;

	D_ASSERT(cp_arg->cca_inflights == 1);
	D_ASSERT(cp_arg->cca_rc == 0);
	D_ASSERT(cp_arg->cca_bs == NULL);
	cp_arg->cca_inflights--;
	cp_arg->cca_rc = daos_errno2der(-rc);
	cp_arg->cca_bs = bs;
}

int
xs_poll_completion(struct bio_xs_context *ctxt, unsigned int *inflights,
		   uint64_t timeout)
{
	uint64_t	start_time, cur_time;

	D_ASSERT(inflights != NULL);
	D_ASSERT(ctxt != NULL);

	if (timeout != 0)
		start_time = daos_getmtime_coarse();

	/* Wait for the completion callback done or timeout */
	while (*inflights != 0) {
		spdk_thread_poll(ctxt->bxc_thread, 0, 0);

		/* Completion is executed */
		if (*inflights == 0)
			return 0;

		/* Timeout */
		if (timeout != 0) {
			cur_time = daos_getmtime_coarse();

			if (cur_time > (start_time + timeout))
				return -DER_TIMEDOUT;
		}
	}

	return 0;
}

struct spdk_blob_store *
load_blobstore(struct bio_xs_context *ctxt, char *bdev_name, uuid_t *bs_uuid,
	       bool create, bool async,
	       void (*async_cb)(void *arg, struct spdk_blob_store *bs, int rc),
	       void *async_arg)
{
	struct spdk_bs_dev	*bs_dev;
	struct spdk_bs_opts	 bs_opts;
	struct common_cp_arg	 cp_arg;
	int			 rc;

	/*
	 * bdev will be closed and bs_dev will be freed during
	 * spdk_bs_unload(), or in the internal error handling code of
	 * spdk_bs_init/load().
	 */
	rc = spdk_bdev_create_bs_dev_ext(bdev_name, bio_bdev_event_cb, NULL,
					 &bs_dev);
	if (rc != 0) {
		D_ERROR("failed to create bs_dev %s, %d\n", bdev_name, rc);
		return NULL;
	}

	bs_opts = nvme_glb.bd_bs_opts;
	/*
	 * A little hack here, we store a UUID in the 16 bytes 'bstype' and
	 * use it as the block device ID.
	 */
	D_ASSERT(SPDK_BLOBSTORE_TYPE_LENGTH == 16);
	if (bs_uuid == NULL)
		strncpy(bs_opts.bstype.bstype, "", SPDK_BLOBSTORE_TYPE_LENGTH);
	else
		memcpy(bs_opts.bstype.bstype, bs_uuid,
		       SPDK_BLOBSTORE_TYPE_LENGTH);

	if (async) {
		D_ASSERT(async_cb != NULL);

		if (create)
			spdk_bs_init(bs_dev, &bs_opts, async_cb, async_arg);
		else
			spdk_bs_load(bs_dev, &bs_opts, async_cb, async_arg);

		return NULL;
	}

	common_prep_arg(&cp_arg);
	if (create)
		spdk_bs_init(bs_dev, &bs_opts, common_bs_cb, &cp_arg);
	else
		spdk_bs_load(bs_dev, &bs_opts, common_bs_cb, &cp_arg);
	rc = xs_poll_completion(ctxt, &cp_arg.cca_inflights, 0);
	D_ASSERT(rc == 0);

	if (cp_arg.cca_rc != 0) {
		D_CDEBUG(bs_uuid == NULL, DB_IO, DLOG_ERR,
			 "%s blobstore failed %d\n", create ? "init" : "load",
			 cp_arg.cca_rc);
		return NULL;
	}

	D_ASSERT(cp_arg.cca_bs != NULL);
	return cp_arg.cca_bs;
}

int
unload_blobstore(struct bio_xs_context *ctxt, struct spdk_blob_store *bs)
{
	struct common_cp_arg	cp_arg;
	int			rc;

	common_prep_arg(&cp_arg);
	spdk_bs_unload(bs, common_init_cb, &cp_arg);
	rc = xs_poll_completion(ctxt, &cp_arg.cca_inflights, 0);
	D_ASSERT(rc == 0);

	if (cp_arg.cca_rc != 0)
		D_ERROR("failed to unload blobstore %d\n", cp_arg.cca_rc);

	return cp_arg.cca_rc;
}

static void
free_bio_blobstore(struct bio_blobstore *bb)
{
	D_ASSERT(bb->bb_bs == NULL);
	D_ASSERT(bb->bb_ref == 0);

	ABT_cond_free(&bb->bb_barrier);
	ABT_mutex_free(&bb->bb_mutex);
	D_FREE(bb->bb_xs_ctxts);

	D_FREE(bb);
}

void
destroy_bio_bdev(struct bio_bdev *d_bdev)
{
	D_ASSERT(d_list_empty(&d_bdev->bb_link));
	D_ASSERT(!d_bdev->bb_replacing);

	if (d_bdev->bb_desc != NULL) {
		spdk_bdev_close(d_bdev->bb_desc);
		d_bdev->bb_desc = NULL;
	}

	if (d_bdev->bb_blobstore != NULL) {
		free_bio_blobstore(d_bdev->bb_blobstore);
		d_bdev->bb_blobstore = NULL;
	}

	D_FREE(d_bdev->bb_name);

	D_FREE(d_bdev);
}

struct bio_bdev *
lookup_dev_by_id(uuid_t dev_id)
{
	struct bio_bdev	*d_bdev;

	d_list_for_each_entry(d_bdev, &nvme_glb.bd_bdevs, bb_link) {
		if (uuid_compare(d_bdev->bb_uuid, dev_id) == 0)
			return d_bdev;
	}
	return NULL;
}

static struct bio_bdev *
lookup_dev_by_name(const char *bdev_name)
{
	struct bio_bdev	*d_bdev;

	d_list_for_each_entry(d_bdev, &nvme_glb.bd_bdevs, bb_link) {
		if (strcmp(d_bdev->bb_name, bdev_name) == 0)
			return d_bdev;
	}
	return NULL;
}

void
bio_release_bdev(void *arg)
{
	struct bio_bdev	*d_bdev = arg;

	if (!is_server_started()) {
		D_INFO("Skip device release on server start/shutdown\n");
		return;
	}

	D_ASSERT(d_bdev != NULL);
	if (d_bdev->bb_desc == NULL)
		return;

	/*
	 * It could be called from faulty device teardown procedure, where
	 * the device is still plugged.
	 */
	if (d_bdev->bb_removed) {
		spdk_bdev_close(d_bdev->bb_desc);
		d_bdev->bb_desc = NULL;
	}
}

static void
teardown_bio_bdev(void *arg)
{
	struct bio_bdev		*d_bdev = arg;
	struct bio_blobstore	*bbs = d_bdev->bb_blobstore;
	int			 rc;

	if (!is_server_started()) {
		D_INFO("Skip device teardown on server start/shutdown\n");
		return;
	}

	switch (bbs->bb_state) {
	case BIO_BS_STATE_NORMAL:
	case BIO_BS_STATE_SETUP:
		rc = bio_bs_state_set(bbs, BIO_BS_STATE_TEARDOWN);
		D_ASSERT(rc == 0);
		break;
	case BIO_BS_STATE_OUT:
		bio_release_bdev(d_bdev);
		/* fallthrough */
	case BIO_BS_STATE_FAULTY:
	case BIO_BS_STATE_TEARDOWN:
		D_DEBUG(DB_MGMT, "Device "DF_UUID"(%s) is already in "
			"%s state\n", DP_UUID(d_bdev->bb_uuid),
			d_bdev->bb_name, bio_state_enum_to_str(bbs->bb_state));
		break;
	default:
		D_ERROR("Invalid BS state %d\n", bbs->bb_state);
		break;
	}
}

void
bio_bdev_event_cb(enum spdk_bdev_event_type type, struct spdk_bdev *bdev,
		  void *event_ctx)
{
	struct bio_bdev		*d_bdev = event_ctx;
	struct bio_blobstore	*bbs;

	if (d_bdev == NULL || type != SPDK_BDEV_EVENT_REMOVE)
		return;

	D_DEBUG(DB_MGMT, "Got SPDK event(%d) for dev %s\n", type,
		spdk_bdev_get_name(bdev));

	if (!is_server_started()) {
		D_INFO("Skip device remove cb on server start/shutdown\n");
		return;
	}

	D_ASSERT(d_bdev->bb_desc != NULL);
	d_bdev->bb_removed = 1;

	/* The bio_bdev is still under construction */
	if (d_list_empty(&d_bdev->bb_link)) {
		D_ASSERT(d_bdev->bb_blobstore == NULL);
		D_DEBUG(DB_MGMT, "bio_bdev for "DF_UUID"(%s) is still "
			"under construction\n", DP_UUID(d_bdev->bb_uuid),
			d_bdev->bb_name);
		return;
	}

	bbs = d_bdev->bb_blobstore;
	/* A new device isn't used by DAOS yet */
	if (bbs == NULL && !d_bdev->bb_replacing) {
		D_DEBUG(DB_MGMT, "Removed device "DF_UUID"(%s)\n",
			DP_UUID(d_bdev->bb_uuid), d_bdev->bb_name);

		d_list_del_init(&d_bdev->bb_link);
		destroy_bio_bdev(d_bdev);
		return;
	}

	if (bbs != NULL)
		spdk_thread_send_msg(owner_thread(bbs), teardown_bio_bdev,
				     d_bdev);
}

void
replace_bio_bdev(struct bio_bdev *old_dev, struct bio_bdev *new_dev)
{
	D_ASSERT(old_dev->bb_blobstore != NULL);

	new_dev->bb_blobstore = old_dev->bb_blobstore;
	new_dev->bb_blobstore->bb_dev = new_dev;
	old_dev->bb_blobstore = NULL;

	new_dev->bb_tgt_cnt = old_dev->bb_tgt_cnt;
	old_dev->bb_tgt_cnt = 0;

	if (old_dev->bb_removed) {
		d_list_del_init(&old_dev->bb_link);
		destroy_bio_bdev(old_dev);
	} else {
		old_dev->bb_faulty = 1;
	}
}

static int
bdev_name2roles(const char *name)
{
	const char	*dst = strrchr(name, '_');
	char		*ptr_parse_end = NULL;
	unsigned	 int value;

	if (dst == NULL)
		return -DER_NONEXIST;

	dst++;
	value = strtoul(dst, &ptr_parse_end, 0);
	if (ptr_parse_end && *ptr_parse_end != 'n' && *ptr_parse_end != '\0') {
		D_ERROR("invalid numeric value: %s (name %s)\n", dst, name);
		return -DER_INVAL;
	}

	if (value & (~NVME_ROLE_ALL))
		return -DER_INVAL;

	D_INFO("bdev name:%s, bdev role:%u\n", name, value);
	return value;
}

/*
 * Create bio_bdev from SPDK bdev. It checks if the bdev has existing
 * blobstore, if it doesn't have, it'll create one automatically.
 *
 * This function is only called by 'Init' xstream on server start or
 * a device is hot plugged, so it has to do self poll since the poll
 * xstream for this device hasn't been established yet.
 */
static int
create_bio_bdev(struct bio_xs_context *ctxt, const char *bdev_name,
		struct bio_bdev **dev_out)
{
	struct bio_bdev			*d_bdev, *old_dev;
	struct spdk_blob_store		*bs = NULL;
	struct spdk_bs_type		 bstype;
	uuid_t				 bs_uuid;
	int				 rc;
	bool				 new_bs = false;

	/*
	 * SPDK guarantees uniqueness of bdev name. When a device is hot
	 * removed then plugged back to same slot, a new bdev with different
	 * name will be generated.
	 */
	d_bdev = lookup_dev_by_name(bdev_name);
	if (d_bdev != NULL) {
		D_ERROR("Device %s is already created\n", bdev_name);
		return -DER_EXIST;
	}

	D_ALLOC_PTR(d_bdev);
	if (d_bdev == NULL) {
		return -DER_NOMEM;
	}

	D_INIT_LIST_HEAD(&d_bdev->bb_link);
	rc = bdev_name2roles(bdev_name);
	if (rc < 0) {
		D_ERROR("Failed to get role from bdev name, "DF_RC"\n", DP_RC(rc));
		goto error;
	}

	/* Update roles in global NVMe config */
	nvme_glb.bd_nvme_roles |= rc;
	d_bdev->bb_roles = rc;
	D_STRNDUP(d_bdev->bb_name, bdev_name, strlen(bdev_name));
	if (d_bdev->bb_name == NULL) {
		D_GOTO(error, rc = -DER_NOMEM);
	}

	/*
	 * Hold the SPDK bdev by an open descriptor, otherwise, the bdev
	 * could be deconstructed by SPDK on device hot remove.
	 */
	rc = spdk_bdev_open_ext(d_bdev->bb_name, false, bio_bdev_event_cb,
				d_bdev, &d_bdev->bb_desc);
	if (rc != 0) {
		D_ERROR("Failed to hold bdev %s, %d\n", d_bdev->bb_name, rc);
		rc = daos_errno2der(-rc);
		goto error;
	}

	D_ASSERT(d_bdev->bb_desc != NULL);
	/* Try to load blobstore without specifying 'bstype' first */
	bs = load_blobstore(ctxt, d_bdev->bb_name, NULL, false, false,
			    NULL, NULL);
	if (bs == NULL) {
		D_DEBUG(DB_MGMT, "Creating bs for %s\n", d_bdev->bb_name);

		/* Create blobstore if it wasn't created before */
		uuid_generate(bs_uuid);
		bs = load_blobstore(ctxt, d_bdev->bb_name, &bs_uuid, true,
				    false, NULL, NULL);
		if (bs == NULL) {
			D_ERROR("Failed to create blobstore on dev: "
				""DF_UUID"\n", DP_UUID(bs_uuid));
			rc = -DER_INVAL;
			goto error;
		}
		new_bs = true;
	}

	/* Get the 'bstype' (device ID) of blobstore */
	bstype = spdk_bs_get_bstype(bs);
	memcpy(bs_uuid, bstype.bstype, sizeof(bs_uuid));
	D_DEBUG(DB_MGMT, "%s :"DF_UUID"\n",
		new_bs ? "Created new blobstore" : "Loaded blobstore",
		DP_UUID(bs_uuid));

	rc = unload_blobstore(ctxt, bs);
	if (rc != 0) {
		D_ERROR("Unable to unload blobstore\n");
		goto error;
	}

	/* Verify if the blobstore was created by DAOS */
	if (uuid_is_null(bs_uuid)) {
		D_ERROR("The bdev has old blobstore not created by DAOS!\n");
		rc = -DER_INVAL;
		goto error;
	}

	uuid_copy(d_bdev->bb_uuid, bs_uuid);
	/* Verify if any duplicated device ID */
	old_dev = lookup_dev_by_id(bs_uuid);
	if (old_dev != NULL) {
		/* If it's in server xstreams start phase, report error */
		if (!is_server_started()) {
			D_ERROR("Dup device "DF_UUID" detected!\n",
				DP_UUID(bs_uuid));
			rc = -DER_EXIST;
			goto error;
		}
		/* Old device is plugged back */
		D_INFO("Device "DF_UUID" is plugged back\n", DP_UUID(bs_uuid));

		if (old_dev->bb_desc != NULL) {
			D_INFO("Device "DF_UUID"(%s) isn't torndown\n",
			       DP_UUID(old_dev->bb_uuid), old_dev->bb_name);
			destroy_bio_bdev(d_bdev);
		} else {
			D_ASSERT(old_dev->bb_removed);
			replace_bio_bdev(old_dev, d_bdev);
			d_list_add(&d_bdev->bb_link, &nvme_glb.bd_bdevs);
			/* Inform caller to trigger device setup */
			D_ASSERT(dev_out != NULL);
			*dev_out = d_bdev;
		}

		return 0;
	}

	D_DEBUG(DB_MGMT, "Create DAOS bdev "DF_UUID", role:%u\n",
		DP_UUID(bs_uuid), d_bdev->bb_roles);

	d_list_add_tail(&d_bdev->bb_link, &nvme_glb.bd_bdevs);

	return 0;

error:
	destroy_bio_bdev(d_bdev);
	return rc;
}

static int
init_bio_bdevs(struct bio_xs_context *ctxt)
{
	struct spdk_bdev *bdev;
	int rc = 0;

	D_ASSERT(!is_server_started());
	if (spdk_bdev_first() == NULL) {
		D_ERROR("No SPDK bdevs found!");
		rc = -DER_NONEXIST;
	}

	for (bdev = spdk_bdev_first(); bdev != NULL;
	     bdev = spdk_bdev_next(bdev)) {
		if (nvme_glb.bd_bdev_class != get_bdev_type(bdev))
			continue;

		rc = create_bio_bdev(ctxt, spdk_bdev_get_name(bdev), NULL);
		if (rc)
			break;
	}
	return rc;
}

static void
put_bio_blobstore(struct bio_xs_blobstore *bxb, struct bio_xs_context *ctxt)
{
	struct bio_blobstore	*bbs = bxb->bxb_blobstore;
	struct spdk_blob_store	*bs = NULL;
	struct bio_io_context	*ioc, *tmp;
	int			i, xs_cnt_max = BIO_XS_CNT_MAX;

	d_list_for_each_entry_safe(ioc, tmp, &bxb->bxb_io_ctxts, bic_link) {
		d_list_del_init(&ioc->bic_link);
		if (ioc->bic_blob != NULL)
			D_WARN("Pool isn't closed. tgt:%d\n", ctxt->bxc_tgt_id);
	}

	ABT_mutex_lock(bbs->bb_mutex);
	/* Unload the blobstore in the same xstream where it was loaded. */
	if (is_bbs_owner(ctxt, bbs) && bbs->bb_bs != NULL) {
		if (!bbs->bb_unloading)
			bs = bbs->bb_bs;
		bbs->bb_bs = NULL;
	}

	for (i = 0; i < xs_cnt_max; i++) {
		if (bbs->bb_xs_ctxts[i] == ctxt) {
			bbs->bb_xs_ctxts[i] = NULL;
			break;
		}
	}
	D_ASSERT(i < xs_cnt_max);

	D_ASSERT(bbs->bb_ref > 0);
	bbs->bb_ref--;

	/* Wait for other xstreams to put_bio_blobstore() first */
	if (bs != NULL && bbs->bb_ref)
		ABT_cond_wait(bbs->bb_barrier, bbs->bb_mutex);
	else if (bbs->bb_ref == 0)
		ABT_cond_broadcast(bbs->bb_barrier);

	ABT_mutex_unlock(bbs->bb_mutex);

	if (bs != NULL) {
		D_ASSERT(bbs->bb_holdings == 0);
		unload_blobstore(ctxt, bs);
	}
}

static void
fini_bio_bdevs(struct bio_xs_context *ctxt)
{
	struct bio_bdev *d_bdev, *tmp;

	d_list_for_each_entry_safe(d_bdev, tmp, &nvme_glb.bd_bdevs, bb_link) {
		d_list_del_init(&d_bdev->bb_link);
		destroy_bio_bdev(d_bdev);
	}
}

static struct bio_blobstore *
alloc_bio_blobstore(struct bio_xs_context *ctxt, struct bio_bdev *d_bdev)
{
	struct bio_blobstore	*bb;
	int			 rc, xs_cnt_max = BIO_XS_CNT_MAX;

	D_ASSERT(ctxt != NULL);
	D_ALLOC_PTR(bb);
	if (bb == NULL)
		return NULL;

	D_ALLOC_ARRAY(bb->bb_xs_ctxts, xs_cnt_max);
	if (bb->bb_xs_ctxts == NULL)
		goto out_bb;

	rc = ABT_mutex_create(&bb->bb_mutex);
	if (rc != ABT_SUCCESS)
		goto out_ctxts;

	rc = ABT_cond_create(&bb->bb_barrier);
	if (rc != ABT_SUCCESS)
		goto out_mutex;

	bb->bb_ref = 0;
	bb->bb_owner_xs = ctxt;
	bb->bb_dev = d_bdev;
	return bb;

out_mutex:
	ABT_mutex_free(&bb->bb_mutex);
out_ctxts:
	D_FREE(bb->bb_xs_ctxts);
out_bb:
	D_FREE(bb);
	return NULL;
}

static struct bio_blobstore *
get_bio_blobstore(struct bio_blobstore *bb, struct bio_xs_context *ctxt)
{
	int	i, xs_cnt_max = BIO_XS_CNT_MAX;

	ABT_mutex_lock(bb->bb_mutex);

	for (i = 0; i < xs_cnt_max; i++) {
		if (bb->bb_xs_ctxts[i] == ctxt) {
			D_ERROR("Dup xstream context!\n");
			ABT_mutex_unlock(bb->bb_mutex);
			return NULL;
		} else if (bb->bb_xs_ctxts[i] == NULL) {
			bb->bb_xs_ctxts[i] = ctxt;
			bb->bb_ref++;
			break;
		}
	}

	ABT_mutex_unlock(bb->bb_mutex);

	if (i == xs_cnt_max) {
		D_ERROR("Too many xstreams per device!\n");
		return NULL;
	}
	return bb;
}

static inline unsigned int
dev_type2role(enum smd_dev_type st)
{
	switch (st) {
	case SMD_DEV_TYPE_DATA:
		return NVME_ROLE_DATA;
	case SMD_DEV_TYPE_META:
		return NVME_ROLE_META;
	case SMD_DEV_TYPE_WAL:
		return NVME_ROLE_WAL;
	default:
		D_ASSERT(0);
		return NVME_ROLE_DATA;
	}
}

static inline bool
is_role_match(unsigned int roles, unsigned int req_role)
{
	if (roles == 0)
		return NVME_ROLE_DATA & req_role;

	return roles & req_role;
}

bool
bio_nvme_configured(enum smd_dev_type type)
{
	if (nvme_glb.bd_nvme_conf == NULL)
		return false;

	if (type >= SMD_DEV_TYPE_MAX)
		return true;
	/*
	 * FIXME When storage class 'ram' is used in server yaml, control
	 * plane regards MD on SSD is enabled and meta role will be set to
	 * bdev name, that'll fail CI tests before the md on SSD feature is
	 * fully implemented.
	 */
	if (type == SMD_DEV_TYPE_META && !md_on_ssd_enabled)
		return false;

	return is_role_match(nvme_glb.bd_nvme_roles, dev_type2role(type));
}

static struct bio_bdev *
choose_device(int tgt_id, enum smd_dev_type st)
{
	struct bio_bdev		*d_bdev;
	struct bio_bdev		*chosen_bdev = NULL;
	int			 lowest_tgt_cnt = 1 << 30, rc;
	struct smd_dev_info	*dev_info;

	D_ASSERT(!d_list_empty(&nvme_glb.bd_bdevs));
	/*
	 * Traverse the list and return the device with the least amount of
	 * mapped targets.
	 */
	d_list_for_each_entry(d_bdev, &nvme_glb.bd_bdevs, bb_link) {
		/* Find the initial target count per device */
		if (!d_bdev->bb_tgt_cnt_init) {
			rc = smd_dev_get_by_id(d_bdev->bb_uuid, &dev_info);
			if (rc == 0) {
				D_ASSERT(dev_info->sdi_tgt_cnt != 0);
				d_bdev->bb_tgt_cnt = dev_info->sdi_tgt_cnt;
				smd_dev_free_info(dev_info);
			} else if (rc == -DER_NONEXIST) {
				/* Device isn't in SMD, not used by DAOS yet */
				d_bdev->bb_tgt_cnt = 0;
			} else {
				D_ERROR("Unable to get dev info for "DF_UUID"\n",
					DP_UUID(d_bdev->bb_uuid));
				return NULL;
			}
			d_bdev->bb_tgt_cnt_init = 1;
		}
		/* Choose the least used one */
		if (is_role_match(d_bdev->bb_roles, dev_type2role(st)) &&
		    d_bdev->bb_tgt_cnt < lowest_tgt_cnt) {
			lowest_tgt_cnt = d_bdev->bb_tgt_cnt;
			chosen_bdev = d_bdev;
		}
	}

	return chosen_bdev;
}

struct bio_xs_blobstore *
alloc_xs_blobstore(void)
{
	struct bio_xs_blobstore *bxb;

	D_ALLOC_PTR(bxb);
	if (bxb == NULL)
		return NULL;

	D_INIT_LIST_HEAD(&bxb->bxb_io_ctxts);

	return bxb;
}

static inline struct bio_bdev *
find_sys_bdev(unsigned int role)
{
	struct bio_bdev	*d_bdev;

	D_ASSERT(!d_list_empty(&nvme_glb.bd_bdevs));
	/*
	 * Temporarily use the first meta/WAL device, needs be improved when we support
	 * meta/WAL device hotplug.
	 */
	d_list_for_each_entry(d_bdev, &nvme_glb.bd_bdevs, bb_link) {
		if (is_role_match(d_bdev->bb_roles, role))
			return d_bdev;
	}

	return NULL;
}

static int
assign_roles(struct bio_bdev *d_bdev, unsigned int tgt_id)
{
	enum smd_dev_type	st, failed_st;
	bool			assigned = false;
	int			rc;

	for (st = SMD_DEV_TYPE_DATA; st < SMD_DEV_TYPE_MAX; st++) {
		if (!is_role_match(d_bdev->bb_roles, dev_type2role(st)))
			continue;

		rc = smd_dev_add_tgt(d_bdev->bb_uuid, tgt_id, st);
		if (rc) {
			D_ERROR("Failed to map dev "DF_UUID" type:%u to tgt %d. "DF_RC"\n",
				DP_UUID(d_bdev->bb_uuid), st, tgt_id, DP_RC(rc));
			failed_st = st;
			goto error;
		}
		assigned = true;

		if (!bio_nvme_configured(SMD_DEV_TYPE_META))
			break;
	}

	return assigned ? 0 : -DER_INVAL;
error:
	for (st = SMD_DEV_TYPE_DATA; st < failed_st; st++) {
		if (!is_role_match(d_bdev->bb_roles, dev_type2role(st)))
			continue;
		/* TODO Error cleanup by smd_dev_del_tgt() */
	}
	return rc;
}

static struct bio_bdev *
assign_xs_bdev(struct bio_xs_context *ctxt, int tgt_id, enum smd_dev_type st,
	       unsigned int *dev_state)
{
	struct bio_bdev		*d_bdev;
	struct smd_dev_info	*dev_info = NULL;
	int			 rc;

	*dev_state = SMD_DEV_NORMAL;
	if (tgt_id == BIO_SYS_TGT_ID || tgt_id == BIO_STANDALONE_TGT_ID) {
		d_bdev = find_sys_bdev(dev_type2role(st));
		if (d_bdev == NULL) {
			D_ERROR("Failed to find sys bdev\n");
			return NULL;
		}
		/* Assume the sys device in NORMAL state for this moment */
		return d_bdev;
	}

	rc = smd_dev_get_by_tgt(tgt_id, st, &dev_info);
	if (rc == -DER_NONEXIST) {
		d_bdev = choose_device(tgt_id, st);
		if (d_bdev == NULL) {
			D_ERROR("Failed to choose bdev for tgt:%u type:%u\n", tgt_id, st);
			return NULL;
		}

		rc = assign_roles(d_bdev, tgt_id);
		if (rc) {
			D_ERROR("Failed to assign roles. "DF_RC"\n", DP_RC(rc));
			return NULL;
		}

		d_bdev->bb_tgt_cnt++;
		D_DEBUG(DB_MGMT, "Successfully mapped dev "DF_UUID"/%d to tgt %d\n",
			DP_UUID(d_bdev->bb_uuid), d_bdev->bb_tgt_cnt, tgt_id);

		return d_bdev;
	} else if (rc) {
		D_ERROR("Failed to get device info for tgt:%u type:%u, "DF_RC"\n",
			tgt_id, st, DP_RC(rc));
		return NULL;
	}

	D_ASSERT(dev_info != NULL);
	*dev_state = dev_info->sdi_state;
	/*
	 * Two cases leading to the inconsistency between SMD information and
	 * in-memory bio_bdev list:
	 * 1. The SMD data is stale (server started with new SSD/Target
	 *    configuration but old SMD data are not erased) or corrupted.
	 * 2. The device is not plugged.
	 *
	 * We can't differentiate these two cases for now, so let's just abort
	 * starting and ask admin to plug the device or fix the SMD manually.
	 */
	d_bdev = lookup_dev_by_id(dev_info->sdi_id);
	if (d_bdev == NULL)
		D_ERROR("Device "DF_UUID" for target %d type %d isn't plugged or the "
			"SMD table is stale/corrupted.\n",
			DP_UUID(dev_info->sdi_id), tgt_id, st);
	smd_dev_free_info(dev_info);

	return d_bdev;
}

static int
init_xs_blobstore_ctxt(struct bio_xs_context *ctxt, int tgt_id, enum smd_dev_type st)
{
	struct bio_bdev		*d_bdev;
	struct bio_blobstore	*bbs;
	struct spdk_blob_store	*bs;
	struct bio_xs_blobstore	*bxb;
	unsigned int		 dev_state;
	int			 rc;

	D_ASSERT(!ctxt->bxc_ready);
	D_ASSERT(ctxt->bxc_xs_blobstores[st] == NULL);

	if (d_list_empty(&nvme_glb.bd_bdevs)) {
		D_ERROR("No available SPDK bdevs, please check whether "
			"VOS_BDEV_CLASS is set properly.\n");
		return -DER_UNINIT;
	}

	ctxt->bxc_xs_blobstores[st] = alloc_xs_blobstore();
	if (ctxt->bxc_xs_blobstores[st] == NULL) {
		D_ERROR("Failed to allocate memory for xs blobstore\n");
		return -DER_NOMEM;
	}

	d_bdev = assign_xs_bdev(ctxt, tgt_id, st, &dev_state);
	if (d_bdev == NULL)
		return -DER_NONEXIST;

	D_ASSERT(d_bdev->bb_name != NULL);
	/*
	 * If no bbs (BIO blobstore) is attached to the device, attach one and
	 * set current xstream as bbs owner.
	 */
	if (d_bdev->bb_blobstore == NULL) {
		d_bdev->bb_blobstore = alloc_bio_blobstore(ctxt, d_bdev);
		if (d_bdev->bb_blobstore == NULL)
			return -DER_NOMEM;
	}

	bxb = ctxt->bxc_xs_blobstores[st];
	/* Hold bbs refcount for current xstream */
	bxb->bxb_blobstore = get_bio_blobstore(d_bdev->bb_blobstore, ctxt);
	if (bxb->bxb_blobstore == NULL)
		return -DER_NOMEM;

	bbs = bxb->bxb_blobstore;

	/*
	 * bbs owner xstream is responsible to initialize monitoring context
	 * and open SPDK blobstore.
	 */
	if (is_bbs_owner(ctxt, bbs)) {
		/* Initialize BS state according to SMD state */
		if (dev_state == SMD_DEV_NORMAL) {
			bbs->bb_state = BIO_BS_STATE_NORMAL;
		} else if (dev_state == SMD_DEV_FAULTY) {
			bbs->bb_state = BIO_BS_STATE_OUT;
		} else {
			D_ERROR("Invalid SMD state:%d\n", dev_state);
			return -DER_INVAL;
		}

		/* Initialize health monitor */
		rc = bio_init_health_monitoring(bbs, d_bdev->bb_name);
		if (rc != 0) {
			D_ERROR("BIO health monitor init failed. "DF_RC"\n",
				DP_RC(rc));
			return rc;
		}

		if (bbs->bb_state == BIO_BS_STATE_OUT)
			return 0;

		/* Load blobstore with bstype specified for sanity check */
		bs = load_blobstore(ctxt, d_bdev->bb_name, &d_bdev->bb_uuid,
				    false, false, NULL, NULL);
		if (bs == NULL)
			return -DER_INVAL;
		bbs->bb_bs = bs;

		D_DEBUG(DB_MGMT, "Loaded bs, tgt_id:%d, xs:%p dev:%s\n",
			tgt_id, ctxt, d_bdev->bb_name);
	}

	if (bbs->bb_state == BIO_BS_STATE_OUT)
		return 0;

	/* Open IO channel for current xstream */
	bs = bbs->bb_bs;
	D_ASSERT(bs != NULL);
	D_ASSERT(bxb->bxb_io_channel == NULL);
	bxb->bxb_io_channel = spdk_bs_alloc_io_channel(bs);
	if (bxb->bxb_io_channel == NULL) {
		D_ERROR("Failed to create io channel\n");
		return -DER_NOMEM;
	}

	return 0;
}

static void
bio_blobstore_free(struct bio_xs_blobstore *bxb, struct bio_xs_context *ctxt)
{

	struct bio_blobstore *bbs = bxb->bxb_blobstore;

	if (bbs == NULL)
		return;

	put_bio_blobstore(bxb, ctxt);
	if (is_bbs_owner(ctxt, bbs))
		bio_fini_health_monitoring(bbs);
}

/*
 * Finalize per-xstream NVMe context and SPDK env.
 *
 * \param[IN] ctxt	Per-xstream NVMe context
 *
 * \returns		N/A
 */
void
bio_xsctxt_free(struct bio_xs_context *ctxt)
{
	int			 rc = 0;
	enum smd_dev_type	 st;
	struct bio_xs_blobstore	*bxb;

	/* NVMe context setup was skipped */
	if (ctxt == NULL)
		return;

	ctxt->bxc_ready = 0;
	for (st = SMD_DEV_TYPE_DATA; st < SMD_DEV_TYPE_MAX; st++) {
		bxb = ctxt->bxc_xs_blobstores[st];
		if (bxb == NULL)
			continue;

		if (bxb->bxb_io_channel != NULL) {
			spdk_bs_free_io_channel(bxb->bxb_io_channel);
			bxb->bxb_io_channel = NULL;
		}
		if (bxb->bxb_blobstore != NULL) {
			bio_blobstore_free(bxb, ctxt);
			bxb->bxb_blobstore = NULL;
		}
		D_FREE(bxb);
		ctxt->bxc_xs_blobstores[st] = NULL;
	}

	ABT_mutex_lock(nvme_glb.bd_mutex);
	if (nvme_glb.bd_xstream_cnt > 0)
		nvme_glb.bd_xstream_cnt--;

	if (nvme_glb.bd_init_thread != NULL) {
		if (is_init_xstream(ctxt)) {
			struct common_cp_arg	cp_arg;

			/* Close SPDK JSON-RPC server if it has been enabled. */
			if (nvme_glb.bd_enable_rpc_srv)
				spdk_rpc_finish();

			/*
			 * The xstream initialized SPDK env will have to
			 * wait for all other xstreams finalized first.
			 */
			if (nvme_glb.bd_xstream_cnt != 0) {
				D_DEBUG(DB_MGMT, "Init xs waits\n");
				ABT_cond_wait(nvme_glb.bd_barrier,
					      nvme_glb.bd_mutex);
			}

			fini_bio_bdevs(ctxt);

			common_prep_arg(&cp_arg);
			D_DEBUG(DB_MGMT, "Finalizing SPDK subsystems\n");
			spdk_subsystem_fini(common_fini_cb, &cp_arg);
			/*
			 * spdk_subsystem_fini() won't run to completion if
			 * any bdev is held by open blobs, set a timeout as
			 * temporary workaround.
			 */
			rc = xs_poll_completion(ctxt, &cp_arg.cca_inflights,
						bio_spdk_subsys_timeout);
			D_CDEBUG(rc == 0, DB_MGMT, DLOG_ERR,
				 "SPDK subsystems finalized. "DF_RC"\n",
				 DP_RC(rc));

			nvme_glb.bd_init_thread = NULL;

		} else if (nvme_glb.bd_xstream_cnt == 0) {
			ABT_cond_broadcast(nvme_glb.bd_barrier);
		}
	}

	ABT_mutex_unlock(nvme_glb.bd_mutex);

	if (ctxt->bxc_thread != NULL) {
		D_DEBUG(DB_MGMT, "Finalizing SPDK thread, tgt_id:%d",
			ctxt->bxc_tgt_id);

		/* Don't drain events if spdk_subsystem_fini() timeout */
		while (rc == 0 && !spdk_thread_is_idle(ctxt->bxc_thread))
			spdk_thread_poll(ctxt->bxc_thread, 0, 0);

		D_DEBUG(DB_MGMT, "SPDK thread finalized, tgt_id:%d",
			ctxt->bxc_tgt_id);

		spdk_thread_exit(ctxt->bxc_thread);
		ctxt->bxc_thread = NULL;
	}

	if (ctxt->bxc_dma_buf != NULL) {
		dma_buffer_destroy(ctxt->bxc_dma_buf);
		ctxt->bxc_dma_buf = NULL;
	}

	D_FREE(ctxt);
}

int
bio_xsctxt_alloc(struct bio_xs_context **pctxt, int tgt_id, bool self_polling)
{
	struct bio_xs_context	*ctxt;
	struct bio_xs_blobstore	*bxb;
	struct bio_blobstore	*bbs;
	struct bio_bdev		*d_bdev;
	char			 th_name[32];
	int			 rc = 0;
	enum smd_dev_type	 st;

	D_ALLOC_PTR(ctxt);
	if (ctxt == NULL)
		return -DER_NOMEM;

	ctxt->bxc_tgt_id = tgt_id;
	ctxt->bxc_self_polling = self_polling;

	/* Skip NVMe context setup if the daos_nvme.conf isn't present */
	if (!bio_nvme_configured(SMD_DEV_TYPE_MAX)) {
		ctxt->bxc_dma_buf = dma_buffer_create(bio_chk_cnt_init, tgt_id);
		if (ctxt->bxc_dma_buf == NULL) {
			D_FREE(ctxt);
			*pctxt = NULL;
			return -DER_NOMEM;
		}
		*pctxt = ctxt;
		return 0;
	}

	ABT_mutex_lock(nvme_glb.bd_mutex);
	nvme_glb.bd_xstream_cnt++;

	D_INFO("Initialize NVMe context, tgt_id:%d, init_thread:%p\n",
	       tgt_id, nvme_glb.bd_init_thread);

	/*
	 * Register SPDK thread beforehand, it could be used for poll device
	 * admin commands completions and hotplugged events in following
	 * spdk_subsystem_init_from_json_config() call, it also could be used
	 * for blobstore metadata io channel in init_bio_bdevs() call.
	 */
	snprintf(th_name, sizeof(th_name), "daos_spdk_%d", tgt_id);
	ctxt->bxc_thread = spdk_thread_create((const char *)th_name, NULL);
	if (ctxt->bxc_thread == NULL) {
		D_ERROR("failed to alloc SPDK thread\n");
		rc = -DER_NOMEM;
		goto out;
	}
	spdk_set_thread(ctxt->bxc_thread);

	/*
	 * The first started xstream will scan all bdevs and create blobstores,
	 * it's a prerequisite for all per-xstream blobstore initialization.
	 */
	if (nvme_glb.bd_init_thread == NULL) {
		struct common_cp_arg cp_arg;

		D_ASSERTF(nvme_glb.bd_xstream_cnt == 1, "%d",
			  nvme_glb.bd_xstream_cnt);

		/* Initialize all registered subsystems: bdev, vmd, copy. */
		common_prep_arg(&cp_arg);
		spdk_subsystem_init_from_json_config(nvme_glb.bd_nvme_conf,
						     SPDK_DEFAULT_RPC_ADDR,
						     subsys_init_cb, &cp_arg,
						     true);
		rc = xs_poll_completion(ctxt, &cp_arg.cca_inflights, 0);
		D_ASSERT(rc == 0);

		if (cp_arg.cca_rc != 0) {
			rc = cp_arg.cca_rc;
			D_ERROR("failed to init bdevs, rc:%d\n", rc);
			goto out;
		}

		/* Continue poll until no more events */
		while (spdk_thread_poll(ctxt->bxc_thread, 0, 0) > 0)
			;
		D_DEBUG(DB_MGMT, "SPDK bdev initialized, tgt_id:%d", tgt_id);

		nvme_glb.bd_init_thread = ctxt->bxc_thread;
		rc = init_bio_bdevs(ctxt);
		if (rc != 0) {
			D_ERROR("failed to init bio_bdevs, "DF_RC"\n",
				DP_RC(rc));
			goto out;
		}

		/* After bio_bdevs are initialized, restart SPDK JSON-RPC server if required. */
		if (nvme_glb.bd_enable_rpc_srv) {
			if ((!nvme_glb.bd_rpc_srv_addr) || (strlen(nvme_glb.bd_rpc_srv_addr) == 0))
				nvme_glb.bd_rpc_srv_addr = SPDK_DEFAULT_RPC_ADDR;

			rc = spdk_rpc_initialize(nvme_glb.bd_rpc_srv_addr);
			if (rc != 0) {
				D_ERROR("failed to start SPDK JSON-RPC server at %s, "DF_RC"\n",
					nvme_glb.bd_rpc_srv_addr, DP_RC(daos_errno2der(-rc)));
				goto out;
			}

			/* Set SPDK JSON-RPC server state to receive and process RPCs */
			spdk_rpc_set_state(SPDK_RPC_RUNTIME);
			D_DEBUG(DB_MGMT, "SPDK JSON-RPC server listening at %s\n",
				nvme_glb.bd_rpc_srv_addr);
		}
	}

	d_bdev = NULL;
	/* Initialize per-xstream blobstore context */
	for (st = SMD_DEV_TYPE_DATA; st < SMD_DEV_TYPE_MAX; st++) {
		/* No Data blobstore for sys xstream */
		if (st == SMD_DEV_TYPE_DATA && tgt_id == BIO_SYS_TGT_ID)
			continue;
		/* Share the same device/blobstore used by previous type */
		if (d_bdev && is_role_match(d_bdev->bb_roles, dev_type2role(st)))
			continue;
		/* No Meta/WAL blobstore if Metadata on SSD is not configured */
		if (st != SMD_DEV_TYPE_DATA && !bio_nvme_configured(SMD_DEV_TYPE_META))
			break;

		rc = init_xs_blobstore_ctxt(ctxt, tgt_id, st);
		if (rc)
			goto out;

		bxb = ctxt->bxc_xs_blobstores[st];
		D_ASSERT(bxb != NULL);
		bbs = bxb->bxb_blobstore;
		D_ASSERT(bbs != NULL);
		d_bdev = bbs->bb_dev;
		D_ASSERT(d_bdev != NULL);
	}

	ctxt->bxc_dma_buf = dma_buffer_create(bio_chk_cnt_init, tgt_id);
	if (ctxt->bxc_dma_buf == NULL) {
		D_ERROR("failed to initialize dma buffer\n");
		rc = -DER_NOMEM;
		goto out;
	}
	ctxt->bxc_ready = 1;

out:
	ABT_mutex_unlock(nvme_glb.bd_mutex);
	if (rc != 0)
		bio_xsctxt_free(ctxt);

	*pctxt = (rc != 0) ? NULL : ctxt;
	return rc;
}

int
bio_nvme_ctl(unsigned int cmd, void *arg)
{
	int	rc = 0;

	switch (cmd) {
	case BIO_CTL_NOTIFY_STARTED:
		ABT_mutex_lock(nvme_glb.bd_mutex);
		nvme_glb.bd_started = *((bool *)arg);
		ABT_mutex_unlock(nvme_glb.bd_mutex);
		break;
	default:
		D_ERROR("Invalid ctl cmd %d\n", cmd);
		rc = -DER_INVAL;
		break;
	}
	return rc;
}

void
setup_bio_bdev(void *arg)
{
	struct smd_dev_info	*dev_info;
	struct bio_bdev		*d_bdev = arg;
	struct bio_blobstore	*bbs = d_bdev->bb_blobstore;
	int			 rc;

	if (!is_server_started()) {
		D_INFO("Skip device setup on server start/shutdown\n");
		return;
	}

	D_ASSERT(bbs->bb_state == BIO_BS_STATE_OUT);

	rc = smd_dev_get_by_id(d_bdev->bb_uuid, &dev_info);
	if (rc != 0) {
		D_ERROR("Original dev "DF_UUID" not in SMD. "DF_RC"\n",
			DP_UUID(d_bdev->bb_uuid), DP_RC(rc));
		return;
	}

	if (dev_info->sdi_state == SMD_DEV_FAULTY) {
		D_INFO("Faulty dev "DF_UUID" is plugged back\n",
		       DP_UUID(d_bdev->bb_uuid));
		goto out;
	} else if (dev_info->sdi_state != SMD_DEV_NORMAL) {
		D_ERROR("Invalid dev state %d\n", dev_info->sdi_state);
		goto out;
	}

	rc = bio_bs_state_set(bbs, BIO_BS_STATE_SETUP);
	D_ASSERT(rc == 0);
out:
	smd_dev_free_info(dev_info);
}

/*
 * Scan the SPDK bdev list and compare it with bio_bdev list to see if any
 * device is hot plugged. This function is periodically called by the 'init'
 * xstream, be careful on using mutex or any blocking functions, that could
 * block the NVMe poll and lead to deadlock at the end.
 */
static void
scan_bio_bdevs(struct bio_xs_context *ctxt, uint64_t now)
{
	struct bio_blobstore	*bbs;
	struct bio_bdev		*d_bdev, *tmp;
	struct spdk_bdev	*bdev;
	static uint64_t		 scan_period = NVME_MONITOR_PERIOD;
	int			 rc;

	if (nvme_glb.bd_scan_age + scan_period >= now)
		return;

	/* Iterate SPDK bdevs to detect hot plugged device */
	for (bdev = spdk_bdev_first(); bdev != NULL;
	     bdev = spdk_bdev_next(bdev)) {
		if (nvme_glb.bd_bdev_class != get_bdev_type(bdev))
			continue;

		d_bdev = lookup_dev_by_name(spdk_bdev_get_name(bdev));
		if (d_bdev != NULL)
			continue;

		D_INFO("Detected hot plugged device %s\n",
		       spdk_bdev_get_name(bdev));
		/* Print a console message */
		D_PRINT("Detected hot plugged device %s\n",
			spdk_bdev_get_name(bdev));

		scan_period = 0;

		/* don't support hot plug for sys device yet */
		rc = create_bio_bdev(ctxt, spdk_bdev_get_name(bdev), &d_bdev);
		if (rc) {
			D_ERROR("Failed to init hot plugged device %s\n",
				spdk_bdev_get_name(bdev));
			break;
		}

		/*
		 * The plugged device is a new device, or teardown procedure for
		 * old bio_bdev isn't finished.
		 */
		if (d_bdev == NULL)
			continue;

		D_ASSERT(d_bdev->bb_desc != NULL);
		bbs = d_bdev->bb_blobstore;
		/* The device isn't used by DAOS yet */
		if (bbs == NULL) {
			D_INFO("New device "DF_UUID" is plugged back\n",
			       DP_UUID(d_bdev->bb_uuid));
			continue;
		}

		spdk_thread_send_msg(owner_thread(bbs), setup_bio_bdev, d_bdev);
	}

	/* Iterate bio_bdev list to trigger teardown on hot removed device */
	d_list_for_each_entry_safe(d_bdev, tmp, &nvme_glb.bd_bdevs, bb_link) {
		/* Device isn't removed */
		if (!d_bdev->bb_removed)
			continue;

		bbs = d_bdev->bb_blobstore;
		/* Device not used by DAOS */
		if (bbs == NULL && !d_bdev->bb_replacing) {
			D_DEBUG(DB_MGMT, "Removed device "DF_UUID"(%s)\n",
				DP_UUID(d_bdev->bb_uuid), d_bdev->bb_name);
			d_list_del_init(&d_bdev->bb_link);
			destroy_bio_bdev(d_bdev);
			continue;
		}

		/* Device is already torndown */
		if (d_bdev->bb_desc == NULL)
			continue;

		scan_period = 0;
		if (bbs != NULL)
			spdk_thread_send_msg(owner_thread(bbs),
					     teardown_bio_bdev, d_bdev);
	}

	if (scan_period == 0)
		scan_period = NVME_MONITOR_SHORT_PERIOD;
	else
		scan_period = NVME_MONITOR_PERIOD;

	nvme_glb.bd_scan_age = now;
}

void
bio_led_event_monitor(struct bio_xs_context *ctxt, uint64_t now)
{
	struct bio_bdev		*d_bdev;
	unsigned int		 led_state;
	int			 rc;

	/* Scan all devices present in bio_bdev list */
	d_list_for_each_entry(d_bdev, bio_bdev_list(), bb_link) {
		if ((d_bdev->bb_led_expiry_time != 0) && (d_bdev->bb_led_expiry_time < now)) {
			D_DEBUG(DB_MGMT, "Clearing LED QUICK_BLINK state for "DF_UUID"\n",
				DP_UUID(d_bdev->bb_uuid));

			/* LED will be reset to faulty or normal state based on SSDs bio_bdevs */
			rc = bio_led_manage(ctxt, NULL, d_bdev->bb_uuid,
					    (unsigned int)CTL__LED_ACTION__RESET, &led_state, 0);
			if (rc != 0)
				D_ERROR("Reset LED identify state after timeout failed on device:"
					DF_UUID", "DF_RC"\n", DP_UUID(d_bdev->bb_uuid), DP_RC(rc));
		}
	}
}

/*
 * Execute the messages on msg ring, call all registered pollers.
 *
 * \param[IN] ctxt	Per-xstream NVMe context
 *
 * \returns		0: If mo work was done
 *			1: If work was done
 *			-1: If thread has exited
 */
int
bio_nvme_poll(struct bio_xs_context *ctxt)
{
	uint64_t		 now = d_timeus_secdiff(0);
	enum smd_dev_type	 st;
	int			 rc;
	struct bio_xs_blobstore	*bxb;

	/* NVMe context setup was skipped */
	if (!bio_nvme_configured(SMD_DEV_TYPE_MAX))
		return 0;

	D_ASSERT(ctxt != NULL && ctxt->bxc_thread != NULL);
	rc = spdk_thread_poll(ctxt->bxc_thread, 0, 0);

	/*
	 * To avoid complicated race handling (init xstream and starting
	 * VOS xstream concurrently access global device list & xstream
	 * context array), we just simply disable faulty device detection
	 * and hot remove/plug processing during server start/shutdown.
	 */
	if (!is_server_started())
		return 0;

	/*
	 * Query and print the SPDK device health stats for only the device
	 * owner xstream.
	 */
	for (st = SMD_DEV_TYPE_DATA; st < SMD_DEV_TYPE_MAX; st++) {
		bxb = ctxt->bxc_xs_blobstores[st];
		if (bxb && bxb->bxb_blobstore &&
		    is_bbs_owner(ctxt, bxb->bxb_blobstore))
			bio_bs_monitor(ctxt, st, now);
	}

	if (is_init_xstream(ctxt)) {
		scan_bio_bdevs(ctxt, now);
		bio_led_event_monitor(ctxt, now);
	}

	return rc;
}<|MERGE_RESOLUTION|>--- conflicted
+++ resolved
@@ -102,7 +102,14 @@
 
 	spdk_env_opts_init(&opts);
 	opts.name = "daos_engine";
-<<<<<<< HEAD
+	opts.env_context = (char *)dpdk_cli_override_opts;
+
+	/**
+	 * TODO: Set opts.mem_size to nvme_glb.bd_mem_size
+	 * Currently we can't guarantee clean shutdown (no hugepages leaked).
+	 * Setting mem_size could cause EAL: Not enough memory available error,
+	 * and DPDK will fail to initialize.
+	 */
 
 	if (bio_nvme_configured(SMD_DEV_TYPE_MAX)) {
 		rc = bio_add_allowed_alloc(nvme_glb.bd_nvme_conf, &opts);
@@ -111,32 +118,7 @@
 				DP_RC(rc));
 			goto out;
 		}
-	}
-=======
-	opts.env_context = (char *)dpdk_cli_override_opts;
->>>>>>> c047f054
-
-	/**
-	 * TODO: Set opts.mem_size to nvme_glb.bd_mem_size
-	 * Currently we can't guarantee clean shutdown (no hugepages leaked).
-	 * Setting mem_size could cause EAL: Not enough memory available error,
-	 * and DPDK will fail to initialize.
-	 */
-
-<<<<<<< HEAD
-	opts.env_context = (char *)dpdk_cli_override_opts;
-
-	if (bio_nvme_configured(SMD_DEV_TYPE_MAX)) {
-=======
-	if (bio_nvme_configured()) {
-		rc = bio_add_allowed_alloc(nvme_glb.bd_nvme_conf, &opts);
-		if (rc != 0) {
-			D_ERROR("Failed to add allowed devices to SPDK env, "DF_RC"\n",
-				DP_RC(rc));
-			goto out;
-		}
-
->>>>>>> c047f054
+
 		rc = bio_set_hotplug_filter(nvme_glb.bd_nvme_conf);
 		if (rc != 0) {
 			D_ERROR("Failed to set hotplug filter, "DF_RC"\n", DP_RC(rc));
