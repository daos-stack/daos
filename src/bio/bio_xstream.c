--- conflicted
+++ resolved
@@ -184,97 +184,12 @@
 	smd_fini();
 }
 
-<<<<<<< HEAD
-=======
-struct bio_msg {
-	spdk_thread_fn	 bm_fn;
-	void		*bm_arg;
-};
-
-/*
- * send_msg() can be called from any thread, the passed function
- * pointer (spdk_thread_fn) must be called on the same thread that
- * spdk_allocate_thread was called from.
- */
-static void
-send_msg(spdk_thread_fn fn, void *arg, void *ctxt)
-{
-	struct bio_xs_context *nvme_ctxt = ctxt;
-	struct bio_msg *msg;
-	size_t count;
-
-	D_ALLOC_PTR(msg);
-	if (msg == NULL) {
-		D_ERROR("failed to allocate msg\n");
-		return;
-	}
-
-	msg->bm_fn = fn;
-	msg->bm_arg = arg;
-
-	D_ASSERT(nvme_ctxt->bxc_msg_ring != NULL);
-	count = spdk_ring_enqueue(nvme_ctxt->bxc_msg_ring, (void **)&msg, 1);
-	if (count != 1)
-		D_ERROR("failed to enqueue msg %lu\n", count);
-};
-
-/*
- * SPDK can register various pollers for the service xstream, the registered
- * poll functions will be called periodically in dss_srv_handler().
- *
- * For example, when the spdk_get_io_channel(nvme_bdev) is called in the
- * context of a service xstream, a SPDK I/O channel mapping to the xstream
- * will be created for submitting I/O requests against the nvme_bdev, and the
- * device completion poller will be registered on channel creation callback.
- */
-struct bio_nvme_poller {
-	spdk_poller_fn	 bnp_fn;
-	void		*bnp_arg;
-	uint64_t	 bnp_period_us;
-	uint64_t	 bnp_expire_us;
-	d_list_t	 bnp_link;
-};
-
-/* SPDK bdev will register various poll functions through this callback */
-static struct spdk_poller *
-start_poller(void *ctxt, spdk_poller_fn fn, void *arg, uint64_t period_us)
-{
-	struct bio_xs_context *nvme_ctxt = ctxt;
-	struct bio_nvme_poller *poller;
-
-	D_ALLOC_PTR(poller);
-	if (poller == NULL) {
-		D_ERROR("failed to allocate poller\n");
-		return NULL;
-	}
-
-	poller->bnp_fn = fn;
-	poller->bnp_arg = arg;
-	poller->bnp_period_us = period_us;
-	poller->bnp_expire_us = d_timeus_secdiff(0) + period_us;
-	d_list_add(&poller->bnp_link, &nvme_ctxt->bxc_pollers);
-
-	return (struct spdk_poller *)poller;
-}
-
-/* SPDK bdev uregister various poll functions through this callback */
-static void
-stop_poller(struct spdk_poller *poller, void *ctxt)
-{
-	struct bio_nvme_poller *nvme_poller;
-
-	nvme_poller = (struct bio_nvme_poller *)poller;
-	d_list_del_init(&nvme_poller->bnp_link);
-	D_FREE(nvme_poller);
-}
-
 static inline bool
 is_bbs_owner(struct bio_xs_context *ctxt, struct bio_blobstore *bbs)
 {
 	return bbs->bb_owner_xs == ctxt;
 }
 
->>>>>>> 2d1c78fd
 /*
  * Execute the messages on msg ring, call all registered pollers.
  *
