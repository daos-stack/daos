--- conflicted
+++ resolved
@@ -919,23 +919,8 @@
 	 * spdk_bdev_initialize() call, it also could be used for blobstore
 	 * metadata io channel in following init_bio_bdevs() call.
 	 */
-<<<<<<< HEAD
-	snprintf(th_name, sizeof(th_name), "daos_spdk_%d", xs_id);
+	snprintf(th_name, sizeof(th_name), "daos_spdk_%d", tgt_id);
 	ctxt->bxc_thread = spdk_thread_create((const char *)th_name, NULL);
-=======
-	ctxt->bxc_msg_ring = spdk_ring_create(SPDK_RING_TYPE_MP_SC,
-					      DAOS_MSG_RING_SZ,
-					      SPDK_ENV_SOCKET_ID_ANY);
-	if (ctxt->bxc_msg_ring == NULL) {
-		D_ERROR("failed to allocate msg ring\n");
-		rc = -DER_NOMEM;
-		goto out;
-	}
-
-	snprintf(name, sizeof(name), "daos_spdk_%d", tgt_id);
-	ctxt->bxc_thread = spdk_allocate_thread(send_msg, start_poller,
-						stop_poller, ctxt, name);
->>>>>>> 6505eac3
 	if (ctxt->bxc_thread == NULL) {
 		D_ERROR("failed to alloc SPDK thread\n");
 		rc = -DER_NOMEM;
