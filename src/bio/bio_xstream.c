--- conflicted
+++ resolved
@@ -67,11 +67,7 @@
 };
 
 static struct bio_nvme_data nvme_glb;
-<<<<<<< HEAD
-uint64_t io_stat_period;
 uint64_t vmd_led_period;
-=======
->>>>>>> becaf707
 
 static int
 is_addr_in_whitelist(char *pci_addr, const struct spdk_pci_addr *whitelist,
@@ -421,17 +417,10 @@
 
 	bio_chk_sz = (size_mb << 20) >> BIO_DMA_PAGE_SHIFT;
 
-<<<<<<< HEAD
-	env = getenv("IO_STAT_PERIOD");
-	io_stat_period = env ? atoi(env) : 0;
-	io_stat_period *= (NSEC_PER_SEC / NSEC_PER_USEC);
-
 	env = getenv("VMD_LED_PERIOD");
 	vmd_led_period = env ? atoi(env) : 0;
 	vmd_led_period *= (NSEC_PER_SEC / NSEC_PER_USEC);
 
-=======
->>>>>>> becaf707
 	nvme_glb.bd_shm_id = shm_id;
 	nvme_glb.bd_mem_size = mem_size;
 
