/**
 * (C) Copyright 2018-2019 Intel Corporation.
 *
 * Licensed under the Apache License, Version 2.0 (the "License");
 * you may not use this file except in compliance with the License.
 * You may obtain a copy of the License at
 *
 *    http://www.apache.org/licenses/LICENSE-2.0
 *
 * Unless required by applicable law or agreed to in writing, software
 * distributed under the License is distributed on an "AS IS" BASIS,
 * WITHOUT WARRANTIES OR CONDITIONS OF ANY KIND, either express or implied.
 * See the License for the specific language governing permissions and
 * limitations under the License.
 *
 * GOVERNMENT LICENSE RIGHTS-OPEN SOURCE SOFTWARE
 * The Government's rights to use, modify, reproduce, release, perform, display,
 * or disclose this software are subject to the terms of the Apache License as
 * provided in Contract No. B620873.
 * Any reproduction of computer software, computer software documentation, or
 * portions thereof marked with this legend must also reproduce the markings.
 */

#ifndef __BIO_INTERNAL_H__
#define __BIO_INTERNAL_H__

#include <daos_srv/daos_server.h>
#include <daos_srv/bio.h>

#define BIO_DMA_PAGE_SHIFT	12	/* 4K */
#define BIO_DMA_PAGE_SZ		(1UL << BIO_DMA_PAGE_SHIFT)
#define BIO_XS_CNT_MAX		48	/* Max VOS xstreams per blobstore */

/* DMA buffer is managed in chunks */
struct bio_dma_chunk {
	/* Link to edb_idle_list or edb_used_list */
	d_list_t	 bdc_link;
	/* Base pointer of the chunk address */
	void		*bdc_ptr;
	/* Page offset (4K page) to unused fraction */
	unsigned int	 bdc_pg_idx;
	/* Being used by how many I/O descriptors */
	unsigned int	 bdc_ref;
};

/*
 * Per-xstream DMA buffer, used as SPDK dma I/O buffer or as temporary
 * RDMA buffer for ZC fetch/update over NVMe devices.
 */
struct bio_dma_buffer {
	d_list_t		 bdb_idle_list;
	d_list_t		 bdb_used_list;
	struct bio_dma_chunk	*bdb_cur_chk;
	unsigned int		 bdb_tot_cnt;
	unsigned int		 bdb_active_iods;
	ABT_cond		 bdb_wait_iods;
	ABT_mutex		 bdb_mutex;
};

enum bio_bs_state {
	/* Healthy and fully functional */
	BIO_BS_STATE_NORMAL	= 0,
	/* Being detected as faulty */
	BIO_BS_STATE_FAULTY,
	/* Affected targets are marked as DOWN, safe to tear down blobstore */
	BIO_BS_STATE_TEARDOWN,
	/* Blobstore is torn down */
	BIO_BS_STATE_OUT,
	/* New device hotplugged, start to initialize blobstore & blobs */
	BIO_BS_STATE_REPLACED,
	/* Blobstore & blobs initialized, start to reint affected targets */
	BIO_BS_STATE_REINT
};

/*
 * SPDK device health monitoring.
 */
struct bio_health_monitoring {
	/* writable open descriptor for health info polling */
	struct spdk_bdev_desc	*bhm_desc;
	struct spdk_io_channel	*bhm_io_channel;
	void			*bhm_health_buf; /* device health info logs */
	void			*bhm_ctrlr_buf; /* controller data */
	void			*bhm_error_buf; /* device error logs */
	uint64_t		 bhm_stat_age;
	unsigned int		 bhm_inflights;
};

/*
 * SPDK blobstore isn't thread safe and there can be only one SPDK
 * blobstore for certain NVMe device.
 */
struct bio_blobstore {
	ABT_mutex			 bb_mutex;
	ABT_cond			 bb_barrier;
	struct spdk_blob_store		*bb_bs;
	/*
	 * The xstream resposible for blobstore load/unload, monitor
	 * and faulty/reint reaction.
	 */
	struct bio_xs_context		*bb_owner_xs;
	/* All the xstreams using the blobstore */
	struct bio_xs_context		**bb_xs_ctxts;
	/* Device/blobstore health monitoring info */
	struct bio_health_monitoring	 bb_dev_health;
	enum bio_bs_state		 bb_state;
	/* Blobstore used by how many xstreams */
	int				 bb_ref;
	/*
	 * Blobstore is held and being accessed by requests from upper
	 * layer, teardown procedure needs be postponed.
	 */
	int				 bb_holdings;
};

/* Per-xstream NVMe context */
struct bio_xs_context {
	int			 bxc_xs_id;
	struct spdk_ring	*bxc_msg_ring;
	struct spdk_thread	*bxc_thread;
	struct bio_blobstore	*bxc_blobstore;
	struct spdk_io_channel	*bxc_io_channel;
	d_list_t		 bxc_pollers;
	struct bio_dma_buffer	*bxc_dma_buf;
	d_list_t		 bxc_io_ctxts;
	struct spdk_bdev_desc	*bxc_desc; /* for io stat only, read-only */
	uint64_t		 bxc_io_stat_age;
};

/* Per VOS instance I/O context */
struct bio_io_context {
	d_list_t		 bic_link; /* link to bxc_io_ctxts */
	struct umem_instance	*bic_umem;
	uint64_t		 bic_pmempool_uuid;
	struct spdk_blob	*bic_blob;
	struct bio_xs_context	*bic_xs_ctxt;
	uint32_t		 bic_inflight_dmas;
	unsigned int		 bic_opening:1,
				 bic_closing:1;
};

/* A contiguous DMA buffer region reserved by certain io descriptor */
struct bio_rsrvd_region {
	/* The DMA chunk where the region is located */
	struct bio_dma_chunk	*brr_chk;
	/* Start page idx within the DMA chunk */
	unsigned int		 brr_pg_idx;
	/* Offset within the SPDK blob in bytes */
	uint64_t		 brr_off;
	/* End (not included) in bytes */
	uint64_t		 brr_end;
};

/* Reserved DMA buffer for certain io descriptor */
struct bio_rsrvd_dma {
	/* DMA regions reserved by the io descriptor */
	struct bio_rsrvd_region	 *brd_regions;
	/* Capacity of the region array */
	unsigned int		  brd_rg_max;
	/* Total number of reserved regions */
	unsigned int		  brd_rg_cnt;
	/* Pointer array for all referenced DMA chunks */
	struct bio_dma_chunk	**brd_dma_chks;
	/* Capacity of the pointer array */
	unsigned int		  brd_chk_max;
	/* Total number of chunks being referenced */
	unsigned int		  brd_chk_cnt;
};

/* I/O descriptor */
struct bio_desc {
	struct bio_io_context	*bd_ctxt;
	/* SG lists involved in this io descriptor */
	unsigned int		 bd_sgl_cnt;
	struct bio_sglist	*bd_sgls;
	/* DMA buffers reserved by this io descriptor */
	struct bio_rsrvd_dma	 bd_rsrvd;
	/*
	 * SPDK blob io completion could run on different xstream
	 * when the NVMe device is shared by multiple xstreams.
	 */
	ABT_mutex		 bd_mutex;
	ABT_cond		 bd_dma_done;
	/* Inflight SPDK DMA transfers */
	unsigned int		 bd_inflights;
	int			 bd_result;
	/* Flags */
	unsigned int		 bd_buffer_prep:1,
				 bd_update:1,
				 bd_dma_issued:1,
				 bd_retry:1;
};

static inline struct spdk_thread *
owner_thread(struct bio_blobstore *bbs)
{
	return bbs->bb_owner_xs->bxc_thread;
}

static inline bool
is_blob_valid(struct bio_io_context *ctxt)
{
	return ctxt->bic_blob != NULL && !ctxt->bic_closing;
}

struct spdk_bdev;

enum {
	BDEV_CLASS_NVME = 0,
	BDEV_CLASS_MALLOC,
	BDEV_CLASS_AIO,
	BDEV_CLASS_UNKNOWN
};

/* bio_xstream.c */
extern unsigned int	bio_chk_sz;
extern unsigned int	bio_chk_cnt_max;
extern uint64_t		io_stat_period;
void xs_poll_completion(struct bio_xs_context *ctxt, unsigned int *inflights);
int get_bdev_type(struct spdk_bdev *bdev);

/* bio_buffer.c */
void dma_buffer_destroy(struct bio_dma_buffer *buf);
struct bio_dma_buffer *dma_buffer_create(unsigned int init_cnt);
void bio_memcpy(struct bio_desc *biod, uint16_t media, void *media_addr,
		void *addr, ssize_t n);

<<<<<<< HEAD
/* bio_monitor.c */
int bio_init_health_monitoring(struct bio_blobstore *bb,
			       struct spdk_bdev *bdev);
void bio_fini_health_monitoring(struct bio_blobstore *bb);
void bio_xs_io_stat(struct bio_xs_context *ctxt, uint64_t now);
void bio_bs_monitor(struct bio_xs_context *ctxt, uint64_t now);
=======
/* bio_context.c */
int bio_blob_close(struct bio_io_context *ctxt, bool async);

/* bio_recovery.c */
extern struct bio_reaction_ops *ract_ops;
int bio_bs_state_transit(struct bio_blobstore *bbs);
>>>>>>> 5a1496dc

#endif /* __BIO_INTERNAL_H__ */<|MERGE_RESOLUTION|>--- conflicted
+++ resolved
@@ -225,20 +225,18 @@
 void bio_memcpy(struct bio_desc *biod, uint16_t media, void *media_addr,
 		void *addr, ssize_t n);
 
-<<<<<<< HEAD
 /* bio_monitor.c */
 int bio_init_health_monitoring(struct bio_blobstore *bb,
 			       struct spdk_bdev *bdev);
 void bio_fini_health_monitoring(struct bio_blobstore *bb);
 void bio_xs_io_stat(struct bio_xs_context *ctxt, uint64_t now);
 void bio_bs_monitor(struct bio_xs_context *ctxt, uint64_t now);
-=======
+
 /* bio_context.c */
 int bio_blob_close(struct bio_io_context *ctxt, bool async);
 
 /* bio_recovery.c */
 extern struct bio_reaction_ops *ract_ops;
 int bio_bs_state_transit(struct bio_blobstore *bbs);
->>>>>>> 5a1496dc
 
 #endif /* __BIO_INTERNAL_H__ */