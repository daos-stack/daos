#!/usr/bin/env python
'''
  (C) Copyright 2019-2021 Intel Corporation.

  SPDX-License-Identifier: BSD-2-Clause-Patent
'''
<<<<<<< HEAD


import yaml
=======
from __future__ import print_function
from __future__ import division
>>>>>>> d70d2235
import random
import math


def convert(stat):
    """Convert byte value to pretty string"""
    size = 1024 * 1024 * 1024 * 1024 * 1024
    for mag in ['P', 'T', 'G', 'M', 'K']:
        if stat > size:
            return "%10.2f %s" % (float(stat) / size, mag)
        size = size / 1024
    return "%10d  " % stat


def print_total(name, stat, total):
    "Pretty print"
    print("\t%-20s: %s (%5.2f%%)" % (name, convert(stat),
                                     100 * float(stat) / total))


def check_key_type(spec):
    """check key type field"""
    if spec.get("type", "hashed") not in ["hashed", "integer"]:
        raise RuntimeError("Invalid key type key spec %s" % spec)
    if spec.get("type", "hashed") != "hashed":
        return
    if "size" not in spec:
        raise RuntimeError("Size required for hashed key %s" % spec)


class Stats():
    """Class for calculating and storing stats"""

    def __init__(self):
        """Construct a stat object"""
        self.stats = {
            "pool": 0,
            "container": 0,
            "object": 0,
            "dkey": 0,
            "akey": 0,
            "array": 0,
            "single_value": 0,
            "user_value": 0,
            "user_meta": 0,
            "total_meta": 0,
            "nvme_total": 0,
            "total": 0
        }

    def mult(self, multiplier):
        """multiply all stats by a value"""
        for key in self.stats:
            self.stats[key] *= multiplier

    def add_meta(self, stat, count):
        """add a single meta data stat"""
        self.stats[stat] += count
        self.stats["total"] += count
        self.stats["total_meta"] += count

    def add_user_value(self, tree):
        """add a user data"""
        count = tree["value_size"]
        self.stats["user_value"] += count
        self.stats["nvme_total"] += tree["nvme_size"]
        self.stats["total"] += count

    def add_user_meta(self, count):
        """add a user key"""
        self.stats["user_meta"] += count
        self.stats["total"] += count

    def merge(self, child):
        """add child stats to this object"""
        for key in self.stats:
            self.stats[key] += child.get(key)

    def get(self, key):
        """get a stat"""
        return self.stats[key]

    def print_stat(self, name):
        """print the statistic"""
        print_total(name, self.stats[name], self.stats["total"])

    def pretty_print(self):
        """Pretty print statistics"""
        print("Metadata breakdown:")
        self.stats["scm_total"] = self.stats["total"] - \
            self.stats["nvme_total"]
        self.print_stat("pool")
        self.print_stat("container")
        self.print_stat("object")
        self.print_stat("dkey")
        self.print_stat("akey")
        self.print_stat("single_value")
        self.print_stat("array")
        self.print_stat("user_meta")
        self.print_stat("total_meta")
        print("Data breakdown:")
        self.print_stat("total_meta")
        self.print_stat("user_value")
        self.print_stat("total")
        print("Physical storage estimation:")
        self.print_stat("scm_total")
        self.print_stat("nvme_total")
        pretty_total = convert(self.stats["total"])
        print("Total storage required: {0}".format(pretty_total))

# pylint: disable=too-many-instance-attributes


class MetaOverhead():
    """Class for calculating overheads"""

    def __init__(self, args, num_pools, meta_yaml):
        """class for keeping track of overheads"""
        self.args = args
        self.meta = meta_yaml
        self.num_pools = num_pools
        self.pools = []
        for _index in range(0, self.num_pools):
            self.pools.append({"trees": [], "dup": 1, "key": "container",
                               "count": 0})
        self.next_cont = 1
        self.next_object = 1
        self._scm_cutoff = meta_yaml.get("scm_cutoff", 4096)
        self.csum_size = 0

    def set_scm_cutoff(self, scm_cutoff):
        """Set SCM threshold"""
        self._scm_cutoff = scm_cutoff

    def init_container(self, cont_spec):
        """Handle a container specification"""
        if "objects" not in cont_spec:
            raise RuntimeError("No objects in container spec %s" % cont_spec)

        for pool in self.pools:
            pool["count"] += int(cont_spec.get("count", 1))
            cont = {"dup": int(cont_spec.get("count", 1)), "key": "object",
                    "count": 0,
                    "csum_size": int(cont_spec.get("csum_size", 0)),
                    "csum_gran": int(cont_spec.get("csum_gran", 1048576)),
                    "trees": []}
            pool["trees"].append(cont)

        for obj_spec in cont_spec.get("objects"):
            self.init_object(obj_spec)

    def init_object(self, obj_spec):
        """Handle an object specification"""
        if "dkeys" not in obj_spec:
            raise RuntimeError("No dkeys in object spec %s" % obj_spec)

        oid = self.next_object
        self.next_object += 1

        # zero means distribute across all available targets
        num_of_targets = obj_spec.get("targets", 0)
        if num_of_targets == 0:
            num_of_targets = self.num_pools

        self.init_dkeys(oid, obj_spec, num_of_targets)

    def init_dkeys(self, oid, obj_spec, num_of_targets):
        """Handle akey specification"""
        start_pool = random.randint(0, self.num_pools - 1)
        pool_idx = start_pool

        for dkey_spec in obj_spec.get("dkeys"):
            if "akeys" not in dkey_spec:
                raise RuntimeError("No akeys in dkey spec %s" % dkey_spec)
            check_key_type(dkey_spec)
            dkey_count = int(dkey_spec.get("count", 1))
            num_pools = num_of_targets
            full_count = dkey_count // num_of_targets
            partial_count = dkey_count % num_of_targets
            if full_count == 0:
                num_pools = partial_count
            for idx in range(0, num_pools):
                pool_idx = ((idx % num_of_targets) +
                            start_pool) % self.num_pools
                pool = self.pools[pool_idx]
                cont = pool["trees"][-1]
                if cont["trees"] == [] or cont["trees"][-1]["oid"] != oid:
                    obj = {"dup": int(obj_spec.get("count", 1)), "key": "dkey",
                           "count": 0, "trees": [], "oid": oid}
                    cont["trees"].append(obj)
                    cont["count"] += int(obj_spec.get("count", 1))
                dup = full_count
                if partial_count > idx:
                    dup += 1
                obj = cont["trees"][-1]
                dkey = {"dup": dup, "key": "akey", "count": 0, "trees": [],
                        "type": dkey_spec.get("type", "hashed"),
                        "size": int(dkey_spec.get("size", 0)),
                        "overhead": dkey_spec.get("overhead", "user")}
                obj["trees"].append(dkey)
                obj["count"] += dup
                for akey_spec in dkey_spec.get("akeys"):
                    self.init_akey(cont, dkey, akey_spec)

    def init_akey(self, cont, dkey, akey_spec):
        """Handle akey specification"""
        check_key_type(akey_spec)
        if "values" not in akey_spec:
            raise RuntimeError("No values in akey spec %s" % akey_spec)
        if "value_type" not in akey_spec:
            raise RuntimeError("No value_type in akey spec %s" % akey_spec)
        akey = {"dup": int(akey_spec.get("count", 1)),
                "key": akey_spec.get("value_type"), "count": 0,
                "type": akey_spec.get("type", "hashed"),
                "size": int(akey_spec.get("size", 0)),
                "overhead": akey_spec.get("overhead", "user"),
                "value_size": 0, "meta_size": 0, "nvme_size": 0}
        dkey["trees"].append(akey)
        dkey["count"] += int(akey_spec.get("count", 1))
        for value_spec in akey_spec.get("values"):
            self.init_value(cont, akey, value_spec)

    def init_value(self, cont, akey, value_spec):
        """Handle value specification"""
        if "size" not in value_spec:
            raise RuntimeError("No size in value spec %s" % value_spec)
        size = value_spec.get("size")
        nvme = True
        if self._scm_cutoff > size:
            nvme = False

        akey["count"] += value_spec.get("count", 1)  # Number of values
        if value_spec.get("overhead", "user") == "user":
            akey["value_size"] += size * \
                value_spec.get("count", 1)  # total size
        else:
            akey["meta_size"] += size * \
                value_spec.get("count", 1)  # total size
        if nvme:
            akey["nvme_size"] += size * \
                value_spec.get("count", 1)  # total size

        # Add checksum overhead

        csum_size = cont["csum_size"]
        if akey["key"] == "array":
            csum_size = int(math.ceil(size / cont["csum_gran"]) * csum_size)

        akey["meta_size"] += csum_size * \
            value_spec.get("count", 1)

    def load_container(self, cont_spec):
        """calculate metadata for update(s)"""
        self.init_container(cont_spec)

    def calc_subtrees(self, stats, parent):
        """Calculate for subtrees"""
        for tree in parent["trees"]:
            if parent["key"] == "container":
                self.csum_size = tree["csum_size"]
            self.calc_tree(stats, tree)

    def get_dynamic(self, key, num_values):
        """Handle dynamic tree ordering.  Retrieve number of nodes and size"""
        order = self.meta["trees"][key]["order"]
        max_dyn = 0

        if self.meta["trees"][key]["num_dynamic"] != 0:
            max_dyn = self.meta["trees"][key]["dynamic"][-1]["order"]
        if num_values > max_dyn:
            leaf_node_size = self.meta["trees"][key]["leaf_node_size"]
            int_node_size = self.meta["trees"][key]["int_node_size"]
            tree_nodes = (num_values * 2 + order - 1) // order
            return leaf_node_size, int_node_size, tree_nodes

        if self.meta["trees"][key]["num_dynamic"] == 0:
            return 0, 0, 0

        for item in self.meta["trees"][key]["dynamic"]:
            if item["order"] >= num_values:
                return item["size"], item["size"], 1
        raise "Bug parsing dynamic tree order information!!!"

    def calc_tree(self, stats, tree):
        """calculate the totals"""
        tree_stats = Stats()
        key = tree["key"]
        num_values = tree["count"]
        record_size = self.meta["trees"][key]["record_msize"]
        leaf_size, int_size, tree_nodes = self.get_dynamic(key, num_values)
        rec_overhead = num_values * record_size
        if leaf_size != int_size and tree_nodes != 1:
            leafs = tree_nodes // 2
            ints = tree_nodes - leafs
            overhead = leafs * leaf_size + ints * int_size + rec_overhead
        else:
            overhead = tree_nodes * leaf_size + rec_overhead
        if key in ("akey", "single_value", "array"):
            # key refers to child tree
            if tree["overhead"] == "user":
                tree_stats.add_user_meta(num_values * tree["size"])
            else:
                tree_stats.add_meta(key, num_values * tree["size"])
            overhead += self.csum_size * num_values
        tree_stats.add_meta(key, overhead)
        if key in ("array", "single_value"):
            tree_stats.add_user_value(tree)
            tree_stats.add_meta(key, tree["meta_size"])
            stats.merge(tree_stats)
            return
        self.calc_subtrees(tree_stats, tree)
        tree_stats.mult(tree["dup"])
        stats.merge(tree_stats)

    def print_report(self):
        """Calculate and pretty print a report"""
        stats = Stats()

        for pool in range(0, self.num_pools):
            stats.add_meta("pool", int(self.meta.get("root")))
            stats.add_meta("container", int(self.meta.get("container")))
            self.calc_tree(stats, self.pools[pool])

        stats.pretty_print()<|MERGE_RESOLUTION|>--- conflicted
+++ resolved
@@ -4,14 +4,6 @@
 
   SPDX-License-Identifier: BSD-2-Clause-Patent
 '''
-<<<<<<< HEAD
-
-
-import yaml
-=======
-from __future__ import print_function
-from __future__ import division
->>>>>>> d70d2235
 import random
 import math
 
