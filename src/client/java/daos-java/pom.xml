<?xml version="1.0" encoding="UTF-8"?>

<project xmlns="http://maven.apache.org/POM/4.0.0" xmlns:xsi="http://www.w3.org/2001/XMLSchema-instance"
         xsi:schemaLocation="http://maven.apache.org/POM/4.0.0 http://maven.apache.org/xsd/maven-4.0.0.xsd">
  <modelVersion>4.0.0</modelVersion>

  <parent>
    <groupId>io.daos</groupId>
    <artifactId>daos-java-root</artifactId>
    <version>1.1.0-SNAPSHOT</version>
  </parent>

  <groupId>io.daos</groupId>
  <artifactId>daos-java</artifactId>
  <packaging>jar</packaging>

  <properties>
    <native.build.path>${project.basedir}/build</native.build.path>
    <daos.install.path>/usr/local/daos</daos.install.path>
    <compile.proto>false</compile.proto>
  </properties>

  <dependencies>
    <dependency>
      <groupId>org.slf4j</groupId>
      <artifactId>slf4j-api</artifactId>
    </dependency>
    <dependency>
      <groupId>org.apache.logging.log4j</groupId>
      <artifactId>log4j-slf4j-impl</artifactId>
    </dependency>
    <dependency>
      <groupId>org.apache.logging.log4j</groupId>
      <artifactId>log4j-core</artifactId>
    </dependency>
    <dependency>
      <groupId>commons-lang</groupId>
      <artifactId>commons-lang</artifactId>
    </dependency>
    <dependency>
      <groupId>com.google.protobuf</groupId>
      <artifactId>protobuf-java</artifactId>
      <version>3.11.4</version>
    </dependency>
    <dependency>
      <groupId>io.netty</groupId>
      <artifactId>netty-buffer</artifactId>
      <version>4.1.45.Final</version>
    </dependency>
    <dependency>
      <groupId>com.google.code.findbugs</groupId>
      <artifactId>jsr305</artifactId>
    </dependency>
    <dependency>
      <groupId>org.mockito</groupId>
      <artifactId>mockito-core</artifactId>
      <scope>test</scope>
    </dependency>
    <dependency>
      <groupId>org.powermock</groupId>
      <artifactId>powermock-module-junit4</artifactId>
      <scope>test</scope>
    </dependency>
    <dependency>
      <groupId>org.powermock</groupId>
      <artifactId>powermock-api-mockito2</artifactId>
      <scope>test</scope>
    </dependency>
    <dependency>
      <groupId>junit</groupId>
      <artifactId>junit</artifactId>
      <scope>test</scope>
    </dependency>
  </dependencies>

  <build>
    <plugins>
      <plugin>
        <groupId>org.apache.maven.plugins</groupId>
        <artifactId>maven-compiler-plugin</artifactId>
        <configuration>
<<<<<<< HEAD
          <javahClassNames>
            <javahClassName>io.daos.dfs.DaosFsClient</javahClassName>
            <javahClassName>io.daos.DaosClient</javahClassName>
            <javahClassName>io.daos.obj.DaosObjClient</javahClassName>
          </javahClassNames>
          <javahOutputDirectory>${project.basedir}/src/main/native/include</javahOutputDirectory>
=======
          <compilerArgs>
            <arg>-h</arg>
            <arg>${project.basedir}/src/main/native/include</arg>
          </compilerArgs>
>>>>>>> f70ff8e5
        </configuration>
      </plugin>
      <plugin>
        <groupId>org.apache.maven.plugins</groupId>
        <artifactId>maven-jar-plugin</artifactId>
        <executions>
          <execution>
            <goals>
              <goal>test-jar</goal>
            </goals>
          </execution>
        </executions>
      </plugin>
      <plugin>
        <groupId>org.apache.maven.plugins</groupId>
        <artifactId>maven-jar-plugin</artifactId>
        <executions>
          <execution>
            <goals>
              <goal>test-jar</goal>
            </goals>
          </execution>
        </executions>
      </plugin>
      <plugin>
        <artifactId>maven-antrun-plugin</artifactId>
        <version>1.8</version>
        <executions>
          <execution>
            <id>compile-proto</id>
            <phase>generate-sources</phase>
            <configuration>
              <target name="compile-proto" if="${compile.proto}">
                <mkdir dir="${native.build.path}"/>
                <exec dir="${native.build.path}"
                      failonerror="true"
                      executable="protoc">
                  <arg value="-I=${project.basedir}/src/main/resources/"/>
                  <arg value="--c_out=."/>
                  <arg value="--java_out=."/>
                  <arg value="DunsAttribute.proto"/>
                  <arg value="DaosObjectAttribute.proto"/>
                </exec>
                <copy todir="${project.basedir}/src/main/java/io">
                  <fileset dir="${native.build.path}/io"/>
                </copy>
                <copy file="${native.build.path}/DunsAttribute.pb-c.h" todir="${project.basedir}/src/main/native/include"/>
                <copy file="${native.build.path}/DunsAttribute.pb-c.c" todir="${project.basedir}/src/main/native"/>
                <copy file="${native.build.path}/DaosObjectAttribute.pb-c.h" todir="${project.basedir}/src/main/native/include"/>
                <copy file="${native.build.path}/DaosObjectAttribute.pb-c.c" todir="${project.basedir}/src/main/native"/>
              </target>
            </configuration>
            <goals>
              <goal>run</goal>
            </goals>
          </execution>
          <execution>
            <id>build-so</id>
            <phase>compile</phase>
            <configuration>
              <tasks>
                <mkdir dir="${native.build.path}"/>
                <exec executable="sh" outputproperty="java-home" failonerror="true">
                  <arg value="./find_java_home.sh"/>
                </exec>
                <echo message="Java home is ${java-home}" />
                <exec executable="bash" outputproperty="sl-prefix" failonerror="true">
                  <arg value="./find_build_paths.sh"/>
                  <arg value="${daos.install.path}"/>
                  <arg value="SL_PREFIX"/>
                </exec>
                <echo message="SL_PREFIX is ${sl-prefix}" />
                <exec executable="bash" outputproperty="sl-protobufc-prefix" failonerror="true">
                  <arg value="./find_build_paths.sh"/>
                  <arg value="${daos.install.path}"/>
                  <arg value="SL_PROTOBUFC_PREFIX"/>
                </exec>
                <echo message="SL_PROTOBUFC_PREFIX is ${sl-protobufc-prefix}" />
                <delete file="${project.basedir}/src/main/native/include/io_daos_dfs_DaosFsClient_DaosFsClientBuilder.h"/>
                <delete file="${project.basedir}/src/main/native/include/io_daos_DaosClient_DaosClientBuilder.h"/>
                <delete file="${project.basedir}/src/main/native/include/io_daos_obj_DaosObjClient_DaosObjClientBuilder.h"/>
                <exec dir="${native.build.path}"
                      failonerror="true"
                      executable="gcc">
                  <arg value="-v"/>
                  <arg value="-I/usr/local/"/>
                  <arg value="-I${java-home}/include/"/>
                  <arg value="-I${java-home}/include/linux/"/>
                  <arg value="-I${daos.install.path}/include/"/>
                  <arg value="-I${project.basedir}/src/main/native/include/"/>
                  <arg value="${project.basedir}/src/main/native/daos_jni_common.c"/>
                  <arg value="-o${native.build.path}/daos_jni_common.o"/>
                  <arg value="-c"/>
                  <arg value="-fPIC"/>
                  <arg value="--std=gnu99"/>
                </exec>
                <exec dir="${native.build.path}"
                      failonerror="true"
                      executable="gcc">
                  <arg value="-v"/>
                  <arg value="-I/usr/local/"/>
                  <arg value="-I${java-home}/include/"/>
                  <arg value="-I${java-home}/include/linux/"/>
                  <arg value="-I${daos.install.path}/include/"/>
                  <arg value="-I${project.basedir}/src/main/native/include/"/>
                  <arg value="${project.basedir}/src/main/native/io_daos_DaosClient.c"/>
                  <arg value="-o${native.build.path}/io_daos_DaosClient.o"/>
                  <arg value="-c"/>
                  <arg value="-fPIC"/>
                  <arg value="--std=gnu99"/>
                </exec>
                <exec dir="${native.build.path}"
                      failonerror="true"
                      executable="gcc">
                  <arg value="-v"/>
                  <arg value="-I/usr/local/"/>
                  <arg value="-I${java-home}/include/"/>
                  <arg value="-I${java-home}/include/linux/"/>
                  <arg value="-I${sl-prefix}/include/"/>
                  <arg value="-I${sl-protobufc-prefix}/include/"/>
                  <arg value="-I${project.basedir}/src/main/native/include/"/>
                  <arg value="${project.basedir}/src/main/native/io_daos_obj_DaosObjClient.c"/>
                  <arg value="-o${native.build.path}/io_daos_obj_DaosObjClient.o"/>
                  <arg value="-c"/>
                  <arg value="-fPIC"/>
                  <arg value="--std=gnu99"/>
                </exec>
                <exec dir="${native.build.path}"
                      failonerror="true"
                      executable="gcc">
                  <arg value="-v"/>
                  <arg value="-I/usr/local/"/>
                  <arg value="-I${java-home}/include/"/>
                  <arg value="-I${java-home}/include/linux/"/>
                  <arg value="-I${sl-prefix}/include/"/>
                  <arg value="-I${sl-protobufc-prefix}/include/"/>
                  <arg value="-I${project.basedir}/src/main/native/include/"/>
                  <arg value="${project.basedir}/src/main/native/io_daos_obj_DaosObjClient.c"/>
                  <arg value="-o${native.build.path}/io_daos_obj_DaosObjClient.o"/>
                  <arg value="-c"/>
                  <arg value="-fPIC"/>
                  <arg value="--std=gnu99"/>
                </exec>
                <exec dir="${native.build.path}"
                      failonerror="true"
                      executable="gcc">
                  <arg value="-v"/>
                  <arg value="-I/usr/local/"/>
                  <arg value="-I${java-home}/include/"/>
                  <arg value="-I${java-home}/include/linux/"/>
                  <arg value="-I${daos.install.path}/include/"/>
                  <arg value="-I${daos.install.path}/prereq/dev/protobufc/include/"/>
                  <arg value="-I${project.basedir}/src/main/native/include/"/>
                  <arg value="${project.basedir}/src/main/native/io_daos_dfs_DaosFsClient.c"/>
                  <arg value="-o${native.build.path}/io_daos_dfs_DaosFsClient.o"/>
                  <arg value="-c"/>
                  <arg value="-fPIC"/>
                  <arg value="--std=gnu99"/>
                </exec>
                <exec dir="${native.build.path}"
                      failonerror="true"
                      executable="gcc">
                  <arg value="-v"/>
                  <arg value="-I/usr/local/"/>
                  <arg value="-I${java-home}/include/"/>
                  <arg value="-I${java-home}/include/linux/"/>
                  <arg value="-I${sl-prefix}/include/"/>
                  <arg value="-I${sl-protobufc-prefix}/include/"/>
                  <arg value="-I${project.basedir}/src/main/native/include/"/>
                  <arg value="${project.basedir}/src/main/native/DunsAttribute.pb-c.c"/>
                  <arg value="-o${native.build.path}/DunsAttribute.pb-c.o"/>
                  <arg value="-c"/>
                  <arg value="-fPIC"/>
                  <arg value="--std=gnu99"/>
                </exec>
                <exec dir="${native.build.path}"
                      failonerror="true"
                      executable="gcc">
                  <arg value="-shared"/>
                  <arg value="-o${native.build.path}/libdaos-jni.so"/>
                  <arg value="${native.build.path}/daos_jni_common.o"/>
                  <arg value="${native.build.path}/io_daos_dfs_DaosFsClient.o"/>
                  <arg value="${native.build.path}/DunsAttribute.pb-c.o"/>
                  <arg value="${native.build.path}/io_daos_DaosClient.o"/>
                  <arg value="${native.build.path}/io_daos_obj_DaosObjClient.o"/>
<<<<<<< HEAD
                  <arg value="-L${daos.install.path}/lib"/>
                  <arg value="-L${daos.install.path}/lib64"/>
                  <arg value="-L${daos.install.path}/prereq/dev/protobufc/lib"/>
=======
                  <arg value="-L${sl-prefix}/lib"/>
                  <arg value="-L${sl-prefix}/lib64"/>
                  <arg value="-L${sl-protobufc-prefix}/lib"/>
>>>>>>> f70ff8e5
                  <arg value="-L/usr/lib"/>
                  <arg value="-L/usr/lib64"/>
                  <arg value="-L/usr/local/lib"/>
                  <arg value="-L/usr/local/lib64"/>
                  <arg value="-ldaos"/>
                  <arg value="-luuid"/>
                  <arg value="-ldaos_common"/>
                  <arg value="-ldfs"/>
                  <arg value="-lduns"/>
                  <arg value="-lcart"/>
                  <arg value="-lprotobuf-c"/>
                </exec>
                <copy file="${native.build.path}/libdaos-jni.so" todir="${project.basedir}/target/classes"/>
              </tasks>
            </configuration>
            <goals>
              <goal>run</goal>
            </goals>
          </execution>
        </executions>
      </plugin>
      <plugin>
        <artifactId>maven-shade-plugin</artifactId>
        <executions>
          <execution>
            <id>shade-protobuf3-netty4</id>
            <phase>package</phase>
            <goals>
              <goal>shade</goal>
            </goals>
            <configuration>
              <shadedArtifactAttached>true</shadedArtifactAttached>
              <relocations>
                <relocation>
                  <pattern>com.google.protobuf</pattern>
                  <shadedPattern>com.google.protoshadebuf3</shadedPattern>
                </relocation>
                <relocation>
                  <pattern>io.netty.buffer</pattern>
                  <shadedPattern>io.netty.buffershade4</shadedPattern>
                </relocation>
                <relocation>
                  <pattern>io.netty.util</pattern>
                  <shadedPattern>io.netty.utilshade4</shadedPattern>
                </relocation>
              </relocations>
              <artifactSet>
                <excludes>
                  <exclude>org.slf4j:slf4j-api</exclude>
                  <exclude>org.apache.logging.log4j:*</exclude>
                  <exclude>commons-lang:commons-lang</exclude>
                  <exclude>com.google.code.findbugs:jsr305</exclude>
                  <exclude>org.javassist:javassist</exclude>
                </excludes>
              </artifactSet>
<<<<<<< HEAD
              <finalName>${artifactId}-${version}-protobuf3-netty4-shaded</finalName>
=======
              <finalName>${artifactId}-${version}-proto3-netty4-shaded</finalName>
>>>>>>> f70ff8e5
            </configuration>
          </execution>
          <execution>
            <id>shade</id>
            <phase>package</phase>
            <goals>
              <goal>shade</goal>
            </goals>
            <configuration>
              <shadedArtifactAttached>true</shadedArtifactAttached>
              <relocations>
                <relocation>
                  <pattern>com.google.protobuf</pattern>
                  <shadedPattern>com.google.protoshadebuf3</shadedPattern>
                </relocation>
                <relocation>
                  <pattern>io.netty.buffer</pattern>
                  <shadedPattern>io.netty.buffershade4</shadedPattern>
                </relocation>
                <relocation>
                  <pattern>io.netty.util</pattern>
                  <shadedPattern>io.netty.utilshade4</shadedPattern>
                </relocation>
              </relocations>
            </configuration>
          </execution>
        </executions>
      </plugin>
      <plugin>
        <groupId>org.codehaus.mojo</groupId>
        <artifactId>build-helper-maven-plugin</artifactId>
        <version>3.0.0</version>
        <executions>
          <execution>
            <id>attach-shaded</id>
            <phase>package</phase>
            <goals>
              <goal>attach-artifact</goal>
            </goals>
            <configuration>
              <artifacts>
                <artifact>
<<<<<<< HEAD
                  <file>target/${artifactId}-${version}-protobuf3-netty4-shaded.jar</file>
                  <type>jar</type>
                  <classifier>protobuf3-netty4-shaded</classifier>
=======
                  <file>target/${artifactId}-${version}-proto3-netty4-shaded.jar</file>
                  <type>jar</type>
                  <classifier>proto3-netty4-shaded</classifier>
>>>>>>> f70ff8e5
                </artifact>
                <artifact>
                  <file>target/${artifactId}-${version}-shaded.jar</file>
                  <type>jar</type>
                  <classifier>all-shaded</classifier>
                </artifact>
              </artifacts>
            </configuration>
          </execution>
        </executions>
      </plugin>
      <plugin>
        <groupId>org.apache.maven.plugins</groupId>
        <artifactId>maven-surefire-plugin</artifactId>
      </plugin>
      <plugin>
        <groupId>org.apache.maven.plugins</groupId>
        <artifactId>maven-failsafe-plugin</artifactId>
        <executions>
          <execution>
            <id>integration-test</id>
            <goals>
              <goal>integration-test</goal>
            </goals>
          </execution>
          <execution>
            <id>verify</id>
            <goals>
              <goal>verify</goal>
            </goals>
          </execution>
        </executions>
      </plugin>
    </plugins>
  </build>

  <reporting>
    <plugins>
      <plugin>
        <groupId>org.apache.maven.plugins</groupId>
        <artifactId>maven-checkstyle-plugin</artifactId>
        <version>3.0.0</version>
        <configuration>
          <configLocation>../dev/checkstyle/checkstyle.xml</configLocation>
          <headerLocation>../dev/checkstyle/checkstyle.license</headerLocation>
          <suppressionsLocation>../dev/checkstyle/suppressions.xml</suppressionsLocation>
          <encoding>UTF-8</encoding>
          <failsOnError>false</failsOnError>
          <linkXRef>false</linkXRef>
          <includeTestSourceDirectory>false</includeTestSourceDirectory>
        </configuration>
        <reportSets>
          <reportSet>
            <reports>
              <report>checkstyle</report>
            </reports>
          </reportSet>
        </reportSets>
      </plugin>
    </plugins>
  </reporting>
</project><|MERGE_RESOLUTION|>--- conflicted
+++ resolved
@@ -79,19 +79,10 @@
         <groupId>org.apache.maven.plugins</groupId>
         <artifactId>maven-compiler-plugin</artifactId>
         <configuration>
-<<<<<<< HEAD
-          <javahClassNames>
-            <javahClassName>io.daos.dfs.DaosFsClient</javahClassName>
-            <javahClassName>io.daos.DaosClient</javahClassName>
-            <javahClassName>io.daos.obj.DaosObjClient</javahClassName>
-          </javahClassNames>
-          <javahOutputDirectory>${project.basedir}/src/main/native/include</javahOutputDirectory>
-=======
           <compilerArgs>
             <arg>-h</arg>
             <arg>${project.basedir}/src/main/native/include</arg>
           </compilerArgs>
->>>>>>> f70ff8e5
         </configuration>
       </plugin>
       <plugin>
@@ -180,7 +171,7 @@
                   <arg value="-I/usr/local/"/>
                   <arg value="-I${java-home}/include/"/>
                   <arg value="-I${java-home}/include/linux/"/>
-                  <arg value="-I${daos.install.path}/include/"/>
+                  <arg value="-I${sl-prefix}/include/"/>
                   <arg value="-I${project.basedir}/src/main/native/include/"/>
                   <arg value="${project.basedir}/src/main/native/daos_jni_common.c"/>
                   <arg value="-o${native.build.path}/daos_jni_common.o"/>
@@ -195,7 +186,7 @@
                   <arg value="-I/usr/local/"/>
                   <arg value="-I${java-home}/include/"/>
                   <arg value="-I${java-home}/include/linux/"/>
-                  <arg value="-I${daos.install.path}/include/"/>
+                  <arg value="-I${sl-prefix}/include/"/>
                   <arg value="-I${project.basedir}/src/main/native/include/"/>
                   <arg value="${project.basedir}/src/main/native/io_daos_DaosClient.c"/>
                   <arg value="-o${native.build.path}/io_daos_DaosClient.o"/>
@@ -229,22 +220,6 @@
                   <arg value="-I${sl-prefix}/include/"/>
                   <arg value="-I${sl-protobufc-prefix}/include/"/>
                   <arg value="-I${project.basedir}/src/main/native/include/"/>
-                  <arg value="${project.basedir}/src/main/native/io_daos_obj_DaosObjClient.c"/>
-                  <arg value="-o${native.build.path}/io_daos_obj_DaosObjClient.o"/>
-                  <arg value="-c"/>
-                  <arg value="-fPIC"/>
-                  <arg value="--std=gnu99"/>
-                </exec>
-                <exec dir="${native.build.path}"
-                      failonerror="true"
-                      executable="gcc">
-                  <arg value="-v"/>
-                  <arg value="-I/usr/local/"/>
-                  <arg value="-I${java-home}/include/"/>
-                  <arg value="-I${java-home}/include/linux/"/>
-                  <arg value="-I${daos.install.path}/include/"/>
-                  <arg value="-I${daos.install.path}/prereq/dev/protobufc/include/"/>
-                  <arg value="-I${project.basedir}/src/main/native/include/"/>
                   <arg value="${project.basedir}/src/main/native/io_daos_dfs_DaosFsClient.c"/>
                   <arg value="-o${native.build.path}/io_daos_dfs_DaosFsClient.o"/>
                   <arg value="-c"/>
@@ -277,15 +252,9 @@
                   <arg value="${native.build.path}/DunsAttribute.pb-c.o"/>
                   <arg value="${native.build.path}/io_daos_DaosClient.o"/>
                   <arg value="${native.build.path}/io_daos_obj_DaosObjClient.o"/>
-<<<<<<< HEAD
-                  <arg value="-L${daos.install.path}/lib"/>
-                  <arg value="-L${daos.install.path}/lib64"/>
-                  <arg value="-L${daos.install.path}/prereq/dev/protobufc/lib"/>
-=======
                   <arg value="-L${sl-prefix}/lib"/>
                   <arg value="-L${sl-prefix}/lib64"/>
                   <arg value="-L${sl-protobufc-prefix}/lib"/>
->>>>>>> f70ff8e5
                   <arg value="-L/usr/lib"/>
                   <arg value="-L/usr/lib64"/>
                   <arg value="-L/usr/local/lib"/>
@@ -341,11 +310,7 @@
                   <exclude>org.javassist:javassist</exclude>
                 </excludes>
               </artifactSet>
-<<<<<<< HEAD
               <finalName>${artifactId}-${version}-protobuf3-netty4-shaded</finalName>
-=======
-              <finalName>${artifactId}-${version}-proto3-netty4-shaded</finalName>
->>>>>>> f70ff8e5
             </configuration>
           </execution>
           <execution>
@@ -388,15 +353,9 @@
             <configuration>
               <artifacts>
                 <artifact>
-<<<<<<< HEAD
                   <file>target/${artifactId}-${version}-protobuf3-netty4-shaded.jar</file>
                   <type>jar</type>
                   <classifier>protobuf3-netty4-shaded</classifier>
-=======
-                  <file>target/${artifactId}-${version}-proto3-netty4-shaded.jar</file>
-                  <type>jar</type>
-                  <classifier>proto3-netty4-shaded</classifier>
->>>>>>> f70ff8e5
                 </artifact>
                 <artifact>
                   <file>target/${artifactId}-${version}-shaded.jar</file>
