--- conflicted
+++ resolved
@@ -1,5 +1,5 @@
 /*
- * (C) Copyright 2018-2020 Intel Corporation.
+ * (C) Copyright 2018-2021 Intel Corporation.
  *
  * Licensed under the Apache License, Version 2.0 (the "License");
  * you may not use this file except in compliance with the License.
@@ -71,30 +71,7 @@
 		throw_exception_base(env, msg, rc, 1, 0);
 		ret = -1;
 	} else {
-<<<<<<< HEAD
 		memcpy(&ret, &poh, sizeof(poh));
-=======
-		daos_handle_t poh;
-		int rc;
-
-		rc = daos_pool_connect(pool_uuid, server_group, svcl,
-					   flags,
-					   &poh /* returned pool handle */,
-					   NULL /* returned pool info */,
-					   NULL /* event */);
-
-		if (rc) {
-			char *tmp = "Failed to connect to pool (%s)";
-			char *msg = (char *)malloc(strlen(tmp) +
-					strlen(pool_str));
-
-			sprintf(msg, tmp, pool_str);
-			throw_exception_base(env, msg, rc, 1, 0);
-			ret = -1;
-		} else {
-			memcpy(&ret, &poh, sizeof(poh));
-		}
->>>>>>> fe37934f
 	}
 	(*env)->ReleaseStringUTFChars(env, poolId, pool_str);
 	if (serverGroup != NULL) {
