/*
 * (C) Copyright 2018-2021 Intel Corporation.
 *
 * SPDX-License-Identifier: BSD-2-Clause-Patent
 */

#include "io_daos_DaosClient.h"
#include <sys/stat.h>
#include <gurt/common.h>
#include <libgen.h>
#include <stdio.h>
#include <daos.h>
#include <daos_jni_common.h>
#include <fcntl.h>

/**
 * JNI method to open pool with given \a poolId.
 *
 * \param[in]	env		JNI environment
 * \param[in]	clientClass	class of DaosFsClient
 * \param[in]	poolId		pool UUID
 * \param[in]	serverGroup	server group name
 * \param[in]	ranks		ranks separated by ':'
 *
 * \return	copied pool handle in long
 */
JNIEXPORT jlong JNICALL
Java_io_daos_DaosClient_daosOpenPool(JNIEnv *env,
<<<<<<< HEAD
					 jclass clientClass, jstring poolId,
					 jstring serverGroup,
					 jint flags)
=======
				     jclass clientClass, jstring poolId,
				     jstring serverGroup,
				     jint flags)
>>>>>>> 5f3de7f1
{
	const char *pool_str = (*env)->GetStringUTFChars(env, poolId, 0);
	const char *server_group = (*env)->GetStringUTFChars(env, serverGroup,
								0);
	uuid_t pool_uuid;
	jlong ret;
	daos_handle_t poh;
	int rc;

	uuid_parse(pool_str, pool_uuid);
	rc = daos_pool_connect(pool_uuid,
			       server_group,
			       flags,
			       &poh /* returned pool handle */,
			       NULL /* returned pool info */,
			       NULL /* event */);
	if (rc) {
		char *msg = NULL;

		asprintf(&msg, "Failed to connect to pool (%s)",
			 pool_str);
		throw_base(env, msg, rc, 1, 0);
		ret = -1;
	} else {
		memcpy(&ret, &poh, sizeof(poh));
	}
	(*env)->ReleaseStringUTFChars(env, poolId, pool_str);
	if (serverGroup != NULL) {
		(*env)->ReleaseStringUTFChars(env, serverGroup, server_group);
	}
	return ret;
}

/**
 * JNI method to close pool denoted by \a poolHandle.
 *
 * \param[in]	env		JNI environment
 * \param[in]	clientClass	class of DaosFsClient
 * \param[in]	poolHandle	pool handle
 */
JNIEXPORT void JNICALL
Java_io_daos_DaosClient_daosClosePool(JNIEnv *env,
				      jclass clientClass, jlong poolHandle)
{
	daos_handle_t poh;

	memcpy(&poh, &poolHandle, sizeof(poh));
	int rc = daos_pool_disconnect(poh, NULL);

	if (rc) {
		printf("Failed to close pool rc: %d\n", rc);
		printf("error msg: %s\n", d_errstr(rc));
	}
}

/**
 * JNI method to open container with given \a contUuid.
 *
 * \param[in]	env		JNI environment
 * \param[in]	clientClass	class of DaosFsClient
 * \param[in]	poolHandle	pool handle
 * \param[in]	contUuid	container UUID
 * \param[in]	mode		container mode
 *
 * \return	copied container handle in long
 */
JNIEXPORT jlong JNICALL
Java_io_daos_DaosClient_daosOpenCont(JNIEnv *env,
				     jclass clientClass, jlong poolHandle,
				     jstring contUuid, jint mode)
{
	daos_handle_t poh;
	daos_cont_info_t co_info;
	const char *cont_str = (*env)->GetStringUTFChars(env, contUuid, NULL);
	uuid_t cont_uuid;
	daos_handle_t coh;
	jlong ret = -1;

	uuid_parse(cont_str, cont_uuid);
	memcpy(&poh, &poolHandle, sizeof(poh));
	int rc = daos_cont_open(poh, cont_uuid, mode, &coh, &co_info, NULL);

	if (rc) {
		char *msg = NULL;

		asprintf(&msg, "Failed to open container (id: %s)",
			 cont_str);
		throw_base(env, msg, rc, 1, 0);
		ret = -1;
	} else {
		memcpy(&ret, &coh, sizeof(coh));
	}
	(*env)->ReleaseStringUTFChars(env, contUuid, cont_str);
	return ret;
}

/**
 * JNI method to close container denoted by \a contHandle.
 *
 * \param[in]	env		JNI environment
 * \param[in]	clientClass	class of DaosFsClient
 * \param[in]	contHandle	container handle
 */
JNIEXPORT void JNICALL
Java_io_daos_DaosClient_daosCloseContainer(JNIEnv *env,
					   jclass clientClass,
					   jlong contHandle)
{
	daos_handle_t coh;

	memcpy(&coh, &contHandle, sizeof(coh));
	int rc = daos_cont_close(coh, NULL);

	if (rc) {
		printf("Failed to close container rc: %d\n", rc);
		printf("error msg: %.256s\n", d_errstr(rc));
	}
}

JNIEXPORT jlong JNICALL
Java_io_daos_DaosClient_createEventQueue(JNIEnv *env, jclass clientClass,
					 jint nbrOfEvents)
{
	daos_handle_t eqhdl;
	int rc = daos_eq_create(&eqhdl);
	int i;
	int count;

	if (rc) {
		throw_const(env, "Failed to create EQ", rc);
		return -1;
	}

	event_queue_wrapper_t *eq = (event_queue_wrapper_t *)calloc(1,
			sizeof(event_queue_wrapper_t));
	if (eq == NULL) {
		goto fail;
	}
	eq->events = (daos_event_t **)malloc(
		nbrOfEvents * sizeof(daos_event_t *));
<<<<<<< HEAD
	eq->polled_events = (daos_event_t **)malloc(
        nbrOfEvents * sizeof(daos_event_t *));
=======
	if (eq->events == NULL) {
		char *msg = NULL;

		asprintf(&msg,
			 "Failed to allocate event array with length, %d",
			 nbrOfEvents);
		rc = 1;
		throw_base(env, msg, rc, 1, 0);
		goto fail;
	}
>>>>>>> 5f3de7f1
	eq->nbrOfEvents = nbrOfEvents;
	eq->eqhdl = eqhdl;
	for (i = 0; i < nbrOfEvents; i++) {
		eq->events[i] = (daos_event_t *)malloc(sizeof(daos_event_t));
		if (eq->events[i] == NULL) {
			char *msg = NULL;

			asprintf(&msg, "Failed to allocate %d th event.",
				 i);
			rc = 1;
			throw_base(env, msg, rc, 1, 0);
			goto fail;
		}
		rc = daos_event_init(eq->events[i], eqhdl, NULL);
		if (rc) {
			char *msg = NULL;

			asprintf(&msg, "Failed to init event %d",
				 i);
			throw_base(env, msg, rc, 1, 0);
			goto fail;
		}
		eq->events[i]->ev_debug = i;
	}

fail:
	if (rc) {
		count = i;
		while (i >= 0) {
			if (eq->events[i] && i < count) {
				daos_event_fini(eq->events[i]);
			}
			i--;
		}
		daos_eq_destroy(eqhdl, 1);
		for (i = 0; i <= count; i++) {
			if (eq->events[i]) {
				free(eq->events[i]);
			}
		}
		free(eq->polled_events);
		free(eq->events);
		free(eq);
	}
	return *(jlong *)&eq;
}

JNIEXPORT void JNICALL
Java_io_daos_DaosClient_pollCompleted(JNIEnv *env, jclass clientClass,
		jlong eqWrapperHdl, jlong memAddress,
		jint nbrOfEvents, jlong timeoutMs)
{
	event_queue_wrapper_t *eq = *(event_queue_wrapper_t **)&eqWrapperHdl;
	char *buffer = (char *)memAddress;
	uint16_t idx;
	int i;
<<<<<<< HEAD
	int rc = daos_eq_poll(eq->eqhdl, 1, timeoutMs * 1000, nbrOfEvents,
				eq->polled_events);
=======
	int rc;
	struct daos_event **eps = (struct daos_event **)malloc(
			sizeof(struct daos_event *) * nbrOfEvents);
>>>>>>> 5f3de7f1

	if (eps == NULL) {
		char *msg = NULL;

		asprintf(&msg,
			 "Failed to allocate event array with length: %d",
			 nbrOfEvents);
		throw_base(env, msg, rc, 1, 0);
		return;
	}
	rc = daos_eq_poll(eq->eqhdl, 1, timeoutMs * 1000, nbrOfEvents,
			  eps);
	if (rc < 0) {
		char *msg = NULL;

		asprintf(&msg,
			 "Failed to poll completed events, max events: %d",
			 nbrOfEvents);
		throw_base(env, msg, rc, 1, 0);
		goto fail;
	}
	if (rc > nbrOfEvents) {
		char *msg = NULL;

<<<<<<< HEAD
		sprintf(msg, tmp, nbrOfEvents);
		throw_exception_base(env, msg, rc, 1, 0);
		return;
=======
		asprintf(&msg,
			 "More (%d) than expected (%d) events returned.",
			 rc, nbrOfEvents);
		throw_base(env, msg, rc, 1, 0);
		goto fail;
>>>>>>> 5f3de7f1
	}
	idx = rc;
	memcpy(buffer, &idx, 2);
	buffer += 2;
	for (i = 0; i < rc; i++) {
		idx = eq->polled_events[i]->ev_debug;
		memcpy(buffer, &idx, 2);
		buffer += 2;
	}
}

JNIEXPORT void JNICALL
Java_io_daos_DaosClient_destroyEventQueue(JNIEnv *env, jclass clientClass,
		jlong eqWrapperHdl)
{
	event_queue_wrapper_t *eq = *(event_queue_wrapper_t **)&eqWrapperHdl;
	int i;
	int rc;
	int count = 0;
	daos_event_t *ev;

<<<<<<< HEAD
	while (daos_eq_poll(eq->eqhdl, 1, 1000, eq->nbrOfEvents, eq->polled_events)) {
		count++;
		if (count > 4) {
			break;
=======
	if (eps != NULL) {
		while (daos_eq_poll(eq->eqhdl, 1, 1000, eq->nbrOfEvents,
				    eps)) {
			count++;
			if (count > 4) {
				break;
			}
>>>>>>> 5f3de7f1
		}
	}
	if (eq->events) {
		for (i = 0; i < eq->nbrOfEvents; i++) {
			ev = eq->events[i];
			if (!ev) {
				continue;
			}
			rc = daos_event_fini(ev);
			if (rc) {
				char *msg = NULL;

<<<<<<< HEAD
				sprintf(msg, tmp, i);
				throw_exception_base(env, msg, rc, 1, 0);
				return;
=======
				asprintf(&msg,
					 "Failed to finalize %d th event.",
				 i);
				throw_base(env, msg, rc, 1, 0);
				goto fin;
>>>>>>> 5f3de7f1
			}
		}
	}
	if (eq->eqhdl.cookie) {
		rc = daos_eq_destroy(eq->eqhdl, 0);
		if (rc) {
<<<<<<< HEAD
			char *tmp = "Failed to destroy EQ.";

			throw_exception_const_msg_object(env, tmp, rc);
			return;
=======
			throw_const_obj(env,
					"Failed to destroy EQ.",
					rc);
			goto fin;
>>>>>>> 5f3de7f1
		}
	}
	if (eq->events) {
		for (i = 0; i < eq->nbrOfEvents; i++) {
		ev = eq->events[i];
			if (ev) {
				free(ev);
			}
		}
		free(eq->events);
	}
	if (eq->polled_events) {
	    free(eq->polled_events);
	}
	if (eq) {
		free(eq);
	}
}

/**
 * JNI method to finalize DAOS.
 *
 * \param[in]	env		JNI environment
 * \param[in]	clientClass	class of DaosFsClient
 */
JNIEXPORT void JNICALL
Java_io_daos_DaosClient_daosFinalize(JNIEnv *env,
					jclass clientClass)
{
	int rc = daos_eq_lib_fini();

	if (rc) {
		printf("Failed to finalize EQ lib rc: %d\n", rc);
		printf("error msg: %.256s\n", d_errstr(rc));
	}

	rc = daos_fini();
	if (rc) {
		printf("Failed to finalize daos rc: %d\n", rc);
		printf("error msg: %.256s\n", d_errstr(rc));
	}
}<|MERGE_RESOLUTION|>--- conflicted
+++ resolved
@@ -26,15 +26,9 @@
  */
 JNIEXPORT jlong JNICALL
 Java_io_daos_DaosClient_daosOpenPool(JNIEnv *env,
-<<<<<<< HEAD
-					 jclass clientClass, jstring poolId,
-					 jstring serverGroup,
-					 jint flags)
-=======
 				     jclass clientClass, jstring poolId,
 				     jstring serverGroup,
 				     jint flags)
->>>>>>> 5f3de7f1
 {
 	const char *pool_str = (*env)->GetStringUTFChars(env, poolId, 0);
 	const char *server_group = (*env)->GetStringUTFChars(env, serverGroup,
@@ -175,11 +169,9 @@
 	}
 	eq->events = (daos_event_t **)malloc(
 		nbrOfEvents * sizeof(daos_event_t *));
-<<<<<<< HEAD
 	eq->polled_events = (daos_event_t **)malloc(
-        nbrOfEvents * sizeof(daos_event_t *));
-=======
-	if (eq->events == NULL) {
+                nbrOfEvents * sizeof(daos_event_t *));
+	if (eq->events == NULL || eq->polled_events == NULL) {
 		char *msg = NULL;
 
 		asprintf(&msg,
@@ -189,7 +181,6 @@
 		throw_base(env, msg, rc, 1, 0);
 		goto fail;
 	}
->>>>>>> 5f3de7f1
 	eq->nbrOfEvents = nbrOfEvents;
 	eq->eqhdl = eqhdl;
 	for (i = 0; i < nbrOfEvents; i++) {
@@ -246,26 +237,9 @@
 	char *buffer = (char *)memAddress;
 	uint16_t idx;
 	int i;
-<<<<<<< HEAD
 	int rc = daos_eq_poll(eq->eqhdl, 1, timeoutMs * 1000, nbrOfEvents,
 				eq->polled_events);
-=======
-	int rc;
-	struct daos_event **eps = (struct daos_event **)malloc(
-			sizeof(struct daos_event *) * nbrOfEvents);
->>>>>>> 5f3de7f1
-
-	if (eps == NULL) {
-		char *msg = NULL;
-
-		asprintf(&msg,
-			 "Failed to allocate event array with length: %d",
-			 nbrOfEvents);
-		throw_base(env, msg, rc, 1, 0);
-		return;
-	}
-	rc = daos_eq_poll(eq->eqhdl, 1, timeoutMs * 1000, nbrOfEvents,
-			  eps);
+
 	if (rc < 0) {
 		char *msg = NULL;
 
@@ -273,22 +247,16 @@
 			 "Failed to poll completed events, max events: %d",
 			 nbrOfEvents);
 		throw_base(env, msg, rc, 1, 0);
-		goto fail;
+		return;
 	}
 	if (rc > nbrOfEvents) {
 		char *msg = NULL;
 
-<<<<<<< HEAD
-		sprintf(msg, tmp, nbrOfEvents);
-		throw_exception_base(env, msg, rc, 1, 0);
-		return;
-=======
 		asprintf(&msg,
 			 "More (%d) than expected (%d) events returned.",
 			 rc, nbrOfEvents);
 		throw_base(env, msg, rc, 1, 0);
-		goto fail;
->>>>>>> 5f3de7f1
+		return;
 	}
 	idx = rc;
 	memcpy(buffer, &idx, 2);
@@ -310,20 +278,10 @@
 	int count = 0;
 	daos_event_t *ev;
 
-<<<<<<< HEAD
 	while (daos_eq_poll(eq->eqhdl, 1, 1000, eq->nbrOfEvents, eq->polled_events)) {
 		count++;
 		if (count > 4) {
 			break;
-=======
-	if (eps != NULL) {
-		while (daos_eq_poll(eq->eqhdl, 1, 1000, eq->nbrOfEvents,
-				    eps)) {
-			count++;
-			if (count > 4) {
-				break;
-			}
->>>>>>> 5f3de7f1
 		}
 	}
 	if (eq->events) {
@@ -336,36 +294,24 @@
 			if (rc) {
 				char *msg = NULL;
 
-<<<<<<< HEAD
-				sprintf(msg, tmp, i);
-				throw_exception_base(env, msg, rc, 1, 0);
-				return;
-=======
 				asprintf(&msg,
 					 "Failed to finalize %d th event.",
-				 i);
+				         i);
 				throw_base(env, msg, rc, 1, 0);
 				goto fin;
->>>>>>> 5f3de7f1
 			}
 		}
 	}
 	if (eq->eqhdl.cookie) {
 		rc = daos_eq_destroy(eq->eqhdl, 0);
 		if (rc) {
-<<<<<<< HEAD
-			char *tmp = "Failed to destroy EQ.";
-
-			throw_exception_const_msg_object(env, tmp, rc);
-			return;
-=======
 			throw_const_obj(env,
 					"Failed to destroy EQ.",
 					rc);
 			goto fin;
->>>>>>> 5f3de7f1
-		}
-	}
+		}
+	}
+fin:
 	if (eq->events) {
 		for (i = 0; i < eq->nbrOfEvents; i++) {
 		ev = eq->events[i];
