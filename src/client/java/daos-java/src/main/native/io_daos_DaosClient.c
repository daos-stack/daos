/*
 * (C) Copyright 2018-2021 Intel Corporation.
 *
 * SPDX-License-Identifier: BSD-2-Clause-Patent
 */

#include "io_daos_DaosClient.h"
#include <sys/stat.h>
#include <gurt/common.h>
#include <libgen.h>
#include <stdio.h>
#include <daos.h>
#include <daos_jni_common.h>
#include <fcntl.h>

/**
 * JNI method to open pool with given \a poolId.
 *
 * \param[in]	env		JNI environment
 * \param[in]	clientClass	class of DaosFsClient
 * \param[in]	poolId		pool UUID
 * \param[in]	serverGroup	server group name
 * \param[in]	ranks		ranks separated by ':'
 *
 * \return	copied pool handle in long
 */
JNIEXPORT jlong JNICALL
Java_io_daos_DaosClient_daosOpenPool(JNIEnv *env,
					 jclass clientClass, jstring poolId,
					 jstring serverGroup,
<<<<<<< HEAD
					 jstring ranks, jint flags)
=======
					 jint flags)
>>>>>>> f70ff8e5
{
	const char *pool_str = (*env)->GetStringUTFChars(env, poolId, 0);
	const char *server_group = (*env)->GetStringUTFChars(env, serverGroup,
								0);
	uuid_t pool_uuid;
	jlong ret;
	daos_handle_t poh;
	int rc;

	uuid_parse(pool_str, pool_uuid);

	rc = daos_pool_connect(pool_uuid, server_group,
			       flags,
			       &poh /* returned pool handle */,
			       NULL /* returned pool info */,
			       NULL /* event */);
	if (rc) {
		char *tmp = "Failed to connect to pool (%s)";
		char *msg = (char *)malloc(strlen(tmp) +
				strlen(pool_str));

		sprintf(msg, tmp, pool_str);
		throw_exception_base(env, msg, rc, 1, 0);
		ret = -1;
	} else {
<<<<<<< HEAD
		daos_handle_t poh;
		int rc;

		rc = daos_pool_connect(pool_uuid, server_group, svcl,
					   flags,
					   &poh /* returned pool handle */,
					   NULL /* returned pool info */,
					   NULL /* event */);

		if (rc) {
			char *tmp = "Failed to connect to pool (%s)";
			char *msg = (char *)malloc(strlen(tmp) +
					strlen(pool_str));

			sprintf(msg, tmp, pool_str);
			throw_exception_base(env, msg, rc, 1, 0);
			ret = -1;
		} else {
			memcpy(&ret, &poh, sizeof(poh));
		}
=======
		memcpy(&ret, &poh, sizeof(poh));
>>>>>>> f70ff8e5
	}
	(*env)->ReleaseStringUTFChars(env, poolId, pool_str);
	if (serverGroup != NULL) {
		(*env)->ReleaseStringUTFChars(env, serverGroup, server_group);
	}
	return ret;
}

/**
 * JNI method to close pool denoted by \a poolHandle.
 *
 * \param[in]	env		JNI environment
 * \param[in]	clientClass	class of DaosFsClient
 * \param[in]	poolHandle	pool handle
 */
JNIEXPORT void JNICALL
Java_io_daos_DaosClient_daosClosePool(JNIEnv *env,
					  jclass clientClass, jlong poolHandle)
{
	daos_handle_t poh;

	memcpy(&poh, &poolHandle, sizeof(poh));
	int rc = daos_pool_disconnect(poh, NULL);

	if (rc) {
		printf("Failed to close pool rc: %d\n", rc);
		printf("error msg: %s\n", d_errstr(rc));
	}
}

/**
 * JNI method to open container with given \a contUuid.
 *
 * \param[in]	env		JNI environment
 * \param[in]	clientClass	class of DaosFsClient
 * \param[in]	poolHandle	pool handle
 * \param[in]	contUuid	container UUID
 * \param[in]	mode		container mode
 *
 * \return	copied container handle in long
 */
JNIEXPORT jlong JNICALL
Java_io_daos_DaosClient_daosOpenCont(JNIEnv *env,
					 jclass clientClass, jlong poolHandle,
					 jstring contUuid, jint mode)
{
	daos_handle_t poh;
	daos_cont_info_t co_info;
	const char *cont_str = (*env)->GetStringUTFChars(env, contUuid, NULL);
	uuid_t cont_uuid;
	daos_handle_t coh;
	jlong ret = -1;

	uuid_parse(cont_str, cont_uuid);
	memcpy(&poh, &poolHandle, sizeof(poh));
	int rc = daos_cont_open(poh, cont_uuid, mode, &coh, &co_info, NULL);

	if (rc) {
		char *tmp = "Failed to open container (id: %s)";
		char *msg = (char *)malloc(strlen(tmp) + strlen(cont_str));

		sprintf(msg, tmp, cont_str);
		throw_exception_base(env, msg, rc, 1, 0);
		ret = -1;
	} else {
		memcpy(&ret, &coh, sizeof(coh));
	}
	(*env)->ReleaseStringUTFChars(env, contUuid, cont_str);
	return ret;
}

/**
 * JNI method to close container denoted by \a contHandle.
 *
 * \param[in]	env		JNI environment
 * \param[in]	clientClass	class of DaosFsClient
 * \param[in]	contHandle	container handle
 */
JNIEXPORT void JNICALL
Java_io_daos_DaosClient_daosCloseContainer(JNIEnv *env,
					   jclass clientClass, jlong contHandle)
{
	daos_handle_t coh;

	memcpy(&coh, &contHandle, sizeof(coh));
	int rc = daos_cont_close(coh, NULL);

	if (rc) {
		printf("Failed to close container rc: %d\n", rc);
		printf("error msg: %s\n", d_errstr(rc));
	}
}

JNIEXPORT jlong JNICALL
Java_io_daos_DaosClient_createEventQueue(JNIEnv *env, jclass clientClass,
		jint nbrOfEvents)
{
	daos_handle_t eqhdl;
	int rc = daos_eq_create(&eqhdl);
	int i;
	int count;

	if (rc) {
		char *msg = "Failed to create EQ";

		throw_exception_const_msg(env, msg, rc);
		return -1;
	}

	event_queue_wrapper_t *eq = (event_queue_wrapper_t *)calloc(1,
			sizeof(event_queue_wrapper_t));
	eq->events = (daos_event_t **)malloc(
		nbrOfEvents * sizeof(daos_event_t *));
<<<<<<< HEAD
	eq->polled_events = (daos_event_t **)malloc(
        nbrOfEvents * sizeof(daos_event_t *));
=======
>>>>>>> f70ff8e5
	eq->nbrOfEvents = nbrOfEvents;
	eq->eqhdl = eqhdl;
	for (i = 0; i < nbrOfEvents; i++) {
		eq->events[i] = (daos_event_t *)malloc(sizeof(daos_event_t));
		rc = daos_event_init(eq->events[i], eqhdl, NULL);
		if (rc) {
			char *tmp = "Failed to create event %d";
			char *msg = (char *)malloc(strlen(tmp) + 10);

			sprintf(msg, tmp, i);
			throw_exception_base(env, msg, rc, 1, 0);
			goto fail;
		}
		eq->events[i]->ev_debug = i;
	}

fail:
	if (rc) {
		count = i;
		while (i >= 0) {
			if (eq->events[i] && i < count) {
				daos_event_fini(eq->events[i]);
			}
			i--;
		}
		daos_eq_destroy(eqhdl, 1);
		for (i = 0; i <= count; i++) {
			if (eq->events[i]) {
				free(eq->events[i]);
			}
		}
<<<<<<< HEAD
		free(eq->polled_events);
=======
>>>>>>> f70ff8e5
		free(eq->events);
		free(eq);
	}
	return *(jlong *)&eq;
}

JNIEXPORT void JNICALL
Java_io_daos_DaosClient_pollCompleted(JNIEnv *env, jclass clientClass,
		jlong eqWrapperHdl, jlong memAddress,
		jint nbrOfEvents, jint timeoutMs)
{
	event_queue_wrapper_t *eq = *(event_queue_wrapper_t **)&eqWrapperHdl;
	char *buffer = (char *)memAddress;
	uint16_t idx;
	int i;
<<<<<<< HEAD

	int rc = daos_eq_poll(eq->eqhdl, 1, timeoutMs * 1000, nbrOfEvents,
				eq->polled_events);
=======
	struct daos_event **eps = (struct daos_event **)malloc(
			sizeof(struct daos_event *) * nbrOfEvents);
	int rc = daos_eq_poll(eq->eqhdl, 1, timeoutMs * 1000, nbrOfEvents,
				eps);
>>>>>>> f70ff8e5

	if (rc < 0) {
		char *tmp = "Failed to poll completed events, max events: %d";
		char *msg = (char *)malloc(strlen(tmp) + 10);

		sprintf(msg, tmp, nbrOfEvents);
		throw_exception_base(env, msg, rc, 1, 0);
<<<<<<< HEAD
		return;
=======
		goto fail;
>>>>>>> f70ff8e5
	}
	idx = rc;
	memcpy(buffer, &idx, 2);
	buffer += 2;
	for (i = 0; i < rc; i++) {
<<<<<<< HEAD
		idx = eq->polled_events[i]->ev_debug;
=======
		idx = eps[i]->ev_debug;
>>>>>>> f70ff8e5
		memcpy(buffer, &idx, 2);
		buffer += 2;
	}
	return;
<<<<<<< HEAD
=======
fail:
	if (eps) {
		free(eps);
	}
>>>>>>> f70ff8e5
}

JNIEXPORT void JNICALL
Java_io_daos_DaosClient_destroyEventQueue(JNIEnv *env, jclass clientClass,
		jlong eqWrapperHdl)
{
	event_queue_wrapper_t *eq = *(event_queue_wrapper_t **)&eqWrapperHdl;
	int i;
	int rc;
	int count = 0;
	daos_event_t *ev;
<<<<<<< HEAD

	while (daos_eq_poll(eq->eqhdl, 1, 1000, eq->nbrOfEvents, eq->polled_events)) {
=======
	struct daos_event **eps = (struct daos_event **)malloc(
		sizeof(struct daos_event *) * eq->nbrOfEvents);

	while (daos_eq_poll(eq->eqhdl, 1, 1000, eq->nbrOfEvents, eps)) {
>>>>>>> f70ff8e5
		count++;
		if (count > 4) {
			break;
		}
	}

	if (eq->events) {
		for (i = 0; i < eq->nbrOfEvents; i++) {
			ev = eq->events[i];
			if (!ev) {
				continue;
			}
			rc = daos_event_fini(ev);
			if (rc) {
				char *tmp = "Failed to finalize %d th event.";
				char *msg = (char *)malloc(strlen(tmp) + 10);

				sprintf(msg, tmp, i);
				throw_exception_base(env, msg, rc, 1, 0);
<<<<<<< HEAD
				return;
=======
				goto fin;
>>>>>>> f70ff8e5
			}
		}
	}
	if (eq->eqhdl.cookie) {
		rc = daos_eq_destroy(eq->eqhdl, 0);
		if (rc) {
			char *tmp = "Failed to destroy EQ.";

			throw_exception_const_msg_object(env, tmp, rc);
<<<<<<< HEAD
			return;
=======
			goto fin;
>>>>>>> f70ff8e5
		}
	}
	if (eq->events) {
		for (i = 0; i < eq->nbrOfEvents; i++) {
		ev = eq->events[i];
			if (ev) {
				free(ev);
			}
		}
		free(eq->events);
	}
<<<<<<< HEAD
	if (eq->polled_events) {
	    free(eq->polled_events);
	}
	if (eq) {
		free(eq);
	}
=======
	if (eq) {
		free(eq);
	}
fin:
	if (eps) {
		free(eps);
	}
>>>>>>> f70ff8e5
}

/**
 * JNI method to finalize DAOS.
 *
 * \param[in]	env		JNI environment
 * \param[in]	clientClass	class of DaosFsClient
 */
JNIEXPORT void JNICALL
Java_io_daos_DaosClient_daosFinalize(JNIEnv *env,
					jclass clientClass)
{
	int rc = daos_eq_lib_fini();

	if (rc) {
		printf("Failed to finalize EQ lib rc: %d\n", rc);
		printf("error msg: %s\n", d_errstr(rc));
	}

	rc = daos_fini();
	if (rc) {
		printf("Failed to finalize daos rc: %d\n", rc);
		printf("error msg: %s\n", d_errstr(rc));
	}
}<|MERGE_RESOLUTION|>--- conflicted
+++ resolved
@@ -28,11 +28,7 @@
 Java_io_daos_DaosClient_daosOpenPool(JNIEnv *env,
 					 jclass clientClass, jstring poolId,
 					 jstring serverGroup,
-<<<<<<< HEAD
-					 jstring ranks, jint flags)
-=======
 					 jint flags)
->>>>>>> f70ff8e5
 {
 	const char *pool_str = (*env)->GetStringUTFChars(env, poolId, 0);
 	const char *server_group = (*env)->GetStringUTFChars(env, serverGroup,
@@ -58,30 +54,7 @@
 		throw_exception_base(env, msg, rc, 1, 0);
 		ret = -1;
 	} else {
-<<<<<<< HEAD
-		daos_handle_t poh;
-		int rc;
-
-		rc = daos_pool_connect(pool_uuid, server_group, svcl,
-					   flags,
-					   &poh /* returned pool handle */,
-					   NULL /* returned pool info */,
-					   NULL /* event */);
-
-		if (rc) {
-			char *tmp = "Failed to connect to pool (%s)";
-			char *msg = (char *)malloc(strlen(tmp) +
-					strlen(pool_str));
-
-			sprintf(msg, tmp, pool_str);
-			throw_exception_base(env, msg, rc, 1, 0);
-			ret = -1;
-		} else {
-			memcpy(&ret, &poh, sizeof(poh));
-		}
-=======
 		memcpy(&ret, &poh, sizeof(poh));
->>>>>>> f70ff8e5
 	}
 	(*env)->ReleaseStringUTFChars(env, poolId, pool_str);
 	if (serverGroup != NULL) {
@@ -195,11 +168,8 @@
 			sizeof(event_queue_wrapper_t));
 	eq->events = (daos_event_t **)malloc(
 		nbrOfEvents * sizeof(daos_event_t *));
-<<<<<<< HEAD
 	eq->polled_events = (daos_event_t **)malloc(
         nbrOfEvents * sizeof(daos_event_t *));
-=======
->>>>>>> f70ff8e5
 	eq->nbrOfEvents = nbrOfEvents;
 	eq->eqhdl = eqhdl;
 	for (i = 0; i < nbrOfEvents; i++) {
@@ -231,10 +201,7 @@
 				free(eq->events[i]);
 			}
 		}
-<<<<<<< HEAD
 		free(eq->polled_events);
-=======
->>>>>>> f70ff8e5
 		free(eq->events);
 		free(eq);
 	}
@@ -250,16 +217,8 @@
 	char *buffer = (char *)memAddress;
 	uint16_t idx;
 	int i;
-<<<<<<< HEAD
-
 	int rc = daos_eq_poll(eq->eqhdl, 1, timeoutMs * 1000, nbrOfEvents,
 				eq->polled_events);
-=======
-	struct daos_event **eps = (struct daos_event **)malloc(
-			sizeof(struct daos_event *) * nbrOfEvents);
-	int rc = daos_eq_poll(eq->eqhdl, 1, timeoutMs * 1000, nbrOfEvents,
-				eps);
->>>>>>> f70ff8e5
 
 	if (rc < 0) {
 		char *tmp = "Failed to poll completed events, max events: %d";
@@ -267,32 +226,16 @@
 
 		sprintf(msg, tmp, nbrOfEvents);
 		throw_exception_base(env, msg, rc, 1, 0);
-<<<<<<< HEAD
 		return;
-=======
-		goto fail;
->>>>>>> f70ff8e5
 	}
 	idx = rc;
 	memcpy(buffer, &idx, 2);
 	buffer += 2;
 	for (i = 0; i < rc; i++) {
-<<<<<<< HEAD
 		idx = eq->polled_events[i]->ev_debug;
-=======
-		idx = eps[i]->ev_debug;
->>>>>>> f70ff8e5
 		memcpy(buffer, &idx, 2);
 		buffer += 2;
 	}
-	return;
-<<<<<<< HEAD
-=======
-fail:
-	if (eps) {
-		free(eps);
-	}
->>>>>>> f70ff8e5
 }
 
 JNIEXPORT void JNICALL
@@ -304,15 +247,8 @@
 	int rc;
 	int count = 0;
 	daos_event_t *ev;
-<<<<<<< HEAD
 
 	while (daos_eq_poll(eq->eqhdl, 1, 1000, eq->nbrOfEvents, eq->polled_events)) {
-=======
-	struct daos_event **eps = (struct daos_event **)malloc(
-		sizeof(struct daos_event *) * eq->nbrOfEvents);
-
-	while (daos_eq_poll(eq->eqhdl, 1, 1000, eq->nbrOfEvents, eps)) {
->>>>>>> f70ff8e5
 		count++;
 		if (count > 4) {
 			break;
@@ -332,11 +268,7 @@
 
 				sprintf(msg, tmp, i);
 				throw_exception_base(env, msg, rc, 1, 0);
-<<<<<<< HEAD
 				return;
-=======
-				goto fin;
->>>>>>> f70ff8e5
 			}
 		}
 	}
@@ -346,11 +278,7 @@
 			char *tmp = "Failed to destroy EQ.";
 
 			throw_exception_const_msg_object(env, tmp, rc);
-<<<<<<< HEAD
 			return;
-=======
-			goto fin;
->>>>>>> f70ff8e5
 		}
 	}
 	if (eq->events) {
@@ -362,22 +290,12 @@
 		}
 		free(eq->events);
 	}
-<<<<<<< HEAD
 	if (eq->polled_events) {
 	    free(eq->polled_events);
 	}
 	if (eq) {
 		free(eq);
 	}
-=======
-	if (eq) {
-		free(eq);
-	}
-fin:
-	if (eps) {
-		free(eps);
-	}
->>>>>>> f70ff8e5
 }
 
 /**
