package io.daos;

public class DaosTestBase {
<<<<<<< HEAD
  public static final String DEFAULT_POOL_ID = "f6b87ce6-6ce5-478f-8631-58bdcf49b3c1";
  public static final String DEFAULT_CONT_ID = "4aa9b4d7-88d5-4e21-9942-2d1d263ff370";
=======
  public static final String DEFAULT_POOL_ID = "9ac718c7-9a4c-46d2-99c3-cd4095a7ba86";
  public static final String DEFAULT_CONT_ID = "7f2e9207-5957-41a0-bf68-8d13cda28fa7";
>>>>>>> f70ff8e5

  public static final String DEFAULT_OBJECT_CONT_ID = "0ab1f374-25b8-4154-9e23-efeb94829c25";

  public static String getPoolId() {
    return System.getProperty("pool_id", DaosTestBase.DEFAULT_POOL_ID);
  }

  public static String getContId() {
    return System.getProperty("cont_id", DaosTestBase.DEFAULT_CONT_ID);
  }

  public static String getObjectContId() {
    return System.getProperty("object_cont_id", DaosTestBase.DEFAULT_OBJECT_CONT_ID);
  }
}<|MERGE_RESOLUTION|>--- conflicted
+++ resolved
@@ -1,15 +1,10 @@
 package io.daos;
 
 public class DaosTestBase {
-<<<<<<< HEAD
-  public static final String DEFAULT_POOL_ID = "f6b87ce6-6ce5-478f-8631-58bdcf49b3c1";
-  public static final String DEFAULT_CONT_ID = "4aa9b4d7-88d5-4e21-9942-2d1d263ff370";
-=======
-  public static final String DEFAULT_POOL_ID = "9ac718c7-9a4c-46d2-99c3-cd4095a7ba86";
-  public static final String DEFAULT_CONT_ID = "7f2e9207-5957-41a0-bf68-8d13cda28fa7";
->>>>>>> f70ff8e5
+  public static final String DEFAULT_POOL_ID = "b7979ca9-3e1f-485b-86a1-08830a872d51";
+  public static final String DEFAULT_CONT_ID = "770cf65f-0e73-4d5a-bf7b-bf1c65c6d817";
 
-  public static final String DEFAULT_OBJECT_CONT_ID = "0ab1f374-25b8-4154-9e23-efeb94829c25";
+  public static final String DEFAULT_OBJECT_CONT_ID = "5c32dc71-b2a8-49b6-a339-0750e9bf0bb4";
 
   public static String getPoolId() {
     return System.getProperty("pool_id", DaosTestBase.DEFAULT_POOL_ID);
