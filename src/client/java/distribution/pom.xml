--- conflicted
+++ resolved
@@ -7,11 +7,7 @@
   <parent>
     <groupId>io.daos</groupId>
     <artifactId>daos-java-root</artifactId>
-<<<<<<< HEAD
     <version>1.2.1-SNAPSHOT</version>
-=======
-    <version>1.2.0-SNAPSHOT</version>
->>>>>>> 5f3de7f1
   </parent>
 
   <groupId>io.daos</groupId>
