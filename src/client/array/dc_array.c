--- conflicted
+++ resolved
@@ -1085,23 +1085,6 @@
 static int
 set_short_read_cb(tse_task_t *task, void *data)
 {
-<<<<<<< HEAD
-	daos_array_io_t		*args = daos_task_get_args(task);
-	struct io_params	*io_list = *((struct io_params **)data);
-	struct io_params	*current;
-	daos_size_t		num_records = 0;
-	int			rc = task->dt_result;
-
-	if (rc != 0) {
-		D_ERROR("Array Read Failed (%d)\n", rc);
-		return rc;
-	}
-
-	current = io_list;
-	while (current) {
-		daos_size_t	len = 0;
-		int		i;
-=======
 	struct io_params	*io_list = *((struct io_params **)data);
 	struct io_params	*current;
 	uint64_t		dkey_val;
@@ -1109,35 +1092,45 @@
 	bool			break_on_lower = false;
 	int			rc = task->dt_result;
 
+	if (rc != 0) {
+		D_ERROR("Array Read Failed (%d)\n", rc);
+		return rc;
+	}
+
 	/*
 	 * List is already sorted in decreasing dkey order, so we just have to
-	 * look at the highest dkey with valid data. We could have more than one
-	 * entry in the list with the same dkey.
+	 * look at the highest dkey with valid data.
 	 */
 	dkey_val = io_list->dkey_val;
 	current = io_list;
 	while (current) {
-		daos_size_t	len = 0;
+		daos_size_t len, recs;
 
 		/*
 		 * if we moved to a lower dkey and the higher one is not empty
 		 * or all short-fetched, we can break here.
 		 */
-		if (dkey_val > current->dkey_val && break_on_lower)
+		if (break_on_lower && dkey_val > current->dkey_val)
 			break;
->>>>>>> 147504c9
 
 		/** if the sgl is empty then skip this entry */
 		if (current->sgl.sg_nr == 0)
 			goto next;
 
-<<<<<<< HEAD
+		dkey_val = current->dkey_val;
+
+		/*
+		 * if no DAOS "short-fetch" detected, continue. Can't break here
+		 * because we could have the same dkey in the next entry that we
+		 * need to check.
+		 */
 		i = current->sgl.sg_nr_out - 1;
-		/** if no DAOS "short-fetch" detected, continue */
 		if (current->sgl.sg_nr == current->sgl.sg_nr_out &&
 		    current->sgl.sg_iovs[i].iov_buf_len ==
-		    current->sgl.sg_iovs[i].iov_len)
+		    current->sgl.sg_iovs[i].iov_len) {
+			break_on_lower = true;
 			goto next;
+		}
 
 		/** How many bytes are short fetched. */
 		if (current->sgl.sg_nr == current->sgl.sg_nr_out ||
@@ -1145,36 +1138,14 @@
 			len = current->sgl.sg_iovs[i].iov_buf_len -
 				current->sgl.sg_iovs[i].iov_len;
 		}
-		for (i = current->sgl.sg_nr_out; i < current->sgl.sg_nr; i++)
+		for (i = current->sgl.sg_nr_out; i < current->sgl.sg_nr; i++) {
+			D_ASSERT(current->sgl.sg_iovs[i].iov_len == 0);
 			len += current->sgl.sg_iovs[i].iov_buf_len;
+		}
 
 		D_ASSERT(len);
+		recs = len / current->cell_size;
 		/** calculate number of records short-fetched */
-		num_records += len / current->cell_size;
-next:
-		current = current->next;
-	}
-
-	args->iod->arr_nr_short_read = num_records;
-
-=======
-		dkey_val = current->dkey_val;
-
-		/** if no DAOS "short-fetch" detected, continue */
-		if (current->sgl.sg_nr == current->sgl.sg_nr_out &&
-		    current->sgl.sg_iovs[current->sgl.sg_nr].iov_buf_len ==
-		    current->sgl.sg_iovs[current->sgl.sg_nr].iov_len) {
-			break_on_lower = true;
-			goto next;
-		}
-
-		/** How many bytes are short fetched */
-		for (i = current->sgl.sg_nr_out-1; i < current->sgl.sg_nr; i++)
-			len += current->sgl.sg_iovs[i].iov_buf_len -
-				current->sgl.sg_iovs[i].iov_len;
-
-		/** calculate number of records short-fetched */
-		recs = len / current->iod.iod_size;
 		num_records += recs;
 
 		/** if the entire read from this dkey is not short fetched, we
@@ -1184,26 +1155,19 @@
 
 		printf ("DKEY "DF_U64": shortfetched %zu bytes, %zu records\n",
 			current->dkey_val, len, num_records);
-	next:
+next:
 		current = current->next;
 	}
 
->>>>>>> 147504c9
+	args->iod->arr_nr_short_read = num_records;
 	return rc;
 }
 
 static int
-<<<<<<< HEAD
 dc_array_io(daos_handle_t array_oh, daos_handle_t th,
 	    daos_array_iod_t *rg_iod, d_sg_list_t *user_sgl,
 	    daos_opc_t op_type, tse_task_t *task)
-=======
-dc_array_io(daos_opc_t op_type, tse_task_t *task)
->>>>>>> 147504c9
-{
-	daos_array_io_t *args = daos_task_get_args(task);
-	daos_array_iod_t *rg_iod = args->iod;
-	d_sg_list_t	*user_sgl = args->sgl;
+{
 	struct dc_array *array = NULL;
 	daos_handle_t	oh;
 	daos_off_t	cur_off; /* offset into user buf to track current pos */
@@ -1224,7 +1188,7 @@
 		D_GOTO(err_task, rc = -DER_INVAL);
 	}
 
-	array = array_hdl2ptr(args->oh);
+	array = array_hdl2ptr(array_oh);
 	if (array == NULL)
 		D_GOTO(err_task, rc = -DER_NO_HDL);
 
@@ -1302,8 +1266,6 @@
 		 */
 		if (num_ios == 0) {
 			head = params;
-<<<<<<< HEAD
-			current = head;
 
 			tse_task_register_comp_cb(task, free_io_params_cb,
 						  &head, sizeof(head));
@@ -1311,9 +1273,6 @@
 				tse_task_register_comp_cb(task,
 							  set_short_read_cb,
 							  &head, sizeof(head));
-=======
-			//current = head;
->>>>>>> 147504c9
 		} else {
 			struct io_params *prev, *current;
 
@@ -1337,9 +1296,6 @@
 				prev = current;
 				current = current->next;
 			}
-			//D_ASSERT(current);
-			//current->next = params;
-			//current = params;
 		}
 
 		iod = &params->iod;
@@ -1497,7 +1453,7 @@
 			}
 			io_arg = daos_task_get_args(io_task);
 			io_arg->oh	= oh;
-			io_arg->th	= args->th;
+			io_arg->th	= th;
 			io_arg->dkey	= dkey;
 			io_arg->nr	= 1;
 			io_arg->iods	= iod;
@@ -1517,7 +1473,7 @@
 			}
 			io_arg = daos_task_get_args(io_task);
 			io_arg->oh	= oh;
-			io_arg->th	= args->th;
+			io_arg->th	= th;
 			io_arg->dkey	= dkey;
 			io_arg->nr	= 1;
 			io_arg->iods	= iod;
@@ -1530,16 +1486,8 @@
 		tse_task_list_add(io_task, &io_task_list);
 	} /* end while */
 
-	if (op_type == DAOS_OPC_ARRAY_READ)
-		tse_task_register_comp_cb(task, set_short_read_cb,
-					  &head, sizeof(head));
-	tse_task_register_comp_cb(task, free_io_params_cb,
-				  &head, sizeof(head));
 	tse_task_list_sched(&io_task_list, false);
 	array_decref(array);
-	if (op_type == DAOS_OPC_ARRAY_READ)
-		tse_task_register_comp_cb(task, set_fetch_size_cb,
-					  &head, sizeof(head));
 	tse_sched_progress(tse_task2sched(task));
 	return 0;
 
