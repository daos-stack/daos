--- conflicted
+++ resolved
@@ -42,14 +42,8 @@
     configure_lustre(denv)
 
     libraries = ['daos_common', 'daos', 'uuid', 'gurt']
-
-<<<<<<< HEAD
     dfs_src = ['common.c', 'cont.c', 'dcache.c', 'dir.c', 'file.c', 'io.c', 'lookup.c', 'mnt.c',
-               'obj.c', 'pipeline.c', 'readdir.c', 'rename.c', 'xattr.c', 'dfs_sys.c']
-=======
-    dfs_src = ['common.c', 'cont.c', 'dir.c', 'file.c', 'io.c', 'lookup.c', 'mnt.c', 'obj.c',
-               'pipeline.c', 'readdir.c', 'rename.c', 'xattr.c', 'dfs_sys.c', 'metrics.c']
->>>>>>> 14bddd22
+               'obj.c', 'pipeline.c', 'readdir.c', 'rename.c', 'xattr.c', 'dfs_sys.c', 'metrics.c']
     dfs = denv.d_library('dfs', dfs_src, LIBS=libraries)
     denv.Install('$PREFIX/lib64/', dfs)
 
