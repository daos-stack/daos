--- conflicted
+++ resolved
@@ -1579,17 +1579,7 @@
 	if (rc)
 		return rc;
 
-<<<<<<< HEAD
-	rc = check_access(dfs, geteuid(), getegid(), parent->mode, W_OK | X_OK);
-	if (rc)
-		return rc;
-
 	strncpy(new_dir.name, name, len + 1);
-=======
-	D_ASSERT(parent != NULL);
-	strncpy(new_dir.name, name, DFS_MAX_PATH);
-	new_dir.name[DFS_MAX_PATH] = '\0';
->>>>>>> 6e021adf
 
 	rc = create_dir(dfs, parent->oh, cid, &new_dir);
 	if (rc)
@@ -1702,13 +1692,6 @@
 	rc = check_name(name, &len);
 	if (rc)
 		return rc;
-<<<<<<< HEAD
-
-	rc = check_access(dfs, geteuid(), getegid(), parent->mode, W_OK | X_OK);
-	if (rc)
-		return rc;
-=======
->>>>>>> 6e021adf
 
 	if (dfs->use_dtx) {
 		rc = daos_tx_open(dfs->coh, &th, 0, NULL);
@@ -1804,12 +1787,7 @@
 	bool			exists;
 	int			daos_mode;
 	struct dfs_entry	entry = {0};
-<<<<<<< HEAD
-	uid_t			uid = geteuid();
-	gid_t			gid = getegid();
 	size_t			len;
-=======
->>>>>>> 6e021adf
 	int			rc;
 
 	if (dfs == NULL || !dfs->mounted)
@@ -1864,15 +1842,8 @@
 	     token = strtok_r(NULL, "/", &sptr)) {
 dfs_lookup_loop:
 
-<<<<<<< HEAD
 		len = strlen(token);
 
-		rc = check_access(dfs, uid, gid, parent.mode, X_OK);
-		if (rc)
-			return rc;
-
-=======
->>>>>>> 6e021adf
 		entry.chunk_size = 0;
 		rc = fetch_entry(parent.oh, DAOS_TX_NONE, token, len, true,
 				 &exists, &entry);
@@ -2195,12 +2166,6 @@
 	if (rc)
 		return rc;
 
-<<<<<<< HEAD
-	rc = check_access(dfs, geteuid(), getegid(), parent->mode, X_OK);
-	if (rc)
-		return rc;
-=======
->>>>>>> 6e021adf
 	daos_mode = get_daos_obj_mode(flags);
 	if (daos_mode == -1)
 		return EINVAL;
@@ -3045,26 +3010,17 @@
 
 	rc = dfs_lookup(dfs, entry.value, O_RDONLY, &sym, NULL, NULL);
 	if (rc) {
-<<<<<<< HEAD
 		D_DEBUG(DB_TRACE, "Failed to lookup symlink %s\n",
 			entry.value);
 		D_GOTO(out, rc);
-=======
-		D_DEBUG(DB_TRACE, "Failed to lookup symlink %s\n", entry.value);
-		D_FREE(entry.value);
-		return rc;
->>>>>>> 6e021adf
 	}
 
 	if (mask != F_OK)
 		rc = check_access(dfs, getuid(), getgid(), sym->mode, mask);
 
 	dfs_release(sym);
-<<<<<<< HEAD
 
 out:
-=======
->>>>>>> 6e021adf
 	D_FREE(entry.value);
 	return rc;
 }
@@ -3136,12 +3092,8 @@
 
 		rc = dfs_lookup(dfs, entry.value, O_RDWR, &sym, NULL, NULL);
 		if (rc) {
-<<<<<<< HEAD
 			D_ERROR("Failed to lookup symlink %s\n", entry.value);
-=======
-			D_ERROR("Failed to lookup Symlink %s\n", entry.value);
 			D_FREE(entry.value);
->>>>>>> 6e021adf
 			return rc;
 		}
 
@@ -3719,18 +3671,6 @@
 	rc = check_name(name2, &len2);
 	if (rc)
 		return rc;
-<<<<<<< HEAD
-
-	rc = check_access(dfs, geteuid(), getegid(), parent1->mode,
-			  W_OK | X_OK);
-	if (rc)
-		return rc;
-	rc = check_access(dfs, geteuid(), getegid(), parent2->mode,
-			  W_OK | X_OK);
-	if (rc)
-		return rc;
-=======
->>>>>>> 6e021adf
 
 	if (dfs->use_dtx) {
 		rc = daos_tx_open(dfs->coh, &th, 0, NULL);
