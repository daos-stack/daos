--- conflicted
+++ resolved
@@ -3287,15 +3287,9 @@
 	}
 
 	if (rc)
-<<<<<<< HEAD
-		D_ERROR("daos_obj_close() failed, "DF_RC"\n", DP_RC(rc));
+		D_ERROR("Failed to close DFS object, "DF_RC"\n", DP_RC(rc));
 	else
 		D_FREE(obj);
-=======
-		D_ERROR("Failed to close DFS object, "DF_RC"\n", DP_RC(rc));
-
-	D_FREE(obj);
->>>>>>> c3b2e157
 	return daos_der2errno(rc);
 }
 
