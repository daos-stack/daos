/**
 * (C) Copyright 2018-2023 Intel Corporation.
 *
 * SPDX-License-Identifier: BSD-2-Clause-Patent
 */

#define D_LOGFAC	DD_FAC(dfs)

#include <fcntl.h>
#include <math.h>
#include <sys/stat.h>
#include <sys/xattr.h>
#include <linux/xattr.h>
#include <daos/checksum.h>
#include <daos/common.h>
#include <daos/event.h>
#include <daos/pool.h>
#include <daos/container.h>
#include <daos/cont_props.h>
#include <daos/array.h>
#include <daos/object.h>
#include <daos/placement.h>

#include "daos.h"
#include "daos_fs.h"

#include "dfs_internal.h"

/** D-key name of SB metadata */
#define SB_DKEY		"DFS_SB_METADATA"

#define SB_AKEYS	9
/** A-key name of SB magic */
#define MAGIC_NAME	"DFS_MAGIC"
/** A-key name of SB version */
#define SB_VER_NAME	"DFS_SB_VERSION"
/** A-key name of DFS Layout Version */
#define LAYOUT_VER_NAME	"DFS_LAYOUT_VERSION"
/** A-key name of Default chunk size */
#define CS_NAME		"DFS_CHUNK_SIZE"
/** A-key name of Default Object Class for objects */
#define OC_NAME		"DFS_OBJ_CLASS"
/** A-key name of Default Object Class for directories */
#define DIR_OC_NAME	"DFS_DIR_OBJ_CLASS"
/** A-key name of Default Object Class for files */
#define FILE_OC_NAME	"DFS_FILE_OBJ_CLASS"
/** Consistency mode of the DFS container */
#define CONT_MODE_NAME	"DFS_MODE"
/** A-key name of the object class hints */
#define CONT_HINT_NAME	"DFS_HINTS"

#define MAGIC_IDX	0
#define SB_VER_IDX	1
#define LAYOUT_VER_IDX	2
#define CS_IDX		3
#define OC_IDX		4
#define DIR_OC_IDX	5
#define FILE_OC_IDX	6
#define CONT_MODE_IDX	7
#define CONT_HINT_IDX	8

/** Magic Value */
#define DFS_SB_MAGIC		0xda05df50da05df50
/** DFS SB version value */
#define DFS_SB_VERSION		2
/** DFS Layout Version Value */
#define DFS_LAYOUT_VERSION	3
/** Magic value for serializing / deserializing a DFS handle */
#define DFS_GLOB_MAGIC		0xda05df50
/** Magic value for serializing / deserializing a DFS object handle */
#define DFS_OBJ_GLOB_MAGIC	0xdf500b90

/** Number of A-keys for attributes in any object entry */
#define INODE_AKEYS	12
#define INODE_AKEY_NAME	"DFS_INODE"
#define SLINK_AKEY_NAME	"DFS_SLINK"
#define MODE_IDX	0
#define OID_IDX		(sizeof(mode_t))
#define MTIME_IDX	(OID_IDX + sizeof(daos_obj_id_t))
#define CTIME_IDX	(MTIME_IDX + sizeof(uint64_t))
#define CSIZE_IDX	(CTIME_IDX + sizeof(uint64_t))
#define OCLASS_IDX	(CSIZE_IDX + sizeof(daos_size_t))
#define MTIME_NSEC_IDX	(OCLASS_IDX + sizeof(daos_oclass_id_t))
#define CTIME_NSEC_IDX	(MTIME_NSEC_IDX + sizeof(uint64_t))
#define UID_IDX		(CTIME_NSEC_IDX + sizeof(uint64_t))
#define GID_IDX		(UID_IDX + sizeof(uid_t))
#define SIZE_IDX	(GID_IDX + sizeof(gid_t))
#define HLC_IDX		(SIZE_IDX + sizeof(daos_size_t))
#define END_IDX		(HLC_IDX + sizeof(uint64_t))

/*
 * END IDX for layout V2 (2.0) is at the current offset where we store the mtime nsec, but also need
 * to account for the atime which is not stored anymore, but was stored (as a time_t) in layout V2.
 */
#define END_L2_IDX	(MTIME_NSEC_IDX + sizeof(time_t))

/** Parameters for dkey enumeration */
#define ENUM_DESC_NR	10
#define ENUM_DESC_BUF	(ENUM_DESC_NR * DFS_MAX_NAME)
#define ENUM_XDESC_BUF	(ENUM_DESC_NR * (DFS_MAX_XATTR_NAME + 2))

/** OIDs for Superblock and Root objects */
#define RESERVED_LO	0
#define SB_HI		0
#define ROOT_HI		1

/** DFS mode mask (3rd bit) */
#define MODE_MASK	(1 << 2)

/** Max recursion depth for symlinks */
#define DFS_MAX_RECURSION 40

typedef uint64_t dfs_magic_t;
typedef uint16_t dfs_sb_ver_t;
typedef uint16_t dfs_layout_ver_t;

/** object struct that is instantiated for a DFS open object */
struct dfs_obj {
	/** DAOS object ID */
	daos_obj_id_t		oid;
	/** DAOS object open handle */
	daos_handle_t		oh;
	/** mode_t containing permissions & type */
	mode_t			mode;
	/** open access flags */
	int			flags;
	/** DAOS object ID of the parent of the object */
	daos_obj_id_t		parent_oid;
	/** entry name of the object in the parent */
	char			name[DFS_MAX_NAME + 1];
	union {
		/** Symlink value if object is a symbolic link */
		char	*value;
		struct {
			/** Default object class for all entries in dir */
			daos_oclass_id_t        oclass;
			/** Default chunk size for all entries in dir */
			daos_size_t             chunk_size;
		} d;
	};
};

enum {
	DFS_NONE = 0,
	DFS_MOUNT,
	DFS_MOUNT_ALL,
};

/** dfs struct that is instantiated for a mounted DFS namespace */
struct dfs {
	/** flag to indicate whether the dfs is mounted */
	int			mounted;
	/** flag to indicate whether dfs is mounted with balanced mode (DTX) */
	bool			use_dtx;
	/** lock for threadsafety */
	pthread_mutex_t		lock;
	/** layout version of DFS container that is mounted */
	dfs_layout_ver_t	layout_v;
	/** uid - inherited from container. */
	uid_t			uid;
	/** gid - inherited from container. */
	gid_t			gid;
	/** Access mode (RDONLY, RDWR) */
	int			amode;
	/** Open pool handle of the DFS mount */
	daos_handle_t		poh;
	/** refcount on pool handle that through the DFS API */
	uint32_t		poh_refcount;
	/** Open container handle of the DFS mount */
	daos_handle_t		coh;
	/** refcount on cont handle that through the DFS API */
	uint32_t		coh_refcount;
	/** Object ID reserved for this DFS (see oid_gen below) */
	daos_obj_id_t		oid;
	/** superblock object OID */
	daos_obj_id_t		super_oid;
	/** Open object handle of SB */
	daos_handle_t		super_oh;
	/** Root object info */
	dfs_obj_t		root;
	/** DFS container attributes (Default chunk size, oclass, etc.) */
	dfs_attr_t		attr;
	/** Object class hint for files */
	daos_oclass_hints_t	file_oclass_hint;
	/** Object class hint for dirs */
	daos_oclass_hints_t	dir_oclass_hint;
	/** Optional prefix to account for when resolving an absolute path */
	char			*prefix;
	daos_size_t		prefix_len;
	/** hash entry for pool open handle - valid on dfs_connect() */
	struct dfs_mnt_hdls	*pool_hdl;
	/** hash entry for cont open handle - valid on dfs_connect() */
	struct dfs_mnt_hdls	*cont_hdl;
	/** the root dir stat buf */
	struct stat		root_stbuf;
};

struct dfs_entry {
	/** mode (permissions + entry type) */
	mode_t			mode;
	/* Length of value string, not including NULL byte */
	daos_size_t		value_len;
	/** Object ID if not a symbolic link */
	daos_obj_id_t		oid;
	/* Time of last access (sec) */
	uint64_t		atime;
	/* Time of last access (nsec) */
	uint64_t		atime_nano;
	/* Time of last modification (sec) */
	uint64_t		mtime;
	/* Time of last modification (nsec) */
	uint64_t		mtime_nano;
	/* for regular file, the time of last modification of the object */
	uint64_t		obj_hlc;
	/* Time of last status change (sec) */
	uint64_t		ctime;
	/* Time of last status change (nsec) */
	uint64_t		ctime_nano;
	/** chunk size of file or default for all files in a dir */
	daos_size_t		chunk_size;
	/** oclass of file or all files in a dir */
	daos_oclass_id_t	oclass;
	/** uid - not enforced at this level. */
	uid_t			uid;
	/** gid - not enforced at this level. */
	gid_t			gid;
	/** Sym Link value */
	char			*value;
};

#if 0
static void
time2str(char *buf, time_t t) {
	struct tm tm;

	gmtime_r(&t, &tm);
	strftime(buf, 26, "%F %T", &tm);
}

static time_t
str2time(char *buf) {
	time_t t;
	struct tm tm;

	strptime(buf, "%F %T", &tm);
	t = mktime(&tm);
	return t;
}

static void
print_mode(mode_t mode)
{
	D_DEBUG(DB_TRACE, "(%o)\t", mode);
	D_DEBUG(DB_TRACE, (mode & S_IRUSR) ? "r" : "-");
	D_DEBUG(DB_TRACE, (mode & S_IWUSR) ? "w" : "-");
	D_DEBUG(DB_TRACE, (mode & S_IXUSR) ? "x" : "-");
	D_DEBUG(DB_TRACE, (mode & S_IRGRP) ? "r" : "-");
	D_DEBUG(DB_TRACE, (mode & S_IWGRP) ? "w" : "-");
	D_DEBUG(DB_TRACE, (mode & S_IXGRP) ? "x" : "-");
	D_DEBUG(DB_TRACE, (mode & S_IROTH) ? "r" : "-");
	D_DEBUG(DB_TRACE, (mode & S_IWOTH) ? "w" : "-");
	D_DEBUG(DB_TRACE, (mode & S_IXOTH) ? "x" : "-");
	D_DEBUG(DB_TRACE, "\n");
}

static void
print_stat(struct stat *stbuf)
{
	char buf[26];

	D_DEBUG(DB_TRACE, "Size = %zu\n", stbuf->st_size);
	D_DEBUG(DB_TRACE, "UID %lu\n", (unsigned long int)stbuf->st_uid);
	D_DEBUG(DB_TRACE, "GID %lu\n", (unsigned long int)stbuf->st_gid);
	print_mode(stbuf->st_mode);
	time2str(buf, stbuf->st_atim.tv_sec);
	D_DEBUG(DB_TRACE, "Access time %s\n", buf);
	time2str(buf, stbuf->st_mtim.tv_sec);
	D_DEBUG(DB_TRACE, "Modify time %s\n", buf);
	time2str(buf, stbuf->st_ctim.tv_sec);
	D_DEBUG(DB_TRACE, "Change time %s\n", buf);
}
#endif

static inline bool
tspec_gt(struct timespec l, struct timespec r)
{
	if (l.tv_sec == r.tv_sec)
		return l.tv_nsec > r.tv_nsec;
	else
		return l.tv_sec > r.tv_sec;
}

static inline int
get_daos_obj_mode(int flags)
{
	if ((flags & O_ACCMODE) == O_RDONLY)
		return DAOS_OO_RO;
	else if ((flags & O_ACCMODE) == O_RDWR ||
		 (flags & O_ACCMODE) == O_WRONLY)
		return DAOS_OO_RW;
	else
		return -1;
}

static inline void
oid_cp(daos_obj_id_t *dst, daos_obj_id_t src)
{
	dst->hi = src.hi;
	dst->lo = src.lo;
}

static inline int
check_tx(daos_handle_t th, int rc)
{
	/** if we are not using a DTX, no restart is possible */
	if (daos_handle_is_valid(th)) {
		int ret;

		if (rc == ERESTART) {
			/** restart the TX handle */
			rc = daos_tx_restart(th, NULL);
			if (rc) {
				/** restart failed, so just fail */
				D_ERROR("daos_tx_restart() failed (%d)\n", rc);
				rc = daos_der2errno(rc);
			} else {
				/** restart succeeded, so return restart code */
				return ERESTART;
			}
		}

		/** on success or non-restart errors, close the handle */
		ret = daos_tx_close(th,  NULL);
		if (ret) {
			D_ERROR("daos_tx_close() failed (%d)\n", ret);
			if (rc == 0)
				rc = daos_der2errno(ret);
		}
	}

	return rc;
}

static int
decode_one_hint(char *hint, uint32_t rf, daos_oclass_hints_t *obj_hint, enum daos_otype_t *type)
{
	char *name;
	char *val;
	char *save = NULL;

	/** get object type (file or dir) */
	name = strtok_r(hint, ":", &save);
	if (name == NULL) {
		D_ERROR("Invalid object type in hint: %s\n", hint);
		return EINVAL;
	}
	if (strcasecmp(name, "dir") == 0 || strcasecmp(name, "directory") == 0) {
		*type = DAOS_OT_MULTI_HASHED;
		/** get hint value */
		val = strtok_r(NULL, "", &save);
		if (val == NULL) {
			D_ERROR("Invalid Hint value for directory type (%s)\n", hint);
			return EINVAL;
		}
		if (strcasecmp(val, "single") == 0) {
			if (rf == 0)
				*obj_hint = DAOS_OCH_SHD_TINY;
			else
				*obj_hint = DAOS_OCH_SHD_TINY | DAOS_OCH_RDD_RP;
		} else if (strcasecmp(val, "max") == 0) {
			if (rf == 0)
				*obj_hint = DAOS_OCH_SHD_MAX;
			else
				*obj_hint = DAOS_OCH_SHD_MAX | DAOS_OCH_RDD_RP;
		} else {
			D_ERROR("Invalid directory hint: %s\n", val);
			return EINVAL;
		}
	} else if (strcasecmp(name, "file") == 0) {
		*type = DAOS_OT_ARRAY_BYTE;
		/** get hint value */
		val = strtok_r(NULL, "", &save);
		if (val == NULL) {
			D_ERROR("Invalid Hint value for file type (%s)\n", hint);
			return EINVAL;
		}
		if (strcasecmp(val, "single") == 0) {
			if (rf == 0)
				*obj_hint = DAOS_OCH_SHD_TINY;
			else
				*obj_hint = DAOS_OCH_SHD_TINY | DAOS_OCH_RDD_RP;
		} else if (strcasecmp(val, "max") == 0) {
			if (rf == 0)
				*obj_hint = DAOS_OCH_SHD_MAX;
			else
				*obj_hint = DAOS_OCH_SHD_MAX | DAOS_OCH_RDD_EC;
		} else {
			D_ERROR("Invalid file hint: %s\n", val);
			return EINVAL;
		}
	} else {
		D_ERROR("Invalid object type in hint: %s\n", name);
		return EINVAL;
	}

	return 0;
}

static int
get_oclass_hints(const char *hints, daos_oclass_hints_t *dir_hints, daos_oclass_hints_t *file_hints,
		 uint64_t rf)
{
	char	*end_token = NULL;
	char	*t;
	char	*local;
	int	rc = 0;

	D_ASSERT(hints);
	*dir_hints = *file_hints = 0;
	D_STRNDUP(local, hints, DAOS_CONT_HINT_MAX_LEN);
	if (!local)
		return ENOMEM;

	/** get a hint value pair */
	t = strtok_r(local, ",", &end_token);
	if (t == NULL) {
		D_ERROR("Invalid hint format: %s\n", hints);
		D_GOTO(out, rc = EINVAL);
	}

	while (t != NULL) {
		daos_oclass_hints_t	obj_hint = 0;
		enum daos_otype_t	type;

		rc = decode_one_hint(t, rf, &obj_hint, &type);
		if (rc)
			D_GOTO(out, rc);

		if (type == DAOS_OT_ARRAY_BYTE)
			*file_hints = obj_hint;
		else
			*dir_hints = obj_hint;
		t = strtok_r(NULL, ",", &end_token);
	}

out:
	D_FREE(local);
	return rc;
}

int
dfs_suggest_oclass(dfs_t *dfs, const char *hint, daos_oclass_id_t *cid)
{
	daos_oclass_hints_t	obj_hint = 0;
	char			*local;
	uint32_t		rf;
	enum daos_otype_t	type;
	int			rc;

	if (dfs == NULL || !dfs->mounted)
		return EINVAL;
	if (hint == NULL)
		return EINVAL;
	if (strnlen(hint, DAOS_CONT_HINT_MAX_LEN) > DAOS_CONT_HINT_MAX_LEN + 1)
		return EINVAL;

	/** get the Redundancy Factor */
	rc = dc_cont_hdl2redunfac(dfs->coh, &rf);
	if (rc) {
		D_ERROR("dc_cont_hdl2redunfac() failed "DF_RC"\n", DP_RC(rc));
		return daos_der2errno(rc);
	}

	D_STRNDUP(local, hint, DAOS_CONT_HINT_MAX_LEN);
	if (!local)
		return ENOMEM;

	rc = decode_one_hint(local, rf, &obj_hint, &type);
	if (rc)
		D_GOTO(out, rc);

	rc = daos_obj_get_oclass(dfs->coh, type, obj_hint, 0, cid);
	if (rc) {
		D_ERROR("daos_obj_get_oclass() failed "DF_RC"\n", DP_RC(rc));
		return daos_der2errno(rc);
	}
out:
	D_FREE(local);
	return rc;
}

#define MAX_OID_HI ((1UL << 32) - 1)

/*
 * OID generation for the dfs objects.
 *
 * The oid.lo uint64_t value will be allocated from the DAOS container using the
 * unique oid allocator. 1 oid at a time will be allocated for the dfs mount.
 * The oid.hi value has the high 32 bits reserved for DAOS (obj class, type,
 * etc.). The lower 32 bits will be used locally by the dfs mount point, and
 * hence discarded when the dfs is unmounted.
 */
static int
oid_gen(dfs_t *dfs, daos_oclass_id_t oclass, bool file, daos_obj_id_t *oid)
{
	enum daos_otype_t type = DAOS_OT_MULTI_HASHED;
	int rc;

	D_MUTEX_LOCK(&dfs->lock);
	/** If we ran out of local OIDs, alloc one from the container */
	if (dfs->oid.hi >= MAX_OID_HI) {
		/** Allocate an OID for the namespace */
		rc = daos_cont_alloc_oids(dfs->coh, 1, &dfs->oid.lo, NULL);
		if (rc) {
			D_ERROR("daos_cont_alloc_oids() Failed (%d)\n", rc);
			D_MUTEX_UNLOCK(&dfs->lock);
			return daos_der2errno(rc);
		}
		dfs->oid.hi = 0;
	}

	/** set oid and lo, bump the current hi value */
	oid->lo = dfs->oid.lo;
	oid->hi = dfs->oid.hi++;
	D_MUTEX_UNLOCK(&dfs->lock);

	/** if a regular file, use UINT64 typed dkeys for the array object */
	if (file)
		type = DAOS_OT_ARRAY_BYTE;

	/** generate the daos object ID (set the DAOS owned bits) */
	rc = daos_obj_generate_oid(dfs->coh, oid, type, oclass,
				   file ? dfs->file_oclass_hint : dfs->dir_oclass_hint, 0);
	if (rc) {
		if (file)
			D_ERROR("file hint = %u, oclass = %u\n", dfs->file_oclass_hint, oclass);
		else
			D_ERROR("dir hint = %u, oclass = %u\n", dfs->dir_oclass_hint, oclass);
		D_ERROR("daos_obj_generate_oid() failed "DF_RC"\n", DP_RC(rc));
		return daos_der2errno(rc);
	}

	return 0;
}

static char *
concat(const char *s1, const char *s2)
{
	char *result = NULL;

	D_ASPRINTF(result, "%s%s", s1, s2);
	if (result == NULL)
		return NULL;

	return result;
}

static int
fetch_entry(dfs_layout_ver_t ver, daos_handle_t oh, daos_handle_t th, const char *name, size_t len,
	    bool fetch_sym, bool *exists, struct dfs_entry *entry, int xnr, char *xnames[],
	    void *xvals[], daos_size_t *xsizes)
{
	d_sg_list_t	l_sgl, *sgl;
	d_iov_t		sg_iovs[INODE_AKEYS];
	daos_iod_t	l_iod, *iod;
	daos_recx_t	recx;
	daos_key_t	dkey;
	unsigned int	i;
	char		**pxnames = NULL;
	d_iov_t		*sg_iovx = NULL;
	d_sg_list_t	*sgls = NULL;
	daos_iod_t	*iods = NULL;
	int		rc;

	D_ASSERT(name);

	/** TODO - not supported yet */
	if (strcmp(name, ".") == 0)
		D_ASSERT(0);

	if (xnr) {
		D_ALLOC_ARRAY(pxnames, xnr);
		if (pxnames == NULL)
			D_GOTO(out, rc = ENOMEM);

		D_ALLOC_ARRAY(sg_iovx, xnr);
		if (sg_iovx == NULL)
			D_GOTO(out, rc = ENOMEM);

		D_ALLOC_ARRAY(sgls, xnr + 1);
		if (sgls == NULL)
			D_GOTO(out, rc = ENOMEM);

		D_ALLOC_ARRAY(iods, xnr + 1);
		if (iods == NULL)
			D_GOTO(out, rc = ENOMEM);

		for (i = 0; i < xnr; i++) {
			pxnames[i] = concat("x:", xnames[i]);
			if (pxnames[i] == NULL)
				D_GOTO(out, rc = ENOMEM);

			d_iov_set(&iods[i].iod_name, pxnames[i],
				  strlen(pxnames[i]));
			iods[i].iod_nr		= 1;
			iods[i].iod_recxs	= NULL;
			iods[i].iod_type	= DAOS_IOD_SINGLE;
			iods[i].iod_size	= xsizes[i];

			d_iov_set(&sg_iovx[i], xvals[i], xsizes[i]);
			sgls[i].sg_nr		= 1;
			sgls[i].sg_nr_out	= 0;
			sgls[i].sg_iovs		= &sg_iovx[i];
		}

		sgl = &sgls[xnr];
		iod = &iods[xnr];
	} else {
		sgl = &l_sgl;
		iod = &l_iod;
	}

	d_iov_set(&dkey, (void *)name, len);
	d_iov_set(&iod->iod_name, INODE_AKEY_NAME, sizeof(INODE_AKEY_NAME) - 1);
	iod->iod_nr	= 1;
	recx.rx_idx	= 0;
	recx.rx_nr	= END_IDX;
	iod->iod_recxs	= &recx;
	iod->iod_type	= DAOS_IOD_ARRAY;
	iod->iod_size	= 1;

	i = 0;
	d_iov_set(&sg_iovs[i++], &entry->mode, sizeof(mode_t));
	d_iov_set(&sg_iovs[i++], &entry->oid, sizeof(daos_obj_id_t));
	/** atime is stored only in 2.0 containers */
	if (ver <= 2)
		d_iov_set(&sg_iovs[i++], &entry->atime, sizeof(uint64_t));
	d_iov_set(&sg_iovs[i++], &entry->mtime, sizeof(uint64_t));
	d_iov_set(&sg_iovs[i++], &entry->ctime, sizeof(uint64_t));
	d_iov_set(&sg_iovs[i++], &entry->chunk_size, sizeof(daos_size_t));
	d_iov_set(&sg_iovs[i++], &entry->oclass, sizeof(daos_oclass_id_t));

	if (ver <= 2) {
		recx.rx_nr = END_L2_IDX;
	} else {
		d_iov_set(&sg_iovs[i++], &entry->mtime_nano, sizeof(uint64_t));
		d_iov_set(&sg_iovs[i++], &entry->ctime_nano, sizeof(uint64_t));
		d_iov_set(&sg_iovs[i++], &entry->uid, sizeof(uid_t));
		d_iov_set(&sg_iovs[i++], &entry->gid, sizeof(gid_t));
		d_iov_set(&sg_iovs[i++], &entry->value_len, sizeof(daos_size_t));
		d_iov_set(&sg_iovs[i++], &entry->obj_hlc, sizeof(uint64_t));
	}

	sgl->sg_nr	= i;
	sgl->sg_nr_out	= 0;
	sgl->sg_iovs	= sg_iovs;

	rc = daos_obj_fetch(oh, th, DAOS_COND_DKEY_FETCH, &dkey, xnr + 1, iods ? iods : iod,
			    sgls ? sgls : sgl, NULL, NULL);
	if (rc == -DER_NONEXIST) {
		*exists = false;
		D_GOTO(out, rc = 0);
	} else if (rc) {
		D_ERROR("Failed to fetch entry %s "DF_RC"\n", name, DP_RC(rc));
		D_GOTO(out, rc = daos_der2errno(rc));
	}

	for (i = 0; i < xnr; i++)
		xsizes[i] = iods[i].iod_size;

	if (fetch_sym && S_ISLNK(entry->mode)) {
		char		*value;
		daos_size_t	val_len;

		if (ver > 2) {
			/** symlink is empty */
			if (entry->value_len == 0)
				D_GOTO(out, rc = EIO);
			val_len = entry->value_len;
			D_ALLOC(value, val_len + 1);
		} else {
			val_len = DFS_MAX_PATH;
			D_ALLOC(value, DFS_MAX_PATH);
		}
		if (value == NULL)
			D_GOTO(out, rc = ENOMEM);

		/*
		 * If we are reading from a layout ver 2 or older container, symlink value starts at
		 * the current END_L2_IDX; otherwise symlink is in a separate akey.
		 */
		if (ver <= 2) {
			recx.rx_idx = END_L2_IDX;
			recx.rx_nr = val_len;
		} else {
			d_iov_set(&iod->iod_name, SLINK_AKEY_NAME, sizeof(SLINK_AKEY_NAME) - 1);
			iod->iod_nr	= 1;
			iod->iod_recxs	= NULL;
			iod->iod_type	= DAOS_IOD_SINGLE;
			iod->iod_size	= DAOS_REC_ANY;
		}

		d_iov_set(&sg_iovs[0], value, val_len);
		sgl->sg_nr	= 1;
		sgl->sg_nr_out	= 0;
		sgl->sg_iovs	= sg_iovs;

		rc = daos_obj_fetch(oh, th, DAOS_COND_DKEY_FETCH, &dkey, 1, iod, sgl, NULL, NULL);
		if (rc) {
			D_FREE(value);
			if (rc == -DER_NONEXIST) {
				*exists = false;
				D_GOTO(out, rc = 0);
			}
			D_ERROR("Failed to fetch entry %s "DF_RC"\n", name, DP_RC(rc));
			D_GOTO(out, rc = daos_der2errno(rc));
		}

		if (ver > 2) {
			/** make sure that the akey value size matches what is in the inode */
			if (iod->iod_size != val_len) {
				D_ERROR("Symlink value length inconsistent with inode data\n");
				D_GOTO(out, rc = EIO);
			}
			value[val_len] = 0;
		} else {
			/*
			 * update the length in the entry struct since it's not known at this point
			 * in the older layout version.
			 */
			entry->value_len = sg_iovs[0].iov_len;
		}

		if (entry->value_len != 0) {
			entry->value = value;
		} else {
			D_ERROR("Failed to load value for symlink\n");
			D_FREE(value);
			D_GOTO(out, rc = EIO);
		}
	}

	if (sgl->sg_nr_out == 0)
		*exists = false;
	else
		*exists = true;
out:
	if (xnr) {
		if (pxnames) {
			for (i = 0; i < xnr; i++)
				D_FREE(pxnames[i]);
			D_FREE(pxnames);
		}
		D_FREE(sg_iovx);
		D_FREE(sgls);
		D_FREE(iods);
	}
	return rc;
}

static int
remove_entry(dfs_t *dfs, daos_handle_t th, daos_handle_t parent_oh,
	     const char *name, size_t len, struct dfs_entry entry)
{
	daos_key_t	dkey;
	daos_handle_t	oh;
	int		rc;

	if (S_ISLNK(entry.mode))
		goto punch_entry;

	rc = daos_obj_open(dfs->coh, entry.oid, DAOS_OO_RW, &oh, NULL);
	if (rc)
		return daos_der2errno(rc);

	rc = daos_obj_punch(oh, th, 0, NULL);
	if (rc) {
		daos_obj_close(oh, NULL);
		return daos_der2errno(rc);
	}

	rc = daos_obj_close(oh, NULL);
	if (rc)
		return daos_der2errno(rc);

punch_entry:
	d_iov_set(&dkey, (void *)name, len);
	/** we only need a conditional dkey punch if we are not using a DTX */
	rc = daos_obj_punch_dkeys(parent_oh, th, dfs->use_dtx ? 0 : DAOS_COND_PUNCH, 1, &dkey,
				  NULL);
	return daos_der2errno(rc);
}

static int
insert_entry(dfs_layout_ver_t ver, daos_handle_t oh, daos_handle_t th, const char *name, size_t len,
	     uint64_t flags, struct dfs_entry *entry)
{
	d_sg_list_t	sgls[2];
	d_iov_t		sg_iovs[INODE_AKEYS];
	d_iov_t		sym_iov;
	daos_iod_t	iods[2];
	daos_recx_t	recx;
	daos_key_t	dkey;
	unsigned int	i;
	unsigned int	nr_iods;
	int		rc;

	d_iov_set(&dkey, (void *)name, len);
	d_iov_set(&iods[0].iod_name, INODE_AKEY_NAME, sizeof(INODE_AKEY_NAME) - 1);
	iods[0].iod_nr		= 1;
	recx.rx_idx		= 0;
	recx.rx_nr		= END_IDX;
	iods[0].iod_recxs	= &recx;
	iods[0].iod_type	= DAOS_IOD_ARRAY;
	iods[0].iod_size	= 1;

	i = 0;
	d_iov_set(&sg_iovs[i++], &entry->mode, sizeof(mode_t));
	d_iov_set(&sg_iovs[i++], &entry->oid, sizeof(daos_obj_id_t));
	/** atime is stored only in 2.0 containers */
	if (ver <= 2)
		d_iov_set(&sg_iovs[i++], &entry->atime, sizeof(uint64_t));
	d_iov_set(&sg_iovs[i++], &entry->mtime, sizeof(uint64_t));
	d_iov_set(&sg_iovs[i++], &entry->ctime, sizeof(uint64_t));
	d_iov_set(&sg_iovs[i++], &entry->chunk_size, sizeof(daos_size_t));
	d_iov_set(&sg_iovs[i++], &entry->oclass, sizeof(daos_oclass_id_t));

	nr_iods = 1;
	/*
	 * if we are writing to a layout ver 2 or older container, don't add the uid, gid, internal
	 * mtime, nsec granularity for times, and put symlink value in the same akey.
	 */
	if (ver <= 2) {
		recx.rx_nr = END_L2_IDX;

		/** Add symlink value to the array */
		if (S_ISLNK(entry->mode)) {
			d_iov_set(&sg_iovs[i++], entry->value, entry->value_len);
			recx.rx_nr += entry->value_len;
		}
	} else {
		d_iov_set(&sg_iovs[i++], &entry->mtime_nano, sizeof(uint64_t));
		d_iov_set(&sg_iovs[i++], &entry->ctime_nano, sizeof(uint64_t));
		d_iov_set(&sg_iovs[i++], &entry->uid, sizeof(uid_t));
		d_iov_set(&sg_iovs[i++], &entry->gid, sizeof(gid_t));
		/** Add file size / symlink length. for now, file size cached in the entry is 0. */
		d_iov_set(&sg_iovs[i++], &entry->value_len, sizeof(daos_size_t));
		d_iov_set(&sg_iovs[i++], &entry->obj_hlc, sizeof(uint64_t));

		/** add the symlink as a separate akey */
		if (S_ISLNK(entry->mode)) {
			nr_iods = 2;
			d_iov_set(&iods[1].iod_name, SLINK_AKEY_NAME, sizeof(SLINK_AKEY_NAME) - 1);
			iods[1].iod_nr		= 1;
			iods[1].iod_recxs	= NULL;
			iods[1].iod_type	= DAOS_IOD_SINGLE;
			iods[1].iod_size	= entry->value_len;

			d_iov_set(&sym_iov, entry->value, entry->value_len);
			sgls[1].sg_nr = 1;
			sgls[1].sg_nr_out = 0;
			sgls[1].sg_iovs = &sym_iov;
		}
	}

	sgls[0].sg_nr		= i;
	sgls[0].sg_nr_out	= 0;
	sgls[0].sg_iovs		= sg_iovs;

	rc = daos_obj_update(oh, th, flags, &dkey, nr_iods, iods, sgls, NULL);
	if (rc) {
		/** don't log error if conditional failed */
		if (rc != -DER_EXIST && rc != -DER_NO_PERM)
			D_ERROR("Failed to insert entry '%s', "DF_RC"\n", name, DP_RC(rc));
		return daos_der2errno(rc);
	}
	return 0;
}

static int
get_num_entries(daos_handle_t oh, daos_handle_t th, uint32_t *nr,
		bool check_empty)
{
	daos_key_desc_t	kds[ENUM_DESC_NR];
	daos_anchor_t	anchor = {0};
	uint32_t	key_nr = 0;
	d_sg_list_t	sgl;
	d_iov_t		iov;
	char		enum_buf[ENUM_DESC_BUF] = {0};

	sgl.sg_nr = 1;
	sgl.sg_nr_out = 0;
	d_iov_set(&iov, enum_buf, ENUM_DESC_BUF);
	sgl.sg_iovs = &iov;

	/** TODO - Enum of links is expensive. Need to make this faster */
	while (!daos_anchor_is_eof(&anchor)) {
		uint32_t	number = ENUM_DESC_NR;
		int		rc;

		rc = daos_obj_list_dkey(oh, th, &number, kds, &sgl, &anchor,
					NULL);
		if (rc)
			return daos_der2errno(rc);

		if (number == 0)
			continue;

		key_nr += number;

		/** if we just want to check if entries exist, break now */
		if (check_empty)
			break;
	}

	*nr = key_nr;
	return 0;
}

static int
update_stbuf_times(struct dfs_entry entry, daos_epoch_t max_epoch, struct stat *stbuf,
		   uint64_t *obj_hlc)
{
	struct timespec obj_mtime, entry_mtime;
	int		rc;

	/** the file/dir have not been touched, so the entry times are accurate */
	if (max_epoch == 0) {
		stbuf->st_ctim.tv_sec = entry.ctime;
		stbuf->st_ctim.tv_nsec = entry.ctime_nano;
		stbuf->st_mtim.tv_sec = entry.mtime;
		stbuf->st_mtim.tv_nsec = entry.mtime_nano;
		return 0;
	}

	rc = d_hlc2timespec(max_epoch, &obj_mtime);
	if (rc) {
		D_ERROR("d_hlc2timespec() failed "DF_RC"\n", DP_RC(rc));
		return daos_der2errno(rc);
	}

	if (obj_hlc)
		*obj_hlc = max_epoch;

	rc = d_hlc2timespec(entry.obj_hlc, &entry_mtime);
	if (rc) {
		D_ERROR("d_hlc2timespec() failed "DF_RC"\n", DP_RC(rc));
		return daos_der2errno(rc);
	}

	/** ctime should be the greater of the entry and object hlc */
	stbuf->st_ctim.tv_sec = entry.ctime;
	stbuf->st_ctim.tv_nsec = entry.ctime_nano;
	if (tspec_gt(obj_mtime, stbuf->st_ctim)) {
		stbuf->st_ctim.tv_sec = obj_mtime.tv_sec;
		stbuf->st_ctim.tv_nsec = obj_mtime.tv_nsec;
	}

	/*
	 * mtime is not like ctime since user can update it manually. So returning the larger mtime
	 * like ctime would not work since the user can manually set the mtime to the past.
	 */
	if (obj_mtime.tv_sec == entry_mtime.tv_sec && obj_mtime.tv_nsec == entry_mtime.tv_nsec) {
		/*
		 * internal mtime entry set through a user set mtime and is up to date with the
		 * object epoch time, which means that the user set mtime in the inode entry is the
		 * correct value to return.
		 */
		stbuf->st_mtim.tv_sec = entry.mtime;
		stbuf->st_mtim.tv_nsec = entry.mtime_nano;
	} else {
		/*
		 * the user has not updated the mtime explicitly or the object itself was modified
		 * after an explicit mtime update.
		 */
		stbuf->st_mtim.tv_sec = obj_mtime.tv_sec;
		stbuf->st_mtim.tv_nsec = obj_mtime.tv_nsec;
	}

	return 0;
}

static int
entry_stat(dfs_t *dfs, daos_handle_t th, daos_handle_t oh, const char *name, size_t len,
	   struct dfs_obj *obj, bool get_size, struct stat *stbuf, uint64_t *obj_hlc)
{
	struct dfs_entry	entry = {0};
	bool			exists;
	daos_size_t		size;
	int			rc;

	memset(stbuf, 0, sizeof(struct stat));

	/*
	 * Check if parent has the entry. In older layout version, we need to fetch the symlink to
	 * determine the size, but in current version, the size is stored in the inode akey, so no
	 * need to fetch the symlink.
	 */
	if (dfs->layout_v > 2)
		rc = fetch_entry(dfs->layout_v, oh, th, name, len, false, &exists, &entry, 0,
				 NULL, NULL, NULL);
	else
		rc = fetch_entry(dfs->layout_v, oh, th, name, len, true, &exists, &entry, 0,
				 NULL, NULL, NULL);
	if (rc)
		return rc;

	if (!exists)
		return ENOENT;

	if (obj && (obj->oid.hi != entry.oid.hi || obj->oid.lo != entry.oid.lo))
		return ENOENT;

	switch (entry.mode & S_IFMT) {
	case S_IFDIR:
	{
		daos_handle_t	dir_oh;
		daos_epoch_t	ep;

		size = sizeof(entry);

		/** check if dir is empty */
		rc = daos_obj_open(dfs->coh, entry.oid, DAOS_OO_RO, &dir_oh, NULL);
		if (rc) {
			D_ERROR("daos_obj_open() Failed, "DF_RC"\n", DP_RC(rc));
			return daos_der2errno(rc);
		}

		rc = daos_obj_query_max_epoch(dir_oh, th, &ep, NULL);
		if (rc) {
			daos_obj_close(oh, NULL);
			return daos_der2errno(rc);
		}

		rc = daos_obj_close(dir_oh, NULL);
		if (rc)
			return daos_der2errno(rc);

		/** object was updated since creation */
		rc = update_stbuf_times(entry, ep, stbuf, obj_hlc);
		if (rc)
			return rc;
		break;
	}
	case S_IFREG:
	{
		daos_array_stbuf_t	array_stbuf = {0};

		stbuf->st_blksize = entry.chunk_size ? entry.chunk_size : dfs->attr.da_chunk_size;

		/** don't stat the array and use the entry mtime */
		if (!get_size) {
			stbuf->st_mtim.tv_sec = entry.mtime;
			stbuf->st_mtim.tv_nsec = entry.mtime_nano;
			size = 0;
			break;
		}

		if (obj) {
			rc = daos_array_stat(obj->oh, th, &array_stbuf, NULL);
			if (rc)
				return daos_der2errno(rc);
		} else {
			daos_handle_t	file_oh;

			rc = daos_array_open_with_attr(dfs->coh, entry.oid, th, DAOS_OO_RO, 1,
						       entry.chunk_size ? entry.chunk_size :
						       dfs->attr.da_chunk_size, &file_oh, NULL);
			if (rc) {
				D_ERROR("daos_array_open_with_attr() failed "DF_RC"\n", DP_RC(rc));
				return daos_der2errno(rc);
			}

			rc = daos_array_stat(file_oh, th, &array_stbuf, NULL);
			if (rc) {
				daos_array_close(file_oh, NULL);
				return daos_der2errno(rc);
			}

			rc = daos_array_close(file_oh, NULL);
			if (rc)
				return daos_der2errno(rc);
		}

		size = array_stbuf.st_size;
		rc = update_stbuf_times(entry, array_stbuf.st_max_epoch, stbuf, obj_hlc);
		if (rc)
			return rc;

		/*
		 * TODO - this is not accurate since it does not account for sparse files or file
		 * metadata or xattributes.
		 */
		stbuf->st_blocks = (size + (1 << 9) - 1) >> 9;
		break;
	}
	case S_IFLNK:
		size = entry.value_len;
		D_FREE(entry.value);
		stbuf->st_mtim.tv_sec = entry.mtime;
		stbuf->st_mtim.tv_nsec = entry.mtime_nano;
		stbuf->st_ctim.tv_sec = entry.ctime;
		stbuf->st_ctim.tv_nsec = entry.ctime_nano;
		break;
	default:
		D_ERROR("Invalid entry type (not a dir, file, symlink).\n");
		return EINVAL;
	}

	stbuf->st_nlink = 1;
	stbuf->st_size = size;
	stbuf->st_mode = entry.mode;
	stbuf->st_uid = entry.uid;
	stbuf->st_gid = entry.gid;
	if (dfs->layout_v > 2) {
		if (tspec_gt(stbuf->st_ctim, stbuf->st_mtim)) {
			stbuf->st_atim.tv_sec = stbuf->st_ctim.tv_sec;
			stbuf->st_atim.tv_nsec = stbuf->st_ctim.tv_nsec;
		} else {
			stbuf->st_atim.tv_sec = stbuf->st_mtim.tv_sec;
			stbuf->st_atim.tv_nsec = stbuf->st_mtim.tv_nsec;
		}
	} else {
		stbuf->st_atim.tv_sec = entry.atime;
		stbuf->st_atim.tv_nsec = 0;
	}
	return 0;
}

static inline int
check_name(const char *name, size_t *_len)
{
	size_t len;

	*_len = 0;

	if (name == NULL || strchr(name, '/'))
		return EINVAL;

	len = strnlen(name, DFS_MAX_NAME + 1);
	if (len > DFS_MAX_NAME)
		return EINVAL;

	*_len = len;
	return 0;
}

static int
check_access(uid_t c_uid, gid_t c_gid, uid_t uid, gid_t gid, mode_t mode, int mask)
{
	mode_t	base_mask;

	if (mode == 0)
		return EACCES;

	/** set base_mask to others at first step */
	base_mask = S_IRWXO;
	/** update base_mask if uid matches */
	if (uid == c_uid)
		base_mask |= S_IRWXU;
	/** update base_mask if gid matches */
	if (gid == c_gid)
		base_mask |= S_IRWXG;

	/** AND the object mode with the base_mask to determine access */
	mode &= base_mask;

	/** Execute check */
	if (X_OK == (mask & X_OK))
		if (0 == (mode & (S_IXUSR | S_IXGRP | S_IXOTH)))
			return EACCES;

	/** Write check */
	if (W_OK == (mask & W_OK))
		if (0 == (mode & (S_IWUSR | S_IWGRP | S_IWOTH)))
			return EACCES;

	/** Read check */
	if (R_OK == (mask & R_OK))
		if (0 == (mode & (S_IRUSR | S_IRGRP | S_IROTH)))
			return EACCES;

	/** TODO - check ACL, attributes (immutable, append) etc. */
	return 0;
}

static int
open_file(dfs_t *dfs, dfs_obj_t *parent, int flags, daos_oclass_id_t cid,
	  daos_size_t chunk_size, struct dfs_entry *entry, daos_size_t *size,
	  size_t len, dfs_obj_t *file)
{
	bool			exists;
	int			daos_mode;
	bool			oexcl = flags & O_EXCL;
	bool			ocreat = flags & O_CREAT;
	int			rc;

	if (ocreat) {
		struct timespec		now;

		/*
		 * Create the entry with conditional insert. If we get EEXIST:
		 * - With O_EXCL operation fails.
		 * - Without O_EXCL we can just open the file.
		 */

		/** set oclass for file. order: API, parent dir, cont default */
		if (cid == 0) {
			if (parent->d.oclass == 0)
				cid = dfs->attr.da_file_oclass_id;
			else
				cid = parent->d.oclass;
		}

		/** same logic for chunk size */
		if (chunk_size == 0) {
			if (parent->d.chunk_size == 0)
				chunk_size = dfs->attr.da_chunk_size;
			else
				chunk_size = parent->d.chunk_size;
		}

		/** Get new OID for the file */
		rc = oid_gen(dfs, cid, true, &file->oid);
		if (rc != 0)
			return rc;
		oid_cp(&entry->oid, file->oid);

		/** Open the array object for the file */
		rc = daos_array_open_with_attr(dfs->coh, file->oid, DAOS_TX_NONE, DAOS_OO_RW, 1,
					       chunk_size, &file->oh, NULL);
		if (rc != 0) {
			D_ERROR("daos_array_open_with_attr() failed "DF_RC"\n", DP_RC(rc));
			return daos_der2errno(rc);
		}

		/** Create and insert entry in parent dir object. */
		entry->mode = file->mode;
		rc = clock_gettime(CLOCK_REALTIME, &now);
		if (rc)
			return errno;
		entry->atime = entry->mtime = entry->ctime = now.tv_sec;
		entry->atime_nano = entry->mtime_nano = entry->ctime_nano = now.tv_nsec;
		entry->chunk_size = chunk_size;

		rc = insert_entry(dfs->layout_v, parent->oh, DAOS_TX_NONE, file->name, len,
				  DAOS_COND_DKEY_INSERT, entry);
		if (rc == EEXIST && !oexcl) {
			/** just try fetching entry to open the file */
			daos_array_close(file->oh, NULL);
		} else if (rc) {
			daos_array_close(file->oh, NULL);
			D_DEBUG(DB_TRACE, "Insert file entry %s failed (%d)\n", file->name, rc);
			return rc;
		} else {
			D_ASSERT(rc == 0);
			return 0;
		}
	}

	/* Check if parent has the filename entry */
	rc = fetch_entry(dfs->layout_v, parent->oh, DAOS_TX_NONE, file->name, len, false, &exists,
			 entry, 0, NULL, NULL, NULL);
	if (rc) {
		D_DEBUG(DB_TRACE, "fetch_entry %s failed %d.\n", file->name, rc);
		return rc;
	}

	if (!exists)
		return ENOENT;

	if (!S_ISREG(entry->mode)) {
		D_FREE(entry->value);
		return EINVAL;
	}

	daos_mode = get_daos_obj_mode(flags);
	if (daos_mode == -1)
		return EINVAL;

	D_ASSERT(entry->chunk_size);

	/** Open the byte array */
	file->mode = entry->mode;
	rc = daos_array_open_with_attr(dfs->coh, entry->oid, DAOS_TX_NONE, daos_mode, 1,
				       entry->chunk_size, &file->oh, NULL);
	if (rc != 0) {
		D_ERROR("daos_array_open_with_attr() failed, "DF_RC"\n", DP_RC(rc));
		return daos_der2errno(rc);
	}

	if (flags & O_TRUNC) {
		rc = daos_array_set_size(file->oh, DAOS_TX_NONE, 0, NULL);
		if (rc) {
			D_ERROR("Failed to truncate file "DF_RC"\n", DP_RC(rc));
			daos_array_close(file->oh, NULL);
			return daos_der2errno(rc);
		}
		if (size)
			*size = 0;
	} else if (size) {
		rc = daos_array_get_size(file->oh, DAOS_TX_NONE, size, NULL);
		if (rc != 0) {
			D_ERROR("daos_array_get_size() failed (%d)\n", rc);
			daos_array_close(file->oh, NULL);
			return daos_der2errno(rc);
		}
	}
	oid_cp(&file->oid, entry->oid);
	return 0;
}

/*
 * create a dir object. If caller passes parent obj, we check for existence of
 * object first.
 */
static inline int
create_dir(dfs_t *dfs, dfs_obj_t *parent, daos_oclass_id_t cid, dfs_obj_t *dir)
{
	int			rc;

	/** set oclass for dir. order: API, parent dir, cont default */
	if (cid == 0) {
		if (parent->d.oclass == 0)
			cid = dfs->attr.da_dir_oclass_id;
		else
			cid = parent->d.oclass;
	}

	/** Allocate an OID for the dir - local operation */
	rc = oid_gen(dfs, cid, false, &dir->oid);
	if (rc != 0)
		return rc;

	/** Open the Object - local operation */
	rc = daos_obj_open(dfs->coh, dir->oid, DAOS_OO_RW, &dir->oh, NULL);
	if (rc) {
		D_ERROR("daos_obj_open() Failed, "DF_RC"\n", DP_RC(rc));
		return daos_der2errno(rc);
	}

	return 0;
}

static int
open_dir(dfs_t *dfs, dfs_obj_t *parent, int flags, daos_oclass_id_t cid,
	 struct dfs_entry *entry, size_t len, dfs_obj_t *dir)
{
	bool			exists;
	int			daos_mode;
	bool			oexcl = flags & O_EXCL;
	bool			ocreat = flags & O_CREAT;
	daos_handle_t		parent_oh;
	int			rc;

	parent_oh = parent ? parent->oh : dfs->super_oh;

	if (ocreat) {
		struct timespec	now;

		D_ASSERT(parent);
		/** this generates the OID and opens the object */
		rc = create_dir(dfs, parent, cid, dir);
		if (rc)
			return rc;

		entry->oid = dir->oid;
		entry->mode = dir->mode;
		rc = clock_gettime(CLOCK_REALTIME, &now);
		if (rc) {
			rc = errno;
			daos_obj_close(dir->oh, NULL);
			return rc;
		}
		entry->atime = entry->mtime = entry->ctime = now.tv_sec;
		entry->atime_nano = entry->mtime_nano = entry->ctime_nano = now.tv_nsec;
		entry->chunk_size = parent->d.chunk_size;
		entry->oclass = parent->d.oclass;

		/** since it's a single conditional op, we don't need a DTX */
		rc = insert_entry(dfs->layout_v, parent->oh, DAOS_TX_NONE, dir->name, len,
				  DAOS_COND_DKEY_INSERT, entry);
		if (rc == EEXIST && !oexcl) {
			/** just try fetching entry to open the file */
			daos_obj_close(dir->oh, NULL);
		} else if (rc) {
			daos_obj_close(dir->oh, NULL);
			D_DEBUG(DB_TRACE, "Insert dir entry %s failed (%d)\n", dir->name, rc);
			return rc;
		} else {
			/** Success, commit */
			D_ASSERT(rc == 0);
			dir->d.chunk_size = entry->chunk_size;
			dir->d.oclass = entry->oclass;
			return 0;
		}
	}

	/* Check if parent has the dirname entry */
	rc = fetch_entry(dfs->layout_v, parent_oh, DAOS_TX_NONE, dir->name, len, false, &exists,
			 entry, 0, NULL, NULL, NULL);
	if (rc) {
		D_DEBUG(DB_TRACE, "fetch_entry %s failed %d.\n", dir->name, rc);
		return rc;
	}

	if (!exists)
		return ENOENT;

	/* Check that the opened object is the type that's expected. */
	if (!S_ISDIR(entry->mode))
		return ENOTDIR;

	daos_mode = get_daos_obj_mode(flags);
	if (daos_mode == -1)
		return EINVAL;

	rc = daos_obj_open(dfs->coh, entry->oid, daos_mode, &dir->oh, NULL);
	if (rc) {
		D_ERROR("daos_obj_open() Failed, "DF_RC"\n", DP_RC(rc));
		return daos_der2errno(rc);
	}
	dir->mode = entry->mode;
	oid_cp(&dir->oid, entry->oid);
	dir->d.chunk_size = entry->chunk_size;
	dir->d.oclass = entry->oclass;
	return 0;
}

static int
open_symlink(dfs_t *dfs, dfs_obj_t *parent, int flags, daos_oclass_id_t cid,
	     const char *value, struct dfs_entry *entry, size_t len,
	     dfs_obj_t *sym)
{
	size_t			value_len;
	int			rc;

	if (flags & O_CREAT) {
		struct timespec	now;

		if (value == NULL)
			return EINVAL;

		value_len = strnlen(value, DFS_MAX_PATH);

		if (value_len > DFS_MAX_PATH - 1)
			return EINVAL;

		/** set oclass. order: API, parent dir, cont default */
		if (cid == 0) {
			if (parent->d.oclass == 0)
				cid = dfs->attr.da_oclass_id;
			else
				cid = parent->d.oclass;
		}

		/*
		 * note that we don't use this object to store anything since
		 * the value is stored in the inode. This just an identifier for
		 * the symlink.
		 */
		rc = oid_gen(dfs, cid, false, &sym->oid);
		if (rc != 0)
			return rc;

		oid_cp(&entry->oid, sym->oid);
		entry->mode = sym->mode | S_IRWXO | S_IRWXU | S_IRWXG;
		rc = clock_gettime(CLOCK_REALTIME, &now);
		if (rc)
			return errno;
		entry->atime = entry->mtime = entry->ctime = now.tv_sec;
		entry->atime_nano = entry->mtime_nano = entry->ctime_nano = now.tv_nsec;
		D_STRNDUP(sym->value, value, value_len + 1);
		if (sym->value == NULL)
			return ENOMEM;
		entry->value = sym->value;
		entry->value_len = value_len;

		rc = insert_entry(dfs->layout_v, parent->oh, DAOS_TX_NONE, sym->name, len,
				  DAOS_COND_DKEY_INSERT, entry);
		if (rc == EEXIST) {
			D_FREE(sym->value);
		} else if (rc != 0) {
			D_FREE(sym->value);
			D_ERROR("Inserting entry '%s' failed: %d (%s)\n",
				sym->name, rc, strerror(rc));
		}
		return rc;
	}

	return ENOTSUP;
}

static void
set_daos_iod(bool create, daos_iod_t *iod, char *buf, size_t size)
{
	d_iov_set(&iod->iod_name, buf, strlen(buf));
	iod->iod_nr	= 1;
	iod->iod_size	= DAOS_REC_ANY;
	iod->iod_recxs	= NULL;
	iod->iod_type	= DAOS_IOD_SINGLE;

	if (create)
		iod->iod_size = size;
}

static void
set_sb_params(bool for_update, daos_iod_t *iods, daos_key_t *dkey)
{
	d_iov_set(dkey, SB_DKEY, sizeof(SB_DKEY) - 1);
	set_daos_iod(for_update, &iods[MAGIC_IDX], MAGIC_NAME, sizeof(dfs_magic_t));
	set_daos_iod(for_update, &iods[SB_VER_IDX], SB_VER_NAME, sizeof(dfs_sb_ver_t));
	set_daos_iod(for_update, &iods[LAYOUT_VER_IDX], LAYOUT_VER_NAME, sizeof(dfs_layout_ver_t));
	set_daos_iod(for_update, &iods[CS_IDX], CS_NAME, sizeof(daos_size_t));
	set_daos_iod(for_update, &iods[OC_IDX], OC_NAME, sizeof(daos_oclass_id_t));
	set_daos_iod(for_update, &iods[FILE_OC_IDX], FILE_OC_NAME, sizeof(daos_oclass_id_t));
	set_daos_iod(for_update, &iods[DIR_OC_IDX], DIR_OC_NAME, sizeof(daos_oclass_id_t));
	set_daos_iod(for_update, &iods[CONT_MODE_IDX], CONT_MODE_NAME, sizeof(uint32_t));
	set_daos_iod(for_update, &iods[CONT_HINT_IDX], CONT_HINT_NAME, DAOS_CONT_HINT_MAX_LEN);
}

static int
open_sb(daos_handle_t coh, bool create, bool punch, int omode, daos_obj_id_t super_oid,
	dfs_attr_t *attr, daos_handle_t *oh, dfs_layout_ver_t *ver)
{
	d_sg_list_t		sgls[SB_AKEYS];
	d_iov_t			sg_iovs[SB_AKEYS];
	daos_iod_t		iods[SB_AKEYS];
	daos_key_t		dkey;
	dfs_magic_t		magic;
	dfs_sb_ver_t		sb_ver;
	dfs_layout_ver_t	layout_ver;
	daos_size_t		chunk_size = 0;
	daos_oclass_id_t	oclass = OC_UNKNOWN;
	daos_oclass_id_t	dir_oclass = OC_UNKNOWN;
	daos_oclass_id_t	file_oclass = OC_UNKNOWN;
	uint32_t		mode;
	char			hints[DAOS_CONT_HINT_MAX_LEN];
	int			i, rc;

	D_ASSERT(attr);

	/** Open SB object */
	rc = daos_obj_open(coh, super_oid, omode, oh, NULL);
	if (rc) {
		D_ERROR("daos_obj_open() Failed, "DF_RC"\n", DP_RC(rc));
		return daos_der2errno(rc);
	}

	d_iov_set(&sg_iovs[MAGIC_IDX], &magic, sizeof(dfs_magic_t));
	d_iov_set(&sg_iovs[SB_VER_IDX], &sb_ver, sizeof(dfs_sb_ver_t));
	d_iov_set(&sg_iovs[LAYOUT_VER_IDX], &layout_ver, sizeof(dfs_layout_ver_t));
	d_iov_set(&sg_iovs[CS_IDX], &chunk_size, sizeof(daos_size_t));
	d_iov_set(&sg_iovs[OC_IDX], &oclass, sizeof(daos_oclass_id_t));
	d_iov_set(&sg_iovs[FILE_OC_IDX], &file_oclass, sizeof(daos_oclass_id_t));
	d_iov_set(&sg_iovs[DIR_OC_IDX], &dir_oclass, sizeof(daos_oclass_id_t));
	d_iov_set(&sg_iovs[CONT_MODE_IDX], &mode, sizeof(uint32_t));

	for (i = 0; i < SB_AKEYS; i++) {
		sgls[i].sg_nr		= 1;
		sgls[i].sg_nr_out	= 0;
		sgls[i].sg_iovs		= &sg_iovs[i];
	}

	set_sb_params(create, iods, &dkey);

	if (punch) {
		rc = daos_obj_punch_dkeys(*oh, DAOS_TX_NONE, 0, 1, &dkey, NULL);
		if (rc) {
			D_ERROR("SB punch failed: "DF_RC"\n", DP_RC(rc));
			D_GOTO(err, rc = daos_der2errno(rc));
		}
	}

	/** create the SB and exit */
	if (create) {
		int num_iods = SB_AKEYS;
		size_t hint_len = strlen(attr->da_hints);

		/** adjust the IOD for the hints string to the actual size */
		if (hint_len) {
			set_daos_iod(true, &iods[CONT_HINT_IDX], CONT_HINT_NAME, hint_len + 1);
			d_iov_set(&sg_iovs[CONT_HINT_IDX], attr->da_hints, hint_len + 1);
		} else {
			num_iods--;
		}

		magic = DFS_SB_MAGIC;
		sb_ver = DFS_SB_VERSION;
		layout_ver = DFS_LAYOUT_VERSION;

		if (attr->da_chunk_size != 0)
			chunk_size = attr->da_chunk_size;
		else
			chunk_size = DFS_DEFAULT_CHUNK_SIZE;

		oclass = attr->da_oclass_id;
		dir_oclass = attr->da_dir_oclass_id;
		file_oclass = attr->da_file_oclass_id;
		mode = attr->da_mode;

		rc = daos_obj_update(*oh, DAOS_TX_NONE, DAOS_COND_DKEY_INSERT, &dkey, num_iods,
				     iods, sgls, NULL);
		if (rc) {
			D_ERROR("Failed to create DFS superblock "DF_RC"\n", DP_RC(rc));
			D_GOTO(err, rc = daos_der2errno(rc));
		}

		return 0;
	}

	/** set hints value to max */
	d_iov_set(&sg_iovs[CONT_HINT_IDX], &hints, DAOS_CONT_HINT_MAX_LEN);
	set_daos_iod(false, &iods[CONT_HINT_IDX], CONT_HINT_NAME, DAOS_CONT_HINT_MAX_LEN);

	/* Fetch the values and verify SB */
	rc = daos_obj_fetch(*oh, DAOS_TX_NONE, 0, &dkey, SB_AKEYS, iods, sgls, NULL, NULL);
	if (rc) {
		D_ERROR("Failed to fetch SB info, "DF_RC"\n", DP_RC(rc));
		D_GOTO(err, rc = daos_der2errno(rc));
	}

	/** check if SB info exists */
	if (iods[MAGIC_IDX].iod_size == 0) {
		D_ERROR("SB does not exist.\n");
		D_GOTO(err, rc = ENOENT);
	}

	if (magic != DFS_SB_MAGIC) {
		D_ERROR("SB MAGIC verification failed.\n");
		D_GOTO(err, rc = EINVAL);
	}

	/** check version compatibility */
	if (iods[SB_VER_IDX].iod_size != sizeof(sb_ver) || sb_ver > DFS_SB_VERSION) {
		D_ERROR("Incompatible SB version.\n");
		D_GOTO(err, rc = EINVAL);
	}

	if (iods[LAYOUT_VER_IDX].iod_size != sizeof(layout_ver) ||
	    layout_ver > DFS_LAYOUT_VERSION) {
		D_ERROR("Incompatible DFS Layout version: %d\n", layout_ver);
		D_GOTO(err, rc = EINVAL);
	}

	D_DEBUG(DB_ALL, "DFS Container Layout version: %d\n", layout_ver);
	D_DEBUG(DB_ALL, "DFS Library Layout version: %d\n", DFS_LAYOUT_VERSION);

	*ver = layout_ver;
	attr->da_chunk_size = (chunk_size) ? chunk_size : DFS_DEFAULT_CHUNK_SIZE;
	attr->da_oclass_id = oclass;
	attr->da_dir_oclass_id = dir_oclass;
	attr->da_file_oclass_id = file_oclass;
	attr->da_mode = mode;
	if (iods[CONT_HINT_IDX].iod_size != 0)
		strcpy(attr->da_hints, hints);

	return 0;
err:
	daos_obj_close(*oh, NULL);
	return rc;
}

int
dfs_get_sb_layout(daos_key_t *dkey, daos_iod_t *iods[], int *akey_count,
		  int *dfs_entry_key_size, int *dfs_entry_size)
{
	struct dfs_entry entry;

	if (dkey == NULL || akey_count == NULL)
		return EINVAL;

	D_ALLOC_ARRAY(*iods, SB_AKEYS);
	if (*iods == NULL)
		return ENOMEM;

	*akey_count = SB_AKEYS;
	*dfs_entry_key_size = sizeof(INODE_AKEY_NAME) - 1;
	/** Can't just use sizeof(struct dfs_entry because it's not accurate */
	*dfs_entry_size =
	    D_ALIGNUP(sizeof(entry.mode) + sizeof(entry.oid) + sizeof(entry.mtime) +
			  sizeof(entry.ctime) + sizeof(entry.chunk_size) + sizeof(entry.oclass) +
			  sizeof(entry.mtime_nano) + sizeof(entry.ctime_nano) + sizeof(entry.uid) +
			  sizeof(entry.gid) + sizeof(entry.value_len) + sizeof(entry.obj_hlc),
		      32);

	set_sb_params(true, *iods, dkey);

	return 0;
}

int
dfs_cont_create(daos_handle_t poh, uuid_t *cuuid, dfs_attr_t *attr,
		daos_handle_t *_coh, dfs_t **_dfs)
{
	daos_handle_t		coh, super_oh;
	struct dfs_entry	entry = {0};
	daos_prop_t		*prop = NULL;
	daos_oclass_hints_t	dir_oclass_hint = 0;
	uint64_t		rf;
	daos_cont_info_t	co_info;
	dfs_t			*dfs;
	dfs_attr_t		dattr = {0};
	char			str[37];
	struct daos_prop_co_roots roots;
	int			rc, rc2;
	struct daos_prop_entry  *dpe;
	struct timespec		now;
	uint32_t		cid_tf;
	uint32_t		pa_domain;
	int			cont_tf;

	if (cuuid == NULL)
		return EINVAL;
	if (_dfs && _coh == NULL) {
		D_ERROR("Should pass a valid container handle pointer\n");
		return EINVAL;
	}

	if (attr != NULL && attr->da_props != NULL)
		prop = daos_prop_alloc(attr->da_props->dpp_nr + 2);
	else
		prop = daos_prop_alloc(2);
	if (prop == NULL)
		return ENOMEM;

	if (attr != NULL && attr->da_props != NULL) {
		rc = daos_prop_copy(prop, attr->da_props);
		if (rc) {
			D_ERROR("failed to copy properties "DF_RC"\n", DP_RC(rc));
			D_GOTO(err_prop, rc = daos_der2errno(rc));
		}
	}

	if (attr) {
		if (attr->da_oclass_id) {
			dattr.da_dir_oclass_id = attr->da_oclass_id;
			dattr.da_file_oclass_id = attr->da_oclass_id;
		}
		if (attr->da_file_oclass_id)
			dattr.da_file_oclass_id = attr->da_file_oclass_id;
		if (attr->da_dir_oclass_id)
			dattr.da_dir_oclass_id = attr->da_dir_oclass_id;

		/** check non default mode */
		if ((attr->da_mode & MODE_MASK) == DFS_RELAXED ||
		    (attr->da_mode & MODE_MASK) == DFS_BALANCED)
			dattr.da_mode = attr->da_mode;
		else
			dattr.da_mode = DFS_RELAXED;

		/** check non default chunk size */
		if (attr->da_chunk_size != 0)
			dattr.da_chunk_size = attr->da_chunk_size;
		else
			dattr.da_chunk_size = DFS_DEFAULT_CHUNK_SIZE;

		if (attr->da_hints[0] != 0) {
			strncpy(dattr.da_hints, attr->da_hints, DAOS_CONT_HINT_MAX_LEN);
			dattr.da_hints[DAOS_CONT_HINT_MAX_LEN - 1] = '\0';
		}
	} else {
		dattr.da_oclass_id = 0;
		dattr.da_dir_oclass_id = 0;
		dattr.da_file_oclass_id = 0;
		dattr.da_mode = DFS_RELAXED;
		dattr.da_chunk_size = DFS_DEFAULT_CHUNK_SIZE;
	}

	/** check if RF factor is set on property */
	dpe = daos_prop_entry_get(prop, DAOS_PROP_CO_REDUN_FAC);
	if (!dpe) {
		rc = dc_pool_get_redunc(poh);
		if (rc < 0)
			D_GOTO(err_prop, rc = daos_der2errno(rc));
		rf = rc;
	} else {
		rf = dpe->dpe_val;
	}

	/** verify object class redundancy */
	cont_tf = daos_cont_rf2allowedfailures(rf);
	if (cont_tf < 0)
		D_GOTO(err_prop, rc = EINVAL);

	if (dattr.da_file_oclass_id) {
		rc = daos_oclass_cid2allowedfailures(dattr.da_file_oclass_id, &cid_tf);
		if (rc) {
			D_ERROR("Invalid oclass OID\n");
			D_GOTO(err_prop, rc = daos_der2errno(rc));
		}
		if (cid_tf < cont_tf) {
			D_ERROR("File object class cannot tolerate RF failures\n");
			D_GOTO(err_prop, rc = EINVAL);
		}
	}
	if (dattr.da_dir_oclass_id) {
		rc = daos_oclass_cid2allowedfailures(dattr.da_dir_oclass_id, &cid_tf);
		if (rc) {
			D_ERROR("Invalid oclass OID\n");
			D_GOTO(err_prop, rc = daos_der2errno(rc));
		}
		if (cid_tf < cont_tf) {
			D_ERROR("Directory object class cannot tolerate RF failures\n");
			D_GOTO(err_prop, rc = EINVAL);
		}
	}

	pa_domain = daos_cont_prop2redunlvl(prop);

	/** check hints for SB and Root Dir */
	if (dattr.da_hints[0] != 0) {
		daos_oclass_hints_t file_hints;

		rc = get_oclass_hints(dattr.da_hints, &dir_oclass_hint, &file_hints, rf);
		if (rc)
			D_GOTO(err_prop, rc);
	}

	/* select oclass and generate SB OID */
	roots.cr_oids[0].lo = RESERVED_LO;
	roots.cr_oids[0].hi = SB_HI;
	rc = daos_obj_generate_oid_by_rf(poh, rf, &roots.cr_oids[0], 0, dattr.da_dir_oclass_id,
					 dir_oclass_hint, 0, pa_domain);
	if (rc) {
		D_ERROR("Failed to generate SB OID "DF_RC"\n", DP_RC(rc));
		D_GOTO(err_prop, rc = daos_der2errno(rc));
	}

	/* select oclass and generate ROOT OID */
	roots.cr_oids[1].lo = RESERVED_LO;
	roots.cr_oids[1].hi = ROOT_HI;
	rc = daos_obj_generate_oid_by_rf(poh, rf, &roots.cr_oids[1], 0, dattr.da_dir_oclass_id,
					 dir_oclass_hint, 0, pa_domain);
	if (rc) {
		D_ERROR("Failed to generate ROOT OID "DF_RC"\n", DP_RC(rc));
		D_GOTO(err_prop, rc = daos_der2errno(rc));
	}

	/* store SB & root OIDs as container property */
	roots.cr_oids[2] = roots.cr_oids[3] = DAOS_OBJ_NIL;
	prop->dpp_entries[prop->dpp_nr - 2].dpe_type = DAOS_PROP_CO_ROOTS;
	rc = daos_prop_entry_set_ptr(&prop->dpp_entries[prop->dpp_nr - 2], &roots, sizeof(roots));
	if (rc)
		D_GOTO(err_prop, rc = daos_der2errno(rc));

	prop->dpp_entries[prop->dpp_nr - 1].dpe_type = DAOS_PROP_CO_LAYOUT_TYPE;
	prop->dpp_entries[prop->dpp_nr - 1].dpe_val = DAOS_PROP_CO_LAYOUT_POSIX;

	rc = daos_cont_create(poh, cuuid, prop, NULL);
	if (rc) {
		D_ERROR("daos_cont_create() failed "DF_RC"\n", DP_RC(rc));
		D_GOTO(err_prop, rc = daos_der2errno(rc));
	}

	uuid_unparse(*cuuid, str);
	rc = daos_cont_open(poh, str, DAOS_COO_RW, &coh, &co_info, NULL);
	if (rc) {
		D_ERROR("daos_cont_open() failed "DF_RC"\n", DP_RC(rc));
		D_GOTO(err_destroy, rc = daos_der2errno(rc));
	}

	/** Create SB */
	rc = open_sb(coh, true, false, DAOS_OO_RW, roots.cr_oids[0], &dattr, &super_oh, NULL);
	if (rc)
		D_GOTO(err_close, rc);

	/** Add root object */
	entry.oid = roots.cr_oids[1];
	entry.mode = S_IFDIR | 0755;
	rc = clock_gettime(CLOCK_REALTIME, &now);
	if (rc)
		D_GOTO(err_super, rc = errno);
	entry.atime = entry.mtime = entry.ctime = now.tv_sec;
	entry.atime_nano = entry.mtime_nano = entry.ctime_nano = now.tv_nsec;
	entry.uid = geteuid();
	entry.gid = getegid();

	/*
	 * Since we don't support daos cont create atomicity (2 or more cont
	 * creates on the same container will always succeed), we can get into a
	 * situation where the SB is created by one process, but return EEXIST
	 * on another. in this case we can just assume it is inserted, and
	 * continue.
	 */
	rc = insert_entry(DFS_LAYOUT_VERSION, super_oh, DAOS_TX_NONE, "/", 1, DAOS_COND_DKEY_INSERT,
			  &entry);
	if (rc && rc != EEXIST) {
		D_ERROR("Failed to insert root entry: %d (%s)\n", rc, strerror(rc));
		D_GOTO(err_super, rc);
	}

	rc = daos_obj_close(super_oh, NULL);
	if (rc) {
		D_ERROR("Failed to close SB object "DF_RC"\n", DP_RC(rc));
		D_GOTO(err_close, rc = daos_der2errno(rc));
	}

	if (_dfs) {
		/** Mount DFS on the container we just created */
		rc = dfs_mount(poh, coh, O_RDWR, &dfs);
		if (rc) {
			D_ERROR("dfs_mount() failed (%d)\n", rc);
			D_GOTO(err_close, rc);
		}
		dfs->layout_v = DFS_LAYOUT_VERSION;
		*_dfs = dfs;
	}

	if (_coh) {
		*_coh = coh;
	} else {
		rc = daos_cont_close(coh, NULL);
		if (rc) {
			D_ERROR("daos_cont_close() failed "DF_RC"\n", DP_RC(rc));
			D_GOTO(err_close, rc = daos_der2errno(rc));
		}
	}
	daos_prop_free(prop);
	return 0;
err_super:
	daos_obj_close(super_oh, NULL);
err_close:
	rc2 = daos_cont_close(coh, NULL);
	if (rc2)
		D_ERROR("daos_cont_close failed "DF_RC"\n", DP_RC(rc));
err_destroy:
	/*
	 * DAOS container create returns success even if container exists -
	 * DAOS-2700. So if the error here is EEXIST (it means we got it from
	 * the SB creation, so do not destroy the container, since another
	 * process might have created it.
	 */
	if (rc != EEXIST) {
		rc2 = daos_cont_destroy(poh, str, 1, NULL);
		if (rc2)
			D_ERROR("daos_cont_destroy failed "DF_RC"\n", DP_RC(rc));
	}
err_prop:
	daos_prop_free(prop);
	return rc;
}

int
dfs_cont_create_with_label(daos_handle_t poh, const char *label, dfs_attr_t *attr,
			   uuid_t *cuuid, daos_handle_t *coh, dfs_t **dfs)
{
	daos_prop_t		*label_prop;
	daos_prop_t		*merged_props = NULL;
	daos_prop_t		*orig = NULL;
	dfs_attr_t		local = {};
	int			rc;

	label_prop = daos_prop_alloc(1);
	if (label_prop == NULL)
		return ENOMEM;

	label_prop->dpp_entries[0].dpe_type = DAOS_PROP_CO_LABEL;
	rc = daos_prop_entry_set_str(&label_prop->dpp_entries[0], label, DAOS_PROP_LABEL_MAX_LEN);
	if (rc)
		D_GOTO(out_prop, rc = daos_der2errno(rc));

	if (attr == NULL)
		attr = &local;

	if (attr->da_props) {
		merged_props = daos_prop_merge(attr->da_props, label_prop);
		if (merged_props == NULL)
			D_GOTO(out_prop, rc = ENOMEM);
		orig = attr->da_props;
		attr->da_props = merged_props;
	} else {
		attr->da_props = label_prop;
	}

	if (cuuid == NULL) {
		uuid_t u;

		rc = dfs_cont_create(poh, &u, attr, coh, dfs);
	} else {
		rc = dfs_cont_create(poh, cuuid, attr, coh, dfs);
	}
	attr->da_props = orig;
	daos_prop_free(merged_props);
out_prop:
	daos_prop_free(label_prop);
	return rc;
}

int
dfs_connect(const char *pool, const char *sys, const char *cont, int flags, dfs_attr_t *attr,
	    dfs_t **_dfs)
{
	daos_handle_t		poh = {0};
	daos_handle_t		coh = {0};
	bool			pool_h_bump = false;
	bool			cont_h_bump = false;
	struct dfs_mnt_hdls	*pool_hdl = NULL;
	struct dfs_mnt_hdls	*cont_hdl = NULL;
	dfs_t			*dfs = NULL;
	int			amode, cmode;
	int			rc, rc2;

	if (_dfs == NULL || pool == NULL || cont == NULL)
		return EINVAL;

	if (!dfs_is_init()) {
		D_ERROR("dfs_init() must be called before dfs_connect() can be used\n");
		return EACCES;
	}

	amode = (flags & O_ACCMODE);

	pool_hdl = dfs_hdl_lookup(pool, DFS_H_POOL, NULL);
	if (pool_hdl == NULL) {
		/** Connect to pool */
		rc = daos_pool_connect(pool, sys, (amode == O_RDWR) ? DAOS_PC_RW : DAOS_PC_RO, &poh,
				       NULL, NULL);
		if (rc) {
			D_ERROR("Failed to connect to pool %s "DF_RC"\n", pool, DP_RC(rc));
			D_GOTO(err, rc = daos_der2errno(rc));
		}

		rc = dfs_hdl_insert(pool, DFS_H_POOL, NULL, &poh, &pool_hdl);
		if (rc)
			D_GOTO(err, rc);
	} else {
		poh.cookie = pool_hdl->handle.cookie;
	}
	pool_h_bump = true;

	cmode = (amode == O_RDWR) ? DAOS_COO_RW : DAOS_COO_RO;

	cont_hdl = dfs_hdl_lookup(cont, DFS_H_CONT, pool);
	if (cont_hdl == NULL) {
		rc = daos_cont_open(poh, cont, cmode, &coh, NULL, NULL);
		if (rc == -DER_NONEXIST && (flags & O_CREAT)) {
			uuid_t	cuuid;

			rc = dfs_cont_create_with_label(poh, cont, attr, &cuuid, &coh, &dfs);
			/** if someone got there first, re-open */
			if (rc == EEXIST) {
				rc = daos_cont_open(poh, cont, cmode, &coh, NULL, NULL);
				if (rc) {
					D_ERROR("Failed to open container %s "DF_RC"\n",
						cont, DP_RC(rc));
					D_GOTO(err, rc = daos_der2errno(rc));
				}
				goto mount;
			} else if (rc) {
				D_ERROR("Failed to create DFS container: %d\n", rc);
			}
		} else if (rc == 0) {
			int b;
mount:
			/*
			 * It could be that someone has created the container but has not created
			 * the SB yet (cont create and sb create are not transactional), so try a
			 * few times to mount with some backoff.
			 */
			for (b = 0; b < 7; b++) {
				rc = dfs_mount(poh, coh, amode, &dfs);
				if (rc == ENOENT)
					usleep(pow(10, b));
				else
					break;
			}
			if (rc) {
				D_ERROR("Failed to mount DFS %d (%s)\n", rc, strerror(rc));
				D_GOTO(err, rc);
			}
		} else {
			D_ERROR("Failed to open container %s "DF_RC"\n", cont, DP_RC(rc));
			D_GOTO(err, rc = daos_der2errno(rc));
		}

		rc = dfs_hdl_insert(cont, DFS_H_CONT, pool, &coh, &cont_hdl);
		if (rc)
			D_GOTO(err, rc);
	} else {
		cont_h_bump = true;
		rc = dfs_mount(poh, cont_hdl->handle, amode, &dfs);
		if (rc) {
			D_ERROR("Failed to mount DFS %d (%s)\n", rc, strerror(rc));
			D_GOTO(err, rc);
		}
	}

	dfs->pool_hdl = pool_hdl;
	dfs->cont_hdl = cont_hdl;
	dfs->mounted = DFS_MOUNT_ALL;
	*_dfs = dfs;

	return rc;

err:
	if (dfs) {
		rc2 = dfs_umount(dfs);
		if (rc2)
			D_ERROR("dfs_umount() Failed %d\n", rc2);
	}

	if (cont_h_bump) {
		dfs_hdl_release(cont_hdl);
	} else if (daos_handle_is_valid(coh)) {
		rc2 = daos_cont_close(coh, NULL);
		if (rc2)
			D_ERROR("daos_cont_close() Failed "DF_RC"\n", DP_RC(rc2));
	}

	if (pool_h_bump) {
		dfs_hdl_release(pool_hdl);
	} else if (daos_handle_is_valid(poh)) {
		rc2 = daos_pool_disconnect(poh, NULL);
		if (rc2)
			D_ERROR("daos_pool_disconnect() Failed "DF_RC"\n", DP_RC(rc2));
	}

	return rc;
}

int
dfs_disconnect(dfs_t *dfs)
{
	int		rc;

	if (dfs == NULL || !dfs->mounted)
		return EINVAL;
	if (dfs->mounted != DFS_MOUNT_ALL) {
		D_ERROR("DFS is not mounted with dfs_connect() or dfs_global2local_all()\n");
		return EINVAL;
	}

	dfs_hdl_release(dfs->cont_hdl);
	dfs_hdl_release(dfs->pool_hdl);

	/** set mounted flag MOUNT to be able to just umount */
	dfs->mounted = DFS_MOUNT;
	rc = dfs_umount(dfs);
	if (rc) {
		D_ERROR("dfs_umount() Failed %d\n", rc);
		D_GOTO(out, rc);
	}
out:
	return rc;
}

int
dfs_destroy(const char *pool, const char *sys, const char *cont, int force, daos_event_t *ev)
{
	daos_handle_t		poh = {0};
	bool			pool_h_bump = false;
	struct dfs_mnt_hdls	*pool_hdl = NULL;
	int			rc, rc2;

	if (pool == NULL || cont == NULL)
		return EINVAL;

	if (!dfs_is_init()) {
		D_ERROR("dfs_init() must be called before dfs_destroy() can be used\n");
		return EACCES;
	}

	pool_hdl = dfs_hdl_lookup(pool, DFS_H_POOL, NULL);
	if (pool_hdl == NULL) {
		/** Connect to pool */
		rc = daos_pool_connect(pool, sys, DAOS_PC_RW, &poh, NULL, NULL);
		if (rc) {
			D_ERROR("Failed to connect to pool %s "DF_RC"\n", pool, DP_RC(rc));
			D_GOTO(err, rc = daos_der2errno(rc));
		}

		rc = dfs_hdl_insert(pool, DFS_H_POOL, NULL, &poh, &pool_hdl);
		if (rc)
			D_GOTO(err, rc);
	} else {
		poh.cookie = pool_hdl->handle.cookie;
	}
	pool_h_bump = true;

	rc = dfs_hdl_cont_destroy(pool, cont, force);
	if (rc != 0 && rc != ENOENT) {
		D_ERROR("Failed to destroy cont hash entry: %d (%s)\n", rc, strerror(rc));
		return rc;
	}

	rc = daos_cont_destroy(poh, cont, force, ev);
	if (rc) {
		D_ERROR("Failed to destroy container %s "DF_RC"\n", cont, DP_RC(rc));
		D_GOTO(err, rc = daos_der2errno(rc));
	}
	dfs_hdl_release(pool_hdl);
	return rc;
err:
	if (pool_h_bump) {
		dfs_hdl_release(pool_hdl);
	} else if (daos_handle_is_valid(poh)) {
		rc2 = daos_pool_disconnect(poh, NULL);
		if (rc2)
			D_ERROR("daos_pool_disconnect() Failed "DF_RC"\n", DP_RC(rc2));
	}
	return rc;
}

static int
get_uid_gid_from_ownership(daos_handle_t coh, dfs_t *dfs)
{
	daos_prop_t		*owner_props;
	struct daos_prop_entry	*entry;
	int			rc = 0;

	owner_props = daos_prop_alloc(2);
	if (owner_props == NULL)
		return ENOMEM;

	owner_props->dpp_entries[0].dpe_type = DAOS_PROP_CO_OWNER;
	owner_props->dpp_entries[1].dpe_type = DAOS_PROP_CO_OWNER_GROUP;

	rc = daos_cont_query(coh, NULL, owner_props, NULL);
	if (rc) {
		D_ERROR("daos_cont_query() failed, "DF_RC"\n", DP_RC(rc));
		D_GOTO(out, rc = daos_der2errno(rc));
	}

	/* Convert the owner information to uid/gid */
	entry = daos_prop_entry_get(owner_props, DAOS_PROP_CO_OWNER);
	D_ASSERT(entry != NULL);
	rc = daos_acl_principal_to_uid(entry->dpe_str, &dfs->uid);
	if (rc == -DER_NONEXIST)
		/** Set uid to nobody */
		rc = daos_acl_principal_to_uid("nobody@", &dfs->uid);
	if (rc) {
		D_ERROR("Unable to convert owner to uid "DF_RC"\n", DP_RC(rc));
		D_GOTO(out, rc = daos_der2errno(rc));
	}

	entry = daos_prop_entry_get(owner_props, DAOS_PROP_CO_OWNER_GROUP);
	D_ASSERT(entry != NULL);
	rc = daos_acl_principal_to_gid(entry->dpe_str, &dfs->gid);
	if (rc == -DER_NONEXIST)
		/** Set gid to nobody */
		rc = daos_acl_principal_to_gid("nobody@", &dfs->gid);
	if (rc) {
		D_ERROR("Unable to convert owner to gid "DF_RC"\n", DP_RC(rc));
		D_GOTO(out, rc = daos_der2errno(rc));
	}

out:
	daos_prop_free(owner_props);
	return rc;
}

int
dfs_mount(daos_handle_t poh, daos_handle_t coh, int flags, dfs_t **_dfs)
{
	dfs_t				*dfs;
	daos_prop_t			*prop;
	struct daos_prop_entry		*entry;
	struct daos_prop_co_roots	*roots;
	struct dfs_entry		root_dir;
	int				amode, omode;
	int				rc;
	int				i;
	uint32_t			props[] = {DAOS_PROP_CO_LAYOUT_TYPE,
						   DAOS_PROP_CO_ROOTS,
						   DAOS_PROP_CO_REDUN_FAC};
	const int			num_props = ARRAY_SIZE(props);

	if (_dfs == NULL)
		return EINVAL;

	amode = (flags & O_ACCMODE);
	omode = get_daos_obj_mode(flags);
	if (omode == -1)
		return EINVAL;

	prop = daos_prop_alloc(num_props);
	if (prop == NULL)
		return ENOMEM;

	for (i = 0; i < num_props; i++)
		prop->dpp_entries[i].dpe_type = props[i];

	rc = daos_cont_query(coh, NULL, prop, NULL);
	if (rc) {
		D_ERROR("daos_cont_query() failed, "DF_RC"\n", DP_RC(rc));
		D_GOTO(err_prop, rc = daos_der2errno(rc));
	}

	entry = daos_prop_entry_get(prop, DAOS_PROP_CO_LAYOUT_TYPE);
	if (entry == NULL || entry->dpe_val != DAOS_PROP_CO_LAYOUT_POSIX) {
		D_ERROR("container is not of type POSIX\n");
		D_GOTO(err_prop, rc = EINVAL);
	}

	D_ALLOC_PTR(dfs);
	if (dfs == NULL)
		D_GOTO(err_prop, rc = ENOMEM);

	dfs->poh = poh;
	dfs->coh = coh;
	dfs->amode = amode;

	rc = D_MUTEX_INIT(&dfs->lock, NULL);
	if (rc != 0)
		D_GOTO(err_dfs, rc = daos_der2errno(rc));

	entry = daos_prop_entry_get(prop, DAOS_PROP_CO_ROOTS);
	D_ASSERT(entry != NULL);
	roots = (struct daos_prop_co_roots *)entry->dpe_val_ptr;
	if (daos_obj_id_is_nil(roots->cr_oids[0]) ||
	    daos_obj_id_is_nil(roots->cr_oids[1])) {
		D_ERROR("Invalid superblock or root object ID\n");
		D_GOTO(err_dfs, rc = EIO);
	}

	dfs->super_oid = roots->cr_oids[0];
	dfs->root.oid = roots->cr_oids[1];
	dfs->root.parent_oid = dfs->super_oid;

	/** Verify SB */
	rc = open_sb(coh, false, false, omode, dfs->super_oid, &dfs->attr, &dfs->super_oh,
		     &dfs->layout_v);
	if (rc)
		D_GOTO(err_dfs, rc);

	/** older layout versions don't have uid/gid for each entry, so use the ACL. */
	if (dfs->layout_v <= 2) {
		rc = get_uid_gid_from_ownership(coh, dfs);
		if (rc)
			D_GOTO(err_dfs, rc);
	}

	/** set oid hints for files and dirs */
	if (dfs->attr.da_hints[0] != 0) {
		entry = daos_prop_entry_get(prop, DAOS_PROP_CO_REDUN_FAC);
		D_ASSERT(entry != NULL);

		rc = get_oclass_hints(dfs->attr.da_hints, &dfs->dir_oclass_hint,
				      &dfs->file_oclass_hint, entry->dpe_val);
		if (rc)
			D_GOTO(err_prop, rc);
	}

	/*
	 * If container was created with balanced mode, only balanced mode
	 * mounting should be allowed.
	 */
	if ((dfs->attr.da_mode & MODE_MASK) == DFS_BALANCED) {
		if ((flags & MODE_MASK) != DFS_BALANCED) {
			D_ERROR("Can't use non-balanced mount flag on a POSIX"
				" container created with balanced mode.\n");
			D_GOTO(err_super, rc = EPERM);
		}
		dfs->use_dtx = true;
		D_DEBUG(DB_ALL, "DFS mount in Balanced mode.\n");
	} else {
		if ((dfs->attr.da_mode & MODE_MASK) != DFS_RELAXED) {
			D_ERROR("Invalid DFS mode in Superblock\n");
			D_GOTO(err_super, rc = EINVAL);
		}

		if ((flags & MODE_MASK) == DFS_BALANCED) {
			dfs->use_dtx = true;
			D_DEBUG(DB_ALL, "DFS mount in Balanced mode.\n");
		} else {
			dfs->use_dtx = false;
			D_DEBUG(DB_ALL, "DFS mount in Relaxed mode.\n");
		}
	}

	/*
	 * For convenience, keep env variable option for now that overrides the
	 * default input setting, only if container was created with relaxed
	 * mode.
	 */
	if ((dfs->attr.da_mode & MODE_MASK) == DFS_RELAXED)
		d_getenv_bool("DFS_USE_DTX", &dfs->use_dtx);

	/** Check if super object has the root entry */
	strcpy(dfs->root.name, "/");
	rc = open_dir(dfs, NULL, amode, flags, &root_dir, 1, &dfs->root);
	if (rc) {
		D_ERROR("Failed to open root object: %d (%s)\n", rc, strerror(rc));
		D_GOTO(err_super, rc);
	}

	dfs->root_stbuf.st_nlink = 1;
	dfs->root_stbuf.st_size = sizeof(root_dir);
	dfs->root_stbuf.st_mode = dfs->root.mode;
	dfs->root_stbuf.st_uid = root_dir.uid;
	dfs->root_stbuf.st_gid = root_dir.gid;
	dfs->root_stbuf.st_mtim.tv_sec = root_dir.mtime;
	dfs->root_stbuf.st_mtim.tv_nsec = root_dir.mtime_nano;
	dfs->root_stbuf.st_ctim.tv_sec = root_dir.ctime;
	dfs->root_stbuf.st_ctim.tv_nsec = root_dir.ctime_nano;
	if (dfs->layout_v > 2) {
		if (tspec_gt(dfs->root_stbuf.st_ctim, dfs->root_stbuf.st_mtim)) {
			dfs->root_stbuf.st_atim.tv_sec = root_dir.ctime;
			dfs->root_stbuf.st_atim.tv_nsec = root_dir.ctime_nano;
		} else {
			dfs->root_stbuf.st_atim.tv_sec = root_dir.mtime;
			dfs->root_stbuf.st_atim.tv_nsec = root_dir.mtime_nano;
		}
	} else {
		dfs->root_stbuf.st_atim.tv_sec = root_dir.atime;
		dfs->root_stbuf.st_atim.tv_nsec = root_dir.atime_nano;
	}

	/** if RW, allocate an OID for the namespace */
	if (amode == O_RDWR) {
		rc = daos_cont_alloc_oids(coh, 1, &dfs->oid.lo, NULL);
		if (rc) {
			D_ERROR("daos_cont_alloc_oids() Failed, "DF_RC"\n",
				DP_RC(rc));
			D_GOTO(err_root, rc = daos_der2errno(rc));
		}

		/*
		 * if this is the first time we allocate on this container,
		 * account 0 for SB, 1 for root obj.
		 */
		if (dfs->oid.lo == RESERVED_LO)
			dfs->oid.hi = ROOT_HI + 1;
		else
			dfs->oid.hi = 0;
	}

	dfs->mounted = DFS_MOUNT;
	*_dfs = dfs;
	daos_prop_free(prop);
	return rc;

err_root:
	daos_obj_close(dfs->root.oh, NULL);
err_super:
	daos_obj_close(dfs->super_oh, NULL);
err_dfs:
	D_FREE(dfs);
err_prop:
	daos_prop_free(prop);
	return rc;
}

int
dfs_umount(dfs_t *dfs)
{
	if (dfs == NULL || !dfs->mounted)
		return EINVAL;
	if (dfs->mounted != DFS_MOUNT) {
		D_ERROR("DFS is not mounted with dfs_mount() or dfs_global2local()\n");
		return EINVAL;
	}

	D_MUTEX_LOCK(&dfs->lock);
	if (dfs->poh_refcount != 0) {
		D_ERROR("Pool open handle refcount not 0\n");
		D_MUTEX_UNLOCK(&dfs->lock);
		return EBUSY;
	}
	if (dfs->coh_refcount != 0) {
		D_ERROR("Cont open handle refcount not 0\n");
		D_MUTEX_UNLOCK(&dfs->lock);
		return EBUSY;
	}
	D_MUTEX_UNLOCK(&dfs->lock);

	daos_obj_close(dfs->root.oh, NULL);
	daos_obj_close(dfs->super_oh, NULL);

	D_FREE(dfs->prefix);
	D_MUTEX_DESTROY(&dfs->lock);
	D_FREE(dfs);

	return 0;
}

int
dfs_pool_get(dfs_t *dfs, daos_handle_t *poh)
{
	if (dfs == NULL || !dfs->mounted)
		return EINVAL;

	D_MUTEX_LOCK(&dfs->lock);
	dfs->poh_refcount++;
	D_MUTEX_UNLOCK(&dfs->lock);

	*poh = dfs->poh;
	return 0;
}

int
dfs_pool_put(dfs_t *dfs, daos_handle_t poh)
{
	if (dfs == NULL || !dfs->mounted)
		return EINVAL;
	if (poh.cookie != dfs->poh.cookie) {
		D_ERROR("Pool handle is not the same as the DFS Mount handle\n");
		return EINVAL;
	}

	D_MUTEX_LOCK(&dfs->lock);
	if (dfs->poh_refcount <= 0) {
		D_ERROR("Invalid pool handle refcount\n");
		D_MUTEX_UNLOCK(&dfs->lock);
		return EINVAL;
	}
	dfs->poh_refcount--;
	D_MUTEX_UNLOCK(&dfs->lock);

	return 0;
}

int
dfs_cont_get(dfs_t *dfs, daos_handle_t *coh)
{
	if (dfs == NULL || !dfs->mounted)
		return EINVAL;

	D_MUTEX_LOCK(&dfs->lock);
	dfs->coh_refcount++;
	D_MUTEX_UNLOCK(&dfs->lock);

	*coh = dfs->coh;
	return 0;
}

int
dfs_cont_put(dfs_t *dfs, daos_handle_t coh)
{
	if (dfs == NULL || !dfs->mounted)
		return EINVAL;
	if (coh.cookie != dfs->coh.cookie) {
		D_ERROR("Cont handle is not the same as the DFS Mount handle\n");
		return EINVAL;
	}

	D_MUTEX_LOCK(&dfs->lock);
	if (dfs->coh_refcount <= 0) {
		D_ERROR("Invalid cont handle refcount\n");
		D_MUTEX_UNLOCK(&dfs->lock);
		return EINVAL;
	}
	dfs->coh_refcount--;
	D_MUTEX_UNLOCK(&dfs->lock);

	return 0;
}

int
dfs_query(dfs_t *dfs, dfs_attr_t *attr)
{
	if (dfs == NULL || !dfs->mounted || attr == NULL)
		return EINVAL;

	memcpy(attr, &dfs->attr, sizeof(dfs_attr_t));

	return 0;
}

/* Structure of global buffer for dfs */
struct dfs_glob {
	uint32_t		magic;
	bool			use_dtx;
	dfs_layout_ver_t	layout_v;
	int32_t			amode;
	uid_t			uid;
	gid_t			gid;
	uint64_t		id;
	daos_size_t		chunk_size;
	daos_oclass_id_t	oclass;
	daos_oclass_id_t	dir_oclass;
	daos_oclass_id_t	file_oclass;
	uuid_t			cont_uuid;
	uuid_t			coh_uuid;
	daos_obj_id_t		super_oid;
	daos_obj_id_t		root_oid;
};

static inline void
swap_dfs_glob(struct dfs_glob *dfs_params)
{
	D_ASSERT(dfs_params != NULL);

	D_SWAP32S(&dfs_params->magic);
	D_SWAP32S(&dfs_params->use_dtx);
	D_SWAP16S(&dfs_params->layout_v);
	D_SWAP32S(&dfs_params->amode);
	D_SWAP32S(&dfs_params->uid);
	D_SWAP32S(&dfs_params->gid);
	D_SWAP64S(&dfs_params->id);
	D_SWAP64S(&dfs_params->chunk_size);
	D_SWAP16S(&dfs_params->oclass);
	D_SWAP16S(&dfs_params->dir_oclass);
	D_SWAP16S(&dfs_params->file_oclass);
	/* skip cont_uuid */
	/* skip coh_uuid */
}

static inline daos_size_t
dfs_glob_buf_size()
{
	return sizeof(struct dfs_glob);
}

int
dfs_local2global(dfs_t *dfs, d_iov_t *glob)
{
	struct dfs_glob		*dfs_params;
	uuid_t			coh_uuid;
	uuid_t			cont_uuid;
	daos_size_t		glob_buf_size;
	int			rc = 0;

	if (dfs == NULL || !dfs->mounted)
		return EINVAL;

	if (glob == NULL) {
		D_ERROR("Invalid parameter, NULL glob pointer.\n");
		return EINVAL;
	}

	if (glob->iov_buf != NULL && (glob->iov_buf_len == 0 ||
				      glob->iov_buf_len < glob->iov_len)) {
		D_ERROR("Invalid parameter of glob, iov_buf %p, iov_buf_len "
			""DF_U64", iov_len "DF_U64".\n", glob->iov_buf,
			glob->iov_buf_len, glob->iov_len);
		return EINVAL;
	}

	glob_buf_size = dfs_glob_buf_size();

	if (glob->iov_buf == NULL) {
		glob->iov_buf_len = glob_buf_size;
		return 0;
	}

	rc = dc_cont_hdl2uuid(dfs->coh, &coh_uuid, &cont_uuid);
	if (rc != 0)
		return daos_der2errno(rc);

	if (glob->iov_buf_len < glob_buf_size) {
		D_DEBUG(DB_ANY, "Larger glob buffer needed ("DF_U64" bytes "
			"provided, "DF_U64" required).\n", glob->iov_buf_len,
			glob_buf_size);
		glob->iov_buf_len = glob_buf_size;
		return ENOBUFS;
	}
	glob->iov_len = glob_buf_size;

	/* init global handle */
	dfs_params = (struct dfs_glob *)glob->iov_buf;
	dfs_params->magic	= DFS_GLOB_MAGIC;
	dfs_params->use_dtx	= dfs->use_dtx;
	dfs_params->layout_v	= dfs->layout_v;
	dfs_params->amode	= dfs->amode;
	dfs_params->super_oid	= dfs->super_oid;
	dfs_params->root_oid	= dfs->root.oid;
	dfs_params->uid		= dfs->uid;
	dfs_params->gid		= dfs->gid;
	dfs_params->id		= dfs->attr.da_id;
	dfs_params->chunk_size	= dfs->attr.da_chunk_size;
	dfs_params->oclass	= dfs->attr.da_oclass_id;
	dfs_params->dir_oclass	= dfs->attr.da_dir_oclass_id;
	dfs_params->file_oclass	= dfs->attr.da_file_oclass_id;
	uuid_copy(dfs_params->coh_uuid, coh_uuid);
	uuid_copy(dfs_params->cont_uuid, cont_uuid);

	return 0;
}

int
dfs_global2local(daos_handle_t poh, daos_handle_t coh, int flags, d_iov_t glob,
		 dfs_t **_dfs)
{
	dfs_t		*dfs;
	struct dfs_glob	*dfs_params;
	int		obj_mode;
	uuid_t		coh_uuid;
	uuid_t		cont_uuid;
	int		rc = 0;

	if (_dfs == NULL)
		return EINVAL;

	if (glob.iov_buf == NULL || glob.iov_buf_len < glob.iov_len ||
	    glob.iov_len != dfs_glob_buf_size()) {
		D_ERROR("Invalid parameter of glob, iov_buf %p, "
			"iov_buf_len "DF_U64", iov_len "DF_U64".\n",
			glob.iov_buf, glob.iov_buf_len, glob.iov_len);
		return EINVAL;
	}

	dfs_params = (struct dfs_glob *)glob.iov_buf;
	if (dfs_params->magic == D_SWAP32(DFS_GLOB_MAGIC)) {
		swap_dfs_glob(dfs_params);
		D_ASSERT(dfs_params->magic == DFS_GLOB_MAGIC);

	} else if (dfs_params->magic != DFS_GLOB_MAGIC) {
		D_ERROR("Bad magic value: %#x.\n", dfs_params->magic);
		return EINVAL;
	}

	D_ASSERT(dfs_params != NULL);

	/** Check container uuid mismatch */
	rc = dc_cont_hdl2uuid(coh, &coh_uuid, &cont_uuid);
	if (rc != 0)
		return daos_der2errno(rc);
	if (uuid_compare(cont_uuid, dfs_params->cont_uuid) != 0) {
		D_ERROR("Container uuid mismatch, in coh: "DF_UUID", "
			"in dfs_params:" DF_UUID"\n", DP_UUID(cont_uuid),
			DP_UUID(dfs_params->cont_uuid));
		return EINVAL;
	}

	/** Create the DFS handle with no RPCs */
	D_ALLOC_PTR(dfs);
	if (dfs == NULL)
		return ENOMEM;

	dfs->poh = poh;
	dfs->coh = coh;
	dfs->use_dtx = dfs_params->use_dtx;
	dfs->layout_v = dfs_params->layout_v;
	dfs->amode = (flags == 0) ? dfs_params->amode : (flags & O_ACCMODE);
	dfs->uid = dfs_params->uid;
	dfs->gid = dfs_params->gid;
	dfs->attr.da_id = dfs_params->id;
	dfs->attr.da_chunk_size = dfs_params->chunk_size;
	dfs->attr.da_oclass_id = dfs_params->oclass;
	dfs->attr.da_dir_oclass_id = dfs_params->dir_oclass;
	dfs->attr.da_file_oclass_id = dfs_params->file_oclass;

	dfs->super_oid = dfs_params->super_oid;
	dfs->root.oid = dfs_params->root_oid;
	dfs->root.parent_oid = dfs->super_oid;
	if (daos_obj_id_is_nil(dfs->super_oid) ||
	    daos_obj_id_is_nil(dfs->root.oid)) {
		D_ERROR("Invalid superblock or root object ID\n");
		D_FREE(dfs);
		return EIO;
	}

	/** allocate a new oid on the next file or dir creation */
	dfs->oid.lo = 0;
	dfs->oid.hi = MAX_OID_HI;

	rc = D_MUTEX_INIT(&dfs->lock, NULL);
	if (rc != 0) {
		D_FREE(dfs);
		return daos_der2errno(rc);
	}

	/** Open SB object */
	rc = daos_obj_open(coh, dfs->super_oid, DAOS_OO_RO,
			   &dfs->super_oh, NULL);
	if (rc) {
		D_ERROR("daos_obj_open() failed, "DF_RC"\n", DP_RC(rc));
		D_GOTO(err_dfs, rc = daos_der2errno(rc));
	}

	/* Open Root Object */
	strcpy(dfs->root.name, "/");
	dfs->root.mode = S_IFDIR | 0755;

	obj_mode = get_daos_obj_mode(flags ? flags : dfs_params->amode);
	rc = daos_obj_open(coh, dfs->root.oid, obj_mode, &dfs->root.oh, NULL);
	if (rc) {
		D_ERROR("daos_obj_open() failed, "DF_RC"\n", DP_RC(rc));
		daos_obj_close(dfs->super_oh, NULL);
		D_GOTO(err_dfs, rc = daos_der2errno(rc));
	}

	dfs->mounted = DFS_MOUNT;
	*_dfs = dfs;

	return rc;
err_dfs:
	D_MUTEX_DESTROY(&dfs->lock);
	D_FREE(dfs);
	return rc;
}

int
dfs_local2global_all(dfs_t *dfs, d_iov_t *glob)
{
	d_iov_t		pool_iov = { NULL, 0, 0 };
	d_iov_t		cont_iov = { NULL, 0, 0 };
	d_iov_t		dfs_iov = { NULL, 0, 0 };
	daos_size_t	pool_len, cont_len, total_size;
	char		*ptr;
	int		rc = 0;

	if (dfs == NULL || !dfs->mounted)
		return EINVAL;
	if (glob == NULL) {
		D_ERROR("Invalid parameter, NULL glob pointer.\n");
		return EINVAL;
	}
	if (glob->iov_buf != NULL && (glob->iov_buf_len == 0)) {
		D_ERROR("Invalid parameter of glob, iov_buf %p, iov_buf_len"
			""DF_U64", iov_len "DF_U64".\n", glob->iov_buf,
			glob->iov_buf_len, glob->iov_len);
		return EINVAL;
	}

	rc = daos_pool_local2global(dfs->poh, &pool_iov);
	if (rc)
		return daos_der2errno(rc);

	rc = daos_cont_local2global(dfs->coh, &cont_iov);
	if (rc)
		return daos_der2errno(rc);

	rc = dfs_local2global(dfs, &dfs_iov);
	if (rc)
		return rc;

	pool_len = strlen(dfs->pool_hdl->value) + 1;
	cont_len = strlen(dfs->cont_hdl->value) + 1;
	total_size = pool_iov.iov_buf_len + cont_iov.iov_buf_len + dfs_iov.iov_buf_len + pool_len +
		cont_len + sizeof(daos_size_t) * 5;

	if (glob->iov_buf == NULL) {
		glob->iov_buf_len = total_size;
		return 0;
	}

	ptr = glob->iov_buf;

	/** format: pool label - pool hdl size - pool hdl */
	strcpy(ptr, dfs->pool_hdl->value);
	ptr += pool_len;
	*((daos_size_t *) ptr) = pool_iov.iov_buf_len;
	ptr += sizeof(daos_size_t);
	pool_iov.iov_buf = ptr;
	pool_iov.iov_len = pool_iov.iov_buf_len;
	rc = daos_pool_local2global(dfs->poh, &pool_iov);
	if (rc)
		return daos_der2errno(rc);
	ptr += pool_iov.iov_buf_len;

	/** format: cont label - cont hdl size - cont hdl */
	strcpy(ptr, dfs->cont_hdl->value);
	ptr += cont_len;
	*((daos_size_t *) ptr) = cont_iov.iov_buf_len;
	ptr += sizeof(daos_size_t);
	cont_iov.iov_buf = ptr;
	cont_iov.iov_len = cont_iov.iov_buf_len;
	rc = daos_cont_local2global(dfs->coh, &cont_iov);
	if (rc)
		return daos_der2errno(rc);
	ptr += cont_iov.iov_buf_len;

	*((daos_size_t *) ptr) = dfs_iov.iov_buf_len;
	ptr += sizeof(daos_size_t);
	dfs_iov.iov_buf = ptr;
	dfs_iov.iov_len = dfs_iov.iov_buf_len;
	rc = dfs_local2global(dfs, &dfs_iov);
	if (rc)
		return rc;

	return 0;
}

int
dfs_global2local_all(int flags, d_iov_t glob, dfs_t **_dfs)
{
	char			*ptr;
	d_iov_t			pool_iov = { NULL, 0, 0 };
	d_iov_t			cont_iov = { NULL, 0, 0 };
	d_iov_t			dfs_iov = { NULL, 0, 0 };
	daos_size_t		pool_len, cont_len;
	char			pool[DAOS_PROP_LABEL_MAX_LEN + 1];
	char			cont[DAOS_PROP_LABEL_MAX_LEN + 1];
	bool			pool_h_bump = false;
	bool			cont_h_bump = false;
	struct dfs_mnt_hdls	*pool_hdl = NULL;
	struct dfs_mnt_hdls	*cont_hdl = NULL;
	daos_handle_t		poh = {0};
	daos_handle_t		coh = {0};
	dfs_t			*dfs = NULL;
	int			rc, rc2;

	if (_dfs == NULL)
		return EINVAL;
	if (!dfs_is_init()) {
		D_ERROR("dfs_init() must be called before dfs_global2local_all() can be used\n");
		return EACCES;
	}
	if (glob.iov_buf == NULL || glob.iov_buf_len < glob.iov_len) {
		D_ERROR("Invalid parameter of glob, iov_buf %p, "
			"iov_buf_len "DF_U64", iov_len "DF_U64".\n",
			glob.iov_buf, glob.iov_buf_len, glob.iov_len);
		return EINVAL;
	}

	ptr = (char *)glob.iov_buf;

	strncpy(pool, ptr, DAOS_PROP_LABEL_MAX_LEN + 1);
	pool[DAOS_PROP_LABEL_MAX_LEN] = 0;
	pool_len = strlen(pool) + 1;
	ptr += pool_len;
	pool_iov.iov_buf_len = *((daos_size_t *) ptr);
	ptr += sizeof(daos_size_t);
	pool_iov.iov_buf = ptr;
	pool_iov.iov_len = pool_iov.iov_buf_len;
	rc = daos_pool_global2local(pool_iov, &poh);
	if (rc)
		D_GOTO(err, rc = daos_der2errno(rc));
	ptr += pool_iov.iov_buf_len;
	rc = dfs_hdl_insert(pool, DFS_H_POOL, NULL, &poh, &pool_hdl);
	if (rc)
		D_GOTO(err, rc);
	pool_h_bump = true;

	strncpy(cont, ptr, DAOS_PROP_LABEL_MAX_LEN + 1);
	cont[DAOS_PROP_LABEL_MAX_LEN] = 0;
	cont_len = strlen(cont) + 1;
	ptr += cont_len;
	cont_iov.iov_buf_len = *((daos_size_t *) ptr);
	ptr += sizeof(daos_size_t);
	cont_iov.iov_buf = ptr;
	cont_iov.iov_len = cont_iov.iov_buf_len;
	rc = daos_cont_global2local(poh, cont_iov, &coh);
	if (rc)
		D_GOTO(err, rc = daos_der2errno(rc));
	ptr += cont_iov.iov_buf_len;
	rc = dfs_hdl_insert(cont, DFS_H_CONT, pool, &coh, &cont_hdl);
	if (rc)
		D_GOTO(err, rc);
	cont_h_bump = true;

	dfs_iov.iov_buf_len = *((daos_size_t *) ptr);
	ptr += sizeof(daos_size_t);
	dfs_iov.iov_buf = ptr;
	dfs_iov.iov_len = dfs_iov.iov_buf_len;
	rc = dfs_global2local(poh, coh, flags, dfs_iov, &dfs);
	if (rc)
		D_GOTO(err, rc);

	dfs->pool_hdl = pool_hdl;
	dfs->cont_hdl = cont_hdl;
	dfs->mounted = DFS_MOUNT_ALL;

	*_dfs = dfs;

	return rc;

err:
	if (dfs) {
		rc2 = dfs_umount(dfs);
		if (rc2)
			D_ERROR("dfs_umount() Failed %d\n", rc2);
	}

	if (cont_h_bump) {
		dfs_hdl_release(cont_hdl);
	} else if (daos_handle_is_valid(coh)) {
		rc2 = daos_cont_close(coh, NULL);
		if (rc2)
			D_ERROR("daos_cont_close() Failed "DF_RC"\n", DP_RC(rc2));
	}

	if (pool_h_bump) {
		dfs_hdl_release(pool_hdl);
	} else if (daos_handle_is_valid(poh)) {
		rc2 = daos_pool_disconnect(poh, NULL);
		if (rc2)
			D_ERROR("daos_pool_disconnect() Failed "DF_RC"\n", DP_RC(rc2));
	}

	return rc;
}

int
dfs_set_prefix(dfs_t *dfs, const char *prefix)
{
	if (dfs == NULL || !dfs->mounted)
		return EINVAL;

	if (prefix == NULL) {
		D_FREE(dfs->prefix);
		return 0;
	}

	if (prefix[0] != '/' || strnlen(prefix, DFS_MAX_PATH) > DFS_MAX_PATH - 1)
		return EINVAL;

	D_STRNDUP(dfs->prefix, prefix, DFS_MAX_PATH - 1);
	if (dfs->prefix == NULL)
		return ENOMEM;

	dfs->prefix_len = strlen(dfs->prefix);
	if (dfs->prefix[dfs->prefix_len - 1] == '/')
		dfs->prefix_len--;

	return 0;
}

int
dfs_get_file_oh(dfs_obj_t *obj, daos_handle_t *oh)
{
	if (obj == NULL || !S_ISREG(obj->mode))
		return EINVAL;
	if (oh == NULL)
		return EINVAL;

	oh->cookie = obj->oh.cookie;
	return 0;
}

int
dfs_get_chunk_size(dfs_obj_t *obj, daos_size_t *chunk_size)
{
	daos_size_t	cell_size;
	int		rc;

	if (obj == NULL || !S_ISREG(obj->mode))
		return EINVAL;
	if (chunk_size == NULL)
		return EINVAL;

	rc = daos_array_get_attr(obj->oh, chunk_size, &cell_size);
	if (rc)
		return daos_der2errno(rc);

	D_ASSERT(cell_size == 1);
	return 0;
}

void
dfs_obj_copy_attr(dfs_obj_t *obj, dfs_obj_t *src_obj)
{
	if (S_ISDIR(obj->mode)) {
		obj->d.oclass = src_obj->d.oclass;
		obj->d.chunk_size = src_obj->d.chunk_size;
	}
}

int
dfs_obj_get_info(dfs_t *dfs, dfs_obj_t *obj, dfs_obj_info_t *info)
{
	int	rc;

	if (obj == NULL || info == NULL)
		return EINVAL;

	switch (obj->mode & S_IFMT) {
	case S_IFDIR:
		if (obj->d.oclass) {
			info->doi_oclass_id = obj->d.oclass;
		} else if (dfs->attr.da_dir_oclass_id) {
			info->doi_oclass_id = dfs->attr.da_dir_oclass_id;
		} else {
			rc = daos_obj_get_oclass(dfs->coh, 0, 0, 0, &info->doi_oclass_id);
			if (rc) {
				D_ERROR("daos_obj_get_oclass() failed "DF_RC"\n", DP_RC(rc));
				return daos_der2errno(rc);
			}
		}

		if (obj->d.chunk_size)
			info->doi_chunk_size = obj->d.chunk_size;
		else if (dfs->attr.da_chunk_size)
			info->doi_chunk_size = dfs->attr.da_chunk_size;
		else
			info->doi_chunk_size =  DFS_DEFAULT_CHUNK_SIZE;
		break;
	case S_IFREG:
	{
		daos_size_t cell_size;

		rc = daos_array_get_attr(obj->oh, &info->doi_chunk_size, &cell_size);
		if (rc)
			return daos_der2errno(rc);

		info->doi_oclass_id = daos_obj_id2class(obj->oid);
		break;
	}
	case S_IFLNK:
		info->doi_oclass_id = 0;
		info->doi_chunk_size = 0;
		break;
	default:
		D_ERROR("Invalid entry type (not a dir, file, symlink).\n");
		return EINVAL;
	}

	return 0;
}

int
dfs_obj_set_oclass(dfs_t *dfs, dfs_obj_t *obj, int flags, daos_oclass_id_t cid)
{
	daos_handle_t		oh;
	d_sg_list_t		sgl;
	d_iov_t			sg_iov;
	daos_iod_t		iod;
	daos_recx_t		recx;
	daos_key_t		dkey;
	int			rc;

	if (dfs == NULL || !dfs->mounted)
		return EINVAL;
	if (obj == NULL)
		return EINVAL;
	if (!S_ISDIR(obj->mode))
		return ENOTSUP;
	/** 0 is default, allow setting it */
	if (cid != 0 && !daos_oclass_is_valid(cid))
		return EINVAL;
	if (cid == 0)
		cid = dfs->attr.da_dir_oclass_id;

	/** Open parent object and fetch entry of obj from it */
	rc = daos_obj_open(dfs->coh, obj->parent_oid, DAOS_OO_RW, &oh, NULL);
	if (rc)
		return daos_der2errno(rc);

	/** set dkey as the entry name */
	d_iov_set(&dkey, (void *)obj->name, strlen(obj->name));

	/** set akey as the inode name */
	d_iov_set(&iod.iod_name, INODE_AKEY_NAME, sizeof(INODE_AKEY_NAME) - 1);
	iod.iod_nr	= 1;
	iod.iod_size	= 1;
	recx.rx_idx	= OCLASS_IDX;
	recx.rx_nr      = sizeof(daos_oclass_id_t);
	iod.iod_recxs	= &recx;
	iod.iod_type	= DAOS_IOD_ARRAY;

	/** set sgl for update */
	d_iov_set(&sg_iov, &cid, sizeof(daos_oclass_id_t));
	sgl.sg_nr	= 1;
	sgl.sg_nr_out	= 0;
	sgl.sg_iovs	= &sg_iov;

	rc = daos_obj_update(oh, DAOS_TX_NONE, DAOS_COND_DKEY_UPDATE, &dkey, 1,
			     &iod, &sgl, NULL);
	if (rc) {
		D_ERROR("Failed to update object class ("DF_RC")\n", DP_RC(rc));
		D_GOTO(out, rc = daos_der2errno(rc));
	}

	/** if this is root obj, we need to update the cached handle oclass */
	if (daos_oid_cmp(obj->oid, dfs->root.oid) == 0)
		dfs->root.d.oclass = cid;

out:
	daos_obj_close(oh, NULL);
	return rc;
}

int
set_chunk_size(dfs_t *dfs, dfs_obj_t *obj, daos_size_t csize)
{
	daos_handle_t		oh;
	d_sg_list_t		sgl;
	d_iov_t			sg_iov;
	daos_iod_t		iod;
	daos_recx_t		recx;
	daos_key_t		dkey;
	int			rc;

	/** Open parent object and fetch entry of obj from it */
	rc = daos_obj_open(dfs->coh, obj->parent_oid, DAOS_OO_RW, &oh, NULL);
	if (rc)
		return daos_der2errno(rc);

	/** set dkey as the entry name */
	d_iov_set(&dkey, (void *)obj->name, strlen(obj->name));

	/** set akey as the inode name */
	d_iov_set(&iod.iod_name, INODE_AKEY_NAME, sizeof(INODE_AKEY_NAME) - 1);
	iod.iod_nr	= 1;
	iod.iod_size	= 1;
	recx.rx_idx	= CSIZE_IDX;
	recx.rx_nr      = sizeof(daos_size_t);
	iod.iod_recxs	= &recx;
	iod.iod_type	= DAOS_IOD_ARRAY;

	/** set sgl for update */
	d_iov_set(&sg_iov, &csize, sizeof(daos_size_t));
	sgl.sg_nr	= 1;
	sgl.sg_nr_out	= 0;
	sgl.sg_iovs	= &sg_iov;

	rc = daos_obj_update(oh, DAOS_TX_NONE, DAOS_COND_DKEY_UPDATE, &dkey, 1,
			     &iod, &sgl, NULL);
	if (rc) {
		D_ERROR("Failed to update chunk size ("DF_RC")\n", DP_RC(rc));
		D_GOTO(out, rc = daos_der2errno(rc));
	}

out:
	daos_obj_close(oh, NULL);
	return rc;
}

int
dfs_obj_set_chunk_size(dfs_t *dfs, dfs_obj_t *obj, int flags, daos_size_t csize)
{
	int	rc;

	if (obj == NULL)
		return EINVAL;
	if (!S_ISDIR(obj->mode))
		return ENOTSUP;
	if (csize == 0)
		csize = dfs->attr.da_chunk_size;

	rc = set_chunk_size(dfs, obj, csize);
	if (rc)
		return rc;

	/** if this is the root dir, we need to update the cached handle csize */
	if (daos_oid_cmp(obj->oid, dfs->root.oid) == 0)
		dfs->root.d.chunk_size = csize;

	return 0;
}

int
dfs_file_update_chunk_size(dfs_t *dfs, dfs_obj_t *obj, daos_size_t csize)
{
	int	rc;

	if (obj == NULL)
		return EINVAL;
	if (!S_ISREG(obj->mode))
		return EINVAL;
	if (csize == 0)
		csize = dfs->attr.da_chunk_size;

	rc = set_chunk_size(dfs, obj, csize);
	if (rc)
		return daos_der2errno(rc);

	/* need to update the array handle chunk size */
	rc = daos_array_update_chunk_size(obj->oh, csize);
	if (rc)
		return daos_der2errno(rc);

	return 0;
}

int
dfs_mkdir(dfs_t *dfs, dfs_obj_t *parent, const char *name, mode_t mode,
	  daos_oclass_id_t cid)
{
	dfs_obj_t		new_dir;
	daos_handle_t		th = DAOS_TX_NONE;
	struct dfs_entry	entry = {0};
	size_t			len;
	struct timespec		now;
	int			rc;

	if (dfs == NULL || !dfs->mounted)
		return EINVAL;
	if (dfs->amode != O_RDWR)
		return EPERM;
	if (parent == NULL)
		parent = &dfs->root;
	else if (!S_ISDIR(parent->mode))
		return ENOTDIR;

	rc = check_name(name, &len);
	if (rc)
		return rc;

	strncpy(new_dir.name, name, len + 1);

	rc = create_dir(dfs, parent, cid, &new_dir);
	if (rc)
		return rc;

	entry.oid = new_dir.oid;
	entry.mode = S_IFDIR | mode;

	rc = clock_gettime(CLOCK_REALTIME, &now);
	if (rc)
		return errno;
	entry.atime = entry.mtime = entry.ctime = now.tv_sec;
	entry.atime_nano = entry.mtime_nano = entry.ctime_nano = now.tv_nsec;
	entry.chunk_size = parent->d.chunk_size;
	entry.oclass = parent->d.oclass;
	entry.uid = geteuid();
	entry.gid = getegid();

	rc = insert_entry(dfs->layout_v, parent->oh, th, name, len, DAOS_COND_DKEY_INSERT,
			  &entry);
	if (rc != 0) {
		daos_obj_close(new_dir.oh, NULL);
		return rc;
	}

	rc = daos_obj_close(new_dir.oh, NULL);
	if (rc != 0)
		return daos_der2errno(rc);

	return rc;
}

static int
remove_dir_contents(dfs_t *dfs, daos_handle_t th, struct dfs_entry entry)
{
	daos_handle_t	oh;
	daos_key_desc_t	kds[ENUM_DESC_NR];
	daos_anchor_t	anchor = {0};
	d_iov_t		iov;
	char		enum_buf[ENUM_DESC_BUF] = {0};
	d_sg_list_t	sgl;
	int		rc;

	D_ASSERT(S_ISDIR(entry.mode));

	rc = daos_obj_open(dfs->coh, entry.oid, DAOS_OO_RW, &oh, NULL);
	if (rc)
		return daos_der2errno(rc);

	sgl.sg_nr = 1;
	sgl.sg_nr_out = 0;
	d_iov_set(&iov, enum_buf, ENUM_DESC_BUF);
	sgl.sg_iovs = &iov;

	while (!daos_anchor_is_eof(&anchor)) {
		uint32_t	number = ENUM_DESC_NR;
		uint32_t	i;
		char		*ptr;

		rc = daos_obj_list_dkey(oh, th, &number, kds, &sgl, &anchor,
					NULL);
		if (rc)
			D_GOTO(out, rc = daos_der2errno(rc));

		if (number == 0)
			continue;

		for (ptr = enum_buf, i = 0; i < number; i++) {
			struct dfs_entry child_entry = {0};
			bool exists;

			ptr += kds[i].kd_key_len;

			rc = fetch_entry(dfs->layout_v, oh, th, ptr, kds[i].kd_key_len, false,
					 &exists, &child_entry, 0, NULL, NULL, NULL);
			if (rc)
				D_GOTO(out, rc);

			if (!exists)
				continue;

			if (S_ISDIR(child_entry.mode)) {
				rc = remove_dir_contents(dfs, th, child_entry);
				if (rc)
					D_GOTO(out, rc);
			}

			rc = remove_entry(dfs, th, oh, ptr, kds[i].kd_key_len,
					  child_entry);
			if (rc)
				D_GOTO(out, rc);
		}
	}

out:
	daos_obj_close(oh, NULL);
	return rc;
}

int
dfs_remove(dfs_t *dfs, dfs_obj_t *parent, const char *name, bool force,
	   daos_obj_id_t *oid)
{
	struct dfs_entry	entry = {0};
	daos_handle_t		th = DAOS_TX_NONE;
	bool			exists;
	size_t			len;
	int			rc;

	if (dfs == NULL || !dfs->mounted)
		return EINVAL;
	if (dfs->amode != O_RDWR)
		return EPERM;
	if (parent == NULL)
		parent = &dfs->root;
	else if (!S_ISDIR(parent->mode))
		return ENOTDIR;

	rc = check_name(name, &len);
	if (rc)
		return rc;

	if (dfs->use_dtx) {
		rc = daos_tx_open(dfs->coh, &th, 0, NULL);
		if (rc) {
			D_ERROR("daos_tx_open() failed (%d)\n", rc);
			D_GOTO(out, rc = daos_der2errno(rc));
		}
	}

restart:
	/** Even with cond punch, need to fetch the entry to check the type */
	rc = fetch_entry(dfs->layout_v, parent->oh, th, name, len, false, &exists, &entry,
			 0, NULL, NULL, NULL);
	if (rc)
		D_GOTO(out, rc);

	if (!exists)
		D_GOTO(out, rc = ENOENT);

	if (S_ISDIR(entry.mode)) {
		uint32_t nr = 0;
		daos_handle_t oh;

		/** check if dir is empty */
		rc = daos_obj_open(dfs->coh, entry.oid, DAOS_OO_RW, &oh, NULL);
		if (rc) {
			D_ERROR("daos_obj_open() Failed (%d)\n", rc);
			D_GOTO(out, rc = daos_der2errno(rc));
		}

		rc = get_num_entries(oh, th, &nr, true);
		if (rc) {
			daos_obj_close(oh, NULL);
			D_GOTO(out, rc);
		}

		rc = daos_obj_close(oh, NULL);
		if (rc)
			D_GOTO(out, rc = daos_der2errno(rc));

		if (!force && nr != 0)
			D_GOTO(out, rc = ENOTEMPTY);

		if (force && nr != 0) {
			rc = remove_dir_contents(dfs, th, entry);
			if (rc)
				D_GOTO(out, rc);
		}
	}

	rc = remove_entry(dfs, th, parent->oh, name, len, entry);
	if (rc)
		D_GOTO(out, rc);

	if (dfs->use_dtx) {
		rc = daos_tx_commit(th, NULL);
		if (rc) {
			if (rc != -DER_TX_RESTART)
				D_ERROR("daos_tx_commit() failed (%d)\n", rc);
			D_GOTO(out, rc = daos_der2errno(rc));
		}
	}

	if (oid)
		oid_cp(oid, entry.oid);

out:
	rc = check_tx(th, rc);
	if (rc == ERESTART)
		goto restart;
	return rc;
}

static int
lookup_rel_path(dfs_t *dfs, dfs_obj_t *root, const char *path, int flags,
		dfs_obj_t **_obj, mode_t *mode, struct stat *stbuf,
		size_t depth)
{
	dfs_obj_t		parent;
	dfs_obj_t		*obj = NULL;
	char			*token;
	char			*rem, *sptr = NULL; /* bogus compiler warning */
	bool			exists;
	bool			is_root = true;
	int			daos_mode;
	struct dfs_entry	entry = {0};
	size_t			len;
	int			rc;
	bool			parent_fully_valid;

	/* Arbitrarily stop to avoid infinite recursion */
	if (depth >= DFS_MAX_RECURSION)
		return ELOOP;

	/* Only paths from root can be absolute */
	if (path[0] == '/' && daos_oid_cmp(root->oid, dfs->root.oid) != 0)
		return EINVAL;

	daos_mode = get_daos_obj_mode(flags);
	if (daos_mode == -1)
		return EINVAL;

	D_STRNDUP(rem, path, DFS_MAX_PATH - 1);
	if (rem == NULL)
		return ENOMEM;

	if (stbuf)
		memset(stbuf, 0, sizeof(struct stat));

	D_ALLOC_PTR(obj);
	if (obj == NULL)
		D_GOTO(out, rc = ENOMEM);

	oid_cp(&obj->oid, root->oid);
	oid_cp(&obj->parent_oid, root->parent_oid);
	obj->d.oclass = root->d.oclass;
	obj->d.chunk_size = root->d.chunk_size;
	obj->mode = root->mode;
	strncpy(obj->name, root->name, DFS_MAX_NAME + 1);

	rc = daos_obj_open(dfs->coh, obj->oid, daos_mode, &obj->oh, NULL);
	if (rc)
		D_GOTO(err_obj, rc = daos_der2errno(rc));

	parent.oh = obj->oh;
	parent.mode = obj->mode;
	oid_cp(&parent.oid, obj->oid);
	oid_cp(&parent.parent_oid, obj->parent_oid);

	/** get the obj entry in the path */
	for (token = strtok_r(rem, "/", &sptr);
	     token != NULL;
	     token = strtok_r(NULL, "/", &sptr)) {
		is_root = false;
lookup_rel_path_loop:

		/*
		 * Open the directory object one level up.
		 * Since fetch_entry does not support ".",
		 * we can't support ".." as the last entry,
		 * nor can we support "../.." because we don't
		 * have parent.parent_oid and parent.mode.
		 * For now, represent this partial state with
		 * parent_fully_valid.
		 */
		parent_fully_valid = true;
		if (strcmp(token, "..") == 0) {
			parent_fully_valid = false;

			/* Cannot go outside the container */
			if (daos_oid_cmp(parent.oid, dfs->root.oid) == 0) {
				D_DEBUG(DB_TRACE, "Failed to lookup path outside container: %s\n",
					path);
				D_GOTO(err_obj, rc = ENOENT);
			}

			rc = daos_obj_close(obj->oh, NULL);
			if (rc) {
				D_ERROR("daos_obj_close() Failed (%d)\n", rc);
				D_GOTO(err_obj, rc = daos_der2errno(rc));
			}

			rc = daos_obj_open(dfs->coh, parent.parent_oid,
					   daos_mode, &obj->oh, NULL);
			if (rc) {
				D_ERROR("daos_obj_open() Failed (%d)\n", rc);
				D_GOTO(err_obj, rc = daos_der2errno(rc));
			}

			oid_cp(&parent.oid, parent.parent_oid);
			parent.oh = obj->oh;

			/* TODO support fetch_entry(".") */
			token = strtok_r(NULL, "/", &sptr);
			if (!token || strcmp(token, "..") == 0)
				D_GOTO(err_obj, rc = ENOTSUP);
		}

		len = strlen(token);

		entry.chunk_size = 0;
		rc = fetch_entry(dfs->layout_v, parent.oh, DAOS_TX_NONE, token, len, true,
				 &exists, &entry, 0, NULL, NULL, NULL);
		if (rc)
			D_GOTO(err_obj, rc);

		rc = daos_obj_close(obj->oh, NULL);
		if (rc) {
			D_ERROR("daos_obj_close() Failed, "DF_RC"\n",
				DP_RC(rc));
			D_GOTO(err_obj, rc = daos_der2errno(rc));
		}

		if (!exists)
			D_GOTO(err_obj, rc = ENOENT);

		oid_cp(&obj->oid, entry.oid);
		oid_cp(&obj->parent_oid, parent.oid);
		strncpy(obj->name, token, len + 1);
		obj->mode = entry.mode;

		/** if entry is a file, open the array object and return */
		if (S_ISREG(entry.mode)) {
			/* if there are more entries, then file is not a dir */
			if (strtok_r(NULL, "/", &sptr) != NULL) {
				D_ERROR("%s is not a directory\n", obj->name);
				D_GOTO(err_obj, rc = ENOENT);
			}

			rc = daos_array_open_with_attr(dfs->coh, entry.oid,
						       DAOS_TX_NONE, daos_mode,
						       1, entry.chunk_size ?
						       entry.chunk_size :
						       dfs->attr.da_chunk_size,
						       &obj->oh, NULL);
			if (rc != 0) {
				D_ERROR("daos_array_open() Failed (%d)\n", rc);
				D_GOTO(err_obj, rc = daos_der2errno(rc));
			}

			if (stbuf) {
				daos_size_t size;

				rc = daos_array_get_size(obj->oh, DAOS_TX_NONE, &size, NULL);
				if (rc) {
					daos_array_close(obj->oh, NULL);
					D_GOTO(err_obj, rc = daos_der2errno(rc));
				}
				stbuf->st_size = size;
				stbuf->st_blocks = (stbuf->st_size + (1 << 9) - 1) >> 9;
			}
			break;
		}

		if (S_ISLNK(entry.mode)) {
			/*
			 * If there is a token after the sym link entry, treat
			 * the sym link as a directory and look up it's value.
			 */
			token = strtok_r(NULL, "/", &sptr);
			if (token) {
				dfs_obj_t *sym;

				if (!parent_fully_valid &&
				    strncmp(entry.value, "..", 2) == 0) {
					D_FREE(entry.value);
					D_GOTO(err_obj, rc = ENOTSUP);
				}

				rc = lookup_rel_path(dfs, &parent, entry.value,
						     flags, &sym, NULL, NULL,
						     depth + 1);
				if (rc) {
					D_DEBUG(DB_TRACE, "Failed to lookup symlink %s\n",
						entry.value);
					D_FREE(entry.value);
					D_GOTO(err_obj, rc);
				}

				obj->oh = sym->oh;
				parent.oh = sym->oh;
				parent.mode = sym->mode;
				oid_cp(&parent.oid, sym->oid);
				oid_cp(&parent.parent_oid, sym->parent_oid);

				D_FREE(sym);
				D_FREE(entry.value);
				obj->value = NULL;
				/*
				 * need to go to to the beginning of loop but we
				 * already did the strtok.
				 */
				goto lookup_rel_path_loop;
			}

			/* Conditionally dereference leaf symlinks */
			if (!(flags & O_NOFOLLOW)) {
				dfs_obj_t *sym;

				if (!parent_fully_valid &&
				    strncmp(entry.value, "..", 2) == 0) {
					D_FREE(entry.value);
					D_GOTO(err_obj, rc = ENOTSUP);
				}

				rc = lookup_rel_path(dfs, &parent, entry.value,
						     flags, &sym, mode, stbuf,
						     depth + 1);
				if (rc) {
					D_DEBUG(DB_TRACE,
						"Failed to lookup symlink %s\n",
						entry.value);
					D_FREE(entry.value);
					D_GOTO(err_obj, rc);
				}

				/* return this dereferenced obj */
				D_FREE(obj);
				obj = sym;
				D_FREE(entry.value);
				D_GOTO(out, rc);
			}

			/* Create a truncated version of the string */
			D_STRNDUP(obj->value, entry.value, entry.value_len + 1);
			if (obj->value == NULL) {
				D_FREE(entry.value);
				D_GOTO(out, rc = ENOMEM);
			}
			D_FREE(entry.value);
			if (stbuf)
				stbuf->st_size = entry.value_len;
			/** return the symlink obj if this is the last entry */
			break;
		}

		if (!S_ISDIR(entry.mode)) {
			D_ERROR("Invalid entry type in path.\n");
			D_GOTO(err_obj, rc = EINVAL);
		}

		/* open the directory object */
		rc = daos_obj_open(dfs->coh, entry.oid, daos_mode, &obj->oh,
				   NULL);
		if (rc) {
			D_ERROR("daos_obj_open() Failed, "DF_RC"\n", DP_RC(rc));
			D_GOTO(err_obj, rc = daos_der2errno(rc));
		}

		obj->d.chunk_size = entry.chunk_size;
		obj->d.oclass = entry.oclass;
		if (stbuf)
			stbuf->st_size = sizeof(entry);

		oid_cp(&parent.oid, obj->oid);
		oid_cp(&parent.parent_oid, obj->parent_oid);
		parent.oh = obj->oh;
		parent.mode = entry.mode;
	}

	if (mode)
		*mode = obj->mode;

	if (stbuf) {
		if (is_root) {
			memcpy(stbuf, &dfs->root_stbuf, sizeof(struct stat));
		} else {
			stbuf->st_nlink = 1;
			stbuf->st_mode = obj->mode;
			stbuf->st_uid = entry.uid;
			stbuf->st_gid = entry.gid;
			stbuf->st_mtim.tv_sec = entry.mtime;
			stbuf->st_mtim.tv_nsec = entry.mtime_nano;
			stbuf->st_ctim.tv_sec = entry.ctime;
			stbuf->st_ctim.tv_nsec = entry.ctime_nano;
			if (dfs->layout_v > 2) {
				if (tspec_gt(stbuf->st_ctim, stbuf->st_mtim)) {
					stbuf->st_atim.tv_sec = entry.ctime;
					stbuf->st_atim.tv_nsec = entry.ctime_nano;
				} else {
					stbuf->st_atim.tv_sec = entry.mtime;
					stbuf->st_atim.tv_nsec = entry.mtime_nano;
				}
			} else {
				stbuf->st_atim.tv_sec = entry.atime;
				stbuf->st_atim.tv_nsec = 0;
			}
		}
	}

	obj->flags = flags;

out:
	D_FREE(rem);
	*_obj = obj;
	return rc;
err_obj:
	D_FREE(obj);
	goto out;
}

int
dfs_lookup(dfs_t *dfs, const char *path, int flags, dfs_obj_t **_obj,
	   mode_t *mode, struct stat *stbuf)
{
	if (dfs == NULL || !dfs->mounted)
		return EINVAL;
	if (_obj == NULL)
		return EINVAL;
	if (path == NULL || strnlen(path, DFS_MAX_PATH) > DFS_MAX_PATH - 1)
		return EINVAL;
	if (path[0] != '/')
		return EINVAL;

	/** if we added a prefix, check and skip over it */
	if (dfs->prefix) {
		if (strncmp(dfs->prefix, path, dfs->prefix_len) != 0)
			return EINVAL;

		path += dfs->prefix_len;
	}

	return lookup_rel_path(dfs, &dfs->root, path, flags, _obj,
			       mode, stbuf, 0);
}

int
readdir_int(dfs_t *dfs, dfs_obj_t *obj, daos_anchor_t *anchor, uint32_t *nr,
	    struct dirent *dirs, struct stat *stbufs)
{
	daos_key_desc_t	*kds;
	char		*enum_buf;
	uint32_t	number, key_nr, i;
	d_sg_list_t	sgl;
	int		rc = 0;

	if (dfs == NULL || !dfs->mounted)
		return EINVAL;
	if (obj == NULL || !S_ISDIR(obj->mode))
		return ENOTDIR;
	if (*nr == 0)
		return 0;
	if (dirs == NULL || anchor == NULL)
		return EINVAL;

	D_ALLOC_ARRAY(kds, *nr);
	if (kds == NULL)
		return ENOMEM;

	D_ALLOC_ARRAY(enum_buf, *nr * DFS_MAX_NAME);
	if (enum_buf == NULL) {
		D_FREE(kds);
		return ENOMEM;
	}

	key_nr = 0;
	number = *nr;
	while (!daos_anchor_is_eof(anchor)) {
		d_iov_t	iov;
		char	*ptr;

		memset(enum_buf, 0, (*nr) * DFS_MAX_NAME);

		sgl.sg_nr = 1;
		sgl.sg_nr_out = 0;
		d_iov_set(&iov, enum_buf, (*nr) * DFS_MAX_NAME);
		sgl.sg_iovs = &iov;

		rc = daos_obj_list_dkey(obj->oh, DAOS_TX_NONE, &number, kds,
					&sgl, anchor, NULL);
		if (rc)
			D_GOTO(out, rc = daos_der2errno(rc));

		for (ptr = enum_buf, i = 0; i < number; i++) {
			int len;

			len = snprintf(dirs[key_nr].d_name,
				       kds[i].kd_key_len + 1, "%s", ptr);
			D_ASSERT(len >= kds[i].kd_key_len);
			ptr += kds[i].kd_key_len;

			/** stat the entry if requested */
			if (stbufs) {
				rc = entry_stat(dfs, DAOS_TX_NONE, obj->oh, dirs[key_nr].d_name,
						kds[i].kd_key_len, NULL, true, &stbufs[key_nr],
						NULL);
				if (rc) {
					D_ERROR("Failed to stat entry %s: %d (%s)\n",
						dirs[key_nr].d_name, rc, strerror(rc));
					D_GOTO(out, rc);
				}
			}
			key_nr++;
		}
		number = *nr - key_nr;
		if (number == 0)
			break;
	}
	*nr = key_nr;

out:
	D_FREE(enum_buf);
	D_FREE(kds);
	return rc;
}

int
dfs_readdir(dfs_t *dfs, dfs_obj_t *obj, daos_anchor_t *anchor, uint32_t *nr,
	    struct dirent *dirs)
{
	return readdir_int(dfs, obj, anchor, nr, dirs, NULL);
}

int
dfs_readdirplus(dfs_t *dfs, dfs_obj_t *obj, daos_anchor_t *anchor, uint32_t *nr,
		struct dirent *dirs, struct stat *stbufs)
{
	return readdir_int(dfs, obj, anchor, nr, dirs, stbufs);
}

int
dfs_iterate(dfs_t *dfs, dfs_obj_t *obj, daos_anchor_t *anchor,
	    uint32_t *nr, size_t size, dfs_filler_cb_t op, void *udata)
{
	daos_key_desc_t	*kds;
	d_sg_list_t	sgl;
	d_iov_t		iov;
	uint32_t	num, keys_nr;
	char		*enum_buf, *ptr;
	int		rc = 0;

	if (dfs == NULL || !dfs->mounted)
		return EINVAL;
	if (obj == NULL || !S_ISDIR(obj->mode))
		return ENOTDIR;
	if (size == 0 || *nr == 0)
		return 0;
	if (anchor == NULL)
		return EINVAL;

	num = *nr;
	D_ALLOC_ARRAY(kds, num);
	if (kds == NULL)
		return ENOMEM;

	/** Allocate a buffer to store the entry keys */
	D_ALLOC_ARRAY(enum_buf, size);
	if (enum_buf == NULL) {
		D_FREE(kds);
		return ENOMEM;
	}

	sgl.sg_nr = 1;
	sgl.sg_nr_out = 0;
	d_iov_set(&iov, enum_buf, size);
	sgl.sg_iovs = &iov;
	keys_nr = 0;
	ptr = enum_buf;

	while (!daos_anchor_is_eof(anchor)) {
		uint32_t i;

		/*
		 * list num or less entries, but not more than we can fit in
		 * enum_buf
		 */
		rc = daos_obj_list_dkey(obj->oh, DAOS_TX_NONE, &num, kds,
					&sgl, anchor, NULL);
		if (rc)
			D_GOTO(out, rc = daos_der2errno(rc));

		/** for every entry, issue the filler cb */
		for (i = 0; i < num; i++) {
			if (op) {
				char term_char;

				term_char = ptr[kds[i].kd_key_len];
				ptr[kds[i].kd_key_len] = '\0';
				rc = op(dfs, obj, ptr, udata);
				if (rc)
					D_GOTO(out, rc);

				ptr[kds[i].kd_key_len] = term_char;
			}

			/** advance pointer to next entry */
			ptr += kds[i].kd_key_len;
			/** adjust size of buffer data remaining */
			size -= kds[i].kd_key_len;
			keys_nr++;
		}
		num = *nr - keys_nr;
		/** stop if no more size or entries available to fill */
		if (size == 0 || num == 0)
			break;
		/** adjust iov for iteration */
		d_iov_set(&iov, ptr, size);
	}

	*nr = keys_nr;
out:
	D_FREE(kds);
	D_FREE(enum_buf);
	return rc;
}

static int
dfs_lookup_rel_int(dfs_t *dfs, dfs_obj_t *parent, const char *name, int flags,
		   dfs_obj_t **_obj, mode_t *mode, struct stat *stbuf, int xnr,
		   char *xnames[], void *xvals[], daos_size_t *xsizes)
{
	dfs_obj_t		*obj;
	struct dfs_entry	entry = {0};
	bool			exists;
	int			daos_mode;
	size_t			len;
	int			rc = 0;

	if (dfs == NULL || !dfs->mounted)
		return EINVAL;
	if (_obj == NULL)
		return EINVAL;
	if (parent == NULL)
		parent = &dfs->root;
	else if (!S_ISDIR(parent->mode))
		return ENOTDIR;

	rc = check_name(name, &len);
	if (rc)
		return rc;

	daos_mode = get_daos_obj_mode(flags);
	if (daos_mode == -1)
		return EINVAL;

	rc = fetch_entry(dfs->layout_v, parent->oh, DAOS_TX_NONE, name, len, true, &exists,
			 &entry, xnr, xnames, xvals, xsizes);
	if (rc)
		return rc;

	if (!exists)
		return ENOENT;

	if (stbuf)
		memset(stbuf, 0, sizeof(struct stat));

	D_ALLOC_PTR(obj);
	if (obj == NULL)
		return ENOMEM;

	strncpy(obj->name, name, len + 1);
	oid_cp(&obj->parent_oid, parent->oid);
	oid_cp(&obj->oid, entry.oid);
	obj->mode = entry.mode;

	/** if entry is a file, open the array object and return */
	switch (entry.mode & S_IFMT) {
	case S_IFREG:
		rc = daos_array_open_with_attr(dfs->coh, entry.oid,
					       DAOS_TX_NONE, daos_mode, 1,
					       entry.chunk_size ?
					       entry.chunk_size :
					       dfs->attr.da_chunk_size,
					       &obj->oh, NULL);
		if (rc != 0) {
			D_ERROR("daos_array_open_with_attr() Failed "DF_RC"\n", DP_RC(rc));
			D_GOTO(err_obj, rc = daos_der2errno(rc));
		}

		/** we need the file size if stat struct is needed */
		if (stbuf) {
			daos_array_stbuf_t	array_stbuf = {0};

			rc = daos_array_stat(obj->oh, DAOS_TX_NONE, &array_stbuf, NULL);
			if (rc) {
				daos_array_close(obj->oh, NULL);
				D_GOTO(err_obj, rc = daos_der2errno(rc));
			}
			stbuf->st_size = array_stbuf.st_size;
			stbuf->st_blocks = (stbuf->st_size + (1 << 9) - 1) >> 9;

			rc = update_stbuf_times(entry, array_stbuf.st_max_epoch, stbuf, NULL);
			if (rc) {
				daos_array_close(obj->oh, NULL);
				D_GOTO(err_obj, rc);
			}
		}
		break;
	case S_IFLNK:
		if (flags & O_NOFOLLOW) {
			if (entry.value == NULL) {
				D_ERROR("Symlink entry found with no value\n");
				D_GOTO(err_obj, rc = EIO);
			}
			/* Create a truncated version of the string */
			D_STRNDUP(obj->value, entry.value, entry.value_len + 1);
			D_FREE(entry.value);
			if (obj->value == NULL)
				D_GOTO(err_obj, rc = ENOMEM);
			if (stbuf) {
				stbuf->st_size = entry.value_len;
				stbuf->st_mtim.tv_sec = entry.mtime;
				stbuf->st_mtim.tv_nsec = entry.mtime_nano;
				stbuf->st_ctim.tv_sec = entry.ctime;
				stbuf->st_ctim.tv_nsec = entry.ctime_nano;
			}
		} else {
			dfs_obj_t *sym;

			/** this should not happen, but to silence coverity */
			if (entry.value == NULL)
				D_GOTO(err_obj, rc = EIO);
			/* dereference the symlink */
			rc = lookup_rel_path(dfs, parent, entry.value, flags,
					     &sym, mode, stbuf, 0);
			if (rc) {
				D_DEBUG(DB_TRACE,
					"Failed to lookup symlink %s\n",
					entry.value);
				D_FREE(entry.value);
				D_GOTO(err_obj, rc);
			}
			D_FREE(obj);
			obj = sym;
			D_FREE(entry.value);
			D_GOTO(out, rc);
		}
		break;
	case S_IFDIR:
		rc = daos_obj_open(dfs->coh, entry.oid, daos_mode, &obj->oh, NULL);
		if (rc) {
			D_ERROR("daos_obj_open() Failed (%d)\n", rc);
			D_GOTO(err_obj, rc = daos_der2errno(rc));
		}

		obj->d.chunk_size = entry.chunk_size;
		obj->d.oclass = entry.oclass;

		if (stbuf) {
			daos_epoch_t	ep;

			rc = daos_obj_query_max_epoch(obj->oh, DAOS_TX_NONE, &ep, NULL);
			if (rc) {
				daos_obj_close(obj->oh, NULL);
				D_GOTO(err_obj, rc = daos_der2errno(rc));
			}

			rc = update_stbuf_times(entry, ep, stbuf, NULL);
			if (rc) {
				daos_obj_close(obj->oh, NULL);
				D_GOTO(err_obj, rc = daos_der2errno(rc));
			}
			stbuf->st_size = sizeof(entry);
		}
		break;
	default:
		D_ERROR("Invalid entry type (not a dir, file, symlink).\n");
		D_GOTO(err_obj, rc = EINVAL);
	}

	if (mode)
		*mode = obj->mode;

	if (stbuf) {
		stbuf->st_nlink = 1;
		stbuf->st_mode = obj->mode;
		stbuf->st_uid = entry.uid;
		stbuf->st_gid = entry.gid;
		if (dfs->layout_v > 2) {
			if (tspec_gt(stbuf->st_ctim, stbuf->st_mtim)) {
				stbuf->st_atim.tv_sec = stbuf->st_ctim.tv_sec;
				stbuf->st_atim.tv_nsec = stbuf->st_ctim.tv_nsec;
			} else {
				stbuf->st_atim.tv_sec = stbuf->st_mtim.tv_sec;
				stbuf->st_atim.tv_nsec = stbuf->st_mtim.tv_nsec;
			}
		} else {
			stbuf->st_atim.tv_sec = entry.atime;
			stbuf->st_atim.tv_nsec = 0;
		}
	}

out:
	obj->flags = flags;
	*_obj = obj;

	return rc;
err_obj:
	D_FREE(obj);
	return rc;
}

int
dfs_lookup_rel(dfs_t *dfs, dfs_obj_t *parent, const char *name, int flags,
	       dfs_obj_t **obj, mode_t *mode, struct stat *stbuf)
{
	return dfs_lookup_rel_int(dfs, parent, name, flags, obj, mode, stbuf,
				  0, NULL, NULL, NULL);
}

int
dfs_lookupx(dfs_t *dfs, dfs_obj_t *parent, const char *name, int flags,
	    dfs_obj_t **obj, mode_t *mode, struct stat *stbuf, int xnr,
	    char *xnames[], void *xvals[], daos_size_t *xsizes)
{
	return dfs_lookup_rel_int(dfs, parent, name, flags, obj, mode, stbuf,
				  xnr, xnames, xvals, xsizes);
}

int
dfs_open(dfs_t *dfs, dfs_obj_t *parent, const char *name, mode_t mode,
	 int flags, daos_oclass_id_t cid, daos_size_t chunk_size,
	 const char *value, dfs_obj_t **_obj)
{
	return dfs_open_stat(dfs, parent, name, mode, flags, cid, chunk_size,
			     value, _obj, NULL);
}

int
dfs_open_stat(dfs_t *dfs, dfs_obj_t *parent, const char *name, mode_t mode,
	      int flags, daos_oclass_id_t cid, daos_size_t chunk_size,
	      const char *value, dfs_obj_t **_obj, struct stat *stbuf)
{
	struct dfs_entry	entry = {0};
	dfs_obj_t		*obj;
	size_t			len;
	daos_size_t		file_size = 0;
	int			rc;

	if (dfs == NULL || !dfs->mounted)
		return EINVAL;
	if ((dfs->amode != O_RDWR) && (flags & O_CREAT))
		return EPERM;
	if (_obj == NULL)
		return EINVAL;
	if (S_ISLNK(mode) && value == NULL)
		return EINVAL;
	if (parent == NULL)
		parent = &dfs->root;
	else if (!S_ISDIR(parent->mode))
		return ENOTDIR;

	if (stbuf && !(flags & O_CREAT))
		return ENOTSUP;

	rc = check_name(name, &len);
	if (rc)
		return rc;

	D_ALLOC_PTR(obj);
	if (obj == NULL)
		return ENOMEM;

	if (flags & O_CREAT) {
		if (stbuf) {
			entry.uid = stbuf->st_uid;
			entry.gid = stbuf->st_gid;
		} else {
			entry.uid = geteuid();
			entry.gid = getegid();
		}
	}

	strncpy(obj->name, name, len + 1);
	obj->mode = mode;
	obj->flags = flags;
	oid_cp(&obj->parent_oid, parent->oid);

	switch (mode & S_IFMT) {
	case S_IFREG:
		rc = open_file(dfs, parent, flags, cid, chunk_size, &entry,
			       stbuf ? &file_size : NULL, len, obj);
		if (rc) {
			D_DEBUG(DB_TRACE, "Failed to open file (%d)\n", rc);
			D_GOTO(out, rc);
		}
		break;
	case S_IFDIR:
		rc = open_dir(dfs, parent, flags, cid, &entry, len, obj);
		if (rc) {
			D_DEBUG(DB_TRACE, "Failed to open dir (%d)\n", rc);
			D_GOTO(out, rc);
		}
		file_size = sizeof(entry);
		break;
	case S_IFLNK:
		rc = open_symlink(dfs, parent, flags, cid, value, &entry, len, obj);
		if (rc) {
			D_DEBUG(DB_TRACE, "Failed to open symlink (%d)\n", rc);
			D_GOTO(out, rc);
		}
		file_size = entry.value_len;
		break;
	default:
		D_ERROR("Invalid entry type (not a dir, file, symlink).\n");
		D_GOTO(out, rc = EINVAL);
	}

out:
	if (rc == 0) {
		if (stbuf) {
			stbuf->st_size = file_size;
			stbuf->st_nlink = 1;
			stbuf->st_mode = entry.mode;
			stbuf->st_uid = entry.uid;
			stbuf->st_gid = entry.gid;
			stbuf->st_mtim.tv_sec = entry.mtime;
			stbuf->st_mtim.tv_nsec = entry.mtime_nano;
			stbuf->st_ctim.tv_sec = entry.ctime;
			stbuf->st_ctim.tv_nsec = entry.ctime_nano;
			if (dfs->layout_v > 2) {
				if (tspec_gt(stbuf->st_ctim, stbuf->st_mtim)) {
					stbuf->st_atim.tv_sec = entry.ctime;
					stbuf->st_atim.tv_nsec = entry.ctime_nano;
				} else {
					stbuf->st_atim.tv_sec = entry.mtime;
					stbuf->st_atim.tv_nsec = entry.mtime_nano;
				}
			} else {
				stbuf->st_atim.tv_sec = entry.atime;
				stbuf->st_atim.tv_nsec = 0;
			}
		}
		*_obj = obj;
	} else {
		D_FREE(obj);
	}

	return rc;
}

int
dfs_dup(dfs_t *dfs, dfs_obj_t *obj, int flags, dfs_obj_t **_new_obj)
{
	dfs_obj_t	*new_obj;
	unsigned int	daos_mode;
	int		rc;

	if (dfs == NULL || !dfs->mounted)
		return EINVAL;
	if (obj == NULL || _new_obj == NULL)
		return EINVAL;

	daos_mode = get_daos_obj_mode(flags);
	if (daos_mode == -1)
		return EINVAL;

	D_ALLOC_PTR(new_obj);
	if (new_obj == NULL)
		return ENOMEM;

	switch (obj->mode & S_IFMT) {
	case S_IFDIR:
		rc = daos_obj_open(dfs->coh, obj->oid, daos_mode,
				   &new_obj->oh, NULL);
		if (rc)
			D_GOTO(err, rc = daos_der2errno(rc));
		break;
	case S_IFREG:
	{
		char		buf[1024];
		d_iov_t		ghdl;

		d_iov_set(&ghdl, buf, 1024);

		rc = daos_array_local2global(obj->oh, &ghdl);
		if (rc)
			D_GOTO(err, rc = daos_der2errno(rc));

		rc = daos_array_global2local(dfs->coh, ghdl, daos_mode,
					     &new_obj->oh);
		if (rc)
			D_GOTO(err, rc = daos_der2errno(rc));
		break;
	}
	case S_IFLNK:
		D_STRNDUP(new_obj->value, obj->value, DFS_MAX_PATH - 1);
		if (new_obj->value == NULL)
			D_GOTO(err, rc = ENOMEM);
		break;
	default:
		D_ERROR("Invalid object type (not a dir, file, symlink).\n");
		D_GOTO(err, rc = EINVAL);
	}

	strncpy(new_obj->name, obj->name, DFS_MAX_NAME + 1);
	new_obj->mode = obj->mode;
	new_obj->flags = flags;
	oid_cp(&new_obj->parent_oid, obj->parent_oid);
	oid_cp(&new_obj->oid, obj->oid);

	*_new_obj = new_obj;
	return 0;

err:
	D_FREE(new_obj);
	return rc;
}

/* Structure of global buffer for dfs_obj */
struct dfs_obj_glob {
	uint32_t	magic;
	uint32_t	flags;
	mode_t		mode;
	daos_obj_id_t	oid;
	daos_obj_id_t	parent_oid;
	daos_size_t	chunk_size;
	uuid_t		cont_uuid;
	uuid_t		coh_uuid;
	char		name[DFS_MAX_NAME + 1];
};

static inline daos_size_t
dfs_obj_glob_buf_size()
{
	return sizeof(struct dfs_obj_glob);
}

static inline void
swap_obj_glob(struct dfs_obj_glob *array_glob)
{
	D_ASSERT(array_glob != NULL);

	D_SWAP32S(&array_glob->magic);
	D_SWAP32S(&array_glob->mode);
	D_SWAP32S(&array_glob->flags);
	D_SWAP64S(&array_glob->oid.hi);
	D_SWAP64S(&array_glob->oid.lo);
	D_SWAP64S(&array_glob->parent_oid.hi);
	D_SWAP64S(&array_glob->parent_oid.lo);
	D_SWAP64S(&array_glob->chunk_size);
	/* skip cont_uuid */
	/* skip coh_uuid */
}

int
dfs_obj_local2global(dfs_t *dfs, dfs_obj_t *obj, d_iov_t *glob)
{
	struct dfs_obj_glob	*obj_glob;
	uuid_t			coh_uuid;
	uuid_t			cont_uuid;
	daos_size_t		glob_buf_size;
	int			rc = 0;

	if (obj == NULL || !S_ISREG(obj->mode))
		return EINVAL;

	if (glob == NULL) {
		D_ERROR("Invalid parameter, NULL glob pointer.\n");
		return EINVAL;
	}

	if (glob->iov_buf != NULL && (glob->iov_buf_len == 0 ||
				      glob->iov_buf_len < glob->iov_len)) {
		D_ERROR("Invalid parameter of glob, iov_buf %p, iov_buf_len "
			""DF_U64", iov_len "DF_U64".\n", glob->iov_buf,
			glob->iov_buf_len, glob->iov_len);
		return EINVAL;
	}

	glob_buf_size = dfs_obj_glob_buf_size();

	if (glob->iov_buf == NULL) {
		glob->iov_buf_len = glob_buf_size;
		return 0;
	}

	rc = dc_cont_hdl2uuid(dfs->coh, &coh_uuid, &cont_uuid);
	if (rc != 0)
		return daos_der2errno(rc);

	if (glob->iov_buf_len < glob_buf_size) {
		D_DEBUG(DB_ANY, "Larger glob buffer needed ("DF_U64" bytes "
			"provided, "DF_U64" required).\n", glob->iov_buf_len,
			glob_buf_size);
		glob->iov_buf_len = glob_buf_size;
		return ENOBUFS;
	}
	glob->iov_len = glob_buf_size;

	/* init global handle */
	obj_glob = (struct dfs_obj_glob *)glob->iov_buf;
	obj_glob->magic		= DFS_OBJ_GLOB_MAGIC;
	obj_glob->mode		= obj->mode;
	obj_glob->flags		= obj->flags;
	oid_cp(&obj_glob->oid, obj->oid);
	oid_cp(&obj_glob->parent_oid, obj->parent_oid);
	uuid_copy(obj_glob->coh_uuid, coh_uuid);
	uuid_copy(obj_glob->cont_uuid, cont_uuid);
	strncpy(obj_glob->name, obj->name, DFS_MAX_NAME + 1);
	obj_glob->name[DFS_MAX_NAME] = 0;
	rc = dfs_get_chunk_size(obj, &obj_glob->chunk_size);
	if (rc)
		return rc;

	return rc;
}

int
dfs_obj_global2local(dfs_t *dfs, int flags, d_iov_t glob, dfs_obj_t **_obj)
{
	struct dfs_obj_glob	*obj_glob;
	dfs_obj_t		*obj;
	uuid_t			coh_uuid;
	uuid_t			cont_uuid;
	int			daos_mode;
	int			rc = 0;

	if (dfs == NULL || !dfs->mounted || _obj == NULL)
		return EINVAL;

	if (glob.iov_buf == NULL || glob.iov_buf_len < glob.iov_len ||
	    glob.iov_len != dfs_obj_glob_buf_size()) {
		D_ERROR("Invalid parameter of glob, iov_buf %p, "
			"iov_buf_len "DF_U64", iov_len "DF_U64".\n",
			glob.iov_buf, glob.iov_buf_len, glob.iov_len);
		return EINVAL;
	}

	obj_glob = (struct dfs_obj_glob *)glob.iov_buf;
	if (obj_glob->magic == D_SWAP32(DFS_OBJ_GLOB_MAGIC)) {
		swap_obj_glob(obj_glob);
		D_ASSERT(obj_glob->magic == DFS_OBJ_GLOB_MAGIC);
	} else if (obj_glob->magic != DFS_OBJ_GLOB_MAGIC) {
		D_ERROR("Bad magic value: %#x.\n", obj_glob->magic);
		return EINVAL;
	}

	/** Check container uuid mismatch */
	rc = dc_cont_hdl2uuid(dfs->coh, &coh_uuid, &cont_uuid);
	if (rc != 0)
		D_GOTO(out, rc = daos_der2errno(rc));
	if (uuid_compare(cont_uuid, obj_glob->cont_uuid) != 0) {
		D_ERROR("Container uuid mismatch, in coh: "DF_UUID", "
			"in obj_glob:" DF_UUID"\n", DP_UUID(cont_uuid),
			DP_UUID(obj_glob->cont_uuid));
		return EINVAL;
	}

	D_ALLOC_PTR(obj);
	if (obj == NULL)
		return ENOMEM;

	oid_cp(&obj->oid, obj_glob->oid);
	oid_cp(&obj->parent_oid, obj_glob->parent_oid);
	strncpy(obj->name, obj_glob->name, DFS_MAX_NAME + 1);
	obj->name[DFS_MAX_NAME] = '\0';
	obj->mode = obj_glob->mode;
	obj->flags = flags ? flags : obj_glob->flags;

	daos_mode = get_daos_obj_mode(obj->flags);
	rc = daos_array_open_with_attr(dfs->coh, obj->oid, DAOS_TX_NONE,
				       daos_mode, 1, obj_glob->chunk_size,
				       &obj->oh, NULL);
	if (rc) {
		D_ERROR("daos_array_open_with_attr() failed, "DF_RC"\n",
			DP_RC(rc));
		D_FREE(obj);
		return daos_der2errno(rc);
	}

	*_obj = obj;
out:
	return rc;
}

int
dfs_release(dfs_obj_t *obj)
{
	int rc = 0;

	if (obj == NULL)
		return EINVAL;

	switch (obj->mode & S_IFMT) {
	case S_IFDIR:
		rc = daos_obj_close(obj->oh, NULL);
		break;
	case S_IFREG:
		rc = daos_array_close(obj->oh, NULL);
		break;
	case S_IFLNK:
		D_FREE(obj->value);
		break;
	default:
		D_ERROR("Invalid entry type (not a dir, file, symlink).\n");
		rc = -DER_IO_INVAL;
	}

	if (rc)
		D_ERROR("Failed to close DFS object, "DF_RC"\n", DP_RC(rc));
	else
		D_FREE(obj);
	return daos_der2errno(rc);
}

struct dfs_read_params {
	daos_size_t		*read_size;
	daos_array_iod_t	arr_iod;
	daos_range_t		rg;
};

static int
read_cb(tse_task_t *task, void *data)
{
	struct dfs_read_params	*params;
	int			rc = task->dt_result;

	params = daos_task_get_priv(task);
	D_ASSERT(params != NULL);

	if (rc != 0) {
		D_ERROR("Failed to read from array object: " DF_RC "\n", DP_RC(rc));
		D_GOTO(out, rc);
	}

	*params->read_size = params->arr_iod.arr_nr_read;
out:
	D_FREE(params);
	return rc;
}

static int
dfs_read_int(dfs_t *dfs, dfs_obj_t *obj, daos_off_t off, dfs_iod_t *iod,
	     d_sg_list_t *sgl, daos_size_t buf_size, daos_size_t *read_size,
	     daos_event_t *ev)
{
	tse_task_t		*task = NULL;
	daos_array_io_t		*args;
	struct dfs_read_params	*params;
	int			rc;

	D_ASSERT(ev);
	daos_event_errno_rc(ev);

	rc = dc_task_create(dc_array_read, NULL, ev, &task);
	if (rc != 0)
		return daos_der2errno(rc);

	D_ALLOC_PTR(params);
	if (params == NULL)
		D_GOTO(err_task, rc = ENOMEM);

	params->read_size = read_size;

	/** set array location */
	if (iod == NULL) {
		params->arr_iod.arr_nr	= 1;
		params->rg.rg_len	= buf_size;
		params->rg.rg_idx	= off;
		params->arr_iod.arr_rgs	= &params->rg;
	} else {
		params->arr_iod.arr_nr	= iod->iod_nr;
		params->arr_iod.arr_rgs	= iod->iod_rgs;
	}

	args		= dc_task_get_args(task);
	args->oh	= obj->oh;
	args->th	= DAOS_TX_NONE;
	args->sgl	= sgl;
	args->iod	= &params->arr_iod;

	daos_task_set_priv(task, params);
	rc = tse_task_register_cbs(task, NULL, 0, 0, read_cb, NULL, 0);
	if (rc)
		D_GOTO(err_params, rc = daos_der2errno(rc));

	return dc_task_schedule(task, true);

err_params:
	D_FREE(params);
err_task:
	tse_task_complete(task, rc);
	return rc;
}

int
dfs_read(dfs_t *dfs, dfs_obj_t *obj, d_sg_list_t *sgl, daos_off_t off,
	 daos_size_t *read_size, daos_event_t *ev)
{
	daos_size_t		buf_size;
	int			i, rc;

	if (dfs == NULL || !dfs->mounted)
		return EINVAL;
	if (obj == NULL || !S_ISREG(obj->mode))
		return EINVAL;
	if (read_size == NULL)
		return EINVAL;
	if ((obj->flags & O_ACCMODE) == O_WRONLY)
		return EPERM;

	buf_size = 0;
	for (i = 0; i < sgl->sg_nr; i++)
		buf_size += sgl->sg_iovs[i].iov_len;
	if (buf_size == 0) {
		*read_size = 0;
		if (ev) {
			daos_event_launch(ev);
			daos_event_complete(ev, 0);
		}
		return 0;
	}

	D_DEBUG(DB_TRACE, "DFS Read: Off %"PRIu64", Len %zu\n", off, buf_size);

	if (ev == NULL) {
		daos_array_iod_t	iod;
		daos_range_t		rg;

		/** set array location */
		iod.arr_nr = 1;
		rg.rg_len = buf_size;
		rg.rg_idx = off;
		iod.arr_rgs = &rg;

		rc = daos_array_read(obj->oh, DAOS_TX_NONE, &iod, sgl, NULL);
		if (rc) {
			D_ERROR("daos_array_read() failed, "DF_RC"\n",
				DP_RC(rc));
			return daos_der2errno(rc);
		}

		*read_size = iod.arr_nr_read;
		return 0;
	}

	return dfs_read_int(dfs, obj, off, NULL, sgl, buf_size, read_size, ev);
}

int
dfs_readx(dfs_t *dfs, dfs_obj_t *obj, dfs_iod_t *iod, d_sg_list_t *sgl,
	  daos_size_t *read_size, daos_event_t *ev)
{
	int			rc;

	if (dfs == NULL || !dfs->mounted)
		return EINVAL;
	if (obj == NULL || !S_ISREG(obj->mode))
		return EINVAL;
	if (read_size == NULL)
		return EINVAL;
	if ((obj->flags & O_ACCMODE) == O_WRONLY)
		return EPERM;

	if (iod->iod_nr == 0) {
		if (ev) {
			daos_event_launch(ev);
			daos_event_complete(ev, 0);
		}
		return 0;
	}

	if (ev == NULL) {
		daos_array_iod_t	arr_iod;

		/** set array location */
		arr_iod.arr_nr = iod->iod_nr;
		arr_iod.arr_rgs = iod->iod_rgs;

		rc = daos_array_read(obj->oh, DAOS_TX_NONE, &arr_iod, sgl, ev);
		if (rc) {
			D_ERROR("daos_array_read() failed (%d)\n", rc);
			return daos_der2errno(rc);
		}

		*read_size = arr_iod.arr_nr_read;
		return 0;
	}

	return dfs_read_int(dfs, obj, 0, iod, sgl, 0, read_size, ev);
}

int
dfs_write(dfs_t *dfs, dfs_obj_t *obj, d_sg_list_t *sgl, daos_off_t off,
	  daos_event_t *ev)
{
	daos_array_iod_t	iod;
	daos_range_t		rg;
	daos_size_t		buf_size;
	int			i;
	int			rc;

	if (dfs == NULL || !dfs->mounted)
		return EINVAL;
	if (dfs->amode != O_RDWR)
		return EPERM;
	if (obj == NULL || !S_ISREG(obj->mode))
		return EINVAL;
	if ((obj->flags & O_ACCMODE) == O_RDONLY)
		return EPERM;

	buf_size = 0;
	if (sgl)
		for (i = 0; i < sgl->sg_nr; i++)
			buf_size += sgl->sg_iovs[i].iov_len;
	if (buf_size == 0) {
		if (ev) {
			daos_event_launch(ev);
			daos_event_complete(ev, 0);
		}
		return 0;
	}

	/** set array location */
	iod.arr_nr = 1;
	rg.rg_len = buf_size;
	rg.rg_idx = off;
	iod.arr_rgs = &rg;

	D_DEBUG(DB_TRACE, "DFS Write: Off %"PRIu64", Len %zu\n", off, buf_size);

	if (ev)
		daos_event_errno_rc(ev);

	rc = daos_array_write(obj->oh, DAOS_TX_NONE, &iod, sgl, ev);
	if (rc)
		D_ERROR("daos_array_write() failed, "DF_RC"\n", DP_RC(rc));

	return daos_der2errno(rc);
}

int
dfs_writex(dfs_t *dfs, dfs_obj_t *obj, dfs_iod_t *iod, d_sg_list_t *sgl,
	   daos_event_t *ev)
{
	daos_array_iod_t	arr_iod;
	int			rc;

	if (dfs == NULL || !dfs->mounted)
		return EINVAL;
	if (dfs->amode != O_RDWR)
		return EPERM;
	if (obj == NULL || !S_ISREG(obj->mode))
		return EINVAL;
	if ((obj->flags & O_ACCMODE) == O_RDONLY)
		return EPERM;
	if (iod == NULL)
		return EINVAL;

	if (iod->iod_nr == 0) {
		if (ev) {
			daos_event_launch(ev);
			daos_event_complete(ev, 0);
		}
		return 0;
	}

	/** set array location */
	arr_iod.arr_nr = iod->iod_nr;
	arr_iod.arr_rgs = iod->iod_rgs;

	if (ev)
		daos_event_errno_rc(ev);

	rc = daos_array_write(obj->oh, DAOS_TX_NONE, &arr_iod, sgl, ev);
	if (rc)
		D_ERROR("daos_array_write() failed (%d)\n", rc);

	return daos_der2errno(rc);
}

int
dfs_update_parent(dfs_obj_t *obj, dfs_obj_t *src_obj, const char *name)
{
	if (obj == NULL)
		return EINVAL;

	oid_cp(&obj->parent_oid, src_obj->parent_oid);
	if (name) {
		strncpy(obj->name, name, DFS_MAX_NAME);
		obj->name[DFS_MAX_NAME] = '\0';
	}

	return 0;
}

/* Update a in-memory object to a new parent, taking the parent directly */
void
dfs_update_parentfd(dfs_obj_t *obj, dfs_obj_t *new_parent, const char *name)
{
	oid_cp(&obj->parent_oid, new_parent->oid);

	D_ASSERT(name);
	strncpy(obj->name, name, DFS_MAX_NAME);
	obj->name[DFS_MAX_NAME] = '\0';
}

int
dfs_stat(dfs_t *dfs, dfs_obj_t *parent, const char *name, struct stat *stbuf)
{
	daos_handle_t	oh;
	size_t		len;
	int		rc;

	if (dfs == NULL || !dfs->mounted)
		return EINVAL;
	if (parent == NULL)
		parent = &dfs->root;
	else if (!S_ISDIR(parent->mode))
		return ENOTDIR;

	if (name == NULL) {
		if (strcmp(parent->name, "/") != 0) {
			D_ERROR("Invalid path %s and entry name is NULL)\n", parent->name);
			return EINVAL;
		}
		name = parent->name;
		len = strlen(parent->name);
		oh = dfs->super_oh;
	} else {
		rc = check_name(name, &len);
		if (rc)
			return rc;
		oh = parent->oh;
	}

	return entry_stat(dfs, DAOS_TX_NONE, oh, name, len, NULL, true, stbuf, NULL);
}

int
dfs_ostat(dfs_t *dfs, dfs_obj_t *obj, struct stat *stbuf)
{
	daos_handle_t	oh;
	int		rc;

	if (dfs == NULL || !dfs->mounted)
		return EINVAL;
	if (obj == NULL)
		return EINVAL;

	/** Open parent object and fetch entry of obj from it */
	rc = daos_obj_open(dfs->coh, obj->parent_oid, DAOS_OO_RO, &oh, NULL);
	if (rc)
		return daos_der2errno(rc);

	rc = entry_stat(dfs, DAOS_TX_NONE, oh, obj->name, strlen(obj->name), obj, true, stbuf,
			NULL);
	if (rc)
		D_GOTO(out, rc);

out:
	daos_obj_close(oh, NULL);
	return rc;
}

int
dfs_access(dfs_t *dfs, dfs_obj_t *parent, const char *name, int mask)
{
	daos_handle_t		oh;
	bool			exists;
	struct dfs_entry	entry = {0};
	size_t			len;
	dfs_obj_t		*sym;
	int			rc;

	if (dfs == NULL || !dfs->mounted)
		return EINVAL;
	if (((mask & W_OK) == W_OK) && dfs->amode != O_RDWR)
		return EPERM;
	if (parent == NULL)
		parent = &dfs->root;
	else if (!S_ISDIR(parent->mode))
		return ENOTDIR;
	if (name == NULL) {
		if (strcmp(parent->name, "/") != 0) {
			D_ERROR("Invalid path %s and entry name is NULL\n",
				parent->name);
			return EINVAL;
		}
		name = parent->name;
		len = strlen(name);
		oh = dfs->super_oh;
	} else {
		rc = check_name(name, &len);
		if (rc)
			return rc;
		oh = parent->oh;
	}

	/* Check if parent has the entry */
	rc = fetch_entry(dfs->layout_v, oh, DAOS_TX_NONE, name, len, true, &exists, &entry,
			 0, NULL, NULL, NULL);
	if (rc)
		return rc;

	if (!exists)
		return ENOENT;

	if (!S_ISLNK(entry.mode)) {
		if (mask == F_OK)
			return 0;

		/** Use real uid and gid for access() */
		if (dfs->layout_v <= 2)
			return check_access(dfs->uid, dfs->gid, getuid(), getgid(), entry.mode,
					    mask);
		else
			return check_access(entry.uid, entry.gid, getuid(), getgid(), entry.mode,
					    mask);
	}

	D_ASSERT(entry.value);

	rc = lookup_rel_path(dfs, parent, entry.value, O_RDONLY, &sym, NULL, NULL, 0);
	if (rc) {
		D_DEBUG(DB_TRACE, "Failed to lookup symlink %s\n", entry.value);
		D_GOTO(out, rc);
	}

	if (mask != F_OK) {
		if (dfs->layout_v <= 2)
			rc = check_access(dfs->uid, dfs->gid, getuid(), getgid(), sym->mode, mask);
		else
			rc = check_access(entry.uid, entry.gid, getuid(), getgid(), sym->mode,
					  mask);
	}
	dfs_release(sym);

out:
	D_FREE(entry.value);
	return rc;
}

int
dfs_chmod(dfs_t *dfs, dfs_obj_t *parent, const char *name, mode_t mode)
{
	daos_handle_t		oh;
	daos_handle_t		th = DAOS_TX_NONE;
	bool			exists;
	struct dfs_entry	entry = {0};
	d_sg_list_t		sgl;
	d_iov_t			sg_iovs[3];
	daos_iod_t		iod;
	daos_recx_t		recxs[3];
	daos_key_t		dkey;
	size_t			len;
	dfs_obj_t		*sym;
	mode_t			orig_mode;
	const char		*entry_name;
	struct timespec		now;
	int			rc;

	if (dfs == NULL || !dfs->mounted)
		return EINVAL;
	if (dfs->amode != O_RDWR)
		return EPERM;
	if (parent == NULL)
		parent = &dfs->root;
	else if (!S_ISDIR(parent->mode))
		return ENOTDIR;
	if (name == NULL) {
		if (strcmp(parent->name, "/") != 0) {
			D_ERROR("Invalid path %s and entry name is NULL)\n",
				parent->name);
			return EINVAL;
		}
		name = parent->name;
		len = strlen(name);
		oh = dfs->super_oh;
	} else {
		rc = check_name(name, &len);
		if (rc)
			return rc;
		oh = parent->oh;
	}

	/** sticky bit, set-user-id and set-group-id, are not supported */
	if (mode & S_ISVTX || mode & S_ISGID || mode & S_ISUID) {
		D_ERROR("setuid, setgid, & sticky bit are not supported.\n");
		return ENOTSUP;
	}

	/* Check if parent has the entry */
	rc = fetch_entry(dfs->layout_v, oh, DAOS_TX_NONE, name, len, true, &exists, &entry,
			 0, NULL, NULL, NULL);
	if (rc)
		return rc;

	if (!exists)
		return ENOENT;

	/** resolve symlink */
	if (S_ISLNK(entry.mode)) {
		D_ASSERT(entry.value);

		rc = lookup_rel_path(dfs, parent, entry.value, O_RDWR, &sym, NULL, NULL, 0);
		if (rc) {
			D_ERROR("Failed to lookup symlink %s\n", entry.value);
			D_FREE(entry.value);
			return rc;
		}

		rc = daos_obj_open(dfs->coh, sym->parent_oid, DAOS_OO_RW, &oh, NULL);
		D_FREE(entry.value);
		if (rc) {
			dfs_release(sym);
			return daos_der2errno(rc);
		}

		orig_mode = sym->mode;
		entry_name = sym->name;
		len = strlen(entry_name);
	} else {
		orig_mode = entry.mode;
		entry_name = name;
	}

	if ((mode & S_IFMT) && (orig_mode & S_IFMT) != (mode & S_IFMT)) {
		D_ERROR("Cannot change entry type\n");
		D_GOTO(out, rc = EINVAL);
	}

	/** set the type mode in case user has not passed it */
	mode |= orig_mode & S_IFMT;

	/** set dkey as the entry name */
	d_iov_set(&dkey, (void *)entry_name, len);
	d_iov_set(&iod.iod_name, INODE_AKEY_NAME, sizeof(INODE_AKEY_NAME) - 1);
	iod.iod_recxs	= recxs;
	iod.iod_type	= DAOS_IOD_ARRAY;
	iod.iod_size	= 1;
	iod.iod_nr	= 3;
	recxs[0].rx_idx	= MODE_IDX;
	recxs[0].rx_nr	= sizeof(mode_t);
	recxs[1].rx_idx	= CTIME_IDX;
	recxs[1].rx_nr	= sizeof(uint64_t);
	recxs[2].rx_idx	= CTIME_NSEC_IDX;
	recxs[2].rx_nr	= sizeof(uint64_t);

	rc = clock_gettime(CLOCK_REALTIME, &now);
	if (rc)
		D_GOTO(out, rc = errno);

	/** set sgl for update */
	sgl.sg_nr	= 3;
	sgl.sg_nr_out	= 0;
	sgl.sg_iovs	= &sg_iovs[0];
	d_iov_set(&sg_iovs[0], &mode, sizeof(mode_t));
	d_iov_set(&sg_iovs[1], &now.tv_sec, sizeof(uint64_t));
	d_iov_set(&sg_iovs[2], &now.tv_nsec, sizeof(uint64_t));

	rc = daos_obj_update(oh, th, DAOS_COND_DKEY_UPDATE, &dkey, 1, &iod, &sgl, NULL);
	if (rc) {
		D_ERROR("Failed to update mode, "DF_RC"\n", DP_RC(rc));
		D_GOTO(out, rc = daos_der2errno(rc));
	}

out:
	if (S_ISLNK(entry.mode)) {
		dfs_release(sym);
		daos_obj_close(oh, NULL);
	}
	return rc;
}

int
dfs_chown(dfs_t *dfs, dfs_obj_t *parent, const char *name, uid_t uid, gid_t gid, int flags)
{
	daos_handle_t		oh;
	daos_handle_t		th = DAOS_TX_NONE;
	bool			exists;
	struct dfs_entry	entry = {0};
	daos_key_t		dkey;
	d_sg_list_t		sgl;
	d_iov_t			sg_iovs[4];
	daos_iod_t		iod;
	daos_recx_t		recxs[4];
	size_t			len;
	dfs_obj_t		*sym;
	const char		*entry_name;
	int			i;
	struct timespec		now;
	int			rc;

	if (dfs == NULL || !dfs->mounted)
		return EINVAL;
	if (dfs->layout_v <= 2) {
		D_ERROR("DFS Container has a layout version that does not support dfs_chown()\n");
		return ENOTSUP;
	}
	if (dfs->amode != O_RDWR)
		return EPERM;
	if (parent == NULL)
		parent = &dfs->root;
	else if (!S_ISDIR(parent->mode))
		return ENOTDIR;
	if (name == NULL) {
		if (strcmp(parent->name, "/") != 0) {
			D_ERROR("Invalid path %s and entry name is NULL)\n", parent->name);
			return EINVAL;
		}
		name = parent->name;
		len = strlen(name);
		oh = dfs->super_oh;
	} else {
		rc = check_name(name, &len);
		if (rc)
			return rc;
		oh = parent->oh;
	}

	/* Check if parent has the entry */
	rc = fetch_entry(dfs->layout_v, oh, DAOS_TX_NONE, name, len, true, &exists, &entry,
			 0, NULL, NULL, NULL);
	if (rc)
		return rc;

	if (!exists)
		return ENOENT;

	if (uid == -1 && gid == -1)
		D_GOTO(out, rc = 0);

	/** resolve symlink */
	if (!(flags & O_NOFOLLOW) && S_ISLNK(entry.mode)) {
		D_ASSERT(entry.value);
		rc = lookup_rel_path(dfs, parent, entry.value, O_RDWR, &sym, NULL, NULL, 0);
		if (rc) {
			D_DEBUG(DB_TRACE, "Failed to lookup symlink '%s': %d (%s)\n",
				entry.value, rc, strerror(rc));
			D_FREE(entry.value);
			return rc;
		}

		rc = daos_obj_open(dfs->coh, sym->parent_oid, DAOS_OO_RW, &oh, NULL);
		D_FREE(entry.value);
		if (rc) {
			dfs_release(sym);
			return daos_der2errno(rc);
		}
		entry_name = sym->name;
		len = strlen(entry_name);
	} else {
		if (S_ISLNK(entry.mode))
			D_FREE(entry.value);
		entry_name = name;
	}

	rc = clock_gettime(CLOCK_REALTIME, &now);
	if (rc)
		D_GOTO(out, rc = errno);

	i = 0;
	recxs[i].rx_idx	= CTIME_IDX;
	recxs[i].rx_nr	= sizeof(uint64_t);
	d_iov_set(&sg_iovs[i], &now.tv_sec, sizeof(uint64_t));
	i++;

	recxs[i].rx_idx	= CTIME_NSEC_IDX;
	recxs[i].rx_nr	= sizeof(uint64_t);
	d_iov_set(&sg_iovs[i], &now.tv_nsec, sizeof(uint64_t));
	i++;

	/** not enforcing any restriction on chown more than write access to the container */
	if (uid != -1) {
		d_iov_set(&sg_iovs[i], &uid, sizeof(uid_t));
		recxs[i].rx_idx	= UID_IDX;
		recxs[i].rx_nr	= sizeof(uid_t);
		i++;
	}
	if (gid != -1) {
		d_iov_set(&sg_iovs[i], &gid, sizeof(gid_t));
		recxs[i].rx_idx	= GID_IDX;
		recxs[i].rx_nr	= sizeof(gid_t);
		i++;
	}

	/** set dkey as the entry name */
	d_iov_set(&dkey, (void *)entry_name, len);
	d_iov_set(&iod.iod_name, INODE_AKEY_NAME, sizeof(INODE_AKEY_NAME) - 1);
	iod.iod_nr	= i;
	iod.iod_recxs	= recxs;
	iod.iod_type	= DAOS_IOD_ARRAY;
	iod.iod_size	= 1;

	/** set sgl for update */
	sgl.sg_nr	= i;
	sgl.sg_nr_out	= 0;
	sgl.sg_iovs	= &sg_iovs[0];

	rc = daos_obj_update(oh, th, DAOS_COND_DKEY_UPDATE, &dkey, 1, &iod, &sgl, NULL);
	if (rc) {
		D_ERROR("Failed to update owner/group, "DF_RC"\n", DP_RC(rc));
		D_GOTO(out, rc = daos_der2errno(rc));
	}

out:
	if (!(flags & O_NOFOLLOW) && S_ISLNK(entry.mode)) {
		dfs_release(sym);
		daos_obj_close(oh, NULL);
	}
	return rc;
}

int
dfs_osetattr(dfs_t *dfs, dfs_obj_t *obj, struct stat *stbuf, int flags)
{
	daos_handle_t		th = DAOS_TX_NONE;
	daos_key_t		dkey;
	daos_handle_t		oh;
	d_sg_list_t		sgl;
	d_iov_t			sg_iovs[10];
	daos_iod_t		iod;
	daos_recx_t		recxs[10];
	bool			set_size = false;
	bool			set_mtime = false;
	bool			set_ctime = false;
	int			i = 0;
	size_t			len;
	int			rc;
	uint64_t		obj_hlc = 0;
	struct stat		rstat = {};

	if (dfs == NULL || !dfs->mounted)
		return EINVAL;
	if (obj == NULL)
		return EINVAL;
	if (dfs->amode != O_RDWR)
		return EPERM;
	if ((obj->flags & O_ACCMODE) == O_RDONLY)
		return EPERM;
	if (flags & DFS_SET_ATTR_MODE) {
		if ((stbuf->st_mode & S_IFMT) != (obj->mode & S_IFMT))
			return EINVAL;
		/** sticky bit, set-user-id and set-group-id not supported */
		if (stbuf->st_mode & S_ISVTX || stbuf->st_mode & S_ISGID ||
		    stbuf->st_mode & S_ISUID) {
			D_DEBUG(DB_TRACE, "setuid, setgid, & sticky bit are not"
				" supported.\n");
			return EINVAL;
		}
	}

	/** Open parent object and fetch entry of obj from it */
	rc = daos_obj_open(dfs->coh, obj->parent_oid, DAOS_OO_RW, &oh, NULL);
	if (rc)
		return daos_der2errno(rc);

	len = strlen(obj->name);

	/*
	 * Fetch the remote entry first so we can check the oid, then keep track locally of what has
	 * been updated. If we are setting the file size, there is no need to query it.
	 */
	if (flags & DFS_SET_ATTR_SIZE)
		rc = entry_stat(dfs, th, oh, obj->name, len, obj, false, &rstat, &obj_hlc);
	else
		rc = entry_stat(dfs, th, oh, obj->name, len, obj, true, &rstat, &obj_hlc);
	if (rc)
		D_GOTO(out_obj, rc);

	/** set dkey as the entry name */
	d_iov_set(&dkey, (void *)obj->name, len);
	d_iov_set(&iod.iod_name, INODE_AKEY_NAME, sizeof(INODE_AKEY_NAME) - 1);
	iod.iod_recxs	= recxs;
	iod.iod_type	= DAOS_IOD_ARRAY;
	iod.iod_size	= 1;

	/** need to update ctime */
	if (flags & DFS_SET_ATTR_MODE || flags & DFS_SET_ATTR_MTIME ||
	    flags & DFS_SET_ATTR_UID || flags & DFS_SET_ATTR_GID) {
		struct timespec	now;

		rc = clock_gettime(CLOCK_REALTIME, &now);
		if (rc)
			D_GOTO(out_obj, rc = errno);
		rstat.st_ctim.tv_sec = now.tv_sec;
		rstat.st_ctim.tv_nsec = now.tv_nsec;
		set_ctime = true;

		d_iov_set(&sg_iovs[i], &rstat.st_ctim.tv_sec, sizeof(uint64_t));
		recxs[i].rx_idx = CTIME_IDX;
		recxs[i].rx_nr = sizeof(uint64_t);
		i++;

		d_iov_set(&sg_iovs[i], &rstat.st_ctim.tv_nsec, sizeof(uint64_t));
		recxs[i].rx_idx = CTIME_NSEC_IDX;
		recxs[i].rx_nr = sizeof(uint64_t);
		i++;
	}

	if (flags & DFS_SET_ATTR_MODE) {
		d_iov_set(&sg_iovs[i], &stbuf->st_mode, sizeof(mode_t));
		recxs[i].rx_idx = MODE_IDX;
		recxs[i].rx_nr = sizeof(mode_t);
		i++;

		flags &= ~DFS_SET_ATTR_MODE;
		rstat.st_mode = stbuf->st_mode;
	}
	if (flags & DFS_SET_ATTR_ATIME) {
		flags &= ~DFS_SET_ATTR_ATIME;
		D_WARN("ATIME is no longer stored in DFS and setting it is ignored.\n");
	}
	if (flags & DFS_SET_ATTR_MTIME) {
		d_iov_set(&sg_iovs[i], &stbuf->st_mtim.tv_sec, sizeof(uint64_t));
		recxs[i].rx_idx = MTIME_IDX;
		recxs[i].rx_nr = sizeof(uint64_t);
		i++;

		d_iov_set(&sg_iovs[i], &stbuf->st_mtim.tv_nsec, sizeof(uint64_t));
		recxs[i].rx_idx = MTIME_NSEC_IDX;
		recxs[i].rx_nr = sizeof(uint64_t);
		i++;

		d_iov_set(&sg_iovs[i], &obj_hlc, sizeof(uint64_t));
		recxs[i].rx_idx = HLC_IDX;
		recxs[i].rx_nr = sizeof(uint64_t);
		i++;

		set_mtime = true;
		flags &= ~DFS_SET_ATTR_MTIME;
		rstat.st_mtim.tv_sec = stbuf->st_mtim.tv_sec;
		rstat.st_mtim.tv_nsec = stbuf->st_mtim.tv_nsec;
	}
	if (flags & DFS_SET_ATTR_UID) {
		d_iov_set(&sg_iovs[i], &stbuf->st_uid, sizeof(uid_t));
		recxs[i].rx_idx = UID_IDX;
		recxs[i].rx_nr = sizeof(uid_t);
		i++;
		flags &= ~DFS_SET_ATTR_UID;
		rstat.st_uid = stbuf->st_uid;
	}
	if (flags & DFS_SET_ATTR_GID) {
		d_iov_set(&sg_iovs[i], &stbuf->st_gid, sizeof(gid_t));
		recxs[i].rx_idx = GID_IDX;
		recxs[i].rx_nr = sizeof(gid_t);
		i++;
		flags &= ~DFS_SET_ATTR_GID;
		rstat.st_gid = stbuf->st_gid;
	}
	if (flags & DFS_SET_ATTR_SIZE) {
		/* It shouldn't be possible to set the size of something which isn't a file but
		 * check here anyway, as entries which aren't files won't have array objects so
		 * check and return error here
		 */
		if (!S_ISREG(obj->mode)) {
			D_ERROR("Cannot set_size on a non file object\n");
			D_GOTO(out_obj, rc = EIO);
		}

		set_size = true;
		flags &= ~DFS_SET_ATTR_SIZE;
	}

	if (flags)
		D_GOTO(out_obj, rc = EINVAL);

	if (set_size) {
		rc = daos_array_set_size(obj->oh, th, stbuf->st_size, NULL);
		if (rc)
			D_GOTO(out_obj, rc = daos_der2errno(rc));

		/** update the returned stat buf size with the new set size */
		rstat.st_blocks = (stbuf->st_size + (1 << 9) - 1) >> 9;
		rstat.st_size = stbuf->st_size;

		/* mtime and ctime need to be updated too only if not set earlier */
		if (!set_mtime || !set_ctime) {
			daos_array_stbuf_t	array_stbuf = {0};

			/** TODO - need an array API to just stat the max epoch without size */
			rc = daos_array_stat(obj->oh, th, &array_stbuf, NULL);
			if (rc)
				D_GOTO(out_obj, rc = daos_der2errno(rc));

			if (!set_mtime) {
				rc = d_hlc2timespec(array_stbuf.st_max_epoch, &rstat.st_mtim);
				if (rc) {
					D_ERROR("d_hlc2timespec() failed "DF_RC"\n", DP_RC(rc));
					D_GOTO(out_obj, rc = daos_der2errno(rc));
				}
			}

			if (!set_ctime) {
				rc = d_hlc2timespec(array_stbuf.st_max_epoch, &rstat.st_ctim);
				if (rc) {
					D_ERROR("d_hlc2timespec() failed "DF_RC"\n", DP_RC(rc));
					D_GOTO(out_obj, rc = daos_der2errno(rc));
				}
			}
		}
	}

	iod.iod_nr = i;

	if (i == 0)
		D_GOTO(out_stat, rc = 0);

	sgl.sg_nr	= i;
	sgl.sg_nr_out	= 0;
	sgl.sg_iovs	= &sg_iovs[0];

	rc = daos_obj_update(oh, th, DAOS_COND_DKEY_UPDATE, &dkey, 1, &iod, &sgl, NULL);
	if (rc) {
		D_ERROR("Failed to update attr "DF_RC"\n", DP_RC(rc));
		D_GOTO(out_obj, rc = daos_der2errno(rc));
	}

out_stat:
	*stbuf = rstat;
out_obj:
	daos_obj_close(oh, NULL);
	return rc;
}

int
dfs_get_size(dfs_t *dfs, dfs_obj_t *obj, daos_size_t *size)
{
	int rc;

	if (dfs == NULL || !dfs->mounted)
		return EINVAL;
	if (obj == NULL || !S_ISREG(obj->mode))
		return EINVAL;

	rc = daos_array_get_size(obj->oh, DAOS_TX_NONE, size, NULL);
	return daos_der2errno(rc);
}

int
dfs_punch(dfs_t *dfs, dfs_obj_t *obj, daos_off_t offset, daos_size_t len)
{
	daos_size_t		size;
	daos_array_iod_t	iod;
	daos_range_t		rg;
	daos_off_t		hi;
	int			rc;

	if (dfs == NULL || !dfs->mounted)
		return EINVAL;
	if (dfs->amode != O_RDWR)
		return EPERM;
	if (obj == NULL || !S_ISREG(obj->mode))
		return EINVAL;
	if ((obj->flags & O_ACCMODE) == O_RDONLY)
		return EPERM;

	/** simple truncate */
	if (len == DFS_MAX_FSIZE) {
		rc = daos_array_set_size(obj->oh, DAOS_TX_NONE, offset, NULL);
		return daos_der2errno(rc);
	}

	rc = daos_array_get_size(obj->oh, DAOS_TX_NONE, &size, NULL);
	if (rc)
		return daos_der2errno(rc);

	/** nothing to do if offset is larger or equal to the file size */
	if (size <= offset)
		return 0;

	if ((offset + len) < offset)
		hi = DFS_MAX_FSIZE;
	else
		hi = offset + len;

	/** if fsize is between the range to punch, just truncate to offset */
	if (offset < size && size <= hi) {
		rc = daos_array_set_size(obj->oh, DAOS_TX_NONE, offset, NULL);
		return daos_der2errno(rc);
	}

	D_ASSERT(size > hi);

	/** Punch offset -> len */
	iod.arr_nr = 1;
	rg.rg_len = len;
	rg.rg_idx = offset;
	iod.arr_rgs = &rg;

	rc = daos_array_punch(obj->oh, DAOS_TX_NONE, &iod, NULL);
	if (rc) {
		D_ERROR("daos_array_punch() failed (%d)\n", rc);
		return daos_der2errno(rc);
	}

	return rc;
}

int
dfs_get_mode(dfs_obj_t *obj, mode_t *mode)
{
	if (obj == NULL || mode == NULL)
		return EINVAL;

	*mode = obj->mode;
	return 0;
}

int
dfs_get_symlink_value(dfs_obj_t *obj, char *buf, daos_size_t *size)
{
	daos_size_t val_size;

	if (obj == NULL || !S_ISLNK(obj->mode))
		return EINVAL;
	if (obj->value == NULL)
		return EINVAL;

	val_size = strlen(obj->value) + 1;
	if (*size == 0 || buf == NULL) {
		*size = val_size;
		return 0;
	}

	if (*size < val_size)
		strncpy(buf, obj->value, *size);
	else
		strcpy(buf, obj->value);

	*size = val_size;
	return 0;
}

static int
xattr_copy(daos_handle_t src_oh, const char *src_name, daos_handle_t dst_oh, const char *dst_name,
	   daos_handle_t th)
{
	daos_key_t	src_dkey, dst_dkey;
	daos_anchor_t	anchor = {0};
	d_sg_list_t	sgl, fsgl;
	d_iov_t		iov, fiov;
	daos_iod_t	iod;
	void		*val_buf;
	char		enum_buf[ENUM_XDESC_BUF];
	daos_key_desc_t	kds[ENUM_DESC_NR];
	int		rc = 0;

	/** set dkey for src entry name */
	d_iov_set(&src_dkey, (void *)src_name, strlen(src_name));

	/** set dkey for dst entry name */
	d_iov_set(&dst_dkey, (void *)dst_name, strlen(dst_name));

	/** Set IOD descriptor for fetching every xattr */
	iod.iod_nr	= 1;
	iod.iod_recxs	= NULL;
	iod.iod_type	= DAOS_IOD_SINGLE;
	iod.iod_size	= DFS_MAX_XATTR_LEN;

	/** set sgl for fetch - user a preallocated buf to avoid a roundtrip */
	D_ALLOC(val_buf, DFS_MAX_XATTR_LEN);
	if (val_buf == NULL)
		return ENOMEM;
	fsgl.sg_nr	= 1;
	fsgl.sg_nr_out	= 0;
	fsgl.sg_iovs	= &fiov;

	/** set sgl for akey_list */
	sgl.sg_nr = 1;
	sgl.sg_nr_out = 0;
	d_iov_set(&iov, enum_buf, ENUM_XDESC_BUF);
	sgl.sg_iovs = &iov;

	/** iterate over every akey to look for xattrs */
	while (!daos_anchor_is_eof(&anchor)) {
		uint32_t	number = ENUM_DESC_NR;
		uint32_t	i;
		char		*ptr;

		memset(enum_buf, 0, ENUM_XDESC_BUF);
		rc = daos_obj_list_akey(src_oh, th, &src_dkey, &number, kds,
					&sgl, &anchor, NULL);
		if (rc == -DER_TX_RESTART) {
			D_DEBUG(DB_TRACE, "daos_obj_list_akey() failed (%d)\n", rc);
			D_GOTO(out, rc = daos_der2errno(rc));
		} else if (rc) {
			D_ERROR("daos_obj_list_akey() failed (%d)\n", rc);
			D_GOTO(out, rc = daos_der2errno(rc));
		}

		/** nothing enumerated, continue loop */
		if (number == 0)
			continue;

		/*
		 * for every entry enumerated, check if it's an xattr, and
		 * insert it in the new entry.
		 */
		for (ptr = enum_buf, i = 0; i < number; i++) {
			/** if not an xattr, go to next entry */
			if (strncmp("x:", ptr, 2) != 0) {
				ptr += kds[i].kd_key_len;
				continue;
			}

			/** set akey as the xattr name */
			d_iov_set(&iod.iod_name, ptr, kds[i].kd_key_len);
			d_iov_set(&fiov, val_buf, DFS_MAX_XATTR_LEN);

			/** fetch the xattr value from the src */
			rc = daos_obj_fetch(src_oh, th, 0, &src_dkey, 1,
					    &iod, &fsgl, NULL, NULL);
			if (rc) {
				D_ERROR("daos_obj_fetch() failed (%d)\n", rc);
				D_GOTO(out, rc = daos_der2errno(rc));
			}

			d_iov_set(&fiov, val_buf, iod.iod_size);

			/** add it to the destination */
			rc = daos_obj_update(dst_oh, th, 0, &dst_dkey, 1,
					     &iod, &fsgl, NULL);
			if (rc) {
				D_ERROR("daos_obj_update() failed (%d)\n", rc);
				D_GOTO(out, rc = daos_der2errno(rc));
			}
			ptr += kds[i].kd_key_len;
		}
	}

out:
	D_FREE(val_buf);
	return rc;
}

/* Returns oids for both moved and clobbered files, but does not check either of them */
int
dfs_move_internal(dfs_t *dfs, unsigned int flags, dfs_obj_t *parent, const char *name,
		  dfs_obj_t *new_parent, const char *new_name, daos_obj_id_t *moid,
		  daos_obj_id_t *oid)
{
	struct dfs_entry	entry = {0}, new_entry = {0};
	daos_handle_t		th = DAOS_TX_NONE;
	bool			exists;
	daos_key_t		dkey;
	size_t			len;
	size_t			new_len;
	int			rc;

	if (dfs == NULL || !dfs->mounted)
		return EINVAL;
	if (dfs->amode != O_RDWR)
		return EPERM;
	if (parent == NULL)
		parent = &dfs->root;
	else if (!S_ISDIR(parent->mode))
		return ENOTDIR;
	if (new_parent == NULL)
		new_parent = &dfs->root;
	else if (!S_ISDIR(new_parent->mode))
		return ENOTDIR;

	if (flags != 0) {
#ifdef RENAME_NOREPLACE
		if (flags != RENAME_NOREPLACE)
			return ENOTSUP;
#else
		return ENOTSUP;
#endif
	}

	rc = check_name(name, &len);
	if (rc)
		return rc;
	rc = check_name(new_name, &new_len);
	if (rc)
		return rc;

	/*
	 * TODO - more permission checks for source & target attributes needed
	 * (immutable, append).
	 */

	if (dfs->use_dtx) {
		rc = daos_tx_open(dfs->coh, &th, 0, NULL);
		if (rc) {
			D_ERROR("daos_tx_open() failed (%d)\n", rc);
			D_GOTO(out, rc = daos_der2errno(rc));
		}
	}

restart:
	rc = fetch_entry(dfs->layout_v, parent->oh, th, name, len, true, &exists, &entry, 0,
			 NULL, NULL, NULL);
	if (rc) {
		D_ERROR("Failed to fetch entry %s (%d)\n", name, rc);
		D_GOTO(out, rc);
	}
	if (exists == false)
		D_GOTO(out, rc = ENOENT);

	if (moid)
		oid_cp(moid, entry.oid);

	rc = fetch_entry(dfs->layout_v, new_parent->oh, th, new_name, new_len, true, &exists,
			 &new_entry, 0, NULL, NULL, NULL);
	if (rc) {
		D_ERROR("Failed to fetch entry %s (%d)\n", new_name, rc);
		D_GOTO(out, rc);
	}

	if (exists) {
#ifdef RENAME_NOREPLACE
		if (flags & RENAME_NOREPLACE)
			D_GOTO(out, rc = EEXIST);
#endif

		if (S_ISDIR(new_entry.mode)) {
			uint32_t	nr = 0;
			daos_handle_t	oh;

			/** if old entry not a dir, return error */
			if (!S_ISDIR(entry.mode)) {
				D_ERROR("Can't rename non dir over a dir\n");
				D_GOTO(out, rc = EINVAL);
			}

			/** make sure new dir is empty */
			rc = daos_obj_open(dfs->coh, new_entry.oid, DAOS_OO_RW, &oh, NULL);
			if (rc) {
				D_ERROR("daos_obj_open() Failed (%d)\n", rc);
				D_GOTO(out, rc = daos_der2errno(rc));
			}

			rc = get_num_entries(oh, th, &nr, true);
			if (rc) {
				D_ERROR("failed to check dir %s (%d)\n", new_name, rc);
				daos_obj_close(oh, NULL);
				D_GOTO(out, rc);
			}

			rc = daos_obj_close(oh, NULL);
			if (rc) {
				D_ERROR("daos_obj_close() Failed (%d)\n", rc);
				D_GOTO(out, rc = daos_der2errno(rc));
			}

			if (nr != 0)
				D_GOTO(out, rc = ENOTEMPTY);
		}

		rc = remove_entry(dfs, th, new_parent->oh, new_name, new_len, new_entry);
		if (rc) {
			D_ERROR("Failed to remove entry %s (%d)\n", new_name, rc);
			D_GOTO(out, rc);
		}

		if (oid)
			oid_cp(oid, new_entry.oid);
	}

	/** rename symlink */
	if (S_ISLNK(entry.mode)) {
		rc = remove_entry(dfs, th, parent->oh, name, len, entry);
		if (rc) {
			D_ERROR("Failed to remove entry %s (%d)\n", name, rc);
			D_GOTO(out, rc);
		}

		rc = insert_entry(dfs->layout_v, parent->oh, th, new_name, new_len,
				  dfs->use_dtx ? 0 : DAOS_COND_DKEY_INSERT, &entry);
		if (rc)
			D_ERROR("Inserting new entry %s failed (%d)\n", new_name, rc);
		D_GOTO(out, rc);
	}

	struct timespec		now;

	rc = clock_gettime(CLOCK_REALTIME, &now);
	if (rc)
		D_GOTO(out, rc = errno);
	entry.atime = entry.mtime = entry.ctime = now.tv_sec;
	entry.atime_nano = entry.mtime_nano = entry.ctime_nano = now.tv_nsec;

	/** insert old entry in new parent object */
	rc = insert_entry(dfs->layout_v, new_parent->oh, th, new_name, new_len,
			  dfs->use_dtx ? 0 : DAOS_COND_DKEY_INSERT, &entry);
	if (rc) {
		D_ERROR("Inserting entry %s DTX %d failed (%d)\n", new_name, dfs->use_dtx, rc);
		D_GOTO(out, rc);
	}

	/** cp the extended attributes if they exist */
	rc = xattr_copy(parent->oh, name, new_parent->oh, new_name, th);
	if (rc == ERESTART) {
		D_GOTO(out, rc);
	} else if (rc) {
		D_ERROR("Failed to copy extended attributes (%d)\n", rc);
		D_GOTO(out, rc);
	}

	/** remove the old entry from the old parent (just the dkey) */
	d_iov_set(&dkey, (void *)name, len);
	rc = daos_obj_punch_dkeys(parent->oh, th, dfs->use_dtx ? 0 : DAOS_COND_PUNCH, 1, &dkey,
				  NULL);
	if (rc) {
		D_ERROR("Punch entry %s failed (%d)\n", name, rc);
		D_GOTO(out, rc = daos_der2errno(rc));
	}

	if (dfs->use_dtx) {
		rc = daos_tx_commit(th, NULL);
		if (rc) {
			if (rc != -DER_TX_RESTART)
				D_ERROR("daos_tx_commit() failed (%d)\n", rc);
			D_GOTO(out, rc = daos_der2errno(rc));
		}
	}

out:
	rc = check_tx(th, rc);
	if (rc == ERESTART)
		goto restart;

	if (entry.value) {
		D_ASSERT(S_ISLNK(entry.mode));
		D_FREE(entry.value);
	}
	if (new_entry.value) {
		D_ASSERT(S_ISLNK(new_entry.mode));
		D_FREE(new_entry.value);
	}
	return rc;
}

/* Wrapper function, only permit oid as a input parameter and return if it has data */
int
dfs_move(dfs_t *dfs, dfs_obj_t *parent, const char *name, dfs_obj_t *new_parent,
	 const char *new_name, daos_obj_id_t *oid)
{
	return dfs_move_internal(dfs, 0, parent, name, new_parent, new_name, NULL, oid);
}

int
dfs_exchange(dfs_t *dfs, dfs_obj_t *parent1, const char *name1, dfs_obj_t *parent2,
	     const char *name2)
{
	struct dfs_entry	entry1 = {0}, entry2 = {0};
	daos_handle_t		th = DAOS_TX_NONE;
	bool			exists;
	daos_key_t		dkey;
	size_t			len1;
	size_t			len2;
	int			rc;

	if (dfs == NULL || !dfs->mounted)
		return EINVAL;
	if (dfs->amode != O_RDWR)
		return EPERM;
	if (parent1 == NULL)
		parent1 = &dfs->root;
	else if (!S_ISDIR(parent1->mode))
		return ENOTDIR;
	if (parent2 == NULL)
		parent2 = &dfs->root;
	else if (!S_ISDIR(parent2->mode))
		return ENOTDIR;

	rc = check_name(name1, &len1);
	if (rc)
		return rc;
	rc = check_name(name2, &len2);
	if (rc)
		return rc;

	if (dfs->use_dtx) {
		rc = daos_tx_open(dfs->coh, &th, 0, NULL);
		if (rc) {
			D_ERROR("daos_tx_open() failed (%d)\n", rc);
			D_GOTO(out, rc = daos_der2errno(rc));
		}
	}

restart:
	rc = fetch_entry(dfs->layout_v, parent1->oh, th, name1, len1, true, &exists, &entry1,
			 0, NULL, NULL, NULL);
	if (rc) {
		D_ERROR("Failed to fetch entry %s (%d)\n", name1, rc);
		D_GOTO(out, rc);
	}
	if (exists == false)
		D_GOTO(out, rc = EINVAL);

	rc = fetch_entry(dfs->layout_v, parent2->oh, th, name2, len2, true, &exists, &entry2,
			 0, NULL, NULL, NULL);
	if (rc) {
		D_ERROR("Failed to fetch entry %s (%d)\n", name2, rc);
		D_GOTO(out, rc);
	}

	if (exists == false)
		D_GOTO(out, rc = EINVAL);

	/** remove the first entry from parent1 (just the dkey) */
	d_iov_set(&dkey, (void *)name1, len1);
	rc = daos_obj_punch_dkeys(parent1->oh, th, 0, 1, &dkey, NULL);
	if (rc) {
		D_ERROR("Punch entry %s failed (%d)\n", name1, rc);
		D_GOTO(out, rc = daos_der2errno(rc));
	}

	/** remove the second entry from parent2 (just the dkey) */
	d_iov_set(&dkey, (void *)name2, len2);
	rc = daos_obj_punch_dkeys(parent2->oh, th, 0, 1, &dkey, NULL);
	if (rc) {
		D_ERROR("Punch entry %s failed (%d)\n", name2, rc);
		D_GOTO(out, rc = daos_der2errno(rc));
	}

	struct timespec		now;

	rc = clock_gettime(CLOCK_REALTIME, &now);
	if (rc)
		D_GOTO(out, rc = errno);
	entry1.atime = entry1.mtime = entry1.ctime = now.tv_sec;
	entry1.atime_nano = entry1.mtime_nano = entry1.ctime_nano = now.tv_nsec;

	/** insert entry1 in parent2 object */
	rc = insert_entry(dfs->layout_v, parent2->oh, th, name1, len1,
			  dfs->use_dtx ? 0 : DAOS_COND_DKEY_INSERT, &entry1);
	if (rc) {
		D_ERROR("Inserting entry %s failed (%d)\n", name1, rc);
		D_GOTO(out, rc);
	}

	entry2.atime = entry2.mtime = entry2.ctime = now.tv_sec;
	entry2.atime_nano = entry2.mtime_nano = entry2.ctime_nano = now.tv_nsec;

	/** insert entry2 in parent1 object */
	rc = insert_entry(dfs->layout_v, parent1->oh, th, name2, len2,
			  dfs->use_dtx ? 0 : DAOS_COND_DKEY_INSERT, &entry2);
	if (rc) {
		D_ERROR("Inserting entry %s failed (%d)\n", name2, rc);
		D_GOTO(out, rc);
	}

	if (dfs->use_dtx) {
		rc = daos_tx_commit(th, NULL);
		if (rc) {
			if (rc != -DER_TX_RESTART)
				D_ERROR("daos_tx_commit() failed (%d)\n", rc);
			D_GOTO(out, rc = daos_der2errno(rc));
		}
	}

out:
	rc = check_tx(th, rc);
	if (rc == ERESTART)
		goto restart;

	if (entry1.value) {
		D_ASSERT(S_ISLNK(entry1.mode));
		D_FREE(entry1.value);
	}
	if (entry2.value) {
		D_ASSERT(S_ISLNK(entry2.mode));
		D_FREE(entry2.value);
	}
	return rc;
}

int
dfs_sync(dfs_t *dfs)
{
	if (dfs == NULL || !dfs->mounted)
		return EINVAL;
	if (dfs->amode != O_RDWR)
		return EPERM;

	/** Take a snapshot here and allow rollover to that when supported. */

	return 0;
}

int
dfs_setxattr(dfs_t *dfs, dfs_obj_t *obj, const char *name,
	     const void *value, daos_size_t size, int flags)
{
	char		*xname = NULL;
	daos_handle_t	th = DAOS_TX_NONE;
	d_sg_list_t	sgls[2];
	d_iov_t		sg_iovs[3];
	daos_iod_t	iods[2];
	daos_recx_t	recxs[2];
	daos_key_t	dkey;
	daos_handle_t	oh;
	uint64_t	cond = 0;
	struct timespec	now;
	int		rc;

	if (dfs == NULL || !dfs->mounted)
		return EINVAL;
	if (dfs->amode != O_RDWR)
		return EPERM;
	if (obj == NULL)
		return EINVAL;
	if (name == NULL)
		return EINVAL;
	if (strnlen(name, DFS_MAX_XATTR_NAME + 1) > DFS_MAX_XATTR_NAME)
		return EINVAL;
	if (size > DFS_MAX_XATTR_LEN)
		return EINVAL;

	/** prefix name with x: to avoid collision with internal attrs */
	xname = concat("x:", name);
	if (xname == NULL)
		return ENOMEM;

	/** Open parent object and insert xattr in the entry of the object */
	rc = daos_obj_open(dfs->coh, obj->parent_oid, DAOS_OO_RW, &oh, NULL);
	if (rc)
		D_GOTO(free, rc = daos_der2errno(rc));

	/** set dkey as the entry name */
	d_iov_set(&dkey, (void *)obj->name, strlen(obj->name));

	/** add xattr iod & sgl */
	d_iov_set(&iods[0].iod_name, xname, strlen(xname));
	iods[0].iod_nr	= 1;
	iods[0].iod_recxs	= NULL;
	iods[0].iod_type	= DAOS_IOD_SINGLE;
	iods[0].iod_size	= size;
	d_iov_set(&sg_iovs[0], (void *)value, size);
	sgls[0].sg_nr		= 1;
	sgls[0].sg_nr_out	= 0;
	sgls[0].sg_iovs		= &sg_iovs[0];

	/** add ctime iod & sgl */
	d_iov_set(&iods[1].iod_name, INODE_AKEY_NAME, sizeof(INODE_AKEY_NAME) - 1);
	iods[1].iod_recxs	= recxs;
	iods[1].iod_type	= DAOS_IOD_ARRAY;
	iods[1].iod_size	= 1;
	iods[1].iod_nr		= 2;
	recxs[0].rx_idx		= CTIME_IDX;
	recxs[0].rx_nr		= sizeof(uint64_t);
	recxs[1].rx_idx		= CTIME_NSEC_IDX;
	recxs[1].rx_nr		= sizeof(uint64_t);
	rc = clock_gettime(CLOCK_REALTIME, &now);
	if (rc)
		D_GOTO(out, rc = errno);
	sgls[1].sg_nr		= 2;
	sgls[1].sg_nr_out	= 0;
	sgls[1].sg_iovs		= &sg_iovs[1];
	d_iov_set(&sg_iovs[1], &now.tv_sec, sizeof(uint64_t));
	d_iov_set(&sg_iovs[2], &now.tv_nsec, sizeof(uint64_t));

	/** if not default flag, check for xattr existence */
	if (flags != 0) {
		if (flags == XATTR_CREATE)
			cond |= DAOS_COND_AKEY_INSERT;
		if (flags == XATTR_REPLACE)
			cond |= DAOS_COND_AKEY_UPDATE;
	}
	cond |= DAOS_COND_DKEY_UPDATE;

	/** update ctime in a separate update if DAOS_COND_AKEY_INSERT is used for the xattr */
	if (cond & DAOS_COND_AKEY_INSERT) {
		/** insert the xattr */
		rc = daos_obj_update(oh, th, cond, &dkey, 1, &iods[0], &sgls[0], NULL);
		if (rc) {
			D_ERROR("Failed to insert extended attribute %s\n", name);
			D_GOTO(out, rc = daos_der2errno(rc));
		}
		/** update the ctime */
		rc = daos_obj_update(oh, th, DAOS_COND_DKEY_UPDATE, &dkey, 1, &iods[1], &sgls[1],
				     NULL);
		if (rc) {
			D_ERROR("Failed to update ctime %s\n", name);
			D_GOTO(out, rc = daos_der2errno(rc));
		}
	} else {
		/** replace the xattr and update the ctime */
		rc = daos_obj_update(oh, th, cond, &dkey, 2, iods, sgls, NULL);
		if (rc) {
			D_ERROR("Failed to insert extended attribute %s\n", name);
			D_GOTO(out, rc = daos_der2errno(rc));
		}
	}

out:
	daos_obj_close(oh, NULL);
free:
	D_FREE(xname);
	return rc;
}

int
dfs_getxattr(dfs_t *dfs, dfs_obj_t *obj, const char *name, void *value,
	     daos_size_t *size)
{
	char		*xname = NULL;
	d_sg_list_t	sgl;
	d_iov_t		sg_iov;
	daos_iod_t	iod;
	daos_key_t	dkey;
	daos_handle_t	oh;
	int		rc;

	if (dfs == NULL || !dfs->mounted)
		return EINVAL;
	if (obj == NULL)
		return EINVAL;
	if (name == NULL)
		return EINVAL;
	if (strnlen(name, DFS_MAX_XATTR_NAME + 1) > DFS_MAX_XATTR_NAME)
		return EINVAL;

	xname = concat("x:", name);
	if (xname == NULL)
		return ENOMEM;

	/** Open parent object and get xattr from the entry of the object */
	rc = daos_obj_open(dfs->coh, obj->parent_oid, DAOS_OO_RO, &oh, NULL);
	if (rc)
		D_GOTO(out, rc = daos_der2errno(rc));

	/** set dkey as the entry name */
	d_iov_set(&dkey, (void *)obj->name, strlen(obj->name));

	/** set akey as the xattr name */
	d_iov_set(&iod.iod_name, xname, strlen(xname));
	iod.iod_nr	= 1;
	iod.iod_recxs	= NULL;
	iod.iod_type	= DAOS_IOD_SINGLE;

	if (*size) {
		iod.iod_size	= *size;

		/** set sgl for fetch */
		d_iov_set(&sg_iov, value, *size);
		sgl.sg_nr	= 1;
		sgl.sg_nr_out	= 0;
		sgl.sg_iovs	= &sg_iov;

		rc = daos_obj_fetch(oh, DAOS_TX_NONE, DAOS_COND_AKEY_FETCH, &dkey, 1,
				    &iod, &sgl, NULL, NULL);
	} else {
		iod.iod_size	= DAOS_REC_ANY;

		rc = daos_obj_fetch(oh, DAOS_TX_NONE, DAOS_COND_AKEY_FETCH, &dkey, 1,
				    &iod, NULL, NULL, NULL);
	}
	if (rc) {
		D_CDEBUG(rc == -DER_NONEXIST, DLOG_DBG, DLOG_ERR,
			 "Failed to fetch xattr '%s' " DF_RC "\n", name, DP_RC(rc));
		D_GOTO(close, rc = daos_der2errno(rc));
	}

	*size = iod.iod_size;

close:
	daos_obj_close(oh, NULL);
out:
	D_FREE(xname);
	if (rc == ENOENT)
		rc = ENODATA;
	return rc;
}

int
dfs_removexattr(dfs_t *dfs, dfs_obj_t *obj, const char *name)
{
	char		*xname = NULL;
	daos_handle_t	th = DAOS_TX_NONE;
	daos_key_t	dkey, akey;
	daos_handle_t	oh;
	uint64_t	cond = 0;
	d_sg_list_t	sgl;
	d_iov_t		sg_iovs[2];
	daos_iod_t	iod;
	daos_recx_t	recxs[2];
	struct timespec	now;
	int		rc;

	if (dfs == NULL || !dfs->mounted)
		return EINVAL;
	if (dfs->amode != O_RDWR)
		return EPERM;
	if (obj == NULL)
		return EINVAL;
	if (name == NULL)
		return EINVAL;
	if (strnlen(name, DFS_MAX_XATTR_NAME + 1) > DFS_MAX_XATTR_NAME)
		return EINVAL;

	xname = concat("x:", name);
	if (xname == NULL)
		return ENOMEM;

	/** Open parent object and remove xattr from the entry of the object */
	rc = daos_obj_open(dfs->coh, obj->parent_oid, DAOS_OO_RW, &oh, NULL);
	if (rc)
		D_GOTO(free, rc = daos_der2errno(rc));

	/** set dkey as the entry name */
	d_iov_set(&dkey, (void *)obj->name, strlen(obj->name));
	/** set akey as the xattr name */
	d_iov_set(&akey, xname, strlen(xname));

	cond = DAOS_COND_DKEY_UPDATE | DAOS_COND_PUNCH;
	rc = daos_obj_punch_akeys(oh, th, cond, &dkey, 1, &akey, NULL);
	if (rc) {
		D_CDEBUG(rc == -DER_NONEXIST, DLOG_INFO, DLOG_ERR,
			 "Failed to punch extended attribute '%s'\n", name);
		D_GOTO(out, rc = daos_der2errno(rc));
	}

	/** update ctime */
	d_iov_set(&iod.iod_name, INODE_AKEY_NAME, sizeof(INODE_AKEY_NAME) - 1);
	iod.iod_recxs	= recxs;
	iod.iod_type	= DAOS_IOD_ARRAY;
	iod.iod_size	= 1;
	iod.iod_nr	= 2;
	recxs[0].rx_idx	= CTIME_IDX;
	recxs[0].rx_nr	= sizeof(uint64_t);
	recxs[1].rx_idx	= CTIME_NSEC_IDX;
	recxs[1].rx_nr	= sizeof(uint64_t);
	rc = clock_gettime(CLOCK_REALTIME, &now);
	if (rc)
		D_GOTO(out, rc = errno);
	sgl.sg_nr	= 2;
	sgl.sg_nr_out	= 0;
	sgl.sg_iovs	= &sg_iovs[0];
	d_iov_set(&sg_iovs[0], &now.tv_sec, sizeof(uint64_t));
	d_iov_set(&sg_iovs[1], &now.tv_nsec, sizeof(uint64_t));

	rc = daos_obj_update(oh, th, DAOS_COND_DKEY_UPDATE, &dkey, 1, &iod, &sgl, NULL);
	if (rc) {
		D_ERROR("Failed to update mode, "DF_RC"\n", DP_RC(rc));
		D_GOTO(out, rc = daos_der2errno(rc));
	}

out:
	daos_obj_close(oh, NULL);
free:
	D_FREE(xname);
	return rc;
}

int
dfs_listxattr(dfs_t *dfs, dfs_obj_t *obj, char *list, daos_size_t *size)
{
	daos_key_t	dkey;
	daos_handle_t	oh;
	daos_key_desc_t	kds[ENUM_DESC_NR];
	daos_anchor_t	anchor = {0};
	daos_size_t	list_size, ret_size;
	char		*ptr_list;
	int		rc;

	if (dfs == NULL || !dfs->mounted)
		return EINVAL;
	if (obj == NULL)
		return EINVAL;

	/** Open parent object and list from entry */
	rc = daos_obj_open(dfs->coh, obj->parent_oid, DAOS_OO_RW, &oh, NULL);
	if (rc)
		return daos_der2errno(rc);

	/** set dkey as the entry name */
	d_iov_set(&dkey, (void *)obj->name, strlen(obj->name));

	list_size = *size;
	ret_size = 0;
	ptr_list = list;

	while (!daos_anchor_is_eof(&anchor)) {
		uint32_t	number = ENUM_DESC_NR;
		uint32_t	i;
		d_iov_t		iov;
		char		enum_buf[ENUM_XDESC_BUF] = {0};
		d_sg_list_t	sgl;
		char		*ptr;

		sgl.sg_nr = 1;
		sgl.sg_nr_out = 0;
		d_iov_set(&iov, enum_buf, ENUM_DESC_BUF);
		sgl.sg_iovs = &iov;

		rc = daos_obj_list_akey(oh, DAOS_TX_NONE, &dkey, &number, kds,
					&sgl, &anchor, NULL);
		if (rc)
			D_GOTO(out, rc = daos_der2errno(rc));

		if (number == 0)
			continue;

		for (ptr = enum_buf, i = 0; i < number; i++) {
			int len;

			if (strncmp("x:", ptr, 2) != 0) {
				ptr += kds[i].kd_key_len;
				continue;
			}

			ret_size += kds[i].kd_key_len - 1;

			if (list == NULL)
				continue;
			if (list_size < kds[i].kd_key_len - 2)
				continue;

			len = snprintf(ptr_list, kds[i].kd_key_len - 1, "%s",
				       ptr + 2);
			D_ASSERT(len >= kds[i].kd_key_len - 2);

			list_size -= kds[i].kd_key_len - 1;
			ptr_list += kds[i].kd_key_len - 1;
			ptr += kds[i].kd_key_len;
		}
	}

	*size = ret_size;
out:
	daos_obj_close(oh, NULL);
	return rc;
}

int
dfs_obj2id(dfs_obj_t *obj, daos_obj_id_t *oid)
{
	if (obj == NULL || oid == NULL)
		return EINVAL;
	oid_cp(oid, obj->oid);
	return 0;
}

int
dfs_obj_anchor_split(dfs_obj_t *obj, uint32_t *nr, daos_anchor_t *anchors)
{
	int rc;

	if (obj == NULL || nr == NULL || !S_ISDIR(obj->mode))
		return EINVAL;

	rc = daos_obj_anchor_split(obj->oh, nr, anchors);
	return daos_der2errno(rc);
}

int
dfs_obj_anchor_set(dfs_obj_t *obj, uint32_t index, daos_anchor_t *anchor)
{
	int rc;

	if (obj == NULL || !S_ISDIR(obj->mode))
		return EINVAL;

	rc = daos_obj_anchor_set(obj->oh, index, anchor);
	return daos_der2errno(rc);
}

int
dfs_dir_anchor_set(dfs_obj_t *obj, const char name[], daos_anchor_t *anchor)
{
	daos_key_t	dkey;
	size_t		len;
	int		rc;

	if (obj == NULL || !S_ISDIR(obj->mode))
		return EINVAL;
	rc = check_name(name, &len);
	if (rc)
		return rc;

	d_iov_set(&dkey, (void *)name, len);
	rc = daos_obj_key2anchor(obj->oh, DAOS_TX_NONE, &dkey, NULL, anchor, NULL);
	return daos_der2errno(rc);
}

<<<<<<< HEAD
mode_t
dfs_obj_mode(dfs_t *dfs, dfs_obj_t *obj)
{
	if (obj == NULL)
		return dfs->root.mode;
	else
		return obj->mode;
}
=======
#define DFS_ITER_NR		128
#define DFS_ITER_DKEY_BUF	(DFS_ITER_NR * sizeof(uint64_t))
#define DFS_ITER_ENTRY_BUF	(DFS_ITER_NR * DFS_MAX_NAME)

struct dfs_oit_args {
	daos_handle_t	oit;
	uint64_t	flags;
	uint64_t	snap_epoch;
	uint64_t	skipped;
	uint64_t	failed;
};

static int
fetch_mark_oids(daos_handle_t coh, daos_obj_id_t oid, daos_key_desc_t *kds, char *enum_buf,
		struct dfs_oit_args *args)
{
	daos_handle_t	oh;
	d_sg_list_t	sgl, entry_sgl;
	d_iov_t		iov, sg_iov;
	daos_recx_t	recx;
	uint32_t	nr;
	daos_iod_t	iod;
	d_iov_t		marker;
	bool		mark_data = true;
	daos_anchor_t	anchor = {0};
	int		rc, rc2;

	rc = daos_obj_open(coh, oid, DAOS_OO_RW, &oh, NULL);
	if (rc) {
		D_ERROR("daos_obj_open() failed "DF_RC"\n", DP_RC(rc));
		return daos_der2errno(rc);
	}

	/** set sgl for enumeration */
	sgl.sg_nr = 1;
	sgl.sg_nr_out = 0;
	d_iov_set(&iov, enum_buf, DFS_ITER_ENTRY_BUF);
	sgl.sg_iovs = &iov;

	/** set sgl for fetch */
	entry_sgl.sg_nr = 1;
	entry_sgl.sg_nr_out = 0;
	entry_sgl.sg_iovs = &sg_iov;

	d_iov_set(&iod.iod_name, INODE_AKEY_NAME, sizeof(INODE_AKEY_NAME) - 1);
	recx.rx_idx	= OID_IDX;
	recx.rx_nr	= sizeof(daos_obj_id_t);
	iod.iod_nr	= 1;
	iod.iod_recxs	= &recx;
	iod.iod_type	= DAOS_IOD_ARRAY;
	iod.iod_size	= 1;

	d_iov_set(&marker, &mark_data, sizeof(mark_data));
	while (!daos_anchor_is_eof(&anchor)) {
		uint32_t	i;
		char		*ptr;

		nr = DFS_ITER_NR;
		rc = daos_obj_list_dkey(oh, DAOS_TX_NONE, &nr, kds, &sgl, &anchor, NULL);
		if (rc) {
			D_ERROR("daos_obj_list_dkey() failed "DF_RC"\n", DP_RC(rc));
			D_GOTO(out_obj, rc = daos_der2errno(rc));
		}

		/** for every entry, fetch its oid and mark it in the oit table */
		for (ptr = enum_buf, i = 0; i < nr; i++) {
			daos_obj_id_t	entry_oid;
			daos_key_t	dkey;

			d_iov_set(&dkey, ptr, kds[i].kd_key_len);
			d_iov_set(&sg_iov, &entry_oid, sizeof(daos_obj_id_t));

			rc = daos_obj_fetch(oh, DAOS_TX_NONE, DAOS_COND_DKEY_FETCH, &dkey, 1, &iod,
					    &entry_sgl, NULL, NULL);
			if (rc) {
				D_ERROR("daos_obj_fetch() failed "DF_RC"\n", DP_RC(rc));
				D_GOTO(out_obj, rc = daos_der2errno(rc));
			}

			/** mark oid in the oit table */
			rc = daos_oit_mark(args->oit, entry_oid, &marker, NULL);
			if (rc && rc != -DER_NONEXIST) {
				D_ERROR("daos_oit_mark() failed "DF_RC"\n", DP_RC(rc));
				D_GOTO(out_obj, rc = daos_der2errno(rc));
			}
			rc = 0;
			ptr += kds[i].kd_key_len;
		}
	}

out_obj:
	rc2 = daos_obj_close(oh, NULL);
	if (rc == 0)
		rc = rc2;
	return rc;
}

static int
oit_mark_cb(dfs_t *dfs, dfs_obj_t *parent, const char name[], void *args)
{
	struct dfs_oit_args	*oit_args = (struct dfs_oit_args *)args;
	dfs_obj_t		*obj;
	daos_obj_id_t		oid;
	d_iov_t			marker;
	bool			mark_data = true;
	int			rc;

	/** open the entry name and get the oid */
	rc = dfs_lookup_rel(dfs, parent, name, O_RDONLY, &obj, NULL, NULL);
	if (rc) {
		D_ERROR("dfs_lookup_rel() of %s failed: %d\n", name, rc);
		return rc;
	}

	rc = dfs_obj2id(obj, &oid);
	if (rc)
		D_GOTO(out_obj, rc);

	if (oit_args->flags & DFS_CHECK_VERIFY) {
		rc = daos_obj_verify(dfs->coh, oid, oit_args->snap_epoch);
		if (rc == -DER_NOSYS) {
			oit_args->skipped++;
		} else if (rc == -DER_MISMATCH) {
			oit_args->failed++;
			if (oit_args->flags & DFS_CHECK_PRINT)
				D_PRINT(""DF_OID" failed data consistency check!\n", DP_OID(oid));
		} else if (rc) {
			D_ERROR("daos_obj_verify() failed "DF_RC"\n", DP_RC(rc));
			D_GOTO(out_obj, rc = daos_der2errno(rc));
		}
	}

	d_iov_set(&marker, &mark_data, sizeof(mark_data));
	rc = daos_oit_mark(oit_args->oit, oid, &marker, NULL);
	/*
	 * If the entry exists but the file or directory are empty, the corresponding oid itself has
	 * not been written to, so it doesn't exist in the OIT. The mark operation would return
	 * NONEXIST in this case, so check and avoid returning an error in this case.
	 */
	if (rc && rc != -DER_NONEXIST) {
		D_ERROR("Failed to mark OID in OIT: "DF_RC"\n", DP_RC(rc));
		D_GOTO(out_obj, rc = daos_der2errno(rc));
	}

	/** descend into directories */
	if (S_ISDIR(obj->mode))	{
		daos_anchor_t		anchor = {0};
		uint32_t		nr_entries = DFS_ITER_NR;

		while (!daos_anchor_is_eof(&anchor)) {
			rc = dfs_iterate(dfs, obj, &anchor, &nr_entries, DFS_MAX_NAME * nr_entries,
					 oit_mark_cb, args);
			if (rc) {
				D_ERROR("dfs_iterate() failed: %d\n", rc);
				D_GOTO(out_obj, rc);
			}
			nr_entries = DFS_ITER_NR;
		}
	}

out_obj:
	rc = dfs_release(obj);
	return rc;
}

static int
adjust_chunk_size(daos_handle_t coh, daos_obj_id_t oid, daos_key_desc_t *kds, char *enum_buf,
		  uint64_t *_max_offset)
{
	daos_handle_t	oh;
	daos_anchor_t	anchor = {0};
	d_sg_list_t	sgl;
	d_iov_t		iov;
	uint64_t	max_offset = *_max_offset;
	int		rc, rc2;

	rc = daos_obj_open(coh, oid, DAOS_OO_RW, &oh, NULL);
	if (rc) {
		D_ERROR("daos_obj_open() failed "DF_RC"\n", DP_RC(rc));
		return daos_der2errno(rc);
	}

	/** iterate over all (integer) dkeys and then query the max record / offset */
	sgl.sg_nr = 1;
	sgl.sg_nr_out = 0;
	d_iov_set(&iov, enum_buf, DFS_ITER_DKEY_BUF);
	sgl.sg_iovs = &iov;

	while (!daos_anchor_is_eof(&anchor)) {
		uint32_t	nr = DFS_ITER_NR;
		char		*ptr = &enum_buf[0];
		uint32_t	i;

		rc = daos_obj_list_dkey(oh, DAOS_TX_NONE, &nr, kds, &sgl, &anchor, NULL);
		if (rc) {
			D_ERROR("daos_obj_list_dkey() failed "DF_RC"\n", DP_RC(rc));
			D_GOTO(out_obj, rc = daos_der2errno(rc));
		}

		if (nr == 0)
			continue;

		for (i = 0; i < nr; i++) {
			daos_key_t	dkey, akey;
			uint64_t	dkey_val, offset;
			char		akey_val = '0';
			daos_recx_t	recx;

			memcpy(&dkey_val, ptr, kds[i].kd_key_len);
			ptr += kds[i].kd_key_len;
			d_iov_set(&dkey, &dkey_val, sizeof(uint64_t));
			d_iov_set(&akey, &akey_val, 1);
			rc = daos_obj_query_key(oh, DAOS_TX_NONE, DAOS_GET_RECX | DAOS_GET_MAX,
						&dkey, &akey, &recx, NULL);
			if (rc) {
				D_ERROR("daos_obj_query_key() failed "DF_RC"\n", DP_RC(rc));
				D_GOTO(out_obj, rc = daos_der2errno(rc));
			}

			/** maintain the highest offset seen in each dkey */
			offset = recx.rx_idx + recx.rx_nr;
			if (max_offset < offset)
				max_offset = offset;
		}
	}

	*_max_offset = max_offset;
out_obj:
	rc2 = daos_obj_close(oh, NULL);
	if (rc == 0)
		rc = daos_der2errno(rc2);
	return rc;
}

int
dfs_cont_check(daos_handle_t poh, const char *cont, uint64_t flags, const char *name)
{
	dfs_t			*dfs;
	daos_handle_t		coh;
	struct dfs_oit_args	*oit_args = NULL;
	daos_epoch_t		snap_epoch;
	dfs_obj_t		*lf, *now_dir;
	daos_anchor_t		anchor = {0};
	uint32_t		nr_entries = DFS_ITER_NR, i;
	daos_obj_id_t		oids[DFS_ITER_NR] = {0};
	daos_key_desc_t		*kds = NULL;
	char			*dkey_enum_buf = NULL;
	char			*entry_enum_buf = NULL;
	uint64_t		unmarked_entries = 0;
	d_iov_t			marker;
	bool			mark_data = true;
	daos_epoch_range_t	epr;
	struct timespec		now;
	uid_t			uid = geteuid();
	gid_t			gid = getegid();
	unsigned int		co_flags = DAOS_COO_EX;
	int			rc, rc2;

	if (flags & DFS_CHECK_RELINK && flags & DFS_CHECK_REMOVE) {
		D_ERROR("can't request remove and link to l+f at the same time\n");
		return EINVAL;
	}

	if (flags & DFS_CHECK_EVICT_ALL)
		co_flags |= DAOS_COO_EVICT_ALL;

	rc = daos_cont_open(poh, cont, co_flags, &coh, NULL, NULL);
	if (rc) {
		D_ERROR("daos_cont_open() failed "DF_RC"\n", DP_RC(rc));
		return daos_der2errno(rc);
	}

	rc = dfs_mount(poh, coh, O_RDWR, &dfs);
	if (rc) {
		D_ERROR("dfs_mount() failed (%d)\n", rc);
		D_GOTO(out_cont, rc);
	}

	/** create snapshot for OIT */
	rc = daos_cont_create_snap_opt(coh, &snap_epoch, NULL, DAOS_SNAP_OPT_CR | DAOS_SNAP_OPT_OIT,
				       NULL);
	if (rc) {
		D_ERROR("daos_cont_create_snap_opt failed "DF_RC"\n", DP_RC(rc));
		D_GOTO(out_dfs, rc = daos_der2errno(rc));
	}

	D_ALLOC_PTR(oit_args);
	if (oit_args == NULL)
		D_GOTO(out_dfs, rc = ENOMEM);
	oit_args->flags = flags;
	oit_args->snap_epoch = snap_epoch;

	/** Open OIT table */
	rc = daos_oit_open(coh, snap_epoch, &oit_args->oit, NULL);
	if (rc) {
		D_ERROR("daos_oit_open failed "DF_RC"\n", DP_RC(rc));
		D_GOTO(out_snap, rc = daos_der2errno(rc));
	}

	/** get and mark the SB and root OIDs */
	d_iov_set(&marker, &mark_data, sizeof(mark_data));
	rc = daos_oit_mark(oit_args->oit, dfs->super_oid, &marker, NULL);
	if (rc) {
		D_ERROR("Failed to mark SB OID in OIT: "DF_RC"\n", DP_RC(rc));
		D_GOTO(out_oit, rc = daos_der2errno(rc));
	}
	rc = daos_oit_mark(oit_args->oit, dfs->root.oid, &marker, NULL);
	if (rc) {
		D_ERROR("Failed to mark ROOT OID in OIT: "DF_RC"\n", DP_RC(rc));
		D_GOTO(out_oit, rc = daos_der2errno(rc));
	}

	if (flags & DFS_CHECK_VERIFY) {
		rc = daos_obj_verify(coh, dfs->super_oid, snap_epoch);
		if (rc == -DER_NOSYS) {
			oit_args->skipped++;
		} else if (rc == -DER_MISMATCH) {
			oit_args->failed++;
			if (flags & DFS_CHECK_PRINT)
				D_PRINT("SB Object "DF_OID" failed data consistency check!\n",
					DP_OID(dfs->super_oid));
		} else if (rc) {
			D_ERROR("daos_obj_verify() failed "DF_RC"\n", DP_RC(rc));
			D_GOTO(out_oit, rc = daos_der2errno(rc));
		}

		rc = daos_obj_verify(coh, dfs->root.oid, snap_epoch);
		if (rc == -DER_NOSYS) {
			oit_args->skipped++;
		} else if (rc == -DER_MISMATCH) {
			oit_args->failed++;
			if (flags & DFS_CHECK_PRINT)
				D_PRINT("ROOT Object "DF_OID" failed data consistency check!\n",
					DP_OID(dfs->root.oid));
		} else if (rc) {
			D_ERROR("daos_obj_verify() failed "DF_RC"\n", DP_RC(rc));
			D_GOTO(out_oit, rc = daos_der2errno(rc));
		}
	}

	/** iterate through the namespace and mark OITs starting from the root object */
	while (!daos_anchor_is_eof(&anchor)) {
		rc = dfs_iterate(dfs, &dfs->root, &anchor, &nr_entries, DFS_MAX_NAME * nr_entries,
				 oit_mark_cb, oit_args);
		if (rc) {
			D_ERROR("dfs_iterate() failed: %d\n", rc);
			D_GOTO(out_oit, rc);
		}

		nr_entries = DFS_ITER_NR;
	}

	/** Create lost+found directory and properly link unmarked oids there. */
	if (flags & DFS_CHECK_RELINK) {
		char		now_name[24];

		rc = clock_gettime(CLOCK_REALTIME, &now);
		if (rc)
			D_GOTO(out_oit, rc = errno);

		rc = dfs_open(dfs, NULL, "lost+found", S_IFDIR | 0755, O_CREAT | O_RDWR, 0, 0, NULL,
			      &lf);
		if (rc) {
			D_ERROR("Failed to create/open lost+found directory: %d\n", rc);
			D_GOTO(out_oit, rc);
		}

		if (name == NULL) {
			struct tm	*now_tm;
			size_t		len;
			/*
			 * Create a directory with current timestamp in l+f where leaked oids will
			 * be linked in this run.
			 */
			now_tm = localtime(&now.tv_sec);
			len = strftime(now_name, sizeof(now_name), "%Y-%m-%d-%H:%M:%S", now_tm);
			if (len == 0) {
				D_ERROR("Invalid time format\n");
				D_GOTO(out_lf1, rc = EINVAL);
			}
			D_PRINT("Leaked OIDs will be inserted in /lost+found/%s\n", now_name);
		} else {
			D_PRINT("Leaked OIDs will be inserted in /lost+found/%s\n", name);
		}

		rc = dfs_open(dfs, lf, name ? name : now_name, S_IFDIR | 0755,
			      O_CREAT | O_RDWR | O_EXCL, 0, 0, NULL, &now_dir);
		if (rc) {
			D_ERROR("Failed to create dir in lost+found: %d\n", rc);
			D_GOTO(out_lf1, rc);
		}

		/** allocate kds and enumeration buffers */
		D_ALLOC_ARRAY(kds, DFS_ITER_NR);
		if (kds == NULL)
			D_GOTO(out_lf2, rc = ENOMEM);

		/** Allocate a buffer to store the array int dkeys */
		D_ALLOC_ARRAY(dkey_enum_buf, DFS_ITER_DKEY_BUF);
		if (dkey_enum_buf == NULL)
			D_GOTO(out_lf2, rc = ENOMEM);

		/** Allocate a buffer to store the entries */
		D_ALLOC_ARRAY(entry_enum_buf, DFS_ITER_ENTRY_BUF);
		if (entry_enum_buf == NULL)
			D_GOTO(out_lf2, rc = ENOMEM);
	}

	/*
	 * list all unmarked oids and print / remove / punch. In the case of the L+F relink flag, we
	 * need 2 passes instead of 1:
	 * Pass 1: check directories only and descend to mark all oids in the namespace of each dir.
	 * Pass 2: relink remaining oids in the L+F root that are unmarked still after first pass.
	 */
	memset(&anchor, 0, sizeof(anchor));
	/** Start Pass 1 */
	while (!daos_anchor_is_eof(&anchor)) {
		nr_entries = DFS_ITER_NR;
		rc = daos_oit_list_unmarked(oit_args->oit, oids, &nr_entries, &anchor, NULL);
		if (rc) {
			D_ERROR("daos_oit_list_unmarked() failed: "DF_RC"\n", DP_RC(rc));
			D_GOTO(out_lf2, rc = daos_der2errno(rc));
		}

		for (i = 0; i < nr_entries; i++) {
			if (flags & DFS_CHECK_RELINK) {
				enum daos_otype_t otype = daos_obj_id2type(oids[i]);

				/** Pass 1 - if a file is seen, skip in this pass */
				if (daos_is_array_type(otype))
					continue;

				/** for a directory, mark the oids reachable from it */
				rc = fetch_mark_oids(coh, oids[i], kds, entry_enum_buf, oit_args);
				if (rc)
					D_GOTO(out_lf2, rc);
				continue;
			}

			if (flags & DFS_CHECK_PRINT)
				D_PRINT("oid["DF_U64"]: "DF_OID"\n", unmarked_entries,
					DP_OID(oids[i]));

			if (flags & DFS_CHECK_VERIFY) {
				rc = daos_obj_verify(dfs->coh, oids[i], snap_epoch);
				if (rc == -DER_NOSYS) {
					oit_args->skipped++;
				} else if (rc == -DER_MISMATCH) {
					oit_args->failed++;
					if (flags & DFS_CHECK_PRINT)
						D_PRINT(""DF_OID" failed data consistency check!\n",
							DP_OID(oids[i]));
				} else if (rc) {
					D_ERROR("daos_obj_verify() failed "DF_RC"\n", DP_RC(rc));
					D_GOTO(out_oit, rc = daos_der2errno(rc));
				}
			}

			if (flags & DFS_CHECK_REMOVE) {
				daos_handle_t oh;

				rc = daos_obj_open(dfs->coh, oids[i], DAOS_OO_RW, &oh, NULL);
				if (rc)
					D_GOTO(out_oit, rc = daos_der2errno(rc));

				rc = daos_obj_punch(oh, DAOS_TX_NONE, 0, NULL);
				if (rc) {
					daos_obj_close(oh, NULL);
					D_GOTO(out_oit, rc = daos_der2errno(rc));
				}

				rc = daos_obj_close(oh, NULL);
				if (rc)
					D_GOTO(out_oit, rc = daos_der2errno(rc));
			}

			unmarked_entries++;
		}
	}

	/** Start Pass 2 only if L+F flag is used */
	if (!(flags & DFS_CHECK_RELINK))
		goto done;

	memset(&anchor, 0, sizeof(anchor));
	while (!daos_anchor_is_eof(&anchor)) {
		nr_entries = DFS_ITER_NR;
		rc = daos_oit_list_unmarked(oit_args->oit, oids, &nr_entries, &anchor, NULL);
		if (rc) {
			D_ERROR("daos_oit_list_unmarked() failed: "DF_RC"\n", DP_RC(rc));
			D_GOTO(out_lf2, rc = daos_der2errno(rc));
		}

		for (i = 0; i < nr_entries; i++) {
			struct dfs_entry	entry = {0};
			enum daos_otype_t	otype = daos_obj_id2type(oids[i]);
			char			oid_name[DFS_MAX_NAME + 1];
			daos_size_t		len;

			if (flags & DFS_CHECK_PRINT)
				D_PRINT("oid["DF_U64"]: "DF_OID"\n", unmarked_entries,
					DP_OID(oids[i]));

			if (flags & DFS_CHECK_VERIFY) {
				rc = daos_obj_verify(dfs->coh, oids[i], snap_epoch);
				if (rc == -DER_NOSYS) {
					oit_args->skipped++;
				} else if (rc == -DER_MISMATCH) {
					oit_args->failed++;
					if (flags & DFS_CHECK_PRINT)
						D_PRINT(""DF_OID" failed data consistency check!\n",
							DP_OID(oids[i]));
				} else if (rc) {
					D_ERROR("daos_obj_verify() failed "DF_RC"\n", DP_RC(rc));
					D_GOTO(out_lf2, rc = daos_der2errno(rc));
				}
			}

			if (daos_is_array_type(otype))
				entry.mode = S_IFREG | 0600;
			else
				entry.mode = S_IFDIR | 0700;
			entry.uid = uid;
			entry.gid = gid;
			oid_cp(&entry.oid, oids[i]);
			entry.atime = entry.mtime = entry.ctime = now.tv_sec;
			entry.atime_nano = entry.mtime_nano = entry.ctime_nano = now.tv_nsec;
			entry.chunk_size = dfs->attr.da_chunk_size;

			/*
			 * If this is a regular file / array object, the user might have used a
			 * different chunk size than the default one. Since we lost the directory
			 * entry where the chunks size for that file would have been stored, we can
			 * make a best attempt to set the chunk size. To do that, we get the largest
			 * offset of every dkey in the array to see if it's larger than the default
			 * chunk size. If it is, adjust the chunk size to that, otherwise leave the
			 * chunk size as default. This of course does not account for the fact that
			 * if the chunk size is smaller than the default or is larger than the
			 * largest offset seen then we have added or removed existing holes from the
			 * file respectively. This can be fixed later by the user by adjusting the
			 * chunk size to the correct one they know using the daos tool.
			 */
			if (daos_is_array_type(otype)) {
				rc = adjust_chunk_size(dfs->coh, oids[i], kds, dkey_enum_buf,
						       &entry.chunk_size);
				if (rc)
					D_GOTO(out_lf2, rc);
				if (flags & DFS_CHECK_PRINT &&
				    entry.chunk_size != dfs->attr.da_chunk_size)
					D_PRINT("Adjusting File ("DF_OID") chunk size to %zu\n",
						DP_OID(oids[i]),  entry.chunk_size);
			}

			len = sprintf(oid_name, "%"PRIu64".%"PRIu64"", oids[i].hi, oids[i].lo);
			D_ASSERT(len <= DFS_MAX_NAME);
			rc = insert_entry(dfs->layout_v, now_dir->oh, DAOS_TX_NONE,
					  oid_name, len, DAOS_COND_DKEY_INSERT, &entry);
			if (rc) {
				D_ERROR("Failed to insert leaked entry in l+f (%d)\n", rc);
				D_GOTO(out_lf2, rc);
			}
			unmarked_entries++;
		}
	}

done:
	if (flags & DFS_CHECK_PRINT)
		D_PRINT("Number of Leaked OIDs in Namespace = "DF_U64"\n", unmarked_entries);
	if (flags & DFS_CHECK_VERIFY) {
		if (oit_args->failed) {
			D_ERROR(""DF_U64" OIDs failed data consistency check!\n", oit_args->failed);
			D_GOTO(out_lf2, rc = EIO);
		}
	}
out_lf2:
	D_FREE(kds);
	D_FREE(dkey_enum_buf);
	D_FREE(entry_enum_buf);
	if (flags & DFS_CHECK_RELINK) {
		rc2 = dfs_release(now_dir);
		if (rc == 0)
			rc = rc2;
	}
out_lf1:
	if (flags & DFS_CHECK_RELINK) {
		rc2 = dfs_release(lf);
		if (rc == 0)
			rc = rc2;
	}
out_oit:
	rc2 = daos_oit_close(oit_args->oit, NULL);
	if (rc == 0)
		rc = daos_der2errno(rc2);
	D_FREE(oit_args);
out_snap:
	epr.epr_hi = epr.epr_lo = snap_epoch;
	rc2 = daos_cont_destroy_snap(coh, epr, NULL);
	if (rc == 0)
		rc = daos_der2errno(rc2);
out_dfs:
	rc2 = dfs_umount(dfs);
	if (rc == 0)
		rc = rc2;
out_cont:
	rc2 = daos_cont_close(coh, NULL);
	if (rc == 0)
		rc = daos_der2errno(rc2);
	return rc;
}

int
dfs_recreate_sb(daos_handle_t coh, dfs_attr_t *attr)
{
	uint32_t			props[] = {DAOS_PROP_CO_LAYOUT_TYPE, DAOS_PROP_CO_ROOTS};
	const int			num_props = ARRAY_SIZE(props);
	daos_prop_t			*prop;
	struct daos_prop_entry		*entry;
	struct daos_prop_co_roots	*roots;
	daos_handle_t			super_oh;
	struct dfs_entry		rentry = {0};
	struct timespec			now;
	int				i;
	int				rc, rc2;

	if (attr == NULL)
		return EINVAL;

	prop = daos_prop_alloc(num_props);
	if (prop == NULL)
		return ENOMEM;

	for (i = 0; i < num_props; i++)
		prop->dpp_entries[i].dpe_type = props[i];

	rc = daos_cont_query(coh, NULL, prop, NULL);
	if (rc) {
		D_ERROR("daos_cont_query() failed, "DF_RC"\n", DP_RC(rc));
		D_GOTO(out_prop, rc = daos_der2errno(rc));
	}

	entry = daos_prop_entry_get(prop, DAOS_PROP_CO_LAYOUT_TYPE);
	if (entry == NULL || entry->dpe_val != DAOS_PROP_CO_LAYOUT_POSIX) {
		D_ERROR("container is not of type POSIX\n");
		D_GOTO(out_prop, rc = EINVAL);
	}

	entry = daos_prop_entry_get(prop, DAOS_PROP_CO_ROOTS);
	D_ASSERT(entry != NULL);
	roots = (struct daos_prop_co_roots *)entry->dpe_val_ptr;
	if (daos_obj_id_is_nil(roots->cr_oids[0]) ||
	    daos_obj_id_is_nil(roots->cr_oids[1])) {
		D_ERROR("Invalid superblock or root object ID\n");
		D_GOTO(out_prop, rc = EIO);
	}

	/** Recreate SB */
	rc = open_sb(coh, true, true, DAOS_OO_RW, roots->cr_oids[0], attr, &super_oh, NULL);
	if (rc)
		D_GOTO(out_prop, rc);

	/** relink the root object */
	rentry.oid = roots->cr_oids[1];
	rentry.mode = S_IFDIR | 0755;
	rc = clock_gettime(CLOCK_REALTIME, &now);
	if (rc)
		D_GOTO(out_super, rc = errno);
	rentry.atime = rentry.mtime = rentry.ctime = now.tv_sec;
	rentry.atime_nano = rentry.mtime_nano = rentry.ctime_nano = now.tv_nsec;
	rentry.uid = geteuid();
	rentry.gid = getegid();

	rc = insert_entry(DFS_LAYOUT_VERSION, super_oh, DAOS_TX_NONE, "/", 1, DAOS_COND_DKEY_INSERT,
			  &rentry);
	if (rc) {
		D_ERROR("Failed to insert root entry: %d (%s)\n", rc, strerror(rc));
		D_GOTO(out_super, rc);
	}

out_super:
	rc2 = daos_obj_close(super_oh, NULL);
	if (rc == 0)
		rc = daos_der2errno(rc2);
out_prop:
	daos_prop_free(prop);
	return rc;
}

int
dfs_relink_root(daos_handle_t coh)
{
	uint32_t			props[] = {DAOS_PROP_CO_LAYOUT_TYPE, DAOS_PROP_CO_ROOTS};
	const int			num_props = ARRAY_SIZE(props);
	daos_prop_t			*prop;
	struct daos_prop_entry		*entry;
	struct daos_prop_co_roots	*roots;
	daos_handle_t			super_oh;
	dfs_layout_ver_t		layout_v;
	dfs_attr_t			attr;
	bool				exists;
	struct dfs_entry		rentry = {0};
	struct timespec			now;
	int				i;
	int				rc, rc2;

	prop = daos_prop_alloc(num_props);
	if (prop == NULL)
		return ENOMEM;

	for (i = 0; i < num_props; i++)
		prop->dpp_entries[i].dpe_type = props[i];

	rc = daos_cont_query(coh, NULL, prop, NULL);
	if (rc) {
		D_ERROR("daos_cont_query() failed, "DF_RC"\n", DP_RC(rc));
		D_GOTO(out_prop, rc = daos_der2errno(rc));
	}

	entry = daos_prop_entry_get(prop, DAOS_PROP_CO_LAYOUT_TYPE);
	if (entry == NULL || entry->dpe_val != DAOS_PROP_CO_LAYOUT_POSIX) {
		D_ERROR("container is not of type POSIX\n");
		D_GOTO(out_prop, rc = EINVAL);
	}

	entry = daos_prop_entry_get(prop, DAOS_PROP_CO_ROOTS);
	D_ASSERT(entry != NULL);
	roots = (struct daos_prop_co_roots *)entry->dpe_val_ptr;
	if (daos_obj_id_is_nil(roots->cr_oids[0]) ||
	    daos_obj_id_is_nil(roots->cr_oids[1])) {
		D_ERROR("Invalid superblock or root object ID\n");
		D_GOTO(out_prop, rc = EIO);
	}

	/** Verify SB */
	rc = open_sb(coh, false, false, DAOS_OO_RW, roots->cr_oids[0], &attr, &super_oh, &layout_v);
	if (rc)
		D_GOTO(out_prop, rc);

	/** Check if super object has the root entry */
	rc = fetch_entry(layout_v, super_oh, DAOS_TX_NONE, "/", 1, false, &exists, &rentry,
			 0, NULL, NULL, NULL);
	if (rc) {
		D_ERROR("Failed to fetch object: %d (%s)\n", rc, strerror(rc));
		D_GOTO(out_super, rc);
	}
	if (exists) {
		D_PRINT("Root object already linked in SB\n");
		D_GOTO(out_super, rc = 0);
	}

	/** relink the root object */
	rentry.oid = roots->cr_oids[1];
	rentry.mode = S_IFDIR | 0755;
	rc = clock_gettime(CLOCK_REALTIME, &now);
	if (rc)
		D_GOTO(out_super, rc = errno);
	rentry.atime = rentry.mtime = rentry.ctime = now.tv_sec;
	rentry.atime_nano = rentry.mtime_nano = rentry.ctime_nano = now.tv_nsec;
	rentry.uid = geteuid();
	rentry.gid = getegid();

	rc = insert_entry(layout_v, super_oh, DAOS_TX_NONE, "/", 1, DAOS_COND_DKEY_INSERT, &rentry);
	if (rc) {
		D_ERROR("Failed to insert root entry: %d (%s)\n", rc, strerror(rc));
		D_GOTO(out_super, rc);
	}

out_super:
	rc2 = daos_obj_close(super_oh, NULL);
	if (rc == 0)
		rc = daos_der2errno(rc2);
out_prop:
	daos_prop_free(prop);
	return rc;
}

int
dfs_obj_fix_type(dfs_t *dfs, dfs_obj_t *parent, const char *name)
{
	struct dfs_entry	entry = {0};
	bool			exists;
	daos_key_t		dkey;
	size_t			len;
	enum daos_otype_t	otype;
	mode_t			mode;
	d_sg_list_t		sgl;
	d_iov_t			sg_iov;
	daos_recx_t		recx;
	daos_iod_t		iod;
	int			rc;

	if (dfs == NULL || !dfs->mounted)
		return EINVAL;
	if (parent == NULL)
		parent = &dfs->root;
	else if (!S_ISDIR(parent->mode))
		return ENOTDIR;

	rc = check_name(name, &len);
	if (rc)
		return rc;

	rc = fetch_entry(dfs->layout_v, parent->oh, DAOS_TX_NONE, name, len, true, &exists, &entry,
			 0, NULL, NULL, NULL);
	if (rc) {
		D_ERROR("Failed to fetch entry %s (%d)\n", name, rc);
		D_GOTO(out, rc);
	}
	if (exists == false)
		D_GOTO(out, rc = ENOENT);

	/** get the object type from the oid */
	otype = daos_obj_id2type(entry.oid);

	/** reset the type bits to 0 and set 700 permission bits */
	mode = S_IWUSR | S_IRUSR | S_IXUSR;
	/** set the type bits according to oid type and entry value */
	if (daos_is_array_type(otype)) {
		mode |= S_IFREG;
		D_PRINT("Setting entry type to S_IFREG\n");
	} else if (entry.value_len) {
		mode |= S_IFLNK;
		D_PRINT("Setting entry type to S_IFLNK\n");
	} else {
		mode |= S_IFDIR;
		D_PRINT("Setting entry type to S_IFDIR\n");
	}

	/** Update mode bits on storage */
	d_iov_set(&dkey, (void *)name, len);
	d_iov_set(&iod.iod_name, INODE_AKEY_NAME, sizeof(INODE_AKEY_NAME) - 1);
	recx.rx_idx	= MODE_IDX;
	recx.rx_nr	= sizeof(mode_t);
	iod.iod_nr	= 1;
	iod.iod_recxs	= &recx;
	iod.iod_type	= DAOS_IOD_ARRAY;
	iod.iod_size	= 1;
	d_iov_set(&sg_iov, &mode, sizeof(mode_t));
	sgl.sg_nr	= 1;
	sgl.sg_nr_out	= 0;
	sgl.sg_iovs	= &sg_iov;
	rc = daos_obj_update(parent->oh, DAOS_TX_NONE, DAOS_COND_DKEY_UPDATE, &dkey, 1, &iod, &sgl,
			     NULL);
	if (rc) {
		D_ERROR("Failed to update object type "DF_RC"\n", DP_RC(rc));
		D_GOTO(out, rc = daos_der2errno(rc));
	}

out:
	if (entry.value)
		D_FREE(entry.value);
	return rc;
}
>>>>>>> 5b609834
<|MERGE_RESOLUTION|>--- conflicted
+++ resolved
@@ -6435,16 +6435,6 @@
 	return daos_der2errno(rc);
 }
 
-<<<<<<< HEAD
-mode_t
-dfs_obj_mode(dfs_t *dfs, dfs_obj_t *obj)
-{
-	if (obj == NULL)
-		return dfs->root.mode;
-	else
-		return obj->mode;
-}
-=======
 #define DFS_ITER_NR		128
 #define DFS_ITER_DKEY_BUF	(DFS_ITER_NR * sizeof(uint64_t))
 #define DFS_ITER_ENTRY_BUF	(DFS_ITER_NR * DFS_MAX_NAME)
@@ -7297,4 +7287,12 @@
 		D_FREE(entry.value);
 	return rc;
 }
->>>>>>> 5b609834
+
+mode_t
+dfs_obj_mode(dfs_t *dfs, dfs_obj_t *obj)
+{
+	if (obj == NULL)
+		return dfs->root.mode;
+	else
+		return obj->mode;
+}