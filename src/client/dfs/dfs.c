--- conflicted
+++ resolved
@@ -2501,11 +2501,7 @@
 
 	/** Check if super object has the root entry */
 	strcpy(dfs->root.name, "/");
-<<<<<<< HEAD
-	rc = open_dir(dfs, NULL, amode, 0, &root_dir, 1, &dfs->root);
-=======
-	rc = open_dir(dfs, NULL, amode | S_IFDIR, flags, &root_dir, 1, &dfs->root);
->>>>>>> 540529e1
+	rc = open_dir(dfs, NULL, amode, flags, &root_dir, 1, &dfs->root);
 	if (rc) {
 		D_ERROR("Failed to open root object: %d (%s)\n", rc, strerror(rc));
 		D_GOTO(err_super, rc);
@@ -6503,8 +6499,9 @@
 	if (rc)
 		return rc;
 
-<<<<<<< HEAD
-	return daos_obj_anchor_set(obj->oh, index, anchor);
+	d_iov_set(&dkey, (void *)name, len);
+	rc = daos_obj_key2anchor(obj->oh, DAOS_TX_NONE, &dkey, NULL, anchor, NULL);
+	return daos_der2errno(rc);
 }
 
 #define DFS_NR_ITERATE 128
@@ -6754,9 +6751,4 @@
 	if (rc == 0)
 		rc = rc2;
 	return rc;
-=======
-	d_iov_set(&dkey, (void *)name, len);
-	rc = daos_obj_key2anchor(obj->oh, DAOS_TX_NONE, &dkey, NULL, anchor, NULL);
-	return daos_der2errno(rc);
->>>>>>> 540529e1
 }