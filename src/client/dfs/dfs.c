--- conflicted
+++ resolved
@@ -451,14 +451,10 @@
 
 	rc = daos_obj_fetch(oh, th, DAOS_COND_DKEY_FETCH, &dkey, xnr + 1, iods ? iods : iod,
 			    sgls ? sgls : sgl, NULL, NULL);
-<<<<<<< HEAD
-	if (rc) {
-=======
 	if (rc == -DER_NONEXIST) {
 		*exists = false;
 		D_GOTO(out, rc = 0);
 	} else if (rc) {
->>>>>>> f92f44b4
 		D_ERROR("Failed to fetch entry %s "DF_RC"\n", name, DP_RC(rc));
 		D_GOTO(out, rc = daos_der2errno(rc));
 	}
@@ -503,15 +499,8 @@
 		sgl->sg_nr_out	= 0;
 		sgl->sg_iovs	= sg_iovs;
 
-<<<<<<< HEAD
-
-		rc = daos_obj_fetch(oh, th, 0, &dkey, 1, iod, sgl, NULL, NULL);
-		if (rc) {
-			D_ERROR("Failed to fetch entry %s "DF_RC"\n", name, DP_RC(rc));
-=======
 		rc = daos_obj_fetch(oh, th, DAOS_COND_DKEY_FETCH, &dkey, 1, iod, sgl, NULL, NULL);
 		if (rc) {
->>>>>>> f92f44b4
 			D_FREE(value);
 			if (rc == -DER_NONEXIST) {
 				*exists = false;
@@ -954,14 +943,8 @@
 		entry->uid = geteuid();
 		entry->gid = getegid();
 
-<<<<<<< HEAD
 		rc = insert_entry(dfs->layout_v, parent->oh, th, file->name, len,
-				  (!dfs->use_dtx || oexcl) ?
-				  DAOS_COND_DKEY_INSERT : 0, entry);
-=======
-		rc = insert_entry(parent->oh, th, file->name, len,
 				  (!dfs->use_dtx || oexcl) ? DAOS_COND_DKEY_INSERT : 0, entry);
->>>>>>> f92f44b4
 		if (rc == EEXIST && !oexcl) {
 			/** just try refetching entry to open the file */
 			daos_array_close(file->oh, NULL);
@@ -4465,6 +4448,8 @@
 		entry_name = sym->name;
 		len = strlen(entry_name);
 	} else {
+		if (S_ISLNK(entry.mode))
+			D_FREE(entry.value);
 		entry_name = name;
 	}
 
@@ -4918,12 +4903,8 @@
 	}
 
 restart:
-<<<<<<< HEAD
-	rc = fetch_entry(dfs->layout_v, parent->oh, th, name, len, true, &exists, &entry,
-			 0, NULL, NULL, NULL);
-=======
-	rc = fetch_entry(parent->oh, th, name, len, true, &exists, &entry, 0, NULL, NULL, NULL);
->>>>>>> f92f44b4
+	rc = fetch_entry(dfs->layout_v, parent->oh, th, name, len, true, &exists, &entry, 0,
+			 NULL, NULL, NULL);
 	if (rc) {
 		D_ERROR("Failed to fetch entry %s (%d)\n", name, rc);
 		D_GOTO(out, rc);
@@ -4934,13 +4915,8 @@
 	if (moid)
 		oid_cp(moid, entry.oid);
 
-<<<<<<< HEAD
 	rc = fetch_entry(dfs->layout_v, new_parent->oh, th, new_name, new_len, true, &exists,
 			 &new_entry, 0, NULL, NULL, NULL);
-=======
-	rc = fetch_entry(new_parent->oh, th, new_name, new_len, true, &exists, &new_entry, 0,
-			 NULL, NULL, NULL);
->>>>>>> f92f44b4
 	if (rc) {
 		D_ERROR("Failed to fetch entry %s (%d)\n", new_name, rc);
 		D_GOTO(out, rc);
@@ -5004,11 +4980,7 @@
 			D_GOTO(out, rc);
 		}
 
-<<<<<<< HEAD
 		rc = insert_entry(dfs->layout_v, parent->oh, th, new_name, new_len,
-=======
-		rc = insert_entry(parent->oh, th, new_name, new_len,
->>>>>>> f92f44b4
 				  dfs->use_dtx ? 0 : DAOS_COND_DKEY_INSERT, &entry);
 		if (rc)
 			D_ERROR("Inserting new entry %s failed (%d)\n", new_name, rc);
