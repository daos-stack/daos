--- conflicted
+++ resolved
@@ -7940,177 +7940,6 @@
 	return rc;
 }
 
-<<<<<<< HEAD
-struct dfs_scan_args {
-	time_t		start_time;
-	time_t		print_time;
-	uint64_t	cur_depth;
-	uint64_t	max_depth;
-	uint64_t	num_files;
-	uint64_t	num_dirs;
-	uint64_t	num_symlinks;
-	uint64_t	total_bytes;
-	uint64_t	largest_file;
-	uint64_t	largest_dir;
-	uint64_t	num_scanned;
-};
-
-static int
-scan_cb(dfs_t *dfs, dfs_obj_t *parent, const char name[], void *args)
-{
-	struct dfs_scan_args	*scan_args = (struct dfs_scan_args *)args;
-	dfs_obj_t		*obj;
-	struct timespec		current_time;
-	int			rc;
-
-	rc = clock_gettime(CLOCK_REALTIME, &current_time);
-	if (rc)
-		return errno;
-
-	scan_args->num_scanned++;
-	if (scan_args->cur_depth > scan_args->max_depth)
-		scan_args->max_depth = scan_args->cur_depth;
-
-	if (current_time.tv_sec - scan_args->print_time >= DFS_ELAPSED_TIME) {
-		D_PRINT("DFS scanner: Scanned "DF_U64" files/directories (runtime: "DF_U64" sec)\n",
-			scan_args->num_scanned, current_time.tv_sec - scan_args->start_time);
-		scan_args->print_time = current_time.tv_sec;
-	}
-
-	/** open the entry name */
-	rc = dfs_lookup_rel(dfs, parent, name, O_RDONLY | O_NOFOLLOW, &obj, NULL, NULL);
-	if (rc) {
-		D_ERROR("dfs_lookup_rel() of %s failed: %d\n", name, rc);
-		return rc;
-	}
-
-	/** descend into directories */
-	if (S_ISDIR(obj->mode))	{
-		daos_anchor_t	anchor = {0};
-		uint32_t	nr_entries = DFS_ITER_NR;
-		uint64_t	nr_total = 0;
-
-		scan_args->num_dirs++;
-		while (!daos_anchor_is_eof(&anchor)) {
-			scan_args->cur_depth++;
-			rc = dfs_iterate(dfs, obj, &anchor, &nr_entries, DFS_MAX_NAME * nr_entries,
-					 scan_cb, args);
-			scan_args->cur_depth--;
-			if (rc) {
-				D_ERROR("dfs_iterate() failed: %d\n", rc);
-				D_GOTO(out_obj, rc);
-			}
-			nr_total += nr_entries;
-			nr_entries = DFS_ITER_NR;
-		}
-		if (scan_args->largest_dir < nr_total)
-			scan_args->largest_dir = nr_total;
-	} else if (S_ISLNK(obj->mode)) {
-		scan_args->num_symlinks++;
-	} else {
-		struct stat stbuf;
-
-		scan_args->num_files++;
-		rc = dfs_ostat(dfs, obj, &stbuf);
-		if (rc) {
-			D_ERROR("dfs_ostat() failed: %d\n", rc);
-			D_GOTO(out_obj, rc);
-		}
-		scan_args->total_bytes += stbuf.st_size;
-		if (scan_args->largest_file < stbuf.st_size)
-			scan_args->largest_file = stbuf.st_size;
-	}
-
-out_obj:
-	rc = dfs_release(obj);
-	return rc;
-}
-
-int
-dfs_cont_scan(daos_handle_t poh, const char *cont, uint64_t flags, const char *subdir)
-{
-	dfs_t			*dfs;
-	daos_handle_t		coh;
-	struct dfs_scan_args	scan_args = {0};
-	daos_anchor_t		anchor = {0};
-	uint32_t		nr_entries = DFS_ITER_NR;
-	uint64_t		nr_total = 0;
-	struct timespec		now, current_time;
-	char			now_name[24];
-	struct tm		*now_tm;
-	daos_size_t		len;
-	int			rc, rc2;
-
-	rc = clock_gettime(CLOCK_REALTIME, &now);
-	if (rc)
-		return errno;
-	now_tm = localtime(&now.tv_sec);
-	len = strftime(now_name, sizeof(now_name), "%Y-%m-%d-%H:%M:%S", now_tm);
-	if (len == 0)
-		return EINVAL;
-	D_PRINT("DFS scanner: Start (%s)\n", now_name);
-
-	rc = daos_cont_open(poh, cont, DAOS_COO_RO, &coh, NULL, NULL);
-	if (rc) {
-		D_ERROR("daos_cont_open() failed: " DF_RC "\n", DP_RC(rc));
-		return daos_der2errno(rc);
-	}
-
-	rc = dfs_mount(poh, coh, O_RDONLY, &dfs);
-	if (rc) {
-		D_ERROR("dfs_mount() failed (%d)\n", rc);
-		D_GOTO(out_cont, rc);
-	}
-
-	scan_args.start_time = now.tv_sec;
-	scan_args.print_time = now.tv_sec;
-	scan_args.cur_depth = 1; /** starting from root at depth 1 */
-
-	/** TODO: add support for starting from the subdir args */
-
-	/** iterate through the namespace */
-	while (!daos_anchor_is_eof(&anchor)) {
-
-		rc = dfs_iterate(dfs, &dfs->root, &anchor, &nr_entries, DFS_MAX_NAME * nr_entries,
-				 scan_cb, &scan_args);
-		if (rc) {
-			D_ERROR("dfs_iterate() failed: %d\n", rc);
-			D_GOTO(out, rc);
-		}
-
-		nr_total += nr_entries;
-		nr_entries = DFS_ITER_NR;
-	}
-
-	if (scan_args.largest_dir < nr_total)
-		scan_args.largest_dir = nr_total;
-
-	rc = clock_gettime(CLOCK_REALTIME, &current_time);
-	if (rc)
-		D_GOTO(out, rc = errno);
-	D_PRINT("DFS scanner: Done! (runtime: "DF_U64" sec)\n",
-		current_time.tv_sec - scan_args.start_time);
-
-	D_PRINT("DFS scanner: "DF_U64" scanned objects\n", scan_args.num_scanned);
-	D_PRINT("DFS scanner: "DF_U64" files\n", scan_args.num_files);
-	D_PRINT("DFS scanner: "DF_U64" symlinks\n", scan_args.num_symlinks);
-	D_PRINT("DFS scanner: "DF_U64" directories\n", scan_args.num_dirs);
-	D_PRINT("DFS scanner: "DF_U64" max tree depth\n", scan_args.max_depth);
-	D_PRINT("DFS scanner: "DF_U64" bytes of total data\n", scan_args.total_bytes);
-	D_PRINT("DFS scanner: "DF_U64" bytes per file on average\n", scan_args.total_bytes / scan_args.num_files);
-	D_PRINT("DFS scanner: "DF_U64" bytes is largest file size\n", scan_args.largest_file);
-	D_PRINT("DFS scanner: "DF_U64" entries in the largest directory\n", scan_args.largest_dir);
-
-out:
-	rc2 = dfs_umount(dfs);
-	if (rc == 0)
-		rc = rc2;
-out_cont:
-	rc2 = daos_cont_close(coh, NULL);
-	if (rc == 0)
-		rc = daos_der2errno(rc2);
-
-=======
 int
 dfs_cont_set_owner(daos_handle_t coh, d_string_t user, d_string_t group)
 {
@@ -8241,6 +8070,177 @@
 
 out_prop:
 	daos_prop_free(prop);
->>>>>>> 453c78c9
+	return rc;
+}
+
+struct dfs_scan_args {
+	time_t		start_time;
+	time_t		print_time;
+	uint64_t	cur_depth;
+	uint64_t	max_depth;
+	uint64_t	num_files;
+	uint64_t	num_dirs;
+	uint64_t	num_symlinks;
+	uint64_t	total_bytes;
+	uint64_t	largest_file;
+	uint64_t	largest_dir;
+	uint64_t	num_scanned;
+};
+
+static int
+scan_cb(dfs_t *dfs, dfs_obj_t *parent, const char name[], void *args)
+{
+	struct dfs_scan_args	*scan_args = (struct dfs_scan_args *)args;
+	dfs_obj_t		*obj;
+	struct timespec		current_time;
+	int			rc;
+
+	rc = clock_gettime(CLOCK_REALTIME, &current_time);
+	if (rc)
+		return errno;
+
+	scan_args->num_scanned++;
+	if (scan_args->cur_depth > scan_args->max_depth)
+		scan_args->max_depth = scan_args->cur_depth;
+
+	if (current_time.tv_sec - scan_args->print_time >= DFS_ELAPSED_TIME) {
+		D_PRINT("DFS scanner: Scanned "DF_U64" files/directories (runtime: "DF_U64" sec)\n",
+			scan_args->num_scanned, current_time.tv_sec - scan_args->start_time);
+		scan_args->print_time = current_time.tv_sec;
+	}
+
+	/** open the entry name */
+	rc = dfs_lookup_rel(dfs, parent, name, O_RDONLY | O_NOFOLLOW, &obj, NULL, NULL);
+	if (rc) {
+		D_ERROR("dfs_lookup_rel() of %s failed: %d\n", name, rc);
+		return rc;
+	}
+
+	/** descend into directories */
+	if (S_ISDIR(obj->mode))	{
+		daos_anchor_t	anchor = {0};
+		uint32_t	nr_entries = DFS_ITER_NR;
+		uint64_t	nr_total = 0;
+
+		scan_args->num_dirs++;
+		while (!daos_anchor_is_eof(&anchor)) {
+			scan_args->cur_depth++;
+			rc = dfs_iterate(dfs, obj, &anchor, &nr_entries, DFS_MAX_NAME * nr_entries,
+					 scan_cb, args);
+			scan_args->cur_depth--;
+			if (rc) {
+				D_ERROR("dfs_iterate() failed: %d\n", rc);
+				D_GOTO(out_obj, rc);
+			}
+			nr_total += nr_entries;
+			nr_entries = DFS_ITER_NR;
+		}
+		if (scan_args->largest_dir < nr_total)
+			scan_args->largest_dir = nr_total;
+	} else if (S_ISLNK(obj->mode)) {
+		scan_args->num_symlinks++;
+	} else {
+		struct stat stbuf;
+
+		scan_args->num_files++;
+		rc = dfs_ostat(dfs, obj, &stbuf);
+		if (rc) {
+			D_ERROR("dfs_ostat() failed: %d\n", rc);
+			D_GOTO(out_obj, rc);
+		}
+		scan_args->total_bytes += stbuf.st_size;
+		if (scan_args->largest_file < stbuf.st_size)
+			scan_args->largest_file = stbuf.st_size;
+	}
+
+out_obj:
+	rc = dfs_release(obj);
+	return rc;
+}
+
+int
+dfs_cont_scan(daos_handle_t poh, const char *cont, uint64_t flags, const char *subdir)
+{
+	dfs_t			*dfs;
+	daos_handle_t		coh;
+	struct dfs_scan_args	scan_args = {0};
+	daos_anchor_t		anchor = {0};
+	uint32_t		nr_entries = DFS_ITER_NR;
+	uint64_t		nr_total = 0;
+	struct timespec		now, current_time;
+	char			now_name[24];
+	struct tm		*now_tm;
+	daos_size_t		len;
+	int			rc, rc2;
+
+	rc = clock_gettime(CLOCK_REALTIME, &now);
+	if (rc)
+		return errno;
+	now_tm = localtime(&now.tv_sec);
+	len = strftime(now_name, sizeof(now_name), "%Y-%m-%d-%H:%M:%S", now_tm);
+	if (len == 0)
+		return EINVAL;
+	D_PRINT("DFS scanner: Start (%s)\n", now_name);
+
+	rc = daos_cont_open(poh, cont, DAOS_COO_RO, &coh, NULL, NULL);
+	if (rc) {
+		D_ERROR("daos_cont_open() failed: " DF_RC "\n", DP_RC(rc));
+		return daos_der2errno(rc);
+	}
+
+	rc = dfs_mount(poh, coh, O_RDONLY, &dfs);
+	if (rc) {
+		D_ERROR("dfs_mount() failed (%d)\n", rc);
+		D_GOTO(out_cont, rc);
+	}
+
+	scan_args.start_time = now.tv_sec;
+	scan_args.print_time = now.tv_sec;
+	scan_args.cur_depth = 1; /** starting from root at depth 1 */
+
+	/** TODO: add support for starting from the subdir args */
+
+	/** iterate through the namespace */
+	while (!daos_anchor_is_eof(&anchor)) {
+
+		rc = dfs_iterate(dfs, &dfs->root, &anchor, &nr_entries, DFS_MAX_NAME * nr_entries,
+				 scan_cb, &scan_args);
+		if (rc) {
+			D_ERROR("dfs_iterate() failed: %d\n", rc);
+			D_GOTO(out, rc);
+		}
+
+		nr_total += nr_entries;
+		nr_entries = DFS_ITER_NR;
+	}
+
+	if (scan_args.largest_dir < nr_total)
+		scan_args.largest_dir = nr_total;
+
+	rc = clock_gettime(CLOCK_REALTIME, &current_time);
+	if (rc)
+		D_GOTO(out, rc = errno);
+	D_PRINT("DFS scanner: Done! (runtime: "DF_U64" sec)\n",
+		current_time.tv_sec - scan_args.start_time);
+
+	D_PRINT("DFS scanner: "DF_U64" scanned objects\n", scan_args.num_scanned);
+	D_PRINT("DFS scanner: "DF_U64" files\n", scan_args.num_files);
+	D_PRINT("DFS scanner: "DF_U64" symlinks\n", scan_args.num_symlinks);
+	D_PRINT("DFS scanner: "DF_U64" directories\n", scan_args.num_dirs);
+	D_PRINT("DFS scanner: "DF_U64" max tree depth\n", scan_args.max_depth);
+	D_PRINT("DFS scanner: "DF_U64" bytes of total data\n", scan_args.total_bytes);
+	D_PRINT("DFS scanner: "DF_U64" bytes per file on average\n", scan_args.total_bytes / scan_args.num_files);
+	D_PRINT("DFS scanner: "DF_U64" bytes is largest file size\n", scan_args.largest_file);
+	D_PRINT("DFS scanner: "DF_U64" entries in the largest directory\n", scan_args.largest_dir);
+
+out:
+	rc2 = dfs_umount(dfs);
+	if (rc == 0)
+		rc = rc2;
+out_cont:
+	rc2 = daos_cont_close(coh, NULL);
+	if (rc == 0)
+		rc = daos_der2errno(rc2);
+
 	return rc;
 }