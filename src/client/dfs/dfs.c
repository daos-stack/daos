--- conflicted
+++ resolved
@@ -328,11 +328,7 @@
 	sgl.sg_nr_out	= 0;
 	sgl.sg_iovs	= sg_iovs;
 
-<<<<<<< HEAD
-	rc = daos_obj_fetch(oh, th, 0, &dkey, akeys_nr, iods, sgls, NULL, NULL);
-=======
-	rc = daos_obj_fetch(oh, th, &dkey, 1, &iod, &sgl, NULL, NULL);
->>>>>>> 7b32a1f0
+	rc = daos_obj_fetch(oh, th, 0, &dkey, 1, &iod, &sgl, NULL, NULL);
 	if (rc) {
 		D_ERROR("Failed to fetch entry %s (%d)\n", name, rc);
 		D_GOTO(out, rc = daos_der2errno(rc));
@@ -435,11 +431,7 @@
 	sgl.sg_nr_out	= 0;
 	sgl.sg_iovs	= sg_iovs;
 
-<<<<<<< HEAD
-	rc = daos_obj_update(oh, th, 0, &dkey, akeys_nr, iods, sgls, NULL);
-=======
-	rc = daos_obj_update(oh, th, &dkey, 1, &iod, &sgl, NULL);
->>>>>>> 7b32a1f0
+	rc = daos_obj_update(oh, th, 0, &dkey, 1, &iod, &sgl, NULL);
 	if (rc) {
 		D_ERROR("Failed to insert entry %s (%d)\n", name, rc);
 		return daos_der2errno(rc);
@@ -3078,11 +3070,7 @@
 	sgl.sg_nr_out	= 0;
 	sgl.sg_iovs	= &sg_iovs[i];
 
-<<<<<<< HEAD
-	rc = daos_obj_update(oh, th, 0, &dkey, akeys_nr, iods, sgls, NULL);
-=======
-	rc = daos_obj_update(oh, th, &dkey, 1, &iod, &sgl, NULL);
->>>>>>> 7b32a1f0
+	rc = daos_obj_update(oh, th, 0, &dkey, 1, &iod, &sgl, NULL);
 	if (rc) {
 		D_ERROR("Failed to update attr (rc = %d)\n", rc);
 		D_GOTO(out_obj, rc = daos_der2errno(rc));
