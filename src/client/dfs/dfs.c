--- conflicted
+++ resolved
@@ -2549,15 +2549,10 @@
 	return rc;
 }
 
-<<<<<<< HEAD
-int
+static int
 dfs_read_int(dfs_t *dfs, dfs_obj_t *obj, daos_off_t off, dfs_iod_t *iod,
 	     d_sg_list_t *sgl, daos_size_t buf_size, daos_size_t *read_size,
 	     daos_event_t *ev)
-=======
-static int
-dfs_read_int(tse_task_t *task)
->>>>>>> 3ff93065
 {
 	tse_task_t		*task = NULL;
 	daos_array_io_t		*args;
