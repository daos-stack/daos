--- conflicted
+++ resolved
@@ -1828,11 +1828,7 @@
 	int			rc, rc2;
 	struct daos_prop_entry  *dpe;
 	struct timespec		now;
-<<<<<<< HEAD
-	uint32_t		cont_tf, cid_tf;
-=======
 	uint32_t		cid_tf;
->>>>>>> 0459ef5f
 	uint32_t		pa_domain;
 	int			cont_tf;
 
@@ -1909,13 +1905,8 @@
 	if (cont_tf < 0)
 		D_GOTO(err_prop, rc = EINVAL);
 
-<<<<<<< HEAD
-	if (dattr.da_oclass_id) {
-		rc = daos_oclass_cid2allowedfailures(dattr.da_oclass_id, &cid_tf);
-=======
 	if (dattr.da_file_oclass_id) {
 		rc = daos_oclass_cid2allowedfailures(dattr.da_file_oclass_id, &cid_tf);
->>>>>>> 0459ef5f
 		if (rc) {
 			D_ERROR("Invalid oclass OID\n");
 			D_GOTO(err_prop, rc = daos_der2errno(rc));
