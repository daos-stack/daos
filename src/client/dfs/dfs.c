--- conflicted
+++ resolved
@@ -2972,12 +2972,7 @@
 	for (token = strtok_r(rem, "/", &sptr);
 	     token != NULL;
 	     token = strtok_r(NULL, "/", &sptr)) {
-<<<<<<< HEAD
-		if (is_root)
-			is_root = false;
-=======
 		is_root = false;
->>>>>>> 89a58417
 lookup_rel_path_loop:
 
 		/*
