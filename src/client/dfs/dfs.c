/**
 * (C) Copyright 2018-2019 Intel Corporation.
 *
 * Licensed under the Apache License, Version 2.0 (the "License");
 * you may not use this file except in compliance with the License.
 * You may obtain a copy of the License at
 *
 *    http://www.apache.org/licenses/LICENSE-2.0
 *
 * Unless required by applicable law or agreed to in writing, software
 * distributed under the License is distributed on an "AS IS" BASIS,
 * WITHOUT WARRANTIES OR CONDITIONS OF ANY KIND, either express or implied.
 * See the License for the specific language governing permissions and
 * limitations under the License.
 *
 * GOVERNMENT LICENSE RIGHTS-OPEN SOURCE SOFTWARE
 * The Government's rights to use, modify, reproduce, release, perform, display,
 * or disclose this software are subject to the terms of the Apache License as
 * provided in Contract No. B609815.
 * Any reproduction of computer software, computer software documentation, or
 * portions thereof marked with this legend must also reproduce the markings.
 */

#define D_LOGFAC	DD_FAC(dfs)

#include <fcntl.h>
#include <sys/stat.h>
#include <sys/xattr.h>
#include <daos/checksum.h>
#include <daos/common.h>

#include "daos.h"
#include "daos_fs.h"

/** D-key name of SB metadata */
#define SB_DKEY		"DFS_SB_METADATA"

#define SB_AKEYS	5
/** A-key name of SB magic */
#define MAGIC_NAME	"DFS_MAGIC"
/** A-key name of SB version */
#define SB_VERSION_NAME	"DFS_SB_VERSION"
/** A-key name of DFS Layout Version */
#define LAYOUT_NAME	"DFS_LAYOUT_VERSION"
/** A-key name of Default chunk size */
#define CS_NAME		"DFS_CHUNK_SIZE"
/** A-key name of Default Object Class */
#define OC_NAME		"DFS_OBJ_CLASS"

/** Magic Value */
#define DFS_SB_MAGIC		0xda05df50da05df50
/** DFS Layout version value */
#define DFS_SB_VERSION		1
/** DFS SB Version Value */
#define DFS_LAYOUT_VERSION	1
/** Array object stripe size for regular files */
#define DFS_DEFAULT_CHUNK_SIZE	1048576
#define DFS_DEFAULT_OBJ_CLASS	OC_SX

/** Number of A-keys for attributes in any object entry */
#define INODE_AKEYS	7
/** A-key name of mode_t value */
#define MODE_NAME	"mode"
/** A-key name of object ID value */
#define OID_NAME	"oid"
/** A-key name of chunk size; will be stored only if not default */
#define CSIZE_NAME	"chunk_size"
/** A-key name of last access time */
#define ATIME_NAME	"atime"
/** A-key name of last modify time */
#define MTIME_NAME	"mtime"
/** A-key name of last change time */
#define CTIME_NAME	"ctime"
/** A-key name of symlink value */
#define SYML_NAME	"syml"

/** Parameters for dkey enumeration */
#define ENUM_DESC_NR    10
#define ENUM_DESC_BUF   (ENUM_DESC_NR * DFS_MAX_PATH)

/** OIDs for Superblock and Root objects */
#define RESERVED_LO	0
#define SB_HI		0
#define ROOT_HI		1

enum {
	DFS_WRITE,
	DFS_READ
};

/** object struct that is instantiated for a DFS open object */
struct dfs_obj {
	/** DAOS object ID */
	daos_obj_id_t		oid;
	/** DAOS object open handle */
	daos_handle_t		oh;
	/** mode_t containing permissions & type */
	mode_t			mode;
	/** DAOS object ID of the parent of the object */
	daos_obj_id_t		parent_oid;
	/** entry name of the object in the parent */
	char			name[DFS_MAX_PATH + 1];
	/** Symlink value if object is a symbolic link */
	char			*value;
};

/** dfs struct that is instantiated for a mounted DFS namespace */
struct dfs {
	/** flag to indicate whether the dfs is mounted */
	bool			mounted;
	/** lock for threadsafety */
	pthread_mutex_t		lock;
	/** uid - inherited from pool. TODO - make this from container. */
	uid_t			uid;
	/** gid - inherited from pool. TODO - make this from container. */
	gid_t			gid;
	/** Access mode (RDONLY, RDWR) */
	int			amode;
	/** Open pool handle of the DFS */
	daos_handle_t		poh;
	/** Open container handle of the DFS */
	daos_handle_t		coh;
	/** Object ID reserved for this DFS (see oid_gen below) */
	daos_obj_id_t		oid;
	/** Open object handle of SB */
	daos_handle_t		super_oh;
	/** Root object info */
	dfs_obj_t		root;
	/** DFS container attributes (Default chunk size, oclass, etc.) */
	dfs_attr_t		attr;
};

struct dfs_entry {
	/** mode (permissions + entry type) */
	mode_t		mode;
	/** Object ID if not a symbolic link */
	daos_obj_id_t	oid;
	/** chunk size of file */
	daos_size_t	chunk_size;
	/** Sym Link value */
	char		*value;
	/* Time of last access */
	time_t		atime;
	/* Time of last modification */
	time_t		mtime;
	/* Time of last status change */
	time_t		ctime;
};

#if 0
static void
time2str(char *buf, time_t t) {
	struct tm tm;

	gmtime_r(&t, &tm);
	strftime(buf, 26, "%F %T", &tm);
}

static time_t
str2time(char *buf) {
	time_t t;
	struct tm tm;

	strptime(buf, "%F %T", &tm);
	t = mktime(&tm);
	return t;
}

static void
print_mode(mode_t mode)
{
	D_DEBUG(DB_TRACE, "(%o)\t", mode);
	D_DEBUG(DB_TRACE, (mode & S_IRUSR) ? "r" : "-");
	D_DEBUG(DB_TRACE, (mode & S_IWUSR) ? "w" : "-");
	D_DEBUG(DB_TRACE, (mode & S_IXUSR) ? "x" : "-");
	D_DEBUG(DB_TRACE, (mode & S_IRGRP) ? "r" : "-");
	D_DEBUG(DB_TRACE, (mode & S_IWGRP) ? "w" : "-");
	D_DEBUG(DB_TRACE, (mode & S_IXGRP) ? "x" : "-");
	D_DEBUG(DB_TRACE, (mode & S_IROTH) ? "r" : "-");
	D_DEBUG(DB_TRACE, (mode & S_IWOTH) ? "w" : "-");
	D_DEBUG(DB_TRACE, (mode & S_IXOTH) ? "x" : "-");
	D_DEBUG(DB_TRACE, "\n");
}

static void
print_stat(struct stat *stbuf)
{
	char buf[26];

	D_DEBUG(DB_TRACE, "Size = %zu\n", stbuf->st_size);
	D_DEBUG(DB_TRACE, "UID %lu\n", (unsigned long int)stbuf->st_uid);
	D_DEBUG(DB_TRACE, "GID %lu\n", (unsigned long int)stbuf->st_gid);
	print_mode(stbuf->st_mode);
	time2str(buf, stbuf->st_atim.tv_sec);
	D_DEBUG(DB_TRACE, "Access time %s\n", buf);
	time2str(buf, stbuf->st_mtim.tv_sec);
	D_DEBUG(DB_TRACE, "Modify time %s\n", buf);
	time2str(buf, stbuf->st_ctim.tv_sec);
	D_DEBUG(DB_TRACE, "Change time %s\n", buf);
}
#endif

static inline int
get_daos_obj_mode(int flags)
{
	if ((flags & O_ACCMODE) == O_RDONLY)
		return DAOS_OO_RO;
	else if ((flags & O_ACCMODE) == O_RDWR ||
		 (flags & O_ACCMODE) == O_WRONLY)
		return DAOS_OO_RW;
	else
		return -1;
}

static inline void
oid_cp(daos_obj_id_t *dst, daos_obj_id_t src)
{
	dst->hi = src.hi;
	dst->lo = src.lo;
}

#define MAX_OID_HI ((1UL << 32) - 1)

/*
 * OID generation for the dfs objects.
 *
 * The oid.lo uint64_t value will be allocated from the DAOS container using the
 * unique oid allocator. 1 oid at a time will be allocated for the dfs mount.
 * The oid.hi value has the high 32 bits reserved for DAOS (obj class, type,
 * etc.). The lower 32 bits will be used locally by the dfs mount point, and
 * hence discarded when the dfs is unmounted.
 */
static int
oid_gen(dfs_t *dfs, uint16_t oclass, bool file, daos_obj_id_t *oid)
{
	daos_ofeat_t	feat = 0;
	int		rc;

	if (oclass == 0)
		oclass = dfs->attr.da_oclass_id;

	D_MUTEX_LOCK(&dfs->lock);
	/** If we ran out of local OIDs, alloc one from the container */
	if (dfs->oid.hi >= MAX_OID_HI) {
		/** Allocate an OID for the namespace */
		rc = daos_cont_alloc_oids(dfs->coh, 1, &dfs->oid.lo, NULL);
		if (rc) {
			D_ERROR("daos_cont_alloc_oids() Failed (%d)\n", rc);
			D_MUTEX_UNLOCK(&dfs->lock);
			return daos_der2errno(rc);
		}
		dfs->oid.hi = 0;
	}

	/** set oid and lo, bump the current hi value */
	oid->lo = dfs->oid.lo;
	oid->hi = dfs->oid.hi++;
	D_MUTEX_UNLOCK(&dfs->lock);

	/** if a regular file, use UINT64 typed dkeys for the array object */
	if (file)
		feat = DAOS_OF_DKEY_UINT64 | DAOS_OF_KV_FLAT;

	/** generate the daos object ID (set the DAOS owned bits) */
	daos_obj_generate_id(oid, feat, oclass, 0);

	return 0;
}

static int
fetch_entry(daos_handle_t oh, daos_handle_t th, const char *name,
	    bool fetch_sym, bool *exists, struct dfs_entry *entry)
{
	d_sg_list_t	sgls[INODE_AKEYS];
	d_iov_t		sg_iovs[INODE_AKEYS];
	daos_iod_t	iods[INODE_AKEYS];
	char		*value = NULL;
	daos_key_t	dkey;
	unsigned int	akeys_nr, i;
	int		rc;

	D_ASSERT(name);

	/** TODO - not supported yet */
	if (strcmp(name, ".") == 0)
		D_ASSERT(0);

	d_iov_set(&dkey, (void *)name, strlen(name));
	i = 0;

	/** Set Akey for MODE */
	d_iov_set(&sg_iovs[i], &entry->mode, sizeof(mode_t));
	d_iov_set(&iods[i].iod_name, MODE_NAME, strlen(MODE_NAME));
	i++;

	/** Set Akey for OID */
	d_iov_set(&sg_iovs[i], &entry->oid, sizeof(daos_obj_id_t));
	d_iov_set(&iods[i].iod_name, OID_NAME, strlen(OID_NAME));
	i++;

	/** Set Akey for chunk size */
	d_iov_set(&sg_iovs[i], &entry->chunk_size, sizeof(daos_size_t));
	d_iov_set(&iods[i].iod_name, CSIZE_NAME, strlen(CSIZE_NAME));
	i++;

	/** Set Akey for ATIME */
	d_iov_set(&sg_iovs[i], &entry->atime, sizeof(time_t));
	d_iov_set(&iods[i].iod_name, ATIME_NAME, strlen(ATIME_NAME));
	i++;

	/** Set Akey for MTIME */
	d_iov_set(&sg_iovs[i], &entry->mtime, sizeof(time_t));
	d_iov_set(&iods[i].iod_name, MTIME_NAME, strlen(MTIME_NAME));
	i++;

	/** Set Akey for CTIME */
	d_iov_set(&sg_iovs[i], &entry->ctime, sizeof(time_t));
	d_iov_set(&iods[i].iod_name, CTIME_NAME, strlen(CTIME_NAME));
	i++;

	if (fetch_sym) {
		value = malloc(PATH_MAX);
		if (value == NULL)
			return ENOMEM;
		/** Set Akey for Symlink Value, will be empty if no symlink */
		d_iov_set(&sg_iovs[i], value, PATH_MAX);
		d_iov_set(&iods[i].iod_name, SYML_NAME, strlen(SYML_NAME));
		i++;
	}

	akeys_nr = i;

	for (i = 0; i < akeys_nr; i++) {
		sgls[i].sg_nr		= 1;
		sgls[i].sg_nr_out	= 0;
		sgls[i].sg_iovs		= &sg_iovs[i];

		dcb_set_null(&iods[i].iod_kcsum);
		iods[i].iod_nr		= 1;
		iods[i].iod_size	= DAOS_REC_ANY;
		iods[i].iod_recxs	= NULL;
		iods[i].iod_eprs	= NULL;
		iods[i].iod_csums	= NULL;
		iods[i].iod_type	= DAOS_IOD_SINGLE;
	}

	rc = daos_obj_fetch(oh, th, &dkey, akeys_nr, iods, sgls, NULL, NULL);
	if (rc) {
		D_ERROR("Failed to fetch entry %s (%d)\n", name, rc);
		D_GOTO(out, rc = daos_der2errno(rc));
	}

	if (fetch_sym && S_ISLNK(entry->mode)) {
		size_t sym_len = iods[INODE_AKEYS - 1].iod_size;

		if (sym_len != 0) {
			D_ASSERT(value);
			entry->value = strndup(value, PATH_MAX-1);
			if (entry->value == NULL)
				D_GOTO(out, rc = ENOMEM);
		}
	}

	if (iods[0].iod_size == 0)
		*exists = false;
	else
		*exists = true;

out:
	if (fetch_sym)
		D_FREE(value);
	return rc;
}

static int
remove_entry(dfs_t *dfs, daos_handle_t th, daos_handle_t parent_oh,
	     const char *name, struct dfs_entry entry)
{
	daos_key_t	dkey;
	int		rc;

	if (!S_ISLNK(entry.mode)) {
		daos_handle_t oh;

		rc = daos_obj_open(dfs->coh, entry.oid, DAOS_OO_RW, &oh, NULL);
		if (rc)
			return daos_der2errno(rc);

		rc = daos_obj_punch(oh, th, NULL);
		if (rc) {
			daos_obj_close(oh, NULL);
			return daos_der2errno(rc);
		}

		rc = daos_obj_close(oh, NULL);
		if (rc)
			return daos_der2errno(rc);
	}

	d_iov_set(&dkey, (void *)name, strlen(name));
	rc = daos_obj_punch_dkeys(parent_oh, th, 1, &dkey, NULL);
	return daos_der2errno(rc);
}

static int
insert_entry(daos_handle_t oh, daos_handle_t th, const char *name,
	     struct dfs_entry entry)
{
	d_sg_list_t	sgls[INODE_AKEYS];
	d_iov_t		sg_iovs[INODE_AKEYS];
	daos_iod_t	iods[INODE_AKEYS];
	daos_key_t	dkey;
	unsigned int	akeys_nr, i;
	int		rc;

	d_iov_set(&dkey, (void *)name, strlen(name));

	i = 0;

	/** Add the mode */
	d_iov_set(&sg_iovs[i], &entry.mode, sizeof(mode_t));
	d_iov_set(&iods[i].iod_name, MODE_NAME, strlen(MODE_NAME));
	iods[i].iod_size = sizeof(mode_t);
	i++;

	/** Add the oid */
	d_iov_set(&sg_iovs[i], &entry.oid, sizeof(daos_obj_id_t));
	d_iov_set(&iods[i].iod_name, OID_NAME, strlen(OID_NAME));
	iods[i].iod_size = sizeof(daos_obj_id_t);
	i++;

	/** Add the chunk size if set */
	if (entry.chunk_size) {
		d_iov_set(&sg_iovs[i], &entry.chunk_size, sizeof(daos_size_t));
		d_iov_set(&iods[i].iod_name, CSIZE_NAME, strlen(CSIZE_NAME));
		iods[i].iod_size = sizeof(daos_size_t);
		i++;
	}

	/** Add the access time */
	d_iov_set(&sg_iovs[i], &entry.atime, sizeof(time_t));
	d_iov_set(&iods[i].iod_name, ATIME_NAME, strlen(ATIME_NAME));
	iods[i].iod_size = sizeof(time_t);
	i++;

	/** Add the modify time */
	d_iov_set(&sg_iovs[i], &entry.mtime, sizeof(time_t));
	d_iov_set(&iods[i].iod_name, MTIME_NAME, strlen(MTIME_NAME));
	iods[i].iod_size = sizeof(time_t);
	i++;

	/** Add the change time */
	d_iov_set(&sg_iovs[i], &entry.ctime, sizeof(time_t));
	d_iov_set(&iods[i].iod_name, CTIME_NAME, strlen(CTIME_NAME));
	iods[i].iod_size = sizeof(time_t);
	i++;

	/** Add symlink value if Symlink */
	if (S_ISLNK(entry.mode)) {
		d_iov_set(&sg_iovs[i], entry.value, strlen(entry.value) + 1);
		d_iov_set(&iods[i].iod_name, SYML_NAME, strlen(SYML_NAME));
		iods[i].iod_size = strlen(entry.value) + 1;
		i++;
	}

	akeys_nr = i;

	for (i = 0; i < akeys_nr; i++) {
		sgls[i].sg_nr		= 1;
		sgls[i].sg_nr_out	= 0;
		sgls[i].sg_iovs		= &sg_iovs[i];

		dcb_set_null(&iods[i].iod_kcsum);
		iods[i].iod_nr		= 1;
		iods[i].iod_recxs	= NULL;
		iods[i].iod_eprs	= NULL;
		iods[i].iod_csums	= NULL;
		iods[i].iod_type	= DAOS_IOD_SINGLE;
	}

	rc = daos_obj_update(oh, th, &dkey, akeys_nr, iods, sgls, NULL);
	if (rc) {
		D_ERROR("Failed to insert entry %s (%d)\n", name, rc);
		return daos_der2errno(rc);
	}

	return 0;
}

static int
get_num_entries(daos_handle_t oh, daos_handle_t th, uint32_t *nr,
		bool check_empty)
{
	daos_key_desc_t	kds[ENUM_DESC_NR];
	daos_anchor_t	anchor = {0};
	uint32_t	key_nr = 0;
	d_sg_list_t	sgl;
	d_iov_t		iov;
	char		enum_buf[ENUM_DESC_BUF] = {0};

	sgl.sg_nr = 1;
	sgl.sg_nr_out = 0;
	d_iov_set(&iov, enum_buf, ENUM_DESC_BUF);
	sgl.sg_iovs = &iov;

	/** TODO - Enum of links is expensive. Need to make this faster */
	while (!daos_anchor_is_eof(&anchor)) {
		uint32_t	number = ENUM_DESC_NR;
		int		rc;

		rc = daos_obj_list_dkey(oh, th, &number, kds, &sgl, &anchor,
					NULL);
		if (rc)
			return daos_der2errno(rc);

		if (number == 0)
			continue;

		key_nr += number;

		/** if we just want to check if entries exist, break now */
		if (check_empty)
			break;
	}

	*nr = key_nr;
	return 0;
}

static int
entry_stat(dfs_t *dfs, daos_handle_t th, daos_handle_t oh, const char *name,
	   struct stat *stbuf)
{
	struct dfs_entry	entry = {0};
	bool			exists;
	daos_size_t		size;
	int			rc;

	memset(stbuf, 0, sizeof(struct stat));

	/* Check if parent has the entry */
	rc = fetch_entry(oh, th, name, true, &exists, &entry);
	if (rc)
		return rc;

	if (!exists)
		return ENOENT;

	switch (entry.mode & S_IFMT) {
	case S_IFDIR:
		size = sizeof(entry);
		break;
	case S_IFREG:
	{
		daos_handle_t	file_oh;

		rc = daos_array_open_with_attr(dfs->coh, entry.oid, th,
			DAOS_OO_RO, 1, entry.chunk_size ? entry.chunk_size :
			dfs->attr.da_chunk_size, &file_oh, NULL);
		if (rc) {
			D_ERROR("daos_array_open_with_attr() failed (%d)\n",
				rc);
			return daos_der2errno(rc);
		}

		rc = daos_array_get_size(file_oh, th, &size, NULL);
		if (rc) {
			daos_array_close(file_oh, NULL);
			return daos_der2errno(rc);
		}

		rc = daos_array_close(file_oh, NULL);
		if (rc)
			return daos_der2errno(rc);

		/*
		 * TODO - this is not accurate since it does not account for
		 * sparse files or file metadata or xattributes.
		 */
		stbuf->st_blocks = (size + (1 << 9) - 1) >> 9;
		stbuf->st_blksize = entry.chunk_size ? entry.chunk_size :
			dfs->attr.da_chunk_size;
		break;
	}
	case S_IFLNK:
		size = strlen(entry.value) + 1;
		D_FREE(entry.value);
		break;
	default:
		D_ERROR("Invalid entry type (not a dir, file, symlink).\n");
		return EINVAL;
	}

	stbuf->st_nlink = 1;
	stbuf->st_size = size;
	stbuf->st_mode = entry.mode;
	stbuf->st_uid = dfs->uid;
	stbuf->st_gid = dfs->gid;
	stbuf->st_atim.tv_sec = entry.atime;
	stbuf->st_mtim.tv_sec = entry.mtime;
	stbuf->st_ctim.tv_sec = entry.ctime;

	return 0;
}

static inline int
check_name(const char *name)
{
	if (name == NULL || strchr(name, '/'))
		return EINVAL;
	if (strnlen(name, DFS_MAX_PATH) > DFS_MAX_PATH)
		return EINVAL;
	return 0;
}

static int
check_access(dfs_t *dfs, uid_t uid, gid_t gid, mode_t mode, int mask)
{
	mode_t	base_mask;

	/** Root can access everything */
	if (uid == 0)
		return 0;

	if (mode == 0)
		return EPERM;

	/** set base_mask to others at first step */
	base_mask = S_IRWXO;
	/** update base_mask if uid matches */
	if (uid == dfs->uid)
		base_mask |= S_IRWXU;
	/** update base_mask if gid matches */
	if (gid == dfs->gid)
		base_mask |= S_IRWXG;

	/** AND the object mode with the base_mask to determine access */
	mode &= base_mask;

	/** Execute check */
	if (X_OK == (mask & X_OK))
		if (0 == (mode & (S_IXUSR | S_IXGRP | S_IXOTH)))
			return EPERM;

	/** Write check */
	if (W_OK == (mask & W_OK))
		if (0 == (mode & (S_IWUSR | S_IWGRP | S_IWOTH)))
			return EPERM;

	/** Read check */
	if (R_OK == (mask & R_OK))
		if (0 == (mode & (S_IRUSR | S_IRGRP | S_IROTH)))
			return EPERM;

	/** TODO - check ACL, attributes (immutable, append) etc. */
	return 0;
}

static int
open_file(dfs_t *dfs, daos_handle_t th, dfs_obj_t *parent, int flags,
	  daos_oclass_id_t cid, daos_size_t chunk_size, dfs_obj_t *file)
{
	struct dfs_entry	entry = {0};
	bool			exists;
	int			daos_mode;
	int			rc;

	/* Check if parent has the filename entry */
	rc = fetch_entry(parent->oh, th, file->name, false, &exists, &entry);
	if (rc)
		return rc;

	if (flags & O_CREAT) {
		if (exists) {
			if (flags & O_EXCL)
				return EEXIST;

			if (S_ISDIR(entry.mode)) {
				D_DEBUG(DB_TRACE, "can't overwrite dir %s with "
					"non-directory\n", file->name);
				return EINVAL;
			}

			goto open_file;
		}

		/** Get new OID for the file */
		rc = oid_gen(dfs, cid, true, &file->oid);
		if (rc != 0)
			return rc;
		oid_cp(&entry.oid, file->oid);

		/** Open the array object for the file */
		rc = daos_array_open_with_attr(dfs->coh, file->oid, th,
			DAOS_OO_RW, 1, chunk_size ? chunk_size :
			dfs->attr.da_chunk_size, &file->oh, NULL);
		if (rc != 0) {
			D_ERROR("daos_array_open_with_attr() failed (%d)\n",
				rc);
			return daos_der2errno(rc);
		}

		/** Create and insert entry in parent dir object. */
		entry.mode = file->mode;
		entry.atime = entry.mtime = entry.ctime = time(NULL);
		if (chunk_size)
			entry.chunk_size = chunk_size;

		rc = insert_entry(parent->oh, th, file->name, entry);
		if (rc != 0) {
			daos_obj_close(file->oh, NULL);
			D_ERROR("Inserting file entry %s failed (%d)\n",
				file->name, rc);
			return rc;
		}

		return rc;
	}

	/** Open the byte array */
	if (!exists)
		return ENOENT;

open_file:
	if (!S_ISREG(entry.mode)) {
		if (entry.value) {
			D_ASSERT(S_ISLNK(entry.mode));
			D_FREE(entry.value);
		}
		return EINVAL;
	}

	daos_mode = get_daos_obj_mode(flags);
	if (daos_mode == -1)
		return EINVAL;

	rc = check_access(dfs, geteuid(), getegid(), entry.mode,
			  (daos_mode == DAOS_OO_RO) ? R_OK : R_OK | W_OK);
	if (rc)
		return rc;

	file->mode = entry.mode;
	rc = daos_array_open_with_attr(dfs->coh, entry.oid, th, daos_mode, 1,
			entry.chunk_size ? entry.chunk_size :
			dfs->attr.da_chunk_size, &file->oh, NULL);
	if (rc != 0) {
		D_ERROR("daos_array_open_with_attr() failed (%d)\n", rc);
		return daos_der2errno(rc);
	}

	oid_cp(&file->oid, entry.oid);

	return 0;
}

/*
 * create a dir object. If caller passes parent obj, we check for existence of
 * object first.
 */
static int
create_dir(dfs_t *dfs, daos_handle_t th, daos_handle_t parent_oh,
	   daos_oclass_id_t cid, dfs_obj_t *dir)
{
	int			rc;

	if (!daos_handle_is_inval(parent_oh)) {
		struct dfs_entry	entry = {0};
		bool			exists;

		/* Check if parent has the dirname entry */
		rc = fetch_entry(parent_oh, th, dir->name, false, &exists,
				 &entry);
		if (rc)
			return rc;

		if (exists)
			return EEXIST;
	}

	rc = oid_gen(dfs, cid, false, &dir->oid);
	if (rc != 0)
		return rc;
	rc = daos_obj_open(dfs->coh, dir->oid, DAOS_OO_RW, &dir->oh, NULL);
	if (rc) {
		D_ERROR("daos_obj_open() Failed (%d)\n", rc);
		return daos_der2errno(rc);
	}

	return 0;
}

static int
open_dir(dfs_t *dfs, daos_handle_t th, daos_handle_t parent_oh, int flags,
	 daos_oclass_id_t cid, dfs_obj_t *dir)
{
	struct dfs_entry	entry = {0};
	bool			exists;
	int			daos_mode;
	int			rc;

	if (flags & O_CREAT) {
		rc = create_dir(dfs, th, parent_oh, cid, dir);
		if (rc)
			return rc;

		entry.oid = dir->oid;
		entry.mode = dir->mode;
		entry.atime = entry.mtime = entry.ctime = time(NULL);
		entry.chunk_size = 0;

		rc = insert_entry(parent_oh, th, dir->name, entry);
		if (rc != 0) {
			daos_obj_close(dir->oh, NULL);
			D_ERROR("Inserting dir entry %s failed (%d)\n",
				dir->name, rc);
		}

		return rc;
	}

	daos_mode = get_daos_obj_mode(flags);
	if (daos_mode == -1)
		return EINVAL;

	/* Check if parent has the dirname entry */
	rc = fetch_entry(parent_oh, th, dir->name, false, &exists, &entry);
	if (rc)
		return rc;

	if (!exists)
		return ENOENT;

	if (!S_ISDIR(entry.mode))
		return ENOTDIR;

	rc = check_access(dfs, geteuid(), getegid(), entry.mode,
			  (daos_mode == DAOS_OO_RO) ? R_OK : R_OK | W_OK);
	if (rc)
		return rc;

	rc = daos_obj_open(dfs->coh, entry.oid, daos_mode, &dir->oh, NULL);
	if (rc) {
		D_ERROR("daos_obj_open() Failed (%d)\n", rc);
		return daos_der2errno(rc);
	}
	dir->mode = entry.mode;
	oid_cp(&dir->oid, entry.oid);

	return 0;
}

static int
open_symlink(dfs_t *dfs, daos_handle_t th, dfs_obj_t *parent, int flags,
	     const char *value, dfs_obj_t *sym)
{
	struct dfs_entry	entry = {0};
	bool			exists;
	int			rc;

	/* Check if parent has the symlink entry */
	rc = fetch_entry(parent->oh, th, sym->name, false, &exists, &entry);
	if (rc)
		return rc;

	if (flags & O_CREAT) {
		if (exists)
			return EEXIST;

		if (value == NULL || strnlen(value, PATH_MAX-1) > PATH_MAX-1)
			return -DER_INVAL;

		rc = oid_gen(dfs, 0, false, &sym->oid);
		if (rc != 0)
			return rc;
		oid_cp(&entry.oid, sym->oid);
		entry.mode = sym->mode;
		entry.atime = entry.mtime = entry.ctime = time(NULL);
		entry.chunk_size = 0;
		sym->value = strndup(value, PATH_MAX-1);
		entry.value = sym->value;

		rc = insert_entry(parent->oh, th, sym->name, entry);
		if (rc) {
			D_FREE(sym->value);
			D_ERROR("Inserting entry %s failed (rc = %d)\n",
				sym->name, rc);
		}
		return rc;
	}
	return ENOTSUP;
}

static int
open_sb(daos_handle_t coh, bool create, dfs_attr_t *attr, daos_handle_t *oh)
{
	d_sg_list_t		sgls[SB_AKEYS];
	d_iov_t			sg_iovs[SB_AKEYS];
	daos_iod_t		iods[SB_AKEYS];
	daos_key_t		dkey;
	uint64_t		magic;
	uint16_t		sb_ver;
	uint16_t		layout_ver;
	daos_size_t		chunk_size = 0;
	daos_oclass_id_t	oclass = OC_UNKNOWN;
	daos_obj_id_t		super_oid;
	int			i, rc;

	if (oh == NULL)
		return EINVAL;

	/** Open SB object */
	super_oid.lo = RESERVED_LO;
	super_oid.hi = SB_HI;
	daos_obj_generate_id(&super_oid, 0, OC_RP_XSF, 0);

	rc = daos_obj_open(coh, super_oid, create ? DAOS_OO_RW : DAOS_OO_RO,
			   oh, NULL);
	if (rc) {
		D_ERROR("daos_obj_open() Failed (%d)\n", rc);
		return daos_der2errno(rc);
	}

	d_iov_set(&dkey, SB_DKEY, strlen(SB_DKEY));

	i = 0;
	d_iov_set(&sg_iovs[i], &magic, sizeof(uint64_t));
	d_iov_set(&iods[i].iod_name, MAGIC_NAME, strlen(MAGIC_NAME));
	i++;

<<<<<<< HEAD
	d_iov_set(&sg_iovs[i], &sb_ver, sizeof(uint64_t));
	d_iov_set(&iods[i].iod_name, SB_VERSION_NAME, strlen(SB_VERSION_NAME));
	i++;

	d_iov_set(&sg_iovs[i], &layout_ver, sizeof(uint64_t));
	d_iov_set(&iods[i].iod_name, LAYOUT_NAME, strlen(LAYOUT_NAME));
	i++;

	d_iov_set(&sg_iovs[i], &chunk_size, sizeof(daos_size_t));
	d_iov_set(&iods[i].iod_name, CS_NAME, strlen(CS_NAME));
	i++;

	d_iov_set(&sg_iovs[i], &oclass, sizeof(daos_oclass_id_t));
	d_iov_set(&iods[i].iod_name, OC_NAME, strlen(OC_NAME));
	i++;

	for (i = 0; i < SB_AKEYS; i++) {
		sgls[i].sg_nr		= 1;
		sgls[i].sg_nr_out	= 0;
		sgls[i].sg_iovs		= &sg_iovs[i];

		daos_csum_set(&iods[i].iod_kcsum, NULL, 0);
		iods[i].iod_nr		= 1;
		iods[i].iod_size	= DAOS_REC_ANY;
		iods[i].iod_recxs	= NULL;
		iods[i].iod_eprs	= NULL;
		iods[i].iod_csums	= NULL;
		iods[i].iod_type	= DAOS_IOD_SINGLE;
	}

	/** create the SB and exit */
	if (create) {
		iods[0].iod_size = sizeof(uint64_t);
		magic = DFS_SB_MAGIC;
		iods[1].iod_size = sizeof(uint16_t);
		sb_ver = DFS_SB_VERSION;
		iods[2].iod_size = sizeof(uint16_t);
		layout_ver = DFS_LAYOUT_VERSION;
		iods[3].iod_size = sizeof(daos_size_t);
		if (attr && attr->da_chunk_size != 0)
			chunk_size = attr->da_chunk_size;
		else
			chunk_size = DFS_DEFAULT_CHUNK_SIZE;
		iods[4].iod_size = sizeof(daos_oclass_id_t);
		if (attr && attr->da_oclass_id != OC_UNKNOWN)
			oclass = attr->da_oclass_id;
		else
			oclass = DFS_DEFAULT_OBJ_CLASS;
=======
	d_iov_set(&iod.iod_name, SB_AKEY, strlen(SB_AKEY));
	dcb_set_null(&iod.iod_kcsum);
	iod.iod_nr	= 1;
	iod.iod_size	= DAOS_REC_ANY;
	iod.iod_recxs	= NULL;
	iod.iod_eprs	= NULL;
	iod.iod_csums	= NULL;
	iod.iod_type	= DAOS_IOD_SINGLE;
>>>>>>> 2814c644

		rc = daos_obj_update(*oh, DAOS_TX_NONE, &dkey, SB_AKEYS, iods,
				     sgls, NULL);
		if (rc) {
			D_ERROR("Failed to update SB info (%d)\n", rc);
			D_GOTO(err, rc = daos_der2errno(rc));
		}

		return 0;
	}

	/* otherwise fetch the values and verify SB */
	rc = daos_obj_fetch(*oh, DAOS_TX_NONE, &dkey, SB_AKEYS, iods, sgls,
			    NULL, NULL);
	if (rc) {
		D_ERROR("Failed to fetch SB info (%d)\n", rc);
		D_GOTO(err, rc = daos_der2errno(rc));
	}

	/** check if SB info exists */
	if (iods[0].iod_size == 0) {
		D_ERROR("SB does not exist.\n");
		D_GOTO(err, rc = ENOENT);
	}

	if (magic != DFS_SB_MAGIC) {
		D_ERROR("SB MAGIC verification failed\n");
		D_GOTO(err, rc = EINVAL);
	}

	D_ASSERT(attr);
	attr->da_chunk_size = (chunk_size) ? chunk_size :
		DFS_DEFAULT_CHUNK_SIZE;
	attr->da_oclass_id = (oclass != OC_UNKNOWN) ? oclass :
		DFS_DEFAULT_OBJ_CLASS;

	/** TODO - check SB & layout versions */
	return 0;
err:
	daos_obj_close(*oh, NULL);
	return rc;
}

int
dfs_cont_create(daos_handle_t poh, uuid_t co_uuid, dfs_attr_t *attr,
		daos_handle_t *_coh, dfs_t **_dfs)
{
	daos_handle_t		coh, super_oh;
	struct dfs_entry	entry = {0};
	daos_prop_t		*prop = NULL;
	daos_cont_info_t	co_info;
	dfs_t			*dfs;
	dfs_attr_t		dattr;
	int			rc;

	if (_dfs && _coh == NULL) {
		D_ERROR("Should pass a valid container handle pointer\n");
		return EINVAL;
	}

	prop = daos_prop_alloc(1);
	if (prop == NULL) {
		D_ERROR("Failed to allocate container prop.");
		return ENOMEM;
	}

	prop->dpp_entries[0].dpe_type = DAOS_PROP_CO_LAYOUT_TYPE;
	prop->dpp_entries[0].dpe_val = DAOS_PROP_CO_LAYOUT_POSIX;

	rc = daos_cont_create(poh, co_uuid, prop, NULL);
	daos_prop_free(prop);
	if (rc) {
		D_ERROR("daos_cont_create() failed (%d)\n", rc);
		return daos_der2errno(rc);
	}

	rc = daos_cont_open(poh, co_uuid, DAOS_COO_RW, &coh, &co_info, NULL);
	if (rc) {
		D_ERROR("daos_cont_open() failed (%d)\n", rc);
		D_GOTO(err_destroy, rc = daos_der2errno(rc));
	}

	if (attr && attr->da_chunk_size != 0)
		dattr.da_chunk_size = attr->da_chunk_size;
	else
		dattr.da_chunk_size = DFS_DEFAULT_CHUNK_SIZE;

	if (attr && attr->da_oclass_id != OC_UNKNOWN)
		dattr.da_oclass_id = attr->da_oclass_id;
	else
		dattr.da_oclass_id = DFS_DEFAULT_OBJ_CLASS;

	/** Create SB */
	rc = open_sb(coh, true, &dattr, &super_oh);
	if (rc)
		D_GOTO(err_close, rc);

	/** Add root object */
	entry.oid.lo = RESERVED_LO;
	entry.oid.hi = ROOT_HI;
	daos_obj_generate_id(&entry.oid, 0, dattr.da_oclass_id, 0);
	entry.mode = S_IFDIR | 0777;
	entry.atime = entry.mtime = entry.ctime = time(NULL);
	entry.chunk_size = dattr.da_chunk_size;

	rc = insert_entry(super_oh, DAOS_TX_NONE, "/", entry);
	if (rc) {
		D_ERROR("Failed to insert root entry (%d).", rc);
		D_GOTO(err_super, rc);
	}

	daos_obj_close(super_oh, NULL);

	if (_dfs) {
		/** Mount DFS on the container we just created */
		rc = dfs_mount(poh, coh, O_RDWR, &dfs);
		if (rc) {
			D_ERROR("dfs_mount() failed (%d)\n", rc);
			D_GOTO(err_close, rc);
		}
		*_dfs = dfs;
	}

	if (_coh) {
		*_coh = coh;
	} else {
		rc = daos_cont_close(coh, NULL);
		if (rc) {
			D_ERROR("daos_cont_close() failed (%d)\n", rc);
			D_GOTO(err_destroy, rc);
		}
	}

	return rc;
err_super:
	daos_obj_close(super_oh, NULL);
err_close:
	daos_cont_close(coh, NULL);
err_destroy:
	daos_cont_destroy(poh, co_uuid, 1, NULL);
	return rc;
}

int
dfs_mount(daos_handle_t poh, daos_handle_t coh, int flags, dfs_t **_dfs)
{
	dfs_t			*dfs;
	daos_pool_info_t	pool_info = {};
	daos_prop_t		*prop;
	struct daos_prop_entry	*prop_entry;
	int			amode, obj_mode;
	int			rc;

	amode = (flags & O_ACCMODE);
	obj_mode = get_daos_obj_mode(flags);
	if (obj_mode == -1)
		return EINVAL;

	D_ALLOC_PTR(dfs);
	if (dfs == NULL)
		return ENOMEM;

	dfs->poh = poh;
	dfs->coh = coh;
	dfs->amode = amode;

	rc = D_MUTEX_INIT(&dfs->lock, NULL);
	if (rc != 0)
		return daos_der2errno(rc);

	/* Fetch ownership props with the query */
	prop = daos_prop_alloc(0);
	if (prop == NULL) {
		D_ERROR("Failed to allocate pool prop for query\n");
		rc = -DER_NOMEM;
		D_GOTO(err_dfs, rc);
	}

	rc = daos_pool_query(poh, NULL, &pool_info, prop, NULL);
	if (rc) {
		D_ERROR("daos_pool_query() Failed (%d)\n", rc);
		daos_prop_free(prop);
		D_GOTO(err_dfs, rc = daos_der2errno(rc));
	}

	/* Convert the owner information to uid/gid */
	prop_entry = daos_prop_entry_get(prop, DAOS_PROP_PO_OWNER);
	D_ASSERT(prop_entry != NULL);
	rc = daos_acl_principal_to_uid(prop_entry->dpe_str, &dfs->uid);
	if (rc != 0) {
		D_ERROR("Unable to convert owner to uid\n");
		daos_prop_free(prop);
		D_GOTO(err_dfs, rc = daos_der2errno(rc));
	}

	prop_entry = daos_prop_entry_get(prop, DAOS_PROP_PO_OWNER_GROUP);
	D_ASSERT(prop_entry != NULL);
	rc = daos_acl_principal_to_gid(prop_entry->dpe_str, &dfs->gid);
	if (rc != 0) {
		D_ERROR("Unable to convert owner-group to gid\n");
		daos_prop_free(prop);
		D_GOTO(err_dfs, rc = daos_der2errno(rc));
	}

	daos_prop_free(prop);

	/** Verify SB */
	rc = open_sb(coh, false, &dfs->attr, &dfs->super_oh);
	if (rc)
		D_GOTO(err_dfs, rc);

	/** Check if super object has the root entry */
	strcpy(dfs->root.name, "/");
	dfs->root.parent_oid.lo = RESERVED_LO;
	dfs->root.parent_oid.hi = SB_HI;
	daos_obj_generate_id(&dfs->root.parent_oid, 0, OC_RP_XSF, 0);
	rc = open_dir(dfs, DAOS_TX_NONE, dfs->super_oh, amode, 0, &dfs->root);
	if (rc) {
		D_ERROR("Failed to open root object\n");
		D_GOTO(err_super, rc);
	}

	/** if RW, allocate an OID for the namespace */
	if (amode == O_RDWR) {
		rc = daos_cont_alloc_oids(coh, 1, &dfs->oid.lo, NULL);
		if (rc) {
			D_ERROR("daos_cont_alloc_oids() Failed (%d)\n", rc);
			D_GOTO(err_root, rc = daos_der2errno(rc));
		}

		/*
		 * if this is the first time we allocate on this container,
		 * account 0 for SB, 1 for root obj.
		 */
		if (dfs->oid.lo == RESERVED_LO)
			dfs->oid.hi = ROOT_HI + 1;
		else
			dfs->oid.hi = 0;
	}

	dfs->mounted = true;
	*_dfs = dfs;

	return rc;
err_root:
	daos_obj_close(dfs->root.oh, NULL);
err_super:
	daos_obj_close(dfs->super_oh, NULL);
err_dfs:
	D_FREE(dfs);
	return rc;
}

int
dfs_umount(dfs_t *dfs)
{
	if (dfs == NULL || !dfs->mounted)
		return EINVAL;

	daos_obj_close(dfs->root.oh, NULL);
	daos_obj_close(dfs->super_oh, NULL);

	D_MUTEX_DESTROY(&dfs->lock);
	D_FREE(dfs);

	return 0;
}

int
dfs_get_file_oh(dfs_obj_t *obj, daos_handle_t *oh)
{
	if (obj == NULL || !S_ISREG(obj->mode))
		return EINVAL;
	if (oh == NULL)
		return EINVAL;

	oh->cookie = obj->oh.cookie;
	return 0;
}

int
dfs_get_chunk_size(dfs_obj_t *obj, daos_size_t *chunk_size)
{
	daos_size_t	cell_size;
	int		rc;

	if (obj == NULL || !S_ISREG(obj->mode))
		return EINVAL;
	if (chunk_size == NULL)
		return EINVAL;

	rc = daos_array_get_attr(obj->oh, chunk_size, &cell_size);
	if (rc)
		return daos_der2errno(rc);

	D_ASSERT(cell_size == 1);
	return 0;
}

int
dfs_mkdir(dfs_t *dfs, dfs_obj_t *parent, const char *name, mode_t mode)
{
	dfs_obj_t		new_dir;
	daos_handle_t		th = DAOS_TX_NONE;
	struct dfs_entry	entry = {0};
	int			rc;

	if (dfs == NULL || !dfs->mounted)
		return EINVAL;
	if (dfs->amode != O_RDWR)
		return EPERM;
	if (parent == NULL)
		parent = &dfs->root;
	else if (!S_ISDIR(parent->mode))
		return ENOTDIR;

	rc = check_name(name);
	if (rc)
		return rc;

	rc = check_access(dfs, geteuid(), getegid(), parent->mode, W_OK | X_OK);
	if (rc)
		return rc;

	strncpy(new_dir.name, name, DFS_MAX_PATH);
	new_dir.name[DFS_MAX_PATH] = '\0';
	rc = create_dir(dfs, th, (parent ? parent->oh : DAOS_HDL_INVAL), 0,
			&new_dir);
	if (rc)
		D_GOTO(out, rc);

	entry.oid = new_dir.oid;
	entry.mode = S_IFDIR | mode;
	entry.atime = entry.mtime = entry.ctime = time(NULL);
	entry.chunk_size = 0;

	rc = insert_entry(parent->oh, th, name, entry);
	if (rc != 0)
		D_GOTO(out, rc);

	daos_obj_close(new_dir.oh, NULL);

out:
	return rc;
}

static int
remove_dir_contents(dfs_t *dfs, daos_handle_t th, struct dfs_entry entry)
{
	daos_handle_t	oh;
	daos_key_desc_t	kds[ENUM_DESC_NR];
	daos_anchor_t	anchor = {0};
	d_iov_t	iov;
	char		enum_buf[ENUM_DESC_BUF] = {0};
	d_sg_list_t	sgl;
	int		rc;

	D_ASSERT(S_ISDIR(entry.mode));

	rc = daos_obj_open(dfs->coh, entry.oid, DAOS_OO_RW, &oh, NULL);
	if (rc)
		return daos_der2errno(rc);

	sgl.sg_nr = 1;
	sgl.sg_nr_out = 0;
	d_iov_set(&iov, enum_buf, ENUM_DESC_BUF);
	sgl.sg_iovs = &iov;

	while (!daos_anchor_is_eof(&anchor)) {
		uint32_t	number = ENUM_DESC_NR;
		uint32_t	i;
		char		*ptr;

		rc = daos_obj_list_dkey(oh, th, &number, kds, &sgl, &anchor,
					NULL);
		if (rc)
			D_GOTO(out, rc = daos_der2errno(rc));

		if (number == 0)
			continue;

		for (ptr = enum_buf, i = 0; i < number; i++) {
			struct dfs_entry child_entry = {0};
			char entry_name[DFS_MAX_PATH + 1];
			bool exists;

			snprintf(entry_name, kds[i].kd_key_len + 1, "%s", ptr);
			ptr += kds[i].kd_key_len;

			rc = fetch_entry(oh, th, entry_name, false,
					 &exists, &child_entry);
			if (rc)
				D_GOTO(out, rc);

			D_ASSERT(exists);

			if (S_ISDIR(child_entry.mode)) {
				rc = remove_dir_contents(dfs, th, child_entry);
				if (rc)
					D_GOTO(out, rc);
			}

			rc = remove_entry(dfs, th, oh, entry_name, child_entry);
			if (rc)
				D_GOTO(out, rc);
		}
	}

out:
	daos_obj_close(oh, NULL);
	return rc;
}

int
dfs_remove(dfs_t *dfs, dfs_obj_t *parent, const char *name, bool force,
	   daos_obj_id_t *oid)
{
	struct dfs_entry	entry = {0};
	daos_handle_t           th = DAOS_TX_NONE;
	bool			exists;
	int			rc;

	if (dfs == NULL || !dfs->mounted)
		return EINVAL;
	if (dfs->amode != O_RDWR)
		return EPERM;
	if (parent == NULL)
		parent = &dfs->root;
	else if (!S_ISDIR(parent->mode))
		return ENOTDIR;

	rc = check_name(name);
	if (rc)
		return rc;
	rc = check_access(dfs, geteuid(), getegid(), parent->mode, W_OK | X_OK);
	if (rc)
		return rc;

	rc = fetch_entry(parent->oh, th, name, false, &exists, &entry);
	if (rc)
		D_GOTO(out, rc);

	if (!exists)
		D_GOTO(out, rc = ENOENT);

	if (S_ISDIR(entry.mode)) {
		uint32_t nr = 0;
		daos_handle_t oh;

		/** check if dir is empty */
		rc = daos_obj_open(dfs->coh, entry.oid, DAOS_OO_RW, &oh, NULL);
		if (rc) {
			D_ERROR("daos_obj_open() Failed (%d)\n", rc);
			D_GOTO(out, rc = daos_der2errno(rc));
		}

		rc = get_num_entries(oh, th, &nr, true);
		if (rc) {
			daos_obj_close(oh, NULL);
			D_GOTO(out, rc);
		}

		rc = daos_obj_close(oh, NULL);
		if (rc)
			D_GOTO(out, rc = daos_der2errno(rc));

		if (!force && nr != 0)
			D_GOTO(out, rc = ENOTEMPTY);

		if (force && nr != 0) {
			rc = remove_dir_contents(dfs, th, entry);
			if (rc)
				D_GOTO(out, rc);
		}
	}

	rc = remove_entry(dfs, th, parent->oh, name, entry);
	if (rc)
		D_GOTO(out, rc);

	if (oid)
		oid_cp(oid, entry.oid);
out:
	return rc;
}

int
dfs_lookup(dfs_t *dfs, const char *path, int flags, dfs_obj_t **_obj,
	   mode_t *mode, struct stat *stbuf)
{
	dfs_obj_t		parent;
	dfs_obj_t		*obj = NULL;
	char			*token;
	char			*rem, *sptr;
	bool			exists;
	int			daos_mode;
	struct dfs_entry	entry = {0};
	uid_t			uid = geteuid();
	gid_t			gid = getegid();
	int			rc;

	if (dfs == NULL || !dfs->mounted)
		return EINVAL;
	if (_obj == NULL)
		return EINVAL;
	if (path == NULL || strnlen(path, PATH_MAX-1) > PATH_MAX-1)
		return EINVAL;

	daos_mode = get_daos_obj_mode(flags);
	if (daos_mode == -1)
		return EINVAL;

	rem = strndup(path, PATH_MAX-1);
	if (rem == NULL)
		return ENOMEM;

	if (stbuf)
		memset(stbuf, 0, sizeof(struct stat));

	D_ALLOC_PTR(obj);
	if (obj == NULL)
		D_GOTO(out, rc = ENOMEM);

	oid_cp(&obj->oid, dfs->root.oid);
	oid_cp(&obj->parent_oid, dfs->root.parent_oid);
	obj->mode = dfs->root.mode;
	strncpy(obj->name, dfs->root.name, DFS_MAX_PATH + 1);

	rc = daos_obj_open(dfs->coh, obj->oid, daos_mode, &obj->oh, NULL);
	if (rc)
		D_GOTO(err_obj, rc = daos_der2errno(rc));

	parent.oh = obj->oh;
	parent.mode = obj->mode;
	oid_cp(&parent.oid, obj->oid);
	oid_cp(&parent.parent_oid, obj->parent_oid);

	/** get the obj entry in the path */
	for (token = strtok_r(rem, "/", &sptr);
	     token != NULL;
	     token = strtok_r(NULL, "/", &sptr)) {
dfs_lookup_loop:

		rc = check_access(dfs, uid, gid, parent.mode, X_OK);
		if (rc)
			return rc;

		entry.chunk_size = 0;
		rc = fetch_entry(parent.oh, DAOS_TX_NONE, token, true,
				 &exists, &entry);
		if (rc)
			D_GOTO(err_obj, rc);

		rc = daos_obj_close(obj->oh, NULL);
		if (rc) {
			D_ERROR("daos_obj_close() Failed (%d)\n", rc);
			D_GOTO(err_obj, rc = daos_der2errno(rc));
		}

		if (!exists)
			D_GOTO(err_obj, rc = ENOENT);

		oid_cp(&obj->oid, entry.oid);
		oid_cp(&obj->parent_oid, parent.oid);
		strncpy(obj->name, token, DFS_MAX_PATH);
		obj->name[DFS_MAX_PATH] = '\0';
		obj->mode = entry.mode;

		/** if entry is a file, open the array object and return */
		if (S_ISREG(entry.mode)) {
			/* if there are more entries, then file is not a dir */
			if (strtok_r(NULL, "/", &sptr) != NULL) {
				D_ERROR("%s is not a directory\n", obj->name);
				D_GOTO(err_obj, rc = ENOENT);
			}

			rc = daos_array_open_with_attr(dfs->coh, entry.oid,
				DAOS_TX_NONE, daos_mode, 1, entry.chunk_size ?
				entry.chunk_size : dfs->attr.da_chunk_size,
				&obj->oh, NULL);
			if (rc != 0) {
				D_ERROR("daos_array_open() Failed (%d)\n", rc);
				D_GOTO(err_obj, rc = daos_der2errno(rc));
			}

			if (stbuf) {
				daos_size_t size;

				rc = daos_array_get_size(obj->oh, DAOS_TX_NONE,
							 &size, NULL);
				if (rc) {
					daos_array_close(obj->oh, NULL);
					D_GOTO(err_obj,
					       rc = daos_der2errno(rc));
				}
				stbuf->st_size = size;
				stbuf->st_blocks =
					(stbuf->st_size + (1 << 9) - 1) >> 9;
			}
			break;
		}

		if (S_ISLNK(entry.mode)) {
			/*
			 * If there is a token after the sym link entry, treat
			 * the sym link as a directory and look up it's value.
			 */
			token = strtok_r(NULL, "/", &sptr);
			if (token) {
				dfs_obj_t *sym;

				rc = dfs_lookup(dfs, entry.value, flags, &sym,
						NULL, NULL);
				if (rc) {
					D_DEBUG(DB_TRACE,
						"Failed to lookup symlink %s\n",
						entry.value);
					D_FREE(sym);
					D_GOTO(err_obj, rc);
				}

				parent.oh = sym->oh;
				D_FREE(sym);
				D_FREE(entry.value);
				obj->value = NULL;
				/*
				 * need to go to to the beginning of loop but we
				 * already did the strtok.
				 */
				goto dfs_lookup_loop;
			}

			obj->value = entry.value;
			if (stbuf)
				stbuf->st_size = strlen(entry.value) + 1;
			/** return the symlink obj if this is the last entry */
			break;
		}

		if (!S_ISDIR(entry.mode)) {
			D_ERROR("Invalid entry type in path.\n");
			D_GOTO(err_obj, rc = EINVAL);
		}

		/* open the directory object */
		rc = daos_obj_open(dfs->coh, entry.oid, daos_mode, &obj->oh,
				   NULL);
		if (rc) {
			D_ERROR("daos_obj_open() Failed (%d)\n", rc);
			D_GOTO(err_obj, rc = daos_der2errno(rc));
		}

		if (stbuf)
			stbuf->st_size = sizeof(entry);
		oid_cp(&parent.oid, obj->oid);
		oid_cp(&parent.parent_oid, obj->parent_oid);
		parent.oh = obj->oh;
		parent.mode = entry.mode;
	}

	if (mode)
		*mode = obj->mode;

	if (stbuf) {
		stbuf->st_nlink = 1;
		stbuf->st_mode = obj->mode;
		stbuf->st_uid = dfs->uid;
		stbuf->st_gid = dfs->gid;
		stbuf->st_atim.tv_sec = entry.atime;
		stbuf->st_mtim.tv_sec = entry.mtime;
		stbuf->st_ctim.tv_sec = entry.ctime;
	}

out:
	D_FREE(rem);
	*_obj = obj;
	return rc;
err_obj:
	D_FREE(obj);
	goto out;
}

int
dfs_readdir(dfs_t *dfs, dfs_obj_t *obj, daos_anchor_t *anchor, uint32_t *nr,
	    struct dirent *dirs)
{
	daos_key_desc_t	*kds;
	char		*enum_buf;
	uint32_t	number, key_nr, i;
	d_sg_list_t	sgl;
	int		rc;

	if (dfs == NULL || !dfs->mounted)
		return EINVAL;
	if (obj == NULL || !S_ISDIR(obj->mode))
		return ENOTDIR;
	if (*nr == 0)
		return 0;
	if (dirs == NULL || anchor == NULL)
		return EINVAL;

	rc = check_access(dfs, geteuid(), getegid(), obj->mode, R_OK);
	if (rc)
		return rc;

	D_ALLOC_ARRAY(kds, *nr);
	if (kds == NULL)
		return ENOMEM;

	D_ALLOC_ARRAY(enum_buf, *nr * DFS_MAX_PATH);
	if (enum_buf == NULL) {
		D_FREE(kds);
		return ENOMEM;
	}

	key_nr = 0;
	number = *nr;
	while (!daos_anchor_is_eof(anchor)) {
		d_iov_t	iov;
		char	*ptr;

		memset(enum_buf, 0, (*nr) * DFS_MAX_PATH);

		sgl.sg_nr = 1;
		sgl.sg_nr_out = 0;
		d_iov_set(&iov, enum_buf, (*nr) * DFS_MAX_PATH);
		sgl.sg_iovs = &iov;

		rc = daos_obj_list_dkey(obj->oh, DAOS_TX_NONE, &number, kds,
					&sgl, anchor, NULL);
		if (rc)
			D_GOTO(out, rc = daos_der2errno(rc));

		for (ptr = enum_buf, i = 0; i < number; i++) {
			snprintf(dirs[key_nr].d_name, kds[i].kd_key_len + 1,
				 "%s", ptr);
			ptr += kds[i].kd_key_len;
			key_nr++;
		}
		number = *nr - key_nr;
		if (number == 0)
			break;
	}
	*nr = key_nr;

out:
	D_FREE(enum_buf);
	D_FREE(kds);
	return rc;
}

int
dfs_iterate(dfs_t *dfs, dfs_obj_t *obj, daos_anchor_t *anchor,
	    uint32_t *nr, size_t size, dfs_filler_cb_t op, void *udata)
{
	daos_key_desc_t	*kds;
	d_sg_list_t	sgl;
	d_iov_t		iov;
	uint32_t	num, keys_nr;
	char		*enum_buf, *ptr;
	int		rc;

	if (dfs == NULL || !dfs->mounted)
		return EINVAL;
	if (obj == NULL || !S_ISDIR(obj->mode))
		return ENOTDIR;
	if (size == 0 || *nr == 0)
		return 0;
	if (anchor == NULL)
		return EINVAL;

	rc = check_access(dfs, geteuid(), getegid(), obj->mode, R_OK);
	if (rc)
		return rc;

	num = *nr;
	D_ALLOC_ARRAY(kds, num);
	if (kds == NULL)
		return ENOMEM;

	/** Allocate a buffer to store the entry keys */
	D_ALLOC_ARRAY(enum_buf, size);
	if (enum_buf == NULL) {
		D_FREE(kds);
		return ENOMEM;
	}

	sgl.sg_nr = 1;
	sgl.sg_nr_out = 0;
	d_iov_set(&iov, enum_buf, size);
	sgl.sg_iovs = &iov;
	keys_nr = 0;
	ptr = enum_buf;

	while (!daos_anchor_is_eof(anchor)) {
		uint32_t i;

		/*
		 * list num or less entries, but not more than we can fit in
		 * enum_buf
		 */
		rc = daos_obj_list_dkey(obj->oh, DAOS_TX_NONE, &num, kds,
					&sgl, anchor, NULL);
		if (rc)
			D_GOTO(out, rc = daos_der2errno(rc));

		/** for every entry, issue the filler cb */
		for (i = 0; i < num; i++) {
			char name[DFS_MAX_PATH];

			snprintf(name, kds[i].kd_key_len + 1, "%s", ptr);
			if (op) {
				rc = op(dfs, obj, name, udata);
				if (rc)
					D_GOTO(out, rc);
			}

			/** advance pointer to next entry */
			ptr += kds[i].kd_key_len;
			/** adjust size of buffer data remaining */
			size -= kds[i].kd_key_len;
			keys_nr++;
		}
		num = *nr - keys_nr;
		/** stop if no more size or entries available to fill */
		if (size == 0 || num == 0)
			break;
		/** adjust iov for iteration */
		d_iov_set(&iov, ptr, size);
	}

	*nr = keys_nr;
out:
	D_FREE(kds);
	D_FREE(enum_buf);
	return rc;
}

int
dfs_lookup_rel(dfs_t *dfs, dfs_obj_t *parent, const char *name, int flags,
	       dfs_obj_t **_obj, mode_t *mode, struct stat *stbuf)
{
	dfs_obj_t		*obj;
	struct dfs_entry	entry = {0};
	bool			exists;
	int			daos_mode;
	int			rc = 0;

	if (dfs == NULL || !dfs->mounted)
		return EINVAL;
	if (_obj == NULL)
		return EINVAL;
	if (parent == NULL)
		parent = &dfs->root;
	else if (!S_ISDIR(parent->mode))
		return ENOTDIR;

	rc = check_name(name);
	if (rc)
		return rc;
	rc = check_access(dfs, geteuid(), getegid(), parent->mode, X_OK);
	if (rc)
		return rc;
	daos_mode = get_daos_obj_mode(flags);
	if (daos_mode == -1)
		return EINVAL;

	rc = fetch_entry(parent->oh, DAOS_TX_NONE, name, true, &exists,
			 &entry);
	if (rc)
		return rc;

	if (!exists)
		return ENOENT;

	if (stbuf)
		memset(stbuf, 0, sizeof(struct stat));

	D_ALLOC_PTR(obj);
	if (obj == NULL)
		return ENOMEM;

	strncpy(obj->name, name, DFS_MAX_PATH);
	obj->name[DFS_MAX_PATH] = '\0';
	oid_cp(&obj->parent_oid, parent->oid);
	oid_cp(&obj->oid, entry.oid);
	obj->mode = entry.mode;

	/** if entry is a file, open the array object and return */
	if (S_ISREG(entry.mode)) {
		rc = daos_array_open_with_attr(dfs->coh, entry.oid,
			DAOS_TX_NONE, daos_mode, 1, entry.chunk_size ?
			entry.chunk_size : dfs->attr.da_chunk_size, &obj->oh,
			NULL);
		if (rc != 0) {
			D_ERROR("daos_array_open_with_attr() Failed (%d)\n",
				rc);
			D_GOTO(err_obj, rc = daos_der2errno(rc));
		}

		/** we need the file size if stat struct is needed */
		if (stbuf) {
			daos_size_t size;

			rc = daos_array_get_size(obj->oh, DAOS_TX_NONE, &size,
						 NULL);
			if (rc) {
				daos_array_close(obj->oh, NULL);
				D_ERROR("daos_array_get_size() Failed (%d)\n",
					rc);
				D_GOTO(err_obj, rc = daos_der2errno(rc));
			}
			stbuf->st_size = size;
			stbuf->st_blocks = (stbuf->st_size + (1 << 9) - 1) >> 9;
		}
	} else if (S_ISLNK(entry.mode)) {
		obj->value = entry.value;
		if (stbuf)
			stbuf->st_size = strlen(entry.value) + 1;
	} else if (S_ISDIR(entry.mode)) {
		rc = daos_obj_open(dfs->coh, entry.oid, daos_mode, &obj->oh,
				   NULL);
		if (rc) {
			D_ERROR("daos_obj_open() Failed (%d)\n", rc);
			D_GOTO(err_obj, rc = daos_der2errno(rc));
		}
		if (stbuf)
			stbuf->st_size = sizeof(entry);
	} else {
		D_ERROR("Invalid entry type (not a dir, file, symlink).\n");
		D_GOTO(err_obj, rc = EINVAL);
	}

	if (mode)
		*mode = obj->mode;

	if (stbuf) {
		stbuf->st_nlink = 1;
		stbuf->st_mode = obj->mode;
		stbuf->st_uid = dfs->uid;
		stbuf->st_gid = dfs->gid;
		stbuf->st_atim.tv_sec = entry.atime;
		stbuf->st_mtim.tv_sec = entry.mtime;
		stbuf->st_ctim.tv_sec = entry.ctime;
	}

	*_obj = obj;

	return rc;
err_obj:
	D_FREE(obj);
	return rc;
}

int
dfs_open(dfs_t *dfs, dfs_obj_t *parent, const char *name, mode_t mode,
	 int flags, daos_oclass_id_t cid, daos_size_t chunk_size,
	 const char *value, dfs_obj_t **_obj)
{
	dfs_obj_t	*obj;
	daos_handle_t	th = DAOS_TX_NONE;
	int		rc;

	if (dfs == NULL || !dfs->mounted)
		return EINVAL;
	if ((dfs->amode != O_RDWR) && (flags & O_CREAT))
		return EPERM;
	if (_obj == NULL)
		return EINVAL;
	if (S_ISLNK(mode) && value == NULL)
		return EINVAL;
	if (parent == NULL)
		parent = &dfs->root;
	else if (!S_ISDIR(parent->mode))
		return ENOTDIR;

	rc = check_name(name);
	if (rc)
		return rc;
	rc = check_access(dfs, geteuid(), getegid(), parent->mode,
			  (flags & O_CREAT) ? W_OK | X_OK : X_OK);
	if (rc)
		return rc;

	D_ALLOC_PTR(obj);
	if (obj == NULL)
		return ENOMEM;

	strncpy(obj->name, name, DFS_MAX_PATH);
	obj->name[DFS_MAX_PATH] = '\0';
	obj->mode = mode;
	oid_cp(&obj->parent_oid, parent->oid);

	switch (mode & S_IFMT) {
	case S_IFREG:
		rc = open_file(dfs, th, parent, flags, cid, chunk_size, obj);
		if (rc) {
			D_DEBUG(DB_TRACE, "Failed to open file (%d)\n", rc);
			D_GOTO(out, rc);
		}
		break;
	case S_IFDIR:
		rc = open_dir(dfs, th, parent->oh, flags, cid, obj);
		if (rc) {
			D_DEBUG(DB_TRACE, "Failed to open dir (%d)\n", rc);
			D_GOTO(out, rc);
		}
		break;
	case S_IFLNK:
		rc = open_symlink(dfs, th, parent, flags, value, obj);
		if (rc) {
			D_DEBUG(DB_TRACE, "Failed to open symlink (%d)\n", rc);
			D_GOTO(out, rc);
		}
		break;
	default:
		D_ERROR("Invalid entry type (not a dir, file, symlink).\n");
		D_GOTO(out, rc = EINVAL);
	}

	*_obj = obj;

	return rc;
out:
	D_FREE(obj);
	return rc;
}

int
dfs_dup(dfs_t *dfs, dfs_obj_t *obj, int flags, dfs_obj_t **_new_obj)
{
	dfs_obj_t	*new_obj;
	unsigned int	daos_mode;
	int		rc;

	if (dfs == NULL || !dfs->mounted)
		return EINVAL;
	if (obj == NULL || _new_obj == NULL)
		return EINVAL;

	daos_mode = get_daos_obj_mode(flags);
	if (daos_mode == -1)
		return EINVAL;

	rc = check_access(dfs, geteuid(), getegid(), obj->mode,
			  (daos_mode == DAOS_OO_RO) ? R_OK : R_OK | W_OK);
	if (rc)
		return rc;

	D_ALLOC_PTR(new_obj);
	if (new_obj == NULL)
		return ENOMEM;

	switch (obj->mode & S_IFMT) {
	case S_IFDIR:
		rc = daos_obj_open(dfs->coh, obj->oid, daos_mode,
				   &new_obj->oh, NULL);
		if (rc)
			D_GOTO(err, rc = daos_der2errno(rc));
		break;
	case S_IFREG:
	{
		char		buf[1024];
		d_iov_t		ghdl;

		d_iov_set(&ghdl, buf, 1024);

		rc = daos_array_local2global(obj->oh, &ghdl);
		if (rc)
			D_GOTO(err, rc = daos_der2errno(rc));

		rc = daos_array_global2local(dfs->coh, ghdl, daos_mode,
					     &new_obj->oh);
		if (rc)
			D_GOTO(err, rc = daos_der2errno(rc));
		break;
	}
	case S_IFLNK:
		new_obj->value = strndup(obj->value, PATH_MAX-1);
		break;
	default:
		D_ERROR("Invalid object type (not a dir, file, symlink).\n");
		D_GOTO(err, rc = EINVAL);
	}

	strncpy(new_obj->name, obj->name, DFS_MAX_PATH + 1);
	new_obj->mode = obj->mode;
	oid_cp(&new_obj->parent_oid, obj->parent_oid);
	oid_cp(&new_obj->oid, obj->oid);

	*_new_obj = new_obj;
	return 0;

err:
	D_FREE(new_obj);
	return rc;
}

int
dfs_release(dfs_obj_t *obj)
{
	int rc = 0;

	if (obj == NULL)
		return EINVAL;

	if (S_ISDIR(obj->mode))
		rc = daos_obj_close(obj->oh, NULL);
	else if (S_ISREG(obj->mode))
		rc = daos_array_close(obj->oh, NULL);
	else if (S_ISLNK(obj->mode))
		D_FREE(obj->value);
	else
		D_ASSERT(0);

	if (rc) {
		D_ERROR("daos_obj_close() Failed (%d)\n", rc);
		return daos_der2errno(rc);
	}

	D_FREE(obj);
	return 0;
}

static int
io_internal(dfs_t *dfs, dfs_obj_t *obj, d_sg_list_t sgl, daos_off_t off,
	    int flag)
{
	daos_array_iod_t	iod;
	daos_range_t		rg;
	daos_size_t		buf_size;
	int			i;
	int			rc;

	buf_size = 0;
	for (i = 0; i < sgl.sg_nr; i++)
		buf_size += sgl.sg_iovs[i].iov_len;

	/** set array location */
	iod.arr_nr = 1;
	rg.rg_len = buf_size;
	rg.rg_idx = off;
	iod.arr_rgs = &rg;

	D_DEBUG(DB_TRACE, "IO OP %d, Off %"PRIu64", Len %zu\n",
		flag, off, buf_size);

	if (flag == DFS_WRITE) {
		rc = daos_array_write(obj->oh, DAOS_TX_NONE, &iod, &sgl,
				      NULL, NULL);
		if (rc)
			D_ERROR("daos_array_write() failed (%d)\n", rc);
	} else if (flag == DFS_READ) {
		rc = daos_array_read(obj->oh, DAOS_TX_NONE, &iod, &sgl, NULL,
				     NULL);
		if (rc)
			D_ERROR("daos_array_write() failed (%d)\n", rc);
	} else {
		rc = -DER_INVAL;
	}

	return daos_der2errno(rc);
}

int
dfs_read(dfs_t *dfs, dfs_obj_t *obj, d_sg_list_t sgl, daos_off_t off,
	 daos_size_t *read_size)
{
	daos_size_t	array_size, max_read;
	daos_size_t	bytes_to_read, rem;
	int		i;
	int		rc;

	if (dfs == NULL || !dfs->mounted)
		return EINVAL;
	if (obj == NULL || !S_ISREG(obj->mode))
		return EINVAL;

	rc = daos_array_get_size(obj->oh, DAOS_TX_NONE, &array_size, NULL);
	if (rc) {
		D_ERROR("daos_array_get_size() failed (%d)\n", rc);
		return daos_der2errno(rc);
	}

	if (off >= array_size) {
		*read_size = 0;
		return 0;
	}

	/* Update SGL in case we try to read beyond eof to not do that */
	max_read = array_size - off;
	bytes_to_read = 0;
	for (i = 0; i < sgl.sg_nr; i++) {
		if (bytes_to_read + sgl.sg_iovs[i].iov_len <= max_read) {
			bytes_to_read += sgl.sg_iovs[i].iov_len;
		} else {
			rem = max_read - bytes_to_read;
			if (rem) {
				bytes_to_read += rem;
				sgl.sg_iovs[i].iov_len = rem;
				i++;
				break;
			}
		}
	}
	sgl.sg_nr = i;

	rc = io_internal(dfs, obj, sgl, off, DFS_READ);
	if (rc) {
		D_ERROR("daos_array_read() failed (%d)\n", rc);
		return rc;
	}

	*read_size = bytes_to_read;
	return 0;
}

int
dfs_write(dfs_t *dfs, dfs_obj_t *obj, d_sg_list_t sgl, daos_off_t off)
{
	if (dfs == NULL || !dfs->mounted)
		return EINVAL;
	if (dfs->amode != O_RDWR)
		return EPERM;
	if (obj == NULL || !S_ISREG(obj->mode))
		return EINVAL;

	return io_internal(dfs, obj, sgl, off, DFS_WRITE);
}

int
dfs_update_parent(dfs_obj_t *obj, dfs_obj_t *parent_obj, const char *name)
{
	if (obj == NULL)
		return EINVAL;

	oid_cp(&obj->parent_oid, parent_obj->parent_oid);
	if (name) {
		strncpy(obj->name, name, DFS_MAX_PATH);
		obj->name[DFS_MAX_PATH] = '\0';
	}

	return 0;
}

int
dfs_stat(dfs_t *dfs, dfs_obj_t *parent, const char *name, struct stat *stbuf)
{
	daos_handle_t	oh;
	int		rc;

	if (dfs == NULL || !dfs->mounted)
		return EINVAL;
	if (parent == NULL)
		parent = &dfs->root;
	else if (!S_ISDIR(parent->mode))
		return ENOTDIR;

	rc = check_access(dfs, geteuid(), getegid(), parent->mode, X_OK);
	if (rc)
		return rc;

	if (name == NULL) {
		if (strcmp(parent->name, "/") != 0) {
			D_ERROR("Invalid path %s and entry name %s)\n",
				parent->name, name);
			return EINVAL;
		}
		name = parent->name;
		oh = dfs->super_oh;
	} else {
		rc = check_name(name);
		if (rc)
			return rc;
		oh = parent->oh;
	}

	return entry_stat(dfs, DAOS_TX_NONE, oh, name, stbuf);
}

int
dfs_ostat(dfs_t *dfs, dfs_obj_t *obj, struct stat *stbuf)
{
	daos_handle_t           oh;
	int			rc;

	if (dfs == NULL || !dfs->mounted)
		return EINVAL;
	if (obj == NULL)
		return EINVAL;

	/** Open parent object and fetch entry of obj from it */
	rc = daos_obj_open(dfs->coh, obj->parent_oid, DAOS_OO_RO, &oh, NULL);
	if (rc)
		return daos_der2errno(rc);

	rc = entry_stat(dfs, DAOS_TX_NONE, oh, obj->name, stbuf);
	if (rc)
		D_GOTO(out, rc);

out:
	daos_obj_close(oh, NULL);
	return rc;
}

int
dfs_access(dfs_t *dfs, dfs_obj_t *parent, const char *name, int mask)
{
	daos_handle_t		oh;
	bool			exists;
	struct dfs_entry	entry = {0};
	int			rc;

	if (dfs == NULL || !dfs->mounted)
		return EINVAL;
	if (((mask & W_OK) == W_OK) && dfs->amode != O_RDWR)
		return EPERM;
	if (parent == NULL)
		parent = &dfs->root;
	else if (!S_ISDIR(parent->mode))
		return ENOTDIR;
	if (name == NULL) {
		if (strcmp(parent->name, "/") != 0) {
			D_ERROR("Invalid path %s and entry name %s\n",
				parent->name, name);
			return EINVAL;
		}
		name = parent->name;
		oh = dfs->super_oh;
	} else {
		rc = check_name(name);
		if (rc)
			return rc;
		oh = parent->oh;
	}

	/* Check if parent has the entry */
	rc = fetch_entry(oh, DAOS_TX_NONE, name, true, &exists, &entry);
	if (rc)
		return rc;

	if (!exists)
		return ENOENT;

	if (!S_ISLNK(entry.mode)) {
		if (mask == F_OK)
			return 0;

		/** Use real uid and gid for access() */
		return check_access(dfs, getuid(), getgid(), entry.mode, mask);
	}

	dfs_obj_t *sym;

	if (entry.value == NULL) {
		D_ERROR("Null Symlink value\n");
		return EIO;
	}

	rc = dfs_lookup(dfs, entry.value, O_RDONLY, &sym, NULL, NULL);
	if (rc) {
		D_DEBUG(DB_TRACE, "Failed to lookup symlink %s\n", entry.value);
		return rc;
	}

	if (mask != F_OK)
		rc = check_access(dfs, getuid(), getgid(), sym->mode, mask);

	dfs_release(sym);
	return rc;
}

int
dfs_chmod(dfs_t *dfs, dfs_obj_t *parent, const char *name, mode_t mode)
{
	uid_t			euid;
	daos_handle_t		oh;
	daos_handle_t		th = DAOS_TX_NONE;
	bool			exists;
	struct dfs_entry	entry = {0};
	d_sg_list_t		sgl;
	d_iov_t			sg_iov;
	daos_iod_t		iod;
	daos_key_t		dkey;
	int			rc;

	if (dfs == NULL || !dfs->mounted)
		return EINVAL;
	if (dfs->amode != O_RDWR)
		return EPERM;
	if (parent == NULL)
		parent = &dfs->root;
	else if (!S_ISDIR(parent->mode))
		return ENOTDIR;
	if (name == NULL) {
		if (strcmp(parent->name, "/") != 0) {
			D_ERROR("Invalid path %s and entry name %s)\n",
				parent->name, name);
			return EINVAL;
		}
		name = parent->name;
		oh = dfs->super_oh;
	} else {
		rc = check_name(name);
		if (rc)
			return rc;
		oh = parent->oh;
	}

	euid = geteuid();
	/** only root or owner can change mode */
	if (euid != 0 && dfs->uid != euid)
		return EPERM;

	/** sticky bit, set-user-id and set-group-id, not supported yet */
	if (mode & S_ISVTX || mode & S_ISGID || mode & S_ISUID) {
		D_ERROR("setuid, setgid, & sticky bit are not supported.\n");
		return EINVAL;
	}

	/* Check if parent has the entry */
	rc = fetch_entry(oh, DAOS_TX_NONE, name, true, &exists, &entry);
	if (rc)
		D_GOTO(out, rc);

	if (!exists)
		D_GOTO(out, rc = ENOENT);

	/** resolve symlink */
	if (S_ISLNK(entry.mode)) {
		dfs_obj_t *sym;

		if (entry.value == NULL) {
			D_ERROR("Null Symlink value\n");
			return EIO;
		}

		rc = dfs_lookup(dfs, entry.value, O_RDWR, &sym, NULL, NULL);
		if (rc) {
			D_ERROR("Failed to lookup Symlink %s\n", entry.value);
			return rc;
		}

		rc = daos_obj_open(dfs->coh, sym->parent_oid, DAOS_OO_RW,
				   &oh, NULL);
		dfs_release(sym);
		if (rc)
			return daos_der2errno(rc);
	}

	/** set dkey as the entry name */
	d_iov_set(&dkey, (void *)name, strlen(name));

	/** set akey as the mode attr name */
	d_iov_set(&iod.iod_name, MODE_NAME, strlen(MODE_NAME));
	dcb_set_null(&iod.iod_kcsum);
	iod.iod_nr	= 1;
	iod.iod_recxs	= NULL;
	iod.iod_eprs	= NULL;
	iod.iod_csums	= NULL;
	iod.iod_type	= DAOS_IOD_SINGLE;
	iod.iod_size	= sizeof(mode_t);

	/** set sgl for update */
	d_iov_set(&sg_iov, &mode, sizeof(mode_t));
	sgl.sg_nr	= 1;
	sgl.sg_nr_out	= 0;
	sgl.sg_iovs	= &sg_iov;

	rc = daos_obj_update(oh, th, &dkey, 1, &iod, &sgl, NULL);
	if (rc) {
		D_ERROR("Failed to update mode (rc = %d)\n", rc);
		D_GOTO(out, rc = daos_der2errno(rc));
	}

	if (S_ISLNK(entry.mode))
		daos_obj_close(oh, NULL);

out:
	return rc;
}

int
dfs_osetattr(dfs_t *dfs, dfs_obj_t *obj, struct stat *stbuf, int flags)
{
	daos_handle_t		th = DAOS_TX_NONE;
	uid_t			euid;
	daos_key_t		dkey;
	daos_handle_t           oh;
	int			rc;
	d_sg_list_t		sgls[3];
	d_iov_t			sg_iovs[3];
	daos_iod_t		iods[3];
	bool			set_size = false;
	int			i = 0;
	int			akeys_nr;

	if (dfs == NULL || !dfs->mounted)
		return EINVAL;
	if (obj == NULL)
		return EINVAL;
	if (dfs->amode != O_RDWR)
		return EPERM;

	euid = geteuid();
	/** only root or owner can change mode */
	if (euid != 0 && dfs->uid != euid)
		return EPERM;

	/** Open parent object and fetch entry of obj from it */
	rc = daos_obj_open(dfs->coh, obj->parent_oid, DAOS_OO_RO, &oh, NULL);
	if (rc)
		return daos_der2errno(rc);

	/** set dkey as the entry name */
	d_iov_set(&dkey, (void *)obj->name, strlen(obj->name));

	if (flags & DFS_SET_ATTR_MODE) {
		/** set akey as the mode attr name */
		d_iov_set(&sg_iovs[i], &stbuf->st_mode, sizeof(mode_t));
		d_iov_set(&iods[i].iod_name, MODE_NAME, strlen(MODE_NAME));
		iods[i].iod_size = sizeof(mode_t);
		i++;
		flags &= ~DFS_SET_ATTR_MODE;
	}
	if (flags & DFS_SET_ATTR_ATIME) {
		d_iov_set(&sg_iovs[i], &stbuf->st_atim, sizeof(time_t));
		d_iov_set(&iods[i].iod_name, ATIME_NAME, strlen(ATIME_NAME));
		iods[i].iod_size = sizeof(time_t);

		flags &= ~DFS_SET_ATTR_ATIME;
		i++;
	}
	if (flags & DFS_SET_ATTR_MTIME) {
		d_iov_set(&sg_iovs[i], &stbuf->st_mtim, sizeof(time_t));
		d_iov_set(&iods[i].iod_name, MTIME_NAME, strlen(MTIME_NAME));
		iods[i].iod_size = sizeof(time_t);

		flags &= ~DFS_SET_ATTR_MTIME;
		i++;
	}
	if (flags & DFS_SET_ATTR_SIZE) {

		/* It shouldn't be possible to set the size of something which
		 * isn't a file but check here anyway, as entries which aren't
		 * files won't have array objects so check and return error here
		 */
		if (!S_ISREG(obj->mode))
			D_GOTO(out_obj, rc = EIO);

		set_size = true;
		flags &= ~DFS_SET_ATTR_SIZE;
	}

	if (flags) {
		D_GOTO(out_obj, rc = EINVAL);
	}

	if (set_size) {
		rc = daos_array_set_size(obj->oh, th, stbuf->st_size, NULL);
		if (rc)
			D_GOTO(out_obj, rc = daos_der2errno(rc));
	}

	akeys_nr = i;

	if (akeys_nr == 0)
		D_GOTO(out_stat, 0);

	for (i = 0; i < akeys_nr; i++) {
		sgls[i].sg_nr		= 1;
		sgls[i].sg_nr_out	= 0;
		sgls[i].sg_iovs		= &sg_iovs[i];

		dcb_set_null(&iods[i].iod_kcsum);
		iods[i].iod_nr		= 1;
		iods[i].iod_recxs	= NULL;
		iods[i].iod_eprs	= NULL;
		iods[i].iod_csums	= NULL;
		iods[i].iod_type	= DAOS_IOD_SINGLE;
	}

	rc = daos_obj_update(oh, th, &dkey, akeys_nr, iods, sgls, NULL);
	if (rc) {
		D_ERROR("Failed to update attr (rc = %d)\n", rc);
		D_GOTO(out_obj, rc = daos_der2errno(rc));
	}

out_stat:
	rc = entry_stat(dfs, th, oh, obj->name, stbuf);

out_obj:
	daos_obj_close(oh, NULL);
	return rc;

}

int
dfs_get_size(dfs_t *dfs, dfs_obj_t *obj, daos_size_t *size)
{
	int rc;

	if (dfs == NULL || !dfs->mounted)
		return EINVAL;
	if (obj == NULL || !S_ISREG(obj->mode))
		return EINVAL;

	rc = check_access(dfs, geteuid(), getegid(), obj->mode, R_OK);
	if (rc)
		return rc;

	return daos_array_get_size(obj->oh, DAOS_TX_NONE, size, NULL);
}

int
dfs_punch(dfs_t *dfs, dfs_obj_t *obj, daos_off_t offset, daos_size_t len)
{
	daos_size_t		size;
	daos_array_iod_t	iod;
	daos_range_t		rg;
	int			rc;

	if (dfs == NULL || !dfs->mounted)
		return EINVAL;
	if (dfs->amode != O_RDWR)
		return EPERM;
	if (obj == NULL || !S_ISREG(obj->mode))
		return EINVAL;

	rc = check_access(dfs, geteuid(), getegid(), obj->mode, W_OK);
	if (rc)
		return rc;

	/** simple truncate */
	if (len == DFS_MAX_FSIZE) {
		rc = daos_array_set_size(obj->oh, DAOS_TX_NONE, offset, NULL);
		return daos_der2errno(rc);
	}

	rc = daos_array_get_size(obj->oh, DAOS_TX_NONE, &size, NULL);
	if (rc)
		return daos_der2errno(rc);

	/** nothing to do if offset is the same as the file size */
	if (size == offset)
		return 0;

	/** if file is smaller than the offset, extend the file */
	if (size < offset) {
		rc = daos_array_set_size(obj->oh, DAOS_TX_NONE, offset, NULL);
		return daos_der2errno(rc);
	}

	/** if fsize is between the range to punch, just truncate to offset */
	if (offset < size && size <= offset + len) {
		rc = daos_array_set_size(obj->oh, DAOS_TX_NONE, offset, NULL);
		return daos_der2errno(rc);
	}

	D_ASSERT(size > offset + len);

	/** Punch offset -> len */
	iod.arr_nr = 1;
	rg.rg_len = offset + len;
	rg.rg_idx = offset;
	iod.arr_rgs = &rg;

	rc = daos_array_punch(obj->oh, DAOS_TX_NONE, &iod, NULL);
	if (rc) {
		D_ERROR("daos_array_punch() failed (%d)\n", rc);
		return daos_der2errno(rc);
	}

	return rc;
}

int
dfs_get_mode(dfs_obj_t *obj, mode_t *mode)
{
	if (obj == NULL || mode == NULL)
		return EINVAL;

	*mode = obj->mode;
	return 0;
}

int
dfs_get_symlink_value(dfs_obj_t *obj, char *buf, daos_size_t *size)
{
	daos_size_t val_size;

	if (obj == NULL || !S_ISLNK(obj->mode))
		return EINVAL;
	if (obj->value == NULL)
		return EINVAL;

	val_size = strlen(obj->value) + 1;
	if (*size == 0 || buf == NULL) {
		*size = val_size;
		return 0;
	}

	if (*size < val_size)
		strncpy(buf, obj->value, *size);
	else
		strcpy(buf, obj->value);

	*size = val_size;
	return 0;
}

int
dfs_move(dfs_t *dfs, dfs_obj_t *parent, char *name, dfs_obj_t *new_parent,
	 char *new_name, daos_obj_id_t *oid)
{
	struct dfs_entry	entry = {0}, new_entry = {0};
	daos_handle_t		th = DAOS_TX_NONE;
	bool			exists;
	daos_key_t		dkey;
	int			rc;

	if (dfs == NULL || !dfs->mounted)
		return EINVAL;
	if (dfs->amode != O_RDWR)
		return EPERM;
	if (parent == NULL)
		parent = &dfs->root;
	else if (!S_ISDIR(parent->mode))
		return ENOTDIR;
	if (new_parent == NULL)
		new_parent = &dfs->root;
	else if (!S_ISDIR(new_parent->mode))
		return ENOTDIR;

	rc = check_name(name);
	if (rc)
		return rc;
	rc = check_name(new_name);
	if (rc)
		return rc;

	/*
	 * TODO - more permission checks for source & target attributes needed
	 * (immutable, append).
	 */

	rc = check_access(dfs, geteuid(), getegid(), parent->mode, W_OK | X_OK);
	if (rc)
		return rc;
	rc = check_access(dfs, geteuid(), getegid(), new_parent->mode,
			  W_OK | X_OK);
	if (rc)
		return rc;

	rc = fetch_entry(parent->oh, th, name, true, &exists, &entry);
	if (rc) {
		D_ERROR("Failed to fetch entry %s (%d)\n", name, rc);
		D_GOTO(out, rc);
	}
	if (exists == false)
		D_GOTO(out, rc);

	rc = fetch_entry(new_parent->oh, th, new_name, true, &exists,
			 &new_entry);
	if (rc) {
		D_ERROR("Failed to fetch entry %s (%d)\n", new_name, rc);
		D_GOTO(out, rc);
	}

	if (exists) {
		if (S_ISDIR(new_entry.mode)) {
			uint32_t nr = 0;
			daos_handle_t oh;

			/** if old entry not a dir, return error */
			if (!S_ISDIR(entry.mode)) {
				D_ERROR("Can't rename non dir over a dir\n");
				D_GOTO(out, rc = EINVAL);
			}

			/** make sure new dir is empty */
			rc = daos_obj_open(dfs->coh, new_entry.oid, DAOS_OO_RW,
					   &oh, NULL);
			if (rc) {
				D_ERROR("daos_obj_open() Failed (%d)\n", rc);
				D_GOTO(out, rc = daos_der2errno(rc));
			}

			rc = get_num_entries(oh, th, &nr, true);
			if (rc) {
				D_ERROR("failed to check dir %s (%d)\n",
					new_name, rc);
				daos_obj_close(oh, NULL);
				D_GOTO(out, rc);
			}

			rc = daos_obj_close(oh, NULL);
			if (rc) {
				D_ERROR("daos_obj_close() Failed (%d)\n", rc);
				D_GOTO(out, rc = daos_der2errno(rc));
			}

			if (nr != 0) {
				D_ERROR("target dir is not empty\n");
				D_GOTO(out, rc = ENOTEMPTY);
			}
		}

		rc = remove_entry(dfs, th, new_parent->oh, new_name, new_entry);
		if (rc) {
			D_ERROR("Failed to remove entry %s (%d)\n",
				new_name, rc);
			D_GOTO(out, rc);
		}

		if (oid)
			oid_cp(oid, new_entry.oid);
	}

	/** rename symlink */
	if (S_ISLNK(entry.mode)) {
		rc = remove_entry(dfs, th, parent->oh, name, entry);
		if (rc) {
			D_ERROR("Failed to remove entry %s (%d)\n",
				name, rc);
			D_GOTO(out, rc);
		}

		rc = insert_entry(parent->oh, th, new_name, entry);
		if (rc)
			D_ERROR("Inserting new entry %s failed (%d)\n",
				new_name, rc);
		D_GOTO(out, rc);
	}

	entry.atime = entry.mtime = entry.ctime = time(NULL);
	/** insert old entry in new parent object */
	rc = insert_entry(new_parent->oh, th, new_name, entry);
	if (rc) {
		D_ERROR("Inserting entry %s failed (%d)\n", new_name, rc);
		D_GOTO(out, rc);
	}

	/** remove the old entry from the old parent (just the dkey) */
	d_iov_set(&dkey, (void *)name, strlen(name));
	rc = daos_obj_punch_dkeys(parent->oh, th, 1, &dkey, NULL);
	if (rc) {
		D_ERROR("Punch entry %s failed (%d)\n", name, rc);
		D_GOTO(out, rc = daos_der2errno(rc));
	}

out:
	if (entry.value) {
		D_ASSERT(S_ISLNK(entry.mode));
		D_FREE(entry.value);
	}
	if (new_entry.value) {
		D_ASSERT(S_ISLNK(new_entry.mode));
		D_FREE(new_entry.value);
	}
	return rc;
}

int
dfs_exchange(dfs_t *dfs, dfs_obj_t *parent1, char *name1, dfs_obj_t *parent2,
	     char *name2)
{
	struct dfs_entry	entry1 = {0}, entry2 = {0};
	daos_handle_t		th = DAOS_TX_NONE;
	bool			exists;
	daos_key_t		dkey;
	int			rc;

	if (dfs == NULL || !dfs->mounted)
		return EINVAL;
	if (dfs->amode != O_RDWR)
		return EPERM;
	if (parent1 == NULL)
		parent1 = &dfs->root;
	else if (!S_ISDIR(parent1->mode))
		return ENOTDIR;
	if (parent2 == NULL)
		parent2 = &dfs->root;
	else if (!S_ISDIR(parent2->mode))
		return ENOTDIR;

	rc = check_name(name1);
	if (rc)
		return rc;
	rc = check_name(name2);
	if (rc)
		return rc;
	rc = check_access(dfs, geteuid(), getegid(), parent1->mode,
			  W_OK | X_OK);
	if (rc)
		return rc;
	rc = check_access(dfs, geteuid(), getegid(), parent2->mode,
			  W_OK | X_OK);
	if (rc)
		return rc;

	rc = fetch_entry(parent1->oh, th, name1, true, &exists, &entry1);
	if (rc) {
		D_ERROR("Failed to fetch entry %s (%d)\n", name1, rc);
		D_GOTO(out, rc);
	}
	if (exists == false)
		D_GOTO(out, rc = EINVAL);

	rc = fetch_entry(parent2->oh, th, name2, true, &exists, &entry2);
	if (rc) {
		D_ERROR("Failed to fetch entry %s (%d)\n", name2, rc);
		D_GOTO(out, rc);
	}

	if (exists == false)
		D_GOTO(out, rc = EINVAL);

	/** remove the first entry from parent1 (just the dkey) */
	d_iov_set(&dkey, (void *)name1, strlen(name1));
	rc = daos_obj_punch_dkeys(parent1->oh, th, 1, &dkey, NULL);
	if (rc) {
		D_ERROR("Punch entry %s failed (%d)\n", name1, rc);
		D_GOTO(out, rc = daos_der2errno(rc));
	}

	/** remove the second entry from parent2 (just the dkey) */
	d_iov_set(&dkey, (void *)name2, strlen(name2));
	rc = daos_obj_punch_dkeys(parent2->oh, th, 1, &dkey, NULL);
	if (rc) {
		D_ERROR("Punch entry %s failed (%d)\n", name2, rc);
		D_GOTO(out, rc = daos_der2errno(rc));
	}

	entry1.atime = entry1.mtime = entry1.ctime = time(NULL);
	/** insert entry1 in parent2 object */
	rc = insert_entry(parent2->oh, th, name1, entry1);
	if (rc) {
		D_ERROR("Inserting entry %s failed (%d)\n", name1, rc);
		D_GOTO(out, rc);
	}

	entry2.atime = entry2.mtime = entry2.ctime = time(NULL);
	/** insert entry2 in parent1 object */
	rc = insert_entry(parent1->oh, th, name2, entry2);
	if (rc) {
		D_ERROR("Inserting entry %s failed (%d)\n", name2, rc);
		D_GOTO(out, rc);
	}

out:
	if (entry1.value) {
		D_ASSERT(S_ISLNK(entry1.mode));
		D_FREE(entry1.value);
	}
	if (entry2.value) {
		D_ASSERT(S_ISLNK(entry2.mode));
		D_FREE(entry2.value);
	}
	return rc;
}

int
dfs_sync(dfs_t *dfs)
{
	if (dfs == NULL || !dfs->mounted)
		return EINVAL;
	if (dfs->amode != O_RDWR)
		return EPERM;

	/** Take a snapshot here and allow rollover to that when supported. */

	return 0;
}

static char *
concat(const char *s1, const char *s2)
{
	char *result = NULL;

	result = malloc(strlen(s1)+strlen(s2)+1);
	if (result == NULL)
		return NULL;

	strcpy(result, s1);
	strcat(result, s2);

	return result;
}

int
dfs_setxattr(dfs_t *dfs, dfs_obj_t *obj, const char *name,
	     const void *value, daos_size_t size, int flags)
{
	char		*xname = NULL;
	daos_handle_t	th = DAOS_TX_NONE;
	d_sg_list_t	sgl;
	d_iov_t		sg_iov;
	daos_iod_t	iod;
	daos_key_t	dkey;
	daos_handle_t	oh;
	int		rc;

	if (dfs == NULL || !dfs->mounted)
		return EINVAL;
	if (dfs->amode != O_RDWR)
		return EPERM;
	if (obj == NULL)
		return EINVAL;

	rc = check_access(dfs, geteuid(), getegid(), obj->mode, W_OK);
	if (rc)
		return rc;

	/** prefix name with x: to avoid collision with internal attrs */
	xname = concat("x:", name);
	if (xname == NULL)
		return ENOMEM;

	/** Open parent object and insert xattr in the entry of the object */
	rc = daos_obj_open(dfs->coh, obj->parent_oid, DAOS_OO_RW, &oh, NULL);
	if (rc)
		D_GOTO(out, rc = daos_der2errno(rc));

	/** set dkey as the entry name */
	d_iov_set(&dkey, (void *)obj->name, strlen(obj->name));

	/** set akey as the xattr name */
	d_iov_set(&iod.iod_name, xname, strlen(xname));
	dcb_set_null(&iod.iod_kcsum);
	iod.iod_nr	= 1;
	iod.iod_recxs	= NULL;
	iod.iod_eprs	= NULL;
	iod.iod_csums	= NULL;
	iod.iod_type	= DAOS_IOD_SINGLE;

	/** if not default flag, check for xattr existence */
	if (flags != 0) {
		bool exists;

		iod.iod_size	= DAOS_REC_ANY;
		rc = daos_obj_fetch(oh, th, &dkey, 1, &iod, NULL, NULL, NULL);
		if (rc) {
			D_ERROR("Failed to get extended attribute %s\n", name);
			D_GOTO(out, rc = daos_der2errno(rc));
		}

		if (iod.iod_size == 0)
			exists = false;
		else
			exists = true;

		if (flags == XATTR_CREATE && exists)
			D_GOTO(out, rc = EEXIST);
		if (flags == XATTR_REPLACE && !exists)
			D_GOTO(out, rc = ENOENT);
	}

	/** set sgl for update */
	d_iov_set(&sg_iov, (void *)value, size);
	sgl.sg_nr	= 1;
	sgl.sg_nr_out	= 0;
	sgl.sg_iovs	= &sg_iov;

	iod.iod_size	= size;
	rc = daos_obj_update(oh, th, &dkey, 1, &iod, &sgl, NULL);
	if (rc) {
		D_ERROR("Failed to add extended attribute %s\n", name);
		D_GOTO(out, rc = daos_der2errno(rc));
	}

out:
	if (xname)
		D_FREE(xname);
	daos_obj_close(oh, NULL);
	return rc;
}

int
dfs_getxattr(dfs_t *dfs, dfs_obj_t *obj, const char *name, void *value,
	     daos_size_t *size)
{
	char            *xname = NULL;
	d_sg_list_t	sgl;
	d_iov_t		sg_iov;
	daos_iod_t	iod;
	daos_key_t	dkey;
	daos_handle_t	oh;
	int		rc;

	if (dfs == NULL || !dfs->mounted)
		return EINVAL;
	if (obj == NULL)
		return EINVAL;

	rc = check_access(dfs, geteuid(), getegid(), obj->mode, R_OK);
	if (rc)
		return rc;

	xname = concat("x:", name);
	if (xname == NULL)
		return ENOMEM;

	/** Open parent object and get xattr from the entry of the object */
	rc = daos_obj_open(dfs->coh, obj->parent_oid, DAOS_OO_RO, &oh, NULL);
	if (rc)
		D_GOTO(out, rc = daos_der2errno(rc));

	/** set dkey as the entry name */
	d_iov_set(&dkey, (void *)obj->name, strlen(obj->name));

	/** set akey as the xattr name */
	d_iov_set(&iod.iod_name, xname, strlen(xname));
	dcb_set_null(&iod.iod_kcsum);
	iod.iod_nr	= 1;
	iod.iod_recxs	= NULL;
	iod.iod_eprs	= NULL;
	iod.iod_csums	= NULL;
	iod.iod_type	= DAOS_IOD_SINGLE;

	if (*size) {
		iod.iod_size	= *size;

		/** set sgl for fetch */
		d_iov_set(&sg_iov, value, *size);
		sgl.sg_nr	= 1;
		sgl.sg_nr_out	= 0;
		sgl.sg_iovs	= &sg_iov;

		rc = daos_obj_fetch(oh, DAOS_TX_NONE, &dkey, 1, &iod, &sgl,
				    NULL, NULL);
	} else {
		iod.iod_size	= DAOS_REC_ANY;

		rc = daos_obj_fetch(oh, DAOS_TX_NONE, &dkey, 1, &iod, NULL,
				    NULL, NULL);
	}
	if (rc) {
		D_ERROR("Failed to fetch xattr %s (%d)\n", name, rc);
		D_GOTO(close, rc = daos_der2errno(rc));
	}

	*size = iod.iod_size;
	if (iod.iod_size == 0)
		D_GOTO(close, rc = ENODATA);

close:
	daos_obj_close(oh, NULL);
out:
	D_FREE(xname);
	if (rc == ENOENT)
		rc = ENODATA;
	return rc;
}

int
dfs_removexattr(dfs_t *dfs, dfs_obj_t *obj, const char *name)
{
	char            *xname = NULL;
	daos_handle_t	th = DAOS_TX_NONE;
	daos_key_t	dkey, akey;
	daos_handle_t	oh;
	int		rc;

	if (dfs == NULL || !dfs->mounted)
		return EINVAL;
	if (dfs->amode != O_RDWR)
		return EPERM;
	if (obj == NULL)
		return EINVAL;

	rc = check_access(dfs, geteuid(), getegid(), obj->mode, W_OK);
	if (rc)
		return rc;

	xname = concat("x:", name);
	if (xname == NULL)
		return ENOMEM;

	/** Open parent object and remove xattr from the entry of the object */
	rc = daos_obj_open(dfs->coh, obj->parent_oid, DAOS_OO_RW, &oh, NULL);
	if (rc)
		D_GOTO(out, rc = daos_der2errno(rc));

	/** set dkey as the entry name */
	d_iov_set(&dkey, (void *)obj->name, strlen(obj->name));
	/** set akey as the xattr name */
	d_iov_set(&akey, xname, strlen(xname));

	rc = daos_obj_punch_akeys(oh, th, &dkey, 1, &akey, NULL);
	if (rc) {
		D_ERROR("Failed to punch extended attribute %s\n", name);
		D_GOTO(out, rc = daos_der2errno(rc));
	}

out:
	if (xname)
		D_FREE(xname);
	daos_obj_close(oh, NULL);
	return rc;
}

int
dfs_listxattr(dfs_t *dfs, dfs_obj_t *obj, char *list, daos_size_t *size)
{
	daos_key_t	dkey;
	daos_handle_t	oh;
	daos_key_desc_t	kds[ENUM_DESC_NR];
	daos_anchor_t	anchor = {0};
	daos_size_t	list_size, ret_size;
	char		*ptr_list;
	int		rc;

	if (dfs == NULL || !dfs->mounted)
		return EINVAL;
	if (obj == NULL)
		return EINVAL;

	/** Open parent object and list from entry */
	rc = daos_obj_open(dfs->coh, obj->parent_oid, DAOS_OO_RW, &oh, NULL);
	if (rc)
		return daos_der2errno(rc);

	/** set dkey as the entry name */
	d_iov_set(&dkey, (void *)obj->name, strlen(obj->name));

	list_size = *size;
	ret_size = 0;
	ptr_list = list;

	while (!daos_anchor_is_eof(&anchor)) {
		uint32_t	number = ENUM_DESC_NR;
		uint32_t	i;
		d_iov_t	iov;
		char		enum_buf[ENUM_DESC_BUF] = {0};
		d_sg_list_t	sgl;
		char		*ptr;

		sgl.sg_nr = 1;
		sgl.sg_nr_out = 0;
		d_iov_set(&iov, enum_buf, ENUM_DESC_BUF);
		sgl.sg_iovs = &iov;

		rc = daos_obj_list_akey(oh, DAOS_TX_NONE, &dkey, &number, kds,
					&sgl, &anchor, NULL);
		if (rc)
			D_GOTO(out, rc = daos_der2errno(rc));

		if (number == 0)
			continue;

		for (ptr = enum_buf, i = 0; i < number; i++) {
			if (strncmp("x:", ptr, 2) != 0) {
				ptr += kds[i].kd_key_len;
				continue;
			}

			ret_size += kds[i].kd_key_len - 1;

			if (list == NULL)
				continue;
			if (list_size < kds[i].kd_key_len - 2)
				continue;

			snprintf(ptr_list, kds[i].kd_key_len - 1, "%s",
				 ptr + 2);

			list_size -= kds[i].kd_key_len - 1;
			ptr_list += kds[i].kd_key_len - 1;
			ptr += kds[i].kd_key_len;
		}
	}

	*size = ret_size;
out:
	daos_obj_close(oh, NULL);
	return rc;
}

int
dfs_obj2id(dfs_obj_t *obj, daos_obj_id_t *oid)
{
	if (oid == NULL)
		return EINVAL;
	oid_cp(oid, obj->oid);
	return 0;
}

#define DFS_ROOT_UUID "ffffffff-ffff-ffff-ffff-ffffffffffff"

int
dfs_mount_root_cont(daos_handle_t poh, dfs_t **dfs)
{
	uuid_t			co_uuid;
	daos_cont_info_t	co_info;
	daos_handle_t		coh;
	int			rc;

	/** Use special UUID for root container */
	rc = uuid_parse(DFS_ROOT_UUID, co_uuid);
	if (rc) {
		D_ERROR("Invalid Container uuid\n");
		return rc;
	}

	/** Try to open the DAOS container first (the mountpoint) */
	rc = daos_cont_open(poh, co_uuid, DAOS_COO_RW, &coh, &co_info, NULL);
	if (rc == 0) {
		rc = dfs_mount(poh, coh, O_RDWR, dfs);
		if (rc)
			D_ERROR("dfs_mount failed (%d)\n", rc);
		return rc;
	}
	/* If NOEXIST we create it */
	if (rc == -DER_NONEXIST) {
		rc = dfs_cont_create(poh, co_uuid, NULL, &coh, dfs);
		if (rc)
			D_ERROR("dfs_cont_create failed (%d)\n", rc);
		return rc;
	}

	/** COH is tracked in dfs and closed in dfs_umount_root_cont() */
	return rc;
}

int
dfs_umount_root_cont(dfs_t *dfs)
{
	daos_handle_t	coh;
	int		rc;

	if (dfs == NULL)
		return EINVAL;

	coh.cookie = dfs->coh.cookie;

	rc = dfs_umount(dfs);
	if (rc)
		return rc;

	rc = daos_cont_close(coh, NULL);
	return daos_der2errno(rc);
}<|MERGE_RESOLUTION|>--- conflicted
+++ resolved
@@ -927,7 +927,6 @@
 	d_iov_set(&iods[i].iod_name, MAGIC_NAME, strlen(MAGIC_NAME));
 	i++;
 
-<<<<<<< HEAD
 	d_iov_set(&sg_iovs[i], &sb_ver, sizeof(uint64_t));
 	d_iov_set(&iods[i].iod_name, SB_VERSION_NAME, strlen(SB_VERSION_NAME));
 	i++;
@@ -949,7 +948,8 @@
 		sgls[i].sg_nr_out	= 0;
 		sgls[i].sg_iovs		= &sg_iovs[i];
 
-		daos_csum_set(&iods[i].iod_kcsum, NULL, 0);
+
+		dcb_set_null(&iods[i].iod_kcsum);
 		iods[i].iod_nr		= 1;
 		iods[i].iod_size	= DAOS_REC_ANY;
 		iods[i].iod_recxs	= NULL;
@@ -976,16 +976,6 @@
 			oclass = attr->da_oclass_id;
 		else
 			oclass = DFS_DEFAULT_OBJ_CLASS;
-=======
-	d_iov_set(&iod.iod_name, SB_AKEY, strlen(SB_AKEY));
-	dcb_set_null(&iod.iod_kcsum);
-	iod.iod_nr	= 1;
-	iod.iod_size	= DAOS_REC_ANY;
-	iod.iod_recxs	= NULL;
-	iod.iod_eprs	= NULL;
-	iod.iod_csums	= NULL;
-	iod.iod_type	= DAOS_IOD_SINGLE;
->>>>>>> 2814c644
 
 		rc = daos_obj_update(*oh, DAOS_TX_NONE, &dkey, SB_AKEYS, iods,
 				     sgls, NULL);
