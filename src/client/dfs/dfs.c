/**
 * (C) Copyright 2018-2019 Intel Corporation.
 *
 * Licensed under the Apache License, Version 2.0 (the "License");
 * you may not use this file except in compliance with the License.
 * You may obtain a copy of the License at
 *
 *    http://www.apache.org/licenses/LICENSE-2.0
 *
 * Unless required by applicable law or agreed to in writing, software
 * distributed under the License is distributed on an "AS IS" BASIS,
 * WITHOUT WARRANTIES OR CONDITIONS OF ANY KIND, either express or implied.
 * See the License for the specific language governing permissions and
 * limitations under the License.
 *
 * GOVERNMENT LICENSE RIGHTS-OPEN SOURCE SOFTWARE
 * The Government's rights to use, modify, reproduce, release, perform, display,
 * or disclose this software are subject to the terms of the Apache License as
 * provided in Contract No. B609815.
 * Any reproduction of computer software, computer software documentation, or
 * portions thereof marked with this legend must also reproduce the markings.
 */

#define D_LOGFAC	DD_FAC(dfs)

#include <fcntl.h>
#include <sys/stat.h>
#include <sys/xattr.h>
#include <daos/checksum.h>
#include <daos/common.h>
#include <daos/event.h>
#include <daos/array.h>

#include "daos.h"
#include "daos_fs.h"

/** D-key name of SB metadata */
#define SB_DKEY		"DFS_SB_METADATA"

#define SB_AKEYS	5
/** A-key name of SB magic */
#define MAGIC_NAME	"DFS_MAGIC"
/** A-key name of SB version */
#define SB_VERSION_NAME	"DFS_SB_VERSION"
/** A-key name of DFS Layout Version */
#define LAYOUT_NAME	"DFS_LAYOUT_VERSION"
/** A-key name of Default chunk size */
#define CS_NAME		"DFS_CHUNK_SIZE"
/** A-key name of Default Object Class */
#define OC_NAME		"DFS_OBJ_CLASS"

/** Magic Value */
#define DFS_SB_MAGIC		0xda05df50da05df50
/** DFS Layout version value */
#define DFS_SB_VERSION		1
/** DFS SB Version Value */
#define DFS_LAYOUT_VERSION	1
/** Array object stripe size for regular files */
#define DFS_DEFAULT_CHUNK_SIZE	1048576
#define DFS_DEFAULT_OBJ_CLASS	OC_SX

/** Number of A-keys for attributes in any object entry */
#define INODE_AKEYS	7
/** A-key name of mode_t value */
#define MODE_NAME	"mode"
/** A-key name of object ID value */
#define OID_NAME	"oid"
/** A-key name of chunk size; will be stored only if not default */
#define CSIZE_NAME	"chunk_size"
/** A-key name of last access time */
#define ATIME_NAME	"atime"
/** A-key name of last modify time */
#define MTIME_NAME	"mtime"
/** A-key name of last change time */
#define CTIME_NAME	"ctime"
/** A-key name of symlink value */
#define SYML_NAME	"syml"

/** Parameters for dkey enumeration */
#define ENUM_DESC_NR    10
#define ENUM_DESC_BUF   (ENUM_DESC_NR * DFS_MAX_PATH)

/** OIDs for Superblock and Root objects */
#define RESERVED_LO	0
#define SB_HI		0
#define ROOT_HI		1

enum {
	DFS_WRITE,
	DFS_READ
};

/** object struct that is instantiated for a DFS open object */
struct dfs_obj {
	/** DAOS object ID */
	daos_obj_id_t		oid;
	/** DAOS object open handle */
	daos_handle_t		oh;
	/** mode_t containing permissions & type */
	mode_t			mode;
	/** DAOS object ID of the parent of the object */
	daos_obj_id_t		parent_oid;
	/** entry name of the object in the parent */
	char			name[DFS_MAX_PATH + 1];
	/** Symlink value if object is a symbolic link */
	char			*value;
};

/** dfs struct that is instantiated for a mounted DFS namespace */
struct dfs {
	/** flag to indicate whether the dfs is mounted */
	bool			mounted;
	/** lock for threadsafety */
	pthread_mutex_t		lock;
	/** uid - inherited from pool. TODO - make this from container. */
	uid_t			uid;
	/** gid - inherited from pool. TODO - make this from container. */
	gid_t			gid;
	/** Access mode (RDONLY, RDWR) */
	int			amode;
	/** Open pool handle of the DFS */
	daos_handle_t		poh;
	/** Open container handle of the DFS */
	daos_handle_t		coh;
	/** Object ID reserved for this DFS (see oid_gen below) */
	daos_obj_id_t		oid;
	/** Open object handle of SB */
	daos_handle_t		super_oh;
	/** Root object info */
	dfs_obj_t		root;
	/** DFS container attributes (Default chunk size, oclass, etc.) */
	dfs_attr_t		attr;
};

struct dfs_entry {
	/** mode (permissions + entry type) */
	mode_t		mode;
	/** Object ID if not a symbolic link */
	daos_obj_id_t	oid;
	/** chunk size of file */
	daos_size_t	chunk_size;
	/** Sym Link value */
	char		*value;
	/* Time of last access */
	time_t		atime;
	/* Time of last modification */
	time_t		mtime;
	/* Time of last status change */
	time_t		ctime;
};

#if 0
static void
time2str(char *buf, time_t t) {
	struct tm tm;

	gmtime_r(&t, &tm);
	strftime(buf, 26, "%F %T", &tm);
}

static time_t
str2time(char *buf) {
	time_t t;
	struct tm tm;

	strptime(buf, "%F %T", &tm);
	t = mktime(&tm);
	return t;
}

static void
print_mode(mode_t mode)
{
	D_DEBUG(DB_TRACE, "(%o)\t", mode);
	D_DEBUG(DB_TRACE, (mode & S_IRUSR) ? "r" : "-");
	D_DEBUG(DB_TRACE, (mode & S_IWUSR) ? "w" : "-");
	D_DEBUG(DB_TRACE, (mode & S_IXUSR) ? "x" : "-");
	D_DEBUG(DB_TRACE, (mode & S_IRGRP) ? "r" : "-");
	D_DEBUG(DB_TRACE, (mode & S_IWGRP) ? "w" : "-");
	D_DEBUG(DB_TRACE, (mode & S_IXGRP) ? "x" : "-");
	D_DEBUG(DB_TRACE, (mode & S_IROTH) ? "r" : "-");
	D_DEBUG(DB_TRACE, (mode & S_IWOTH) ? "w" : "-");
	D_DEBUG(DB_TRACE, (mode & S_IXOTH) ? "x" : "-");
	D_DEBUG(DB_TRACE, "\n");
}

static void
print_stat(struct stat *stbuf)
{
	char buf[26];

	D_DEBUG(DB_TRACE, "Size = %zu\n", stbuf->st_size);
	D_DEBUG(DB_TRACE, "UID %lu\n", (unsigned long int)stbuf->st_uid);
	D_DEBUG(DB_TRACE, "GID %lu\n", (unsigned long int)stbuf->st_gid);
	print_mode(stbuf->st_mode);
	time2str(buf, stbuf->st_atim.tv_sec);
	D_DEBUG(DB_TRACE, "Access time %s\n", buf);
	time2str(buf, stbuf->st_mtim.tv_sec);
	D_DEBUG(DB_TRACE, "Modify time %s\n", buf);
	time2str(buf, stbuf->st_ctim.tv_sec);
	D_DEBUG(DB_TRACE, "Change time %s\n", buf);
}
#endif

static inline int
get_daos_obj_mode(int flags)
{
	if ((flags & O_ACCMODE) == O_RDONLY)
		return DAOS_OO_RO;
	else if ((flags & O_ACCMODE) == O_RDWR ||
		 (flags & O_ACCMODE) == O_WRONLY)
		return DAOS_OO_RW;
	else
		return -1;
}

static inline void
oid_cp(daos_obj_id_t *dst, daos_obj_id_t src)
{
	dst->hi = src.hi;
	dst->lo = src.lo;
}

#define MAX_OID_HI ((1UL << 32) - 1)

/*
 * OID generation for the dfs objects.
 *
 * The oid.lo uint64_t value will be allocated from the DAOS container using the
 * unique oid allocator. 1 oid at a time will be allocated for the dfs mount.
 * The oid.hi value has the high 32 bits reserved for DAOS (obj class, type,
 * etc.). The lower 32 bits will be used locally by the dfs mount point, and
 * hence discarded when the dfs is unmounted.
 */
static int
oid_gen(dfs_t *dfs, uint16_t oclass, bool file, daos_obj_id_t *oid)
{
	daos_ofeat_t	feat = 0;
	int		rc;

	if (oclass == 0)
		oclass = dfs->attr.da_oclass_id;

	D_MUTEX_LOCK(&dfs->lock);
	/** If we ran out of local OIDs, alloc one from the container */
	if (dfs->oid.hi >= MAX_OID_HI) {
		/** Allocate an OID for the namespace */
		rc = daos_cont_alloc_oids(dfs->coh, 1, &dfs->oid.lo, NULL);
		if (rc) {
			D_ERROR("daos_cont_alloc_oids() Failed (%d)\n", rc);
			D_MUTEX_UNLOCK(&dfs->lock);
			return daos_der2errno(rc);
		}
		dfs->oid.hi = 0;
	}

	/** set oid and lo, bump the current hi value */
	oid->lo = dfs->oid.lo;
	oid->hi = dfs->oid.hi++;
	D_MUTEX_UNLOCK(&dfs->lock);

	/** if a regular file, use UINT64 typed dkeys for the array object */
	if (file)
		feat = DAOS_OF_DKEY_UINT64 | DAOS_OF_KV_FLAT;

	/** generate the daos object ID (set the DAOS owned bits) */
	daos_obj_generate_id(oid, feat, oclass, 0);

	return 0;
}

static int
fetch_entry(daos_handle_t oh, daos_handle_t th, const char *name,
	    bool fetch_sym, bool *exists, struct dfs_entry *entry)
{
	d_sg_list_t	sgls[INODE_AKEYS];
	d_iov_t		sg_iovs[INODE_AKEYS];
	daos_iod_t	iods[INODE_AKEYS];
	char		*value = NULL;
	daos_key_t	dkey;
	unsigned int	akeys_nr, i;
	int		rc;

	D_ASSERT(name);

	/** TODO - not supported yet */
	if (strcmp(name, ".") == 0)
		D_ASSERT(0);

	d_iov_set(&dkey, (void *)name, strlen(name));
	i = 0;

	/** Set Akey for MODE */
	d_iov_set(&sg_iovs[i], &entry->mode, sizeof(mode_t));
	d_iov_set(&iods[i].iod_name, MODE_NAME, strlen(MODE_NAME));
	i++;

	/** Set Akey for OID */
	d_iov_set(&sg_iovs[i], &entry->oid, sizeof(daos_obj_id_t));
	d_iov_set(&iods[i].iod_name, OID_NAME, strlen(OID_NAME));
	i++;

	/** Set Akey for chunk size */
	d_iov_set(&sg_iovs[i], &entry->chunk_size, sizeof(daos_size_t));
	d_iov_set(&iods[i].iod_name, CSIZE_NAME, strlen(CSIZE_NAME));
	i++;

	/** Set Akey for ATIME */
	d_iov_set(&sg_iovs[i], &entry->atime, sizeof(time_t));
	d_iov_set(&iods[i].iod_name, ATIME_NAME, strlen(ATIME_NAME));
	i++;

	/** Set Akey for MTIME */
	d_iov_set(&sg_iovs[i], &entry->mtime, sizeof(time_t));
	d_iov_set(&iods[i].iod_name, MTIME_NAME, strlen(MTIME_NAME));
	i++;

	/** Set Akey for CTIME */
	d_iov_set(&sg_iovs[i], &entry->ctime, sizeof(time_t));
	d_iov_set(&iods[i].iod_name, CTIME_NAME, strlen(CTIME_NAME));
	i++;

	if (fetch_sym) {
		value = malloc(PATH_MAX);
		if (value == NULL)
			return ENOMEM;
		/** Set Akey for Symlink Value, will be empty if no symlink */
		d_iov_set(&sg_iovs[i], value, PATH_MAX);
		d_iov_set(&iods[i].iod_name, SYML_NAME, strlen(SYML_NAME));
		i++;
	}

	akeys_nr = i;

	for (i = 0; i < akeys_nr; i++) {
		sgls[i].sg_nr		= 1;
		sgls[i].sg_nr_out	= 0;
		sgls[i].sg_iovs		= &sg_iovs[i];

		dcb_set_null(&iods[i].iod_kcsum);
		iods[i].iod_nr		= 1;
		iods[i].iod_size	= DAOS_REC_ANY;
		iods[i].iod_recxs	= NULL;
		iods[i].iod_eprs	= NULL;
		iods[i].iod_csums	= NULL;
		iods[i].iod_type	= DAOS_IOD_SINGLE;
	}

	rc = daos_obj_fetch(oh, th, &dkey, akeys_nr, iods, sgls, NULL, NULL);
	if (rc) {
		D_ERROR("Failed to fetch entry %s (%d)\n", name, rc);
		D_GOTO(out, rc = daos_der2errno(rc));
	}

	if (fetch_sym && S_ISLNK(entry->mode)) {
		size_t sym_len = iods[INODE_AKEYS - 1].iod_size;

		if (sym_len != 0) {
			D_ASSERT(value);
			entry->value = strndup(value, PATH_MAX-1);
			if (entry->value == NULL)
				D_GOTO(out, rc = ENOMEM);
		}
	}

	if (iods[0].iod_size == 0)
		*exists = false;
	else
		*exists = true;

out:
	if (fetch_sym)
		D_FREE(value);
	return rc;
}

static int
remove_entry(dfs_t *dfs, daos_handle_t th, daos_handle_t parent_oh,
	     const char *name, struct dfs_entry entry)
{
	daos_key_t	dkey;
	int		rc;

	if (!S_ISLNK(entry.mode)) {
		daos_handle_t oh;

		rc = daos_obj_open(dfs->coh, entry.oid, DAOS_OO_RW, &oh, NULL);
		if (rc)
			return daos_der2errno(rc);

		rc = daos_obj_punch(oh, th, NULL);
		if (rc) {
			daos_obj_close(oh, NULL);
			return daos_der2errno(rc);
		}

		rc = daos_obj_close(oh, NULL);
		if (rc)
			return daos_der2errno(rc);
	}

	d_iov_set(&dkey, (void *)name, strlen(name));
	rc = daos_obj_punch_dkeys(parent_oh, th, 1, &dkey, NULL);
	return daos_der2errno(rc);
}

static int
insert_entry(daos_handle_t oh, daos_handle_t th, const char *name,
	     struct dfs_entry entry)
{
	d_sg_list_t	sgls[INODE_AKEYS];
	d_iov_t		sg_iovs[INODE_AKEYS];
	daos_iod_t	iods[INODE_AKEYS];
	daos_key_t	dkey;
	unsigned int	akeys_nr, i;
	int		rc;

	d_iov_set(&dkey, (void *)name, strlen(name));

	i = 0;

	/** Add the mode */
	d_iov_set(&sg_iovs[i], &entry.mode, sizeof(mode_t));
	d_iov_set(&iods[i].iod_name, MODE_NAME, strlen(MODE_NAME));
	iods[i].iod_size = sizeof(mode_t);
	i++;

	/** Add the oid */
	d_iov_set(&sg_iovs[i], &entry.oid, sizeof(daos_obj_id_t));
	d_iov_set(&iods[i].iod_name, OID_NAME, strlen(OID_NAME));
	iods[i].iod_size = sizeof(daos_obj_id_t);
	i++;

	/** Add the chunk size if set */
	if (entry.chunk_size) {
		d_iov_set(&sg_iovs[i], &entry.chunk_size, sizeof(daos_size_t));
		d_iov_set(&iods[i].iod_name, CSIZE_NAME, strlen(CSIZE_NAME));
		iods[i].iod_size = sizeof(daos_size_t);
		i++;
	}

	/** Add the access time */
	d_iov_set(&sg_iovs[i], &entry.atime, sizeof(time_t));
	d_iov_set(&iods[i].iod_name, ATIME_NAME, strlen(ATIME_NAME));
	iods[i].iod_size = sizeof(time_t);
	i++;

	/** Add the modify time */
	d_iov_set(&sg_iovs[i], &entry.mtime, sizeof(time_t));
	d_iov_set(&iods[i].iod_name, MTIME_NAME, strlen(MTIME_NAME));
	iods[i].iod_size = sizeof(time_t);
	i++;

	/** Add the change time */
	d_iov_set(&sg_iovs[i], &entry.ctime, sizeof(time_t));
	d_iov_set(&iods[i].iod_name, CTIME_NAME, strlen(CTIME_NAME));
	iods[i].iod_size = sizeof(time_t);
	i++;

	/** Add symlink value if Symlink */
	if (S_ISLNK(entry.mode)) {
		d_iov_set(&sg_iovs[i], entry.value, strlen(entry.value) + 1);
		d_iov_set(&iods[i].iod_name, SYML_NAME, strlen(SYML_NAME));
		iods[i].iod_size = strlen(entry.value) + 1;
		i++;
	}

	akeys_nr = i;

	for (i = 0; i < akeys_nr; i++) {
		sgls[i].sg_nr		= 1;
		sgls[i].sg_nr_out	= 0;
		sgls[i].sg_iovs		= &sg_iovs[i];

		dcb_set_null(&iods[i].iod_kcsum);
		iods[i].iod_nr		= 1;
		iods[i].iod_recxs	= NULL;
		iods[i].iod_eprs	= NULL;
		iods[i].iod_csums	= NULL;
		iods[i].iod_type	= DAOS_IOD_SINGLE;
	}

	rc = daos_obj_update(oh, th, &dkey, akeys_nr, iods, sgls, NULL);
	if (rc) {
		D_ERROR("Failed to insert entry %s (%d)\n", name, rc);
		return daos_der2errno(rc);
	}

	return 0;
}

static int
get_num_entries(daos_handle_t oh, daos_handle_t th, uint32_t *nr,
		bool check_empty)
{
	daos_key_desc_t	kds[ENUM_DESC_NR];
	daos_anchor_t	anchor = {0};
	uint32_t	key_nr = 0;
	d_sg_list_t	sgl;
	d_iov_t		iov;
	char		enum_buf[ENUM_DESC_BUF] = {0};

	sgl.sg_nr = 1;
	sgl.sg_nr_out = 0;
	d_iov_set(&iov, enum_buf, ENUM_DESC_BUF);
	sgl.sg_iovs = &iov;

	/** TODO - Enum of links is expensive. Need to make this faster */
	while (!daos_anchor_is_eof(&anchor)) {
		uint32_t	number = ENUM_DESC_NR;
		int		rc;

		rc = daos_obj_list_dkey(oh, th, &number, kds, &sgl, &anchor,
					NULL);
		if (rc)
			return daos_der2errno(rc);

		if (number == 0)
			continue;

		key_nr += number;

		/** if we just want to check if entries exist, break now */
		if (check_empty)
			break;
	}

	*nr = key_nr;
	return 0;
}

static int
entry_stat(dfs_t *dfs, daos_handle_t th, daos_handle_t oh, const char *name,
	   struct stat *stbuf)
{
	struct dfs_entry	entry = {0};
	bool			exists;
	daos_size_t		size;
	int			rc;

	memset(stbuf, 0, sizeof(struct stat));

	/* Check if parent has the entry */
	rc = fetch_entry(oh, th, name, true, &exists, &entry);
	if (rc)
		return rc;

	if (!exists)
		return ENOENT;

	switch (entry.mode & S_IFMT) {
	case S_IFDIR:
		size = sizeof(entry);
		break;
	case S_IFREG:
	{
		daos_handle_t	file_oh;

		rc = daos_array_open_with_attr(dfs->coh, entry.oid, th,
			DAOS_OO_RO, 1, entry.chunk_size ? entry.chunk_size :
			dfs->attr.da_chunk_size, &file_oh, NULL);
		if (rc) {
			D_ERROR("daos_array_open_with_attr() failed (%d)\n",
				rc);
			return daos_der2errno(rc);
		}

		rc = daos_array_get_size(file_oh, th, &size, NULL);
		if (rc) {
			daos_array_close(file_oh, NULL);
			return daos_der2errno(rc);
		}

		rc = daos_array_close(file_oh, NULL);
		if (rc)
			return daos_der2errno(rc);

		/*
		 * TODO - this is not accurate since it does not account for
		 * sparse files or file metadata or xattributes.
		 */
		stbuf->st_blocks = (size + (1 << 9) - 1) >> 9;
		stbuf->st_blksize = entry.chunk_size ? entry.chunk_size :
			dfs->attr.da_chunk_size;
		break;
	}
	case S_IFLNK:
		size = strlen(entry.value) + 1;
		D_FREE(entry.value);
		break;
	default:
		D_ERROR("Invalid entry type (not a dir, file, symlink).\n");
		return EINVAL;
	}

	stbuf->st_nlink = 1;
	stbuf->st_size = size;
	stbuf->st_mode = entry.mode;
	stbuf->st_uid = dfs->uid;
	stbuf->st_gid = dfs->gid;
	stbuf->st_atim.tv_sec = entry.atime;
	stbuf->st_mtim.tv_sec = entry.mtime;
	stbuf->st_ctim.tv_sec = entry.ctime;

	return 0;
}

static inline int
check_name(const char *name)
{
	if (name == NULL || strchr(name, '/'))
		return EINVAL;
	if (strnlen(name, DFS_MAX_PATH) > DFS_MAX_PATH)
		return EINVAL;
	return 0;
}

static int
check_access(dfs_t *dfs, uid_t uid, gid_t gid, mode_t mode, int mask)
{
	mode_t	base_mask;

	/** Root can access everything */
	if (uid == 0)
		return 0;

	if (mode == 0)
		return EPERM;

	/** set base_mask to others at first step */
	base_mask = S_IRWXO;
	/** update base_mask if uid matches */
	if (uid == dfs->uid)
		base_mask |= S_IRWXU;
	/** update base_mask if gid matches */
	if (gid == dfs->gid)
		base_mask |= S_IRWXG;

	/** AND the object mode with the base_mask to determine access */
	mode &= base_mask;

	/** Execute check */
	if (X_OK == (mask & X_OK))
		if (0 == (mode & (S_IXUSR | S_IXGRP | S_IXOTH)))
			return EPERM;

	/** Write check */
	if (W_OK == (mask & W_OK))
		if (0 == (mode & (S_IWUSR | S_IWGRP | S_IWOTH)))
			return EPERM;

	/** Read check */
	if (R_OK == (mask & R_OK))
		if (0 == (mode & (S_IRUSR | S_IRGRP | S_IROTH)))
			return EPERM;

	/** TODO - check ACL, attributes (immutable, append) etc. */
	return 0;
}

static int
open_file(dfs_t *dfs, daos_handle_t th, dfs_obj_t *parent, int flags,
	  daos_oclass_id_t cid, daos_size_t chunk_size, dfs_obj_t *file)
{
	struct dfs_entry	entry = {0};
	bool			exists;
	int			daos_mode;
	int			rc;

	/* Check if parent has the filename entry */
	rc = fetch_entry(parent->oh, th, file->name, false, &exists, &entry);
	if (rc) {
		D_ERROR("fetch_entry %s failed %d.\n", file->name, rc);
		return rc;
	}

	if (flags & O_CREAT) {
		if (exists) {
			if (flags & O_EXCL)
				return EEXIST;

			if (S_ISDIR(entry.mode)) {
				D_DEBUG(DB_TRACE, "can't overwrite dir %s with "
					"non-directory\n", file->name);
				return EINVAL;
			}

			goto open_file;
		}

		/** Get new OID for the file */
		rc = oid_gen(dfs, cid, true, &file->oid);
		if (rc != 0)
			return rc;
		oid_cp(&entry.oid, file->oid);

		/** Open the array object for the file */
		rc = daos_array_open_with_attr(dfs->coh, file->oid, th,
			DAOS_OO_RW, 1, chunk_size ? chunk_size :
			dfs->attr.da_chunk_size, &file->oh, NULL);
		if (rc != 0) {
			D_ERROR("daos_array_open_with_attr() failed (%d)\n",
				rc);
			return daos_der2errno(rc);
		}

		/** Create and insert entry in parent dir object. */
		entry.mode = file->mode;
		entry.atime = entry.mtime = entry.ctime = time(NULL);
		if (chunk_size)
			entry.chunk_size = chunk_size;

		rc = insert_entry(parent->oh, th, file->name, entry);
		if (rc != 0) {
			daos_obj_close(file->oh, NULL);
			D_ERROR("Inserting file entry %s failed (%d)\n",
				file->name, rc);
			return rc;
		}

		return rc;
	}

	/** Open the byte array */
	if (!exists)
		return ENOENT;

open_file:
	if (!S_ISREG(entry.mode)) {
		if (entry.value) {
			D_ASSERT(S_ISLNK(entry.mode));
			D_FREE(entry.value);
		}
		return EINVAL;
	}

	daos_mode = get_daos_obj_mode(flags);
	if (daos_mode == -1)
		return EINVAL;

	rc = check_access(dfs, geteuid(), getegid(), entry.mode,
			  (daos_mode == DAOS_OO_RO) ? R_OK : R_OK | W_OK);
	if (rc) {
		D_ERROR("check_access failed %d\n", rc);
		return rc;
	}

	file->mode = entry.mode;
	rc = daos_array_open_with_attr(dfs->coh, entry.oid, th, daos_mode, 1,
			entry.chunk_size ? entry.chunk_size :
			dfs->attr.da_chunk_size, &file->oh, NULL);
	if (rc != 0) {
		D_ERROR("daos_array_open_with_attr() failed (%d)\n", rc);
		return daos_der2errno(rc);
	}

	oid_cp(&file->oid, entry.oid);

	return 0;
}

/*
 * create a dir object. If caller passes parent obj, we check for existence of
 * object first.
 */
static int
create_dir(dfs_t *dfs, daos_handle_t th, daos_handle_t parent_oh,
	   daos_oclass_id_t cid, dfs_obj_t *dir)
{
	int			rc;

	if (!daos_handle_is_inval(parent_oh)) {
		struct dfs_entry	entry = {0};
		bool			exists;

		/* Check if parent has the dirname entry */
		rc = fetch_entry(parent_oh, th, dir->name, false, &exists,
				 &entry);
		if (rc)
			return rc;

		if (exists)
			return EEXIST;
	}

	rc = oid_gen(dfs, cid, false, &dir->oid);
	if (rc != 0)
		return rc;
	rc = daos_obj_open(dfs->coh, dir->oid, DAOS_OO_RW, &dir->oh, NULL);
	if (rc) {
		D_ERROR("daos_obj_open() Failed (%d)\n", rc);
		return daos_der2errno(rc);
	}

	return 0;
}

static int
open_dir(dfs_t *dfs, daos_handle_t th, daos_handle_t parent_oh, int flags,
	 daos_oclass_id_t cid, dfs_obj_t *dir)
{
	struct dfs_entry	entry = {0};
	bool			exists;
	int			daos_mode;
	int			rc;

	if (flags & O_CREAT) {
		rc = create_dir(dfs, th, parent_oh, cid, dir);
		if (rc)
			return rc;

		entry.oid = dir->oid;
		entry.mode = dir->mode;
		entry.atime = entry.mtime = entry.ctime = time(NULL);
		entry.chunk_size = 0;

		rc = insert_entry(parent_oh, th, dir->name, entry);
		if (rc != 0) {
			daos_obj_close(dir->oh, NULL);
			D_ERROR("Inserting dir entry %s failed (%d)\n",
				dir->name, rc);
		}

		return rc;
	}

	daos_mode = get_daos_obj_mode(flags);
	if (daos_mode == -1)
		return EINVAL;

	/* Check if parent has the dirname entry */
	rc = fetch_entry(parent_oh, th, dir->name, false, &exists, &entry);
	if (rc)
		return rc;

	if (!exists)
		return ENOENT;

	if (!S_ISDIR(entry.mode))
		return ENOTDIR;

	rc = check_access(dfs, geteuid(), getegid(), entry.mode,
			  (daos_mode == DAOS_OO_RO) ? R_OK : R_OK | W_OK);
	if (rc)
		return rc;

	rc = daos_obj_open(dfs->coh, entry.oid, daos_mode, &dir->oh, NULL);
	if (rc) {
		D_ERROR("daos_obj_open() Failed (%d)\n", rc);
		return daos_der2errno(rc);
	}
	dir->mode = entry.mode;
	oid_cp(&dir->oid, entry.oid);

	return 0;
}

static int
open_symlink(dfs_t *dfs, daos_handle_t th, dfs_obj_t *parent, int flags,
	     const char *value, dfs_obj_t *sym)
{
	struct dfs_entry	entry = {0};
	bool			exists;
	int			rc;

	/* Check if parent has the symlink entry */
	rc = fetch_entry(parent->oh, th, sym->name, false, &exists, &entry);
	if (rc)
		return rc;

	if (flags & O_CREAT) {
		if (exists)
			return EEXIST;

		if (value == NULL || strnlen(value, PATH_MAX-1) > PATH_MAX-1)
			return -DER_INVAL;

		rc = oid_gen(dfs, 0, false, &sym->oid);
		if (rc != 0)
			return rc;
		oid_cp(&entry.oid, sym->oid);
		entry.mode = sym->mode;
		entry.atime = entry.mtime = entry.ctime = time(NULL);
		entry.chunk_size = 0;
		sym->value = strndup(value, PATH_MAX-1);
		entry.value = sym->value;

		rc = insert_entry(parent->oh, th, sym->name, entry);
		if (rc) {
			D_FREE(sym->value);
			D_ERROR("Inserting entry %s failed (rc = %d)\n",
				sym->name, rc);
		}
		return rc;
	}
	return ENOTSUP;
}

static int
open_sb(daos_handle_t coh, bool create, dfs_attr_t *attr, daos_handle_t *oh)
{
	d_sg_list_t		sgls[SB_AKEYS];
	d_iov_t			sg_iovs[SB_AKEYS];
	daos_iod_t		iods[SB_AKEYS];
	daos_key_t		dkey;
	uint64_t		magic;
	uint16_t		sb_ver;
	uint16_t		layout_ver;
	daos_size_t		chunk_size = 0;
	daos_oclass_id_t	oclass = OC_UNKNOWN;
	daos_obj_id_t		super_oid;
	int			i, rc;

	if (oh == NULL)
		return EINVAL;

	/** Open SB object */
	super_oid.lo = RESERVED_LO;
	super_oid.hi = SB_HI;
	daos_obj_generate_id(&super_oid, 0, OC_RP_XSF, 0);

	rc = daos_obj_open(coh, super_oid, create ? DAOS_OO_RW : DAOS_OO_RO,
			   oh, NULL);
	if (rc) {
		D_ERROR("daos_obj_open() Failed (%d)\n", rc);
		return daos_der2errno(rc);
	}

	d_iov_set(&dkey, SB_DKEY, strlen(SB_DKEY));

	i = 0;
	d_iov_set(&sg_iovs[i], &magic, sizeof(uint64_t));
	d_iov_set(&iods[i].iod_name, MAGIC_NAME, strlen(MAGIC_NAME));
	i++;

	d_iov_set(&sg_iovs[i], &sb_ver, sizeof(uint64_t));
	d_iov_set(&iods[i].iod_name, SB_VERSION_NAME, strlen(SB_VERSION_NAME));
	i++;

	d_iov_set(&sg_iovs[i], &layout_ver, sizeof(uint64_t));
	d_iov_set(&iods[i].iod_name, LAYOUT_NAME, strlen(LAYOUT_NAME));
	i++;

	d_iov_set(&sg_iovs[i], &chunk_size, sizeof(daos_size_t));
	d_iov_set(&iods[i].iod_name, CS_NAME, strlen(CS_NAME));
	i++;

	d_iov_set(&sg_iovs[i], &oclass, sizeof(daos_oclass_id_t));
	d_iov_set(&iods[i].iod_name, OC_NAME, strlen(OC_NAME));
	i++;

	for (i = 0; i < SB_AKEYS; i++) {
		sgls[i].sg_nr		= 1;
		sgls[i].sg_nr_out	= 0;
		sgls[i].sg_iovs		= &sg_iovs[i];


		dcb_set_null(&iods[i].iod_kcsum);
		iods[i].iod_nr		= 1;
		iods[i].iod_size	= DAOS_REC_ANY;
		iods[i].iod_recxs	= NULL;
		iods[i].iod_eprs	= NULL;
		iods[i].iod_csums	= NULL;
		iods[i].iod_type	= DAOS_IOD_SINGLE;
	}

	/** create the SB and exit */
	if (create) {
		iods[0].iod_size = sizeof(uint64_t);
		magic = DFS_SB_MAGIC;
		iods[1].iod_size = sizeof(uint16_t);
		sb_ver = DFS_SB_VERSION;
		iods[2].iod_size = sizeof(uint16_t);
		layout_ver = DFS_LAYOUT_VERSION;
		iods[3].iod_size = sizeof(daos_size_t);
		if (attr && attr->da_chunk_size != 0)
			chunk_size = attr->da_chunk_size;
		else
			chunk_size = DFS_DEFAULT_CHUNK_SIZE;
		iods[4].iod_size = sizeof(daos_oclass_id_t);
		if (attr && attr->da_oclass_id != OC_UNKNOWN)
			oclass = attr->da_oclass_id;
		else
			oclass = DFS_DEFAULT_OBJ_CLASS;

		rc = daos_obj_update(*oh, DAOS_TX_NONE, &dkey, SB_AKEYS, iods,
				     sgls, NULL);
		if (rc) {
			D_ERROR("Failed to update SB info (%d)\n", rc);
			D_GOTO(err, rc = daos_der2errno(rc));
		}

		return 0;
	}

	/* otherwise fetch the values and verify SB */
	rc = daos_obj_fetch(*oh, DAOS_TX_NONE, &dkey, SB_AKEYS, iods, sgls,
			    NULL, NULL);
	if (rc) {
		D_ERROR("Failed to fetch SB info (%d)\n", rc);
		D_GOTO(err, rc = daos_der2errno(rc));
	}

	/** check if SB info exists */
	if (iods[0].iod_size == 0) {
		D_ERROR("SB does not exist.\n");
		D_GOTO(err, rc = ENOENT);
	}

	if (magic != DFS_SB_MAGIC) {
		D_ERROR("SB MAGIC verification failed\n");
		D_GOTO(err, rc = EINVAL);
	}

	D_ASSERT(attr);
	attr->da_chunk_size = (chunk_size) ? chunk_size :
		DFS_DEFAULT_CHUNK_SIZE;
	attr->da_oclass_id = (oclass != OC_UNKNOWN) ? oclass :
		DFS_DEFAULT_OBJ_CLASS;

	/** TODO - check SB & layout versions */
	return 0;
err:
	daos_obj_close(*oh, NULL);
	return rc;
}

int
dfs_cont_create(daos_handle_t poh, uuid_t co_uuid, dfs_attr_t *attr,
		daos_handle_t *_coh, dfs_t **_dfs)
{
	daos_handle_t		coh, super_oh;
	struct dfs_entry	entry = {0};
	daos_prop_t		*prop = NULL;
	daos_cont_info_t	co_info;
	dfs_t			*dfs;
	dfs_attr_t		dattr;
	int			rc;

	if (_dfs && _coh == NULL) {
		D_ERROR("Should pass a valid container handle pointer\n");
		return EINVAL;
	}

	prop = daos_prop_alloc(1);
	if (prop == NULL) {
		D_ERROR("Failed to allocate container prop.");
		return ENOMEM;
	}

	prop->dpp_entries[0].dpe_type = DAOS_PROP_CO_LAYOUT_TYPE;
	prop->dpp_entries[0].dpe_val = DAOS_PROP_CO_LAYOUT_POSIX;

	rc = daos_cont_create(poh, co_uuid, prop, NULL);
	daos_prop_free(prop);
	if (rc) {
		D_ERROR("daos_cont_create() failed (%d)\n", rc);
		return daos_der2errno(rc);
	}

	rc = daos_cont_open(poh, co_uuid, DAOS_COO_RW, &coh, &co_info, NULL);
	if (rc) {
		D_ERROR("daos_cont_open() failed (%d)\n", rc);
		D_GOTO(err_destroy, rc = daos_der2errno(rc));
	}

	if (attr && attr->da_chunk_size != 0)
		dattr.da_chunk_size = attr->da_chunk_size;
	else
		dattr.da_chunk_size = DFS_DEFAULT_CHUNK_SIZE;

	if (attr && attr->da_oclass_id != OC_UNKNOWN)
		dattr.da_oclass_id = attr->da_oclass_id;
	else
		dattr.da_oclass_id = DFS_DEFAULT_OBJ_CLASS;

	/** Create SB */
	rc = open_sb(coh, true, &dattr, &super_oh);
	if (rc)
		D_GOTO(err_close, rc);

	/** Add root object */
	entry.oid.lo = RESERVED_LO;
	entry.oid.hi = ROOT_HI;
	daos_obj_generate_id(&entry.oid, 0, dattr.da_oclass_id, 0);
	entry.mode = S_IFDIR | 0777;
	entry.atime = entry.mtime = entry.ctime = time(NULL);
	entry.chunk_size = dattr.da_chunk_size;

	rc = insert_entry(super_oh, DAOS_TX_NONE, "/", entry);
	if (rc) {
		D_ERROR("Failed to insert root entry (%d).", rc);
		D_GOTO(err_super, rc);
	}

	daos_obj_close(super_oh, NULL);

	if (_dfs) {
		/** Mount DFS on the container we just created */
		rc = dfs_mount(poh, coh, O_RDWR, &dfs);
		if (rc) {
			D_ERROR("dfs_mount() failed (%d)\n", rc);
			D_GOTO(err_close, rc);
		}
		*_dfs = dfs;
	}

	if (_coh) {
		*_coh = coh;
	} else {
		rc = daos_cont_close(coh, NULL);
		if (rc) {
			D_ERROR("daos_cont_close() failed (%d)\n", rc);
			D_GOTO(err_destroy, rc);
		}
	}

	return rc;
err_super:
	daos_obj_close(super_oh, NULL);
err_close:
	daos_cont_close(coh, NULL);
err_destroy:
	daos_cont_destroy(poh, co_uuid, 1, NULL);
	return rc;
}

int
dfs_mount(daos_handle_t poh, daos_handle_t coh, int flags, dfs_t **_dfs)
{
	dfs_t			*dfs;
	daos_pool_info_t	pool_info = {};
	daos_prop_t		*prop;
	struct daos_prop_entry	*entry;
	int			amode, obj_mode;
	int			rc;

	amode = (flags & O_ACCMODE);
	obj_mode = get_daos_obj_mode(flags);
	if (obj_mode == -1)
		return EINVAL;

	prop = daos_prop_alloc(0);
	if (prop == NULL) {
		D_ERROR("Failed to allocate prop.");
		return ENOMEM;
	}

	rc = daos_cont_query(coh, NULL, prop, NULL);
	if (rc) {
		D_ERROR("daos_cont_query() Failed (%d)\n", rc);
		daos_prop_free(prop);
		return daos_der2errno(rc);
	}

	entry = daos_prop_entry_get(prop, DAOS_PROP_CO_LAYOUT_TYPE);
	if (entry == NULL || entry->dpe_val != DAOS_PROP_CO_LAYOUT_POSIX) {
		daos_prop_free(prop);
		return EINVAL;
	}
	daos_prop_free(prop);

	D_ALLOC_PTR(dfs);
	if (dfs == NULL)
		return ENOMEM;

	dfs->poh = poh;
	dfs->coh = coh;
	dfs->amode = amode;

	rc = D_MUTEX_INIT(&dfs->lock, NULL);
	if (rc != 0)
		return daos_der2errno(rc);

	prop = daos_prop_alloc(0);
	if (prop == NULL) {
		D_ERROR("Failed to allocate prop.");
		return ENOMEM;
	}

	rc = daos_pool_query(poh, NULL, &pool_info, prop, NULL);
	if (rc) {
		D_ERROR("daos_pool_query() Failed (%d)\n", rc);
		daos_prop_free(prop);
		D_GOTO(err_dfs, rc = daos_der2errno(rc));
	}

	/* Convert the owner information to uid/gid */
	entry = daos_prop_entry_get(prop, DAOS_PROP_PO_OWNER);
	D_ASSERT(entry != NULL);
	rc = daos_acl_principal_to_uid(entry->dpe_str, &dfs->uid);
	if (rc != 0) {
		D_ERROR("Unable to convert owner to uid\n");
		daos_prop_free(prop);
		D_GOTO(err_dfs, rc = daos_der2errno(rc));
	}

	entry = daos_prop_entry_get(prop, DAOS_PROP_PO_OWNER_GROUP);
	D_ASSERT(entry != NULL);
	rc = daos_acl_principal_to_gid(entry->dpe_str, &dfs->gid);
	if (rc != 0) {
		D_ERROR("Unable to convert owner-group to gid\n");
		daos_prop_free(prop);
		D_GOTO(err_dfs, rc = daos_der2errno(rc));
	}

	daos_prop_free(prop);

	/** Verify SB */
	rc = open_sb(coh, false, &dfs->attr, &dfs->super_oh);
	if (rc)
		D_GOTO(err_dfs, rc);

	/** Check if super object has the root entry */
	strcpy(dfs->root.name, "/");
	dfs->root.parent_oid.lo = RESERVED_LO;
	dfs->root.parent_oid.hi = SB_HI;
	daos_obj_generate_id(&dfs->root.parent_oid, 0, OC_RP_XSF, 0);
	rc = open_dir(dfs, DAOS_TX_NONE, dfs->super_oh, amode, 0, &dfs->root);
	if (rc) {
		D_ERROR("Failed to open root object\n");
		D_GOTO(err_super, rc);
	}

	/** if RW, allocate an OID for the namespace */
	if (amode == O_RDWR) {
		rc = daos_cont_alloc_oids(coh, 1, &dfs->oid.lo, NULL);
		if (rc) {
			D_ERROR("daos_cont_alloc_oids() Failed (%d)\n", rc);
			D_GOTO(err_root, rc = daos_der2errno(rc));
		}

		/*
		 * if this is the first time we allocate on this container,
		 * account 0 for SB, 1 for root obj.
		 */
		if (dfs->oid.lo == RESERVED_LO)
			dfs->oid.hi = ROOT_HI + 1;
		else
			dfs->oid.hi = 0;
	}

	dfs->mounted = true;
	*_dfs = dfs;

	return rc;
err_root:
	daos_obj_close(dfs->root.oh, NULL);
err_super:
	daos_obj_close(dfs->super_oh, NULL);
err_dfs:
	D_FREE(dfs);
	return rc;
}

int
dfs_umount(dfs_t *dfs)
{
	if (dfs == NULL || !dfs->mounted)
		return EINVAL;

	daos_obj_close(dfs->root.oh, NULL);
	daos_obj_close(dfs->super_oh, NULL);

	D_MUTEX_DESTROY(&dfs->lock);
	D_FREE(dfs);

	return 0;
}

int
dfs_get_file_oh(dfs_obj_t *obj, daos_handle_t *oh)
{
	if (obj == NULL || !S_ISREG(obj->mode))
		return EINVAL;
	if (oh == NULL)
		return EINVAL;

	oh->cookie = obj->oh.cookie;
	return 0;
}

int
dfs_get_chunk_size(dfs_obj_t *obj, daos_size_t *chunk_size)
{
	daos_size_t	cell_size;
	int		rc;

	if (obj == NULL || !S_ISREG(obj->mode))
		return EINVAL;
	if (chunk_size == NULL)
		return EINVAL;

	rc = daos_array_get_attr(obj->oh, chunk_size, &cell_size);
	if (rc)
		return daos_der2errno(rc);

	D_ASSERT(cell_size == 1);
	return 0;
}

int
dfs_mkdir(dfs_t *dfs, dfs_obj_t *parent, const char *name, mode_t mode)
{
	dfs_obj_t		new_dir;
	daos_handle_t		th = DAOS_TX_NONE;
	struct dfs_entry	entry = {0};
	int			rc;

	if (dfs == NULL || !dfs->mounted)
		return EINVAL;
	if (dfs->amode != O_RDWR)
		return EPERM;
	if (parent == NULL)
		parent = &dfs->root;
	else if (!S_ISDIR(parent->mode))
		return ENOTDIR;

	rc = check_name(name);
	if (rc)
		return rc;

	rc = check_access(dfs, geteuid(), getegid(), parent->mode, W_OK | X_OK);
	if (rc)
		return rc;

	strncpy(new_dir.name, name, DFS_MAX_PATH);
	new_dir.name[DFS_MAX_PATH] = '\0';
	rc = create_dir(dfs, th, (parent ? parent->oh : DAOS_HDL_INVAL), 0,
			&new_dir);
	if (rc)
		D_GOTO(out, rc);

	entry.oid = new_dir.oid;
	entry.mode = S_IFDIR | mode;
	entry.atime = entry.mtime = entry.ctime = time(NULL);
	entry.chunk_size = 0;

	rc = insert_entry(parent->oh, th, name, entry);
	if (rc != 0)
		D_GOTO(out, rc);

	daos_obj_close(new_dir.oh, NULL);

out:
	return rc;
}

static int
remove_dir_contents(dfs_t *dfs, daos_handle_t th, struct dfs_entry entry)
{
	daos_handle_t	oh;
	daos_key_desc_t	kds[ENUM_DESC_NR];
	daos_anchor_t	anchor = {0};
	d_iov_t	iov;
	char		enum_buf[ENUM_DESC_BUF] = {0};
	d_sg_list_t	sgl;
	int		rc;

	D_ASSERT(S_ISDIR(entry.mode));

	rc = daos_obj_open(dfs->coh, entry.oid, DAOS_OO_RW, &oh, NULL);
	if (rc)
		return daos_der2errno(rc);

	sgl.sg_nr = 1;
	sgl.sg_nr_out = 0;
	d_iov_set(&iov, enum_buf, ENUM_DESC_BUF);
	sgl.sg_iovs = &iov;

	while (!daos_anchor_is_eof(&anchor)) {
		uint32_t	number = ENUM_DESC_NR;
		uint32_t	i;
		char		*ptr;

		rc = daos_obj_list_dkey(oh, th, &number, kds, &sgl, &anchor,
					NULL);
		if (rc)
			D_GOTO(out, rc = daos_der2errno(rc));

		if (number == 0)
			continue;

		for (ptr = enum_buf, i = 0; i < number; i++) {
			struct dfs_entry child_entry = {0};
			char entry_name[DFS_MAX_PATH + 1];
			bool exists;

			snprintf(entry_name, kds[i].kd_key_len + 1, "%s", ptr);
			ptr += kds[i].kd_key_len;

			rc = fetch_entry(oh, th, entry_name, false,
					 &exists, &child_entry);
			if (rc)
				D_GOTO(out, rc);

			D_ASSERT(exists);

			if (S_ISDIR(child_entry.mode)) {
				rc = remove_dir_contents(dfs, th, child_entry);
				if (rc)
					D_GOTO(out, rc);
			}

			rc = remove_entry(dfs, th, oh, entry_name, child_entry);
			if (rc)
				D_GOTO(out, rc);
		}
	}

out:
	daos_obj_close(oh, NULL);
	return rc;
}

int
dfs_remove(dfs_t *dfs, dfs_obj_t *parent, const char *name, bool force,
	   daos_obj_id_t *oid)
{
	struct dfs_entry	entry = {0};
	daos_handle_t           th = DAOS_TX_NONE;
	bool			exists;
	int			rc;

	if (dfs == NULL || !dfs->mounted)
		return EINVAL;
	if (dfs->amode != O_RDWR)
		return EPERM;
	if (parent == NULL)
		parent = &dfs->root;
	else if (!S_ISDIR(parent->mode))
		return ENOTDIR;

	rc = check_name(name);
	if (rc)
		return rc;
	rc = check_access(dfs, geteuid(), getegid(), parent->mode, W_OK | X_OK);
	if (rc)
		return rc;

	rc = fetch_entry(parent->oh, th, name, false, &exists, &entry);
	if (rc)
		D_GOTO(out, rc);

	if (!exists)
		D_GOTO(out, rc = ENOENT);

	if (S_ISDIR(entry.mode)) {
		uint32_t nr = 0;
		daos_handle_t oh;

		/** check if dir is empty */
		rc = daos_obj_open(dfs->coh, entry.oid, DAOS_OO_RW, &oh, NULL);
		if (rc) {
			D_ERROR("daos_obj_open() Failed (%d)\n", rc);
			D_GOTO(out, rc = daos_der2errno(rc));
		}

		rc = get_num_entries(oh, th, &nr, true);
		if (rc) {
			daos_obj_close(oh, NULL);
			D_GOTO(out, rc);
		}

		rc = daos_obj_close(oh, NULL);
		if (rc)
			D_GOTO(out, rc = daos_der2errno(rc));

		if (!force && nr != 0)
			D_GOTO(out, rc = ENOTEMPTY);

		if (force && nr != 0) {
			rc = remove_dir_contents(dfs, th, entry);
			if (rc)
				D_GOTO(out, rc);
		}
	}

	rc = remove_entry(dfs, th, parent->oh, name, entry);
	if (rc)
		D_GOTO(out, rc);

	if (oid)
		oid_cp(oid, entry.oid);
out:
	return rc;
}

int
dfs_lookup(dfs_t *dfs, const char *path, int flags, dfs_obj_t **_obj,
	   mode_t *mode, struct stat *stbuf)
{
	dfs_obj_t		parent;
	dfs_obj_t		*obj = NULL;
	char			*token;
	char			*rem, *sptr;
	bool			exists;
	int			daos_mode;
	struct dfs_entry	entry = {0};
	uid_t			uid = geteuid();
	gid_t			gid = getegid();
	int			rc;

	if (dfs == NULL || !dfs->mounted)
		return EINVAL;
	if (_obj == NULL)
		return EINVAL;
	if (path == NULL || strnlen(path, PATH_MAX-1) > PATH_MAX-1)
		return EINVAL;

	daos_mode = get_daos_obj_mode(flags);
	if (daos_mode == -1)
		return EINVAL;

	rem = strndup(path, PATH_MAX-1);
	if (rem == NULL)
		return ENOMEM;

	if (stbuf)
		memset(stbuf, 0, sizeof(struct stat));

	D_ALLOC_PTR(obj);
	if (obj == NULL)
		D_GOTO(out, rc = ENOMEM);

	oid_cp(&obj->oid, dfs->root.oid);
	oid_cp(&obj->parent_oid, dfs->root.parent_oid);
	obj->mode = dfs->root.mode;
	strncpy(obj->name, dfs->root.name, DFS_MAX_PATH + 1);

	rc = daos_obj_open(dfs->coh, obj->oid, daos_mode, &obj->oh, NULL);
	if (rc)
		D_GOTO(err_obj, rc = daos_der2errno(rc));

	parent.oh = obj->oh;
	parent.mode = obj->mode;
	oid_cp(&parent.oid, obj->oid);
	oid_cp(&parent.parent_oid, obj->parent_oid);

	/** get the obj entry in the path */
	for (token = strtok_r(rem, "/", &sptr);
	     token != NULL;
	     token = strtok_r(NULL, "/", &sptr)) {
dfs_lookup_loop:

		rc = check_access(dfs, uid, gid, parent.mode, X_OK);
		if (rc)
			return rc;

		entry.chunk_size = 0;
		rc = fetch_entry(parent.oh, DAOS_TX_NONE, token, true,
				 &exists, &entry);
		if (rc)
			D_GOTO(err_obj, rc);

		rc = daos_obj_close(obj->oh, NULL);
		if (rc) {
			D_ERROR("daos_obj_close() Failed (%d)\n", rc);
			D_GOTO(err_obj, rc = daos_der2errno(rc));
		}

		if (!exists)
			D_GOTO(err_obj, rc = ENOENT);

		oid_cp(&obj->oid, entry.oid);
		oid_cp(&obj->parent_oid, parent.oid);
		strncpy(obj->name, token, DFS_MAX_PATH);
		obj->name[DFS_MAX_PATH] = '\0';
		obj->mode = entry.mode;

		/** if entry is a file, open the array object and return */
		if (S_ISREG(entry.mode)) {
			/* if there are more entries, then file is not a dir */
			if (strtok_r(NULL, "/", &sptr) != NULL) {
				D_ERROR("%s is not a directory\n", obj->name);
				D_GOTO(err_obj, rc = ENOENT);
			}

			rc = daos_array_open_with_attr(dfs->coh, entry.oid,
				DAOS_TX_NONE, daos_mode, 1, entry.chunk_size ?
				entry.chunk_size : dfs->attr.da_chunk_size,
				&obj->oh, NULL);
			if (rc != 0) {
				D_ERROR("daos_array_open() Failed (%d)\n", rc);
				D_GOTO(err_obj, rc = daos_der2errno(rc));
			}

			if (stbuf) {
				daos_size_t size;

				rc = daos_array_get_size(obj->oh, DAOS_TX_NONE,
							 &size, NULL);
				if (rc) {
					daos_array_close(obj->oh, NULL);
					D_GOTO(err_obj,
					       rc = daos_der2errno(rc));
				}
				stbuf->st_size = size;
				stbuf->st_blocks =
					(stbuf->st_size + (1 << 9) - 1) >> 9;
			}
			break;
		}

		if (S_ISLNK(entry.mode)) {
			/*
			 * If there is a token after the sym link entry, treat
			 * the sym link as a directory and look up it's value.
			 */
			token = strtok_r(NULL, "/", &sptr);
			if (token) {
				dfs_obj_t *sym;

				rc = dfs_lookup(dfs, entry.value, flags, &sym,
						NULL, NULL);
				if (rc) {
					D_DEBUG(DB_TRACE,
						"Failed to lookup symlink %s\n",
						entry.value);
					D_FREE(sym);
					D_GOTO(err_obj, rc);
				}

				parent.oh = sym->oh;
				D_FREE(sym);
				D_FREE(entry.value);
				obj->value = NULL;
				/*
				 * need to go to to the beginning of loop but we
				 * already did the strtok.
				 */
				goto dfs_lookup_loop;
			}

			obj->value = entry.value;
			if (stbuf)
				stbuf->st_size = strlen(entry.value) + 1;
			/** return the symlink obj if this is the last entry */
			break;
		}

		if (!S_ISDIR(entry.mode)) {
			D_ERROR("Invalid entry type in path.\n");
			D_GOTO(err_obj, rc = EINVAL);
		}

		/* open the directory object */
		rc = daos_obj_open(dfs->coh, entry.oid, daos_mode, &obj->oh,
				   NULL);
		if (rc) {
			D_ERROR("daos_obj_open() Failed (%d)\n", rc);
			D_GOTO(err_obj, rc = daos_der2errno(rc));
		}

		if (stbuf)
			stbuf->st_size = sizeof(entry);
		oid_cp(&parent.oid, obj->oid);
		oid_cp(&parent.parent_oid, obj->parent_oid);
		parent.oh = obj->oh;
		parent.mode = entry.mode;
	}

	if (mode)
		*mode = obj->mode;

	if (stbuf) {
		stbuf->st_nlink = 1;
		stbuf->st_mode = obj->mode;
		stbuf->st_uid = dfs->uid;
		stbuf->st_gid = dfs->gid;
		stbuf->st_atim.tv_sec = entry.atime;
		stbuf->st_mtim.tv_sec = entry.mtime;
		stbuf->st_ctim.tv_sec = entry.ctime;
	}

out:
	D_FREE(rem);
	*_obj = obj;
	return rc;
err_obj:
	D_FREE(obj);
	goto out;
}

int
dfs_readdir(dfs_t *dfs, dfs_obj_t *obj, daos_anchor_t *anchor, uint32_t *nr,
	    struct dirent *dirs)
{
	daos_key_desc_t	*kds;
	char		*enum_buf;
	uint32_t	number, key_nr, i;
	d_sg_list_t	sgl;
	int		rc;

	if (dfs == NULL || !dfs->mounted)
		return EINVAL;
	if (obj == NULL || !S_ISDIR(obj->mode))
		return ENOTDIR;
	if (*nr == 0)
		return 0;
	if (dirs == NULL || anchor == NULL)
		return EINVAL;

	rc = check_access(dfs, geteuid(), getegid(), obj->mode, R_OK);
	if (rc)
		return rc;

	D_ALLOC_ARRAY(kds, *nr);
	if (kds == NULL)
		return ENOMEM;

	D_ALLOC_ARRAY(enum_buf, *nr * DFS_MAX_PATH);
	if (enum_buf == NULL) {
		D_FREE(kds);
		return ENOMEM;
	}

	key_nr = 0;
	number = *nr;
	while (!daos_anchor_is_eof(anchor)) {
		d_iov_t	iov;
		char	*ptr;

		memset(enum_buf, 0, (*nr) * DFS_MAX_PATH);

		sgl.sg_nr = 1;
		sgl.sg_nr_out = 0;
		d_iov_set(&iov, enum_buf, (*nr) * DFS_MAX_PATH);
		sgl.sg_iovs = &iov;

		rc = daos_obj_list_dkey(obj->oh, DAOS_TX_NONE, &number, kds,
					&sgl, anchor, NULL);
		if (rc)
			D_GOTO(out, rc = daos_der2errno(rc));

		for (ptr = enum_buf, i = 0; i < number; i++) {
			snprintf(dirs[key_nr].d_name, kds[i].kd_key_len + 1,
				 "%s", ptr);
			ptr += kds[i].kd_key_len;
			key_nr++;
		}
		number = *nr - key_nr;
		if (number == 0)
			break;
	}
	*nr = key_nr;

out:
	D_FREE(enum_buf);
	D_FREE(kds);
	return rc;
}

int
dfs_iterate(dfs_t *dfs, dfs_obj_t *obj, daos_anchor_t *anchor,
	    uint32_t *nr, size_t size, dfs_filler_cb_t op, void *udata)
{
	daos_key_desc_t	*kds;
	d_sg_list_t	sgl;
	d_iov_t		iov;
	uint32_t	num, keys_nr;
	char		*enum_buf, *ptr;
	int		rc;

	if (dfs == NULL || !dfs->mounted)
		return EINVAL;
	if (obj == NULL || !S_ISDIR(obj->mode))
		return ENOTDIR;
	if (size == 0 || *nr == 0)
		return 0;
	if (anchor == NULL)
		return EINVAL;

	rc = check_access(dfs, geteuid(), getegid(), obj->mode, R_OK);
	if (rc)
		return rc;

	num = *nr;
	D_ALLOC_ARRAY(kds, num);
	if (kds == NULL)
		return ENOMEM;

	/** Allocate a buffer to store the entry keys */
	D_ALLOC_ARRAY(enum_buf, size);
	if (enum_buf == NULL) {
		D_FREE(kds);
		return ENOMEM;
	}

	sgl.sg_nr = 1;
	sgl.sg_nr_out = 0;
	d_iov_set(&iov, enum_buf, size);
	sgl.sg_iovs = &iov;
	keys_nr = 0;
	ptr = enum_buf;

	while (!daos_anchor_is_eof(anchor)) {
		uint32_t i;

		/*
		 * list num or less entries, but not more than we can fit in
		 * enum_buf
		 */
		rc = daos_obj_list_dkey(obj->oh, DAOS_TX_NONE, &num, kds,
					&sgl, anchor, NULL);
		if (rc)
			D_GOTO(out, rc = daos_der2errno(rc));

		/** for every entry, issue the filler cb */
		for (i = 0; i < num; i++) {
			char name[DFS_MAX_PATH];

			snprintf(name, kds[i].kd_key_len + 1, "%s", ptr);
			if (op) {
				rc = op(dfs, obj, name, udata);
				if (rc)
					D_GOTO(out, rc);
			}

			/** advance pointer to next entry */
			ptr += kds[i].kd_key_len;
			/** adjust size of buffer data remaining */
			size -= kds[i].kd_key_len;
			keys_nr++;
		}
		num = *nr - keys_nr;
		/** stop if no more size or entries available to fill */
		if (size == 0 || num == 0)
			break;
		/** adjust iov for iteration */
		d_iov_set(&iov, ptr, size);
	}

	*nr = keys_nr;
out:
	D_FREE(kds);
	D_FREE(enum_buf);
	return rc;
}

int
dfs_lookup_rel(dfs_t *dfs, dfs_obj_t *parent, const char *name, int flags,
	       dfs_obj_t **_obj, mode_t *mode, struct stat *stbuf)
{
	dfs_obj_t		*obj;
	struct dfs_entry	entry = {0};
	bool			exists;
	int			daos_mode;
	int			rc = 0;

	if (dfs == NULL || !dfs->mounted)
		return EINVAL;
	if (_obj == NULL)
		return EINVAL;
	if (parent == NULL)
		parent = &dfs->root;
	else if (!S_ISDIR(parent->mode))
		return ENOTDIR;

	rc = check_name(name);
	if (rc)
		return rc;
	rc = check_access(dfs, geteuid(), getegid(), parent->mode, X_OK);
	if (rc)
		return rc;
	daos_mode = get_daos_obj_mode(flags);
	if (daos_mode == -1)
		return EINVAL;

	rc = fetch_entry(parent->oh, DAOS_TX_NONE, name, true, &exists,
			 &entry);
	if (rc)
		return rc;

	if (!exists)
		return ENOENT;

	if (stbuf)
		memset(stbuf, 0, sizeof(struct stat));

	D_ALLOC_PTR(obj);
	if (obj == NULL)
		return ENOMEM;

	strncpy(obj->name, name, DFS_MAX_PATH);
	obj->name[DFS_MAX_PATH] = '\0';
	oid_cp(&obj->parent_oid, parent->oid);
	oid_cp(&obj->oid, entry.oid);
	obj->mode = entry.mode;

	/** if entry is a file, open the array object and return */
	if (S_ISREG(entry.mode)) {
		rc = daos_array_open_with_attr(dfs->coh, entry.oid,
			DAOS_TX_NONE, daos_mode, 1, entry.chunk_size ?
			entry.chunk_size : dfs->attr.da_chunk_size, &obj->oh,
			NULL);
		if (rc != 0) {
			D_ERROR("daos_array_open_with_attr() Failed (%d)\n",
				rc);
			D_GOTO(err_obj, rc = daos_der2errno(rc));
		}

		/** we need the file size if stat struct is needed */
		if (stbuf) {
			daos_size_t size;

			rc = daos_array_get_size(obj->oh, DAOS_TX_NONE, &size,
						 NULL);
			if (rc) {
				daos_array_close(obj->oh, NULL);
				D_ERROR("daos_array_get_size() Failed (%d)\n",
					rc);
				D_GOTO(err_obj, rc = daos_der2errno(rc));
			}
			stbuf->st_size = size;
			stbuf->st_blocks = (stbuf->st_size + (1 << 9) - 1) >> 9;
		}
	} else if (S_ISLNK(entry.mode)) {
		obj->value = entry.value;
		if (stbuf)
			stbuf->st_size = strlen(entry.value) + 1;
	} else if (S_ISDIR(entry.mode)) {
		rc = daos_obj_open(dfs->coh, entry.oid, daos_mode, &obj->oh,
				   NULL);
		if (rc) {
			D_ERROR("daos_obj_open() Failed (%d)\n", rc);
			D_GOTO(err_obj, rc = daos_der2errno(rc));
		}
		if (stbuf)
			stbuf->st_size = sizeof(entry);
	} else {
		D_ERROR("Invalid entry type (not a dir, file, symlink).\n");
		D_GOTO(err_obj, rc = EINVAL);
	}

	if (mode)
		*mode = obj->mode;

	if (stbuf) {
		stbuf->st_nlink = 1;
		stbuf->st_mode = obj->mode;
		stbuf->st_uid = dfs->uid;
		stbuf->st_gid = dfs->gid;
		stbuf->st_atim.tv_sec = entry.atime;
		stbuf->st_mtim.tv_sec = entry.mtime;
		stbuf->st_ctim.tv_sec = entry.ctime;
	}

	*_obj = obj;

	return rc;
err_obj:
	D_FREE(obj);
	return rc;
}

int
dfs_open(dfs_t *dfs, dfs_obj_t *parent, const char *name, mode_t mode,
	 int flags, daos_oclass_id_t cid, daos_size_t chunk_size,
	 const char *value, dfs_obj_t **_obj)
{
	dfs_obj_t	*obj;
	daos_handle_t	th = DAOS_TX_NONE;
	int		rc;

	if (dfs == NULL || !dfs->mounted)
		return EINVAL;
	if ((dfs->amode != O_RDWR) && (flags & O_CREAT))
		return EPERM;
	if (_obj == NULL)
		return EINVAL;
	if (S_ISLNK(mode) && value == NULL)
		return EINVAL;
	if (parent == NULL)
		parent = &dfs->root;
	else if (!S_ISDIR(parent->mode))
		return ENOTDIR;

	rc = check_name(name);
	if (rc)
		return rc;
	rc = check_access(dfs, geteuid(), getegid(), parent->mode,
			  (flags & O_CREAT) ? W_OK | X_OK : X_OK);
	if (rc)
		return rc;

	D_ALLOC_PTR(obj);
	if (obj == NULL)
		return ENOMEM;

	strncpy(obj->name, name, DFS_MAX_PATH);
	obj->name[DFS_MAX_PATH] = '\0';
	obj->mode = mode;
	oid_cp(&obj->parent_oid, parent->oid);

	switch (mode & S_IFMT) {
	case S_IFREG:
		rc = open_file(dfs, th, parent, flags, cid, chunk_size, obj);
		if (rc) {
			D_DEBUG(DB_TRACE, "Failed to open file (%d)\n", rc);
			D_GOTO(out, rc);
		}
		break;
	case S_IFDIR:
		rc = open_dir(dfs, th, parent->oh, flags, cid, obj);
		if (rc) {
			D_DEBUG(DB_TRACE, "Failed to open dir (%d)\n", rc);
			D_GOTO(out, rc);
		}
		break;
	case S_IFLNK:
		rc = open_symlink(dfs, th, parent, flags, value, obj);
		if (rc) {
			D_DEBUG(DB_TRACE, "Failed to open symlink (%d)\n", rc);
			D_GOTO(out, rc);
		}
		break;
	default:
		D_ERROR("Invalid entry type (not a dir, file, symlink).\n");
		D_GOTO(out, rc = EINVAL);
	}

	*_obj = obj;

	return rc;
out:
	D_FREE(obj);
	return rc;
}

int
dfs_dup(dfs_t *dfs, dfs_obj_t *obj, int flags, dfs_obj_t **_new_obj)
{
	dfs_obj_t	*new_obj;
	unsigned int	daos_mode;
	int		rc;

	if (dfs == NULL || !dfs->mounted)
		return EINVAL;
	if (obj == NULL || _new_obj == NULL)
		return EINVAL;

	daos_mode = get_daos_obj_mode(flags);
	if (daos_mode == -1)
		return EINVAL;

	rc = check_access(dfs, geteuid(), getegid(), obj->mode,
			  (daos_mode == DAOS_OO_RO) ? R_OK : R_OK | W_OK);
	if (rc)
		return rc;

	D_ALLOC_PTR(new_obj);
	if (new_obj == NULL)
		return ENOMEM;

	switch (obj->mode & S_IFMT) {
	case S_IFDIR:
		rc = daos_obj_open(dfs->coh, obj->oid, daos_mode,
				   &new_obj->oh, NULL);
		if (rc)
			D_GOTO(err, rc = daos_der2errno(rc));
		break;
	case S_IFREG:
	{
		char		buf[1024];
		d_iov_t		ghdl;

		d_iov_set(&ghdl, buf, 1024);

		rc = daos_array_local2global(obj->oh, &ghdl);
		if (rc)
			D_GOTO(err, rc = daos_der2errno(rc));

		rc = daos_array_global2local(dfs->coh, ghdl, daos_mode,
					     &new_obj->oh);
		if (rc)
			D_GOTO(err, rc = daos_der2errno(rc));
		break;
	}
	case S_IFLNK:
		new_obj->value = strndup(obj->value, PATH_MAX-1);
		break;
	default:
		D_ERROR("Invalid object type (not a dir, file, symlink).\n");
		D_GOTO(err, rc = EINVAL);
	}

	strncpy(new_obj->name, obj->name, DFS_MAX_PATH + 1);
	new_obj->mode = obj->mode;
	oid_cp(&new_obj->parent_oid, obj->parent_oid);
	oid_cp(&new_obj->oid, obj->oid);

	*_new_obj = new_obj;
	return 0;

err:
	D_FREE(new_obj);
	return rc;
}

int
dfs_release(dfs_obj_t *obj)
{
	int rc = 0;

	if (obj == NULL)
		return EINVAL;

	if (S_ISDIR(obj->mode))
		rc = daos_obj_close(obj->oh, NULL);
	else if (S_ISREG(obj->mode))
		rc = daos_array_close(obj->oh, NULL);
	else if (S_ISLNK(obj->mode))
		D_FREE(obj->value);
	else
		D_ASSERT(0);

	if (rc) {
		D_ERROR("daos_obj_close() Failed (%d)\n", rc);
		return daos_der2errno(rc);
	}

	D_FREE(obj);
	return 0;
}

struct dfs_read_params {
	dfs_t			*dfs;
	dfs_obj_t		*obj;
	d_sg_list_t		*sgl;
	daos_size_t		*read_size;
	daos_off_t		off;
	daos_size_t		array_size;
	daos_size_t		buf_size;
	daos_array_iod_t	iod;
	daos_range_t		rg;
};

static int
read_cb(tse_task_t *task, void *data)
{
	struct dfs_read_params	*params;
	daos_array_io_t		*read_args;
	d_sg_list_t		*sgl;
	daos_size_t		max_read;
	daos_size_t		bytes_to_read, rem;
	int			i;
	int			rc = task->dt_result;

	if (rc != 0) {
		D_ERROR("Failed to get array size (%d)\n", rc);
		return rc;
	}

	params = daos_task_get_priv(task);
	D_ASSERT(params != NULL);

	if (params->off >= params->array_size) {
		*params->read_size = 0;
		tse_task_complete(task, 0);
		return 0;
	}

	/* Update SGL in case we try to read beyond eof to not do that */
	sgl = params->sgl;
	max_read = params->array_size - params->off;
	bytes_to_read = 0;
	for (i = 0; i < sgl->sg_nr; i++) {
		if (bytes_to_read + sgl->sg_iovs[i].iov_len <= max_read) {
			bytes_to_read += sgl->sg_iovs[i].iov_len;
		} else {
			rem = max_read - bytes_to_read;
			if (rem) {
				bytes_to_read += rem;
				sgl->sg_iovs[i].iov_len = rem;
				i++;
				break;
			}
		}
	}
	sgl->sg_nr = i;

	/** set array location */
	params->iod.arr_nr = 1;
	params->rg.rg_len = bytes_to_read;
	params->rg.rg_idx = params->off;
	params->iod.arr_rgs = &params->rg;
	*params->read_size = bytes_to_read;

	read_args = daos_task_get_args(task);
	read_args->oh		= params->obj->oh;
	read_args->th		= DAOS_TX_NONE;
	read_args->iod		= &params->iod;
	read_args->sgl		= sgl;
	read_args->csums	= NULL;

	return 0;
}

int
dfs_read_int(tse_task_t *task)
{
<<<<<<< HEAD
	daos_size_t	bytes_to_read;
	int		i;
	int		rc;
=======
	struct dfs_read_params	*params = daos_task_get_args(task);
	tse_task_t		*size_task = NULL, *read_task = NULL;
	daos_array_get_size_t	*size_args;
	int			rc;

	/** Create task to read from array */
	rc = daos_task_create(DAOS_OPC_ARRAY_READ,
			      tse_task2sched(task), 0, NULL, &read_task);
	if (rc != 0)
		D_GOTO(err, rc);

	rc = daos_task_create(DAOS_OPC_ARRAY_GET_SIZE,
			      tse_task2sched(task), 0, NULL, &size_task);
	if (rc)
		D_GOTO(err_rtask, rc);

	size_args = daos_task_get_args(size_task);
	size_args->oh	= params->obj->oh;
	size_args->th	= DAOS_TX_NONE;
	size_args->size	= &params->array_size;

	daos_task_set_priv(read_task, params);
	rc = tse_task_register_cbs(read_task, read_cb, NULL, 0, NULL, 0, 0);
	if (rc)
		D_GOTO(err_stask, rc);

	rc = tse_task_register_deps(read_task, 1, &size_task);
	if (rc)
		D_GOTO(err_stask, rc);
	rc = tse_task_register_deps(task, 1, &read_task);
	if (rc != 0)
		D_GOTO(err_stask, rc);

	tse_task_schedule(size_task, false);
	tse_task_schedule(read_task, false);
	tse_sched_progress(tse_task2sched(task));
	return rc;

err_stask:
	tse_task_complete(size_task, rc);
err_rtask:
	tse_task_complete(read_task, rc);
err:
	tse_task_complete(task, rc);
	return rc;
}

int
dfs_read(dfs_t *dfs, dfs_obj_t *obj, d_sg_list_t *sgl, daos_off_t off,
	 daos_size_t *read_size, daos_event_t *ev)
{
	struct dfs_read_params	*args;
	tse_task_t		*task;
	daos_size_t		buf_size;
	int			i, rc;
>>>>>>> 958d26ac

	if (dfs == NULL || !dfs->mounted)
		return EINVAL;
	if (obj == NULL || !S_ISREG(obj->mode))
		return EINVAL;

<<<<<<< HEAD
	bytes_to_read = 0;
	for (i = 0; i < sgl.sg_nr; i++)
		bytes_to_read += sgl.sg_iovs[i].iov_len;

	if (bytes_to_read == 0)
		return 0;
=======
	buf_size = 0;
	for (i = 0; i < sgl->sg_nr; i++)
		buf_size += sgl->sg_iovs[i].iov_len;
	if (buf_size == 0) {
		*read_size = 0;
		if (ev) {
			daos_event_launch(ev);
			daos_event_complete(ev, 0);
		}
		return 0;
	}

	D_DEBUG(DB_TRACE, "DFS Read: Off %"PRIu64", Len %zu\n", off, buf_size);
>>>>>>> 958d26ac

	rc = dc_task_create(dfs_read_int, NULL, ev, &task);
	if (rc)
		return rc;

	args = dc_task_get_args(task);
	args->dfs	= dfs;
	args->obj	= obj;
	args->sgl	= sgl;
	args->off	= off;
	args->read_size	= read_size;
	args->buf_size	= buf_size;

	return dc_task_schedule(task, true);
}

int
dfs_write(dfs_t *dfs, dfs_obj_t *obj, d_sg_list_t *sgl, daos_off_t off,
	  daos_event_t *ev)
{
	daos_array_iod_t	iod;
	daos_range_t		rg;
	daos_size_t		buf_size;
	int			i;
	int			rc;

	if (dfs == NULL || !dfs->mounted)
		return EINVAL;
	if (dfs->amode != O_RDWR)
		return EPERM;
	if (obj == NULL || !S_ISREG(obj->mode))
		return EINVAL;

	buf_size = 0;
	for (i = 0; i < sgl->sg_nr; i++)
		buf_size += sgl->sg_iovs[i].iov_len;
	if (buf_size == 0) {
		if (ev) {
			daos_event_launch(ev);
			daos_event_complete(ev, 0);
		}
		return 0;
	}

	/** set array location */
	iod.arr_nr = 1;
	rg.rg_len = buf_size;
	rg.rg_idx = off;
	iod.arr_rgs = &rg;

	D_DEBUG(DB_TRACE, "DFS Write: Off %"PRIu64", Len %zu\n", off, buf_size);

	rc = daos_array_write(obj->oh, DAOS_TX_NONE, &iod, sgl, NULL, ev);
	if (rc)
		D_ERROR("daos_array_write() failed (%d)\n", rc);

	return daos_der2errno(rc);
}

int
dfs_update_parent(dfs_obj_t *obj, dfs_obj_t *parent_obj, const char *name)
{
	if (obj == NULL)
		return EINVAL;

	oid_cp(&obj->parent_oid, parent_obj->parent_oid);
	if (name) {
		strncpy(obj->name, name, DFS_MAX_PATH);
		obj->name[DFS_MAX_PATH] = '\0';
	}

	return 0;
}

int
dfs_stat(dfs_t *dfs, dfs_obj_t *parent, const char *name, struct stat *stbuf)
{
	daos_handle_t	oh;
	int		rc;

	if (dfs == NULL || !dfs->mounted)
		return EINVAL;
	if (parent == NULL)
		parent = &dfs->root;
	else if (!S_ISDIR(parent->mode))
		return ENOTDIR;

	rc = check_access(dfs, geteuid(), getegid(), parent->mode, X_OK);
	if (rc)
		return rc;

	if (name == NULL) {
		if (strcmp(parent->name, "/") != 0) {
			D_ERROR("Invalid path %s and entry name is NULL)\n",
				parent->name);
			return EINVAL;
		}
		name = parent->name;
		oh = dfs->super_oh;
	} else {
		rc = check_name(name);
		if (rc)
			return rc;
		oh = parent->oh;
	}

	return entry_stat(dfs, DAOS_TX_NONE, oh, name, stbuf);
}

int
dfs_ostat(dfs_t *dfs, dfs_obj_t *obj, struct stat *stbuf)
{
	daos_handle_t           oh;
	int			rc;

	if (dfs == NULL || !dfs->mounted)
		return EINVAL;
	if (obj == NULL)
		return EINVAL;

	/** Open parent object and fetch entry of obj from it */
	rc = daos_obj_open(dfs->coh, obj->parent_oid, DAOS_OO_RO, &oh, NULL);
	if (rc)
		return daos_der2errno(rc);

	rc = entry_stat(dfs, DAOS_TX_NONE, oh, obj->name, stbuf);
	if (rc)
		D_GOTO(out, rc);

out:
	daos_obj_close(oh, NULL);
	return rc;
}

int
dfs_access(dfs_t *dfs, dfs_obj_t *parent, const char *name, int mask)
{
	daos_handle_t		oh;
	bool			exists;
	struct dfs_entry	entry = {0};
	int			rc;

	if (dfs == NULL || !dfs->mounted)
		return EINVAL;
	if (((mask & W_OK) == W_OK) && dfs->amode != O_RDWR)
		return EPERM;
	if (parent == NULL)
		parent = &dfs->root;
	else if (!S_ISDIR(parent->mode))
		return ENOTDIR;
	if (name == NULL) {
		if (strcmp(parent->name, "/") != 0) {
			D_ERROR("Invalid path %s and entry name is NULL\n",
				parent->name);
			return EINVAL;
		}
		name = parent->name;
		oh = dfs->super_oh;
	} else {
		rc = check_name(name);
		if (rc)
			return rc;
		oh = parent->oh;
	}

	/* Check if parent has the entry */
	rc = fetch_entry(oh, DAOS_TX_NONE, name, true, &exists, &entry);
	if (rc)
		return rc;

	if (!exists)
		return ENOENT;

	if (!S_ISLNK(entry.mode)) {
		if (mask == F_OK)
			return 0;

		/** Use real uid and gid for access() */
		return check_access(dfs, getuid(), getgid(), entry.mode, mask);
	}

	dfs_obj_t *sym;

	if (entry.value == NULL) {
		D_ERROR("Null Symlink value\n");
		return EIO;
	}

	rc = dfs_lookup(dfs, entry.value, O_RDONLY, &sym, NULL, NULL);
	if (rc) {
		D_DEBUG(DB_TRACE, "Failed to lookup symlink %s\n", entry.value);
		return rc;
	}

	if (mask != F_OK)
		rc = check_access(dfs, getuid(), getgid(), sym->mode, mask);

	dfs_release(sym);
	return rc;
}

int
dfs_chmod(dfs_t *dfs, dfs_obj_t *parent, const char *name, mode_t mode)
{
	uid_t			euid;
	daos_handle_t		oh;
	daos_handle_t		th = DAOS_TX_NONE;
	bool			exists;
	struct dfs_entry	entry = {0};
	d_sg_list_t		sgl;
	d_iov_t			sg_iov;
	daos_iod_t		iod;
	daos_key_t		dkey;
	int			rc;

	if (dfs == NULL || !dfs->mounted)
		return EINVAL;
	if (dfs->amode != O_RDWR)
		return EPERM;
	if (parent == NULL)
		parent = &dfs->root;
	else if (!S_ISDIR(parent->mode))
		return ENOTDIR;
	if (name == NULL) {
		if (strcmp(parent->name, "/") != 0) {
			D_ERROR("Invalid path %s and entry name is NULL)\n",
				parent->name);
			return EINVAL;
		}
		name = parent->name;
		oh = dfs->super_oh;
	} else {
		rc = check_name(name);
		if (rc)
			return rc;
		oh = parent->oh;
	}

	euid = geteuid();
	/** only root or owner can change mode */
	if (euid != 0 && dfs->uid != euid)
		return EPERM;

	/** sticky bit, set-user-id and set-group-id, not supported yet */
	if (mode & S_ISVTX || mode & S_ISGID || mode & S_ISUID) {
		D_ERROR("setuid, setgid, & sticky bit are not supported.\n");
		return EINVAL;
	}

	/* Check if parent has the entry */
	rc = fetch_entry(oh, DAOS_TX_NONE, name, true, &exists, &entry);
	if (rc)
		D_GOTO(out, rc);

	if (!exists)
		D_GOTO(out, rc = ENOENT);

	/** resolve symlink */
	if (S_ISLNK(entry.mode)) {
		dfs_obj_t *sym;

		if (entry.value == NULL) {
			D_ERROR("Null Symlink value\n");
			return EIO;
		}

		rc = dfs_lookup(dfs, entry.value, O_RDWR, &sym, NULL, NULL);
		if (rc) {
			D_ERROR("Failed to lookup Symlink %s\n", entry.value);
			return rc;
		}

		rc = daos_obj_open(dfs->coh, sym->parent_oid, DAOS_OO_RW,
				   &oh, NULL);
		dfs_release(sym);
		if (rc)
			return daos_der2errno(rc);
	}

	/** set dkey as the entry name */
	d_iov_set(&dkey, (void *)name, strlen(name));

	/** set akey as the mode attr name */
	d_iov_set(&iod.iod_name, MODE_NAME, strlen(MODE_NAME));
	dcb_set_null(&iod.iod_kcsum);
	iod.iod_nr	= 1;
	iod.iod_recxs	= NULL;
	iod.iod_eprs	= NULL;
	iod.iod_csums	= NULL;
	iod.iod_type	= DAOS_IOD_SINGLE;
	iod.iod_size	= sizeof(mode_t);

	/** set sgl for update */
	d_iov_set(&sg_iov, &mode, sizeof(mode_t));
	sgl.sg_nr	= 1;
	sgl.sg_nr_out	= 0;
	sgl.sg_iovs	= &sg_iov;

	rc = daos_obj_update(oh, th, &dkey, 1, &iod, &sgl, NULL);
	if (rc) {
		D_ERROR("Failed to update mode (rc = %d)\n", rc);
		D_GOTO(out, rc = daos_der2errno(rc));
	}

	if (S_ISLNK(entry.mode))
		daos_obj_close(oh, NULL);

out:
	return rc;
}

int
dfs_osetattr(dfs_t *dfs, dfs_obj_t *obj, struct stat *stbuf, int flags)
{
	daos_handle_t		th = DAOS_TX_NONE;
	uid_t			euid;
	daos_key_t		dkey;
	daos_handle_t           oh;
	int			rc;
	d_sg_list_t		sgls[3];
	d_iov_t			sg_iovs[3];
	daos_iod_t		iods[3];
	bool			set_size = false;
	int			i = 0;
	int			akeys_nr;

	if (dfs == NULL || !dfs->mounted)
		return EINVAL;
	if (obj == NULL)
		return EINVAL;
	if (dfs->amode != O_RDWR)
		return EPERM;

	euid = geteuid();
	/** only root or owner can change mode */
	if (euid != 0 && dfs->uid != euid)
		return EPERM;

	/** Open parent object and fetch entry of obj from it */
	rc = daos_obj_open(dfs->coh, obj->parent_oid, DAOS_OO_RO, &oh, NULL);
	if (rc)
		return daos_der2errno(rc);

	/** set dkey as the entry name */
	d_iov_set(&dkey, (void *)obj->name, strlen(obj->name));

	if (flags & DFS_SET_ATTR_MODE) {
		/** set akey as the mode attr name */
		d_iov_set(&sg_iovs[i], &stbuf->st_mode, sizeof(mode_t));
		d_iov_set(&iods[i].iod_name, MODE_NAME, strlen(MODE_NAME));
		iods[i].iod_size = sizeof(mode_t);
		i++;
		flags &= ~DFS_SET_ATTR_MODE;
	}
	if (flags & DFS_SET_ATTR_ATIME) {
		d_iov_set(&sg_iovs[i], &stbuf->st_atim, sizeof(time_t));
		d_iov_set(&iods[i].iod_name, ATIME_NAME, strlen(ATIME_NAME));
		iods[i].iod_size = sizeof(time_t);

		flags &= ~DFS_SET_ATTR_ATIME;
		i++;
	}
	if (flags & DFS_SET_ATTR_MTIME) {
		d_iov_set(&sg_iovs[i], &stbuf->st_mtim, sizeof(time_t));
		d_iov_set(&iods[i].iod_name, MTIME_NAME, strlen(MTIME_NAME));
		iods[i].iod_size = sizeof(time_t);

		flags &= ~DFS_SET_ATTR_MTIME;
		i++;
	}
	if (flags & DFS_SET_ATTR_SIZE) {

		/* It shouldn't be possible to set the size of something which
		 * isn't a file but check here anyway, as entries which aren't
		 * files won't have array objects so check and return error here
		 */
		if (!S_ISREG(obj->mode))
			D_GOTO(out_obj, rc = EIO);

		set_size = true;
		flags &= ~DFS_SET_ATTR_SIZE;
	}

	if (flags) {
		D_GOTO(out_obj, rc = EINVAL);
	}

	if (set_size) {
		rc = daos_array_set_size(obj->oh, th, stbuf->st_size, NULL);
		if (rc)
			D_GOTO(out_obj, rc = daos_der2errno(rc));
	}

	akeys_nr = i;

	if (akeys_nr == 0)
		D_GOTO(out_stat, 0);

	for (i = 0; i < akeys_nr; i++) {
		sgls[i].sg_nr		= 1;
		sgls[i].sg_nr_out	= 0;
		sgls[i].sg_iovs		= &sg_iovs[i];

		dcb_set_null(&iods[i].iod_kcsum);
		iods[i].iod_nr		= 1;
		iods[i].iod_recxs	= NULL;
		iods[i].iod_eprs	= NULL;
		iods[i].iod_csums	= NULL;
		iods[i].iod_type	= DAOS_IOD_SINGLE;
	}

	rc = daos_obj_update(oh, th, &dkey, akeys_nr, iods, sgls, NULL);
	if (rc) {
		D_ERROR("Failed to update attr (rc = %d)\n", rc);
		D_GOTO(out_obj, rc = daos_der2errno(rc));
	}

out_stat:
	rc = entry_stat(dfs, th, oh, obj->name, stbuf);

out_obj:
	daos_obj_close(oh, NULL);
	return rc;

}

int
dfs_get_size(dfs_t *dfs, dfs_obj_t *obj, daos_size_t *size)
{
	int rc;

	if (dfs == NULL || !dfs->mounted)
		return EINVAL;
	if (obj == NULL || !S_ISREG(obj->mode))
		return EINVAL;

	rc = check_access(dfs, geteuid(), getegid(), obj->mode, R_OK);
	if (rc)
		return rc;

	return daos_array_get_size(obj->oh, DAOS_TX_NONE, size, NULL);
}

int
dfs_punch(dfs_t *dfs, dfs_obj_t *obj, daos_off_t offset, daos_size_t len)
{
	daos_size_t		size;
	daos_array_iod_t	iod;
	daos_range_t		rg;
	int			rc;

	if (dfs == NULL || !dfs->mounted)
		return EINVAL;
	if (dfs->amode != O_RDWR)
		return EPERM;
	if (obj == NULL || !S_ISREG(obj->mode))
		return EINVAL;

	rc = check_access(dfs, geteuid(), getegid(), obj->mode, W_OK);
	if (rc)
		return rc;

	/** simple truncate */
	if (len == DFS_MAX_FSIZE) {
		rc = daos_array_set_size(obj->oh, DAOS_TX_NONE, offset, NULL);
		return daos_der2errno(rc);
	}

	rc = daos_array_get_size(obj->oh, DAOS_TX_NONE, &size, NULL);
	if (rc)
		return daos_der2errno(rc);

	/** nothing to do if offset is the same as the file size */
	if (size == offset)
		return 0;

	/** if file is smaller than the offset, extend the file */
	if (size < offset) {
		rc = daos_array_set_size(obj->oh, DAOS_TX_NONE, offset, NULL);
		return daos_der2errno(rc);
	}

	/** if fsize is between the range to punch, just truncate to offset */
	if (offset < size && size <= offset + len) {
		rc = daos_array_set_size(obj->oh, DAOS_TX_NONE, offset, NULL);
		return daos_der2errno(rc);
	}

	D_ASSERT(size > offset + len);

	/** Punch offset -> len */
	iod.arr_nr = 1;
	rg.rg_len = offset + len;
	rg.rg_idx = offset;
	iod.arr_rgs = &rg;

	rc = daos_array_punch(obj->oh, DAOS_TX_NONE, &iod, NULL);
	if (rc) {
		D_ERROR("daos_array_punch() failed (%d)\n", rc);
		return daos_der2errno(rc);
	}

	return rc;
}

int
dfs_get_mode(dfs_obj_t *obj, mode_t *mode)
{
	if (obj == NULL || mode == NULL)
		return EINVAL;

	*mode = obj->mode;
	return 0;
}

int
dfs_get_symlink_value(dfs_obj_t *obj, char *buf, daos_size_t *size)
{
	daos_size_t val_size;

	if (obj == NULL || !S_ISLNK(obj->mode))
		return EINVAL;
	if (obj->value == NULL)
		return EINVAL;

	val_size = strlen(obj->value) + 1;
	if (*size == 0 || buf == NULL) {
		*size = val_size;
		return 0;
	}

	if (*size < val_size)
		strncpy(buf, obj->value, *size);
	else
		strcpy(buf, obj->value);

	*size = val_size;
	return 0;
}

int
dfs_move(dfs_t *dfs, dfs_obj_t *parent, char *name, dfs_obj_t *new_parent,
	 char *new_name, daos_obj_id_t *oid)
{
	struct dfs_entry	entry = {0}, new_entry = {0};
	daos_handle_t		th = DAOS_TX_NONE;
	bool			exists;
	daos_key_t		dkey;
	int			rc;

	if (dfs == NULL || !dfs->mounted)
		return EINVAL;
	if (dfs->amode != O_RDWR)
		return EPERM;
	if (parent == NULL)
		parent = &dfs->root;
	else if (!S_ISDIR(parent->mode))
		return ENOTDIR;
	if (new_parent == NULL)
		new_parent = &dfs->root;
	else if (!S_ISDIR(new_parent->mode))
		return ENOTDIR;

	rc = check_name(name);
	if (rc)
		return rc;
	rc = check_name(new_name);
	if (rc)
		return rc;

	/*
	 * TODO - more permission checks for source & target attributes needed
	 * (immutable, append).
	 */

	rc = check_access(dfs, geteuid(), getegid(), parent->mode, W_OK | X_OK);
	if (rc)
		return rc;
	rc = check_access(dfs, geteuid(), getegid(), new_parent->mode,
			  W_OK | X_OK);
	if (rc)
		return rc;

	rc = fetch_entry(parent->oh, th, name, true, &exists, &entry);
	if (rc) {
		D_ERROR("Failed to fetch entry %s (%d)\n", name, rc);
		D_GOTO(out, rc);
	}
	if (exists == false)
		D_GOTO(out, rc);

	rc = fetch_entry(new_parent->oh, th, new_name, true, &exists,
			 &new_entry);
	if (rc) {
		D_ERROR("Failed to fetch entry %s (%d)\n", new_name, rc);
		D_GOTO(out, rc);
	}

	if (exists) {
		if (S_ISDIR(new_entry.mode)) {
			uint32_t nr = 0;
			daos_handle_t oh;

			/** if old entry not a dir, return error */
			if (!S_ISDIR(entry.mode)) {
				D_ERROR("Can't rename non dir over a dir\n");
				D_GOTO(out, rc = EINVAL);
			}

			/** make sure new dir is empty */
			rc = daos_obj_open(dfs->coh, new_entry.oid, DAOS_OO_RW,
					   &oh, NULL);
			if (rc) {
				D_ERROR("daos_obj_open() Failed (%d)\n", rc);
				D_GOTO(out, rc = daos_der2errno(rc));
			}

			rc = get_num_entries(oh, th, &nr, true);
			if (rc) {
				D_ERROR("failed to check dir %s (%d)\n",
					new_name, rc);
				daos_obj_close(oh, NULL);
				D_GOTO(out, rc);
			}

			rc = daos_obj_close(oh, NULL);
			if (rc) {
				D_ERROR("daos_obj_close() Failed (%d)\n", rc);
				D_GOTO(out, rc = daos_der2errno(rc));
			}

			if (nr != 0) {
				D_ERROR("target dir is not empty\n");
				D_GOTO(out, rc = ENOTEMPTY);
			}
		}

		rc = remove_entry(dfs, th, new_parent->oh, new_name, new_entry);
		if (rc) {
			D_ERROR("Failed to remove entry %s (%d)\n",
				new_name, rc);
			D_GOTO(out, rc);
		}

		if (oid)
			oid_cp(oid, new_entry.oid);
	}

	/** rename symlink */
	if (S_ISLNK(entry.mode)) {
		rc = remove_entry(dfs, th, parent->oh, name, entry);
		if (rc) {
			D_ERROR("Failed to remove entry %s (%d)\n",
				name, rc);
			D_GOTO(out, rc);
		}

		rc = insert_entry(parent->oh, th, new_name, entry);
		if (rc)
			D_ERROR("Inserting new entry %s failed (%d)\n",
				new_name, rc);
		D_GOTO(out, rc);
	}

	entry.atime = entry.mtime = entry.ctime = time(NULL);
	/** insert old entry in new parent object */
	rc = insert_entry(new_parent->oh, th, new_name, entry);
	if (rc) {
		D_ERROR("Inserting entry %s failed (%d)\n", new_name, rc);
		D_GOTO(out, rc);
	}

	/** remove the old entry from the old parent (just the dkey) */
	d_iov_set(&dkey, (void *)name, strlen(name));
	rc = daos_obj_punch_dkeys(parent->oh, th, 1, &dkey, NULL);
	if (rc) {
		D_ERROR("Punch entry %s failed (%d)\n", name, rc);
		D_GOTO(out, rc = daos_der2errno(rc));
	}

out:
	if (entry.value) {
		D_ASSERT(S_ISLNK(entry.mode));
		D_FREE(entry.value);
	}
	if (new_entry.value) {
		D_ASSERT(S_ISLNK(new_entry.mode));
		D_FREE(new_entry.value);
	}
	return rc;
}

int
dfs_exchange(dfs_t *dfs, dfs_obj_t *parent1, char *name1, dfs_obj_t *parent2,
	     char *name2)
{
	struct dfs_entry	entry1 = {0}, entry2 = {0};
	daos_handle_t		th = DAOS_TX_NONE;
	bool			exists;
	daos_key_t		dkey;
	int			rc;

	if (dfs == NULL || !dfs->mounted)
		return EINVAL;
	if (dfs->amode != O_RDWR)
		return EPERM;
	if (parent1 == NULL)
		parent1 = &dfs->root;
	else if (!S_ISDIR(parent1->mode))
		return ENOTDIR;
	if (parent2 == NULL)
		parent2 = &dfs->root;
	else if (!S_ISDIR(parent2->mode))
		return ENOTDIR;

	rc = check_name(name1);
	if (rc)
		return rc;
	rc = check_name(name2);
	if (rc)
		return rc;
	rc = check_access(dfs, geteuid(), getegid(), parent1->mode,
			  W_OK | X_OK);
	if (rc)
		return rc;
	rc = check_access(dfs, geteuid(), getegid(), parent2->mode,
			  W_OK | X_OK);
	if (rc)
		return rc;

	rc = fetch_entry(parent1->oh, th, name1, true, &exists, &entry1);
	if (rc) {
		D_ERROR("Failed to fetch entry %s (%d)\n", name1, rc);
		D_GOTO(out, rc);
	}
	if (exists == false)
		D_GOTO(out, rc = EINVAL);

	rc = fetch_entry(parent2->oh, th, name2, true, &exists, &entry2);
	if (rc) {
		D_ERROR("Failed to fetch entry %s (%d)\n", name2, rc);
		D_GOTO(out, rc);
	}

	if (exists == false)
		D_GOTO(out, rc = EINVAL);

	/** remove the first entry from parent1 (just the dkey) */
	d_iov_set(&dkey, (void *)name1, strlen(name1));
	rc = daos_obj_punch_dkeys(parent1->oh, th, 1, &dkey, NULL);
	if (rc) {
		D_ERROR("Punch entry %s failed (%d)\n", name1, rc);
		D_GOTO(out, rc = daos_der2errno(rc));
	}

	/** remove the second entry from parent2 (just the dkey) */
	d_iov_set(&dkey, (void *)name2, strlen(name2));
	rc = daos_obj_punch_dkeys(parent2->oh, th, 1, &dkey, NULL);
	if (rc) {
		D_ERROR("Punch entry %s failed (%d)\n", name2, rc);
		D_GOTO(out, rc = daos_der2errno(rc));
	}

	entry1.atime = entry1.mtime = entry1.ctime = time(NULL);
	/** insert entry1 in parent2 object */
	rc = insert_entry(parent2->oh, th, name1, entry1);
	if (rc) {
		D_ERROR("Inserting entry %s failed (%d)\n", name1, rc);
		D_GOTO(out, rc);
	}

	entry2.atime = entry2.mtime = entry2.ctime = time(NULL);
	/** insert entry2 in parent1 object */
	rc = insert_entry(parent1->oh, th, name2, entry2);
	if (rc) {
		D_ERROR("Inserting entry %s failed (%d)\n", name2, rc);
		D_GOTO(out, rc);
	}

out:
	if (entry1.value) {
		D_ASSERT(S_ISLNK(entry1.mode));
		D_FREE(entry1.value);
	}
	if (entry2.value) {
		D_ASSERT(S_ISLNK(entry2.mode));
		D_FREE(entry2.value);
	}
	return rc;
}

int
dfs_sync(dfs_t *dfs)
{
	if (dfs == NULL || !dfs->mounted)
		return EINVAL;
	if (dfs->amode != O_RDWR)
		return EPERM;

	/** Take a snapshot here and allow rollover to that when supported. */

	return 0;
}

static char *
concat(const char *s1, const char *s2)
{
	char *result = NULL;

	result = malloc(strlen(s1)+strlen(s2)+1);
	if (result == NULL)
		return NULL;

	strcpy(result, s1);
	strcat(result, s2);

	return result;
}

int
dfs_setxattr(dfs_t *dfs, dfs_obj_t *obj, const char *name,
	     const void *value, daos_size_t size, int flags)
{
	char		*xname = NULL;
	daos_handle_t	th = DAOS_TX_NONE;
	d_sg_list_t	sgl;
	d_iov_t		sg_iov;
	daos_iod_t	iod;
	daos_key_t	dkey;
	daos_handle_t	oh;
	int		rc;

	if (dfs == NULL || !dfs->mounted)
		return EINVAL;
	if (dfs->amode != O_RDWR)
		return EPERM;
	if (obj == NULL)
		return EINVAL;

	rc = check_access(dfs, geteuid(), getegid(), obj->mode, W_OK);
	if (rc)
		return rc;

	/** prefix name with x: to avoid collision with internal attrs */
	xname = concat("x:", name);
	if (xname == NULL)
		return ENOMEM;

	/** Open parent object and insert xattr in the entry of the object */
	rc = daos_obj_open(dfs->coh, obj->parent_oid, DAOS_OO_RW, &oh, NULL);
	if (rc)
		D_GOTO(out, rc = daos_der2errno(rc));

	/** set dkey as the entry name */
	d_iov_set(&dkey, (void *)obj->name, strlen(obj->name));

	/** set akey as the xattr name */
	d_iov_set(&iod.iod_name, xname, strlen(xname));
	dcb_set_null(&iod.iod_kcsum);
	iod.iod_nr	= 1;
	iod.iod_recxs	= NULL;
	iod.iod_eprs	= NULL;
	iod.iod_csums	= NULL;
	iod.iod_type	= DAOS_IOD_SINGLE;

	/** if not default flag, check for xattr existence */
	if (flags != 0) {
		bool exists;

		iod.iod_size	= DAOS_REC_ANY;
		rc = daos_obj_fetch(oh, th, &dkey, 1, &iod, NULL, NULL, NULL);
		if (rc) {
			D_ERROR("Failed to get extended attribute %s\n", name);
			D_GOTO(out, rc = daos_der2errno(rc));
		}

		if (iod.iod_size == 0)
			exists = false;
		else
			exists = true;

		if (flags == XATTR_CREATE && exists)
			D_GOTO(out, rc = EEXIST);
		if (flags == XATTR_REPLACE && !exists)
			D_GOTO(out, rc = ENOENT);
	}

	/** set sgl for update */
	d_iov_set(&sg_iov, (void *)value, size);
	sgl.sg_nr	= 1;
	sgl.sg_nr_out	= 0;
	sgl.sg_iovs	= &sg_iov;

	iod.iod_size	= size;
	rc = daos_obj_update(oh, th, &dkey, 1, &iod, &sgl, NULL);
	if (rc) {
		D_ERROR("Failed to add extended attribute %s\n", name);
		D_GOTO(out, rc = daos_der2errno(rc));
	}

out:
	if (xname)
		D_FREE(xname);
	daos_obj_close(oh, NULL);
	return rc;
}

int
dfs_getxattr(dfs_t *dfs, dfs_obj_t *obj, const char *name, void *value,
	     daos_size_t *size)
{
	char            *xname = NULL;
	d_sg_list_t	sgl;
	d_iov_t		sg_iov;
	daos_iod_t	iod;
	daos_key_t	dkey;
	daos_handle_t	oh;
	int		rc;

	if (dfs == NULL || !dfs->mounted)
		return EINVAL;
	if (obj == NULL)
		return EINVAL;

	rc = check_access(dfs, geteuid(), getegid(), obj->mode, R_OK);
	if (rc)
		return rc;

	xname = concat("x:", name);
	if (xname == NULL)
		return ENOMEM;

	/** Open parent object and get xattr from the entry of the object */
	rc = daos_obj_open(dfs->coh, obj->parent_oid, DAOS_OO_RO, &oh, NULL);
	if (rc)
		D_GOTO(out, rc = daos_der2errno(rc));

	/** set dkey as the entry name */
	d_iov_set(&dkey, (void *)obj->name, strlen(obj->name));

	/** set akey as the xattr name */
	d_iov_set(&iod.iod_name, xname, strlen(xname));
	dcb_set_null(&iod.iod_kcsum);
	iod.iod_nr	= 1;
	iod.iod_recxs	= NULL;
	iod.iod_eprs	= NULL;
	iod.iod_csums	= NULL;
	iod.iod_type	= DAOS_IOD_SINGLE;

	if (*size) {
		iod.iod_size	= *size;

		/** set sgl for fetch */
		d_iov_set(&sg_iov, value, *size);
		sgl.sg_nr	= 1;
		sgl.sg_nr_out	= 0;
		sgl.sg_iovs	= &sg_iov;

		rc = daos_obj_fetch(oh, DAOS_TX_NONE, &dkey, 1, &iod, &sgl,
				    NULL, NULL);
	} else {
		iod.iod_size	= DAOS_REC_ANY;

		rc = daos_obj_fetch(oh, DAOS_TX_NONE, &dkey, 1, &iod, NULL,
				    NULL, NULL);
	}
	if (rc) {
		D_ERROR("Failed to fetch xattr %s (%d)\n", name, rc);
		D_GOTO(close, rc = daos_der2errno(rc));
	}

	*size = iod.iod_size;
	if (iod.iod_size == 0)
		D_GOTO(close, rc = ENODATA);

close:
	daos_obj_close(oh, NULL);
out:
	D_FREE(xname);
	if (rc == ENOENT)
		rc = ENODATA;
	return rc;
}

int
dfs_removexattr(dfs_t *dfs, dfs_obj_t *obj, const char *name)
{
	char            *xname = NULL;
	daos_handle_t	th = DAOS_TX_NONE;
	daos_key_t	dkey, akey;
	daos_handle_t	oh;
	int		rc;

	if (dfs == NULL || !dfs->mounted)
		return EINVAL;
	if (dfs->amode != O_RDWR)
		return EPERM;
	if (obj == NULL)
		return EINVAL;

	rc = check_access(dfs, geteuid(), getegid(), obj->mode, W_OK);
	if (rc)
		return rc;

	xname = concat("x:", name);
	if (xname == NULL)
		return ENOMEM;

	/** Open parent object and remove xattr from the entry of the object */
	rc = daos_obj_open(dfs->coh, obj->parent_oid, DAOS_OO_RW, &oh, NULL);
	if (rc)
		D_GOTO(out, rc = daos_der2errno(rc));

	/** set dkey as the entry name */
	d_iov_set(&dkey, (void *)obj->name, strlen(obj->name));
	/** set akey as the xattr name */
	d_iov_set(&akey, xname, strlen(xname));

	rc = daos_obj_punch_akeys(oh, th, &dkey, 1, &akey, NULL);
	if (rc) {
		D_ERROR("Failed to punch extended attribute %s\n", name);
		D_GOTO(out, rc = daos_der2errno(rc));
	}

out:
	if (xname)
		D_FREE(xname);
	daos_obj_close(oh, NULL);
	return rc;
}

int
dfs_listxattr(dfs_t *dfs, dfs_obj_t *obj, char *list, daos_size_t *size)
{
	daos_key_t	dkey;
	daos_handle_t	oh;
	daos_key_desc_t	kds[ENUM_DESC_NR];
	daos_anchor_t	anchor = {0};
	daos_size_t	list_size, ret_size;
	char		*ptr_list;
	int		rc;

	if (dfs == NULL || !dfs->mounted)
		return EINVAL;
	if (obj == NULL)
		return EINVAL;

	/** Open parent object and list from entry */
	rc = daos_obj_open(dfs->coh, obj->parent_oid, DAOS_OO_RW, &oh, NULL);
	if (rc)
		return daos_der2errno(rc);

	/** set dkey as the entry name */
	d_iov_set(&dkey, (void *)obj->name, strlen(obj->name));

	list_size = *size;
	ret_size = 0;
	ptr_list = list;

	while (!daos_anchor_is_eof(&anchor)) {
		uint32_t	number = ENUM_DESC_NR;
		uint32_t	i;
		d_iov_t	iov;
		char		enum_buf[ENUM_DESC_BUF] = {0};
		d_sg_list_t	sgl;
		char		*ptr;

		sgl.sg_nr = 1;
		sgl.sg_nr_out = 0;
		d_iov_set(&iov, enum_buf, ENUM_DESC_BUF);
		sgl.sg_iovs = &iov;

		rc = daos_obj_list_akey(oh, DAOS_TX_NONE, &dkey, &number, kds,
					&sgl, &anchor, NULL);
		if (rc)
			D_GOTO(out, rc = daos_der2errno(rc));

		if (number == 0)
			continue;

		for (ptr = enum_buf, i = 0; i < number; i++) {
			if (strncmp("x:", ptr, 2) != 0) {
				ptr += kds[i].kd_key_len;
				continue;
			}

			ret_size += kds[i].kd_key_len - 1;

			if (list == NULL)
				continue;
			if (list_size < kds[i].kd_key_len - 2)
				continue;

			snprintf(ptr_list, kds[i].kd_key_len - 1, "%s",
				 ptr + 2);

			list_size -= kds[i].kd_key_len - 1;
			ptr_list += kds[i].kd_key_len - 1;
			ptr += kds[i].kd_key_len;
		}
	}

	*size = ret_size;
out:
	daos_obj_close(oh, NULL);
	return rc;
}

int
dfs_obj2id(dfs_obj_t *obj, daos_obj_id_t *oid)
{
	if (oid == NULL)
		return EINVAL;
	oid_cp(oid, obj->oid);
	return 0;
}

#define DFS_ROOT_UUID "ffffffff-ffff-ffff-ffff-ffffffffffff"

int
dfs_mount_root_cont(daos_handle_t poh, dfs_t **dfs)
{
	uuid_t			co_uuid;
	daos_cont_info_t	co_info;
	daos_handle_t		coh;
	int			rc;

	/** Use special UUID for root container */
	rc = uuid_parse(DFS_ROOT_UUID, co_uuid);
	if (rc) {
		D_ERROR("Invalid Container uuid\n");
		return rc;
	}

	/** Try to open the DAOS container first (the mountpoint) */
	rc = daos_cont_open(poh, co_uuid, DAOS_COO_RW, &coh, &co_info, NULL);
	if (rc == 0) {
		rc = dfs_mount(poh, coh, O_RDWR, dfs);
		if (rc)
			D_ERROR("dfs_mount failed (%d)\n", rc);
		return rc;
	}
	/* If NOEXIST we create it */
	if (rc == -DER_NONEXIST) {
		rc = dfs_cont_create(poh, co_uuid, NULL, &coh, dfs);
		if (rc)
			D_ERROR("dfs_cont_create failed (%d)\n", rc);
		return rc;
	}

	/** COH is tracked in dfs and closed in dfs_umount_root_cont() */
	return rc;
}

int
dfs_umount_root_cont(dfs_t *dfs)
{
	daos_handle_t	coh;
	int		rc;

	if (dfs == NULL)
		return EINVAL;

	coh.cookie = dfs->coh.cookie;

	rc = dfs_umount(dfs);
	if (rc)
		return rc;

	rc = daos_cont_close(coh, NULL);
	return daos_der2errno(rc);
}<|MERGE_RESOLUTION|>--- conflicted
+++ resolved
@@ -2130,7 +2130,6 @@
 	d_sg_list_t		*sgl;
 	daos_size_t		*read_size;
 	daos_off_t		off;
-	daos_size_t		array_size;
 	daos_size_t		buf_size;
 	daos_array_iod_t	iod;
 	daos_range_t		rg;
@@ -2142,9 +2141,7 @@
 	struct dfs_read_params	*params;
 	daos_array_io_t		*read_args;
 	d_sg_list_t		*sgl;
-	daos_size_t		max_read;
-	daos_size_t		bytes_to_read, rem;
-	int			i;
+	daos_size_t		bytes_to_read;
 	int			rc = task->dt_result;
 
 	if (rc != 0) {
@@ -2155,30 +2152,9 @@
 	params = daos_task_get_priv(task);
 	D_ASSERT(params != NULL);
 
-	if (params->off >= params->array_size) {
-		*params->read_size = 0;
-		tse_task_complete(task, 0);
-		return 0;
-	}
-
 	/* Update SGL in case we try to read beyond eof to not do that */
 	sgl = params->sgl;
-	max_read = params->array_size - params->off;
-	bytes_to_read = 0;
-	for (i = 0; i < sgl->sg_nr; i++) {
-		if (bytes_to_read + sgl->sg_iovs[i].iov_len <= max_read) {
-			bytes_to_read += sgl->sg_iovs[i].iov_len;
-		} else {
-			rem = max_read - bytes_to_read;
-			if (rem) {
-				bytes_to_read += rem;
-				sgl->sg_iovs[i].iov_len = rem;
-				i++;
-				break;
-			}
-		}
-	}
-	sgl->sg_nr = i;
+	bytes_to_read = params->buf_size;
 
 	/** set array location */
 	params->iod.arr_nr = 1;
@@ -2200,14 +2176,8 @@
 int
 dfs_read_int(tse_task_t *task)
 {
-<<<<<<< HEAD
-	daos_size_t	bytes_to_read;
-	int		i;
-	int		rc;
-=======
 	struct dfs_read_params	*params = daos_task_get_args(task);
-	tse_task_t		*size_task = NULL, *read_task = NULL;
-	daos_array_get_size_t	*size_args;
+	tse_task_t		*read_task = NULL;
 	int			rc;
 
 	/** Create task to read from array */
@@ -2216,35 +2186,19 @@
 	if (rc != 0)
 		D_GOTO(err, rc);
 
-	rc = daos_task_create(DAOS_OPC_ARRAY_GET_SIZE,
-			      tse_task2sched(task), 0, NULL, &size_task);
-	if (rc)
-		D_GOTO(err_rtask, rc);
-
-	size_args = daos_task_get_args(size_task);
-	size_args->oh	= params->obj->oh;
-	size_args->th	= DAOS_TX_NONE;
-	size_args->size	= &params->array_size;
-
 	daos_task_set_priv(read_task, params);
 	rc = tse_task_register_cbs(read_task, read_cb, NULL, 0, NULL, 0, 0);
 	if (rc)
-		D_GOTO(err_stask, rc);
-
-	rc = tse_task_register_deps(read_task, 1, &size_task);
-	if (rc)
-		D_GOTO(err_stask, rc);
+		D_GOTO(err_rtask, rc);
+
 	rc = tse_task_register_deps(task, 1, &read_task);
 	if (rc != 0)
-		D_GOTO(err_stask, rc);
-
-	tse_task_schedule(size_task, false);
+		D_GOTO(err_rtask, rc);
+
 	tse_task_schedule(read_task, false);
 	tse_sched_progress(tse_task2sched(task));
 	return rc;
 
-err_stask:
-	tse_task_complete(size_task, rc);
 err_rtask:
 	tse_task_complete(read_task, rc);
 err:
@@ -2260,21 +2214,12 @@
 	tse_task_t		*task;
 	daos_size_t		buf_size;
 	int			i, rc;
->>>>>>> 958d26ac
 
 	if (dfs == NULL || !dfs->mounted)
 		return EINVAL;
 	if (obj == NULL || !S_ISREG(obj->mode))
 		return EINVAL;
 
-<<<<<<< HEAD
-	bytes_to_read = 0;
-	for (i = 0; i < sgl.sg_nr; i++)
-		bytes_to_read += sgl.sg_iovs[i].iov_len;
-
-	if (bytes_to_read == 0)
-		return 0;
-=======
 	buf_size = 0;
 	for (i = 0; i < sgl->sg_nr; i++)
 		buf_size += sgl->sg_iovs[i].iov_len;
@@ -2288,7 +2233,6 @@
 	}
 
 	D_DEBUG(DB_TRACE, "DFS Read: Off %"PRIu64", Len %zu\n", off, buf_size);
->>>>>>> 958d26ac
 
 	rc = dc_task_create(dfs_read_int, NULL, ev, &task);
 	if (rc)
