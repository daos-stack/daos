/**
 * (C) Copyright 2018-2019 Intel Corporation.
 *
 * Licensed under the Apache License, Version 2.0 (the "License");
 * you may not use this file except in compliance with the License.
 * You may obtain a copy of the License at
 *
 *    http://www.apache.org/licenses/LICENSE-2.0
 *
 * Unless required by applicable law or agreed to in writing, software
 * distributed under the License is distributed on an "AS IS" BASIS,
 * WITHOUT WARRANTIES OR CONDITIONS OF ANY KIND, either express or implied.
 * See the License for the specific language governing permissions and
 * limitations under the License.
 *
 * GOVERNMENT LICENSE RIGHTS-OPEN SOURCE SOFTWARE
 * The Government's rights to use, modify, reproduce, release, perform, display,
 * or disclose this software are subject to the terms of the Apache License as
 * provided in Contract No. B609815.
 * Any reproduction of computer software, computer software documentation, or
 * portions thereof marked with this legend must also reproduce the markings.
 */

#define D_LOGFAC	DD_FAC(dfs)

#include <fcntl.h>
#include <sys/stat.h>
#include <sys/xattr.h>
#include <daos/common.h>

#include "daos.h"
#include "daos_fs.h"

/** D-key name of SB info in the SB object */
#define SB_DKEY		"DFS_SB_DKEY"
/** A-key name of SB info in the SB object */
#define SB_AKEY		"DFS_SB_AKEY"
/** Magic Value for SB value */
#define SB_MAGIC	0xda05df50da05df50

/** Number of A-keys for attributes in any object entry */
#define INODE_AKEYS	7
/** A-key name of mode_t value */
#define MODE_NAME	"mode"
/** A-key name of object ID value */
#define OID_NAME	"oid"
/** A-key name of chunk size; will be stored only if not default */
#define CSIZE_NAME	"chunk_size"
/** A-key name of last access time */
#define ATIME_NAME	"atime"
/** A-key name of last modify time */
#define MTIME_NAME	"mtime"
/** A-key name of last change time */
#define CTIME_NAME	"ctime"
/** A-key name of symlink value */
#define SYML_NAME	"syml"

/** Array object stripe size for regular files */
#define DFS_DEFAULT_CHUNK_SIZE	1048576

/** Parameters for dkey enumeration */
#define ENUM_DESC_NR    10
#define ENUM_DESC_BUF   (ENUM_DESC_NR * DFS_MAX_PATH)

/** OIDs for Superblock and Root objects */
#define RESERVED_LO	0
#define SB_HI		0
#define ROOT_HI		1

enum {
	DFS_WRITE,
	DFS_READ
};

/** object struct that is instantiated for a DFS open object */
struct dfs_obj {
	/** DAOS object ID */
	daos_obj_id_t		oid;
	/** DAOS object open handle */
	daos_handle_t		oh;
	/** mode_t containing permissions & type */
	mode_t			mode;
	/** DAOS object ID of the parent of the object */
	daos_obj_id_t		parent_oid;
	/** entry name of the object in the parent */
	char			name[DFS_MAX_PATH + 1];
	/** Symlink value if object is a symbolic link */
	char			*value;
};

/** dfs struct that is instantiated for a mounted DFS namespace */
struct dfs {
	/** flag to indicate whether the dfs is mounted */
	bool			mounted;
	/** lock for threadsafety */
	pthread_mutex_t		lock;
	/** uid - inherited from pool. TODO - make this from container. */
	uid_t			uid;
	/** gid - inherited from pool. TODO - make this from container. */
	gid_t			gid;
	/** Access mode (RDONLY, RDWR) */
	int			amode;
	/** Open pool handle of the DFS */
	daos_handle_t		poh;
	/** Open container handle of the DFS */
	daos_handle_t		coh;
	/** Object ID reserved for this DFS (see oid_gen below) */
	daos_obj_id_t		oid;
	/** OID of SB */
	daos_obj_id_t		super_oid;
	/** Open object handle of SB */
	daos_handle_t		super_oh;
	/** Root object info */
	dfs_obj_t		root;
	/** Default Chunk Size in this container */
	daos_size_t		chunk_size;
};

struct dfs_entry {
	/** mode (permissions + entry type) */
	mode_t		mode;
	/** Object ID if not a symbolic link */
	daos_obj_id_t	oid;
	/** chunk size of file */
	daos_size_t	chunk_size;
	/** Sym Link value */
	char		*value;
	/* Time of last access */
	time_t		atime;
	/* Time of last modification */
	time_t		mtime;
	/* Time of last status change */
	time_t		ctime;
};

#if 0
static void
time2str(char *buf, time_t t) {
	struct tm tm;

	gmtime_r(&t, &tm);
	strftime(buf, 26, "%F %T", &tm);
}

static time_t
str2time(char *buf) {
	time_t t;
	struct tm tm;

	strptime(buf, "%F %T", &tm);
	t = mktime(&tm);
	return t;
}

static void
print_mode(mode_t mode)
{
	D_DEBUG(DB_TRACE, "(%o)\t", mode);
	D_DEBUG(DB_TRACE, (mode & S_IRUSR) ? "r" : "-");
	D_DEBUG(DB_TRACE, (mode & S_IWUSR) ? "w" : "-");
	D_DEBUG(DB_TRACE, (mode & S_IXUSR) ? "x" : "-");
	D_DEBUG(DB_TRACE, (mode & S_IRGRP) ? "r" : "-");
	D_DEBUG(DB_TRACE, (mode & S_IWGRP) ? "w" : "-");
	D_DEBUG(DB_TRACE, (mode & S_IXGRP) ? "x" : "-");
	D_DEBUG(DB_TRACE, (mode & S_IROTH) ? "r" : "-");
	D_DEBUG(DB_TRACE, (mode & S_IWOTH) ? "w" : "-");
	D_DEBUG(DB_TRACE, (mode & S_IXOTH) ? "x" : "-");
	D_DEBUG(DB_TRACE, "\n");
}

static void
print_stat(struct stat *stbuf)
{
	char buf[26];

	D_DEBUG(DB_TRACE, "Size = %zu\n", stbuf->st_size);
	D_DEBUG(DB_TRACE, "UID %lu\n", (unsigned long int)stbuf->st_uid);
	D_DEBUG(DB_TRACE, "GID %lu\n", (unsigned long int)stbuf->st_gid);
	print_mode(stbuf->st_mode);
	time2str(buf, stbuf->st_atim.tv_sec);
	D_DEBUG(DB_TRACE, "Access time %s\n", buf);
	time2str(buf, stbuf->st_mtim.tv_sec);
	D_DEBUG(DB_TRACE, "Modify time %s\n", buf);
	time2str(buf, stbuf->st_ctim.tv_sec);
	D_DEBUG(DB_TRACE, "Change time %s\n", buf);
}
#endif

static inline int
get_daos_obj_mode(int flags)
{
	if ((flags & O_ACCMODE) == O_RDONLY)
		return DAOS_OO_RO;
	else if ((flags & O_ACCMODE) == O_RDWR ||
		 (flags & O_ACCMODE) == O_WRONLY)
		return DAOS_OO_RW;
	else
		return -1;
}

static inline void
oid_cp(daos_obj_id_t *dst, daos_obj_id_t src)
{
	dst->hi = src.hi;
	dst->lo = src.lo;
}

#define MAX_OID_HI ((1UL << 32) - 1)

/*
 * OID generation for the dfs objects.
 *
 * The oid.lo uint64_t value will be allocated from the DAOS container using the
 * unique oid allocator. 1 oid at a time will be allocated for the dfs mount.
 * The oid.hi value has the high 32 bits reserved for DAOS (obj class, type,
 * etc.). The lower 32 bits will be used locally by the dfs mount point, and
 * hence discarded when the dfs is unmounted.
 */
static int
oid_gen(dfs_t *dfs, uint16_t oclass, bool file, daos_obj_id_t *oid)
{
	daos_ofeat_t	feat = 0;
	int		rc;

	if (oclass == 0)
		oclass = OC_SX;

	D_MUTEX_LOCK(&dfs->lock);
	/** If we ran out of local OIDs, alloc one from the container */
	if (dfs->oid.hi >= MAX_OID_HI) {
		/** Allocate an OID for the namespace */
		rc = daos_cont_alloc_oids(dfs->coh, 1, &dfs->oid.lo, NULL);
		if (rc) {
			D_ERROR("daos_cont_alloc_oids() Failed (%d)\n", rc);
			D_MUTEX_UNLOCK(&dfs->lock);
			return daos_der2errno(rc);
		}
		dfs->oid.hi = 0;
	}

	/** set oid and lo, bump the current hi value */
	oid->lo = dfs->oid.lo;
	oid->hi = dfs->oid.hi++;
	D_MUTEX_UNLOCK(&dfs->lock);

	/** if a regular file, use UINT64 typed dkeys for the array object */
	if (file)
		feat = DAOS_OF_DKEY_UINT64 | DAOS_OF_KV_FLAT;

	/** generate the daos object ID (set the DAOS owned bits) */
	daos_obj_generate_id(oid, feat, oclass, 0);

	return 0;
}

static int
fetch_entry(daos_handle_t oh, daos_handle_t th, const char *name,
	    bool fetch_sym, bool *exists, struct dfs_entry *entry)
{
	d_sg_list_t	sgls[INODE_AKEYS];
	d_iov_t		sg_iovs[INODE_AKEYS];
	daos_iod_t	iods[INODE_AKEYS];
	char		*value = NULL;
	daos_key_t	dkey;
	unsigned int	akeys_nr, i;
	int		rc;

	D_ASSERT(name);

	/** TODO - not supported yet */
	if (strcmp(name, ".") == 0)
		D_ASSERT(0);

	d_iov_set(&dkey, (void *)name, strlen(name));
	i = 0;

	/** Set Akey for MODE */
	d_iov_set(&sg_iovs[i], &entry->mode, sizeof(mode_t));
	d_iov_set(&iods[i].iod_name, MODE_NAME, strlen(MODE_NAME));
	i++;

	/** Set Akey for OID */
	d_iov_set(&sg_iovs[i], &entry->oid, sizeof(daos_obj_id_t));
	d_iov_set(&iods[i].iod_name, OID_NAME, strlen(OID_NAME));
	i++;

	/** Set Akey for chunk size */
	d_iov_set(&sg_iovs[i], &entry->chunk_size, sizeof(daos_size_t));
	d_iov_set(&iods[i].iod_name, CSIZE_NAME, strlen(CSIZE_NAME));
	i++;

	/** Set Akey for ATIME */
	d_iov_set(&sg_iovs[i], &entry->atime, sizeof(time_t));
	d_iov_set(&iods[i].iod_name, ATIME_NAME, strlen(ATIME_NAME));
	i++;

	/** Set Akey for MTIME */
	d_iov_set(&sg_iovs[i], &entry->mtime, sizeof(time_t));
	d_iov_set(&iods[i].iod_name, MTIME_NAME, strlen(MTIME_NAME));
	i++;

	/** Set Akey for CTIME */
	d_iov_set(&sg_iovs[i], &entry->ctime, sizeof(time_t));
	d_iov_set(&iods[i].iod_name, CTIME_NAME, strlen(CTIME_NAME));
	i++;

	if (fetch_sym) {
		value = malloc(PATH_MAX);
		if (value == NULL)
			return ENOMEM;
		/** Set Akey for Symlink Value, will be empty if no symlink */
		d_iov_set(&sg_iovs[i], value, PATH_MAX);
		d_iov_set(&iods[i].iod_name, SYML_NAME, strlen(SYML_NAME));
		i++;
	}

	akeys_nr = i;

	for (i = 0; i < akeys_nr; i++) {
		sgls[i].sg_nr		= 1;
		sgls[i].sg_nr_out	= 0;
		sgls[i].sg_iovs		= &sg_iovs[i];

		daos_csum_set(&iods[i].iod_kcsum, NULL, 0);
		iods[i].iod_nr		= 1;
		iods[i].iod_size	= DAOS_REC_ANY;
		iods[i].iod_recxs	= NULL;
		iods[i].iod_eprs	= NULL;
		iods[i].iod_csums	= NULL;
		iods[i].iod_type	= DAOS_IOD_SINGLE;
	}

	rc = daos_obj_fetch(oh, th, &dkey, akeys_nr, iods, sgls, NULL, NULL);
	if (rc) {
		D_ERROR("Failed to fetch entry %s (%d)\n", name, rc);
		D_GOTO(out, rc = daos_der2errno(rc));
	}

	if (fetch_sym && S_ISLNK(entry->mode)) {
		size_t sym_len = iods[INODE_AKEYS - 1].iod_size;

		if (sym_len != 0) {
			D_ASSERT(value);
			entry->value = strdup(value);
			if (entry->value == NULL)
				D_GOTO(out, rc = ENOMEM);
		}
	}

	if (iods[0].iod_size == 0)
		*exists = false;
	else
		*exists = true;

out:
	if (fetch_sym)
		D_FREE(value);
	return rc;
}

static int
remove_entry(dfs_t *dfs, daos_handle_t th, daos_handle_t parent_oh,
	     const char *name, struct dfs_entry entry)
{
	daos_key_t	dkey;
	int		rc;

	if (!S_ISLNK(entry.mode)) {
		daos_handle_t oh;

		rc = daos_obj_open(dfs->coh, entry.oid, DAOS_OO_RW, &oh, NULL);
		if (rc)
			return daos_der2errno(rc);

		rc = daos_obj_punch(oh, th, NULL);
		if (rc) {
			daos_obj_close(oh, NULL);
			return daos_der2errno(rc);
		}

		rc = daos_obj_close(oh, NULL);
		if (rc)
			return daos_der2errno(rc);
	}

	d_iov_set(&dkey, (void *)name, strlen(name));
	rc = daos_obj_punch_dkeys(parent_oh, th, 1, &dkey, NULL);
	return daos_der2errno(rc);
}

static int
insert_entry(daos_handle_t oh, daos_handle_t th, const char *name,
	     struct dfs_entry entry)
{
	d_sg_list_t	sgls[INODE_AKEYS];
	d_iov_t		sg_iovs[INODE_AKEYS];
	daos_iod_t	iods[INODE_AKEYS];
	daos_key_t	dkey;
	unsigned int	akeys_nr, i;
	int		rc;

	d_iov_set(&dkey, (void *)name, strlen(name));

	i = 0;

	/** Add the mode */
	d_iov_set(&sg_iovs[i], &entry.mode, sizeof(mode_t));
	d_iov_set(&iods[i].iod_name, MODE_NAME, strlen(MODE_NAME));
	iods[i].iod_size = sizeof(mode_t);
	i++;

	/** Add the oid */
	d_iov_set(&sg_iovs[i], &entry.oid, sizeof(daos_obj_id_t));
	d_iov_set(&iods[i].iod_name, OID_NAME, strlen(OID_NAME));
	iods[i].iod_size = sizeof(daos_obj_id_t);
	i++;

	/** Add the chunk size if set */
	if (entry.chunk_size) {
		d_iov_set(&sg_iovs[i], &entry.chunk_size, sizeof(daos_size_t));
		d_iov_set(&iods[i].iod_name, CSIZE_NAME, strlen(CSIZE_NAME));
		iods[i].iod_size = sizeof(daos_size_t);
		i++;
	}

	/** Add the access time */
	d_iov_set(&sg_iovs[i], &entry.atime, sizeof(time_t));
	d_iov_set(&iods[i].iod_name, ATIME_NAME, strlen(ATIME_NAME));
	iods[i].iod_size = sizeof(time_t);
	i++;

	/** Add the modify time */
	d_iov_set(&sg_iovs[i], &entry.mtime, sizeof(time_t));
	d_iov_set(&iods[i].iod_name, MTIME_NAME, strlen(MTIME_NAME));
	iods[i].iod_size = sizeof(time_t);
	i++;

	/** Add the change time */
	d_iov_set(&sg_iovs[i], &entry.ctime, sizeof(time_t));
	d_iov_set(&iods[i].iod_name, CTIME_NAME, strlen(CTIME_NAME));
	iods[i].iod_size = sizeof(time_t);
	i++;

	/** Add symlink value if Symlink */
	if (S_ISLNK(entry.mode)) {
		d_iov_set(&sg_iovs[i], entry.value, strlen(entry.value) + 1);
		d_iov_set(&iods[i].iod_name, SYML_NAME, strlen(SYML_NAME));
		iods[i].iod_size = strlen(entry.value) + 1;
		i++;
	}

	akeys_nr = i;

	for (i = 0; i < akeys_nr; i++) {
		sgls[i].sg_nr		= 1;
		sgls[i].sg_nr_out	= 0;
		sgls[i].sg_iovs		= &sg_iovs[i];

		daos_csum_set(&iods[i].iod_kcsum, NULL, 0);
		iods[i].iod_nr		= 1;
		iods[i].iod_recxs	= NULL;
		iods[i].iod_eprs	= NULL;
		iods[i].iod_csums	= NULL;
		iods[i].iod_type	= DAOS_IOD_SINGLE;
	}

	rc = daos_obj_update(oh, th, &dkey, akeys_nr, iods, sgls, NULL);
	if (rc) {
		D_ERROR("Failed to insert entry %s (%d)\n", name, rc);
		return daos_der2errno(rc);
	}

	return 0;
}

static int
get_num_entries(daos_handle_t oh, daos_handle_t th, uint32_t *nr,
		bool check_empty)
{
	daos_key_desc_t	kds[ENUM_DESC_NR];
	daos_anchor_t	anchor = {0};
	uint32_t	key_nr = 0;
	d_sg_list_t	sgl;
	d_iov_t		iov;
	char		enum_buf[ENUM_DESC_BUF] = {0};

	sgl.sg_nr = 1;
	sgl.sg_nr_out = 0;
	d_iov_set(&iov, enum_buf, ENUM_DESC_BUF);
	sgl.sg_iovs = &iov;

	/** TODO - Enum of links is expensive. Need to make this faster */
	while (!daos_anchor_is_eof(&anchor)) {
		uint32_t	number = ENUM_DESC_NR;
		int		rc;

		rc = daos_obj_list_dkey(oh, th, &number, kds, &sgl, &anchor,
					NULL);
		if (rc)
			return daos_der2errno(rc);

		if (number == 0)
			continue;

		key_nr += number;

		/** if we just want to check if entries exist, break now */
		if (check_empty)
			break;
	}

	*nr = key_nr;
	return 0;
}

static int
entry_stat(dfs_t *dfs, daos_handle_t th, daos_handle_t oh, const char *name,
	   struct stat *stbuf)
{
	struct dfs_entry	entry = {0};
	bool			exists;
	daos_size_t		size;
	int			rc;

	memset(stbuf, 0, sizeof(struct stat));

	/* Check if parent has the entry */
	rc = fetch_entry(oh, th, name, true, &exists, &entry);
	if (rc)
		return rc;

	if (!exists)
		return ENOENT;

	switch (entry.mode & S_IFMT) {
	case S_IFDIR:
		size = sizeof(entry);
		break;
	case S_IFREG:
	{
		daos_handle_t	file_oh;

		rc = daos_array_open_with_attr(dfs->coh, entry.oid, th,
			DAOS_OO_RO, 1, entry.chunk_size ? entry.chunk_size :
			dfs->chunk_size, &file_oh, NULL);
		if (rc) {
			D_ERROR("daos_array_open_with_attr() failed (%d)\n",
				rc);
			return daos_der2errno(rc);
		}

		rc = daos_array_get_size(file_oh, th, &size, NULL);
		if (rc) {
			daos_array_close(file_oh, NULL);
			return daos_der2errno(rc);
		}

		rc = daos_array_close(file_oh, NULL);
		if (rc)
			return daos_der2errno(rc);

		/*
		 * TODO - this is not accurate since it does not account for
		 * sparse files or file metadata or xattributes.
		 */
		stbuf->st_blocks = (size + (1 << 9) - 1) >> 9;
		break;
	}
	case S_IFLNK:
		size = strlen(entry.value) + 1;
		D_FREE(entry.value);
		break;
	default:
		D_ERROR("Invalid entry type (not a dir, file, symlink).\n");
		return EINVAL;
	}

	stbuf->st_nlink = 1;
	stbuf->st_size = size;
	stbuf->st_mode = entry.mode;
	stbuf->st_uid = dfs->uid;
	stbuf->st_gid = dfs->gid;
	stbuf->st_atim.tv_sec = entry.atime;
	stbuf->st_mtim.tv_sec = entry.mtime;
	stbuf->st_ctim.tv_sec = entry.ctime;

	return 0;
}

static inline int
check_name(const char *name)
{
	if (name == NULL || strchr(name, '/'))
<<<<<<< HEAD
		return -EINVAL;
	if (strnlen(name, DFS_MAX_PATH) > DFS_MAX_PATH)
		return -EINVAL;
=======
		return EINVAL;
	if (strlen(name) > DFS_MAX_PATH)
		return EINVAL;
>>>>>>> 20c2ed63
	return 0;
}

static int
check_access(dfs_t *dfs, uid_t uid, gid_t gid, mode_t mode, int mask)
{
	mode_t	base_mask;

	/** Root can access everything */
	if (uid == 0)
		return 0;

	if (mode == 0)
		return EPERM;

	/** set base_mask to others at first step */
	base_mask = S_IRWXO;
	/** update base_mask if uid matches */
	if (uid == dfs->uid)
		base_mask |= S_IRWXU;
	/** update base_mask if gid matches */
	if (gid == dfs->gid)
		base_mask |= S_IRWXG;

	/** AND the object mode with the base_mask to determine access */
	mode &= base_mask;

	/** Execute check */
	if (X_OK == (mask & X_OK))
		if (0 == (mode & (S_IXUSR | S_IXGRP | S_IXOTH)))
			return EPERM;

	/** Write check */
	if (W_OK == (mask & W_OK))
		if (0 == (mode & (S_IWUSR | S_IWGRP | S_IWOTH)))
			return EPERM;

	/** Read check */
	if (R_OK == (mask & R_OK))
		if (0 == (mode & (S_IRUSR | S_IRGRP | S_IROTH)))
			return EPERM;

	/** TODO - check ACL, attributes (immutable, append) etc. */
	return 0;
}

static int
open_file(dfs_t *dfs, daos_handle_t th, dfs_obj_t *parent, int flags,
	  daos_oclass_id_t cid, daos_size_t chunk_size, dfs_obj_t *file)
{
	struct dfs_entry	entry = {0};
	bool			exists;
	int			daos_mode;
	int			rc;

	/* Check if parent has the filename entry */
	rc = fetch_entry(parent->oh, th, file->name, false, &exists, &entry);
	if (rc)
		return rc;

	if (flags & O_CREAT) {
		if (exists) {
			if (flags & O_EXCL)
				return EEXIST;

			if (S_ISDIR(entry.mode)) {
				D_DEBUG(DB_TRACE, "can't overwrite dir %s with "
					"non-directory\n", file->name);
				return EINVAL;
			}

			goto open_file;
		}

		/** Get new OID for the file */
		rc = oid_gen(dfs, cid, true, &file->oid);
		if (rc != 0)
			return rc;
		oid_cp(&entry.oid, file->oid);

		/** Open the array object for the file */
		rc = daos_array_open_with_attr(dfs->coh, file->oid, th,
			DAOS_OO_RW, 1, chunk_size ? chunk_size :
			dfs->chunk_size, &file->oh, NULL);
		if (rc != 0) {
			D_ERROR("daos_array_open_with_attr() failed (%d)\n",
				rc);
			return daos_der2errno(rc);
		}

		/** Create and insert entry in parent dir object. */
		entry.mode = file->mode;
		entry.atime = entry.mtime = entry.ctime = time(NULL);
		if (chunk_size)
			entry.chunk_size = chunk_size;

		rc = insert_entry(parent->oh, th, file->name, entry);
		if (rc != 0) {
			daos_obj_close(file->oh, NULL);
			D_ERROR("Inserting file entry %s failed (%d)\n",
				file->name, rc);
			return rc;
		}

		return rc;
	}

	/** Open the byte array */
	if (!exists)
		return ENOENT;

open_file:
	if (!S_ISREG(entry.mode)) {
		if (entry.value) {
			D_ASSERT(S_ISLNK(entry.mode));
			D_FREE(entry.value);
		}
		return EINVAL;
	}

	daos_mode = get_daos_obj_mode(flags);
	if (daos_mode == -1)
		return EINVAL;

	rc = check_access(dfs, geteuid(), getegid(), entry.mode,
			  (daos_mode == DAOS_OO_RO) ? R_OK : R_OK | W_OK);
	if (rc)
		return rc;

	file->mode = entry.mode;
	rc = daos_array_open_with_attr(dfs->coh, entry.oid, th, daos_mode, 1,
			entry.chunk_size ? entry.chunk_size : dfs->chunk_size,
			&file->oh, NULL);
	if (rc != 0) {
		D_ERROR("daos_array_open_with_attr() failed (%d)\n", rc);
		return daos_der2errno(rc);
	}

	oid_cp(&file->oid, entry.oid);

	return 0;
}

/*
 * create a dir object. If caller passes parent obj, we check for existence of
 * object first.
 */
static int
create_dir(dfs_t *dfs, daos_handle_t th, daos_handle_t parent_oh,
	   daos_oclass_id_t cid, dfs_obj_t *dir)
{
	int			rc;

	if (!daos_handle_is_inval(parent_oh)) {
		struct dfs_entry	entry = {0};
		bool			exists;

		/* Check if parent has the dirname entry */
		rc = fetch_entry(parent_oh, th, dir->name, false, &exists,
				 &entry);
		if (rc)
			return rc;

		if (exists)
			return EEXIST;
	}

	rc = oid_gen(dfs, cid, false, &dir->oid);
	if (rc != 0)
		return rc;
	rc = daos_obj_open(dfs->coh, dir->oid, DAOS_OO_RW, &dir->oh, NULL);
	if (rc) {
		D_ERROR("daos_obj_open() Failed (%d)\n", rc);
		return daos_der2errno(rc);
	}

	return 0;
}

static int
open_dir(dfs_t *dfs, daos_handle_t th, daos_handle_t parent_oh, int flags,
	 daos_oclass_id_t cid, dfs_obj_t *dir)
{
	struct dfs_entry	entry = {0};
	bool			exists;
	int			daos_mode;
	int			rc;

	if (flags & O_CREAT) {
		rc = create_dir(dfs, th, parent_oh, cid, dir);
		if (rc)
			return rc;

		entry.oid = dir->oid;
		entry.mode = dir->mode;
		entry.atime = entry.mtime = entry.ctime = time(NULL);
		entry.chunk_size = 0;

		rc = insert_entry(parent_oh, th, dir->name, entry);
		if (rc != 0) {
			daos_obj_close(dir->oh, NULL);
			D_ERROR("Inserting dir entry %s failed (%d)\n",
				dir->name, rc);
		}

		return rc;
	}

	daos_mode = get_daos_obj_mode(flags);
	if (daos_mode == -1)
		return EINVAL;

	/* Check if parent has the dirname entry */
	rc = fetch_entry(parent_oh, th, dir->name, false, &exists, &entry);
	if (rc)
		return rc;

	if (!exists)
		return ENOENT;

	if (!S_ISDIR(entry.mode))
		return ENOTDIR;

	rc = check_access(dfs, geteuid(), getegid(), entry.mode,
			  (daos_mode == DAOS_OO_RO) ? R_OK : R_OK | W_OK);
	if (rc)
		return rc;

	rc = daos_obj_open(dfs->coh, entry.oid, daos_mode, &dir->oh, NULL);
	if (rc) {
		D_ERROR("daos_obj_open() Failed (%d)\n", rc);
		return daos_der2errno(rc);
	}
	dir->mode = entry.mode;
	oid_cp(&dir->oid, entry.oid);

	return 0;
}

static int
open_symlink(dfs_t *dfs, daos_handle_t th, dfs_obj_t *parent, int flags,
	     const char *value, dfs_obj_t *sym)
{
	struct dfs_entry	entry = {0};
	bool			exists;
	int			rc;

	/* Check if parent has the symlink entry */
	rc = fetch_entry(parent->oh, th, sym->name, false, &exists, &entry);
	if (rc)
		return rc;

	if (flags & O_CREAT) {
		if (exists)
			return EEXIST;

		if (value == NULL || strnlen(value, PATH_MAX-1) > PATH_MAX-1)
			return -DER_INVAL;

		rc = oid_gen(dfs, 0, false, &sym->oid);
		if (rc != 0)
			return rc;
		oid_cp(&entry.oid, sym->oid);
		entry.mode = sym->mode;
		entry.atime = entry.mtime = entry.ctime = time(NULL);
		entry.chunk_size = 0;
		sym->value = strdup(value);
		entry.value = sym->value;

		rc = insert_entry(parent->oh, th, sym->name, entry);
		if (rc) {
			D_FREE(sym->value);
			D_ERROR("Inserting entry %s failed (rc = %d)\n",
				sym->name, rc);
		}
		return rc;
	}
	return ENOTSUP;
}

static int
check_sb(dfs_t *dfs, daos_handle_t th, bool insert, bool *exists)
{
	d_sg_list_t	sgl;
	d_iov_t	sg_iov;
	daos_iod_t	iod;
	daos_key_t	dkey;
	uint64_t	sb_magic;
	int		rc;

	d_iov_set(&dkey, SB_DKEY, strlen(SB_DKEY));

	d_iov_set(&sg_iov, &sb_magic, sizeof(uint64_t));
	sgl.sg_nr = 1;
	sgl.sg_nr_out = 0;
	sgl.sg_iovs = &sg_iov;

	d_iov_set(&iod.iod_name, SB_AKEY, strlen(SB_AKEY));
	daos_csum_set(&iod.iod_kcsum, NULL, 0);
	iod.iod_nr	= 1;
	iod.iod_size	= DAOS_REC_ANY;
	iod.iod_recxs	= NULL;
	iod.iod_eprs	= NULL;
	iod.iod_csums	= NULL;
	iod.iod_type	= DAOS_IOD_SINGLE;

	rc = daos_obj_fetch(dfs->super_oh, th, &dkey, 1, &iod, &sgl,
			    NULL, NULL);
	if (rc) {
		D_ERROR("Failed to fetch SB info (%d)\n", rc);
		return daos_der2errno(rc);
	}

	/** check if SB info exists */
	if (iod.iod_size == 0) {
		*exists = false;

		/** if insert option is set, then insert the SB */
		if (!insert)
			return 0;
		iod.iod_size = sizeof(uint64_t);
		sb_magic = SB_MAGIC;
		rc = daos_obj_update(dfs->super_oh, th, &dkey, 1, &iod, &sgl,
				     NULL);
		if (rc) {
			D_ERROR("Failed to update SB info (%d)\n", rc);
			return daos_der2errno(rc);
		}
	} else {
		if (sb_magic != SB_MAGIC) {
			D_ERROR("SB MAGIC verification failed\n");
			return EINVAL;
		}

		*exists = true;
	}

	return 0;
}

int
dfs_mount(daos_handle_t poh, daos_handle_t coh, int flags, dfs_t **_dfs)
{
	dfs_t			*dfs;
	daos_handle_t		th;
	daos_pool_info_t	pool_info;
	daos_prop_t		*prop;
	struct daos_prop_entry	*prop_entry;
	struct dfs_entry	entry = {0};
	bool			sb_exists;
	int			amode, obj_mode;
	int			rc;

	amode = (flags & O_ACCMODE);
	obj_mode = get_daos_obj_mode(flags);
	if (obj_mode == -1)
		return EINVAL;

	D_ALLOC_PTR(dfs);
	if (dfs == NULL)
		return ENOMEM;

	dfs->poh = poh;
	dfs->coh = coh;
	dfs->amode = amode;

	/** TODO - this will be fetched from container attributes */
	dfs->chunk_size = DFS_DEFAULT_CHUNK_SIZE;

	rc = D_MUTEX_INIT(&dfs->lock, NULL);
	if (rc != 0)
		return daos_der2errno(rc);

	/* Fetch ownership props with the query */
	prop = daos_prop_alloc(0);
	if (prop == NULL) {
		D_ERROR("Failed to allocate pool prop for query\n");
		rc = -DER_NOMEM;
		D_GOTO(err_dfs, rc);
	}

	rc = daos_pool_query(poh, NULL, &pool_info, prop, NULL);
	if (rc) {
		D_ERROR("daos_pool_query() Failed (%d)\n", rc);
		D_GOTO(err_prop, rc = daos_der2errno(rc));
	}

	/* Convert the owner information to uid/gid */
	prop_entry = daos_prop_entry_get(prop, DAOS_PROP_PO_OWNER);
	D_ASSERT(prop_entry != NULL);
	rc = daos_acl_principal_to_uid(prop_entry->dpe_str, &dfs->uid);
	if (rc != 0) {
		D_ERROR("Unable to convert owner to uid\n");
		D_GOTO(err_prop, rc = daos_der2errno(rc));
	}

	prop_entry = daos_prop_entry_get(prop, DAOS_PROP_PO_OWNER_GROUP);
	D_ASSERT(prop_entry != NULL);
	rc = daos_acl_principal_to_gid(prop_entry->dpe_str, &dfs->gid);
	if (rc != 0) {
		D_ERROR("Unable to convert owner-group to gid\n");
		D_GOTO(err_prop, rc = daos_der2errno(rc));
	}

	daos_prop_free(prop);

	/** if mount RW, create TX */
	if (amode == O_RDWR) {
		rc = daos_tx_open(coh, &th, NULL);
		if (rc) {
			D_ERROR("daos_tx_open() Failed (%d)\n", rc);
			D_GOTO(err_prop, rc = daos_der2errno(rc));
		}
	} else if (amode == O_RDONLY) {
		th = DAOS_TX_NONE;
	} else {
		D_ERROR("Invalid dfs_mount access mode\n");
		D_GOTO(err_prop, rc = EINVAL);
	}

	dfs->oid.hi = 0;
	dfs->oid.lo = 0;

	/** Open special object on container for SB info */
	dfs->super_oid.lo = RESERVED_LO;
	dfs->super_oid.hi = SB_HI;
	daos_obj_generate_id(&dfs->super_oid, 0, OC_RP_XSF, 0);

	rc = daos_obj_open(coh, dfs->super_oid, obj_mode, &dfs->super_oh, NULL);
	if (rc) {
		D_ERROR("daos_obj_open() Failed (%d)\n", rc);
		D_GOTO(err_tx, rc = daos_der2errno(rc));
	}

	D_DEBUG(DB_TRACE, "DFS super object %"PRIu64".%"PRIu64"\n",
		dfs->super_oid.hi, dfs->super_oid.lo);

	/** if RW, allocate an OID for the namespace */
	if (amode == O_RDWR) {
		rc = daos_cont_alloc_oids(coh, 1, &dfs->oid.lo, NULL);
		if (rc) {
			D_ERROR("daos_cont_alloc_oids() Failed (%d)\n", rc);
			D_GOTO(err_tx, rc = daos_der2errno(rc));
		}
	}

	/** Check if SB object exists already, and create it if it doesn't */
	rc = check_sb(dfs, th, (amode == O_RDWR), &sb_exists);
	if (rc)
		D_GOTO(err_tx, rc);

	/** Check if super object has the root entry */
	strcpy(dfs->root.name, "/");
	oid_cp(&dfs->root.parent_oid, dfs->super_oid);

	rc = open_dir(dfs, th, dfs->super_oh, amode, 0, &dfs->root);
	if (rc == 0) {
		/** OID should not be 0 since this is an existing namespace. */
		if (sb_exists && amode == O_RDWR &&
		    dfs->oid.lo == RESERVED_LO) {
			D_ERROR("OID should not be 0 in existing namespace\n");
			D_GOTO(err_super, rc = EINVAL);
		}
		D_DEBUG(DB_TRACE, "Namespace exists. OID lo = %"PRIu64".\n",
			dfs->oid.lo);
	} else if (rc == ENOENT) {
		if (amode == O_RDWR) {
			/*
			 * Set hi when we allocate the reserved oid. Account 0
			 * for SB, 1 for root obj.
			 */
			if (dfs->oid.lo == RESERVED_LO)
				dfs->oid.hi = ROOT_HI + 1;
			/*
			 * if lo is not 0 (reserved), we can use all the hi
			 * ranks and we can start hi from 0. This happens when
			 * multiple independent access is mounting the dfs at
			 * the same time, and races between SB creation and oid
			 * allocation can happen, leading us to here where the
			 * mounter did not see the SB, but another one has raced
			 * and allocated oid 0. One example is the MPI-IO file
			 * per process case, where every process creates it's
			 * own file in the same flat namespace.
			 */
			else
				dfs->oid.hi = 0;
		} else {
			dfs->oid.hi = MAX_OID_HI;
		}

		/** Create the root object */
		dfs->root.mode = S_IFDIR | 0777;
		dfs->root.oid.lo = RESERVED_LO;
		dfs->root.oid.hi = ROOT_HI;
		daos_obj_generate_id(&dfs->root.oid, 0, OC_SX, 0);

		rc = daos_obj_open(coh, dfs->root.oid, obj_mode, &dfs->root.oh,
				   NULL);
		if (rc) {
			D_ERROR("Failed to open root dir object (%d).", rc);
			D_GOTO(err_super, rc = daos_der2errno(rc));
		}

		/** Insert root entry in the SB */
		oid_cp(&entry.oid, dfs->root.oid);
		entry.mode = S_IFDIR | 0777;
		entry.atime = entry.mtime = entry.ctime = time(NULL);
		entry.chunk_size = 0;

		rc = insert_entry(dfs->super_oh, th, dfs->root.name, entry);
		if (rc) {
			D_ERROR("Failed to insert root entry (%d).", rc);
			D_GOTO(err_root, rc);
		}

		D_DEBUG(DB_TRACE, "Created root object %"PRIu64".%"PRIu64"\n",
			dfs->root.oid.hi, dfs->root.oid.lo);
	} else {
		D_ERROR("Failed to create/open root object\n");
		D_GOTO(err_super, rc);
	}

	if (amode == O_RDWR) {
		rc = daos_tx_commit(th, NULL);
		if (rc) {
			D_ERROR("TX commit failed (rc = %d)\n", rc);
			D_GOTO(err_root, rc = daos_der2errno(rc));
		}
		rc = daos_tx_close(th, NULL);
		if (rc) {
			D_ERROR("TX close failed (rc = %d)\n", rc);
			D_GOTO(err_root, rc = daos_der2errno(rc));
		}
	}

	dfs->mounted = true;
	*_dfs = dfs;

	return rc;
err_root:
	daos_obj_punch(dfs->root.oh, th, NULL);
	daos_obj_close(dfs->root.oh, NULL);
err_super:
	daos_obj_punch(dfs->super_oh, th, NULL);
	daos_obj_close(dfs->super_oh, NULL);
err_tx:
	if (amode == O_RDWR) {
		daos_tx_abort(th, NULL);
		daos_tx_close(th, NULL);
	}
err_prop:
	daos_prop_free(prop);
err_dfs:
	D_FREE(dfs);
	return rc;
}

int
dfs_umount(dfs_t *dfs)
{
	if (dfs == NULL || !dfs->mounted)
		return EINVAL;

	daos_obj_close(dfs->root.oh, NULL);
	daos_obj_close(dfs->super_oh, NULL);

	D_MUTEX_DESTROY(&dfs->lock);
	D_FREE(dfs);

	return 0;
}

int
dfs_get_file_oh(dfs_obj_t *obj, daos_handle_t *oh)
{
	if (obj == NULL || !S_ISREG(obj->mode))
		return EINVAL;
	if (oh == NULL)
		return EINVAL;

	oh->cookie = obj->oh.cookie;
	return 0;
}

int
dfs_mkdir(dfs_t *dfs, dfs_obj_t *parent, const char *name, mode_t mode)
{
	dfs_obj_t		new_dir;
	daos_handle_t		th = DAOS_TX_NONE;
	struct dfs_entry	entry = {0};
	int			rc;

	if (dfs == NULL || !dfs->mounted)
		return EINVAL;
	if (dfs->amode != O_RDWR)
		return EPERM;
	if (parent == NULL)
		parent = &dfs->root;
	else if (!S_ISDIR(parent->mode))
		return ENOTDIR;

	rc = check_name(name);
	if (rc)
		return rc;

	rc = check_access(dfs, geteuid(), getegid(), parent->mode, W_OK | X_OK);
	if (rc)
		return rc;

	strncpy(new_dir.name, name, DFS_MAX_PATH);
	new_dir.name[DFS_MAX_PATH] = '\0';
	rc = create_dir(dfs, th, (parent ? parent->oh : DAOS_HDL_INVAL), 0,
			&new_dir);
	if (rc)
		D_GOTO(out, rc);

	entry.oid = new_dir.oid;
	entry.mode = S_IFDIR | mode;
	entry.atime = entry.mtime = entry.ctime = time(NULL);
	entry.chunk_size = 0;

	rc = insert_entry(parent->oh, th, name, entry);
	if (rc != 0)
		D_GOTO(out, rc);

	daos_obj_close(new_dir.oh, NULL);

out:
	return rc;
}

static int
remove_dir_contents(dfs_t *dfs, daos_handle_t th, struct dfs_entry entry)
{
	daos_handle_t	oh;
	daos_key_desc_t	kds[ENUM_DESC_NR];
	daos_anchor_t	anchor = {0};
	d_iov_t	iov;
	char		enum_buf[ENUM_DESC_BUF] = {0};
	d_sg_list_t	sgl;
	int		rc;

	D_ASSERT(S_ISDIR(entry.mode));

	rc = daos_obj_open(dfs->coh, entry.oid, DAOS_OO_RW, &oh, NULL);
	if (rc)
		return daos_der2errno(rc);

	sgl.sg_nr = 1;
	sgl.sg_nr_out = 0;
	d_iov_set(&iov, enum_buf, ENUM_DESC_BUF);
	sgl.sg_iovs = &iov;

	while (!daos_anchor_is_eof(&anchor)) {
		uint32_t	number = ENUM_DESC_NR;
		uint32_t	i;
		char		*ptr;

		rc = daos_obj_list_dkey(oh, th, &number, kds, &sgl, &anchor,
					NULL);
		if (rc)
			D_GOTO(out, rc = daos_der2errno(rc));

		if (number == 0)
			continue;

		for (ptr = enum_buf, i = 0; i < number; i++) {
			struct dfs_entry child_entry = {0};
			char entry_name[DFS_MAX_PATH + 1];
			bool exists;

			snprintf(entry_name, kds[i].kd_key_len + 1, "%s", ptr);
			ptr += kds[i].kd_key_len;

			rc = fetch_entry(oh, th, entry_name, false,
					 &exists, &child_entry);
			if (rc)
				D_GOTO(out, rc);

			D_ASSERT(exists);

			if (S_ISDIR(child_entry.mode)) {
				rc = remove_dir_contents(dfs, th, child_entry);
				if (rc)
					D_GOTO(out, rc);
			}

			rc = remove_entry(dfs, th, oh, entry_name, child_entry);
			if (rc)
				D_GOTO(out, rc);
		}
	}

out:
	daos_obj_close(oh, NULL);
	return rc;
}

int
dfs_remove(dfs_t *dfs, dfs_obj_t *parent, const char *name, bool force,
	   daos_obj_id_t *oid)
{
	struct dfs_entry	entry = {0};
	daos_handle_t           th = DAOS_TX_NONE;
	bool			exists;
	int			rc;

	if (dfs == NULL || !dfs->mounted)
		return EINVAL;
	if (dfs->amode != O_RDWR)
		return EPERM;
	if (parent == NULL)
		parent = &dfs->root;
	else if (!S_ISDIR(parent->mode))
		return ENOTDIR;

	rc = check_name(name);
	if (rc)
		return rc;
	rc = check_access(dfs, geteuid(), getegid(), parent->mode, W_OK | X_OK);
	if (rc)
		return rc;

	rc = fetch_entry(parent->oh, th, name, false, &exists, &entry);
	if (rc)
		D_GOTO(out, rc);

	if (!exists)
		D_GOTO(out, rc = ENOENT);

	if (S_ISDIR(entry.mode)) {
		uint32_t nr = 0;
		daos_handle_t oh;

		/** check if dir is empty */
		rc = daos_obj_open(dfs->coh, entry.oid, DAOS_OO_RW, &oh, NULL);
		if (rc) {
			D_ERROR("daos_obj_open() Failed (%d)\n", rc);
			D_GOTO(out, rc = daos_der2errno(rc));
		}

		rc = get_num_entries(oh, th, &nr, true);
		if (rc) {
			daos_obj_close(oh, NULL);
			D_GOTO(out, rc);
		}

		rc = daos_obj_close(oh, NULL);
		if (rc)
			D_GOTO(out, rc = daos_der2errno(rc));

		if (!force && nr != 0)
			D_GOTO(out, rc = ENOTEMPTY);

		if (force && nr != 0) {
			rc = remove_dir_contents(dfs, th, entry);
			if (rc)
				D_GOTO(out, rc);
		}
	}

	rc = remove_entry(dfs, th, parent->oh, name, entry);
	if (rc)
		D_GOTO(out, rc);

	if (oid)
		oid_cp(oid, entry.oid);
out:
	return rc;
}

int
dfs_lookup(dfs_t *dfs, const char *path, int flags, dfs_obj_t **_obj,
	   mode_t *mode, struct stat *stbuf)
{
	dfs_obj_t		parent;
	dfs_obj_t		*obj = NULL;
	char			*token;
	char			*rem, *sptr;
	bool			exists;
	int			daos_mode;
	struct dfs_entry	entry = {0};
	uid_t			uid = geteuid();
	gid_t			gid = getegid();
	int			rc;

	if (dfs == NULL || !dfs->mounted)
		return EINVAL;
	if (_obj == NULL)
		return EINVAL;
	if (path == NULL)
		return EINVAL;

	daos_mode = get_daos_obj_mode(flags);
	if (daos_mode == -1)
		return EINVAL;

	rem = strdup(path);
	if (rem == NULL)
		return ENOMEM;

	if (stbuf)
		memset(stbuf, 0, sizeof(struct stat));

	D_ALLOC_PTR(obj);
	if (obj == NULL)
		D_GOTO(out, rc = ENOMEM);

	oid_cp(&obj->oid, dfs->root.oid);
	oid_cp(&obj->parent_oid, dfs->root.parent_oid);
	obj->mode = dfs->root.mode;
	strncpy(obj->name, dfs->root.name, DFS_MAX_PATH + 1);

	rc = daos_obj_open(dfs->coh, obj->oid, daos_mode, &obj->oh, NULL);
	if (rc)
		D_GOTO(err_obj, rc = daos_der2errno(rc));

	parent.oh = obj->oh;
	parent.mode = obj->mode;
	oid_cp(&parent.oid, obj->oid);
	oid_cp(&parent.parent_oid, obj->parent_oid);

	/** get the obj entry in the path */
	for (token = strtok_r(rem, "/", &sptr);
	     token != NULL;
	     token = strtok_r(NULL, "/", &sptr)) {
dfs_lookup_loop:

		rc = check_access(dfs, uid, gid, parent.mode, X_OK);
		if (rc)
			return rc;

		entry.chunk_size = 0;
		rc = fetch_entry(parent.oh, DAOS_TX_NONE, token, true,
				 &exists, &entry);
		if (rc)
			D_GOTO(err_obj, rc);

		rc = daos_obj_close(obj->oh, NULL);
		if (rc) {
			D_ERROR("daos_obj_close() Failed (%d)\n", rc);
			D_GOTO(err_obj, rc = daos_der2errno(rc));
		}

		if (!exists)
			D_GOTO(err_obj, rc = ENOENT);

		oid_cp(&obj->oid, entry.oid);
		oid_cp(&obj->parent_oid, parent.oid);
		strncpy(obj->name, token, DFS_MAX_PATH);
		obj->name[DFS_MAX_PATH] = '\0';
		obj->mode = entry.mode;

		/** if entry is a file, open the array object and return */
		if (S_ISREG(entry.mode)) {
			/* if there are more entries, then file is not a dir */
			if (strtok_r(NULL, "/", &sptr) != NULL) {
				D_ERROR("%s is not a directory\n", obj->name);
				D_GOTO(err_obj, rc = ENOENT);
			}

			rc = daos_array_open_with_attr(dfs->coh, entry.oid,
				DAOS_TX_NONE, daos_mode, 1, entry.chunk_size ?
				entry.chunk_size : dfs->chunk_size, &obj->oh,
				NULL);
			if (rc != 0) {
				D_ERROR("daos_array_open() Failed (%d)\n", rc);
				D_GOTO(err_obj, rc = daos_der2errno(rc));
			}

			if (stbuf) {
				daos_size_t size;

				rc = daos_array_get_size(obj->oh, DAOS_TX_NONE,
							 &size, NULL);
				if (rc) {
					daos_array_close(obj->oh, NULL);
					D_GOTO(err_obj,
					       rc = daos_der2errno(rc));
				}
				stbuf->st_size = size;
				stbuf->st_blocks =
					(stbuf->st_size + (1 << 9) - 1) >> 9;
			}
			break;
		}

		if (S_ISLNK(entry.mode)) {
			/*
			 * If there is a token after the sym link entry, treat
			 * the sym link as a directory and look up it's value.
			 */
			token = strtok_r(NULL, "/", &sptr);
			if (token) {
				dfs_obj_t *sym;

				rc = dfs_lookup(dfs, entry.value, flags, &sym,
						NULL, NULL);
				if (rc) {
					D_DEBUG(DB_TRACE,
						"Failed to lookup symlink %s\n",
						entry.value);
					D_FREE(sym);
					D_GOTO(err_obj, rc);
				}

				parent.oh = sym->oh;
				D_FREE(sym);
				D_FREE(entry.value);
				obj->value = NULL;
				/*
				 * need to go to to the beginning of loop but we
				 * already did the strtok.
				 */
				goto dfs_lookup_loop;
			}

			obj->value = entry.value;
			if (stbuf)
				stbuf->st_size = strlen(entry.value) + 1;
			/** return the symlink obj if this is the last entry */
			break;
		}

		if (!S_ISDIR(entry.mode)) {
			D_ERROR("Invalid entry type in path.\n");
			D_GOTO(err_obj, rc = -EINVAL);
		}

		/* open the directory object */
		rc = daos_obj_open(dfs->coh, entry.oid, daos_mode, &obj->oh,
				   NULL);
		if (rc) {
			D_ERROR("daos_obj_open() Failed (%d)\n", rc);
			D_GOTO(err_obj, rc = daos_der2errno(rc));
		}

		if (stbuf)
			stbuf->st_size = sizeof(entry);
		oid_cp(&parent.oid, obj->oid);
		oid_cp(&parent.parent_oid, obj->parent_oid);
		parent.oh = obj->oh;
		parent.mode = entry.mode;
	}

	if (mode)
		*mode = obj->mode;

	if (stbuf) {
		stbuf->st_nlink = 1;
		stbuf->st_mode = obj->mode;
		stbuf->st_uid = dfs->uid;
		stbuf->st_gid = dfs->gid;
		stbuf->st_atim.tv_sec = entry.atime;
		stbuf->st_mtim.tv_sec = entry.mtime;
		stbuf->st_ctim.tv_sec = entry.ctime;
	}

out:
	D_FREE(rem);
	*_obj = obj;
	return rc;
err_obj:
	D_FREE(obj);
	goto out;
}

int
dfs_readdir(dfs_t *dfs, dfs_obj_t *obj, daos_anchor_t *anchor, uint32_t *nr,
	    struct dirent *dirs)
{
	daos_key_desc_t	*kds;
	char		*enum_buf;
	uint32_t	number, key_nr, i;
	d_sg_list_t	sgl;
	int		rc;

	if (dfs == NULL || !dfs->mounted)
		return EINVAL;
	if (obj == NULL || !S_ISDIR(obj->mode))
		return ENOTDIR;
	if (*nr == 0)
		return 0;
	if (dirs == NULL || anchor == NULL)
		return EINVAL;

	rc = check_access(dfs, geteuid(), getegid(), obj->mode, R_OK);
	if (rc)
		return rc;

	D_ALLOC_ARRAY(kds, *nr);
	if (kds == NULL)
		return ENOMEM;

	D_ALLOC_ARRAY(enum_buf, *nr * DFS_MAX_PATH);
	if (enum_buf == NULL) {
		D_FREE(kds);
		return ENOMEM;
	}

	key_nr = 0;
	number = *nr;
	while (!daos_anchor_is_eof(anchor)) {
		d_iov_t	iov;
		char	*ptr;

		memset(enum_buf, 0, (*nr) * DFS_MAX_PATH);

		sgl.sg_nr = 1;
		sgl.sg_nr_out = 0;
		d_iov_set(&iov, enum_buf, (*nr) * DFS_MAX_PATH);
		sgl.sg_iovs = &iov;

		rc = daos_obj_list_dkey(obj->oh, DAOS_TX_NONE, &number, kds,
					&sgl, anchor, NULL);
		if (rc)
			D_GOTO(out, rc = daos_der2errno(rc));

		for (ptr = enum_buf, i = 0; i < number; i++) {
			snprintf(dirs[key_nr].d_name, kds[i].kd_key_len + 1,
				 "%s", ptr);
			ptr += kds[i].kd_key_len;
			key_nr++;
		}
		number = *nr - key_nr;
		if (number == 0)
			break;
	}
	*nr = key_nr;

out:
	D_FREE(enum_buf);
	D_FREE(kds);
	return rc;
}

int
dfs_iterate(dfs_t *dfs, dfs_obj_t *obj, daos_anchor_t *anchor,
	    uint32_t *nr, size_t size, dfs_filler_cb_t op, void *udata)
{
	daos_key_desc_t	*kds;
	d_sg_list_t	sgl;
	d_iov_t		iov;
	uint32_t	num, keys_nr;
	char		*enum_buf, *ptr;
	int		rc;

	if (dfs == NULL || !dfs->mounted)
		return EINVAL;
	if (obj == NULL || !S_ISDIR(obj->mode))
		return ENOTDIR;
	if (size == 0 || *nr == 0)
		return 0;
	if (anchor == NULL)
		return EINVAL;

	rc = check_access(dfs, geteuid(), getegid(), obj->mode, R_OK);
	if (rc)
		return rc;

	num = *nr;
	D_ALLOC_ARRAY(kds, num);
	if (kds == NULL)
		return ENOMEM;

	/** Allocate a buffer to store the entry keys */
	D_ALLOC_ARRAY(enum_buf, size);
	if (enum_buf == NULL) {
		D_FREE(kds);
		return ENOMEM;
	}

	sgl.sg_nr = 1;
	sgl.sg_nr_out = 0;
	d_iov_set(&iov, enum_buf, size);
	sgl.sg_iovs = &iov;
	keys_nr = 0;
	ptr = enum_buf;

	while (!daos_anchor_is_eof(anchor)) {
		uint32_t i;

		/*
		 * list num or less entries, but not more than we can fit in
		 * enum_buf
		 */
		rc = daos_obj_list_dkey(obj->oh, DAOS_TX_NONE, &num, kds,
					&sgl, anchor, NULL);
		if (rc)
			D_GOTO(out, rc = daos_der2errno(rc));

		/** for every entry, issue the filler cb */
		for (i = 0; i < num; i++) {
			char name[DFS_MAX_PATH];

			snprintf(name, kds[i].kd_key_len + 1, "%s", ptr);
			if (op) {
				rc = op(dfs, obj, name, udata);
				if (rc)
					D_GOTO(out, rc);
			}

			/** advance pointer to next entry */
			ptr += kds[i].kd_key_len;
			/** adjust size of buffer data remaining */
			size -= kds[i].kd_key_len;
			keys_nr++;
		}
		num = *nr - keys_nr;
		/** stop if no more size or entries available to fill */
		if (size == 0 || num == 0)
			break;
		/** adjust iov for iteration */
		d_iov_set(&iov, ptr, size);
	}

	*nr = keys_nr;
out:
	D_FREE(kds);
	D_FREE(enum_buf);
	return rc;
}

int
dfs_lookup_rel(dfs_t *dfs, dfs_obj_t *parent, const char *name, int flags,
	       dfs_obj_t **_obj, mode_t *mode, struct stat *stbuf)
{
	dfs_obj_t		*obj;
	struct dfs_entry	entry = {0};
	bool			exists;
	int			daos_mode;
	int			rc = 0;

	if (dfs == NULL || !dfs->mounted)
		return EINVAL;
	if (_obj == NULL)
		return EINVAL;
	if (parent == NULL)
		parent = &dfs->root;
	else if (!S_ISDIR(parent->mode))
		return ENOTDIR;

	rc = check_name(name);
	if (rc)
		return rc;
	rc = check_access(dfs, geteuid(), getegid(), parent->mode, X_OK);
	if (rc)
		return rc;
	daos_mode = get_daos_obj_mode(flags);
	if (daos_mode == -1)
		return EINVAL;

	rc = fetch_entry(parent->oh, DAOS_TX_NONE, name, true, &exists,
			 &entry);
	if (rc)
		return rc;

	if (!exists)
		return ENOENT;

	if (stbuf)
		memset(stbuf, 0, sizeof(struct stat));

	D_ALLOC_PTR(obj);
	if (obj == NULL)
		return ENOMEM;

	strncpy(obj->name, name, DFS_MAX_PATH);
	obj->name[DFS_MAX_PATH] = '\0';
	oid_cp(&obj->parent_oid, parent->oid);
	oid_cp(&obj->oid, entry.oid);
	obj->mode = entry.mode;

	/** if entry is a file, open the array object and return */
	if (S_ISREG(entry.mode)) {
		rc = daos_array_open_with_attr(dfs->coh, entry.oid,
			DAOS_TX_NONE, daos_mode, 1, entry.chunk_size ?
			entry.chunk_size : dfs->chunk_size, &obj->oh, NULL);
		if (rc != 0) {
			D_ERROR("daos_array_open_with_attr() Failed (%d)\n",
				rc);
			D_GOTO(err_obj, rc = daos_der2errno(rc));
		}

		/** we need the file size if stat struct is needed */
		if (stbuf) {
			daos_size_t size;

			rc = daos_array_get_size(obj->oh, DAOS_TX_NONE, &size,
						 NULL);
			if (rc) {
				daos_array_close(obj->oh, NULL);
				D_ERROR("daos_array_get_size() Failed (%d)\n",
					rc);
				D_GOTO(err_obj, rc = daos_der2errno(rc));
			}
			stbuf->st_size = size;
			stbuf->st_blocks = (stbuf->st_size + (1 << 9) - 1) >> 9;
		}
	} else if (S_ISLNK(entry.mode)) {
		obj->value = entry.value;
		if (stbuf)
			stbuf->st_size = strlen(entry.value) + 1;
	} else if (S_ISDIR(entry.mode)) {
		rc = daos_obj_open(dfs->coh, entry.oid, daos_mode, &obj->oh,
				   NULL);
		if (rc) {
			D_ERROR("daos_obj_open() Failed (%d)\n", rc);
			D_GOTO(err_obj, rc = daos_der2errno(rc));
		}
		if (stbuf)
			stbuf->st_size = sizeof(entry);
	} else {
		D_ERROR("Invalid entry type (not a dir, file, symlink).\n");
		D_GOTO(err_obj, rc = -EINVAL);
	}

	if (mode)
		*mode = obj->mode;

	if (stbuf) {
		stbuf->st_nlink = 1;
		stbuf->st_mode = obj->mode;
		stbuf->st_uid = dfs->uid;
		stbuf->st_gid = dfs->gid;
		stbuf->st_atim.tv_sec = entry.atime;
		stbuf->st_mtim.tv_sec = entry.mtime;
		stbuf->st_ctim.tv_sec = entry.ctime;
	}

	*_obj = obj;

	return rc;
err_obj:
	D_FREE(obj);
	return rc;
}

int
dfs_open(dfs_t *dfs, dfs_obj_t *parent, const char *name, mode_t mode,
	 int flags, daos_oclass_id_t cid, daos_size_t chunk_size,
	 const char *value, dfs_obj_t **_obj)
{
	dfs_obj_t	*obj;
	daos_handle_t	th = DAOS_TX_NONE;
	int		rc;

	if (dfs == NULL || !dfs->mounted)
		return EINVAL;
	if ((dfs->amode != O_RDWR) && (flags & O_CREAT))
		return EPERM;
	if (_obj == NULL)
		return EINVAL;
	if (S_ISLNK(mode) && value == NULL)
		return EINVAL;
	if (parent == NULL)
		parent = &dfs->root;
	else if (!S_ISDIR(parent->mode))
		return ENOTDIR;

	rc = check_name(name);
	if (rc)
		return rc;
	rc = check_access(dfs, geteuid(), getegid(), parent->mode,
			  (flags & O_CREAT) ? W_OK | X_OK : X_OK);
	if (rc)
		return rc;

	D_ALLOC_PTR(obj);
	if (obj == NULL)
		return ENOMEM;

	strncpy(obj->name, name, DFS_MAX_PATH);
	obj->name[DFS_MAX_PATH] = '\0';
	obj->mode = mode;
	oid_cp(&obj->parent_oid, parent->oid);

	switch (mode & S_IFMT) {
	case S_IFREG:
		rc = open_file(dfs, th, parent, flags, cid, chunk_size, obj);
		if (rc) {
			D_DEBUG(DB_TRACE, "Failed to open file (%d)\n", rc);
			D_GOTO(out, rc);
		}
		break;
	case S_IFDIR:
		rc = open_dir(dfs, th, parent->oh, flags, cid, obj);
		if (rc) {
			D_DEBUG(DB_TRACE, "Failed to open dir (%d)\n", rc);
			D_GOTO(out, rc);
		}
		break;
	case S_IFLNK:
		rc = open_symlink(dfs, th, parent, flags, value, obj);
		if (rc) {
			D_DEBUG(DB_TRACE, "Failed to open symlink (%d)\n", rc);
			D_GOTO(out, rc);
		}
		break;
	default:
		D_ERROR("Invalid entry type (not a dir, file, symlink).\n");
		D_GOTO(out, rc = EINVAL);
	}

	*_obj = obj;

	return rc;
out:
	D_FREE(obj);
	return rc;
}

int
dfs_dup(dfs_t *dfs, dfs_obj_t *obj, int flags, dfs_obj_t **_new_obj)
{
	dfs_obj_t	*new_obj;
	unsigned int	daos_mode;
	int		rc;

	if (dfs == NULL || !dfs->mounted)
		return EINVAL;
	if (obj == NULL || _new_obj == NULL)
		return EINVAL;

	daos_mode = get_daos_obj_mode(flags);
	if (daos_mode == -1)
		return EINVAL;

	rc = check_access(dfs, geteuid(), getegid(), obj->mode,
			  (daos_mode == DAOS_OO_RO) ? R_OK : R_OK | W_OK);
	if (rc)
		return rc;

	D_ALLOC_PTR(new_obj);
	if (new_obj == NULL)
		return ENOMEM;

	switch (obj->mode & S_IFMT) {
	case S_IFDIR:
		rc = daos_obj_open(dfs->coh, obj->oid, daos_mode,
				   &new_obj->oh, NULL);
		if (rc)
			D_GOTO(err, rc = daos_der2errno(rc));
		break;
	case S_IFREG:
	{
		char		buf[1024];
		d_iov_t		ghdl;

		d_iov_set(&ghdl, buf, 1024);

		rc = daos_array_local2global(obj->oh, &ghdl);
		if (rc)
			D_GOTO(err, rc = daos_der2errno(rc));

		rc = daos_array_global2local(dfs->coh, ghdl, daos_mode,
					     &new_obj->oh);
		if (rc)
			D_GOTO(err, rc = daos_der2errno(rc));
		break;
	}
	case S_IFLNK:
		new_obj->value = strdup(obj->value);
		break;
	default:
		D_ERROR("Invalid object type (not a dir, file, symlink).\n");
		D_GOTO(err, rc = EINVAL);
	}

	strncpy(new_obj->name, obj->name, DFS_MAX_PATH + 1);
	new_obj->mode = obj->mode;
	oid_cp(&new_obj->parent_oid, obj->parent_oid);
	oid_cp(&new_obj->oid, obj->oid);

	*_new_obj = new_obj;
	return 0;

err:
	D_FREE(new_obj);
	return rc;
}

int
dfs_release(dfs_obj_t *obj)
{
	int rc = 0;

	if (obj == NULL)
		return EINVAL;

	if (S_ISDIR(obj->mode))
		rc = daos_obj_close(obj->oh, NULL);
	else if (S_ISREG(obj->mode))
		rc = daos_array_close(obj->oh, NULL);
	else if (S_ISLNK(obj->mode))
		D_FREE(obj->value);
	else
		D_ASSERT(0);

	if (rc) {
		D_ERROR("daos_obj_close() Failed (%d)\n", rc);
		return daos_der2errno(rc);
	}

	D_FREE(obj);
	return 0;
}

static int
io_internal(dfs_t *dfs, dfs_obj_t *obj, d_sg_list_t sgl, daos_off_t off,
	    int flag)
{
	daos_array_iod_t	iod;
	daos_range_t		rg;
	daos_size_t		buf_size;
	int			i;
	int			rc;

	buf_size = 0;
	for (i = 0; i < sgl.sg_nr; i++)
		buf_size += sgl.sg_iovs[i].iov_len;

	/** set array location */
	iod.arr_nr = 1;
	rg.rg_len = buf_size;
	rg.rg_idx = off;
	iod.arr_rgs = &rg;

	D_DEBUG(DB_TRACE, "IO OP %d, Off %"PRIu64", Len %zu\n",
		flag, off, buf_size);

	if (flag == DFS_WRITE) {
		rc = daos_array_write(obj->oh, DAOS_TX_NONE, &iod, &sgl,
				      NULL, NULL);
		if (rc)
			D_ERROR("daos_array_write() failed (%d)\n", rc);
	} else if (flag == DFS_READ) {
		rc = daos_array_read(obj->oh, DAOS_TX_NONE, &iod, &sgl, NULL,
				     NULL);
		if (rc)
			D_ERROR("daos_array_write() failed (%d)\n", rc);
	} else {
		rc = -DER_INVAL;
	}

	return daos_der2errno(rc);
}

int
dfs_read(dfs_t *dfs, dfs_obj_t *obj, d_sg_list_t sgl, daos_off_t off,
	 daos_size_t *read_size)
{
	daos_size_t	array_size, max_read;
	daos_size_t	bytes_to_read, rem;
	int		i;
	int		rc;

	if (dfs == NULL || !dfs->mounted)
		return EINVAL;
	if (obj == NULL || !S_ISREG(obj->mode))
		return EINVAL;

	rc = daos_array_get_size(obj->oh, DAOS_TX_NONE, &array_size, NULL);
	if (rc) {
		D_ERROR("daos_array_get_size() failed (%d)\n", rc);
		return daos_der2errno(rc);
	}

	if (off >= array_size) {
		*read_size = 0;
		return 0;
	}

	/* Update SGL in case we try to read beyond eof to not do that */
	max_read = array_size - off;
	bytes_to_read = 0;
	for (i = 0; i < sgl.sg_nr; i++) {
		if (bytes_to_read + sgl.sg_iovs[i].iov_len <= max_read) {
			bytes_to_read += sgl.sg_iovs[i].iov_len;
		} else {
			rem = max_read - bytes_to_read;
			if (rem) {
				bytes_to_read += rem;
				sgl.sg_iovs[i].iov_len = rem;
				i++;
				break;
			}
		}
	}
	sgl.sg_nr = i;

	rc = io_internal(dfs, obj, sgl, off, DFS_READ);
	if (rc) {
		D_ERROR("daos_array_read() failed (%d)\n", rc);
		return rc;
	}

	*read_size = bytes_to_read;
	return 0;
}

int
dfs_write(dfs_t *dfs, dfs_obj_t *obj, d_sg_list_t sgl, daos_off_t off)
{
	if (dfs == NULL || !dfs->mounted)
		return EINVAL;
	if (dfs->amode != O_RDWR)
		return EPERM;
	if (obj == NULL || !S_ISREG(obj->mode))
		return EINVAL;

	return io_internal(dfs, obj, sgl, off, DFS_WRITE);
}

int
dfs_update_parent(dfs_obj_t *obj, dfs_obj_t *parent_obj, const char *name)
{
	if (obj == NULL)
		return EINVAL;

	oid_cp(&obj->parent_oid, parent_obj->parent_oid);
	if (name) {
		strncpy(obj->name, name, DFS_MAX_PATH);
		obj->name[DFS_MAX_PATH] = '\0';
	}

	return 0;
}

int
dfs_stat(dfs_t *dfs, dfs_obj_t *parent, const char *name, struct stat *stbuf)
{
	daos_handle_t	oh;
	int		rc;

	if (dfs == NULL || !dfs->mounted)
		return EINVAL;
	if (parent == NULL)
		parent = &dfs->root;
	else if (!S_ISDIR(parent->mode))
		return ENOTDIR;

	rc = check_access(dfs, geteuid(), getegid(), parent->mode, X_OK);
	if (rc)
		return rc;

	if (name == NULL) {
		if (strcmp(parent->name, "/") != 0) {
			D_ERROR("Invalid path %s and entry name %s)\n",
				parent->name, name);
			return EINVAL;
		}
		name = parent->name;
		oh = dfs->super_oh;
	} else {
		rc = check_name(name);
		if (rc)
			return rc;
		oh = parent->oh;
	}

	return entry_stat(dfs, DAOS_TX_NONE, oh, name, stbuf);
}

int
dfs_ostat(dfs_t *dfs, dfs_obj_t *obj, struct stat *stbuf)
{
	daos_handle_t           oh;
	int			rc;

	if (dfs == NULL || !dfs->mounted)
		return EINVAL;
	if (obj == NULL)
		return EINVAL;

	/** Open parent object and fetch entry of obj from it */
	rc = daos_obj_open(dfs->coh, obj->parent_oid, DAOS_OO_RO, &oh, NULL);
	if (rc)
		return daos_der2errno(rc);

	rc = entry_stat(dfs, DAOS_TX_NONE, oh, obj->name, stbuf);
	if (rc)
		D_GOTO(out, rc);

out:
	daos_obj_close(oh, NULL);
	return rc;
}

int
dfs_access(dfs_t *dfs, dfs_obj_t *parent, const char *name, int mask)
{
	daos_handle_t		oh;
	bool			exists;
	struct dfs_entry	entry = {0};
	int			rc;

	if (dfs == NULL || !dfs->mounted)
		return EINVAL;
	if (((mask & W_OK) == W_OK) && dfs->amode != O_RDWR)
		return EPERM;
	if (parent == NULL)
		parent = &dfs->root;
	else if (!S_ISDIR(parent->mode))
		return ENOTDIR;
	if (name == NULL) {
		if (strcmp(parent->name, "/") != 0) {
			D_ERROR("Invalid path %s and entry name %s\n",
				parent->name, name);
			return EINVAL;
		}
		name = parent->name;
		oh = dfs->super_oh;
	} else {
		rc = check_name(name);
		if (rc)
			return rc;
		oh = parent->oh;
	}

	/* Check if parent has the entry */
	rc = fetch_entry(oh, DAOS_TX_NONE, name, true, &exists, &entry);
	if (rc)
		return rc;

	if (!exists)
		return ENOENT;

	if (!S_ISLNK(entry.mode)) {
		if (mask == F_OK)
			return 0;

		/** Use real uid and gid for access() */
		return check_access(dfs, getuid(), getgid(), entry.mode, mask);
	}

	dfs_obj_t *sym;

	if (entry.value == NULL) {
		D_ERROR("Null Symlink value\n");
		return EIO;
	}

	rc = dfs_lookup(dfs, entry.value, O_RDONLY, &sym, NULL, NULL);
	if (rc) {
		D_DEBUG(DB_TRACE, "Failed to lookup symlink %s\n", entry.value);
		return rc;
	}

	if (mask != F_OK)
		rc = check_access(dfs, getuid(), getgid(), sym->mode, mask);

	dfs_release(sym);
	return rc;
}

int
dfs_chmod(dfs_t *dfs, dfs_obj_t *parent, const char *name, mode_t mode)
{
	uid_t			euid;
	daos_handle_t		oh;
	daos_handle_t		th = DAOS_TX_NONE;
	bool			exists;
	struct dfs_entry	entry = {0};
	d_sg_list_t		sgl;
	d_iov_t			sg_iov;
	daos_iod_t		iod;
	daos_key_t		dkey;
	int			rc;

	if (dfs == NULL || !dfs->mounted)
		return EINVAL;
	if (dfs->amode != O_RDWR)
		return EPERM;
	if (parent == NULL)
		parent = &dfs->root;
	else if (!S_ISDIR(parent->mode))
		return ENOTDIR;
	if (name == NULL) {
		if (strcmp(parent->name, "/") != 0) {
			D_ERROR("Invalid path %s and entry name %s)\n",
				parent->name, name);
			return EINVAL;
		}
		name = parent->name;
		oh = dfs->super_oh;
	} else {
		rc = check_name(name);
		if (rc)
			return rc;
		oh = parent->oh;
	}

	euid = geteuid();
	/** only root or owner can change mode */
	if (euid != 0 && dfs->uid != euid)
		return EPERM;

	/** sticky bit, set-user-id and set-group-id, not supported yet */
	if (mode & S_ISVTX || mode & S_ISGID || mode & S_ISUID) {
		D_ERROR("setuid, setgid, & sticky bit are not supported.\n");
		return EINVAL;
	}

	/* Check if parent has the entry */
	rc = fetch_entry(oh, DAOS_TX_NONE, name, true, &exists, &entry);
	if (rc)
		D_GOTO(out, rc);

	if (!exists)
		D_GOTO(out, rc = ENOENT);

	/** resolve symlink */
	if (S_ISLNK(entry.mode)) {
		dfs_obj_t *sym;

		if (entry.value == NULL) {
			D_ERROR("Null Symlink value\n");
			return EIO;
		}

		rc = dfs_lookup(dfs, entry.value, O_RDWR, &sym, NULL, NULL);
		if (rc) {
			D_ERROR("Failed to lookup Symlink %s\n", entry.value);
			return rc;
		}

		rc = daos_obj_open(dfs->coh, sym->parent_oid, DAOS_OO_RW,
				   &oh, NULL);
		dfs_release(sym);
		if (rc)
			return daos_der2errno(rc);
	}

	/** set dkey as the entry name */
	d_iov_set(&dkey, (void *)name, strlen(name));

	/** set akey as the mode attr name */
	d_iov_set(&iod.iod_name, MODE_NAME, strlen(MODE_NAME));
	daos_csum_set(&iod.iod_kcsum, NULL, 0);
	iod.iod_nr	= 1;
	iod.iod_recxs	= NULL;
	iod.iod_eprs	= NULL;
	iod.iod_csums	= NULL;
	iod.iod_type	= DAOS_IOD_SINGLE;
	iod.iod_size	= sizeof(mode_t);

	/** set sgl for update */
	d_iov_set(&sg_iov, &mode, sizeof(mode_t));
	sgl.sg_nr	= 1;
	sgl.sg_nr_out	= 0;
	sgl.sg_iovs	= &sg_iov;

	rc = daos_obj_update(oh, th, &dkey, 1, &iod, &sgl, NULL);
	if (rc) {
		D_ERROR("Failed to update mode (rc = %d)\n", rc);
		D_GOTO(out, rc = daos_der2errno(rc));
	}

	if (S_ISLNK(entry.mode))
		daos_obj_close(oh, NULL);

out:
	return rc;
}

int
dfs_get_size(dfs_t *dfs, dfs_obj_t *obj, daos_size_t *size)
{
	int rc;

	if (dfs == NULL || !dfs->mounted)
		return EINVAL;
	if (obj == NULL || !S_ISREG(obj->mode))
		return EINVAL;

	rc = check_access(dfs, geteuid(), getegid(), obj->mode, R_OK);
	if (rc)
		return rc;

	return daos_array_get_size(obj->oh, DAOS_TX_NONE, size, NULL);
}

int
dfs_punch(dfs_t *dfs, dfs_obj_t *obj, daos_off_t offset, daos_size_t len)
{
	daos_size_t		size;
	daos_array_iod_t	iod;
	daos_range_t		rg;
	int			rc;

	if (dfs == NULL || !dfs->mounted)
		return EINVAL;
	if (dfs->amode != O_RDWR)
		return EPERM;
	if (obj == NULL || !S_ISREG(obj->mode))
		return EINVAL;

	rc = check_access(dfs, geteuid(), getegid(), obj->mode, W_OK);
	if (rc)
		return rc;

	/** simple truncate */
	if (len == DFS_MAX_FSIZE) {
		rc = daos_array_set_size(obj->oh, DAOS_TX_NONE, offset, NULL);
		return daos_der2errno(rc);
	}

	rc = daos_array_get_size(obj->oh, DAOS_TX_NONE, &size, NULL);
	if (rc)
		return daos_der2errno(rc);

	/** nothing to do if offset is the same as the file size */
	if (size == offset)
		return 0;

	/** if file is smaller than the offset, extend the file */
	if (size < offset) {
		rc = daos_array_set_size(obj->oh, DAOS_TX_NONE, offset, NULL);
		return daos_der2errno(rc);
	}

	/** if fsize is between the range to punch, just truncate to offset */
	if (offset < size && size <= offset + len) {
		rc = daos_array_set_size(obj->oh, DAOS_TX_NONE, offset, NULL);
		return daos_der2errno(rc);
	}

	D_ASSERT(size > offset + len);

	/** Punch offset -> len */
	iod.arr_nr = 1;
	rg.rg_len = offset + len;
	rg.rg_idx = offset;
	iod.arr_rgs = &rg;

	rc = daos_array_punch(obj->oh, DAOS_TX_NONE, &iod, NULL);
	if (rc) {
		D_ERROR("daos_array_punch() failed (%d)\n", rc);
		return daos_der2errno(rc);
	}

	return rc;
}

int
dfs_get_mode(dfs_obj_t *obj, mode_t *mode)
{
	if (obj == NULL || mode == NULL)
		return EINVAL;

	*mode = obj->mode;
	return 0;
}

int
dfs_get_symlink_value(dfs_obj_t *obj, char *buf, daos_size_t *size)
{
	daos_size_t val_size;

	if (obj == NULL || !S_ISLNK(obj->mode))
<<<<<<< HEAD
		return -EINVAL;
	if (obj->value == NULL)
		return -EINVAL;
=======
		return EINVAL;
>>>>>>> 20c2ed63

	val_size = strlen(obj->value) + 1;
	if (*size == 0 || buf == NULL) {
		*size = val_size;
		return 0;
	}

	if (*size < val_size)
		strncpy(buf, obj->value, *size);
	else
		strcpy(buf, obj->value);

	*size = val_size;
	return 0;
}

int
dfs_move(dfs_t *dfs, dfs_obj_t *parent, char *name, dfs_obj_t *new_parent,
	 char *new_name, daos_obj_id_t *oid)
{
	struct dfs_entry	entry = {0}, new_entry = {0};
	daos_handle_t		th = DAOS_TX_NONE;
	bool			exists;
	daos_key_t		dkey;
	int			rc;

	if (dfs == NULL || !dfs->mounted)
		return EINVAL;
	if (dfs->amode != O_RDWR)
		return EPERM;
	if (parent == NULL)
		parent = &dfs->root;
	else if (!S_ISDIR(parent->mode))
		return ENOTDIR;
	if (new_parent == NULL)
		new_parent = &dfs->root;
	else if (!S_ISDIR(new_parent->mode))
		return ENOTDIR;

	rc = check_name(name);
	if (rc)
		return rc;
	rc = check_name(new_name);
	if (rc)
		return rc;

	/*
	 * TODO - more permission checks for source & target attributes needed
	 * (immutable, append).
	 */

	rc = check_access(dfs, geteuid(), getegid(), parent->mode, W_OK | X_OK);
	if (rc)
		return rc;
	rc = check_access(dfs, geteuid(), getegid(), new_parent->mode,
			  W_OK | X_OK);
	if (rc)
		return rc;

	rc = fetch_entry(parent->oh, th, name, true, &exists, &entry);
	if (rc) {
		D_ERROR("Failed to fetch entry %s (%d)\n", name, rc);
		D_GOTO(out, rc);
	}
	if (exists == false)
		D_GOTO(out, rc);

	rc = fetch_entry(new_parent->oh, th, new_name, true, &exists,
			 &new_entry);
	if (rc) {
		D_ERROR("Failed to fetch entry %s (%d)\n", new_name, rc);
		D_GOTO(out, rc);
	}

	if (exists) {
		if (S_ISDIR(new_entry.mode)) {
			uint32_t nr = 0;
			daos_handle_t oh;

			/** if old entry not a dir, return error */
			if (!S_ISDIR(entry.mode)) {
				D_ERROR("Can't rename non dir over a dir\n");
				D_GOTO(out, rc = EINVAL);
			}

			/** make sure new dir is empty */
			rc = daos_obj_open(dfs->coh, new_entry.oid, DAOS_OO_RW,
					   &oh, NULL);
			if (rc) {
				D_ERROR("daos_obj_open() Failed (%d)\n", rc);
				D_GOTO(out, rc = daos_der2errno(rc));
			}

			rc = get_num_entries(oh, th, &nr, true);
			if (rc) {
				D_ERROR("failed to check dir %s (%d)\n",
					new_name, rc);
				daos_obj_close(oh, NULL);
				D_GOTO(out, rc);
			}

			rc = daos_obj_close(oh, NULL);
			if (rc) {
				D_ERROR("daos_obj_close() Failed (%d)\n", rc);
				D_GOTO(out, rc = daos_der2errno(rc));
			}

			if (nr != 0) {
				D_ERROR("target dir is not empty\n");
				D_GOTO(out, rc = ENOTEMPTY);
			}
		}

		rc = remove_entry(dfs, th, new_parent->oh, new_name, new_entry);
		if (rc) {
			D_ERROR("Failed to remove entry %s (%d)\n",
				new_name, rc);
			D_GOTO(out, rc);
		}

		if (oid)
			oid_cp(oid, new_entry.oid);
	}

	/** rename symlink */
	if (S_ISLNK(entry.mode)) {
		rc = remove_entry(dfs, th, parent->oh, name, entry);
		if (rc) {
			D_ERROR("Failed to remove entry %s (%d)\n",
				name, rc);
			D_GOTO(out, rc);
		}

		rc = insert_entry(parent->oh, th, new_name, entry);
		if (rc)
			D_ERROR("Inserting new entry %s failed (%d)\n",
				new_name, rc);
		D_GOTO(out, rc);
	}

	entry.atime = entry.mtime = entry.ctime = time(NULL);
	/** insert old entry in new parent object */
	rc = insert_entry(new_parent->oh, th, new_name, entry);
	if (rc) {
		D_ERROR("Inserting entry %s failed (%d)\n", new_name, rc);
		D_GOTO(out, rc);
	}

	/** remove the old entry from the old parent (just the dkey) */
	d_iov_set(&dkey, (void *)name, strlen(name));
	rc = daos_obj_punch_dkeys(parent->oh, th, 1, &dkey, NULL);
	if (rc) {
		D_ERROR("Punch entry %s failed (%d)\n", name, rc);
		D_GOTO(out, rc = daos_der2errno(rc));
	}

out:
	if (entry.value) {
		D_ASSERT(S_ISLNK(entry.mode));
		D_FREE(entry.value);
	}
	if (new_entry.value) {
		D_ASSERT(S_ISLNK(new_entry.mode));
		D_FREE(new_entry.value);
	}
	return rc;
}

int
dfs_exchange(dfs_t *dfs, dfs_obj_t *parent1, char *name1, dfs_obj_t *parent2,
	     char *name2)
{
	struct dfs_entry	entry1 = {0}, entry2 = {0};
	daos_handle_t		th = DAOS_TX_NONE;
	bool			exists;
	daos_key_t		dkey;
	int			rc;

	if (dfs == NULL || !dfs->mounted)
		return EINVAL;
	if (dfs->amode != O_RDWR)
		return EPERM;
	if (parent1 == NULL)
		parent1 = &dfs->root;
	else if (!S_ISDIR(parent1->mode))
		return ENOTDIR;
	if (parent2 == NULL)
		parent2 = &dfs->root;
	else if (!S_ISDIR(parent2->mode))
		return ENOTDIR;

	rc = check_name(name1);
	if (rc)
		return rc;
	rc = check_name(name2);
	if (rc)
		return rc;
	rc = check_access(dfs, geteuid(), getegid(), parent1->mode,
			  W_OK | X_OK);
	if (rc)
		return rc;
	rc = check_access(dfs, geteuid(), getegid(), parent2->mode,
			  W_OK | X_OK);
	if (rc)
		return rc;

	rc = fetch_entry(parent1->oh, th, name1, true, &exists, &entry1);
	if (rc) {
		D_ERROR("Failed to fetch entry %s (%d)\n", name1, rc);
		D_GOTO(out, rc);
	}
	if (exists == false)
		D_GOTO(out, rc = EINVAL);

	rc = fetch_entry(parent2->oh, th, name2, true, &exists, &entry2);
	if (rc) {
		D_ERROR("Failed to fetch entry %s (%d)\n", name2, rc);
		D_GOTO(out, rc);
	}

	if (exists == false)
		D_GOTO(out, rc = EINVAL);

	/** remove the first entry from parent1 (just the dkey) */
	d_iov_set(&dkey, (void *)name1, strlen(name1));
	rc = daos_obj_punch_dkeys(parent1->oh, th, 1, &dkey, NULL);
	if (rc) {
		D_ERROR("Punch entry %s failed (%d)\n", name1, rc);
		D_GOTO(out, rc = daos_der2errno(rc));
	}

	/** remove the second entry from parent2 (just the dkey) */
	d_iov_set(&dkey, (void *)name2, strlen(name2));
	rc = daos_obj_punch_dkeys(parent2->oh, th, 1, &dkey, NULL);
	if (rc) {
		D_ERROR("Punch entry %s failed (%d)\n", name2, rc);
		D_GOTO(out, rc = daos_der2errno(rc));
	}

	entry1.atime = entry1.mtime = entry1.ctime = time(NULL);
	/** insert entry1 in parent2 object */
	rc = insert_entry(parent2->oh, th, name1, entry1);
	if (rc) {
		D_ERROR("Inserting entry %s failed (%d)\n", name1, rc);
		D_GOTO(out, rc);
	}

	entry2.atime = entry2.mtime = entry2.ctime = time(NULL);
	/** insert entry2 in parent1 object */
	rc = insert_entry(parent1->oh, th, name2, entry2);
	if (rc) {
		D_ERROR("Inserting entry %s failed (%d)\n", name2, rc);
		D_GOTO(out, rc);
	}

out:
	if (entry1.value) {
		D_ASSERT(S_ISLNK(entry1.mode));
		D_FREE(entry1.value);
	}
	if (entry2.value) {
		D_ASSERT(S_ISLNK(entry2.mode));
		D_FREE(entry2.value);
	}
	return rc;
}

int
dfs_sync(dfs_t *dfs)
{
	if (dfs == NULL || !dfs->mounted)
		return EINVAL;
	if (dfs->amode != O_RDWR)
		return EPERM;

	/** Take a snapshot here and allow rollover to that when supported. */

	return 0;
}

static char *
concat(const char *s1, const char *s2)
{
	char *result = NULL;

	result = malloc(strlen(s1)+strlen(s2)+1);
	if (result == NULL)
		return NULL;

	strcpy(result, s1);
	strcat(result, s2);

	return result;
}

int
dfs_setxattr(dfs_t *dfs, dfs_obj_t *obj, const char *name,
	     const void *value, daos_size_t size, int flags)
{
	char		*xname = NULL;
	daos_handle_t	th = DAOS_TX_NONE;
	d_sg_list_t	sgl;
	d_iov_t	sg_iov;
	daos_iod_t	iod;
	daos_key_t	dkey;
	daos_handle_t	oh;
	int		rc;

	if (dfs == NULL || !dfs->mounted)
		return EINVAL;
	if (dfs->amode != O_RDWR)
		return EPERM;
	if (obj == NULL)
		return EINVAL;

	rc = check_access(dfs, geteuid(), getegid(), obj->mode, W_OK);
	if (rc)
		return rc;

	/** prefix name with x: to avoid collision with internal attrs */
	xname = concat("x:", name);
	if (xname == NULL)
		return ENOMEM;

	/** Open parent object and insert xattr in the entry of the object */
	rc = daos_obj_open(dfs->coh, obj->parent_oid, DAOS_OO_RW, &oh, NULL);
	if (rc)
		D_GOTO(out, rc = daos_der2errno(rc));

	/** set dkey as the entry name */
	d_iov_set(&dkey, (void *)obj->name, strlen(obj->name));

	/** set akey as the xattr name */
	d_iov_set(&iod.iod_name, xname, strlen(xname));
	daos_csum_set(&iod.iod_kcsum, NULL, 0);
	iod.iod_nr	= 1;
	iod.iod_recxs	= NULL;
	iod.iod_eprs	= NULL;
	iod.iod_csums	= NULL;
	iod.iod_type	= DAOS_IOD_SINGLE;

	/** if not default flag, check for xattr existence */
	if (flags != 0) {
		bool exists;

		iod.iod_size	= DAOS_REC_ANY;
		rc = daos_obj_fetch(oh, th, &dkey, 1, &iod, NULL, NULL, NULL);
<<<<<<< HEAD
		if (rc) {
			D_ERROR("Failed to get extended attribute %s\n", name);
			D_GOTO(out, rc = -daos_der2errno(rc));
		}
=======
		if (rc)
			D_GOTO(out, rc = daos_der2errno(rc));
>>>>>>> 20c2ed63

		if (iod.iod_size == 0)
			exists = false;
		else
			exists = true;

<<<<<<< HEAD
		if (flags == XATTR_CREATE && exists)
			D_GOTO(out, rc = -EEXIST);
		if (flags == XATTR_REPLACE && !exists)
			D_GOTO(out, rc = -ENOENT);
=======
		if (flags == XATTR_CREATE && exists) {
			D_ERROR("Xattribute already exists (XATTR_CREATE)");
			D_GOTO(out, rc = EEXIST);
		} else if (flags == XATTR_REPLACE && !exists) {
			D_ERROR("Xattribute does not exist (XATTR_REPLACE)");
			D_GOTO(out, rc = ENOENT);
		}
>>>>>>> 20c2ed63
	}

	/** set sgl for update */
	d_iov_set(&sg_iov, (void *)value, size);
	sgl.sg_nr	= 1;
	sgl.sg_nr_out	= 0;
	sgl.sg_iovs	= &sg_iov;

	iod.iod_size	= size;
	rc = daos_obj_update(oh, th, &dkey, 1, &iod, &sgl, NULL);
	if (rc) {
		D_ERROR("Failed to add extended attribute %s\n", name);
		D_GOTO(out, rc = daos_der2errno(rc));
	}

out:
	if (xname)
		D_FREE(xname);
	daos_obj_close(oh, NULL);
	return rc;
}

int
dfs_getxattr(dfs_t *dfs, dfs_obj_t *obj, const char *name, void *value,
	     daos_size_t *size)
{
	char            *xname = NULL;
	d_sg_list_t	sgl;
	d_iov_t		sg_iov;
	daos_iod_t	iod;
	daos_key_t	dkey;
	daos_handle_t	oh;
	int		rc;

	if (dfs == NULL || !dfs->mounted)
		return EINVAL;
	if (obj == NULL)
		return EINVAL;

	rc = check_access(dfs, geteuid(), getegid(), obj->mode, R_OK);
	if (rc)
		return rc;

	xname = concat("x:", name);
	if (xname == NULL)
		return ENOMEM;

	/** Open parent object and get xattr from the entry of the object */
	rc = daos_obj_open(dfs->coh, obj->parent_oid, DAOS_OO_RO, &oh, NULL);
	if (rc)
		D_GOTO(out, rc = daos_der2errno(rc));

	/** set dkey as the entry name */
	d_iov_set(&dkey, (void *)obj->name, strlen(obj->name));

	/** set akey as the xattr name */
	d_iov_set(&iod.iod_name, xname, strlen(xname));
	daos_csum_set(&iod.iod_kcsum, NULL, 0);
	iod.iod_nr	= 1;
	iod.iod_recxs	= NULL;
	iod.iod_eprs	= NULL;
	iod.iod_csums	= NULL;
	iod.iod_type	= DAOS_IOD_SINGLE;

	if (*size) {
		iod.iod_size	= *size;

		/** set sgl for fetch */
		d_iov_set(&sg_iov, value, *size);
		sgl.sg_nr	= 1;
		sgl.sg_nr_out	= 0;
		sgl.sg_iovs	= &sg_iov;

		rc = daos_obj_fetch(oh, DAOS_TX_NONE, &dkey, 1, &iod, &sgl,
				    NULL, NULL);
	} else {
		iod.iod_size	= DAOS_REC_ANY;

		rc = daos_obj_fetch(oh, DAOS_TX_NONE, &dkey, 1, &iod, NULL,
				    NULL, NULL);
	}
	if (rc) {
		D_ERROR("Failed to fetch xattr %s (%d)\n", name, rc);
		D_GOTO(close, rc = daos_der2errno(rc));
	}

	*size = iod.iod_size;
	if (iod.iod_size == 0)
		D_GOTO(close, rc = ENODATA);

close:
	daos_obj_close(oh, NULL);
out:
	D_FREE(xname);
	if (rc == -ENOENT)
		rc = -ENODATA;
	return rc;
}

int
dfs_removexattr(dfs_t *dfs, dfs_obj_t *obj, const char *name)
{
	char            *xname = NULL;
	daos_handle_t	th = DAOS_TX_NONE;
	daos_key_t	dkey, akey;
	daos_handle_t	oh;
	int		rc;

	if (dfs == NULL || !dfs->mounted)
		return EINVAL;
	if (dfs->amode != O_RDWR)
		return EPERM;
	if (obj == NULL)
		return EINVAL;

	rc = check_access(dfs, geteuid(), getegid(), obj->mode, W_OK);
	if (rc)
		return rc;

	xname = concat("x:", name);
	if (xname == NULL)
		return ENOMEM;

	/** Open parent object and remove xattr from the entry of the object */
	rc = daos_obj_open(dfs->coh, obj->parent_oid, DAOS_OO_RW, &oh, NULL);
	if (rc)
		D_GOTO(out, rc = daos_der2errno(rc));

	/** set dkey as the entry name */
	d_iov_set(&dkey, (void *)obj->name, strlen(obj->name));
	/** set akey as the xattr name */
	d_iov_set(&akey, xname, strlen(xname));

	rc = daos_obj_punch_akeys(oh, th, &dkey, 1, &akey, NULL);
	if (rc) {
		D_ERROR("Failed to punch extended attribute %s\n", name);
		D_GOTO(out, rc = daos_der2errno(rc));
	}

out:
	if (xname)
		D_FREE(xname);
	daos_obj_close(oh, NULL);
	return rc;
}

int
dfs_listxattr(dfs_t *dfs, dfs_obj_t *obj, char *list, daos_size_t *size)
{
	daos_key_t	dkey;
	daos_handle_t	oh;
	daos_key_desc_t	kds[ENUM_DESC_NR];
	daos_anchor_t	anchor = {0};
	daos_size_t	list_size, ret_size;
	char		*ptr_list;
	int		rc;

	if (dfs == NULL || !dfs->mounted)
		return EINVAL;
	if (obj == NULL)
		return EINVAL;

	/** Open parent object and list from entry */
	rc = daos_obj_open(dfs->coh, obj->parent_oid, DAOS_OO_RW, &oh, NULL);
	if (rc)
		return daos_der2errno(rc);

	/** set dkey as the entry name */
	d_iov_set(&dkey, (void *)obj->name, strlen(obj->name));

	list_size = *size;
	ret_size = 0;
	ptr_list = list;

	while (!daos_anchor_is_eof(&anchor)) {
		uint32_t	number = ENUM_DESC_NR;
		uint32_t	i;
		d_iov_t	iov;
		char		enum_buf[ENUM_DESC_BUF] = {0};
		d_sg_list_t	sgl;
		char		*ptr;

		sgl.sg_nr = 1;
		sgl.sg_nr_out = 0;
		d_iov_set(&iov, enum_buf, ENUM_DESC_BUF);
		sgl.sg_iovs = &iov;

		rc = daos_obj_list_akey(oh, DAOS_TX_NONE, &dkey, &number, kds,
					&sgl, &anchor, NULL);
		if (rc)
			D_GOTO(out, rc = daos_der2errno(rc));

		if (number == 0)
			continue;

		for (ptr = enum_buf, i = 0; i < number; i++) {
			if (strncmp("x:", ptr, 2) != 0) {
				ptr += kds[i].kd_key_len;
				continue;
			}

			ret_size += kds[i].kd_key_len - 1;

			if (list == NULL)
				continue;
			if (list_size < kds[i].kd_key_len - 2)
				continue;

			snprintf(ptr_list, kds[i].kd_key_len - 1, "%s",
				 ptr + 2);

			list_size -= kds[i].kd_key_len - 1;
			ptr_list += kds[i].kd_key_len - 1;
			ptr += kds[i].kd_key_len;
		}
	}

	*size = ret_size;
out:
	daos_obj_close(oh, NULL);
	return rc;
}

int
dfs_obj2id(dfs_obj_t *obj, daos_obj_id_t *oid)
{
	if (oid == NULL)
		return EINVAL;
	oid_cp(oid, obj->oid);
	return 0;
}

#define DFS_ROOT_UUID "ffffffff-ffff-ffff-ffff-ffffffffffff"

int
dfs_mount_root_cont(daos_handle_t poh, dfs_t **dfs)
{
	uuid_t			co_uuid;
	daos_cont_info_t	co_info;
	daos_handle_t		coh;
	bool			cont_created = false;
	int			rc;

	/** Use special UUID for root container */
	rc = uuid_parse(DFS_ROOT_UUID, co_uuid);
	if (rc) {
		D_ERROR("Invalid Container uuid\n");
		return rc;
	}

	/** Try to open the DAOS container first (the mountpoint) */
	rc = daos_cont_open(poh, co_uuid, DAOS_COO_RW, &coh, &co_info, NULL);
	/* If NOEXIST we create it */
	if (rc == -DER_NONEXIST) {
		rc = daos_cont_create(poh, co_uuid, NULL, NULL);
		if (rc == 0) {
			cont_created = true;
			rc = daos_cont_open(poh, co_uuid, DAOS_COO_RW, &coh,
					    &co_info, NULL);
		}
	}
	if (rc) {
		fprintf(stderr, "Failed to create/open container (%d)\n", rc);
		D_GOTO(out_del, rc = daos_der2errno(rc));
	}

	rc = dfs_mount(poh, coh, O_RDWR, dfs);
	if (rc) {
		fprintf(stderr, "dfs_mount failed (%d)\n", rc);
		D_GOTO(out_cont, rc);
	}

	return 0;

out_cont:
	daos_cont_close(coh, NULL);
out_del:
	if (cont_created)
		daos_cont_destroy(poh, co_uuid, 1, NULL);
	return rc;
}

int
dfs_umount_root_cont(dfs_t *dfs)
{
	daos_handle_t	coh;
	int		rc;

	if (dfs == NULL)
		return EINVAL;

	coh.cookie = dfs->coh.cookie;

	rc = dfs_umount(dfs);
	if (rc)
		return rc;

	rc = daos_cont_close(coh, NULL);
	return daos_der2errno(rc);
}<|MERGE_RESOLUTION|>--- conflicted
+++ resolved
@@ -591,15 +591,9 @@
 check_name(const char *name)
 {
 	if (name == NULL || strchr(name, '/'))
-<<<<<<< HEAD
-		return -EINVAL;
+		return EINVAL;
 	if (strnlen(name, DFS_MAX_PATH) > DFS_MAX_PATH)
-		return -EINVAL;
-=======
-		return EINVAL;
-	if (strlen(name) > DFS_MAX_PATH)
-		return EINVAL;
->>>>>>> 20c2ed63
+		return EINVAL;
 	return 0;
 }
 
@@ -2461,13 +2455,9 @@
 	daos_size_t val_size;
 
 	if (obj == NULL || !S_ISLNK(obj->mode))
-<<<<<<< HEAD
-		return -EINVAL;
+		return EINVAL;
 	if (obj->value == NULL)
-		return -EINVAL;
-=======
-		return EINVAL;
->>>>>>> 20c2ed63
+		return EINVAL;
 
 	val_size = strlen(obj->value) + 1;
 	if (*size == 0 || buf == NULL) {
@@ -2815,35 +2805,20 @@
 
 		iod.iod_size	= DAOS_REC_ANY;
 		rc = daos_obj_fetch(oh, th, &dkey, 1, &iod, NULL, NULL, NULL);
-<<<<<<< HEAD
 		if (rc) {
 			D_ERROR("Failed to get extended attribute %s\n", name);
-			D_GOTO(out, rc = -daos_der2errno(rc));
-		}
-=======
-		if (rc)
 			D_GOTO(out, rc = daos_der2errno(rc));
->>>>>>> 20c2ed63
+		}
 
 		if (iod.iod_size == 0)
 			exists = false;
 		else
 			exists = true;
 
-<<<<<<< HEAD
 		if (flags == XATTR_CREATE && exists)
-			D_GOTO(out, rc = -EEXIST);
+			D_GOTO(out, rc = EEXIST);
 		if (flags == XATTR_REPLACE && !exists)
-			D_GOTO(out, rc = -ENOENT);
-=======
-		if (flags == XATTR_CREATE && exists) {
-			D_ERROR("Xattribute already exists (XATTR_CREATE)");
-			D_GOTO(out, rc = EEXIST);
-		} else if (flags == XATTR_REPLACE && !exists) {
-			D_ERROR("Xattribute does not exist (XATTR_REPLACE)");
 			D_GOTO(out, rc = ENOENT);
-		}
->>>>>>> 20c2ed63
 	}
 
 	/** set sgl for update */
