--- conflicted
+++ resolved
@@ -6641,222 +6641,6 @@
 		}
 	}
 
-<<<<<<< HEAD
-	return daos_obj_anchor_set(obj->oh, index, anchor);
-}
-
-struct dfs_pipeline {
-	daos_pipeline_t		pipeline;
-	dfs_predicate_t		pred;
-
-	mode_t			constant1;
-	mode_t			constant2;
-
-	d_iov_t			dkey_iov;
-	d_iov_t			const1_iov;
-	d_iov_t			const2_iov;
-	d_iov_t			const3_iov;
-
-	daos_filter_part_t	dkey_ft;
-	daos_filter_part_t	akey1_ft;
-	daos_filter_part_t	akey2_ft;
-	daos_filter_part_t	const0_ft;
-	daos_filter_part_t	const1_ft;
-	daos_filter_part_t	const2_ft;
-	daos_filter_part_t	const3_ft;
-	daos_filter_part_t	like_ft;
-	daos_filter_part_t	ba_ft;
-	daos_filter_part_t	eq_ft;
-	daos_filter_part_t	gt_ft;
-	daos_filter_part_t	and_ft;
-	daos_filter_part_t	or_ft;
-
-	daos_filter_t		pipef;
-};
-
-#define DKEY_F		"DAOS_FILTER_DKEY"
-#define AKEY_F		"DAOS_FILTER_AKEY"
-#define CONST_F		"DAOS_FILTER_CONST"
-#define BINARY_F	"DAOS_FILTER_TYPE_BINARY"
-#define INT8_F		"DAOS_FILTER_TYPE_UINTEGER8"
-#define INT4_F		"DAOS_FILTER_TYPE_UINTEGER4"
-#define LIKE_F		"DAOS_FILTER_FUNC_LIKE"
-#define GT_F		"DAOS_FILTER_FUNC_GT"
-#define EQ_F		"DAOS_FILTER_FUNC_EQ"
-#define BA_F		"DAOS_FILTER_FUNC_BITAND"
-#define AND_F		"DAOS_FILTER_FUNC_AND"
-#define OR_F		"DAOS_FILTER_FUNC_OR"
-#define COND_F		"DAOS_FILTER_CONDITION"
-
-int
-dfs_pipeline_create(dfs_t *dfs, dfs_predicate_t pred, uint64_t flags, dfs_pipeline_t **_dpipe)
-{
-	daos_size_t	bin_flen = strlen(BINARY_F);
-	daos_size_t	dkey_flen = strlen(DKEY_F);
-	daos_size_t	akey_flen = strlen(AKEY_F);
-	daos_size_t	const_flen = strlen(CONST_F);
-	daos_size_t	int8_flen = strlen(INT8_F);
-	daos_size_t	int4_flen = strlen(INT4_F);
-	daos_size_t	like_flen = strlen(LIKE_F);
-	daos_size_t	gt_flen = strlen(GT_F);
-	daos_size_t	eq_flen = strlen(EQ_F);
-	daos_size_t	ba_flen = strlen(BA_F);
-	daos_size_t	and_flen = strlen(AND_F);
-	daos_size_t	or_flen = strlen(OR_F);
-	daos_size_t	cond_flen = strlen(COND_F);
-	dfs_pipeline_t	*dpipe;
-	int		rc;
-
-	D_ALLOC_PTR(dpipe);
-	if (dpipe == NULL)
-		return ENOMEM;
-
-	/** copy the user predicate conditions */
-	memcpy(&dpipe->pred, &pred, sizeof(dfs_predicate_t));
-
-	daos_pipeline_init(&dpipe->pipeline);
-
-	/** build condition for entry name */
-	if (flags & DFS_FILTER_NAME) {
-		daos_size_t	name_len;
-
-		name_len = strnlen(dpipe->pred.dp_name, DFS_MAX_NAME);
-
-		d_iov_set(&dpipe->dkey_ft.part_type, DKEY_F, dkey_flen);
-		d_iov_set(&dpipe->dkey_ft.data_type, BINARY_F, bin_flen);
-		dpipe->dkey_ft.data_len = DFS_MAX_NAME;
-
-		d_iov_set(&dpipe->const0_ft.part_type, CONST_F, const_flen);
-		d_iov_set(&dpipe->const0_ft.data_type, BINARY_F, bin_flen);
-		dpipe->const0_ft.num_constants = 1;
-		dpipe->const0_ft.constant = &dpipe->dkey_iov;
-		d_iov_set(dpipe->const0_ft.constant, dpipe->pred.dp_name, name_len);
-
-		d_iov_set(&dpipe->like_ft.part_type, LIKE_F, like_flen);
-		dpipe->like_ft.num_operands = 2;
-	}
-
-	/** build condition for newer than ctime */
-	if (flags & DFS_FILTER_NEWER) {
-		d_iov_set(&dpipe->akey2_ft.part_type, AKEY_F, akey_flen);
-		d_iov_set(&dpipe->akey2_ft.data_type, INT8_F, int8_flen);
-		d_iov_set(&dpipe->akey2_ft.akey, INODE_AKEY_NAME, sizeof(INODE_AKEY_NAME) - 1);
-		dpipe->akey2_ft.data_offset = CTIME_IDX;
-		dpipe->akey2_ft.data_len = sizeof(time_t);
-
-		d_iov_set(&dpipe->const3_ft.part_type, CONST_F, const_flen);
-		d_iov_set(&dpipe->const3_ft.data_type, INT8_F, int8_flen);
-		dpipe->const3_ft.num_constants = 1;
-		dpipe->const3_ft.constant = &dpipe->const3_iov;
-		d_iov_set(dpipe->const3_ft.constant, &dpipe->pred.dp_newer, sizeof(time_t));
-
-		d_iov_set(&dpipe->gt_ft.part_type, GT_F, gt_flen);
-		dpipe->gt_ft.num_operands = 2;
-	}
-
-	/** If filter on dirs is not requested, return all dirs so they can be traversed */
-	if (!(flags & DFS_FILTER_INCLUDE_DIRS)) {
-		d_iov_set(&dpipe->akey1_ft.part_type, AKEY_F, akey_flen);
-		d_iov_set(&dpipe->akey1_ft.data_type, INT4_F, int4_flen);
-		d_iov_set(&dpipe->akey1_ft.akey, INODE_AKEY_NAME, sizeof(INODE_AKEY_NAME) - 1);
-		dpipe->akey1_ft.data_offset = MODE_IDX;
-		dpipe->akey1_ft.data_len = sizeof(mode_t);
-
-		dpipe->constant1 = S_IFMT;
-		d_iov_set(&dpipe->const1_ft.part_type, CONST_F, const_flen);
-		d_iov_set(&dpipe->const1_ft.data_type, INT4_F, int4_flen);
-		dpipe->const1_ft.num_constants = 1;
-		dpipe->const1_ft.constant = &dpipe->const1_iov;
-		d_iov_set(dpipe->const1_ft.constant, &dpipe->constant1, sizeof(mode_t));
-
-		dpipe->constant2 = S_IFDIR;
-		d_iov_set(&dpipe->const2_ft.part_type, CONST_F, const_flen);
-		d_iov_set(&dpipe->const2_ft.data_type, INT4_F, int4_flen);
-		dpipe->const2_ft.num_constants = 1;
-		dpipe->const2_ft.constant = &dpipe->const2_iov;
-		d_iov_set(dpipe->const2_ft.constant, &dpipe->constant2, sizeof(mode_t));
-
-		d_iov_set(&dpipe->ba_ft.part_type, BA_F, ba_flen);
-		dpipe->ba_ft.num_operands = 2;
-
-		d_iov_set(&dpipe->eq_ft.part_type, EQ_F, eq_flen);
-		dpipe->eq_ft.num_operands = 2;
-	}
-
-	/** build final condition: IS_DIR || (entry name match && newer match) */
-
-	d_iov_set(&dpipe->and_ft.part_type, AND_F, and_flen);
-	dpipe->and_ft.num_operands = 2;
-
-	d_iov_set(&dpipe->or_ft.part_type, OR_F, or_flen);
-	dpipe->or_ft.num_operands = 2;
-
-	/** initialize and add all the parts to the pipeline */
-	daos_filter_init(&dpipe->pipef);
-	d_iov_set(&dpipe->pipef.filter_type, COND_F, cond_flen);
-
-	if (!(flags & DFS_FILTER_INCLUDE_DIRS)) {
-		rc = daos_filter_add(&dpipe->pipef, &dpipe->or_ft);
-		if (rc)
-			D_GOTO(err, rc = daos_der2errno(rc));
-
-		rc = daos_filter_add(&dpipe->pipef, &dpipe->eq_ft);
-		if (rc)
-			D_GOTO(err, rc = daos_der2errno(rc));
-		rc = daos_filter_add(&dpipe->pipef, &dpipe->ba_ft);
-		if (rc)
-			D_GOTO(err, rc = daos_der2errno(rc));
-		rc = daos_filter_add(&dpipe->pipef, &dpipe->akey1_ft);
-		if (rc)
-			D_GOTO(err, rc = daos_der2errno(rc));
-		rc = daos_filter_add(&dpipe->pipef, &dpipe->const1_ft);
-		if (rc)
-			D_GOTO(err, rc = daos_der2errno(rc));
-		rc = daos_filter_add(&dpipe->pipef, &dpipe->const2_ft);
-		if (rc)
-			D_GOTO(err, rc = daos_der2errno(rc));
-	}
-
-	if (flags & DFS_FILTER_NEWER && flags & DFS_FILTER_NAME) {
-		rc = daos_filter_add(&dpipe->pipef, &dpipe->and_ft);
-		if (rc)
-			D_GOTO(err, rc = daos_der2errno(rc));
-	}
-
-	if (flags & DFS_FILTER_NAME) {
-		rc = daos_filter_add(&dpipe->pipef, &dpipe->like_ft);
-		if (rc)
-			D_GOTO(err, rc = daos_der2errno(rc));
-		rc = daos_filter_add(&dpipe->pipef, &dpipe->dkey_ft);
-		if (rc)
-			D_GOTO(err, rc = daos_der2errno(rc));
-		rc = daos_filter_add(&dpipe->pipef, &dpipe->const0_ft);
-		if (rc)
-			D_GOTO(err, rc = daos_der2errno(rc));
-	}
-
-	if (flags & DFS_FILTER_NEWER) {
-		rc = daos_filter_add(&dpipe->pipef, &dpipe->gt_ft);
-		if (rc)
-			D_GOTO(err, rc = daos_der2errno(rc));
-		rc = daos_filter_add(&dpipe->pipef, &dpipe->akey2_ft);
-		if (rc)
-			D_GOTO(err, rc = daos_der2errno(rc));
-		rc = daos_filter_add(&dpipe->pipef, &dpipe->const3_ft);
-		if (rc)
-			D_GOTO(err, rc = daos_der2errno(rc));
-	}
-
-	rc = daos_pipeline_add(&dpipe->pipeline, &dpipe->pipef);
-	if (rc)
-		D_GOTO(err, rc = daos_der2errno(rc));
-
-	*_dpipe = dpipe;
-	return 0;
-err:
-	printf("failed to create pipeline. rc = %d\n", rc);
-	D_FREE(dpipe);
-=======
 out_obj:
 	rc = dfs_release(obj);
 	return rc;
@@ -7304,167 +7088,10 @@
 	rc2 = daos_cont_close(coh, NULL);
 	if (rc == 0)
 		rc = daos_der2errno(rc2);
->>>>>>> a159cd95
 	return rc;
 }
 
 int
-<<<<<<< HEAD
-dfs_pipeline_destroy(dfs_pipeline_t *dpipe)
-{
-	if (dpipe->pipeline.num_filters < 0)
-		D_FREE(dpipe->pipeline.filters);
-	D_FREE(dpipe);
-	return 0;
-}
-
-int
-dfs_readdir_with_filter(dfs_t *dfs, dfs_obj_t *obj, dfs_pipeline_t *dpipe, daos_anchor_t *anchor,
-			uint32_t *nr, struct dirent *dirs, daos_obj_id_t *oids, daos_size_t *csize,
-			uint64_t *nr_scanned)
-{
-	daos_iod_t	iod;
-	daos_key_desc_t	*kds;
-	d_sg_list_t	sgl_keys, sgl_recs;
-	d_iov_t		iov_keys, iov_recs;
-	char		*buf_keys = NULL, *buf_recs = NULL;
-	daos_recx_t	recxs[4];
-	uint32_t	nr_iods, nr_kds, key_nr, i;
-	daos_size_t	record_len;
-	int		rc = 0;
-
-	if (dfs == NULL || !dfs->mounted)
-		return EINVAL;
-	if (obj == NULL || !S_ISDIR(obj->mode))
-		return ENOTDIR;
-	if (*nr == 0)
-		return 0;
-	if (dpipe == NULL || dirs == NULL || anchor == NULL)
-		return EINVAL;
-
-	/* IOD to retrieve the mode_t and the ctime */
-	iod.iod_nr	= 2;
-	iod.iod_size	= 1;
-	recxs[0].rx_idx	= MODE_IDX;
-	recxs[0].rx_nr	= sizeof(mode_t);
-	recxs[1].rx_idx	= CTIME_IDX;
-	recxs[1].rx_nr	= sizeof(time_t);
-	iod.iod_recxs	= recxs;
-	iod.iod_type	= DAOS_IOD_ARRAY;
-	d_iov_set(&iod.iod_name, INODE_AKEY_NAME, sizeof(INODE_AKEY_NAME) - 1);
-	record_len = recxs[0].rx_nr + recxs[1].rx_nr;
-
-	if (oids) {
-		iod.iod_nr ++;
-		recxs[2].rx_idx	= OID_IDX;
-		recxs[2].rx_nr	= sizeof(daos_obj_id_t);
-		record_len += recxs[2].rx_nr;
-	}
-	if (csize) {
-		iod.iod_nr ++;
-		recxs[3].rx_idx	= CSIZE_IDX;
-		recxs[3].rx_nr	= sizeof(daos_size_t);
-		record_len += recxs[3].rx_nr;
-	}
-
-	nr_kds = *nr;
-	nr_iods = 1;
-
-	D_ALLOC_ARRAY(kds, nr_kds);
-	if (kds == NULL)
-		return ENOMEM;
-
-	/** alloc buffer to store dkeys enumerated */
-	sgl_keys.sg_nr		= 1;
-	sgl_keys.sg_nr_out	= 0;
-	sgl_keys.sg_iovs	= &iov_keys;
-	D_ALLOC_ARRAY(buf_keys, nr_kds * DFS_MAX_NAME);
-	if (buf_keys == NULL)
-		D_GOTO(out, rc = ENOMEM);
-	d_iov_set(&iov_keys, buf_keys, nr_kds * DFS_MAX_NAME);
-
-
-	/** alloc buffer to store records enumerated */
-	sgl_recs.sg_nr		= 1;
-	sgl_recs.sg_nr_out	= 0;
-	sgl_recs.sg_iovs	= &iov_recs;
-	D_ALLOC_ARRAY(buf_recs, nr_kds * record_len);
-	if (buf_recs == NULL)
-		D_GOTO(out, rc = ENOMEM);
-	d_iov_set(&iov_recs, buf_recs, nr_kds * record_len);
-
-	key_nr = 0;
-	*nr_scanned = 0;
-	while (!daos_anchor_is_eof(anchor)) {
-		daos_pipeline_stats_t	stats = {0};
-		char			*ptr1;
-
-		memset(buf_keys, 0, *nr * DFS_MAX_NAME);
-
-		rc = daos_pipeline_run(dfs->coh, obj->oh, &dpipe->pipeline, DAOS_TX_NONE, 0, NULL,
-				       &nr_iods, &iod, anchor, &nr_kds, kds, &sgl_keys, &sgl_recs,
-				       NULL, NULL, &stats, NULL);
-		if (rc)
-			D_GOTO(out, rc = daos_der2errno(rc));
-
-		D_ASSERT(nr_iods == 1);
-		ptr1 = buf_keys;
-
-		for (i = 0; i < nr_kds; i++) {
-			char		*ptr2;
-			mode_t		mode;
-			char		*dkey = (char *)ptr1;
-
-			/** set the dentry name */
-			memcpy(dirs[key_nr].d_name, dkey, kds[i].kd_key_len);
-			dirs[key_nr].d_name[kds[i].kd_key_len] = '\0';
-
-			/** set the dentry type */
-			ptr2 = &buf_recs[i * record_len];
-			mode = *((mode_t *)ptr2);
-
-			if (S_ISDIR(mode)) {
-				dirs[key_nr].d_type = DT_DIR;
-			} else if (S_ISREG(mode)) {
-				dirs[key_nr].d_type = DT_REG;
-			} else if (S_ISLNK(mode)) {
-				dirs[key_nr].d_type = DT_LNK;
-			} else {
-				D_ERROR("Invalid DFS entry type found, possible data corruption\n");
-				D_GOTO(out, rc = EINVAL);
-			}
-
-			/** set the OID for dentry if requested */
-			if (oids) {
-				ptr2 += sizeof(mode_t) + sizeof(time_t);
-				oid_cp(&oids[key_nr], *((daos_obj_id_t *)ptr2));
-			}
-
-			/** set the chunk size for dentry if requested */
-			if (csize) {
-				if (oids)
-					ptr2 += sizeof(daos_obj_id_t);
-				else
-					ptr2 += sizeof(mode_t) + sizeof(time_t);
-				csize[key_nr] = *((daos_size_t *)ptr2);
-			}
-
-			key_nr++;
-			ptr1 += kds[i].kd_key_len;
-		}
-
-		*nr_scanned += stats.nr_dkeys;
-		nr_kds = *nr - key_nr;
-		if (nr_kds == 0)
-			break;
-	}
-	*nr = key_nr;
-
-out:
-	D_FREE(kds);
-	D_FREE(buf_recs);
-	D_FREE(buf_keys);
-=======
 dfs_recreate_sb(daos_handle_t coh, dfs_attr_t *attr)
 {
 	uint32_t			props[] = {DAOS_PROP_CO_LAYOUT_TYPE, DAOS_PROP_CO_ROOTS};
@@ -7704,6 +7331,377 @@
 out:
 	if (entry.value)
 		D_FREE(entry.value);
->>>>>>> a159cd95
+	return rc;
+}
+
+struct dfs_pipeline {
+	daos_pipeline_t		pipeline;
+	dfs_predicate_t		pred;
+
+	mode_t			constant1;
+	mode_t			constant2;
+
+	d_iov_t			dkey_iov;
+	d_iov_t			const1_iov;
+	d_iov_t			const2_iov;
+	d_iov_t			const3_iov;
+
+	daos_filter_part_t	dkey_ft;
+	daos_filter_part_t	akey1_ft;
+	daos_filter_part_t	akey2_ft;
+	daos_filter_part_t	const0_ft;
+	daos_filter_part_t	const1_ft;
+	daos_filter_part_t	const2_ft;
+	daos_filter_part_t	const3_ft;
+	daos_filter_part_t	like_ft;
+	daos_filter_part_t	ba_ft;
+	daos_filter_part_t	eq_ft;
+	daos_filter_part_t	gt_ft;
+	daos_filter_part_t	and_ft;
+	daos_filter_part_t	or_ft;
+
+	daos_filter_t		pipef;
+};
+
+#define DKEY_F		"DAOS_FILTER_DKEY"
+#define AKEY_F		"DAOS_FILTER_AKEY"
+#define CONST_F		"DAOS_FILTER_CONST"
+#define BINARY_F	"DAOS_FILTER_TYPE_BINARY"
+#define INT8_F		"DAOS_FILTER_TYPE_UINTEGER8"
+#define INT4_F		"DAOS_FILTER_TYPE_UINTEGER4"
+#define LIKE_F		"DAOS_FILTER_FUNC_LIKE"
+#define GT_F		"DAOS_FILTER_FUNC_GT"
+#define EQ_F		"DAOS_FILTER_FUNC_EQ"
+#define BA_F		"DAOS_FILTER_FUNC_BITAND"
+#define AND_F		"DAOS_FILTER_FUNC_AND"
+#define OR_F		"DAOS_FILTER_FUNC_OR"
+#define COND_F		"DAOS_FILTER_CONDITION"
+
+int
+dfs_pipeline_create(dfs_t *dfs, dfs_predicate_t pred, uint64_t flags, dfs_pipeline_t **_dpipe)
+{
+	daos_size_t	bin_flen = strlen(BINARY_F);
+	daos_size_t	dkey_flen = strlen(DKEY_F);
+	daos_size_t	akey_flen = strlen(AKEY_F);
+	daos_size_t	const_flen = strlen(CONST_F);
+	daos_size_t	int8_flen = strlen(INT8_F);
+	daos_size_t	int4_flen = strlen(INT4_F);
+	daos_size_t	like_flen = strlen(LIKE_F);
+	daos_size_t	gt_flen = strlen(GT_F);
+	daos_size_t	eq_flen = strlen(EQ_F);
+	daos_size_t	ba_flen = strlen(BA_F);
+	daos_size_t	and_flen = strlen(AND_F);
+	daos_size_t	or_flen = strlen(OR_F);
+	daos_size_t	cond_flen = strlen(COND_F);
+	dfs_pipeline_t	*dpipe;
+	int		rc;
+
+	D_ALLOC_PTR(dpipe);
+	if (dpipe == NULL)
+		return ENOMEM;
+
+	/** copy the user predicate conditions */
+	memcpy(&dpipe->pred, &pred, sizeof(dfs_predicate_t));
+
+	daos_pipeline_init(&dpipe->pipeline);
+
+	/** build condition for entry name */
+	if (flags & DFS_FILTER_NAME) {
+		daos_size_t	name_len;
+
+		name_len = strnlen(dpipe->pred.dp_name, DFS_MAX_NAME);
+
+		d_iov_set(&dpipe->dkey_ft.part_type, DKEY_F, dkey_flen);
+		d_iov_set(&dpipe->dkey_ft.data_type, BINARY_F, bin_flen);
+		dpipe->dkey_ft.data_len = DFS_MAX_NAME;
+
+		d_iov_set(&dpipe->const0_ft.part_type, CONST_F, const_flen);
+		d_iov_set(&dpipe->const0_ft.data_type, BINARY_F, bin_flen);
+		dpipe->const0_ft.num_constants = 1;
+		dpipe->const0_ft.constant = &dpipe->dkey_iov;
+		d_iov_set(dpipe->const0_ft.constant, dpipe->pred.dp_name, name_len);
+
+		d_iov_set(&dpipe->like_ft.part_type, LIKE_F, like_flen);
+		dpipe->like_ft.num_operands = 2;
+	}
+
+	/** build condition for newer than ctime */
+	if (flags & DFS_FILTER_NEWER) {
+		d_iov_set(&dpipe->akey2_ft.part_type, AKEY_F, akey_flen);
+		d_iov_set(&dpipe->akey2_ft.data_type, INT8_F, int8_flen);
+		d_iov_set(&dpipe->akey2_ft.akey, INODE_AKEY_NAME, sizeof(INODE_AKEY_NAME) - 1);
+		dpipe->akey2_ft.data_offset = CTIME_IDX;
+		dpipe->akey2_ft.data_len = sizeof(time_t);
+
+		d_iov_set(&dpipe->const3_ft.part_type, CONST_F, const_flen);
+		d_iov_set(&dpipe->const3_ft.data_type, INT8_F, int8_flen);
+		dpipe->const3_ft.num_constants = 1;
+		dpipe->const3_ft.constant = &dpipe->const3_iov;
+		d_iov_set(dpipe->const3_ft.constant, &dpipe->pred.dp_newer, sizeof(time_t));
+
+		d_iov_set(&dpipe->gt_ft.part_type, GT_F, gt_flen);
+		dpipe->gt_ft.num_operands = 2;
+	}
+
+	/** If filter on dirs is not requested, return all dirs so they can be traversed */
+	if (!(flags & DFS_FILTER_INCLUDE_DIRS)) {
+		d_iov_set(&dpipe->akey1_ft.part_type, AKEY_F, akey_flen);
+		d_iov_set(&dpipe->akey1_ft.data_type, INT4_F, int4_flen);
+		d_iov_set(&dpipe->akey1_ft.akey, INODE_AKEY_NAME, sizeof(INODE_AKEY_NAME) - 1);
+		dpipe->akey1_ft.data_offset = MODE_IDX;
+		dpipe->akey1_ft.data_len = sizeof(mode_t);
+
+		dpipe->constant1 = S_IFMT;
+		d_iov_set(&dpipe->const1_ft.part_type, CONST_F, const_flen);
+		d_iov_set(&dpipe->const1_ft.data_type, INT4_F, int4_flen);
+		dpipe->const1_ft.num_constants = 1;
+		dpipe->const1_ft.constant = &dpipe->const1_iov;
+		d_iov_set(dpipe->const1_ft.constant, &dpipe->constant1, sizeof(mode_t));
+
+		dpipe->constant2 = S_IFDIR;
+		d_iov_set(&dpipe->const2_ft.part_type, CONST_F, const_flen);
+		d_iov_set(&dpipe->const2_ft.data_type, INT4_F, int4_flen);
+		dpipe->const2_ft.num_constants = 1;
+		dpipe->const2_ft.constant = &dpipe->const2_iov;
+		d_iov_set(dpipe->const2_ft.constant, &dpipe->constant2, sizeof(mode_t));
+
+		d_iov_set(&dpipe->ba_ft.part_type, BA_F, ba_flen);
+		dpipe->ba_ft.num_operands = 2;
+
+		d_iov_set(&dpipe->eq_ft.part_type, EQ_F, eq_flen);
+		dpipe->eq_ft.num_operands = 2;
+	}
+
+	/** build final condition: IS_DIR || (entry name match && newer match) */
+
+	d_iov_set(&dpipe->and_ft.part_type, AND_F, and_flen);
+	dpipe->and_ft.num_operands = 2;
+
+	d_iov_set(&dpipe->or_ft.part_type, OR_F, or_flen);
+	dpipe->or_ft.num_operands = 2;
+
+	/** initialize and add all the parts to the pipeline */
+	daos_filter_init(&dpipe->pipef);
+	d_iov_set(&dpipe->pipef.filter_type, COND_F, cond_flen);
+
+	if (!(flags & DFS_FILTER_INCLUDE_DIRS)) {
+		rc = daos_filter_add(&dpipe->pipef, &dpipe->or_ft);
+		if (rc)
+			D_GOTO(err, rc = daos_der2errno(rc));
+
+		rc = daos_filter_add(&dpipe->pipef, &dpipe->eq_ft);
+		if (rc)
+			D_GOTO(err, rc = daos_der2errno(rc));
+		rc = daos_filter_add(&dpipe->pipef, &dpipe->ba_ft);
+		if (rc)
+			D_GOTO(err, rc = daos_der2errno(rc));
+		rc = daos_filter_add(&dpipe->pipef, &dpipe->akey1_ft);
+		if (rc)
+			D_GOTO(err, rc = daos_der2errno(rc));
+		rc = daos_filter_add(&dpipe->pipef, &dpipe->const1_ft);
+		if (rc)
+			D_GOTO(err, rc = daos_der2errno(rc));
+		rc = daos_filter_add(&dpipe->pipef, &dpipe->const2_ft);
+		if (rc)
+			D_GOTO(err, rc = daos_der2errno(rc));
+	}
+
+	if (flags & DFS_FILTER_NEWER && flags & DFS_FILTER_NAME) {
+		rc = daos_filter_add(&dpipe->pipef, &dpipe->and_ft);
+		if (rc)
+			D_GOTO(err, rc = daos_der2errno(rc));
+	}
+
+	if (flags & DFS_FILTER_NAME) {
+		rc = daos_filter_add(&dpipe->pipef, &dpipe->like_ft);
+		if (rc)
+			D_GOTO(err, rc = daos_der2errno(rc));
+		rc = daos_filter_add(&dpipe->pipef, &dpipe->dkey_ft);
+		if (rc)
+			D_GOTO(err, rc = daos_der2errno(rc));
+		rc = daos_filter_add(&dpipe->pipef, &dpipe->const0_ft);
+		if (rc)
+			D_GOTO(err, rc = daos_der2errno(rc));
+	}
+
+	if (flags & DFS_FILTER_NEWER) {
+		rc = daos_filter_add(&dpipe->pipef, &dpipe->gt_ft);
+		if (rc)
+			D_GOTO(err, rc = daos_der2errno(rc));
+		rc = daos_filter_add(&dpipe->pipef, &dpipe->akey2_ft);
+		if (rc)
+			D_GOTO(err, rc = daos_der2errno(rc));
+		rc = daos_filter_add(&dpipe->pipef, &dpipe->const3_ft);
+		if (rc)
+			D_GOTO(err, rc = daos_der2errno(rc));
+	}
+
+	rc = daos_pipeline_add(&dpipe->pipeline, &dpipe->pipef);
+	if (rc)
+		D_GOTO(err, rc = daos_der2errno(rc));
+
+	*_dpipe = dpipe;
+	return 0;
+err:
+	printf("failed to create pipeline. rc = %d\n", rc);
+	D_FREE(dpipe);
+	return rc;
+}
+
+int
+dfs_pipeline_destroy(dfs_pipeline_t *dpipe)
+{
+	if (dpipe->pipeline.num_filters < 0)
+		D_FREE(dpipe->pipeline.filters);
+	D_FREE(dpipe);
+	return 0;
+}
+
+int
+dfs_readdir_with_filter(dfs_t *dfs, dfs_obj_t *obj, dfs_pipeline_t *dpipe, daos_anchor_t *anchor,
+			uint32_t *nr, struct dirent *dirs, daos_obj_id_t *oids, daos_size_t *csize,
+			uint64_t *nr_scanned)
+{
+	daos_iod_t	iod;
+	daos_key_desc_t	*kds;
+	d_sg_list_t	sgl_keys, sgl_recs;
+	d_iov_t		iov_keys, iov_recs;
+	char		*buf_keys = NULL, *buf_recs = NULL;
+	daos_recx_t	recxs[4];
+	uint32_t	nr_iods, nr_kds, key_nr, i;
+	daos_size_t	record_len;
+	int		rc = 0;
+
+	if (dfs == NULL || !dfs->mounted)
+		return EINVAL;
+	if (obj == NULL || !S_ISDIR(obj->mode))
+		return ENOTDIR;
+	if (*nr == 0)
+		return 0;
+	if (dpipe == NULL || dirs == NULL || anchor == NULL)
+		return EINVAL;
+
+	/* IOD to retrieve the mode_t and the ctime */
+	iod.iod_nr	= 2;
+	iod.iod_size	= 1;
+	recxs[0].rx_idx	= MODE_IDX;
+	recxs[0].rx_nr	= sizeof(mode_t);
+	recxs[1].rx_idx	= CTIME_IDX;
+	recxs[1].rx_nr	= sizeof(time_t);
+	iod.iod_recxs	= recxs;
+	iod.iod_type	= DAOS_IOD_ARRAY;
+	d_iov_set(&iod.iod_name, INODE_AKEY_NAME, sizeof(INODE_AKEY_NAME) - 1);
+	record_len = recxs[0].rx_nr + recxs[1].rx_nr;
+
+	if (oids) {
+		iod.iod_nr ++;
+		recxs[2].rx_idx	= OID_IDX;
+		recxs[2].rx_nr	= sizeof(daos_obj_id_t);
+		record_len += recxs[2].rx_nr;
+	}
+	if (csize) {
+		iod.iod_nr ++;
+		recxs[3].rx_idx	= CSIZE_IDX;
+		recxs[3].rx_nr	= sizeof(daos_size_t);
+		record_len += recxs[3].rx_nr;
+	}
+
+	nr_kds = *nr;
+	nr_iods = 1;
+
+	D_ALLOC_ARRAY(kds, nr_kds);
+	if (kds == NULL)
+		return ENOMEM;
+
+	/** alloc buffer to store dkeys enumerated */
+	sgl_keys.sg_nr		= 1;
+	sgl_keys.sg_nr_out	= 0;
+	sgl_keys.sg_iovs	= &iov_keys;
+	D_ALLOC_ARRAY(buf_keys, nr_kds * DFS_MAX_NAME);
+	if (buf_keys == NULL)
+		D_GOTO(out, rc = ENOMEM);
+	d_iov_set(&iov_keys, buf_keys, nr_kds * DFS_MAX_NAME);
+
+
+	/** alloc buffer to store records enumerated */
+	sgl_recs.sg_nr		= 1;
+	sgl_recs.sg_nr_out	= 0;
+	sgl_recs.sg_iovs	= &iov_recs;
+	D_ALLOC_ARRAY(buf_recs, nr_kds * record_len);
+	if (buf_recs == NULL)
+		D_GOTO(out, rc = ENOMEM);
+	d_iov_set(&iov_recs, buf_recs, nr_kds * record_len);
+
+	key_nr = 0;
+	*nr_scanned = 0;
+	while (!daos_anchor_is_eof(anchor)) {
+		daos_pipeline_stats_t	stats = {0};
+		char			*ptr1;
+
+		memset(buf_keys, 0, *nr * DFS_MAX_NAME);
+
+		rc = daos_pipeline_run(dfs->coh, obj->oh, &dpipe->pipeline, DAOS_TX_NONE, 0, NULL,
+				       &nr_iods, &iod, anchor, &nr_kds, kds, &sgl_keys, &sgl_recs,
+				       NULL, NULL, &stats, NULL);
+		if (rc)
+			D_GOTO(out, rc = daos_der2errno(rc));
+
+		D_ASSERT(nr_iods == 1);
+		ptr1 = buf_keys;
+
+		for (i = 0; i < nr_kds; i++) {
+			char		*ptr2;
+			mode_t		mode;
+			char		*dkey = (char *)ptr1;
+
+			/** set the dentry name */
+			memcpy(dirs[key_nr].d_name, dkey, kds[i].kd_key_len);
+			dirs[key_nr].d_name[kds[i].kd_key_len] = '\0';
+
+			/** set the dentry type */
+			ptr2 = &buf_recs[i * record_len];
+			mode = *((mode_t *)ptr2);
+
+			if (S_ISDIR(mode)) {
+				dirs[key_nr].d_type = DT_DIR;
+			} else if (S_ISREG(mode)) {
+				dirs[key_nr].d_type = DT_REG;
+			} else if (S_ISLNK(mode)) {
+				dirs[key_nr].d_type = DT_LNK;
+			} else {
+				D_ERROR("Invalid DFS entry type found, possible data corruption\n");
+				D_GOTO(out, rc = EINVAL);
+			}
+
+			/** set the OID for dentry if requested */
+			if (oids) {
+				ptr2 += sizeof(mode_t) + sizeof(time_t);
+				oid_cp(&oids[key_nr], *((daos_obj_id_t *)ptr2));
+			}
+
+			/** set the chunk size for dentry if requested */
+			if (csize) {
+				if (oids)
+					ptr2 += sizeof(daos_obj_id_t);
+				else
+					ptr2 += sizeof(mode_t) + sizeof(time_t);
+				csize[key_nr] = *((daos_size_t *)ptr2);
+			}
+
+			key_nr++;
+			ptr1 += kds[i].kd_key_len;
+		}
+
+		*nr_scanned += stats.nr_dkeys;
+		nr_kds = *nr - key_nr;
+		if (nr_kds == 0)
+			break;
+	}
+	*nr = key_nr;
+
+out:
+	D_FREE(kds);
+	D_FREE(buf_recs);
+	D_FREE(buf_keys);
 	return rc;
 }