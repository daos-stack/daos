/**
 * (C) Copyright 2019-2024 Intel Corporation.
 *
 * SPDX-License-Identifier: BSD-2-Clause-Patent
 */
/**
 * Internal DFS client structs and functions
 */
#ifndef __DFS_INTERNAL_H__
#define __DFS_INTERNAL_H__

#include <fcntl.h>
#include <sys/stat.h>
#include <daos/common.h>
#include <daos.h>
#include <daos_fs.h>

/** D-key name of SB metadata */
#define SB_DKEY            "DFS_SB_METADATA"

#define SB_AKEYS           9
/** A-key name of SB magic */
#define MAGIC_NAME         "DFS_MAGIC"
/** A-key name of SB version */
#define SB_VER_NAME        "DFS_SB_VERSION"
/** A-key name of DFS Layout Version */
#define LAYOUT_VER_NAME    "DFS_LAYOUT_VERSION"
/** A-key name of Default chunk size */
#define CS_NAME            "DFS_CHUNK_SIZE"
/** A-key name of Default Object Class for objects */
#define OC_NAME            "DFS_OBJ_CLASS"
/** A-key name of Default Object Class for directories */
#define DIR_OC_NAME        "DFS_DIR_OBJ_CLASS"
/** A-key name of Default Object Class for files */
#define FILE_OC_NAME       "DFS_FILE_OBJ_CLASS"
/** Consistency mode of the DFS container */
#define CONT_MODE_NAME     "DFS_MODE"
/** A-key name of the object class hints */
#define CONT_HINT_NAME     "DFS_HINTS"

#define MAGIC_IDX          0
#define SB_VER_IDX         1
#define LAYOUT_VER_IDX     2
#define CS_IDX             3
#define OC_IDX             4
#define DIR_OC_IDX         5
#define FILE_OC_IDX        6
#define CONT_MODE_IDX      7
#define CONT_HINT_IDX      8

/** Magic Value */
#define DFS_SB_MAGIC       0xda05df50da05df50
/** DFS SB version value */
#define DFS_SB_VERSION     2
/** DFS Layout Version Value */
#define DFS_LAYOUT_VERSION 3
/** Magic value for serializing / deserializing a DFS handle */
#define DFS_GLOB_MAGIC     0xda05df50
/** Magic value for serializing / deserializing a DFS object handle */
#define DFS_OBJ_GLOB_MAGIC 0xdf500b90

/** Number of A-keys for attributes in any object entry */
#define INODE_AKEYS        12
#define INODE_AKEY_NAME    "DFS_INODE"
#define SLINK_AKEY_NAME    "DFS_SLINK"
#define MODE_IDX           0
#define OID_IDX            (sizeof(mode_t))
#define MTIME_IDX          (OID_IDX + sizeof(daos_obj_id_t))
#define CTIME_IDX          (MTIME_IDX + sizeof(uint64_t))
#define CSIZE_IDX          (CTIME_IDX + sizeof(uint64_t))
#define OCLASS_IDX         (CSIZE_IDX + sizeof(daos_size_t))
#define MTIME_NSEC_IDX     (OCLASS_IDX + sizeof(daos_oclass_id_t))
#define CTIME_NSEC_IDX     (MTIME_NSEC_IDX + sizeof(uint64_t))
#define UID_IDX            (CTIME_NSEC_IDX + sizeof(uint64_t))
#define GID_IDX            (UID_IDX + sizeof(uid_t))
#define SIZE_IDX           (GID_IDX + sizeof(gid_t))
#define HLC_IDX            (SIZE_IDX + sizeof(daos_size_t))
#define END_IDX            (HLC_IDX + sizeof(uint64_t))

/*
 * END IDX for layout V2 (2.0) is at the current offset where we store the mtime nsec, but also need
 * to account for the atime which is not stored anymore, but was stored (as a time_t) in layout V2.
 */
#define END_L2_IDX         (MTIME_NSEC_IDX + sizeof(time_t))

/** Parameters for dkey enumeration */
#define ENUM_DESC_NR       10
#define ENUM_DESC_BUF      (ENUM_DESC_NR * DFS_MAX_NAME)
#define ENUM_XDESC_BUF     (ENUM_DESC_NR * (DFS_MAX_XATTR_NAME + 2))

/** OIDs for Superblock and Root objects */
#define RESERVED_LO        0
#define SB_HI              0
#define ROOT_HI            1

/** DFS mode mask (3rd bit) */
#define MODE_MASK          (1 << 2)

/** Max recursion depth for symlinks */
#define DFS_MAX_RECURSION  40

<<<<<<< HEAD
/** MAX value for the HI OID */
#define MAX_OID_HI         ((1UL << 32) - 1)

/* Default power2(bits) size of dir-cache */
#define DCACHE_SIZE_BITS      16
/** Size of the hash key prefix */
#define DCACHE_KEY_PREF_SIZE  35
#define DCACHE_KEY_MAX        (DCACHE_KEY_PREF_SIZE - 1 + PATH_MAX)

=======
>>>>>>> 226e283c
typedef uint64_t dfs_magic_t;
typedef uint16_t dfs_sb_ver_t;
typedef uint16_t dfs_layout_ver_t;
/** DFS directory cache */
typedef struct dfs_dcache dfs_dcache_t;

/** object struct that is instantiated for a DFS open object */
struct dfs_obj {
	/** DFS mount point of object */
	dfs_t        *dfs;
	/** DAOS object ID */
	daos_obj_id_t oid;
	/** DAOS object open handle */
	daos_handle_t oh;
	/** mode_t containing permissions & type */
	mode_t        mode;
	/** open access flags */
	int           flags;
	/** DAOS object ID of the parent of the object */
	daos_obj_id_t parent_oid;
	/** entry name of the object in the parent */
	char          name[DFS_MAX_NAME + 1];
	union {
		/** Symlink value if object is a symbolic link */
		char *value;
		struct {
			/** Default object class for all entries in dir */
			daos_oclass_id_t oclass;
			/** Default chunk size for all entries in dir */
			daos_size_t      chunk_size;
		} d;
	};
	/** link to the dfs mount cache */
	dfs_dcache_t    *dc;
	/** Entry in the hash table of the DFS cache */
	d_list_t         dc_entry;
	/** cached stbuf info */
	struct stat      dc_stbuf;
	/** indicates whether we need to retrieve the file size for the stbuf cache */
	bool             dc_stated;
	/** Reference counter used to manage memory deallocation */
	_Atomic uint32_t dc_ref;
	/** True iff this record was deleted from the hash table */
	atomic_flag      dc_deleted;
	/** Entry in the garbage collector list */
	d_list_t         dc_entry_gc;
	/** True iff this record is not in the garbage collector list */
	bool             dc_deleted_gc;
	/** Expiration date of the record */
	struct timespec  dc_expire_gc;
	/** Key prefix used by its child directory */
	char             dc_key_child_prefix[DCACHE_KEY_PREF_SIZE];
	/** Length of the hash key used to compute the hash index */
	size_t           dc_key_len;
	/** the hash key used to compute the hash index */
	char             dc_key[];
};

enum {
	DFS_NONE = 0,
	DFS_MOUNT,
	DFS_MOUNT_ALL,
};

/** dfs struct that is instantiated for a mounted DFS namespace */
struct dfs {
	/** flag to indicate whether the dfs is mounted */
	int                  mounted;
	/** flag to indicate whether dfs is mounted with balanced mode (DTX) */
	bool                 use_dtx;
	/** lock for threadsafety */
	pthread_mutex_t      lock;
	/** layout version of DFS container that is mounted */
	dfs_layout_ver_t     layout_v;
	/** uid - inherited from container. */
	uid_t                uid;
	/** gid - inherited from container. */
	gid_t                gid;
	/** Access mode (RDONLY, RDWR) */
	int                  amode;
	/** Open pool handle of the DFS mount */
	daos_handle_t        poh;
	/** refcount on pool handle that through the DFS API */
	uint32_t             poh_refcount;
	/** Open container handle of the DFS mount */
	daos_handle_t        coh;
	/** refcount on cont handle that through the DFS API */
	uint32_t             coh_refcount;
	/** The last oid.hi in the sequence */
	uint32_t             last_hi;
	/** Transaction handle epoch. DAOS_EPOCH_MAX for DAOS_TX_NONE */
	daos_epoch_t         th_epoch;
	/** Transaction handle */
	daos_handle_t        th;
	/** Object ID reserved for this DFS (see oid_gen below) */
	daos_obj_id_t        oid;
	/** superblock object OID */
	daos_obj_id_t        super_oid;
	/** Open object handle of SB */
	daos_handle_t        super_oh;
	/** DFS container attributes (Default chunk size, oclass, etc.) */
	dfs_attr_t           attr;
	/** Object class hint for files */
	daos_oclass_hints_t  file_oclass_hint;
	/** Object class hint for dirs */
	daos_oclass_hints_t  dir_oclass_hint;
	/** Optional prefix to account for when resolving an absolute path */
	char                *prefix;
	daos_size_t          prefix_len;
	/** hash entry for pool open handle - valid on dfs_connect() */
	struct dfs_mnt_hdls *pool_hdl;
	/** hash entry for cont open handle - valid on dfs_connect() */
	struct dfs_mnt_hdls *cont_hdl;
	/** the root dir stat buf */
	struct stat          root_stbuf;
	/** optional dentry and stat cache */
	dfs_dcache_t        *dcache;
	/** Root object info */
	dfs_obj_t            root;
};

struct dfs_entry {
	/** mode (permissions + entry type) */
	mode_t           mode;
	/* Length of value string, not including NULL byte */
	daos_size_t      value_len;
	/** Object ID if not a symbolic link */
	daos_obj_id_t    oid;
	/* Time of last modification (sec) */
	uint64_t         mtime;
	/* Time of last modification (nsec) */
	uint64_t         mtime_nano;
	/* for regular file, the time of last modification of the object */
	uint64_t         obj_hlc;
	/* Time of last status change (sec) */
	uint64_t         ctime;
	/* Time of last status change (nsec) */
	uint64_t         ctime_nano;
	/** chunk size of file or default for all files in a dir */
	daos_size_t      chunk_size;
	/** oclass of file or all files in a dir */
	daos_oclass_id_t oclass;
	/** uid - not enforced at this level. */
	uid_t            uid;
	/** gid - not enforced at this level. */
	gid_t            gid;
	/** Sym Link value */
	char            *value;
};

/** enum for hash entry type */
enum {
	DFS_H_POOL,
	DFS_H_CONT,
};

/** hash entry for open pool/container handles */
struct dfs_mnt_hdls {
	d_list_t      entry;
	char          value[DAOS_PROP_LABEL_MAX_LEN * 2 + 1];
	daos_handle_t handle;
	int           ref;
	int           type;
};

static inline bool
tspec_gt(struct timespec l, struct timespec r)
{
	if (l.tv_sec == r.tv_sec)
		return l.tv_nsec > r.tv_nsec;
	else
		return l.tv_sec > r.tv_sec;
}

static inline int
get_daos_obj_mode(int flags)
{
	if ((flags & O_ACCMODE) == O_RDONLY)
		return DAOS_OO_RO;
	else if ((flags & O_ACCMODE) == O_RDWR || (flags & O_ACCMODE) == O_WRONLY)
		return DAOS_OO_RW;
	else
		return -1;
}

static inline void
oid_cp(daos_obj_id_t *dst, daos_obj_id_t src)
{
	dst->hi = src.hi;
	dst->lo = src.lo;
}

static inline int
check_tx(daos_handle_t th, int rc)
{
	/** if we are not using a DTX, no restart is possible */
	if (daos_handle_is_valid(th)) {
		int ret;

		if (rc == ERESTART) {
			/** restart the TX handle */
			rc = daos_tx_restart(th, NULL);
			if (rc) {
				/** restart failed, so just fail */
				D_ERROR("daos_tx_restart() failed (%d)\n", rc);
				rc = daos_der2errno(rc);
			} else {
				/** restart succeeded, so return restart code */
				return ERESTART;
			}
		}

		/** on success or non-restart errors, close the handle */
		ret = daos_tx_close(th, NULL);
		if (ret) {
			D_ERROR("daos_tx_close() failed (%d)\n", ret);
			if (rc == 0)
				rc = daos_der2errno(ret);
		}
	}

	return rc;
}

static inline int
check_name(const char *name, size_t *_len)
{
	size_t len;

	*_len = 0;

	if (name == NULL || strchr(name, '/'))
		return EINVAL;

	len = strnlen(name, DFS_MAX_NAME + 1);
	if (len > DFS_MAX_NAME)
		return EINVAL;

	*_len = len;
	return 0;
}

static inline char *
concat(const char *s1, const char *s2)
{
	char *result = NULL;

	D_ASPRINTF(result, "%s%s", s1, s2);
	if (result == NULL)
		return NULL;

	return result;
}

/*
 * OID generation for the dfs objects.
 *
 * The oid.lo uint64_t value will be allocated from the DAOS container using the
 * unique oid allocator. 1 oid at a time will be allocated for the dfs mount.
 * The oid.hi value has the high 32 bits reserved for DAOS (obj class, type,
 * etc.). The lower 32 bits will be used locally by the dfs mount point, and
 * hence discarded when the dfs is unmounted.
 */
static inline int
oid_gen(dfs_t *dfs, daos_oclass_id_t oclass, bool file, daos_obj_id_t *oid)
{
	enum daos_otype_t type = DAOS_OT_MULTI_HASHED;
	int               rc;

	D_MUTEX_LOCK(&dfs->lock);
	/** If we ran out of local OIDs, alloc one from the container */
	if (dfs->oid.hi == dfs->last_hi) {
		/** Allocate an OID for the namespace */
		rc = daos_cont_alloc_oids(dfs->coh, 1, &dfs->oid.lo, NULL);
		if (rc) {
			D_ERROR("daos_cont_alloc_oids() Failed (%d)\n", rc);
			D_MUTEX_UNLOCK(&dfs->lock);
			return daos_der2errno(rc);
		}
		/** Start such that dfs->last_hi will be final value */
		dfs->oid.hi = dfs->last_hi;
	}

	/** set oid and lo, bump the current hi value */
	oid->lo = dfs->oid.lo;
	daos_obj_oid_cycle(&dfs->oid);
	if (unlikely(dfs->oid.lo == RESERVED_LO && dfs->oid.hi <= 1))
		daos_obj_oid_cycle(&dfs->oid); /* Avoid reserved oids */
	oid->hi = dfs->oid.hi;
	D_MUTEX_UNLOCK(&dfs->lock);

	/** if a regular file, use UINT64 typed dkeys for the array object */
	if (file)
		type = DAOS_OT_ARRAY_BYTE;

	/** generate the daos object ID (set the DAOS owned bits) */
	rc = daos_obj_generate_oid(dfs->coh, oid, type, oclass,
				   file ? dfs->file_oclass_hint : dfs->dir_oclass_hint, 0);
	if (rc) {
		if (file)
			D_ERROR("file hint = %u, oclass = %u\n", dfs->file_oclass_hint, oclass);
		else
			D_ERROR("dir hint = %u, oclass = %u\n", dfs->dir_oclass_hint, oclass);
		D_ERROR("daos_obj_generate_oid() failed " DF_RC "\n", DP_RC(rc));
		return daos_der2errno(rc);
	}

	return 0;
}

struct dfs_mnt_hdls *
dfs_hdl_lookup(const char *str, int type, const char *pool);
void
dfs_hdl_release(struct dfs_mnt_hdls *hdl);
int
dfs_hdl_insert(const char *str, int type, const char *pool, daos_handle_t *oh,
	       struct dfs_mnt_hdls **_hdl);
int
dfs_hdl_cont_destroy(const char *pool, const char *cont, bool force);
bool
dfs_is_init();

int
get_oclass_hints(const char *hints, daos_oclass_hints_t *dir_hints, daos_oclass_hints_t *file_hints,
		 uint64_t rf);
int
open_sb(daos_handle_t coh, bool create, bool punch, int omode, daos_obj_id_t super_oid,
	dfs_attr_t *attr, daos_handle_t *oh, dfs_layout_ver_t *ver);
int
insert_entry(dfs_layout_ver_t ver, daos_handle_t oh, daos_handle_t th, const char *name, size_t len,
	     uint64_t flags, struct dfs_entry *entry);
int
fetch_entry(dfs_layout_ver_t ver, daos_handle_t oh, daos_handle_t th, const char *name, size_t len,
	    bool fetch_sym, bool *exists, struct dfs_entry *entry, int xnr, char *xnames[],
	    void *xvals[], daos_size_t *xsizes);
int
remove_entry(dfs_t *dfs, daos_handle_t th, daos_handle_t parent_oh, const char *name, size_t len,
	     struct dfs_entry entry);
int
open_dir(dfs_t *dfs, dfs_obj_t *parent, int flags, daos_oclass_id_t cid, struct dfs_entry *entry,
	 size_t len, dfs_obj_t *dir);
int
create_dir(dfs_t *dfs, dfs_obj_t *parent, daos_oclass_id_t cid, dfs_obj_t *dir);
int
entry_stat(dfs_t *dfs, daos_handle_t th, daos_handle_t oh, const char *name, size_t len,
	   struct dfs_obj *obj, bool get_size, struct stat *stbuf, uint64_t *obj_hlc);
int
get_num_entries(daos_handle_t oh, daos_handle_t th, uint32_t *nr, bool check_empty);
int
update_stbuf_times(struct dfs_entry entry, daos_epoch_t max_epoch, struct stat *stbuf,
		   uint64_t *obj_hlc);
int
lookup_rel_path(dfs_t *dfs, dfs_obj_t *root, char *path, int flags, dfs_obj_t **_obj, mode_t *mode,
		struct stat *stbuf, size_t depth);
int
lookup_rel_int(dfs_t *dfs, dfs_obj_t *parent, const char *name, size_t len, int flags,
	       dfs_obj_t **_obj, mode_t *mode, struct stat *stbuf, int xnr, char *xnames[],
	       void *xvals[], daos_size_t *xsizes, daos_size_t dcache_key_len);
int
dup_int(dfs_t *dfs, dfs_obj_t *obj, int flags, dfs_obj_t **_new_obj, daos_size_t dcache_key_len);
int
release_int(dfs_obj_t *obj);

int
dcache_create(dfs_t *dfs, uint32_t bits, uint32_t rec_timeout, uint32_t gc_period,
	      uint32_t gc_reclaim_max);
int
dcache_destroy(dfs_t *dfs);
int
dcache_find_insert(dfs_t *dfs, char *path, size_t path_len, int flags, dfs_obj_t **rec,
		   mode_t *mode, struct stat *stbuf);
int
dcache_find_insert_rel(dfs_t *dfs, dfs_obj_t *parent, const char *name, size_t len, int flags,
		       dfs_obj_t **rec, mode_t *mode, struct stat *stbuf);
dfs_obj_t *
drec2obj(dfs_obj_t *rec);
void
drec_incref(dfs_dcache_t *dcache, dfs_obj_t *rec);
void
drec_decref(dfs_dcache_t *dcache, dfs_obj_t *rec);
void
drec_del_at(dfs_dcache_t *dcache, dfs_obj_t *rec);
int
drec_del(dfs_dcache_t *dcache, char *path, dfs_obj_t *parent);

#endif /* __DFS_INTERNAL_H__ */<|MERGE_RESOLUTION|>--- conflicted
+++ resolved
@@ -99,18 +99,12 @@
 /** Max recursion depth for symlinks */
 #define DFS_MAX_RECURSION  40
 
-<<<<<<< HEAD
-/** MAX value for the HI OID */
-#define MAX_OID_HI         ((1UL << 32) - 1)
-
 /* Default power2(bits) size of dir-cache */
 #define DCACHE_SIZE_BITS      16
 /** Size of the hash key prefix */
 #define DCACHE_KEY_PREF_SIZE  35
 #define DCACHE_KEY_MAX        (DCACHE_KEY_PREF_SIZE - 1 + PATH_MAX)
 
-=======
->>>>>>> 226e283c
 typedef uint64_t dfs_magic_t;
 typedef uint16_t dfs_sb_ver_t;
 typedef uint16_t dfs_layout_ver_t;
