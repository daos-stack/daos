--- conflicted
+++ resolved
@@ -222,15 +222,12 @@
 	struct dfs_mnt_hdls *cont_hdl;
 	/** the root dir stat buf */
 	struct stat          root_stbuf;
-<<<<<<< HEAD
+	/** DFS top-level metrics */
+	struct dfs_metrics  *metrics;
 	/** optional dentry and stat cache */
 	dfs_dcache_t        *dcache;
 	/** Root object info */
 	dfs_obj_t            root;
-=======
-	/** DFS top-level metrics */
-	struct dfs_metrics  *metrics;
->>>>>>> 14bddd22
 };
 
 struct dfs_entry {
