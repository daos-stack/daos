#include <stdio.h>
#include <gurt/common.h>
#include <hdf5.h>
#include <daos.h>
#include <daos_cont.h>

#define SERIALIZE_ATTR_DSET "User Attributes"

/* for user attr dataset */
struct usr_attr {
	char	*attr_name;
	hvl_t	attr_val;
};

int
serialize_roots(hid_t file_id, struct daos_prop_entry *entry, const char *prop_str)
{
	int				rc = 0;
	hid_t				status = 0;
	struct daos_prop_co_roots	*roots;
	hsize_t				attr_dims[1];
	/* HDF5 returns non-negative identifiers if successfully opened/created */
	hid_t				attr_dtype = -1;
	hid_t				attr_dspace = -1;
	hid_t				usr_attr = -1;

	if (entry == NULL || entry->dpe_val_ptr == NULL)
		D_GOTO(out, rc = -DER_INVAL);

	roots = entry->dpe_val_ptr;
	attr_dims[0] = 4;

	attr_dtype = H5Tcreate(H5T_COMPOUND, sizeof(daos_obj_id_t));
	if (attr_dtype < 0) {
		D_ERROR("failed to create attribute datatype");
		D_GOTO(out, rc = -DER_MISC);
	}
	status = H5Tinsert(attr_dtype, "lo", HOFFSET(daos_obj_id_t, lo), H5T_NATIVE_UINT64);
	if (status < 0) {
		D_ERROR("failed to insert oid low");
		D_GOTO(out, rc = -DER_MISC);
	}
	status = H5Tinsert(attr_dtype, "hi", HOFFSET(daos_obj_id_t, hi), H5T_NATIVE_UINT64);
	if (status < 0) {
		D_ERROR("failed to insert oid high");
		D_GOTO(out, rc = -DER_MISC);
	}

	attr_dspace = H5Screate_simple(1, attr_dims, NULL);
	if (attr_dspace < 0) {
		D_ERROR("failed to create attribute dataspace");
		D_GOTO(out, rc = -DER_MISC);
	}
	usr_attr = H5Acreate2(file_id, prop_str, attr_dtype, attr_dspace, H5P_DEFAULT, H5P_DEFAULT);
	if (usr_attr < 0) {
		D_ERROR("failed to create attribute");
		D_GOTO(out, rc = -DER_MISC);
	}
	status = H5Awrite(usr_attr, attr_dtype, roots->cr_oids);
	if (status < 0) {
		D_ERROR("failed to write attribute");
		D_GOTO(out, rc = -DER_MISC);
	}
out:
	if (usr_attr >= 0)
		H5Aclose(usr_attr);
	if (attr_dtype >= 0)
		H5Tclose(attr_dtype);
	if (attr_dspace >= 0)
		H5Sclose(attr_dspace);
	return rc;
}

static int
serialize_acl(hid_t file_id, struct daos_prop_entry *entry, const char *prop_str)
{
	int		rc = 0;
	int		i = 0;
	hid_t		status = 0;
	struct daos_acl	*acl = NULL;
	char		**acl_strs = NULL;
	size_t		len_acl = 0;
	hsize_t		attr_dims[1];
	hid_t		attr_dtype = 0;
	hid_t		attr_dspace = 0;
	hid_t		usr_attr = 0;


	if (entry == NULL || entry->dpe_val_ptr == NULL) {
		D_GOTO(out, rc = -DER_INVAL);
	}

	/* convert acl to list of strings */
	acl = (struct daos_acl *)entry->dpe_val_ptr;
	rc = daos_acl_to_strs(acl, &acl_strs, &len_acl);
	if (rc != 0) {
		D_ERROR("failed to convert acl to strs "DF_RC"\n", DP_RC(rc));
		D_GOTO(out, rc);
	}
	attr_dims[0] = len_acl;
	attr_dtype = H5Tcopy(H5T_C_S1);
	if (attr_dtype < 0) {
		D_ERROR("failed to create attribute datatype\n");
		D_GOTO(out, rc = -DER_MISC);
	}
	status = H5Tset_size(attr_dtype, H5T_VARIABLE);
	if (status < 0) {
		D_ERROR("failed to set attribute datatype size\n");
		D_GOTO(out, rc = -DER_MISC);
	}
	attr_dspace = H5Screate_simple(1, attr_dims, NULL);
	if (attr_dspace < 0) {
		D_ERROR("failed to create dataspace\n");
		D_GOTO(out, rc = -DER_MISC);
	}
	usr_attr = H5Acreate2(file_id, prop_str, attr_dtype, attr_dspace,
			      H5P_DEFAULT, H5P_DEFAULT);
	if (usr_attr < 0) {
		D_ERROR("failed to create attribute\n");
		D_GOTO(out, rc = -DER_MISC);
	}
	status = H5Awrite(usr_attr, attr_dtype, acl_strs);
	if (status < 0) {
		rc = -DER_IO;
		D_ERROR("failed to write attributes "DF_RC"\n", DP_RC(rc));
		D_GOTO(out, rc);
	}
out:
	for (i = 0; i < len_acl; i++) {
		D_FREE(acl_strs[i]);
	}
	D_FREE(acl_strs);

	/* close hdf5 objects */
	if (usr_attr > 0)
		H5Aclose(usr_attr);
	if (attr_dtype > 0)
		H5Tclose(attr_dtype);
	if (attr_dspace > 0)
		H5Sclose(attr_dspace);
	return rc;
}

static int
serialize_str(hid_t file_id, struct daos_prop_entry *entry, const char *prop_str)
{

	int	rc = 0;
	hid_t	status = 0;
	hsize_t	attr_dims[1];
	hid_t	attr_dtype = 0;
	hid_t	attr_dspace = 0;
	hid_t	usr_attr = 0;

	if (entry == NULL) {
		D_GOTO(out, rc = -DER_INVAL);
	}

	attr_dims[0] = 1;
	attr_dtype = H5Tcopy(H5T_C_S1);
	if (attr_dtype < 0) {
		D_ERROR("failed to create datatype\n");
		D_GOTO(out, rc = -DER_MISC);
	}
	status = H5Tset_size(attr_dtype, (entry->dpe_str ? strlen(entry->dpe_str) : 0) + 1);
	if (status < 0) {
		D_ERROR("failed to set datatype size\n");
		D_GOTO(out, rc = -DER_MISC);
	}
	status = H5Tset_strpad(attr_dtype, H5T_STR_NULLTERM);
	if (status < 0) {
		D_ERROR("failed to set string pad on datatype\n");
		D_GOTO(out, rc = -DER_MISC);
	}
	attr_dspace = H5Screate_simple(1, attr_dims, NULL);
	if (attr_dspace < 0) {
		D_ERROR("failed to create dataspace\n");
		D_GOTO(out, rc = -DER_MISC);
	}

	usr_attr = H5Acreate2(file_id, prop_str, attr_dtype, attr_dspace,
			      H5P_DEFAULT, H5P_DEFAULT);
	if (usr_attr < 0) {
		D_ERROR("failed to create attribute\n");
		D_GOTO(out, rc = -DER_MISC);
	}
	status = H5Awrite(usr_attr, attr_dtype, entry->dpe_str ? entry->dpe_str : "");
	if (status < 0) {
		rc = -DER_IO;
		D_ERROR("failed to write attribute "DF_RC"\n", DP_RC(rc));
		D_GOTO(out, rc);
	}
out:
	/* close hdf5 objects */
	if (usr_attr > 0)
		H5Aclose(usr_attr);
	if (attr_dtype > 0)
		H5Tclose(attr_dtype);
	if (attr_dspace > 0)
		H5Sclose(attr_dspace);
	return rc;
}

static int
serialize_uint(hid_t file_id, uint64_t val, const char *prop_str)
{
	int	rc = 0;
	hid_t	status = 0;
	hsize_t	attr_dims[1];
	hid_t	attr_dtype = 0;
	hid_t	attr_dspace = 0;
	hid_t	usr_attr = 0;


	attr_dims[0] = 1;
	attr_dtype = H5Tcopy(H5T_NATIVE_UINT64);
	if (attr_dtype < 0) {
		D_ERROR("failed to attribute datatype\n");
		D_GOTO(out, rc = -DER_MISC);
	}
	attr_dspace = H5Screate_simple(1, attr_dims, NULL);
	if (attr_dspace < 0) {
		D_ERROR("failed to create dataspace\n");
		D_GOTO(out, rc = -DER_MISC);
	}
	usr_attr = H5Acreate2(file_id, prop_str, attr_dtype,
			      attr_dspace, H5P_DEFAULT, H5P_DEFAULT);
	if (usr_attr < 0) {
		D_ERROR("failed to create attribute\n");
		D_GOTO(out, rc = -DER_MISC);
	}
	status = H5Awrite(usr_attr, attr_dtype, &val);
	if (status < 0) {
		rc = -DER_IO;
		D_ERROR("failed to write attr "DF_RC"\n", DP_RC(rc));
		D_GOTO(out, rc);
	}
out:
	/* close hdf5 objects */
	if (usr_attr > 0)
		H5Aclose(usr_attr);
	if (attr_dtype > 0)
		H5Tclose(attr_dtype);
	if (attr_dspace > 0)
		H5Sclose(attr_dspace);
	return rc;
}

static char*
prop_to_str(uint32_t type)
{
	switch (type) {
	case DAOS_PROP_CO_LABEL:
		return "DAOS_PROP_CO_LABEL";
	case DAOS_PROP_CO_OWNER:
		return "DAOS_PROP_CO_OWNER";
	case DAOS_PROP_CO_OWNER_GROUP:
		return "DAOS_PROP_CO_OWNER_GROUP";
	case DAOS_PROP_CO_ACL:
		return "DAOS_PROP_CO_ACL";
	case DAOS_PROP_CO_LAYOUT_TYPE:
		return "DAOS_PROP_CO_LAYOUT_TYPE";
	case DAOS_PROP_CO_LAYOUT_VER:
		return "DAOS_PROP_CO_LAYOUT_VER";
	case DAOS_PROP_CO_CSUM:
		return "DAOS_PROP_CO_CSUM";
	case DAOS_PROP_CO_CSUM_CHUNK_SIZE:
		return "DAOS_PROP_CO_CSUM_CHUNK_SIZE";
	case DAOS_PROP_CO_CSUM_SERVER_VERIFY:
		return "DAOS_PROP_CO_CSUM_SERVER_VERIFY";
	case DAOS_PROP_CO_REDUN_FAC:
		return "DAOS_PROP_CO_REDUN_FAC";
	case DAOS_PROP_CO_REDUN_LVL:
		return "DAOS_PROP_CO_REDUN_LVL";
	case DAOS_PROP_CO_SNAPSHOT_MAX:
		return "DAOS_PROP_CO_SNAPSHOT_MAX";
	case DAOS_PROP_CO_COMPRESS:
		return "DAOS_PROP_CO_COMPRESS";
	case DAOS_PROP_CO_ENCRYPT:
		return "DAOS_PROP_CO_ENCRYPT";
	case DAOS_PROP_CO_DEDUP:
		return "DAOS_PROP_CO_DEDUP";
	case DAOS_PROP_CO_DEDUP_THRESHOLD:
		return "DAOS_PROP_CO_DEDUP_THRESHOLD";
	case DAOS_PROP_CO_ALLOCED_OID:
		return "DAOS_PROP_CO_ALLOCED_OID";
	case DAOS_PROP_CO_EC_CELL_SZ:
		return "DAOS_PROP_CO_EC_CELL_SZ";
	case DAOS_PROP_CO_EC_PDA:
		return "DAOS_PROP_CO_EC_PDA";
	case DAOS_PROP_CO_RP_PDA:
		return "DAOS_PROP_CO_RP_PDA";
	case DAOS_PROP_CO_GLOBAL_VERSION:
		return "DAOS_PROP_CO_GLOBAL_VERSION";
	case DAOS_PROP_CO_ROOTS:
		return "DAOS_PROP_CO_ROOTS";
	case DAOS_PROP_CO_SCRUBBER_DISABLED:
		return "DAOS_PROP_CO_SCRUBBER_DISABLED";
	default:
		return "PROPERTY NOT SUPPORTED";
	}
}

int
daos_cont_serialize_props(hid_t file_id, daos_prop_t *prop_query)
{
	int			rc = 0;
	struct daos_prop_entry	*entry;
	int			i = 0;
	uint32_t		type;
	char			*prop_str;

	if (prop_query == NULL) {
		D_GOTO(out, rc = -DER_INVAL);
	}

	/* serialize number of props written */
	rc = serialize_uint(file_id, prop_query->dpp_nr, "NUM_PROPS");
	if (rc != 0) {
		D_GOTO(out, rc);
	}
	for (i = 0; i < prop_query->dpp_nr; i++) {
		type =	prop_query->dpp_entries[i].dpe_type;
		prop_str = prop_to_str(type);
		if (type == DAOS_PROP_CO_LABEL ||
		    type == DAOS_PROP_CO_OWNER ||
		    type == DAOS_PROP_CO_OWNER_GROUP) {
			entry = &prop_query->dpp_entries[i];
			rc = serialize_str(file_id, entry, prop_str);
			if (rc != 0) {
				D_GOTO(out, rc);
			}
		} else if (type == DAOS_PROP_CO_ROOTS) {
			entry = &prop_query->dpp_entries[i];
			rc = serialize_roots(file_id, entry, prop_str);
			if (rc != 0) {
				D_GOTO(out, rc);
			}
		} else if (type == DAOS_PROP_CO_ACL) {
			entry = &prop_query->dpp_entries[i];
			rc = serialize_acl(file_id, entry, prop_str);
			if (rc != 0) {
				D_GOTO(out, rc);
			}
		} else if (type == DAOS_PROP_CO_LAYOUT_TYPE ||
			   type == DAOS_PROP_CO_LAYOUT_VER ||
			   type == DAOS_PROP_CO_CSUM ||
			   type == DAOS_PROP_CO_CSUM_CHUNK_SIZE ||
			   type == DAOS_PROP_CO_CSUM_SERVER_VERIFY ||
			   type == DAOS_PROP_CO_REDUN_FAC ||
			   type == DAOS_PROP_CO_REDUN_LVL ||
			   type == DAOS_PROP_CO_SNAPSHOT_MAX ||
			   type == DAOS_PROP_CO_COMPRESS ||
			   type == DAOS_PROP_CO_ENCRYPT ||
			   type == DAOS_PROP_CO_DEDUP ||
			   type == DAOS_PROP_CO_DEDUP_THRESHOLD ||
			   type == DAOS_PROP_CO_EC_CELL_SZ ||
			   type == DAOS_PROP_CO_EC_PDA ||
			   type == DAOS_PROP_CO_RP_PDA ||
			   type == DAOS_PROP_CO_GLOBAL_VERSION ||
			   type == DAOS_PROP_CO_ALLOCED_OID ||
			   type == DAOS_PROP_CO_SCRUBBER_DISABLED) {
			entry = &prop_query->dpp_entries[i];
			rc = serialize_uint(file_id, entry->dpe_val,
					    prop_str);
			if (rc != 0) {
				D_GOTO(out, rc);
			}
		} else {
			rc = -DER_INVAL;
			D_ERROR("Serialization of this container property "
				"%s type is not supported "DF_RC"\n",
				prop_str, DP_RC(rc));
		}
	}
out:
	return rc;
}

int
daos_cont_serialize_attrs(hid_t file_id, hid_t *usr_attr_memtype,
			  int num_attrs, char **names, char **buffers,
			  size_t *sizes)
{
	int		rc = 0;
	hid_t		status = 0;
	hid_t		dset = 0;
	hid_t		dspace = 0;
	hsize_t		dims[1];
	struct usr_attr	*attr_data = NULL;
	int		i;

	if (num_attrs == 0) {
		D_GOTO(out_no_attrs, rc);
	}

	if (names == NULL || buffers == NULL || sizes == NULL) {
		D_GOTO(out, rc = -DER_INVAL);
	}

	/* Create the user attribute data space */
	dims[0] = num_attrs;
	dspace = H5Screate_simple(1, dims, NULL);
	if (dspace < 0) {
		D_ERROR("failed to create dataspace\n");
		D_GOTO(out, rc = -DER_MISC);
	}

	/* Create the user attribute dataset */
	dset = H5Dcreate(file_id, SERIALIZE_ATTR_DSET, *usr_attr_memtype,
			 dspace, H5P_DEFAULT, H5P_DEFAULT, H5P_DEFAULT);
	if (dset < 0) {
		D_ERROR("failed to create dataset\n");
		D_GOTO(out, rc = -DER_MISC);
	}

	/* Allocate space for all attributes */
	D_ALLOC(attr_data, num_attrs * sizeof(struct usr_attr));
	if (attr_data == NULL) {
		D_GOTO(out, rc = -DER_NOMEM);
	}

	/* Set the data for all attributes */
	for (i = 0; i < num_attrs; i++) {
		attr_data[i].attr_name = names[i];
		attr_data[i].attr_val.p = buffers[i];
		attr_data[i].attr_val.len = sizes[i];
	}

	status = H5Dwrite(dset, *usr_attr_memtype, H5S_ALL,
			  H5S_ALL, H5P_DEFAULT, attr_data);
	if (status < 0) {
		D_ERROR("failed to write to dataset\n");
		D_GOTO(out, rc = -DER_MISC);
	}
out:
	D_FREE(attr_data);
	if (dset > 0)
		H5Dclose(dset);
	if (*usr_attr_memtype > 0)
		H5Tclose(*usr_attr_memtype);
	if (dspace > 0)
		H5Sclose(dspace);
out_no_attrs:
	return rc;
}

int
daos_cont_serialize_md(char *filename, daos_prop_t *props, int num_attrs,
		       char **names, char **buffers, size_t *sizes)
{
	int	rc = 0;
	hid_t	status;
	hid_t	file_id = 0;
	hid_t	usr_attr_memtype = 0;
	hid_t	usr_attr_name_vtype = 0;
	hid_t	usr_attr_val_vtype = 0;

	if (filename == NULL)
		D_GOTO(out, rc = -DER_INVAL);

	D_PRINT("Writing metadata file: %s\n", filename);

	file_id = H5Fcreate(filename, H5F_ACC_TRUNC, H5P_DEFAULT, H5P_DEFAULT);
	if (file_id < 0) {
		D_ERROR("failed to write to metadata file: %s\n", filename);
		D_GOTO(out, rc = -DER_MISC);
	}
	rc = daos_cont_serialize_props(file_id, props);
	if (rc != 0) {
		D_ERROR("failed to serialize cont layout "DF_RC"\n", DP_RC(rc));
		D_GOTO(out, rc);
	}

	/* serialize usr_attrs if there are any */
	if (num_attrs > 0) {
		/* create User Attributes Dataset in daos_metadata file */
		usr_attr_memtype = H5Tcreate(H5T_COMPOUND,
					     sizeof(struct usr_attr));
		if (usr_attr_memtype < 0) {
			D_ERROR("failed to create memory datatype\n");
			D_GOTO(out, rc = -DER_MISC);
		}

		usr_attr_name_vtype = H5Tcopy(H5T_C_S1);
		if (usr_attr_name_vtype < 0) {
			D_ERROR("failed to create variable datatype\n");
			D_GOTO(out, rc = -DER_MISC);
		}
		status = H5Tset_size(usr_attr_name_vtype, H5T_VARIABLE);
		if (status < 0) {
			D_ERROR("failed to set datatype size\n");
			D_GOTO(out, rc = -DER_MISC);
		}
		usr_attr_val_vtype = H5Tvlen_create(H5T_NATIVE_OPAQUE);
		if (usr_attr_val_vtype < 0) {
			D_ERROR("failed to variable length type\n");
			D_GOTO(out, rc = -DER_MISC);
		}
		status = H5Tinsert(usr_attr_memtype, "Attribute Name",
				   HOFFSET(struct usr_attr, attr_name),
				   usr_attr_name_vtype);
		if (status < 0) {
			D_ERROR("failed to insert into compound datatype\n");
			D_GOTO(out, rc = -DER_MISC);
		}
		status = H5Tinsert(usr_attr_memtype, "Attribute Value",
				   HOFFSET(struct usr_attr, attr_val),
				   usr_attr_val_vtype);
		if (status < 0) {
			D_ERROR("failed to insert into compound datatype\n");
			D_GOTO(out, rc = -DER_MISC);
		}
		rc = daos_cont_serialize_attrs(file_id, &usr_attr_memtype,
					       num_attrs, names, buffers,
					       sizes);
		if (rc != 0) {
			D_ERROR("failed to serialize usr attributes "DF_RC"\n",
				DP_RC(rc));
			D_GOTO(out, rc);
		}
	}
out:
	if (usr_attr_name_vtype > 0)
		H5Tclose(usr_attr_name_vtype);
	if (usr_attr_val_vtype > 0)
		H5Tclose(usr_attr_val_vtype);
	if (file_id > 0)
		H5Fclose(file_id);
	return rc;
}

static int
deserialize_str(hid_t file_id, char **str, const char *prop_str)
{
	hid_t	status = 0;
	int	rc = 0;
	hid_t	attr_dtype = 0;
	hid_t	cont_attr = 0;
	size_t	buf_size;

	cont_attr = H5Aopen(file_id, prop_str, H5P_DEFAULT);
	if (cont_attr < 0) {
		D_ERROR("failed to open attribute\n");
		D_GOTO(out, rc = -DER_MISC);
	}
	attr_dtype = H5Aget_type(cont_attr);
	if (attr_dtype < 0) {
		D_ERROR("failed to get attribute datatype\n");
		D_GOTO(out, rc = -DER_MISC);
	}
	buf_size = H5Tget_size(attr_dtype);
	if (buf_size == 0) {
		D_ERROR("failed to get size of datatype\n");
		D_GOTO(out, rc = -DER_MISC);
	}

	D_ALLOC(*str, buf_size);
	if (*str == NULL)
		D_GOTO(out, rc = -DER_NOMEM);

	status = H5Aread(cont_attr, attr_dtype, *str);
	if (status < 0) {
		rc = -DER_IO;
		D_ERROR("failed to read property attribute %s "DF_RC"\n", *str, DP_RC(rc));
		D_GOTO(out, rc);
	}
out:
	if (cont_attr > 0)
		H5Aclose(cont_attr);
	if (attr_dtype > 0)
		H5Tclose(attr_dtype);
	return rc;
}

static int
deserialize_uint(hid_t file_id, uint64_t *val, const char *prop_str)
{
	hid_t   status = 0;
	int     rc = 0;
	hid_t   cont_attr = 0;
	hid_t   attr_dtype = 0;

	cont_attr = H5Aopen(file_id, prop_str, H5P_DEFAULT);
	if (cont_attr < 0) {
		D_ERROR("failed to open attribute\n");
		D_GOTO(out, rc = -DER_MISC);
	}
	attr_dtype = H5Aget_type(cont_attr);
	if (attr_dtype < 0) {
		D_ERROR("failed to get attribute datatype\n");
		D_GOTO(out, rc = -DER_MISC);
	}
	status = H5Aread(cont_attr, attr_dtype, val);
	if (status < 0) {
		D_ERROR("failed to read attribute\n");
		D_GOTO(out, rc = -DER_MISC);
	}
out:
	if (cont_attr > 0)
		H5Aclose(cont_attr);
	if (attr_dtype > 0)
		H5Tclose(attr_dtype);
	return rc;
}

int
deserialize_roots(hid_t file_id, struct daos_prop_entry *entry, const char *prop_str)
{
	hid_t                      status = 0;
	int                        rc     = 0;
	int                        ndims  = 0;
	htri_t                     roots_exist;
	hid_t                      cont_attr   = -1;
	hid_t                      attr_dtype  = -1;
	hid_t                      attr_dspace = -1;
	hsize_t                    attr_dims[1];
	struct daos_prop_co_roots *roots = NULL;

	/* First check if the roots attribute exists. */
	roots_exist = H5Aexists(file_id, prop_str);
	if (roots_exist < 0) {
		/* Actual error  */
		D_ERROR("failed to check if attribute exists\n");
		D_GOTO(out, rc = -DER_MISC);
	} else if (roots_exist == 0) {
		/* Does not exist, but that's okay. */
		D_GOTO(out, rc = 0);
	}
	cont_attr = H5Aopen(file_id, prop_str, H5P_DEFAULT);
	if (cont_attr < 0) {
		/* Should be able to open attribute if it exists */
		D_ERROR("failed to open attribute\n");
		D_GOTO(out, rc = -DER_MISC);
	}
	attr_dtype = H5Aget_type(cont_attr);
	if (attr_dtype < 0) {
		D_ERROR("failed to get attribute type\n");
<<<<<<< HEAD
		D_GOTO(out, rc = -DER_MISC);
=======
		D_GOTO(out_attr, rc = -DER_MISC);
>>>>>>> 137cadcc
	}
	attr_dspace = H5Aget_space(cont_attr);
	if (attr_dspace < 0) {
		D_ERROR("failed to get attribute dataspace\n");
		D_GOTO(out_dtype, rc = -DER_MISC);
	}
	ndims = H5Sget_simple_extent_dims(attr_dspace, attr_dims, NULL);
	if (ndims < 0) {
		D_ERROR("failed to get dimensions of dataspace\n");
		D_GOTO(out_dspace, rc = -DER_MISC);
	}
	D_ALLOC_PTR(roots);
	if (roots == NULL)
		D_GOTO(out_dspace, rc = -DER_NOMEM);
	status = H5Aread(cont_attr, attr_dtype, roots->cr_oids);
	if (status < 0) {
		D_ERROR("failed to read property attribute %s\n", prop_str);
		D_GOTO(out_roots, rc = -DER_MISC);
	}
	entry->dpe_val_ptr = roots;

out_roots:
	if (rc != 0)
		D_FREE(roots);
out_dspace:
	status = H5Sclose(attr_dspace);
	if (status < 0 && !rc)
		rc = -DER_MISC;
out_dtype:
	status = H5Tclose(attr_dtype);
	if (status < 0 && !rc)
		rc = -DER_MISC;
out_attr:
	status = H5Aclose(cont_attr);
	if (status < 0 && !rc)
		rc = -DER_MISC;
out:
	return rc;
}

static int
deserialize_acl(hid_t file_id, struct daos_prop_entry *entry, const char *prop_str)
{
	hid_t		status = 0;
	int		rc = 0;
	int		ndims = 0;
	const char      **rdata = NULL;
	struct daos_acl	*acl;
	htri_t		acl_exist;
	hid_t		cont_attr = 0;
	hid_t		attr_dtype = 0;
	hid_t		attr_dspace = 0;
	hsize_t		attr_dims[1];

	/* First check if the ACL * attribute exists. */
	acl_exist = H5Aexists(file_id, prop_str);
	if (acl_exist < 0) {
		/* Actual error  */
		D_ERROR("failed to check if attribute exists\n");
		D_GOTO(out, rc = -DER_MISC);
	} else if (acl_exist == 0) {
		/* Does not exist, but that's okay. */
		D_GOTO(out, rc = 0);
	}

	cont_attr = H5Aopen(file_id, prop_str, H5P_DEFAULT);
	if (cont_attr < 0) {
		/* Could not open, but that's okay. */
		D_GOTO(out, rc = 0);
	}
	attr_dtype = H5Aget_type(cont_attr);
	if (attr_dtype < 0) {
		D_ERROR("failed to get attribute datatype\n");
		D_GOTO(out, rc = -DER_MISC);
	}
	attr_dspace = H5Aget_space(cont_attr);
	if (status < 0) {
		D_ERROR("failed to get dataspace\n");
		D_GOTO(out, rc = -DER_MISC);
	}
	ndims = H5Sget_simple_extent_dims(attr_dspace, attr_dims, NULL);
	if (ndims < 0) {
		D_ERROR("failed to get number of dimensions\n");
		D_GOTO(out, rc = -DER_MISC);
	}
	D_ALLOC(rdata, attr_dims[0] * sizeof(char *));
	if (rdata == NULL) {
		D_GOTO(out, rc = -DER_MISC);
	}
	attr_dtype = H5Tcopy(H5T_C_S1);
	if (status < 0) {
		D_ERROR("failed to copy attribute datatype size\n");
		D_GOTO(out, rc = -DER_MISC);
	}
	status = H5Tset_size(attr_dtype, H5T_VARIABLE);
	if (status < 0) {
		D_ERROR("failed to set attribute datatype size\n");
		D_GOTO(out, rc = -DER_MISC);
	}
	status = H5Aread(cont_attr, attr_dtype, rdata);
	if (status < 0) {
		D_ERROR("failed to read attribute\n");
		D_GOTO(out, rc = -DER_MISC);
	}
	/* convert acl strings back to struct acl, then store in entry */
	rc = daos_acl_from_strs(rdata, (size_t)attr_dims[0], &acl);
	if (rc != 0) {
		D_ERROR("failed to convert acl strs "DF_RC"\n", DP_RC(rc));
		D_GOTO(out, rc);
	}
	entry->dpe_val_ptr = (void *)acl;
out:
	D_FREE(rdata);

	/* close hdf5 objects */
	if (cont_attr > 0)
		H5Aclose(cont_attr);
	if (attr_dtype > 0)
		H5Tclose(attr_dtype);
	if (attr_dspace > 0)
		H5Sclose(attr_dspace);
	return rc;
}

static int
deserialize_props(daos_handle_t poh, hid_t file_id, daos_prop_t **_prop, uint64_t *cont_type)
{

	int			rc = 0;
	int			rc2 = 0;
	bool			deserialize_label = false;
	bool			close_cont = true;
	uint64_t		total_props = 0;
	char			*label = NULL;
	daos_prop_t		*prop = NULL;
	struct daos_prop_entry	*entry;
	daos_handle_t		coh = DAOS_HDL_INVAL;
	daos_cont_info_t	cont_info = {0};
	int			prop_num = 0;
	uint32_t		type;

	/* try to read the 17 (including label) properties that are supported
	 * for serialization. If property is not found in file it is skipped.
	 */

	if (H5Aexists(file_id, "DAOS_PROP_CO_LABEL") > 0) {
		/* read the container label entry to decide if it should be added to property
		 * list. The container label is required to be unique, which is why it is handled
		 * differently than the other container properties. If the label already exists in
		 * the pool then this property will be skipped for deserialization
		 */
		rc = deserialize_str(file_id, &label, "DAOS_PROP_CO_LABEL");
		if (rc != 0) {
			D_GOTO(out, rc);
		}
		if (label[0]) {
			rc = daos_cont_open(poh, label, DAOS_COO_RW, &coh, &cont_info, NULL);
			if (rc == -DER_NONEXIST) {
				/* label doesn't already exist so deserialize */
				deserialize_label = true;
				close_cont = false;
				/* reset rc */
				rc = 0;
			} else if (rc != 0) {
				D_GOTO(out, rc);
			}  else {
				D_PRINT("Container label already exists in pool and "
					"cannot be set\n");
			}
		} else {
			close_cont = false;
		}
	}

	/* this is always written/read */
	rc = deserialize_uint(file_id, &total_props, "NUM_PROPS");
	if (rc != 0) {
		D_GOTO(out, rc);
	}

	prop = daos_prop_alloc(total_props);
	if (prop == NULL) {
		D_GOTO(out, rc = -DER_NOMEM);
	}

	if (H5Aexists(file_id, "DAOS_PROP_CO_LAYOUT_TYPE") > 0) {
		type = DAOS_PROP_CO_LAYOUT_TYPE;
		prop->dpp_entries[prop_num].dpe_type = type;
		entry = &prop->dpp_entries[prop_num];
		rc = deserialize_uint(file_id, &entry->dpe_val,
				      "DAOS_PROP_CO_LAYOUT_TYPE");
		if (rc != 0) {
			D_GOTO(out, rc);
		}
		*cont_type = prop->dpp_entries[prop_num].dpe_val;
		prop_num++;
	}
	if (H5Aexists(file_id, "DAOS_PROP_CO_LAYOUT_VER") > 0) {
		type = DAOS_PROP_CO_LAYOUT_VER;
		prop->dpp_entries[prop_num].dpe_type = type;
		entry = &prop->dpp_entries[prop_num];
		rc = deserialize_uint(file_id, &entry->dpe_val,
				      "DAOS_PROP_CO_LAYOUT_VER");
		if (rc != 0) {
			D_GOTO(out, rc);
		}
		prop_num++;
	}
	if (H5Aexists(file_id, "DAOS_PROP_CO_CSUM") > 0) {
		type = DAOS_PROP_CO_CSUM;
		prop->dpp_entries[prop_num].dpe_type = type;
		entry = &prop->dpp_entries[prop_num];
		rc = deserialize_uint(file_id, &entry->dpe_val,
				      "DAOS_PROP_CO_CSUM");
		if (rc != 0) {
			D_GOTO(out, rc);
		}
		prop_num++;
	}
	if (H5Aexists(file_id, "DAOS_PROP_CO_CSUM_CHUNK_SIZE") > 0) {
		type = DAOS_PROP_CO_CSUM_CHUNK_SIZE;
		prop->dpp_entries[prop_num].dpe_type = type;
		entry = &prop->dpp_entries[prop_num];
		rc = deserialize_uint(file_id, &entry->dpe_val,
				      "DAOS_PROP_CO_CSUM_CHUNK_SIZE");
		if (rc != 0) {
			D_GOTO(out, rc);
		}
		prop_num++;
	}
	if (H5Aexists(file_id, "DAOS_PROP_CO_CSUM_SERVER_VERIFY") > 0) {
		type = DAOS_PROP_CO_CSUM_SERVER_VERIFY;
		prop->dpp_entries[prop_num].dpe_type = type;
		entry = &prop->dpp_entries[prop_num];
		rc = deserialize_uint(file_id, &entry->dpe_val,
				      "DAOS_PROP_CO_CSUM_SERVER_VERIFY");
		if (rc != 0) {
			D_GOTO(out, rc);
		}
		prop_num++;
	}
	if (H5Aexists(file_id, "DAOS_PROP_CO_REDUN_FAC") > 0) {
		type = DAOS_PROP_CO_REDUN_FAC;
		prop->dpp_entries[prop_num].dpe_type = type;
		entry = &prop->dpp_entries[prop_num];
		rc = deserialize_uint(file_id, &entry->dpe_val,
				      "DAOS_PROP_CO_REDUN_FAC");
		if (rc != 0) {
			D_GOTO(out, rc);
		}
		prop_num++;
	}
	if (H5Aexists(file_id, "DAOS_PROP_CO_REDUN_LVL") > 0) {
		type = DAOS_PROP_CO_REDUN_LVL;
		prop->dpp_entries[prop_num].dpe_type = type;
		entry = &prop->dpp_entries[prop_num];
		rc = deserialize_uint(file_id, &entry->dpe_val,
				      "DAOS_PROP_CO_REDUN_LVL");
		if (rc != 0) {
			D_GOTO(out, rc);
		}
		prop_num++;
	}
	if (H5Aexists(file_id, "DAOS_PROP_CO_SNAPSHOT_MAX") > 0) {
		type = DAOS_PROP_CO_SNAPSHOT_MAX;
		prop->dpp_entries[prop_num].dpe_type = type;
		entry = &prop->dpp_entries[prop_num];
		rc = deserialize_uint(file_id, &entry->dpe_val,
				      "DAOS_PROP_CO_SNAPSHOT_MAX");
		if (rc != 0) {
			D_GOTO(out, rc);
		}
		prop_num++;
	}
	if (H5Aexists(file_id, "DAOS_PROP_CO_COMPRESS") > 0) {
		type = DAOS_PROP_CO_COMPRESS;
		prop->dpp_entries[prop_num].dpe_type = type;
		entry = &prop->dpp_entries[prop_num];
		rc = deserialize_uint(file_id, &entry->dpe_val,
				      "DAOS_PROP_CO_COMPRESS");
		if (rc != 0) {
			D_GOTO(out, rc);
		}
		prop_num++;
	}
	if (H5Aexists(file_id, "DAOS_PROP_CO_ENCRYPT") > 0) {
		type = DAOS_PROP_CO_ENCRYPT;
		prop->dpp_entries[prop_num].dpe_type = type;
		entry = &prop->dpp_entries[prop_num];
		rc = deserialize_uint(file_id, &entry->dpe_val,
				      "DAOS_PROP_CO_ENCRYPT");
		if (rc != 0) {
			D_GOTO(out, rc);
		}
		prop_num++;
	}
	if (H5Aexists(file_id, "DAOS_PROP_CO_OWNER") > 0) {
		char *owner = NULL;

		rc = deserialize_str(file_id, &owner, "DAOS_PROP_CO_OWNER");
		if (rc != 0) {
			D_GOTO(out, rc);
		}

		prop->dpp_entries[prop_num].dpe_type = DAOS_PROP_CO_OWNER;
		rc = daos_prop_entry_set_str(&prop->dpp_entries[prop_num], owner, strlen(owner));
		if (rc)
			D_GOTO(out, rc);
		prop_num++;
	}
	if (H5Aexists(file_id, "DAOS_PROP_CO_OWNER_GROUP") > 0) {
		char *group = NULL;

		rc = deserialize_str(file_id, &group, "DAOS_PROP_CO_OWNER_GROUP");
		if (rc != 0) {
			D_GOTO(out, rc);
		}

		prop->dpp_entries[prop_num].dpe_type = DAOS_PROP_CO_OWNER_GROUP;
		rc = daos_prop_entry_set_str(&prop->dpp_entries[prop_num], group, strlen(group));
		if (rc)
			D_GOTO(out, rc);
		prop_num++;
	}
	if (H5Aexists(file_id, "DAOS_PROP_CO_DEDUP") > 0) {
		type = DAOS_PROP_CO_DEDUP;
		prop->dpp_entries[prop_num].dpe_type = type;
		entry = &prop->dpp_entries[prop_num];
		rc = deserialize_uint(file_id, &entry->dpe_val,
				      "DAOS_PROP_CO_DEDUP");
		if (rc != 0) {
			D_GOTO(out, rc);
		}
		prop_num++;
	}
	if (H5Aexists(file_id, "DAOS_PROP_CO_DEDUP_THRESHOLD") > 0) {
		type = DAOS_PROP_CO_DEDUP_THRESHOLD;
		prop->dpp_entries[prop_num].dpe_type = type;
		entry = &prop->dpp_entries[prop_num];
		rc = deserialize_uint(file_id, &entry->dpe_val,
				      "DAOS_PROP_CO_DEDUP_THRESHOLD");
		if (rc != 0) {
			D_GOTO(out, rc);
		}
		prop_num++;
	}
	if (H5Aexists(file_id, "DAOS_PROP_CO_ALLOCED_OID") > 0) {
		type = DAOS_PROP_CO_ALLOCED_OID;
		prop->dpp_entries[prop_num].dpe_type = type;
		entry = &prop->dpp_entries[prop_num];
		rc = deserialize_uint(file_id, &entry->dpe_val,
				      "DAOS_PROP_CO_ALLOCED_OID");
		if (rc != 0) {
			D_GOTO(out, rc);
		}
		prop_num++;
	}
	if (H5Aexists(file_id, "DAOS_PROP_CO_ACL") > 0) {
		type = DAOS_PROP_CO_ACL;
		prop->dpp_entries[prop_num].dpe_type = type;
		entry = &prop->dpp_entries[prop_num];
		/* read acl as a list of strings in deserialize, then
		 * convert back to acl for property entry
		 */
		rc = deserialize_acl(file_id, entry, "DAOS_PROP_CO_ACL");
		if (rc != 0) {
			D_GOTO(out, rc);
		}
		prop_num++;
	}
	if (H5Aexists(file_id, "DAOS_PROP_CO_ROOTS") > 0) {
		type = DAOS_PROP_CO_ROOTS;
		prop->dpp_entries[prop_num].dpe_type = type;
		entry = &prop->dpp_entries[prop_num];
		rc = deserialize_roots(file_id, entry, "DAOS_PROP_CO_ROOTS");
		if (rc != 0) {
			D_GOTO(out, rc);
		}
		prop_num++;
	}
	if (H5Aexists(file_id, "DAOS_PROP_CO_EC_CELL_SZ") > 0) {
		type = DAOS_PROP_CO_EC_CELL_SZ;
		prop->dpp_entries[prop_num].dpe_type = type;
		entry = &prop->dpp_entries[prop_num];
		rc = deserialize_uint(file_id, &entry->dpe_val, "DAOS_PROP_CO_EC_CELL_SZ");
		if (rc != 0) {
			D_GOTO(out, rc);
		}
		prop_num++;
	}
	if (H5Aexists(file_id, "DAOS_PROP_CO_EC_PDA") > 0) {
		type = DAOS_PROP_CO_EC_PDA;
		prop->dpp_entries[prop_num].dpe_type = type;
		entry = &prop->dpp_entries[prop_num];
		rc = deserialize_uint(file_id, &entry->dpe_val,
				      "DAOS_PROP_CO_EC_PDA");
		if (rc != 0)
			D_GOTO(out, rc);
		prop_num++;
	}
	if (H5Aexists(file_id, "DAOS_PROP_CO_RP_PDA") > 0) {
		type = DAOS_PROP_CO_RP_PDA;
		prop->dpp_entries[prop_num].dpe_type = type;
		entry = &prop->dpp_entries[prop_num];
		rc = deserialize_uint(file_id, &entry->dpe_val,
				      "DAOS_PROP_CO_RP_PDA");
		if (rc != 0)
			D_GOTO(out, rc);
		prop_num++;
	}
	if (H5Aexists(file_id, "DAOS_PROP_CO_SCRUBBER_DISABLED") > 0) {
		type = DAOS_PROP_CO_SCRUBBER_DISABLED;
		prop->dpp_entries[prop_num].dpe_type = type;
		entry = &prop->dpp_entries[prop_num];
		rc = deserialize_uint(file_id, &entry->dpe_val,
				      "DAOS_PROP_CO_SCRUBBER_DISABLED");
		if (rc != 0)
			D_GOTO(out, rc);
		prop_num++;
	}
	/* deserialize_label stays false if property doesn't exist above */
	if (deserialize_label) {
		prop->dpp_entries[prop_num].dpe_type = DAOS_PROP_CO_LABEL;
		rc = daos_prop_entry_set_str(&prop->dpp_entries[prop_num], label, strlen(label));
		if (rc)
			D_GOTO(out, rc);
	}
	*_prop = prop;
	if (prop->dpp_nr > prop_num) {
		prop->dpp_nr = prop_num;
	}
out:
	/* close container after checking if label exists in pool */
	if (close_cont) {
		rc2 = daos_cont_close(coh, NULL);
		if (rc2)
			D_ERROR("daos_cont_close() Failed "DF_RC"\n", DP_RC(rc2));
	}
	if (rc != 0 && prop != NULL)
		daos_prop_free(prop);
	D_FREE(label);
	return rc;
}

int
daos_cont_deserialize_props(daos_handle_t poh, char *filename,
			    daos_prop_t **props, uint64_t *cont_type)
{
	int	rc = 0;
	hid_t	file_id = 0;

	if (filename == NULL)
		D_GOTO(out, rc = -DER_INVAL);

	D_PRINT("Reading metadata file: %s\n", filename);

	file_id = H5Fopen(filename, H5F_ACC_RDONLY, H5P_DEFAULT);
	if (file_id < 0) {
		D_ERROR("failed to open metadata file: %s\n", filename);
		D_GOTO(out, rc = -DER_MISC);
	}
	rc = deserialize_props(poh, file_id, props, cont_type);
	if (rc != 0) {
		D_ERROR("failed to deserialize cont props "DF_RC"\n",
			DP_RC(rc));
		D_GOTO(out, rc);
	}
out:
	if (file_id > 0)
		H5Fclose(file_id);
	return rc;
}

static int
deserialize_attrs(hid_t file_id, uint64_t *_num_attrs,
		  char ***_names, void ***_buffers, size_t **_sizes)
{
	hid_t		status = 0;
	int		rc = 0;
	int		num_attrs = 0;
	int		num_dims = 0;
	char		**names = NULL;
	void		**buffers = NULL;
	size_t		*sizes = NULL;
	hid_t		dset = 0;
	hid_t		dspace = 0;
	hid_t		vtype = 0;
	hsize_t		dims[1];
	struct usr_attr	*attr_data = NULL;
	int		i;

	/* Read the user attributes */
	dset = H5Dopen(file_id, "User Attributes", H5P_DEFAULT);
	if (dset < 0) {
		D_ERROR("failed to open User Attributes Dataset\n");
		D_GOTO(out, rc = -DER_MISC);
	}
	dspace = H5Dget_space(dset);
	if (dspace < 0) {
		D_ERROR("failed to get dataspace\n");
		D_GOTO(out, rc = -DER_MISC);
	}
	vtype = H5Dget_type(dset);
	if (vtype < 0) {
		D_ERROR("failed to get datatype\n");
		D_GOTO(out, rc = -DER_MISC);
	}
	num_dims = H5Sget_simple_extent_dims(dspace, dims, NULL);
	if (num_dims < 0) {
		D_ERROR("failed to get number of dimensions\n");
		D_GOTO(out, rc = -DER_MISC);
	}
	num_attrs = dims[0];
	D_ALLOC(attr_data, dims[0] * sizeof(struct usr_attr));
	if (attr_data == NULL) {
		D_GOTO(out, rc = -DER_NOMEM);
	}
	status = H5Dread(dset, vtype, H5S_ALL, H5S_ALL, H5P_DEFAULT, attr_data);
	if (status < 0) {
		D_ERROR("failed to read attribute dataset\n");
		D_GOTO(out, rc = -DER_MISC);
	}
	D_ALLOC(names, num_attrs * sizeof(char *));
	if (names == NULL) {
		D_GOTO(out, rc = -DER_NOMEM);
	}
	D_ALLOC(buffers, num_attrs * sizeof(void *));
	if (buffers == NULL) {
		D_GOTO(out, rc = -DER_NOMEM);
	}
	D_ALLOC(sizes, num_attrs * sizeof(size_t));
	if (sizes == NULL) {
		D_GOTO(out, rc = -DER_NOMEM);
	}
	/* Set the user attribute buffers */
	for (i = 0; i < num_attrs; i++) {
		names[i] = attr_data[i].attr_name;
		buffers[i] = attr_data[i].attr_val.p;
		sizes[i] = attr_data[i].attr_val.len;
	}
	*_num_attrs = num_attrs;
	*_names = names;
	*_buffers = buffers;
	*_sizes = sizes;
out:
	if (rc != 0) {
		D_FREE(names);
		D_FREE(buffers);
		D_FREE(sizes);
	}
	D_FREE(attr_data);
	if (dset > 0)
		H5Dclose(dset);
	if (dspace > 0)
		H5Sclose(dspace);
	if (vtype > 0)
		H5Tclose(vtype);
	return rc;
}


int
daos_cont_deserialize_attrs(char *filename, uint64_t *num_attrs,
			    char ***names, void ***buffers, size_t **sizes)
{
	int			rc = 0;
	hid_t			file_id = 0;
	htri_t			usr_attrs_exist;


	if (filename == NULL)
		D_GOTO(out, rc = -DER_INVAL);

	file_id = H5Fopen(filename, H5F_ACC_RDONLY, H5P_DEFAULT);
	if (file_id < 0) {
		D_ERROR("failed to open metadata file: %s\n", filename);
		D_GOTO(out, rc = -DER_MISC);
	}
	usr_attrs_exist = H5Lexists(file_id, "User Attributes", H5P_DEFAULT);
	if (usr_attrs_exist > 0) {
		rc = deserialize_attrs(file_id, num_attrs, names,
				       buffers, sizes);
		if (rc != 0) {
			D_ERROR("failed to deserialize user attrs "DF_RC"\n",
				DP_RC(rc));
			D_GOTO(out, rc);
		}
	}
out:
	if (file_id > 0)
		H5Fclose(file_id);
	return rc;
}
<|MERGE_RESOLUTION|>--- conflicted
+++ resolved
@@ -636,11 +636,7 @@
 	attr_dtype = H5Aget_type(cont_attr);
 	if (attr_dtype < 0) {
 		D_ERROR("failed to get attribute type\n");
-<<<<<<< HEAD
-		D_GOTO(out, rc = -DER_MISC);
-=======
 		D_GOTO(out_attr, rc = -DER_MISC);
->>>>>>> 137cadcc
 	}
 	attr_dspace = H5Aget_space(cont_attr);
 	if (attr_dspace < 0) {
