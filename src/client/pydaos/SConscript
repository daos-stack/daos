--- conflicted
+++ resolved
@@ -50,15 +50,7 @@
     Import('env')
 
     build_shim_module(env, '$PREFIX/lib/', "3")
-
-<<<<<<< HEAD
     build_shim_module(env, '$PREFIX/lib/', "2.7")
-=======
-    py_env = env.Clone()
-
-    build_shim_module(py_env, svars, '$PREFIX/lib64/', "2.7")
-    build_shim_module(py_env, svars, '$PREFIX/lib64/', "3")
->>>>>>> eea84f2d
 
 if __name__ == "SCons.Script":
     scons()