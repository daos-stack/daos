# (C) Copyright 2019-2023 Intel Corporation.
#
# SPDX-License-Identifier: BSD-2-Clause-Patent
#
# pylint: disable=invalid-name
# pylint: disable=consider-using-f-string
"""
PyDAOS Module allowing global access to the DAOS containers and objects.
"""

import enum

# pylint: disable-next=relative-beyond-top-level
from . import pydaos_shim
<<<<<<< HEAD

=======
>>>>>>> 12559aeb
from . import DAOS_MAGIC
from . import PyDError
from . import DaosClient

# Import Object class as an enumeration
ObjClassID = enum.Enum(
    "Enumeration of the DAOS object classes (OC).",
    {key: value for key, value in list(pydaos_shim.__dict__.items())
     if key.startswith("OC_")})


def _get_object_id(cid):
    """ Get the existing DAOS object class ID based on name.  """

    # Default to OC_UNKNOWN (0), which will automatically select an object class.
    if cid == "0":
        return 0
    return ObjClassID[cid].value


class DObjNotFound(Exception):
    """Raised by get if name associated with DAOS object not found """

    def __init__(self, name):
        self.name = name
        super().__init__(self)

    def __str__(self):
        return "Failed to open '{}'".format(self.name)


class DCont():
    """
    Class representing of DAOS python container
    Can be identified via a path or a combination of pool label and container
    label (alternatively, UUID strings are supported too). DAOS pool and
    container are opened during the __init__ phase and closed on __del__.

    Attributes
    ----------
    pool : string
        Pool label or UUID string
    cont : string
        Container label or UUID string
    path : string
        Path for container representation in unified namespace

    Methods
    -------
    get(name):
        Return DAOS object (darray or ddict) associated with name.
        If not found, the DObjNotFound Exception is raised.

    dict(name, kwargs):
        Create new DDict object.

    array(name, kwargs):
        Create new DArray object.
    """

    def __init__(self, pool=None, cont=None, path=None):
        self._dc = DaosClient()
        self._hdl = None
        if path is None and (pool is None or cont is None):
            raise PyDError("invalid pool or container UUID",
                           -pydaos_shim.DER_INVAL)
        if path is not None:
            self.pool = None
            self.cont = None
            (ret, hdl) = pydaos_shim.cont_open_by_path(DAOS_MAGIC, path, 0)
        else:
            self.pool = pool
            self.cont = cont
            (ret, hdl) = pydaos_shim.cont_open(DAOS_MAGIC, pool, cont, 0)
        if ret != pydaos_shim.DER_SUCCESS:
            raise PyDError("failed to access container", ret)
        self._hdl = hdl

    def __del__(self):
        if not self._hdl:
            return
        ret = pydaos_shim.cont_close(DAOS_MAGIC, self._hdl)
        if ret != pydaos_shim.DER_SUCCESS:
            raise PyDError("failed to close container", ret)

    def get(self, name):
        """ Look up DAOS object associated with name """

        (ret, hi, lo, otype) = pydaos_shim.cont_get(DAOS_MAGIC, self._hdl, name)
        if ret == -pydaos_shim.DER_NONEXIST:
            raise DObjNotFound(name)
        if ret != pydaos_shim.DER_SUCCESS:
            raise PyDError("failed to look up name", ret)

        if otype == pydaos_shim.PYDAOS_DICT:
            return DDict(name, self._hdl, hi, lo, self)
        if otype == pydaos_shim.PYDAOS_ARRAY:
            return DArray(name, self._hdl, hi, lo, self)

        raise DObjNotFound(name)

    def __getitem__(self, name):
        return self.get(name)

    def dict(self, name, v: dict = None, cid="0"):
        """ Create new DDict object """

        # Get the existing class ID based on class name given. Default to 0
        objId = _get_object_id(cid)

        # Insert name into root kv and get back an object ID
        (ret, hi, lo) = pydaos_shim.cont_newobj(DAOS_MAGIC, self._hdl, name,
                                                objId, pydaos_shim.PYDAOS_DICT)
        if ret != pydaos_shim.DER_SUCCESS:
            raise PyDError("failed to create DAOS dict", ret)

        # Instantiate the DDict() object
        dd = DDict(name, self._hdl, hi, lo, self)

        # Insert any records passed in kwargs
        dd.bput(v)

        return dd

    def array(self, name, v: list = None, cid="0"):
        # pylint: disable=unused-argument
        """ Create new DArray object """

        # Get the existing class ID based on class name given. Default to 0
        objId = _get_object_id(cid)

        # Insert name into root kv and get back an object ID
        (ret, hi, lo) = pydaos_shim.cont_newobj(DAOS_MAGIC, self._hdl, name,
                                                objId, pydaos_shim.PYDAOS_ARRAY)
        if ret != pydaos_shim.DER_SUCCESS:
            raise PyDError("failed to create DAOS array", ret)

        # Instantiate the DArray() object
        da = DArray(name, self._hdl, hi, lo, self)

        # Should eventually populate array with data in input list

        return da

    def __str__(self):
        return '{}/{}'.format(self.pool, self.cont)

    def __repr__(self):
        return 'daos://{}/{}'.format(self.pool, self.cont)


class _DObj():
    # pylint: disable=no-member

    def __init__(self, name, hdl, hi, lo, cont):
        self._dc = DaosClient()
        self.hi = hi
        self.lo = lo
        self.name = name
        # Set self.oh to None here so it's defined in __del__ if there's
        # a problem with the _open() call.
        self.oh = None
        # keep container around until all objects are gone
        self.cont = cont
        # Open the object
        self._open(hdl)

    def __del__(self):
        if self.oh is None:
            return
        # close the object
        self._close()

    def __str__(self):
        return self.name

    def __repr__(self):
        return "[" + hex(self.hi) + ":" + hex(self.lo) + "]"


class DDictIter():
    # pylint: disable=too-few-public-methods
<<<<<<< HEAD
=======

>>>>>>> 12559aeb
    """ Iterator class for DDict """

    def __init__(self, ddict):
        self._dc = DaosClient()
        self._entries = []
        self._nr = 256
        self._size = 4096  # optimized for 16-char strings
        self._anchor = None
        self._done = False
        self._kv = ddict

    def next(self):
        # pylint: disable=unnecessary-dunder-call
        """for python 2 compatibility"""
        return self.__next__()

    def __next__(self):
        if len(self._entries) != 0:
            return self._entries.pop()
        if self._done:
            raise StopIteration()

        # read more entries
        (ret, nr, sz, anchor) = pydaos_shim.kv_iter(DAOS_MAGIC, self._kv.oh,
                                                    self._entries, self._nr,
                                                    self._size, self._anchor)
        if ret != pydaos_shim.DER_SUCCESS:
            raise PyDError("failed to enumerate Dictionary", ret)

        # save param for next iterations, those have been adjusted already by
        # the shim layer
        self._anchor = anchor
        self._nr = nr
        self._size = sz
        if self._anchor is None:
            # no more entries to consume
            self._done = True

        if len(self._entries) != 0:
            return self._entries.pop()
        raise StopIteration()


class DDict(_DObj):
    """
    Class representing of DAOS dictionary (i.e. key-value store object).
    Only strings are supported for both the key and value for now.
    Key-value pair can be inserted/looked up once at a time (see put/get) or
    in bulk (see bput/bget) taking a python dict as an input. The bulk
    operations are issued in parallel (up to 16 operations in flight) to
    maximize the operation rate.
    Key-value pair are deleted via the put/bput operations by setting the value
    to either None or the empty string. Once deleted, the key won't be reported
    during iteration.
    The DAOS dictionaries behave like python dictionaries and support:
    - 'dd[key]' which invokes 'ddict.get(key)'
    - 'dd[key] = val' which invokes 'dd.put(key, val)'
    - 'for key in dd:' allows to walk through the key space via the support of
      python iterators
    - 'if key is in dd:' allows to test whether a give key is present in the
      DAOS dictionary.
    - 'len(dd)' returns the number of key-value pairs
    - 'bool(dd)' reports 'False' if there is no key-value pairs in the DAOS
      dictionary and 'True' otherwise.

    Python iterators are supported, which means that "for key in dd:" will
    allow you to walk through the key space.
    For each method, a PyDError exception is raised with proper DAOS error code
    (in string format) if the operation cannot be completed.

    Methods
    -------
    get(key)
        Retrieve value associated with the key.
        If found, the string value is returned, None is returned otherwise.
    put(key, val)
        Update/insert key-value pair. Both parameters should be strings.
    bget(ddict)
        Bulk get value for all the keys of the input python dictionary.
        Get operations are issued in parallel over the network.
        The existing value in ddict is overwritten with the value retrieved from
        DAOS. If the key isn't found, the value is set to None.
    bput(ddict)
        Bulk put all the key-value pairs of the input python dictionary.
        Put operations are issued in parallel over the network.
        If the value is set to None or an empty string, the key is deleted from
        the DAOS dictionary.
    dump()
        Fetch all the key-value pairs and return them in a python dictionary.
    """

    # Size of buffer to use for reads.  If the object value is bigger than this
    # then it'll require two round trips rather than one.
    value_size = 1024 * 1024

    def _open(self, hdl):
        (ret, oh) = pydaos_shim.kv_open(DAOS_MAGIC, hdl, self.hi, self.lo, 0)
        if ret != pydaos_shim.DER_SUCCESS:
            raise PyDError("failed to open object", ret)
        self.oh = oh

    def _close(self):
        ret = pydaos_shim.kv_close(DAOS_MAGIC, self.oh)
        if ret != pydaos_shim.DER_SUCCESS:
            raise PyDError("failed to close object", ret)

    def get(self, key):
        """Retrieve value associated with the key."""

        d = {key: None}
        self.bget(d)
        if d[key] is None:
            raise KeyError(key)
        return d[key]

    def __getitem__(self, key):
        return self.get(key)

    def put(self, key, val):
        """Update/insert key-value pair. Both parameters should be strings."""
        d = {key: val}
        self.bput(d)

    def __setitem__(self, key, val):
        self.put(key, val)

    def __delitem__(self, key):
        self.put(key, None)

    def pop(self, key):
        """Remove key from the dictionary."""
        self.put(key, None)

    def bget(self, d, value_size=None):
        """Bulk get value for all the keys of the input python dictionary."""
        if d is None:
            return d
        if value_size is None:
            value_size = self.value_size
        ret = pydaos_shim.kv_get(DAOS_MAGIC, self.oh, d, value_size)
        if ret != pydaos_shim.DER_SUCCESS:
            raise PyDError("failed to retrieve KV value", ret)
        return d

    def bput(self, d):
        """Bulk put all the key-value pairs of the input python dictionary."""
        if d is None:
            return
        ret = pydaos_shim.kv_put(DAOS_MAGIC, self.oh, d)
        if ret != pydaos_shim.DER_SUCCESS:
            raise PyDError("failed to store KV value", ret)

    def dump(self):
        """Fetch all the key-value pairs, return them in a python dictionary."""
        # leverage python iterator, see __iter__/__next__ below
        # could be optimized over the C library in the future
        d = {}
        for key in self:
            d[key] = None
        self.bget(d)
        return d

    def __len__(self):
        # Not efficient for now. Fetch all keys and count them.
        i = 0
        for _ in self:
            i += 1
        return i

    def __bool__(self):
        for _ in self:
            return True
        return False

    def __contains__(self, key):
        try:
            self.get(key)
            return True
        except KeyError:
            return False

    def __eq__(self, other):
        # Not efficient for now. Could use the bulk operation.
        if len(other) != len(self):
            return False
        try:
            for key in other:
                if not self[key] == other[key]:
                    return False
        except KeyError:
            return False

        return True

    def __ne__(self, other):
        return not self.__eq__(other)

    def __iter__(self):
        return DDictIter(self)

# pylint: disable=too-few-public-methods


class DArray(_DObj):
    """
    Class representing of DAOS array leveraging the numpy's dispatch mechanism.
    See https://numpy.org/doc/stable/user/basics.dispatch.html for more info.
    Work in progress.
    """

    def _open(self, hdl):
        raise NotImplementedError

    def _close(self):
        raise NotImplementedError

    def ___array_ufunc__(self, ufunc, method, *inputs, **kwargs):
        raise NotImplementedError

    def __array_function__(self, func, types, args, kwargs):
        raise NotImplementedError<|MERGE_RESOLUTION|>--- conflicted
+++ resolved
@@ -12,10 +12,6 @@
 
 # pylint: disable-next=relative-beyond-top-level
 from . import pydaos_shim
-<<<<<<< HEAD
-
-=======
->>>>>>> 12559aeb
 from . import DAOS_MAGIC
 from . import PyDError
 from . import DaosClient
@@ -198,12 +194,7 @@
 
 class DDictIter():
     # pylint: disable=too-few-public-methods
-<<<<<<< HEAD
-=======
-
->>>>>>> 12559aeb
     """ Iterator class for DDict """
-
     def __init__(self, ddict):
         self._dc = DaosClient()
         self._entries = []
