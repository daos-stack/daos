#!/usr/bin/python3

"""Test code for named KVs within a container"""

import os
import sys
import json
import time
import pickle
import dbm.gnu

def load_conf():
    """Load the build config file"""

    file_self = os.path.dirname(os.path.abspath(__file__))
    json_file = None
    while True:
        new_file = os.path.join(file_self, '.build_vars.json')
        if os.path.exists(new_file):
            json_file = new_file
            break
        file_self = os.path.dirname(file_self)
        if file_self == '/':
            raise Exception('build file not found')
    ofh = open(json_file, 'r')
    conf = json.load(ofh)
    ofh.close()
    return conf

class daos_named_kv():
    """Named KV generator"""

    def __init__(self, transport, interface, puid, cuid):
        try:
            conf = load_conf()
            if sys.version_info.major < 3:
                pydir = 'python{}.{}'.format(sys.version_info.major, sys.version_info.minor)
            else:
                pydir = 'python{}'.format(sys.version_info.major)

                sys.path.append(os.path.join(conf['PREFIX'],
                                             'lib64',
                                             pydir,
                                             'site-packages'))
        except Exception:
            pass

<<<<<<< HEAD
        os.environ['CRT_PHY_ADDR_STR'] = transport
        os.environ['OFI_INTERFACE'] = interface
=======
        if 'CRT_PHY_ADDR_STR' not in os.environ:
            os.environ['CRT_PHY_ADDR_STR'] = transport
        if interface and 'OFI_INTERFACE' not in os.environ:
            os.environ['OFI_INTERFACE'] = interface
>>>>>>> 86e1301a

        self.daos = __import__('pydaos')

        self.container = self.daos.Cont(puid, cuid)
        self.root_kv = self.container.rootkv()

    def get_kv_by_name(self, name):
        """Return KV by name, create it if it doesn't exist"""

        if name in self.root_kv:
            return self.container.kv(pickle.loads(self.root_kv[name]))

        new_kv = self.container.newkv()
        self.root_kv[name] = pickle.dumps(new_kv.oid)
        return new_kv

    def get_kv_list(self):
        """Return a list of KVs"""

        for kv in self.root_kv:
            yield kv

LENGTH_KEY = '__length'

def new_migrate(root):
    """Migrate data from multiple KVs to a single KV"""

    batch_size = 200

    files = sorted(root.get_kv_list())

    if 'root' in files:
        files.remove('root')

    target = root.get_kv_by_name('root')

    target_offset = 0

    for ifile in files:

        index = 0

        source = root.get_kv_by_name(ifile)

        at_end = False

        while not at_end:
            data = {}
            for i in range(index, index + batch_size):

                index += 1

                data[str(i)] = None

            source.bget(data)
            tdata = {}

            for key in data:
                if data[key] is None:
                    at_end = True
                else:
                    i = int(key)
                    tdata[str(i+target_offset)] = data[key]

            target.bput(tdata)

        target_offset += pickle.loads(source[LENGTH_KEY])

        target[LENGTH_KEY] = pickle.dumps(target_offset)

def main():
    """Migrate data from dbm file to named DAOS KV"""

    if len(sys.argv) < 3:
        print('Need pool/container UUIDs')
        return
    PUID = sys.argv[1]
    CUID = sys.argv[2]

    my_kv = daos_named_kv('ofi+sockets',
                          'lo',
                          PUID,
                          CUID)

    print('Kvs are {}'.format(','.join(sorted(my_kv.get_kv_list()))))

    if True:
        new_migrate(my_kv)
        return

    if len(sys.argv) != 5:
        print('Also need directory/file to import')
        return

    src_dir = sys.argv[3]
    src_file = sys.argv[4]

    filename = os.path.join(src_dir, src_file)
    if not os.path.exists(filename):
        print('Input file {} does not exist'.format(filename))
        return

    db = dbm.gnu.open(filename, 'c')

    kv = my_kv.get_kv_by_name(src_file)

    count = pickle.loads(db[LENGTH_KEY])

    try:
        start_count = pickle.loads(kv[LENGTH_KEY])
        start_count += 1
    except KeyError:
        start_count = 0

    print('Copying records from {} to {}'.format(start_count, count))

    start_time = time.perf_counter()

    copy_count = 0
    last_report_time = start_time
    to_copy = count - start_count + 1
    # CHANGE THIS TO MODIFY REPORTING FREQUENCY
    report_freq = 2

    bytes_total = 0

    try:
        tdata = {}
        idx = count
        for idx in range(start_count, count):
            key = str(idx)
            value = db[key]
            tdata[key] = value

            copy_count += 1
            now = time.perf_counter()

            if idx % 400 == 0:
                tdata[LENGTH_KEY] = pickle.dumps(idx)
                kv.bput(tdata)
                tdata = {}

            if now - last_report_time > report_freq:

                time_per_record = (now - start_time) / copy_count

                # Make the remaining time in minutes so it's easier to parse
                remaining_time = int((time_per_record * (to_copy - copy_count)))

                print('Copied {}/{} records in {:.2f} seconds ({:.0f}) {} seconds remaining.'.format(copy_count,
                                                                                                     to_copy,
                                                                                                     now - start_time,
                                                                                                     copy_count / (now - start_time),
                                                                                                     remaining_time))
                last_report_time = now
        tdata[LENGTH_KEY] = pickle.dumps(idx)
        kv.bput(tdata)

    except KeyboardInterrupt:
        pass

    now = time.perf_counter()
    print('Completed, Copied {} records in {:.2f} seconds.'.format(copy_count,
                                                                   now - start_time))

if __name__ == '__main__':
    main()<|MERGE_RESOLUTION|>--- conflicted
+++ resolved
@@ -45,15 +45,10 @@
         except Exception:
             pass
 
-<<<<<<< HEAD
-        os.environ['CRT_PHY_ADDR_STR'] = transport
-        os.environ['OFI_INTERFACE'] = interface
-=======
         if 'CRT_PHY_ADDR_STR' not in os.environ:
             os.environ['CRT_PHY_ADDR_STR'] = transport
         if interface and 'OFI_INTERFACE' not in os.environ:
             os.environ['OFI_INTERFACE'] = interface
->>>>>>> 86e1301a
 
         self.daos = __import__('pydaos')
 
