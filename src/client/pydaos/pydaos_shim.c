--- conflicted
+++ resolved
@@ -136,13 +136,8 @@
 cont_open(int ret, uuid_t puuid, uuid_t cuuid, int flags)
 {
 	PyObject	*return_list;
-<<<<<<< HEAD
-	daos_handle_t	 poh;
 	daos_handle_t	 coh = {0};
-=======
-	daos_handle_t	 coh;
 	daos_handle_t	 poh = {0};
->>>>>>> d6eda1e3
 	d_rank_list_t	*svcl = NULL;
 	int		 rc;
 
