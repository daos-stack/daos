--- conflicted
+++ resolved
@@ -213,29 +213,6 @@
         """Extend the pool to more targets."""
         raise NotImplementedError("Extend not implemented in C API yet.")
 
-<<<<<<< HEAD
-    def evict(self, cb_func=None):
-        """Evict all connections to a pool."""
-        func = self.context.get_function('evict-client')
-
-        if cb_func is None:
-            ret = func(self.uuid, self.group, None)
-            if ret != 0:
-                raise DaosApiError("Pool evict returned non-zero. "
-                                   "RC: {0}".format(ret))
-        else:
-            event = daos_cref.DaosEvent()
-            params = [self.uuid, self.group, event]
-            thread = threading.Thread(target=daos_cref.AsyncWorker1,
-                                      args=(func,
-                                            params,
-                                            self.context,
-                                            cb_func,
-                                            self))
-            thread.start()
-
-=======
->>>>>>> 5f3db261
     def tgt_reint(self, rank_list, tgt=-1, cb_func=None):
         """Reintegrate a set of storage targets to a pool that had previously
            failed.
