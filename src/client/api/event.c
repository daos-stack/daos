/**
 * (C) Copyright 2016-2021 Intel Corporation.
 *
 * SPDX-License-Identifier: BSD-2-Clause-Patent
 */
/*
 * This file is part of client DAOS library.
 *
 * client/event.c
 *
 * Author: Liang Zhen  <liang.zhen@intel.com>
 * Author: Di Wang  <di.wang@intel.com>
 */
#define D_LOGFAC	DD_FAC(client)

#include "client_internal.h"
#include <daos/rpc.h>

/** thread-private event */
static __thread daos_event_t	ev_thpriv;
static __thread bool		ev_thpriv_is_init;

#define EQ_WITH_CRT

#if !defined(EQ_WITH_CRT)

#define crt_init(a,b,c)			({0;})
#define crt_finalize()			({0;})
#define crt_context_create(a, b)	({0;})
#define crt_context_destroy(a, b)	({0;})
#define crt_progress_cond(ctx, timeout, cb, args)	\
({							\
	int __rc = cb(args);				\
							\
	while ((timeout) != 0 && __rc == 0) {		\
		sleep(1);				\
		__rc = cb(args);			\
		if ((timeout) < 0)			\
			continue;			\
		if ((timeout) < 1000000)		\
			break;				\
		(timeout) -= 1000000;			\
	}						\
	0;						\
})
#endif

/*
 * For the moment, we use a global crt_context_t to create all the RPC requests
 * this module uses.
 */
static crt_context_t daos_eq_ctx;
static pthread_mutex_t daos_eq_lock = PTHREAD_MUTEX_INITIALIZER;
static unsigned int eq_ref;

/*
 * Pointer to global scheduler for events not part of an EQ. Events initialized
 * as part of an EQ will be tracked in that EQ scheduler.
 */
static tse_sched_t daos_sched_g;

int
daos_eq_lib_init()
{
	int rc;

	D_MUTEX_LOCK(&daos_eq_lock);
	if (eq_ref > 0) {
		eq_ref++;
		D_GOTO(unlock, rc = 0);
	}

	rc = crt_init_opt(NULL, 0, daos_crt_init_opt_get(false, 1));
	if (rc != 0) {
		D_ERROR("failed to initialize crt: "DF_RC"\n", DP_RC(rc));
		D_GOTO(unlock, rc);
	}

	/* use a global shared context for all eq for now */
	rc = crt_context_create(&daos_eq_ctx);
	if (rc != 0) {
		D_ERROR("failed to create client context: "DF_RC"\n",
			DP_RC(rc));
		D_GOTO(crt, rc);
	}

	/** set up scheduler for non-eq events */
	rc = tse_sched_init(&daos_sched_g, NULL, daos_eq_ctx);
	if (rc != 0)
		D_GOTO(crt, rc);

	eq_ref = 1;

unlock:
	D_MUTEX_UNLOCK(&daos_eq_lock);
	return rc;
crt:
	crt_finalize();
	D_GOTO(unlock, rc);
}

int
daos_eq_lib_fini()
{
	int rc;

	if (daos_eq_ctx != NULL) {
		rc = crt_context_destroy(daos_eq_ctx, 1 /* force */);
		if (rc != 0) {
			D_ERROR("failed to destroy client context: "DF_RC"\n",
				DP_RC(rc));
			return rc;
		}
		daos_eq_ctx = NULL;
	}

	D_MUTEX_LOCK(&daos_eq_lock);
	if (eq_ref == 0)
		D_GOTO(unlock, rc = -DER_UNINIT);
	if (eq_ref > 1) {
		eq_ref--;
		D_GOTO(unlock, rc = 0);
	}
	ev_thpriv_is_init = false;

	tse_sched_complete(&daos_sched_g, 0, true);

	rc = crt_finalize();
	if (rc != 0) {
		D_ERROR("failed to shutdown crt: "DF_RC"\n", DP_RC(rc));
		D_GOTO(unlock, rc);
	}

	eq_ref = 0;
unlock:
	D_MUTEX_UNLOCK(&daos_eq_lock);
	return rc;
}

static void
daos_eq_free(struct d_hlink *hlink)
{
	struct daos_eq_private	*eqx;
	struct daos_eq		*eq;

	eqx = container_of(hlink, struct daos_eq_private, eqx_hlink);
	eq = daos_eqx2eq(eqx);
	D_ASSERT(d_list_empty(&eq->eq_running));
	D_ASSERT(d_list_empty(&eq->eq_comp));
	D_ASSERTF(eq->eq_n_comp == 0 && eq->eq_n_running == 0,
		  "comp %d running %d\n", eq->eq_n_comp, eq->eq_n_running);
	D_ASSERT(daos_hhash_link_empty(&eqx->eqx_hlink));

	if (eqx->eqx_lock_init)
		D_MUTEX_DESTROY(&eqx->eqx_lock);

	D_FREE(eq);
}

crt_context_t
daos_get_crt_ctx()
{
	D_ASSERT(eq_ref > 0);
	return daos_eq_ctx;
}

struct d_hlink_ops	eq_h_ops = {
	.hop_free	= daos_eq_free,
};

static struct daos_eq *
daos_eq_alloc(void)
{
	struct daos_eq		*eq;
	struct daos_eq_private	*eqx;
	int			rc;

	D_ALLOC_PTR(eq);
	if (eq == NULL)
		return NULL;

	D_INIT_LIST_HEAD(&eq->eq_running);
	D_INIT_LIST_HEAD(&eq->eq_comp);
	eq->eq_n_running = 0;
	eq->eq_n_comp = 0;

	eqx = daos_eq2eqx(eq);

	rc = D_MUTEX_INIT(&eqx->eqx_lock, NULL);
	if (rc != 0)
		goto out;
	eqx->eqx_lock_init = 1;

	daos_hhash_hlink_init(&eqx->eqx_hlink, &eq_h_ops);
	return eq;
out:
	daos_eq_free(&eqx->eqx_hlink);
	return NULL;
}

static struct daos_eq_private *
daos_eq_lookup(daos_handle_t eqh)
{
	struct d_hlink *hlink;

	hlink = daos_hhash_link_lookup(eqh.cookie);
	if (hlink == NULL)
		return NULL;

	return container_of(hlink, struct daos_eq_private, eqx_hlink);
}

static void
daos_eq_putref(struct daos_eq_private *eqx)
{
	daos_hhash_link_putref(&eqx->eqx_hlink);
}

static void
daos_eq_delete(struct daos_eq_private *eqx)
{
	daos_hhash_link_delete(&eqx->eqx_hlink);
}

static void
daos_eq_insert(struct daos_eq_private *eqx)
{
	daos_hhash_link_insert(&eqx->eqx_hlink, DAOS_HTYPE_EQ);
}

static void
daos_eq_handle(struct daos_eq_private *eqx, daos_handle_t *h)
{
	daos_hhash_link_key(&eqx->eqx_hlink, &h->cookie);
}

static void
daos_event_launch_locked(struct daos_eq_private *eqx,
			 struct daos_event_private *evx)
{
	struct daos_eq *eq = NULL;

	if (eqx != NULL)
		eq = daos_eqx2eq(eqx);

	evx->evx_status = DAOS_EVS_RUNNING;
	if (evx->evx_parent != NULL) {
		evx->evx_parent->evx_nchild_running++;
		return;
	}

	if (eq != NULL) {
		d_list_add_tail(&evx->evx_link, &eq->eq_running);
		eq->eq_n_running++;
	}
}

crt_context_t
daos_ev2ctx(struct daos_event *ev)
{
	return daos_ev2evx(ev)->evx_ctx;
}

daos_handle_t
daos_ev2eqh(struct daos_event *ev)
{
	struct daos_event_private *evx = daos_ev2evx(ev);

	return evx->evx_eqh;
}

int
daos_event_register_comp_cb(struct daos_event *ev,
			    daos_event_comp_cb_t cb, void *arg)
{
	struct daos_event_comp_list	*ecl;
	struct daos_event_private	*evx = daos_ev2evx(ev);

	D_ALLOC_PTR(ecl);
	if (ecl == NULL)
		return -DER_NOMEM;

	D_INIT_LIST_HEAD(&ecl->op_comp_list);
	ecl->op_comp_arg = arg;
	ecl->op_comp_cb = cb;

	d_list_add_tail(&evx->evx_callback.evx_comp_list,
			&ecl->op_comp_list);

	return 0;
}

static int
daos_event_complete_cb(struct daos_event_private *evx, int rc)
{
	struct daos_event_comp_list	*ecl;
	struct daos_event_comp_list	*tmp;
	int				 ret = rc;
	int				 err;

	d_list_for_each_entry_safe(ecl, tmp, &evx->evx_callback.evx_comp_list,
				   op_comp_list) {
		d_list_del_init(&ecl->op_comp_list);
		err = ecl->op_comp_cb(ecl->op_comp_arg, daos_evx2ev(evx), rc);
		D_FREE(ecl);
		if (ret == 0)
			ret = err;
	}

	return ret;
}

static int
daos_event_complete_locked(struct daos_eq_private *eqx,
			   struct daos_event_private *evx, int rc)
{
	struct daos_event_private	*parent_evx = evx->evx_parent;
	struct daos_eq			*eq = NULL;
	daos_event_t			*ev = daos_evx2ev(evx);

	if (eqx != NULL)
		eq = daos_eqx2eq(eqx);

	evx->evx_status = DAOS_EVS_COMPLETED;
	rc = daos_event_complete_cb(evx, rc);
	ev->ev_error = rc;

	if (parent_evx != NULL) {
		daos_event_t *parent_ev = daos_evx2ev(parent_evx);

		D_ASSERT(parent_evx->evx_nchild_running > 0);
		parent_evx->evx_nchild_running--;

		D_ASSERT(parent_evx->evx_nchild_comp <
			 parent_evx->evx_nchild);
		parent_evx->evx_nchild_comp++;

		if (parent_evx->evx_nchild_comp < parent_evx->evx_nchild) {
			/* Not all children have completed yet */
			parent_ev->ev_error = parent_ev->ev_error ?: rc;
			return 0;
		}

		/* If the parent is not launched yet, let's return */
		if (parent_evx->evx_status == DAOS_EVS_READY)
			return 0;

		/* If the parent was completed or aborted, we can return */
		if (parent_evx->evx_status == DAOS_EVS_COMPLETED ||
		    parent_evx->evx_status == DAOS_EVS_ABORTED)
			return 0;

		/* If the parent is not a barrier it will complete on its own */
		if (!parent_evx->is_barrier)
			return 0;

		/* Complete the barrier parent */
		D_ASSERT(parent_evx->evx_status == DAOS_EVS_RUNNING);
		parent_evx->evx_status = DAOS_EVS_COMPLETED;
		rc = daos_event_complete_cb(parent_evx, rc);

		parent_ev->ev_error = parent_ev->ev_error ?: rc;
		evx = parent_evx;
	}

	if (eq != NULL) {
		D_ASSERT(!d_list_empty(&evx->evx_link));
		d_list_move_tail(&evx->evx_link, &eq->eq_comp);
		eq->eq_n_comp++;
		D_ASSERT(eq->eq_n_running > 0);
		eq->eq_n_running--;
	}

	return 0;
}

int
daos_event_launch(struct daos_event *ev)
{
	struct daos_event_private	*evx = daos_ev2evx(ev);
	struct daos_eq_private		*eqx = NULL;
	int				  rc = 0;

	if (evx->evx_status != DAOS_EVS_READY) {
		D_ERROR("Event status should be INIT: %d\n", evx->evx_status);
		return -DER_NO_PERM;
	}

	if (evx->evx_nchild > evx->evx_nchild_running + evx->evx_nchild_comp) {
		D_ERROR("Launch all children before launch the parent.\n");
		rc = -DER_NO_PERM;
		goto out;
	}

	if (daos_handle_is_valid(evx->evx_eqh)) {
		eqx = daos_eq_lookup(evx->evx_eqh);
		if (eqx == NULL) {
			D_ERROR("Can't find eq from handle %"PRIu64"\n",
				evx->evx_eqh.cookie);
			return -DER_NONEXIST;
		}

		D_MUTEX_LOCK(&eqx->eqx_lock);
		if (eqx->eqx_finalizing) {
			D_ERROR("Event queue is in progress of finalizing\n");
			rc = -DER_NONEXIST;
			goto out;
		}
	}

	daos_event_launch_locked(eqx, evx);

	/*
	 * If all child events completed before a barrier parent was launched,
	 * complete the parent.
	 */
	if (evx->is_barrier && evx->evx_nchild > 0 &&
	    evx->evx_nchild == evx->evx_nchild_comp) {
		D_ASSERT(evx->evx_nchild_running == 0);
		daos_event_complete_locked(eqx, evx, rc);
	}
 out:
	if (eqx != NULL)
		D_MUTEX_UNLOCK(&eqx->eqx_lock);

	if (eqx != NULL)
		daos_eq_putref(eqx);

	return rc;
}

int
daos_event_parent_barrier(struct daos_event *ev)
{
	struct daos_event_private	*evx = daos_ev2evx(ev);

	if (evx->evx_nchild == 0) {
		D_ERROR("Can't start a parent event with no children\n");
		return -DER_INVAL;
	}

	/*
	 * Mark this event as a barrier event to be completed by the last
	 * completing child.
	 */
	evx->is_barrier = 1;

	return daos_event_launch(ev);
}

void
daos_event_complete(struct daos_event *ev, int rc)
{
	struct daos_event_private	*evx = daos_ev2evx(ev);
	struct daos_eq_private		*eqx = NULL;

	if (daos_handle_is_valid(evx->evx_eqh)) {
		eqx = daos_eq_lookup(evx->evx_eqh);
		D_ASSERT(eqx != NULL);

		D_MUTEX_LOCK(&eqx->eqx_lock);
	}

	if (evx->evx_status == DAOS_EVS_READY ||
	    evx->evx_status == DAOS_EVS_COMPLETED ||
	    evx->evx_status == DAOS_EVS_ABORTED)
		goto out;

	D_ASSERT(evx->evx_status == DAOS_EVS_RUNNING);

	daos_event_complete_locked(eqx, evx, rc);

out:
	if (eqx != NULL) {
		D_MUTEX_UNLOCK(&eqx->eqx_lock);
		daos_eq_putref(eqx);
	}
}

struct ev_progress_arg {
	struct daos_eq_private		*eqx;
	struct daos_event_private	*evx;
};

static int
ev_progress_cb(void *arg)
{
	struct ev_progress_arg		*epa = (struct ev_progress_arg  *)arg;
	struct daos_event_private       *evx = epa->evx;
	struct daos_eq_private		*eqx = epa->eqx;

	tse_sched_progress(evx->evx_sched);

	/** If another thread progressed this, get out now. */
	if (evx->evx_status == DAOS_EVS_READY)
		return 1;

	/** Event is still in-flight */
	if (evx->evx_status != DAOS_EVS_COMPLETED &&
	    evx->evx_status != DAOS_EVS_ABORTED)
		return 0;

	/** If there are children in flight, then return in-flight */
	if (evx->evx_nchild_running > 0)
		return 0;

	/*
	 * Change status of event to INIT only if event is not in EQ and get
	 * out.
	 */
	if (daos_handle_is_inval(evx->evx_eqh)) {
		evx->evx_status = DAOS_EVS_READY;
		return 1;
	}

	/** Grab the lock so we don't race with eq_progress_cb. */
	D_MUTEX_LOCK(&eqx->eqx_lock);

	/*
	 * if the EQ was finalized from under us, just update the event status
	 * and return.
	 */
	if (eqx->eqx_finalizing) {
		evx->evx_status = DAOS_EVS_READY;
		D_ASSERT(d_list_empty(&evx->evx_link));
		D_MUTEX_UNLOCK(&eqx->eqx_lock);
		return 1;
	}

	/*
	 * Check again if the event is still in completed/aborted state, then
	 * remove it from the event queue.
	 */
	if (evx->evx_status == DAOS_EVS_COMPLETED ||
	    evx->evx_status == DAOS_EVS_ABORTED) {
		struct daos_eq *eq = daos_eqx2eq(eqx);

		evx->evx_status = DAOS_EVS_READY;
		D_ASSERT(eq->eq_n_comp > 0);
		eq->eq_n_comp--;
		d_list_del_init(&evx->evx_link);
	}

	D_ASSERT(evx->evx_status == DAOS_EVS_READY);
	D_MUTEX_UNLOCK(&eqx->eqx_lock);

	return 1;
}

int
daos_event_test(struct daos_event *ev, int64_t timeout, bool *flag)
{
	struct ev_progress_arg		epa;
	struct daos_event_private	*evx = daos_ev2evx(ev);
	int				rc;

	/** Can't call test on a Child event */
	if (evx->evx_parent != NULL)
		return -DER_NO_PERM;

	epa.evx = evx;
	epa.eqx = NULL;

	if (daos_handle_is_valid(evx->evx_eqh)) {
		epa.eqx = daos_eq_lookup(evx->evx_eqh);
		if (epa.eqx == NULL) {
			D_ERROR("Can't find eq from handle %"PRIu64"\n",
				evx->evx_eqh.cookie);
			return -DER_NONEXIST;
		}
	}

	/* pass the timeout to crt_progress() with a conditional callback */
	rc = crt_progress_cond(evx->evx_ctx, timeout, ev_progress_cb, &epa);

	/** drop ref grabbed in daos_eq_lookup() */
	if (epa.eqx)
		daos_eq_putref(epa.eqx);

	if (rc != 0 && rc != -DER_TIMEDOUT) {
		D_ERROR("crt progress failed with "DF_RC"\n", DP_RC(rc));
		return rc;
	}

	if (evx->evx_status == DAOS_EVS_READY)
		*flag = true;
	else
		*flag = false;

	return 0;
}

int
daos_eq_create(daos_handle_t *eqh)
{
	struct daos_eq_private	*eqx;
	struct daos_eq		*eq;
	crt_context_t		 eq_ctx;
	int			rc = 0;

	/** not thread-safe, but best effort */
	if (eq_ref == 0)
		return -DER_UNINIT;

	rc = crt_context_create(&eq_ctx);
	if (rc != 0) {
		D_ERROR("failed to create CART context: "DF_RC"\n", DP_RC(rc));
		return rc;
	}

	eq = daos_eq_alloc();
	if (eq == NULL) {
		crt_context_destroy(eq_ctx, 1);
		return -DER_NOMEM;
	}

	eqx = daos_eq2eqx(eq);

	rc = crt_context_create(&eqx->eqx_ctx);
	if (rc) {
		D_WARN("Failed to create CART context; using the global one "
		       "("DF_RC")\n", DP_RC(rc));
		eqx->eqx_ctx = daos_eq_ctx;
	}

	daos_eq_insert(eqx);
<<<<<<< HEAD
	eqx->eqx_ctx = eq_ctx;
	daos_eq_handle(eqx, eqh);

	rc = tse_sched_init(&eqx->eqx_sched, NULL, eq_ctx);
=======
	daos_eq_handle(eqx, eqh);

	rc = tse_sched_init(&eqx->eqx_sched, NULL, eqx->eqx_ctx);
>>>>>>> f70ff8e5

	daos_eq_putref(eqx);
	return rc;
}

struct eq_progress_arg {
	struct daos_eq_private	 *eqx;
	unsigned int		  n_events;
	struct daos_event	**events;
	int			  wait_running;
	int			  count;
};

static int
eq_progress_cb(void *arg)
{
	struct eq_progress_arg		*epa = (struct eq_progress_arg  *)arg;
	struct daos_event		*ev;
	struct daos_eq			*eq;
	struct daos_event_private	*evx;
	struct daos_event_private	*tmp;

	eq = daos_eqx2eq(epa->eqx);

	tse_sched_progress(&epa->eqx->eqx_sched);

	D_MUTEX_LOCK(&epa->eqx->eqx_lock);
	d_list_for_each_entry_safe(evx, tmp, &eq->eq_comp, evx_link) {
		D_ASSERT(eq->eq_n_comp > 0);

		/** don't poll out a parent if it has inflight events */
		if (evx->evx_nchild_running > 0)
			continue;

		eq->eq_n_comp--;

		d_list_del_init(&evx->evx_link);
		D_ASSERT(evx->evx_status == DAOS_EVS_COMPLETED ||
			 evx->evx_status == DAOS_EVS_ABORTED);
		evx->evx_status = DAOS_EVS_READY;

		if (epa->events != NULL) {
			ev = daos_evx2ev(evx);
			epa->events[epa->count++] = ev;
		}

		D_ASSERT(epa->count <= epa->n_events);
		if (epa->count == epa->n_events)
			break;
	}

	/* exit once there are completion events */
	if (epa->count > 0) {
		D_MUTEX_UNLOCK(&epa->eqx->eqx_lock);
		return 1;
	}

	/* no completion event, eq::eq_comp is empty */
	if (epa->eqx->eqx_finalizing) { /* no new event is coming */
		D_ASSERT(d_list_empty(&eq->eq_running));
		D_MUTEX_UNLOCK(&epa->eqx->eqx_lock);
		return -DER_NONEXIST;
	}

	/* wait only if there are running events? */
	if (epa->wait_running && d_list_empty(&eq->eq_running)) {
		D_MUTEX_UNLOCK(&epa->eqx->eqx_lock);
		return 1;
	}

	D_MUTEX_UNLOCK(&epa->eqx->eqx_lock);

	/** continue waiting */
	return 0;
}

int
daos_eq_poll(daos_handle_t eqh, int wait_running, int64_t timeout,
	     unsigned int n_events, struct daos_event **events)
{
	struct eq_progress_arg	epa;
	int			rc;

	if (n_events == 0)
		return -DER_INVAL;

	/** look up private eq */
	epa.eqx = daos_eq_lookup(eqh);
	if (epa.eqx == NULL)
		return -DER_NONEXIST;

	epa.n_events	= n_events;
	epa.events	= events;
	epa.wait_running = wait_running;
	epa.count	= 0;

	/* pass the timeout to crt_progress() with a conditional callback */
	rc = crt_progress_cond(epa.eqx->eqx_ctx, timeout, eq_progress_cb, &epa);

	/* drop ref grabbed in daos_eq_lookup() */
	daos_eq_putref(epa.eqx);

	if (rc != 0 && rc != -DER_TIMEDOUT) {
		D_ERROR("crt progress failed with "DF_RC"\n", DP_RC(rc));
		return rc;
	}

	return epa.count;
}

int
daos_eq_query(daos_handle_t eqh, daos_eq_query_t query,
	      unsigned int n_events, struct daos_event **events)
{
	struct daos_eq_private		*eqx;
	struct daos_eq			*eq;
	struct daos_event_private	*evx;
	struct daos_event		*ev;
	int				 count;

	eqx = daos_eq_lookup(eqh);
	if (eqx == NULL)
		return -DER_NONEXIST;

	eq = daos_eqx2eq(eqx);

	count = 0;
	D_MUTEX_LOCK(&eqx->eqx_lock);

	if (n_events == 0 || events == NULL) {
		if ((query & DAOS_EQR_COMPLETED) != 0)
			count += eq->eq_n_comp;

		if ((query & DAOS_EQR_WAITING) != 0)
			count += eq->eq_n_running;
		goto out;
	}

	if ((query & DAOS_EQR_COMPLETED) != 0) {
		d_list_for_each_entry(evx, &eq->eq_comp, evx_link) {
			ev = daos_evx2ev(evx);
			events[count++] = ev;
			if (count == n_events)
				goto out;
		}
	}

	if ((query & DAOS_EQR_WAITING) != 0) {
		d_list_for_each_entry(evx, &eq->eq_running, evx_link) {
			ev = daos_evx2ev(evx);
			events[count++] = ev;
			if (count == n_events)
				goto out;
		}
	}
out:
	D_MUTEX_UNLOCK(&eqx->eqx_lock);
	daos_eq_putref(eqx);
	return count;
}

static void
daos_event_abort_one(struct daos_event_private *evx)
{
	if (evx->evx_status != DAOS_EVS_RUNNING)
		return;

	/* NB: ev::ev_error will be set by daos_event_complete(),
	 * so user can decide to not set error if operation has already
	 * finished while trying to abort */
	/* NB: always set ev_status to DAOS_EVS_ABORTED even w/o callback,
	 * so aborted parent event can be marked as COMPLETE right after
	 * completion all launched events other than completion of all
	 * children. See daos_parent_event_can_complete for details. */
	evx->evx_status = DAOS_EVS_ABORTED;
	daos_event_complete_cb(evx, -DER_CANCELED);
}

static void
daos_event_abort_locked(struct daos_eq_private *eqx,
			struct daos_event_private *evx)
{
	struct daos_event_private *child;

	D_ASSERT(evx->evx_status == DAOS_EVS_RUNNING);

	daos_event_abort_one(evx);
	/* abort all children if he has */
	d_list_for_each_entry(child, &evx->evx_child, evx_link)
		daos_event_abort_one(child);

	/* if aborted event is not a child event, move it to the
	 * head of launched list */
	if (evx->evx_parent == NULL && eqx != NULL) {
		struct daos_eq *eq = daos_eqx2eq(eqx);

		d_list_del(&evx->evx_link);
		d_list_add(&evx->evx_link, &eq->eq_comp);
		eq->eq_n_running--;
		eq->eq_n_comp++;
	}
}

int
daos_eq_destroy(daos_handle_t eqh, int flags)
{
	struct daos_eq_private		*eqx;
	struct daos_eq			*eq;
	struct daos_event_private	*evx;
	struct daos_event_private	*tmp;
	int				 rc = 0;

	eqx = daos_eq_lookup(eqh);
	if (eqx == NULL) {
		D_ERROR("eqh nonexist.\n");
		return -DER_NONEXIST;
	}

	D_MUTEX_LOCK(&eqx->eqx_lock);

	if (eqx->eqx_finalizing) {
		D_ERROR("eqx_finalizing.\n");
		rc = -DER_NONEXIST;
		goto out;
	}

	eq = daos_eqx2eq(eqx);

	/* If it is not force destroyed, then we need check if
	 * there are still events linked here */
	if (((flags & DAOS_EQ_DESTROY_FORCE) == 0) &&
	    (!d_list_empty(&eq->eq_running) ||
	     !d_list_empty(&eq->eq_comp))) {
		rc = -DER_BUSY;
		goto out;
	}

	/* prevent other threads to launch new event */
	eqx->eqx_finalizing = 1;

	D_MUTEX_UNLOCK(&eqx->eqx_lock);

	/** Flush the tasks for this EQ */
	if (eqx->eqx_ctx != NULL) {
		rc = crt_context_flush(eqx->eqx_ctx, 0);
		if (rc != 0) {
			D_ERROR("failed to flush client context: "DF_RC"\n",
				DP_RC(rc));
			return rc;
		}
	}

	D_MUTEX_LOCK(&eqx->eqx_lock);

	/* abort all launched events */
	d_list_for_each_entry_safe(evx, tmp, &eq->eq_running, evx_link) {
		D_ASSERT(evx->evx_parent == NULL);
		daos_event_abort_locked(eqx, evx);
	}

	D_ASSERT(d_list_empty(&eq->eq_running));

	d_list_for_each_entry_safe(evx, tmp, &eq->eq_comp, evx_link) {
		d_list_del(&evx->evx_link);
		D_ASSERT(eq->eq_n_comp > 0);
		eq->eq_n_comp--;
	}

	crt_context_destroy(eqx->eqx_ctx, 1);
	tse_sched_complete(&eqx->eqx_sched, rc, true);

	/** destroy the EQ cart context only if it's not the global one */
	if (eqx->eqx_ctx != daos_eq_ctx) {
		rc = crt_context_destroy(eqx->eqx_ctx,
					 (flags & DAOS_EQ_DESTROY_FORCE));
		if (rc) {
			D_ERROR("Failed to destroy CART context for EQ (%d)\n",
				rc);
			goto out;
		}
	}
	eqx->eqx_ctx = NULL;

out:
	D_MUTEX_UNLOCK(&eqx->eqx_lock);
	if (rc == 0)
		daos_eq_delete(eqx);
	daos_eq_putref(eqx);
	return rc;
}

int
daos_event_destroy_children(struct daos_event *ev, bool force);

/**
 * Destroy events and all of its sub-events
 **/
int
daos_event_destroy(struct daos_event *ev, bool force)
{
	struct daos_event_private	*evp = daos_ev2evx(ev);
	int				 rc = 0;

	if (!force && evp->evx_status == DAOS_EVS_RUNNING)
		return -DER_BUSY;

	if (d_list_empty(&evp->evx_child)) {
		D_ASSERT(d_list_empty(&evp->evx_link));
		D_FREE(ev);
		return rc;
	}

	rc = daos_event_destroy_children(ev, force);
	if (rc == 0)
		D_FREE(ev);

	return rc;
}

int
daos_event_destroy_children(struct daos_event *ev, bool force)
{
	struct daos_event_private	*evp = daos_ev2evx(ev);
	struct daos_event_private	*sub_evx;
	struct daos_event_private	*tmp;
	int				 rc = 0;

	/* Destroy all of sub events */
	d_list_for_each_entry_safe(sub_evx, tmp, &evp->evx_child,
				   evx_link) {
		struct daos_event *sub_ev = daos_evx2ev(sub_evx);
		daos_ev_status_t ev_status = sub_evx->evx_status;

		d_list_del_init(&sub_evx->evx_link);
		rc = daos_event_destroy(sub_ev, force);
		if (rc != 0) {
			d_list_add(&sub_evx->evx_link,
				   &evp->evx_child);
			break;
		}
		if (ev_status == DAOS_EVS_COMPLETED)
			evp->evx_nchild_comp--;
		else if (ev_status == DAOS_EVS_RUNNING)
			evp->evx_nchild_running--;
		evp->evx_nchild--;
	}

	return rc;
}

/**
 * Add the event to the event queue, and if there is parent, add
 * it to its child list as well.
 */
int
daos_event_init(struct daos_event *ev, daos_handle_t eqh,
		struct daos_event *parent)
{
	struct daos_event_private	*evx = daos_ev2evx(ev);
	struct daos_event_private	*parent_evx;
	struct daos_eq_private		*eqx;
	int				rc = 0;

	D_CASSERT(sizeof(ev->ev_private) >= sizeof(*evx));

	/* Init the event first */
	memset(ev, 0, sizeof(*ev));
	evx->evx_status	= DAOS_EVS_READY;
	D_INIT_LIST_HEAD(&evx->evx_child);
	D_INIT_LIST_HEAD(&evx->evx_link);
	D_INIT_LIST_HEAD(&evx->evx_callback.evx_comp_list);

	if (parent != NULL) {
		/* if there is parent */
		/* Insert it to the parent event list */
		parent_evx = daos_ev2evx(parent);

		if (parent_evx->evx_status != DAOS_EVS_READY) {
			D_ERROR("Parent event is not initialized or is already "
				"running/aborted: %d\n",
				parent_evx->evx_status);
			return -DER_INVAL;
		}

		if (parent_evx->evx_parent != NULL) {
			D_ERROR("Can't nest event\n");
			return -DER_NO_PERM;
		}

		/* it's user's responsibility to protect this list */
		d_list_add_tail(&evx->evx_link, &parent_evx->evx_child);
		evx->evx_eqh	= parent_evx->evx_eqh;
		evx->evx_ctx	= parent_evx->evx_ctx;
		evx->evx_sched	= parent_evx->evx_sched;
		evx->evx_parent	= parent_evx;
		parent_evx->evx_nchild++;
	} else if (daos_handle_is_valid(eqh)) {
		/* if there is event queue */
		evx->evx_eqh = eqh;
		eqx = daos_eq_lookup(eqh);
		if (eqx == NULL) {
			D_ERROR("Invalid EQ handle %"PRIx64"\n", eqh.cookie);
			return -DER_NONEXIST;
		}
		/* inherit transport context from event queue */
		evx->evx_ctx = eqx->eqx_ctx;
		evx->evx_sched = &eqx->eqx_sched;
		daos_eq_putref(eqx);
	} else {
		if (daos_sched_g.ds_udata == NULL) {
			D_ERROR("The DAOS client library is not initialized: "
				DF_RC"\n", DP_RC(-DER_UNINIT));
			return -DER_UNINIT;
		}
		evx->evx_ctx = daos_eq_ctx;
		evx->evx_sched = &daos_sched_g;
	}

	return rc;
}

/**
 * Unlink events from various list, parent_list, child list,
 * and event queue hash list, and destroy all of the child
 * events
 **/
int
daos_event_fini(struct daos_event *ev)
{
	struct daos_event_private	*evx = daos_ev2evx(ev);
	struct daos_eq_private		*eqx = NULL;
	struct daos_eq			*eq = NULL;
	int				 rc = 0;

	if (daos_handle_is_valid(evx->evx_eqh)) {
		eqx = daos_eq_lookup(evx->evx_eqh);
		if (eqx == NULL)
			return -DER_NONEXIST;
		eq = daos_eqx2eq(eqx);
		D_MUTEX_LOCK(&eqx->eqx_lock);
	}

	if (evx->evx_status == DAOS_EVS_RUNNING) {
		rc = -DER_BUSY;
		goto out;
	}

	/* If there are child events */
	while (!d_list_empty(&evx->evx_child)) {
		struct daos_event_private *tmp;

		tmp = d_list_entry(evx->evx_child.next,
				   struct daos_event_private, evx_link);
		D_ASSERTF(tmp->evx_status == DAOS_EVS_READY ||
			 tmp->evx_status == DAOS_EVS_COMPLETED ||
			 tmp->evx_status == DAOS_EVS_ABORTED,
			 "EV %p status: %d\n", tmp, tmp->evx_status);

		if (tmp->evx_status != DAOS_EVS_READY &&
		    tmp->evx_status != DAOS_EVS_COMPLETED &&
		    tmp->evx_status != DAOS_EVS_ABORTED) {
			D_ERROR("Child event %p launched: %d\n",
				daos_evx2ev(tmp), tmp->evx_status);
			rc = -DER_INVAL;
			goto out;
		}

		if (eqx != NULL)
			D_MUTEX_UNLOCK(&eqx->eqx_lock);

		rc = daos_event_fini(daos_evx2ev(tmp));
		if (rc < 0) {
			D_ERROR("Failed to finalize child event "DF_RC"\n",
				DP_RC(rc));
			goto out;
		}

		if (eqx != NULL)
			D_MUTEX_LOCK(&eqx->eqx_lock);

		tmp->evx_status = DAOS_EVS_READY;
		tmp->evx_parent = NULL;
	}

	/* If it is a child event, delete it from parent list */
	if (evx->evx_parent != NULL) {
		if (d_list_empty(&evx->evx_link)) {
			D_ERROR("Event not linked to its parent\n");
			rc = -DER_INVAL;
			goto out;
		}

		if (evx->evx_parent->evx_status != DAOS_EVS_READY) {
			D_ERROR("Parent event not init or launched: %d\n",
				evx->evx_parent->evx_status);
			rc = -DER_INVAL;
			goto out;
		}

		d_list_del_init(&evx->evx_link);
		evx->evx_status = DAOS_EVS_READY;
		evx->evx_parent = NULL;
		evx->evx_ctx = NULL;
	}

	/* Remove from the evx_link */
	if (!d_list_empty(&evx->evx_link)) {
		d_list_del(&evx->evx_link);
		D_ASSERT(evx->evx_status != DAOS_EVS_RUNNING);

		if (evx->evx_status == DAOS_EVS_COMPLETED && eq != NULL) {
			D_ASSERTF(eq->eq_n_comp > 0, "eq %p\n", eq);
			eq->eq_n_comp--;
		}
	}

	evx->evx_ctx = NULL;
out:
	if (eqx != NULL)
		D_MUTEX_UNLOCK(&eqx->eqx_lock);
	if (eq != NULL)
		daos_eq_putref(eqx);
	return rc;
}

struct daos_event *
daos_event_next(struct daos_event *parent,
		struct daos_event *child)
{
	struct daos_event_private	*evx = daos_ev2evx(parent);
	struct daos_event_private	*tmp;

	if (child == NULL) {
		if (d_list_empty(&evx->evx_child))
			return NULL;

		tmp = d_list_entry(evx->evx_child.next,
				   struct daos_event_private, evx_link);
		return daos_evx2ev(tmp);
	}

	tmp = daos_ev2evx(child);
	if (tmp->evx_link.next == &evx->evx_child)
		return NULL;

	tmp = d_list_entry(tmp->evx_link.next, struct daos_event_private,
			   evx_link);
	return daos_evx2ev(tmp);
}

int
daos_event_abort(struct daos_event *ev)
{
	struct daos_event_private	*evx = daos_ev2evx(ev);
	struct daos_eq_private		*eqx = NULL;

	if (daos_handle_is_valid(evx->evx_eqh)) {
		eqx = daos_eq_lookup(evx->evx_eqh);
		if (eqx == NULL) {
			D_ERROR("Invalid EQ handle %"PRIu64"\n",
				evx->evx_eqh.cookie);
			return -DER_NONEXIST;
		}
		D_MUTEX_LOCK(&eqx->eqx_lock);
	}

	daos_event_abort_locked(eqx, evx);

	if (eqx != NULL) {
		D_MUTEX_UNLOCK(&eqx->eqx_lock);
		daos_eq_putref(eqx);
	}

	return 0;
}

int
daos_event_priv_reset(void)
{
	return daos_event_init(&ev_thpriv, DAOS_HDL_INVAL, NULL);
}

int
daos_event_priv_get(daos_event_t **ev)
{
	struct daos_event_private *evx = daos_ev2evx(&ev_thpriv);
	int			   rc;

	D_ASSERT(*ev == NULL);

	if (!ev_thpriv_is_init) {
		rc = daos_event_priv_reset();
		if (rc)
			return rc;
		ev_thpriv_is_init = true;
	}

	if (evx->evx_status != DAOS_EVS_READY) {
		D_CRIT("private event is inuse, status=%d\n",
		       evx->evx_status);
	}
	*ev = &ev_thpriv;
	return 0;
}

bool
daos_event_is_priv(daos_event_t *ev)
{
	return (ev == &ev_thpriv);
}

int
daos_event_priv_wait()
{
	struct ev_progress_arg	epa;
	struct daos_event_private *evx = daos_ev2evx(&ev_thpriv);
	int rc = 0;

	D_ASSERT(ev_thpriv_is_init);

	epa.evx = evx;
	epa.eqx = NULL;

	/* Wait on the event to complete */
	while (evx->evx_status != DAOS_EVS_READY) {
		rc = crt_progress_cond(evx->evx_ctx, 0, ev_progress_cb, &epa);
		if (rc == 0)
			rc = ev_thpriv.ev_error;

		if (rc && rc != -DER_TIMEDOUT)
			break;
	}
	return rc;
}

tse_sched_t *
daos_ev2sched(struct daos_event *ev)
{
	return daos_ev2evx(ev)->evx_sched;
}<|MERGE_RESOLUTION|>--- conflicted
+++ resolved
@@ -624,16 +624,9 @@
 	}
 
 	daos_eq_insert(eqx);
-<<<<<<< HEAD
-	eqx->eqx_ctx = eq_ctx;
 	daos_eq_handle(eqx, eqh);
 
-	rc = tse_sched_init(&eqx->eqx_sched, NULL, eq_ctx);
-=======
-	daos_eq_handle(eqx, eqh);
-
 	rc = tse_sched_init(&eqx->eqx_sched, NULL, eqx->eqx_ctx);
->>>>>>> f70ff8e5
 
 	daos_eq_putref(eqx);
 	return rc;
