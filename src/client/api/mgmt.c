--- conflicted
+++ resolved
@@ -167,13 +167,9 @@
 	tse_task_t		*task;
 	int			 rc;
 
-<<<<<<< HEAD
-	DAOS_API_ARG_ASSERT(*args, POOL_ADD);
-=======
-	if (!daos_uuid_valid(uuid))
-		return -DER_INVAL;
-
->>>>>>> 5f4ea85c
+	if (!daos_uuid_valid(uuid))
+		return -DER_INVAL;
+
 	rc = dc_task_create(dc_pool_add, NULL, ev, &task);
 	if (rc)
 		return rc;
@@ -196,13 +192,9 @@
 	tse_task_t		*task;
 	int			 rc;
 
-<<<<<<< HEAD
-	DAOS_API_ARG_ASSERT(*args, POOL_EXCLUDE_OUT);
-=======
-	if (!daos_uuid_valid(uuid))
-		return -DER_INVAL;
-
->>>>>>> 5f4ea85c
+	if (!daos_uuid_valid(uuid))
+		return -DER_INVAL;
+
 	rc = dc_task_create(dc_pool_exclude_out, NULL, ev, &task);
 	if (rc)
 		return rc;
