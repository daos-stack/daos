--- conflicted
+++ resolved
@@ -11,13 +11,9 @@
     env.d_add_build_rpath()
     env.AppendUnique(LIBPATH=[Dir('.')])
     denv = env.Clone()
-<<<<<<< HEAD
 
     denv.AppendUnique(CPPPATH=[Dir('../../include/internal').srcnode()])
-    prereqs.require(denv, 'protobufc')
-=======
     denv.require('protobufc')
->>>>>>> f9f935ed
     libdaos_tgts[:0] = denv.SharedObject(LIBDAOS_SRC)
 
     if prereqs.client_requested():
