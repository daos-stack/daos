--- conflicted
+++ resolved
@@ -13,18 +13,7 @@
     env.AppendUnique(LIBPATH=[Dir('.')])
     denv = env.Clone()
     prereqs.require(denv, 'protobufc')
-<<<<<<< HEAD
-    libdaos_tgts = denv.SharedObject(LIBDAOS_SRC)
-    Import('dc_pool_tgts', 'dc_co_tgts', 'dc_obj_tgts', 'dc_placement_tgts')
-    Import('dc_mgmt_tgts', 'dc_array_tgts', 'dc_kv_tgts', 'dc_security_tgts')
-    Import('dc_pipeline_tgts')
-    libdaos_tgts += dc_pool_tgts + dc_co_tgts + dc_placement_tgts + dc_obj_tgts
-    libdaos_tgts += dc_mgmt_tgts + dc_array_tgts + dc_kv_tgts + dc_security_tgts
-    libdaos_tgts += dc_pipeline_tgts
-    Export('libdaos_tgts')
-=======
     libdaos_tgts[:0] = denv.SharedObject(LIBDAOS_SRC)
->>>>>>> 9cf1ed26
 
     if prereqs.client_requested():
         libdaos = daos_build.library(env, 'daos', libdaos_tgts,
