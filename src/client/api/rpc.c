--- conflicted
+++ resolved
@@ -115,12 +115,7 @@
 
 	if (daos_rpc_retryable_rc(cb_info->pq_rc)) {
 		rproto->ep.ep_rank = (rproto->ep.ep_rank + 1) % rproto->nr_ranks;
-<<<<<<< HEAD
-		if (rproto->timeout < 30)
-			rproto->timeout *= 2;
-=======
 		rproto->timeout += 3;
->>>>>>> 3375a344
 		rc = crt_proto_query_with_ctx(&rproto->ep, rproto->base_opc, rproto->ver_array,
 					      rproto->array_size, rproto->timeout, query_cb, rproto,
 					      daos_get_crt_ctx());
