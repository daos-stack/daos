--- conflicted
+++ resolved
@@ -47,45 +47,8 @@
 		return;
 	}
 
-<<<<<<< HEAD
-	D_MUTEX_LOCK(&fs_handle->dpi_info->di_lock);
-
-	d_list_for_each_entry(dfpi,
-			      &fs_handle->dpi_info->di_dfp_list,
-			      dfp_list) {
-		if (uuid_compare(dfp->dfp_pool, dfpi->dfp_pool) != 0)
-			continue;
-
-		d_list_for_each_entry(dfsi,
-				      &dfpi->dfp_dfs_list,
-				      dfs_list) {
-			if (uuid_is_null(dfsi->dfs_cont) != 1)
-				continue;
-
-			DFUSE_TRA_INFO(dfpi, "Found existing pool");
-
-			rc = dfuse_check_for_inode(fs_handle, dfsi->dfs_ino,
-						   &ie);
-			D_ASSERT(rc == -DER_SUCCESS);
-
-			DFUSE_TRA_INFO(ie, "Reusing existing pool");
-			entry.attr = ie->ie_stat;
-			entry.generation = 1;
-			entry.ino = entry.attr.st_ino;
-
-			entry.attr_timeout = dfsi->dfs_attr_timeout;
-			entry.entry_timeout = dfsi->dfs_dentry_timeout;
-
-			DFUSE_REPLY_ENTRY(ie, req, entry);
-			D_MUTEX_UNLOCK(&fs_handle->dpi_info->di_lock);
-			D_FREE(dfp);
-			return;
-		}
-	}
-=======
 	DFUSE_TRA_DEBUG(parent, "Lookup of "DF_UUID,
 			DP_UUID(pool));
->>>>>>> 41091a01
 
 	rc = dfuse_pool_open(fs_handle, &pool, &dfp);
 	if (rc != 0)
@@ -95,19 +58,8 @@
 	if (rc != 0)
 		goto err;
 
-<<<<<<< HEAD
-	/* Turn on some caching of metadata, otherwise container operations will
-	 * be very frequent
-	 */
-	dfs->dfs_attr_timeout = 5;
-	dfs->dfs_ndentry_timeout = 5;
-
-	d_list_add(&dfs->dfs_list, &dfp->dfp_dfs_list);
-	dfs->dfs_dfp = dfp;
-=======
 	/* Drop the reference on the pool */
 	d_hash_rec_decref(&fs_handle->dpi_pool_table, &dfp->dfp_entry);
->>>>>>> 41091a01
 
 	rlink = d_hash_rec_find(&fs_handle->dpi_iet,
 				&dfc->dfs_ino,
@@ -117,23 +69,6 @@
 
 		ie = container_of(rlink, struct dfuse_inode_entry, ie_htl);
 
-<<<<<<< HEAD
-	rc = daos_pool_connect(dfp->dfp_pool, dfuse_info->di_group,
-			       DAOS_PC_RW,
-			       &dfp->dfp_poh, &dfp->dfp_pool_info,
-			       NULL);
-	if (rc) {
-		if (rc == -DER_NO_PERM)
-			DFUSE_TRA_INFO(dfp,
-				       "daos_pool_connect() failed, "DF_RC,
-				       DP_RC(rc));
-		else
-			DFUSE_TRA_ERROR(dfp,
-					"daos_pool_connect() failed, "DF_RC,
-					DP_RC(rc));
-
-		D_GOTO(err_unlock, rc = daos_der2errno(rc));
-=======
 		DFUSE_TRA_INFO(ie,
 			       "Reusing existing pool entry without reconnect");
 
@@ -144,7 +79,6 @@
 		entry.ino = entry.attr.st_ino;
 		DFUSE_REPLY_ENTRY(ie, req, entry);
 		return;
->>>>>>> 41091a01
 	}
 
 	D_ALLOC_PTR(ie);
@@ -212,16 +146,12 @@
 	D_FREE(ie);
 	daos_prop_free(prop);
 err:
-<<<<<<< HEAD
 	if (rc == ENOENT) {
-		entry.entry_timeout = dfs->dfs_ndentry_timeout;
+		struct fuse_entry_param entry = {0};
+
+		entry.entry_timeout = parent->ie_dfs->dfs_ndentry_timeout;
 		DFUSE_REPLY_ENTRY(parent, req, entry);
 	} else {
 		DFUSE_REPLY_ERR_RAW(parent, req, rc);
 	}
-	D_FREE(dfs);
-	D_FREE(dfp);
-=======
-	DFUSE_REPLY_ERR_RAW(fs_handle, req, rc);
->>>>>>> 41091a01
 }