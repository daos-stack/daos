/**
 * (C) Copyright 2016-2019 Intel Corporation.
 *
 * Licensed under the Apache License, Version 2.0 (the "License");
 * you may not use this file except in compliance with the License.
 * You may obtain a copy of the License at
 *
 *    http://www.apache.org/licenses/LICENSE-2.0
 *
 * Unless required by applicable law or agreed to in writing, software
 * distributed under the License is distributed on an "AS IS" BASIS,
 * WITHOUT WARRANTIES OR CONDITIONS OF ANY KIND, either express or implied.
 * See the License for the specific language governing permissions and
 * limitations under the License.
 *
 * GOVERNMENT LICENSE RIGHTS-OPEN SOURCE SOFTWARE
 * The Government's rights to use, modify, reproduce, release, perform, display,
 * or disclose this software are subject to the terms of the Apache License as
 * provided in Contract No. B609815.
 * Any reproduction of computer software, computer software documentation, or
 * portions thereof marked with this legend must also reproduce the markings.
 */

#include "dfuse_common.h"
#include "dfuse.h"
#include "daos_fs.h"
#include "daos_api.h"
#include "daos_security.h"

/* Lookup a pool */
bool
dfuse_pool_lookup(fuse_req_t req, struct dfuse_inode_entry *parent,
		  const char *name)
{
	struct dfuse_projection_info	*fs_handle = fuse_req_userdata(req);
	struct dfuse_info		*dfuse_info = fs_handle->dpi_info;
	struct dfuse_inode_entry	*ie = NULL;
	struct dfuse_dfs		*dfs = NULL;
	daos_prop_t			*prop = NULL;
	struct daos_prop_entry		*prop_entry;
<<<<<<< HEAD
	daos_pool_info_t		pool_info;
=======
	uuid_t				pool_uuid;
	daos_pool_info_t		pool_info = {};
>>>>>>> 6f49288f
	struct fuse_entry_param		entry = {0};
	int				rc;

	/*
	 * This code is only supposed to support one level of directory descent
	 * so check that the lookup is relative to the root of the sub-tree, and
	 * abort if not.
	 */
	D_ASSERT(parent->ie_stat.st_ino == parent->ie_dfs->dfs_root);

	D_ALLOC_PTR(dfs);
	if (!dfs)
		D_GOTO(err, rc = ENOMEM);

	/*
	 * Dentry names with invalid uuids cannot possibly be added. In this
	 * case, return the negative dentry with a timeout to prevent future
	 * lookups.
	 */
	if (uuid_parse(name, dfs->dfs_pool) < 0) {
		entry.entry_timeout = 60;
		DFUSE_LOG_ERROR("Invalid container uuid");
		DFUSE_REPLY_ENTRY(req, entry);
		D_FREE(dfs);
		return false;
	}

	rc = dfuse_check_for_inode(fs_handle, dfs, &ie);
	if (rc == -DER_SUCCESS) {
		DFUSE_TRA_INFO(ie,
			       "Reusing existing pool entry without reconnect");
		entry.attr = ie->ie_stat;
		entry.generation = 1;
		entry.ino = entry.attr.st_ino;
		DFUSE_REPLY_ENTRY(req, entry);
		D_FREE(dfs);
		return true;
	}

	rc = daos_pool_connect(dfs->dfs_pool, dfuse_info->di_group,
			       dfuse_info->di_svcl, DAOS_PC_RW,
			       &dfs->dfs_poh, &dfs->dfs_pool_info,
			       NULL);
	if (rc) {
		DFUSE_LOG_ERROR("daos_pool_connect() failed: (%d)", rc);

		/* This is the error you get when the agent isn't started
		 * and EHOSTUNREACH seems to better reflect this than ENOTDIR
		 */
		if (rc == -DER_BADPATH)
			D_GOTO(err, rc = EHOSTUNREACH);

		D_GOTO(err, rc = daos_der2errno(rc));
	}

	D_ALLOC_PTR(ie);
	if (!ie)
		D_GOTO(close, rc = ENOMEM);

	ie->ie_parent = parent->ie_stat.st_ino;
	strncpy(ie->ie_name, name, NAME_MAX);
	ie->ie_name[NAME_MAX] = '\0';

	atomic_fetch_add(&ie->ie_ref, 1);
	ie->ie_dfs = dfs;

	prop = daos_prop_alloc(0);
	if (prop == NULL) {
		DFUSE_LOG_ERROR("Failed to allocate pool property");
		D_GOTO(close, rc = ENOMEM);
	}

	rc = daos_pool_query(dfs->dfs_poh, NULL, &pool_info, prop, NULL);
	if (rc) {
		DFUSE_TRA_ERROR(ie, "daos_pool_query() failed: (%d)", rc);
		D_GOTO(close, rc = daos_der2errno(rc));
	}

	/* Convert the owner information to uid/gid */
	prop_entry = daos_prop_entry_get(prop, DAOS_PROP_PO_OWNER);
	D_ASSERT(prop_entry != NULL);
	rc = daos_acl_principal_to_uid(prop_entry->dpe_str,
				       &ie->ie_stat.st_uid);
	if (rc != 0) {
		DFUSE_LOG_ERROR("Unable to convert owner to uid: (%d)", rc);
		D_GOTO(close, rc);
	}

	prop_entry = daos_prop_entry_get(prop, DAOS_PROP_PO_OWNER_GROUP);
	D_ASSERT(prop_entry != NULL);
	rc = daos_acl_principal_to_gid(prop_entry->dpe_str,
				       &ie->ie_stat.st_gid);
	if (rc != 0) {
		DFUSE_LOG_ERROR("Unable to convert owner-group to gid: (%d)",
				rc);
		D_GOTO(close, rc);
	}

	/*
	 * TODO: This should inspect ACLs and correctly construct the st_mode
	 * value accordingly.
	 */
	ie->ie_stat.st_mode = 0700 | S_IFDIR;

	daos_prop_free(prop);

	rc = dfuse_lookup_inode(fs_handle, ie->ie_dfs, NULL,
				&ie->ie_stat.st_ino);
	if (rc) {
		DFUSE_TRA_ERROR(ie, "dfuse_lookup_inode() failed: (%d)", rc);
		D_GOTO(close, rc = rc);
	}

	dfs->dfs_root = ie->ie_stat.st_ino;
	dfs->dfs_ops = &dfuse_cont_ops;

	dfuse_reply_entry(fs_handle, ie, NULL, req);
	return true;
close:
	daos_pool_disconnect(dfs->dfs_poh, NULL);
	D_FREE(ie);
	daos_prop_free(prop);
err:
	DFUSE_REPLY_ERR_RAW(fs_handle, req, rc);
	D_FREE(dfs);
	return false;
}<|MERGE_RESOLUTION|>--- conflicted
+++ resolved
@@ -38,12 +38,7 @@
 	struct dfuse_dfs		*dfs = NULL;
 	daos_prop_t			*prop = NULL;
 	struct daos_prop_entry		*prop_entry;
-<<<<<<< HEAD
-	daos_pool_info_t		pool_info;
-=======
-	uuid_t				pool_uuid;
 	daos_pool_info_t		pool_info = {};
->>>>>>> 6f49288f
 	struct fuse_entry_param		entry = {0};
 	int				rc;
 
