--- conflicted
+++ resolved
@@ -83,7 +83,7 @@
 
 	DFUSE_TRA_UP(ie, parent, "inode");
 
-	dfuse_ie_init(fs_handle, ie);
+	dfuse_ie_init(dfuse_info, ie);
 
 	ie->ie_parent = parent->ie_stat.st_ino;
 	strncpy(ie->ie_name, name, NAME_MAX);
@@ -133,13 +133,8 @@
 
 	return;
 decref:
-<<<<<<< HEAD
-	d_hash_rec_decref(&fs_handle->dpi_pool_table, &dfp->dfp_entry);
-	dfuse_ie_free(fs_handle, ie);
-=======
+	dfuse_ie_free(dfuse_info, ie);
 	d_hash_rec_decref(&dfuse_info->di_pool_table, &dfp->dfp_entry);
-	D_FREE(ie);
->>>>>>> 6b429a53
 	daos_prop_free(prop);
 err:
 	if (rc == ENOENT) {
