--- conflicted
+++ resolved
@@ -112,14 +112,10 @@
 	if (!parent_inode->ie_dfs->dfs_ops->create)
 		D_GOTO(err, rc = ENOTSUP);
 
+	DFUSE_IE_STAT_ADD(parent_inode, DS_CREATE);
+
 	parent_inode->ie_dfs->dfs_ops->create(req, parent_inode, name, mode, fi);
 
-<<<<<<< HEAD
-=======
-	DFUSE_IE_STAT_ADD(parent_inode, DS_CREATE);
-
-	dfuse_inode_decref(dfuse_info, parent_inode);
->>>>>>> 99a3c44e
 	return;
 err:
 	DFUSE_REPLY_ERR_RAW(dfuse_info, req, rc);
@@ -137,14 +133,10 @@
 	if (!parent_inode->ie_dfs->dfs_ops->mknod)
 		D_GOTO(err, rc = ENOTSUP);
 
+	DFUSE_IE_STAT_ADD(parent_inode, DS_MKNOD);
+
 	parent_inode->ie_dfs->dfs_ops->mknod(req, parent_inode, name, mode);
 
-<<<<<<< HEAD
-=======
-	DFUSE_IE_STAT_ADD(parent_inode, DS_MKNOD);
-
-	dfuse_inode_decref(dfuse_info, parent_inode);
->>>>>>> 99a3c44e
 	return;
 err:
 	DFUSE_REPLY_ERR_RAW(dfuse_info, req, rc);
@@ -165,16 +157,8 @@
 		handle->doh_linear_read = false;
 		DFUSE_IE_STAT_ADD(inode, DS_FGETATTR);
 	} else {
-<<<<<<< HEAD
 		inode = dfuse_inode_lookup_nf(dfuse_info, ino);
-=======
-		inode = dfuse_inode_lookup(dfuse_info, ino);
-		if (!inode) {
-			DFUSE_TRA_ERROR(dfuse_info, "Failed to find inode %#lx", ino);
-			D_GOTO(err, rc = ENOENT);
-		}
 		DFUSE_IE_STAT_ADD(inode, DS_GETATTR);
->>>>>>> 99a3c44e
 	}
 
 	if (inode->ie_dfs->dfc_attr_timeout &&
@@ -212,16 +196,8 @@
 		DFUSE_IE_STAT_ADD(inode, DS_FSETATTR);
 
 	} else {
-<<<<<<< HEAD
 		inode = dfuse_inode_lookup_nf(dfuse_info, ino);
-=======
-		inode = dfuse_inode_lookup(dfuse_info, ino);
-		if (!inode) {
-			DFUSE_TRA_ERROR(dfuse_info, "Failed to find inode %#lx", ino);
-			D_GOTO(err, rc = ENOENT);
-		}
 		DFUSE_IE_STAT_ADD(inode, DS_SETATTR);
->>>>>>> 99a3c44e
 	}
 
 	if (inode->ie_dfs->dfs_ops->setattr)
@@ -242,17 +218,9 @@
 
 	parent_inode = dfuse_inode_lookup_nf(dfuse_info, parent);
 
+	DFUSE_IE_STAT_ADD(parent_inode, DS_LOOKUP);
+
 	parent_inode->ie_dfs->dfs_ops->lookup(req, parent_inode, name);
-<<<<<<< HEAD
-=======
-
-	DFUSE_IE_STAT_ADD(parent_inode, DS_LOOKUP);
-
-	dfuse_inode_decref(dfuse_info, parent_inode);
-	return;
-err:
-	DFUSE_REPLY_ERR_RAW(dfuse_info, req, rc);
->>>>>>> 99a3c44e
 }
 
 static void
@@ -267,14 +235,10 @@
 	if (!parent_inode->ie_dfs->dfs_ops->mknod)
 		D_GOTO(err, rc = ENOTSUP);
 
+	DFUSE_IE_STAT_ADD(parent_inode, DS_MKDIR);
+
 	parent_inode->ie_dfs->dfs_ops->mknod(req, parent_inode, name, mode | S_IFDIR);
 
-<<<<<<< HEAD
-=======
-	DFUSE_IE_STAT_ADD(parent_inode, DS_MKDIR);
-
-	dfuse_inode_decref(dfuse_info, parent_inode);
->>>>>>> 99a3c44e
 	return;
 err:
 	DFUSE_REPLY_ERR_RAW(parent_inode, req, rc);
@@ -292,14 +256,10 @@
 	if (!inode->ie_dfs->dfs_ops->opendir)
 		D_GOTO(err, rc = ENOTSUP);
 
+	DFUSE_IE_STAT_ADD(inode, DS_OPENDIR);
+
 	inode->ie_dfs->dfs_ops->opendir(req, inode, fi);
 
-<<<<<<< HEAD
-=======
-	DFUSE_IE_STAT_ADD(inode, DS_OPENDIR);
-
-	dfuse_inode_decref(dfuse_info, inode);
->>>>>>> 99a3c44e
 	return;
 err:
 	DFUSE_REPLY_ERR_RAW(dfuse_info, req, rc);
@@ -337,14 +297,10 @@
 	if (!parent_inode->ie_dfs->dfs_ops->unlink)
 		D_GOTO(err, rc = ENOTSUP);
 
+	DFUSE_IE_STAT_ADD(parent_inode, DS_UNLINK);
+
 	parent_inode->ie_dfs->dfs_ops->unlink(req, parent_inode, name);
 
-<<<<<<< HEAD
-=======
-	DFUSE_IE_STAT_ADD(parent_inode, DS_UNLINK);
-
-	dfuse_inode_decref(dfuse_info, parent_inode);
->>>>>>> 99a3c44e
 	return;
 err:
 	DFUSE_REPLY_ERR_RAW(dfuse_info, req, rc);
@@ -401,14 +357,10 @@
 	if (!parent_inode->ie_dfs->dfs_ops->symlink)
 		D_GOTO(err, rc = ENOTSUP);
 
+	DFUSE_IE_STAT_ADD(parent_inode, DS_SYMLINK);
+
 	parent_inode->ie_dfs->dfs_ops->symlink(req, link, parent_inode, name);
 
-<<<<<<< HEAD
-=======
-	DFUSE_IE_STAT_ADD(parent_inode, DS_SYMLINK);
-
-	dfuse_inode_decref(dfuse_info, parent_inode);
->>>>>>> 99a3c44e
 	return;
 err:
 	DFUSE_REPLY_ERR_RAW(dfuse_info, req, rc);
@@ -432,14 +384,10 @@
 	if (!inode->ie_dfs->dfs_ops->setxattr)
 		D_GOTO(err, rc = ENOTSUP);
 
+	DFUSE_IE_STAT_ADD(inode, DS_SETXATTR);
+
 	inode->ie_dfs->dfs_ops->setxattr(req, inode, name, value, size, flags);
 
-<<<<<<< HEAD
-=======
-	DFUSE_IE_STAT_ADD(inode, DS_SETXATTR);
-
-	dfuse_inode_decref(dfuse_info, inode);
->>>>>>> 99a3c44e
 	return;
 err:
 	DFUSE_REPLY_ERR_RAW(dfuse_info, req, rc);
@@ -457,14 +405,10 @@
 	if (!inode->ie_dfs->dfs_ops->getxattr)
 		D_GOTO(err, rc = ENOTSUP);
 
+	DFUSE_IE_STAT_ADD(inode, DS_GETXATTR);
+
 	inode->ie_dfs->dfs_ops->getxattr(req, inode, name, size);
 
-<<<<<<< HEAD
-=======
-	DFUSE_IE_STAT_ADD(inode, DS_GETXATTR);
-
-	dfuse_inode_decref(dfuse_info, inode);
->>>>>>> 99a3c44e
 	return;
 err:
 	DFUSE_REPLY_ERR_RAW(dfuse_info, req, rc);
@@ -490,14 +434,10 @@
 	if (!inode->ie_dfs->dfs_ops->removexattr)
 		D_GOTO(err, rc = ENOTSUP);
 
+	DFUSE_IE_STAT_ADD(inode, DS_RMXATTR);
+
 	inode->ie_dfs->dfs_ops->removexattr(req, inode, name);
 
-<<<<<<< HEAD
-=======
-	DFUSE_IE_STAT_ADD(inode, DS_RMXATTR);
-
-	dfuse_inode_decref(dfuse_info, inode);
->>>>>>> 99a3c44e
 	return;
 err:
 	DFUSE_REPLY_ERR_RAW(dfuse_info, req, rc);
@@ -515,14 +455,10 @@
 	if (!inode->ie_dfs->dfs_ops->listxattr)
 		D_GOTO(err, rc = ENOTSUP);
 
+	DFUSE_IE_STAT_ADD(inode, DS_LISTXATTR);
+
 	inode->ie_dfs->dfs_ops->listxattr(req, inode, size);
 
-<<<<<<< HEAD
-=======
-	DFUSE_IE_STAT_ADD(inode, DS_LISTXATTR);
-
-	dfuse_inode_decref(dfuse_info, inode);
->>>>>>> 99a3c44e
 	return;
 err:
 	DFUSE_REPLY_ERR_RAW(dfuse_info, req, rc);
@@ -570,14 +506,10 @@
 	if (!inode->ie_dfs->dfs_ops->statfs)
 		D_GOTO(err, rc = ENOTSUP);
 
+	DFUSE_IE_STAT_ADD(inode, DS_STATFS);
+
 	inode->ie_dfs->dfs_ops->statfs(req, inode);
 
-<<<<<<< HEAD
-=======
-	DFUSE_IE_STAT_ADD(inode, DS_STATFS);
-
-	dfuse_inode_decref(dfuse_info, inode);
->>>>>>> 99a3c44e
 	return;
 err:
 	DFUSE_REPLY_ERR_RAW(dfuse_info, req, rc);
