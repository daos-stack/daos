--- conflicted
+++ resolved
@@ -384,21 +384,13 @@
 		D_GOTO(err, rc = EPERM);
 	}
 
-<<<<<<< HEAD
 	if (strncmp(name, XATTR_SEC, sizeof(XATTR_SEC) - 1) == 0)
 		D_GOTO(err, rc = ENOTSUP);
 
 	if (strncmp(name, XATTR_P_ACL, sizeof(XATTR_P_ACL) - 1) == 0)
 		D_GOTO(err, rc = ENOTSUP);
 
-	inode = dfuse_inode_lookup(dfuse_info, ino);
-	if (!inode) {
-		DFUSE_TRA_ERROR(dfuse_info, "Failed to find inode %#lx", ino);
-		D_GOTO(err, rc = ENOENT);
-	}
-=======
 	inode = dfuse_inode_lookup_nf(dfuse_info, ino);
->>>>>>> c72a4d61
 
 	if (!inode->ie_dfs->dfs_ops->setxattr)
 		D_GOTO(err, rc = ENOTSUP);
@@ -419,21 +411,13 @@
 	struct dfuse_inode_entry *inode;
 	int                       rc;
 
-<<<<<<< HEAD
 	if (strncmp(name, XATTR_SEC, sizeof(XATTR_SEC) - 1) == 0)
 		D_GOTO(err, rc = ENODATA);
 
 	if (strncmp(name, XATTR_P_ACL, sizeof(XATTR_P_ACL) - 1) == 0)
 		D_GOTO(err, rc = ENODATA);
 
-	inode = dfuse_inode_lookup(dfuse_info, ino);
-	if (!inode) {
-		DFUSE_TRA_ERROR(dfuse_info, "Failed to find inode %#lx", ino);
-		D_GOTO(err, rc = ENOENT);
-	}
-=======
 	inode = dfuse_inode_lookup_nf(dfuse_info, ino);
->>>>>>> c72a4d61
 
 	if (!inode->ie_dfs->dfs_ops->getxattr)
 		D_GOTO(err, rc = ENOTSUP);
