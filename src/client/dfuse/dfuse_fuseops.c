/**
 * (C) Copyright 2016-2023 Intel Corporation.
 *
 * SPDX-License-Identifier: BSD-2-Clause-Patent
 */

#include <fuse3/fuse_lowlevel.h>

#include "dfuse_common.h"
#include "dfuse.h"

#define SHOW_FLAG(HANDLE, CAP, WANT, FLAG)                                                         \
	do {                                                                                       \
		DFUSE_TRA_INFO(HANDLE, "%s %s " #FLAG "",                                          \
			       (CAP & FLAG) ? "available" : "         ",                           \
			       (WANT & FLAG) ? "enabled" : "       ");                             \
		CAP &= ~FLAG;                                                                      \
		WANT &= ~FLAG;                                                                     \
	} while (0)

static void
dfuse_show_flags(void *handle, unsigned int cap, unsigned int want)
{
	DFUSE_TRA_INFO(handle, "Capability supported by kernel %#x", cap);

	DFUSE_TRA_INFO(handle, "Capability requested %#x", want);

	SHOW_FLAG(handle, cap, want, FUSE_CAP_ASYNC_READ);
	SHOW_FLAG(handle, cap, want, FUSE_CAP_POSIX_LOCKS);
	SHOW_FLAG(handle, cap, want, FUSE_CAP_ATOMIC_O_TRUNC);
	SHOW_FLAG(handle, cap, want, FUSE_CAP_EXPORT_SUPPORT);
	SHOW_FLAG(handle, cap, want, FUSE_CAP_DONT_MASK);
	SHOW_FLAG(handle, cap, want, FUSE_CAP_SPLICE_WRITE);
	SHOW_FLAG(handle, cap, want, FUSE_CAP_SPLICE_MOVE);
	SHOW_FLAG(handle, cap, want, FUSE_CAP_SPLICE_READ);
	SHOW_FLAG(handle, cap, want, FUSE_CAP_FLOCK_LOCKS);
	SHOW_FLAG(handle, cap, want, FUSE_CAP_IOCTL_DIR);
	SHOW_FLAG(handle, cap, want, FUSE_CAP_AUTO_INVAL_DATA);
	SHOW_FLAG(handle, cap, want, FUSE_CAP_READDIRPLUS);
	SHOW_FLAG(handle, cap, want, FUSE_CAP_READDIRPLUS_AUTO);
	SHOW_FLAG(handle, cap, want, FUSE_CAP_ASYNC_DIO);
	SHOW_FLAG(handle, cap, want, FUSE_CAP_WRITEBACK_CACHE);
	SHOW_FLAG(handle, cap, want, FUSE_CAP_NO_OPEN_SUPPORT);
	SHOW_FLAG(handle, cap, want, FUSE_CAP_PARALLEL_DIROPS);
	SHOW_FLAG(handle, cap, want, FUSE_CAP_POSIX_ACL);
	SHOW_FLAG(handle, cap, want, FUSE_CAP_HANDLE_KILLPRIV);

#ifdef FUSE_CAP_CACHE_SYMLINKS
	SHOW_FLAG(handle, cap, want, FUSE_CAP_CACHE_SYMLINKS);
#endif
#ifdef FUSE_CAP_NO_OPENDIR_SUPPORT
	SHOW_FLAG(handle, cap, want, FUSE_CAP_NO_OPENDIR_SUPPORT);
#endif
#ifdef FUSE_CAP_EXPLICIT_INVAL_DATA
	SHOW_FLAG(handle, cap, want, FUSE_CAP_EXPLICIT_INVAL_DATA);
#endif

	if (cap)
		DFUSE_TRA_WARNING(handle, "Unknown capability flags %#x", cap);

	if (want)
		DFUSE_TRA_WARNING(handle, "Unknown requested flags %#x", want);
}

/* Called on filesystem init.  It has the ability to both observe configuration
 * options, but also to modify them.  As we do not use the FUSE command line
 * parsing this is where we apply tunables.
 */
static void
dfuse_fuse_init(void *arg, struct fuse_conn_info *conn)
{
	struct dfuse_info *dfuse_info = arg;

	DFUSE_TRA_INFO(dfuse_info, "Fuse configuration");

	DFUSE_TRA_INFO(dfuse_info, "Proto %d %d", conn->proto_major, conn->proto_minor);

	/* These are requests dfuse makes to the kernel, but are then capped by the kernel itself,
	 * for max_read zero means "as large as possible" which is what we want, but then dfuse
	 * does not know how large to pre-allocate any buffers.
	 */
	DFUSE_TRA_INFO(dfuse_info, "max read %#x", conn->max_read);
	DFUSE_TRA_INFO(dfuse_info, "max write %#x", conn->max_write);
	DFUSE_TRA_INFO(dfuse_info, "readahead %#x", conn->max_readahead);

	DFUSE_TRA_INFO(dfuse_info, "kernel readdir cache support compiled in");

	conn->want |= FUSE_CAP_READDIRPLUS;
	conn->want |= FUSE_CAP_READDIRPLUS_AUTO;

	conn->time_gran = 1;

	if (dfuse_info->di_wb_cache)
		conn->want |= FUSE_CAP_WRITEBACK_CACHE;

#ifdef FUSE_CAP_CACHE_SYMLINKS
	conn->want |= FUSE_CAP_CACHE_SYMLINKS;
#endif
	dfuse_show_flags(dfuse_info, conn->capable, conn->want);

	conn->max_background       = 16;
	conn->congestion_threshold = 8;

	DFUSE_TRA_INFO(dfuse_info, "max_background %d", conn->max_background);
	DFUSE_TRA_INFO(dfuse_info, "congestion_threshold %d", conn->congestion_threshold);
}

void
df_ll_create(fuse_req_t req, fuse_ino_t parent, const char *name, mode_t mode,
	     struct fuse_file_info *fi)
{
	struct dfuse_info        *dfuse_info = fuse_req_userdata(req);
	struct dfuse_inode_entry *parent_inode;
	int                       rc;

	parent_inode = dfuse_inode_lookup_nf(dfuse_info, parent);

	if (!parent_inode->ie_dfs->dfs_ops->create)
		D_GOTO(err, rc = ENOTSUP);

	DFUSE_IE_STAT_ADD(parent_inode, DS_CREATE);

	parent_inode->ie_dfs->dfs_ops->create(req, parent_inode, name, mode, fi);

	return;
err:
	DFUSE_REPLY_ERR_RAW(dfuse_info, req, rc);
}

void
df_ll_mknod(fuse_req_t req, fuse_ino_t parent, const char *name, mode_t mode, dev_t rdev)
{
	struct dfuse_info        *dfuse_info = fuse_req_userdata(req);
	struct dfuse_inode_entry *parent_inode;
	int                       rc;

	parent_inode = dfuse_inode_lookup_nf(dfuse_info, parent);

	if (!parent_inode->ie_dfs->dfs_ops->mknod)
		D_GOTO(err, rc = ENOTSUP);

	DFUSE_IE_STAT_ADD(parent_inode, DS_MKNOD);

	parent_inode->ie_dfs->dfs_ops->mknod(req, parent_inode, name, mode);

	return;
err:
	DFUSE_REPLY_ERR_RAW(dfuse_info, req, rc);
}

void
df_ll_getattr(fuse_req_t req, fuse_ino_t ino, struct fuse_file_info *fi)
{
	struct dfuse_info        *dfuse_info = fuse_req_userdata(req);
	struct dfuse_obj_hdl     *handle     = NULL;
	struct dfuse_inode_entry *inode;

	if (fi)
		handle = (void *)fi->fh;

	if (handle) {
		inode                   = handle->doh_ie;
		handle->doh_linear_read = false;
		DFUSE_IE_STAT_ADD(inode, DS_FGETATTR);
	} else {
		inode = dfuse_inode_lookup_nf(dfuse_info, ino);
		DFUSE_IE_STAT_ADD(inode, DS_GETATTR);
	}

	if (inode->ie_dfs->dfc_attr_timeout &&
	    (atomic_load_relaxed(&inode->ie_open_write_count) == 0) &&
	    (atomic_load_relaxed(&inode->ie_il_count) == 0)) {
		double timeout;

		if (dfuse_mcache_get_valid(inode, inode->ie_dfs->dfc_attr_timeout, &timeout)) {
			DFUSE_REPLY_ATTR_FORCE(inode, req, timeout);
			return;
		}
	}

	if (inode->ie_dfs->dfs_ops->getattr)
		inode->ie_dfs->dfs_ops->getattr(req, inode);
	else
		DFUSE_REPLY_ATTR(inode, req, &inode->ie_stat);
}

void
df_ll_setattr(fuse_req_t req, fuse_ino_t ino, struct stat *attr, int to_set,
	      struct fuse_file_info *fi)
{
	struct dfuse_info        *dfuse_info = fuse_req_userdata(req);
	struct dfuse_obj_hdl     *handle     = NULL;
	struct dfuse_inode_entry *inode;
	int                       rc;

	if (fi)
		handle = (void *)fi->fh;

	if (handle) {
		inode                   = handle->doh_ie;
		handle->doh_linear_read = false;
		DFUSE_IE_STAT_ADD(inode, DS_FSETATTR);

	} else {
		inode = dfuse_inode_lookup_nf(dfuse_info, ino);
		DFUSE_IE_STAT_ADD(inode, DS_SETATTR);
	}

	if (inode->ie_dfs->dfs_ops->setattr)
		inode->ie_dfs->dfs_ops->setattr(req, inode, attr, to_set);
	else
		D_GOTO(err, rc = ENOTSUP);

	return;
err:
	DFUSE_REPLY_ERR_RAW(dfuse_info, req, rc);
}

static void
df_ll_lookup(fuse_req_t req, fuse_ino_t parent, const char *name)
{
	struct dfuse_info        *dfuse_info = fuse_req_userdata(req);
	struct dfuse_inode_entry *parent_inode;

	parent_inode = dfuse_inode_lookup_nf(dfuse_info, parent);

<<<<<<< HEAD
	/* TODO: This is only required for multi-user so could potentially be handled through
	 * using a different function pointer
	 */
	rc = check_req_perms(dfuse_info, parent_inode, req);
	if (rc != 0)
		D_GOTO(err, rc);

	parent_inode->ie_dfs->dfs_ops->lookup(req, parent_inode, name);
=======
	DFUSE_IE_STAT_ADD(parent_inode, DS_LOOKUP);
>>>>>>> c27c3d81

	parent_inode->ie_dfs->dfs_ops->lookup(req, parent_inode, name);
}

static void
df_ll_mkdir(fuse_req_t req, fuse_ino_t parent, const char *name, mode_t mode)
{
	struct dfuse_info        *dfuse_info   = fuse_req_userdata(req);
	struct dfuse_inode_entry *parent_inode = NULL;
	int                       rc;

	parent_inode = dfuse_inode_lookup_nf(dfuse_info, parent);

	if (!parent_inode->ie_dfs->dfs_ops->mknod)
		D_GOTO(err, rc = ENOTSUP);

	DFUSE_IE_STAT_ADD(parent_inode, DS_MKDIR);

	parent_inode->ie_dfs->dfs_ops->mknod(req, parent_inode, name, mode | S_IFDIR);

	return;
err:
	DFUSE_REPLY_ERR_RAW(parent_inode, req, rc);
}

static void
df_ll_opendir(fuse_req_t req, fuse_ino_t ino, struct fuse_file_info *fi)
{
	struct dfuse_info        *dfuse_info = fuse_req_userdata(req);
	struct dfuse_inode_entry *inode;
	int                       rc;

	inode = dfuse_inode_lookup_nf(dfuse_info, ino);

	if (!inode->ie_dfs->dfs_ops->opendir)
		D_GOTO(err, rc = ENOTSUP);

	DFUSE_IE_STAT_ADD(inode, DS_OPENDIR);

	inode->ie_dfs->dfs_ops->opendir(req, inode, fi);

	return;
err:
	DFUSE_REPLY_ERR_RAW(dfuse_info, req, rc);
}

static void
df_ll_releasedir(fuse_req_t req, fuse_ino_t ino, struct fuse_file_info *fi)
{
	struct dfuse_info        *dfuse_info = fuse_req_userdata(req);
	struct dfuse_inode_entry *inode;
	int                       rc;

	inode = dfuse_inode_lookup_nf(dfuse_info, ino);

	if (!inode->ie_dfs->dfs_ops->releasedir)
		D_GOTO(err, rc = ENOTSUP);

	inode->ie_dfs->dfs_ops->releasedir(req, inode, fi);

	return;
err:
	DFUSE_REPLY_ERR_RAW(dfuse_info, req, rc);
}

/* Fuse wrapper for unlink, and rmdir */
static void
df_ll_unlink(fuse_req_t req, fuse_ino_t parent, const char *name)
{
	struct dfuse_info        *dfuse_info = fuse_req_userdata(req);
	struct dfuse_inode_entry *parent_inode;
	int                       rc;

	parent_inode = dfuse_inode_lookup_nf(dfuse_info, parent);

	if (!parent_inode->ie_dfs->dfs_ops->unlink)
		D_GOTO(err, rc = ENOTSUP);

	DFUSE_IE_STAT_ADD(parent_inode, DS_UNLINK);

	parent_inode->ie_dfs->dfs_ops->unlink(req, parent_inode, name);

	return;
err:
	DFUSE_REPLY_ERR_RAW(dfuse_info, req, rc);
}

/* Handle readdir and readdirplus slightly differently, the presence of the
 * opendir callback will mean fi->fh is set for dfs files but not containers
 * or pools to use this fact to avoid a hash table lookup on the inode.
 */
static void
df_ll_readdir(fuse_req_t req, fuse_ino_t ino, size_t size, off_t offset, struct fuse_file_info *fi)
{
	struct dfuse_obj_hdl *oh = (struct dfuse_obj_hdl *)fi->fh;

	if (oh == NULL) {
		struct dfuse_info *dfuse_info = fuse_req_userdata(req);

		DFUSE_REPLY_ERR_RAW(dfuse_info, req, ENOTSUP);
		return;
	}

	DFUSE_IE_STAT_ADD(oh->doh_ie, DS_READDIR);

	dfuse_cb_readdir(req, oh, size, offset, false);
}

static void
df_ll_readdirplus(fuse_req_t req, fuse_ino_t ino, size_t size, off_t offset,
		  struct fuse_file_info *fi)
{
	struct dfuse_obj_hdl *oh = (struct dfuse_obj_hdl *)fi->fh;

	if (oh == NULL) {
		struct dfuse_info *dfuse_info = fuse_req_userdata(req);

		DFUSE_REPLY_ERR_RAW(dfuse_info, req, ENOTSUP);
		return;
	}

	DFUSE_IE_STAT_ADD(oh->doh_ie, DS_READDIR);

	dfuse_cb_readdir(req, oh, size, offset, true);
}

void
df_ll_symlink(fuse_req_t req, const char *link, fuse_ino_t parent, const char *name)
{
	struct dfuse_info        *dfuse_info = fuse_req_userdata(req);
	struct dfuse_inode_entry *parent_inode;
	int                       rc;

	parent_inode = dfuse_inode_lookup_nf(dfuse_info, parent);

	if (!parent_inode->ie_dfs->dfs_ops->symlink)
		D_GOTO(err, rc = ENOTSUP);

	DFUSE_IE_STAT_ADD(parent_inode, DS_SYMLINK);

	parent_inode->ie_dfs->dfs_ops->symlink(req, link, parent_inode, name);

	return;
err:
	DFUSE_REPLY_ERR_RAW(dfuse_info, req, rc);
}

/* Do not allow security xattrs to be set or read, see DAOS-14639 */
#define XATTR_SEC   "security."
/* Do not allow either system.posix_acl_default or system.posix_acl_access */
#define XATTR_P_ACL "system.posix_acl"

void
df_ll_setxattr(fuse_req_t req, fuse_ino_t ino, const char *name, const char *value, size_t size,
	       int flags)
{
	struct dfuse_info        *dfuse_info = fuse_req_userdata(req);
	struct dfuse_inode_entry *inode;
	int                       rc;

	/* Don't allow setting of uid/gid extended attribute */
	if (strncmp(name, DFUSE_XATTR_PREFIX, sizeof(DFUSE_XATTR_PREFIX) - 1) == 0) {
		D_GOTO(err, rc = EPERM);
	}

	if (strncmp(name, XATTR_SEC, sizeof(XATTR_SEC) - 1) == 0)
		D_GOTO(err, rc = ENOTSUP);

	if (strncmp(name, XATTR_P_ACL, sizeof(XATTR_P_ACL) - 1) == 0)
		D_GOTO(err, rc = ENOTSUP);

	inode = dfuse_inode_lookup_nf(dfuse_info, ino);

	if (!inode->ie_dfs->dfs_ops->setxattr)
		D_GOTO(err, rc = ENOTSUP);

	DFUSE_IE_STAT_ADD(inode, DS_SETXATTR);

	inode->ie_dfs->dfs_ops->setxattr(req, inode, name, value, size, flags);

	return;
err:
	DFUSE_REPLY_ERR_RAW(dfuse_info, req, rc);
}

void
df_ll_getxattr(fuse_req_t req, fuse_ino_t ino, const char *name, size_t size)
{
	struct dfuse_info        *dfuse_info = fuse_req_userdata(req);
	struct dfuse_inode_entry *inode;
	int                       rc;

	if (strncmp(name, XATTR_SEC, sizeof(XATTR_SEC) - 1) == 0)
		D_GOTO(err, rc = ENODATA);

	if (strncmp(name, XATTR_P_ACL, sizeof(XATTR_P_ACL) - 1) == 0)
		D_GOTO(err, rc = ENODATA);

	inode = dfuse_inode_lookup_nf(dfuse_info, ino);

	if (!inode->ie_dfs->dfs_ops->getxattr)
		D_GOTO(err, rc = ENOTSUP);

	DFUSE_IE_STAT_ADD(inode, DS_GETXATTR);

	inode->ie_dfs->dfs_ops->getxattr(req, inode, name, size);

	return;
err:
	DFUSE_REPLY_ERR_RAW(dfuse_info, req, rc);
}

void
df_ll_removexattr(fuse_req_t req, fuse_ino_t ino, const char *name)
{
	struct dfuse_info        *dfuse_info = fuse_req_userdata(req);
	struct dfuse_inode_entry *inode;
	int                       rc;

	/* Don't allow removing of dfuse extended attribute.  This will return regardless of it the
	 * attribute exists or not, but the alternative is a round-trip to check, so this seems like
	 * the best option here.
	 */
	if (strncmp(name, DFUSE_XATTR_PREFIX, sizeof(DFUSE_XATTR_PREFIX) - 1) == 0) {
		D_GOTO(err, rc = EPERM);
	}

	inode = dfuse_inode_lookup_nf(dfuse_info, ino);

	if (!inode->ie_dfs->dfs_ops->removexattr)
		D_GOTO(err, rc = ENOTSUP);

	DFUSE_IE_STAT_ADD(inode, DS_RMXATTR);

	inode->ie_dfs->dfs_ops->removexattr(req, inode, name);

	return;
err:
	DFUSE_REPLY_ERR_RAW(dfuse_info, req, rc);
}

void
df_ll_listxattr(fuse_req_t req, fuse_ino_t ino, size_t size)
{
	struct dfuse_info        *dfuse_info = fuse_req_userdata(req);
	struct dfuse_inode_entry *inode;
	int                       rc;

	inode = dfuse_inode_lookup_nf(dfuse_info, ino);

	if (!inode->ie_dfs->dfs_ops->listxattr)
		D_GOTO(err, rc = ENOTSUP);

	DFUSE_IE_STAT_ADD(inode, DS_LISTXATTR);

	inode->ie_dfs->dfs_ops->listxattr(req, inode, size);

	return;
err:
	DFUSE_REPLY_ERR_RAW(dfuse_info, req, rc);
}

static void
df_ll_rename(fuse_req_t req, fuse_ino_t parent, const char *name, fuse_ino_t newparent,
	     const char *newname, unsigned int flags)
{
	struct dfuse_info        *dfuse_info = fuse_req_userdata(req);
	struct dfuse_inode_entry *parent_inode;
	struct dfuse_inode_entry *newparent_inode = NULL;
	int                       rc;

	parent_inode = dfuse_inode_lookup_nf(dfuse_info, parent);

	DFUSE_IE_STAT_ADD(parent_inode, DS_RENAME);

	if (!parent_inode->ie_dfs->dfs_ops->rename)
		D_GOTO(err, rc = EXDEV);

	if (parent != newparent) {
		newparent_inode = dfuse_inode_lookup_nf(dfuse_info, newparent);

		if (parent_inode->ie_dfs != newparent_inode->ie_dfs)
			D_GOTO(err, rc = EXDEV);
	}

	parent_inode->ie_dfs->dfs_ops->rename(req, parent_inode, name, newparent_inode, newname,
					      flags);
	return;
err:
	DFUSE_REPLY_ERR_RAW(dfuse_info, req, rc);
}

static void
df_ll_statfs(fuse_req_t req, fuse_ino_t ino)
{
	struct dfuse_info        *dfuse_info = fuse_req_userdata(req);
	struct dfuse_inode_entry *inode;
	int                       rc;

	inode = dfuse_inode_lookup_nf(dfuse_info, ino);

	if (!inode->ie_dfs->dfs_ops->statfs)
		D_GOTO(err, rc = ENOTSUP);

	DFUSE_IE_STAT_ADD(inode, DS_STATFS);

	inode->ie_dfs->dfs_ops->statfs(req, inode);

	return;
err:
	DFUSE_REPLY_ERR_RAW(dfuse_info, req, rc);
}

/* dfuse ops that are used for accessing dfs mounts */
struct dfuse_inode_ops dfuse_dfs_ops = {
    .lookup      = dfuse_cb_lookup,
    .mknod       = dfuse_cb_mknod,
    .opendir     = dfuse_cb_opendir,
    .releasedir  = dfuse_cb_releasedir,
    .getattr     = dfuse_cb_getattr,
    .unlink      = dfuse_cb_unlink,
    .create      = dfuse_cb_create,
    .rename      = dfuse_cb_rename,
    .symlink     = dfuse_cb_symlink,
    .setxattr    = dfuse_cb_setxattr,
    .getxattr    = dfuse_cb_getxattr,
    .listxattr   = dfuse_cb_listxattr,
    .removexattr = dfuse_cb_removexattr,
    .setattr     = dfuse_cb_setattr,
    .statfs      = dfuse_cb_statfs,
};

struct dfuse_inode_ops dfuse_cont_ops = {
    .lookup = dfuse_cont_lookup,
    .statfs = dfuse_cb_statfs,
};

struct dfuse_inode_ops dfuse_pool_ops = {
    .lookup = dfuse_pool_lookup,
    .statfs = dfuse_cb_statfs,
};

struct fuse_lowlevel_ops dfuse_ops = {
    /* Ops that support per-inode indirection */
    .getattr     = df_ll_getattr,
    .lookup      = df_ll_lookup,
    .mkdir       = df_ll_mkdir,
    .opendir     = df_ll_opendir,
    .releasedir  = df_ll_releasedir,
    .unlink      = df_ll_unlink,
    .rmdir       = df_ll_unlink,
    .readdir     = df_ll_readdir,
    .readdirplus = df_ll_readdirplus,
    .create      = df_ll_create,
    .mknod       = df_ll_mknod,
    .rename      = df_ll_rename,
    .symlink     = df_ll_symlink,
    .setxattr    = df_ll_setxattr,
    .getxattr    = df_ll_getxattr,
    .listxattr   = df_ll_listxattr,
    .removexattr = df_ll_removexattr,
    .setattr     = df_ll_setattr,
    .statfs      = df_ll_statfs,

    /* Ops that do not need to support per-inode indirection */
    .init         = dfuse_fuse_init,
    .forget       = dfuse_cb_forget,
    .forget_multi = dfuse_cb_forget_multi,

    /* Ops that do not support per-inode indirection
     *
     * Avoid the extra level of indirection here, as only dfs allows
     * creation of files, so it should be the only place to see file
     * operations.
     *
     */
    .open      = dfuse_cb_open,
    .release   = dfuse_cb_release,
    .write_buf = dfuse_cb_write,
    .read      = dfuse_cb_read,
    .readlink  = dfuse_cb_readlink,
    .ioctl     = dfuse_cb_ioctl,
};<|MERGE_RESOLUTION|>--- conflicted
+++ resolved
@@ -224,18 +224,14 @@
 
 	parent_inode = dfuse_inode_lookup_nf(dfuse_info, parent);
 
-<<<<<<< HEAD
+	DFUSE_IE_STAT_ADD(parent_inode, DS_LOOKUP);
+
 	/* TODO: This is only required for multi-user so could potentially be handled through
 	 * using a different function pointer
 	 */
 	rc = check_req_perms(dfuse_info, parent_inode, req);
 	if (rc != 0)
 		D_GOTO(err, rc);
-
-	parent_inode->ie_dfs->dfs_ops->lookup(req, parent_inode, name);
-=======
-	DFUSE_IE_STAT_ADD(parent_inode, DS_LOOKUP);
->>>>>>> c27c3d81
 
 	parent_inode->ie_dfs->dfs_ops->lookup(req, parent_inode, name);
 }
