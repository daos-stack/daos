/**
 * (C) Copyright 2016-2019 Intel Corporation.
 *
 * Licensed under the Apache License, Version 2.0 (the "License");
 * you may not use this file except in compliance with the License.
 * You may obtain a copy of the License at
 *
 *    http://www.apache.org/licenses/LICENSE-2.0
 *
 * Unless required by applicable law or agreed to in writing, software
 * distributed under the License is distributed on an "AS IS" BASIS,
 * WITHOUT WARRANTIES OR CONDITIONS OF ANY KIND, either express or implied.
 * See the License for the specific language governing permissions and
 * limitations under the License.
 *
 * GOVERNMENT LICENSE RIGHTS-OPEN SOURCE SOFTWARE
 * The Government's rights to use, modify, reproduce, release, perform, display,
 * or disclose this software are subject to the terms of the Apache License as
 * provided in Contract No. B609815.
 * Any reproduction of computer software, computer software documentation, or
 * portions thereof marked with this legend must also reproduce the markings.
 */

#include <fuse3/fuse_lowlevel.h>

#include "dfuse_common.h"
#include "dfuse.h"

#define SHOW_FLAG(HANDLE, FLAGS, FLAG)					\
	do {								\
		DFUSE_TRA_INFO(HANDLE, "Flag " #FLAG " %s",		\
			(FLAGS & FLAG) ? "enabled" : "disabled");	\
		FLAGS &= ~FLAG;						\
	} while (0)

static void
dfuse_show_flags(void *handle, unsigned int in)
{
	SHOW_FLAG(handle, in, FUSE_CAP_ASYNC_READ);
	SHOW_FLAG(handle, in, FUSE_CAP_POSIX_LOCKS);
	SHOW_FLAG(handle, in, FUSE_CAP_ATOMIC_O_TRUNC);
	SHOW_FLAG(handle, in, FUSE_CAP_EXPORT_SUPPORT);
	SHOW_FLAG(handle, in, FUSE_CAP_DONT_MASK);
	SHOW_FLAG(handle, in, FUSE_CAP_SPLICE_WRITE);
	SHOW_FLAG(handle, in, FUSE_CAP_SPLICE_MOVE);
	SHOW_FLAG(handle, in, FUSE_CAP_SPLICE_READ);
	SHOW_FLAG(handle, in, FUSE_CAP_FLOCK_LOCKS);
	SHOW_FLAG(handle, in, FUSE_CAP_IOCTL_DIR);
	SHOW_FLAG(handle, in, FUSE_CAP_AUTO_INVAL_DATA);
	SHOW_FLAG(handle, in, FUSE_CAP_READDIRPLUS);
	SHOW_FLAG(handle, in, FUSE_CAP_READDIRPLUS_AUTO);
	SHOW_FLAG(handle, in, FUSE_CAP_ASYNC_DIO);
	SHOW_FLAG(handle, in, FUSE_CAP_WRITEBACK_CACHE);
	SHOW_FLAG(handle, in, FUSE_CAP_NO_OPEN_SUPPORT);
	SHOW_FLAG(handle, in, FUSE_CAP_PARALLEL_DIROPS);
	SHOW_FLAG(handle, in, FUSE_CAP_POSIX_ACL);
	SHOW_FLAG(handle, in, FUSE_CAP_HANDLE_KILLPRIV);

	if (in)
		DFUSE_TRA_ERROR(handle, "Unknown flags %#x", in);
}

/* Called on filesystem init.  It has the ability to both observe configuration
 * options, but also to modify them.  As we do not use the FUSE command line
 * parsing this is where we apply tunables.
 */
static void
dfuse_fuse_init(void *arg, struct fuse_conn_info *conn)
{
	struct dfuse_projection_info *fs_handle = arg;

	DFUSE_TRA_INFO(fs_handle,
		       "Fuse configuration for projection srv:%d cli:%d",
		       fs_handle->dpi_id, fs_handle->dpi_proj.cli_fs_id);

	DFUSE_TRA_INFO(fs_handle, "Proto %d %d", conn->proto_major,
		       conn->proto_minor);

	/* This value has to be set here to the same value passed to
	 * register_fuse().  Fuse always sets this value to zero so
	 * set it before reporting the value.
	 */
	conn->max_read = fs_handle->dpi_max_read;
	conn->max_write = fs_handle->dpi_proj.max_write;

	DFUSE_TRA_INFO(fs_handle, "max read %#x", conn->max_read);
	DFUSE_TRA_INFO(fs_handle, "max write %#x", conn->max_write);
	DFUSE_TRA_INFO(fs_handle, "readahead %#x", conn->max_readahead);

	DFUSE_TRA_INFO(fs_handle, "Capability supported %#x", conn->capable);

	dfuse_show_flags(fs_handle, conn->capable);

	/* This does not work as ioctl.c assumes fi->fh is a file handle */
	conn->want &= ~FUSE_CAP_IOCTL_DIR;

	DFUSE_TRA_INFO(fs_handle, "Capability requested %#x", conn->want);

	dfuse_show_flags(fs_handle, conn->want);

	DFUSE_TRA_INFO(fs_handle, "max_background %d", conn->max_background);
	DFUSE_TRA_INFO(fs_handle,
		       "congestion_threshold %d", conn->congestion_threshold);
}

void
df_ll_create(fuse_req_t req, fuse_ino_t parent, const char *name,
	     mode_t mode, struct fuse_file_info *fi)
{
	struct dfuse_projection_info	*fs_handle = fuse_req_userdata(req);
	struct dfuse_inode_entry	*parent_inode;
	d_list_t			*rlink;
	bool				keep_ref;
	int				rc;

	rlink = d_hash_rec_find(&fs_handle->dpi_iet, &parent, sizeof(parent));
	if (!rlink) {
		DFUSE_TRA_ERROR(fs_handle, "Failed to find inode %lu",
				parent);
		D_GOTO(err, rc = ENOENT);
	}

	parent_inode = container_of(rlink, struct dfuse_inode_entry, ie_htl);

	if (!parent_inode->ie_dfs->dfs_ops->create) {
		D_GOTO(err, rc = ENOTSUP);
	}

	keep_ref = parent_inode->ie_dfs->dfs_ops->create(req, parent_inode,
							  name, mode, fi);
	if (!keep_ref) {
		d_hash_rec_decref(&fs_handle->dpi_iet, rlink);
	}
	return;
err:
	DFUSE_REPLY_ERR_RAW(fs_handle, req, rc);
}

void
df_ll_getattr(fuse_req_t req, fuse_ino_t ino, struct fuse_file_info *fi)
{
	struct dfuse_projection_info	*fs_handle = fuse_req_userdata(req);
	struct dfuse_file_handle	*handle = NULL;
	struct dfuse_inode_entry	*inode = NULL;
	d_list_t			*rlink;
	int rc;

	if (fi)
		handle = (void *)fi->fh;

	if (handle) {
		D_GOTO(err, rc = ENOTSUP);
	} else {
		rlink = d_hash_rec_find(&fs_handle->dpi_iet, &ino,
					sizeof(ino));
		if (!rlink) {
			DFUSE_TRA_ERROR(fs_handle, "Failed to find inode %lu",
					ino);
			D_GOTO(err, rc = ENOENT);
		}
		inode = container_of(rlink, struct dfuse_inode_entry, ie_htl);

		if (!inode->ie_dfs->dfs_ops->getattr) {
			D_GOTO(decref, rc = ENOTSUP);
		}

		inode->ie_dfs->dfs_ops->getattr(req, inode);
		d_hash_rec_decref(&fs_handle->dpi_iet, rlink);
	}
	return;
decref:
	d_hash_rec_decref(&fs_handle->dpi_iet, rlink);
err:
	DFUSE_REPLY_ERR_RAW(fs_handle, req, rc);
}

static void
df_ll_lookup(fuse_req_t req, fuse_ino_t parent, const char *name)
{
	struct dfuse_projection_info	*fs_handle = fuse_req_userdata(req);
	struct dfuse_inode_entry	*parent_inode;
	d_list_t			*rlink;
	bool				keep_ref;
	int rc;

	rlink = d_hash_rec_find(&fs_handle->dpi_iet, &parent, sizeof(parent));
	if (!rlink) {
		DFUSE_TRA_ERROR(fs_handle, "Failed to find inode %lu",
				parent);
		D_GOTO(err, rc = ENOENT);
	}

	parent_inode = container_of(rlink, struct dfuse_inode_entry, ie_htl);

	keep_ref = parent_inode->ie_dfs->dfs_ops->lookup(req,
							  parent_inode, name);

	if (!keep_ref) {
		d_hash_rec_decref(&fs_handle->dpi_iet, rlink);
	}
	return;
err:
	DFUSE_REPLY_ERR_RAW(fs_handle, req, rc);
}

static void
df_ll_mkdir(fuse_req_t req, fuse_ino_t parent, const char *name, mode_t mode)
{
	struct dfuse_projection_info	*fs_handle = fuse_req_userdata(req);
	struct dfuse_inode_entry	*parent_inode;
	d_list_t			*rlink;
	bool				keep_ref;
	int				rc;

	rlink = d_hash_rec_find(&fs_handle->dpi_iet, &parent, sizeof(parent));
	if (!rlink) {
		DFUSE_TRA_ERROR(fs_handle, "Failed to find inode %lu",
				parent);
		D_GOTO(err, rc = ENOENT);
	}

	parent_inode = container_of(rlink, struct dfuse_inode_entry, ie_htl);

	if (!parent_inode->ie_dfs->dfs_ops->mkdir) {
		D_GOTO(decref, rc = ENOTSUP);
	}

	keep_ref = parent_inode->ie_dfs->dfs_ops->mkdir(req, parent_inode,
							 name, mode);

	if (!keep_ref) {
		d_hash_rec_decref(&fs_handle->dpi_iet, rlink);
	}
	return;
decref:
	d_hash_rec_decref(&fs_handle->dpi_iet, rlink);
err:
	DFUSE_REPLY_ERR_RAW(fs_handle, req, rc);
}

static void
df_ll_opendir(fuse_req_t req, fuse_ino_t ino, struct fuse_file_info *fi)
{
	struct dfuse_projection_info	*fs_handle = fuse_req_userdata(req);
	struct dfuse_inode_entry	*inode;
	d_list_t			*rlink;
	int				rc;

	rlink = d_hash_rec_find(&fs_handle->dfpi_iet, &ino, sizeof(ino));
	if (!rlink) {
		DFUSE_TRA_ERROR(fs_handle, "Failed to find inode %lu", ino);
		D_GOTO(err, rc = ENOENT);
	}

	inode = container_of(rlink, struct dfuse_inode_entry, ie_htl);

	if (!inode->ie_dfs->dffs_ops->opendir)
		D_GOTO(decref, rc = ENOTSUP);

	inode->ie_dfs->dffs_ops->opendir(req, inode, fi);

	return;
decref:
	d_hash_rec_decref(&fs_handle->dfpi_iet, rlink);
err:
	DFUSE_REPLY_ERR_RAW(fs_handle, req, rc);
}

static void
df_ll_releasedir(fuse_req_t req, fuse_ino_t ino, struct fuse_file_info *fi)
{
	struct dfuse_projection_info	*fs_handle = fuse_req_userdata(req);
	struct dfuse_inode_entry	*inode;
	d_list_t			*rlink;
	int				rc;

	rlink = d_hash_rec_find(&fs_handle->dfpi_iet, &ino, sizeof(ino));
	if (!rlink) {
		DFUSE_TRA_ERROR(fs_handle, "Failed to find inode %lu", ino);
		D_GOTO(err, rc = ENOENT);
	}

	inode = container_of(rlink, struct dfuse_inode_entry, ie_htl);

	if (!inode->ie_dfs->dffs_ops->releasedir)
		D_GOTO(decref, rc = ENOTSUP);

	inode->ie_dfs->dffs_ops->releasedir(req, inode, fi);

	return;
decref:
	d_hash_rec_decref(&fs_handle->dfpi_iet, rlink);
err:
	DFUSE_REPLY_ERR_RAW(fs_handle, req, rc);
}

/* Fuse wrapper for unlink, and rmdir */
static void
df_ll_unlink(fuse_req_t req, fuse_ino_t parent, const char *name)
{
	struct dfuse_projection_info	*fs_handle = fuse_req_userdata(req);
	struct dfuse_inode_entry	*parent_inode;
	d_list_t			*rlink;
	int				rc;

	rlink = d_hash_rec_find(&fs_handle->dpi_iet, &parent, sizeof(parent));
	if (!rlink) {
		DFUSE_TRA_ERROR(fs_handle, "Failed to find inode %lu",
				parent);
		D_GOTO(err, rc = ENOENT);
	}

	parent_inode = container_of(rlink, struct dfuse_inode_entry, ie_htl);

	if (!parent_inode->ie_dfs->dfs_ops->unlink) {
		D_GOTO(decref, rc = ENOTSUP);
	}
	parent_inode->ie_dfs->dfs_ops->unlink(req, parent_inode, name);

	d_hash_rec_decref(&fs_handle->dpi_iet, rlink);
	return;
decref:
	d_hash_rec_decref(&fs_handle->dpi_iet, rlink);
err:
	DFUSE_REPLY_ERR_RAW(fs_handle, req, rc);
}

/*
 * Implement readdir without a opendir/closedir pair.  This works perfectly
 * well, but adding (open|close)dir would allow us to cache the inode_entry
 * between calls which would help performance, and may be necessary later on
 * to support directories which require multiple calls to readdir() to return
 * all entries.
 */
static void
df_ll_readdir(fuse_req_t req, fuse_ino_t ino, size_t size, off_t offset,
	      struct fuse_file_info *fi)
{
	struct dfuse_projection_info	*fs_handle = fuse_req_userdata(req);
	struct dfuse_inode_entry	*inode;
	d_list_t			*rlink;
	int				rc;

	rlink = d_hash_rec_find(&fs_handle->dpi_iet, &ino, sizeof(ino));
	if (!rlink) {
		DFUSE_TRA_ERROR(fs_handle, "Failed to find inode %lu", ino);
		D_GOTO(err, rc = ENOENT);
	}

	inode = container_of(rlink, struct dfuse_inode_entry, ie_htl);

	if (!inode->ie_dfs->dfs_ops->readdir) {
		D_GOTO(decref, rc = ENOTSUP);
	}
<<<<<<< HEAD
	inode->ie_dfs->dfs_ops->readdir(req, inode, size, offset);
=======
	inode->ie_dfs->dffs_ops->readdir(req, inode, size, offset, fi);
>>>>>>> 79900de0

	d_hash_rec_decref(&fs_handle->dpi_iet, rlink);
	return;
decref:
	d_hash_rec_decref(&fs_handle->dpi_iet, rlink);
err:
	DFUSE_REPLY_ERR_RAW(fs_handle, req, rc);
}

static void
dfuse_fuse_destroy(void *userdata)
{
	DFUSE_TRA_INFO(userdata, "destroy callback");
	DFUSE_TRA_DOWN(userdata);
	D_FREE(userdata);
}

/* dfuse ops that are used for accessing dfs mounts */
struct dfuse_inode_ops dfuse_dfs_ops = {
	.lookup		= dfuse_cb_lookup,
	.mkdir		= dfuse_cb_mkdir,
	.opendir	= dfuse_cb_opendir,
	.releasedir	= dfuse_cb_releasedir,
	.getattr	= dfuse_cb_getattr,
	.unlink		= dfuse_cb_unlink,
	.readdir	= dfuse_cb_readdir,
	.create		= dfuse_cb_create,
};

struct dfuse_inode_ops dfuse_cont_ops = {
	.lookup		= dfuse_cont_lookup,
	.mkdir		= dfuse_cont_mkdir,
};

struct dfuse_inode_ops dfuse_pool_ops = {
	.lookup		= dfuse_pool_lookup,
};

/* Return the ops that should be passed to fuse */
struct fuse_lowlevel_ops
*dfuse_get_fuse_ops()
{
	struct fuse_lowlevel_ops *fuse_ops;

	D_ALLOC_PTR(fuse_ops);
	if (!fuse_ops)
		return NULL;

	/* Ops that support per-inode indirection */
	fuse_ops->getattr	= df_ll_getattr;
	fuse_ops->lookup	= df_ll_lookup;
	fuse_ops->mkdir		= df_ll_mkdir;
	fuse_ops->opendir	= df_ll_opendir;
	fuse_ops->releasedir	= df_ll_releasedir;
	fuse_ops->unlink	= df_ll_unlink;
	fuse_ops->rmdir		= df_ll_unlink;
	fuse_ops->readdir	= df_ll_readdir;
	fuse_ops->create	= df_ll_create;

	/* Ops that do not need to support per-inode indirection */
	fuse_ops->init = dfuse_fuse_init;
	fuse_ops->forget = dfuse_cb_forget;
	fuse_ops->forget_multi = dfuse_cb_forget_multi;
	fuse_ops->destroy = dfuse_fuse_destroy;

	/* Ops that do not support per-inode indirection
	 *
	 * Avoid the extra level of indirection here, as only dfs allows
	 * creation of files, so it should be the only place to see file
	 * operations.
	 *
	 * TODO: Implement open/release callbacks, to allow setting of fi.fh
	 * in open, which would avoid a hashtable lookup per read/write.
	 *
	 * TODO: read_buf and write_buf support.
	 */
	fuse_ops->open		= dfuse_cb_open;
	fuse_ops->release	= dfuse_cb_release;
	fuse_ops->write		= dfuse_cb_write;
	fuse_ops->read		= dfuse_cb_read;

	return fuse_ops;
}<|MERGE_RESOLUTION|>--- conflicted
+++ resolved
@@ -246,7 +246,7 @@
 	d_list_t			*rlink;
 	int				rc;
 
-	rlink = d_hash_rec_find(&fs_handle->dfpi_iet, &ino, sizeof(ino));
+	rlink = d_hash_rec_find(&fs_handle->dpi_iet, &ino, sizeof(ino));
 	if (!rlink) {
 		DFUSE_TRA_ERROR(fs_handle, "Failed to find inode %lu", ino);
 		D_GOTO(err, rc = ENOENT);
@@ -254,14 +254,15 @@
 
 	inode = container_of(rlink, struct dfuse_inode_entry, ie_htl);
 
-	if (!inode->ie_dfs->dffs_ops->opendir)
+	if (!inode->ie_dfs->dfs_ops->opendir)
 		D_GOTO(decref, rc = ENOTSUP);
 
-	inode->ie_dfs->dffs_ops->opendir(req, inode, fi);
-
-	return;
-decref:
-	d_hash_rec_decref(&fs_handle->dfpi_iet, rlink);
+	inode->ie_dfs->dfs_ops->opendir(req, inode, fi);
+
+	d_hash_rec_decref(&fs_handle->dpi_iet, rlink);
+	return;
+decref:
+	d_hash_rec_decref(&fs_handle->dpi_iet, rlink);
 err:
 	DFUSE_REPLY_ERR_RAW(fs_handle, req, rc);
 }
@@ -274,7 +275,7 @@
 	d_list_t			*rlink;
 	int				rc;
 
-	rlink = d_hash_rec_find(&fs_handle->dfpi_iet, &ino, sizeof(ino));
+	rlink = d_hash_rec_find(&fs_handle->dpi_iet, &ino, sizeof(ino));
 	if (!rlink) {
 		DFUSE_TRA_ERROR(fs_handle, "Failed to find inode %lu", ino);
 		D_GOTO(err, rc = ENOENT);
@@ -282,14 +283,15 @@
 
 	inode = container_of(rlink, struct dfuse_inode_entry, ie_htl);
 
-	if (!inode->ie_dfs->dffs_ops->releasedir)
+	if (!inode->ie_dfs->dfs_ops->releasedir)
 		D_GOTO(decref, rc = ENOTSUP);
 
-	inode->ie_dfs->dffs_ops->releasedir(req, inode, fi);
-
-	return;
-decref:
-	d_hash_rec_decref(&fs_handle->dfpi_iet, rlink);
+	inode->ie_dfs->dfs_ops->releasedir(req, inode, fi);
+	d_hash_rec_decref(&fs_handle->dpi_iet, rlink);
+
+	return;
+decref:
+	d_hash_rec_decref(&fs_handle->dpi_iet, rlink);
 err:
 	DFUSE_REPLY_ERR_RAW(fs_handle, req, rc);
 }
@@ -352,11 +354,7 @@
 	if (!inode->ie_dfs->dfs_ops->readdir) {
 		D_GOTO(decref, rc = ENOTSUP);
 	}
-<<<<<<< HEAD
-	inode->ie_dfs->dfs_ops->readdir(req, inode, size, offset);
-=======
-	inode->ie_dfs->dffs_ops->readdir(req, inode, size, offset, fi);
->>>>>>> 79900de0
+	inode->ie_dfs->dfs_ops->readdir(req, inode, size, offset, fi);
 
 	d_hash_rec_decref(&fs_handle->dpi_iet, rlink);
 	return;
