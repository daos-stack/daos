--- conflicted
+++ resolved
@@ -240,39 +240,23 @@
 static void
 df_ll_lookup(fuse_req_t req, fuse_ino_t parent, const char *name)
 {
-<<<<<<< HEAD
-	struct dfuse_projection_info *fs_handle = fuse_req_userdata(req);
-	struct dfuse_inode_entry     *parent_inode;
-	d_list_t                     *rlink;
-	int                           rc;
-
-	rlink = d_hash_rec_find(&fs_handle->dpi_iet, &parent, sizeof(parent));
-	if (!rlink) {
-		DFUSE_TRA_ERROR(fs_handle, "Failed to find inode %#lx", parent);
-		D_GOTO(err, rc = ENOENT);
-	}
-
-	parent_inode = container_of(rlink, struct dfuse_inode_entry, ie_htl);
+	struct dfuse_info         *dfuse_info = fuse_req_userdata(req);
+ 	struct dfuse_inode_entry  *parent_inode;
+ 	int                        rc;
+
+	parent_inode = dfuse_inode_lookup(dfuse_info, parent);
+	if (!parent_inode) {
+		DFUSE_TRA_ERROR(dfuse_info, "Failed to find inode %#lx", parent);
+		D_GOTO(err, rc = ENOENT);
+	}
 
 	/* TODO: This is only required for multi-user so could potentially be handled through
 	 * using a different function pointer
 	 */
-	rc = check_req_perms(fs_handle, parent_inode, req);
+	rc = check_req_perms(dfuse_info, parent_inode, req);
 	if (rc != 0)
 		D_GOTO(err, rc);
 
-=======
-	struct dfuse_info        *dfuse_info = fuse_req_userdata(req);
-	struct dfuse_inode_entry *parent_inode;
-	int                       rc;
-
-	parent_inode = dfuse_inode_lookup(dfuse_info, parent);
-	if (!parent_inode) {
-		DFUSE_TRA_ERROR(dfuse_info, "Failed to find inode %#lx", parent);
-		D_GOTO(err, rc = ENOENT);
-	}
-
->>>>>>> e9aac2d3
 	parent_inode->ie_dfs->dfs_ops->lookup(req, parent_inode, name);
 
 	dfuse_inode_decref(dfuse_info, parent_inode);
