--- conflicted
+++ resolved
@@ -86,25 +86,15 @@
 
 	conn->want |= FUSE_CAP_READDIRPLUS;
 	conn->want |= FUSE_CAP_READDIRPLUS_AUTO;
-<<<<<<< HEAD
-	conn->time_gran            = 1;
-=======
-
-	conn->time_gran = 1;
-
-	if (dfuse_info->di_wb_cache)
-		conn->want |= FUSE_CAP_WRITEBACK_CACHE;
 
 #ifdef FUSE_CAP_CACHE_SYMLINKS
 	conn->want |= FUSE_CAP_CACHE_SYMLINKS;
 #endif
 	dfuse_show_flags(dfuse_info, conn->capable, conn->want);
 
->>>>>>> 64831831
+	conn->time_gran            = 1;
 	conn->max_background       = 16;
 	conn->congestion_threshold = 8;
-
-	dfuse_show_flags(dfuse_info, conn->want);
 
 	DFUSE_TRA_INFO(dfuse_info, "max_background %d", conn->max_background);
 	DFUSE_TRA_INFO(dfuse_info, "congestion_threshold %d", conn->congestion_threshold);
