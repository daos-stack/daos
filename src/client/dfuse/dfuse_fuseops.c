/**
 * (C) Copyright 2016-2021 Intel Corporation.
 *
 * SPDX-License-Identifier: BSD-2-Clause-Patent
 */

#include <fuse3/fuse_lowlevel.h>

#include "dfuse_common.h"
#include "dfuse.h"

#define SHOW_FLAG(HANDLE, FLAGS, FLAG)					\
	do {								\
		DFUSE_TRA_INFO(HANDLE, "Flag " #FLAG " %s",		\
			(FLAGS & FLAG) ? "enabled" : "disabled");	\
		FLAGS &= ~FLAG;						\
	} while (0)

static void
dfuse_show_flags(void *handle, unsigned int in)
{
	SHOW_FLAG(handle, in, FUSE_CAP_ASYNC_READ);
	SHOW_FLAG(handle, in, FUSE_CAP_POSIX_LOCKS);
	SHOW_FLAG(handle, in, FUSE_CAP_ATOMIC_O_TRUNC);
	SHOW_FLAG(handle, in, FUSE_CAP_EXPORT_SUPPORT);
	SHOW_FLAG(handle, in, FUSE_CAP_DONT_MASK);
	SHOW_FLAG(handle, in, FUSE_CAP_SPLICE_WRITE);
	SHOW_FLAG(handle, in, FUSE_CAP_SPLICE_MOVE);
	SHOW_FLAG(handle, in, FUSE_CAP_SPLICE_READ);
	SHOW_FLAG(handle, in, FUSE_CAP_FLOCK_LOCKS);
	SHOW_FLAG(handle, in, FUSE_CAP_IOCTL_DIR);
	SHOW_FLAG(handle, in, FUSE_CAP_AUTO_INVAL_DATA);
	SHOW_FLAG(handle, in, FUSE_CAP_READDIRPLUS);
	SHOW_FLAG(handle, in, FUSE_CAP_READDIRPLUS_AUTO);
	SHOW_FLAG(handle, in, FUSE_CAP_ASYNC_DIO);
	SHOW_FLAG(handle, in, FUSE_CAP_WRITEBACK_CACHE);
	SHOW_FLAG(handle, in, FUSE_CAP_NO_OPEN_SUPPORT);
	SHOW_FLAG(handle, in, FUSE_CAP_PARALLEL_DIROPS);
	SHOW_FLAG(handle, in, FUSE_CAP_POSIX_ACL);
	SHOW_FLAG(handle, in, FUSE_CAP_HANDLE_KILLPRIV);

	if (in)
		DFUSE_TRA_ERROR(handle, "Unknown flags %#x", in);
}

/* Called on filesystem init.  It has the ability to both observe configuration
 * options, but also to modify them.  As we do not use the FUSE command line
 * parsing this is where we apply tunables.
 */
static void
dfuse_fuse_init(void *arg, struct fuse_conn_info *conn)
{
	struct dfuse_projection_info *fs_handle = arg;

	DFUSE_TRA_INFO(fs_handle, "Fuse configuration");

	DFUSE_TRA_INFO(fs_handle, "Proto %d %d", conn->proto_major,
		       conn->proto_minor);

	/* This value has to be set here to the same value passed to
	 * register_fuse().  Fuse always sets this value to zero so
	 * set it before reporting the value.
	 */
	conn->max_read = fs_handle->dpi_max_read;
	conn->max_write = fs_handle->dpi_max_write;

	DFUSE_TRA_INFO(fs_handle, "max read %#x", conn->max_read);
	DFUSE_TRA_INFO(fs_handle, "max write %#x", conn->max_write);
	DFUSE_TRA_INFO(fs_handle, "readahead %#x", conn->max_readahead);

	DFUSE_TRA_INFO(fs_handle, "Capability supported by kernel %#x",
		       conn->capable);

	dfuse_show_flags(fs_handle, conn->capable);

	DFUSE_TRA_INFO(fs_handle, "Capability requested %#x", conn->want);

<<<<<<< HEAD
	if (fs_handle->dpi_info->di_caching)
		conn->want |= FUSE_CAP_WRITEBACK_CACHE;
=======
	conn->want |= FUSE_CAP_READDIRPLUS;
	conn->want |= FUSE_CAP_READDIRPLUS_AUTO;
>>>>>>> b5287956

	dfuse_show_flags(fs_handle, conn->want);

	conn->max_background = 16;
	conn->congestion_threshold = 8;

	DFUSE_TRA_INFO(fs_handle, "max_background %d", conn->max_background);
	DFUSE_TRA_INFO(fs_handle,
		       "congestion_threshold %d", conn->congestion_threshold);
}

void
df_ll_create(fuse_req_t req, fuse_ino_t parent, const char *name,
	     mode_t mode, struct fuse_file_info *fi)
{
	struct dfuse_projection_info	*fs_handle = fuse_req_userdata(req);
	struct dfuse_inode_entry	*parent_inode;
	d_list_t			*rlink;
	int				rc;

	rlink = d_hash_rec_find(&fs_handle->dpi_iet, &parent, sizeof(parent));
	if (!rlink) {
		DFUSE_TRA_ERROR(fs_handle, "Failed to find inode %#lx",
				parent);
		D_GOTO(err, rc = ENOENT);
	}

	parent_inode = container_of(rlink, struct dfuse_inode_entry, ie_htl);

	if (!parent_inode->ie_dfs->dfs_ops->create)
		D_GOTO(err, rc = ENOTSUP);

	parent_inode->ie_dfs->dfs_ops->create(req, parent_inode, name, mode,
					      fi);

	d_hash_rec_decref(&fs_handle->dpi_iet, rlink);
	return;
err:
	DFUSE_REPLY_ERR_RAW(fs_handle, req, rc);
}

void
df_ll_mknod(fuse_req_t req, fuse_ino_t parent, const char *name,
	    mode_t mode, dev_t rdev)
{
	struct dfuse_projection_info	*fs_handle = fuse_req_userdata(req);
	struct dfuse_inode_entry	*parent_inode;
	d_list_t			*rlink;
	int				rc;

	rlink = d_hash_rec_find(&fs_handle->dpi_iet, &parent, sizeof(parent));
	if (!rlink) {
		DFUSE_TRA_ERROR(fs_handle, "Failed to find inode %lu",
				parent);
		D_GOTO(err, rc = ENOENT);
	}

	parent_inode = container_of(rlink, struct dfuse_inode_entry, ie_htl);

	if (!parent_inode->ie_dfs->dfs_ops->mknod)
		D_GOTO(err, rc = ENOTSUP);

	parent_inode->ie_dfs->dfs_ops->mknod(req, parent_inode, name, mode);

	d_hash_rec_decref(&fs_handle->dpi_iet, rlink);
	return;
err:
	DFUSE_REPLY_ERR_RAW(fs_handle, req, rc);
}

void
df_ll_getattr(fuse_req_t req, fuse_ino_t ino, struct fuse_file_info *fi)
{
	struct dfuse_projection_info	*fs_handle = fuse_req_userdata(req);
	struct dfuse_obj_hdl		*handle = NULL;
	struct dfuse_inode_entry	*inode = NULL;
	d_list_t			*rlink = NULL;
	int rc;

	if (fi)
		handle = (void *)fi->fh;

	if (handle) {
		inode = handle->doh_ie;
	} else {
		rlink = d_hash_rec_find(&fs_handle->dpi_iet, &ino,
					sizeof(ino));
		if (!rlink) {
			DFUSE_TRA_ERROR(fs_handle, "Failed to find inode %#lx",
					ino);
			D_GOTO(err, rc = ENOENT);
		}
		inode = container_of(rlink, struct dfuse_inode_entry, ie_htl);
	}

	if (inode->ie_dfs->dfs_ops->getattr)
		inode->ie_dfs->dfs_ops->getattr(req, inode);
	else
		DFUSE_REPLY_ATTR(inode, req, &inode->ie_stat);

	if (rlink)
		d_hash_rec_decref(&fs_handle->dpi_iet, rlink);

	return;
err:
	DFUSE_REPLY_ERR_RAW(fs_handle, req, rc);
}

void
df_ll_setattr(fuse_req_t req, fuse_ino_t ino, struct stat *attr,
	      int to_set, struct fuse_file_info *fi)
{
	struct dfuse_projection_info	*fs_handle = fuse_req_userdata(req);
	struct dfuse_obj_hdl		*handle = NULL;
	struct dfuse_inode_entry	*inode = NULL;
	d_list_t			*rlink = NULL;
	int rc;

	if (fi)
		handle = (void *)fi->fh;

	if (handle) {
		inode = handle->doh_ie;
	} else {
		rlink = d_hash_rec_find(&fs_handle->dpi_iet, &ino, sizeof(ino));
		if (!rlink) {
			DFUSE_TRA_ERROR(fs_handle, "Failed to find inode %#lx",
					ino);
			D_GOTO(out, rc = ENOENT);
		}

		inode = container_of(rlink, struct dfuse_inode_entry, ie_htl);
	}

	if (inode->ie_dfs->dfs_ops->setattr)
		inode->ie_dfs->dfs_ops->setattr(req, inode, attr, to_set);
	else
		D_GOTO(out, rc = ENOTSUP);

	if (rlink)
		d_hash_rec_decref(&fs_handle->dpi_iet, rlink);

	return;
out:
	if (rlink)
		d_hash_rec_decref(&fs_handle->dpi_iet, rlink);
	DFUSE_REPLY_ERR_RAW(fs_handle, req, rc);
}

static void
df_ll_lookup(fuse_req_t req, fuse_ino_t parent, const char *name)
{
	struct dfuse_projection_info	*fs_handle = fuse_req_userdata(req);
	struct dfuse_inode_entry	*parent_inode;
	d_list_t			*rlink;
	int rc;

	rlink = d_hash_rec_find(&fs_handle->dpi_iet, &parent, sizeof(parent));
	if (!rlink) {
		DFUSE_TRA_ERROR(fs_handle, "Failed to find inode %#lx", parent);
		D_GOTO(err, rc = ENOENT);
	}

	parent_inode = container_of(rlink, struct dfuse_inode_entry, ie_htl);

	parent_inode->ie_dfs->dfs_ops->lookup(req, parent_inode, name);

	d_hash_rec_decref(&fs_handle->dpi_iet, rlink);
	return;
err:
	DFUSE_REPLY_ERR_RAW(fs_handle, req, rc);
}

static void
df_ll_mkdir(fuse_req_t req, fuse_ino_t parent, const char *name, mode_t mode)
{
	struct dfuse_projection_info	*fs_handle = fuse_req_userdata(req);
	struct dfuse_inode_entry	*parent_inode = NULL;
	d_list_t			*rlink;
	int				rc;

	rlink = d_hash_rec_find(&fs_handle->dpi_iet, &parent, sizeof(parent));
	if (!rlink) {
		DFUSE_TRA_ERROR(fs_handle, "Failed to find inode %#lx", parent);
		D_GOTO(err, rc = ENOENT);
	}

	parent_inode = container_of(rlink, struct dfuse_inode_entry, ie_htl);

	if (!parent_inode->ie_dfs->dfs_ops->mknod)
		D_GOTO(decref, rc = ENOTSUP);

	parent_inode->ie_dfs->dfs_ops->mknod(req, parent_inode, name,
					     mode | S_IFDIR);

	d_hash_rec_decref(&fs_handle->dpi_iet, rlink);
	return;
decref:
	d_hash_rec_decref(&fs_handle->dpi_iet, rlink);
err:
	DFUSE_REPLY_ERR_RAW(parent_inode, req, rc);
}

static void
df_ll_opendir(fuse_req_t req, fuse_ino_t ino, struct fuse_file_info *fi)
{
	struct dfuse_projection_info	*fs_handle = fuse_req_userdata(req);
	struct dfuse_inode_entry	*inode;
	d_list_t			*rlink;
	int				rc;

	rlink = d_hash_rec_find(&fs_handle->dpi_iet, &ino, sizeof(ino));
	if (!rlink) {
		DFUSE_TRA_ERROR(fs_handle, "Failed to find inode %#lx", ino);
		D_GOTO(err, rc = ENOENT);
	}

	inode = container_of(rlink, struct dfuse_inode_entry, ie_htl);

	if (!inode->ie_dfs->dfs_ops->opendir)
		D_GOTO(decref, rc = ENOTSUP);

	inode->ie_dfs->dfs_ops->opendir(req, inode, fi);

	d_hash_rec_decref(&fs_handle->dpi_iet, rlink);
	return;
decref:
	d_hash_rec_decref(&fs_handle->dpi_iet, rlink);
err:
	DFUSE_REPLY_ERR_RAW(fs_handle, req, rc);
}

static void
df_ll_releasedir(fuse_req_t req, fuse_ino_t ino, struct fuse_file_info *fi)
{
	struct dfuse_projection_info	*fs_handle = fuse_req_userdata(req);
	struct dfuse_inode_entry	*inode;
	d_list_t			*rlink;
	int				rc;

	rlink = d_hash_rec_find(&fs_handle->dpi_iet, &ino, sizeof(ino));
	if (!rlink) {
		DFUSE_TRA_ERROR(fs_handle, "Failed to find inode %#lx", ino);
		D_GOTO(err, rc = ENOENT);
	}

	inode = container_of(rlink, struct dfuse_inode_entry, ie_htl);

	if (!inode->ie_dfs->dfs_ops->releasedir)
		D_GOTO(decref, rc = ENOTSUP);

	inode->ie_dfs->dfs_ops->releasedir(req, inode, fi);
	d_hash_rec_decref(&fs_handle->dpi_iet, rlink);

	return;
decref:
	d_hash_rec_decref(&fs_handle->dpi_iet, rlink);
err:
	DFUSE_REPLY_ERR_RAW(fs_handle, req, rc);
}

/* Fuse wrapper for unlink, and rmdir */
static void
df_ll_unlink(fuse_req_t req, fuse_ino_t parent, const char *name)
{
	struct dfuse_projection_info	*fs_handle = fuse_req_userdata(req);
	struct dfuse_inode_entry	*parent_inode;
	d_list_t			*rlink;
	int				rc;

	rlink = d_hash_rec_find(&fs_handle->dpi_iet, &parent, sizeof(parent));
	if (!rlink) {
		DFUSE_TRA_ERROR(fs_handle, "Failed to find inode %#lx",
				parent);
		D_GOTO(err, rc = ENOENT);
	}

	parent_inode = container_of(rlink, struct dfuse_inode_entry, ie_htl);

	if (!parent_inode->ie_dfs->dfs_ops->unlink)
		D_GOTO(decref, rc = ENOTSUP);

	parent_inode->ie_dfs->dfs_ops->unlink(req, parent_inode, name);

	d_hash_rec_decref(&fs_handle->dpi_iet, rlink);
	return;
decref:
	d_hash_rec_decref(&fs_handle->dpi_iet, rlink);
err:
	DFUSE_REPLY_ERR_RAW(fs_handle, req, rc);
}

/* Handle readdir and readdirplus slightly differently, the presence of the
 * opendir callback will mean fi->fh is set for dfs files but not containers
 * or pools to use this fact to avoid a hash table lookup on the inode.
 */
static void
df_ll_readdir(fuse_req_t req, fuse_ino_t ino, size_t size, off_t offset,
	      struct fuse_file_info *fi)
{
	struct dfuse_projection_info	*fs_handle = fuse_req_userdata(req);
	struct dfuse_obj_hdl		*oh = (struct dfuse_obj_hdl *)fi->fh;

	if (oh == NULL) {
		DFUSE_REPLY_ERR_RAW(fs_handle, req, ENOTSUP);
		return;
	}

	dfuse_cb_readdir(req, oh, size, offset, false);
}

static void
df_ll_readdirplus(fuse_req_t req, fuse_ino_t ino, size_t size, off_t offset,
		  struct fuse_file_info *fi)
{
	struct dfuse_projection_info	*fs_handle = fuse_req_userdata(req);
	struct dfuse_obj_hdl		*oh = (struct dfuse_obj_hdl *)fi->fh;

	if (oh == NULL) {
		DFUSE_REPLY_ERR_RAW(fs_handle, req, ENOTSUP);
		return;
	}

	dfuse_cb_readdir(req, oh, size, offset, true);
}

void
df_ll_symlink(fuse_req_t req, const char *link, fuse_ino_t parent,
	      const char *name)
{
	struct dfuse_projection_info	*fs_handle = fuse_req_userdata(req);
	struct dfuse_inode_entry	*inode;
	d_list_t			*rlink;
	int				rc;

	rlink = d_hash_rec_find(&fs_handle->dpi_iet, &parent, sizeof(parent));
	if (!rlink) {
		DFUSE_TRA_ERROR(fs_handle, "Failed to find inode %#lx", parent);
		D_GOTO(err, rc = ENOENT);
	}

	inode = container_of(rlink, struct dfuse_inode_entry, ie_htl);

	if (!inode->ie_dfs->dfs_ops->symlink)
		D_GOTO(decref, rc = ENOTSUP);

	inode->ie_dfs->dfs_ops->symlink(req, link, inode, name);

	d_hash_rec_decref(&fs_handle->dpi_iet, rlink);
	return;
decref:
	d_hash_rec_decref(&fs_handle->dpi_iet, rlink);
err:
	DFUSE_REPLY_ERR_RAW(fs_handle, req, rc);
}

void
df_ll_setxattr(fuse_req_t req, fuse_ino_t ino, const char *name,
	       const char *value, size_t size, int flags)
{
	struct dfuse_projection_info	*fs_handle = fuse_req_userdata(req);
	struct dfuse_inode_entry	*inode;
	d_list_t			*rlink;
	int				rc;

	/* Don't allow setting of uid/gid extended attribute */
	if (strncmp(name, DFUSE_XATTR_PREFIX,
		    sizeof(DFUSE_XATTR_PREFIX) - 1) == 0) {
		D_GOTO(err, rc = EPERM);
	}

	rlink = d_hash_rec_find(&fs_handle->dpi_iet, &ino, sizeof(ino));
	if (!rlink) {
		DFUSE_TRA_ERROR(fs_handle, "Failed to find inode %#lx", ino);
		D_GOTO(err, rc = ENOENT);
	}

	inode = container_of(rlink, struct dfuse_inode_entry, ie_htl);

	if (!inode->ie_dfs->dfs_ops->setxattr)
		D_GOTO(decref, rc = ENOTSUP);

	inode->ie_dfs->dfs_ops->setxattr(req, inode, name, value, size, flags);

	d_hash_rec_decref(&fs_handle->dpi_iet, rlink);
	return;
decref:
	d_hash_rec_decref(&fs_handle->dpi_iet, rlink);
err:
	DFUSE_REPLY_ERR_RAW(fs_handle, req, rc);
}

void
df_ll_getxattr(fuse_req_t req, fuse_ino_t ino, const char *name, size_t size)
{
	struct dfuse_projection_info	*fs_handle = fuse_req_userdata(req);
	struct dfuse_inode_entry	*inode;
	d_list_t			*rlink;
	int				rc;

	rlink = d_hash_rec_find(&fs_handle->dpi_iet, &ino, sizeof(ino));
	if (!rlink) {
		DFUSE_TRA_ERROR(fs_handle, "Failed to find inode %#lx", ino);
		D_GOTO(err, rc = ENOENT);
	}

	inode = container_of(rlink, struct dfuse_inode_entry, ie_htl);

	if (!inode->ie_dfs->dfs_ops->getxattr)
		D_GOTO(decref, rc = ENOTSUP);

	inode->ie_dfs->dfs_ops->getxattr(req, inode, name, size);

	d_hash_rec_decref(&fs_handle->dpi_iet, rlink);
	return;
decref:
	d_hash_rec_decref(&fs_handle->dpi_iet, rlink);
err:
	DFUSE_REPLY_ERR_RAW(fs_handle, req, rc);
}

void
df_ll_removexattr(fuse_req_t req, fuse_ino_t ino, const char *name)
{
	struct dfuse_projection_info	*fs_handle = fuse_req_userdata(req);
	struct dfuse_inode_entry	*inode;
	d_list_t			*rlink;
	int				rc;

	/* Don't allow removing of dfuse extended attribute.  This will return
	 * regardless of it the attribute exists or not, but the alternative
	 * is a round-trip to check, so this seems like the best option here.
	 */
	if (strncmp(name, DFUSE_XATTR_PREFIX,
		    sizeof(DFUSE_XATTR_PREFIX) - 1) == 0) {
		D_GOTO(err, rc = EPERM);
	}

	rlink = d_hash_rec_find(&fs_handle->dpi_iet, &ino, sizeof(ino));
	if (!rlink) {
		DFUSE_TRA_ERROR(fs_handle, "Failed to find inode %#lx", ino);
		D_GOTO(err, rc = ENOENT);
	}

	inode = container_of(rlink, struct dfuse_inode_entry, ie_htl);

	if (!inode->ie_dfs->dfs_ops->removexattr)
		D_GOTO(decref, rc = ENOTSUP);

	inode->ie_dfs->dfs_ops->removexattr(req, inode, name);

	d_hash_rec_decref(&fs_handle->dpi_iet, rlink);
	return;
decref:
	d_hash_rec_decref(&fs_handle->dpi_iet, rlink);
err:
	DFUSE_REPLY_ERR_RAW(fs_handle, req, rc);
}

void
df_ll_listxattr(fuse_req_t req, fuse_ino_t ino, size_t size)
{
	struct dfuse_projection_info	*fs_handle = fuse_req_userdata(req);
	struct dfuse_inode_entry	*inode;
	d_list_t			*rlink;
	int				rc;

	rlink = d_hash_rec_find(&fs_handle->dpi_iet, &ino, sizeof(ino));
	if (!rlink) {
		DFUSE_TRA_ERROR(fs_handle, "Failed to find inode %#lx", ino);
		D_GOTO(err, rc = ENOENT);
	}

	inode = container_of(rlink, struct dfuse_inode_entry, ie_htl);

	if (!inode->ie_dfs->dfs_ops->listxattr)
		D_GOTO(decref, rc = ENOTSUP);

	inode->ie_dfs->dfs_ops->listxattr(req, inode, size);

	d_hash_rec_decref(&fs_handle->dpi_iet, rlink);
	return;
decref:
	d_hash_rec_decref(&fs_handle->dpi_iet, rlink);
err:
	DFUSE_REPLY_ERR_RAW(fs_handle, req, rc);
}

static void
df_ll_rename(fuse_req_t req, fuse_ino_t parent, const char *name,
	     fuse_ino_t newparent, const char *newname, unsigned int flags)
{
	struct dfuse_projection_info	*fs_handle = fuse_req_userdata(req);
	struct dfuse_inode_entry	*parent_inode;
	struct dfuse_inode_entry	*newparent_inode = NULL;
	d_list_t			*rlink;
	d_list_t			*rlink2;
	int rc;

	rlink = d_hash_rec_find(&fs_handle->dpi_iet, &parent, sizeof(parent));
	if (!rlink) {
		DFUSE_TRA_ERROR(fs_handle, "Failed to find inode %#lx", parent);
		D_GOTO(err, rc = ENOENT);
	}

	parent_inode = container_of(rlink, struct dfuse_inode_entry, ie_htl);

	if (!parent_inode->ie_dfs->dfs_ops->rename)
		D_GOTO(decref, rc = EXDEV);

	if (parent != newparent) {
		rlink2 = d_hash_rec_find(&fs_handle->dpi_iet, &newparent,
					 sizeof(newparent));
		if (!rlink2) {
			DFUSE_TRA_ERROR(fs_handle, "Failed to find inode %#lx",
					newparent);
			D_GOTO(decref, rc = ENOENT);
		}

		newparent_inode = container_of(rlink2, struct dfuse_inode_entry,
					       ie_htl);

		if (parent_inode->ie_dfs != newparent_inode->ie_dfs)
			D_GOTO(decref_both, rc = EXDEV);
	}

	parent_inode->ie_dfs->dfs_ops->rename(req, parent_inode, name,
					      newparent_inode, newname, flags);
	if (newparent_inode)
		d_hash_rec_decref(&fs_handle->dpi_iet, rlink2);

	d_hash_rec_decref(&fs_handle->dpi_iet, rlink);
	return;
decref_both:
	d_hash_rec_decref(&fs_handle->dpi_iet, rlink2);
decref:
	d_hash_rec_decref(&fs_handle->dpi_iet, rlink);
err:
	DFUSE_REPLY_ERR_RAW(fs_handle, req, rc);
}

static void
df_ll_statfs(fuse_req_t req, fuse_ino_t ino)
{
	struct dfuse_projection_info	*fs_handle = fuse_req_userdata(req);
	struct dfuse_inode_entry	*inode;
	d_list_t			*rlink;
	int				rc;

	rlink = d_hash_rec_find(&fs_handle->dpi_iet, &ino, sizeof(ino));
	if (!rlink) {
		DFUSE_TRA_ERROR(fs_handle, "Failed to find inode %#lx", ino);
		D_GOTO(err, rc = ENOENT);
	}

	inode = container_of(rlink, struct dfuse_inode_entry, ie_htl);

	if (!inode->ie_dfs->dfs_ops->statfs)
		D_GOTO(decref, rc = ENOTSUP);

	inode->ie_dfs->dfs_ops->statfs(req, inode);

	d_hash_rec_decref(&fs_handle->dpi_iet, rlink);
	return;
decref:
	d_hash_rec_decref(&fs_handle->dpi_iet, rlink);
err:
	DFUSE_REPLY_ERR_RAW(fs_handle, req, rc);
}

static void
dfuse_fuse_destroy(void *userdata)
{
	D_FREE(userdata);
}

/* dfuse ops that are used for accessing dfs mounts */
struct dfuse_inode_ops dfuse_dfs_ops = {
	.lookup		= dfuse_cb_lookup,
	.mknod		= dfuse_cb_mknod,
	.opendir	= dfuse_cb_opendir,
	.releasedir	= dfuse_cb_releasedir,
	.getattr	= dfuse_cb_getattr,
	.unlink		= dfuse_cb_unlink,
	.create		= dfuse_cb_create,
	.rename		= dfuse_cb_rename,
	.symlink	= dfuse_cb_symlink,
	.setxattr	= dfuse_cb_setxattr,
	.getxattr	= dfuse_cb_getxattr,
	.listxattr	= dfuse_cb_listxattr,
	.removexattr	= dfuse_cb_removexattr,
	.setattr	= dfuse_cb_setattr,
	.statfs		= dfuse_cb_statfs,
};

struct dfuse_inode_ops dfuse_cont_ops = {
	.lookup		= dfuse_cont_lookup,
	.mknod		= dfuse_cont_mknod,
	.statfs		= dfuse_cb_statfs,
};

struct dfuse_inode_ops dfuse_pool_ops = {
	.lookup		= dfuse_pool_lookup,
	.statfs		= dfuse_cb_statfs,
};

/* Return the ops that should be passed to fuse */
struct fuse_lowlevel_ops
*dfuse_get_fuse_ops()
{
	struct fuse_lowlevel_ops *fuse_ops;

	D_ALLOC_PTR(fuse_ops);
	if (!fuse_ops)
		return NULL;

	/* Ops that support per-inode indirection */
	fuse_ops->getattr	= df_ll_getattr;
	fuse_ops->lookup	= df_ll_lookup;
	fuse_ops->mkdir		= df_ll_mkdir;
	fuse_ops->opendir	= df_ll_opendir;
	fuse_ops->releasedir	= df_ll_releasedir;
	fuse_ops->unlink	= df_ll_unlink;
	fuse_ops->rmdir		= df_ll_unlink;
	fuse_ops->readdir	= df_ll_readdir;
	fuse_ops->readdirplus	= df_ll_readdirplus;
	fuse_ops->create	= df_ll_create;
	fuse_ops->mknod		= df_ll_mknod;
	fuse_ops->rename	= df_ll_rename;
	fuse_ops->symlink	= df_ll_symlink;
	fuse_ops->setxattr	= df_ll_setxattr;
	fuse_ops->getxattr	= df_ll_getxattr;
	fuse_ops->listxattr	= df_ll_listxattr;
	fuse_ops->removexattr	= df_ll_removexattr;
	fuse_ops->setattr	= df_ll_setattr;
	fuse_ops->statfs	= df_ll_statfs;

	/* Ops that do not need to support per-inode indirection */
	fuse_ops->init = dfuse_fuse_init;
	fuse_ops->forget = dfuse_cb_forget;
	fuse_ops->forget_multi = dfuse_cb_forget_multi;
	fuse_ops->destroy = dfuse_fuse_destroy;

	/* Ops that do not support per-inode indirection
	 *
	 * Avoid the extra level of indirection here, as only dfs allows
	 * creation of files, so it should be the only place to see file
	 * operations.
	 *
	 */
	fuse_ops->open		= dfuse_cb_open;
	fuse_ops->release	= dfuse_cb_release;
	fuse_ops->write_buf	= dfuse_cb_write;
	fuse_ops->read		= dfuse_cb_read;
	fuse_ops->readlink	= dfuse_cb_readlink;
	fuse_ops->ioctl		= dfuse_cb_ioctl;

	return fuse_ops;
}<|MERGE_RESOLUTION|>--- conflicted
+++ resolved
@@ -75,13 +75,11 @@
 
 	DFUSE_TRA_INFO(fs_handle, "Capability requested %#x", conn->want);
 
-<<<<<<< HEAD
 	if (fs_handle->dpi_info->di_caching)
 		conn->want |= FUSE_CAP_WRITEBACK_CACHE;
-=======
+
 	conn->want |= FUSE_CAP_READDIRPLUS;
 	conn->want |= FUSE_CAP_READDIRPLUS_AUTO;
->>>>>>> b5287956
 
 	dfuse_show_flags(fs_handle, conn->want);
 
