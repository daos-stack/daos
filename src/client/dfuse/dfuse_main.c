--- conflicted
+++ resolved
@@ -456,11 +456,7 @@
 	dfuse_info->di_eq_count = 1;
 
 	while (1) {
-<<<<<<< HEAD
-		c = getopt_long(argc, argv, "Mm:St:o:fhe:s:N:v", long_options, NULL);
-=======
-		c = getopt_long(argc, argv, "Mm:t:o:fhe:v", long_options, NULL);
->>>>>>> 5f0b986d
+		c = getopt_long(argc, argv, "Mm:t:o:fhe:s:N:v", long_options, NULL);
 
 		if (c == -1)
 			break;
