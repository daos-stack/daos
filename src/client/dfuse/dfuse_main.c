--- conflicted
+++ resolved
@@ -648,17 +648,13 @@
 	if (rc == -DER_SUCCESS)
 		rc = rc2;
 out_fini:
-<<<<<<< HEAD
-	if (fs_handle) {
-		D_ASSERT(atomic_load_relaxed(&fs_handle->dpi_inode_count) == 0);
-		D_ASSERT(atomic_load_relaxed(&fs_handle->dpi_fh_count) == 0);
-		D_ASSERT(atomic_load_relaxed(&fs_handle->dpi_pool_count) == 0);
-		D_ASSERT(atomic_load_relaxed(&fs_handle->dpi_container_count) == 0);
-	}
-
-	D_FREE(fs_handle);
-=======
->>>>>>> 6b429a53
+	if (dfuse_info) {
+		D_ASSERT(atomic_load_relaxed(&dfuse_info->dpi_inode_count) == 0);
+		D_ASSERT(atomic_load_relaxed(&dfuse_info->dpi_fh_count) == 0);
+		D_ASSERT(atomic_load_relaxed(&dfuse_info->dpi_pool_count) == 0);
+		D_ASSERT(atomic_load_relaxed(&dfuse_info->dpi_container_count) == 0);
+	}
+
 	DFUSE_TRA_DOWN(dfuse_info);
 	daos_fini();
 out_debug:
