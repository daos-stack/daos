/**
 * (C) Copyright 2016-2021 Intel Corporation.
 *
 * SPDX-License-Identifier: BSD-2-Clause-Patent
 */

#include <errno.h>
#include <getopt.h>
#include <dlfcn.h>
#include <fuse3/fuse.h>
#include <fuse3/fuse_lowlevel.h>

#define D_LOGFAC DD_FAC(dfuse)

#include "dfuse.h"

#include "daos_fs.h"
#include "daos_api.h"
#include "daos_uns.h"

#include <gurt/common.h>

/* Signal handler for SIGCHLD, it doesn't need to do anything, but it's
 * presence makes pselect() return EINTR in the dfuse_bg() function which
 * is used to detect abnormal exit.
 */
static void
noop_handler(int arg) {
}

static int bg_fd;

/* Send a message to the foreground thread */
static int
dfuse_send_to_fg(int rc)
{
	int nfd;
	int ret;

	if (bg_fd == 0)
		return -DER_SUCCESS;

	DFUSE_LOG_INFO("Sending %d to fg", rc);

	ret = write(bg_fd, &rc, sizeof(rc));

	close(bg_fd);
	bg_fd = 0;

	if (ret != sizeof(rc))
		return -DER_MISC;

	/* If the return code is non-zero then that means there's an issue so
	 * do not perform the rest of the operations in this function.
	 */
	if (rc != 0)
		return -DER_SUCCESS;

	ret = chdir("/");

	nfd = open("/dev/null", O_RDWR);
	if (nfd == -1)
		return -DER_MISC;

	dup2(nfd, STDIN_FILENO);
	dup2(nfd, STDOUT_FILENO);
	dup2(nfd, STDERR_FILENO);
	close(nfd);

	if (ret != 0)
		return -DER_MISC;

	DFUSE_LOG_INFO("Success");

	return -DER_SUCCESS;
}

/* Optionally go into the background
 *
 * It's not possible to simply call daemon() here as if we do that after
 * daos_init() then libfabric doesn't like it, and if we do it before
 * then there are no reporting of errors.  Instead, roll our own where
 * we create a socket pair, call fork(), and then communicate on the
 * socket pair to allow the foreground process to stay around until
 * the background process has completed.  Add in a check for SIGCHLD
 * from the background in case of abnormal exit to avoid deadlocking
 * the parent in this case.
 */
static int
dfuse_bg(struct dfuse_info *dfuse_info)
{
	sigset_t pset;
	fd_set read_set = {};
	int err;
	struct sigaction sa = {};
	pid_t child_pid;
	sigset_t sset;
	int rc;
	int di_spipe[2];

	rc = pipe(&di_spipe[0]);
	if (rc)
		return 1;

	sigemptyset(&sset);
	sigaddset(&sset, SIGCHLD);
	sigprocmask(SIG_BLOCK, &sset, NULL);

	child_pid = fork();
	if (child_pid == -1)
		return 1;

	if (child_pid == 0) {
		bg_fd = di_spipe[1];
		return 0;
	}

	sa.sa_handler = noop_handler;
	sa.sa_flags = 0;
	sigemptyset(&sa.sa_mask);
	sigaction(SIGCHLD, &sa, NULL);

	sigemptyset(&pset);

	FD_ZERO(&read_set);
	FD_SET(di_spipe[0], &read_set);

	errno = 0;
	rc = pselect(di_spipe[0] + 1, &read_set, NULL, NULL, NULL, &pset);
	err = errno;

	if (err == EINTR) {
		printf("Child process died without reporting failure\n");
		exit(2);
	}

	if (FD_ISSET(di_spipe[0], &read_set)) {
		ssize_t b;
		int child_ret;

		b = read(di_spipe[0], &child_ret, sizeof(child_ret));
		if (b != sizeof(child_ret)) {
			printf("Read incorrect data %zd\n", b);
			exit(2);
		}
		if (child_ret) {
			printf("Exiting %d %s\n", child_ret,
			       d_errstr(child_ret));
			exit(-(child_ret + DER_ERR_GURT_BASE));
		} else {
			exit(0);
		}
	}

	printf("Socket is not set\n");
	exit(2);
}

static int
ll_loop_fn(struct dfuse_info *dfuse_info)
{
	int			ret;

	/* Blocking */
	if (dfuse_info->di_threaded)
		ret = dfuse_loop(dfuse_info);
	else
		ret = fuse_session_loop(dfuse_info->di_session);
	if (ret != 0)
		DFUSE_TRA_ERROR(dfuse_info,
				"Fuse loop exited with return code: %d", ret);

	return ret;
}

/*
 * Creates a fuse filesystem for any plugin that needs one.
 *
 * Should be called from the post_start plugin callback and creates
 * a filesystem.
 * Returns true on success, false on failure.
 */
bool
dfuse_launch_fuse(struct dfuse_projection_info *fs_handle,
		  struct fuse_lowlevel_ops *flo,
		  struct fuse_args *args)
{
	struct dfuse_info	*dfuse_info;
	int			rc;

	dfuse_info = fs_handle->dpi_info;

	dfuse_info->di_session = fuse_session_new(args,
						   flo,
						   sizeof(*flo),
						   fs_handle);
	if (!dfuse_info->di_session)
		goto cleanup;

	rc = fuse_session_mount(dfuse_info->di_session,
				dfuse_info->di_mountpoint);
	if (rc != 0)
		goto cleanup;

	fuse_opt_free_args(args);

	if (dfuse_send_to_fg(0) != -DER_SUCCESS)
		goto cleanup;

	rc = ll_loop_fn(dfuse_info);
	fuse_session_unmount(dfuse_info->di_session);
	if (rc)
		goto cleanup;

	return true;
cleanup:
	return false;
}

static void
show_version(char *name)
{
	fprintf(stdout, "%s version %s, libdaos %d.%d.%d\n",
		name, DAOS_VERSION, DAOS_API_VERSION_MAJOR,
		DAOS_API_VERSION_MINOR, DAOS_API_VERSION_FIX);
	fprintf(stdout, "Using fuse %s\n", fuse_pkgversion());
};

static void
show_help(char *name)
{
	printf("usage: %s -m mountpoint\n"
		"Options:\n"
		"\n"
		"	-m --mountpoint=<path>	Mount point to use\n"
		"\n"
<<<<<<< HEAD
		"	-m --mountpoint=PATHSTR	Mount point to use\n"
		"	   --pool=UUID		pool UUID\n"
		"	   --container=UUID	container UUID\n"
		"	   --pool=<name>	pool UUID/label\n"
		"	   --container=<name>	container UUID/label\n"
		"          --multi-user         Allow multiple users\n"
=======
		"	   --pool=name		pool UUID/label\n"
		"	   --container=name	container UUID/label\n"
		"	   --path=<path>	Path to load UNS pool/container data\n"
>>>>>>> b6caf45d
		"	   --sys-name=STR	DAOS system name context for servers\n"
		"\n"
		"	-S --singlethread	Single threaded\n"
		"	-t --thread-count=count	Number of fuse threads to use\n"
		"	-f --foreground		Run in foreground\n"
		"	   --disable-caching	Disable all caching\n"
		"	   --disable-wb-cache	Use write-through rather than write-back cache\n"
		"\n"
		"	-h --help		Show this help\n"
		"	-v --version		Show version\n"
		"\n"
		"Specifying pool and container are optional. If not set then dfuse can connect to\n"
		"many using the uuids as leading components of the path.\n"
		"Pools and containers can be specified using either uuids or labels.\n"
		"\n"
		"The path option can be use to set a filesystem path from which Namespace attributes\n"
		"will be loaded, or if path is not set then the mount directory will also be\n"
		"checked.  Only one way of setting pool and container data should be used.\n"
		"\n"
		"The default thread count is one per available core to allow maximum throughput,\n"
		"this can be modified by running dfuse in a cpuset via numactl or similar tools.\n"
		"One thread will be started for asynchronous I/O handling so at least two threads\n"
		"must be specified in all cases.\n"
		"Singlethreaded mode will use the libfuse loop to handle requests rather than the\n"
		"threading logic in dfuse."
		"\n"
		"If dfuse is running in background mode (the default unless launched via mpirun)\n"
		"then it will stay in the foreground until the mount is registered with the\n"
		"kernel to allow appropriate error reporting.\n"
		"\n"
		"Caching is on by default with short metadata timeouts and write-back data cache,\n"
		"this can be disabled entirely for the mount by the use of command line options.\n"
		"Further settings can be set on a per-container basis via the use of container\n"
		"attributes.  If the --disable-caching option is given then no caching will be\n"
		"performed and the container attributes are not used, if --disable-wb-cache is\n"
		"given the data caching for the whole mount is performed in write-back mode and\n"
		"the container attributes are still used\n"
		"\n"
		"version: %s\n",
		name, DAOS_VERSION);
}

int
main(int argc, char **argv)
{
	struct dfuse_projection_info	*fs_handle;
	struct dfuse_info	*dfuse_info = NULL;
	struct dfuse_pool	*dfp = NULL;
	struct dfuse_cont	*dfs = NULL;
	struct duns_attr_t	path_attr = {};
	struct duns_attr_t	duns_attr = {};
	uuid_t			cont_uuid = {};
	uuid_t			pool_uuid = {};
	char			*pool_name = NULL;
	char			*cont_name = NULL;
	char			c;
	int			rc;
	char			*path = NULL;
	bool			have_thread_count = false;

	struct option long_options[] = {
		{"mountpoint",		required_argument, 0, 'm'},
		{"path",		required_argument, 0, 'P'},
		{"pool",		required_argument, 0, 'p'},
		{"container",		required_argument, 0, 'c'},
		{"sys-name",		required_argument, 0, 'G'},
<<<<<<< HEAD
		{"mountpoint",		required_argument, 0, 'm'},
		{"multi-user",		no_argument,	   0, 'M'},
		{"thread-count",	required_argument, 0, 't'},
=======
>>>>>>> b6caf45d
		{"singlethread",	no_argument,	   0, 'S'},
		{"thread-count",	required_argument, 0, 't'},
		{"foreground",		no_argument,	   0, 'f'},
		{"disable-caching",	no_argument,	   0, 'A'},
		{"disable-wb-cache",	no_argument,	   0, 'B'},
		{"version",		no_argument,	   0, 'v'},
		{"help",		no_argument,	   0, 'h'},
		{0, 0, 0, 0}
	};

	rc = daos_debug_init(DAOS_LOG_DEFAULT);
	if (rc != 0)
		D_GOTO(out, rc);

	D_ALLOC_PTR(dfuse_info);
	if (dfuse_info == NULL)
		D_GOTO(out_debug, rc = -DER_NOMEM);

	dfuse_info->di_threaded = true;
	dfuse_info->di_caching = true;
	dfuse_info->di_wb_cache = true;

	while (1) {
		c = getopt_long(argc, argv, "m:St:fhv",
				long_options, NULL);

		if (c == -1)
			break;

		switch (c) {
		case 'p':
			pool_name = optarg;
			break;
		case 'c':
			cont_name = optarg;
			break;
		case 'G':
			dfuse_info->di_group = optarg;
			break;
		case 'A':
			dfuse_info->di_caching = false;
			dfuse_info->di_wb_cache = false;
			break;
		case 'B':
			dfuse_info->di_wb_cache = false;
			break;
		case 'm':
			dfuse_info->di_mountpoint = optarg;
			break;
<<<<<<< HEAD
		case 'M':
			dfuse_info->di_multi_user = true;
=======
		case 'P':
			path = optarg;
>>>>>>> b6caf45d
			break;
		case 'S':
			/* Set it to be single threaded, but allow an extra one
			 * for the event queue processing
			 */
			dfuse_info->di_threaded = false;
			dfuse_info->di_thread_count = 2;
			break;
		case 't':
			dfuse_info->di_thread_count = atoi(optarg);
			have_thread_count = true;
			break;
		case 'f':
			dfuse_info->di_foreground = true;
			break;
		case 'h':
			show_help(argv[0]);
			D_GOTO(out_debug, rc = -DER_SUCCESS);
			break;
		case 'v':
			show_version(argv[0]);

			D_GOTO(out_debug, rc = -DER_SUCCESS);
			break;
		case '?':
			show_help(argv[0]);
			D_GOTO(out_debug, rc = -DER_INVAL);
			break;
		}
	}

	if (!dfuse_info->di_foreground && getenv("PMIX_RANK")) {
		DFUSE_TRA_WARNING(dfuse_info,
				  "Not running in background under orterun");
		dfuse_info->di_foreground = true;
	}

	if (!dfuse_info->di_mountpoint) {
		printf("Mountpoint is required\n");
		show_help(argv[0]);
		D_GOTO(out_debug, rc = -DER_INVAL);
	}

	if (dfuse_info->di_threaded && !have_thread_count) {
		cpu_set_t cpuset;

		rc = sched_getaffinity(0, sizeof(cpuset), &cpuset);
		if (rc != 0) {
			printf("Failed to get cpuset information\n");
			D_GOTO(out_debug, rc = -DER_INVAL);
		}

		dfuse_info->di_thread_count = CPU_COUNT(&cpuset);
	}

	if (dfuse_info->di_thread_count < 2) {
		printf("Dfuse needs at least two threads.\n");
		D_GOTO(out_debug, rc = -DER_INVAL);
	}

	/* Reserve one CPU thread for the daos event queue */
	dfuse_info->di_thread_count -= 1;

<<<<<<< HEAD
	if (dfuse_info->di_pool) {
		/* Check pool uuid here, but do not abort */
		if (uuid_parse(dfuse_info->di_pool, pool_uuid) < 0)
			have_pool_label = true;

		if ((dfuse_info->di_cont) &&
			(uuid_parse(dfuse_info->di_cont, cont_uuid) < 0))
			have_cont_label = true;
	}

	if (dfuse_info->di_multi_user && !dfuse_info->di_cont) {
		printf("Multi-user mode requires a container uuid\n");
		exit(1);
	}

=======
>>>>>>> b6caf45d
	if (!dfuse_info->di_foreground) {
		rc = dfuse_bg(dfuse_info);
		if (rc != 0) {
			printf("Failed to background\n");
			exit(2);
		}
	}

	if (cont_name && !pool_name) {
		printf("Container name specified without pool\n");
		D_GOTO(out_debug, rc = -DER_INVAL);
	}

	rc = daos_init();
	if (rc != -DER_SUCCESS)
		D_GOTO(out_debug, rc);

	DFUSE_TRA_ROOT(dfuse_info, "dfuse_info");

	rc = dfuse_fs_init(dfuse_info, &fs_handle);
	if (rc != 0)
		D_GOTO(out_debug, rc);

	/* Firsly check for attributes on the path.  If this option is set then
	 * it is expected to work.
	 */
	if (path) {
		if (pool_name) {
			printf("Pool specified multiple ways\n");
			D_GOTO(out_daos, rc = -DER_INVAL);
		}

		path_attr.da_flags = DUNS_NO_REVERSE_LOOKUP;
		rc = duns_resolve_path(path, &path_attr);
		DFUSE_TRA_INFO(dfuse_info,
			       "duns_resolve_path() on path returned %d %s",
			       rc, strerror(rc));
		if (rc == ENOENT) {
			printf("Attr path does not exist\n");
			D_GOTO(out_daos, rc = daos_errno2der(rc));
		} else if (rc != 0) {
			/* Abort on all errors here, even ENODATA or ENOTSUP
			 * because the path is supposed to provide
			 * pool/container details and it's an error if it can't.
			 */
			printf("Error reading attr from path %d %s\n",
				rc, strerror(rc));
			D_GOTO(out_daos, rc = daos_errno2der(rc));
		}

		if (path_attr.da_pool_label)
			pool_name = path_attr.da_pool_label;
		else
			uuid_copy(pool_uuid, path_attr.da_puuid);

		if (path_attr.da_cont_label)
			cont_name = path_attr.da_cont_label;
		else
			uuid_copy(cont_uuid, path_attr.da_cuuid);
	}

	/* Check for attributes on the mount point itself to use.
	 * Abort if path exists and mountpoint has attrs as both should not be
	 * set, but if nothing exists on the mountpoint then this is not an
	 * error so keep going.
	 */
	duns_attr.da_flags = DUNS_NO_REVERSE_LOOKUP;
	rc = duns_resolve_path(dfuse_info->di_mountpoint, &duns_attr);
	DFUSE_TRA_INFO(dfuse_info,
		       "duns_resolve_path() on mountpoint returned %d %s",
		       rc, strerror(rc));
	if (rc == 0) {
		if (pool_name) {
			printf("Pool specified multiple ways\n");
			D_GOTO(out_daos, rc = -DER_INVAL);
		}
		/* If path was set, and is different to mountpoint then abort.
		 */
		if (path && (strcmp(path, dfuse_info->di_mountpoint) == 0)) {
			printf("Attributes set on both path and mountpoint\n");
			D_GOTO(out_daos, rc = -DER_INVAL);
		}

		if (duns_attr.da_pool_label)
			pool_name = duns_attr.da_pool_label;
		else
			uuid_copy(pool_uuid, duns_attr.da_puuid);

		if (duns_attr.da_cont_label)
			cont_name = duns_attr.da_cont_label;
		else
			uuid_copy(cont_uuid, duns_attr.da_cuuid);
	} else if (rc == ENOENT) {
		printf("Mount point does not exist\n");
		D_GOTO(out_daos, rc = daos_errno2der(rc));
	} else if (rc != ENODATA && rc != ENOTSUP) {
		/* Other errors from DUNS, it should have logged them already */
		D_GOTO(out_daos, rc = daos_errno2der(rc));
	}

	/* Connect to a pool.
	 * At this point if a pool is chosen by another means then pool_uuid
	 * is already set, so try and parse pool_name, if that's not a uuid
	 * then try it as a label, else try it as a uuid.
	 */
	if (pool_name && (uuid_parse(pool_name, pool_uuid) < 0))
		rc = dfuse_pool_connect_by_label(fs_handle,
						 pool_name,
						 &dfp);
	else
		rc = dfuse_pool_connect(fs_handle, &pool_uuid, &dfp);
	if (rc != 0) {
		printf("Failed to connect to pool (%d) %s\n",
			rc, strerror(rc));
		D_GOTO(out_daos, rc = daos_errno2der(rc));
	}

	if (cont_name && (uuid_parse(cont_name, cont_uuid) < 0))
		rc = dfuse_cont_open_by_label(fs_handle,
					      dfp,
					      cont_name,
					      &dfs);
	else
		rc = dfuse_cont_open(fs_handle, dfp, &cont_uuid, &dfs);
	if (rc != 0) {
		printf("Failed to connect to container (%d) %s\n",
			rc, strerror(rc));
		D_GOTO(out_daos, rc = daos_errno2der(rc));
	}

	if (dfuse_info->di_multi_user)
		dfs->dfs_multi_user = true;

	/* The container created by dfuse_cont_open() will have taken a ref
	 * on the pool, so drop the initial one.
	 */
	d_hash_rec_decref(&fs_handle->dpi_pool_table, &dfp->dfp_entry);

	if (uuid_is_null(dfp->dfp_pool))
		dfs->dfs_ops = &dfuse_pool_ops;

	rc = dfuse_start(fs_handle, dfs);
	if (rc != -DER_SUCCESS)
		D_GOTO(out_daos, rc);

	/* Remove all inodes from the hash tables */
	rc = dfuse_fs_fini(fs_handle);

	fuse_session_destroy(dfuse_info->di_session);

out_daos:
	DFUSE_TRA_DOWN(dfuse_info);
	daos_fini();
out_debug:
	D_FREE(dfuse_info);
	DFUSE_LOG_INFO("Exiting with status %d", rc);
	daos_debug_fini();
out:
	dfuse_send_to_fg(rc);
	duns_destroy_attr(&path_attr);
	duns_destroy_attr(&duns_attr);
	/* Convert CaRT error numbers to something that can be returned to the
	 * user.  This needs to be less than 256 so only works for CaRT, not
	 * DAOS error numbers.
	 */

	if (rc)
		return -(rc + DER_ERR_GURT_BASE);
	else
		return 0;
}<|MERGE_RESOLUTION|>--- conflicted
+++ resolved
@@ -234,18 +234,10 @@
 		"\n"
 		"	-m --mountpoint=<path>	Mount point to use\n"
 		"\n"
-<<<<<<< HEAD
-		"	-m --mountpoint=PATHSTR	Mount point to use\n"
-		"	   --pool=UUID		pool UUID\n"
-		"	   --container=UUID	container UUID\n"
-		"	   --pool=<name>	pool UUID/label\n"
-		"	   --container=<name>	container UUID/label\n"
-		"          --multi-user         Allow multiple users\n"
-=======
 		"	   --pool=name		pool UUID/label\n"
 		"	   --container=name	container UUID/label\n"
 		"	   --path=<path>	Path to load UNS pool/container data\n"
->>>>>>> b6caf45d
+		"          --multi-user         Allow multiple users\n"
 		"	   --sys-name=STR	DAOS system name context for servers\n"
 		"\n"
 		"	-S --singlethread	Single threaded\n"
@@ -312,12 +304,7 @@
 		{"pool",		required_argument, 0, 'p'},
 		{"container",		required_argument, 0, 'c'},
 		{"sys-name",		required_argument, 0, 'G'},
-<<<<<<< HEAD
-		{"mountpoint",		required_argument, 0, 'm'},
 		{"multi-user",		no_argument,	   0, 'M'},
-		{"thread-count",	required_argument, 0, 't'},
-=======
->>>>>>> b6caf45d
 		{"singlethread",	no_argument,	   0, 'S'},
 		{"thread-count",	required_argument, 0, 't'},
 		{"foreground",		no_argument,	   0, 'f'},
@@ -367,13 +354,10 @@
 		case 'm':
 			dfuse_info->di_mountpoint = optarg;
 			break;
-<<<<<<< HEAD
 		case 'M':
 			dfuse_info->di_multi_user = true;
-=======
 		case 'P':
 			path = optarg;
->>>>>>> b6caf45d
 			break;
 		case 'S':
 			/* Set it to be single threaded, but allow an extra one
@@ -437,24 +421,6 @@
 	/* Reserve one CPU thread for the daos event queue */
 	dfuse_info->di_thread_count -= 1;
 
-<<<<<<< HEAD
-	if (dfuse_info->di_pool) {
-		/* Check pool uuid here, but do not abort */
-		if (uuid_parse(dfuse_info->di_pool, pool_uuid) < 0)
-			have_pool_label = true;
-
-		if ((dfuse_info->di_cont) &&
-			(uuid_parse(dfuse_info->di_cont, cont_uuid) < 0))
-			have_cont_label = true;
-	}
-
-	if (dfuse_info->di_multi_user && !dfuse_info->di_cont) {
-		printf("Multi-user mode requires a container uuid\n");
-		exit(1);
-	}
-
-=======
->>>>>>> b6caf45d
 	if (!dfuse_info->di_foreground) {
 		rc = dfuse_bg(dfuse_info);
 		if (rc != 0) {
