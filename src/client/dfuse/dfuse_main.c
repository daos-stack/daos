/**
 * (C) Copyright 2016-2021 Intel Corporation.
 *
 * SPDX-License-Identifier: BSD-2-Clause-Patent
 */

#include <errno.h>
#include <getopt.h>
#include <dlfcn.h>
#include <fuse3/fuse.h>
#include <fuse3/fuse_lowlevel.h>

#define D_LOGFAC DD_FAC(dfuse)

#include "dfuse.h"

#include "daos_fs.h"
#include "daos_api.h"
#include "daos_uns.h"

#include <gurt/common.h>

/* Signal handler for SIGCHLD, it doesn't need to do anything, but it's
 * presence makes pselect() return EINTR in the dfuse_bg() function which
 * is used to detect abnormal exit.
 */
static void
noop_handler(int arg) {
}

static int bg_fd;

/* Send a message to the foreground thread */
static int
dfuse_send_to_fg(int rc)
{
	int nfd;
	int ret;

	if (bg_fd == 0)
		return -DER_SUCCESS;

	DFUSE_LOG_INFO("Sending %d to fg", rc);

	ret = write(bg_fd, &rc, sizeof(rc));

	close(bg_fd);
	bg_fd = 0;

	if (ret != sizeof(rc))
		return -DER_MISC;

	/* If the return code is non-zero then that means there's an issue so
	 * do not perform the rest of the operations in this function.
	 */
	if (rc != 0)
		return -DER_SUCCESS;

	ret = chdir("/");

	nfd = open("/dev/null", O_RDWR);
	if (nfd == -1)
		return -DER_MISC;

	dup2(nfd, STDIN_FILENO);
	dup2(nfd, STDOUT_FILENO);
	dup2(nfd, STDERR_FILENO);
	close(nfd);

	if (ret != 0)
		return -DER_MISC;

	DFUSE_LOG_INFO("Success");

	return -DER_SUCCESS;
}

/* Optionally go into the background
 *
 * It's not possible to simply call daemon() here as if we do that after
 * daos_init() then libfabric doesn't like it, and if we do it before
 * then there are no reporting of errors.  Instead, roll our own where
 * we create a socket pair, call fork(), and then communicate on the
 * socket pair to allow the foreground process to stay around until
 * the background process has completed.  Add in a check for SIGCHLD
 * from the background in case of abnormal exit to avoid deadlocking
 * the parent in this case.
 */
static int
dfuse_bg(struct dfuse_info *dfuse_info)
{
	sigset_t pset;
	fd_set read_set = {};
	int err;
	struct sigaction sa = {};
	pid_t child_pid;
	sigset_t sset;
	int rc;
	int di_spipe[2];

	rc = pipe(&di_spipe[0]);
	if (rc)
		return 1;

	sigemptyset(&sset);
	sigaddset(&sset, SIGCHLD);
	sigprocmask(SIG_BLOCK, &sset, NULL);

	child_pid = fork();
	if (child_pid == -1)
		return 1;

	if (child_pid == 0) {
		bg_fd = di_spipe[1];
		return 0;
	}

	sa.sa_handler = noop_handler;
	sa.sa_flags = 0;
	sigemptyset(&sa.sa_mask);
	sigaction(SIGCHLD, &sa, NULL);

	sigemptyset(&pset);

	FD_ZERO(&read_set);
	FD_SET(di_spipe[0], &read_set);

	errno = 0;
	rc = pselect(di_spipe[0] + 1, &read_set, NULL, NULL, NULL, &pset);
	err = errno;

	if (err == EINTR) {
		printf("Child process died without reporting failure\n");
		exit(2);
	}

	if (FD_ISSET(di_spipe[0], &read_set)) {
		ssize_t b;
		int child_ret;

		b = read(di_spipe[0], &child_ret, sizeof(child_ret));
		if (b != sizeof(child_ret)) {
			printf("Read incorrect data %zd\n", b);
			exit(2);
		}
		if (child_ret) {
			printf("Exiting %d %s\n", child_ret,
			       d_errstr(child_ret));
			exit(-(child_ret + DER_ERR_GURT_BASE));
		} else {
			exit(0);
		}
	}

	printf("Socket is not set\n");
	exit(2);
}

static int
ll_loop_fn(struct dfuse_info *dfuse_info)
{
	int			ret;

	/* Blocking */
	if (dfuse_info->di_threaded)
		ret = dfuse_loop(dfuse_info);
	else
		ret = fuse_session_loop(dfuse_info->di_session);
	if (ret != 0)
		DFUSE_TRA_ERROR(dfuse_info,
				"Fuse loop exited with return code: %d", ret);

	return ret;
}

/*
 * Creates a fuse filesystem for any plugin that needs one.
 *
 * Should be called from the post_start plugin callback and creates
 * a filesystem.
 * Returns true on success, false on failure.
 */
bool
dfuse_launch_fuse(struct dfuse_projection_info *fs_handle,
		  struct fuse_lowlevel_ops *flo,
		  struct fuse_args *args)
{
	struct dfuse_info	*dfuse_info;
	int			rc;

	dfuse_info = fs_handle->dpi_info;

	dfuse_info->di_session = fuse_session_new(args,
						   flo,
						   sizeof(*flo),
						   fs_handle);
	if (!dfuse_info->di_session)
		goto cleanup;

	rc = fuse_session_mount(dfuse_info->di_session,
				dfuse_info->di_mountpoint);
	if (rc != 0)
		goto cleanup;

	fuse_opt_free_args(args);

	if (dfuse_send_to_fg(0) != -DER_SUCCESS)
		goto cleanup;

	rc = ll_loop_fn(dfuse_info);
	fuse_session_unmount(dfuse_info->di_session);
	if (rc)
		goto cleanup;

	return true;
cleanup:
	return false;
}

static void
show_version(char *name)
{
	fprintf(stdout, "%s version %s, libdaos %d.%d.%d\n",
		name, DAOS_VERSION, DAOS_API_VERSION_MAJOR,
		DAOS_API_VERSION_MINOR, DAOS_API_VERSION_FIX);
	fprintf(stdout, "Using fuse %s\n", fuse_pkgversion());
};

static void
show_help(char *name)
{
	printf("usage: %s -m mountpoint\n"
		"Options:\n"
		"\n"
		"	-m --mountpoint=<path>	Mount point to use\n"
		"\n"
		"	   --pool=label		pool UUID/label\n"
		"	   --container=label	container UUID/label\n"
		"	   --sys-name=STR	DAOS system name context for servers\n"
		"\n"
		"	-S --singlethread	Single threaded\n"
		"	-t --thread-count=count	Number of fuse threads to use\n"
		"	-f --foreground		Run in foreground\n"
		"	   --disable-caching	Disable all caching\n"
		"	   --disable-wb-cache	Use write-through rather than write-back cache\n"
		"\n"
		"	-h --help		Show this help\n"
		"	-v --version		Show version\n"
		"\n"
		"Specifying pool and container are optional. If not set then dfuse can connect to\n"
		"many using the uuids as leading components of the path.\n"
		"Pools and containers can be specified using either uuids or labels.\n"
		"\n"
		"If the mount directory has Unified Namespace xattrs set then pool and container\n"
		"from there will be used.\n"
		"\n"
		"The default thread count is one per available core to allow maximum throughput,\n"
		"this can be modified by running dfuse in a cpuset via numactl or similar tools.\n"
		"One thread will be started for asynchronous I/O handling so at least two threads\n"
		"must be specified in all cases.\n"
		"Singlethreaded mode will use the libfuse loop to handle requests rather than the\n"
		"threading logic in dfuse."
		"\n"
		"If dfuse is running in background mode (the default unless launched via mpirun)\n"
		"then it will stay in the foreground until the mount is registered with the\n"
		"kernel to allow appropriate error reporting.\n"
		"\n"
		"Caching is on by default with short metadata timeouts and write-back data cache,\n"
		"this can be disabled entirely for the mount by the use of command line options.\n"
		"Further settings can be set on a per-container basis via the use of container\n"
		"attributes.  If the --disable-caching option is given then no caching will be\n"
		"performed and the container attributes are not used, if --disable-wb-cache is\n"
		"given the data caching for the whole mount is performed in write-back mode and\n"
		"the container attributes are still used\n"
		"\n"
		"version: %s\n",
		name, DAOS_VERSION);
}

int
main(int argc, char **argv)
{
	struct dfuse_projection_info	*fs_handle;
	struct dfuse_info	*dfuse_info = NULL;
	struct dfuse_pool	*dfp = NULL;
	struct dfuse_cont	*dfs = NULL;
	struct duns_attr_t	duns_attr = {};
	uuid_t			cont_uuid = {};
	uuid_t			pool_uuid = {};
	char			c;
	int			ret = -DER_SUCCESS;
	int			rc;
	bool			have_thread_count = false;
	bool			have_pool_label = false;
	bool			have_cont_label = false;

	struct option long_options[] = {
		{"mountpoint",		required_argument, 0, 'm'},
		{"pool",		required_argument, 0, 'p'},
		{"container",		required_argument, 0, 'c'},
		{"sys-name",		required_argument, 0, 'G'},
<<<<<<< HEAD
		{"mountpoint",		required_argument, 0, 'm'},
		{"multi-user",		no_argument,	   0, 'M'},
		{"thread-count",	required_argument, 0, 't'},
=======
>>>>>>> 9c4e604b
		{"singlethread",	no_argument,	   0, 'S'},
		{"thread-count",	required_argument, 0, 't'},
		{"foreground",		no_argument,	   0, 'f'},
		{"disable-caching",	no_argument,	   0, 'A'},
		{"disable-wb-cache",	no_argument,	   0, 'B'},
		{"version",		no_argument,	   0, 'v'},
		{"help",		no_argument,	   0, 'h'},
		{0, 0, 0, 0}
	};

	rc = daos_debug_init(DAOS_LOG_DEFAULT);
	if (rc != 0)
		D_GOTO(out, ret = rc);

	D_ALLOC_PTR(dfuse_info);
	if (!dfuse_info)
		D_GOTO(out_debug, ret = -DER_NOMEM);

	dfuse_info->di_threaded = true;
	dfuse_info->di_caching = true;
	dfuse_info->di_wb_cache = true;

	while (1) {
<<<<<<< HEAD
		c = getopt_long(argc, argv, "m:t:Sfh",
=======
		c = getopt_long(argc, argv, "m:Stfhv",
>>>>>>> 9c4e604b
				long_options, NULL);

		if (c == -1)
			break;

		switch (c) {
		case 'p':
			dfuse_info->di_pool = optarg;
			break;
		case 'c':
			dfuse_info->di_cont = optarg;
			break;
		case 'G':
			dfuse_info->di_group = optarg;
			break;
		case 'A':
			dfuse_info->di_caching = false;
			dfuse_info->di_wb_cache = false;
			break;
		case 'B':
			dfuse_info->di_wb_cache = false;
			break;
		case 'm':
			dfuse_info->di_mountpoint = optarg;
			break;
		case 'M':
			dfuse_info->di_multi_user = true;
			break;
		case 'S':
			/* Set it to be single threaded, but allow an extra one
			 * for the event queue processing
			 */
			dfuse_info->di_threaded = false;
			dfuse_info->di_thread_count = 2;
			break;
		case 't':
			dfuse_info->di_thread_count = atoi(optarg);
			have_thread_count = true;
			break;
		case 'f':
			dfuse_info->di_foreground = true;
			break;
		case 'h':
			show_help(argv[0]);
			D_GOTO(out_debug, ret = -DER_SUCCESS);
			break;
		case 'v':
			show_version(argv[0]);

			D_GOTO(out_debug, ret = -DER_SUCCESS);
			break;
		case '?':
			show_help(argv[0]);
			D_GOTO(out_debug, ret = -DER_INVAL);
			break;
		}
	}

	if (!dfuse_info->di_foreground && getenv("PMIX_RANK")) {
		DFUSE_TRA_WARNING(dfuse_info,
				  "Not running in background under orterun");
		dfuse_info->di_foreground = true;
	}

	if (!dfuse_info->di_mountpoint) {
		printf("Mountpoint is required\n");
		show_help(argv[0]);
		D_GOTO(out_debug, ret = -DER_INVAL);
	}

	if (dfuse_info->di_threaded && !have_thread_count) {
		cpu_set_t cpuset;

		rc = sched_getaffinity(0, sizeof(cpuset), &cpuset);
		if (rc != 0) {
			printf("Failed to get cpuset information\n");
			D_GOTO(out_debug, ret = -DER_INVAL);
		}

		dfuse_info->di_thread_count = CPU_COUNT(&cpuset);
	}

	if (dfuse_info->di_thread_count < 2) {
		printf("Dfuse needs at least two threads.\n");
		D_GOTO(out_debug, ret = -DER_INVAL);
	}

	/* Reserve one CPU thread for the daos event queue */
	dfuse_info->di_thread_count -= 1;

	if (dfuse_info->di_pool) {
		/* Check pool uuid here, but do not abort */
		if (uuid_parse(dfuse_info->di_pool, pool_uuid) < 0)
			have_pool_label = true;

		if ((dfuse_info->di_cont) &&
			(uuid_parse(dfuse_info->di_cont, cont_uuid) < 0))
			have_cont_label = true;
	}

	if (dfuse_info->di_multi_user && !dfuse_info->di_cont) {
		printf("Multi-user mode requires a container uuid\n");
		exit(1);
	}

	if (!dfuse_info->di_foreground) {
		rc = dfuse_bg(dfuse_info);
		if (rc != 0) {
			printf("Failed to background\n");
			exit(2);
		}
	}

	rc = daos_init();
	if (rc != -DER_SUCCESS)
		D_GOTO(out_debug, ret = rc);

	DFUSE_TRA_ROOT(dfuse_info, "dfuse_info");

	rc = dfuse_fs_init(dfuse_info, &fs_handle);
	if (rc != 0)
		D_GOTO(out_debug, ret = rc);

	if (have_pool_label) {
		rc = dfuse_pool_connect_by_label(fs_handle,
						 dfuse_info->di_pool,
						 &dfp);
		if (rc != 0) {
			printf("Failed to connect to pool (%d) %s\n",
				rc, strerror(rc));
			D_GOTO(out_dfs, ret = daos_errno2der(rc));
		}
		uuid_copy(pool_uuid, dfp->dfp_pool);
	}

	if (have_cont_label) {
		rc = dfuse_cont_open_by_label(fs_handle,
					      dfp,
					      dfuse_info->di_cont,
					      &dfs);
		if (rc != 0) {
			printf("Failed to connect to container (%d) %s\n",
				rc, strerror(rc));
			D_GOTO(out_dfs, ret = daos_errno2der(rc));
		}
		uuid_copy(cont_uuid, dfs->dfs_cont);
	}

	duns_attr.da_no_reverse_lookup = true;
	rc = duns_resolve_path(dfuse_info->di_mountpoint, &duns_attr);
	DFUSE_TRA_INFO(dfuse_info, "duns_resolve_path() returned %d %s",
		       rc, strerror(rc));
	if (rc == 0) {
		if (dfuse_info->di_pool &&
		    (uuid_compare(duns_attr.da_puuid, pool_uuid))) {
			printf("Pools uuids do not match\n");
			D_GOTO(out_dfs, rc = -DER_INVAL);
		}

		if (dfuse_info->di_cont &&
		    (uuid_compare(duns_attr.da_cuuid, cont_uuid))) {
			printf("Container uuids do not match\n");
			D_GOTO(out_dfs, rc = -DER_INVAL);
		}

		uuid_copy(pool_uuid, duns_attr.da_puuid);
		uuid_copy(cont_uuid, duns_attr.da_cuuid);
	} else if (rc == ENOENT) {
		printf("Mount point does not exist\n");
		D_GOTO(out_dfs, ret = daos_errno2der(rc));
	} else if (rc != ENODATA && rc != ENOTSUP) {
		/* Other errors from DUNS, it should have logged them already */
		D_GOTO(out_dfs, ret = daos_errno2der(rc));
	}

	/* Connect to DAOS pool, uuid may be null here but we still allocate a
	 * dfp
	 */
	if (!have_pool_label) {
		rc = dfuse_pool_connect(fs_handle, &pool_uuid, &dfp);
		if (rc != 0) {
			printf("Failed to connect to pool (%d) %s\n",
				rc, strerror(rc));
			D_GOTO(out_dfs, ret = daos_errno2der(rc));
		}
	}

	if (!have_cont_label) {
		rc = dfuse_cont_open(fs_handle, dfp, &cont_uuid, &dfs);
		if (rc != 0) {
			printf("Failed to connect to container (%d) %s\n",
				rc, strerror(rc));
			D_GOTO(out_dfs, ret = daos_errno2der(rc));
		}
	}

	/* The container created by dfuse_cont_open() will have taken a ref
	 * on the pool, so drop the initial one.
	 */
	d_hash_rec_decref(&fs_handle->dpi_pool_table, &dfp->dfp_entry);

	if (uuid_is_null(dfp->dfp_pool))
		dfs->dfs_ops = &dfuse_pool_ops;

	if (dfuse_info->di_multi_user)
		dfs->dfs_multi_user = true;

	rc = dfuse_start(fs_handle, dfs);
	if (rc != -DER_SUCCESS)
		D_GOTO(out_dfs, ret = rc);

	/* Remove all inodes from the hash tables */
	ret = dfuse_fs_fini(fs_handle);

	fuse_session_destroy(dfuse_info->di_session);

out_dfs:

	DFUSE_TRA_DOWN(dfuse_info);
	daos_fini();
out_debug:
	D_FREE(dfuse_info);
	DFUSE_LOG_INFO("Exiting with status %d", ret);
	daos_debug_fini();
out:
	dfuse_send_to_fg(ret);

	/* Convert CaRT error numbers to something that can be returned to the
	 * user.  This needs to be less than 256 so only works for CaRT, not
	 * DAOS error numbers.
	 */

	if (ret)
		return -(ret + DER_ERR_GURT_BASE);
	else
		return 0;
}<|MERGE_RESOLUTION|>--- conflicted
+++ resolved
@@ -296,15 +296,11 @@
 
 	struct option long_options[] = {
 		{"mountpoint",		required_argument, 0, 'm'},
+		{"multi-user",		no_argument,	   0, 'M'},
 		{"pool",		required_argument, 0, 'p'},
 		{"container",		required_argument, 0, 'c'},
 		{"sys-name",		required_argument, 0, 'G'},
-<<<<<<< HEAD
 		{"mountpoint",		required_argument, 0, 'm'},
-		{"multi-user",		no_argument,	   0, 'M'},
-		{"thread-count",	required_argument, 0, 't'},
-=======
->>>>>>> 9c4e604b
 		{"singlethread",	no_argument,	   0, 'S'},
 		{"thread-count",	required_argument, 0, 't'},
 		{"foreground",		no_argument,	   0, 'f'},
@@ -328,11 +324,7 @@
 	dfuse_info->di_wb_cache = true;
 
 	while (1) {
-<<<<<<< HEAD
-		c = getopt_long(argc, argv, "m:t:Sfh",
-=======
 		c = getopt_long(argc, argv, "m:Stfhv",
->>>>>>> 9c4e604b
 				long_options, NULL);
 
 		if (c == -1)
