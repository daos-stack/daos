/**
 * (C) Copyright 2016-2020 Intel Corporation.
 *
 * Licensed under the Apache License, Version 2.0 (the "License");
 * you may not use this file except in compliance with the License.
 * You may obtain a copy of the License at
 *
 *    http://www.apache.org/licenses/LICENSE-2.0
 *
 * Unless required by applicable law or agreed to in writing, software
 * distributed under the License is distributed on an "AS IS" BASIS,
 * WITHOUT WARRANTIES OR CONDITIONS OF ANY KIND, either express or implied.
 * See the License for the specific language governing permissions and
 * limitations under the License.
 *
 * GOVERNMENT LICENSE RIGHTS-OPEN SOURCE SOFTWARE
 * The Government's rights to use, modify, reproduce, release, perform, display,
 * or disclose this software are subject to the terms of the Apache License as
 * provided in Contract No. B609815.
 * Any reproduction of computer software, computer software documentation, or
 * portions thereof marked with this legend must also reproduce the markings.
 */

#include <errno.h>
#include <getopt.h>
#include <dlfcn.h>
#include <fuse3/fuse.h>
#include <fuse3/fuse_lowlevel.h>

#define D_LOGFAC DD_FAC(dfuse)

#include "dfuse.h"

#include "daos_fs.h"
#include "daos_api.h"
#include "daos_uns.h"

#include <gurt/common.h>

/* Signal handler for SIGCHLD, it doesn't need to do anything, but it's
 * presence makes pselect() return EINTR in the dfuse_bg() function which
 * is used to detect abnormal exit.
 */
static void
noop_handler(int arg) {
}

static int bg_fd;

/* Send a message to the foreground thread */
static int
dfuse_send_to_fg(int rc)
{
	int nfd;
	int ret;

	if (bg_fd == 0)
		return -DER_SUCCESS;

	DFUSE_LOG_INFO("Sending %d to fg", rc);

	ret = write(bg_fd, &rc, sizeof(rc));

	close(bg_fd);
	bg_fd = 0;

	if (ret != sizeof(rc))
		return -DER_MISC;

	/* If the return code is non-zero then that means there's an issue so
	 * do not perform the rest of the operations in this function.
	 */
	if (rc != 0)
		return -DER_SUCCESS;

	ret = chdir("/");

	nfd = open("/dev/null", O_RDWR);
	if (nfd == -1)
		return -DER_MISC;

	dup2(nfd, STDIN_FILENO);
	dup2(nfd, STDOUT_FILENO);
	dup2(nfd, STDERR_FILENO);
	close(nfd);

	if (ret != 0)
		return -DER_MISC;

	DFUSE_LOG_INFO("Success");

	return -DER_SUCCESS;
}

/* Optionally go into the background
 *
 * It's not possible to simply call daemon() here as if we do that after
 * daos_init() then libfabric doesn't like it, and if we do it before
 * then there are no reporting of errors.  Instead, roll our own where
 * we create a socket pair, call fork(), and then communicate on the
 * socket pair to allow the foreground process to stay around until
 * the background process has completed.  Add in a check for SIGCHLD
 * from the background in case of abnormal exit to avoid deadlocking
 * the parent in this case.
 */
static int
dfuse_bg(struct dfuse_info *dfuse_info)
{
	sigset_t pset;
	fd_set read_set = {};
	int err;
	struct sigaction sa = {};
	pid_t child_pid;
	sigset_t sset;
	int rc;
	int di_spipe[2];

	rc = pipe(&di_spipe[0]);
	if (rc)
		return 1;

	sigemptyset(&sset);
	sigaddset(&sset, SIGCHLD);
	sigprocmask(SIG_BLOCK, &sset, NULL);

	child_pid = fork();
	if (child_pid == -1)
		return 1;

	if (child_pid == 0) {
		bg_fd = di_spipe[1];
		return 0;
	}

	sa.sa_handler = noop_handler;
	sa.sa_flags = 0;
	sigemptyset(&sa.sa_mask);
	sigaction(SIGCHLD, &sa, NULL);

	sigemptyset(&pset);

	FD_ZERO(&read_set);
	FD_SET(di_spipe[0], &read_set);

	errno = 0;
	rc = pselect(di_spipe[0] + 1, &read_set, NULL, NULL, NULL, &pset);
	err = errno;

	if (err == EINTR) {
		printf("Child process died without reporting failure\n");
		exit(2);
	}

	if (FD_ISSET(di_spipe[0], &read_set)) {
		ssize_t b;
		int child_ret;

		b = read(di_spipe[0], &child_ret, sizeof(child_ret));
		if (b != sizeof(child_ret)) {
			printf("Read incorrect data %zd\n", b);
			exit(2);
		}
		if (child_ret) {
			printf("Exiting " DF_RC "\n", DP_RC(child_ret));
			exit(-(child_ret + DER_ERR_GURT_BASE));
		} else {
			exit(0);
		}
	}

	printf("Socket is not set\n");
	exit(2);
}

static int
ll_loop_fn(struct dfuse_info *dfuse_info)
{
	int			ret;

	/* Blocking */
	if (dfuse_info->di_threaded) {
		ret = dfuse_loop(dfuse_info);
	} else {
		ret = fuse_session_loop(dfuse_info->di_session);
	}
	if (ret != 0)
		DFUSE_TRA_ERROR(dfuse_info,
				"Fuse loop exited with return code: %d", ret);

	return ret;
}

/*
 * Creates a fuse filesystem for any plugin that needs one.
 *
 * Should be called from the post_start plugin callback and creates
 * a filesystem.
 * Returns 0 on success, or non-zero on error.
 */
bool
dfuse_launch_fuse(struct dfuse_info *dfuse_info,
		  struct fuse_lowlevel_ops *flo,
		  struct fuse_args *args,
		  struct dfuse_projection_info *fs_handle)
{
	int rc;

	dfuse_info->di_handle = fs_handle;

	dfuse_info->di_session = fuse_session_new(args,
						   flo,
						   sizeof(*flo),
						   fs_handle);
	if (!dfuse_info->di_session)
		goto cleanup;

	rc = fuse_session_mount(dfuse_info->di_session,
				dfuse_info->di_mountpoint);
	if (rc != 0)
		goto cleanup;

	fuse_opt_free_args(args);

	if (dfuse_send_to_fg(0) != -DER_SUCCESS)
		goto cleanup;

	rc = ll_loop_fn(dfuse_info);
	fuse_session_unmount(dfuse_info->di_session);
	if (rc)
		goto cleanup;

	return true;
cleanup:
	return false;
}

static void
show_help(char *name)
{
	printf("usage: %s -m=PATHSTR -s=RANKS\n"
		"\n"
		"	-m --mountpoint=PATHSTR	Mount point to use\n"
		"	-s --svc=RANKS		pool service replicas like 1,2,3\n"
		"	   --pool=UUID		pool UUID\n"
		"	   --container=UUID	container UUID\n"
		"	   --sys-name=STR	DAOS system name context for servers\n"
		"	-S --singlethreaded	Single threaded\n"
		"	-t --thread-count=COUNT Number of fuse threads to use\n"
		"	-f --foreground		Run in foreground\n"
		"	   --enable-caching	Enable node-local caching (experimental)\n",
		name);
}

int
main(int argc, char **argv)
{
	struct dfuse_info	*dfuse_info = NULL;
	char			*svcl = NULL;
	struct dfuse_pool	*dfp = NULL;
	struct dfuse_pool	*dfpn;
	struct dfuse_dfs	*dfs = NULL;
	struct dfuse_dfs	*dfsn;
	struct duns_attr_t	duns_attr = {};
	uuid_t			tmp_uuid;
	char			c;
	int			ret = -DER_SUCCESS;
	int			rc;
	bool			have_thread_count = false;

	/* The 'daos' command uses -m as an alias for --scv however
	 * dfuse uses -m for --mountpoint so this is inconsistent
	 * but probably better than changing the meaning of the -m
	 * option here.h
	 */
	struct option long_options[] = {
		{"pool",		required_argument, 0, 'p'},
		{"container",		required_argument, 0, 'c'},
		{"svc",			required_argument, 0, 's'},
		{"sys-name",		required_argument, 0, 'G'},
		{"mountpoint",		required_argument, 0, 'm'},
		{"thread-count",	required_argument, 0, 't'},
		{"singlethread",	no_argument,	   0, 'S'},
		{"enable-caching",	no_argument,	   0, 'A'},
		{"disable-direct-io",	no_argument,	   0, 'D'},
		{"foreground",		no_argument,	   0, 'f'},
		{"help",		no_argument,	   0, 'h'},
		{0, 0, 0, 0}
	};

	rc = daos_debug_init(DAOS_LOG_DEFAULT);
	if (rc != 0)
		D_GOTO(out, ret = rc);

	D_ALLOC_PTR(dfuse_info);
	if (!dfuse_info)
		D_GOTO(out_debug, ret = -DER_NOMEM);

	D_INIT_LIST_HEAD(&dfuse_info->di_dfp_list);
	rc = D_MUTEX_INIT(&dfuse_info->di_lock, NULL);
	if (rc != -DER_SUCCESS)
		D_GOTO(out_debug, ret = rc);

	dfuse_info->di_threaded = true;
	dfuse_info->di_direct_io = true;

	while (1) {
		c = getopt_long(argc, argv, "s:m:Sfh",
				long_options, NULL);

		if (c == -1)
			break;

		switch (c) {
		case 'p':
			dfuse_info->di_pool = optarg;
			break;
		case 'c':
			dfuse_info->di_cont = optarg;
			break;
		case 's':
			svcl = optarg;
			break;
		case 'G':
			dfuse_info->di_group = optarg;
			break;
		case 'A':
			dfuse_info->di_caching = true;
			break;
		case 'm':
			dfuse_info->di_mountpoint = optarg;
			break;
		case 'S':
			dfuse_info->di_threaded = false;
			break;
		case 't':
			dfuse_info->di_thread_count = atoi(optarg);
			have_thread_count = true;
			break;
		case 'f':
			dfuse_info->di_foreground = true;
			break;
		case 'D':
			dfuse_info->di_direct_io = false;
			break;
		case 'h':
			show_help(argv[0]);
			exit(0);
			break;
		case '?':
			show_help(argv[0]);
			exit(1);
			break;
		}
	}

	if (dfuse_info->di_caching && !dfuse_info->di_threaded) {
		printf("Caching not compatible with single-threaded mode\n");
		exit(1);
	}

	if (!dfuse_info->di_foreground && getenv("PMIX_RANK")) {
		DFUSE_TRA_WARNING(dfuse_info,
				  "Not running in background under orterun");
		dfuse_info->di_foreground = true;
	}

	if (!dfuse_info->di_mountpoint) {
		printf("Mountpoint is required\n");
		show_help(argv[0]);
		D_GOTO(out_debug, ret = -DER_NO_HDL);
	}

<<<<<<< HEAD
	/* svcl is optional. If unspecified libdaos will query
	 * management service to get list of pool service replicas.
=======
	if (dfuse_info->di_threaded && !have_thread_count) {
		cpu_set_t cpuset;

		rc = sched_getaffinity(0, sizeof(cpuset), &cpuset);
		if (rc != 0) {
			printf("Failed to get cpuset information\n");
			exit(1);
		}

		dfuse_info->di_thread_count = CPU_COUNT(&cpuset);

		/* Reserve one CPU thread for the daos event queue */
		dfuse_info->di_thread_count -= 1;

		if (dfuse_info->di_thread_count < 1) {
			printf("Dfuse needs more threads\n");
			exit(1);
		}
	}

	/* Is this required, or can we assume some kind of default for
	 * this.
>>>>>>> b185b942
	 */

	if (dfuse_info->di_pool) {
		if (uuid_parse(dfuse_info->di_pool, tmp_uuid) < 0) {
			printf("Invalid pool uuid\n");
			exit(1);
		}

		if (dfuse_info->di_cont) {
			if (uuid_parse(dfuse_info->di_cont, tmp_uuid) < 0) {
				printf("Invalid container uuid\n");
				exit(1);
			}
		}
	}

	if (!dfuse_info->di_foreground) {
		rc = dfuse_bg(dfuse_info);
		if (rc != 0) {
			printf("Failed to background\n");
			return 2;
		}
	}

	rc = daos_init();
	if (rc != -DER_SUCCESS)
		D_GOTO(out_debug, ret = rc);

	DFUSE_TRA_ROOT(dfuse_info, "dfuse_info");

	if (svcl) {
		dfuse_info->di_svcl = daos_rank_list_parse(svcl, ":");
		if (dfuse_info->di_svcl == NULL) {
			printf("Invalid pool service rank list\n");
			D_GOTO(out_dfuse, ret = -DER_INVAL);
		}
	}

	D_ALLOC_PTR(dfp);
	if (!dfp)
		D_GOTO(out_svcl, ret = -DER_NOMEM);

	DFUSE_TRA_UP(dfp, dfuse_info, "dfp");
	D_INIT_LIST_HEAD(&dfp->dfp_dfs_list);

	d_list_add(&dfp->dfp_list, &dfuse_info->di_dfp_list);

	D_ALLOC_PTR(dfs);
	if (!dfs)
		D_GOTO(out_dfs, ret = -DER_NOMEM);

	if (dfuse_info->di_caching)
		dfs->dfs_attr_timeout = 5;

	d_list_add(&dfs->dfs_list, &dfp->dfp_dfs_list);

	dfs->dfs_dfp = dfp;

	DFUSE_TRA_UP(dfs, dfp, "dfs");

	rc = duns_resolve_path(dfuse_info->di_mountpoint, &duns_attr);
	DFUSE_TRA_INFO(dfuse_info, "duns_resolve_path() returned %d %s",
		       rc, strerror(rc));
	if (rc == 0) {
		if (dfuse_info->di_pool) {
			printf("UNS configured on mount point but pool provided\n");
			D_GOTO(out_dfs, ret = -DER_INVAL);
		}
		uuid_copy(dfp->dfp_pool, duns_attr.da_puuid);
		uuid_copy(dfs->dfs_cont, duns_attr.da_cuuid);
	} else if (rc == ENODATA || rc == ENOTSUP) {
		if (dfuse_info->di_pool) {
			if (uuid_parse(dfuse_info->di_pool,
				       dfp->dfp_pool) < 0) {
				printf("Invalid pool uuid\n");
				D_GOTO(out_dfs, ret = -DER_INVAL);
			}
			if (dfuse_info->di_cont) {
				if (uuid_parse(dfuse_info->di_cont,
					       dfs->dfs_cont) < 0) {
					printf("Invalid container uuid\n");
					D_GOTO(out_dfs, ret = -DER_INVAL);
				}
			}
		}
	} else if (rc == ENOENT) {
		printf("Mount point does not exist\n");
		D_GOTO(out_dfs, ret = daos_errno2der(rc));
	} else {
		/* Other errors from DUNS, it should have logged them already */
		D_GOTO(out_dfs, ret = daos_errno2der(rc));
	}

	if (uuid_is_null(dfp->dfp_pool) == 0) {
		/** Connect to DAOS pool */
		rc = daos_pool_connect(dfp->dfp_pool, dfuse_info->di_group,
				       dfuse_info->di_svcl, DAOS_PC_RW,
				       &dfp->dfp_poh, &dfp->dfp_pool_info,
				       NULL);
		if (rc != -DER_SUCCESS) {
			printf("Failed to connect to pool (%d)\n", rc);
			D_GOTO(out_dfs, 0);
		}

		if (uuid_is_null(dfs->dfs_cont) == 0) {
			/** Try to open the DAOS container (the mountpoint) */
			rc = daos_cont_open(dfp->dfp_poh, dfs->dfs_cont,
					    DAOS_COO_RW, &dfs->dfs_coh,
					    &dfs->dfs_co_info, NULL);
			if (rc) {
				printf("Failed container open (%d)\n", rc);
				D_GOTO(out_dfs, ret = rc);
			}

			rc = dfs_mount(dfp->dfp_poh, dfs->dfs_coh, O_RDWR,
				       &dfs->dfs_ns);
			if (rc) {
				daos_cont_close(dfs->dfs_coh, NULL);
				printf("dfs_mount failed (%d)\n", rc);
				D_GOTO(out_dfs, ret = rc);
			}
			dfs->dfs_ops = &dfuse_dfs_ops;
		} else {
			dfs->dfs_ops = &dfuse_cont_ops;
		}
	} else {
		dfs->dfs_ops = &dfuse_pool_ops;
	}

	dfuse_dfs_init(dfs, NULL);

	rc = dfuse_start(dfuse_info, dfs);
	if (rc != -DER_SUCCESS)
		D_GOTO(out_dfs, ret = rc);

	/* Remove all inodes from the hash tables */
	ret = dfuse_destroy_fuse(dfuse_info->di_handle);

	fuse_session_destroy(dfuse_info->di_session);

out_dfs:

	d_list_for_each_entry_safe(dfp, dfpn, &dfuse_info->di_dfp_list,
				   dfp_list) {
		DFUSE_TRA_ERROR(dfp, "DFP left at the end");
		d_list_for_each_entry_safe(dfs, dfsn, &dfp->dfp_dfs_list,
					   dfs_list) {
			DFUSE_TRA_ERROR(dfs, "DFS left at the end");
			if (!daos_handle_is_inval(dfs->dfs_coh)) {
				rc = dfs_umount(dfs->dfs_ns);
				if (rc != 0)
					DFUSE_TRA_ERROR(dfs,
							"dfs_umount() failed (%d)",
							rc);

				rc = daos_cont_close(dfs->dfs_coh, NULL);
				if (rc != -DER_SUCCESS) {
					DFUSE_TRA_ERROR(dfs,
							"daos_cont_close() failed: (%d)",
							rc);
				}
			}
			D_MUTEX_DESTROY(&dfs->dfs_read_mutex);
			DFUSE_TRA_DOWN(dfs);
			D_FREE(dfs);
		}

		if (!daos_handle_is_inval(dfp->dfp_poh)) {
			rc = daos_pool_disconnect(dfp->dfp_poh, NULL);
			if (rc != -DER_SUCCESS) {
				DFUSE_TRA_ERROR(dfp,
						"daos_pool_disconnect() failed: (%d)",
						rc);
			}
		}
		DFUSE_TRA_DOWN(dfp);
		D_FREE(dfp);
	}
out_svcl:
	d_rank_list_free(dfuse_info->di_svcl);
out_dfuse:
	DFUSE_TRA_DOWN(dfuse_info);
	D_MUTEX_DESTROY(&dfuse_info->di_lock);
	daos_fini();
out_debug:
	D_FREE(dfuse_info);
	DFUSE_LOG_INFO("Exiting with status %d", ret);
	daos_debug_fini();
out:
	dfuse_send_to_fg(ret);

	/* Convert CaRT error numbers to something that can be returned to the
	 * user.  This needs to be less than 256 so only works for CaRT, not
	 * DAOS error numbers.
	 */

	if (ret)
		return -(ret + DER_ERR_GURT_BASE);
	else
		return 0;
}<|MERGE_RESOLUTION|>--- conflicted
+++ resolved
@@ -370,10 +370,6 @@
 		D_GOTO(out_debug, ret = -DER_NO_HDL);
 	}
 
-<<<<<<< HEAD
-	/* svcl is optional. If unspecified libdaos will query
-	 * management service to get list of pool service replicas.
-=======
 	if (dfuse_info->di_threaded && !have_thread_count) {
 		cpu_set_t cpuset;
 
@@ -394,9 +390,8 @@
 		}
 	}
 
-	/* Is this required, or can we assume some kind of default for
-	 * this.
->>>>>>> b185b942
+	/* svcl is optional. If unspecified libdaos will query
+	 * management service to get list of pool service replicas.
 	 */
 
 	if (dfuse_info->di_pool) {
