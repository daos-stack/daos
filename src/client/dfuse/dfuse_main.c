/**
 * (C) Copyright 2016-2021 Intel Corporation.
 *
 * Licensed under the Apache License, Version 2.0 (the "License");
 * you may not use this file except in compliance with the License.
 * You may obtain a copy of the License at
 *
 *    http://www.apache.org/licenses/LICENSE-2.0
 *
 * Unless required by applicable law or agreed to in writing, software
 * distributed under the License is distributed on an "AS IS" BASIS,
 * WITHOUT WARRANTIES OR CONDITIONS OF ANY KIND, either express or implied.
 * See the License for the specific language governing permissions and
 * limitations under the License.
 *
 * GOVERNMENT LICENSE RIGHTS-OPEN SOURCE SOFTWARE
 * The Government's rights to use, modify, reproduce, release, perform, display,
 * or disclose this software are subject to the terms of the Apache License as
 * provided in Contract No. B609815.
 * Any reproduction of computer software, computer software documentation, or
 * portions thereof marked with this legend must also reproduce the markings.
 */

#include <errno.h>
#include <getopt.h>
#include <dlfcn.h>
#include <fuse3/fuse.h>
#include <fuse3/fuse_lowlevel.h>

#define D_LOGFAC DD_FAC(dfuse)

#include "dfuse.h"

#include "daos_fs.h"
#include "daos_api.h"
#include "daos_uns.h"

#include <gurt/common.h>

/* Signal handler for SIGCHLD, it doesn't need to do anything, but it's
 * presence makes pselect() return EINTR in the dfuse_bg() function which
 * is used to detect abnormal exit.
 */
static void
noop_handler(int arg) {
}

static int bg_fd;

/* Send a message to the foreground thread */
static int
dfuse_send_to_fg(int rc)
{
	int nfd;
	int ret;

	if (bg_fd == 0)
		return -DER_SUCCESS;

	DFUSE_LOG_INFO("Sending %d to fg", rc);

	ret = write(bg_fd, &rc, sizeof(rc));

	close(bg_fd);
	bg_fd = 0;

	if (ret != sizeof(rc))
		return -DER_MISC;

	/* If the return code is non-zero then that means there's an issue so
	 * do not perform the rest of the operations in this function.
	 */
	if (rc != 0)
		return -DER_SUCCESS;

	ret = chdir("/");

	nfd = open("/dev/null", O_RDWR);
	if (nfd == -1)
		return -DER_MISC;

	dup2(nfd, STDIN_FILENO);
	dup2(nfd, STDOUT_FILENO);
	dup2(nfd, STDERR_FILENO);
	close(nfd);

	if (ret != 0)
		return -DER_MISC;

	DFUSE_LOG_INFO("Success");

	return -DER_SUCCESS;
}

/* Optionally go into the background
 *
 * It's not possible to simply call daemon() here as if we do that after
 * daos_init() then libfabric doesn't like it, and if we do it before
 * then there are no reporting of errors.  Instead, roll our own where
 * we create a socket pair, call fork(), and then communicate on the
 * socket pair to allow the foreground process to stay around until
 * the background process has completed.  Add in a check for SIGCHLD
 * from the background in case of abnormal exit to avoid deadlocking
 * the parent in this case.
 */
static int
dfuse_bg(struct dfuse_info *dfuse_info)
{
	sigset_t pset;
	fd_set read_set = {};
	int err;
	struct sigaction sa = {};
	pid_t child_pid;
	sigset_t sset;
	int rc;
	int di_spipe[2];

	rc = pipe(&di_spipe[0]);
	if (rc)
		return 1;

	sigemptyset(&sset);
	sigaddset(&sset, SIGCHLD);
	sigprocmask(SIG_BLOCK, &sset, NULL);

	child_pid = fork();
	if (child_pid == -1)
		return 1;

	if (child_pid == 0) {
		bg_fd = di_spipe[1];
		return 0;
	}

	sa.sa_handler = noop_handler;
	sa.sa_flags = 0;
	sigemptyset(&sa.sa_mask);
	sigaction(SIGCHLD, &sa, NULL);

	sigemptyset(&pset);

	FD_ZERO(&read_set);
	FD_SET(di_spipe[0], &read_set);

	errno = 0;
	rc = pselect(di_spipe[0] + 1, &read_set, NULL, NULL, NULL, &pset);
	err = errno;

	if (err == EINTR) {
		printf("Child process died without reporting failure\n");
		exit(2);
	}

	if (FD_ISSET(di_spipe[0], &read_set)) {
		ssize_t b;
		int child_ret;

		b = read(di_spipe[0], &child_ret, sizeof(child_ret));
		if (b != sizeof(child_ret)) {
			printf("Read incorrect data %zd\n", b);
			exit(2);
		}
		if (child_ret) {
			printf("Exiting %d %s\n", child_ret,
			       d_errstr(child_ret));
			exit(-(child_ret + DER_ERR_GURT_BASE));
		} else {
			exit(0);
		}
	}

	printf("Socket is not set\n");
	exit(2);
}

static int
ll_loop_fn(struct dfuse_info *dfuse_info)
{
	int			ret;

	/* Blocking */
	if (dfuse_info->di_threaded)
		ret = dfuse_loop(dfuse_info);
	else
		ret = fuse_session_loop(dfuse_info->di_session);
	if (ret != 0)
		DFUSE_TRA_ERROR(dfuse_info,
				"Fuse loop exited with return code: %d", ret);

	return ret;
}

/*
 * Creates a fuse filesystem for any plugin that needs one.
 *
 * Should be called from the post_start plugin callback and creates
 * a filesystem.
 * Returns 0 on success, or non-zero on error.
 */
bool
dfuse_launch_fuse(struct dfuse_info *dfuse_info,
		  struct fuse_lowlevel_ops *flo,
		  struct fuse_args *args,
		  struct dfuse_projection_info *fs_handle)
{
	int rc;

	dfuse_info->di_handle = fs_handle;

	dfuse_info->di_session = fuse_session_new(args,
						   flo,
						   sizeof(*flo),
						   fs_handle);
	if (!dfuse_info->di_session)
		goto cleanup;

	rc = fuse_session_mount(dfuse_info->di_session,
				dfuse_info->di_mountpoint);
	if (rc != 0)
		goto cleanup;

	fuse_opt_free_args(args);

	if (dfuse_send_to_fg(0) != -DER_SUCCESS)
		goto cleanup;

	rc = ll_loop_fn(dfuse_info);
	fuse_session_unmount(dfuse_info->di_session);
	if (rc)
		goto cleanup;

	return true;
cleanup:
	return false;
}

static void
show_help(char *name)
{
	printf("usage: %s -m=PATHSTR -s=RANKS\n"
		"\n"
		"	-m --mountpoint=PATHSTR	Mount point to use\n"
		"	   --pool=UUID		pool UUID\n"
		"	   --container=UUID	container UUID\n"
		"	   --sys-name=STR	DAOS system name context for servers\n"
		"	-S --singlethreaded	Single threaded\n"
		"	-t --thread-count=COUNT Number of fuse threads to use\n"
		"	-f --foreground		Run in foreground\n"
		"	   --enable-caching	Enable node-local caching (experimental)\n",
		name);
}

int
main(int argc, char **argv)
{
	struct dfuse_info	*dfuse_info = NULL;
	struct dfuse_pool	*dfp = NULL;
	struct dfuse_pool	*dfpn;
	struct dfuse_dfs	*dfs = NULL;
	struct dfuse_dfs	*dfsn;
	struct duns_attr_t	duns_attr = {};
	uuid_t			tmp_uuid;
	char			c;
	int			ret = -DER_SUCCESS;
	int			rc;
	bool			have_thread_count = false;

	struct option long_options[] = {
		{"pool",		required_argument, 0, 'p'},
		{"container",		required_argument, 0, 'c'},
		{"sys-name",		required_argument, 0, 'G'},
		{"mountpoint",		required_argument, 0, 'm'},
		{"thread-count",	required_argument, 0, 't'},
		{"singlethread",	no_argument,	   0, 'S'},
		{"enable-caching",	no_argument,	   0, 'A'},
		{"disable-direct-io",	no_argument,	   0, 'D'},
		{"foreground",		no_argument,	   0, 'f'},
		{"help",		no_argument,	   0, 'h'},
		{0, 0, 0, 0}
	};

	rc = daos_debug_init(DAOS_LOG_DEFAULT);
	if (rc != 0)
		D_GOTO(out, ret = rc);

	D_ALLOC_PTR(dfuse_info);
	if (!dfuse_info)
		D_GOTO(out_debug, ret = -DER_NOMEM);

	D_INIT_LIST_HEAD(&dfuse_info->di_dfp_list);
	rc = D_MUTEX_INIT(&dfuse_info->di_lock, NULL);
	if (rc != -DER_SUCCESS)
		D_GOTO(out_debug, ret = rc);

	dfuse_info->di_threaded = true;
	dfuse_info->di_direct_io = true;

	while (1) {
		c = getopt_long(argc, argv, "m:Sfh",
				long_options, NULL);

		if (c == -1)
			break;

		switch (c) {
		case 'p':
			dfuse_info->di_pool = optarg;
			break;
		case 'c':
			dfuse_info->di_cont = optarg;
			break;
		case 'G':
			dfuse_info->di_group = optarg;
			break;
		case 'A':
			dfuse_info->di_caching = true;
			break;
		case 'm':
			dfuse_info->di_mountpoint = optarg;
			break;
		case 'S':
			dfuse_info->di_threaded = false;
			break;
		case 't':
			dfuse_info->di_thread_count = atoi(optarg);
			have_thread_count = true;
			break;
		case 'f':
			dfuse_info->di_foreground = true;
			break;
		case 'D':
			dfuse_info->di_direct_io = false;
			break;
		case 'h':
			show_help(argv[0]);
			exit(0);
			break;
		case '?':
			show_help(argv[0]);
			exit(1);
			break;
		}
	}

	if (dfuse_info->di_caching && !dfuse_info->di_threaded) {
		printf("Caching not compatible with single-threaded mode\n");
		exit(1);
	}

	if (!dfuse_info->di_foreground && getenv("PMIX_RANK")) {
		DFUSE_TRA_WARNING(dfuse_info,
				  "Not running in background under orterun");
		dfuse_info->di_foreground = true;
	}

	if (!dfuse_info->di_mountpoint) {
		printf("Mountpoint is required\n");
		show_help(argv[0]);
		D_GOTO(out_debug, ret = -DER_NO_HDL);
	}

	if (dfuse_info->di_threaded && !have_thread_count) {
		cpu_set_t cpuset;

		rc = sched_getaffinity(0, sizeof(cpuset), &cpuset);
		if (rc != 0) {
			printf("Failed to get cpuset information\n");
			exit(1);
		}

		dfuse_info->di_thread_count = CPU_COUNT(&cpuset);
	}

	if (dfuse_info->di_thread_count < 2) {
		printf("Dfuse needs at least two threads.\n");
		exit(1);
	}

	/* Reserve one CPU thread for the daos event queue */
	dfuse_info->di_thread_count -= 1;

	if (dfuse_info->di_pool) {
		if (uuid_parse(dfuse_info->di_pool, tmp_uuid) < 0) {
			printf("Invalid pool uuid\n");
			exit(1);
		}

		if (dfuse_info->di_cont) {
			if (uuid_parse(dfuse_info->di_cont, tmp_uuid) < 0) {
				printf("Invalid container uuid\n");
				exit(1);
			}
		}
	}

	if (!dfuse_info->di_foreground) {
		rc = dfuse_bg(dfuse_info);
		if (rc != 0) {
			printf("Failed to background\n");
			return 2;
		}
	}

	rc = daos_init();
	if (rc != -DER_SUCCESS)
		D_GOTO(out_debug, ret = rc);

	DFUSE_TRA_ROOT(dfuse_info, "dfuse_info");

	D_ALLOC_PTR(dfp);
	if (!dfp)
<<<<<<< HEAD
		D_GOTO(out_debug, ret = -DER_NOMEM);
=======
		D_GOTO(out_dfuse, ret = -DER_NOMEM);
>>>>>>> 1375c0a4

	DFUSE_TRA_UP(dfp, dfuse_info, "dfp");
	D_INIT_LIST_HEAD(&dfp->dfp_dfs_list);

	d_list_add(&dfp->dfp_list, &dfuse_info->di_dfp_list);

	D_ALLOC_PTR(dfs);
	if (!dfs)
		D_GOTO(out_dfs, ret = -DER_NOMEM);

	if (dfuse_info->di_caching)
		dfs->dfs_attr_timeout = 5;

	d_list_add(&dfs->dfs_list, &dfp->dfp_dfs_list);

	dfs->dfs_dfp = dfp;

	DFUSE_TRA_UP(dfs, dfp, "dfs");

	if (dfuse_info->di_pool) {
		if (uuid_parse(dfuse_info->di_pool, dfp->dfp_pool) < 0) {
			printf("Invalid pool uuid\n");
			D_GOTO(out_dfs, ret = -DER_INVAL);
		}
		if ((dfuse_info->di_cont) &&
		    (uuid_parse(dfuse_info->di_cont, dfs->dfs_cont) < 0)) {
			printf("Invalid container uuid\n");
			D_GOTO(out_dfs, ret = -DER_INVAL);
		}
	}

	rc = duns_resolve_path(dfuse_info->di_mountpoint, &duns_attr);
	DFUSE_TRA_INFO(dfuse_info, "duns_resolve_path() returned %d %s",
		       rc, strerror(rc));
	if (rc == 0) {
		if (dfuse_info->di_pool &&
		    (uuid_compare(duns_attr.da_puuid, dfp->dfp_pool))) {
			printf("Pools uuids do not match\n");
			D_GOTO(out_dfs, rc = -DER_INVAL);
		}

		if (dfuse_info->di_cont &&
		    (uuid_compare(duns_attr.da_cuuid, dfs->dfs_cont))) {
			printf("Container uuids do not match\n");
			D_GOTO(out_dfs, rc = -DER_INVAL);
		}

		uuid_copy(dfp->dfp_pool, duns_attr.da_puuid);
		uuid_copy(dfs->dfs_cont, duns_attr.da_cuuid);
	} else if (rc == ENOENT) {
		printf("Mount point does not exist\n");
		D_GOTO(out_dfs, ret = daos_errno2der(rc));
	} else if (rc != ENODATA && rc != ENOTSUP) {
		/* Other errors from DUNS, it should have logged them already */
		D_GOTO(out_dfs, ret = daos_errno2der(rc));
	}

	if (uuid_is_null(dfp->dfp_pool) == 0) {
		/** Connect to DAOS pool */
		rc = daos_pool_connect(dfp->dfp_pool, dfuse_info->di_group,
<<<<<<< HEAD
				       NULL, DAOS_PC_RW,
=======
				       DAOS_PC_RW,
>>>>>>> 1375c0a4
				       &dfp->dfp_poh, &dfp->dfp_pool_info,
				       NULL);
		if (rc != -DER_SUCCESS) {
			printf("Failed to connect to pool (%d)\n", rc);
			D_GOTO(out_dfs, 0);
		}

		if (uuid_is_null(dfs->dfs_cont) == 0) {
			/** Try to open the DAOS container (the mountpoint) */
			rc = daos_cont_open(dfp->dfp_poh, dfs->dfs_cont,
					    DAOS_COO_RW, &dfs->dfs_coh,
					    NULL, NULL);
			if (rc) {
				printf("Failed container open (%d)\n", rc);
				D_GOTO(out_dfs, ret = rc);
			}

			rc = dfs_mount(dfp->dfp_poh, dfs->dfs_coh, O_RDWR,
				       &dfs->dfs_ns);
			if (rc) {
				daos_cont_close(dfs->dfs_coh, NULL);
				printf("dfs_mount failed (%d)\n", rc);
				D_GOTO(out_dfs, ret = rc);
			}
			dfs->dfs_ops = &dfuse_dfs_ops;
		} else {
			dfs->dfs_ops = &dfuse_cont_ops;
		}
	} else {
		dfs->dfs_ops = &dfuse_pool_ops;
	}

	dfuse_dfs_init(dfs, NULL);

	rc = dfuse_start(dfuse_info, dfs);
	if (rc != -DER_SUCCESS)
		D_GOTO(out_dfs, ret = rc);

	/* Remove all inodes from the hash tables */
	ret = dfuse_destroy_fuse(dfuse_info->di_handle);

	fuse_session_destroy(dfuse_info->di_session);

out_dfs:

	d_list_for_each_entry_safe(dfp, dfpn, &dfuse_info->di_dfp_list,
				   dfp_list) {
		DFUSE_TRA_ERROR(dfp, "DFP left at the end");
		d_list_for_each_entry_safe(dfs, dfsn, &dfp->dfp_dfs_list,
					   dfs_list) {
			DFUSE_TRA_ERROR(dfs, "DFS left at the end");
			if (daos_handle_is_valid(dfs->dfs_coh)) {
				rc = dfs_umount(dfs->dfs_ns);
				if (rc != 0)
					DFUSE_TRA_ERROR(dfs,
							"dfs_umount() failed (%d)",
							rc);

				rc = daos_cont_close(dfs->dfs_coh, NULL);
				if (rc != -DER_SUCCESS) {
					DFUSE_TRA_ERROR(dfs,
							"daos_cont_close() failed: (%d)",
							rc);
				}
			}
			D_MUTEX_DESTROY(&dfs->dfs_read_mutex);
			DFUSE_TRA_DOWN(dfs);
			D_FREE(dfs);
		}

		if (daos_handle_is_valid(dfp->dfp_poh)) {
			rc = daos_pool_disconnect(dfp->dfp_poh, NULL);
			if (rc != -DER_SUCCESS) {
				DFUSE_TRA_ERROR(dfp,
						"daos_pool_disconnect() failed: (%d)",
						rc);
			}
		}
		DFUSE_TRA_DOWN(dfp);
		D_FREE(dfp);
	}
<<<<<<< HEAD
=======
out_dfuse:
>>>>>>> 1375c0a4
	DFUSE_TRA_DOWN(dfuse_info);
	D_MUTEX_DESTROY(&dfuse_info->di_lock);
	daos_fini();
out_debug:
	D_FREE(dfuse_info);
	DFUSE_LOG_INFO("Exiting with status %d", ret);
	daos_debug_fini();
out:
	dfuse_send_to_fg(ret);

	/* Convert CaRT error numbers to something that can be returned to the
	 * user.  This needs to be less than 256 so only works for CaRT, not
	 * DAOS error numbers.
	 */

	if (ret)
		return -(ret + DER_ERR_GURT_BASE);
	else
		return 0;
}<|MERGE_RESOLUTION|>--- conflicted
+++ resolved
@@ -409,11 +409,7 @@
 
 	D_ALLOC_PTR(dfp);
 	if (!dfp)
-<<<<<<< HEAD
 		D_GOTO(out_debug, ret = -DER_NOMEM);
-=======
-		D_GOTO(out_dfuse, ret = -DER_NOMEM);
->>>>>>> 1375c0a4
 
 	DFUSE_TRA_UP(dfp, dfuse_info, "dfp");
 	D_INIT_LIST_HEAD(&dfp->dfp_dfs_list);
@@ -474,11 +470,7 @@
 	if (uuid_is_null(dfp->dfp_pool) == 0) {
 		/** Connect to DAOS pool */
 		rc = daos_pool_connect(dfp->dfp_pool, dfuse_info->di_group,
-<<<<<<< HEAD
-				       NULL, DAOS_PC_RW,
-=======
 				       DAOS_PC_RW,
->>>>>>> 1375c0a4
 				       &dfp->dfp_poh, &dfp->dfp_pool_info,
 				       NULL);
 		if (rc != -DER_SUCCESS) {
@@ -560,10 +552,7 @@
 		DFUSE_TRA_DOWN(dfp);
 		D_FREE(dfp);
 	}
-<<<<<<< HEAD
-=======
-out_dfuse:
->>>>>>> 1375c0a4
+
 	DFUSE_TRA_DOWN(dfuse_info);
 	D_MUTEX_DESTROY(&dfuse_info->di_lock);
 	daos_fini();
