/**
 * (C) Copyright 2016-2019 Intel Corporation.
 *
 * Licensed under the Apache License, Version 2.0 (the "License");
 * you may not use this file except in compliance with the License.
 * You may obtain a copy of the License at
 *
 *    http://www.apache.org/licenses/LICENSE-2.0
 *
 * Unless required by applicable law or agreed to in writing, software
 * distributed under the License is distributed on an "AS IS" BASIS,
 * WITHOUT WARRANTIES OR CONDITIONS OF ANY KIND, either express or implied.
 * See the License for the specific language governing permissions and
 * limitations under the License.
 *
 * GOVERNMENT LICENSE RIGHTS-OPEN SOURCE SOFTWARE
 * The Government's rights to use, modify, reproduce, release, perform, display,
 * or disclose this software are subject to the terms of the Apache License as
 * provided in Contract No. B609815.
 * Any reproduction of computer software, computer software documentation, or
 * portions thereof marked with this legend must also reproduce the markings.
 */

#include <errno.h>
#include <getopt.h>
#include <dlfcn.h>
#include <fuse3/fuse.h>
#include <fuse3/fuse_lowlevel.h>

#define D_LOGFAC DD_FAC(dfuse)

#include "dfuse.h"

#include "daos_fs.h"
#include "daos_api.h"

#include <gurt/common.h>

static int
ll_loop_fn(struct dfuse_info *dfuse_info)
{
	int			ret;

	/*Blocking*/
	if (dfuse_info->di_threaded) {
		struct fuse_loop_config config = {.max_idle_threads = 10};

		ret = fuse_session_loop_mt(dfuse_info->di_session,
					   &config);
	} else {
		ret = fuse_session_loop(dfuse_info->di_session);
	}
	if (ret != 0)
		DFUSE_LOG_ERROR("Fuse loop exited with return code: %d", ret);

	return ret;
}

/*
 * Creates a fuse filesystem for any plugin that needs one.
 *
 * Should be called from the post_start plugin callback and creates
 * a filesystem.
 * Returns 0 on success, or non-zero on error.
 */
bool
dfuse_launch_fuse(struct dfuse_info *dfuse_info,
		  struct fuse_lowlevel_ops *flo,
		  struct fuse_args *args,
		  struct dfuse_projection_info *fs_handle)
{
	int rc;

	dfuse_info->di_handle = fs_handle;

	dfuse_info->di_session = fuse_session_new(args,
						   flo,
						   sizeof(*flo),
						   fs_handle);
	if (!dfuse_info->di_session)
		goto cleanup;

	rc = fuse_session_mount(dfuse_info->di_session,
				dfuse_info->di_mountpoint);
	if (rc != 0) {
		goto cleanup;
	}

	fuse_opt_free_args(args);

	rc = ll_loop_fn(dfuse_info);
	fuse_session_unmount(dfuse_info->di_session);
	if (rc) {
		goto cleanup;
	}

	return true;
cleanup:
	return false;
}

static void
show_help(char *name)
{
	printf("usage: %s -m=PATHSTR -s=RANKS\n"
		"\n"
		"	-m --mountpoint=PATHSTR	Mount point to use\n"
		"	-s --svc=RANKS		pool service replicas like 1,2,3\n"
		"	   --pool=UUID		pool UUID\n"
		"	   --container=UUID	container UUID\n"
		"	   --sys-name=STR	DAOS system name context for servers\n"
		"	-S --singlethreaded	Single threaded\n"
		"	-f --foreground		Run in foreground\n",
		name);
}

int
main(int argc, char **argv)
{
	struct dfuse_info	*dfuse_info = NULL;
	char			*svcl = NULL;
	struct dfuse_dfs	*dfs = NULL;
	char			c;
	int			ret = -DER_SUCCESS;
	int			rc;

	/* The 'daos' command uses -m as an alias for --scv however
	 * dfuse uses -m for --mountpoint so this is inconsistent
	 * but probably better than changing the meaning of the -m
	 * option here.h
	 */
	struct option long_options[] = {
		{"pool",		required_argument, 0, 'p'},
		{"container",		required_argument, 0, 'c'},
		{"svc",			required_argument, 0, 's'},
		{"sys-name",		required_argument, 0, 'G'},
		{"mountpoint",		required_argument, 0, 'm'},
		{"singlethread",	no_argument,	   0, 'S'},
		{"enable-caching",	no_argument,	   0, 'A'},
		{"foreground",		no_argument,	   0, 'f'},
		{"help",		no_argument,	   0, 'h'},
		{0, 0, 0, 0}
	};

	rc = daos_debug_init(NULL);
	if (rc != 0)
		D_GOTO(out, rc);

	D_ALLOC_PTR(dfuse_info);
	if (!dfuse_info)
		D_GOTO(out, ret = -DER_NOMEM);

	D_INIT_LIST_HEAD(&dfuse_info->di_dfs_list);
	rc = D_MUTEX_INIT(&dfuse_info->di_lock, NULL);
	if (rc != -DER_SUCCESS) {
		D_GOTO(out, ret = rc);
	}

	dfuse_info->di_threaded = true;

	while (1) {
		c = getopt_long(argc, argv, "s:m:Sfh",
				long_options, NULL);

		if (c == -1)
			break;

		switch (c) {
		case 'p':
			dfuse_info->di_pool = optarg;
			break;
		case 'c':
			dfuse_info->di_cont = optarg;
			break;
		case 's':
			svcl = optarg;
			break;
		case 'G':
			dfuse_info->di_group = optarg;
			break;
		case 'A':
			dfuse_info->di_caching = true;
			break;
		case 'm':
			dfuse_info->di_mountpoint = optarg;
			break;
		case 'S':
			dfuse_info->di_threaded = false;
			break;
		case 'f':
			dfuse_info->di_foreground = true;
			break;
		case 'h':
			show_help(argv[0]);
			exit(0);
			break;
		case '?':
			show_help(argv[0]);
			exit(1);
			break;
		}
	}

	if (!dfuse_info->di_foreground && getenv("PMIX_RANK")) {
		DFUSE_LOG_WARNING("Not running in background under orterun");
		dfuse_info->di_foreground = true;
	}

	if (!dfuse_info->di_mountpoint) {
		printf("Mountpoint is required\n");
		show_help(argv[0]);
		exit(1);
	}

	/* Is this required, or can we assume some kind of default for
	 * this.
	 */
	if (!svcl) {
		printf("Svcl is required\n");
		show_help(argv[0]);
		exit(1);
	}

	if (!dfuse_info->di_foreground) {
		rc = daemon(0, 0);
		if (rc)
			return daos_errno2der(rc);
	}

	rc = daos_init();
	if (rc != -DER_SUCCESS)
		D_GOTO(out_debug, ret = rc);

	DFUSE_TRA_ROOT(dfuse_info, "dfuse_info");

	dfuse_info->di_svcl = daos_rank_list_parse(svcl, ":");
	if (dfuse_info->di_svcl == NULL) {
		DFUSE_LOG_ERROR("Invalid pool service rank list");
		D_GOTO(out_dfuse, ret = -DER_INVAL);
	}

	D_ALLOC_PTR(dfs);
	if (!dfs) {
		D_GOTO(out_svcl, 0);
	}

<<<<<<< HEAD
	if (dfuse_info->di_caching)
		dfs->dfs_attr_timeout = 5;
=======
	DFUSE_TRA_UP(dfs, dfuse_info, "dfs");

	d_list_add(&dfs->dfs_list, &dfuse_info->di_dfs_list);
>>>>>>> 1930d8fb

	if (dfuse_info->di_pool) {
		if (uuid_parse(dfuse_info->di_pool, dfs->dfs_pool) < 0) {
			DFUSE_LOG_ERROR("Invalid pool uuid");
			D_GOTO(out_dfs, ret = -DER_INVAL);
		}

		/** Connect to DAOS pool */
		rc = daos_pool_connect(dfs->dfs_pool, dfuse_info->di_group,
				       dfuse_info->di_svcl, DAOS_PC_RW,
				       &dfs->dfs_poh, &dfs->dfs_pool_info,
				       NULL);
		if (rc != -DER_SUCCESS) {
			DFUSE_LOG_ERROR("Failed to connect to pool (%d)", rc);
			D_GOTO(out_dfs, 0);
		}

		if (dfuse_info->di_cont) {

			if (uuid_parse(dfuse_info->di_cont, dfs->dfs_cont) < 0) {
				DFUSE_LOG_ERROR("Invalid container uuid");
				D_GOTO(out_pool, ret = -DER_INVAL);
			}

			/** Try to open the DAOS container (the mountpoint) */
			rc = daos_cont_open(dfs->dfs_poh, dfs->dfs_cont,
					    DAOS_COO_RW, &dfs->dfs_coh,
					    &dfs->dfs_co_info, NULL);
			if (rc) {
				DFUSE_LOG_ERROR("Failed container open (%d)",
						rc);
				D_GOTO(out_pool, 0);
			}

			rc = dfs_mount(dfs->dfs_poh, dfs->dfs_coh, O_RDWR,
				       &dfs->dfs_ns);
			if (rc) {
				daos_cont_close(dfs->dfs_coh, NULL);
				DFUSE_LOG_ERROR("dfs_mount failed (%d)", rc);
				D_GOTO(out_pool, 0);
			}
			dfs->dfs_ops = &dfuse_dfs_ops;
		} else {
			dfs->dfs_ops = &dfuse_cont_ops;
		}
	} else {
		dfs->dfs_ops = &dfuse_pool_ops;
	}

	rc = dfuse_start(dfuse_info, dfs);
	if (rc != -DER_SUCCESS)
		D_GOTO(out_cont, ret = rc);

	ret = dfuse_destroy_fuse(dfuse_info->di_handle);

	fuse_session_destroy(dfuse_info->di_session);

	D_GOTO(out_dfs, 0);

out_cont:
	if (dfuse_info->di_cont) {
		dfs_umount(dfs->dfs_ns);
		daos_cont_close(dfs->dfs_coh, NULL);
	}
out_pool:
	if (dfuse_info->di_pool)
		daos_pool_disconnect(dfs->dfs_poh, NULL);
out_dfs:
	while ((dfs = d_list_pop_entry(&dfuse_info->di_dfs_list,
				       struct dfuse_dfs, dfs_list))) {
		/* Try and close/disconnect all container/pool handles and free
		 * the dfs struct.
		 *
		 * dfuse_destroy_fuse() has already been called here which will
		 * have iterated the inode table and should have dropped all
		 * references to the dfs entries, however depending on the order
		 * some pools/containers may be left open here so check for this
		 * and try them again.
		 */
		if (!daos_handle_is_inval(dfs->dfs_coh)) {

			if (dfs->dfs_ns) {
				rc = dfs_umount(dfs->dfs_ns);
				if (rc != 0)
					DFUSE_TRA_ERROR(dfs,
							"dfs_umount() failed (%d)",
							rc);
			}

			rc = daos_cont_close(dfs->dfs_coh, NULL);
			if (rc != -DER_SUCCESS) {
				DFUSE_TRA_ERROR(dfs,
						"daos_cont_close() failed: (%d)",
						rc);
			}

		} else if (!daos_handle_is_inval(dfs->dfs_poh)) {
			rc = daos_pool_disconnect(dfs->dfs_poh, NULL);
			if (rc != -DER_SUCCESS) {
				DFUSE_TRA_ERROR(dfs,
						"daos_pool_disconnect() failed: (%d)",
						rc);
			}
		}

		D_FREE(dfs);
	}
out_svcl:
	d_rank_list_free(dfuse_info->di_svcl);
out_dfuse:
	DFUSE_TRA_DOWN(dfuse_info);
	D_MUTEX_DESTROY(&dfuse_info->di_lock);
	D_FREE(dfuse_info);
	daos_fini();
out_debug:
	daos_debug_fini();
out:
	/* Convert CaRT error numbers to something that can be returned to the
	 * user.  This needs to be less than 256 so only works for CaRT, not
	 * DAOS error numbers.
	 */
	DFUSE_LOG_INFO("Exiting with status %d", ret);
	if (ret)
		return -(ret + DER_ERR_GURT_BASE);
	else
		return 0;
}<|MERGE_RESOLUTION|>--- conflicted
+++ resolved
@@ -244,14 +244,12 @@
 		D_GOTO(out_svcl, 0);
 	}
 
-<<<<<<< HEAD
 	if (dfuse_info->di_caching)
 		dfs->dfs_attr_timeout = 5;
-=======
+
 	DFUSE_TRA_UP(dfs, dfuse_info, "dfs");
 
 	d_list_add(&dfs->dfs_list, &dfuse_info->di_dfs_list);
->>>>>>> 1930d8fb
 
 	if (dfuse_info->di_pool) {
 		if (uuid_parse(dfuse_info->di_pool, dfs->dfs_pool) < 0) {
