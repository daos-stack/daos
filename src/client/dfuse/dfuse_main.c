/**
 * (C) Copyright 2016-2019 Intel Corporation.
 *
 * Licensed under the Apache License, Version 2.0 (the "License");
 * you may not use this file except in compliance with the License.
 * You may obtain a copy of the License at
 *
 *    http://www.apache.org/licenses/LICENSE-2.0
 *
 * Unless required by applicable law or agreed to in writing, software
 * distributed under the License is distributed on an "AS IS" BASIS,
 * WITHOUT WARRANTIES OR CONDITIONS OF ANY KIND, either express or implied.
 * See the License for the specific language governing permissions and
 * limitations under the License.
 *
 * GOVERNMENT LICENSE RIGHTS-OPEN SOURCE SOFTWARE
 * The Government's rights to use, modify, reproduce, release, perform, display,
 * or disclose this software are subject to the terms of the Apache License as
 * provided in Contract No. B609815.
 * Any reproduction of computer software, computer software documentation, or
 * portions thereof marked with this legend must also reproduce the markings.
 */

#include <errno.h>
#include <getopt.h>
#include <dlfcn.h>
#include <fuse3/fuse.h>
#include <fuse3/fuse_lowlevel.h>

#define D_LOGFAC DD_FAC(dfuse)

#include "dfuse.h"

#include "daos_fs.h"
#include "daos_api.h"

#include <gurt/common.h>

static int
ll_loop_fn(struct dfuse_info *dfuse_info)
{
	int			ret;

	/*Blocking*/
	if (dfuse_info->di_threaded) {
		struct fuse_loop_config config = {.max_idle_threads = 10};

		ret = fuse_session_loop_mt(dfuse_info->di_session,
					   &config);
	} else {
		ret = fuse_session_loop(dfuse_info->di_session);
	}
	if (ret != 0)
		DFUSE_TRA_ERROR(dfuse_info,
				"Fuse loop exited with return code: %d", ret);

	return ret;
}

/*
 * Creates a fuse filesystem for any plugin that needs one.
 *
 * Should be called from the post_start plugin callback and creates
 * a filesystem.
 * Returns 0 on success, or non-zero on error.
 */
bool
dfuse_launch_fuse(struct dfuse_info *dfuse_info,
		  struct fuse_lowlevel_ops *flo,
		  struct fuse_args *args,
		  struct dfuse_projection_info *fs_handle)
{
	int rc;

	dfuse_info->di_handle = fs_handle;

	dfuse_info->di_session = fuse_session_new(args,
						   flo,
						   sizeof(*flo),
						   fs_handle);
	if (!dfuse_info->di_session)
		goto cleanup;

	rc = fuse_session_mount(dfuse_info->di_session,
				dfuse_info->di_mountpoint);
	if (rc != 0) {
		goto cleanup;
	}

	fuse_opt_free_args(args);

	rc = ll_loop_fn(dfuse_info);
	fuse_session_unmount(dfuse_info->di_session);
	if (rc) {
		goto cleanup;
	}

	return true;
cleanup:
	return false;
}

static void
show_help(char *name)
{
	printf("usage: %s -m=PATHSTR -s=RANKS\n"
		"\n"
		"	-m --mountpoint=PATHSTR	Mount point to use\n"
		"	-s --svc=RANKS		pool service replicas like 1,2,3\n"
		"	   --pool=UUID		pool UUID\n"
		"	   --container=UUID	container UUID\n"
		"	   --sys-name=STR	DAOS system name context for servers\n"
		"	-S --singlethreaded	Single threaded\n"
		"	-f --foreground		Run in foreground\n",
		name);
}

int
main(int argc, char **argv)
{
	struct dfuse_info	*dfuse_info = NULL;
	char			*svcl = NULL;
	struct dfuse_pool	*dfp = NULL;
	struct dfuse_pool	*dfpn;
	struct dfuse_dfs	*dfs = NULL;
	struct dfuse_dfs	*dfsn;
	char			c;
	int			ret = -DER_SUCCESS;
	int			rc;

	/* The 'daos' command uses -m as an alias for --scv however
	 * dfuse uses -m for --mountpoint so this is inconsistent
	 * but probably better than changing the meaning of the -m
	 * option here.h
	 */
	struct option long_options[] = {
		{"pool",		required_argument, 0, 'p'},
		{"container",		required_argument, 0, 'c'},
		{"svc",			required_argument, 0, 's'},
		{"sys-name",		required_argument, 0, 'G'},
		{"mountpoint",		required_argument, 0, 'm'},
		{"singlethread",	no_argument,	   0, 'S'},
		{"enable-caching",	no_argument,	   0, 'A'},
		{"foreground",		no_argument,	   0, 'f'},
		{"help",		no_argument,	   0, 'h'},
		{0, 0, 0, 0}
	};

	rc = daos_debug_init(NULL);
	if (rc != 0)
		D_GOTO(out, rc);

	D_ALLOC_PTR(dfuse_info);
	if (!dfuse_info)
		D_GOTO(out_debug, ret = -DER_NOMEM);

	D_INIT_LIST_HEAD(&dfuse_info->di_dfp_list);
	rc = D_MUTEX_INIT(&dfuse_info->di_lock, NULL);
	if (rc != -DER_SUCCESS) {
		D_GOTO(out_debug, ret = rc);
	}

	dfuse_info->di_threaded = true;

	while (1) {
		c = getopt_long(argc, argv, "s:m:Sfh",
				long_options, NULL);

		if (c == -1)
			break;

		switch (c) {
		case 'p':
			dfuse_info->di_pool = optarg;
			break;
		case 'c':
			dfuse_info->di_cont = optarg;
			break;
		case 's':
			svcl = optarg;
			break;
		case 'G':
			dfuse_info->di_group = optarg;
			break;
		case 'A':
			dfuse_info->di_caching = true;
			break;
		case 'm':
			dfuse_info->di_mountpoint = optarg;
			break;
		case 'S':
			dfuse_info->di_threaded = false;
			break;
		case 'f':
			dfuse_info->di_foreground = true;
			break;
		case 'h':
			show_help(argv[0]);
			exit(0);
			break;
		case '?':
			show_help(argv[0]);
			exit(1);
			break;
		}
	}

	if (!dfuse_info->di_foreground && getenv("PMIX_RANK")) {
		DFUSE_TRA_WARNING(dfuse_info,
				  "Not running in background under orterun");
		dfuse_info->di_foreground = true;
	}

	if (!dfuse_info->di_mountpoint) {
		printf("Mountpoint is required\n");
		show_help(argv[0]);
		exit(1);
	}

	/* Is this required, or can we assume some kind of default for
	 * this.
	 */
	if (!svcl) {
		printf("Svcl is required\n");
		show_help(argv[0]);
		exit(1);
	}

	if (!dfuse_info->di_foreground) {
		rc = daemon(0, 0);
		if (rc)
			return daos_errno2der(rc);
	}

	rc = daos_init();
	if (rc != -DER_SUCCESS)
		D_GOTO(out_debug, ret = rc);

	DFUSE_TRA_ROOT(dfuse_info, "dfuse_info");

	dfuse_info->di_svcl = daos_rank_list_parse(svcl, ":");
	if (dfuse_info->di_svcl == NULL) {
		DFUSE_TRA_ERROR(dfuse_info,
				"Invalid pool service rank list");
		D_GOTO(out_dfuse, ret = -DER_INVAL);
	}

	D_ALLOC_PTR(dfs);
	if (!dfs) {
		D_GOTO(out_svcl, 0);
	}

<<<<<<< HEAD
	if (dfuse_info->di_caching)
		dfs->dfs_attr_timeout = 5;

	DFUSE_TRA_UP(dfs, dfuse_info, "dfs");
=======
	D_ALLOC_PTR(dfp);
	if (!dfp) {
		D_GOTO(out_svcl, 0);
	}

	D_INIT_LIST_HEAD(&dfp->dfp_dfs_list);

	d_list_add(&dfp->dfp_list, &dfuse_info->di_dfp_list);
	d_list_add(&dfs->dfs_list, &dfp->dfp_dfs_list);
>>>>>>> 5b90f6a3

	dfs->dfs_dfp = dfp;

	DFUSE_TRA_UP(dfp, dfuse_info, "dfp");
	DFUSE_TRA_UP(dfs, dfp, "dfs");

	if (dfuse_info->di_pool) {

		if (uuid_parse(dfuse_info->di_pool, dfp->dfp_pool) < 0) {
			DFUSE_TRA_ERROR(dfp, "Invalid pool uuid");
			D_GOTO(out_dfs, ret = -DER_INVAL);
		}

		/** Connect to DAOS pool */
		rc = daos_pool_connect(dfp->dfp_pool, dfuse_info->di_group,
				       dfuse_info->di_svcl, DAOS_PC_RW,
				       &dfp->dfp_poh, &dfp->dfp_pool_info,
				       NULL);
		if (rc != -DER_SUCCESS) {
			DFUSE_TRA_ERROR(dfp,
					"Failed to connect to pool (%d)", rc);
			D_GOTO(out_dfs, 0);
		}

		if (dfuse_info->di_cont) {

			if (uuid_parse(dfuse_info->di_cont, dfs->dfs_cont) < 0) {
				DFUSE_TRA_ERROR(dfp, "Invalid container uuid");
				D_GOTO(out_pool, ret = -DER_INVAL);
			}

			/** Try to open the DAOS container (the mountpoint) */
			rc = daos_cont_open(dfp->dfp_poh, dfs->dfs_cont,
					    DAOS_COO_RW, &dfs->dfs_coh,
					    &dfs->dfs_co_info, NULL);
			if (rc) {
				DFUSE_TRA_ERROR(dfp,
						"Failed container open (%d)",
						rc);
				D_GOTO(out_pool, 0);
			}

			rc = dfs_mount(dfp->dfp_poh, dfs->dfs_coh, O_RDWR,
				       &dfs->dfs_ns);
			if (rc) {
				daos_cont_close(dfs->dfs_coh, NULL);
				DFUSE_TRA_ERROR(dfp,
						"dfs_mount failed (%d)", rc);
				D_GOTO(out_pool, 0);
			}
			dfs->dfs_ops = &dfuse_dfs_ops;
		} else {
			dfs->dfs_ops = &dfuse_cont_ops;
		}
	} else {
		dfs->dfs_ops = &dfuse_pool_ops;
	}

	rc = dfuse_start(dfuse_info, dfs);
	if (rc != -DER_SUCCESS)
		D_GOTO(out_cont, ret = rc);

	/* Remove all inodes from the hash tables */
	ret = dfuse_destroy_fuse(dfuse_info->di_handle);

	fuse_session_destroy(dfuse_info->di_session);

	D_GOTO(out_dfs, 0);

out_cont:
	if (dfuse_info->di_cont) {
		dfs_umount(dfs->dfs_ns);
		daos_cont_close(dfs->dfs_coh, NULL);
	}
out_pool:
	if (dfp && !daos_handle_is_inval(dfp->dfp_poh))
		daos_pool_disconnect(dfp->dfp_poh, NULL);
out_dfs:

	d_list_for_each_entry_safe(dfp, dfpn, &dfuse_info->di_dfp_list,
				   dfp_list) {
		DFUSE_TRA_ERROR(dfp, "DFP left at the end");
		d_list_for_each_entry_safe(dfs, dfsn, &dfp->dfp_dfs_list,
					   dfs_list) {
			DFUSE_TRA_ERROR(dfs, "DFS left at the end");
			if (!daos_handle_is_inval(dfs->dfs_coh)) {

				rc = dfs_umount(dfs->dfs_ns);
				if (rc != 0)
					DFUSE_TRA_ERROR(dfs,
							"dfs_umount() failed (%d)",
							rc);

				rc = daos_cont_close(dfs->dfs_coh, NULL);
				if (rc != -DER_SUCCESS) {
					DFUSE_TRA_ERROR(dfs,
							"daos_cont_close() failed: (%d)",
							rc);
				}
			}
			DFUSE_TRA_DOWN(dfs);
			D_FREE(dfs);
		}

		if (!daos_handle_is_inval(dfp->dfp_poh)) {
			rc = daos_pool_disconnect(dfp->dfp_poh, NULL);
			if (rc != -DER_SUCCESS) {
				DFUSE_TRA_ERROR(dfp,
						"daos_pool_disconnect() failed: (%d)",
						rc);
			}
		}
		DFUSE_TRA_DOWN(dfp);
		D_FREE(dfp);
	}
out_svcl:
	d_rank_list_free(dfuse_info->di_svcl);
out_dfuse:
	DFUSE_TRA_DOWN(dfuse_info);
	D_MUTEX_DESTROY(&dfuse_info->di_lock);
	D_FREE(dfuse_info);
	daos_fini();
out_debug:
	DFUSE_LOG_INFO("Exiting with status %d", ret);
	daos_debug_fini();
out:
	/* Convert CaRT error numbers to something that can be returned to the
	 * user.  This needs to be less than 256 so only works for CaRT, not
	 * DAOS error numbers.
	 */
	if (ret)
		return -(ret + DER_ERR_GURT_BASE);
	else
		return 0;
}<|MERGE_RESOLUTION|>--- conflicted
+++ resolved
@@ -250,12 +250,9 @@
 		D_GOTO(out_svcl, 0);
 	}
 
-<<<<<<< HEAD
 	if (dfuse_info->di_caching)
 		dfs->dfs_attr_timeout = 5;
 
-	DFUSE_TRA_UP(dfs, dfuse_info, "dfs");
-=======
 	D_ALLOC_PTR(dfp);
 	if (!dfp) {
 		D_GOTO(out_svcl, 0);
@@ -265,7 +262,6 @@
 
 	d_list_add(&dfp->dfp_list, &dfuse_info->di_dfp_list);
 	d_list_add(&dfs->dfs_list, &dfp->dfp_dfs_list);
->>>>>>> 5b90f6a3
 
 	dfs->dfs_dfp = dfp;
 
