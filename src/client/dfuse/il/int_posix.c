/**
 * (C) Copyright 2017-2020 Intel Corporation.
 *
 * Licensed under the Apache License, Version 2.0 (the "License");
 * you may not use this file except in compliance with the License.
 * You may obtain a copy of the License at
 *
 *    http://www.apache.org/licenses/LICENSE-2.0
 *
 * Unless required by applicable law or agreed to in writing, software
 * distributed under the License is distributed on an "AS IS" BASIS,
 * WITHOUT WARRANTIES OR CONDITIONS OF ANY KIND, either express or implied.
 * See the License for the specific language governing permissions and
 * limitations under the License.
 *
 * GOVERNMENT LICENSE RIGHTS-OPEN SOURCE SOFTWARE
 * The Government's rights to use, modify, reproduce, release, perform, display,
 * or disclose this software are subject to the terms of the Apache License as
 * provided in Contract No. B609815.
 * Any reproduction of computer software, computer software documentation, or
 * portions thereof marked with this legend must also reproduce the markings.
 */

#define D_LOGFAC DD_FAC(il)
#include <stdarg.h>
#include <inttypes.h>
#include <libgen.h>
#include <stdbool.h>
#include <string.h>
#include <errno.h>
#include <fcntl.h>

#include <sys/time.h>
#include <sys/resource.h>
#include <stdio.h>
#include <sys/ioctl.h>
#include <string.h>

#include "dfuse_log.h"
#include <gurt/list.h>
#include "intercept.h"
#include "dfuse_ioctl.h"
#include "dfuse_vector.h"
#include "dfuse_common.h"

#include "ioil.h"

FOREACH_INTERCEPT(IOIL_FORWARD_DECL)

struct ioil_pool {
	daos_handle_t	iop_poh;
	uuid_t		iop_uuid;
	d_list_t	iop_container_head;
	d_list_t	iop_pools;
};

struct ioil_global {
	pthread_mutex_t	iog_lock;
	d_list_t	iog_pools_head;
	bool		iog_initialized;
	bool		iog_no_daos;
	bool		iog_daos_init;
};

static vector_t	fd_table;

static struct ioil_global ioil_iog;

static __thread int saved_errno;

#define SAVE_ERRNO(is_error)                 \
	do {                                 \
		if (is_error)                \
			saved_errno = errno; \
	} while (0)

#define RESTORE_ERRNO(is_error)              \
	do {                                 \
		if (is_error)                \
			errno = saved_errno; \
	} while (0)

static const char * const bypass_status[] = {
	"external",
	"on",
	"off-mmap",
	"off-flag",
	"off-fcntl",
	"off-stream",
	"off-rsrc",
};

/* Unwind after close or error on container.  Closes container handle
 * and also pool handle if last container is closed.
 *
 */
static void
ioil_shrink(struct ioil_cont *cont)
{
	struct ioil_pool	*pool;
	int			rc;

	if (cont->ioc_open_count != 0)
		return;

	if (cont->ioc_dfs != NULL) {
		rc = dfs_umount(cont->ioc_dfs);
		if (rc != 0)
			D_ERROR("dfs_umount() failed, %d\n", rc);
	}

	if (!daos_handle_is_inval(cont->ioc_coh)) {
		rc = daos_cont_close(cont->ioc_coh, NULL);
		if (rc != 0)
			D_ERROR("daos_cont_close() failed, " DF_RC "\n",
				DP_RC(rc));
	}

	pool = cont->ioc_pool;
	d_list_del(&cont->ioc_containers);
	D_FREE(cont);

	if (!d_list_empty(&pool->iop_container_head))
		return;

	rc = daos_pool_disconnect(pool->iop_poh, NULL);
	if (rc != 0)
		D_ERROR("daos_pool_disconnect() failed, " DF_RC "\n",
			DP_RC(rc));

	d_list_del(&pool->iop_pools);
	D_FREE(pool);
}

static void
entry_array_close(void *arg) {
	struct fd_entry *entry = arg;

	DFUSE_LOG_DEBUG("entry %p closing array fd_count %d",
			entry, entry->fd_cont->ioc_open_count);


	DFUSE_TRA_DOWN(entry->fd_dfsoh);
	dfs_release(entry->fd_dfsoh);

	entry->fd_cont->ioc_open_count -= 1;

	ioil_shrink(entry->fd_cont);
}

static int
ioil_initialize_fd_table(int max_fds)
{
	int rc;

	rc = vector_init(&fd_table, sizeof(struct fd_entry), max_fds,
			 entry_array_close);
	if (rc != 0)
		DFUSE_LOG_ERROR("Could not allocate file descriptor table"
				", disabling kernel bypass: rc = %d", rc);
	return rc;
}

static ssize_t
pread_rpc(struct fd_entry *entry, char *buff, size_t len, off_t offset)
{
	ssize_t bytes_read;
	int errcode;

	/* Just get rpc working then work out how to really do this */
	bytes_read = ioil_do_pread(buff, len, offset, entry, &errcode);
	if (bytes_read < 0)
		saved_errno = errcode;
	return bytes_read;
}

/* Start simple and just loop */
static ssize_t
preadv_rpc(struct fd_entry *entry, const struct iovec *iov, int count,
	   off_t offset)
{
	ssize_t bytes_read;
	int errcode;

	/* Just get rpc working then work out how to really do this */
	bytes_read = ioil_do_preadv(iov, count, offset, entry,
				    &errcode);
	if (bytes_read < 0)
		saved_errno = errcode;
	return bytes_read;
}

static ssize_t
pwrite_rpc(struct fd_entry *entry, const char *buff, size_t len, off_t offset)
{
	ssize_t bytes_written;
	int errcode;

	/* Just get rpc working then work out how to really do this */
	bytes_written = ioil_do_writex(buff, len, offset, entry,
				       &errcode);
	if (bytes_written < 0)
		saved_errno = errcode;

	return bytes_written;
}

/* Start simple and just loop */
static ssize_t
pwritev_rpc(struct fd_entry *entry, const struct iovec *iov, int count,
	    off_t offset)
{
	ssize_t bytes_written;
	int errcode;

	/* Just get rpc working then work out how to really do this */
	bytes_written = ioil_do_pwritev(iov, count, offset, entry,
					&errcode);
	if (bytes_written < 0)
		saved_errno = errcode;

	return bytes_written;
}

static pthread_once_t init_links_flag = PTHREAD_ONCE_INIT;

/* This is also called from dfuse_fopen()
 * Calling anything that can open files in this function can cause deadlock
 * so just do what's necessary for setup, and then return.
 */
static void
init_links(void)
{
	FOREACH_INTERCEPT(IOIL_FORWARD_MAP_OR_FAIL);
}

static __attribute__((constructor)) void
ioil_init(void)
{
	struct rlimit rlimit;
	int rc;

	pthread_once(&init_links_flag, init_links);

	D_INIT_LIST_HEAD(&ioil_iog.iog_pools_head);

	daos_debug_init(DAOS_LOG_DEFAULT);

	DFUSE_TRA_ROOT(&ioil_iog, "il");

	/* Get maximum number of file descriptors */
	rc = getrlimit(RLIMIT_NOFILE, &rlimit);
	if (rc != 0) {
		DFUSE_LOG_ERROR("Could not get process file descriptor limit"
				", disabling kernel bypass");
		printf("Failed\n");
		return;
	}

	rc = ioil_initialize_fd_table(rlimit.rlim_max);
	if (rc != 0) {
		DFUSE_LOG_ERROR("Could not create fd_table, rc = %d,"
				", disabling kernel bypass", rc);
		printf("Failed.\n");
		return;
	}

	rc = pthread_mutex_init(&ioil_iog.iog_lock, NULL);
	if (rc)
		return;

	ioil_iog.iog_initialized = true;
}

static __attribute__((destructor)) void
ioil_fini(void)
{
	struct ioil_pool *pool, *pnext;
	struct ioil_cont *cont, *cnext;

	ioil_iog.iog_initialized = false;

	DFUSE_TRA_DOWN(&ioil_iog);
	vector_destroy(&fd_table);

	d_list_for_each_entry_safe(pool, pnext,
				   &ioil_iog.iog_pools_head, iop_pools) {
		d_list_for_each_entry_safe(cont, cnext,
					   &pool->iop_container_head,
					   ioc_containers) {
			ioil_shrink(cont);
		}
	}

	if (ioil_iog.iog_daos_init)
		daos_fini();
	ioil_iog.iog_daos_init = false;
	daos_debug_fini();
}

/* Get the object handle for the file itself */
static int
fetch_dfs_obj_handle(int fd, struct fd_entry *entry)
{
	struct dfuse_hsd_reply	hsd_reply;
	d_iov_t			iov = {};
	int			cmd;
	int			rc;

	errno = 0;
	rc = ioctl(fd, DFUSE_IOCTL_IL_DSIZE, &hsd_reply);
	if (rc != 0) {
		int err = errno;

		DFUSE_LOG_WARNING("ioctl call on %d failed %d %s", fd,
				  err, strerror(err));

		return err;
	}

	if (hsd_reply.fsr_version != DFUSE_IOCTL_VERSION) {
		DFUSE_LOG_WARNING("ioctl version mismatch (fd=%d): expected "
				  "%d got %d", fd, DFUSE_IOCTL_VERSION,
				  hsd_reply.fsr_version);
		return EIO;
	}

	D_ALLOC(iov.iov_buf, hsd_reply.fsr_dobj_size);
	if (!iov.iov_buf)
		return ENOMEM;

	cmd = _IOC(_IOC_READ, DFUSE_IOCTL_TYPE,
		   DFUSE_IOCTL_REPLY_DOOH, hsd_reply.fsr_dobj_size);

	errno = 0;
	rc = ioctl(fd, cmd, iov.iov_buf);
	if (rc != 0) {
		int err = errno;

		DFUSE_LOG_WARNING("ioctl call on %d failed %d %s", fd,
				  err, strerror(err));

		D_FREE(iov.iov_buf);
		return err;
	}

	iov.iov_buf_len = hsd_reply.fsr_dobj_size;
	iov.iov_len = iov.iov_buf_len;

	rc = dfs_obj_global2local(entry->fd_cont->ioc_dfs,
				  0,
				  iov,
				  &entry->fd_dfsoh);
	if (rc)
		DFUSE_LOG_WARNING("Failed to use dfs object handle %d", rc);

	D_FREE(iov.iov_buf);

	if (entry->fd_dfsoh)
		DFUSE_TRA_UP(entry->fd_dfsoh,
			     entry->fd_cont->ioc_dfs,
			     "open file");

	return rc;
}

/* Connect to a pool and container
 *
 * Pool and container should already be inserted into the lists,
 * container is not open at this point, but pool might be.
 */
static int
ioil_fetch_cont_handles(int fd, struct ioil_cont *cont)
{
	struct ioil_pool       *pool = cont->ioc_pool;
	struct dfuse_hs_reply	hs_reply;
	d_iov_t			iov = {};
	int			cmd;
	int			rc;

	errno = 0;
	rc = ioctl(fd, DFUSE_IOCTL_IL_SIZE, &hs_reply);
	if (rc != 0) {
		int err = errno;

		if (err == EPERM)
			DFUSE_LOG_DEBUG("ioctl call on %d failed %d %s", fd,
					err, strerror(err));
		else
			DFUSE_LOG_WARNING("ioctl call on %d failed %d %s", fd,
					  err, strerror(err));

		return err;
	}

	if (hs_reply.fsr_version != DFUSE_IOCTL_VERSION) {
		DFUSE_LOG_WARNING("ioctl version mismatch (fd=%d): expected "
				  "%d got %d", fd, DFUSE_IOCTL_VERSION,
				  hs_reply.fsr_version);
		return EIO;
	}

	DFUSE_LOG_DEBUG("ioctl returned %zi %zi",
			hs_reply.fsr_pool_size,
			hs_reply.fsr_cont_size);

	if (daos_handle_is_inval(pool->iop_poh)) {
		D_ALLOC(iov.iov_buf, hs_reply.fsr_pool_size);
		if (!iov.iov_buf)
			return ENOMEM;

		cmd = _IOC(_IOC_READ, DFUSE_IOCTL_TYPE,
			   DFUSE_IOCTL_REPLY_POH, hs_reply.fsr_pool_size);

		errno = 0;
		rc = ioctl(fd, cmd, iov.iov_buf);
		if (rc != 0) {
			int err = errno;

			DFUSE_LOG_WARNING("ioctl call on %d failed %d %s", fd,
					  err, strerror(err));

			D_FREE(iov.iov_buf);
			return err;
		}

		iov.iov_buf_len = hs_reply.fsr_pool_size;
		iov.iov_len = iov.iov_buf_len;

		rc = daos_pool_global2local(iov, &pool->iop_poh);
		D_FREE(iov.iov_buf);
		if (rc) {
			DFUSE_LOG_WARNING("Failed to use pool handle " DF_RC,
					  DP_RC(rc));
			return daos_der2errno(rc);
		}
	}

	D_ALLOC(iov.iov_buf, hs_reply.fsr_cont_size);
	if (!iov.iov_buf)
		return ENOMEM;

	cmd = _IOC(_IOC_READ, DFUSE_IOCTL_TYPE,
		   DFUSE_IOCTL_REPLY_COH, hs_reply.fsr_cont_size);

	errno = 0;
	rc = ioctl(fd, cmd, iov.iov_buf);
	if (rc != 0) {
		int err = errno;

		DFUSE_LOG_WARNING("ioctl call on %d failed %d %s", fd,
				  err, strerror(err));

		D_FREE(iov.iov_buf);
		return err;
	}

	iov.iov_buf_len = hs_reply.fsr_cont_size;
	iov.iov_len = iov.iov_buf_len;

	rc = daos_cont_global2local(pool->iop_poh, iov, &cont->ioc_coh);
	if (rc) {
		DFUSE_LOG_WARNING("Failed to use cont handle " DF_RC,
				  DP_RC(rc));
		D_FREE(iov.iov_buf);
		return daos_der2errno(rc);
	}

	D_FREE(iov.iov_buf);

	D_ALLOC(iov.iov_buf, hs_reply.fsr_dfs_size);
	if (!iov.iov_buf)
		return ENOMEM;
	cmd = _IOC(_IOC_READ, DFUSE_IOCTL_TYPE,
		   DFUSE_IOCTL_REPLY_DOH, hs_reply.fsr_dfs_size);

	errno = 0;
	rc = ioctl(fd, cmd, iov.iov_buf);
	if (rc != 0) {
		int err = errno;

		DFUSE_LOG_WARNING("ioctl call on %d failed %d %s", fd,
				  err, strerror(err));

		D_FREE(iov.iov_buf);
		return err;
	}

	iov.iov_buf_len = hs_reply.fsr_dfs_size;
	iov.iov_len = iov.iov_buf_len;

	rc = dfs_global2local(pool->iop_poh,
			      cont->ioc_coh,
			      0,
			      iov, &cont->ioc_dfs);
	if (rc) {
		DFUSE_LOG_WARNING("Failed to use dfs handle %d", rc);
		D_FREE(iov.iov_buf);
		return rc;
	}

	DFUSE_TRA_UP(cont->ioc_dfs, &ioil_iog, "dfs");
	D_FREE(iov.iov_buf);

	return 0;
}

static bool
ioil_open_cont_handles(int fd, struct dfuse_il_reply *il_reply,
		       struct ioil_cont *cont)
{
	int			rc;
	struct ioil_pool       *pool = cont->ioc_pool;

<<<<<<< HEAD
	if (daos_handle_is_inval(pool->iop_poh)) {
		d_rank_list_t		*svcl;

		svcl = daos_rank_list_parse("0", ":");

		rc = daos_pool_connect(il_reply->fir_pool, NULL, svcl,
				       DAOS_PC_RW, &pool->iop_poh, NULL, NULL);
		if (rc) {
			D_FREE(svcl);
			return false;
		}
	}
=======
	rc = daos_pool_connect(il_reply->fir_pool, NULL, NULL, DAOS_PC_RW,
			       &ioil_ioc.ioc_poh, NULL, NULL);
	if (rc)
		return rc;
>>>>>>> 9cefb54b

	rc = daos_cont_open(pool->iop_poh, il_reply->fir_cont, DAOS_COO_RW,
			    &cont->ioc_coh, NULL, NULL);
	if (rc)
		return false;

	rc = dfs_mount(pool->iop_poh, cont->ioc_coh, O_RDWR,
		       &cont->ioc_dfs);
	if (rc)
		return false;

	DFUSE_TRA_UP(cont->ioc_dfs, &ioil_iog, "dfs");

	return true;
}

static bool
check_ioctl_on_open(int fd, struct fd_entry *entry, int flags, int status)
{
	struct dfuse_il_reply	il_reply;
	int			rc;
	struct ioil_pool	*pool;
	struct ioil_cont	*cont;
	bool			pool_alloc = false;

	if (ioil_iog.iog_no_daos) {
		DFUSE_LOG_DEBUG("daos_init() has previously failed");
		return false;
	}

	errno = 0;
	rc = ioctl(fd, DFUSE_IOCTL_IL, &il_reply);
	if (rc != 0) {
		int err = errno;

		DFUSE_LOG_DEBUG("ioctl call on %d failed %d %s", fd,
				err, strerror(err));
		return false;
	}

	if (il_reply.fir_version != DFUSE_IOCTL_VERSION) {
		DFUSE_LOG_WARNING("ioctl version mismatch (fd=%d): expected "
				  "%d got %d", fd, DFUSE_IOCTL_VERSION,
				  il_reply.fir_version);
		return false;
	}

	rc = pthread_mutex_lock(&ioil_iog.iog_lock);
	D_ASSERT(rc == 0);

	if (!ioil_iog.iog_daos_init) {
		rc = daos_init();
		if (rc) {
			DFUSE_LOG_DEBUG("daos_init() failed, " DF_RC,
					DP_RC(rc));
			ioil_iog.iog_no_daos = true;
			return false;
		}
		ioil_iog.iog_daos_init = true;
	}

	d_list_for_each_entry(pool, &ioil_iog.iog_pools_head, iop_pools) {
		if (uuid_compare(pool->iop_uuid, il_reply.fir_pool) != 0)
			continue;

		d_list_for_each_entry(cont, &pool->iop_container_head,
				      ioc_containers) {
			if (uuid_compare(cont->ioc_uuid,
					 il_reply.fir_cont) != 0)
				continue;

			D_GOTO(get_file, 0);
		}
		D_GOTO(open_cont, 0);
	}

	/* Allocate data for pool */
	D_ALLOC_PTR(pool);
	if (pool == NULL)
		D_GOTO(err, 0);

	pool_alloc = true;
	uuid_copy(pool->iop_uuid, il_reply.fir_pool);
	D_INIT_LIST_HEAD(&pool->iop_container_head);

open_cont:

	D_ALLOC_PTR(cont);
	if (cont == NULL) {
		if (pool_alloc)
			D_FREE(pool);
		D_GOTO(err, 0);
	}

	cont->ioc_pool = pool;
	uuid_copy(cont->ioc_uuid, il_reply.fir_cont);
	d_list_add(&cont->ioc_containers, &pool->iop_container_head);

	if (pool_alloc)
		d_list_add(&pool->iop_pools, &ioil_iog.iog_pools_head);

	rc = ioil_fetch_cont_handles(fd, cont);
	if (rc == EPERM) {
		bool rcb;

		DFUSE_LOG_DEBUG("ioil_fetch_cont_handles() failed, backing off");

		rcb = ioil_open_cont_handles(fd, &il_reply, cont);
		if (!rcb) {
			DFUSE_LOG_DEBUG("ioil_open_cont_handles() failed");
			D_GOTO(shrink, 0);
		}
	} else if (rc != 0) {
		D_ERROR("ioil_fetch_cont_handles() failed, %d\n", rc);
		D_GOTO(shrink, 0);
	}

get_file:
	entry->fd_pos = 0;
	entry->fd_flags = flags;
	entry->fd_status = DFUSE_IO_BYPASS;
	entry->fd_cont = cont;

	/* Now open the file object to allow read/write */
	rc = fetch_dfs_obj_handle(fd, entry);
	if (rc)
		D_GOTO(shrink, 0);

	rc = vector_set(&fd_table, fd, entry);
	if (rc != 0) {
		DFUSE_LOG_DEBUG("Failed to track IOF file fd=%d., disabling kernel bypass",
				rc);
		/* Disable kernel bypass */
		entry->fd_status = DFUSE_IO_DIS_RSRC;
		D_GOTO(obj_close, 0);
	}

	DFUSE_LOG_DEBUG("Added entry for new fd %d", fd);

	cont->ioc_open_count += 1;

	pthread_mutex_unlock(&ioil_iog.iog_lock);

	return true;

obj_close:
	dfs_release(entry->fd_dfsoh);

shrink:
	ioil_shrink(cont);

err:
	rc = pthread_mutex_unlock(&ioil_iog.iog_lock);
	D_ASSERT(rc == 0);
	return false;
}

static bool
drop_reference_if_disabled(struct fd_entry *entry)
{
	if (entry->fd_status == DFUSE_IO_BYPASS)
		return false;

	vector_decref(&fd_table, entry);

	return true;
}

DFUSE_PUBLIC int
dfuse_open(const char *pathname, int flags, ...)
{
	struct fd_entry entry = {0};
	int fd;
	int status;
	unsigned int mode; /* mode_t gets "promoted" to unsigned int
			    * for va_arg routine
			    */

	if (flags & O_CREAT) {
		va_list ap;

		va_start(ap, flags);
		mode = va_arg(ap, unsigned int);
		va_end(ap);

		fd = __real_open(pathname, flags, mode);
	} else {
		fd =  __real_open(pathname, flags);
		mode = 0;
	}

	if (!ioil_iog.iog_initialized || (fd == -1))
		return fd;

	status = DFUSE_IO_BYPASS;
	/* Disable bypass for O_APPEND|O_PATH */
	if ((flags & (O_PATH | O_APPEND)) != 0)
		status = DFUSE_IO_DIS_FLAG;

	if (!check_ioctl_on_open(fd, &entry, flags, status)) {
		DFUSE_LOG_DEBUG("open(pathname=%s) interception not possible",
				pathname);
		goto finish;
	}

	if (flags & O_CREAT)
		DFUSE_LOG_DEBUG("open(pathname=%s, flags=0%o, mode=0%o) = "
				"%d. intercepted, bypass=%s",
				pathname, flags, mode, fd,
				bypass_status[entry.fd_status]);
	else
		DFUSE_LOG_DEBUG("open(pathname=%s, flags=0%o) = %d. intercepted, bypass=%s",
				pathname, flags, fd,
				bypass_status[entry.fd_status]);

finish:
	return fd;
}

DFUSE_PUBLIC int
dfuse_creat(const char *pathname, mode_t mode)
{
	struct fd_entry entry = {0};
	int fd;

	/* Same as open with O_CREAT|O_WRONLY|O_TRUNC */
	fd = __real_open(pathname, O_CREAT | O_WRONLY | O_TRUNC, mode);

	if (!ioil_iog.iog_initialized || (fd == -1))
		return fd;

	if (!check_ioctl_on_open(fd, &entry, O_CREAT | O_WRONLY | O_TRUNC,
				 DFUSE_IO_BYPASS))
		goto finish;

	DFUSE_LOG_DEBUG("creat(pathname=%s, mode=0%o) = %d. intercepted, bypass=%s",
			pathname, mode, fd, bypass_status[entry.fd_status]);

finish:
	return fd;
}

DFUSE_PUBLIC int
dfuse_close(int fd)
{
	struct fd_entry *entry;
	int rc;

	rc = vector_remove(&fd_table, fd, &entry);

	if (rc != 0)
		goto do_real_close;

	DFUSE_LOG_DEBUG("close(fd=%d) intercepted, bypass=%s",
			fd, bypass_status[entry->fd_status]);

	/* This will drop a reference which will cause the array to be closed
	 * when the last duplicated fd is closed
	 */
	vector_decref(&fd_table, entry);

do_real_close:
	return __real_close(fd);
}

DFUSE_PUBLIC ssize_t
dfuse_read(int fd, void *buf, size_t len)
{
	struct fd_entry *entry;
	ssize_t bytes_read;
	off_t oldpos;
	int rc;

	rc = vector_get(&fd_table, fd, &entry);
	if (rc != 0)
		goto do_real_read;

	DFUSE_LOG_DEBUG("read(fd=%d, buf=%p, len=%zu) "
			"intercepted, bypass=%s", fd,
			buf, len,
			bypass_status[entry->fd_status]);

	if (drop_reference_if_disabled(entry))
		goto do_real_read;

	oldpos = entry->fd_pos;
	bytes_read = pread_rpc(entry, buf, len, oldpos);
	if (bytes_read > 0)
		entry->fd_pos = oldpos + bytes_read;
	vector_decref(&fd_table, entry);

	RESTORE_ERRNO(bytes_read < 0);

	return bytes_read;

do_real_read:
	return __real_read(fd, buf, len);
}

DFUSE_PUBLIC ssize_t
dfuse_pread(int fd, void *buf, size_t count, off_t offset)
{
	struct fd_entry *entry;
	ssize_t bytes_read;
	int rc;

	rc = vector_get(&fd_table, fd, &entry);
	if (rc != 0)
		goto do_real_pread;

	DFUSE_LOG_DEBUG("pread(fd=%d, buf=%p, count=%zu, "
			"offset=%zd) intercepted, bypass=%s", fd,
			buf, count, offset,
			bypass_status[entry->fd_status]);

	if (drop_reference_if_disabled(entry))
		goto do_real_pread;

	bytes_read = pread_rpc(entry, buf, count, offset);

	vector_decref(&fd_table, entry);

	RESTORE_ERRNO(bytes_read < 0);

	return bytes_read;

do_real_pread:
	return __real_pread(fd, buf, count, offset);
}

DFUSE_PUBLIC ssize_t
dfuse_write(int fd, const void *buf, size_t len)
{
	struct fd_entry *entry;
	ssize_t bytes_written;
	off_t oldpos;
	int rc;

	rc = vector_get(&fd_table, fd, &entry);
	if (rc != 0)
		goto do_real_write;

	DFUSE_LOG_DEBUG("write(fd=%d, buf=%p, len=%zu) "
			"intercepted, bypass=%s", fd,
			buf, len, bypass_status[entry->fd_status]);

	if (drop_reference_if_disabled(entry))
		goto do_real_write;

	oldpos = entry->fd_pos;
	bytes_written = pwrite_rpc(entry, buf, len, entry->fd_pos);
	if (bytes_written > 0)
		entry->fd_pos = oldpos + bytes_written;
	vector_decref(&fd_table, entry);

	RESTORE_ERRNO(bytes_written < 0);

	return bytes_written;

do_real_write:
	return __real_write(fd, buf, len);
}

DFUSE_PUBLIC ssize_t
dfuse_pwrite(int fd, const void *buf, size_t count, off_t offset)
{
	struct fd_entry *entry;
	ssize_t bytes_written;
	int rc;

	rc = vector_get(&fd_table, fd, &entry);
	if (rc != 0)
		goto do_real_pwrite;

	DFUSE_LOG_DEBUG("pwrite(fd=%d, buf=%p, count=%zu, "
			"offset=%zd) intercepted, bypass=%s", fd,
			buf, count, offset,
			bypass_status[entry->fd_status]);

	if (drop_reference_if_disabled(entry))
		goto do_real_pwrite;

	bytes_written = pwrite_rpc(entry, buf, count, offset);

	vector_decref(&fd_table, entry);

	RESTORE_ERRNO(bytes_written < 0);

	return bytes_written;

do_real_pwrite:
	return __real_pwrite(fd, buf, count, offset);
}

DFUSE_PUBLIC off_t
dfuse_lseek(int fd, off_t offset, int whence)
{
	struct fd_entry *entry;
	off_t new_offset = -1;
	int rc;

	rc = vector_get(&fd_table, fd, &entry);
	if (rc != 0)
		goto do_real_lseek;

	DFUSE_LOG_DEBUG("lseek(fd=%d, offset=%zd, whence=%d) "
			"intercepted, bypass=%s",
			fd, offset, whence, bypass_status[entry->fd_status]);

	if (drop_reference_if_disabled(entry))
		goto do_real_lseek;

	if (whence == SEEK_SET) {
		new_offset = offset;
	} else if (whence == SEEK_CUR) {
		new_offset = entry->fd_pos + offset;
	} else {
		/* Let the system handle SEEK_END as well as non-standard
		 * values such as SEEK_DATA and SEEK_HOLE
		 */
		new_offset = __real_lseek(fd, offset, whence);
		if (new_offset >= 0)
			entry->fd_pos = new_offset;
		goto cleanup;
	}

	if (new_offset < 0) {
		new_offset = (off_t)-1;
		errno = EINVAL;
	} else {
		entry->fd_pos = new_offset;
	}

cleanup:

	SAVE_ERRNO(new_offset < 0);

	vector_decref(&fd_table, entry);

	RESTORE_ERRNO(new_offset < 0);

	return new_offset;

do_real_lseek:
	return __real_lseek(fd, offset, whence);
}

DFUSE_PUBLIC ssize_t
dfuse_readv(int fd, const struct iovec *vector, int iovcnt)
{
	struct fd_entry *entry;
	ssize_t bytes_read;
	off_t oldpos;
	int rc;

	rc = vector_get(&fd_table, fd, &entry);
	if (rc != 0)
		goto do_real_readv;

	DFUSE_LOG_DEBUG("readv(fd=%d, vector=%p, iovcnt=%d) "
			"intercepted, bypass=%s",
			fd, vector, iovcnt, bypass_status[entry->fd_status]);

	if (drop_reference_if_disabled(entry))
		goto do_real_readv;

	oldpos = entry->fd_pos;
	bytes_read = preadv_rpc(entry, vector, iovcnt, entry->fd_pos);
	if (bytes_read > 0)
		entry->fd_pos = oldpos + bytes_read;
	vector_decref(&fd_table, entry);

	RESTORE_ERRNO(bytes_read < 0);

	return bytes_read;

do_real_readv:
	return __real_readv(fd, vector, iovcnt);
}

DFUSE_PUBLIC ssize_t
dfuse_preadv(int fd, const struct iovec *vector, int iovcnt, off_t offset)
{
	struct fd_entry *entry;
	ssize_t bytes_read;
	int rc;

	rc = vector_get(&fd_table, fd, &entry);
	if (rc != 0)
		goto do_real_preadv;

	DFUSE_LOG_DEBUG("preadv(fd=%d, vector=%p, iovcnt=%d, "
			"offset=%zd) intercepted, bypass=%s", fd, vector,
			iovcnt, offset, bypass_status[entry->fd_status]);

	if (drop_reference_if_disabled(entry))
		goto do_real_preadv;

	bytes_read = preadv_rpc(entry, vector, iovcnt, offset);
	vector_decref(&fd_table, entry);

	RESTORE_ERRNO(bytes_read < 0);

	return bytes_read;

do_real_preadv:
	return __real_preadv(fd, vector, iovcnt, offset);
}

DFUSE_PUBLIC ssize_t
dfuse_writev(int fd, const struct iovec *vector, int iovcnt)
{
	struct fd_entry *entry;
	ssize_t bytes_written;
	off_t oldpos;
	int rc;

	rc = vector_get(&fd_table, fd, &entry);
	if (rc != 0)
		goto do_real_writev;

	DFUSE_LOG_DEBUG("writev(fd=%d, vector=%p, iovcnt=%d) "
			"intercepted, bypass=%s",
			fd, vector, iovcnt, bypass_status[entry->fd_status]);

	if (drop_reference_if_disabled(entry))
		goto do_real_writev;

	oldpos = entry->fd_pos;
	bytes_written = pwritev_rpc(entry, vector, iovcnt, entry->fd_pos);
	if (bytes_written > 0)
		entry->fd_pos = oldpos + bytes_written;
	vector_decref(&fd_table, entry);

	RESTORE_ERRNO(bytes_written < 0);

	return bytes_written;

do_real_writev:
	return __real_writev(fd, vector, iovcnt);
}

DFUSE_PUBLIC ssize_t
dfuse_pwritev(int fd, const struct iovec *vector, int iovcnt, off_t offset)
{
	struct fd_entry *entry;
	ssize_t bytes_written;
	int rc;

	rc = vector_get(&fd_table, fd, &entry);
	if (rc != 0)
		goto do_real_pwritev;

	DFUSE_LOG_DEBUG("pwritev(fd=%d, vector=%p, iovcnt=%d, "
			"offset=%zd) intercepted, bypass=%s",
			fd, vector, iovcnt, offset,
			bypass_status[entry->fd_status]);

	if (drop_reference_if_disabled(entry))
		goto do_real_pwritev;

	bytes_written = pwritev_rpc(entry, vector, iovcnt, offset);

	vector_decref(&fd_table, entry);

	RESTORE_ERRNO(bytes_written < 0);

	return bytes_written;

do_real_pwritev:
	return __real_pwritev(fd, vector, iovcnt, offset);
}

DFUSE_PUBLIC void *
dfuse_mmap(void *address, size_t length, int prot, int flags, int fd,
	   off_t offset)
{
	struct fd_entry *entry;
	int rc;

	rc = vector_get(&fd_table, fd, &entry);
	if (rc == 0) {
		DFUSE_LOG_DEBUG("mmap(address=%p, length=%zu, prot=%d, flags=%d,"
				" fd=%d, offset=%zd) "
				"intercepted, disabling kernel bypass ", address,
				length, prot, flags, fd, offset);

		if (entry->fd_pos != 0)
			__real_lseek(fd, entry->fd_pos, SEEK_SET);
		/* Disable kernel bypass */
		entry->fd_status = DFUSE_IO_DIS_MMAP;

		vector_decref(&fd_table, entry);
	}

	return __real_mmap(address, length, prot, flags, fd, offset);
}

DFUSE_PUBLIC int
dfuse_fsync(int fd)
{
	struct fd_entry *entry;
	int rc;

	rc = vector_get(&fd_table, fd, &entry);
	if (rc != 0)
		goto do_real_fsync;

	DFUSE_LOG_DEBUG("fsync(fd=%d) intercepted, bypass=%s",
			fd, bypass_status[entry->fd_status]);

	vector_decref(&fd_table, entry);

do_real_fsync:
	return __real_fsync(fd);
}

DFUSE_PUBLIC int
dfuse_fdatasync(int fd)
{
	struct fd_entry *entry;
	int rc;

	rc = vector_get(&fd_table, fd, &entry);
	if (rc != 0)
		goto do_real_fdatasync;

	DFUSE_LOG_DEBUG("fdatasync(fd=%d) intercepted, bypass=%s",
			fd, bypass_status[entry->fd_status]);

	vector_decref(&fd_table, entry);

do_real_fdatasync:
	return __real_fdatasync(fd);
}

DFUSE_PUBLIC int dfuse_dup(int oldfd)
{
	struct fd_entry *entry = NULL;
	int rc;
	int newfd = __real_dup(oldfd);

	if (newfd == -1)
		return -1;

	rc = vector_dup(&fd_table, oldfd, newfd, &entry);
	if (rc == 0 && entry != NULL) {
		DFUSE_LOG_DEBUG("dup(oldfd=%d) = %d intercepted, bypass=%s",
				oldfd, newfd, bypass_status[entry->fd_status]);
		vector_decref(&fd_table, entry);
	}

	return newfd;
}

DFUSE_PUBLIC int
dfuse_dup2(int oldfd, int newfd)
{
	struct fd_entry *entry = NULL;
	int realfd = __real_dup2(oldfd, newfd);
	int rc;

	if (realfd == -1)
		return -1;

	rc = vector_dup(&fd_table, oldfd, realfd, &entry);
	if (rc == 0 && entry != NULL) {
		DFUSE_LOG_DEBUG("dup2(oldfd=%d, newfd=%d) = %d."
				" intercepted, bypass=%s", oldfd, newfd,
				realfd, bypass_status[entry->fd_status]);
		vector_decref(&fd_table, entry);
	}

	return realfd;
}

DFUSE_PUBLIC FILE *
dfuse_fdopen(int fd, const char *mode)
{
	struct fd_entry *entry;
	int rc;

	rc = vector_get(&fd_table, fd, &entry);
	if (rc == 0) {
		DFUSE_LOG_DEBUG("fdopen(fd=%d, mode=%s) intercepted, disabling kernel bypass",
				fd, mode);

		if (entry->fd_pos != 0)
			__real_lseek(fd, entry->fd_pos, SEEK_SET);

		/* Disable kernel bypass */
		entry->fd_status = DFUSE_IO_DIS_STREAM;

		vector_decref(&fd_table, entry);
	}

	return __real_fdopen(fd, mode);
}

DFUSE_PUBLIC int
dfuse_fcntl(int fd, int cmd, ...)
{
	va_list ap;
	void *arg;
	struct fd_entry *entry = NULL;
	int rc;
	int newfd = -1;
	int fdarg;

	va_start(ap, cmd);
	arg = va_arg(ap, void *);
	va_end(ap);

	rc = vector_get(&fd_table, fd, &entry);
	if (rc != 0)
		return __real_fcntl(fd, cmd, arg);

	if (cmd == F_SETFL) { /* We don't support this flag for interception */
		DFUSE_LOG_DEBUG("Removed IL entry for fd=%d: "
				"F_SETFL not supported for kernel bypass", fd);

		if (!drop_reference_if_disabled(entry)) {
			/* Disable kernel bypass */
			entry->fd_status = DFUSE_IO_DIS_FCNTL;
			vector_decref(&fd_table, entry);
		}
		return __real_fcntl(fd, cmd, arg);
	}

	vector_decref(&fd_table, entry);

	if (cmd != F_DUPFD && cmd != F_DUPFD_CLOEXEC)
		return __real_fcntl(fd, cmd, arg);

	va_start(ap, cmd);
	fdarg = va_arg(ap, int);
	va_end(ap);
	newfd = __real_fcntl(fd, cmd, fdarg);

	if (newfd == -1)
		return newfd;

	/* Ok, newfd is a duplicate of fd */
	rc = vector_dup(&fd_table, fd, newfd, &entry);
	if (rc == 0 && entry != NULL) {
		DFUSE_LOG_DEBUG("fcntl(fd=%d, cmd=%d "
				"/* F_DUPFD* */, arg=%d) intercepted, bypass=%s",
				fd, cmd, fdarg,
				bypass_status[entry->fd_status]);
		vector_decref(&fd_table, entry);
	}

	return newfd;
}

DFUSE_PUBLIC FILE *
dfuse_fopen(const char *path, const char *mode)
{
	FILE *fp;
	struct fd_entry entry = {0};
	int fd;

	pthread_once(&init_links_flag, init_links);

	fp = __real_fopen(path, mode);

	if (!ioil_iog.iog_initialized || fp == NULL)
		return fp;

	fd = fileno(fp);

	if (fd == -1)
		goto finish;

	if (!check_ioctl_on_open(fd, &entry, O_CREAT | O_WRONLY | O_TRUNC,
				 DFUSE_IO_DIS_STREAM))
		goto finish;

	DFUSE_LOG_DEBUG("fopen(path=%s, mode=%s) = %p(fd=%d) intercepted, bypass=%s",
			path, mode, fp, fd, bypass_status[entry.fd_status]);

finish:
	return fp;
}

DFUSE_PUBLIC FILE *
dfuse_freopen(const char *path, const char *mode, FILE *stream)
{
	FILE *newstream;
	struct fd_entry new_entry = {0};
	struct fd_entry *old_entry = {0};
	int oldfd;
	int newfd;
	int rc;

	if (!ioil_iog.iog_initialized)
		return __real_freopen(path, mode, stream);

	oldfd = fileno(stream);
	if (oldfd == -1)
		return __real_freopen(path, mode, stream);

	newstream = __real_freopen(path, mode, stream);
	if (newstream == NULL)
		return NULL;

	rc = vector_remove(&fd_table, oldfd, &old_entry);

	newfd = fileno(newstream);

	if (newfd == -1 ||
	    !check_ioctl_on_open(newfd, &new_entry, 0, DFUSE_IO_DIS_STREAM)) {
		if (rc == 0) {
			DFUSE_LOG_DEBUG("freopen(path=%s, mode=%s, stream=%p"
					"(fd=%d) = %p(fd=%d) "
					"intercepted, bypass=%s", path, mode,
					stream, oldfd,
					newstream, newfd,
					bypass_status[DFUSE_IO_DIS_STREAM]);
			vector_decref(&fd_table, old_entry);
		}
		return newstream;
	}

	if (rc == 0) {
		DFUSE_LOG_DEBUG("freopen(path=%s, mode=%s, stream=%p(fd=%d) = %p(fd=%d)"
				" intercepted, bypass=%s", path, mode, stream,
				oldfd, newstream, newfd,
				bypass_status[DFUSE_IO_DIS_STREAM]);
		vector_decref(&fd_table, old_entry);
	} else {
		DFUSE_LOG_DEBUG("freopen(path=%s, mode=%s, stream=%p(fd=%d)) "
				"= %p(fd=%d) intercepted, "
				"bypass=%s", path, mode, stream, oldfd,
				newstream, newfd,
				bypass_status[DFUSE_IO_DIS_STREAM]);
	}

	return newstream;
}

DFUSE_PUBLIC int
dfuse_fclose(FILE *stream)
{
	struct fd_entry *entry = NULL;
	int fd;
	int rc;

	if (!ioil_iog.iog_initialized)
		goto do_real_fclose;

	fd = fileno(stream);

	if (fd == -1)
		goto do_real_fclose;

	rc = vector_remove(&fd_table, fd, &entry);

	if (rc != 0)
		goto do_real_fclose;

	DFUSE_LOG_DEBUG("fclose(stream=%p(fd=%d)) intercepted, "
			"bypass=%s", stream, fd,
			bypass_status[entry->fd_status]);

	vector_decref(&fd_table, entry);

do_real_fclose:
	return __real_fclose(stream);
}

DFUSE_PUBLIC int
dfuse_get_bypass_status(int fd)
{
	struct fd_entry *entry;
	int rc;

	rc = vector_get(&fd_table, fd, &entry);

	if (rc != 0)
		return DFUSE_IO_EXTERNAL;

	rc = entry->fd_status;

	vector_decref(&fd_table, entry);

	return rc;
}

FOREACH_INTERCEPT(IOIL_DECLARE_ALIAS)
FOREACH_ALIASED_INTERCEPT(IOIL_DECLARE_ALIAS64)<|MERGE_RESOLUTION|>--- conflicted
+++ resolved
@@ -512,25 +512,12 @@
 	int			rc;
 	struct ioil_pool       *pool = cont->ioc_pool;
 
-<<<<<<< HEAD
 	if (daos_handle_is_inval(pool->iop_poh)) {
-		d_rank_list_t		*svcl;
-
-		svcl = daos_rank_list_parse("0", ":");
-
-		rc = daos_pool_connect(il_reply->fir_pool, NULL, svcl,
+		rc = daos_pool_connect(il_reply->fir_pool, NULL, NULL,
 				       DAOS_PC_RW, &pool->iop_poh, NULL, NULL);
-		if (rc) {
-			D_FREE(svcl);
+		if (rc)
 			return false;
-		}
-	}
-=======
-	rc = daos_pool_connect(il_reply->fir_pool, NULL, NULL, DAOS_PC_RW,
-			       &ioil_ioc.ioc_poh, NULL, NULL);
-	if (rc)
-		return rc;
->>>>>>> 9cefb54b
+	}
 
 	rc = daos_cont_open(pool->iop_poh, il_reply->fir_cont, DAOS_COO_RW,
 			    &cont->ioc_coh, NULL, NULL);
