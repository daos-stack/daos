--- conflicted
+++ resolved
@@ -669,11 +669,7 @@
 	if (rc)
 		return false;
 
-<<<<<<< HEAD
 	rc = dfs_mount(pool->iop_poh, cont->ioc_coh, dfs_flags, &cont->ioc_dfs);
-=======
-	rc = dfs_mount(pool->iop_poh, cont->ioc_coh, O_RDWR, &cont->ioc_dfs);
->>>>>>> 4123bd29
 	if (rc)
 		return false;
 
