/**
 * (C) Copyright 2017-2022 Intel Corporation.
 *
 * SPDX-License-Identifier: BSD-2-Clause-Patent
 */

#define D_LOGFAC DD_FAC(il)
#include <stdarg.h>
#include <inttypes.h>
#include <libgen.h>
#include <stdbool.h>
#include <string.h>
#include <errno.h>
#include <fcntl.h>
#include <unistd.h>
#include <sys/syscall.h>

#include <sys/time.h>
#include <sys/resource.h>
#include <stdio.h>
#include <sys/ioctl.h>
#include <string.h>

#include "dfuse_log.h"
#include <gurt/list.h>
#include <gurt/atomic.h>
#include "intercept.h"
#include "dfuse_ioctl.h"
#include "dfuse_vector.h"
#include "dfuse_common.h"

#include "ioil.h"

/* Notes about streaming I/O:
 *
 * It's not completed yet, and never can be 100%.
 *
 * fopen can open files amend mode, so we check for this and disable if needed.
 *
 * We need to intercept, and disable/pass through all these functions:

 * getline, getdelim
 * ioctl
 * fgetln
 * fflush
 * fgetpos, fsetpos
 * setbuf, setbuffer, setlinebuf, setvbuf
 *
 * ftell and fseeko with 64 bit files.
 *
 * How does streaming I/O position match fd position.
 */

FOREACH_INTERCEPT(IOIL_FORWARD_DECL)

struct ioil_pool {
	daos_handle_t	iop_poh;
	uuid_t		iop_uuid;
	d_list_t	iop_container_head;
	d_list_t	iop_pools;
};

struct ioil_global {
	pthread_mutex_t	iog_lock;
	d_list_t	iog_pools_head;
	pid_t           iog_init_tid;
	bool		iog_initialized;
	bool		iog_no_daos;
	bool		iog_daos_init;

	bool		iog_show_summary;	/**< Should a summary be shown at teardown */

	unsigned	iog_report_count;	/**< Number of operations that should be logged */

	uint64_t	iog_file_count;		/**< Number of file opens intercepted */
	uint64_t	iog_read_count;		/**< Number of read operations intercepted */
	uint64_t	iog_write_count;	/**< Number of write operations intercepted */
	uint64_t	iog_fstat_count;	/**< Number of fstat operations intercepted */
};

static vector_t	fd_table;

static struct ioil_global ioil_iog;

static __thread int saved_errno;

#define SAVE_ERRNO(is_error)                 \
	do {                                 \
		if (is_error)                \
			saved_errno = errno; \
	} while (0)

#define RESTORE_ERRNO(is_error)              \
	do {                                 \
		if (is_error)                \
			errno = saved_errno; \
	} while (0)

static const char * const bypass_status[] = {
	"external",
	"on",
	"off-mmap",
	"off-flag",
	"off-fcntl",
	"off-stream",
	"off-rsrc",
};

/* Unwind after close or error on container.  Closes container handle
 * and also pool handle if last container is closed.
 *
 * ioil_shrink_pool() is only used in ioil_fini() where stale pools
 * have been left open, for example if there are problems on close.
 */

static int
ioil_shrink_pool(struct ioil_pool *pool)
{
	if (daos_handle_is_valid(pool->iop_poh)) {
		int rc;

		rc = daos_pool_disconnect(pool->iop_poh, NULL);
		if (rc != 0) {
			D_ERROR("daos_pool_disconnect() failed, "DF_RC"\n",
				DP_RC(rc));
			return rc;
		}
		pool->iop_poh = DAOS_HDL_INVAL;
	}
	d_list_del(&pool->iop_pools);
	D_FREE(pool);
	return 0;
}

static int
ioil_shrink_cont(struct ioil_cont *cont, bool shrink_pool, bool force)
{
	struct ioil_pool	*pool;
	int			rc;

	if (cont->ioc_open_count != 0 && !force)
		return 0;

	if (cont->ioc_dfs != NULL) {
		DFUSE_TRA_DOWN(cont->ioc_dfs);
		rc = dfs_umount(cont->ioc_dfs);
		if (rc != 0) {
			D_ERROR("dfs_umount() failed, %d\n", rc);
			return rc;
		}
		cont->ioc_dfs = NULL;
	}

	if (daos_handle_is_valid(cont->ioc_coh)) {
		rc = daos_cont_close(cont->ioc_coh, NULL);
		if (rc != 0) {
			D_ERROR("daos_cont_close() failed, "DF_RC"\n",
				DP_RC(rc));
			return rc;
		}
		cont->ioc_coh = DAOS_HDL_INVAL;
	}

	pool = cont->ioc_pool;
	d_list_del(&cont->ioc_containers);
	D_FREE(cont);

	if (!shrink_pool)
		return 0;

	if (!d_list_empty(&pool->iop_container_head))
		return 0;

	return ioil_shrink_pool(pool);
}

static void
entry_array_close(void *arg) {
	struct fd_entry *entry = arg;
	int rc;

	DFUSE_LOG_DEBUG("entry %p closing array fd_count %d",
			entry, entry->fd_cont->ioc_open_count);

	DFUSE_TRA_DOWN(entry->fd_dfsoh);
	rc = dfs_release(entry->fd_dfsoh);
	if (rc == ENOMEM)
		dfs_release(entry->fd_dfsoh);

	entry->fd_cont->ioc_open_count -= 1;

	/* Do not close container/pool handles at this point
	 * to allow for re-use.
	 * ioil_shrink_cont(entry->fd_cont, true, true);
	*/
}

static int
ioil_initialize_fd_table(int max_fds)
{
	int rc;

	rc = vector_init(&fd_table, sizeof(struct fd_entry), max_fds,
			 entry_array_close);
	if (rc != 0)
		DFUSE_LOG_ERROR("Could not allocate file descriptor table"
				", disabling kernel bypass: rc = "DF_RC,
				DP_RC(rc));
	return rc;
}

static ssize_t
pread_rpc(struct fd_entry *entry, char *buff, size_t len, off_t offset)
{
	ssize_t bytes_read;
	int errcode;
	int counter;

	counter = atomic_fetch_add_relaxed(&ioil_iog.iog_read_count, 1);

	if (counter < ioil_iog.iog_report_count)
		__real_fprintf(stderr, "[libioil] Intercepting read of size %zi\n", len);

	/* Just get rpc working then work out how to really do this */
	bytes_read = ioil_do_pread(buff, len, offset, entry, &errcode);
	if (bytes_read < 0)
		saved_errno = errcode;
	return bytes_read;
}

/* Start simple and just loop */
static ssize_t
preadv_rpc(struct fd_entry *entry, const struct iovec *iov, int count,
	   off_t offset)
{
	ssize_t bytes_read;
	int errcode;
	int counter;

	counter = atomic_fetch_add_relaxed(&ioil_iog.iog_read_count, 1);

	if (counter < ioil_iog.iog_report_count)
		__real_fprintf(stderr, "[libioil] Intercepting read\n");

	/* Just get rpc working then work out how to really do this */
	bytes_read = ioil_do_preadv(iov, count, offset, entry,
				    &errcode);
	if (bytes_read < 0)
		saved_errno = errcode;
	return bytes_read;
}

static ssize_t
pwrite_rpc(struct fd_entry *entry, const char *buff, size_t len, off_t offset)
{
	ssize_t bytes_written;
	int errcode;
	int counter;

	counter = atomic_fetch_add_relaxed(&ioil_iog.iog_write_count, 1);

	if (counter < ioil_iog.iog_report_count)
		__real_fprintf(stderr, "[libioil] Intercepting write of size %zi\n", len);

	/* Just get rpc working then work out how to really do this */
	bytes_written = ioil_do_writex(buff, len, offset, entry,
				       &errcode);
	if (bytes_written < 0)
		saved_errno = errcode;

	return bytes_written;
}

/* Start simple and just loop */
static ssize_t
pwritev_rpc(struct fd_entry *entry, const struct iovec *iov, int count,
	    off_t offset)
{
	ssize_t bytes_written;
	int errcode;
	int counter;

	counter = atomic_fetch_add_relaxed(&ioil_iog.iog_write_count, 1);

	if (counter < ioil_iog.iog_report_count)
		__real_fprintf(stderr, "[libioil] Intercepting write\n");

	/* Just get rpc working then work out how to really do this */
	bytes_written = ioil_do_pwritev(iov, count, offset, entry,
					&errcode);
	if (bytes_written < 0)
		saved_errno = errcode;

	return bytes_written;
}

static pthread_once_t init_links_flag = PTHREAD_ONCE_INIT;

/* This is also called from dfuse_fopen()
 * Calling anything that can open files in this function can cause deadlock
 * so just do what's necessary for setup, and then return.
 */
static void
init_links(void)
{
	FOREACH_INTERCEPT(IOIL_FORWARD_MAP_OR_FAIL);
}

static __attribute__((constructor)) void
ioil_init(void)
{
	struct rlimit rlimit;
	int rc;
	uint64_t report_count = 0;

	pthread_once(&init_links_flag, init_links);

	D_INIT_LIST_HEAD(&ioil_iog.iog_pools_head);

	rc = daos_debug_init(DAOS_LOG_DEFAULT);
	if (rc)
		ioil_iog.iog_no_daos = true;

	DFUSE_TRA_ROOT(&ioil_iog, "il");

	ioil_iog.iog_init_tid = syscall(SYS_gettid);

	/* Get maximum number of file descriptors */
	rc = getrlimit(RLIMIT_NOFILE, &rlimit);
	if (rc != 0) {
		DFUSE_LOG_ERROR("Could not get process file descriptor limit"
				", disabling kernel bypass");
		return;
	}

	/* Check what progress to report on.  If the env is set but could not be
	 * parsed then just show the summary (report_count will be 0).
	 */
	rc = d_getenv_uint64_t("D_IL_REPORT", &report_count);
	if (rc != -DER_NONEXIST) {
		ioil_iog.iog_show_summary = true;
		ioil_iog.iog_report_count = report_count;
	}

	rc = ioil_initialize_fd_table(rlimit.rlim_max);
	if (rc != 0) {
		DFUSE_LOG_ERROR("Could not create fd_table, "
				"disabling kernel bypass, rc = "DF_RC,
				DP_RC(rc));
		return;
	}

	rc = pthread_mutex_init(&ioil_iog.iog_lock, NULL);
	if (rc)
		return;

	ioil_iog.iog_initialized = true;
}

static void
ioil_show_summary()
{
	D_INFO("Performed %"PRIu64" reads and %"PRIu64" writes from %"PRIu64" files\n",
	       ioil_iog.iog_read_count, ioil_iog.iog_write_count, ioil_iog.iog_file_count);

	if (ioil_iog.iog_file_count == 0 || !ioil_iog.iog_show_summary)
		return;

	__real_fprintf(stderr,
		       "[libioil] Performed %" PRIu64 " reads and %" PRIu64 " writes from %" PRIu64
		       " files\n",
		       ioil_iog.iog_read_count, ioil_iog.iog_write_count, ioil_iog.iog_file_count);
}

static __attribute__((destructor)) void
ioil_fini(void)
{
	struct ioil_pool *pool, *pnext;
	struct ioil_cont *cont, *cnext;
	int               rc;
	pid_t             tid = syscall(SYS_gettid);

	if (tid != ioil_iog.iog_init_tid) {
		DFUSE_TRA_INFO(&ioil_iog, "Ignoring destructor from alternate thread");
		return;
	}

	ioil_iog.iog_initialized = false;

	DFUSE_TRA_DOWN(&ioil_iog);
	vector_destroy(&fd_table);

	ioil_show_summary();

	/* Tidy up any open connections */
	d_list_for_each_entry_safe(pool, pnext,
				   &ioil_iog.iog_pools_head, iop_pools) {
		d_list_for_each_entry_safe(cont, cnext,
					   &pool->iop_container_head,
					   ioc_containers) {
			/* Retry disconnect on out of memory errors, this is mainly for fault
			 * injection testing.  Do not attempt to shrink the pool here as that
			 * is tried later, and if the container close succeeds but pool close
			 * fails the cont may not be valid afterwards.
			 */
			rc = ioil_shrink_cont(cont, false, true);
			if (rc == -DER_NOMEM)
				ioil_shrink_cont(cont, false, true);
		}
		rc = ioil_shrink_pool(pool);
		if (rc == -DER_NOMEM)
			ioil_shrink_pool(pool);
	}

	if (ioil_iog.iog_daos_init)
		daos_fini();
	ioil_iog.iog_daos_init = false;
	daos_debug_fini();
}

/* Get the object handle for the file itself */
static int
fetch_dfs_obj_handle(int fd, struct fd_entry *entry)
{
	struct dfuse_hsd_reply	hsd_reply;
	d_iov_t			iov = {};
	int			cmd;
	int			rc;

	errno = 0;
	rc = ioctl(fd, DFUSE_IOCTL_IL_DSIZE, &hsd_reply);
	if (rc != 0) {
		int err = errno;

		if (errno != EISDIR)
			DFUSE_LOG_WARNING("ioctl call on %d failed %d %s", fd, err, strerror(err));
		return err;
	}

	if (hsd_reply.fsr_version != DFUSE_IOCTL_VERSION) {
		DFUSE_LOG_WARNING("ioctl version mismatch (fd=%d): expected "
				  "%d got %d", fd, DFUSE_IOCTL_VERSION,
				  hsd_reply.fsr_version);
		return EIO;
	}

	D_ALLOC(iov.iov_buf, hsd_reply.fsr_dobj_size);
	if (!iov.iov_buf)
		return ENOMEM;

	cmd = _IOC(_IOC_READ, DFUSE_IOCTL_TYPE,
		   DFUSE_IOCTL_REPLY_DOOH, hsd_reply.fsr_dobj_size);

	errno = 0;
	rc = ioctl(fd, cmd, iov.iov_buf);
	if (rc != 0) {
		rc = errno;

		DFUSE_LOG_WARNING("ioctl call on %d failed: %d (%s)", fd, rc, strerror(rc));
		D_FREE(iov.iov_buf);
		return rc;
	}

	iov.iov_buf_len = hsd_reply.fsr_dobj_size;
	iov.iov_len = iov.iov_buf_len;

	rc = dfs_obj_global2local(entry->fd_cont->ioc_dfs,
				  0,
				  iov,
				  &entry->fd_dfsoh);
	if (rc)
		DFUSE_LOG_WARNING("Failed to use dfs object handle: %d (%s)", rc, strerror(rc));

	D_FREE(iov.iov_buf);

	if (entry->fd_dfsoh)
		DFUSE_TRA_UP(entry->fd_dfsoh,
			     entry->fd_cont->ioc_dfs,
			     "open file");

	return rc;
}

#define NAME_LEN 128

/* Connect to a pool, helper function for ioil_fetch_cont_handles().
 *
 * Fetch the pool open handle for a pool from a fd, do this either
 * via ioctl if possible, or if not via a file in /tmp.
 */
static int
ioil_fetch_pool_handle(int fd, struct dfuse_hs_reply *hs_reply,
		       struct ioil_pool *pool)
{
	d_iov_t	iov = {};
	int	rc;
	int	cmd;
	ssize_t	rsize;

	D_ALLOC(iov.iov_buf, hs_reply->fsr_pool_size);
	if (!iov.iov_buf)
		return ENOMEM;

	/* Max size of ioctl is 16k */
	if (hs_reply->fsr_pool_size >= (16 * 1024)) {
		char fname[NAME_LEN];

		cmd = _IOC(_IOC_READ, DFUSE_IOCTL_TYPE,
			   DFUSE_IOCTL_REPLY_PFILE, NAME_LEN);

		errno = 0;
		rc = ioctl(fd, cmd, fname);
		if (rc != 0) {
			rc = errno;

			DFUSE_LOG_WARNING("ioctl call on %d failed %d %s", fd,
					  rc, strerror(rc));
			goto out;
		}
		errno = 0;
		fd = __real_open(fname, O_RDONLY);
		if (fd == -1)
			D_GOTO(out, rc = errno);
		rsize = __real_read(fd, iov.iov_buf, hs_reply->fsr_pool_size);
		if (rsize != hs_reply->fsr_pool_size)
			D_GOTO(out, rc = EAGAIN);
		unlink(fname);
	} else {
		cmd = _IOC(_IOC_READ, DFUSE_IOCTL_TYPE,
			   DFUSE_IOCTL_REPLY_POH, hs_reply->fsr_pool_size);

		errno = 0;
		rc = ioctl(fd, cmd, iov.iov_buf);
		if (rc != 0) {
			rc = errno;

			DFUSE_LOG_WARNING("ioctl call on %d failed %d %s", fd,
					  rc, strerror(rc));
			goto out;
		}
	}

	iov.iov_buf_len = hs_reply->fsr_pool_size;
	iov.iov_len = iov.iov_buf_len;

	rc = daos_pool_global2local(iov, &pool->iop_poh);
	if (rc) {
		DFUSE_LOG_WARNING("Failed to use pool handle "DF_RC,
				  DP_RC(rc));
		D_GOTO(out, rc = daos_der2errno(rc));
	}
out:
	D_FREE(iov.iov_buf);
	return rc;
}

/* Connect to a pool and container
 *
 * Pool and container should already be inserted into the lists,
 * container is not open at this point, but pool might be.
 */
static int
ioil_fetch_cont_handles(int fd, struct ioil_cont *cont)
{
	struct ioil_pool       *pool = cont->ioc_pool;
	struct dfuse_hs_reply	hs_reply;
	d_iov_t			iov = {};
	int			cmd;
	int			rc;

	errno = 0;
	rc = ioctl(fd, DFUSE_IOCTL_IL_SIZE, &hs_reply);
	if (rc != 0) {
		int err = errno;

		if (err == EPERM)
			DFUSE_LOG_DEBUG("ioctl call on %d failed %d %s", fd,
					err, strerror(err));
		else
			DFUSE_LOG_WARNING("ioctl call on %d failed %d %s", fd,
					  err, strerror(err));

		return err;
	}

	if (hs_reply.fsr_version != DFUSE_IOCTL_VERSION) {
		DFUSE_LOG_WARNING("ioctl version mismatch (fd=%d): expected "
				  "%d got %d", fd, DFUSE_IOCTL_VERSION,
				  hs_reply.fsr_version);
		return EIO;
	}

	DFUSE_LOG_DEBUG("ioctl returned %zi %zi",
			hs_reply.fsr_pool_size,
			hs_reply.fsr_cont_size);

	if (daos_handle_is_inval(pool->iop_poh)) {
		/* Fetch the pool handle via the ioctl or file.  Both dfuse
		 * and the local code can return EAGAIN if the pool handle
		 * changes in size during reading so handle this case here.
		 */
		rc = ioil_fetch_pool_handle(fd, &hs_reply, pool);
		if (rc == EAGAIN)
			rc = ioil_fetch_pool_handle(fd, &hs_reply, pool);
		if (rc != 0)
			return rc;
	}

	D_ALLOC(iov.iov_buf, hs_reply.fsr_cont_size);
	if (!iov.iov_buf)
		return ENOMEM;

	cmd = _IOC(_IOC_READ, DFUSE_IOCTL_TYPE,
		   DFUSE_IOCTL_REPLY_COH, hs_reply.fsr_cont_size);

	errno = 0;
	rc = ioctl(fd, cmd, iov.iov_buf);
	if (rc != 0) {
		int err = errno;

		DFUSE_LOG_WARNING("ioctl call on %d failed %d %s", fd,
				  err, strerror(err));

		D_FREE(iov.iov_buf);
		return err;
	}

	iov.iov_buf_len = hs_reply.fsr_cont_size;
	iov.iov_len = iov.iov_buf_len;

	rc = daos_cont_global2local(pool->iop_poh, iov, &cont->ioc_coh);
	if (rc) {
		DFUSE_LOG_WARNING("Failed to use cont handle "DF_RC,
				  DP_RC(rc));
		D_FREE(iov.iov_buf);
		return daos_der2errno(rc);
	}

	D_FREE(iov.iov_buf);

	D_ALLOC(iov.iov_buf, hs_reply.fsr_dfs_size);
	if (!iov.iov_buf)
		return ENOMEM;
	cmd = _IOC(_IOC_READ, DFUSE_IOCTL_TYPE,
		   DFUSE_IOCTL_REPLY_DOH, hs_reply.fsr_dfs_size);

	errno = 0;
	rc = ioctl(fd, cmd, iov.iov_buf);
	if (rc != 0) {
		int err = errno;

		DFUSE_LOG_WARNING("ioctl call on %d failed %d %s", fd,
				  err, strerror(err));

		D_FREE(iov.iov_buf);
		return err;
	}

	iov.iov_buf_len = hs_reply.fsr_dfs_size;
	iov.iov_len = iov.iov_buf_len;

	rc = dfs_global2local(pool->iop_poh,
			      cont->ioc_coh,
			      0,
			      iov, &cont->ioc_dfs);
	if (rc) {
		DFUSE_LOG_WARNING("Failed to use dfs handle: %d (%s)", rc, strerror(rc));
		D_FREE(iov.iov_buf);
		return rc;
	}

	DFUSE_TRA_UP(cont->ioc_dfs, &ioil_iog, "dfs");
	D_FREE(iov.iov_buf);

	return 0;
}

static bool
ioil_open_cont_handles(int fd, struct dfuse_il_reply *il_reply, struct ioil_cont *cont)
{
	int			rc;
	struct ioil_pool       *pool = cont->ioc_pool;
	char			uuid_str[37];
	int			dfs_flags = O_RDWR;

	if (daos_handle_is_inval(pool->iop_poh)) {
		uuid_unparse(il_reply->fir_pool, uuid_str);
		rc = daos_pool_connect(uuid_str, NULL, DAOS_PC_RO, &pool->iop_poh, NULL, NULL);
		if (rc)
			return false;
	}

	uuid_unparse(il_reply->fir_cont, uuid_str);
	rc = daos_cont_open(pool->iop_poh, uuid_str, DAOS_COO_RW, &cont->ioc_coh, NULL, NULL);
	if (rc == -DER_NO_PERM) {
		dfs_flags = O_RDONLY;
		rc = daos_cont_open(pool->iop_poh, uuid_str, DAOS_COO_RO, &cont->ioc_coh, NULL,
				    NULL);
	}
	if (rc)
		return false;

	rc = dfs_mount(pool->iop_poh, cont->ioc_coh, dfs_flags, &cont->ioc_dfs);
	if (rc)
		return false;

	DFUSE_TRA_UP(cont->ioc_dfs, &ioil_iog, "dfs");

	return true;
}

static bool
check_ioctl_on_open(int fd, struct fd_entry *entry, int flags, int status)
{
	struct dfuse_il_reply	il_reply;
	int			rc;
	struct ioil_pool	*pool;
	struct ioil_cont	*cont;
	bool			pool_alloc = false;

	if (ioil_iog.iog_no_daos) {
		DFUSE_LOG_DEBUG("daos_init() has previously failed");
		return false;
	}

	errno = 0;
	rc = ioctl(fd, DFUSE_IOCTL_IL, &il_reply);
	if (rc != 0) {
		int err = errno;

		if (err != ENOTTY)
			DFUSE_LOG_DEBUG("ioctl call on %d failed %d %s", fd,
					err, strerror(err));
		return false;
	}

	if (il_reply.fir_version != DFUSE_IOCTL_VERSION) {
		DFUSE_LOG_WARNING("ioctl version mismatch (fd=%d): expected "
				  "%d got %d", fd, DFUSE_IOCTL_VERSION,
				  il_reply.fir_version);
		return false;
	}

	rc = pthread_mutex_lock(&ioil_iog.iog_lock);
	D_ASSERT(rc == 0);

	if (!ioil_iog.iog_daos_init) {
		rc = daos_init();
		if (rc) {
			DFUSE_LOG_DEBUG("daos_init() failed, "DF_RC,
					DP_RC(rc));
			ioil_iog.iog_no_daos = true;
			D_GOTO(err, 0);
		}
		ioil_iog.iog_daos_init = true;
	}

	d_list_for_each_entry(pool, &ioil_iog.iog_pools_head, iop_pools) {
		if (uuid_compare(pool->iop_uuid, il_reply.fir_pool) != 0)
			continue;

		d_list_for_each_entry(cont, &pool->iop_container_head,
				      ioc_containers) {
			if (uuid_compare(cont->ioc_uuid,
					 il_reply.fir_cont) != 0)
				continue;

			D_GOTO(get_file, rc = 0);
		}
		D_GOTO(open_cont, rc = 0);
	}

	/* Allocate data for pool */
	D_ALLOC_PTR(pool);
	if (pool == NULL)
		D_GOTO(err, rc = ENOMEM);

	pool_alloc = true;
	uuid_copy(pool->iop_uuid, il_reply.fir_pool);
	D_INIT_LIST_HEAD(&pool->iop_container_head);

open_cont:

	D_ALLOC_PTR(cont);
	if (cont == NULL) {
		if (pool_alloc)
			D_FREE(pool);
		D_GOTO(err, rc = ENOMEM);
	}

	cont->ioc_pool = pool;
	uuid_copy(cont->ioc_uuid, il_reply.fir_cont);
	d_list_add(&cont->ioc_containers, &pool->iop_container_head);

	if (pool_alloc)
		d_list_add(&pool->iop_pools, &ioil_iog.iog_pools_head);

	rc = ioil_fetch_cont_handles(fd, cont);
	if (rc == EPERM || rc == EOVERFLOW) {
		bool rcb;

		DFUSE_LOG_DEBUG("ioil_fetch_cont_handles() failed, backing off");

		rcb = ioil_open_cont_handles(fd, &il_reply, cont);
		if (!rcb) {
			DFUSE_LOG_DEBUG("ioil_open_cont_handles() failed");
			D_GOTO(shrink, rc = rcb);
		}
	} else if (rc != 0) {
		D_ERROR("ioil_fetch_cont_handles() failed: %d (%s)\n", rc, strerror(rc));
		D_GOTO(shrink, rc);
	}

get_file:
	entry->fd_pos = 0;
	entry->fd_flags = flags;
	entry->fd_status = DFUSE_IO_BYPASS;
	entry->fd_cont = cont;

	/* Only intercept fstat if caching is not on for this file */
	if ((il_reply.fir_flags & DFUSE_IOCTL_FLAGS_MCACHE) == 0)
		entry->fd_fstat = true;

<<<<<<< HEAD
=======
	DFUSE_LOG_DEBUG("Flags are %#lx %d", il_reply.fir_flags, entry->fd_fstat);

>>>>>>> 88c4d5f6
	/* Now open the file object to allow read/write */
	rc = fetch_dfs_obj_handle(fd, entry);
	if (rc == EISDIR)
		D_GOTO(err, rc);
	else if (rc)
		D_GOTO(shrink, rc);

	DFUSE_LOG_DEBUG("fd:%d flags %#lx fstat %s", fd, il_reply.fir_flags,
			entry->fd_fstat ? "yes" : "no");

	rc = vector_set(&fd_table, fd, entry);
	if (rc != 0) {
		DFUSE_LOG_DEBUG("Failed to track IOF file fd=%d., disabling kernel bypass", fd);
		/* Disable kernel bypass */
		entry->fd_status = DFUSE_IO_DIS_RSRC;
		D_GOTO(obj_close, rc);
	}

	DFUSE_LOG_DEBUG("Added entry for new fd %d", fd);

	cont->ioc_open_count += 1;

	pthread_mutex_unlock(&ioil_iog.iog_lock);

	return true;

obj_close:
	dfs_release(entry->fd_dfsoh);

shrink:
	ioil_shrink_cont(cont, true, false);

err:
	rc = pthread_mutex_unlock(&ioil_iog.iog_lock);
	D_ASSERT(rc == 0);
	return false;
}

static bool
drop_reference_if_disabled(struct fd_entry *entry)
{
	if (entry->fd_status == DFUSE_IO_BYPASS)
		return false;

	vector_decref(&fd_table, entry);

	return true;
}

/* Whilst it's not impossible that dfuse is backing these paths it's very unlikely so
 * simply skip them to avoid the extra ioctl cost.
 */
static bool
dfuse_check_valid_path(const char *path)
{
	if ((strncmp(path, "/sys/", 5) == 0) ||
		(strncmp(path, "/dev/", 5) == 0) ||
		strncmp(path, "/proc/", 6) == 0) {
		return false;
	}
	return true;
}

DFUSE_PUBLIC int
dfuse___open64_2(const char *pathname, int flags)
{
	struct fd_entry entry = {0};
	int fd;
	int status;

	fd = __real___open64_2(pathname, flags);

	if (!ioil_iog.iog_initialized || (fd == -1))
		return fd;

	if (!dfuse_check_valid_path(pathname)) {
		DFUSE_LOG_DEBUG("open_2(pathname=%s) ignoring by path",
				pathname);
		return fd;
	}

	status = DFUSE_IO_BYPASS;
	/* Disable bypass for O_APPEND|O_PATH */
	if ((flags & (O_PATH | O_APPEND)) != 0)
		status = DFUSE_IO_DIS_FLAG;

	if (!check_ioctl_on_open(fd, &entry, flags, status)) {
		DFUSE_LOG_DEBUG("open_2(pathname=%s) interception not possible",
				pathname);
		return fd;
	}

	atomic_fetch_add_relaxed(&ioil_iog.iog_file_count, 1);

	DFUSE_LOG_DEBUG("open_2(pathname=%s, flags=0%o) = "
			"%d. intercepted, fstat=%d, bypass=%s",
			pathname, flags, fd, entry.fd_fstat,
			bypass_status[entry.fd_status]);

	return fd;
}

DFUSE_PUBLIC int
dfuse___open_2(const char *pathname, int flags)
{
	struct fd_entry entry = {0};
	int fd;
	int status;

	fd = __real___open_2(pathname, flags);

	if (!ioil_iog.iog_initialized || (fd == -1))
		return fd;

	if (!dfuse_check_valid_path(pathname)) {
		DFUSE_LOG_DEBUG("open_2(pathname=%s) ignoring by path",
				pathname);
		return fd;
	}

	status = DFUSE_IO_BYPASS;
	/* Disable bypass for O_APPEND|O_PATH */
	if ((flags & (O_PATH | O_APPEND)) != 0)
		status = DFUSE_IO_DIS_FLAG;

	if (!check_ioctl_on_open(fd, &entry, flags, status)) {
		DFUSE_LOG_DEBUG("open_2(pathname=%s) interception not possible",
				pathname);
		return fd;
	}

	atomic_fetch_add_relaxed(&ioil_iog.iog_file_count, 1);

	DFUSE_LOG_DEBUG("open_2(pathname=%s, flags=0%o) = "
			"%d. intercepted, fstat=%d, bypass=%s",
			pathname, flags, fd, entry.fd_fstat,
			bypass_status[entry.fd_status]);

	return fd;
}

DFUSE_PUBLIC int
dfuse_open(const char *pathname, int flags, ...)
{
	struct fd_entry entry = {0};
	int fd;
	int status;
	unsigned int mode; /* mode_t gets "promoted" to unsigned int
			    * for va_arg routine
			    */

	if (flags & O_CREAT) {
		va_list ap;

		va_start(ap, flags);
		mode = va_arg(ap, unsigned int);
		va_end(ap);

		fd = __real_open(pathname, flags, mode);
	} else {
		fd = __real_open(pathname, flags);
		mode = 0;
	}

	if (!ioil_iog.iog_initialized || (fd == -1))
		return fd;

	if (!dfuse_check_valid_path(pathname)) {
		DFUSE_LOG_DEBUG("open(pathname=%s) ignoring by path",
				pathname);
		return fd;
	}

	status = DFUSE_IO_BYPASS;
	/* Disable bypass for O_APPEND|O_PATH */
	if ((flags & (O_PATH | O_APPEND)) != 0)
		status = DFUSE_IO_DIS_FLAG;

	if (!check_ioctl_on_open(fd, &entry, flags, status)) {
		DFUSE_LOG_DEBUG("open(pathname=%s) interception not possible",
				pathname);
		return fd;
	}

	atomic_fetch_add_relaxed(&ioil_iog.iog_file_count, 1);

	if (flags & O_CREAT)
		DFUSE_LOG_DEBUG("open(pathname=%s, flags=0%o, mode=0%o) = "
				"%d. intercepted, fstat=%d, bypass=%s",
				pathname, flags, mode, fd, entry.fd_fstat,
				bypass_status[entry.fd_status]);
	else
		DFUSE_LOG_DEBUG("open(pathname=%s, flags=0%o) = "
				"%d. intercepted, fstat=%d, bypass=%s",
				pathname, flags, fd, entry.fd_fstat,
				bypass_status[entry.fd_status]);

	return fd;
}

DFUSE_PUBLIC int
dfuse_openat(int dirfd, const char *pathname, int flags, ...)
{
	struct fd_entry entry = {0};
	int fd;
	int status;
	unsigned int mode; /* mode_t gets "promoted" to unsigned int
			    * for va_arg routine
			    */

	if (flags & O_CREAT) {
		va_list ap;

		va_start(ap, flags);
		mode = va_arg(ap, unsigned int);
		va_end(ap);

		fd = __real_openat(dirfd, pathname, flags, mode);
	} else {
		fd = __real_openat(dirfd, pathname, flags);
		mode = 0;
	}

	if (!ioil_iog.iog_initialized || (fd == -1))
		return fd;

	if (!dfuse_check_valid_path(pathname)) {
		DFUSE_LOG_DEBUG("openat(pathname=%s) ignoring by path",
				pathname);
		return fd;
	}

	status = DFUSE_IO_BYPASS;
	/* Disable bypass for O_APPEND|O_PATH */
	if ((flags & (O_PATH | O_APPEND)) != 0)
		status = DFUSE_IO_DIS_FLAG;

	if (!check_ioctl_on_open(fd, &entry, flags, status)) {
		DFUSE_LOG_DEBUG("openat(pathname=%s) interception not possible",
				pathname);
		return fd;
	}

	atomic_fetch_add_relaxed(&ioil_iog.iog_file_count, 1);

	if (flags & O_CREAT)
		DFUSE_LOG_DEBUG("openat(pathname=%s, flags=0%o, mode=0%o) = "
				"%d. intercepted, fstat=%d, bypass=%s",
				pathname, flags, mode, fd, entry.fd_fstat,
				bypass_status[entry.fd_status]);
	else
		DFUSE_LOG_DEBUG("openat(pathname=%s, flags=0%o) = "
				"%d. intercepted, fstat=%d, bypass=%s",
				pathname, flags, fd, entry.fd_fstat,
				bypass_status[entry.fd_status]);
	return fd;
}

DFUSE_PUBLIC int
dfuse_mkstemp(char *template)
{
	struct fd_entry entry = {0};
	int fd;
	int status;

	fd = __real_mkstemp(template);

	if (!ioil_iog.iog_initialized || (fd == -1))
		return fd;

	if (!dfuse_check_valid_path(template)) {
		DFUSE_LOG_DEBUG("mkstemp(template=%s) ignoring by path",
				template);
		return fd;
	}

	status = DFUSE_IO_BYPASS;

	if (!check_ioctl_on_open(fd, &entry, O_CREAT | O_EXCL | O_RDWR, status)) {
		DFUSE_LOG_DEBUG("mkstemp(template=%s) interception not possible",
				template);
		return fd;
	}

	atomic_fetch_add_relaxed(&ioil_iog.iog_file_count, 1);

	DFUSE_LOG_DEBUG("mkstemp(template=%s) = %d. intercepted, fstat=%d, bypass=%s",
			template, fd, entry.fd_fstat, bypass_status[entry.fd_status]);

	return fd;
}

DFUSE_PUBLIC int
dfuse_creat(const char *pathname, mode_t mode)
{
	struct fd_entry entry = {0};
	int fd;

	/* Same as open with O_CREAT|O_WRONLY|O_TRUNC */
	fd = __real_open(pathname, O_CREAT | O_WRONLY | O_TRUNC, mode);

	if (!ioil_iog.iog_initialized || (fd == -1))
		return fd;

	if (!dfuse_check_valid_path(pathname)) {
		DFUSE_LOG_DEBUG("creat(pathname=%s) ignoring by path",
				pathname);
		return fd;
	}

	if (!check_ioctl_on_open(fd, &entry, O_CREAT | O_WRONLY | O_TRUNC, DFUSE_IO_BYPASS)) {
		DFUSE_LOG_DEBUG("creat(pathname=%s) interception not possible",
				pathname);
		return fd;
	}

	atomic_fetch_add_relaxed(&ioil_iog.iog_file_count, 1);

	DFUSE_LOG_DEBUG("creat(pathname=%s, mode=0%o) = %d. intercepted, bypass=%s",
			pathname, mode, fd, bypass_status[entry.fd_status]);

	return fd;
}

DFUSE_PUBLIC int
dfuse_close(int fd)
{
	struct fd_entry *entry;
	int rc;

	rc = vector_remove(&fd_table, fd, &entry);

	if (rc != 0)
		goto do_real_close;

	DFUSE_LOG_DEBUG("close(fd=%d) intercepted, bypass=%s",
			fd, bypass_status[entry->fd_status]);

	/* This will drop a reference which will cause the array to be closed
	 * when the last duplicated fd is closed
	 */
	vector_decref(&fd_table, entry);

do_real_close:
	return __real_close(fd);
}

DFUSE_PUBLIC ssize_t
dfuse_read(int fd, void *buf, size_t len)
{
	struct fd_entry *entry;
	ssize_t bytes_read;
	off_t oldpos;
	int rc;

	rc = vector_get(&fd_table, fd, &entry);
	if (rc != 0)
		goto do_real_read;

	DFUSE_LOG_DEBUG("read(fd=%d, buf=%p, len=%zu) "
			"intercepted, bypass=%s", fd,
			buf, len,
			bypass_status[entry->fd_status]);

	if (drop_reference_if_disabled(entry))
		goto do_real_read;

	oldpos = entry->fd_pos;
	bytes_read = pread_rpc(entry, buf, len, oldpos);
	if (bytes_read > 0)
		entry->fd_pos = oldpos + bytes_read;
	vector_decref(&fd_table, entry);

	RESTORE_ERRNO(bytes_read < 0);

	return bytes_read;

do_real_read:
	return __real_read(fd, buf, len);
}

DFUSE_PUBLIC ssize_t
dfuse_pread(int fd, void *buf, size_t count, off_t offset)
{
	struct fd_entry *entry;
	ssize_t bytes_read;
	int rc;

	rc = vector_get(&fd_table, fd, &entry);
	if (rc != 0)
		goto do_real_pread;

	DFUSE_LOG_DEBUG("pread(fd=%d, buf=%p, count=%zu, "
			"offset=%zd) intercepted, bypass=%s", fd,
			buf, count, offset,
			bypass_status[entry->fd_status]);

	if (drop_reference_if_disabled(entry))
		goto do_real_pread;

	bytes_read = pread_rpc(entry, buf, count, offset);

	vector_decref(&fd_table, entry);

	RESTORE_ERRNO(bytes_read < 0);

	return bytes_read;

do_real_pread:
	return __real_pread(fd, buf, count, offset);
}

DFUSE_PUBLIC ssize_t
dfuse_write(int fd, const void *buf, size_t len)
{
	struct fd_entry *entry;
	ssize_t bytes_written;
	off_t oldpos;
	int rc;

	rc = vector_get(&fd_table, fd, &entry);
	if (rc != 0)
		goto do_real_write;

	if (drop_reference_if_disabled(entry))
		goto do_real_write;

	/* This function might get called from daos logging itself so do not log anything until
	 * after the disabled check above or the logging will recurse and deadlock.
	 */
	DFUSE_LOG_DEBUG("write(fd=%d, buf=%p, len=%zu) "
			"intercepted, bypass=%s", fd,
			buf, len, bypass_status[entry->fd_status]);

	oldpos = entry->fd_pos;
	bytes_written = pwrite_rpc(entry, buf, len, entry->fd_pos);
	if (bytes_written > 0)
		entry->fd_pos = oldpos + bytes_written;
	vector_decref(&fd_table, entry);

	RESTORE_ERRNO(bytes_written < 0);

	return bytes_written;

do_real_write:
	return __real_write(fd, buf, len);
}

DFUSE_PUBLIC ssize_t
dfuse_pwrite(int fd, const void *buf, size_t count, off_t offset)
{
	struct fd_entry *entry;
	ssize_t bytes_written;
	int rc;

	rc = vector_get(&fd_table, fd, &entry);
	if (rc != 0)
		goto do_real_pwrite;

	DFUSE_LOG_DEBUG("pwrite(fd=%d, buf=%p, count=%zu, "
			"offset=%zd) intercepted, bypass=%s", fd,
			buf, count, offset,
			bypass_status[entry->fd_status]);

	if (drop_reference_if_disabled(entry))
		goto do_real_pwrite;

	bytes_written = pwrite_rpc(entry, buf, count, offset);

	vector_decref(&fd_table, entry);

	RESTORE_ERRNO(bytes_written < 0);

	return bytes_written;

do_real_pwrite:
	return __real_pwrite(fd, buf, count, offset);
}

DFUSE_PUBLIC off_t
dfuse_lseek(int fd, off_t offset, int whence)
{
	struct fd_entry *entry;
	off_t new_offset = -1;
	int rc;

	rc = vector_get(&fd_table, fd, &entry);
	if (rc != 0)
		goto do_real_lseek;

	DFUSE_LOG_DEBUG("lseek(fd=%d, offset=%zd, whence=%#x) intercepted, bypass=%s", fd, offset,
			whence, bypass_status[entry->fd_status]);

	if (drop_reference_if_disabled(entry))
		goto do_real_lseek;

	if (whence == SEEK_SET) {
		new_offset = offset;
	} else if (whence == SEEK_CUR) {
		new_offset = entry->fd_pos + offset;
	} else {
		/* Let the system handle SEEK_END as well as non-standard
		 * values such as SEEK_DATA and SEEK_HOLE
		 */
		new_offset = __real_lseek(fd, offset, whence);
		if (new_offset >= 0)
			entry->fd_pos = new_offset;
		goto cleanup;
	}

	if (new_offset < 0) {
		new_offset = (off_t)-1;
		errno = EINVAL;
	} else {
		entry->fd_pos = new_offset;
	}

cleanup:

	SAVE_ERRNO(new_offset < 0);

	vector_decref(&fd_table, entry);

	RESTORE_ERRNO(new_offset < 0);

	return new_offset;

do_real_lseek:
	return __real_lseek(fd, offset, whence);
}

DFUSE_PUBLIC int
dfuse_fseek(FILE *stream, long offset, int whence)
{
	struct fd_entry *entry;
	off_t            new_offset = -1;
	int              rc;
	int              fd;

	fd = fileno(stream);
	if (fd == -1)
		goto do_real_fseek;

	rc = vector_get(&fd_table, fd, &entry);
	if (rc != 0)
		goto do_real_fseek;

	DFUSE_LOG_DEBUG("fseek(fd=%d, offset=%zd, whence=%#x) intercepted, bypass=%s", fd, offset,
			whence, bypass_status[entry->fd_status]);

	if (drop_reference_if_disabled(entry))
		goto do_real_fseek;

	if (whence == SEEK_SET) {
		new_offset    = offset;
		entry->fd_eof = false;
	} else if (whence == SEEK_CUR) {
		new_offset    = entry->fd_pos + offset;
		entry->fd_eof = false;
	} else {
		/* Let the system handle SEEK_END as well as non-standard
		 * values such as SEEK_DATA and SEEK_HOLE
		 */
		new_offset = __real_fseek(stream, offset, whence);
		if (new_offset >= 0)
			entry->fd_pos = new_offset;
		goto cleanup;
	}

	if (new_offset < 0) {
		new_offset = (off_t)-1;
		errno      = EINVAL;
	} else {
		entry->fd_pos = new_offset;
	}

cleanup:

	SAVE_ERRNO(new_offset < 0);

	vector_decref(&fd_table, entry);

	RESTORE_ERRNO(new_offset < 0);

	if (new_offset > 0)
		return 0;
	return new_offset;

do_real_fseek:
	return __real_fseek(stream, offset, whence);
}

DFUSE_PUBLIC int
dfuse_fseeko(FILE *stream, off_t offset, int whence)
{
	struct fd_entry *entry;
	off_t            new_offset = -1;
	int              rc;
	int              fd;

	DFUSE_TRA_DEBUG(stream, "fseeko(offset=%zd, whence=%#x) skipped", offset, whence);

	fd = fileno(stream);
	if (fd == -1)
		goto do_real_fseeko;

	rc = vector_get(&fd_table, fd, &entry);
	if (rc != 0) {
		DFUSE_TRA_DEBUG(stream, "fseeko(fd=%d, offset=%zd, whence=%#x) skipped", fd, offset,
				whence);
		goto do_real_fseeko;
	}

	DFUSE_TRA_DEBUG(entry->fd_dfsoh,
			"fseeko(fd=%d, offset=%zd, whence=%#x) intercepted, bypass=%s", fd, offset,
			whence, bypass_status[entry->fd_status]);

	if (drop_reference_if_disabled(entry))
		goto do_real_fseeko;

	if (whence == SEEK_SET) {
#if 0
		off_t ni = __real_fseeko(stream, offset, whence);

		DFUSE_TRA_ERROR(entry->fd_dfsoh, "Patching up, offset %#zx", ni);
#endif
		new_offset    = offset;
		entry->fd_eof = false;

	} else if (whence == SEEK_CUR) {
		new_offset    = entry->fd_pos + offset;
		entry->fd_eof = false;
	} else {
		/* Let the system handle SEEK_END as well as non-standard
		 * values such as SEEK_DATA and SEEK_HOLE
		 */
		new_offset = __real_fseeko(stream, offset, whence);
		if (new_offset >= 0)
			entry->fd_pos = new_offset;
		goto cleanup;
	}

	if (new_offset < 0) {
		new_offset = (off_t)-1;
		errno      = EINVAL;
	} else {
		entry->fd_pos = new_offset;
	}

cleanup:

	SAVE_ERRNO(new_offset < 0);

	vector_decref(&fd_table, entry);

	RESTORE_ERRNO(new_offset < 0);

	if (new_offset > 0)
		return 0;
	rc = new_offset;
	DFUSE_TRA_DEBUG(stream, "returning %d", rc);
	return rc;

do_real_fseeko:
	rc = __real_fseeko(stream, offset, whence);
	DFUSE_TRA_DEBUG(stream, "returning %d", rc);
	return rc;
}

DFUSE_PUBLIC void
dfuse_rewind(FILE *stream)
{
	struct fd_entry *entry;
	off_t            new_offset = -1;
	int              rc;
	int              fd;

	fd = fileno(stream);
	if (fd == -1)
		goto do_real_rewind;

	rc = vector_get(&fd_table, fd, &entry);
	if (rc != 0)
		goto do_real_rewind;

	DFUSE_LOG_DEBUG("rewind(fd=%d) intercepted, bypass=%s", fd,
			bypass_status[entry->fd_status]);

	if (drop_reference_if_disabled(entry))
		goto do_real_rewind;

	entry->fd_pos = new_offset;

	entry->fd_err = 0;

	vector_decref(&fd_table, entry);

	return;

do_real_rewind:
	__real_rewind(stream);
}

DFUSE_PUBLIC ssize_t
dfuse_readv(int fd, const struct iovec *vector, int iovcnt)
{
	struct fd_entry *entry;
	ssize_t bytes_read;
	off_t oldpos;
	int rc;

	rc = vector_get(&fd_table, fd, &entry);
	if (rc != 0)
		goto do_real_readv;

	DFUSE_LOG_DEBUG("readv(fd=%d, vector=%p, iovcnt=%d) "
			"intercepted, bypass=%s",
			fd, vector, iovcnt, bypass_status[entry->fd_status]);

	if (drop_reference_if_disabled(entry))
		goto do_real_readv;

	oldpos = entry->fd_pos;
	bytes_read = preadv_rpc(entry, vector, iovcnt, entry->fd_pos);
	if (bytes_read > 0)
		entry->fd_pos = oldpos + bytes_read;
	vector_decref(&fd_table, entry);

	RESTORE_ERRNO(bytes_read < 0);

	return bytes_read;

do_real_readv:
	return __real_readv(fd, vector, iovcnt);
}

DFUSE_PUBLIC ssize_t
dfuse_preadv(int fd, const struct iovec *vector, int iovcnt, off_t offset)
{
	struct fd_entry *entry;
	ssize_t bytes_read;
	int rc;

	rc = vector_get(&fd_table, fd, &entry);
	if (rc != 0)
		goto do_real_preadv;

	DFUSE_LOG_DEBUG("preadv(fd=%d, vector=%p, iovcnt=%d, "
			"offset=%zd) intercepted, bypass=%s", fd, vector,
			iovcnt, offset, bypass_status[entry->fd_status]);

	if (drop_reference_if_disabled(entry))
		goto do_real_preadv;

	bytes_read = preadv_rpc(entry, vector, iovcnt, offset);
	vector_decref(&fd_table, entry);

	RESTORE_ERRNO(bytes_read < 0);

	return bytes_read;

do_real_preadv:
	return __real_preadv(fd, vector, iovcnt, offset);
}

DFUSE_PUBLIC ssize_t
dfuse_writev(int fd, const struct iovec *vector, int iovcnt)
{
	struct fd_entry *entry;
	ssize_t bytes_written;
	off_t oldpos;
	int rc;

	rc = vector_get(&fd_table, fd, &entry);
	if (rc != 0)
		goto do_real_writev;

	DFUSE_LOG_DEBUG("writev(fd=%d, vector=%p, iovcnt=%d) "
			"intercepted, bypass=%s",
			fd, vector, iovcnt, bypass_status[entry->fd_status]);

	if (drop_reference_if_disabled(entry))
		goto do_real_writev;

	oldpos = entry->fd_pos;
	bytes_written = pwritev_rpc(entry, vector, iovcnt, entry->fd_pos);
	if (bytes_written > 0)
		entry->fd_pos = oldpos + bytes_written;
	vector_decref(&fd_table, entry);

	RESTORE_ERRNO(bytes_written < 0);

	return bytes_written;

do_real_writev:
	return __real_writev(fd, vector, iovcnt);
}

DFUSE_PUBLIC ssize_t
dfuse_pwritev(int fd, const struct iovec *vector, int iovcnt, off_t offset)
{
	struct fd_entry *entry;
	ssize_t bytes_written;
	int rc;

	rc = vector_get(&fd_table, fd, &entry);
	if (rc != 0)
		goto do_real_pwritev;

	DFUSE_LOG_DEBUG("pwritev(fd=%d, vector=%p, iovcnt=%d, "
			"offset=%zd) intercepted, bypass=%s",
			fd, vector, iovcnt, offset,
			bypass_status[entry->fd_status]);

	if (drop_reference_if_disabled(entry))
		goto do_real_pwritev;

	bytes_written = pwritev_rpc(entry, vector, iovcnt, offset);

	vector_decref(&fd_table, entry);

	RESTORE_ERRNO(bytes_written < 0);

	return bytes_written;

do_real_pwritev:
	return __real_pwritev(fd, vector, iovcnt, offset);
}

DFUSE_PUBLIC void *
dfuse_mmap(void *address, size_t length, int prot, int flags, int fd,
	   off_t offset)
{
	struct fd_entry *entry;
	int rc;

	rc = vector_get(&fd_table, fd, &entry);
	if (rc == 0) {
		DFUSE_LOG_DEBUG("mmap(address=%p, length=%zu, prot=%d, flags=%d,"
				" fd=%d, offset=%zd) "
				"intercepted, disabling kernel bypass ", address,
				length, prot, flags, fd, offset);

		if (entry->fd_pos != 0)
			__real_lseek(fd, entry->fd_pos, SEEK_SET);
		/* Disable kernel bypass */
		entry->fd_status = DFUSE_IO_DIS_MMAP;

		vector_decref(&fd_table, entry);
	}

	return __real_mmap(address, length, prot, flags, fd, offset);
}

DFUSE_PUBLIC int
dfuse_ftruncate(int fd, off_t length)
{
	struct fd_entry *entry;
	int              rc;

	rc = vector_get(&fd_table, fd, &entry);
	if (rc != 0)
		goto do_real_ftruncate;

	DFUSE_LOG_DEBUG("ftuncate(fd=%d) intercepted, bypass=%s offset %#lx", fd,
			bypass_status[entry->fd_status], length);

	rc = dfs_punch(entry->fd_cont->ioc_dfs, entry->fd_dfsoh, length, DFS_MAX_FSIZE);

	vector_decref(&fd_table, entry);

	if (rc == -DER_SUCCESS)
		return 0;

	errno = rc;
	return -1;

do_real_ftruncate:
	return __real_ftruncate(fd, length);
}

DFUSE_PUBLIC int
dfuse_fsync(int fd)
{
	struct fd_entry *entry;
	int rc;

	rc = vector_get(&fd_table, fd, &entry);
	if (rc != 0)
		goto do_real_fsync;

	DFUSE_LOG_DEBUG("fsync(fd=%d) intercepted, bypass=%s",
			fd, bypass_status[entry->fd_status]);

	vector_decref(&fd_table, entry);

do_real_fsync:
	return __real_fsync(fd);
}

DFUSE_PUBLIC int
dfuse_fdatasync(int fd)
{
	struct fd_entry *entry;
	int rc;

	rc = vector_get(&fd_table, fd, &entry);
	if (rc != 0)
		goto do_real_fdatasync;

	DFUSE_LOG_DEBUG("fdatasync(fd=%d) intercepted, bypass=%s",
			fd, bypass_status[entry->fd_status]);

	vector_decref(&fd_table, entry);

do_real_fdatasync:
	return __real_fdatasync(fd);
}

DFUSE_PUBLIC int dfuse_dup(int oldfd)
{
	struct fd_entry *entry = NULL;
	int rc;
	int newfd = __real_dup(oldfd);

	if (newfd == -1)
		return -1;

	rc = vector_dup(&fd_table, oldfd, newfd, &entry);
	if (rc == 0 && entry != NULL) {
		DFUSE_LOG_DEBUG("dup(oldfd=%d) = %d intercepted, bypass=%s",
				oldfd, newfd, bypass_status[entry->fd_status]);
		vector_decref(&fd_table, entry);
	}

	return newfd;
}

DFUSE_PUBLIC int
dfuse_dup2(int oldfd, int newfd)
{
	struct fd_entry *entry = NULL;
	int realfd = __real_dup2(oldfd, newfd);
	int rc;

	if (realfd == -1)
		return -1;

	rc = vector_dup(&fd_table, oldfd, realfd, &entry);
	if (rc == 0 && entry != NULL) {
		DFUSE_LOG_DEBUG("dup2(oldfd=%d, newfd=%d) = %d."
				" intercepted, bypass=%s", oldfd, newfd,
				realfd, bypass_status[entry->fd_status]);
		vector_decref(&fd_table, entry);
	}

	return realfd;
}

DFUSE_PUBLIC FILE *
dfuse_fdopen(int fd, const char *mode)
{
	struct fd_entry *entry;
	int rc;

	rc = vector_get(&fd_table, fd, &entry);
	if (rc == 0) {
		DFUSE_LOG_DEBUG("fdopen(fd=%d, mode=%s) intercepted, disabling kernel bypass",
				fd, mode);

		if (entry->fd_pos != 0)
			__real_lseek(fd, entry->fd_pos, SEEK_SET);

#if 0
		/* Disable kernel bypass */
		entry->fd_status = DFUSE_IO_DIS_STREAM;
#endif

		vector_decref(&fd_table, entry);
	}

	return __real_fdopen(fd, mode);
}

DFUSE_PUBLIC int
dfuse_fcntl(int fd, int cmd, ...)
{
	va_list ap;
	void *arg;
	struct fd_entry *entry = NULL;
	int rc;
	int newfd = -1;
	int fdarg;

	va_start(ap, cmd);
	arg = va_arg(ap, void *);
	va_end(ap);

	rc = vector_get(&fd_table, fd, &entry);
	if (rc != 0)
		return __real_fcntl(fd, cmd, arg);

	if (cmd == F_SETFL) { /* We don't support this flag for interception */
		DFUSE_LOG_DEBUG("Removed IL entry for fd=%d: "
				"F_SETFL not supported for kernel bypass", fd);

		if (!drop_reference_if_disabled(entry)) {
			/* Disable kernel bypass */
			entry->fd_status = DFUSE_IO_DIS_FCNTL;
			vector_decref(&fd_table, entry);
		}
		return __real_fcntl(fd, cmd, arg);
	}

	vector_decref(&fd_table, entry);

	if (cmd != F_DUPFD && cmd != F_DUPFD_CLOEXEC)
		return __real_fcntl(fd, cmd, arg);

	va_start(ap, cmd);
	fdarg = va_arg(ap, int);
	va_end(ap);
	newfd = __real_fcntl(fd, cmd, fdarg);

	if (newfd == -1)
		return newfd;

	/* Ok, newfd is a duplicate of fd */
	rc = vector_dup(&fd_table, fd, newfd, &entry);
	if (rc == 0 && entry != NULL) {
		DFUSE_LOG_DEBUG("fcntl(fd=%d, cmd=%d "
				"/* F_DUPFD* */, arg=%d) intercepted, bypass=%s",
				fd, cmd, fdarg,
				bypass_status[entry->fd_status]);
		vector_decref(&fd_table, entry);
	}

	return newfd;
}

DFUSE_PUBLIC FILE *
dfuse_fopen(const char *path, const char *mode)
{
	FILE *fp;
	struct fd_entry entry = {0};
	int fd;

	pthread_once(&init_links_flag, init_links);

	fp = __real_fopen(path, mode);

	if (!ioil_iog.iog_initialized || fp == NULL) {
		DFUSE_LOG_DEBUG("fopen(pathname=%s) not initialized %p", path, fp);
		return fp;
	}

	fd = fileno(fp);
	if (fd == -1)
		return fp;

	if (!dfuse_check_valid_path(path)) {
		DFUSE_LOG_DEBUG("fopen(pathname=%s) ignoring by path %d %p", path, fd, fp);
		return fp;
	}

	atomic_fetch_add_relaxed(&ioil_iog.iog_file_count, 1);

	if (!check_ioctl_on_open(fd, &entry, O_CREAT | O_WRONLY | O_TRUNC, DFUSE_IO_DIS_STREAM)) {
		DFUSE_LOG_DEBUG("fopen(pathname=%s) interception not possible %d %p", path, fd, fp);
		return fp;
	}

	atomic_fetch_add_relaxed(&ioil_iog.iog_file_count, 1);

	DFUSE_TRA_DEBUG(entry.fd_dfsoh,
			"fopen(path='%s', mode=%s) = %p(fd=%d) intercepted, bypass=%s", path, mode,
			fp, fd, bypass_status[entry.fd_status]);

	return fp;
}

DFUSE_PUBLIC FILE *
dfuse_freopen(const char *path, const char *mode, FILE *stream)
{
	FILE *newstream;
	struct fd_entry new_entry = {0};
	struct fd_entry *old_entry = {0};
	int oldfd;
	int newfd;
	int rc;

	if (!ioil_iog.iog_initialized)
		return __real_freopen(path, mode, stream);

	oldfd = fileno(stream);
	if (oldfd == -1)
		return __real_freopen(path, mode, stream);

	newstream = __real_freopen(path, mode, stream);
	if (newstream == NULL)
		return NULL;

	rc = vector_remove(&fd_table, oldfd, &old_entry);

	newfd = fileno(newstream);

	if (newfd == -1 ||
	    !check_ioctl_on_open(newfd, &new_entry, 0, DFUSE_IO_DIS_STREAM)) {
		if (rc == 0) {
			DFUSE_LOG_DEBUG("freopen(path='%s', mode=%s, stream=%p"
					"(fd=%d) = %p(fd=%d) "
					"intercepted, bypass=%s",
					path, mode, stream, oldfd, newstream, newfd,
					bypass_status[DFUSE_IO_DIS_STREAM]);
			vector_decref(&fd_table, old_entry);
		}
		return newstream;
	}

	if (rc == 0) {
		DFUSE_LOG_DEBUG("freopen(path='%s', mode=%s, stream=%p(fd=%d) = %p(fd=%d)"
				" intercepted, bypass=%s",
				path, mode, stream, oldfd, newstream, newfd,
				bypass_status[DFUSE_IO_DIS_STREAM]);
		vector_decref(&fd_table, old_entry);
	} else {
		DFUSE_LOG_DEBUG("freopen(path='%s', mode=%s, stream=%p(fd=%d)) "
				"= %p(fd=%d) intercepted, "
				"bypass=%s",
				path, mode, stream, oldfd, newstream, newfd,
				bypass_status[DFUSE_IO_DIS_STREAM]);
	}

	return newstream;
}

DFUSE_PUBLIC int
dfuse_fclose(FILE *stream)
{
	struct fd_entry *entry = NULL;
	int fd;
	int rc;

	if (!ioil_iog.iog_initialized)
		goto do_real_fclose;

	DFUSE_LOG_DEBUG("fclose(stream=%p() intercepted", stream);

	fd = fileno(stream);

	if (fd == -1)
		goto do_real_fclose;

	rc = vector_remove(&fd_table, fd, &entry);

	if (rc != 0)
		goto do_real_fclose;

	DFUSE_LOG_DEBUG("fclose(stream=%p(fd=%d)) intercepted, bypass=%s", stream, fd,
			bypass_status[entry->fd_status]);

	vector_decref(&fd_table, entry);

do_real_fclose:
	return __real_fclose(stream);
}

DFUSE_PUBLIC size_t
dfuse_fread(void *ptr, size_t size, size_t nmemb, FILE *stream)
{
	struct fd_entry *entry = NULL;
	ssize_t          bytes_read;
	off_t            oldpos;
	size_t           nread = 0;
	size_t           len;
	int              fd;
	int              rc;
	int              errcode = EIO;
	int              counter;

	fd = fileno(stream);
	if (fd == -1)
		goto do_real_fread;

	rc = vector_get(&fd_table, fd, &entry);
	if (rc != 0)
		goto do_real_fread;

	if (drop_reference_if_disabled(entry))
		goto do_real_fread;

	DFUSE_TRA_DEBUG(entry->fd_dfsoh, "performing fread of %#zx %#zx from %#zx", size, nmemb,
			entry->fd_pos);

	len = nmemb * size;

	counter = atomic_fetch_add_relaxed(&ioil_iog.iog_read_count, 1);

	if (counter < ioil_iog.iog_report_count)
		__real_fprintf(stderr, "[libioil] Intercepting fread of size %zi\n", len);

	oldpos     = entry->fd_pos;
	bytes_read = ioil_do_pread(ptr, len, oldpos, entry, &errcode);
	if (bytes_read > 0) {
		nread         = bytes_read / size;
		entry->fd_pos = oldpos + (nread * size);
		if (nread != nmemb)
			entry->fd_eof = true;
	} else if (bytes_read < 0) {
		entry->fd_err = bytes_read;
	} else {
		entry->fd_eof = true;
	}

	vector_decref(&fd_table, entry);

	DFUSE_TRA_DEBUG(entry->fd_dfsoh, "performed %#zx reads", nread);

	return nread;

do_real_fread:
	return __real_fread(ptr, size, nmemb, stream);
}

DFUSE_PUBLIC size_t
dfuse_fwrite(const void *ptr, size_t size, size_t nmemb, FILE *stream)
{
	struct fd_entry *entry = NULL;
	size_t           len;
	int              fd;
	off_t            oldpos;
	int              rc;
	int              errcode = EIO;
	int              counter;
	ssize_t          bytes_written;
	size_t           nwrite = 0;

	fd = fileno(stream);
	if (fd == -1)
		goto do_real_fwrite;

	rc = vector_get(&fd_table, fd, &entry);
	if (rc != 0)
		goto do_real_fwrite;

	if (drop_reference_if_disabled(entry))
		goto do_real_fwrite;

	len = nmemb * size;

	counter = atomic_fetch_add_relaxed(&ioil_iog.iog_write_count, 1);

	if (counter < ioil_iog.iog_report_count)
		__real_fprintf(stderr, "[libioil] Intercepting fwrite of size %zi\n", len);

	DFUSE_TRA_DEBUG(entry->fd_dfsoh, "Doing fwrite to %p at %#zx", stream, entry->fd_pos);
	oldpos        = entry->fd_pos;
	bytes_written = ioil_do_writex(ptr, len, oldpos, entry, &errcode);
	if (bytes_written > 0) {
		nwrite        = bytes_written / size;
		entry->fd_pos = oldpos + (nwrite * size);
	} else if (bytes_written < 0) {
		entry->fd_err = bytes_written;
	}

	vector_decref(&fd_table, entry);
	return nwrite;

do_real_fwrite:
	return __real_fwrite(ptr, size, nmemb, stream);
}

DFUSE_PUBLIC int
dfuse_feof(FILE *stream)
{
	struct fd_entry *entry = NULL;
	int              fd;
	int              rc;

	fd = fileno(stream);
	if (fd == -1)
		goto do_real_feof;

	rc = vector_get(&fd_table, fd, &entry);
	if (rc != 0)
		goto do_real_feof;

	if (drop_reference_if_disabled(entry))
		goto do_real_feof;

	rc = (int)entry->fd_eof;

	vector_decref(&fd_table, entry);

	return rc;
do_real_feof:
	return __real_feof(stream);
}

DFUSE_PUBLIC int
dfuse_ferror(FILE *stream)
{
	struct fd_entry *entry = NULL;
	int              fd;
	int              rc;

	fd = fileno(stream);
	if (fd == -1)
		goto do_real_ferror;

	rc = vector_get(&fd_table, fd, &entry);
	if (rc != 0)
		goto do_real_ferror;

	if (drop_reference_if_disabled(entry))
		goto do_real_ferror;

	rc = entry->fd_err;

	vector_decref(&fd_table, entry);

	return rc;
do_real_ferror:
	return __real_ferror(stream);
}

DFUSE_PUBLIC void
dfuse_clearerr(FILE *stream)
{
	struct fd_entry *entry = NULL;
	int              fd;
	int              rc;

	fd = fileno(stream);
	if (fd == -1)
		goto do_real_clearerr;

	rc = vector_get(&fd_table, fd, &entry);
	if (rc != 0)
		goto do_real_clearerr;

	if (drop_reference_if_disabled(entry))
		goto do_real_clearerr;

	entry->fd_err = 0;

	vector_decref(&fd_table, entry);

do_real_clearerr:
	__real_clearerr(stream);
}

DFUSE_PUBLIC int
dfuse___uflow(FILE *stream)
{
	struct fd_entry *entry = NULL;
	int              fd;
	int              rc;

	fd = fileno(stream);
	if (fd == -1)
		goto do_real_uflow;

	rc = vector_get(&fd_table, fd, &entry);
	if (rc != 0)
		goto do_real_uflow;

	if (drop_reference_if_disabled(entry))
		goto do_real_uflow;

	D_ERROR("uflow called, something missing %d %p\n", fd, stream);
	entry->fd_status = DFUSE_IO_DIS_STREAM;
	vector_decref(&fd_table, entry);

do_real_uflow:
	return __real___uflow(stream);
}

DFUSE_PUBLIC long
dfuse_ftell(FILE *stream)
{
	struct fd_entry *entry = NULL;
	int              fd;
	int              rc;
	long             off;

	fd = fileno(stream);
	if (fd == -1)
		goto do_real_ftell;

	rc = vector_get(&fd_table, fd, &entry);
	if (rc != 0)
		goto do_real_ftell;

	if (drop_reference_if_disabled(entry))
		goto do_real_ftell;

	/* Load the position from the interception library */
	off = entry->fd_pos;

	/* If the interception library hasn't seen any I/O then double check with libc, there
	 * can be cases where previous interception calls have been missed which will result in
	 * libc reporting a non-zero value.  If this is the case then we have to identify and
	 * intercept whatever functions are missing.
	 */
	if (off == 0) {
		off = __real_ftell(stream);
		if (off != 0) {
			D_ERROR("Missing interception, patching up %d %p\n", fd, stream);
			entry->fd_status = DFUSE_IO_DIS_STREAM;
		}
	}

	DFUSE_TRA_DEBUG(entry->fd_dfsoh, "Returning offset %ld", off);

	vector_decref(&fd_table, entry);

	return off;
do_real_ftell:
	return __real_ftell(stream);
}

DFUSE_PUBLIC off_t
dfuse_ftello(FILE *stream)
{
	struct fd_entry *entry = NULL;
	int              fd;
	int              rc;
	off_t            off;

	fd = fileno(stream);
	if (fd == -1)
		goto do_real_ftello;

	rc = vector_get(&fd_table, fd, &entry);
	if (rc != 0)
		goto do_real_ftello;

	if (drop_reference_if_disabled(entry))
		goto do_real_ftello;

	off = entry->fd_pos;

	vector_decref(&fd_table, entry);

	return off;
do_real_ftello:
	return __real_ftello(stream);
}

DFUSE_PUBLIC int
dfuse_fputc(int c, FILE *stream)
{
	struct fd_entry *entry = NULL;
	int              fd;
	int              rc;

	fd = fileno(stream);
	if (fd == -1)
		goto do_real_fn;

	rc = vector_get(&fd_table, fd, &entry);
	if (rc != 0)
		goto do_real_fn;

	if (drop_reference_if_disabled(entry))
		goto do_real_fn;

	D_ERROR("Unsupported function, disabling streaming %p\n", stream);
	entry->fd_status = DFUSE_IO_DIS_STREAM;

	vector_decref(&fd_table, entry);

do_real_fn:
	return __real_fputc(c, stream);
}

DFUSE_PUBLIC int
dfuse_fputs(char *__str, FILE *stream)
{
	struct fd_entry *entry = NULL;
	int              fd;
	int              rc;

	fd = fileno(stream);
	if (fd == -1)
		goto do_real_fn;

	rc = vector_get(&fd_table, fd, &entry);
	if (rc != 0)
		goto do_real_fn;

	if (drop_reference_if_disabled(entry))
		goto do_real_fn;

	D_ERROR("Unsupported function\n");

	entry->fd_err = ENOTSUP;

	vector_decref(&fd_table, entry);

	errno = ENOTSUP;
	return EOF;

do_real_fn:
	return __real_fputs(__str, stream);
}

DFUSE_PUBLIC int
dfuse_fputws(const wchar_t *ws, FILE *stream)
{
	struct fd_entry *entry = NULL;
	int              fd;
	int              rc;

	D_ERROR("Unsupported function\n");

	fd = fileno(stream);
	if (fd == -1)
		goto do_real_fn;

	rc = vector_get(&fd_table, fd, &entry);
	if (rc != 0)
		goto do_real_fn;

	if (drop_reference_if_disabled(entry))
		goto do_real_fn;

	entry->fd_err = ENOTSUP;

	vector_decref(&fd_table, entry);

	errno = ENOTSUP;
	return -1;

do_real_fn:
	return __real_fputws(ws, stream);
}

DFUSE_PUBLIC int
dfuse_fgetc(FILE *stream)
{
	struct fd_entry *entry = NULL;
	int              fd;
	int              rc;

	fd = fileno(stream);
	if (fd == -1)
		goto do_real_fn;

	rc = vector_get(&fd_table, fd, &entry);
	if (rc != 0)
		goto do_real_fn;

	if (drop_reference_if_disabled(entry))
		goto do_real_fn;

	entry->fd_status = DFUSE_IO_DIS_STREAM;

	vector_decref(&fd_table, entry);

do_real_fn:
	return __real_fgetc(stream);
}

DFUSE_PUBLIC int
dfuse_getc(FILE *stream)
{
	struct fd_entry *entry = NULL;
	int              fd;
	int              rc;

	fd = fileno(stream);
	if (fd == -1)
		goto do_real_fn;

	rc = vector_get(&fd_table, fd, &entry);
	if (rc != 0)
		goto do_real_fn;

	if (drop_reference_if_disabled(entry))
		goto do_real_fn;

	D_ERROR("Unsupported function, disabling streaming %p\n", stream);
	entry->fd_status = DFUSE_IO_DIS_STREAM;

	vector_decref(&fd_table, entry);

do_real_fn:
	return __real_getc(stream);
}

DFUSE_PUBLIC char *
dfuse_fgets(char *str, int n, FILE *stream)
{
	struct fd_entry *entry = NULL;
	int              fd;
	int              rc;

	fd = fileno(stream);

	if (fd == -1)
		goto do_real_fn;

	rc = vector_get(&fd_table, fd, &entry);
	if (rc != 0)
		goto do_real_fn;

	if (drop_reference_if_disabled(entry))
		goto do_real_fn;

	D_INFO("Unsupported function, disabling streaming %p\n", stream);
	entry->fd_status = DFUSE_IO_DIS_STREAM;

	vector_decref(&fd_table, entry);

do_real_fn:
	return __real_fgets(str, n, stream);
}

DFUSE_PUBLIC wchar_t *
dfuse_fgetws(const wchar_t *ws, FILE *stream)
{
	struct fd_entry *entry = NULL;
	int              fd;
	int              rc;

	D_ERROR("Unsupported function\n");

	fd = fileno(stream);
	if (fd == -1)
		goto do_real_fn;

	rc = vector_get(&fd_table, fd, &entry);
	if (rc != 0)
		goto do_real_fn;

	if (drop_reference_if_disabled(entry))
		goto do_real_fn;

	entry->fd_err = ENOTSUP;

	vector_decref(&fd_table, entry);

	errno = ENOTSUP;
	return NULL;

do_real_fn:
	return __real_fgetws(ws, stream);
}

DFUSE_PUBLIC int
dfuse_ungetc(int c, FILE *stream)
{
	struct fd_entry *entry = NULL;
	int              fd;
	int              rc;

	fd = fileno(stream);
	if (fd == -1)
		goto do_real_fn;

	rc = vector_get(&fd_table, fd, &entry);
	if (rc != 0)
		goto do_real_fn;

	if (drop_reference_if_disabled(entry))
		goto do_real_fn;

	D_ERROR("Unsupported function, disabling streaming %p\n", stream);
	entry->fd_status = DFUSE_IO_DIS_STREAM;

	vector_decref(&fd_table, entry);

do_real_fn:
	return __real_ungetc(c, stream);
}

DFUSE_PUBLIC int
dfuse_fscanf(FILE *stream, const char *format, ...)
{
	struct fd_entry *entry = NULL;
	va_list          ap;
	int              fd;
	int              rc;

	D_ERROR("Unsupported function\n");

	fd = fileno(stream);
	if (fd == -1)
		goto do_real_fn;

	rc = vector_get(&fd_table, fd, &entry);
	if (rc != 0)
		goto do_real_fn;

	if (drop_reference_if_disabled(entry))
		goto do_real_fn;

	vector_decref(&fd_table, entry);

	entry->fd_status = DFUSE_IO_DIS_STREAM;

do_real_fn:
	va_start(ap, format);
	rc = __real_vfscanf(stream, format, ap);
	va_end(ap);
	return rc;
}

DFUSE_PUBLIC int
dfuse_vfscanf(FILE *stream, const char *format, va_list arg)
{
	struct fd_entry *entry = NULL;
	int              fd;
	int              rc;

	D_ERROR("Unsupported function\n");

	fd = fileno(stream);
	if (fd == -1)
		goto do_real_fn;

	rc = vector_get(&fd_table, fd, &entry);
	if (rc != 0)
		goto do_real_fn;

	if (drop_reference_if_disabled(entry))
		goto do_real_fn;

	entry->fd_status = DFUSE_IO_DIS_STREAM;

	vector_decref(&fd_table, entry);
do_real_fn:
	return __real_vfscanf(stream, format, arg);
}

DFUSE_PUBLIC int
dfuse_fprintf(FILE *stream, const char *format, ...)
{
	struct fd_entry *entry = NULL;
	va_list          ap;
	int              fd;
	int              rc;

	fd = fileno(stream);
	if (fd == -1)
		goto do_real_fn;

	rc = vector_get(&fd_table, fd, &entry);
	if (rc != 0)
		goto do_real_fn;

	if (drop_reference_if_disabled(entry))
		goto do_real_fn;

	entry->fd_status = DFUSE_IO_DIS_STREAM;

	vector_decref(&fd_table, entry);

do_real_fn:
	va_start(ap, format);
	rc = __real_vfprintf(stream, format, ap);
	va_end(ap);
	return rc;
}

DFUSE_PUBLIC int
dfuse_vfprintf(FILE *stream, const char *format, va_list arg)
{
	struct fd_entry *entry = NULL;
	int              fd;
	int              rc;

	D_ERROR("Unsupported function\n");

	fd = fileno(stream);
	if (fd == -1)
		goto do_real_fn;

	rc = vector_get(&fd_table, fd, &entry);
	if (rc != 0)
		goto do_real_fn;

	if (drop_reference_if_disabled(entry))
		goto do_real_fn;

	entry->fd_status = DFUSE_IO_DIS_STREAM;

	vector_decref(&fd_table, entry);
do_real_fn:
	return __real_vfprintf(stream, format, arg);
}

DFUSE_PUBLIC int
dfuse___fxstat(int ver, int fd, struct stat *buf)
{
	struct fd_entry	*entry = NULL;
	int		counter;
	int		rc;

	rc = vector_get(&fd_table, fd, &entry);
	if (rc != 0)
		goto do_real_fstat;

	/* Turn off this feature if the kernel is doing metadata caching, in this case it's btter
	 * to use the kernel cache and keep it up-to-date than query the severs each time.
	 */
	if (!entry->fd_fstat) {
		vector_decref(&fd_table, entry);
		goto do_real_fstat;
	}

	counter = atomic_fetch_add_relaxed(&ioil_iog.iog_fstat_count, 1);

	if (counter < ioil_iog.iog_report_count)
		__real_fprintf(stderr, "[libioil] Intercepting fstat\n");

	/* fstat needs to return both the device magic number and the inode
	 * neither of which can change over time, but they're also not known
	 * at this point.  For the first call to fstat do the real call
	 * through the kernel, then save these two entries for next time.
	 */
	if (entry->fd_dev == 0) {
		rc =  __real___fxstat(ver, fd, buf);

		DFUSE_TRA_DEBUG(entry->fd_dfsoh, "initial fstat() returned %d", rc);

		if (rc) {
			vector_decref(&fd_table, entry);
			return rc;
		}
		entry->fd_dev = buf->st_dev;
		entry->fd_ino = buf->st_ino;
		vector_decref(&fd_table, entry);
		return 0;
	}

	rc = dfs_ostat(entry->fd_cont->ioc_dfs, entry->fd_dfsoh, buf);

	DFUSE_TRA_DEBUG(entry->fd_dfsoh, "dfs_ostat() returned %d", rc);

	buf->st_ino = entry->fd_ino;
	buf->st_dev = entry->fd_dev;

	vector_decref(&fd_table, entry);

	if (rc) {
		errno = rc;
		return -1;
	}

	return 0;
do_real_fstat:
	return __real___fxstat(ver, fd, buf);
}

DFUSE_PUBLIC int
dfuse_get_bypass_status(int fd)
{
	struct fd_entry *entry;
	int rc;

	rc = vector_get(&fd_table, fd, &entry);

	if (rc != 0)
		return DFUSE_IO_EXTERNAL;

	rc = entry->fd_status;

	vector_decref(&fd_table, entry);

	return rc;
}

FOREACH_INTERCEPT(IOIL_DECLARE_ALIAS)
FOREACH_ALIASED_INTERCEPT(IOIL_DECLARE_ALIAS64)<|MERGE_RESOLUTION|>--- conflicted
+++ resolved
@@ -821,11 +821,8 @@
 	if ((il_reply.fir_flags & DFUSE_IOCTL_FLAGS_MCACHE) == 0)
 		entry->fd_fstat = true;
 
-<<<<<<< HEAD
-=======
 	DFUSE_LOG_DEBUG("Flags are %#lx %d", il_reply.fir_flags, entry->fd_fstat);
 
->>>>>>> 88c4d5f6
 	/* Now open the file object to allow read/write */
 	rc = fetch_dfs_obj_handle(fd, entry);
 	if (rc == EISDIR)
