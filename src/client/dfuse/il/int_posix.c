/**
 * (C) Copyright 2017-2021 Intel Corporation.
 *
 * SPDX-License-Identifier: BSD-2-Clause-Patent
 */

#define D_LOGFAC DD_FAC(il)
#include <stdarg.h>
#include <inttypes.h>
#include <libgen.h>
#include <stdbool.h>
#include <string.h>
#include <errno.h>
#include <fcntl.h>

#include <sys/time.h>
#include <sys/resource.h>
#include <stdio.h>
#include <sys/ioctl.h>
#include <string.h>

#include "dfuse_log.h"
#include <gurt/list.h>
#include <gurt/atomic.h>
#include "intercept.h"
#include "dfuse_ioctl.h"
#include "dfuse_vector.h"
#include "dfuse_common.h"

#include "ioil.h"

FOREACH_INTERCEPT(IOIL_FORWARD_DECL)

struct ioil_pool {
	daos_handle_t	iop_poh;
	uuid_t		iop_uuid;
	d_list_t	iop_container_head;
	d_list_t	iop_pools;
};

struct ioil_global {
	pthread_mutex_t	iog_lock;
	d_list_t	iog_pools_head;
	bool		iog_initialized;
	bool		iog_no_daos;
	bool		iog_daos_init;

	bool		iog_show_summary;	/**< Should a summary be shown at teardown */

	unsigned	iog_report_count;	/**< Number of operations that should be logged */

	uint64_t	iog_file_count;		/**< Number of file opens intercepted */
	uint64_t	iog_read_count;		/**< Number of read operations intercepted */
	uint64_t	iog_write_count;	/**< Number of write operations intercepted */
	uint64_t	iog_fstat_count;	/**< Number of fstat operations intercepted */
};

static vector_t	fd_table;

static struct ioil_global ioil_iog;

static __thread int saved_errno;

#define SAVE_ERRNO(is_error)                 \
	do {                                 \
		if (is_error)                \
			saved_errno = errno; \
	} while (0)

#define RESTORE_ERRNO(is_error)              \
	do {                                 \
		if (is_error)                \
			errno = saved_errno; \
	} while (0)

static const char * const bypass_status[] = {
	"external",
	"on",
	"off-mmap",
	"off-flag",
	"off-fcntl",
	"off-stream",
	"off-rsrc",
};

/* Unwind after close or error on container.  Closes container handle
 * and also pool handle if last container is closed.
 *
 * ioil_shrink_pool() is only used in ioil_fini() where stale pools
 * have been left open, for example if there are problems on close.
 */

static int
ioil_shrink_pool(struct ioil_pool *pool)
{
	if (daos_handle_is_valid(pool->iop_poh)) {
		int rc;

		rc = daos_pool_disconnect(pool->iop_poh, NULL);
		if (rc != 0) {
			D_ERROR("daos_pool_disconnect() failed, "DF_RC"\n",
				DP_RC(rc));
			return rc;
		}
		pool->iop_poh = DAOS_HDL_INVAL;
	}
	d_list_del(&pool->iop_pools);
	D_FREE(pool);
	return 0;
}

static int
ioil_shrink_cont(struct ioil_cont *cont, bool shrink_pool)
{
	struct ioil_pool	*pool;
	int			rc;

	if (cont->ioc_open_count != 0)
		return 0;

	if (cont->ioc_dfs != NULL) {
		DFUSE_TRA_DOWN(cont->ioc_dfs);
		rc = dfs_umount(cont->ioc_dfs);
		if (rc != 0) {
			D_ERROR("dfs_umount() failed, %d\n", rc);
			return rc;
		}
		cont->ioc_dfs = NULL;
	}

	if (daos_handle_is_valid(cont->ioc_coh)) {
		rc = daos_cont_close(cont->ioc_coh, NULL);
		if (rc != 0) {
			D_ERROR("daos_cont_close() failed, "DF_RC"\n",
				DP_RC(rc));
			return rc;
		}
		cont->ioc_coh = DAOS_HDL_INVAL;
	}

	pool = cont->ioc_pool;
	d_list_del(&cont->ioc_containers);
	D_FREE(cont);

	if (!shrink_pool)
		return 0;

	if (!d_list_empty(&pool->iop_container_head))
		return 0;

	return ioil_shrink_pool(pool);
}

static void
entry_array_close(void *arg) {
	struct fd_entry *entry = arg;
	int rc;

	DFUSE_LOG_DEBUG("entry %p closing array fd_count %d",
			entry, entry->fd_cont->ioc_open_count);

	DFUSE_TRA_DOWN(entry->fd_dfsoh);
	rc = dfs_release(entry->fd_dfsoh);
	if (rc == ENOMEM)
		dfs_release(entry->fd_dfsoh);

	entry->fd_cont->ioc_open_count -= 1;

	/* Do not close container/pool handles at this point
	 * to allow for re-use.
	 * ioil_shrink_cont(entry->fd_cont, true);
	*/
}

static int
ioil_initialize_fd_table(int max_fds)
{
	int rc;

	rc = vector_init(&fd_table, sizeof(struct fd_entry), max_fds,
			 entry_array_close);
	if (rc != 0)
		DFUSE_LOG_ERROR("Could not allocate file descriptor table"
				", disabling kernel bypass: rc = "DF_RC,
				DP_RC(rc));
	return rc;
}

static ssize_t
pread_rpc(struct fd_entry *entry, char *buff, size_t len, off_t offset)
{
	ssize_t bytes_read;
	int errcode;
	int counter;

	counter = atomic_fetch_add_relaxed(&ioil_iog.iog_read_count, 1);

	if (counter < ioil_iog.iog_report_count)
		fprintf(stderr, "[libioil] Intercepting read of size %zi\n", len);

	/* Just get rpc working then work out how to really do this */
	bytes_read = ioil_do_pread(buff, len, offset, entry, &errcode);
	if (bytes_read < 0)
		saved_errno = errcode;
	return bytes_read;
}

/* Start simple and just loop */
static ssize_t
preadv_rpc(struct fd_entry *entry, const struct iovec *iov, int count,
	   off_t offset)
{
	ssize_t bytes_read;
	int errcode;
	int counter;

	counter = atomic_fetch_add_relaxed(&ioil_iog.iog_read_count, 1);

	if (counter < ioil_iog.iog_report_count)
		fprintf(stderr, "[libioil] Intercepting read\n");

	/* Just get rpc working then work out how to really do this */
	bytes_read = ioil_do_preadv(iov, count, offset, entry,
				    &errcode);
	if (bytes_read < 0)
		saved_errno = errcode;
	return bytes_read;
}

static ssize_t
pwrite_rpc(struct fd_entry *entry, const char *buff, size_t len, off_t offset)
{
	ssize_t bytes_written;
	int errcode;
	int counter;

	counter = atomic_fetch_add_relaxed(&ioil_iog.iog_write_count, 1);

	if (counter < ioil_iog.iog_report_count)
		fprintf(stderr, "[libioil] Intercepting write of size %zi\n", len);

	/* Just get rpc working then work out how to really do this */
	bytes_written = ioil_do_writex(buff, len, offset, entry,
				       &errcode);
	if (bytes_written < 0)
		saved_errno = errcode;

	return bytes_written;
}

/* Start simple and just loop */
static ssize_t
pwritev_rpc(struct fd_entry *entry, const struct iovec *iov, int count,
	    off_t offset)
{
	ssize_t bytes_written;
	int errcode;
	int counter;

	counter = atomic_fetch_add_relaxed(&ioil_iog.iog_write_count, 1);

	if (counter < ioil_iog.iog_report_count)
		fprintf(stderr, "[libioil] Intercepting write\n");

	/* Just get rpc working then work out how to really do this */
	bytes_written = ioil_do_pwritev(iov, count, offset, entry,
					&errcode);
	if (bytes_written < 0)
		saved_errno = errcode;

	return bytes_written;
}

static pthread_once_t init_links_flag = PTHREAD_ONCE_INIT;

/* This is also called from dfuse_fopen()
 * Calling anything that can open files in this function can cause deadlock
 * so just do what's necessary for setup, and then return.
 */
static void
init_links(void)
{
	FOREACH_INTERCEPT(IOIL_FORWARD_MAP_OR_FAIL);
}

static __attribute__((constructor)) void
ioil_init(void)
{
	struct rlimit rlimit;
	int rc;
	uint64_t report_count = 0;

	pthread_once(&init_links_flag, init_links);

	D_INIT_LIST_HEAD(&ioil_iog.iog_pools_head);

	rc = daos_debug_init(DAOS_LOG_DEFAULT);
	if (rc)
		ioil_iog.iog_no_daos = true;

	DFUSE_TRA_ROOT(&ioil_iog, "il");

	/* Get maximum number of file descriptors */
	rc = getrlimit(RLIMIT_NOFILE, &rlimit);
	if (rc != 0) {
		DFUSE_LOG_ERROR("Could not get process file descriptor limit"
				", disabling kernel bypass");
		return;
	}

	/* Check what progress to report on.  If the env is set but could not be
	 * parsed then just show the summary (report_count will be 0).
	 */
	rc = d_getenv_uint64_t("D_IL_REPORT", &report_count);
	if (rc != -DER_NONEXIST) {
		ioil_iog.iog_show_summary = true;
		ioil_iog.iog_report_count = report_count;
	}

	rc = ioil_initialize_fd_table(rlimit.rlim_max);
	if (rc != 0) {
		DFUSE_LOG_ERROR("Could not create fd_table, "
				"disabling kernel bypass, rc = "DF_RC,
				DP_RC(rc));
		return;
	}

	rc = pthread_mutex_init(&ioil_iog.iog_lock, NULL);
	if (rc)
		return;

	ioil_iog.iog_initialized = true;
}

static void
ioil_show_summary()
{
	D_INFO("Performed %"PRIu64" reads and %"PRIu64" writes from %"PRIu64" files\n",
	       ioil_iog.iog_read_count, ioil_iog.iog_write_count, ioil_iog.iog_file_count);

	if (ioil_iog.iog_file_count == 0 || !ioil_iog.iog_show_summary)
		return;

	fprintf(stderr,
		"[libioil] Performed %"PRIu64" reads and %"PRIu64" writes from %"PRIu64" files\n",
		ioil_iog.iog_read_count, ioil_iog.iog_write_count, ioil_iog.iog_file_count);
}

static __attribute__((destructor)) void
ioil_fini(void)
{
	struct ioil_pool *pool, *pnext;
	struct ioil_cont *cont, *cnext;
	int rc;

	ioil_iog.iog_initialized = false;

	DFUSE_TRA_DOWN(&ioil_iog);
	vector_destroy(&fd_table);

	ioil_show_summary();

	/* Tidy up any open connections */
	d_list_for_each_entry_safe(pool, pnext,
				   &ioil_iog.iog_pools_head, iop_pools) {
		d_list_for_each_entry_safe(cont, cnext,
					   &pool->iop_container_head,
					   ioc_containers) {
			/* Retry disconnect on out of memory errors, this is mainly for fault
			 * injection testing.  Do not attempt to shrink the pool here as that
			 * is tried later, and if the container close succeeds but pool close
			 * fails the cont may not be valid afterwards.
			 */
			rc = ioil_shrink_cont(cont, false);
			if (rc == -DER_NOMEM)
				ioil_shrink_cont(cont, false);
		}
		rc = ioil_shrink_pool(pool);
		if (rc == -DER_NOMEM)
			ioil_shrink_pool(pool);
	}

	if (ioil_iog.iog_daos_init)
		daos_fini();
	ioil_iog.iog_daos_init = false;
	daos_debug_fini();
}

/* Get the object handle for the file itself */
static int
fetch_dfs_obj_handle(int fd, struct fd_entry *entry)
{
	struct dfuse_hsd_reply	hsd_reply;
	d_iov_t			iov = {};
	int			cmd;
	int			rc;

	errno = 0;
	rc = ioctl(fd, DFUSE_IOCTL_IL_DSIZE, &hsd_reply);
	if (rc != 0) {
		int err = errno;

		DFUSE_LOG_WARNING("ioctl call on %d failed %d %s", fd,
				  err, strerror(err));

		return err;
	}

	if (hsd_reply.fsr_version != DFUSE_IOCTL_VERSION) {
		DFUSE_LOG_WARNING("ioctl version mismatch (fd=%d): expected "
				  "%d got %d", fd, DFUSE_IOCTL_VERSION,
				  hsd_reply.fsr_version);
		return EIO;
	}

	D_ALLOC(iov.iov_buf, hsd_reply.fsr_dobj_size);
	if (!iov.iov_buf)
		return ENOMEM;

	cmd = _IOC(_IOC_READ, DFUSE_IOCTL_TYPE,
		   DFUSE_IOCTL_REPLY_DOOH, hsd_reply.fsr_dobj_size);

	errno = 0;
	rc = ioctl(fd, cmd, iov.iov_buf);
	if (rc != 0) {
		int err = errno;

		DFUSE_LOG_WARNING("ioctl call on %d failed %d %s", fd,
				  err, strerror(err));

		D_FREE(iov.iov_buf);
		return err;
	}

	iov.iov_buf_len = hsd_reply.fsr_dobj_size;
	iov.iov_len = iov.iov_buf_len;

	rc = dfs_obj_global2local(entry->fd_cont->ioc_dfs,
				  0,
				  iov,
				  &entry->fd_dfsoh);
	if (rc)
		DFUSE_LOG_WARNING("Failed to use dfs object handle %d", rc);

	D_FREE(iov.iov_buf);

	if (entry->fd_dfsoh)
		DFUSE_TRA_UP(entry->fd_dfsoh,
			     entry->fd_cont->ioc_dfs,
			     "open file");

	return rc;
}

#define NAME_LEN 128

/* Connect to a pool, helper function for ioil_fetch_cont_handles().
 *
 * Fetch the pool open handle for a pool from a fd, do this either
 * via ioctl if possible, or if not via a file in /tmp.
 */
static int
ioil_fetch_pool_handle(int fd, struct dfuse_hs_reply *hs_reply,
		       struct ioil_pool *pool)
{
	d_iov_t	iov = {};
	int	rc;
	int	cmd;
	ssize_t	rsize;

	D_ALLOC(iov.iov_buf, hs_reply->fsr_pool_size);
	if (!iov.iov_buf)
		return ENOMEM;

	/* Max size of ioctl is 16k */
	if (hs_reply->fsr_pool_size >= (16 * 1024)) {
		char fname[NAME_LEN];

		cmd = _IOC(_IOC_READ, DFUSE_IOCTL_TYPE,
			   DFUSE_IOCTL_REPLY_PFILE, NAME_LEN);

		errno = 0;
		rc = ioctl(fd, cmd, fname);
		if (rc != 0) {
			rc = errno;

			DFUSE_LOG_WARNING("ioctl call on %d failed %d %s", fd,
					  rc, strerror(rc));
			goto out;
		}
		errno = 0;
		fd = __real_open(fname, O_RDONLY);
		if (fd == -1)
			D_GOTO(out, rc = errno);
		rsize = __real_read(fd, iov.iov_buf, hs_reply->fsr_pool_size);
		if (rsize != hs_reply->fsr_pool_size)
			D_GOTO(out, rc = EAGAIN);
		unlink(fname);
	} else {
		cmd = _IOC(_IOC_READ, DFUSE_IOCTL_TYPE,
			   DFUSE_IOCTL_REPLY_POH, hs_reply->fsr_pool_size);

		errno = 0;
		rc = ioctl(fd, cmd, iov.iov_buf);
		if (rc != 0) {
			rc = errno;

			DFUSE_LOG_WARNING("ioctl call on %d failed %d %s", fd,
					  rc, strerror(rc));
			goto out;
		}
	}

	iov.iov_buf_len = hs_reply->fsr_pool_size;
	iov.iov_len = iov.iov_buf_len;

	rc = daos_pool_global2local(iov, &pool->iop_poh);
	if (rc) {
		DFUSE_LOG_WARNING("Failed to use pool handle "DF_RC,
				  DP_RC(rc));
		D_GOTO(out, rc = daos_der2errno(rc));
	}
out:
	D_FREE(iov.iov_buf);
	return rc;
}

/* Connect to a pool and container
 *
 * Pool and container should already be inserted into the lists,
 * container is not open at this point, but pool might be.
 */
static int
ioil_fetch_cont_handles(int fd, struct ioil_cont *cont)
{
	struct ioil_pool       *pool = cont->ioc_pool;
	struct dfuse_hs_reply	hs_reply;
	d_iov_t			iov = {};
	int			cmd;
	int			rc;

	errno = 0;
	rc = ioctl(fd, DFUSE_IOCTL_IL_SIZE, &hs_reply);
	if (rc != 0) {
		int err = errno;

		if (err == EPERM)
			DFUSE_LOG_DEBUG("ioctl call on %d failed %d %s", fd,
					err, strerror(err));
		else
			DFUSE_LOG_WARNING("ioctl call on %d failed %d %s", fd,
					  err, strerror(err));

		return err;
	}

	if (hs_reply.fsr_version != DFUSE_IOCTL_VERSION) {
		DFUSE_LOG_WARNING("ioctl version mismatch (fd=%d): expected "
				  "%d got %d", fd, DFUSE_IOCTL_VERSION,
				  hs_reply.fsr_version);
		return EIO;
	}

	DFUSE_LOG_DEBUG("ioctl returned %zi %zi",
			hs_reply.fsr_pool_size,
			hs_reply.fsr_cont_size);

	if (daos_handle_is_inval(pool->iop_poh)) {
		/* Fetch the pool handle via the ioctl or file.  Both dfuse
		 * and the local code can return EAGAIN if the pool handle
		 * changes in size during reading so handle this case here.
		 */
		rc = ioil_fetch_pool_handle(fd, &hs_reply, pool);
		if (rc == EAGAIN)
			rc = ioil_fetch_pool_handle(fd, &hs_reply, pool);
		if (rc != 0)
			return rc;
	}

	D_ALLOC(iov.iov_buf, hs_reply.fsr_cont_size);
	if (!iov.iov_buf)
		return ENOMEM;

	cmd = _IOC(_IOC_READ, DFUSE_IOCTL_TYPE,
		   DFUSE_IOCTL_REPLY_COH, hs_reply.fsr_cont_size);

	errno = 0;
	rc = ioctl(fd, cmd, iov.iov_buf);
	if (rc != 0) {
		int err = errno;

		DFUSE_LOG_WARNING("ioctl call on %d failed %d %s", fd,
				  err, strerror(err));

		D_FREE(iov.iov_buf);
		return err;
	}

	iov.iov_buf_len = hs_reply.fsr_cont_size;
	iov.iov_len = iov.iov_buf_len;

	rc = daos_cont_global2local(pool->iop_poh, iov, &cont->ioc_coh);
	if (rc) {
		DFUSE_LOG_WARNING("Failed to use cont handle "DF_RC,
				  DP_RC(rc));
		D_FREE(iov.iov_buf);
		return daos_der2errno(rc);
	}

	D_FREE(iov.iov_buf);

	D_ALLOC(iov.iov_buf, hs_reply.fsr_dfs_size);
	if (!iov.iov_buf)
		return ENOMEM;
	cmd = _IOC(_IOC_READ, DFUSE_IOCTL_TYPE,
		   DFUSE_IOCTL_REPLY_DOH, hs_reply.fsr_dfs_size);

	errno = 0;
	rc = ioctl(fd, cmd, iov.iov_buf);
	if (rc != 0) {
		int err = errno;

		DFUSE_LOG_WARNING("ioctl call on %d failed %d %s", fd,
				  err, strerror(err));

		D_FREE(iov.iov_buf);
		return err;
	}

	iov.iov_buf_len = hs_reply.fsr_dfs_size;
	iov.iov_len = iov.iov_buf_len;

	rc = dfs_global2local(pool->iop_poh,
			      cont->ioc_coh,
			      0,
			      iov, &cont->ioc_dfs);
	if (rc) {
		DFUSE_LOG_WARNING("Failed to use dfs handle %d", rc);
		D_FREE(iov.iov_buf);
		return rc;
	}

	DFUSE_TRA_UP(cont->ioc_dfs, &ioil_iog, "dfs");
	D_FREE(iov.iov_buf);

	return 0;
}

static bool
ioil_open_cont_handles(int fd, struct dfuse_il_reply *il_reply,
		       struct ioil_cont *cont)
{
	int			rc;
	struct ioil_pool       *pool = cont->ioc_pool;
	char			uuid_str[37];

	if (daos_handle_is_inval(pool->iop_poh)) {
		uuid_unparse(il_reply->fir_pool, uuid_str);
		rc = daos_pool_connect(uuid_str, NULL,
				       DAOS_PC_RW, &pool->iop_poh, NULL, NULL);
		if (rc)
			return false;
	}

	uuid_unparse(il_reply->fir_cont, uuid_str);
	rc = daos_cont_open(pool->iop_poh, uuid_str, DAOS_COO_RW,
			    &cont->ioc_coh, NULL, NULL);
	if (rc)
		return false;

	rc = dfs_mount(pool->iop_poh, cont->ioc_coh, O_RDWR,
		       &cont->ioc_dfs);
	if (rc)
		return false;

	DFUSE_TRA_UP(cont->ioc_dfs, &ioil_iog, "dfs");

	return true;
}

static bool
check_ioctl_on_open(int fd, struct fd_entry *entry, int flags, int status)
{
	struct dfuse_il_reply	il_reply;
	int			rc;
	struct ioil_pool	*pool;
	struct ioil_cont	*cont;
	bool			pool_alloc = false;

	if (ioil_iog.iog_no_daos) {
		DFUSE_LOG_DEBUG("daos_init() has previously failed");
		return false;
	}

	errno = 0;
	rc = ioctl(fd, DFUSE_IOCTL_IL, &il_reply);
	if (rc != 0) {
		int err = errno;

		if (err != ENOTTY)
			DFUSE_LOG_DEBUG("ioctl call on %d failed %d %s", fd,
					err, strerror(err));
		return false;
	}

	if (il_reply.fir_version != DFUSE_IOCTL_VERSION) {
		DFUSE_LOG_WARNING("ioctl version mismatch (fd=%d): expected "
				  "%d got %d", fd, DFUSE_IOCTL_VERSION,
				  il_reply.fir_version);
		return false;
	}

	rc = pthread_mutex_lock(&ioil_iog.iog_lock);
	D_ASSERT(rc == 0);

	if (!ioil_iog.iog_daos_init) {
		rc = daos_init();
		if (rc) {
			DFUSE_LOG_DEBUG("daos_init() failed, "DF_RC,
					DP_RC(rc));
			ioil_iog.iog_no_daos = true;
			D_GOTO(err, 0);
		}
		ioil_iog.iog_daos_init = true;
	}

	d_list_for_each_entry(pool, &ioil_iog.iog_pools_head, iop_pools) {
		if (uuid_compare(pool->iop_uuid, il_reply.fir_pool) != 0)
			continue;

		d_list_for_each_entry(cont, &pool->iop_container_head,
				      ioc_containers) {
			if (uuid_compare(cont->ioc_uuid,
					 il_reply.fir_cont) != 0)
				continue;

			D_GOTO(get_file, rc = 0);
		}
		D_GOTO(open_cont, rc = 0);
	}

	/* Allocate data for pool */
	D_ALLOC_PTR(pool);
	if (pool == NULL)
		D_GOTO(err, rc = ENOMEM);

	pool_alloc = true;
	uuid_copy(pool->iop_uuid, il_reply.fir_pool);
	D_INIT_LIST_HEAD(&pool->iop_container_head);

open_cont:

	D_ALLOC_PTR(cont);
	if (cont == NULL) {
		if (pool_alloc)
			D_FREE(pool);
		D_GOTO(err, rc = ENOMEM);
	}

	cont->ioc_pool = pool;
	uuid_copy(cont->ioc_uuid, il_reply.fir_cont);
	d_list_add(&cont->ioc_containers, &pool->iop_container_head);

	if (pool_alloc)
		d_list_add(&pool->iop_pools, &ioil_iog.iog_pools_head);

	rc = ioil_fetch_cont_handles(fd, cont);
	if (rc == EPERM || rc == EOVERFLOW) {
		bool rcb;

		DFUSE_LOG_DEBUG("ioil_fetch_cont_handles() failed, backing off");

		rcb = ioil_open_cont_handles(fd, &il_reply, cont);
		if (!rcb) {
			DFUSE_LOG_DEBUG("ioil_open_cont_handles() failed");
			D_GOTO(shrink, rc = rcb);
		}
	} else if (rc != 0) {
		D_ERROR("ioil_fetch_cont_handles() failed, %d\n", rc);
		D_GOTO(shrink, rc);
	}

get_file:
	entry->fd_pos = 0;
	entry->fd_flags = flags;
	entry->fd_status = DFUSE_IO_BYPASS;
	entry->fd_cont = cont;

	/* Only intercept fstat if caching is not on for this file */
	if ((il_reply.fir_flags & DFUSE_IOCTL_FLAGS_MCACHE) == 0)
		entry->fd_fstat = true;

	DFUSE_LOG_INFO("Flags are %#lx %d", il_reply.fir_flags, entry->fd_fstat);

	/* Now open the file object to allow read/write */
	rc = fetch_dfs_obj_handle(fd, entry);
	if (rc)
		D_GOTO(shrink, rc);

	rc = vector_set(&fd_table, fd, entry);
	if (rc != 0) {
<<<<<<< HEAD
		DFUSE_LOG_DEBUG("Failed to track IOF file fd=%d., disabling kernel bypass", rc);
=======
		DFUSE_LOG_DEBUG("Failed to track IOF file fd=%d., disabling kernel bypass",
				fd);
>>>>>>> 00d0cb46
		/* Disable kernel bypass */
		entry->fd_status = DFUSE_IO_DIS_RSRC;
		D_GOTO(obj_close, rc);
	}

	DFUSE_LOG_DEBUG("Added entry for new fd %d", fd);

	cont->ioc_open_count += 1;

	pthread_mutex_unlock(&ioil_iog.iog_lock);

	return true;

obj_close:
	dfs_release(entry->fd_dfsoh);

shrink:
	ioil_shrink_cont(cont, true);

err:
	rc = pthread_mutex_unlock(&ioil_iog.iog_lock);
	D_ASSERT(rc == 0);
	return false;
}

static bool
drop_reference_if_disabled(struct fd_entry *entry)
{
	if (entry->fd_status == DFUSE_IO_BYPASS)
		return false;

	vector_decref(&fd_table, entry);

	return true;
}

/* Whilst it's not impossible that dfuse is backing these paths it's very unlikely so
 * simply skip them to avoid the extra ioctl cost.
 */
static bool
dfuse_check_valid_path(const char *path)
{
	if ((strncmp(path, "/sys/", 5) == 0) ||
		(strncmp(path, "/dev/", 5) == 0) ||
		strncmp(path, "/proc/", 6) == 0) {
		return false;
	}
	return true;
}

DFUSE_PUBLIC int
dfuse___open64_2(const char *pathname, int flags)
{
	struct fd_entry entry = {0};
	int fd;
	int status;

	fd = __real___open64_2(pathname, flags);

	if (!ioil_iog.iog_initialized || (fd == -1))
		return fd;

	if (!dfuse_check_valid_path(pathname)) {
		DFUSE_LOG_DEBUG("open_2(pathname=%s) ignoring by path",
				pathname);
		return fd;
	}

	status = DFUSE_IO_BYPASS;
	/* Disable bypass for O_APPEND|O_PATH */
	if ((flags & (O_PATH | O_APPEND)) != 0)
		status = DFUSE_IO_DIS_FLAG;

	if (!check_ioctl_on_open(fd, &entry, flags, status)) {
		DFUSE_LOG_DEBUG("open_2(pathname=%s) interception not possible",
				pathname);
		return fd;
	}

	atomic_fetch_add_relaxed(&ioil_iog.iog_file_count, 1);

	DFUSE_LOG_DEBUG("open_2(pathname=%s, flags=0%o) = "
			"%d. intercepted, fstat=%d, bypass=%s",
			pathname, flags, fd, entry.fd_fstat,
			bypass_status[entry.fd_status]);

	return fd;
}

DFUSE_PUBLIC int
dfuse___open_2(const char *pathname, int flags)
{
	struct fd_entry entry = {0};
	int fd;
	int status;

	fd = __real___open_2(pathname, flags);

	if (!ioil_iog.iog_initialized || (fd == -1))
		return fd;

	if (!dfuse_check_valid_path(pathname)) {
		DFUSE_LOG_DEBUG("open_2(pathname=%s) ignoring by path",
				pathname);
		return fd;
	}

	status = DFUSE_IO_BYPASS;
	/* Disable bypass for O_APPEND|O_PATH */
	if ((flags & (O_PATH | O_APPEND)) != 0)
		status = DFUSE_IO_DIS_FLAG;

	if (!check_ioctl_on_open(fd, &entry, flags, status)) {
		DFUSE_LOG_DEBUG("open_2(pathname=%s) interception not possible",
				pathname);
		return fd;
	}

	atomic_fetch_add_relaxed(&ioil_iog.iog_file_count, 1);

	DFUSE_LOG_DEBUG("open_2(pathname=%s, flags=0%o) = "
			"%d. intercepted, fstat=%d, bypass=%s",
			pathname, flags, fd, entry.fd_fstat,
			bypass_status[entry.fd_status]);

	return fd;
}

DFUSE_PUBLIC int
dfuse_open(const char *pathname, int flags, ...)
{
	struct fd_entry entry = {0};
	int fd;
	int status;
	unsigned int mode; /* mode_t gets "promoted" to unsigned int
			    * for va_arg routine
			    */

	if (flags & O_CREAT) {
		va_list ap;

		va_start(ap, flags);
		mode = va_arg(ap, unsigned int);
		va_end(ap);

		fd = __real_open(pathname, flags, mode);
	} else {
		fd = __real_open(pathname, flags);
		mode = 0;
	}

	if (!ioil_iog.iog_initialized || (fd == -1))
		return fd;

	if (!dfuse_check_valid_path(pathname)) {
		DFUSE_LOG_DEBUG("open(pathname=%s) ignoring by path",
				pathname);
		return fd;
	}

	status = DFUSE_IO_BYPASS;
	/* Disable bypass for O_APPEND|O_PATH */
	if ((flags & (O_PATH | O_APPEND)) != 0)
		status = DFUSE_IO_DIS_FLAG;

	if (!check_ioctl_on_open(fd, &entry, flags, status)) {
		DFUSE_LOG_DEBUG("open(pathname=%s) interception not possible",
				pathname);
		return fd;
	}

	atomic_fetch_add_relaxed(&ioil_iog.iog_file_count, 1);

	if (flags & O_CREAT)
		DFUSE_LOG_DEBUG("open(pathname=%s, flags=0%o, mode=0%o) = "
				"%d. intercepted, fstat=%d, bypass=%s",
				pathname, flags, mode, fd, entry.fd_fstat,
				bypass_status[entry.fd_status]);
	else
		DFUSE_LOG_DEBUG("open(pathname=%s, flags=0%o) = "
				"%d. intercepted, fstat=%d, bypass=%s",
				pathname, flags, fd, entry.fd_fstat,
				bypass_status[entry.fd_status]);

	return fd;
}

DFUSE_PUBLIC int
dfuse_mkstemp(char *template)
{
	struct fd_entry entry = {0};
	int fd;
	int status;

	fd = __real_mkstemp(template);

	if (!ioil_iog.iog_initialized || (fd == -1))
		return fd;

	if (!dfuse_check_valid_path(template)) {
		DFUSE_LOG_DEBUG("open(template=%s) ignoring by path",
				template);
		return fd;
	}

	status = DFUSE_IO_BYPASS;

	if (!check_ioctl_on_open(fd, &entry, O_CREAT | O_EXCL | O_RDWR, status)) {
		DFUSE_LOG_DEBUG("open(template=%s) interception not possible",
				template);
		return fd;
	}

	atomic_fetch_add_relaxed(&ioil_iog.iog_file_count, 1);

	DFUSE_LOG_DEBUG("mkstemp(template=%s) = %d. intercepted, fstat=%d, bypass=%s",
			template, fd, entry.fd_fstat, bypass_status[entry.fd_status]);

	return fd;
}

DFUSE_PUBLIC int
dfuse_creat(const char *pathname, mode_t mode)
{
	struct fd_entry entry = {0};
	int fd;

	/* Same as open with O_CREAT|O_WRONLY|O_TRUNC */
	fd = __real_open(pathname, O_CREAT | O_WRONLY | O_TRUNC, mode);

	if (!ioil_iog.iog_initialized || (fd == -1))
		return fd;

	if (!dfuse_check_valid_path(pathname)) {
		DFUSE_LOG_DEBUG("creat(pathname=%s) ignoring by path",
				pathname);
		return fd;
	}

	if (!check_ioctl_on_open(fd, &entry, O_CREAT | O_WRONLY | O_TRUNC, DFUSE_IO_BYPASS)) {
		DFUSE_LOG_DEBUG("creat(pathname=%s) interception not possible",
				pathname);
		return fd;
	}

	atomic_fetch_add_relaxed(&ioil_iog.iog_file_count, 1);

	DFUSE_LOG_DEBUG("creat(pathname=%s, mode=0%o) = %d. intercepted, bypass=%s",
			pathname, mode, fd, bypass_status[entry.fd_status]);

	return fd;
}

DFUSE_PUBLIC int
dfuse_close(int fd)
{
	struct fd_entry *entry;
	int rc;

	rc = vector_remove(&fd_table, fd, &entry);

	if (rc != 0)
		goto do_real_close;

	DFUSE_LOG_DEBUG("close(fd=%d) intercepted, bypass=%s",
			fd, bypass_status[entry->fd_status]);

	/* This will drop a reference which will cause the array to be closed
	 * when the last duplicated fd is closed
	 */
	vector_decref(&fd_table, entry);

do_real_close:
	return __real_close(fd);
}

DFUSE_PUBLIC ssize_t
dfuse_read(int fd, void *buf, size_t len)
{
	struct fd_entry *entry;
	ssize_t bytes_read;
	off_t oldpos;
	int rc;

	rc = vector_get(&fd_table, fd, &entry);
	if (rc != 0)
		goto do_real_read;

	DFUSE_LOG_DEBUG("read(fd=%d, buf=%p, len=%zu) "
			"intercepted, bypass=%s", fd,
			buf, len,
			bypass_status[entry->fd_status]);

	if (drop_reference_if_disabled(entry))
		goto do_real_read;

	oldpos = entry->fd_pos;
	bytes_read = pread_rpc(entry, buf, len, oldpos);
	if (bytes_read > 0)
		entry->fd_pos = oldpos + bytes_read;
	vector_decref(&fd_table, entry);

	RESTORE_ERRNO(bytes_read < 0);

	return bytes_read;

do_real_read:
	return __real_read(fd, buf, len);
}

DFUSE_PUBLIC ssize_t
dfuse_pread(int fd, void *buf, size_t count, off_t offset)
{
	struct fd_entry *entry;
	ssize_t bytes_read;
	int rc;

	rc = vector_get(&fd_table, fd, &entry);
	if (rc != 0)
		goto do_real_pread;

	DFUSE_LOG_DEBUG("pread(fd=%d, buf=%p, count=%zu, "
			"offset=%zd) intercepted, bypass=%s", fd,
			buf, count, offset,
			bypass_status[entry->fd_status]);

	if (drop_reference_if_disabled(entry))
		goto do_real_pread;

	bytes_read = pread_rpc(entry, buf, count, offset);

	vector_decref(&fd_table, entry);

	RESTORE_ERRNO(bytes_read < 0);

	return bytes_read;

do_real_pread:
	return __real_pread(fd, buf, count, offset);
}

DFUSE_PUBLIC ssize_t
dfuse_write(int fd, const void *buf, size_t len)
{
	struct fd_entry *entry;
	ssize_t bytes_written;
	off_t oldpos;
	int rc;

	rc = vector_get(&fd_table, fd, &entry);
	if (rc != 0)
		goto do_real_write;

	DFUSE_LOG_DEBUG("write(fd=%d, buf=%p, len=%zu) "
			"intercepted, bypass=%s", fd,
			buf, len, bypass_status[entry->fd_status]);

	if (drop_reference_if_disabled(entry))
		goto do_real_write;

	oldpos = entry->fd_pos;
	bytes_written = pwrite_rpc(entry, buf, len, entry->fd_pos);
	if (bytes_written > 0)
		entry->fd_pos = oldpos + bytes_written;
	vector_decref(&fd_table, entry);

	RESTORE_ERRNO(bytes_written < 0);

	return bytes_written;

do_real_write:
	return __real_write(fd, buf, len);
}

DFUSE_PUBLIC ssize_t
dfuse_pwrite(int fd, const void *buf, size_t count, off_t offset)
{
	struct fd_entry *entry;
	ssize_t bytes_written;
	int rc;

	rc = vector_get(&fd_table, fd, &entry);
	if (rc != 0)
		goto do_real_pwrite;

	DFUSE_LOG_DEBUG("pwrite(fd=%d, buf=%p, count=%zu, "
			"offset=%zd) intercepted, bypass=%s", fd,
			buf, count, offset,
			bypass_status[entry->fd_status]);

	if (drop_reference_if_disabled(entry))
		goto do_real_pwrite;

	bytes_written = pwrite_rpc(entry, buf, count, offset);

	vector_decref(&fd_table, entry);

	RESTORE_ERRNO(bytes_written < 0);

	return bytes_written;

do_real_pwrite:
	return __real_pwrite(fd, buf, count, offset);
}

DFUSE_PUBLIC off_t
dfuse_lseek(int fd, off_t offset, int whence)
{
	struct fd_entry *entry;
	off_t new_offset = -1;
	int rc;

	rc = vector_get(&fd_table, fd, &entry);
	if (rc != 0)
		goto do_real_lseek;

	DFUSE_LOG_DEBUG("lseek(fd=%d, offset=%zd, whence=%d) "
			"intercepted, bypass=%s",
			fd, offset, whence, bypass_status[entry->fd_status]);

	if (drop_reference_if_disabled(entry))
		goto do_real_lseek;

	if (whence == SEEK_SET) {
		new_offset = offset;
	} else if (whence == SEEK_CUR) {
		new_offset = entry->fd_pos + offset;
	} else {
		/* Let the system handle SEEK_END as well as non-standard
		 * values such as SEEK_DATA and SEEK_HOLE
		 */
		new_offset = __real_lseek(fd, offset, whence);
		if (new_offset >= 0)
			entry->fd_pos = new_offset;
		goto cleanup;
	}

	if (new_offset < 0) {
		new_offset = (off_t)-1;
		errno = EINVAL;
	} else {
		entry->fd_pos = new_offset;
	}

cleanup:

	SAVE_ERRNO(new_offset < 0);

	vector_decref(&fd_table, entry);

	RESTORE_ERRNO(new_offset < 0);

	return new_offset;

do_real_lseek:
	return __real_lseek(fd, offset, whence);
}

DFUSE_PUBLIC ssize_t
dfuse_readv(int fd, const struct iovec *vector, int iovcnt)
{
	struct fd_entry *entry;
	ssize_t bytes_read;
	off_t oldpos;
	int rc;

	rc = vector_get(&fd_table, fd, &entry);
	if (rc != 0)
		goto do_real_readv;

	DFUSE_LOG_DEBUG("readv(fd=%d, vector=%p, iovcnt=%d) "
			"intercepted, bypass=%s",
			fd, vector, iovcnt, bypass_status[entry->fd_status]);

	if (drop_reference_if_disabled(entry))
		goto do_real_readv;

	oldpos = entry->fd_pos;
	bytes_read = preadv_rpc(entry, vector, iovcnt, entry->fd_pos);
	if (bytes_read > 0)
		entry->fd_pos = oldpos + bytes_read;
	vector_decref(&fd_table, entry);

	RESTORE_ERRNO(bytes_read < 0);

	return bytes_read;

do_real_readv:
	return __real_readv(fd, vector, iovcnt);
}

DFUSE_PUBLIC ssize_t
dfuse_preadv(int fd, const struct iovec *vector, int iovcnt, off_t offset)
{
	struct fd_entry *entry;
	ssize_t bytes_read;
	int rc;

	rc = vector_get(&fd_table, fd, &entry);
	if (rc != 0)
		goto do_real_preadv;

	DFUSE_LOG_DEBUG("preadv(fd=%d, vector=%p, iovcnt=%d, "
			"offset=%zd) intercepted, bypass=%s", fd, vector,
			iovcnt, offset, bypass_status[entry->fd_status]);

	if (drop_reference_if_disabled(entry))
		goto do_real_preadv;

	bytes_read = preadv_rpc(entry, vector, iovcnt, offset);
	vector_decref(&fd_table, entry);

	RESTORE_ERRNO(bytes_read < 0);

	return bytes_read;

do_real_preadv:
	return __real_preadv(fd, vector, iovcnt, offset);
}

DFUSE_PUBLIC ssize_t
dfuse_writev(int fd, const struct iovec *vector, int iovcnt)
{
	struct fd_entry *entry;
	ssize_t bytes_written;
	off_t oldpos;
	int rc;

	rc = vector_get(&fd_table, fd, &entry);
	if (rc != 0)
		goto do_real_writev;

	DFUSE_LOG_DEBUG("writev(fd=%d, vector=%p, iovcnt=%d) "
			"intercepted, bypass=%s",
			fd, vector, iovcnt, bypass_status[entry->fd_status]);

	if (drop_reference_if_disabled(entry))
		goto do_real_writev;

	oldpos = entry->fd_pos;
	bytes_written = pwritev_rpc(entry, vector, iovcnt, entry->fd_pos);
	if (bytes_written > 0)
		entry->fd_pos = oldpos + bytes_written;
	vector_decref(&fd_table, entry);

	RESTORE_ERRNO(bytes_written < 0);

	return bytes_written;

do_real_writev:
	return __real_writev(fd, vector, iovcnt);
}

DFUSE_PUBLIC ssize_t
dfuse_pwritev(int fd, const struct iovec *vector, int iovcnt, off_t offset)
{
	struct fd_entry *entry;
	ssize_t bytes_written;
	int rc;

	rc = vector_get(&fd_table, fd, &entry);
	if (rc != 0)
		goto do_real_pwritev;

	DFUSE_LOG_DEBUG("pwritev(fd=%d, vector=%p, iovcnt=%d, "
			"offset=%zd) intercepted, bypass=%s",
			fd, vector, iovcnt, offset,
			bypass_status[entry->fd_status]);

	if (drop_reference_if_disabled(entry))
		goto do_real_pwritev;

	bytes_written = pwritev_rpc(entry, vector, iovcnt, offset);

	vector_decref(&fd_table, entry);

	RESTORE_ERRNO(bytes_written < 0);

	return bytes_written;

do_real_pwritev:
	return __real_pwritev(fd, vector, iovcnt, offset);
}

DFUSE_PUBLIC void *
dfuse_mmap(void *address, size_t length, int prot, int flags, int fd,
	   off_t offset)
{
	struct fd_entry *entry;
	int rc;

	rc = vector_get(&fd_table, fd, &entry);
	if (rc == 0) {
		DFUSE_LOG_DEBUG("mmap(address=%p, length=%zu, prot=%d, flags=%d,"
				" fd=%d, offset=%zd) "
				"intercepted, disabling kernel bypass ", address,
				length, prot, flags, fd, offset);

		if (entry->fd_pos != 0)
			__real_lseek(fd, entry->fd_pos, SEEK_SET);
		/* Disable kernel bypass */
		entry->fd_status = DFUSE_IO_DIS_MMAP;

		vector_decref(&fd_table, entry);
	}

	return __real_mmap(address, length, prot, flags, fd, offset);
}

DFUSE_PUBLIC int
dfuse_fsync(int fd)
{
	struct fd_entry *entry;
	int rc;

	rc = vector_get(&fd_table, fd, &entry);
	if (rc != 0)
		goto do_real_fsync;

	DFUSE_LOG_DEBUG("fsync(fd=%d) intercepted, bypass=%s",
			fd, bypass_status[entry->fd_status]);

	vector_decref(&fd_table, entry);

do_real_fsync:
	return __real_fsync(fd);
}

DFUSE_PUBLIC int
dfuse_fdatasync(int fd)
{
	struct fd_entry *entry;
	int rc;

	rc = vector_get(&fd_table, fd, &entry);
	if (rc != 0)
		goto do_real_fdatasync;

	DFUSE_LOG_DEBUG("fdatasync(fd=%d) intercepted, bypass=%s",
			fd, bypass_status[entry->fd_status]);

	vector_decref(&fd_table, entry);

do_real_fdatasync:
	return __real_fdatasync(fd);
}

DFUSE_PUBLIC int dfuse_dup(int oldfd)
{
	struct fd_entry *entry = NULL;
	int rc;
	int newfd = __real_dup(oldfd);

	if (newfd == -1)
		return -1;

	rc = vector_dup(&fd_table, oldfd, newfd, &entry);
	if (rc == 0 && entry != NULL) {
		DFUSE_LOG_DEBUG("dup(oldfd=%d) = %d intercepted, bypass=%s",
				oldfd, newfd, bypass_status[entry->fd_status]);
		vector_decref(&fd_table, entry);
	}

	return newfd;
}

DFUSE_PUBLIC int
dfuse_dup2(int oldfd, int newfd)
{
	struct fd_entry *entry = NULL;
	int realfd = __real_dup2(oldfd, newfd);
	int rc;

	if (realfd == -1)
		return -1;

	rc = vector_dup(&fd_table, oldfd, realfd, &entry);
	if (rc == 0 && entry != NULL) {
		DFUSE_LOG_DEBUG("dup2(oldfd=%d, newfd=%d) = %d."
				" intercepted, bypass=%s", oldfd, newfd,
				realfd, bypass_status[entry->fd_status]);
		vector_decref(&fd_table, entry);
	}

	return realfd;
}

DFUSE_PUBLIC FILE *
dfuse_fdopen(int fd, const char *mode)
{
	struct fd_entry *entry;
	int rc;

	rc = vector_get(&fd_table, fd, &entry);
	if (rc == 0) {
		DFUSE_LOG_DEBUG("fdopen(fd=%d, mode=%s) intercepted, disabling kernel bypass",
				fd, mode);

		if (entry->fd_pos != 0)
			__real_lseek(fd, entry->fd_pos, SEEK_SET);

		/* Disable kernel bypass */
		entry->fd_status = DFUSE_IO_DIS_STREAM;

		vector_decref(&fd_table, entry);
	}

	return __real_fdopen(fd, mode);
}

DFUSE_PUBLIC int
dfuse_fcntl(int fd, int cmd, ...)
{
	va_list ap;
	void *arg;
	struct fd_entry *entry = NULL;
	int rc;
	int newfd = -1;
	int fdarg;

	va_start(ap, cmd);
	arg = va_arg(ap, void *);
	va_end(ap);

	rc = vector_get(&fd_table, fd, &entry);
	if (rc != 0)
		return __real_fcntl(fd, cmd, arg);

	if (cmd == F_SETFL) { /* We don't support this flag for interception */
		DFUSE_LOG_DEBUG("Removed IL entry for fd=%d: "
				"F_SETFL not supported for kernel bypass", fd);

		if (!drop_reference_if_disabled(entry)) {
			/* Disable kernel bypass */
			entry->fd_status = DFUSE_IO_DIS_FCNTL;
			vector_decref(&fd_table, entry);
		}
		return __real_fcntl(fd, cmd, arg);
	}

	vector_decref(&fd_table, entry);

	if (cmd != F_DUPFD && cmd != F_DUPFD_CLOEXEC)
		return __real_fcntl(fd, cmd, arg);

	va_start(ap, cmd);
	fdarg = va_arg(ap, int);
	va_end(ap);
	newfd = __real_fcntl(fd, cmd, fdarg);

	if (newfd == -1)
		return newfd;

	/* Ok, newfd is a duplicate of fd */
	rc = vector_dup(&fd_table, fd, newfd, &entry);
	if (rc == 0 && entry != NULL) {
		DFUSE_LOG_DEBUG("fcntl(fd=%d, cmd=%d "
				"/* F_DUPFD* */, arg=%d) intercepted, bypass=%s",
				fd, cmd, fdarg,
				bypass_status[entry->fd_status]);
		vector_decref(&fd_table, entry);
	}

	return newfd;
}

DFUSE_PUBLIC FILE *
dfuse_fopen(const char *path, const char *mode)
{
	FILE *fp;
	struct fd_entry entry = {0};
	int fd;

	pthread_once(&init_links_flag, init_links);

	fp = __real_fopen(path, mode);

	if (!ioil_iog.iog_initialized || fp == NULL)
		return fp;

	fd = fileno(fp);

	if (fd == -1)
		return fp;

	if (!dfuse_check_valid_path(path)) {
		DFUSE_LOG_DEBUG("fopen(pathname=%s) ignoring by path",
				path);
		return fp;
	}

	if (!check_ioctl_on_open(fd, &entry, O_CREAT | O_WRONLY | O_TRUNC, DFUSE_IO_DIS_STREAM)) {
		DFUSE_LOG_DEBUG("fopen(pathname=%s) interception not possible",
				path);
		return fp;
	}

	atomic_fetch_add_relaxed(&ioil_iog.iog_file_count, 1);

	DFUSE_LOG_DEBUG("fopen(path=%s, mode=%s) = %p(fd=%d) intercepted, bypass=%s",
			path, mode, fp, fd, bypass_status[entry.fd_status]);

	return fp;
}

DFUSE_PUBLIC FILE *
dfuse_freopen(const char *path, const char *mode, FILE *stream)
{
	FILE *newstream;
	struct fd_entry new_entry = {0};
	struct fd_entry *old_entry = {0};
	int oldfd;
	int newfd;
	int rc;

	if (!ioil_iog.iog_initialized)
		return __real_freopen(path, mode, stream);

	oldfd = fileno(stream);
	if (oldfd == -1)
		return __real_freopen(path, mode, stream);

	newstream = __real_freopen(path, mode, stream);
	if (newstream == NULL)
		return NULL;

	rc = vector_remove(&fd_table, oldfd, &old_entry);

	newfd = fileno(newstream);

	if (newfd == -1 ||
	    !check_ioctl_on_open(newfd, &new_entry, 0, DFUSE_IO_DIS_STREAM)) {
		if (rc == 0) {
			DFUSE_LOG_DEBUG("freopen(path=%s, mode=%s, stream=%p"
					"(fd=%d) = %p(fd=%d) "
					"intercepted, bypass=%s", path, mode,
					stream, oldfd,
					newstream, newfd,
					bypass_status[DFUSE_IO_DIS_STREAM]);
			vector_decref(&fd_table, old_entry);
		}
		return newstream;
	}

	if (rc == 0) {
		DFUSE_LOG_DEBUG("freopen(path=%s, mode=%s, stream=%p(fd=%d) = %p(fd=%d)"
				" intercepted, bypass=%s", path, mode, stream,
				oldfd, newstream, newfd,
				bypass_status[DFUSE_IO_DIS_STREAM]);
		vector_decref(&fd_table, old_entry);
	} else {
		DFUSE_LOG_DEBUG("freopen(path=%s, mode=%s, stream=%p(fd=%d)) "
				"= %p(fd=%d) intercepted, "
				"bypass=%s", path, mode, stream, oldfd,
				newstream, newfd,
				bypass_status[DFUSE_IO_DIS_STREAM]);
	}

	return newstream;
}

DFUSE_PUBLIC int
dfuse_fclose(FILE *stream)
{
	struct fd_entry *entry = NULL;
	int fd;
	int rc;

	if (!ioil_iog.iog_initialized)
		goto do_real_fclose;

	fd = fileno(stream);

	if (fd == -1)
		goto do_real_fclose;

	rc = vector_remove(&fd_table, fd, &entry);

	if (rc != 0)
		goto do_real_fclose;

	DFUSE_LOG_DEBUG("fclose(stream=%p(fd=%d)) intercepted, "
			"bypass=%s", stream, fd,
			bypass_status[entry->fd_status]);

	vector_decref(&fd_table, entry);

do_real_fclose:
	return __real_fclose(stream);
}

DFUSE_PUBLIC int
dfuse___fxstat(int ver, int fd, struct stat *buf)
{
	struct fd_entry	*entry = NULL;
	int		counter;
	int		rc;

	rc = vector_get(&fd_table, fd, &entry);
	if (rc != 0)
		goto do_real_fstat;

	/* Turn off this feature if the kernel is doing metadata caching, in this case it's btter
	 * to use the kernel cache and keep it up-to-date than query the severs each time.
	 */
	if (!entry->fd_fstat) {
		vector_decref(&fd_table, entry);
		goto do_real_fstat;
	}

	counter = atomic_fetch_add_relaxed(&ioil_iog.iog_fstat_count, 1);

	if (counter < ioil_iog.iog_report_count)
		fprintf(stderr, "[libioil] Intercepting fstat\n");

	/* fstat needs to return both the device magic number and the inode
	 * neither of which can change over time, but they're also not known
	 * at this point.  For the first call to fstat do the real call
	 * through the kernel, then save these two entries for next time.
	 */
	if (entry->fd_dev == 0) {
		rc =  __real___fxstat(ver, fd, buf);

		DFUSE_TRA_DEBUG(entry->fd_dfsoh, "initial fstat() returned %d", rc);

		if (rc) {
			vector_decref(&fd_table, entry);
			return rc;
		}
		entry->fd_dev = buf->st_dev;
		entry->fd_ino = buf->st_ino;
		vector_decref(&fd_table, entry);
		return 0;
	}

	rc = dfs_ostat(entry->fd_cont->ioc_dfs, entry->fd_dfsoh, buf);

	DFUSE_TRA_DEBUG(entry->fd_dfsoh, "dfs_ostat() returned %d", rc);

	buf->st_ino = entry->fd_ino;
	buf->st_dev = entry->fd_dev;

	vector_decref(&fd_table, entry);

	if (rc) {
		errno = rc;
		return -1;
	}

	return 0;
do_real_fstat:
	return __real___fxstat(ver, fd, buf);
}

DFUSE_PUBLIC int
dfuse_get_bypass_status(int fd)
{
	struct fd_entry *entry;
	int rc;

	rc = vector_get(&fd_table, fd, &entry);

	if (rc != 0)
		return DFUSE_IO_EXTERNAL;

	rc = entry->fd_status;

	vector_decref(&fd_table, entry);

	return rc;
}

FOREACH_INTERCEPT(IOIL_DECLARE_ALIAS)
FOREACH_ALIASED_INTERCEPT(IOIL_DECLARE_ALIAS64)<|MERGE_RESOLUTION|>--- conflicted
+++ resolved
@@ -799,12 +799,7 @@
 
 	rc = vector_set(&fd_table, fd, entry);
 	if (rc != 0) {
-<<<<<<< HEAD
-		DFUSE_LOG_DEBUG("Failed to track IOF file fd=%d., disabling kernel bypass", rc);
-=======
-		DFUSE_LOG_DEBUG("Failed to track IOF file fd=%d., disabling kernel bypass",
-				fd);
->>>>>>> 00d0cb46
+		DFUSE_LOG_DEBUG("Failed to track IOF file fd=%d., disabling kernel bypass", fd);
 		/* Disable kernel bypass */
 		entry->fd_status = DFUSE_IO_DIS_RSRC;
 		D_GOTO(obj_close, rc);
