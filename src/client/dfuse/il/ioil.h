--- conflicted
+++ resolved
@@ -29,20 +29,6 @@
 };
 
 struct fd_entry {
-<<<<<<< HEAD
-	struct ioil_cont	*fd_cont;
-	dfs_obj_t		*fd_dfsoh;
-	off_t			fd_pos;
-	int			fd_flags;
-	int			fd_status;
-	int			fd_ino;
-	int			fd_dev;
-	bool			fd_fstat;
-
-	/* Used for streaming I/O only */
-	bool			fd_eof;
-	int			fd_err;
-=======
 	struct ioil_cont *fd_cont;
 	dfs_obj_t        *fd_dfsoh;
 	off_t             fd_pos;
@@ -51,7 +37,10 @@
 	int               fd_flags;
 	int               fd_status;
 	bool              fd_fstat;
->>>>>>> 3918474b
+
+	/* Used for streaming I/O only */
+	bool			fd_eof;
+	int			fd_err;
 };
 
 ssize_t
