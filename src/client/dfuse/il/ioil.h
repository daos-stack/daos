/**
 * (C) Copyright 2017-2021 Intel Corporation.
 *
 * SPDX-License-Identifier: BSD-2-Clause-Patent
 */

#ifndef __IOIL_H__
#define __IOIL_H__

#include <sys/types.h>
#include <sys/stat.h>
#include <unistd.h>

#include "daos_fs.h"

struct ioil_cont {
	/* Container open handle */
	daos_handle_t     ioc_coh;
	/* ioil pool descriptor */
	struct ioil_pool *ioc_pool;
	/* uuid of container */
	uuid_t            ioc_uuid;
	/* dfs handle */
	dfs_t            *ioc_dfs;
	/* List of containers */
	d_list_t          ioc_containers;
	/* Number of files open in container */
	int               ioc_open_count;
};

struct fd_entry {
<<<<<<< HEAD
	struct ioil_cont	*fd_cont;
	dfs_obj_t		*fd_dfsoh;
	off_t			fd_pos;
	ino_t			fd_ino;
	dev_t			fd_dev;
	int			fd_flags;
	int			fd_status;
	bool			fd_fstat;
=======
	struct ioil_cont *fd_cont;
	dfs_obj_t        *fd_dfsoh;
	off_t             fd_pos;
	ino_t             fd_ino;
	dev_t             fd_dev;
	int               fd_flags;
	int               fd_status;
	bool              fd_fstat;
>>>>>>> a0a6e750
};

ssize_t
ioil_do_pread(char *buff, size_t len, off_t position, struct fd_entry *entry, int *errcode);
ssize_t
ioil_do_preadv(const struct iovec *iov, int count, off_t position, struct fd_entry *entry,
	       int *errcode);
ssize_t
ioil_do_writex(const char *buff, size_t len, off_t position, struct fd_entry *entry, int *errcode);
ssize_t
ioil_do_pwritev(const struct iovec *iov, int count, off_t position, struct fd_entry *entry,
		int *errcode);

#endif /* __IOIL_H__ */<|MERGE_RESOLUTION|>--- conflicted
+++ resolved
@@ -29,16 +29,6 @@
 };
 
 struct fd_entry {
-<<<<<<< HEAD
-	struct ioil_cont	*fd_cont;
-	dfs_obj_t		*fd_dfsoh;
-	off_t			fd_pos;
-	ino_t			fd_ino;
-	dev_t			fd_dev;
-	int			fd_flags;
-	int			fd_status;
-	bool			fd_fstat;
-=======
 	struct ioil_cont *fd_cont;
 	dfs_obj_t        *fd_dfsoh;
 	off_t             fd_pos;
@@ -47,7 +37,6 @@
 	int               fd_flags;
 	int               fd_status;
 	bool              fd_fstat;
->>>>>>> a0a6e750
 };
 
 ssize_t
