--- conflicted
+++ resolved
@@ -1,10 +1,7 @@
 /**
  * (C) Copyright 2016-2024 Intel Corporation.
-<<<<<<< HEAD
+ * (C) Copyright 2025 Hewlett Packard Enterprise Development LP
  * (C) Copyright 2025 Google LLC
-=======
- * (C) Copyright 2025 Hewlett Packard Enterprise Development LP
->>>>>>> 1280a02d
  *
  * SPDX-License-Identifier: BSD-2-Clause-Patent
  */
@@ -1275,21 +1272,12 @@
 			ie->ie_stat.st_ino, ref, DP_DE(ie->ie_name), ie->ie_parent);
 
 	if (ref != 0 || atomic_load_relaxed(&ie->ie_il_count) != 0 ||
-<<<<<<< HEAD
 	    atomic_load_relaxed(&ie->ie_open_count) != 0 || ie->ie_active) {
 		DFUSE_TRA_WARNING(ie,
 				  "Unclean shutdown of dfuse, probably due to forced umount: "
 				  "ref=%d il_count=%d open_count=%d active=%p",
 				  ref, atomic_load_relaxed(&ie->ie_il_count),
 				  atomic_load_relaxed(&ie->ie_open_count), ie->ie_active);
-=======
-	    atomic_load_relaxed(&ie->ie_open_count) != 0) {
-		DFUSE_TRA_WARNING(ie,
-				  "Unclean shutdown of dfuse, probably due to forced umount: "
-				  "ref=%d il_count=%d open_count=%d",
-				  ref, atomic_load_relaxed(&ie->ie_il_count),
-				  atomic_load_relaxed(&ie->ie_open_count));
->>>>>>> 1280a02d
 		return;
 	}
 
