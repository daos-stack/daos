--- conflicted
+++ resolved
@@ -1203,10 +1203,6 @@
 	d_hash_rec_delete_at(&fs_handle->dpi_iet, &ie->ie_htl);
 err:
 	DFUSE_TRA_ERROR(fs_handle, "Failed to start dfuse, rc: " DF_RC, DP_RC(rc));
-<<<<<<< HEAD
-	fuse_opt_free_args(&args);
-=======
->>>>>>> 10d92706
 	D_FREE(ie);
 	return rc;
 }
