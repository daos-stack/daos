--- conflicted
+++ resolved
@@ -1102,11 +1102,7 @@
 	if (dfs->dfs_ops == &dfuse_dfs_ops) {
 		rc = dfs_lookup(dfs->dfs_ns, "/", O_RDWR, &ie->ie_obj, NULL, NULL);
 		if (rc) {
-<<<<<<< HEAD
 			DFUSE_TRA_ERROR(ie, "dfs_lookup() failed: %d (%s)", rc, strerror(rc));
-=======
-			DFUSE_TRA_ERROR(ie, "dfs_lookup() failed: (%s)", strerror(rc));
->>>>>>> 145f6249
 			D_GOTO(err, rc = daos_errno2der(rc));
 		}
 	}
@@ -1116,14 +1112,7 @@
 			       sizeof(ie->ie_stat.st_ino),
 			       &ie->ie_htl,
 			       false);
-<<<<<<< HEAD
 	D_ASSERT(rc == -DER_SUCCESS);
-=======
-	if (rc != -DER_SUCCESS) {
-		DFUSE_TRA_ERROR(fs_handle, "hash_insert() failed: %d", rc);
-		D_GOTO(err, rc);
-	}
->>>>>>> 145f6249
 
 	rc = pthread_create(&fs_handle->dpi_thread, NULL,
 			    dfuse_progress_thread, fs_handle);
@@ -1140,14 +1129,8 @@
 err_ie_remove:
 	d_hash_rec_delete_at(&fs_handle->dpi_iet, &ie->ie_htl);
 err:
-<<<<<<< HEAD
-	DFUSE_TRA_ERROR(fs_handle,
-			"Failed to start dfuse, rc: "DF_RC, DP_RC(rc));
+	DFUSE_TRA_ERROR(fs_handle, "Failed to start dfuse, rc: "DF_RC, DP_RC(rc));
 	fuse_opt_free_args(&args);
-=======
-	DFUSE_TRA_ERROR(fs_handle, "Failed to start dfuse, rc: "DF_RC, DP_RC(rc));
-	D_FREE(fuse_ops);
->>>>>>> 145f6249
 	D_FREE(ie);
 	return rc;
 }
