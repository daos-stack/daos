/**
 * (C) Copyright 2016-2021 Intel Corporation.
 *
 * SPDX-License-Identifier: BSD-2-Clause-Patent
 */

#include <pthread.h>

#include "dfuse_common.h"
#include "dfuse.h"

/* Async progress thread.
 *
 * This thread is started at launch time with an event queue and blocks
 * on a semaphore until a asynchronous event is created, at which point
 * the thread wakes up and busy polls in daos_eq_poll() until it's complete.
 */
static void *
dfuse_progress_thread(void *arg)
{
	struct dfuse_projection_info *fs_handle = arg;
	int rc;
	daos_event_t *dev;
	struct dfuse_event *ev;

	while (1) {
		errno = 0;
		rc = sem_wait(&fs_handle->dpi_sem);
		if (rc != 0) {
			rc = errno;

			if (rc == EINTR)
				continue;

			DFUSE_TRA_ERROR(fs_handle,
					"Error from sem_wait: %d", rc);
		}

		if (fs_handle->dpi_shutdown)
			return NULL;

		rc = daos_eq_poll(fs_handle->dpi_eq, 1,
				  DAOS_EQ_WAIT,
				1,
				&dev);

		if (rc == 1) {
			ev = container_of(dev, struct dfuse_event, de_ev);

			ev->de_complete_cb(ev);

			D_FREE(ev);
		}
	}
	return NULL;
}

/* Parse a string to a time, used for reading container attributes info
 * timeouts.
 */
static int
dfuse_parse_time(char *buff, size_t len, unsigned int *_out)
{
	int		matched;
	unsigned int	out = 0;
	int		count0 = 0;
	int		count1 = 0;
	char		c = '\0';

	matched = sscanf(buff, "%u%n%c%n", &out, &count0, &c, &count1);

	if (matched == 0)
		return EINVAL;

	if (matched == 1 && len != count0)
		return EINVAL;

	if (matched == 2 && len != count1)
		return EINVAL;

	if (matched == 2) {
		if (c == 'd' || c == 'D')
			out *= 60 * 60 * 24;
		else if (c == 'h' || c == 'H')
			out *= 60 * 60;
		else if (c == 'm' || c == 'M')
			out *= 60;
		else if (c == 's' || c == 'S')
			true;
		else
			return EINVAL;
	}

	*_out = out;
	return 0;
}

/* Inode entry hash table operations */

/* Shrink a 64 bit value into 32 bits to avoid hash collisions */
static uint32_t
ih_key_hash(struct d_hash_table *htable, const void *key,
	    unsigned int ksize)
{
	const ino_t *_ino = key;
	ino_t ino = *_ino;
	uint32_t hash = ino ^ (ino >> 32);

	return hash;
}

static bool
ih_key_cmp(struct d_hash_table *htable, d_list_t *rlink,
	   const void *key, unsigned int ksize)
{
	const struct dfuse_inode_entry	*ie;
	const ino_t			*ino = key;

	ie = container_of(rlink, struct dfuse_inode_entry, ie_htl);

	return *ino == ie->ie_stat.st_ino;
}

static uint32_t
ih_rec_hash(struct d_hash_table *htable, d_list_t *rlink)
{
	const struct dfuse_inode_entry	*ie;

	ie = container_of(rlink, struct dfuse_inode_entry, ie_htl);

	return ih_key_hash(NULL,
			   &ie->ie_stat.st_ino,
			   sizeof(ie->ie_stat.st_ino));
}

static void
ih_addref(struct d_hash_table *htable, d_list_t *rlink)
{
	struct dfuse_inode_entry	*ie;
	uint				oldref;

	ie = container_of(rlink, struct dfuse_inode_entry, ie_htl);
	oldref = atomic_fetch_add_relaxed(&ie->ie_ref, 1);
	DFUSE_TRA_DEBUG(ie, "addref to %u", oldref + 1);
}

static bool
ih_decref(struct d_hash_table *htable, d_list_t *rlink)
{
	struct dfuse_inode_entry	*ie;
	uint				oldref;

	ie = container_of(rlink, struct dfuse_inode_entry, ie_htl);
	oldref = atomic_fetch_sub_relaxed(&ie->ie_ref, 1);
	DFUSE_TRA_DEBUG(ie, "decref to %u", oldref - 1);
	return oldref == 1;
}

static int
ih_ndecref(struct d_hash_table *htable, d_list_t *rlink, int count)
{
	struct dfuse_inode_entry	*ie;
	uint				oldref = 0;
	uint				newref = 0;

	ie = container_of(rlink, struct dfuse_inode_entry, ie_htl);

	do {
		oldref = atomic_load_relaxed(&ie->ie_ref);

		if (oldref < count)
			break;

		newref = oldref - count;

	} while (!atomic_compare_exchange(&ie->ie_ref, oldref, newref));

	if (oldref < count) {
		DFUSE_TRA_ERROR(ie, "unable to decref %u from %u",
				count, oldref);
		return -DER_INVAL;
	}

	DFUSE_TRA_DEBUG(ie, "decref of %u to %u", count, newref);
	if (newref == 0)
		return 1;
	return 0;
}

static void
ih_free(struct d_hash_table *htable, d_list_t *rlink)
{
	struct dfuse_projection_info	*fs_handle = htable->ht_priv;
	struct dfuse_inode_entry	*ie;

	ie = container_of(rlink, struct dfuse_inode_entry, ie_htl);

	DFUSE_TRA_DEBUG(ie, "parent %#lx", ie->ie_parent);
	dfuse_ie_close(fs_handle, ie);
}

static d_hash_table_ops_t ie_hops = {
	.hop_key_cmp		= ih_key_cmp,
	.hop_key_hash		= ih_key_hash,
	.hop_rec_hash		= ih_rec_hash,
	.hop_rec_addref		= ih_addref,
	.hop_rec_decref		= ih_decref,
	.hop_rec_ndecref	= ih_ndecref,
	.hop_rec_free		= ih_free,
};

static uint32_t
ph_key_hash(struct d_hash_table *htable, const void *key,
	    unsigned int ksize)
{
	return *((const uint32_t *)key);
}

static uint32_t
ph_rec_hash(struct d_hash_table *htable, d_list_t *link)
{
	struct dfuse_pool *dfp;

	dfp = container_of(link, struct dfuse_pool, dfp_entry);

	return ph_key_hash(NULL, &dfp->dfp_pool, sizeof(dfp->dfp_pool));
}

static bool
ph_key_cmp(struct d_hash_table *htable, d_list_t *link,
	   const void *key, unsigned int ksize)
{
	struct dfuse_pool *dfp;

	dfp = container_of(link, struct dfuse_pool, dfp_entry);
	return uuid_compare(dfp->dfp_pool, key) == 0;
}

static void
ph_addref(struct d_hash_table *htable, d_list_t *link)
{
	struct dfuse_pool	 *dfp;
	uint			 oldref;

	dfp = container_of(link, struct dfuse_pool, dfp_entry);
	oldref = atomic_fetch_add_relaxed(&dfp->dfp_ref, 1);
	DFUSE_TRA_DEBUG(dfp, "addref to %u", oldref + 1);
}

static bool
ph_decref(struct d_hash_table *htable, d_list_t *link)
{
	struct dfuse_pool	*dfp;
	uint			oldref;

	dfp = container_of(link, struct dfuse_pool, dfp_entry);
	oldref = atomic_fetch_sub_relaxed(&dfp->dfp_ref, 1);
	DFUSE_TRA_DEBUG(dfp, "decref to %u", oldref - 1);
	return oldref == 1;
}

static void
_ph_free(struct dfuse_pool *dfp)
{
	int rc;

	if (daos_handle_is_valid(dfp->dfp_poh)) {
		rc = daos_pool_disconnect(dfp->dfp_poh, NULL);
		/* Hook for fault injection testing, if the disconnect fails with out of memory
		 * then simply try it again, only what might have happened is that the first
		 * call might have disconnected, but then failed to notify about the disconnect,
		 * in which case the subsequent call will return -DER_NO_HDL, if that's the case
		 * then this is expected, if odd, behavior so silence that case and just return
		 * success.
		 */
		if (rc == -DER_NOMEM) {
			rc = daos_pool_disconnect(dfp->dfp_poh, NULL);
			if (rc == -DER_NO_HDL)
				rc = -DER_SUCCESS;
		}
		if (rc != -DER_SUCCESS)
			DFUSE_TRA_ERROR(dfp,
					"daos_pool_disconnect() failed: "DF_RC,
					DP_RC(rc));
	}

	rc = d_hash_table_destroy_inplace(&dfp->dfp_cont_table, false);
	if (rc != -DER_SUCCESS)
		DFUSE_TRA_ERROR(dfp, "Failed to destroy pool hash table: "DF_RC,
				DP_RC(rc));

	D_FREE(dfp);
}

static void
ph_free(struct d_hash_table *htable, d_list_t *link)
{
	_ph_free(container_of(link, struct dfuse_pool, dfp_entry));
}

static d_hash_table_ops_t pool_hops = {
	.hop_key_cmp		= ph_key_cmp,
	.hop_key_hash		= ph_key_hash,
	.hop_rec_hash		= ph_rec_hash,
	.hop_rec_addref		= ph_addref,
	.hop_rec_decref		= ph_decref,
	.hop_rec_free		= ph_free,
};

static uint32_t
ch_key_hash(struct d_hash_table *htable, const void *key,
	    unsigned int ksize)
{
	return *((const uint32_t *)key);
}

static uint32_t
ch_rec_hash(struct d_hash_table *htable, d_list_t *link)
{
	struct dfuse_cont *dfc;

	dfc = container_of(link, struct dfuse_cont, dfs_entry);

	return ch_key_hash(NULL, &dfc->dfs_cont, sizeof(dfc->dfs_cont));
}

static bool
ch_key_cmp(struct d_hash_table *htable, d_list_t *link,
	   const void *key, unsigned int ksize)
{
	struct dfuse_cont *dfc;

	dfc = container_of(link, struct dfuse_cont, dfs_entry);
	return uuid_compare(dfc->dfs_cont, key) == 0;
}

static void
ch_addref(struct d_hash_table *htable, d_list_t *link)
{
	struct dfuse_cont	*dfc;
	uint			oldref;

	dfc = container_of(link, struct dfuse_cont, dfs_entry);
	oldref = atomic_fetch_add_relaxed(&dfc->dfs_ref, 1);
	DFUSE_TRA_DEBUG(dfc, "addref to %u", oldref + 1);
}

static bool
ch_decref(struct d_hash_table *htable, d_list_t *link)
{
	struct dfuse_cont	*dfc;
	uint			oldref;

	dfc = container_of(link, struct dfuse_cont, dfs_entry);
	oldref = atomic_fetch_sub_relaxed(&dfc->dfs_ref, 1);
	DFUSE_TRA_DEBUG(dfc, "decref to %u", oldref - 1);
	return oldref == 1;
}

static void
_ch_free(struct dfuse_projection_info *fs_handle, struct dfuse_cont *dfc)
{
	D_MUTEX_DESTROY(&dfc->dfs_read_mutex);

	if (daos_handle_is_valid(dfc->dfs_coh)) {
		int rc;

		rc = dfs_umount(dfc->dfs_ns);
		if (rc != 0)
			DFUSE_TRA_ERROR(dfc, "dfs_umount() failed: %d (%s)", rc, strerror(rc));

		rc = daos_cont_close(dfc->dfs_coh, NULL);
		if (rc == -DER_NOMEM)
			rc = daos_cont_close(dfc->dfs_coh, NULL);
		if (rc != 0)
			DFUSE_TRA_ERROR(dfc, "daos_cont_close() failed, "DF_RC, DP_RC(rc));
	}

	d_hash_rec_decref(&fs_handle->dpi_pool_table, &dfc->dfs_dfp->dfp_entry);

	D_FREE(dfc);
}

static void
ch_free(struct d_hash_table *htable, d_list_t *link)
{
	_ch_free(htable->ht_priv,
		 container_of(link, struct dfuse_cont, dfs_entry));
}

d_hash_table_ops_t cont_hops = {
	.hop_key_cmp		= ch_key_cmp,
	.hop_key_hash		= ch_key_hash,
	.hop_rec_hash		= ch_rec_hash,
	.hop_rec_addref		= ch_addref,
	.hop_rec_decref		= ch_decref,
	.hop_rec_free		= ch_free,
};

/* Return a pool connection by label.
 *
 * Only used for command line parsing, so does not check for existing pools
 *
 * Return code is a system errno.
 */
int
dfuse_pool_connect_by_label(struct dfuse_projection_info *fs_handle,
			const char *label,
			struct dfuse_pool **_dfp)
{
	struct dfuse_pool	*dfp;
	daos_pool_info_t        p_info = {};
	d_list_t		*rlink;
	int			rc;

	D_ALLOC_PTR(dfp);
	if (dfp == NULL)
		D_GOTO(err, rc = ENOMEM);

	atomic_store_relaxed(&dfp->dfp_ref, 1);

	DFUSE_TRA_UP(dfp, fs_handle, "dfp");

	rc = daos_pool_connect(label, fs_handle->dpi_info->di_group,
			       DAOS_PC_RW, &dfp->dfp_poh, &p_info, NULL);
	if (rc) {
		if (rc == -DER_NO_PERM)
			DFUSE_TRA_INFO(dfp,
				"daos_pool_connect() failed, "
				DF_RC, DP_RC(rc));
		else
			DFUSE_TRA_ERROR(dfp,
					"daos_pool_connect() failed, "
					DF_RC, DP_RC(rc));
		D_GOTO(err_free, rc = daos_der2errno(rc));
	}

	uuid_copy(dfp->dfp_pool, p_info.pi_uuid);

	rc = d_hash_table_create_inplace(D_HASH_FT_LRU | D_HASH_FT_EPHEMERAL,
					 3, fs_handle, &cont_hops,
					 &dfp->dfp_cont_table);
	if (rc != -DER_SUCCESS) {
		DFUSE_TRA_ERROR(dfp, "Failed to create hash table: "DF_RC,
				DP_RC(rc));
		D_GOTO(err_disconnect, rc = daos_der2errno(rc));
	}

	rlink = d_hash_rec_find_insert(&fs_handle->dpi_pool_table,
				       &dfp->dfp_pool, sizeof(dfp->dfp_pool),
				       &dfp->dfp_entry);

	if (rlink != &dfp->dfp_entry) {
		DFUSE_TRA_DEBUG(dfp, "Found existing pool, reusing");
		_ph_free(dfp);
		dfp = container_of(rlink, struct dfuse_pool, dfp_entry);
	}

	DFUSE_TRA_DEBUG(dfp, "Returning dfp for "DF_UUID,
			DP_UUID(dfp->dfp_pool));

	*_dfp = dfp;
	return rc;
err_disconnect:
	daos_pool_disconnect(dfp->dfp_poh, NULL);
err_free:
	D_FREE(dfp);
err:
	return rc;
}

/* Return a pool connection by uuid.
 *
 * Re-use an existing connection if possible, otherwise open new connection.
 *
 * If successsfull with pass out a pool pointer, with one reference held.
 *
 * Return code is a system errno.
 */
int
dfuse_pool_connect(struct dfuse_projection_info *fs_handle, uuid_t *pool,
		   struct dfuse_pool **_dfp)
{
	struct dfuse_pool	*dfp;
	d_list_t		*rlink;
	int			rc;

	rlink = d_hash_rec_find(&fs_handle->dpi_pool_table,
				pool, sizeof(*pool));
	if (rlink) {
		*_dfp = container_of(rlink, struct dfuse_pool, dfp_entry);
		return 0;
	}

	D_ALLOC_PTR(dfp);
	if (dfp == NULL)
		D_GOTO(err, rc = ENOMEM);

	atomic_store_relaxed(&dfp->dfp_ref, 1);

	DFUSE_TRA_UP(dfp, fs_handle, "dfp");

	DFUSE_TRA_DEBUG(dfp, "New pool "DF_UUIDF,
			DP_UUID(pool));

	if (uuid_is_null(*pool) == 0) {
		char uuid_str[37];

		uuid_copy(dfp->dfp_pool, *pool);
		uuid_unparse(dfp->dfp_pool, uuid_str);
		rc = daos_pool_connect(uuid_str,
				       fs_handle->dpi_info->di_group,
				       DAOS_PC_RW,
				       &dfp->dfp_poh, NULL, NULL);
		if (rc) {
			if (rc == -DER_NO_PERM)
				DFUSE_TRA_INFO(dfp,
					       "daos_pool_connect() failed, "
					       DF_RC, DP_RC(rc));
			else
				DFUSE_TRA_ERROR(dfp,
						"daos_pool_connect() failed, "
						DF_RC, DP_RC(rc));
			D_GOTO(err_free, rc = daos_der2errno(rc));
		}
	}

	rc = d_hash_table_create_inplace(D_HASH_FT_LRU | D_HASH_FT_EPHEMERAL,
					 3, fs_handle, &cont_hops,
					 &dfp->dfp_cont_table);
	if (rc != -DER_SUCCESS) {
		DFUSE_TRA_ERROR(dfp, "Failed to create hash table: "DF_RC,
				DP_RC(rc));
		D_GOTO(err_disconnect, rc = daos_der2errno(rc));
	}

	rlink = d_hash_rec_find_insert(&fs_handle->dpi_pool_table,
				       &dfp->dfp_pool, sizeof(dfp->dfp_pool),
				       &dfp->dfp_entry);

	if (rlink != &dfp->dfp_entry) {
		DFUSE_TRA_DEBUG(dfp, "Found existing pool, reusing");
		_ph_free(dfp);
		dfp = container_of(rlink, struct dfuse_pool, dfp_entry);
	}

	DFUSE_TRA_DEBUG(dfp, "Returning dfp for "DF_UUID,
			DP_UUID(dfp->dfp_pool));

	*_dfp = dfp;
	return rc;
err_disconnect:
	if (daos_handle_is_valid(dfp->dfp_poh))
		daos_pool_disconnect(dfp->dfp_poh, NULL);
err_free:
	D_FREE(dfp);
err:
	return rc;
}

#define ATTR_COUNT 6

char const *const
cont_attr_names[ATTR_COUNT] = {"dfuse-attr-time",
			       "dfuse-dentry-time",
			       "dfuse-dentry-dir-time",
			       "dfuse-ndentry-time",
			       "dfuse-data-cache",
			       "dfuse-direct-io-disable"};

#define ATTR_TIME_INDEX		0
#define ATTR_DENTRY_INDEX	1
#define ATTR_DENTRY_DIR_INDEX	2
#define ATTR_NDENTRY_INDEX	3
#define ATTR_DATA_CACHE_INDEX	4
#define ATTR_DIRECT_IO_DISABLE_INDEX	5

/* Attribute values are of the form "120M", so the buffer does not need to be
 * large.
 */
#define ATTR_VALUE_LEN 128

/* Setup caching attributes for a container.
 *
 * These are read from pool attributes, or can be overwritten on the command
 * line, but only for the root dfc in that case, so to use caching with
 * multiple containers it needs to be set via attributes.
 *
 * Returns a  error code on error, or ENODATA if no attributes are
 * set.
 */
static int
dfuse_cont_get_cache(struct dfuse_cont *dfc)
{
	size_t		size;
	char		*buff;
	int		rc;
	int		i;
	unsigned int	value;
	bool		have_dentry = false;
	bool		have_dentry_dir = false;
	bool		have_attr = false;
	bool		have_dio = false;
	bool		have_cache_off = false;

	D_ALLOC(buff, ATTR_VALUE_LEN);
	if (buff == NULL)
		return ENOMEM;

	for (i = 0; i < ATTR_COUNT; i++) {
		size = ATTR_VALUE_LEN - 1;

		rc = daos_cont_get_attr(dfc->dfs_coh, 1, &cont_attr_names[i],
					(void * const*)&buff,
					&size, NULL);
		if (rc == -DER_NONEXIST) {
			continue;
		} else if (rc != -DER_SUCCESS) {
			DFUSE_TRA_WARNING(dfc, "Failed to load value for '%s' "
					  DF_RC, cont_attr_names[i], DP_RC(rc));
			D_GOTO(out, rc = daos_der2errno(rc));
		}
		have_attr = true;

		/* Ensure the character after the fetched string is zero in case
		 * of non-null terminated strings.  size always refers to the
		 * number of non-null characters in this case, regardless of if
		 * the attribute is null terminated or not.
		 */
		if (buff[size - 1] == '\0')
			size--;
		else
			buff[size] = '\0';

		if (i == ATTR_DATA_CACHE_INDEX) {
			if (strncmp(buff, "on", size) == 0) {
				dfc->dfc_data_caching = true;
			} else if (strncmp(buff, "off", size) == 0) {
				have_cache_off = true;
				dfc->dfc_data_caching = false;
			} else {
				DFUSE_TRA_WARNING(dfc,
						  "Failed to parse '%s' for '%s'",
						  buff, cont_attr_names[i]);
				dfc->dfc_data_caching = false;
			}
			continue;
		}
		if (i == ATTR_DIRECT_IO_DISABLE_INDEX) {
			if (strncmp(buff, "on", size) == 0) {
				have_dio = true;
				dfc->dfc_direct_io_disable = true;
			} else if (strncmp(buff, "off", size) == 0) {
				dfc->dfc_direct_io_disable = false;
			} else {
				DFUSE_TRA_WARNING(dfc,
						  "Failed to parse '%s' for '%s'",
						  buff, cont_attr_names[i]);
				dfc->dfc_data_caching = false;
			}
			continue;
		}

		rc = dfuse_parse_time(buff, size, &value);
		if (rc != 0) {
			DFUSE_TRA_WARNING(dfc, "Failed to parse '%s' for '%s'",
					  buff, cont_attr_names[i]);
			continue;
		}
		DFUSE_TRA_INFO(dfc, "setting '%s' is %u",
			       cont_attr_names[i], value);
		if (i == ATTR_TIME_INDEX) {
			dfc->dfc_attr_timeout = value;
		} else if (i == ATTR_DENTRY_INDEX) {
			have_dentry = true;
			dfc->dfc_dentry_timeout = value;
		} else if (i == ATTR_DENTRY_DIR_INDEX) {
			have_dentry_dir = true;
			dfc->dfc_dentry_dir_timeout = value;
		} else if (i == ATTR_NDENTRY_INDEX) {
			dfc->dfc_ndentry_timeout = value;
		}
	}
	/* Check if dfuse-direct-io-disable is set to on but
	 * dfuse-data-cache is set to off.  This combination
	 * does not make sense, so warn in this case and set
	 * caching to on.
	 */
	if (have_dio) {
		if (have_cache_off)
			DFUSE_TRA_WARNING(dfc, "Caching enabled because of %s",
					  cont_attr_names[ATTR_DIRECT_IO_DISABLE_INDEX]);
		dfc->dfc_data_caching = true;
	}

	if (have_dentry && !have_dentry_dir)
		dfc->dfc_dentry_dir_timeout = dfc->dfc_dentry_timeout;
	rc = 0;
	if (!have_attr)
		rc = ENODATA;
out:
	D_FREE(buff);
	return rc;
}

/* Set default cache values for a container.
 *
 * These are used by default if the container does not set any attributes
 * itself, and there are no command-line settings to overrule them.
 *
 * It is intended to improve performance and usability on interactive
 * nodes without preventing use across nodes, as such data cache is enabled
 * and metadata cache is on but with relatively short timeouts.
 *
 * One second is used for attributes, dentries and negative dentries, however
 * dentries which represent directories and are therefore referenced much
 * more often during path-walk activities are set to five seconds.
 */
void
dfuse_set_default_cont_cache_values(struct dfuse_cont *dfc)
{
	dfc->dfc_attr_timeout = 1;
	dfc->dfc_dentry_timeout = 1;
	dfc->dfc_dentry_dir_timeout = 5;
	dfc->dfc_ndentry_timeout = 1;
	dfc->dfc_data_caching = true;
	dfc->dfc_direct_io_disable = false;
}

/* Open a cont by label.
 *
 * Only used for command line labels, not for paths in dfuse.
 */
int
dfuse_cont_open_by_label(struct dfuse_projection_info *fs_handle,
			struct dfuse_pool *dfp,
			const char *label,
			struct dfuse_cont **_dfc)
{
	struct dfuse_cont *dfc;
	daos_cont_info_t c_info = {};
	int rc;

	D_ALLOC_PTR(dfc);
	if (dfc == NULL)
		D_GOTO(err_free, rc = ENOMEM);

	DFUSE_TRA_UP(dfc, dfp, "dfc");

	rc = daos_cont_open(dfp->dfp_poh, label, DAOS_COO_RW, &dfc->dfs_coh,
			    &c_info, NULL);
	if (rc == -DER_NONEXIST) {
		DFUSE_TRA_INFO(dfc,
			"daos_cont_open() failed: "
			DF_RC, DP_RC(rc));
		D_GOTO(err_free, rc = daos_der2errno(rc));
	} else if (rc != -DER_SUCCESS) {
		DFUSE_TRA_ERROR(dfc,
				"daos_cont_open() failed: "
				DF_RC, DP_RC(rc));
		D_GOTO(err_free, rc = daos_der2errno(rc));
	}

	uuid_copy(dfc->dfs_cont, c_info.ci_uuid);

	rc = dfs_mount(dfp->dfp_poh, dfc->dfs_coh, O_RDWR, &dfc->dfs_ns);
	if (rc) {
		DFUSE_TRA_ERROR(dfc,
				"dfs_mount() failed: (%s)",
				strerror(rc));
		D_GOTO(err_close, rc);
	}

	if (fs_handle->dpi_info->di_caching) {
		rc = dfuse_cont_get_cache(dfc);
		if (rc == ENODATA) {
			/* If there is no container specific
			 * attributes then use defaults
			 */
			DFUSE_TRA_INFO(dfc,
				"Using default caching values");
			dfuse_set_default_cont_cache_values(dfc);
			rc = 0;
		} else if (rc != 0) {
			D_GOTO(err_close, rc);
		}
	} else {
		DFUSE_TRA_INFO(dfc,
			"Caching disabled");
	}

	rc = dfuse_cont_open(fs_handle, dfp, &c_info.ci_uuid, &dfc);
	if (rc) {
		D_FREE(dfc);
		return rc;
	}
	*_dfc = dfc;
	return 0;

err_close:
	daos_cont_close(dfc->dfs_coh, NULL);
err_free:
	D_FREE(dfc);
	return rc;
}

/*
 * Return a container connection by uuid.
 *
 * Re-use an existing connection if possible, otherwise open new connection
 * and setup dfs.
 *
 * In the case of a container which has been created by mkdir _dfs will be a
 * valid pointer, with dfs_ns and dfs_coh set already.  Failure in this case
 * will result in the memory being freed.
 *
 * If successful will pass out a dfs pointer, with one reference held.
 *
 * Return code is a system errno.
 */
int
dfuse_cont_open(struct dfuse_projection_info *fs_handle, struct dfuse_pool *dfp,
		uuid_t *cont, struct dfuse_cont **_dfc)
{
	struct dfuse_cont	*dfc = NULL;
	d_list_t		*rlink;
	int			rc = -DER_SUCCESS;

	if (*_dfc) {
		dfc = *_dfc;
	} else {
		/* Check if there is already a open container connection, and
		 * just use it if there is.  The rec_find() will take the
		 * additional reference for us.
		 */
		rlink = d_hash_rec_find(&dfp->dfp_cont_table,
					cont, sizeof(*cont));
		if (rlink) {
			*_dfc = container_of(rlink, struct dfuse_cont,
					     dfs_entry);
			return 0;
		}

		D_ALLOC_PTR(dfc);
		if (!dfc)
			D_GOTO(err, rc = ENOMEM);

		DFUSE_TRA_UP(dfc, dfp, "dfc");
	}

	/* No existing container found, so setup dfs and connect to one */

	atomic_store_relaxed(&dfc->dfs_ref, 1);

	DFUSE_TRA_DEBUG(dfp, "New cont "DF_UUIDF" in pool "DF_UUIDF,
			DP_UUID(cont), DP_UUID(dfp->dfp_pool));

	dfc->dfs_dfp = dfp;

	/* Allow for uuid to be NULL, in which case this represents a pool */
	if (uuid_is_null(*cont)) {
		if (uuid_is_null(dfp->dfp_pool))
			dfc->dfs_ops = &dfuse_pool_ops;
		else
			dfc->dfs_ops = &dfuse_cont_ops;

		/* Turn on some caching of metadata, otherwise container
		 * operations will be very frequent
		 */
		dfc->dfc_attr_timeout = 5;
		dfc->dfc_dentry_dir_timeout = 5;
		dfc->dfc_ndentry_timeout = 5;

	} else if (*_dfc == NULL) {
		char	str[37];

		dfc->dfs_ops = &dfuse_dfs_ops;
		uuid_copy(dfc->dfs_cont, *cont);
		uuid_unparse(dfc->dfs_cont, str);
		rc = daos_cont_open(dfp->dfp_poh, str, DAOS_COO_RW,
				    &dfc->dfs_coh, NULL, NULL);
		if (rc == -DER_NONEXIST) {
			DFUSE_TRA_INFO(dfc, "daos_cont_open() failed: "DF_RC,
				       DP_RC(rc));
			D_GOTO(err_free, rc = daos_der2errno(rc));
		} else if (rc != -DER_SUCCESS) {
			DFUSE_TRA_ERROR(dfc, "daos_cont_open() failed: "
					DF_RC, DP_RC(rc));
			D_GOTO(err_free, rc = daos_der2errno(rc));
		}

		rc = dfs_mount(dfp->dfp_poh, dfc->dfs_coh, O_RDWR,
			       &dfc->dfs_ns);
		if (rc) {
			DFUSE_TRA_ERROR(dfc, "dfs_mount() failed: %d (%s)", rc, strerror(rc));
			D_GOTO(err_close, rc);
		}

		if (fs_handle->dpi_info->di_caching) {
			rc = dfuse_cont_get_cache(dfc);
			if (rc == ENODATA) {
				/* If there is no container specific
				 * attributes then use defaults
				 */
				DFUSE_TRA_INFO(dfc,
					"Using default caching values");
				dfuse_set_default_cont_cache_values(dfc);
				rc = 0;
			} else if (rc != 0) {
				D_GOTO(err_umount, rc);
			}
		} else {
			DFUSE_TRA_INFO(dfc,
				"Caching disabled");
		}
	} else {
		/* This is either a container where a label is set on the
		 * command line, or one created through mkdir, in either case
		 * the container will be mounted, and caching etc already
		 * setup.
		 */
		dfc->dfs_ops = &dfuse_dfs_ops;
	}

	dfc->dfs_ino = atomic_fetch_add_relaxed(&fs_handle->dpi_ino_next, 1);
	D_MUTEX_INIT(&dfc->dfs_read_mutex, NULL);

	/* Take a reference on the pool */
	d_hash_rec_addref(&fs_handle->dpi_pool_table, &dfp->dfp_entry);

	/* Finally insert into the hash table.  This may return an existing
	 * container if there is a race to insert, so if that happens
	 * just use that one.
	 */
	rlink = d_hash_rec_find_insert(&dfp->dfp_cont_table,
				       &dfc->dfs_cont, sizeof(dfc->dfs_cont),
				       &dfc->dfs_entry);

	if (rlink != &dfc->dfs_entry) {
		DFUSE_TRA_DEBUG(dfp, "Found existing container, reusing");

		_ch_free(fs_handle, dfc);

		dfc = container_of(rlink, struct dfuse_cont, dfs_entry);
	}

	DFUSE_TRA_DEBUG(dfc, "Returning dfs for "DF_UUID" ref %d",
			DP_UUID(dfc->dfs_cont), dfc->dfs_ref);

	*_dfc = dfc;

	return rc;
err_umount:
	dfs_umount(dfc->dfs_ns);
err_close:
	daos_cont_close(dfc->dfs_coh, NULL);
err_free:
	D_FREE(dfc);
err:
	return rc;
}

int
dfuse_fs_init(struct dfuse_info *dfuse_info,
	      struct dfuse_projection_info **_fsh)
{
	struct dfuse_projection_info	*fs_handle;
	int				rc;

	D_ALLOC_PTR(fs_handle);
	if (!fs_handle)
		return -DER_NOMEM;

	DFUSE_TRA_UP(fs_handle, dfuse_info, "fs_handle");

	fs_handle->dpi_info = dfuse_info;

	rc = d_hash_table_create_inplace(D_HASH_FT_LRU | D_HASH_FT_EPHEMERAL,
					 3, fs_handle, &pool_hops,
					 &fs_handle->dpi_pool_table);
	if (rc != 0)
		D_GOTO(err, rc);

	rc = d_hash_table_create_inplace(D_HASH_FT_LRU | D_HASH_FT_EPHEMERAL,
					 5, fs_handle, &ie_hops,
					 &fs_handle->dpi_iet);
	if (rc != 0)
		D_GOTO(err_pt, rc);

	atomic_store_relaxed(&fs_handle->dpi_ino_next, 2);

	rc = daos_eq_create(&fs_handle->dpi_eq);
	if (rc != -DER_SUCCESS)
		D_GOTO(err_iht, rc);

	rc = sem_init(&fs_handle->dpi_sem, 0, 0);
	if (rc != 0)
		D_GOTO(err_eq, rc = daos_errno2der(errno));

	fs_handle->dpi_shutdown = false;
	*_fsh = fs_handle;
	return rc;

err_eq:
	daos_eq_destroy(fs_handle->dpi_eq, DAOS_EQ_DESTROY_FORCE);
err_iht:
	d_hash_table_destroy_inplace(&fs_handle->dpi_iet, false);
err_pt:
	d_hash_table_destroy_inplace(&fs_handle->dpi_pool_table, false);
err:
	D_FREE(fs_handle);
	return rc;
}

void
dfuse_ie_close(struct dfuse_projection_info *fs_handle,
	       struct dfuse_inode_entry *ie)
{
	int	rc;
	int	ref = atomic_load_relaxed(&ie->ie_ref);

	DFUSE_TRA_DEBUG(ie,
			"closing, inode %#lx ref %u, name '%s', parent %#lx",
			ie->ie_stat.st_ino, ref, ie->ie_name, ie->ie_parent);

	D_ASSERT(ref == 0);

	if (ie->ie_obj) {
		rc = dfs_release(ie->ie_obj);
		if (rc == ENOMEM)
			rc = dfs_release(ie->ie_obj);
		if (rc) {
			DFUSE_TRA_ERROR(ie, "dfs_release() failed: (%s)",
					strerror(rc));
		}
	}

	if (ie->ie_root) {
		struct dfuse_cont	*dfc = ie->ie_dfs;
		struct dfuse_pool	*dfp = dfc->dfs_dfp;

		DFUSE_TRA_INFO(ie, "Closing poh %d coh %d",
			       daos_handle_is_valid(dfp->dfp_poh),
			       daos_handle_is_valid(dfc->dfs_coh));

		d_hash_rec_decref(&dfp->dfp_cont_table, &dfc->dfs_entry);
	}

	D_FREE(ie);
}

int
dfuse_fs_start(struct dfuse_projection_info *fs_handle, struct dfuse_cont *dfs)
{
	struct fuse_args		args = {0};
	struct dfuse_inode_entry	*ie = NULL;
	int				rc;

	args.argc = 4;

	if (dfs->dfs_multi_user)
		args.argc++;

	/* These allocations are freed later by libfuse so do not use the
	 * standard allocation macros
	 */
	args.allocated = 1;
	args.argv = calloc(sizeof(*args.argv), args.argc);
	if (!args.argv)
		D_GOTO(err, rc = -DER_NOMEM);

	args.argv[0] = strdup("");
	if (!args.argv[0])
		D_GOTO(err, rc = -DER_NOMEM);

	args.argv[1] = strdup("-ofsname=dfuse");
	if (!args.argv[1])
		D_GOTO(err, rc = -DER_NOMEM);

	args.argv[2] = strdup("-osubtype=daos");
	if (!args.argv[2])
		D_GOTO(err, rc = -DER_NOMEM);

	args.argv[3] = strdup("-odefault_permissions");
	if (!args.argv[3])
		D_GOTO(err, rc = -DER_NOMEM);

<<<<<<< HEAD
	if (dfs->dfs_multi_user) {
		args.argv[5] = strdup("-oallow_other");
		if (!args.argv[5])
			D_GOTO(err, rc = -DER_NOMEM);
	}

	fuse_ops = dfuse_get_fuse_ops();
	if (!fuse_ops)
		D_GOTO(err, rc = -DER_NOMEM);

=======
>>>>>>> d60c30b7
	/* Create the root inode and insert into table */
	D_ALLOC_PTR(ie);
	if (!ie)
		D_GOTO(err, rc = -DER_NOMEM);

	DFUSE_TRA_UP(ie, fs_handle, "root_inode");

	ie->ie_dfs = dfs;
	ie->ie_root = true;
	ie->ie_parent = 1;
	atomic_store_relaxed(&ie->ie_ref, 1);
	ie->ie_stat.st_ino = 1;
	ie->ie_stat.st_uid = geteuid();
	ie->ie_stat.st_gid = getegid();
	ie->ie_stat.st_mode = 0700 | S_IFDIR;
	dfs->dfs_ino = ie->ie_stat.st_ino;

<<<<<<< HEAD
	if (dfs->dfs_ops == &dfuse_dfs_ops ||
	    dfs->dfs_ops == &dfuse_login_ops) {
		rc = dfs_lookup(dfs->dfs_ns, "/", O_RDWR, &ie->ie_obj,
				NULL, NULL);
=======
	if (dfs->dfs_ops == &dfuse_dfs_ops) {
		rc = dfs_lookup(dfs->dfs_ns, "/", O_RDWR, &ie->ie_obj, NULL, NULL);
>>>>>>> d60c30b7
		if (rc) {
			DFUSE_TRA_ERROR(ie, "dfs_lookup() failed: %d (%s)", rc, strerror(rc));
			D_GOTO(err, rc = daos_errno2der(rc));
		}
	}

	rc = d_hash_rec_insert(&fs_handle->dpi_iet,
			       &ie->ie_stat.st_ino,
			       sizeof(ie->ie_stat.st_ino),
			       &ie->ie_htl,
			       false);
	D_ASSERT(rc == -DER_SUCCESS);

	rc = pthread_create(&fs_handle->dpi_thread, NULL,
			    dfuse_progress_thread, fs_handle);
	if (rc != 0)
		D_GOTO(err_ie_remove, rc = daos_errno2der(rc));

	pthread_setname_np(fs_handle->dpi_thread, "dfuse_progress");

	rc = dfuse_launch_fuse(fs_handle, &args);
	fuse_opt_free_args(&args);
	if (rc == -DER_SUCCESS)
		return rc;

err_ie_remove:
	d_hash_rec_delete_at(&fs_handle->dpi_iet, &ie->ie_htl);
err:
	DFUSE_TRA_ERROR(fs_handle, "Failed to start dfuse, rc: "DF_RC, DP_RC(rc));
	fuse_opt_free_args(&args);
	D_FREE(ie);
	return rc;
}

static int
ino_flush(d_list_t *rlink, void *arg)
{
	struct dfuse_projection_info *fs_handle = arg;
	struct dfuse_inode_entry *ie = container_of(rlink, struct dfuse_inode_entry, ie_htl);
	int rc;

	/* Only evict entries that are direct children of the root, the kernel
	 * will walk the tree for us
	 */
	if (ie->ie_parent != 1)
		return 0;

	/* Do not evict root itself */
	if (ie->ie_stat.st_ino == 1)
		return 0;

	rc = fuse_lowlevel_notify_inval_entry(fs_handle->dpi_info->di_session,
					      ie->ie_parent,
					      ie->ie_name,
					      strlen(ie->ie_name));
	if (rc != 0 && rc != -EBADF)
		DFUSE_TRA_WARNING(ie,
				  "%#lx %#lx '%s': %d %s",
				  ie->ie_parent, ie->ie_stat.st_ino,
				  ie->ie_name, rc, strerror(-rc));
	else
		DFUSE_TRA_INFO(ie,
			       "%#lx %#lx '%s': %d %s",
			       ie->ie_parent, ie->ie_stat.st_ino,
			       ie->ie_name, rc, strerror(-rc));

	/* If the FUSE connection is dead then do not traverse further, it
	 * doesn't matter what gets returned here, as long as it's negative
	 */
	if (rc == -EBADF)
		return -DER_NO_HDL;

	return -DER_SUCCESS;
}

static int
dfuse_cont_close_cb(d_list_t *rlink, void *handle)
{
	struct dfuse_cont *dfc;

	dfc = container_of(rlink, struct dfuse_cont, dfs_entry);

	DFUSE_TRA_ERROR(dfc, "Failed to close cont ref %d "DF_UUID,
			dfc->dfs_ref, DP_UUID(dfc->dfs_cont));
	return 0;
}

/* Called during shutdown on still-open pools.  We've already stopped
 * taking requests from the kernel at this point and joined all the thread
 * as well as drained the inode table and dropped all references held there
 * so anything still held at this point represents a reference leak.
 *
 * As such log what we have as an error, and attempt to close/free everything.
 * the dfp itself will remain allocated as well as some hash table metadata.
 */
static int
dfuse_pool_close_cb(d_list_t *rlink, void *handle)
{
	struct dfuse_pool *dfp;
	int rc;

	dfp = container_of(rlink, struct dfuse_pool, dfp_entry);

	DFUSE_TRA_ERROR(dfp, "Failed to close pool ref %d "DF_UUID,
			dfp->dfp_ref, DP_UUID(dfp->dfp_pool));

	d_hash_table_traverse(&dfp->dfp_cont_table,
			      dfuse_cont_close_cb, NULL);

	rc = d_hash_table_destroy_inplace(&dfp->dfp_cont_table, false);
	if (rc != -DER_SUCCESS)
		DFUSE_TRA_ERROR(dfp, "Failed to close cont table");

	if (daos_handle_is_valid(dfp->dfp_poh)) {
		rc = daos_pool_disconnect(dfp->dfp_poh, NULL);
		if (rc != -DER_SUCCESS)
			DFUSE_TRA_ERROR(dfp,
					"daos_pool_disconnect() failed: "DF_RC,
					DP_RC(rc));
	}

	return 0;
}

/* Called as part of shutdown, if the startup was successful.  Releases resources created during
 * operation.
 */
int
dfuse_fs_stop(struct dfuse_projection_info *fs_handle)
{
	d_list_t	*rlink;
	uint64_t	refs = 0;
	int		handles = 0;
	int		rc;

	DFUSE_TRA_INFO(fs_handle, "Flushing inode table");

	fs_handle->dpi_shutdown = true;
	sem_post(&fs_handle->dpi_sem);

	pthread_join(fs_handle->dpi_thread, NULL);

	sem_destroy(&fs_handle->dpi_sem);

	rc = d_hash_table_traverse(&fs_handle->dpi_iet, ino_flush, fs_handle);

	DFUSE_TRA_INFO(fs_handle, "Flush complete: "DF_RC, DP_RC(rc));

	DFUSE_TRA_INFO(fs_handle, "Draining inode table");
	do {
		struct dfuse_inode_entry *ie;
		uint32_t ref;

		rlink = d_hash_rec_first(&fs_handle->dpi_iet);

		if (!rlink)
			break;

		ie = container_of(rlink, struct dfuse_inode_entry, ie_htl);

		ref = atomic_load_relaxed(&ie->ie_ref);

		DFUSE_TRA_DEBUG(ie, "Dropping %d", ref);

		refs += ref;
		d_hash_rec_ndecref(&fs_handle->dpi_iet, ref, rlink);
		handles++;
	} while (rlink);

	if (handles && rc != -DER_SUCCESS && rc != -DER_NO_HDL)
		DFUSE_TRA_WARNING(fs_handle, "dropped %lu refs on %u inodes", refs, handles);
	else
		DFUSE_TRA_INFO(fs_handle, "dropped %lu refs on %u inodes", refs, handles);

	d_hash_table_traverse(&fs_handle->dpi_pool_table, dfuse_pool_close_cb, NULL);

	return 0;
}

/* Called as part of shutdown, after fs_stop(), and regardless of if dfuse started or not.
 * Releases core resources.
 */
int
dfuse_fs_fini(struct dfuse_projection_info *fs_handle)
{
	int	rc;
	int	rc2 = -DER_SUCCESS;

	rc = daos_eq_destroy(fs_handle->dpi_eq, 0);
	if (rc)
		DFUSE_TRA_WARNING(fs_handle, "Failed to destroy EQ");

	rc2 = d_hash_table_destroy_inplace(&fs_handle->dpi_iet, false);
	if (rc2) {
		DFUSE_TRA_WARNING(fs_handle, "Failed to close inode handles");
		if (rc == -DER_SUCCESS)
			rc = rc2;
	}

	rc2 = d_hash_table_destroy_inplace(&fs_handle->dpi_pool_table, false);
	if (rc2) {
		DFUSE_TRA_WARNING(fs_handle, "Failed to close pools");
		if (rc == -DER_SUCCESS)
			rc = rc2;
	}

	return rc;
}<|MERGE_RESOLUTION|>--- conflicted
+++ resolved
@@ -1085,19 +1085,12 @@
 	if (!args.argv[3])
 		D_GOTO(err, rc = -DER_NOMEM);
 
-<<<<<<< HEAD
 	if (dfs->dfs_multi_user) {
 		args.argv[5] = strdup("-oallow_other");
 		if (!args.argv[5])
 			D_GOTO(err, rc = -DER_NOMEM);
 	}
 
-	fuse_ops = dfuse_get_fuse_ops();
-	if (!fuse_ops)
-		D_GOTO(err, rc = -DER_NOMEM);
-
-=======
->>>>>>> d60c30b7
 	/* Create the root inode and insert into table */
 	D_ALLOC_PTR(ie);
 	if (!ie)
@@ -1115,15 +1108,9 @@
 	ie->ie_stat.st_mode = 0700 | S_IFDIR;
 	dfs->dfs_ino = ie->ie_stat.st_ino;
 
-<<<<<<< HEAD
 	if (dfs->dfs_ops == &dfuse_dfs_ops ||
 	    dfs->dfs_ops == &dfuse_login_ops) {
-		rc = dfs_lookup(dfs->dfs_ns, "/", O_RDWR, &ie->ie_obj,
-				NULL, NULL);
-=======
-	if (dfs->dfs_ops == &dfuse_dfs_ops) {
 		rc = dfs_lookup(dfs->dfs_ns, "/", O_RDWR, &ie->ie_obj, NULL, NULL);
->>>>>>> d60c30b7
 		if (rc) {
 			DFUSE_TRA_ERROR(ie, "dfs_lookup() failed: %d (%s)", rc, strerror(rc));
 			D_GOTO(err, rc = daos_errno2der(rc));
