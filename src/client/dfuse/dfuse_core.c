--- conflicted
+++ resolved
@@ -467,6 +467,68 @@
 err:
 	return rc;
 }
+
+#define ATTR_COUNT 4
+/* Called once after container connect, after dfs_mount() */
+static int
+dfuse_cont_init(struct dfuse_cont *dfc)
+{
+	char const *const names[ATTR_COUNT] = {"dfuse-attr-timeout",
+					       "dfuse-dentry",
+					       "dfuse-ndentry",
+					       "dfuse-data-cache"};
+	size_t	size;
+	char	*buff;
+	int	rc;
+	int	i;
+	unsigned int value;
+
+	D_ALLOC(buff, 128);
+	if (buff == NULL)
+		return ENOMEM;
+
+	for (i = 0; i < ATTR_COUNT; i++) {
+		size = 128;
+
+		rc = daos_cont_get_attr(dfc->dfs_coh, 1, &names[i],
+					(void * const*)&buff,
+					&size, NULL);
+		if (rc == -DER_NONEXIST) {
+			continue;
+		} else if (rc != -DER_SUCCESS) {
+			D_GOTO(out, rc = daos_der2errno(rc));
+			DFUSE_TRA_WARNING(dfc, "Failed to load value for '%s' "
+					  DF_RC, names[i], DP_RC(rc));
+		}
+
+		if (i == 3) {
+			dfc->dfs_data_caching = true;
+			continue;
+		}
+
+		/* DAOS-6709 */
+		buff[size] = '\0';
+
+		rc = dfuse_parse_time(buff, size, &value);
+		if (rc != 0) {
+			DFUSE_TRA_WARNING(dfc, "Failed to parse '%s' for '%s'",
+					  buff, names[i]);
+			continue;
+		}
+		DFUSE_TRA_INFO(dfc, "setting '%s' is %u", names[i], value);
+		if (i == 0)
+			dfc->dfs_attr_timeout = value;
+		else if (i == 1)
+			dfc->dfs_dentry_timeout = value;
+		else if (i == 2)
+			dfc->dfs_ndentry_timeout = value;
+	}
+	rc = 0;
+out:
+	D_FREE(buff);
+	return rc;
+}
+
 
 /*
  * Return a container connection by uuid.
@@ -524,6 +586,13 @@
 	/* Allow for uuid to be NULL, in which case this represents a pool */
 	if (uuid_is_null(*cont)) {
 		dfc->dfs_ops = &dfuse_cont_ops;
+
+		/* Turn on some caching of metadata, otherwise container
+		 * operations will be very frequent
+		 */
+		dfc->dfs_attr_timeout = 5;
+		dfc->dfs_ndentry_timeout = 5;
+
 	} else {
 		dfc->dfs_ops = &dfuse_dfs_ops;
 
@@ -553,6 +622,10 @@
 						strerror(rc));
 				D_GOTO(err_close, rc);
 			}
+
+			rc = dfuse_cont_init(dfc);
+			if (rc != 0)
+				D_GOTO(err_close, rc);
 		}
 	}
 
@@ -585,16 +658,12 @@
 
 	return rc;
 
-<<<<<<< HEAD
-	/* Do not copy caching attributes across containers */
-=======
 err_close:
 	daos_cont_close(dfc->dfs_coh, NULL);
 err_free:
 	D_FREE(dfc);
 err:
 	return rc;
->>>>>>> 41091a01
 }
 
 int
