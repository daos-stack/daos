/**
 * (C) Copyright 2016-2024 Intel Corporation.
 *
 * SPDX-License-Identifier: BSD-2-Clause-Patent
 */

#include <pthread.h>

#include "dfuse_common.h"
#include "dfuse.h"

/* Async progress thread.
 *
 * A number of threads are created at launch, each thread having its own event queue with a
 * semaphore to wakeup, posted for each entry added to the event queue and once for shutdown.
 * When there are no entries on the eq then the thread will yield in the semaphore, when there
 * are pending events it'll spin in eq_poll() for completion.  All pending events should be
 * completed before thread exit, should exit be called with pending events.
 */
static void *
dfuse_progress_thread(void *arg)
{
	struct dfuse_eq *eqt = arg;
	daos_event_t    *dev[128];
	int              to_consume = 1;

	while (1) {
		int rc;
		int i;

		for (i = 0; i < to_consume; i++) {
cont:
			errno = 0;
			rc    = sem_wait(&eqt->de_sem);

			if (rc != 0) {
				rc = errno;

				if (rc == EINTR)
					D_GOTO(cont, 0);

				DFUSE_TRA_ERROR(eqt, "Error from sem_wait: %d", rc);
			}
		}

		if (eqt->de_handle->di_shutdown) {
			int pending;

			pending = daos_eq_query(eqt->de_eq, DAOS_EQR_ALL, 0, NULL);
			DFUSE_TRA_INFO(eqt, "There are %d events pending", pending);

			if (pending == 0)
				return NULL;
		}

		rc = daos_eq_poll(eqt->de_eq, 1, DAOS_EQ_WAIT, 128, &dev[0]);
		if (rc >= 1) {
			for (i = 0; i < rc; i++) {
				struct dfuse_event *ev;

				ev = container_of(dev[i], struct dfuse_event, de_ev);
				ev->de_complete_cb(ev);
			}
			to_consume = rc;
		} else if (rc < 0) {
			DFUSE_TRA_WARNING(eqt, "Error from daos_eq_poll, " DF_RC, DP_RC(rc));
			to_consume = 0;
		} else {
			to_consume = 0;
		}
	}
	return NULL;
}

/* Parse a string to a time, used for reading container attributes info
 * timeouts.
 */
static int
dfuse_parse_time(char *buff, size_t len, unsigned int *_out)
{
	int		matched;
	unsigned int	out = 0;
	int		count0 = 0;
	int		count1 = 0;
	char		c = '\0';

	matched = sscanf(buff, "%u%n%c%n", &out, &count0, &c, &count1);

	if (matched == 0)
		return EINVAL;

	if (matched == 1 && len != count0)
		return EINVAL;

	if (matched == 2 && len != count1)
		return EINVAL;

	if (matched == 2) {
		if (c == 'd' || c == 'D')
			out *= 60 * 60 * 24;
		else if (c == 'h' || c == 'H')
			out *= 60 * 60;
		else if (c == 'm' || c == 'M')
			out *= 60;
		else if (c == 's' || c == 'S')
			true;
		else
			return EINVAL;
	}

	*_out = out;
	return 0;
}

/* Inode entry hash table operations */

/* Shrink a 64 bit value into 32 bits to avoid hash collisions */
static uint32_t
ih_key_hash(struct d_hash_table *htable, const void *key, unsigned int ksize)
{
	const ino_t *_ino = key;
	ino_t        ino  = *_ino;
	uint32_t     hash = ino ^ (ino >> 32);

	return hash;
}

static bool
ih_key_cmp(struct d_hash_table *htable, d_list_t *rlink, const void *key, unsigned int ksize)
{
	const struct dfuse_inode_entry *ie;
	const ino_t                    *ino = key;

	ie = container_of(rlink, struct dfuse_inode_entry, ie_htl);

	return *ino == ie->ie_stat.st_ino;
}

static uint32_t
ih_rec_hash(struct d_hash_table *htable, d_list_t *rlink)
{
	const struct dfuse_inode_entry *ie;

	ie = container_of(rlink, struct dfuse_inode_entry, ie_htl);

	return ih_key_hash(NULL, &ie->ie_stat.st_ino, sizeof(ie->ie_stat.st_ino));
}

static void
ih_addref(struct d_hash_table *htable, d_list_t *rlink)
{
	struct dfuse_inode_entry *ie;

	ie = container_of(rlink, struct dfuse_inode_entry, ie_htl);
	atomic_fetch_add_relaxed(&ie->ie_ref, 1);
}

static bool
ih_decref(struct d_hash_table *htable, d_list_t *rlink)
{
	struct dfuse_inode_entry *ie;

	ie = container_of(rlink, struct dfuse_inode_entry, ie_htl);
	return (atomic_fetch_sub_relaxed(&ie->ie_ref, 1) == 1);
}

static void
ih_free(struct d_hash_table *htable, d_list_t *rlink)
{
	struct dfuse_inode_entry *ie;

	ie = container_of(rlink, struct dfuse_inode_entry, ie_htl);

	DFUSE_TRA_DEBUG(ie, "parent %#lx", ie->ie_parent);
	dfuse_ie_close(htable->ht_priv, ie);
}

static d_hash_table_ops_t ie_hops = {
    .hop_key_cmp    = ih_key_cmp,
    .hop_key_hash   = ih_key_hash,
    .hop_rec_hash   = ih_rec_hash,
    .hop_rec_addref = ih_addref,
    .hop_rec_decref = ih_decref,
    .hop_rec_free   = ih_free,
};

static uint32_t
ph_key_hash(struct d_hash_table *htable, const void *key, unsigned int ksize)
{
	return *((const uint32_t *)key);
}

static uint32_t
ph_rec_hash(struct d_hash_table *htable, d_list_t *link)
{
	struct dfuse_pool *dfp;

	dfp = container_of(link, struct dfuse_pool, dfp_entry);

	return ph_key_hash(NULL, &dfp->dfp_uuid, sizeof(dfp->dfp_uuid));
}

static bool
ph_key_cmp(struct d_hash_table *htable, d_list_t *link, const void *key, unsigned int ksize)
{
	struct dfuse_pool *dfp;

	dfp = container_of(link, struct dfuse_pool, dfp_entry);
	return uuid_compare(dfp->dfp_uuid, key) == 0;
}

static void
ph_addref(struct d_hash_table *htable, d_list_t *link)
{
	struct dfuse_pool *dfp;
	uint32_t           oldref;

	dfp    = container_of(link, struct dfuse_pool, dfp_entry);
	oldref = atomic_fetch_add_relaxed(&dfp->dfp_ref, 1);
	DFUSE_TRA_DEBUG(dfp, "addref to %u", oldref + 1);
}

static bool
ph_decref(struct d_hash_table *htable, d_list_t *link)
{
	struct dfuse_pool *dfp;
	uint32_t           oldref;

	dfp    = container_of(link, struct dfuse_pool, dfp_entry);
	oldref = atomic_fetch_sub_relaxed(&dfp->dfp_ref, 1);
	DFUSE_TRA_DEBUG(dfp, "decref to %u", oldref - 1);
	return oldref == 1;
}

static void
_ph_free(struct dfuse_info *dfuse_info, struct dfuse_pool *dfp, bool used)
{
	struct dfuse_cont_core *dfcc, *dfccn;
	bool                    keep = used;
	int                     rc;

	if (dfuse_info->di_shutdown)
		keep = false;

	/* Iterate over all historic containers in this pool forgetting about them.  If the handle
	 * is still valid, for example because of a previous failed attempt to close it then re-try
	 * here.
	 * Other uses of this list are protected by dfuse_info->di_lock however this is in pool free
	 * so no references are held on the pool at this point so no lock is required here.
	 */

	d_list_for_each_entry_safe(dfcc, dfccn, &dfp->dfp_historic, dfcc_entry) {
		if (daos_handle_is_valid(dfcc->dfcc_coh)) {
			rc = daos_cont_close(dfcc->dfcc_coh, NULL);
			if (rc == -DER_SUCCESS)
				dfcc->dfcc_coh = DAOS_HDL_INVAL;
			else
				DHL_ERROR(dfcc, rc, "daos_cont_close() failed");
		}

		if (daos_handle_is_inval(dfcc->dfcc_coh) && dfcc->dfcc_ino == 0) {
			d_list_del(&dfcc->dfcc_entry);
			D_FREE(dfcc);
		}
	}

	if (daos_handle_is_valid(dfp->dfp_poh)) {
		rc = daos_pool_disconnect(dfp->dfp_poh, NULL);
		if (rc == -DER_SUCCESS) {
			dfp->dfp_poh = DAOS_HDL_INVAL;
		} else {
			keep = true;
			DHL_ERROR(dfp, rc, "daos_pool_disconnect() failed");
		}
	}

	rc = d_hash_table_destroy(dfp->dfp_cont_table, false);
	if (rc != -DER_SUCCESS)
		DHL_ERROR(dfp, rc, "Failed to destroy pool hash table");

	atomic_fetch_sub_relaxed(&dfuse_info->di_pool_count, 1);

	if (keep) {
		struct dfuse_pool *dfpp;

		D_SPIN_LOCK(&dfuse_info->di_lock);
		d_list_for_each_entry(dfpp, &dfuse_info->di_pool_historic, dfp_entry) {
			if (uuid_compare(dfpp->dfp_uuid, dfp->dfp_uuid) != 0)
				continue;
			keep = false;
			d_list_splice_init(&dfp->dfp_historic, &dfpp->dfp_historic);
			break;
		}

		if (daos_handle_is_valid(dfp->dfp_poh))
			keep = true;

		if (keep)
			d_list_add(&dfp->dfp_entry, &dfuse_info->di_pool_historic);
		D_SPIN_UNLOCK(&dfuse_info->di_lock);
	}

	if (!keep) {
		d_list_for_each_entry_safe(dfcc, dfccn, &dfp->dfp_historic, dfcc_entry) {
			d_list_del(&dfcc->dfcc_entry);
			D_FREE(dfcc);
		}
		D_FREE(dfp);
	}
}

static void
ph_free(struct d_hash_table *htable, d_list_t *link)
{
	_ph_free(htable->ht_priv, container_of(link, struct dfuse_pool, dfp_entry), true);
}

static d_hash_table_ops_t pool_hops = {
    .hop_key_cmp    = ph_key_cmp,
    .hop_key_hash   = ph_key_hash,
    .hop_rec_hash   = ph_rec_hash,
    .hop_rec_addref = ph_addref,
    .hop_rec_decref = ph_decref,
    .hop_rec_free   = ph_free,
};

static uint32_t
ch_key_hash(struct d_hash_table *htable, const void *key, unsigned int ksize)
{
	return *((const uint32_t *)key);
}

static uint32_t
ch_rec_hash(struct d_hash_table *htable, d_list_t *link)
{
	struct dfuse_cont *dfc;

	dfc = container_of(link, struct dfuse_cont, dfs_entry);

	return ch_key_hash(NULL, &dfc->dfc_uuid, sizeof(dfc->dfc_uuid));
}

static bool
ch_key_cmp(struct d_hash_table *htable, d_list_t *link, const void *key, unsigned int ksize)
{
	struct dfuse_cont *dfc;

	dfc = container_of(link, struct dfuse_cont, dfs_entry);
	return uuid_compare(dfc->dfc_uuid, key) == 0;
}

static void
ch_addref(struct d_hash_table *htable, d_list_t *link)
{
	struct dfuse_cont *dfc;
	uint32_t           oldref;

	dfc    = container_of(link, struct dfuse_cont, dfs_entry);
	oldref = atomic_fetch_add_relaxed(&dfc->dfs_ref, 1);
	DFUSE_TRA_DEBUG(dfc, "addref to %u", oldref + 1);
}

static bool
ch_decref(struct d_hash_table *htable, d_list_t *link)
{
	struct dfuse_cont *dfc;
	uint32_t           oldref;

	dfc    = container_of(link, struct dfuse_cont, dfs_entry);
	oldref = atomic_fetch_sub_relaxed(&dfc->dfs_ref, 1);
	DFUSE_TRA_DEBUG(dfc, "decref to %u", oldref - 1);
	return oldref == 1;
}

#define STAT_COUNT(name, ...)                                                                      \
	tstats += atomic_fetch_add_relaxed(&dfc->dfs_stat_value[DS_##name], 0);

#define SHOW_STAT(name, ...)                                                                       \
	{                                                                                          \
		uint64_t value = atomic_fetch_add_relaxed(&dfc->dfs_stat_value[DS_##name], 0);     \
		if (value != 0)                                                                    \
			DFUSE_TRA_INFO(dfc, "%5.1f%% " #name " (%#lx)",                            \
				       (double)value / tstats * 100, value);                       \
	}

static void
container_stats_log(struct dfuse_cont *dfc)
{
	uint64_t tstats = 0;

	D_FOREACH_DFUSE_STATX(STAT_COUNT);
	D_FOREACH_DFUSE_STATX(SHOW_STAT);
}

static void
_ch_free(struct dfuse_info *dfuse_info, struct dfuse_cont *dfc, bool used)
{
	struct dfuse_pool *dfp  = dfc->dfs_dfp;
	bool               keep = used;

	if (dfuse_info->di_shutdown)
		keep = false;

	if (!dfc->dfc_save_ino) {
		dfc->dfs_ino = 0;
		keep         = false;
	}

	if (daos_handle_is_valid(dfc->dfs_coh)) {
		int rc;

		rc = dfs_umount(dfc->dfs_ns);
		if (rc != 0)
			DHS_ERROR(dfc, rc, "dfs_umount() failed");

		rc = daos_cont_close(dfc->dfs_coh, NULL);
		if (rc == -DER_SUCCESS)
			dfc->dfs_coh = DAOS_HDL_INVAL;
		else {
			keep = true;
			DHL_ERROR(dfc, rc, "daos_cont_close() failed");
		}
	}

	atomic_fetch_sub_relaxed(&dfuse_info->di_container_count, 1);

	ival_dec_cont_buckets(dfc);

	container_stats_log(dfc);

	/* If the container was allocated a fresh inode number or has a open container handle
	 * then keep a copy, else discard it.
	 */
	if (keep) {
		struct dfuse_cont_core *dfcc;
		void                   *old = dfc;

		D_REALLOC(dfcc, old, sizeof(*dfc), sizeof(*dfcc));
		if (dfcc == NULL)
			dfcc = &dfc->core;

		D_SPIN_LOCK(&dfuse_info->di_lock);
		d_list_add(&dfcc->dfcc_entry, &dfp->dfp_historic);
		D_SPIN_UNLOCK(&dfuse_info->di_lock);
	}

	/* Do not drop the reference on the poool until after adding to the historic list */
	d_hash_rec_decref(&dfuse_info->di_pool_table, &dfp->dfp_entry);

	if (!keep)
		D_FREE(dfc);
}

static void
ch_free(struct d_hash_table *htable, d_list_t *link)
{
	_ch_free(htable->ht_priv, container_of(link, struct dfuse_cont, dfs_entry), true);
}

d_hash_table_ops_t cont_hops = {
    .hop_key_cmp    = ch_key_cmp,
    .hop_key_hash   = ch_key_hash,
    .hop_rec_hash   = ch_rec_hash,
    .hop_rec_addref = ch_addref,
    .hop_rec_decref = ch_decref,
    .hop_rec_free   = ch_free,
};

/* Connect to a pool.
 *
 * Daos accepts labels and uuids via the same function so simply call that, connect to a pool
 * and setup a descriptor, then enter into the hash table and verify that it's unique.  If there
 * is likely already a connection for this pool then use dfuse_pool_get_handle() instead
 * which will do a hash-table lookup in advance.
 *
 * Return code is a system errno.
 */
int
dfuse_pool_connect(struct dfuse_info *dfuse_info, const char *label, struct dfuse_pool **_dfp)
{
	struct dfuse_pool *dfp;
	d_list_t          *rlink;
	int                rc;
	int                ret;

	D_ALLOC_PTR(dfp);
	if (dfp == NULL)
		D_GOTO(err, rc = ENOMEM);

	atomic_init(&dfp->dfp_ref, 1);
	D_INIT_LIST_HEAD(&dfp->dfp_historic);

	DFUSE_TRA_UP(dfp, dfuse_info, "dfp");

	/* Handle the case where no identifier is supplied, this is for when dfuse
	 * is started without any pool on the command line.
	 */
	if (label) {
		daos_pool_info_t p_info = {};

		rc = daos_pool_connect(label, dfuse_info->di_group, DAOS_PC_RO, &dfp->dfp_poh,
				       &p_info, NULL);
		if (rc) {
			if (rc == -DER_NO_PERM || rc == -DER_NONEXIST)
				DHL_INFO(dfp, rc, "daos_pool_connect() failed");
			else
				DHL_ERROR(dfp, rc, "daos_pool_connect() failed");
			D_GOTO(err_free, rc = daos_der2errno(rc));
		}

		uuid_copy(dfp->dfp_uuid, p_info.pi_uuid);
	}

	rc = d_hash_table_create(D_HASH_FT_LRU | D_HASH_FT_EPHEMERAL, 3, dfuse_info, &cont_hops,
				 &dfp->dfp_cont_table);
	if (rc != -DER_SUCCESS) {
		DFUSE_TRA_ERROR(dfp, "Failed to create hash table: " DF_RC, DP_RC(rc));
		D_GOTO(err_disconnect, rc = daos_der2errno(rc));
	}

	atomic_fetch_add_relaxed(&dfuse_info->di_pool_count, 1);

	rlink = d_hash_rec_find_insert(&dfuse_info->di_pool_table, &dfp->dfp_uuid,
				       sizeof(dfp->dfp_uuid), &dfp->dfp_entry);

	if (rlink != &dfp->dfp_entry) {
		DFUSE_TRA_DEBUG(dfp, "Found existing pool, reusing");
		_ph_free(dfuse_info, dfp, false);
		dfp = container_of(rlink, struct dfuse_pool, dfp_entry);
	}

	DFUSE_TRA_DEBUG(dfp, "Returning dfp for " DF_UUID, DP_UUID(dfp->dfp_uuid));

	*_dfp = dfp;
	return rc;
err_disconnect:
	ret = daos_pool_disconnect(dfp->dfp_poh, NULL);
	if (ret)
		DFUSE_TRA_WARNING(dfp, "Failed to disconnect pool: "DF_RC, DP_RC(ret));
err_free:
	D_FREE(dfp);
err:
	return rc;
}

int
dfuse_pool_get_handle(struct dfuse_info *dfuse_info, uuid_t pool, struct dfuse_pool **_dfp)
{
	d_list_t *rlink;
	char      uuid_str[37];

	rlink = d_hash_rec_find(&dfuse_info->di_pool_table, pool, sizeof(*pool));
	if (rlink) {
		*_dfp = container_of(rlink, struct dfuse_pool, dfp_entry);
		return 0;
	}

	uuid_unparse(pool, uuid_str);

	return dfuse_pool_connect(dfuse_info, uuid_str, _dfp);
}

#define ATTR_COUNT 6

char const *const cont_attr_names[ATTR_COUNT] = {
    "dfuse-attr-time",    "dfuse-dentry-time", "dfuse-dentry-dir-time",
    "dfuse-ndentry-time", "dfuse-data-cache",  "dfuse-direct-io-disable"};

#define ATTR_TIME_INDEX              0
#define ATTR_DENTRY_INDEX            1
#define ATTR_DENTRY_DIR_INDEX        2
#define ATTR_NDENTRY_INDEX           3
#define ATTR_DATA_CACHE_INDEX        4
#define ATTR_DIRECT_IO_DISABLE_INDEX 5

/* Attribute values are of the form "120M", so the buffer does not need to be
 * large.
 */
#define ATTR_VALUE_LEN               128

static bool
dfuse_char_enabled(char *addr, size_t len)
{
	if (strncasecmp(addr, "on", len) == 0)
		return true;
	if (strncasecmp(addr, "true", len) == 0)
		return true;
	return false;
}

static bool
dfuse_char_disabled(char *addr, size_t len)
{
	if (strncasecmp(addr, "off", len) == 0)
		return true;
	if (strncasecmp(addr, "false", len) == 0)
		return true;
	return false;
}

/* Setup caching attributes for a container.
 *
 * These are read from pool attributes, or can be overwritten on the command
 * line, but only for the root dfc in that case, so to use caching with
 * multiple containers it needs to be set via attributes.
 *
 * Returns a  error code on error, or ENODATA if no attributes are
 * set.
 */
static int
dfuse_cont_get_cache(struct dfuse_info *dfuse_info, struct dfuse_cont *dfc)
{
	size_t       sizes[ATTR_COUNT];
	char        *buff;
	char        *buff_addrs[ATTR_COUNT];
	int          rc;
	int          i;
	unsigned int value;
	bool         have_dentry     = false;
	bool         have_dentry_dir = false;
	bool         have_dio        = false;
	bool         have_cache_off  = false;

	D_ALLOC(buff, ATTR_VALUE_LEN * ATTR_COUNT);

	if (buff == NULL)
		return ENOMEM;

	for (i = 0; i < ATTR_COUNT; i++) {
		sizes[i]      = ATTR_VALUE_LEN - 1;
		buff_addrs[i] = buff + i * ATTR_VALUE_LEN;
	}

	rc = daos_cont_get_attr(dfc->dfs_coh, ATTR_COUNT, cont_attr_names,
				(void *const *)buff_addrs, sizes, NULL);

	if (rc == -DER_NONEXIST) {
		/* none of the cache related attrs are present */
		D_GOTO(out, rc = ENODATA);
	} else if (rc != -DER_SUCCESS) {
		DFUSE_TRA_WARNING(dfc, "Failed to load values for all cache related attrs" DF_RC,
				  DP_RC(rc));
		D_GOTO(out, rc = daos_der2errno(rc));
	}

	for (i = 0; i < ATTR_COUNT; i++) {
		if (sizes[i] == 0) {
			/* attr is not present */
			continue;
		}

		/* Ensure the character after the fetched string is zero in case
		 * of non-null terminated strings.  size always refers to the
		 * number of non-null characters in this case, regardless of if
		 * the attribute is null terminated or not.
		 */
		if (*(buff_addrs[i] + sizes[i] - 1) == '\0')
			sizes[i]--;
		else
			*(buff_addrs[i] + sizes[i]) = '\0';

		if (i == ATTR_DATA_CACHE_INDEX) {
			if (dfuse_char_enabled(buff_addrs[i], sizes[i])) {
				dfc->dfc_data_timeout = -1;
				DFUSE_TRA_INFO(dfc, "setting '%s' is enabled", cont_attr_names[i]);
			} else if (dfuse_char_disabled(buff_addrs[i], sizes[i])) {
				have_cache_off        = true;
				dfc->dfc_data_timeout = 0;
				DFUSE_TRA_INFO(dfc, "setting '%s' is disabled", cont_attr_names[i]);
			} else if (strncasecmp(buff_addrs[i], "otoc", sizes[i]) == 0) {
				dfc->dfc_data_otoc = true;
				DFUSE_TRA_INFO(dfc, "setting '%s' is open-to-close",
					       cont_attr_names[i]);
			} else if (dfuse_parse_time(buff_addrs[i], sizes[i], &value) == 0) {
				DFUSE_TRA_INFO(dfc, "setting '%s' is %u seconds",
					       cont_attr_names[i], value);
				dfc->dfc_data_timeout = value;
			} else {
				DFUSE_TRA_WARNING(dfc, "Failed to parse '%s' for '%s'",
						  buff_addrs[i], cont_attr_names[i]);
				dfc->dfc_data_timeout = 0;
			}
			continue;
		}
		if (i == ATTR_DIRECT_IO_DISABLE_INDEX) {
			if (dfuse_char_enabled(buff_addrs[i], sizes[i])) {
				have_dio                   = true;
				dfc->dfc_direct_io_disable = true;
				DFUSE_TRA_INFO(dfc, "setting '%s' is enabled", cont_attr_names[i]);
			} else if (dfuse_char_disabled(buff_addrs[i], sizes[i])) {
				dfc->dfc_direct_io_disable = false;
				DFUSE_TRA_INFO(dfc, "setting '%s' is disabled", cont_attr_names[i]);
			} else {
				DFUSE_TRA_WARNING(dfc, "Failed to parse '%s' for '%s'",
						  buff_addrs[i], cont_attr_names[i]);
				dfc->dfc_direct_io_disable = false;
			}
			continue;
		}

		rc = dfuse_parse_time(buff_addrs[i], sizes[i], &value);
		if (rc != 0) {
			DFUSE_TRA_WARNING(dfc, "Failed to parse '%s' for '%s'", buff_addrs[i],
					  cont_attr_names[i]);
			continue;
		}
		DFUSE_TRA_INFO(dfc, "setting '%s' is %u seconds", cont_attr_names[i], value);
		if (i == ATTR_TIME_INDEX) {
			dfc->dfc_attr_timeout = value;
		} else if (i == ATTR_DENTRY_INDEX) {
			have_dentry             = true;
			dfc->dfc_dentry_timeout = value;
		} else if (i == ATTR_DENTRY_DIR_INDEX) {
			have_dentry_dir             = true;
			dfc->dfc_dentry_dir_timeout = value;
		} else if (i == ATTR_NDENTRY_INDEX) {
			dfc->dfc_ndentry_timeout = value;
		}
	}

	/* Check if dfuse-direct-io-disable is set to on but dfuse-data-cache is set to off.
	 * This combination does not make sense, so warn in this case and set caching to on.
	 */
	if (have_dio) {
		if (have_cache_off)
			DFUSE_TRA_WARNING(dfc, "Caching enabled because of %s",
					  cont_attr_names[ATTR_DIRECT_IO_DISABLE_INDEX]);
		dfc->dfc_data_timeout = -1;
	}

	if (have_dentry && !have_dentry_dir)
		dfc->dfc_dentry_dir_timeout = dfc->dfc_dentry_timeout;

	if (dfc->dfc_data_timeout != 0 && dfuse_info->di_wb_cache)
		dfc->dfc_wb_cache = true;
	rc = 0;
out:
	D_FREE(buff);
	return rc;
}

/* Set default cache values for a container.
 *
 * These are used by default if the container does not set any attributes
 * itself, and there are no command-line settings to overrule them.
 *
 * It is intended to improve performance and usability on interactive
 * nodes without preventing use across nodes, as such data cache is enabled
 * and metadata cache is on but with relatively short timeouts.
 *
 * One second is used for attributes, dentries and negative dentries, however
 * dentries which represent directories and are therefore referenced much
 * more often during path-walk activities are set to five seconds.
 */
static void
dfuse_set_default_cont_cache_values(struct dfuse_cont *dfc)
{
	dfc->dfc_attr_timeout       = 1;
	dfc->dfc_dentry_timeout     = 1;
	dfc->dfc_dentry_dir_timeout = 5;
	dfc->dfc_ndentry_timeout    = 1;
	dfc->dfc_data_timeout       = 60 * 10;
	dfc->dfc_direct_io_disable  = false;
}

/*
 * Return a container connection by uuid.
 *
 * Reuse an existing connection if possible, otherwise open new connection and setup dfs.
 *
 * If called from dfuse_cont_open_by_label() _dfs will be a valid pointer, with dfs_ns and dfs_coh
 * set already.  Failure in this case will result in the memory being freed.
 *
 * If successful will pass out a dfs pointer, with one reference held.
 *
 * Return code is a system errno.
 */
int
dfuse_cont_open(struct dfuse_info *dfuse_info, struct dfuse_pool *dfp, const char *label,
		struct dfuse_cont **_dfc)
{
	struct dfuse_cont *dfc;
	d_list_t          *rlink;
	int                rc = 0;

	D_ALLOC_PTR(dfc);
	if (!dfc)
		D_GOTO(err, rc = ENOMEM);

	DFUSE_TRA_UP(dfc, dfp, "dfc");

	atomic_init(&dfc->dfs_ref, 1);

	dfc->dfs_dfp = dfp;

	/* Allow for label to be NULL, in which case this represents a pool */
	if (label == NULL) {
		if (uuid_is_null(dfp->dfp_uuid)) {
			/* This represents the root of the mount where no pool is set so entries
			 * in the directory will be pool uuids only.
			 */
			dfc->dfs_ops = &dfuse_pool_ops;
			dfc->dfs_ino = 1;
		} else {
			/* This represents the case where a pool is being accessed without a
			 * container, so either just a pool is specified or neither is and this is
			 * a second level directory.  If this is a second level directory then it
			 * could expire and be re-accessed so save the allocated inode.
			 */
			struct dfuse_pool *dfpp;

			dfc->dfs_ops = &dfuse_cont_ops;

			D_SPIN_LOCK(&dfuse_info->di_lock);
			d_list_for_each_entry(dfpp, &dfuse_info->di_pool_historic, dfp_entry) {
				struct dfuse_cont_core *dfcc;

				if (uuid_compare(dfpp->dfp_uuid, dfp->dfp_uuid) != 0)
					continue;

				d_list_for_each_entry(dfcc, &dfpp->dfp_historic, dfcc_entry) {
					if (dfcc->dfcc_ino == 0)
						continue;
					if (!uuid_is_null(dfcc->dfcc_uuid))
						continue;
					dfc->dfs_ino = dfcc->dfcc_ino;
					break;
				}
				if (dfc->dfs_ino != 0)
					break;
			}
			D_SPIN_UNLOCK(&dfuse_info->di_lock);
		}

		dfc->dfc_attr_timeout       = 307;
		dfc->dfc_dentry_dir_timeout = 307;
		dfc->dfc_ndentry_timeout    = 307;

		rc = ival_add_cont_buckets(dfc);
		if (rc != 0)
			goto err_free;

	} else {
		daos_cont_info_t        c_info = {};
		struct dfuse_cont_core *dfcc;
		int                     dfs_flags = O_RDWR;

		dfc->dfs_ops = &dfuse_dfs_ops;
		if (dfuse_info->di_read_only) {
			dfs_flags = O_RDONLY;
			rc        = daos_cont_open(dfp->dfp_poh, label, DAOS_COO_RO, &dfc->dfs_coh,
						   &c_info, NULL);
		} else {
			rc = daos_cont_open(dfp->dfp_poh, label, DAOS_COO_RW, &dfc->dfs_coh,
					    &c_info, NULL);
			if (rc == -DER_NO_PERM) {
				dfs_flags = O_RDONLY;
				rc = daos_cont_open(dfp->dfp_poh, label, DAOS_COO_RO, &dfc->dfs_coh,
						    &c_info, NULL);
			}
		}
		if (rc != -DER_SUCCESS) {
			if (rc == -DER_NONEXIST || rc == -DER_NO_PERM)
				DHL_INFO(dfc, rc, "daos_cont_open() failed");
			else
				DHL_ERROR(dfc, rc, "daos_cont_open() failed");
			D_GOTO(err_free, rc = daos_der2errno(rc));
		}

		rc = dfs_mount(dfp->dfp_poh, dfc->dfs_coh, dfs_flags, &dfc->dfs_ns);
		if (rc) {
			DHS_ERROR(dfc, rc, "dfs mount() failed");
			D_GOTO(err_close, rc);
		}

		uuid_copy(dfc->dfc_uuid, c_info.ci_uuid);

		if (dfuse_info->di_caching) {
<<<<<<< HEAD
			double timeout;

			rc = dfuse_cont_get_cache(dfc);
=======
			rc = dfuse_cont_get_cache(dfuse_info, dfc);
>>>>>>> 5daab56a
			if (rc == ENODATA) {
				DFUSE_TRA_INFO(dfc, "Using default caching values");
				dfuse_set_default_cont_cache_values(dfc);
			} else if (rc != 0) {
				D_GOTO(err_umount, rc);
			}

			/* Set the timeout for invalidate.  This is the duration after which inodes
			 * will be evicted from the kernel.  Data timeout is considered here as
			 * well as attrs are used to decide if keeping the data in cache is
			 * correct.  Data timeout can be set to True/-1 so cap this duration at
			 * ten minutes or nothing would ever get evicted.
			 */
			timeout = max(dfc->dfc_attr_timeout, dfc->dfc_data_timeout);

			timeout = min(timeout, 10 * 60);

			timeout = max(timeout, dfc->dfc_dentry_timeout);

			dfc->dfc_dentry_inval_time = timeout + 3;
		}

		rc = ival_add_cont_buckets(dfc);
		if (rc != 0)
			goto err_umount;

		/* Check if this container has been accessed in the past and if so then reuse the
		 * inode number.
		 */
		D_SPIN_LOCK(&dfuse_info->di_lock);
		d_list_for_each_entry(dfcc, &dfp->dfp_historic, dfcc_entry) {
			if (dfcc->dfcc_ino == 0)
				continue;
			if (uuid_compare(dfcc->dfcc_uuid, dfc->dfc_uuid) != 0)
				continue;
			dfc->dfs_ino = dfcc->dfcc_ino;
			break;
		}
		if (dfc->dfs_ino == 0) {
			struct dfuse_pool *dfpp;

			DFUSE_TRA_INFO(dfc, "Looking for inode");

			d_list_for_each_entry(dfpp, &dfuse_info->di_pool_historic, dfp_entry) {
				DFUSE_TRA_INFO(dfc, "Looking for inode " DF_UUID,
					       DP_UUID(dfpp->dfp_uuid));

				if (uuid_compare(dfpp->dfp_uuid, dfp->dfp_uuid) != 0)
					continue;

				d_list_for_each_entry(dfcc, &dfpp->dfp_historic, dfcc_entry) {
					DFUSE_TRA_INFO(
					    dfc, "Looking for inode " DF_UUID " " DF_UUID,
					    DP_UUID(dfpp->dfp_uuid), DP_UUID(dfcc->dfcc_uuid));
					if (dfcc->dfcc_ino == 0)
						continue;
					if (uuid_compare(dfcc->dfcc_uuid, dfc->dfc_uuid) != 0)
						continue;
					dfc->dfs_ino = dfcc->dfcc_ino;
					break;
				}
			}
		}
		D_SPIN_UNLOCK(&dfuse_info->di_lock);
	}

	DFUSE_TRA_DEBUG(dfp, "New cont " DF_UUIDF " in pool " DF_UUIDF, DP_UUID(dfc->dfc_uuid),
			DP_UUID(dfp->dfp_uuid));

	if (dfc->dfs_ino == 0) {
		dfc->dfs_ino      = atomic_fetch_add_relaxed(&dfuse_info->di_ino_next, 1);
		dfc->dfc_save_ino = true;
		DFUSE_TRA_INFO(dfc, "Assigned new inode number %ld", dfc->dfs_ino);

	} else {
		DFUSE_TRA_INFO(dfc, "Reusing inode number %ld", dfc->dfs_ino);
	}

	/* Take a reference on the pool */
	d_hash_rec_addref(&dfuse_info->di_pool_table, &dfp->dfp_entry);

	atomic_fetch_add_relaxed(&dfuse_info->di_container_count, 1);

	/* Finally insert into the hash table.  This may return an existing
	 * container if there is a race to insert, so if that happens
	 * just use that one.
	 */
	rlink = d_hash_rec_find_insert(dfp->dfp_cont_table, &dfc->dfc_uuid, sizeof(dfc->dfc_uuid),
				       &dfc->dfs_entry);
	if (rlink != &dfc->dfs_entry) {
		DFUSE_TRA_DEBUG(dfp, "Found existing container, reusing");

		_ch_free(dfuse_info, dfc, false);

		dfc = container_of(rlink, struct dfuse_cont, dfs_entry);
		DFUSE_TRA_DEBUG(dfc, "Returning dfs for " DF_UUID " ref %d", DP_UUID(dfc->dfc_uuid),
				dfc->dfs_ref);
	}
	*_dfc = dfc;

	return rc;
err_umount:
	(void)dfs_umount(dfc->dfs_ns);
err_close:
	(void)daos_cont_close(dfc->dfs_coh, NULL);
err_free:
	D_FREE(dfc);
err:
	return rc;
}

int
dfuse_cont_get_handle(struct dfuse_info *dfuse_info, struct dfuse_pool *dfp, uuid_t cont,
		      struct dfuse_cont **_dfc)
{
	d_list_t *rlink;

	rlink = d_hash_rec_find(dfp->dfp_cont_table, cont, sizeof(*cont));
	if (rlink) {
		*_dfc = container_of(rlink, struct dfuse_cont, dfs_entry);
		return 0;
	}

	if (uuid_is_null(cont)) {
		return dfuse_cont_open(dfuse_info, dfp, NULL, _dfc);
	} else {
		char uuid_str[37];

		uuid_unparse(cont, uuid_str);
		return dfuse_cont_open(dfuse_info, dfp, uuid_str, _dfc);
	}
}

/* Set a timer to mark cache entry as valid */
void
dfuse_mcache_set_time(struct dfuse_inode_entry *ie)
{
	struct timespec now;

	clock_gettime(CLOCK_MONOTONIC_COARSE, &now);
	ie->ie_mcache_last_update = now;
}

void
dfuse_mcache_evict(struct dfuse_inode_entry *ie)
{
	ie->ie_mcache_last_update.tv_sec  = 0;
	ie->ie_mcache_last_update.tv_nsec = 0;
}

bool
dfuse_mcache_get_valid(struct dfuse_inode_entry *ie, double max_age, double *timeout)
{
	bool            use = false;
	struct timespec now;
	struct timespec left;
	double          time_left;

	D_ASSERT(max_age != -1);
	D_ASSERT(max_age >= 0);

	if (ie->ie_mcache_last_update.tv_sec == 0)
		return false;

	clock_gettime(CLOCK_MONOTONIC_COARSE, &now);

	left.tv_sec  = now.tv_sec - ie->ie_mcache_last_update.tv_sec;
	left.tv_nsec = now.tv_nsec - ie->ie_mcache_last_update.tv_nsec;
	if (left.tv_nsec < 0) {
		left.tv_sec--;
		left.tv_nsec += 1000000000;
	}
	time_left = max_age - (left.tv_sec + ((double)left.tv_nsec / 1000000000));
	if (time_left > 0) {
		use = true;

		DFUSE_TRA_DEBUG(ie, "Allowing cache use, time remaining: %.1lf", time_left);

		if (timeout)
			*timeout = time_left;
	}

	return use;
}

/* Set a timer to mark cache entry as valid */
void
dfuse_dc_cache_set_time(struct dfuse_inode_entry *ie)
{
	struct timespec now;

	clock_gettime(CLOCK_MONOTONIC_COARSE, &now);
	ie->ie_dc.last_update = now;
}

bool
dfuse_dc_cache_get_valid(struct dfuse_inode_entry *ie, double max_age, double *timeout)
{
	bool            use = false;
	struct timespec now;
	struct timespec left;
	double          time_left;

	D_ASSERT(max_age != -1);
	D_ASSERT(max_age >= 0);

	if (ie->ie_dc.last_update.tv_sec == 0)
		return false;

	clock_gettime(CLOCK_MONOTONIC_COARSE, &now);

	left.tv_sec  = now.tv_sec - ie->ie_dc.last_update.tv_sec;
	left.tv_nsec = now.tv_nsec - ie->ie_dc.last_update.tv_nsec;
	if (left.tv_nsec < 0) {
		left.tv_sec--;
		left.tv_nsec += 1000000000;
	}
	time_left = max_age - (left.tv_sec + ((double)left.tv_nsec / 1000000000));
	if (time_left > 0) {
		use = true;

		DFUSE_TRA_DEBUG(ie, "Allowing cache use, time remaining: %.1lf", time_left);

		if (timeout)
			*timeout = time_left;
	}

	return use;
}

bool
dfuse_dentry_get_valid(struct dfuse_inode_entry *ie, double max_age, double *timeout)
{
	bool            use = false;
	struct timespec now;
	struct timespec left;
	double          time_left;

	D_ASSERT(max_age != -1);
	D_ASSERT(max_age >= 0);

	if (ie->ie_dentry_last_update.tv_sec == 0)
		return false;

	clock_gettime(CLOCK_MONOTONIC_COARSE, &now);

	left.tv_sec  = now.tv_sec - ie->ie_dentry_last_update.tv_sec;
	left.tv_nsec = now.tv_nsec - ie->ie_dentry_last_update.tv_nsec;
	if (left.tv_nsec < 0) {
		left.tv_sec--;
		left.tv_nsec += 1000000000;
	}
	time_left = max_age - (left.tv_sec + ((double)left.tv_nsec / 1000000000));
	if (time_left > 0)
		use = true;

	if (use && timeout)
		*timeout = time_left;

	return use;
}

/* Set a timer to mark cache entry as valid */
void
dfuse_dcache_set_time(struct dfuse_inode_entry *ie)
{
	struct timespec now;

	clock_gettime(CLOCK_MONOTONIC_COARSE, &now);
	ie->ie_dcache_last_update = now;
}

void
dfuse_dcache_evict(struct dfuse_inode_entry *ie)
{
	ie->ie_dcache_last_update.tv_sec  = 0;
	ie->ie_dcache_last_update.tv_nsec = 0;
}

bool
dfuse_dcache_get_valid(struct dfuse_inode_entry *ie, double max_age)
{
	bool            use = false;
	struct timespec now;
	struct timespec left;
	double          time_left;

	if (max_age == -1)
		return true;

	if (ie->ie_dcache_last_update.tv_sec == 0)
		return false;

	clock_gettime(CLOCK_MONOTONIC_COARSE, &now);

	left.tv_sec  = now.tv_sec - ie->ie_dcache_last_update.tv_sec;
	left.tv_nsec = now.tv_nsec - ie->ie_dcache_last_update.tv_nsec;
	if (left.tv_nsec < 0) {
		left.tv_sec--;
		left.tv_nsec += 1000000000;
	}
	time_left = max_age - (left.tv_sec + ((double)left.tv_nsec / 1000000000));
	if (time_left > 0) {
		use = true;

		DFUSE_TRA_DEBUG(ie, "Allowing cache use");
	}

	return use;
}

void
dfuse_cache_evict(struct dfuse_inode_entry *ie)
{
	dfuse_mcache_evict(ie);
	dfuse_dcache_evict(ie);
}

int
dfuse_fs_init(struct dfuse_info *dfuse_info)
{
	int rc;
	int i;

	D_ALLOC_ARRAY(dfuse_info->di_eqt, dfuse_info->di_eq_count);
	if (dfuse_info->di_eqt == NULL)
		D_GOTO(err, rc = -DER_NOMEM);

	D_INIT_LIST_HEAD(&dfuse_info->di_pool_historic);

	atomic_init(&dfuse_info->di_inode_count, 0);
	atomic_init(&dfuse_info->di_fh_count, 0);
	atomic_init(&dfuse_info->di_pool_count, 0);
	atomic_init(&dfuse_info->di_container_count, 0);

	rc = d_hash_table_create_inplace(D_HASH_FT_LRU | D_HASH_FT_EPHEMERAL, 3, dfuse_info,
					 &pool_hops, &dfuse_info->di_pool_table);
	if (rc != 0)
		D_GOTO(err, rc);

	rc = d_hash_table_create_inplace(D_HASH_FT_LRU | D_HASH_FT_EPHEMERAL, 16, dfuse_info,
					 &ie_hops, &dfuse_info->dpi_iet);
	if (rc != 0)
		D_GOTO(err_pt, rc);

	rc = ival_init(dfuse_info);
	if (rc != 0)
		D_GOTO(err_it, rc = d_errno2der(rc));

	atomic_init(&dfuse_info->di_ino_next, 2);
	atomic_init(&dfuse_info->di_eqt_idx, 0);

	D_SPIN_INIT(&dfuse_info->di_lock, 0);

	D_RWLOCK_INIT(&dfuse_info->di_forget_lock, 0);

	for (i = 0; i < dfuse_info->di_eq_count; i++) {
		struct dfuse_eq *eqt = &dfuse_info->di_eqt[i];

		eqt->de_handle = dfuse_info;

		DFUSE_TRA_UP(eqt, dfuse_info, "event_queue");

		/* Create the semaphore before the eq as there's no way to check if sem_init()
		 * has been called or not and it's invalid to call sem_destroy if it hasn't.  This
		 * way we can avoid adding additional memory for tracking status of the semaphore.
		 */
		rc = sem_init(&eqt->de_sem, 0, 0);
		if (rc != 0)
			D_GOTO(err_eq, rc = daos_errno2der(errno));

		rc = daos_eq_create(&eqt->de_eq);
		if (rc != -DER_SUCCESS) {
			sem_destroy(&eqt->de_sem);

			DFUSE_TRA_DOWN(eqt);
			D_GOTO(err_eq, rc);
		}
	}

	dfuse_info->di_shutdown = false;
	return rc;

err_eq:
	D_SPIN_DESTROY(&dfuse_info->di_lock);
	D_RWLOCK_DESTROY(&dfuse_info->di_forget_lock);

	for (i = 0; i < dfuse_info->di_eq_count; i++) {
		struct dfuse_eq *eqt = &dfuse_info->di_eqt[i];
		int              rc2;

		if (daos_handle_is_inval(eqt->de_eq))
			continue;

		rc2 = daos_eq_destroy(eqt->de_eq, 0);
		if (rc2 != -DER_SUCCESS)
			DFUSE_TRA_ERROR(eqt, "Failed to destroy event queue:" DF_RC, DP_RC(rc2));

		sem_destroy(&eqt->de_sem);
		DFUSE_TRA_DOWN(eqt);
	}

	ival_thread_stop();
	ival_fini();
err_it:
	d_hash_table_destroy_inplace(&dfuse_info->dpi_iet, false);
err_pt:
	d_hash_table_destroy_inplace(&dfuse_info->di_pool_table, false);
err:
	D_FREE(dfuse_info->di_eqt);
	return rc;
}

void
dfuse_open_handle_init(struct dfuse_info *dfuse_info, struct dfuse_obj_hdl *oh,
		       struct dfuse_inode_entry *ie)
{
	oh->doh_dfs             = ie->ie_dfs->dfs_ns;
	oh->doh_ie              = ie;
	oh->doh_linear_read     = true;
	oh->doh_linear_read_pos = 0;
	atomic_init(&oh->doh_il_calls, 0);
	atomic_init(&oh->doh_write_count, 0);
	atomic_fetch_add_relaxed(&dfuse_info->di_fh_count, 1);
}

void
dfuse_ie_init(struct dfuse_info *dfuse_info, struct dfuse_inode_entry *ie)
{
	atomic_init(&ie->ie_ref, 1);
	atomic_init(&ie->ie_open_count, 0);
	atomic_init(&ie->ie_open_write_count, 0);
	atomic_init(&ie->ie_il_count, 0);
	sem_init(&ie->ie_dc.sem, 0, 0);
	atomic_fetch_add_relaxed(&dfuse_info->di_inode_count, 1);
	D_INIT_LIST_HEAD(&ie->ie_evict_entry);
	D_RWLOCK_INIT(&ie->ie_wlock, 0);
}

void
dfuse_ie_close(struct dfuse_info *dfuse_info, struct dfuse_inode_entry *ie)
{
	int      rc;
	uint32_t ref;

	ival_drop_inode(ie);

	ref = atomic_load_relaxed(&ie->ie_ref);
	DFUSE_TRA_DEBUG(ie, "closing, inode %#lx ref %u, name " DF_DE ", parent %#lx",
			ie->ie_stat.st_ino, ref, DP_DE(ie->ie_name), ie->ie_parent);

	D_ASSERTF(ref == 0, "Reference is %d", ref);
	D_ASSERTF(atomic_load_relaxed(&ie->ie_il_count) == 0, "il_count is %d",
		  atomic_load_relaxed(&ie->ie_il_count));
	D_ASSERTF(atomic_load_relaxed(&ie->ie_open_count) == 0, "open_count is %d",
		  atomic_load_relaxed(&ie->ie_open_count));

	if (ie->ie_obj) {
		rc = dfs_release(ie->ie_obj);
		if (rc)
			DHS_ERROR(ie, rc, "dfs_release() failed");
	}

	if (ie->ie_root) {
		struct dfuse_cont *dfc = ie->ie_dfs;
		struct dfuse_pool *dfp = dfc->dfs_dfp;

		DFUSE_TRA_DEBUG(ie, "Closing poh %d coh %d", daos_handle_is_valid(dfp->dfp_poh),
				daos_handle_is_valid(dfc->dfs_coh));
		d_hash_rec_decref(dfp->dfp_cont_table, &dfc->dfs_entry);
	}

	dfuse_ie_free(dfuse_info, ie);
}

static void
dfuse_event_init(void *arg, void *handle)
{
	struct dfuse_event *ev = arg;

	ev->de_eqt = handle;
}

static bool
dfuse_read_event_reset(void *arg)
{
	struct dfuse_event *ev = arg;
	int                 rc;

	if (ev->de_iov.iov_buf == NULL) {
		D_ALLOC_NZ(ev->de_iov.iov_buf, DFUSE_MAX_READ);
		if (ev->de_iov.iov_buf == NULL)
			return false;

		ev->de_iov.iov_buf_len = DFUSE_MAX_READ;
		ev->de_sgl.sg_iovs     = &ev->de_iov;
		ev->de_sgl.sg_nr       = 1;
	}

	rc = daos_event_init(&ev->de_ev, ev->de_eqt->de_eq, NULL);
	if (rc != -DER_SUCCESS) {
		return false;
	}

	return true;
}

static bool
dfuse_write_event_reset(void *arg)
{
	struct dfuse_event *ev = arg;
	int                 rc;

	if (ev->de_iov.iov_buf == NULL) {
		D_ALLOC_NZ(ev->de_iov.iov_buf, DFUSE_MAX_READ);
		if (ev->de_iov.iov_buf == NULL)
			return false;

		ev->de_iov.iov_buf_len = DFUSE_MAX_READ;
		ev->de_sgl.sg_iovs     = &ev->de_iov;
		ev->de_sgl.sg_nr       = 1;
	}

	rc = daos_event_init(&ev->de_ev, ev->de_eqt->de_eq, NULL);
	if (rc != -DER_SUCCESS) {
		return false;
	}

	return true;
}

static void
dfuse_event_release(void *arg)
{
	struct dfuse_event *ev = arg;

	D_FREE(ev->de_iov.iov_buf);
}

int
dfuse_fs_start(struct dfuse_info *dfuse_info, struct dfuse_cont *dfs)
{
	struct fuse_args          args     = {0};
	struct dfuse_inode_entry *ie;
	struct d_slab_reg         read_slab  = {.sr_init    = dfuse_event_init,
						.sr_reset   = dfuse_read_event_reset,
						.sr_release = dfuse_event_release,
						POOL_TYPE_INIT(dfuse_event, de_list)};
	struct d_slab_reg         write_slab = {.sr_init    = dfuse_event_init,
						.sr_reset   = dfuse_write_event_reset,
						.sr_release = dfuse_event_release,
						POOL_TYPE_INIT(dfuse_event, de_list)};
	int                       rc;
	int                       idx = 0;

	args.argc = 5;

	if (dfuse_info->di_read_only)
		args.argc++;

	if (dfuse_info->di_multi_user)
		args.argc++;

	/* These allocations are freed later by libfuse so do not use the
	 * standard allocation macros
	 */
	args.allocated = 1;
	args.argv = calloc(sizeof(*args.argv), args.argc);
	if (!args.argv)
		D_GOTO(err, rc = -DER_NOMEM);

	args.argv[idx] = strdup("");
	if (!args.argv[idx])
		D_GOTO(err, rc = -DER_NOMEM);
	idx++;

	args.argv[idx] = strdup("-ofsname=dfuse");
	if (!args.argv[idx])
		D_GOTO(err, rc = -DER_NOMEM);
	idx++;

	args.argv[idx] = strdup("-osubtype=daos");
	if (!args.argv[idx])
		D_GOTO(err, rc = -DER_NOMEM);
	idx++;

	args.argv[idx] = strdup("-odefault_permissions");
	if (!args.argv[idx])
		D_GOTO(err, rc = -DER_NOMEM);
	idx++;

	args.argv[idx] = strdup("-onoatime");
	if (!args.argv[idx])
		D_GOTO(err, rc = -DER_NOMEM);
	idx++;

	if (dfuse_info->di_read_only) {
		args.argv[idx] = strdup("-oro");
		if (!args.argv[idx])
			D_GOTO(err, rc = -DER_NOMEM);
		idx++;
	}

	if (dfuse_info->di_multi_user) {
		args.argv[idx] = strdup("-oallow_other");
		if (!args.argv[idx])
			D_GOTO(err, rc = -DER_NOMEM);
		idx++;
	}

	D_ASSERT(idx == args.argc);

	/* Create the root inode and insert into table */
	D_ALLOC_PTR(ie);
	if (!ie)
		D_GOTO(err, rc = -DER_NOMEM);

	DFUSE_TRA_UP(ie, dfuse_info, "root_inode");

	ie->ie_dfs    = dfs;
	ie->ie_root   = true;
	ie->ie_parent = 1;
	dfuse_ie_init(dfuse_info, ie);

	if (dfs->dfs_ops == &dfuse_dfs_ops) {
		rc = dfs_lookup(dfs->dfs_ns, "/", O_RDWR, &ie->ie_obj, NULL, &ie->ie_stat);
		if (rc) {
			DHS_ERROR(ie, rc, "dfs_lookup() failed");
			D_GOTO(err_ie, rc = daos_errno2der(rc));
		}
	} else {
		ie->ie_stat.st_uid  = geteuid();
		ie->ie_stat.st_gid  = getegid();
		ie->ie_stat.st_mode = 0700 | S_IFDIR;
	}
	ie->ie_stat.st_ino = 1;
	dfs->dfs_ino       = ie->ie_stat.st_ino;

	rc = d_hash_rec_insert(&dfuse_info->dpi_iet, &ie->ie_stat.st_ino,
			       sizeof(ie->ie_stat.st_ino), &ie->ie_htl, false);
	D_ASSERT(rc == -DER_SUCCESS);

	rc = d_slab_init(&dfuse_info->di_slab, dfuse_info);
	if (rc != -DER_SUCCESS)
		D_GOTO(err_ie_remove, rc);

	for (int i = 0; i < dfuse_info->di_eq_count; i++) {
		struct dfuse_eq *eqt = &dfuse_info->di_eqt[i];

		rc = d_slab_register(&dfuse_info->di_slab, &read_slab, eqt, &eqt->de_read_slab);
		if (rc != -DER_SUCCESS)
			D_GOTO(err_threads, rc);

		rc = d_slab_register(&dfuse_info->di_slab, &write_slab, eqt, &eqt->de_write_slab);
		if (rc != -DER_SUCCESS)
			D_GOTO(err_threads, rc);

		rc = pthread_create(&eqt->de_thread, NULL, dfuse_progress_thread, eqt);
		if (rc != 0)
			D_GOTO(err_threads, rc = daos_errno2der(rc));

		pthread_setname_np(eqt->de_thread, "progress");
	}

	rc = dfuse_launch_fuse(dfuse_info, &args);
	if (rc == -DER_SUCCESS) {
		fuse_opt_free_args(&args);
		return rc;
	}

err_threads:
	for (int i = 0; i < dfuse_info->di_eq_count; i++) {
		struct dfuse_eq *eqt = &dfuse_info->di_eqt[i];

		if (!eqt->de_thread)
			continue;

		sem_post(&eqt->de_sem);
		pthread_join(eqt->de_thread, NULL);
		sem_destroy(&eqt->de_sem);
	}

	d_slab_destroy(&dfuse_info->di_slab);
err_ie_remove:
	dfs_release(ie->ie_obj);
	d_hash_rec_delete_at(&dfuse_info->dpi_iet, &ie->ie_htl);
err_ie:
	dfuse_ie_free(dfuse_info, ie);
err:
	DFUSE_TRA_ERROR(dfuse_info, "Failed to start dfuse, rc: " DF_RC, DP_RC(rc));
	fuse_opt_free_args(&args);
	return rc;
}

static int
ino_dfs_flush(d_list_t *rlink, void *arg)
{
	struct dfuse_info        *dfuse_info = arg;
	struct dfuse_inode_entry *ie = container_of(rlink, struct dfuse_inode_entry, ie_htl);

	d_list_del(&ie->ie_htl);

	atomic_store_relaxed(&ie->ie_ref, 0);

	dfuse_ie_close(dfuse_info, ie);

	return -DER_SUCCESS;
}

static int
ino_dfs_flush_nr(d_list_t *rlink, void *arg)
{
	struct dfuse_info        *dfuse_info = arg;
	struct dfuse_inode_entry *ie = container_of(rlink, struct dfuse_inode_entry, ie_htl);

	if (ie->ie_root)
		return 0;

	d_list_del(&ie->ie_htl);

	atomic_store_relaxed(&ie->ie_ref, 0);

	dfuse_ie_close(dfuse_info, ie);

	return -DER_SUCCESS;
}

static int
ino_kernel_flush(d_list_t *rlink, void *arg)
{
	struct dfuse_info        *dfuse_info = arg;
	struct dfuse_inode_entry *ie = container_of(rlink, struct dfuse_inode_entry, ie_htl);
	int                       rc;

	/* Only evict entries that are direct children of the root, the kernel
	 * will walk the tree for us
	 */
	if (ie->ie_parent != 1)
		return 0;

	/* Do not evict root itself */
	if (ie->ie_stat.st_ino == 1)
		return 0;

	rc = fuse_lowlevel_notify_inval_entry(dfuse_info->di_session, ie->ie_parent, ie->ie_name,
					      strlen(ie->ie_name));
	if (rc != 0 && rc != -EBADF)
		DHS_WARN(ie, -rc, "%#lx %#lx " DF_DE, ie->ie_parent, ie->ie_stat.st_ino,
			 DP_DE(ie->ie_name));
	else
		DHS_INFO(ie, -rc, "%#lx %#lx " DF_DE, ie->ie_parent, ie->ie_stat.st_ino,
			 DP_DE(ie->ie_name));

	/* If the FUSE connection is dead then do not traverse further, it
	 * doesn't matter what gets returned here, as long as it's negative
	 */
	if (rc == -EBADF)
		return -DER_NO_HDL;

	return -DER_SUCCESS;
}

static int
dfuse_cont_close_cb(d_list_t *rlink, void *handle)
{
	struct dfuse_cont *dfc;

	dfc = container_of(rlink, struct dfuse_cont, dfs_entry);

	DFUSE_TRA_ERROR(dfc, "Failed to close cont ref %d " DF_UUID, dfc->dfs_ref,
			DP_UUID(dfc->dfc_uuid));
	return 0;
}

/* Called during shutdown on still-open pools.  We've already stopped
 * taking requests from the kernel at this point and joined all the thread
 * as well as drained the inode table and dropped all references held there
 * so anything still held at this point represents a reference leak and a dfuse bug.
 *
 * As such log what we have as an error, and attempt to close/free everything.
 * the dfp itself will remain allocated as well as some hash table metadata.
 */
static int
dfuse_pool_close_cb(d_list_t *rlink, void *handle)
{
	struct dfuse_info *dfuse_info = handle;
	struct dfuse_cont_core *dfcc, *dfccn;
	struct dfuse_pool *dfp;
	int                rc;

	dfp = container_of(rlink, struct dfuse_pool, dfp_entry);

	DFUSE_TRA_ERROR(dfp, "Failed to close pool ref %d " DF_UUID, dfp->dfp_ref,
			DP_UUID(dfp->dfp_uuid));

	d_hash_table_traverse(dfp->dfp_cont_table, dfuse_cont_close_cb, handle);

	rc = d_hash_table_destroy(dfp->dfp_cont_table, true);
	if (rc != -DER_SUCCESS)
		DHL_ERROR(dfp, rc, "Failed to close cont table");

	if (daos_handle_is_valid(dfp->dfp_poh)) {
		rc = daos_pool_disconnect(dfp->dfp_poh, NULL);
		if (rc != -DER_SUCCESS)
			DHL_ERROR(dfp, rc, "daos_pool_disconnect() failed");
	}

	atomic_fetch_sub_relaxed(&dfuse_info->di_pool_count, 1);

	d_list_for_each_entry_safe(dfcc, dfccn, &dfp->dfp_historic, dfcc_entry) {
		d_list_del(&dfcc->dfcc_entry);
		D_FREE(dfcc);
	}

	d_list_del(&dfp->dfp_entry);
	D_FREE(dfp);

	return rc;
}

/* Called as part of shutdown, if the startup was successful.  Releases resources created during
 * operation.
 */
int
dfuse_fs_stop(struct dfuse_info *dfuse_info)
{
	struct dfuse_pool *dfp, *dfpp;
	int                rc;

	DFUSE_TRA_INFO(dfuse_info, "Flushing inode table");

	dfuse_info->di_shutdown = true;

	for (int i = 0; i < dfuse_info->di_eq_count; i++) {
		struct dfuse_eq *eqt = &dfuse_info->di_eqt[i];

		sem_post(&eqt->de_sem);
	}

	/* Stop and drain invalidation queues */
	ival_thread_stop();

	for (int i = 0; i < dfuse_info->di_eq_count; i++) {
		struct dfuse_eq *eqt = &dfuse_info->di_eqt[i];

		pthread_join(eqt->de_thread, NULL);

		sem_destroy(&eqt->de_sem);
	}

	/* First flush, instruct the kernel to forget items.  This will run and work in ideal cases
	 * but often if the filesystem is unmounted it'll abort part-way through.
	 */
	rc = d_hash_table_traverse(&dfuse_info->dpi_iet, ino_kernel_flush, dfuse_info);

	DHL_INFO(dfuse_info, rc, "Kernel flush complete");

	/* At this point there's a number of inodes which are in memory, traverse these and free
	 * them, along with any resources.
	 * The reference count on inodes match kernel references but the fuse module is disconnected
	 * at this point so simply set this to 0.
	 * Inodes do not hold a reference on their parent so removing a single entry should not
	 * affect other entries in the list, however pools and containers are more tricy, first
	 * iterate over the list and release inodes which are not the root of a container, then
	 * do a second pass and release everything.  This will ensure that all dfs objects in a
	 * container are released before dfs_umount() is called.
	 */
	DFUSE_TRA_INFO(dfuse_info, "Draining inode table");

	rc = d_hash_table_traverse(&dfuse_info->dpi_iet, ino_dfs_flush_nr, dfuse_info);

	DHL_INFO(dfuse_info, rc, "First flush complete");

	/* Second pass, this should close all inodes which are the root of containers and therefore
	 * close all containers and pools.
	 */
	rc = d_hash_table_traverse(&dfuse_info->dpi_iet, ino_dfs_flush, dfuse_info);

	DHL_INFO(dfuse_info, rc, "Second flush complete");

	d_list_for_each_entry_safe(dfp, dfpp, &dfuse_info->di_pool_historic, dfp_entry) {
		struct dfuse_cont_core *dfcc, *dfccn;

		if (daos_handle_is_valid(dfp->dfp_poh)) {
			rc = daos_pool_disconnect(dfp->dfp_poh, NULL);
			if (rc != -DER_SUCCESS) {
				DHL_ERROR(dfp, rc, "daos_pool_disconnect() failed");
			}
		}

		d_list_for_each_entry_safe(dfcc, dfccn, &dfp->dfp_historic, dfcc_entry) {
			d_list_del(&dfcc->dfcc_entry);
			D_FREE(dfcc);
		}

		D_FREE(dfp);
	}

	/* This hash table should now be empty, but check it anyway and fail if any entries */
	rc = d_hash_table_traverse(&dfuse_info->di_pool_table, dfuse_pool_close_cb, dfuse_info);
	DHL_INFO(dfuse_info, rc, "Handle flush complete");

	ival_fini();

	d_slab_destroy(&dfuse_info->di_slab);

	return rc;
}

/* Called as part of shutdown, after fs_stop(), and regardless of if dfuse started or not.
 * Releases core resources.
 */
int
dfuse_fs_fini(struct dfuse_info *dfuse_info)
{
	int rc = -DER_SUCCESS;
	int rc2;
	int i;

	D_SPIN_DESTROY(&dfuse_info->di_lock);
	D_RWLOCK_DESTROY(&dfuse_info->di_forget_lock);

	for (i = 0; i < dfuse_info->di_eq_count; i++) {
		struct dfuse_eq *eqt = &dfuse_info->di_eqt[i];

		rc = daos_eq_destroy(eqt->de_eq, 0);
		if (rc)
			DFUSE_TRA_WARNING(dfuse_info, "Failed to destroy EQ" DF_RC, DP_RC(rc));

		DFUSE_TRA_DOWN(eqt);
	}

	D_FREE(dfuse_info->di_eqt);

	rc2 = d_hash_table_destroy_inplace(&dfuse_info->dpi_iet, false);
	if (rc2) {
		DFUSE_TRA_WARNING(dfuse_info, "Failed to close inode handles");
		if (rc == -DER_SUCCESS)
			rc = rc2;
	}

	rc2 = d_hash_table_destroy_inplace(&dfuse_info->di_pool_table, false);
	if (rc2) {
		DHL_WARN(dfuse_info, rc2, "Failed to destroy pool hash table");
		if (rc == -DER_SUCCESS)
			rc = rc2;
	}

	return rc;
}<|MERGE_RESOLUTION|>--- conflicted
+++ resolved
@@ -876,13 +876,9 @@
 		uuid_copy(dfc->dfc_uuid, c_info.ci_uuid);
 
 		if (dfuse_info->di_caching) {
-<<<<<<< HEAD
 			double timeout;
 
-			rc = dfuse_cont_get_cache(dfc);
-=======
 			rc = dfuse_cont_get_cache(dfuse_info, dfc);
->>>>>>> 5daab56a
 			if (rc == ENODATA) {
 				DFUSE_TRA_INFO(dfc, "Using default caching values");
 				dfuse_set_default_cont_cache_values(dfc);
