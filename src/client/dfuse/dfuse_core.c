/**
 * (C) Copyright 2016-2024 Intel Corporation.
 *
 * SPDX-License-Identifier: BSD-2-Clause-Patent
 */

#include <pthread.h>

#include "dfuse_common.h"
#include "dfuse.h"

/* Async progress thread.
 *
 * A number of threads are created at launch, each thread having its own event queue with a
 * semaphore to wakeup, posted for each entry added to the event queue and once for shutdown.
 * When there are no entries on the eq then the thread will yield in the semaphore, when there
 * are pending events it'll spin in eq_poll() for completion.  All pending events should be
 * completed before thread exit, should exit be called with pending events.
 */
static void *
dfuse_progress_thread(void *arg)
{
	struct dfuse_eq *eqt = arg;
	daos_event_t    *dev[128];
	int              to_consume = 1;

	while (1) {
		int rc;
		int i;

		for (i = 0; i < to_consume; i++) {
cont:
			errno = 0;
			rc    = sem_wait(&eqt->de_sem);

			if (rc != 0) {
				rc = errno;

				if (rc == EINTR)
					D_GOTO(cont, 0);

				DFUSE_TRA_ERROR(eqt, "Error from sem_wait: %d", rc);
			}
		}

		if (eqt->de_handle->di_shutdown) {
			int pending;

			pending = daos_eq_query(eqt->de_eq, DAOS_EQR_ALL, 0, NULL);
			DFUSE_TRA_INFO(eqt, "There are %d events pending", pending);

			if (pending == 0)
				return NULL;
		}

		rc = daos_eq_poll(eqt->de_eq, 1, DAOS_EQ_WAIT, 128, &dev[0]);
		if (rc >= 1) {
			for (i = 0; i < rc; i++) {
				struct dfuse_event *ev;

				ev = container_of(dev[i], struct dfuse_event, de_ev);
				ev->de_complete_cb(ev);
			}
			to_consume = rc;
		} else if (rc < 0) {
			DFUSE_TRA_WARNING(eqt, "Error from daos_eq_poll, " DF_RC, DP_RC(rc));
			to_consume = 0;
		} else {
			to_consume = 0;
		}
	}
	return NULL;
}

/* Parse a string to a time, used for reading container attributes info
 * timeouts.
 */
static int
dfuse_parse_time(char *buff, size_t len, unsigned int *_out)
{
	int		matched;
	unsigned int	out = 0;
	int		count0 = 0;
	int		count1 = 0;
	char		c = '\0';

	matched = sscanf(buff, "%u%n%c%n", &out, &count0, &c, &count1);

	if (matched == 0)
		return EINVAL;

	if (matched == 1 && len != count0)
		return EINVAL;

	if (matched == 2 && len != count1)
		return EINVAL;

	if (matched == 2) {
		if (c == 'd' || c == 'D')
			out *= 60 * 60 * 24;
		else if (c == 'h' || c == 'H')
			out *= 60 * 60;
		else if (c == 'm' || c == 'M')
			out *= 60;
		else if (c == 's' || c == 'S')
			true;
		else
			return EINVAL;
	}

	*_out = out;
	return 0;
}

/* Inode entry hash table operations */

/* Shrink a 64 bit value into 32 bits to avoid hash collisions */
static uint32_t
ih_key_hash(struct d_hash_table *htable, const void *key, unsigned int ksize)
{
	const ino_t *_ino = key;
	ino_t        ino  = *_ino;
	uint32_t     hash = ino ^ (ino >> 32);

	return hash;
}

static bool
ih_key_cmp(struct d_hash_table *htable, d_list_t *rlink, const void *key, unsigned int ksize)
{
	const struct dfuse_inode_entry *ie;
	const ino_t                    *ino = key;

	ie = container_of(rlink, struct dfuse_inode_entry, ie_htl);

	return *ino == ie->ie_stat.st_ino;
}

static uint32_t
ih_rec_hash(struct d_hash_table *htable, d_list_t *rlink)
{
	const struct dfuse_inode_entry *ie;

	ie = container_of(rlink, struct dfuse_inode_entry, ie_htl);

	return ih_key_hash(NULL, &ie->ie_stat.st_ino, sizeof(ie->ie_stat.st_ino));
}

static void
ih_addref(struct d_hash_table *htable, d_list_t *rlink)
{
	struct dfuse_inode_entry *ie;

	ie = container_of(rlink, struct dfuse_inode_entry, ie_htl);
	atomic_fetch_add_relaxed(&ie->ie_ref, 1);
}

static bool
ih_decref(struct d_hash_table *htable, d_list_t *rlink)
{
	struct dfuse_inode_entry *ie;

	ie = container_of(rlink, struct dfuse_inode_entry, ie_htl);
	return (atomic_fetch_sub_relaxed(&ie->ie_ref, 1) == 1);
}

static void
ih_free(struct d_hash_table *htable, d_list_t *rlink)
{
	struct dfuse_inode_entry *ie;

	ie = container_of(rlink, struct dfuse_inode_entry, ie_htl);

	DFUSE_TRA_DEBUG(ie, "parent %#lx", ie->ie_parent);
	dfuse_ie_close(htable->ht_priv, ie);
}

static d_hash_table_ops_t ie_hops = {
    .hop_key_cmp    = ih_key_cmp,
    .hop_key_hash   = ih_key_hash,
    .hop_rec_hash   = ih_rec_hash,
    .hop_rec_addref = ih_addref,
    .hop_rec_decref = ih_decref,
    .hop_rec_free   = ih_free,
};

static uint32_t
ph_key_hash(struct d_hash_table *htable, const void *key, unsigned int ksize)
{
	return *((const uint32_t *)key);
}

static uint32_t
ph_rec_hash(struct d_hash_table *htable, d_list_t *link)
{
	struct dfuse_pool *dfp;

	dfp = container_of(link, struct dfuse_pool, dfp_entry);

	return ph_key_hash(NULL, &dfp->dfp_uuid, sizeof(dfp->dfp_uuid));
}

static bool
ph_key_cmp(struct d_hash_table *htable, d_list_t *link, const void *key, unsigned int ksize)
{
	struct dfuse_pool *dfp;

	dfp = container_of(link, struct dfuse_pool, dfp_entry);
	return uuid_compare(dfp->dfp_uuid, key) == 0;
}

static void
ph_addref(struct d_hash_table *htable, d_list_t *link)
{
	struct dfuse_pool *dfp;
	uint32_t           oldref;

	dfp    = container_of(link, struct dfuse_pool, dfp_entry);
	oldref = atomic_fetch_add_relaxed(&dfp->dfp_ref, 1);
	DFUSE_TRA_DEBUG(dfp, "addref to %u", oldref + 1);
}

static bool
ph_decref(struct d_hash_table *htable, d_list_t *link)
{
	struct dfuse_pool *dfp;
	uint32_t           oldref;

	dfp    = container_of(link, struct dfuse_pool, dfp_entry);
	oldref = atomic_fetch_sub_relaxed(&dfp->dfp_ref, 1);
	DFUSE_TRA_DEBUG(dfp, "decref to %u", oldref - 1);
	return oldref == 1;
}

static void
_ph_free(struct dfuse_info *dfuse_info, struct dfuse_pool *dfp, bool used)
{
	struct dfuse_cont_core *dfcc, *dfccn;
	bool                    keep = used;
	int                     rc;

	if (dfuse_info->di_shutdown)
		keep = false;

	/* Iterate over all historic containers in this pool forgetting about them.  If the handle
	 * is still valid, for example because of a previous failed attempt to close it then re-try
	 * here.
	 * Other uses of this list are protected by dfuse_info->di_lock however this is in pool free
	 * so no references are held on the pool at this point so no lock is required here.
	 */

	d_list_for_each_entry_safe(dfcc, dfccn, &dfp->dfp_historic, dfcc_entry) {
		if (daos_handle_is_valid(dfcc->dfcc_coh)) {
			rc = daos_cont_close(dfcc->dfcc_coh, NULL);
			if (rc == -DER_SUCCESS)
				dfcc->dfcc_coh = DAOS_HDL_INVAL;
			else
				DHL_ERROR(dfcc, rc, "daos_cont_close() failed");
		}

		if (daos_handle_is_inval(dfcc->dfcc_coh) && dfcc->dfcc_ino == 0) {
			d_list_del(&dfcc->dfcc_entry);
			D_FREE(dfcc);
		}
	}

	if (daos_handle_is_valid(dfp->dfp_poh)) {
		rc = daos_pool_disconnect(dfp->dfp_poh, NULL);
		if (rc == -DER_SUCCESS) {
			dfp->dfp_poh = DAOS_HDL_INVAL;
		} else {
			keep = true;
			DHL_ERROR(dfp, rc, "daos_pool_disconnect() failed");
		}
	}

	rc = d_hash_table_destroy(dfp->dfp_cont_table, false);
	if (rc != -DER_SUCCESS)
		DHL_ERROR(dfp, rc, "Failed to destroy pool hash table");

	atomic_fetch_sub_relaxed(&dfuse_info->di_pool_count, 1);

	if (keep) {
		struct dfuse_pool *dfpp;

		D_SPIN_LOCK(&dfuse_info->di_lock);
		d_list_for_each_entry(dfpp, &dfuse_info->di_pool_historic, dfp_entry) {
			if (uuid_compare(dfpp->dfp_uuid, dfp->dfp_uuid) != 0)
				continue;
			keep = false;
			d_list_splice_init(&dfp->dfp_historic, &dfpp->dfp_historic);
			break;
		}

		if (daos_handle_is_valid(dfp->dfp_poh))
			keep = true;

		if (keep)
			d_list_add(&dfp->dfp_entry, &dfuse_info->di_pool_historic);
		D_SPIN_UNLOCK(&dfuse_info->di_lock);
	}

	if (!keep) {
		d_list_for_each_entry_safe(dfcc, dfccn, &dfp->dfp_historic, dfcc_entry) {
			d_list_del(&dfcc->dfcc_entry);
			D_FREE(dfcc);
		}
		D_FREE(dfp);
	}
}

static void
ph_free(struct d_hash_table *htable, d_list_t *link)
{
	_ph_free(htable->ht_priv, container_of(link, struct dfuse_pool, dfp_entry), true);
}

static d_hash_table_ops_t pool_hops = {
    .hop_key_cmp    = ph_key_cmp,
    .hop_key_hash   = ph_key_hash,
    .hop_rec_hash   = ph_rec_hash,
    .hop_rec_addref = ph_addref,
    .hop_rec_decref = ph_decref,
    .hop_rec_free   = ph_free,
};

static uint32_t
ch_key_hash(struct d_hash_table *htable, const void *key, unsigned int ksize)
{
	return *((const uint32_t *)key);
}

static uint32_t
ch_rec_hash(struct d_hash_table *htable, d_list_t *link)
{
	struct dfuse_cont *dfc;

	dfc = container_of(link, struct dfuse_cont, dfs_entry);

	return ch_key_hash(NULL, &dfc->dfc_uuid, sizeof(dfc->dfc_uuid));
}

static bool
ch_key_cmp(struct d_hash_table *htable, d_list_t *link, const void *key, unsigned int ksize)
{
	struct dfuse_cont *dfc;

	dfc = container_of(link, struct dfuse_cont, dfs_entry);
	return uuid_compare(dfc->dfc_uuid, key) == 0;
}

static void
ch_addref(struct d_hash_table *htable, d_list_t *link)
{
	struct dfuse_cont *dfc;
	uint32_t           oldref;

	dfc    = container_of(link, struct dfuse_cont, dfs_entry);
	oldref = atomic_fetch_add_relaxed(&dfc->dfs_ref, 1);
	DFUSE_TRA_DEBUG(dfc, "addref to %u", oldref + 1);
}

static bool
ch_decref(struct d_hash_table *htable, d_list_t *link)
{
	struct dfuse_cont *dfc;
	uint32_t           oldref;

	dfc    = container_of(link, struct dfuse_cont, dfs_entry);
	oldref = atomic_fetch_sub_relaxed(&dfc->dfs_ref, 1);
	DFUSE_TRA_DEBUG(dfc, "decref to %u", oldref - 1);
	return oldref == 1;
}

#define STAT_COUNT(name, ...)                                                                      \
	tstats += atomic_fetch_add_relaxed(&dfc->dfs_stat_value[DS_##name], 0);

#define SHOW_STAT(name, ...)                                                                       \
	{                                                                                          \
		uint64_t value = atomic_fetch_add_relaxed(&dfc->dfs_stat_value[DS_##name], 0);     \
		if (value != 0)                                                                    \
			DFUSE_TRA_INFO(dfc, "%5.1f%% " #name " (%#lx)",                            \
				       (double)value / tstats * 100, value);                       \
	}

static void
container_stats_log(struct dfuse_cont *dfc)
{
	uint64_t tstats = 0;

	D_FOREACH_DFUSE_STATX(STAT_COUNT);
	D_FOREACH_DFUSE_STATX(SHOW_STAT);
}

static void
_ch_free(struct dfuse_info *dfuse_info, struct dfuse_cont *dfc, bool used)
{
	struct dfuse_pool *dfp  = dfc->dfs_dfp;
	bool               keep = used;

	if (dfuse_info->di_shutdown)
		keep = false;

	if (!dfc->dfc_save_ino) {
		dfc->dfs_ino = 0;
		keep         = false;
	}

	if (daos_handle_is_valid(dfc->dfs_coh)) {
		int rc;

		rc = dfs_umount(dfc->dfs_ns);
		if (rc != 0)
			DHS_ERROR(dfc, rc, "dfs_umount() failed");

		rc = daos_cont_close(dfc->dfs_coh, NULL);
		if (rc == -DER_SUCCESS)
			dfc->dfs_coh = DAOS_HDL_INVAL;
		else {
			keep = true;
			DHL_ERROR(dfc, rc, "daos_cont_close() failed");
		}
	}

	atomic_fetch_sub_relaxed(&dfuse_info->di_container_count, 1);

	ival_dec_cont_buckets(dfc);

	container_stats_log(dfc);

	/* If the container was allocated a fresh inode number or has a open container handle
	 * then keep a copy, else discard it.
	 */
	if (keep) {
		struct dfuse_cont_core *dfcc;
		void                   *old = dfc;

		D_REALLOC(dfcc, old, sizeof(*dfc), sizeof(*dfcc));
		if (dfcc == NULL)
			dfcc = &dfc->core;

		D_SPIN_LOCK(&dfuse_info->di_lock);
		d_list_add(&dfcc->dfcc_entry, &dfp->dfp_historic);
		D_SPIN_UNLOCK(&dfuse_info->di_lock);
	}

	/* Do not drop the reference on the poool until after adding to the historic list */
	d_hash_rec_decref(&dfuse_info->di_pool_table, &dfp->dfp_entry);

	if (!keep)
		D_FREE(dfc);
}

static void
ch_free(struct d_hash_table *htable, d_list_t *link)
{
	_ch_free(htable->ht_priv, container_of(link, struct dfuse_cont, dfs_entry), true);
}

d_hash_table_ops_t cont_hops = {
    .hop_key_cmp    = ch_key_cmp,
    .hop_key_hash   = ch_key_hash,
    .hop_rec_hash   = ch_rec_hash,
    .hop_rec_addref = ch_addref,
    .hop_rec_decref = ch_decref,
    .hop_rec_free   = ch_free,
};

/* Connect to a pool.
 *
 * Daos accepts labels and uuids via the same function so simply call that, connect to a pool
 * and setup a descriptor, then enter into the hash table and verify that it's unique.  If there
 * is likely already a connection for this pool then use dfuse_pool_get_handle() instead
 * which will do a hash-table lookup in advance.
 *
 * Return code is a system errno.
 */
int
dfuse_pool_connect(struct dfuse_info *dfuse_info, const char *label, struct dfuse_pool **_dfp)
{
	struct dfuse_pool *dfp;
	d_list_t          *rlink;
	int                rc;
	int                ret;

	D_ALLOC_PTR(dfp);
	if (dfp == NULL)
		D_GOTO(err, rc = ENOMEM);

	atomic_init(&dfp->dfp_ref, 1);
	D_INIT_LIST_HEAD(&dfp->dfp_historic);

	DFUSE_TRA_UP(dfp, dfuse_info, "dfp");

	/* Handle the case where no identifier is supplied, this is for when dfuse
	 * is started without any pool on the command line.
	 */
	if (label) {
		daos_pool_info_t p_info = {};

		rc = daos_pool_connect(label, dfuse_info->di_group, DAOS_PC_RO, &dfp->dfp_poh,
				       &p_info, NULL);
		if (rc) {
			if (rc == -DER_NO_PERM || rc == -DER_NONEXIST)
				DHL_INFO(dfp, rc, "daos_pool_connect() failed");
			else
				DHL_ERROR(dfp, rc, "daos_pool_connect() failed");
			D_GOTO(err_free, rc = daos_der2errno(rc));
		}

		uuid_copy(dfp->dfp_uuid, p_info.pi_uuid);
	}

	rc = d_hash_table_create(D_HASH_FT_LRU | D_HASH_FT_EPHEMERAL, 3, dfuse_info, &cont_hops,
				 &dfp->dfp_cont_table);
	if (rc != -DER_SUCCESS) {
		DFUSE_TRA_ERROR(dfp, "Failed to create hash table: " DF_RC, DP_RC(rc));
		D_GOTO(err_disconnect, rc = daos_der2errno(rc));
	}

	atomic_fetch_add_relaxed(&dfuse_info->di_pool_count, 1);

	rlink = d_hash_rec_find_insert(&dfuse_info->di_pool_table, &dfp->dfp_uuid,
				       sizeof(dfp->dfp_uuid), &dfp->dfp_entry);

	if (rlink != &dfp->dfp_entry) {
		DFUSE_TRA_DEBUG(dfp, "Found existing pool, reusing");
		_ph_free(dfuse_info, dfp, false);
		dfp = container_of(rlink, struct dfuse_pool, dfp_entry);
	}

	DFUSE_TRA_DEBUG(dfp, "Returning dfp for " DF_UUID, DP_UUID(dfp->dfp_uuid));

	*_dfp = dfp;
	return rc;
err_disconnect:
	ret = daos_pool_disconnect(dfp->dfp_poh, NULL);
	if (ret)
		DFUSE_TRA_WARNING(dfp, "Failed to disconnect pool: "DF_RC, DP_RC(ret));
err_free:
	D_FREE(dfp);
err:
	return rc;
}

int
dfuse_pool_get_handle(struct dfuse_info *dfuse_info, uuid_t pool, struct dfuse_pool **_dfp)
{
	d_list_t *rlink;
	char      uuid_str[37];

	rlink = d_hash_rec_find(&dfuse_info->di_pool_table, pool, sizeof(*pool));
	if (rlink) {
		*_dfp = container_of(rlink, struct dfuse_pool, dfp_entry);
		return 0;
	}

	uuid_unparse(pool, uuid_str);

	return dfuse_pool_connect(dfuse_info, uuid_str, _dfp);
}

#define ATTR_COUNT 6

char const *const cont_attr_names[ATTR_COUNT] = {
    "dfuse-attr-time",    "dfuse-dentry-time", "dfuse-dentry-dir-time",
    "dfuse-ndentry-time", "dfuse-data-cache",  "dfuse-direct-io-disable"};

#define ATTR_TIME_INDEX              0
#define ATTR_DENTRY_INDEX            1
#define ATTR_DENTRY_DIR_INDEX        2
#define ATTR_NDENTRY_INDEX           3
#define ATTR_DATA_CACHE_INDEX        4
#define ATTR_DIRECT_IO_DISABLE_INDEX 5

/* Attribute values are of the form "120M", so the buffer does not need to be
 * large.
 */
#define ATTR_VALUE_LEN               128

static bool
dfuse_char_enabled(char *addr, size_t len)
{
	if (strncasecmp(addr, "on", len) == 0)
		return true;
	if (strncasecmp(addr, "true", len) == 0)
		return true;
	return false;
}

static bool
dfuse_char_disabled(char *addr, size_t len)
{
	if (strncasecmp(addr, "off", len) == 0)
		return true;
	if (strncasecmp(addr, "false", len) == 0)
		return true;
	return false;
}

/* Setup caching attributes for a container.
 *
 * These are read from pool attributes, or can be overwritten on the command
 * line, but only for the root dfc in that case, so to use caching with
 * multiple containers it needs to be set via attributes.
 *
 * Returns a  error code on error, or ENODATA if no attributes are
 * set.
 */
static int
dfuse_cont_get_cache(struct dfuse_cont *dfc)
{
	size_t       sizes[ATTR_COUNT];
	char        *buff;
	char        *buff_addrs[ATTR_COUNT];
	int          rc;
	int          i;
	unsigned int value;
	bool         have_dentry     = false;
	bool         have_dentry_dir = false;
	bool         have_dio        = false;
	bool         have_cache_off  = false;

	D_ALLOC(buff, ATTR_VALUE_LEN * ATTR_COUNT);

	if (buff == NULL)
		return ENOMEM;

	for (i = 0; i < ATTR_COUNT; i++) {
		sizes[i]      = ATTR_VALUE_LEN - 1;
		buff_addrs[i] = buff + i * ATTR_VALUE_LEN;
	}

	rc = daos_cont_get_attr(dfc->dfs_coh, ATTR_COUNT, cont_attr_names,
				(void *const *)buff_addrs, sizes, NULL);

	if (rc == -DER_NONEXIST) {
		/* none of the cache related attrs are present */
		D_GOTO(out, rc = ENODATA);
	} else if (rc != -DER_SUCCESS) {
		DFUSE_TRA_WARNING(dfc, "Failed to load values for all cache related attrs" DF_RC,
				  DP_RC(rc));
		D_GOTO(out, rc = daos_der2errno(rc));
	}

	for (i = 0; i < ATTR_COUNT; i++) {
		if (sizes[i] == 0) {
			/* attr is not present */
			continue;
		}

		/* Ensure the character after the fetched string is zero in case
		 * of non-null terminated strings.  size always refers to the
		 * number of non-null characters in this case, regardless of if
		 * the attribute is null terminated or not.
		 */
		if (*(buff_addrs[i] + sizes[i] - 1) == '\0')
			sizes[i]--;
		else
			*(buff_addrs[i] + sizes[i]) = '\0';

		if (i == ATTR_DATA_CACHE_INDEX) {
			if (dfuse_char_enabled(buff_addrs[i], sizes[i])) {
				dfc->dfc_data_timeout = -1;
				DFUSE_TRA_INFO(dfc, "setting '%s' is enabled", cont_attr_names[i]);
			} else if (dfuse_char_disabled(buff_addrs[i], sizes[i])) {
				have_cache_off        = true;
				dfc->dfc_data_timeout = 0;
				DFUSE_TRA_INFO(dfc, "setting '%s' is disabled", cont_attr_names[i]);
			} else if (strncasecmp(buff_addrs[i], "otoc", sizes[i]) == 0) {
				dfc->dfc_data_otoc = true;
				DFUSE_TRA_INFO(dfc, "setting '%s' is open-to-close",
					       cont_attr_names[i]);
			} else if (dfuse_parse_time(buff_addrs[i], sizes[i], &value) == 0) {
				DFUSE_TRA_INFO(dfc, "setting '%s' is %u seconds",
					       cont_attr_names[i], value);
				dfc->dfc_data_timeout = value;
			} else {
				DFUSE_TRA_WARNING(dfc, "Failed to parse '%s' for '%s'",
						  buff_addrs[i], cont_attr_names[i]);
				dfc->dfc_data_timeout = 0;
			}
			continue;
		}
		if (i == ATTR_DIRECT_IO_DISABLE_INDEX) {
			if (dfuse_char_enabled(buff_addrs[i], sizes[i])) {
				have_dio                   = true;
				dfc->dfc_direct_io_disable = true;
				DFUSE_TRA_INFO(dfc, "setting '%s' is enabled", cont_attr_names[i]);
			} else if (dfuse_char_disabled(buff_addrs[i], sizes[i])) {
				dfc->dfc_direct_io_disable = false;
				DFUSE_TRA_INFO(dfc, "setting '%s' is disabled", cont_attr_names[i]);
			} else {
				DFUSE_TRA_WARNING(dfc, "Failed to parse '%s' for '%s'",
						  buff_addrs[i], cont_attr_names[i]);
				dfc->dfc_direct_io_disable = false;
			}
			continue;
		}

		rc = dfuse_parse_time(buff_addrs[i], sizes[i], &value);
		if (rc != 0) {
			DFUSE_TRA_WARNING(dfc, "Failed to parse '%s' for '%s'", buff_addrs[i],
					  cont_attr_names[i]);
			continue;
		}
		DFUSE_TRA_INFO(dfc, "setting '%s' is %u seconds", cont_attr_names[i], value);
		if (i == ATTR_TIME_INDEX) {
			dfc->dfc_attr_timeout = value;
		} else if (i == ATTR_DENTRY_INDEX) {
			have_dentry             = true;
			dfc->dfc_dentry_timeout = value;
		} else if (i == ATTR_DENTRY_DIR_INDEX) {
			have_dentry_dir             = true;
			dfc->dfc_dentry_dir_timeout = value;
		} else if (i == ATTR_NDENTRY_INDEX) {
			dfc->dfc_ndentry_timeout = value;
		}
	}

	/* Check if dfuse-direct-io-disable is set to on but dfuse-data-cache is set to off.
	 * This combination does not make sense, so warn in this case and set caching to on.
	 */
	if (have_dio) {
		if (have_cache_off)
			DFUSE_TRA_WARNING(dfc, "Caching enabled because of %s",
					  cont_attr_names[ATTR_DIRECT_IO_DISABLE_INDEX]);
		dfc->dfc_data_timeout = -1;
	}

	if (have_dentry && !have_dentry_dir)
		dfc->dfc_dentry_dir_timeout = dfc->dfc_dentry_timeout;
	rc = 0;
out:
	D_FREE(buff);
	return rc;
}

/* Set default cache values for a container.
 *
 * These are used by default if the container does not set any attributes
 * itself, and there are no command-line settings to overrule them.
 *
 * It is intended to improve performance and usability on interactive
 * nodes without preventing use across nodes, as such data cache is enabled
 * and metadata cache is on but with relatively short timeouts.
 *
 * One second is used for attributes, dentries and negative dentries, however
 * dentries which represent directories and are therefore referenced much
 * more often during path-walk activities are set to five seconds.
 */
void
dfuse_set_default_cont_cache_values(struct dfuse_cont *dfc)
{
	dfc->dfc_attr_timeout       = 1;
	dfc->dfc_dentry_timeout     = 1;
	dfc->dfc_dentry_dir_timeout = 5;
	dfc->dfc_ndentry_timeout    = 1;
	dfc->dfc_data_timeout       = 60 * 10;
	dfc->dfc_direct_io_disable  = false;
}

/*
 * Return a container connection by uuid.
 *
 * Reuse an existing connection if possible, otherwise open new connection and setup dfs.
 *
 * If called from dfuse_cont_open_by_label() _dfs will be a valid pointer, with dfs_ns and dfs_coh
 * set already.  Failure in this case will result in the memory being freed.
 *
 * If successful will pass out a dfs pointer, with one reference held.
 *
 * Return code is a system errno.
 */
int
dfuse_cont_open(struct dfuse_info *dfuse_info, struct dfuse_pool *dfp, const char *label,
		struct dfuse_cont **_dfc)
{
	struct dfuse_cont *dfc;
	d_list_t          *rlink;
	int                rc = 0;

	D_ALLOC_PTR(dfc);
	if (!dfc)
		D_GOTO(err, rc = ENOMEM);

	DFUSE_TRA_UP(dfc, dfp, "dfc");

	atomic_init(&dfc->dfs_ref, 1);

	dfc->dfs_dfp = dfp;

	/* Allow for label to be NULL, in which case this represents a pool */
	if (label == NULL) {
		if (uuid_is_null(dfp->dfp_uuid)) {
			/* This represents the root of the mount where no pool is set so entries
			 * in the directory will be pool uuids only.
			 */
			dfc->dfs_ops = &dfuse_pool_ops;
			dfc->dfs_ino = 1;
		} else {
			/* This represents the case where a pool is being accessed without a
			 * container, so either just a pool is specified or neither is and this is
			 * a second level directory.  If this is a second level directory then it
			 * could expire and be re-accessed so save the allocated inode.
			 */
			struct dfuse_pool *dfpp;

			dfc->dfs_ops = &dfuse_cont_ops;

			D_SPIN_LOCK(&dfuse_info->di_lock);
			d_list_for_each_entry(dfpp, &dfuse_info->di_pool_historic, dfp_entry) {
				struct dfuse_cont_core *dfcc;

				if (uuid_compare(dfpp->dfp_uuid, dfp->dfp_uuid) != 0)
					continue;

				d_list_for_each_entry(dfcc, &dfpp->dfp_historic, dfcc_entry) {
					if (dfcc->dfcc_ino == 0)
						continue;
					if (!uuid_is_null(dfcc->dfcc_uuid))
						continue;
					dfc->dfs_ino = dfcc->dfcc_ino;
					break;
				}
				if (dfc->dfs_ino != 0)
					break;
			}
			D_SPIN_UNLOCK(&dfuse_info->di_lock);
		}

		dfc->dfc_attr_timeout       = 307;
		dfc->dfc_dentry_dir_timeout = 307;
		dfc->dfc_ndentry_timeout    = 307;

		rc = ival_add_cont_buckets(dfc);
		if (rc != 0)
			goto err_free;

	} else {
		daos_cont_info_t        c_info = {};
		struct dfuse_cont_core *dfcc;
		int                     dfs_flags = O_RDWR;

		dfc->dfs_ops = &dfuse_dfs_ops;

		rc = daos_cont_open(dfp->dfp_poh, label, DAOS_COO_RW, &dfc->dfs_coh, &c_info, NULL);
		if (rc == -DER_NO_PERM) {
			dfs_flags = O_RDONLY;

			rc = daos_cont_open(dfp->dfp_poh, label, DAOS_COO_RO, &dfc->dfs_coh,
					    &c_info, NULL);
		}
		if (rc != -DER_SUCCESS) {
			if (rc == -DER_NONEXIST || rc == -DER_NO_PERM)
				DHL_INFO(dfc, rc, "daos_cont_open() failed");
			else
				DHL_ERROR(dfc, rc, "daos_cont_open() failed");
			D_GOTO(err_free, rc = daos_der2errno(rc));
		}

		rc = dfs_mount(dfp->dfp_poh, dfc->dfs_coh, dfs_flags, &dfc->dfs_ns);
		if (rc) {
			DHS_ERROR(dfc, rc, "dfs mount() failed");
			D_GOTO(err_close, rc);
		}

		uuid_copy(dfc->dfc_uuid, c_info.ci_uuid);

		if (dfuse_info->di_caching) {
			rc = dfuse_cont_get_cache(dfc);
			if (rc == ENODATA) {
				DFUSE_TRA_INFO(dfc, "Using default caching values");
				dfuse_set_default_cont_cache_values(dfc);
			} else if (rc != 0) {
				D_GOTO(err_umount, rc);
			}
		}

		rc = ival_add_cont_buckets(dfc);
		if (rc != 0)
			goto err_umount;

		/* Check if this container has been accessed in the past and if so then reuse the
		 * inode number.
		 */
		D_SPIN_LOCK(&dfuse_info->di_lock);
		d_list_for_each_entry(dfcc, &dfp->dfp_historic, dfcc_entry) {
			if (dfcc->dfcc_ino == 0)
				continue;
			if (uuid_compare(dfcc->dfcc_uuid, dfc->dfc_uuid) != 0)
				continue;
			dfc->dfs_ino = dfcc->dfcc_ino;
			break;
		}
		if (dfc->dfs_ino == 0) {
			struct dfuse_pool *dfpp;

			DFUSE_TRA_INFO(dfc, "Looking for inode");

			d_list_for_each_entry(dfpp, &dfuse_info->di_pool_historic, dfp_entry) {
				DFUSE_TRA_INFO(dfc, "Looking for inode " DF_UUID,
					       DP_UUID(dfpp->dfp_uuid));

				if (uuid_compare(dfpp->dfp_uuid, dfp->dfp_uuid) != 0)
					continue;

				d_list_for_each_entry(dfcc, &dfpp->dfp_historic, dfcc_entry) {
					DFUSE_TRA_INFO(
					    dfc, "Looking for inode " DF_UUID " " DF_UUID,
					    DP_UUID(dfpp->dfp_uuid), DP_UUID(dfcc->dfcc_uuid));
					if (dfcc->dfcc_ino == 0)
						continue;
					if (uuid_compare(dfcc->dfcc_uuid, dfc->dfc_uuid) != 0)
						continue;
					dfc->dfs_ino = dfcc->dfcc_ino;
					break;
				}
			}
		}
		D_SPIN_UNLOCK(&dfuse_info->di_lock);
	}

	DFUSE_TRA_DEBUG(dfp, "New cont " DF_UUIDF " in pool " DF_UUIDF, DP_UUID(dfc->dfc_uuid),
			DP_UUID(dfp->dfp_uuid));

	if (dfc->dfs_ino == 0) {
		dfc->dfs_ino      = atomic_fetch_add_relaxed(&dfuse_info->di_ino_next, 1);
		dfc->dfc_save_ino = true;
		DFUSE_TRA_INFO(dfc, "Assigned new inode number %ld", dfc->dfs_ino);

	} else {
		DFUSE_TRA_INFO(dfc, "Reusing inode number %ld", dfc->dfs_ino);
	}

	/* Take a reference on the pool */
	d_hash_rec_addref(&dfuse_info->di_pool_table, &dfp->dfp_entry);

	atomic_fetch_add_relaxed(&dfuse_info->di_container_count, 1);

	/* Finally insert into the hash table.  This may return an existing
	 * container if there is a race to insert, so if that happens
	 * just use that one.
	 */
	rlink = d_hash_rec_find_insert(dfp->dfp_cont_table, &dfc->dfc_uuid, sizeof(dfc->dfc_uuid),
				       &dfc->dfs_entry);
	if (rlink != &dfc->dfs_entry) {
		DFUSE_TRA_DEBUG(dfp, "Found existing container, reusing");

		_ch_free(dfuse_info, dfc, false);

		dfc = container_of(rlink, struct dfuse_cont, dfs_entry);
		DFUSE_TRA_DEBUG(dfc, "Returning dfs for " DF_UUID " ref %d", DP_UUID(dfc->dfc_uuid),
				dfc->dfs_ref);
	}
	*_dfc = dfc;

	return rc;
err_umount:
	dfs_umount(dfc->dfs_ns);
err_close:
	daos_cont_close(dfc->dfs_coh, NULL);
err_free:
	D_FREE(dfc);
err:
	return rc;
}

int
dfuse_cont_get_handle(struct dfuse_info *dfuse_info, struct dfuse_pool *dfp, uuid_t cont,
		      struct dfuse_cont **_dfc)
{
	d_list_t *rlink;

	rlink = d_hash_rec_find(dfp->dfp_cont_table, cont, sizeof(*cont));
	if (rlink) {
		*_dfc = container_of(rlink, struct dfuse_cont, dfs_entry);
		return 0;
	}

	if (uuid_is_null(cont)) {
		return dfuse_cont_open(dfuse_info, dfp, NULL, _dfc);
	} else {
		char uuid_str[37];

		uuid_unparse(cont, uuid_str);
		return dfuse_cont_open(dfuse_info, dfp, uuid_str, _dfc);
	}
}

/* Set a timer to mark cache entry as valid */
void
dfuse_mcache_set_time(struct dfuse_inode_entry *ie)
{
	struct timespec now;

	clock_gettime(CLOCK_MONOTONIC_COARSE, &now);
	ie->ie_mcache_last_update = now;
}

void
dfuse_mcache_evict(struct dfuse_inode_entry *ie)
{
	ie->ie_mcache_last_update.tv_sec  = 0;
	ie->ie_mcache_last_update.tv_nsec = 0;
}

bool
dfuse_mcache_get_valid(struct dfuse_inode_entry *ie, double max_age, double *timeout)
{
	bool            use = false;
	struct timespec now;
	struct timespec left;
	double          time_left;

	D_ASSERT(max_age != -1);
	D_ASSERT(max_age >= 0);

	if (ie->ie_mcache_last_update.tv_sec == 0)
		return false;

	clock_gettime(CLOCK_MONOTONIC_COARSE, &now);

	left.tv_sec  = now.tv_sec - ie->ie_mcache_last_update.tv_sec;
	left.tv_nsec = now.tv_nsec - ie->ie_mcache_last_update.tv_nsec;
	if (left.tv_nsec < 0) {
		left.tv_sec--;
		left.tv_nsec += 1000000000;
	}
	time_left = max_age - (left.tv_sec + ((double)left.tv_nsec / 1000000000));
	if (time_left > 0) {
		use = true;

		DFUSE_TRA_DEBUG(ie, "Allowing cache use, time remaining: %.1lf", time_left);

		if (timeout)
			*timeout = time_left;
	}

	return use;
}

bool
dfuse_dentry_get_valid(struct dfuse_inode_entry *ie, double max_age, double *timeout)
{
	bool            use = false;
	struct timespec now;
	struct timespec left;
	double          time_left;

	D_ASSERT(max_age != -1);
	D_ASSERT(max_age >= 0);

	if (ie->ie_dentry_last_update.tv_sec == 0)
		return false;

	clock_gettime(CLOCK_MONOTONIC_COARSE, &now);

	left.tv_sec  = now.tv_sec - ie->ie_dentry_last_update.tv_sec;
	left.tv_nsec = now.tv_nsec - ie->ie_dentry_last_update.tv_nsec;
	if (left.tv_nsec < 0) {
		left.tv_sec--;
		left.tv_nsec += 1000000000;
	}
	time_left = max_age - (left.tv_sec + ((double)left.tv_nsec / 1000000000));
	if (time_left > 0)
		use = true;

	if (use && timeout)
		*timeout = time_left;

	return use;
}

/* Set a timer to mark cache entry as valid */
void
dfuse_dcache_set_time(struct dfuse_inode_entry *ie)
{
	struct timespec now;

	clock_gettime(CLOCK_MONOTONIC_COARSE, &now);
	ie->ie_dcache_last_update = now;
}

void
dfuse_dcache_evict(struct dfuse_inode_entry *ie)
{
	ie->ie_dcache_last_update.tv_sec  = 0;
	ie->ie_dcache_last_update.tv_nsec = 0;
}

bool
dfuse_dcache_get_valid(struct dfuse_inode_entry *ie, double max_age)
{
	bool            use = false;
	struct timespec now;
	struct timespec left;
	double          time_left;

	if (max_age == -1)
		return true;

	if (ie->ie_dcache_last_update.tv_sec == 0)
		return false;

	clock_gettime(CLOCK_MONOTONIC_COARSE, &now);

	left.tv_sec  = now.tv_sec - ie->ie_dcache_last_update.tv_sec;
	left.tv_nsec = now.tv_nsec - ie->ie_dcache_last_update.tv_nsec;
	if (left.tv_nsec < 0) {
		left.tv_sec--;
		left.tv_nsec += 1000000000;
	}
	time_left = max_age - (left.tv_sec + ((double)left.tv_nsec / 1000000000));
	if (time_left > 0) {
		use = true;

		DFUSE_TRA_DEBUG(ie, "Allowing cache use");
	}

	return use;
}

void
dfuse_cache_evict(struct dfuse_inode_entry *ie)
{
	dfuse_mcache_evict(ie);
	dfuse_dcache_evict(ie);
}

int
dfuse_fs_init(struct dfuse_info *dfuse_info)
{
	int rc;
	int i;

	D_ALLOC_ARRAY(dfuse_info->di_eqt, dfuse_info->di_eq_count);
	if (dfuse_info->di_eqt == NULL)
		D_GOTO(err, rc = -DER_NOMEM);

	D_INIT_LIST_HEAD(&dfuse_info->di_pool_historic);

	atomic_init(&dfuse_info->di_inode_count, 0);
	atomic_init(&dfuse_info->di_fh_count, 0);
	atomic_init(&dfuse_info->di_pool_count, 0);
	atomic_init(&dfuse_info->di_container_count, 0);

	rc = d_hash_table_create_inplace(D_HASH_FT_LRU | D_HASH_FT_EPHEMERAL, 3, dfuse_info,
					 &pool_hops, &dfuse_info->di_pool_table);
	if (rc != 0)
		D_GOTO(err, rc);

	rc = d_hash_table_create_inplace(D_HASH_FT_LRU | D_HASH_FT_EPHEMERAL, 16, dfuse_info,
					 &ie_hops, &dfuse_info->dpi_iet);
	if (rc != 0)
		D_GOTO(err_pt, rc);

	rc = ival_init(dfuse_info);
	if (rc != 0)
		D_GOTO(err_it, rc = d_errno2der(rc));

	atomic_init(&dfuse_info->di_ino_next, 2);
	atomic_init(&dfuse_info->di_eqt_idx, 0);

	D_SPIN_INIT(&dfuse_info->di_lock, 0);

	D_RWLOCK_INIT(&dfuse_info->di_forget_lock, 0);

	for (i = 0; i < dfuse_info->di_eq_count; i++) {
		struct dfuse_eq *eqt = &dfuse_info->di_eqt[i];

		eqt->de_handle = dfuse_info;

		DFUSE_TRA_UP(eqt, dfuse_info, "event_queue");

		/* Create the semaphore before the eq as there's no way to check if sem_init()
		 * has been called or not and it's invalid to call sem_destroy if it hasn't.  This
		 * way we can avoid adding additional memory for tracking status of the semaphore.
		 */
		rc = sem_init(&eqt->de_sem, 0, 0);
		if (rc != 0)
			D_GOTO(err_eq, rc = daos_errno2der(errno));

		rc = daos_eq_create(&eqt->de_eq);
		if (rc != -DER_SUCCESS) {
			sem_destroy(&eqt->de_sem);

			DFUSE_TRA_DOWN(eqt);
			D_GOTO(err_eq, rc);
		}
	}

	dfuse_info->di_shutdown = false;
	return rc;

err_eq:
	D_SPIN_DESTROY(&dfuse_info->di_lock);
	D_RWLOCK_DESTROY(&dfuse_info->di_forget_lock);

	for (i = 0; i < dfuse_info->di_eq_count; i++) {
		struct dfuse_eq *eqt = &dfuse_info->di_eqt[i];
		int              rc2;

		if (daos_handle_is_inval(eqt->de_eq))
			continue;

		rc2 = daos_eq_destroy(eqt->de_eq, 0);
		if (rc2 != -DER_SUCCESS)
			DFUSE_TRA_ERROR(eqt, "Failed to destroy event queue:" DF_RC, DP_RC(rc2));

		sem_destroy(&eqt->de_sem);
		DFUSE_TRA_DOWN(eqt);
	}

	ival_thread_stop();
	ival_fini();
err_it:
	d_hash_table_destroy_inplace(&dfuse_info->dpi_iet, false);
err_pt:
	d_hash_table_destroy_inplace(&dfuse_info->di_pool_table, false);
err:
	D_FREE(dfuse_info->di_eqt);
	return rc;
}

void
dfuse_open_handle_init(struct dfuse_info *dfuse_info, struct dfuse_obj_hdl *oh,
		       struct dfuse_inode_entry *ie)
{
	oh->doh_dfs             = ie->ie_dfs->dfs_ns;
	oh->doh_ie              = ie;
	oh->doh_linear_read     = true;
	oh->doh_linear_read_pos = 0;
	atomic_init(&oh->doh_il_calls, 0);
	atomic_init(&oh->doh_write_count, 0);
	atomic_fetch_add_relaxed(&dfuse_info->di_fh_count, 1);
}

void
dfuse_ie_init(struct dfuse_info *dfuse_info, struct dfuse_inode_entry *ie)
{
	atomic_init(&ie->ie_ref, 1);
	atomic_init(&ie->ie_open_count, 0);
	atomic_init(&ie->ie_open_write_count, 0);
	atomic_init(&ie->ie_il_count, 0);
	atomic_fetch_add_relaxed(&dfuse_info->di_inode_count, 1);
	D_INIT_LIST_HEAD(&ie->ie_evict_entry);
}

void
dfuse_ie_close(struct dfuse_info *dfuse_info, struct dfuse_inode_entry *ie)
{
	int      rc;
	uint32_t ref;

	ival_drop_inode(ie);

	ref = atomic_load_relaxed(&ie->ie_ref);
	DFUSE_TRA_DEBUG(ie, "closing, inode %#lx ref %u, name " DF_DE ", parent %#lx",
			ie->ie_stat.st_ino, ref, DP_DE(ie->ie_name), ie->ie_parent);

	D_ASSERTF(ref == 0, "Reference is %d", ref);
	D_ASSERTF(atomic_load_relaxed(&ie->ie_il_count) == 0, "il_count is %d",
		  atomic_load_relaxed(&ie->ie_il_count));
	D_ASSERTF(atomic_load_relaxed(&ie->ie_open_count) == 0, "open_count is %d",
		  atomic_load_relaxed(&ie->ie_open_count));

	if (ie->ie_obj) {
		rc = dfs_release(ie->ie_obj);
		if (rc)
			DHS_ERROR(ie, rc, "dfs_release() failed");
	}

	if (ie->ie_root) {
		struct dfuse_cont *dfc = ie->ie_dfs;
		struct dfuse_pool *dfp = dfc->dfs_dfp;

<<<<<<< HEAD
		DFUSE_TRA_DEBUG(ie, "Closing poh " DF_BOOL " coh " DF_BOOL,
				DP_BOOL(daos_handle_is_valid(dfp->dfp_poh)),
				DP_BOOL(daos_handle_is_valid(dfc->dfs_coh)));

		d_hash_rec_decref(&dfp->dfp_cont_table, &dfc->dfs_entry);
=======
		DFUSE_TRA_DEBUG(ie, "Closing poh %d coh %d", daos_handle_is_valid(dfp->dfp_poh),
				daos_handle_is_valid(dfc->dfs_coh));
		d_hash_rec_decref(dfp->dfp_cont_table, &dfc->dfs_entry);
>>>>>>> c68ac48f
	}

	dfuse_ie_free(dfuse_info, ie);
}

static void
dfuse_event_init(void *arg, void *handle)
{
	struct dfuse_event *ev = arg;

	ev->de_eqt = handle;
}

static bool
dfuse_read_event_reset(void *arg)
{
	struct dfuse_event *ev = arg;
	int                 rc;

	if (ev->de_iov.iov_buf == NULL) {
		D_ALLOC_NZ(ev->de_iov.iov_buf, DFUSE_MAX_READ);
		if (ev->de_iov.iov_buf == NULL)
			return false;

		ev->de_iov.iov_buf_len = DFUSE_MAX_READ;
		ev->de_sgl.sg_iovs     = &ev->de_iov;
		ev->de_sgl.sg_nr       = 1;
	}

	rc = daos_event_init(&ev->de_ev, ev->de_eqt->de_eq, NULL);
	if (rc != -DER_SUCCESS) {
		return false;
	}

	return true;
}

static bool
dfuse_write_event_reset(void *arg)
{
	struct dfuse_event *ev = arg;
	int                 rc;

	if (ev->de_iov.iov_buf == NULL) {
		D_ALLOC_NZ(ev->de_iov.iov_buf, DFUSE_MAX_READ);
		if (ev->de_iov.iov_buf == NULL)
			return false;

		ev->de_iov.iov_buf_len = DFUSE_MAX_READ;
		ev->de_sgl.sg_iovs     = &ev->de_iov;
		ev->de_sgl.sg_nr       = 1;
	}

	rc = daos_event_init(&ev->de_ev, ev->de_eqt->de_eq, NULL);
	if (rc != -DER_SUCCESS) {
		return false;
	}

	return true;
}

static void
dfuse_event_release(void *arg)
{
	struct dfuse_event *ev = arg;

	D_FREE(ev->de_iov.iov_buf);
}

int
dfuse_fs_start(struct dfuse_info *dfuse_info, struct dfuse_cont *dfs)
{
	struct fuse_args          args     = {0};
	struct dfuse_inode_entry *ie       = NULL;
	struct d_slab_reg         read_slab  = {.sr_init    = dfuse_event_init,
						.sr_reset   = dfuse_read_event_reset,
						.sr_release = dfuse_event_release,
						POOL_TYPE_INIT(dfuse_event, de_list)};
	struct d_slab_reg         write_slab = {.sr_init    = dfuse_event_init,
						.sr_reset   = dfuse_write_event_reset,
						.sr_release = dfuse_event_release,
						POOL_TYPE_INIT(dfuse_event, de_list)};
	int                       i;
	int                       rc;

	args.argc = 5;

	if (dfuse_info->di_multi_user)
		args.argc++;

	/* These allocations are freed later by libfuse so do not use the
	 * standard allocation macros
	 */
	args.allocated = 1;
	args.argv = calloc(sizeof(*args.argv), args.argc);
	if (!args.argv)
		D_GOTO(err, rc = -DER_NOMEM);

	args.argv[0] = strdup("");
	if (!args.argv[0])
		D_GOTO(err, rc = -DER_NOMEM);

	args.argv[1] = strdup("-ofsname=dfuse");
	if (!args.argv[1])
		D_GOTO(err, rc = -DER_NOMEM);

	args.argv[2] = strdup("-osubtype=daos");
	if (!args.argv[2])
		D_GOTO(err, rc = -DER_NOMEM);

	args.argv[3] = strdup("-odefault_permissions");
	if (!args.argv[3])
		D_GOTO(err, rc = -DER_NOMEM);

	args.argv[4] = strdup("-onoatime");
	if (!args.argv[4])
		D_GOTO(err, rc = -DER_NOMEM);

	if (dfuse_info->di_multi_user) {
		args.argv[5] = strdup("-oallow_other");
		if (!args.argv[5])
			D_GOTO(err, rc = -DER_NOMEM);
	}

	/* Create the root inode and insert into table */
	D_ALLOC_PTR(ie);
	if (!ie)
		D_GOTO(err, rc = -DER_NOMEM);

	DFUSE_TRA_UP(ie, dfuse_info, "root_inode");

	ie->ie_dfs    = dfs;
	ie->ie_root   = true;
	ie->ie_parent = 1;
	dfuse_ie_init(dfuse_info, ie);

	if (dfs->dfs_ops == &dfuse_dfs_ops) {
		rc = dfs_lookup(dfs->dfs_ns, "/", O_RDWR, &ie->ie_obj, NULL, &ie->ie_stat);
		if (rc) {
			DHS_ERROR(ie, rc, "dfs_lookup() failed");
			D_GOTO(err_ie, rc = daos_errno2der(rc));
		}
	} else {
		ie->ie_stat.st_uid  = geteuid();
		ie->ie_stat.st_gid  = getegid();
		ie->ie_stat.st_mode = 0700 | S_IFDIR;
	}
	ie->ie_stat.st_ino = 1;
	dfs->dfs_ino       = ie->ie_stat.st_ino;

	rc = d_hash_rec_insert(&dfuse_info->dpi_iet, &ie->ie_stat.st_ino,
			       sizeof(ie->ie_stat.st_ino), &ie->ie_htl, false);
	D_ASSERT(rc == -DER_SUCCESS);

	rc = d_slab_init(&dfuse_info->di_slab, dfuse_info);
	if (rc != -DER_SUCCESS)
		D_GOTO(err_ie_remove, rc);

	for (i = 0; i < dfuse_info->di_eq_count; i++) {
		struct dfuse_eq *eqt = &dfuse_info->di_eqt[i];

		rc = d_slab_register(&dfuse_info->di_slab, &read_slab, eqt, &eqt->de_read_slab);
		if (rc != -DER_SUCCESS)
			D_GOTO(err_threads, rc);

		rc = d_slab_register(&dfuse_info->di_slab, &write_slab, eqt, &eqt->de_write_slab);
		if (rc != -DER_SUCCESS)
			D_GOTO(err_threads, rc);

		rc = pthread_create(&eqt->de_thread, NULL, dfuse_progress_thread, eqt);
		if (rc != 0)
			D_GOTO(err_threads, rc = daos_errno2der(rc));

		pthread_setname_np(eqt->de_thread, "progress");
	}

	rc = dfuse_launch_fuse(dfuse_info, &args);
	if (rc == -DER_SUCCESS) {
		fuse_opt_free_args(&args);
		return rc;
	}

err_threads:
	for (i = 0; i < dfuse_info->di_eq_count; i++) {
		struct dfuse_eq *eqt = &dfuse_info->di_eqt[i];

		if (!eqt->de_thread)
			continue;

		sem_post(&eqt->de_sem);
		pthread_join(eqt->de_thread, NULL);
		sem_destroy(&eqt->de_sem);
	}

	d_slab_destroy(&dfuse_info->di_slab);
err_ie_remove:
	dfs_release(ie->ie_obj);
	d_hash_rec_delete_at(&dfuse_info->dpi_iet, &ie->ie_htl);
err_ie:
	dfuse_ie_free(dfuse_info, ie);
err:
	DFUSE_TRA_ERROR(dfuse_info, "Failed to start dfuse, rc: " DF_RC, DP_RC(rc));
	fuse_opt_free_args(&args);
	return rc;
}

static int
ino_dfs_flush(d_list_t *rlink, void *arg)
{
	struct dfuse_info        *dfuse_info = arg;
	struct dfuse_inode_entry *ie = container_of(rlink, struct dfuse_inode_entry, ie_htl);

	d_list_del(&ie->ie_htl);

	atomic_store_relaxed(&ie->ie_ref, 0);

	dfuse_ie_close(dfuse_info, ie);

	return -DER_SUCCESS;
}

static int
ino_dfs_flush_nr(d_list_t *rlink, void *arg)
{
	struct dfuse_info        *dfuse_info = arg;
	struct dfuse_inode_entry *ie = container_of(rlink, struct dfuse_inode_entry, ie_htl);

	if (ie->ie_root)
		return 0;

	d_list_del(&ie->ie_htl);

	atomic_store_relaxed(&ie->ie_ref, 0);

	dfuse_ie_close(dfuse_info, ie);

	return -DER_SUCCESS;
}

static int
ino_kernel_flush(d_list_t *rlink, void *arg)
{
	struct dfuse_info        *dfuse_info = arg;
	struct dfuse_inode_entry *ie = container_of(rlink, struct dfuse_inode_entry, ie_htl);
	int                       rc;

	/* Only evict entries that are direct children of the root, the kernel
	 * will walk the tree for us
	 */
	if (ie->ie_parent != 1)
		return 0;

	/* Do not evict root itself */
	if (ie->ie_stat.st_ino == 1)
		return 0;

	rc = fuse_lowlevel_notify_inval_entry(dfuse_info->di_session, ie->ie_parent, ie->ie_name,
					      strlen(ie->ie_name));
	if (rc != 0 && rc != -EBADF)
		DHS_WARN(ie, -rc, "%#lx %#lx " DF_DE, ie->ie_parent, ie->ie_stat.st_ino,
			 DP_DE(ie->ie_name));
	else
		DHS_INFO(ie, -rc, "%#lx %#lx " DF_DE, ie->ie_parent, ie->ie_stat.st_ino,
			 DP_DE(ie->ie_name));

	/* If the FUSE connection is dead then do not traverse further, it
	 * doesn't matter what gets returned here, as long as it's negative
	 */
	if (rc == -EBADF)
		return -DER_NO_HDL;

	return -DER_SUCCESS;
}

static int
dfuse_cont_close_cb(d_list_t *rlink, void *handle)
{
	struct dfuse_cont *dfc;

	dfc = container_of(rlink, struct dfuse_cont, dfs_entry);

	DFUSE_TRA_ERROR(dfc, "Failed to close cont ref %d " DF_UUID, dfc->dfs_ref,
			DP_UUID(dfc->dfc_uuid));
	return 0;
}

/* Called during shutdown on still-open pools.  We've already stopped
 * taking requests from the kernel at this point and joined all the thread
 * as well as drained the inode table and dropped all references held there
 * so anything still held at this point represents a reference leak and a dfuse bug.
 *
 * As such log what we have as an error, and attempt to close/free everything.
 * the dfp itself will remain allocated as well as some hash table metadata.
 */
static int
dfuse_pool_close_cb(d_list_t *rlink, void *handle)
{
	struct dfuse_info *dfuse_info = handle;
	struct dfuse_pool *dfp;
	int                rc;

	dfp = container_of(rlink, struct dfuse_pool, dfp_entry);

	DFUSE_TRA_ERROR(dfp, "Failed to close pool ref %d " DF_UUID, dfp->dfp_ref,
			DP_UUID(dfp->dfp_uuid));

	d_hash_table_traverse(dfp->dfp_cont_table, dfuse_cont_close_cb, handle);

	rc = d_hash_table_destroy(dfp->dfp_cont_table, true);
	if (rc != -DER_SUCCESS)
		DHL_ERROR(dfp, rc, "Failed to close cont table");

	if (daos_handle_is_valid(dfp->dfp_poh)) {
		rc = daos_pool_disconnect(dfp->dfp_poh, NULL);
		if (rc != -DER_SUCCESS)
			DHL_ERROR(dfp, rc, "daos_pool_disconnect() failed");
	}

	atomic_fetch_sub_relaxed(&dfuse_info->di_pool_count, 1);

	d_list_del(&dfp->dfp_entry);
	D_FREE(dfp);

	return rc;
}

/* Called as part of shutdown, if the startup was successful.  Releases resources created during
 * operation.
 */
int
dfuse_fs_stop(struct dfuse_info *dfuse_info)
{
	struct dfuse_pool *dfp, *dfpp;
	int                rc;

	DFUSE_TRA_INFO(dfuse_info, "Flushing inode table");

	dfuse_info->di_shutdown = true;

	for (int i = 0; i < dfuse_info->di_eq_count; i++) {
		struct dfuse_eq *eqt = &dfuse_info->di_eqt[i];

		sem_post(&eqt->de_sem);
	}

	/* Stop and drain invalidation queues */
	ival_thread_stop();

	for (int i = 0; i < dfuse_info->di_eq_count; i++) {
		struct dfuse_eq *eqt = &dfuse_info->di_eqt[i];

		pthread_join(eqt->de_thread, NULL);

		sem_destroy(&eqt->de_sem);
	}

	/* First flush, instruct the kernel to forget items.  This will run and work in ideal cases
	 * but often if the filesystem is unmounted it'll abort part-way through.
	 */
	rc = d_hash_table_traverse(&dfuse_info->dpi_iet, ino_kernel_flush, dfuse_info);

	DHL_INFO(dfuse_info, rc, "Kernel flush complete");

	/* At this point there's a number of inodes which are in memory, traverse these and free
	 * them, along with any resources.
	 * The reference count on inodes match kernel references but the fuse module is disconnected
	 * at this point so simply set this to 0.
	 * Inodes do not hold a reference on their parent so removing a single entry should not
	 * affect other entries in the list, however pools and containers are more tricy, first
	 * iterate over the list and release inodes which are not the root of a container, then
	 * do a second pass and release everything.  This will ensure that all dfs objects in a
	 * container are released before dfs_umount() is called.
	 */
	DFUSE_TRA_INFO(dfuse_info, "Draining inode table");

	rc = d_hash_table_traverse(&dfuse_info->dpi_iet, ino_dfs_flush_nr, dfuse_info);

	DHL_INFO(dfuse_info, rc, "First flush complete");

	/* Second pass, this should close all inodes which are the root of containers and therefore
	 * close all containers and pools.
	 */
	rc = d_hash_table_traverse(&dfuse_info->dpi_iet, ino_dfs_flush, dfuse_info);

	DHL_INFO(dfuse_info, rc, "Second flush complete");

	d_list_for_each_entry_safe(dfp, dfpp, &dfuse_info->di_pool_historic, dfp_entry) {
		struct dfuse_cont_core *dfcc, *dfccn;

		if (daos_handle_is_valid(dfp->dfp_poh)) {
			rc = daos_pool_disconnect(dfp->dfp_poh, NULL);
			if (rc != -DER_SUCCESS) {
				DHL_ERROR(dfp, rc, "daos_pool_disconnect() failed");
			}
		}

		d_list_for_each_entry_safe(dfcc, dfccn, &dfp->dfp_historic, dfcc_entry) {
			d_list_del(&dfcc->dfcc_entry);
			D_FREE(dfcc);
		}

		D_FREE(dfp);
	}

	/* This hash table should now be empty, but check it anyway and fail if any entries */
	rc = d_hash_table_traverse(&dfuse_info->di_pool_table, dfuse_pool_close_cb, dfuse_info);
	DHL_INFO(dfuse_info, rc, "Handle flush complete");

	ival_fini();

	d_slab_destroy(&dfuse_info->di_slab);

	return rc;
}

/* Called as part of shutdown, after fs_stop(), and regardless of if dfuse started or not.
 * Releases core resources.
 */
int
dfuse_fs_fini(struct dfuse_info *dfuse_info)
{
	int rc = -DER_SUCCESS;
	int rc2;
	int i;

	D_SPIN_DESTROY(&dfuse_info->di_lock);
	D_RWLOCK_DESTROY(&dfuse_info->di_forget_lock);

	for (i = 0; i < dfuse_info->di_eq_count; i++) {
		struct dfuse_eq *eqt = &dfuse_info->di_eqt[i];

		rc = daos_eq_destroy(eqt->de_eq, 0);
		if (rc)
			DFUSE_TRA_WARNING(dfuse_info, "Failed to destroy EQ" DF_RC, DP_RC(rc));

		DFUSE_TRA_DOWN(eqt);
	}

	D_FREE(dfuse_info->di_eqt);

	rc2 = d_hash_table_destroy_inplace(&dfuse_info->dpi_iet, false);
	if (rc2) {
		DFUSE_TRA_WARNING(dfuse_info, "Failed to close inode handles");
		if (rc == -DER_SUCCESS)
			rc = rc2;
	}

	rc2 = d_hash_table_destroy_inplace(&dfuse_info->di_pool_table, false);
	if (rc2) {
		DHL_WARN(dfuse_info, rc2, "Failed to destroy pool hash table");
		if (rc == -DER_SUCCESS)
			rc = rc2;
	}

	return rc;
}<|MERGE_RESOLUTION|>--- conflicted
+++ resolved
@@ -1275,17 +1275,9 @@
 		struct dfuse_cont *dfc = ie->ie_dfs;
 		struct dfuse_pool *dfp = dfc->dfs_dfp;
 
-<<<<<<< HEAD
-		DFUSE_TRA_DEBUG(ie, "Closing poh " DF_BOOL " coh " DF_BOOL,
-				DP_BOOL(daos_handle_is_valid(dfp->dfp_poh)),
-				DP_BOOL(daos_handle_is_valid(dfc->dfs_coh)));
-
-		d_hash_rec_decref(&dfp->dfp_cont_table, &dfc->dfs_entry);
-=======
 		DFUSE_TRA_DEBUG(ie, "Closing poh %d coh %d", daos_handle_is_valid(dfp->dfp_poh),
 				daos_handle_is_valid(dfc->dfs_coh));
 		d_hash_rec_decref(dfp->dfp_cont_table, &dfc->dfs_entry);
->>>>>>> c68ac48f
 	}
 
 	dfuse_ie_free(dfuse_info, ie);
