/**
 * (C) Copyright 2016-2023 Intel Corporation.
 *
 * SPDX-License-Identifier: BSD-2-Clause-Patent
 */

#include <pthread.h>

#include "dfuse_common.h"
#include "dfuse.h"

/* Async progress thread.
 *
 * A number of threads are created at launch, each thread having its own event queue with a
 * semaphore to wakeup, posted for each entry added to the event queue and once for shutdown.
 * When there are no entries on the eq then the thread will yield in the semaphore, when there
 * are pending events it'll spin in eq_poll() for completion.  All pending events should be
 * completed before thread exit, should exit be called with pending events.
 */
static void *
dfuse_progress_thread(void *arg)
{
	struct dfuse_eq *eqt = arg;
	daos_event_t    *dev[128];
	int              to_consume = 1;

	while (1) {
		int rc;
		int i;

		for (i = 0; i < to_consume; i++) {
cont:
			errno = 0;
			rc    = sem_wait(&eqt->de_sem);

			if (rc != 0) {
				rc = errno;

				if (rc == EINTR)
					D_GOTO(cont, 0);

				DFUSE_TRA_ERROR(eqt, "Error from sem_wait: %d", rc);
			}
		}

		if (eqt->de_handle->di_shutdown) {
			int pending;

			pending = daos_eq_query(eqt->de_eq, DAOS_EQR_ALL, 0, NULL);
			DFUSE_TRA_INFO(eqt, "There are %d events pending", pending);

			if (pending == 0)
				return NULL;
		}

		rc = daos_eq_poll(eqt->de_eq, 1, DAOS_EQ_WAIT, 128, &dev[0]);
		if (rc >= 1) {
			for (i = 0; i < rc; i++) {
				struct dfuse_event *ev;

				ev = container_of(dev[i], struct dfuse_event, de_ev);
				ev->de_complete_cb(ev);
			}
			to_consume = rc;
		} else if (rc < 0) {
			DFUSE_TRA_WARNING(eqt, "Error from daos_eq_poll, " DF_RC, DP_RC(rc));
			to_consume = 0;
		} else {
			to_consume = 0;
		}
	}
	return NULL;
}

/* Parse a string to a time, used for reading container attributes info
 * timeouts.
 */
static int
dfuse_parse_time(char *buff, size_t len, unsigned int *_out)
{
	int		matched;
	unsigned int	out = 0;
	int		count0 = 0;
	int		count1 = 0;
	char		c = '\0';

	matched = sscanf(buff, "%u%n%c%n", &out, &count0, &c, &count1);

	if (matched == 0)
		return EINVAL;

	if (matched == 1 && len != count0)
		return EINVAL;

	if (matched == 2 && len != count1)
		return EINVAL;

	if (matched == 2) {
		if (c == 'd' || c == 'D')
			out *= 60 * 60 * 24;
		else if (c == 'h' || c == 'H')
			out *= 60 * 60;
		else if (c == 'm' || c == 'M')
			out *= 60;
		else if (c == 's' || c == 'S')
			true;
		else
			return EINVAL;
	}

	*_out = out;
	return 0;
}

/* Inode entry hash table operations */

/* Shrink a 64 bit value into 32 bits to avoid hash collisions */
static uint32_t
ih_key_hash(struct d_hash_table *htable, const void *key, unsigned int ksize)
{
	const ino_t *_ino = key;
	ino_t        ino  = *_ino;
	uint32_t     hash = ino ^ (ino >> 32);

	return hash;
}

static bool
ih_key_cmp(struct d_hash_table *htable, d_list_t *rlink, const void *key, unsigned int ksize)
{
	const struct dfuse_inode_entry *ie;
	const ino_t                    *ino = key;

	ie = container_of(rlink, struct dfuse_inode_entry, ie_htl);

	return *ino == ie->ie_stat.st_ino;
}

static uint32_t
ih_rec_hash(struct d_hash_table *htable, d_list_t *rlink)
{
	const struct dfuse_inode_entry *ie;

	ie = container_of(rlink, struct dfuse_inode_entry, ie_htl);

	return ih_key_hash(NULL, &ie->ie_stat.st_ino, sizeof(ie->ie_stat.st_ino));
}

static void
ih_addref(struct d_hash_table *htable, d_list_t *rlink)
{
	struct dfuse_inode_entry *ie;

	ie = container_of(rlink, struct dfuse_inode_entry, ie_htl);
	atomic_fetch_add_relaxed(&ie->ie_ref, 1);
}

static bool
ih_decref(struct d_hash_table *htable, d_list_t *rlink)
{
	struct dfuse_inode_entry *ie;

	ie = container_of(rlink, struct dfuse_inode_entry, ie_htl);
	return (atomic_fetch_sub_relaxed(&ie->ie_ref, 1) == 1);
}

static int
ih_ndecref(struct d_hash_table *htable, d_list_t *rlink, int count)
{
	struct dfuse_inode_entry *ie;
	uint32_t                  oldref = 0;
	uint32_t                  newref = 0;

	ie = container_of(rlink, struct dfuse_inode_entry, ie_htl);

	do {
		oldref = atomic_load_relaxed(&ie->ie_ref);

		if (oldref < count)
			break;

		newref = oldref - count;

	} while (!atomic_compare_exchange(&ie->ie_ref, oldref, newref));

	if (oldref < count) {
		DFUSE_TRA_ERROR(ie, "unable to decref %u from %u", count, oldref);
		return -DER_INVAL;
	}

	if (newref == 0)
		return 1;
	return 0;
}

static void
ih_free(struct d_hash_table *htable, d_list_t *rlink)
{
	struct dfuse_inode_entry *ie;

	ie = container_of(rlink, struct dfuse_inode_entry, ie_htl);

	DFUSE_TRA_DEBUG(ie, "parent %#lx", ie->ie_parent);
	dfuse_ie_close(ie);
}

static d_hash_table_ops_t ie_hops = {
    .hop_key_cmp     = ih_key_cmp,
    .hop_key_hash    = ih_key_hash,
    .hop_rec_hash    = ih_rec_hash,
    .hop_rec_addref  = ih_addref,
    .hop_rec_decref  = ih_decref,
    .hop_rec_ndecref = ih_ndecref,
    .hop_rec_free    = ih_free,
};

static uint32_t
ph_key_hash(struct d_hash_table *htable, const void *key, unsigned int ksize)
{
	return *((const uint32_t *)key);
}

static uint32_t
ph_rec_hash(struct d_hash_table *htable, d_list_t *link)
{
	struct dfuse_pool *dfp;

	dfp = container_of(link, struct dfuse_pool, dfp_entry);

	return ph_key_hash(NULL, &dfp->dfp_pool, sizeof(dfp->dfp_pool));
}

static bool
ph_key_cmp(struct d_hash_table *htable, d_list_t *link, const void *key, unsigned int ksize)
{
	struct dfuse_pool *dfp;

	dfp = container_of(link, struct dfuse_pool, dfp_entry);
	return uuid_compare(dfp->dfp_pool, key) == 0;
}

static void
ph_addref(struct d_hash_table *htable, d_list_t *link)
{
	struct dfuse_pool *dfp;
	uint32_t           oldref;

	dfp    = container_of(link, struct dfuse_pool, dfp_entry);
	oldref = atomic_fetch_add_relaxed(&dfp->dfp_ref, 1);
	DFUSE_TRA_DEBUG(dfp, "addref to %u", oldref + 1);
}

static bool
ph_decref(struct d_hash_table *htable, d_list_t *link)
{
	struct dfuse_pool *dfp;
	uint32_t           oldref;

	dfp    = container_of(link, struct dfuse_pool, dfp_entry);
	oldref = atomic_fetch_sub_relaxed(&dfp->dfp_ref, 1);
	DFUSE_TRA_DEBUG(dfp, "decref to %u", oldref - 1);
	return oldref == 1;
}

static void
_ph_free(struct dfuse_pool *dfp)
{
	int rc;

	if (daos_handle_is_valid(dfp->dfp_poh)) {
		rc = daos_pool_disconnect(dfp->dfp_poh, NULL);
		/* Hook for fault injection testing, if the disconnect fails with out of memory
		 * then simply try it again, only what might have happened is that the first
		 * call might have disconnected, but then failed to notify about the disconnect,
		 * in which case the subsequent call will return -DER_NO_HDL, if that's the case
		 * then this is expected, if odd, behavior so silence that case and just return
		 * success.
		 */
		if (rc == -DER_NOMEM) {
			rc = daos_pool_disconnect(dfp->dfp_poh, NULL);
			if (rc == -DER_NO_HDL)
				rc = -DER_SUCCESS;
		}
		if (rc != -DER_SUCCESS)
			DFUSE_TRA_ERROR(dfp, "daos_pool_disconnect() failed: " DF_RC, DP_RC(rc));
	}

	rc = d_hash_table_destroy_inplace(&dfp->dfp_cont_table, false);
	if (rc != -DER_SUCCESS)
		DFUSE_TRA_ERROR(dfp, "Failed to destroy pool hash table: " DF_RC, DP_RC(rc));

	D_FREE(dfp);
}

static void
ph_free(struct d_hash_table *htable, d_list_t *link)
{
	_ph_free(container_of(link, struct dfuse_pool, dfp_entry));
}

static d_hash_table_ops_t pool_hops = {
    .hop_key_cmp    = ph_key_cmp,
    .hop_key_hash   = ph_key_hash,
    .hop_rec_hash   = ph_rec_hash,
    .hop_rec_addref = ph_addref,
    .hop_rec_decref = ph_decref,
    .hop_rec_free   = ph_free,
};

static uint32_t
ch_key_hash(struct d_hash_table *htable, const void *key, unsigned int ksize)
{
	return *((const uint32_t *)key);
}

static uint32_t
ch_rec_hash(struct d_hash_table *htable, d_list_t *link)
{
	struct dfuse_cont *dfc;

	dfc = container_of(link, struct dfuse_cont, dfs_entry);

	return ch_key_hash(NULL, &dfc->dfs_cont, sizeof(dfc->dfs_cont));
}

static bool
ch_key_cmp(struct d_hash_table *htable, d_list_t *link, const void *key, unsigned int ksize)
{
	struct dfuse_cont *dfc;

	dfc = container_of(link, struct dfuse_cont, dfs_entry);
	return uuid_compare(dfc->dfs_cont, key) == 0;
}

static void
ch_addref(struct d_hash_table *htable, d_list_t *link)
{
	struct dfuse_cont *dfc;
	uint32_t           oldref;

	dfc    = container_of(link, struct dfuse_cont, dfs_entry);
	oldref = atomic_fetch_add_relaxed(&dfc->dfs_ref, 1);
	DFUSE_TRA_DEBUG(dfc, "addref to %u", oldref + 1);
}

static bool
ch_decref(struct d_hash_table *htable, d_list_t *link)
{
	struct dfuse_cont *dfc;
	uint32_t           oldref;

	dfc    = container_of(link, struct dfuse_cont, dfs_entry);
	oldref = atomic_fetch_sub_relaxed(&dfc->dfs_ref, 1);
	DFUSE_TRA_DEBUG(dfc, "decref to %u", oldref - 1);
	return oldref == 1;
}

static void
_ch_free(struct dfuse_info *dfuse_info, struct dfuse_cont *dfc)
{
	if (daos_handle_is_valid(dfc->dfs_coh)) {
		int rc;

		rc = dfs_umount(dfc->dfs_ns);
		if (rc != 0)
			DFUSE_TRA_ERROR(dfc, "dfs_umount() failed: %d (%s)", rc, strerror(rc));

		rc = daos_cont_close(dfc->dfs_coh, NULL);
		if (rc == -DER_NOMEM)
			rc = daos_cont_close(dfc->dfs_coh, NULL);
		if (rc != 0)
			DFUSE_TRA_ERROR(dfc, "daos_cont_close() failed, " DF_RC, DP_RC(rc));
	}

	d_hash_rec_decref(&dfuse_info->di_pool_table, &dfc->dfs_dfp->dfp_entry);

	D_FREE(dfc);
}

static void
ch_free(struct d_hash_table *htable, d_list_t *link)
{
	_ch_free(htable->ht_priv, container_of(link, struct dfuse_cont, dfs_entry));
}

d_hash_table_ops_t cont_hops = {
    .hop_key_cmp    = ch_key_cmp,
    .hop_key_hash   = ch_key_hash,
    .hop_rec_hash   = ch_rec_hash,
    .hop_rec_addref = ch_addref,
    .hop_rec_decref = ch_decref,
    .hop_rec_free   = ch_free,
};

/* Connect to a pool.
 *
 * Daos accepts labels and uuids via the same function so simply call that, connect to a pool
 * and setup a descriptor, then enter into the hash table and verify that it's unique.  If there
 * is likely already a connection for this pool then use dfuse_pool_get_handle() instead
 * which will do a hash-table lookup in advance.
 *
 * Return code is a system errno.
 */
int
dfuse_pool_connect(struct dfuse_info *fs_handle, const char *label, struct dfuse_pool **_dfp)
{
	struct dfuse_pool *dfp;
	d_list_t          *rlink;
	int                rc;
	int                ret;

	D_ALLOC_PTR(dfp);
	if (dfp == NULL)
		D_GOTO(err, rc = ENOMEM);

	atomic_init(&dfp->dfp_ref, 1);

	DFUSE_TRA_UP(dfp, fs_handle, "dfp");

	/* Handle the case where no identifier is supplied, this is for when dfuse
	 * is started without any pool on the command line.
	 */
	if (label[0]) {
		daos_pool_info_t p_info = {};

		rc = daos_pool_connect(label, fs_handle->di_group, DAOS_PC_RO, &dfp->dfp_poh,
				       &p_info, NULL);
		if (rc) {
			if (rc == -DER_NO_PERM || rc == -DER_NONEXIST)
				DFUSE_TRA_INFO(dfp, "daos_pool_connect() failed, " DF_RC,
					       DP_RC(rc));
			else
				DFUSE_TRA_ERROR(dfp, "daos_pool_connect() '%s' failed, " DF_RC,
						label, DP_RC(rc));
			D_GOTO(err_free, rc = daos_der2errno(rc));
		}

		uuid_copy(dfp->dfp_pool, p_info.pi_uuid);
	}

	rc = d_hash_table_create_inplace(D_HASH_FT_LRU | D_HASH_FT_EPHEMERAL, 3, fs_handle,
					 &cont_hops, &dfp->dfp_cont_table);
	if (rc != -DER_SUCCESS) {
		DFUSE_TRA_ERROR(dfp, "Failed to create hash table: " DF_RC, DP_RC(rc));
		D_GOTO(err_disconnect, rc = daos_der2errno(rc));
	}

	rlink = d_hash_rec_find_insert(&fs_handle->di_pool_table, &dfp->dfp_pool,
				       sizeof(dfp->dfp_pool), &dfp->dfp_entry);

	if (rlink != &dfp->dfp_entry) {
		DFUSE_TRA_DEBUG(dfp, "Found existing pool, reusing");
		_ph_free(dfp);
		dfp = container_of(rlink, struct dfuse_pool, dfp_entry);
	}

	DFUSE_TRA_DEBUG(dfp, "Returning dfp for " DF_UUID, DP_UUID(dfp->dfp_pool));

	*_dfp = dfp;
	return rc;
err_disconnect:
	ret = daos_pool_disconnect(dfp->dfp_poh, NULL);
	if (ret)
		DFUSE_TRA_WARNING(dfp, "Failed to disconnect pool: "DF_RC, DP_RC(ret));
err_free:
	D_FREE(dfp);
err:
	return rc;
}

int
dfuse_pool_get_handle(struct dfuse_info *dfuse_info, uuid_t pool, struct dfuse_pool **_dfp)
{
	d_list_t *rlink;
	char      uuid_str[37];

	rlink = d_hash_rec_find(&dfuse_info->di_pool_table, pool, sizeof(*pool));
	if (rlink) {
		*_dfp = container_of(rlink, struct dfuse_pool, dfp_entry);
		return 0;
	}

	uuid_unparse(pool, uuid_str);

	return dfuse_pool_connect(dfuse_info, uuid_str, _dfp);
}

#define ATTR_COUNT 6

char const *const cont_attr_names[ATTR_COUNT] = {
    "dfuse-attr-time",    "dfuse-dentry-time", "dfuse-dentry-dir-time",
    "dfuse-ndentry-time", "dfuse-data-cache",  "dfuse-direct-io-disable"};

#define ATTR_TIME_INDEX              0
#define ATTR_DENTRY_INDEX            1
#define ATTR_DENTRY_DIR_INDEX        2
#define ATTR_NDENTRY_INDEX           3
#define ATTR_DATA_CACHE_INDEX        4
#define ATTR_DIRECT_IO_DISABLE_INDEX 5

/* Attribute values are of the form "120M", so the buffer does not need to be
 * large.
 */
#define ATTR_VALUE_LEN               128

static bool
dfuse_char_enabled(char *addr, size_t len)
{
	if (strncasecmp(addr, "on", len) == 0)
		return true;
	if (strncasecmp(addr, "true", len) == 0)
		return true;
	return false;
}

static bool
dfuse_char_disabled(char *addr, size_t len)
{
	if (strncasecmp(addr, "off", len) == 0)
		return true;
	if (strncasecmp(addr, "false", len) == 0)
		return true;
	return false;
}

/* Setup caching attributes for a container.
 *
 * These are read from pool attributes, or can be overwritten on the command
 * line, but only for the root dfc in that case, so to use caching with
 * multiple containers it needs to be set via attributes.
 *
 * Returns a  error code on error, or ENODATA if no attributes are
 * set.
 */
static int
dfuse_cont_get_cache(struct dfuse_cont *dfc)
{
	size_t       sizes[ATTR_COUNT];
	char        *buff;
	char        *buff_addrs[ATTR_COUNT];
	int          rc;
	int          i;
	unsigned int value;
	bool         have_dentry     = false;
	bool         have_dentry_dir = false;
	bool         have_dio        = false;
	bool         have_cache_off  = false;

	D_ALLOC(buff, ATTR_VALUE_LEN * ATTR_COUNT);

	if (buff == NULL)
		return ENOMEM;

	for (i = 0; i < ATTR_COUNT; i++) {
		sizes[i]      = ATTR_VALUE_LEN - 1;
		buff_addrs[i] = buff + i * ATTR_VALUE_LEN;
	}

	rc = daos_cont_get_attr(dfc->dfs_coh, ATTR_COUNT, cont_attr_names,
				(void *const *)buff_addrs, sizes, NULL);

	if (rc == -DER_NONEXIST) {
		/* none of the cache related attrs are present */
		D_GOTO(out, rc = ENODATA);
	} else if (rc != -DER_SUCCESS) {
		DFUSE_TRA_WARNING(dfc, "Failed to load values for all cache related attrs" DF_RC,
				  DP_RC(rc));
		D_GOTO(out, rc = daos_der2errno(rc));
	}

	for (i = 0; i < ATTR_COUNT; i++) {
		if (sizes[i] == 0) {
			/* attr is not present */
			continue;
		}

		/* Ensure the character after the fetched string is zero in case
		 * of non-null terminated strings.  size always refers to the
		 * number of non-null characters in this case, regardless of if
		 * the attribute is null terminated or not.
		 */
		if (*(buff_addrs[i] + sizes[i] - 1) == '\0')
			sizes[i]--;
		else
			*(buff_addrs[i] + sizes[i]) = '\0';

		if (i == ATTR_DATA_CACHE_INDEX) {
			if (dfuse_char_enabled(buff_addrs[i], sizes[i])) {
				dfc->dfc_data_timeout = -1;
				DFUSE_TRA_INFO(dfc, "setting '%s' is enabled", cont_attr_names[i]);
			} else if (dfuse_char_disabled(buff_addrs[i], sizes[i])) {
				have_cache_off        = true;
				dfc->dfc_data_timeout = 0;
				DFUSE_TRA_INFO(dfc, "setting '%s' is disabled", cont_attr_names[i]);
			} else if (dfuse_parse_time(buff_addrs[i], sizes[i], &value) == 0) {
				DFUSE_TRA_INFO(dfc, "setting '%s' is %u seconds",
					       cont_attr_names[i], value);
				dfc->dfc_data_timeout = value;
			} else {
				DFUSE_TRA_WARNING(dfc, "Failed to parse '%s' for '%s'",
						  buff_addrs[i], cont_attr_names[i]);
				dfc->dfc_data_timeout = 0;
			}
			continue;
		}
		if (i == ATTR_DIRECT_IO_DISABLE_INDEX) {
			if (dfuse_char_enabled(buff_addrs[i], sizes[i])) {
				have_dio                   = true;
				dfc->dfc_direct_io_disable = true;
				DFUSE_TRA_INFO(dfc, "setting '%s' is enabled", cont_attr_names[i]);
			} else if (dfuse_char_disabled(buff_addrs[i], sizes[i])) {
				dfc->dfc_direct_io_disable = false;
				DFUSE_TRA_INFO(dfc, "setting '%s' is disabled", cont_attr_names[i]);
			} else {
				DFUSE_TRA_WARNING(dfc, "Failed to parse '%s' for '%s'",
						  buff_addrs[i], cont_attr_names[i]);
				dfc->dfc_direct_io_disable = false;
			}
			continue;
		}

		rc = dfuse_parse_time(buff_addrs[i], sizes[i], &value);
		if (rc != 0) {
			DFUSE_TRA_WARNING(dfc, "Failed to parse '%s' for '%s'", buff_addrs[i],
					  cont_attr_names[i]);
			continue;
		}
		DFUSE_TRA_INFO(dfc, "setting '%s' is %u seconds", cont_attr_names[i], value);
		if (i == ATTR_TIME_INDEX) {
			dfc->dfc_attr_timeout = value;
		} else if (i == ATTR_DENTRY_INDEX) {
			have_dentry             = true;
			dfc->dfc_dentry_timeout = value;
		} else if (i == ATTR_DENTRY_DIR_INDEX) {
			have_dentry_dir             = true;
			dfc->dfc_dentry_dir_timeout = value;
		} else if (i == ATTR_NDENTRY_INDEX) {
			dfc->dfc_ndentry_timeout = value;
		}
	}

	/* Check if dfuse-direct-io-disable is set to on but dfuse-data-cache is set to off.
	 * This combination does not make sense, so warn in this case and set caching to on.
	 */
	if (have_dio) {
		if (have_cache_off)
			DFUSE_TRA_WARNING(dfc, "Caching enabled because of %s",
					  cont_attr_names[ATTR_DIRECT_IO_DISABLE_INDEX]);
		dfc->dfc_data_timeout = -1;
	}

	if (have_dentry && !have_dentry_dir)
		dfc->dfc_dentry_dir_timeout = dfc->dfc_dentry_timeout;
	rc = 0;
out:
	D_FREE(buff);
	return rc;
}

/* Set default cache values for a container.
 *
 * These are used by default if the container does not set any attributes
 * itself, and there are no command-line settings to overrule them.
 *
 * It is intended to improve performance and usability on interactive
 * nodes without preventing use across nodes, as such data cache is enabled
 * and metadata cache is on but with relatively short timeouts.
 *
 * One second is used for attributes, dentries and negative dentries, however
 * dentries which represent directories and are therefore referenced much
 * more often during path-walk activities are set to five seconds.
 */
void
dfuse_set_default_cont_cache_values(struct dfuse_cont *dfc)
{
	dfc->dfc_attr_timeout       = 1;
	dfc->dfc_dentry_timeout     = 1;
	dfc->dfc_dentry_dir_timeout = 5;
	dfc->dfc_ndentry_timeout    = 1;
	dfc->dfc_data_timeout       = 60 * 10;
	dfc->dfc_direct_io_disable  = false;
}

/* Open a cont by label.
 *
 * Only used for command line labels, not for paths in dfuse.
 */
int
dfuse_cont_open_by_label(struct dfuse_info *dfuse_info, struct dfuse_pool *dfp, const char *label,
			 struct dfuse_cont **_dfc)
{
	struct dfuse_cont *dfc;
	daos_cont_info_t   c_info    = {};
	int                dfs_flags = O_RDWR;
	int                rc;
	int                ret;

	D_ALLOC_PTR(dfc);
	if (dfc == NULL)
		D_GOTO(err_free, rc = ENOMEM);

	DFUSE_TRA_UP(dfc, dfp, "dfc");

	rc = daos_cont_open(dfp->dfp_poh, label, DAOS_COO_RW, &dfc->dfs_coh, &c_info, NULL);
	if (rc == -DER_NO_PERM) {
		dfs_flags = O_RDONLY;
		rc = daos_cont_open(dfp->dfp_poh, label, DAOS_COO_RO, &dfc->dfs_coh, &c_info, NULL);
	}
	if (rc == -DER_NONEXIST) {
		DFUSE_TRA_INFO(dfc, "daos_cont_open() failed: " DF_RC, DP_RC(rc));
		D_GOTO(err_free, rc = daos_der2errno(rc));
	} else if (rc != -DER_SUCCESS) {
		DFUSE_TRA_ERROR(dfc, "daos_cont_open() failed: " DF_RC, DP_RC(rc));
		D_GOTO(err_free, rc = daos_der2errno(rc));
	}

	uuid_copy(dfc->dfs_cont, c_info.ci_uuid);

	rc = dfs_mount(dfp->dfp_poh, dfc->dfs_coh, dfs_flags, &dfc->dfs_ns);
	if (rc) {
		DFUSE_TRA_ERROR(dfc, "dfs_mount() failed: (%s)", strerror(rc));
		D_GOTO(err_close, rc);
	}

	if (dfuse_info->di_caching) {
		rc = dfuse_cont_get_cache(dfc);
		if (rc == ENODATA) {
			/* If there is no container specific
			 * attributes then use defaults
			 */
			DFUSE_TRA_INFO(dfc, "Using default caching values");
			dfuse_set_default_cont_cache_values(dfc);
			rc = 0;
		} else if (rc != 0) {
			D_GOTO(err_close, rc);
		}
	} else {
		DFUSE_TRA_INFO(dfc, "Caching disabled");
	}

	rc = dfuse_cont_open(dfuse_info, dfp, &c_info.ci_uuid, &dfc);
	if (rc) {
		D_FREE(dfc);
		return rc;
	}
	*_dfc = dfc;
	return 0;

err_close:
	ret = daos_cont_close(dfc->dfs_coh, NULL);
	if (ret)
		DFUSE_TRA_WARNING(dfc, "daos_cont_close() failed: " DF_RC, DP_RC(ret));
err_free:
	D_FREE(dfc);
	return rc;
}

/*
 * Return a container connection by uuid.
 *
 * Re-use an existing connection if possible, otherwise open new connection
 * and setup dfs.
 *
 * In the case of a container which has been created by mkdir _dfs will be a
 * valid pointer, with dfs_ns and dfs_coh set already.  Failure in this case
 * will result in the memory being freed.
 *
 * If successful will pass out a dfs pointer, with one reference held.
 *
 * Return code is a system errno.
 */
int
dfuse_cont_open(struct dfuse_info *dfuse_info, struct dfuse_pool *dfp, uuid_t *cont,
		struct dfuse_cont **_dfc)
{
	struct dfuse_cont *dfc = NULL;
	d_list_t          *rlink;
	int                rc = -DER_SUCCESS;

	if (*_dfc) {
		dfc = *_dfc;
	} else {
		/* Check if there is already a open container connection, and
		 * just use it if there is.  The rec_find() will take the
		 * additional reference for us.
		 */
		rlink = d_hash_rec_find(&dfp->dfp_cont_table, cont, sizeof(*cont));
		if (rlink) {
			*_dfc = container_of(rlink, struct dfuse_cont, dfs_entry);
			return 0;
		}

		D_ALLOC_PTR(dfc);
		if (!dfc)
			D_GOTO(err, rc = ENOMEM);

		DFUSE_TRA_UP(dfc, dfp, "dfc");
	}

	/* No existing container found, so setup dfs and connect to one */

	atomic_init(&dfc->dfs_ref, 1);

	DFUSE_TRA_DEBUG(dfp, "New cont "DF_UUIDF" in pool "DF_UUIDF,
			DP_UUID(cont), DP_UUID(dfp->dfp_pool));

	dfc->dfs_dfp = dfp;

	/* Allow for uuid to be NULL, in which case this represents a pool */
	if (uuid_is_null(*cont)) {
		if (uuid_is_null(dfp->dfp_pool))
			dfc->dfs_ops = &dfuse_pool_ops;
		else
			dfc->dfs_ops = &dfuse_cont_ops;

		/* Turn on some caching of metadata, otherwise container
		 * operations will be very frequent
		 */
		dfc->dfc_attr_timeout       = 60;
		dfc->dfc_dentry_dir_timeout = 60;
		dfc->dfc_ndentry_timeout    = 60;

	} else if (*_dfc == NULL) {
		char str[37];
		int  dfs_flags = O_RDWR;

		dfc->dfs_ops = &dfuse_dfs_ops;
		uuid_copy(dfc->dfs_cont, *cont);
		uuid_unparse(dfc->dfs_cont, str);
		rc = daos_cont_open(dfp->dfp_poh, str, DAOS_COO_RW, &dfc->dfs_coh, NULL, NULL);
		if (rc == -DER_NO_PERM) {
			dfs_flags = O_RDONLY;
			rc = daos_cont_open(dfp->dfp_poh, str, DAOS_COO_RO, &dfc->dfs_coh, NULL,
					    NULL);
		}
		if (rc == -DER_NONEXIST) {
			DFUSE_TRA_INFO(dfc, "daos_cont_open() failed: " DF_RC, DP_RC(rc));
			D_GOTO(err_free, rc = daos_der2errno(rc));
		} else if (rc != -DER_SUCCESS) {
			DFUSE_TRA_ERROR(dfc, "daos_cont_open() failed: " DF_RC, DP_RC(rc));
			D_GOTO(err_free, rc = daos_der2errno(rc));
		}
		rc = dfs_mount(dfp->dfp_poh, dfc->dfs_coh, dfs_flags, &dfc->dfs_ns);
		if (rc) {
			DFUSE_TRA_ERROR(dfc, "dfs_mount() failed: %d (%s)", rc, strerror(rc));
			D_GOTO(err_close, rc);
		}

		if (dfuse_info->di_caching) {
			rc = dfuse_cont_get_cache(dfc);
			if (rc == ENODATA) {
				/* If there are no container attributes then use defaults */
				DFUSE_TRA_INFO(dfc, "Using default caching values");
				dfuse_set_default_cont_cache_values(dfc);
				rc = 0;
			} else if (rc != 0) {
				D_GOTO(err_umount, rc);
			}
		} else {
			DFUSE_TRA_INFO(dfc, "Caching disabled");
		}
	} else {
		/* This is either a container where a label is set on the
		 * command line, or one created through mkdir, in either case
		 * the container will be mounted, and caching etc already
		 * setup.
		 */
		dfc->dfs_ops = &dfuse_dfs_ops;
	}

	dfc->dfs_ino = atomic_fetch_add_relaxed(&dfuse_info->di_ino_next, 1);

	/* Take a reference on the pool */
	d_hash_rec_addref(&dfuse_info->di_pool_table, &dfp->dfp_entry);

	/* Finally insert into the hash table.  This may return an existing
	 * container if there is a race to insert, so if that happens
	 * just use that one.
	 */
	rlink = d_hash_rec_find_insert(&dfp->dfp_cont_table,
				       &dfc->dfs_cont, sizeof(dfc->dfs_cont),
				       &dfc->dfs_entry);

	if (rlink != &dfc->dfs_entry) {
		DFUSE_TRA_DEBUG(dfp, "Found existing container, reusing");

		_ch_free(dfuse_info, dfc);

		dfc = container_of(rlink, struct dfuse_cont, dfs_entry);
	}

	DFUSE_TRA_DEBUG(dfc, "Returning dfs for " DF_UUID " ref %d", DP_UUID(dfc->dfs_cont),
			dfc->dfs_ref);

	*_dfc = dfc;

	return rc;
err_umount:
	dfs_umount(dfc->dfs_ns);
err_close:
	daos_cont_close(dfc->dfs_coh, NULL);
err_free:
	D_FREE(dfc);
err:
	return rc;
}

/* Set a timer to mark cache entry as valid */
void
dfuse_mcache_set_time(struct dfuse_inode_entry *ie)
{
	struct timespec now;

	clock_gettime(CLOCK_MONOTONIC_COARSE, &now);
	ie->ie_mcache_last_update = now;
}

void
dfuse_mcache_evict(struct dfuse_inode_entry *ie)
{
	ie->ie_mcache_last_update.tv_sec  = 0;
	ie->ie_mcache_last_update.tv_nsec = 0;
}

bool
dfuse_mcache_get_valid(struct dfuse_inode_entry *ie, double max_age, double *timeout)
{
	bool            use = false;
	struct timespec now;
	struct timespec left;
	double          time_left;

	D_ASSERT(max_age != -1);
	D_ASSERT(max_age >= 0);

	if (ie->ie_mcache_last_update.tv_sec == 0)
		return false;

	clock_gettime(CLOCK_MONOTONIC_COARSE, &now);

	left.tv_sec  = now.tv_sec - ie->ie_mcache_last_update.tv_sec;
	left.tv_nsec = now.tv_nsec - ie->ie_mcache_last_update.tv_nsec;
	if (left.tv_nsec < 0) {
		left.tv_sec--;
		left.tv_nsec += 1000000000;
	}
	time_left = max_age - (left.tv_sec + ((double)left.tv_nsec / 1000000000));
	if (time_left > 0) {
		use = true;

		DFUSE_TRA_DEBUG(ie, "Allowing cache use, time remaining: %lf", time_left);

		if (timeout)
			*timeout = time_left;
	}

	return use;
}

/* Set a timer to mark cache entry as valid */
void
dfuse_dcache_set_time(struct dfuse_inode_entry *ie)
{
	struct timespec now;

	clock_gettime(CLOCK_MONOTONIC_COARSE, &now);
	ie->ie_dcache_last_update = now;
}

void
dfuse_dcache_evict(struct dfuse_inode_entry *ie)
{
	ie->ie_dcache_last_update.tv_sec  = 0;
	ie->ie_dcache_last_update.tv_nsec = 0;
}

bool
dfuse_dcache_get_valid(struct dfuse_inode_entry *ie, double max_age)
{
	bool            use = false;
	struct timespec now;
	struct timespec left;
	double          time_left;

	if (max_age == -1)
		return true;

	if (ie->ie_dcache_last_update.tv_sec == 0)
		return false;

	clock_gettime(CLOCK_MONOTONIC_COARSE, &now);

	left.tv_sec  = now.tv_sec - ie->ie_dcache_last_update.tv_sec;
	left.tv_nsec = now.tv_nsec - ie->ie_dcache_last_update.tv_nsec;
	if (left.tv_nsec < 0) {
		left.tv_sec--;
		left.tv_nsec += 1000000000;
	}
	time_left = max_age - (left.tv_sec + ((double)left.tv_nsec / 1000000000));
	if (time_left > 0) {
		use = true;

		DFUSE_TRA_DEBUG(ie, "Allowing cache use");
	}

	return use;
}

void
dfuse_cache_evict(struct dfuse_inode_entry *ie)
{
	dfuse_mcache_evict(ie);
	dfuse_dcache_evict(ie);
}

int
dfuse_fs_init(struct dfuse_info *fs_handle)
{
	int rc;
	int i;

	D_ALLOC_ARRAY(fs_handle->di_eqt, fs_handle->di_eq_count);
	if (fs_handle->di_eqt == NULL)
		D_GOTO(err, rc = -DER_NOMEM);

	rc = d_hash_table_create_inplace(D_HASH_FT_LRU | D_HASH_FT_EPHEMERAL, 3, fs_handle,
					 &pool_hops, &fs_handle->di_pool_table);
	if (rc != 0)
		D_GOTO(err, rc);

	rc = d_hash_table_create_inplace(D_HASH_FT_LRU | D_HASH_FT_EPHEMERAL, 16, fs_handle,
					 &ie_hops, &fs_handle->dpi_iet);
	if (rc != 0)
		D_GOTO(err_pt, rc);

	atomic_init(&fs_handle->di_ino_next, 2);
	atomic_init(&fs_handle->di_eqt_idx, 0);

<<<<<<< HEAD
	for (i = 0; i < fs_handle->di_eq_count; i++) {
		struct dfuse_eq *eqt = &fs_handle->di_eqt[i];
=======
	D_SPIN_INIT(&dfuse_info->di_lock, 0);

	for (i = 0; i < fs_handle->dpi_eqt_count; i++) {
		struct dfuse_eq *eqt = &fs_handle->dpi_eqt[i];
>>>>>>> 1dfa3c58

		eqt->de_handle = fs_handle;

		DFUSE_TRA_UP(eqt, fs_handle, "event_queue");

		/* Create the semaphore before the eq as there's no way to check if sem_init()
		 * has been called or not and it's invalid to call sem_destroy if it hasn't.  This
		 * way we can avoid adding additional memory for tracking status of the semaphore.
		 */
		rc = sem_init(&eqt->de_sem, 0, 0);
		if (rc != 0)
			D_GOTO(err_eq, rc = daos_errno2der(errno));

		rc = daos_eq_create(&eqt->de_eq);
		if (rc != -DER_SUCCESS) {
			sem_destroy(&eqt->de_sem);

			DFUSE_TRA_DOWN(eqt);
			D_GOTO(err_eq, rc);
		}
	}

	fs_handle->di_shutdown = false;
	return rc;

err_eq:
<<<<<<< HEAD
	for (i = 0; i < fs_handle->di_eq_count; i++) {
		struct dfuse_eq *eqt = &fs_handle->di_eqt[i];
=======
	D_SPIN_DESTROY(&dfuse_info->di_lock);

	for (i = 0; i < fs_handle->dpi_eqt_count; i++) {
		struct dfuse_eq *eqt = &fs_handle->dpi_eqt[i];
>>>>>>> 1dfa3c58
		int              rc2;

		if (daos_handle_is_inval(eqt->de_eq))
			continue;

		rc2 = daos_eq_destroy(eqt->de_eq, 0);
		if (rc2 != -DER_SUCCESS)
			DFUSE_TRA_ERROR(eqt, "Failed to destroy event queue:" DF_RC, DP_RC(rc2));

		sem_destroy(&eqt->de_sem);
		DFUSE_TRA_DOWN(eqt);
	}
	d_hash_table_destroy_inplace(&fs_handle->dpi_iet, false);
err_pt:
	d_hash_table_destroy_inplace(&fs_handle->di_pool_table, false);
err:
	D_FREE(fs_handle->di_eqt);
	return rc;
}

void
dfuse_open_handle_init(struct dfuse_obj_hdl *oh, struct dfuse_inode_entry *ie)
{
	oh->doh_dfs             = ie->ie_dfs->dfs_ns;
	oh->doh_ie              = ie;
	oh->doh_linear_read     = true;
	oh->doh_linear_read_pos = 0;
	atomic_init(&oh->doh_il_calls, 0);
	atomic_init(&oh->doh_write_count, 0);
}

void
dfuse_ie_init(struct dfuse_inode_entry *ie)
{
	atomic_init(&ie->ie_ref, 1);
}

void
dfuse_ie_close(struct dfuse_inode_entry *ie)
{
	int      rc;
	uint32_t ref;

	ref = atomic_load_relaxed(&ie->ie_ref);
	DFUSE_TRA_DEBUG(ie, "closing, inode %#lx ref %u, name '%s', parent %#lx",
			ie->ie_stat.st_ino, ref, ie->ie_name, ie->ie_parent);

	D_ASSERT(ref == 0);
	D_ASSERT(atomic_load_relaxed(&ie->ie_readir_number) == 0);
	D_ASSERT(atomic_load_relaxed(&ie->ie_il_count) == 0);
	D_ASSERT(atomic_load_relaxed(&ie->ie_open_count) == 0);

	if (ie->ie_obj) {
		rc = dfs_release(ie->ie_obj);
		if (rc == ENOMEM)
			rc = dfs_release(ie->ie_obj);
		if (rc) {
			DFUSE_TRA_ERROR(ie, "dfs_release() failed: (%s)", strerror(rc));
		}
	}

	if (ie->ie_root) {
		struct dfuse_cont *dfc = ie->ie_dfs;
		struct dfuse_pool *dfp = dfc->dfs_dfp;

		DFUSE_TRA_INFO(ie, "Closing poh %d coh %d", daos_handle_is_valid(dfp->dfp_poh),
			       daos_handle_is_valid(dfc->dfs_coh));

		d_hash_rec_decref(&dfp->dfp_cont_table, &dfc->dfs_entry);
	}

	D_FREE(ie);
}

static void
dfuse_event_init(void *arg, void *handle)
{
	struct dfuse_event *ev = arg;

	ev->de_eqt = handle;
}

static bool
dfuse_read_event_reset(void *arg)
{
	struct dfuse_event *ev = arg;
	int                 rc;

	if (ev->de_iov.iov_buf == NULL) {
		D_ALLOC(ev->de_iov.iov_buf, DFUSE_MAX_READ);
		if (ev->de_iov.iov_buf == NULL)
			return false;

		ev->de_iov.iov_buf_len = DFUSE_MAX_READ;
		ev->de_sgl.sg_iovs     = &ev->de_iov;
		ev->de_sgl.sg_nr       = 1;
	}

	rc = daos_event_init(&ev->de_ev, ev->de_eqt->de_eq, NULL);
	if (rc != -DER_SUCCESS) {
		return false;
	}

	return true;
}

static bool
dfuse_write_event_reset(void *arg)
{
	struct dfuse_event *ev = arg;
	int                 rc;

	if (ev->de_iov.iov_buf == NULL) {
		D_ALLOC(ev->de_iov.iov_buf, DFUSE_MAX_READ);
		if (ev->de_iov.iov_buf == NULL)
			return false;

		ev->de_iov.iov_buf_len = DFUSE_MAX_READ;
		ev->de_sgl.sg_iovs     = &ev->de_iov;
		ev->de_sgl.sg_nr       = 1;
	}

	rc = daos_event_init(&ev->de_ev, ev->de_eqt->de_eq, NULL);
	if (rc != -DER_SUCCESS) {
		return false;
	}

	return true;
}

static void
dfuse_event_release(void *arg)
{
	struct dfuse_event *ev = arg;

	D_FREE(ev->de_iov.iov_buf);
}

int
dfuse_fs_start(struct dfuse_info *fs_handle, struct dfuse_cont *dfs)
{
	struct fuse_args          args     = {0};
	struct dfuse_inode_entry *ie       = NULL;
	struct d_slab_reg         read_slab  = {.sr_init    = dfuse_event_init,
						.sr_reset   = dfuse_read_event_reset,
						.sr_release = dfuse_event_release,
						POOL_TYPE_INIT(dfuse_event, de_list)};
	struct d_slab_reg         write_slab = {.sr_init    = dfuse_event_init,
						.sr_reset   = dfuse_write_event_reset,
						.sr_release = dfuse_event_release,
						POOL_TYPE_INIT(dfuse_event, de_list)};
	int                       i;
	int                       rc;

	args.argc = 5;

	if (fs_handle->di_multi_user)
		args.argc++;

	/* These allocations are freed later by libfuse so do not use the
	 * standard allocation macros
	 */
	args.allocated = 1;
	args.argv = calloc(sizeof(*args.argv), args.argc);
	if (!args.argv)
		D_GOTO(err, rc = -DER_NOMEM);

	args.argv[0] = strdup("");
	if (!args.argv[0])
		D_GOTO(err, rc = -DER_NOMEM);

	args.argv[1] = strdup("-ofsname=dfuse");
	if (!args.argv[1])
		D_GOTO(err, rc = -DER_NOMEM);

	args.argv[2] = strdup("-osubtype=daos");
	if (!args.argv[2])
		D_GOTO(err, rc = -DER_NOMEM);

	args.argv[3] = strdup("-odefault_permissions");
	if (!args.argv[3])
		D_GOTO(err, rc = -DER_NOMEM);

	args.argv[4] = strdup("-onoatime");
	if (!args.argv[4])
		D_GOTO(err, rc = -DER_NOMEM);

	if (fs_handle->di_multi_user) {
		args.argv[5] = strdup("-oallow_other");
		if (!args.argv[5])
			D_GOTO(err, rc = -DER_NOMEM);
	}

	/* Create the root inode and insert into table */
	D_ALLOC_PTR(ie);
	if (!ie)
		D_GOTO(err, rc = -DER_NOMEM);

	DFUSE_TRA_UP(ie, fs_handle, "root_inode");

	ie->ie_dfs    = dfs;
	ie->ie_root   = true;
	ie->ie_parent = 1;
	dfuse_ie_init(ie);

	if (dfs->dfs_ops == &dfuse_dfs_ops) {
		rc = dfs_lookup(dfs->dfs_ns, "/", O_RDWR, &ie->ie_obj, NULL, &ie->ie_stat);
		if (rc) {
			DFUSE_TRA_ERROR(ie, "dfs_lookup() failed: %d (%s)", rc, strerror(rc));
			D_GOTO(err, rc = daos_errno2der(rc));
		}
	} else {
		ie->ie_stat.st_uid  = geteuid();
		ie->ie_stat.st_gid  = getegid();
		ie->ie_stat.st_mode = 0700 | S_IFDIR;
	}
	ie->ie_stat.st_ino = 1;
	dfs->dfs_ino       = ie->ie_stat.st_ino;

	rc = d_hash_rec_insert(&fs_handle->dpi_iet,
			       &ie->ie_stat.st_ino,
			       sizeof(ie->ie_stat.st_ino),
			       &ie->ie_htl,
			       false);
	D_ASSERT(rc == -DER_SUCCESS);

	rc = d_slab_init(&fs_handle->di_slab, fs_handle);
	if (rc != -DER_SUCCESS)
		D_GOTO(err_ie_remove, rc);

	for (i = 0; i < fs_handle->di_eq_count; i++) {
		struct dfuse_eq *eqt = &fs_handle->di_eqt[i];

		rc = d_slab_register(&fs_handle->di_slab, &read_slab, eqt, &eqt->de_read_slab);
		if (rc != -DER_SUCCESS)
			D_GOTO(err_threads, rc);

		rc = d_slab_register(&fs_handle->di_slab, &write_slab, eqt, &eqt->de_write_slab);
		if (rc != -DER_SUCCESS)
			D_GOTO(err_threads, rc);

		rc = pthread_create(&eqt->de_thread, NULL, dfuse_progress_thread, eqt);
		if (rc != 0)
			D_GOTO(err_threads, rc = daos_errno2der(rc));

		pthread_setname_np(eqt->de_thread, "dfuse_progress");
	}

	rc = dfuse_launch_fuse(fs_handle, &args);
	if (rc == -DER_SUCCESS) {
		fuse_opt_free_args(&args);
		return rc;
	}

err_threads:
	for (i = 0; i < fs_handle->di_eq_count; i++) {
		struct dfuse_eq *eqt = &fs_handle->di_eqt[i];

		if (!eqt->de_thread)
			continue;

		sem_post(&eqt->de_sem);
		pthread_join(eqt->de_thread, NULL);
		sem_destroy(&eqt->de_sem);
	}

	d_slab_destroy(&fs_handle->di_slab);
err_ie_remove:
	dfs_release(ie->ie_obj);
	d_hash_rec_delete_at(&fs_handle->dpi_iet, &ie->ie_htl);
err:
	DFUSE_TRA_ERROR(fs_handle, "Failed to start dfuse, rc: " DF_RC, DP_RC(rc));
	fuse_opt_free_args(&args);
	D_FREE(ie);
	return rc;
}

static int
ino_flush(d_list_t *rlink, void *arg)
{
	struct dfuse_info        *dfuse_info = arg;
	struct dfuse_inode_entry *ie = container_of(rlink, struct dfuse_inode_entry, ie_htl);
	int                       rc;

	/* Only evict entries that are direct children of the root, the kernel
	 * will walk the tree for us
	 */
	if (ie->ie_parent != 1)
		return 0;

	/* Do not evict root itself */
	if (ie->ie_stat.st_ino == 1)
		return 0;

	rc = fuse_lowlevel_notify_inval_entry(dfuse_info->di_session, ie->ie_parent, ie->ie_name,
					      strlen(ie->ie_name));
	if (rc != 0 && rc != -EBADF)
		DFUSE_TRA_WARNING(ie,
				  "%#lx %#lx '%s': %d %s",
				  ie->ie_parent, ie->ie_stat.st_ino,
				  ie->ie_name, rc, strerror(-rc));
	else
		DFUSE_TRA_INFO(ie,
			       "%#lx %#lx '%s': %d %s",
			       ie->ie_parent, ie->ie_stat.st_ino,
			       ie->ie_name, rc, strerror(-rc));

	/* If the FUSE connection is dead then do not traverse further, it
	 * doesn't matter what gets returned here, as long as it's negative
	 */
	if (rc == -EBADF)
		return -DER_NO_HDL;

	return -DER_SUCCESS;
}

static int
dfuse_cont_close_cb(d_list_t *rlink, void *handle)
{
	struct dfuse_cont *dfc;

	dfc = container_of(rlink, struct dfuse_cont, dfs_entry);

	DFUSE_TRA_ERROR(dfc, "Failed to close cont ref %d "DF_UUID,
			dfc->dfs_ref, DP_UUID(dfc->dfs_cont));
	return 0;
}

/* Called during shutdown on still-open pools.  We've already stopped
 * taking requests from the kernel at this point and joined all the thread
 * as well as drained the inode table and dropped all references held there
 * so anything still held at this point represents a reference leak.
 *
 * As such log what we have as an error, and attempt to close/free everything.
 * the dfp itself will remain allocated as well as some hash table metadata.
 */
static int
dfuse_pool_close_cb(d_list_t *rlink, void *handle)
{
	struct dfuse_pool *dfp;
	int rc;

	dfp = container_of(rlink, struct dfuse_pool, dfp_entry);

	DFUSE_TRA_ERROR(dfp, "Failed to close pool ref %d "DF_UUID,
			dfp->dfp_ref, DP_UUID(dfp->dfp_pool));

	d_hash_table_traverse(&dfp->dfp_cont_table,
			      dfuse_cont_close_cb, NULL);

	rc = d_hash_table_destroy_inplace(&dfp->dfp_cont_table, false);
	if (rc != -DER_SUCCESS)
		DFUSE_TRA_ERROR(dfp, "Failed to close cont table");

	if (daos_handle_is_valid(dfp->dfp_poh)) {
		rc = daos_pool_disconnect(dfp->dfp_poh, NULL);
		if (rc != -DER_SUCCESS)
			DFUSE_TRA_ERROR(dfp,
					"daos_pool_disconnect() failed: "DF_RC,
					DP_RC(rc));
	}

	return 0;
}

/* Called as part of shutdown, if the startup was successful.  Releases resources created during
 * operation.
 */
int
dfuse_fs_stop(struct dfuse_info *fs_handle)
{
	d_list_t *rlink;
	uint64_t  refs    = 0;
	int       handles = 0;
	int       rc;
	int       i;

	DFUSE_TRA_INFO(fs_handle, "Flushing inode table");

	fs_handle->di_shutdown = true;

	for (i = 0; i < fs_handle->di_eq_count; i++) {
		struct dfuse_eq *eqt = &fs_handle->di_eqt[i];

		sem_post(&eqt->de_sem);
	}

	for (i = 0; i < fs_handle->di_eq_count; i++) {
		struct dfuse_eq *eqt = &fs_handle->di_eqt[i];

		pthread_join(eqt->de_thread, NULL);

		sem_destroy(&eqt->de_sem);
	}

	rc = d_hash_table_traverse(&fs_handle->dpi_iet, ino_flush, fs_handle);

	DFUSE_TRA_INFO(fs_handle, "Flush complete: "DF_RC, DP_RC(rc));

	DFUSE_TRA_INFO(fs_handle, "Draining inode table");
	do {
		struct dfuse_inode_entry *ie;
		uint32_t ref;

		rlink = d_hash_rec_first(&fs_handle->dpi_iet);

		if (!rlink)
			break;

		ie = container_of(rlink, struct dfuse_inode_entry, ie_htl);

		ref = atomic_load_relaxed(&ie->ie_ref);

		atomic_store_relaxed(&ie->ie_il_count, 0);
		atomic_store_relaxed(&ie->ie_open_count, 0);

		DFUSE_TRA_DEBUG(ie, "Dropping %d", ref);

		refs += ref;
		d_hash_rec_ndecref(&fs_handle->dpi_iet, ref, rlink);
		handles++;
	} while (rlink);

	if (handles && rc != -DER_SUCCESS && rc != -DER_NO_HDL)
		DFUSE_TRA_WARNING(fs_handle, "dropped %lu refs on %u inodes", refs, handles);
	else
		DFUSE_TRA_INFO(fs_handle, "dropped %lu refs on %u inodes", refs, handles);

	d_hash_table_traverse(&fs_handle->di_pool_table, dfuse_pool_close_cb, NULL);

	d_slab_destroy(&fs_handle->di_slab);

	return 0;
}

/* Called as part of shutdown, after fs_stop(), and regardless of if dfuse started or not.
 * Releases core resources.
 */
int
dfuse_fs_fini(struct dfuse_info *dfuse_info)
{
	int rc = -DER_SUCCESS;
	int rc2;
	int i;

<<<<<<< HEAD
	for (i = 0; i < dfuse_info->di_eq_count; i++) {
		struct dfuse_eq *eqt = &dfuse_info->di_eqt[i];
=======
	D_SPIN_DESTROY(&fs_handle->dpi_info->di_lock);

	for (i = 0; i < fs_handle->dpi_eqt_count; i++) {
		struct dfuse_eq *eqt = &fs_handle->dpi_eqt[i];
>>>>>>> 1dfa3c58

		rc = daos_eq_destroy(eqt->de_eq, 0);
		if (rc)
			DFUSE_TRA_WARNING(dfuse_info, "Failed to destroy EQ" DF_RC, DP_RC(rc));

		DFUSE_TRA_DOWN(eqt);
	}

	D_FREE(dfuse_info->di_eqt);

	rc2 = d_hash_table_destroy_inplace(&dfuse_info->dpi_iet, false);
	if (rc2) {
		DFUSE_TRA_WARNING(dfuse_info, "Failed to close inode handles");
		if (rc == -DER_SUCCESS)
			rc = rc2;
	}

	rc2 = d_hash_table_destroy_inplace(&dfuse_info->di_pool_table, false);
	if (rc2) {
		DFUSE_TRA_WARNING(dfuse_info, "Failed to close pools");
		if (rc == -DER_SUCCESS)
			rc = rc2;
	}

	return rc;
}<|MERGE_RESOLUTION|>--- conflicted
+++ resolved
@@ -1036,15 +1036,10 @@
 	atomic_init(&fs_handle->di_ino_next, 2);
 	atomic_init(&fs_handle->di_eqt_idx, 0);
 
-<<<<<<< HEAD
+	D_SPIN_INIT(&dfuse_info->di_lock, 0);
+
 	for (i = 0; i < fs_handle->di_eq_count; i++) {
 		struct dfuse_eq *eqt = &fs_handle->di_eqt[i];
-=======
-	D_SPIN_INIT(&dfuse_info->di_lock, 0);
-
-	for (i = 0; i < fs_handle->dpi_eqt_count; i++) {
-		struct dfuse_eq *eqt = &fs_handle->dpi_eqt[i];
->>>>>>> 1dfa3c58
 
 		eqt->de_handle = fs_handle;
 
@@ -1071,15 +1066,10 @@
 	return rc;
 
 err_eq:
-<<<<<<< HEAD
+	D_SPIN_DESTROY(&dfuse_info->di_lock);
+
 	for (i = 0; i < fs_handle->di_eq_count; i++) {
 		struct dfuse_eq *eqt = &fs_handle->di_eqt[i];
-=======
-	D_SPIN_DESTROY(&dfuse_info->di_lock);
-
-	for (i = 0; i < fs_handle->dpi_eqt_count; i++) {
-		struct dfuse_eq *eqt = &fs_handle->dpi_eqt[i];
->>>>>>> 1dfa3c58
 		int              rc2;
 
 		if (daos_handle_is_inval(eqt->de_eq))
@@ -1525,15 +1515,10 @@
 	int rc2;
 	int i;
 
-<<<<<<< HEAD
+	D_SPIN_DESTROY(&fs_handle->dpi_info->di_lock);
+
 	for (i = 0; i < dfuse_info->di_eq_count; i++) {
 		struct dfuse_eq *eqt = &dfuse_info->di_eqt[i];
-=======
-	D_SPIN_DESTROY(&fs_handle->dpi_info->di_lock);
-
-	for (i = 0; i < fs_handle->dpi_eqt_count; i++) {
-		struct dfuse_eq *eqt = &fs_handle->dpi_eqt[i];
->>>>>>> 1dfa3c58
 
 		rc = daos_eq_destroy(eqt->de_eq, 0);
 		if (rc)
