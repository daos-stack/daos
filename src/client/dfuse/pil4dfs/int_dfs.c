--- conflicted
+++ resolved
@@ -6889,11 +6889,8 @@
 
 	register_a_hook("libc", "exit", (void *)new_exit, (long int *)(&next_exit));
 	register_a_hook("libc", "dup3", (void *)new_dup3, (long int *)(&libc_dup3));
-<<<<<<< HEAD
+	register_a_hook("libc", "readlink", (void *)new_readlink, (long int *)(&libc_readlink));
 	register_a_hook("libdl", "dlsym", (void *)new_dlsym, (long int *)(&libdl_dlsym));
-=======
-	register_a_hook("libc", "readlink", (void *)new_readlink, (long int *)(&libc_readlink));
->>>>>>> a1b2df28
 
 	init_fd_dup2_list();
 
