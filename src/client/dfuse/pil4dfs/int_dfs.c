--- conflicted
+++ resolved
@@ -159,10 +159,7 @@
 #define DAOS_INIT_RUNNING     1
 
 static _Atomic uint64_t mpi_init_count;
-<<<<<<< HEAD
 static _Atomic int64_t  zeInit_count;
-=======
->>>>>>> bf12b3f8
 
 static long int         daos_initing;
 _Atomic bool            d_daos_inited;
@@ -492,12 +489,9 @@
 
 static int (*next_mpi_init)(int *argc, char ***argv);
 static int (*next_pmpi_init)(int *argc, char ***argv);
-<<<<<<< HEAD
 static int (*next_ze_init)(int flags);
 static void *(*next_dlsym)(void *handle, const char *symbol);
 static void *(*new_dlsym)(void *handle, const char *symbol);
-=======
->>>>>>> bf12b3f8
 
 /* to do!! */
 /**
@@ -1084,7 +1078,6 @@
 	return rc;
 }
 
-<<<<<<< HEAD
 int
 zeInit(int flags)
 {
@@ -1222,8 +1215,6 @@
 }
 #endif
 
-=======
->>>>>>> bf12b3f8
 /** determine whether a path (both relative and absolute) is on DAOS or not. If yes,
  *  returns parent object, item name, full path of parent dir, full absolute path, and
  *  the pointer to struct dfs_mt.
@@ -1330,7 +1321,6 @@
 				goto out_normal;
 			}
 
-<<<<<<< HEAD
 			/* Check whether zeInit() is running. If yes, pass to the original
 			 * libc functions. Avoid possible zeInit reentrancy/nested call.
 			 */
@@ -1340,8 +1330,6 @@
 				goto out_normal;
 			}
 
-=======
->>>>>>> bf12b3f8
 			/* daos_init() is expensive to call. We call it only when necessary. */
 
 			/* Check whether daos_init() is running. If yes, pass to the original
