--- conflicted
+++ resolved
@@ -5757,11 +5757,7 @@
 		times_us[0].tv_sec  = times[0].tv_sec;
 		times_us[0].tv_usec = times[0].tv_nsec / 1000;
 		times_us[1].tv_sec  = times[1].tv_sec;
-<<<<<<< HEAD
-		times_us[1].tv_usec = times[1].tv_nsec / 100;
-=======
 		times_us[1].tv_usec = times[1].tv_nsec / 1000;
->>>>>>> e01970d6
 		FREE(parent_dir);
 		return next_utimes(path, times_us);
 	}
