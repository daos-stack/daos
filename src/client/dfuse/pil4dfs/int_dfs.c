/**
 * (C) Copyright 2022-2024 Intel Corporation.
 *
 * SPDX-License-Identifier: BSD-2-Clause-Patent
 */

#define D_LOGFAC     DD_FAC(il)

#include <stdio.h>
#include <dirent.h>
#include <dlfcn.h>
#include <sys/types.h>
#include <utime.h>
#include <sys/stat.h>
#include <sys/vfs.h>
#include <fcntl.h>
#include <stdarg.h>
#include <unistd.h>
#include <string.h>
#include <sys/mman.h>
#include <sys/statfs.h>
#include <sys/statvfs.h>
#include <pthread.h>
#include <sys/ioctl.h>
#include <mntent.h>
#include <signal.h>
#include <inttypes.h>
#include <sys/ucontext.h>
#include <sys/user.h>
#include <linux/binfmts.h>

#include <daos/debug.h>
#include <gurt/list.h>
#include <gurt/common.h>
#include <gurt/hash.h>
#include <daos.h>
#include <daos_fs.h>
#include <daos_uns.h>
#include <dfuse_ioctl.h>
#include <daos/event.h>
#include <daos_prop.h>
#include <daos/common.h>
#include "dfs_internal.h"

#include "hook.h"

/* D_ALLOC and D_FREE can not be used in query_path(). It causes dead lock during daos_init(). */
#define FREE(ptr)	do {free(ptr); (ptr) = NULL; } while (0)

/* Use very large synthetic FD to distinguish regular FD from Kernel */

/* FD_FILE_BASE - The base number of the file descriptor for a regular file.
 * The fd allocate from this lib is always larger than FD_FILE_BASE.
 */
#define FD_FILE_BASE        (0x20000000)

/* FD_FILE_BASE - The base number of the file descriptor for a directory.
 * The fd allocate from this lib is always larger than FD_FILE_BASE.
 */
#define FD_DIR_BASE         (0x40000000)

/* The max number of mount points for DAOS mounted simultaneously */
#define MAX_DAOS_MT         (8)

#define READ_DIR_BATCH_SIZE (96)
#define MAX_FD_DUP2ED       (16)

#define MAX_MMAP_BLOCK      (64)

#define MAX_OPENED_FILE     (2048)
#define MAX_OPENED_FILE_M1  ((MAX_OPENED_FILE)-1)
#define MAX_OPENED_DIR      (512)
#define MAX_OPENED_DIR_M1   ((MAX_OPENED_DIR)-1)

/* The buffer size used for reading/writing in rename() */
#define FILE_BUFFER_SIZE    (64 * 1024 * 1024)

/* Create a fake st_ino in stat for a path */
#define FAKE_ST_INO(path)   (d_hash_string_u32(path, strnlen(path, DFS_MAX_PATH)))

#define MAX_EQ              64

/* the default min fd that will be used by DAOS */
#define DAOS_MIN_FD         10

/* the number of low fd reserved */
static uint16_t               low_fd_count;
/* the list of low fd reserved */
static int                    low_fd_list[DAOS_MIN_FD];

/* In case of fork(), only the parent process could destroy daos env. */
static bool                   context_reset;
static __thread daos_handle_t td_eqh;

static daos_handle_t          main_eqh;
static daos_handle_t          eq_list[MAX_EQ];
static uint16_t               eq_count_max;
static uint16_t               eq_count;
static uint16_t               eq_idx;

/* structure allocated for dfs container */
struct dfs_mt {
	dfs_t               *dfs;
	daos_handle_t        poh;
	daos_handle_t        coh;
	struct d_hash_table *dfs_dir_hash;
	int                  len_fs_root;

	_Atomic uint32_t     inited;
	char                *pool, *cont;
	char                *fs_root;
};

static _Atomic uint64_t        num_read;
static _Atomic uint64_t        num_write;
static _Atomic uint64_t        num_open;
static _Atomic uint64_t        num_stat;
static _Atomic uint64_t        num_opendir;
static _Atomic uint64_t        num_readdir;
static _Atomic uint64_t        num_link;
static _Atomic uint64_t        num_unlink;
static _Atomic uint64_t        num_rdlink;
static _Atomic uint64_t        num_seek;
static _Atomic uint64_t        num_mkdir;
static _Atomic uint64_t        num_rmdir;
static _Atomic uint64_t        num_rename;
static _Atomic uint64_t        num_mmap;

static _Atomic uint32_t        daos_init_cnt;

/* "report" is a bool to control whether a summary is printed or not when an application
 * finishes. Unsupported/unimplemented functions will output an error message with D_ERROR
 * too if "report" is true. Env variable "D_IL_REPORT=1" or "D_IL_REPORT=true" will set report
 * true.
 */
static bool             report;
/* always load libpil4dfs related env variables in exec() */
static bool             enforce_exec_env;
static long int         page_size;

static _Atomic bool     daos_inited;
static bool             daos_debug_inited;
static int              num_dfs;
static struct dfs_mt    dfs_list[MAX_DAOS_MT];

static int
init_dfs(int idx);
static int
query_dfs_mount(const char *dfs_mount);

/* structure allocated for a FD for a file */
struct file_obj {
	struct dfs_mt   *dfs_mt;
	dfs_obj_t       *file;
	dfs_obj_t       *parent;
	int              open_flag;
	int              ref_count;
	unsigned int     st_ino;
	int              idx_mmap;
	off_t            offset;
	char            *path;
	char             item_name[DFS_MAX_NAME];
};

/* structure allocated for a FD for a dir */
struct dir_obj {
	int              fd;
	uint32_t         num_ents;
	dfs_obj_t       *dir;
	long int         offset;
	struct dfs_mt   *dfs_mt;
	int              open_flag;
	int              ref_count;
	unsigned int     st_ino;
	daos_anchor_t    anchor;
	/* path and ents will be allocated together dynamically since they are large. */
	char            *path;
	struct dirent   *ents;
};

struct mmap_obj {
	/* The base address of this memory block */
	char            *addr;
	size_t           length;
	/* the size of file. It is needed when write back to storage. */
	size_t           file_size;
	int              prot;
	int              flags;
	/* The fd used when mmap is called */
	int              fd;
	/* num_pages = length / page_size */
	int              num_pages;
	int              num_dirty_pages;
	off_t            offset;
	/* An array to indicate whether a page is updated or not */
	bool            *updated;
};

struct fd_dup2 {
	int fd_src, fd_dest;
};

/* Add the data structure for statx_timestamp and statx
 * since they are not defined under CentOS 7.9.
 * https://man7.org/linux/man-pages/man2/statx.2.html
 */
#ifndef __statx_defined
struct statx_timestamp {
	int64_t  tv_sec;
	uint32_t tv_nsec;
};

struct statx {
	uint32_t stx_mask;        /* Mask of bits indicating filled fields */
	uint32_t stx_blksize;     /* Block size for filesystem I/O */
	uint64_t stx_attributes;  /* Extra file attribute indicators */
	uint32_t stx_nlink;       /* Number of hard links */
	uint32_t stx_uid;         /* User ID of owner */
	uint32_t stx_gid;         /* Group ID of owner */
	uint32_t stx_mode;        /* File type and mode */
	uint64_t stx_ino;         /* Inode number */
	uint64_t stx_size;        /* Total size in bytes */
	uint64_t stx_blocks;      /* Number of 512B blocks allocated */
	uint64_t stx_attributes_mask; /* Mask to show what's supported in stx_attributes */

	/* The following fields are file timestamps */
	struct statx_timestamp stx_atime;  /* Last access */
	struct statx_timestamp stx_btime;  /* Creation */
	struct statx_timestamp stx_ctime;  /* Last status change */
	struct statx_timestamp stx_mtime;  /* Last modification */

	/* If this file represents a device, then the next two fields contain the ID of
	 * the device
	 */
	uint32_t stx_rdev_major;  /* Major ID */
	uint32_t stx_rdev_minor;  /* Minor ID */

	/* The next two fields contain the ID of the device
	 * containing the filesystem where the file resides
	 */
	uint32_t stx_dev_major;   /* Major ID */
	uint32_t stx_dev_minor;   /* Minor ID */
	uint64_t stx_mnt_id;      /* Mount ID */
};
#endif

/* working dir of current process */
static char            cur_dir[DFS_MAX_PATH + 1] = "";
static bool            segv_handler_inited;
/* Old segv handler */
struct sigaction       old_segv;

/* the flag to indicate whether initlization is finished or not */
static bool            hook_enabled;
static bool            hook_enabled_bak;
static pthread_mutex_t lock_reserve_fd;
static pthread_mutex_t lock_dfs;
static pthread_mutex_t lock_fd;
static pthread_mutex_t lock_dirfd;
static pthread_mutex_t lock_mmap;
static pthread_mutex_t lock_fd_dup2ed;
static pthread_mutex_t lock_eqh;

/* store ! umask to apply on mode when creating file to honor system umask */
static mode_t          mode_not_umask;

static void
finalize_dfs(void);
static void
update_cwd(void);
static int
get_eqh(daos_handle_t *eqh);
static void
destroy_all_eqs(void);

/* Hash table entry for directory handles.  The struct and name will be allocated as a single
 * entity.
 */
struct dir_hdl {
	d_list_t   entry;
	dfs_obj_t *oh;
	size_t     name_size;
	char       name[];
};

static inline struct dir_hdl *
hdl_obj(d_list_t *rlink)
{
	return container_of(rlink, struct dir_hdl, entry);
}

static bool
key_cmp(struct d_hash_table *htable, d_list_t *rlink, const void *key, unsigned int ksize)
{
	struct dir_hdl *hdl = hdl_obj(rlink);

	if (hdl->name_size != ksize)
		return false;

	return (strncmp(hdl->name, (const char *)key, ksize) == 0);
}

static void
rec_free(struct d_hash_table *htable, d_list_t *rlink)
{
	int             rc;
	struct dir_hdl *hdl = hdl_obj(rlink);

	rc = dfs_release(hdl->oh);
	if (rc == ENOMEM)
		rc = dfs_release(hdl->oh);
	if (rc)
		DS_ERROR(rc, "dfs_release() failed");
	D_FREE(hdl);
}

static bool
rec_decref(struct d_hash_table *htable, d_list_t *rlink)
{
	return true;
}

static uint32_t
rec_hash(struct d_hash_table *htable, d_list_t *rlink)
{
	struct dir_hdl *hdl = hdl_obj(rlink);

	return d_hash_string_u32(hdl->name, hdl->name_size);
}

static d_hash_table_ops_t hdl_hash_ops = {.hop_key_cmp    = key_cmp,
					  .hop_rec_decref = rec_decref,
					  .hop_rec_free   = rec_free,
					  .hop_rec_hash   = rec_hash};

/*
 * Look up a path in hash table to get the dfs_obj for a dir. If not found in hash table, call to
 * dfs_lookup() to open the object on DAOS. If the object is corresponding is a dir, insert the
 * object into hash table. Since many DFS APIs need parent dir DFS object as parameter, we use a
 * hash table to cache parent objects for efficiency.
 *
 * Places no restrictions on the length of the string which does not need to be \0 terminated. len
 * should be length of the string, not including any \0 termination.
 */
static int
lookup_insert_dir(struct dfs_mt *mt, const char *name, size_t len, dfs_obj_t **obj)
{
	struct dir_hdl *hdl = NULL;
	dfs_obj_t      *oh;
	d_list_t       *rlink;
	mode_t          mode;
	int             rc;

	/* TODO: Remove this after testing. */
	D_ASSERT(strlen(name) == len);

	rlink = d_hash_rec_find(mt->dfs_dir_hash, name, len);
	if (rlink != NULL) {
		hdl  = hdl_obj(rlink);
		*obj = hdl->oh;
		return 0;
	}

	rc = dfs_lookup(mt->dfs, name, O_RDWR, &oh, &mode, NULL);
	if (rc)
		return rc;

	if (!S_ISDIR(mode)) {
		/* Not a directory, return ENOENT*/
		dfs_release(oh);
		return ENOTDIR;
	}

	/* Allocate struct and string in a single buffer.  This includes a extra byte so name will
	 * be \0 terminated however that is not required.
	 */
	D_ALLOC(hdl, sizeof(*hdl) + len + 1);
	if (hdl == NULL)
		D_GOTO(out_release, rc = ENOMEM);

	hdl->name_size = len;
	hdl->oh        = oh;
	strncpy(hdl->name, name, len);

	rlink = d_hash_rec_find_insert(mt->dfs_dir_hash, hdl->name, len, &hdl->entry);
	if (rlink != &hdl->entry) {
		rec_free(NULL, &hdl->entry);
		hdl = hdl_obj(rlink);
	}
	*obj = hdl->oh;
	return 0;

out_release:
	dfs_release(oh);
	D_FREE(hdl);
	return rc;
}

static int (*ld_open)(const char *pathname, int oflags, ...);
static int (*libc_open)(const char *pathname, int oflags, ...);
static int (*pthread_open)(const char *pathname, int oflags, ...);

static int (*libc_close_nocancel)(int fd);

static int (*libc_close)(int fd);
static int (*pthread_close)(int fd);

static ssize_t (*libc_read)(int fd, void *buf, size_t count);
static ssize_t (*pthread_read)(int fd, void *buf, size_t count);

static ssize_t (*next_pread)(int fd, void *buf, size_t size, off_t offset);

static ssize_t (*libc_write)(int fd, const void *buf, size_t count);
static ssize_t (*pthread_write)(int fd, const void *buf, size_t count);

static ssize_t (*next_pwrite)(int fd, const void *buf, size_t size, off_t offset);

static off_t (*libc_lseek)(int fd, off_t offset, int whence);
static off_t (*pthread_lseek)(int fd, off_t offset, int whence);

static int new_fxstat(int vers, int fd, struct stat *buf);

static int (*next_fxstat)(int vers, int fd, struct stat *buf);
static int (*next_fstat)(int fd, struct stat *buf);

static int (*next_statfs)(const char *pathname, struct statfs *buf);
static int (*next_fstatfs)(int fd, struct statfs *buf);

static int (*next_statvfs)(const char *pathname, struct statvfs *buf);

static DIR *(*next_opendir)(const char *name);

static DIR *(*next_fdopendir)(int fd);

static int (*next_closedir)(DIR *dirp);

static struct dirent *(*next_readdir)(DIR *dirp);

static int (*next_mkdir)(const char *path, mode_t mode);

static int (*next_mkdirat)(int dirfd, const char *pathname, mode_t mode);

static int (*next_xstat)(int ver, const char *path, struct stat *stat_buf);

static int (*libc_lxstat)(int ver, const char *path, struct stat *stat_buf);

static int (*libc_fxstatat)(int ver, int dirfd, const char *path, struct stat *stat_buf, int flags);

static int (*libc_fstatat)(int dirfd, const char *path, struct stat *stat_buf, int flags);

static int (*next_statx)(int dirfd, const char *path, int flags, unsigned int mask,
			 struct statx *statx_buf);

static int (*next_isatty)(int fd);

static int (*next_access)(const char *pathname, int mode);

static int (*next_faccessat)(int dirfd, const char *pathname, int mode, int flags);

static int (*next_chdir)(const char *path);

static int (*next_fchdir)(int fd);

static int (*next_rmdir)(const char *path);

static int (*next_rename)(const char *old_name, const char *new_name);

static char *(*next_getcwd)(char *buf, size_t size);

static int (*libc_unlink)(const char *path);

static int (*next_unlinkat)(int dirfd, const char *path, int flags);

static int (*next_fsync)(int fd);

static int (*next_truncate)(const char *path, off_t length);

static int (*next_ftruncate)(int fd, off_t length);

static int (*next_chmod)(const char *path, mode_t mode);

static int (*next_fchmod)(int fd, mode_t mode);

static int (*next_fchmodat)(int dirfd, const char *path, mode_t mode, int flags);

static int (*next_utime)(const char *path, const struct utimbuf *times);

static int (*next_utimes)(const char *path, const struct timeval times[2]);

static int (*next_futimens)(int fd, const struct timespec times[2]);

static int (*next_utimensat)(int dirfd, const char *path, const struct timespec times[2],
			     int flags);

static int (*next_openat)(int dirfd, const char *pathname, int flags, ...);

static int (*next_openat_2)(int dirfd, const char *pathname, int flags);

static int (*libc_fcntl)(int fd, int cmd, ...);

static int (*next_ioctl)(int fd, unsigned long request, ...);

static int (*next_dup)(int oldfd);

static int (*next_dup2)(int oldfd, int newfd);

static int (*libc_dup3)(int oldfd, int newfd, int flags);

static int (*next_symlink)(const char *symvalue, const char *path);

static int (*next_symlinkat)(const char *symvalue, int dirfd, const char *path);

static ssize_t (*next_readlink)(const char *path, char *buf, size_t size);
static ssize_t (*next_readlinkat)(int dirfd, const char *path, char *buf, size_t size);

static void * (*next_mmap)(void *addr, size_t length, int prot, int flags, int fd, off_t offset);
static int (*next_munmap)(void *addr, size_t length);

static void (*next_exit)(int rc);
static void (*next__exit)(int rc) __attribute__((__noreturn__));

/* typedef int (*org_dup3)(int oldfd, int newfd, int flags); */
/* static org_dup3 real_dup3=NULL; */

static int (*next_execve)(const char *filename, char *const argv[], char *const envp[]);
static int (*next_execv)(const char *filename, char *const argv[]);
static int (*next_execvp)(const char *filename, char *const argv[]);
static int (*next_execvpe)(const char *filename, char *const argv[], char *const envp[]);
static int (*next_fexecve)(int fd, char *const argv[], char *const envp[]);

/**
 * static pid_t (*real_fork)();
 */

/* start NOT supported by DAOS */
static int (*next_posix_fadvise)(int fd, off_t offset, off_t len, int advice);
static int (*next_flock)(int fd, int operation);
static int (*next_fallocate)(int fd, int mode, off_t offset, off_t len);
static int (*next_posix_fallocate)(int fd, off_t offset, off_t len);
static int (*next_posix_fallocate64)(int fd, off64_t offset, off64_t len);
static int (*next_tcgetattr)(int fd, void *termios_p);
/* end NOT supported by DAOS */

/* to do!! */
/**
 * static char * (*org_realpath)(const char *pathname, char *resolved_path);
 * org_realpath real_realpath=NULL;
 */

static int
remove_dot_dot(char path[], int *len);
static int
remove_dot_and_cleanup(char szPath[], int len);

/* reference count of fake fd duplicated by real fd with dup2() */
static int                dup_ref_count[MAX_OPENED_FILE];
static struct file_obj   *file_list[MAX_OPENED_FILE];
static struct dir_obj    *dir_list[MAX_OPENED_DIR];
static struct mmap_obj    mmap_list[MAX_MMAP_BLOCK];

/* last_fd==-1 means the list is empty. No active fd in list. */
static int                next_free_fd, last_fd       = -1, num_fd;
static int                next_free_dirfd, last_dirfd = -1, num_dirfd;
static int                next_free_map, last_map     = -1, num_map;

static int
find_next_available_fd(struct file_obj *obj, int *new_fd);
static int
find_next_available_dirfd(struct dir_obj *obj, int *new_fd);
static int
find_next_available_map(int *idx);
static void
free_fd(int idx, bool closing_dup_fd);
static void
free_dirfd(int idx);
static void
free_map(int idx);

static void
register_handler(int sig, struct sigaction *old_handler);

static void
print_summary(void);

static int       num_fd_dup2ed;
struct fd_dup2   fd_dup2_list[MAX_FD_DUP2ED];

static void
init_fd_dup2_list(void);
/* return dest fd */
static int
query_fd_forward_dest(int fd_src);

static int
new_close_common(int (*next_close)(int fd), int fd);

static int
query_dfs_mount(const char *path)
{
	int i, idx = -1, max_len = -1;

	for (i = 0; i < num_dfs; i++) {
		/* To find in existing list with max length */
		if (strncmp(path, dfs_list[i].fs_root, dfs_list[i].len_fs_root) == 0 &&
		    (path[dfs_list[i].len_fs_root] == '/' ||
		    path[dfs_list[i].len_fs_root] == 0)) {
			if (dfs_list[i].len_fs_root > max_len) {
				idx     = i;
				max_len = dfs_list[i].len_fs_root;
			}
		}
	}

	/* -1 means the mount point is not found in dfs_list. */
	return idx;
}

/* Discover fuse mount points from env DAOS_MOUNT_POINT.
 * Return 0 for success. A non-zero value means something wrong in setting
 * and the caller will call abort() to terminate current application.
 */
static int
discover_daos_mount_with_env(void)
{
	int   idx, len_fs_root, rc;
	char *fs_root   = NULL;
	char *pool      = NULL;
	char *container = NULL;

	/* Add the mount if env DAOS_MOUNT_POINT is set. */
	fs_root = getenv("DAOS_MOUNT_POINT");
	if (fs_root == NULL)
		/* env DAOS_MOUNT_POINT is undefined, return success (0) */
		D_GOTO(out, rc = 0);

	if (num_dfs >= MAX_DAOS_MT) {
		D_FATAL("dfs_list[] is full already. Need to increase MAX_DAOS_MT.\n");
		D_GOTO(out, rc = EBUSY);
	}

	if (access(fs_root, R_OK)) {
		D_FATAL("no read permission for %s: %d (%s)\n", fs_root, errno,	strerror(errno));
		D_GOTO(out, rc = EACCES);
	}

	/* check whether fs_root exists in dfs_list[] already. "idx >= 0" means exists. */
	idx = query_dfs_mount(fs_root);
	if (idx >= 0)
		D_GOTO(out, rc = 0);

	/* Not found in existing list, then append this new mount point. */
	len_fs_root = strnlen(fs_root, DFS_MAX_PATH);
	if (len_fs_root >= DFS_MAX_PATH) {
		D_FATAL("DAOS_MOUNT_POINT is too long.\n");
		D_GOTO(out, rc = ENAMETOOLONG);
	}

	pool = getenv("DAOS_POOL");
	if (pool == NULL) {
		D_FATAL("DAOS_POOL is not set.\n");
		D_GOTO(out, rc = EINVAL);
	}

	container = getenv("DAOS_CONTAINER");
	if (container == NULL) {
		D_FATAL("DAOS_CONTAINER is not set.\n");
		D_GOTO(out, rc = EINVAL);
	}

	D_STRNDUP(dfs_list[num_dfs].fs_root, fs_root, len_fs_root);
	if (dfs_list[num_dfs].fs_root == NULL)
		D_GOTO(out, rc = ENOMEM);

	dfs_list[num_dfs].pool         = pool;
	dfs_list[num_dfs].cont         = container;
	dfs_list[num_dfs].dfs_dir_hash = NULL;
	dfs_list[num_dfs].len_fs_root  = len_fs_root;
	atomic_init(&dfs_list[num_dfs].inited, 0);
	num_dfs++;
	rc = 0;

out:
	return rc;
}

#define MNT_TYPE_FUSE	"fuse.daos"
/* Discover fuse mount points from /proc/self/mounts. Return 0 for success. Otherwise
 * return Linux errno and disable function interception.
 */
static int
discover_dfuse_mounts(void)
{
	int            rc = 0;
	FILE          *fp;
	struct mntent *fs_entry;
	struct dfs_mt *pt_dfs_mt;

	num_dfs = 0;

	fp = setmntent("/proc/self/mounts", "r");

	if (fp == NULL) {
		rc = errno;
		DS_ERROR(errno, "failed to open /proc/self/mounts");
		return rc;
	}

	while ((fs_entry = getmntent(fp)) != NULL) {
		if (num_dfs >= MAX_DAOS_MT) {
			D_FATAL("dfs_list[] is full. Need to increase MAX_DAOS_MT.\n");
			abort();
		}
		pt_dfs_mt = &dfs_list[num_dfs];
		if (strncmp(fs_entry->mnt_type, MNT_TYPE_FUSE, sizeof(MNT_TYPE_FUSE)) == 0) {
			pt_dfs_mt->dfs_dir_hash = NULL;
			pt_dfs_mt->len_fs_root  = strnlen(fs_entry->mnt_dir, DFS_MAX_PATH);
			if (pt_dfs_mt->len_fs_root >= DFS_MAX_PATH) {
				D_DEBUG(DB_ANY, "mnt_dir[] is too long! Skip this entry.\n");
				D_GOTO(out, rc = ENAMETOOLONG);
			}
			if (access(fs_entry->mnt_dir, R_OK)) {
				D_DEBUG(DB_ANY, "no read permission for %s: %d (%s)\n",
					fs_entry->mnt_dir, errno, strerror(errno));
				continue;
			}

			atomic_init(&pt_dfs_mt->inited, 0);
			pt_dfs_mt->pool         = NULL;
			D_STRNDUP(pt_dfs_mt->fs_root, fs_entry->mnt_dir, pt_dfs_mt->len_fs_root);
			if (pt_dfs_mt->fs_root == NULL)
				D_GOTO(out, rc = ENOMEM);
			num_dfs++;
		}
	}

out:
	endmntent(fp);
	return rc;
}

#define NAME_LEN 128

static int
retrieve_handles_from_fuse(int idx)
{
	struct dfuse_hs_reply hs_reply;
	int                   fd, cmd, rc, errno_saved, read_size;
	d_iov_t               iov = {};
	char                  *buff = NULL;
	size_t                buff_size;

	fd = libc_open(dfs_list[idx].fs_root, O_RDONLY | O_DIRECTORY | O_NOFOLLOW);
	if (fd < 0) {
		errno_saved = errno;
		D_DEBUG(DB_ANY, "failed to open dir %s: %d (%s)\n", dfs_list[idx].fs_root,
			errno_saved, strerror(errno_saved));
		errno = errno_saved;
		return (-1);
	}

	cmd = _IOR(DFUSE_IOCTL_TYPE, DFUSE_IOCTL_REPLY_SIZE, struct dfuse_hs_reply);
	rc  = ioctl(fd, cmd, &hs_reply);
	if (rc != 0) {
		errno_saved = errno;
		D_DEBUG(DB_ANY, "failed to query size info from dfuse with ioctl(): %d (%s)\n",
			errno_saved, strerror(errno_saved));
		goto err;
	}

	/* To determine the size of buffer we need to accommodate the data from fuse */
	buff_size = max(hs_reply.fsr_pool_size, hs_reply.fsr_cont_size);
	buff_size = max(buff_size, hs_reply.fsr_dfs_size);
	D_ALLOC(buff, buff_size);
	if (buff == NULL) {
		errno_saved = ENOMEM;
		goto err;
	}

	iov.iov_buf = buff;

	/* Max size of ioctl is 16k */
	if (hs_reply.fsr_pool_size < (16 * 1024)) {
		cmd = _IOC(_IOC_READ, DFUSE_IOCTL_TYPE, DFUSE_IOCTL_REPLY_POH,
			   hs_reply.fsr_pool_size);
		rc  = ioctl(fd, cmd, iov.iov_buf);
		if (rc != 0) {
			errno_saved = errno;
			D_DEBUG(DB_ANY,
				"failed to query pool handle from dfuse with ioctl(): %d (%s)\n",
				errno_saved, strerror(errno_saved));
			goto err;
		}
	} else {
		char fname[NAME_LEN];
		FILE *tmp_file;

		cmd = _IOC(_IOC_READ, DFUSE_IOCTL_TYPE, DFUSE_IOCTL_REPLY_PFILE, NAME_LEN);
		errno = 0;
		rc = ioctl(fd, cmd, fname);
		if (rc != 0) {
			errno_saved = errno;
			D_DEBUG(DB_ANY, "ioctl call on %d failed: %d (%s)\n", fd, errno_saved,
				strerror(errno_saved));
			goto err;
		}
		errno = 0;
		tmp_file = fopen(fname, "rb");
		if (tmp_file == NULL) {
			errno_saved = errno;
			D_DEBUG(DB_ANY, "fopen(%s) failed: %d (%s)\n", fname, errno_saved,
				strerror(errno_saved));
			goto err;
		}
		read_size = fread(iov.iov_buf, 1, hs_reply.fsr_pool_size, tmp_file);
		fclose(tmp_file);
		unlink(fname);
		if (read_size != hs_reply.fsr_pool_size) {
			errno_saved = EAGAIN;
			D_DEBUG(DB_ANY, "fread expected %zu bytes, read %d bytes : %d (%s)\n",
				hs_reply.fsr_pool_size, read_size, errno_saved,
				strerror(errno_saved));
			goto err;
		}
	}

	iov.iov_buf_len = hs_reply.fsr_pool_size;
	iov.iov_len     = iov.iov_buf_len;
	rc              = daos_pool_global2local(iov, &dfs_list[idx].poh);
	if (rc != 0) {
		errno_saved = daos_der2errno(rc);
		D_DEBUG(DB_ANY,
			"failed to create pool handle in daos_pool_global2local(): %d (%s)\n",
			errno_saved, strerror(errno_saved));
		goto err;
	}

	cmd = _IOC(_IOC_READ, DFUSE_IOCTL_TYPE, DFUSE_IOCTL_REPLY_COH, hs_reply.fsr_cont_size);
	rc  = ioctl(fd, cmd, iov.iov_buf);
	if (rc != 0) {
		errno_saved = errno;
		D_DEBUG(DB_ANY,
			"failed to query container handle from dfuse with ioctl(): %d (%s)\n",
			errno_saved, strerror(errno_saved));
		goto err;
	}
	iov.iov_buf_len = hs_reply.fsr_cont_size;
	iov.iov_len     = iov.iov_buf_len;
	rc              = daos_cont_global2local(dfs_list[idx].poh, iov, &dfs_list[idx].coh);
	if (rc != 0) {
		errno_saved = daos_der2errno(rc);
		D_DEBUG(DB_ANY,
			"failed to create container handle in daos_pool_global2local(): %d (%s)\n",
			errno_saved, strerror(errno_saved));
		goto err;
	}

	cmd = _IOC(_IOC_READ, DFUSE_IOCTL_TYPE, DFUSE_IOCTL_REPLY_DOH, hs_reply.fsr_dfs_size);
	rc  = ioctl(fd, cmd, iov.iov_buf);
	if (rc != 0) {
		errno_saved = errno;
		D_DEBUG(DB_ANY, "failed to query DFS handle from dfuse with ioctl(): %d (%s)\n",
			errno_saved, strerror(errno_saved));
		goto err;
	}
	iov.iov_buf_len = hs_reply.fsr_dfs_size;
	iov.iov_len     = iov.iov_buf_len;
	rc = dfs_global2local(dfs_list[idx].poh, dfs_list[idx].coh, 0, iov, &dfs_list[idx].dfs);
	if (rc != 0) {
		errno_saved = daos_der2errno(rc);
		D_DEBUG(DB_ANY,
			"failed to create DFS handle in daos_pool_global2local(): %d (%s)\n",
			errno_saved, strerror(errno_saved));
		goto err;
	}

	rc = d_hash_table_create(D_HASH_FT_EPHEMERAL | D_HASH_FT_MUTEX | D_HASH_FT_LRU, 6, NULL,
				 &hdl_hash_ops, &dfs_list[idx].dfs_dir_hash);
	if (rc) {
		errno_saved = daos_der2errno(rc);
		D_DEBUG(DB_ANY, "failed to create hash table for dir: %d (%s)\n", errno_saved,
			strerror(errno_saved));
		goto err;
	}
	D_FREE(buff);

	return 0;

err:
	libc_close(fd);
	D_FREE(buff);
	errno = errno_saved;
	return (-1);
}

/* Check whether path starts with "DAOS://" */
static bool
is_path_start_with_daos(const char *path, char *pool, char *cont, char **rel_path)
{
	int rc;
	struct duns_attr_t attr = {0};

	if (strncasecmp(path, "daos://", 7) != 0)
		return false;

	attr.da_flags = DUNS_NO_CHECK_PATH;
	rc = duns_resolve_path(path, &attr);
	if (rc)
		return false;

	snprintf(pool, DAOS_PROP_LABEL_MAX_LEN + 1, "%s", attr.da_pool);
	snprintf(cont, DAOS_PROP_LABEL_MAX_LEN + 1, "%s", attr.da_cont);
	/* attr.da_rel_path is allocated dynamically. It should be freed later. */
	*rel_path = attr.da_rel_path;

	return true;
}

static void
child_hdlr(void)
{
	int rc;

	/* daos is not initialized yet */
	if (atomic_load_relaxed(&daos_inited) == false)
		return;

	daos_eq_lib_reset_after_fork();
	daos_dti_reset();
	td_eqh = main_eqh = DAOS_HDL_INVAL;
	rc     = daos_eq_create(&td_eqh);
	if (rc)
		DL_WARN(rc, "daos_eq_create() failed");
	else
		main_eqh = td_eqh;
	context_reset = true;
}

/* only free the reserved low fds when application exits or encounters error */
static void
free_reserved_low_fd(void)
{
	int i;

	for (i = 0; i < low_fd_count; i++)
		libc_close(low_fd_list[i]);
	low_fd_count = 0;
}

/* some applications especially bash scripts use specific low fds directly.
 * It would be safer to avoid using such low fds (fd < DAOS_MIN_FD) in daos.
 * We consume such low fds before any daos calls and close them only when
 * application exits or encounters error.
 */

static int
consume_low_fd(void)
{
	int rc = 0;

	if (atomic_load_relaxed(&daos_inited) == true)
		return 0;

	D_MUTEX_LOCK(&lock_reserve_fd);
	low_fd_count              = 0;
	low_fd_list[low_fd_count] = libc_open("/", O_PATH | O_DIRECTORY);
	while (1) {
		if (low_fd_list[low_fd_count] < 0) {
			DS_ERROR(errno, "failed to reserve a low fd");
			goto err;
		} else if (low_fd_list[low_fd_count] >= DAOS_MIN_FD) {
			libc_close(low_fd_list[low_fd_count]);
			break;
		} else {
			low_fd_count++;
		}
		low_fd_list[low_fd_count] = libc_open("/", O_RDONLY);
	}

	D_MUTEX_UNLOCK(&lock_reserve_fd);
	return rc;

err:
	rc = errno;
	free_reserved_low_fd();
	D_MUTEX_UNLOCK(&lock_reserve_fd);

	return rc;
}

/** determine whether a path (both relative and absolute) is on DAOS or not. If yes,
 *  returns parent object, item name, full path of parent dir, full absolute path, and
 *  the pointer to struct dfs_mt.
 *  Dynamically allocate 2 * DFS_MAX_PATH for *parent_dir and *full_path in one malloc().
 */
static int
query_path(const char *szInput, int *is_target_path, dfs_obj_t **parent, char *item_name,
	   char **parent_dir, char **full_path, struct dfs_mt **dfs_mt)
{
	int    pos, len;
	bool   with_daos_prefix;
	char   pool[DAOS_PROP_MAX_LABEL_BUF_LEN + 1];
	char   cont[DAOS_PROP_MAX_LABEL_BUF_LEN + 1];
	char  *rel_path = NULL;
	int    idx_dfs, rc;
	char  *pt_end = NULL;
	char  *full_path_parse = NULL;

	*parent = NULL;

	/* determine whether the path starts with daos://pool/cont/. Need more work. */
	with_daos_prefix = is_path_start_with_daos(szInput, pool, cont, &rel_path);
	if (with_daos_prefix) {
		/* TO DO. Need more work!!! query_dfs_pool_cont(pool, cont)*/
		*is_target_path = 0;
		return 0;
	}

	/* handle special cases. Needed to work with git. */
	if ((strncmp(szInput, "http://", 7) == 0) ||
	    (strncmp(szInput, "https://", 8) == 0) ||
	    (strncmp(szInput, "git://", 6) == 0)) {
		*is_target_path = 0;
		return 0;
	}

	*full_path  = NULL;
	*parent_dir = calloc(2, DFS_MAX_PATH);
	if (*parent_dir == NULL)
		goto out_oom;
	/* allocate both for *parent_dir and *full_path above */
	*full_path = *parent_dir + DFS_MAX_PATH;

	full_path_parse = malloc(DFS_MAX_PATH + 4);
	if (full_path_parse == NULL)
		goto out_oom;

	if (strncmp(szInput, ".", 2) == 0) {
		/* special case for current work directory */
		pt_end = stpncpy(full_path_parse, cur_dir, DFS_MAX_PATH + 1);
		len = (int)(pt_end - full_path_parse);
		if (len >= DFS_MAX_PATH) {
			D_DEBUG(DB_ANY, "full_path_parse[] is not large enough: %d (%s)\n",
				ENAMETOOLONG, strerror(ENAMETOOLONG));
			D_GOTO(out_err, rc = ENAMETOOLONG);
		}
	} else if (szInput[0] == '/') {
		/* absolute path */
		pt_end = stpncpy(full_path_parse, szInput, DFS_MAX_PATH);
		len = (int)(pt_end - full_path_parse);
		if (len >= DFS_MAX_PATH) {
			D_DEBUG(DB_ANY, "full_path_parse[] is not large enough: %d (%s)\n",
				ENAMETOOLONG, strerror(ENAMETOOLONG));
			D_GOTO(out_err, rc = ENAMETOOLONG);
		}
	} else {
		/* relative path */
		len = snprintf(full_path_parse, DFS_MAX_PATH, "%s/%s", cur_dir, szInput);
		if (len >= DFS_MAX_PATH) {
			D_DEBUG(DB_ANY, "The length of path is too long: %d (%s)\n", ENAMETOOLONG,
				strerror(ENAMETOOLONG));
			D_GOTO(out_err, rc = ENAMETOOLONG);
		}
	}

	/* Remove '/./'; Replace '//' with '/'; Remove '/' at the end of path. */
	len = remove_dot_and_cleanup(full_path_parse, len);

	/* standarlize and determine whether a path is a target path or not */

	/* Assume full_path_parse[] = "/A/B/C/../D/E", it will be "/A/B/D/E" after
	 * remove_dot_dot.
	 */
	rc = remove_dot_dot(full_path_parse, &len);
	if (rc)
		D_GOTO(out_err, rc);

	/* determine whether the path contains any known dfs mount point */
	idx_dfs = query_dfs_mount(full_path_parse);

	if (idx_dfs >= 0) {
		/* trying to avoid lock as much as possible */
		if (atomic_load_relaxed(&daos_inited) == false) {
			/* daos_init() is expensive to call. We call it only when necessary. */

			rc = consume_low_fd();
			if (rc) {
				DS_ERROR(rc, "consume_low_fd() failed");
				*is_target_path = 0;
				goto out_normal;
			}

			rc = daos_init();
			if (rc) {
				DL_ERROR(rc, "daos_init() failed");
				*is_target_path = 0;
				goto out_normal;
			}

			if (eq_count_max) {
				D_MUTEX_LOCK(&lock_eqh);
				if (daos_handle_is_inval(main_eqh)) {
					rc = daos_eq_create(&td_eqh);
					if (rc)
						DL_WARN(rc, "daos_eq_create() failed");
					main_eqh = td_eqh;
					rc       = pthread_atfork(NULL, NULL, &child_hdlr);
					D_ASSERT(rc == 0);
				}
				D_MUTEX_UNLOCK(&lock_eqh);
			}

			atomic_store_relaxed(&daos_inited, true);
			atomic_fetch_add_relaxed(&daos_init_cnt, 1);
		}

		/* dfs info can be set up after daos has been initialized. */
		*dfs_mt = &dfs_list[idx_dfs];
		/* trying to avoid lock as much as possible. Need to make sure whether
		 * it is safe enough or not!
		 */
		if (atomic_load_relaxed(&((*dfs_mt)->inited)) == 0) {
			D_MUTEX_LOCK(&lock_dfs);
			if (atomic_load_relaxed(&((*dfs_mt)->inited)) == 0) {
				if ((*dfs_mt)->pool == NULL) {
					/* retrieve dfs, pool and container handles from dfuse */
					rc = retrieve_handles_from_fuse(idx_dfs);
					if (rc) {
						/* Let the original functions to handle it. */
						*is_target_path = 0;
						D_MUTEX_UNLOCK(&lock_dfs);
						goto out_normal;
					}
				} else {
					rc = init_dfs(idx_dfs);
					if (rc) {
						/* Let the original functions to handle it. */
						*is_target_path = 0;
						D_MUTEX_UNLOCK(&lock_dfs);
						goto out_normal;
					}
				}
				atomic_store_relaxed(&((*dfs_mt)->inited), 1);
			}
			D_MUTEX_UNLOCK(&lock_dfs);
		}
		*is_target_path = 1;

		/* root dir */
		if (full_path_parse[(*dfs_mt)->len_fs_root] == 0) {
			item_name[0]  = '/';
			item_name[1]  = '\0';
			strncpy(*full_path, "/", 2);
		} else {
			size_t path_len;
			/* full_path holds the full path inside dfs container */
			strncpy(*full_path, full_path_parse + (*dfs_mt)->len_fs_root, len + 1);
			for (pos = len - 1; pos >= (*dfs_mt)->len_fs_root; pos--) {
				if (full_path_parse[pos] == '/')
					break;
			}
			int len_item_name;

			len_item_name = strnlen(full_path_parse + pos + 1, len);
			if (len_item_name >= DFS_MAX_NAME) {
				D_DEBUG(DB_ANY, "item_name[] is not large enough: %d (%s)\n",
					ENAMETOOLONG, strerror(ENAMETOOLONG));
				D_GOTO(out_err, rc = ENAMETOOLONG);
			}
			strncpy(item_name, full_path_parse + pos + 1, len_item_name + 1);

			/* the item under root directory */
			if (pos == (*dfs_mt)->len_fs_root) {
				(*parent_dir)[0] = '/';
				path_len         = 1;
			} else {
				/* Need to look up the parent directory */
				full_path_parse[pos] = 0;
				/* path_len is length of the string, without termination */
				path_len = pos - (*dfs_mt)->len_fs_root;
				strncpy(*parent_dir, full_path_parse + (*dfs_mt)->len_fs_root,
					path_len);
			}
			/* look up the dfs object from hash table for the parent dir */
			rc = lookup_insert_dir(*dfs_mt, *parent_dir, path_len, parent);
			/* parent dir does not exist or something wrong */
			if (rc)
				D_GOTO(out_err, rc);
		}
	} else {
		strncpy(*full_path, full_path_parse, len + 1);
		*is_target_path = 0;
		item_name[0]    = '\0';
	}

out_normal:
	FREE(full_path_parse);
	return 0;

out_err:
	FREE(full_path_parse);
	FREE(*parent_dir);
	return rc;

out_oom:
	FREE(full_path_parse);
	FREE(*parent_dir);
	return ENOMEM;
}

static int
remove_dot_dot(char path[], int *len)
{
	char *p_Offset_2Dots, *p_Back, *pTmp, *pMax, *new_str;
	int   i, nNonZero;

	/* the length of path[] is already checked in the caller of this function. */

	p_Offset_2Dots = strstr(path, "/../");
again:
	nNonZero = 0;
	if (p_Offset_2Dots == path) {
		D_DEBUG(DB_ANY, "wrong path %s: %d (%s)\n", path, EINVAL, strerror(EINVAL));
		return EINVAL;
	}

	while (p_Offset_2Dots != NULL) {
		pMax = p_Offset_2Dots + 4;
		for (p_Back = p_Offset_2Dots - 2; p_Back >= path; p_Back--) {
			if (*p_Back == '/') {
				for (pTmp = p_Back; pTmp < (pMax - 1); pTmp++)
					*pTmp = 0;
				break;
			}
		}
		p_Offset_2Dots = strstr(p_Offset_2Dots + 3, "/../");
		if (p_Offset_2Dots == NULL)
			break;
	}

	new_str = path;
	for (i = 0; i < *len; i++) {
		if (path[i]) {
			new_str[nNonZero] = path[i];
			nNonZero++;
		}
	}
	new_str[nNonZero] = 0;
	*len = nNonZero;

	p_Offset_2Dots = strstr(path, "/../");
	if (p_Offset_2Dots)
		goto again;
	p_Offset_2Dots = strstr(path, "/..");
	if (p_Offset_2Dots && p_Offset_2Dots[3] == '\0')
		/* /.. at the very end of the path. */
		goto again;

	return 0;
}

/* Remove '/./'. Replace '//' with '/'. Remove '/.'. Remove '/' at the end of path. */
static int
remove_dot_and_cleanup(char path[], int len)
{
	char *p_Offset_Dots, *p_Offset_Slash, *new_str;
	int   i, nNonZero = 0;

	/* the length of path[] is already checked in the caller of this function. */

	p_Offset_Dots = strstr(path, "/./");
	while ((p_Offset_Dots != NULL)) {
		p_Offset_Dots[0] = 0;
		p_Offset_Dots[1] = 0;
		p_Offset_Dots    = strstr(p_Offset_Dots + 2, "/./");
		if (p_Offset_Dots == NULL)
			break;
	}

	/* replace "//" with "/" */
	p_Offset_Slash = strstr(path, "//");
	while (p_Offset_Slash != NULL) {
		p_Offset_Slash[0] = 0;
		p_Offset_Slash    = strstr(p_Offset_Slash + 1, "//");
		if (p_Offset_Slash == NULL)
			break;
	}

	/* remove '/.' at the end */
	if (len > 2 && strncmp(path + len - 2, "/.", 3) == 0) {
		p_Offset_Slash = path + len - 2;
		p_Offset_Slash[0] = 0;
		p_Offset_Slash[1] = 0;
	}

	new_str = path;
	for (i = 0; i < len; i++) {
		if (path[i]) {
			new_str[nNonZero] = path[i];
			nNonZero++;
		}
	}
	/* remove "/" at the end of path */
	new_str[nNonZero] = 0;
	if (new_str[1] == 0 && new_str[0] == '/')
		/* root dir */
		return 1;
	for (i = nNonZero - 1; i >= 0; i--) {
		if (new_str[i] == '/') {
			new_str[i] = 0;
			nNonZero--;
		} else {
			break;
		}
	}

	return nNonZero;
}

static int
init_fd_list(void)
{
	int rc;

	rc = D_MUTEX_INIT(&lock_fd, NULL);
	if (rc)
		return 1;
	rc = D_MUTEX_INIT(&lock_dirfd, NULL);
	if (rc)
		return 1;
	rc = D_MUTEX_INIT(&lock_mmap, NULL);
	if (rc)
		return 1;
	rc = D_MUTEX_INIT(&lock_fd_dup2ed, NULL);
	if (rc)
		return 1;

	/* fatal error above: failure to create mutexes. */

	memset(file_list, 0, sizeof(struct file_obj *) * MAX_OPENED_FILE);
	memset(dir_list, 0, sizeof(struct dir_obj *) * MAX_OPENED_DIR);
	memset(mmap_list, 0, sizeof(struct mmap_obj) * MAX_MMAP_BLOCK);

	next_free_fd    = 0;
	last_fd         = -1;
	next_free_dirfd = 0;
	last_dirfd      = -1;
	next_free_map   = 0;
	last_map        = -1;
	num_fd = num_dirfd = num_map = 0;

	/* success without error */
	return 0;
}

static int
find_next_available_fd(struct file_obj *obj, int *new_fd)
{
	bool	allocated = false;
	int	i, idx = -1;
	struct file_obj *new_obj = NULL;

	if (obj == NULL) {
		D_ALLOC_PTR(new_obj);
		if (new_obj == NULL)
			return ENOMEM;
		new_obj->file      = NULL;
		new_obj->idx_mmap  = -1;
		new_obj->ref_count = 0;
		allocated          = true;
	} else {
		new_obj = obj;
	}

	D_MUTEX_LOCK(&lock_fd);
	if (next_free_fd < 0) {
		D_MUTEX_UNLOCK(&lock_fd);
		if (allocated)
			D_FREE(new_obj);
		DS_ERROR(EMFILE, "failed to allocate fd");
		return EMFILE;
	}
	idx = next_free_fd;
	if (idx >= 0) {
		new_obj->ref_count++;
		file_list[idx] = new_obj;
	}
	dup_ref_count[idx] = 0;
	if (next_free_fd > last_fd)
		last_fd = next_free_fd;
	next_free_fd = -1;

	for (i = idx + 1; i < MAX_OPENED_FILE; i++) {
		if (file_list[i] == NULL) {
			/* available, then update next_free_fd */
			next_free_fd = i;
			break;
		}
	}

	num_fd++;
	D_MUTEX_UNLOCK(&lock_fd);

	*new_fd = idx;
	return 0;
}

static void
inc_dup_ref_count(int fd)
{
	D_MUTEX_LOCK(&lock_fd);
	dup_ref_count[fd - FD_FILE_BASE]++;
	file_list[fd - FD_FILE_BASE]->ref_count++;
	D_MUTEX_UNLOCK(&lock_fd);
}

static void
dec_dup_ref_count(int fd)
{
	D_MUTEX_LOCK(&lock_fd);
	dup_ref_count[fd - FD_FILE_BASE]--;
	file_list[fd - FD_FILE_BASE]->ref_count--;
	D_MUTEX_UNLOCK(&lock_fd);
}

static int
find_next_available_dirfd(struct dir_obj *obj, int *new_dir_fd)
{
	bool	allocated = false;
	int	i, idx	= -1;
	struct dir_obj *new_obj;

	if (obj == NULL) {
		D_ALLOC_PTR(new_obj);
		if (new_obj == NULL)
			return ENOMEM;
		new_obj->dir       = NULL;
		new_obj->ref_count = 0;
		allocated          = true;
	} else {
		new_obj            = obj;
	}

	D_MUTEX_LOCK(&lock_dirfd);
	if (next_free_dirfd < 0) {
		D_MUTEX_UNLOCK(&lock_dirfd);
		if (allocated)
			D_FREE(new_obj);
		DS_ERROR(EMFILE, "Failed to allocate dirfd");
		return EMFILE;
	}
	idx = next_free_dirfd;
	if (idx >= 0) {
		new_obj->ref_count++;
		dir_list[idx] = new_obj;
	}
	if (next_free_dirfd > last_dirfd)
		last_dirfd = next_free_dirfd;

	next_free_dirfd = -1;

	for (i = idx + 1; i < MAX_OPENED_DIR; i++) {
		if (dir_list[i] == NULL) {
			/* available, then update next_free_dirfd */
			next_free_dirfd = i;
			break;
		}
	}

	num_dirfd++;
	D_MUTEX_UNLOCK(&lock_dirfd);

	*new_dir_fd = idx;
	return 0;
}

static int
find_next_available_map(int *idx)
{
	int i;

	*idx = -1;
	D_MUTEX_LOCK(&lock_mmap);
	if (next_free_map < 0) {
		D_MUTEX_UNLOCK(&lock_mmap);
		DS_ERROR(EMFILE, "Failed to allocate space from mmap_list[]");
		return EMFILE;
	}
	*idx = next_free_map;
	if (next_free_map > last_map)
		last_map = next_free_map;
	next_free_map = -1;

	for (i = (*idx) + 1; i < MAX_MMAP_BLOCK; i++) {
		if (mmap_list[i].addr == NULL) {
			/* available, then update next_free_map */
			next_free_map = i;
			break;
		}
	}

	num_map++;
	D_MUTEX_UNLOCK(&lock_mmap);

	return 0;
}

/* May need to support duplicated fd as duplicated dirfd too. */
static void
free_fd(int idx, bool closing_dup_fd)
{
	int              i, rc;
	struct file_obj *saved_obj = NULL;

	D_MUTEX_LOCK(&lock_fd);
	if (file_list[idx]->idx_mmap >= 0 && file_list[idx]->idx_mmap < MAX_MMAP_BLOCK) {
		/* file_list[idx].idx_mmap >= MAX_MMAP_BLOCK means fd needs closed after munmap()*/
		file_list[idx]->idx_mmap += MAX_MMAP_BLOCK;
		D_MUTEX_UNLOCK(&lock_fd);
		return;
	}

	if (closing_dup_fd)
		dup_ref_count[idx]--;
	file_list[idx]->ref_count--;
	if (file_list[idx]->ref_count == 0)
		saved_obj = file_list[idx];
	if (dup_ref_count[idx] > 0) {
		D_MUTEX_UNLOCK(&lock_fd);
		return;
	}
	file_list[idx] = NULL;

	if (idx < next_free_fd)
		next_free_fd = idx;

	if (idx == last_fd) {
		for (i = idx - 1; i >= 0; i--) {
			if (file_list[i]) {
				last_fd = i;
				break;
			}
		}
	}

	num_fd--;
	D_MUTEX_UNLOCK(&lock_fd);

	if (saved_obj) {
		rc = dfs_release(saved_obj->file);
		/** This memset() is not necessary. It is left here intended. In case of duplicated
		 *  fd exists, multiple fd could point to same struct file_obj. struct file_obj is
		 *  supposed to be freed only when reference count reaches zero. With zeroing out
		 *  the memory, we could observe issues immediately if something is wrong (e.g.,
		 *  one fd is still points to this struct). We can remove this later after we
		 *  make sure the code about adding and decreasing the reference to the struct
		 *  working as expected.
		 */
		D_FREE(saved_obj->path);
		memset(saved_obj, 0, sizeof(struct file_obj));
		D_FREE(saved_obj);
		if (rc)
			DS_ERROR(rc, "dfs_release() failed");
	}
}

static void
free_dirfd(int idx)
{
	int             i, rc;
	struct dir_obj *saved_obj = NULL;

	D_MUTEX_LOCK(&lock_dirfd);

	dir_list[idx]->ref_count--;
	if (dir_list[idx]->ref_count == 0)
		saved_obj = dir_list[idx];
	dir_list[idx] = NULL;

	if (idx < next_free_dirfd)
		next_free_dirfd = idx;

	if (idx == last_dirfd) {
		for (i = idx - 1; i >= 0; i--) {
			if (dir_list[i]) {
				last_dirfd = i;
				break;
			}
		}
	}

	num_dirfd--;
	D_MUTEX_UNLOCK(&lock_dirfd);

	if (saved_obj) {
		/* free memory for path and ents. */
		D_FREE(saved_obj->path);
		D_FREE(saved_obj->ents);
		rc = dfs_release(saved_obj->dir);
		if (rc)
			DS_ERROR(rc, "dfs_release() failed");
		/** This memset() is not necessary. It is left here intended. In case of duplicated
		 *  fd exists, multiple fd could point to same struct dir_obj. struct dir_obj is
		 *  supposed to be freed only when reference count reaches zero. With zeroing out
		 *  the memory, we could observe issues immediately if something is wrong (e.g.,
		 *  one fd is still points to this struct). We can remove this later after we
		 *  make sure the code about adding and decreasing the reference to the struct
		 *  working as expected.
		 */
		memset(saved_obj, 0, sizeof(struct dir_obj));
		D_FREE(saved_obj);
	}
}

static void
free_map(int idx)
{
	int i;

	D_MUTEX_LOCK(&lock_mmap);
	mmap_list[idx].addr = NULL;
	/* Need to call free_fd(). */
	if (file_list[mmap_list[idx].fd - FD_FILE_BASE]->idx_mmap >= MAX_MMAP_BLOCK)
		free_fd(mmap_list[idx].fd - FD_FILE_BASE, false);
	mmap_list[idx].fd = -1;

	if (idx < next_free_map)
		next_free_map = idx;

	if (idx == last_map) {
		for (i = idx - 1; i >= 0; i--) {
			if (mmap_list[i].addr) {
				last_map = i;
				break;
			}
		}
	}

	num_map--;
	D_MUTEX_UNLOCK(&lock_mmap);
}

static int
get_fd_redirected(int fd)
{
	int i, fd_ret = fd;

	if (fd >= FD_FILE_BASE)
		return fd;

	D_MUTEX_LOCK(&lock_fd_dup2ed);
	if (num_fd_dup2ed > 0) {
		for (i = 0; i < MAX_FD_DUP2ED; i++) {
			if (fd_dup2_list[i].fd_src == fd) {
				fd_ret = fd_dup2_list[i].fd_dest;
				break;
			}
		}
	}
	D_MUTEX_UNLOCK(&lock_fd_dup2ed);

	return fd_ret;
}

/* This fd is a fd from kernel and it is associated with a fake fd.
 * Need to 1) close(fd) 2) remove the entry in fd_dup2_list[] 3) decrease
 * the dup reference count of the fake fd.
 */

static int
close_dup_fd(int (*next_close)(int fd), int fd, bool close_fd)
{
	int i, rc, idx_dup = -1, fd_dest = -1;

	if (close_fd) {
		/* close the fd from kernel */
		assert(fd < FD_FILE_BASE);
		rc = next_close(fd);
		if (rc != 0)
			return (-1);
	}

	/* remove the fd_dup entry */
	D_MUTEX_LOCK(&lock_fd_dup2ed);
	if (num_fd_dup2ed > 0) {
		for (i = 0; i < MAX_FD_DUP2ED; i++) {
			if (fd_dup2_list[i].fd_src == fd) {
				idx_dup = i;
				fd_dest = fd_dup2_list[i].fd_dest;
				/* clear the value to free */
				fd_dup2_list[i].fd_src  = -1;
				fd_dup2_list[i].fd_dest = -1;
				num_fd_dup2ed--;
				break;
			}
		}
	}
	D_MUTEX_UNLOCK(&lock_fd_dup2ed);

	if (idx_dup < 0) {
		D_DEBUG(DB_ANY, "failed to find fd %d in fd_dup2_list[]: %d (%s)\n", fd, EINVAL,
			strerror(EINVAL));
		errno = EINVAL;
		return (-1);
	}
	free_fd(fd_dest - FD_FILE_BASE, true);

	return 0;
}

static void
init_fd_dup2_list(void)
{
	int i;

	D_MUTEX_LOCK(&lock_fd_dup2ed);
	for (i = 0; i < MAX_FD_DUP2ED; i++) {
		fd_dup2_list[i].fd_src  = -1;
		fd_dup2_list[i].fd_dest = -1;
	}
	D_MUTEX_UNLOCK(&lock_fd_dup2ed);
}

static int
allocate_dup2ed_fd(const int fd_src, const int fd_dest)
{
	int i;

	/* increase reference count of the fake fd */
	inc_dup_ref_count(fd_dest);

	/* Not many applications use dup2(). Normally the number of fd duped is small. */
	D_MUTEX_LOCK(&lock_fd_dup2ed);
	if (num_fd_dup2ed < MAX_FD_DUP2ED) {
		for (i = 0; i < MAX_FD_DUP2ED; i++) {
			if (fd_dup2_list[i].fd_src == -1) {
				fd_dup2_list[i].fd_src  = fd_src;
				fd_dup2_list[i].fd_dest = fd_dest;
				num_fd_dup2ed++;
				D_MUTEX_UNLOCK(&lock_fd_dup2ed);
				return i;
			}
		}
	}
	D_MUTEX_UNLOCK(&lock_fd_dup2ed);

	/* decrease dup reference count in error */
	dec_dup_ref_count(fd_dest);
	DS_ERROR(EMFILE, "fd_dup2_list[] is out of space");
	errno = EMFILE;
	return (-1);
}

static int
query_fd_forward_dest(int fd_src)
{
	int i, fd_dest = -1;

	D_MUTEX_LOCK(&lock_fd_dup2ed);
	if (num_fd_dup2ed > 0) {
		for (i = 0; i < MAX_FD_DUP2ED; i++) {
			if (fd_src == fd_dup2_list[i].fd_src) {
				fd_dest = fd_dup2_list[i].fd_dest;
				D_MUTEX_UNLOCK(&lock_fd_dup2ed);
				return fd_dest;
			}
		}
	}
	D_MUTEX_UNLOCK(&lock_fd_dup2ed);
	return -1;
}

static int
allocate_a_fd_from_kernel(void)
{
	/* Just use open() to allocate a fd from kernel. Not going to read the file. */
	return open("/proc/self/maps", O_RDONLY);
}

static void
close_all_duped_fd(void)
{
	int i;

	if (num_fd_dup2ed == 0)
		return;
	/* Only the main thread will call this function in the destruction phase */
	for (i = 0; i < MAX_FD_DUP2ED; i++) {
		if (fd_dup2_list[i].fd_src >= 0)
			close_dup_fd(libc_close, fd_dup2_list[i].fd_src, true);
	}
	num_fd_dup2ed = 0;
}

static int
check_path_with_dirfd(int dirfd, char **full_path_out, const char *rel_path, int *error)
{
	int len_str;

	*error = 0;
	*full_path_out = NULL;

	if (dirfd >= FD_DIR_BASE) {
		len_str = asprintf(full_path_out, "%s/%s",
				   dir_list[dirfd - FD_DIR_BASE]->path, rel_path);
		if (len_str >= DFS_MAX_PATH)
			goto out_toolong;
		else if (len_str < 0)
			goto out_oom;
	} else if (dirfd == AT_FDCWD) {
		len_str = asprintf(full_path_out, "%s/%s", cur_dir, rel_path);
		if (len_str >= DFS_MAX_PATH)
			goto out_toolong;
		else if (len_str < 0)
			goto out_oom;
	} else {
		char    path_fd_dir[32];
		ssize_t bytes_read;

		/* 32 bytes should be more than enough */
		snprintf(path_fd_dir, 32, "/proc/self/fd/%d", dirfd);
		*full_path_out = malloc(DFS_MAX_PATH);
		if (*full_path_out == NULL)
			goto out_oom;
		bytes_read = readlink(path_fd_dir, *full_path_out, DFS_MAX_PATH);
		if (bytes_read >= DFS_MAX_PATH) {
			(*full_path_out)[DFS_MAX_PATH - 1] = 0;
			goto out_toolong;
		} else if (bytes_read < 0) {
			goto out_readlink;
		}
		len_str = snprintf(*full_path_out + bytes_read, DFS_MAX_PATH - bytes_read, "/%s",
				   rel_path);
		if ((len_str + (int)bytes_read) >= DFS_MAX_PATH)
			goto out_toolong;
		(*full_path_out)[len_str + (int)bytes_read] = 0;
	}

	return query_dfs_mount(*full_path_out);

out_toolong:
	if (*full_path_out) {
		free(*full_path_out);
		*full_path_out = NULL;
	}
	D_DEBUG(DB_ANY, "path is too long: %d (%s)\n", ENAMETOOLONG, strerror(ENAMETOOLONG));
	*error = ENAMETOOLONG;
	return (-1);

out_oom:
	*error = ENOMEM;
	return (-1);

out_readlink:
	*error = errno;
	if (*full_path_out) {
		free(*full_path_out);
		*full_path_out = NULL;
	}
	D_DEBUG(DB_ANY, "readlink() failed: %d (%s)\n", errno, strerror(errno));
	return (-1);
}

static int
open_common(int (*real_open)(const char *pathname, int oflags, ...), const char *caller_name,
	    const char *pathname, int oflags, ...)
{
	unsigned int     mode     = 0664;
	int              two_args = 1, rc, is_target_path, idx_fd, idx_dirfd;
	dfs_obj_t       *dfs_obj;
	dfs_obj_t       *parent;
	mode_t           mode_query = 0, mode_parent = 0;
	struct dfs_mt   *dfs_mt;
	char             item_name[DFS_MAX_NAME];
	char            *parent_dir = NULL;
<<<<<<< HEAD
	char            *full_path = NULL;
=======
	char            *full_path  = NULL;
>>>>>>> 73912d0c

	if (pathname == NULL) {
		errno = EFAULT;
		return (-1);
	}
	if (oflags & O_CREAT) {
		va_list arg;

		va_start(arg, oflags);
		mode = va_arg(arg, unsigned int);
		mode = mode & mode_not_umask;
		va_end(arg);
		two_args = 0;
	}

	if (!hook_enabled)
		goto org_func;

	rc = query_path(pathname, &is_target_path, &parent, item_name, &parent_dir,
			&full_path, &dfs_mt);
	if (rc == ENOENT)
		D_GOTO(out_error, rc = ENOENT);

	if (!is_target_path)
		goto org_func;

	if (oflags & __O_TMPFILE) {
		if (!parent && (strncmp(item_name, "/", 2) == 0))
			rc = dfs_access(dfs_mt->dfs, NULL, NULL, X_OK | W_OK);
		else
			rc = dfs_access(dfs_mt->dfs, parent, item_name, X_OK | W_OK);
		if (rc) {
			if (rc == 1)
				rc = 13;
			D_GOTO(out_error, rc);
		}
	}

	if ((oflags & O_RDWR) && (oflags & O_CREAT)) {
		if (parent == NULL) {
			dfs_obj_t *parent_obj;

			rc = dfs_lookup(dfs_mt->dfs, "/", O_RDONLY, &parent_obj,
					&mode_parent, NULL);
			if (rc)
				D_GOTO(out_error, rc);
			dfs_release(parent_obj);
		} else {
			rc = dfs_get_mode(parent, &mode_parent);
			if (rc)
				D_GOTO(out_error, rc);
		}
		if ((S_IXUSR & mode_parent) == 0 || (S_IWUSR & mode_parent) == 0)
			D_GOTO(out_error, rc = EACCES);
	}
	/* file/dir should be handled by DFS */
	/* O_APPEND causes failure in dfs_open/dfs_lookup. We allows O_APPEND here to support bash
	 * scripts like configure. Currently, we only query file size one time when openning the
	 * file, then set file pointer to the end of the file. We DO NOT move file pointer to the
	 * end of the file in all following write to avoid expensive stat. We may need shared lock
	 * across all processes on current node to better support O_APPEND later.
	 */
	if (oflags & O_CREAT) {
		rc = dfs_open(dfs_mt->dfs, parent, item_name, mode | S_IFREG, oflags & (~O_APPEND),
			      0, 0, NULL, &dfs_obj);
		mode_query = S_IFREG;
	} else if (!parent && (strncmp(item_name, "/", 2) == 0)) {
<<<<<<< HEAD
		rc = dfs_lookup(dfs_mt->dfs, "/", oflags & (~O_APPEND), &dfs_obj, &mode_query,
				NULL);
=======
		rc =
		    dfs_lookup(dfs_mt->dfs, "/", oflags & (~O_APPEND), &dfs_obj, &mode_query, NULL);
>>>>>>> 73912d0c
	} else {
		rc = dfs_lookup_rel(dfs_mt->dfs, parent, item_name, oflags & (~O_APPEND), &dfs_obj,
				    &mode_query, NULL);
	}

	if (rc)
		D_GOTO(out_error, rc);

	if (S_ISDIR(mode_query)) {
		rc = find_next_available_dirfd(NULL, &idx_dirfd);
		if (rc)
			D_GOTO(out_error, rc);

		dir_list[idx_dirfd]->dfs_mt      = dfs_mt;
		dir_list[idx_dirfd]->fd          = idx_dirfd + FD_DIR_BASE;
		dir_list[idx_dirfd]->offset      = 0;
		dir_list[idx_dirfd]->dir         = dfs_obj;
		dir_list[idx_dirfd]->num_ents    = 0;
		dir_list[idx_dirfd]->st_ino      = FAKE_ST_INO(full_path);
		memset(&dir_list[idx_dirfd]->anchor, 0, sizeof(daos_anchor_t));
		dir_list[idx_dirfd]->path        = NULL;
		dir_list[idx_dirfd]->ents        = NULL;
		if (strncmp(full_path, "/", 2) == 0)
			full_path[0] = 0;

		/* allocate memory for ents[]. */
		D_ALLOC_ARRAY(dir_list[idx_dirfd]->ents, READ_DIR_BATCH_SIZE);
		if (dir_list[idx_dirfd]->ents == NULL) {
			free_dirfd(idx_dirfd);
			D_GOTO(out_error, rc = ENOMEM);
		}
		D_ASPRINTF(dir_list[idx_dirfd]->path, "%s%s", dfs_mt->fs_root, full_path);
		if (dir_list[idx_dirfd]->path == NULL) {
			free_dirfd(idx_dirfd);
			D_GOTO(out_error, rc = ENOMEM);
		}
		if (strnlen(dir_list[idx_dirfd]->path, DFS_MAX_PATH) >= DFS_MAX_PATH) {
			D_DEBUG(DB_ANY, "path is longer than DFS_MAX_PATH: %d (%s)\n", ENAMETOOLONG,
				strerror(ENAMETOOLONG));
			free_dirfd(idx_dirfd);
			D_GOTO(out_error, rc = ENAMETOOLONG);
		}
		FREE(parent_dir);

		return (idx_dirfd + FD_DIR_BASE);
	}
	atomic_fetch_add_relaxed(&num_open, 1);

	rc = find_next_available_fd(NULL, &idx_fd);
	if (rc)
		D_GOTO(out_error, rc);

	file_list[idx_fd]->dfs_mt      = dfs_mt;
	file_list[idx_fd]->file        = dfs_obj;
	file_list[idx_fd]->parent      = parent;
	file_list[idx_fd]->st_ino      = FAKE_ST_INO(full_path);
	file_list[idx_fd]->idx_mmap    = -1;
	file_list[idx_fd]->open_flag   = oflags;
	/* NEED to set at the end of file if O_APPEND!!!!!!!! */
	file_list[idx_fd]->offset = 0;
	if (strncmp(full_path, "/", 2) == 0)
		D_STRNDUP(file_list[idx_fd]->path, dfs_mt->fs_root, DFS_MAX_PATH);
	else
		D_ASPRINTF(file_list[idx_fd]->path, "%s%s", dfs_mt->fs_root, full_path);
	if (file_list[idx_fd]->path == NULL) {
		free_fd(idx_fd);
		D_GOTO(out_error, rc = ENOMEM);
	}
	strncpy(file_list[idx_fd]->item_name, item_name, DFS_MAX_NAME);

	FREE(parent_dir);

	if (oflags & O_APPEND) {
<<<<<<< HEAD
		struct stat      fstat;
=======
		struct stat fstat;
>>>>>>> 73912d0c

		rc = new_fxstat(1, idx_fd + FD_FILE_BASE, &fstat);
		if (rc != 0)
			return (-1);
		file_list[idx_fd]->offset = fstat.st_size;
	}

	return (idx_fd + FD_FILE_BASE);

org_func:
	FREE(parent_dir);
	if (two_args)
		return real_open(pathname, oflags);
	else
		return real_open(pathname, oflags, mode);
out_error:
	FREE(parent_dir);
	errno = rc;
	return (-1);
}

/* When the open() in ld.so is called, new_open_ld() will be executed. */

static int
new_open_ld(const char *pathname, int oflags, ...)
{
	unsigned int mode;
	int          two_args = 1, rc;

	if (oflags & O_CREAT) {
		va_list arg;

		va_start(arg, oflags);
		mode = va_arg(arg, unsigned int);
		va_end(arg);
		two_args = 0;
	}

	if (two_args)
		rc = open_common(ld_open, "new_open_ld", pathname, oflags);
	else
		rc = open_common(ld_open, "new_open_ld", pathname, oflags, mode);

	return rc;
}

/* When the open() in libc.so is called, new_open_libc() will be executed. */
static int
new_open_libc(const char *pathname, int oflags, ...)
{
	unsigned int mode;
	int          two_args = 1, rc;

	if (oflags & O_CREAT) {
		va_list arg;

		va_start(arg, oflags);
		mode = va_arg(arg, unsigned int);
		va_end(arg);
		two_args = 0;
	}

	if (two_args)
		rc = open_common(libc_open, "new_open_libc", pathname, oflags);
	else
		rc = open_common(libc_open, "new_open_libc", pathname, oflags, mode);

	return rc;
}

/* When the open() in libpthread.so is called, new_open_pthread() will be executed. */
static int
new_open_pthread(const char *pathname, int oflags, ...)
{
	unsigned int mode;
	int          two_args = 1, rc;

	if (oflags & O_CREAT) {
		va_list arg;

		va_start(arg, oflags);
		mode = va_arg(arg, unsigned int);
		va_end(arg);
		two_args = 0;
	}

	if (two_args)
		rc = open_common(pthread_open, "new_open_pthread", pathname, oflags);
	else
		rc = open_common(pthread_open, "new_open_pthread", pathname, oflags, mode);

	return rc;
}

static int
new_close_common(int (*next_close)(int fd), int fd)
{
	int fd_directed;

	if (!hook_enabled)
		return next_close(fd);

	fd_directed = get_fd_redirected(fd);
	if (fd_directed >= FD_DIR_BASE) {
		/* directory */
		free_dirfd(fd_directed - FD_DIR_BASE);
		return 0;
	} else if (fd_directed >= FD_FILE_BASE) {
		/* This fd is a kernel fd. There was a duplicate fd created. */
		if (fd < FD_FILE_BASE)
			return close_dup_fd(next_close, fd, true);

		/* This fd is a fake fd. There exists a associated kernel fd with dup2. */
		free_fd(fd - FD_FILE_BASE, false);
		return 0;
	}

	return next_close(fd);
}

static int
new_close_libc(int fd)
{
	return new_close_common(libc_close, fd);
}

static int
new_close_pthread(int fd)
{
	return new_close_common(pthread_close, fd);
}

static int
new_close_nocancel(int fd)
{
	return new_close_common(libc_close_nocancel, fd);
}

static ssize_t
pread_over_dfs(int fd, void *buf, size_t size, off_t offset)
{
	int           rc, rc2;
	d_iov_t       iov;
	d_sg_list_t   sgl;
	daos_size_t   bytes_read;
	daos_event_t  ev;
	daos_handle_t eqh;

	atomic_fetch_add_relaxed(&num_read, 1);
	sgl.sg_nr     = 1;
	sgl.sg_nr_out = 0;
	d_iov_set(&iov, buf, size);
	sgl.sg_iovs = &iov;

	rc = get_eqh(&eqh);
	if (rc == 0) {
		bool flag = false;

		rc = daos_event_init(&ev, eqh, NULL);
		if (rc) {
			DL_ERROR(rc, "daos_event_init() failed");
			D_GOTO(err, rc = daos_der2errno(rc));
		}

		rc = dfs_read(file_list[fd]->dfs_mt->dfs, file_list[fd]->file, &sgl, offset,
			      &bytes_read, &ev);
		if (rc)
			D_GOTO(err_ev, rc);

		while (1) {
			rc = daos_event_test(&ev, DAOS_EQ_NOWAIT, &flag);
			if (rc) {
				DL_ERROR(rc, "daos_event_test() failed");
				D_GOTO(err_ev, rc = daos_der2errno(rc));
			}
			if (flag)
				break;
			sched_yield();
		}
		rc = ev.ev_error;

		rc2 = daos_event_fini(&ev);
		if (rc2)
			DL_ERROR(rc2, "daos_event_fini() failed");
	} else {
		rc = dfs_read(file_list[fd]->dfs_mt->dfs, file_list[fd]->file, &sgl, offset,
			      &bytes_read, NULL);
	}

	if (rc)
		D_GOTO(err, rc);

	/* not passing the error of daos_event_fini() to read() */
	return (ssize_t)bytes_read;

err_ev:
	rc2 = daos_event_fini(&ev);
	if (rc2)
		DL_ERROR(rc2, "daos_event_fini() failed");

err:
	DS_ERROR(rc, "dfs_read(%p, %zu) failed", buf, size);
	errno = rc;
	return (-1);
}

static ssize_t
read_comm(ssize_t (*next_read)(int fd, void *buf, size_t size), int fd, void *buf, size_t size)
{
	ssize_t rc;
	int	fd_directed;

	if (!hook_enabled)
		return next_read(fd, buf, size);

	fd_directed = get_fd_redirected(fd);
	if (fd_directed >= FD_FILE_BASE) {
		rc = pread_over_dfs(fd_directed - FD_FILE_BASE, buf, size,
				    file_list[fd_directed - FD_FILE_BASE]->offset);
		if (rc >= 0)
			file_list[fd_directed - FD_FILE_BASE]->offset += rc;
		return rc;
	} else {
		return next_read(fd_directed, buf, size);
	}
}

static ssize_t
new_read_libc(int fd, void *buf, size_t size)
{
	return read_comm(libc_read, fd, buf, size);
}

static ssize_t
new_read_pthread(int fd, void *buf, size_t size)
{
	return read_comm(pthread_read, fd, buf, size);
}

ssize_t
pread(int fd, void *buf, size_t size, off_t offset)
{
	int fd_directed;

	if (size == 0)
		return 0;

	if (next_pread == NULL) {
		next_pread = dlsym(RTLD_NEXT, "pread64");
		D_ASSERT(next_pread != NULL);
	}
	if (!hook_enabled)
		return next_pread(fd, buf, size, offset);

	fd_directed = get_fd_redirected(fd);
	if (fd_directed < FD_FILE_BASE)
		return next_pread(fd, buf, size, offset);

	return pread_over_dfs(fd_directed - FD_FILE_BASE, buf, size, offset);
}

ssize_t
pread64(int fd, void *buf, size_t size, off_t offset) __attribute__((alias("pread")));

ssize_t
__pread64(int fd, void *buf, size_t size, off_t offset) __attribute__((alias("pread")));

extern void __chk_fail(void) __attribute__ ((__noreturn__));

ssize_t
__pread64_chk(int fd, void *buf, size_t size, off_t offset, size_t buflen)
{
	if (size > buflen)
		__chk_fail();

	return pread(fd, buf, size, offset);
}

ssize_t
__read_chk(int fd, void *buf, size_t size, size_t buflen)
{
	if (size > buflen)
		__chk_fail();

	return read(fd, buf, size);
}

static ssize_t
pwrite_over_dfs(int fd, const void *buf, size_t size, off_t offset)
{
	int           rc, rc2;
	d_iov_t       iov;
	d_sg_list_t   sgl;
	daos_event_t  ev;
	daos_handle_t eqh;

	atomic_fetch_add_relaxed(&num_write, 1);
	sgl.sg_nr     = 1;
	sgl.sg_nr_out = 0;
	d_iov_set(&iov, (void *)buf, size);
	sgl.sg_iovs = &iov;

	rc = get_eqh(&eqh);
	if (rc == 0) {
		bool flag = false;

		rc = daos_event_init(&ev, eqh, NULL);
		if (rc) {
			DL_ERROR(rc, "daos_event_init() failed");
			D_GOTO(err, rc = daos_der2errno(rc));
		}

		rc = dfs_write(file_list[fd]->dfs_mt->dfs, file_list[fd]->file, &sgl, offset, &ev);
		if (rc)
			D_GOTO(err_ev, rc);

		while (1) {
			rc = daos_event_test(&ev, DAOS_EQ_NOWAIT, &flag);
			if (rc) {
				DL_ERROR(rc, "daos_event_test() failed");
				D_GOTO(err_ev, rc = daos_der2errno(rc));
			}
			if (flag)
				break;
			sched_yield();
		}
		rc = ev.ev_error;

		rc2 = daos_event_fini(&ev);
		if (rc2)
			DL_ERROR(rc2, "daos_event_fini() failed");
	} else {
		rc = dfs_write(file_list[fd]->dfs_mt->dfs, file_list[fd]->file, &sgl, offset, NULL);
	}

	if (rc)
		D_GOTO(err, rc);

	/* not passing the error of daos_event_fini() to read() */
	return size;

err_ev:
	rc2 = daos_event_fini(&ev);
	if (rc2)
		DL_ERROR(rc2, "daos_event_fini() failed");

err:
	DS_ERROR(rc, "dfs_write(%p, %zu) failed", (void *)buf, size);
	errno = rc;
	return (-1);
}

ssize_t
write_comm(ssize_t (*next_write)(int fd, const void *buf, size_t size), int fd, const void *buf,
	   size_t size)
{
	ssize_t	rc;
	int	fd_directed;

	if (!hook_enabled)
		return next_write(fd, buf, size);

	fd_directed = get_fd_redirected(fd);
	if (fd_directed >= FD_FILE_BASE) {
		rc = pwrite_over_dfs(fd_directed - FD_FILE_BASE, buf, size,
				     file_list[fd_directed - FD_FILE_BASE]->offset);
		if (rc >= 0)
			file_list[fd_directed - FD_FILE_BASE]->offset += rc;
		return rc;
	} else {
		return next_write(fd_directed, buf, size);
	}
}

static ssize_t
new_write_libc(int fd, const void *buf, size_t size)
{
	return write_comm(libc_write, fd, buf, size);
}

static ssize_t
new_write_pthread(int fd, const void *buf, size_t size)
{
	return write_comm(pthread_write, fd, buf, size);
}

ssize_t
pwrite(int fd, const void *buf, size_t size, off_t offset)
{
	int fd_directed;

	if (size == 0)
		return 0;

	if (next_pwrite == NULL) {
		next_pwrite = dlsym(RTLD_NEXT, "pwrite64");
		D_ASSERT(next_pwrite != NULL);
	}
	if (!hook_enabled)
		return next_pwrite(fd, buf, size, offset);

	fd_directed = get_fd_redirected(fd);
	if (fd_directed < FD_FILE_BASE)
		return next_pwrite(fd, buf, size, offset);

	return pwrite_over_dfs(fd_directed - FD_FILE_BASE, buf, size, offset);
}

ssize_t
pwrite64(int fd, const void *buf, size_t size, off_t offset) __attribute__((alias("pwrite")));

ssize_t
__pwrite64(int fd, const void *buf, size_t size, off_t offset) __attribute__((alias("pwrite")));

static int
new_fxstat(int vers, int fd, struct stat *buf)
{
	int rc, fd_directed;

	if (!hook_enabled)
		return next_fxstat(vers, fd, buf);

	fd_directed = get_fd_redirected(fd);
	if (fd_directed < FD_FILE_BASE)
		return next_fxstat(vers, fd, buf);

	if (fd_directed < FD_DIR_BASE) {
		rc          = dfs_ostat(file_list[fd_directed - FD_FILE_BASE]->dfs_mt->dfs,
					file_list[fd_directed - FD_FILE_BASE]->file, buf);
		buf->st_ino = file_list[fd_directed - FD_FILE_BASE]->st_ino;
	} else {
		rc          = dfs_ostat(dir_list[fd_directed - FD_DIR_BASE]->dfs_mt->dfs,
					dir_list[fd_directed - FD_DIR_BASE]->dir, buf);
		buf->st_ino = dir_list[fd_directed - FD_DIR_BASE]->st_ino;
	}

	if (rc) {
		DS_ERROR(rc, "dfs_ostat() failed");
		errno = rc;
		rc    = -1;
	}

	atomic_fetch_add_relaxed(&num_stat, 1);

	return 0;
}

int
fstat(int fd, struct stat *buf)
{
	int rc, fd_directed;

	if (next_fstat == NULL) {
		next_fstat = dlsym(RTLD_NEXT, "fstat");
		D_ASSERT(next_fstat != NULL);
	}
	if (!hook_enabled)
		return next_fstat(fd, buf);

	fd_directed = get_fd_redirected(fd);
	if (fd_directed < FD_FILE_BASE)
		return next_fstat(fd, buf);

	if (fd_directed < FD_DIR_BASE) {
		rc          = dfs_ostat(file_list[fd_directed - FD_FILE_BASE]->dfs_mt->dfs,
					file_list[fd_directed - FD_FILE_BASE]->file, buf);
		buf->st_ino = file_list[fd_directed - FD_FILE_BASE]->st_ino;
	} else {
		rc          = dfs_ostat(dir_list[fd_directed - FD_DIR_BASE]->dfs_mt->dfs,
					dir_list[fd_directed - FD_DIR_BASE]->dir, buf);
		buf->st_ino = dir_list[fd_directed - FD_DIR_BASE]->st_ino;
	}

	if (rc) {
		DS_ERROR(rc, "dfs_ostat() failed");
		errno = rc;
		rc    = -1;
	}

	atomic_fetch_add_relaxed(&num_stat, 1);

	return 0;
}

int
fstat64(int fd, struct stat64 *buf) __attribute__((alias("fstat"), leaf, nonnull, nothrow));

int
__fstat64(int fd, struct stat64 *buf) __attribute__((alias("fstat"), leaf, nonnull, nothrow));

static int
new_xstat(int ver, const char *path, struct stat *stat_buf)
{
	int              is_target_path, rc;
	dfs_obj_t       *parent;
	dfs_obj_t       *obj;
	struct dfs_mt   *dfs_mt;
	mode_t           mode;
	char             item_name[DFS_MAX_NAME];
	char             *parent_dir = NULL;
	char             *full_path  = NULL;

	if (!hook_enabled)
		return next_xstat(ver, path, stat_buf);

	rc = query_path(path, &is_target_path, &parent, item_name, &parent_dir,
			&full_path, &dfs_mt);
	if (rc)
		D_GOTO(out_err, rc);
	if (!is_target_path)
		goto out_org;
	atomic_fetch_add_relaxed(&num_stat, 1);

	if (!parent && (strncmp(item_name, "/", 2) == 0)) {
		rc = dfs_lookup(dfs_mt->dfs, "/", O_RDONLY, &obj, &mode, stat_buf);
	} else {
		rc = dfs_lookup_rel(dfs_mt->dfs, parent, item_name, O_RDONLY, &obj, &mode,
				    stat_buf);
	}
	stat_buf->st_mode = mode;
	if (rc)
		D_GOTO(out_err, rc);

	stat_buf->st_ino = FAKE_ST_INO(full_path);
	dfs_release(obj);
	FREE(parent_dir);

	return 0;

out_org:
	FREE(parent_dir);
	return next_xstat(ver, path, stat_buf);

out_err:
	FREE(parent_dir);
	errno = rc;
	return (-1);
}

static int
new_lxstat(int ver, const char *path, struct stat *stat_buf)
{
	int              is_target_path, rc;
	dfs_obj_t       *parent;
	struct dfs_mt   *dfs_mt;
	char             item_name[DFS_MAX_NAME];
	char             *parent_dir = NULL;
	char             *full_path  = NULL;

	if (!hook_enabled)
		return libc_lxstat(ver, path, stat_buf);

	rc = query_path(path, &is_target_path, &parent, item_name, &parent_dir,
			&full_path, &dfs_mt);
	if (rc)
		D_GOTO(out_err, rc);
	if (!is_target_path)
		goto out_org;
	atomic_fetch_add_relaxed(&num_stat, 1);

	if (!parent && (strncmp(item_name, "/", 2) == 0))
		rc = dfs_stat(dfs_mt->dfs, NULL, NULL, stat_buf);
	else
		rc = dfs_stat(dfs_mt->dfs, parent, item_name, stat_buf);
	if (rc)
		goto out_err;
	stat_buf->st_ino = FAKE_ST_INO(full_path);
	FREE(parent_dir);
	return 0;

out_org:
	FREE(parent_dir);
	return libc_lxstat(ver, path, stat_buf);

out_err:
	FREE(parent_dir);
	errno = rc;
	return (-1);
}

static int
new_fxstatat(int ver, int dirfd, const char *path, struct stat *stat_buf, int flags)
{
	int  idx_dfs, error = 0, rc;
	char *full_path = NULL;

	if (!hook_enabled)
		return libc_fxstatat(ver, dirfd, path, stat_buf, flags);

	if (path[0] == '/') {
		/* Absolute path, dirfd is ignored */
		if (flags & AT_SYMLINK_NOFOLLOW)
			return new_lxstat(1, path, stat_buf);
		else
			return new_xstat(1, path, stat_buf);
	}

	if (dirfd >= FD_FILE_BASE && dirfd < FD_DIR_BASE) {
		if (path[0] == 0 && flags & AT_EMPTY_PATH)
			/* same as fstat for a file. May need further work to handle flags */
			return new_fxstat(ver, dirfd, stat_buf);
		else if (path[0] == 0)
			error = ENOENT;
		else
			error = ENOTDIR;
		goto out_err;
	}

	idx_dfs = check_path_with_dirfd(dirfd, &full_path, path, &error);
	if (error)
		goto out_err;

	if (idx_dfs >= 0) {
		if (flags & AT_SYMLINK_NOFOLLOW)
			rc = new_lxstat(1, full_path, stat_buf);
		else
			rc = new_xstat(1, full_path, stat_buf);
	} else {
		rc = libc_fxstatat(ver, dirfd, path, stat_buf, flags);
	}

	error = errno;
	if (full_path) {
		free(full_path);
		errno = error;
	}
	return rc;

out_err:
	errno = error;
	return (-1);
}

int
new_fstatat(int dirfd, const char *__restrict path, struct stat *__restrict stat_buf, int flags)
{
	int  idx_dfs, error = 0, rc;
	char *full_path = NULL;

	if (!hook_enabled)
		return libc_fstatat(dirfd, path, stat_buf, flags);

	if (path[0] == '/') {
		/* Absolute path, dirfd is ignored */
		if (flags & AT_SYMLINK_NOFOLLOW)
			return new_lxstat(1, path, stat_buf);
		else
			return new_xstat(1, path, stat_buf);
	}

	if (dirfd >= FD_FILE_BASE && dirfd < FD_DIR_BASE) {
		if (path[0] == 0 && flags & AT_EMPTY_PATH)
			/* same as fstat for a file. May need further work to handle flags */
			return fstat(dirfd, stat_buf);
		else if (path[0] == 0)
			error = ENOENT;
		else
			error = ENOTDIR;
		goto out_err;
	}

	idx_dfs = check_path_with_dirfd(dirfd, &full_path, path, &error);
	if (error)
		goto out_err;

	if (idx_dfs >= 0) {
		if (flags & AT_SYMLINK_NOFOLLOW)
			rc = new_lxstat(1, full_path, stat_buf);
		else
			rc = new_xstat(1, full_path, stat_buf);
	} else {
		rc = libc_fstatat(dirfd, path, stat_buf, flags);
	}

	error = errno;
	if (full_path) {
		free(full_path);
		errno = error;
	}
	return rc;

out_err:
	errno = error;
	return (-1);
}

static void
copy_stat_to_statx(const struct stat *stat_buf, struct statx *statx_buf)
{
	memset(statx_buf, 0, sizeof(struct statx));
	statx_buf->stx_blksize = stat_buf->st_blksize;
	statx_buf->stx_nlink   = stat_buf->st_nlink;
	statx_buf->stx_uid     = stat_buf->st_uid;
	statx_buf->stx_gid     = stat_buf->st_gid;
	statx_buf->stx_mode    = stat_buf->st_mode;
	statx_buf->stx_ino     = stat_buf->st_ino;
	statx_buf->stx_size    = stat_buf->st_size;
	statx_buf->stx_blocks  = stat_buf->st_blocks;

	statx_buf->stx_atime.tv_sec  = stat_buf->st_atim.tv_sec;
	statx_buf->stx_atime.tv_nsec = stat_buf->st_atim.tv_nsec;

	statx_buf->stx_btime.tv_sec  = stat_buf->st_mtim.tv_sec;
	statx_buf->stx_btime.tv_nsec = stat_buf->st_mtim.tv_nsec;

	statx_buf->stx_ctime.tv_sec  = stat_buf->st_ctim.tv_sec;
	statx_buf->stx_ctime.tv_nsec = stat_buf->st_ctim.tv_nsec;

	statx_buf->stx_mtime.tv_sec  = stat_buf->st_mtim.tv_sec;
	statx_buf->stx_mtime.tv_nsec = stat_buf->st_mtim.tv_nsec;
}

int
statx(int dirfd, const char *path, int flags, unsigned int mask, struct statx *statx_buf)
{
	int         rc, idx_dfs, error = 0;
	struct stat stat_buf;
	char        *full_path = NULL;

	if (next_statx == NULL) {
		next_statx = dlsym(RTLD_NEXT, "statx");
		D_ASSERT(next_statx != NULL);
	}
	if (!hook_enabled)
		return next_statx(dirfd, path, flags, mask, statx_buf);

	/* absolute path, dirfd is ignored */
	if (path[0] == '/') {
		if (flags & AT_SYMLINK_NOFOLLOW)
			rc = new_lxstat(1, path, &stat_buf);
		else
			rc = new_xstat(1, path, &stat_buf);
		copy_stat_to_statx(&stat_buf, statx_buf);
		return rc;
	}

	idx_dfs = check_path_with_dirfd(dirfd, &full_path, path, &error);
	if (error)
		goto out_err;

	if (idx_dfs >= 0) {
		if (flags & AT_SYMLINK_NOFOLLOW)
			rc = new_lxstat(1, full_path, &stat_buf);
		else
			rc = new_xstat(1, full_path, &stat_buf);
		error = errno;
		copy_stat_to_statx(&stat_buf, statx_buf);
	} else {
		rc = next_statx(dirfd, path, flags, mask, statx_buf);
		error = errno;
	}
	if (full_path) {
		free(full_path);
		errno = error;
	}
	return rc;

out_err:
	if (full_path)
		free(full_path);
	errno = error;
	return (-1);
}

static off_t
lseek_comm(off_t (*next_lseek)(int fd, off_t offset, int whence), int fd, off_t offset, int whence)
{
	int         rc;
	int         fd_directed;
	off_t       new_offset;
	struct stat fstat;

	if (!hook_enabled)
		return next_lseek(fd, offset, whence);
	fd_directed = get_fd_redirected(fd);
	if (fd_directed < FD_FILE_BASE)
		return next_lseek(fd, offset, whence);

	atomic_fetch_add_relaxed(&num_seek, 1);

	switch (whence) {
	case SEEK_SET:
		new_offset = offset;
		break;
	case SEEK_CUR:
		new_offset = file_list[fd_directed - FD_FILE_BASE]->offset + offset;
		break;
	case SEEK_END:
		fstat.st_size = 0;
		rc            = new_fxstat(1, fd_directed, &fstat);
		if (rc != 0)
			return (-1);
		new_offset = fstat.st_size + offset;
		break;
	default:
		errno = EINVAL;
		return (-1);
	}

	if (new_offset < 0) {
		errno = EINVAL;
		return (-1);
	}

	file_list[fd_directed - FD_FILE_BASE]->offset = new_offset;
	return new_offset;
}

static off_t
new_lseek_libc(int fd, off_t offset, int whence)
{
	return lseek_comm(libc_lseek, fd, offset, whence);
}

static off_t
new_lseek_pthread(int fd, off_t offset, int whence)
{
	return lseek_comm(pthread_lseek, fd, offset, whence);
}

int
statfs(const char *pathname, struct statfs *sfs)
{
	daos_pool_info_t info = {.pi_bits = DPI_SPACE};
	dfs_obj_t       *parent;
	int              rc, is_target_path;
	struct dfs_mt   *dfs_mt;
	char             item_name[DFS_MAX_NAME];
	char             *parent_dir = NULL;
	char             *full_path  = NULL;

	if (next_statfs == NULL) {
		next_statfs = dlsym(RTLD_NEXT, "statfs");
		D_ASSERT(next_statfs != NULL);
	}

	if (!hook_enabled)
		return next_statfs(pathname, sfs);

	rc = query_path(pathname, &is_target_path, &parent, item_name, &parent_dir,
			&full_path, &dfs_mt);
	if (rc)
		D_GOTO(out_err, rc);
	if (!is_target_path)
		goto out_org;

	rc = daos_pool_query(dfs_mt->poh, NULL, &info, NULL, NULL);
	if (rc != 0)
		D_GOTO(out_err, rc = daos_der2errno(rc));

	sfs->f_blocks = info.pi_space.ps_space.s_total[DAOS_MEDIA_SCM] +
			info.pi_space.ps_space.s_total[DAOS_MEDIA_NVME];
	sfs->f_bfree = info.pi_space.ps_space.s_free[DAOS_MEDIA_SCM] +
		       info.pi_space.ps_space.s_free[DAOS_MEDIA_NVME];
	sfs->f_bsize  = 1;
	sfs->f_files  = -1;
	sfs->f_ffree  = -1;
	sfs->f_bavail = sfs->f_bfree;

	FREE(parent_dir);
	return 0;

out_org:
	FREE(parent_dir);
	return next_statfs(pathname, sfs);

out_err:
	FREE(parent_dir);
	errno = rc;
	return (-1);
}

int
fstatfs(int fd, struct statfs *sfs)
{
	int              rc;
	int              fd_directed;
	struct dfs_mt   *dfs_mt;
	daos_pool_info_t info = {.pi_bits = DPI_SPACE};

	if (next_fstatfs == NULL) {
		next_fstatfs = dlsym(RTLD_NEXT, "fstatfs");
		D_ASSERT(next_fstatfs != NULL);
	}

	if (!hook_enabled)
		return next_fstatfs(fd, sfs);

	fd_directed = get_fd_redirected(fd);
	if (fd_directed < FD_FILE_BASE)
		return next_fstatfs(fd, sfs);

	if (fd_directed < FD_DIR_BASE)
		dfs_mt = file_list[fd_directed - FD_FILE_BASE]->dfs_mt;
	else
		dfs_mt = dir_list[fd_directed - FD_DIR_BASE]->dfs_mt;
	rc = daos_pool_query(dfs_mt->poh, NULL, &info, NULL, NULL);
	if (rc != 0) {
		errno = rc;
		return (-1);
	}

	sfs->f_blocks = info.pi_space.ps_space.s_total[DAOS_MEDIA_SCM] +
			info.pi_space.ps_space.s_total[DAOS_MEDIA_NVME];
	sfs->f_bfree = info.pi_space.ps_space.s_free[DAOS_MEDIA_SCM] +
		       info.pi_space.ps_space.s_free[DAOS_MEDIA_NVME];
	sfs->f_bsize  = 1;
	sfs->f_files  = -1;
	sfs->f_ffree  = -1;
	sfs->f_bavail = sfs->f_bfree;

	return 0;
}

int
statfs64(const char *pathname, struct statfs64 *sfs) __attribute__((alias("statfs")));

int
__statfs(const char *pathname, struct statfs *sfs)
	__attribute__((alias("statfs"), leaf, nonnull, nothrow));

int
statvfs(const char *pathname, struct statvfs *svfs)
{
	daos_pool_info_t info = {.pi_bits = DPI_SPACE};
	dfs_obj_t       *parent;
	int              rc, is_target_path;
	struct dfs_mt   *dfs_mt;
	char             item_name[DFS_MAX_NAME];
	char             *parent_dir = NULL;
	char             *full_path  = NULL;

	if (next_statvfs == NULL) {
		next_statvfs = dlsym(RTLD_NEXT, "statvfs");
		D_ASSERT(next_statvfs != NULL);
	}

	if (!hook_enabled)
		return next_statvfs(pathname, svfs);

	rc = query_path(pathname, &is_target_path, &parent, item_name, &parent_dir,
			&full_path, &dfs_mt);
	if (rc)
		D_GOTO(out_err, rc);
	if (!is_target_path)
		goto out_org;

	rc = daos_pool_query(dfs_mt->poh, NULL, &info, NULL, NULL);
	if (rc) {
		DL_ERROR(rc, "failed to query pool");
		D_GOTO(out_err, rc = daos_der2errno(rc));
	}

	svfs->f_blocks = info.pi_space.ps_space.s_total[DAOS_MEDIA_SCM] +
			 info.pi_space.ps_space.s_total[DAOS_MEDIA_NVME];
	svfs->f_bfree  = info.pi_space.ps_space.s_free[DAOS_MEDIA_SCM] +
			 info.pi_space.ps_space.s_free[DAOS_MEDIA_NVME];
	svfs->f_bsize  = 1;
	svfs->f_files  = -1;
	svfs->f_ffree  = -1;
	svfs->f_bavail = svfs->f_bfree;

	FREE(parent_dir);
	return 0;

out_org:
	FREE(parent_dir);
	return next_statvfs(pathname, svfs);

out_err:
	FREE(parent_dir);
	errno = rc;
	return (-1);
}

int
statvfs64(const char *__restrict pathname, struct statvfs64 *__restrict svfs)
	__attribute__((alias("statvfs")));

DIR *
opendir(const char *path)
{
	int              is_target_path, idx_dirfd, rc;
	dfs_obj_t       *parent, *dir_obj;
	mode_t           mode;
	struct dfs_mt   *dfs_mt;
	char             item_name[DFS_MAX_NAME];
	char             *parent_dir = NULL;
	char             *full_path  = NULL;

	if (next_opendir == NULL) {
		next_opendir = dlsym(RTLD_NEXT, "opendir");
		D_ASSERT(next_opendir != NULL);
	}
	if (!hook_enabled)
		return next_opendir(path);

	rc = query_path(path, &is_target_path, &parent, item_name, &parent_dir,
			&full_path, &dfs_mt);
	if (rc)
		D_GOTO(out_err_ret, rc);
	if (!is_target_path) {
		FREE(parent_dir);
		return next_opendir(path);
	}
	atomic_fetch_add_relaxed(&num_opendir, 1);

	if (!parent && (strncmp(item_name, "/", 2) == 0)) {
		/* dfs_lookup() is needed for root dir */
		rc = dfs_lookup(dfs_mt->dfs, "/", O_RDONLY, &dir_obj, &mode, NULL);
		if (rc)
			D_GOTO(out_err_ret, rc);
	} else {
		rc = dfs_open(dfs_mt->dfs, parent, item_name, S_IFDIR, O_RDONLY, 0, 0, NULL,
			      &dir_obj);
		if (rc)
			D_GOTO(out_err_ret, rc);
		rc = dfs_get_mode(dir_obj, &mode);
		if (rc)
			D_GOTO(out_err, rc);
	}

	if ((S_IRUSR & mode) == 0)
		D_GOTO(out_err, rc = EACCES);

	rc = find_next_available_dirfd(NULL, &idx_dirfd);
	if (rc)
		D_GOTO(out_err, rc);

	dir_list[idx_dirfd]->dfs_mt   = dfs_mt;
	dir_list[idx_dirfd]->fd       = idx_dirfd + FD_DIR_BASE;
	dir_list[idx_dirfd]->offset   = 0;
	dir_list[idx_dirfd]->dir      = dir_obj;
	dir_list[idx_dirfd]->num_ents = 0;
	memset(&dir_list[idx_dirfd]->anchor, 0, sizeof(daos_anchor_t));
	if (strncmp(full_path, "/", 2) == 0)
		full_path[0] = 0;
	/* allocate memory for ents[]. */
	D_ALLOC_ARRAY(dir_list[idx_dirfd]->ents, READ_DIR_BATCH_SIZE);
	if (dir_list[idx_dirfd]->ents == NULL) {
		free_dirfd(idx_dirfd);
		D_GOTO(out_err, rc = ENOMEM);
	}
	/* allocate memory for path[]. */
	D_ASPRINTF(dir_list[idx_dirfd]->path, "%s%s", dfs_mt->fs_root, full_path);
	if (dir_list[idx_dirfd]->path == NULL) {
		free_dirfd(idx_dirfd);
		D_GOTO(out_err, rc = ENOMEM);
	}
	if (strnlen(dir_list[idx_dirfd]->path, DFS_MAX_PATH) >= DFS_MAX_PATH) {
		D_DEBUG(DB_ANY, "path is longer than DFS_MAX_PATH: %d (%s)\n", ENAMETOOLONG,
			strerror(ENAMETOOLONG));
		free_dirfd(idx_dirfd);
		D_GOTO(out_err, rc = ENAMETOOLONG);
	}

	FREE(parent_dir);

	return (DIR *)(dir_list[idx_dirfd]);

out_err:
	dfs_release(dir_obj);

out_err_ret:
	FREE(parent_dir);
	errno = rc;
	return NULL;
}

DIR *
fdopendir(int fd)
{
	if (next_fdopendir == NULL) {
		next_fdopendir = dlsym(RTLD_NEXT, "fdopendir");
		D_ASSERT(next_fdopendir != NULL);
	}
	if (!hook_enabled || fd < FD_DIR_BASE)
		return next_fdopendir(fd);
	atomic_fetch_add_relaxed(&num_opendir, 1);

	return (DIR *)(dir_list[fd - FD_DIR_BASE]);
}

int
openat(int dirfd, const char *path, int oflags, ...)
{
	unsigned int mode;
	int          two_args = 1, idx_dfs, error = 0, rc;
	char         *full_path = NULL;

	if (next_openat == NULL) {
		next_openat = dlsym(RTLD_NEXT, "openat");
		D_ASSERT(next_openat != NULL);
	}

	if (oflags & O_CREAT) {
		va_list arg;

		va_start(arg, oflags);
		mode = va_arg(arg, unsigned int);
		va_end(arg);
		two_args = 0;
	}

	if (!hook_enabled)
		goto org_func;

	/* Absolute path, dirfd is ignored */
	if (path[0] == '/') {
		if (two_args)
			return open_common(libc_open, "new_openat", path, oflags);
		else
			return open_common(libc_open, "new_openat", path, oflags, mode);
	}

	/* Relative path */
	idx_dfs = check_path_with_dirfd(dirfd, &full_path, path, &error);
	if (error)
		goto out_err;

	if (idx_dfs >= 0) {
		if (two_args)
			rc = open_common(libc_open, "new_openat", full_path, oflags);
		else
			rc = open_common(libc_open, "new_openat", full_path, oflags, mode);

		error = errno;
		if (full_path) {
			free(full_path);
			errno = error;
		}
		return rc;
	}

	if (full_path)
		free(full_path);

org_func:
	if (two_args)
		return next_openat(dirfd, path, oflags);
	else
		return next_openat(dirfd, path, oflags, mode);

out_err:
	if (full_path)
		free(full_path);
	errno = error;
	return (-1);
}

int
openat64(int dirfd, const char *pathname, int oflags, ...) __attribute__((alias("openat")));

int
__openat_2(int dirfd, const char *path, int oflags)
{
	int  idx_dfs, error = 0, rc;
	char *full_path = NULL;

	_Pragma("GCC diagnostic push")
	_Pragma("GCC diagnostic ignored \"-Wnonnull-compare\"")
	/* Check whether path is NULL or not since application provides dirp */
	if (path == NULL) {
		errno = EFAULT;
		return (-1);
	}
	_Pragma("GCC diagnostic pop")

	if (next_openat_2 == NULL) {
		next_openat_2 = dlsym(RTLD_NEXT, "__openat_2");
		D_ASSERT(next_openat_2 != NULL);
	}
	if (!hook_enabled)
		return next_openat_2(dirfd, path, oflags);

	if (path[0] == '/')
		return open_common(libc_open, "__openat_2", path, oflags);

	idx_dfs = check_path_with_dirfd(dirfd, &full_path, path, &error);
	if (error)
		goto out_err;

	if (idx_dfs >= 0)
		rc = open_common(libc_open, "__openat_2", full_path, oflags);
	else
		rc = next_openat_2(dirfd, path, oflags);

	error = errno;
	if (full_path) {
		free(full_path);
		errno = error;
	}
	return rc;

out_err:
	errno = error;
	return (-1);
}

int
closedir(DIR *dirp)
{
	int fd;

	if (next_closedir == NULL) {
		next_closedir = dlsym(RTLD_NEXT, "closedir");
		D_ASSERT(next_closedir != NULL);
	}
	if (!hook_enabled)
		return next_closedir(dirp);

	_Pragma("GCC diagnostic push")
	_Pragma("GCC diagnostic ignored \"-Wnonnull-compare\"")
	/* Check whether dirp is NULL or not since application provides dirp */
	if (!dirp) {
		D_DEBUG(DB_ANY, "dirp is NULL in closedir(): %d (%s)\n", EINVAL, strerror(EINVAL));
		errno = EINVAL;
		return (-1);
	}
	_Pragma("GCC diagnostic pop")

	fd = dirfd(dirp);
	if (fd >= FD_DIR_BASE) {
		free_dirfd(dirfd(dirp) - FD_DIR_BASE);
		return 0;
	} else {
		return next_closedir(dirp);
	}
}

static struct dirent *
new_readdir(DIR *dirp)
{
	int               rc        = 0;
	int               len_str   = 0;
	struct dir_obj   *mydir     = (struct dir_obj *)dirp;
	char              *full_path = NULL;

	if (!hook_enabled || mydir->fd < FD_FILE_BASE)
		return next_readdir(dirp);

	if (mydir->fd < FD_DIR_BASE) {
		/* Not suppose to be here */
		D_DEBUG(DB_ANY, "readdir() failed: %d (%s)\n", EINVAL, strerror(EINVAL));
		errno = EINVAL;
		return NULL;
	}
	atomic_fetch_add_relaxed(&num_readdir, 1);

	if (mydir->num_ents)
		goto out_readdir;

	mydir->num_ents = READ_DIR_BATCH_SIZE;
	while (!daos_anchor_is_eof(&mydir->anchor)) {
		rc = dfs_readdir(dir_list[mydir->fd - FD_DIR_BASE]->dfs_mt->dfs, mydir->dir,
				 &mydir->anchor, &mydir->num_ents, mydir->ents);
		if (rc != 0)
			goto out_null_readdir;

		/* We have an entry, so return it */
		if (mydir->num_ents != 0)
			goto out_readdir;
	}

out_null_readdir:
	mydir->num_ents = 0;
	errno           = rc;
	return NULL;
out_readdir:
	mydir->num_ents--;
	mydir->offset++;
	len_str = asprintf(&full_path, "%s/%s",
			   dir_list[mydir->fd - FD_DIR_BASE]->path +
			   dir_list[mydir->fd - FD_DIR_BASE]->dfs_mt->len_fs_root,
			   mydir->ents[mydir->num_ents].d_name);
	if (len_str >= DFS_MAX_PATH) {
		D_DEBUG(DB_ANY, "path is too long: %d (%s)\n", ENAMETOOLONG,
			strerror(ENAMETOOLONG));
		free(full_path);
		mydir->num_ents = 0;
		errno = ENAMETOOLONG;
		return NULL;
	} else if (len_str < 0) {
		D_DEBUG(DB_ANY, "asprintf() failed: %d (%s)\n", errno, strerror(errno));
		mydir->num_ents = 0;
		errno           = ENOMEM;
		return NULL;
	}
	mydir->ents[mydir->num_ents].d_ino = FAKE_ST_INO(full_path);
	free(full_path);
	return &mydir->ents[mydir->num_ents];
}

extern char **__environ;

/* This number may be updated later to be consistent!*/
#define N_ENV_CHECK (7)
/**
 * char    env_list[N_ENV_CHECK][32] = {"LD_PRELOAD", "D_IL_REPORT", "DAOS_MOUNT_POINT",
 *				     "DAOS_POOL", "DAOS_CONTAINER", "D_IL_MAX_EQ",
 *				     "D_IL_ENFORCE_EXEC_ENV"};
 */

static char **
pre_envp(char *const envp[])
{
	int	i, rc, num_entry = 0;
	int     idx_preload = -1;
	int     len, len2, len_total;
	char  **new_envp;
	bool    preload_included = false;
	bool    pil4dfs_in_preload = false;
	bool    report_included = false;
	bool    mp_included = false;
	bool    pool_included = false;
	bool    cont_included = false;
	bool    maxeq_included = false;
	bool    enforcement_included = false;
	char   *fs_root   = NULL;
	char   *pool      = NULL;
	char   *container = NULL;
	char   *new_preload_str = NULL;
	char   *pil4df_path;
	char   *str_report = NULL;
	char   *str_mp = NULL;
	char   *str_pool = NULL;
	char   *str_cont = NULL;
	char   *str_maxeq = NULL;
	char   *str_enforcement = NULL;

	if (envp == NULL) {
		num_entry = 0;
	} else if (envp[0] == NULL) {
		num_entry = 0;
	} else {
		while (envp[num_entry]) {
			if (strncmp(envp[num_entry], "LD_PRELOAD", 10) == 0) {
				preload_included = true;
				idx_preload      = num_entry;
				if (strstr(envp[num_entry], "libpil4dfs.so"))
					pil4dfs_in_preload = true;
			} else if (strncmp(envp[num_entry], "D_IL_REPORT", 11) == 0) {
				report_included = true;
			} else if (strncmp(envp[num_entry], "DAOS_MOUNT_POINT", 16) == 0) {
				mp_included = true;
			} else if (strncmp(envp[num_entry], "DAOS_POOL", 9) == 0) {
				pool_included = true;
			} else if (strncmp(envp[num_entry], "DAOS_CONTAINER", 14) == 0) {
				cont_included = true;
			} else if (strncmp(envp[num_entry], "D_IL_MAX_EQ", 11) == 0) {
				maxeq_included = true;
			} else if (strncmp(envp[num_entry], "D_IL_ENFORCE_EXEC_ENV", 21) == 0) {
				enforcement_included = true;
			}
			num_entry++;
		}
	}

	/* The fd for daos logging may be not valid here, so use plain printf */
	new_envp = malloc(sizeof(char *) * (num_entry + N_ENV_CHECK + 1));
	if (new_envp == NULL) {
		printf("Error: failed to allocate memory for new_envp. Use existing envp\n");
		goto err_out0;
	}

	pil4df_path = query_pil4dfs_path();
	len2        = strnlen(pil4df_path, PATH_MAX);
	/* copy existing entries */
	for (i = 0; i < num_entry; i++)	{
		if (preload_included == true && pil4dfs_in_preload == false && idx_preload == i) {
			/* need to replace the existing string */
			len = strnlen(envp[i], MAX_ARG_STRLEN);
			/* 2 for ':' and '\0' */
			len_total = len + len2 + 2;
			if (len_total > MAX_ARG_STRLEN) {
				printf("Error: env for LD_PRELOAD is too long!\n");
				goto err_out1;
			}
			rc = asprintf(&new_preload_str, "%s:%s", envp[i], pil4df_path);
			if (rc < 0) {
				printf("Error: failed to allocate memory for LD_PRELOAD env!\n");
				goto err_out1;
			}
			new_envp[i] = new_preload_str;
			continue;
		}
		new_envp[i] = envp[i];
	}
	if (preload_included == false && pil4dfs_in_preload == false) {
		rc = asprintf(&new_preload_str, "LD_PRELOAD=%s", pil4df_path);
		if (rc < 0) {
			printf("Error: failed to allocate memory for LD_PRELOAD env!\n");
			goto err_out1;
		}
		new_envp[i] = new_preload_str;
		i++;
	}
	if (!report_included) {
		if (report)
			str_report = strndup("D_IL_REPORT=1", 14);
		else
			str_report = strndup("D_IL_REPORT=0", 14);
		if (str_report == NULL) {
			printf("Error: failed to allocate memory for D_IL_REPORT env!\n");
			goto err_out2;
		}
		new_envp[i] = str_report;
		i++;
	}
	if (!mp_included) {
		fs_root = getenv("DAOS_MOUNT_POINT");
		if (fs_root) {
			rc = asprintf(&str_mp, "DAOS_MOUNT_POINT=%s", fs_root);
			if (rc < 0) {
				printf("Error: failed to allocate memory for DAOS_MOUNT_POINT "
				       "env!\n");
				goto err_out3;
			}
			new_envp[i] = str_mp;
			i++;
		}
	}
	if (!pool_included) {
		pool = getenv("DAOS_POOL");
		if (pool) {
			rc = asprintf(&str_pool, "DAOS_POOL=%s", pool);
			if (rc < 0) {
				printf("Error: failed to allocate memory for DAOS_MOUNT_POINT "
				       "env!\n");
				goto err_out4;
			}
			new_envp[i] = str_pool;
			i++;
		}
	}
	if (!cont_included) {
		container = getenv("DAOS_CONTAINER");
		if (container) {
			rc = asprintf(&str_cont, "DAOS_CONTAINER=%s", container);
			if (rc < 0) {
				printf("Error: failed to allocate memory for DAOS_CONTAINER "
				       "env!\n");
				goto err_out5;
			}
			new_envp[i] = str_cont;
			i++;
		}
	}
	if (!maxeq_included) {
		rc = asprintf(&str_maxeq, "D_IL_MAX_EQ=%d", eq_count_max);
		if (rc < 0) {
			printf("Error: failed to allocate memory for D_IL_MAX_EQ env!\n");
			goto err_out6;
		}
		new_envp[i] = str_maxeq;
		i++;
	}
	if (!enforcement_included) {
		if (enforce_exec_env)
			str_enforcement = strndup("D_IL_ENFORCE_EXEC_ENV=1", 24);
		else
			str_enforcement = strndup("D_IL_ENFORCE_EXEC_ENV=0", 24);
		if (str_enforcement == NULL) {
			printf("Error: failed to allocate memory for D_IL_ENFORCE_EXEC_ENV env!\n");
			goto err_out7;
		}
		new_envp[i] = str_enforcement;
		i++;
	}

	/* NULL pointer to end */
	new_envp[i] = NULL;

	return new_envp;

err_out7:
	free(str_maxeq);
err_out6:
	free(str_cont);
err_out5:
	free(str_pool);
err_out4:
	free(str_mp);
err_out3:
	free(str_report);
err_out2:
	free(new_preload_str);
err_out1:
	free(new_envp);
err_out0:
	return (char **)envp;
}

/* check whether fd 0, 1, and 2 are located on DFS mount or not. If yes, reopen files and
 * set offset.
 */
static void
setup_fd_0_1_2(void)
{
	int   i, fd, idx, fd_tmp, fd_new, open_flag;
	off_t offset;

	if (num_fd_dup2ed == 0)
		return;

	for (i = 0; i < MAX_FD_DUP2ED; i++) {
		/* only check fd 0, 1, and 2 */
		if (fd_dup2_list[i].fd_src >= 0 && fd_dup2_list[i].fd_src <= 2) {
			fd        = fd_dup2_list[i].fd_src;
			idx       = fd_dup2_list[i].fd_dest - FD_FILE_BASE;
			offset    = file_list[idx]->offset;
			open_flag = file_list[idx]->open_flag;

			/* get a real fd from kernel */
			fd_tmp = libc_open(file_list[idx]->path, open_flag);
			if (fd_tmp < 0) {
				printf("Error: open %s failed. %s\n", file_list[idx]->path,
				       strerror(errno));
				continue;
			}
			/* using dup2() to make sure we get desired fd */
			fd_new = dup2(fd_tmp, fd);
			if (fd_new < 0 || fd_new != fd) {
				printf("Error: dup2 failed. %s\n", strerror(errno));
				exit(1);
			}
			close(fd_tmp);
			if (lseek(fd, offset, SEEK_SET) == -1) {
				printf("Error: lseek failed to set offset. %s\n", strerror(errno));
				exit(1);
			}
		}
	}
}

/* close all real fds allocated by kernel larger than 2 */
static void
close_all_kernel_fd(void)
{
	int            fd, fd_using;
	DIR           *dir;
	struct dirent *entry;

	dir = opendir("/proc/self/fd");
	if (dir == NULL) {
		printf("opendir() failed to open /proc/self/fd");
		exit(1);
	}
	fd_using = dirfd(dir);
	while ((entry = readdir(dir)) != NULL) {
		if (entry->d_name[0] >= '1' && entry->d_name[0] <= '9') {
			fd = atoi(entry->d_name);
			if (fd != 0)
				continue;
			if (fd > 2 && fd != fd_using)
				close(fd);
		}
	}
	closedir(dir);
}

static void
reset_daos_env_before_exec(void)
{
	/* bash does fork(), then close opened files before exec(),
	 * so the fd for log file could be invalid now. */
	d_log_disable_logging();

	setup_fd_0_1_2();

	if (context_reset) {
		destroy_all_eqs();
		daos_eq_lib_fini();
		daos_inited       = false;
		daos_debug_inited = false;
		context_reset     = false;
	}

	close_all_kernel_fd();
}

int
execve(const char *filename, char *const argv[], char *const envp[])
{
	if (next_execve == NULL) {
		next_execve = dlsym(RTLD_NEXT, "execve");
		D_ASSERT(next_execve != NULL);
	}
	if (!hook_enabled)
		return next_execve(filename, argv, envp);

	reset_daos_env_before_exec();

	if (!enforce_exec_env)
		return next_execve(filename, argv, envp);

	return next_execve(filename, argv, pre_envp(envp));
}

int
execvpe(const char *filename, char *const argv[], char *const envp[])
{
	if (next_execvpe == NULL) {
		next_execvpe = dlsym(RTLD_NEXT, "execvpe");
		D_ASSERT(next_execvpe != NULL);
	}
	if (!hook_enabled)
		return next_execvpe(filename, argv, envp);

	reset_daos_env_before_exec();

	if (!enforce_exec_env)
		return next_execvpe(filename, argv, envp);

	return next_execvpe(filename, argv, pre_envp(envp));
}

int
execv(const char *filename, char *const argv[])
{
	if (next_execv == NULL) {
		next_execv = dlsym(RTLD_NEXT, "execv");
		D_ASSERT(next_execv != NULL);
	}
	if (!hook_enabled)
		return next_execv(filename, argv);

	reset_daos_env_before_exec();

	if (!enforce_exec_env)
		return next_execv(filename, argv);

	if (next_execvpe == NULL) {
		next_execvpe = dlsym(RTLD_NEXT, "execvpe");
		D_ASSERT(next_execvpe != NULL);
	}
	return next_execvpe(filename, argv, pre_envp(__environ));
}

int
execvp(const char *filename, char *const argv[])
{
	if (next_execvp == NULL) {
		next_execvp = dlsym(RTLD_NEXT, "execvp");
		D_ASSERT(next_execvp != NULL);
	}
	if (!hook_enabled)
		return next_execvp(filename, argv);

	reset_daos_env_before_exec();

	if (!enforce_exec_env)
		return next_execvp(filename, argv);

	if (next_execvpe == NULL) {
		next_execvpe = dlsym(RTLD_NEXT, "execvpe");
		D_ASSERT(next_execvpe != NULL);
	}
	return next_execvpe(filename, argv, pre_envp(__environ));
}

int
fexecve(int fd, char *const argv[], char *const envp[])
{
	if (next_fexecve == NULL) {
		next_fexecve = dlsym(RTLD_NEXT, "fexecve");
		D_ASSERT(next_fexecve != NULL);
	}
	if (!hook_enabled)
		return next_fexecve(fd, argv, envp);

	reset_daos_env_before_exec();

	if (!enforce_exec_env)
		return next_fexecve(fd, argv, envp);

	return next_fexecve(fd, argv, pre_envp(envp));
}

/*
 *static pid_t
 *new_fork(void)
 *{
 *	pid_t pid;
 *	pid = real_fork();
 *	if (pid) {
 *		// parent process: do nothing
 *		return pid;
 *	} else {
 *		init_dfs();
 *		return pid;
 *	}
 *}
 */

int
mkdir(const char *path, mode_t mode)
{
	int              is_target_path, rc;
	dfs_obj_t       *parent;
	struct dfs_mt   *dfs_mt;
	char             item_name[DFS_MAX_NAME];
	char             *parent_dir = NULL;
	char             *full_path  = NULL;

	if (next_mkdir == NULL) {
		next_mkdir = dlsym(RTLD_NEXT, "mkdir");
		D_ASSERT(next_mkdir != NULL);
	}
	if (!hook_enabled)
		return next_mkdir(path, mode);

	rc = query_path(path, &is_target_path, &parent, item_name, &parent_dir,
			&full_path, &dfs_mt);
	if (rc)
		D_GOTO(out_err, rc);
	if (!is_target_path)
		goto out_org;
	atomic_fetch_add_relaxed(&num_mkdir, 1);

	if (!parent && (strncmp(item_name, "/", 2) == 0))
		D_GOTO(out_err, rc = EEXIST);

	rc = dfs_mkdir(dfs_mt->dfs, parent, item_name, mode & mode_not_umask, 0);
	if (rc)
		D_GOTO(out_err, rc);

	FREE(parent_dir);
	return 0;

out_org:
	FREE(parent_dir);
	return next_mkdir(path, mode);

out_err:
	FREE(parent_dir);
	errno = rc;
	return (-1);
}

int
mkdirat(int dirfd, const char *path, mode_t mode)
{
	int  idx_dfs, error = 0, rc;
	char *full_path = NULL;

	if (next_mkdirat == NULL) {
		next_mkdirat = dlsym(RTLD_NEXT, "mkdirat");
		D_ASSERT(next_mkdirat != NULL);
	}
	if (!hook_enabled)
		return next_mkdirat(dirfd, path, mode);

	if (path[0] == '/')
		return mkdir(path, mode);

	idx_dfs = check_path_with_dirfd(dirfd, &full_path, path, &error);
	if (error)
		goto out_err;

	if (idx_dfs >= 0)
		rc = mkdir(full_path, mode);
	else
		rc = next_mkdirat(dirfd, path, mode);

	error = errno;
	if (full_path) {
		free(full_path);
		errno = error;
	}
	return rc;

out_err:
	errno = error;
	return (-1);
}

int
rmdir(const char *path)
{
	int              is_target_path, rc;
	dfs_obj_t       *parent;
	struct dfs_mt   *dfs_mt;
	char             item_name[DFS_MAX_NAME];
	char             *parent_dir = NULL;
	char             *full_path  = NULL;

	if (next_rmdir == NULL) {
		next_rmdir = dlsym(RTLD_NEXT, "rmdir");
		D_ASSERT(next_rmdir != NULL);
	}
	if (!hook_enabled)
		return next_rmdir(path);

	rc = query_path(path, &is_target_path, &parent, item_name, &parent_dir,
			&full_path, &dfs_mt);
	if (rc)
		D_GOTO(out_err, rc);
	if (!is_target_path)
		goto out_org;
	atomic_fetch_add_relaxed(&num_rmdir, 1);

	rc = dfs_remove(dfs_mt->dfs, parent, item_name, false, NULL);
	if (rc)
		D_GOTO(out_err, rc);

	FREE(parent_dir);
	return 0;

out_org:
	FREE(parent_dir);
	return next_rmdir(path);

out_err:
	FREE(parent_dir);
	errno = rc;
	return (-1);
}

int
symlink(const char *symvalue, const char *path)
{
	int              is_target_path, rc;
	dfs_obj_t       *parent, *obj;
	struct dfs_mt   *dfs_mt;
	char             item_name[DFS_MAX_NAME];
	char             *parent_dir = NULL;
	char             *full_path  = NULL;

	if (next_symlink == NULL) {
		next_symlink = dlsym(RTLD_NEXT, "symlink");
		D_ASSERT(next_symlink != NULL);
	}
	if (!hook_enabled)
		return next_symlink(symvalue, path);

	rc = query_path(path, &is_target_path, &parent, item_name, &parent_dir,
			&full_path, &dfs_mt);
	if (rc)
		D_GOTO(out_err, rc);
	if (!is_target_path)
		goto out_org;

	rc = dfs_open(dfs_mt->dfs, parent, item_name, S_IFLNK, O_CREAT | O_EXCL, 0, 0, symvalue,
		      &obj);
	if (rc)
		goto out_err;
	rc = dfs_release(obj);
	if (rc)
		goto out_err;
	atomic_fetch_add_relaxed(&num_link, 1);

	FREE(parent_dir);
	return 0;

out_org:
	FREE(parent_dir);
	return next_symlink(symvalue, path);

out_err:
	FREE(parent_dir);
	errno = rc;
	return (-1);
}

int
symlinkat(const char *symvalue, int dirfd, const char *path)
{
	int  idx_dfs, error = 0, rc;
	char *full_path = NULL;

	if (next_symlinkat == NULL) {
		next_symlinkat = dlsym(RTLD_NEXT, "symlinkat");
		D_ASSERT(next_symlinkat != NULL);
	}
	if (!hook_enabled)
		return next_symlinkat(symvalue, dirfd, path);

	if (path[0] == '/')
		return symlink(symvalue, path);

	idx_dfs = check_path_with_dirfd(dirfd, &full_path, path, &error);
	if (error)
		goto out_err;

	if (idx_dfs >= 0)
		rc = symlink(symvalue, full_path);
	else
		rc = next_symlinkat(symvalue, dirfd, path);

	error = errno;
	if (full_path) {
		free(full_path);
		errno = error;
	}
	return rc;

out_err:
	errno = error;
	return (-1);
}

ssize_t
readlink(const char *path, char *buf, size_t size)
{
	int              is_target_path, rc, rc2;
	dfs_obj_t       *parent, *obj;
	struct dfs_mt   *dfs_mt;
	daos_size_t      str_len = size;
	char             item_name[DFS_MAX_NAME];
	char             *parent_dir = NULL;
	char             *full_path  = NULL;

	if (next_readlink == NULL) {
		next_readlink = dlsym(RTLD_NEXT, "readlink");
		D_ASSERT(next_readlink != NULL);
	}
	if (!hook_enabled)
		return next_readlink(path, buf, size);

	rc = query_path(path, &is_target_path, &parent, item_name, &parent_dir,
			&full_path, &dfs_mt);
	if (rc)
		D_GOTO(out_err, rc);
	if (!is_target_path)
		goto out_org;

	atomic_fetch_add_relaxed(&num_rdlink, 1);
	rc =
	    dfs_lookup_rel(dfs_mt->dfs, parent, item_name, O_RDONLY | O_NOFOLLOW, &obj, NULL, NULL);
	if (rc)
		goto out_err;
	rc = dfs_get_symlink_value(obj, buf, &str_len);
	if (rc)
		goto out_release;
	rc = dfs_release(obj);
	if (rc)
		goto out_err;
	/* The NULL at the end should not be included in the length */
	FREE(parent_dir);
	return (str_len - 1);

out_org:
	FREE(parent_dir);
	return next_readlink(path, buf, size);

out_release:
	rc2 = dfs_release(obj);
	if (rc2)
		DS_ERROR(rc2, "dfs_release() failed");

out_err:
	FREE(parent_dir);
	errno = rc;
	return (-1);
}

ssize_t
readlinkat(int dirfd, const char *path, char *buf, size_t size)
{
	int  idx_dfs, error = 0, rc;
	char *full_path = NULL;

	if (next_readlinkat == NULL) {
		next_readlinkat = dlsym(RTLD_NEXT, "readlinkat");
		D_ASSERT(next_readlinkat != NULL);
	}
	if (!hook_enabled)
		return next_readlinkat(dirfd, path, buf, size);

	if (path[0] == '/')
		return readlink(path, buf, size);

	idx_dfs = check_path_with_dirfd(dirfd, &full_path, path, &error);
	if (error)
		goto out_err;

	if (idx_dfs >= 0)
		rc = readlink(full_path, buf, size);
	else
		rc = next_readlinkat(dirfd, path, buf, size);

	error = errno;
	if (full_path) {
		free(full_path);
		errno = error;
	}
	return rc;

out_err:
	errno = error;
	return (-1);
}

static ssize_t
write_all(int fd, const void *buf, size_t count)
{
	ssize_t rc, byte_written = 0;
	char   *p_buf = (char *)buf;
	int     errno_save;
	int     fd_directed;

	fd_directed = get_fd_redirected(fd);
	if (fd_directed >= FD_FILE_BASE)
		return write(fd_directed, buf, count);

	while (count != 0 && (rc = write(fd, p_buf, count)) != 0) {
		if (rc == -1) {
			if (errno == EINTR)
				continue;
			else if (errno == ENOSPC)
				/* out of space. Quit immediately. */
				return -1;
			errno_save = errno;
			DS_ERROR(errno_save, "write_all() failed");
			errno = errno_save;
			return -1;
		}
		byte_written += rc;
		count -= rc;
		p_buf += rc;
	}
	return byte_written;
}

int
rename(const char *old_name, const char *new_name)
{
	int              is_target_path1, is_target_path2, rc = -1;
	dfs_obj_t       *parent_old, *parent_new;
	dfs_obj_t       *obj_old, *obj_new;
	struct dfs_mt   *dfs_mt1, *dfs_mt2;
	struct stat      stat_old, stat_new;
	mode_t           mode_old, mode_new;
	int              type_old, type_new;
	unsigned char   *buff = NULL;
	d_sg_list_t      sgl_data;
	d_iov_t          iov_buf;
	daos_size_t      byte_left, byte_to_write, byte_read;
	daos_size_t      link_len;
	int              fd, errno_save;
	FILE            *fIn = NULL;
	char             item_name_old[DFS_MAX_NAME], item_name_new[DFS_MAX_NAME];
	char             *parent_dir_old = NULL;
	char             *full_path_old  = NULL;
	char             *parent_dir_new = NULL;
	char             *full_path_new  = NULL;
	char             *symlink_value  = NULL;

	if (next_rename == NULL) {
		next_rename = dlsym(RTLD_NEXT, "rename");
		D_ASSERT(next_rename != NULL);
	}
	if (!hook_enabled)
		return next_rename(old_name, new_name);

	rc = query_path(old_name, &is_target_path1, &parent_old, item_name_old,
			&parent_dir_old, &full_path_old, &dfs_mt1);
	if (rc)
		D_GOTO(out_err, rc);

	rc = query_path(new_name, &is_target_path2, &parent_new, item_name_new,
			&parent_dir_new, &full_path_new, &dfs_mt2);
	if (rc)
		D_GOTO(out_err, rc);

	if (is_target_path1 == 0 && is_target_path2 == 0)
		goto out_org;

	atomic_fetch_add_relaxed(&num_rename, 1);

	if (is_target_path1 && is_target_path2) {
		/* Both old and new are on DAOS */
		rc = dfs_move(dfs_mt1->dfs, parent_old, item_name_old, parent_new, item_name_new,
			      NULL);
		if (rc)
			D_GOTO(out_err, rc);
		return 0;
	} else if (is_target_path1 == 1 && is_target_path2 == 0) {
		/* Old_name is on DAOS and new_name is on non-DAOS filesystem */

		/* Renaming a root dir of a DAOS container */
		if (!parent_old && (strncmp(item_name_old, "/", 2) == 0))
			D_GOTO(out_err, rc = EINVAL);

		rc = dfs_lookup_rel(dfs_mt1->dfs, parent_old, item_name_old, O_RDONLY | O_NOFOLLOW,
				    &obj_old, &mode_old, &stat_old);
		if (rc)
			D_GOTO(out_err, rc);
		type_old = mode_old & S_IFMT;
		if (type_old != S_IFLNK && type_old != S_IFREG && type_old != S_IFDIR) {
			D_DEBUG(DB_ANY, "unsupported type for old file %s: %d (%s)\n", old_name,
				ENOTSUP, strerror(ENOTSUP));
			D_GOTO(out_err, rc = ENOTSUP);
		}

		rc = stat(new_name, &stat_new);
		if (rc != 0 && errno != ENOENT)
			D_GOTO(out_err, rc);
		if (rc == 0) {
			type_new = stat_new.st_mode & S_IFMT;
			if (type_new != S_IFLNK && type_new != S_IFREG && type_new != S_IFDIR) {
				D_DEBUG(DB_ANY, "unsupported type for new file %s: %d (%s)\n",
					new_name, ENOTSUP, strerror(ENOTSUP));
				D_GOTO(out_err, rc = ENOTSUP);
			}

			/* New_name exists on non-DAOS filesystem, remove first. */;
			/* The behavior depends on type_old and type_new!!! */

			if (type_old == type_new || (type_old == S_IFREG && type_new == S_IFLNK) ||
			    (type_old == S_IFLNK && type_new == S_IFREG)) {
				rc = unlink(new_name);
				if (rc != 0)
					D_GOTO(out_old, rc);
			} else if (type_old != S_IFDIR && type_new == S_IFDIR) {
				/* Is a directory */
				D_GOTO(out_old, rc = EISDIR);
			} else if (type_old == S_IFDIR && type_new != S_IFDIR) {
				/* Not a directory */
				D_GOTO(out_old, rc = ENOTDIR);
			}
		}

		switch (type_old) {
		case S_IFLNK:
			D_ALLOC(symlink_value, DFS_MAX_PATH);
			if (symlink_value == NULL)
				D_GOTO(out_old, rc = ENOMEM);
			rc = dfs_get_symlink_value(obj_old, symlink_value, &link_len);
			if (link_len >= DFS_MAX_PATH) {
				D_DEBUG(DB_ANY,
					"link is too long. link_len = %" PRIu64 ": %d (%s)\n",
					link_len, ENAMETOOLONG, strerror(ENAMETOOLONG));
				D_GOTO(out_old, rc = ENAMETOOLONG);
			}
			if (rc)
				D_GOTO(out_old, rc);

			rc = symlink(symlink_value, new_name);
			if (rc != 0)
				D_GOTO(out_old, rc);
			break;
		case S_IFREG:
			/* Read the old file, write to the new file */
			D_ALLOC(buff, ((stat_old.st_size > FILE_BUFFER_SIZE) ? FILE_BUFFER_SIZE
									     : stat_old.st_size));
			if (buff == NULL)
				D_GOTO(out_old, rc = ENOMEM);

			fd = open(new_name, O_WRONLY | O_CREAT, stat_old.st_mode);
			if (fd < 0)
				D_GOTO(out_old, rc);

			byte_left          = stat_old.st_size;
			sgl_data.sg_nr     = 1;
			sgl_data.sg_nr_out = 0;
			sgl_data.sg_iovs   = &iov_buf;
			while (byte_left > 0) {
				byte_to_write =
				    byte_left > FILE_BUFFER_SIZE ? FILE_BUFFER_SIZE : byte_left;
				d_iov_set(&iov_buf, buff, byte_to_write);
				rc = dfs_read(dfs_mt1->dfs, obj_old, &sgl_data,
					      stat_old.st_size - byte_left, &byte_read, NULL);
				if (rc != 0) {
					close(fd);
					DS_ERROR(rc, "dfs_read() failed");
					errno = rc;
					D_GOTO(out_old, rc);
				}
				if (byte_read != byte_to_write) {
					close(fd);
					/* Unexpected!!! */
					D_DEBUG(DB_ANY,
						"dfs_read() failed to read %" PRIu64
						" bytes from %s: %d (%s)\n",
						byte_to_write, old_name, EREMOTEIO,
						strerror(EREMOTEIO));
					D_GOTO(out_old, rc = EREMOTEIO);
				}

				rc = write_all(fd, buff, byte_to_write);
				if (rc == -1) {
					rc = errno;
					close(fd);
					goto out_old;
				}
				if (rc != byte_to_write) {
					close(fd);
					/* Unexpected!!! */
					D_DEBUG(DB_ANY, "write() failed: %d (%s)\n", EIO,
						strerror(EIO));
					D_GOTO(out_old, rc = EIO);
				}
				byte_left -= rc;
			}
			close(fd);
			D_FREE(buff);
			break;
		case S_IFDIR:
			rc = dfs_release(obj_old);
			if (rc)
				goto out_err;
			rc = mkdir(new_name, stat_old.st_mode);
			if (rc != 0)
				D_GOTO(out_err, rc = errno);
			rc = dfs_remove(dfs_mt1->dfs, parent_old, item_name_old, false, NULL);
			if (rc)
				goto out_err;
			break;
		}
		return chmod(new_name, stat_old.st_mode);
	} else if (is_target_path1 == 0 && is_target_path2 == 1) {
		/* Old_name is on non-DAOS and new_name is on DAOS filesystem */

		rc = stat(old_name, &stat_old);
		if (rc != 0)
			D_GOTO(out_err, rc = errno);
		type_old = stat_old.st_mode & S_IFMT;
		if (type_old != S_IFLNK && type_old != S_IFREG && type_old != S_IFDIR) {
			D_DEBUG(DB_ANY, "unsupported type for old file %s: %d (%s)\n", old_name,
				ENOTSUP, strerror(ENOTSUP));
			D_GOTO(out_err, rc = ENOTSUP);
		}

		if (!parent_new && (strncmp(item_name_new, "/", 2) == 0))
			/* Renaming a root dir of a DAOS container */
			D_GOTO(out_err, rc = EINVAL);

		rc = dfs_lookup_rel(dfs_mt2->dfs, parent_new, item_name_new, O_RDONLY | O_NOFOLLOW,
				    &obj_new, &mode_new, &stat_new);
		if (rc != 0 && rc != ENOENT)
			goto out_err;
		if (rc == 0) {
			type_new = mode_new & S_IFMT;
			if (type_new != S_IFLNK && type_new != S_IFREG && type_new != S_IFDIR) {
				D_DEBUG(DB_ANY, "unsupported type for new file %s: %d (%s)\n",
					new_name, ENOTSUP, strerror(ENOTSUP));
				dfs_release(obj_new);
				D_GOTO(out_err, rc = ENOTSUP);
			}

			/* New_name exists on DAOS filesystem, remove first. */
			/* The behavior depends on type_old and type_new!!! */

			if ((type_old == type_new) ||
			    (type_old == S_IFREG && type_new == S_IFLNK) ||
			    (type_old == S_IFLNK && type_new == S_IFREG)) {
				/* Unlink then finish renaming */
				rc = dfs_release(obj_new);
				if (rc)
					goto out_err;
				rc = dfs_remove(dfs_mt2->dfs, parent_new, item_name_new, false,
						NULL);
				if (rc)
					goto out_err;
			}
			if (type_old != S_IFDIR && type_new == S_IFDIR) {
				/* Is a directory */
				D_GOTO(out_new, rc = EISDIR);
			}
			if (type_old == S_IFDIR && type_new != S_IFDIR) {
				/* Not a directory */
				D_GOTO(out_new, rc = ENOTDIR);
			}
		}
		/* New_name was removed, now create a new one from the old one */
		switch (type_old) {
			ssize_t link_len_libc;

		case S_IFLNK:
			D_ALLOC(symlink_value, DFS_MAX_PATH);
			if (symlink_value == NULL)
				D_GOTO(out_err, rc = ENOMEM);
			link_len_libc = readlink(old_name, symlink_value, DFS_MAX_PATH - 1);
			if (link_len_libc >= DFS_MAX_PATH) {
				D_DEBUG(DB_ANY,
					"link is too long. link_len = %" PRIu64	": %d (%s)\n",
					link_len_libc, ENAMETOOLONG, strerror(ENAMETOOLONG));
				D_GOTO(out_err, rc = ENAMETOOLONG);
			} else if (link_len_libc < 0) {
				errno_save = errno;
				DS_ERROR(errno, "readlink() failed");
				D_GOTO(out_err, rc = errno_save);
			}

			rc =
			    dfs_open(dfs_mt2->dfs, parent_new, item_name_new, DEFFILEMODE | S_IFLNK,
				     O_RDWR | O_CREAT, 0, 0, symlink_value, &obj_new);
			if (rc != 0)
				goto out_err;
			rc = dfs_release(obj_new);
			if (rc != 0)
				D_GOTO(out_err, rc);
			break;
		case S_IFREG:
			/* Read the old file, write to the new file */
			fIn = fopen(old_name, "r");
			if (fIn == NULL)
				D_GOTO(out_err, rc = errno);
			rc = dfs_open(dfs_mt2->dfs, parent_new, item_name_new, S_IFREG,
				      O_RDWR | O_CREAT, 0, 0, NULL, &obj_new);
			if (rc) {
				fclose(fIn);
				D_GOTO(out_err, rc);
			}
			D_ALLOC(buff, ((stat_old.st_size > FILE_BUFFER_SIZE) ? FILE_BUFFER_SIZE
									     : stat_old.st_size));
			if (buff == NULL)
				D_GOTO(out_new, rc = ENOMEM);

			byte_left          = stat_old.st_size;
			sgl_data.sg_nr     = 1;
			sgl_data.sg_nr_out = 0;
			sgl_data.sg_iovs   = &iov_buf;
			while (byte_left > 0) {
				byte_to_write =
				    byte_left > FILE_BUFFER_SIZE ? FILE_BUFFER_SIZE : byte_left;
				byte_read = fread(buff, 1, byte_to_write, fIn);
				if (byte_read != byte_to_write)
					D_GOTO(out_new, rc = errno);

				d_iov_set(&iov_buf, buff, byte_to_write);
				rc = dfs_write(dfs_mt2->dfs, obj_new, &sgl_data,
					       stat_old.st_size - byte_left, NULL);
				if (rc != 0)
					D_GOTO(out_new, rc);
				byte_left -= byte_to_write;
			}
			rc = fclose(fIn);
			if (rc != 0) {
				dfs_release(obj_new);
				D_GOTO(out_err, rc = errno);
			}
			dfs_release(obj_new);
			break;
		case S_IFDIR:
			rc =
			    dfs_mkdir(dfs_mt2->dfs, parent_new, item_name_new, stat_old.st_mode, 0);
			if (rc != 0)
				goto out_err;
			rc = dfs_remove(dfs_mt1->dfs, parent_old, item_name_old, false, NULL);
			if (rc)
				goto out_err;

			break;
		}

		/* This could be improved later by calling daos_obj_update() directly. */
		rc = dfs_chmod(dfs_mt2->dfs, parent_new, item_name_new, stat_old.st_mode);
		if (rc)
			goto out_err;
	}

	return 0;

out_org:
	FREE(parent_dir_old);
	FREE(parent_dir_new);
	return next_rename(old_name, new_name);

out_old:
	D_FREE(symlink_value);
	FREE(parent_dir_old);
	FREE(parent_dir_new);
	D_FREE(buff);
	errno_save = rc;
	rc = dfs_release(obj_old);
	if (rc)
		DS_ERROR(rc, "dfs_release() failed");
	errno = errno_save;
	return (-1);

out_new:
	FREE(parent_dir_old);
	FREE(parent_dir_new);
	D_FREE(buff);
	fclose(fIn);
	errno_save = rc;
	rc = dfs_release(obj_new);
	if (rc)
		DS_ERROR(rc, "dfs_release() failed");
	errno = errno_save;
	return (-1);

out_err:
	D_FREE(symlink_value);
	FREE(parent_dir_old);
	FREE(parent_dir_new);
	errno = rc;
	return (-1);
}

char *
getcwd(char *buf, size_t size)
{
	if (next_getcwd == NULL) {
		next_getcwd = dlsym(RTLD_NEXT, "getcwd");
		D_ASSERT(next_getcwd != NULL);
	}

	if (!hook_enabled)
		return next_getcwd(buf, size);

	if (cur_dir[0] != '/')
		update_cwd();

	if (query_dfs_mount(cur_dir) < 0)
		return next_getcwd(buf, size);

	if (buf == NULL) {
		size_t len;

		if (size == 0)
			size = PATH_MAX;
		len = strnlen(cur_dir, size);
		if (len >= size) {
			errno = ERANGE;
			return NULL;
		}
		return strdup(cur_dir);
	}

	strncpy(buf, cur_dir, size);
	return buf;
}

int
isatty(int fd)
{
	int fd_directed;

	if (next_isatty == NULL) {
		next_isatty = dlsym(RTLD_NEXT, "isatty");
		D_ASSERT(next_isatty != NULL);
	}
	if (!hook_enabled)
		return next_isatty(fd);
	fd_directed = get_fd_redirected(fd);
	if (fd_directed >= FD_FILE_BASE) {
		/* non-terminal */
		errno = ENOTTY;
		return 0;
	} else {
		return next_isatty(fd);
	}
}

int
__isatty(int fd) __attribute__((alias("isatty"), leaf, nothrow));

int
access(const char *path, int mode)
{
	dfs_obj_t       *parent;
	int              rc, is_target_path;
	struct dfs_mt   *dfs_mt;
	char             item_name[DFS_MAX_NAME];
	char             *parent_dir = NULL;
	char             *full_path  = NULL;

	if (next_access == NULL) {
		next_access = dlsym(RTLD_NEXT, "access");
		D_ASSERT(next_access != NULL);
	}
	if (!hook_enabled)
		return next_access(path, mode);

	rc = query_path(path, &is_target_path, &parent, item_name, &parent_dir,
			&full_path, &dfs_mt);
	if (rc)
		D_GOTO(out_err, rc);
	if (!is_target_path)
		goto out_org;

	if (!parent && (strncmp(item_name, "/", 2) == 0))
		rc = dfs_access(dfs_mt->dfs, NULL, NULL, mode);
	else
		rc = dfs_access(dfs_mt->dfs, parent, item_name, mode);
	if (rc)
		D_GOTO(out_err, rc);
	FREE(parent_dir);
	return 0;

out_org:
	FREE(parent_dir);
	return next_access(path, mode);

out_err:
	FREE(parent_dir);
	errno = rc;
	return (-1);
}

int
faccessat(int dirfd, const char *path, int mode, int flags)
{
	int  idx_dfs, error = 0, rc;
	char *full_path = NULL;

	if (next_faccessat == NULL) {
		next_faccessat = dlsym(RTLD_NEXT, "faccessat");
		D_ASSERT(next_faccessat != NULL);
	}
	if (!hook_enabled)
		return next_faccessat(dirfd, path, mode, flags);

	/* absolute path, dirfd is ignored */
	if (path[0] == '/')
		return access(path, mode);

	idx_dfs = check_path_with_dirfd(dirfd, &full_path, path, &error);
	if (error)
		goto out_err;

	if (idx_dfs >= 0)
		rc = access(full_path, mode);
	else
		rc = next_faccessat(dirfd, path, mode, flags);

	error = errno;
	if (full_path) {
		free(full_path);
		errno = error;
	}
	return rc;

out_err:
	errno = error;
	return (-1);
}

int
chdir(const char *path)
{
	int              is_target_path, rc, len_str;
	dfs_obj_t       *parent;
	struct dfs_mt   *dfs_mt;
	char             item_name[DFS_MAX_NAME];
<<<<<<< HEAD
	char             *parent_dir = NULL;
	char             *full_path  = NULL;
=======
	char            *parent_dir = NULL;
	char            *full_path  = NULL;
>>>>>>> 73912d0c

	if (next_chdir == NULL) {
		next_chdir = dlsym(RTLD_NEXT, "chdir");
		D_ASSERT(next_chdir != NULL);
	}
	if (!hook_enabled)
		return next_chdir(path);

	rc = query_path(path, &is_target_path, &parent, item_name, &parent_dir,
			&full_path, &dfs_mt);
	if (rc)
		D_GOTO(out_err, rc);

	rc = next_chdir(path);
	if (rc)
		D_GOTO(out_err, rc = errno);

	if (!is_target_path) {
		strncpy(cur_dir, full_path, DFS_MAX_PATH);
		if (cur_dir[DFS_MAX_PATH - 1] != 0) {
			D_DEBUG(DB_ANY, "path is too long: %d (%s)\n", ENAMETOOLONG,
				strerror(ENAMETOOLONG));
			D_GOTO(out_err, rc = ENAMETOOLONG);
		}
		D_GOTO(out, rc);
	}

	/* assuming the path exists and it is backed by dfuse */
	len_str = snprintf(cur_dir, DFS_MAX_PATH, "%s%s", dfs_mt->fs_root, full_path);
	if (len_str >= DFS_MAX_PATH) {
		D_DEBUG(DB_ANY, "path is too long: %d (%s)\n", ENAMETOOLONG,
			strerror(ENAMETOOLONG));
		D_GOTO(out_err, rc = ENAMETOOLONG);
	}

out:
	FREE(parent_dir);
	return 0;

out_err:
	FREE(parent_dir);
	errno = rc;
	return (-1);
}

int
fchdir(int dirfd)
{
	int   rc;
	char *pt_end = NULL;

	if (next_fchdir == NULL) {
		next_fchdir = dlsym(RTLD_NEXT, "fchdir");
		D_ASSERT(next_fchdir != NULL);
	}
	if (!hook_enabled)
		return next_fchdir(dirfd);

	if (dirfd < FD_DIR_BASE)
		return next_fchdir(dirfd);

	/* assume dfuse is running. call chdir() to update cwd. */
	if (next_chdir == NULL) {
		next_chdir = dlsym(RTLD_NEXT, "chdir");
		D_ASSERT(next_chdir != NULL);
	}
	rc = next_chdir(dir_list[dirfd - FD_DIR_BASE]->path);
	if (rc)
		return rc;

	pt_end = stpncpy(cur_dir, dir_list[dirfd - FD_DIR_BASE]->path, DFS_MAX_PATH - 1);
	if ((long int)(pt_end - cur_dir) >= DFS_MAX_PATH - 1) {
		D_DEBUG(DB_ANY, "path is too long: %d (%s)\n", ENAMETOOLONG,
			strerror(ENAMETOOLONG));
		errno = ENAMETOOLONG;
		return (-1);
	}
	return 0;
}

static int
new_unlink(const char *path)
{
	int              is_target_path, rc;
	dfs_obj_t       *parent;
	struct dfs_mt   *dfs_mt;
	char             item_name[DFS_MAX_NAME];
	char             *parent_dir = NULL;
	char             *full_path  = NULL;

	if (!hook_enabled)
		return libc_unlink(path);

	rc = query_path(path, &is_target_path, &parent, item_name, &parent_dir,
			&full_path, &dfs_mt);
	if (rc)
		D_GOTO(out_err, rc);
	if (!is_target_path)
		goto out_org;

	atomic_fetch_add_relaxed(&num_unlink, 1);

	rc = dfs_remove(dfs_mt->dfs, parent, item_name, false, NULL);
	if (rc)
		D_GOTO(out_err, rc);

	FREE(parent_dir);
	return 0;

out_org:
	FREE(parent_dir);
	return libc_unlink(path);

out_err:
	FREE(parent_dir);
	errno = rc;
	return (-1);
}

int
unlinkat(int dirfd, const char *path, int flags)
{
	int              is_target_path, rc, error = 0;
	dfs_obj_t       *parent;
	struct dfs_mt   *dfs_mt;
	int              idx_dfs;
	char             item_name[DFS_MAX_NAME];
	char             *full_path = NULL;
	char             *parent_dir = NULL;
	char             *full_path_dummy  = NULL;

	if (next_unlinkat == NULL) {
		next_unlinkat = dlsym(RTLD_NEXT, "unlinkat");
		D_ASSERT(next_unlinkat != NULL);
	}
	if (!hook_enabled)
		return next_unlinkat(dirfd, path, flags);

	if (path[0] == '/') {
		/* absolute path, dirfd is ignored */
		rc = query_path(path, &is_target_path, &parent, item_name, &parent_dir,
				&full_path_dummy, &dfs_mt);
		if (rc)
			D_GOTO(out_err, rc);
		if (!is_target_path)
			goto out_org;
		atomic_fetch_add_relaxed(&num_unlink, 1);

		rc = dfs_remove(dfs_mt->dfs, parent, item_name, false, NULL);
		if (rc)
			D_GOTO(out_err_abs, rc);

		FREE(parent_dir);
		return 0;
	}

	idx_dfs = check_path_with_dirfd(dirfd, &full_path, path, &error);
	if (error)
		goto out_err;

	if (idx_dfs >= 0)
		rc = new_unlink(full_path);
	else
		rc = next_unlinkat(dirfd, path, flags);

	error = errno;
	if (full_path)
		free(full_path);
	if (rc)
		errno = error;
	return rc;

out_org:
	FREE(parent_dir);
	return next_unlinkat(dirfd, path, flags);

out_err_abs:
	FREE(parent_dir);
	errno = rc;
	return (-1);

out_err:
	errno = error;
	return (-1);
}

int
fsync(int fd)
{
	int fd_directed;

	if (next_fsync == NULL) {
		next_fsync = dlsym(RTLD_NEXT, "fsync");
		D_ASSERT(next_fsync != NULL);
	}
	if (!hook_enabled)
		return next_fsync(fd);
	fd_directed = get_fd_redirected(fd);
	if (fd_directed < FD_FILE_BASE)
		return next_fsync(fd);

	if (fd_directed >= FD_DIR_BASE) {
		errno = EINVAL;
		return (-1);
	}

	return dfs_sync(file_list[fd_directed - FD_FILE_BASE]->dfs_mt->dfs);
}

int
ftruncate(int fd, off_t length)
{
	int rc, fd_directed;

	if (next_ftruncate == NULL) {
		next_ftruncate = dlsym(RTLD_NEXT, "ftruncate");
		D_ASSERT(next_ftruncate != NULL);
	}
	if (!hook_enabled)
		return next_ftruncate(fd, length);
	fd_directed = get_fd_redirected(fd);
	if (fd_directed < FD_FILE_BASE)
		return next_ftruncate(fd, length);

	if (fd_directed >= FD_DIR_BASE) {
		errno = EINVAL;
		return (-1);
	}

	rc = dfs_punch(file_list[fd_directed - FD_FILE_BASE]->dfs_mt->dfs,
		       file_list[fd_directed - FD_FILE_BASE]->file, length, DFS_MAX_FSIZE);
	if (rc) {
		errno = rc;
		return (-1);
	}
	return 0;
}

int
ftruncate64(int fd, off_t length) __attribute__((alias("ftruncate"), leaf, nothrow));

int
truncate(const char *path, off_t length)
{
	int              is_target_path, rc, rc2;
	dfs_obj_t       *parent, *file_obj;
	mode_t           mode;
	struct dfs_mt   *dfs_mt;
	char             item_name[DFS_MAX_NAME];
	char             *parent_dir = NULL;
	char             *full_path  = NULL;

	if (next_truncate == NULL) {
		next_truncate = dlsym(RTLD_NEXT, "truncate");
		D_ASSERT(next_truncate != NULL);
	}
	if (!hook_enabled)
		return next_truncate(path, length);

	rc = query_path(path, &is_target_path, &parent, item_name, &parent_dir,
			&full_path, &dfs_mt);
	if (rc)
		D_GOTO(out_err, rc);
	if (!is_target_path)
		goto out_org;

	rc = dfs_open(dfs_mt->dfs, parent, item_name, S_IFREG, O_RDWR, 0, 0, NULL, &file_obj);
	if (rc)
		D_GOTO(out_err, rc);
	if (!S_ISREG(mode)) {
		D_DEBUG(DB_ANY, "%s is not a regular file: %d (%s)\n", path, EISDIR,
			strerror(EISDIR));
		D_GOTO(out_err, rc = EISDIR);
	}
	rc = dfs_punch(dfs_mt->dfs, file_obj, length, DFS_MAX_FSIZE);
	rc2 = dfs_release(file_obj);
	if (rc)
		D_GOTO(out_err, rc);
	if (rc2)
		D_GOTO(out_err, rc = rc2);

	FREE(parent_dir);
	return 0;

out_org:
	FREE(parent_dir);
	return next_truncate(path, length);

out_err:
	FREE(parent_dir);
	errno = rc;
	return (-1);
}

static int
chmod_with_flag(const char *path, mode_t mode, int flag)
{
	int              rc, is_target_path;
	dfs_obj_t       *parent;
	struct dfs_mt   *dfs_mt;
	char             item_name[DFS_MAX_NAME];
	char             *parent_dir = NULL;
	char             *full_path  = NULL;

	if (next_chmod == NULL) {
		next_chmod = dlsym(RTLD_NEXT, "chmod");
		D_ASSERT(next_chmod != NULL);
	}

	if (!hook_enabled)
		return next_chmod(path, mode);

	rc = query_path(path, &is_target_path, &parent, item_name, &parent_dir,
			&full_path, &dfs_mt);
	if (rc)
		D_GOTO(out_err, rc);
	if (!is_target_path)
		goto out_org;

	/* POSIX API uses AT_SYMLINK_NOFOLLOW; DFS dfs_lookup() uses O_NOFOLLOW. */
	if (flag & AT_SYMLINK_NOFOLLOW)
		flag |= O_NOFOLLOW;
	if (!parent && (strncmp(item_name, "/", 2) == 0))
		rc = dfs_chmod(dfs_mt->dfs, NULL, NULL, mode);
	else
		rc = dfs_chmod(dfs_mt->dfs, parent, item_name, mode);
	if (rc)
		D_GOTO(out_err, rc);

	FREE(parent_dir);
	return 0;

out_org:
	FREE(parent_dir);
	return next_chmod(path, mode);

out_err:
	FREE(parent_dir);
	errno = rc;
	return (-1);
}

/* dfs_chmod will dereference symlinks as default */
int
chmod(const char *path, mode_t mode)
{
	if (next_chmod == NULL) {
		next_chmod = dlsym(RTLD_NEXT, "chmod");
		D_ASSERT(next_chmod != NULL);
	}

	if (!hook_enabled)
		return next_chmod(path, mode);

	return chmod_with_flag(path, mode, 0);
}

int
fchmod(int fd, mode_t mode)
{
	int rc, fd_directed;

	if (next_fchmod == NULL) {
		next_fchmod = dlsym(RTLD_NEXT, "fchmod");
		D_ASSERT(next_fchmod != NULL);
	}

	if (!hook_enabled)
		return next_fchmod(fd, mode);
	fd_directed = get_fd_redirected(fd);
	if (fd_directed < FD_FILE_BASE)
		return next_fchmod(fd, mode);

	if (fd_directed >= FD_DIR_BASE) {
		errno = EINVAL;
		return (-1);
	}

	rc =
	    dfs_chmod(file_list[fd_directed - FD_FILE_BASE]->dfs_mt->dfs,
		      file_list[fd_directed - FD_FILE_BASE]->parent,
		      file_list[fd_directed - FD_FILE_BASE]->item_name, mode);
	if (rc) {
		errno = rc;
		return (-1);
	}

	return 0;
}

int
fchmodat(int dirfd, const char *path, mode_t mode, int flag)
{
	int  idx_dfs, error = 0, rc;
	char *full_path = NULL;

	if (next_fchmodat == NULL) {
		next_fchmodat = dlsym(RTLD_NEXT, "fchmodat");
		D_ASSERT(next_fchmodat != NULL);
	}

	if (!hook_enabled)
		return next_fchmodat(dirfd, path, mode, flag);

	if (path[0] == '/')
		return chmod_with_flag(path, mode, flag);

	idx_dfs = check_path_with_dirfd(dirfd, &full_path, path, &error);
	if (error)
		goto out_err;

	if (idx_dfs >= 0)
		rc = chmod_with_flag(full_path, mode, flag);
	else
		rc = next_fchmodat(dirfd, path, mode, flag);

	error = errno;
	if (full_path) {
		free(full_path);
		errno = error;
	}
	return rc;

out_err:
	errno = error;
	return (-1);
}

int
utime(const char *path, const struct utimbuf *times)
{
	int              is_target_path, rc;
	dfs_obj_t       *obj, *parent;
	mode_t           mode;
	struct stat      stbuf;
	struct timespec  times_loc;
	struct dfs_mt   *dfs_mt;
	char             item_name[DFS_MAX_NAME];
	char             *parent_dir = NULL;
	char             *full_path  = NULL;

	if (next_utime == NULL) {
		next_utime = dlsym(RTLD_NEXT, "utime");
		D_ASSERT(next_utime != NULL);
	}
	if (!hook_enabled)
		return next_utime(path, times);

	rc = query_path(path, &is_target_path, &parent, item_name, &parent_dir,
			&full_path, &dfs_mt);
	if (rc)
		D_GOTO(out_err, rc);
	if (!is_target_path)
		goto out_org;

	if (!parent && (strncmp(item_name, "/", 2) == 0))
		rc = dfs_lookup(dfs_mt->dfs, "/", O_RDWR, &obj, &mode, &stbuf);
	else
		rc = dfs_lookup_rel(dfs_mt->dfs, parent, item_name, O_RDWR, &obj, &mode, &stbuf);
	if (rc) {
		DS_ERROR(rc, "fail to lookup %s", full_path);
		D_GOTO(out_err, rc);
	}

	if (times == NULL) {
		clock_gettime(CLOCK_REALTIME, &times_loc);
		stbuf.st_atim.tv_sec  = times_loc.tv_sec;
		stbuf.st_atim.tv_nsec = times_loc.tv_nsec;
		stbuf.st_mtim.tv_sec  = times_loc.tv_sec;
		stbuf.st_mtim.tv_nsec = times_loc.tv_nsec;
	} else {
		stbuf.st_atim.tv_sec  = times->actime;
		stbuf.st_atim.tv_nsec = 0;
		stbuf.st_mtim.tv_sec  = times->modtime;
		stbuf.st_mtim.tv_nsec = 0;
	}

	rc = dfs_osetattr(dfs_mt->dfs, obj, &stbuf, DFS_SET_ATTR_MTIME);
	if (rc) {
		dfs_release(obj);
		D_GOTO(out_err, rc);
	}

	rc = dfs_release(obj);
	if (rc)
		D_GOTO(out_err, rc);

	FREE(parent_dir);
	return 0;

out_org:
	FREE(parent_dir);
	return next_utime(path, times);

out_err:
	FREE(parent_dir);
	errno = rc;
	return (-1);
}

int
utimes(const char *path, const struct timeval times[2])
{
	int              is_target_path, rc;
	dfs_obj_t       *obj, *parent;
	mode_t           mode;
	struct stat      stbuf;
	struct timespec  times_loc;
	struct dfs_mt   *dfs_mt;
	char             item_name[DFS_MAX_NAME];
	char             *parent_dir = NULL;
	char             *full_path  = NULL;

	if (next_utimes == NULL) {
		next_utimes = dlsym(RTLD_NEXT, "utimes");
		D_ASSERT(next_utimes != NULL);
	}
	if (!hook_enabled)
		return next_utimes(path, times);

	rc = query_path(path, &is_target_path, &parent, item_name, &parent_dir,
			&full_path, &dfs_mt);
	if (rc)
		D_GOTO(out_err, rc);
	if (!is_target_path)
		goto out_org;

	if (!parent && (strncmp(item_name, "/", 2) == 0))
		rc = dfs_lookup(dfs_mt->dfs, "/", O_RDWR, &obj, &mode, &stbuf);
	else
		rc = dfs_lookup_rel(dfs_mt->dfs, parent, item_name, O_RDWR, &obj, &mode, &stbuf);
	if (rc) {
		DS_ERROR(rc, "fail to lookup %s", full_path);
		D_GOTO(out_err, rc);
	}

	if (times == NULL) {
		clock_gettime(CLOCK_REALTIME, &times_loc);
		stbuf.st_atim.tv_sec  = times_loc.tv_sec;
		stbuf.st_atim.tv_nsec = times_loc.tv_nsec;
		stbuf.st_mtim.tv_sec  = times_loc.tv_sec;
		stbuf.st_mtim.tv_nsec = times_loc.tv_nsec;
	} else {
		stbuf.st_atim.tv_sec  = times[0].tv_sec;
		stbuf.st_atim.tv_nsec = times[0].tv_usec * 1000;
		stbuf.st_mtim.tv_sec  = times[1].tv_sec;
		stbuf.st_mtim.tv_nsec = times[1].tv_usec * 1000;
	}

	rc = dfs_osetattr(dfs_mt->dfs, obj, &stbuf, DFS_SET_ATTR_MTIME);
	if (rc) {
		DS_ERROR(rc, "dfs_osetattr() failed");
		dfs_release(obj);
		D_GOTO(out_err, rc);
	}

	rc = dfs_release(obj);
	if (rc)
		D_GOTO(out_err, rc);

	FREE(parent_dir);
	return 0;

out_org:
	FREE(parent_dir);
	return next_utimes(path, times);

out_err:
	FREE(parent_dir);
	errno = rc;
	return (-1);
}

static int
utimens_timespec(const char *path, const struct timespec times[2], int flags)
{
	int              is_target_path, rc;
	dfs_obj_t       *obj, *parent;
	mode_t           mode;
	struct stat      stbuf;
	struct timespec  times_loc;
	struct timeval   times_us[2];
	struct dfs_mt   *dfs_mt;
	char             item_name[DFS_MAX_NAME];
	char             *parent_dir = NULL;
	char             *full_path  = NULL;

	rc = query_path(path, &is_target_path, &parent, item_name, &parent_dir,
			&full_path, &dfs_mt);
	if (rc)
		D_GOTO(out_err, rc);
	if (!is_target_path) {
		times_us[0].tv_sec  = times[0].tv_sec;
		times_us[0].tv_usec = times[0].tv_nsec / 100;
		times_us[1].tv_sec  = times[1].tv_sec;
		times_us[1].tv_usec = times[1].tv_nsec / 100;
		FREE(parent_dir);
		return next_utimes(path, times_us);
	}

	flags |= O_RDWR;
	/* POSIX API uses AT_SYMLINK_NOFOLLOW; DFS dfs_lookup() uses O_NOFOLLOW. */
	if (flags & AT_SYMLINK_NOFOLLOW)
		flags |= O_NOFOLLOW;
	if (!parent && (strncmp(item_name, "/", 2) == 0))
		rc = dfs_lookup(dfs_mt->dfs, "/", flags, &obj, &mode, &stbuf);
	else
		rc = dfs_lookup_rel(dfs_mt->dfs, parent, item_name, flags, &obj, &mode, &stbuf);
	if (rc)
		D_GOTO(out_err, rc);

	if (times == NULL) {
		clock_gettime(CLOCK_REALTIME, &times_loc);
		stbuf.st_atim.tv_sec  = times_loc.tv_sec;
		stbuf.st_atim.tv_nsec = times_loc.tv_nsec;
		stbuf.st_mtim.tv_sec  = times_loc.tv_sec;
		stbuf.st_mtim.tv_nsec = times_loc.tv_nsec;
	} else {
		stbuf.st_atim.tv_sec  = times[0].tv_sec;
		stbuf.st_atim.tv_nsec = times[0].tv_nsec;
		stbuf.st_mtim.tv_sec  = times[1].tv_sec;
		stbuf.st_mtim.tv_nsec = times[1].tv_nsec;
	}

	rc = dfs_osetattr(dfs_mt->dfs, obj, &stbuf, DFS_SET_ATTR_MTIME);
	if (rc) {
		dfs_release(obj);
		D_GOTO(out_err, rc);
	}

	rc = dfs_release(obj);
	if (rc)
		D_GOTO(out_err, rc);

	FREE(parent_dir);
	return 0;

out_err:
	FREE(parent_dir);
	errno = rc;
	return (-1);
}

int
utimensat(int dirfd, const char *path, const struct timespec times[2], int flags)
{
	int  idx_dfs, error = 0, rc;
	char *full_path = NULL;

	if (next_utimensat == NULL) {
		next_utimensat = dlsym(RTLD_NEXT, "utimensat");
		D_ASSERT(next_utimensat != NULL);
	}
	if (!hook_enabled)
		return next_utimensat(dirfd, path, times, flags);

	_Pragma("GCC diagnostic push")
	_Pragma("GCC diagnostic ignored \"-Wnonnull-compare\"")
	/* check path is NULL or not. path could be NULL since it is from application */
	if (path == NULL) {
		errno = EFAULT;
		return -1;
	}
	_Pragma("GCC diagnostic pop")

	/* absolute path, dirfd is ignored */
	if (path[0] == '/')
		return utimens_timespec(path, times, flags);

	idx_dfs = check_path_with_dirfd(dirfd, &full_path, path, &error);
	if (error)
		goto out_err;

	if (idx_dfs >= 0)
		rc = utimens_timespec(full_path, times, flags);
	else
		rc = next_utimensat(dirfd, path, times, flags);

	error = errno;
	if (full_path) {
		free(full_path);
		errno = error;
	}
	return rc;

out_err:
	errno = error;
	return (-1);
}

int
futimens(int fd, const struct timespec times[2])
{
	int             rc;
	int             fd_directed;
	struct timespec times_loc;
	struct stat     stbuf;

	if (next_futimens == NULL) {
		next_futimens = dlsym(RTLD_NEXT, "futimens");
		D_ASSERT(next_futimens != NULL);
	}
	if (!hook_enabled)
		return next_futimens(fd, times);
	fd_directed = get_fd_redirected(fd);
	if (fd_directed < FD_FILE_BASE)
		return next_futimens(fd, times);

	if (times == NULL) {
		clock_gettime(CLOCK_REALTIME, &times_loc);
		stbuf.st_atim.tv_sec  = times_loc.tv_sec;
		stbuf.st_atim.tv_nsec = times_loc.tv_nsec;
		stbuf.st_mtim.tv_sec  = times_loc.tv_sec;
		stbuf.st_mtim.tv_nsec = times_loc.tv_nsec;
	} else {
		stbuf.st_atim.tv_sec  = times[0].tv_sec;
		stbuf.st_atim.tv_nsec = times[0].tv_nsec;
		stbuf.st_mtim.tv_sec  = times[1].tv_sec;
		stbuf.st_mtim.tv_nsec = times[1].tv_nsec;
	}

	rc = dfs_osetattr(file_list[fd_directed - FD_FILE_BASE]->dfs_mt->dfs,
			  file_list[fd_directed - FD_FILE_BASE]->file, &stbuf,
			  DFS_SET_ATTR_MTIME);
	if (rc) {
		errno = rc;
		return (-1);
	}

	return 0;
}

/* check the fd to be closed. If the fd pointing to something like
 * 'socket:[xxxx]' or 'anon_inode:[eventpoll]', print out a warning
 * since DAOS network contexts may be using such fds. This might be
 * helpful in debugging.
 */
/*
static void
check_fd_to_close(int fd)
{
	char    fd_path[64];
	char   *path;
	ssize_t len;

	D_ALLOC(path, DFS_MAX_PATH);
	if (path == NULL)
		return;
	snprintf(fd_path, sizeof(fd_path) - 1, "/proc/self/fd/%d", fd);
	len = readlink(fd_path, path, DFS_MAX_PATH - 1);
	if (len < 0) {
		DS_ERROR(errno, "readlink() failed");
		goto out;
	}
	path[len] = 0;
	if (strncmp(path, "socket:", 7) == 0 || strncmp(path, "anon_inode:[eventpoll]", 22) == 0) {
		D_DEBUG(DB_ANY, "dup2/fcntl is closing fd %d (%s) which may be used by DAOS!", fd,
			path);
	}

out:
	D_FREE(path);
}
*/

/* The macro was added to fix the compiling issue on CentOS 7.9.
 * Those issues could be resolved by adding -D_FILE_OFFSET_BITS=64, however
 * this flag causes other issues too.
 */
#ifndef F_ADD_SEALS
#define F_OFD_GETLK	36
#define F_OFD_SETLK	37
#define F_OFD_SETLKW	38
#define F_ADD_SEALS	1033
#endif

static int
new_fcntl(int fd, int cmd, ...)
{
	int     fd_directed, param, OrgFunc = 1;
	int     Next_Dirfd, Next_fd, rc;
	va_list arg;

	switch (cmd) {
	case F_DUPFD:
	case F_DUPFD_CLOEXEC:
	case F_GETFD:
	case F_SETFD:
	case F_SETFL:
	case F_GETFL:
	case F_SETOWN:
	case F_SETSIG:
	case F_SETLEASE:
	case F_NOTIFY:
	case F_SETPIPE_SZ:
	case F_ADD_SEALS:
		va_start(arg, cmd);
		param = va_arg(arg, int);
		va_end(arg);

		fd_directed = get_fd_redirected(fd);

		if (!hook_enabled)
			return libc_fcntl(fd, cmd, param);

		if (cmd == F_GETFL) {
			if (fd_directed >= FD_DIR_BASE)
				return dir_list[fd_directed - FD_DIR_BASE]->open_flag;
			else if (fd_directed >= FD_FILE_BASE)
				return file_list[fd_directed - FD_FILE_BASE]->open_flag;
			else
				return libc_fcntl(fd, cmd);
		}

		if (fd_directed >= FD_FILE_BASE) {
			if (cmd == F_SETFD)
				return 0;
		}

		if (fd_directed >= FD_FILE_BASE)
			OrgFunc = 0;

		if ((cmd == F_DUPFD) || (cmd == F_DUPFD_CLOEXEC)) {
			if (fd_directed >= FD_DIR_BASE) {
				rc = find_next_available_dirfd(
						dir_list[fd_directed - FD_DIR_BASE], &Next_Dirfd);
				if (rc) {
					errno = rc;
					return (-1);
				}
				return (Next_Dirfd + FD_DIR_BASE);
			} else if (fd_directed >= FD_FILE_BASE) {
				rc = find_next_available_fd(
						file_list[fd_directed - FD_FILE_BASE], &Next_fd);
				if (rc) {
					errno = rc;
					return (-1);
				}
				return (Next_fd + FD_FILE_BASE);
			}
		} else if ((cmd == F_GETFD) || (cmd == F_SETFD)) {
			if (OrgFunc == 0)
				return 0;
		}
		/**		else if (cmd == F_GETFL)	{
		 *		}
		 */
		return libc_fcntl(fd, cmd, param);
	case F_SETLK:
	case F_SETLKW:
	case F_GETLK:
	case F_OFD_SETLK:
	case F_OFD_SETLKW:
	case F_OFD_GETLK:
	case F_GETOWN_EX:
	case F_SETOWN_EX:
		va_start(arg, cmd);
		param = va_arg(arg, int);
		va_end(arg);

		if (!hook_enabled)
			return libc_fcntl(fd, cmd, param);

		return libc_fcntl(fd, cmd, param);
	default:
		return libc_fcntl(fd, cmd);
	}
}

int
ioctl(int fd, unsigned long request, ...)
{
	va_list                         arg;
	void                           *param;
	struct dfuse_user_reply        *reply;
	int                             fd_directed;

	va_start(arg, request);
	param = va_arg(arg, void *);
	va_end(arg);

	if (next_ioctl == NULL) {
		next_ioctl = dlsym(RTLD_NEXT, "ioctl");
		D_ASSERT(next_ioctl != NULL);
	}
	if (!hook_enabled)
		return next_ioctl(fd, request, param);
	fd_directed = get_fd_redirected(fd);
	if (fd_directed < FD_FILE_BASE)
		return next_ioctl(fd, request, param);

	/* To pass existing test of ioctl() with DFUSE_IOCTL_DFUSE_USER */
	/* Provided to pass dfuse_test                                  */
	if ((request & 0xFFFFFFFF) == 0x8008A3cA) {
		reply = (struct dfuse_user_reply *)param;
		reply->uid = getuid();
		reply->gid = getgid();
		return 0;
	}

	errno = ENOTSUP;

	return -1;
}

int
dup(int oldfd)
{
	int fd_directed;

	if (next_dup == NULL) {
		next_dup = dlsym(RTLD_NEXT, "dup");
		D_ASSERT(next_dup != NULL);
	}
	if (!hook_enabled)
		return next_dup(oldfd);
	fd_directed = get_fd_redirected(oldfd);
	if (fd_directed >= FD_FILE_BASE)
		return new_fcntl(oldfd, F_DUPFD, 0);

	return next_dup(fd_directed);
}

int
dup2(int oldfd, int newfd)
{
	int fd, oldfd_directed, newfd_directed, fd_directed, idx, rc, errno_save;

	/* Need more work later. */
	if (next_dup2 == NULL) {
		next_dup2 = dlsym(RTLD_NEXT, "dup2");
		D_ASSERT(next_dup2 != NULL);
	}
	if (!hook_enabled)
		return next_dup2(oldfd, newfd);

	if (oldfd == newfd) {
		if (oldfd < FD_FILE_BASE)
			return next_dup2(oldfd, newfd);
		else
			return newfd;
	}
	oldfd_directed = query_fd_forward_dest(oldfd);
	newfd_directed = query_fd_forward_dest(newfd);
	if ((oldfd_directed < FD_FILE_BASE) && (oldfd < FD_FILE_BASE) &&
	    (newfd_directed < FD_FILE_BASE) && (newfd < FD_FILE_BASE))
		return next_dup2(oldfd, newfd);

	if (oldfd_directed >= FD_FILE_BASE && oldfd < FD_FILE_BASE)
		oldfd = oldfd_directed;

	if (newfd >= FD_FILE_BASE) {
		DS_ERROR(ENOTSUP, "unimplemented yet for newfd >= FD_FILE_BASE");
		errno = ENOTSUP;
		return -1;
	}
	fd_directed = query_fd_forward_dest(newfd);
	if (fd_directed >= FD_FILE_BASE && newfd < FD_FILE_BASE && oldfd_directed < FD_FILE_BASE &&
	    oldfd < FD_FILE_BASE) {
		/* need to remove newfd from forward list and decrease refcount in file_list[] */
		close_dup_fd(libc_close, newfd, false);
		return next_dup2(oldfd, newfd);
	} else if (fd_directed >= FD_FILE_BASE) {
		DS_ERROR(ENOTSUP, "unimplemented yet for fd_directed >= FD_FILE_BASE");
		errno = ENOTSUP;
		return -1;
	}

	if (oldfd >= FD_FILE_BASE)
		fd_directed = oldfd;
	else
		fd_directed = query_fd_forward_dest(oldfd);
	if (fd_directed >= FD_FILE_BASE) {
		int fd_tmp;

		fd_tmp = allocate_a_fd_from_kernel();
		if (fd_tmp < 0) {
			/* failed to allocate an fd from kernel */
			errno_save = errno;
			DS_ERROR(errno_save, "failed to get a fd from kernel");
			errno = errno_save;
			return (-1);
		}
		/* rely on dup2() to get the desired fd */
		fd = next_dup2(fd_tmp, newfd);
		if (fd < 0) {
			/* failed to allocate an fd from kernel */
			errno_save = errno;
			close(fd_tmp);
			DS_ERROR(errno_save, "failed to get a fd from kernel");
			errno = errno_save;
			return (-1);
		} else if (fd != newfd) {
			close(fd);
			DS_ERROR(EBUSY, "failed to get the desired fd in dup2()");
			errno = EBUSY;
			return (-1);
		}
<<<<<<< HEAD
		rc = close(fd_tmp);
=======
		rc = libc_close(fd_tmp);
>>>>>>> 73912d0c
		if (rc != 0)
			return -1;
		idx = allocate_dup2ed_fd(fd, fd_directed);
		if (idx >= 0)
			return fd;
		else
			return idx;
	}
	return -1;
}

int
__dup2(int oldfd, int newfd) __attribute__((alias("dup2"), leaf, nothrow));

int
new_dup3(int oldfd, int newfd, int flags)
{
	if (oldfd == newfd) {
		errno = EINVAL;
		return (-1);
	}

	if (!hook_enabled)
		return libc_dup3(oldfd, newfd, flags);

	if (get_fd_redirected(oldfd) < FD_FILE_BASE && get_fd_redirected(newfd) < FD_FILE_BASE)
		return libc_dup3(oldfd, newfd, flags);

	/* Ignore flags now. Need more work later to handle flags, e.g., O_CLOEXEC */
	return dup2(oldfd, newfd);
}

void *
new_mmap(void *addr, size_t length, int prot, int flags, int fd, off_t offset)
{
	int             rc, idx_map, fd_directed;
	struct stat     stat_buf;
	void            *addr_ret;

	if (!hook_enabled)
		return next_mmap(addr, length, prot, flags, fd, offset);
	fd_directed = get_fd_redirected(fd);
	if (fd_directed < FD_FILE_BASE)
		return next_mmap(addr, length, prot, flags, fd, offset);

	atomic_fetch_add_relaxed(&num_mmap, 1);

	addr_ret = next_mmap(addr, length, prot, flags | MAP_ANONYMOUS, -1, offset);
	if (addr_ret == MAP_FAILED)
		return MAP_FAILED;

	rc = dfs_ostat(file_list[fd_directed - FD_FILE_BASE]->dfs_mt->dfs,
		       file_list[fd_directed - FD_FILE_BASE]->file, &stat_buf);
	if (rc) {
		errno = rc;
		return MAP_FAILED;
	}

	rc = find_next_available_map(&idx_map);
	if (rc) {
		DS_ERROR(rc, "mmap_list is out of space");
		errno = rc;
		return MAP_FAILED;
	}

	file_list[fd_directed - FD_FILE_BASE]->idx_mmap = idx_map;
	mmap_list[idx_map].addr = (char *)addr_ret;
	mmap_list[idx_map].length = length;
	mmap_list[idx_map].file_size = stat_buf.st_size;
	mmap_list[idx_map].prot = prot;
	mmap_list[idx_map].flags = flags;
	mmap_list[idx_map].fd = fd_directed;
	mmap_list[idx_map].num_pages = length & (page_size - 1) ?
				       (length / page_size + 1) :
				       (length / page_size);
	mmap_list[idx_map].num_dirty_pages = 0;
	mmap_list[idx_map].offset = offset;
	D_ALLOC(mmap_list[idx_map].updated, sizeof(bool)*mmap_list[idx_map].num_pages);
	if (mmap_list[idx_map].updated == NULL) {
		errno = ENOMEM;
		return MAP_FAILED;
	}
	memset(mmap_list[idx_map].updated, 0, sizeof(bool)*mmap_list[idx_map].num_pages);

	/* Clear all permissions on these pages, so segv will be triggered by read/write */
	rc = mprotect(addr_ret, length, PROT_NONE);
	if (rc < 0)
		return (void *)(-1);
	if (!segv_handler_inited) {
		D_MUTEX_LOCK(&lock_mmap);
		register_handler(SIGSEGV, &old_segv);
		segv_handler_inited = true;
		D_MUTEX_UNLOCK(&lock_mmap);
	}
	return addr_ret;
}

static int
flush_dirty_pages_to_file(int idx)
{
	int             idx_file, idx_page = 0, idx_page2, rc, num_pages;
	size_t          addr_min, addr_max;
	d_iov_t         iov;
	d_sg_list_t     sgl;

	num_pages = mmap_list[idx].num_pages;
	idx_file = mmap_list[idx].fd - FD_FILE_BASE;
	while (idx_page < num_pages) {
		/* To find the next non-dirty page */
		idx_page2 = idx_page + 1;
		while (idx_page2 < num_pages && mmap_list[idx].updated[idx_page2])
			idx_page2++;
		/* Write pages [idx_page, idx_page2-1] to file */
		sgl.sg_nr     = 1;
		sgl.sg_nr_out = 0;
		addr_min      = page_size*idx_page + mmap_list[idx].offset;
		addr_max      = addr_min + (idx_page2 - idx_page)*page_size;
		if (addr_max > mmap_list[idx].file_size)
			addr_max = mmap_list[idx].file_size;
		d_iov_set(&iov, (void *)(mmap_list[idx].addr + addr_min), addr_max - addr_min);
		sgl.sg_iovs = &iov;
		rc          = dfs_write(file_list[idx_file]->dfs_mt->dfs,
					file_list[idx_file]->file, &sgl, addr_min, NULL);
		if (rc) {
			errno = rc;
			return (-1);
		}

		/* Find the next updated page */
		idx_page = idx_page2 + 1;
		while (idx_page < num_pages && !mmap_list[idx].updated[idx_page])
			idx_page++;
	}

	return 0;
}

int
new_munmap(void *addr, size_t length)
{
	int i, rc;

	if (!hook_enabled)
		return next_munmap(addr, length);

	for (i = 0; i <= last_map; i++) {
		if (mmap_list[i].addr == addr) {
			if (mmap_list[i].flags & MAP_SHARED &&
			    mmap_list[i].num_dirty_pages) {
				/* Need to flush dirty pages to file */
				rc = flush_dirty_pages_to_file(i);
				if (rc < 0)
					return rc;
			}
			D_FREE(mmap_list[i].updated);
			free_map(i);

			return next_munmap(addr, length);
		}
	}

	return next_munmap(addr, length);
}

int
posix_fadvise(int fd, off_t offset, off_t len, int advice)
{
	int fd_directed;

	if (next_posix_fadvise == NULL) {
		next_posix_fadvise = dlsym(RTLD_NEXT, "posix_fadvise");
		D_ASSERT(next_posix_fadvise != NULL);
	}
	if (!hook_enabled)
		return next_posix_fadvise(fd, offset, len, advice);
	fd_directed = get_fd_redirected(fd);
	if (fd_directed < FD_FILE_BASE)
		return next_posix_fadvise(fd, offset, len, advice);

	/* Hint to turn off caching. */
	if (advice == POSIX_FADV_DONTNEED)
		return 0;
	/**
	 *	if (report)
	 *		D_ERROR("posix_fadvise() is not implemented yet.\n");
	 */
	errno = ENOTSUP;
	return -1;
}

int
posix_fadvise64(int fd, off_t offset, off_t len, int advice)
	__attribute__((alias("posix_fadvise")));

int
flock(int fd, int operation)
{
	int fd_directed;

	if (next_flock == NULL) {
		next_flock = dlsym(RTLD_NEXT, "flock");
		D_ASSERT(next_flock != NULL);
	}
	if (!hook_enabled)
		return next_flock(fd, operation);
	fd_directed = get_fd_redirected(fd);
	if (fd_directed < FD_FILE_BASE)
		return next_flock(fd, operation);

	/* We output the message only if env "D_IL_REPORT" is set. */
	if (report)
		DS_ERROR(ENOTSUP, "flock() is not implemented yet");
	errno = ENOTSUP;
	return -1;
}

int
fallocate(int fd, int mode, off_t offset, off_t len)
{
	int fd_directed;

	if (next_fallocate == NULL) {
		next_fallocate = dlsym(RTLD_NEXT, "fallocate");
		D_ASSERT(next_fallocate != NULL);
	}
	if (!hook_enabled)
		return next_fallocate(fd, mode, offset, len);
	fd_directed = get_fd_redirected(fd);
	if (fd_directed < FD_FILE_BASE)
		return next_fallocate(fd, mode, offset, len);

	/* We output the message only if env "D_IL_REPORT" is set. */
	if (report)
		DS_ERROR(ENOTSUP, "fallocate() is not implemented yet");
	errno = ENOTSUP;
	return -1;
}

int
posix_fallocate(int fd, off_t offset, off_t len)
{
	int fd_directed;

	if (next_posix_fallocate == NULL) {
		next_posix_fallocate = dlsym(RTLD_NEXT, "posix_fallocate");
		D_ASSERT(next_posix_fallocate != NULL);
	}
	if (!hook_enabled)
		return next_posix_fallocate(fd, offset, len);
	fd_directed = get_fd_redirected(fd);
	if (fd_directed < FD_FILE_BASE)
		return next_posix_fallocate(fd, offset, len);

	/* We output the message only if env "D_IL_REPORT" is set. */
	if (report)
		DS_ERROR(ENOTSUP, "posix_fallocate() is not implemented yet");
	errno = ENOTSUP;
	return -1;
}

int
posix_fallocate64(int fd, off64_t offset, off64_t len)
{
	int fd_directed;

	if (next_posix_fallocate64 == NULL) {
		next_posix_fallocate64 = dlsym(RTLD_NEXT, "posix_fallocate64");
		D_ASSERT(next_posix_fallocate64 != NULL);
	}
	if (!hook_enabled)
		return next_posix_fallocate64(fd, offset, len);
	fd_directed = get_fd_redirected(fd);
	if (fd_directed < FD_FILE_BASE)
		return next_posix_fallocate64(fd, offset, len);

	/* We output the message only if env "D_IL_REPORT" is set. */
	if (report)
		DS_ERROR(ENOTSUP, "posix_fallocate64() is not implemented yet");
	errno = ENOTSUP;
	return -1;
}

int
tcgetattr(int fd, void *termios_p)
{
	int fd_directed;

	if (next_tcgetattr == NULL) {
		next_tcgetattr = dlsym(RTLD_NEXT, "tcgetattr");
		D_ASSERT(next_tcgetattr != NULL);
	}
	if (!hook_enabled)
		return next_tcgetattr(fd, termios_p);
	fd_directed = get_fd_redirected(fd);
	if (fd_directed < FD_FILE_BASE)
		return next_tcgetattr(fd, termios_p);

	/* We output the message only if env "D_IL_REPORT" is set. */
	if (report)
		DS_ERROR(ENOTSUP, "tcgetattr() is not implemented yet");
	errno = ENOTSUP;
	return -1;
}

static void
new_exit(int rc)
{
	if (!hook_enabled)
		return next_exit(rc);

	print_summary();
	next_exit(rc);
}

static void
update_cwd(void)
{
	char *cwd = NULL;
	char *pt_end = NULL;

	/* daos_init() may be not called yet. */
	cwd = get_current_dir_name();

	if (cwd == NULL) {
		D_FATAL("fatal error to get CWD with get_current_dir_name(): %d (%s)\n", errno,
			strerror(errno));
		abort();
	} else {
		pt_end = stpncpy(cur_dir, cwd, DFS_MAX_PATH - 1);
		if ((long int)(pt_end - cur_dir) >= DFS_MAX_PATH - 1) {
			D_FATAL("fatal error, cwd path is too long:  %d (%s)\n", ENAMETOOLONG,
				strerror(ENAMETOOLONG));
			abort();
		}
		free(cwd);
	}
}

static int
query_mmap_block(char *addr)
{
	int i;

	for (i = 0 ; i <= last_map; i++) {
		if (mmap_list[i].addr) {
			if (addr >= mmap_list[i].addr &&
			    addr < (mmap_list[i].addr + mmap_list[i].length))
				return i;
		}
	}
	return (-1);
}

static void *
align_to_page_boundary(void *addr)
{
	return (void *)((unsigned long int)addr & ~(page_size - 1));
}

static void
sig_handler(int code, siginfo_t *siginfo, void *ctx)
{
	char                   *addr, err_msg[256];
	size_t                  bytes_read, length;
	size_t                  addr_min, addr_max, idx_page;
	int                     rc, fd, idx_map;
	d_iov_t                 iov;
	d_sg_list_t             sgl;
	ucontext_t             *context = ctx;

	if (code != SIGSEGV)
		return old_segv.sa_sigaction(code, siginfo, context);
	addr = (char *)siginfo->si_addr;
	idx_map = query_mmap_block(addr);
	if (idx_map < 0)
		return old_segv.sa_sigaction(code, siginfo, context);

	sgl.sg_nr     = 1;
	sgl.sg_nr_out = 0;
	addr_min      = (size_t)align_to_page_boundary(addr);
	/* Out of the range of file size */
	if ((addr_min + (size_t)mmap_list[idx_map].offset - (size_t)mmap_list[idx_map].addr) >
	    mmap_list[idx_map].file_size)
		return old_segv.sa_sigaction(code, siginfo, context);
	/* We read only one page at this time. Reading multiple pages may get better performance. */
	addr_max      = addr_min + page_size;
	if ((addr_max - (size_t)mmap_list[idx_map].addr + (size_t)mmap_list[idx_map].offset) >
	    mmap_list[idx_map].file_size)
		addr_max = mmap_list[idx_map].file_size - (size_t)mmap_list[idx_map].offset +
			   (size_t)mmap_list[idx_map].addr;
	d_iov_set(&iov, (void *)addr_min, addr_max - addr_min);
	sgl.sg_iovs = &iov;
	fd = mmap_list[idx_map].fd - FD_FILE_BASE;

	length = addr_max - addr_min;
	length = (length & (page_size - 1) ? (length + page_size - (length & (page_size - 1))) :
		(length));
	/* Restore the read & write permission on page.                                     */
	/* Need more work here! App may read first, write later. We do label the page dirty. */
	rc = mprotect((void *)addr_min, length, PROT_READ | PROT_WRITE);
	if (rc < 0) {
		/* It is tricky to print in signal handler. Use write(STDERR_FILENO, ...) */
		snprintf(err_msg, 256, "Error in mprotect() in signal handler. %s\n",
			 strerror(errno));
		rc = libc_write(STDERR_FILENO, err_msg, strnlen(err_msg, 256));
	}

	rc          = dfs_read(file_list[fd]->dfs_mt->dfs,
			       file_list[fd]->file, &sgl,
			       addr_min -  (size_t)mmap_list[idx_map].addr +
			       (size_t)mmap_list[idx_map].offset, &bytes_read, NULL);
	if (rc) {
		/* It is tricky to print in signal handler. Use write(STDERR_FILENO, ...) */
		snprintf(err_msg, 256, "Error in dfs_read() in signal handler. %s\n",
			 strerror(errno));
		rc = libc_write(STDERR_FILENO, err_msg, strnlen(err_msg, 256));
	}
#if defined(__x86_64__)
	if (context->uc_mcontext.gregs[REG_ERR] & 0x2) {
		/* Write fault, set flag for dirty page which will be written to file later */
		idx_page = (addr_min - (size_t)mmap_list[idx_map].addr) / page_size;
		mmap_list[idx_map].updated[idx_page] = true;
		mmap_list[idx_map].num_dirty_pages++;

	} else if (context->uc_mcontext.gregs[REG_ERR] & 0x1) {
		/* Read fault, do nothing */
	}
#elif defined(__aarch64__)
	/* #define ESR_ELx_CM (UL(1) << 8) */
	if ((context->uc_mcontext.__reserved[0x219] & 1) == 0) {
		/* Fault is not from executing instruction */
		/* #define ESR_ELx_WNR (UL(1) << 6) */
		if (context->uc_mcontext.__reserved[0x218] & 0x40) {
			/* Write fault */
			idx_page = (addr_min - (size_t)mmap_list[idx_map].addr) / page_size;
			mmap_list[idx_map].updated[idx_page] = true;
			mmap_list[idx_map].num_dirty_pages++;

		} else{
			/* Read fault, do nothing */
		}
	}
#else
#error Unsupported architecture. Only x86_64 and aarch64 are supported.
#endif
}

static void
register_handler(int sig, struct sigaction *old_handler)
{
	struct sigaction        action;
	int                     rc;

	action.sa_flags = SA_RESTART;
	action.sa_handler = NULL;
	action.sa_sigaction = sig_handler;
	action.sa_flags |= SA_SIGINFO;
	sigemptyset(&action.sa_mask);

	rc = sigaction(sig, &action, old_handler);
	if (rc != 0) {
		D_FATAL("sigaction() failed: %d (%s)\n", errno, strerror(errno));
		abort();
	}
}

static __attribute__((constructor)) void
init_myhook(void)
{
	mode_t   umask_old;
	char    *env_log;
	char    *env_exec;
	int      rc;
	uint64_t eq_count_loc = 0;

	umask_old = umask(0);
	umask(umask_old);
	mode_not_umask = ~umask_old;
	page_size = sysconf(_SC_PAGESIZE);

	rc = daos_debug_init(NULL);
	if (rc != 0)
		fprintf(stderr, "Error> daos_debug_init() failed: %d (%s)\n", daos_der2errno(rc),
			strerror(daos_der2errno(rc)));
	else
		daos_debug_inited = true;

	env_log = getenv("D_IL_REPORT");
	if (env_log) {
		report = true;
		if (strncmp(env_log, "0", 2) == 0 || strncasecmp(env_log, "false", 6) == 0)
			report = false;
	}
	enforce_exec_env = true;
	env_exec         = getenv("D_IL_ENFORCE_EXEC_ENV");
	if (env_exec) {
		if (strncmp(env_exec, "0", 2) == 0 || strncasecmp(env_exec, "false", 6) == 0)
			enforce_exec_env = false;
	}

	/* Find dfuse mounts from /proc/mounts */
	rc = discover_dfuse_mounts();
	if (rc) {
		/* Do not enable interception if discover_dfuse_mounts() failed. */
		D_DEBUG(DB_ANY, "discover_dfuse_mounts() failed: %d (%s)\n", rc, strerror(rc));
		return;
	}

	rc = discover_daos_mount_with_env();
	if (rc) {
		D_FATAL("discover_daos_mount_with_env() failed: %d (%s)", rc, strerror(rc));
		abort();
	}
	if (num_dfs == 0) {
		/* Do not enable interception if no DFS mounts found. */
		D_DEBUG(DB_ANY, "No DFS mount points found.\n");
		return;
	}

	update_cwd();
<<<<<<< HEAD
	D_MUTEX_INIT(&lock_reserve_fd, NULL);
=======
	rc = D_MUTEX_INIT(&lock_reserve_fd, NULL);
>>>>>>> 73912d0c
	if (rc)
		return;

	rc = D_MUTEX_INIT(&lock_dfs, NULL);
	if (rc)
		return;

	rc = init_fd_list();
	if (rc)
		return;

	rc = D_MUTEX_INIT(&lock_eqh, NULL);
	if (rc)
		return;
	rc = d_getenv_uint64_t("D_IL_MAX_EQ", &eq_count_loc);
	if (rc != -DER_NONEXIST) {
		if (eq_count_loc > MAX_EQ) {
			D_WARN("Max EQ count (%" PRIu64 ") should not exceed: %d", eq_count_loc,
			       MAX_EQ);
			eq_count_loc = MAX_EQ;
		}
		eq_count_max = (uint16_t)eq_count_loc;
	} else {
		eq_count_max = MAX_EQ;
	}

	register_a_hook("ld", "open64", (void *)new_open_ld, (long int *)(&ld_open));
	register_a_hook("libc", "open64", (void *)new_open_libc, (long int *)(&libc_open));
	register_a_hook("libpthread", "open64", (void *)new_open_pthread,
			(long int *)(&pthread_open));

	register_a_hook("libc", "__close", (void *)new_close_libc, (long int *)(&libc_close));
	register_a_hook("libpthread", "__close", (void *)new_close_pthread,
			(long int *)(&pthread_close));
	register_a_hook("libc", "__close_nocancel", (void *)new_close_nocancel,
			(long int *)(&libc_close_nocancel));

	register_a_hook("libc", "__read", (void *)new_read_libc, (long int *)(&libc_read));
	register_a_hook("libpthread", "__read", (void *)new_read_pthread,
			(long int *)(&pthread_read));
	register_a_hook("libc", "__write", (void *)new_write_libc, (long int *)(&libc_write));
	register_a_hook("libpthread", "__write", (void *)new_write_pthread,
			(long int *)(&pthread_write));

	register_a_hook("libc", "lseek64", (void *)new_lseek_libc, (long int *)(&libc_lseek));
	register_a_hook("libpthread", "lseek64", (void *)new_lseek_pthread,
			(long int *)(&pthread_lseek));

	register_a_hook("libc", "unlink", (void *)new_unlink, (long int *)(&libc_unlink));

	register_a_hook("libc", "__fxstat", (void *)new_fxstat, (long int *)(&next_fxstat));
	register_a_hook("libc", "__xstat", (void *)new_xstat, (long int *)(&next_xstat));
	/* Many variants for lxstat: _lxstat, __lxstat, ___lxstat, __lxstat64 */
	register_a_hook("libc", "__lxstat", (void *)new_lxstat, (long int *)(&libc_lxstat));
	register_a_hook("libc", "__fxstatat", (void *)new_fxstatat, (long int *)(&libc_fxstatat));
	register_a_hook("libc", "fstatat", (void *)new_fstatat, (long int *)(&libc_fstatat));
	register_a_hook("libc", "readdir", (void *)new_readdir, (long int *)(&next_readdir));

	register_a_hook("libc", "fcntl", (void *)new_fcntl, (long int *)(&libc_fcntl));

	register_a_hook("libc", "mmap", (void *)new_mmap, (long int *)(&next_mmap));
	register_a_hook("libc", "munmap", (void *)new_munmap, (long int *)(&next_munmap));

	register_a_hook("libc", "exit", (void *)new_exit, (long int *)(&next_exit));
	register_a_hook("libc", "dup3", (void *)new_dup3, (long int *)(&libc_dup3));

	init_fd_dup2_list();

	install_hook();
	hook_enabled = 1;
	hook_enabled_bak = hook_enabled;
}

static void
print_summary(void)
{
	uint64_t op_sum = 0;
	uint64_t read_loc, write_loc, open_loc, stat_loc;
	uint64_t opendir_loc, readdir_loc, link_loc, unlink_loc, rdlink_loc, seek_loc;
	uint64_t mkdir_loc, rmdir_loc, rename_loc, mmap_loc;

	if (!report)
		return;

	read_loc    = atomic_load_relaxed(&num_read);
	write_loc   = atomic_load_relaxed(&num_write);
	open_loc    = atomic_load_relaxed(&num_open);
	stat_loc    = atomic_load_relaxed(&num_stat);
	opendir_loc = atomic_load_relaxed(&num_opendir);
	readdir_loc = atomic_load_relaxed(&num_readdir);
	link_loc    = atomic_load_relaxed(&num_link);
	unlink_loc  = atomic_load_relaxed(&num_unlink);
	rdlink_loc  = atomic_load_relaxed(&num_rdlink);
	seek_loc    = atomic_load_relaxed(&num_seek);
	mkdir_loc   = atomic_load_relaxed(&num_mkdir);
	rmdir_loc   = atomic_load_relaxed(&num_rmdir);
	rename_loc  = atomic_load_relaxed(&num_rename);
	mmap_loc    = atomic_load_relaxed(&num_mmap);
	fprintf(stderr, "libpil4dfs intercepting summary for ops on DFS:\n");
	fprintf(stderr, "[read   ]  %" PRIu64 "\n", read_loc);
	fprintf(stderr, "[write  ]  %" PRIu64 "\n", write_loc);
	fprintf(stderr, "\n");
	fprintf(stderr, "[open   ]  %" PRIu64 "\n", open_loc);
	fprintf(stderr, "[stat   ]  %" PRIu64 "\n", stat_loc);
	fprintf(stderr, "[opendir]  %" PRIu64 "\n", opendir_loc);
	fprintf(stderr, "[readdir]  %" PRIu64 "\n", readdir_loc);
	fprintf(stderr, "[link   ]  %" PRIu64 "\n", link_loc);
	fprintf(stderr, "[unlink ]  %" PRIu64 "\n", unlink_loc);
	fprintf(stderr, "[rdlink ]  %" PRIu64 "\n", rdlink_loc);
	fprintf(stderr, "[seek   ]  %" PRIu64 "\n", seek_loc);
	fprintf(stderr, "[mkdir  ]  %" PRIu64 "\n", mkdir_loc);
	fprintf(stderr, "[rmdir  ]  %" PRIu64 "\n", rmdir_loc);
	fprintf(stderr, "[rename ]  %" PRIu64 "\n", rename_loc);
	fprintf(stderr, "[mmap   ]  %" PRIu64 "\n", mmap_loc);

	op_sum = read_loc + write_loc + open_loc + stat_loc + opendir_loc + readdir_loc + link_loc +
		 unlink_loc + rdlink_loc + seek_loc + mkdir_loc + rmdir_loc + rename_loc + mmap_loc;
	fprintf(stderr, "\n");
	fprintf(stderr, "[op_sum ]  %" PRIu64 "\n", op_sum);
}

static void
close_all_fd(void)
{
	int i;

	for (i = 0; i <= last_fd; i++) {
		if (file_list[i])
			free_fd(i, false);
	}
}

static void
close_all_dirfd(void)
{
	int i;

	for (i = 0; i <= last_dirfd; i++) {
		if (dir_list[i])
			free_dirfd(i);
	}
}

static void
destroy_all_eqs(void)
{
	int i;

	/** destroy EQs created by threads */
	for (i = 0; i < eq_count; i++) {
		daos_eq_destroy(eq_list[i], 0);
	}
	/** destroy main thread eq */
	if (daos_handle_is_valid(main_eqh))
		daos_eq_destroy(main_eqh, 0);
}

static __attribute__((destructor)) void
finalize_myhook(void)
{
	if (context_reset) {
		/* child processes after fork() */
		destroy_all_eqs();
		daos_eq_lib_fini();
		return;
	} else {
		/* parent process */
		destroy_all_eqs();
	}

	if (num_dfs > 0) {
		close_all_duped_fd();
		close_all_fd();
		close_all_dirfd();

		finalize_dfs();

		D_MUTEX_DESTROY(&lock_eqh);
		D_MUTEX_DESTROY(&lock_reserve_fd);
		D_MUTEX_DESTROY(&lock_dfs);
		D_MUTEX_DESTROY(&lock_dirfd);
		D_MUTEX_DESTROY(&lock_fd);
		D_MUTEX_DESTROY(&lock_mmap);
		D_MUTEX_DESTROY(&lock_fd_dup2ed);

		if (hook_enabled_bak)
			uninstall_hook();
		else
			free_memory_in_hook();
	}

	if (daos_debug_inited)
		daos_debug_fini();
}

static int
init_dfs(int idx)
{
	int rc, rc2;

	/* TODO: Need to check the permission of mount point first!!! */

	rc =
	    daos_pool_connect(dfs_list[idx].pool, NULL, DAOS_PC_RW, &dfs_list[idx].poh,
			      NULL, NULL);
	if (rc != 0) {
		DL_ERROR(rc, "failed to connect pool");
		return daos_der2errno(rc);
	}

	rc = daos_cont_open(dfs_list[idx].poh, dfs_list[idx].cont, DAOS_COO_RW, &dfs_list[idx].coh,
			    NULL, NULL);
	if (rc != 0) {
		DL_ERROR(rc, "failed to open container");
		D_GOTO(out_err_cont_open, rc);
	}
	rc = dfs_mount(dfs_list[idx].poh, dfs_list[idx].coh, O_RDWR, &dfs_list[idx].dfs);
	if (rc != 0) {
		DS_ERROR(rc, "failed to mount dfs");
		D_GOTO(out_err_mt, rc);
	}
	rc = d_hash_table_create(D_HASH_FT_EPHEMERAL | D_HASH_FT_MUTEX | D_HASH_FT_LRU, 6, NULL,
				 &hdl_hash_ops, &dfs_list[idx].dfs_dir_hash);
	if (rc != 0) {
		DL_ERROR(rc, "failed to create hash table");
		D_GOTO(out_err_ht, rc = daos_der2errno(rc));
	}

	return 0;

out_err_ht:
	rc2 = dfs_umount(dfs_list[idx].dfs);
	if (rc2 != 0)
		DS_ERROR(rc2, "error in dfs_umount(%s)", dfs_list[idx].fs_root);

out_err_mt:
	rc2 = daos_cont_close(dfs_list[idx].coh, NULL);
	if (rc2 != 0)
		DL_ERROR(rc2, "error in daos_cont_close(%s)", dfs_list[idx].fs_root);

out_err_cont_open:
	rc2 = daos_pool_disconnect(dfs_list[idx].poh, NULL);
	if (rc2 != 0)
		DL_ERROR(rc2, "error in daos_pool_disconnect(%s)", dfs_list[idx].fs_root);

	return rc;
}

static void
finalize_dfs(void)
{
	int       rc, i;
	d_list_t *rlink = NULL;

	/* Disable interception */
	hook_enabled = 0;

	for (i = 0; i < num_dfs; i++) {
		if (dfs_list[i].dfs_dir_hash == NULL) {
			D_FREE(dfs_list[i].fs_root);
			continue;
		}

		while (1) {
			rlink = d_hash_rec_first(dfs_list[i].dfs_dir_hash);
			if (rlink == NULL)
				break;
			d_hash_rec_decref(dfs_list[i].dfs_dir_hash, rlink);
		}

		rc = d_hash_table_destroy(dfs_list[i].dfs_dir_hash, false);
		if (rc != 0) {
			DL_ERROR(rc, "error in d_hash_table_destroy(%s)", dfs_list[i].fs_root);
			continue;
		}
		rc = dfs_umount(dfs_list[i].dfs);
		if (rc != 0) {
			DS_ERROR(rc, "error in dfs_umount(%s)", dfs_list[i].fs_root);
			continue;
		}
		rc = daos_cont_close(dfs_list[i].coh, NULL);
		if (rc != 0) {
			DL_ERROR(rc, "error in daos_cont_close(%s)", dfs_list[i].fs_root);
			continue;
		}
		rc = daos_pool_disconnect(dfs_list[i].poh, NULL);
		if (rc != 0) {
			DL_ERROR(rc, "error in daos_pool_disconnect(%s)", dfs_list[i].fs_root);
			continue;
		}
		D_FREE(dfs_list[i].fs_root);
	}

	if (atomic_load_relaxed(&daos_inited)) {
		uint32_t init_cnt, j;

		free_reserved_low_fd();
		init_cnt = atomic_load_relaxed(&daos_init_cnt);
		for (j = 0; j < init_cnt; j++) {
			rc = daos_fini();
			if (rc != 0)
				DL_ERROR(rc, "daos_fini() failed");
		}
	}
}

void __attribute__ ((__noreturn__))
_exit(int rc)
{
	if (next__exit == NULL) {
		next__exit = dlsym(RTLD_NEXT, "_exit");
		D_ASSERT(next__exit != NULL);
	}
	if (context_reset) {
		destroy_all_eqs();
		daos_eq_lib_fini();
	}
	(*next__exit)(rc);
}

static int
get_eqh(daos_handle_t *eqh)
{
	int rc;

	if (daos_handle_is_valid(td_eqh)) {
		*eqh = td_eqh;
		return 0;
	}

	/** No EQ support requested */
	if (eq_count_max == 0)
		return -1;

	rc = pthread_mutex_lock(&lock_eqh);
	/** create a new EQ if the EQ pool is not full; otherwise round robin EQ use from pool */
	if (eq_count >= eq_count_max) {
		td_eqh = eq_list[eq_idx++];
		if (eq_idx == eq_count_max)
			eq_idx = 0;
	} else {
		rc = daos_eq_create(&td_eqh);
		if (rc) {
			pthread_mutex_unlock(&lock_eqh); 
			return -1;
		}
		eq_list[eq_count] = td_eqh;
		eq_count++;
	}
	pthread_mutex_unlock(&lock_eqh);
	*eqh = td_eqh;
	return 0;
}<|MERGE_RESOLUTION|>--- conflicted
+++ resolved
@@ -1872,11 +1872,7 @@
 	struct dfs_mt   *dfs_mt;
 	char             item_name[DFS_MAX_NAME];
 	char            *parent_dir = NULL;
-<<<<<<< HEAD
-	char            *full_path = NULL;
-=======
 	char            *full_path  = NULL;
->>>>>>> 73912d0c
 
 	if (pathname == NULL) {
 		errno = EFAULT;
@@ -1944,13 +1940,8 @@
 			      0, 0, NULL, &dfs_obj);
 		mode_query = S_IFREG;
 	} else if (!parent && (strncmp(item_name, "/", 2) == 0)) {
-<<<<<<< HEAD
-		rc = dfs_lookup(dfs_mt->dfs, "/", oflags & (~O_APPEND), &dfs_obj, &mode_query,
-				NULL);
-=======
 		rc =
 		    dfs_lookup(dfs_mt->dfs, "/", oflags & (~O_APPEND), &dfs_obj, &mode_query, NULL);
->>>>>>> 73912d0c
 	} else {
 		rc = dfs_lookup_rel(dfs_mt->dfs, parent, item_name, oflags & (~O_APPEND), &dfs_obj,
 				    &mode_query, NULL);
@@ -2016,7 +2007,7 @@
 	else
 		D_ASPRINTF(file_list[idx_fd]->path, "%s%s", dfs_mt->fs_root, full_path);
 	if (file_list[idx_fd]->path == NULL) {
-		free_fd(idx_fd);
+		free_fd(idx_fd, false);
 		D_GOTO(out_error, rc = ENOMEM);
 	}
 	strncpy(file_list[idx_fd]->item_name, item_name, DFS_MAX_NAME);
@@ -2024,11 +2015,7 @@
 	FREE(parent_dir);
 
 	if (oflags & O_APPEND) {
-<<<<<<< HEAD
-		struct stat      fstat;
-=======
 		struct stat fstat;
->>>>>>> 73912d0c
 
 		rc = new_fxstat(1, idx_fd + FD_FILE_BASE, &fstat);
 		if (rc != 0)
@@ -4568,13 +4555,8 @@
 	dfs_obj_t       *parent;
 	struct dfs_mt   *dfs_mt;
 	char             item_name[DFS_MAX_NAME];
-<<<<<<< HEAD
-	char             *parent_dir = NULL;
-	char             *full_path  = NULL;
-=======
 	char            *parent_dir = NULL;
 	char            *full_path  = NULL;
->>>>>>> 73912d0c
 
 	if (next_chdir == NULL) {
 		next_chdir = dlsym(RTLD_NEXT, "chdir");
@@ -5573,11 +5555,7 @@
 			errno = EBUSY;
 			return (-1);
 		}
-<<<<<<< HEAD
-		rc = close(fd_tmp);
-=======
 		rc = libc_close(fd_tmp);
->>>>>>> 73912d0c
 		if (rc != 0)
 			return -1;
 		idx = allocate_dup2ed_fd(fd, fd_directed);
@@ -6098,11 +6076,7 @@
 	}
 
 	update_cwd();
-<<<<<<< HEAD
-	D_MUTEX_INIT(&lock_reserve_fd, NULL);
-=======
 	rc = D_MUTEX_INIT(&lock_reserve_fd, NULL);
->>>>>>> 73912d0c
 	if (rc)
 		return;
 
