--- conflicted
+++ resolved
@@ -36,13 +36,9 @@
 #endif
 #endif
 
-<<<<<<< HEAD
-=======
-#include <linux/binfmts.h>
 #include <stdatomic.h>
 #include <stdbool.h>
 
->>>>>>> 3e39ab7d
 #include <daos/debug.h>
 #include <gurt/list.h>
 #include <gurt/common.h>
@@ -56,11 +52,7 @@
 #include <daos/dfs_lib_int.h>
 
 #include "hook.h"
-<<<<<<< HEAD
 #include "pil4dfs_int.h"
-=======
-#include "dfs_dcache.h"
->>>>>>> 3e39ab7d
 
 /* useful in strncmp() and strndup() */
 #define STR_AND_SIZE(s)    s, sizeof(s)
@@ -114,26 +106,11 @@
 uint16_t                      d_eq_count_max;
 uint16_t                      d_eq_count;
 static uint16_t               eq_idx;
-<<<<<<< HEAD
 extern uint16_t               d_aio_eq_count_g;
-=======
 
 /* Configuration of the Garbage Collector */
 static uint32_t               dcache_size_bits;
 static uint32_t               dcache_rec_timeout;
-
-/* structure allocated for dfs container */
-struct dfs_mt {
-	dfs_t           *dfs;
-	daos_handle_t    poh;
-	daos_handle_t    coh;
-	dfs_dcache_t    *dcache;
-	int              len_fs_root;
-	_Atomic uint32_t inited;
-	char            *pool, *cont;
-	char            *fs_root;
-};
->>>>>>> 3e39ab7d
 
 static _Atomic uint64_t        num_read;
 static _Atomic uint64_t        num_write;
@@ -189,57 +166,6 @@
 static int
 query_dfs_mount(const char *dfs_mount);
 
-<<<<<<< HEAD
-=======
-/* structure allocated for a FD for a file */
-struct file_obj {
-	struct dfs_mt     *dfs_mt;
-	dfs_obj_t         *file;
-	struct dcache_rec *parent;
-	int                open_flag;
-	int                ref_count;
-	unsigned int       st_ino;
-	int                idx_mmap;
-	off_t              offset;
-	char              *path;
-	char               item_name[DFS_MAX_NAME];
-};
-
-/* structure allocated for a FD for a dir */
-struct dir_obj {
-	int              fd;
-	uint32_t         num_ents;
-	dfs_obj_t       *dir;
-	long int         offset;
-	struct dfs_mt   *dfs_mt;
-	int              open_flag;
-	int              ref_count;
-	unsigned int     st_ino;
-	daos_anchor_t    anchor;
-	/* path and ents will be allocated together dynamically since they are large. */
-	char            *path;
-	struct dirent   *ents;
-};
-
-struct mmap_obj {
-	/* The base address of this memory block */
-	char            *addr;
-	size_t           length;
-	/* the size of file. It is needed when write back to storage. */
-	size_t           file_size;
-	int              prot;
-	int              flags;
-	/* The fd used when mmap is called */
-	int              fd;
-	/* num_pages = length / page_size */
-	int              num_pages;
-	int              num_dirty_pages;
-	off_t            offset;
-	/* An array to indicate whether a page is updated or not */
-	bool            *updated;
-};
-
->>>>>>> 3e39ab7d
 struct fd_dup2 {
 	int fd_src, fd_dest;
 };
@@ -1012,7 +938,7 @@
 		DL_WARN(rc, "daos_eq_lib_init() failed in child process");
 	daos_dti_reset();
 	td_eqh = main_eqh = DAOS_HDL_INVAL;
-	if (eq_count_max > 0) {
+	if (d_eq_count_max > 0) {
 		rc = daos_eq_create(&td_eqh);
 		if (rc)
 			DL_WARN(rc, "daos_eq_create() failed");
@@ -2089,19 +2015,19 @@
 			rc = find_next_available_fd(NULL, &idx_fd);
 			if (rc)
 				goto out_compatible_release;
-			file_list[idx_fd]->dfs_mt    = dfs_mt;
-			file_list[idx_fd]->file      = dfs_obj;
-			file_list[idx_fd]->parent    = parent;
-			file_list[idx_fd]->st_ino    = FAKE_ST_INO(full_path);
-			file_list[idx_fd]->idx_mmap  = -1;
-			file_list[idx_fd]->open_flag = oflags;
-			file_list[idx_fd]->offset    = 0;
+			d_file_list[idx_fd]->dfs_mt    = dfs_mt;
+			d_file_list[idx_fd]->file      = dfs_obj;
+			d_file_list[idx_fd]->parent    = parent;
+			d_file_list[idx_fd]->st_ino    = FAKE_ST_INO(full_path);
+			d_file_list[idx_fd]->idx_mmap  = -1;
+			d_file_list[idx_fd]->open_flag = oflags;
+			d_file_list[idx_fd]->offset    = 0;
 			if (strncmp(full_path, "/", 2) == 0)
-				D_STRNDUP(file_list[idx_fd]->path, dfs_mt->fs_root, DFS_MAX_PATH);
+				D_STRNDUP(d_file_list[idx_fd]->path, dfs_mt->fs_root, DFS_MAX_PATH);
 			else
-				D_ASPRINTF(file_list[idx_fd]->path, "%s%s", dfs_mt->fs_root,
+				D_ASPRINTF(d_file_list[idx_fd]->path, "%s%s", dfs_mt->fs_root,
 					   full_path);
-			if (file_list[idx_fd]->path == NULL) {
+			if (d_file_list[idx_fd]->path == NULL) {
 				free_fd(idx_fd, false);
 				/* free_fd() already called drec_decref(). set dfs_mt NULL to avoid
 				 * calling drec_decref() again.
@@ -2109,7 +2035,7 @@
 				dfs_mt = NULL;
 				goto out_compatible;
 			}
-			strncpy(file_list[idx_fd]->item_name, item_name, DFS_MAX_NAME);
+			strncpy(d_file_list[idx_fd]->item_name, item_name, DFS_MAX_NAME);
 			fd_fake = idx_fd + FD_FILE_BASE;
 		} else if (S_ISDIR(mode_query)) {
 			/* directory */
@@ -2263,22 +2189,13 @@
 	if (rc)
 		D_GOTO(out_error, rc);
 
-<<<<<<< HEAD
 	d_file_list[idx_fd]->dfs_mt      = dfs_mt;
 	d_file_list[idx_fd]->file        = dfs_obj;
+	/* Note drec_decref() will be called in free_fd() */
 	d_file_list[idx_fd]->parent      = parent;
 	d_file_list[idx_fd]->st_ino      = FAKE_ST_INO(full_path);
 	d_file_list[idx_fd]->idx_mmap    = -1;
 	d_file_list[idx_fd]->open_flag   = oflags;
-=======
-	file_list[idx_fd]->dfs_mt      = dfs_mt;
-	file_list[idx_fd]->file        = dfs_obj;
-	/* Note drec_decref() will be called in free_fd() */
-	file_list[idx_fd]->parent      = parent;
-	file_list[idx_fd]->st_ino      = FAKE_ST_INO(full_path);
-	file_list[idx_fd]->idx_mmap    = -1;
-	file_list[idx_fd]->open_flag   = oflags;
->>>>>>> 3e39ab7d
 	/* NEED to set at the end of file if O_APPEND!!!!!!!! */
 	d_file_list[idx_fd]->offset = 0;
 	if (strncmp(full_path, "/", 2) == 0)
@@ -3695,16 +3612,12 @@
 		next_fdopendir = dlsym(RTLD_NEXT, "fdopendir");
 		D_ASSERT(next_fdopendir != NULL);
 	}
-<<<<<<< HEAD
-	if (!d_hook_enabled || fd < FD_DIR_BASE)
-=======
-	if (!hook_enabled)
+	if (!d_hook_enabled)
 		return next_fdopendir(fd);
 	fd_directed = get_fd_redirected(fd);
 	if (fd_directed < FD_DIR_BASE)
 		return next_fdopendir(fd_directed);
 	if (fd < FD_FILE_BASE && fd_directed >= FD_DIR_BASE && compatible_mode)
->>>>>>> 3e39ab7d
 		return next_fdopendir(fd);
 
 	atomic_fetch_add_relaxed(&num_opendir, 1);
@@ -4041,14 +3954,10 @@
 	char             *full_path = NULL;
 	int               fd_directed;
 
-<<<<<<< HEAD
-	if (!d_hook_enabled || mydir->fd < FD_FILE_BASE)
-=======
-	if (!hook_enabled)
+	if (!d_hook_enabled)
 		return next_readdir(dirp);
 	fd_directed = get_fd_redirected(dirfd(dirp));
 	if (fd_directed < FD_FILE_BASE)
->>>>>>> 3e39ab7d
 		return next_readdir(dirp);
 
 	if (fd_directed < FD_DIR_BASE) {
@@ -4341,14 +4250,14 @@
 		if (fd_dup2_list[i].fd_src >= 0 && fd_dup2_list[i].fd_src <= 2) {
 			fd        = fd_dup2_list[i].fd_src;
 			idx       = fd_dup2_list[i].fd_dest - FD_FILE_BASE;
-			offset    = file_list[idx]->offset;
-			open_flag = file_list[idx]->open_flag;
+			offset    = d_file_list[idx]->offset;
+			open_flag = d_file_list[idx]->open_flag;
 
 			/* get a real fd from kernel */
-			fd_tmp = libc_open(file_list[idx]->path, open_flag);
+			fd_tmp = libc_open(d_file_list[idx]->path, open_flag);
 			if (fd_tmp < 0) {
 				fprintf(stderr, "Error: open %s failed. %d (%s)\n",
-					file_list[idx]->path, errno, strerror(errno));
+					d_file_list[idx]->path, errno, strerror(errno));
 				return errno;
 			}
 			/* using dup2() to make sure we get desired fd */
@@ -4546,7 +4455,7 @@
 		next_fork = dlsym(RTLD_NEXT, "fork");
 		D_ASSERT(next_fork != NULL);
 	}
-	if (!hook_enabled)
+	if (!d_hook_enabled)
 		return next_fork();
 
 	pid = next_fork();
@@ -4905,13 +4814,8 @@
 		next_rename = dlsym(RTLD_NEXT, "rename");
 		D_ASSERT(next_rename != NULL);
 	}
-<<<<<<< HEAD
-	if (!d_hook_enabled)
-		return next_rename(old_name, new_name);
-=======
-	if (!hook_enabled)
+	if (!d_hook_enabled)
 		D_GOTO(out_org, rc);
->>>>>>> 3e39ab7d
 
 	rc = query_path(old_name, &is_target_path1, &parent_old, item_name_old,
 			&parent_dir_old, &full_path_old, &dfs_mt1);
@@ -5355,14 +5259,10 @@
 	if (fd < FD_DIR_BASE && compatible_mode)
 		return next_fsync(fd);
 
-<<<<<<< HEAD
-	return dfs_sync(d_file_list[fd_directed - FD_FILE_BASE]->dfs_mt->dfs);
-=======
 	/* errno = ENOTSUP;
 	 * return (-1);
 	 */
 	return 0;
->>>>>>> 3e39ab7d
 }
 
 int
@@ -5546,16 +5446,9 @@
 		return (-1);
 	}
 
-<<<<<<< HEAD
-	rc =
-	    dfs_chmod(d_file_list[fd_directed - FD_FILE_BASE]->dfs_mt->dfs,
-		      d_file_list[fd_directed - FD_FILE_BASE]->parent,
-		      d_file_list[fd_directed - FD_FILE_BASE]->item_name, mode);
-=======
-	rc = dfs_chmod(file_list[fd_directed - FD_FILE_BASE]->dfs_mt->dfs,
-		       drec2obj(file_list[fd_directed - FD_FILE_BASE]->parent),
-		       file_list[fd_directed - FD_FILE_BASE]->item_name, mode);
->>>>>>> 3e39ab7d
+	rc = dfs_chmod(d_file_list[fd_directed - FD_FILE_BASE]->dfs_mt->dfs,
+		       drec2obj(d_file_list[fd_directed - FD_FILE_BASE]->parent),
+		       d_file_list[fd_directed - FD_FILE_BASE]->item_name, mode);
 	if (rc) {
 		errno = rc;
 		return (-1);
@@ -6000,11 +5893,7 @@
 				return (next_dirfd + FD_DIR_BASE);
 			} else if (fd_directed >= FD_FILE_BASE) {
 				rc = find_next_available_fd(
-<<<<<<< HEAD
-						d_file_list[fd_directed - FD_FILE_BASE], &Next_fd);
-=======
-					file_list[fd_directed - FD_FILE_BASE], &next_fd);
->>>>>>> 3e39ab7d
+					d_file_list[fd_directed - FD_FILE_BASE], &next_fd);
 				if (rc) {
 					errno = rc;
 					return (-1);
@@ -6024,15 +5913,7 @@
 	case F_OFD_GETLK:
 	case F_GETOWN_EX:
 	case F_SETOWN_EX:
-<<<<<<< HEAD
-		va_start(arg, cmd);
-		param = va_arg(arg, int);
-		va_end(arg);
-
 		if (!d_hook_enabled)
-=======
-		if (!hook_enabled)
->>>>>>> 3e39ab7d
 			return libc_fcntl(fd, cmd, param);
 
 		return libc_fcntl(fd, cmd, param);
@@ -6128,7 +6009,7 @@
 		if (fd_directed < FD_FILE_BASE) {
 			return fd_kernel;
 		} else if (fd_directed < FD_DIR_BASE) {
-			rc = find_next_available_fd(file_list[fd_directed - FD_FILE_BASE],
+			rc = find_next_available_fd(d_file_list[fd_directed - FD_FILE_BASE],
 						    &next_fd);
 			if (rc)
 				/* still return the fd dup from kernel in compatible mode */
