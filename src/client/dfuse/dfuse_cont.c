/**
 * (C) Copyright 2016-2019 Intel Corporation.
 *
 * Licensed under the Apache License, Version 2.0 (the "License");
 * you may not use this file except in compliance with the License.
 * You may obtain a copy of the License at
 *
 *    http://www.apache.org/licenses/LICENSE-2.0
 *
 * Unless required by applicable law or agreed to in writing, software
 * distributed under the License is distributed on an "AS IS" BASIS,
 * WITHOUT WARRANTIES OR CONDITIONS OF ANY KIND, either express or implied.
 * See the License for the specific language governing permissions and
 * limitations under the License.
 *
 * GOVERNMENT LICENSE RIGHTS-OPEN SOURCE SOFTWARE
 * The Government's rights to use, modify, reproduce, release, perform, display,
 * or disclose this software are subject to the terms of the Apache License as
 * provided in Contract No. B609815.
 * Any reproduction of computer software, computer software documentation, or
 * portions thereof marked with this legend must also reproduce the markings.
 */

#include "dfuse_common.h"
#include "dfuse.h"
#include "daos_fs.h"
#include "daos_api.h"

/* Lookup a container within a pool */
static bool
dfuse_cont_open(fuse_req_t req, struct dfuse_inode_entry *parent,
		const char *name, bool create)
{
	struct dfuse_projection_info	*fs_handle = fuse_req_userdata(req);
	struct dfuse_inode_entry	*ie = NULL;
	struct dfuse_dfs		*dfs;
	uuid_t				co_uuid;
	dfs_t				*ddfs;
	mode_t				mode;
	int				rc;

	/* This code is only supposed to support one level of directory descent
	 * so check that the lookup is relative to the root of the sub-tree,
	 * and abort if not.
	 */
	D_ASSERT(parent->ie_stat.st_ino == parent->ie_dfs->dfs_root);

	/* Dentry names where are not valid uuids cannot possibly be added so in
	 * this case return the negative dentry with a timeout to prevent future
	 * lookups.
	 */
	if (uuid_parse(name, co_uuid) < 0) {
		struct fuse_entry_param entry = {.entry_timeout = 60};

		DFUSE_LOG_ERROR("Invalid container uuid");
		DFUSE_REPLY_ENTRY(req, entry);
		return false;
	}

	D_ALLOC_PTR(dfs);
	if (!dfs) {
		D_GOTO(err, rc = ENOMEM);
	}
	strncpy(dfs->dfs_cont, name, NAME_MAX);
	dfs->dfs_cont[NAME_MAX] = '\0';
	strncpy(dfs->dfs_pool, parent->ie_dfs->dfs_pool, NAME_MAX - 1);
	dfs->dfs_pool[NAME_MAX] = '\0';

	if (create) {
		rc = daos_cont_create(parent->ie_dfs->dfs_poh, co_uuid,
				      NULL, NULL);
		if (rc != -DER_SUCCESS) {
			DFUSE_LOG_ERROR("daos_cont_create() failed: (%d)", rc);
			D_GOTO(err, rc = daos_der2errno(rc));
		}
	} else {
		rc = dfuse_check_for_inode(fs_handle, dfs, &ie);
		if (rc == -DER_SUCCESS) {
			struct fuse_entry_param	entry = {0};

			DFUSE_TRA_INFO(ie, "Reusing existing container entry "
				       "without reconnect");

			D_FREE(dfs);

			/* Update the stat information, but copy in the
			 * inode value afterwards.
			 */
			rc = dfs_ostat(ie->ie_dfs->dfs_ns,
				       ie->ie_obj, &entry.attr);
			if (rc) {
				DFUSE_TRA_ERROR(ie, "dfs_ostat() failed: (%s)",
						strerror(-rc));
				D_GOTO(err, rc = -rc);
			}

			entry.attr.st_ino = ie->ie_stat.st_ino;
			entry.generation = 1;
			entry.ino = entry.attr.st_ino;
			DFUSE_REPLY_ENTRY(req, entry);
			return true;
		}
	}

	rc = daos_cont_open(parent->ie_dfs->dfs_poh, co_uuid,
			    DAOS_COO_RW, &dfs->dfs_coh, &dfs->dfs_co_info,
			    NULL);
	if (rc != -DER_SUCCESS) {
		DFUSE_LOG_ERROR("daos_cont_open() failed: (%d)", rc);
		D_GOTO(err, rc = daos_der2errno(rc));
	}

	D_ALLOC_PTR(ie);
	if (!ie) {
		D_GOTO(close, rc = ENOMEM);
	}

<<<<<<< HEAD
	rc = dfs_mount(parent->ie_dfs->dfs_poh, dfs->dfs_coh, O_RDWR, &ddfs);
	if (rc != -DER_SUCCESS) {
		DFUSE_LOG_ERROR("dfs_mount() failed: (%d)", rc);
		D_GOTO(close, 0);
=======
	rc = dfs_mount(parent->ie_dfs->dffs_poh, dfs->dffs_coh, O_RDWR, &ddfs);
	if (rc) {
		DFUSE_LOG_ERROR("dfs_mount() failed: (%s)", strerror(-rc));
		D_GOTO(close, rc = -rc);
>>>>>>> 79900de0
	}

	dfs->dfs_ns = ddfs;

<<<<<<< HEAD
	rc = dfs_lookup(dfs->dfs_ns, "/", O_RDONLY, &ie->ie_obj, &mode);
	if (rc != -DER_SUCCESS) {
		DFUSE_TRA_ERROR(ie, "dfs_lookup() failed: (%d)",
				rc);
		D_GOTO(close, 0);
=======
	rc = dfs_lookup(dfs->dffs_dfs, "/", O_RDONLY, &ie->ie_obj, &mode);
	if (rc) {
		DFUSE_TRA_ERROR(ie, "dfs_lookup() failed: (%s)", strerror(-rc));
		D_GOTO(close, rc = -rc);
>>>>>>> 79900de0
	}

	ie->ie_parent = parent->ie_stat.st_ino;
	strncpy(ie->ie_name, name, NAME_MAX);
	ie->ie_name[NAME_MAX] = '\0';

<<<<<<< HEAD
	rc = dfs_ostat(dfs->dfs_ns, ie->ie_obj, &ie->ie_stat);
	if (rc != -DER_SUCCESS) {
		DFUSE_TRA_ERROR(ie, "dfs_ostat() failed: (%d)",
				rc);
		D_GOTO(release, 0);
=======
	rc = dfs_ostat(dfs->dffs_dfs, ie->ie_obj, &ie->ie_stat);
	if (rc) {
		DFUSE_TRA_ERROR(ie, "dfs_ostat() failed: (%s)", strerror(-rc));
		D_GOTO(release, rc = -rc);
>>>>>>> 79900de0
	}

	atomic_fetch_add(&ie->ie_ref, 1);
	ie->ie_dfs = dfs;

	rc = dfuse_lookup_inode(fs_handle, ie->ie_dfs, NULL,
				&ie->ie_stat.st_ino);
	if (rc) {
		DFUSE_TRA_ERROR(ie, "dfuse_lookup_inode() failed: (%d)", rc);
		D_GOTO(release, rc = -rc);
	}

	dfs->dfs_root = ie->ie_stat.st_ino;
	dfs->dfs_ops = &dfuse_dfs_ops;

	dfuse_reply_entry(fs_handle, ie, false, req);
	return true;
release:
	dfs_release(ie->ie_obj);
close:
	daos_cont_close(dfs->dfs_coh, NULL);
	D_FREE(ie);

err:
	DFUSE_REPLY_ERR_RAW(fs_handle, req, rc);
	D_FREE(dfs);
	return false;
}

bool
dfuse_cont_lookup(fuse_req_t req, struct dfuse_inode_entry *parent,
		  const char *name)
{
	return dfuse_cont_open(req, parent, name, false);
}

bool
dfuse_cont_mkdir(fuse_req_t req, struct dfuse_inode_entry *parent,
		 const char *name, mode_t mode)
{
	return dfuse_cont_open(req, parent, name, true);
}<|MERGE_RESOLUTION|>--- conflicted
+++ resolved
@@ -115,51 +115,28 @@
 		D_GOTO(close, rc = ENOMEM);
 	}
 
-<<<<<<< HEAD
 	rc = dfs_mount(parent->ie_dfs->dfs_poh, dfs->dfs_coh, O_RDWR, &ddfs);
-	if (rc != -DER_SUCCESS) {
-		DFUSE_LOG_ERROR("dfs_mount() failed: (%d)", rc);
-		D_GOTO(close, 0);
-=======
-	rc = dfs_mount(parent->ie_dfs->dffs_poh, dfs->dffs_coh, O_RDWR, &ddfs);
 	if (rc) {
 		DFUSE_LOG_ERROR("dfs_mount() failed: (%s)", strerror(-rc));
 		D_GOTO(close, rc = -rc);
->>>>>>> 79900de0
 	}
 
 	dfs->dfs_ns = ddfs;
 
-<<<<<<< HEAD
 	rc = dfs_lookup(dfs->dfs_ns, "/", O_RDONLY, &ie->ie_obj, &mode);
-	if (rc != -DER_SUCCESS) {
-		DFUSE_TRA_ERROR(ie, "dfs_lookup() failed: (%d)",
-				rc);
-		D_GOTO(close, 0);
-=======
-	rc = dfs_lookup(dfs->dffs_dfs, "/", O_RDONLY, &ie->ie_obj, &mode);
 	if (rc) {
 		DFUSE_TRA_ERROR(ie, "dfs_lookup() failed: (%s)", strerror(-rc));
 		D_GOTO(close, rc = -rc);
->>>>>>> 79900de0
 	}
 
 	ie->ie_parent = parent->ie_stat.st_ino;
 	strncpy(ie->ie_name, name, NAME_MAX);
 	ie->ie_name[NAME_MAX] = '\0';
 
-<<<<<<< HEAD
 	rc = dfs_ostat(dfs->dfs_ns, ie->ie_obj, &ie->ie_stat);
-	if (rc != -DER_SUCCESS) {
-		DFUSE_TRA_ERROR(ie, "dfs_ostat() failed: (%d)",
-				rc);
-		D_GOTO(release, 0);
-=======
-	rc = dfs_ostat(dfs->dffs_dfs, ie->ie_obj, &ie->ie_stat);
 	if (rc) {
 		DFUSE_TRA_ERROR(ie, "dfs_ostat() failed: (%s)", strerror(-rc));
 		D_GOTO(release, rc = -rc);
->>>>>>> 79900de0
 	}
 
 	atomic_fetch_add(&ie->ie_ref, 1);
@@ -177,12 +154,12 @@
 
 	dfuse_reply_entry(fs_handle, ie, false, req);
 	return true;
+
 release:
 	dfs_release(ie->ie_obj);
 close:
 	daos_cont_close(dfs->dfs_coh, NULL);
 	D_FREE(ie);
-
 err:
 	DFUSE_REPLY_ERR_RAW(fs_handle, req, rc);
 	D_FREE(dfs);
