/**
 * (C) Copyright 2016-2022 Intel Corporation.
 *
 * SPDX-License-Identifier: BSD-2-Clause-Patent
 */

#include "dfuse_common.h"
#include "dfuse.h"

#include "daos_uns.h"

char *duns_xattr_name = DUNS_XATTR_NAME;

void
dfuse_reply_entry(struct dfuse_projection_info *fs_handle, struct dfuse_inode_entry *ie,
		  struct fuse_file_info *fi_out, bool is_new, struct dht_call *save, fuse_req_t req)
{
	struct fuse_entry_param entry = {0};
	d_list_t               *rlink       = NULL;
	ino_t                   wipe_parent = 0;
	char                    wipe_name[NAME_MAX + 1];
	int                     rc;
	int                     cookie;
	int                     bucket_length;
	int                     position;

	D_ASSERT(ie->ie_parent);
	D_ASSERT(ie->ie_dfs);

	ie->ie_root = (ie->ie_stat.st_ino == ie->ie_dfs->dfs_ino);

	entry.attr = ie->ie_stat;
	entry.generation = 1;
	entry.ino = entry.attr.st_ino;
	DFUSE_TRA_DEBUG(ie, "Inserting inode %#lx mode 0%o",
			entry.ino, ie->ie_stat.st_mode);

	if (is_new) {
		rlink = d_hash_rec_find_insert(&fs_handle->dpi_iet, &ie->ie_stat.st_ino,
					       sizeof(ie->ie_stat.st_ino), &ie->ie_htl);
	} else {
		rlink = d_hash_rec_findx(&fs_handle->dpi_iet, &ie->ie_stat.st_ino,
					 sizeof(ie->ie_stat.st_ino), &cookie, &bucket_length,
					 &position);

		if (!rlink) {
			rlink = d_hash_rec_find_insertx(&fs_handle->dpi_iet, &ie->ie_stat.st_ino,
							sizeof(ie->ie_stat.st_ino), cookie,
							&ie->ie_htl);
		}
	}

	if (rlink != &ie->ie_htl) {
		struct dfuse_inode_entry *inode;

		inode = container_of(rlink, struct dfuse_inode_entry, ie_htl);

		/* The lookup has resulted in an existing file, so reuse that
		 * entry, drop the inode in the lookup descriptor and do not
		 * keep a reference on the parent.
		 */

		/* Update the existing object with the new name/parent */

		DFUSE_TRA_DEBUG(inode, "inode dfs %p %#lx hi %#lx lo %#lx",
				inode->ie_dfs,
				inode->ie_dfs->dfs_ino,
				inode->ie_oid.hi,
				inode->ie_oid.lo);

		DFUSE_TRA_DEBUG(ie, "inode dfs %p %#lx hi %#lx lo %#lx",
				ie->ie_dfs,
				ie->ie_dfs->dfs_ino,
				ie->ie_oid.hi,
				ie->ie_oid.lo);

		/* Check for conflicts, in either the dfs or oid space.  This
		 * can happen because of the fact we squash larger identifiers
		 * into a shorter 64 bit space, but if the bitshifting is right
		 * it shouldn't happen until there are a large number of active
		 * files. DAOS-4928 has more details.
		 */
		if (ie->ie_dfs != inode->ie_dfs) {
			DFUSE_TRA_ERROR(inode, "Duplicate inode found (dfs)");
			D_GOTO(out_err, rc = EIO);
		}

		/* Check the OID */
		if (ie->ie_oid.lo != inode->ie_oid.lo ||
		    ie->ie_oid.hi != inode->ie_oid.hi) {
			DFUSE_TRA_ERROR(inode, "Duplicate inode found (oid)");
			D_GOTO(out_err, rc = EIO);
		}

		DFUSE_TRA_DEBUG(inode,
				"Maybe updating parent inode %#lx dfs_ino %#lx",
				entry.ino, ie->ie_dfs->dfs_ino);

		/** update the chunk size and oclass of inode entry */
		dfs_obj_copy_attr(inode->ie_obj, ie->ie_obj);

		if (ie->ie_stat.st_ino == ie->ie_dfs->dfs_ino) {
			DFUSE_TRA_DEBUG(inode, "Not updating parent");
		} else if ((inode->ie_parent != ie->ie_parent) ||
			(strncmp(inode->ie_name, ie->ie_name, NAME_MAX) != 0)) {
			DFUSE_TRA_DEBUG(inode, "File has moved from '%s to '%s'",
					inode->ie_name, ie->ie_name);

			dfs_update_parent(inode->ie_obj, ie->ie_obj, ie->ie_name);

			/* Save the old name so that we can invalidate it in later */
			wipe_parent = inode->ie_parent;
			strncpy(wipe_name, inode->ie_name, NAME_MAX);
			wipe_name[NAME_MAX] = '\0';

			inode->ie_parent = ie->ie_parent;
			strncpy(inode->ie_name, ie->ie_name, NAME_MAX + 1);
		}
		atomic_fetch_sub_relaxed(&ie->ie_ref, 1);
		dfuse_ie_close(fs_handle, ie);
		ie = inode;
	}

	/* Set the attr caching attributes of this entry.  The lookup may have resulted in a
	 * already known inode for while the interception library is already in use so check
	 * this and disable caching in this case.
	 */
	if ((atomic_load_relaxed(&ie->ie_il_count)) == 0) {
		if (S_ISDIR(ie->ie_stat.st_mode))
			entry.entry_timeout = ie->ie_dfs->dfc_dentry_dir_timeout;
		else
			entry.entry_timeout = ie->ie_dfs->dfc_dentry_timeout;

		entry.attr_timeout = ie->ie_dfs->dfc_attr_timeout;
	}

<<<<<<< HEAD
	dh_hash_try_decrefx(fs_handle, save);

	if (fi_out)
=======
	if (fi_out) {
		/* Now set the value of keep_cache, this is for creat where we need to do the hash
		 * table lookup before setting this value.
		 */
		if (atomic_load_relaxed(&ie->ie_open_count) > 1) {
			fi_out->keep_cache = 1;
		} else if (dfuse_cache_get_valid(ie, ie->ie_dfs->dfc_data_timeout, NULL)) {
			fi_out->keep_cache = 1;
		}

>>>>>>> b8e071aa
		DFUSE_REPLY_CREATE(ie, req, entry, fi_out);
	} else {
		DFUSE_REPLY_ENTRY(ie, req, entry);
	}

	if (wipe_parent == 0)
		return;

	rc = fuse_lowlevel_notify_inval_entry(fs_handle->dpi_info->di_session, wipe_parent,
					      wipe_name, strnlen(wipe_name, NAME_MAX));
	if (rc && rc != -ENOENT)
		DFUSE_TRA_ERROR(ie, "inval_entry returned %d: %s", rc, strerror(-rc));

	dh_hash_decrefx(fs_handle, save);

	return;
out_err:
	dh_hash_decrefx(fs_handle, save);

	DFUSE_REPLY_ERR_RAW(fs_handle, req, rc);
	dfs_release(ie->ie_obj);
}

/* Check for and set a unified namespace entry point.
 *
 * This function will check for and configure a inode as
 * a new entry point of possible, and modify the inode
 * as required.
 *
 * On failure it will return error.
 *
 */
int
check_for_uns_ep(struct dfuse_projection_info *fs_handle,
		 struct dfuse_inode_entry *ie, char *attr, daos_size_t len)
{
	int			rc;
	struct duns_attr_t	dattr = {};
	struct dfuse_cont	*dfs = NULL;
	struct dfuse_pool	*dfp = NULL;

	rc = duns_parse_attr(attr, len, &dattr);
	if (rc)
		return rc;

	if (dattr.da_type != DAOS_PROP_CO_LAYOUT_POSIX)
		D_GOTO(out_err, rc = ENOTSUP);

	/* Search the currently connect dfp list, if one matches then use that,
	 * otherwise allocate a new one.
	 */

	rc = dfuse_pool_get_handle(fs_handle, dattr.da_puuid, &dfp);
	if (rc != 0)
		D_GOTO(out_err, rc);

	rc = dfuse_cont_open(fs_handle, dfp, &dattr.da_cuuid, &dfs);
	if (rc != 0)
		D_GOTO(out_dfp, rc);

	/* The inode has a reference to the dfs, so keep that. */
	d_hash_rec_decref(&fs_handle->dpi_pool_table, &dfp->dfp_entry);

	rc = dfs_release(ie->ie_obj);
	if (rc) {
		DFUSE_TRA_ERROR(dfs, "dfs_release() failed: (%s)", strerror(rc));
		D_GOTO(out_dfs, rc);
	}

	rc = dfs_lookup(dfs->dfs_ns, "/", O_RDWR, &ie->ie_obj, NULL, &ie->ie_stat);
	if (rc) {
		DFUSE_TRA_ERROR(dfs, "dfs_lookup() failed: (%s)", strerror(rc));
		D_GOTO(out_dfs, rc);
	}

	ie->ie_stat.st_ino = dfs->dfs_ino;

	dfs_obj2id(ie->ie_obj, &ie->ie_oid);

	ie->ie_dfs = dfs;

	DFUSE_TRA_INFO(dfs, "UNS entry point activated, root %#lx", dfs->dfs_ino);

	duns_destroy_attr(&dattr);

	return rc;
out_dfs:
	d_hash_rec_decref(&dfp->dfp_cont_table, &dfs->dfs_entry);
out_dfp:
	d_hash_rec_decref(&fs_handle->dpi_pool_table, &dfp->dfp_entry);
out_err:
	duns_destroy_attr(&dattr);

	return rc;
}

void
dfuse_cb_lookup(fuse_req_t req, struct dfuse_inode_entry *parent, const char *name,
		struct dht_call *save)
{
	struct dfuse_projection_info *fs_handle = fuse_req_userdata(req);
	struct dfuse_inode_entry     *ie;
	int                           rc;
	char                          out[DUNS_MAX_XATTR_LEN];
	char                         *outp     = &out[0];
	daos_size_t                   attr_len = DUNS_MAX_XATTR_LEN;

	DFUSE_TRA_DEBUG(parent, "Parent:%#lx '%s'", parent->ie_stat.st_ino, name);

	D_ALLOC_PTR(ie);
	if (!ie)
		D_GOTO(out, rc = ENOMEM);

	DFUSE_TRA_UP(ie, parent, "inode");

	ie->ie_parent = parent->ie_stat.st_ino;
	ie->ie_dfs = parent->ie_dfs;

	rc = dfs_lookupx(parent->ie_dfs->dfs_ns, parent->ie_obj, name,
			 O_RDWR | O_NOFOLLOW, &ie->ie_obj, NULL, &ie->ie_stat,
			 1, &duns_xattr_name, (void **)&outp, &attr_len);
	if (rc) {
		DFUSE_TRA_DEBUG(parent, "dfs_lookup() failed: (%s)", strerror(rc));

		D_GOTO(out_free, rc);
	}

	DFUSE_TRA_DEBUG(ie, "Attr len is %zi", attr_len);

	strncpy(ie->ie_name, name, NAME_MAX);
	atomic_store_relaxed(&ie->ie_ref, 1);

	dfs_obj2id(ie->ie_obj, &ie->ie_oid);

	dfuse_compute_inode(ie->ie_dfs, &ie->ie_oid, &ie->ie_stat.st_ino);

	if (S_ISDIR(ie->ie_stat.st_mode) && attr_len) {
		rc = check_for_uns_ep(fs_handle, ie, out, attr_len);
		DFUSE_TRA_DEBUG(ie, "check_for_uns_ep() returned %d", rc);
		if (rc != 0)
			D_GOTO(out_release, rc);
	}

	dfuse_reply_entry(fs_handle, ie, NULL, false, save, req);
	return;

out_release:
	dfs_release(ie->ie_obj);
out_free:
	D_FREE(ie);
out:
	if (rc == ENOENT && parent->ie_dfs->dfc_ndentry_timeout > 0) {
		struct fuse_entry_param entry = {};

		entry.entry_timeout = parent->ie_dfs->dfc_ndentry_timeout;
		dh_hash_decrefx(fs_handle, save);
		DFUSE_REPLY_ENTRY(parent, req, entry);
	} else {
		dh_hash_decrefx(fs_handle, save);
		DFUSE_REPLY_ERR_RAW(parent, req, rc);
	}
}<|MERGE_RESOLUTION|>--- conflicted
+++ resolved
@@ -134,11 +134,8 @@
 		entry.attr_timeout = ie->ie_dfs->dfc_attr_timeout;
 	}
 
-<<<<<<< HEAD
 	dh_hash_try_decrefx(fs_handle, save);
 
-	if (fi_out)
-=======
 	if (fi_out) {
 		/* Now set the value of keep_cache, this is for creat where we need to do the hash
 		 * table lookup before setting this value.
@@ -149,7 +146,6 @@
 			fi_out->keep_cache = 1;
 		}
 
->>>>>>> b8e071aa
 		DFUSE_REPLY_CREATE(ie, req, entry, fi_out);
 	} else {
 		DFUSE_REPLY_ENTRY(ie, req, entry);
