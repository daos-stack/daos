--- conflicted
+++ resolved
@@ -116,16 +116,9 @@
 	ie->ie_name[NAME_MAX] = '\0';
 	atomic_fetch_add(&ie->ie_ref, 1);
 
-<<<<<<< HEAD
 	rc = dfs_ostat(parent->ie_dfs->dfs_ns, ie->ie_obj, &ie->ie_stat);
-	if (rc != -DER_SUCCESS) {
-		D_GOTO(err, 0);
-	}
-=======
-	rc = dfs_ostat(parent->ie_dfs->dffs_dfs, ie->ie_obj, &ie->ie_stat);
 	if (rc)
 		D_GOTO(err, rc = -rc);
->>>>>>> 79900de0
 
 	dfuse_reply_entry(fs_handle, ie, false, req);
 	return true;
