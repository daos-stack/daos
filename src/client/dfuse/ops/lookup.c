/**
 * (C) Copyright 2016-2023 Intel Corporation.
 *
 * SPDX-License-Identifier: BSD-2-Clause-Patent
 */

#include "dfuse_common.h"
#include "dfuse.h"

#include <daos_uns.h>

char *duns_xattr_name = DUNS_XATTR_NAME;

void
dfuse_reply_entry(struct dfuse_info *dfuse_info, struct dfuse_inode_entry *ie,
		  struct fuse_file_info *fi_out, bool is_new, fuse_req_t req)
{
	struct fuse_entry_param  entry = {0};
	d_list_t		*rlink;
	ino_t			wipe_parent = 0;
	char			wipe_name[NAME_MAX + 1];
	int			rc;

	D_ASSERT(ie->ie_parent);
	D_ASSERT(ie->ie_dfs);

	ie->ie_root = (ie->ie_stat.st_ino == ie->ie_dfs->dfs_ino);

	entry.attr = ie->ie_stat;
	entry.generation = 1;
	entry.ino = entry.attr.st_ino;
	DFUSE_TRA_DEBUG(ie, "Inserting inode %#lx mode 0%o",
			entry.ino, ie->ie_stat.st_mode);

	rlink = d_hash_rec_find_insert(&dfuse_info->dpi_iet, &ie->ie_stat.st_ino,
				       sizeof(ie->ie_stat.st_ino), &ie->ie_htl);

	if (rlink != &ie->ie_htl) {
		struct dfuse_inode_entry *inode;

		inode = container_of(rlink, struct dfuse_inode_entry, ie_htl);

		if (fi_out) {
			struct dfuse_obj_hdl *oh;
			/* DAOS-12714 If create returns an existing file then oh->doe_ie will point
			 * to the stale ie in this case.  This can probably only happen when there
			 * is a race between a create call from one client and rename from a
			 * different client.
			 */
			oh         = (struct dfuse_obj_hdl *)fi_out->fh;
			oh->doh_ie = inode;
		}

		/* The lookup has resulted in an existing file, so reuse that
		 * entry, drop the inode in the lookup descriptor and do not
		 * keep a reference on the parent.
		 */

		/* Update the existing object with the new name/parent */

		DFUSE_TRA_DEBUG(inode, "inode dfs %p %#lx hi %#lx lo %#lx",
				inode->ie_dfs,
				inode->ie_dfs->dfs_ino,
				inode->ie_oid.hi,
				inode->ie_oid.lo);

		DFUSE_TRA_DEBUG(ie, "inode dfs %p %#lx hi %#lx lo %#lx",
				ie->ie_dfs,
				ie->ie_dfs->dfs_ino,
				ie->ie_oid.hi,
				ie->ie_oid.lo);

		/* Check for conflicts, in either the dfs or oid space.  This
		 * can happen because of the fact we squash larger identifiers
		 * into a shorter 64 bit space, but if the bitshifting is right
		 * it shouldn't happen until there are a large number of active
		 * files. DAOS-4928 has more details.
		 */
		if (ie->ie_dfs != inode->ie_dfs) {
			DFUSE_TRA_ERROR(inode, "Duplicate inode found (dfs)");
			D_GOTO(out_err, rc = EIO);
		}

		/* Check the OID */
		if (ie->ie_oid.lo != inode->ie_oid.lo ||
		    ie->ie_oid.hi != inode->ie_oid.hi) {
			DFUSE_TRA_ERROR(inode, "Duplicate inode found (oid)");
			D_GOTO(out_err, rc = EIO);
		}

		DFUSE_TRA_DEBUG(inode,
				"Maybe updating parent inode %#lx dfs_ino %#lx",
				entry.ino, ie->ie_dfs->dfs_ino);

		/** update the chunk size and oclass of inode entry */
		dfs_obj_copy_attr(inode->ie_obj, ie->ie_obj);

		if (ie->ie_stat.st_ino == ie->ie_dfs->dfs_ino) {
			DFUSE_TRA_DEBUG(inode, "Not updating parent");
		} else if ((inode->ie_parent != ie->ie_parent) ||
			(strncmp(inode->ie_name, ie->ie_name, NAME_MAX) != 0)) {
			DFUSE_TRA_DEBUG(inode, "File has moved from " DF_DE " to " DF_DE,
					DP_DE(inode->ie_name), DP_DE(ie->ie_name));

			dfs_update_parent(inode->ie_obj, ie->ie_obj, ie->ie_name);

			/* Save the old name so that we can invalidate it in later */
			wipe_parent = inode->ie_parent;
			strncpy(wipe_name, inode->ie_name, NAME_MAX);
			wipe_name[NAME_MAX] = '\0';

			inode->ie_parent = ie->ie_parent;
			strncpy(inode->ie_name, ie->ie_name, NAME_MAX + 1);
		}
		atomic_fetch_sub_relaxed(&ie->ie_ref, 1);
		dfuse_ie_close(dfuse_info, ie);
		ie = inode;
	}

	/* Set the attr caching attributes of this entry.  The lookup may have resulted in a
	 * already known inode for while the interception library is already in use so check
	 * this and disable caching in this case.
	 */
	if (S_ISDIR(ie->ie_stat.st_mode))
		entry.entry_timeout = ie->ie_dfs->dfc_dentry_dir_timeout;
	else
		entry.entry_timeout = ie->ie_dfs->dfc_dentry_timeout;

	if ((atomic_load_relaxed(&ie->ie_il_count)) == 0)
		entry.attr_timeout = ie->ie_dfs->dfc_attr_timeout;

	ie->ie_stat = entry.attr;

	if (fi_out) {
		/* Now set the value of keep_cache, this is for creat where we need to do the hash
		 * table lookup before setting this value.
		 */
		if (atomic_load_relaxed(&ie->ie_open_count) > 1) {
			fi_out->keep_cache = 1;
		} else if (dfuse_dcache_get_valid(ie, ie->ie_dfs->dfc_data_timeout)) {
			fi_out->keep_cache = 1;
		}

		DFUSE_REPLY_CREATE(ie, req, entry, fi_out);
	} else {
		DFUSE_REPLY_ENTRY(ie, req, entry);
	}

	if (wipe_parent == 0)
		return;

	rc = fuse_lowlevel_notify_inval_entry(dfuse_info->di_session, wipe_parent, wipe_name,
					      strnlen(wipe_name, NAME_MAX));
	if (rc && rc != -ENOENT)
		DS_ERROR(-rc, "inval_entry() failed");

	return;
out_err:
	/* TODO: Verify ie reference here */
	dfs_release(ie->ie_obj);
	DFUSE_REPLY_ERR_RAW(ie, req, rc);
}

/* Check for and set a unified namespace entry point.
 *
 * This function will check for and configure a inode as
 * a new entry point of possible, and modify the inode
 * as required.
 *
 * On failure it will return error.
 *
 */
int
check_for_uns_ep(struct dfuse_info *dfuse_info, struct dfuse_inode_entry *ie, char *attr,
		 daos_size_t len)
{
	int			rc;
	struct duns_attr_t	dattr = {};
	struct dfuse_cont	*dfs = NULL;
	struct dfuse_pool	*dfp = NULL;

	rc = duns_parse_attr(attr, len, &dattr);
	if (rc)
		return rc;

	if (dattr.da_type != DAOS_PROP_CO_LAYOUT_POSIX)
		D_GOTO(out_err, rc = ENOTSUP);

	/* Search the currently connect dfp list, if one matches then use that,
	 * otherwise allocate a new one.
	 */

	rc = dfuse_pool_get_handle(dfuse_info, dattr.da_puuid, &dfp);
	if (rc != 0)
		D_GOTO(out_err, rc);

	rc = dfuse_cont_open(dfuse_info, dfp, &dattr.da_cuuid, &dfs);
	if (rc != 0)
		D_GOTO(out_dfp, rc);

	/* The inode has a reference to the dfs, so keep that. */
	d_hash_rec_decref(&dfuse_info->di_pool_table, &dfp->dfp_entry);

	rc = dfs_release(ie->ie_obj);
	if (rc) {
		DFUSE_TRA_ERROR(dfs, "dfs_release() failed: %d (%s)", rc, strerror(rc));
		D_GOTO(out_dfs, rc);
	}

	ie->ie_obj = 0;

	/* Due to DAOS-14476 using the lookup to perform a stat will always succeed, so instead
	 * call ostat afterwards
	 */
	rc = dfs_lookup(dfs->dfs_ns, "/", O_RDWR, &ie->ie_obj, NULL, NULL);
	if (rc) {
		DFUSE_TRA_ERROR(dfs, "dfs_lookup() returned: %d (%s)", rc, strerror(rc));
		D_GOTO(out_dfs, rc);
	}

	rc = dfs_ostat(dfs->dfs_ns, ie->ie_obj, &ie->ie_stat);
	if (rc) {
		ie->ie_stat.st_ino = dfs->dfs_ino;
		ie->ie_dfs         = NULL;
		DHS_ERROR(dfs, rc, "dfs_ostat() failed");
		goto out_dfs;
	}

	ie->ie_stat.st_ino = dfs->dfs_ino;

	dfs_obj2id(ie->ie_obj, &ie->ie_oid);

	ie->ie_dfs = dfs;

	DFUSE_TRA_DEBUG(dfs, "UNS entry point activated, root %#lx", dfs->dfs_ino);

	duns_destroy_attr(&dattr);

	return rc;
out_dfs:
	d_hash_rec_decref(&dfp->dfp_cont_table, &dfs->dfs_entry);
out_dfp:
	/* TODO: This was causing a hash table reference count error, needs fixing on 2.4
	 * d_hash_rec_decref(&dfuse_info->di_pool_table, &dfp->dfp_entry);
	 */
out_err:
	duns_destroy_attr(&dattr);

	return rc;
}

void
dfuse_cb_lookup(fuse_req_t req, struct dfuse_inode_entry *parent, const char *name)
{
	struct dfuse_info        *dfuse_info = fuse_req_userdata(req);
	struct dfuse_inode_entry *ie;
	int                       rc;
	char                      out[DUNS_MAX_XATTR_LEN];
	char                     *outp     = &out[0];
	daos_size_t               attr_len = DUNS_MAX_XATTR_LEN;
	bool                      evict    = false;
	ino_t                     pinode   = parent->ie_stat.st_ino;
	ino_t                     cinode   = 0;

	DFUSE_TRA_DEBUG(parent, "Parent:%#lx " DF_DE, parent->ie_stat.st_ino, DP_DE(name));

	D_ALLOC_PTR(ie);
	if (!ie)
		D_GOTO(out, rc = ENOMEM);

	DFUSE_TRA_UP(ie, parent, "inode");

	dfuse_ie_init(dfuse_info, ie);

	ie->ie_parent = parent->ie_stat.st_ino;
	ie->ie_dfs = parent->ie_dfs;

	rc = dfs_lookupx(parent->ie_dfs->dfs_ns, parent->ie_obj, name,
			 O_RDWR | O_NOFOLLOW, &ie->ie_obj, NULL, &ie->ie_stat,
			 1, &duns_xattr_name, (void **)&outp, &attr_len);
	if (rc) {
		DFUSE_TRA_DEBUG(parent, "dfs_lookup() returned: %d (%s)", rc, strerror(rc));

		D_GOTO(out_free, rc);
	}

	if (attr_len)
		DFUSE_TRA_DEBUG(ie, "Attr len is %zi", attr_len);

	strncpy(ie->ie_name, name, NAME_MAX);

	dfs_obj2id(ie->ie_obj, &ie->ie_oid);

	dfuse_compute_inode(ie->ie_dfs, &ie->ie_oid, &ie->ie_stat.st_ino);

	if (S_ISDIR(ie->ie_stat.st_mode) && attr_len) {
		rc = check_for_uns_ep(dfuse_info, ie, out, attr_len);
		DFUSE_TRA_DEBUG(ie, "check_for_uns_ep() returned %d", rc);
		if (rc != 0) {
			/* At this point, we know the dentry exists but there's an error, so try and
			 * evict the dentry afterwards
			 */
			if (rc == EINVAL || rc == EIO) {
				evict  = true;
				cinode = ie->ie_stat.st_ino;
			}
			goto out_release;
		}
	}

	dfuse_reply_entry(dfuse_info, ie, NULL, false, req);
	return;

out_release:
	dfs_release(ie->ie_obj);
out_free:
	dfuse_ie_free(dfuse_info, ie);
out:
	if (rc == ENOENT && parent->ie_dfs->dfc_ndentry_timeout > 0)
		DFUSE_REPLY_NO_ENTRY(parent, req, parent->ie_dfs->dfc_ndentry_timeout);
	else
		DFUSE_REPLY_ERR_RAW(parent, req, rc);
<<<<<<< HEAD
	}

	if (evict) {
		D_INFO("Calling inval_entry %#lx " DF_DE " cinode %#lx", pinode, DP_DE(name),
		       cinode);
		rc = fuse_lowlevel_notify_inval_entry(dfuse_info->di_session, pinode, name,
						      strnlen(name, NAME_MAX));
		if (rc && rc != -ENOENT)
			DS_ERROR(-rc, "inval_entry() failed");

		if (cinode != 0) {
			rc = fuse_lowlevel_notify_inval_inode(dfuse_info->di_session, cinode, 0, 0);
			if (rc && rc != -ENOENT)
				DS_ERROR(-rc, "inval_inode() cinode %#lx failed", cinode);
		}

		rc = fuse_lowlevel_notify_inval_inode(dfuse_info->di_session, pinode, 0, 0);
		if (rc && rc != -ENOENT)
			DS_ERROR(-rc, "inval_inode() pinode %#lx failed", pinode);
	}
=======
>>>>>>> 5ba0569b
}<|MERGE_RESOLUTION|>--- conflicted
+++ resolved
@@ -320,7 +320,6 @@
 		DFUSE_REPLY_NO_ENTRY(parent, req, parent->ie_dfs->dfc_ndentry_timeout);
 	else
 		DFUSE_REPLY_ERR_RAW(parent, req, rc);
-<<<<<<< HEAD
 	}
 
 	if (evict) {
@@ -341,6 +340,4 @@
 		if (rc && rc != -ENOENT)
 			DS_ERROR(-rc, "inval_inode() pinode %#lx failed", pinode);
 	}
-=======
->>>>>>> 5ba0569b
 }