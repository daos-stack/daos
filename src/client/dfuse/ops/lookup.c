/**
 * (C) Copyright 2016-2024 Intel Corporation.
 *
 * SPDX-License-Identifier: BSD-2-Clause-Patent
 */

#include "dfuse_common.h"
#include "dfuse.h"

#include <daos_uns.h>

char *duns_xattr_name = DUNS_XATTR_NAME;

void
dfuse_reply_entry(struct dfuse_info *dfuse_info, struct dfuse_inode_entry *ie,
		  struct fuse_file_info *fi_out, bool is_new, fuse_req_t req)
{
	struct fuse_entry_param  entry = {0};
	d_list_t		*rlink;
	ino_t			wipe_parent = 0;
	char			wipe_name[NAME_MAX + 1];
	int			rc;

	D_ASSERT(ie->ie_parent);
	D_ASSERT(ie->ie_dfs);

	ie->ie_root = (ie->ie_stat.st_ino == ie->ie_dfs->dfs_ino);

	entry.attr = ie->ie_stat;
	entry.generation = 1;
	entry.ino = entry.attr.st_ino;
	DFUSE_TRA_DEBUG(ie, "Inserting inode %#lx mode 0%o",
			entry.ino, ie->ie_stat.st_mode);

	rlink = d_hash_rec_find_insert(&dfuse_info->dpi_iet, &ie->ie_stat.st_ino,
				       sizeof(ie->ie_stat.st_ino), &ie->ie_htl);

	if (rlink != &ie->ie_htl) {
		struct dfuse_inode_entry *inode;

		inode = container_of(rlink, struct dfuse_inode_entry, ie_htl);

		if (fi_out) {
			struct dfuse_obj_hdl *oh;
			/* DAOS-12714 If create returns an existing file then oh->doe_ie will point
			 * to the stale ie in this case.  This can probably only happen when there
			 * is a race between a create call from one client and rename from a
			 * different client.
			 */
			oh         = (struct dfuse_obj_hdl *)fi_out->fh;
			oh->doh_ie = inode;
		}

		/* The lookup has resulted in an existing file, so reuse that
		 * entry, drop the inode in the lookup descriptor and do not
		 * keep a reference on the parent.
		 */

		/* Update the existing object with the new name/parent */

		DFUSE_TRA_DEBUG(inode, "inode dfs %p %#lx hi %#lx lo %#lx",
				inode->ie_dfs,
				inode->ie_dfs->dfs_ino,
				inode->ie_oid.hi,
				inode->ie_oid.lo);

		DFUSE_TRA_DEBUG(ie, "inode dfs %p %#lx hi %#lx lo %#lx",
				ie->ie_dfs,
				ie->ie_dfs->dfs_ino,
				ie->ie_oid.hi,
				ie->ie_oid.lo);

		/* Check for conflicts, in either the dfs or oid space.  This
		 * can happen because of the fact we squash larger identifiers
		 * into a shorter 64 bit space, but if the bitshifting is right
		 * it shouldn't happen until there are a large number of active
		 * files. DAOS-4928 has more details.
		 */
		if (ie->ie_dfs != inode->ie_dfs) {
			DFUSE_TRA_ERROR(inode, "Duplicate inode found (dfs)");
			D_GOTO(out_err, rc = EIO);
		}

		/* Check the OID */
		if (ie->ie_oid.lo != inode->ie_oid.lo ||
		    ie->ie_oid.hi != inode->ie_oid.hi) {
			DFUSE_TRA_ERROR(inode, "Duplicate inode found (oid)");
			D_GOTO(out_err, rc = EIO);
		}

		DFUSE_TRA_DEBUG(inode,
				"Maybe updating parent inode %#lx dfs_ino %#lx",
				entry.ino, ie->ie_dfs->dfs_ino);

		/** update the chunk size and oclass of inode entry */
		dfs_obj_copy_attr(inode->ie_obj, ie->ie_obj);

		if (ie->ie_stat.st_ino == ie->ie_dfs->dfs_ino) {
			DFUSE_TRA_DEBUG(inode, "Not updating parent");
		} else if ((inode->ie_parent != ie->ie_parent) ||
			(strncmp(inode->ie_name, ie->ie_name, NAME_MAX) != 0)) {
			DFUSE_TRA_DEBUG(inode, "File has moved from " DF_DE " to " DF_DE,
					DP_DE(inode->ie_name), DP_DE(ie->ie_name));

			dfs_update_parent(inode->ie_obj, ie->ie_obj, ie->ie_name);

			/* Save the old name so that we can invalidate it in later */
			wipe_parent = inode->ie_parent;
			strncpy(wipe_name, inode->ie_name, NAME_MAX);
			wipe_name[NAME_MAX] = '\0';

			inode->ie_parent = ie->ie_parent;
			strncpy(inode->ie_name, ie->ie_name, NAME_MAX + 1);
		}
		atomic_fetch_sub_relaxed(&ie->ie_ref, 1);
		dfuse_ie_close(dfuse_info, ie);
		ie = inode;
	}

	/* Set the attr caching attributes of this entry.  The lookup may have resulted in a
	 * already known inode for while the interception library is already in use so check
	 * this and disable caching in this case.
	 */
	if (S_ISDIR(ie->ie_stat.st_mode))
		entry.entry_timeout = ie->ie_dfs->dfc_dentry_dir_timeout;
	else
		entry.entry_timeout = ie->ie_dfs->dfc_dentry_timeout;

	if ((atomic_load_relaxed(&ie->ie_il_count)) == 0)
		entry.attr_timeout = ie->ie_dfs->dfc_attr_timeout;

	ie->ie_stat = entry.attr;

	if (fi_out) {
		/* Now set the value of keep_cache, this is for creat where we need to do the hash
		 * table lookup before setting this value.
		 */
		if (atomic_load_relaxed(&ie->ie_open_count) > 1) {
			fi_out->keep_cache = 1;
		} else if (dfuse_dcache_get_valid(ie, ie->ie_dfs->dfc_data_timeout)) {
			fi_out->keep_cache = 1;
		}

		DFUSE_REPLY_CREATE(ie, req, entry, fi_out);
	} else {
		DFUSE_REPLY_ENTRY(ie, req, entry);
	}

	if (wipe_parent == 0)
		return;

	rc = fuse_lowlevel_notify_inval_entry(dfuse_info->di_session, wipe_parent, wipe_name,
					      strnlen(wipe_name, NAME_MAX));
	if (rc && rc != -ENOENT)
		DS_ERROR(-rc, "inval_entry() failed");

	return;
out_err:
	/* TODO: Verify ie reference here */
	dfs_release(ie->ie_obj);
	DFUSE_REPLY_ERR_RAW(ie, req, rc);
}

/* Check for and set a unified namespace entry point.
 *
 * This function will check for and configure a inode as
 * a new entry point of possible, and modify the inode
 * as required.
 *
 * On failure it will return error.
 *
 */
int
check_for_uns_ep(struct dfuse_info *dfuse_info, struct dfuse_inode_entry *ie, char *attr,
		 daos_size_t len)
{
	int			rc;
	struct duns_attr_t	dattr = {};
	struct dfuse_cont	*dfs = NULL;
	struct dfuse_pool	*dfp = NULL;

	rc = duns_parse_attr(attr, len, &dattr);
	if (rc)
		return rc;

	if (dattr.da_type != DAOS_PROP_CO_LAYOUT_POSIX)
		D_GOTO(out_err, rc = ENOTSUP);

	/* Search the currently connect dfp list, if one matches then use that,
	 * otherwise allocate a new one.
	 */

	rc = dfuse_pool_get_handle(dfuse_info, dattr.da_puuid, &dfp);
	if (rc != 0) {
		if (rc == ENOENT)
			rc = ENOLINK;
		goto out_err;
	}

	rc = dfuse_cont_get_handle(dfuse_info, dfp, dattr.da_cuuid, &dfs);
<<<<<<< HEAD
	if (rc != 0)
		D_GOTO(out_dfp, rc);
=======
	if (rc != 0) {
		if (rc == ENOENT)
			rc = ENOLINK;
		goto out_dfp;
	}
>>>>>>> 1e9ded38

	rc = dfs_release(ie->ie_obj);
	if (rc) {
		DFUSE_TRA_ERROR(dfs, "dfs_release() failed: %d (%s)", rc, strerror(rc));
		D_GOTO(out_dfs, rc);
	}
	ie->ie_obj = NULL;

	ie->ie_obj = 0;

	/* This is where a I/O failure will happen when accessing a idle but evicted container */
	rc = dfs_lookup(dfs->dfs_ns, "/", O_RDWR, &ie->ie_obj, NULL, &ie->ie_stat);
	if (rc) {
<<<<<<< HEAD
		DFUSE_TRA_ERROR(dfs, "dfs_lookup() returned: %d (%s)", rc, strerror(rc));
		ie->ie_stat.st_ino = dfs->dfs_ino;
		D_GOTO(out_dfs, rc);
=======
		if (rc == EINVAL) {
			rc = ENOLINK;
			DHS_INFO(dfs, rc, "dfs_lookup() failed");
		} else {
			DHS_WARN(dfs, rc, "dfs_lookup() failed");
		}
		goto out_dfs;
>>>>>>> 1e9ded38
	}

	/* The inode has a reference to the dfs, so keep that. */
	d_hash_rec_decref(&dfuse_info->di_pool_table, &dfp->dfp_entry);

	ie->ie_stat.st_ino = dfs->dfs_ino;

	dfs_obj2id(ie->ie_obj, &ie->ie_oid);

	ie->ie_dfs = dfs;

	DFUSE_TRA_DEBUG(dfs, "UNS entry point activated, root %#lx", dfs->dfs_ino);

	duns_destroy_attr(&dattr);

	return rc;
out_dfs:
	d_hash_rec_decref(dfp->dfp_cont_table, &dfs->dfs_entry);
out_dfp:
	d_hash_rec_decref(&dfuse_info->di_pool_table, &dfp->dfp_entry);
out_err:
	duns_destroy_attr(&dattr);

	return rc;
}

void
dfuse_cb_lookup(fuse_req_t req, struct dfuse_inode_entry *parent, const char *name)
{
	struct dfuse_info        *dfuse_info = fuse_req_userdata(req);
	struct dfuse_inode_entry *ie;
	int                       rc;
	char                      out[DUNS_MAX_XATTR_LEN];
	char                     *outp     = &out[0];
	daos_size_t               attr_len = DUNS_MAX_XATTR_LEN;
	bool                      evict    = false;
	ino_t                     pinode   = parent->ie_stat.st_ino;
	ino_t                     cinode   = 0;

	DFUSE_TRA_DEBUG(parent, "Parent:%#lx " DF_DE, parent->ie_stat.st_ino, DP_DE(name));

	D_ALLOC_PTR(ie);
	if (!ie)
		D_GOTO(out, rc = ENOMEM);

	DFUSE_TRA_UP(ie, parent, "inode");

	dfuse_ie_init(dfuse_info, ie);

	ie->ie_parent = parent->ie_stat.st_ino;
	ie->ie_dfs = parent->ie_dfs;

	rc = dfs_lookupx(parent->ie_dfs->dfs_ns, parent->ie_obj, name,
			 O_RDWR | O_NOFOLLOW, &ie->ie_obj, NULL, &ie->ie_stat,
			 1, &duns_xattr_name, (void **)&outp, &attr_len);
	if (rc) {
		DFUSE_TRA_DEBUG(parent, "dfs_lookup() returned: %d (%s)", rc, strerror(rc));

		D_GOTO(out_free, rc);
	}

	if (attr_len)
		DFUSE_TRA_DEBUG(ie, "Attr len is %zi", attr_len);

	strncpy(ie->ie_name, name, NAME_MAX);

	dfs_obj2id(ie->ie_obj, &ie->ie_oid);

	dfuse_compute_inode(ie->ie_dfs, &ie->ie_oid, &ie->ie_stat.st_ino);

	if (S_ISDIR(ie->ie_stat.st_mode) && attr_len) {
		rc = check_for_uns_ep(dfuse_info, ie, out, attr_len);
		DFUSE_TRA_DEBUG(ie, "check_for_uns_ep() returned %d", rc);
		if (rc != 0) {
			/* At this point, we know the dentry exists but there's an error, so try and
			 * evict the dentry afterwards
			 */
			if (rc == EINVAL || rc == EIO) {
				evict  = true;
				cinode = ie->ie_stat.st_ino;
			}
			goto out_release;
		}
	}

	dfuse_reply_entry(dfuse_info, ie, NULL, false, req);
	return;

out_release:
	dfs_release(ie->ie_obj);
out_free:
	dfuse_ie_free(dfuse_info, ie);
out:
	if (rc == ENOENT && parent->ie_dfs->dfc_ndentry_timeout > 0)
		DFUSE_REPLY_NO_ENTRY(parent, req, parent->ie_dfs->dfc_ndentry_timeout);
	else
		DFUSE_REPLY_ERR_RAW(parent, req, rc);

	if (evict) {
		D_INFO("Calling inval_entry %#lx " DF_DE " cinode %#lx", pinode, DP_DE(name),
		       cinode);
		rc = fuse_lowlevel_notify_inval_entry(dfuse_info->di_session, pinode, name,
						      strnlen(name, NAME_MAX));
		if (rc && rc != -ENOENT)
			DS_ERROR(-rc, "inval_entry() failed");

		if (cinode != 0) {
			rc = fuse_lowlevel_notify_inval_inode(dfuse_info->di_session, cinode, 0, 0);
			if (rc && rc != -ENOENT)
				DS_ERROR(-rc, "inval_inode() cinode %#lx failed", cinode);
		}

		rc = fuse_lowlevel_notify_inval_inode(dfuse_info->di_session, pinode, 0, 0);
		if (rc && rc != -ENOENT)
			DS_ERROR(-rc, "inval_inode() pinode %#lx failed", pinode);
	}
}<|MERGE_RESOLUTION|>--- conflicted
+++ resolved
@@ -198,16 +198,11 @@
 	}
 
 	rc = dfuse_cont_get_handle(dfuse_info, dfp, dattr.da_cuuid, &dfs);
-<<<<<<< HEAD
-	if (rc != 0)
-		D_GOTO(out_dfp, rc);
-=======
 	if (rc != 0) {
 		if (rc == ENOENT)
 			rc = ENOLINK;
 		goto out_dfp;
 	}
->>>>>>> 1e9ded38
 
 	rc = dfs_release(ie->ie_obj);
 	if (rc) {
@@ -221,11 +216,7 @@
 	/* This is where a I/O failure will happen when accessing a idle but evicted container */
 	rc = dfs_lookup(dfs->dfs_ns, "/", O_RDWR, &ie->ie_obj, NULL, &ie->ie_stat);
 	if (rc) {
-<<<<<<< HEAD
-		DFUSE_TRA_ERROR(dfs, "dfs_lookup() returned: %d (%s)", rc, strerror(rc));
 		ie->ie_stat.st_ino = dfs->dfs_ino;
-		D_GOTO(out_dfs, rc);
-=======
 		if (rc == EINVAL) {
 			rc = ENOLINK;
 			DHS_INFO(dfs, rc, "dfs_lookup() failed");
@@ -233,7 +224,6 @@
 			DHS_WARN(dfs, rc, "dfs_lookup() failed");
 		}
 		goto out_dfs;
->>>>>>> 1e9ded38
 	}
 
 	/* The inode has a reference to the dfs, so keep that. */
