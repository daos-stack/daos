--- conflicted
+++ resolved
@@ -23,28 +23,12 @@
 	D_ASSERT(ie->ie_parent);
 	D_ASSERT(ie->ie_dfs);
 
-<<<<<<< HEAD
-	/* Set the caching attributes of this entry, but do not allow
-	 * any caching on fifos.
-	 */
-
-	if (S_ISFIFO(ie->ie_stat.st_mode)) {
-		if (!is_new) {
-			ie->ie_stat.st_mode &= ~S_IFIFO;
-			ie->ie_stat.st_mode |= S_IFDIR;
-		}
-	} else {
-		entry.attr_timeout = ie->ie_dfs->dfs_attr_timeout;
-		entry.entry_timeout = ie->ie_dfs->dfs_dentry_timeout;
-	}
-=======
 	/* Do not cache directly attributes as this does not work with uns */
 	if (!S_ISDIR(ie->ie_stat.st_mode))
 		entry.entry_timeout = ie->ie_dfs->dfs_attr_timeout;
 
 	/* Set the caching attributes of this entry */
 	entry.attr_timeout = ie->ie_dfs->dfs_attr_timeout;
->>>>>>> d37a1249
 
 	if (ie->ie_stat.st_ino == 0) {
 		rc = dfs_obj2id(ie->ie_obj, &ie->ie_oid);
