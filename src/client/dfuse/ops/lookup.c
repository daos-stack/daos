--- conflicted
+++ resolved
@@ -104,7 +104,6 @@
 	d_hash_rec_decref(&fs_handle->dpi_iet, &ie->ie_htl);
 }
 
-<<<<<<< HEAD
 /* Check for and set a unified namespace entry point.
  *
  * This function will check for and configure a inode as
@@ -244,9 +243,6 @@
 }
 
 bool
-=======
-void
->>>>>>> b428094b
 dfuse_cb_lookup(fuse_req_t req, struct dfuse_inode_entry *parent,
 		const char *name)
 {
