--- conflicted
+++ resolved
@@ -55,11 +55,7 @@
 
 		/* Update the existing object with the new name/parent */
 
-<<<<<<< HEAD
-		DFUSE_TRA_DEBUG(ie, "inode dfs %p %lx hi %#lx lo %#lx",
-=======
-		DFUSE_TRA_DEBUG(inode, "inode dfs %p %ld hi %#lx lo %#lx",
->>>>>>> d70d2235
+		DFUSE_TRA_DEBUG(ie, "inode dfs %p %#lx hi %#lx lo %#lx",
 				inode->ie_dfs,
 				inode->ie_dfs->dfs_ino,
 				inode->ie_oid.hi,
