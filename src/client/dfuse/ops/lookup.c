--- conflicted
+++ resolved
@@ -236,7 +236,6 @@
 			D_GOTO(out_cont, ret = rc);
 		}
 
-<<<<<<< HEAD
 		rc = dfuse_cont_init(dfs);
 		if (rc) {
 			DFUSE_TRA_ERROR(ie, "cont_init() failed: (%s)",
@@ -245,8 +244,6 @@
 		}
 
 		new_cont = true;
-=======
->>>>>>> c3177f3a
 		ie->ie_root = true;
 
 		dfs->dfs_ino = atomic_fetch_add_relaxed(&fs_handle->dpi_ino_next,
