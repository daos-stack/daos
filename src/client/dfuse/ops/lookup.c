/**
 * (C) Copyright 2016-2021 Intel Corporation.
 *
 * SPDX-License-Identifier: BSD-2-Clause-Patent
 */

#include "dfuse_common.h"
#include "dfuse.h"

#include "daos_uns.h"

char *dfuse_xattr_names[] = {DUNS_XATTR_NAME,
			     DFUSE_XID_XATTR_NAME};

void
dfuse_reply_entry(struct dfuse_projection_info *fs_handle,
		  struct dfuse_inode_entry *ie,
		  struct fuse_file_info *fi_out,
		  fuse_req_t req,
		  bool have_uid)
{
	struct fuse_entry_param	entry = {0};
	d_list_t		*rlink;
	int			rc;

	D_ASSERT(ie->ie_parent);
	D_ASSERT(ie->ie_dfs);

	if (S_ISDIR(ie->ie_stat.st_mode))
		entry.entry_timeout = ie->ie_dfs->dfc_dentry_dir_timeout;
	else
		entry.entry_timeout = ie->ie_dfs->dfc_dentry_timeout;

<<<<<<< HEAD
	if (!have_uid && ie->ie_dfs->dfs_multi_user) {
		rc = dfuse_get_uid(ie);
		if (rc)
			D_GOTO(out_err, rc);
	}
	ie->ie_root = (ie->ie_stat.st_ino == ie->ie_dfs->dfs_ino);
=======
	/* Set the attr caching attributes of this entry */
	entry.attr_timeout = ie->ie_dfs->dfc_attr_timeout;
>>>>>>> b29d1fbb

	ie->ie_root = (ie->ie_stat.st_ino == ie->ie_dfs->dfs_ino);

	entry.attr = ie->ie_stat;
	entry.generation = 1;
	entry.ino = entry.attr.st_ino;
	DFUSE_TRA_DEBUG(ie, "Inserting inode %#lx mode 0%o",
			entry.ino, ie->ie_stat.st_mode);

	rlink = d_hash_rec_find_insert(&fs_handle->dpi_iet,
				       &ie->ie_stat.st_ino,
				       sizeof(ie->ie_stat.st_ino),
				       &ie->ie_htl);

	if (rlink != &ie->ie_htl) {
		struct dfuse_inode_entry *inode;

		inode = container_of(rlink, struct dfuse_inode_entry, ie_htl);

		/* The lookup has resulted in an existing file, so reuse that
		 * entry, drop the inode in the lookup descriptor and do not
		 * keep a reference on the parent.
		 */

		/* Update the existing object with the new name/parent */

		DFUSE_TRA_DEBUG(inode, "inode dfs %p %#lx hi %#lx lo %#lx",
				inode->ie_dfs,
				inode->ie_dfs->dfs_ino,
				inode->ie_oid.hi,
				inode->ie_oid.lo);

		DFUSE_TRA_DEBUG(ie, "inode dfs %p %#lx hi %#lx lo %#lx",
				ie->ie_dfs,
				ie->ie_dfs->dfs_ino,
				ie->ie_oid.hi,
				ie->ie_oid.lo);

		/* Check for conflicts, in either the dfs or oid space.  This
		 * can happen because of the fact we squash larger identifiers
		 * into a shorter 64 bit space, but if the bitshifting is right
		 * it shouldn't happen until there are a large number of active
		 * files. DAOS-4928 has more details.
		 */
		if (ie->ie_dfs != inode->ie_dfs) {
			DFUSE_TRA_ERROR(inode, "Duplicate inode found (dfs)");
			D_GOTO(out_err, rc = EIO);
		}

		/* Check the OID */
		if (ie->ie_oid.lo != inode->ie_oid.lo ||
		    ie->ie_oid.hi != inode->ie_oid.hi) {
			DFUSE_TRA_ERROR(inode, "Duplicate inode found (oid)");
			D_GOTO(out_err, rc = EIO);
		}

		DFUSE_TRA_DEBUG(inode,
				"Maybe updating parent inode %#lx dfs_ino %#lx",
				entry.ino, ie->ie_dfs->dfs_ino);

		if (ie->ie_stat.st_ino == ie->ie_dfs->dfs_ino) {
			DFUSE_TRA_DEBUG(inode, "Not updating parent");
		} else {
			rc = dfs_update_parent(inode->ie_obj, ie->ie_obj,
					       ie->ie_name);
			if (rc != 0)
				DFUSE_TRA_ERROR(inode,
						"dfs_update_parent() failed %d",
						rc);
		}
		inode->ie_parent = ie->ie_parent;
		strncpy(inode->ie_name, ie->ie_name, NAME_MAX + 1);

		atomic_fetch_sub_relaxed(&ie->ie_ref, 1);
		dfuse_ie_close(fs_handle, ie);
		ie = inode;
	}

	if (fi_out)
		DFUSE_REPLY_CREATE(ie, req, entry, fi_out);
	else
		DFUSE_REPLY_ENTRY(ie, req, entry);
	return;
out_err:
	DFUSE_REPLY_ERR_RAW(fs_handle, req, rc);
	dfs_release(ie->ie_obj);
}

/* Check for and set a unified namespace entry point.
 *
 * This function will check for and configure a inode as
 * a new entry point of possible, and modify the inode
 * as required.
 *
 * On failure it will return error.
 *
 */
int
check_for_uns_ep(struct dfuse_projection_info *fs_handle,
		 struct dfuse_inode_entry *ie, char *attr, daos_size_t len)
{
	int			rc;
	struct duns_attr_t	dattr = {};
	struct dfuse_cont	*dfs = NULL;
	struct dfuse_pool	*dfp = NULL;

	rc = duns_parse_attr(attr, len, &dattr);
	if (rc)
		return rc;

	if (dattr.da_type != DAOS_PROP_CO_LAYOUT_POSIX)
		return ENOTSUP;

	/* Search the currently connect dfp list, if one matches then use that,
	 * otherwise allocate a new one.
	 */

	rc = dfuse_pool_open(fs_handle, &dattr.da_puuid, &dfp);
	if (rc != -DER_SUCCESS)
		D_GOTO(out_err, rc);

	rc = dfuse_cont_open(fs_handle, dfp, &dattr.da_cuuid, &dfs);
	if (rc != -DER_SUCCESS)
		D_GOTO(out_dfp, rc);

	/* The inode has a reference to the dfs, so keep that. */
	d_hash_rec_decref(&fs_handle->dpi_pool_table, &dfp->dfp_entry);

	rc = dfs_release(ie->ie_obj);
	if (rc) {
		DFUSE_TRA_ERROR(dfs, "dfs_release() failed: (%s)",
				strerror(rc));
		D_GOTO(out_dfs, rc);
	}

	rc = dfs_lookup(dfs->dfs_ns, "/", O_RDWR, &ie->ie_obj,
			NULL, &ie->ie_stat);
	if (rc) {
		DFUSE_TRA_ERROR(dfs, "dfs_lookup() failed: (%s)",
				strerror(rc));
		D_GOTO(out_dfs, rc);
	}

	ie->ie_stat.st_ino = dfs->dfs_ino;

	dfs_obj2id(ie->ie_obj, &ie->ie_oid);

	ie->ie_dfs = dfs;

	DFUSE_TRA_INFO(dfs, "UNS entry point activated, root %#lx",
		       dfs->dfs_ino);

	return rc;
out_dfs:
	d_hash_rec_decref(&dfp->dfp_cont_table, &dfs->dfs_entry);
out_dfp:
	d_hash_rec_decref(&fs_handle->dpi_pool_table, &dfp->dfp_entry);
out_err:
	return rc;
}

void
dfuse_cb_lookup(fuse_req_t req, struct dfuse_inode_entry *parent,
		const char *name)
{
	struct dfuse_projection_info	*fs_handle = fuse_req_userdata(req);
	struct dfuse_inode_entry	*ie;
	int				rc;
	char				out[DUNS_MAX_XATTR_LEN];
	char				*outp[2];
	daos_size_t			attr_len[2];
	struct uid_entry		uid_entry;
	int				attr_count;

	outp[0] = &out[0];
	outp[1] = (char *)&uid_entry;
	attr_len[0] = DUNS_MAX_XATTR_LEN;
	attr_len[1] = sizeof(struct uid_entry);

	DFUSE_TRA_DEBUG(parent,
			"Parent:%#lx '%s'", parent->ie_stat.st_ino, name);

	D_ALLOC_PTR(ie);
	if (!ie)
		D_GOTO(out, rc = ENOMEM);

	DFUSE_TRA_UP(ie, parent, "inode");

	ie->ie_parent = parent->ie_stat.st_ino;
	ie->ie_dfs = parent->ie_dfs;

	attr_count = 1;

	if (ie->ie_dfs->dfs_multi_user)
		attr_count = 2;

	rc = dfs_lookupx(parent->ie_dfs->dfs_ns, parent->ie_obj, name,
			 O_RDWR | O_NOFOLLOW, &ie->ie_obj, NULL, &ie->ie_stat,
			 attr_count, dfuse_xattr_names, (void **)&outp, &attr_len[0]);
	if (rc) {
		DFUSE_TRA_DEBUG(parent, "dfs_lookup() failed: (%s)",
				strerror(rc));

		D_GOTO(out_free, rc);
	}

	DFUSE_TRA_DEBUG(ie, "Attr len is %zi", attr_len[0]);

	strncpy(ie->ie_name, name, NAME_MAX);
	ie->ie_name[NAME_MAX] = '\0';
	atomic_store_relaxed(&ie->ie_ref, 1);

	dfs_obj2id(ie->ie_obj, &ie->ie_oid);

	dfuse_compute_inode(ie->ie_dfs, &ie->ie_oid,
			    &ie->ie_stat.st_ino);

	if (S_ISDIR(ie->ie_stat.st_mode) && attr_len[0]) {
		rc = check_for_uns_ep(fs_handle, ie, out, attr_len[0]);
		DFUSE_TRA_DEBUG(ie,
				"check_for_uns_ep() returned %d", rc);
		if (rc != 0)
			D_GOTO(out_release, rc);
	}

	if (ie->ie_dfs->dfs_multi_user && attr_len[1]) {
		if (attr_len[1] != sizeof(struct uid_entry))
			D_GOTO(out_release, rc = EIO);
		ie->ie_stat.st_uid = uid_entry.uid;
		ie->ie_stat.st_gid = uid_entry.gid;
	}

	dfuse_reply_entry(fs_handle, ie, NULL, req, true);
	return;

out_release:
	dfs_release(ie->ie_obj);
out_free:
	D_FREE(ie);
out:
	if (rc == ENOENT && parent->ie_dfs->dfc_ndentry_timeout > 0) {
		struct fuse_entry_param entry = {};

		entry.entry_timeout = parent->ie_dfs->dfc_ndentry_timeout;
		DFUSE_REPLY_ENTRY(parent, req, entry);
	} else {
		DFUSE_REPLY_ERR_RAW(parent, req, rc);
	}
}<|MERGE_RESOLUTION|>--- conflicted
+++ resolved
@@ -31,18 +31,14 @@
 	else
 		entry.entry_timeout = ie->ie_dfs->dfc_dentry_timeout;
 
-<<<<<<< HEAD
+	/* Set the attr caching attributes of this entry */
+	entry.attr_timeout = ie->ie_dfs->dfc_attr_timeout;
+
 	if (!have_uid && ie->ie_dfs->dfs_multi_user) {
 		rc = dfuse_get_uid(ie);
 		if (rc)
 			D_GOTO(out_err, rc);
 	}
-	ie->ie_root = (ie->ie_stat.st_ino == ie->ie_dfs->dfs_ino);
-=======
-	/* Set the attr caching attributes of this entry */
-	entry.attr_timeout = ie->ie_dfs->dfc_attr_timeout;
->>>>>>> b29d1fbb
-
 	ie->ie_root = (ie->ie_stat.st_ino == ie->ie_dfs->dfs_ino);
 
 	entry.attr = ie->ie_stat;
