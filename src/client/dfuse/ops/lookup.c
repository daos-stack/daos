/**
 * (C) Copyright 2016-2021 Intel Corporation.
 *
 * SPDX-License-Identifier: BSD-2-Clause-Patent
 */

#include "dfuse_common.h"
#include "dfuse.h"

#include "daos_uns.h"

char *duns_xattr_name = DUNS_XATTR_NAME;

void
dfuse_reply_entry(struct dfuse_projection_info *fs_handle,
		  struct dfuse_inode_entry *ie,
		  struct fuse_file_info *fi_out,
		  bool is_new,
		  fuse_req_t req)
{
	struct fuse_entry_param	entry = {0};
	d_list_t		*rlink;
	int			rc;

	D_ASSERT(ie->ie_parent);
	D_ASSERT(ie->ie_dfs);

	/* Do not cache directory attributes as this does not work with uns */
	if (!S_ISDIR(ie->ie_stat.st_mode))
		entry.entry_timeout = ie->ie_dfs->dfs_attr_timeout;

	ie->ie_root = (ie->ie_stat.st_ino == ie->ie_dfs->dfs_ino);

	/* Set the caching attributes of this entry */
	entry.attr_timeout = ie->ie_dfs->dfs_attr_timeout;

	entry.attr = ie->ie_stat;
	entry.generation = 1;
	entry.ino = entry.attr.st_ino;
	DFUSE_TRA_DEBUG(ie, "Inserting inode %#lx mode 0%o",
			entry.ino, ie->ie_stat.st_mode);

	rlink = d_hash_rec_find_insert(&fs_handle->dpi_iet,
				       &ie->ie_stat.st_ino,
				       sizeof(ie->ie_stat.st_ino),
				       &ie->ie_htl);

	if (rlink != &ie->ie_htl) {
		struct dfuse_inode_entry *inode;

		inode = container_of(rlink, struct dfuse_inode_entry, ie_htl);

		/* The lookup has resulted in an existing file, so reuse that
		 * entry, drop the inode in the lookup descriptor and do not
		 * keep a reference on the parent.
		 */

		/* Update the existing object with the new name/parent */

		DFUSE_TRA_DEBUG(inode, "inode dfs %p %#lx hi %#lx lo %#lx",
				inode->ie_dfs,
				inode->ie_dfs->dfs_ino,
				inode->ie_oid.hi,
				inode->ie_oid.lo);

		DFUSE_TRA_DEBUG(ie, "inode dfs %p %#lx hi %#lx lo %#lx",
				ie->ie_dfs,
				ie->ie_dfs->dfs_ino,
				ie->ie_oid.hi,
				ie->ie_oid.lo);

		/* Check for conflicts, in either the dfs or oid space.  This
		 * can happen because of the fact we squash larger identifiers
		 * into a shorter 64 bit space, but if the bitshifting is right
		 * it shouldn't happen until there are a large number of active
		 * files. DAOS-4928 has more details.
		 */
		if (ie->ie_dfs != inode->ie_dfs) {
			DFUSE_TRA_ERROR(inode, "Duplicate inode found (dfs)");
			D_GOTO(out_err, rc = EIO);
		}

		/* Check the OID */
		if (ie->ie_oid.lo != inode->ie_oid.lo ||
		    ie->ie_oid.hi != inode->ie_oid.hi) {
			DFUSE_TRA_ERROR(inode, "Duplicate inode found (oid)");
			D_GOTO(out_err, rc = EIO);
		}

		DFUSE_TRA_DEBUG(inode,
				"Maybe updating parent inode %#lx dfs_ino %#lx",
				entry.ino, ie->ie_dfs->dfs_ino);

		if (ie->ie_stat.st_ino == ie->ie_dfs->dfs_ino) {
			DFUSE_TRA_DEBUG(inode, "Not updating parent");
		} else {
			rc = dfs_update_parent(inode->ie_obj, ie->ie_obj,
					       ie->ie_name);
			if (rc != 0)
				DFUSE_TRA_ERROR(inode,
						"dfs_update_parent() failed %d",
						rc);
		}
		inode->ie_parent = ie->ie_parent;
		strncpy(inode->ie_name, ie->ie_name, NAME_MAX + 1);

		atomic_fetch_sub_relaxed(&ie->ie_ref, 1);
		dfuse_ie_close(fs_handle, ie);
		ie = inode;
	}

	if (fi_out)
		DFUSE_REPLY_CREATE(ie, req, entry, fi_out);
	else
		DFUSE_REPLY_ENTRY(ie, req, entry);
	return;
out_err:
	DFUSE_REPLY_ERR_RAW(fs_handle, req, rc);
	dfs_release(ie->ie_obj);
}

/* Check for and set a unified namespace entry point.
 *
 * This function will check for and configure a inode as
 * a new entry point of possible, and modify the inode
 * as required.
 *
 * On failure it will return error.
 *
 */
int
check_for_uns_ep(struct dfuse_projection_info *fs_handle,
		 struct dfuse_inode_entry *ie, char *attr, daos_size_t len)
{
	int			rc;
	struct duns_attr_t	dattr = {};
	struct dfuse_cont	*dfs = NULL;
	struct dfuse_pool	*dfp = NULL;

	rc = duns_parse_attr(attr, len, &dattr);
	if (rc)
		return rc;

	if (dattr.da_type != DAOS_PROP_CO_LAYOUT_POSIX)
		return ENOTSUP;

	/* Search the currently connect dfp list, if one matches then use that,
	 * otherwise allocate a new one.
	 */

	rc = dfuse_pool_open(fs_handle, &dattr.da_puuid, &dfp);
	if (rc != -DER_SUCCESS)
		D_GOTO(out_err, rc);

	rc = dfuse_cont_open(fs_handle, dfp, &dattr.da_cuuid, &dfs);
	if (rc != -DER_SUCCESS)
		D_GOTO(out_dfp, rc);

	/* The inode has a reference to the dfs, so keep that. */
	d_hash_rec_decref(&fs_handle->dpi_pool_table, &dfp->dfp_entry);

	rc = dfs_release(ie->ie_obj);
	if (rc) {
		DFUSE_TRA_ERROR(dfs, "dfs_release() failed: (%s)",
				strerror(rc));
		D_GOTO(out_dfs, rc);
	}

	rc = dfs_lookup(dfs->dfs_ns, "/", O_RDWR, &ie->ie_obj,
			NULL, &ie->ie_stat);
	if (rc) {
		DFUSE_TRA_ERROR(dfs, "dfs_lookup() failed: (%s)",
				strerror(rc));
		D_GOTO(out_dfs, rc);
	}

	ie->ie_stat.st_ino = dfs->dfs_ino;

	dfs_obj2id(ie->ie_obj, &ie->ie_oid);

	ie->ie_dfs = dfs;

	DFUSE_TRA_INFO(dfs, "UNS entry point activated, root %#lx",
		       dfs->dfs_ino);

	return rc;
out_dfs:
	d_hash_rec_decref(&dfp->dfp_cont_table, &dfs->dfs_entry);
out_dfp:
	d_hash_rec_decref(&fs_handle->dpi_pool_table, &dfp->dfp_entry);
out_err:
	return rc;
}

void
dfuse_cb_lookup(fuse_req_t req, struct dfuse_inode_entry *parent,
		const char *name)
{
	struct dfuse_projection_info	*fs_handle = fuse_req_userdata(req);
	struct dfuse_inode_entry	*ie = NULL;
	int				rc;
	char				out[DUNS_MAX_XATTR_LEN];
	char				*outp = &out[0];
	daos_size_t			attr_len = DUNS_MAX_XATTR_LEN;

	DFUSE_TRA_DEBUG(fs_handle,
			"Parent:%#lx '%s'", parent->ie_stat.st_ino, name);

	D_ALLOC_PTR(ie);
	if (!ie)
		D_GOTO(out, rc = ENOMEM);

	DFUSE_TRA_UP(ie, parent, "inode");

	ie->ie_parent = parent->ie_stat.st_ino;
	ie->ie_dfs = parent->ie_dfs;

	rc = dfs_lookupx(parent->ie_dfs->dfs_ns, parent->ie_obj, name,
			 O_RDWR | O_NOFOLLOW, &ie->ie_obj, NULL, &ie->ie_stat,
			 1, &duns_xattr_name, (void **)&outp, &attr_len);
	if (rc) {
		DFUSE_TRA_DEBUG(parent, "dfs_lookup() failed: (%s)",
				strerror(rc));

<<<<<<< HEAD
		if (rc == ENOENT && ie->ie_dfs->dfs_attr_timeout > 0) {
			struct fuse_entry_param entry = {};

			entry.entry_timeout = ie->ie_dfs->dfs_attr_timeout;

			DFUSE_REPLY_ENTRY(parent, req, entry);
			goto free;
		}

		goto err;
=======
		D_GOTO(out_free, rc);
>>>>>>> 6b91176b
	}

	DFUSE_TRA_DEBUG(ie, "Attr len is %zi", attr_len);

	strncpy(ie->ie_name, name, NAME_MAX);
	ie->ie_name[NAME_MAX] = '\0';
	atomic_store_relaxed(&ie->ie_ref, 1);

	dfs_obj2id(ie->ie_obj, &ie->ie_oid);

	dfuse_compute_inode(ie->ie_dfs, &ie->ie_oid,
			    &ie->ie_stat.st_ino);

	if (S_ISDIR(ie->ie_stat.st_mode) && attr_len) {
		rc = check_for_uns_ep(fs_handle, ie, out, attr_len);
		DFUSE_TRA_DEBUG(ie,
				"check_for_uns_ep() returned %d", rc);
		if (rc != 0)
			D_GOTO(out_release, rc);
	}

	dfuse_reply_entry(fs_handle, ie, NULL, false, req);
	return;

out_release:
	dfs_release(ie->ie_obj);
out_free:
	D_FREE(ie);
out:
	if (rc == ENOENT && parent->ie_dfs->dfs_attr_timeout > 0) {
		struct fuse_entry_param entry = {};

		entry.entry_timeout = parent->ie_dfs->dfs_attr_timeout;

		DFUSE_REPLY_ENTRY(parent, req, entry);
	} else {
		DFUSE_REPLY_ERR_RAW(parent, req, rc);
	}
}<|MERGE_RESOLUTION|>--- conflicted
+++ resolved
@@ -222,20 +222,7 @@
 		DFUSE_TRA_DEBUG(parent, "dfs_lookup() failed: (%s)",
 				strerror(rc));
 
-<<<<<<< HEAD
-		if (rc == ENOENT && ie->ie_dfs->dfs_attr_timeout > 0) {
-			struct fuse_entry_param entry = {};
-
-			entry.entry_timeout = ie->ie_dfs->dfs_attr_timeout;
-
-			DFUSE_REPLY_ENTRY(parent, req, entry);
-			goto free;
-		}
-
-		goto err;
-=======
 		D_GOTO(out_free, rc);
->>>>>>> 6b91176b
 	}
 
 	DFUSE_TRA_DEBUG(ie, "Attr len is %zi", attr_len);
