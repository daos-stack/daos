--- conflicted
+++ resolved
@@ -46,13 +46,9 @@
 	if (rc)
 		D_GOTO(release, rc = -rc);
 
-<<<<<<< HEAD
-	D_ALLOC(buf, size + 1);
+	D_ALLOC(buf, size);
 	if (!buf)
 		D_GOTO(release, rc = ENOMEM);
-=======
-	D_ALLOC(buf, size);
->>>>>>> a4c453e6
 
 	rc = dfs_get_symlink_value(inode->ie_obj, buf, &size);
 	if (rc)
