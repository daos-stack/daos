--- conflicted
+++ resolved
@@ -78,17 +78,11 @@
 	DFUSE_REPLY_ZERO_OH(oh, req);
 	if (ie) {
 		int rc;
-<<<<<<< HEAD
-		D_INFO("Calling inval_entry %#lx " DF_DE, oh->doh_ie->ie_parent,
-		       DP_DE(oh->doh_ie->ie_name));
-		rc = fuse_lowlevel_notify_inval_entry(dfuse_info->di_session, oh->doh_ie->ie_parent,
-						      oh->doh_ie->ie_name,
-						      strnlen(oh->doh_ie->ie_name, NAME_MAX));
-=======
+		D_INFO("Calling inval_entry %#lx " DF_DE, ie->ie_parent,
+		       DP_DE(ie->ie_name));
 
 		rc = fuse_lowlevel_notify_inval_entry(dfuse_info->di_session, ie->ie_parent,
 						      ie->ie_name, strnlen(ie->ie_name, NAME_MAX));
->>>>>>> c27c3d81
 
 		if (rc != 0)
 			DHS_ERROR(ie, -rc, "inval_entry() error");
