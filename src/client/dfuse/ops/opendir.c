/**
 * (C) Copyright 2016-2019 Intel Corporation.
 *
 * Licensed under the Apache License, Version 2.0 (the "License");
 * you may not use this file except in compliance with the License.
 * You may obtain a copy of the License at
 *
 *    http://www.apache.org/licenses/LICENSE-2.0
 *
 * Unless required by applicable law or agreed to in writing, software
 * distributed under the License is distributed on an "AS IS" BASIS,
 * WITHOUT WARRANTIES OR CONDITIONS OF ANY KIND, either express or implied.
 * See the License for the specific language governing permissions and
 * limitations under the License.
 *
 * GOVERNMENT LICENSE RIGHTS-OPEN SOURCE SOFTWARE
 * The Government's rights to use, modify, reproduce, release, perform, display,
 * or disclose this software are subject to the terms of the Apache License as
 * provided in Contract No. B609815.
 * Any reproduction of computer software, computer software documentation, or
 * portions thereof marked with this legend must also reproduce the markings.
 */

#include "dfuse_common.h"
#include "dfuse.h"

void
dfuse_cb_opendir(fuse_req_t req, struct dfuse_inode_entry *ino,
		 struct fuse_file_info *fi)
{
	struct dfuse_obj_hdl		*oh = NULL;
	int				rc;

	D_ALLOC_PTR(oh);
	if (!oh)
		D_GOTO(err, rc = ENOMEM);

	/** duplicate the file handle for the fuse handle */
	rc = dfs_dup(ino->ie_dfs->dfs_ns, ino->ie_obj, fi->flags,
		     &oh->doh_obj);
	if (rc)
		D_GOTO(err, rc = -rc);

	oh->doh_dfs = ino->ie_dfs->dfs_ns;
	fi->fh = (uint64_t)oh;

	DFUSE_REPLY_OPEN(req, fi);
	return;
err:
	D_FREE(oh);
	DFUSE_FUSE_REPLY_ERR(req, rc);
}

void
dfuse_cb_releasedir(fuse_req_t req, struct dfuse_inode_entry *ino,
		    struct fuse_file_info *fi)
{
	struct dfuse_obj_hdl		*oh = (struct dfuse_obj_hdl *)fi->fh;
	int				rc;

<<<<<<< HEAD
	D_FREE(oh->doh_buf);
=======
	if (fi == NULL || fi->fh == 0) {
		fuse_reply_err(req, 0);
		return;
	}
>>>>>>> 6b25faf1

	rc = dfs_release(oh->doh_obj);
	if (rc == 0)
		D_FREE(oh);
<<<<<<< HEAD

	DFUSE_FUSE_REPLY_ERR(req, -rc);
=======
	fi->fh = 0;
	fuse_reply_err(req, -rc);
>>>>>>> 6b25faf1
}<|MERGE_RESOLUTION|>--- conflicted
+++ resolved
@@ -55,26 +55,22 @@
 dfuse_cb_releasedir(fuse_req_t req, struct dfuse_inode_entry *ino,
 		    struct fuse_file_info *fi)
 {
-	struct dfuse_obj_hdl		*oh = (struct dfuse_obj_hdl *)fi->fh;
-	int				rc;
+	struct dfuse_obj_hdl	*oh;
+	int			rc;
 
-<<<<<<< HEAD
-	D_FREE(oh->doh_buf);
-=======
 	if (fi == NULL || fi->fh == 0) {
 		fuse_reply_err(req, 0);
 		return;
 	}
->>>>>>> 6b25faf1
+
+	oh = (struct dfuse_obj_hdl *)fi->fh;
 
 	rc = dfs_release(oh->doh_obj);
-	if (rc == 0)
+	if (rc == 0) {
+		D_FREE(oh->doh_buf);
 		D_FREE(oh);
-<<<<<<< HEAD
+		fi->fh = 0;
+	}
 
-	DFUSE_FUSE_REPLY_ERR(req, -rc);
-=======
-	fi->fh = 0;
 	fuse_reply_err(req, -rc);
->>>>>>> 6b25faf1
 }