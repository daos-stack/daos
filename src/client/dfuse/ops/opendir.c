--- conflicted
+++ resolved
@@ -47,11 +47,7 @@
 void
 dfuse_cb_releasedir(fuse_req_t req, struct dfuse_inode_entry *ino, struct fuse_file_info *fi)
 {
-<<<<<<< HEAD
 	struct dfuse_projection_info	*fs_handle = fuse_req_userdata(req);
-	struct dfuse_obj_hdl	*oh = (struct dfuse_obj_hdl *)fi->fh;
-	int			rc;
-=======
 	struct dfuse_obj_hdl *oh = (struct dfuse_obj_hdl *)fi->fh;
 	int                   rc;
 
@@ -62,7 +58,6 @@
 	if (atomic_load_relaxed(&oh->doh_il_calls) != 0)
 		atomic_fetch_sub_relaxed(&oh->doh_ie->ie_il_count, 1);
 	atomic_fetch_sub_relaxed(&oh->doh_ie->ie_open_count, 1);
->>>>>>> 2646d6d9
 
 	D_FREE(oh->doh_dre);
 
