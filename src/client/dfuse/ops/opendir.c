/**
 * (C) Copyright 2016-2022 Intel Corporation.
 *
 * SPDX-License-Identifier: BSD-2-Clause-Patent
 */

#include "dfuse_common.h"
#include "dfuse.h"

void
dfuse_cb_opendir(fuse_req_t req, struct dfuse_inode_entry *ie, struct fuse_file_info *fi)
{
	struct dfuse_obj_hdl *oh     = NULL;
	struct fuse_file_info fi_out = {0};
	int                   rc;

	D_ALLOC_PTR(oh);
	if (!oh)
		D_GOTO(err, rc = ENOMEM);

	DFUSE_TRA_UP(oh, ie, "open handle");

	dfuse_open_handle_init(oh, ie);

	/** duplicate the file handle for the fuse handle */
	rc = dfs_dup(ie->ie_dfs->dfs_ns, ie->ie_obj, fi->flags, &oh->doh_obj);
	if (rc)
		D_GOTO(err, rc);

	fi_out.fh = (uint64_t)oh;

#if HAVE_CACHE_READDIR
	/* If caching is enabled then always set the bit to enable caching as it might get
	 * populated, however only set the bit to use the cache based on last use.
	 */
	if (ie->ie_dfs->dfc_dentry_timeout > 0) {
<<<<<<< HEAD
		struct dfuse_projection_info *fs_handle = fuse_req_userdata(req);

		DFUSE_TRA_INFO(ie, "Caching readdir");
		fi_out.cache_readdir = 1;

		/* If there are open directory handles already then save this opendir request and
		 * reply to it later after the closedir has completed.
		 */
		D_MUTEX_LOCK(&fs_handle->dpi_op_lock);
		if (oh->doh_ie->ie_odir) {
			DFUSE_TRA_WARNING(oh, "Delaying opendir reply");
			oh->doh_od_req = req;
			d_list_add_tail(&oh->doh_dir_list, &ie->ie_odir_list);
			D_MUTEX_UNLOCK(&fs_handle->dpi_op_lock);
			return;
		}
		oh->doh_ie->ie_odir = true;
		D_MUTEX_UNLOCK(&fs_handle->dpi_op_lock);
=======
		fi_out.cache_readdir = 1;

		if (dfuse_cache_get_valid(ie, ie->ie_dfs->dfc_dentry_timeout))
			fi_out.keep_cache = 1;
>>>>>>> ecc937ca
	}
#endif

	atomic_fetch_add_relaxed(&ie->ie_open_count, 1);

	DFUSE_REPLY_OPEN(oh, req, &fi_out);
	return;
err:
	D_FREE(oh);
	DFUSE_REPLY_ERR_RAW(ie, req, rc);
}

void
dfuse_cb_releasedir(fuse_req_t req, struct dfuse_inode_entry *ino, struct fuse_file_info *fi)
{
#if HAVE_CACHE_READDIR
	struct dfuse_projection_info *fs_handle = fuse_req_userdata(req);
#endif
	struct dfuse_obj_hdl *oh = (struct dfuse_obj_hdl *)fi->fh;
	int                   rc;

	/* Perform the opposite of what the ioctl call does, always change the open handle count
	 * but the inode only tracks number of open handles with non-zero ioctl counts
	 */

	if (atomic_load_relaxed(&oh->doh_il_calls) != 0)
		atomic_fetch_sub_relaxed(&oh->doh_ie->ie_il_count, 1);
	atomic_fetch_sub_relaxed(&oh->doh_ie->ie_open_count, 1);

	DFUSE_TRA_DEBUG(oh, "Kernel cache flags invalid %d started %d finished %d",
			oh->doh_kreaddir_invalid, oh->doh_kreaddir_started,
			oh->doh_kreaddir_finished);

	if ((!oh->doh_kreaddir_invalid) && oh->doh_kreaddir_finished) {
		DFUSE_TRA_INFO(oh, "Directory handle may have populated cache, saving");
		dfuse_cache_set_time(oh->doh_ie);
	}

	rc = dfs_release(oh->doh_obj);
	if (rc == 0)
		DFUSE_REPLY_ZERO(oh, req);
	else
		DFUSE_REPLY_ERR_RAW(oh, req, rc);
	D_FREE(oh->doh_dre);

#if HAVE_CACHE_READDIR
	D_MUTEX_LOCK(&fs_handle->dpi_op_lock);
	if (oh->doh_ie->ie_odir) {
		struct dfuse_obj_hdl *qoh, *next;
		struct fuse_file_info fi_out = {0};

		fi_out.cache_readdir = 1;
		fi_out.keep_cache    = 1;
		d_list_for_each_entry_safe(qoh, next, &oh->doh_ie->ie_odir_list, doh_dir_list) {
			DFUSE_TRA_WARNING(oh, "Late opendir reply");
			fi_out.fh = (uint64_t)qoh;
			/* Once the reply is sent this thread might not schedule again until after
			 * the closedir of the other directory, so do the list_del() before the
			 * reply.
			 */
			d_list_del_init(&qoh->doh_dir_list);
			DFUSE_REPLY_OPEN(qoh, qoh->doh_od_req, &fi_out);
		}
		oh->doh_ie->ie_odir = false;
	}
	D_MUTEX_UNLOCK(&fs_handle->dpi_op_lock);
#endif

	D_FREE(oh);
};<|MERGE_RESOLUTION|>--- conflicted
+++ resolved
@@ -34,11 +34,14 @@
 	 * populated, however only set the bit to use the cache based on last use.
 	 */
 	if (ie->ie_dfs->dfc_dentry_timeout > 0) {
-<<<<<<< HEAD
 		struct dfuse_projection_info *fs_handle = fuse_req_userdata(req);
 
+		fi_out.cache_readdir = 1;
+
+		if (dfuse_cache_get_valid(ie, ie->ie_dfs->dfc_dentry_timeout))
+			fi_out.keep_cache = 1;
+
 		DFUSE_TRA_INFO(ie, "Caching readdir");
-		fi_out.cache_readdir = 1;
 
 		/* If there are open directory handles already then save this opendir request and
 		 * reply to it later after the closedir has completed.
@@ -53,12 +56,6 @@
 		}
 		oh->doh_ie->ie_odir = true;
 		D_MUTEX_UNLOCK(&fs_handle->dpi_op_lock);
-=======
-		fi_out.cache_readdir = 1;
-
-		if (dfuse_cache_get_valid(ie, ie->ie_dfs->dfc_dentry_timeout))
-			fi_out.keep_cache = 1;
->>>>>>> ecc937ca
 	}
 #endif
 
