--- conflicted
+++ resolved
@@ -73,20 +73,6 @@
 	if (ie->ie_dfs->dfc_data_timeout != 0) {
 		if (fi->flags & O_DIRECT) {
 			fi_out.direct_io = 1;
-<<<<<<< HEAD
-=======
-
-		/* If the file is already open or (potentially) in cache then allow any existing
-		 * kernel cache to be used.  If not then use pre-read.
-		 * This should mean that pre-read is only used on the first read, and on files
-		 * which pre-existed in the container.
-		 */
-
-		if (atomic_load_relaxed(&ie->ie_open_count) > 0 ||
-		    ((ie->ie_dcache_last_update.tv_sec != 0) &&
-		     dfuse_dcache_get_valid(ie, ie->ie_dfs->dfc_data_timeout))) {
-			fi_out.keep_cache = 1;
->>>>>>> c0d749f2
 		} else {
 			dfuse_ie_cs_flush(ie);
 
@@ -96,7 +82,9 @@
 			 * pre-existed in the container.
 			 */
 			if (atomic_load_relaxed(&ie->ie_open_count) > 0 ||
-			    dfuse_dcache_get_valid(ie, ie->ie_dfs->dfc_data_timeout)) {
+		    ((ie->ie_dcache_last_update.tv_sec != 0) &&
+
+			    dfuse_dcache_get_valid(ie, ie->ie_dfs->dfc_data_timeout))) {
 				fi_out.keep_cache = 1;
 			} else {
 				prefetch = true;
