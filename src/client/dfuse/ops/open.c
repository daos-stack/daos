--- conflicted
+++ resolved
@@ -114,12 +114,8 @@
 
 	if (atomic_load_relaxed(&oh->doh_il_calls) != 0) {
 		atomic_fetch_sub_relaxed(&oh->doh_ie->ie_il_count, 1);
-<<<<<<< HEAD
 	if (oh->doh_caching && !oh->doh_keep_cache)
 		dfuse_cache_set_time(oh->doh_ie);
-=======
-	}
->>>>>>> a65f6eb4
 	atomic_fetch_sub_relaxed(&oh->doh_ie->ie_open_count, 1);
 
 	rc = dfs_release(oh->doh_obj);
