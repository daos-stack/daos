--- conflicted
+++ resolved
@@ -198,12 +198,7 @@
 		atomic_fetch_add_relaxed(&ie->ie_ref, 1);
 	}
 
-<<<<<<< HEAD
-	active_oh_decref(oh);
-=======
-	if (active_oh_decref(dfuse_info, oh))
-		oh->doh_linear_read = true;
->>>>>>> f512f481
+	active_oh_decref(dfuse_info, oh);
 
 	rc = dfs_release(oh->doh_obj);
 	if (rc == 0) {
