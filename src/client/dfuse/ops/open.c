/**
 * (C) Copyright 2016-2022 Intel Corporation.
 *
 * SPDX-License-Identifier: BSD-2-Clause-Patent
 */

#include "dfuse_common.h"
#include "dfuse.h"

void
dfuse_cb_open(fuse_req_t req, fuse_ino_t ino, struct fuse_file_info *fi)
{
	struct dfuse_projection_info *fs_handle = fuse_req_userdata(req);
	struct dfuse_inode_entry     *ie;
	d_list_t		     *rlink;
	struct dfuse_obj_hdl         *oh     = NULL;
	struct fuse_file_info         fi_out = {0};
	int                           rc;

	rlink = d_hash_rec_find(&fs_handle->dpi_iet, &ino, sizeof(ino));
	if (!rlink) {
		DFUSE_REPLY_ERR_RAW(fs_handle, req, ENOENT);
		return;
	}
	ie = container_of(rlink, struct dfuse_inode_entry, ie_htl);

	D_ALLOC_PTR(oh);
	if (!oh)
		D_GOTO(err, rc = ENOMEM);

	DFUSE_TRA_UP(oh, ie, "open handle");

	/* Upgrade fd permissions from O_WRONLY to O_RDWR if wb caching is
	 * enabled so the kernel can do read-modify-write
	 */
	if (ie->ie_dfs->dfc_data_caching && fs_handle->dpi_info->di_wb_cache &&
	    (fi->flags & O_ACCMODE) == O_WRONLY) {
		DFUSE_TRA_DEBUG(ie, "Upgrading fd to O_RDRW");
		fi->flags &= ~O_ACCMODE;
		fi->flags |= O_RDWR;
	}

	/** duplicate the file handle for the fuse handle */
	rc = dfs_dup(ie->ie_dfs->dfs_ns, ie->ie_obj, fi->flags, &oh->doh_obj);
	if (rc)
		D_GOTO(free, rc);

	if ((fi->flags & O_ACCMODE) != O_RDONLY)
		oh->doh_writeable = true;
	oh->doh_dfs = ie->ie_dfs->dfs_ns;
	oh->doh_ie  = ie;

	if (ie->ie_dfs->dfc_data_caching) {
		if (fi->flags & O_DIRECT)
			fi_out.direct_io = 1;
	} else {
		fi_out.direct_io = 1;
	}

	if (ie->ie_dfs->dfc_direct_io_disable)
		fi_out.direct_io = 0;

	if (!fi_out.direct_io)
		oh->doh_caching = true;

	fi_out.fh = (uint64_t)oh;

	LOG_FLAGS(ie, fi->flags);

	/*
	 * dfs_dup() just locally duplicates the file handle. If we have
	 * O_TRUNC flag, we need to truncate the file manually.
	 */
	if (fi->flags & O_TRUNC) {
		rc = dfs_punch(ie->ie_dfs->dfs_ns, ie->ie_obj, 0, DFS_MAX_FSIZE);
		if (rc)
			D_GOTO(release, rc);
	}

	atomic_fetch_add_relaxed(&ie->ie_open_count, 1);

	d_hash_rec_decref(&fs_handle->dpi_iet, rlink);
	DFUSE_REPLY_OPEN(oh, req, &fi_out);

	return;
release:
	dfuse_dfs_release(fs_handle, oh->doh_obj, (void **)&oh);
free:
	D_FREE(oh);
err:
	d_hash_rec_decref(&fs_handle->dpi_iet, rlink);
	DFUSE_REPLY_ERR_RAW(ie, req, rc);
}

void
dfuse_cb_release(fuse_req_t req, fuse_ino_t ino, struct fuse_file_info *fi)
{
<<<<<<< HEAD
	struct dfuse_projection_info	*fs_handle = fuse_req_userdata(req);
	struct dfuse_obj_hdl	*oh = (struct dfuse_obj_hdl *)fi->fh;
	int			rc;
=======
	struct dfuse_obj_hdl *oh = (struct dfuse_obj_hdl *)fi->fh;
	int                   rc;

	/* Perform the opposite of what the ioctl call does, always change the open handle count
	 * but the inode only tracks number of open handles with non-zero ioctl counts
	 */

	if (atomic_load_relaxed(&oh->doh_il_calls) != 0)
		atomic_fetch_sub_relaxed(&oh->doh_ie->ie_il_count, 1);
	atomic_fetch_sub_relaxed(&oh->doh_ie->ie_open_count, 1);
>>>>>>> 2646d6d9

	rc = dfs_release(oh->doh_obj);
	if (rc == 0) {
		DFUSE_REPLY_ZERO(oh, req);
		D_FREE(oh);
	} else {
		DFUSE_REPLY_ERR_RAW(oh, req, rc);
		dfuse_dfs_release(fs_handle, oh->doh_obj, (void **)&oh);
	}
}<|MERGE_RESOLUTION|>--- conflicted
+++ resolved
@@ -95,11 +95,7 @@
 void
 dfuse_cb_release(fuse_req_t req, fuse_ino_t ino, struct fuse_file_info *fi)
 {
-<<<<<<< HEAD
 	struct dfuse_projection_info	*fs_handle = fuse_req_userdata(req);
-	struct dfuse_obj_hdl	*oh = (struct dfuse_obj_hdl *)fi->fh;
-	int			rc;
-=======
 	struct dfuse_obj_hdl *oh = (struct dfuse_obj_hdl *)fi->fh;
 	int                   rc;
 
@@ -110,7 +106,6 @@
 	if (atomic_load_relaxed(&oh->doh_il_calls) != 0)
 		atomic_fetch_sub_relaxed(&oh->doh_ie->ie_il_count, 1);
 	atomic_fetch_sub_relaxed(&oh->doh_ie->ie_open_count, 1);
->>>>>>> 2646d6d9
 
 	rc = dfs_release(oh->doh_obj);
 	if (rc == 0) {
