--- conflicted
+++ resolved
@@ -88,8 +88,6 @@
 
 	atomic_fetch_add_relaxed(&ie->ie_open_count, 1);
 
-<<<<<<< HEAD
-=======
 	/* Enable this for files up to the max read size. */
 	if (prefetch && oh->doh_parent_dir &&
 	    atomic_load_relaxed(&oh->doh_parent_dir->ie_linear_read) && ie->ie_stat.st_size > 0 &&
@@ -101,8 +99,6 @@
 		}
 	}
 
-	dfuse_inode_decref(dfuse_info, ie);
->>>>>>> 7eeabf48
 	DFUSE_REPLY_OPEN(oh, req, &fi_out);
 
 	if (oh->doh_readahead)
