--- conflicted
+++ resolved
@@ -307,16 +307,12 @@
 	DFUSE_TRA_DEBUG(oh, "il_calls %d, caching %d,", il_calls, oh->doh_caching);
 	if (il_calls != 0)
 		atomic_fetch_sub_relaxed(&oh->doh_ie->ie_il_count, 1);
-<<<<<<< HEAD
-	oc = atomic_fetch_sub_relaxed(&oh->doh_ie->ie_open_count, 1);
-=======
 	}
 	oc = atomic_fetch_sub_relaxed(&oh->doh_ie->ie_open_count, 1);
 	if (oc == 1) {
 		if (read_chunk_close(oh->doh_ie))
 			oh->doh_linear_read = true;
 	}
->>>>>>> daf565c5
 
 	if (oh->doh_evict_on_close) {
 		ie = oh->doh_ie;
