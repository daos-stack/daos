/**
 * (C) Copyright 2016-2024 Intel Corporation.
 *
 * SPDX-License-Identifier: BSD-2-Clause-Patent
 */

#include "dfuse_common.h"
#include "dfuse.h"

void
dfuse_cb_open(fuse_req_t req, fuse_ino_t ino, struct fuse_file_info *fi)
{
	struct dfuse_info        *dfuse_info = fuse_req_userdata(req);
	struct dfuse_inode_entry *ie;
	struct dfuse_obj_hdl     *oh;
	struct fuse_file_info     fi_out = {0};
	int                       rc;
	bool                      prefetch = false;
	bool                      preread  = false;
	int                       flags;

	ie = dfuse_inode_lookup_nf(dfuse_info, ino);

	DFUSE_IE_STAT_ADD(ie, DS_OPEN);

	D_ALLOC_PTR(oh);
	if (!oh)
		D_GOTO(err, rc = ENOMEM);

	DFUSE_TRA_UP(oh, ie, "open handle");

	dfuse_open_handle_init(dfuse_info, oh, ie);
	oh->doh_parent_dir = dfuse_inode_lookup(dfuse_info, ie->ie_parent);

	/* Upgrade fd permissions from O_WRONLY to O_RDWR if wb caching is
	 * enabled so the kernel can do read-modify-write
	 */
	if (ie->ie_dfs->dfc_data_timeout != 0 && dfuse_info->di_wb_cache &&
	    (fi->flags & O_ACCMODE) == O_WRONLY) {
		DFUSE_TRA_DEBUG(ie, "Upgrading fd to O_RDRW");
		fi->flags &= ~O_ACCMODE;
		fi->flags |= O_RDWR;
	}

	LOG_FLAGS(ie, fi->flags);

	flags = fi->flags;

	if (flags & O_APPEND)
		flags &= ~O_APPEND;

	/** duplicate the file handle for the fuse handle */
	rc = dfs_dup(ie->ie_dfs->dfs_ns, ie->ie_obj, flags, &oh->doh_obj);
	if (rc)
		D_GOTO(err, rc);

	if ((fi->flags & O_ACCMODE) != O_RDONLY)
		oh->doh_writeable = true;

	if (ie->ie_dfs->dfc_data_timeout != 0) {
		if (fi->flags & O_DIRECT)
			fi_out.direct_io = 1;

		/* If the file is already open or (potentially) in cache then allow any existing
		 * kernel cache to be used.  If not then use pre-read.
		 * This should mean that pre-read is only used on the first read, and on files
		 * which pre-existed in the container.
		 */

		if (atomic_load_relaxed(&ie->ie_open_count) > 0 ||
		    ((ie->ie_dcache_last_update.tv_sec != 0) &&
		     dfuse_dcache_get_valid(ie, ie->ie_dfs->dfc_data_timeout))) {
			fi_out.keep_cache = 1;
		} else {
			prefetch = true;
		}
	} else if (ie->ie_dfs->dfc_data_otoc) {
		/* Open to close caching, this allows the use of shared mmap */
		fi_out.direct_io  = 0;
		fi_out.keep_cache = 0;

		if (fi->flags & O_DIRECT)
			fi_out.direct_io = 1;
	} else {
		fi_out.direct_io = 1;
	}

	if (ie->ie_dfs->dfc_direct_io_disable)
		fi_out.direct_io = 0;

	if (!fi_out.direct_io)
		oh->doh_caching = true;

	fi_out.fh = (uint64_t)oh;

	rc = active_ie_init(ie);
	if (rc)
		goto err;

	/*
	 * dfs_dup() just locally duplicates the file handle. If we have
	 * O_TRUNC flag, we need to truncate the file manually.
	 */
	if (fi->flags & O_TRUNC) {
		rc = dfs_punch(ie->ie_dfs->dfs_ns, ie->ie_obj, 0, DFS_MAX_FSIZE);
		if (rc)
			D_GOTO(decref, rc);
		dfuse_dcache_evict(oh->doh_ie);
	}

	/* Enable this for files up to the max read size. */
	if (prefetch && oh->doh_parent_dir &&
	    atomic_load_relaxed(&oh->doh_parent_dir->ie_linear_read) && ie->ie_stat.st_size > 0 &&
	    ie->ie_stat.st_size <= DFUSE_MAX_PRE_READ) {
		D_ALLOC_PTR(oh->doh_readahead);
		if (oh->doh_readahead) {
			D_MUTEX_INIT(&oh->doh_readahead->dra_lock, 0);
			D_MUTEX_LOCK(&oh->doh_readahead->dra_lock);
			preread = true;
		}
	}

	DFUSE_REPLY_OPEN(oh, req, &fi_out);

	/* No reference is held on oh here but if preread is true then a lock is held which prevents
	 * release from completing which also holds open the inode.
	 */
	if (preread)
		dfuse_pre_read(dfuse_info, oh);

	return;
decref:
	active_ie_decref(ie);
err:
	dfuse_oh_free(dfuse_info, oh);
	DFUSE_REPLY_ERR_RAW(ie, req, rc);
}

/* Release a file handle, called after close() by an application.
 *
 * Can be invoked concurrently on the same inode.
 */
void
dfuse_cb_release(fuse_req_t req, fuse_ino_t ino, struct fuse_file_info *fi)
{
	struct dfuse_info        *dfuse_info = fuse_req_userdata(req);
	struct dfuse_obj_hdl     *oh         = (struct dfuse_obj_hdl *)fi->fh;
	struct dfuse_inode_entry *ie         = NULL;
	int                       rc;
	uint32_t                  il_calls;

	/* Perform the opposite of what the ioctl call does, always change the open handle count
	 * but the inode only tracks number of open handles with non-zero ioctl counts
	 */

	D_ASSERT(oh->doh_ie->ie_active);

	DFUSE_TRA_DEBUG(oh, "Closing %d", oh->doh_caching);

	DFUSE_IE_WFLUSH(oh->doh_ie);

	if (oh->doh_readahead) {
		struct dfuse_event *ev;

		/* Grab this lock first to ensure that the read cb has been completed.  The
		 * callback might register an error and release ev so do not read it's value
		 * until after this has completed.
		 */
		D_MUTEX_LOCK(&oh->doh_readahead->dra_lock);
		D_MUTEX_UNLOCK(&oh->doh_readahead->dra_lock);

		ev = oh->doh_readahead->dra_ev;

		D_MUTEX_DESTROY(&oh->doh_readahead->dra_lock);
		if (ev) {
			daos_event_fini(&ev->de_ev);
			d_slab_release(ev->de_eqt->de_pre_read_slab, ev);
		}
		D_FREE(oh->doh_readahead);
	}

	/* If the file was read from then set the data cache time for future use, however if the
	 * file was written to then evict the metadata cache.
	 * The problem here is that if the file was written to then the contents will be in the
	 * kernel cache however dfuse has no visibility over file size and before replying with
	 * data from the cache the kernel will call stat() to get an up-to-date file size, so
	 * after write dfuse may continue to tell the kernel incorrect file sizes.  To avoid this
	 * evict the metadata cache so the size is refreshed on next access.
	 */
	il_calls = atomic_load_relaxed(&oh->doh_il_calls);

	if (atomic_load_relaxed(&oh->doh_write_count) != 0) {
		if (oh->doh_caching) {
			if (il_calls == 0) {
				DFUSE_TRA_DEBUG(oh, "Evicting metadata cache, setting data cache");
				dfuse_mcache_evict(oh->doh_ie);
				dfuse_dcache_set_time(oh->doh_ie);
			} else {
				DFUSE_TRA_DEBUG(oh, "Evicting cache");
				dfuse_cache_evict(oh->doh_ie);
			}
		}
		atomic_fetch_sub_relaxed(&oh->doh_ie->ie_open_write_count, 1);
	} else {
		if (oh->doh_caching) {
			if (il_calls == 0) {
				DFUSE_TRA_DEBUG(oh, "Saving data cache");
				dfuse_dcache_set_time(oh->doh_ie);
			} else {
				DFUSE_TRA_DEBUG(oh, "Evicting cache");
				dfuse_cache_evict(oh->doh_ie);
			}
		}
	}
	if (il_calls != 0) {
		atomic_fetch_sub_relaxed(&oh->doh_ie->ie_il_count, 1);
	}
<<<<<<< HEAD
	oc = atomic_fetch_sub_relaxed(&oh->doh_ie->ie_open_count, 1);
	DFUSE_TRA_DEBUG(oh, "il_calls %d, caching %d, open count %d", il_calls, oh->doh_caching,
			oc - 1);
	if (oc == 1) {
		if (read_chunk_close(oh->doh_ie))
			oh->doh_linear_read = true;
	}
=======
>>>>>>> 083d786f

	if (oh->doh_evict_on_close) {
		ie = oh->doh_ie;
		atomic_fetch_add_relaxed(&ie->ie_ref, 1);
	}

	if (active_oh_decref(oh))
		oh->doh_linear_read = true;

	rc = dfs_release(oh->doh_obj);
	if (rc == 0) {
		DFUSE_REPLY_ZERO_OH(oh, req);
	} else {
		DFUSE_REPLY_ERR_RAW(dfuse_info, req, rc);
		oh->doh_ie = NULL;
	}
	if (oh->doh_parent_dir) {
		bool use_linear_read = false;
		bool set_linear_read = true;

		if (oh->doh_linear_read) {
			/* If the file was not read from then this could indicate a cached read
			 * so do not disable pre-read for the directory.
			 */
			if (!oh->doh_linear_read_eof)
				set_linear_read = false;
			use_linear_read = true;
		}

		if (set_linear_read) {
			DFUSE_TRA_DEBUG(oh->doh_parent_dir, "Setting linear_read to %d",
					use_linear_read);

			atomic_store_relaxed(&oh->doh_parent_dir->ie_linear_read, use_linear_read);
		}

		dfuse_inode_decref(dfuse_info, oh->doh_parent_dir);
	}
	if (ie) {
		rc = fuse_lowlevel_notify_inval_entry(dfuse_info->di_session, ie->ie_parent,
						      ie->ie_name, strnlen(ie->ie_name, NAME_MAX));

		if (rc != 0 && rc != -ENOENT)
			DHS_ERROR(ie, -rc, "inval_entry() error");
		dfuse_inode_decref(dfuse_info, ie);
	}
	dfuse_oh_free(dfuse_info, oh);
}<|MERGE_RESOLUTION|>--- conflicted
+++ resolved
@@ -148,6 +148,7 @@
 	struct dfuse_inode_entry *ie         = NULL;
 	int                       rc;
 	uint32_t                  il_calls;
+	uint32_t oc;
 
 	/* Perform the opposite of what the ioctl call does, always change the open handle count
 	 * but the inode only tracks number of open handles with non-zero ioctl counts
@@ -215,7 +216,7 @@
 	if (il_calls != 0) {
 		atomic_fetch_sub_relaxed(&oh->doh_ie->ie_il_count, 1);
 	}
-<<<<<<< HEAD
+
 	oc = atomic_fetch_sub_relaxed(&oh->doh_ie->ie_open_count, 1);
 	DFUSE_TRA_DEBUG(oh, "il_calls %d, caching %d, open count %d", il_calls, oh->doh_caching,
 			oc - 1);
@@ -223,8 +224,6 @@
 		if (read_chunk_close(oh->doh_ie))
 			oh->doh_linear_read = true;
 	}
-=======
->>>>>>> 083d786f
 
 	if (oh->doh_evict_on_close) {
 		ie = oh->doh_ie;
