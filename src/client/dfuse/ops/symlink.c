--- conflicted
+++ resolved
@@ -39,15 +39,9 @@
 
 	DFUSE_TRA_UP(ie, parent, "inode");
 
-<<<<<<< HEAD
-	rc = dfs_open2(parent->ie_dfs->dfs_ns, parent->ie_obj, name,
-		       S_IFLNK, O_CREAT | O_RDWR | O_EXCL,
-		       0, 0, link, &ie->ie_stat, &ie->ie_obj);
-=======
 	rc = dfs_open_stat(parent->ie_dfs->dfs_ns, parent->ie_obj, name,
 			   S_IFLNK, O_CREAT | O_RDWR | O_EXCL,
 			   0, 0, link, &ie->ie_obj, &ie->ie_stat);
->>>>>>> 13008866
 	if (rc != 0)
 		D_GOTO(err, rc);
 
@@ -59,22 +53,17 @@
 	ie->ie_dfs = parent->ie_dfs;
 	atomic_store_relaxed(&ie->ie_ref, 1);
 
-<<<<<<< HEAD
 	dfs_obj2id(ie->ie_obj, &ie->ie_oid);
 
 	dfuse_compute_inode(ie->ie_dfs, &ie->ie_oid,
 			    &ie->ie_stat.st_ino);
 
-=======
->>>>>>> 13008866
 	dfuse_reply_entry(fs_handle, ie, NULL, true, req);
 
 	return;
 err:
 	DFUSE_REPLY_ERR_RAW(ie, req, rc);
 	D_FREE(ie);
-<<<<<<< HEAD
-	DFUSE_REPLY_ERR_RAW(parent, req, rc);
 }
 
 void
@@ -94,6 +83,4 @@
 
 out:
 	DFUSE_REPLY_ERR_RAW(parent, req, rc);
-=======
->>>>>>> 13008866
 }