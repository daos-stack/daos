--- conflicted
+++ resolved
@@ -132,7 +132,6 @@
 		return;
 	}
 
-<<<<<<< HEAD
 	if (oh->doh_readahead) {
 		bool replied;
 
@@ -145,13 +144,8 @@
 		}
 	}
 
-	eqt_idx = atomic_fetch_add_relaxed(&fs_handle->di_eqt_idx, 1);
-	eqt = &fs_handle->di_eqt[eqt_idx % fs_handle->di_eq_count];
-=======
 	eqt_idx = atomic_fetch_add_relaxed(&dfuse_info->di_eqt_idx, 1);
-
 	eqt = &dfuse_info->di_eqt[eqt_idx % dfuse_info->di_eq_count];
->>>>>>> a0447b72
 
 	ev = d_slab_acquire(eqt->de_read_slab);
 	if (ev == NULL)
