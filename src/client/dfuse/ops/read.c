/**
 * (C) Copyright 2016-2019 Intel Corporation.
 *
 * Licensed under the Apache License, Version 2.0 (the "License");
 * you may not use this file except in compliance with the License.
 * You may obtain a copy of the License at
 *
 *    http://www.apache.org/licenses/LICENSE-2.0
 *
 * Unless required by applicable law or agreed to in writing, software
 * distributed under the License is distributed on an "AS IS" BASIS,
 * WITHOUT WARRANTIES OR CONDITIONS OF ANY KIND, either express or implied.
 * See the License for the specific language governing permissions and
 * limitations under the License.
 *
 * GOVERNMENT LICENSE RIGHTS-OPEN SOURCE SOFTWARE
 * The Government's rights to use, modify, reproduce, release, perform, display,
 * or disclose this software are subject to the terms of the Apache License as
 * provided in Contract No. B609815.
 * Any reproduction of computer software, computer software documentation, or
 * portions thereof marked with this legend must also reproduce the markings.
 */

#include "dfuse_common.h"
#include "dfuse.h"

void
dfuse_cb_read(fuse_req_t req, fuse_ino_t ino, size_t len, off_t position,
	      struct fuse_file_info *fi)
{
	struct dfuse_obj_hdl		*oh = (struct dfuse_obj_hdl *)fi->fh;
	d_iov_t				iov = {};
	d_sg_list_t			sgl = {};
	daos_size_t			size;
	void				*buff;
	int				rc;

	D_ALLOC(buff, len);
	if (!buff) {
		DFUSE_REPLY_ERR_RAW(NULL, req, ENOMEM);
		return;
	}

	sgl.sg_nr = 1;
	d_iov_set(&iov, (void *)buff, len);
	sgl.sg_iovs = &iov;

<<<<<<< HEAD
	if (fi && fi->fh) {
		struct dfuse_obj_hdl *oh = (struct dfuse_obj_hdl *)fi->fh;

		rc = dfs_read(oh->doh_dfs, oh->doh_obj, sgl, position, &size);
		if (rc == 0) {
			fuse_reply_buf(req, buff, size);
		} else {
			DFUSE_REPLY_ERR_RAW(NULL, req, rc);
			D_FREE(buff);
		}
		return;
	}

	rlink = d_hash_rec_find(&fsh->dpi_iet, &ino, sizeof(ino));
	if (!rlink) {
		DFUSE_TRA_ERROR(fsh, "Failed to find inode %lu", ino);
		DFUSE_REPLY_ERR_RAW(NULL, req, ENOENT);
		return;
	}

	ie = container_of(rlink, struct dfuse_inode_entry, ie_htl);

	rc = dfs_read(ie->ie_dfs->dfs_ns, ie->ie_obj, sgl, position, &size);
=======
	rc = dfs_read(oh->doh_dfs, oh->doh_obj, sgl, position, &size);
>>>>>>> 8d4eb713
	if (rc == 0) {
		fuse_reply_buf(req, buff, size);
	} else {
		DFUSE_REPLY_ERR_RAW(NULL, req, rc);
		D_FREE(buff);
	}
}<|MERGE_RESOLUTION|>--- conflicted
+++ resolved
@@ -45,33 +45,7 @@
 	d_iov_set(&iov, (void *)buff, len);
 	sgl.sg_iovs = &iov;
 
-<<<<<<< HEAD
-	if (fi && fi->fh) {
-		struct dfuse_obj_hdl *oh = (struct dfuse_obj_hdl *)fi->fh;
-
-		rc = dfs_read(oh->doh_dfs, oh->doh_obj, sgl, position, &size);
-		if (rc == 0) {
-			fuse_reply_buf(req, buff, size);
-		} else {
-			DFUSE_REPLY_ERR_RAW(NULL, req, rc);
-			D_FREE(buff);
-		}
-		return;
-	}
-
-	rlink = d_hash_rec_find(&fsh->dpi_iet, &ino, sizeof(ino));
-	if (!rlink) {
-		DFUSE_TRA_ERROR(fsh, "Failed to find inode %lu", ino);
-		DFUSE_REPLY_ERR_RAW(NULL, req, ENOENT);
-		return;
-	}
-
-	ie = container_of(rlink, struct dfuse_inode_entry, ie_htl);
-
-	rc = dfs_read(ie->ie_dfs->dfs_ns, ie->ie_obj, sgl, position, &size);
-=======
 	rc = dfs_read(oh->doh_dfs, oh->doh_obj, sgl, position, &size);
->>>>>>> 8d4eb713
 	if (rc == 0) {
 		fuse_reply_buf(req, buff, size);
 	} else {
