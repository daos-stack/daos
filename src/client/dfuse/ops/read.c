/**
 * (C) Copyright 2016-2019 Intel Corporation.
 *
 * Licensed under the Apache License, Version 2.0 (the "License");
 * you may not use this file except in compliance with the License.
 * You may obtain a copy of the License at
 *
 *    http://www.apache.org/licenses/LICENSE-2.0
 *
 * Unless required by applicable law or agreed to in writing, software
 * distributed under the License is distributed on an "AS IS" BASIS,
 * WITHOUT WARRANTIES OR CONDITIONS OF ANY KIND, either express or implied.
 * See the License for the specific language governing permissions and
 * limitations under the License.
 *
 * GOVERNMENT LICENSE RIGHTS-OPEN SOURCE SOFTWARE
 * The Government's rights to use, modify, reproduce, release, perform, display,
 * or disclose this software are subject to the terms of the Apache License as
 * provided in Contract No. B609815.
 * Any reproduction of computer software, computer software documentation, or
 * portions thereof marked with this legend must also reproduce the markings.
 */

#include "dfuse_common.h"
#include "dfuse.h"

void
dfuse_cb_read(fuse_req_t req, fuse_ino_t ino, size_t len, off_t position,
	      struct fuse_file_info *fi)
{
	struct dfuse_obj_hdl	*oh = (struct dfuse_obj_hdl *)fi->fh;
	d_iov_t			iov = {};
	d_sg_list_t		sgl = {};
	daos_size_t		read_size;
	void			*buff;
	int			rc;

	D_ALLOC(buff, len);
	if (!buff) {
		DFUSE_REPLY_ERR_RAW(NULL, req, ENOMEM);
		return;
	}

<<<<<<< HEAD
	rlink = d_hash_rec_find(&fs_handle->dpi_iet, &ino, sizeof(ino));
	if (!rlink) {
		DFUSE_TRA_ERROR(fs_handle, "Failed to find inode %lu",
				ino);
		DFUSE_REPLY_ERR_RAW(NULL, req, ENOENT);
		return;
	}

	inode = container_of(rlink, struct dfuse_inode_entry, ie_htl);

=======
>>>>>>> 79900de0
	sgl.sg_nr = 1;
	d_iov_set(&iov, (void *)buff, len);
	sgl.sg_iovs = &iov;

<<<<<<< HEAD
	rc = dfs_read(inode->ie_dfs->dfs_ns, inode->ie_obj, sgl, position,
		      &read_size);
	if (rc == -DER_SUCCESS) {
		rc = fuse_reply_buf(req, buff, read_size);
		if (rc != 0)
			DFUSE_TRA_ERROR(inode,
					"fuse_reply_buf returned %d:%s",
					rc, strerror(-rc));
=======
	rc = dfs_read(oh->doh_dfs, oh->doh_obj, sgl, position, &read_size);
	if (rc) {
		fuse_reply_buf(req, buff, read_size);
>>>>>>> 79900de0
	} else {
		DFUSE_REPLY_ERR_RAW(NULL, req, -rc);
		D_FREE(buff);
	}
<<<<<<< HEAD

	d_hash_rec_decref(&fs_handle->dpi_iet, rlink);
=======
>>>>>>> 79900de0
}<|MERGE_RESOLUTION|>--- conflicted
+++ resolved
@@ -41,44 +41,15 @@
 		return;
 	}
 
-<<<<<<< HEAD
-	rlink = d_hash_rec_find(&fs_handle->dpi_iet, &ino, sizeof(ino));
-	if (!rlink) {
-		DFUSE_TRA_ERROR(fs_handle, "Failed to find inode %lu",
-				ino);
-		DFUSE_REPLY_ERR_RAW(NULL, req, ENOENT);
-		return;
-	}
-
-	inode = container_of(rlink, struct dfuse_inode_entry, ie_htl);
-
-=======
->>>>>>> 79900de0
 	sgl.sg_nr = 1;
 	d_iov_set(&iov, (void *)buff, len);
 	sgl.sg_iovs = &iov;
 
-<<<<<<< HEAD
-	rc = dfs_read(inode->ie_dfs->dfs_ns, inode->ie_obj, sgl, position,
-		      &read_size);
-	if (rc == -DER_SUCCESS) {
-		rc = fuse_reply_buf(req, buff, read_size);
-		if (rc != 0)
-			DFUSE_TRA_ERROR(inode,
-					"fuse_reply_buf returned %d:%s",
-					rc, strerror(-rc));
-=======
 	rc = dfs_read(oh->doh_dfs, oh->doh_obj, sgl, position, &read_size);
 	if (rc) {
 		fuse_reply_buf(req, buff, read_size);
->>>>>>> 79900de0
 	} else {
 		DFUSE_REPLY_ERR_RAW(NULL, req, -rc);
 		D_FREE(buff);
 	}
-<<<<<<< HEAD
-
-	d_hash_rec_decref(&fs_handle->dpi_iet, rlink);
-=======
->>>>>>> 79900de0
 }