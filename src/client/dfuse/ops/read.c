--- conflicted
+++ resolved
@@ -549,15 +549,8 @@
 	struct dfuse_event *ev;
 	size_t              len = oh->doh_ie->ie_stat.st_size;
 
-<<<<<<< HEAD
 	eqt = pick_eqt(dfuse_info);
-	ev  = d_slab_acquire(eqt->de_read_slab);
-=======
-	eqt_idx = atomic_fetch_add_relaxed(&dfuse_info->di_eqt_idx, 1);
-	eqt     = &dfuse_info->di_eqt[eqt_idx % dfuse_info->di_eq_count];
-
 	ev = d_slab_acquire(eqt->de_pre_read_slab);
->>>>>>> c0d749f2
 	if (ev == NULL)
 		D_GOTO(err, rc = ENOMEM);
 
