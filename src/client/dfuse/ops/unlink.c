/**
 * (C) Copyright 2016-2019 Intel Corporation.
 *
 * Licensed under the Apache License, Version 2.0 (the "License");
 * you may not use this file except in compliance with the License.
 * You may obtain a copy of the License at
 *
 *    http://www.apache.org/licenses/LICENSE-2.0
 *
 * Unless required by applicable law or agreed to in writing, software
 * distributed under the License is distributed on an "AS IS" BASIS,
 * WITHOUT WARRANTIES OR CONDITIONS OF ANY KIND, either express or implied.
 * See the License for the specific language governing permissions and
 * limitations under the License.
 *
 * GOVERNMENT LICENSE RIGHTS-OPEN SOURCE SOFTWARE
 * The Government's rights to use, modify, reproduce, release, perform, display,
 * or disclose this software are subject to the terms of the Apache License as
 * provided in Contract No. B609815.
 * Any reproduction of computer software, computer software documentation, or
 * portions thereof marked with this legend must also reproduce the markings.
 */

#include "dfuse_common.h"
#include "dfuse.h"

void
dfuse_cb_unlink(fuse_req_t req, struct dfuse_inode_entry *parent,
		const char *name)
{
	struct dfuse_projection_info	*fs_handle = fuse_req_userdata(req);
	int				rc;

<<<<<<< HEAD
	rc = dfs_remove(parent->ie_dfs->dfs_ns, parent->ie_obj, name, false,
			NULL);
=======
	rc = dfs_remove(parent->ie_dfs->dfs_ns, parent->ie_obj, name, false);
>>>>>>> 20c2ed63
	if (rc == 0)
		DFUSE_REPLY_ZERO(req);
	else
		DFUSE_REPLY_ERR_RAW(fs_handle, req, rc);
}<|MERGE_RESOLUTION|>--- conflicted
+++ resolved
@@ -31,12 +31,8 @@
 	struct dfuse_projection_info	*fs_handle = fuse_req_userdata(req);
 	int				rc;
 
-<<<<<<< HEAD
 	rc = dfs_remove(parent->ie_dfs->dfs_ns, parent->ie_obj, name, false,
 			NULL);
-=======
-	rc = dfs_remove(parent->ie_dfs->dfs_ns, parent->ie_obj, name, false);
->>>>>>> 20c2ed63
 	if (rc == 0)
 		DFUSE_REPLY_ZERO(req);
 	else
