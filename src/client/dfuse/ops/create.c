/**
 * (C) Copyright 2016-2021 Intel Corporation.
 *
 * Licensed under the Apache License, Version 2.0 (the "License");
 * you may not use this file except in compliance with the License.
 * You may obtain a copy of the License at
 *
 *    http://www.apache.org/licenses/LICENSE-2.0
 *
 * Unless required by applicable law or agreed to in writing, software
 * distributed under the License is distributed on an "AS IS" BASIS,
 * WITHOUT WARRANTIES OR CONDITIONS OF ANY KIND, either express or implied.
 * See the License for the specific language governing permissions and
 * limitations under the License.
 *
 * GOVERNMENT LICENSE RIGHTS-OPEN SOURCE SOFTWARE
 * The Government's rights to use, modify, reproduce, release, perform, display,
 * or disclose this software are subject to the terms of the Apache License as
 * provided in Contract No. B609815.
 * Any reproduction of computer software, computer software documentation, or
 * portions thereof marked with this legend must also reproduce the markings.
 */

#include "dfuse_common.h"
#include "dfuse.h"

void
dfuse_cb_create(fuse_req_t req, struct dfuse_inode_entry *parent,
		const char *name, mode_t mode, struct fuse_file_info *fi)
{
	struct dfuse_projection_info	*fs_handle = fuse_req_userdata(req);
	struct dfuse_inode_entry	*ie = NULL;
	struct dfuse_obj_hdl		*oh = NULL;
	struct fuse_file_info	        fi_out = {0};
	int rc;

	DFUSE_TRA_INFO(parent, "Parent:%lu '%s'", parent->ie_stat.st_ino,
		       name);

	/* O_LARGEFILE should always be set on 64 bit systems, and in fact is
	 * defined to 0 so IOF defines LARGEFILE to the value that O_LARGEFILE
	 * would otherwise be using and check that is set.
	 */
	if (!(fi->flags & LARGEFILE)) {
		DFUSE_TRA_INFO(parent, "O_LARGEFILE required 0%o",
			       fi->flags);
		D_GOTO(err, rc = ENOTSUP);
	}

	/* Check for flags that do not make sense in this context.
	 */
	if (fi->flags & DFUSE_UNSUPPORTED_CREATE_FLAGS) {
		DFUSE_TRA_INFO(parent, "unsupported flag requested 0%o",
			       fi->flags);
		D_GOTO(err, rc = ENOTSUP);
	}

	/* Check that only the flag for a regular file is specified */
	if (!S_ISREG(mode)) {
		DFUSE_TRA_INFO(parent,
			       "unsupported mode requested 0%o",
			       mode);
		D_GOTO(err, rc = ENOTSUP);
	}

	D_ALLOC_PTR(ie);
	if (!ie)
		D_GOTO(err, rc = ENOMEM);
	D_ALLOC_PTR(oh);
	if (!oh)
		D_GOTO(err, rc = ENOMEM);

	DFUSE_TRA_UP(ie, parent, "inode");
	DFUSE_TRA_UP(oh, ie, "open handle");

	DFUSE_TRA_DEBUG(ie, "file '%s' flags 0%o mode 0%o", name, fi->flags,
			mode);

<<<<<<< HEAD
	rc = dfs_open2(parent->ie_dfs->dfs_ns, parent->ie_obj, name,
		       mode, fi->flags, 0, 0, NULL, &ie->ie_stat, &ie->ie_obj);
=======
	rc = dfs_open(parent->ie_dfs->dfs_ns, parent->ie_obj, name,
		      mode, fi->flags, 0, 0, NULL, &oh->doh_obj);
>>>>>>> b237955f
	if (rc) {
		DFUSE_TRA_DEBUG(parent, "dfs_open() failed %d", rc);
		D_GOTO(err, rc);
	}

	/** duplicate the file handle for the fuse handle */
	rc = dfs_dup(parent->ie_dfs->dfs_ns, oh->doh_obj, O_RDWR,
		     &ie->ie_obj);
	if (rc) {
		DFUSE_TRA_DEBUG(parent, "dfs_dup() failed %d", rc);
		D_GOTO(release1, rc);
	}

	oh->doh_dfs = parent->ie_dfs->dfs_ns;
	oh->doh_ie = ie;

	if (fs_handle->dpi_info->di_direct_io) {
		if (parent->ie_dfs->dfs_attr_timeout == 0) {
			fi_out.direct_io = 1;
		} else {
			if (fi->flags & O_DIRECT)
				fi_out.direct_io = 1;
		}
	}

	fi_out.fh = (uint64_t)oh;

	strncpy(ie->ie_name, name, NAME_MAX);
	ie->ie_name[NAME_MAX] = '\0';
	ie->ie_parent = parent->ie_stat.st_ino;
	ie->ie_dfs = parent->ie_dfs;
	ie->ie_truncated = false;
	atomic_store_relaxed(&ie->ie_ref, 1);

	LOG_FLAGS(ie, fi->flags);
	LOG_MODES(ie, mode);

	/* Return the new inode data, and keep the parent ref */
	dfuse_reply_entry(fs_handle, ie, &fi_out, true, req);

	return;
<<<<<<< HEAD
release1:
=======
release2:
>>>>>>> b237955f
	dfs_release(ie->ie_obj);
release1:
	dfs_release(oh->doh_obj);
err:
	DFUSE_REPLY_ERR_RAW(parent, req, rc);
	D_FREE(oh);
	D_FREE(ie);
}<|MERGE_RESOLUTION|>--- conflicted
+++ resolved
@@ -76,13 +76,8 @@
 	DFUSE_TRA_DEBUG(ie, "file '%s' flags 0%o mode 0%o", name, fi->flags,
 			mode);
 
-<<<<<<< HEAD
 	rc = dfs_open2(parent->ie_dfs->dfs_ns, parent->ie_obj, name,
-		       mode, fi->flags, 0, 0, NULL, &ie->ie_stat, &ie->ie_obj);
-=======
-	rc = dfs_open(parent->ie_dfs->dfs_ns, parent->ie_obj, name,
-		      mode, fi->flags, 0, 0, NULL, &oh->doh_obj);
->>>>>>> b237955f
+		       mode, fi->flags, 0, 0, NULL, &ie->ie_stat, &oh->doh_obj);
 	if (rc) {
 		DFUSE_TRA_DEBUG(parent, "dfs_open() failed %d", rc);
 		D_GOTO(err, rc);
@@ -93,7 +88,7 @@
 		     &ie->ie_obj);
 	if (rc) {
 		DFUSE_TRA_DEBUG(parent, "dfs_dup() failed %d", rc);
-		D_GOTO(release1, rc);
+		D_GOTO(release, rc);
 	}
 
 	oh->doh_dfs = parent->ie_dfs->dfs_ns;
@@ -124,14 +119,8 @@
 	dfuse_reply_entry(fs_handle, ie, &fi_out, true, req);
 
 	return;
-<<<<<<< HEAD
-release1:
-=======
-release2:
->>>>>>> b237955f
+release:
 	dfs_release(ie->ie_obj);
-release1:
-	dfs_release(oh->doh_obj);
 err:
 	DFUSE_REPLY_ERR_RAW(parent, req, rc);
 	D_FREE(oh);
