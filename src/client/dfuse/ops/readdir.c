--- conflicted
+++ resolved
@@ -74,7 +74,6 @@
 	idata.id_base_offset = offset;
 	idata.id_oh = oh;
 
-<<<<<<< HEAD
 	DFUSE_TRA_DEBUG(oh, "Fetching new entries at offset %ld", offset);
 
 	rc = dfs_iterate(oh->doh_dfs, oh->doh_obj, &oh->doh_anchor, &count,
@@ -83,24 +82,6 @@
 	oh->doh_anchor_index += count;
 	oh->doh_dre_index = 0;
 	oh->doh_dre_last_index = count;
-=======
-	rc = dfs_lookup_rel(dfs, dir, name, O_RDONLY | O_NOFOLLOW, &obj,
-			    &stbuf.st_mode, NULL);
-	if (rc)
-		return rc;
-
-
-	if (S_ISFIFO(stbuf.st_mode)) {
-		stbuf.st_mode &= ~S_IFIFO;
-		stbuf.st_mode |= S_IFDIR;
-	}
-
-	rc = dfs_obj2id(obj, &oid);
-	if (rc)
-		D_GOTO(out, rc);
-
-	dfuse_compute_inode(udata->inode->ie_dfs, &oid, &stbuf.st_ino);
->>>>>>> d347220d
 
 	DFUSE_TRA_DEBUG(oh, "Added %d entries, anchor_index %d rc %d",
 			count, oh->doh_anchor_index, rc);
@@ -365,14 +346,9 @@
 				D_GOTO(reply, rc);
 			}
 
-			rc = dfuse_compute_inode(oh->doh_ie->ie_dfs,
-						 &oid,
-						 &stbuf.st_ino);
-			if (rc) {
-				DFUSE_TRA_DEBUG(oh, "Problem looking up file");
-				dfs_release(obj);
-				D_GOTO(reply, 0);
-			}
+			dfuse_compute_inode(oh->doh_ie->ie_dfs,
+					    &oid,
+					    &stbuf.st_ino);
 
 			if (plus) {
 				struct fuse_entry_param	entry = {0};
