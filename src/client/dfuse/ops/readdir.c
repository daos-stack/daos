--- conflicted
+++ resolved
@@ -112,49 +112,6 @@
 dfuse_cb_readdir(fuse_req_t req, struct dfuse_inode_entry *inode,
 		 size_t size, off_t offset, struct fuse_file_info *fi)
 {
-<<<<<<< HEAD
-	struct dfuse_projection_info	*fs_handle = fuse_req_userdata(req);
-	size_t				b_offset = 0;
-	daos_anchor_t			anchor = {0};
-	uint32_t			nr = LOOP_COUNT;
-	struct dirent			dirents[LOOP_COUNT];
-	int				next_offset = 0;
-	int				i;
-	void				*buf = NULL;
-	int				ns;
-	int				rc;
-
-	DFUSE_TRA_DEBUG(inode, "Offset %zi",
-			offset);
-
-	/* TODO:
-	 * To do this properly we need a way to convert from a offset into
-	 * a daos_anchor_t, in all cases.
-	 *
-	 * For now simply consume the first "offset" entries in a directory and
-	 * start iterating from there.  This will be correct only if the
-	 * directory contents aren't modified between calls.
-	 */
-	if (offset != 0) {
-		uint32_t count = nr;
-
-		DFUSE_TRA_ERROR(inode,
-				"Unable to correctly handle non-zero offsets");
-
-		while (offset > 0) {
-
-			if (offset < count) {
-				count = offset;
-			}
-
-			rc = dfs_readdir(inode->ie_dfs->dfs_ns, inode->ie_obj,
-					 &anchor, &count, dirents);
-			if (rc != -DER_SUCCESS) {
-				D_GOTO(err, 0);
-			}
-			offset -= count;
-			next_offset += count;
-=======
 	struct dfuse_obj_hdl	*oh = (struct dfuse_obj_hdl *)fi->fh;
 	uint32_t		nr = LOOP_COUNT;
 	void			*buf = NULL;
@@ -178,7 +135,6 @@
 			D_FREE(oh->doh_buf);
 			oh->doh_offset = 0;
 			return;
->>>>>>> 79900de0
 		}
 	}
 
@@ -188,154 +144,6 @@
 	D_ALLOC(buf, size);
 	if (!buf)
 		D_GOTO(err, rc = ENOMEM);
-<<<<<<< HEAD
-	}
-
-	while (!daos_anchor_is_eof(&anchor)) {
-
-		rc = dfs_readdir(inode->ie_dfs->dfs_ns, inode->ie_obj,
-				 &anchor, &nr, dirents);
-		if (rc != -DER_SUCCESS) {
-			D_GOTO(err_or_buf, 0);
-		}
-
-		for (i = 0; i < nr; i++) {
-			struct dfuse_inode_entry *ie = NULL;
-			d_list_t		*rlink;
-			struct fuse_entry_param entry = {};
-			daos_obj_id_t	oid;
-			mode_t		mode;
-
-			DFUSE_TRA_DEBUG(inode, "Filename '%s'",
-					dirents[i].d_name);
-
-			/* Make an initial call to add_direntry() to query the
-			 * size required.  This allows us to exit at this point
-			 * if there is no buffer space, before opening the
-			 * object, and allocating an inode for it.  It also
-			 * avoids an error path later on, where there is already
-			 * a reference taken on the inode entry.
-			 *
-			 * fuse_add_direntry_plus() accepts NULL values for buf
-			 * to allow exactly this, assume that NULL/0 is also
-			 * accepted for other values than name as well based on
-			 * a reading of the source code.
-			 */
-			ns = fuse_add_direntry_plus(req,
-						    NULL,
-						    0,
-						    dirents[i].d_name,
-						    NULL,
-						    0);
-			if (ns > size - b_offset) {
-				D_GOTO(out, 0);
-			}
-
-			D_ALLOC_PTR(ie);
-			if (!ie) {
-				D_GOTO(err_or_buf, rc = ENOMEM);
-			}
-
-			ie->ie_parent = inode->ie_stat.st_ino;
-			ie->ie_dfs = inode->ie_dfs;
-
-			strncpy(ie->ie_name, dirents[i].d_name, NAME_MAX);
-			ie->ie_name[NAME_MAX] = '\0';
-			atomic_fetch_add(&ie->ie_ref, 1);
-
-			/* As this code needs to know the stat struct, including
-			 * the inode number we need to do a lookup, then a stat
-			 * from the object, rather than a stat on the path.
-			 */
-			rc = dfs_lookup_rel(inode->ie_dfs->dfs_ns,
-					    inode->ie_obj, dirents[i].d_name,
-					    O_RDONLY, &ie->ie_obj, &mode);
-			if (rc != -DER_SUCCESS) {
-				D_FREE(ie);
-				D_GOTO(err_or_buf, 0);
-			}
-
-			rc = dfs_ostat(inode->ie_dfs->dfs_ns, ie->ie_obj,
-				       &ie->ie_stat);
-			if (rc != -DER_SUCCESS) {
-				dfs_release(ie->ie_obj);
-				D_FREE(ie);
-				D_GOTO(err_or_buf, 0);
-			}
-
-			rc = dfs_obj2id(ie->ie_obj, &oid);
-			if (rc != -DER_SUCCESS) {
-				DFUSE_TRA_ERROR(inode, "no oid");
-				dfs_release(ie->ie_obj);
-				D_FREE(ie);
-				D_GOTO(err_or_buf, 0);
-			}
-
-			rc = dfuse_lookup_inode(fs_handle,
-						inode->ie_dfs,
-						&oid,
-						&ie->ie_stat.st_ino);
-			if (rc != -DER_SUCCESS) {
-				DFUSE_TRA_ERROR(inode, "no ino");
-				dfs_release(ie->ie_obj);
-				D_FREE(ie);
-				D_GOTO(err_or_buf, 0);
-			}
-
-			entry.attr = ie->ie_stat;
-			entry.generation = 1;
-			entry.ino = entry.attr.st_ino;
-
-			/* Add the new entry to the inode table, or take an
-			 * additional reference if it's already present.
-			 *
-			 * It's not clear if the new dentry is supposed to take
-			 * a reference on the parent or not, so for now this
-			 * code does not.
-			 *
-			 * TODO: Verify the parent inode count is correct after
-			 * this.
-			 */
-			rlink = d_hash_rec_find_insert(&fs_handle->dpi_iet,
-						       &ie->ie_stat.st_ino,
-						       sizeof(ie->ie_stat.st_ino),
-						       &ie->ie_htl);
-
-			if (rlink != &ie->ie_htl) {
-				/* The lookup has resulted in an existing file,
-				 * so reuse that entry, drop the inode in the
-				 * lookup descriptor and do not keep a reference
-				 * on the parent.
-				 */
-				atomic_fetch_sub(&ie->ie_ref, 1);
-				ie->ie_parent = 0;
-
-				ie_close(fs_handle, ie);
-			}
-
-			/* This code does not use rlink at this point, and ie
-			 * may no longer be valid so do not access that either,
-			 * however the information required is already copied
-			 * into entry so simply use that.
-			 */
-			ie = NULL;
-
-			ns = fuse_add_direntry_plus(req,
-						    buf + b_offset,
-						    size - b_offset,
-						    dirents[i].d_name,
-						    &entry,
-						    ++next_offset);
-			DFUSE_TRA_DEBUG(inode, "ns is %d",
-					ns);
-			/* Assert here rather than handle this case, see comment
-			 * on previous call for fuse_add_direntry_plus() to
-			 * see why this cannot happen
-			 */
-			D_ASSERTF(ns <= size - b_offset, "Buffer size error");
-			b_offset += ns;
-		}
-=======
 
 	udata.req = req;
 	udata.buf = buf;
@@ -358,7 +166,6 @@
 		/** if buffer is full, break enumeration */
 		if (size <= udata.b_offset || oh->doh_offset)
 			D_GOTO(out, rc = 0);
->>>>>>> 79900de0
 	}
 
 out:
