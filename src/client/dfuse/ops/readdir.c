/**
 * (C) Copyright 2019-2024 Intel Corporation.
 *
 * SPDX-License-Identifier: BSD-2-Clause-Patent
 */

#include "dfuse_common.h"
#include "dfuse.h"

#include <daos_uns.h>

/* Initial number of dentries to read when doing readdirplus */
#define READDIR_PLUS_COUNT 26
/* Initial number of dentries to read */
#define READDIR_BASE_COUNT 128

/* Marker offset used to signify end-of-directory */
#define READDIR_EOD        (1LL << 63)

/* Offset of the first file, allow two entries for . and .. */
#define OFFSET_BASE        2

struct iterate_data {
	off_t                     id_base_offset;
	int                       id_index;
	struct dfuse_readdir_hdl *id_hdl;
};

/* Mark a directory change so that any cache can be evicted.  The kernel pagecache is already
 * wiped on unlink if the directory isn't open, if it is then already open handles will return
 * the unlinked file, and a inval() call here does not change that.
 */
void
dfuse_cache_evict_dir(struct dfuse_info *dfuse_info, struct dfuse_inode_entry *ie)
{
	uint32_t open_count = atomic_load_relaxed(&ie->ie_open_count);

	if (open_count != 0)
		DFUSE_TRA_DEBUG(ie, "Directory change whilst open");

	D_SPIN_LOCK(&dfuse_info->di_lock);
	if (ie->ie_rd_hdl) {
		DFUSE_TRA_DEBUG(ie, "Setting shared readdir handle as invalid");
		ie->ie_rd_hdl->drh_valid = false;
	}
	D_SPIN_UNLOCK(&dfuse_info->di_lock);

	dfuse_cache_evict(ie);
}

static int
filler_cb(dfs_t *dfs, dfs_obj_t *dir, const char name[], void *arg)
{
	struct iterate_data        *idata = arg;
	struct dfuse_readdir_entry *dre;

	dre = &idata->id_hdl->drh_dre[idata->id_index];

	DFUSE_TRA_DEBUG(idata->id_hdl, "Adding at index %d offset %#lx " DF_DE, idata->id_index,
			idata->id_base_offset + idata->id_index, DP_DE(name));

	strncpy(dre->dre_name, name, NAME_MAX);
	dre->dre_offset      = idata->id_base_offset + idata->id_index;
	dre->dre_next_offset = dre->dre_offset + 1;
	idata->id_index++;

	return 0;
}

static int
fetch_dir_entries(struct dfuse_obj_hdl *oh, off_t offset, int to_fetch, bool *eod)
{
	struct iterate_data       idata = {};
	uint32_t                  count = to_fetch;
	int                       rc;
	struct dfuse_readdir_hdl *hdl = oh->doh_rd;

	idata.id_base_offset = offset;
	idata.id_hdl         = hdl;

	DFUSE_TRA_DEBUG(hdl, "Fetching new entries at offset %#lx", offset);

	D_ASSERT(oh->doh_rd);

	rc = dfs_iterate(oh->doh_dfs, oh->doh_ie->ie_obj, &hdl->drh_anchor, &count,
			 (NAME_MAX + 1) * count, filler_cb, &idata);

	if (rc) {
		DFUSE_TRA_ERROR(oh, "dfs_iterate() returned: %d (%s)", rc, strerror(rc));
		return rc;
	}

	hdl->drh_anchor_index += count;
	hdl->drh_dre_index      = 0;
	hdl->drh_dre_last_index = count;

	DFUSE_TRA_DEBUG(hdl, "Added %d entries, anchor_index %d rc %d", count,
			hdl->drh_anchor_index, rc);

	if (count) {
		if (daos_anchor_is_eof(&hdl->drh_anchor))
			hdl->drh_dre[count - 1].dre_next_offset = READDIR_EOD;
	} else {
		*eod = true;
	}

	return rc;
}

/* Create a readdir handle */
static struct dfuse_readdir_hdl *
_handle_init(struct dfuse_cont *dfc)
{
	struct dfuse_readdir_hdl *hdl;

	D_ALLOC_PTR(hdl);
	if (hdl == NULL)
		return NULL;

	D_INIT_LIST_HEAD(&hdl->drh_cache_list);
	atomic_init(&hdl->drh_ref, 1);

	D_RWLOCK_INIT(&hdl->drh_lock, NULL);

	hdl->drh_valid = true;
	return hdl;
}

/* Drop a ref on a readdir handle and release if required. Handle will no longer be usable */
void
dfuse_dre_drop(struct dfuse_info *dfuse_info, struct dfuse_obj_hdl *oh)
{
	struct dfuse_readdir_hdl *hdl;
	struct dfuse_readdir_c   *drc, *next;
	uint32_t                  oldref;
	off_t                     next_offset = 0;

	DFUSE_TRA_DEBUG(oh, "Dropping ref on %p", oh->doh_rd);

	if (!oh->doh_rd)
		return;

	hdl = oh->doh_rd;

	oh->doh_rd       = NULL;
	oh->doh_rd_nextc = NULL;

	/* Lock is to protect oh->doh_ie->ie_rd_hdl between readdir/closedir calls */
	D_SPIN_LOCK(&dfuse_info->di_lock);

	oldref = atomic_fetch_sub_relaxed(&hdl->drh_ref, 1);
	if (oldref != 1) {
		DFUSE_TRA_DEBUG(hdl, "Ref was %d", oldref);
		D_GOTO(unlock, 0);
	}

	DFUSE_TRA_DEBUG(hdl, "Ref was 1, freeing");

	/* Check for common */
	if (hdl == oh->doh_ie->ie_rd_hdl)
		oh->doh_ie->ie_rd_hdl = NULL;

	d_list_for_each_entry_safe(drc, next, &hdl->drh_cache_list, drc_list) {
		/** Verify offset/next_offset are consistent in the entry cache list */
		D_ASSERTF(next_offset == 0 || next_offset == drc->drc_offset,
			  "Inconsistent offset list %#lx prev next %#lx " DF_DE,
			  drc->drc_offset, next_offset, DP_DE(drc->drc_name));
		next_offset = drc->drc_next_offset;
		if (drc->drc_rlink)
			d_hash_rec_decref(&dfuse_info->dpi_iet, drc->drc_rlink);
		D_FREE(drc);
	}
	D_FREE(hdl);
unlock:
	D_SPIN_UNLOCK(&dfuse_info->di_lock);
}

static int
create_entry(struct dfuse_info *dfuse_info, struct dfuse_inode_entry *parent, struct stat *stbuf,
	     dfs_obj_t *obj, char *name, char *attr, daos_size_t attr_len, d_list_t **rlinkp)
{
	struct dfuse_inode_entry *ie;
	d_list_t                 *rlink;
	int                       rc = 0;

	D_ALLOC_PTR(ie);
	if (!ie) {
		dfs_release(obj);
		D_GOTO(out, rc = ENOMEM);
	}

	DFUSE_TRA_UP(ie, parent, "inode");

	dfuse_ie_init(dfuse_info, ie);
	ie->ie_obj  = obj;
	ie->ie_stat = *stbuf;

	dfs_obj2id(ie->ie_obj, &ie->ie_oid);

	ie->ie_parent = parent->ie_stat.st_ino;
	ie->ie_dfs    = parent->ie_dfs;

	if (S_ISDIR(ie->ie_stat.st_mode) && attr_len) {
		/* Check for UNS entry point, this will allocate a new inode number if successful */
		rc = check_for_uns_ep(dfuse_info, ie, attr, attr_len);
		if (rc == 0) {
			ie->ie_root = true;
		} else {
			if (rc == ENOLINK)
				DHS_INFO(ie, rc, "check_for_uns_ep() failed, ignoring");
			else
				DHS_WARN(ie, rc, "check_for_uns_ep() failed, ignoring");
			rc = 0;
		}
	}

	strncpy(ie->ie_name, name, NAME_MAX);
	ie->ie_name[NAME_MAX] = '\0';

	DFUSE_TRA_DEBUG(ie, "Inserting inode %#lx mode 0%o", stbuf->st_ino, ie->ie_stat.st_mode);

	rlink = d_hash_rec_find_insert(&dfuse_info->dpi_iet, &ie->ie_stat.st_ino,
				       sizeof(ie->ie_stat.st_ino), &ie->ie_htl);

	if (rlink != &ie->ie_htl) {
		struct dfuse_inode_entry *inode;

		inode = container_of(rlink, struct dfuse_inode_entry, ie_htl);

		/* The lookup has resulted in an existing file, so reuse that
		 * entry, drop the inode in the lookup descriptor and do not
		 * keep a reference on the parent.
		 */

		/* Update the existing object with the new name/parent */

		DFUSE_TRA_DEBUG(inode, "Maybe updating parent inode %#lx dfs_ino %#lx",
				stbuf->st_ino, ie->ie_dfs->dfs_ino);

		/** update the chunk size and oclass of inode entry */
		dfs_obj_copy_attr(inode->ie_obj, ie->ie_obj);

		if (ie->ie_stat.st_ino == ie->ie_dfs->dfs_ino) {
			DFUSE_TRA_DEBUG(inode, "Not updating parent");
		} else {
			rc = dfs_update_parent(inode->ie_obj, ie->ie_obj, ie->ie_name);
			if (rc != 0)
				DFUSE_TRA_DEBUG(inode, "dfs_update_parent() failed %d", rc);
		}
		inode->ie_parent = ie->ie_parent;
		strncpy(inode->ie_name, ie->ie_name, NAME_MAX + 1);

		atomic_fetch_sub_relaxed(&ie->ie_ref, 1);
		dfuse_ie_close(dfuse_info, ie);
		ie = inode;
	}

	*rlinkp = rlink;
	if (rc != 0)
		dfuse_ie_close(dfuse_info, ie);
out:
	return rc;
}

static void
set_entry_params(struct fuse_entry_param *entry, struct dfuse_inode_entry *ie)
{
	entry->generation = 1;
	entry->ino        = entry->attr.st_ino;

	if (S_ISDIR(ie->ie_stat.st_mode))
		entry->entry_timeout = ie->ie_dfs->dfc_dentry_dir_timeout;
	else
		entry->entry_timeout = ie->ie_dfs->dfc_dentry_timeout;

	if ((atomic_load_relaxed(&ie->ie_il_count)) != 0)
		return;
	entry->attr_timeout = ie->ie_dfs->dfc_attr_timeout;
}

static inline void
dfuse_readdir_reset(struct dfuse_readdir_hdl *hdl)
{
	memset(&hdl->drh_anchor, 0, sizeof(hdl->drh_anchor));
	memset(hdl->drh_dre, 0, sizeof(*hdl->drh_dre) * READDIR_MAX_COUNT);
	hdl->drh_dre_index      = 0;
	hdl->drh_dre_last_index = 0;
	hdl->drh_anchor_index   = 0;
}

#define FADP fuse_add_direntry_plus
#define FAD  fuse_add_direntry

/* Fetch a readdir handle for this operation, this might be shared with other directory
 * handles for the same inode.  Only one readdir will happen concurrently for each inode
 * however readdir does get called concurrently with releasedir for the same inode so
 * protect this section with a spinlock.
 */
static int
ensure_rd_handle(struct dfuse_info *dfuse_info, struct dfuse_obj_hdl *oh)
{
	if (oh->doh_rd != NULL)
		return 0;

	D_SPIN_LOCK(&dfuse_info->di_lock);

	if (oh->doh_ie->ie_rd_hdl && oh->doh_ie->ie_rd_hdl->drh_valid) {
		oh->doh_rd = oh->doh_ie->ie_rd_hdl;
		atomic_fetch_add_relaxed(&oh->doh_rd->drh_ref, 1);
		DFUSE_TRA_DEBUG(oh, "Sharing readdir handle %p with existing readers", oh->doh_rd);
	} else {
		oh->doh_rd = _handle_init(oh->doh_ie->ie_dfs);
		if (oh->doh_rd == NULL) {
			D_SPIN_UNLOCK(&dfuse_info->di_lock);
			return ENOMEM;
		}

		DFUSE_TRA_UP(oh->doh_rd, oh, "readdir");

		if (oh->doh_ie->ie_rd_hdl == NULL && oh->doh_ie->ie_dfs->dfc_dentry_timeout > 0) {
			oh->doh_rd->drh_caching = true;
			oh->doh_ie->ie_rd_hdl   = oh->doh_rd;
		}
	}
	D_SPIN_UNLOCK(&dfuse_info->di_lock);
	return 0;
}

#define FADP fuse_add_direntry_plus
#define FAD  fuse_add_direntry

int
dfuse_do_readdir(struct dfuse_info *dfuse_info, fuse_req_t req, struct dfuse_obj_hdl *oh,
		 char *reply_buff, size_t *out_size, off_t offset, bool plus)
{
	off_t                     buff_offset = 0;
	int                       added       = 0;
	int                       rc          = 0;
	bool                      large_fetch = true;
	bool                      to_seek     = false;
	struct dfuse_readdir_hdl *hdl;
	size_t                    size = *out_size;
	bool                      wlock = false;

	rc = ensure_rd_handle(dfuse_info, oh);
	if (rc != 0)
		return rc;

	hdl = oh->doh_rd;

	/* Keep track of if this call is part of a series of calls, one start-to-end directory reads
	 * will populate the kernel cache.  This lets us estimate when the kernel cache was
	 * populated so that opendir can pass "keep_cache" based on timeout values.
	 */
	if (offset == 0) {
		if (oh->doh_kreaddir_started) {
			oh->doh_kreaddir_invalid = true;
		}
		oh->doh_kreaddir_started = true;
	}

	D_RWLOCK_RDLOCK(&hdl->drh_lock);

	/* If this thread is doing readdir plus and not all entries in the cache have hash table
	 * references then reading from the cache also needs a write handle.  This reader will
	 * take hash table references however so with multiple readers here only the first one
	 * through should need this, even in the case where the cache was populated without refs.
	 */
	if (plus && hdl->drh_no_ref_count != 0) {
		DFUSE_TRA_DEBUG(hdl, "Relocking with write lock");
		D_RWLOCK_UNLOCK(&hdl->drh_lock);
		D_RWLOCK_WRLOCK(&hdl->drh_lock);
		wlock = true;
	}

restart:

	DFUSE_TRA_DEBUG(oh, "plus %d offset %#lx idx %d idx_offset %#lx", plus, offset,
			hdl->drh_dre_index, hdl->drh_dre[hdl->drh_dre_index].dre_offset);

	DFUSE_TRA_DEBUG(oh, "Offsets requested %#lx directory %#lx", offset, oh->doh_rd_offset);

	/* If the offset is unexpected for this directory handle then seek, first ensuring the
	 * readdir handle is unique.
	 */
	if (oh->doh_rd_offset != offset) {
		to_seek = true;
	} else if (!d_list_empty(&hdl->drh_cache_list)) {
		/* If there is no seekdir but there is valid cache data then use the cache.
		 *
		 * Directory handles may not have up-to-date values for doh_rd_nextc in some cases
		 * so perform a seek here if necessary.
		 */
		struct dfuse_readdir_c *drc;
		size_t                  written     = 0;
		off_t                   next_offset = 0;
		void                   *nextp;

		DFUSE_TRA_DEBUG(oh, "hdl_next %p list start %p list end %p list addr %p",
				oh->doh_rd_nextc, hdl->drh_cache_list.next,
				hdl->drh_cache_list.prev, &hdl->drh_cache_list);

		if (oh->doh_rd_nextc) {
			drc = oh->doh_rd_nextc;

			if (drc == (void *)&hdl->drh_cache_list) {
				DFUSE_TRA_DEBUG(oh, "Existing location is end-of-stream");
			} else {
				DFUSE_TRA_DEBUG(oh,
						"Resuming at existing location on list %#lx %#lx",
						drc->drc_offset, offset);
			}
		} else {
			drc = container_of(hdl->drh_cache_list.next, struct dfuse_readdir_c,
					   drc_list);

			DFUSE_TRA_DEBUG(oh, "Starting on list %#lx %#lx", drc->drc_offset, offset);
		}
		if (offset != 0) {
			/* Whilst there is more list then move forward in the list until the
			 * offsets match.
			 */

			nextp = &drc->drc_list.next;

			while ((nextp != (void *)&hdl->drh_cache_list) &&
			       (drc->drc_offset != offset)) {
				DFUSE_TRA_DEBUG(oh, "Moving along list looking for %#lx at %#lx",
						offset, drc->drc_offset);

				nextp = drc->drc_list.next;
				drc   = container_of(nextp, struct dfuse_readdir_c, drc_list);
			}
		}

		nextp = &drc->drc_list.next;
		while (nextp != (void *)&hdl->drh_cache_list) {
			drc = container_of(nextp, struct dfuse_readdir_c, drc_list);

			DFUSE_TRA_DEBUG(oh, "%p adding offset %#lx next %#lx " DF_DE, drc,
					drc->drc_offset, drc->drc_next_offset,
					DP_DE(drc->drc_name));

			if (plus) {
				struct fuse_entry_param   entry = {0};
				struct dfuse_inode_entry *ie;

				if (drc->drc_rlink) {
					entry.attr = drc->drc_stbuf;

					d_hash_rec_addref(&dfuse_info->dpi_iet, drc->drc_rlink);
					ie = container_of(drc->drc_rlink, struct dfuse_inode_entry,
							  ie_htl);
				} else {
					char          out[DUNS_MAX_XATTR_LEN];
					char         *outp     = &out[0];
					daos_size_t   attr_len = DUNS_MAX_XATTR_LEN;
					struct stat   stbuf    = {0};
					dfs_obj_t    *obj      = NULL;
					d_list_t     *rlink;
					daos_obj_id_t oid;

					/* Handle the case where the cache was populated by
					 * a readdir call but is being read by a readdirplus
					 * call so the extra data needs to be loaded by the
					 * second reader, not the first.
					 */

					rc = dfs_lookupx(
					    oh->doh_dfs, oh->doh_ie->ie_obj, drc->drc_name,
					    O_RDWR | O_NOFOLLOW, &obj, &stbuf.st_mode, &stbuf, 1,
					    &duns_xattr_name, (void **)&outp, &attr_len);

					if (rc == ENOENT) {
						struct dfuse_readdir_c *drc_prev;

						DFUSE_TRA_DEBUG(oh, "File does not exist");

						/** legitimate race, just remove the cache entry */
						next_offset = drc->drc_next_offset;
						nextp       = drc->drc_list.next;
						drc_prev =
						    container_of(drc->drc_list.prev,
								 struct dfuse_readdir_c, drc_list);
						drc_prev->drc_next_offset = next_offset;
						d_list_del(&drc->drc_list);
						D_FREE(drc);
					} else if (rc != 0) {
						DFUSE_TRA_DEBUG(oh, "Problem finding file %d", rc);
						D_GOTO(reply, rc);
					}
					/* Check oid is the same! */

					dfs_obj2id(obj, &oid);

					dfuse_compute_inode(oh->doh_ie->ie_dfs, &oid,
							    &stbuf.st_ino);

					rc = create_entry(dfuse_info, oh->doh_ie, &stbuf, obj,
							  drc->drc_name, out, attr_len, &rlink);
					if (rc != 0) {
						D_GOTO(reply, rc);
					}

					ie = container_of(rlink, struct dfuse_inode_entry, ie_htl);

					if (ie->ie_root) {
						entry.attr = ie->ie_stat;
					} else {
						entry.attr = stbuf;
					}
					drc->drc_stbuf = entry.attr;
					d_hash_rec_addref(&dfuse_info->dpi_iet, rlink);
					drc->drc_rlink = rlink;
					hdl->drh_no_ref_count--;
				}

				set_entry_params(&entry, ie);

				written = FADP(req, &reply_buff[buff_offset], size - buff_offset,
					       drc->drc_name, &entry, drc->drc_next_offset);
				if (written > size - buff_offset)
					d_hash_rec_decref(&dfuse_info->dpi_iet, drc->drc_rlink);

			} else {
				written = FAD(req, &reply_buff[buff_offset], size - buff_offset,
					      drc->drc_name, &drc->drc_stbuf, drc->drc_next_offset);
			}

			if (written > size - buff_offset) {
				DFUSE_TRA_DEBUG(oh, "Buffer is full");
				oh->doh_rd_nextc  = drc;
				oh->doh_rd_offset = next_offset;
				D_GOTO(reply, rc = 0);
			}
			next_offset = drc->drc_next_offset;
			added += 1;
			buff_offset += written;

			nextp = drc->drc_list.next;
		}

		DFUSE_TRA_DEBUG(oh, "Ran out of cache entries, added %d", added);

		if (added) {
			/* This reader has got to the end of the cache list so update nextc
			 * with the last replied entry, that is the current tail of the list.
			 */
			oh->doh_rd_nextc = container_of(hdl->drh_cache_list.prev,
							struct dfuse_readdir_c, drc_list);
			D_GOTO(reply, oh->doh_rd_offset = next_offset);
		}
	}

	if (hdl->drh_caching && !wlock) {
		DFUSE_TRA_DEBUG(hdl, "Relocking with write lock");
		D_RWLOCK_UNLOCK(&hdl->drh_lock);
		D_RWLOCK_WRLOCK(&hdl->drh_lock);
		wlock = true;
		goto restart;
	}

	if (!to_seek) {
		if (hdl->drh_dre_last_index == 0) {
			if (offset != hdl->drh_dre[hdl->drh_dre_index].dre_offset &&
			    hdl->drh_dre[hdl->drh_dre_index].dre_offset != 0)
				to_seek = true;
		} else {
			if (offset != hdl->drh_dre[hdl->drh_dre_index].dre_offset)
				to_seek = true;
		}
		if (to_seek)
			DFUSE_TRA_DEBUG(oh, "seeking, %#lx %d %#lx", offset,
					hdl->drh_dre_last_index,
					hdl->drh_dre[hdl->drh_dre_index].dre_offset);
	}

	if (to_seek) {
		uint32_t num;

		DFUSE_TRA_DEBUG(oh, "Seeking from offset %#lx to %#lx", oh->doh_rd_offset, offset);

		oh->doh_kreaddir_invalid = true;

		/* Drop if shared */
		if (oh->doh_rd->drh_caching) {
			DFUSE_TRA_DEBUG(oh, "Switching to private handle");
			D_RWLOCK_UNLOCK(&hdl->drh_lock);

			dfuse_dre_drop(dfuse_info, oh);
			oh->doh_rd = _handle_init(oh->doh_ie->ie_dfs);
			hdl        = oh->doh_rd;
			if (oh->doh_rd == NULL)
				D_GOTO(out_reset, rc = ENOMEM);

			D_RWLOCK_WRLOCK(&hdl->drh_lock);

			DFUSE_TRA_UP(oh->doh_rd, oh, "readdir");
		} else {
			dfuse_readdir_reset(hdl);
		}

		DFUSE_TRA_DEBUG(oh, "Seeking from offset %#lx(%d) to %#lx (index %d)",
				hdl->drh_dre[hdl->drh_dre_index].dre_offset, hdl->drh_anchor_index,
				offset, hdl->drh_dre_index);

		if (offset != 0) {
			num = (uint32_t)offset - OFFSET_BASE;
			while (num) {
				rc = dfs_iterate(oh->doh_dfs, oh->doh_ie->ie_obj, &hdl->drh_anchor,
						 &num, (NAME_MAX + 1) * num, NULL, NULL);
				if (rc)
					D_GOTO(out_reset, rc);

				if (daos_anchor_is_eof(&hdl->drh_anchor)) {
					dfuse_readdir_reset(hdl);
					oh->doh_rd_offset = 0;
					D_GOTO(reply, rc = 0);
				}

				hdl->drh_anchor_index += num;

				num = offset - OFFSET_BASE - hdl->drh_anchor_index;
			}
		}
		large_fetch = false;
	}

	if (offset == 0)
		offset = OFFSET_BASE;

	if (offset < 1024)
		large_fetch = false;

	do {
		int  i;
		bool fetched = false;

		if (hdl->drh_dre_last_index == 0) {
			uint32_t to_fetch;
			bool     eod = false;

			D_ASSERT(offset != hdl->drh_dre[hdl->drh_dre_index].dre_offset);

			if (large_fetch)
				to_fetch = READDIR_MAX_COUNT;
			else if (plus)
				to_fetch = READDIR_PLUS_COUNT - added;
			else
				to_fetch = READDIR_BASE_COUNT - added;

			rc = fetch_dir_entries(oh, offset, to_fetch, &eod);
			if (rc != 0)
				D_GOTO(reply, rc);

			if (eod)
				D_GOTO(reply, rc = 0);

			fetched = true;
		} else {
			D_ASSERT(offset == hdl->drh_dre[hdl->drh_dre_index].dre_offset);
		}

		DFUSE_TRA_DEBUG(oh, "processing offset %#lx", offset);

		/* Populate dir */
		for (i = hdl->drh_dre_index; i < hdl->drh_dre_last_index; i++) {
			struct dfuse_readdir_entry *dre   = &hdl->drh_dre[i];
			struct stat                 stbuf = {0};
			daos_obj_id_t               oid;
			dfs_obj_t                  *obj;
			size_t                      written;
			char                        out[DUNS_MAX_XATTR_LEN];
			char                       *outp     = &out[0];
			daos_size_t                 attr_len = DUNS_MAX_XATTR_LEN;
			struct dfuse_readdir_c     *drc      = NULL;

			if (hdl->drh_caching) {
				D_ALLOC_PTR(drc);
				if (drc == NULL) {
					D_GOTO(reply, rc = ENOMEM);
				}
				strncpy(drc->drc_name, dre->dre_name, NAME_MAX);
				drc->drc_offset      = offset;
				drc->drc_next_offset = dre->dre_next_offset;
			}

			D_ASSERT(dre->dre_offset != 0);

			hdl->drh_dre_index += 1;

			DFUSE_TRA_DEBUG(hdl, "Checking offset %#lx next %#lx " DF_DE,
					dre->dre_offset, dre->dre_next_offset,
					DP_DE(dre->dre_name));

			if (plus)
				rc = dfs_lookupx(oh->doh_dfs, oh->doh_ie->ie_obj, dre->dre_name,
						 O_RDWR | O_NOFOLLOW, &obj, &stbuf.st_mode, &stbuf,
						 1, &duns_xattr_name, (void **)&outp, &attr_len);
			else
				rc = dfs_lookup_rel(oh->doh_dfs, oh->doh_ie->ie_obj, dre->dre_name,
						    O_RDONLY | O_NOFOLLOW, &obj, &stbuf.st_mode,
						    NULL);
			if (rc == ENOENT) {
				DFUSE_TRA_DEBUG(oh, "File does not exist");
				D_FREE(drc);
				/** legitimate race */
				D_GOTO(next, rc = 0);
			} else if (rc != 0) {
				DFUSE_TRA_DEBUG(oh, "Problem finding file %d", rc);
				D_FREE(drc);
				D_GOTO(reply, rc);
			}

			dfs_obj2id(obj, &oid);

			dfuse_compute_inode(oh->doh_ie->ie_dfs, &oid, &stbuf.st_ino);

			if (plus) {
				struct fuse_entry_param   entry = {0};
				struct dfuse_inode_entry *ie;
				d_list_t                 *rlink;

				rc = create_entry(dfuse_info, oh->doh_ie, &stbuf, obj,
						  dre->dre_name, out, attr_len, &rlink);
				if (rc != 0) {
					dfs_release(obj);
					D_FREE(drc);
					D_GOTO(reply, rc);
				}

				ie = container_of(rlink, struct dfuse_inode_entry, ie_htl);

				if (ie->ie_root) {
					entry.attr = ie->ie_stat;
				} else {
					entry.attr = stbuf;
				}

				/* If saving this in the cache then take an extra ref for the
				 * entry on the list, as well as saving rlink
				 */
				if (drc) {
					drc->drc_stbuf = entry.attr;
					d_hash_rec_addref(&dfuse_info->dpi_iet, rlink);
					drc->drc_rlink = rlink;
				}

				set_entry_params(&entry, ie);

				written = FADP(req, &reply_buff[buff_offset], size - buff_offset,
					       dre->dre_name, &entry, dre->dre_next_offset);
				if (written > size - buff_offset) {
					d_hash_rec_decref(&dfuse_info->dpi_iet, rlink);
					if (drc)
						d_hash_rec_decref(&dfuse_info->dpi_iet, rlink);
				}
			} else {
				dfs_release(obj);

				written = FAD(req, &reply_buff[buff_offset], size - buff_offset,
					      dre->dre_name, &stbuf, dre->dre_next_offset);

				if (drc) {
					drc->drc_stbuf.st_mode = stbuf.st_mode;
					drc->drc_stbuf.st_ino  = stbuf.st_ino;
					hdl->drh_no_ref_count++;
				}
			}
			if (written > size - buff_offset) {
				DFUSE_TRA_DEBUG(oh, "Buffer is full, rolling back");
				hdl->drh_dre_index -= 1;
				D_FREE(drc);
				D_GOTO(reply, rc = 0);
			}

			if (drc) {
<<<<<<< HEAD
				if (oh->doh_rd_nextc != NULL) {
=======
				if (oh->doh_rd_nextc != NULL)
>>>>>>> f42e4c5f
					/**
					 * Fix next offset of previous cache entry in case some
					 * dre entries were skipped (e.g. failed stat call).
					 */
					oh->doh_rd_nextc->drc_next_offset = drc->drc_offset;
<<<<<<< HEAD
				}
=======
>>>>>>> f42e4c5f
				oh->doh_rd_nextc = drc;
				DFUSE_TRA_DEBUG(hdl, "Appending offset %#lx to list, next %#lx",
						drc->drc_offset, drc->drc_next_offset);
				d_list_add_tail(&drc->drc_list, &hdl->drh_cache_list);
			}

			/* This entry has been added to the buffer so mark it as empty */
			dre->dre_offset = 0;
			buff_offset += written;
			added++;
next:
			offset++;
			oh->doh_rd_offset = dre->dre_next_offset;

			if (dre->dre_next_offset == READDIR_EOD) {
				DFUSE_TRA_DEBUG(oh, "Reached end of directory");
				oh->doh_rd_offset = READDIR_EOD;
				if (hdl->drh_caching && oh->doh_rd_nextc != NULL)
					oh->doh_rd_nextc->drc_next_offset = READDIR_EOD;
				D_GOTO(reply, rc = 0);
			}
		}
		if (hdl->drh_dre_index == hdl->drh_dre_last_index) {
			hdl->drh_dre_index      = 0;
			hdl->drh_dre_last_index = 0;
		}
		if (fetched && !large_fetch)
			break;
	} while (true);

reply:

	/* Reply with some data.  It can happen that there's valid data in the buffer already
	 * and then we hit an error, if that happens then 'added' and 'rc' will both be non-zero,
	 * for that case we want to return the data that's already in the buffer and drop the error.
	 * Any subsequent call would cause the next entry to be looked up and a persistent error
	 * would lead to a non-zero value of 'rc' but a 0 for added.
	 *
	 * oh->doh_rd_offset is assumed to be set correctly at this point and should always be
	 * updated when added is changed.
	 *
	 * added    rc
	 * 0        non-zero       Return error.
	 * 0        0              Return 0.  Can happen on empty directory.
	 * non-zero non-zero       Reply with buffer.
	 * non-zero 0              Reply with buffer.
	 */

	if (added)
		DFUSE_TRA_DEBUG(oh, "Replying with %d entries offset %#lx ", added,
				oh->doh_rd_offset);

	if (added == 0 && rc != 0)
		D_GOTO(out_reset, rc);

	*out_size = buff_offset;
	D_RWLOCK_UNLOCK(&hdl->drh_lock);

	return 0;

out_reset:
	if (hdl) {
		dfuse_readdir_reset(hdl);
		D_RWLOCK_UNLOCK(&hdl->drh_lock);
	}
	D_ASSERT(rc != 0);
	return rc;
}

void
dfuse_cb_readdir(fuse_req_t req, struct dfuse_obj_hdl *oh, size_t size, off_t offset, bool plus)
{
	struct dfuse_info *dfuse_info = fuse_req_userdata(req);
	char              *reply_buff = NULL;
	int                rc         = EIO;

	/* Handle the EOD case, the kernel will keep reading until it receives zero replies so
	 * reply early in this case.
	 */
	if (offset == READDIR_EOD) {
		oh->doh_kreaddir_finished = true;
		DFUSE_TRA_DEBUG(oh, "End of directory %#lx", offset);

		size = 0;
		D_GOTO(out, rc = 0);
	}

	if ((offset > 0 && offset < OFFSET_BASE) || offset < 0)
		D_GOTO(out, rc = EINVAL);

	/* Alignment is important for the buffer, the packing function will align up so a badly
	 * allocated buffer will need to be padded at the start, to avoid that then align here.
	 * TODO: This could be part of the readdir handle to avoid frequent allocations for a page
	 * which is passed between kernel and userspace.
	 */
	D_ALIGNED_ALLOC(reply_buff, size, size);
	if (reply_buff == NULL)
		D_GOTO(out, rc = ENOMEM);

	rc = dfuse_do_readdir(dfuse_info, req, oh, reply_buff, &size, offset, plus);

out:
	if (rc)
		DFUSE_REPLY_ERR_RAW(oh, req, rc);
	else
		DFUSE_REPLY_BUF(oh, req, reply_buff, size);

	D_FREE(reply_buff);
}<|MERGE_RESOLUTION|>--- conflicted
+++ resolved
@@ -479,10 +479,13 @@
 						/** legitimate race, just remove the cache entry */
 						next_offset = drc->drc_next_offset;
 						nextp       = drc->drc_list.next;
-						drc_prev =
-						    container_of(drc->drc_list.prev,
-								 struct dfuse_readdir_c, drc_list);
-						drc_prev->drc_next_offset = next_offset;
+						if (drc->drc_list.prev != &hdl->drh_cache_list) {
+							drc_prev =
+								container_of(drc->drc_list.prev,
+									     struct dfuse_readdir_c,
+									     drc_list);
+							drc_prev->drc_next_offset = next_offset;
+						}
 						d_list_del(&drc->drc_list);
 						D_FREE(drc);
 					} else if (rc != 0) {
@@ -775,20 +778,13 @@
 			}
 
 			if (drc) {
-<<<<<<< HEAD
 				if (oh->doh_rd_nextc != NULL) {
-=======
-				if (oh->doh_rd_nextc != NULL)
->>>>>>> f42e4c5f
 					/**
 					 * Fix next offset of previous cache entry in case some
 					 * dre entries were skipped (e.g. failed stat call).
 					 */
 					oh->doh_rd_nextc->drc_next_offset = drc->drc_offset;
-<<<<<<< HEAD
 				}
-=======
->>>>>>> f42e4c5f
 				oh->doh_rd_nextc = drc;
 				DFUSE_TRA_DEBUG(hdl, "Appending offset %#lx to list, next %#lx",
 						drc->drc_offset, drc->drc_next_offset);
