--- conflicted
+++ resolved
@@ -30,40 +30,16 @@
 {
 	struct dfuse_obj_hdl	*oh = (struct dfuse_obj_hdl *)fi->fh;
 	d_iov_t			iov = {};
-<<<<<<< HEAD
-	d_sg_list_t			sgl = {};
-
-	rlink = d_hash_rec_find(&fs_handle->dpi_iet, &ino, sizeof(ino));
-	if (!rlink) {
-		DFUSE_TRA_ERROR(fs_handle, "Failed to find inode %lu",
-				ino);
-		DFUSE_REPLY_ERR_RAW(NULL, req, ENOENT);
-		return;
-	}
-
-	ie = container_of(rlink, struct dfuse_inode_entry, ie_htl);
-=======
 	d_sg_list_t		sgl = {};
 	int			rc;
->>>>>>> 79900de0
 
 	sgl.sg_nr = 1;
 	d_iov_set(&iov, (void *)buff, len);
 	sgl.sg_iovs = &iov;
 
-<<<<<<< HEAD
-	rc = dfs_write(ie->ie_dfs->dfs_ns, ie->ie_obj, sgl, position);
-	if (rc == -DER_SUCCESS) {
-		DFUSE_REPLY_WRITE(ie, req, len);
-	} else {
-		DFUSE_REPLY_ERR_RAW(ie, req, rc);
-	}
-	d_hash_rec_decref(&fs_handle->dpi_iet, rlink);
-=======
 	rc = dfs_write(oh->doh_dfs, oh->doh_obj, sgl, position);
 	if (rc == 0)
 		DFUSE_REPLY_WRITE(NULL, req, len);
 	else
 		DFUSE_REPLY_ERR_RAW(NULL, req, -rc);
->>>>>>> 79900de0
 }