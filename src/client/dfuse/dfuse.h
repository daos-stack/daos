/**
 * (C) Copyright 2016-2023 Intel Corporation.
 *
 * SPDX-License-Identifier: BSD-2-Clause-Patent
 */

#ifndef __DFUSE_H__
#define __DFUSE_H__

#include <semaphore.h>

#include <fuse3/fuse.h>
#include <fuse3/fuse_lowlevel.h>

#include <gurt/list.h>
#include <gurt/hash.h>
#include <gurt/atomic.h>
#include <gurt/slab.h>

#include "daos.h"
#include "daos_fs.h"

#include "dfs_internal.h"

#include "dfuse_common.h"

struct dfuse_info {
	struct fuse_session *di_session;
	char                *di_group;
	char                *di_mountpoint;
	uint32_t             di_thread_count;
	uint32_t             di_eq_count;
	bool                 di_threaded;
	bool                 di_foreground;
	bool                 di_caching;
	bool                 di_multi_user;
	bool                 di_wb_cache;
<<<<<<< HEAD
=======

	/* Per process spinlock
	 * This is used to lock readdir against closedir where they share a readdir handle,
	 * so this could be per inode however that's lots of additional memory and the locking
	 * is only needed for minimal list management so isn't locked often or for long.
	 */
	pthread_spinlock_t   di_lock;
};

struct dfuse_projection_info {
	struct dfuse_info  *dpi_info;
>>>>>>> 1dfa3c58
	/** Hash table of open inodes, this matches kernel ref counts */
	struct d_hash_table  dpi_iet;
	/** Hash table of open pools */
	struct d_hash_table  di_pool_table;
	/** Next available inode number */
	ATOMIC uint64_t      di_ino_next;
	bool                 di_shutdown;

	struct d_slab        di_slab;

	/* Array of dfuse_eq */
	struct dfuse_eq     *di_eqt;
	ATOMIC uint64_t      di_eqt_idx;
};

/* legacy, allow the old name for easier migration */
#define dfuse_projection_info dfuse_info

struct dfuse_eq {
	struct dfuse_info  *de_handle;

	/* Event queue for async events */
	daos_handle_t       de_eq;
	/* Semaphore to signal event waiting for async thread */
	sem_t               de_sem;

	pthread_t           de_thread;

	struct d_slab_type *de_read_slab;
	struct d_slab_type *de_write_slab;
};

/* Maximum size dfuse expects for read requests, this is not a limit but rather what is expected */
#define DFUSE_MAX_READ (1024 * 1024)

/* Launch fuse, and do not return until complete */
int
dfuse_launch_fuse(struct dfuse_info *dfuse_info, struct fuse_args *args);

struct dfuse_inode_entry;

/** what is returned as the handle for fuse fuse_file_info on create/open/opendir */
struct dfuse_obj_hdl {
	/** pointer to dfs_t */
	dfs_t                    *doh_dfs;
	/** the DFS object handle.  Not created for directories. */
	dfs_obj_t                *doh_obj;
	/** the inode entry for the file */
	struct dfuse_inode_entry *doh_ie;

	/** readdir handle. */
	struct dfuse_readdir_hdl *doh_rd;

	ATOMIC uint32_t           doh_il_calls;

	/** Number of active readdir operations */
	ATOMIC uint32_t           doh_readir_number;

	ATOMIC uint64_t           doh_write_count;

	/* Next offset we expect from readdir */
	off_t                     doh_rd_offset;

	/* Pointer to the last returned drc entry */
	struct dfuse_readdir_c   *doh_rd_nextc;

	/* Linear read function, if a file is read from start to end then this normally requires
	 * a final read request at the end of the file that returns zero bytes.  Detect this case
	 * and when the final read is detected then just return without a round trip.
	 * Store a flag for this being enabled (starts as true, but many I/O patterns will set it
	 * to false), the expected position of the next read and a boolean for if EOF has been
	 * detected.
	 */
	off_t                     doh_linear_read_pos;
	bool                      doh_linear_read;
	bool                      doh_linear_read_eof;

	/** True if caching is enabled for this file. */
	bool                      doh_caching;

	/* True if the file handle is writeable - used for cache invalidation */
	bool                      doh_writeable;

	/* Track possible kernel cache of readdir on this directory */
	/* Set to true if there is any reason the kernel will not use this directory handle as the
	 * basis for a readdir cache.  Includes if seekdir or rewind are used.
	 */
	bool                      doh_kreaddir_invalid;
	/* Set to true if readdir calls are made on this handle */
	bool                      doh_kreaddir_started;
	/* Set to true if readdir calls reach EOF made on this handle */
	bool                      doh_kreaddir_finished;
};

/* Readdir entry as saved by the iterator.  These are forward-looking from the current position */
struct dfuse_readdir_entry {
	/* Name of this directory entry */
	char  dre_name[NAME_MAX + 1];

	/* Offset of this directory entry */
	off_t dre_offset;

	/* Offset of the next directory entry  A value of DFUSE_READDIR_EOD means end of directory.
	 * This could in theory be a boolean.
	 */
	off_t dre_next_offset;
};

/* Readdir entry as saved by the cache.  These are backwards looking from the current position
 * and will be used by other open handles on the same inode doing subsequent readdir calls.
 */
struct dfuse_readdir_c {
	d_list_t    drc_list;
	struct stat drc_stbuf;
	d_list_t   *drc_rlink;
	off_t       drc_offset;
	off_t       drc_next_offset;
	char        drc_name[NAME_MAX + 1];
};

/* Maximum number of dentries to read at one time. */
#define READDIR_MAX_COUNT 1024

/* Readdir handle.  Pointed to by any open directory handle after the first readdir call */
struct dfuse_readdir_hdl {
	/** an anchor to track listing in readdir */
	daos_anchor_t              drh_anchor;

	/** Array of entries returned by dfs but not reported to kernel */
	struct dfuse_readdir_entry drh_dre[READDIR_MAX_COUNT];
	/** Current index into doh_dre array */
	uint32_t                   drh_dre_index;
	/** Last index containing valid data */
	uint32_t                   drh_dre_last_index;
	/** Next value from anchor */
	uint32_t                   drh_anchor_index;

	/** List of directory entries read so far, list of dfuse_readdir_c */
	d_list_t                   drh_cache_list;

	/* Count of how many directory handles are using this handle */
	ATOMIC uint32_t            drh_ref;

	/* Set to true if this handle is caching and potentially shared.  Immutable. */
	bool                       drh_caching;

	/* Starts at true and set to false if a directory is modified when open.  Prevents new
	 * readers from sharing the handle
	 */
	bool                       drh_valid;
};

/* Drop a readdir handle from a open directory handle.
 *
 * For non-caching handles this means free it however in the case of caching it will drop
 * a reference only.
 */
void
dfuse_dre_drop(struct dfuse_projection_info *fs_handle, struct dfuse_obj_hdl *oh);

/*
 * Set required initial state in dfuse_obj_hdl.
 */
void
dfuse_open_handle_init(struct dfuse_obj_hdl *oh, struct dfuse_inode_entry *ie);

struct dfuse_inode_ops {
	void (*create)(fuse_req_t req, struct dfuse_inode_entry *parent,
		       const char *name, mode_t mode,
		       struct fuse_file_info *fi);
	void (*getattr)(fuse_req_t req, struct dfuse_inode_entry *inode);
	void (*setattr)(fuse_req_t req, struct dfuse_inode_entry *inode,
			struct stat *attr, int to_set);
	void (*lookup)(fuse_req_t req, struct dfuse_inode_entry *parent,
		       const char *name);
	void (*mknod)(fuse_req_t req, struct dfuse_inode_entry *parent,
		      const char *name, mode_t mode);
	void (*opendir)(fuse_req_t req, struct dfuse_inode_entry *inode,
			struct fuse_file_info *fi);
	void (*releasedir)(fuse_req_t req, struct dfuse_inode_entry *inode,
			   struct fuse_file_info *fi);
	void (*rename)(fuse_req_t req, struct dfuse_inode_entry *parent_inode,
		       const char *name,
		       struct dfuse_inode_entry *newparent_inode,
		       const char *newname, unsigned int flags);
	void (*symlink)(fuse_req_t req, const char *link,
			struct dfuse_inode_entry *parent, const char *name);
	void (*unlink)(fuse_req_t req, struct dfuse_inode_entry *parent,
		       const char *name);
	void (*setxattr)(fuse_req_t req, struct dfuse_inode_entry *inode,
			 const char *name, const char *value, size_t size,
			 int flags);
	void (*getxattr)(fuse_req_t req, struct dfuse_inode_entry *inode,
			 const char *name, size_t size);
	void (*listxattr)(fuse_req_t req, struct dfuse_inode_entry *inode,
			  size_t size);
	void (*removexattr)(fuse_req_t req, struct dfuse_inode_entry *inode,
			    const char *name);
	void (*statfs)(fuse_req_t req, struct dfuse_inode_entry *inode);
};

struct dfuse_event {
	fuse_req_t                    de_req; /**< The fuse request handle */
	daos_event_t                  de_ev;
	size_t                        de_len; /**< The size returned by daos */
	d_iov_t                       de_iov;
	d_sg_list_t                   de_sgl;
	d_list_t                      de_list;
	struct dfuse_eq              *de_eqt;
	struct dfuse_obj_hdl         *de_oh;
	off_t                         de_req_position; /**< The file position requested by fuse */
	size_t                        de_req_len;
	void (*de_complete_cb)(struct dfuse_event *ev);
};

extern struct dfuse_inode_ops dfuse_dfs_ops;
extern struct dfuse_inode_ops dfuse_cont_ops;
extern struct dfuse_inode_ops dfuse_pool_ops;

/** Pool information
 *
 * This represents a pool that DFUSE is accessing.  All pools contain
 * a hash table of open containers.
 *
 * uuid may be NULL for root inode where there is no pool.
 *
 */
struct dfuse_pool {
	/** UUID of the pool */
	uuid_t              dfp_pool;
	/** Pool handle */
	daos_handle_t       dfp_poh;
	/** Hash table entry in dpi_pool_table */
	d_list_t            dfp_entry;
	/** Hash table reference count */
	ATOMIC uint32_t     dfp_ref;

	/** Hash table of open containers in pool */
	struct d_hash_table dfp_cont_table;
};

/** Container information
 *
 * This represents a container that DFUSE is accessing.  All containers
 * will have a valid dfs_handle.
 *
 * Note this struct used to be dfuse_dfs, hence the dfs_prefix for it's
 * members.
 *
 * uuid may be NULL for pool inodes.
 */
struct dfuse_cont {
	/** Fuse handlers to use for this container */
	struct dfuse_inode_ops	*dfs_ops;

	/** Pointer to parent pool, where a reference is held */
	struct dfuse_pool	*dfs_dfp;

	/** dfs mount handle */
	dfs_t			*dfs_ns;

	/** UUID of the container */
	uuid_t			dfs_cont;

	/** Container handle */
	daos_handle_t		dfs_coh;

	/** Hash table entry entry in dfp_cont_table */
	d_list_t		dfs_entry;
	/** Hash table reference count */
	ATOMIC uint32_t          dfs_ref;

	/** Inode number of the root of this container */
	ino_t			dfs_ino;

	/** Caching information */
	double			dfc_attr_timeout;
	double			dfc_dentry_timeout;
	double			dfc_dentry_dir_timeout;
	double			dfc_ndentry_timeout;
	double			dfc_data_timeout;
	bool			dfc_direct_io_disable;
};

void
dfuse_set_default_cont_cache_values(struct dfuse_cont *dfc);

int
dfuse_cont_open_by_label(struct dfuse_info *dfuse_info, struct dfuse_pool *dfp, const char *label,
			 struct dfuse_cont **_dfs);

int
dfuse_cont_open(struct dfuse_info *dfuse_info, struct dfuse_pool *dfp, uuid_t *cont,
		struct dfuse_cont **_dfs);

/* Connect to a pool via either a label or uuid.
 *
 * Create a datastructure and connect to a pool by label or uuid or neither if required.  After
 * making the connection then add it to the hash table and disconnect if an existing connection
 * is identified.
 *
 * Returns a system error code.
 */
int
dfuse_pool_connect(struct dfuse_info *dfuse_info, const char *label, struct dfuse_pool **_dfp);

/* Return a connection for a pool uuid.
 *
 * Queries the hash table for an existing connection and makes a call to dfuse_pool_connect() as
 * necessary.  This function is fast for cases where existing connections exist but only accepts
 * uuids not labels.
 *
 * Returns a system error code.
 */
int
dfuse_pool_get_handle(struct dfuse_info *dfuse_info, uuid_t pool, struct dfuse_pool **_dfp);

/* Xattr namespace used by dfuse.
 *
 * Extended attributes with this prefix can only be set by dfuse itself
 * or directly though dfs/daos but not through dfuse.
 */
#define DFUSE_XATTR_PREFIX "user.dfuse"

/* dfuse_core.c */

/* Setup internal structures */
int
dfuse_fs_init(struct dfuse_info *dfuse_info);

/* Start a dfuse projection */
int
dfuse_fs_start(struct dfuse_info *dfuse_info, struct dfuse_cont *dfs);

int
dfuse_fs_stop(struct dfuse_info *dfuse_info);

/* Drain and free resources used by a projection */
int
dfuse_fs_fini(struct dfuse_info *dfuse_info);

/* dfuse_thread.c */

extern int
dfuse_loop(struct dfuse_info *dfuse_info);

extern
struct fuse_lowlevel_ops dfuse_ops;

/* Helper macros for open() and creat() to log file access modes */
#define LOG_MODE(HANDLE, FLAGS, MODE) do {			\
		if ((FLAGS) & (MODE))				\
			DFUSE_TRA_DEBUG(HANDLE, #MODE);		\
		FLAGS &= ~MODE;					\
	} while (0)

/**
 * Dump the file open mode to the logfile.
 *
 * On a 64 bit system O_LARGEFILE is assumed so always set but defined to zero
 * so set LARGEFILE here for debugging
 */
#define LARGEFILE 0100000
#define FMODE_EXEC 0x20
#define LOG_FLAGS(HANDLE, INPUT) do {					\
		int _flag = (INPUT);					\
		LOG_MODE((HANDLE), _flag, O_APPEND);			\
		LOG_MODE((HANDLE), _flag, O_RDONLY);			\
		LOG_MODE((HANDLE), _flag, O_WRONLY);			\
		LOG_MODE((HANDLE), _flag, O_RDWR);			\
		LOG_MODE((HANDLE), _flag, O_ASYNC);			\
		LOG_MODE((HANDLE), _flag, O_CLOEXEC);			\
		LOG_MODE((HANDLE), _flag, O_CREAT);			\
		LOG_MODE((HANDLE), _flag, O_DIRECT);			\
		LOG_MODE((HANDLE), _flag, O_DIRECTORY);			\
		LOG_MODE((HANDLE), _flag, O_DSYNC);			\
		LOG_MODE((HANDLE), _flag, O_EXCL);			\
		LOG_MODE((HANDLE), _flag, O_LARGEFILE);			\
		LOG_MODE((HANDLE), _flag, LARGEFILE);			\
		LOG_MODE((HANDLE), _flag, O_NOATIME);			\
		LOG_MODE((HANDLE), _flag, O_NOCTTY);			\
		LOG_MODE((HANDLE), _flag, O_NONBLOCK);			\
		LOG_MODE((HANDLE), _flag, O_PATH);			\
		LOG_MODE((HANDLE), _flag, O_SYNC);			\
		LOG_MODE((HANDLE), _flag, O_TRUNC);			\
		LOG_MODE((HANDLE), _flag, O_NOFOLLOW);			\
		LOG_MODE((HANDLE), _flag, FMODE_EXEC);			\
		if (_flag)						\
			DFUSE_TRA_ERROR(HANDLE, "Flags %#o", _flag);	\
	} while (0)

/** Dump the file mode to the logfile. */
#define LOG_MODES(HANDLE, INPUT) do {					\
		int _flag = (INPUT) & S_IFMT;				\
		LOG_MODE((HANDLE), _flag, S_IFREG);			\
		LOG_MODE((HANDLE), _flag, S_IFDIR);			\
		LOG_MODE((HANDLE), _flag, S_IFIFO);			\
		LOG_MODE((HANDLE), _flag, S_ISUID);			\
		LOG_MODE((HANDLE), _flag, S_ISGID);			\
		LOG_MODE((HANDLE), _flag, S_ISVTX);			\
		if (_flag)						\
			DFUSE_TRA_ERROR(HANDLE, "Mode 0%o", _flag);	\
	} while (0)

#define DFUSE_UNSUPPORTED_CREATE_FLAGS (O_ASYNC | O_CLOEXEC | O_DIRECTORY | \
					O_NOCTTY | O_PATH)

#define DFUSE_UNSUPPORTED_OPEN_FLAGS (DFUSE_UNSUPPORTED_CREATE_FLAGS | \
					O_CREAT | O_EXCL)

#define DFUSE_REPLY_ERR_RAW(desc, req, status)				\
	do {								\
		int __err = status;					\
		int __rc;						\
		if (__err == 0) {					\
			DFUSE_TRA_ERROR(desc,				\
					"Invalid call to fuse_reply_err: 0"); \
			__err = EIO;					\
		}							\
		if (__err == EIO || __err == EINVAL)			\
			DFUSE_TRA_WARNING(desc, "Returning %d '%s'",	\
					  __err, strerror(__err));	\
		else							\
			DFUSE_TRA_DEBUG(desc, "Returning %d '%s'",	\
					__err, strerror(__err));	\
		__rc = fuse_reply_err(req, __err);			\
		if (__rc != 0)						\
			DFUSE_TRA_ERROR(desc,				\
					"fuse_reply_err returned %d:%s", \
					__rc, strerror(-__rc));		\
	} while (0)

#define DFUSE_REPLY_ZERO(desc, req)					\
	do {								\
		int __rc;						\
		DFUSE_TRA_DEBUG(desc, "Returning 0");			\
		__rc = fuse_reply_err(req, 0);				\
		if (__rc != 0)						\
			DFUSE_TRA_ERROR(desc,				\
					"fuse_reply_err returned %d:%s", \
					__rc, strerror(-__rc));		\
	} while (0)

#define DFUSE_REPLY_ATTR(ie, req, attr)                                                            \
	do {                                                                                       \
		int    __rc;                                                                       \
		double timeout = 0;                                                                \
		DFUSE_TRA_DEBUG(ie, "Returning attr inode %#lx mode %#o size %zi", (attr)->st_ino, \
				(attr)->st_mode, (attr)->st_size);                                 \
		if (atomic_load_relaxed(&(ie)->ie_open_count) == 0) {                              \
			timeout = (ie)->ie_dfs->dfc_attr_timeout;                                  \
			dfuse_mcache_set_time(ie);                                                 \
		}                                                                                  \
		__rc = fuse_reply_attr(req, attr, timeout);                                        \
		if (__rc != 0)                                                                     \
			DFUSE_TRA_ERROR(ie, "fuse_reply_attr returned %d:%s", __rc,                \
					strerror(-__rc));                                          \
	} while (0)

#define DFUSE_REPLY_ATTR_FORCE(ie, req, timeout)                                                   \
	do {                                                                                       \
		int __rc;                                                                          \
		DFUSE_TRA_DEBUG(ie, "Returning attr inode %#lx mode %#o size %zi timeout %lf",     \
				(ie)->ie_stat.st_ino, (ie)->ie_stat.st_mode,                       \
				(ie)->ie_stat.st_size, timeout);                                   \
		__rc = fuse_reply_attr(req, &ie->ie_stat, timeout);                                \
		if (__rc != 0)                                                                     \
			DFUSE_TRA_ERROR(ie, "fuse_reply_attr returned %d:%s", __rc,                \
					strerror(-__rc));                                          \
	} while (0)

#define DFUSE_REPLY_READLINK(ie, req, path)				\
	do {								\
		int __rc;						\
		DFUSE_TRA_DEBUG(ie, "Returning target '%s'", path);	\
		__rc = fuse_reply_readlink(req, path);			\
		if (__rc != 0)						\
			DFUSE_TRA_ERROR(ie,				\
					"fuse_reply_readlink returned %d:%s", \
					__rc, strerror(-__rc));		\
	} while (0)

#define DFUSE_REPLY_BUF(desc, req, buf, size)                                                      \
	do {                                                                                       \
		int __rc;                                                                          \
		DFUSE_TRA_DEBUG(desc, "Returning buffer(%p %#zx)", buf, size);                     \
		__rc = fuse_reply_buf(req, buf, size);                                             \
		if (__rc != 0)                                                                     \
			DFUSE_TRA_ERROR(desc, "fuse_reply_buf returned %d:%s", __rc,               \
					strerror(-__rc));                                          \
	} while (0)

#define DFUSE_REPLY_BUFQ(desc, req, buf, size)                                                     \
	do {                                                                                       \
		int __rc;                                                                          \
		__rc = fuse_reply_buf(req, buf, size);                                             \
		if (__rc != 0)                                                                     \
			DFUSE_TRA_ERROR(desc, "fuse_reply_buf returned %d:%s", __rc,               \
					strerror(-__rc));                                          \
	} while (0)

#define DFUSE_REPLY_WRITE(desc, req, bytes)				\
	do {								\
		int __rc;						\
		DFUSE_TRA_DEBUG(desc, "Returning write(%#zx)", bytes);	\
		__rc = fuse_reply_write(req, bytes);			\
		if (__rc != 0)						\
			DFUSE_TRA_ERROR(desc,				\
					"fuse_reply_write returned %d:%s", \
					__rc, strerror(-__rc));		\
	} while (0)

#define DFUSE_REPLY_OPEN(oh, req, _fi)                                                             \
	do {                                                                                       \
		int __rc;                                                                          \
		DFUSE_TRA_DEBUG(oh, "Returning open, keep_cache %d", (_fi)->keep_cache);           \
		__rc = fuse_reply_open(req, _fi);                                                  \
		if (__rc != 0)                                                                     \
			DFUSE_TRA_ERROR(oh, "fuse_reply_open returned %d:%s", __rc,                \
					strerror(-__rc));                                          \
	} while (0)

#define DFUSE_REPLY_OPEN_DIR(oh, req, _fi)                                                         \
	do {                                                                                       \
		int __rc;                                                                          \
		DFUSE_TRA_DEBUG(oh, "Returning open, use_cache %d keep_cache %d",                  \
				(_fi)->cache_readdir, (_fi)->keep_cache);                          \
		__rc = fuse_reply_open(req, _fi);                                                  \
		if (__rc != 0)                                                                     \
			DFUSE_TRA_ERROR(oh, "fuse_reply_open returned %d:%s", __rc,                \
					strerror(-__rc));                                          \
	} while (0)

#define DFUSE_REPLY_CREATE(desc, req, entry, fi)                                                   \
	do {                                                                                       \
		int __rc;                                                                          \
		DFUSE_TRA_DEBUG(desc, "Returning create");                                         \
		__rc = fuse_reply_create(req, &entry, fi);                                         \
		if (__rc != 0)                                                                     \
			DFUSE_TRA_ERROR(desc, "fuse_reply_create returned %d:%s", __rc,            \
					strerror(-__rc));                                          \
	} while (0)

#define DFUSE_REPLY_ENTRY(inode, req, entry)                                                       \
	do {                                                                                       \
		int __rc;                                                                          \
		DFUSE_TRA_DEBUG(inode, "Returning entry inode %#lx mode %#o size %zi",             \
				(entry).attr.st_ino, (entry).attr.st_mode, (entry).attr.st_size);  \
		if (entry.attr_timeout > 0) {                                                      \
			(inode)->ie_stat = entry.attr;                                             \
			dfuse_mcache_set_time(inode);                                              \
		}                                                                                  \
		__rc = fuse_reply_entry(req, &entry);                                              \
		if (__rc != 0)                                                                     \
			DFUSE_TRA_ERROR(inode, "fuse_reply_entry returned %d:%s", __rc,            \
					strerror(-__rc));                                          \
	} while (0)

#define DFUSE_REPLY_STATFS(desc, req, stat)				\
	do {								\
		int __rc;						\
		DFUSE_TRA_DEBUG(desc, "Returning statfs");		\
		__rc = fuse_reply_statfs(req, stat);			\
		if (__rc != 0)						\
			DFUSE_TRA_ERROR(desc,				\
					"fuse_reply_statfs returned %d:%s", \
					__rc, strerror(-__rc));		\
	} while (0)

#define DFUSE_REPLY_IOCTL_SIZE(desc, req, arg, size)			\
	do {								\
		int __rc;						\
		DFUSE_TRA_DEBUG(desc, "Returning ioctl");		\
		__rc = fuse_reply_ioctl(req, 0, arg, size);		\
		if (__rc != 0)						\
			DFUSE_TRA_ERROR(desc,				\
					"fuse_reply_ioctl returned %d:%s", \
					__rc, strerror(-__rc));		\
	} while (0)

#define DFUSE_REPLY_IOCTL(desc, req, arg)			\
	DFUSE_REPLY_IOCTL_SIZE(desc, req, &(arg), sizeof(arg))

/**
 * Inode handle.
 *
 * Describes any entry in the projection that the kernel knows about, may
 * be a directory, file, symbolic link or anything else.
 */

struct dfuse_inode_entry {
	/** stat structure for this inode.
	 * This will be valid, but out-of-date at any given moment in time,
	 * mainly used for the inode number and type.
	 */
	struct stat               ie_stat;

	dfs_obj_t                *ie_obj;

	/** DAOS object ID of the dfs object.  Used for uniquely identifying files */

	daos_obj_id_t             ie_oid;

	/** The name of the entry, relative to the parent.
	 * This would have been valid when the inode was first observed
	 * however may be incorrect at any point after that.  It may not
	 * even match the local kernels view of the projection as it is
	 * not updated on local rename requests.
	 */
	char                      ie_name[NAME_MAX + 1];

	/** The parent inode of this entry.
	 *
	 * As with name this will be correct when created however may
	 * be incorrect at any point after that.  The inode does not hold
	 * a reference on the parent so the inode may not be valid.
	 */
	fuse_ino_t                ie_parent;

	struct dfuse_cont        *ie_dfs;

	/** Hash table of inodes
	 * All valid inodes are kept in a hash table, using the hash table locking.
	 */
	d_list_t                  ie_htl;

	/* Time of last kernel cache metadata update */
	struct timespec           ie_mcache_last_update;

	/* Time of last kernel cache data update, also used for kernel readdir caching. */
	struct timespec           ie_dcache_last_update;

	/** written region for truncated files (i.e. ie_truncated set) */
	size_t                    ie_start_off;
	size_t                    ie_end_off;

	/** Reference counting for the inode Used by the hash table callbacks */
	ATOMIC uint32_t           ie_ref;

	/* Number of open file descriptors for this inode */
	ATOMIC uint32_t           ie_open_count;

	ATOMIC uint32_t           ie_open_write_count;

	/* Number of file open file descriptors using IL */
	ATOMIC uint32_t           ie_il_count;

	/* Readdir handle, if present.  May be shared */
	struct dfuse_readdir_hdl *ie_rd_hdl;

	/** Number of active readdir operations */
	ATOMIC uint32_t           ie_readir_number;

	/** file was truncated from 0 to a certain size */
	bool                      ie_truncated;

	/** file is the root of a container */
	bool                      ie_root;

	/** File has been unlinked from daos */
	bool                      ie_unlinked;
};

extern char *duns_xattr_name;

/* Generate the inode to use for this dfs object.  This is generating a single
 * 64 bit number from three 64 bit numbers so will not be perfect but does
 * avoid most conflicts.
 *
 * Take the sequence parts of both the hi and lo object id and put them in
 * different parts of the inode, then or in the inode number of the root
 * of this dfs object, to avoid conflicts across containers.
 */
static inline void
dfuse_compute_inode(struct dfuse_cont *dfs,
		    daos_obj_id_t *oid,
		    ino_t *_ino)
{
	uint64_t hi;

	hi = (oid->hi & (-1ULL >> 32)) | (dfs->dfs_ino << 48);

	*_ino = hi ^ (oid->lo << 32);
};

/* Mark the cache for a directory invalid.  Called when directory contents change on create,
 * unlink or rename
 */
void
dfuse_cache_evict_dir(struct dfuse_info *dfuse_info, struct dfuse_inode_entry *ie);

/* Metadata caching functions. */

/* Mark the cache as up-to-date from now */
void
dfuse_mcache_set_time(struct dfuse_inode_entry *ie);

/* Set the cache as invalid */
void
dfuse_mcache_evict(struct dfuse_inode_entry *ie);

/* Check the cache setting against a given timeout, and return time left */
bool
dfuse_mcache_get_valid(struct dfuse_inode_entry *ie, double max_age, double *timeout);

/* Data caching functions */

/* Mark the cache as up-to-date from now */
void
dfuse_dcache_set_time(struct dfuse_inode_entry *ie);

/* Set the cache as invalid */
void
dfuse_dcache_evict(struct dfuse_inode_entry *ie);

/* Set both caches invalid */
void
dfuse_cache_evict(struct dfuse_inode_entry *ie);

/* Check the cache setting against a given timeout */
bool
dfuse_dcache_get_valid(struct dfuse_inode_entry *ie, double max_age);

int
check_for_uns_ep(struct dfuse_info *dfuse_info, struct dfuse_inode_entry *ie, char *attr,
		 daos_size_t len);

void
dfuse_ie_init(struct dfuse_inode_entry *ie);

void
dfuse_ie_close(struct dfuse_inode_entry *ie);

/* ops/...c */

void
dfuse_cb_lookup(fuse_req_t, struct dfuse_inode_entry *, const char *);

void
dfuse_cb_forget(fuse_req_t, fuse_ino_t, uint64_t);

void
dfuse_cb_forget_multi(fuse_req_t, size_t, struct fuse_forget_data *);

void
dfuse_cb_getattr(fuse_req_t, struct dfuse_inode_entry *);

void
dfuse_cb_readlink(fuse_req_t, fuse_ino_t);

void
dfuse_cb_mknod(fuse_req_t, struct dfuse_inode_entry *,
	       const char *, mode_t);

void
dfuse_cb_opendir(fuse_req_t, struct dfuse_inode_entry *,
		 struct fuse_file_info *fi);

void
dfuse_cb_releasedir(fuse_req_t, struct dfuse_inode_entry *,
		    struct fuse_file_info *fi);

void
dfuse_cb_create(fuse_req_t, struct dfuse_inode_entry *,
		const char *, mode_t, struct fuse_file_info *);

void
dfuse_cb_open(fuse_req_t, fuse_ino_t, struct fuse_file_info *);

void
dfuse_cb_release(fuse_req_t, fuse_ino_t, struct fuse_file_info *);

void
dfuse_cb_read(fuse_req_t, fuse_ino_t, size_t, off_t,
	      struct fuse_file_info *);

void
dfuse_cb_unlink(fuse_req_t, struct dfuse_inode_entry *,
		const char *);

void
dfuse_cb_readdir(fuse_req_t, struct dfuse_obj_hdl *, size_t, off_t, bool);

void
dfuse_cb_rename(fuse_req_t, struct dfuse_inode_entry *, const char *,
		struct dfuse_inode_entry *, const char *, unsigned int);

void
dfuse_cb_write(fuse_req_t, fuse_ino_t, struct fuse_bufvec *, off_t,
	       struct fuse_file_info *);

void
dfuse_cb_symlink(fuse_req_t, const char *, struct dfuse_inode_entry *,
		 const char *);

void
dfuse_cb_setxattr(fuse_req_t, struct dfuse_inode_entry *, const char *,
		  const char *, size_t, int);

void
dfuse_cb_getxattr(fuse_req_t, struct dfuse_inode_entry *,
		  const char *, size_t);

void
dfuse_cb_listxattr(fuse_req_t, struct dfuse_inode_entry *, size_t);

void
dfuse_cb_removexattr(fuse_req_t, struct dfuse_inode_entry *, const char *);

void
dfuse_cb_setattr(fuse_req_t, struct dfuse_inode_entry *, struct stat *, int);

void
dfuse_cb_statfs(fuse_req_t, struct dfuse_inode_entry *);

#ifdef FUSE_IOCTL_USE_INT
void dfuse_cb_ioctl(fuse_req_t req, fuse_ino_t ino, int cmd, void *arg,
		    struct fuse_file_info *fi, unsigned int flags,
		    const void *in_buf, size_t in_bufsz, size_t out_bufsz);
#else
void dfuse_cb_ioctl(fuse_req_t req, fuse_ino_t ino, unsigned int cmd, void *arg,
		    struct fuse_file_info *fi, unsigned int flags,
		    const void *in_buf, size_t in_bufsz, size_t out_bufsz);
#endif

/* Return inode information to fuse
 *
 * Adds inode to the hash table and calls fuse_reply_entry()
 */
void
dfuse_reply_entry(struct dfuse_info *dfuse_info, struct dfuse_inode_entry *inode,
		  struct fuse_file_info *fi_out, bool is_new, fuse_req_t req);

int
_dfuse_mode_update(fuse_req_t req, struct dfuse_inode_entry *parent, mode_t *_mode);

/* Mark object as removed and invalidate any kernel data for it */
void
dfuse_oid_unlinked(struct dfuse_info *dfuse_info, fuse_req_t req, daos_obj_id_t *oid,
		   struct dfuse_inode_entry *parent, const char *name);

/* dfuse_cont.c */
void
dfuse_cont_lookup(fuse_req_t req, struct dfuse_inode_entry *parent,
		  const char *name);

void
dfuse_cont_mknod(fuse_req_t req, struct dfuse_inode_entry *parent,
		 const char *name, mode_t mode);

/* dfuse_pool.c */
void
dfuse_pool_lookup(fuse_req_t req, struct dfuse_inode_entry *parent,
		  const char *name);

#endif /* __DFUSE_H__ */<|MERGE_RESOLUTION|>--- conflicted
+++ resolved
@@ -35,8 +35,6 @@
 	bool                 di_caching;
 	bool                 di_multi_user;
 	bool                 di_wb_cache;
-<<<<<<< HEAD
-=======
 
 	/* Per process spinlock
 	 * This is used to lock readdir against closedir where they share a readdir handle,
@@ -44,11 +42,7 @@
 	 * is only needed for minimal list management so isn't locked often or for long.
 	 */
 	pthread_spinlock_t   di_lock;
-};
-
-struct dfuse_projection_info {
-	struct dfuse_info  *dpi_info;
->>>>>>> 1dfa3c58
+
 	/** Hash table of open inodes, this matches kernel ref counts */
 	struct d_hash_table  dpi_iet;
 	/** Hash table of open pools */
