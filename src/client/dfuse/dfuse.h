/**
 * (C) Copyright 2016-2023 Intel Corporation.
 *
 * SPDX-License-Identifier: BSD-2-Clause-Patent
 */

#ifndef __DFUSE_H__
#define __DFUSE_H__

#include <semaphore.h>

#include <fuse3/fuse.h>
#include <fuse3/fuse_lowlevel.h>

#include <gurt/list.h>
#include <gurt/hash.h>
#include <gurt/atomic.h>
#include <gurt/slab.h>

#include "daos.h"
#include "daos_fs.h"

#include "dfs_internal.h"

#include "dfuse_common.h"

#define DRC_MAGIC 0xdf055001

struct dfuse_info {
	struct fuse_session *di_session;
	char                *di_group;
	char                *di_mountpoint;
	uint32_t             di_thread_count;
	uint32_t             di_equeue_count;
	bool                 di_threaded;
	bool                 di_foreground;
	bool                 di_caching;
	bool                 di_multi_user;
	bool                 di_wb_cache;
	pthread_spinlock_t   di_lock;
};

struct dfuse_projection_info {
	struct dfuse_info  *dpi_info;
	/** Hash table of open inodes, this matches kernel ref counts */
	struct d_hash_table dpi_iet;
	/** Hash table of open pools */
	struct d_hash_table dpi_pool_table;
	/** Next available inode number */
	ATOMIC uint64_t     dpi_ino_next;
	bool                dpi_shutdown;

	struct d_slab       dpi_slab;

	/* Array of dfuse_eq */
	struct dfuse_eq    *dpi_eqt;
	int                 dpi_eqt_count;
	ATOMIC uint64_t     dpi_eqt_idx;
};

struct dfuse_eq {
	struct dfuse_projection_info *de_handle;

	/* Event queue for async events */
	daos_handle_t                 de_eq;
	/* Semaphore to signal event waiting for async thread */
	sem_t                         de_sem;

	pthread_t                     de_thread;

	struct d_slab_type           *de_read_slab;
	struct d_slab_type           *de_write_slab;
};

/* Maximum size dfuse expects for read requests, this is not a limit but rather what is expected */
#define DFUSE_MAX_READ (1024 * 1024)

/* Launch fuse, and do not return until complete */
int
dfuse_launch_fuse(struct dfuse_projection_info *fs_handle, struct fuse_args *args);

struct dfuse_inode_entry;

/** what is returned as the handle for fuse fuse_file_info on create/open/opendir */
struct dfuse_obj_hdl {
	/** pointer to dfs_t */
	dfs_t                    *doh_dfs;
	/** the DFS object handle.  Not created for directories. */
	dfs_obj_t                *doh_obj;
	/** the inode entry for the file */
	struct dfuse_inode_entry *doh_ie;

	/** readdir handle. */
	struct dfuse_readdir_hdl *doh_rd;

	ATOMIC uint32_t           doh_il_calls;

	/** Number of active readdir operations */
	ATOMIC uint32_t           doh_readir_number;

	ATOMIC uint64_t           doh_write_count;

<<<<<<< HEAD
	/* Next offset we expect from readdir */
	off_t                     doh_rd_offset;

	/* Pointer to the last returned drc entry */
	struct dfuse_readdir_c   *doh_rd_nextc;

	/** True if caching is enabled for this file */
=======
	/* Linear read function, if a file is read from start to end then this normally requires
	 * a final read request at the end of the file that returns zero bytes.  Detect this case
	 * and when the final read is detected then just return without a round trip.
	 * Store a flag for this being enabled (starts as true, but many I/O patterns will set it
	 * to false), the expected position of the next read and a boonean for if EOF has been
	 * detected.
	 */
	off_t                     doh_linear_read_pos;
	bool                      doh_linear_read;
	bool                      doh_linear_read_eof;

	/** True if caching is enabled for this file. */
>>>>>>> 3cb108b8
	bool                      doh_caching;

	/* True if the kernel may have been told to keep the cache for this open.  This is used
	 * for knowing if we need to reset the cache timer on close so it's OK to be conservative
	 * here and this flag may be set on create even if the kernel flag isn't provided.
	 */
	bool                      doh_keep_cache;

	/* True if the file handle is writeable - used for cache invalidation */
	bool                      doh_writeable;

	/* Track possible kernel cache of readdir on this directory */
	/* Set to true if there is any reason the kernel will not use this directory handle as the
	 * basis for a readdir cache.  Includes if seekdir or rewind are used.
	 */
	bool                      doh_kreaddir_invalid;
	/* Set to true if readdir calls are made on this handle */
	bool                      doh_kreaddir_started;
	/* Set to true if readdir calls reach EOF made on this handle */
	bool                      doh_kreaddir_finished;
};

/* Readdir entry as saved by the iterator.  These are forward-looking from the current position */
struct dfuse_readdir_entry {
	/* Name of this directory entry */
	char  dre_name[NAME_MAX + 1];

	/* Offset of this directory entry */
	off_t dre_offset;

	/* Offset of the next directory entry
	 * A value of DFUSE_READDIR_EOD means end
	 * of directory.
	 */
	off_t dre_next_offset;
};

/* Readdir entry as saved by the cache.  These are backwards looking from the current position
 * and will be used by other open handles on the same directory doing subsequent readdir calls
 */
struct dfuse_readdir_c {
	/* List of entries: For now has to be at start due to list handling */
	d_list_t    drc_list;

	uint64_t    drc_magic;

	struct stat drc_stbuf;
	d_list_t   *drc_rlink;
	off_t       drc_offset;
	off_t       drc_next_offset;
	/* Name of this entry */
	char        drc_name[NAME_MAX + 1];
};

/* Maximum number of dentries to read at one time. */
#define READDIR_MAX_COUNT 1024

/* Readdir handle.  Pointed to by any open directory handle after the first readdir call */
struct dfuse_readdir_hdl {
	/** an anchor to track listing in readdir */
	daos_anchor_t              drh_anchor;

	/** Array of entries returned by dfs but not reported to kernel */
	struct dfuse_readdir_entry drh_dre[READDIR_MAX_COUNT];
	/** Current index into doh_dre array */
	uint32_t                   drh_dre_index;
	/** Last index containing valid data */
	uint32_t                   drh_dre_last_index;
	/** Next value from anchor */
	uint32_t                   drh_anchor_index;

	/** List of directory entries read so far, list of dfuse_readdir_c */
	d_list_t                   drh_cache_list;

	/* Count of how many directory handles are using this handle */
	ATOMIC uint32_t            drh_ref;

	bool                       dre_caching;
};

/* Drop a readdir handle from a open directory handle.
 *
 * For non-caching handles this means free it however in the case of caching it will drop
 * a reference only.
 */
void
dfuse_dre_drop(struct dfuse_projection_info *fs_handle, struct dfuse_obj_hdl *oh);

/*
 * Set required initial state in dfuse_obj_hdl.
 */
void
dfuse_open_handle_init(struct dfuse_obj_hdl *oh, struct dfuse_inode_entry *ie);

struct dfuse_inode_ops {
	void (*create)(fuse_req_t req, struct dfuse_inode_entry *parent,
		       const char *name, mode_t mode,
		       struct fuse_file_info *fi);
	void (*getattr)(fuse_req_t req, struct dfuse_inode_entry *inode);
	void (*setattr)(fuse_req_t req, struct dfuse_inode_entry *inode,
			struct stat *attr, int to_set);
	void (*lookup)(fuse_req_t req, struct dfuse_inode_entry *parent,
		       const char *name);
	void (*mknod)(fuse_req_t req, struct dfuse_inode_entry *parent,
		      const char *name, mode_t mode);
	void (*opendir)(fuse_req_t req, struct dfuse_inode_entry *inode,
			struct fuse_file_info *fi);
	void (*releasedir)(fuse_req_t req, struct dfuse_inode_entry *inode,
			   struct fuse_file_info *fi);
	void (*rename)(fuse_req_t req, struct dfuse_inode_entry *parent_inode,
		       const char *name,
		       struct dfuse_inode_entry *newparent_inode,
		       const char *newname, unsigned int flags);
	void (*symlink)(fuse_req_t req, const char *link,
			struct dfuse_inode_entry *parent, const char *name);
	void (*unlink)(fuse_req_t req, struct dfuse_inode_entry *parent,
		       const char *name);
	void (*setxattr)(fuse_req_t req, struct dfuse_inode_entry *inode,
			 const char *name, const char *value, size_t size,
			 int flags);
	void (*getxattr)(fuse_req_t req, struct dfuse_inode_entry *inode,
			 const char *name, size_t size);
	void (*listxattr)(fuse_req_t req, struct dfuse_inode_entry *inode,
			  size_t size);
	void (*removexattr)(fuse_req_t req, struct dfuse_inode_entry *inode,
			    const char *name);
	void (*statfs)(fuse_req_t req, struct dfuse_inode_entry *inode);
};

struct dfuse_event {
	fuse_req_t                    de_req; /**< The fuse request handle */
	daos_event_t                  de_ev;
	size_t                        de_len; /**< The size returned by daos */
	d_iov_t                       de_iov;
	d_sg_list_t                   de_sgl;
	d_list_t                      de_list;
	struct dfuse_eq              *de_eqt;
	struct dfuse_obj_hdl         *de_oh;
	off_t                         de_req_position; /**< The file position requested by fuse */
	size_t                        de_req_len;
	void (*de_complete_cb)(struct dfuse_event *ev);
};

extern struct dfuse_inode_ops dfuse_dfs_ops;
extern struct dfuse_inode_ops dfuse_cont_ops;
extern struct dfuse_inode_ops dfuse_pool_ops;

/** Pool information
 *
 * This represents a pool that DFUSE is accessing.  All pools contain
 * a hash table of open containers.
 *
 * uuid may be NULL for root inode where there is no pool.
 *
 */
struct dfuse_pool {
	/** UUID of the pool */
	uuid_t              dfp_pool;
	/** Pool handle */
	daos_handle_t       dfp_poh;
	/** Hash table entry in dpi_pool_table */
	d_list_t            dfp_entry;
	/** Hash table reference count */
	ATOMIC uint32_t     dfp_ref;

	/** Hash table of open containers in pool */
	struct d_hash_table dfp_cont_table;
};

/** Container information
 *
 * This represents a container that DFUSE is accessing.  All containers
 * will have a valid dfs_handle.
 *
 * Note this struct used to be dfuse_dfs, hence the dfs_prefix for it's
 * members.
 *
 * uuid may be NULL for pool inodes.
 */
struct dfuse_cont {
	/** Fuse handlers to use for this container */
	struct dfuse_inode_ops	*dfs_ops;

	/** Pointer to parent pool, where a reference is held */
	struct dfuse_pool	*dfs_dfp;

	/** dfs mount handle */
	dfs_t			*dfs_ns;

	/** UUID of the container */
	uuid_t			dfs_cont;

	/** Container handle */
	daos_handle_t		dfs_coh;

	/** Hash table entry entry in dfp_cont_table */
	d_list_t		dfs_entry;
	/** Hash table reference count */
	ATOMIC uint32_t          dfs_ref;

	/** Inode number of the root of this container */
	ino_t			dfs_ino;

	/** Caching information */
	double			dfc_attr_timeout;
	double			dfc_dentry_timeout;
	double			dfc_dentry_dir_timeout;
	double			dfc_ndentry_timeout;
	double			dfc_data_timeout;
	bool			dfc_direct_io_disable;
};

void
dfuse_set_default_cont_cache_values(struct dfuse_cont *dfc);

int
dfuse_cont_open_by_label(struct dfuse_projection_info *fs_handle,
			 struct dfuse_pool *dfp,
			 const char *label,
			 struct dfuse_cont **_dfs);

int
dfuse_cont_open(struct dfuse_projection_info *fs_handle,
		struct dfuse_pool *dfp, uuid_t *cont,
		struct dfuse_cont **_dfs);

/* Connect to a pool via either a label or uuid.
 *
 * Create a datastructure and connect to a pool by label or uuid or neither if required.  After
 * making the connection then add it to the hash table and disconnect if an existing connection
 * is identified.
 *
 * Returns a system error code.
 */
int
dfuse_pool_connect(struct dfuse_projection_info *fs_handle, const char *label,
		   struct dfuse_pool **_dfp);

/* Return a connection for a pool uuid.
 *
 * Queries the hash table for an existing connection and makes a call to dfuse_pool_connect() as
 * necessary.  This function is fast for cases where existing connections exist but only accepts
 * uuids not labels.
 *
 * Returns a system error code.
 */
int
dfuse_pool_get_handle(struct dfuse_projection_info *fs_handle, uuid_t pool,
		      struct dfuse_pool **_dfp);

/* Xattr namespace used by dfuse.
 *
 * Extended attributes with this prefix can only be set by dfuse itself
 * or directly though dfs/daos but not through dfuse.
 */
#define DFUSE_XATTR_PREFIX "user.dfuse"

/* dfuse_core.c */

/* Setup internal structures */
int
dfuse_fs_init(struct dfuse_info *dfuse_info,
	      struct dfuse_projection_info **fsh);

/* Start a dfuse projection */
int
dfuse_fs_start(struct dfuse_projection_info *fs_handle, struct dfuse_cont *dfs);

int
dfuse_fs_stop(struct dfuse_projection_info *fs_handle);

/* Drain and free resources used by a projection */
int
dfuse_fs_fini(struct dfuse_projection_info *fs_handle);

/* dfuse_thread.c */

extern int
dfuse_loop(struct dfuse_info *dfuse_info);

extern
struct fuse_lowlevel_ops dfuse_ops;

/* Helper macros for open() and creat() to log file access modes */
#define LOG_MODE(HANDLE, FLAGS, MODE) do {			\
		if ((FLAGS) & (MODE))				\
			DFUSE_TRA_DEBUG(HANDLE, #MODE);		\
		FLAGS &= ~MODE;					\
	} while (0)

/**
 * Dump the file open mode to the logfile.
 *
 * On a 64 bit system O_LARGEFILE is assumed so always set but defined to zero
 * so set LARGEFILE here for debugging
 */
#define LARGEFILE 0100000
#define FMODE_EXEC 0x20
#define LOG_FLAGS(HANDLE, INPUT) do {					\
		int _flag = (INPUT);					\
		LOG_MODE((HANDLE), _flag, O_APPEND);			\
		LOG_MODE((HANDLE), _flag, O_RDONLY);			\
		LOG_MODE((HANDLE), _flag, O_WRONLY);			\
		LOG_MODE((HANDLE), _flag, O_RDWR);			\
		LOG_MODE((HANDLE), _flag, O_ASYNC);			\
		LOG_MODE((HANDLE), _flag, O_CLOEXEC);			\
		LOG_MODE((HANDLE), _flag, O_CREAT);			\
		LOG_MODE((HANDLE), _flag, O_DIRECT);			\
		LOG_MODE((HANDLE), _flag, O_DIRECTORY);			\
		LOG_MODE((HANDLE), _flag, O_DSYNC);			\
		LOG_MODE((HANDLE), _flag, O_EXCL);			\
		LOG_MODE((HANDLE), _flag, O_LARGEFILE);			\
		LOG_MODE((HANDLE), _flag, LARGEFILE);			\
		LOG_MODE((HANDLE), _flag, O_NOATIME);			\
		LOG_MODE((HANDLE), _flag, O_NOCTTY);			\
		LOG_MODE((HANDLE), _flag, O_NONBLOCK);			\
		LOG_MODE((HANDLE), _flag, O_PATH);			\
		LOG_MODE((HANDLE), _flag, O_SYNC);			\
		LOG_MODE((HANDLE), _flag, O_TRUNC);			\
		LOG_MODE((HANDLE), _flag, O_NOFOLLOW);			\
		LOG_MODE((HANDLE), _flag, FMODE_EXEC);			\
		if (_flag)						\
			DFUSE_TRA_ERROR(HANDLE, "Flags %#o", _flag);	\
	} while (0)

/** Dump the file mode to the logfile. */
#define LOG_MODES(HANDLE, INPUT) do {					\
		int _flag = (INPUT) & S_IFMT;				\
		LOG_MODE((HANDLE), _flag, S_IFREG);			\
		LOG_MODE((HANDLE), _flag, S_IFDIR);			\
		LOG_MODE((HANDLE), _flag, S_IFIFO);			\
		LOG_MODE((HANDLE), _flag, S_ISUID);			\
		LOG_MODE((HANDLE), _flag, S_ISGID);			\
		LOG_MODE((HANDLE), _flag, S_ISVTX);			\
		if (_flag)						\
			DFUSE_TRA_ERROR(HANDLE, "Mode 0%o", _flag);	\
	} while (0)

#define DFUSE_UNSUPPORTED_CREATE_FLAGS (O_ASYNC | O_CLOEXEC | O_DIRECTORY | \
					O_NOCTTY | O_PATH)

#define DFUSE_UNSUPPORTED_OPEN_FLAGS (DFUSE_UNSUPPORTED_CREATE_FLAGS | \
					O_CREAT | O_EXCL)

#define DFUSE_REPLY_ERR_RAW(desc, req, status)				\
	do {								\
		int __err = status;					\
		int __rc;						\
		if (__err == 0) {					\
			DFUSE_TRA_ERROR(desc,				\
					"Invalid call to fuse_reply_err: 0"); \
			__err = EIO;					\
		}							\
		if (__err == EIO || __err == EINVAL)			\
			DFUSE_TRA_WARNING(desc, "Returning %d '%s'",	\
					  __err, strerror(__err));	\
		else							\
			DFUSE_TRA_DEBUG(desc, "Returning %d '%s'",	\
					__err, strerror(__err));	\
		__rc = fuse_reply_err(req, __err);			\
		if (__rc != 0)						\
			DFUSE_TRA_ERROR(desc,				\
					"fuse_reply_err returned %d:%s", \
					__rc, strerror(-__rc));		\
	} while (0)

#define DFUSE_REPLY_ZERO(desc, req)					\
	do {								\
		int __rc;						\
		DFUSE_TRA_DEBUG(desc, "Returning 0");			\
		__rc = fuse_reply_err(req, 0);				\
		if (__rc != 0)						\
			DFUSE_TRA_ERROR(desc,				\
					"fuse_reply_err returned %d:%s", \
					__rc, strerror(-__rc));		\
	} while (0)

#define DFUSE_REPLY_ATTR(ie, req, attr)                                                            \
	do {                                                                                       \
		int    __rc;                                                                       \
		double timeout = 0;                                                                \
		DFUSE_TRA_DEBUG(ie, "Returning attr inode %#lx mode %#o size %zi", (attr)->st_ino, \
				(attr)->st_mode, (attr)->st_size);                                 \
		if (atomic_load_relaxed(&(ie)->ie_open_count) == 0) {                              \
			timeout = (ie)->ie_dfs->dfc_attr_timeout;                                  \
			dfuse_cache_set_time(ie);                                                  \
		}                                                                                  \
		__rc = fuse_reply_attr(req, attr, timeout);                                        \
		if (__rc != 0)                                                                     \
			DFUSE_TRA_ERROR(ie, "fuse_reply_attr returned %d:%s", __rc,                \
					strerror(-__rc));                                          \
	} while (0)

#define DFUSE_REPLY_ATTR_FORCE(ie, req, timeout)                                                   \
	do {                                                                                       \
		int __rc;                                                                          \
		DFUSE_TRA_DEBUG(ie, "Returning attr inode %#lx mode %#o size %zi timeout %lf",     \
				(ie)->ie_stat.st_ino, (ie)->ie_stat.st_mode,                       \
				(ie)->ie_stat.st_size, timeout);                                   \
		__rc = fuse_reply_attr(req, &ie->ie_stat, timeout);                                \
		if (__rc != 0)                                                                     \
			DFUSE_TRA_ERROR(ie, "fuse_reply_attr returned %d:%s", __rc,                \
					strerror(-__rc));                                          \
	} while (0)

#define DFUSE_REPLY_READLINK(ie, req, path)				\
	do {								\
		int __rc;						\
		DFUSE_TRA_DEBUG(ie, "Returning target '%s'", path);	\
		__rc = fuse_reply_readlink(req, path);			\
		if (__rc != 0)						\
			DFUSE_TRA_ERROR(ie,				\
					"fuse_reply_readlink returned %d:%s", \
					__rc, strerror(-__rc));		\
	} while (0)

#define DFUSE_REPLY_BUF(desc, req, buf, size)                                                      \
	do {                                                                                       \
		int __rc;                                                                          \
		DFUSE_TRA_DEBUG(desc, "Returning buffer(%p %#zx)", buf, size);                     \
		__rc = fuse_reply_buf(req, buf, size);                                             \
		if (__rc != 0)                                                                     \
			DFUSE_TRA_ERROR(desc, "fuse_reply_buf returned %d:%s", __rc,               \
					strerror(-__rc));                                          \
	} while (0)

#define DFUSE_REPLY_BUFQ(desc, req, buf, size)                                                     \
	do {                                                                                       \
		int __rc;                                                                          \
		__rc = fuse_reply_buf(req, buf, size);                                             \
		if (__rc != 0)                                                                     \
			DFUSE_TRA_ERROR(desc, "fuse_reply_buf returned %d:%s", __rc,               \
					strerror(-__rc));                                          \
	} while (0)

#define DFUSE_REPLY_WRITE(desc, req, bytes)				\
	do {								\
		int __rc;						\
		DFUSE_TRA_DEBUG(desc, "Returning write(%#zx)", bytes);	\
		__rc = fuse_reply_write(req, bytes);			\
		if (__rc != 0)						\
			DFUSE_TRA_ERROR(desc,				\
					"fuse_reply_write returned %d:%s", \
					__rc, strerror(-__rc));		\
	} while (0)

#define DFUSE_REPLY_OPEN(oh, req, _fi)                                                             \
	do {                                                                                       \
		int __rc;                                                                          \
		DFUSE_TRA_DEBUG(oh, "Returning open");                                             \
		__rc = fuse_reply_open(req, _fi);                                                  \
		if (__rc != 0)                                                                     \
			DFUSE_TRA_ERROR(oh, "fuse_reply_open returned %d:%s", __rc,                \
					strerror(-__rc));                                          \
	} while (0)

#define DFUSE_REPLY_CREATE(desc, req, entry, fi)                                                   \
	do {                                                                                       \
		int __rc;                                                                          \
		DFUSE_TRA_DEBUG(desc, "Returning create");                                         \
		__rc = fuse_reply_create(req, &entry, fi);                                         \
		if (__rc != 0)                                                                     \
			DFUSE_TRA_ERROR(desc, "fuse_reply_create returned %d:%s", __rc,            \
					strerror(-__rc));                                          \
	} while (0)

#define DFUSE_REPLY_ENTRY(inode, req, entry)                                                       \
	do {                                                                                       \
		int __rc;                                                                          \
		DFUSE_TRA_DEBUG(inode, "Returning entry inode %#lx mode %#o size %zi",             \
				(entry).attr.st_ino, (entry).attr.st_mode, (entry).attr.st_size);  \
		if (entry.attr_timeout > 0) {                                                      \
			(inode)->ie_stat = entry.attr;                                             \
			dfuse_cache_set_time(inode);                                               \
		}                                                                                  \
		__rc = fuse_reply_entry(req, &entry);                                              \
		if (__rc != 0)                                                                     \
			DFUSE_TRA_ERROR(inode, "fuse_reply_entry returned %d:%s", __rc,            \
					strerror(-__rc));                                          \
	} while (0)

#define DFUSE_REPLY_STATFS(desc, req, stat)				\
	do {								\
		int __rc;						\
		DFUSE_TRA_DEBUG(desc, "Returning statfs");		\
		__rc = fuse_reply_statfs(req, stat);			\
		if (__rc != 0)						\
			DFUSE_TRA_ERROR(desc,				\
					"fuse_reply_statfs returned %d:%s", \
					__rc, strerror(-__rc));		\
	} while (0)

#define DFUSE_REPLY_IOCTL_SIZE(desc, req, arg, size)			\
	do {								\
		int __rc;						\
		DFUSE_TRA_DEBUG(desc, "Returning ioctl");		\
		__rc = fuse_reply_ioctl(req, 0, arg, size);		\
		if (__rc != 0)						\
			DFUSE_TRA_ERROR(desc,				\
					"fuse_reply_ioctl returned %d:%s", \
					__rc, strerror(-__rc));		\
	} while (0)

#define DFUSE_REPLY_IOCTL(desc, req, arg)			\
	DFUSE_REPLY_IOCTL_SIZE(desc, req, &(arg), sizeof(arg))

/**
 * Inode handle.
 *
 * Describes any entry in the projection that the kernel knows about, may
 * be a directory, file, symbolic link or anything else.
 */

struct dfuse_inode_entry {
	/** stat structure for this inode.
	 * This will be valid, but out-of-date at any given moment in time,
	 * mainly used for the inode number and type.
	 */
	struct stat               ie_stat;

	dfs_obj_t                *ie_obj;

	/** DAOS object ID of the dfs object.  Used for uniquely identifying files */

	daos_obj_id_t             ie_oid;

	/** The name of the entry, relative to the parent.
	 * This would have been valid when the inode was first observed
	 * however may be incorrect at any point after that.  It may not
	 * even match the local kernels view of the projection as it is
	 * not updated on local rename requests.
	 */
	char                      ie_name[NAME_MAX + 1];

	/** The parent inode of this entry.
	 *
	 * As with name this will be correct when created however may
	 * be incorrect at any point after that.  The inode does not hold
	 * a reference on the parent so the inode may not be valid.
	 */
	fuse_ino_t                ie_parent;

	struct dfuse_cont        *ie_dfs;

	/** Hash table of inodes
	 * All valid inodes are kept in a hash table, using the hash table locking.
	 */
	d_list_t                  ie_htl;

	/* Time of last kernel cache update.
	 */
	struct timespec           ie_cache_last_update;

	/** written region for truncated files (i.e. ie_truncated set) */
	size_t                    ie_start_off;
	size_t                    ie_end_off;

	/** Reference counting for the inode Used by the hash table callbacks */
	ATOMIC uint32_t           ie_ref;

	/* Number of open file descriptors for this inode */
	ATOMIC uint32_t           ie_open_count;

	ATOMIC uint32_t           ie_open_write_count;

	/* Number of file open file descriptors using IL */
	ATOMIC uint32_t           ie_il_count;

	/* Readdir handle, if shared
	 * TODO: Verify the locking on this, the code will assert on concurrent readdir however we
	 * do see readdir and closedir at the same time so protect this with di_lock.
	 */
	struct dfuse_readdir_hdl *ie_rd_hdl;

	/** Number of active readdir operations */
	ATOMIC uint32_t           ie_readir_number;

	/** file was truncated from 0 to a certain size */
	bool                      ie_truncated;

	/** file is the root of a container */
	bool                      ie_root;

	/** File has been unlinked from daos */
	bool                      ie_unlinked;
};

extern char *duns_xattr_name;

/* Generate the inode to use for this dfs object.  This is generating a single
 * 64 bit number from three 64 bit numbers so will not be perfect but does
 * avoid most conflicts.
 *
 * Take the sequence parts of both the hi and lo object id and put them in
 * different parts of the inode, then or in the inode number of the root
 * of this dfs object, to avoid conflicts across containers.
 */
static inline void
dfuse_compute_inode(struct dfuse_cont *dfs,
		    daos_obj_id_t *oid,
		    ino_t *_ino)
{
	uint64_t hi;

	hi = (oid->hi & (-1ULL >> 32)) | (dfs->dfs_ino << 48);

	*_ino = hi ^ (oid->lo << 32);
};

/* Mark the cache for a directory invalid.  Called when directory contents change on create,
 * unlink or rename
 */
void
dfuse_cache_evict_dir(struct dfuse_projection_info *fs_handle, struct dfuse_inode_entry *ie);

/* Mark the cache as up-to-date from now */
void
dfuse_cache_set_time(struct dfuse_inode_entry *ie);

/* Set the cache as invalid */
void
dfuse_cache_evict(struct dfuse_inode_entry *ie);

/* Check the cache setting against a given timeout, and return time left */
bool
dfuse_cache_get_valid(struct dfuse_inode_entry *ie, double max_age, double *timeout);

int
check_for_uns_ep(struct dfuse_projection_info *fs_handle,
		 struct dfuse_inode_entry *ie, char *attr, daos_size_t len);

void
dfuse_ie_init(struct dfuse_inode_entry *ie);

void
dfuse_ie_close(struct dfuse_projection_info *, struct dfuse_inode_entry *);

/* ops/...c */

void
dfuse_cb_lookup(fuse_req_t, struct dfuse_inode_entry *, const char *);

void
dfuse_cb_forget(fuse_req_t, fuse_ino_t, uint64_t);

void
dfuse_cb_forget_multi(fuse_req_t, size_t, struct fuse_forget_data *);

void
dfuse_cb_getattr(fuse_req_t, struct dfuse_inode_entry *);

void
dfuse_cb_readlink(fuse_req_t, fuse_ino_t);

void
dfuse_cb_mknod(fuse_req_t, struct dfuse_inode_entry *,
	       const char *, mode_t);

void
dfuse_cb_opendir(fuse_req_t, struct dfuse_inode_entry *,
		 struct fuse_file_info *fi);

void
dfuse_cb_releasedir(fuse_req_t, struct dfuse_inode_entry *,
		    struct fuse_file_info *fi);

void
dfuse_cb_create(fuse_req_t, struct dfuse_inode_entry *,
		const char *, mode_t, struct fuse_file_info *);

void
dfuse_cb_open(fuse_req_t, fuse_ino_t, struct fuse_file_info *);

void
dfuse_cb_release(fuse_req_t, fuse_ino_t, struct fuse_file_info *);

void
dfuse_cb_read(fuse_req_t, fuse_ino_t, size_t, off_t,
	      struct fuse_file_info *);

void
dfuse_cb_unlink(fuse_req_t, struct dfuse_inode_entry *,
		const char *);

void
dfuse_cb_readdir(fuse_req_t, struct dfuse_obj_hdl *, size_t, off_t, bool);

void
dfuse_cb_rename(fuse_req_t, struct dfuse_inode_entry *, const char *,
		struct dfuse_inode_entry *, const char *, unsigned int);

void
dfuse_cb_write(fuse_req_t, fuse_ino_t, struct fuse_bufvec *, off_t,
	       struct fuse_file_info *);

void
dfuse_cb_symlink(fuse_req_t, const char *, struct dfuse_inode_entry *,
		 const char *);

void
dfuse_cb_setxattr(fuse_req_t, struct dfuse_inode_entry *, const char *,
		  const char *, size_t, int);

void
dfuse_cb_getxattr(fuse_req_t, struct dfuse_inode_entry *,
		  const char *, size_t);

void
dfuse_cb_listxattr(fuse_req_t, struct dfuse_inode_entry *, size_t);

void
dfuse_cb_removexattr(fuse_req_t, struct dfuse_inode_entry *, const char *);

void
dfuse_cb_setattr(fuse_req_t, struct dfuse_inode_entry *, struct stat *, int);

void
dfuse_cb_statfs(fuse_req_t, struct dfuse_inode_entry *);

#ifdef FUSE_IOCTL_USE_INT
void dfuse_cb_ioctl(fuse_req_t req, fuse_ino_t ino, int cmd, void *arg,
		    struct fuse_file_info *fi, unsigned int flags,
		    const void *in_buf, size_t in_bufsz, size_t out_bufsz);
#else
void dfuse_cb_ioctl(fuse_req_t req, fuse_ino_t ino, unsigned int cmd, void *arg,
		    struct fuse_file_info *fi, unsigned int flags,
		    const void *in_buf, size_t in_bufsz, size_t out_bufsz);
#endif

/* Return inode information to fuse
 *
 * Adds inode to the hash table and calls fuse_reply_entry()
 */
void
dfuse_reply_entry(struct dfuse_projection_info *fs_handle,
		  struct dfuse_inode_entry *inode,
		  struct fuse_file_info *fi_out,
		  bool is_new,
		  fuse_req_t req);

int
_dfuse_mode_update(fuse_req_t req, struct dfuse_inode_entry *parent, mode_t *_mode);

/* Mark object as removed and invalidate any kernel data for it */
void
dfuse_oid_unlinked(struct dfuse_projection_info *fs_handle, fuse_req_t req, daos_obj_id_t *oid,
		   struct dfuse_inode_entry *parent, const char *name);

/* dfuse_cont.c */
void
dfuse_cont_lookup(fuse_req_t req, struct dfuse_inode_entry *parent,
		  const char *name);

void
dfuse_cont_mknod(fuse_req_t req, struct dfuse_inode_entry *parent,
		 const char *name, mode_t mode);

/* dfuse_pool.c */
void
dfuse_pool_lookup(fuse_req_t req, struct dfuse_inode_entry *parent,
		  const char *name);

#endif /* __DFUSE_H__ */<|MERGE_RESOLUTION|>--- conflicted
+++ resolved
@@ -100,15 +100,12 @@
 
 	ATOMIC uint64_t           doh_write_count;
 
-<<<<<<< HEAD
 	/* Next offset we expect from readdir */
 	off_t                     doh_rd_offset;
 
 	/* Pointer to the last returned drc entry */
 	struct dfuse_readdir_c   *doh_rd_nextc;
 
-	/** True if caching is enabled for this file */
-=======
 	/* Linear read function, if a file is read from start to end then this normally requires
 	 * a final read request at the end of the file that returns zero bytes.  Detect this case
 	 * and when the final read is detected then just return without a round trip.
@@ -121,7 +118,6 @@
 	bool                      doh_linear_read_eof;
 
 	/** True if caching is enabled for this file. */
->>>>>>> 3cb108b8
 	bool                      doh_caching;
 
 	/* True if the kernel may have been told to keep the cache for this open.  This is used
