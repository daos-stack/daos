--- conflicted
+++ resolved
@@ -428,11 +428,7 @@
 	do {								\
 		int __rc;						\
 		DFUSE_TRA_DEBUG(desc,					\
-<<<<<<< HEAD
-				"Returning entry inode %#lx mode %#x dir:%d", \
-=======
-				"Returning entry inode %li mode %#o dir:%d", \
->>>>>>> 4da39276
+				"Returning entry inode %#lx mode %#o dir:%d", \
 				(entry).attr.st_ino,			\
 				(entry).attr.st_mode,			\
 				S_ISDIR((entry).attr.st_mode));		\
