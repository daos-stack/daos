--- conflicted
+++ resolved
@@ -824,11 +824,7 @@
 #define DFUSE_REPLY_IOCTL_SIZE(_ie, req, arg, size)                                                \
 	do {                                                                                       \
 		int __rc;                                                                          \
-<<<<<<< HEAD
-		DFUSE_TRA_DEBUG(_ie, "Returning ioctl");                                           \
-=======
-		DFUSE_TRA_DEBUG(desc, "Returning ioctl size %zi", size);                           \
->>>>>>> 99a3c44e
+		DFUSE_TRA_DEBUG(_ie, "Returning ioctl size %zi", size);                           \
 		__rc = fuse_reply_ioctl(req, 0, arg, size);                                        \
 		if (__rc != 0)                                                                     \
 			DS_ERROR(-__rc, "fuse_reply_ioctl() error");                               \
