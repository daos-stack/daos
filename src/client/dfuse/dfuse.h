--- conflicted
+++ resolved
@@ -850,16 +850,15 @@
 	/** File has been unlinked from daos */
 	bool                      ie_unlinked;
 
-<<<<<<< HEAD
-	d_list_t                  ie_evict_entry;
-=======
 	/** Last file closed in this directory was read linearly.  Directories only.
 	 *
 	 * Set on close() of a file in the directory to the value of linear_read from the fh.
 	 * Checked on open of a file to determine if pre-caching is used.
 	 */
 	ATOMIC bool               ie_linear_read;
->>>>>>> 7eeabf48
+
+	/* Entry on the evict list */
+	d_list_t                  ie_evict_entry;
 };
 
 static inline struct dfuse_inode_entry *
