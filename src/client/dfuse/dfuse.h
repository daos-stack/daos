--- conflicted
+++ resolved
@@ -104,14 +104,8 @@
 	void (*releasedir)(fuse_req_t req, struct dfuse_inode_entry *inode,
 			   struct fuse_file_info *fi);
 	void (*readdir)(fuse_req_t req, struct dfuse_inode_entry *inode,
-<<<<<<< HEAD
-			size_t size, off_t offset);
+			size_t size, off_t offset, struct fuse_file_info *fi);
 	void (*unlink)(fuse_req_t req, struct dfuse_inode_entry *parent,
-=======
-			size_t size, off_t offset, struct fuse_file_info *fi);
-	void (*unlink)(fuse_req_t req,
-		       struct dfuse_inode_entry *parent,
->>>>>>> 79900de0
 		       const char *name);
 };
 
