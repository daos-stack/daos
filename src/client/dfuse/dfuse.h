/**
 * (C) Copyright 2016-2024 Intel Corporation.
 *
 * SPDX-License-Identifier: BSD-2-Clause-Patent
 */

#ifndef __DFUSE_H__
#define __DFUSE_H__

#include <semaphore.h>

#include <fuse3/fuse.h>
#include <fuse3/fuse_lowlevel.h>

#include <gurt/list.h>
#include <gurt/hash.h>
#include <gurt/atomic.h>
#include <gurt/slab.h>

#include <daos.h>
#include <daos_fs.h>
#include <daos/dfs_lib_int.h>

#include "dfuse_common.h"

struct dfuse_info {
	struct fuse_session *di_session;
	char                *di_group;
	char                *di_mountpoint;
	int32_t              di_thread_count;
	uint32_t             di_eq_count;
	bool                 di_foreground;
	bool                 di_caching;
	bool                 di_multi_user;
	bool                 di_wb_cache;
	bool                 di_read_only;

	/* Per process spinlock
	 * This is used to lock readdir against closedir where they share a readdir handle,
	 * so this could be per inode however that's lots of additional memory and the locking
	 * is only needed for minimal list management so isn't locked often or for long.
	 *
	 * Also used for the historic lists for disconnected containers on pool handles.
	 */
	pthread_spinlock_t   di_lock;

	/* RW lock used for force filesystem query ioctl to block for pending forget calls. */
	pthread_rwlock_t     di_forget_lock;

	/** Hash table of open inodes, this matches kernel ref counts */
	struct d_hash_table  dpi_iet;
	/** Hash table of open pools */
	struct d_hash_table  di_pool_table;

	d_list_t             di_pool_historic;

	/** Next available inode number */
	ATOMIC uint64_t      di_ino_next;
	bool                 di_shutdown;

	struct d_slab        di_slab;

	/* Array of dfuse_eq */
	struct dfuse_eq     *di_eqt;
	ATOMIC uint64_t      di_eqt_idx;

	ATOMIC uint64_t      di_inode_count;
	ATOMIC uint64_t      di_fh_count;
	ATOMIC uint64_t      di_pool_count;
	ATOMIC uint64_t      di_container_count;
};

struct dfuse_eq {
	struct dfuse_info  *de_handle;

	/* Event queue for async events */
	daos_handle_t       de_eq;
	/* Semaphore to signal event waiting for async thread */
	sem_t               de_sem;

	pthread_t           de_thread;

	struct d_slab_type *de_read_slab;
	struct d_slab_type *de_pre_read_slab;
	struct d_slab_type *de_write_slab;
};

/* Maximum size dfuse expects for read requests, this is not a limit but rather what is expected
 * This is the maximum size expected from the kernel, increasing this without changing kernel
 * behavior will have no effect.
 */
#define DFUSE_MAX_READ (1024 * 1024)

/* Maximum file-size for pre-read requests.  This can be any value at the cost of
 * memory consumption */
#define DFUSE_MAX_PRE_READ (1024 * 1024 * 4)

/* Launch fuse, and do not return until complete */
int
dfuse_launch_fuse(struct dfuse_info *dfuse_info, struct fuse_args *args);

struct dfuse_inode_entry;

/* Preread.
 *
 * DFuse can start a pre-read of the file on open, then when reads do occur they can happen directly
 * from the buffer.  For 'linear reads' of a file this means that the read can be triggered sooner
 * and performed as one dfs request.  Make use of the pre-read code to only use this for trivial
 * reads, if a file is not read linearly or it's written to then back off to the regular behavior,
 * which will likely use the kernel cache.
 *
 * Pre-read is enabled when:
 *  Caching is enabled
 *  The file is not cached
 *  The file is small enough to fit in one buffer (4mb)
 *  The previous file from the same directory was read linearly, or there have been no files
 *   accessed from the directory.
 * Similar to the READDIR_PLUS_AUTO logic this feature is enabled bassed on the I/O pattern of the
 * most recent access to the parent directory, general I/O workloads or interception library use are
 * unlikely to trigger this code however something that is reading the entire contents of a
 * directory tree should.
 *
 * This works by creating a new descriptor which is pointed to by the open handle, on open dfuse
 * decides if it will use pre-read and if so allocate a new descriptor, add it to the open handle
 * and then once it's replied to the open immediately issue a read.  The new descriptor includes a
 * lock which is locked by open before it replies to the kernel request and unlocked by the dfs read
 * callback.  Read requests then take the lock to ensure the dfs read is complete and reply directly
 * with the data in the buffer.
 *
 * This works up to the buffer size, pre-read tries to read the expected file size is smaller
 * then dfuse will detect this and back off to regular read, however it will not detect if the file
 * has grown in size.
 *
 * A dfuse_event is hung off this new descriptor,
 * this buffer is kept as long as it's needed but released as soon as possible, either on error or
 * when EOF is returned to the kernel.  If it's still present on release then it's freed then.
 */
struct dfuse_pre_read {
	d_list_t            req_list;
	struct dfuse_event *dra_ev;
	int                 dra_rc;
	bool                complete;
};

/** what is returned as the handle for fuse fuse_file_info on create/open/opendir */
struct dfuse_obj_hdl {
	/** pointer to dfs_t */
	dfs_t                    *doh_dfs;
	/** the DFS object handle.  Not created for directories. */
	dfs_obj_t                *doh_obj;

	/** the inode entry for the file */
	struct dfuse_inode_entry *doh_ie;

	struct dfuse_inode_entry *doh_parent_dir;

	/** readdir handle. */
	struct dfuse_readdir_hdl *doh_rd;

	ATOMIC uint32_t           doh_il_calls;

	ATOMIC uint64_t           doh_write_count;

	/* Next offset we expect from readdir */
	off_t                     doh_rd_offset;

	/* Pointer to the last returned drc entry */
	struct dfuse_readdir_c   *doh_rd_nextc;

	/* Linear read tracking.  If a file is opened and read from start to finish then this is
	 * called a linear read, linear reads however may or may not read EOF at the end of a file,
	 * as the reader may be checking the file size.
	 *
	 * Detect this case and track it at the file handle level, this is then used in two places:
	 *  For read of EOF it means the round-trip can be avoided.
	 *  On release we can use this flag to apply a setting to the directory inode.
	 *
	 * This flag starts enabled and many I/O patterns will disable it.  We also store the next
	 * expected read position and if EOF has been reached.
	 */
	off_t                     doh_linear_read_pos;
	bool                      doh_linear_read;
	bool                      doh_linear_read_eof;

	bool                      doh_set_linear_read;

	/** True if caching is enabled for this file. */
	bool                      doh_caching;

	/* True if the file handle is writable - used for cache invalidation */
	bool                      doh_writeable;

	/* Track possible kernel cache of readdir on this directory */
	/* Set to true if there is any reason the kernel will not use this directory handle as the
	 * basis for a readdir cache.  Includes if seekdir or rewind are used.
	 */
	bool                      doh_kreaddir_invalid;
	/* Set to true if readdir calls are made on this handle */
	bool                      doh_kreaddir_started;
	/* Set to true if readdir calls reach EOF made on this handle */
	bool                      doh_kreaddir_finished;

	bool                      doh_evict_on_close;
};

/* Readdir support.
 *
 * Readdir is by far the most complicated component of dfuse as a result of the kernel interfaces,
 * the dfs interface and the lack of kernel caching for concurrent operations.
 *
 * The kernel interface to readdir is to make a callback into dfuse to request a number of dentries
 * which are then populated in a buffer which is returned to the kernel, each entry in the buffer
 * contains the name of the entry, the type and some other metadata.  The kernel requests a buffer
 * size and the dfuse can reply with less if it chooses - 0 is taken as end-of-directory.  The
 * length of the filenames affects the number of entries that will fit in the buffer.
 *
 * The dfs interface to reading entries is to call dfs_iterate() which then calls a dfuse callback
 * with the name of each entry, after the iterate completes dfuse then has to perform a lookup to
 * get any metadata for the entry.  DFS takes in a buffer size and max count which can be much
 * larger than the 4k buffer the kernel uses, for this dfuse will fetch up to 1024 entries at a
 *  time for larger directories.
 *
 * The kernel uses "auto readdir plus" to switch between two types of readdir, the plus calls
 * return full stat information for each file including size (which is expensive to read) and
 * it takes a reference for each entry returned so requires a hash table reference for each entry.
 * The non-plus call just takes the name and mode for each entry so can do a lighter weight
 * dfs lookup and does not need to do any per dentry hash table operations.
 * For any directory the first call will be a plus type, subsequent entries will depend on if the
 * application is doing stat calls on the dentries, "/bin/ls -l" will result in readdir plus being
 * used throughout, "/bin/ls" will result in only the first call being plus.
 *
 * In all cases the kernel holds an inode lock on readdir however this does not extend to closedir
 * so list management is needed to protect shared readddir handles and the readdir handle pointer
 * in the inode against concurrent readdir and closedir calls for different directory handles on the
 * same inode.
 *
 * DFuse has inode handles (struct dfuse_inode_entry), open directory handles
 * (struct dfuse_obj_hdl) as well as readdir handles (struct dfuse_readdir_hdl) which may be shared
 * across directory handles and may be linked from the inode handle.
 *
 * Readdir operations primarily use readdir handles however these can be shared across directory
 * handles so some data is kept in the directory handle.  The iterator and cache are both in
 * the readdir handle but the expected offset and location in the cache are in the directory handle.
 *
 * On the first readdir call (not opendir) for a inode then a readdir handle is created to be used
 * by the directory handle and potentially shared with future directory handles so the inode handle
 * will keep a pointer to the readdir handle.  Subsequent per-directory first readdir calls will
 * choose whether to share the readdir handle or create their own - there is only one shared readdir
 * handle per inode at any one time but there may be many non-shared ones which map to a specific
 * directory handle.  Any directory handle where a seekdir is detected (the offset from one readdir
 * call does not match the next_offset) from the previous call will switch to using a private
 * readdir handle if it's not already.  In this way shared readdir handles never seek.
 *
 * Entries that have been read by dfs_iterate but not passed to the kernel or put in the cache
 * are kept in the drh_dre entries in the readdir handle, as calls progress through the directory
 * then these are processed and added to the reply buffer and put into the cache.  When out of
 * entries in the array a new dfs_iterate call is made to repopulate the array.
 *
 * The cache is kept as a list in dfh_cache_list on the readdir handle which is a standard d_list_t
 * however the directory handle also save a pointer to the appropriate entry for that caller.  When
 * the front of the list is reached then new entries are consumed from the dre entry array and
 * moved to the cache list.
 *
 * To handle cases where readdir handles are shared cache entries may or may not have a rlink
 * pointer for the inode handle for that entry, for the plus case this is needed and a reference
 * is taken each time the entry is used, for the non-plus this isn't needed so a cheaper
 * dfs_lookup() call is made, the rlink pointer will be null and only the mode entries in the
 * stat entry will be valid.
 *
 * The kernel will also cache readdir entries, dfuse will track when this is populated (using
 * heuristics rather than positive confirmation) and will use cache settings and timeouts to tell
 * the kernel to either use or populate the cache.
 *
 **/

/* Readdir entry as saved by the iterator.  These are forward-looking from the current position */
struct dfuse_readdir_entry {
	/* Name of this directory entry */
	char  dre_name[NAME_MAX + 1];

	/* Offset of this directory entry */
	off_t dre_offset;

	/* Offset of the next directory entry  A value of DFUSE_READDIR_EOD means end of directory.
	 * This could in theory be a boolean.
	 */
	off_t dre_next_offset;
};

/* Readdir entry as saved by the cache.  These are backwards looking from the current position
 * and will be used by other open handles on the same inode doing subsequent readdir calls.
 */
struct dfuse_readdir_c {
	d_list_t    drc_list;
	struct stat drc_stbuf;
	d_list_t   *drc_rlink;
	off_t       drc_offset;
	off_t       drc_next_offset;
	char        drc_name[NAME_MAX + 1];
};

/* Maximum number of dentries to read at one time. */
#define READDIR_MAX_COUNT 1024

/* Readdir handle.  Pointed to by any open directory handle after the first readdir call */
struct dfuse_readdir_hdl {
	/** an anchor to track listing in readdir */
	daos_anchor_t              drh_anchor;

	/** Array of entries returned by dfs but not reported to kernel */
	struct dfuse_readdir_entry drh_dre[READDIR_MAX_COUNT];
	/** Current index into doh_dre array */
	uint32_t                   drh_dre_index;
	/** Last index containing valid data */
	uint32_t                   drh_dre_last_index;
	/** Next value from anchor */
	uint32_t                   drh_anchor_index;

	/** List of directory entries read so far, list of dfuse_readdir_c */
	d_list_t                   drh_cache_list;

	/* Count of how many directory handles are using this handle */
	ATOMIC uint32_t            drh_ref;

	/* Set to true if this handle is caching and potentially shared.  Immutable. */
	bool                       drh_caching;

	/* Starts at true and set to false if a directory is modified when open.  Prevents new
	 * readers from sharing the handle
	 */
	bool                       drh_valid;

	/* Locking:
	 * There can be multiple readers from the same handle concurrently, to do this use
	 * read/write locks.
	 * Initially a read lock is taken and the cache is checked, if anything is present then the
	 * contents are returned and the lock dropped.
	 * Then a write lock is taken and the cache is checked, if anything is present then the lock
	 * is dropped and a read lock is taken, goto above.
	 * If there is nothing in the cache when the write lock is taken then the cache is extended.
	 * "plus" calls however require inode references and these may not be held by cache entries,
	 * therefore track how many cache entries do not hold hash table references and for
	 * readdir_plus calls where there are cache entries without references then hold a write
	 * lock from the start.
	 */
	pthread_rwlock_t           drh_lock;

	uint32_t                   drh_no_ref_count;
};

/* Drop a readdir handle from a open directory handle.
 *
 * For non-caching handles this means free it however in the case of caching it will drop
 * a reference only.
 */
void
dfuse_dre_drop(struct dfuse_info *dfuse_info, struct dfuse_obj_hdl *oh);

/*
 * Set required initial state in dfuse_obj_hdl.
 */
void
dfuse_open_handle_init(struct dfuse_info *dfuse_info, struct dfuse_obj_hdl *oh,
		       struct dfuse_inode_entry *ie);

struct dfuse_inode_ops {
	void (*create)(fuse_req_t req, struct dfuse_inode_entry *parent,
		       const char *name, mode_t mode,
		       struct fuse_file_info *fi);
	void (*getattr)(fuse_req_t req, struct dfuse_inode_entry *inode);
	void (*setattr)(fuse_req_t req, struct dfuse_inode_entry *inode,
			struct stat *attr, int to_set);
	void (*lookup)(fuse_req_t req, struct dfuse_inode_entry *parent,
		       const char *name);
	void (*mknod)(fuse_req_t req, struct dfuse_inode_entry *parent,
		      const char *name, mode_t mode);
	void (*opendir)(fuse_req_t req, struct dfuse_inode_entry *inode,
			struct fuse_file_info *fi);
	void (*releasedir)(fuse_req_t req, struct dfuse_inode_entry *inode,
			   struct fuse_file_info *fi);
	void (*rename)(fuse_req_t req, struct dfuse_inode_entry *parent_inode,
		       const char *name,
		       struct dfuse_inode_entry *newparent_inode,
		       const char *newname, unsigned int flags);
	void (*symlink)(fuse_req_t req, const char *link,
			struct dfuse_inode_entry *parent, const char *name);
	void (*unlink)(fuse_req_t req, struct dfuse_inode_entry *parent,
		       const char *name);
	void (*setxattr)(fuse_req_t req, struct dfuse_inode_entry *inode,
			 const char *name, const char *value, size_t size,
			 int flags);
	void (*getxattr)(fuse_req_t req, struct dfuse_inode_entry *inode,
			 const char *name, size_t size);
	void (*listxattr)(fuse_req_t req, struct dfuse_inode_entry *inode,
			  size_t size);
	void (*removexattr)(fuse_req_t req, struct dfuse_inode_entry *inode,
			    const char *name);
	void (*statfs)(fuse_req_t req, struct dfuse_inode_entry *inode);
};

struct dfuse_event {
	fuse_req_t       de_req; /**< The fuse request handle */
	daos_event_t     de_ev;
	size_t           de_len; /**< The size returned by daos */
	d_iov_t          de_iov;
	d_sg_list_t      de_sgl;
	d_list_t         de_list;
	struct dfuse_eq *de_eqt;
	union {
		struct dfuse_obj_hdl     *de_oh;
		struct dfuse_inode_entry *de_ie;
		struct read_chunk_data   *de_cd;
	};
	struct dfuse_info *de_di;
	off_t  de_req_position; /**< The file position requested by fuse */
	union {
		size_t de_req_len;
		size_t de_readahead_len;
	};
	void (*de_complete_cb)(struct dfuse_event *ev);
	struct stat de_attr;
};

extern const struct dfuse_inode_ops dfuse_dfs_ops;
extern const struct dfuse_inode_ops dfuse_cont_ops;
extern const struct dfuse_inode_ops dfuse_pool_ops;

struct fuse_session *
dfuse_session_new(struct fuse_args *args, struct dfuse_info *dfuse_info);

/** Pool information
 *
 * This represents a pool that DFUSE is accessing.  All pools contain a hash table of open
 * containers.  After a pool is disconnected this struct may be kept on a historic list forever
 * in order to remember the inode numbers allocated, as this struct is smaller the "core" method
 * used for containers is not used here.
 *
 * uuid may be NULL for root inode where there is no pool.
 */
struct dfuse_pool {
	/** UUID of the pool */
	uuid_t               dfp_uuid;
	/** Pool handle */
	daos_handle_t        dfp_poh;
	/** Hash table entry in dpi_pool_table */
	d_list_t             dfp_entry;

	/** Hash table of open containers in pool */
	struct d_hash_table *dfp_cont_table;

	/** List of no longer accessed containers */
	d_list_t             dfp_historic;

	/** Hash table reference count */
	ATOMIC uint32_t      dfp_ref;
};

/* Statistics that dfuse keeps per container.  Logged at umount and can be queried through
 * 'daos filesystem query`.
 */
#define D_FOREACH_DFUSE_STATX(ACTION)                                                              \
	ACTION(CREATE)                                                                             \
	ACTION(MKNOD)                                                                              \
	ACTION(FGETATTR)                                                                           \
	ACTION(GETATTR)                                                                            \
	ACTION(FSETATTR)                                                                           \
	ACTION(SETATTR)                                                                            \
	ACTION(LOOKUP)                                                                             \
	ACTION(MKDIR)                                                                              \
	ACTION(UNLINK)                                                                             \
	ACTION(READDIR)                                                                            \
	ACTION(SYMLINK)                                                                            \
	ACTION(READLINK)                                                                           \
	ACTION(OPENDIR)                                                                            \
	ACTION(SETXATTR)                                                                           \
	ACTION(GETXATTR)                                                                           \
	ACTION(RMXATTR)                                                                            \
	ACTION(LISTXATTR)                                                                          \
	ACTION(RENAME)                                                                             \
	ACTION(OPEN)                                                                               \
	ACTION(PRE_READ)                                                                           \
	ACTION(READ)                                                                               \
	ACTION(WRITE)                                                                              \
	ACTION(STATFS)

#define DFUSE_STAT_DEFINE(name, ...) DS_##name,

enum dfuse_stat_id {
	/** Return value representing success */
	D_FOREACH_DFUSE_STATX(DFUSE_STAT_DEFINE) DS_LIMIT,
};

/** Container information
 *
 * This represents something that dfuse is present to the user, either a container or the root of
 * a pool, in which case uuid is NULL and coh is not set.
 *
 * Initially a struct dfuse_cont is allocated and used, however once complete then there may be a
 * need to keep the ino around for reuse, in which case the struct is re-allocated to just keep
 * the dfuse_cont_core element.
 *
 * Note this struct used to be dfuse_dfs, hence the dfs_prefix for it's members.
 */
struct dfuse_cont_core {
	/** Hash table entry in dfp_cont_table */
	d_list_t      dfcc_entry;

	/** UUID of the container */
	uuid_t        dfcc_uuid;

	/** Container handle */
	daos_handle_t dfcc_coh;

	/** Inode number of the root of this container */
	ino_t         dfcc_ino;
};

struct dfuse_cont {
	struct dfuse_cont_core  core;
	/** Fuse handlers to use for this container */
	const struct dfuse_inode_ops *dfs_ops;

	/** Pointer to parent pool, where a reference is held */
	struct dfuse_pool      *dfs_dfp;

	/** dfs mount handle */
	dfs_t                  *dfs_ns;

	/** Container handle */
	daos_handle_t           dfs_coh;

	/** Hash table reference count */
	ATOMIC uint32_t         dfs_ref;

	ATOMIC uint64_t         dfs_stat_value[DS_LIMIT];

	/** Caching information */
	double                  dfc_attr_timeout;
	double                  dfc_dentry_timeout;
	double                  dfc_dentry_dir_timeout;
	double                  dfc_ndentry_timeout;
	double                  dfc_data_timeout;
	bool                    dfc_data_otoc;
	bool                    dfc_direct_io_disable;
	bool                          dfc_wb_cache;

	/* Set to true if the inode was allocated to this structure, so should be kept on close*/
	bool                    dfc_save_ino;
};

#define dfs_entry core.dfcc_entry
#define dfc_uuid  core.dfcc_uuid
#define dfs_ino   core.dfcc_ino
#define dfs_coh   core.dfcc_coh

#define DFUSE_IE_STAT_ADD(_ie, _stat)                                                              \
	atomic_fetch_add_relaxed(&(_ie)->ie_dfs->dfs_stat_value[(_stat)], 1)

void
dfuse_set_default_cont_cache_values(struct dfuse_cont *dfc);

/* Connect to a container via a label
 * Called either for labels on the command line or via dfuse_cont_get_handle() if opening via uuid
 *
 * Returns a system error code.
 */
int
dfuse_cont_open(struct dfuse_info *dfuse_info, struct dfuse_pool *dfp, const char *label,
		struct dfuse_cont **_dfs);

/* Returns a connection for a container uuid, connecting as required.
 * Takes a ref on the container and returns a system error code.
 */
int
dfuse_cont_get_handle(struct dfuse_info *dfuse_info, struct dfuse_pool *dfp, uuid_t cont,
		      struct dfuse_cont **_dfc);

/* Connect to a pool via either a label or uuid.
 *
 * Create a datastructure and connect to a pool by label or uuid or neither if required.  After
 * making the connection then add it to the hash table and disconnect if an existing connection
 * is identified.
 *
 * Returns a system error code.
 */
int
dfuse_pool_connect(struct dfuse_info *dfuse_info, const char *label, struct dfuse_pool **_dfp);

/* Return a connection for a pool uuid.
 *
 * Queries the hash table for an existing connection and makes a call to dfuse_pool_connect() as
 * necessary.  This function is fast for cases where existing connections exist but only accepts
 * uuids not labels.
 *
 * Returns a system error code.
 */
int
dfuse_pool_get_handle(struct dfuse_info *dfuse_info, uuid_t pool, struct dfuse_pool **_dfp);

/* Xattr namespace used by dfuse.
 *
 * Extended attributes with this prefix can only be set by dfuse itself
 * or directly though dfs/daos but not through dfuse.
 */
#define DFUSE_XATTR_PREFIX "user.dfuse"

/* dfuse_core.c */

/* Setup internal structures */
int
dfuse_fs_init(struct dfuse_info *dfuse_info);

/* Start a dfuse projection */
int
dfuse_fs_start(struct dfuse_info *dfuse_info, struct dfuse_cont *dfs);

int
dfuse_fs_stop(struct dfuse_info *dfuse_info);

/* Drain and free resources used by a projection */
int
dfuse_fs_fini(struct dfuse_info *dfuse_info);

/* dfuse_thread.c */

extern int
dfuse_loop(struct dfuse_info *dfuse_info);

/* Helper macros for open() and creat() to log file access modes */
#define LOG_MODE(HANDLE, FLAGS, MODE) do {			\
		if ((FLAGS) & (MODE))				\
			DFUSE_TRA_DEBUG(HANDLE, #MODE);		\
		FLAGS &= ~MODE;					\
	} while (0)

/**
 * Dump the file open mode to the logfile.
 *
 * On a 64 bit system O_LARGEFILE is assumed so always set but defined to zero
 * so set LARGEFILE here for debugging
 */
#if defined(__x86_64__) || defined(__i386__)
#define LARGEFILE 0100000
#endif

#if defined(__aarch64__) || defined(__arm__)
#define LARGEFILE 0400000
#endif

#define FMODE_EXEC 0x20
#define LOG_FLAGS(HANDLE, INPUT) do {					\
		int _flag = (INPUT);					\
		LOG_MODE((HANDLE), _flag, O_APPEND);			\
		LOG_MODE((HANDLE), _flag, O_RDONLY);			\
		LOG_MODE((HANDLE), _flag, O_WRONLY);			\
		LOG_MODE((HANDLE), _flag, O_RDWR);			\
		LOG_MODE((HANDLE), _flag, O_ASYNC);			\
		LOG_MODE((HANDLE), _flag, O_CLOEXEC);			\
		LOG_MODE((HANDLE), _flag, O_CREAT);			\
		LOG_MODE((HANDLE), _flag, O_DIRECT);			\
		LOG_MODE((HANDLE), _flag, O_DIRECTORY);			\
		LOG_MODE((HANDLE), _flag, O_DSYNC);			\
		LOG_MODE((HANDLE), _flag, O_EXCL);			\
		LOG_MODE((HANDLE), _flag, O_LARGEFILE);			\
		LOG_MODE((HANDLE), _flag, LARGEFILE);			\
		LOG_MODE((HANDLE), _flag, O_NOATIME);			\
		LOG_MODE((HANDLE), _flag, O_NOCTTY);			\
		LOG_MODE((HANDLE), _flag, O_NONBLOCK);			\
		LOG_MODE((HANDLE), _flag, O_PATH);			\
		LOG_MODE((HANDLE), _flag, O_SYNC);			\
		LOG_MODE((HANDLE), _flag, O_TRUNC);			\
		LOG_MODE((HANDLE), _flag, O_NOFOLLOW);			\
		LOG_MODE((HANDLE), _flag, FMODE_EXEC);			\
		if (_flag)						\
			DFUSE_TRA_ERROR(HANDLE, "Flags %#o", _flag);	\
	} while (0)

/** Dump the file mode to the logfile. */
#define LOG_MODES(HANDLE, INPUT) do {					\
		int _flag = (INPUT) & S_IFMT;				\
		LOG_MODE((HANDLE), _flag, S_IFREG);			\
		LOG_MODE((HANDLE), _flag, S_IFDIR);			\
		LOG_MODE((HANDLE), _flag, S_IFIFO);			\
		LOG_MODE((HANDLE), _flag, S_ISUID);			\
		LOG_MODE((HANDLE), _flag, S_ISGID);			\
		LOG_MODE((HANDLE), _flag, S_ISVTX);			\
		if (_flag)						\
			DFUSE_TRA_ERROR(HANDLE, "Mode 0%o", _flag);	\
	} while (0)

#define DFUSE_UNSUPPORTED_CREATE_FLAGS (O_ASYNC | O_CLOEXEC | O_DIRECTORY | \
					O_NOCTTY | O_PATH)

#define DFUSE_UNSUPPORTED_OPEN_FLAGS (DFUSE_UNSUPPORTED_CREATE_FLAGS | \
					O_CREAT | O_EXCL)

/* Macros to check type in other macros.  Check for IE, OH, IE or OH or and Dfuse Type */

#define IS_IE(N) _Generic((N), struct dfuse_inode_entry *: 1, default: 0)
#define IS_OH(N) _Generic((N), struct dfuse_obj_hdl *: 1, default: 0)
#define IS_IEOH(N)                                                                                 \
	_Generic((N), struct dfuse_inode_entry *: 1, struct dfuse_obj_hdl *: 1, default: 0)

#define IS_DFT(N)                                                                                  \
	_Generic((N),                                                                              \
	    struct dfuse_inode_entry *: 1,                                                         \
	    struct dfuse_obj_hdl *: 1,                                                             \
	    struct dfuse_info *: 1,                                                                \
	    default: 0)

/* Macros to reply to fuse requests.
 * As fuse holds a reference on inode or open handle for the duration of a request then after the
 * reply to the kernel then no reference is held any more and therefore without dfuse taking an
 * additional reference it is not safe to access the object the request was for.  Therefore these
 * macros take a inode or open file handle pointer and set it to NULL before replying to the kernel.
 */

#define DFUSE_REPLY_ERR_RAW(desc, req, status)                                                     \
	do {                                                                                       \
		int __err = status;                                                                \
		int __rc;                                                                          \
		_Static_assert(IS_DFT(desc), "Param is not correct");                              \
		if (__err == 0) {                                                                  \
			__err = EIO;                                                               \
			DHS_ERROR(desc, __err, "Invalid call to fuse_reply_err: 0");               \
		}                                                                                  \
		if (__err == EIO || __err == EINVAL)                                               \
			DHS_WARN(desc, __err, "Returning");                                        \
		else                                                                               \
			DFUSE_TRA_DEBUG(desc, "Returning: %d (%s)", __err, strerror(__err));       \
		if (IS_IEOH(desc))                                                                 \
			(desc) = NULL;                                                             \
		__rc = fuse_reply_err(req, __err);                                                 \
		if (__rc != 0)                                                                     \
			DS_ERROR(-__rc, "fuse_reply_err() error");                                 \
	} while (0)

#define DFUSE_REPLY_ZERO(_ie, req)                                                                 \
	do {                                                                                       \
		int __rc;                                                                          \
		DFUSE_TRA_DEBUG(_ie, "Returning 0");                                               \
		_Static_assert(IS_IE(_ie), "Param is not inode entry");                            \
		(_ie) = NULL;                                                                      \
		__rc  = fuse_reply_err(req, 0);                                                    \
		if (__rc != 0)                                                                     \
			DS_ERROR(-__rc, "fuse_reply_err() error");                                 \
	} while (0)

/* This zeros _oh->doh_ie rather than _oh directly */
#define DFUSE_REPLY_ZERO_OH(_oh, req)                                                              \
	do {                                                                                       \
		int __rc;                                                                          \
		DFUSE_TRA_DEBUG(_oh, "Returning 0");                                               \
		_Static_assert(IS_OH(_oh), "Param is not open handle");                            \
		(_oh)->doh_ie = NULL;                                                              \
		__rc          = fuse_reply_err(req, 0);                                            \
		if (__rc != 0)                                                                     \
			DS_ERROR(-__rc, "fuse_reply_err() error");                                 \
	} while (0)

/* This caller can use &ie->ie_stat as attr so do not set ie to NULL until after the reply call. */
#define DFUSE_REPLY_ATTR(ie, req, attr)                                                            \
	do {                                                                                       \
		int    __rc;                                                                       \
		double timeout = 0;                                                                \
		if (atomic_load_relaxed(&(ie)->ie_il_count) == 0) {                                \
			timeout = (ie)->ie_dfs->dfc_attr_timeout;                                  \
			dfuse_mcache_set_time(ie);                                                 \
		}                                                                                  \
		DFUSE_TRA_DEBUG(ie, "Returning attr inode %#lx mode %#o size %zi timeout %.1lf",   \
				(attr)->st_ino, (attr)->st_mode, (attr)->st_size, timeout);        \
		__rc = fuse_reply_attr(req, attr, timeout);                                        \
		(ie) = NULL;                                                                       \
		if (__rc != 0)                                                                     \
			DS_ERROR(-__rc, "fuse_reply_attr() error");                                \
	} while (0)

#define DFUSE_REPLY_ATTR_FORCE(ie, req, timeout)                                                   \
	do {                                                                                       \
		int __rc;                                                                          \
		DFUSE_TRA_DEBUG(ie, "Returning attr inode %#lx mode %#o size %zi timeout %.1lf",   \
				(ie)->ie_stat.st_ino, (ie)->ie_stat.st_mode,                       \
				(ie)->ie_stat.st_size, timeout);                                   \
		__rc = fuse_reply_attr(req, &ie->ie_stat, timeout);                                \
		(ie) = NULL;                                                                       \
		if (__rc != 0)                                                                     \
			DS_ERROR(-__rc, "fuse_reply_attr() error");                                \
	} while (0)

#define DFUSE_REPLY_READLINK(_ie, req, path)                                                       \
	do {                                                                                       \
		int __rc;                                                                          \
		DFUSE_TRA_DEBUG(_ie, "Returning target '%s'", path);                               \
		_Static_assert(IS_IE(_ie), "Param is not inode entry");                            \
		(_ie) = NULL;                                                                      \
		__rc  = fuse_reply_readlink(req, path);                                            \
		if (__rc != 0)                                                                     \
			DS_ERROR(-__rc, "fuse_reply_readlink() error");                            \
	} while (0)

/* Do not set desc to NULL until after the reply */
#define DFUSE_REPLY_BUFQ(desc, req, buf, size)                                                     \
	do {                                                                                       \
		int __rc;                                                                          \
		_Static_assert(IS_IEOH(desc), "Param is not correct");                             \
		__rc   = fuse_reply_buf(req, buf, size);                                           \
		(desc) = NULL;                                                                     \
		if (__rc != 0)                                                                     \
			DS_ERROR(-__rc, "fuse_reply_buf() error");                                 \
	} while (0)

#define DFUSE_REPLY_BUF(desc, req, buf, size)                                                      \
	do {                                                                                       \
		DFUSE_TRA_DEBUG(desc, "Returning buffer(%p %#zx)", buf, size);                     \
		DFUSE_REPLY_BUFQ(desc, req, buf, size);                                            \
	} while (0)

#define DFUSE_REPLY_XATTR(_ie, req, size)                                                          \
	do {                                                                                       \
		int __rc;                                                                          \
		_Static_assert(IS_IE(_ie), "Param is not inode entry");                            \
		(_ie) = NULL;                                                                      \
		__rc  = fuse_reply_xattr(req, size);                                               \
		if (__rc != 0)                                                                     \
			DS_ERROR(-__rc, "fuse_reply_xattr() error");                               \
	} while (0)

#define DFUSE_REPLY_WRITE(_oh, req, bytes)                                                         \
	do {                                                                                       \
		int __rc;                                                                          \
		DFUSE_TRA_DEBUG(_oh, "Returning write(%#zx)", bytes);                              \
		_Static_assert(IS_OH(_oh), "Param is not open handle");                            \
		(_oh) = NULL;                                                                      \
		__rc  = fuse_reply_write(req, bytes);                                              \
		if (__rc != 0)                                                                     \
			DS_ERROR(-__rc, "fuse_reply_write() error");                               \
	} while (0)

/* See open.c for why _oh is not set to NULL here */
#define DFUSE_REPLY_OPEN(_oh, req, _fi)                                                            \
	do {                                                                                       \
		int __rc;                                                                          \
		DFUSE_TRA_DEBUG(_oh, "Returning open, keep_cache %d", (_fi)->keep_cache);          \
		_Static_assert(IS_OH(_oh), "Param is not open handle");                            \
		__rc = fuse_reply_open(req, _fi);                                                  \
		if (__rc != 0)                                                                     \
			DS_ERROR(-__rc, "fuse_reply_open() error");                                \
	} while (0)

#define DFUSE_REPLY_OPEN_DIR(_oh, req, _fi)                                                        \
	do {                                                                                       \
		int __rc;                                                                          \
		DFUSE_TRA_DEBUG(_oh, "Returning open directory, use_cache %d keep_cache %d",       \
				(_fi)->cache_readdir, (_fi)->keep_cache);                          \
		_Static_assert(IS_OH(_oh), "Param is not open handle");                            \
		(_oh) = NULL;                                                                      \
		__rc  = fuse_reply_open(req, _fi);                                                 \
		if (__rc != 0)                                                                     \
			DS_ERROR(-__rc, "fuse_reply_open() error");                                \
	} while (0)

#define DFUSE_REPLY_CREATE(inode, req, entry, fi)                                                  \
	do {                                                                                       \
		int __rc;                                                                          \
		DFUSE_TRA_DEBUG(inode, "Returning create");                                        \
		ival_update_inode(inode, (entry).entry_timeout);                                   \
		(inode) = NULL;                                                                    \
		__rc    = fuse_reply_create(req, &entry, fi);                                      \
		if (__rc != 0)                                                                     \
			DS_ERROR(-__rc, "fuse_reply_create() error");                              \
	} while (0)

#define DFUSE_REPLY_ENTRY(inode, req, entry)                                                       \
	do {                                                                                       \
		int __rc;                                                                          \
		if ((entry).attr_timeout > 0) {                                                    \
			(inode)->ie_stat = (entry).attr;                                           \
			dfuse_mcache_set_time(inode);                                              \
		}                                                                                  \
		ival_update_inode(inode, (entry).entry_timeout);                                   \
		DFUSE_TRA_DEBUG(inode,                                                             \
				"Returning entry inode %#lx mode %#o size %#zx et %.1lf at %.1lf", \
				(entry).attr.st_ino, (entry).attr.st_mode, (entry).attr.st_size,   \
				(entry).entry_timeout, (entry).attr_timeout);                      \
		(inode) = NULL;                                                                    \
		__rc    = fuse_reply_entry(req, &entry);                                           \
		if (__rc != 0)                                                                     \
			DS_ERROR(-__rc, "fuse_reply_entry() error");                               \
	} while (0)

#define DFUSE_REPLY_NO_ENTRY(parent, req, timeout)                                                 \
	do {                                                                                       \
		int                     __rc;                                                      \
		struct fuse_entry_param _entry = {};                                               \
		_entry.entry_timeout           = timeout;                                          \
		DFUSE_TRA_DEBUG(parent, "Returning negative entry parent %#lx et %.1lf",           \
				(parent)->ie_stat.st_ino, _entry.entry_timeout);                   \
		(parent) = NULL;                                                                   \
		__rc     = fuse_reply_entry(req, &_entry);                                         \
		if (__rc != 0)                                                                     \
			DS_ERROR(-__rc, "fuse_reply_entry() error");                               \
	} while (0)

#define DFUSE_REPLY_STATFS(_ie, req, stat)                                                         \
	do {                                                                                       \
		int __rc;                                                                          \
		DFUSE_TRA_DEBUG(_ie, "Returning statfs");                                          \
		_Static_assert(IS_IE(_ie), "Param is not inode entry");                            \
		(_ie) = NULL;                                                                      \
		__rc  = fuse_reply_statfs(req, stat);                                              \
		if (__rc != 0)                                                                     \
			DS_ERROR(-__rc, "fuse_reply_statfs() error");                              \
	} while (0)

#define DFUSE_REPLY_IOCTL_SIZE(_oh, req, arg, size)                                                \
	do {                                                                                       \
		int __rc;                                                                          \
		DFUSE_TRA_DEBUG(_oh, "Returning ioctl size %zi", size);                            \
		_Static_assert(IS_OH(_oh), "Param is not open handle");                            \
		(_oh) = NULL;                                                                      \
		__rc  = fuse_reply_ioctl(req, 0, arg, size);                                       \
		if (__rc != 0)                                                                     \
			DS_ERROR(-__rc, "fuse_reply_ioctl() error");                               \
	} while (0)

#define DFUSE_REPLY_IOCTL(desc, req, arg) DFUSE_REPLY_IOCTL_SIZE(desc, req, &(arg), sizeof(arg))

/**
 * Inode handle.
 *
 * Describes any entry in the projection that the kernel knows about, may
 * be a directory, file, symbolic link or anything else.
 */

struct dfuse_inode_entry {
	/** stat structure for this inode.
	 * This will be valid, but out-of-date at any given moment in time,
	 * mainly used for the inode number and type.
	 */
	struct stat               ie_stat;

	dfs_obj_t                *ie_obj;

	/** DAOS object ID of the dfs object.  Used for uniquely identifying files */

	daos_obj_id_t             ie_oid;

	/** The name of the entry, relative to the parent.
	 * This would have been valid when the inode was first observed
	 * however may be incorrect at any point after that.  It may not
	 * even match the local kernels view of the projection as it is
	 * not updated on local rename requests.
	 */
	char                      ie_name[NAME_MAX + 1];

	/** The parent inode of this entry.
	 *
	 * As with name this will be correct when created however may
	 * be incorrect at any point after that.  The inode does not hold
	 * a reference on the parent so the inode may not be valid.
	 */
	fuse_ino_t                ie_parent;

	struct dfuse_cont        *ie_dfs;

	/** Hash table of inodes
	 * All valid inodes are kept in a hash table, using the hash table locking.
	 */
	d_list_t                  ie_htl;

	/* Time of last kernel cache metadata update */
	struct timespec           ie_mcache_last_update;

	/* Time of last kernel cache dentry update */
	struct timespec           ie_dentry_last_update;

	/* Time of last kernel cache data update, also used for kernel readdir caching. */
	struct timespec           ie_dcache_last_update;

	/** written region for truncated files (i.e. ie_truncated set) */
	size_t                    ie_start_off;
	size_t                    ie_end_off;

	/** Reference counting for the inode Used by the hash table callbacks */
	ATOMIC uint32_t           ie_ref;

	/* Number of open file descriptors for this inode */
	ATOMIC uint32_t           ie_open_count;

	ATOMIC uint32_t           ie_open_write_count;

	/* Number of file open file descriptors using IL */
	ATOMIC uint32_t           ie_il_count;

	/* Readdir handle, if present.  May be shared */
	struct dfuse_readdir_hdl *ie_rd_hdl;

	/** file was truncated from 0 to a certain size */
	bool                      ie_truncated;

	/** file is the root of a container */
	bool                      ie_root;

	/** File has been unlinked from daos */
	bool                      ie_unlinked;

	/* Lock for writes, shared locks are held during write-back reads, exclusive lock is
	 * acquired and released to flush outstanding writes for getattr, close and forget.
	 */
	pthread_rwlock_t          ie_wlock;
	/** Last file closed in this directory was read linearly.  Directories only.
	 *
	 * Set on close() of a file in the directory to the value of linear_read from the fh.
	 * Checked on open of a file to determine if pre-caching is used.
	 */
	ATOMIC bool               ie_linear_read;

	struct active_inode      *ie_active;

	/* Entry on the evict list */
	d_list_t                  ie_evict_entry;
};

struct active_inode {
<<<<<<< HEAD
	d_list_t           chunks;
	pthread_spinlock_t lock;
	ATOMIC uint64_t    read_count;
=======
	d_list_t               chunks;
	pthread_spinlock_t     lock;
	struct dfuse_pre_read *readahead;
>>>>>>> f512f481
};

/* Increase active count on inode.  This takes a reference and allocates ie->active as required */
int
active_ie_init(struct dfuse_inode_entry *ie, bool *preread);

/* Mark a oh as closing and drop the ref on inode active */
<<<<<<< HEAD
void
active_oh_decref(struct dfuse_obj_hdl *oh);
=======
bool
active_oh_decref(struct dfuse_info *dfuse_info, struct dfuse_obj_hdl *oh);
>>>>>>> f512f481

/* Decrease active count on inode, called on error where there is no oh */
void
active_ie_decref(struct dfuse_info *dfuse_info, struct dfuse_inode_entry *ie);

/* Flush write-back cache writes to a inode.  It does this by waiting for and then releasing an
 * exclusive lock on the inode.  Writes take a shared lock so this will block until all pending
 * writes are complete.
 */

#define DFUSE_IE_WFLUSH(_ie)                                                                       \
	do {                                                                                       \
		if ((_ie)->ie_dfs->dfc_wb_cache && S_ISREG((_ie)->ie_stat.st_mode)) {              \
			D_RWLOCK_WRLOCK(&(_ie)->ie_wlock);                                         \
			D_RWLOCK_UNLOCK(&(_ie)->ie_wlock);                                         \
		}                                                                                  \
	} while (0)

/* Lookup an inode and take a ref on it. */
static inline struct dfuse_inode_entry *
dfuse_inode_lookup(struct dfuse_info *dfuse_info, fuse_ino_t ino)
{
	d_list_t *rlink;

	rlink = d_hash_rec_find(&dfuse_info->dpi_iet, &ino, sizeof(ino));
	if (!rlink)
		return NULL;

	return container_of(rlink, struct dfuse_inode_entry, ie_htl);
}

/* Look an inode but do not take a ref on it.
 * This is for synchronous fuse operations where the kernel holds a reference for the duration
 * of the operation.
 */
static inline struct dfuse_inode_entry *__attribute__((returns_nonnull))
dfuse_inode_lookup_nf(struct dfuse_info *dfuse_info, fuse_ino_t ino)
{
	struct dfuse_inode_entry *ie;
	d_list_t                 *rlink;

	rlink = d_hash_rec_find(&dfuse_info->dpi_iet, &ino, sizeof(ino));
	D_ASSERTF(rlink != NULL, "Unable to find hash table entry for %#lx", ino);

	ie = container_of(rlink, struct dfuse_inode_entry, ie_htl);
	atomic_fetch_sub_relaxed(&ie->ie_ref, 1);

	return ie;
}

/* Drop a reference on an inode.  This may result in ie being freed so needs to go through the hash
 * table, but optimistically check using atomics first.
 */
static inline void
dfuse_inode_decref(struct dfuse_info *dfuse_info, struct dfuse_inode_entry *ie)
{
	uint32_t oldref;

	oldref = atomic_load_relaxed(&ie->ie_ref);

	if (oldref > 1) {
		uint32_t newref = oldref - 1;

		if (atomic_compare_exchange(&ie->ie_ref, oldref, newref))
			return;
	}

	d_hash_rec_decref(&dfuse_info->dpi_iet, &ie->ie_htl);
}

/* Drop a reference on an inode. */

extern char *duns_xattr_name;

/* Generate the inode to use for this dfs object.  This is generating a single
 * 64 bit number from three 64 bit numbers so will not be perfect but does
 * avoid most conflicts.
 *
 * Take the sequence parts of both the hi and lo object id and put them in
 * different parts of the inode, then or in the inode number of the root
 * of this dfs object, to avoid conflicts across containers.
 */
static inline void
dfuse_compute_inode(struct dfuse_cont *dfs,
		    daos_obj_id_t *oid,
		    ino_t *_ino)
{
	uint64_t hi;

	hi = (oid->hi & (-1ULL >> 32)) | (dfs->dfs_ino << 48);

	*_ino = hi ^ (oid->lo << 32);
};

/* Mark the cache for a directory invalid.  Called when directory contents change on create,
 * unlink or rename
 */
void
dfuse_cache_evict_dir(struct dfuse_info *dfuse_info, struct dfuse_inode_entry *ie);

/* Free any read chunk data for an inode.
 *
 * Returns true if feature was used.
 */
bool
read_chunk_close(struct active_inode *active);

/* Metadata caching functions. */

/* Mark the cache as up-to-date from now */
void
dfuse_mcache_set_time(struct dfuse_inode_entry *ie);

/* Set the metadata cache as invalid */
void
dfuse_mcache_evict(struct dfuse_inode_entry *ie);

/* Check the metadata cache setting against a given timeout, and return time left */
bool
dfuse_mcache_get_valid(struct dfuse_inode_entry *ie, double max_age, double *timeout);

/* Check the dentry cache setting against a given timeout, and return time left */
bool
dfuse_dentry_get_valid(struct dfuse_inode_entry *ie, double max_age, double *timeout);

/* inval.c */

int
ival_add_cont_buckets(struct dfuse_cont *dfc);

void
ival_dec_cont_buckets(struct dfuse_cont *dfc);

void
ival_drop_inode(struct dfuse_inode_entry *inode);

int
ival_update_inode(struct dfuse_inode_entry *inode, double timeout);

int
ival_init(struct dfuse_info *dfuse_info);

int
ival_thread_start(struct dfuse_info *dfuse_info);

void
ival_thread_stop();

void
ival_fini();

/* Data caching functions */

/* Mark the data cache as up-to-date from now */
void
dfuse_dcache_set_time(struct dfuse_inode_entry *ie);

/* Set the data cache as invalid */
void
dfuse_dcache_evict(struct dfuse_inode_entry *ie);

/* Set both caches invalid */
void
dfuse_cache_evict(struct dfuse_inode_entry *ie);

/* Check the cache setting against a given timeout */
bool
dfuse_dcache_get_valid(struct dfuse_inode_entry *ie, double max_age);

void
dfuse_pre_read(struct dfuse_info *dfuse_info, struct dfuse_obj_hdl *oh);

int
check_for_uns_ep(struct dfuse_info *dfuse_info, struct dfuse_inode_entry *ie, char *attr,
		 daos_size_t len);

void
dfuse_ie_init(struct dfuse_info *dfuse_info, struct dfuse_inode_entry *ie);

#define dfuse_ie_free(_di, _ie)                                                                    \
	do {                                                                                       \
		atomic_fetch_sub_relaxed(&(_di)->di_inode_count, 1);                               \
		D_FREE(_ie);                                                                       \
	} while (0)

#define dfuse_oh_free(_di, _oh)                                                                    \
	do {                                                                                       \
		atomic_fetch_sub_relaxed(&(_di)->di_fh_count, 1);                                  \
		D_FREE(_oh);                                                                       \
	} while (0)

void
dfuse_ie_close(struct dfuse_info *dfuse_info, struct dfuse_inode_entry *ie);

/* ops/...c */

void
dfuse_cb_lookup(fuse_req_t, struct dfuse_inode_entry *, const char *);

void
dfuse_cb_forget(fuse_req_t, fuse_ino_t, uint64_t);

void
dfuse_cb_forget_multi(fuse_req_t, size_t, struct fuse_forget_data *);

void
dfuse_cb_getattr(fuse_req_t, struct dfuse_inode_entry *);

void
dfuse_cb_readlink(fuse_req_t, fuse_ino_t);

void
dfuse_cb_mknod(fuse_req_t, struct dfuse_inode_entry *,
	       const char *, mode_t);

void
dfuse_cb_opendir(fuse_req_t, struct dfuse_inode_entry *,
		 struct fuse_file_info *fi);

void
dfuse_cb_releasedir(fuse_req_t, struct dfuse_inode_entry *,
		    struct fuse_file_info *fi);

void
dfuse_cb_create(fuse_req_t, struct dfuse_inode_entry *,
		const char *, mode_t, struct fuse_file_info *);

void
dfuse_cb_open(fuse_req_t, fuse_ino_t, struct fuse_file_info *);

void
dfuse_cb_release(fuse_req_t, fuse_ino_t, struct fuse_file_info *);

void
dfuse_cb_read(fuse_req_t, fuse_ino_t, size_t, off_t,
	      struct fuse_file_info *);

void
dfuse_cb_unlink(fuse_req_t, struct dfuse_inode_entry *,
		const char *);

void
dfuse_cb_readdir(fuse_req_t, struct dfuse_obj_hdl *, size_t, off_t, bool);

void
dfuse_cb_rename(fuse_req_t, struct dfuse_inode_entry *, const char *,
		struct dfuse_inode_entry *, const char *, unsigned int);

void
dfuse_cb_write(fuse_req_t, fuse_ino_t, struct fuse_bufvec *, off_t,
	       struct fuse_file_info *);

void
dfuse_cb_symlink(fuse_req_t, const char *, struct dfuse_inode_entry *,
		 const char *);

void
dfuse_cb_setxattr(fuse_req_t, struct dfuse_inode_entry *, const char *,
		  const char *, size_t, int);

void
dfuse_cb_getxattr(fuse_req_t, struct dfuse_inode_entry *,
		  const char *, size_t);

void
dfuse_cb_listxattr(fuse_req_t, struct dfuse_inode_entry *, size_t);

void
dfuse_cb_removexattr(fuse_req_t, struct dfuse_inode_entry *, const char *);

void
dfuse_cb_setattr(fuse_req_t, struct dfuse_inode_entry *, struct stat *, int);

void
dfuse_cb_statfs(fuse_req_t, struct dfuse_inode_entry *);

#ifdef FUSE_IOCTL_USE_INT
void dfuse_cb_ioctl(fuse_req_t req, fuse_ino_t ino, int cmd, void *arg,
		    struct fuse_file_info *fi, unsigned int flags,
		    const void *in_buf, size_t in_bufsz, size_t out_bufsz);
#else
void dfuse_cb_ioctl(fuse_req_t req, fuse_ino_t ino, unsigned int cmd, void *arg,
		    struct fuse_file_info *fi, unsigned int flags,
		    const void *in_buf, size_t in_bufsz, size_t out_bufsz);
#endif

/* Return inode information to fuse
 *
 * Adds inode to the hash table and calls fuse_reply_entry()
 */
void
dfuse_reply_entry(struct dfuse_info *dfuse_info, struct dfuse_inode_entry *inode,
		  struct fuse_file_info *fi_out, bool is_new, fuse_req_t req);

int
_dfuse_mode_update(fuse_req_t req, struct dfuse_inode_entry *parent, mode_t *_mode);

/* Mark object as removed and invalidate any kernel data for it */
void
dfuse_oid_unlinked(struct dfuse_info *dfuse_info, fuse_req_t req, daos_obj_id_t *oid,
		   struct dfuse_inode_entry *parent, const char *name);

/* dfuse_cont.c */
void
dfuse_cont_lookup(fuse_req_t req, struct dfuse_inode_entry *parent,
		  const char *name);

void
dfuse_cont_mknod(fuse_req_t req, struct dfuse_inode_entry *parent,
		 const char *name, mode_t mode);

/* dfuse_pool.c */
void
dfuse_pool_lookup(fuse_req_t req, struct dfuse_inode_entry *parent,
		  const char *name);

#endif /* __DFUSE_H__ */<|MERGE_RESOLUTION|>--- conflicted
+++ resolved
@@ -1022,15 +1022,10 @@
 };
 
 struct active_inode {
-<<<<<<< HEAD
-	d_list_t           chunks;
-	pthread_spinlock_t lock;
-	ATOMIC uint64_t    read_count;
-=======
 	d_list_t               chunks;
 	pthread_spinlock_t     lock;
+	ATOMIC uint64_t    read_count;
 	struct dfuse_pre_read *readahead;
->>>>>>> f512f481
 };
 
 /* Increase active count on inode.  This takes a reference and allocates ie->active as required */
@@ -1038,13 +1033,8 @@
 active_ie_init(struct dfuse_inode_entry *ie, bool *preread);
 
 /* Mark a oh as closing and drop the ref on inode active */
-<<<<<<< HEAD
-void
-active_oh_decref(struct dfuse_obj_hdl *oh);
-=======
-bool
+void
 active_oh_decref(struct dfuse_info *dfuse_info, struct dfuse_obj_hdl *oh);
->>>>>>> f512f481
 
 /* Decrease active count on inode, called on error where there is no oh */
 void
