--- conflicted
+++ resolved
@@ -785,18 +785,11 @@
 #define DFUSE_REPLY_CREATE(inode, req, entry, fi)                                                  \
 	do {                                                                                       \
 		int __rc;                                                                          \
-<<<<<<< HEAD
 		_Static_assert(IS_IE(_ie), "Param is not inode entry");                            \
 		DFUSE_TRA_DEBUG(_ie, "Returning create");                                          \
-		(_ie) = NULL;                                                                      \
-		__rc  = fuse_reply_create(req, &entry, fi);                                        \
-=======
-		DFUSE_TRA_DEBUG(inode, "Returning create");                                        \
 		ival_update_inode(inode, (entry).entry_timeout);                                   \
-		_Static_assert(IS_IE(inode), "Param is not inode entry");                          \
 		(inode) = NULL;                                                                    \
 		__rc    = fuse_reply_create(req, &entry, fi);                                      \
->>>>>>> 43adca40
 		if (__rc != 0)                                                                     \
 			DS_ERROR(-__rc, "fuse_reply_create() error");                              \
 	} while (0)
