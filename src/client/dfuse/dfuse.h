--- conflicted
+++ resolved
@@ -928,7 +928,6 @@
 	ATOMIC bool               ie_linear_read;
 };
 
-<<<<<<< HEAD
 /* Flush write-back cache writes to a inode.  It does this by waiting for and then releasing an
  * exclusive lock on the inode.  Writes take a shared lock so this will block until all pending
  * writes are complete.
@@ -940,9 +939,7 @@
 		D_RWLOCK_UNLOCK(&(_ie)->ie_wlock);                                                 \
 	} while (0)
 
-=======
 /* Lookup an inode and take a ref on it. */
->>>>>>> c72a4d61
 static inline struct dfuse_inode_entry *
 dfuse_inode_lookup(struct dfuse_info *dfuse_info, fuse_ino_t ino)
 {
