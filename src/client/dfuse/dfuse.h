/**
 * (C) Copyright 2016-2019 Intel Corporation.
 *
 * Licensed under the Apache License, Version 2.0 (the "License");
 * you may not use this file except in compliance with the License.
 * You may obtain a copy of the License at
 *
 *    http://www.apache.org/licenses/LICENSE-2.0
 *
 * Unless required by applicable law or agreed to in writing, software
 * distributed under the License is distributed on an "AS IS" BASIS,
 * WITHOUT WARRANTIES OR CONDITIONS OF ANY KIND, either express or implied.
 * See the License for the specific language governing permissions and
 * limitations under the License.
 *
 * GOVERNMENT LICENSE RIGHTS-OPEN SOURCE SOFTWARE
 * The Government's rights to use, modify, reproduce, release, perform, display,
 * or disclose this software are subject to the terms of the Apache License as
 * provided in Contract No. B609815.
 * Any reproduction of computer software, computer software documentation, or
 * portions thereof marked with this legend must also reproduce the markings.
 */

#ifndef __DFUSE_H__
#define __DFUSE_H__

#include <fuse3/fuse.h>
#include <fuse3/fuse_lowlevel.h>

#include <gurt/list.h>
#include <gurt/hash.h>

#include "daos.h"
#include "daos_fs.h"

#include "dfuse_gah.h"
#include "dfuse_fs.h"

#include "dfuse_common.h"
#include "dfuse.h"

struct dfuse_info {
	struct fuse_session		*di_session;
	struct dfuse_projection_info	*di_handle;
	char				*di_pool;
	char				*di_cont;
	char				*di_group;
	char				*di_mountpoint;
	d_rank_list_t			*di_svcl;
	bool				di_threaded;
};

/* Launch fuse, and do not return until complete */
bool
dfuse_launch_fuse(struct dfuse_info *dfuse_info,
		  struct fuse_lowlevel_ops *flo,
		  struct fuse_args *args,
		  struct dfuse_projection_info *dfi_handle);

struct dfuse_projection_info {
	struct dfuse_projection		dpi_proj;
	struct dfuse_info		*dpi_info;
	struct dfuse_dfs		*dpi_ddfs;
	uint32_t			dpi_max_read;
	/** Hash table of open inodes */
	struct d_hash_table		dpi_iet;
	struct d_hash_table		dpi_irt;
	ATOMIC uint64_t			dpi_ino_next;
};

/*
 * Max number of 4k (fuse buffer size for readdir) blocks that need offset
 * tracking in the readdir implementation. Since in readdir implementation we
 * specify a larger buffer size (16k) to fetch the dir entries, the buffer we
 * track those entries on the OH needs to know where fuse_add_direntry() exceeds
 * the 4k size of a block that we return to readdir. In the next call to
 * readdir, we need to resume from that last offset before we exceeded that 4k
 * size. We define this max number of blocks to 8 (not 4 - 16k/4k) to account
 * for the possibility that we need to re-alloc that buffer on OH since
 * fuse_add_direntry() adds more metadata (the fuse direntry attributes) in
 * addition to the entry name, which could exceed 16K in some cases. We just
 * double the buffer size inthis case to 32k, and so we need a max of 8 offsets
 * to track in this case.
 */
#define READDIR_BLOCKS 8

/** what is returned as the handle for fuse fuse_file_info on create/open */
struct dfuse_obj_hdl {
	/** pointer to dfs_t */
	dfs_t		*doh_dfs;
	/** the DFS object handle */
	dfs_obj_t	*doh_obj;
	/** an anchor to track listing in readdir */
	daos_anchor_t	doh_anchor;
	/** current offset in dir stream (what is returned to fuse) */
	off_t		doh_fuse_off;
	/** current offset in dir stream (includes cached entries) */
	off_t		doh_dir_off[READDIR_BLOCKS];
	/** Buffer with all entries listed from DFS with the fuse dirents */
	void		*doh_buf;
	/** offset to start from of doh_buffer */
	off_t		doh_start_off[READDIR_BLOCKS];
	/** ending offset in doh_buf */
	off_t		doh_cur_off;
	/** current idx to process in doh_start_off */
	uint32_t	doh_idx;
};

struct dfuse_inode_entry;

struct dfuse_inode_ops {
	bool (*create)(fuse_req_t req, struct dfuse_inode_entry *parent,
		       const char *name, mode_t mode,
		       struct fuse_file_info *fi);
	void (*getattr)(fuse_req_t req, struct dfuse_inode_entry *inode);
	bool (*lookup)(fuse_req_t req, struct dfuse_inode_entry *parent,
		       const char *name);
	bool (*mkdir)(fuse_req_t req, struct dfuse_inode_entry *parent,
		      const char *name, mode_t mode);
	void (*opendir)(fuse_req_t req, struct dfuse_inode_entry *inode,
			struct fuse_file_info *fi);
	void (*releasedir)(fuse_req_t req, struct dfuse_inode_entry *inode,
			   struct fuse_file_info *fi);
	void (*readdir)(fuse_req_t req, struct dfuse_inode_entry *inode,
			size_t size, off_t offset, struct fuse_file_info *fi);
<<<<<<< HEAD
	void (*rename)(fuse_req_t req, struct dfuse_inode_entry *parent_inode,
		       const char *name,
		       struct dfuse_inode_entry *newparent_inode,
		       const char *newname, unsigned int flags);
=======
	void (*symlink)(fuse_req_t req, const char *link,
			struct dfuse_inode_entry *parent, const char *name);
>>>>>>> 29cee844
	void (*unlink)(fuse_req_t req, struct dfuse_inode_entry *parent,
		       const char *name);
};

extern struct dfuse_inode_ops dfuse_dfs_ops;
extern struct dfuse_inode_ops dfuse_cont_ops;
extern struct dfuse_inode_ops dfuse_pool_ops;

struct dfuse_dfs {
	struct dfuse_inode_ops	*dfs_ops;
	dfs_t			*dfs_ns;
	char			dfs_pool[NAME_MAX + 1];
	char			dfs_cont[NAME_MAX + 1];
	daos_handle_t		dfs_poh;
	daos_handle_t		dfs_coh;
	daos_pool_info_t	dfs_pool_info;
	daos_cont_info_t	dfs_co_info;
	ino_t			dfs_root;
};

/* dfuse_core.c */
/* Start a dfuse projection */
int
dfuse_start(struct dfuse_info *dfuse_info, struct dfuse_dfs *dfs);

/* Drain and free resources used by a projection */
int
dfuse_destroy_fuse(struct dfuse_projection_info *fs_handle);

struct fuse_lowlevel_ops *dfuse_get_fuse_ops();

/* Helper macros for open() and creat() to log file access modes */
#define LOG_MODE(HANDLE, FLAGS, MODE) do {			\
		if ((FLAGS) & (MODE))				\
			DFUSE_TRA_DEBUG(HANDLE, #MODE);	\
		FLAGS &= ~MODE;					\
	} while (0)

/**
 * Dump the file open mode to the logile.
 *
 * On a 64 bit system O_LARGEFILE is assumed so always set but defined to zero
 * so set LARGEFILE here for debugging
 */
#define LARGEFILE 0100000
#define LOG_FLAGS(HANDLE, INPUT) do {					\
		int _flag = (INPUT);					\
		LOG_MODE((HANDLE), _flag, O_APPEND);			\
		LOG_MODE((HANDLE), _flag, O_RDONLY);			\
		LOG_MODE((HANDLE), _flag, O_WRONLY);			\
		LOG_MODE((HANDLE), _flag, O_RDWR);			\
		LOG_MODE((HANDLE), _flag, O_ASYNC);			\
		LOG_MODE((HANDLE), _flag, O_CLOEXEC);			\
		LOG_MODE((HANDLE), _flag, O_CREAT);			\
		LOG_MODE((HANDLE), _flag, O_DIRECT);			\
		LOG_MODE((HANDLE), _flag, O_DIRECTORY);			\
		LOG_MODE((HANDLE), _flag, O_DSYNC);			\
		LOG_MODE((HANDLE), _flag, O_EXCL);			\
		LOG_MODE((HANDLE), _flag, O_LARGEFILE);			\
		LOG_MODE((HANDLE), _flag, LARGEFILE);			\
		LOG_MODE((HANDLE), _flag, O_NOATIME);			\
		LOG_MODE((HANDLE), _flag, O_NOCTTY);			\
		LOG_MODE((HANDLE), _flag, O_NONBLOCK);			\
		LOG_MODE((HANDLE), _flag, O_PATH);			\
		LOG_MODE((HANDLE), _flag, O_SYNC);			\
		LOG_MODE((HANDLE), _flag, O_TRUNC);			\
		if (_flag)						\
			DFUSE_TRA_ERROR(HANDLE, "Flags 0%o", _flag);	\
	} while (0)

/** Dump the file mode to the logfile. */
#define LOG_MODES(HANDLE, INPUT) do {					\
		int _flag = (INPUT) & S_IFMT;				\
		LOG_MODE((HANDLE), _flag, S_IFREG);			\
		LOG_MODE((HANDLE), _flag, S_ISUID);			\
		LOG_MODE((HANDLE), _flag, S_ISGID);			\
		LOG_MODE((HANDLE), _flag, S_ISVTX);			\
		if (_flag)						\
			DFUSE_TRA_ERROR(HANDLE, "Mode 0%o", _flag);	\
	} while (0)

#define DFUSE_UNSUPPORTED_CREATE_FLAGS (O_ASYNC | O_CLOEXEC | O_DIRECTORY | \
					O_NOCTTY | O_PATH)

#define DFUSE_UNSUPPORTED_OPEN_FLAGS (DFUSE_UNSUPPORTED_CREATE_FLAGS | \
					O_CREAT | O_EXCL)

#define DFUSE_REPLY_ERR_RAW(handle, req, status)			\
	do {								\
		int __err = status;					\
		int __rc;						\
		if (__err == 0) {					\
			DFUSE_TRA_ERROR(handle,				\
					"Invalid call to fuse_reply_err: 0"); \
			__err = EIO;					\
		}							\
		if (__err == ENOTSUP || __err == EIO)			\
			DFUSE_TRA_WARNING(handle, "Returning %d '%s'",	\
					  __err, strerror(__err));	\
		else							\
			DFUSE_TRA_DEBUG(handle, "Returning %d '%s'",	\
					__err, strerror(__err));	\
		__rc = fuse_reply_err(req, __err);			\
		if (__rc != 0)						\
			DFUSE_TRA_ERROR(handle,				\
					"fuse_reply_err returned %d:%s", \
					__rc, strerror(-__rc));		\
	} while (0)

#define DFUSE_FUSE_REPLY_ERR(req, status)		\
	do {						\
		DFUSE_REPLY_ERR_RAW(req, req, status);	\
		DFUSE_TRA_DOWN(req);			\
	} while (0)

#define DFUSE_REPLY_ERR(dfuse_req, status)				\
	do {								\
		DFUSE_REPLY_ERR_RAW(dfuse_req, (dfuse_req)->ir_req, status); \
		DFUSE_TRA_DOWN(dfuse_req);				\
	} while (0)

#define DFUSE_FUSE_REPLY_ZERO(req)					\
	do {								\
		int __rc;						\
		DFUSE_TRA_DEBUG(req, "Returning 0");			\
		__rc = fuse_reply_err(req, 0);				\
		if (__rc != 0)						\
			DFUSE_TRA_ERROR(req,				\
					"fuse_reply_err returned %d:%s", \
					__rc, strerror(-__rc));		\
		DFUSE_TRA_DOWN(req);					\
	} while (0)

#define DFUSE_REPLY_ZERO(dfuse_req)					\
	do {								\
		int __rc;						\
		DFUSE_TRA_DEBUG(dfuse_req, "Returning 0");		\
		__rc = fuse_reply_err((dfuse_req)->ir_req, 0);		\
		if (__rc != 0)						\
			DFUSE_TRA_ERROR(dfuse_req,			\
					"fuse_reply_err returned %d:%s", \
					__rc, strerror(-__rc));		\
		DFUSE_TRA_DOWN(dfuse_req);				\
	} while (0)

#define DFUSE_REPLY_ATTR(req, attr)					\
	do {								\
		int __rc;						\
		DFUSE_TRA_DEBUG(req, "Returning attr mode %x dir:%d",	\
				(attr)->st_mode,			\
				S_ISDIR(((attr)->st_mode)));		\
		__rc = fuse_reply_attr(req, attr, 0);			\
		if (__rc != 0)						\
			DFUSE_TRA_ERROR(req,				\
					"fuse_reply_attr returned %d:%s", \
					__rc, strerror(-__rc));		\
	} while (0)

#define DFUSE_REPLY_READLINK(req, path)					\
	do {								\
		int __rc;						\
		DFUSE_TRA_DEBUG(req, "Returning path '%s'", path);	\
		__rc = fuse_reply_readlink(req, path);			\
		if (__rc != 0)						\
			DFUSE_TRA_ERROR(req,				\
					"fuse_reply_readlink returned %d:%s", \
					__rc, strerror(-__rc));		\
		DFUSE_TRA_DOWN(req);					\
	} while (0)

#define DFUSE_REPLY_WRITE(handle, req, bytes)				\
	do {								\
		int __rc;						\
		DFUSE_TRA_DEBUG(handle, "Returning write(%zi)", bytes); \
		__rc = fuse_reply_write(req, bytes);			\
		if (__rc != 0)						\
			DFUSE_TRA_ERROR(handle,				\
					"fuse_reply_write returned %d:%s", \
					__rc, strerror(-__rc));		\
	} while (0)

#define DFUSE_REPLY_OPEN(req, fi)					\
	do {								\
		int __rc;						\
		DFUSE_TRA_DEBUG(req, "Returning open");			\
		__rc = fuse_reply_open(req, fi);			\
		if (__rc != 0)						\
			DFUSE_TRA_ERROR(req,				\
					"fuse_reply_open returned %d:%s", \
					__rc, strerror(-__rc));		\
	} while (0)

#define DFUSE_REPLY_CREATE(req, entry, fi)				\
	do {								\
		int __rc;						\
		DFUSE_TRA_DEBUG(req, "Returning create");		\
		__rc = fuse_reply_create(req, &entry, fi);		\
		if (__rc != 0)						\
			DFUSE_TRA_ERROR(req,				\
					"fuse_reply_create returned %d:%s",\
					__rc, strerror(-__rc));		\
	} while (0)

#define DFUSE_REPLY_ENTRY(req, entry)					\
	do {								\
		int __rc;						\
		DFUSE_TRA_DEBUG(req, "Returning entry mode %x dir:%d",	\
				(entry).attr.st_mode,			\
				S_ISDIR((entry).attr.st_mode));		\
		__rc = fuse_reply_entry(req, &entry);			\
		if (__rc != 0)						\
			DFUSE_TRA_ERROR(req,				\
					"fuse_reply_entry returned %d:%s", \
					__rc, strerror(-__rc));		\
	} while (0)

#define DFUSE_REPLY_IOCTL(handle, req, gah_info)			\
	do {								\
		int __rc;						\
		DFUSE_TRA_DEBUG(handle, "Returning ioctl");		\
		__rc = fuse_reply_ioctl(req, 0, &(gah_info),		\
					sizeof(gah_info));		\
		if (__rc != 0)						\
			DFUSE_TRA_ERROR(handle,				\
					"fuse_reply_ioctl returned %d:%s", \
					__rc, strerror(-__rc));		\
	} while (0)

/**
 * Inode handle.
 *
 * Describes any entry in the projection that the kernel knows about, may
 * be a directory, file, symbolic link or anything else.
 */

struct dfuse_inode_entry {
	/** stat structure for this inode.
	 * This will be valid, but out-of-date at any given moment in time,
	 * mainly used for the inode number and type.
	 */
	struct stat		ie_stat;

	dfs_obj_t		*ie_obj;

	/** The name of the entry, relative to the parent.
	 * This would have been valid when the inode was first observed
	 * however may be incorrect at any point after that.  It may not
	 * even match the local kernels view of the projection as it is
	 * not updated on local rename requests.
	 */
	char			ie_name[NAME_MAX + 1];

	/** The parent inode of this entry.
	 *
	 * As with name this will be correct when created however may
	 * be incorrect at any point after that.  The inode does not hold
	 * a reference on the parent so the inode may not be valid.
	 */
	fuse_ino_t		ie_parent;

	struct dfuse_dfs	*ie_dfs;

	/** Hash table of inodes
	 * All valid inodes are kept in a hash table, using the hash table
	 * locking.
	 */
	d_list_t		ie_htl;

	/** Reference counting for the inode.
	 * Used by the hash table callbacks
	 */
	ATOMIC uint		ie_ref;
};

/**
 * Inode record.
 *
 * Describes all inodes observed by the system since start, including all inodes
 * known by the kernel, and all inodes that have been in the past.
 *
 * This is needed to be able to generate 64 bit inode numbers from 128 bit DAOS
 * objects, to support multiple containers/pools within a filesystem and to
 * provide consistent inode numbering for the same file over time, even if the
 * kernel cache is dropped, for example because of memory pressure.
 */
struct dfuse_inode_record_id {
	struct dfuse_dfs	*irid_dfs;
	daos_obj_id_t		irid_oid;
};

struct dfuse_inode_record {
	struct dfuse_inode_record_id	ir_id;
	d_list_t			ir_htl;
	ino_t				ir_ino;
};

/* dfuse_inode.c */

int
dfuse_lookup_inode(struct dfuse_projection_info *fs_handle,
		   struct dfuse_dfs *dfs,
		   daos_obj_id_t *oid,
		   ino_t *_ino);

int
dfuse_check_for_inode(struct dfuse_projection_info *fs_handle,
		      struct dfuse_dfs *dfs,
		      struct dfuse_inode_entry **_entry);

void
ie_close(struct dfuse_projection_info *, struct dfuse_inode_entry *);

/* ops/...c */

bool
dfuse_cb_lookup(fuse_req_t, struct dfuse_inode_entry *, const char *);

void
dfuse_cb_forget(fuse_req_t, fuse_ino_t, uint64_t);

void
dfuse_cb_forget_multi(fuse_req_t, size_t, struct fuse_forget_data *);

void
dfuse_cb_getattr(fuse_req_t, struct dfuse_inode_entry *);

void
dfuse_cb_readlink(fuse_req_t, fuse_ino_t);

bool
dfuse_cb_mkdir(fuse_req_t, struct dfuse_inode_entry *,
	       const char *, mode_t);

void
dfuse_cb_opendir(fuse_req_t, struct dfuse_inode_entry *,
		 struct fuse_file_info *fi);

void
dfuse_cb_releasedir(fuse_req_t, struct dfuse_inode_entry *,
		    struct fuse_file_info *fi);

bool
dfuse_cb_create(fuse_req_t, struct dfuse_inode_entry *,
		const char *, mode_t, struct fuse_file_info *);

void
dfuse_cb_open(fuse_req_t, fuse_ino_t, struct fuse_file_info *);

void
dfuse_cb_release(fuse_req_t, fuse_ino_t, struct fuse_file_info *);

void
dfuse_cb_read(fuse_req_t, fuse_ino_t, size_t, off_t,
	      struct fuse_file_info *);

void
dfuse_cb_unlink(fuse_req_t, struct dfuse_inode_entry *,
		const char *);

void
dfuse_cb_readdir(fuse_req_t, struct dfuse_inode_entry *, size_t, off_t,
		 struct fuse_file_info *);

void
dfuse_cb_rename(fuse_req_t, struct dfuse_inode_entry *, const char *,
		struct dfuse_inode_entry *, const char *, unsigned int);

void
dfuse_cb_write(fuse_req_t, fuse_ino_t, const char *, size_t, off_t,
	       struct fuse_file_info *);

void
dfuse_cb_setattr(fuse_req_t, fuse_ino_t, struct stat *, int,
		 struct fuse_file_info *);

void
dfuse_cb_symlink(fuse_req_t, const char *, struct dfuse_inode_entry *,
		 const char *);

/* Return inode information to fuse
 *
 * Adds inode to the hash table and calls fuse_reply_entry()
 */
void
dfuse_reply_entry(struct dfuse_projection_info *fs_handle,
		  struct dfuse_inode_entry *inode,
		  struct fuse_file_info *fi_out,
		  fuse_req_t req);

/* dfuse_cont.c */
bool
dfuse_cont_lookup(fuse_req_t req, struct dfuse_inode_entry *parent,
		  const char *name);

bool
dfuse_cont_mkdir(fuse_req_t req, struct dfuse_inode_entry *parent,
		 const char *name, mode_t mode);

/* dfuse_pool.c */
bool
dfuse_pool_lookup(fuse_req_t req, struct dfuse_inode_entry *parent,
		  const char *name);

#endif /* __DFUSE_H__ */<|MERGE_RESOLUTION|>--- conflicted
+++ resolved
@@ -123,15 +123,12 @@
 			   struct fuse_file_info *fi);
 	void (*readdir)(fuse_req_t req, struct dfuse_inode_entry *inode,
 			size_t size, off_t offset, struct fuse_file_info *fi);
-<<<<<<< HEAD
 	void (*rename)(fuse_req_t req, struct dfuse_inode_entry *parent_inode,
 		       const char *name,
 		       struct dfuse_inode_entry *newparent_inode,
 		       const char *newname, unsigned int flags);
-=======
 	void (*symlink)(fuse_req_t req, const char *link,
 			struct dfuse_inode_entry *parent, const char *name);
->>>>>>> 29cee844
 	void (*unlink)(fuse_req_t req, struct dfuse_inode_entry *parent,
 		       const char *name);
 };
