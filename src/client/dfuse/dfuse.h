--- conflicted
+++ resolved
@@ -384,6 +384,17 @@
 					__rc, strerror(-__rc));		\
 	} while (0)
 
+#define DFUSE_REPLY_STATFS(desc, req, stat)				\
+	do {								\
+		int __rc;						\
+		DFUSE_TRA_DEBUG(desc, "Returning statfs");		\
+		__rc = fuse_reply_statfs(req, stat);			\
+		if (__rc != 0)						\
+			DFUSE_TRA_ERROR(desc,				\
+					"fuse_reply_statfs returned %d:%s", \
+					__rc, strerror(-__rc));		\
+	} while (0)
+
 #define DFUSE_REPLY_IOCTL_SIZE(desc, req, arg, size)			\
 	do {								\
 		int __rc;						\
@@ -395,24 +406,8 @@
 					__rc, strerror(-__rc));		\
 	} while (0)
 
-<<<<<<< HEAD
-#define DFUSE_REPLY_STATFS(desc, req, stat)				\
-	do {								\
-		int __rc;						\
-		DFUSE_TRA_DEBUG(desc, "Returning statfs");		\
-		__rc = fuse_reply_statfs(req, stat);			\
-		if (__rc != 0)						\
-			DFUSE_TRA_ERROR(desc,				\
-					"fuse_reply_statfs returned %d:%s", \
-					__rc, strerror(-__rc));		\
-	} while (0)
-
-#define DFUSE_REPLY_IOCTL(handle, req, arg)			\
-	DFUSE_REPLY_IOCTL_SIZE(handle, req, &(arg), sizeof(arg))
-=======
 #define DFUSE_REPLY_IOCTL(desc, req, arg)			\
 	DFUSE_REPLY_IOCTL_SIZE(desc, req, &(arg), sizeof(arg))
->>>>>>> 86208aab
 
 /**
  * Inode handle.
