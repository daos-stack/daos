/**
 * (C) Copyright 2016-2023 Intel Corporation.
 *
 * SPDX-License-Identifier: BSD-2-Clause-Patent
 */

#ifndef __DFUSE_H__
#define __DFUSE_H__

#include <semaphore.h>

#include <fuse3/fuse.h>
#include <fuse3/fuse_lowlevel.h>

#include <gurt/list.h>
#include <gurt/hash.h>
#include <gurt/atomic.h>
#include <gurt/slab.h>

#include "daos.h"
#include "daos_fs.h"

#include "dfs_internal.h"

#include "dfuse_common.h"

struct dfuse_info {
	struct fuse_session *di_session;
	char                *di_group;
	char                *di_mountpoint;
	uint32_t             di_thread_count;
	uint32_t             di_equeue_count;
	bool                 di_threaded;
	bool                 di_foreground;
	bool                 di_caching;
	bool                 di_multi_user;
	bool                 di_wb_cache;
};

struct dfuse_projection_info {
	struct dfuse_info  *dpi_info;
	/** Hash table of open inodes, this matches kernel ref counts */
	struct d_hash_table dpi_iet;
	/** Hash table of open pools */
	struct d_hash_table dpi_pool_table;
	/** Next available inode number */
	ATOMIC uint64_t     dpi_ino_next;
	bool                dpi_shutdown;

	struct d_slab       dpi_slab;

	/* Array of dfuse_eq */
	struct dfuse_eq    *dpi_eqt;
	int                 dpi_eqt_count;
	ATOMIC uint64_t     dpi_eqt_idx;
};

struct dfuse_eq {
	struct dfuse_projection_info *de_handle;

	/* Event queue for async events */
	daos_handle_t                 de_eq;
	/* Semaphore to signal event waiting for async thread */
	sem_t                         de_sem;

	pthread_t                     de_thread;

	struct d_slab_type           *de_read_slab;
	struct d_slab_type           *de_write_slab;
};

/* Maximum size dfuse expects for read requests, this is not a limit but rather what is expected */
#define DFUSE_MAX_READ (1024 * 1024)

/* Launch fuse, and do not return until complete */
int
dfuse_launch_fuse(struct dfuse_projection_info *fs_handle, struct fuse_args *args);

struct dfuse_inode_entry;

struct dfuse_readdir_entry {
	/* Name of this directory entry */
	char  dre_name[NAME_MAX + 1];

	/* Offset of this directory entry */
	off_t dre_offset;

	/* Offset of the next directory entry
	 * A value of DFUSE_READDIR_EOD means end
	 * of directory.
	 */
	off_t dre_next_offset;
};

/** what is returned as the handle for fuse fuse_file_info on create/open/opendir */
struct dfuse_obj_hdl {
	/** pointer to dfs_t */
	dfs_t                    *doh_dfs;
	/** the DFS object handle.  Not created for directories. */
	dfs_obj_t                *doh_obj;
	/** the inode entry for the file */
	struct dfuse_inode_entry *doh_ie;

	/** readdir handle. */
	struct dfuse_readdir_hdl *doh_rd;

	ATOMIC uint32_t           doh_il_calls;

	/** Number of active readdir operations */
	ATOMIC uint32_t           doh_readir_number;

	ATOMIC uint64_t           doh_write_count;

	off_t                     doh_linear_read_pos;

	bool                      doh_linear_read;

	bool                      doh_linear_read_eof;

	/** True if caching is enabled for this file. */
	bool                      doh_caching;

	/* True if the file handle is writeable - used for cache invalidation */
	bool                      doh_writeable;

	/* Track possible kernel cache of readdir on this directory */
	/* Set to true if there is any reason the kernel will not use this directory handle as the
	 * basis for a readdir cache.  Includes if seekdir or rewind are used.
	 */
	bool                      doh_kreaddir_invalid;
	/* Set to true if readdir calls are made on this handle */
	bool                      doh_kreaddir_started;
	/* Set to true if readdir calls reach EOF made on this handle */
	bool                      doh_kreaddir_finished;
};

/* Maximum number of dentries to read at one time. */
#define READDIR_MAX_COUNT 1024

struct dfuse_readdir_hdl {
	/** an anchor to track listing in readdir */
	daos_anchor_t              drh_anchor;

	/** Array of entries returned by dfs but not reported to kernel */
	struct dfuse_readdir_entry drh_dre[READDIR_MAX_COUNT];
	/** Current index into doh_dre array */
	uint32_t                   drh_dre_index;
	/** Last index containing valid data */
	uint32_t                   drh_dre_last_index;
	/** Next value from anchor */
	uint32_t                   drh_anchor_index;
};

/*
 * Set required initial state in dfuse_obj_hdl.
 */
void
dfuse_open_handle_init(struct dfuse_obj_hdl *oh, struct dfuse_inode_entry *ie);

struct dfuse_inode_ops {
	void (*create)(fuse_req_t req, struct dfuse_inode_entry *parent,
		       const char *name, mode_t mode,
		       struct fuse_file_info *fi);
	void (*getattr)(fuse_req_t req, struct dfuse_inode_entry *inode);
	void (*setattr)(fuse_req_t req, struct dfuse_inode_entry *inode,
			struct stat *attr, int to_set);
	void (*lookup)(fuse_req_t req, struct dfuse_inode_entry *parent,
		       const char *name);
	void (*mknod)(fuse_req_t req, struct dfuse_inode_entry *parent,
		      const char *name, mode_t mode);
	void (*opendir)(fuse_req_t req, struct dfuse_inode_entry *inode,
			struct fuse_file_info *fi);
	void (*releasedir)(fuse_req_t req, struct dfuse_inode_entry *inode,
			   struct fuse_file_info *fi);
	void (*rename)(fuse_req_t req, struct dfuse_inode_entry *parent_inode,
		       const char *name,
		       struct dfuse_inode_entry *newparent_inode,
		       const char *newname, unsigned int flags);
	void (*symlink)(fuse_req_t req, const char *link,
			struct dfuse_inode_entry *parent, const char *name);
	void (*unlink)(fuse_req_t req, struct dfuse_inode_entry *parent,
		       const char *name);
	void (*setxattr)(fuse_req_t req, struct dfuse_inode_entry *inode,
			 const char *name, const char *value, size_t size,
			 int flags);
	void (*getxattr)(fuse_req_t req, struct dfuse_inode_entry *inode,
			 const char *name, size_t size);
	void (*listxattr)(fuse_req_t req, struct dfuse_inode_entry *inode,
			  size_t size);
	void (*removexattr)(fuse_req_t req, struct dfuse_inode_entry *inode,
			    const char *name);
	void (*statfs)(fuse_req_t req, struct dfuse_inode_entry *inode);
};

struct dfuse_event {
	fuse_req_t                    de_req; /**< The fuse request handle */
	daos_event_t                  de_ev;
	size_t                        de_len; /**< The size returned by daos */
	d_iov_t                       de_iov;
	d_sg_list_t                   de_sgl;
	d_list_t                      de_list;
<<<<<<< HEAD
	struct dfuse_projection_info *de_handle;
	struct dfuse_obj_hdl         *de_oh;
	off_t                         de_req_position; /**< The file position requested by fuse */
	size_t                        de_req_len;
=======
	struct dfuse_eq              *de_eqt;
	struct dfuse_obj_hdl         *de_oh;
	off_t                         de_req_position; /**< The file position requested by fuse */
>>>>>>> e833e71a
	void (*de_complete_cb)(struct dfuse_event *ev);
};

extern struct dfuse_inode_ops dfuse_dfs_ops;
extern struct dfuse_inode_ops dfuse_cont_ops;
extern struct dfuse_inode_ops dfuse_pool_ops;

/** Pool information
 *
 * This represents a pool that DFUSE is accessing.  All pools contain
 * a hash table of open containers.
 *
 * uuid may be NULL for root inode where there is no pool.
 *
 */
struct dfuse_pool {
	/** UUID of the pool */
	uuid_t              dfp_pool;
	/** Pool handle */
	daos_handle_t       dfp_poh;
	/** Hash table entry in dpi_pool_table */
	d_list_t            dfp_entry;
	/** Hash table reference count */
	ATOMIC uint32_t     dfp_ref;

	/** Hash table of open containers in pool */
	struct d_hash_table dfp_cont_table;
};

/** Container information
 *
 * This represents a container that DFUSE is accessing.  All containers
 * will have a valid dfs_handle.
 *
 * Note this struct used to be dfuse_dfs, hence the dfs_prefix for it's
 * members.
 *
 * uuid may be NULL for pool inodes.
 */
struct dfuse_cont {
	/** Fuse handlers to use for this container */
	struct dfuse_inode_ops	*dfs_ops;

	/** Pointer to parent pool, where a reference is held */
	struct dfuse_pool	*dfs_dfp;

	/** dfs mount handle */
	dfs_t			*dfs_ns;

	/** UUID of the container */
	uuid_t			dfs_cont;

	/** Container handle */
	daos_handle_t		dfs_coh;

	/** Hash table entry entry in dfp_cont_table */
	d_list_t		dfs_entry;
	/** Hash table reference count */
	ATOMIC uint32_t          dfs_ref;

	/** Inode number of the root of this container */
	ino_t			dfs_ino;

	/** Caching information */
	double			dfc_attr_timeout;
	double			dfc_dentry_timeout;
	double			dfc_dentry_dir_timeout;
	double			dfc_ndentry_timeout;
	bool			dfc_data_caching;
	bool			dfc_direct_io_disable;
};

void
dfuse_set_default_cont_cache_values(struct dfuse_cont *dfc);

int
dfuse_cont_open_by_label(struct dfuse_projection_info *fs_handle,
			 struct dfuse_pool *dfp,
			 const char *label,
			 struct dfuse_cont **_dfs);

int
dfuse_cont_open(struct dfuse_projection_info *fs_handle,
		struct dfuse_pool *dfp, uuid_t *cont,
		struct dfuse_cont **_dfs);

/* Connect to a pool via either a label or uuid.
 *
 * Create a datastructure and connect to a pool by label or uuid or neither if required.  After
 * making the connection then add it to the hash table and disconnect if an existing connection
 * is identified.
 *
 * Returns a system error code.
 */
int
dfuse_pool_connect(struct dfuse_projection_info *fs_handle, const char *label,
		   struct dfuse_pool **_dfp);

/* Return a connection for a pool uuid.
 *
 * Queries the hash table for an existing connection and makes a call to dfuse_pool_connect() as
 * necessary.  This function is fast for cases where existing connections exist but only accepts
 * uuids not labels.
 *
 * Returns a system error code.
 */
int
dfuse_pool_get_handle(struct dfuse_projection_info *fs_handle, uuid_t pool,
		      struct dfuse_pool **_dfp);

/* Xattr namespace used by dfuse.
 *
 * Extended attributes with this prefix can only be set by dfuse itself
 * or directly though dfs/daos but not through dfuse.
 */
#define DFUSE_XATTR_PREFIX "user.dfuse"

/* dfuse_core.c */

/* Setup internal structures */
int
dfuse_fs_init(struct dfuse_info *dfuse_info,
	      struct dfuse_projection_info **fsh);

/* Start a dfuse projection */
int
dfuse_fs_start(struct dfuse_projection_info *fs_handle, struct dfuse_cont *dfs);

int
dfuse_fs_stop(struct dfuse_projection_info *fs_handle);

/* Drain and free resources used by a projection */
int
dfuse_fs_fini(struct dfuse_projection_info *fs_handle);

/* dfuse_thread.c */

extern int
dfuse_loop(struct dfuse_info *dfuse_info);

extern
struct fuse_lowlevel_ops dfuse_ops;

/* Helper macros for open() and creat() to log file access modes */
#define LOG_MODE(HANDLE, FLAGS, MODE) do {			\
		if ((FLAGS) & (MODE))				\
			DFUSE_TRA_DEBUG(HANDLE, #MODE);		\
		FLAGS &= ~MODE;					\
	} while (0)

/**
 * Dump the file open mode to the logfile.
 *
 * On a 64 bit system O_LARGEFILE is assumed so always set but defined to zero
 * so set LARGEFILE here for debugging
 */
#define LARGEFILE 0100000
#define FMODE_EXEC 0x20
#define LOG_FLAGS(HANDLE, INPUT) do {					\
		int _flag = (INPUT);					\
		LOG_MODE((HANDLE), _flag, O_APPEND);			\
		LOG_MODE((HANDLE), _flag, O_RDONLY);			\
		LOG_MODE((HANDLE), _flag, O_WRONLY);			\
		LOG_MODE((HANDLE), _flag, O_RDWR);			\
		LOG_MODE((HANDLE), _flag, O_ASYNC);			\
		LOG_MODE((HANDLE), _flag, O_CLOEXEC);			\
		LOG_MODE((HANDLE), _flag, O_CREAT);			\
		LOG_MODE((HANDLE), _flag, O_DIRECT);			\
		LOG_MODE((HANDLE), _flag, O_DIRECTORY);			\
		LOG_MODE((HANDLE), _flag, O_DSYNC);			\
		LOG_MODE((HANDLE), _flag, O_EXCL);			\
		LOG_MODE((HANDLE), _flag, O_LARGEFILE);			\
		LOG_MODE((HANDLE), _flag, LARGEFILE);			\
		LOG_MODE((HANDLE), _flag, O_NOATIME);			\
		LOG_MODE((HANDLE), _flag, O_NOCTTY);			\
		LOG_MODE((HANDLE), _flag, O_NONBLOCK);			\
		LOG_MODE((HANDLE), _flag, O_PATH);			\
		LOG_MODE((HANDLE), _flag, O_SYNC);			\
		LOG_MODE((HANDLE), _flag, O_TRUNC);			\
		LOG_MODE((HANDLE), _flag, O_NOFOLLOW);			\
		LOG_MODE((HANDLE), _flag, FMODE_EXEC);			\
		if (_flag)						\
			DFUSE_TRA_ERROR(HANDLE, "Flags %#o", _flag);	\
	} while (0)

/** Dump the file mode to the logfile. */
#define LOG_MODES(HANDLE, INPUT) do {					\
		int _flag = (INPUT) & S_IFMT;				\
		LOG_MODE((HANDLE), _flag, S_IFREG);			\
		LOG_MODE((HANDLE), _flag, S_IFDIR);			\
		LOG_MODE((HANDLE), _flag, S_IFIFO);			\
		LOG_MODE((HANDLE), _flag, S_ISUID);			\
		LOG_MODE((HANDLE), _flag, S_ISGID);			\
		LOG_MODE((HANDLE), _flag, S_ISVTX);			\
		if (_flag)						\
			DFUSE_TRA_ERROR(HANDLE, "Mode 0%o", _flag);	\
	} while (0)

#define DFUSE_UNSUPPORTED_CREATE_FLAGS (O_ASYNC | O_CLOEXEC | O_DIRECTORY | \
					O_NOCTTY | O_PATH)

#define DFUSE_UNSUPPORTED_OPEN_FLAGS (DFUSE_UNSUPPORTED_CREATE_FLAGS | \
					O_CREAT | O_EXCL)

#define DFUSE_REPLY_ERR_RAW(desc, req, status)				\
	do {								\
		int __err = status;					\
		int __rc;						\
		if (__err == 0) {					\
			DFUSE_TRA_ERROR(desc,				\
					"Invalid call to fuse_reply_err: 0"); \
			__err = EIO;					\
		}							\
		if (__err == EIO || __err == EINVAL)			\
			DFUSE_TRA_WARNING(desc, "Returning %d '%s'",	\
					  __err, strerror(__err));	\
		else							\
			DFUSE_TRA_DEBUG(desc, "Returning %d '%s'",	\
					__err, strerror(__err));	\
		__rc = fuse_reply_err(req, __err);			\
		if (__rc != 0)						\
			DFUSE_TRA_ERROR(desc,				\
					"fuse_reply_err returned %d:%s", \
					__rc, strerror(-__rc));		\
	} while (0)

#define DFUSE_REPLY_ZERO(desc, req)					\
	do {								\
		int __rc;						\
		DFUSE_TRA_DEBUG(desc, "Returning 0");			\
		__rc = fuse_reply_err(req, 0);				\
		if (__rc != 0)						\
			DFUSE_TRA_ERROR(desc,				\
					"fuse_reply_err returned %d:%s", \
					__rc, strerror(-__rc));		\
	} while (0)

#define DFUSE_REPLY_ATTR(ie, req, attr)                                                            \
	do {                                                                                       \
		int    __rc;                                                                       \
		double timeout = 0;                                                                \
		DFUSE_TRA_DEBUG(ie, "Returning attr inode %#lx mode %#o size %zi", (attr)->st_ino, \
				(attr)->st_mode, (attr)->st_size);                                 \
		if (atomic_load_relaxed(&(ie)->ie_open_count) == 0) {                              \
			timeout = (ie)->ie_dfs->dfc_attr_timeout;                                  \
			dfuse_cache_set_time(ie);                                                  \
		}                                                                                  \
		__rc = fuse_reply_attr(req, attr, timeout);                                        \
		if (__rc != 0)                                                                     \
			DFUSE_TRA_ERROR(ie, "fuse_reply_attr returned %d:%s", __rc,                \
					strerror(-__rc));                                          \
	} while (0)

#define DFUSE_REPLY_ATTR_FORCE(ie, req, timeout)                                                   \
	do {                                                                                       \
		int __rc;                                                                          \
		DFUSE_TRA_DEBUG(ie, "Returning attr inode %#lx mode %#o size %zi timeout %lf",     \
				(ie)->ie_stat.st_ino, (ie)->ie_stat.st_mode,                       \
				(ie)->ie_stat.st_size, timeout);                                   \
		__rc = fuse_reply_attr(req, &ie->ie_stat, timeout);                                \
		if (__rc != 0)                                                                     \
			DFUSE_TRA_ERROR(ie, "fuse_reply_attr returned %d:%s", __rc,                \
					strerror(-__rc));                                          \
	} while (0)

#define DFUSE_REPLY_READLINK(ie, req, path)				\
	do {								\
		int __rc;						\
		DFUSE_TRA_DEBUG(ie, "Returning target '%s'", path);	\
		__rc = fuse_reply_readlink(req, path);			\
		if (__rc != 0)						\
			DFUSE_TRA_ERROR(ie,				\
					"fuse_reply_readlink returned %d:%s", \
					__rc, strerror(-__rc));		\
	} while (0)

#define DFUSE_REPLY_BUF(desc, req, buf, size)                                                      \
	do {                                                                                       \
		int __rc;                                                                          \
		DFUSE_TRA_DEBUG(desc, "Returning buffer(%p %#zx)", buf, size);                     \
		__rc = fuse_reply_buf(req, buf, size);                                             \
		if (__rc != 0)                                                                     \
			DFUSE_TRA_ERROR(desc, "fuse_reply_buf returned %d:%s", __rc,               \
					strerror(-__rc));                                          \
	} while (0)

#define DFUSE_REPLY_BUFQ(desc, req, buf, size)                                                     \
	do {                                                                                       \
		int __rc;                                                                          \
		__rc = fuse_reply_buf(req, buf, size);                                             \
		if (__rc != 0)                                                                     \
			DFUSE_TRA_ERROR(desc, "fuse_reply_buf returned %d:%s", __rc,               \
					strerror(-__rc));                                          \
	} while (0)

#define DFUSE_REPLY_WRITE(desc, req, bytes)				\
	do {								\
		int __rc;						\
		DFUSE_TRA_DEBUG(desc, "Returning write(%#zx)", bytes);	\
		__rc = fuse_reply_write(req, bytes);			\
		if (__rc != 0)						\
			DFUSE_TRA_ERROR(desc,				\
					"fuse_reply_write returned %d:%s", \
					__rc, strerror(-__rc));		\
	} while (0)

#define DFUSE_REPLY_OPEN(oh, req, _fi)                                                             \
	do {                                                                                       \
		int __rc;                                                                          \
		DFUSE_TRA_DEBUG(oh, "Returning open");                                             \
		__rc = fuse_reply_open(req, _fi);                                                  \
		if (__rc != 0)                                                                     \
			DFUSE_TRA_ERROR(oh, "fuse_reply_open returned %d:%s", __rc,                \
					strerror(-__rc));                                          \
	} while (0)

#define DFUSE_REPLY_CREATE(desc, req, entry, fi)                                                   \
	do {                                                                                       \
		int __rc;                                                                          \
		DFUSE_TRA_DEBUG(desc, "Returning create");                                         \
		__rc = fuse_reply_create(req, &entry, fi);                                         \
		if (__rc != 0)                                                                     \
			DFUSE_TRA_ERROR(desc, "fuse_reply_create returned %d:%s", __rc,            \
					strerror(-__rc));                                          \
	} while (0)

#define DFUSE_REPLY_ENTRY(inode, req, entry)                                                       \
	do {                                                                                       \
		int __rc;                                                                          \
		DFUSE_TRA_DEBUG(inode, "Returning entry inode %#lx mode %#o size %zi",             \
				(entry).attr.st_ino, (entry).attr.st_mode, (entry).attr.st_size);  \
		if (entry.attr_timeout > 0) {                                                      \
			(inode)->ie_stat = entry.attr;                                             \
			dfuse_cache_set_time(inode);                                               \
		}                                                                                  \
		__rc = fuse_reply_entry(req, &entry);                                              \
		if (__rc != 0)                                                                     \
			DFUSE_TRA_ERROR(inode, "fuse_reply_entry returned %d:%s", __rc,            \
					strerror(-__rc));                                          \
	} while (0)

#define DFUSE_REPLY_STATFS(desc, req, stat)				\
	do {								\
		int __rc;						\
		DFUSE_TRA_DEBUG(desc, "Returning statfs");		\
		__rc = fuse_reply_statfs(req, stat);			\
		if (__rc != 0)						\
			DFUSE_TRA_ERROR(desc,				\
					"fuse_reply_statfs returned %d:%s", \
					__rc, strerror(-__rc));		\
	} while (0)

#define DFUSE_REPLY_IOCTL_SIZE(desc, req, arg, size)			\
	do {								\
		int __rc;						\
		DFUSE_TRA_DEBUG(desc, "Returning ioctl");		\
		__rc = fuse_reply_ioctl(req, 0, arg, size);		\
		if (__rc != 0)						\
			DFUSE_TRA_ERROR(desc,				\
					"fuse_reply_ioctl returned %d:%s", \
					__rc, strerror(-__rc));		\
	} while (0)

#define DFUSE_REPLY_IOCTL(desc, req, arg)			\
	DFUSE_REPLY_IOCTL_SIZE(desc, req, &(arg), sizeof(arg))

/**
 * Inode handle.
 *
 * Describes any entry in the projection that the kernel knows about, may
 * be a directory, file, symbolic link or anything else.
 */

struct dfuse_inode_entry {
	/** stat structure for this inode.
	 * This will be valid, but out-of-date at any given moment in time,
	 * mainly used for the inode number and type.
	 */
	struct stat              ie_stat;

	dfs_obj_t               *ie_obj;

	/** DAOS object ID of the dfs object.  Used for uniquely identifying files */

	daos_obj_id_t            ie_oid;

	/** The name of the entry, relative to the parent.
	 * This would have been valid when the inode was first observed
	 * however may be incorrect at any point after that.  It may not
	 * even match the local kernels view of the projection as it is
	 * not updated on local rename requests.
	 */
	char                     ie_name[NAME_MAX + 1];

	/** The parent inode of this entry.
	 *
	 * As with name this will be correct when created however may
	 * be incorrect at any point after that.  The inode does not hold
	 * a reference on the parent so the inode may not be valid.
	 */
	fuse_ino_t               ie_parent;

	struct dfuse_cont       *ie_dfs;

	/** Hash table of inodes
	 * All valid inodes are kept in a hash table, using the hash table locking.
	 */
	d_list_t                 ie_htl;

	/* Time of last kernel cache update.
	 */
	struct timespec          ie_cache_last_update;

	/** written region for truncated files (i.e. ie_truncated set) */
	size_t                   ie_start_off;
	size_t                   ie_end_off;

	/** Reference counting for the inode Used by the hash table callbacks */
	ATOMIC uint32_t          ie_ref;

	/* Number of open file descriptors for this inode */
	ATOMIC uint32_t          ie_open_count;

	ATOMIC uint32_t          ie_open_write_count;

	/* Number of file open file descriptors using IL */
	ATOMIC uint32_t          ie_il_count;

	/** Number of active readdir operations */
	ATOMIC uint32_t          ie_readir_number;

	/** file was truncated from 0 to a certain size */
	bool                     ie_truncated;

	/** file is the root of a container */
	bool                     ie_root;

	/** File has been unlinked from daos */
	bool                     ie_unlinked;
};

extern char *duns_xattr_name;

/* Generate the inode to use for this dfs object.  This is generating a single
 * 64 bit number from three 64 bit numbers so will not be perfect but does
 * avoid most conflicts.
 *
 * Take the sequence parts of both the hi and lo object id and put them in
 * different parts of the inode, then or in the inode number of the root
 * of this dfs object, to avoid conflicts across containers.
 */
static inline void
dfuse_compute_inode(struct dfuse_cont *dfs,
		    daos_obj_id_t *oid,
		    ino_t *_ino)
{
	uint64_t hi;

	hi = (oid->hi & (-1ULL >> 32)) | (dfs->dfs_ino << 48);

	*_ino = hi ^ (oid->lo << 32);
};

/* Mark the cache for a directory invalid.  Called when directory contents change on create,
 * unlink or rename
 */
void
dfuse_cache_evict_dir(struct dfuse_projection_info *fs_handle, struct dfuse_inode_entry *ie);

/* Mark the cache as up-to-date from now */
void
dfuse_cache_set_time(struct dfuse_inode_entry *ie);

/* Set the cache as invalid */
void
dfuse_cache_evict(struct dfuse_inode_entry *ie);

/* Check the cache setting against a given timeout, and return time left */
bool
dfuse_cache_get_valid(struct dfuse_inode_entry *ie, double max_age, double *timeout);

int
check_for_uns_ep(struct dfuse_projection_info *fs_handle,
		 struct dfuse_inode_entry *ie, char *attr, daos_size_t len);

void
dfuse_ie_init(struct dfuse_inode_entry *ie);

void
dfuse_ie_close(struct dfuse_projection_info *, struct dfuse_inode_entry *);

/* ops/...c */

void
dfuse_cb_lookup(fuse_req_t, struct dfuse_inode_entry *, const char *);

void
dfuse_cb_forget(fuse_req_t, fuse_ino_t, uint64_t);

void
dfuse_cb_forget_multi(fuse_req_t, size_t, struct fuse_forget_data *);

void
dfuse_cb_getattr(fuse_req_t, struct dfuse_inode_entry *);

void
dfuse_cb_readlink(fuse_req_t, fuse_ino_t);

void
dfuse_cb_mknod(fuse_req_t, struct dfuse_inode_entry *,
	       const char *, mode_t);

void
dfuse_cb_opendir(fuse_req_t, struct dfuse_inode_entry *,
		 struct fuse_file_info *fi);

void
dfuse_cb_releasedir(fuse_req_t, struct dfuse_inode_entry *,
		    struct fuse_file_info *fi);

void
dfuse_cb_create(fuse_req_t, struct dfuse_inode_entry *,
		const char *, mode_t, struct fuse_file_info *);

void
dfuse_cb_open(fuse_req_t, fuse_ino_t, struct fuse_file_info *);

void
dfuse_cb_release(fuse_req_t, fuse_ino_t, struct fuse_file_info *);

void
dfuse_cb_read(fuse_req_t, fuse_ino_t, size_t, off_t,
	      struct fuse_file_info *);

void
dfuse_cb_unlink(fuse_req_t, struct dfuse_inode_entry *,
		const char *);

void
dfuse_cb_readdir(fuse_req_t, struct dfuse_obj_hdl *, size_t, off_t, bool);

void
dfuse_cb_rename(fuse_req_t, struct dfuse_inode_entry *, const char *,
		struct dfuse_inode_entry *, const char *, unsigned int);

void
dfuse_cb_write(fuse_req_t, fuse_ino_t, struct fuse_bufvec *, off_t,
	       struct fuse_file_info *);

void
dfuse_cb_symlink(fuse_req_t, const char *, struct dfuse_inode_entry *,
		 const char *);

void
dfuse_cb_setxattr(fuse_req_t, struct dfuse_inode_entry *, const char *,
		  const char *, size_t, int);

void
dfuse_cb_getxattr(fuse_req_t, struct dfuse_inode_entry *,
		  const char *, size_t);

void
dfuse_cb_listxattr(fuse_req_t, struct dfuse_inode_entry *, size_t);

void
dfuse_cb_removexattr(fuse_req_t, struct dfuse_inode_entry *, const char *);

void
dfuse_cb_setattr(fuse_req_t, struct dfuse_inode_entry *, struct stat *, int);

void
dfuse_cb_statfs(fuse_req_t, struct dfuse_inode_entry *);

#ifdef FUSE_IOCTL_USE_INT
void dfuse_cb_ioctl(fuse_req_t req, fuse_ino_t ino, int cmd, void *arg,
		    struct fuse_file_info *fi, unsigned int flags,
		    const void *in_buf, size_t in_bufsz, size_t out_bufsz);
#else
void dfuse_cb_ioctl(fuse_req_t req, fuse_ino_t ino, unsigned int cmd, void *arg,
		    struct fuse_file_info *fi, unsigned int flags,
		    const void *in_buf, size_t in_bufsz, size_t out_bufsz);
#endif

/* Return inode information to fuse
 *
 * Adds inode to the hash table and calls fuse_reply_entry()
 */
void
dfuse_reply_entry(struct dfuse_projection_info *fs_handle,
		  struct dfuse_inode_entry *inode,
		  struct fuse_file_info *fi_out,
		  bool is_new,
		  fuse_req_t req);

int
_dfuse_mode_update(fuse_req_t req, struct dfuse_inode_entry *parent, mode_t *_mode);

/* Mark object as removed and invalidate any kernel data for it */
void
dfuse_oid_unlinked(struct dfuse_projection_info *fs_handle, fuse_req_t req, daos_obj_id_t *oid,
		   struct dfuse_inode_entry *parent, const char *name);

/* dfuse_cont.c */
void
dfuse_cont_lookup(fuse_req_t req, struct dfuse_inode_entry *parent,
		  const char *name);

void
dfuse_cont_mknod(fuse_req_t req, struct dfuse_inode_entry *parent,
		 const char *name, mode_t mode);

/* dfuse_pool.c */
void
dfuse_pool_lookup(fuse_req_t req, struct dfuse_inode_entry *parent,
		  const char *name);

#endif /* __DFUSE_H__ */<|MERGE_RESOLUTION|>--- conflicted
+++ resolved
@@ -199,16 +199,11 @@
 	d_iov_t                       de_iov;
 	d_sg_list_t                   de_sgl;
 	d_list_t                      de_list;
-<<<<<<< HEAD
 	struct dfuse_projection_info *de_handle;
 	struct dfuse_obj_hdl         *de_oh;
 	off_t                         de_req_position; /**< The file position requested by fuse */
 	size_t                        de_req_len;
-=======
 	struct dfuse_eq              *de_eqt;
-	struct dfuse_obj_hdl         *de_oh;
-	off_t                         de_req_position; /**< The file position requested by fuse */
->>>>>>> e833e71a
 	void (*de_complete_cb)(struct dfuse_event *ev);
 };
 
