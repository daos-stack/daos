--- conflicted
+++ resolved
@@ -114,7 +114,6 @@
 	bool                             doh_kreaddir_finished;
 };
 
-<<<<<<< HEAD
 /** Structure to hold old, but not completed dfs entries
  *
  * dfs_release() can fail, so rather than drop descriptors when this happens maintain a list of
@@ -128,13 +127,10 @@
 	d_list_t   ddl_list;
 	dfs_obj_t *ddl_obj;
 };
-=======
-/*
- * Set required initial state in dfuse_obj_hdl.
- */
+
+/* * Set required initial state in dfuse_obj_hdl.  */
 void
 dfuse_open_handle_init(struct dfuse_obj_hdl *oh, struct dfuse_inode_entry *ie);
->>>>>>> a0c09b7b
 
 struct dfuse_inode_ops {
 	void (*create)(fuse_req_t req, struct dfuse_inode_entry *parent,
