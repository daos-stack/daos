/**
 * (C) Copyright 2016-2024 Intel Corporation.
 *
 * SPDX-License-Identifier: BSD-2-Clause-Patent
 */

#ifndef __DFUSE_H__
#define __DFUSE_H__

#include <semaphore.h>

#include <fuse3/fuse.h>
#include <fuse3/fuse_lowlevel.h>

#include <gurt/list.h>
#include <gurt/hash.h>
#include <gurt/atomic.h>
#include <gurt/slab.h>

#include <daos.h>
#include <daos_fs.h>
#include <daos/dfs_lib_int.h>

#include "dfuse_common.h"

struct dfuse_info {
	struct fuse_session *di_session;
	char                *di_group;
	char                *di_mountpoint;
	int32_t              di_thread_count;
	uint32_t             di_eq_count;
	bool                 di_threaded;
	bool                 di_foreground;
	bool                 di_caching;
	bool                 di_multi_user;
	bool                 di_wb_cache;
	bool                 di_read_only;

	/* Per process spinlock
	 * This is used to lock readdir against closedir where they share a readdir handle,
	 * so this could be per inode however that's lots of additional memory and the locking
	 * is only needed for minimal list management so isn't locked often or for long.
	 *
	 * Also used for the historic lists for disconnected containers on pool handles.
	 */
	pthread_spinlock_t   di_lock;

	/* RW lock used for force filesystem query ioctl to block for pending forget calls. */
	pthread_rwlock_t     di_forget_lock;

	/** Hash table of open inodes, this matches kernel ref counts */
	struct d_hash_table  dpi_iet;
	/** Hash table of open pools */
	struct d_hash_table  di_pool_table;

	d_list_t             di_pool_historic;

	/** Next available inode number */
	ATOMIC uint64_t      di_ino_next;
	bool                 di_shutdown;

	struct d_slab        di_slab;

	/* Array of dfuse_eq */
	struct dfuse_eq     *di_eqt;
	ATOMIC uint64_t      di_eqt_idx;

	ATOMIC uint64_t      di_inode_count;
	ATOMIC uint64_t      di_fh_count;
	ATOMIC uint64_t      di_pool_count;
	ATOMIC uint64_t      di_container_count;
};

struct dfuse_eq {
	struct dfuse_info  *de_handle;

	/* Event queue for async events */
	daos_handle_t       de_eq;
	/* Semaphore to signal event waiting for async thread */
	sem_t               de_sem;

	pthread_t           de_thread;

	struct d_slab_type *de_read_slab;
	struct d_slab_type *de_write_slab;
};

/* Maximum size dfuse expects for read requests, this is not a limit but rather what is expected */
#define DFUSE_MAX_READ (1024 * 1024)

/* Launch fuse, and do not return until complete */
int
dfuse_launch_fuse(struct dfuse_info *dfuse_info, struct fuse_args *args);

struct dfuse_inode_entry;

/* Preread.
 *
 * DFuse can start a pre-read of the file on open, then when reads do occur they can happen directly
 * from the buffer.  For 'linear reads' of a file this means that the read can be triggered sooner
 * and performed as one dfs request.  Make use of the pre-read code to only use this for trivial
 * reads, if a file is not read linearly or it's written to then back off to the regular behavior,
 * which will likely use the kernel cache.
 *
 * Pre-read is enabled when:
 *  Caching is enabled
 *  The file is not cached
 *  The file is small enough to fit in one buffer (1mb)
 *  The previous file from the same directory was read linearly.
 * Similar to the READDIR_PLUS_AUTO logic this feature is enabled bassed on the I/O pattern of the
 * most recent access to the parent directory, general I/O workloads or interception library use are
 * unlikely to trigger this code however something that is reading the entire contents of a
 * directory tree should.
 *
 * This works by creating a new descriptor which is pointed to by the open handle, on open dfuse
 * decides if it will use pre-read and if so allocate a new descriptor, add it to the open handle
 * and then once it's replied to the open immediately issue a read.  The new descriptor includes a
 * lock which is locked by open before it replies to the kernel request and unlocked by the dfs read
 * callback.  Read requests then take the lock to ensure the dfs read is complete and reply directly
 * with the data in the buffer.
 *
 * This works up to the buffer size, the pre-read tries to read the expected file size is smaller
 * then dfuse will detect this and back off to regular read, however it will not detect if the file
 * has grown in size.
 *
 * A dfuse_event is hung off this new descriptor and these come from the same pool as regular reads,
 * this buffer is kept as long as it's needed but released as soon as possible, either on error or
 * when EOF is returned to the kernel.  If it's still present on release then it's freed then.
 */
struct dfuse_read_ahead {
	pthread_mutex_t     dra_lock;
	struct dfuse_event *dra_ev;
	int                 dra_rc;
};

/** what is returned as the handle for fuse fuse_file_info on create/open/opendir */
struct dfuse_obj_hdl {
	/** pointer to dfs_t */
	dfs_t                    *doh_dfs;
	/** the DFS object handle.  Not created for directories. */
	dfs_obj_t                *doh_obj;

	struct dfuse_read_ahead  *doh_readahead;

	/** the inode entry for the file */
	struct dfuse_inode_entry *doh_ie;

	struct dfuse_inode_entry *doh_parent_dir;

	/** readdir handle. */
	struct dfuse_readdir_hdl *doh_rd;

	ATOMIC uint32_t           doh_il_calls;

	ATOMIC uint64_t           doh_write_count;

	/* Next offset we expect from readdir */
	off_t                     doh_rd_offset;

	/* Pointer to the last returned drc entry */
	struct dfuse_readdir_c   *doh_rd_nextc;

	/* Linear read function, if a file is read from start to end then this normally requires
	 * a final read request at the end of the file that returns zero bytes.  Detect this case
	 * and when the final read is detected then just return without a round trip.
	 * Store a flag for this being enabled (starts as true, but many I/O patterns will set it
	 * to false), the expected position of the next read and a boolean for if EOF has been
	 * detected.
	 */
	off_t                     doh_linear_read_pos;
	bool                      doh_linear_read;
	bool                      doh_linear_read_eof;

	/** True if caching is enabled for this file. */
	bool                      doh_caching;

	/* True if the file handle is writable - used for cache invalidation */
	bool                      doh_writeable;

	/* Track possible kernel cache of readdir on this directory */
	/* Set to true if there is any reason the kernel will not use this directory handle as the
	 * basis for a readdir cache.  Includes if seekdir or rewind are used.
	 */
	bool                      doh_kreaddir_invalid;
	/* Set to true if readdir calls are made on this handle */
	bool                      doh_kreaddir_started;
	/* Set to true if readdir calls reach EOF made on this handle */
	bool                      doh_kreaddir_finished;

	bool                      doh_evict_on_close;
};

/* Readdir support.
 *
 * Readdir is by far the most complicated component of dfuse as a result of the kernel interfaces,
 * the dfs interface and the lack of kernel caching for concurrent operations.
 *
 * The kernel interface to readdir is to make a callback into dfuse to request a number of dentries
 * which are then populated in a buffer which is returned to the kernel, each entry in the buffer
 * contains the name of the entry, the type and some other metadata.  The kernel requests a buffer
 * size and the dfuse can reply with less if it chooses - 0 is taken as end-of-directory.  The
 * length of the filenames affects the number of entries that will fit in the buffer.
 *
 * The dfs interface to reading entries is to call dfs_iterate() which then calls a dfuse callback
 * with the name of each entry, after the iterate completes dfuse then has to perform a lookup to
 * get any metadata for the entry.  DFS takes in a buffer size and max count which can be much
 * larger than the 4k buffer the kernel uses, for this dfuse will fetch up to 1024 entries at a
 *  time for larger directories.
 *
 * The kernel uses "auto readdir plus" to switch between two types of readdir, the plus calls
 * return full stat information for each file including size (which is expensive to read) and
 * it takes a reference for each entry returned so requires a hash table reference for each entry.
 * The non-plus call just takes the name and mode for each entry so can do a lighter weight
 * dfs lookup and does not need to do any per dentry hash table operations.
 * For any directory the first call will be a plus type, subsequent entries will depend on if the
 * application is doing stat calls on the dentries, "/bin/ls -l" will result in readdir plus being
 * used throughout, "/bin/ls" will result in only the first call being plus.
 *
 * In all cases the kernel holds an inode lock on readdir however this does not extend to closedir
 * so list management is needed to protect shared readddir handles and the readdir handle pointer
 * in the inode against concurrent readdir and closedir calls for different directory handles on the
 * same inode.
 *
 * DFuse has inode handles (struct dfuse_inode_entry), open directory handles
 * (struct dfuse_obj_hdl) as well as readdir handles (struct dfuse_readdir_hdl) which may be shared
 * across directory handles and may be linked from the inode handle.
 *
 * Readdir operations primarily use readdir handles however these can be shared across directory
 * handles so some data is kept in the directory handle.  The iterator and cache are both in
 * the readdir handle but the expected offset and location in the cache are in the directory handle.
 *
 * On the first readdir call (not opendir) for a inode then a readdir handle is created to be used
 * by the directory handle and potentially shared with future directory handles so the inode handle
 * will keep a pointer to the readdir handle.  Subsequent per-directory first readdir calls will
 * choose whether to share the readdir handle or create their own - there is only one shared readdir
 * handle per inode at any one time but there may be many non-shared ones which map to a specific
 * directory handle.  Any directory handle where a seekdir is detected (the offset from one readdir
 * call does not match the next_offset) from the previous call will switch to using a private
 * readdir handle if it's not already.  In this way shared readdir handles never seek.
 *
 * Entries that have been read by dfs_iterate but not passed to the kernel or put in the cache
 * are kept in the drh_dre entries in the readdir handle, as calls progress through the directory
 * then these are processed and added to the reply buffer and put into the cache.  When out of
 * entries in the array a new dfs_iterate call is made to repopulate the array.
 *
 * The cache is kept as a list in dfh_cache_list on the readdir handle which is a standard d_list_t
 * however the directory handle also save a pointer to the appropriate entry for that caller.  When
 * the front of the list is reached then new entries are consumed from the dre entry array and
 * moved to the cache list.
 *
 * To handle cases where readdir handles are shared cache entries may or may not have a rlink
 * pointer for the inode handle for that entry, for the plus case this is needed and a reference
 * is taken each time the entry is used, for the non-plus this isn't needed so a cheaper
 * dfs_lookup() call is made, the rlink pointer will be null and only the mode entries in the
 * stat entry will be valid.
 *
 * The kernel will also cache readdir entries, dfuse will track when this is populated (using
 * heuristics rather than positive confirmation) and will use cache settings and timeouts to tell
 * the kernel to either use or populate the cache.
 *
 **/

/* Readdir entry as saved by the iterator.  These are forward-looking from the current position */
struct dfuse_readdir_entry {
	/* Name of this directory entry */
	char  dre_name[NAME_MAX + 1];

	/* Offset of this directory entry */
	off_t dre_offset;

	/* Offset of the next directory entry  A value of DFUSE_READDIR_EOD means end of directory.
	 * This could in theory be a boolean.
	 */
	off_t dre_next_offset;
};

/* Readdir entry as saved by the cache.  These are backwards looking from the current position
 * and will be used by other open handles on the same inode doing subsequent readdir calls.
 */
struct dfuse_readdir_c {
	d_list_t    drc_list;
	struct stat drc_stbuf;
	d_list_t   *drc_rlink;
	off_t       drc_offset;
	off_t       drc_next_offset;
	char        drc_name[NAME_MAX + 1];
};

/* Maximum number of dentries to read at one time. */
#define READDIR_MAX_COUNT 1024

/* Readdir handle.  Pointed to by any open directory handle after the first readdir call */
struct dfuse_readdir_hdl {
	/** an anchor to track listing in readdir */
	daos_anchor_t              drh_anchor;

	/** Array of entries returned by dfs but not reported to kernel */
	struct dfuse_readdir_entry drh_dre[READDIR_MAX_COUNT];
	/** Current index into doh_dre array */
	uint32_t                   drh_dre_index;
	/** Last index containing valid data */
	uint32_t                   drh_dre_last_index;
	/** Next value from anchor */
	uint32_t                   drh_anchor_index;

	/** List of directory entries read so far, list of dfuse_readdir_c */
	d_list_t                   drh_cache_list;

	/* Count of how many directory handles are using this handle */
	ATOMIC uint32_t            drh_ref;

	/* Set to true if this handle is caching and potentially shared.  Immutable. */
	bool                       drh_caching;

	/* Starts at true and set to false if a directory is modified when open.  Prevents new
	 * readers from sharing the handle
	 */
	bool                       drh_valid;

	/* Locking:
	 * There can be multiple readers from the same handle concurrently, to do this use
	 * read/write locks.
	 * Initially a read lock is taken and the cache is checked, if anything is present then the
	 * contents are returned and the lock dropped.
	 * Then a write lock is taken and the cache is checked, if anything is present then the lock
	 * is dropped and a read lock is taken, goto above.
	 * If there is nothing in the cache when the write lock is taken then the cache is extended.
	 * "plus" calls however require inode references and these may not be held by cache entries,
	 * therefore track how many cache entries do not hold hash table references and for
	 * readdir_plus calls where there are cache entries without references then hold a write
	 * lock from the start.
	 */
	pthread_rwlock_t           drh_lock;

	uint32_t                   drh_no_ref_count;
};

/* Drop a readdir handle from a open directory handle.
 *
 * For non-caching handles this means free it however in the case of caching it will drop
 * a reference only.
 */
void
dfuse_dre_drop(struct dfuse_info *dfuse_info, struct dfuse_obj_hdl *oh);

/*
 * Set required initial state in dfuse_obj_hdl.
 */
void
dfuse_open_handle_init(struct dfuse_info *dfuse_info, struct dfuse_obj_hdl *oh,
		       struct dfuse_inode_entry *ie);

struct dfuse_inode_ops {
	void (*create)(fuse_req_t req, struct dfuse_inode_entry *parent,
		       const char *name, mode_t mode,
		       struct fuse_file_info *fi);
	void (*getattr)(fuse_req_t req, struct dfuse_inode_entry *inode);
	void (*setattr)(fuse_req_t req, struct dfuse_inode_entry *inode,
			struct stat *attr, int to_set);
	void (*lookup)(fuse_req_t req, struct dfuse_inode_entry *parent,
		       const char *name);
	void (*mknod)(fuse_req_t req, struct dfuse_inode_entry *parent,
		      const char *name, mode_t mode);
	void (*opendir)(fuse_req_t req, struct dfuse_inode_entry *inode,
			struct fuse_file_info *fi);
	void (*releasedir)(fuse_req_t req, struct dfuse_inode_entry *inode,
			   struct fuse_file_info *fi);
	void (*rename)(fuse_req_t req, struct dfuse_inode_entry *parent_inode,
		       const char *name,
		       struct dfuse_inode_entry *newparent_inode,
		       const char *newname, unsigned int flags);
	void (*symlink)(fuse_req_t req, const char *link,
			struct dfuse_inode_entry *parent, const char *name);
	void (*unlink)(fuse_req_t req, struct dfuse_inode_entry *parent,
		       const char *name);
	void (*setxattr)(fuse_req_t req, struct dfuse_inode_entry *inode,
			 const char *name, const char *value, size_t size,
			 int flags);
	void (*getxattr)(fuse_req_t req, struct dfuse_inode_entry *inode,
			 const char *name, size_t size);
	void (*listxattr)(fuse_req_t req, struct dfuse_inode_entry *inode,
			  size_t size);
	void (*removexattr)(fuse_req_t req, struct dfuse_inode_entry *inode,
			    const char *name);
	void (*statfs)(fuse_req_t req, struct dfuse_inode_entry *inode);
};

struct dfuse_event {
	fuse_req_t       de_req; /**< The fuse request handle */
	daos_event_t     de_ev;
	size_t           de_len; /**< The size returned by daos */
	d_iov_t          de_iov;
	d_sg_list_t      de_sgl;
	d_list_t         de_list;
	struct dfuse_eq *de_eqt;
	union {
		struct dfuse_obj_hdl     *de_oh;
		struct dfuse_inode_entry *de_ie;
	};
	off_t  de_req_position; /**< The file position requested by fuse */
	union {
		size_t de_req_len;
		size_t de_readahead_len;
		struct dfuse_info *de_di;
	};
	void (*de_complete_cb)(struct dfuse_event *ev);
	struct stat de_attr;
};

extern const struct dfuse_inode_ops dfuse_dfs_ops;
extern const struct dfuse_inode_ops dfuse_cont_ops;
extern const struct dfuse_inode_ops dfuse_pool_ops;

struct fuse_session *
dfuse_session_new(struct fuse_args *args, struct dfuse_info *dfuse_info);

/** Pool information
 *
 * This represents a pool that DFUSE is accessing.  All pools contain a hash table of open
 * containers.  After a pool is disconnected this struct may be kept on a historic list forever
 * in order to remember the inode numbers allocated, as this struct is smaller the "core" method
 * used for containers is not used here.
 *
 * uuid may be NULL for root inode where there is no pool.
 */
struct dfuse_pool {
	/** UUID of the pool */
	uuid_t               dfp_uuid;
	/** Pool handle */
	daos_handle_t        dfp_poh;
	/** Hash table entry in dpi_pool_table */
	d_list_t             dfp_entry;

	/** Hash table of open containers in pool */
	struct d_hash_table *dfp_cont_table;

	/** List of no longer accessed containers */
	d_list_t             dfp_historic;

	/** Hash table reference count */
	ATOMIC uint32_t      dfp_ref;
};

/* Statistics that dfuse keeps per container.  Logged at umount and can be queried through
 * 'daos filesystem query`.
 */
#define D_FOREACH_DFUSE_STATX(ACTION)                                                              \
	ACTION(CREATE)                                                                             \
	ACTION(MKNOD)                                                                              \
	ACTION(FGETATTR)                                                                           \
	ACTION(PRE_GETATTR)                                                                        \
	ACTION(GETATTR)                                                                            \
	ACTION(FSETATTR)                                                                           \
	ACTION(SETATTR)                                                                            \
	ACTION(LOOKUP)                                                                             \
	ACTION(MKDIR)                                                                              \
	ACTION(UNLINK)                                                                             \
	ACTION(READDIR)                                                                            \
	ACTION(SYMLINK)                                                                            \
	ACTION(READLINK)                                                                           \
	ACTION(OPENDIR)                                                                            \
	ACTION(SETXATTR)                                                                           \
	ACTION(GETXATTR)                                                                           \
	ACTION(RMXATTR)                                                                            \
	ACTION(LISTXATTR)                                                                          \
	ACTION(RENAME)                                                                             \
	ACTION(OPEN)                                                                               \
	ACTION(READ)                                                                               \
	ACTION(WRITE)                                                                              \
	ACTION(STATFS)

#define DFUSE_STAT_DEFINE(name, ...) DS_##name,

enum dfuse_stat_id {
	/** Return value representing success */
	D_FOREACH_DFUSE_STATX(DFUSE_STAT_DEFINE) DS_LIMIT,
};

/** Container information
 *
 * This represents something that dfuse is present to the user, either a container or the root of
 * a pool, in which case uuid is NULL and coh is not set.
 *
 * Initially a struct dfuse_cont is allocated and used, however once complete then there may be a
 * need to keep the ino around for reuse, in which case the struct is re-allocated to just keep
 * the dfuse_cont_core element.
 *
 * Note this struct used to be dfuse_dfs, hence the dfs_prefix for it's members.
 */
struct dfuse_cont_core {
	/** Hash table entry in dfp_cont_table */
	d_list_t      dfcc_entry;

	/** UUID of the container */
	uuid_t        dfcc_uuid;

	/** Container handle */
	daos_handle_t dfcc_coh;

	/** Inode number of the root of this container */
	ino_t         dfcc_ino;
};

struct dfuse_cont {
	struct dfuse_cont_core  core;
	/** Fuse handlers to use for this container */
	const struct dfuse_inode_ops *dfs_ops;

	/** Pointer to parent pool, where a reference is held */
	struct dfuse_pool      *dfs_dfp;

	/** dfs mount handle */
	dfs_t                  *dfs_ns;

	/** Container handle */
	daos_handle_t           dfs_coh;

	/** Hash table reference count */
	ATOMIC uint32_t         dfs_ref;

	ATOMIC uint64_t         dfs_stat_value[DS_LIMIT];

	/** Caching information */
	double                  dfc_attr_timeout;
	double                  dfc_dentry_timeout;
	double                  dfc_dentry_dir_timeout;
	double                  dfc_ndentry_timeout;
	double                  dfc_data_timeout;

	double                        dfc_dentry_inval_time;

	bool                    dfc_data_otoc;
	bool                    dfc_direct_io_disable;
	bool                          dfc_wb_cache;

	/* Set to true if the inode was allocated to this structure, so should be kept on close*/
	bool                    dfc_save_ino;
};

#define dfs_entry core.dfcc_entry
#define dfc_uuid  core.dfcc_uuid
#define dfs_ino   core.dfcc_ino
#define dfs_coh   core.dfcc_coh

#define DFUSE_IE_STAT_ADD(_ie, _stat)                                                              \
	atomic_fetch_add_relaxed(&(_ie)->ie_dfs->dfs_stat_value[(_stat)], 1)

/* Connect to a container via a label
 * Called either for labels on the command line or via dfuse_cont_get_handle() if opening via uuid
 *
 * Returns a system error code.
 */
int
dfuse_cont_open(struct dfuse_info *dfuse_info, struct dfuse_pool *dfp, const char *label,
		struct dfuse_cont **_dfs);

/* Returns a connection for a container uuid, connecting as required.
 * Takes a ref on the container and returns a system error code.
 */
int
dfuse_cont_get_handle(struct dfuse_info *dfuse_info, struct dfuse_pool *dfp, uuid_t cont,
		      struct dfuse_cont **_dfc);

/* Connect to a pool via either a label or uuid.
 *
 * Create a datastructure and connect to a pool by label or uuid or neither if required.  After
 * making the connection then add it to the hash table and disconnect if an existing connection
 * is identified.
 *
 * Returns a system error code.
 */
int
dfuse_pool_connect(struct dfuse_info *dfuse_info, const char *label, struct dfuse_pool **_dfp);

/* Return a connection for a pool uuid.
 *
 * Queries the hash table for an existing connection and makes a call to dfuse_pool_connect() as
 * necessary.  This function is fast for cases where existing connections exist but only accepts
 * uuids not labels.
 *
 * Returns a system error code.
 */
int
dfuse_pool_get_handle(struct dfuse_info *dfuse_info, uuid_t pool, struct dfuse_pool **_dfp);

/* Xattr namespace used by dfuse.
 *
 * Extended attributes with this prefix can only be set by dfuse itself
 * or directly though dfs/daos but not through dfuse.
 */
#define DFUSE_XATTR_PREFIX "user.dfuse"

/* dfuse_core.c */

/* Setup internal structures */
int
dfuse_fs_init(struct dfuse_info *dfuse_info);

/* Start a dfuse projection */
int
dfuse_fs_start(struct dfuse_info *dfuse_info, struct dfuse_cont *dfs);

int
dfuse_fs_stop(struct dfuse_info *dfuse_info);

/* Drain and free resources used by a projection */
int
dfuse_fs_fini(struct dfuse_info *dfuse_info);

/* dfuse_thread.c */

extern int
dfuse_loop(struct dfuse_info *dfuse_info);

/* Helper macros for open() and creat() to log file access modes */
#define LOG_MODE(HANDLE, FLAGS, MODE) do {			\
		if ((FLAGS) & (MODE))				\
			DFUSE_TRA_DEBUG(HANDLE, #MODE);		\
		FLAGS &= ~MODE;					\
	} while (0)

/**
 * Dump the file open mode to the logfile.
 *
 * On a 64 bit system O_LARGEFILE is assumed so always set but defined to zero
 * so set LARGEFILE here for debugging
 */
#if defined(__x86_64__) || defined(__i386__)
#define LARGEFILE 0100000
#endif

#if defined(__aarch64__) || defined(__arm__)
#define LARGEFILE 0400000
#endif

#define FMODE_EXEC 0x20
#define LOG_FLAGS(HANDLE, INPUT) do {					\
		int _flag = (INPUT);					\
		LOG_MODE((HANDLE), _flag, O_APPEND);			\
		LOG_MODE((HANDLE), _flag, O_RDONLY);			\
		LOG_MODE((HANDLE), _flag, O_WRONLY);			\
		LOG_MODE((HANDLE), _flag, O_RDWR);			\
		LOG_MODE((HANDLE), _flag, O_ASYNC);			\
		LOG_MODE((HANDLE), _flag, O_CLOEXEC);			\
		LOG_MODE((HANDLE), _flag, O_CREAT);			\
		LOG_MODE((HANDLE), _flag, O_DIRECT);			\
		LOG_MODE((HANDLE), _flag, O_DIRECTORY);			\
		LOG_MODE((HANDLE), _flag, O_DSYNC);			\
		LOG_MODE((HANDLE), _flag, O_EXCL);			\
		LOG_MODE((HANDLE), _flag, O_LARGEFILE);			\
		LOG_MODE((HANDLE), _flag, LARGEFILE);			\
		LOG_MODE((HANDLE), _flag, O_NOATIME);			\
		LOG_MODE((HANDLE), _flag, O_NOCTTY);			\
		LOG_MODE((HANDLE), _flag, O_NONBLOCK);			\
		LOG_MODE((HANDLE), _flag, O_PATH);			\
		LOG_MODE((HANDLE), _flag, O_SYNC);			\
		LOG_MODE((HANDLE), _flag, O_TRUNC);			\
		LOG_MODE((HANDLE), _flag, O_NOFOLLOW);			\
		LOG_MODE((HANDLE), _flag, FMODE_EXEC);			\
		if (_flag)						\
			DFUSE_TRA_ERROR(HANDLE, "Flags %#o", _flag);	\
	} while (0)

/** Dump the file mode to the logfile. */
#define LOG_MODES(HANDLE, INPUT) do {					\
		int _flag = (INPUT) & S_IFMT;				\
		LOG_MODE((HANDLE), _flag, S_IFREG);			\
		LOG_MODE((HANDLE), _flag, S_IFDIR);			\
		LOG_MODE((HANDLE), _flag, S_IFIFO);			\
		LOG_MODE((HANDLE), _flag, S_ISUID);			\
		LOG_MODE((HANDLE), _flag, S_ISGID);			\
		LOG_MODE((HANDLE), _flag, S_ISVTX);			\
		if (_flag)						\
			DFUSE_TRA_ERROR(HANDLE, "Mode 0%o", _flag);	\
	} while (0)

#define DFUSE_UNSUPPORTED_CREATE_FLAGS (O_ASYNC | O_CLOEXEC | O_DIRECTORY | \
					O_NOCTTY | O_PATH)

#define DFUSE_UNSUPPORTED_OPEN_FLAGS (DFUSE_UNSUPPORTED_CREATE_FLAGS | \
					O_CREAT | O_EXCL)

/* Macros to check type in other macros.  Check for IE, OH, IE or OH or and Dfuse Type */

#define IS_IE(N) _Generic((N), struct dfuse_inode_entry *: 1, default: 0)
#define IS_OH(N) _Generic((N), struct dfuse_obj_hdl *: 1, default: 0)
#define IS_IEOH(N)                                                                                 \
	_Generic((N), struct dfuse_inode_entry *: 1, struct dfuse_obj_hdl *: 1, default: 0)

#define IS_DFT(N)                                                                                  \
	_Generic((N),                                                                              \
	    struct dfuse_inode_entry *: 1,                                                         \
	    struct dfuse_obj_hdl *: 1,                                                             \
	    struct dfuse_info *: 1,                                                                \
	    default: 0)

/* Macros to reply to fuse requests.
 * As fuse holds a reference on inode or open handle for the duration of a request then after the
 * reply to the kernel then no reference is held any more and therefore without dfuse taking an
 * additional reference it is not safe to access the object the request was for.  Therefore these
 * macros take a inode or open file handle pointer and set it to NULL before replying to the kernel.
 */

#define DFUSE_REPLY_ERR_RAW(desc, req, status)                                                     \
	do {                                                                                       \
		int __err = status;                                                                \
		int __rc;                                                                          \
		_Static_assert(IS_DFT(desc), "Param is not correct");                              \
		if (__err == 0) {                                                                  \
			__err = EIO;                                                               \
			DHS_ERROR(desc, __err, "Invalid call to fuse_reply_err: 0");               \
		}                                                                                  \
		if (__err == EIO || __err == EINVAL)                                               \
			DHS_WARN(desc, __err, "Returning");                                        \
		else                                                                               \
			DFUSE_TRA_DEBUG(desc, "Returning: %d (%s)", __err, strerror(__err));       \
		if (IS_IEOH(desc))                                                                 \
			(desc) = NULL;                                                             \
		__rc = fuse_reply_err(req, __err);                                                 \
		if (__rc != 0)                                                                     \
			DS_ERROR(-__rc, "fuse_reply_err() error");                                 \
	} while (0)

#define DFUSE_REPLY_ZERO(_ie, req)                                                                 \
	do {                                                                                       \
		int __rc;                                                                          \
		DFUSE_TRA_DEBUG(_ie, "Returning 0");                                               \
		_Static_assert(IS_IE(_ie), "Param is not inode entry");                            \
		(_ie) = NULL;                                                                      \
		__rc  = fuse_reply_err(req, 0);                                                    \
		if (__rc != 0)                                                                     \
			DS_ERROR(-__rc, "fuse_reply_err() error");                                 \
	} while (0)

/* This zeros _oh->doh_ie rather than _oh directly */
#define DFUSE_REPLY_ZERO_OH(_oh, req)                                                              \
	do {                                                                                       \
		int __rc;                                                                          \
		DFUSE_TRA_DEBUG(_oh, "Returning 0");                                               \
		_Static_assert(IS_OH(_oh), "Param is not open handle");                            \
		(_oh)->doh_ie = NULL;                                                              \
		__rc          = fuse_reply_err(req, 0);                                            \
		if ((__rc != 0) && (__rc != -ENOENT))                                              \
			DS_ERROR(-__rc, "fuse_reply_err() error");                                 \
	} while (0)

/* This caller can use &ie->ie_stat as attr so do not set ie to NULL until after the reply call. */
#define DFUSE_REPLY_ATTR(ie, req, attr)                                                            \
	do {                                                                                       \
		int    __rc;                                                                       \
		double timeout = 0;                                                                \
		if (atomic_load_relaxed(&(ie)->ie_il_count) == 0) {                                \
			timeout = (ie)->ie_dfs->dfc_attr_timeout;                                  \
			dfuse_mcache_set_time(ie);                                                 \
		}                                                                                  \
		DFUSE_TRA_DEBUG(ie, "Returning attr inode %#lx mode %#o size %zi timeout %.1lf",   \
				(attr)->st_ino, (attr)->st_mode, (attr)->st_size, timeout);        \
		__rc = fuse_reply_attr(req, attr, timeout);                                        \
		(ie) = NULL;                                                                       \
		if (__rc != 0)                                                                     \
			DS_ERROR(-__rc, "fuse_reply_attr() error");                                \
	} while (0)

#define DFUSE_REPLY_ATTR_FORCE(ie, req, timeout)                                                   \
	do {                                                                                       \
		int __rc;                                                                          \
		DFUSE_TRA_DEBUG(ie, "Returning attr inode %#lx mode %#o size %zi timeout %.1lf",   \
				(ie)->ie_stat.st_ino, (ie)->ie_stat.st_mode,                       \
				(ie)->ie_stat.st_size, timeout);                                   \
		__rc = fuse_reply_attr(req, &ie->ie_stat, timeout);                                \
		(ie) = NULL;                                                                       \
		if (__rc != 0)                                                                     \
			DS_ERROR(-__rc, "fuse_reply_attr() error");                                \
	} while (0)

#define DFUSE_REPLY_READLINK(_ie, req, path)                                                       \
	do {                                                                                       \
		int __rc;                                                                          \
		DFUSE_TRA_DEBUG(_ie, "Returning target '%s'", path);                               \
		_Static_assert(IS_IE(_ie), "Param is not inode entry");                            \
		(_ie) = NULL;                                                                      \
		__rc  = fuse_reply_readlink(req, path);                                            \
		if (__rc != 0)                                                                     \
			DS_ERROR(-__rc, "fuse_reply_readlink() error");                            \
	} while (0)

/* Do not set desc to NULL until after the reply */
#define DFUSE_REPLY_BUFQ(desc, req, buf, size)                                                     \
	do {                                                                                       \
		int __rc;                                                                          \
		_Static_assert(IS_IEOH(desc), "Param is not correct");                             \
		__rc   = fuse_reply_buf(req, buf, size);                                           \
		(desc) = NULL;                                                                     \
		if (__rc != 0)                                                                     \
			DS_ERROR(-__rc, "fuse_reply_buf() error");                                 \
	} while (0)

#define DFUSE_REPLY_BUF(desc, req, buf, size)                                                      \
	do {                                                                                       \
		DFUSE_TRA_DEBUG(desc, "Returning buffer(%p %#zx)", buf, size);                     \
		DFUSE_REPLY_BUFQ(desc, req, buf, size);                                            \
	} while (0)

#define DFUSE_REPLY_XATTR(_ie, req, size)                                                          \
	do {                                                                                       \
		int __rc;                                                                          \
		_Static_assert(IS_IE(_ie), "Param is not inode entry");                            \
		(_ie) = NULL;                                                                      \
		__rc  = fuse_reply_xattr(req, size);                                               \
		if (__rc != 0)                                                                     \
			DS_ERROR(-__rc, "fuse_reply_xattr() error");                               \
	} while (0)

#define DFUSE_REPLY_WRITE(_oh, req, bytes)                                                         \
	do {                                                                                       \
		int __rc;                                                                          \
		DFUSE_TRA_DEBUG(_oh, "Returning write(%#zx)", bytes);                              \
		_Static_assert(IS_OH(_oh), "Param is not open handle");                            \
		(_oh) = NULL;                                                                      \
		__rc  = fuse_reply_write(req, bytes);                                              \
		if (__rc != 0)                                                                     \
			DS_ERROR(-__rc, "fuse_reply_write() error");                               \
	} while (0)

/* See open.c for why _oh is not set to NULL here */
#define DFUSE_REPLY_OPEN(_oh, req, _fi)                                                            \
	do {                                                                                       \
		int __rc;                                                                          \
		DFUSE_TRA_DEBUG(_oh, "Returning open, keep_cache %d", (_fi)->keep_cache);          \
		_Static_assert(IS_OH(_oh), "Param is not open handle");                            \
		__rc = fuse_reply_open(req, _fi);                                                  \
		if (__rc != 0)                                                                     \
			DS_ERROR(-__rc, "fuse_reply_open() error");                                \
	} while (0)

#define DFUSE_REPLY_OPEN_DIR(_oh, req, _fi)                                                        \
	do {                                                                                       \
		int __rc;                                                                          \
		DFUSE_TRA_DEBUG(_oh, "Returning open directory, use_cache %d keep_cache %d",       \
				(_fi)->cache_readdir, (_fi)->keep_cache);                          \
		_Static_assert(IS_OH(_oh), "Param is not open handle");                            \
		(_oh) = NULL;                                                                      \
		__rc  = fuse_reply_open(req, _fi);                                                 \
		if (__rc != 0)                                                                     \
			DS_ERROR(-__rc, "fuse_reply_open() error");                                \
	} while (0)

#define DFUSE_REPLY_CREATE(inode, req, entry, fi)                                                  \
	do {                                                                                       \
		int __rc;                                                                          \
		DFUSE_TRA_DEBUG(inode, "Returning create");                                        \
		ival_update_inode(inode, (entry).entry_timeout);                                   \
		(inode) = NULL;                                                                    \
		__rc    = fuse_reply_create(req, &entry, fi);                                      \
		if (__rc != 0)                                                                     \
			DS_ERROR(-__rc, "fuse_reply_create() error");                              \
	} while (0)

#define DFUSE_REPLY_ENTRY(inode, req, entry)                                                       \
	do {                                                                                       \
		int __rc;                                                                          \
		if ((entry).attr_timeout > 0) {                                                    \
			(inode)->ie_stat = (entry).attr;                                           \
			dfuse_mcache_set_time(inode);                                              \
		}                                                                                  \
		ival_update_inode(inode, (entry).entry_timeout);                                   \
		DFUSE_TRA_DEBUG(inode,                                                             \
				"Returning entry inode %#lx mode %#o size %#zx et %.1lf at %.1lf", \
				(entry).attr.st_ino, (entry).attr.st_mode, (entry).attr.st_size,   \
				(entry).entry_timeout, (entry).attr_timeout);                      \
		(inode) = NULL;                                                                    \
		__rc    = fuse_reply_entry(req, &entry);                                           \
		if (__rc != 0)                                                                     \
			DS_ERROR(-__rc, "fuse_reply_entry() error");                               \
	} while (0)

#define DFUSE_REPLY_NO_ENTRY(parent, req, timeout)                                                 \
	do {                                                                                       \
		int                     __rc;                                                      \
		struct fuse_entry_param _entry = {};                                               \
		_entry.entry_timeout           = timeout;                                          \
		DFUSE_TRA_DEBUG(parent, "Returning negative entry parent %#lx et %.1lf",           \
				(parent)->ie_stat.st_ino, _entry.entry_timeout);                   \
		(parent) = NULL;                                                                   \
		__rc     = fuse_reply_entry(req, &_entry);                                         \
		if (__rc != 0)                                                                     \
			DS_ERROR(-__rc, "fuse_reply_entry() error");                               \
	} while (0)

#define DFUSE_REPLY_STATFS(_ie, req, stat)                                                         \
	do {                                                                                       \
		int __rc;                                                                          \
		DFUSE_TRA_DEBUG(_ie, "Returning statfs");                                          \
		_Static_assert(IS_IE(_ie), "Param is not inode entry");                            \
		(_ie) = NULL;                                                                      \
		__rc  = fuse_reply_statfs(req, stat);                                              \
		if (__rc != 0)                                                                     \
			DS_ERROR(-__rc, "fuse_reply_statfs() error");                              \
	} while (0)

#define DFUSE_REPLY_IOCTL_SIZE(_oh, req, arg, size)                                                \
	do {                                                                                       \
		int __rc;                                                                          \
		DFUSE_TRA_DEBUG(_oh, "Returning ioctl size %zi", size);                            \
		_Static_assert(IS_OH(_oh), "Param is not open handle");                            \
		(_oh) = NULL;                                                                      \
		__rc  = fuse_reply_ioctl(req, 0, arg, size);                                       \
		if (__rc != 0)                                                                     \
			DS_ERROR(-__rc, "fuse_reply_ioctl() error");                               \
	} while (0)

#define DFUSE_REPLY_IOCTL(desc, req, arg) DFUSE_REPLY_IOCTL_SIZE(desc, req, &(arg), sizeof(arg))

/**
 * Inode handle.
 *
 * Describes any entry in the projection that the kernel knows about, may
 * be a directory, file, symbolic link or anything else.
 */

struct dfuse_inode_entry {
	/** stat structure for this inode.
	 * This will be valid, but out-of-date at any given moment in time,
	 * mainly used for the inode number and type.
	 */
	struct stat               ie_stat;

	dfs_obj_t                *ie_obj;

	/** DAOS object ID of the dfs object.  Used for uniquely identifying files */

	daos_obj_id_t             ie_oid;

	/** The name of the entry, relative to the parent.
	 * This would have been valid when the inode was first observed
	 * however may be incorrect at any point after that.  It may not
	 * even match the local kernels view of the projection as it is
	 * not updated on local rename requests.
	 */
	char                      ie_name[NAME_MAX + 1];

	/** The parent inode of this entry.
	 *
	 * As with name this will be correct when created however may
	 * be incorrect at any point after that.  The inode does not hold
	 * a reference on the parent so the inode may not be valid.
	 */
	fuse_ino_t                ie_parent;

	struct dfuse_cont        *ie_dfs;

	/** Hash table of inodes
	 * All valid inodes are kept in a hash table, using the hash table locking.
	 */
	d_list_t                  ie_htl;

	/* Time of last kernel cache metadata update */
	struct timespec           ie_mcache_last_update;

	/* Time of last kernel cache dentry update */
	struct timespec           ie_dentry_last_update;

	/* Time of last kernel cache data update, also used for kernel readdir caching. */
	struct timespec           ie_dcache_last_update;

	/** written region for truncated files (i.e. ie_truncated set) */
	size_t                    ie_start_off;
	size_t                    ie_end_off;

	/** Reference counting for the inode Used by the hash table callbacks */
	ATOMIC uint32_t           ie_ref;

	/* Number of open file descriptors for this inode */
	ATOMIC uint32_t           ie_open_count;

	ATOMIC uint32_t           ie_open_write_count;

	/* Number of file open file descriptors using IL */
	ATOMIC uint32_t           ie_il_count;

	/* Readdir handle, if present.  May be shared */
	struct dfuse_readdir_hdl *ie_rd_hdl;

	/** file was truncated from 0 to a certain size */
	bool                      ie_truncated;

	/** file is the root of a container */
	bool                      ie_root;

	/** File has been unlinked from daos */
	bool                      ie_unlinked;

<<<<<<< HEAD
	/* Data cache metadata, list known size/mtime for file, if these have been updated then
	 * the data cache should be dropped.
	 *
	 * When the last fd on a file is closed and all writes are completed then dfuse will launch
	 * a stat to get the update size/mtime for the inode.  Future opens should block on this
	 * stat in order to know if the file has been updated.
	 *
	 * Access is controlled via atomics and semaphore, when a decision to make the stat is taken
	 * then active in increased, and the sem is posted.
	 *
	 * Future accesses of the inode should check active, if the value is 0 then there is nothing
	 * to do.
	 * If active is positive then it should increate active, wait on the semaphore, decrease
	 * active and then post the semaphore if active != 0;
	 *
	 * After active is 0, (or the semaphore has been waited on) then the new stat structure is
	 * valid.
	 *
	 * The release() code to initialize stat is atomic as it's only triggered by the last
	 * release on a inode.  It could race with open() where the inode is known in advance
	 * or create() where it is not.  Open will flush the stat before setting keep_cache.
	 */
	struct {
		struct stat     stat;
		bool            valid;
		ATOMIC uint32_t active;
		struct timespec last_update;

		sem_t           sem;
	} ie_dc;

=======
	/* Lock for writes, shared locks are held during write-back reads, exclusive lock is
	 * acquired and released to flush outstanding writes for getattr, close and forget.
	 */
	pthread_rwlock_t          ie_wlock;
>>>>>>> 5daab56a
	/** Last file closed in this directory was read linearly.  Directories only.
	 *
	 * Set on close() of a file in the directory to the value of linear_read from the fh.
	 * Checked on open of a file to determine if pre-caching is used.
	 */
	ATOMIC bool               ie_linear_read;

	/* Entry on the evict list */
	d_list_t                  ie_evict_entry;
};

<<<<<<< HEAD
void
dfuse_ie_cs_flush(struct dfuse_inode_entry *ie);
=======
/* Flush write-back cache writes to a inode.  It does this by waiting for and then releasing an
 * exclusive lock on the inode.  Writes take a shared lock so this will block until all pending
 * writes are complete.
 */

#define DFUSE_IE_WFLUSH(_ie)                                                                       \
	do {                                                                                       \
		if ((_ie)->ie_dfs->dfc_wb_cache && S_ISREG((_ie)->ie_stat.st_mode)) {              \
			D_RWLOCK_WRLOCK(&(_ie)->ie_wlock);                                         \
			D_RWLOCK_UNLOCK(&(_ie)->ie_wlock);                                         \
		}                                                                                  \
	} while (0)
>>>>>>> 5daab56a

/* Lookup an inode and take a ref on it. */
static inline struct dfuse_inode_entry *
dfuse_inode_lookup(struct dfuse_info *dfuse_info, fuse_ino_t ino)
{
	d_list_t *rlink;

	rlink = d_hash_rec_find(&dfuse_info->dpi_iet, &ino, sizeof(ino));
	if (!rlink)
		return NULL;

	return container_of(rlink, struct dfuse_inode_entry, ie_htl);
}

/* Look an inode but do not take a ref on it.
 * This is for synchronous fuse operations where the kernel holds a reference for the duration
 * of the operation.
 */
static inline struct dfuse_inode_entry *__attribute__((returns_nonnull))
dfuse_inode_lookup_nf(struct dfuse_info *dfuse_info, fuse_ino_t ino)
{
	struct dfuse_inode_entry *ie;
	d_list_t                 *rlink;

	rlink = d_hash_rec_find(&dfuse_info->dpi_iet, &ino, sizeof(ino));
	D_ASSERTF(rlink != NULL, "Unable to find hash table entry for %#lx", ino);

	ie = container_of(rlink, struct dfuse_inode_entry, ie_htl);
	atomic_fetch_sub_relaxed(&ie->ie_ref, 1);

	return ie;
}

/* Drop a reference on an inode.  This may result in ie being freed so needs to go through the hash
 * table, but optimistically check using atomics first.
 */
static inline void
dfuse_inode_decref(struct dfuse_info *dfuse_info, struct dfuse_inode_entry *ie)
{
	uint32_t oldref;

	oldref = atomic_load_relaxed(&ie->ie_ref);

	if (oldref > 1) {
		uint32_t newref = oldref - 1;

		if (atomic_compare_exchange(&ie->ie_ref, oldref, newref))
			return;
	}

	d_hash_rec_decref(&dfuse_info->dpi_iet, &ie->ie_htl);
}

/* Drop a reference on an inode. */

extern char *duns_xattr_name;

/* Generate the inode to use for this dfs object.  This is generating a single
 * 64 bit number from three 64 bit numbers so will not be perfect but does
 * avoid most conflicts.
 *
 * Take the sequence parts of both the hi and lo object id and put them in
 * different parts of the inode, then or in the inode number of the root
 * of this dfs object, to avoid conflicts across containers.
 */
static inline void
dfuse_compute_inode(struct dfuse_cont *dfs,
		    daos_obj_id_t *oid,
		    ino_t *_ino)
{
	uint64_t hi;

	hi = (oid->hi & (-1ULL >> 32)) | (dfs->dfs_ino << 48);

	*_ino = hi ^ (oid->lo << 32);
};

/* Mark the cache for a directory invalid.  Called when directory contents change on create,
 * unlink or rename
 */
void
dfuse_cache_evict_dir(struct dfuse_info *dfuse_info, struct dfuse_inode_entry *ie);

/* Metadata caching functions. */

/* Mark the cache as up-to-date from now */
void
dfuse_mcache_set_time(struct dfuse_inode_entry *ie);

/* Set the metadata cache as invalid */
void
dfuse_mcache_evict(struct dfuse_inode_entry *ie);

/* Check the metadata cache setting against a given timeout, and return time left */
bool
dfuse_mcache_get_valid(struct dfuse_inode_entry *ie, double max_age, double *timeout);

/* Check the dentry cache setting against a given timeout, and return time left */
bool
dfuse_dentry_get_valid(struct dfuse_inode_entry *ie, double max_age, double *timeout);

void
dfuse_dc_cache_set_time(struct dfuse_inode_entry *ie);
bool
dfuse_dc_cache_get_valid(struct dfuse_inode_entry *ie, double max_age, double *timeout);

/* inval.c */

int
ival_add_cont_buckets(struct dfuse_cont *dfc);

void
ival_dec_cont_buckets(struct dfuse_cont *dfc);

void
ival_drop_inode(struct dfuse_inode_entry *inode);

int
ival_update_inode(struct dfuse_inode_entry *inode, double timeout);

int
ival_init(struct dfuse_info *dfuse_info);

int
ival_thread_start(struct dfuse_info *dfuse_info);

void
ival_thread_stop();

void
ival_fini();

/* Data caching functions */

/* Mark the data cache as up-to-date from now */
void
dfuse_dcache_set_time(struct dfuse_inode_entry *ie);

/* Set the data cache as invalid */
void
dfuse_dcache_evict(struct dfuse_inode_entry *ie);

/* Set both caches invalid */
void
dfuse_cache_evict(struct dfuse_inode_entry *ie);

/* Check the cache setting against a given timeout */
bool
dfuse_dcache_get_valid(struct dfuse_inode_entry *ie, double max_age);

void
dfuse_pre_read(struct dfuse_info *dfuse_info, struct dfuse_obj_hdl *oh);

int
check_for_uns_ep(struct dfuse_info *dfuse_info, struct dfuse_inode_entry *ie, char *attr,
		 daos_size_t len);

void
dfuse_ie_init(struct dfuse_info *dfuse_info, struct dfuse_inode_entry *ie);

#define dfuse_ie_free(_di, _ie)                                                                    \
	do {                                                                                       \
		atomic_fetch_sub_relaxed(&(_di)->di_inode_count, 1);                               \
		D_FREE(_ie);                                                                       \
	} while (0)

#define dfuse_oh_free(_di, _oh)                                                                    \
	do {                                                                                       \
		atomic_fetch_sub_relaxed(&(_di)->di_fh_count, 1);                                  \
		D_FREE(_oh);                                                                       \
	} while (0)

void
dfuse_ie_close(struct dfuse_info *dfuse_info, struct dfuse_inode_entry *ie);

/* ops/...c */

void
dfuse_cb_lookup(fuse_req_t, struct dfuse_inode_entry *, const char *);

void
dfuse_cb_forget(fuse_req_t, fuse_ino_t, uint64_t);

void
dfuse_cb_forget_multi(fuse_req_t, size_t, struct fuse_forget_data *);

void
dfuse_cb_getattr(fuse_req_t, struct dfuse_inode_entry *);

void
dfuse_cb_readlink(fuse_req_t, fuse_ino_t);

void
dfuse_cb_mknod(fuse_req_t, struct dfuse_inode_entry *,
	       const char *, mode_t);

void
dfuse_cb_opendir(fuse_req_t, struct dfuse_inode_entry *,
		 struct fuse_file_info *fi);

void
dfuse_cb_releasedir(fuse_req_t, struct dfuse_inode_entry *,
		    struct fuse_file_info *fi);

void
dfuse_cb_create(fuse_req_t, struct dfuse_inode_entry *,
		const char *, mode_t, struct fuse_file_info *);

void
dfuse_cb_open(fuse_req_t, fuse_ino_t, struct fuse_file_info *);

void
dfuse_cb_release(fuse_req_t, fuse_ino_t, struct fuse_file_info *);

void
dfuse_cb_read(fuse_req_t, fuse_ino_t, size_t, off_t,
	      struct fuse_file_info *);

void
dfuse_cb_unlink(fuse_req_t, struct dfuse_inode_entry *,
		const char *);

void
dfuse_cb_readdir(fuse_req_t, struct dfuse_obj_hdl *, size_t, off_t, bool);

void
dfuse_cb_rename(fuse_req_t, struct dfuse_inode_entry *, const char *,
		struct dfuse_inode_entry *, const char *, unsigned int);

void
dfuse_cb_write(fuse_req_t, fuse_ino_t, struct fuse_bufvec *, off_t,
	       struct fuse_file_info *);

void
dfuse_cb_symlink(fuse_req_t, const char *, struct dfuse_inode_entry *,
		 const char *);

void
dfuse_cb_setxattr(fuse_req_t, struct dfuse_inode_entry *, const char *,
		  const char *, size_t, int);

void
dfuse_cb_getxattr(fuse_req_t, struct dfuse_inode_entry *,
		  const char *, size_t);

void
dfuse_cb_listxattr(fuse_req_t, struct dfuse_inode_entry *, size_t);

void
dfuse_cb_removexattr(fuse_req_t, struct dfuse_inode_entry *, const char *);

void
dfuse_cb_setattr(fuse_req_t, struct dfuse_inode_entry *, struct stat *, int);

void
dfuse_cb_statfs(fuse_req_t, struct dfuse_inode_entry *);

#ifdef FUSE_IOCTL_USE_INT
void dfuse_cb_ioctl(fuse_req_t req, fuse_ino_t ino, int cmd, void *arg,
		    struct fuse_file_info *fi, unsigned int flags,
		    const void *in_buf, size_t in_bufsz, size_t out_bufsz);
#else
void dfuse_cb_ioctl(fuse_req_t req, fuse_ino_t ino, unsigned int cmd, void *arg,
		    struct fuse_file_info *fi, unsigned int flags,
		    const void *in_buf, size_t in_bufsz, size_t out_bufsz);
#endif

/* Return inode information to fuse
 *
 * Adds inode to the hash table and calls fuse_reply_entry()
 */
void
dfuse_reply_entry(struct dfuse_info *dfuse_info, struct dfuse_inode_entry *inode,
		  struct fuse_file_info *fi_out, bool is_new, fuse_req_t req);

int
_dfuse_mode_update(fuse_req_t req, struct dfuse_inode_entry *parent, mode_t *_mode);

/* Mark object as removed and invalidate any kernel data for it */
void
dfuse_oid_unlinked(struct dfuse_info *dfuse_info, fuse_req_t req, daos_obj_id_t *oid,
		   struct dfuse_inode_entry *parent, const char *name);

/* dfuse_cont.c */
void
dfuse_cont_lookup(fuse_req_t req, struct dfuse_inode_entry *parent,
		  const char *name);

void
dfuse_cont_mknod(fuse_req_t req, struct dfuse_inode_entry *parent,
		 const char *name, mode_t mode);

/* dfuse_pool.c */
void
dfuse_pool_lookup(fuse_req_t req, struct dfuse_inode_entry *parent,
		  const char *name);

#endif /* __DFUSE_H__ */<|MERGE_RESOLUTION|>--- conflicted
+++ resolved
@@ -990,7 +990,6 @@
 	/** File has been unlinked from daos */
 	bool                      ie_unlinked;
 
-<<<<<<< HEAD
 	/* Data cache metadata, list known size/mtime for file, if these have been updated then
 	 * the data cache should be dropped.
 	 *
@@ -1022,12 +1021,10 @@
 		sem_t           sem;
 	} ie_dc;
 
-=======
 	/* Lock for writes, shared locks are held during write-back reads, exclusive lock is
 	 * acquired and released to flush outstanding writes for getattr, close and forget.
 	 */
 	pthread_rwlock_t          ie_wlock;
->>>>>>> 5daab56a
 	/** Last file closed in this directory was read linearly.  Directories only.
 	 *
 	 * Set on close() of a file in the directory to the value of linear_read from the fh.
@@ -1039,10 +1036,8 @@
 	d_list_t                  ie_evict_entry;
 };
 
-<<<<<<< HEAD
 void
 dfuse_ie_cs_flush(struct dfuse_inode_entry *ie);
-=======
 /* Flush write-back cache writes to a inode.  It does this by waiting for and then releasing an
  * exclusive lock on the inode.  Writes take a shared lock so this will block until all pending
  * writes are complete.
@@ -1055,7 +1050,6 @@
 			D_RWLOCK_UNLOCK(&(_ie)->ie_wlock);                                         \
 		}                                                                                  \
 	} while (0)
->>>>>>> 5daab56a
 
 /* Lookup an inode and take a ref on it. */
 static inline struct dfuse_inode_entry *
