/**
 * (C) Copyright 2019-2023 Intel Corporation.
 *
 * SPDX-License-Identifier: BSD-2-Clause-Patent
 */
/**
 * container IV cache
 */
#define D_LOGFAC	DD_FAC(container)

#include <daos_srv/container.h>
#include <daos_srv/security.h>
#include "srv_internal.h"
#include "rpc.h"
#include <daos_srv/iv.h>
#include <daos/btree_class.h>
#include <daos/btree.h>
#include <daos/dtx.h>
#include <daos_api.h>

/* INIT snap count */
#define INIT_SNAP_CNT	10

static int
cont_iv_prop_g2l(struct cont_iv_prop *iv_prop, daos_prop_t **prop_out);

static struct cont_iv_key *
key2priv(struct ds_iv_key *iv_key)
{
	return (struct cont_iv_key *)iv_key->key_buf;
}

static uint32_t
cont_iv_snap_ent_size(int nr)
{
	return offsetof(struct cont_iv_entry, iv_snap.snaps[nr]);
}

static uint32_t
cont_iv_prop_ent_size(int nr)
{
	return offsetof(struct cont_iv_entry, iv_prop.cip_acl.dal_ace[nr]);
}

static int
cont_iv_ent_init(struct ds_iv_key *iv_key, void *data,
		 struct ds_iv_entry *entry)
{
	struct umem_attr uma = { 0 };
	daos_handle_t	 root_hdl;
	int		 rc;

	uma.uma_id = UMEM_CLASS_VMEM;
	rc = dbtree_create(DBTREE_CLASS_UV, 0, 4, &uma, NULL, &root_hdl);
	if (rc != 0) {
		D_ERROR("failed to create tree: "DF_RC"\n", DP_RC(rc));
		return rc;
	}

	entry->iv_key.class_id = iv_key->class_id;
	entry->iv_key.rank = iv_key->rank;

	rc = d_sgl_init(&entry->iv_value, 1);
	if (rc)
		D_GOTO(out, rc);

	D_ALLOC(entry->iv_value.sg_iovs[0].iov_buf, sizeof(root_hdl));
	if (entry->iv_value.sg_iovs[0].iov_buf == NULL)
		D_GOTO(out, rc = -DER_NOMEM);

	memcpy(entry->iv_value.sg_iovs[0].iov_buf, &root_hdl, sizeof(root_hdl));
out:
	if (rc != 0) {
		dbtree_destroy(root_hdl, NULL);
		d_sgl_fini(&entry->iv_value, true);
	}

	return rc;
}

static int
cont_iv_ent_get(struct ds_iv_entry *entry, void **priv)
{
	return 0;
}

static void
cont_iv_ent_put(struct ds_iv_entry *entry, void *priv)
{
	return;
}

static int
delete_iter_cb(daos_handle_t ih, d_iov_t *key,
	       d_iov_t *val, void *arg)
{
	int rc;

	/* Delete the current container tree */
	rc = dbtree_iter_delete(ih, NULL);
	if (rc != 0)
		return rc;

	/* re-probe the dbtree after delete */
	rc = dbtree_iter_probe(ih, BTR_PROBE_FIRST, DAOS_INTENT_PUNCH,
			       NULL, NULL);
	if (rc == -DER_NONEXIST)
		return 1;

	return rc;
}

static int
dbtree_empty(daos_handle_t root_hdl)
{
	int rc = 0;

	while (!dbtree_is_empty(root_hdl)) {
		rc = dbtree_iterate(root_hdl, DAOS_INTENT_PUNCH, false,
				    delete_iter_cb, NULL);
		if (rc < 0) {
			D_ERROR("dbtree iterate fails %d\n", rc);
			return rc;
		}
	}

	return rc;
}

static int
cont_iv_ent_destroy(d_sg_list_t *sgl)
{
	if (!sgl)
		return 0;

	if (sgl->sg_iovs && sgl->sg_iovs[0].iov_buf) {
		daos_handle_t *root_hdl = sgl->sg_iovs[0].iov_buf;

		dbtree_destroy(*root_hdl, NULL);
	}

	d_sgl_fini(sgl, true);

	return 0;
}

static int
cont_iv_ent_copy(struct ds_iv_entry *entry, struct cont_iv_key *key,
		 d_sg_list_t *dst_sgl, struct cont_iv_entry *src)
{
	struct cont_iv_entry	*dst = dst_sgl->sg_iovs[0].iov_buf;
	daos_size_t		size;
	uint64_t		snap_cnt;
	int			rc = 0;

	uuid_copy(dst->cont_uuid, src->cont_uuid);
	switch (entry->iv_class->iv_class_id) {
	case IV_CONT_SNAP:
		if (src->iv_snap.snap_cnt == (uint64_t)(-1)) {
			snap_cnt = 1;
			rc = -DER_IVCB_FORWARD;
		} else {
			snap_cnt = src->iv_snap.snap_cnt;
		}

		D_DEBUG(DB_MD, "snap_cnt "DF_U64":"DF_U64"\n",
			snap_cnt, src->iv_snap.snap_cnt);
		size = cont_iv_snap_ent_size(snap_cnt);
		if (size > dst_sgl->sg_iovs[0].iov_buf_len) {
			/* Return -1 so client can reallocate the buffer. */
			dst->iv_snap.snap_cnt = (uint64_t)-1;
			dst->iv_snap.snaps[0] = src->iv_snap.snap_cnt;
			D_DEBUG(DB_MD, "%zd < %zd\n",
				dst_sgl->sg_iovs[0].iov_buf_len, size);
			return 0;
		}

		size = offsetof(struct cont_iv_snapshot, snaps[snap_cnt]);
		memcpy(&dst->iv_snap, &src->iv_snap, size);

		break;
	case IV_CONT_CAPA:
		dst->iv_capa.flags = src->iv_capa.flags;
		dst->iv_capa.sec_capas = src->iv_capa.sec_capas;
		dst->iv_capa.status_pm_ver = src->iv_capa.status_pm_ver;
		break;
	case IV_CONT_PROP:
		D_ASSERT(dst_sgl->sg_iovs[0].iov_buf_len >=
			 cont_iv_prop_ent_size(src->iv_prop.cip_acl.dal_len));
		size = offsetof(struct cont_iv_prop,
				cip_acl.dal_ace[src->iv_prop.cip_acl.dal_len]);
		memcpy(&dst->iv_prop, &src->iv_prop, size);
		break;
	case IV_CONT_AGG_EPOCH_BOUNDRY:
		dst->iv_agg_eph.eph = src->iv_agg_eph.eph;
		break;
	default:
<<<<<<< HEAD
		D_ERROR("bad iv_class_id %d: " DF_RC "\n", entry->iv_class->iv_class_id,
=======
		D_ERROR("bad iv_class_id %d: "DF_RC"\n", entry->iv_class->iv_class_id,
>>>>>>> 1bd280f4
			DP_RC(-DER_INVAL));
		return -DER_INVAL;
	};

	return rc;
}

static bool
is_master(struct ds_iv_entry *entry)
{
	d_rank_t myrank;

	crt_group_rank(NULL, &myrank);

	return entry->ns->iv_master_rank == myrank;
}

static int
cont_iv_snap_ent_create(struct ds_iv_entry *entry, struct ds_iv_key *key)
{
	struct cont_iv_entry	*iv_entry = NULL;
	struct cont_iv_key	*civ_key = key2priv(key);
	daos_handle_t		root_hdl;
	d_iov_t			key_iov;
	d_iov_t			val_iov;
	daos_epoch_t		*snaps = NULL;
	int			snap_cnt = -1;
	int			rc;

	rc = ds_cont_get_snapshots(entry->ns->iv_pool_uuid,
				   civ_key->cont_uuid, &snaps,
				   &snap_cnt);
	if (rc)
		D_GOTO(out, rc);

	D_ASSERT(snap_cnt >= 0);
	D_ALLOC(iv_entry, cont_iv_snap_ent_size(snap_cnt));
	if (iv_entry == NULL)
		D_GOTO(out, rc = -DER_NOMEM);

	memcpy(&root_hdl, entry->iv_value.sg_iovs[0].iov_buf,
		sizeof(root_hdl));
	uuid_copy(iv_entry->cont_uuid, civ_key->cont_uuid);
	iv_entry->iv_snap.snap_cnt = snap_cnt;
	memcpy(iv_entry->iv_snap.snaps, snaps, snap_cnt * sizeof(*snaps));
	d_iov_set(&val_iov, iv_entry,
		  cont_iv_snap_ent_size(iv_entry->iv_snap.snap_cnt));
	d_iov_set(&key_iov, &civ_key->cont_uuid, sizeof(civ_key->cont_uuid));
	rc = dbtree_update(root_hdl, &key_iov, &val_iov);
	if (rc)
		D_GOTO(out, rc);
out:
	D_FREE(iv_entry);
	D_FREE(snaps);
	return rc;
}

static void
cont_iv_prop_l2g(daos_prop_t *prop, struct cont_iv_prop *iv_prop)
{
	struct daos_prop_entry	*prop_entry;
	struct daos_prop_co_roots *roots;
	struct daos_acl		*acl;
	int			 i;
	uint64_t		bits = 0;

	D_ASSERT(prop->dpp_nr <= CONT_PROP_NUM);
	for (i = 0; i < prop->dpp_nr; i++) {
		prop_entry = &prop->dpp_entries[i];
		if (!daos_prop_is_set(prop_entry))
			continue;
		switch (prop_entry->dpe_type) {
		case DAOS_PROP_CO_LABEL:
			D_ASSERT(strlen(prop_entry->dpe_str) <=
				 DAOS_PROP_LABEL_MAX_LEN);
			strcpy(iv_prop->cip_label, prop_entry->dpe_str);
			bits |= DAOS_CO_QUERY_PROP_LABEL;
			break;
		case DAOS_PROP_CO_LAYOUT_TYPE:
			iv_prop->cip_layout_type = prop_entry->dpe_val;
			bits |= DAOS_CO_QUERY_PROP_LAYOUT_TYPE;
			break;
		case DAOS_PROP_CO_LAYOUT_VER:
			iv_prop->cip_layout_ver = prop_entry->dpe_val;
			bits |= DAOS_CO_QUERY_PROP_LAYOUT_VER;
			break;
		case DAOS_PROP_CO_CSUM:
			iv_prop->cip_csum = prop_entry->dpe_val;
			bits |= DAOS_CO_QUERY_PROP_CSUM;
			break;
		case DAOS_PROP_CO_CSUM_CHUNK_SIZE:
			iv_prop->cip_csum_chunk_size = prop_entry->dpe_val;
			bits |= DAOS_CO_QUERY_PROP_CSUM_CHUNK;
			break;
		case DAOS_PROP_CO_CSUM_SERVER_VERIFY:
			iv_prop->cip_csum_server_verify = prop_entry->dpe_val;
			bits |= DAOS_CO_QUERY_PROP_CSUM_SERVER;
			break;
		case DAOS_PROP_CO_DEDUP:
			iv_prop->cip_dedup = prop_entry->dpe_val;
			bits |= DAOS_CO_QUERY_PROP_DEDUP;
			break;
		case DAOS_PROP_CO_DEDUP_THRESHOLD:
			iv_prop->cip_dedup_size = prop_entry->dpe_val;
			bits |= DAOS_CO_QUERY_PROP_DEDUP_THRESHOLD;
			break;
		case DAOS_PROP_CO_ALLOCED_OID:
			iv_prop->cip_alloced_oid = prop_entry->dpe_val;
			bits |= DAOS_CO_QUERY_PROP_ALLOCED_OID;
			break;
		case DAOS_PROP_CO_REDUN_FAC:
			iv_prop->cip_redun_fac = prop_entry->dpe_val;
			bits |= DAOS_CO_QUERY_PROP_REDUN_FAC;
			break;
		case DAOS_PROP_CO_REDUN_LVL:
			iv_prop->cip_redun_lvl = prop_entry->dpe_val;
			bits |= DAOS_CO_QUERY_PROP_REDUN_LVL;
			break;
		case DAOS_PROP_CO_SNAPSHOT_MAX:
			iv_prop->cip_snap_max = prop_entry->dpe_val;
			bits |= DAOS_CO_QUERY_PROP_SNAPSHOT_MAX;
			break;
		case DAOS_PROP_CO_COMPRESS:
			iv_prop->cip_compress = prop_entry->dpe_val;
			bits |= DAOS_CO_QUERY_PROP_COMPRESS;
			break;
		case DAOS_PROP_CO_ENCRYPT:
			iv_prop->cip_encrypt = prop_entry->dpe_val;
			bits |= DAOS_CO_QUERY_PROP_ENCRYPT;
			break;
		case DAOS_PROP_CO_EC_CELL_SZ:
			iv_prop->cip_ec_cell_sz = prop_entry->dpe_val;
			bits |= DAOS_CO_QUERY_PROP_EC_CELL_SZ;
			break;
		case DAOS_PROP_CO_EC_PDA:
			iv_prop->cip_ec_pda = prop_entry->dpe_val;
			bits |= DAOS_CO_QUERY_PROP_EC_PDA;
			break;
		case DAOS_PROP_CO_RP_PDA:
			iv_prop->cip_rp_pda = prop_entry->dpe_val;
			bits |= DAOS_CO_QUERY_PROP_RP_PDA;
			break;
		case DAOS_PROP_CO_PERF_DOMAIN:
			iv_prop->cip_perf_domain = prop_entry->dpe_val;
			bits |= DAOS_CO_QUERY_PROP_PERF_DOMAIN;
			break;
		case DAOS_PROP_CO_GLOBAL_VERSION:
			iv_prop->cip_global_version = prop_entry->dpe_val;
			bits |= DAOS_CO_QUERY_PROP_GLOBAL_VERSION;
			break;
		case DAOS_PROP_CO_OBJ_VERSION:
			iv_prop->cip_obj_version = prop_entry->dpe_val;
			bits |= DAOS_CO_QUERY_PROP_OBJ_VERSION;
			break;
		case DAOS_PROP_CO_ACL:
			acl = prop_entry->dpe_val_ptr;
			if (acl != NULL)
				memcpy(&iv_prop->cip_acl, acl,
				       daos_acl_get_size(acl));
			bits |= DAOS_CO_QUERY_PROP_ACL;
			break;
		case DAOS_PROP_CO_OWNER:
			D_ASSERT(strlen(prop_entry->dpe_str) <=
				 DAOS_ACL_MAX_PRINCIPAL_LEN);
			strcpy(iv_prop->cip_owner, prop_entry->dpe_str);
			bits |= DAOS_CO_QUERY_PROP_OWNER;
			break;
		case DAOS_PROP_CO_OWNER_GROUP:
			D_ASSERT(strlen(prop_entry->dpe_str) <=
				 DAOS_ACL_MAX_PRINCIPAL_LEN);
			strcpy(iv_prop->cip_owner_grp, prop_entry->dpe_str);
			bits |= DAOS_CO_QUERY_PROP_OWNER_GROUP;
			break;
		case DAOS_PROP_CO_ROOTS:
			roots = prop_entry->dpe_val_ptr;
			if (roots) {
				memcpy(&iv_prop->cip_roots,
				       roots, sizeof(*roots));
			}
			bits |= DAOS_CO_QUERY_PROP_ROOTS;
			break;
		case DAOS_PROP_CO_STATUS:
			daos_prop_val_2_co_status(prop_entry->dpe_val,
						  &iv_prop->cip_co_status);
			bits |= DAOS_CO_QUERY_PROP_CO_STATUS;
			break;
		case DAOS_PROP_CO_SCRUBBER_DISABLED:
			iv_prop->cip_scrubbing_disabled = prop_entry->dpe_val;
			bits |= DAOS_CO_QUERY_PROP_SCRUB_DIS;
			break;
		default:
			D_ASSERTF(0, "bad dpe_type %d\n", prop_entry->dpe_type);
			break;
		}
	}
	iv_prop->cip_valid_bits = bits;
}

static int
cont_iv_prop_ent_create(struct ds_iv_entry *entry, struct ds_iv_key *key)
{
	struct cont_iv_entry	*iv_entry = NULL;
	struct cont_iv_key	*civ_key = key2priv(key);
	daos_handle_t		root_hdl;
	d_iov_t			key_iov;
	d_iov_t			val_iov;
	uint32_t		entry_size;
	daos_prop_t		*prop = NULL;
	int			 rc;

	rc = ds_cont_get_prop(entry->ns->iv_pool_uuid, civ_key->cont_uuid,
			      &prop);
	if (rc)
		D_GOTO(out, rc);

	entry_size = cont_iv_prop_ent_size(DAOS_ACL_MAX_ACE_LEN);
	D_ALLOC(iv_entry, entry_size);
	if (iv_entry == NULL)
		D_GOTO(out, rc = -DER_NOMEM);

	memcpy(&root_hdl, entry->iv_value.sg_iovs[0].iov_buf, sizeof(root_hdl));

	uuid_copy(iv_entry->cont_uuid, civ_key->cont_uuid);
	cont_iv_prop_l2g(prop, &iv_entry->iv_prop);
	d_iov_set(&val_iov, iv_entry, entry_size);
	d_iov_set(&key_iov, &civ_key->cont_uuid, sizeof(civ_key->cont_uuid));

	rc = dbtree_update(root_hdl, &key_iov, &val_iov);
	if (rc)
		D_GOTO(out, rc);
out:
	if (prop != NULL)
		daos_prop_free(prop);
	D_FREE(iv_entry);
	return rc;
}

static int
cont_iv_ent_fetch(struct ds_iv_entry *entry, struct ds_iv_key *key,
		  d_sg_list_t *dst, void **priv)
{
	struct cont_iv_entry	*src_iv;
	daos_handle_t		root_hdl;
	d_iov_t			key_iov;
	d_iov_t			val_iov;
	struct cont_iv_key	*civ_key = key2priv(key);
	int			rc;

	D_ASSERT(dss_get_module_info()->dmi_xs_id == 0);

	memcpy(&root_hdl, entry->iv_value.sg_iovs[0].iov_buf, sizeof(root_hdl));

again:
	d_iov_set(&key_iov, &civ_key->cont_uuid, sizeof(civ_key->cont_uuid));
	d_iov_set(&val_iov, NULL, 0);
	rc = dbtree_lookup(root_hdl, &key_iov, &val_iov);
	if (rc < 0) {
		if (rc == -DER_NONEXIST && is_master(entry)) {
			int	class_id;

			class_id = entry->iv_class->iv_class_id;
			if (class_id == IV_CONT_SNAP) {
				rc = cont_iv_snap_ent_create(entry, key);
				if (rc == 0)
					goto again;
				D_ERROR("create cont snap iv entry failed "
					""DF_RC"\n", DP_RC(rc));
			} else if (class_id == IV_CONT_PROP) {
				rc = cont_iv_prop_ent_create(entry, key);
				if (rc == 0)
					goto again;
				D_ERROR("create cont prop iv entry failed "
					""DF_RC"\n", DP_RC(rc));
			} else if (class_id == IV_CONT_CAPA) {
				struct container_hdl	chdl = { 0 };
				int			rc1;

				/* If PS leader switches, it may not in IV cache,
				 * let's lookup RDB then.
				 **/
				rc1 = ds_cont_hdl_rdb_lookup(entry->ns->iv_pool_uuid,
							     civ_key->cont_uuid, &chdl);
				if (rc1 == 0) {
					struct cont_iv_entry	iv_entry = { 0 };
					daos_prop_t		*prop = NULL;
					struct daos_prop_entry	*prop_entry;
					struct daos_co_status	stat = { 0 };

					if (uuid_is_null(chdl.ch_cont)) {
						/* Skip for container server handler */
						iv_entry.iv_capa.sec_capas =
							ds_sec_get_rebuild_cont_capabilities();
						iv_entry.iv_capa.flags = 0;
						D_GOTO(out, rc = 0);
					}
					rc = ds_cont_get_prop(entry->ns->iv_pool_uuid,
							      chdl.ch_cont, &prop);
					if (rc) {
						D_ERROR(DF_CONT "get prop: "DF_RC"\n",
							DP_CONT(entry->ns->iv_pool_uuid,
								chdl.ch_cont), DP_RC(rc));
						D_GOTO(out, rc);
					}
					prop_entry = daos_prop_entry_get(prop, DAOS_PROP_CO_STATUS);
					D_ASSERT(prop_entry != NULL);

					daos_prop_val_2_co_status(prop_entry->dpe_val, &stat);
					iv_entry.iv_capa.status_pm_ver = stat.dcs_pm_ver;
					daos_prop_free(prop);
					/* Only happens on xstream 0 */
					D_ASSERT(dss_get_module_info()->dmi_xs_id == 0);
					iv_entry.iv_capa.flags = chdl.ch_flags;
					iv_entry.iv_capa.sec_capas = chdl.ch_sec_capas;
					uuid_copy(iv_entry.cont_uuid, chdl.ch_cont);
					d_iov_set(&val_iov, &iv_entry, sizeof(iv_entry));
					rc = dbtree_update(root_hdl, &key_iov, &val_iov);
					if (rc == 0)
						goto again;
				} else {
					rc = -DER_NONEXIST;
				}
			}
		}
		D_DEBUG(DB_MGMT, "lookup cont: rc "DF_RC"\n", DP_RC(rc));
		D_GOTO(out, rc);
	}

	src_iv = val_iov.iov_buf;
	rc = cont_iv_ent_copy(entry, civ_key, dst, src_iv);
out:
	return rc;
}

/* Update the EC agg epoch all servers to the leader */
static int
cont_iv_ent_agg_eph_update(struct ds_iv_entry *entry, struct ds_iv_key *key,
			   d_sg_list_t *src)
{
	struct cont_iv_key	*civ_key = key2priv(key);
	struct cont_iv_entry	*civ_ent = src->sg_iovs[0].iov_buf;
	d_rank_t		rank;
	int			rc;

	rc = crt_group_rank(NULL, &rank);
	if (rc)
		return rc;

	if (rank != entry->ns->iv_master_rank)
		return -DER_IVCB_FORWARD;

	rc = ds_cont_leader_update_agg_eph(entry->ns->iv_pool_uuid,
					   civ_key->cont_uuid,
					   civ_ent->iv_agg_eph.rank,
					   civ_ent->iv_agg_eph.eph);
	return rc;
}

/* Each server refresh the VOS aggregation epoch gotten from the leader */
static int
cont_iv_ent_agg_eph_refresh(struct ds_iv_entry *entry, struct ds_iv_key *key,
			    d_sg_list_t *src)
{
	struct cont_iv_entry	*civ_ent = src->sg_iovs[0].iov_buf;
	struct cont_iv_key	*civ_key = key2priv(key);
	int			rc;

	rc = ds_cont_tgt_refresh_agg_eph(entry->ns->iv_pool_uuid,
					 civ_key->cont_uuid,
					 civ_ent->iv_agg_eph.eph);
	return rc;
}

static int
cont_iv_ent_update(struct ds_iv_entry *entry, struct ds_iv_key *key,
		   d_sg_list_t *src, void **priv)
{
	daos_handle_t		root_hdl;
	struct cont_iv_key	*civ_key = key2priv(key);
	d_iov_t			key_iov;
	d_iov_t			val_iov;
	int			rc = 0;

	D_ASSERT(dss_get_module_info()->dmi_xs_id == 0);
	if (src != NULL) {
		struct cont_iv_entry *civ_ent;

		civ_ent = src->sg_iovs[0].iov_buf;
		if (entry->iv_class->iv_class_id == IV_CONT_CAPA) {
			/* open the container locally */
			rc = ds_cont_tgt_open(entry->ns->iv_pool_uuid,
					      civ_key->cont_uuid,
					      civ_ent->cont_uuid,
					      civ_ent->iv_capa.flags,
					      civ_ent->iv_capa.sec_capas,
					      civ_ent->iv_capa.status_pm_ver);
			if (rc)
				D_GOTO(out, rc);
		} else if (entry->iv_class->iv_class_id == IV_CONT_PROP) {
			daos_prop_t		*prop = NULL;

			rc = cont_iv_prop_g2l(&civ_ent->iv_prop, &prop);
			if (rc) {
				D_ERROR("cont_iv_prop_g2l failed "DF_RC"\n",
					DP_RC(rc));
				D_GOTO(out, rc);
			}

			rc = ds_cont_tgt_prop_update(entry->ns->iv_pool_uuid,
						     civ_ent->cont_uuid, prop);
			daos_prop_free(prop);
		} else if (entry->iv_class->iv_class_id == IV_CONT_SNAP &&
			   civ_ent->iv_snap.snap_cnt != (uint64_t)(-1)) {
			rc = ds_cont_tgt_snapshots_update(
						entry->ns->iv_pool_uuid,
						civ_key->cont_uuid,
						&civ_ent->iv_snap.snaps[0],
						civ_ent->iv_snap.snap_cnt);
			if (rc)
				D_GOTO(out, rc);
		} else if (entry->iv_class->iv_class_id ==
						IV_CONT_AGG_EPOCH_REPORT) {
			rc = cont_iv_ent_agg_eph_update(entry, key, src);
			if (rc)
				D_GOTO(out, rc);
		} else if (entry->iv_class->iv_class_id ==
						IV_CONT_AGG_EPOCH_BOUNDRY) {
			rc = cont_iv_ent_agg_eph_refresh(entry, key, src);
			if (rc)
				D_GOTO(out, rc);
		}
	}

	memcpy(&root_hdl, entry->iv_value.sg_iovs[0].iov_buf, sizeof(root_hdl));
	d_iov_set(&key_iov, &civ_key->cont_uuid, sizeof(civ_key->cont_uuid));
	if (src == NULL) {
		/* If src == NULL, it is invalidate */
		if (uuid_is_null(civ_key->cont_uuid)) {
			rc = dbtree_empty(root_hdl);
			if (rc)
				D_GOTO(out, rc);
		} else {
			rc = dbtree_delete(root_hdl, BTR_PROBE_EQ, &key_iov,
					   NULL);
			if (rc == -DER_NONEXIST)
				rc = 0;
		}
		if (entry->iv_class->iv_class_id == IV_CONT_CAPA &&
		    !uuid_is_null(civ_key->cont_uuid)) {
			rc = ds_cont_tgt_close(civ_key->cont_uuid);
			if (rc)
				D_GOTO(out, rc);
		}
		entry->iv_valid = false;
	} else {
		struct cont_iv_entry *iv_entry;

		iv_entry = src->sg_iovs[0].iov_buf;
		/* Do not update master entry for -1 value */
		if (entry->iv_class->iv_class_id == IV_CONT_SNAP &&
		    iv_entry->iv_snap.snap_cnt == (uint64_t)(-1) &&
		    entry->ns->iv_master_rank == dss_self_rank())
			goto out;

		/* Put it to IV tree */
		d_iov_set(&val_iov, iv_entry, src->sg_iovs[0].iov_len);
		rc = dbtree_update(root_hdl, &key_iov, &val_iov);
	}

out:
	if (rc < 0 && rc != -DER_IVCB_FORWARD)
		DL_CDEBUG(rc == -DER_NONEXIST || rc == -DER_NOTLEADER, DB_ANY, DLOG_ERR, rc,
			  "failed to insert");

	return rc;
}

static int
cont_iv_ent_refresh(struct ds_iv_entry *entry, struct ds_iv_key *key,
		    d_sg_list_t *src, int ref_rc, void **priv)
{
	D_ASSERT(dss_get_module_info()->dmi_xs_id == 0);
	return cont_iv_ent_update(entry, key, src, priv);
}

static int
cont_iv_value_alloc(struct ds_iv_entry *iv_entry, struct ds_iv_key *key,
		    d_sg_list_t *sgl)
{
	struct cont_iv_key	*civ_key = key2priv(key);
	struct cont_iv_entry	*entry;
	int			rc;

	rc = d_sgl_init(sgl, 1);
	if (rc)
		return rc;

	D_ALLOC(entry, civ_key->entry_size);
	if (entry == NULL)
		D_GOTO(out, rc = -DER_NOMEM);

	d_iov_set(&sgl->sg_iovs[0], entry, civ_key->entry_size);
out:
	if (rc)
		d_sgl_fini(sgl, true);

	return rc;
}

static bool
cont_iv_ent_valid(struct ds_iv_entry *entry, struct ds_iv_key *key)
{
	daos_handle_t		root_hdl;
	d_iov_t			key_iov;
	d_iov_t			val_iov;
	struct cont_iv_key	*civ_key = key2priv(key);
	int			rc;

	if (!entry->iv_valid)
		return false;

	/* Let's check whether the container really exist */
	memcpy(&root_hdl, entry->iv_value.sg_iovs[0].iov_buf, sizeof(root_hdl));
	d_iov_set(&key_iov, &civ_key->cont_uuid, sizeof(civ_key->cont_uuid));
	d_iov_set(&val_iov, NULL, 0);
	rc = dbtree_lookup(root_hdl, &key_iov, &val_iov);
	if (rc != 0)
		return false;

	return true;
}

struct ds_iv_class_ops cont_iv_ops = {
	.ivc_ent_init	= cont_iv_ent_init,
	.ivc_ent_get	= cont_iv_ent_get,
	.ivc_ent_put	= cont_iv_ent_put,
	.ivc_ent_destroy = cont_iv_ent_destroy,
	.ivc_ent_fetch	= cont_iv_ent_fetch,
	.ivc_ent_update	= cont_iv_ent_update,
	.ivc_ent_refresh = cont_iv_ent_refresh,
	.ivc_value_alloc = cont_iv_value_alloc,
	.ivc_ent_valid	= cont_iv_ent_valid,
};

static int
cont_iv_fetch(void *ns, int class_id, uuid_t key_uuid,
	      struct cont_iv_entry *cont_iv, int cont_iv_len, int entry_size,
	      bool retry)
{
	d_sg_list_t		sgl;
	d_iov_t			iov = { 0 };
	struct ds_iv_key	key = { 0 };
	struct cont_iv_key	*civ_key;
	int			rc;

	iov.iov_buf = cont_iv;
	iov.iov_len = cont_iv_len;
	iov.iov_buf_len = cont_iv_len;
	sgl.sg_nr = 1;
	sgl.sg_nr_out = 0;
	sgl.sg_iovs = &iov;
	key.class_id = class_id;
	civ_key = key2priv(&key);
	uuid_copy(civ_key->cont_uuid, key_uuid);
	civ_key->class_id = class_id;
	civ_key->entry_size = entry_size;
	rc = ds_iv_fetch(ns, &key, cont_iv ? &sgl : NULL, retry);
	if (rc)
		DL_CDEBUG(rc == -DER_NOTLEADER, DB_MGMT, DLOG_ERR, rc, DF_UUID " iv fetch failed",
			  DP_UUID(key_uuid));

	return rc;
}

static int
cont_iv_update(void *ns, int class_id, uuid_t key_uuid,
	       struct cont_iv_entry *cont_iv, int cont_iv_len,
	       unsigned int shortcut, unsigned int sync_mode, bool retry)
{
	d_sg_list_t		sgl;
	d_iov_t			iov;
	struct ds_iv_key	key;
	struct cont_iv_key	*civ_key;
	int			rc;

	iov.iov_buf = cont_iv;
	iov.iov_len = cont_iv_len;
	iov.iov_buf_len = cont_iv_len;
	sgl.sg_nr = 1;
	sgl.sg_nr_out = 0;
	sgl.sg_iovs = &iov;

	memset(&key, 0, sizeof(key));
	key.class_id = class_id;
	civ_key = key2priv(&key);
	uuid_copy(civ_key->cont_uuid, key_uuid);
	civ_key->class_id = class_id;
	civ_key->entry_size = cont_iv_len;
	rc = ds_iv_update(ns, &key, &sgl, shortcut, sync_mode, 0, retry);
	if (rc)
		DL_CDEBUG(rc == -DER_NOTLEADER || rc == -DER_NONEXIST, DB_ANY, DLOG_ERR, rc,
			  DF_UUID " iv update failed", DP_UUID(key_uuid));

	return rc;
}

static int
cont_iv_snapshot_invalidate(void *ns, uuid_t cont_uuid, unsigned int shortcut,
			    unsigned int sync_mode)
{
	struct ds_iv_key	key = { 0 };
	struct cont_iv_key	*civ_key;
	int			rc;

	civ_key = key2priv(&key);
	uuid_copy(civ_key->cont_uuid, cont_uuid);
	key.class_id = IV_CONT_SNAP;
	rc = ds_iv_invalidate(ns, &key, shortcut, sync_mode, 0, false);
	if (rc)
		D_ERROR("iv invalidate failed %d\n", rc);

	return rc;
}

int
cont_iv_snapshots_fetch(void *ns, uuid_t cont_uuid, uint64_t **snapshots,
			int *snap_count)
{
	struct cont_iv_entry	*iv_entry;
	int			iv_entry_size;
	int			rc;
	uint64_t		snap_cnt = INIT_SNAP_CNT;
retry:
	iv_entry_size = cont_iv_snap_ent_size(snap_cnt);
	D_ALLOC(iv_entry, iv_entry_size);
	if (iv_entry == NULL)
		return -DER_NOMEM;

	rc = cont_iv_fetch(ns, IV_CONT_SNAP, cont_uuid, iv_entry, iv_entry_size,
			   iv_entry_size, true);
	if (rc)
		D_GOTO(free, rc);

	if (iv_entry->iv_snap.snap_cnt == (uint64_t)(-1)) {
		D_ASSERT(iv_entry->iv_snap.snaps[0] > snap_cnt);
		D_DEBUG(DB_MD, DF_UUID" retry by snap_cnt "DF_U64"\n",
			DP_UUID(cont_uuid), iv_entry->iv_snap.snaps[0]);
		snap_cnt = iv_entry->iv_snap.snaps[0];
		D_FREE(iv_entry);
		goto retry;
	}

	if (iv_entry->iv_snap.snap_cnt == 0) {
		*snap_count = 0;
		D_GOTO(free, rc = 0);
	}

	if (snapshots != NULL) {
		D_ALLOC(*snapshots,
		      sizeof(iv_entry->iv_snap.snaps[0]) * iv_entry->iv_snap.snap_cnt);
		if (*snapshots == NULL)
			D_GOTO(free, rc = -DER_NOMEM);

		memcpy(*snapshots, iv_entry->iv_snap.snaps,
		       sizeof(iv_entry->iv_snap.snaps[0]) * iv_entry->iv_snap.snap_cnt);
	}

	*snap_count = iv_entry->iv_snap.snap_cnt;

free:
	D_FREE(iv_entry);
	return rc;
}

int
cont_iv_snapshots_update(void *ns, uuid_t cont_uuid, uint64_t *snapshots,
			 int snap_count)
{
	struct cont_iv_entry	*iv_entry;
	int			iv_entry_size;
	int			rc;

	/* Only happens on xstream 0 */
	D_ASSERT(dss_get_module_info()->dmi_xs_id == 0);

	iv_entry_size = cont_iv_snap_ent_size(snap_count);
	D_ALLOC(iv_entry, iv_entry_size);
	if (iv_entry == NULL)
		return -DER_NOMEM;

	uuid_copy(iv_entry->cont_uuid, cont_uuid);
	iv_entry->iv_snap.snap_cnt = snap_count;
	memcpy(iv_entry->iv_snap.snaps, snapshots,
	       sizeof(*snapshots) * snap_count);

	rc = cont_iv_update(ns, IV_CONT_SNAP, cont_uuid, iv_entry,
			    iv_entry_size, CRT_IV_SHORTCUT_TO_ROOT,
			    CRT_IV_SYNC_EAGER, false /* retry */);
	D_FREE(iv_entry);
	return rc;
}

int
cont_iv_snapshots_refresh(void *ns, uuid_t cont_uuid)
{
	struct cont_iv_entry	iv_entry = { 0 };
	int			entry_size = 0;
	uint64_t		snap_cnt = INIT_SNAP_CNT;
	int			rc;

	/* Only happens on xstream 0 */
	D_ASSERT(dss_get_module_info()->dmi_xs_id == 0);
retry:
	entry_size = cont_iv_snap_ent_size(snap_cnt);
	rc = cont_iv_fetch(ns, IV_CONT_SNAP, cont_uuid, &iv_entry,
			   sizeof(iv_entry), entry_size, false /* retry */);
	if (rc)
		return rc;

	if (iv_entry.iv_snap.snap_cnt == (uint64_t)(-1)) {
		snap_cnt = iv_entry.iv_snap.snaps[0];
		D_DEBUG(DB_MD, "retry with "DF_U64"\n", snap_cnt);
		goto retry;
	}

	return rc;
}

struct iv_capa_ult_arg {
	uuid_t		pool_uuid;
	uuid_t		cont_uuid;
	uuid_t		cont_hdl_uuid;
	/* This is only for testing purpose to
	 * invalidate the current hdl inside ULT.
	 */
	bool		invalidate_current;
	ABT_eventual	eventual;
};

static void
cont_iv_capa_refresh_ult(void *data)
{
	struct iv_capa_ult_arg	*arg = data;
	struct cont_iv_entry	iv_entry = { 0 };
	struct ds_pool		*pool;
	int			rc;

	D_ASSERT(dss_get_module_info()->dmi_xs_id == 0);

	rc = ds_pool_lookup(arg->pool_uuid, &pool);
	if (rc)
		D_GOTO(out, rc);

	D_ASSERT(pool != NULL);
	if (arg->invalidate_current) {
		rc = cont_iv_capability_invalidate(pool->sp_iv_ns,
						   arg->cont_hdl_uuid,
						   CRT_IV_SYNC_NONE);
		if (rc)
			D_GOTO(out, rc);
	}

	rc = cont_iv_fetch(pool->sp_iv_ns, IV_CONT_CAPA, arg->cont_hdl_uuid,
			   &iv_entry, sizeof(iv_entry), sizeof(iv_entry),
			   false /* retry */);
	if (rc)
		D_GOTO(out, rc);

	uuid_copy(arg->cont_uuid, iv_entry.cont_uuid);
out:
	if (pool != NULL)
		ds_pool_put(pool);

	ABT_eventual_set(arg->eventual, (void *)&rc, sizeof(rc));
}

static int
cont_iv_hdl_fetch(uuid_t cont_hdl_uuid, uuid_t pool_uuid,
		  struct ds_cont_hdl **cont_hdl)
{
	struct iv_capa_ult_arg	arg;
	ABT_eventual		eventual;
	bool			invalidate_current = false;
	int			*status;
	int			rc;

	if (DAOS_FAIL_CHECK(DAOS_FORCE_CAPA_FETCH)) {
		invalidate_current = true;
	} else {
		*cont_hdl = ds_cont_hdl_lookup(cont_hdl_uuid);
		if (*cont_hdl != NULL) {
			D_DEBUG(DB_TRACE, "get hdl "DF_UUID"\n",
				DP_UUID(cont_hdl_uuid));
			return 0;
		}
	}

	D_DEBUG(DB_TRACE, "Can not find "DF_UUID" hdl\n",
		DP_UUID(cont_hdl_uuid));

	/* Fetch the capability from the leader. To avoid extra locks,
	 * all metadatas are maintained by xstream 0, so let's create
	 * an ULT on xstream 0 to let xstream 0 to handle capa fetch
	 * and update.
	 */
	rc = ABT_eventual_create(sizeof(*status), &eventual);
	if (rc != ABT_SUCCESS)
		return dss_abterr2der(rc);

	uuid_copy(arg.pool_uuid, pool_uuid);
	uuid_copy(arg.cont_hdl_uuid, cont_hdl_uuid);
	arg.eventual = eventual;
	arg.invalidate_current = invalidate_current;
	rc = dss_ult_create(cont_iv_capa_refresh_ult, &arg, DSS_XS_SYS,
			    0, 0, NULL);
	if (rc)
		D_GOTO(out_eventual, rc);

	rc = ABT_eventual_wait(eventual, (void **)&status);
	if (rc != ABT_SUCCESS)
		D_GOTO(out_eventual, rc = dss_abterr2der(rc));
	if (*status != 0)
		D_GOTO(out_eventual, rc = *status);

	*cont_hdl = ds_cont_hdl_lookup(cont_hdl_uuid);
	if (*cont_hdl == NULL) {
		D_DEBUG(DB_TRACE, "Can not find "DF_UUID" hdl\n",
			DP_UUID(cont_hdl_uuid));
		D_GOTO(out_eventual, rc = -DER_NONEXIST);
	}

out_eventual:
	ABT_eventual_free(&eventual);
	return rc;
}

int
cont_iv_ec_agg_eph_update_internal(void *ns, uuid_t cont_uuid,
				   daos_epoch_t eph, unsigned int shortcut,
				   unsigned int sync_mode,
				   uint32_t op)
{
	struct cont_iv_entry	iv_entry = { 0 };
	int			rc;

	/* Only happens on xstream 0 */
	D_ASSERT(dss_get_module_info()->dmi_xs_id == 0);
	iv_entry.iv_agg_eph.eph = eph;
	uuid_copy(iv_entry.cont_uuid, cont_uuid);
	rc = crt_group_rank(NULL, &iv_entry.iv_agg_eph.rank);
	if (rc) {
		D_ERROR(DF_UUID" op %d, crt_group_rank failed "DF_RC"\n",
			DP_UUID(cont_uuid), op, DP_RC(rc));
		return rc;
	}

	rc = cont_iv_update(ns, op, cont_uuid, &iv_entry, sizeof(iv_entry),
			    shortcut, sync_mode, true /* retry */);
	if (rc)
		D_ERROR(DF_UUID" op %d, cont_iv_update failed "DF_RC"\n",
			DP_UUID(cont_uuid), op, DP_RC(rc));
	return rc;
}

int
cont_iv_ec_agg_eph_update(void *ns, uuid_t cont_uuid, daos_epoch_t eph)
{
	return cont_iv_ec_agg_eph_update_internal(ns, cont_uuid, eph,
						  CRT_IV_SHORTCUT_TO_ROOT,
						  CRT_IV_SYNC_NONE,
						  IV_CONT_AGG_EPOCH_REPORT);
}

int
cont_iv_ec_agg_eph_refresh(void *ns, uuid_t cont_uuid, daos_epoch_t eph)
{
	return cont_iv_ec_agg_eph_update_internal(ns, cont_uuid, eph,
						  0, CRT_IV_SYNC_LAZY,
						  IV_CONT_AGG_EPOCH_BOUNDRY);
}

int
ds_cont_fetch_ec_agg_boundary(void *ns, uuid_t cont_uuid)
{

	struct cont_iv_entry	iv_entry = { 0 };
	int			rc;

	/* Only happens on xstream 0 */
	D_ASSERT(dss_get_module_info()->dmi_xs_id == 0);
	uuid_copy(iv_entry.cont_uuid, cont_uuid);
	rc = crt_group_rank(NULL, &iv_entry.iv_agg_eph.rank);
	if (rc) {
		D_ERROR(DF_UUID" crt_group_rank failed "DF_RC"\n",
			DP_UUID(cont_uuid), DP_RC(rc));
		return rc;
	}

	rc = cont_iv_fetch(ns, IV_CONT_AGG_EPOCH_BOUNDRY, cont_uuid, &iv_entry,
			   sizeof(struct cont_iv_entry), sizeof(struct cont_iv_entry),
			   true);
	if (rc)
		D_ERROR(DF_UUID" cont_iv_fetch failed "DF_RC"\n",
			DP_UUID(cont_uuid), DP_RC(rc));
	return rc;

}

int
cont_iv_capability_update(void *ns, uuid_t cont_hdl_uuid, uuid_t cont_uuid,
			  uint64_t flags, uint64_t sec_capas, uint32_t pm_ver)
{
	struct cont_iv_entry	iv_entry = { 0 };
	int			rc;

	/* Only happens on xstream 0 */
	D_ASSERT(dss_get_module_info()->dmi_xs_id == 0);
	iv_entry.iv_capa.flags = flags;
	iv_entry.iv_capa.sec_capas = sec_capas;
	iv_entry.iv_capa.status_pm_ver = pm_ver;
	uuid_copy(iv_entry.cont_uuid, cont_uuid);

	rc = cont_iv_update(ns, IV_CONT_CAPA, cont_hdl_uuid, &iv_entry,
			    sizeof(iv_entry), CRT_IV_SHORTCUT_TO_ROOT,
			    CRT_IV_SYNC_EAGER, false /* retry */);
	return rc;
}

static int
cont_iv_invalidate(void *ns, uint32_t class_id, uuid_t cont_uuid, int mode)
{
	struct ds_iv_key	key = { 0 };
	struct cont_iv_key	*civ_key;
	int			rc;

	key.class_id = class_id;
	civ_key = key2priv(&key);
	uuid_copy(civ_key->cont_uuid, cont_uuid);
	civ_key->class_id = class_id;
	civ_key->entry_size = 0;

	rc = ds_iv_invalidate(ns, &key, 0, mode, 0, false);
	if (rc)
		D_ERROR(DF_UUID" iv invalidate failed "DF_RC"\n",
			DP_UUID(cont_uuid), DP_RC(rc));

	return rc;
}

int
cont_iv_entry_delete(void *ns, uuid_t pool_uuid, uuid_t cont_uuid)
{
	int rc;

	/* delete all entries for this container */
	rc = oid_iv_invalidate(ns, pool_uuid, cont_uuid);
	if (rc != 0)
		D_DEBUG(DB_MD, "delete snap "DF_UUID"\n", DP_UUID(cont_uuid));

	/* delete all entries for this container */
	rc = cont_iv_invalidate(ns, IV_CONT_SNAP, cont_uuid, CRT_IV_SYNC_NONE);
	if (rc != 0)
		D_DEBUG(DB_MD, "delete snap "DF_UUID"\n", DP_UUID(cont_uuid));

	rc = cont_iv_invalidate(ns, IV_CONT_PROP, cont_uuid, CRT_IV_SYNC_NONE);
	if (rc != 0)
		D_DEBUG(DB_MD, "delete prop "DF_UUID"\n", DP_UUID(cont_uuid));

	rc = cont_iv_invalidate(ns, IV_CONT_AGG_EPOCH_REPORT, cont_uuid, CRT_IV_SYNC_NONE);
	if (rc != 0)
		D_DEBUG(DB_MD, "delete agg epoch report "DF_UUID"\n", DP_UUID(cont_uuid));

	rc = cont_iv_invalidate(ns, IV_CONT_AGG_EPOCH_BOUNDRY, cont_uuid, CRT_IV_SYNC_NONE);
	if (rc != 0)
		D_DEBUG(DB_MD, "delete agg epoch boundary "DF_UUID"\n", DP_UUID(cont_uuid));

	return 0;
}

int
cont_iv_capability_invalidate(void *ns, uuid_t cont_hdl_uuid, int mode)
{
	return cont_iv_invalidate(ns, IV_CONT_CAPA, cont_hdl_uuid, mode);
}

uint32_t
cont_query_bits_cnt(uint64_t query_bits)
{
	uint64_t	bitmap;
	uint32_t	idx = 0, nr = 0;

	bitmap = query_bits & DAOS_CO_QUERY_PROP_ALL;
	while (idx < DAOS_CO_QUERY_PROP_BITS_NR) {
		if (bitmap & 0x1)
			nr++;
		idx++;
		bitmap = bitmap >> 1;
	};

	return nr;
}

static int
cont_iv_prop_g2l(struct cont_iv_prop *iv_prop, daos_prop_t **prop_out)
{
	struct daos_prop_entry	*prop_entry;
	struct daos_prop_co_roots *roots;
	daos_prop_t		*prop;
	struct daos_acl		*acl;
	int			 i = 0;
	int			 rc = 0;
	uint64_t		 bits = iv_prop->cip_valid_bits;

	prop = daos_prop_alloc(cont_query_bits_cnt(bits));
	if (prop == NULL)
		return -DER_NOMEM;

	if (bits & DAOS_CO_QUERY_PROP_LABEL) {
		prop_entry = &prop->dpp_entries[i++];
		D_ASSERT(strlen(iv_prop->cip_label) <=
			 DAOS_PROP_LABEL_MAX_LEN);
		D_STRNDUP(prop_entry->dpe_str, iv_prop->cip_label,
			  DAOS_PROP_LABEL_MAX_LEN);
		if (prop_entry->dpe_str == NULL)
			D_GOTO(out, rc = -DER_NOMEM);
		prop_entry->dpe_type = DAOS_PROP_CO_LABEL;
	}
	if (bits & DAOS_CO_QUERY_PROP_LAYOUT_TYPE) {
		prop_entry = &prop->dpp_entries[i++];
		prop_entry->dpe_val = iv_prop->cip_layout_type;
		prop_entry->dpe_type = DAOS_PROP_CO_LAYOUT_TYPE;
	}
	if (bits & DAOS_CO_QUERY_PROP_LAYOUT_VER) {
		prop_entry = &prop->dpp_entries[i++];
		prop_entry->dpe_val = iv_prop->cip_layout_ver;
		prop_entry->dpe_type = DAOS_PROP_CO_LAYOUT_VER;
	}
	if (bits & DAOS_CO_QUERY_PROP_CSUM) {
		prop_entry = &prop->dpp_entries[i++];
		prop_entry->dpe_val = iv_prop->cip_csum;
		prop_entry->dpe_type = DAOS_PROP_CO_CSUM;
	}
	if (bits & DAOS_CO_QUERY_PROP_CSUM_CHUNK) {
		prop_entry = &prop->dpp_entries[i++];
		prop_entry->dpe_val = iv_prop->cip_csum_chunk_size;
		prop_entry->dpe_type = DAOS_PROP_CO_CSUM_CHUNK_SIZE;
	}
	if (bits & DAOS_CO_QUERY_PROP_CSUM_SERVER) {
		prop_entry = &prop->dpp_entries[i++];
		prop_entry->dpe_val = iv_prop->cip_csum_server_verify;
		prop_entry->dpe_type = DAOS_PROP_CO_CSUM_SERVER_VERIFY;
	}
	if (bits & DAOS_CO_QUERY_PROP_DEDUP) {
		prop_entry = &prop->dpp_entries[i++];
		prop_entry->dpe_val = iv_prop->cip_dedup;
		prop_entry->dpe_type = DAOS_PROP_CO_DEDUP;
	}
	if (bits & DAOS_CO_QUERY_PROP_DEDUP_THRESHOLD) {
		prop_entry = &prop->dpp_entries[i++];
		prop_entry->dpe_val = iv_prop->cip_dedup_size;
		prop_entry->dpe_type = DAOS_PROP_CO_DEDUP_THRESHOLD;
	}
	if (bits & DAOS_CO_QUERY_PROP_ALLOCED_OID) {
		prop_entry = &prop->dpp_entries[i++];
		prop_entry->dpe_val = iv_prop->cip_alloced_oid;
		prop_entry->dpe_type = DAOS_PROP_CO_ALLOCED_OID;
	}
	if (bits & DAOS_CO_QUERY_PROP_REDUN_FAC) {
		prop_entry = &prop->dpp_entries[i++];
		prop_entry->dpe_val = iv_prop->cip_redun_fac;
		prop_entry->dpe_type = DAOS_PROP_CO_REDUN_FAC;
	}
	if (bits & DAOS_CO_QUERY_PROP_REDUN_LVL) {
		prop_entry = &prop->dpp_entries[i++];
		prop_entry->dpe_val = iv_prop->cip_redun_lvl;
		prop_entry->dpe_type = DAOS_PROP_CO_REDUN_LVL;
	}
	if (bits & DAOS_CO_QUERY_PROP_SNAPSHOT_MAX) {
		prop_entry = &prop->dpp_entries[i++];
		prop_entry->dpe_val = iv_prop->cip_snap_max;
		prop_entry->dpe_type = DAOS_PROP_CO_SNAPSHOT_MAX;
	}
	if (bits & DAOS_CO_QUERY_PROP_COMPRESS) {
		prop_entry = &prop->dpp_entries[i++];
		prop_entry->dpe_val = iv_prop->cip_compress;
		prop_entry->dpe_type = DAOS_PROP_CO_COMPRESS;
	}
	if (bits & DAOS_CO_QUERY_PROP_ENCRYPT) {
		prop_entry = &prop->dpp_entries[i++];
		prop_entry->dpe_val = iv_prop->cip_encrypt;
		prop_entry->dpe_type = DAOS_PROP_CO_ENCRYPT;
	}
	if (bits & DAOS_CO_QUERY_PROP_EC_CELL_SZ) {
		prop_entry = &prop->dpp_entries[i++];
		prop_entry->dpe_val = iv_prop->cip_ec_cell_sz;
		prop_entry->dpe_type = DAOS_PROP_CO_EC_CELL_SZ;
	}
	if (bits & DAOS_CO_QUERY_PROP_EC_PDA) {
		prop_entry = &prop->dpp_entries[i++];
		prop_entry->dpe_val = iv_prop->cip_ec_pda;
		prop_entry->dpe_type = DAOS_PROP_CO_EC_PDA;
	}
	if (bits & DAOS_CO_QUERY_PROP_RP_PDA) {
		prop_entry = &prop->dpp_entries[i++];
		prop_entry->dpe_val = iv_prop->cip_rp_pda;
		prop_entry->dpe_type = DAOS_PROP_CO_RP_PDA;
	}
	if (bits & DAOS_CO_QUERY_PROP_PERF_DOMAIN) {
		prop_entry = &prop->dpp_entries[i++];
		prop_entry->dpe_val = iv_prop->cip_perf_domain;
		prop_entry->dpe_type = DAOS_PROP_CO_PERF_DOMAIN;
	}
	if (bits & DAOS_CO_QUERY_PROP_GLOBAL_VERSION) {
		prop_entry = &prop->dpp_entries[i++];
		prop_entry->dpe_val = iv_prop->cip_global_version;
		prop_entry->dpe_type = DAOS_PROP_CO_GLOBAL_VERSION;
	}
	if (bits & DAOS_CO_QUERY_PROP_OBJ_VERSION) {
		prop_entry = &prop->dpp_entries[i++];
		prop_entry->dpe_val = iv_prop->cip_obj_version;
		prop_entry->dpe_type = DAOS_PROP_CO_OBJ_VERSION;
	}
	if (bits & DAOS_CO_QUERY_PROP_ACL) {
		prop_entry = &prop->dpp_entries[i++];
		acl = &iv_prop->cip_acl;
		if (acl->dal_ver != 0) {
			rc = daos_acl_validate(acl);
			if (rc != -DER_SUCCESS)
				D_GOTO(out, rc);
			prop_entry->dpe_val_ptr = daos_acl_dup(acl);
			if (prop_entry->dpe_val_ptr == NULL)
				D_GOTO(out, rc = -DER_NOMEM);
		} else {
			prop_entry->dpe_val_ptr = NULL;
		}
		prop_entry->dpe_type = DAOS_PROP_CO_ACL;

	}
	if (bits & DAOS_CO_QUERY_PROP_OWNER) {
		prop_entry = &prop->dpp_entries[i++];
		D_ASSERT(strlen(iv_prop->cip_owner) <=
			 DAOS_ACL_MAX_PRINCIPAL_LEN);
		D_STRNDUP(prop_entry->dpe_str, iv_prop->cip_owner,
			  DAOS_ACL_MAX_PRINCIPAL_LEN);
		if (prop_entry->dpe_str == NULL)
			D_GOTO(out, rc = -DER_NOMEM);
		prop_entry->dpe_type = DAOS_PROP_CO_OWNER;
	}
	if (bits & DAOS_CO_QUERY_PROP_OWNER_GROUP) {
		prop_entry = &prop->dpp_entries[i++];
		D_ASSERT(strlen(iv_prop->cip_owner_grp) <=
			 DAOS_ACL_MAX_PRINCIPAL_LEN);
		D_STRNDUP(prop_entry->dpe_str, iv_prop->cip_owner_grp,
			  DAOS_ACL_MAX_PRINCIPAL_LEN);
		if (prop_entry->dpe_str == NULL)
			D_GOTO(out, rc = -DER_NOMEM);
		prop_entry->dpe_type = DAOS_PROP_CO_OWNER_GROUP;
	}
	if (bits & DAOS_CO_QUERY_PROP_ROOTS) {
		prop_entry = &prop->dpp_entries[i++];
		roots = &iv_prop->cip_roots;
		D_ALLOC(prop_entry->dpe_val_ptr, sizeof(*roots));
		if (!prop_entry->dpe_val_ptr)
			D_GOTO(out, rc = -DER_NOMEM);
		memcpy(prop_entry->dpe_val_ptr, roots, sizeof(*roots));
		prop_entry->dpe_type = DAOS_PROP_CO_ROOTS;
	}
	if (bits & DAOS_CO_QUERY_PROP_CO_STATUS) {
		prop_entry = &prop->dpp_entries[i++];
		prop_entry->dpe_val = daos_prop_co_status_2_val(
					&iv_prop->cip_co_status);
		prop_entry->dpe_type = DAOS_PROP_CO_STATUS;
	}
	if (bits & DAOS_CO_QUERY_PROP_SCRUB_DIS) {
		prop_entry = &prop->dpp_entries[i++];
		prop_entry->dpe_val = iv_prop->cip_scrubbing_disabled;
		prop_entry->dpe_type = DAOS_PROP_CO_SCRUBBER_DISABLED;
	}
out:
	if (rc)
		daos_prop_free(prop);
	else
		*prop_out = prop;
	return rc;
}

int
cont_iv_prop_update(void *ns, uuid_t cont_uuid, daos_prop_t *prop, bool sync)
{
	struct cont_iv_entry	*iv_entry;
	uint32_t		iv_entry_size;
	int			rc;

	/* Only happens on xstream 0 */
	D_ASSERT(dss_get_module_info()->dmi_xs_id == 0);

	iv_entry_size = cont_iv_prop_ent_size(DAOS_ACL_MAX_ACE_LEN);
	D_ALLOC(iv_entry, iv_entry_size);
	if (iv_entry == NULL)
		return -DER_NOMEM;

	/* IV property should include all entries for the moment, since IV entry
	 * cache can not tell individual entry, so it can not update single entry.
	 */
	D_ASSERT(daos_prop_entry_get(prop, DAOS_PROP_CO_DEDUP) != NULL);
	D_ASSERT(daos_prop_entry_get(prop, DAOS_PROP_CO_DEDUP_THRESHOLD) != NULL);
	D_ASSERT(daos_prop_entry_get(prop, DAOS_PROP_CO_CSUM_SERVER_VERIFY) != NULL);
	D_ASSERT(daos_prop_entry_get(prop, DAOS_PROP_CO_CSUM) != NULL);
	D_ASSERT(daos_prop_entry_get(prop, DAOS_PROP_CO_CSUM_CHUNK_SIZE) != NULL);
	D_ASSERT(daos_prop_entry_get(prop, DAOS_PROP_CO_COMPRESS) != NULL);
	D_ASSERT(daos_prop_entry_get(prop, DAOS_PROP_CO_ENCRYPT) != NULL);
	D_ASSERT(daos_prop_entry_get(prop, DAOS_PROP_CO_REDUN_LVL) != NULL);
	D_ASSERT(daos_prop_entry_get(prop, DAOS_PROP_CO_REDUN_FAC) != NULL);
	D_ASSERT(daos_prop_entry_get(prop, DAOS_PROP_CO_ALLOCED_OID) != NULL);
	D_ASSERT(daos_prop_entry_get(prop, DAOS_PROP_CO_EC_CELL_SZ) != NULL);
	D_ASSERT(daos_prop_entry_get(prop, DAOS_PROP_CO_EC_PDA) != NULL);
	D_ASSERT(daos_prop_entry_get(prop, DAOS_PROP_CO_GLOBAL_VERSION) != NULL);
	D_ASSERT(daos_prop_entry_get(prop, DAOS_PROP_CO_OBJ_VERSION) != NULL);
	D_ASSERT(daos_prop_entry_get(prop, DAOS_PROP_CO_STATUS) != NULL);
	D_ASSERT(daos_prop_entry_get(prop, DAOS_PROP_CO_RP_PDA) != NULL);
	D_ASSERT(daos_prop_entry_get(prop, DAOS_PROP_CO_PERF_DOMAIN) != NULL);

	uuid_copy(iv_entry->cont_uuid, cont_uuid);
	cont_iv_prop_l2g(prop, &iv_entry->iv_prop);

	rc = cont_iv_update(ns, IV_CONT_PROP, cont_uuid, iv_entry,
			    iv_entry_size, CRT_IV_SHORTCUT_TO_ROOT,
			    sync ? CRT_IV_SYNC_EAGER : CRT_IV_SYNC_LAZY,
			    true/* retry */);
	D_FREE(iv_entry);
	return rc;
}

struct iv_prop_ult_arg {
	daos_prop_t		*prop;
	uuid_t			 pool_uuid;
	uuid_t			 cont_uuid;
	ABT_eventual		 eventual;
};

static void
cont_iv_prop_fetch_ult(void *data)
{
	struct iv_prop_ult_arg	*arg = data;
	struct ds_pool		*pool;
	struct cont_iv_entry	*iv_entry = NULL;
	int			iv_entry_size;
	daos_prop_t		*prop = arg->prop;
	daos_prop_t		*prop_fetch = NULL;
	int			rc;

	D_ASSERT(dss_get_module_info()->dmi_xs_id == 0);

	rc = ds_pool_lookup(arg->pool_uuid, &pool);
	if (rc)
		D_GOTO(out, rc);

	D_ASSERT(pool != NULL);
	iv_entry_size = cont_iv_prop_ent_size(DAOS_ACL_MAX_ACE_LEN);
	D_ALLOC(iv_entry, iv_entry_size);
	if (iv_entry == NULL)
		D_GOTO(out, rc = -DER_NOMEM);

	rc = cont_iv_fetch(pool->sp_iv_ns, IV_CONT_PROP, arg->cont_uuid,
			   iv_entry, iv_entry_size, iv_entry_size,
			   false /* retry */);
	if (rc) {
		DL_CDEBUG(rc == -DER_NOTLEADER, DB_ANY, DLOG_ERR, rc, "cont_iv_fetch failed");
		D_GOTO(out, rc);
	}

	rc = cont_iv_prop_g2l(&iv_entry->iv_prop, &prop_fetch);
	if (rc) {
		D_ERROR("cont_iv_prop_g2l failed "DF_RC"\n", DP_RC(rc));
		D_GOTO(out, rc);
	}

	rc = daos_prop_copy(prop, prop_fetch);
	if (rc) {
		D_ERROR("daos_prop_copy failed "DF_RC"\n", DP_RC(rc));
		D_GOTO(out, rc);
	}

out:
	if (pool != NULL)
		ds_pool_put(pool);
	D_FREE(iv_entry);
	if (prop_fetch != NULL)
		daos_prop_free(prop_fetch);
	ABT_eventual_set(arg->eventual, (void *)&rc, sizeof(rc));
}

int
cont_iv_prop_fetch(uuid_t pool_uuid, uuid_t cont_uuid, daos_prop_t *cont_prop)
{
	struct iv_prop_ult_arg	arg;
	ABT_eventual		eventual;
	int			*status;
	int			rc;

	if (uuid_is_null(pool_uuid) || cont_prop == NULL ||
	    uuid_is_null(cont_uuid))
		return -DER_INVAL;

	rc = ABT_eventual_create(sizeof(*status), &eventual);
	if (rc != ABT_SUCCESS)
		return dss_abterr2der(rc);

	uuid_copy(arg.pool_uuid, pool_uuid);
	uuid_copy(arg.cont_uuid, cont_uuid);
	arg.prop = cont_prop;
	arg.eventual = eventual;
	/* XXX: EC aggregation periodically fetches cont prop */
	rc = dss_ult_periodic(cont_iv_prop_fetch_ult, &arg, DSS_XS_SYS, 0,
			      DSS_DEEP_STACK_SZ, NULL);
	if (rc)
		D_GOTO(out, rc);

	rc = ABT_eventual_wait(eventual, (void **)&status);
	if (rc != ABT_SUCCESS)
		D_GOTO(out, rc = dss_abterr2der(rc));
	if (*status != 0)
		D_GOTO(out, rc = *status);

out:
	ABT_eventual_free(&eventual);
	return rc;
}

struct iv_snapshot_ult_arg {
	struct ds_iv_ns *ns;
	uuid_t		cont_uuid;
	ABT_eventual	eventual;
	int		snapshot_cnt;
	uint64_t	**snapshots;
};

static void
cont_iv_snapshot_fetch_ult(void *data)
{
	struct iv_snapshot_ult_arg	*arg = data;
	int				rc;

	D_ASSERT(dss_get_module_info()->dmi_xs_id == 0);
	rc = cont_iv_snapshots_fetch(arg->ns, arg->cont_uuid, arg->snapshots,
				     &arg->snapshot_cnt);
	ABT_eventual_set(arg->eventual, (void *)&rc, sizeof(rc));
}

int
cont_iv_snapshot_fetch_non_sys(struct ds_iv_ns *ns, uuid_t cont_uuid,
			       uint64_t **snapshots, int *snapshot_cnt)
{
	struct iv_snapshot_ult_arg	arg;
	ABT_eventual		eventual;
	int			*status;
	int			rc;

	rc = ABT_eventual_create(sizeof(*status), &eventual);
	if (rc != ABT_SUCCESS)
		return dss_abterr2der(rc);

	arg.ns = ns;
	uuid_copy(arg.cont_uuid, cont_uuid);
	arg.snapshots = snapshots;
	arg.snapshot_cnt = 0;
	arg.eventual = eventual;
	/* XXX: EC aggregation periodically fetches cont prop */
	rc = dss_ult_periodic(cont_iv_snapshot_fetch_ult, &arg, DSS_XS_SYS, 0,
			      DSS_DEEP_STACK_SZ, NULL);
	if (rc)
		D_GOTO(out, rc);

	rc = ABT_eventual_wait(eventual, (void **)&status);
	if (rc != ABT_SUCCESS)
		D_GOTO(out, rc = dss_abterr2der(rc));
	if (*status != 0)
		D_GOTO(out, rc = *status);

	if (snapshots != NULL)
		snapshots = arg.snapshots;

	if (snapshot_cnt)
		*snapshot_cnt = arg.snapshot_cnt;
out:
	ABT_eventual_free(&eventual);
	return rc;
}

/*
 * exported APIs
 */
int
ds_cont_fetch_snaps(struct ds_iv_ns *ns, uuid_t cont_uuid,
		    uint64_t **snapshots, int *snapshot_count)
{
	if (ns == NULL || uuid_is_null(cont_uuid))
		return -DER_INVAL;

	if (dss_get_module_info()->dmi_xs_id == 0)
		return cont_iv_snapshots_fetch(ns, cont_uuid, snapshots,
					       snapshot_count);
	return cont_iv_snapshot_fetch_non_sys(ns, cont_uuid, snapshots, snapshot_count);
}

int
ds_cont_revoke_snaps(struct ds_iv_ns *ns, uuid_t cont_uuid,
		     unsigned int shortcut, unsigned int sync_mode)
{
	D_ASSERT(dss_get_module_info()->dmi_xs_id == 0);
	return cont_iv_snapshot_invalidate(ns, cont_uuid, shortcut, sync_mode);
}

int
ds_cont_fetch_prop(uuid_t po_uuid, uuid_t co_uuid, daos_prop_t *cont_prop)
{
	/* NB: it can be called from any xstream */
	return cont_iv_prop_fetch(po_uuid, co_uuid, cont_prop);
}

int
ds_cont_find_hdl(uuid_t po_uuid, uuid_t coh_uuid, struct ds_cont_hdl **coh_p)
{
	/* NB: it can be called from any xstream */
	return cont_iv_hdl_fetch(coh_uuid, po_uuid, coh_p);
}

int
ds_cont_iv_fini(void)
{
	ds_iv_class_unregister(IV_CONT_SNAP);
	ds_iv_class_unregister(IV_CONT_CAPA);
	ds_iv_class_unregister(IV_CONT_PROP);
	ds_iv_class_unregister(IV_CONT_AGG_EPOCH_REPORT);
	ds_iv_class_unregister(IV_CONT_AGG_EPOCH_BOUNDRY);
	return 0;
}

int
ds_cont_iv_init(void)
{
	int rc;

	rc = ds_iv_class_register(IV_CONT_SNAP, &iv_cache_ops, &cont_iv_ops);
	if (rc)
		D_GOTO(out, rc);

	rc = ds_iv_class_register(IV_CONT_CAPA, &iv_cache_ops, &cont_iv_ops);
	if (rc)
		D_GOTO(out, rc);

	rc = ds_iv_class_register(IV_CONT_PROP, &iv_cache_ops, &cont_iv_ops);
	if (rc)
		D_GOTO(out, rc);

	rc = ds_iv_class_register(IV_CONT_AGG_EPOCH_REPORT, &iv_cache_ops,
				  &cont_iv_ops);
	if (rc)
		D_GOTO(out, rc);

	rc = ds_iv_class_register(IV_CONT_AGG_EPOCH_BOUNDRY, &iv_cache_ops,
				  &cont_iv_ops);
	if (rc)
		D_GOTO(out, rc);
out:
	if (rc)
		ds_cont_iv_fini();

	return rc;
}<|MERGE_RESOLUTION|>--- conflicted
+++ resolved
@@ -195,11 +195,7 @@
 		dst->iv_agg_eph.eph = src->iv_agg_eph.eph;
 		break;
 	default:
-<<<<<<< HEAD
-		D_ERROR("bad iv_class_id %d: " DF_RC "\n", entry->iv_class->iv_class_id,
-=======
 		D_ERROR("bad iv_class_id %d: "DF_RC"\n", entry->iv_class->iv_class_id,
->>>>>>> 1bd280f4
 			DP_RC(-DER_INVAL));
 		return -DER_INVAL;
 	};
