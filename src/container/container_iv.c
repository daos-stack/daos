/**
 * (C) Copyright 2019 Intel Corporation.
 *
 * Licensed under the Apache License, Version 2.0 (the "License");
 * you may not use this file except in compliance with the License.
 * You may obtain a copy of the License at
 *
 *    http://www.apache.org/licenses/LICENSE-2.0
 *
 * Unless required by applicable law or agreed to in writing, software
 * distributed under the License is distributed on an "AS IS" BASIS,
 * WITHOUT WARRANTIES OR CONDITIONS OF ANY KIND, either express or implied.
 * See the License for the specific language governing permissions and
 * limitations under the License.
 *
 * GOVERNMENT LICENSE RIGHTS-OPEN SOURCE SOFTWARE
 * The Government's rights to use, modify, reproduce, release, perform, display,
 * or disclose this software are subject to the terms of the Apache License as
 * provided in Contract No. B609815.
 * Any reproduction of computer software, computer software documentation, or
 * portions thereof marked with this legend must also reproduce the markings.
 */
/**
 * container IV cache
 */
#define D_LOGFAC	DD_FAC(container)

#include <daos_srv/container.h>
#include "srv_internal.h"
#include <daos_srv/iv.h>
#include <daos/btree_class.h>
#include <daos/btree.h>
#include <daos/dtx.h>
#include <daos_api.h>

/* XXX Temporary limit for IV */
#define MAX_SNAP_CNT	50

static struct cont_iv_key *
key2priv(struct ds_iv_key *iv_key)
{
	return (struct cont_iv_key *)iv_key->key_buf;
}

static uint32_t
cont_iv_snap_ent_size(int nr)
{
	return offsetof(struct cont_iv_entry, iv_snap.snaps[nr]);
}

static int
cont_iv_snap_alloc_internal(d_sg_list_t *sgl)
{
	struct cont_iv_entry	*entry;
	int			entry_size;
	int			rc;

	rc = daos_sgl_init(sgl, 1);
	if (rc)
		return rc;

	/* FIXME: allocate entry by the real size */
	entry_size = cont_iv_snap_ent_size(MAX_SNAP_CNT);
	D_ALLOC(entry, entry_size);
	if (entry == NULL)
		D_GOTO(out, rc = -DER_NOMEM);

	d_iov_set(&sgl->sg_iovs[0], entry, entry_size);
out:
	if (rc)
		daos_sgl_fini(sgl, true);

	return rc;
}

static uint32_t
cont_iv_prop_ent_size(int nr)
{
	return offsetof(struct cont_iv_entry, iv_prop.cip_acl.dal_ace[nr]);
}

static int
cont_iv_prop_alloc_internal(d_sg_list_t *sgl)
{
	struct cont_iv_entry	*entry;
	int			entry_size;
	int			rc;

	rc = daos_sgl_init(sgl, 1);
	if (rc)
		return rc;

	entry_size = cont_iv_prop_ent_size(DAOS_ACL_MAX_ACE_LEN);
	D_ALLOC(entry, entry_size);
	if (entry == NULL)
		D_GOTO(out, rc = -DER_NOMEM);

	d_iov_set(&sgl->sg_iovs[0], entry, entry_size);
out:
	if (rc)
		daos_sgl_fini(sgl, true);

	return rc;
}

static int
cont_iv_ent_init(struct ds_iv_key *iv_key, void *data,
		 struct ds_iv_entry *entry)
{
	struct umem_attr uma = { 0 };
	daos_handle_t	 root_hdl;
	int		 rc;

	uma.uma_id = UMEM_CLASS_VMEM;
	rc = dbtree_create(DBTREE_CLASS_NV, 0, 4, &uma, NULL, &root_hdl);
	if (rc != 0) {
		D_ERROR("failed to create tree: "DF_RC"\n", DP_RC(rc));
		return rc;
	}

	entry->iv_key.class_id = iv_key->class_id;
	entry->iv_key.rank = iv_key->rank;

	rc = daos_sgl_init(&entry->iv_value, 1);
	if (rc)
		D_GOTO(out, rc = -DER_NOMEM);

	D_ALLOC(entry->iv_value.sg_iovs[0].iov_buf, sizeof(root_hdl));
	if (entry->iv_value.sg_iovs[0].iov_buf == NULL)
		D_GOTO(out, rc = -DER_NOMEM);

	memcpy(entry->iv_value.sg_iovs[0].iov_buf, &root_hdl, sizeof(root_hdl));
out:
	if (rc != 0) {
		dbtree_destroy(root_hdl, NULL);
		daos_sgl_fini(&entry->iv_value, true);
	}

	return rc;
}

static int
cont_iv_ent_get(struct ds_iv_entry *entry, void **priv)
{
	return 0;
}

static int
cont_iv_ent_put(struct ds_iv_entry *entry, void **priv)
{
	return 0;
}

static int
delete_iter_cb(daos_handle_t ih, d_iov_t *key,
	       d_iov_t *val, void *arg)
{
	int rc;

	/* Delete the current container tree */
	rc = dbtree_iter_delete(ih, NULL);
	if (rc != 0)
		return rc;

	/* re-probe the dbtree after delete */
	rc = dbtree_iter_probe(ih, BTR_PROBE_FIRST, DAOS_INTENT_PUNCH,
			       NULL, NULL);
	if (rc == -DER_NONEXIST)
		return 1;

	return rc;
}

static int
dbtree_empty(daos_handle_t root_hdl)
{
	int rc = 0;

	while (!dbtree_is_empty(root_hdl)) {
		rc = dbtree_iterate(root_hdl, DAOS_INTENT_PUNCH, false,
				    delete_iter_cb, NULL);
		if (rc < 0) {
			D_ERROR("dbtree iterate fails %d\n", rc);
			return rc;
		}
	}

	return rc;
}

static int
cont_iv_ent_destroy(d_sg_list_t *sgl)
{
	if (!sgl)
		return 0;

	if (sgl->sg_iovs && sgl->sg_iovs[0].iov_buf) {
		daos_handle_t *root_hdl = sgl->sg_iovs[0].iov_buf;
<<<<<<< HEAD
		int rc;

		while (!dbtree_is_empty(*root_hdl)) {
			rc = dbtree_iterate(*root_hdl, DAOS_INTENT_PUNCH, false,
					    delete_iter_cb, NULL);
			if (rc < 0) {
				D_ERROR("dbtree iterate fails "DF_RC"\n",
					DP_RC(rc));
				return rc;
			}
		}
=======
>>>>>>> 5ffd7d83
		dbtree_destroy(*root_hdl, NULL);
	}

	daos_sgl_fini(sgl, true);

	return 0;
}

static int
cont_iv_ent_copy(struct ds_iv_entry *entry, d_sg_list_t *dst_sgl,
		 struct cont_iv_entry *src)
{
	struct cont_iv_entry *dst = dst_sgl->sg_iovs[0].iov_buf;

	uuid_copy(dst->cont_uuid, src->cont_uuid);
	switch (entry->iv_class->iv_class_id) {
	case IV_CONT_SNAP:
		D_ASSERT(src->iv_snap.snap_cnt <= MAX_SNAP_CNT);

		dst->iv_snap.snap_cnt = src->iv_snap.snap_cnt;
		memcpy(dst->iv_snap.snaps, src->iv_snap.snaps,
		       src->iv_snap.snap_cnt * sizeof(src->iv_snap.snaps[0]));
		break;
	case IV_CONT_CAPA:
		dst->iv_capa.capas = src->iv_capa.capas;
		break;
	case IV_CONT_PROP:
		memcpy(&dst->iv_prop, &src->iv_prop,
		       cont_iv_prop_ent_size(src->iv_prop.cip_acl.dal_len));
		break;
	default:
		D_ERROR("bad iv_class_id %d.\n", entry->iv_class->iv_class_id);
		return -DER_INVAL;
	};

	return 0;
}

static bool
is_master(struct ds_iv_entry *entry)
{
	d_rank_t myrank;

	crt_group_rank(NULL, &myrank);

	return entry->ns->iv_master_rank == myrank;
}

static int
cont_iv_snap_ent_fetch(struct ds_iv_entry *entry, struct ds_iv_key *key)
{
	struct cont_iv_entry	*iv_entry = NULL;
	struct cont_iv_key	*civ_key = key2priv(key);
	daos_handle_t		root_hdl;
	d_iov_t			key_iov;
	d_iov_t			val_iov;
	daos_epoch_t		*snaps = NULL;
	int			snap_cnt = MAX_SNAP_CNT;
	int			rc;

	rc = ds_cont_get_snapshots(entry->ns->iv_pool_uuid,
				   civ_key->cont_uuid, &snaps,
				   &snap_cnt);
	if (rc)
		D_GOTO(out, rc);

	D_ALLOC(iv_entry, cont_iv_snap_ent_size(snap_cnt));
	if (iv_entry == NULL)
		D_GOTO(out, rc = -DER_NOMEM);

	memcpy(&root_hdl, entry->iv_value.sg_iovs[0].iov_buf,
		sizeof(root_hdl));
	uuid_copy(iv_entry->cont_uuid, civ_key->cont_uuid);
	iv_entry->iv_snap.snap_cnt = snap_cnt;
	memcpy(iv_entry->iv_snap.snaps, snaps, snap_cnt * sizeof(*snaps));
	d_iov_set(&val_iov, iv_entry,
		  cont_iv_snap_ent_size(iv_entry->iv_snap.snap_cnt));
	d_iov_set(&key_iov, civ_key, sizeof(*civ_key));
	rc = dbtree_update(root_hdl, &key_iov, &val_iov);
	if (rc)
		D_GOTO(out, rc);
out:
	if (iv_entry != NULL)
		D_FREE(iv_entry);
	if (snaps)
		D_FREE(snaps);
	return rc;
}

static int
cont_iv_ent_fetch(struct ds_iv_entry *entry, struct ds_iv_key *key,
		  d_sg_list_t *dst, d_sg_list_t *src, void **priv)
{
	struct cont_iv_entry	*src_iv;
	daos_handle_t		root_hdl;
	d_iov_t			key_iov;
	d_iov_t			val_iov;
	struct cont_iv_key	*civ_key = key2priv(key);
	int			rc;

	D_ASSERT(dss_get_module_info()->dmi_xs_id == 0);
	memcpy(&root_hdl, entry->iv_value.sg_iovs[0].iov_buf, sizeof(root_hdl));

	d_iov_set(&key_iov, civ_key, sizeof(*civ_key));
	d_iov_set(&val_iov, NULL, 0);
again:
	rc = dbtree_lookup(root_hdl, &key_iov, &val_iov);
	if (rc < 0) {
		if (rc == -DER_NONEXIST && is_master(entry)) {
			int	class_id;

			class_id = entry->iv_class->iv_class_id;
			if (class_id == IV_CONT_SNAP) {
				rc = cont_iv_snap_ent_fetch(entry, key);
				if (rc == 0)
					goto again;
			} else if (class_id == IV_CONT_CAPA ||
				   class_id == IV_CONT_PROP) {
				/* Can not find the handle on leader */
				rc = -DER_NONEXIST;
			}
		}
		D_DEBUG(DB_MGMT, "lookup cont: rc "DF_RC"\n", DP_RC(rc));
		D_GOTO(out, rc);
	}

	src_iv = val_iov.iov_buf;
	rc = cont_iv_ent_copy(entry, dst, src_iv);
out:
	return rc;
}

static int
cont_iv_capa_ent_update(struct ds_iv_entry *entry, struct ds_iv_key *key,
			d_sg_list_t *src, void **priv)
{
	struct cont_iv_key	*civ_key = key2priv(key);
	struct cont_iv_entry	*civ_ent;
	int rc;

	civ_ent = src->sg_iovs[0].iov_buf;
	/* open the container locally */
	rc = ds_cont_tgt_open(entry->ns->iv_pool_uuid,
			      civ_key->cont_uuid, civ_ent->cont_uuid,
			      civ_ent->iv_capa.capas);
	return rc;
}

static int
cont_iv_ent_update(struct ds_iv_entry *entry, struct ds_iv_key *key,
		   d_sg_list_t *src, void **priv)
{
	daos_handle_t		root_hdl;
	struct cont_iv_key	*civ_key = key2priv(key);
	d_iov_t		key_iov;
	d_iov_t		val_iov;
	int			rc;

	D_ASSERT(dss_get_module_info()->dmi_xs_id == 0);
	/* If src == NULL, it is invalidate */
	if (src != NULL) {
		if (entry->iv_class->iv_class_id == IV_CONT_CAPA) {
			rc = cont_iv_capa_ent_update(entry, key, src, priv);
			if (rc)
				return rc;
		} else if (entry->iv_class->iv_class_id == IV_CONT_SNAP) {
			struct cont_iv_entry *civ_ent = src->sg_iovs[0].iov_buf;

			rc = ds_cont_tgt_snapshots_update(
						entry->ns->iv_pool_uuid,
						civ_key->cont_uuid,
						&civ_ent->iv_snap.snaps[0],
						civ_ent->iv_snap.snap_cnt);
			if (rc)
				return rc;
		}
	}

	memcpy(&root_hdl, entry->iv_value.sg_iovs[0].iov_buf, sizeof(root_hdl));
	d_iov_set(&key_iov, civ_key, sizeof(*civ_key));
	if (src == NULL) {
		/* If the uuid is NULL, then it will delete(invalidate) all
		 * entries (containers under the pool) of the tree.
		 */
		if (uuid_is_null(civ_key->cont_uuid)) {
			rc = dbtree_empty(root_hdl);
			if (rc)
				return rc;
		} else {
			rc = dbtree_delete(root_hdl, BTR_PROBE_EQ, &key_iov,
					   NULL);
			if (rc == -DER_NONEXIST)
				rc = 0;
		}
	} else {
		/* Put it to IV tree */
		d_iov_set(&val_iov, src->sg_iovs[0].iov_buf,
			     src->sg_iovs[0].iov_len);
		rc = dbtree_update(root_hdl, &key_iov, &val_iov);
	}

	if (rc < 0)
		D_ERROR("failed to insert: rc "DF_RC"\n", DP_RC(rc));

	return rc;
}

static int
cont_iv_ent_refresh(struct ds_iv_entry *entry, struct ds_iv_key *key,
		    d_sg_list_t *src, int ref_rc, void **priv)
{
	D_ASSERT(dss_get_module_info()->dmi_xs_id == 0);
	return cont_iv_ent_update(entry, key, src, priv);
}

static int
cont_iv_capa_alloc_internal(d_sg_list_t *sgl)
{
	struct cont_iv_entry	*entry;
	int			rc;

	rc = daos_sgl_init(sgl, 1);
	if (rc)
		return rc;

	D_ALLOC_PTR(entry);
	if (!entry) {
		daos_sgl_fini(sgl, true);
		return -DER_NOMEM;
	}

	d_iov_set(&sgl->sg_iovs[0], entry, sizeof(*entry));
	return 0;
}

static int
cont_iv_value_alloc(struct ds_iv_entry *entry, d_sg_list_t *sgl)
{
	D_ASSERT(entry->iv_class != NULL);

	switch (entry->iv_class->iv_class_id) {
	case IV_CONT_SNAP:
		return cont_iv_snap_alloc_internal(sgl);
	case IV_CONT_CAPA:
		return cont_iv_capa_alloc_internal(sgl);
	case IV_CONT_PROP:
		return cont_iv_prop_alloc_internal(sgl);
	default:
		D_ERROR("bad iv_class_id %d.\n", entry->iv_class->iv_class_id);
		return -DER_INVAL;
	};

	return 0;
}

static bool
cont_iv_ent_valid(struct ds_iv_entry *entry, struct ds_iv_key *key)
{
	daos_handle_t		root_hdl;
	d_iov_t			key_iov;
	d_iov_t			val_iov;
	struct cont_iv_key	*civ_key = key2priv(key);
	int			rc;

	if (!entry->iv_valid)
		return false;

	/* Let's check whether the container really exist */
	memcpy(&root_hdl, entry->iv_value.sg_iovs[0].iov_buf, sizeof(root_hdl));
	d_iov_set(&key_iov, civ_key, sizeof(*civ_key));
	d_iov_set(&val_iov, NULL, 0);
	rc = dbtree_lookup(root_hdl, &key_iov, &val_iov);
	if (rc != 0)
		return false;

	return true;
}

struct ds_iv_class_ops cont_iv_ops = {
	.ivc_ent_init	= cont_iv_ent_init,
	.ivc_ent_get	= cont_iv_ent_get,
	.ivc_ent_put	= cont_iv_ent_put,
	.ivc_ent_destroy = cont_iv_ent_destroy,
	.ivc_ent_fetch	= cont_iv_ent_fetch,
	.ivc_ent_update	= cont_iv_ent_update,
	.ivc_ent_refresh = cont_iv_ent_refresh,
	.ivc_value_alloc = cont_iv_value_alloc,
	.ivc_ent_valid	= cont_iv_ent_valid,
};

static int
cont_iv_fetch(void *ns, int class_id, uuid_t key_uuid,
	      struct cont_iv_entry *cont_iv, int cont_iv_len, bool retry)
{
	d_sg_list_t		sgl;
	d_iov_t			iov;
	struct ds_iv_key	key = { 0 };
	struct cont_iv_key	*civ_key;
	int			rc;

	iov.iov_buf = cont_iv;
	iov.iov_len = cont_iv_len;
	iov.iov_buf_len = cont_iv_len;
	sgl.sg_nr = 1;
	sgl.sg_nr_out = 0;
	sgl.sg_iovs = &iov;

	key.class_id = class_id;
	civ_key = key2priv(&key);
	uuid_copy(civ_key->cont_uuid, key_uuid);
	civ_key->class_id = class_id;
	rc = ds_iv_fetch(ns, &key, cont_iv ? &sgl : NULL, retry);
	if (rc)
		D_ERROR(DF_UUID" iv fetch failed "DF_RC"\n",
			DP_UUID(key_uuid), DP_RC(rc));

	return rc;
}

static int
cont_iv_update(void *ns, int class_id, uuid_t key_uuid,
	       struct cont_iv_entry *cont_iv, int cont_iv_len,
	       unsigned int shortcut, unsigned int sync_mode, bool retry)
{
	d_sg_list_t		sgl;
	d_iov_t			iov;
	struct ds_iv_key	key;
	struct cont_iv_key	*civ_key;
	int			rc;

	iov.iov_buf = cont_iv;
	iov.iov_len = cont_iv_len;
	iov.iov_buf_len = cont_iv_len;
	sgl.sg_nr = 1;
	sgl.sg_nr_out = 0;
	sgl.sg_iovs = &iov;

	memset(&key, 0, sizeof(key));
	key.class_id = class_id;
	civ_key = key2priv(&key);
	uuid_copy(civ_key->cont_uuid, key_uuid);
	civ_key->class_id = class_id;
	rc = ds_iv_update(ns, &key, &sgl, shortcut, sync_mode, 0, retry);
	if (rc)
		D_ERROR(DF_UUID" iv update failed "DF_RC"\n", DP_UUID(key_uuid),
			DP_RC(rc));

	return rc;
}

int
cont_iv_snapshot_invalidate(void *ns, uuid_t cont_uuid, unsigned int shortcut,
			    unsigned int sync_mode)
{
	struct ds_iv_key	key = { 0 };
	struct cont_iv_key	*civ_key;
	int			rc;

	civ_key = key2priv(&key);
	D_ASSERT(dss_get_module_info()->dmi_xs_id == 0);
	uuid_copy(civ_key->cont_uuid, cont_uuid);
	key.class_id = IV_CONT_SNAP;
	rc = ds_iv_invalidate(ns, &key, shortcut, sync_mode, 0, false);
	if (rc)
		D_ERROR("iv invalidate failed %d\n", rc);

	return rc;
}

int
cont_iv_snapshots_fetch(void *ns, uuid_t cont_uuid, uint64_t **snapshots,
			int *snap_count)
{
	struct cont_iv_entry	*iv_entry;
	int			iv_entry_size;
	int			rc;

	iv_entry_size = cont_iv_snap_ent_size(MAX_SNAP_CNT);
	D_ALLOC(iv_entry, iv_entry_size);
	if (iv_entry == NULL)
		return -DER_NOMEM;

	rc = cont_iv_fetch(ns, IV_CONT_SNAP, cont_uuid, iv_entry,
			   iv_entry_size, false);
	if (rc)
		D_GOTO(free, rc);

	D_ASSERT(iv_entry->iv_snap.snap_cnt <= MAX_SNAP_CNT);
	if (iv_entry->iv_snap.snap_cnt == 0) {
		*snap_count = 0;
		D_GOTO(free, rc = 0);
	}

	D_ALLOC(*snapshots,
	      sizeof(iv_entry->iv_snap.snaps[0]) * iv_entry->iv_snap.snap_cnt);
	if (*snapshots == NULL)
		D_GOTO(free, rc = -DER_NOMEM);

	memcpy(*snapshots, iv_entry->iv_snap.snaps,
	       sizeof(iv_entry->iv_snap.snaps[0]) * iv_entry->iv_snap.snap_cnt);
	*snap_count = iv_entry->iv_snap.snap_cnt;
free:
	D_FREE(iv_entry);
	return rc;
}

int
cont_iv_snapshots_update(void *ns, uuid_t cont_uuid, uint64_t *snapshots,
			 int snap_count)
{
	struct cont_iv_entry	*iv_entry;
	uint32_t		 entry_size;
	int			 rc;

	/* Only happens on xstream 0 */
	D_ASSERT(dss_get_module_info()->dmi_xs_id == 0);

	entry_size = cont_iv_snap_ent_size(snap_count);
	D_ALLOC(iv_entry, entry_size);
	if (iv_entry == NULL)
		D_GOTO(out, rc = -DER_NOMEM);

	uuid_copy(iv_entry->cont_uuid, cont_uuid);
	iv_entry->iv_snap.snap_cnt = snap_count;
	memcpy(iv_entry->iv_snap.snaps, snapshots,
	       sizeof(*snapshots) * snap_count);

	rc = cont_iv_update(ns, IV_CONT_SNAP, cont_uuid, iv_entry, entry_size,
			    CRT_IV_SHORTCUT_TO_ROOT, CRT_IV_SYNC_EAGER,
			    false /* retry */);
	D_FREE(iv_entry);

out:
	return rc;
}

int
cont_iv_snapshots_refresh(void *ns, uuid_t cont_uuid)
{
	struct cont_iv_entry	*iv_entry;
	uint32_t		 entry_size;
	int			 rc;

	/* Only happens on xstream 0 */
	D_ASSERT(dss_get_module_info()->dmi_xs_id == 0);

	entry_size = cont_iv_snap_ent_size(MAX_SNAP_CNT);
	D_ALLOC(iv_entry, entry_size);
	if (iv_entry == NULL) {
		rc = -DER_NOMEM;
		goto out;
	}
	rc = cont_iv_fetch(ns, IV_CONT_SNAP, cont_uuid, iv_entry, entry_size,
			   true /* retry */);
	if (rc == 0)
		D_ASSERT(iv_entry->iv_snap.snap_cnt <= MAX_SNAP_CNT);

	D_FREE(iv_entry);
out:
	return rc;
}

struct iv_capa_ult_arg {
	uuid_t		pool_uuid;
	uuid_t		cont_uuid;
	uuid_t		cont_hdl_uuid;
	ABT_eventual	eventual;
};

static void
cont_iv_capa_refresh_ult(void *data)
{
	struct iv_capa_ult_arg	*arg = data;
	struct cont_iv_entry	entry = { 0 };
	struct ds_pool		*pool;
	int			rc;

	D_ASSERT(dss_get_module_info()->dmi_xs_id == 0);

	pool = ds_pool_lookup(arg->pool_uuid);
	if (pool == NULL)
		D_GOTO(out, rc = -DER_NONEXIST);

	rc = cont_iv_fetch(pool->sp_iv_ns, IV_CONT_CAPA,
			   arg->cont_hdl_uuid, &entry, sizeof(entry),
			   false /* retry */);
	if (rc)
		D_GOTO(out, rc);

	uuid_copy(arg->cont_uuid, entry.cont_uuid);
out:
	if (pool != NULL)
		ds_pool_put(pool);

	ABT_eventual_set(arg->eventual, (void *)&rc, sizeof(rc));
}

int
cont_iv_capa_fetch(uuid_t pool_uuid, uuid_t cont_hdl_uuid,
		   uuid_t cont_uuid, struct ds_cont_hdl **cont_hdl)
{
	struct iv_capa_ult_arg	arg;
	ABT_eventual		eventual;
	int			*status;
	int			rc;

	*cont_hdl = ds_cont_hdl_lookup(cont_hdl_uuid);
	if (*cont_hdl != NULL && !DAOS_FAIL_CHECK(DAOS_FORCE_CAPA_FETCH)) {
		D_DEBUG(DB_TRACE, "get hdl %p\n", cont_hdl);
		return 0;
	}

	D_DEBUG(DB_TRACE, "Can not find "DF_UUID" hdl\n",
		DP_UUID(cont_hdl_uuid));

	/* Fetch the capability from the leader. To avoid extra locks,
	 * all metadatas are maintained by xstream 0, so let's create
	 * an ULT on xstream 0 to let xstream 0 to handle capa fetch
	 * and update.
	 */
	rc = ABT_eventual_create(sizeof(*status), &eventual);
	if (rc != ABT_SUCCESS)
		return dss_abterr2der(rc);

	uuid_copy(arg.pool_uuid, pool_uuid);
	uuid_copy(arg.cont_hdl_uuid, cont_hdl_uuid);
	arg.eventual = eventual;
	rc = dss_ult_create(cont_iv_capa_refresh_ult, &arg,
			    DSS_ULT_POOL_SRV, 0, 0, NULL);
	if (rc)
		D_GOTO(out_eventual, rc);

	rc = ABT_eventual_wait(eventual, (void **)&status);
	if (rc != ABT_SUCCESS)
		D_GOTO(out_eventual, rc = dss_abterr2der(rc));
	if (*status != 0)
		D_GOTO(out_eventual, rc = *status);

	if (uuid_compare(arg.cont_uuid, cont_uuid) != 0) {
		D_ERROR("different cont "DF_UUID" != "DF_UUID"\n",
			DP_UUID(arg.cont_uuid), DP_UUID(cont_uuid));
		D_GOTO(out_eventual, rc = -DER_NONEXIST);
	}

	*cont_hdl = ds_cont_hdl_lookup(cont_hdl_uuid);
	if (*cont_hdl == NULL) {
		D_DEBUG(DB_TRACE, "Can not find "DF_UUID" hdl\n",
			DP_UUID(cont_hdl_uuid));
		D_GOTO(out_eventual, rc = -DER_NONEXIST);
	}

out_eventual:
	ABT_eventual_free(&eventual);
	return rc;
}

int
cont_iv_capability_update(void *ns, uuid_t cont_hdl_uuid, uuid_t cont_uuid,
			  uint64_t capas)
{
	struct cont_iv_entry	iv_entry = { 0 };
	int			rc;

	/* Only happens on xstream 0 */
	D_ASSERT(dss_get_module_info()->dmi_xs_id == 0);
	iv_entry.iv_capa.capas = capas;
	uuid_copy(iv_entry.cont_uuid, cont_uuid);

	rc = cont_iv_update(ns, IV_CONT_CAPA, cont_hdl_uuid, &iv_entry,
			    sizeof(struct cont_iv_entry),
			    CRT_IV_SHORTCUT_TO_ROOT, CRT_IV_SYNC_EAGER,
			    false /* retry */);
	return rc;
}

int
cont_iv_capability_invalidate(void *ns, uuid_t cont_hdl_uuid)
{
	struct ds_iv_key	key = { 0 };
	struct cont_iv_key	*civ_key;
	int			rc;

	civ_key = key2priv(&key);
	uuid_copy(civ_key->cont_uuid, cont_hdl_uuid);
	civ_key->class_id = IV_CONT_CAPA;

	key.class_id = IV_CONT_CAPA;
	rc = ds_iv_invalidate(ns, &key, 0, CRT_IV_SYNC_NONE, 0,
			      false /* retry */);
	if (rc)
		D_ERROR("iv invalidate failed "DF_RC"\n", DP_RC(rc));

	return rc;
}

static void
cont_iv_prop_l2g(daos_prop_t *prop, struct cont_iv_prop *iv_prop)
{
	struct daos_prop_entry	*prop_entry;
	struct daos_acl		*acl;
	int			 i;

	D_ASSERT(prop->dpp_nr == CONT_PROP_NUM);
	for (i = 0; i < CONT_PROP_NUM; i++) {
		prop_entry = &prop->dpp_entries[i];
		switch (prop_entry->dpe_type) {
		case DAOS_PROP_CO_LABEL:
			D_ASSERT(strlen(prop_entry->dpe_str) <=
				 DAOS_PROP_LABEL_MAX_LEN);
			strcpy(iv_prop->cip_label, prop_entry->dpe_str);
			break;
		case DAOS_PROP_CO_LAYOUT_TYPE:
			iv_prop->cip_layout_type = prop_entry->dpe_val;
			break;
		case DAOS_PROP_CO_LAYOUT_VER:
			iv_prop->cip_layout_ver = prop_entry->dpe_val;
			break;
		case DAOS_PROP_CO_CSUM:
			iv_prop->cip_csum = prop_entry->dpe_val;
			break;
		case DAOS_PROP_CO_CSUM_CHUNK_SIZE:
			iv_prop->cip_csum_chunk_size = prop_entry->dpe_val;
			break;
		case DAOS_PROP_CO_CSUM_SERVER_VERIFY:
			iv_prop->cip_csum_server_verify = prop_entry->dpe_val;
			break;
		case DAOS_PROP_CO_REDUN_FAC:
			iv_prop->cip_redun_fac = prop_entry->dpe_val;
			break;
		case DAOS_PROP_CO_REDUN_LVL:
			iv_prop->cip_redun_lvl = prop_entry->dpe_val;
			break;
		case DAOS_PROP_CO_SNAPSHOT_MAX:
			iv_prop->cip_snap_max = prop_entry->dpe_val;
			break;
		case DAOS_PROP_CO_COMPRESS:
			iv_prop->cip_compress = prop_entry->dpe_val;
			break;
		case DAOS_PROP_CO_ENCRYPT:
			iv_prop->cip_encrypt = prop_entry->dpe_val;
			break;
		case DAOS_PROP_CO_ACL:
			acl = prop_entry->dpe_val_ptr;
			if (acl != NULL)
				memcpy(&iv_prop->cip_acl, acl,
				       daos_acl_get_size(acl));
			break;
		default:
			D_ASSERTF(0, "bad dpe_type %d\n", prop_entry->dpe_type);
			break;
		}
	}
}

static int
cont_iv_prop_g2l(struct cont_iv_prop *iv_prop, daos_prop_t *prop)
{
	struct daos_prop_entry	*prop_entry;
	struct daos_acl		*acl;
	void			*label_alloc = NULL;
	void			*acl_alloc = NULL;
	int			 i;
	int			 rc = 0;

	D_ASSERT(prop->dpp_nr == CONT_PROP_NUM);
	for (i = 0; i < CONT_PROP_NUM; i++) {
		prop_entry = &prop->dpp_entries[i];
		prop_entry->dpe_type = DAOS_PROP_CO_MIN + i + 1;
		switch (prop_entry->dpe_type) {
		case DAOS_PROP_CO_LABEL:
			D_ASSERT(strlen(iv_prop->cip_label) <=
				 DAOS_PROP_LABEL_MAX_LEN);
			prop_entry->dpe_str = strdup(iv_prop->cip_label);
			if (prop_entry->dpe_str)
				label_alloc = prop_entry->dpe_str;
			else
				D_GOTO(out, rc = -DER_NOMEM);
			break;
		case DAOS_PROP_CO_LAYOUT_TYPE:
			prop_entry->dpe_val = iv_prop->cip_layout_type;
			break;
		case DAOS_PROP_CO_LAYOUT_VER:
			prop_entry->dpe_val = iv_prop->cip_layout_ver;
			break;
		case DAOS_PROP_CO_CSUM:
			prop_entry->dpe_val = iv_prop->cip_csum;
			break;
		case DAOS_PROP_CO_CSUM_CHUNK_SIZE:
			prop_entry->dpe_val = iv_prop->cip_csum_chunk_size;
			break;
		case DAOS_PROP_CO_CSUM_SERVER_VERIFY:
			prop_entry->dpe_val = iv_prop->cip_csum_server_verify;
			break;
		case DAOS_PROP_CO_REDUN_FAC:
			prop_entry->dpe_val = iv_prop->cip_redun_fac;
			break;
		case DAOS_PROP_CO_REDUN_LVL:
			prop_entry->dpe_val = iv_prop->cip_redun_lvl;
			break;
		case DAOS_PROP_CO_SNAPSHOT_MAX:
			prop_entry->dpe_val = iv_prop->cip_snap_max;
			break;
		case DAOS_PROP_CO_COMPRESS:
			prop_entry->dpe_val = iv_prop->cip_compress;
			break;
		case DAOS_PROP_CO_ENCRYPT:
			prop_entry->dpe_val = iv_prop->cip_encrypt;
			break;
		case DAOS_PROP_CO_ACL:
			acl = &iv_prop->cip_acl;
			if (acl->dal_len > 0) {
				D_ASSERT(daos_acl_validate(acl) == 0);
				acl_alloc = daos_acl_dup(acl);
				if (acl_alloc != NULL)
					prop_entry->dpe_val_ptr = acl_alloc;
				else
					D_GOTO(out, rc = -DER_NOMEM);
			} else {
				prop_entry->dpe_val_ptr = NULL;
			}
			break;
		default:
			D_ASSERTF(0, "bad dpe_type %d\n", prop_entry->dpe_type);
			break;
		}
	}

out:
	if (rc) {
		if (acl_alloc)
			daos_acl_free(acl_alloc);
		if (label_alloc)
			D_FREE(label_alloc);
	}
	return rc;
}

int
cont_iv_prop_update(void *ns, uuid_t cont_hdl_uuid, uuid_t cont_uuid,
		    daos_prop_t *prop)
{
	struct cont_iv_entry	*iv_entry;
	uint32_t		 entry_size;
	int			 rc;

	/* Only happens on xstream 0 */
	D_ASSERT(dss_get_module_info()->dmi_xs_id == 0);

	entry_size = cont_iv_prop_ent_size(DAOS_ACL_MAX_ACE_LEN);
	D_ALLOC(iv_entry, entry_size);
	if (iv_entry == NULL)
		D_GOTO(out, rc = -DER_NOMEM);

	uuid_copy(iv_entry->cont_uuid, cont_uuid);
	cont_iv_prop_l2g(prop, &iv_entry->iv_prop);

	rc = cont_iv_update(ns, IV_CONT_PROP, cont_hdl_uuid, iv_entry,
			    entry_size, CRT_IV_SHORTCUT_TO_ROOT,
			    CRT_IV_SYNC_EAGER, false /* retry */);
	D_FREE(iv_entry);

out:
	return rc;
}

struct iv_prop_ult_arg {
	struct ds_iv_ns		*iv_ns;
	daos_prop_t		*prop;
	uuid_t			 cont_hdl_uuid;
	ABT_eventual		 eventual;
};

static void
cont_iv_prop_fetch_ult(void *data)
{
	struct iv_prop_ult_arg	*arg = data;
	struct cont_iv_entry	*iv_entry;
	int			iv_entry_size;
	daos_prop_t		*prop = arg->prop;
	daos_prop_t		*prop_fetch = NULL;
	int			rc;

	D_ASSERT(dss_get_module_info()->dmi_xs_id == 0);

	iv_entry_size = cont_iv_prop_ent_size(DAOS_ACL_MAX_ACE_LEN);
	D_ALLOC(iv_entry, iv_entry_size);
	if (iv_entry == NULL)
		D_GOTO(out, rc = -DER_NOMEM);

	prop_fetch = daos_prop_alloc(CONT_PROP_NUM);
	if (prop_fetch == NULL)
		D_GOTO(out, rc = -DER_NOMEM);

	rc = cont_iv_fetch(arg->iv_ns, IV_CONT_PROP, arg->cont_hdl_uuid,
			   iv_entry, iv_entry_size, false /* retry */);
	if (rc) {
		D_ERROR("cont_iv_fetch failed "DF_RC"\n", DP_RC(rc));
		D_GOTO(out, rc);
	}

	D_ASSERT(prop != NULL);
	rc = cont_iv_prop_g2l(&iv_entry->iv_prop, prop_fetch);
	if (rc) {
		D_ERROR("cont_iv_prop_g2l failed "DF_RC"\n", DP_RC(rc));
		D_GOTO(out, rc);
	}

	rc = daos_prop_copy(prop, prop_fetch);
	if (rc) {
		D_ERROR("daos_prop_copy failed "DF_RC"\n", DP_RC(rc));
		D_GOTO(out, rc);
	}

out:
	D_FREE(iv_entry);
	daos_prop_free(prop_fetch);
	ABT_eventual_set(arg->eventual, (void *)&rc, sizeof(rc));
}

int
cont_iv_prop_fetch(struct ds_iv_ns *ns, uuid_t cont_hdl_uuid,
		   daos_prop_t *cont_prop)
{
	struct iv_prop_ult_arg	arg;
	ABT_eventual		eventual;
	int			*status;
	int			rc;

	if (ns == NULL || cont_prop == NULL || uuid_is_null(cont_hdl_uuid))
		return -DER_INVAL;

	rc = ABT_eventual_create(sizeof(*status), &eventual);
	if (rc != ABT_SUCCESS)
		return dss_abterr2der(rc);

	arg.iv_ns = ns;
	uuid_copy(arg.cont_hdl_uuid, cont_hdl_uuid);
	arg.prop = cont_prop;
	arg.eventual = eventual;
	rc = dss_ult_create(cont_iv_prop_fetch_ult, &arg,
			    DSS_ULT_POOL_SRV, 0, 0, NULL);
	if (rc)
		D_GOTO(out, rc);

	rc = ABT_eventual_wait(eventual, (void **)&status);
	if (rc != ABT_SUCCESS)
		D_GOTO(out, rc = dss_abterr2der(rc));
	if (*status != 0)
		D_GOTO(out, rc = *status);

out:
	ABT_eventual_free(&eventual);
	return rc;
}

int
ds_cont_iv_init(void)
{
	int rc;

	rc = ds_iv_class_register(IV_CONT_CAPA, &iv_cache_ops, &cont_iv_ops);
	if (rc)
		return rc;

	rc = ds_iv_class_register(IV_CONT_SNAP, &iv_cache_ops, &cont_iv_ops);
	if (rc) {
		ds_iv_class_unregister(IV_CONT_SNAP);
		return rc;
	}

	rc = ds_iv_class_register(IV_CONT_PROP, &iv_cache_ops, &cont_iv_ops);
	if (rc) {
		ds_iv_class_unregister(IV_CONT_CAPA);
		ds_iv_class_unregister(IV_CONT_SNAP);
		return rc;
	}

	return rc;
}

int
ds_cont_iv_fini(void)
{
	ds_iv_class_unregister(IV_CONT_SNAP);
	ds_iv_class_unregister(IV_CONT_CAPA);
	ds_iv_class_unregister(IV_CONT_PROP);

	return 0;
}<|MERGE_RESOLUTION|>--- conflicted
+++ resolved
@@ -196,20 +196,6 @@
 
 	if (sgl->sg_iovs && sgl->sg_iovs[0].iov_buf) {
 		daos_handle_t *root_hdl = sgl->sg_iovs[0].iov_buf;
-<<<<<<< HEAD
-		int rc;
-
-		while (!dbtree_is_empty(*root_hdl)) {
-			rc = dbtree_iterate(*root_hdl, DAOS_INTENT_PUNCH, false,
-					    delete_iter_cb, NULL);
-			if (rc < 0) {
-				D_ERROR("dbtree iterate fails "DF_RC"\n",
-					DP_RC(rc));
-				return rc;
-			}
-		}
-=======
->>>>>>> 5ffd7d83
 		dbtree_destroy(*root_hdl, NULL);
 	}
 
