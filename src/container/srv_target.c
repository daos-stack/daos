--- conflicted
+++ resolved
@@ -2516,13 +2516,8 @@
 		sched_req_sleep(pool->sp_ec_ephs_req, EC_TGT_AGG_INTV);
 	}
 
-<<<<<<< HEAD
 out:
-	D_DEBUG(DB_MD, DF_UUID" stop tgt ec aggregation\n",
-		DP_UUID(pool->sp_uuid));
-=======
 	D_INFO(DF_UUID" stop tgt ec aggregation\n", DP_UUID(pool->sp_uuid));
->>>>>>> 2d09be18
 
 	d_list_for_each_entry_safe(ec_eph, tmp, &pool->sp_ec_ephs_list,
 				   ce_list)
