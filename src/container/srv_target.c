/**
 * (C) Copyright 2016-2019 Intel Corporation.
 *
 * Licensed under the Apache License, Version 2.0 (the "License");
 * you may not use this file except in compliance with the License.
 * You may obtain a copy of the License at
 *
 *    http://www.apache.org/licenses/LICENSE-2.0
 *
 * Unless required by applicable law or agreed to in writing, software
 * distributed under the License is distributed on an "AS IS" BASIS,
 * WITHOUT WARRANTIES OR CONDITIONS OF ANY KIND, either express or implied.
 * See the License for the specific language governing permissions and
 * limitations under the License.
 *
 * GOVERNMENT LICENSE RIGHTS-OPEN SOURCE SOFTWARE
 * The Government's rights to use, modify, reproduce, release, perform, display,
 * or disclose this software are subject to the terms of the Apache License as
 * provided in Contract No. B609815.
 * Any reproduction of computer software, computer software documentation, or
 * portions thereof marked with this legend must also reproduce the markings.
 */
/**
 * ds_cont: Target Operations
 *
 * This file contains the server API methods and the RPC handlers that are both
 * related target states.
 *
 * Data structures used here:
 *
 *                 Pool           Container
 *
 *         Global  ds_pool
 *                 ds_pool_hdl
 *
 *   Thread-local  ds_pool_child  ds_cont_child
 *                                ds_cont_hdl
 */
#define D_LOGFAC	DD_FAC(container)

#include <daos_srv/container.h>

#include <daos/checksum.h>
#include <daos/rpc.h>
#include <daos_srv/pool.h>
#include <daos_srv/vos.h>
#include <daos_srv/iv.h>
#include "rpc.h"
#include "srv_internal.h"

/* Per VOS container aggregation ULT ***************************************/

/*
 * DTX batched commit may delay the commit for at most 60 seconds,
 * so we have to use a larger threshold to ensure that all transactions
 * within the aggregation epoch range are either committed or to be
 * aborted.
 */
#define DAOS_AGG_THRESHOLD	90 /* seconds */

static inline int
cont_aggregate_epr(struct ds_cont_child *cont, daos_epoch_range_t *epr)
{
	/*
	 * Avoid calling into vos_aggregate() when aborting aggregation
	 * on ds_cont_child purging.
	 */
	if (cont->sc_abort_vos_aggregating)
		return 1;
	return vos_aggregate(cont->sc_hdl, epr);
}

static bool
cont_aggregate_runnable(struct ds_cont_child *cont)
{
	struct ds_pool	*pool = cont->sc_pool->spc_pool;

	if ((pool->sp_reclaim == DAOS_RECLAIM_DISABLED) ||
	    (pool->sp_reclaim == DAOS_RECLAIM_LAZY && dss_xstream_is_busy()))
		return false;

	return true;
}

static int
cont_child_aggregate(struct ds_cont_child *cont, uint64_t *sleep)
{
	daos_epoch_t		epoch_max, epoch_min;
	daos_epoch_range_t	epoch_range;
	vos_cont_info_t		cinfo;
	uint64_t		hlc = crt_hlc_get();
	uint64_t		change_hlc;
	uint64_t		interval;
	uint64_t		*snapshots;
	int			snapshots_nr;
	int			tgt_id = dss_get_module_info()->dmi_tgt_id;
	int			i, rc;

	if (!cont_aggregate_runnable(cont)) {
		*sleep = NSEC_PER_SEC << 2;
		return 0;
	}

	*sleep = NSEC_PER_SEC;
	/* snapshot list isn't fetched yet */
	if (cont->sc_aggregation_max == 0)
		return 0;

	/*
	 * Query the 'Highest Aggregated Epoch', the HAE will be bumped
	 * in vos_aggregate()
	 */
	rc = vos_cont_query(cont->sc_hdl, &cinfo);
	if (rc)
		return rc;

	change_hlc = max(cont->sc_snapshot_delete_hlc,
			 cont->sc_pool->spc_rebuild_end_hlc);
	if (cont->sc_aggregation_full_scan_hlc < change_hlc) {
		/* Snapshot has been deleted or rebuild happens since the last
		 * aggregation, let's restart from 0.
		 */
		epoch_min = 0;
		D_DEBUG(DB_TRACE, "change hlc "DF_U64" > full "DF_U64"\n",
			change_hlc, cont->sc_aggregation_full_scan_hlc);
	} else {
		epoch_min = cinfo.ci_hae;
	}

	interval = (uint64_t)DAOS_AGG_THRESHOLD * NSEC_PER_SEC;
	D_ASSERT(hlc > (interval * 2));
	/*
	 * Assume 'current hlc - interval' as the highest stable view (all
	 * transactions under this epoch is either committed or aborted).
	 */
	epoch_max = hlc - interval;
	/* Throttle the aggregation a bit */
	if (epoch_min > epoch_max - interval) {
		*sleep = (epoch_min - (epoch_max - interval));
		return 0;
	}

	/* Cap the aggregation upper bound to the snapshot in creating */
	if (epoch_max >= cont->sc_aggregation_max)
		epoch_max = cont->sc_aggregation_max - 1;

	D_ASSERTF(epoch_min <= epoch_max, "Min "DF_U64", Max "DF_U64"\n",
		  epoch_min, epoch_max);

	if (cont->sc_pool->spc_rebuild_fence != 0) {
		uint64_t rebuild_fence = cont->sc_pool->spc_rebuild_fence;
		int	j;
		int	k;

		D_DEBUG(DB_TRACE, "rebuild fence "DF_U64"\n", rebuild_fence);
		/* Insert the rebuild_epoch into snapshots */
		D_ALLOC(snapshots, (cont->sc_snapshots_nr + 1) *
			sizeof(daos_epoch_t));
		if (snapshots == NULL)
			return -DER_NOMEM;

		for (j = 0, k = 0; j < cont->sc_snapshots_nr; j++) {
			if (cont->sc_snapshots[j] > rebuild_fence) {
				snapshots[j] = cont->sc_snapshots[j];
				k++;
			} else {
				snapshots[j+1] = cont->sc_snapshots[j];
			}
		}
		snapshots[k] = rebuild_fence;
		snapshots_nr = cont->sc_snapshots_nr + 1;
	} else {
		snapshots = cont->sc_snapshots;
		snapshots_nr = cont->sc_snapshots_nr;
	}

	/*
	 * Find highest snapshot less than last aggregated epoch.
	 * TODO: Rebuild epoch needs be taken into account as well.
	 */
	for (i = 0; i < snapshots_nr && snapshots[i] < epoch_min; ++i)
		;

	if (i == 0)
		epoch_range.epr_lo = 0;
	else
		epoch_range.epr_lo = snapshots[i - 1] + 1;

	if (epoch_range.epr_lo >= epoch_max)
		return 0;

	*sleep = 0;
	D_DEBUG(DB_EPC, DF_CONT"[%d]: MIN: %lu; HLC: %lu\n",
		DP_CONT(cont->sc_pool->spc_uuid, cont->sc_uuid),
		tgt_id, epoch_min, hlc);

	for ( ; i < snapshots_nr && snapshots[i] < epoch_max; ++i) {
		epoch_range.epr_hi = snapshots[i];
		D_DEBUG(DB_EPC, DF_CONT"[%d]: Aggregating {%lu -> %lu}\n",
			DP_CONT(cont->sc_pool->spc_uuid, cont->sc_uuid),
			tgt_id, epoch_range.epr_lo, epoch_range.epr_hi);

		rc = cont_aggregate_epr(cont, &epoch_range);
		if (rc)
			return rc;
		epoch_range.epr_lo = epoch_range.epr_hi + 1;
	}

	D_ASSERT(epoch_range.epr_lo <= epoch_max);
	if (epoch_range.epr_lo == epoch_max)
		goto out;

	epoch_range.epr_hi = epoch_max;
	D_DEBUG(DB_EPC, DF_CONT"[%d]: Aggregating {%lu -> %lu}\n",
		DP_CONT(cont->sc_pool->spc_uuid, cont->sc_uuid),
		tgt_id, epoch_range.epr_lo, epoch_range.epr_hi);

	rc = cont_aggregate_epr(cont, &epoch_range);
out:
	if (rc == 0 && epoch_min == 0)
		cont->sc_aggregation_full_scan_hlc = hlc;

	D_DEBUG(DB_EPC, DF_CONT"[%d]: Aggregating finished\n",
		DP_CONT(cont->sc_pool->spc_uuid, cont->sc_uuid), tgt_id);

	return rc;
}

static void
cont_aggregate_ult(void *arg)
{
	struct ds_cont_child		*cont	= arg;
	struct dss_module_info		*dmi	= dss_get_module_info();
	int				 rc	= 0;

	cont->sc_agg_ult = dss_sleep_ult_create();
	if (cont->sc_agg_ult == NULL) {
		D_CRIT(DF_CONT"[%d]: Failed to start aggregation ULT\n",
		       DP_CONT(cont->sc_pool->spc_uuid, cont->sc_uuid),
		       dmi->dmi_tgt_id);
		return;
	}

	D_DEBUG(DB_EPC, DF_CONT"[%d]: Aggregation ULT started\n",
		DP_CONT(cont->sc_pool->spc_uuid, cont->sc_uuid),
		dmi->dmi_tgt_id);

	while (!cont->sc_abort_vos_aggregating &&
	       !dss_xstream_exiting(dmi->dmi_xstream)) {
		uint64_t sleep; /* nano secs */

		rc = cont_child_aggregate(cont, &sleep);
		if (rc == -DER_SHUTDOWN) {
			break;	/* pool destroyed */
		} else if (rc < 0) {
			D_ERROR(DF_CONT": VOS aggregate failed. %d\n",
				DP_CONT(cont->sc_pool->spc_uuid, cont->sc_uuid),
				rc);
		}

		if (dss_xstream_exiting(dmi->dmi_xstream) ||
		    cont->sc_abort_vos_aggregating)
			break;

		sleep /= NSEC_PER_SEC; /* Convert to seconds */
		if (sleep > 0)
			dss_ult_sleep(cont->sc_agg_ult, sleep);
		else
			ABT_thread_yield();
	}

	cont->sc_vos_aggregating = 0;

	D_DEBUG(DB_EPC, DF_CONT"[%d]: Aggregation ULT stopped\n",
		DP_CONT(cont->sc_pool->spc_uuid, cont->sc_uuid),
		dmi->dmi_tgt_id);
}

static int
cont_start_agg_ult(struct ds_cont_child *cont)
{
	int rc;

	D_ASSERT(cont != NULL);
	if (cont->sc_abort_vos_aggregating || cont->sc_vos_aggregating)
		return 0;

	cont->sc_vos_aggregating = 1;
	rc = dss_ult_create(cont_aggregate_ult, cont,
			    DSS_ULT_AGGREGATE, DSS_TGT_SELF, 0, NULL);
	if (rc) {
		D_ERROR(DF_CONT": Failed to create aggregation ULT; rc %d\n",
			DP_CONT(cont->sc_pool->spc_uuid, cont->sc_uuid), rc);
		cont->sc_vos_aggregating = 0;
	}
	return rc;
}

static void
cont_stop_agg_ult(struct ds_cont_child *cont)
{
	int rc;

	if (cont->sc_agg_ult) {
		dss_ult_wakeup(cont->sc_agg_ult);
		dss_sleep_ult_destroy(cont->sc_agg_ult);
		cont->sc_agg_ult = NULL;
	}

	if (!cont->sc_vos_aggregating)
		return;

	D_DEBUG(DB_EPC, DF_CONT"[%d]: Stopping aggregation ULT\n",
		DP_CONT(cont->sc_pool->spc_uuid, cont->sc_uuid),
		dss_get_module_info()->dmi_tgt_id);

	cont->sc_abort_vos_aggregating = 1;
	rc = vos_cont_ctl(cont->sc_hdl, VOS_CO_CTL_ABORT_AGG);
	if (rc)
		D_ERROR(DF_UUID": Abort aggregation failed. %d\n",
			DP_UUID(cont->sc_uuid), rc);

	while (cont->sc_vos_aggregating)
		ABT_thread_yield();
}

/* Per VOS container DTX re-index ULT ***************************************/

void
ds_cont_dtx_reindex_ult(void *arg)
{
	struct ds_cont_child		*cont	= arg;
	struct dss_module_info		*dmi	= dss_get_module_info();
	uint64_t			 hint	= 0;
	int				 rc;

	D_DEBUG(DF_DSMS, DF_CONT": starting DTX reindex ULT on xstream %d\n",
		DP_CONT(NULL, cont->sc_uuid), dmi->dmi_tgt_id);

	while (!cont->sc_dtx_reindex_abort &&
	       !dss_xstream_exiting(dmi->dmi_xstream)) {
		rc = vos_dtx_cmt_reindex(cont->sc_hdl, &hint);
		if (rc < 0) {
			D_ERROR(DF_UUID": DTX reindex failed: rc = %d\n",
				DP_UUID(cont->sc_uuid), rc);
			goto out;
		}

		if (rc > 0) {
			D_DEBUG(DF_DSMS, DF_CONT": DTX reindex done\n",
				DP_CONT(NULL, cont->sc_uuid));
			goto out;
		}

		ABT_thread_yield();
	}

	D_DEBUG(DF_DSMS, DF_CONT": stopping DTX reindex ULT on stream %d\n",
		DP_CONT(NULL, cont->sc_uuid), dmi->dmi_tgt_id);

out:
	cont->sc_dtx_reindex = 0;
	ds_cont_child_put(cont);
}

static int
cont_start_dtx_reindex_ult(struct ds_cont_child *cont)
{
	int rc;

	D_ASSERT(cont != NULL);

	if (cont->sc_dtx_reindex || cont->sc_dtx_reindex_abort)
		return 0;

	ds_cont_child_get(cont);
	cont->sc_dtx_reindex = 1;
	rc = dss_ult_create(ds_cont_dtx_reindex_ult, cont,
			    DSS_ULT_DTX_RESYNC, DSS_TGT_SELF, 0, NULL);
	if (rc != 0) {
		D_ERROR(DF_UUID": Failed to create DTX reindex ULT: rc %d\n",
			DP_UUID(cont->sc_uuid), rc);
		cont->sc_dtx_reindex = 0;
		ds_cont_child_put(cont);
	}

	return rc;
}

static void
cont_stop_dtx_reindex_ult(struct ds_cont_child *cont)
{
	if (!cont->sc_dtx_reindex)
		return;

	cont->sc_dtx_reindex_abort = 1;

	while (cont->sc_dtx_reindex)
		ABT_thread_yield();

	cont->sc_dtx_reindex_abort = 0;
}

/* ds_cont_child *******************************************************/
static inline struct ds_cont_child *
cont_child_obj(struct daos_llink *llink)
{
	return container_of(llink, struct ds_cont_child, sc_list);
}

static int
cont_child_alloc_ref(void *co_uuid, unsigned int ksize, void *po_uuid,
		     struct daos_llink **link)
{
	struct ds_cont_child	*cont;
	int			rc;

	D_ASSERT(po_uuid != NULL);
	D_DEBUG(DF_DSMS, DF_CONT": opening\n", DP_CONT(po_uuid, co_uuid));

	D_ALLOC_PTR(cont);
	if (cont == NULL)
		return -DER_NOMEM;

	rc = ABT_mutex_create(&cont->sc_mutex);
	if (rc != ABT_SUCCESS) {
		rc = dss_abterr2der(rc);
		goto out;
	}

	rc = ABT_cond_create(&cont->sc_dtx_resync_cond);
	if (rc != ABT_SUCCESS) {
		rc = dss_abterr2der(rc);
		goto out_mutex;
	}

	cont->sc_pool = ds_pool_child_lookup(po_uuid);
	if (cont->sc_pool == NULL) {
		rc = -DER_NO_HDL;
		goto out_cond;
	}

	rc = vos_cont_open(cont->sc_pool->spc_hdl, co_uuid, &cont->sc_hdl);
	if (rc != 0)
		goto out_pool;

	uuid_copy(cont->sc_uuid, co_uuid);
	cont->sc_aggregation_full_scan_hlc = 0;
	/* prevent aggregation till snapshot iv refreshed */
	cont->sc_aggregation_max = 0;
	cont->sc_snapshots_nr = 0;
	cont->sc_snapshots = NULL;
	cont->sc_vos_aggregating = 0;
	cont->sc_abort_vos_aggregating = 0;
	D_INIT_LIST_HEAD(&cont->sc_link);

	*link = &cont->sc_list;
	return 0;

out_pool:
	ds_pool_child_put(cont->sc_pool);
out_cond:
	ABT_cond_free(&cont->sc_dtx_resync_cond);
out_mutex:
	ABT_mutex_free(&cont->sc_mutex);
out:
	D_FREE(cont);
	return rc;
}

static void
cont_child_free_ref(struct daos_llink *llink)
{
	struct ds_cont_child *cont = cont_child_obj(llink);

	D_ASSERT(cont->sc_pool != NULL);
	D_ASSERT(!daos_handle_is_inval(cont->sc_hdl));

	D_DEBUG(DF_DSMS, DF_CONT": freeing\n",
		DP_CONT(cont->sc_pool->spc_uuid, cont->sc_uuid));

	vos_cont_close(cont->sc_hdl);
	ds_pool_child_put(cont->sc_pool);

	ABT_cond_free(&cont->sc_dtx_resync_cond);
	ABT_mutex_free(&cont->sc_mutex);
	D_FREE(cont);
}

static bool
cont_child_cmp_keys(const void *key, unsigned int ksize,
		    struct daos_llink *llink)
{
	struct ds_cont_child *cont = cont_child_obj(llink);

	return uuid_compare(key, cont->sc_uuid) == 0;
}

static struct daos_llink_ops cont_child_cache_ops = {
	.lop_alloc_ref	= cont_child_alloc_ref,
	.lop_free_ref	= cont_child_free_ref,
	.lop_cmp_keys	= cont_child_cmp_keys
};

int
ds_cont_child_cache_create(struct daos_lru_cache **cache)
{
	/*
	 * ds_cont_child isn't cached in LRU, it'll be removed from hash table
	 * then freed on last user putting reference count.
	 */
	return daos_lru_cache_create(-1 /* no lru cache */, D_HASH_FT_NOLOCK,
				     &cont_child_cache_ops, cache);
}

void
ds_cont_child_cache_destroy(struct daos_lru_cache *cache)
{
	daos_lru_cache_destroy(cache);
}

/*
 * If "po_uuid == NULL", then this is assumed to be a pure lookup. In this case,
 * -DER_NONEXIST is returned if the ds_cont_child object does not exist.
 */
static int
cont_child_lookup(struct daos_lru_cache *cache, const uuid_t co_uuid,
		  const uuid_t po_uuid, struct ds_cont_child **cont)
{
	struct daos_llink      *llink;
	int			rc;

	rc = daos_lru_ref_hold(cache, (void *)co_uuid, sizeof(uuid_t),
			       (void *)po_uuid, &llink);
	if (rc != 0) {
		if (rc == -DER_NONEXIST)
			D_DEBUG(DF_DSMS, DF_CONT": failed to lookup%s "
				"container: "DF_RC"\n",
				DP_CONT(po_uuid, co_uuid),
				po_uuid == NULL ? "" : "/create", DP_RC(rc));
		else
			D_ERROR(DF_CONT": failed to lookup%s container: "
				""DF_RC"\n", DP_CONT(po_uuid, co_uuid),
				po_uuid == NULL ? "" : "/create", DP_RC(rc));
		return rc;
	}

	*cont = cont_child_obj(llink);
	return 0;
}

static void
cont_child_put(struct daos_lru_cache *cache, struct ds_cont_child *cont)
{
	daos_lru_ref_release(cache, &cont->sc_list);
}

static inline bool
cont_child_started(struct ds_cont_child *cont_child)
{
	/* Started container is linked in spc_cont_list */
	return !d_list_empty(&cont_child->sc_link);
}

static void
cont_child_stop(struct ds_cont_child *cont_child)
{
	if (!cont_child->sc_stopping) {
		D_DEBUG(DF_DSMS, DF_CONT"[%d]: Stopping container\n",
			DP_CONT(cont_child->sc_pool->spc_uuid,
				cont_child->sc_uuid),
			dss_get_module_info()->dmi_tgt_id);

		cont_child->sc_stopping = 1;
		d_list_del_init(&cont_child->sc_link);

		/* cont_stop_agg_ult() may yield */
		cont_stop_agg_ult(cont_child);
		ds_cont_child_put(cont_child);
	} else {
		D_ASSERT(!cont_child_started(cont_child));
	}
}

void
ds_cont_child_stop_all(struct ds_pool_child *pool_child)
{
	d_list_t		*cont_list;
	struct ds_cont_child	*cont_child;

	D_DEBUG(DF_DSMS, DF_UUID"[%d]: Stopping all containers\n",
		DP_UUID(pool_child->spc_uuid),
		dss_get_module_info()->dmi_tgt_id);

	D_ASSERT(d_list_empty(&pool_child->spc_list));

	cont_list = &pool_child->spc_cont_list;
	while (!d_list_empty(cont_list)) {
		cont_child = d_list_entry(cont_list->next,
					  struct ds_cont_child, sc_link);
		cont_child_stop(cont_child);
	}
}

static int
cont_child_start(struct ds_pool_child *pool_child, const uuid_t co_uuid,
		 struct ds_cont_child **cont_out)
{
	struct dsm_tls		*tls = dsm_tls_get();
	struct ds_cont_child	*cont_child;
	int			 tgt_id = dss_get_module_info()->dmi_tgt_id;
	int			 rc;

	D_DEBUG(DF_DSMS, DF_CONT"[%d]: Starting container\n",
		DP_CONT(pool_child->spc_uuid, co_uuid), tgt_id);

	rc = cont_child_lookup(tls->dt_cont_cache, co_uuid,
			       pool_child->spc_uuid, &cont_child);
	if (rc) {
		D_CDEBUG(rc != -DER_NONEXIST, DLOG_ERR, DF_DSMS,
			 DF_CONT"[%d]: Load container error:%d\n",
			 DP_CONT(pool_child->spc_uuid, co_uuid), tgt_id, rc);
		return rc;
	}

	/*
	 * The container is in stopping because:
	 * 1. Container is going to be destroyed, or;
	 * 2. Pool is going to be destroyed, or;
	 * 3. Pool service is going to be stopped;
	 */
	if (cont_child->sc_stopping) {
		D_ERROR(DF_CONT"[%d]: Container is in stopping\n",
			DP_CONT(pool_child->spc_uuid, co_uuid), tgt_id);
		rc = -DER_SHUTDOWN;
	} else if (!cont_child_started(cont_child)) {
		rc = cont_start_agg_ult(cont_child);
		if (!rc) {
			d_list_add_tail(&cont_child->sc_link,
					&pool_child->spc_cont_list);
			ds_cont_child_get(cont_child);
		}
	}

	if (!rc && cont_out != NULL) {
		*cont_out = cont_child;
		ds_cont_child_get(cont_child);
	}

	/* Put the ref from cont_child_lookup() */
	ds_cont_child_put(cont_child);
	return rc;
}

static int
cont_child_start_cb(daos_handle_t ih, vos_iter_entry_t *entry,
		    vos_iter_type_t type, vos_iter_param_t *iter_param,
		    void *data, unsigned *acts)
{
	struct ds_pool_child	*pool_child = data;

	return cont_child_start(pool_child, entry->ie_couuid, NULL);
}

int
ds_cont_child_start_all(struct ds_pool_child *pool_child)
{
	vos_iter_param_t	iter_param = { 0 };
	struct vos_iter_anchors	anchors = { 0 };
	int			rc;

	D_DEBUG(DF_DSMS, DF_UUID"[%d]: Starting all containers\n",
		DP_UUID(pool_child->spc_uuid),
		dss_get_module_info()->dmi_tgt_id);

	iter_param.ip_hdl = pool_child->spc_hdl;
	/* The quantity of container is small, no need to yield */
	rc = vos_iterate(&iter_param, VOS_ITER_COUUID, false, &anchors,
			 cont_child_start_cb, (void *)pool_child);
	return rc;
}

/* ds_cont_hdl ****************************************************************/

static inline struct ds_cont_hdl *
cont_hdl_obj(d_list_t *rlink)
{
	return container_of(rlink, struct ds_cont_hdl, sch_entry);
}

static bool
cont_hdl_key_cmp(struct d_hash_table *htable, d_list_t *rlink,
		 const void *key, unsigned int ksize)
{
	struct ds_cont_hdl *hdl = cont_hdl_obj(rlink);

	D_ASSERTF(ksize == sizeof(uuid_t), "%u\n", ksize);
	return uuid_compare(hdl->sch_uuid, key) == 0;
}

static void
cont_hdl_rec_addref(struct d_hash_table *htable, d_list_t *rlink)
{
	cont_hdl_obj(rlink)->sch_ref++;
}

static bool
cont_hdl_rec_decref(struct d_hash_table *htable, d_list_t *rlink)
{
	struct ds_cont_hdl *hdl = cont_hdl_obj(rlink);

	hdl->sch_ref--;
	return hdl->sch_ref == 0;
}

static void
cont_hdl_rec_free(struct d_hash_table *htable, d_list_t *rlink)
{
	struct ds_cont_hdl     *hdl = cont_hdl_obj(rlink);
	struct dsm_tls	       *tls = dsm_tls_get();

	D_ASSERT(d_hash_rec_unlinked(&hdl->sch_entry));
	D_ASSERTF(hdl->sch_ref == 0, "%d\n", hdl->sch_ref);
	D_DEBUG(DF_DSMS, "freeing "DF_UUID"\n", DP_UUID(hdl->sch_uuid));
	/* The sch_cont is NULL for global rebuild cont handle */
	if (hdl->sch_cont != NULL) {
		D_DEBUG(DF_DSMS, DF_CONT": freeing\n",
			DP_CONT(hdl->sch_cont->sc_pool->spc_uuid,
			hdl->sch_cont->sc_uuid));
		cont_child_put(tls->dt_cont_cache, hdl->sch_cont);
	}
	D_FREE(hdl);
}

static d_hash_table_ops_t cont_hdl_hash_ops = {
	.hop_key_cmp	= cont_hdl_key_cmp,
	.hop_rec_addref	= cont_hdl_rec_addref,
	.hop_rec_decref	= cont_hdl_rec_decref,
	.hop_rec_free	= cont_hdl_rec_free
};

int
ds_cont_hdl_hash_create(struct d_hash_table *hash)
{
	return d_hash_table_create_inplace(0 /* feats */, 8 /* bits */,
					   NULL /* priv */,
					   &cont_hdl_hash_ops, hash);
}

void
ds_cont_hdl_hash_destroy(struct d_hash_table *hash)
{
	d_hash_table_destroy_inplace(hash, true /* force */);
}

static int
cont_hdl_add(struct d_hash_table *hash, struct ds_cont_hdl *hdl)
{
	return d_hash_rec_insert(hash, hdl->sch_uuid, sizeof(uuid_t),
				 &hdl->sch_entry, true /* exclusive */);
}

static void
cont_hdl_delete(struct d_hash_table *hash, struct ds_cont_hdl *hdl)
{
	bool deleted;

	deleted = d_hash_rec_delete(hash, hdl->sch_uuid, sizeof(uuid_t));
	D_ASSERT(deleted == true);
}

static struct ds_cont_hdl *
cont_hdl_lookup_internal(struct d_hash_table *hash, const uuid_t uuid)
{
	d_list_t *rlink;

	rlink = d_hash_rec_find(hash, uuid, sizeof(uuid_t));
	if (rlink == NULL)
		return NULL;

	return cont_hdl_obj(rlink);
}

/**
 * lookup target container handle by container handle uuid (usually from req)
 *
 * \param uuid [IN]		container handle uuid
 *
 * \return			target container handle if succeeds.
 * \return			NULL if it does not find.
 */
struct ds_cont_hdl *
ds_cont_hdl_lookup(const uuid_t uuid)
{
	struct d_hash_table *hash = &dsm_tls_get()->dt_cont_hdl_hash;

	return cont_hdl_lookup_internal(hash, uuid);
}

static void
cont_hdl_put_internal(struct d_hash_table *hash,
		      struct ds_cont_hdl *hdl)
{
	d_hash_rec_decref(hash, &hdl->sch_entry);
}

static void
cont_hdl_get_internal(struct d_hash_table *hash,
		      struct ds_cont_hdl *hdl)
{
	d_hash_rec_addref(hash, &hdl->sch_entry);
}

/**
 * Put target container handle.
 *
 * \param hdl [IN]		container handle to be put.
 **/
void
ds_cont_hdl_put(struct ds_cont_hdl *hdl)
{
	struct d_hash_table *hash = &dsm_tls_get()->dt_cont_hdl_hash;

	cont_hdl_put_internal(hash, hdl);
}

static int
cont_hdl_csummer_init(struct ds_cont_hdl *hdl)
{
	daos_prop_t	*props;
	uint32_t	 csum_val;
	int		 rc;

	D_ASSERT(hdl->sch_cont != NULL);
	/** Get the container csum related properties
	 * Need the pool for the IV namespace
	 */
	hdl->sch_csummer = NULL;
	props = daos_prop_alloc(2);
	if (props == NULL) {
		return -DER_NOMEM;
	}
	props->dpp_entries[0].dpe_type = DAOS_PROP_CO_CSUM;
	props->dpp_entries[1].dpe_type = DAOS_PROP_CO_CSUM_CHUNK_SIZE;
	rc = cont_iv_prop_fetch(hdl->sch_cont->sc_pool->spc_pool->sp_iv_ns,
				hdl->sch_uuid, props);
	if (rc != 0)
		goto done;
	csum_val = daos_cont_prop2csum(props);

	/** If enabled, initialize the csummer for the container */
	if (daos_cont_csum_prop_is_enabled(csum_val))
		rc = daos_csummer_type_init(&hdl->sch_csummer,
					    daos_contprop2csumtype(csum_val),
					    daos_cont_prop2chunksize(props));
done:
	daos_prop_free(props);

	return rc;
}

/**
 * Get target container handle.
 *
 * \param hdl [IN]		container handle to be get.
 **/
void
ds_cont_hdl_get(struct ds_cont_hdl *hdl)
{
	struct d_hash_table *hash = &dsm_tls_get()->dt_cont_hdl_hash;

	cont_hdl_get_internal(hash, hdl);
}

/*
 * Called via dss_collective() to destroy the ds_cont object as well as the vos
 * container.
 */
static int
cont_child_destroy_one(void *vin)
{
	struct dsm_tls		       *tls = dsm_tls_get();
	struct cont_tgt_destroy_in     *in = vin;
	struct ds_pool_child	       *pool;
	int				rc, retry_cnt = 0;

	pool = ds_pool_child_lookup(in->tdi_pool_uuid);
	if (pool == NULL)
		D_GOTO(out, rc = -DER_NO_HDL);

	while (1) {
		struct ds_cont_child *cont;

		rc = cont_child_lookup(tls->dt_cont_cache, in->tdi_uuid, NULL,
				       &cont);
		if (rc == -DER_NONEXIST)
			break;
		if (rc != 0)
			D_GOTO(out_pool, rc);

		if (cont->sc_open > 0) {
			D_ERROR(DF_CONT": Container is still in open(%d)\n",
				DP_CONT(cont->sc_pool->spc_uuid,
					cont->sc_uuid), cont->sc_open);
			cont_child_put(tls->dt_cont_cache, cont);
			rc = -DER_BUSY;
			goto out_pool;
		}

		cont_child_stop(cont);

		ABT_mutex_lock(cont->sc_mutex);
		if (cont->sc_dtx_resyncing)
			ABT_cond_wait(cont->sc_dtx_resync_cond, cont->sc_mutex);
		ABT_mutex_unlock(cont->sc_mutex);
		/*
		 * If this is the last user, ds_cont_child will be removed from
		 * hash & freed on put.
		 */
		cont_child_put(tls->dt_cont_cache, cont);

		retry_cnt++;
		if (retry_cnt > 1) {
			D_ERROR("container is still in-use\n");
			D_GOTO(out_pool, rc = -DER_BUSY);
		} /* else: resync should have completed, try again */
	}

	D_DEBUG(DF_DSMS, DF_CONT": destroying vos container\n",
		DP_CONT(pool->spc_uuid, in->tdi_uuid));

	rc = vos_cont_destroy(pool->spc_hdl, in->tdi_uuid);
	if (rc == -DER_NONEXIST) {
		/** VOS container creation is effectively delayed until
		 * container open time, so it might legitimately not exist if
		 * the container has never been opened */
		rc = 0;
	}
	/* XXX there might be a race between GC and pool destroy, let's do
	 * synchronous GC for now.
	 */
	dss_gc_run(pool->spc_hdl, -1);
	/*
	 * Force VEA to expire all the just freed extents and make them
	 * available for allocation immediately.
	 */
	vos_pool_ctl(pool->spc_hdl, VOS_PO_CTL_VEA_FLUSH);
	if (rc) {
		D_ERROR(DF_CONT": VEA flush failed. "DF_RC"\n",
			DP_CONT(pool->spc_uuid, in->tdi_uuid), DP_RC(rc));
		goto out_pool;
	}
out_pool:
	ds_pool_child_put(pool);
out:
	return rc;
}

void
ds_cont_tgt_destroy_handler(crt_rpc_t *rpc)
{
	struct cont_tgt_destroy_in     *in = crt_req_get(rpc);
	struct cont_tgt_destroy_out    *out = crt_reply_get(rpc);
	int				rc = 0;

	D_DEBUG(DF_DSMS, DF_CONT": handling rpc %p\n",
		DP_CONT(in->tdi_pool_uuid, in->tdi_uuid), rpc);

	rc = dss_thread_collective(cont_child_destroy_one, in, 0);
	out->tdo_rc = (rc == 0 ? 0 : 1);
	D_DEBUG(DF_DSMS, DF_CONT": replying rpc %p: %d "DF_RC"\n",
		DP_CONT(in->tdi_pool_uuid, in->tdi_uuid), rpc, out->tdo_rc,
		DP_RC(rc));
	crt_reply_send(rpc);
}

int
ds_cont_tgt_destroy_aggregator(crt_rpc_t *source, crt_rpc_t *result, void *priv)
{
	struct cont_tgt_destroy_out    *out_source = crt_reply_get(source);
	struct cont_tgt_destroy_out    *out_result = crt_reply_get(result);

	out_result->tdo_rc += out_source->tdo_rc;
	return 0;
}

/**
 * lookup ds_cont_child by pool/container uuid.
 **/
int
ds_cont_child_lookup(uuid_t pool_uuid, uuid_t cont_uuid,
		     struct ds_cont_child **ds_cont)
{
	struct dsm_tls		*tls = dsm_tls_get();

	return cont_child_lookup(tls->dt_cont_cache, cont_uuid, pool_uuid,
				 ds_cont);
}

/**
 * ds_cont_child create and start. If the container is created,
 * it will return 1, otherwise return 0 or error code.
 **/
static int
cont_child_create_start(struct ds_cont_hdl *hdl, uuid_t pool_uuid,
			uuid_t cont_uuid)
{
	struct ds_pool_child	*pool_child;
	int rc;

	pool_child = ds_pool_child_lookup(pool_uuid);
	if (pool_child == NULL) {
		D_ERROR(DF_CONT" : failed to find pool child\n",
			DP_CONT(pool_uuid, cont_uuid));
		return -DER_NO_HDL;
	}

	rc = cont_child_start(pool_child, cont_uuid, &hdl->sch_cont);
	if (rc != -DER_NONEXIST) {
		ds_pool_child_put(pool_child);
		return rc;
	}

	D_DEBUG(DF_DSMS, DF_CONT": creating new vos container\n",
		DP_CONT(pool_uuid, cont_uuid));

	rc = vos_cont_create(pool_child->spc_hdl, cont_uuid);
	if (!rc) {
		rc = cont_child_start(pool_child, cont_uuid, &hdl->sch_cont);
		if (rc != 0)
			vos_cont_destroy(pool_child->spc_hdl, cont_uuid);
	}

	ds_pool_child_put(pool_child);
	return rc == 0 ? 1 : rc;
}

int
ds_cont_local_close(uuid_t cont_hdl_uuid)
{
	struct dsm_tls		*tls = dsm_tls_get();
	struct ds_cont_hdl	*hdl;

	hdl = cont_hdl_lookup_internal(&tls->dt_cont_hdl_hash, cont_hdl_uuid);
	if (hdl == NULL)
		return 0;

	cont_hdl_delete(&tls->dt_cont_hdl_hash, hdl);

	ds_cont_hdl_put(hdl);
	return 0;
}

void
ds_cont_child_get(struct ds_cont_child *cont)
{
	daos_lru_ref_add(&cont->sc_list);
}

void
ds_cont_child_put(struct ds_cont_child *cont)
{
	struct dsm_tls	*tls = dsm_tls_get();

	cont_child_put(tls->dt_cont_cache, cont);
}

struct ds_dtx_resync_args {
	struct ds_pool_child	*pool;
	uuid_t			 co_uuid;
};

static void
ds_dtx_resync(void *arg)
{
	struct ds_dtx_resync_args	*ddra = arg;
	int				 rc;

	rc = dtx_resync(ddra->pool->spc_hdl, ddra->pool->spc_uuid,
			ddra->co_uuid, ddra->pool->spc_map_version, false);
	if (rc != 0)
		D_WARN("Fail to resync some DTX(s) for the pool/cont "
		       DF_UUID"/"DF_UUID" that may affect subsequent "
		       "operations: rc = "DF_RC".\n",
		       DP_UUID(ddra->pool->spc_uuid),
		       DP_UUID(ddra->co_uuid), DP_RC(rc));

	ds_pool_child_put(ddra->pool);
	D_FREE(ddra);
}

int
ds_cont_local_open(uuid_t pool_uuid, uuid_t cont_hdl_uuid, uuid_t cont_uuid,
		   uint64_t capas, struct ds_cont_hdl **cont_hdl)
{
	struct dsm_tls		*tls = dsm_tls_get();
	struct ds_cont_hdl	*hdl;
	daos_handle_t		poh = DAOS_HDL_INVAL;
	int			rc = 0;

	hdl = cont_hdl_lookup_internal(&tls->dt_cont_hdl_hash, cont_hdl_uuid);
	if (hdl != NULL) {
		if (capas != 0) {
			if (hdl->sch_capas != capas) {
				D_ERROR(DF_CONT": conflicting container : hdl="
					DF_UUID" capas="DF_U64"\n",
					DP_CONT(pool_uuid, cont_uuid),
					DP_UUID(cont_hdl_uuid), capas);
				rc = -DER_EXIST;
			} else {
				D_DEBUG(DF_DSMS, DF_CONT": found compatible"
					" container handle: hdl="DF_UUID
					" capas="DF_U64"\n",
				      DP_CONT(pool_uuid, cont_uuid),
				      DP_UUID(cont_hdl_uuid), hdl->sch_capas);
			}
		}

		if (cont_hdl != NULL && rc == 0)
			*cont_hdl = hdl;
		else
			cont_hdl_put_internal(&tls->dt_cont_hdl_hash, hdl);
		return rc;
	}

	D_ALLOC_PTR(hdl);
	if (hdl == NULL)
		return -DER_NOMEM;

	D_ASSERT(pool_uuid != NULL);

	/* cont_uuid is NULL when open rebuild global cont handle */
	if (cont_uuid != NULL) {
		rc = cont_child_create_start(hdl, pool_uuid, cont_uuid);
		if (rc == 1) {
			poh = hdl->sch_cont->sc_pool->spc_hdl;
			rc = 0;
		} else if (rc != 0) {
			D_GOTO(err_hdl, rc);
		}
	}

	uuid_copy(hdl->sch_uuid, cont_hdl_uuid);
	hdl->sch_capas = capas;

	rc = cont_hdl_add(&tls->dt_cont_hdl_hash, hdl);
	if (rc != 0)
		D_GOTO(err_cont, rc);

	/* It is possible to sync DTX status before destroy the CoS for close
	 * the container. But that may be not enough. Because the server may
	 * crashed before closing the container. Then the DTXs' status in the
	 * CoS cache will be lost. So we need to re-sync the DTXs status when
	 * open the container for the first time (not for cached open handle).
	 *
	 * On the other hand, even if we skip the DTX sync before destroy the
	 * CoS cache when close the container, resync DTX when open container
	 * is enough to guarantee related data records' visibility. That also
	 * simplify the DTX logic.
	 *
	 * XXX: The logic is related with DAOS server re-intergration, but we
	 *	do not support that currently. Then resync DTX when container
	 *	open will be used as temporary solution for DTX related logic.
	 *
	 * We do not trigger dtx_resync() when start the server. Because:
	 * 1. Currently, we do not support server re-integrate after restart.
	 * 2. A server may has multiple pools and each pool may has multiple
	 *    containers. These containers may not related with one another.
	 *    Make all the DTXs resync together during the server start will
	 *    cause the DTX resync time to be much longer than resync against
	 *    single container just when use (open) it. On the other hand, if
	 *    some servers are ready for dtx_resync, but others may not start
	 *    yet, then the ready ones may have to wait or failed dtx_resync.
	 *    Both cases are not expected.
	 */
	if (cont_uuid != NULL) {
		struct ds_dtx_resync_args	*ddra = NULL;

		/*
		 * NB: When cont_uuid == NULL, it's not a real container open
		 *     but for creating rebuild global container handle.
		 */
		hdl->sch_cont->sc_open++;

		rc = cont_start_dtx_reindex_ult(hdl->sch_cont);
		if (rc != 0) {
			hdl->sch_cont->sc_open--;
			goto err_cont;
		}

		rc = dtx_batched_commit_register(hdl->sch_cont);
		if (rc != 0) {
			D_ERROR("Failed to register the container "DF_UUID
<<<<<<< HEAD
				" to the DTX batched commit list: "
				"rc = "DF_RC"\n", DP_UUID(cont_uuid),
				DP_RC(rc));
=======
				" to the DTX batched commit list: rc = %d\n",
				DP_UUID(cont_uuid), rc);
			hdl->sch_cont->sc_open--;
>>>>>>> d5bc7a2f
			D_GOTO(err_cont, rc);
		}

		D_ALLOC_PTR(ddra);
		if (ddra == NULL)
			D_GOTO(err_register, rc = -DER_NOMEM);

		ddra->pool = ds_pool_child_get(hdl->sch_cont->sc_pool);
		uuid_copy(ddra->co_uuid, cont_uuid);
		rc = dss_ult_create(ds_dtx_resync, ddra, DSS_ULT_DTX_RESYNC,
				    DSS_TGT_SELF, 0, NULL);
		if (rc != 0) {
			ds_pool_child_put(hdl->sch_cont->sc_pool);
			D_FREE(ddra);
			D_GOTO(err_register, rc);
		}

		rc = cont_hdl_csummer_init(hdl);
		if (rc != 0) {
			ds_pool_child_put(hdl->sch_cont->sc_pool);
			D_FREE(ddra);
			D_GOTO(err_register, rc);
		}

	}

	if (cont_hdl != NULL) {
		cont_hdl_get_internal(&tls->dt_cont_hdl_hash, hdl);
		*cont_hdl = hdl;
	}

	return 0;

err_register:
	D_ASSERT(hdl->sch_cont->sc_open > 0);
	hdl->sch_cont->sc_open--;
	if (hdl->sch_cont->sc_open == 0)
		dtx_batched_commit_deregister(hdl->sch_cont);
err_cont:
	cont_stop_dtx_reindex_ult(hdl->sch_cont);
	if (hdl->sch_cont)
		cont_child_put(tls->dt_cont_cache, hdl->sch_cont);

	if (!daos_handle_is_inval(poh)) {
		D_DEBUG(DF_DSMS, DF_CONT": destroying new vos container\n",
			DP_CONT(pool_uuid, cont_uuid));
		D_ASSERT(hdl->sch_cont != NULL);
		cont_child_stop(hdl->sch_cont);
		vos_cont_destroy(poh, cont_uuid);
	}
err_hdl:
	D_FREE(hdl);
	return rc;
}

struct cont_tgt_open_arg {
	uuid_t	pool_uuid;
	uuid_t	cont_uuid;
	uuid_t	cont_hdl_uuid;
	uint64_t capas;
};

/*
 * Called via dss_collective() to establish the ds_cont_hdl object as well as
 * the ds_cont object.
 */
static int
cont_open_one(void *vin)
{
	struct cont_tgt_open_arg	*arg = vin;

	return ds_cont_local_open(arg->pool_uuid, arg->cont_hdl_uuid,
				  arg->cont_uuid, arg->capas, NULL);
}

int
ds_cont_tgt_open(uuid_t pool_uuid, uuid_t cont_hdl_uuid,
		 uuid_t cont_uuid, uint64_t capas)
{
	struct ds_pool		*pool = NULL;
	struct cont_tgt_open_arg arg;
	struct dss_coll_ops	coll_ops = { 0 };
	struct dss_coll_args	coll_args = { 0 };
	int			rc;

	uuid_copy(arg.pool_uuid, pool_uuid);
	uuid_copy(arg.cont_hdl_uuid, cont_hdl_uuid);
	uuid_copy(arg.cont_uuid, cont_uuid);
	arg.capas = capas;

	D_DEBUG(DB_TRACE, "open pool/cont/hdl "DF_UUID"/"DF_UUID"/"DF_UUID"\n",
		DP_UUID(pool_uuid), DP_UUID(cont_uuid), DP_UUID(cont_hdl_uuid));

	/* collective operations */
	coll_ops.co_func = cont_open_one;
	coll_args.ca_func_args	= &arg;

	/* setting aggregator args */
	rc = ds_pool_get_failed_tgt_idx(pool_uuid, &coll_args.ca_exclude_tgts,
					&coll_args.ca_exclude_tgts_cnt);
	if (rc) {
		D_ERROR(DF_UUID "failed to get index : rc "DF_RC"\n",
			DP_UUID(pool_uuid), DP_RC(rc));
		return rc;
	}

	rc = dss_thread_collective_reduce(&coll_ops, &coll_args, 0);
	if (coll_args.ca_exclude_tgts)
		D_FREE(coll_args.ca_exclude_tgts);

	if (rc != 0) {
		/* Once it exclude the target from the pool, since the target
		 * might still in the cart group, so IV cont open might still
		 * come to this target, especially if cont open/close will be
		 * done by IV asynchronously, so this cont_open_one might return
		 * -DER_NO_HDL if it can not find pool handle. (DAOS-3185)
		 */
		D_ERROR("open "DF_UUID"/"DF_UUID"/"DF_UUID":"DF_RC"\n",
			DP_UUID(pool_uuid), DP_UUID(cont_uuid),
			DP_UUID(cont_hdl_uuid), DP_RC(rc));
		return rc;
	}

	pool = ds_pool_lookup(pool_uuid);
	D_ASSERT(pool != NULL);
	ds_cont_tgt_snapshots_refresh(pool_uuid, cont_uuid);
	ds_pool_put(pool);

	return rc;
}

/* Close a single per-thread open container handle */
static int
cont_close_hdl(uuid_t cont_hdl_uuid)
{
	struct dsm_tls		*tls = dsm_tls_get();
	struct ds_cont_hdl	*hdl;
	struct ds_cont_child	*cont_child;

	hdl = cont_hdl_lookup_internal(&tls->dt_cont_hdl_hash, cont_hdl_uuid);

	if (hdl == NULL) {
		D_DEBUG(DF_DSMS, DF_CONT": already closed: hdl="DF_UUID"\n",
			DP_CONT(NULL, NULL), DP_UUID(cont_hdl_uuid));
		return 0;
	}

	cont_child = hdl->sch_cont;
	D_ASSERT(cont_child != NULL);

	D_DEBUG(DF_DSMS, DF_CONT": closing (%d): hdl="DF_UUID"\n",
		DP_CONT(cont_child->sc_pool->spc_uuid,
			cont_child->sc_uuid),
		cont_child->sc_open, DP_UUID(cont_hdl_uuid));

	/* Remove the handle from hash first, following steps may yield */
	ds_cont_local_close(cont_hdl_uuid);

	daos_csummer_destroy(&hdl->sch_csummer);

	D_ASSERT(cont_child->sc_open > 0);
	cont_child->sc_open--;
	if (cont_child->sc_open == 0)
		dtx_batched_commit_deregister(cont_child);

	cont_hdl_put_internal(&tls->dt_cont_hdl_hash, hdl);
	return 0;
}

/* Called via dss_collective() to close the containers belong to this thread. */
static int
cont_close_one(void *vin)
{
	struct cont_tgt_close_in	*in = vin;
	struct cont_tgt_close_rec	*recs = in->tci_recs.ca_arrays;
	int				i;
	int				rc = 0;

	for (i = 0; i < in->tci_recs.ca_count; i++) {
		int rc_tmp;

		rc_tmp = cont_close_hdl(recs[i].tcr_hdl);
		if (rc_tmp != 0 && rc == 0)
			rc = rc_tmp;
	}

	return rc;
}

void
ds_cont_tgt_close_handler(crt_rpc_t *rpc)
{
	struct cont_tgt_close_in       *in = crt_req_get(rpc);
	struct cont_tgt_close_out      *out = crt_reply_get(rpc);
	struct cont_tgt_close_rec      *recs = in->tci_recs.ca_arrays;
	struct ds_pool			*pool;
	int				i;
	int				rc;

	if (in->tci_recs.ca_count == 0)
		D_GOTO(out, rc = 0);

	if (in->tci_recs.ca_arrays == NULL)
		D_GOTO(out, rc = -DER_INVAL);

	D_DEBUG(DF_DSMS, DF_CONT": handling rpc %p: recs[0].hdl="DF_UUID
		"recs[0].hce="DF_U64" nres="DF_U64"\n", DP_CONT(NULL, NULL),
		rpc, DP_UUID(recs[0].tcr_hdl), recs[0].tcr_hce,
		in->tci_recs.ca_count);

	pool = ds_pool_lookup(in->tci_pool_uuid);
	if (pool) {
		for (i = 0; i < in->tci_recs.ca_count; i++)
			cont_iv_capability_invalidate(pool->sp_iv_ns,
						      recs[i].tcr_hdl);
		ds_pool_put(pool);
	}

	rc = dss_thread_collective(cont_close_one, in, 0);
	D_ASSERTF(rc == 0, ""DF_RC"\n", DP_RC(rc));

out:
	out->tco_rc = (rc == 0 ? 0 : 1);
	D_DEBUG(DF_DSMS, DF_CONT": replying rpc %p: %d "DF_RC"\n",
		DP_CONT(NULL, NULL), rpc, out->tco_rc, DP_RC(rc));
	crt_reply_send(rpc);
}

int
ds_cont_tgt_close_aggregator(crt_rpc_t *source, crt_rpc_t *result, void *priv)
{
	struct cont_tgt_close_out    *out_source = crt_reply_get(source);
	struct cont_tgt_close_out    *out_result = crt_reply_get(result);

	out_result->tco_rc += out_source->tco_rc;
	return 0;
}

struct xstream_cont_query {
	struct cont_tgt_query_in	*xcq_rpc_in;
	daos_epoch_t			 xcq_hae;
};

static int
cont_query_one(void *vin)
{
	struct dss_coll_stream_args	*reduce	   = vin;
	struct dss_stream_arg_type	*streams   = reduce->csa_streams;
	struct dss_module_info		*info	   = dss_get_module_info();
	int				tid	   = info->dmi_tgt_id;
	struct xstream_cont_query	*pack_args = streams[tid].st_arg;
	struct cont_tgt_query_in	*in	   = pack_args->xcq_rpc_in;
	struct ds_pool_hdl		*pool_hdl;
	struct ds_pool_child		*pool_child;
	daos_handle_t			vos_chdl;
	vos_cont_info_t			vos_cinfo;
	char				*opstr;
	int				rc;

	info = dss_get_module_info();
	pool_hdl = ds_pool_hdl_lookup(in->tqi_pool_uuid);
	if (pool_hdl == NULL)
		return -DER_NO_HDL;

	pool_child = ds_pool_child_lookup(pool_hdl->sph_pool->sp_uuid);
	if (pool_child == NULL)
		D_GOTO(ds_pool_hdl, rc = -DER_NO_HDL);

	opstr = "Opening VOS container open handle\n";
	rc = vos_cont_open(pool_child->spc_hdl, in->tqi_cont_uuid,
			   &vos_chdl);
	if (rc != 0) {
		D_ERROR(DF_CONT": Failed %s: "DF_RC"",
			DP_CONT(in->tqi_pool_uuid, in->tqi_cont_uuid), opstr,
			DP_RC(rc));
		D_GOTO(ds_child, rc);
	}

	opstr = "Querying VOS container open handle\n";
	rc = vos_cont_query(vos_chdl, &vos_cinfo);
	if (rc != 0) {
		D_ERROR(DF_CONT": Failed :%s: "DF_RC"",
			DP_CONT(in->tqi_pool_uuid, in->tqi_cont_uuid), opstr,
			DP_RC(rc));
		D_GOTO(out, rc);
	}
	pack_args->xcq_hae = vos_cinfo.ci_hae;

out:
	vos_cont_close(vos_chdl);
ds_child:
	ds_pool_child_put(pool_child);
ds_pool_hdl:
	ds_pool_hdl_put(pool_hdl);
	return rc;
}

static void
ds_cont_query_coll_reduce(void *a_args, void *s_args)
{
	struct	xstream_cont_query	 *aggregator = a_args;
	struct  xstream_cont_query	 *stream     = s_args;
	daos_epoch_t			 *min_epoch;

	min_epoch = &aggregator->xcq_hae;
	*min_epoch = MIN(*min_epoch, stream->xcq_hae);
}

static int
ds_cont_query_stream_alloc(struct dss_stream_arg_type *args,
			   void *a_arg)
{
	struct xstream_cont_query	*rarg = a_arg;

	D_ALLOC(args->st_arg, sizeof(struct xstream_cont_query));
	if (args->st_arg == NULL)
		return -DER_NOMEM;
	memcpy(args->st_arg, rarg, sizeof(struct xstream_cont_query));

	return 0;
}

static void
ds_cont_query_stream_free(struct dss_stream_arg_type *c_args)
{
	D_ASSERT(c_args->st_arg != NULL);
	D_FREE(c_args->st_arg);
}

void
ds_cont_tgt_query_handler(crt_rpc_t *rpc)
{
	int				rc;
	struct cont_tgt_query_in	*in  = crt_req_get(rpc);
	struct cont_tgt_query_out	*out = crt_reply_get(rpc);
	struct dss_coll_ops		coll_ops;
	struct dss_coll_args		coll_args = { 0 };
	struct xstream_cont_query	pack_args;

	out->tqo_hae			= DAOS_EPOCH_MAX;

	/** on all available streams */

	coll_ops.co_func		= cont_query_one;
	coll_ops.co_reduce		= ds_cont_query_coll_reduce;
	coll_ops.co_reduce_arg_alloc	= ds_cont_query_stream_alloc;
	coll_ops.co_reduce_arg_free	= ds_cont_query_stream_free;

	/** packing arguments for aggregator args */
	pack_args.xcq_rpc_in		= in;
	pack_args.xcq_hae		= DAOS_EPOCH_MAX;

	/** setting aggregator args */
	coll_args.ca_aggregator		= &pack_args;
	coll_args.ca_func_args		= &coll_args.ca_stream_args;


	rc = dss_task_collective_reduce(&coll_ops, &coll_args, 0);

	D_ASSERTF(rc == 0, ""DF_RC"\n", DP_RC(rc));
	out->tqo_hae	= MIN(out->tqo_hae, pack_args.xcq_hae);
	out->tqo_rc	= (rc == 0 ? 0 : 1);

	D_DEBUG(DF_DSMS, DF_CONT": replying rpc %p: %d "DF_RC"\n",
		DP_CONT(NULL, NULL), rpc, out->tqo_rc, DP_RC(rc));
	crt_reply_send(rpc);
}

int
ds_cont_tgt_query_aggregator(crt_rpc_t *source, crt_rpc_t *result, void *priv)
{
	struct cont_tgt_query_out	*out_source = crt_reply_get(source);
	struct cont_tgt_query_out	*out_result = crt_reply_get(result);

	out_result->tqo_hae = MIN(out_result->tqo_hae, out_source->tqo_hae);
	out_result->tqo_rc += out_source->tqo_rc;
	return 0;
}

/* Called via dss_collective() to discard an epoch in the VOS pool. */
static int
cont_epoch_discard_one(void *vin)
{
	struct cont_tgt_epoch_discard_in       *in = vin;
	struct dsm_tls			       *tls = dsm_tls_get();
	struct ds_cont_hdl		       *hdl;
	daos_epoch_range_t			epr;
	int					rc;

	hdl = cont_hdl_lookup_internal(&tls->dt_cont_hdl_hash, in->tii_hdl);
	if (hdl == NULL)
		return -DER_NO_PERM;

	epr.epr_lo = in->tii_epoch;
	epr.epr_hi = in->tii_epoch;

	rc = vos_discard(hdl->sch_cont->sc_hdl, &epr);
	if (rc > 0)	/* Aborted */
		rc = -DER_CANCELED;

	D_DEBUG(DB_EPC, DF_CONT": Discard epoch "DF_U64", hdl="DF_UUID": "
		""DF_RC"\n", DP_CONT(hdl->sch_cont->sc_pool->spc_uuid,
		hdl->sch_cont->sc_uuid), in->tii_epoch, DP_UUID(in->tii_hdl),
		DP_RC(rc));

	cont_hdl_put_internal(&tls->dt_cont_hdl_hash, hdl);
	return rc;
}

void
ds_cont_tgt_epoch_discard_handler(crt_rpc_t *rpc)
{
	struct cont_tgt_epoch_discard_in       *in = crt_req_get(rpc);
	struct cont_tgt_epoch_discard_out      *out = crt_reply_get(rpc);
	int					rc;

	D_DEBUG(DF_DSMS, DF_CONT": handling rpc %p: hdl="DF_UUID" epoch="DF_U64
		"\n", DP_CONT(NULL, NULL), rpc, DP_UUID(in->tii_hdl),
		in->tii_epoch);

	if (in->tii_epoch == 0)
		D_GOTO(out, rc = -DER_EP_RO);
	else if (in->tii_epoch >= DAOS_EPOCH_MAX)
		D_GOTO(out, rc = -DER_OVERFLOW);

	rc = dss_thread_collective(cont_epoch_discard_one, in, 0);

out:
	out->tio_rc = (rc == 0 ? 0 : 1);
	D_DEBUG(DF_DSMS, DF_CONT": replying rpc %p: %d "DF_RC"\n",
		DP_CONT(NULL, NULL), rpc, out->tio_rc, DP_RC(rc));
	crt_reply_send(rpc);
}

int
ds_cont_tgt_epoch_discard_aggregator(crt_rpc_t *source, crt_rpc_t *result,
				     void *priv)
{
	struct cont_tgt_epoch_discard_out      *out_source;
	struct cont_tgt_epoch_discard_out      *out_result;

	out_source = crt_reply_get(source);
	out_result = crt_reply_get(result);
	out_result->tio_rc += out_source->tio_rc;
	return 0;
}

struct cont_snap_args {
	uuid_t		 pool_uuid;
	uuid_t		 cont_uuid;
	int		 snap_count;
	uint64_t	*snapshots;
};

static int
cont_snap_update_one(void *vin)
{
	struct cont_snap_args	*args = vin;
	struct ds_cont_child	*cont;
	int			 rc;

	rc = ds_cont_child_lookup(args->pool_uuid, args->cont_uuid, &cont);
	if (rc != 0)
		return rc;
	if (args->snap_count == 0) {
		if (cont->sc_snapshots != NULL) {
			D_ASSERT(cont->sc_snapshots_nr > 0);
			D_FREE(cont->sc_snapshots);
			cont->sc_snapshots = NULL;
		}
	} else {
		void	*buf;
		size_t	 bufsize;

		bufsize = args->snap_count * sizeof(*args->snapshots);
		D_REALLOC(buf, cont->sc_snapshots, bufsize);
		if (buf == NULL) {
			rc = -DER_NOMEM;
			goto out_cont;
		}
		memcpy(buf, args->snapshots, bufsize);
		cont->sc_snapshots = buf;
	}

	/* Snapshot deleted, reset aggregation lower bound epoch */
	if (cont->sc_snapshots_nr > args->snap_count) {
		cont->sc_snapshot_delete_hlc = crt_hlc_get();
		D_DEBUG(DF_DSMS, DF_CONT": Reset aggregation lower bound\n",
			DP_CONT(args->pool_uuid, args->cont_uuid));
	}
	cont->sc_snapshots_nr = args->snap_count;
	cont->sc_aggregation_max = DAOS_EPOCH_MAX;
out_cont:
	ds_cont_child_put(cont);
	return rc;
}

int
ds_cont_tgt_snapshots_update(uuid_t pool_uuid, uuid_t cont_uuid,
			     uint64_t *snapshots, int snap_count)
{
	struct cont_snap_args	 args;

	uuid_copy(args.pool_uuid, pool_uuid);
	uuid_copy(args.cont_uuid, cont_uuid);
	args.snap_count = snap_count;
	args.snapshots = snapshots;
	D_DEBUG(DB_TRACE, DF_UUID": refreshing snapshots %d\n",
		DP_UUID(cont_uuid), snap_count);
	return dss_thread_collective(cont_snap_update_one, &args, 0);
}

void
cont_snapshots_refresh_ult(void *data)
{
	struct cont_snap_args	*args = data;
	struct ds_pool		*pool;
	int			 rc;

	pool = ds_pool_lookup(args->pool_uuid);
	if (pool == NULL) {
		rc = -DER_NO_HDL;
		goto out;
	}
	rc = cont_iv_snapshots_refresh(pool->sp_iv_ns, args->cont_uuid);
	ds_pool_put(pool);
out:
	if (rc != 0)
		D_WARN(DF_UUID": failed to refresh snapshots IV: rc "DF_RC";"
			" Aggregation may not work correctly\n",
			DP_UUID(args->cont_uuid), DP_RC(rc));
	D_FREE(args);
}

int
ds_cont_tgt_snapshots_refresh(uuid_t pool_uuid, uuid_t cont_uuid)
{
	struct cont_snap_args	*args;
	int			 rc;

	D_ALLOC(args, sizeof(*args));
	if (args == NULL)
		return -DER_NOMEM;
	uuid_copy(args->pool_uuid, pool_uuid);
	uuid_copy(args->cont_uuid, cont_uuid);
	rc = dss_ult_create(cont_snapshots_refresh_ult, args,
			    DSS_ULT_POOL_SRV, 0, 0, NULL);
	if (rc != 0)
		D_FREE(args);
	return rc;
}

static int
cont_snap_notify_one(void *vin)
{
	struct cont_snap_args	*args = vin;
	struct ds_cont_child	*cont;
	int			 rc;

	rc = ds_cont_child_lookup(args->pool_uuid, args->cont_uuid, &cont);
	if (rc != 0)
		return rc;
	cont->sc_aggregation_max = crt_hlc_get();
	ds_cont_child_put(cont);
	return rc;
}

void
ds_cont_tgt_snapshot_notify_handler(crt_rpc_t *rpc)
{
	struct cont_tgt_snapshot_notify_in	*in	= crt_req_get(rpc);
	struct cont_tgt_snapshot_notify_out	*out	= crt_reply_get(rpc);
	struct cont_snap_args			 args	= { 0 };

	D_DEBUG(DF_DSMS, DF_CONT": handling rpc %p\n",
		DP_CONT(in->tsi_pool_uuid, in->tsi_cont_uuid), rpc);

	uuid_copy(args.pool_uuid, in->tsi_pool_uuid);
	uuid_copy(args.cont_uuid, in->tsi_cont_uuid);
	out->tso_rc = dss_thread_collective(cont_snap_notify_one, &args, 0);
	if (out->tso_rc != 0)
		D_ERROR(DF_CONT": Snapshot notify failed: "DF_RC"\n",
			DP_CONT(in->tsi_pool_uuid, in->tsi_cont_uuid),
			DP_RC(out->tso_rc));
	crt_reply_send(rpc);
}

int
ds_cont_tgt_snapshot_notify_aggregator(crt_rpc_t *source, crt_rpc_t *result,
				       void *priv)
{
	struct cont_tgt_snapshot_notify_out      *out_source;
	struct cont_tgt_snapshot_notify_out      *out_result;

	out_source = crt_reply_get(source);
	out_result = crt_reply_get(result);
	out_result->tso_rc += out_source->tso_rc;
	return 0;
}

static int
cont_epoch_aggregate_one(void *vin)
{
	return 0;
}

void
ds_cont_tgt_epoch_aggregate_handler(crt_rpc_t *rpc)
{
	struct cont_tgt_epoch_aggregate_in	*in  = crt_req_get(rpc);
	struct cont_tgt_epoch_aggregate_out	*out = crt_reply_get(rpc);
	int					 rc;

	D_DEBUG(DF_DSMS, DF_CONT": handling rpc %p: epr (%p) [#"DF_U64"]\n",
		DP_CONT(in->tai_pool_uuid, in->tai_cont_uuid), rpc,
		in->tai_epr_list.ca_arrays, in->tai_epr_list.ca_count);
	/* Reply without waiting for the aggregation ULTs to finish. */
	out->tao_rc = 0;
	D_DEBUG(DF_DSMS, DF_CONT": replying rpc %p: "DF_RC"\n",
		DP_CONT(in->tai_pool_uuid, in->tai_cont_uuid), rpc,
		DP_RC(out->tao_rc));
	crt_reply_send(rpc);
	if (out->tao_rc != 0)
		return;

	rc = dss_thread_collective(cont_epoch_aggregate_one, NULL, 0);
	if (rc != 0)
		D_ERROR(DF_CONT": Aggregation failed: "DF_RC"\n",
			DP_CONT(in->tai_pool_uuid, in->tai_cont_uuid),
				DP_RC(rc));
}

int
ds_cont_tgt_epoch_aggregate_aggregator(crt_rpc_t *source, crt_rpc_t *result,
				       void *priv)
{
	struct cont_tgt_epoch_aggregate_out      *out_source;
	struct cont_tgt_epoch_aggregate_out      *out_result;

	out_source = crt_reply_get(source);
	out_result = crt_reply_get(result);
	out_result->tao_rc += out_source->tao_rc;
	return 0;
}

/* iterate all of objects or uncommitted DTXs of the container. */
int
ds_cont_iter(daos_handle_t ph, uuid_t co_uuid, cont_iter_cb_t callback,
	     void *arg, uint32_t type)
{
	vos_iter_param_t param;
	daos_handle_t	 iter_h;
	daos_handle_t	 coh;
	int		 rc;

	rc = vos_cont_open(ph, co_uuid, &coh);
	if (rc != 0) {
		D_ERROR("Open container "DF_UUID" failed: rc = "DF_RC"\n",
			DP_UUID(co_uuid), DP_RC(rc));
		return rc;
	}

	memset(&param, 0, sizeof(param));
	param.ip_hdl = coh;
	param.ip_epr.epr_lo = 0;
	param.ip_epr.epr_hi = DAOS_EPOCH_MAX;
	param.ip_flags = VOS_IT_FOR_REBUILD;

	rc = vos_iter_prepare(type, &param, &iter_h);
	if (rc != 0) {
		D_ERROR("prepare obj iterator failed "DF_RC"\n", DP_RC(rc));
		D_GOTO(close, rc);
	}

	rc = vos_iter_probe(iter_h, NULL);
	if (rc != 0) {
		if (rc == -DER_NONEXIST)
			rc = 0;
		else
			D_ERROR("set iterator cursor failed: "DF_RC"\n",
				DP_RC(rc));
		D_GOTO(iter_fini, rc);
	}

	while (1) {
		vos_iter_entry_t ent;

		rc = vos_iter_fetch(iter_h, &ent, NULL);
		if (rc != 0) {
			/* reach to the end of the container */
			if (rc == -DER_NONEXIST)
				rc = 0;
			else
				D_ERROR("Fetch obj failed: "DF_RC"\n",
					DP_RC(rc));
			break;
		}

		D_DEBUG(DB_ANY, "iter "DF_UOID"/"DF_UUID"\n",
			DP_UOID(ent.ie_oid), DP_UUID(co_uuid));

		rc = callback(co_uuid, &ent, arg);
		if (rc) {
			D_DEBUG(DB_ANY, "iter "DF_UOID" rc "DF_RC"\n",
				DP_UOID(ent.ie_oid), DP_RC(rc));
			if (rc > 0)
				rc = 0;
			break;
		}

		rc = vos_iter_next(iter_h);
		if (rc != 0) {
			/* reach to the end of the container */
			if (rc == -DER_NONEXIST)
				rc = 0;
			else
				D_ERROR("Fetch obj failed: "DF_RC"\n",
					DP_RC(rc));
			break;
		}
	}

iter_fini:
	vos_iter_finish(iter_h);
close:
	vos_cont_close(coh);
	return rc;
}

static int
cont_oid_alloc(struct ds_pool_hdl *pool_hdl, crt_rpc_t *rpc)
{
	struct cont_oid_alloc_in	*in = crt_req_get(rpc);
	struct cont_oid_alloc_out	*out;
	d_sg_list_t			sgl;
	d_iov_t				iov;
	struct oid_iv_range		rg;
	int				rc;

	D_DEBUG(DF_DSMS, DF_CONT": oid alloc: num_oids="DF_U64"\n",
		 DP_CONT(pool_hdl->sph_pool->sp_uuid, in->coai_op.ci_uuid),
		 in->num_oids);

	out = crt_reply_get(rpc);
	D_ASSERT(out != NULL);

	d_iov_set(&iov, &rg, sizeof(rg));

	sgl.sg_nr = 1;
	sgl.sg_nr_out = 0;
	sgl.sg_iovs = &iov;

	rc = oid_iv_reserve(pool_hdl->sph_pool->sp_iv_ns,
			    in->coai_op.ci_pool_hdl, in->coai_op.ci_uuid,
			    in->coai_op.ci_hdl, in->num_oids, &sgl);
	if (rc)
		D_GOTO(out, rc);

	out->oid = rg.oid;

out:
	out->coao_op.co_rc = rc;
	D_DEBUG(DF_DSMS, DF_CONT": replying rpc %p: "DF_RC"\n",
		 DP_CONT(pool_hdl->sph_pool->sp_uuid, in->coai_op.ci_uuid),
		 rpc, DP_RC(rc));

	return rc;
}

void
ds_cont_oid_alloc_handler(crt_rpc_t *rpc)
{
	struct cont_op_in	*in = crt_req_get(rpc);
	struct cont_op_out	*out = crt_reply_get(rpc);
	struct ds_pool_hdl	*pool_hdl;
	crt_opcode_t		opc = opc_get(rpc->cr_opc);
	int			rc;

	pool_hdl = ds_pool_hdl_lookup(in->ci_pool_hdl);
	if (pool_hdl == NULL)
		D_GOTO(out, rc = -DER_NO_HDL);

	D_DEBUG(DF_DSMS, DF_CONT": processing rpc %p: hdl="DF_UUID" opc=%u\n",
		DP_CONT(pool_hdl->sph_pool->sp_uuid, in->ci_uuid), rpc,
		DP_UUID(in->ci_hdl), opc);

	D_ASSERT(opc == CONT_OID_ALLOC);

	rc = cont_oid_alloc(pool_hdl, rpc);

	D_DEBUG(DF_DSMS, DF_CONT": replying rpc %p: hdl="DF_UUID
		" opc=%u rc="DF_RC"\n",
		DP_CONT(pool_hdl->sph_pool->sp_uuid, in->ci_uuid), rpc,
		DP_UUID(in->ci_hdl), opc, DP_RC(rc));

	ds_pool_hdl_put(pool_hdl);
out:
	out->co_rc = rc;
	out->co_map_version = 0;
	crt_reply_send(rpc);
}<|MERGE_RESOLUTION|>--- conflicted
+++ resolved
@@ -1191,15 +1191,10 @@
 		rc = dtx_batched_commit_register(hdl->sch_cont);
 		if (rc != 0) {
 			D_ERROR("Failed to register the container "DF_UUID
-<<<<<<< HEAD
 				" to the DTX batched commit list: "
 				"rc = "DF_RC"\n", DP_UUID(cont_uuid),
 				DP_RC(rc));
-=======
-				" to the DTX batched commit list: rc = %d\n",
-				DP_UUID(cont_uuid), rc);
 			hdl->sch_cont->sc_open--;
->>>>>>> d5bc7a2f
 			D_GOTO(err_cont, rc);
 		}
 
