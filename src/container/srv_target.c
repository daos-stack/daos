/**
 * (C) Copyright 2016-2024 Intel Corporation.
 * (C) Copyright 2025 Google LLC
 * (C) Copyright 2025 Hewlett Packard Enterprise Development LP
 *
 * SPDX-License-Identifier: BSD-2-Clause-Patent
 */
/**
 * ds_cont: Target Operations
 *
 * This file contains the server API methods and the RPC handlers that are both
 * related target states.
 *
 * Data structures used here:
 *
 *                 Pool           Container
 *
 *         Global  ds_pool
 *                 ds_pool_hdl
 *
 *   Thread-local  ds_pool_child  ds_cont_child
 *                                ds_cont_hdl
 */
#define D_LOGFAC	DD_FAC(container)

#include <daos_srv/container.h>
#include <daos_srv/security.h>

#include <daos/checksum.h>
#include <daos/rpc.h>
#include <daos_srv/pool.h>
#include <daos_srv/vos.h>
#include <daos_srv/iv.h>
#include <daos_srv/srv_obj_ec.h>
#include "rpc.h"
#include "srv_internal.h"
#include <daos/cont_props.h>
#include <daos/dedup.h>

static int cont_tgt_track_eph_init(struct ds_cont_child *cont_child);
static void cont_tgt_track_eph_fini(struct ds_cont_child *cont);

/* Per VOS container aggregation ULT ***************************************/

static inline struct sched_request *
cont2req(struct ds_cont_child *cont, bool vos_agg)
{
	return vos_agg ? cont->sc_agg_req : cont->sc_ec_agg_req;
}

int
agg_rate_ctl(void *arg)
{
	struct agg_param	*param = arg;
	struct ds_cont_child	*cont = param->ap_cont;
	struct ds_pool		*pool = cont->sc_pool->spc_pool;
	struct sched_request	*req = cont2req(cont, param->ap_vos_agg);
	uint32_t		 msecs;

	/* Abort current round of aggregation */
	if (dss_ult_exiting(req) || pool->sp_reclaim == DAOS_RECLAIM_DISABLED)
		return -1;

	/*
	 * XXX temporary workaround: EC aggregation needs to be paused during rebuilding
	 * to avoid the race between EC rebuild and EC aggregation.
	 **/
	if (pool->sp_rebuilding && cont->sc_ec_agg_active && !param->ap_vos_agg)
		return -1;

	/* When system is idle or under space pressure, let aggregation run in tight mode */
	if (!dss_xstream_is_busy() || sched_req_space_check(req) != SCHED_SPACE_PRESS_NONE) {
		sched_req_yield(req);
		return 0;
	}

	msecs = (pool->sp_reclaim == DAOS_RECLAIM_LAZY) ? 1000 : 50;
	sched_req_sleep(req, msecs);

	/* System is busy and no space pressure, let aggregation run in slack mode */
	return 1;
}

int
ds_cont_get_props(struct cont_props *cont_props, uuid_t pool_uuid,
		  uuid_t cont_uuid)
{
	daos_prop_t	*props;
	int		 rc;

	/* The provided prop entry types should cover the types used in
	 * daos_props_2cont_props().
	 */
	props = daos_prop_alloc(17);
	if (props == NULL)
		return -DER_NOMEM;

	props->dpp_entries[0].dpe_type = DAOS_PROP_CO_CSUM;
	props->dpp_entries[1].dpe_type = DAOS_PROP_CO_CSUM_CHUNK_SIZE;
	props->dpp_entries[2].dpe_type = DAOS_PROP_CO_CSUM_SERVER_VERIFY;
	props->dpp_entries[3].dpe_type = DAOS_PROP_CO_DEDUP;
	props->dpp_entries[4].dpe_type = DAOS_PROP_CO_DEDUP_THRESHOLD;
	props->dpp_entries[5].dpe_type = DAOS_PROP_CO_COMPRESS;
	props->dpp_entries[6].dpe_type = DAOS_PROP_CO_ENCRYPT;
	props->dpp_entries[7].dpe_type = DAOS_PROP_CO_REDUN_FAC;
	props->dpp_entries[8].dpe_type = DAOS_PROP_CO_ALLOCED_OID;
	props->dpp_entries[9].dpe_type = DAOS_PROP_CO_EC_CELL_SZ;
	props->dpp_entries[10].dpe_type = DAOS_PROP_CO_EC_PDA;
	props->dpp_entries[11].dpe_type = DAOS_PROP_CO_RP_PDA;
	props->dpp_entries[12].dpe_type = DAOS_PROP_CO_GLOBAL_VERSION;
	props->dpp_entries[13].dpe_type = DAOS_PROP_CO_REDUN_LVL;
	props->dpp_entries[14].dpe_type = DAOS_PROP_CO_OBJ_VERSION;
	props->dpp_entries[15].dpe_type = DAOS_PROP_CO_STATUS;
	props->dpp_entries[16].dpe_type = DAOS_PROP_CO_PERF_DOMAIN;

	rc = cont_iv_prop_fetch(pool_uuid, cont_uuid, props);
	if (rc == DER_SUCCESS)
		daos_props_2cont_props(props, cont_props);

	daos_prop_free(props);

	return rc;
}

int
ds_cont_csummer_init(struct ds_cont_child *cont)
{
	uint32_t		csum_val;
	int			rc;
	struct cont_props	*cont_props;
	bool			dedup_only = false;

	D_ASSERT(cont != NULL);
	cont_props = &cont->sc_props;

	if (cont->sc_props_fetched)
		return 0;

	/** Get the container csum related properties
	 * Need the pool for the IV namespace
	 */
	D_ASSERT(cont->sc_csummer == NULL);
	rc = ds_cont_get_props(cont_props, cont->sc_pool_uuid, cont->sc_uuid);
	if (rc != 0)
		goto done;

	/* Check again since IV fetch yield */
	if (cont->sc_props_fetched)
		goto done;
	cont->sc_props_fetched = 1;

	csum_val = cont_props->dcp_csum_type;
	if (!daos_cont_csum_prop_is_enabled(csum_val)) {
		dedup_only = true;
		csum_val = dedup_get_csum_algo(cont_props);
	}

	/** If enabled, initialize the csummer for the container */
	if (daos_cont_csum_prop_is_enabled(csum_val)) {
		rc = daos_csummer_init_with_type(&cont->sc_csummer,
					    daos_contprop2hashtype(csum_val),
					    cont_props->dcp_chunksize,
					    cont_props->dcp_srv_verify);
		if (dedup_only)
			dedup_configure_csummer(cont->sc_csummer, cont_props);
	}
done:
	return rc;
}

static bool
cont_aggregate_runnable(struct ds_cont_child *cont, struct sched_request *req,
			bool vos_agg)
{
	struct ds_pool	*pool = cont->sc_pool->spc_pool;

	if (unlikely(pool->sp_map == NULL) || pool->sp_stopping) {
		/* If it does not get the pool map from the pool leader,
		 * see pool_iv_pre_sync(), the IV fetch from the following
		 * ds_cont_csummer_init() will fail anyway.
		 */
		D_DEBUG(DB_EPC, DF_CONT ": skip %s aggregation: No pool map yet or stopping %d\n",
			DP_CONT(cont->sc_pool->spc_uuid, cont->sc_uuid), vos_agg ? "VOS" : "EC",
			pool->sp_stopping);
		return false;
	}

	if (pool->sp_rebuilding && !vos_agg) {
		D_DEBUG(DB_EPC, DF_CONT": skip EC aggregation during rebuild %d.\n",
			DP_CONT(cont->sc_pool->spc_uuid, cont->sc_uuid),
			pool->sp_rebuilding);
		return false;
	}

	if (vos_agg) {
		if (!cont->sc_vos_agg_active)
			D_DEBUG(DB_EPC, DF_CONT": resume VOS aggregation after reintegration.\n",
				DP_CONT(cont->sc_pool->spc_uuid, cont->sc_uuid));
	} else {
		if (!cont->sc_ec_agg_active)
			D_DEBUG(DB_EPC, DF_CONT": resume EC aggregation after reintegration.\n",
				DP_CONT(cont->sc_pool->spc_uuid, cont->sc_uuid));
	}

	if (!cont->sc_props_fetched)
		ds_cont_csummer_init(cont);

	if (cont->sc_props.dcp_dedup_enabled ||
	    cont->sc_props.dcp_compress_enabled ||
	    cont->sc_props.dcp_encrypt_enabled) {
		D_DEBUG(DB_EPC,
			DF_CONT ": skip %s aggregation for deduped/compressed/encrypted"
				" container\n",
			DP_CONT(cont->sc_pool->spc_uuid, cont->sc_uuid), vos_agg ? "VOS" : "EC");
		return false;
	}

	/* snapshot list isn't fetched yet */
	if (cont->sc_aggregation_max == 0) {
		D_DEBUG(DB_EPC, "No %s aggregation before snapshots fetched\n",
			vos_agg ? "VOS" : "EC");
		/* fetch snapshot list */
		if (dss_get_module_info()->dmi_tgt_id == 0)
			ds_cont_tgt_snapshots_refresh(cont->sc_pool->spc_uuid,
						      cont->sc_uuid);
		return false;
	}

	if (pool->sp_reclaim == DAOS_RECLAIM_DISABLED) {
		D_DEBUG(DB_EPC, "Pool reclaim strategy is disabled\n");
		return false;
	}

	/*
	 * EC aggregation must proceed no matter if the target is busy or not,
	 * otherwise, the global EC boundary won't be bumped promptly, and that
	 * will impact VOS aggregation on every target.
	 */
	if (!vos_agg)
		return true;

	if (pool->sp_reclaim == DAOS_RECLAIM_LAZY && dss_xstream_is_busy() &&
	    sched_req_space_check(req) == SCHED_SPACE_PRESS_NONE) {
		D_DEBUG(DB_EPC, "Pool reclaim strategy is lazy, service is busy and no space"
				" pressure\n");
		return false;
	}

	return true;
}

/* Get HAE (Highest Aggregate Epoch) for EC/VOS aggregation */
static uint64_t
get_hae(struct ds_cont_child *cont, bool vos_agg)
{
	vos_cont_info_t	cinfo;
	int		rc;

	/* EC aggregation */
	if (!vos_agg)
		return cont->sc_ec_agg_eph;
	/*
	 * Query the 'Highest Aggregated Epoch', the HAE will be bumped
	 * in vos_aggregate()
	 */
	rc = vos_cont_query(cont->sc_hdl, &cinfo);
	if (rc) {
		D_ERROR("cont query failed: rc: %d\n", rc);
		return 0;
	}

	return cinfo.ci_hae;
}

/* Adjust the calculated EC/VOS aggregation upper bound */
static inline void
adjust_upper_bound(struct ds_cont_child *cont, bool vos_agg, uint64_t *upper_bound)
{
	/* Cap the upper bound when taking snapshot */
	if (*upper_bound >= cont->sc_aggregation_max)
		*upper_bound = cont->sc_aggregation_max - 1;

	/* Adjust EC aggregation upper bound, or EC aggregation disabled */
	if (!vos_agg || unlikely(ec_agg_disabled))
		return;

	/* Cap VOS aggregation upper bound to EC aggregation HAE */
	*upper_bound = min(*upper_bound, cont->sc_ec_agg_eph_boundary);
}

#define MAX_SNAPSHOT_LOCAL	16
static int
cont_child_aggregate(struct ds_cont_child *cont, cont_aggregate_cb_t agg_cb,
		     struct agg_param *param)
{
	daos_epoch_t		epoch_max, epoch_min;
	daos_epoch_range_t	epoch_range;
	struct sched_request	*req = cont2req(cont, param->ap_vos_agg);
	uint64_t		hlc = d_hlc_get();
	uint64_t		change_hlc;
	uint64_t		interval;
	uint64_t		snapshots_local[MAX_SNAPSHOT_LOCAL] = { 0 };
	uint64_t		*snapshots = NULL;
	int			snapshots_nr;
	int			tgt_id = dss_get_module_info()->dmi_tgt_id;
	uint32_t		flags = 0;
	int			i, rc = 0;

	change_hlc = max(cont->sc_snapshot_delete_hlc,
			 cont->sc_pool->spc_rebuild_end_hlc);
	if (param->ap_full_scan_hlc < change_hlc) {
		/* Snapshot has been deleted or rebuild happens since the last
		 * aggregation, let's restart from 0.
		 */
		epoch_min = 0;
		flags |= VOS_AGG_FL_FORCE_SCAN;
		D_DEBUG(DB_EPC, "change hlc "DF_X64" > full "DF_X64"\n",
			change_hlc, param->ap_full_scan_hlc);
	} else {
		epoch_min = get_hae(cont, param->ap_vos_agg);
	}

	if (unlikely(DAOS_FAIL_CHECK(DAOS_FORCE_EC_AGG) ||
		     DAOS_FAIL_CHECK(DAOS_FORCE_EC_AGG_FAIL) ||
		     DAOS_FAIL_CHECK(DAOS_OBJ_EC_AGG_LEADER_DIFF) ||
		     DAOS_FAIL_CHECK(DAOS_FORCE_EC_AGG_PEER_FAIL)))
		interval = 0;
	else
		interval = d_sec2hlc(vos_get_agg_gap());

	D_ASSERT(hlc > (interval * 2));
	/*
	 * Assume the epoch of 'current hlc - interval' as the highest stable view:
	 * - Most transactions under this epoch are either committed or aborted;
	 * - No new transactions would happen under this epoch;
	 */
	epoch_max = hlc - interval;

	/*
	 * When there isn't space pressure, don't aggregate too often, otherwise,
	 * aggregation will be inefficient because the data to be aggregated could
	 * be changed by new update very soon.
	 */
	if (epoch_min > epoch_max - interval &&
	    sched_req_space_check(req) == SCHED_SPACE_PRESS_NONE)
		return 0;

	adjust_upper_bound(cont, param->ap_vos_agg, &epoch_max);

	if (epoch_min >= epoch_max) {
		D_DEBUG(DB_EPC, "epoch min "DF_X64" >= max "DF_X64"\n", epoch_min, epoch_max);
		return 0;
	}

	D_DEBUG(DB_EPC, "hlc "DF_X64" epoch "DF_X64"/"DF_X64" agg max "DF_X64"\n",
		hlc, epoch_max, epoch_min, cont->sc_aggregation_max);

	if (cont->sc_snapshots_nr + 1 < MAX_SNAPSHOT_LOCAL) {
		snapshots = snapshots_local;
	} else {
		D_ALLOC(snapshots, (cont->sc_snapshots_nr + 1) *
			sizeof(daos_epoch_t));
		if (snapshots == NULL)
			return -DER_NOMEM;
	}

	if (cont->sc_pool->spc_rebuild_fence != 0) {
		uint64_t rebuild_fence = cont->sc_pool->spc_rebuild_fence;
		int	j;
		int	insert_idx;

		/* insert rebuild_fetch into the snapshot list */
		D_DEBUG(DB_EPC, "rebuild fence "DF_X64"\n", rebuild_fence);
		for (j = 0, insert_idx = 0; j < cont->sc_snapshots_nr; j++) {
			if (cont->sc_snapshots[j] < rebuild_fence) {
				snapshots[j] = cont->sc_snapshots[j];
				insert_idx++;
			} else {
				snapshots[j + 1] = cont->sc_snapshots[j];
			}
		}
		snapshots[insert_idx] = rebuild_fence;
		snapshots_nr = cont->sc_snapshots_nr + 1;
	} else {
		/* Since sc_snapshots might be freed by other ULT, let's
		 * always copy here.
		 */
		snapshots_nr = cont->sc_snapshots_nr;
		if (snapshots_nr > 0)
			memcpy(snapshots, cont->sc_snapshots,
					snapshots_nr * sizeof(daos_epoch_t));
	}

	/* Find highest snapshot less than last aggregated epoch. */
	for (i = 0; i < snapshots_nr && snapshots[i] < epoch_min; ++i)
		;

	if (i == 0)
		epoch_range.epr_lo = 0;
	else
		epoch_range.epr_lo = snapshots[i - 1] + 1;

	if (epoch_range.epr_lo >= epoch_max)
		D_GOTO(free, rc = 0);

	D_DEBUG(DB_EPC, DF_CONT"[%d]: MIN: "DF_X64"; HLC: "DF_X64"\n",
		DP_CONT(cont->sc_pool->spc_uuid, cont->sc_uuid),
		tgt_id, epoch_min, hlc);

	for ( ; i < snapshots_nr && snapshots[i] < epoch_max; ++i) {
		epoch_range.epr_hi = snapshots[i];
		D_DEBUG(DB_EPC, DF_CONT"[%d]: Aggregating {"DF_X64" -> "
			DF_X64"}\n",
			DP_CONT(cont->sc_pool->spc_uuid, cont->sc_uuid),
			tgt_id, epoch_range.epr_lo, epoch_range.epr_hi);

		if (!param->ap_vos_agg)
			vos_cont_set_mod_bound(cont->sc_hdl, epoch_range.epr_hi);

		flags |= VOS_AGG_FL_FORCE_MERGE;
		rc = agg_cb(cont, &epoch_range, flags, param);
		if (rc)
			D_GOTO(free, rc);
		epoch_range.epr_lo = epoch_range.epr_hi + 1;
	}

	D_ASSERT(epoch_range.epr_lo <= epoch_max);
	if (epoch_range.epr_lo == epoch_max)
		goto out;

	epoch_range.epr_hi = epoch_max;
	D_DEBUG(DB_EPC, DF_CONT"[%d]: Aggregating {"DF_X64" -> "DF_X64"}\n",
		DP_CONT(cont->sc_pool->spc_uuid, cont->sc_uuid),
		tgt_id, epoch_range.epr_lo, epoch_range.epr_hi);

	if (!param->ap_vos_agg)
		vos_cont_set_mod_bound(cont->sc_hdl, epoch_range.epr_hi);

	if (dss_xstream_is_busy())
		flags &= ~VOS_AGG_FL_FORCE_MERGE;
	rc = agg_cb(cont, &epoch_range, flags, param);
out:
	if (rc == 0 && epoch_min == 0)
		param->ap_full_scan_hlc = hlc;

	D_DEBUG(DB_EPC, DF_CONT "[%d]: Aggregating finished. %d\n",
		DP_CONT(cont->sc_pool->spc_uuid, cont->sc_uuid), tgt_id, rc);
free:
	if (snapshots != NULL && snapshots != snapshots_local)
		D_FREE(snapshots);

	return rc;
}

void
cont_aggregate_interval(struct ds_cont_child *cont, cont_aggregate_cb_t cb,
			struct agg_param *param)
{
	struct dss_module_info	*dmi = dss_get_module_info();
	struct sched_request	*req = cont2req(cont, param->ap_vos_agg);
	int			 rc = 0;

	D_DEBUG(DB_EPC, DF_CONT "[%d]: %s Aggregation ULT started\n",
		DP_CONT(cont->sc_pool->spc_uuid, cont->sc_uuid), dmi->dmi_tgt_id,
		param->ap_vos_agg ? "VOS" : "EC");

	if (req == NULL)
		goto out;

	while (!dss_ult_exiting(req)) {
		/*
		 * Sleep 2 seconds before next round when:
		 * - Aggregation isn't runnable yet, or;
		 * - Last round of aggregation failed, or;
		 * - There is no space pressure;
		 */
		uint64_t msecs = 2000;

		/* Reuse the vos aggregation ULT to periodically query the stable epoch,
		 * ds_cont_track_eph_query_ult() will read it and report through IV.
		 */
		if (param->ap_vos_agg && cont->sc_query_stable_eph != NULL)
			*cont->sc_query_stable_eph = vos_cont_get_local_stable_epoch(cont->sc_hdl);

		if (!cont_aggregate_runnable(cont, req, param->ap_vos_agg))
			goto next;

		if (param->ap_vos_agg)
			cont->sc_vos_agg_active = 1;
		else
			cont->sc_ec_agg_active = 1;

		rc = cont_child_aggregate(cont, cb, param);
		if (rc == -DER_SHUTDOWN) {
			break;	/* pool destroyed */
		} else if (rc < 0) {
			DL_CDEBUG(rc == -DER_BUSY || rc == -DER_INPROGRESS, DB_EPC, DLOG_ERR, rc,
				  DF_CONT ": %s aggregate failed",
				  DP_CONT(cont->sc_pool->spc_uuid, cont->sc_uuid),
				  param->ap_vos_agg ? "VOS" : "EC");
		} else if (sched_req_space_check(req) != SCHED_SPACE_PRESS_NONE) {
			/* Don't sleep too long when there is space pressure */
			msecs = 2ULL * 100;
		}

		if (param->ap_vos_agg)
			cont->sc_vos_agg_active = 0;
		else
			cont->sc_ec_agg_active = 0;

next:
		if (dss_ult_exiting(req))
			break;

		/* sleep 18 seconds for EC aggregation ULT if the pool is in rebuilding,
		 * if no space pressure.
		 */
		if (cont->sc_pool->spc_pool->sp_rebuilding && !param->ap_vos_agg && msecs != 200)
			msecs = 18000;

		sched_req_sleep(req, msecs);
	}
out:
	D_DEBUG(DB_EPC, DF_CONT "[%d]: %s Aggregation ULT stopped\n",
		DP_CONT(cont->sc_pool->spc_uuid, cont->sc_uuid), dmi->dmi_tgt_id,
		param->ap_vos_agg ? "VOS" : "EC");
}

static int
cont_vos_aggregate_cb(struct ds_cont_child *cont, daos_epoch_range_t *epr,
		      uint32_t flags, struct agg_param *param)
{
	int rc;

	rc = vos_aggregate(cont->sc_hdl, epr, agg_rate_ctl, param, flags);

	/* Suppress csum error and continue on other epoch ranges */
	if (rc == -DER_CSUM)
		rc = 0;

	/* Wake up GC ULT */
	sched_req_wakeup(cont->sc_pool->spc_gc_req);
	return rc;
}

static void
cont_agg_ult(void *arg)
{
	struct ds_cont_child	*cont = arg;
	struct agg_param	param = { 0 };

	D_DEBUG(DB_EPC, "start VOS aggregation "DF_UUID"\n",
		DP_UUID(cont->sc_uuid));
	param.ap_cont = cont;
	param.ap_vos_agg = true;

	cont_aggregate_interval(cont, cont_vos_aggregate_cb, &param);
}

static void
cont_ec_agg_ult(void *arg)
{
	struct ds_cont_child	*cont = arg;

	D_DEBUG(DB_EPC, "start EC aggregation "DF_UUID"\n",
		DP_UUID(cont->sc_uuid));

	ds_obj_ec_aggregate(arg);
}

static void
cont_stop_agg(struct ds_cont_child *cont)
{
	if (cont->sc_ec_agg_req != NULL) {
		D_DEBUG(DB_EPC, DF_CONT"[%d]: Stopping EC aggregation ULT\n",
			DP_CONT(cont->sc_pool->spc_uuid, cont->sc_uuid),
			dss_get_module_info()->dmi_tgt_id);

		sched_req_wait(cont->sc_ec_agg_req, true);
		sched_req_put(cont->sc_ec_agg_req);
		cont->sc_ec_agg_req = NULL;
	}

	if (cont->sc_agg_req != NULL) {
		D_DEBUG(DB_EPC, DF_CONT"[%d]: Stopping VOS aggregation ULT\n",
			DP_CONT(cont->sc_pool->spc_uuid, cont->sc_uuid),
			dss_get_module_info()->dmi_tgt_id);

		sched_req_wait(cont->sc_agg_req, true);
		sched_req_put(cont->sc_agg_req);
		cont->sc_agg_req = NULL;
	}
}

static int
cont_start_agg(struct ds_cont_child *cont)
{
	struct dss_module_info	*dmi = dss_get_module_info();
	struct sched_req_attr	 attr;

	sched_req_attr_init(&attr, SCHED_REQ_GC, &cont->sc_pool->spc_uuid);

	if (likely(!ec_agg_disabled)) {
		D_ASSERT(cont->sc_ec_agg_req == NULL);
		cont->sc_ec_agg_req = sched_create_ult(&attr, cont_ec_agg_ult, cont,
						       DSS_DEEP_STACK_SZ);
		if (cont->sc_ec_agg_req == NULL) {
			D_ERROR(DF_CONT"[%d]: Failed to create EC aggregation ULT.\n",
				DP_CONT(cont->sc_pool->spc_uuid, cont->sc_uuid), dmi->dmi_tgt_id);
			return -DER_NOMEM;
		}
	}

	D_ASSERT(cont->sc_agg_req == NULL);
	cont->sc_agg_req = sched_create_ult(&attr, cont_agg_ult, cont, DSS_DEEP_STACK_SZ);
	if (cont->sc_agg_req == NULL) {
		D_ERROR(DF_CONT"[%d]: Failed to create VOS aggregation ULT.\n",
			DP_CONT(cont->sc_pool->spc_uuid, cont->sc_uuid), dmi->dmi_tgt_id);

		cont_stop_agg(cont);
		return -DER_NOMEM;
	}

	return 0;
}

/* ds_cont_child *******************************************************/

static inline struct ds_cont_child *
cont_child_obj(struct daos_llink *llink)
{
	return container_of(llink, struct ds_cont_child, sc_list);
}

static int
cont_child_alloc_ref(void *co_uuid, unsigned int ksize, void *po_uuid,
		     struct daos_llink **link)
{
	struct ds_cont_child	*cont;
	int			rc;

	D_ASSERT(po_uuid != NULL);
	D_DEBUG(DB_MD, DF_CONT": opening\n", DP_CONT(po_uuid, co_uuid));

	D_ALLOC_PTR(cont);
	if (cont == NULL)
		return -DER_NOMEM;

	rc = ABT_mutex_create(&cont->sc_mutex);
	if (rc != ABT_SUCCESS) {
		rc = dss_abterr2der(rc);
		goto out;
	}

	rc = ABT_cond_create(&cont->sc_dtx_resync_cond);
	if (rc != ABT_SUCCESS) {
		rc = dss_abterr2der(rc);
		goto out_mutex;
	}
	rc = ABT_cond_create(&cont->sc_scrub_cond);
	if (rc != ABT_SUCCESS) {
		rc = dss_abterr2der(rc);
		goto out_resync_cond;
	}
	rc = ABT_cond_create(&cont->sc_rebuild_cond);
	if (rc != ABT_SUCCESS) {
		rc = dss_abterr2der(rc);
		goto out_scrub_cond;
	}
	rc = ABT_cond_create(&cont->sc_fini_cond);
	if (rc != ABT_SUCCESS) {
		rc = dss_abterr2der(rc);
		goto out_rebuild_cond;
	}

	cont->sc_pool = ds_pool_child_lookup(po_uuid);
	if (cont->sc_pool == NULL) {
		rc = -DER_NO_HDL;
		goto out_finish_cond;
	}

	rc = vos_cont_open(cont->sc_pool->spc_hdl, co_uuid, &cont->sc_hdl);
	if (rc != 0)
		goto out_pool;

	/* sc_uuid, sc_pool_uuid contiguous in memory within the structure */
	D_CASSERT(offsetof(struct ds_cont_child, sc_uuid) + sizeof(uuid_t) ==
		  offsetof(struct ds_cont_child, sc_pool_uuid));
	uuid_copy(cont->sc_uuid, co_uuid);
	uuid_copy(cont->sc_pool_uuid, po_uuid);

	/* prevent aggregation till snapshot iv refreshed */
	cont->sc_aggregation_max = 0;
	cont->sc_snapshots_nr = 0;
	cont->sc_snapshots = NULL;
	cont->sc_dtx_cos_hdl = DAOS_HDL_INVAL;
	D_INIT_LIST_HEAD(&cont->sc_link);
	D_INIT_LIST_HEAD(&cont->sc_open_hdls);
	cont->sc_dtx_committable_count = 0;
	cont->sc_dtx_committable_coll_count = 0;
	D_INIT_LIST_HEAD(&cont->sc_dtx_cos_list);
	D_INIT_LIST_HEAD(&cont->sc_dtx_coll_list);
	D_INIT_LIST_HEAD(&cont->sc_dtx_batched_list);

	rc = cont_tgt_track_eph_init(cont);
	if (rc != 0) {
		DL_ERROR(rc, DF_CONT " init track eph failed.",
			DP_CONT(cont->sc_pool->spc_uuid, cont->sc_uuid));
		goto out_cont;
	}

	*link = &cont->sc_list;
	return 0;

out_cont:
	vos_cont_close(cont->sc_hdl);
out_pool:
	ds_pool_child_put(cont->sc_pool);
out_finish_cond:
	ABT_cond_free(&cont->sc_fini_cond);
out_rebuild_cond:
	ABT_cond_free(&cont->sc_rebuild_cond);
out_scrub_cond:
	ABT_cond_free(&cont->sc_scrub_cond);
out_resync_cond:
	ABT_cond_free(&cont->sc_dtx_resync_cond);
out_mutex:
	ABT_mutex_free(&cont->sc_mutex);
out:
	D_FREE(cont);
	return rc;
}

static void
cont_child_free_ref(struct daos_llink *llink)
{
	struct ds_cont_child *cont = cont_child_obj(llink);

	D_ASSERT(cont->sc_pool != NULL);
	D_ASSERT(daos_handle_is_valid(cont->sc_hdl));
	D_ASSERT(d_list_empty(&cont->sc_open_hdls));

	D_DEBUG(DB_MD, DF_CONT": freeing\n",
		DP_CONT(cont->sc_pool->spc_uuid, cont->sc_uuid));

	cont_tgt_track_eph_fini(cont);
	vos_cont_close(cont->sc_hdl);
	ds_pool_child_put(cont->sc_pool);
	daos_csummer_destroy(&cont->sc_csummer);
	D_FREE(cont->sc_snapshots);
	ABT_cond_free(&cont->sc_dtx_resync_cond);
	ABT_cond_free(&cont->sc_scrub_cond);
	ABT_cond_free(&cont->sc_rebuild_cond);
	ABT_cond_free(&cont->sc_fini_cond);
	ABT_mutex_free(&cont->sc_mutex);
	D_FREE(cont);
}

static bool
cont_child_cmp_keys(const void *key, unsigned int ksize,
		    struct daos_llink *llink)
{
	const void	*key_cuuid = key;
	const void	*key_puuid = (const char *)key + sizeof(uuid_t);
	struct ds_cont_child *cont = cont_child_obj(llink);

	/* Key is a concatenation of cont UUID followed by pool UUID */
	D_ASSERTF(ksize == (2 * sizeof(uuid_t)), "%u\n", ksize);
	return ((uuid_compare(key_cuuid, cont->sc_uuid) == 0) &&
		(uuid_compare(key_puuid, cont->sc_pool_uuid) == 0));
}

static uint32_t
cont_child_rec_hash(struct daos_llink *llink)
{
	struct ds_cont_child *cont = cont_child_obj(llink);

	/* Key is a concatenation of cont/pool UUIDs.
	 * i.e., ds_cont-child contiguous members sc_uuid + sc_pool_uuid
	 */
	return d_hash_string_u32((const char *)cont->sc_uuid,
				 2 * sizeof(uuid_t));
}

static void
cont_child_wait(struct daos_llink *llink)
{
	struct ds_cont_child *cont = cont_child_obj(llink);

	ABT_mutex_lock(cont->sc_mutex);
	ABT_cond_wait(cont->sc_fini_cond, cont->sc_mutex);
	ABT_mutex_unlock(cont->sc_mutex);
}

static void
cont_child_wakeup(struct daos_llink *llink)
{
	struct ds_cont_child *cont = cont_child_obj(llink);

	ABT_cond_broadcast(cont->sc_fini_cond);
}

static struct daos_llink_ops cont_child_cache_ops = {
	.lop_alloc_ref	= cont_child_alloc_ref,
	.lop_free_ref	= cont_child_free_ref,
	.lop_cmp_keys	= cont_child_cmp_keys,
	.lop_rec_hash	= cont_child_rec_hash,
	.lop_wait	= cont_child_wait,
	.lop_wakeup	= cont_child_wakeup,
};

int
ds_cont_child_cache_create(struct daos_lru_cache **cache)
{
	/*
	 * ds_cont_child isn't cached in LRU, it'll be removed from hash table
	 * then freed on last user putting reference count.
	 */
	return daos_lru_cache_create(-1 /* no lru cache */, D_HASH_FT_NOLOCK,
				     &cont_child_cache_ops, cache);
}

void
ds_cont_child_cache_destroy(struct daos_lru_cache *cache)
{
	daos_lru_cache_destroy(cache);
}

static void
cont_child_put(struct daos_lru_cache *cache, struct ds_cont_child *cont)
{
	daos_lru_ref_release(cache, &cont->sc_list);
}

/*
 * If create == false, then this is assumed to be a pure lookup. In this case,
 * -DER_NONEXIST is returned if the ds_cont_child object does not exist.
 */
static int
cont_child_lookup(struct daos_lru_cache *cache, const uuid_t co_uuid,
		  const uuid_t po_uuid, bool create,
		  struct ds_cont_child **cont)
{
	struct daos_llink      *llink;
	uuid_t			key[2];	/* HT key is cuuid+puuid */
	int			rc;

	uuid_copy(key[0], co_uuid);
	uuid_copy(key[1], po_uuid);
	rc = daos_lru_ref_hold(cache, (void *)key, sizeof(key),
			       create ? (void *)po_uuid : NULL, &llink);
	if (rc != 0) {
		if (rc == -DER_NONEXIST)
			D_DEBUG(DB_MD, DF_CONT": failed to lookup%s "
				"container: "DF_RC"\n",
				DP_CONT(po_uuid, co_uuid),
				po_uuid == NULL ? "" : "/create", DP_RC(rc));
		else
			D_ERROR(DF_CONT": failed to lookup%s container: "
				""DF_RC"\n", DP_CONT(po_uuid, co_uuid),
				po_uuid == NULL ? "" : "/create", DP_RC(rc));
		return rc;
	}

	*cont = cont_child_obj(llink);
	return 0;
}

static inline bool
cont_child_started(struct ds_cont_child *cont_child)
{
	/* Started container is linked in spc_cont_list */
	return !d_list_empty(&cont_child->sc_link);
}

static int cont_close_hdl(uuid_t cont_hdl_uuid);

static void
cont_child_stop(struct ds_cont_child *cont_child)
{
	struct ds_cont_hdl	*hdl;

	D_ASSERT(cont_child->sc_stopping == 0);
	cont_child->sc_stopping = 1;
	while ((hdl = d_list_pop_entry(&cont_child->sc_open_hdls,
				       struct ds_cont_hdl, sch_link)) != NULL) {
		D_DEBUG(DB_MD, "Force closing container open handle "DF_UUID"/"DF_UUID"\n",
			DP_UUID(cont_child->sc_uuid), DP_UUID(hdl->sch_uuid));

		cont_close_hdl(hdl->sch_uuid);
	}

	/* Stop DTX reindex by force. */
	stop_dtx_reindex_ult(cont_child, true);

	D_DEBUG(DB_MD, DF_CONT "[%d]: Stopping container\n",
		DP_CONT(cont_child->sc_pool->spc_uuid, cont_child->sc_uuid),
		dss_get_module_info()->dmi_tgt_id);

	d_list_del_init(&cont_child->sc_link);

	dtx_cont_deregister(cont_child);
	D_ASSERT(cont_child->sc_dtx_registered == 0);

	/* cont_stop_agg() may yield */
	cont_stop_agg(cont_child);
	D_ASSERT(cont_child_started(cont_child) == false);
	ds_cont_child_put(cont_child);
}

void
ds_cont_child_stop_all(struct ds_pool_child *pool_child)
{
	d_list_t		*cont_list;
	struct ds_cont_child	*cont_child;

	D_DEBUG(DB_MD, DF_UUID"[%d]: Stopping all containers\n",
		DP_UUID(pool_child->spc_uuid),
		dss_get_module_info()->dmi_tgt_id);

	cont_list = &pool_child->spc_cont_list;
	while (!d_list_empty(cont_list)) {
		cont_child = d_list_entry(cont_list->next,
					  struct ds_cont_child, sc_link);
		cont_child_stop(cont_child);
	}
}

void
ds_cont_child_reset_ec_agg_eph_all(struct ds_pool_child *pool_child)
{
	struct ds_cont_child	*cont_child;

	D_DEBUG(DB_MD, DF_UUID"[%d]: reset all containers EC aggregate epoch.\n",
		DP_UUID(pool_child->spc_uuid), dss_get_module_info()->dmi_tgt_id);

	d_list_for_each_entry(cont_child, &pool_child->spc_cont_list, sc_link)
		cont_child->sc_ec_agg_eph = cont_child->sc_ec_agg_eph_boundary;
}

static int
cont_child_start(struct ds_pool_child *pool_child, const uuid_t co_uuid,
		 bool *started, struct ds_cont_child **cont_out)
{
	struct dsm_tls		*tls = dsm_tls_get();
	struct ds_cont_child	*cont_child;
	int			 tgt_id = dss_get_module_info()->dmi_tgt_id;
	int			 rc;

	D_DEBUG(DB_MD, DF_CONT"[%d]: Starting container\n",
		DP_CONT(pool_child->spc_uuid, co_uuid), tgt_id);

	rc = cont_child_lookup(tls->dt_cont_cache, co_uuid,
			       pool_child->spc_uuid, true /* create */,
			       &cont_child);
	if (rc) {
		DL_CDEBUG(rc != -DER_NONEXIST, DLOG_ERR, DB_MD, rc,
			  DF_CONT "[%d]: Load container error",
			  DP_CONT(pool_child->spc_uuid, co_uuid), tgt_id);
		return rc;
	}

	/*
	 * The container is in stopping because:
	 * 1. Container is going to be destroyed, or;
	 * 2. Pool is going to be destroyed, or;
	 * 3. Pool service is going to be stopped;
	 */
	if (cont_child->sc_stopping || cont_child->sc_destroying) {
		D_ERROR(DF_CONT"[%d]: Container is being stopped or destroyed (s=%d, d=%d)\n",
			DP_CONT(pool_child->spc_uuid, co_uuid), tgt_id,
			cont_child->sc_stopping, cont_child->sc_destroying);
		rc = -DER_SHUTDOWN;
	} else if (!cont_child_started(cont_child)) {
		if (!ds_pool_restricted(pool_child->spc_pool, false)) {
			rc = cont_start_agg(cont_child);
			if (rc != 0) {
				goto out;
			}

			rc = dtx_cont_register(cont_child);
			if (rc != 0) {
				cont_stop_agg(cont_child);
				goto out;
			}
		}

		d_list_add_tail(&cont_child->sc_link, &pool_child->spc_cont_list);
		ds_cont_child_get(cont_child);
		if (started)
			*started = true;
	}

	if (!rc && cont_out != NULL) {
		*cont_out = cont_child;
		ds_cont_child_get(cont_child);
	}

out:
	/* Put the ref from cont_child_lookup() */
	ds_cont_child_put(cont_child);
	return rc;
}

static int
cont_child_start_cb(daos_handle_t ih, vos_iter_entry_t *entry,
		    vos_iter_type_t type, vos_iter_param_t *iter_param,
		    void *data, unsigned *acts)
{
	struct ds_pool_child	*pool_child = data;

	return cont_child_start(pool_child, entry->ie_couuid, NULL, NULL);
}

int
ds_cont_child_start_all(struct ds_pool_child *pool_child)
{
	vos_iter_param_t	iter_param = { 0 };
	struct vos_iter_anchors	anchors = { 0 };
	int			rc;

	D_DEBUG(DB_MD, DF_UUID"[%d]: Starting all containers\n",
		DP_UUID(pool_child->spc_uuid),
		dss_get_module_info()->dmi_tgt_id);

	iter_param.ip_hdl = pool_child->spc_hdl;
	/* The quantity of container is small, no need to yield */
	rc = vos_iterate(&iter_param, VOS_ITER_COUUID, false, &anchors,
			 cont_child_start_cb, NULL, (void *)pool_child, NULL);
	return rc;
}

/* ds_cont_hdl ****************************************************************/

static inline struct ds_cont_hdl *
cont_hdl_obj(d_list_t *rlink)
{
	return container_of(rlink, struct ds_cont_hdl, sch_entry);
}

static bool
cont_hdl_key_cmp(struct d_hash_table *htable, d_list_t *rlink,
		 const void *key, unsigned int ksize)
{
	struct ds_cont_hdl *hdl = cont_hdl_obj(rlink);

	D_ASSERTF(ksize == sizeof(uuid_t), "%u\n", ksize);
	return uuid_compare(hdl->sch_uuid, key) == 0;
}

static void
cont_hdl_rec_addref(struct d_hash_table *htable, d_list_t *rlink)
{
	cont_hdl_obj(rlink)->sch_ref++;
}

static bool
cont_hdl_rec_decref(struct d_hash_table *htable, d_list_t *rlink)
{
	struct ds_cont_hdl *hdl = cont_hdl_obj(rlink);

	hdl->sch_ref--;
	return hdl->sch_ref == 0;
}

static void
cont_hdl_rec_free(struct d_hash_table *htable, d_list_t *rlink)
{
	struct ds_cont_hdl     *hdl = cont_hdl_obj(rlink);
	struct dsm_tls	       *tls = dsm_tls_get();

	D_ASSERT(d_hash_rec_unlinked(&hdl->sch_entry));
	D_ASSERTF(hdl->sch_ref == 0, "%d\n", hdl->sch_ref);
	D_ASSERT(d_list_empty(&hdl->sch_link));
	D_DEBUG(DB_MD, "freeing "DF_UUID"\n", DP_UUID(hdl->sch_uuid));
	/* The sch_cont is NULL for global rebuild cont handle */
	if (hdl->sch_cont != NULL) {
		D_DEBUG(DB_MD, DF_CONT": freeing\n",
			DP_CONT(hdl->sch_cont->sc_pool->spc_uuid,
			hdl->sch_cont->sc_uuid));
		cont_child_put(tls->dt_cont_cache, hdl->sch_cont);
	}
	D_FREE(hdl);
}

static d_hash_table_ops_t cont_hdl_hash_ops = {
	.hop_key_cmp	= cont_hdl_key_cmp,
	.hop_rec_addref	= cont_hdl_rec_addref,
	.hop_rec_decref	= cont_hdl_rec_decref,
	.hop_rec_free	= cont_hdl_rec_free
};

int
ds_cont_hdl_hash_create(struct d_hash_table *hash)
{
	return d_hash_table_create_inplace(D_HASH_FT_NOLOCK /* feats */,
					   8 /* bits */,
					   NULL /* priv */,
					   &cont_hdl_hash_ops, hash);
}

void
ds_cont_hdl_hash_destroy(struct d_hash_table *hash)
{
	d_hash_table_destroy_inplace(hash, true /* force */);
}

static int
cont_hdl_add(struct d_hash_table *hash, struct ds_cont_hdl *hdl)
{
	int	rc;

	rc = d_hash_rec_insert(hash, hdl->sch_uuid, sizeof(uuid_t),
			       &hdl->sch_entry, true /* exclusive */);
	if (rc == 0 && hdl->sch_cont != NULL)
		d_list_add_tail(&hdl->sch_link, &hdl->sch_cont->sc_open_hdls);

	return rc;
}

static void
cont_hdl_delete(struct d_hash_table *hash, struct ds_cont_hdl *hdl)
{
	bool deleted;

	d_list_del_init(&hdl->sch_link);
	deleted = d_hash_rec_delete(hash, hdl->sch_uuid, sizeof(uuid_t));
	D_ASSERT(deleted == true);
}

static struct ds_cont_hdl *
cont_hdl_lookup_internal(struct d_hash_table *hash, const uuid_t uuid)
{
	d_list_t *rlink;

	rlink = d_hash_rec_find(hash, uuid, sizeof(uuid_t));
	if (rlink == NULL)
		return NULL;

	return cont_hdl_obj(rlink);
}

/**
 * lookup target container handle by container handle uuid (usually from req)
 *
 * \param uuid [IN]		container handle uuid
 *
 * \return			target container handle if succeeds.
 * \return			NULL if it does not find.
 */
struct ds_cont_hdl *
ds_cont_hdl_lookup(const uuid_t uuid)
{
	struct d_hash_table *hash = &dsm_tls_get()->dt_cont_hdl_hash;

	return cont_hdl_lookup_internal(hash, uuid);
}

static void
cont_hdl_put_internal(struct d_hash_table *hash,
		      struct ds_cont_hdl *hdl)
{
	d_hash_rec_decref(hash, &hdl->sch_entry);
}

static void
cont_hdl_get_internal(struct d_hash_table *hash,
		      struct ds_cont_hdl *hdl)
{
	d_hash_rec_addref(hash, &hdl->sch_entry);
}

/**
 * Put target container handle.
 *
 * \param hdl [IN]		container handle to be put.
 **/
void
ds_cont_hdl_put(struct ds_cont_hdl *hdl)
{
	struct d_hash_table *hash = &dsm_tls_get()->dt_cont_hdl_hash;

	cont_hdl_put_internal(hash, hdl);
}

/**
 * Get target container handle.
 *
 * \param hdl [IN]		container handle to be get.
 **/
void
ds_cont_hdl_get(struct ds_cont_hdl *hdl)
{
	struct d_hash_table *hash = &dsm_tls_get()->dt_cont_hdl_hash;

	cont_hdl_get_internal(hash, hdl);
}

/* #define CONT_DESTROY_SYNC_WAIT */
static void
cont_destroy_wait(struct ds_pool_child *child, uuid_t co_uuid)
{
#ifdef CONT_DESTROY_SYNC_WAIT
	struct dss_module_info	*dmi = dss_get_module_info();
	struct sched_req_attr	 attr;
	struct sched_request	*req;

	D_DEBUG(DB_MD, DF_CONT": wait container destroy\n",
		DP_CONT(child->spc_uuid, co_uuid));

	D_ASSERT(child != NULL);
	sched_req_attr_init(&attr, SCHED_REQ_FETCH, &child->spc_uuid);
	req = sched_req_get(&attr, ABT_THREAD_NULL);
	if (req == NULL) {
		D_CRIT(DF_UUID"[%d]: Failed to get sched req\n",
		       DP_UUID(child->spc_uuid), dmi->dmi_tgt_id);
		return;
	}

	while (!dss_xstream_exiting(dmi->dmi_xstream)) {
		if (vos_gc_pool_idle(child->spc_hdl))
			break;
		sched_req_sleep(req, 500);
	}
	sched_req_put(req);

	D_DEBUG(DB_MD, DF_CONT": container destroy done\n",
		DP_CONT(child->spc_uuid, co_uuid));
#endif
}

/*
 * Called via dss_collective() to destroy the ds_cont object as well as the vos
 * container.
 */
int
cont_child_destroy_one(void *vin)
{
	struct dsm_tls		       *tls = dsm_tls_get();
	struct cont_tgt_destroy_in     *in = vin;
	struct ds_pool_child	       *pool;
	struct ds_cont_child	       *cont;
	int				rc;

	pool = ds_pool_child_lookup(in->tdi_pool_uuid);
	if (pool == NULL)
		D_GOTO(out, rc = -DER_NO_HDL);

	rc = cont_child_lookup(tls->dt_cont_cache, in->tdi_uuid,
			       in->tdi_pool_uuid, false /* create */, &cont);
	if (rc == -DER_NONEXIST)
		D_GOTO(out_pool, rc = 0);

	if (rc != 0)
		D_GOTO(out_pool, rc);

	if (cont->sc_open > 0) {
		D_ERROR(DF_CONT": Container is still in open(%d)\n",
			DP_CONT(cont->sc_pool->spc_uuid, cont->sc_uuid), cont->sc_open);
		cont_child_put(tls->dt_cont_cache, cont);
		D_GOTO(out_pool, rc = -DER_BUSY);
	}

	if (cont->sc_destroying) {
		cont_child_put(tls->dt_cont_cache, cont);
		D_GOTO(out_pool, rc = -DER_BUSY);
	}
	cont->sc_destroying = 1; /* nobody can take refcount anymore */

	cont_child_stop(cont);

	ABT_mutex_lock(cont->sc_mutex);
	if (cont->sc_dtx_resyncing)
		ABT_cond_wait(cont->sc_dtx_resync_cond, cont->sc_mutex);
	ABT_mutex_unlock(cont->sc_mutex);

	/* Make sure checksum scrubbing has stopped */
	ABT_mutex_lock(cont->sc_mutex);
	if (cont->sc_scrubbing) {
		sched_req_wakeup(cont->sc_pool->spc_scrubbing_req);
		ABT_cond_wait(cont->sc_scrub_cond, cont->sc_mutex);
	}
	ABT_mutex_unlock(cont->sc_mutex);

	/* Make sure rebuild has stopped */
	ABT_mutex_lock(cont->sc_mutex);
	if (cont->sc_rebuilding)
		ABT_cond_wait(cont->sc_rebuild_cond, cont->sc_mutex);
	ABT_mutex_unlock(cont->sc_mutex);

	/* nobody should see it again after eviction */
	daos_lru_ref_evict_wait(tls->dt_cont_cache, &cont->sc_list);
	cont_child_put(tls->dt_cont_cache, cont);

	D_DEBUG(DB_MD, DF_CONT": destroying vos container\n",
		DP_CONT(pool->spc_uuid, in->tdi_uuid));

	rc = vos_cont_destroy(pool->spc_hdl, in->tdi_uuid);
	if (rc == -DER_NONEXIST) {
		/** VOS container creation is effectively delayed until
		 * container open time, so it might legitimately not exist if
		 * the container has never been opened */
		rc = 0;
	} else if (rc) {
		D_ERROR(DF_CONT": destroy vos container failed "DF_RC"\n",
			DP_CONT(pool->spc_uuid, in->tdi_uuid), DP_RC(rc));
	} else {
		/* Wakeup GC ULT */
		sched_req_wakeup(pool->spc_gc_req);
		cont_destroy_wait(pool, in->tdi_uuid);
	}

out_pool:
	ds_pool_child_put(pool);
out:
	return rc;
}

int
ds_cont_child_destroy(uuid_t pool_uuid, uuid_t cont_uuid)
{
	struct cont_tgt_destroy_in  destroy_in;
	int rc;

	uuid_copy(destroy_in.tdi_pool_uuid, pool_uuid);
	uuid_copy(destroy_in.tdi_uuid, cont_uuid);
	rc = cont_child_destroy_one(&destroy_in);

	return rc;
}

int
ds_cont_tgt_destroy(uuid_t pool_uuid, uuid_t cont_uuid)
{
	struct ds_pool	*pool;
	struct cont_tgt_destroy_in in;
	int rc;

	rc = ds_pool_lookup(pool_uuid, &pool);
	if (rc != 0) {
		D_DEBUG(DB_MD, DF_UUID" lookup pool failed: %d\n",
			DP_UUID(pool_uuid), rc);
		return -DER_NO_HDL;
	}

	uuid_copy(in.tdi_pool_uuid, pool_uuid);
	uuid_copy(in.tdi_uuid, cont_uuid);

	cont_iv_entry_delete(pool->sp_iv_ns, pool_uuid, cont_uuid);
	ds_pool_put(pool);

	rc = ds_pool_thread_collective(pool_uuid, PO_COMP_ST_NEW | PO_COMP_ST_DOWN |
				       PO_COMP_ST_DOWNOUT, cont_child_destroy_one, &in, 0);
	if (rc)
		D_ERROR(DF_UUID"/"DF_UUID" container child destroy failed: %d\n",
			DP_UUID(pool_uuid), DP_UUID(cont_uuid), rc);
	return rc;
}

void
ds_cont_tgt_destroy_handler(crt_rpc_t *rpc)
{
	struct cont_tgt_destroy_in     *in = crt_req_get(rpc);
	struct cont_tgt_destroy_out    *out = crt_reply_get(rpc);
	int				rc = 0;

	D_DEBUG(DB_MD, DF_CONT": handling rpc %p\n",
		DP_CONT(in->tdi_pool_uuid, in->tdi_uuid), rpc);

	if (!DAOS_FAIL_CHECK(DAOS_CHK_CONT_ORPHAN))
		rc = ds_cont_tgt_destroy(in->tdi_pool_uuid, in->tdi_uuid);

	out->tdo_rc = (rc == 0 ? 0 : 1);
	D_DEBUG(DB_MD, DF_CONT ": replying rpc: %p %d " DF_RC "\n",
		DP_CONT(in->tdi_pool_uuid, in->tdi_uuid), rpc, out->tdo_rc, DP_RC(rc));
	crt_reply_send(rpc);
}

int
ds_cont_tgt_destroy_aggregator(crt_rpc_t *source, crt_rpc_t *result, void *priv)
{
	struct cont_tgt_destroy_out    *out_source = crt_reply_get(source);
	struct cont_tgt_destroy_out    *out_result = crt_reply_get(result);

	out_result->tdo_rc += out_source->tdo_rc;
	return 0;
}

/**
 * lookup ds_cont_child by pool/container uuid.
 **/
int
ds_cont_child_lookup(uuid_t pool_uuid, uuid_t cont_uuid,
		     struct ds_cont_child **ds_cont)
{
	struct dsm_tls		*tls = dsm_tls_get();
	int			 rc;

	rc = cont_child_lookup(tls->dt_cont_cache, cont_uuid, pool_uuid, false /* create */,
			       ds_cont);
	if (rc != 0)
		return rc;

	if ((*ds_cont)->sc_stopping || (*ds_cont)->sc_destroying) {
		cont_child_put(tls->dt_cont_cache, *ds_cont);
		*ds_cont = NULL;
		return -DER_SHUTDOWN;
	}

	return 0;
}

/**
 * ds_cont_child create and start. If the container is created,
 * it will return 1, otherwise return 0 or error code.
 **/
static int
cont_child_create_start(uuid_t pool_uuid, uuid_t cont_uuid, uint32_t pm_ver,
			bool *started, struct ds_cont_child **cont_out)
{
	struct ds_pool_child	*pool_child;
	int rc;

	pool_child = ds_pool_child_lookup(pool_uuid);
	if (pool_child == NULL) {
		D_ERROR(DF_CONT" : failed to find pool child\n",
			DP_CONT(pool_uuid, cont_uuid));
		return -DER_NO_HDL;
	}

	rc = cont_child_start(pool_child, cont_uuid, started, cont_out);
	if (rc != -DER_NONEXIST) {
		if (rc == 0) {
			D_ASSERT(*cont_out != NULL);
			(*cont_out)->sc_status_pm_ver = pm_ver;
		}
		ds_pool_child_put(pool_child);
		return rc;
	}

	D_DEBUG(DB_MD, DF_CONT": creating new vos container\n",
		DP_CONT(pool_uuid, cont_uuid));

	rc = vos_cont_create(pool_child->spc_hdl, cont_uuid);
	if (!rc) {
		rc = cont_child_start(pool_child, cont_uuid, started, cont_out);
		if (rc == 0) {
			(*cont_out)->sc_status_pm_ver = pm_ver;
		} else {
			int rc_tmp;

			rc_tmp = vos_cont_destroy(pool_child->spc_hdl, cont_uuid);
			if (rc_tmp != 0)
				D_ERROR("failed to destroy "DF_UUID": %d\n",
					DP_UUID(cont_uuid), rc_tmp);
		}
	}

	ds_pool_child_put(pool_child);
	return rc == 0 ? 1 : rc;
}

int
ds_cont_local_close(uuid_t cont_hdl_uuid)
{
	struct dsm_tls		*tls = dsm_tls_get();
	struct ds_cont_hdl	*hdl;

	hdl = cont_hdl_lookup_internal(&tls->dt_cont_hdl_hash, cont_hdl_uuid);
	if (hdl == NULL)
		return 0;

	hdl->sch_closed = 1;
	cont_hdl_delete(&tls->dt_cont_hdl_hash, hdl);

	ds_cont_hdl_put(hdl);
	return 0;
}

void
ds_cont_child_get(struct ds_cont_child *cont)
{
	daos_lru_ref_add(&cont->sc_list);
}

void
ds_cont_child_put(struct ds_cont_child *cont)
{
	struct dsm_tls	*tls = dsm_tls_get();

	cont_child_put(tls->dt_cont_cache, cont);
}

struct ds_dtx_resync_args {
	struct ds_pool_child	*pool;
	uuid_t			 co_uuid;
};

static void
ds_dtx_resync(void *arg)
{
	struct ds_dtx_resync_args	*ddra = arg;
	int				 rc;

	rc = dtx_resync(ddra->pool->spc_hdl, ddra->pool->spc_uuid,
			ddra->co_uuid, ddra->pool->spc_map_version, false);
	if (rc != 0)
		D_WARN("Fail to resync some DTX(s) for the pool/cont " DF_UUID "/" DF_UUID
		       " that may affect subsequent "
		       "operations: rc = " DF_RC "\n",
		       DP_UUID(ddra->pool->spc_uuid), DP_UUID(ddra->co_uuid), DP_RC(rc));

	ds_pool_child_put(ddra->pool);
	D_FREE(ddra);
}

int
ds_cont_child_open_create(uuid_t pool_uuid, uuid_t cont_uuid,
			  struct ds_cont_child **cont)
{
	int rc;

	/* status_pm_ver has no sense for rebuild container */
	rc = cont_child_create_start(pool_uuid, cont_uuid, 0, NULL, cont);
	if (rc == 1)
		rc = 0;

	return rc;
}

static int
ds_cont_local_open(uuid_t pool_uuid, uuid_t cont_hdl_uuid, uuid_t cont_uuid,
		   uint64_t flags, uint64_t sec_capas, uint32_t status_pm_ver,
		   bool *started, struct ds_cont_hdl **cont_hdl)
{
	struct dsm_tls		*tls = dsm_tls_get();
	struct ds_cont_child	*cont = NULL;
	struct ds_cont_hdl	*hdl = NULL;
	daos_handle_t		poh = DAOS_HDL_INVAL;
	bool			added = false;
	int			rc = 0;

	hdl = cont_hdl_lookup_internal(&tls->dt_cont_hdl_hash, cont_hdl_uuid);
	if (hdl != NULL) {
		if (flags != 0) {
			if (hdl->sch_flags != flags) {
				D_ERROR(DF_CONT": conflicting container : hdl="
					DF_UUID" capas="DF_U64"\n",
					DP_CONT(pool_uuid, cont_uuid),
					DP_UUID(cont_hdl_uuid), flags);
				rc = -DER_EXIST;
			} else {
				D_DEBUG(DB_MD, DF_CONT": found compatible"
					" container handle: hdl="DF_UUID
					" capas="DF_U64"\n",
				      DP_CONT(pool_uuid, cont_uuid),
				      DP_UUID(cont_hdl_uuid), hdl->sch_flags);
			}
		}

		if (cont_hdl != NULL && rc == 0)
			*cont_hdl = hdl;
		else
			cont_hdl_put_internal(&tls->dt_cont_hdl_hash, hdl);
		return rc;
	}

	D_ALLOC_PTR(hdl);
	if (hdl == NULL)
		return -DER_NOMEM;

	D_INIT_LIST_HEAD(&hdl->sch_link);
	D_ASSERT(pool_uuid != NULL);

	/* cont_uuid is NULL when open rebuild global cont handle */
	if (cont_uuid != NULL && !uuid_is_null(cont_uuid)) {
		rc = cont_child_create_start(pool_uuid, cont_uuid,
					     status_pm_ver, started, &cont);
		if (rc < 0)
			D_GOTO(err_hdl, rc);

		hdl->sch_cont = cont;
		if (rc == 1)
			poh = hdl->sch_cont->sc_pool->spc_hdl;
	}

	uuid_copy(hdl->sch_uuid, cont_hdl_uuid);
	hdl->sch_flags = flags;
	hdl->sch_sec_capas = sec_capas;
	hdl->sch_closed = 0;

	rc = cont_hdl_add(&tls->dt_cont_hdl_hash, hdl);
	if (rc != 0)
		D_GOTO(err_cont, rc);

	added = true;

	/* It is possible to sync DTX status before destroy the CoS for close
	 * the container. But that may be not enough. Because the server may
	 * crashed before closing the container. Then the DTXs' status in the
	 * CoS cache will be lost. So we need to re-sync the DTXs status when
	 * open the container for the first time (not for cached open handle).
	 *
	 * On the other hand, even if we skip the DTX sync before destroy the
	 * CoS cache when close the container, resync DTX when open container
	 * is enough to guarantee related data records' visibility. That also
	 * simplify the DTX logic.
	 *
	 * XXX: The logic is related with DAOS server re-intergration, but we
	 *	do not support that currently. Then resync DTX when container
	 *	open will be used as temporary solution for DTX related logic.
	 *
	 * We do not trigger dtx_resync() when start the server. Because:
	 * 1. Currently, we do not support server re-integrate after restart.
	 * 2. A server may has multiple pools and each pool may has multiple
	 *    containers. These containers may not related with one another.
	 *    Make all the DTXs resync together during the server start will
	 *    cause the DTX resync time to be much longer than resync against
	 *    single container just when use (open) it. On the other hand, if
	 *    some servers are ready for dtx_resync, but others may not start
	 *    yet, then the ready ones may have to wait or failed dtx_resync.
	 *    Both cases are not expected.
	 */
	if (cont_uuid != NULL && !uuid_is_null(cont_uuid)) {
		struct ds_dtx_resync_args	*ddra = NULL;

		/*
		 * NB: When cont_uuid == NULL, it's not a real container open
		 *     but for creating rebuild global container handle.
		 */
		D_ASSERT(hdl->sch_cont != NULL);
		D_ASSERT(hdl->sch_cont->sc_pool != NULL);
		hdl->sch_cont->sc_open++;
<<<<<<< HEAD
=======
		if (hdl->sch_cont->sc_open > 1) {
			/* If there is an in-flight open being stuck, then
			 * let's retry and wait until it finished.
			 */
			if (hdl->sch_cont->sc_open_initializing) {
				hdl->sch_cont->sc_open--;
				D_GOTO(err_cont, rc = -DER_AGAIN);
			}
>>>>>>> a3d4d2f1

		if (hdl->sch_cont->sc_open > 1 && hdl->sch_cont->sc_props_fetched)
			goto opened;

		if (ds_pool_restricted(hdl->sch_cont->sc_pool->spc_pool, false))
			goto csum_init;

		/* Since the open process might be yield, and concurrent open might cause
		 * some issues, so let's serialize the process */
		ABT_mutex_lock(hdl->sch_cont->sc_mutex);
		if (hdl->sch_cont->sc_open > 1 && hdl->sch_cont->sc_props_fetched) {
			ABT_mutex_unlock(hdl->sch_cont->sc_mutex);
			goto opened;
		}

		rc = dtx_cont_open(hdl->sch_cont);
		if (rc != 0) {
			ABT_mutex_unlock(hdl->sch_cont->sc_mutex);
			D_ASSERTF(hdl->sch_cont->sc_open == 1, "Unexpected open count for cont "
				  DF_UUID": %d\n", DP_UUID(cont_uuid), hdl->sch_cont->sc_open);

			hdl->sch_cont->sc_open--;
			D_GOTO(err_cont, rc);
		}

		D_ALLOC_PTR(ddra);
		if (ddra == NULL) {
			ABT_mutex_unlock(hdl->sch_cont->sc_mutex);
			D_GOTO(err_dtx, rc = -DER_NOMEM);
		}

		ddra->pool = ds_pool_child_lookup(hdl->sch_cont->sc_pool->spc_uuid);
		if (ddra->pool == NULL) {
			ABT_mutex_unlock(hdl->sch_cont->sc_mutex);
			D_FREE(ddra);
			D_GOTO(err_dtx, rc = -DER_NO_HDL);
		}
		uuid_copy(ddra->co_uuid, cont_uuid);
		rc = dss_ult_create(ds_dtx_resync, ddra, DSS_XS_SELF,
				    0, 0, NULL);
		if (rc != 0) {
			ABT_mutex_unlock(hdl->sch_cont->sc_mutex);
			ds_pool_child_put(hdl->sch_cont->sc_pool);
			D_FREE(ddra);
			D_GOTO(err_dtx, rc);
		}

csum_init:
		rc = ds_cont_csummer_init(hdl->sch_cont);
		ABT_mutex_unlock(hdl->sch_cont->sc_mutex);
		if (rc != 0)
			D_GOTO(err_dtx, rc);
	}
opened:
	if (cont_hdl != NULL) {
		cont_hdl_get_internal(&tls->dt_cont_hdl_hash, hdl);
		*cont_hdl = hdl;
	}

	return 0;

err_dtx:
	D_ASSERTF(hdl->sch_cont->sc_open == 1, "Unexpected open count for cont "
		  DF_UUID": %d\n", DP_UUID(cont_uuid), hdl->sch_cont->sc_open);

	hdl->sch_cont->sc_open--;
	dtx_cont_close(hdl->sch_cont, true);

err_cont:
	if (daos_handle_is_valid(poh)) {
		int rc_tmp;

		D_DEBUG(DB_MD, DF_CONT": destroying new vos container\n",
			DP_CONT(pool_uuid, cont_uuid));

		D_ASSERT(hdl != NULL);
		if (added)
			cont_hdl_delete(&tls->dt_cont_hdl_hash, hdl);
		else
			D_FREE(hdl);
		hdl = NULL;

		D_ASSERT(cont != NULL);
		cont_child_stop(cont);

		rc_tmp = vos_cont_destroy(poh, cont_uuid);
		if (rc_tmp != 0)
			D_ERROR("failed to destroy "DF_UUID": %d\n",
				DP_UUID(cont_uuid), rc_tmp);
	}
err_hdl:
	if (hdl != NULL) {
		if (added)
			cont_hdl_delete(&tls->dt_cont_hdl_hash, hdl);
		else
			D_FREE(hdl);
	}

	return rc;
}

struct cont_tgt_open_arg {
	uuid_t		pool_uuid;
	uuid_t		cont_uuid;
	uuid_t		cont_hdl_uuid;
	bool		cont_started;
	uint64_t	flags;
	uint64_t	sec_capas;
	uint32_t	status_pm_ver;
};

/*
 * Called via dss_collective() to establish the ds_cont_hdl object as well as
 * the ds_cont object.
 */
static int
cont_open_one(void *vin)
{
	struct cont_tgt_open_arg	*arg = vin;

	return ds_cont_local_open(arg->pool_uuid, arg->cont_hdl_uuid,
				  arg->cont_uuid, arg->flags, arg->sec_capas,
				  arg->status_pm_ver, &arg->cont_started, NULL);
}

int
ds_cont_tgt_open(uuid_t pool_uuid, uuid_t cont_hdl_uuid,
		 uuid_t cont_uuid, uint64_t flags, uint64_t sec_capas,
		 uint32_t status_pm_ver)
{
	struct cont_tgt_open_arg arg = { 0 };
	struct ds_pool		*pool;
	int			rc;

	/* Only for debugging purpose to compare srv_cont_hdl with cont_hdl_uuid */
	rc = ds_pool_lookup(pool_uuid, &pool);
	if (rc != 0) {
		D_DEBUG(DB_MD, DF_UUID" lookup pool failed: "DF_RC"\n",
			DP_UUID(pool_uuid), DP_RC(rc));
		rc = -DER_NO_HDL;
		return rc;
	}

	if (uuid_compare(pool->sp_srv_cont_hdl, cont_hdl_uuid) == 0 && sec_capas == 0)
		D_WARN("srv hdl "DF_UUID" capas is "DF_X64"\n",
		       DP_UUID(cont_hdl_uuid), sec_capas);
	ds_pool_put(pool);

	uuid_copy(arg.pool_uuid, pool_uuid);
	uuid_copy(arg.cont_hdl_uuid, cont_hdl_uuid);
	if (cont_uuid)
		uuid_copy(arg.cont_uuid, cont_uuid);
	arg.flags = flags;
	arg.sec_capas = sec_capas;
	arg.status_pm_ver = status_pm_ver;

	D_DEBUG(DB_TRACE, "open pool/cont/hdl "DF_UUID"/"DF_UUID"/"DF_UUID"\n",
		DP_UUID(pool_uuid), DP_UUID(cont_uuid), DP_UUID(cont_hdl_uuid));

	rc = ds_pool_thread_collective(pool_uuid, PO_COMP_ST_NEW | PO_COMP_ST_DOWN |
				       PO_COMP_ST_DOWNOUT, cont_open_one, &arg, 0);
	if (rc != 0)
		/* Once it exclude the target from the pool, since the target
		 * might still in the cart group, so IV cont open might still
		 * come to this target, especially if cont open/close will be
		 * done by IV asynchronously, so this cont_open_one might return
		 * -DER_NO_HDL if it can not find pool handle. (DAOS-3185)
		 */
		D_ERROR("open " DF_UUID "/" DF_UUID "/" DF_UUID ":" DF_RC "\n", DP_UUID(pool_uuid),
			DP_UUID(cont_uuid), DP_UUID(cont_hdl_uuid), DP_RC(rc));

	return rc;
}

/* Close a single per-thread open container handle */
static int
cont_close_hdl(uuid_t cont_hdl_uuid)
{
	struct dsm_tls		*tls = dsm_tls_get();
	struct ds_cont_hdl	*hdl;
	struct ds_cont_child	*cont_child;

	hdl = cont_hdl_lookup_internal(&tls->dt_cont_hdl_hash, cont_hdl_uuid);

	if (hdl == NULL) {
		D_DEBUG(DB_MD, DF_CONT": already closed: hdl="DF_UUID"\n",
			DP_CONT(NULL, NULL), DP_UUID(cont_hdl_uuid));
		return 0;
	}

	/* Remove the handle from hash first, following steps may yield */
	ds_cont_local_close(cont_hdl_uuid);

	cont_child = hdl->sch_cont;
	if (cont_child != NULL) {
		D_DEBUG(DB_MD, DF_CONT": closing (%d): hdl="DF_UUID"\n",
			DP_CONT(cont_child->sc_pool->spc_uuid, cont_child->sc_uuid),
			cont_child->sc_open, DP_UUID(cont_hdl_uuid));

		D_ASSERT(cont_child->sc_open > 0);
		cont_child->sc_open--;
		if (cont_child->sc_open == 0)
			dtx_cont_close(cont_child, false);

		D_DEBUG(DB_MD, DF_CONT": closed (%d): hdl="DF_UUID"\n",
			DP_CONT(cont_child->sc_pool->spc_uuid, cont_child->sc_uuid),
			cont_child->sc_open, DP_UUID(cont_hdl_uuid));
	}

	cont_hdl_put_internal(&tls->dt_cont_hdl_hash, hdl);
	return 0;
}

struct coll_close_arg {
	uuid_t	uuid;
};

/* Called via dss_collective() to close the containers belong to this thread. */
static int
cont_close_one_hdl(void *vin)
{
	struct coll_close_arg *arg = vin;

	return cont_close_hdl(arg->uuid);
}

int
ds_cont_tgt_close(uuid_t pool_uuid, uuid_t hdl_uuid)
{
	struct coll_close_arg arg;

	uuid_copy(arg.uuid, hdl_uuid);

	/*
	 * The container might be opened when the target is up, but changed to down when closing.
	 * We need to attempt to close down/downout targets regardless; it won't take any action
	 * if it was not opened before. Failure to properly close it will result in container
	 * destruction failing with EBUSY. (See DAOS-15514)
	 */
	return ds_pool_thread_collective(pool_uuid, 0, cont_close_one_hdl, &arg, 0);
}

struct xstream_cont_query {
	struct cont_tgt_query_in	*xcq_rpc_in;
	daos_epoch_t			 xcq_hae;
};

static int
cont_query_one(void *vin)
{
	struct dss_coll_stream_args *reduce    = vin;
	struct dss_stream_arg_type  *streams   = reduce->csa_streams;
	struct dss_module_info      *info      = dss_get_module_info();
	int                          tid       = info->dmi_tgt_id;
	struct xstream_cont_query   *pack_args = streams[tid].st_arg;
	struct cont_tgt_query_in    *in        = pack_args->xcq_rpc_in;
	struct ds_pool_hdl          *pool_hdl;
	struct ds_pool_child        *pool_child;
	daos_handle_t                vos_chdl;
	vos_cont_info_t              vos_cinfo;
	int                          rc;

	info = dss_get_module_info();
	pool_hdl = ds_pool_hdl_lookup(in->tqi_pool_uuid);
	if (pool_hdl == NULL)
		return -DER_NO_HDL;

	pool_child = ds_pool_child_lookup(pool_hdl->sph_pool->sp_uuid);
	if (pool_child == NULL)
		D_GOTO(ds_pool_hdl, rc = -DER_NO_HDL);

	rc = vos_cont_open(pool_child->spc_hdl, in->tqi_cont_uuid, &vos_chdl);
	if (rc != 0) {
		D_ERROR(DF_CONT ": Opening VOS container open handle failed: " DF_RC "\n",
			DP_CONT(in->tqi_pool_uuid, in->tqi_cont_uuid), DP_RC(rc));
		D_GOTO(ds_child, rc);
	}

	rc = vos_cont_query(vos_chdl, &vos_cinfo);
	if (rc != 0) {
		D_ERROR(DF_CONT ": Querying VOS container open handle failed: " DF_RC "\n",
			DP_CONT(in->tqi_pool_uuid, in->tqi_cont_uuid), DP_RC(rc));
		D_GOTO(out, rc);
	}
	pack_args->xcq_hae = vos_cinfo.ci_hae;

out:
	vos_cont_close(vos_chdl);
ds_child:
	ds_pool_child_put(pool_child);
ds_pool_hdl:
	ds_pool_hdl_put(pool_hdl);
	return rc;
}

static void
ds_cont_query_coll_reduce(void *a_args, void *s_args)
{
	struct	xstream_cont_query	 *aggregator = a_args;
	struct  xstream_cont_query	 *stream     = s_args;
	daos_epoch_t			 *min_epoch;

	min_epoch = &aggregator->xcq_hae;
	*min_epoch = MIN(*min_epoch, stream->xcq_hae);
}

static int
ds_cont_query_stream_alloc(struct dss_stream_arg_type *args,
			   void *a_arg)
{
	struct xstream_cont_query	*rarg = a_arg;

	D_ALLOC(args->st_arg, sizeof(struct xstream_cont_query));
	if (args->st_arg == NULL)
		return -DER_NOMEM;
	memcpy(args->st_arg, rarg, sizeof(struct xstream_cont_query));

	return 0;
}

static void
ds_cont_query_stream_free(struct dss_stream_arg_type *c_args)
{
	D_ASSERT(c_args->st_arg != NULL);
	D_FREE(c_args->st_arg);
}

void
ds_cont_tgt_query_handler(crt_rpc_t *rpc)
{
	int				rc;
	struct cont_tgt_query_in	*in  = crt_req_get(rpc);
	struct cont_tgt_query_out	*out = crt_reply_get(rpc);
	struct dss_coll_ops		coll_ops;
	struct dss_coll_args		coll_args = { 0 };
	struct xstream_cont_query	pack_args;
	struct ds_pool_hdl		*pool_hdl;

	out->tqo_hae			= DAOS_EPOCH_MAX;

	/** on all available streams */

	coll_ops.co_func		= cont_query_one;
	coll_ops.co_reduce		= ds_cont_query_coll_reduce;
	coll_ops.co_reduce_arg_alloc	= ds_cont_query_stream_alloc;
	coll_ops.co_reduce_arg_free	= ds_cont_query_stream_free;

	/** packing arguments for aggregator args */
	pack_args.xcq_rpc_in		= in;
	pack_args.xcq_hae		= DAOS_EPOCH_MAX;

	/** setting aggregator args */
	coll_args.ca_aggregator		= &pack_args;
	coll_args.ca_func_args		= &coll_args.ca_stream_args;

	pool_hdl = ds_pool_hdl_lookup(in->tqi_pool_uuid);
	if (pool_hdl == NULL)
		D_GOTO(out, rc = -DER_NO_HDL);

	rc = ds_pool_task_collective_reduce(pool_hdl->sph_pool->sp_uuid,
					    PO_COMP_ST_NEW | PO_COMP_ST_DOWN | PO_COMP_ST_DOWNOUT,
					    &coll_ops, &coll_args, 0);

	D_ASSERTF(rc == 0, ""DF_RC"\n", DP_RC(rc));

	ds_pool_hdl_put(pool_hdl);
out:
	out->tqo_hae	= MIN(out->tqo_hae, pack_args.xcq_hae);
	out->tqo_rc	= (rc == 0 ? 0 : 1);

	D_DEBUG(DB_MD, DF_CONT ": replying rpc: %p %d " DF_RC "\n", DP_CONT(NULL, NULL), rpc,
		out->tqo_rc, DP_RC(rc));
	crt_reply_send(rpc);
}

int
ds_cont_tgt_query_aggregator(crt_rpc_t *source, crt_rpc_t *result, void *priv)
{
	struct cont_tgt_query_out	*out_source = crt_reply_get(source);
	struct cont_tgt_query_out	*out_result = crt_reply_get(result);

	out_result->tqo_hae = MIN(out_result->tqo_hae, out_source->tqo_hae);
	out_result->tqo_rc += out_source->tqo_rc;
	return 0;
}

struct cont_snap_args {
	uuid_t		 pool_uuid;
	uuid_t		 cont_uuid;
	uuid_t		 coh_uuid;
	uint64_t	 snap_epoch;
	uint64_t	 snap_opts;
	int		 snap_count;
	daos_obj_id_t	 oit_oid;
	uint64_t	*snapshots;
};

static int
cont_snap_update_one(void *vin)
{
	struct cont_snap_args	*args = vin;
	struct ds_cont_child	*cont;
	int			 rc;

	/* The container should be exist on the system at this point, if non-exist on this target
	 * it should be the case of reintegrate the container was destroyed ahead, so just
	 * open_create the container here.
	 */
	rc = ds_cont_child_open_create(args->pool_uuid, args->cont_uuid, &cont);
	if (rc != 0)
		return rc;

	if (args->snap_count == 0) {
		if (cont->sc_snapshots != NULL) {
			D_ASSERT(cont->sc_snapshots_nr > 0);
			D_FREE(cont->sc_snapshots);
		}
	} else {
		uint64_t *snaps;

		D_REALLOC_ARRAY_NZ(snaps, cont->sc_snapshots,
				   args->snap_count);
		if (snaps == NULL) {
			rc = -DER_NOMEM;
			goto out_cont;
		}
		memcpy(snaps, args->snapshots,
			args->snap_count * sizeof(*args->snapshots));
		cont->sc_snapshots = snaps;
	}

	/* Snapshot deleted, reset aggregation lower bound epoch */
	if (cont->sc_snapshots_nr > args->snap_count) {
		cont->sc_snapshot_delete_hlc = d_hlc_get();
		D_DEBUG(DB_EPC, DF_CONT": Reset aggregation lower bound\n",
			DP_CONT(args->pool_uuid, args->cont_uuid));
	}
	cont->sc_snapshots_nr = args->snap_count;
	cont->sc_aggregation_max = DAOS_EPOCH_MAX;
out_cont:
	ds_cont_child_put(cont);
	return rc;
}

int
ds_cont_tgt_snapshots_update(uuid_t pool_uuid, uuid_t cont_uuid,
			     uint64_t *snapshots, int snap_count)
{
	struct cont_snap_args	 args;

	uuid_copy(args.pool_uuid, pool_uuid);
	uuid_copy(args.cont_uuid, cont_uuid);
	args.snap_count = snap_count;
	args.snapshots = snapshots;

	D_DEBUG(DB_EPC, DF_UUID": refreshing snapshots %d\n",
		DP_UUID(cont_uuid), snap_count);

	/*
	 * Before initiating the rebuild scan, the iv snap fetch function
	 * will be invoked. This action may prompt a collective call to up targets
	 * whose containers have not yet been created. Therefore, we should skip
	 * the up targets in this scenario. The target property will be updated
	 * upon initiating container aggregation.
	 */
	return ds_pool_thread_collective(pool_uuid, PO_COMP_ST_NEW | PO_COMP_ST_DOWN |
					 PO_COMP_ST_DOWNOUT | PO_COMP_ST_UP,
					 cont_snap_update_one, &args, 0);
}

void
cont_snapshots_refresh_ult(void *data)
{
	struct cont_snap_args	*args = data;
	struct ds_pool		*pool;
	int			 rc;

	rc = ds_pool_lookup(args->pool_uuid, &pool);
	if (rc != 0) {
		D_DEBUG(DB_MD, DF_UUID" lookup pool failed: "DF_RC"\n",
			DP_UUID(args->pool_uuid), DP_RC(rc));
		rc = -DER_NO_HDL;
		goto out;
	}
	rc = cont_iv_snapshots_refresh(pool->sp_iv_ns, args->cont_uuid);
	ds_pool_put(pool);
out:
	if (rc != 0)
		D_DEBUG(DB_TRACE, DF_UUID": failed to refresh snapshots IV: "
		       "Aggregation may not work correctly "DF_RC"\n",
		       DP_UUID(args->cont_uuid), DP_RC(rc));
	D_FREE(args);
}

int
ds_cont_tgt_snapshots_refresh(uuid_t pool_uuid, uuid_t cont_uuid)
{
	struct cont_snap_args	*args;
	int			 rc;

	D_ALLOC_PTR(args);
	if (args == NULL)
		return -DER_NOMEM;
	uuid_copy(args->pool_uuid, pool_uuid);
	uuid_copy(args->cont_uuid, cont_uuid);
	rc = dss_ult_create(cont_snapshots_refresh_ult, args, DSS_XS_SYS,
			    0, DSS_DEEP_STACK_SZ, NULL);
	if (rc != 0)
		D_FREE(args);
	return rc;
}

static int
cont_snap_notify_one(void *vin)
{
	struct cont_snap_args	*args = vin;
	struct ds_cont_child	*cont;
	int			 rc;

	rc = ds_cont_child_lookup(args->pool_uuid, args->cont_uuid, &cont);
	if (rc != 0)
		return rc;

	if (args->snap_opts & DAOS_SNAP_OPT_OIT) {
		rc = cont_child_gather_oids(cont, args->coh_uuid,
					    args->snap_epoch, args->oit_oid);
		if (rc)
			goto out_cont;
	}

	if (args->snap_opts & DAOS_SNAP_OPT_CR)
		cont->sc_aggregation_max = d_hlc_get();
out_cont:
	ds_cont_child_put(cont);
	return rc;
}

void
ds_cont_tgt_snapshot_notify_handler(crt_rpc_t *rpc)
{
	struct cont_tgt_snapshot_notify_in	*in	= crt_req_get(rpc);
	struct cont_tgt_snapshot_notify_out	*out	= crt_reply_get(rpc);
	struct cont_snap_args			 args	= { 0 };

	D_DEBUG(DB_EPC, DF_CONT": handling rpc %p\n",
		DP_CONT(in->tsi_pool_uuid, in->tsi_cont_uuid), rpc);

	uuid_copy(args.pool_uuid, in->tsi_pool_uuid);
	uuid_copy(args.cont_uuid, in->tsi_cont_uuid);
	uuid_copy(args.coh_uuid, in->tsi_coh_uuid);
	args.snap_epoch = in->tsi_epoch;
	args.snap_opts = in->tsi_opts;
	args.oit_oid = in->tsi_oit_oid;

	out->tso_rc = ds_pool_thread_collective(in->tsi_pool_uuid,
						PO_COMP_ST_NEW | PO_COMP_ST_DOWN |
						PO_COMP_ST_DOWNOUT, cont_snap_notify_one,
						&args, 0);
	if (out->tso_rc != 0)
		D_ERROR(DF_CONT": Snapshot notify failed: "DF_RC"\n",
			DP_CONT(in->tsi_pool_uuid, in->tsi_cont_uuid),
			DP_RC(out->tso_rc));
	crt_reply_send(rpc);
}

int
ds_cont_tgt_snapshot_notify_aggregator(crt_rpc_t *source, crt_rpc_t *result,
				       void *priv)
{
	struct cont_tgt_snapshot_notify_out      *out_source;
	struct cont_tgt_snapshot_notify_out      *out_result;

	out_source = crt_reply_get(source);
	out_result = crt_reply_get(result);
	out_result->tso_rc += out_source->tso_rc;
	return 0;
}

static int
cont_epoch_aggregate_one(void *vin)
{
	return 0;
}

void
ds_cont_tgt_epoch_aggregate_handler(crt_rpc_t *rpc)
{
	struct cont_tgt_epoch_aggregate_in	*in  = crt_req_get(rpc);
	struct cont_tgt_epoch_aggregate_out	*out = crt_reply_get(rpc);
	int					 rc;

	D_DEBUG(DB_MD, DF_CONT ": handling rpc: %p epr (%p) [#" DF_U64 "]\n",
		DP_CONT(in->tai_pool_uuid, in->tai_cont_uuid), rpc, in->tai_epr_list.ca_arrays,
		in->tai_epr_list.ca_count);
	/* Reply without waiting for the aggregation ULTs to finish. */
	out->tao_rc = 0;
	D_DEBUG(DB_MD, DF_CONT ": replying rpc: %p " DF_RC "\n",
		DP_CONT(in->tai_pool_uuid, in->tai_cont_uuid), rpc, DP_RC(out->tao_rc));
	crt_reply_send(rpc);
	if (out->tao_rc != 0)
		return;

	rc = ds_pool_task_collective(in->tai_pool_uuid,
				     PO_COMP_ST_NEW | PO_COMP_ST_DOWN |
				     PO_COMP_ST_DOWNOUT, cont_epoch_aggregate_one, NULL, 0);
	if (rc != 0)
		D_ERROR(DF_CONT": Aggregation failed: "DF_RC"\n",
			DP_CONT(in->tai_pool_uuid, in->tai_cont_uuid),
				DP_RC(rc));
}

int
ds_cont_tgt_epoch_aggregate_aggregator(crt_rpc_t *source, crt_rpc_t *result,
				       void *priv)
{
	struct cont_tgt_epoch_aggregate_out      *out_source;
	struct cont_tgt_epoch_aggregate_out      *out_result;

	out_source = crt_reply_get(source);
	out_result = crt_reply_get(result);
	out_result->tao_rc += out_source->tao_rc;
	return 0;
}

/* iterate all of objects or uncommitted DTXs of the container. */
int
ds_cont_iter(daos_handle_t ph, uuid_t co_uuid, cont_iter_cb_t callback,
	     void *arg, uint32_t type, uint32_t flags)
{
	vos_iter_param_t param;
	daos_handle_t	 iter_h;
	daos_handle_t	 coh;
	int		 rc;

	rc = vos_cont_open(ph, co_uuid, &coh);
	if (rc != 0) {
		D_ERROR("Open container "DF_UUID" failed: rc = "DF_RC"\n",
			DP_UUID(co_uuid), DP_RC(rc));
		return rc;
	}

	memset(&param, 0, sizeof(param));
	param.ip_hdl = coh;
	param.ip_epr.epr_lo = 0;
	param.ip_epr.epr_hi = DAOS_EPOCH_MAX;
	param.ip_flags = flags;

	rc = vos_iter_prepare(type, &param, &iter_h, NULL);
	if (rc != 0) {
		D_ERROR("prepare obj iterator failed "DF_RC"\n", DP_RC(rc));
		D_GOTO(close, rc);
	}

	rc = vos_iter_probe(iter_h, NULL);
	if (rc != 0) {
		if (rc == -DER_NONEXIST)
			rc = 0;
		else
			D_ERROR("set iterator cursor failed: "DF_RC"\n",
				DP_RC(rc));
		D_GOTO(iter_fini, rc);
	}

	while (1) {
		vos_iter_entry_t ent;

		rc = vos_iter_fetch(iter_h, &ent, NULL);
		if (rc != 0) {
			/* reach to the end of the container */
			if (rc == -DER_NONEXIST)
				rc = 0;
			else
				D_ERROR("Fetch obj failed: "DF_RC"\n",
					DP_RC(rc));
			break;
		}

		D_DEBUG(DB_ANY, "iter "DF_UOID"/"DF_UUID"\n",
			DP_UOID(ent.ie_oid), DP_UUID(co_uuid));

		rc = callback(co_uuid, &ent, arg);
		if (rc) {
			D_DEBUG(DB_ANY, "iter "DF_UOID" rc "DF_RC"\n",
				DP_UOID(ent.ie_oid), DP_RC(rc));
			if (rc > 0)
				rc = 0;
			break;
		}

		rc = vos_iter_next(iter_h, NULL);
		if (rc != 0) {
			/* reach to the end of the container */
			if (rc == -DER_NONEXIST)
				rc = 0;
			else
				D_ERROR("Fetch obj failed: "DF_RC"\n",
					DP_RC(rc));
			break;
		}
	}

iter_fini:
	vos_iter_finish(iter_h);
close:
	vos_cont_close(coh);
	return rc;
}

static int
cont_oid_alloc(struct ds_pool_hdl *pool_hdl, crt_rpc_t *rpc)
{
	struct cont_oid_alloc_in	*in = crt_req_get(rpc);
	struct cont_oid_alloc_out	*out;
	d_sg_list_t			sgl;
	d_iov_t				iov;
	struct oid_iv_range		rg;
	int				rc;

	D_DEBUG(DB_MD, DF_CONT": oid alloc: num_oids="DF_U64"\n",
		DP_CONT(pool_hdl->sph_pool->sp_uuid, in->coai_op.ci_uuid),
		in->num_oids);

	out = crt_reply_get(rpc);
	D_ASSERT(out != NULL);

	d_iov_set(&iov, &rg, sizeof(rg));

	sgl.sg_nr = 1;
	sgl.sg_nr_out = 0;
	sgl.sg_iovs = &iov;

	rc = oid_iv_reserve(pool_hdl->sph_pool->sp_iv_ns, pool_hdl->sph_pool->sp_uuid,
			    in->coai_op.ci_uuid, in->num_oids, &sgl);
	if (rc)
		D_GOTO(out, rc);

	out->oid = rg.oid;

	D_DEBUG(DB_MD, DF_CONT": allocate "DF_X64"/"DF_U64"\n",
		DP_CONT(pool_hdl->sph_pool->sp_uuid, in->coai_op.ci_uuid),
		rg.oid, rg.num_oids);
out:
	out->coao_op.co_rc = rc;
	D_DEBUG(DB_MD, DF_CONT ": replying rpc: %p " DF_RC "\n",
		DP_CONT(pool_hdl->sph_pool->sp_uuid, in->coai_op.ci_uuid), rpc, DP_RC(rc));

	return rc;
}

void
ds_cont_oid_alloc_handler(crt_rpc_t *rpc)
{
	struct cont_op_in	*in = crt_req_get(rpc);
	struct cont_op_out	*out = crt_reply_get(rpc);
	struct ds_pool_hdl	*pool_hdl;
	crt_opcode_t		opc = opc_get(rpc->cr_opc);
	int			rc;

	pool_hdl = ds_pool_hdl_lookup(in->ci_pool_hdl);
	if (pool_hdl == NULL)
		D_GOTO(out, rc = -DER_NO_HDL);

	D_DEBUG(DB_MD, DF_CONT ": processing rpc: %p hdl=" DF_UUID " opc=%u\n",
		DP_CONT(pool_hdl->sph_pool->sp_uuid, in->ci_uuid), rpc, DP_UUID(in->ci_hdl), opc);

	D_ASSERT(opc == CONT_OID_ALLOC);

	rc = cont_oid_alloc(pool_hdl, rpc);

	D_DEBUG(DB_MD, DF_CONT ": replying rpc: %p hdl=" DF_UUID " opc=%u rc=" DF_RC "\n",
		DP_CONT(pool_hdl->sph_pool->sp_uuid, in->ci_uuid), rpc, DP_UUID(in->ci_hdl), opc,
		DP_RC(rc));

	ds_pool_hdl_put(pool_hdl);
out:
	out->co_rc = rc;
	out->co_map_version = 0;
	crt_reply_send(rpc);
}

/* Track each container EC aggregation Epoch and stable epoch under ds_pool */
struct cont_track_eph {
	uuid_t		cte_cont_uuid;
	d_list_t	cte_list;
	/* each target's stable epoch */
	daos_epoch_t	*cte_tgt_stable_ephs;
	/* each target's EC aggregation epoch */
	daos_epoch_t	*cte_tgt_ec_agg_ephs;
	/* last reported (through IV) stable epoch */
	daos_epoch_t	cte_last_stable_epoch;
	/* last reported (through IV) EC aggregation epoch */
	daos_epoch_t	cte_last_ec_agg_epoch;
	/* number of tracked epochs (dss_tgt_nr) */
	uint32_t	cte_ephs_cnt;
	int		cte_ref;
};

static struct cont_track_eph *
cont_track_eph_lookup(d_list_t *ec_list, uuid_t cont_uuid)
{
	struct cont_track_eph	*found = NULL;

	d_list_for_each_entry(found, ec_list, cte_list) {
		if (found->cte_ref == 0)
			continue;
		if (uuid_compare(found->cte_cont_uuid, cont_uuid) == 0)
			return found;
	}

	return NULL;
}

static struct cont_track_eph *
cont_track_eph_alloc(d_list_t *ec_list, uuid_t cont_uuid)
{
	struct cont_track_eph	*new_ec;

	D_ALLOC_PTR(new_ec);
	if (new_ec == NULL)
		return NULL;

	uuid_copy(new_ec->cte_cont_uuid, cont_uuid);
	D_ALLOC_ARRAY(new_ec->cte_tgt_stable_ephs, dss_tgt_nr);
	if (new_ec->cte_tgt_stable_ephs == NULL) {
		D_FREE(new_ec);
		return NULL;
	}
	D_ALLOC_ARRAY(new_ec->cte_tgt_ec_agg_ephs, dss_tgt_nr);
	if (new_ec->cte_tgt_ec_agg_ephs == NULL) {
		D_FREE(new_ec->cte_tgt_stable_ephs);
		D_FREE(new_ec);
		return NULL;
	}

	new_ec->cte_ephs_cnt = dss_tgt_nr;
	d_list_add(&new_ec->cte_list, ec_list);
	new_ec->cte_ref = 0;
	return new_ec;
}

static int
cont_track_eph_insert(struct ds_pool *pool, uuid_t cont_uuid, int tgt_idx,
		      uint64_t **ec_agg_epoch_p, uint64_t **stable_epoch_p)
{
	struct cont_track_eph	*new_eph;
	int			rc = 0;

	D_ASSERT(dss_get_module_info()->dmi_xs_id == 0);
	new_eph = cont_track_eph_lookup(&pool->sp_ec_ephs_list, cont_uuid);
	if (new_eph == NULL) {
		new_eph = cont_track_eph_alloc(&pool->sp_ec_ephs_list, cont_uuid);
		if (new_eph == NULL)
			D_GOTO(out, rc = -DER_NOMEM);
	}

	new_eph->cte_ref++;
	D_DEBUG(DB_MD, DF_UUID "add %d tgt to epoch query list %d\n",
		DP_UUID(cont_uuid), tgt_idx, new_eph->cte_ref);
	D_ASSERT(tgt_idx < new_eph->cte_ephs_cnt);
	new_eph->cte_tgt_ec_agg_ephs[tgt_idx] = 0;
	new_eph->cte_tgt_stable_ephs[tgt_idx] = 0;
	*ec_agg_epoch_p = &new_eph->cte_tgt_ec_agg_ephs[tgt_idx];
	*stable_epoch_p = &new_eph->cte_tgt_stable_ephs[tgt_idx];
out:
	return rc;
}

static void
cont_track_eph_delete(struct ds_pool *pool, uuid_t cont_uuid, int tgt_idx)
{
	struct cont_track_eph	*ec_eph;

	D_ASSERT(dss_get_module_info()->dmi_xs_id == 0);
	ec_eph = cont_track_eph_lookup(&pool->sp_ec_ephs_list, cont_uuid);
	if (ec_eph == NULL)
		return;

	D_ASSERT(tgt_idx < ec_eph->cte_ephs_cnt);
	D_ASSERT(ec_eph->cte_ref > 0);
	ec_eph->cte_ref--;
	D_DEBUG(DB_MD, DF_UUID "delete %d tgt ref %d.\n",
		DP_UUID(cont_uuid), tgt_idx, ec_eph->cte_ref);
	return;
}

static void
cont_track_eph_destroy(struct cont_track_eph *ec_eph)
{
	D_ASSERT(ec_eph->cte_ref == 0);
	d_list_del(&ec_eph->cte_list);
	D_FREE(ec_eph->cte_tgt_stable_ephs);
	D_FREE(ec_eph->cte_tgt_ec_agg_ephs);
	D_FREE(ec_eph);
}

void
ds_cont_track_eph_free(struct ds_pool *pool)
{
	struct cont_track_eph	*ec_eph, *tmp;

	d_list_for_each_entry_safe(ec_eph, tmp, &pool->sp_ec_ephs_list, cte_list)
		cont_track_eph_destroy(ec_eph);
}

struct track_eph_ult_arg {
	struct ds_pool	*pool;
	uuid_t		cont_uuid;
	uint32_t	tgt_idx;
	daos_epoch_t	*ec_agg_eph;
	daos_epoch_t	*stable_eph;
};

static	int
cont_track_eph_fini_ult(void *data)
{
	struct track_eph_ult_arg	*arg = data;

	cont_track_eph_delete(arg->pool, arg->cont_uuid, arg->tgt_idx);
	return 0;
}

static void
cont_tgt_track_eph_fini(struct ds_cont_child *cont_child)
{
	struct track_eph_ult_arg	arg;

	if (cont_child->sc_query_ec_agg_eph == NULL)
		return;
	D_ASSERT(cont_child->sc_query_stable_eph != NULL);

	arg.pool = cont_child->sc_pool->spc_pool;
	uuid_copy(arg.cont_uuid, cont_child->sc_uuid);
	arg.tgt_idx = dss_get_module_info()->dmi_tgt_id;
	dss_ult_execute(cont_track_eph_fini_ult, &arg, NULL, NULL, DSS_XS_SYS, 0, 0);

	cont_child->sc_query_ec_agg_eph = NULL;
	cont_child->sc_query_stable_eph = NULL;
}

static int
cont_track_eph_init_ult(void *data)
{
	struct track_eph_ult_arg *arg = data;
	int rc;

	rc = cont_track_eph_insert(arg->pool, arg->cont_uuid, arg->tgt_idx, &arg->ec_agg_eph,
				   &arg->stable_eph);
	return rc;
}

static int
cont_tgt_track_eph_init(struct ds_cont_child *cont_child)
{
	struct track_eph_ult_arg	arg;
	int				rc;

	arg.pool = cont_child->sc_pool->spc_pool;
	uuid_copy(arg.cont_uuid, cont_child->sc_uuid);
	arg.tgt_idx = dss_get_module_info()->dmi_tgt_id;
	rc = dss_ult_execute(cont_track_eph_init_ult, &arg, NULL, NULL, DSS_XS_SYS,
			     0, 0);
	if (rc) {
		DL_ERROR(rc, DF_CONT " init track eph failed.",
			 DP_CONT(cont_child->sc_pool->spc_uuid, cont_child->sc_uuid));
		return rc;
	}

	D_DEBUG(DB_MD, DF_UUID " update init track %u\n",
		DP_UUID(cont_child->sc_uuid), arg.tgt_idx);
	cont_child->sc_query_ec_agg_eph = arg.ec_agg_eph;
	cont_child->sc_query_stable_eph = arg.stable_eph;

	return rc;
}

/**
 * This ULT is actually per pool to collect all container EC aggregation
 * epoch, then report to the container service leader.
 */
#define EC_TGT_EPH_QUERY_INTV	 (5ULL * 1000)	/* seconds interval to check*/
void
ds_cont_track_eph_query_ult(void *data)
{
	struct ds_pool		*pool = data;
	struct cont_track_eph	*ec_eph;
	struct cont_track_eph	*tmp;
	int			rc;

	D_DEBUG(DB_MD, DF_UUID" start tgt ec query eph ULT\n",
		DP_UUID(pool->sp_uuid));

	if (pool->sp_ec_ephs_req == NULL)
		goto out;

	while (!dss_ult_exiting(pool->sp_ec_ephs_req)) {
		int		*failed_tgts = NULL;
		unsigned int	failed_tgts_nr;

		if (pool->sp_map == NULL || pool->sp_stopping)
			goto yield;

		rc = ds_pool_get_failed_tgt_idx(pool->sp_uuid, &failed_tgts, &failed_tgts_nr);
		if (rc) {
			D_DEBUG(DB_MD, DF_UUID "failed to get index : rc "DF_RC"\n",
				DP_UUID(pool->sp_uuid), DP_RC(rc));
			goto yield;
		}

		d_list_for_each_entry_safe(ec_eph, tmp, &pool->sp_ec_ephs_list, cte_list) {
			daos_epoch_t	min_ec_agg_eph;
			daos_epoch_t	min_stable_eph;
			int		i;

			if (dss_ult_exiting(pool->sp_ec_ephs_req))
				break;

			if (ec_eph->cte_ref == 0) {
				cont_track_eph_destroy(ec_eph);
				continue;
			}

			min_ec_agg_eph = DAOS_EPOCH_MAX;
			min_stable_eph = DAOS_EPOCH_MAX;
			for (i = 0; i < ec_eph->cte_ephs_cnt; i++) {
				bool is_failed_tgts = false;
				int j;

				for (j = 0; j < failed_tgts_nr; j++) {
					if (failed_tgts[j] == i) {
						is_failed_tgts = true;
						break;
					}
				}

				if (!is_failed_tgts) {
					min_ec_agg_eph = min(min_ec_agg_eph,
							     ec_eph->cte_tgt_ec_agg_ephs[i]);
					min_stable_eph = min(min_stable_eph,
							     ec_eph->cte_tgt_stable_ephs[i]);
				}
			}

			if (min_ec_agg_eph == 0 || min_ec_agg_eph == DAOS_EPOCH_MAX ||
			    min_stable_eph == 0 || min_stable_eph == DAOS_EPOCH_MAX ||
			    (min_ec_agg_eph <= ec_eph->cte_last_ec_agg_epoch &&
			     min_stable_eph <= ec_eph->cte_last_stable_epoch)) {
				if (min_ec_agg_eph > 0 && min_stable_eph > 0 &&
				    (min_ec_agg_eph < ec_eph->cte_last_ec_agg_epoch ||
				     min_stable_eph < ec_eph->cte_last_stable_epoch))
					D_ERROR("ignore for now, min_ec_agg_eph "DF_X64" < "DF_X64
						", or min_stable_eph "DF_X64" <"DF_X64
						", "DF_UUID"\n",
						min_ec_agg_eph, ec_eph->cte_last_ec_agg_epoch,
						min_stable_eph, ec_eph->cte_last_stable_epoch,
						DP_UUID(ec_eph->cte_cont_uuid));
				else
					D_DEBUG(DB_MD, "Skip ec_agg_eph "DF_X64"/"DF_X64
						", stable_eph "DF_X64"/"DF_X64", "DF_UUID"\n",
						min_ec_agg_eph, ec_eph->cte_last_ec_agg_epoch,
						min_stable_eph, ec_eph->cte_last_stable_epoch,
						DP_UUID(ec_eph->cte_cont_uuid));
				continue;
			}

			D_DEBUG(DB_MD, "Update ec_agg_eph "DF_X64", stable_eph "DF_X64", "
				DF_UUID"\n", min_ec_agg_eph, min_stable_eph,
				DP_UUID(ec_eph->cte_cont_uuid));
			rc = cont_iv_track_eph_update(pool->sp_iv_ns, ec_eph->cte_cont_uuid,
						      min_ec_agg_eph, min_stable_eph);
			if (rc == 0) {
				ec_eph->cte_last_ec_agg_epoch = min_ec_agg_eph;
				ec_eph->cte_last_stable_epoch = min_stable_eph;
			} else {
				D_INFO(DF_CONT": Update min epoch: %d\n",
				       DP_CONT(pool->sp_uuid, ec_eph->cte_cont_uuid), rc);
			}
		}
		D_FREE(failed_tgts);
yield:
		if (dss_ult_exiting(pool->sp_ec_ephs_req))
			break;

		sched_req_sleep(pool->sp_ec_ephs_req, EC_TGT_EPH_QUERY_INTV);
	}
out:
	D_INFO(DF_UUID" stop tgt ec query eph ULT\n", DP_UUID(pool->sp_uuid));
}

struct cont_prop_set_arg {
	uuid_t	cpa_cont_uuid;
	uuid_t	cpa_pool_uuid;
	daos_prop_t *cpa_prop;
};

static int
cont_child_prop_update(void *data)
{
	struct dsm_tls		 *tls = dsm_tls_get();
	struct cont_prop_set_arg *arg = data;
	struct daos_prop_entry	 *iv_entry;
	struct ds_cont_child	 *child;
	int			 rc;

	rc = cont_child_lookup(tls->dt_cont_cache, arg->cpa_cont_uuid,
			       arg->cpa_pool_uuid, false /* create */,
			       &child);
	if (rc) {
		if (rc == -DER_NONEXIST)
			rc = 0;
		else
			D_ERROR(DF_CONT" cont_child_lookup failed, "DF_RC"\n",
				DP_CONT(arg->cpa_pool_uuid, arg->cpa_cont_uuid),
				DP_RC(rc));
		return rc;
	}
	D_ASSERT(child != NULL);
	if (child->sc_stopping || child->sc_destroying) {
		D_ERROR(DF_CONT" is being stopping or destroyed (s=%d, d=%d)\n",
			DP_CONT(arg->cpa_pool_uuid, arg->cpa_cont_uuid),
			child->sc_stopping, child->sc_destroying);
		rc = -DER_SHUTDOWN;
		goto out;
	}
	daos_props_2cont_props(arg->cpa_prop, &child->sc_props);

	iv_entry = daos_prop_entry_get(arg->cpa_prop, DAOS_PROP_CO_STATUS);
	if (iv_entry != NULL) {
		struct daos_co_status co_stat = { 0 };

		daos_prop_val_2_co_status(iv_entry->dpe_val, &co_stat);
		if (co_stat.dcs_pm_ver < child->sc_status_pm_ver)
			goto out;
		if (dss_get_module_info()->dmi_tgt_id == 0)
			D_DEBUG(DB_MD, DF_CONT" statu_pm_ver %d -> %d status %u\n",
				DP_CONT(arg->cpa_pool_uuid, arg->cpa_cont_uuid),
				child->sc_status_pm_ver, co_stat.dcs_pm_ver,
				co_stat.dcs_status);
		child->sc_status_pm_ver = co_stat.dcs_pm_ver;
		if (co_stat.dcs_status == DAOS_PROP_CO_UNCLEAN)
			child->sc_rw_disabled = 1;
		else if (co_stat.dcs_status == DAOS_PROP_CO_HEALTHY)
			child->sc_rw_disabled = 0;
	}

out:
	ds_cont_child_put(child);
	return rc;
}

int
ds_cont_tgt_prop_update(uuid_t pool_uuid, uuid_t cont_uuid, daos_prop_t	*prop)
{
	struct cont_prop_set_arg arg;
	int			 rc;

	/* XXX only need update status and obj_version now? */
	if (daos_prop_entry_get(prop, DAOS_PROP_CO_STATUS) == NULL &&
	    daos_prop_entry_get(prop, DAOS_PROP_CO_OBJ_VERSION) == NULL)
		return 0;

	D_DEBUG(DB_MD, DF_CONT" property update.\n", DP_CONT(pool_uuid, cont_uuid));
	uuid_copy(arg.cpa_cont_uuid, cont_uuid);
	uuid_copy(arg.cpa_pool_uuid, pool_uuid);
	arg.cpa_prop = prop;
	rc = ds_pool_task_collective(pool_uuid, PO_COMP_ST_NEW | PO_COMP_ST_DOWN |
				     PO_COMP_ST_DOWNOUT, cont_child_prop_update, &arg, 0);
	if (rc)
		D_ERROR("collective cont_write_data_turn_off failed, "DF_RC"\n",
			DP_RC(rc));

	return rc;
}

void
ds_cont_ec_timestamp_update(struct ds_cont_child *cont)
{
	cont->sc_ec_update_timestamp = d_hlc_get();
}<|MERGE_RESOLUTION|>--- conflicted
+++ resolved
@@ -1631,18 +1631,6 @@
 		D_ASSERT(hdl->sch_cont != NULL);
 		D_ASSERT(hdl->sch_cont->sc_pool != NULL);
 		hdl->sch_cont->sc_open++;
-<<<<<<< HEAD
-=======
-		if (hdl->sch_cont->sc_open > 1) {
-			/* If there is an in-flight open being stuck, then
-			 * let's retry and wait until it finished.
-			 */
-			if (hdl->sch_cont->sc_open_initializing) {
-				hdl->sch_cont->sc_open--;
-				D_GOTO(err_cont, rc = -DER_AGAIN);
-			}
->>>>>>> a3d4d2f1
-
 		if (hdl->sch_cont->sc_open > 1 && hdl->sch_cont->sc_props_fetched)
 			goto opened;
 
