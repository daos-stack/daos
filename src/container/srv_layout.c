--- conflicted
+++ resolved
@@ -101,14 +101,12 @@
 		.dpe_type	= DAOS_PROP_CO_ROOTS,
 		.dpe_val_ptr	= &dummy_roots, /* overwritten by middlewares */
 	}, {
-<<<<<<< HEAD
-		.dpe_type	= DAOS_PROP_CO_ALLOCED_OID,
-		.dpe_val	= 0,
-=======
 		.dpe_type	= DAOS_PROP_CO_STATUS,
 		.dpe_val	= DAOS_PROP_CO_STATUS_VAL(DAOS_PROP_CO_HEALTHY,
 							  0),
->>>>>>> b3110342
+	}, {
+		.dpe_type	= DAOS_PROP_CO_ALLOCED_OID,
+		.dpe_val	= 0,
 	}
 };
 
