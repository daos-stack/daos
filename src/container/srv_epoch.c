--- conflicted
+++ resolved
@@ -232,17 +232,8 @@
 		goto out;
 	}
 
-<<<<<<< HEAD
-	if (in->cei_epoch >= DAOS_EPOCH_MAX) {
-		rc = -DER_OVERFLOW;
-		goto out;
-	}
-
 	rc = snap_create_bcast(tx, cont, in->cei_op.ci_hdl, in->cei_opts,
 			       rpc->cr_ctx, &snap_eph);
-=======
-	rc = snap_create_bcast(tx, cont, rpc->cr_ctx, &snap_eph);
->>>>>>> b13c919a
 	if (rc == 0)
 		out->ceo_epoch = snap_eph;
 out:
