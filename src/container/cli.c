--- conflicted
+++ resolved
@@ -1119,11 +1119,11 @@
 	args = dc_task_get_args(task);
 	D_ASSERTF(args != NULL, "Task Argument OPC does not match DC OPC\n");
 
-<<<<<<< HEAD
 	if (daos_prop_entry_get(args->prop, DAOS_PROP_CO_ALLOCED_OID)) {
 		D_ERROR("Can't set OID property if container is created.\n");
 		D_GOTO(err, rc = -DER_NO_PERM);
-=======
+	}
+
 	entry = daos_prop_entry_get(args->prop, DAOS_PROP_CO_STATUS);
 	if (entry != NULL) {
 		daos_prop_val_2_co_status(entry->dpe_val, &co_stat);
@@ -1134,7 +1134,6 @@
 				"clear UNCLEAN status, "DF_RC"\n", DP_RC(rc));
 			goto err;
 		}
->>>>>>> b3110342
 	}
 
 	cont = dc_hdl2cont(args->coh);
