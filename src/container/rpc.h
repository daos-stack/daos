--- conflicted
+++ resolved
@@ -189,15 +189,11 @@
 #define DAOS_CO_QUERY_PROP_OWNER_GROUP		(1ULL << 13)
 #define DAOS_CO_QUERY_PROP_DEDUP		(1ULL << 14)
 #define DAOS_CO_QUERY_PROP_DEDUP_THRESHOLD	(1ULL << 15)
-<<<<<<< HEAD
 #define DAOS_CO_QUERY_PROP_ROOTS		(1ULL << 16)
-#define DAOS_CO_QUERY_PROP_MAX_OID		(1ULL << 17)
-=======
-#define DAOS_CO_QUERY_PROP_ROOTS	(1ULL << 16)
-#define DAOS_CO_QUERY_PROP_CO_STATUS	(1ULL << 17)
->>>>>>> b3110342
-
-#define DAOS_CO_QUERY_PROP_BITS_NR	(18)
+#define DAOS_CO_QUERY_PROP_CO_STATUS		(1ULL << 17)
+#define DAOS_CO_QUERY_PROP_MAX_OID		(1ULL << 18)
+
+#define DAOS_CO_QUERY_PROP_BITS_NR		(19)
 #define DAOS_CO_QUERY_PROP_ALL					\
 	((1ULL << DAOS_CO_QUERY_PROP_BITS_NR) - 1)
 
