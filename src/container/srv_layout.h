/*
 * (C) Copyright 2016-2022 Intel Corporation.
 *
 * SPDX-License-Identifier: BSD-2-Clause-Patent
 */
/**
 * \file
 *
 * ds_cont: Container Server Storage Layout
 *
 * This header assembles (hopefully) everything related to the persistent
 * storage layout of container metadata used by ds_cont.
 *
 * In the database of the combined pool/container service, we have this layout
 * for ds_cont:
 *
 *   Root KVS (GENERIC):
 *     Container KVS (GENERIC):
 *       Container property KVS (GENERIC):
 *         Snapshot KVS (INTEGER)
 *         User attribute KVS (GENERIC)
 *         Handle index KVS (GENERIC)
 *       ... (more container property KVSs)
 *     Container handle KVS (GENERIC)
 *
 * The version of the whole layout is defined by ds_pool_prop_global_version.
 */

#ifndef __CONTAINER_SRV_LAYOUT_H__
#define __CONTAINER_SRV_LAYOUT_H__

#include <daos_types.h>

/*
 * Root KVS (RDB_KVS_GENERIC)
 *
 * All keys are strings. Value types are specified for each key below.
 *
 * IMPORTANT! Please add new keys to this KVS like this:
 *
 *   extern d_iov_t ds_cont_prop_new_key;	comment_on_value_type
 *
 *   Note 1. The "new_key" name in ds_cont_prop_new_key must not appear in the
 *   root KVS in src/pool/srv_layout.h, that is, there must not be a
 *   ds_pool_prop_new_key, because the two root KVSs are the same RDB KVS.
 *
 *   Note 2. The comment_on_value_type shall focus on the value type only;
 *   usage shall be described above in this comment following existing
 *   examples. If the value is another KVS, its type shall be the KVS name.
 */
extern d_iov_t ds_cont_prop_cuuids;		/* container UUIDs KVS */
extern d_iov_t ds_cont_prop_conts;		/* container KVS */
extern d_iov_t ds_cont_prop_cont_handles;	/* container handle KVS */
/* Please read the IMPORTANT notes above before adding new keys. */

/*
 * Container UUIDs KVS (RDB_KVS_GENERIC)
 *
 * This maps container labels (string, without '\0') to container UUID (uuid_t).
 * Used to get UUID key for lookup in container KVS.
 */

/*
 * Container KVS (RDB_KVS_GENERIC)
 *
 * This maps container UUIDs (uuid_t) to container property KVSs.
 */

/*
 * Container property KVS (RDB_KVS_GENERIC)
 *
 * All keys are strings. Value types are specified for each key below.
 *
 * IMPORTANT! Please add new keys to this KVS like this:
 *
 *   extern d_iov_t ds_cont_prop_new_key;	comment_on_value_type
 *
 *   Note. The comment_on_value_type shall focus on the value type only;
 *   usage shall be described above in this comment following existing
 *   examples. If the value is another KVS, its type shall be the KVS name.
 */
extern d_iov_t ds_cont_prop_ghce;		/* uint64_t */
extern d_iov_t ds_cont_prop_alloced_oid;	/* uint64_t */
extern d_iov_t ds_cont_prop_label;		/* string */
extern d_iov_t ds_cont_prop_layout_type;	/* uint64_t */
extern d_iov_t ds_cont_prop_layout_ver;		/* uint64_t */
extern d_iov_t ds_cont_prop_csum;		/* uint64_t */
extern d_iov_t ds_cont_prop_csum_chunk_size;	/* uint64_t */
extern d_iov_t ds_cont_prop_csum_server_verify;	/* uint64_t */
extern d_iov_t ds_cont_prop_dedup;		/* uint64_t */
extern d_iov_t ds_cont_prop_dedup_threshold;	/* uint64_t */
extern d_iov_t ds_cont_prop_redun_fac;		/* uint64_t */
extern d_iov_t ds_cont_prop_redun_lvl;		/* uint64_t */
extern d_iov_t ds_cont_prop_snapshot_max;	/* uint64_t */
extern d_iov_t ds_cont_prop_compress;		/* uint64_t */
extern d_iov_t ds_cont_prop_encrypt;		/* uint64_t */
extern d_iov_t ds_cont_prop_acl;		/* daos_acl */
extern d_iov_t ds_cont_prop_owner;		/* string */
extern d_iov_t ds_cont_prop_owner_group;	/* string */
extern d_iov_t ds_cont_prop_nsnapshots;		/* uint32_t */
extern d_iov_t ds_cont_prop_snapshots;		/* snapshot KVS */
extern d_iov_t ds_cont_prop_co_status;		/* uint64_t */
extern d_iov_t ds_cont_attr_user;		/* user attribute KVS */
extern d_iov_t ds_cont_prop_handles;		/* handle index KVS */
extern d_iov_t ds_cont_prop_roots;		/* daos_prop_co_roots */
extern d_iov_t ds_cont_prop_ec_cell_sz;		/* uint64_t */
extern d_iov_t ds_cont_prop_ec_pda;		/* uint64_t */
extern d_iov_t ds_cont_prop_rp_pda;		/* uint64_t */
extern d_iov_t ds_cont_prop_cont_global_version;/* uint32_t */
extern d_iov_t ds_cont_prop_scrubber_disabled;	/* uint64_t */
extern d_iov_t ds_cont_prop_co_md_times;	/* co_md_times */
<<<<<<< HEAD
extern d_iov_t ds_cont_prop_nhandles;		/* uint32_t */
=======
extern d_iov_t ds_cont_prop_cont_obj_version;	/* uint32_t */
>>>>>>> 2b33540c
/* Please read the IMPORTANT notes above before adding new keys. */

struct co_md_times {
	uint64_t	otime;	/* container open time */
	uint64_t	mtime;	/* container metadata modify time */
};

/*
 * Snapshot KVS (RDB_KVS_INTEGER)
 *
 * A key is an epoch (daos_epoch_t). A value is an unused byte (char), as RDB
 * values must be nonempty.
 */

/*
 * User attribute KVS (RDB_KVS_GENERIC)
 *
 * A key is a (null-terminated) string. A value is a user-defined byte array.
 * Sizes of keys (or values) may vary.
 */

/*
 * Handle index KVS (RDB_KVS_GENERIC)
 *
 * A key is a container handle UUID (uuid_t). A value is an unused byte (char),
 * as RDB values must be nonempty. This KVS stores UUIDs of all handles of
 * _one_ container.
 */

/*
 * Container handle KVS (RDB_KVS_GENERIC)
 *
 * A key is a container handle UUID (uuid_t). A value is a container_hdl object.
 * This KVS stores handles of _all_ containers in the DB.
 */
struct container_hdl {
	uuid_t		ch_pool_hdl;
	uuid_t		ch_cont;
	uint64_t	ch_hce;
	uint64_t	ch_flags;
	uint64_t	ch_sec_capas;
};

extern daos_prop_t cont_prop_default;
extern daos_prop_t cont_prop_default_v0;

#define CONT_PROP_NUM_V0 20
#define CONT_PROP_NUM	(DAOS_PROP_CO_MAX - DAOS_PROP_CO_MIN - 1)

/**
 * Initialize the default container properties.
 *
 * \return	0		Success
 *		-DER_NOMEM	Out of memory
 */
int
ds_cont_prop_default_init(void);

/**
 * Clean up the default container properties.
 */
void
ds_cont_prop_default_fini(void);

#endif /* __CONTAINER_SRV_LAYOUT_H__ */<|MERGE_RESOLUTION|>--- conflicted
+++ resolved
@@ -109,11 +109,9 @@
 extern d_iov_t ds_cont_prop_cont_global_version;/* uint32_t */
 extern d_iov_t ds_cont_prop_scrubber_disabled;	/* uint64_t */
 extern d_iov_t ds_cont_prop_co_md_times;	/* co_md_times */
-<<<<<<< HEAD
+extern d_iov_t ds_cont_prop_cont_obj_version;	/* uint32_t */
 extern d_iov_t ds_cont_prop_nhandles;		/* uint32_t */
-=======
-extern d_iov_t ds_cont_prop_cont_obj_version;	/* uint32_t */
->>>>>>> 2b33540c
+
 /* Please read the IMPORTANT notes above before adding new keys. */
 
 struct co_md_times {
