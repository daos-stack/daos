--- conflicted
+++ resolved
@@ -556,11 +556,7 @@
 /* check if container exists by UUID and (if applicable) non-default label */
 static int
 cont_create_existence_check(struct rdb_tx *tx, struct cont_svc *svc, uuid_t puuid, uuid_t cuuid,
-<<<<<<< HEAD
 			    char *clabel)
-=======
-			    char *clabel, bool dup_op)
->>>>>>> afdcbdfe
 {
 	d_iov_t		key;
 	d_iov_t		val;
@@ -584,13 +580,8 @@
 			" "DF_RC"\n", DP_CONT(puuid, cuuid), DP_UUID(cuuid),
 			DP_RC(rc));
 
-<<<<<<< HEAD
 		/* UUID found is an "already exists" error */
 		if (may_exist)
-=======
-		/* UUID found is an "already exists" error if this is a new (not a retry) RPC */
-		if (may_exist && !dup_op)
->>>>>>> afdcbdfe
 			return -DER_EXIST;
 
 		return rc;
@@ -622,16 +613,8 @@
 			return -DER_INVAL;
 		}
 
-<<<<<<< HEAD
 		/* UUID and label found and associate. "already exists" error. */
 		return -DER_EXIST;
-=======
-		/* UUID and label found and match. Error if this is a new (not a retry) RPC */
-		if (!dup_op)
-			return -DER_EXIST;
-
-		return 0;
->>>>>>> afdcbdfe
 	}
 
 	/* not found by UUID, and not found by label - legitimate "non-exist" */
@@ -1032,13 +1015,8 @@
 }
 
 static int
-<<<<<<< HEAD
 cont_create(struct rdb_tx *tx, struct ds_pool_hdl *pool_hdl, struct cont_svc *svc, crt_rpc_t *rpc,
 	    int cont_proto_ver)
-=======
-cont_create(struct rdb_tx *tx, struct ds_pool_hdl *pool_hdl, struct cont_svc *svc, bool dup_op,
-	    crt_rpc_t *rpc)
->>>>>>> afdcbdfe
 {
 	struct cont_create_in  *in = crt_req_get(rpc);
 	daos_prop_t	       *prop_dup = NULL;
@@ -1107,11 +1085,7 @@
 
 	/* Check if a container with this UUID and label already exists */
 	rc = cont_create_existence_check(tx, svc, pool_hdl->sph_pool->sp_uuid, in->cci_op.ci_uuid,
-<<<<<<< HEAD
 					 lbl);
-=======
-					 lbl, dup_op);
->>>>>>> afdcbdfe
 	if (rc != -DER_NONEXIST) {
 		if (rc == -DER_EXIST)
 			D_ERROR(DF_CONT ": container already exists\n",
@@ -5386,7 +5360,6 @@
 cont_op_with_svc(struct ds_pool_hdl *pool_hdl, struct cont_svc *svc,
 		 crt_rpc_t *rpc, int cont_proto_ver)
 {
-<<<<<<< HEAD
 	struct cont_op_in            *in       = crt_req_get(rpc);
 	struct cont_open_bylabel_out *olbl_out = NULL;
 	struct rdb_tx                 tx;
@@ -5400,21 +5373,6 @@
 	int                           rc;
 
 	cont_op_in_get_label(rpc, opc, cont_proto_ver, &clbl);
-=======
-	struct cont_op_in              *in       = crt_req_get(rpc);
-	struct cont_open_bylabel_in    *olbl_in  = NULL;
-	struct cont_open_bylabel_out   *olbl_out = NULL;
-	struct cont_destroy_bylabel_in *dlbl_in  = NULL;
-	struct rdb_tx                   tx;
-	crt_opcode_t                    opc  = opc_get(rpc->cr_opc);
-	struct cont                    *cont = NULL;
-	struct cont_pool_metrics       *metrics;
-	bool                            update_mtime = false;
-	bool                            dup_op       = false;
-	const char                     *clbl         = NULL;
-	char                            cuuid[37];
-	int                             rc;
->>>>>>> afdcbdfe
 
 	rc = rdb_tx_begin(svc->cs_rsvc->s_db, svc->cs_rsvc->s_term, &tx);
 	if (rc != 0)
@@ -5434,11 +5392,7 @@
 
 	switch (opc) {
 	case CONT_CREATE:
-<<<<<<< HEAD
 		rc = cont_create(&tx, pool_hdl, svc, rpc, cont_proto_ver);
-=======
-		rc = cont_create(&tx, pool_hdl, svc, dup_op, rpc);
->>>>>>> afdcbdfe
 		if (likely(rc == 0)) {
 			metrics = pool_hdl->sph_pool->sp_metrics[DAOS_CONT_MODULE];
 			d_tm_inc_counter(metrics->create_total, 1);
@@ -5449,12 +5403,7 @@
 		break;
 	case CONT_OPEN_BYLABEL:
 		olbl_out = crt_reply_get(rpc);
-<<<<<<< HEAD
 		rc       = cont_lookup_bylabel(&tx, svc, clbl, &cont);
-=======
-		rc = cont_lookup_bylabel(&tx, svc, olbl_in->coli_label, &cont);
-		/* TODO: idempotent rc=0 return for dup_op case. */
->>>>>>> afdcbdfe
 		if (rc != 0)
 			goto out_lock;
 		/* NB: call common cont_op_with_cont() same as CONT_OPEN case */
@@ -5462,36 +5411,9 @@
 		uuid_copy(olbl_out->colo_uuid, cont->c_uuid);
 		break;
 	case CONT_DESTROY_BYLABEL:
-<<<<<<< HEAD
 		rc = cont_lookup_bylabel(&tx, svc, clbl, &cont);
 		if (rc != 0)
 			goto out_lock;
-=======
-	case CONT_DESTROY:
-		if (opc == CONT_DESTROY_BYLABEL) {
-			dlbl_in = crt_req_get(rpc);
-			clbl    = dlbl_in->cdli_label;
-			rc      = cont_lookup_bylabel(&tx, svc, dlbl_in->cdli_label, &cont);
-		} else {
-			uuid_unparse(in->ci_uuid, cuuid);
-			rc = cont_lookup(&tx, svc, in->ci_uuid, &cont);
-		}
-		if (rc == -DER_NONEXIST && dup_op) {
-			D_DEBUG(DB_MD, DF_UUID ":%s: do not destroy already-destroyed container\n",
-				DP_UUID(pool_hdl->sph_pool->sp_uuid), clbl ? clbl : cuuid);
-			rc = 0;
-			goto out_lock;
-		} else if (rc == 0 && dup_op) {
-			/* original rpc destroyed container. But another one was created! */
-			D_DEBUG(DB_MD,
-				DF_UUID ":%s: do not destroy already-destroyed "
-					"(and since recreated!) container\n",
-				DP_UUID(pool_hdl->sph_pool->sp_uuid), clbl ? clbl : cuuid);
-			goto out_contref;
-		} else if (rc != 0) {
-			goto out_lock;
-		}
->>>>>>> afdcbdfe
 		rc = cont_op_with_cont(&tx, pool_hdl, cont, rpc, &update_mtime, cont_proto_ver);
 		break;
 	default:
@@ -5513,14 +5435,10 @@
 	if (rc != 0)
 		goto out_contref;
 
-<<<<<<< HEAD
 	/* Insert client op key and value into cs_ops (successful operation case) */
 	rc = cont_op_save_dup(&tx, pool_hdl, svc, rpc, cont_proto_ver, &op_val);
 	if (rc != 0)
 		goto out_contref;
-=======
-	/* TODO: insert client RPC key (UUID + timestamp) and value (rc) in cs_ops */
->>>>>>> afdcbdfe
 
 	rc = rdb_tx_commit(&tx);
 	if (rc != 0)
@@ -5535,7 +5453,6 @@
 	ABT_rwlock_unlock(svc->cs_lock);
 	rdb_tx_end(&tx);
 out:
-<<<<<<< HEAD
 	if (rc != 0) {
 		int rc2;
 
@@ -5548,10 +5465,6 @@
 		}
 	} else if (!dup_op) {
 		/* Propagate new snapshot list by IV */
-=======
-	/* Propagate new snapshot list by IV */
-	if (!dup_op && (rc == 0)) {
->>>>>>> afdcbdfe
 		if (opc == CONT_SNAP_CREATE || opc == CONT_SNAP_DESTROY)
 			ds_cont_update_snap_iv(svc, in->ci_uuid);
 		else if (opc == CONT_PROP_SET)
