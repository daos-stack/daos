/*
 * (C) Copyright 2016-2019 Intel Corporation.
 *
 * Licensed under the Apache License, Version 2.0 (the "License");
 * you may not use this file except in compliance with the License.
 * You may obtain a copy of the License at
 *
 *    http://www.apache.org/licenses/LICENSE-2.0
 *
 * Unless required by applicable law or agreed to in writing, software
 * distributed under the License is distributed on an "AS IS" BASIS,
 * WITHOUT WARRANTIES OR CONDITIONS OF ANY KIND, either express or implied.
 * See the License for the specific language governing permissions and
 * limitations under the License.
 *
 * GOVERNMENT LICENSE RIGHTS-OPEN SOURCE SOFTWARE
 * The Government's rights to use, modify, reproduce, release, perform, display,
 * or disclose this software are subject to the terms of the Apache License as
 * provided in Contract No. B609815.
 * Any reproduction of computer software, computer software documentation, or
 * portions thereof marked with this legend must also reproduce the markings.
 */
/**
 * \file
 *
 * ds_cont: Container Operations
 *
 * This file contains the server API methods and the RPC handlers that are both
 * related container metadata.
 */

#define D_LOGFAC DD_FAC(container)

#include <daos_srv/container.h>

#include <daos_api.h>	/* for daos_prop_alloc/_free() */
#include <daos/rpc.h>
#include <daos_srv/pool.h>
#include <daos_srv/rdb.h>
#include "rpc.h"
#include "srv_internal.h"
#include "srv_layout.h"

static int
cont_prop_read(struct rdb_tx *tx, struct cont *cont, uint64_t bits,
	       daos_prop_t **prop_out);

/** Container Property knowledge */

/** Get the redundancy factor from a containers properites. */
uint32_t
daos_cont_prop2redunfac(daos_prop_t *props)
{
	struct daos_prop_entry *prop =
		daos_prop_entry_get(props, DAOS_PROP_CO_REDUN_FAC);

	return prop == NULL ? DAOS_PROP_CO_REDUN_RF1 : (uint32_t)prop->dpe_val;
}

/** Get the redundancy level from a containers properites. */
uint32_t
daos_cont_prop2redunlvl(daos_prop_t *props)
{
	struct daos_prop_entry *prop =
		daos_prop_entry_get(props, DAOS_PROP_CO_REDUN_LVL);

	return prop == NULL ? DAOS_PROP_CO_REDUN_NODE : (uint32_t)prop->dpe_val;
}

/**
 * This function verifies that the container meets it's redundancy requirements
 * based on the current pool map. The redundancy requirement is measured
 * checking a domain level and counting how many downstream failures it has.
 * if there are more failures for that domain type then allowed restrict
 * container opening.
 *
 * \param pmap  [in]    The pool map referenced by the container.
 * \param props [in]    The container properties, used to get redundancy factor
 *                      and level.
 *
 * \return	0 if the container meets the requirements, negative error code
 *		if it does not.
 */
static int
cont_verify_redun_req(struct pool_map *pmap, daos_prop_t *props)
{
	uint32_t num_failed;
	uint32_t num_allowed_failures;
	int rc = 0;
	int redun_fac = daos_cont_prop2redunfac(props);
	int redun_lvl = daos_cont_prop2redunlvl(props);

	switch (redun_lvl) {
	case DAOS_PROP_CO_REDUN_RACK:
		rc = pool_map_get_failed_cnt(pmap,
					     PO_COMP_TP_RACK);
		break;
	case DAOS_PROP_CO_REDUN_NODE:
		rc = pool_map_get_failed_cnt(pmap,
					     PO_COMP_TP_NODE);
		break;
	default:
		return -DER_INVAL;
	}

	if (rc < 0)
		return rc;

	/**
	 * A pool with a redundancy factor of n can have at most n failures
	 * before pool_open fails and an error is reported.
	 */
	num_failed = rc;
	switch (redun_fac) {
	case DAOS_PROP_CO_REDUN_RF0:
		num_allowed_failures = 0;
		break;
	case DAOS_PROP_CO_REDUN_RF1:
		num_allowed_failures = 1;
		break;
	case DAOS_PROP_CO_REDUN_RF2:
		num_allowed_failures = 2;
		break;
	case DAOS_PROP_CO_REDUN_RF3:
		num_allowed_failures = 3;
		break;
	case DAOS_PROP_CO_REDUN_RF4:
		num_allowed_failures = 4;
		break;
	default:
		return -DER_INVAL;
	}

	if (num_allowed_failures <= num_failed)
		return 0;
	else
		return -DER_INVAL;
}

static int
cont_svc_init(struct cont_svc *svc, const uuid_t pool_uuid, uint64_t id,
	      struct ds_rsvc *rsvc)
{
	int rc;

	uuid_copy(svc->cs_pool_uuid, pool_uuid);
	svc->cs_id = id;
	svc->cs_rsvc = rsvc;

	rc = ABT_rwlock_create(&svc->cs_lock);
	if (rc != ABT_SUCCESS) {
		D_ERROR("failed to create cs_lock: %d\n", rc);
		D_GOTO(err, rc = dss_abterr2der(rc));
	}

	/* cs_root */
	rc = rdb_path_init(&svc->cs_root);
	if (rc != 0)
		D_GOTO(err_lock, rc);
	rc = rdb_path_push(&svc->cs_root, &rdb_path_root_key);
	if (rc != 0)
		D_GOTO(err_root, rc);

	/* cs_conts */
	rc = rdb_path_clone(&svc->cs_root, &svc->cs_conts);
	if (rc != 0)
		D_GOTO(err_root, rc);
	rc = rdb_path_push(&svc->cs_conts, &ds_cont_prop_conts);
	if (rc != 0)
		D_GOTO(err_conts, rc);

	/* cs_hdls */
	rc = rdb_path_clone(&svc->cs_root, &svc->cs_hdls);
	if (rc != 0)
		D_GOTO(err_conts, rc);
	rc = rdb_path_push(&svc->cs_hdls, &ds_cont_prop_cont_handles);
	if (rc != 0)
		D_GOTO(err_hdls, rc);

	return 0;

err_hdls:
	rdb_path_fini(&svc->cs_hdls);
err_conts:
	rdb_path_fini(&svc->cs_conts);
err_root:
	rdb_path_fini(&svc->cs_root);
err_lock:
	ABT_rwlock_free(&svc->cs_lock);
err:
	return rc;
}

static void
cont_svc_fini(struct cont_svc *svc)
{
	rdb_path_fini(&svc->cs_hdls);
	rdb_path_fini(&svc->cs_conts);
	rdb_path_fini(&svc->cs_root);
	ABT_rwlock_free(&svc->cs_lock);
}

int
ds_cont_svc_init(struct cont_svc **svcp, const uuid_t pool_uuid, uint64_t id,
		 struct ds_rsvc *rsvc)
{
	struct cont_svc	       *svc;
	int			rc;

	D_ALLOC_PTR(svc);
	if (svc == NULL)
		return -DER_NOMEM;
	rc = cont_svc_init(svc, pool_uuid, id, rsvc);
	if (rc != 0) {
		D_FREE(svc);
		return rc;
	}
	*svcp = svc;
	return 0;
}

void
ds_cont_svc_fini(struct cont_svc **svcp)
{
	cont_svc_fini(*svcp);
	D_FREE(*svcp);
	*svcp = NULL;
}

void
ds_cont_svc_step_up(struct cont_svc *svc)
{
	D_ASSERT(svc->cs_pool == NULL);
	svc->cs_pool = ds_pool_lookup(svc->cs_pool_uuid);
	D_ASSERT(svc->cs_pool != NULL);
}

void
ds_cont_svc_step_down(struct cont_svc *svc)
{
	D_ASSERT(svc->cs_pool != NULL);
	ds_pool_put(svc->cs_pool);
	svc->cs_pool = NULL;
}

int
cont_svc_lookup_leader(uuid_t pool_uuid, uint64_t id, struct cont_svc **svcp,
		       struct rsvc_hint *hint)
{
	struct cont_svc	       *p;
	int			rc;

	D_ASSERTF(id == 0, DF_U64"\n", id);
	rc = ds_pool_cont_svc_lookup_leader(pool_uuid, &p, hint);
	if (rc != 0)
		return rc;
	D_ASSERT(p != NULL);
	*svcp = p;
	return 0;
}

void
cont_svc_put_leader(struct cont_svc *svc)
{
	ds_rsvc_put_leader(svc->cs_rsvc);
}

int
ds_cont_bcast_create(crt_context_t ctx, struct cont_svc *svc,
		     crt_opcode_t opcode, crt_rpc_t **rpc)
{
	return ds_pool_bcast_create(ctx, svc->cs_pool, DAOS_CONT_MODULE, opcode,
				    rpc, NULL, NULL);
}

void
ds_cont_wrlock_metadata(struct cont_svc *svc)
{
	ABT_rwlock_wrlock(svc->cs_lock);
}

void
ds_cont_rdlock_metadata(struct cont_svc *svc)
{
	ABT_rwlock_rdlock(svc->cs_lock);
}

void
ds_cont_unlock_metadata(struct cont_svc *svc)
{
	ABT_rwlock_unlock(svc->cs_lock);
}

/**
 * Initialize the container metadata in the combined pool/container service.
 *
 * \param[in]	tx		transaction
 * \param[in]	kvs		root KVS for container metadata
 * \param[in]	pool_uuid	pool UUID
 */
int
ds_cont_init_metadata(struct rdb_tx *tx, const rdb_path_t *kvs,
		      const uuid_t pool_uuid)
{
	struct rdb_kvs_attr	attr;
	int			rc;

	attr.dsa_class = RDB_KVS_GENERIC;
	attr.dsa_order = 16;
	rc = rdb_tx_create_kvs(tx, kvs, &ds_cont_prop_conts, &attr);
	if (rc != 0) {
		D_ERROR(DF_UUID": failed to create container KVS: %d\n",
			DP_UUID(pool_uuid), rc);
		return rc;
	}

	attr.dsa_class = RDB_KVS_GENERIC;
	attr.dsa_order = 16;
	rc = rdb_tx_create_kvs(tx, kvs, &ds_cont_prop_cont_handles, &attr);
	if (rc != 0) {
		D_ERROR(DF_UUID": failed to create container handle KVS: %d\n",
			DP_UUID(pool_uuid), rc);
		return rc;
	}

	return rc;
}

/* copy \a prop to \a prop_def (duplicated default prop) */
static int
cont_prop_default_copy(daos_prop_t *prop_def, daos_prop_t *prop)
{
	int			 i;

	if (prop == NULL || prop->dpp_nr == 0 || prop->dpp_entries == NULL)
		return 0;

	for (i = 0; i < prop->dpp_nr; i++) {
		struct daos_prop_entry	*entry;
		struct daos_prop_entry	*entry_def;

		entry = &prop->dpp_entries[i];
		entry_def = daos_prop_entry_get(prop_def, entry->dpe_type);
		D_ASSERTF(entry_def != NULL, "type %d not found in "
			  "default prop.\n", entry->dpe_type);
		switch (entry->dpe_type) {
		case DAOS_PROP_CO_LABEL:
			D_FREE(entry_def->dpe_str);
			D_STRNDUP(entry_def->dpe_str, entry->dpe_str,
				  DAOS_PROP_LABEL_MAX_LEN);
			if (entry_def->dpe_str == NULL)
				return -DER_NOMEM;
			break;
		case DAOS_PROP_CO_LAYOUT_TYPE:
		case DAOS_PROP_CO_LAYOUT_VER:
		case DAOS_PROP_CO_CSUM:
		case DAOS_PROP_CO_CSUM_CHUNK_SIZE:
		case DAOS_PROP_CO_CSUM_SERVER_VERIFY:
		case DAOS_PROP_CO_REDUN_FAC:
		case DAOS_PROP_CO_REDUN_LVL:
		case DAOS_PROP_CO_SNAPSHOT_MAX:
		case DAOS_PROP_CO_COMPRESS:
		case DAOS_PROP_CO_ENCRYPT:
			entry_def->dpe_val = entry->dpe_val;
			break;
		case DAOS_PROP_CO_ACL:
			/* TODO: Implement container ACL */
			break;
		default:
			D_ASSERTF(0, "bad dpt_type %d.\n", entry->dpe_type);
			break;
		}
	}
	return 0;
}

static int
cont_prop_write(struct rdb_tx *tx, const rdb_path_t *kvs, daos_prop_t *prop)
{
	struct daos_prop_entry	*entry;
	d_iov_t		 value;
	int			 i;
	int			 rc = 0;

	if (prop == NULL || prop->dpp_nr == 0 || prop->dpp_entries == NULL)
		return 0;

	for (i = 0; i < prop->dpp_nr; i++) {
		entry = &prop->dpp_entries[i];
		switch (entry->dpe_type) {
		case DAOS_PROP_CO_LABEL:
			d_iov_set(&value, entry->dpe_str,
				     strlen(entry->dpe_str));
			rc = rdb_tx_update(tx, kvs, &ds_cont_prop_label,
					   &value);
			if (rc)
				return rc;
			break;
		case DAOS_PROP_CO_LAYOUT_TYPE:
			d_iov_set(&value, &entry->dpe_val,
				     sizeof(entry->dpe_val));
			rc = rdb_tx_update(tx, kvs, &ds_cont_prop_layout_type,
					   &value);
			if (rc)
				return rc;
			break;
		case DAOS_PROP_CO_LAYOUT_VER:
			d_iov_set(&value, &entry->dpe_val,
				     sizeof(entry->dpe_val));
			rc = rdb_tx_update(tx, kvs, &ds_cont_prop_layout_ver,
					   &value);
			if (rc)
				return rc;
			break;
		case DAOS_PROP_CO_CSUM:
			d_iov_set(&value, &entry->dpe_val,
				     sizeof(entry->dpe_val));
			rc = rdb_tx_update(tx, kvs, &ds_cont_prop_csum, &value);
			if (rc)
				return rc;
			break;
		case DAOS_PROP_CO_CSUM_CHUNK_SIZE:
			d_iov_set(&value, &entry->dpe_val,
				     sizeof(entry->dpe_val));
			rc = rdb_tx_update(tx, kvs,
				&ds_cont_prop_csum_chunk_size, &value);
			if (rc)
				return rc;
			break;
		case DAOS_PROP_CO_CSUM_SERVER_VERIFY:
			d_iov_set(&value, &entry->dpe_val,
				     sizeof(entry->dpe_val));
			rc = rdb_tx_update(tx, kvs,
				&ds_cont_prop_csum_server_verify, &value);
			if (rc)
				return rc;
			break;
		case DAOS_PROP_CO_REDUN_FAC:
			d_iov_set(&value, &entry->dpe_val,
				     sizeof(entry->dpe_val));
			rc = rdb_tx_update(tx, kvs, &ds_cont_prop_redun_fac,
					   &value);
			if (rc)
				return rc;
			break;
		case DAOS_PROP_CO_REDUN_LVL:
			d_iov_set(&value, &entry->dpe_val,
				     sizeof(entry->dpe_val));
			rc = rdb_tx_update(tx, kvs, &ds_cont_prop_redun_lvl,
					   &value);
			if (rc)
				return rc;
			break;
		case DAOS_PROP_CO_SNAPSHOT_MAX:
			d_iov_set(&value, &entry->dpe_val,
				     sizeof(entry->dpe_val));
			rc = rdb_tx_update(tx, kvs, &ds_cont_prop_snapshot_max,
					   &value);
			if (rc)
				return rc;
			break;
		case DAOS_PROP_CO_COMPRESS:
			d_iov_set(&value, &entry->dpe_val,
				     sizeof(entry->dpe_val));
			rc = rdb_tx_update(tx, kvs, &ds_cont_prop_compress,
					   &value);
			if (rc)
				return rc;
			break;
		case DAOS_PROP_CO_ENCRYPT:
			d_iov_set(&value, &entry->dpe_val,
				     sizeof(entry->dpe_val));
			rc = rdb_tx_update(tx, kvs, &ds_cont_prop_encrypt,
					   &value);
			if (rc)
				return rc;
			break;
		case DAOS_PROP_CO_ACL:
			/* TODO: Implement container ACL */
			break;
		default:
			D_ERROR("bad dpe_type %d.\n", entry->dpe_type);
			return -DER_INVAL;
		}
	}

	return rc;
}

static int
cont_create(struct rdb_tx *tx, struct ds_pool_hdl *pool_hdl,
	    struct cont_svc *svc, crt_rpc_t *rpc)
{
	struct cont_create_in  *in = crt_req_get(rpc);
	daos_prop_t	       *prop_dup = NULL;
	d_iov_t		key;
	d_iov_t		value;
	struct rdb_kvs_attr	attr;
	rdb_path_t		kvs;
	uint64_t		ghce = 0;
	uint64_t		max_oid = 0;
	int			rc;

	D_DEBUG(DF_DSMS, DF_CONT": processing rpc %p\n",
		DP_CONT(pool_hdl->sph_pool->sp_uuid, in->cci_op.ci_uuid), rpc);

	/* Verify the pool handle capabilities. */
	if (!(pool_hdl->sph_capas & DAOS_PC_RW) &&
	    !(pool_hdl->sph_capas & DAOS_PC_EX))
		D_GOTO(out, rc = -DER_NO_PERM);

	/* Check if a container with this UUID already exists. */
	d_iov_set(&key, in->cci_op.ci_uuid, sizeof(uuid_t));
	d_iov_set(&value, NULL /* buf */, 0 /* size */);
	rc = rdb_tx_lookup(tx, &svc->cs_conts, &key, &value);
	if (rc != -DER_NONEXIST) {
		if (rc == 0)
			D_DEBUG(DF_DSMS, DF_CONT": container already exists\n",
				DP_CONT(pool_hdl->sph_pool->sp_uuid,
					in->cci_op.ci_uuid));
		D_GOTO(out, rc);
	}

	/*
	 * Target-side creations (i.e., vos_cont_create() calls) are
	 * deferred to the time when the container is first successfully
	 * opened.
	 */

	/* Create the container attribute KVS under the container KVS. */
	d_iov_set(&key, in->cci_op.ci_uuid, sizeof(uuid_t));
	attr.dsa_class = RDB_KVS_GENERIC;
	attr.dsa_order = 16;
	rc = rdb_tx_create_kvs(tx, &svc->cs_conts, &key, &attr);
	if (rc != 0) {
		D_ERROR("failed to create container attribute KVS: "
			"%d\n", rc);
		D_GOTO(out, rc);
	}

	/* Create a path to the container attribute KVS. */
	rc = rdb_path_clone(&svc->cs_conts, &kvs);
	if (rc != 0)
		D_GOTO(out, rc);
	rc = rdb_path_push(&kvs, &key);
	if (rc != 0)
		D_GOTO(out_kvs, rc);

	/* Create the GHCE and MaxOID properties. */
	d_iov_set(&value, &ghce, sizeof(ghce));
	rc = rdb_tx_update(tx, &kvs, &ds_cont_prop_ghce, &value);
	if (rc != 0)
		D_GOTO(out_kvs, rc);
	d_iov_set(&value, &max_oid, sizeof(max_oid));
	rc = rdb_tx_update(tx, &kvs, &ds_cont_prop_max_oid, &value);
	if (rc != 0)
		D_GOTO(out_kvs, rc);

	/* duplicate the default properties, overwrite it with cont create
	 * parameter and then write to rdb.
	 */
	prop_dup = daos_prop_dup(&cont_prop_default, false);
	if (prop_dup == NULL) {
		D_ERROR("daos_prop_dup failed.\n");
		D_GOTO(out_kvs, rc = -DER_NOMEM);
	}
	rc = cont_prop_default_copy(prop_dup, in->cci_prop);
	if (rc != 0)
		D_GOTO(out_kvs, rc);
	rc = cont_prop_write(tx, &kvs, prop_dup);
	if (rc != 0)
		D_GOTO(out_kvs, rc);

	/* Create the snapshot KVS. */
	attr.dsa_class = RDB_KVS_INTEGER;
	attr.dsa_order = 16;
	rc = rdb_tx_create_kvs(tx, &kvs, &ds_cont_prop_snapshots, &attr);

	/* Create the user attribute KVS. */
	attr.dsa_class = RDB_KVS_GENERIC;
	attr.dsa_order = 16;
	rc = rdb_tx_create_kvs(tx, &kvs, &ds_cont_attr_user, &attr);

out_kvs:
	daos_prop_free(prop_dup);
	rdb_path_fini(&kvs);
out:
	return rc;
}

static int
cont_destroy_bcast(crt_context_t ctx, struct cont_svc *svc,
		   const uuid_t cont_uuid)
{
	struct cont_tgt_destroy_in     *in;
	struct cont_tgt_destroy_out    *out;
	crt_rpc_t		       *rpc;
	int				rc;

	D_DEBUG(DF_DSMS, DF_CONT": bcasting\n",
		DP_CONT(svc->cs_pool_uuid, cont_uuid));

	rc = ds_cont_bcast_create(ctx, svc, CONT_TGT_DESTROY, &rpc);
	if (rc != 0)
		D_GOTO(out, rc);

	in = crt_req_get(rpc);
	uuid_copy(in->tdi_pool_uuid, svc->cs_pool_uuid);
	uuid_copy(in->tdi_uuid, cont_uuid);

	rc = dss_rpc_send(rpc);
	if (rc == 0 && DAOS_FAIL_CHECK(DAOS_CONT_DESTROY_FAIL_CORPC))
		rc = -DER_TIMEDOUT;
	if (rc != 0)
		D_GOTO(out_rpc, rc);

	out = crt_reply_get(rpc);
	rc = out->tdo_rc;
	if (rc != 0) {
		D_ERROR(DF_CONT": failed to destroy %d targets\n",
			DP_CONT(svc->cs_pool_uuid, cont_uuid), rc);
		rc = -DER_IO;
	}

out_rpc:
	crt_req_decref(rpc);
out:
	D_DEBUG(DF_DSMS, DF_CONT": bcasted: %d\n",
		DP_CONT(svc->cs_pool_uuid, cont_uuid), rc);
	return rc;
}

static int
cont_destroy(struct rdb_tx *tx, struct ds_pool_hdl *pool_hdl,
	     struct cont_svc *svc, crt_rpc_t *rpc)
{
	struct cont_destroy_in *in = crt_req_get(rpc);
	d_iov_t		key;
	d_iov_t		value;
	rdb_path_t		kvs;
	int			rc;

	D_DEBUG(DF_DSMS, DF_CONT": processing rpc %p: force=%u\n",
		DP_CONT(pool_hdl->sph_pool->sp_uuid, in->cdi_op.ci_uuid), rpc,
		in->cdi_force);

	/* Verify the pool handle capabilities. */
	if (!(pool_hdl->sph_capas & DAOS_PC_RW) &&
	    !(pool_hdl->sph_capas & DAOS_PC_EX))
		D_GOTO(out, rc = -DER_NO_PERM);

	/* Check if the container attribute KVS exists. */
	d_iov_set(&key, in->cdi_op.ci_uuid, sizeof(uuid_t));
	d_iov_set(&value, NULL /* buf */, 0 /* size */);
	rc = rdb_tx_lookup(tx, &svc->cs_conts, &key, &value);
	if (rc != 0) {
		if (rc == -DER_NONEXIST)
			rc = 0;
		D_GOTO(out, rc);
	}

	/* Create a path to the container attribute KVS. */
	rc = rdb_path_clone(&svc->cs_conts, &kvs);
	if (rc != 0)
		D_GOTO(out, rc);
	rc = rdb_path_push(&kvs, &key);
	if (rc != 0)
		D_GOTO(out_kvs, rc);

	rc = cont_destroy_bcast(rpc->cr_ctx, svc, in->cdi_op.ci_uuid);
	if (rc != 0)
		D_GOTO(out_kvs, rc);

	/* Destroy the user attributes KVS. */
	rc = rdb_tx_destroy_kvs(tx, &kvs, &ds_cont_attr_user);
	if (rc != 0)
		D_GOTO(out_kvs, rc);

	/* Destroy the snapshot KVS. */
	rc = rdb_tx_destroy_kvs(tx, &kvs, &ds_cont_prop_snapshots);
	if (rc != 0)
		D_GOTO(out_kvs, rc);

	/* Destroy the container attribute KVS. */
	rc = rdb_tx_destroy_kvs(tx, &svc->cs_conts, &key);
out_kvs:
	rdb_path_fini(&kvs);
out:
	D_DEBUG(DF_DSMS, DF_CONT": replying rpc %p: %d\n",
		DP_CONT(pool_hdl->sph_pool->sp_uuid, in->cdi_op.ci_uuid), rpc,
		rc);
	return rc;
}

int
cont_lookup(struct rdb_tx *tx, const struct cont_svc *svc, const uuid_t uuid,
	    struct cont **cont)
{
	struct cont    *p;
	d_iov_t	key;
	d_iov_t	tmp;
	int		rc;

	d_iov_set(&key, (void *)uuid, sizeof(uuid_t));
	d_iov_set(&tmp, NULL, 0);
	/* check if the container exists or not */
	rc = rdb_tx_lookup(tx, &svc->cs_conts, &key, &tmp);
	if (rc != 0)
		D_GOTO(err, rc);

	D_ALLOC_PTR(p);
	if (p == NULL) {
		D_ERROR("Failed to allocate container descriptor\n");
		D_GOTO(err, rc = -DER_NOMEM);
	}

	uuid_copy(p->c_uuid, uuid);
	p->c_svc = (struct cont_svc *)svc;

	/* c_prop */
	rc = rdb_path_clone(&svc->cs_conts, &p->c_prop);
	if (rc != 0)
		D_GOTO(err_p, rc);

	rc = rdb_path_push(&p->c_prop, &key);
	if (rc != 0)
		D_GOTO(err_attrs, rc);

	/* c_snaps */
	rc = rdb_path_clone(&p->c_prop, &p->c_snaps);
	if (rc != 0)
		D_GOTO(err_attrs, rc);
	rc = rdb_path_push(&p->c_snaps, &ds_cont_prop_snapshots);
	if (rc != 0)
		D_GOTO(err_snaps, rc);

	/* c_user */
	rc = rdb_path_clone(&p->c_prop, &p->c_user);
	if (rc != 0)
		D_GOTO(err_snaps, rc);
	rc = rdb_path_push(&p->c_user, &ds_cont_attr_user);
	if (rc != 0)
		D_GOTO(err_user, rc);

	*cont = p;
	return 0;

err_user:
	rdb_path_fini(&p->c_user);
err_snaps:
	rdb_path_fini(&p->c_snaps);
err_attrs:
	rdb_path_fini(&p->c_prop);
err_p:
	D_FREE(p);
err:
	return rc;
}

static void
cont_put(struct cont *cont)
{
	rdb_path_fini(&cont->c_prop);
	rdb_path_fini(&cont->c_snaps);
	rdb_path_fini(&cont->c_user);
	D_FREE(cont);
}

static int
cont_open(struct rdb_tx *tx, struct ds_pool_hdl *pool_hdl, struct cont *cont,
	  crt_rpc_t *rpc)
{
	struct cont_open_in    *in = crt_req_get(rpc);
	d_iov_t			key;
	d_iov_t			value;
	daos_prop_t	       *prop = NULL;
	struct container_hdl	chdl;
<<<<<<< HEAD
	struct cont_query_out  *out = crt_reply_get(rpc);
	struct pool_map		*pmap;
=======
	struct cont_open_out   *out = crt_reply_get(rpc);
>>>>>>> 1d8fcbd2
	int			rc;

	D_DEBUG(DF_DSMS, DF_CONT": processing rpc %p: hdl="DF_UUID" capas="
		DF_X64"\n",
		DP_CONT(pool_hdl->sph_pool->sp_uuid, in->coi_op.ci_uuid), rpc,
		DP_UUID(in->coi_op.ci_hdl), in->coi_capas);

	/* Verify the pool handle capabilities. */
	if ((in->coi_capas & DAOS_COO_RW) &&
	    !(pool_hdl->sph_capas & DAOS_PC_RW) &&
	    !(pool_hdl->sph_capas & DAOS_PC_EX))
		D_GOTO(out, rc = -DER_NO_PERM);

	/* See if this container handle already exists. */
	d_iov_set(&key, in->coi_op.ci_hdl, sizeof(uuid_t));
	d_iov_set(&value, &chdl, sizeof(chdl));
	rc = rdb_tx_lookup(tx, &cont->c_svc->cs_hdls, &key, &value);
	if (rc != -DER_NONEXIST) {
		if (rc == 0 && chdl.ch_capas != in->coi_capas) {
			D_ERROR(DF_CONT": found conflicting container handle\n",
				DP_CONT(cont->c_svc->cs_pool_uuid,
					cont->c_uuid));
			rc = -DER_EXIST;
		}
		D_GOTO(out, rc);
	}

	/* Determine pool meets container redundancy factor requirments*/
	rc = cont_prop_read(tx, cont, DAOS_CO_QUERY_PROP_ALL, &prop);
	if (rc != 0)
		D_GOTO(out, rc);
	D_ASSERT(prop != NULL);
	D_ASSERT(prop->dpp_nr == CONT_PROP_NUM);

	if (!(in->coi_capas & DAOS_COO_FORCE)) {
		pmap = pool_hdl->sph_pool->sp_map;
		rc = cont_verify_redun_req(pmap, prop);
		if (rc != 0) {
			D_ERROR(DF_CONT": Container does not meet redundancy "
					"requirments, set DAOS_COO_FORCE to "
					"force container open rc: %d.\n",
				DP_CONT(cont->c_svc->cs_pool_uuid,
					cont->c_uuid), rc);
			daos_prop_free(prop);
			D_GOTO(out, rc);
		}
	}

	/* query the container properties from RDB and update to IV */
	rc = cont_iv_prop_update(pool_hdl->sph_pool->sp_iv_ns,
				 in->coi_op.ci_hdl, in->coi_op.ci_uuid,
				 prop);
	daos_prop_free(prop);
	if (rc != 0) {
		D_ERROR(DF_CONT": cont_iv_prop_update failed %d.\n",
			DP_CONT(cont->c_svc->cs_pool_uuid, cont->c_uuid), rc);
		D_GOTO(out, rc);
	}

	/* update container capa to IV */
	rc = cont_iv_capability_update(pool_hdl->sph_pool->sp_iv_ns,
				       in->coi_op.ci_hdl, in->coi_op.ci_uuid,
				       in->coi_capas);
	if (rc != 0) {
		D_ERROR(DF_CONT": cont_iv_capability_update failed %d.\n",
			DP_CONT(cont->c_svc->cs_pool_uuid, cont->c_uuid), rc);
		D_GOTO(out, rc);
	}

	/* TODO: Rollback cont_iv_capability_update() on errors from now on. */

	uuid_copy(chdl.ch_pool_hdl, pool_hdl->sph_uuid);
	uuid_copy(chdl.ch_cont, cont->c_uuid);
	chdl.ch_capas = in->coi_capas;

	rc = ds_cont_epoch_init_hdl(tx, cont, in->coi_op.ci_hdl, &chdl);
	if (rc != 0)
		D_GOTO(out, rc);

	rc = rdb_tx_update(tx, &cont->c_svc->cs_hdls, &key, &value);
	if (rc != 0)
		D_GOTO(out, rc);

	/**
	 * Put requested properties in output.
	 * the allocated prop will be freed after rpc replied in
	 * ds_cont_op_handler.
	 */
	rc = cont_prop_read(tx, cont, in->coi_prop_bits, &prop);
	out->coo_prop = prop;

out:
	D_DEBUG(DF_DSMS, DF_CONT": replying rpc %p: %d\n",
		DP_CONT(pool_hdl->sph_pool->sp_uuid, in->coi_op.ci_uuid), rpc,
		rc);
	return rc;
}

/* TODO: Use bulk bcast to support large recs[]. */
static int
cont_close_bcast(crt_context_t ctx, struct cont_svc *svc,
		 struct cont_tgt_close_rec recs[], int nrecs)
{
	struct cont_tgt_close_in       *in;
	struct cont_tgt_close_out      *out;
	crt_rpc_t		       *rpc;
	int				rc;

	D_DEBUG(DF_DSMS, DF_CONT": bcasting: recs[0].hdl="DF_UUID
		" recs[0].hce="DF_U64" nrecs=%d\n",
		DP_CONT(svc->cs_pool_uuid, NULL), DP_UUID(recs[0].tcr_hdl),
		recs[0].tcr_hce, nrecs);

	rc = ds_cont_bcast_create(ctx, svc, CONT_TGT_CLOSE, &rpc);
	if (rc != 0)
		D_GOTO(out, rc);

	in = crt_req_get(rpc);
	in->tci_recs.ca_arrays = recs;
	in->tci_recs.ca_count = nrecs;
	uuid_copy(in->tci_pool_uuid, svc->cs_pool_uuid);

	rc = dss_rpc_send(rpc);
	if (rc == 0 && DAOS_FAIL_CHECK(DAOS_CONT_CLOSE_FAIL_CORPC))
		rc = -DER_TIMEDOUT;
	if (rc != 0)
		D_GOTO(out_rpc, rc);

	out = crt_reply_get(rpc);
	rc = out->tco_rc;
	if (rc != 0) {
		D_ERROR(DF_CONT": failed to close %d targets\n",
			DP_CONT(svc->cs_pool_uuid, NULL), rc);
		rc = -DER_IO;
	}

out_rpc:
	crt_req_decref(rpc);
out:
	D_DEBUG(DF_DSMS, DF_CONT": bcasted: hdls[0]="DF_UUID" nhdls=%d: %d\n",
		DP_CONT(svc->cs_pool_uuid, NULL), DP_UUID(recs[0].tcr_hdl),
		nrecs, rc);
	return rc;
}

static int
cont_close_one_hdl(struct rdb_tx *tx, struct cont_svc *svc,
		   crt_context_t ctx, const uuid_t uuid)
{
	d_iov_t		key;
	d_iov_t		value;
	struct container_hdl	chdl;
	struct cont	       *cont;
	int			rc;

	/* Look up the handle. */
	d_iov_set(&key, (void *)uuid, sizeof(uuid_t));
	d_iov_set(&value, &chdl, sizeof(chdl));
	rc = rdb_tx_lookup(tx, &svc->cs_hdls, &key, &value);
	if (rc != 0)
		return rc;

	rc = cont_lookup(tx, svc, chdl.ch_cont, &cont);
	if (rc != 0)
		return rc;

	rc = ds_cont_epoch_fini_hdl(tx, cont, ctx, &chdl);
	cont_put(cont);
	cont = NULL;
	if (rc != 0)
		return rc;

	/* Delete this handle. */
	return rdb_tx_delete(tx, &svc->cs_hdls, &key);
}

/* Close an array of handles, possibly belonging to different containers. */
static int
cont_close_hdls(struct cont_svc *svc, struct cont_tgt_close_rec *recs,
		int nrecs, crt_context_t ctx)
{
	int	i;
	int	rc;

	D_ASSERTF(nrecs > 0, "%d\n", nrecs);
	D_DEBUG(DF_DSMS, DF_CONT": closing %d recs: recs[0].hdl="DF_UUID
		" recs[0].hce="DF_U64"\n", DP_CONT(svc->cs_pool_uuid, NULL),
		nrecs, DP_UUID(recs[0].tcr_hdl), recs[0].tcr_hce);

	rc = cont_close_bcast(ctx, svc, recs, nrecs);
	if (rc != 0)
		D_GOTO(out, rc);

	/*
	 * Use one TX per handle to avoid calling ds_cont_epoch_fini_hdl() more
	 * than once in a TX, in which case we would be attempting to query
	 * uncommitted updates. This could be optimized by adding container
	 * UUIDs into recs[i] and sorting recs[] by container UUIDs. Then we
	 * could maintain a list of deleted LREs and a list of deleted LHEs for
	 * each container while looping, and use the lists to update the GHCE
	 * once for each container. This approach enables us to commit only
	 * once (or when a TX becomes too big).
	 */
	for (i = 0; i < nrecs; i++) {
		struct rdb_tx tx;

		rc = rdb_tx_begin(svc->cs_rsvc->s_db, svc->cs_rsvc->s_term,
				  &tx);
		if (rc != 0)
			break;
		rc = cont_close_one_hdl(&tx, svc, ctx, recs[i].tcr_hdl);
		if (rc != 0) {
			rdb_tx_end(&tx);
			break;
		}
		rc = rdb_tx_commit(&tx);
		rdb_tx_end(&tx);
		if (rc != 0)
			break;
	}

out:
	D_DEBUG(DF_DSMS, DF_CONT": leaving: %d\n",
		DP_CONT(svc->cs_pool_uuid, NULL), rc);
	return rc;
}

static int
cont_close(struct rdb_tx *tx, struct ds_pool_hdl *pool_hdl, struct cont *cont,
	   crt_rpc_t *rpc)
{
	struct cont_close_in	       *in = crt_req_get(rpc);
	d_iov_t			key;
	d_iov_t			value;
	struct container_hdl		chdl;
	struct cont_tgt_close_rec	rec;
	int				rc;

	D_DEBUG(DF_DSMS, DF_CONT": processing rpc %p: hdl="DF_UUID"\n",
		DP_CONT(pool_hdl->sph_pool->sp_uuid, in->cci_op.ci_uuid), rpc,
		DP_UUID(in->cci_op.ci_hdl));

	/* See if this container handle is already closed. */
	d_iov_set(&key, in->cci_op.ci_hdl, sizeof(uuid_t));
	d_iov_set(&value, &chdl, sizeof(chdl));
	rc = rdb_tx_lookup(tx, &cont->c_svc->cs_hdls, &key, &value);
	if (rc != 0) {
		if (rc == -DER_NONEXIST) {
			D_DEBUG(DF_DSMS, DF_CONT": already closed: "DF_UUID"\n",
				DP_CONT(cont->c_svc->cs_pool->sp_uuid,
					cont->c_uuid),
				DP_UUID(in->cci_op.ci_hdl));
			rc = 0;
		}
		D_GOTO(out, rc);
	}

	uuid_copy(rec.tcr_hdl, in->cci_op.ci_hdl);
	rec.tcr_hce = chdl.ch_hce;

	D_DEBUG(DF_DSMS, DF_CONT": closing: hdl="DF_UUID" hce="DF_U64"\n",
		DP_CONT(cont->c_svc->cs_pool_uuid, in->cci_op.ci_uuid),
		DP_UUID(rec.tcr_hdl), rec.tcr_hce);

	rc = cont_close_bcast(rpc->cr_ctx, cont->c_svc, &rec, 1 /* nrecs */);
	if (rc != 0)
		D_GOTO(out, rc);

	rc = cont_close_one_hdl(tx, cont->c_svc, rpc->cr_ctx, rec.tcr_hdl);

out:
	D_DEBUG(DF_DSMS, DF_CONT": replying rpc %p: %d\n",
		DP_CONT(pool_hdl->sph_pool->sp_uuid, in->cci_op.ci_uuid), rpc,
		rc);
	return rc;
}

static int
cont_query_bcast(crt_context_t ctx, struct cont *cont, const uuid_t pool_hdl,
		 const uuid_t cont_hdl, struct cont_query_out *query_out)
{
	struct	cont_tgt_query_in	*in;
	struct  cont_tgt_query_out	*out;
	crt_rpc_t			*rpc;
	int				 rc;

	D_DEBUG(DF_DSMS,
		DF_CONT"bcasting pool_hld="DF_UUID" cont_hdl ="DF_UUID"\n",
		DP_CONT(cont->c_svc->cs_pool_uuid, cont->c_uuid),
		DP_UUID(pool_hdl), DP_UUID(cont_hdl));

	rc = ds_cont_bcast_create(ctx, cont->c_svc, CONT_TGT_QUERY, &rpc);
	if (rc != 0)
		D_GOTO(out, rc);

	in = crt_req_get(rpc);
	uuid_copy(in->tqi_pool_uuid, pool_hdl);
	uuid_copy(in->tqi_cont_uuid, cont->c_uuid);
	out = crt_reply_get(rpc);
	out->tqo_hae = DAOS_EPOCH_MAX;

	rc = dss_rpc_send(rpc);
	if (rc == 0 && DAOS_FAIL_CHECK(DAOS_CONT_QUERY_FAIL_CORPC))
		rc = -DER_TIMEDOUT;
	if (rc != 0)
		D_GOTO(out_rpc, rc);

	out = crt_reply_get(rpc);
	rc  = out->tqo_rc;
	if (rc != 0) {
		D_DEBUG(DF_DSMS, DF_CONT": failed to query %d targets\n",
			DP_CONT(cont->c_svc->cs_pool_uuid, cont->c_uuid), rc);
		D_GOTO(out_rpc, rc = -DER_IO);
	} else {
		query_out->cqo_hae = out->tqo_hae;
	}

out_rpc:
	crt_req_decref(rpc);
out:
	return rc;
}

static int
cont_prop_read(struct rdb_tx *tx, struct cont *cont, uint64_t bits,
	       daos_prop_t **prop_out)
{
	daos_prop_t	*prop = NULL;
	d_iov_t	 value;
	uint64_t	 val, bitmap;
	uint32_t	 idx = 0, nr = 0;
	int		 rc = 0;

	bitmap = bits & DAOS_CO_QUERY_PROP_ALL;
	while (idx < DAOS_CO_QUERY_PROP_BITS_NR) {
		if (bitmap & 0x1)
			nr++;
		idx++;
		bitmap = bitmap >> 1;
	};

	if (nr == 0)
		return 0;
	D_ASSERT(nr <= DAOS_CO_QUERY_PROP_BITS_NR);
	prop = daos_prop_alloc(nr);
	if (prop == NULL)
		return -DER_NOMEM;

	idx = 0;
	if (bits & DAOS_CO_QUERY_PROP_LABEL) {
		d_iov_set(&value, NULL, 0);
		rc = rdb_tx_lookup(tx, &cont->c_prop, &ds_cont_prop_label,
				   &value);
		if (rc != 0)
			return rc;
		if (value.iov_len > DAOS_PROP_LABEL_MAX_LEN) {
			D_ERROR("bad label length %zu (> %d).\n", value.iov_len,
				DAOS_PROP_LABEL_MAX_LEN);
			D_GOTO(out, rc = -DER_NOMEM);
		}
		D_ASSERT(idx < nr);
		prop->dpp_entries[idx].dpe_type = DAOS_PROP_CO_LABEL;
		D_STRNDUP(prop->dpp_entries[idx].dpe_str, value.iov_buf,
			  value.iov_len);
		if (prop->dpp_entries[idx].dpe_str == NULL)
			D_GOTO(out, rc = -DER_NOMEM);
		idx++;
	}
	if (bits & DAOS_CO_QUERY_PROP_LAYOUT_TYPE) {
		d_iov_set(&value, &val, sizeof(val));
		rc = rdb_tx_lookup(tx, &cont->c_prop, &ds_cont_prop_layout_type,
				   &value);
		if (rc != 0)
			D_GOTO(out, rc);
		D_ASSERT(idx < nr);
		prop->dpp_entries[idx].dpe_type = DAOS_PROP_CO_LAYOUT_TYPE;
		prop->dpp_entries[idx].dpe_val = val;
		idx++;
	}
	if (bits & DAOS_CO_QUERY_PROP_LAYOUT_VER) {
		d_iov_set(&value, &val, sizeof(val));
		rc = rdb_tx_lookup(tx, &cont->c_prop, &ds_cont_prop_layout_ver,
				   &value);
		if (rc != 0)
			D_GOTO(out, rc);
		D_ASSERT(idx < nr);
		prop->dpp_entries[idx].dpe_type = DAOS_PROP_CO_LAYOUT_VER;
		prop->dpp_entries[idx].dpe_val = val;
		idx++;
	}
	if (bits & DAOS_CO_QUERY_PROP_CSUM) {
		d_iov_set(&value, &val, sizeof(val));
		rc = rdb_tx_lookup(tx, &cont->c_prop, &ds_cont_prop_csum,
				   &value);
		if (rc != 0)
			D_GOTO(out, rc);
		D_ASSERT(idx < nr);
		prop->dpp_entries[idx].dpe_type = DAOS_PROP_CO_CSUM;
		prop->dpp_entries[idx].dpe_val = val;
		idx++;
	}
	if (bits & DAOS_CO_QUERY_PROP_CSUM_CHUNK) {
		d_iov_set(&value, &val, sizeof(val));
		rc = rdb_tx_lookup(tx, &cont->c_prop,
			&ds_cont_prop_csum_chunk_size, &value);
		if (rc != 0)
			D_GOTO(out, rc);
		D_ASSERT(idx < nr);
		prop->dpp_entries[idx].dpe_type = DAOS_PROP_CO_CSUM_CHUNK_SIZE;
		prop->dpp_entries[idx].dpe_val = val;
		idx++;
	}
	if (bits & DAOS_CO_QUERY_PROP_CSUM_SERVER) {
		d_iov_set(&value, &val, sizeof(val));
		rc = rdb_tx_lookup(tx, &cont->c_prop,
			&ds_cont_prop_csum_server_verify, &value);
		if (rc != 0)
			D_GOTO(out, rc);
		D_ASSERT(idx < nr);
		prop->dpp_entries[idx].dpe_type =
			DAOS_PROP_CO_CSUM_SERVER_VERIFY;
		prop->dpp_entries[idx].dpe_val = val;
		idx++;
	}
	if (bits & DAOS_CO_QUERY_PROP_REDUN_FAC) {
		d_iov_set(&value, &val, sizeof(val));
		rc = rdb_tx_lookup(tx, &cont->c_prop, &ds_cont_prop_redun_fac,
				   &value);
		if (rc != 0)
			D_GOTO(out, rc);
		D_ASSERT(idx < nr);
		prop->dpp_entries[idx].dpe_type = DAOS_PROP_CO_REDUN_FAC;
		prop->dpp_entries[idx].dpe_val = val;
		idx++;
	}
	if (bits & DAOS_CO_QUERY_PROP_REDUN_LVL) {
		d_iov_set(&value, &val, sizeof(val));
		rc = rdb_tx_lookup(tx, &cont->c_prop, &ds_cont_prop_redun_lvl,
				   &value);
		if (rc != 0)
			D_GOTO(out, rc);
		D_ASSERT(idx < nr);
		prop->dpp_entries[idx].dpe_type = DAOS_PROP_CO_REDUN_LVL;
		prop->dpp_entries[idx].dpe_val = val;
		idx++;
	}
	if (bits & DAOS_CO_QUERY_PROP_SNAPSHOT_MAX) {
		d_iov_set(&value, &val, sizeof(val));
		rc = rdb_tx_lookup(tx, &cont->c_prop,
				   &ds_cont_prop_snapshot_max, &value);
		if (rc != 0)
			D_GOTO(out, rc);
		D_ASSERT(idx < nr);
		prop->dpp_entries[idx].dpe_type = DAOS_PROP_CO_SNAPSHOT_MAX;
		prop->dpp_entries[idx].dpe_val = val;
		idx++;
	}
	if (bits & DAOS_CO_QUERY_PROP_COMPRESS) {
		d_iov_set(&value, &val, sizeof(val));
		rc = rdb_tx_lookup(tx, &cont->c_prop, &ds_cont_prop_compress,
				   &value);
		if (rc != 0)
			D_GOTO(out, rc);
		D_ASSERT(idx < nr);
		prop->dpp_entries[idx].dpe_type = DAOS_PROP_CO_COMPRESS;
		prop->dpp_entries[idx].dpe_val = val;
		idx++;
	}
	if (bits & DAOS_CO_QUERY_PROP_ENCRYPT) {
		d_iov_set(&value, &val, sizeof(val));
		rc = rdb_tx_lookup(tx, &cont->c_prop, &ds_cont_prop_encrypt,
				   &value);
		if (rc != 0)
			D_GOTO(out, rc);
		D_ASSERT(idx < nr);
		prop->dpp_entries[idx].dpe_type = DAOS_PROP_CO_ENCRYPT;
		prop->dpp_entries[idx].dpe_val = val;
		idx++;
	}
	if (bits & DAOS_CO_QUERY_PROP_ACL) {
		D_ASSERT(idx < nr);
		prop->dpp_entries[idx].dpe_type = DAOS_PROP_CO_ACL;
		prop->dpp_entries[idx].dpe_val_ptr = NULL;
	}

out:
	if (rc)
		daos_prop_free(prop);
	else
		*prop_out = prop;
	return rc;
}

static int
cont_query(struct rdb_tx *tx, struct ds_pool_hdl *pool_hdl, struct cont *cont,
	   struct container_hdl *hdl, crt_rpc_t *rpc)
{
	struct cont_query_in   *in  = crt_req_get(rpc);
	struct cont_query_out  *out = crt_reply_get(rpc);
	daos_prop_t	       *prop = NULL;
	int			rc = 0;

	D_DEBUG(DF_DSMS, DF_CONT": processing rpc %p: hdl="DF_UUID"\n",
		DP_CONT(pool_hdl->sph_pool->sp_uuid, in->cqi_op.ci_uuid), rpc,
		DP_UUID(in->cqi_op.ci_hdl));

	rc = cont_query_bcast(rpc->cr_ctx, cont, in->cqi_op.ci_pool_hdl,
			      in->cqi_op.ci_hdl, out);
	if (rc)
		return rc;

	/* the allocated prop will be freed after rpc replied in
	 * ds_cont_op_handler.
	 */
	rc = cont_prop_read(tx, cont, in->cqi_bits, &prop);
	out->cqo_prop = prop;

	if (DAOS_FAIL_CHECK(DAOS_FORCE_PROP_VERIFY)) {
		daos_prop_t		*iv_prop = NULL;
		struct daos_prop_entry	*entry, *iv_entry;
		int			i;

		D_ALLOC_PTR(iv_prop);
		if (iv_prop == NULL)
			return -DER_NOMEM;

		rc = cont_iv_prop_fetch(pool_hdl->sph_pool->sp_iv_ns,
					in->cqi_op.ci_hdl, iv_prop);
		if (rc) {
			D_ERROR("cont_iv_prop_fetch failed %d.\n", rc);
			return rc;
		}

		for (i = 0; i < prop->dpp_nr; i++) {
			entry = &prop->dpp_entries[i];
			iv_entry = daos_prop_entry_get(iv_prop,
						       entry->dpe_type);
			D_ASSERT(iv_entry != NULL);
			switch (entry->dpe_type) {
			case DAOS_PROP_CO_LABEL:
				D_ASSERT(strlen(entry->dpe_str) <=
					 DAOS_PROP_LABEL_MAX_LEN);
				if (strncmp(entry->dpe_str, iv_entry->dpe_str,
					    DAOS_PROP_LABEL_MAX_LEN) != 0) {
					D_ERROR("label mismatch %s - %s.\n",
						entry->dpe_str,
						iv_entry->dpe_str);
					rc = -DER_IO;
				}
				break;
			case DAOS_PROP_CO_LAYOUT_TYPE:
			case DAOS_PROP_CO_LAYOUT_VER:
			case DAOS_PROP_CO_CSUM:
			case DAOS_PROP_CO_CSUM_CHUNK_SIZE:
			case DAOS_PROP_CO_CSUM_SERVER_VERIFY:
			case DAOS_PROP_CO_REDUN_FAC:
			case DAOS_PROP_CO_REDUN_LVL:
			case DAOS_PROP_CO_SNAPSHOT_MAX:
			case DAOS_PROP_CO_COMPRESS:
			case DAOS_PROP_CO_ENCRYPT:
				if (entry->dpe_val != iv_entry->dpe_val) {
					D_ERROR("type %d mismatch "DF_U64" - "
						DF_U64".\n", entry->dpe_type,
						entry->dpe_val,
						iv_entry->dpe_val);
					rc = -DER_IO;
				}
				break;
			case DAOS_PROP_CO_ACL:
				/* no container ACL now */
				break;
			default:
				D_ASSERTF(0, "bad dpe_type %d\n",
					  entry->dpe_type);
				break;
			};
		}
		daos_prop_free(iv_prop);
	}

	return rc;
}

static int
cont_attr_set(struct rdb_tx *tx, struct ds_pool_hdl *pool_hdl,
	      struct cont *cont, struct container_hdl *hdl, crt_rpc_t *rpc)
{
	struct cont_attr_set_in		*in = crt_req_get(rpc);

	D_DEBUG(DF_DSMS, DF_CONT": processing rpc %p: hdl="DF_UUID"\n",
		DP_CONT(pool_hdl->sph_pool->sp_uuid, in->casi_op.ci_uuid),
		rpc, DP_UUID(in->casi_op.ci_hdl));
	return ds_rsvc_set_attr(cont->c_svc->cs_rsvc, tx, &cont->c_user,
				in->casi_bulk, rpc, in->casi_count);
}

static int
cont_attr_get(struct rdb_tx *tx, struct ds_pool_hdl *pool_hdl,
	      struct cont *cont, struct container_hdl *hdl, crt_rpc_t *rpc)
{
	struct cont_attr_get_in		*in = crt_req_get(rpc);

	D_DEBUG(DF_DSMS, DF_CONT": processing rpc %p: hdl="DF_UUID"\n",
		DP_CONT(pool_hdl->sph_pool->sp_uuid, in->cagi_op.ci_uuid),
		rpc, DP_UUID(in->cagi_op.ci_hdl));
	return ds_rsvc_get_attr(cont->c_svc->cs_rsvc, tx, &cont->c_user,
				in->cagi_bulk, rpc, in->cagi_count,
				in->cagi_key_length);
}

static int
cont_attr_list(struct rdb_tx *tx, struct ds_pool_hdl *pool_hdl,
	      struct cont *cont, struct container_hdl *hdl, crt_rpc_t *rpc)
{
	struct cont_attr_list_in	*in	    = crt_req_get(rpc);
	struct cont_attr_list_out	*out	    = crt_reply_get(rpc);

	D_DEBUG(DF_DSMS, DF_CONT": processing rpc %p: hdl="DF_UUID"\n",
		DP_CONT(pool_hdl->sph_pool->sp_uuid, in->cali_op.ci_uuid),
		rpc, DP_UUID(in->cali_op.ci_hdl));
	return ds_rsvc_list_attr(cont->c_svc->cs_rsvc, tx, &cont->c_user,
				 in->cali_bulk, rpc, &out->calo_size);
}

struct close_iter_arg {
	struct cont_tgt_close_rec      *cia_recs;
	size_t				cia_recs_size;
	int				cia_nrecs;
	uuid_t			       *cia_pool_hdls;
	int				cia_n_pool_hdls;
};

static int
shall_close(const uuid_t pool_hdl, uuid_t *pool_hdls, int n_pool_hdls)
{
	int i;

	for (i = 0; i < n_pool_hdls; i++) {
		if (uuid_compare(pool_hdls[i], pool_hdl) == 0)
			return 1;
	}
	return 0;
}

static int
close_iter_cb(daos_handle_t ih, d_iov_t *key, d_iov_t *val, void *varg)
{
	struct close_iter_arg  *arg = varg;
	struct container_hdl   *hdl;

	D_ASSERT(arg->cia_recs != NULL);
	D_ASSERT(arg->cia_recs_size > sizeof(*arg->cia_recs));

	if (key->iov_len != sizeof(uuid_t) ||
	    val->iov_len != sizeof(*hdl)) {
		D_ERROR("invalid key/value size: key="DF_U64" value="DF_U64"\n",
			key->iov_len, val->iov_len);
		return -DER_IO;
	}

	hdl = val->iov_buf;

	if (!shall_close(hdl->ch_pool_hdl, arg->cia_pool_hdls,
			 arg->cia_n_pool_hdls))
		return 0;

	/* Make sure arg->cia_recs[] have enough space for this handle. */
	if (sizeof(*arg->cia_recs) * (arg->cia_nrecs + 1) >
	    arg->cia_recs_size) {
		struct cont_tgt_close_rec      *recs_tmp;
		size_t				recs_size_tmp;

		recs_size_tmp = arg->cia_recs_size * 2;
		D_ALLOC(recs_tmp, recs_size_tmp);
		if (recs_tmp == NULL)
			return -DER_NOMEM;
		memcpy(recs_tmp, arg->cia_recs,
		       arg->cia_recs_size);
		D_FREE(arg->cia_recs);
		arg->cia_recs = recs_tmp;
		arg->cia_recs_size = recs_size_tmp;
	}

	uuid_copy(arg->cia_recs[arg->cia_nrecs].tcr_hdl, key->iov_buf);
	arg->cia_recs[arg->cia_nrecs].tcr_hce = hdl->ch_hce;
	arg->cia_nrecs++;
	return 0;
}

/* Callers are responsible for freeing *recs if this function returns zero. */
static int
find_hdls_to_close(struct rdb_tx *tx, struct cont_svc *svc, uuid_t *pool_hdls,
		   int n_pool_hdls, struct cont_tgt_close_rec **recs,
		   size_t *recs_size, int *nrecs)
{
	struct close_iter_arg	arg;
	int			rc;

	arg.cia_recs_size = 4096;
	D_ALLOC(arg.cia_recs, arg.cia_recs_size);
	if (arg.cia_recs == NULL)
		return -DER_NOMEM;
	arg.cia_nrecs = 0;
	arg.cia_pool_hdls = pool_hdls;
	arg.cia_n_pool_hdls = n_pool_hdls;

	rc = rdb_tx_iterate(tx, &svc->cs_hdls, false /* !backward */,
			    close_iter_cb, &arg);
	if (rc != 0) {
		D_FREE(arg.cia_recs);
		return rc;
	}

	*recs = arg.cia_recs;
	*recs_size = arg.cia_recs_size;
	*nrecs = arg.cia_nrecs;
	return 0;
}

/*
 * Close container handles that are associated with "pool_hdls[n_pool_hdls]"
 * and managed by local container services.
 */
int
ds_cont_close_by_pool_hdls(uuid_t pool_uuid, uuid_t *pool_hdls, int n_pool_hdls,
			   crt_context_t ctx)
{
	struct cont_svc		       *svc;
	struct rdb_tx			tx;
	struct cont_tgt_close_rec      *recs;
	size_t				recs_size;
	int				nrecs;
	int				rc;

	D_DEBUG(DF_DSMS, DF_CONT": closing by %d pool hdls: pool_hdls[0]="
		DF_UUID"\n", DP_CONT(pool_uuid, NULL), n_pool_hdls,
		DP_UUID(pool_hdls[0]));

	/* TODO: Do the following for all local container services. */
	rc = cont_svc_lookup_leader(pool_uuid, 0 /* id */, &svc,
				    NULL /* hint */);
	if (rc != 0)
		return rc;

	rc = rdb_tx_begin(svc->cs_rsvc->s_db, svc->cs_rsvc->s_term, &tx);
	if (rc != 0)
		D_GOTO(out_svc, rc);

	ABT_rwlock_wrlock(svc->cs_lock);

	rc = find_hdls_to_close(&tx, svc, pool_hdls, n_pool_hdls, &recs,
				&recs_size, &nrecs);
	if (rc != 0)
		D_GOTO(out_lock, rc);

	if (nrecs > 0)
		rc = cont_close_hdls(svc, recs, nrecs, ctx);

	D_FREE(recs);
out_lock:
	ABT_rwlock_unlock(svc->cs_lock);
	rdb_tx_end(&tx);
out_svc:
	cont_svc_put_leader(svc);
	return rc;
}

/* argument type for callback function to list containers */
struct list_cont_iter_args {
	uuid_t				pool_uuid;

	/* Number of containers in pool and conts[] index while counting */
	uint64_t			ncont;

	/* conts[]: capacity*/
	uint64_t			conts_len;
	struct daos_pool_cont_info	*conts;
};

/* callback function for list containers iteration. */
static int
enum_cont_cb(daos_handle_t ih, d_iov_t *key, d_iov_t *val, void *varg)
{
	struct list_cont_iter_args	*ap = varg;
	struct daos_pool_cont_info	*cinfo;
	uuid_t				 cont_uuid;
	(void) val;

	if (key->iov_len != sizeof(uuid_t)) {
		D_ERROR("invalid key size: key="DF_U64"\n", key->iov_len);
		return -DER_IO;
	}

	uuid_copy(cont_uuid, key->iov_buf);

	D_DEBUG(DF_DSMS, "pool/cont: "DF_CONTF"\n",
		DP_CONT(ap->pool_uuid, cont_uuid));

	/* Realloc conts[] if needed (double each time starting with 1) */
	if (ap->ncont == ap->conts_len) {
		void	*ptr;
		size_t	realloc_elems = (ap->conts_len == 0) ? 1 :
					ap->conts_len * 2;

		D_REALLOC_ARRAY(ptr, ap->conts, realloc_elems);
		if (ptr == NULL)
			return -DER_NOMEM;
		ap->conts = ptr;
		ap->conts_len = realloc_elems;
	}

	cinfo = &ap->conts[ap->ncont];
	ap->ncont++;
	uuid_copy(cinfo->pci_uuid, cont_uuid);
	return 0;
}

/**
 * List all containers in a pool.
 *
 * \param[in]	pool_uuid	Pool UUID.
 * \param[out]	conts		Array of container info structures
 *				to be allocated. Caller must free.
 * \param[out]	ncont		Number of containers in the pool
 *				(number of items populated in conts[]).
 */
int
ds_cont_list(uuid_t pool_uuid, struct daos_pool_cont_info **conts,
	     uint64_t *ncont)
{
	int				 rc;
	struct cont_svc			*svc;
	struct rdb_tx			 tx;
	struct list_cont_iter_args	 args;

	*conts = NULL;
	*ncont = 0;

	args.ncont = 0;			/* number of containers in the pool */
	args.conts_len = 0;		/* allocated length of conts[] */
	args.conts = NULL;

	uuid_copy(args.pool_uuid, pool_uuid);

	rc = cont_svc_lookup_leader(pool_uuid, 0 /* id */, &svc,
				    NULL /* hint **/);
	if (rc != 0)
		D_GOTO(out, rc);

	rc = rdb_tx_begin(svc->cs_rsvc->s_db, svc->cs_rsvc->s_term, &tx);
	if (rc != 0)
		D_GOTO(out_svc, rc);

	ABT_rwlock_rdlock(svc->cs_lock);

	rc = rdb_tx_iterate(&tx, &svc->cs_conts, false /* !backward */,
			    enum_cont_cb, &args);

	/* read-only, so no rdb_tx_commit */
	ABT_rwlock_unlock(svc->cs_lock);
	rdb_tx_end(&tx);

out_svc:
	cont_svc_put_leader(svc);

out:
	D_DEBUG(DF_DSMS, "iterate rc=%d, args.conts=%p, args.ncont="DF_U64"\n",
			rc, args.conts, args.ncont);

	if (rc != 0) {
		/* Error in iteration */
		if (args.conts)
			D_FREE(args.conts);
	} else {
		*ncont = args.ncont;
		*conts = args.conts;
	}
	return rc;
}

static int
cont_op_with_hdl(struct rdb_tx *tx, struct ds_pool_hdl *pool_hdl,
		 struct cont *cont, struct container_hdl *hdl, crt_rpc_t *rpc)
{
	switch (opc_get(rpc->cr_opc)) {
	case CONT_QUERY:
		return cont_query(tx, pool_hdl, cont, hdl, rpc);
	case CONT_ATTR_LIST:
		return cont_attr_list(tx, pool_hdl, cont, hdl, rpc);
	case CONT_ATTR_GET:
		return cont_attr_get(tx, pool_hdl, cont, hdl, rpc);
	case CONT_ATTR_SET:
		return cont_attr_set(tx, pool_hdl, cont, hdl, rpc);
	case CONT_EPOCH_DISCARD:
		return ds_cont_epoch_discard(tx, pool_hdl, cont, hdl, rpc);
	case CONT_EPOCH_AGGREGATE:
		return ds_cont_epoch_aggregate(tx, pool_hdl, cont, hdl, rpc);
	case CONT_SNAP_LIST:
		return ds_cont_snap_list(tx, pool_hdl, cont, hdl, rpc);
	case CONT_SNAP_CREATE:
		return ds_cont_snap_create(tx, pool_hdl, cont, hdl, rpc);
	case CONT_SNAP_DESTROY:
		return ds_cont_snap_destroy(tx, pool_hdl, cont, hdl, rpc);
	default:
		D_ASSERT(0);
	}

	return 0;
}

/*
 * Look up the container handle, or if the RPC does not need this, call the
 * final handler.
 */
static int
cont_op_with_cont(struct rdb_tx *tx, struct ds_pool_hdl *pool_hdl,
		  struct cont *cont, crt_rpc_t *rpc)
{
	struct cont_op_in      *in = crt_req_get(rpc);
	d_iov_t		key;
	d_iov_t		value;
	struct container_hdl	hdl;
	int			rc;

	switch (opc_get(rpc->cr_opc)) {
	case CONT_OPEN:
		rc = cont_open(tx, pool_hdl, cont, rpc);
		break;
	case CONT_CLOSE:
		rc = cont_close(tx, pool_hdl, cont, rpc);
		break;
	default:
		/* Look up the container handle. */
		d_iov_set(&key, in->ci_hdl, sizeof(uuid_t));
		d_iov_set(&value, &hdl, sizeof(hdl));
		rc = rdb_tx_lookup(tx, &cont->c_svc->cs_hdls, &key, &value);
		if (rc != 0) {
			if (rc == -DER_NONEXIST) {
				D_ERROR(DF_CONT": rejecting unauthorized "
					"operation: "DF_UUID"\n",
					DP_CONT(cont->c_svc->cs_pool_uuid,
						cont->c_uuid),
					DP_UUID(in->ci_hdl));
				rc = -DER_NO_HDL;
			} else {
				D_ERROR(DF_CONT": failed to look up container "
					"handle "DF_UUID": %d\n",
					DP_CONT(cont->c_svc->cs_pool_uuid,
						cont->c_uuid),
					DP_UUID(in->ci_hdl), rc);
			}
			D_GOTO(out, rc);
		}
		rc = cont_op_with_hdl(tx, pool_hdl, cont, &hdl, rpc);
	}
out:
	return rc;
}

/*
 * Look up the container, or if the RPC does not need this, call the final
 * handler.
 */
static int
cont_op_with_svc(struct ds_pool_hdl *pool_hdl, struct cont_svc *svc,
		 crt_rpc_t *rpc)
{
	struct cont_op_in      *in = crt_req_get(rpc);
	struct rdb_tx		tx;
	crt_opcode_t		opc = opc_get(rpc->cr_opc);
	struct cont	       *cont = NULL;
	int			rc;

	rc = rdb_tx_begin(svc->cs_rsvc->s_db, svc->cs_rsvc->s_term, &tx);
	if (rc != 0)
		D_GOTO(out, rc);

	/* TODO: Implement per-container locking. */
	if (opc == CONT_QUERY || opc == CONT_ATTR_GET ||
	    opc == CONT_ATTR_LIST || opc == CONT_EPOCH_DISCARD
	    || opc == CONT_SNAP_LIST)
		ABT_rwlock_rdlock(svc->cs_lock);
	else
		ABT_rwlock_wrlock(svc->cs_lock);

	switch (opc) {
	case CONT_CREATE:
		rc = cont_create(&tx, pool_hdl, svc, rpc);
		break;
	case CONT_DESTROY:
		rc = cont_destroy(&tx, pool_hdl, svc, rpc);
		break;
	default:
		rc = cont_lookup(&tx, svc, in->ci_uuid, &cont);
		if (rc != 0)
			D_GOTO(out_lock, rc);
		rc = cont_op_with_cont(&tx, pool_hdl, cont, rpc);
		cont_put(cont);
	}
	if (rc != 0)
		D_GOTO(out_lock, rc);

	rc = rdb_tx_commit(&tx);
out_lock:
	ABT_rwlock_unlock(svc->cs_lock);
	rdb_tx_end(&tx);
out:
	return rc;
}

/* Look up the pool handle and the matching container service. */
void
ds_cont_op_handler(crt_rpc_t *rpc)
{
	struct cont_op_in      *in = crt_req_get(rpc);
	struct cont_op_out     *out = crt_reply_get(rpc);
	struct ds_pool_hdl     *pool_hdl;
	crt_opcode_t		opc = opc_get(rpc->cr_opc);
	daos_prop_t	       *prop = NULL;
	struct cont_svc	       *svc;
	int			rc;

	pool_hdl = ds_pool_hdl_lookup(in->ci_pool_hdl);
	if (pool_hdl == NULL)
		D_GOTO(out, rc = -DER_NO_HDL);

	D_DEBUG(DF_DSMS, DF_CONT": processing rpc %p: hdl="DF_UUID" opc=%u\n",
		DP_CONT(pool_hdl->sph_pool->sp_uuid, in->ci_uuid), rpc,
		DP_UUID(in->ci_hdl), opc);

	/*
	 * TODO: How to map to the correct container service among those
	 * running of this storage node? (Currently, there is only one, with ID
	 * 0, colocated with the pool service.)
	 */
	rc = cont_svc_lookup_leader(pool_hdl->sph_pool->sp_uuid, 0 /* id */,
				    &svc, &out->co_hint);
	if (rc != 0)
		D_GOTO(out_pool_hdl, rc);

	rc = cont_op_with_svc(pool_hdl, svc, rpc);

	ds_rsvc_set_hint(svc->cs_rsvc, &out->co_hint);
	cont_svc_put_leader(svc);
out_pool_hdl:
	D_DEBUG(DF_DSMS, DF_CONT": replying rpc %p: hdl="DF_UUID
		" opc=%u rc=%d\n",
		DP_CONT(pool_hdl->sph_pool->sp_uuid, in->ci_uuid), rpc,
		DP_UUID(in->ci_hdl), opc, rc);
	ds_pool_hdl_put(pool_hdl);
out:
	/* cleanup the properties for cont_query */
	if (opc == CONT_QUERY) {
		struct cont_query_out  *cqo = crt_reply_get(rpc);

		prop = cqo->cqo_prop;
	}
	out->co_rc = rc;
	crt_reply_send(rpc);
	daos_prop_free(prop);

	return;
}

int
ds_cont_oid_fetch_add(uuid_t poh_uuid, uuid_t co_uuid, uuid_t coh_uuid,
		      uint64_t num_oids, uint64_t *oid)
{
	struct ds_pool_hdl	*pool_hdl;
	struct cont_svc		*svc;
	struct rdb_tx		tx;
	struct cont		*cont = NULL;
	d_iov_t		key;
	d_iov_t		value;
	struct container_hdl	hdl;
	uint64_t		max_oid;
	int			rc;

	pool_hdl = ds_pool_hdl_lookup(poh_uuid);
	if (pool_hdl == NULL)
		D_GOTO(out, rc = -DER_NO_HDL);

	/*
	 * TODO: How to map to the correct container service among those
	 * running of this storage node? (Currently, there is only one, with ID
	 * 0, colocated with the pool service.)
	 */
	rc = cont_svc_lookup_leader(pool_hdl->sph_pool->sp_uuid, 0, &svc, NULL);
	if (rc != 0)
		D_GOTO(out_pool_hdl, rc);

	rc = rdb_tx_begin(svc->cs_rsvc->s_db, svc->cs_rsvc->s_term, &tx);
	if (rc != 0)
		D_GOTO(out_svc, rc);

	ABT_rwlock_wrlock(svc->cs_lock);

	rc = cont_lookup(&tx, svc, co_uuid, &cont);
	if (rc != 0)
		D_GOTO(out_lock, rc);

	/* Look up the container handle. */
	d_iov_set(&key, coh_uuid, sizeof(uuid_t));
	d_iov_set(&value, &hdl, sizeof(hdl));
	rc = rdb_tx_lookup(&tx, &cont->c_svc->cs_hdls, &key, &value);
	if (rc != 0) {
		if (rc == -DER_NONEXIST)
			rc = -DER_NO_HDL;
		D_GOTO(out_cont, rc);
	}

	/* Read the max OID from the container metadata */
	d_iov_set(&value, &max_oid, sizeof(max_oid));
	rc = rdb_tx_lookup(&tx, &cont->c_prop, &ds_cont_prop_max_oid, &value);
	if (rc != 0) {
		D_ERROR(DF_CONT": failed to lookup max_oid: %d\n",
			DP_CONT(cont->c_svc->cs_pool_uuid, cont->c_uuid), rc);
		D_GOTO(out_cont, rc);
	}

	/** Set the oid for the caller */
	*oid = max_oid;
	/** Increment the max_oid by how many oids user requested */
	max_oid += num_oids;

	/* Update the max OID */
	rc = rdb_tx_update(&tx, &cont->c_prop, &ds_cont_prop_max_oid, &value);
	if (rc != 0) {
		D_ERROR(DF_CONT": failed to update max_oid: %d\n",
			DP_CONT(cont->c_svc->cs_pool_uuid, cont->c_uuid), rc);
		D_GOTO(out_cont, rc);
	}

	rc = rdb_tx_commit(&tx);

out_cont:
	cont_put(cont);
out_lock:
	ABT_rwlock_unlock(svc->cs_lock);
	rdb_tx_end(&tx);
out_svc:
	cont_svc_put_leader(svc);
out_pool_hdl:
	ds_pool_hdl_put(pool_hdl);
out:
	return rc;
}
<|MERGE_RESOLUTION|>--- conflicted
+++ resolved
@@ -775,12 +775,8 @@
 	d_iov_t			value;
 	daos_prop_t	       *prop = NULL;
 	struct container_hdl	chdl;
-<<<<<<< HEAD
-	struct cont_query_out  *out = crt_reply_get(rpc);
 	struct pool_map		*pmap;
-=======
 	struct cont_open_out   *out = crt_reply_get(rpc);
->>>>>>> 1d8fcbd2
 	int			rc;
 
 	D_DEBUG(DF_DSMS, DF_CONT": processing rpc %p: hdl="DF_UUID" capas="
