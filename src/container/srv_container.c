/*
 * (C) Copyright 2016-2020 Intel Corporation.
 *
 * Licensed under the Apache License, Version 2.0 (the "License");
 * you may not use this file except in compliance with the License.
 * You may obtain a copy of the License at
 *
 *    http://www.apache.org/licenses/LICENSE-2.0
 *
 * Unless required by applicable law or agreed to in writing, software
 * distributed under the License is distributed on an "AS IS" BASIS,
 * WITHOUT WARRANTIES OR CONDITIONS OF ANY KIND, either express or implied.
 * See the License for the specific language governing permissions and
 * limitations under the License.
 *
 * GOVERNMENT LICENSE RIGHTS-OPEN SOURCE SOFTWARE
 * The Government's rights to use, modify, reproduce, release, perform, display,
 * or disclose this software are subject to the terms of the Apache License as
 * provided in Contract No. B609815.
 * Any reproduction of computer software, computer software documentation, or
 * portions thereof marked with this legend must also reproduce the markings.
 */
/**
 * \file
 *
 * ds_cont: Container Operations
 *
 * This file contains the server API methods and the RPC handlers that are both
 * related container metadata.
 */

#define D_LOGFAC DD_FAC(container)

#include <daos_srv/container.h>

#include <daos_api.h>	/* for daos_prop_alloc/_free() */
#include <daos/rpc.h>
#include <daos_srv/pool.h>
#include <daos_srv/rdb.h>
#include <daos_srv/security.h>
#include "rpc.h"
#include "srv_internal.h"
#include "srv_layout.h"

static int
cont_prop_read(struct rdb_tx *tx, struct cont *cont, uint64_t bits,
	       daos_prop_t **prop_out);

/** Container Property knowledge */

/** Get the redundancy factor from a containers properites. */
uint32_t
daos_cont_prop2redunfac(daos_prop_t *props)
{
	struct daos_prop_entry *prop =
		daos_prop_entry_get(props, DAOS_PROP_CO_REDUN_FAC);

	return prop == NULL ? DAOS_PROP_CO_REDUN_RF1 : (uint32_t)prop->dpe_val;
}

/** Get the redundancy level from a containers properites. */
uint32_t
daos_cont_prop2redunlvl(daos_prop_t *props)
{
	struct daos_prop_entry *prop =
		daos_prop_entry_get(props, DAOS_PROP_CO_REDUN_LVL);

	return prop == NULL ? DAOS_PROP_CO_REDUN_NODE : (uint32_t)prop->dpe_val;
}

/**
 * This function verifies that the container meets it's redundancy requirements
 * based on the current pool map. The redundancy requirement is measured
 * checking a domain level and counting how many downstream failures it has.
 * if there are more failures for that domain type then allowed restrict
 * container opening.
 *
 * \param pmap  [in]    The pool map referenced by the container.
 * \param props [in]    The container properties, used to get redundancy factor
 *                      and level.
 *
 * \return	0 if the container meets the requirements, negative error code
 *		if it does not.
 */
static int
cont_verify_redun_req(struct pool_map *pmap, daos_prop_t *props)
{
	uint32_t num_failed;
	uint32_t num_allowed_failures;
	int rc = 0;
	int redun_fac = daos_cont_prop2redunfac(props);
	int redun_lvl = daos_cont_prop2redunlvl(props);

	switch (redun_lvl) {
	case DAOS_PROP_CO_REDUN_RACK:
		rc = pool_map_get_failed_cnt(pmap,
					     PO_COMP_TP_RACK);
		break;
	case DAOS_PROP_CO_REDUN_NODE:
		rc = pool_map_get_failed_cnt(pmap,
					     PO_COMP_TP_NODE);
		break;
	default:
		return -DER_INVAL;
	}

	if (rc < 0)
		return rc;

	/**
	 * A pool with a redundancy factor of n can have at most n failures
	 * before pool_open fails and an error is reported.
	 */
	num_failed = rc;
	switch (redun_fac) {
	case DAOS_PROP_CO_REDUN_RF0:
		num_allowed_failures = 0;
		break;
	case DAOS_PROP_CO_REDUN_RF1:
		num_allowed_failures = 1;
		break;
	case DAOS_PROP_CO_REDUN_RF2:
		num_allowed_failures = 2;
		break;
	case DAOS_PROP_CO_REDUN_RF3:
		num_allowed_failures = 3;
		break;
	case DAOS_PROP_CO_REDUN_RF4:
		num_allowed_failures = 4;
		break;
	default:
		return -DER_INVAL;
	}

	if (num_allowed_failures >= num_failed)
		return 0;
	else {
		D_ERROR("Domain contains %d failed "
			"components, allows at most %d", num_failed,
			num_allowed_failures);
		return -DER_INVAL;
	}
}

static int
cont_svc_init(struct cont_svc *svc, const uuid_t pool_uuid, uint64_t id,
	      struct ds_rsvc *rsvc)
{
	int rc;

	uuid_copy(svc->cs_pool_uuid, pool_uuid);
	svc->cs_id = id;
	svc->cs_rsvc = rsvc;

	rc = ABT_rwlock_create(&svc->cs_lock);
	if (rc != ABT_SUCCESS) {
		D_ERROR("failed to create cs_lock: %d\n", rc);
		D_GOTO(err, rc = dss_abterr2der(rc));
	}

	/* cs_root */
	rc = rdb_path_init(&svc->cs_root);
	if (rc != 0)
		D_GOTO(err_lock, rc);
	rc = rdb_path_push(&svc->cs_root, &rdb_path_root_key);
	if (rc != 0)
		D_GOTO(err_root, rc);

	/* cs_conts */
	rc = rdb_path_clone(&svc->cs_root, &svc->cs_conts);
	if (rc != 0)
		D_GOTO(err_root, rc);
	rc = rdb_path_push(&svc->cs_conts, &ds_cont_prop_conts);
	if (rc != 0)
		D_GOTO(err_conts, rc);

	/* cs_hdls */
	rc = rdb_path_clone(&svc->cs_root, &svc->cs_hdls);
	if (rc != 0)
		D_GOTO(err_conts, rc);
	rc = rdb_path_push(&svc->cs_hdls, &ds_cont_prop_cont_handles);
	if (rc != 0)
		D_GOTO(err_hdls, rc);

	return 0;

err_hdls:
	rdb_path_fini(&svc->cs_hdls);
err_conts:
	rdb_path_fini(&svc->cs_conts);
err_root:
	rdb_path_fini(&svc->cs_root);
err_lock:
	ABT_rwlock_free(&svc->cs_lock);
err:
	return rc;
}

static void
cont_svc_fini(struct cont_svc *svc)
{
	rdb_path_fini(&svc->cs_hdls);
	rdb_path_fini(&svc->cs_conts);
	rdb_path_fini(&svc->cs_root);
	ABT_rwlock_free(&svc->cs_lock);
}

int
ds_cont_svc_init(struct cont_svc **svcp, const uuid_t pool_uuid, uint64_t id,
		 struct ds_rsvc *rsvc)
{
	struct cont_svc	       *svc;
	int			rc;

	D_ALLOC_PTR(svc);
	if (svc == NULL)
		return -DER_NOMEM;
	rc = cont_svc_init(svc, pool_uuid, id, rsvc);
	if (rc != 0) {
		D_FREE(svc);
		return rc;
	}
	*svcp = svc;
	return 0;
}

void
ds_cont_svc_fini(struct cont_svc **svcp)
{
	cont_svc_fini(*svcp);
	D_FREE(*svcp);
	*svcp = NULL;
}

void
ds_cont_svc_step_up(struct cont_svc *svc)
{
	D_ASSERT(svc->cs_pool == NULL);
	svc->cs_pool = ds_pool_lookup(svc->cs_pool_uuid);
	D_ASSERT(svc->cs_pool != NULL);
}

void
ds_cont_svc_step_down(struct cont_svc *svc)
{
	D_ASSERT(svc->cs_pool != NULL);
	ds_pool_put(svc->cs_pool);
	svc->cs_pool = NULL;
}

int
cont_svc_lookup_leader(uuid_t pool_uuid, uint64_t id, struct cont_svc **svcp,
		       struct rsvc_hint *hint)
{
	struct cont_svc	       *p;
	int			rc;

	D_ASSERTF(id == 0, DF_U64"\n", id);
	rc = ds_pool_cont_svc_lookup_leader(pool_uuid, &p, hint);
	if (rc != 0)
		return rc;
	D_ASSERT(p != NULL);
	*svcp = p;
	return 0;
}

void
cont_svc_put_leader(struct cont_svc *svc)
{
	ds_rsvc_put_leader(svc->cs_rsvc);
}

int
ds_cont_bcast_create(crt_context_t ctx, struct cont_svc *svc,
		     crt_opcode_t opcode, crt_rpc_t **rpc)
{
	return ds_pool_bcast_create(ctx, svc->cs_pool, DAOS_CONT_MODULE, opcode,
				    rpc, NULL, NULL);
}

void
ds_cont_wrlock_metadata(struct cont_svc *svc)
{
	ABT_rwlock_wrlock(svc->cs_lock);
}

void
ds_cont_rdlock_metadata(struct cont_svc *svc)
{
	ABT_rwlock_rdlock(svc->cs_lock);
}

void
ds_cont_unlock_metadata(struct cont_svc *svc)
{
	ABT_rwlock_unlock(svc->cs_lock);
}

/**
 * Initialize the container metadata in the combined pool/container service.
 *
 * \param[in]	tx		transaction
 * \param[in]	kvs		root KVS for container metadata
 * \param[in]	pool_uuid	pool UUID
 */
int
ds_cont_init_metadata(struct rdb_tx *tx, const rdb_path_t *kvs,
		      const uuid_t pool_uuid)
{
	struct rdb_kvs_attr	attr;
	int			rc;

	attr.dsa_class = RDB_KVS_GENERIC;
	attr.dsa_order = 16;
	rc = rdb_tx_create_kvs(tx, kvs, &ds_cont_prop_conts, &attr);
	if (rc != 0) {
		D_ERROR(DF_UUID": failed to create container KVS: %d\n",
			DP_UUID(pool_uuid), rc);
		return rc;
	}

	attr.dsa_class = RDB_KVS_GENERIC;
	attr.dsa_order = 16;
	rc = rdb_tx_create_kvs(tx, kvs, &ds_cont_prop_cont_handles, &attr);
	if (rc != 0) {
		D_ERROR(DF_UUID": failed to create container handle KVS: %d\n",
			DP_UUID(pool_uuid), rc);
		return rc;
	}

	return rc;
}

/* copy \a prop to \a prop_def (duplicated default prop) */
static int
cont_prop_default_copy(daos_prop_t *prop_def, daos_prop_t *prop)
{
	int			 i;

	if (prop == NULL || prop->dpp_nr == 0 || prop->dpp_entries == NULL)
		return 0;

	for (i = 0; i < prop->dpp_nr; i++) {
		struct daos_prop_entry	*entry;
		struct daos_prop_entry	*entry_def;

		entry = &prop->dpp_entries[i];
		entry_def = daos_prop_entry_get(prop_def, entry->dpe_type);
		D_ASSERTF(entry_def != NULL, "type %d not found in "
			  "default prop.\n", entry->dpe_type);
		switch (entry->dpe_type) {
		case DAOS_PROP_CO_LABEL:
			D_FREE(entry_def->dpe_str);
			D_STRNDUP(entry_def->dpe_str, entry->dpe_str,
				  DAOS_PROP_LABEL_MAX_LEN);
			if (entry_def->dpe_str == NULL)
				return -DER_NOMEM;
			break;
		case DAOS_PROP_CO_LAYOUT_TYPE:
		case DAOS_PROP_CO_LAYOUT_VER:
		case DAOS_PROP_CO_CSUM:
		case DAOS_PROP_CO_CSUM_CHUNK_SIZE:
		case DAOS_PROP_CO_CSUM_SERVER_VERIFY:
		case DAOS_PROP_CO_REDUN_FAC:
		case DAOS_PROP_CO_REDUN_LVL:
		case DAOS_PROP_CO_SNAPSHOT_MAX:
		case DAOS_PROP_CO_COMPRESS:
		case DAOS_PROP_CO_ENCRYPT:
			entry_def->dpe_val = entry->dpe_val;
			break;
		case DAOS_PROP_CO_ACL:
			if (entry->dpe_val_ptr != NULL) {
				struct daos_acl *acl = entry->dpe_val_ptr;

				daos_prop_entry_dup_ptr(entry_def, entry,
							daos_acl_get_size(acl));
				if (entry_def->dpe_val_ptr == NULL)
					return -DER_NOMEM;
			}
			break;
		case DAOS_PROP_CO_OWNER:
		case DAOS_PROP_CO_OWNER_GROUP:
			D_FREE(entry_def->dpe_str);
			D_STRNDUP(entry_def->dpe_str, entry->dpe_str,
				  DAOS_ACL_MAX_PRINCIPAL_LEN);
			if (entry_def->dpe_str == NULL)
				return -DER_NOMEM;
			break;
		default:
			D_ASSERTF(0, "bad dpt_type %d.\n", entry->dpe_type);
			break;
		}
	}
	return 0;
}

static int
cont_prop_write(struct rdb_tx *tx, const rdb_path_t *kvs, daos_prop_t *prop)
{
	struct daos_prop_entry	*entry;
	d_iov_t		 value;
	int			 i;
	int			 rc = 0;

	if (prop == NULL || prop->dpp_nr == 0 || prop->dpp_entries == NULL)
		return 0;

	for (i = 0; i < prop->dpp_nr; i++) {
		entry = &prop->dpp_entries[i];
		switch (entry->dpe_type) {
		case DAOS_PROP_CO_LABEL:
			d_iov_set(&value, entry->dpe_str,
				     strlen(entry->dpe_str));
			rc = rdb_tx_update(tx, kvs, &ds_cont_prop_label,
					   &value);
			if (rc)
				return rc;
			break;
		case DAOS_PROP_CO_LAYOUT_TYPE:
			d_iov_set(&value, &entry->dpe_val,
				     sizeof(entry->dpe_val));
			rc = rdb_tx_update(tx, kvs, &ds_cont_prop_layout_type,
					   &value);
			if (rc)
				return rc;
			break;
		case DAOS_PROP_CO_LAYOUT_VER:
			d_iov_set(&value, &entry->dpe_val,
				     sizeof(entry->dpe_val));
			rc = rdb_tx_update(tx, kvs, &ds_cont_prop_layout_ver,
					   &value);
			if (rc)
				return rc;
			break;
		case DAOS_PROP_CO_CSUM:
			d_iov_set(&value, &entry->dpe_val,
				     sizeof(entry->dpe_val));
			rc = rdb_tx_update(tx, kvs, &ds_cont_prop_csum, &value);
			if (rc)
				return rc;
			break;
		case DAOS_PROP_CO_CSUM_CHUNK_SIZE:
			d_iov_set(&value, &entry->dpe_val,
				     sizeof(entry->dpe_val));
			rc = rdb_tx_update(tx, kvs,
				&ds_cont_prop_csum_chunk_size, &value);
			if (rc)
				return rc;
			break;
		case DAOS_PROP_CO_CSUM_SERVER_VERIFY:
			d_iov_set(&value, &entry->dpe_val,
				     sizeof(entry->dpe_val));
			rc = rdb_tx_update(tx, kvs,
				&ds_cont_prop_csum_server_verify, &value);
			if (rc)
				return rc;
			break;
		case DAOS_PROP_CO_REDUN_FAC:
			d_iov_set(&value, &entry->dpe_val,
				     sizeof(entry->dpe_val));
			rc = rdb_tx_update(tx, kvs, &ds_cont_prop_redun_fac,
					   &value);
			if (rc)
				return rc;
			break;
		case DAOS_PROP_CO_REDUN_LVL:
			d_iov_set(&value, &entry->dpe_val,
				     sizeof(entry->dpe_val));
			rc = rdb_tx_update(tx, kvs, &ds_cont_prop_redun_lvl,
					   &value);
			if (rc)
				return rc;
			break;
		case DAOS_PROP_CO_SNAPSHOT_MAX:
			d_iov_set(&value, &entry->dpe_val,
				     sizeof(entry->dpe_val));
			rc = rdb_tx_update(tx, kvs, &ds_cont_prop_snapshot_max,
					   &value);
			if (rc)
				return rc;
			break;
		case DAOS_PROP_CO_COMPRESS:
			d_iov_set(&value, &entry->dpe_val,
				     sizeof(entry->dpe_val));
			rc = rdb_tx_update(tx, kvs, &ds_cont_prop_compress,
					   &value);
			if (rc)
				return rc;
			break;
		case DAOS_PROP_CO_ENCRYPT:
			d_iov_set(&value, &entry->dpe_val,
				     sizeof(entry->dpe_val));
			rc = rdb_tx_update(tx, kvs, &ds_cont_prop_encrypt,
					   &value);
			if (rc)
				return rc;
			break;
		case DAOS_PROP_CO_OWNER:
			d_iov_set(&value, entry->dpe_str,
				     strlen(entry->dpe_str));
			rc = rdb_tx_update(tx, kvs, &ds_cont_prop_owner,
					   &value);
			if (rc)
				return rc;
			break;
		case DAOS_PROP_CO_OWNER_GROUP:
			d_iov_set(&value, entry->dpe_str,
				     strlen(entry->dpe_str));
			rc = rdb_tx_update(tx, kvs, &ds_cont_prop_owner_group,
					   &value);
			if (rc)
				return rc;
			break;
		case DAOS_PROP_CO_ACL:
			if (entry->dpe_val_ptr != NULL) {
				struct daos_acl *acl = entry->dpe_val_ptr;

				d_iov_set(&value, acl, daos_acl_get_size(acl));
				rc = rdb_tx_update(tx, kvs, &ds_cont_prop_acl,
						   &value);
				if (rc)
					return rc;
			}
			break;
		default:
			D_ERROR("bad dpe_type %d.\n", entry->dpe_type);
			return -DER_INVAL;
		}
	}

	return rc;
}

static int
cont_create(struct rdb_tx *tx, struct ds_pool_hdl *pool_hdl,
	    struct cont_svc *svc, crt_rpc_t *rpc)
{
	struct cont_create_in  *in = crt_req_get(rpc);
	daos_prop_t	       *prop_dup = NULL;
	d_iov_t		key;
	d_iov_t		value;
	struct rdb_kvs_attr	attr;
	rdb_path_t		kvs;
	uint64_t		ghce = 0;
	uint64_t		max_oid = 0;
	int			rc;

	D_DEBUG(DF_DSMS, DF_CONT": processing rpc %p\n",
		DP_CONT(pool_hdl->sph_pool->sp_uuid, in->cci_op.ci_uuid), rpc);

	/* Verify the pool handle capabilities. */
	if (!ds_sec_pool_can_create_cont(pool_hdl->sph_sec_capas)) {
		D_ERROR(DF_CONT": permission denied to create cont\n",
			DP_CONT(pool_hdl->sph_pool->sp_uuid,
				in->cci_op.ci_uuid));
		D_GOTO(out, rc = -DER_NO_PERM);
	}

	/* Check if a container with this UUID already exists. */
	d_iov_set(&key, in->cci_op.ci_uuid, sizeof(uuid_t));
	d_iov_set(&value, NULL /* buf */, 0 /* size */);
	rc = rdb_tx_lookup(tx, &svc->cs_conts, &key, &value);
	if (rc != -DER_NONEXIST) {
		if (rc == 0)
			D_DEBUG(DF_DSMS, DF_CONT": container already exists\n",
				DP_CONT(pool_hdl->sph_pool->sp_uuid,
					in->cci_op.ci_uuid));
		D_GOTO(out, rc);
	}

	/*
	 * Target-side creations (i.e., vos_cont_create() calls) are
	 * deferred to the time when the container is first successfully
	 * opened.
	 */

	/* Create the container attribute KVS under the container KVS. */
	d_iov_set(&key, in->cci_op.ci_uuid, sizeof(uuid_t));
	attr.dsa_class = RDB_KVS_GENERIC;
	attr.dsa_order = 16;
	rc = rdb_tx_create_kvs(tx, &svc->cs_conts, &key, &attr);
	if (rc != 0) {
		D_ERROR("failed to create container attribute KVS: "
			""DF_RC"\n", DP_RC(rc));
		D_GOTO(out, rc);
	}

	/* Create a path to the container attribute KVS. */
	rc = rdb_path_clone(&svc->cs_conts, &kvs);
	if (rc != 0)
		D_GOTO(out, rc);
	rc = rdb_path_push(&kvs, &key);
	if (rc != 0)
		D_GOTO(out_kvs, rc);

	/* Create the GHCE and MaxOID properties. */
	d_iov_set(&value, &ghce, sizeof(ghce));
	rc = rdb_tx_update(tx, &kvs, &ds_cont_prop_ghce, &value);
	if (rc != 0)
		D_GOTO(out_kvs, rc);
	d_iov_set(&value, &max_oid, sizeof(max_oid));
	rc = rdb_tx_update(tx, &kvs, &ds_cont_prop_max_oid, &value);
	if (rc != 0)
		D_GOTO(out_kvs, rc);

	/* duplicate the default properties, overwrite it with cont create
	 * parameter and then write to rdb.
	 */
	prop_dup = daos_prop_dup(&cont_prop_default, false);
	if (prop_dup == NULL) {
		D_ERROR("daos_prop_dup failed.\n");
		D_GOTO(out_kvs, rc = -DER_NOMEM);
	}
	rc = cont_prop_default_copy(prop_dup, in->cci_prop);
	if (rc != 0)
		D_GOTO(out_kvs, rc);
	rc = cont_prop_write(tx, &kvs, prop_dup);
	if (rc != 0)
		D_GOTO(out_kvs, rc);

	/* Create the snapshot KVS. */
	attr.dsa_class = RDB_KVS_INTEGER;
	attr.dsa_order = 16;
	rc = rdb_tx_create_kvs(tx, &kvs, &ds_cont_prop_snapshots, &attr);

	/* Create the user attribute KVS. */
	attr.dsa_class = RDB_KVS_GENERIC;
	attr.dsa_order = 16;
	rc = rdb_tx_create_kvs(tx, &kvs, &ds_cont_attr_user, &attr);

	/* Create the handle index KVS. */
	attr.dsa_class = RDB_KVS_GENERIC;
	attr.dsa_order = 16;
	rc = rdb_tx_create_kvs(tx, &kvs, &ds_cont_prop_handles, &attr);

out_kvs:
	daos_prop_free(prop_dup);
	rdb_path_fini(&kvs);
out:
	return rc;
}

static int
cont_destroy_bcast(crt_context_t ctx, struct cont_svc *svc,
		   const uuid_t cont_uuid)
{
	struct cont_tgt_destroy_in     *in;
	struct cont_tgt_destroy_out    *out;
	crt_rpc_t		       *rpc;
	int				rc;

	D_DEBUG(DF_DSMS, DF_CONT": bcasting\n",
		DP_CONT(svc->cs_pool_uuid, cont_uuid));

	rc = ds_cont_bcast_create(ctx, svc, CONT_TGT_DESTROY, &rpc);
	if (rc != 0)
		D_GOTO(out, rc);

	in = crt_req_get(rpc);
	uuid_copy(in->tdi_pool_uuid, svc->cs_pool_uuid);
	uuid_copy(in->tdi_uuid, cont_uuid);

	rc = dss_rpc_send(rpc);
	if (rc == 0 && DAOS_FAIL_CHECK(DAOS_CONT_DESTROY_FAIL_CORPC))
		rc = -DER_TIMEDOUT;
	if (rc != 0)
		D_GOTO(out_rpc, rc);

	out = crt_reply_get(rpc);
	rc = out->tdo_rc;
	if (rc != 0) {
		D_ERROR(DF_CONT": failed to destroy %d targets\n",
			DP_CONT(svc->cs_pool_uuid, cont_uuid), rc);
		rc = -DER_IO;
	}

out_rpc:
	crt_req_decref(rpc);
out:
	D_DEBUG(DF_DSMS, DF_CONT": bcasted: %d\n",
		DP_CONT(svc->cs_pool_uuid, cont_uuid), rc);
	return rc;
}

<<<<<<< HEAD
struct recs_buf {
	struct cont_tgt_close_rec      *rb_recs;
	size_t				rb_recs_size;
	int				rb_nrecs;
};

static int
recs_buf_init(struct recs_buf *buf)
{
	struct cont_tgt_close_rec      *tmp;
	size_t				tmp_size;

	tmp_size = 4096;
	D_ALLOC(tmp, tmp_size);
	if (tmp == NULL)
		return -DER_NOMEM;

	buf->rb_recs = tmp;
	buf->rb_recs_size = tmp_size;
	buf->rb_nrecs = 0;
	return 0;
}

static void
recs_buf_fini(struct recs_buf *buf)
{
	D_FREE(buf->rb_recs);
	buf->rb_recs = NULL;
	buf->rb_recs_size = 0;
	buf->rb_nrecs = 0;
}

/* Make sure buf have enough space for one more element. */
static int
recs_buf_grow(struct recs_buf *buf)
{
	D_ASSERT(buf->rb_recs != NULL);
	D_ASSERT(buf->rb_recs_size > sizeof(*buf->rb_recs));

	if (sizeof(*buf->rb_recs) * (buf->rb_nrecs + 1) > buf->rb_recs_size) {
		struct cont_tgt_close_rec      *recs_tmp;
		size_t				recs_size_tmp;

		recs_size_tmp = buf->rb_recs_size * 2;
		D_ALLOC(recs_tmp, recs_size_tmp);
		if (recs_tmp == NULL)
			return -DER_NOMEM;
		memcpy(recs_tmp, buf->rb_recs, buf->rb_recs_size);
		D_FREE(buf->rb_recs);
		buf->rb_recs = recs_tmp;
		buf->rb_recs_size = recs_size_tmp;
	}

	return 0;
}

static int
find_hdls_by_cont_cb(daos_handle_t ih, d_iov_t *key, d_iov_t *val, void *arg)
{
	struct recs_buf	       *buf = arg;
	int			rc;

	if (key->iov_len != sizeof(uuid_t) || val->iov_len != sizeof(char)) {
		D_ERROR("invalid key/value size: key="DF_U64" value="DF_U64"\n",
			key->iov_len, val->iov_len);
		return -DER_IO;
	}

	rc = recs_buf_grow(buf);
	if (rc != 0)
		return rc;

	uuid_copy(buf->rb_recs[buf->rb_nrecs].tcr_hdl, key->iov_buf);
	buf->rb_recs[buf->rb_nrecs].tcr_hce = 0 /* unused */;
	buf->rb_nrecs++;
	return 0;
}

static int cont_close_hdls(struct cont_svc *svc,
			   struct cont_tgt_close_rec *recs, int nrecs,
			   crt_context_t ctx);

static int
evict_hdls(struct rdb_tx *tx, struct cont *cont, bool force, crt_context_t ctx)
{
	struct recs_buf	buf;
	int		rc;

	rc = recs_buf_init(&buf);
	if (rc != 0)
		return rc;

	rc = rdb_tx_iterate(tx, &cont->c_hdls, false /* !backward */,
			    find_hdls_by_cont_cb, &buf);
	if (rc != 0)
		goto out;

	if (buf.rb_nrecs == 0)
		goto out;

	if (!force) {
		rc = -DER_BUSY;
		goto out;
	}

	rc = cont_close_hdls(cont->c_svc, buf.rb_recs, buf.rb_nrecs, ctx);

out:
	recs_buf_fini(&buf);
	return rc;
}

static void cont_put(struct cont *cont);

=======
/*
 * Doesn't allocate anything new, just passes back pointers to data inside the
 * prop.
 */
static void
get_cont_prop_access_info(daos_prop_t *prop, struct ownership *owner,
			  struct daos_acl **acl)
{
	struct daos_prop_entry	*acl_entry;
	struct daos_prop_entry	*owner_entry;
	struct daos_prop_entry	*owner_grp_entry;

	acl_entry = daos_prop_entry_get(prop, DAOS_PROP_CO_ACL);
	D_ASSERT(acl_entry != NULL);
	D_ASSERT(acl_entry->dpe_val_ptr != NULL);

	owner_entry = daos_prop_entry_get(prop, DAOS_PROP_CO_OWNER);
	D_ASSERT(owner_entry != NULL);
	D_ASSERT(owner_entry->dpe_str != NULL);

	owner_grp_entry = daos_prop_entry_get(prop, DAOS_PROP_CO_OWNER_GROUP);
	D_ASSERT(owner_grp_entry != NULL);
	D_ASSERT(owner_grp_entry->dpe_str != NULL);

	owner->user = owner_entry->dpe_str;
	owner->group = owner_grp_entry->dpe_str;

	*acl = acl_entry->dpe_val_ptr;
}

>>>>>>> e42cbd98
static int
cont_destroy(struct rdb_tx *tx, struct ds_pool_hdl *pool_hdl,
	     struct cont *cont, crt_rpc_t *rpc)
{
	struct cont_destroy_in *in = crt_req_get(rpc);
<<<<<<< HEAD
	struct cont	       *cont = NULL;
	d_iov_t			key;
=======
	d_iov_t			key;
	d_iov_t			value;
	rdb_path_t		kvs;
>>>>>>> e42cbd98
	int			rc;
	struct cont_svc		*svc;
	daos_prop_t		*prop = NULL;
	struct ownership	owner;
	struct daos_acl		*acl;

	D_DEBUG(DF_DSMS, DF_CONT": processing rpc %p: force=%u\n",
		DP_CONT(pool_hdl->sph_pool->sp_uuid, in->cdi_op.ci_uuid), rpc,
		in->cdi_force);

	svc = cont->c_svc;

	rc = cont_lookup(tx, svc, in->cdi_op.ci_uuid, &cont);
	if (rc != 0) {
		if (rc == -DER_NONEXIST)
			rc = 0;
		goto out;
	}

<<<<<<< HEAD
	rc = evict_hdls(tx, cont, in->cdi_force, rpc->cr_ctx);
=======
	/* Fetch the container props to check access for delete */
	rc = cont_prop_read(tx, cont,
			    DAOS_CO_QUERY_PROP_ACL |
			    DAOS_CO_QUERY_PROP_OWNER |
			    DAOS_CO_QUERY_PROP_OWNER_GROUP, &prop);
	if (rc != 0)
		D_GOTO(out, rc);
	D_ASSERT(prop != NULL);

	get_cont_prop_access_info(prop, &owner, &acl);

	/*
	 * Two groups of users can delete a container:
	 * - Users who can delete any container in the pool
	 * - Users who have been given access to delete the specific container
	 */
	if (!ds_sec_pool_can_delete_cont(pool_hdl->sph_sec_capas) &&
	    !ds_sec_cont_can_delete(pool_hdl->sph_flags, &pool_hdl->sph_cred,
				    &owner, acl)) {
		D_ERROR(DF_CONT": permission denied to delete cont\n",
			DP_CONT(pool_hdl->sph_pool->sp_uuid,
				in->cdi_op.ci_uuid));
		D_GOTO(out_prop, rc = -DER_NO_PERM);
	}

	/* Create a path to the container attribute KVS. */
	rc = rdb_path_clone(&svc->cs_conts, &kvs);
	if (rc != 0)
		D_GOTO(out_prop, rc);
	rc = rdb_path_push(&kvs, &key);
>>>>>>> e42cbd98
	if (rc != 0)
		goto out;

	rc = cont_destroy_bcast(rpc->cr_ctx, svc, in->cdi_op.ci_uuid);
	if (rc != 0)
		goto out;

	/* Destroy the handle index KVS. */
	rc = rdb_tx_destroy_kvs(tx, &cont->c_prop, &ds_cont_prop_handles);
	if (rc != 0)
		goto out;

	/* Destroy the user attribute KVS. */
	rc = rdb_tx_destroy_kvs(tx, &cont->c_prop, &ds_cont_attr_user);
	if (rc != 0)
		goto out;

	/* Destroy the snapshot KVS. */
	rc = rdb_tx_destroy_kvs(tx, &cont->c_prop, &ds_cont_prop_snapshots);
	if (rc != 0)
		goto out;

	/* Destroy the container attribute KVS. */
	d_iov_set(&key, in->cdi_op.ci_uuid, sizeof(uuid_t));
	rc = rdb_tx_destroy_kvs(tx, &svc->cs_conts, &key);
<<<<<<< HEAD

=======
out_kvs:
	rdb_path_fini(&kvs);
out_prop:
	daos_prop_free(prop);
>>>>>>> e42cbd98
out:
	if (cont != NULL)
		cont_put(cont);
	D_DEBUG(DF_DSMS, DF_CONT": replying rpc %p: %d\n",
		DP_CONT(pool_hdl->sph_pool->sp_uuid, in->cdi_op.ci_uuid), rpc,
		rc);
	return rc;
}

int
cont_lookup(struct rdb_tx *tx, const struct cont_svc *svc, const uuid_t uuid,
	    struct cont **cont)
{
	struct cont    *p;
	d_iov_t		key;
	d_iov_t		tmp;
	int		rc;

	d_iov_set(&key, (void *)uuid, sizeof(uuid_t));
	d_iov_set(&tmp, NULL, 0);
	/* check if the container exists or not */
	rc = rdb_tx_lookup(tx, &svc->cs_conts, &key, &tmp);
	if (rc != 0)
		D_GOTO(err, rc);

	D_ALLOC_PTR(p);
	if (p == NULL) {
		D_ERROR("Failed to allocate container descriptor\n");
		D_GOTO(err, rc = -DER_NOMEM);
	}

	uuid_copy(p->c_uuid, uuid);
	p->c_svc = (struct cont_svc *)svc;

	/* c_prop */
	rc = rdb_path_clone(&svc->cs_conts, &p->c_prop);
	if (rc != 0)
		D_GOTO(err_p, rc);

	rc = rdb_path_push(&p->c_prop, &key);
	if (rc != 0)
		D_GOTO(err_attrs, rc);

	/* c_snaps */
	rc = rdb_path_clone(&p->c_prop, &p->c_snaps);
	if (rc != 0)
		D_GOTO(err_attrs, rc);
	rc = rdb_path_push(&p->c_snaps, &ds_cont_prop_snapshots);
	if (rc != 0)
		D_GOTO(err_snaps, rc);

	/* c_user */
	rc = rdb_path_clone(&p->c_prop, &p->c_user);
	if (rc != 0)
		D_GOTO(err_snaps, rc);
	rc = rdb_path_push(&p->c_user, &ds_cont_attr_user);
	if (rc != 0)
		D_GOTO(err_user, rc);

	/* c_hdls */
	rc = rdb_path_clone(&p->c_prop, &p->c_hdls);
	if (rc != 0)
		D_GOTO(err_user, rc);
	rc = rdb_path_push(&p->c_hdls, &ds_cont_prop_handles);
	if (rc != 0)
		D_GOTO(err_hdls, rc);

	*cont = p;
	return 0;

err_hdls:
	rdb_path_fini(&p->c_hdls);
err_user:
	rdb_path_fini(&p->c_user);
err_snaps:
	rdb_path_fini(&p->c_snaps);
err_attrs:
	rdb_path_fini(&p->c_prop);
err_p:
	D_FREE(p);
err:
	return rc;
}

static void
cont_put(struct cont *cont)
{
	rdb_path_fini(&cont->c_hdls);
	rdb_path_fini(&cont->c_user);
	rdb_path_fini(&cont->c_snaps);
	rdb_path_fini(&cont->c_prop);
	D_FREE(cont);
}

static int
cont_open(struct rdb_tx *tx, struct ds_pool_hdl *pool_hdl, struct cont *cont,
	  crt_rpc_t *rpc)
{
	struct cont_open_in    *in = crt_req_get(rpc);
	d_iov_t			key;
	d_iov_t			value;
	daos_prop_t	       *prop = NULL;
	struct container_hdl	chdl;
	struct pool_map		*pmap;
	struct cont_open_out   *out = crt_reply_get(rpc);
	char			zero = 0;
	int			rc;
	struct ownership	owner;
	struct daos_acl		*acl;
	uint64_t		sec_capas = 0;

	D_DEBUG(DF_DSMS, DF_CONT": processing rpc %p: hdl="DF_UUID" flags="
		DF_X64"\n",
		DP_CONT(pool_hdl->sph_pool->sp_uuid, in->coi_op.ci_uuid), rpc,
		DP_UUID(in->coi_op.ci_hdl), in->coi_flags);

	/* See if this container handle already exists. */
	d_iov_set(&key, in->coi_op.ci_hdl, sizeof(uuid_t));
	d_iov_set(&value, &chdl, sizeof(chdl));
	rc = rdb_tx_lookup(tx, &cont->c_svc->cs_hdls, &key, &value);
	if (rc != -DER_NONEXIST) {
		if (rc == 0 && chdl.ch_flags != in->coi_flags) {
			D_ERROR(DF_CONT": found conflicting container handle\n",
				DP_CONT(cont->c_svc->cs_pool_uuid,
					cont->c_uuid));
			rc = -DER_EXIST;
		}
		D_GOTO(out, rc);
	}

	/*
	 * Need props to check for pool redundancy requirements and access
	 * control.
	 */
	rc = cont_prop_read(tx, cont, DAOS_CO_QUERY_PROP_ALL, &prop);
	if (rc != 0)
		D_GOTO(out, rc);
	D_ASSERT(prop != NULL);
	D_ASSERT(prop->dpp_nr == CONT_PROP_NUM);

	get_cont_prop_access_info(prop, &owner, &acl);

	rc = ds_sec_cont_get_capabilities(in->coi_flags, &pool_hdl->sph_cred,
					  &owner, acl, &sec_capas);
	if (rc != 0) {
		D_ERROR(DF_CONT": refusing attempt to open with flags "
			DF_X64" error: "DF_RC"\n",
			DP_CONT(cont->c_svc->cs_pool_uuid, cont->c_uuid),
			in->coi_flags, DP_RC(rc));
		daos_prop_free(prop);
		D_GOTO(out, rc);
	}

	if (!ds_sec_cont_can_open(sec_capas)) {
		D_ERROR(DF_CONT": permission denied opening with flags "
			DF_X64"\n",
			DP_CONT(cont->c_svc->cs_pool_uuid, cont->c_uuid),
			in->coi_flags);
		daos_prop_free(prop);
		D_GOTO(out, rc = -DER_NO_PERM);
	}

	/* Determine pool meets container redundancy factor requirements */
	if (!(in->coi_flags & DAOS_COO_FORCE)) {
		pmap = pool_hdl->sph_pool->sp_map;
		rc = cont_verify_redun_req(pmap, prop);
		if (rc != 0) {
			D_ERROR(DF_CONT": Container does not meet redundancy "
					"requirments, set DAOS_COO_FORCE to "
					"force container open rc: %d.\n",
				DP_CONT(cont->c_svc->cs_pool_uuid,
					cont->c_uuid), rc);
			daos_prop_free(prop);
			D_GOTO(out, rc);
		}
	}

	/* query the container properties from RDB and update to IV */
	rc = cont_iv_prop_update(pool_hdl->sph_pool->sp_iv_ns,
				 in->coi_op.ci_hdl, in->coi_op.ci_uuid,
				 prop);
	daos_prop_free(prop);
	if (rc != 0) {
		D_ERROR(DF_CONT": cont_iv_prop_update failed %d.\n",
			DP_CONT(cont->c_svc->cs_pool_uuid, cont->c_uuid), rc);
		D_GOTO(out, rc);
	}

	/* update container capa to IV */
	rc = cont_iv_capability_update(pool_hdl->sph_pool->sp_iv_ns,
				       in->coi_op.ci_hdl, in->coi_op.ci_uuid,
				       in->coi_flags, sec_capas);
	if (rc != 0) {
		D_ERROR(DF_CONT": cont_iv_capability_update failed %d.\n",
			DP_CONT(cont->c_svc->cs_pool_uuid, cont->c_uuid), rc);
		D_GOTO(out, rc);
	}

	/* TODO: Rollback cont_iv_capability_update() on errors from now on. */

	uuid_copy(chdl.ch_pool_hdl, pool_hdl->sph_uuid);
	uuid_copy(chdl.ch_cont, cont->c_uuid);
	chdl.ch_flags = in->coi_flags;
	chdl.ch_sec_capas = sec_capas;

	rc = ds_cont_epoch_init_hdl(tx, cont, in->coi_op.ci_hdl, &chdl);
	if (rc != 0)
		D_GOTO(out, rc);

	rc = rdb_tx_update(tx, &cont->c_svc->cs_hdls, &key, &value);
	if (rc != 0)
		D_GOTO(out, rc);

	/*
	 * Add the handle to the handle index KVS. The value is unused. (See
	 * the handle index KVS comment in srv_layout.h.)
	 */
	d_iov_set(&value, &zero, sizeof(zero));
	rc = rdb_tx_update(tx, &cont->c_hdls, &key, &value);
	if (rc != 0)
		goto out;

	/**
	 * Put requested properties in output.
	 * the allocated prop will be freed after rpc replied in
	 * ds_cont_op_handler.
	 */
	rc = cont_prop_read(tx, cont, in->coi_prop_bits, &prop);
	out->coo_prop = prop;

out:
	D_DEBUG(DF_DSMS, DF_CONT": replying rpc %p: %d\n",
		DP_CONT(pool_hdl->sph_pool->sp_uuid, in->coi_op.ci_uuid), rpc,
		rc);
	return rc;
}

/* TODO: Use bulk bcast to support large recs[]. */
static int
cont_close_bcast(crt_context_t ctx, struct cont_svc *svc,
		 struct cont_tgt_close_rec recs[], int nrecs)
{
	struct cont_tgt_close_in       *in;
	struct cont_tgt_close_out      *out;
	crt_rpc_t		       *rpc;
	int				rc;

	D_DEBUG(DF_DSMS, DF_CONT": bcasting: recs[0].hdl="DF_UUID
		" recs[0].hce="DF_U64" nrecs=%d\n",
		DP_CONT(svc->cs_pool_uuid, NULL), DP_UUID(recs[0].tcr_hdl),
		recs[0].tcr_hce, nrecs);

	rc = ds_cont_bcast_create(ctx, svc, CONT_TGT_CLOSE, &rpc);
	if (rc != 0)
		D_GOTO(out, rc);

	in = crt_req_get(rpc);
	in->tci_recs.ca_arrays = recs;
	in->tci_recs.ca_count = nrecs;
	uuid_copy(in->tci_pool_uuid, svc->cs_pool_uuid);

	rc = dss_rpc_send(rpc);
	if (rc == 0 && DAOS_FAIL_CHECK(DAOS_CONT_CLOSE_FAIL_CORPC))
		rc = -DER_TIMEDOUT;
	if (rc != 0)
		D_GOTO(out_rpc, rc);

	out = crt_reply_get(rpc);
	rc = out->tco_rc;
	if (rc != 0) {
		D_ERROR(DF_CONT": failed to close %d targets\n",
			DP_CONT(svc->cs_pool_uuid, NULL), rc);
		rc = -DER_IO;
	}

out_rpc:
	crt_req_decref(rpc);
out:
	D_DEBUG(DF_DSMS, DF_CONT": bcasted: hdls[0]="DF_UUID" nhdls=%d: %d\n",
		DP_CONT(svc->cs_pool_uuid, NULL), DP_UUID(recs[0].tcr_hdl),
		nrecs, rc);
	return rc;
}

static int
cont_close_one_hdl(struct rdb_tx *tx, struct cont_svc *svc,
		   crt_context_t ctx, const uuid_t uuid)
{
	d_iov_t			key;
	d_iov_t			value;
	struct container_hdl	chdl;
	struct cont	       *cont;
	int			rc;

	/* Look up the handle. */
	d_iov_set(&key, (void *)uuid, sizeof(uuid_t));
	d_iov_set(&value, &chdl, sizeof(chdl));
	rc = rdb_tx_lookup(tx, &svc->cs_hdls, &key, &value);
	if (rc != 0)
		return rc;

	rc = cont_lookup(tx, svc, chdl.ch_cont, &cont);
	if (rc != 0)
		return rc;

	rc = ds_cont_epoch_fini_hdl(tx, cont, ctx, &chdl);
	if (rc != 0)
		goto out;

	rc = rdb_tx_delete(tx, &cont->c_hdls, &key);
	if (rc != 0)
		goto out;

	rc = rdb_tx_delete(tx, &svc->cs_hdls, &key);

out:
	cont_put(cont);
	return rc;
}

/* Close an array of handles, possibly belonging to different containers. */
static int
cont_close_hdls(struct cont_svc *svc, struct cont_tgt_close_rec *recs,
		int nrecs, crt_context_t ctx)
{
	int	i;
	int	rc;

	D_ASSERTF(nrecs > 0, "%d\n", nrecs);
	D_DEBUG(DF_DSMS, DF_CONT": closing %d recs: recs[0].hdl="DF_UUID
		" recs[0].hce="DF_U64"\n", DP_CONT(svc->cs_pool_uuid, NULL),
		nrecs, DP_UUID(recs[0].tcr_hdl), recs[0].tcr_hce);

	rc = cont_close_bcast(ctx, svc, recs, nrecs);
	if (rc != 0)
		D_GOTO(out, rc);

	/*
	 * Use one TX per handle to avoid calling ds_cont_epoch_fini_hdl() more
	 * than once in a TX, in which case we would be attempting to query
	 * uncommitted updates. This could be optimized by adding container
	 * UUIDs into recs[i] and sorting recs[] by container UUIDs. Then we
	 * could maintain a list of deleted LREs and a list of deleted LHEs for
	 * each container while looping, and use the lists to update the GHCE
	 * once for each container. This approach enables us to commit only
	 * once (or when a TX becomes too big).
	 */
	for (i = 0; i < nrecs; i++) {
		struct rdb_tx tx;

		rc = rdb_tx_begin(svc->cs_rsvc->s_db, svc->cs_rsvc->s_term,
				  &tx);
		if (rc != 0)
			break;
		rc = cont_close_one_hdl(&tx, svc, ctx, recs[i].tcr_hdl);
		if (rc != 0) {
			rdb_tx_end(&tx);
			break;
		}
		rc = rdb_tx_commit(&tx);
		rdb_tx_end(&tx);
		if (rc != 0)
			break;
	}

out:
	D_DEBUG(DF_DSMS, DF_CONT": leaving: %d\n",
		DP_CONT(svc->cs_pool_uuid, NULL), rc);
	return rc;
}

static int
cont_close(struct rdb_tx *tx, struct ds_pool_hdl *pool_hdl, struct cont *cont,
	   crt_rpc_t *rpc)
{
	struct cont_close_in	       *in = crt_req_get(rpc);
	d_iov_t			key;
	d_iov_t			value;
	struct container_hdl		chdl;
	struct cont_tgt_close_rec	rec;
	int				rc;

	D_DEBUG(DF_DSMS, DF_CONT": processing rpc %p: hdl="DF_UUID"\n",
		DP_CONT(pool_hdl->sph_pool->sp_uuid, in->cci_op.ci_uuid), rpc,
		DP_UUID(in->cci_op.ci_hdl));

	/* See if this container handle is already closed. */
	d_iov_set(&key, in->cci_op.ci_hdl, sizeof(uuid_t));
	d_iov_set(&value, &chdl, sizeof(chdl));
	rc = rdb_tx_lookup(tx, &cont->c_svc->cs_hdls, &key, &value);
	if (rc != 0) {
		if (rc == -DER_NONEXIST) {
			D_DEBUG(DF_DSMS, DF_CONT": already closed: "DF_UUID"\n",
				DP_CONT(cont->c_svc->cs_pool->sp_uuid,
					cont->c_uuid),
				DP_UUID(in->cci_op.ci_hdl));
			rc = 0;
		}
		D_GOTO(out, rc);
	}

	uuid_copy(rec.tcr_hdl, in->cci_op.ci_hdl);
	rec.tcr_hce = chdl.ch_hce;

	D_DEBUG(DF_DSMS, DF_CONT": closing: hdl="DF_UUID" hce="DF_U64"\n",
		DP_CONT(cont->c_svc->cs_pool_uuid, in->cci_op.ci_uuid),
		DP_UUID(rec.tcr_hdl), rec.tcr_hce);

	rc = cont_close_bcast(rpc->cr_ctx, cont->c_svc, &rec, 1 /* nrecs */);
	if (rc != 0)
		D_GOTO(out, rc);

	rc = cont_close_one_hdl(tx, cont->c_svc, rpc->cr_ctx, rec.tcr_hdl);

out:
	D_DEBUG(DF_DSMS, DF_CONT": replying rpc %p: %d\n",
		DP_CONT(pool_hdl->sph_pool->sp_uuid, in->cci_op.ci_uuid), rpc,
		rc);
	return rc;
}

static int
cont_query_bcast(crt_context_t ctx, struct cont *cont, const uuid_t pool_hdl,
		 const uuid_t cont_hdl, struct cont_query_out *query_out)
{
	struct	cont_tgt_query_in	*in;
	struct  cont_tgt_query_out	*out;
	crt_rpc_t			*rpc;
	int				 rc;

	D_DEBUG(DF_DSMS,
		DF_CONT"bcasting pool_hld="DF_UUID" cont_hdl ="DF_UUID"\n",
		DP_CONT(cont->c_svc->cs_pool_uuid, cont->c_uuid),
		DP_UUID(pool_hdl), DP_UUID(cont_hdl));

	rc = ds_cont_bcast_create(ctx, cont->c_svc, CONT_TGT_QUERY, &rpc);
	if (rc != 0)
		D_GOTO(out, rc);

	in = crt_req_get(rpc);
	uuid_copy(in->tqi_pool_uuid, pool_hdl);
	uuid_copy(in->tqi_cont_uuid, cont->c_uuid);
	out = crt_reply_get(rpc);
	out->tqo_hae = DAOS_EPOCH_MAX;

	rc = dss_rpc_send(rpc);
	if (rc == 0 && DAOS_FAIL_CHECK(DAOS_CONT_QUERY_FAIL_CORPC))
		rc = -DER_TIMEDOUT;
	if (rc != 0)
		D_GOTO(out_rpc, rc);

	out = crt_reply_get(rpc);
	rc  = out->tqo_rc;
	if (rc != 0) {
		D_DEBUG(DF_DSMS, DF_CONT": failed to query %d targets\n",
			DP_CONT(cont->c_svc->cs_pool_uuid, cont->c_uuid), rc);
		D_GOTO(out_rpc, rc = -DER_IO);
	} else {
		query_out->cqo_hae = out->tqo_hae;
	}

out_rpc:
	crt_req_decref(rpc);
out:
	return rc;
}

static int
cont_prop_read(struct rdb_tx *tx, struct cont *cont, uint64_t bits,
	       daos_prop_t **prop_out)
{
	daos_prop_t	*prop = NULL;
	d_iov_t		 value;
	uint64_t	 val, bitmap;
	uint32_t	 idx = 0, nr = 0;
	int		 rc = 0;

	bitmap = bits & DAOS_CO_QUERY_PROP_ALL;
	while (idx < DAOS_CO_QUERY_PROP_BITS_NR) {
		if (bitmap & 0x1)
			nr++;
		idx++;
		bitmap = bitmap >> 1;
	};

	if (nr == 0)
		return 0;
	D_ASSERT(nr <= DAOS_CO_QUERY_PROP_BITS_NR);
	prop = daos_prop_alloc(nr);
	if (prop == NULL)
		return -DER_NOMEM;

	idx = 0;
	if (bits & DAOS_CO_QUERY_PROP_LABEL) {
		d_iov_set(&value, NULL, 0);
		rc = rdb_tx_lookup(tx, &cont->c_prop, &ds_cont_prop_label,
				   &value);
		if (rc != 0)
			D_GOTO(out, rc);
		if (value.iov_len > DAOS_PROP_LABEL_MAX_LEN) {
			D_ERROR("bad label length %zu (> %d).\n", value.iov_len,
				DAOS_PROP_LABEL_MAX_LEN);
			D_GOTO(out, rc = -DER_NOMEM);
		}
		D_ASSERT(idx < nr);
		prop->dpp_entries[idx].dpe_type = DAOS_PROP_CO_LABEL;
		D_STRNDUP(prop->dpp_entries[idx].dpe_str, value.iov_buf,
			  value.iov_len);
		if (prop->dpp_entries[idx].dpe_str == NULL)
			D_GOTO(out, rc = -DER_NOMEM);
		idx++;
	}
	if (bits & DAOS_CO_QUERY_PROP_LAYOUT_TYPE) {
		d_iov_set(&value, &val, sizeof(val));
		rc = rdb_tx_lookup(tx, &cont->c_prop, &ds_cont_prop_layout_type,
				   &value);
		if (rc != 0)
			D_GOTO(out, rc);
		D_ASSERT(idx < nr);
		prop->dpp_entries[idx].dpe_type = DAOS_PROP_CO_LAYOUT_TYPE;
		prop->dpp_entries[idx].dpe_val = val;
		idx++;
	}
	if (bits & DAOS_CO_QUERY_PROP_LAYOUT_VER) {
		d_iov_set(&value, &val, sizeof(val));
		rc = rdb_tx_lookup(tx, &cont->c_prop, &ds_cont_prop_layout_ver,
				   &value);
		if (rc != 0)
			D_GOTO(out, rc);
		D_ASSERT(idx < nr);
		prop->dpp_entries[idx].dpe_type = DAOS_PROP_CO_LAYOUT_VER;
		prop->dpp_entries[idx].dpe_val = val;
		idx++;
	}
	if (bits & DAOS_CO_QUERY_PROP_CSUM) {
		d_iov_set(&value, &val, sizeof(val));
		rc = rdb_tx_lookup(tx, &cont->c_prop, &ds_cont_prop_csum,
				   &value);
		if (rc != 0)
			D_GOTO(out, rc);
		D_ASSERT(idx < nr);
		prop->dpp_entries[idx].dpe_type = DAOS_PROP_CO_CSUM;
		prop->dpp_entries[idx].dpe_val = val;
		idx++;
	}
	if (bits & DAOS_CO_QUERY_PROP_CSUM_CHUNK) {
		d_iov_set(&value, &val, sizeof(val));
		rc = rdb_tx_lookup(tx, &cont->c_prop,
			&ds_cont_prop_csum_chunk_size, &value);
		if (rc != 0)
			D_GOTO(out, rc);
		D_ASSERT(idx < nr);
		prop->dpp_entries[idx].dpe_type = DAOS_PROP_CO_CSUM_CHUNK_SIZE;
		prop->dpp_entries[idx].dpe_val = val;
		idx++;
	}
	if (bits & DAOS_CO_QUERY_PROP_CSUM_SERVER) {
		d_iov_set(&value, &val, sizeof(val));
		rc = rdb_tx_lookup(tx, &cont->c_prop,
			&ds_cont_prop_csum_server_verify, &value);
		if (rc != 0)
			D_GOTO(out, rc);
		D_ASSERT(idx < nr);
		prop->dpp_entries[idx].dpe_type =
			DAOS_PROP_CO_CSUM_SERVER_VERIFY;
		prop->dpp_entries[idx].dpe_val = val;
		idx++;
	}
	if (bits & DAOS_CO_QUERY_PROP_REDUN_FAC) {
		d_iov_set(&value, &val, sizeof(val));
		rc = rdb_tx_lookup(tx, &cont->c_prop, &ds_cont_prop_redun_fac,
				   &value);
		if (rc != 0)
			D_GOTO(out, rc);
		D_ASSERT(idx < nr);
		prop->dpp_entries[idx].dpe_type = DAOS_PROP_CO_REDUN_FAC;
		prop->dpp_entries[idx].dpe_val = val;
		idx++;
	}
	if (bits & DAOS_CO_QUERY_PROP_REDUN_LVL) {
		d_iov_set(&value, &val, sizeof(val));
		rc = rdb_tx_lookup(tx, &cont->c_prop, &ds_cont_prop_redun_lvl,
				   &value);
		if (rc != 0)
			D_GOTO(out, rc);
		D_ASSERT(idx < nr);
		prop->dpp_entries[idx].dpe_type = DAOS_PROP_CO_REDUN_LVL;
		prop->dpp_entries[idx].dpe_val = val;
		idx++;
	}
	if (bits & DAOS_CO_QUERY_PROP_SNAPSHOT_MAX) {
		d_iov_set(&value, &val, sizeof(val));
		rc = rdb_tx_lookup(tx, &cont->c_prop,
				   &ds_cont_prop_snapshot_max, &value);
		if (rc != 0)
			D_GOTO(out, rc);
		D_ASSERT(idx < nr);
		prop->dpp_entries[idx].dpe_type = DAOS_PROP_CO_SNAPSHOT_MAX;
		prop->dpp_entries[idx].dpe_val = val;
		idx++;
	}
	if (bits & DAOS_CO_QUERY_PROP_COMPRESS) {
		d_iov_set(&value, &val, sizeof(val));
		rc = rdb_tx_lookup(tx, &cont->c_prop, &ds_cont_prop_compress,
				   &value);
		if (rc != 0)
			D_GOTO(out, rc);
		D_ASSERT(idx < nr);
		prop->dpp_entries[idx].dpe_type = DAOS_PROP_CO_COMPRESS;
		prop->dpp_entries[idx].dpe_val = val;
		idx++;
	}
	if (bits & DAOS_CO_QUERY_PROP_ENCRYPT) {
		d_iov_set(&value, &val, sizeof(val));
		rc = rdb_tx_lookup(tx, &cont->c_prop, &ds_cont_prop_encrypt,
				   &value);
		if (rc != 0)
			D_GOTO(out, rc);
		D_ASSERT(idx < nr);
		prop->dpp_entries[idx].dpe_type = DAOS_PROP_CO_ENCRYPT;
		prop->dpp_entries[idx].dpe_val = val;
		idx++;
	}
	if (bits & DAOS_CO_QUERY_PROP_ACL) {
		d_iov_set(&value, NULL, 0);
		rc = rdb_tx_lookup(tx, &cont->c_prop, &ds_cont_prop_acl,
				   &value);
		if (rc != 0)
			D_GOTO(out, rc);
		D_ASSERT(idx < nr);
		prop->dpp_entries[idx].dpe_type = DAOS_PROP_CO_ACL;
		D_ALLOC(prop->dpp_entries[idx].dpe_val_ptr, value.iov_buf_len);
		if (prop->dpp_entries[idx].dpe_val_ptr == NULL)
			D_GOTO(out, rc = -DER_NOMEM);
		memcpy(prop->dpp_entries[idx].dpe_val_ptr, value.iov_buf,
		       value.iov_buf_len);
		idx++;
	}
	if (bits & DAOS_CO_QUERY_PROP_OWNER) {
		d_iov_set(&value, NULL, 0);
		rc = rdb_tx_lookup(tx, &cont->c_prop, &ds_cont_prop_owner,
				   &value);
		if (rc != 0)
			D_GOTO(out, rc);
		if (value.iov_len > DAOS_ACL_MAX_PRINCIPAL_LEN) {
			D_ERROR("bad owner length %zu (> %d).\n", value.iov_len,
				DAOS_ACL_MAX_PRINCIPAL_LEN);
			D_GOTO(out, rc = -DER_IO);
		}
		D_ASSERT(idx < nr);
		prop->dpp_entries[idx].dpe_type = DAOS_PROP_CO_OWNER;
		D_STRNDUP(prop->dpp_entries[idx].dpe_str, value.iov_buf,
			  value.iov_len);
		if (prop->dpp_entries[idx].dpe_str == NULL)
			D_GOTO(out, rc = -DER_NOMEM);
		idx++;
	}
	if (bits & DAOS_CO_QUERY_PROP_OWNER_GROUP) {
		d_iov_set(&value, NULL, 0);
		rc = rdb_tx_lookup(tx, &cont->c_prop, &ds_cont_prop_owner_group,
				   &value);
		if (rc != 0)
			D_GOTO(out, rc);
		if (value.iov_len > DAOS_ACL_MAX_PRINCIPAL_LEN) {
			D_ERROR("bad owner group length %zu (> %d).\n",
				value.iov_len,
				DAOS_ACL_MAX_PRINCIPAL_LEN);
			D_GOTO(out, rc = -DER_IO);
		}
		D_ASSERT(idx < nr);
		prop->dpp_entries[idx].dpe_type = DAOS_PROP_CO_OWNER_GROUP;
		D_STRNDUP(prop->dpp_entries[idx].dpe_str, value.iov_buf,
			  value.iov_len);
		if (prop->dpp_entries[idx].dpe_str == NULL)
			D_GOTO(out, rc = -DER_NOMEM);
		idx++;
	}

out:
	if (rc)
		daos_prop_free(prop);
	else
		*prop_out = prop;
	return rc;
}

static int
cont_query(struct rdb_tx *tx, struct ds_pool_hdl *pool_hdl, struct cont *cont,
	   struct container_hdl *hdl, crt_rpc_t *rpc)
{
	struct cont_query_in   *in  = crt_req_get(rpc);
	struct cont_query_out  *out = crt_reply_get(rpc);
	daos_prop_t	       *prop = NULL;
	int			rc = 0;

	D_DEBUG(DF_DSMS, DF_CONT": processing rpc %p: hdl="DF_UUID"\n",
		DP_CONT(pool_hdl->sph_pool->sp_uuid, in->cqi_op.ci_uuid), rpc,
		DP_UUID(in->cqi_op.ci_hdl));

	rc = cont_query_bcast(rpc->cr_ctx, cont, in->cqi_op.ci_pool_hdl,
			      in->cqi_op.ci_hdl, out);
	if (rc)
		return rc;

	/* the allocated prop will be freed after rpc replied in
	 * ds_cont_op_handler.
	 */
	rc = cont_prop_read(tx, cont, in->cqi_bits, &prop);
	out->cqo_prop = prop;

	if (DAOS_FAIL_CHECK(DAOS_FORCE_PROP_VERIFY)) {
		daos_prop_t		*iv_prop = NULL;
		struct daos_prop_entry	*entry, *iv_entry;
		int			i;

		D_ALLOC_PTR(iv_prop);
		if (iv_prop == NULL)
			return -DER_NOMEM;

		rc = cont_iv_prop_fetch(pool_hdl->sph_pool->sp_iv_ns,
					in->cqi_op.ci_hdl, iv_prop);
		if (rc) {
			D_ERROR("cont_iv_prop_fetch failed "DF_RC"\n",
				DP_RC(rc));
			return rc;
		}

		for (i = 0; i < prop->dpp_nr; i++) {
			entry = &prop->dpp_entries[i];
			iv_entry = daos_prop_entry_get(iv_prop,
						       entry->dpe_type);
			D_ASSERT(iv_entry != NULL);
			switch (entry->dpe_type) {
			case DAOS_PROP_CO_LABEL:
				D_ASSERT(strlen(entry->dpe_str) <=
					 DAOS_PROP_LABEL_MAX_LEN);
				if (strncmp(entry->dpe_str, iv_entry->dpe_str,
					    DAOS_PROP_LABEL_MAX_LEN) != 0) {
					D_ERROR("label mismatch %s - %s.\n",
						entry->dpe_str,
						iv_entry->dpe_str);
					rc = -DER_IO;
				}
				break;
			case DAOS_PROP_CO_LAYOUT_TYPE:
			case DAOS_PROP_CO_LAYOUT_VER:
			case DAOS_PROP_CO_CSUM:
			case DAOS_PROP_CO_CSUM_CHUNK_SIZE:
			case DAOS_PROP_CO_CSUM_SERVER_VERIFY:
			case DAOS_PROP_CO_REDUN_FAC:
			case DAOS_PROP_CO_REDUN_LVL:
			case DAOS_PROP_CO_SNAPSHOT_MAX:
			case DAOS_PROP_CO_COMPRESS:
			case DAOS_PROP_CO_ENCRYPT:
				if (entry->dpe_val != iv_entry->dpe_val) {
					D_ERROR("type %d mismatch "DF_U64" - "
						DF_U64".\n", entry->dpe_type,
						entry->dpe_val,
						iv_entry->dpe_val);
					rc = -DER_IO;
				}
				break;
			case DAOS_PROP_CO_ACL:
				if (daos_prop_entry_cmp_acl(entry, iv_entry)
				    != 0)
					rc = -DER_IO;
				break;
			case DAOS_PROP_CO_OWNER:
			case DAOS_PROP_CO_OWNER_GROUP:
				D_ASSERT(strlen(entry->dpe_str) <=
					 DAOS_ACL_MAX_PRINCIPAL_LEN);
				if (strncmp(entry->dpe_str, iv_entry->dpe_str,
					    DAOS_ACL_MAX_PRINCIPAL_BUF_LEN)
				    != 0) {
					D_ERROR("mismatch %s - %s.\n",
						entry->dpe_str,
						iv_entry->dpe_str);
					rc = -DER_IO;
				}
				break;
			default:
				D_ASSERTF(0, "bad dpe_type %d\n",
					  entry->dpe_type);
				break;
			};
		}
		daos_prop_free(iv_prop);
	}

	return rc;
}

static int
set_prop(struct rdb_tx *tx, struct ds_pool_hdl *pool_hdl,
	 struct cont *cont, struct container_hdl *hdl, uuid_t hdl_uuid,
	 daos_prop_t *prop_in)
{
	int		rc;
	daos_prop_t	*prop_old = NULL;
	daos_prop_t	*prop_iv = NULL;

	if (!daos_prop_valid(prop_in, false, true))
		D_GOTO(out, rc = -DER_INVAL);

	/*
	 * Can't modify the container props without RW perms to the container.
	 * TODO DAOS-2063: Update check when set-prop and set-acl capas added.
	 */
	if (!(hdl->ch_flags & DAOS_COO_RW))
		D_GOTO(out, rc = -DER_NO_PERM);

	/* Read all props for prop IV update */
	rc = cont_prop_read(tx, cont, DAOS_CO_QUERY_PROP_ALL, &prop_old);
	if (rc != 0) {
		D_ERROR(DF_UUID": failed to read prop for cont, rc=%d\n",
			DP_UUID(cont->c_uuid), rc);
		D_GOTO(out, rc);
	}
	D_ASSERT(prop_old != NULL);
	prop_iv = daos_prop_merge(prop_old, prop_in);
	if (prop_iv == NULL)
		D_GOTO(out, rc = -DER_NOMEM);

	rc = cont_prop_write(tx, &cont->c_prop, prop_in);
	if (rc != 0)
		D_GOTO(out, rc);

	/* Update prop IV with merged prop */
	rc = cont_iv_prop_update(pool_hdl->sph_pool->sp_iv_ns,
				 hdl_uuid, cont->c_uuid, prop_iv);
	if (rc)
		D_ERROR(DF_UUID": failed to update prop IV for cont, "
			"%d.\n", DP_UUID(cont->c_uuid), rc);

out:
	daos_prop_free(prop_old);
	daos_prop_free(prop_iv);
	return rc;
}

int
ds_cont_prop_set(struct rdb_tx *tx, struct ds_pool_hdl *pool_hdl,
		 struct cont *cont, struct container_hdl *hdl,
		 crt_rpc_t *rpc)
{
	struct cont_prop_set_in		*in  = crt_req_get(rpc);
	daos_prop_t			*prop_in = in->cpsi_prop;

	D_DEBUG(DF_DSMS, DF_CONT": processing rpc %p: hdl="DF_UUID"\n",
		DP_CONT(pool_hdl->sph_pool->sp_uuid, in->cpsi_op.ci_uuid), rpc,
		DP_UUID(in->cpsi_op.ci_hdl));

	return set_prop(tx, pool_hdl, cont, hdl, in->cpsi_op.ci_hdl, prop_in);
}

static int
get_acl(struct rdb_tx *tx, struct cont *cont, struct daos_acl **acl)
{
	int			rc;
	struct daos_prop_entry	*entry;
	daos_prop_t		*acl_prop = NULL;

	rc = cont_prop_read(tx, cont, DAOS_CO_QUERY_PROP_ACL, &acl_prop);
	if (rc != 0) {
		D_ERROR(DF_UUID": failed to read ACL prop for cont, rc=%d\n",
			DP_UUID(cont->c_uuid), rc);
		D_GOTO(out, rc);
	}

	entry = daos_prop_entry_get(acl_prop, DAOS_PROP_CO_ACL);
	if (entry == NULL) {
		D_ERROR(DF_UUID": cont prop read didn't return ACL property\n",
			DP_UUID(cont->c_uuid));
		D_GOTO(out, rc = -DER_NONEXIST);
	}

	*acl = daos_acl_dup(entry->dpe_val_ptr);
	if (*acl == NULL) {
		D_ERROR(DF_UUID": couldn't copy container's ACL for "
			"modification\n",
			DP_UUID(cont->c_uuid));
		D_GOTO(out, rc = -DER_NOMEM);
	}

out:
	daos_prop_free(acl_prop);
	return rc;
}

static int
set_acl(struct rdb_tx *tx, struct ds_pool_hdl *pool_hdl,
	struct cont *cont, struct container_hdl *hdl, uuid_t hdl_uuid,
	struct daos_acl *acl)
{
	daos_prop_t	*prop = NULL;
	int		rc;

	prop = daos_prop_alloc(1);
	prop->dpp_entries[0].dpe_type = DAOS_PROP_CO_ACL;
	prop->dpp_entries[0].dpe_val_ptr = daos_acl_dup(acl);

	rc = set_prop(tx, pool_hdl, cont, hdl, hdl_uuid, prop);
	daos_prop_free(prop);

	return rc;
}

int
ds_cont_acl_update(struct rdb_tx *tx, struct ds_pool_hdl *pool_hdl,
		   struct cont *cont, struct container_hdl *hdl,
		   crt_rpc_t *rpc)
{
	struct cont_acl_update_in	*in  = crt_req_get(rpc);
	int				rc = 0;
	struct daos_acl			*acl_in;
	struct daos_acl			*acl = NULL;
	struct daos_ace			*ace;

	D_DEBUG(DF_DSMS, DF_CONT": processing rpc %p: hdl="DF_UUID"\n",
		DP_CONT(pool_hdl->sph_pool->sp_uuid, in->caui_op.ci_uuid), rpc,
		DP_UUID(in->caui_op.ci_hdl));

	acl_in = in->caui_acl;
	if (daos_acl_cont_validate(acl_in) != 0)
		D_GOTO(out, rc = -DER_INVAL);

	rc = get_acl(tx, cont, &acl);
	if (rc != 0)
		D_GOTO(out, rc);

	ace = daos_acl_get_next_ace(acl_in, NULL);
	while (ace != NULL) {
		rc = daos_acl_add_ace(&acl, ace);
		if (rc != 0) {
			D_ERROR(DF_UUID": failed to add/update ACEs\n",
				DP_UUID(cont->c_uuid));
			daos_acl_free(acl);
			D_GOTO(out_acl, rc);
		}

		ace = daos_acl_get_next_ace(acl_in, ace);
	}

	/* Just need to re-set the ACL prop with the merged ACL */
	rc = set_acl(tx, pool_hdl, cont, hdl, in->caui_op.ci_hdl, acl);

out_acl:
	daos_acl_free(acl);
out:
	return rc;
}

int
ds_cont_acl_delete(struct rdb_tx *tx, struct ds_pool_hdl *pool_hdl,
		   struct cont *cont, struct container_hdl *hdl,
		   crt_rpc_t *rpc)
{
	struct cont_acl_delete_in	*in  = crt_req_get(rpc);
	int				rc = 0;
	struct daos_acl			*acl = NULL;

	D_DEBUG(DF_DSMS, DF_CONT": processing rpc %p: hdl="DF_UUID"\n",
		DP_CONT(pool_hdl->sph_pool->sp_uuid, in->cadi_op.ci_uuid), rpc,
		DP_UUID(in->cadi_op.ci_hdl));

	rc = get_acl(tx, cont, &acl);
	if (rc != 0)
		D_GOTO(out, rc);

	/* remove principal's entry from current ACL */
	rc = daos_acl_remove_ace(&acl, in->cadi_principal_type,
				 in->cadi_principal_name);
	if (rc != 0) {
		D_ERROR("Unable to remove ACE from ACL\n");
		D_GOTO(out_acl, rc);
	}

	/* Re-set the ACL prop with the updated ACL */
	rc = set_acl(tx, pool_hdl, cont, hdl, in->cadi_op.ci_hdl, acl);

out_acl:
	daos_acl_free(acl);
out:
	return rc;
}

static int
cont_attr_set(struct rdb_tx *tx, struct ds_pool_hdl *pool_hdl,
	      struct cont *cont, struct container_hdl *hdl, crt_rpc_t *rpc)
{
	struct cont_attr_set_in		*in = crt_req_get(rpc);

	D_DEBUG(DF_DSMS, DF_CONT": processing rpc %p: hdl="DF_UUID"\n",
		DP_CONT(pool_hdl->sph_pool->sp_uuid, in->casi_op.ci_uuid),
		rpc, DP_UUID(in->casi_op.ci_hdl));
	return ds_rsvc_set_attr(cont->c_svc->cs_rsvc, tx, &cont->c_user,
				in->casi_bulk, rpc, in->casi_count);
}

static int
cont_attr_get(struct rdb_tx *tx, struct ds_pool_hdl *pool_hdl,
	      struct cont *cont, struct container_hdl *hdl, crt_rpc_t *rpc)
{
	struct cont_attr_get_in		*in = crt_req_get(rpc);

	D_DEBUG(DF_DSMS, DF_CONT": processing rpc %p: hdl="DF_UUID"\n",
		DP_CONT(pool_hdl->sph_pool->sp_uuid, in->cagi_op.ci_uuid),
		rpc, DP_UUID(in->cagi_op.ci_hdl));
	return ds_rsvc_get_attr(cont->c_svc->cs_rsvc, tx, &cont->c_user,
				in->cagi_bulk, rpc, in->cagi_count,
				in->cagi_key_length);
}

static int
cont_attr_list(struct rdb_tx *tx, struct ds_pool_hdl *pool_hdl,
	      struct cont *cont, struct container_hdl *hdl, crt_rpc_t *rpc)
{
	struct cont_attr_list_in	*in	    = crt_req_get(rpc);
	struct cont_attr_list_out	*out	    = crt_reply_get(rpc);

	D_DEBUG(DF_DSMS, DF_CONT": processing rpc %p: hdl="DF_UUID"\n",
		DP_CONT(pool_hdl->sph_pool->sp_uuid, in->cali_op.ci_uuid),
		rpc, DP_UUID(in->cali_op.ci_hdl));
	return ds_rsvc_list_attr(cont->c_svc->cs_rsvc, tx, &cont->c_user,
				 in->cali_bulk, rpc, &out->calo_size);
}

struct close_iter_arg {
	struct recs_buf	cia_buf;
	uuid_t	       *cia_pool_hdls;
	int		cia_n_pool_hdls;
};

static int
shall_close(const uuid_t pool_hdl, uuid_t *pool_hdls, int n_pool_hdls)
{
	int i;

	for (i = 0; i < n_pool_hdls; i++) {
		if (uuid_compare(pool_hdls[i], pool_hdl) == 0)
			return 1;
	}
	return 0;
}

static int
close_iter_cb(daos_handle_t ih, d_iov_t *key, d_iov_t *val, void *varg)
{
	struct close_iter_arg  *arg = varg;
	struct recs_buf	       *buf = &arg->cia_buf;
	struct container_hdl   *hdl;
	int			rc;

	if (key->iov_len != sizeof(uuid_t) ||
	    val->iov_len != sizeof(*hdl)) {
		D_ERROR("invalid key/value size: key="DF_U64" value="DF_U64"\n",
			key->iov_len, val->iov_len);
		return -DER_IO;
	}

	hdl = val->iov_buf;

	if (!shall_close(hdl->ch_pool_hdl, arg->cia_pool_hdls,
			 arg->cia_n_pool_hdls))
		return 0;

	rc = recs_buf_grow(buf);
	if (rc != 0)
		return rc;

	uuid_copy(buf->rb_recs[buf->rb_nrecs].tcr_hdl, key->iov_buf);
	buf->rb_recs[buf->rb_nrecs].tcr_hce = hdl->ch_hce;
	buf->rb_nrecs++;
	return 0;
}

/*
 * Close container handles that are associated with "pool_hdls[n_pool_hdls]"
 * and managed by local container services.
 */
int
ds_cont_close_by_pool_hdls(uuid_t pool_uuid, uuid_t *pool_hdls, int n_pool_hdls,
			   crt_context_t ctx)
{
	struct cont_svc		       *svc;
	struct rdb_tx			tx;
	struct close_iter_arg		arg;
	int				rc;

	D_DEBUG(DF_DSMS, DF_CONT": closing by %d pool hdls: pool_hdls[0]="
		DF_UUID"\n", DP_CONT(pool_uuid, NULL), n_pool_hdls,
		DP_UUID(pool_hdls[0]));

	/* TODO: Do the following for all local container services. */
	rc = cont_svc_lookup_leader(pool_uuid, 0 /* id */, &svc,
				    NULL /* hint */);
	if (rc != 0)
		return rc;

	rc = rdb_tx_begin(svc->cs_rsvc->s_db, svc->cs_rsvc->s_term, &tx);
	if (rc != 0)
		D_GOTO(out_svc, rc);

	ABT_rwlock_wrlock(svc->cs_lock);

	rc = recs_buf_init(&arg.cia_buf);
	if (rc != 0)
		goto out_lock;
	arg.cia_pool_hdls = pool_hdls;
	arg.cia_n_pool_hdls = n_pool_hdls;

	/* Iterate through the handles of all containers in this service. */
	rc = rdb_tx_iterate(&tx, &svc->cs_hdls, false /* !backward */,
			    close_iter_cb, &arg);
	if (rc != 0)
		goto out_buf;

	if (arg.cia_buf.rb_nrecs > 0)
		rc = cont_close_hdls(svc, arg.cia_buf.rb_recs,
				     arg.cia_buf.rb_nrecs, ctx);

out_buf:
	recs_buf_fini(&arg.cia_buf);
out_lock:
	ABT_rwlock_unlock(svc->cs_lock);
	rdb_tx_end(&tx);
out_svc:
	cont_svc_put_leader(svc);
	return rc;
}

/* argument type for callback function to list containers */
struct list_cont_iter_args {
	uuid_t				pool_uuid;

	/* Number of containers in pool and conts[] index while counting */
	uint64_t			ncont;

	/* conts[]: capacity*/
	uint64_t			conts_len;
	struct daos_pool_cont_info	*conts;
};

/* callback function for list containers iteration. */
static int
enum_cont_cb(daos_handle_t ih, d_iov_t *key, d_iov_t *val, void *varg)
{
	struct list_cont_iter_args	*ap = varg;
	struct daos_pool_cont_info	*cinfo;
	uuid_t				 cont_uuid;
	(void) val;

	if (key->iov_len != sizeof(uuid_t)) {
		D_ERROR("invalid key size: key="DF_U64"\n", key->iov_len);
		return -DER_IO;
	}

	uuid_copy(cont_uuid, key->iov_buf);

	D_DEBUG(DF_DSMS, "pool/cont: "DF_CONTF"\n",
		DP_CONT(ap->pool_uuid, cont_uuid));

	/* Realloc conts[] if needed (double each time starting with 1) */
	if (ap->ncont == ap->conts_len) {
		void	*ptr;
		size_t	realloc_elems = (ap->conts_len == 0) ? 1 :
					ap->conts_len * 2;

		D_REALLOC_ARRAY(ptr, ap->conts, realloc_elems);
		if (ptr == NULL)
			return -DER_NOMEM;
		ap->conts = ptr;
		ap->conts_len = realloc_elems;
	}

	cinfo = &ap->conts[ap->ncont];
	ap->ncont++;
	uuid_copy(cinfo->pci_uuid, cont_uuid);
	return 0;
}

/**
 * List all containers in a pool.
 *
 * \param[in]	pool_uuid	Pool UUID.
 * \param[out]	conts		Array of container info structures
 *				to be allocated. Caller must free.
 * \param[out]	ncont		Number of containers in the pool
 *				(number of items populated in conts[]).
 */
int
ds_cont_list(uuid_t pool_uuid, struct daos_pool_cont_info **conts,
	     uint64_t *ncont)
{
	int				 rc;
	struct cont_svc			*svc;
	struct rdb_tx			 tx;
	struct list_cont_iter_args	 args;

	*conts = NULL;
	*ncont = 0;

	args.ncont = 0;			/* number of containers in the pool */
	args.conts_len = 0;		/* allocated length of conts[] */
	args.conts = NULL;

	uuid_copy(args.pool_uuid, pool_uuid);

	rc = cont_svc_lookup_leader(pool_uuid, 0 /* id */, &svc,
				    NULL /* hint **/);
	if (rc != 0)
		D_GOTO(out, rc);

	rc = rdb_tx_begin(svc->cs_rsvc->s_db, svc->cs_rsvc->s_term, &tx);
	if (rc != 0)
		D_GOTO(out_svc, rc);

	ABT_rwlock_rdlock(svc->cs_lock);

	rc = rdb_tx_iterate(&tx, &svc->cs_conts, false /* !backward */,
			    enum_cont_cb, &args);

	/* read-only, so no rdb_tx_commit */
	ABT_rwlock_unlock(svc->cs_lock);
	rdb_tx_end(&tx);

out_svc:
	cont_svc_put_leader(svc);

out:
	D_DEBUG(DF_DSMS, "iterate rc=%d, args.conts=%p, args.ncont="DF_U64"\n",
			rc, args.conts, args.ncont);

	if (rc != 0) {
		/* Error in iteration */
		if (args.conts)
			D_FREE(args.conts);
	} else {
		*ncont = args.ncont;
		*conts = args.conts;
	}
	return rc;
}

static int
cont_op_with_hdl(struct rdb_tx *tx, struct ds_pool_hdl *pool_hdl,
		 struct cont *cont, struct container_hdl *hdl, crt_rpc_t *rpc)
{
	switch (opc_get(rpc->cr_opc)) {
	case CONT_QUERY:
		return cont_query(tx, pool_hdl, cont, hdl, rpc);
	case CONT_ATTR_LIST:
		return cont_attr_list(tx, pool_hdl, cont, hdl, rpc);
	case CONT_ATTR_GET:
		return cont_attr_get(tx, pool_hdl, cont, hdl, rpc);
	case CONT_ATTR_SET:
		return cont_attr_set(tx, pool_hdl, cont, hdl, rpc);
	case CONT_EPOCH_DISCARD:
		return ds_cont_epoch_discard(tx, pool_hdl, cont, hdl, rpc);
	case CONT_EPOCH_AGGREGATE:
		return ds_cont_epoch_aggregate(tx, pool_hdl, cont, hdl, rpc);
	case CONT_SNAP_LIST:
		return ds_cont_snap_list(tx, pool_hdl, cont, hdl, rpc);
	case CONT_SNAP_CREATE:
		return ds_cont_snap_create(tx, pool_hdl, cont, hdl, rpc);
	case CONT_SNAP_DESTROY:
		return ds_cont_snap_destroy(tx, pool_hdl, cont, hdl, rpc);
	case CONT_PROP_SET:
		return ds_cont_prop_set(tx, pool_hdl, cont, hdl, rpc);
	case CONT_ACL_UPDATE:
		return ds_cont_acl_update(tx, pool_hdl, cont, hdl, rpc);
	case CONT_ACL_DELETE:
		return ds_cont_acl_delete(tx, pool_hdl, cont, hdl, rpc);
	default:
		D_ASSERT(0);
	}

	return 0;
}

/*
 * Look up the container handle, or if the RPC does not need this, call the
 * final handler.
 */
static int
cont_op_with_cont(struct rdb_tx *tx, struct ds_pool_hdl *pool_hdl,
		  struct cont *cont, crt_rpc_t *rpc)
{
	struct cont_op_in      *in = crt_req_get(rpc);
	d_iov_t			key;
	d_iov_t			value;
	struct container_hdl	hdl;
	int			rc;

	switch (opc_get(rpc->cr_opc)) {
	case CONT_OPEN:
		rc = cont_open(tx, pool_hdl, cont, rpc);
		break;
	case CONT_CLOSE:
		rc = cont_close(tx, pool_hdl, cont, rpc);
		break;
	case CONT_DESTROY:
		rc = cont_destroy(tx, pool_hdl, cont, rpc);
		break;
	default:
		/* Look up the container handle. */
		d_iov_set(&key, in->ci_hdl, sizeof(uuid_t));
		d_iov_set(&value, &hdl, sizeof(hdl));
		rc = rdb_tx_lookup(tx, &cont->c_svc->cs_hdls, &key, &value);
		if (rc != 0) {
			if (rc == -DER_NONEXIST) {
				D_ERROR(DF_CONT": rejecting unauthorized "
					"operation: "DF_UUID"\n",
					DP_CONT(cont->c_svc->cs_pool_uuid,
						cont->c_uuid),
					DP_UUID(in->ci_hdl));
				rc = -DER_NO_HDL;
			} else {
				D_ERROR(DF_CONT": failed to look up container "
					"handle "DF_UUID": %d\n",
					DP_CONT(cont->c_svc->cs_pool_uuid,
						cont->c_uuid),
					DP_UUID(in->ci_hdl), rc);
			}
			D_GOTO(out, rc);
		}
		rc = cont_op_with_hdl(tx, pool_hdl, cont, &hdl, rpc);
	}
out:
	return rc;
}

/*
 * Look up the container, or if the RPC does not need this, call the final
 * handler.
 */
static int
cont_op_with_svc(struct ds_pool_hdl *pool_hdl, struct cont_svc *svc,
		 crt_rpc_t *rpc)
{
	struct cont_op_in      *in = crt_req_get(rpc);
	struct rdb_tx		tx;
	crt_opcode_t		opc = opc_get(rpc->cr_opc);
	struct cont	       *cont = NULL;
	int			rc;

	rc = rdb_tx_begin(svc->cs_rsvc->s_db, svc->cs_rsvc->s_term, &tx);
	if (rc != 0)
		D_GOTO(out, rc);

	/* TODO: Implement per-container locking. */
	if (opc == CONT_QUERY || opc == CONT_ATTR_GET ||
	    opc == CONT_ATTR_LIST || opc == CONT_EPOCH_DISCARD
	    || opc == CONT_SNAP_LIST)
		ABT_rwlock_rdlock(svc->cs_lock);
	else
		ABT_rwlock_wrlock(svc->cs_lock);

	switch (opc) {
	case CONT_CREATE:
		rc = cont_create(&tx, pool_hdl, svc, rpc);
		break;
	default:
		rc = cont_lookup(&tx, svc, in->ci_uuid, &cont);
		if (rc != 0)
			D_GOTO(out_lock, rc);
		rc = cont_op_with_cont(&tx, pool_hdl, cont, rpc);
		cont_put(cont);
	}
	if (rc != 0)
		D_GOTO(out_lock, rc);

	rc = rdb_tx_commit(&tx);
out_lock:
	ABT_rwlock_unlock(svc->cs_lock);
	rdb_tx_end(&tx);
out:
	return rc;
}

/* Look up the pool handle and the matching container service. */
void
ds_cont_op_handler(crt_rpc_t *rpc)
{
	struct cont_op_in      *in = crt_req_get(rpc);
	struct cont_op_out     *out = crt_reply_get(rpc);
	struct ds_pool_hdl     *pool_hdl;
	crt_opcode_t		opc = opc_get(rpc->cr_opc);
	daos_prop_t	       *prop = NULL;
	struct cont_svc	       *svc;
	int			rc;

	pool_hdl = ds_pool_hdl_lookup(in->ci_pool_hdl);
	if (pool_hdl == NULL)
		D_GOTO(out, rc = -DER_NO_HDL);

	D_DEBUG(DF_DSMS, DF_CONT": processing rpc %p: hdl="DF_UUID" opc=%u\n",
		DP_CONT(pool_hdl->sph_pool->sp_uuid, in->ci_uuid), rpc,
		DP_UUID(in->ci_hdl), opc);

	/*
	 * TODO: How to map to the correct container service among those
	 * running of this storage node? (Currently, there is only one, with ID
	 * 0, colocated with the pool service.)
	 */
	rc = cont_svc_lookup_leader(pool_hdl->sph_pool->sp_uuid, 0 /* id */,
				    &svc, &out->co_hint);
	if (rc != 0)
		D_GOTO(out_pool_hdl, rc);

	rc = cont_op_with_svc(pool_hdl, svc, rpc);

	ds_rsvc_set_hint(svc->cs_rsvc, &out->co_hint);
	cont_svc_put_leader(svc);
out_pool_hdl:
	D_DEBUG(DF_DSMS, DF_CONT": replying rpc %p: hdl="DF_UUID
		" opc=%u rc=%d\n",
		DP_CONT(pool_hdl->sph_pool->sp_uuid, in->ci_uuid), rpc,
		DP_UUID(in->ci_hdl), opc, rc);
	ds_pool_hdl_put(pool_hdl);
out:
	/* cleanup the properties for cont_query */
	if (opc == CONT_QUERY) {
		struct cont_query_out  *cqo = crt_reply_get(rpc);

		prop = cqo->cqo_prop;
	}
	out->co_rc = rc;
	crt_reply_send(rpc);
	daos_prop_free(prop);

	return;
}

int
ds_cont_oid_fetch_add(uuid_t poh_uuid, uuid_t co_uuid, uuid_t coh_uuid,
		      uint64_t num_oids, uint64_t *oid)
{
	struct ds_pool_hdl	*pool_hdl;
	struct cont_svc		*svc;
	struct rdb_tx		tx;
	struct cont		*cont = NULL;
	d_iov_t		key;
	d_iov_t		value;
	struct container_hdl	hdl;
	uint64_t		max_oid;
	int			rc;

	pool_hdl = ds_pool_hdl_lookup(poh_uuid);
	if (pool_hdl == NULL)
		D_GOTO(out, rc = -DER_NO_HDL);

	/*
	 * TODO: How to map to the correct container service among those
	 * running of this storage node? (Currently, there is only one, with ID
	 * 0, colocated with the pool service.)
	 */
	rc = cont_svc_lookup_leader(pool_hdl->sph_pool->sp_uuid, 0, &svc, NULL);
	if (rc != 0)
		D_GOTO(out_pool_hdl, rc);

	rc = rdb_tx_begin(svc->cs_rsvc->s_db, svc->cs_rsvc->s_term, &tx);
	if (rc != 0)
		D_GOTO(out_svc, rc);

	ABT_rwlock_wrlock(svc->cs_lock);

	rc = cont_lookup(&tx, svc, co_uuid, &cont);
	if (rc != 0)
		D_GOTO(out_lock, rc);

	/* Look up the container handle. */
	d_iov_set(&key, coh_uuid, sizeof(uuid_t));
	d_iov_set(&value, &hdl, sizeof(hdl));
	rc = rdb_tx_lookup(&tx, &cont->c_svc->cs_hdls, &key, &value);
	if (rc != 0) {
		if (rc == -DER_NONEXIST)
			rc = -DER_NO_HDL;
		D_GOTO(out_cont, rc);
	}

	/* Read the max OID from the container metadata */
	d_iov_set(&value, &max_oid, sizeof(max_oid));
	rc = rdb_tx_lookup(&tx, &cont->c_prop, &ds_cont_prop_max_oid, &value);
	if (rc != 0) {
		D_ERROR(DF_CONT": failed to lookup max_oid: %d\n",
			DP_CONT(cont->c_svc->cs_pool_uuid, cont->c_uuid), rc);
		D_GOTO(out_cont, rc);
	}

	/** Set the oid for the caller */
	*oid = max_oid;
	/** Increment the max_oid by how many oids user requested */
	max_oid += num_oids;

	/* Update the max OID */
	rc = rdb_tx_update(&tx, &cont->c_prop, &ds_cont_prop_max_oid, &value);
	if (rc != 0) {
		D_ERROR(DF_CONT": failed to update max_oid: %d\n",
			DP_CONT(cont->c_svc->cs_pool_uuid, cont->c_uuid), rc);
		D_GOTO(out_cont, rc);
	}

	rc = rdb_tx_commit(&tx);

out_cont:
	cont_put(cont);
out_lock:
	ABT_rwlock_unlock(svc->cs_lock);
	rdb_tx_end(&tx);
out_svc:
	cont_svc_put_leader(svc);
out_pool_hdl:
	ds_pool_hdl_put(pool_hdl);
out:
	return rc;
}
<|MERGE_RESOLUTION|>--- conflicted
+++ resolved
@@ -682,7 +682,36 @@
 	return rc;
 }
 
-<<<<<<< HEAD
+/*
+ * Doesn't allocate anything new, just passes back pointers to data inside the
+ * prop.
+ */
+static void
+get_cont_prop_access_info(daos_prop_t *prop, struct ownership *owner,
+			  struct daos_acl **acl)
+{
+	struct daos_prop_entry	*acl_entry;
+	struct daos_prop_entry	*owner_entry;
+	struct daos_prop_entry	*owner_grp_entry;
+
+	acl_entry = daos_prop_entry_get(prop, DAOS_PROP_CO_ACL);
+	D_ASSERT(acl_entry != NULL);
+	D_ASSERT(acl_entry->dpe_val_ptr != NULL);
+
+	owner_entry = daos_prop_entry_get(prop, DAOS_PROP_CO_OWNER);
+	D_ASSERT(owner_entry != NULL);
+	D_ASSERT(owner_entry->dpe_str != NULL);
+
+	owner_grp_entry = daos_prop_entry_get(prop, DAOS_PROP_CO_OWNER_GROUP);
+	D_ASSERT(owner_grp_entry != NULL);
+	D_ASSERT(owner_grp_entry->dpe_str != NULL);
+
+	owner->user = owner_entry->dpe_str;
+	owner->group = owner_grp_entry->dpe_str;
+
+	*acl = acl_entry->dpe_val_ptr;
+}
+
 struct recs_buf {
 	struct cont_tgt_close_rec      *rb_recs;
 	size_t				rb_recs_size;
@@ -795,75 +824,21 @@
 	return rc;
 }
 
-static void cont_put(struct cont *cont);
-
-=======
-/*
- * Doesn't allocate anything new, just passes back pointers to data inside the
- * prop.
- */
-static void
-get_cont_prop_access_info(daos_prop_t *prop, struct ownership *owner,
-			  struct daos_acl **acl)
-{
-	struct daos_prop_entry	*acl_entry;
-	struct daos_prop_entry	*owner_entry;
-	struct daos_prop_entry	*owner_grp_entry;
-
-	acl_entry = daos_prop_entry_get(prop, DAOS_PROP_CO_ACL);
-	D_ASSERT(acl_entry != NULL);
-	D_ASSERT(acl_entry->dpe_val_ptr != NULL);
-
-	owner_entry = daos_prop_entry_get(prop, DAOS_PROP_CO_OWNER);
-	D_ASSERT(owner_entry != NULL);
-	D_ASSERT(owner_entry->dpe_str != NULL);
-
-	owner_grp_entry = daos_prop_entry_get(prop, DAOS_PROP_CO_OWNER_GROUP);
-	D_ASSERT(owner_grp_entry != NULL);
-	D_ASSERT(owner_grp_entry->dpe_str != NULL);
-
-	owner->user = owner_entry->dpe_str;
-	owner->group = owner_grp_entry->dpe_str;
-
-	*acl = acl_entry->dpe_val_ptr;
-}
-
->>>>>>> e42cbd98
 static int
 cont_destroy(struct rdb_tx *tx, struct ds_pool_hdl *pool_hdl,
 	     struct cont *cont, crt_rpc_t *rpc)
 {
 	struct cont_destroy_in *in = crt_req_get(rpc);
-<<<<<<< HEAD
-	struct cont	       *cont = NULL;
 	d_iov_t			key;
-=======
-	d_iov_t			key;
-	d_iov_t			value;
-	rdb_path_t		kvs;
->>>>>>> e42cbd98
 	int			rc;
-	struct cont_svc		*svc;
-	daos_prop_t		*prop = NULL;
+	daos_prop_t	       *prop = NULL;
 	struct ownership	owner;
-	struct daos_acl		*acl;
+	struct daos_acl	       *acl;
 
 	D_DEBUG(DF_DSMS, DF_CONT": processing rpc %p: force=%u\n",
 		DP_CONT(pool_hdl->sph_pool->sp_uuid, in->cdi_op.ci_uuid), rpc,
 		in->cdi_force);
 
-	svc = cont->c_svc;
-
-	rc = cont_lookup(tx, svc, in->cdi_op.ci_uuid, &cont);
-	if (rc != 0) {
-		if (rc == -DER_NONEXIST)
-			rc = 0;
-		goto out;
-	}
-
-<<<<<<< HEAD
-	rc = evict_hdls(tx, cont, in->cdi_force, rpc->cr_ctx);
-=======
 	/* Fetch the container props to check access for delete */
 	rc = cont_prop_read(tx, cont,
 			    DAOS_CO_QUERY_PROP_ACL |
@@ -889,48 +864,36 @@
 		D_GOTO(out_prop, rc = -DER_NO_PERM);
 	}
 
-	/* Create a path to the container attribute KVS. */
-	rc = rdb_path_clone(&svc->cs_conts, &kvs);
-	if (rc != 0)
-		D_GOTO(out_prop, rc);
-	rc = rdb_path_push(&kvs, &key);
->>>>>>> e42cbd98
-	if (rc != 0)
-		goto out;
-
-	rc = cont_destroy_bcast(rpc->cr_ctx, svc, in->cdi_op.ci_uuid);
-	if (rc != 0)
-		goto out;
+	rc = evict_hdls(tx, cont, in->cdi_force, rpc->cr_ctx);
+	if (rc != 0)
+		goto out_prop;
+
+	rc = cont_destroy_bcast(rpc->cr_ctx, cont->c_svc, in->cdi_op.ci_uuid);
+	if (rc != 0)
+		goto out_prop;
 
 	/* Destroy the handle index KVS. */
 	rc = rdb_tx_destroy_kvs(tx, &cont->c_prop, &ds_cont_prop_handles);
 	if (rc != 0)
-		goto out;
+		goto out_prop;
 
 	/* Destroy the user attribute KVS. */
 	rc = rdb_tx_destroy_kvs(tx, &cont->c_prop, &ds_cont_attr_user);
 	if (rc != 0)
-		goto out;
+		goto out_prop;
 
 	/* Destroy the snapshot KVS. */
 	rc = rdb_tx_destroy_kvs(tx, &cont->c_prop, &ds_cont_prop_snapshots);
 	if (rc != 0)
-		goto out;
+		goto out_prop;
 
 	/* Destroy the container attribute KVS. */
 	d_iov_set(&key, in->cdi_op.ci_uuid, sizeof(uuid_t));
-	rc = rdb_tx_destroy_kvs(tx, &svc->cs_conts, &key);
-<<<<<<< HEAD
-
-=======
-out_kvs:
-	rdb_path_fini(&kvs);
+	rc = rdb_tx_destroy_kvs(tx, &cont->c_svc->cs_conts, &key);
+
 out_prop:
 	daos_prop_free(prop);
->>>>>>> e42cbd98
 out:
-	if (cont != NULL)
-		cont_put(cont);
 	D_DEBUG(DF_DSMS, DF_CONT": replying rpc %p: %d\n",
 		DP_CONT(pool_hdl->sph_pool->sp_uuid, in->cdi_op.ci_uuid), rpc,
 		rc);
