--- conflicted
+++ resolved
@@ -733,8 +733,7 @@
 				in->cci_op.ci_uuid));
 		D_GOTO(out, rc = -DER_NOMEM);
 	}
-	pm_ver = ds_pool_get_version(pool_hdl->sph_pool);
-	rc = cont_create_prop_prepare(prop_dup, in->cci_prop, pm_ver);
+	rc = cont_create_prop_prepare(pool_hdl, prop_dup, in->cci_prop);
 	if (rc != 0) {
 		D_ERROR(DF_CONT" cont_create_prop_prepare failed: "DF_RC"\n",
 			DP_CONT(pool_hdl->sph_pool->sp_uuid,
@@ -815,29 +814,8 @@
 		D_GOTO(out_kvs, rc);
 	}
 
-<<<<<<< HEAD
 	/* write container properties to rdb. */
-	rc = cont_prop_write(tx, &kvs, prop_dup);
-=======
-	/* duplicate the default properties, overwrite it with cont create
-	 * parameter and then write to rdb.
-	 */
-	prop_dup = daos_prop_dup(&cont_prop_default, false);
-	if (prop_dup == NULL) {
-		D_ERROR(DF_CONT" daos_prop_dup failed.\n",
-			DP_CONT(pool_hdl->sph_pool->sp_uuid,
-				in->cci_op.ci_uuid));
-		D_GOTO(out_kvs, rc = -DER_NOMEM);
-	}
-	rc = cont_create_prop_prepare(pool_hdl, prop_dup, in->cci_prop);
-	if (rc != 0) {
-		D_ERROR(DF_CONT" cont_create_prop_prepare failed: "DF_RC"\n",
-			DP_CONT(pool_hdl->sph_pool->sp_uuid,
-				in->cci_op.ci_uuid), DP_RC(rc));
-		D_GOTO(out_kvs, rc);
-	}
 	rc = cont_prop_write(tx, &kvs, prop_dup, true);
->>>>>>> 19f919dd
 	if (rc != 0) {
 		D_ERROR(DF_CONT" cont_prop_write failed: "DF_RC"\n",
 			DP_CONT(pool_hdl->sph_pool->sp_uuid,
