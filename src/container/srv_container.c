--- conflicted
+++ resolved
@@ -469,13 +469,10 @@
 		case DAOS_PROP_CO_DEDUP_THRESHOLD:
 		case DAOS_PROP_CO_EC_PDA:
 		case DAOS_PROP_CO_RP_PDA:
-<<<<<<< HEAD
-=======
 			entry_def->dpe_val = entry->dpe_val;
 			break;
 		case DAOS_PROP_CO_REDUN_FAC:
 			inherit_redunc_fac = false;
->>>>>>> 7e8a2bbc
 			entry_def->dpe_val = entry->dpe_val;
 			break;
 		case DAOS_PROP_CO_ACL:
@@ -519,8 +516,6 @@
 		entry_def->dpe_val = pool_hdl->sph_pool->sp_ec_cell_sz;
 	}
 
-<<<<<<< HEAD
-=======
 	if (inherit_redunc_fac) {
 		entry_def = daos_prop_entry_get(prop_def, DAOS_PROP_CO_REDUN_FAC);
 		D_ASSERT(entry_def != NULL);
@@ -528,7 +523,6 @@
 		entry_def->dpe_val = pool_hdl->sph_pool->sp_redun_fac;
 	}
 
->>>>>>> 7e8a2bbc
 	entry_def = daos_prop_entry_get(prop_def, DAOS_PROP_CO_EC_PDA);
 	D_ASSERT(entry_def != NULL);
 	if (entry_def->dpe_val == 0) {
