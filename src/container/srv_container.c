/*
 * (C) Copyright 2016-2022 Intel Corporation.
 *
 * SPDX-License-Identifier: BSD-2-Clause-Patent
 */
/**
 * \file
 *
 * ds_cont: Container Operations
 *
 * This file contains the server API methods and the RPC handlers that are both
 * related container metadata.
 */

#define D_LOGFAC DD_FAC(container)

#include <daos_srv/container.h>

#include <daos_api.h>	/* for daos_prop_alloc/_free() */
#include <daos/rpc.h>
#include <daos/pool.h>
#include <daos_srv/pool.h>
#include <daos_srv/rdb.h>
#include <daos_srv/security.h>
#include "rpc.h"
#include "srv_internal.h"
#include "srv_layout.h"
#include "gurt/telemetry_common.h"
#include "gurt/telemetry_producer.h"

#define DAOS_POOL_GLOBAL_VERSION_WITH_CONT_MDTIMES 2
#define DAOS_POOL_GLOBAL_VERSION_WITH_CONT_NHANDLES 2

static int
cont_prop_read(struct rdb_tx *tx, struct cont *cont, uint64_t bits,
	       daos_prop_t **prop_out, bool ignore_not_set);

/** Container Property knowledge */

/**
 * This function verifies that the container meets it's redundancy requirements
 * based on the current pool map. The redundancy requirement is measured
 * checking a domain level and counting how many downstream failures it has.
 * if there are more failures for that domain type then allowed restrict
 * container opening.
 *
 * \param[in] pmap      The pool map referenced by the container.
 * \param[in] props     The container properties, used to get redundancy factor
 *                      and level.
 *
 * \return	0 if the container meets the requirements, negative error code
 *		if it does not.
 * XXX: obsoleted, to be removed later.
 */
int
cont_verify_redun_req(struct pool_map *pmap, daos_prop_t *props)
{
	int		num_failed;
	int		num_allowed_failures;
	int		redun_fac = daos_cont_prop2redunfac(props);
	uint32_t	redun_lvl = daos_cont_prop2redunlvl(props);
	int		rc = 0;

	rc = pool_map_get_failed_cnt(pmap, redun_lvl);
	if (rc < 0)
		return rc;

	/**
	 * A pool with a redundancy factor of n can have at most n failures
	 * before pool_open fails and an error is reported.
	 */
	num_failed = rc;
	num_allowed_failures = daos_cont_rf2allowedfailures(redun_fac);
	if (num_allowed_failures < 0)
		return num_allowed_failures;

	if (num_allowed_failures >= num_failed)
		return 0;

	D_ERROR("Domain contains %d failed components, allows at most %d",
		num_failed, num_allowed_failures);
	return -DER_INVAL;
}

static int
cont_svc_init(struct cont_svc *svc, const uuid_t pool_uuid, uint64_t id,
	      struct ds_rsvc *rsvc)
{
	int rc;

	uuid_copy(svc->cs_pool_uuid, pool_uuid);
	svc->cs_id = id;
	svc->cs_rsvc = rsvc;

	rc = ABT_rwlock_create(&svc->cs_lock);
	if (rc != ABT_SUCCESS) {
		D_ERROR("failed to create cs_lock: %d\n", rc);
		D_GOTO(err, rc = dss_abterr2der(rc));
	}

	/* cs_root */
	rc = rdb_path_init(&svc->cs_root);
	if (rc != 0)
		D_GOTO(err_lock, rc);
	rc = rdb_path_push(&svc->cs_root, &rdb_path_root_key);
	if (rc != 0)
		D_GOTO(err_root, rc);

	/* cs_uuids */
	rc = rdb_path_clone(&svc->cs_root, &svc->cs_uuids);
	if (rc != 0)
		D_GOTO(err_root, rc);
	rc = rdb_path_push(&svc->cs_uuids, &ds_cont_prop_cuuids);
	if (rc != 0)
		D_GOTO(err_uuids, rc);

	/* cs_conts */
	rc = rdb_path_clone(&svc->cs_root, &svc->cs_conts);
	if (rc != 0)
		D_GOTO(err_uuids, rc);
	rc = rdb_path_push(&svc->cs_conts, &ds_cont_prop_conts);
	if (rc != 0)
		D_GOTO(err_conts, rc);

	/* cs_hdls */
	rc = rdb_path_clone(&svc->cs_root, &svc->cs_hdls);
	if (rc != 0)
		D_GOTO(err_conts, rc);
	rc = rdb_path_push(&svc->cs_hdls, &ds_cont_prop_cont_handles);
	if (rc != 0)
		D_GOTO(err_hdls, rc);

	return 0;

err_hdls:
	rdb_path_fini(&svc->cs_hdls);
err_conts:
	rdb_path_fini(&svc->cs_conts);
err_uuids:
	rdb_path_fini(&svc->cs_uuids);
err_root:
	rdb_path_fini(&svc->cs_root);
err_lock:
	ABT_rwlock_free(&svc->cs_lock);
err:
	return rc;
}

static void
cont_svc_fini(struct cont_svc *svc)
{
	rdb_path_fini(&svc->cs_hdls);
	rdb_path_fini(&svc->cs_conts);
	rdb_path_fini(&svc->cs_uuids);
	rdb_path_fini(&svc->cs_root);
	ABT_rwlock_free(&svc->cs_lock);
}

int
ds_cont_svc_init(struct cont_svc **svcp, const uuid_t pool_uuid, uint64_t id,
		 struct ds_rsvc *rsvc)
{
	struct cont_svc	       *svc;
	int			rc;

	D_ALLOC_PTR(svc);
	if (svc == NULL)
		return -DER_NOMEM;
	rc = cont_svc_init(svc, pool_uuid, id, rsvc);
	if (rc != 0) {
		D_FREE(svc);
		return rc;
	}
	*svcp = svc;
	return 0;
}

void
ds_cont_svc_fini(struct cont_svc **svcp)
{
	cont_svc_fini(*svcp);
	D_FREE(*svcp);
	*svcp = NULL;
}

static int cont_svc_ec_agg_leader_start(struct cont_svc *svc);
static void cont_svc_ec_agg_leader_stop(struct cont_svc *svc);

int
ds_cont_svc_step_up(struct cont_svc *svc)
{
	int rc;

	D_ASSERT(svc->cs_pool == NULL);
	rc = ds_pool_lookup(svc->cs_pool_uuid, &svc->cs_pool);
	if (rc != 0)  {
		D_ERROR(DF_UUID": pool lookup failed: "DF_RC"\n",
			DP_UUID(svc->cs_pool_uuid), DP_RC(rc));
		return rc;
	}
	D_ASSERT(svc->cs_pool != NULL);

	rc = cont_svc_ec_agg_leader_start(svc);
	if (rc != 0)
		D_ERROR(DF_UUID": start ec agg leader failed: "DF_RC"\n",
			DP_UUID(svc->cs_pool_uuid), DP_RC(rc));

	return rc;
}

void
ds_cont_svc_step_down(struct cont_svc *svc)
{
	cont_svc_ec_agg_leader_stop(svc);
	D_ASSERT(svc->cs_pool != NULL);
	ds_pool_put(svc->cs_pool);
	svc->cs_pool = NULL;
}

int
cont_svc_lookup_leader(uuid_t pool_uuid, uint64_t id, struct cont_svc **svcp,
		       struct rsvc_hint *hint)
{
	struct cont_svc	       *p;
	int			rc;

	D_ASSERTF(id == 0, DF_U64"\n", id);
	rc = ds_pool_cont_svc_lookup_leader(pool_uuid, &p, hint);
	if (rc != 0)
		return rc;
	D_ASSERT(p != NULL);
	*svcp = p;
	return 0;
}

void
cont_svc_put_leader(struct cont_svc *svc)
{
	ds_rsvc_put_leader(svc->cs_rsvc);
}

int
ds_cont_bcast_create(crt_context_t ctx, struct cont_svc *svc,
		     crt_opcode_t opcode, crt_rpc_t **rpc)
{
	return ds_pool_bcast_create(ctx, svc->cs_pool, DAOS_CONT_MODULE, opcode,
				    DAOS_CONT_VERSION, rpc, NULL, NULL);
}

void
ds_cont_wrlock_metadata(struct cont_svc *svc)
{
	ABT_rwlock_wrlock(svc->cs_lock);
}

void
ds_cont_rdlock_metadata(struct cont_svc *svc)
{
	ABT_rwlock_rdlock(svc->cs_lock);
}

void
ds_cont_unlock_metadata(struct cont_svc *svc)
{
	ABT_rwlock_unlock(svc->cs_lock);
}

/**
 * Initialize the container metadata in the combined pool/container service.
 *
 * \param[in]	tx		transaction
 * \param[in]	kvs		root KVS for container metadata
 * \param[in]	pool_uuid	pool UUID
 */
int
ds_cont_init_metadata(struct rdb_tx *tx, const rdb_path_t *kvs,
		      const uuid_t pool_uuid)
{
	struct rdb_kvs_attr	attr;
	int			rc;

	attr.dsa_class = RDB_KVS_GENERIC;
	attr.dsa_order = 16;
	rc = rdb_tx_create_kvs(tx, kvs, &ds_cont_prop_cuuids, &attr);
	if (rc != 0) {
		D_ERROR(DF_UUID": failed to create container UUIDs KVS: %d\n",
			DP_UUID(pool_uuid), rc);
		return rc;
	}

	attr.dsa_class = RDB_KVS_GENERIC;
	attr.dsa_order = 16;
	rc = rdb_tx_create_kvs(tx, kvs, &ds_cont_prop_conts, &attr);
	if (rc != 0) {
		D_ERROR(DF_UUID": failed to create container KVS: %d\n",
			DP_UUID(pool_uuid), rc);
		return rc;
	}

	attr.dsa_class = RDB_KVS_GENERIC;
	attr.dsa_order = 16;
	rc = rdb_tx_create_kvs(tx, kvs, &ds_cont_prop_cont_handles, &attr);
	if (rc != 0) {
		D_ERROR(DF_UUID": failed to create container handle KVS: %d\n",
			DP_UUID(pool_uuid), rc);
		return rc;
	}

	return rc;
}


/* Update container open and metadata modify times, if the co_md_times key exists in rdb */
static int
get_metadata_times(struct rdb_tx *tx, struct cont *cont, bool update_otime, bool update_mtime,
		   struct co_md_times *times)
{
	struct co_md_times	mdtimes = {0};
	d_iov_t			value;
	bool			do_update = (update_otime || update_mtime);
	int			rc;

	if ((cont == NULL) || (!do_update && (times == NULL)))
		return 0;

	/* Lookup most recent metadata times (may need to keep the mtime in the update below) */
	d_iov_set(&value, &mdtimes, sizeof(mdtimes));
	rc = rdb_tx_lookup(tx, &cont->c_prop, &ds_cont_prop_co_md_times, &value);
	if (rc == -DER_NONEXIST) {
		rc = 0;			/* pool/container has old layout without metadata times */
		goto out;
	} else if (rc != 0) {
		D_ERROR(DF_CONT": rdb_tx_lookup co_md_times failed, "DF_RC"\n",
			DP_CONT(cont->c_svc->cs_pool_uuid, cont->c_uuid), DP_RC(rc));
		goto out;
	}

	if (do_update) {
		uint64_t		cur_hlc;

		cur_hlc = d_hlc_get();
		mdtimes.otime = update_otime ? cur_hlc : mdtimes.otime;
		mdtimes.mtime = update_mtime ? cur_hlc : mdtimes.mtime;

		rc = rdb_tx_update(tx, &cont->c_prop, &ds_cont_prop_co_md_times, &value);
		if (rc != 0) {
			D_ERROR(DF_CONT": failed to update metadata times, "DF_RC"\n",
				DP_CONT(cont->c_svc->cs_pool_uuid, cont->c_uuid), DP_RC(rc));
			goto out;
		}
	}

	D_DEBUG(DB_MD, DF_CONT": metadata times: open(%s)="DF_X64", modify(%s)="DF_X64"\n",
		DP_CONT(cont->c_svc->cs_pool_uuid, cont->c_uuid),
		update_otime ? "updated" : "unchanged", mdtimes.otime,
		update_mtime ? "updated" : "unchanged", mdtimes.mtime);

out:
	if ((rc == 0) && (times != NULL))
		*times = mdtimes;

	return rc;
}

enum nhandles_op {
	NHANDLES_GET = 0,
	NHANDLES_PRE_INCREMENT,
	NHANDLES_PRE_DECREMENT
};


/* Get container number of open handles, if the key exists in rdb ; optionally update based on op */
static int
get_nhandles(struct rdb_tx *tx, struct cont *cont, enum nhandles_op op, uint32_t *nhandles)
{
	uint32_t	result = 0;
	d_iov_t		value;
	bool		do_update = true;
	int		rc;

	d_iov_set(&value, &result, sizeof(result));
	rc = rdb_tx_lookup(tx, &cont->c_prop, &ds_cont_prop_nhandles, &value);
	if (rc == -DER_NONEXIST)
		goto out;		/* pool/container has old layout without nhandles */
	else if (rc != 0) {
		D_ERROR(DF_CONT": rdb_tx_lookup nhandles failed, "DF_RC"\n",
			DP_CONT(cont->c_svc->cs_pool_uuid, cont->c_uuid), DP_RC(rc));
		goto err;
	}

	switch (op) {
	case NHANDLES_GET:
		do_update = false;
		break;
	case NHANDLES_PRE_INCREMENT:
		result++;
		break;
	case NHANDLES_PRE_DECREMENT:
		result--;
		break;
	default:
		D_ASSERTF(0, "invalid op=%d\n", op);
		break;
	}

	if (do_update) {
		rc = rdb_tx_update(tx, &cont->c_prop, &ds_cont_prop_nhandles, &value);
		if (rc != 0) {
			D_ERROR(DF_CONT": rdb_tx_update nhandles failed, "DF_RC"\n",
				DP_CONT(cont->c_svc->cs_pool_uuid, cont->c_uuid), DP_RC(rc));
			goto err;
		}
	}

out:
	if (nhandles != NULL)
		*nhandles = result;
	return 0;
err:
	return rc;
}

/* check if container exists by UUID and (if applicable) non-default label */
static int
cont_existence_check(struct rdb_tx *tx, struct cont_svc *svc,
		     uuid_t puuid, uuid_t cuuid, char *clabel)
{
	d_iov_t		key;
	d_iov_t		val;
	bool		may_exist = false;
	uuid_t		match_cuuid;
	int		rc;

	/* Find by UUID in cs_conts KVS. */
	d_iov_set(&key, cuuid, sizeof(uuid_t));
	d_iov_set(&val, NULL /* buf */, 0 /* size */);
	rc = rdb_tx_lookup(tx, &svc->cs_conts, &key, &val);
	if (rc != -DER_NONEXIST) {
		if (rc != 0)
			return rc;	/* other lookup failure */
		may_exist = true;
	}

	/* If no label in request, return cs_conts lookup result */
	if (clabel == NULL) {
		D_DEBUG(DB_MD, DF_CONT": no label, lookup by UUID "DF_UUIDF
			" "DF_RC"\n", DP_CONT(puuid, cuuid), DP_UUID(cuuid),
			DP_RC(rc));
		return rc;
	}

	/* Label provided in request - search for it in cs_uuids KVS
	 * and perform additional sanity checks.
	 */
	d_iov_set(&key, clabel, strnlen(clabel, DAOS_PROP_MAX_LABEL_BUF_LEN));
	d_iov_set(&val, match_cuuid, sizeof(uuid_t));
	rc = rdb_tx_lookup(tx, &svc->cs_uuids, &key, &val);
	if (rc != -DER_NONEXIST) {
		if (rc != 0)
			return rc;	/* other lookup failure */

		/* not found by UUID, but label matched - invalid */
		if (!may_exist) {
			D_ERROR(DF_CONT": non-unique label: %s\n",
				DP_CONT(puuid, cuuid), clabel);
			return -DER_EXIST;
		}

		/* found by UUID, and found by label: make sure the
		 * label lookup returned same UUID as the request UUID.
		 */
		if (uuid_compare(cuuid, match_cuuid)) {
			D_ERROR(DF_CONT": label=%s -> "DF_UUID" (mismatch)\n",
				DP_CONT(puuid, cuuid), clabel,
				DP_UUID(match_cuuid));
			return -DER_INVAL;
		}
		return 0;
	}

	/* not found by UUID, and not found by label - legitimate "non-exist" */
	if (!may_exist)
		return rc;	/* -DER_NONEXIST */

	/* found by UUID, not found by label - invalid label input */
	D_ERROR(DF_CONT": found by UUID but not by label: %s\n",
		DP_CONT(puuid, cuuid), clabel);
	return -DER_INVAL;
}

/* copy \a prop to \a prop_def (duplicated default prop) for cont_create */
static int
cont_create_prop_prepare(struct ds_pool_hdl *pool_hdl,
			 daos_prop_t *prop_def, daos_prop_t *prop)
{
	struct daos_prop_entry	*entry;
	struct daos_prop_entry	*entry_def;
	int			 i;
	int			 rc;
	bool			 inherit_redunc_fac = true;

	if (prop == NULL || prop->dpp_nr == 0 || prop->dpp_entries == NULL)
		return 0;

	for (i = 0; i < prop->dpp_nr; i++) {
		entry = &prop->dpp_entries[i];
		/* skip not set property entry */
		if (!daos_prop_is_set(entry))
			continue;
		entry_def = daos_prop_entry_get(prop_def, entry->dpe_type);
		if (entry_def == NULL) {
			D_ERROR("type: %d not supported in default prop.\n",
				entry->dpe_type);
			return -DER_INVAL;
		}
		switch (entry->dpe_type) {
		case DAOS_PROP_CO_LABEL:
			D_FREE(entry_def->dpe_str);
			D_STRNDUP(entry_def->dpe_str, entry->dpe_str,
				  DAOS_PROP_LABEL_MAX_LEN);
			if (entry_def->dpe_str == NULL)
				return -DER_NOMEM;
			break;
		case DAOS_PROP_CO_LAYOUT_TYPE:
		case DAOS_PROP_CO_LAYOUT_VER:
		case DAOS_PROP_CO_CSUM:
		case DAOS_PROP_CO_CSUM_CHUNK_SIZE:
		case DAOS_PROP_CO_CSUM_SERVER_VERIFY:
		case DAOS_PROP_CO_REDUN_LVL:
		case DAOS_PROP_CO_SNAPSHOT_MAX:
		case DAOS_PROP_CO_COMPRESS:
		case DAOS_PROP_CO_ENCRYPT:
		case DAOS_PROP_CO_DEDUP:
		case DAOS_PROP_CO_EC_CELL_SZ:
		case DAOS_PROP_CO_ALLOCED_OID:
		case DAOS_PROP_CO_DEDUP_THRESHOLD:
		case DAOS_PROP_CO_EC_PDA:
		case DAOS_PROP_CO_RP_PDA:
		case DAOS_PROP_CO_SCRUBBER_DISABLED:
			entry_def->dpe_val = entry->dpe_val;
			break;
		case DAOS_PROP_CO_REDUN_FAC:
			inherit_redunc_fac = false;
			entry_def->dpe_val = entry->dpe_val;
			break;
		case DAOS_PROP_CO_ACL:
			if (entry->dpe_val_ptr != NULL) {
				struct daos_acl *acl = entry->dpe_val_ptr;

				D_FREE(entry_def->dpe_val_ptr);
				rc = daos_prop_entry_dup_ptr(entry_def, entry,
							     daos_acl_get_size(acl));
				if (rc)
					return rc;
			}
			break;
		case DAOS_PROP_CO_OWNER:
		case DAOS_PROP_CO_OWNER_GROUP:
			D_FREE(entry_def->dpe_str);
			D_STRNDUP(entry_def->dpe_str, entry->dpe_str,
				  DAOS_ACL_MAX_PRINCIPAL_LEN);
			if (entry_def->dpe_str == NULL)
				return -DER_NOMEM;
			break;
		case DAOS_PROP_CO_ROOTS:
			if (entry->dpe_val_ptr) {
				rc = daos_prop_entry_dup_co_roots(entry_def,
								  entry);
				if (rc)
					return rc;
			}
			break;
		case DAOS_PROP_CO_GLOBAL_VERSION:
		case DAOS_PROP_CO_OBJ_VERSION:
			D_ERROR("container global/obj %u version could be not set\n",
				entry->dpe_type);
			return -DER_INVAL;
		default:
			D_ASSERTF(0, "bad dpt_type %d.\n", entry->dpe_type);
			break;
		}
	}

	entry_def = daos_prop_entry_get(prop_def, DAOS_PROP_CO_EC_CELL_SZ);
	D_ASSERT(entry_def != NULL);
	if (entry_def->dpe_val == 0) {
		/* No specified cell size from container, inherit from pool */
		D_ASSERT(pool_hdl->sph_pool->sp_ec_cell_sz != 0);
		entry_def->dpe_val = pool_hdl->sph_pool->sp_ec_cell_sz;
	}

	if (pool_hdl->sph_global_ver > 0 && inherit_redunc_fac) {
		entry_def = daos_prop_entry_get(prop_def, DAOS_PROP_CO_REDUN_FAC);
		D_ASSERT(entry_def != NULL);
		/* No specified redun fac from container, inherit from pool */
		entry_def->dpe_val = pool_hdl->sph_pool->sp_redun_fac;
	}

	entry_def = daos_prop_entry_get(prop_def, DAOS_PROP_CO_EC_PDA);
	if (pool_hdl->sph_global_ver > 0)
		D_ASSERT(entry_def != NULL);
	if (entry_def && entry_def->dpe_val == 0) {
		/* No specified ec pda from container, inherit from pool */
		D_ASSERT(pool_hdl->sph_pool->sp_ec_pda != 0);
		entry_def->dpe_val = pool_hdl->sph_pool->sp_ec_pda;
	}

	entry_def = daos_prop_entry_get(prop_def, DAOS_PROP_CO_RP_PDA);
	if (pool_hdl->sph_global_ver > 0)
		D_ASSERT(entry_def != NULL);
	if (entry_def && entry_def->dpe_val == 0) {
		/* No specified ec pda from container, inherit from pool */
		D_ASSERT(pool_hdl->sph_pool->sp_rp_pda != 0);
		entry_def->dpe_val = pool_hdl->sph_pool->sp_rp_pda;
	}

	/* inherit global version from pool*/
	entry_def = daos_prop_entry_get(prop_def, DAOS_PROP_CO_GLOBAL_VERSION);
	if (entry_def)
		entry_def->dpe_val = pool_hdl->sph_global_ver;

	/* inherit object version from pool*/
	entry_def = daos_prop_entry_get(prop_def, DAOS_PROP_CO_OBJ_VERSION);
	if (entry_def)
		entry_def->dpe_val = pool_hdl->sph_obj_ver;
	/* for new container set HEALTHY status with current pm ver */
	entry_def = daos_prop_entry_get(prop_def, DAOS_PROP_CO_STATUS);
	D_ASSERT(entry_def != NULL);
	entry_def->dpe_val = DAOS_PROP_CO_STATUS_VAL(DAOS_PROP_CO_HEALTHY, 0,
				     ds_pool_get_version(pool_hdl->sph_pool));

	/* Validate the result */
	if (!daos_prop_valid(prop_def, false /* pool */, true /* input */)) {
		D_ERROR("properties validation check failed\n");
		return -DER_INVAL;
	}

	return 0;
}

static int
cont_prop_write(struct rdb_tx *tx, const rdb_path_t *kvs, daos_prop_t *prop,
		bool create)
{
	struct daos_prop_entry	*entry;
	d_iov_t			value;
	struct daos_co_status	stat;
	int			i;
	int			rc = 0;

	if (prop == NULL || prop->dpp_nr == 0 || prop->dpp_entries == NULL)
		return 0;

	for (i = 0; i < prop->dpp_nr; i++) {
		entry = &prop->dpp_entries[i];
		if (!create && (entry->dpe_type == DAOS_PROP_CO_EC_CELL_SZ)) {
			/* TODO: add more properties that can only be set
			 * on creation.
			 */
			rc = -DER_NO_PERM;
			break;
		}

		switch (entry->dpe_type) {
		case DAOS_PROP_CO_LABEL:
			d_iov_set(&value, entry->dpe_str,
				  strlen(entry->dpe_str));
			rc = rdb_tx_update(tx, kvs, &ds_cont_prop_label,
					   &value);
			break;
		case DAOS_PROP_CO_LAYOUT_TYPE:
			d_iov_set(&value, &entry->dpe_val,
				  sizeof(entry->dpe_val));
			rc = rdb_tx_update(tx, kvs, &ds_cont_prop_layout_type,
					   &value);
			break;
		case DAOS_PROP_CO_LAYOUT_VER:
			d_iov_set(&value, &entry->dpe_val,
				  sizeof(entry->dpe_val));
			rc = rdb_tx_update(tx, kvs, &ds_cont_prop_layout_ver,
					   &value);
			break;
		case DAOS_PROP_CO_CSUM:
			d_iov_set(&value, &entry->dpe_val,
				  sizeof(entry->dpe_val));
			rc = rdb_tx_update(tx, kvs, &ds_cont_prop_csum, &value);
			break;
		case DAOS_PROP_CO_CSUM_CHUNK_SIZE:
			d_iov_set(&value, &entry->dpe_val,
				  sizeof(entry->dpe_val));
			rc = rdb_tx_update(tx, kvs,
					   &ds_cont_prop_csum_chunk_size,
					   &value);
			break;
		case DAOS_PROP_CO_CSUM_SERVER_VERIFY:
			d_iov_set(&value, &entry->dpe_val,
				  sizeof(entry->dpe_val));
			rc = rdb_tx_update(tx, kvs,
					   &ds_cont_prop_csum_server_verify,
					   &value);
			break;
		case DAOS_PROP_CO_DEDUP:
			d_iov_set(&value, &entry->dpe_val,
				  sizeof(entry->dpe_val));
			rc = rdb_tx_update(tx, kvs,
					   &ds_cont_prop_dedup, &value);
			break;
		case DAOS_PROP_CO_DEDUP_THRESHOLD:
			d_iov_set(&value, &entry->dpe_val,
				  sizeof(entry->dpe_val));
			rc = rdb_tx_update(tx, kvs,
					   &ds_cont_prop_dedup_threshold,
					   &value);
			break;
		case DAOS_PROP_CO_REDUN_FAC:
			d_iov_set(&value, &entry->dpe_val,
				  sizeof(entry->dpe_val));
			rc = rdb_tx_update(tx, kvs, &ds_cont_prop_redun_fac,
					   &value);
			break;
		case DAOS_PROP_CO_REDUN_LVL:
			d_iov_set(&value, &entry->dpe_val,
				  sizeof(entry->dpe_val));
			rc = rdb_tx_update(tx, kvs, &ds_cont_prop_redun_lvl,
					   &value);
			break;
		case DAOS_PROP_CO_SNAPSHOT_MAX:
			d_iov_set(&value, &entry->dpe_val,
				  sizeof(entry->dpe_val));
			rc = rdb_tx_update(tx, kvs, &ds_cont_prop_snapshot_max,
					   &value);
			break;
		case DAOS_PROP_CO_COMPRESS:
			d_iov_set(&value, &entry->dpe_val,
				  sizeof(entry->dpe_val));
			rc = rdb_tx_update(tx, kvs, &ds_cont_prop_compress,
					   &value);
			break;
		case DAOS_PROP_CO_ENCRYPT:
			d_iov_set(&value, &entry->dpe_val,
				  sizeof(entry->dpe_val));
			rc = rdb_tx_update(tx, kvs, &ds_cont_prop_encrypt,
					   &value);
			break;
		case DAOS_PROP_CO_EC_CELL_SZ:
			if (!daos_ec_cs_valid(entry->dpe_val)) {
				D_ERROR("Invalid EC cell size=%u\n",
					(uint32_t)entry->dpe_val);
				rc = -DER_INVAL;
				break;
			}
			d_iov_set(&value, &entry->dpe_val,
				  sizeof(entry->dpe_val));
			rc = rdb_tx_update(tx, kvs, &ds_cont_prop_ec_cell_sz,
					   &value);
			break;
		case DAOS_PROP_CO_EC_PDA:
			d_iov_set(&value, &entry->dpe_val,
				  sizeof(entry->dpe_val));
			rc = rdb_tx_update(tx, kvs, &ds_cont_prop_ec_pda,
					   &value);
			break;
		case DAOS_PROP_CO_RP_PDA:
			d_iov_set(&value, &entry->dpe_val,
				  sizeof(entry->dpe_val));
			rc = rdb_tx_update(tx, kvs, &ds_cont_prop_rp_pda,
					   &value);
			break;
		case DAOS_PROP_CO_GLOBAL_VERSION:
			/* type of the property in rdb is uint32_t */
			if (entry->dpe_val <= UINT_MAX) {
				uint32_t cont_ver = (uint32_t)entry->dpe_val;

				d_iov_set(&value, &cont_ver, sizeof(cont_ver));
				rc = rdb_tx_update(tx, kvs,
						   &ds_cont_prop_cont_global_version, &value);
				D_DEBUG(DB_MD, "wrote cont_global_version = %u\n", cont_ver);
			} else {
				rc = -DER_INVAL;
			}
			break;
		case DAOS_PROP_CO_OBJ_VERSION:
			if (entry->dpe_val <= UINT_MAX) {
				uint32_t obj_ver = (uint32_t)entry->dpe_val;

				d_iov_set(&value, &obj_ver, sizeof(obj_ver));
				rc = rdb_tx_update(tx, kvs, &ds_cont_prop_cont_obj_version,
						   &value);
				D_DEBUG(DB_MD, "update obj_version = %u\n", obj_ver);
			} else {
				rc = -DER_INVAL;
			}
			break;
		case DAOS_PROP_CO_OWNER:
			d_iov_set(&value, entry->dpe_str,
				  strlen(entry->dpe_str));
			rc = rdb_tx_update(tx, kvs, &ds_cont_prop_owner,
					   &value);
			break;
		case DAOS_PROP_CO_OWNER_GROUP:
			d_iov_set(&value, entry->dpe_str,
				  strlen(entry->dpe_str));
			rc = rdb_tx_update(tx, kvs, &ds_cont_prop_owner_group,
					   &value);
			break;
		case DAOS_PROP_CO_ACL:
			if (entry->dpe_val_ptr != NULL) {
				struct daos_acl *acl = entry->dpe_val_ptr;

				d_iov_set(&value, acl, daos_acl_get_size(acl));
				rc = rdb_tx_update(tx, kvs, &ds_cont_prop_acl,
						   &value);
			}
			break;
		case DAOS_PROP_CO_ROOTS:
			if (entry->dpe_val_ptr != NULL) {
				struct daos_prop_co_roots *roots;

				roots = entry->dpe_val_ptr;
				d_iov_set(&value, roots, sizeof(*roots));
				rc = rdb_tx_update(tx, kvs, &ds_cont_prop_roots,
						   &value);
			}
			break;
		case DAOS_PROP_CO_STATUS:
			/* DAOS_PROP_CO_CLEAR only used for iv_prop_update */
			daos_prop_val_2_co_status(entry->dpe_val, &stat);
			stat.dcs_flags = 0;
			entry->dpe_val = daos_prop_co_status_2_val(&stat);
			d_iov_set(&value, &entry->dpe_val,
				  sizeof(entry->dpe_val));
			rc = rdb_tx_update(tx, kvs, &ds_cont_prop_co_status,
					   &value);
			break;
		case DAOS_PROP_CO_ALLOCED_OID:
			d_iov_set(&value, &entry->dpe_val,
				  sizeof(entry->dpe_val));
			rc = rdb_tx_update(tx, kvs, &ds_cont_prop_alloced_oid,
					   &value);
			break;
		case DAOS_PROP_CO_SCRUBBER_DISABLED:
			d_iov_set(&value, &entry->dpe_val,
				  sizeof(entry->dpe_val));
			rc = rdb_tx_update(tx, kvs,
					   &ds_cont_prop_scrubber_disabled,
					   &value);
			if (rc)
				return rc;
			break;
		default:
			D_ERROR("bad dpe_type %d.\n", entry->dpe_type);
			return -DER_INVAL;
		}
		if (rc) {
			D_ERROR("Failed to update property=%d, "DF_RC"\n",
				entry->dpe_type, DP_RC(rc));
			break;
		}
	}

	return rc;
}

static int
cont_create(struct rdb_tx *tx, struct ds_pool_hdl *pool_hdl,
	    struct cont_svc *svc, crt_rpc_t *rpc)
{
	struct cont_create_in  *in = crt_req_get(rpc);
	daos_prop_t	       *prop_dup = NULL;
	d_iov_t			key;
	d_iov_t			value;
	struct rdb_kvs_attr	attr;
	rdb_path_t		kvs;
	uint64_t		ghce = 0;
	uint64_t		alloced_oid = 0;
	struct daos_prop_entry *lbl_ent;
	struct daos_prop_entry *def_lbl_ent;
	d_string_t		lbl = NULL;
	uint32_t		nsnapshots = 0;
	int			rc;

	D_DEBUG(DB_MD, DF_CONT": processing rpc %p\n",
		DP_CONT(pool_hdl->sph_pool->sp_uuid, in->cci_op.ci_uuid), rpc);

	/* Verify the pool handle capabilities. */
	if (!ds_sec_pool_can_create_cont(pool_hdl->sph_sec_capas)) {
		D_ERROR(DF_CONT": permission denied to create cont\n",
			DP_CONT(pool_hdl->sph_pool->sp_uuid,
				in->cci_op.ci_uuid));
		D_GOTO(out, rc = -DER_NO_PERM);
	}

	/* duplicate the default properties, overwrite it with cont create
	 * parameter (write to rdb below).
	 */
	if (pool_hdl->sph_global_ver < 1)
		prop_dup = daos_prop_dup(&cont_prop_default_v0, false, false);
	else
		prop_dup = daos_prop_dup(&cont_prop_default, false, false);
	if (prop_dup == NULL) {
		D_ERROR(DF_CONT" daos_prop_dup failed.\n",
			DP_CONT(pool_hdl->sph_pool->sp_uuid,
				in->cci_op.ci_uuid));
		D_GOTO(out, rc = -DER_NOMEM);
	}
	rc = cont_create_prop_prepare(pool_hdl, prop_dup, in->cci_prop);
	if (rc != 0) {
		D_ERROR(DF_CONT" cont_create_prop_prepare failed: "DF_RC"\n",
			DP_CONT(pool_hdl->sph_pool->sp_uuid,
				in->cci_op.ci_uuid), DP_RC(rc));
		D_GOTO(out, rc);
	}

	/* Determine if non-default label property supplied */
	def_lbl_ent = daos_prop_entry_get(&cont_prop_default,
					  DAOS_PROP_CO_LABEL);
	D_ASSERT(def_lbl_ent != NULL);
	lbl_ent = daos_prop_entry_get(prop_dup, DAOS_PROP_CO_LABEL);
	D_ASSERT(lbl_ent != NULL);
	if (strncmp(def_lbl_ent->dpe_str, lbl_ent->dpe_str,
		    DAOS_PROP_LABEL_MAX_LEN)) {
		lbl = lbl_ent->dpe_str;
	}

	/* Check if a container with this UUID and label already exists */
	rc = cont_existence_check(tx, svc, pool_hdl->sph_pool->sp_uuid,
				  in->cci_op.ci_uuid, lbl);
	if (rc != -DER_NONEXIST) {
		if (rc == 0)
			D_DEBUG(DB_MD, DF_CONT": container already exists\n",
				DP_CONT(pool_hdl->sph_pool->sp_uuid,
					in->cci_op.ci_uuid));
		else
			D_ERROR(DF_CONT": container lookup failed: "DF_RC"\n",
				DP_CONT(pool_hdl->sph_pool->sp_uuid,
					in->cci_op.ci_uuid), DP_RC(rc));
		D_GOTO(out, rc);
	}

	/*
	 * Target-side creations (i.e., vos_cont_create() calls) are
	 * deferred to the time when the container is first successfully
	 * opened.
	 */

	/* Create the container property KVS under the container KVS. */
	d_iov_set(&key, in->cci_op.ci_uuid, sizeof(uuid_t));
	attr.dsa_class = RDB_KVS_GENERIC;
	attr.dsa_order = 16;
	rc = rdb_tx_create_kvs(tx, &svc->cs_conts, &key, &attr);
	if (rc != 0) {
		D_ERROR(DF_CONT" failed to create container attribute KVS: "
			""DF_RC"\n",
			DP_CONT(pool_hdl->sph_pool->sp_uuid,
				in->cci_op.ci_uuid), DP_RC(rc));
		D_GOTO(out, rc);
	}

	/* Create a path to the container property KVS. */
	rc = rdb_path_clone(&svc->cs_conts, &kvs);
	if (rc != 0)
		D_GOTO(out, rc);
	rc = rdb_path_push(&kvs, &key);
	if (rc != 0)
		D_GOTO(out_kvs, rc);

	/* Create the GHCE property. */
	d_iov_set(&value, &ghce, sizeof(ghce));
	rc = rdb_tx_update(tx, &kvs, &ds_cont_prop_ghce, &value);
	if (rc != 0) {
		D_ERROR(DF_CONT": create ghce property failed: "DF_RC"\n",
			DP_CONT(pool_hdl->sph_pool->sp_uuid,
				in->cci_op.ci_uuid), DP_RC(rc));
		D_GOTO(out_kvs, rc);
	}

	/* Create the ALLOCED_OID property. */
	d_iov_set(&value, &alloced_oid, sizeof(alloced_oid));
	rc = rdb_tx_update(tx, &kvs, &ds_cont_prop_alloced_oid, &value);
	if (rc != 0) {
		D_ERROR(DF_CONT": create alloced_oid prop failed: "DF_RC"\n",
			DP_CONT(pool_hdl->sph_pool->sp_uuid,
				in->cci_op.ci_uuid), DP_RC(rc));
		D_GOTO(out_kvs, rc);
	}

	/* Set initial container open and metadata modify times. */
	if (pool_hdl->sph_global_ver >= DAOS_POOL_GLOBAL_VERSION_WITH_CONT_MDTIMES) {
		struct co_md_times	mdtimes;

		mdtimes.otime = 0;
		mdtimes.mtime = d_hlc_get();
		d_iov_set(&value, &mdtimes, sizeof(mdtimes));
		rc = rdb_tx_update(tx, &kvs, &ds_cont_prop_co_md_times, &value);
		if (rc != 0) {
			D_ERROR(DF_CONT": create co_md_times failed: "DF_RC"\n",
				DP_CONT(pool_hdl->sph_pool->sp_uuid, in->cci_op.ci_uuid),
				DP_RC(rc));
			D_GOTO(out_kvs, rc);
		}
		D_DEBUG(DB_MD, DF_CONT": set metadata times: open="DF_X64", modify="DF_X64"\n",
			DP_CONT(pool_hdl->sph_pool->sp_uuid, in->cci_op.ci_uuid), mdtimes.otime,
			mdtimes.mtime);
	}

	/* Number of open handles */
	if (pool_hdl->sph_global_ver >= DAOS_POOL_GLOBAL_VERSION_WITH_CONT_NHANDLES) {
		uint32_t	nhandles = 0;

		d_iov_set(&value, &nhandles, sizeof(nhandles));
		rc = rdb_tx_update(tx, &kvs, &ds_cont_prop_nhandles, &value);
		if (rc != 0) {
			D_ERROR(DF_CONT": create nhandles failed: "DF_RC"\n",
				DP_CONT(pool_hdl->sph_pool->sp_uuid, in->cci_op.ci_uuid),
				DP_RC(rc));
			goto out_kvs;
		}
	}

	/* write container properties to rdb. */
	rc = cont_prop_write(tx, &kvs, prop_dup, true);
	if (rc != 0) {
		D_ERROR(DF_CONT" cont_prop_write failed: "DF_RC"\n",
			DP_CONT(pool_hdl->sph_pool->sp_uuid,
				in->cci_op.ci_uuid), DP_RC(rc));
		D_GOTO(out_kvs, rc);
	}

	/* If non-default label provided, add it in container UUIDs KVS */
	if (lbl) {
		/* If we have come this far (see existence check), there must
		 * not be an entry with this label in cs_uuids. Just update.
		 */
		d_iov_set(&key, lbl, strnlen(lbl, DAOS_PROP_MAX_LABEL_BUF_LEN));
		d_iov_set(&value, in->cci_op.ci_uuid, sizeof(uuid_t));
		rc = rdb_tx_update(tx, &svc->cs_uuids, &key, &value);
		if (rc != 0) {
			D_ERROR(DF_CONT": update cs_uuids failed: "DF_RC"\n",
				DP_CONT(pool_hdl->sph_pool->sp_uuid,
					in->cci_op.ci_uuid), DP_RC(rc));
			D_GOTO(out_kvs, rc);
		}
		D_DEBUG(DB_MD, DF_CONT": creating container, label: %s\n",
			DP_CONT(svc->cs_pool_uuid, in->cci_op.ci_uuid), lbl);
	}

	/* Create the snapshot KVS. */
	d_iov_set(&value, &nsnapshots, sizeof(nsnapshots));
	rc = rdb_tx_update(tx, &kvs, &ds_cont_prop_nsnapshots, &value);
	if (rc != 0) {
		D_ERROR(DF_CONT": failed to update nsnapshots, "DF_RC"\n",
			DP_CONT(pool_hdl->sph_pool->sp_uuid, in->cci_op.ci_uuid), DP_RC(rc));
		D_GOTO(out_kvs, rc);
	}
	attr.dsa_class = RDB_KVS_INTEGER;
	attr.dsa_order = 16;
	rc = rdb_tx_create_kvs(tx, &kvs, &ds_cont_prop_snapshots, &attr);
	if (rc != 0) {
		D_ERROR(DF_CONT" failed to create container snapshots KVS: "DF_RC"\n",
			DP_CONT(pool_hdl->sph_pool->sp_uuid, in->cci_op.ci_uuid), DP_RC(rc));
		D_GOTO(out_kvs, rc);
	}

	/* Create the user attribute KVS. */
	attr.dsa_class = RDB_KVS_GENERIC;
	attr.dsa_order = 16;
	rc = rdb_tx_create_kvs(tx, &kvs, &ds_cont_attr_user, &attr);
	if (rc != 0) {
		D_ERROR(DF_CONT" failed to create container user attr KVS: "
			""DF_RC"\n",
			DP_CONT(pool_hdl->sph_pool->sp_uuid,
				in->cci_op.ci_uuid), DP_RC(rc));
		D_GOTO(out_kvs, rc);
	}

	/* Create the handle index KVS. */
	attr.dsa_class = RDB_KVS_GENERIC;
	attr.dsa_order = 16;
	rc = rdb_tx_create_kvs(tx, &kvs, &ds_cont_prop_handles, &attr);
	if (rc != 0) {
		D_ERROR(DF_CONT" failed to create container handle index KVS: "
			""DF_RC"\n",
			DP_CONT(pool_hdl->sph_pool->sp_uuid,
				in->cci_op.ci_uuid), DP_RC(rc));
		D_GOTO(out_kvs, rc);
	}

out_kvs:
	rdb_path_fini(&kvs);
out:
	daos_prop_free(prop_dup);
	return rc;
}

static int
cont_destroy_bcast(crt_context_t ctx, struct cont_svc *svc,
		   const uuid_t cont_uuid)
{
	struct cont_tgt_destroy_in     *in;
	struct cont_tgt_destroy_out    *out;
	crt_rpc_t		       *rpc;
	int				rc;

	D_DEBUG(DB_MD, DF_CONT": bcasting\n",
		DP_CONT(svc->cs_pool_uuid, cont_uuid));

	rc = ds_cont_bcast_create(ctx, svc, CONT_TGT_DESTROY, &rpc);
	if (rc != 0)
		D_GOTO(out, rc);

	in = crt_req_get(rpc);
	uuid_copy(in->tdi_pool_uuid, svc->cs_pool_uuid);
	uuid_copy(in->tdi_uuid, cont_uuid);

	rc = dss_rpc_send(rpc);
	if (rc == 0 && DAOS_FAIL_CHECK(DAOS_CONT_DESTROY_FAIL_CORPC))
		rc = -DER_TIMEDOUT;
	if (rc != 0)
		D_GOTO(out_rpc, rc);

	out = crt_reply_get(rpc);
	rc = out->tdo_rc;
	if (rc != 0) {
		D_ERROR(DF_CONT": failed to destroy %d targets\n",
			DP_CONT(svc->cs_pool_uuid, cont_uuid), rc);
		rc = -DER_IO;
	}

out_rpc:
	crt_req_decref(rpc);
out:
	D_DEBUG(DB_MD, DF_CONT": bcasted: %d\n",
		DP_CONT(svc->cs_pool_uuid, cont_uuid), rc);
	return rc;
}

/*
 * Doesn't allocate anything new, just passes back pointers to data inside the
 * prop.
 */
static void
get_cont_prop_access_info(daos_prop_t *prop, struct ownership *owner,
			  struct daos_acl **acl)
{
	struct daos_prop_entry	*acl_entry;
	struct daos_prop_entry	*owner_entry;
	struct daos_prop_entry	*owner_grp_entry;

	acl_entry = daos_prop_entry_get(prop, DAOS_PROP_CO_ACL);
	D_ASSERT(acl_entry != NULL);
	D_ASSERT(acl_entry->dpe_val_ptr != NULL);

	owner_entry = daos_prop_entry_get(prop, DAOS_PROP_CO_OWNER);
	D_ASSERT(owner_entry != NULL);
	D_ASSERT(owner_entry->dpe_str != NULL);

	owner_grp_entry = daos_prop_entry_get(prop, DAOS_PROP_CO_OWNER_GROUP);
	D_ASSERT(owner_grp_entry != NULL);
	D_ASSERT(owner_grp_entry->dpe_str != NULL);

	owner->user = owner_entry->dpe_str;
	owner->group = owner_grp_entry->dpe_str;

	*acl = acl_entry->dpe_val_ptr;
}

struct recs_buf {
	struct cont_tgt_close_rec      *rb_recs;
	size_t				rb_recs_size;
	int				rb_nrecs;
};

/* Number of recs per yield when growing a recs_buf. See close_iter_cb. */
#define RECS_BUF_RECS_PER_YIELD 128

static int
recs_buf_init(struct recs_buf *buf)
{
	struct cont_tgt_close_rec      *tmp;
	size_t				tmp_size;

	tmp_size = 4096;
	D_ALLOC(tmp, tmp_size);
	if (tmp == NULL)
		return -DER_NOMEM;

	buf->rb_recs = tmp;
	buf->rb_recs_size = tmp_size;
	buf->rb_nrecs = 0;
	return 0;
}

static void
recs_buf_fini(struct recs_buf *buf)
{
	D_FREE(buf->rb_recs);
	buf->rb_recs_size = 0;
	buf->rb_nrecs = 0;
}

/* Make sure buf have enough space for one more element. */
static int
recs_buf_grow(struct recs_buf *buf)
{
	D_ASSERT(buf->rb_recs != NULL);
	D_ASSERT(buf->rb_recs_size > sizeof(*buf->rb_recs));

	if (sizeof(*buf->rb_recs) * (buf->rb_nrecs + 1) > buf->rb_recs_size) {
		struct cont_tgt_close_rec      *recs_tmp;
		size_t				recs_size_tmp;

		recs_size_tmp = buf->rb_recs_size * 2;
		D_ALLOC(recs_tmp, recs_size_tmp);
		if (recs_tmp == NULL)
			return -DER_NOMEM;
		memcpy(recs_tmp, buf->rb_recs, buf->rb_recs_size);
		D_FREE(buf->rb_recs);
		buf->rb_recs = recs_tmp;
		buf->rb_recs_size = recs_size_tmp;
	}

	return 0;
}

struct find_hdls_by_cont_arg {
	struct rdb_tx	       *fha_tx;
	struct recs_buf		fha_buf;
};

static int
find_hdls_by_cont_cb(daos_handle_t ih, d_iov_t *key, d_iov_t *val, void *varg)
{
	struct find_hdls_by_cont_arg   *arg = varg;
	struct recs_buf		       *buf = &arg->fha_buf;
	int				rc;

	if (key->iov_len != sizeof(uuid_t) || val->iov_len != sizeof(char)) {
		D_ERROR("invalid key/value size: key="DF_U64" value="DF_U64"\n",
			key->iov_len, val->iov_len);
		return -DER_IO;
	}

	rc = recs_buf_grow(buf);
	if (rc != 0)
		return rc;

	uuid_copy(buf->rb_recs[buf->rb_nrecs].tcr_hdl, key->iov_buf);
	buf->rb_recs[buf->rb_nrecs].tcr_hce = 0 /* unused */;
	buf->rb_nrecs++;

	if (buf->rb_nrecs % RECS_BUF_RECS_PER_YIELD == 0) {
		ABT_thread_yield();
		rc = rdb_tx_revalidate(arg->fha_tx);
		if (rc != 0) {
			D_WARN("revalidate RDB TX: "DF_RC"\n", DP_RC(rc));
			return rc;
		}
	}
	return 0;
}

static int cont_close_hdls(struct cont_svc *svc,
			   struct cont_tgt_close_rec *recs, int nrecs,
			   crt_context_t ctx);

static int
evict_hdls(struct rdb_tx *tx, struct cont *cont, bool force, crt_context_t ctx)
{
	struct find_hdls_by_cont_arg	arg;
	int				rc;

	arg.fha_tx = tx;
	rc = recs_buf_init(&arg.fha_buf);
	if (rc != 0)
		return rc;

	rc = rdb_tx_iterate(tx, &cont->c_hdls, false /* !backward */,
			    find_hdls_by_cont_cb, &arg);
	if (rc != 0)
		goto out;

	if (arg.fha_buf.rb_nrecs == 0)
		goto out;

	if (!force) {
		rc = -DER_BUSY;
		D_WARN("Not evicting handles, "DF_RC"\n", DP_RC(rc));
		goto out;
	}

	rc = cont_close_hdls(cont->c_svc, arg.fha_buf.rb_recs, arg.fha_buf.rb_nrecs, ctx);

out:
	recs_buf_fini(&arg.fha_buf);
	return rc;
}

static void
cont_ec_agg_delete(struct cont_svc *svc, uuid_t cont_uuid);

static int
cont_destroy(struct rdb_tx *tx, struct ds_pool_hdl *pool_hdl,
	     struct cont *cont, crt_rpc_t *rpc)
{
	struct cont_destroy_in *in = crt_req_get(rpc);
	d_iov_t				key;
	d_iov_t				val;
	int				rc;
	daos_prop_t		       *prop = NULL;
	struct daos_prop_entry	       *lbl_ent;
	struct ownership		owner;
	struct daos_acl		       *acl;

	D_DEBUG(DB_MD, DF_CONT ": processing rpc: %p force=%u\n",
		DP_CONT(pool_hdl->sph_pool->sp_uuid, cont->c_uuid), rpc, in->cdi_force);

	/* Fetch the container props to check access for delete */
	rc = cont_prop_read(tx, cont,
			    DAOS_CO_QUERY_PROP_ACL |
			    DAOS_CO_QUERY_PROP_OWNER |
			    DAOS_CO_QUERY_PROP_OWNER_GROUP |
			    DAOS_CO_QUERY_PROP_LABEL, &prop, true);
	if (rc != 0)
		D_GOTO(out, rc);
	D_ASSERT(prop != NULL);

	get_cont_prop_access_info(prop, &owner, &acl);

	/*
	 * Two groups of users can delete a container:
	 * - Users who can delete any container in the pool
	 * - Users who have been given access to delete the specific container
	 */
	if (!ds_sec_pool_can_delete_cont(pool_hdl->sph_sec_capas) &&
	    !ds_sec_cont_can_delete(pool_hdl->sph_flags, &pool_hdl->sph_cred,
				    &owner, acl)) {
		D_ERROR(DF_CONT": permission denied to delete cont\n",
			DP_CONT(pool_hdl->sph_pool->sp_uuid, cont->c_uuid));
		D_GOTO(out_prop, rc = -DER_NO_PERM);
	}

	rc = evict_hdls(tx, cont, in->cdi_force, rpc->cr_ctx);
	if (rc != 0)
		goto out_prop;

	rc = cont_destroy_bcast(rpc->cr_ctx, cont->c_svc, cont->c_uuid);
	if (rc != 0)
		goto out_prop;

	cont_ec_agg_delete(cont->c_svc, cont->c_uuid);

	/* Destroy the handle index KVS. */
	rc = rdb_tx_destroy_kvs(tx, &cont->c_prop, &ds_cont_prop_handles);
	if (rc != 0)
		goto out_prop;

	/* Destroy the user attribute KVS. */
	rc = rdb_tx_destroy_kvs(tx, &cont->c_prop, &ds_cont_attr_user);
	if (rc != 0)
		goto out_prop;

	/* Destroy the snapshot KVS. */
	rc = rdb_tx_destroy_kvs(tx, &cont->c_prop, &ds_cont_prop_snapshots);
	if (rc != 0)
		goto out_prop;

	/* Delete entry in container UUIDs KVS (if added during create) */
	lbl_ent = daos_prop_entry_get(prop, DAOS_PROP_CO_LABEL);
	if (lbl_ent) {
		d_iov_set(&key, lbl_ent->dpe_str,
			  strnlen(lbl_ent->dpe_str, DAOS_PROP_MAX_LABEL_BUF_LEN));
		d_iov_set(&val, NULL, 0);
		rc = rdb_tx_lookup(tx, &cont->c_svc->cs_uuids, &key, &val);
		if (rc != -DER_NONEXIST) {
			if (rc == 0) {
				rc = rdb_tx_delete(tx, &cont->c_svc->cs_uuids,
						   &key);
				if (rc != 0)
					goto out_prop;
				D_DEBUG(DB_MD, DF_CONT": deleted label: %s\n",
					DP_CONT(pool_hdl->sph_pool->sp_uuid,
						cont->c_uuid),
						lbl_ent->dpe_str);
			} else {
				goto out_prop;
			}
		}
	}

	/* Destroy the container attribute KVS. */
	d_iov_set(&key, cont->c_uuid, sizeof(uuid_t));
	rc = rdb_tx_destroy_kvs(tx, &cont->c_svc->cs_conts, &key);

out_prop:
	daos_prop_free(prop);
out:
	D_DEBUG(DB_MD, DF_CONT ": replying rpc: %p " DF_RC "\n",
		DP_CONT(pool_hdl->sph_pool->sp_uuid, cont->c_uuid), rpc, DP_RC(rc));
	return rc;
}

struct cont_ec_agg *
cont_ec_agg_lookup(struct cont_svc *cont_svc, uuid_t cont_uuid)
{
	struct cont_ec_agg *ec_agg;

	d_list_for_each_entry(ec_agg, &cont_svc->cs_ec_agg_list, ea_list) {
		if (ec_agg->ea_deleted)
			continue;
		if (uuid_compare(ec_agg->ea_cont_uuid, cont_uuid) == 0)
			return ec_agg;
	}
	return NULL;
}

static int
cont_ec_agg_alloc(struct cont_svc *cont_svc, uuid_t cont_uuid,
		  struct cont_ec_agg **ec_aggp)
{
	struct cont_ec_agg	*ec_agg = NULL;
	struct pool_domain	*doms;
	int			node_nr;
	int			rc = 0;
	int			i;

	D_ALLOC_PTR(ec_agg);
	if (ec_agg == NULL)
		return -DER_NOMEM;

	D_ASSERT(cont_svc->cs_pool->sp_map != NULL);
	node_nr = pool_map_find_nodes(cont_svc->cs_pool->sp_map,
				      PO_COMP_ID_ALL, &doms);
	if (node_nr < 0)
		D_GOTO(out, rc = node_nr);

	D_ALLOC_ARRAY(ec_agg->ea_server_ephs, node_nr);
	if (ec_agg->ea_server_ephs == NULL)
		D_GOTO(out, rc = -DER_NOMEM);

	uuid_copy(ec_agg->ea_cont_uuid, cont_uuid);
	ec_agg->ea_servers_num = node_nr;
	ec_agg->ea_current_eph = 0;
	for (i = 0; i < node_nr; i++) {
		ec_agg->ea_server_ephs[i].rank = doms[i].do_comp.co_rank;
		ec_agg->ea_server_ephs[i].eph = 0;
	}
	d_list_add(&ec_agg->ea_list, &cont_svc->cs_ec_agg_list);
	*ec_aggp = ec_agg;
out:
	if (rc) {
		if (ec_agg)
			D_FREE(ec_agg->ea_server_ephs);
		D_FREE(ec_agg);
	}

	return rc;
}

static void
cont_ec_agg_delete(struct cont_svc *svc, uuid_t cont_uuid)
{
	struct cont_ec_agg	*ec_agg;

	ec_agg = cont_ec_agg_lookup(svc, cont_uuid);
	if (ec_agg == NULL)
		return;

	/* Set ea_deleted flag to destroy it inside cont_agg_eph_leader_ult()
	 * to avoid list iteration broken.
	 */
	ec_agg->ea_deleted = 1;
}

/**
 * Update the epoch (by rank) on the leader of container service, which
 * will be called by IV update on the leader.
 */
int
ds_cont_leader_update_agg_eph(uuid_t pool_uuid, uuid_t cont_uuid,
			      d_rank_t rank, daos_epoch_t eph)
{
	struct cont_svc		*svc;
	struct cont_ec_agg	*ec_agg;
	int			rc;
	bool			retried = false;
	int			i;

	rc = cont_svc_lookup_leader(pool_uuid, 0 /* id */, &svc,
				    NULL /* hint */);
	if (rc != 0)
		return rc;

retry:
	ec_agg = cont_ec_agg_lookup(svc, cont_uuid);
	if (ec_agg == NULL) {
		rc = cont_ec_agg_alloc(svc, cont_uuid, &ec_agg);
		if (rc)
			D_GOTO(out_put, rc);
	}

	for (i = 0; i < ec_agg->ea_servers_num; i++) {
		if (ec_agg->ea_server_ephs[i].rank == rank) {
			if (ec_agg->ea_server_ephs[i].eph < eph)
				ec_agg->ea_server_ephs[i].eph = eph;
			break;
		}
	}

	if (i == ec_agg->ea_servers_num) {
		if (!retried) {
			D_DEBUG(DB_MD, "rank %u eph "DF_U64" retry for"
				DF_CONT"\n", rank, eph,
				DP_CONT(pool_uuid, cont_uuid));
			retried = true;
			ec_agg->ea_deleted = 1;
			goto retry;
		} else {
			D_WARN("rank %u eph "DF_U64" does not exist for "
			       DF_CONT"\n", rank, eph,
			       DP_CONT(pool_uuid, cont_uuid));
		}
	} else {
		D_DEBUG(DB_MD, DF_CONT" update eph rank %u eph "DF_U64"\n",
			DP_CONT(pool_uuid, cont_uuid), rank, eph);
	}

out_put:
	cont_svc_put_leader(svc);
	return 0;
}

struct refresh_vos_agg_eph_arg {
	uuid_t	pool_uuid;
	uuid_t  cont_uuid;
	daos_epoch_t min_eph;
};

int
cont_refresh_vos_agg_eph_one(void *data)
{
	struct refresh_vos_agg_eph_arg *arg = data;
	struct ds_cont_child	*cont_child;
	int			rc;

	rc = ds_cont_child_lookup(arg->pool_uuid, arg->cont_uuid, &cont_child);
	if (rc)
		return rc;

	D_DEBUG(DB_MD, DF_CONT": update aggregation max eph "DF_U64"\n",
		DP_CONT(arg->pool_uuid, arg->cont_uuid), arg->min_eph);
	cont_child->sc_ec_agg_eph_boundry = arg->min_eph;
	ds_cont_child_put(cont_child);
	return rc;
}

int
ds_cont_tgt_refresh_agg_eph(uuid_t pool_uuid, uuid_t cont_uuid,
			    daos_epoch_t eph)
{
	struct refresh_vos_agg_eph_arg	arg;
	int				rc;

	uuid_copy(arg.pool_uuid, pool_uuid);
	uuid_copy(arg.cont_uuid, cont_uuid);
	arg.min_eph = eph;

	rc = dss_task_collective(cont_refresh_vos_agg_eph_one, &arg,
				 DSS_ULT_FL_PERIODIC);
	return rc;
}

#define EC_AGG_EPH_INTV	 (10ULL * 1000)	/* seconds interval to check*/
static void
cont_agg_eph_leader_ult(void *arg)
{
	struct cont_svc		*svc = arg;
	struct ds_pool		*pool = svc->cs_pool;
	struct cont_ec_agg	*ec_agg;
	struct cont_ec_agg	*tmp;
	int			rc = 0;

	if (svc->cs_ec_leader_ephs_req == NULL)
		goto out;

	while (!dss_ult_exiting(svc->cs_ec_leader_ephs_req)) {
		d_rank_list_t		fail_ranks = { 0 };

		rc = map_ranks_init(pool->sp_map, PO_COMP_ST_DOWNOUT | PO_COMP_ST_DOWN,
				    &fail_ranks);
		if (rc) {
			D_ERROR(DF_UUID": ranks init failed: %d\n",
				DP_UUID(pool->sp_uuid), rc);
			goto yield;
		}

		d_list_for_each_entry_safe(ec_agg, tmp, &svc->cs_ec_agg_list, ea_list) {
			daos_epoch_t min_eph = DAOS_EPOCH_MAX;
			int	     i;

			if (ec_agg->ea_deleted) {
				d_list_del(&ec_agg->ea_list);
				D_FREE(ec_agg->ea_server_ephs);
				D_FREE(ec_agg);
				continue;
			}

			for (i = 0; i < ec_agg->ea_servers_num; i++) {
				d_rank_t rank = ec_agg->ea_server_ephs[i].rank;

				if (d_rank_in_rank_list(&fail_ranks, rank)) {
					D_DEBUG(DB_MD, DF_CONT" skip %u\n",
						DP_CONT(svc->cs_pool_uuid,
							ec_agg->ea_cont_uuid),
						rank);
					continue;
				}

				if (ec_agg->ea_server_ephs[i].eph < min_eph)
					min_eph = ec_agg->ea_server_ephs[i].eph;
			}

			if (min_eph == ec_agg->ea_current_eph)
				continue;

			/**
			 * NB: during extending or reintegration, the new
			 * server might cause the minimum epoch is less than
			 * ea_current_eph.
			 */
			D_DEBUG(DB_MD, DF_CONT" minimum "DF_U64" current "
				DF_U64"\n",
				DP_CONT(svc->cs_pool_uuid,
					ec_agg->ea_cont_uuid),
				min_eph, ec_agg->ea_current_eph);
			rc = cont_iv_ec_agg_eph_refresh(pool->sp_iv_ns,
							ec_agg->ea_cont_uuid,
							min_eph);
			if (rc) {
				D_CDEBUG(rc == -DER_NONEXIST,
					 DLOG_INFO, DLOG_ERR,
					 DF_CONT": refresh failed: "DF_RC"\n",
					 DP_CONT(svc->cs_pool_uuid,
						 ec_agg->ea_cont_uuid),
					DP_RC(rc));

				/* If there are network error or pool map inconsistency,
				 * let's skip the following eph sync, which will fail
				 * anyway.
				 */
				if (daos_crt_network_error(rc) || rc == -DER_GRPVER) {
					D_INFO(DF_UUID": skip refresh due to: "DF_RC"\n",
					       DP_UUID(svc->cs_pool_uuid), DP_RC(rc));
					break;
				}

				continue;
			}
			ec_agg->ea_current_eph = min_eph;
		}

		map_ranks_fini(&fail_ranks);

		if (dss_ult_exiting(svc->cs_ec_leader_ephs_req))
			break;
yield:
		sched_req_sleep(svc->cs_ec_leader_ephs_req, EC_AGG_EPH_INTV);
	}

out:
	D_DEBUG(DB_MD, DF_UUID": stop eph ult: rc %d\n",
		DP_UUID(svc->cs_pool_uuid), rc);

	d_list_for_each_entry_safe(ec_agg, tmp, &svc->cs_ec_agg_list, ea_list) {
		d_list_del(&ec_agg->ea_list);
		D_FREE(ec_agg->ea_server_ephs);
		D_FREE(ec_agg);
	}
}

static int
cont_svc_ec_agg_leader_start(struct cont_svc *svc)
{
	struct sched_req_attr	attr;

	D_INIT_LIST_HEAD(&svc->cs_ec_agg_list);
	if (unlikely(ec_agg_disabled))
		return 0;

	D_ASSERT(svc->cs_ec_leader_ephs_req == NULL);
	sched_req_attr_init(&attr, SCHED_REQ_GC, &svc->cs_pool_uuid);
	svc->cs_ec_leader_ephs_req = sched_create_ult(&attr, cont_agg_eph_leader_ult, svc, 0);
	if (svc->cs_ec_leader_ephs_req == NULL) {
		D_ERROR(DF_UUID" Failed to create EC leader eph ULT.\n",
			DP_UUID(svc->cs_pool_uuid));
		return -DER_NOMEM;
	}

	return 0;
}

static void
cont_svc_ec_agg_leader_stop(struct cont_svc *svc)
{
	D_DEBUG(DB_MD, DF_UUID" wait for ec agg leader stop\n",
		DP_UUID(svc->cs_pool_uuid));

	if (svc->cs_ec_leader_ephs_req == NULL)
		return;

	D_DEBUG(DB_MD, DF_UUID" Stopping EC query ULT\n",
		DP_UUID(svc->cs_pool_uuid));

	sched_req_wait(svc->cs_ec_leader_ephs_req, true);
	sched_req_put(svc->cs_ec_leader_ephs_req);
	svc->cs_ec_leader_ephs_req = NULL;
}

int
cont_lookup(struct rdb_tx *tx, const struct cont_svc *svc, const uuid_t uuid, struct cont **cont)
{
	struct cont    *p;
	d_iov_t		key;
	d_iov_t		tmp;
	int		rc;

	d_iov_set(&key, (void *)uuid, sizeof(uuid_t));
	d_iov_set(&tmp, NULL, 0);
	/* check if the container exists or not */
	rc = rdb_tx_lookup(tx, &svc->cs_conts, &key, &tmp);
	if (rc != 0)
		D_GOTO(err, rc);

	D_ALLOC_PTR(p);
	if (p == NULL) {
		D_GOTO(err, rc = -DER_NOMEM);
	}

	uuid_copy(p->c_uuid, uuid);
	p->c_svc = (struct cont_svc *)svc;

	/* c_prop */
	rc = rdb_path_clone(&svc->cs_conts, &p->c_prop);
	if (rc != 0)
		D_GOTO(err_p, rc);

	rc = rdb_path_push(&p->c_prop, &key);
	if (rc != 0)
		D_GOTO(err_attrs, rc);

	/* c_snaps */
	rc = rdb_path_clone(&p->c_prop, &p->c_snaps);
	if (rc != 0)
		D_GOTO(err_attrs, rc);
	rc = rdb_path_push(&p->c_snaps, &ds_cont_prop_snapshots);
	if (rc != 0)
		D_GOTO(err_snaps, rc);

	/* c_user */
	rc = rdb_path_clone(&p->c_prop, &p->c_user);
	if (rc != 0)
		D_GOTO(err_snaps, rc);
	rc = rdb_path_push(&p->c_user, &ds_cont_attr_user);
	if (rc != 0)
		D_GOTO(err_user, rc);

	/* c_hdls */
	rc = rdb_path_clone(&p->c_prop, &p->c_hdls);
	if (rc != 0)
		D_GOTO(err_user, rc);
	rc = rdb_path_push(&p->c_hdls, &ds_cont_prop_handles);
	if (rc != 0)
		D_GOTO(err_hdls, rc);

	*cont = p;
	return 0;

err_hdls:
	rdb_path_fini(&p->c_hdls);
err_user:
	rdb_path_fini(&p->c_user);
err_snaps:
	rdb_path_fini(&p->c_snaps);
err_attrs:
	rdb_path_fini(&p->c_prop);
err_p:
	D_FREE(p);
err:
	return rc;
}

static int
cont_lookup_bylabel(struct rdb_tx *tx, const struct cont_svc *svc,
		    const char *label, struct cont **cont)
{
	size_t		label_len;
	uuid_t		uuid;
	d_iov_t		key;
	d_iov_t		val;
	int		rc;

	label_len = strnlen(label, DAOS_PROP_MAX_LABEL_BUF_LEN);
	if (!label || (label_len == 0) || (label_len > DAOS_PROP_LABEL_MAX_LEN))
		return -DER_INVAL;

	/* Look up container UUID by label */
	d_iov_set(&key, (void *)label, label_len);
	d_iov_set(&val, (void *)uuid, sizeof(uuid_t));
	rc = rdb_tx_lookup(tx, &svc->cs_uuids, &key, &val);
	D_DEBUG(DB_MD, DF_UUID":lookup (len %zu) label=%s -> cuuid="DF_UUID
		", rc=%d\n", DP_UUID(svc->cs_pool_uuid), key.iov_len, label,
		DP_UUID(uuid), rc);
	if (rc != 0)
		return rc;

	/* Look up container by UUID */
	rc = cont_lookup(tx, svc, uuid, cont);
	if (rc != 0)
		return rc;

	D_DEBUG(DB_MD, DF_CONT": successfully found container %s\n",
		DP_CONT(svc->cs_pool_uuid, (*cont)->c_uuid), label);
	return 0;
}

void
cont_put(struct cont *cont)
{
	rdb_path_fini(&cont->c_hdls);
	rdb_path_fini(&cont->c_user);
	rdb_path_fini(&cont->c_snaps);
	rdb_path_fini(&cont->c_prop);
	D_FREE(cont);
}

static bool
cont_status_is_healthy(daos_prop_t *prop, uint32_t *pm_ver)
{
	struct daos_prop_entry	*entry;
	struct daos_co_status	 stat = { 0 };

	entry = daos_prop_entry_get(prop, DAOS_PROP_CO_STATUS);
	D_ASSERT(entry != NULL);

	daos_prop_val_2_co_status(entry->dpe_val, &stat);
	if (pm_ver != NULL)
		*pm_ver = stat.dcs_pm_ver;
	return (stat.dcs_status == DAOS_PROP_CO_HEALTHY);
}

static void
cont_status_set_unclean(daos_prop_t *prop)
{
	struct daos_prop_entry	*pentry;
	struct daos_co_status	 stat;

	pentry = daos_prop_entry_get(prop, DAOS_PROP_CO_STATUS);
	D_ASSERT(pentry != NULL);
	daos_prop_val_2_co_status(pentry->dpe_val, &stat);
	stat.dcs_status = DAOS_PROP_CO_UNCLEAN;
	pentry->dpe_val = daos_prop_co_status_2_val(&stat);
}

static int
cont_open(struct rdb_tx *tx, struct ds_pool_hdl *pool_hdl, struct cont *cont,
	  crt_rpc_t *rpc, int cont_proto_ver)
{
	struct cont_open_in    *in = crt_req_get(rpc);
	struct cont_open_out   *out = crt_reply_get(rpc);
	d_iov_t			key;
	d_iov_t			value;
	daos_prop_t	       *prop = NULL;
	struct container_hdl	chdl;
	char			zero = 0;
	int			rc;
	struct ownership	owner;
	struct daos_acl	       *acl;
	bool			is_healthy;
	bool			cont_hdl_opened = false;
	uint32_t		stat_pm_ver = 0;
	uint64_t		sec_capas = 0;
	uint32_t		snap_count;
	uint32_t		nhandles;
	struct co_md_times	mdtimes;
	bool			mdtimes_in_reply = (cont_proto_ver >= CONT_PROTO_VER_WITH_MDTIMES);
	const uint64_t		NOSTAT = (DAOS_COO_RO | DAOS_COO_RO_MDSTATS);
	bool			update_otime = ((in->coi_flags & NOSTAT) == NOSTAT) ? false : true;

	D_DEBUG(DB_MD, DF_CONT ": processing rpc: %p hdl=" DF_UUID " flags=" DF_X64 "\n",
		DP_CONT(pool_hdl->sph_pool->sp_uuid, cont->c_uuid), rpc, DP_UUID(in->coi_op.ci_hdl),
		in->coi_flags);

	/* See if this container handle already exists. */
	d_iov_set(&key, in->coi_op.ci_hdl, sizeof(uuid_t));
	d_iov_set(&value, &chdl, sizeof(chdl));
	rc = rdb_tx_lookup(tx, &cont->c_svc->cs_hdls, &key, &value);
	if (rc != -DER_NONEXIST) {
		D_DEBUG(DB_MD, DF_CONT "/" DF_UUID ": Container handle already open.\n",
			DP_CONT(pool_hdl->sph_pool->sp_uuid, cont->c_uuid),
			DP_UUID(in->coi_op.ci_hdl));
		if (rc == 0 && chdl.ch_flags != in->coi_flags) {
			D_ERROR(DF_CONT": found conflicting container handle\n",
				DP_CONT(cont->c_svc->cs_pool_uuid,
					cont->c_uuid));
			rc = -DER_EXIST;
		}
		D_GOTO(out, rc);
	}

	/*
	 * Need props to check for pool redundancy requirements and access
	 * control.
	 */
	rc = cont_prop_read(tx, cont, DAOS_CO_QUERY_PROP_ALL, &prop, true);
	if (rc != 0)
		D_GOTO(out, rc);
	D_ASSERT(prop != NULL);
	D_ASSERT(prop->dpp_nr <= CONT_PROP_NUM);

	get_cont_prop_access_info(prop, &owner, &acl);

	rc = ds_sec_cont_get_capabilities(in->coi_flags, &pool_hdl->sph_cred,
					  &owner, acl, &sec_capas);
	if (rc != 0) {
		D_ERROR(DF_CONT ": refusing attempt to open with flags " DF_X64 " error: " DF_RC
				"\n",
			DP_CONT(cont->c_svc->cs_pool_uuid, cont->c_uuid), in->coi_flags, DP_RC(rc));
		daos_prop_free(prop);
		D_GOTO(out, rc);
	}

	if (!ds_sec_cont_can_open(sec_capas)) {
		D_ERROR(DF_CONT": permission denied opening with flags "
			DF_X64"\n",
			DP_CONT(cont->c_svc->cs_pool_uuid, cont->c_uuid),
			in->coi_flags);
		daos_prop_free(prop);
		D_GOTO(out, rc = -DER_NO_PERM);
	}

	/* Determine pool meets container redundancy factor requirements */
	is_healthy = cont_status_is_healthy(prop, &stat_pm_ver);
	out->coo_op.co_map_version = stat_pm_ver;
	if (is_healthy) {
		int	rf, rlvl;

		rlvl = daos_cont_prop2redunlvl(prop);
		rf = daos_cont_prop2redunfac(prop);
		rc = ds_pool_rf_verify(pool_hdl->sph_pool, stat_pm_ver, rlvl, rf);
		if (rc == -DER_RF) {
			is_healthy = false;
		} else if (rc) {
			daos_prop_free(prop);
			goto out;
		}
	}
	if (!is_healthy && !(in->coi_flags & DAOS_COO_FORCE)) {
		rc = -DER_RF;
		D_ERROR(DF_CONT": RF broken, set DAOS_COO_FORCE to force "
			"cont_open, or clear DAOS_PROP_CO_STATUS prop"DF_RC"\n",
			DP_CONT(cont->c_svc->cs_pool_uuid,
				cont->c_uuid), DP_RC(rc));
		daos_prop_free(prop);
		goto out;
	}

	/* lookup metadata times (and pre-update open time to reflect this open operation.
	 * NB client/engine may have recent (protocol) versions, however the pool may not
	 * have been upgraded to new layout yet. mdtimes will be zeros in that case.
	 */
	rc = get_metadata_times(tx, cont, update_otime, false /* update_mtime */, &mdtimes);
	if (rc != 0)
		goto out;

	/* include metadata times in reply if client speaks the protocol */
	if (mdtimes_in_reply && (opc_get(rpc->cr_opc) == CONT_OPEN)) {
		struct cont_open_v7_out *out_v7 = crt_reply_get(rpc);

		out_v7->coo_md_otime = mdtimes.otime;
		out_v7->coo_md_mtime = mdtimes.mtime;
	}

	if (mdtimes_in_reply && (opc_get(rpc->cr_opc) == CONT_OPEN_BYLABEL)) {
		struct cont_open_bylabel_v7_out *out_v7 = crt_reply_get(rpc);

		out_v7->coo_md_otime = mdtimes.otime;
		out_v7->coo_md_mtime = mdtimes.mtime;
	}

	/* query the container properties from RDB and update to IV */
	rc = cont_iv_prop_update(pool_hdl->sph_pool->sp_iv_ns,
				 cont->c_uuid, prop);
	daos_prop_free(prop);
	if (rc != 0) {
		D_ERROR(DF_CONT": cont_iv_prop_update failed %d.\n",
			DP_CONT(cont->c_svc->cs_pool_uuid, cont->c_uuid), rc);
		D_GOTO(out, rc);
	}

	/* update container capa to IV */
	rc = cont_iv_capability_update(pool_hdl->sph_pool->sp_iv_ns,
				       in->coi_op.ci_hdl, cont->c_uuid,
				       in->coi_flags, sec_capas, stat_pm_ver);
	if (rc != 0) {
		D_ERROR(DF_CONT": cont_iv_capability_update failed %d.\n",
			DP_CONT(cont->c_svc->cs_pool_uuid, cont->c_uuid), rc);
		D_GOTO(out, rc);
	}
	cont_hdl_opened = true;

	if (DAOS_FAIL_CHECK(DAOS_CONT_OPEN_FAIL))
		D_GOTO(out, rc = -DER_IO);

	uuid_copy(chdl.ch_pool_hdl, pool_hdl->sph_uuid);
	uuid_copy(chdl.ch_cont, cont->c_uuid);
	chdl.ch_flags = in->coi_flags;
	chdl.ch_sec_capas = sec_capas;

	rc = rdb_tx_update(tx, &cont->c_svc->cs_hdls, &key, &value);
	if (rc != 0)
		D_GOTO(out, rc);

	/*
	 * Add the handle to the handle index KVS. The value is unused. (See
	 * the handle index KVS comment in srv_layout.h.)
	 */
	d_iov_set(&value, &zero, sizeof(zero));
	rc = rdb_tx_update(tx, &cont->c_hdls, &key, &value);
	if (rc != 0)
		goto out;

	/* Get nsnapshots */
	d_iov_set(&value, &snap_count, sizeof(snap_count));
	rc = rdb_tx_lookup(tx, &cont->c_prop, &ds_cont_prop_nsnapshots, &value);
	if (rc != 0) {
		D_ERROR(DF_CONT": failed to lookup nsnapshots, "DF_RC"\n",
			DP_CONT(cont->c_svc->cs_pool_uuid, cont->c_uuid), DP_RC(rc));
		goto out;
	}
	out->coo_snap_count = snap_count;
	D_DEBUG(DB_MD, DF_CONT": got nsnapshots=%u\n",
		DP_CONT(cont->c_svc->cs_pool_uuid, cont->c_uuid), snap_count);

	/* Get latest snapshot */
	if (snap_count > 0) {
		d_iov_t		key_out;

		rc = rdb_tx_query_key_max(tx, &cont->c_snaps, &key_out);
		if (rc != 0) {
			D_ERROR(DF_CONT": failed to query lsnapshot, "DF_RC"\n",
				DP_CONT(cont->c_svc->cs_pool_uuid, cont->c_uuid), DP_RC(rc));
			goto out;
		}
		out->coo_lsnapshot = *(uint64_t *)key_out.iov_buf;
		D_DEBUG(DB_MD, DF_CONT": got lsnapshot="DF_X64"\n",
			DP_CONT(cont->c_svc->cs_pool_uuid, cont->c_uuid), out->coo_lsnapshot);
	}

	/* Get number of open handles (pre-incremented to reflect the effects of this open) */
	if (cont_proto_ver >= CONT_PROTO_VER_WITH_NHANDLES) {
		rc = get_nhandles(tx, cont, NHANDLES_PRE_INCREMENT, &nhandles);
		if (rc != 0) {
			D_ERROR(DF_CONT": get_nhandles() failed: "DF_RC"\n",
				DP_CONT(cont->c_svc->cs_pool_uuid, cont->c_uuid), DP_RC(rc));
			goto out;
		}
		out->coo_nhandles = nhandles;
	}

out:
	if (rc == 0) {
		/**
		 * Put requested properties in output.
		 * the allocated prop will be freed after rpc replied in
		 * ds_cont_op_handler.
		 */
		rc = cont_prop_read(tx, cont, in->coi_prop_bits, &prop, true);
		out->coo_prop = prop;
	}
	if (rc != 0 && cont_hdl_opened)
		cont_iv_capability_invalidate(pool_hdl->sph_pool->sp_iv_ns,
					      in->coi_op.ci_hdl,
					      CRT_IV_SYNC_EAGER);
	D_DEBUG(DB_MD, DF_CONT ": replying rpc: %p " DF_RC "\n",
		DP_CONT(pool_hdl->sph_pool->sp_uuid, cont->c_uuid), rpc, DP_RC(rc));
	return rc;
}

static int
cont_close_recs(crt_context_t ctx, struct cont_svc *svc,
		struct cont_tgt_close_rec recs[], int nrecs)
{
	int	i;
	int	rc = 0;

	D_DEBUG(DB_MD, DF_CONT": closing: recs[0].hdl="DF_UUID
		" recs[0].hce="DF_U64" nrecs=%d\n",
		DP_CONT(svc->cs_pool_uuid, NULL), DP_UUID(recs[0].tcr_hdl),
		recs[0].tcr_hce, nrecs);

	/* update container capa to IV */
	for (i = 0; i < nrecs; i++) {
		rc = cont_iv_capability_invalidate(
				svc->cs_pool->sp_iv_ns,
				recs[i].tcr_hdl, CRT_IV_SYNC_EAGER);
		if (rc == -DER_SHUTDOWN) {
			/* If one of rank is being stopped, it may
			 * return -DER_SHUTDOWN, which can be ignored
			 * during capability invalidate.
			 */
			D_DEBUG(DB_MD, DF_CONT"/"DF_UUID" fail %d",
				DP_CONT(svc->cs_pool_uuid, NULL),
				DP_UUID(recs[i].tcr_hdl), rc);
			rc = 0;
		}
		if (rc)
			D_GOTO(out, rc);
	}

	if (DAOS_FAIL_CHECK(DAOS_CONT_CLOSE_FAIL_CORPC))
		rc = -DER_TIMEDOUT;
out:
	D_DEBUG(DB_MD, DF_CONT": bcasted: hdls[0]="DF_UUID" nhdls=%d: %d\n",
		DP_CONT(svc->cs_pool_uuid, NULL), DP_UUID(recs[0].tcr_hdl),
		nrecs, rc);
	return rc;
}

static int
cont_close_one_hdl(struct rdb_tx *tx, struct cont_svc *svc, crt_context_t ctx, const uuid_t uuid)
{
	d_iov_t			key;
	d_iov_t			value;
	struct container_hdl	chdl;
	struct cont	       *cont;
	int			rc;

	/* Look up the handle. */
	d_iov_set(&key, (void *)uuid, sizeof(uuid_t));
	d_iov_set(&value, &chdl, sizeof(chdl));
	rc = rdb_tx_lookup(tx, &svc->cs_hdls, &key, &value);
	if (rc != 0)
		return rc;

	rc = cont_lookup(tx, svc, chdl.ch_cont, &cont);
	if (rc != 0)
		return rc;

	/* Decrement number of open handles */
	rc = get_nhandles(tx, cont, NHANDLES_PRE_DECREMENT, NULL /* nhandles */);
	if (rc != 0)
		goto out;

	rc = rdb_tx_delete(tx, &cont->c_hdls, &key);
	if (rc != 0)
		goto out;

	rc = rdb_tx_delete(tx, &svc->cs_hdls, &key);

out:
	cont_put(cont);
	return rc;
}

/* Close an array of handles, possibly belonging to different containers. */
static int
cont_close_hdls(struct cont_svc *svc, struct cont_tgt_close_rec *recs,
		int nrecs, crt_context_t ctx)
{
	struct rdb_tx	tx;
	int		i;
	int		rc;

	D_ASSERTF(nrecs > 0, "%d\n", nrecs);
	D_DEBUG(DB_MD, DF_CONT": closing %d recs: recs[0].hdl="DF_UUID
		" recs[0].hce="DF_U64"\n", DP_CONT(svc->cs_pool_uuid, NULL),
		nrecs, DP_UUID(recs[0].tcr_hdl), recs[0].tcr_hce);

	rc = cont_close_recs(ctx, svc, recs, nrecs);
	if (rc != 0)
		D_GOTO(out, rc);

	rc = rdb_tx_begin(svc->cs_rsvc->s_db, svc->cs_rsvc->s_term, &tx);
	if (rc != 0)
		goto out;

	for (i = 0; i < nrecs; i++) {
		rc = cont_close_one_hdl(&tx, svc, ctx, recs[i].tcr_hdl);
		if (rc != 0)
			goto out_tx;

		/*
		 * Yield frequently, in order to cope with the slow
		 * vos_obj_punch operations invoked by rdb_tx_commit for
		 * deleting the handles. (If there is no other RDB replica, the
		 * TX operations will not yield, and this loop would occupy the
		 * xstream for too long.)
		 */
		if ((i + 1) % 32 == 0) {
			rc = rdb_tx_commit(&tx);
			if (rc != 0)
				goto out_tx;
			rdb_tx_end(&tx);
			ABT_thread_yield();
			rc = rdb_tx_begin(svc->cs_rsvc->s_db, svc->cs_rsvc->s_term, &tx);
			if (rc != 0)
				goto out;
		}
	}

	rc = rdb_tx_commit(&tx);

out_tx:
	rdb_tx_end(&tx);
out:
	D_DEBUG(DB_MD, DF_CONT": leaving: %d\n",
		DP_CONT(svc->cs_pool_uuid, NULL), rc);
	return rc;
}

static int
cont_close(struct rdb_tx *tx, struct ds_pool_hdl *pool_hdl, struct cont *cont,
	   crt_rpc_t *rpc, bool *update_mtime)
{
	struct cont_close_in	       *in = crt_req_get(rpc);
	d_iov_t				key;
	d_iov_t				value;
	struct container_hdl		chdl;
	struct cont_tgt_close_rec	rec;
	bool				update_mtime_needed = false;
	int				rc;

	D_DEBUG(DB_MD, DF_CONT ": processing rpc: %p hdl=" DF_UUID "\n",
		DP_CONT(pool_hdl->sph_pool->sp_uuid, in->cci_op.ci_uuid), rpc,
		DP_UUID(in->cci_op.ci_hdl));

	/* See if this container handle is already closed. */
	d_iov_set(&key, in->cci_op.ci_hdl, sizeof(uuid_t));
	d_iov_set(&value, &chdl, sizeof(chdl));
	rc = rdb_tx_lookup(tx, &cont->c_svc->cs_hdls, &key, &value);
	if (rc != 0) {
		if (rc == -DER_NONEXIST) {
			D_DEBUG(DB_MD, DF_CONT": already closed: "DF_UUID"\n",
				DP_CONT(cont->c_svc->cs_pool->sp_uuid,
					cont->c_uuid),
				DP_UUID(in->cci_op.ci_hdl));
			rc = 0;
		}
		D_GOTO(out, rc);
	}

	uuid_copy(rec.tcr_hdl, in->cci_op.ci_hdl);
	rec.tcr_hce = chdl.ch_hce;

	D_DEBUG(DB_MD, DF_CONT": closing: hdl="DF_UUID" hce="DF_U64"\n",
		DP_CONT(cont->c_svc->cs_pool_uuid, in->cci_op.ci_uuid),
		DP_UUID(rec.tcr_hdl), rec.tcr_hce);

	rc = cont_close_recs(rpc->cr_ctx, cont->c_svc, &rec, 1 /* nrecs */);
	if (rc != 0)
		D_GOTO(out, rc);

	rc = cont_close_one_hdl(tx, cont->c_svc, rpc->cr_ctx, rec.tcr_hdl);

	/* On success update modify time (except if open specified read-only metadata stats) */
	if (rc == 0 && !(chdl.ch_flags & DAOS_COO_RO_MDSTATS))
		update_mtime_needed = true;

out:
	*update_mtime = update_mtime_needed;
	D_DEBUG(DB_MD, DF_CONT ": replying rpc: %p " DF_RC "\n",
		DP_CONT(pool_hdl->sph_pool->sp_uuid, in->cci_op.ci_uuid), rpc, DP_RC(rc));
	return rc;
}

/* TODO: decide if tqo_hae is needed at all; and query for more information.
 * Currently this does not do much and is not used. Kept for future expansion.
 */
static int
cont_query_bcast(crt_context_t ctx, struct cont *cont, const uuid_t pool_hdl,
		 const uuid_t cont_hdl, struct cont_query_out *query_out)
{
	struct	cont_tgt_query_in	*in;
	struct  cont_tgt_query_out	*out;
	crt_rpc_t			*rpc;
	int				 rc;

	D_DEBUG(DB_MD,
		DF_CONT"bcasting pool_hld="DF_UUID" cont_hdl ="DF_UUID"\n",
		DP_CONT(cont->c_svc->cs_pool_uuid, cont->c_uuid),
		DP_UUID(pool_hdl), DP_UUID(cont_hdl));

	rc = ds_cont_bcast_create(ctx, cont->c_svc, CONT_TGT_QUERY, &rpc);
	if (rc != 0)
		D_GOTO(out, rc);

	in = crt_req_get(rpc);
	uuid_copy(in->tqi_pool_uuid, pool_hdl);
	uuid_copy(in->tqi_cont_uuid, cont->c_uuid);
	out = crt_reply_get(rpc);
	out->tqo_hae = DAOS_EPOCH_MAX;

	rc = dss_rpc_send(rpc);
	if (rc == 0 && DAOS_FAIL_CHECK(DAOS_CONT_QUERY_FAIL_CORPC))
		rc = -DER_TIMEDOUT;
	if (rc != 0)
		D_GOTO(out_rpc, rc);

	out = crt_reply_get(rpc);
	rc  = out->tqo_rc;
	if (rc != 0) {
		D_DEBUG(DB_MD, DF_CONT": failed to query %d targets\n",
			DP_CONT(cont->c_svc->cs_pool_uuid, cont->c_uuid), rc);
		D_GOTO(out_rpc, rc = -DER_IO);
	} else {
		/* cqo_hae removed: query_out->cqo_hae = out->tqo_hae; */
	}

out_rpc:
	crt_req_decref(rpc);
out:
	return rc;
}

static int
cont_prop_read(struct rdb_tx *tx, struct cont *cont, uint64_t bits,
	       daos_prop_t **prop_out, bool ignore_not_set)
{
	daos_prop_t	*prop = NULL;
	d_iov_t		 value;
	uint64_t	 val, bitmap;
	uint32_t	 idx = 0, nr = 0;
	int		 rc = 0;
	int		 negative_nr = 0;

	bitmap = bits & DAOS_CO_QUERY_PROP_ALL;
	while (idx < DAOS_CO_QUERY_PROP_BITS_NR) {
		if (bitmap & 0x1)
			nr++;
		idx++;
		bitmap = bitmap >> 1;
	};

	if (nr == 0)
		return 0;
	D_ASSERT(nr <= DAOS_CO_QUERY_PROP_BITS_NR);
	prop = daos_prop_alloc(nr);
	if (prop == NULL)
		return -DER_NOMEM;

	idx = 0;
	if (bits & DAOS_CO_QUERY_PROP_LABEL) {
		d_iov_set(&value, NULL, 0);
		rc = rdb_tx_lookup(tx, &cont->c_prop, &ds_cont_prop_label,
				   &value);
		if (rc != 0)
			D_GOTO(out, rc);
		if (value.iov_len > DAOS_PROP_LABEL_MAX_LEN) {
			D_ERROR("bad label length %zu (> %d).\n", value.iov_len,
				DAOS_PROP_LABEL_MAX_LEN);
			D_GOTO(out, rc = -DER_NOMEM);
		}
		D_ASSERT(idx < nr);
		prop->dpp_entries[idx].dpe_type = DAOS_PROP_CO_LABEL;
		D_STRNDUP(prop->dpp_entries[idx].dpe_str, value.iov_buf,
			  value.iov_len);
		if (prop->dpp_entries[idx].dpe_str == NULL)
			D_GOTO(out, rc = -DER_NOMEM);
		idx++;
	}
	if (bits & DAOS_CO_QUERY_PROP_LAYOUT_TYPE) {
		d_iov_set(&value, &val, sizeof(val));
		rc = rdb_tx_lookup(tx, &cont->c_prop, &ds_cont_prop_layout_type,
				   &value);
		if (rc != 0)
			D_GOTO(out, rc);
		D_ASSERT(idx < nr);
		prop->dpp_entries[idx].dpe_type = DAOS_PROP_CO_LAYOUT_TYPE;
		prop->dpp_entries[idx].dpe_val = val;
		idx++;
	}
	if (bits & DAOS_CO_QUERY_PROP_LAYOUT_VER) {
		d_iov_set(&value, &val, sizeof(val));
		rc = rdb_tx_lookup(tx, &cont->c_prop, &ds_cont_prop_layout_ver,
				   &value);
		if (rc != 0)
			D_GOTO(out, rc);
		D_ASSERT(idx < nr);
		prop->dpp_entries[idx].dpe_type = DAOS_PROP_CO_LAYOUT_VER;
		prop->dpp_entries[idx].dpe_val = val;
		idx++;
	}
	if (bits & DAOS_CO_QUERY_PROP_CSUM) {
		d_iov_set(&value, &val, sizeof(val));
		rc = rdb_tx_lookup(tx, &cont->c_prop, &ds_cont_prop_csum,
				   &value);
		if (rc != 0)
			D_GOTO(out, rc);
		D_ASSERT(idx < nr);
		prop->dpp_entries[idx].dpe_type = DAOS_PROP_CO_CSUM;
		prop->dpp_entries[idx].dpe_val = val;
		idx++;
	}
	if (bits & DAOS_CO_QUERY_PROP_CSUM_CHUNK) {
		d_iov_set(&value, &val, sizeof(val));
		rc = rdb_tx_lookup(tx, &cont->c_prop,
				   &ds_cont_prop_csum_chunk_size, &value);
		if (rc != 0)
			D_GOTO(out, rc);
		D_ASSERT(idx < nr);
		prop->dpp_entries[idx].dpe_type = DAOS_PROP_CO_CSUM_CHUNK_SIZE;
		prop->dpp_entries[idx].dpe_val = val;
		idx++;
	}
	if (bits & DAOS_CO_QUERY_PROP_CSUM_SERVER) {
		d_iov_set(&value, &val, sizeof(val));
		rc = rdb_tx_lookup(tx, &cont->c_prop,
				   &ds_cont_prop_csum_server_verify, &value);
		if (rc != 0)
			D_GOTO(out, rc);
		D_ASSERT(idx < nr);
		prop->dpp_entries[idx].dpe_type =
			DAOS_PROP_CO_CSUM_SERVER_VERIFY;
		prop->dpp_entries[idx].dpe_val = val;
		idx++;
	}
	if (bits & DAOS_CO_QUERY_PROP_SCRUB_DIS) {
		d_iov_set(&value, &val, sizeof(val));
		rc = rdb_tx_lookup(tx, &cont->c_prop,
				   &ds_cont_prop_scrubber_disabled, &value);
		if (rc == -DER_NONEXIST)
			val = 0;
		else if (rc != 0)
			D_GOTO(out, rc);
		D_ASSERT(idx < nr);
		prop->dpp_entries[idx].dpe_type = DAOS_PROP_CO_SCRUBBER_DISABLED;
		prop->dpp_entries[idx].dpe_val = val;
		idx++;
	}
	if (bits & DAOS_CO_QUERY_PROP_REDUN_FAC) {
		d_iov_set(&value, &val, sizeof(val));
		rc = rdb_tx_lookup(tx, &cont->c_prop, &ds_cont_prop_redun_fac,
				   &value);
		if (rc != 0)
			D_GOTO(out, rc);
		D_ASSERT(idx < nr);
		prop->dpp_entries[idx].dpe_type = DAOS_PROP_CO_REDUN_FAC;
		prop->dpp_entries[idx].dpe_val = val;
		idx++;
	}
	if (bits & DAOS_CO_QUERY_PROP_REDUN_LVL) {
		d_iov_set(&value, &val, sizeof(val));
		rc = rdb_tx_lookup(tx, &cont->c_prop, &ds_cont_prop_redun_lvl,
				   &value);
		if (rc != 0)
			D_GOTO(out, rc);
		D_ASSERT(idx < nr);
		prop->dpp_entries[idx].dpe_type = DAOS_PROP_CO_REDUN_LVL;
		prop->dpp_entries[idx].dpe_val = val;
		idx++;
	}
	if (bits & DAOS_CO_QUERY_PROP_SNAPSHOT_MAX) {
		d_iov_set(&value, &val, sizeof(val));
		rc = rdb_tx_lookup(tx, &cont->c_prop,
				   &ds_cont_prop_snapshot_max, &value);
		if (rc != 0)
			D_GOTO(out, rc);
		D_ASSERT(idx < nr);
		prop->dpp_entries[idx].dpe_type = DAOS_PROP_CO_SNAPSHOT_MAX;
		prop->dpp_entries[idx].dpe_val = val;
		idx++;
	}
	if (bits & DAOS_CO_QUERY_PROP_COMPRESS) {
		d_iov_set(&value, &val, sizeof(val));
		rc = rdb_tx_lookup(tx, &cont->c_prop, &ds_cont_prop_compress,
				   &value);
		if (rc != 0)
			D_GOTO(out, rc);
		D_ASSERT(idx < nr);
		prop->dpp_entries[idx].dpe_type = DAOS_PROP_CO_COMPRESS;
		prop->dpp_entries[idx].dpe_val = val;
		idx++;
	}
	if (bits & DAOS_CO_QUERY_PROP_ENCRYPT) {
		d_iov_set(&value, &val, sizeof(val));
		rc = rdb_tx_lookup(tx, &cont->c_prop, &ds_cont_prop_encrypt,
				   &value);
		if (rc != 0)
			D_GOTO(out, rc);
		D_ASSERT(idx < nr);
		prop->dpp_entries[idx].dpe_type = DAOS_PROP_CO_ENCRYPT;
		prop->dpp_entries[idx].dpe_val = val;
		idx++;
	}
	if (bits & DAOS_CO_QUERY_PROP_ACL) {
		d_iov_set(&value, NULL, 0);
		rc = rdb_tx_lookup(tx, &cont->c_prop, &ds_cont_prop_acl,
				   &value);
		if (rc != 0)
			D_GOTO(out, rc);
		D_ASSERT(idx < nr);
		prop->dpp_entries[idx].dpe_type = DAOS_PROP_CO_ACL;
		D_ALLOC(prop->dpp_entries[idx].dpe_val_ptr, value.iov_buf_len);
		if (prop->dpp_entries[idx].dpe_val_ptr == NULL)
			D_GOTO(out, rc = -DER_NOMEM);
		memcpy(prop->dpp_entries[idx].dpe_val_ptr, value.iov_buf,
		       value.iov_buf_len);
		idx++;
	}
	if (bits & DAOS_CO_QUERY_PROP_OWNER) {
		d_iov_set(&value, NULL, 0);
		rc = rdb_tx_lookup(tx, &cont->c_prop, &ds_cont_prop_owner,
				   &value);
		if (rc != 0)
			D_GOTO(out, rc);
		if (value.iov_len > DAOS_ACL_MAX_PRINCIPAL_LEN) {
			D_ERROR("bad owner length %zu (> %d).\n", value.iov_len,
				DAOS_ACL_MAX_PRINCIPAL_LEN);
			D_GOTO(out, rc = -DER_IO);
		}
		D_ASSERT(idx < nr);
		prop->dpp_entries[idx].dpe_type = DAOS_PROP_CO_OWNER;
		D_STRNDUP(prop->dpp_entries[idx].dpe_str, value.iov_buf,
			  value.iov_len);
		if (prop->dpp_entries[idx].dpe_str == NULL)
			D_GOTO(out, rc = -DER_NOMEM);
		idx++;
	}
	if (bits & DAOS_CO_QUERY_PROP_OWNER_GROUP) {
		d_iov_set(&value, NULL, 0);
		rc = rdb_tx_lookup(tx, &cont->c_prop, &ds_cont_prop_owner_group,
				   &value);
		if (rc != 0)
			D_GOTO(out, rc);
		if (value.iov_len > DAOS_ACL_MAX_PRINCIPAL_LEN) {
			D_ERROR("bad owner group length %zu (> %d).\n",
				value.iov_len,
				DAOS_ACL_MAX_PRINCIPAL_LEN);
			D_GOTO(out, rc = -DER_IO);
		}
		D_ASSERT(idx < nr);
		prop->dpp_entries[idx].dpe_type = DAOS_PROP_CO_OWNER_GROUP;
		D_STRNDUP(prop->dpp_entries[idx].dpe_str, value.iov_buf,
			  value.iov_len);
		if (prop->dpp_entries[idx].dpe_str == NULL)
			D_GOTO(out, rc = -DER_NOMEM);
		idx++;
	}
	if (bits & DAOS_CO_QUERY_PROP_DEDUP) {
		d_iov_set(&value, &val, sizeof(val));
		rc = rdb_tx_lookup(tx, &cont->c_prop, &ds_cont_prop_dedup,
				   &value);
		if (rc != 0)
			D_GOTO(out, rc);
		D_ASSERT(idx < nr);
		prop->dpp_entries[idx].dpe_type = DAOS_PROP_CO_DEDUP;
		prop->dpp_entries[idx].dpe_val = val;
		idx++;
	}
	if (bits & DAOS_CO_QUERY_PROP_DEDUP_THRESHOLD) {
		d_iov_set(&value, &val, sizeof(val));
		rc = rdb_tx_lookup(tx, &cont->c_prop,
				   &ds_cont_prop_dedup_threshold,
				   &value);
		if (rc != 0)
			D_GOTO(out, rc);
		D_ASSERT(idx < nr);
		prop->dpp_entries[idx].dpe_type = DAOS_PROP_CO_DEDUP_THRESHOLD;
		prop->dpp_entries[idx].dpe_val = val;
		idx++;
	}
	if (bits & DAOS_CO_QUERY_PROP_ROOTS) {
		d_iov_set(&value, NULL, 0);
		rc = rdb_tx_lookup(tx, &cont->c_prop, &ds_cont_prop_roots,
				   &value);
		if (rc != 0)
			D_GOTO(out, rc);
		D_ASSERT(idx < nr);
		prop->dpp_entries[idx].dpe_type = DAOS_PROP_CO_ROOTS;
		D_ALLOC(prop->dpp_entries[idx].dpe_val_ptr, value.iov_len);
		if (prop->dpp_entries[idx].dpe_val_ptr == NULL)
			D_GOTO(out, rc = -DER_NOMEM);

		memcpy(prop->dpp_entries[idx].dpe_val_ptr, value.iov_buf,
		       value.iov_len);
		idx++;
	}
	if (bits & DAOS_CO_QUERY_PROP_CO_STATUS) {
		d_iov_set(&value, &val, sizeof(val));
		rc = rdb_tx_lookup(tx, &cont->c_prop, &ds_cont_prop_co_status,
				   &value);
		if (rc != 0)
			D_GOTO(out, rc);
		D_ASSERT(idx < nr);
		prop->dpp_entries[idx].dpe_type = DAOS_PROP_CO_STATUS;
		prop->dpp_entries[idx].dpe_val = val;
		idx++;
	}
	if (bits & DAOS_CO_QUERY_PROP_EC_CELL_SZ) {
		d_iov_set(&value, &val, sizeof(val));
		rc = rdb_tx_lookup(tx, &cont->c_prop, &ds_cont_prop_ec_cell_sz,
				   &value);
		if (rc != 0)
			D_GOTO(out, rc);

		D_ASSERT(idx < nr);
		prop->dpp_entries[idx].dpe_type = DAOS_PROP_CO_EC_CELL_SZ;
		prop->dpp_entries[idx].dpe_val = val;
		idx++;
	}
	if (bits & DAOS_CO_QUERY_PROP_ALLOCED_OID) {
		d_iov_set(&value, &val, sizeof(val));
		rc = rdb_tx_lookup(tx, &cont->c_prop, &ds_cont_prop_alloced_oid,
				   &value);
		if (rc != 0)
			D_GOTO(out, rc);
		D_ASSERT(idx < nr);
		prop->dpp_entries[idx].dpe_type = DAOS_PROP_CO_ALLOCED_OID;
		prop->dpp_entries[idx].dpe_val = val;
		idx++;
	}
	if (bits & DAOS_CO_QUERY_PROP_EC_PDA) {
		d_iov_set(&value, &val, sizeof(val));
		rc = rdb_tx_lookup(tx, &cont->c_prop, &ds_cont_prop_ec_pda,
				   &value);
		if (rc == -DER_NONEXIST)
			val = DAOS_PROP_PO_EC_PDA_DEFAULT;
		else if (rc != 0)
			D_GOTO(out, rc);
		D_ASSERT(idx < nr);
		prop->dpp_entries[idx].dpe_type = DAOS_PROP_CO_EC_PDA;
		prop->dpp_entries[idx].dpe_val = val;
		if (rc == -DER_NONEXIST) {
			prop->dpp_entries[idx].dpe_flags |= DAOS_PROP_ENTRY_NOT_SET;
			negative_nr++;
			rc = 0;
		}
		idx++;
	}
	if (bits & DAOS_CO_QUERY_PROP_RP_PDA) {
		d_iov_set(&value, &val, sizeof(val));
		rc = rdb_tx_lookup(tx, &cont->c_prop, &ds_cont_prop_rp_pda,
				   &value);
		if (rc == -DER_NONEXIST)
			val = DAOS_PROP_PO_RP_PDA_DEFAULT;
		else if (rc != 0)
			D_GOTO(out, rc);
		D_ASSERT(idx < nr);
		prop->dpp_entries[idx].dpe_type = DAOS_PROP_CO_RP_PDA;
		prop->dpp_entries[idx].dpe_val = val;
		if (rc == -DER_NONEXIST) {
			prop->dpp_entries[idx].dpe_flags |= DAOS_PROP_ENTRY_NOT_SET;
			negative_nr++;
			rc = 0;
		}
		idx++;
	}
	if (bits & DAOS_CO_QUERY_PROP_GLOBAL_VERSION) {
		/* type of the property in rdb is uint32_t */
		uint32_t cont_ver;

		d_iov_set(&value, &cont_ver, sizeof(cont_ver));
		rc = rdb_tx_lookup(tx, &cont->c_prop, &ds_cont_prop_cont_global_version, &value);
		if (rc == 0)
			val = cont_ver;
		else if (rc == -DER_NONEXIST)
			val = 0;
		else
			D_GOTO(out, rc);
		D_ASSERT(idx < nr);
		prop->dpp_entries[idx].dpe_type = DAOS_PROP_CO_GLOBAL_VERSION;
		prop->dpp_entries[idx].dpe_val = val;
		if (rc == -DER_NONEXIST) {
			prop->dpp_entries[idx].dpe_flags |= DAOS_PROP_ENTRY_NOT_SET;
			negative_nr++;
			rc = 0;
		}
		idx++;
	}
	if (bits & DAOS_CO_QUERY_PROP_OBJ_VERSION) {
		uint32_t obj_ver;

		d_iov_set(&value, &obj_ver, sizeof(obj_ver));
		rc = rdb_tx_lookup(tx, &cont->c_prop, &ds_cont_prop_cont_obj_version,
				   &value);
		if (rc == -DER_NONEXIST)
			obj_ver = 0;
		else  if (rc != 0)
			D_GOTO(out, rc);

		D_ASSERT(idx < nr);
		prop->dpp_entries[idx].dpe_type = DAOS_PROP_CO_OBJ_VERSION;
		prop->dpp_entries[idx].dpe_val = obj_ver;
		if (rc == -DER_NONEXIST) {
			prop->dpp_entries[idx].dpe_flags |= DAOS_PROP_ENTRY_NOT_SET;
			negative_nr++;
			rc = 0;
		}
		idx++;
	}

out:
	if (rc == 0) {
		if (negative_nr == nr) {
			daos_prop_free(prop);
			return 0;
		} else if (negative_nr > 0 && ignore_not_set) {
			*prop_out = daos_prop_dup(prop, false, false);
			daos_prop_free(prop);
			if (*prop_out == NULL)
				rc = -DER_NOMEM;
		} else {
			*prop_out = prop;
		}
	} else {
		daos_prop_free(prop);
	}
	return rc;
}

static bool
hdl_has_query_access(struct container_hdl *hdl, struct cont *cont,
		     uint64_t query_bits)
{
	uint64_t	prop_bits;
	uint64_t	ownership_bits;

	if ((query_bits & DAOS_CO_QUERY_PROP_ALL) &&
	    !ds_sec_cont_can_get_props(hdl->ch_sec_capas) &&
	    !ds_sec_cont_can_get_acl(hdl->ch_sec_capas)) {
		D_ERROR(DF_CONT": permission denied, no access to props\n",
			DP_CONT(cont->c_svc->cs_pool_uuid, cont->c_uuid));
		return false;
	}

	/* ACL access is managed separately from the other props */
	if ((query_bits & DAOS_CO_QUERY_PROP_ACL) &&
	    !ds_sec_cont_can_get_acl(hdl->ch_sec_capas)) {
		D_ERROR(DF_CONT": permission denied to get ACL\n",
			DP_CONT(cont->c_svc->cs_pool_uuid, cont->c_uuid));
		return false;
	}

	/*
	 * Ownership can be accessed with either ACL or general prop access.
	 * Don't need both or any particular one, so it's excluded from the
	 * more specific checks.
	 */
	ownership_bits = DAOS_CO_QUERY_PROP_OWNER |
			 DAOS_CO_QUERY_PROP_OWNER_GROUP;

	/* All remaining props */
	prop_bits = (DAOS_CO_QUERY_PROP_ALL &
		     ~(DAOS_CO_QUERY_PROP_ACL | ownership_bits));
	if ((query_bits & prop_bits) &&
	    !ds_sec_cont_can_get_props(hdl->ch_sec_capas)) {
		D_ERROR(DF_CONT": permission denied to get props\n",
			DP_CONT(cont->c_svc->cs_pool_uuid, cont->c_uuid));
		return false;
	}

	return true;
}

static int
cont_status_check(struct rdb_tx *tx, struct ds_pool *pool, struct cont *cont,
		  struct cont_query_in *in, daos_prop_t *prop,
		  uint32_t last_ver)
{
	struct daos_prop_entry	*entry;
	int			 rf, rlvl;
	int			 rc;

	entry = daos_prop_entry_get(prop, DAOS_PROP_CO_REDUN_LVL);
	D_ASSERT(entry != NULL);
	entry = daos_prop_entry_get(prop, DAOS_PROP_CO_REDUN_FAC);
	D_ASSERT(entry != NULL);
	rlvl = daos_cont_prop2redunlvl(prop);
	rf = daos_cont_prop2redunfac(prop);
	rc = ds_pool_rf_verify(pool, last_ver, rlvl, rf);
	if (rc == -DER_RF) {
		D_ERROR(DF_CONT": RF broken, last_ver %d, rlvl %d, rf %d, "DF_RC"\n",
			DP_CONT(pool->sp_uuid, cont->c_uuid), last_ver, rlvl, rf, DP_RC(rc));
		rc = 0;
		cont_status_set_unclean(prop);
	}

	return rc;
}

static int
cont_info_read(struct rdb_tx *tx, struct cont *cont, int cont_proto_ver, daos_cont_info_t *cinfo) {
	d_iov_t			value;
	int			snap_count;
	daos_cont_info_t	out = {0};
	int			rc;

	uuid_copy(out.ci_uuid, cont->c_uuid);

	/* Get nsnapshots */
	d_iov_set(&value, &snap_count, sizeof(snap_count));
	rc = rdb_tx_lookup(tx, &cont->c_prop, &ds_cont_prop_nsnapshots, &value);
	if (rc != 0) {
		D_ERROR(DF_CONT": failed to lookup nsnapshots, "DF_RC"\n",
			DP_CONT(cont->c_svc->cs_pool_uuid, cont->c_uuid), DP_RC(rc));
		return rc;
	}
	out.ci_nsnapshots = snap_count;

	/* Get latest snapshot */
	if (snap_count > 0) {
		d_iov_t		key_out;

		rc = rdb_tx_query_key_max(tx, &cont->c_snaps, &key_out);
		if (rc != 0) {
			D_ERROR(DF_CONT": failed to query lsnapshot, "DF_RC"\n",
				DP_CONT(cont->c_svc->cs_pool_uuid, cont->c_uuid), DP_RC(rc));
			goto out;
		}
		out.ci_lsnapshot = *(uint64_t *)key_out.iov_buf;
		D_DEBUG(DB_MD, DF_CONT": got lsnapshot="DF_X64"\n",
			DP_CONT(cont->c_svc->cs_pool_uuid, cont->c_uuid), out.ci_lsnapshot);
	}

	/* lookup metadata times */
	D_DEBUG(DB_MD, DF_CONT": cont_proto_ver=%d\n",
		DP_CONT(cont->c_svc->cs_pool_uuid, cont->c_uuid), cont_proto_ver);
	if (cont_proto_ver >= CONT_PROTO_VER_WITH_MDTIMES) {
		struct co_md_times		mdtimes;

		/* NB client/engine may have recent (protocol) versions, however the pool may not
		 * have been upgraded to new layout yet. mdtimes will be zeros in that case.
		 */
		rc = get_metadata_times(tx, cont, false /* update_otime */, false /* mtime */,
					&mdtimes);
		if (rc != 0)
			goto out;
		out.ci_md_otime = mdtimes.otime;
		out.ci_md_mtime = mdtimes.mtime;
	}

	/* Get number of open handles (without updating it) */
	if (cont_proto_ver >= CONT_PROTO_VER_WITH_NHANDLES) {
		rc = get_nhandles(tx, cont, NHANDLES_GET, &out.ci_nhandles);
		if (rc != 0) {
			D_ERROR(DF_CONT": get_nhandles failed, "DF_RC"\n",
				DP_CONT(cont->c_svc->cs_pool_uuid, cont->c_uuid), DP_RC(rc));
			goto out;
		}
	}

out:
	if (rc == 0)
		*cinfo = out;
	return rc;

}

static int
cont_query(struct rdb_tx *tx, struct ds_pool_hdl *pool_hdl, struct cont *cont,
	   struct container_hdl *hdl, crt_rpc_t *rpc, int cont_proto_ver)
{
	struct cont_query_in   *in  = crt_req_get(rpc);
	struct cont_query_out  *out = crt_reply_get(rpc);
	daos_cont_info_t	cinfo;
	daos_prop_t	       *prop = NULL;
	uint32_t		last_ver = 0;
	int			rc = 0;

	D_DEBUG(DB_MD, DF_CONT ": processing rpc: %p hdl=" DF_UUID "\n",
		DP_CONT(pool_hdl->sph_pool->sp_uuid, in->cqi_op.ci_uuid), rpc,
		DP_UUID(in->cqi_op.ci_hdl));

	if (!hdl_has_query_access(hdl, cont, in->cqi_bits))
		return -DER_NO_PERM;

	/* Read container info */
	rc = cont_info_read(tx, cont, cont_proto_ver, &cinfo);
	if (rc != 0) {
		D_ERROR(DF_CONT": failed to read container info, "DF_RC"\n",
			DP_CONT(cont->c_svc->cs_pool_uuid, cont->c_uuid), DP_RC(rc));
		return rc;
	}
	out->cqo_snap_count = cinfo.ci_nsnapshots;
	if (cinfo.ci_nsnapshots > 0)
		out->cqo_lsnapshot = cinfo.ci_lsnapshot;
	if (cont_proto_ver >= CONT_PROTO_VER_WITH_MDTIMES) {
		struct cont_query_v7_out       *out_v7 = crt_reply_get(rpc);

		out_v7->cqo_md_otime = cinfo.ci_md_otime;
		out_v7->cqo_md_mtime = cinfo.ci_md_mtime;
	}

	if (cont_proto_ver >= CONT_PROTO_VER_WITH_NHANDLES)
		out->cqo_nhandles = cinfo.ci_nhandles;

	/* need RF to process co_status */
	if (in->cqi_bits & DAOS_CO_QUERY_PROP_CO_STATUS)
		in->cqi_bits |= (DAOS_CO_QUERY_PROP_REDUN_FAC | DAOS_CO_QUERY_PROP_REDUN_LVL);

	/* Currently DAOS_CO_QUERY_TGT not used; code kept for future expansion. */
	if (in->cqi_bits & DAOS_CO_QUERY_TGT) {
		/* need RF if user query cont_info */
		in->cqi_bits |= (DAOS_CO_QUERY_PROP_REDUN_FAC | DAOS_CO_QUERY_PROP_REDUN_LVL);
		rc = cont_query_bcast(rpc->cr_ctx, cont, in->cqi_op.ci_pool_hdl,
				      in->cqi_op.ci_hdl, out);
		if (rc)
			return rc;
	}

	/* Caller didn't actually ask for any props */
	if ((in->cqi_bits & DAOS_CO_QUERY_PROP_ALL) == 0)
		return 0;

	/* the allocated prop will be freed after rpc replied in
	 * ds_cont_op_handler.
	 */
	rc = cont_prop_read(tx, cont, in->cqi_bits, &prop, true);
	out->cqo_prop = prop;
	if (rc) {
		D_ERROR(DF_CONT": cont_prop_read failed "DF_RC"\n",
			DP_CONT(pool_hdl->sph_pool->sp_uuid,
				in->cqi_op.ci_uuid), DP_RC(rc));
		goto out;
	}

	/* if user queries co_status and UNCLEAN flag not set before, check
	 * the cont rf an pool map to verify co_status.
	 */
	if ((in->cqi_bits & DAOS_CO_QUERY_PROP_CO_STATUS) &&
	    cont_status_is_healthy(prop, &last_ver)) {
		D_ASSERT(in->cqi_bits & DAOS_CO_QUERY_PROP_REDUN_FAC);
		rc = cont_status_check(tx, pool_hdl->sph_pool, cont, in, prop,
				       last_ver);
		if (rc) {
			D_ERROR(DF_CONT": cont_status_verify failed "DF_RC"\n",
				DP_CONT(pool_hdl->sph_pool->sp_uuid,
					in->cqi_op.ci_uuid), DP_RC(rc));
			goto out;
		}
	}

	if (DAOS_FAIL_CHECK(DAOS_FORCE_PROP_VERIFY)) {
		daos_prop_t		*iv_prop = NULL;
		struct daos_prop_entry	*entry, *iv_entry;
		int			 i;

		D_ALLOC_PTR(iv_prop);
		if (iv_prop == NULL)
			return -DER_NOMEM;

		rc = cont_iv_prop_fetch(pool_hdl->sph_pool->sp_uuid,
					in->cqi_op.ci_uuid, iv_prop);
		if (rc) {
			D_ERROR("cont_iv_prop_fetch failed "DF_RC"\n",
				DP_RC(rc));
			return rc;
		}

		for (i = 0; i < prop->dpp_nr; i++) {
			entry = &prop->dpp_entries[i];
			iv_entry = daos_prop_entry_get(iv_prop,
						       entry->dpe_type);
			D_ASSERT(iv_entry != NULL);
			switch (entry->dpe_type) {
			case DAOS_PROP_CO_LABEL:
				D_ASSERT(strlen(entry->dpe_str) <=
					 DAOS_PROP_LABEL_MAX_LEN);
				if (strncmp(entry->dpe_str, iv_entry->dpe_str,
					    DAOS_PROP_LABEL_MAX_LEN) != 0) {
					D_ERROR("label mismatch %s - %s.\n",
						entry->dpe_str,
						iv_entry->dpe_str);
					rc = -DER_IO;
				}
				break;
			case DAOS_PROP_CO_LAYOUT_TYPE:
			case DAOS_PROP_CO_LAYOUT_VER:
			case DAOS_PROP_CO_CSUM:
			case DAOS_PROP_CO_CSUM_CHUNK_SIZE:
			case DAOS_PROP_CO_CSUM_SERVER_VERIFY:
			case DAOS_PROP_CO_REDUN_FAC:
			case DAOS_PROP_CO_REDUN_LVL:
			case DAOS_PROP_CO_SNAPSHOT_MAX:
			case DAOS_PROP_CO_COMPRESS:
			case DAOS_PROP_CO_ENCRYPT:
			case DAOS_PROP_CO_DEDUP:
			case DAOS_PROP_CO_DEDUP_THRESHOLD:
			case DAOS_PROP_CO_STATUS:
			case DAOS_PROP_CO_EC_CELL_SZ:
			case DAOS_PROP_CO_ALLOCED_OID:
			case DAOS_PROP_CO_EC_PDA:
			case DAOS_PROP_CO_RP_PDA:
			case DAOS_PROP_CO_GLOBAL_VERSION:
			case DAOS_PROP_CO_SCRUBBER_DISABLED:
			case DAOS_PROP_CO_OBJ_VERSION:
				if (entry->dpe_val != iv_entry->dpe_val) {
					D_ERROR("type %d mismatch "DF_U64" - "
						DF_U64".\n", entry->dpe_type,
						entry->dpe_val,
						iv_entry->dpe_val);
					rc = -DER_IO;
				}
				break;
			case DAOS_PROP_CO_ACL:
				if (daos_prop_entry_cmp_acl(entry, iv_entry)
				    != 0)
					rc = -DER_IO;
				break;
			case DAOS_PROP_CO_OWNER:
			case DAOS_PROP_CO_OWNER_GROUP:
				D_ASSERT(strlen(entry->dpe_str) <=
					 DAOS_ACL_MAX_PRINCIPAL_LEN);
				if (strncmp(entry->dpe_str, iv_entry->dpe_str,
					    DAOS_ACL_MAX_PRINCIPAL_BUF_LEN)
				    != 0) {
					D_ERROR("mismatch %s - %s.\n",
						entry->dpe_str,
						iv_entry->dpe_str);
					rc = -DER_IO;
				}
				break;
			case DAOS_PROP_CO_ROOTS:
				if (memcmp(entry->dpe_val_ptr,
					   iv_entry->dpe_val_ptr,
					   sizeof(struct daos_prop_co_roots)))
					rc = -DER_IO;
				break;

			default:
				D_ASSERTF(0, "bad dpe_type %d\n",
					  entry->dpe_type);
				break;
			};
		}
		daos_prop_free(iv_prop);
	}

out:
	return rc;
}

static bool
has_non_access_props(daos_prop_t *prop)
{
	uint32_t i;

	for (i = 0; i < prop->dpp_nr; i++) {
		uint32_t type = prop->dpp_entries[i].dpe_type;

		if ((type != DAOS_PROP_CO_ACL) &&
		    (type != DAOS_PROP_CO_OWNER) &&
		    (type != DAOS_PROP_CO_OWNER_GROUP))
			return true;
	}

	return false;
}

static bool
capas_can_set_prop(struct cont *cont, uint64_t sec_capas,
		   daos_prop_t *prop)
{
	struct daos_prop_entry	*acl_entry;
	struct daos_prop_entry	*owner_entry;
	struct daos_prop_entry	*grp_entry;

	/*
	 * Changing ACL prop requires special permissions
	 */
	acl_entry = daos_prop_entry_get(prop, DAOS_PROP_CO_ACL);
	if ((acl_entry != NULL) &&
	    !ds_sec_cont_can_set_acl(sec_capas)) {
		D_ERROR(DF_CONT": permission denied for set-ACL\n",
			DP_CONT(cont->c_svc->cs_pool_uuid,
				cont->c_uuid));
		return false;
	}

	/*
	 * Changing ownership-related props requires special permissions
	 */
	owner_entry = daos_prop_entry_get(prop, DAOS_PROP_CO_OWNER);
	grp_entry = daos_prop_entry_get(prop, DAOS_PROP_CO_OWNER_GROUP);
	if (((owner_entry != NULL) || (grp_entry != NULL)) &&
	    !ds_sec_cont_can_set_owner(sec_capas)) {
		D_ERROR(DF_CONT": permission denied for set-owner\n",
			DP_CONT(cont->c_svc->cs_pool_uuid, cont->c_uuid));
		return false;
	}

	/*
	 * General (non-access-related) props requires the general set-prop
	 * permission
	 */
	if (has_non_access_props(prop) &&
	    !ds_sec_cont_can_set_props(sec_capas)) {
		D_ERROR(DF_CONT": permission denied for set-props\n",
			DP_CONT(cont->c_svc->cs_pool_uuid, cont->c_uuid));
		return false;
	}

	return true;
}

/* pre-processing for DAOS_PROP_CO_STATUS, set the pool map version */
static bool
set_prop_co_status_pre_process(struct ds_pool *pool, struct cont *cont,
			       daos_prop_t *prop_in)
{
	struct daos_prop_entry	*entry;
	struct daos_co_status	 co_status = { 0 };
	bool			 clear_stat;

	entry = daos_prop_entry_get(prop_in, DAOS_PROP_CO_STATUS);
	if (entry == NULL)
		return false;

	daos_prop_val_2_co_status(entry->dpe_val, &co_status);
	D_ASSERT(co_status.dcs_status == DAOS_PROP_CO_HEALTHY ||
		 co_status.dcs_status == DAOS_PROP_CO_UNCLEAN);
	clear_stat = (co_status.dcs_status == DAOS_PROP_CO_HEALTHY);
	co_status.dcs_pm_ver = ds_pool_get_version(pool);
	co_status.dcs_flags = 0;
	entry->dpe_val = daos_prop_co_status_2_val(&co_status);
	D_DEBUG(DB_MD, DF_CONT" updating co_status - status %s, pm_ver %d.\n",
		DP_CONT(pool->sp_uuid, cont->c_uuid),
		co_status.dcs_status == DAOS_PROP_CO_HEALTHY ?
		"DAOS_PROP_CO_HEALTHY" : "DAOS_PROP_CO_UNCLEAN",
		co_status.dcs_pm_ver);

	return clear_stat;
}

/* Sanity check set-prop label, and update cs_uuids KVS */
static int
check_set_prop_label(struct rdb_tx *tx, struct ds_pool *pool, struct cont *cont,
		     daos_prop_t *prop_in, daos_prop_t *prop_old)
{
	struct daos_prop_entry	*in_ent;
	char			*in_lbl;
	struct daos_prop_entry	*def_ent;
	char			*def_lbl;
	struct daos_prop_entry	*old_ent;
	char			*old_lbl;
	d_iov_t			 key;
	d_iov_t			 val;
	uuid_t			 match_cuuid;
	int			 rc;

	/* If label property not in the request, nothing more to do */
	in_ent = daos_prop_entry_get(prop_in, DAOS_PROP_CO_LABEL);
	if (in_ent == NULL)
		return 0;

	/* Verify request label conforms to rules */
	in_lbl = in_ent->dpe_str;
	if (!daos_label_is_valid(in_lbl)) {
		D_ERROR(DF_UUID": invalid label: %s\n", DP_UUID(cont->c_uuid),
			in_lbl);
		return -DER_INVAL;
	}

	/* Verify request label is not default. */
	def_ent = daos_prop_entry_get(&cont_prop_default, DAOS_PROP_CO_LABEL);
	D_ASSERT(def_ent != NULL);
	def_lbl = def_ent->dpe_str;
	if (strncmp(def_lbl, in_lbl, DAOS_PROP_LABEL_MAX_LEN) == 0) {
		D_ERROR(DF_UUID": invalid label matches default: %s\n",
			DP_UUID(cont->c_uuid), in_lbl);
		return -DER_INVAL;
	}

	/* If specified label matches existing label, nothing more to do */
	old_ent = daos_prop_entry_get(prop_old, DAOS_PROP_CO_LABEL);
	D_ASSERT(old_ent != NULL);
	old_lbl = old_ent->dpe_str;
	if (strncmp(old_lbl, in_lbl, DAOS_PROP_LABEL_MAX_LEN) == 0)
		return 0;

	/* Insert new label into cs_uuids KVS, fail if already in use */
	d_iov_set(&key, in_lbl, strnlen(in_lbl, DAOS_PROP_MAX_LABEL_BUF_LEN));
	d_iov_set(&val, match_cuuid, sizeof(uuid_t));
	rc = rdb_tx_lookup(tx, &cont->c_svc->cs_uuids, &key, &val);
	if (rc != -DER_NONEXIST) {
		if (rc != 0) {
			D_ERROR(DF_UUID": lookup label (%s) failed: "DF_RC"\n",
				DP_UUID(cont->c_uuid), in_lbl, DP_RC(rc));
			return rc;	/* other lookup failure */
		}
		D_ERROR(DF_UUID": non-unique label (%s) matches different "
			"container "DF_UUID"\n", DP_UUID(cont->c_uuid),
			in_lbl, DP_UUID(match_cuuid));
		return -DER_EXIST;
	}

	d_iov_set(&val, cont->c_uuid, sizeof(uuid_t));
	rc = rdb_tx_update(tx, &cont->c_svc->cs_uuids, &key, &val);
	if (rc != 0) {
		D_ERROR(DF_UUID": update cs_uuids failed: "DF_RC"\n",
			DP_UUID(cont->c_uuid), DP_RC(rc));
		return rc;
	}
	D_DEBUG(DB_MD, DF_UUID": inserted new label in cs_uuids KVS: %s\n",
		DP_UUID(cont->c_uuid), in_lbl);

	/* Remove old label from cs_uuids KVS, if applicable */
	d_iov_set(&key, old_lbl, strnlen(old_lbl, DAOS_PROP_MAX_LABEL_BUF_LEN));
	d_iov_set(&val, match_cuuid, sizeof(uuid_t));
	rc = rdb_tx_lookup(tx, &cont->c_svc->cs_uuids, &key, &val);
	if (rc != -DER_NONEXIST) {
		if (rc != 0) {
			D_ERROR(DF_UUID": lookup label (%s) failed: "DF_RC"\n",
				DP_UUID(cont->c_uuid), old_lbl, DP_RC(rc));
			return rc;
		}
		d_iov_set(&val, NULL, 0);
		rc = rdb_tx_delete(tx, &cont->c_svc->cs_uuids, &key);
		if (rc != 0) {
			D_ERROR(DF_UUID": delete label (%s) failed: "DF_RC"\n",
				DP_UUID(cont->c_uuid), old_lbl, DP_RC(rc));
			return rc;
		}
		D_DEBUG(DB_MD, DF_UUID": deleted original label in cs_uuids KVS: %s\n",
			DP_UUID(cont->c_uuid), old_lbl);
	}

	return 0;
}

static int
set_prop(struct rdb_tx *tx, struct ds_pool *pool,
	 struct cont *cont, uint64_t sec_capas, uuid_t hdl_uuid,
	 daos_prop_t *prop_in)
{
	int			 rc;
	daos_prop_t		*prop_old = NULL;
	daos_prop_t		*prop_iv = NULL;
	bool			 clear_stat;
	struct daos_prop_entry	*entry;

	entry = daos_prop_entry_get(prop_in, DAOS_PROP_CO_GLOBAL_VERSION);
	if (entry) {
		D_ERROR("container global version could be not set\n");
		D_GOTO(out, rc = -DER_INVAL);
	}

	entry = daos_prop_entry_get(prop_in, DAOS_PROP_CO_OBJ_VERSION);
	if (entry) {
		D_ERROR("container object version could be not set\n");
		D_GOTO(out, rc = -DER_INVAL);
	}

	if (!daos_prop_valid(prop_in, false, true))
		D_GOTO(out, rc = -DER_INVAL);

	if (!capas_can_set_prop(cont, sec_capas, prop_in))
		D_GOTO(out, rc = -DER_NO_PERM);

	/* Read all props for prop IV update */
	rc = cont_prop_read(tx, cont, DAOS_CO_QUERY_PROP_ALL, &prop_old, true);
	if (rc != 0) {
		D_ERROR(DF_UUID": failed to read prop for cont, rc=%d\n",
			DP_UUID(cont->c_uuid), rc);
		D_GOTO(out, rc);
	}
	D_ASSERT(prop_old != NULL);
	clear_stat = set_prop_co_status_pre_process(pool, cont, prop_in);
	prop_iv = daos_prop_merge(prop_old, prop_in);
	if (prop_iv == NULL)
		D_GOTO(out, rc = -DER_NOMEM);

	/* If label property given, run sanity checks & update cs_uuids */
	rc = check_set_prop_label(tx, pool, cont, prop_in, prop_old);
	if (rc != 0)
		goto out;

	rc = cont_prop_write(tx, &cont->c_prop, prop_in, false);
	if (rc != 0)
		D_GOTO(out, rc);

	/* Update prop IV with merged prop */
	rc = cont_iv_prop_update(pool->sp_iv_ns, cont->c_uuid, prop_iv);
	if (rc) {
		D_ERROR(DF_UUID": failed to update prop IV for cont, "
			DF_RC"\n", DP_UUID(cont->c_uuid), DP_RC(rc));
		goto out;
	}

	if (clear_stat) {
		/* to notify each tgt server to do ds_cont_rf_check() */
		rc = ds_pool_iv_map_update(pool, NULL, 0);
		if (rc)
			D_ERROR(DF_UUID": ds_pool_iv_map_update failed, "
				DF_RC"\n", DP_UUID(cont->c_uuid), DP_RC(rc));
	}

out:
	daos_prop_free(prop_old);
	daos_prop_free(prop_iv);
	return rc;
}

int
ds_cont_prop_set(struct rdb_tx *tx, struct ds_pool_hdl *pool_hdl,
		 struct cont *cont, struct container_hdl *hdl,
		 crt_rpc_t *rpc)
{
	struct cont_prop_set_in		*in  = crt_req_get(rpc);
	daos_prop_t			*prop_in = in->cpsi_prop;

	D_DEBUG(DB_MD, DF_CONT ": processing rpc: %p hdl=" DF_UUID "\n",
		DP_CONT(pool_hdl->sph_pool->sp_uuid, in->cpsi_op.ci_uuid), rpc,
		DP_UUID(in->cpsi_op.ci_hdl));

	return set_prop(tx, pool_hdl->sph_pool, cont, hdl->ch_sec_capas,
			in->cpsi_op.ci_hdl, prop_in);
}

static int
get_acl(struct rdb_tx *tx, struct cont *cont, struct daos_acl **acl)
{
	int			rc;
	struct daos_prop_entry	*entry;
	daos_prop_t		*acl_prop = NULL;

	rc = cont_prop_read(tx, cont, DAOS_CO_QUERY_PROP_ACL, &acl_prop, true);
	if (rc != 0) {
		D_ERROR(DF_UUID": failed to read ACL prop for cont, rc=%d\n",
			DP_UUID(cont->c_uuid), rc);
		D_GOTO(out, rc);
	}

	entry = daos_prop_entry_get(acl_prop, DAOS_PROP_CO_ACL);
	if (entry == NULL) {
		D_ERROR(DF_UUID": cont prop read didn't return ACL property\n",
			DP_UUID(cont->c_uuid));
		D_GOTO(out, rc = -DER_NONEXIST);
	}

	*acl = daos_acl_dup(entry->dpe_val_ptr);
	if (*acl == NULL) {
		D_ERROR(DF_UUID": couldn't copy container's ACL for "
			"modification\n",
			DP_UUID(cont->c_uuid));
		D_GOTO(out, rc = -DER_NOMEM);
	}

out:
	daos_prop_free(acl_prop);
	return rc;
}

static int
set_acl(struct rdb_tx *tx, struct ds_pool_hdl *pool_hdl,
	struct cont *cont, struct container_hdl *hdl, uuid_t hdl_uuid,
	struct daos_acl *acl)
{
	daos_prop_t	*prop = NULL;
	int		rc;

	prop = daos_prop_alloc(1);
	if (prop == NULL)
		D_GOTO(out, rc = -DER_NOMEM);

	prop->dpp_entries[0].dpe_type = DAOS_PROP_CO_ACL;
	prop->dpp_entries[0].dpe_val_ptr = daos_acl_dup(acl);
	if (prop->dpp_entries[0].dpe_val_ptr == NULL)
		D_GOTO(out_prop, rc = -DER_NOMEM);

	rc = set_prop(tx, pool_hdl->sph_pool, cont, hdl->ch_sec_capas,
		      hdl_uuid, prop);

out_prop:
	daos_prop_free(prop);
out:
	return rc;
}

int
ds_cont_acl_update(struct rdb_tx *tx, struct ds_pool_hdl *pool_hdl,
		   struct cont *cont, struct container_hdl *hdl,
		   crt_rpc_t *rpc)
{
	struct cont_acl_update_in	*in  = crt_req_get(rpc);
	int				rc = 0;
	struct daos_acl			*acl_in;
	struct daos_acl			*acl = NULL;
	struct daos_ace			*ace;

	D_DEBUG(DB_MD, DF_CONT ": processing rpc: %p hdl=" DF_UUID "\n",
		DP_CONT(pool_hdl->sph_pool->sp_uuid, in->caui_op.ci_uuid), rpc,
		DP_UUID(in->caui_op.ci_hdl));

	acl_in = in->caui_acl;
	if (daos_acl_cont_validate(acl_in) != 0)
		D_GOTO(out, rc = -DER_INVAL);

	rc = get_acl(tx, cont, &acl);
	if (rc != 0)
		D_GOTO(out, rc);

	ace = daos_acl_get_next_ace(acl_in, NULL);
	while (ace != NULL) {
		rc = daos_acl_add_ace(&acl, ace);
		if (rc != 0) {
			D_ERROR(DF_UUID": failed to add/update ACEs\n",
				DP_UUID(cont->c_uuid));
			D_GOTO(out_acl, rc);
		}

		ace = daos_acl_get_next_ace(acl_in, ace);
	}

	/* Just need to re-set the ACL prop with the merged ACL */
	rc = set_acl(tx, pool_hdl, cont, hdl, in->caui_op.ci_hdl, acl);

out_acl:
	daos_acl_free(acl);
out:
	return rc;
}

int
ds_cont_acl_delete(struct rdb_tx *tx, struct ds_pool_hdl *pool_hdl,
		   struct cont *cont, struct container_hdl *hdl,
		   crt_rpc_t *rpc)
{
	struct cont_acl_delete_in	*in  = crt_req_get(rpc);
	struct daos_acl			*acl = NULL;
	int				 rc = 0;

	D_DEBUG(DB_MD, DF_CONT ": processing rpc: %p hdl=" DF_UUID "\n",
		DP_CONT(pool_hdl->sph_pool->sp_uuid, in->cadi_op.ci_uuid), rpc,
		DP_UUID(in->cadi_op.ci_hdl));

	rc = get_acl(tx, cont, &acl);
	if (rc != 0)
		D_GOTO(out, rc);

	/* remove principal's entry from current ACL */
	rc = daos_acl_remove_ace(&acl, in->cadi_principal_type,
				 in->cadi_principal_name);
	if (rc != 0) {
		D_ERROR("Unable to remove ACE from ACL\n");
		D_GOTO(out_acl, rc);
	}

	/* Re-set the ACL prop with the updated ACL */
	rc = set_acl(tx, pool_hdl, cont, hdl, in->cadi_op.ci_hdl, acl);

out_acl:
	daos_acl_free(acl);
out:
	return rc;
}

static int
cont_attr_set(struct rdb_tx *tx, struct ds_pool_hdl *pool_hdl,
	      struct cont *cont, struct container_hdl *hdl, crt_rpc_t *rpc)
{
	struct cont_attr_set_in		*in = crt_req_get(rpc);

	D_DEBUG(DB_MD, DF_CONT ": processing rpc: %p hdl=" DF_UUID "\n",
		DP_CONT(pool_hdl->sph_pool->sp_uuid, in->casi_op.ci_uuid), rpc,
		DP_UUID(in->casi_op.ci_hdl));

	if (!ds_sec_cont_can_write_data(hdl->ch_sec_capas)) {
		D_ERROR(DF_CONT": permission denied to set container attr\n",
			DP_CONT(pool_hdl->sph_pool->sp_uuid,
				in->casi_op.ci_uuid));
		return -DER_NO_PERM;
	}

	return ds_rsvc_set_attr(cont->c_svc->cs_rsvc, tx, &cont->c_user,
				in->casi_bulk, rpc, in->casi_count);
}

static int
cont_attr_del(struct rdb_tx *tx, struct ds_pool_hdl *pool_hdl,
	      struct cont *cont, struct container_hdl *hdl, crt_rpc_t *rpc)
{
	struct cont_attr_del_in		*in = crt_req_get(rpc);

	D_DEBUG(DB_MD, DF_CONT ": processing rpc: %p hdl=" DF_UUID "\n",
		DP_CONT(pool_hdl->sph_pool->sp_uuid, in->cadi_op.ci_uuid), rpc,
		DP_UUID(in->cadi_op.ci_hdl));

	if (!ds_sec_cont_can_write_data(hdl->ch_sec_capas)) {
		D_ERROR(DF_CONT": permission denied to del container attr\n",
			DP_CONT(pool_hdl->sph_pool->sp_uuid,
				in->cadi_op.ci_uuid));
		return -DER_NO_PERM;
	}

	return ds_rsvc_del_attr(cont->c_svc->cs_rsvc, tx, &cont->c_user,
				in->cadi_bulk, rpc, in->cadi_count);
}

static int
cont_attr_get(struct rdb_tx *tx, struct ds_pool_hdl *pool_hdl,
	      struct cont *cont, struct container_hdl *hdl, crt_rpc_t *rpc)
{
	struct cont_attr_get_in		*in = crt_req_get(rpc);

	D_DEBUG(DB_MD, DF_CONT ": processing rpc: %p hdl=" DF_UUID "\n",
		DP_CONT(pool_hdl->sph_pool->sp_uuid, in->cagi_op.ci_uuid), rpc,
		DP_UUID(in->cagi_op.ci_hdl));

	if (!ds_sec_cont_can_read_data(hdl->ch_sec_capas)) {
		D_ERROR(DF_CONT": permission denied to get container attr\n",
			DP_CONT(pool_hdl->sph_pool->sp_uuid,
				in->cagi_op.ci_uuid));
		return -DER_NO_PERM;
	}

	return ds_rsvc_get_attr(cont->c_svc->cs_rsvc, tx, &cont->c_user,
				in->cagi_bulk, rpc, in->cagi_count,
				in->cagi_key_length);
}

static int
cont_attr_list(struct rdb_tx *tx, struct ds_pool_hdl *pool_hdl,
	       struct cont *cont, struct container_hdl *hdl, crt_rpc_t *rpc)
{
	struct cont_attr_list_in	*in	    = crt_req_get(rpc);
	struct cont_attr_list_out	*out	    = crt_reply_get(rpc);

	D_DEBUG(DB_MD, DF_CONT ": processing rpc: %p hdl=" DF_UUID "\n",
		DP_CONT(pool_hdl->sph_pool->sp_uuid, in->cali_op.ci_uuid), rpc,
		DP_UUID(in->cali_op.ci_hdl));

	if (!ds_sec_cont_can_read_data(hdl->ch_sec_capas)) {
		D_ERROR(DF_CONT": permission denied to list container attr\n",
			DP_CONT(pool_hdl->sph_pool->sp_uuid,
				in->cali_op.ci_uuid));
		return -DER_NO_PERM;
	}

	return ds_rsvc_list_attr(cont->c_svc->cs_rsvc, tx, &cont->c_user,
				 in->cali_bulk, rpc, &out->calo_size);
}

struct close_iter_arg {
	struct rdb_tx  *cia_tx;
	struct recs_buf	cia_buf;
	uuid_t	       *cia_pool_hdls;
	int		cia_n_pool_hdls;
};

static int
shall_close(const uuid_t pool_hdl, uuid_t *pool_hdls, int n_pool_hdls)
{
	int i;

	for (i = 0; i < n_pool_hdls; i++) {
		if (uuid_compare(pool_hdls[i], pool_hdl) == 0)
			return 1;
	}
	return 0;
}

static int
close_iter_cb(daos_handle_t ih, d_iov_t *key, d_iov_t *val, void *varg)
{
	struct close_iter_arg  *arg = varg;
	struct recs_buf	       *buf = &arg->cia_buf;
	struct container_hdl   *hdl;
	int			rc;

	if (key->iov_len != sizeof(uuid_t) ||
	    val->iov_len != sizeof(*hdl)) {
		D_ERROR("invalid key/value size: key="DF_U64" value="DF_U64"\n",
			key->iov_len, val->iov_len);
		return -DER_IO;
	}

	hdl = val->iov_buf;

	if (!shall_close(hdl->ch_pool_hdl, arg->cia_pool_hdls, arg->cia_n_pool_hdls))
		return 0;

	rc = recs_buf_grow(buf);
	if (rc != 0)
		return rc;

	uuid_copy(buf->rb_recs[buf->rb_nrecs].tcr_hdl, key->iov_buf);
	buf->rb_recs[buf->rb_nrecs].tcr_hce = hdl->ch_hce;
	buf->rb_nrecs++;

	if (buf->rb_nrecs % RECS_BUF_RECS_PER_YIELD == 0) {
		ABT_thread_yield();
		rc = rdb_tx_revalidate(arg->cia_tx);
		if (rc != 0) {
			D_WARN("revalidate RDB TX: "DF_RC"\n", DP_RC(rc));
			return rc;
		}
	}
	return 0;
}

/*
 * Close container handles that are associated with "pool_hdls[n_pool_hdls]"
 * and managed by local container services.
 */
int
ds_cont_close_by_pool_hdls(uuid_t pool_uuid, uuid_t *pool_hdls, int n_pool_hdls,
			   crt_context_t ctx)
{
	struct cont_svc		       *svc;
	struct rdb_tx			tx;
	struct close_iter_arg		arg;
	int				rc;

	D_DEBUG(DB_MD, DF_CONT": closing by %d pool hdls: pool_hdls[0]="
		DF_UUID"\n", DP_CONT(pool_uuid, NULL), n_pool_hdls,
		DP_UUID(pool_hdls[0]));

	/* TODO: Do the following for all local container services. */
	rc = cont_svc_lookup_leader(pool_uuid, 0 /* id */, &svc,
				    NULL /* hint */);
	if (rc != 0)
		return rc;

	rc = rdb_tx_begin(svc->cs_rsvc->s_db, svc->cs_rsvc->s_term, &tx);
	if (rc != 0)
		D_GOTO(out_svc, rc);

	ABT_rwlock_wrlock(svc->cs_lock);

	arg.cia_tx = &tx;
	rc = recs_buf_init(&arg.cia_buf);
	if (rc != 0)
		goto out_lock;
	arg.cia_pool_hdls = pool_hdls;
	arg.cia_n_pool_hdls = n_pool_hdls;

	/* Iterate through the handles of all containers in this service. */
	rc = rdb_tx_iterate(&tx, &svc->cs_hdls, false /* !backward */,
			    close_iter_cb, &arg);
	if (rc != 0)
		goto out_buf;

	if (arg.cia_buf.rb_nrecs > 0)
		rc = cont_close_hdls(svc, arg.cia_buf.rb_recs,
				     arg.cia_buf.rb_nrecs, ctx);

out_buf:
	recs_buf_fini(&arg.cia_buf);
out_lock:
	ABT_rwlock_unlock(svc->cs_lock);
	rdb_tx_end(&tx);
out_svc:
	cont_svc_put_leader(svc);
	return rc;
}

/* argument type for callback function to list containers */
struct list_cont_iter_args {
	uuid_t				 pool_uuid;

	/* Number of containers in pool and conts[] index while counting */
	uint64_t			 ncont;

	/* conts[]: capacity*/
	uint64_t			 conts_len;
	struct daos_pool_cont_info	*conts;
	struct cont_svc			*svc;
	struct rdb_tx			*tx;
};

/* callback function for list containers iteration. */
static int
enum_cont_cb(daos_handle_t ih, d_iov_t *key, d_iov_t *val, void *varg)
{
	struct list_cont_iter_args	*ap = varg;
	struct daos_pool_cont_info	*cinfo;
	uuid_t				 cont_uuid;
	struct cont			*cont;
	daos_prop_t			*prop = NULL;
	int				 rc;
	(void)val;

	if (key->iov_len != sizeof(uuid_t)) {
		D_ERROR("invalid key size: key="DF_U64"\n", key->iov_len);
		return -DER_IO;
	}

	uuid_copy(cont_uuid, key->iov_buf);

	D_DEBUG(DB_MD, "pool/cont: "DF_CONTF"\n",
		DP_CONT(ap->pool_uuid, cont_uuid));

	/* Realloc conts[] if needed (double each time starting with 1) */
	if (ap->ncont == ap->conts_len) {
		void	*ptr;
		size_t	realloc_elems = (ap->conts_len == 0) ? 1 :
					ap->conts_len * 2;

		D_REALLOC_ARRAY(ptr, ap->conts, ap->conts_len, realloc_elems);
		if (ptr == NULL)
			return -DER_NOMEM;
		ap->conts = ptr;
		ap->conts_len = realloc_elems;
	}

	cinfo = &ap->conts[ap->ncont];
	ap->ncont++;
	uuid_copy(cinfo->pci_uuid, cont_uuid);

	/* Get the label property. FIXME: cont_lookup no need to search
	 * in cs_conts, since we're iterating that KVS already.
	 * Isn't val the container properties KVS? Can it be used directly?
	 */
	rc = cont_lookup(ap->tx, ap->svc, cont_uuid, &cont);
	if (rc != 0) {
		D_ERROR(DF_CONT": lookup cont failed, "DF_RC"\n",
			DP_CONT(ap->pool_uuid, cont_uuid), DP_RC(rc));
		return rc;
	}
	rc = cont_prop_read(ap->tx, cont, DAOS_CO_QUERY_PROP_LABEL, &prop, true);
	cont_put(cont);
	if (rc != 0) {
		D_ERROR(DF_CONT": cont_prop_read() failed, "DF_RC"\n",
			DP_CONT(ap->pool_uuid, cont_uuid), DP_RC(rc));
		return rc;
	}
	strncpy(cinfo->pci_label, prop->dpp_entries[0].dpe_str,
		DAOS_PROP_LABEL_MAX_LEN);
	cinfo->pci_label[DAOS_PROP_LABEL_MAX_LEN] = '\0';

	daos_prop_free(prop);
	return 0;
}

/**
 * List all containers in a pool.
 *
 * \param[in]	pool_uuid	Pool UUID.
 * \param[out]	conts		Array of container info structures
 *				to be allocated. Caller must free.
 * \param[out]	ncont		Number of containers in the pool
 *				(number of items populated in conts[]).
 */
int
ds_cont_list(uuid_t pool_uuid, struct daos_pool_cont_info **conts,
	     uint64_t *ncont)
{
	int				 rc;
	struct cont_svc			*svc;
	struct rdb_tx			 tx;
	struct list_cont_iter_args	 args;

	*conts = NULL;
	*ncont = 0;

	args.ncont = 0;			/* number of containers in the pool */
	args.conts_len = 0;		/* allocated length of conts[] */
	args.conts = NULL;

	uuid_copy(args.pool_uuid, pool_uuid);

	rc = cont_svc_lookup_leader(pool_uuid, 0 /* id */, &svc,
				    NULL /* hint **/);
	if (rc != 0)
		D_GOTO(out, rc);
	args.svc = svc;

	rc = rdb_tx_begin(svc->cs_rsvc->s_db, svc->cs_rsvc->s_term, &tx);
	if (rc != 0)
		D_GOTO(out_svc, rc);
	args.tx = &tx;
	ABT_rwlock_rdlock(svc->cs_lock);

	rc = rdb_tx_iterate(&tx, &svc->cs_conts, false /* !backward */,
			    enum_cont_cb, &args);

	/* read-only, so no rdb_tx_commit */
	ABT_rwlock_unlock(svc->cs_lock);
	rdb_tx_end(&tx);

out_svc:
	cont_svc_put_leader(svc);

out:
	D_DEBUG(DB_MD, "iterate rc=%d, args.conts=%p, args.ncont="DF_U64"\n",
		rc, args.conts, args.ncont);

	if (rc != 0) {
		/* Error in iteration */
		D_FREE(args.conts);
	} else {
		*ncont = args.ncont;
		*conts = args.conts;
	}
	return rc;
}

static int
cont_filter_part_match(struct rdb_tx *tx, struct cont *cont, daos_pool_cont_filter_part_t *part,
		       bool *match)
{
	d_iov_t			value;
	uint64_t		val64;
	uint32_t		val32;
	bool			result = false;
	struct co_md_times	mdtimes;
	int			rc;

	/* Fetch the key's value from rdb */
	switch(part->pcfp_key) {
	case PCF_KEY_MD_OTIME:
	case PCF_KEY_MD_MTIME:
		rc = get_metadata_times(tx, cont, false /* update_otime */, false /* mtime */,
					&mdtimes);
		val64 = (part->pcfp_key == PCF_KEY_MD_OTIME) ? mdtimes.otime : mdtimes.mtime;
		break;
	case PCF_KEY_NUM_SNAPSHOTS:
		d_iov_set(&value, &val32, sizeof(val32));
		rc = rdb_tx_lookup(tx, &cont->c_prop, &ds_cont_prop_nsnapshots, &value);
		val64 = (uint64_t)val32;
		break;
	case PCF_KEY_NUM_HANDLES:
		d_iov_set(&value, &val32, sizeof(val32));
		rc = rdb_tx_lookup(tx, &cont->c_prop, &ds_cont_prop_nhandles, &value);
		val64 = (uint64_t)val32;
		break;
	default:
		/* Should not be here so long as caller verifies. See pool_cont_filter_is_valid() */
		rc = -DER_INVAL;
		break;
	}

	if (rc != 0) {
		D_ERROR(DF_CONT": metadata lookup of %s failed, "DF_RC"\n",
			DP_CONT(cont->c_svc->cs_pool_uuid, cont->c_uuid),
			daos_pool_cont_filter_key_str(part->pcfp_key), DP_RC(rc));
		goto out;
	}

	/* Apply the comparison function to the key */
	switch(part->pcfp_func) {
	case PCF_FUNC_EQ:
		result = (val64 == part->pcfp_val64);
		break;
	case PCF_FUNC_NE:
		result = (val64 != part->pcfp_val64);
		break;
	case PCF_FUNC_LT:
		result = (val64 < part->pcfp_val64);
		break;
	case PCF_FUNC_LE:
		result = (val64 <= part->pcfp_val64);
		break;
	case PCF_FUNC_GT:
		result = (val64 > part->pcfp_val64);
		break;
	case PCF_FUNC_GE:
		result = (val64 >= part->pcfp_val64);
		break;
	default:
		/* Should not be here so long as caller verifies. See pool_cont_filter_is_valid() */
		D_ERROR(DF_CONT": invalid comparison function (%u)\n",
			DP_CONT(cont->c_svc->cs_pool_uuid, cont->c_uuid), part->pcfp_func);
		rc = -DER_INVAL;
		break;	/* goto out */
	}

out:
	if (rc == 0) {
		D_DEBUG(DB_MD, DF_CONT": %s filter part: %s(value "DF_U64") %s "DF_U64")\n",
			DP_CONT(cont->c_svc->cs_pool_uuid, cont->c_uuid),
			result ? "matched" : "did not match",
			daos_pool_cont_filter_key_str(part->pcfp_key), val64,
			daos_pool_cont_filter_func_str(part->pcfp_func), part->pcfp_val64);
		*match = result;
	}
	return rc;
}

static int
cont_filter_match(struct rdb_tx *tx, struct cont *cont, daos_pool_cont_filter_t *filt, bool *match)
{
	int		i;
	bool		whole_match = true;
	uint32_t	combine_op = filt->pcf_combine_func;
	int		rc = 0;

	/* logical OR combining: start with false result, transition to true on first match */
	if ((filt->pcf_parts > 0) && (combine_op == PCF_COMBINE_LOGICAL_OR))
		whole_match = false;

	for (i = 0; i < filt->pcf_nparts; i++) {
		bool	part_match;

		rc = cont_filter_part_match(tx, cont, filt->pcf_parts[i], &part_match);
		if (rc != 0) {
			D_ERROR(DF_CONT": cont_filter_part_match() failed, "DF_RC"\n",
				DP_CONT(cont->c_svc->cs_pool_uuid, cont->c_uuid), DP_RC(rc));
			goto out;
		} else {
			if (!part_match && (combine_op == PCF_COMBINE_LOGICAL_AND)) {
				D_DEBUG(DB_MD, DF_CONT": logical AND, done due to false compare\n",
					DP_CONT(cont->c_svc->cs_pool_uuid, cont->c_uuid));
				whole_match = false;
				break;
			} else if (part_match && (combine_op == PCF_COMBINE_LOGICAL_OR)) {
				D_DEBUG(DB_MD, DF_CONT": logical OR, done due to true compare\n",
					DP_CONT(cont->c_svc->cs_pool_uuid, cont->c_uuid));
				whole_match = true;
				break;
			}
			/* otherwise, keep testing remaining filter parts */
		}
	}

out:
	if (rc == 0) {
		D_DEBUG(DB_MD, DF_CONT": whole filter %s\n",
			DP_CONT(cont->c_svc->cs_pool_uuid, cont->c_uuid),
			whole_match ? "matched" : "did not match");
		*match = whole_match;
	}

	return rc;
}

/* argument type for callback function to filter containers */
struct filter_cont_iter_args {
	uuid_t				 pool_uuid;

	/* Filter criteria specification */
	daos_pool_cont_filter_t		*filt;

	/* Number of containers in pool and conts[] index while counting */
	uint64_t			 ncont;

	/* conts[]: capacity*/
	uint64_t			 conts_len;
	struct daos_pool_cont_info2	*conts;
	struct cont_svc			*svc;
	struct rdb_tx			*tx;
};

/* callback function for filter containers iteration. */
static int
filter_cont_cb(daos_handle_t ih, d_iov_t *key, d_iov_t *val, void *varg)
{
	struct filter_cont_iter_args	*ap = varg;
	struct daos_pool_cont_info2	*pcinfo;
	uuid_t				 cont_uuid;
	struct cont			*cont;
	daos_prop_t			*prop = NULL;
	bool				 filt_match = false;
	int				 rc;
	(void)val;

	if (key->iov_len != sizeof(uuid_t)) {
		D_ERROR("invalid key size: key="DF_U64"\n", key->iov_len);
		return -DER_IO;
	}
	uuid_copy(cont_uuid, key->iov_buf);

	D_DEBUG(DB_MD, "pool/cont: "DF_CONTF": ncont=%zu, conts_len=%zu\n",
		DP_CONT(ap->pool_uuid, cont_uuid), ap->ncont, ap->conts_len);

	/* Lookup container, see if it matches filter specification before adding to ap->conts[] */
	rc = cont_lookup(ap->tx, ap->svc, cont_uuid, &cont);
	if (rc != 0) {
		D_ERROR(DF_CONT": lookup cont failed, "DF_RC"\n",
			DP_CONT(ap->pool_uuid, cont_uuid), DP_RC(rc));
		return rc;
	}

	rc = cont_filter_match(ap->tx, cont, ap->filt, &filt_match);
	if (rc != 0) {
		D_ERROR(DF_CONT": cont_match() failed, "DF_RC"\n",
			DP_CONT(ap->pool_uuid, cont_uuid), DP_RC(rc));
		goto out_cont;
	} else if (filt_match == false) {
		goto out_cont;
	}

	/* The container matches the filter specification: save information */

	/* Realloc conts[] if needed (double each time starting with 1) */
	if (ap->ncont == ap->conts_len) {
		void	*ptr;
		size_t	realloc_elems = (ap->conts_len == 0) ? 1 : ap->conts_len * 2;

		D_REALLOC_ARRAY(ptr, ap->conts, ap->conts_len, realloc_elems);
		if (ptr == NULL)
			D_GOTO(out_cont, rc = -DER_NOMEM);

		ap->conts = ptr;
		ap->conts_len = realloc_elems;
	}

	pcinfo = &ap->conts[ap->ncont];
	ap->ncont++;
	uuid_copy(pcinfo->pci_id.pci_uuid, cont_uuid);

	/* TODO: Specify client cont_proto_version. This is invoked from a pool client RPC */
	rc = cont_info_read(ap->tx, cont, DAOS_CONT_VERSION /* engine protocol version */,
			    &pcinfo->pci_cinfo);
	if (rc != 0) {
		D_ERROR(DF_CONT": read container info failed, "DF_RC"\n",
			DP_CONT(ap->pool_uuid, cont_uuid), DP_RC(rc));
		goto out_cont;
	}

	rc = cont_prop_read(ap->tx, cont, DAOS_CO_QUERY_PROP_LABEL, &prop, true);
	if (rc != 0) {
		D_ERROR(DF_CONT": cont_prop_read() failed, "DF_RC"\n",
			DP_CONT(ap->pool_uuid, cont_uuid), DP_RC(rc));
		goto out_cont;
	}

	memset(pcinfo->pci_id.pci_label, 0, sizeof(pcinfo->pci_id.pci_label));
	if (prop->dpp_entries[0].dpe_str) {
		strncpy(pcinfo->pci_id.pci_label, prop->dpp_entries[0].dpe_str,
			DAOS_PROP_LABEL_MAX_LEN);
		pcinfo->pci_id.pci_label[DAOS_PROP_LABEL_MAX_LEN] = '\0';
	}

	daos_prop_free(prop);

out_cont:
	cont_put(cont);

	return rc;
}

/**
 * Select/filter from the containers in a pool.
 *
 * \param[in]	pool_uuid	Pool UUID.
 * \param[in]	filt		Filtering criteria specification.
 * \param[out]	conts		Array of container extended info structures
 *				to be allocated. Caller must free.
 * \param[out]	ncont		Number of containers in the pool
 *				(number of items populated in conts[]).
 */
int
ds_cont_filter(uuid_t pool_uuid, daos_pool_cont_filter_t *filt,
	       struct daos_pool_cont_info2 **conts, uint64_t *ncont)
{
	int				 rc;
	struct cont_svc			*svc;
	struct rdb_tx			 tx;
	struct filter_cont_iter_args	 args;

	*conts = NULL;
	*ncont = 0;

	uuid_copy(args.pool_uuid, pool_uuid);
	args.filt = filt;
	args.ncont = 0;			/* number of containers in the pool */
	args.conts_len = 0;		/* allocated length of conts[] */
	args.conts = NULL;

	rc = cont_svc_lookup_leader(pool_uuid, 0 /* id */, &svc, NULL /* hint **/);
	if (rc != 0)
		D_GOTO(out, rc);
	args.svc = svc;

	rc = rdb_tx_begin(svc->cs_rsvc->s_db, svc->cs_rsvc->s_term, &tx);
	if (rc != 0)
		D_GOTO(out_svc, rc);
	args.tx = &tx;
	ABT_rwlock_rdlock(svc->cs_lock);

	rc = rdb_tx_iterate(&tx, &svc->cs_conts, false /* !backward */, filter_cont_cb, &args);

	/* read-only, so no rdb_tx_commit */
	ABT_rwlock_unlock(svc->cs_lock);
	rdb_tx_end(&tx);

out_svc:
	cont_svc_put_leader(svc);

out:
	D_DEBUG(DB_MD, "filter rc=%d, args.conts=%p, args.ncont="DF_U64"\n",
		rc, args.conts, args.ncont);

	if (rc != 0) {
		/* Error in iteration */
		D_FREE(args.conts);
	} else {
		*ncont = args.ncont;
		*conts = args.conts;
	}
	return rc;
}

/* argument type for callback function to upgrade containers */
struct upgrade_cont_iter_args {
	uuid_t				 pool_uuid;

	struct cont_svc			*svc;
	struct rdb_tx			*tx;
	/* total number of containers */
	uint32_t			cont_nrs;
	/* number of upgraded containers */
	uint32_t			cont_upgraded_nrs;
	/* if tx commit is needed after iteration */
	bool				need_commit;
};

/* callback function for upgrading containers iteration. */
static int
upgrade_cont_cb(daos_handle_t ih, d_iov_t *key, d_iov_t *val, void *varg)
{
	struct upgrade_cont_iter_args	*ap = varg;
	uuid_t				 cont_uuid;
	struct cont			*cont;
	d_iov_t				 value;
	uint64_t			 pda;
	int				 rc;
	bool				 upgraded = false;
	uint32_t			 global_ver = 0;
	uint32_t			 from_global_ver;
	uint32_t			 obj_ver = 0;
	uint32_t			 nhandles = 0;
	daos_prop_t			*prop = NULL;
	struct daos_prop_entry		*entry;
	struct co_md_times		 mdtimes;
	(void)val;

	if (key->iov_len != sizeof(uuid_t)) {
		D_ERROR("invalid key size: key="DF_U64"\n", key->iov_len);
		return -DER_IO;
	}

	uuid_copy(cont_uuid, key->iov_buf);
	D_DEBUG(DB_MD, "pool/cont: "DF_CONTF"\n",
		DP_CONT(ap->pool_uuid, cont_uuid));

	rc = cont_lookup(ap->tx, ap->svc, cont_uuid, &cont);
	if (rc != 0) {
		D_ERROR(DF_CONT": lookup cont failed, "DF_RC"\n",
			DP_CONT(ap->pool_uuid, cont_uuid), DP_RC(rc));
		return rc;
	}

	if (DAOS_FAIL_CHECK(DAOS_FORCE_OBJ_UPGRADE)) {
		obj_ver = DS_POOL_OBJ_VERSION;
		d_iov_set(&value, &obj_ver, sizeof(obj_ver));
		rc = rdb_tx_update(ap->tx, &cont->c_prop,
				   &ds_cont_prop_cont_obj_version, &value);
		if (rc) {
			D_ERROR("failed to upgrade container obj version pool/cont: "DF_CONTF"\n",
				DP_CONT(ap->pool_uuid, cont_uuid));
			goto out;
		}
		upgraded = true;
		/* Read all props for prop IV update */
		rc = cont_prop_read(ap->tx, cont, DAOS_CO_QUERY_PROP_ALL, &prop, false);
		if (rc) {
			D_ERROR(DF_CONTF" property fetch: %d\n", DP_CONT(ap->pool_uuid, cont_uuid),
				rc);
			goto out;
		}

		goto out;
	}

	d_iov_set(&value, &global_ver, sizeof(global_ver));
	rc = rdb_tx_lookup(ap->tx, &cont->c_prop,
			   &ds_cont_prop_cont_global_version, &value);
	if (rc && rc != -DER_NONEXIST)
		goto out;
	/* latest container, nothing to update */
	if (rc == 0 && global_ver == DAOS_POOL_GLOBAL_VERSION) {
		D_DEBUG(DB_MD, DF_CONTF" ver %u do not need upgrade.\n",
			DP_CONT(ap->pool_uuid, cont_uuid), global_ver);
		goto out;
	}

	if (global_ver > DAOS_POOL_GLOBAL_VERSION) {
		D_ERROR("Downgrading pool/cont: "DF_CONTF" not supported\n",
			DP_CONT(ap->pool_uuid, cont_uuid));
		rc = -DER_NOTSUPPORTED;
		goto out;
	}

	/* TODO? make sure global_ver == (DAOS_POOL_GLOBAL_VERSION - 1)? */

	/* Read all props for prop IV update */
	rc = cont_prop_read(ap->tx, cont, DAOS_CO_QUERY_PROP_ALL, &prop, false);
	if (rc)
		goto out;

	entry = daos_prop_entry_get(prop, DAOS_PROP_CO_GLOBAL_VERSION);
	D_ASSERT(entry != NULL);
	if (global_ver == 0) {
		D_ASSERT(daos_prop_is_set(entry) == false);
		entry->dpe_flags &= ~DAOS_PROP_ENTRY_NOT_SET;
	}
	entry->dpe_val = DAOS_POOL_GLOBAL_VERSION;
	D_DEBUG(DB_MD, "pool/cont: "DF_CONTF" upgrading layout %d->%d\n",
		DP_CONT(ap->pool_uuid, cont_uuid), global_ver, DAOS_POOL_GLOBAL_VERSION);

	from_global_ver = global_ver;
	global_ver = DAOS_POOL_GLOBAL_VERSION;
	rc = rdb_tx_update(ap->tx, &cont->c_prop,
			   &ds_cont_prop_cont_global_version, &value);
	if (rc) {
		D_ERROR("failed to upgrade container global version pool/cont: "DF_CONTF"\n",
			DP_CONT(ap->pool_uuid, cont_uuid));
		goto out;
	}

	obj_ver = DS_POOL_OBJ_VERSION;
	d_iov_set(&value, &obj_ver, sizeof(obj_ver));
	rc = rdb_tx_update(ap->tx, &cont->c_prop,
			   &ds_cont_prop_cont_obj_version, &value);
	if (rc) {
		D_ERROR("failed to upgrade container obj version pool/cont: "DF_CONTF"\n",
			DP_CONT(ap->pool_uuid, cont_uuid));
		goto out;
	}

	upgraded = true;

	d_iov_set(&value, &pda, sizeof(pda));
	rc = rdb_tx_lookup(ap->tx, &cont->c_prop,
			   &ds_cont_prop_ec_pda, &value);
	if (rc && rc != -DER_NONEXIST)
		goto out;
	if (rc == -DER_NONEXIST) {
		pda = DAOS_PROP_PO_EC_PDA_DEFAULT;
		rc = rdb_tx_update(ap->tx, &cont->c_prop,
				   &ds_cont_prop_ec_pda, &value);
		if (rc) {
			D_ERROR("failed to upgrade container ec_pda pool/cont: "DF_CONTF"\n",
				DP_CONT(ap->pool_uuid, cont_uuid));
			goto out;
		}
		upgraded = true;
		entry = daos_prop_entry_get(prop, DAOS_PROP_CO_EC_PDA);
		D_ASSERT(entry != NULL);
		D_ASSERT(daos_prop_is_set(entry) == false);
		entry->dpe_flags &= ~DAOS_PROP_ENTRY_NOT_SET;
		entry->dpe_val = pda;
	}

	rc = rdb_tx_lookup(ap->tx, &cont->c_prop, &ds_cont_prop_rp_pda,
			   &value);
	if (rc && rc != -DER_NONEXIST)
		goto out;
	if (rc == -DER_NONEXIST) {
		pda = DAOS_PROP_PO_RP_PDA_DEFAULT;
		rc = rdb_tx_update(ap->tx, &cont->c_prop, &ds_cont_prop_rp_pda,
				   &value);
		if (rc) {
			D_ERROR("failed to upgrade container rp_pda pool/cont: "DF_CONTF"\n",
				DP_CONT(ap->pool_uuid, cont_uuid));
			goto out;
		}
		upgraded = true;
		entry = daos_prop_entry_get(prop, DAOS_PROP_CO_RP_PDA);
		D_ASSERT(entry != NULL);
		D_ASSERT(daos_prop_is_set(entry) == false);
		entry->dpe_flags &= ~DAOS_PROP_ENTRY_NOT_SET;
		entry->dpe_val = pda;
	}

	rc = rdb_tx_lookup(ap->tx, &cont->c_prop, &ds_cont_prop_scrubber_disabled, &value);
	if (rc && rc != -DER_NONEXIST)
		goto out;
	if (rc == -DER_NONEXIST) {
		pda = 0;
		rc = rdb_tx_update(ap->tx, &cont->c_prop, &ds_cont_prop_scrubber_disabled, &value);
		if (rc) {
			D_ERROR("failed to upgrade container scrubbing disabled prop: "DF_CONTF"\n",
				DP_CONT(ap->pool_uuid, cont_uuid));
			goto out;
		}
		upgraded = true;
	}

	/* Initialize number of open handles to zero */
	d_iov_set(&value, &nhandles, sizeof(nhandles));
	rc = rdb_tx_lookup(ap->tx, &cont->c_prop, &ds_cont_prop_nhandles, &value);
	if (rc && rc != -DER_NONEXIST)
		goto out;
	if (rc == -DER_NONEXIST) {
		rc = rdb_tx_update(ap->tx, &cont->c_prop, &ds_cont_prop_nhandles, &value);
		if (rc) {
			D_ERROR("failed to upgrade container nhandles pool/cont: "DF_CONTF
				", "DF_RC"\n", DP_CONT(ap->pool_uuid, cont_uuid), DP_RC(rc));
			goto out;
		}
		upgraded = true;
	}

	/* Initialize or update container open / metadata modify times.
	 * Update modify time even when the container already has co_md_times key in properties KVS.
	 */
	d_iov_set(&value, &mdtimes, sizeof(mdtimes));
	rc = rdb_tx_lookup(ap->tx, &cont->c_prop,
			   &ds_cont_prop_co_md_times, &value);
	if (rc && rc != -DER_NONEXIST)
		goto out;
	else if (rc == -DER_NONEXIST) {
		if (from_global_ver >= DAOS_POOL_GLOBAL_VERSION_WITH_CONT_MDTIMES) {
			D_ERROR(DF_CONT": version %u container metadata is missing co_md_times!\n",
				DP_CONT(ap->pool_uuid, cont_uuid), from_global_ver);
			goto out;
		}

		mdtimes.otime = 0;
	}

	mdtimes.mtime = d_hlc_get();
	rc = rdb_tx_update(ap->tx, &cont->c_prop, &ds_cont_prop_co_md_times, &value);
	if (rc) {
		D_ERROR("failed to upgrade container co_md_times/cont: "DF_CONTF"\n",
			DP_CONT(ap->pool_uuid, cont_uuid));
		goto out;
	}
	upgraded = true;
	D_DEBUG(DB_MD, DF_CONT": set metadata times: open="DF_X64", modify="DF_X64"\n",
		DP_CONT(ap->pool_uuid, cont_uuid), mdtimes.otime, mdtimes.mtime);

out:
	if (rc == 0) {
		ap->cont_nrs++;
		if (upgraded) {
			/* Yield in case there are too many containers. */
			if ((ap->cont_upgraded_nrs + 1) % 32 == 0) {
				rc = rdb_tx_commit(ap->tx);
				ap->need_commit = false;
				if (rc)
					goto out_free_prop;
				rdb_tx_end(ap->tx);
				ABT_thread_yield();
				rc = rdb_tx_begin(ap->svc->cs_rsvc->s_db,
						  ap->svc->cs_rsvc->s_term, ap->tx);
				if (rc)
					goto out_free_prop;
			} else {
				ap->need_commit = true;
			}
			ap->cont_upgraded_nrs++;
			rc = cont_iv_prop_update(ap->svc->cs_pool->sp_iv_ns,
						 cont_uuid, prop);
			if (rc)
				D_ERROR(DF_UUID": failed to update prop IV for cont, "
					DF_RC"\n", DP_UUID(cont_uuid), DP_RC(rc));
		}
	}
out_free_prop:
	D_DEBUG(DB_MD, "pool/cont: "DF_CONTF" upgrade: "DF_RC"\n",
		DP_CONT(ap->pool_uuid, cont_uuid), DP_RC(rc));
	if (prop)
		daos_prop_free(prop);
	cont_put(cont);
	return rc;
}

/**
 * upgrade all containers in a pool.
 *
 * \param[in]	pool_uuid	Pool UUID.
 */
int
ds_cont_upgrade(uuid_t pool_uuid, struct cont_svc *svc)
{
	int				rc;
	struct rdb_tx			tx;
	struct upgrade_cont_iter_args	args = { 0 };
	bool				need_put_leader = false;

	uuid_copy(args.pool_uuid, pool_uuid);

	if (!svc) {
		rc = cont_svc_lookup_leader(pool_uuid, 0 /* id */, &svc,
					    NULL /* hint **/);
		if (rc != 0)
			D_GOTO(out_svc, rc);
		need_put_leader = true;
	}

	args.svc = svc;
	rc = rdb_tx_begin(svc->cs_rsvc->s_db, svc->cs_rsvc->s_term, &tx);
	if (rc != 0)
		D_GOTO(out_svc, rc);
	args.tx = &tx;
	args.need_commit = false;
	ABT_rwlock_wrlock(svc->cs_lock);

	rc = rdb_tx_iterate(&tx, &svc->cs_conts, false /* !backward */,
			    upgrade_cont_cb, &args);
	if (rc == 0 && args.need_commit)
		rc = rdb_tx_commit(&tx);

	ABT_rwlock_unlock(svc->cs_lock);
	rdb_tx_end(&tx);

out_svc:
	D_DEBUG(DB_MD, DF_UUID" upgrade all container: rc %d\n", DP_UUID(pool_uuid), rc);
	if (need_put_leader)
		cont_svc_put_leader(svc);

	return rc;
}

static int
cont_op_with_hdl(struct rdb_tx *tx, struct ds_pool_hdl *pool_hdl, struct cont *cont,
		 struct container_hdl *hdl, crt_rpc_t *rpc, int cont_proto_ver, bool *update_mtime)
{
	struct cont_pool_metrics *metrics;
	int			  rc;

	*update_mtime = false;

	switch (opc_get(rpc->cr_opc)) {
	case CONT_QUERY:
		rc = cont_query(tx, pool_hdl, cont, hdl, rpc, cont_proto_ver);
		if (likely(rc == 0)) {
			metrics = pool_hdl->sph_pool->sp_metrics[DAOS_CONT_MODULE];
			d_tm_inc_counter(metrics->query_total, 1);
		}
		return rc;
	case CONT_ATTR_LIST:
		return cont_attr_list(tx, pool_hdl, cont, hdl, rpc);
	case CONT_ATTR_GET:
		return cont_attr_get(tx, pool_hdl, cont, hdl, rpc);
	case CONT_ATTR_SET:
		*update_mtime = true;
		return cont_attr_set(tx, pool_hdl, cont, hdl, rpc);
	case CONT_ATTR_DEL:
		*update_mtime = true;
		return cont_attr_del(tx, pool_hdl, cont, hdl, rpc);
	case CONT_EPOCH_AGGREGATE:
		*update_mtime = true;
		return ds_cont_epoch_aggregate(tx, pool_hdl, cont, hdl, rpc);
	case CONT_SNAP_LIST:
		return ds_cont_snap_list(tx, pool_hdl, cont, hdl, rpc);
	case CONT_SNAP_CREATE:
		*update_mtime = true;
		return ds_cont_snap_create(tx, pool_hdl, cont, hdl, rpc);
	case CONT_SNAP_DESTROY:
		*update_mtime = true;
		return ds_cont_snap_destroy(tx, pool_hdl, cont, hdl, rpc);
	case CONT_PROP_SET:
		*update_mtime = true;
		return ds_cont_prop_set(tx, pool_hdl, cont, hdl, rpc);
	case CONT_ACL_UPDATE:
		*update_mtime = true;
		return ds_cont_acl_update(tx, pool_hdl, cont, hdl, rpc);
	case CONT_ACL_DELETE:
		*update_mtime = true;
		return ds_cont_acl_delete(tx, pool_hdl, cont, hdl, rpc);
	default:
		D_ASSERT(0);
	}

	return 0;
}

/*
 * Look up the container handle, or if the RPC does not need this, call the
 * final handler.
 */
static int
cont_op_with_cont(struct rdb_tx *tx, struct ds_pool_hdl *pool_hdl,
		  struct cont *cont, crt_rpc_t *rpc, bool *update_mtime, int cont_proto_ver)
{
	struct cont_op_in		*in = crt_req_get(rpc);
	d_iov_t				 key;
	d_iov_t				 value;
	struct container_hdl		 hdl;
	struct cont_pool_metrics	*metrics;
	bool				 update_mtime_needed = false;
	int				 rc;

	metrics = pool_hdl->sph_pool->sp_metrics[DAOS_CONT_MODULE];

	switch (opc_get(rpc->cr_opc)) {
	case CONT_OPEN:
	case CONT_OPEN_BYLABEL:
		rc = cont_open(tx, pool_hdl, cont, rpc, cont_proto_ver);
		if (likely(rc == 0))
			d_tm_inc_counter(metrics->open_total, 1);
		break;
	case CONT_CLOSE:
		rc = cont_close(tx, pool_hdl, cont, rpc, &update_mtime_needed);
		if (likely(rc == 0))
			d_tm_inc_counter(metrics->close_total, 1);
		break;
	case CONT_DESTROY:
	case CONT_DESTROY_BYLABEL:
		rc = cont_destroy(tx, pool_hdl, cont, rpc);
		if (likely(rc == 0))
			d_tm_inc_counter(metrics->destroy_total, 1);
		break;
	default:
		/* Look up the container handle. */
		d_iov_set(&key, in->ci_hdl, sizeof(uuid_t));
		d_iov_set(&value, &hdl, sizeof(hdl));
		rc = rdb_tx_lookup(tx, &cont->c_svc->cs_hdls, &key, &value);
		if (rc != 0) {
			if (rc == -DER_NONEXIST) {
				D_ERROR(DF_CONT": rejecting unauthorized "
					"operation: "DF_UUID"\n",
					DP_CONT(cont->c_svc->cs_pool_uuid,
						cont->c_uuid),
					DP_UUID(in->ci_hdl));
				rc = -DER_NO_HDL;
			} else {
				D_ERROR(DF_CONT": failed to look up container "
					"handle "DF_UUID": %d\n",
					DP_CONT(cont->c_svc->cs_pool_uuid,
						cont->c_uuid),
					DP_UUID(in->ci_hdl), rc);
			}
			goto out;
		}
		rc = cont_op_with_hdl(tx, pool_hdl, cont, &hdl, rpc, cont_proto_ver,
				      &update_mtime_needed);
		if (rc != 0)
			goto out;
	}
out:
	if (rc == 0)
		*update_mtime = update_mtime_needed;

	return rc;
}

/*
 * Look up the container, or if the RPC does not need this, call the final
 * handler.
 */
static int
cont_op_with_svc(struct ds_pool_hdl *pool_hdl, struct cont_svc *svc,
		 crt_rpc_t *rpc, int cont_proto_ver)
{
	struct cont_op_in		*in = crt_req_get(rpc);
	struct cont_open_bylabel_in	*olbl_in = NULL;
	struct cont_open_bylabel_out	*olbl_out = NULL;
	struct cont_destroy_bylabel_in	*dlbl_in = NULL;
	struct rdb_tx			 tx;
	crt_opcode_t			 opc = opc_get(rpc->cr_opc);
	struct cont			*cont = NULL;
	struct cont_pool_metrics	*metrics;
	bool				 update_mtime = false;
	int				 rc;

	rc = rdb_tx_begin(svc->cs_rsvc->s_db, svc->cs_rsvc->s_term, &tx);
	if (rc != 0)
		D_GOTO(out, rc);

	/* TODO: Implement per-container locking. */
	if (opc == CONT_QUERY || opc == CONT_ATTR_GET ||
	    opc == CONT_ATTR_LIST || opc == CONT_SNAP_LIST)
		ABT_rwlock_rdlock(svc->cs_lock);
	else
		ABT_rwlock_wrlock(svc->cs_lock);

	switch (opc) {
	case CONT_CREATE:
		rc = cont_create(&tx, pool_hdl, svc, rpc);
		if (likely(rc == 0)) {
			metrics = pool_hdl->sph_pool->sp_metrics[DAOS_CONT_MODULE];
			d_tm_inc_counter(metrics->create_total, 1);
		}
		break;
	case CONT_OPEN_BYLABEL:
		olbl_in = crt_req_get(rpc);
		olbl_out = crt_reply_get(rpc);
		rc = cont_lookup_bylabel(&tx, svc, olbl_in->coli_label, &cont);
		if (rc != 0)
			goto out_lock;
		/* NB: call common cont_op_with_cont() same as CONT_OPEN case */
		rc = cont_op_with_cont(&tx, pool_hdl, cont, rpc, &update_mtime, cont_proto_ver);
		uuid_copy(olbl_out->colo_uuid, cont->c_uuid);
		break;
	case CONT_DESTROY_BYLABEL:
		dlbl_in = crt_req_get(rpc);
		rc = cont_lookup_bylabel(&tx, svc, dlbl_in->cdli_label, &cont);
		if (rc != 0)
			goto out_lock;
		/* NB: call common cont_op_with_cont() same as CONT_DESTROY */
		rc = cont_op_with_cont(&tx, pool_hdl, cont, rpc, &update_mtime, cont_proto_ver);
		break;
	default:
		rc = cont_lookup(&tx, svc, in->ci_uuid, &cont);
		if (rc != 0)
			goto out_lock;
		rc = cont_op_with_cont(&tx, pool_hdl, cont, rpc, &update_mtime, cont_proto_ver);
	}
	if (rc != 0)
		goto out_contref;

	/* Update container metadata modified times as applicable
	 * NB: this is a NOOP if the pool has not been upgraded to the layout containing mdtimes.
	 */
	rc = get_metadata_times(&tx, cont, false /* otime */, update_mtime, NULL /* times */);
	if (rc != 0)
		goto out_contref;

	rc = rdb_tx_commit(&tx);
	if (rc != 0)
		D_ERROR(DF_CONT": rpc=%p opc=%u hdl="DF_UUID" rdb_tx_commit "
			"failed: "DF_RC"\n",
			DP_CONT(pool_hdl->sph_pool->sp_uuid, in->ci_uuid),
			rpc, opc, DP_UUID(in->ci_hdl), DP_RC(rc));

out_contref:
	if (cont)
		cont_put(cont);
out_lock:
	ABT_rwlock_unlock(svc->cs_lock);
	rdb_tx_end(&tx);
out:
	/* Propagate new snapshot list by IV */
	if (rc == 0 && (opc == CONT_SNAP_CREATE || opc == CONT_SNAP_DESTROY))
		ds_cont_update_snap_iv(svc, in->ci_uuid);

	D_DEBUG(DB_MD, DF_CONT": opc=%d returning, "DF_RC"\n",
		DP_CONT(pool_hdl->sph_pool->sp_uuid, in->ci_uuid), opc, DP_RC(rc));

	return rc;
}

static char *
cont_cli_opc_name(crt_opcode_t opc)
{
	switch (opc) {
	case CONT_CREATE:		return "CREATE";
	case CONT_DESTROY:		return "DESTROY";
	case CONT_OPEN:			return "OPEN";
	case CONT_CLOSE:		return "CLOSE";
	case CONT_QUERY:		return "QUERY";
	case CONT_OID_ALLOC:		return "OID_ALLOC";
	case CONT_ATTR_LIST:		return "ATTR_LIST";
	case CONT_ATTR_GET:		return "ATTR_GET";
	case CONT_ATTR_SET:		return "ATTR_SET";
	case CONT_ATTR_DEL:		return "ATTR_DEL";
	case CONT_EPOCH_AGGREGATE:	return "EPOCH_AGGREGATE";
	case CONT_SNAP_LIST:		return "SNAP_LIST";
	case CONT_SNAP_CREATE:		return "SNAP_CREATE";
	case CONT_SNAP_DESTROY:		return "SNAP_DESTROY";
	case CONT_PROP_SET:		return "PROP_SET";
	case CONT_ACL_UPDATE:		return "ACL_UPDATE";
	case CONT_ACL_DELETE:		return "ACL_DELETE";
	case CONT_OPEN_BYLABEL:		return "OPEN_BYLABEL";
	case CONT_DESTROY_BYLABEL:	return "DESTROY_BYLABEL";
	default:			return "?";
	}
}

/* Look up the pool handle and the matching container service. */
static void
ds_cont_op_handler(crt_rpc_t *rpc, int cont_proto_ver)
{
	struct cont_op_in		*in = crt_req_get(rpc);
	struct cont_op_out		*out = crt_reply_get(rpc);
	struct ds_pool_hdl		*pool_hdl;
	crt_opcode_t			 opc = opc_get(rpc->cr_opc);
	daos_prop_t			*prop = NULL;
	struct cont_svc			*svc;
	int				 rc;

	pool_hdl = ds_pool_hdl_lookup(in->ci_pool_hdl);
	if (pool_hdl == NULL)
		D_GOTO(out, rc = -DER_NO_HDL);

	D_DEBUG(DB_MD, DF_CONT ": processing rpc: %p proto=%d hdl=" DF_UUID " opc=%u(%s)\n",
		DP_CONT(pool_hdl->sph_pool->sp_uuid, in->ci_uuid), rpc, cont_proto_ver,
		DP_UUID(in->ci_hdl), opc, cont_cli_opc_name(opc));

	/*
	 * TODO: How to map to the correct container service among those
	 * running of this storage node? (Currently, there is only one, with ID
	 * 0, colocated with the pool service.)
	 */
	rc = cont_svc_lookup_leader(pool_hdl->sph_pool->sp_uuid, 0 /* id */,
				    &svc, &out->co_hint);
	if (rc != 0) {
<<<<<<< HEAD
		D_ERROR(DF_CONT ": rpc: %p hdl: " DF_UUID " opc=%u(%s) find leader\n",
=======
		D_DEBUG(DB_MD, DF_CONT": rpc: %p hdl=" DF_UUID " opc=%u(%s) find leader\n",
>>>>>>> 1ff1b631
			DP_CONT(pool_hdl->sph_pool->sp_uuid, in->ci_uuid), rpc, DP_UUID(in->ci_hdl),
			opc, cont_cli_opc_name(opc));
		D_GOTO(out_pool_hdl, rc);
	}

	rc = cont_op_with_svc(pool_hdl, svc, rpc, cont_proto_ver);

	ds_rsvc_set_hint(svc->cs_rsvc, &out->co_hint);
	cont_svc_put_leader(svc);
out_pool_hdl:
	if (opc == CONT_OPEN_BYLABEL) {
		struct cont_open_bylabel_in	*lin = crt_req_get(rpc);
		struct cont_open_bylabel_out	*lout = crt_reply_get(rpc);

		D_DEBUG(DB_MD, DF_CONT":%s: replying rpc: %p hdl=" DF_UUID " opc=%u(%s) "DF_RC"\n",
			DP_CONT(pool_hdl->sph_pool->sp_uuid, lout->colo_uuid), lin->coli_label, rpc,
			DP_UUID(in->ci_hdl), opc, cont_cli_opc_name(opc), DP_RC(rc));
	} else if (opc == CONT_DESTROY_BYLABEL) {
		struct cont_destroy_bylabel_in	*lin = crt_req_get(rpc);

		D_DEBUG(DB_MD, DF_UUID":%s: replying rpc: %p opc=%u(%s), "DF_RC"\n",
			DP_UUID(pool_hdl->sph_pool->sp_uuid), lin->cdli_label, rpc, opc,
			cont_cli_opc_name(opc), DP_RC(rc));
	} else {
		D_DEBUG(DB_MD, DF_CONT": replying rpc: %p hdl=" DF_UUID " opc=%u(%s) "DF_RC"\n",
			DP_CONT(pool_hdl->sph_pool->sp_uuid, in->ci_uuid), rpc, DP_UUID(in->ci_hdl),
			opc, cont_cli_opc_name(opc), DP_RC(rc));
	}
	ds_pool_hdl_put(pool_hdl);
out:
	/* cleanup the properties for cont_query */
	if (opc == CONT_QUERY) {
		struct cont_query_out *cqo = crt_reply_get(rpc);

		prop = cqo->cqo_prop;
	} else if ((opc == CONT_OPEN) || (opc == CONT_OPEN_BYLABEL)) {
		struct cont_open_out *coo = crt_reply_get(rpc);

		prop = coo->coo_prop;
	}
	out->co_rc = rc;
	crt_reply_send(rpc);
	daos_prop_free(prop);
}

void
ds_cont_op_handler_v7(crt_rpc_t *rpc)
{
	return ds_cont_op_handler(rpc, 7);
}

void
ds_cont_op_handler_v6(crt_rpc_t *rpc)
{
	return ds_cont_op_handler(rpc, 6);
}

int
ds_cont_oid_fetch_add(uuid_t po_uuid, uuid_t co_uuid, uint64_t num_oids, uint64_t *oid)
{
	struct cont_svc		*svc;
	struct rdb_tx		tx;
	struct cont		*cont = NULL;
	d_iov_t			value;
	uint64_t		alloced_oid;
	int			rc;

	/*
	 * TODO: How to map to the correct container service among those
	 * running of this storage node? (Currently, there is only one, with ID
	 * 0, colocated with the pool service.)
	 */
	rc = cont_svc_lookup_leader(po_uuid, 0, &svc, NULL);
	if (rc != 0)
		return rc;

	rc = rdb_tx_begin(svc->cs_rsvc->s_db, svc->cs_rsvc->s_term, &tx);
	if (rc != 0)
		D_GOTO(out_svc, rc);

	ABT_rwlock_wrlock(svc->cs_lock);

	rc = cont_lookup(&tx, svc, co_uuid, &cont);
	if (rc != 0)
		D_GOTO(out_lock, rc);

	/* Read the max OID from the container metadata */
	d_iov_set(&value, &alloced_oid, sizeof(alloced_oid));
	rc = rdb_tx_lookup(&tx, &cont->c_prop, &ds_cont_prop_alloced_oid, &value);
	if (rc != 0) {
		D_ERROR(DF_CONT": failed to lookup alloced_oid: %d\n",
			DP_CONT(cont->c_svc->cs_pool_uuid, cont->c_uuid), rc);
		D_GOTO(out_cont, rc);
	}

	/** Set the oid for the caller */
	*oid = alloced_oid;
	/** Increment the alloced_oid by how many oids user requested */
	alloced_oid += num_oids;

	/* Update the max OID */
	rc = rdb_tx_update(&tx, &cont->c_prop, &ds_cont_prop_alloced_oid, &value);
	if (rc != 0) {
		D_ERROR(DF_CONT": failed to update alloced_oid: %d\n",
			DP_CONT(cont->c_svc->cs_pool_uuid, cont->c_uuid), rc);
		D_GOTO(out_cont, rc);
	}

	rc = rdb_tx_commit(&tx);

out_cont:
	cont_put(cont);
out_lock:
	ABT_rwlock_unlock(svc->cs_lock);
	rdb_tx_end(&tx);
out_svc:
	cont_svc_put_leader(svc);
	return rc;
}

/* Send the RPC from a DAOS server instance to the container service */
int
ds_cont_svc_set_prop(uuid_t pool_uuid, uuid_t cont_uuid,
		     d_rank_list_t *ranks, daos_prop_t *prop)
{
	int				rc;
	struct rsvc_client		client;
	crt_endpoint_t			ep;
	struct dss_module_info		*info = dss_get_module_info();
	crt_rpc_t			*rpc;
	struct cont_prop_set_in		*in;
	struct cont_prop_set_out	*out;

	D_DEBUG(DB_MGMT, DF_CONT": Setting container prop\n",
		DP_CONT(pool_uuid, cont_uuid));

	rc = rsvc_client_init(&client, ranks);
	if (rc != 0)
		D_GOTO(out, rc);

rechoose:
	ep.ep_grp = NULL; /* primary group */
	rc = rsvc_client_choose(&client, &ep);
	if (rc != 0) {
		D_ERROR(DF_CONT": cannot find pool service: "DF_RC"\n",
			DP_CONT(pool_uuid, cont_uuid), DP_RC(rc));
		D_GOTO(out_client, rc);
	}

	rc = cont_req_create(info->dmi_ctx, &ep, CONT_PROP_SET, &rpc);
	if (rc != 0) {
		D_ERROR(DF_CONT": failed to create cont set prop rpc: %d\n",
			DP_CONT(pool_uuid, cont_uuid), rc);
		D_GOTO(out_client, rc);
	}

	in = crt_req_get(rpc);
	uuid_clear(in->cpsi_op.ci_hdl);
	uuid_clear(in->cpsi_op.ci_pool_hdl);
	uuid_copy(in->cpsi_op.ci_uuid, cont_uuid);
	uuid_copy(in->cpsi_pool_uuid, pool_uuid);
	in->cpsi_prop = prop;

	rc = dss_rpc_send(rpc);
	out = crt_reply_get(rpc);
	D_ASSERT(out != NULL);

	rc = rsvc_client_complete_rpc(&client, &ep, rc,
				      out->cpso_op.co_rc,
				      &out->cpso_op.co_hint);
	if (rc == RSVC_CLIENT_RECHOOSE) {
		crt_req_decref(rpc);
		dss_sleep(1000 /* ms */);
		D_GOTO(rechoose, rc);
	}

	rc = out->cpso_op.co_rc;
	if (rc != 0) {
		D_ERROR(DF_CONT": failed to set prop for container: %d\n",
			DP_CONT(pool_uuid, cont_uuid), rc);
	}

	crt_req_decref(rpc);
out_client:
	rsvc_client_fini(&client);
out:
	return rc;
}

void
ds_cont_set_prop_handler(crt_rpc_t *rpc)
{
	int				 rc;
	struct cont_svc			*svc;
	struct cont_prop_set_in		*in = crt_req_get(rpc);
	struct cont_prop_set_out	*out = crt_reply_get(rpc);
	struct rdb_tx			 tx;
	uuid_t				 pool_uuid;
	uuid_t				 cont_uuid;
	struct cont			*cont;

	/* Client RPCs go through the regular flow with pool/cont handles */
	if (daos_rpc_from_client(rpc)) {
		ds_cont_op_handler(rpc, 7);
		return;
	}

	/*
	 * Server RPCs don't have pool or container handles. Just need the pool
	 * and container UUIDs.
	 */
	uuid_copy(pool_uuid, in->cpsi_pool_uuid);
	uuid_copy(cont_uuid, in->cpsi_op.ci_uuid);

	D_DEBUG(DB_MD, DF_CONT": processing cont set prop rpc %p\n",
		DP_CONT(pool_uuid, cont_uuid), rpc);

	rc = cont_svc_lookup_leader(pool_uuid, 0 /* id */,
				    &svc, &out->cpso_op.co_hint);
	if (rc != 0) {
		D_ERROR(DF_CONT": Failed to look up cont svc: %d\n",
			DP_CONT(pool_uuid, cont_uuid), rc);
		D_GOTO(out, rc);
	}

	rc = rdb_tx_begin(svc->cs_rsvc->s_db, svc->cs_rsvc->s_term, &tx);
	if (rc != 0)
		D_GOTO(out_svc, rc);

	ABT_rwlock_wrlock(svc->cs_lock);

	rc = cont_lookup(&tx, svc, cont_uuid, &cont);
	if (rc != 0)
		D_GOTO(out_lock, rc);

	rc = set_prop(&tx, svc->cs_pool, cont,
		      ds_sec_get_admin_cont_capabilities(), cont_uuid,
		      in->cpsi_prop);
	if (rc != 0)
		D_GOTO(out_cont, rc);

	rc = rdb_tx_commit(&tx);
	if (rc != 0)
		D_ERROR(DF_CONT": Unable to commit RDB transaction\n",
			DP_CONT(pool_uuid, cont_uuid));

out_cont:
	cont_put(cont);
out_lock:
	ABT_rwlock_unlock(svc->cs_lock);
	rdb_tx_end(&tx);
out_svc:
	ds_rsvc_set_hint(svc->cs_rsvc, &out->cpso_op.co_hint);
	cont_svc_put_leader(svc);
out:
	D_DEBUG(DB_MD, DF_CONT ": replying rpc: %p rc=%d\n",
		DP_CONT(pool_uuid, in->cpsi_op.ci_uuid), rpc, rc);

	out->cpso_op.co_rc = rc;
	crt_reply_send(rpc);
}

int
ds_cont_get_prop(uuid_t pool_uuid, uuid_t cont_uuid, daos_prop_t **prop_out)
{
	daos_prop_t	*prop = NULL;
	struct cont_svc	*svc;
	struct rdb_tx	 tx;
	struct cont	*cont = NULL;
	int		 rc;

	D_ASSERT(dss_get_module_info()->dmi_xs_id == 0);
	rc = cont_svc_lookup_leader(pool_uuid, 0, &svc, NULL);
	if (rc != 0)
		return rc;

	rc = rdb_tx_begin(svc->cs_rsvc->s_db, svc->cs_rsvc->s_term, &tx);
	if (rc != 0)
		D_GOTO(out_put, rc);

	ABT_rwlock_rdlock(svc->cs_lock);
	rc = cont_lookup(&tx, svc, cont_uuid, &cont);
	if (rc != 0)
		D_GOTO(out_lock, rc);

	rc = cont_prop_read(&tx, cont, DAOS_CO_QUERY_PROP_ALL, &prop, true);
	cont_put(cont);

	if (rc != 0)
		D_GOTO(out_lock, rc);

	D_ASSERT(prop != NULL);
	D_ASSERT(prop->dpp_nr <= CONT_PROP_NUM);

	*prop_out = prop;

out_lock:
	ABT_rwlock_unlock(svc->cs_lock);
	rdb_tx_end(&tx);
out_put:
	cont_svc_put_leader(svc);
	return rc;
}

int
ds_cont_hdl_rdb_lookup(uuid_t pool_uuid, uuid_t cont_hdl_uuid, struct container_hdl *chdl)
{
	d_iov_t		key;
	d_iov_t		value;
	struct rdb_tx	tx;
	struct cont_svc *svc;
	int		rc;

	rc = cont_svc_lookup_leader(pool_uuid, 0 /* id */, &svc, NULL);
	if (rc != 0) {
		D_ERROR(DF_CONT": find leader: %d\n",
			DP_CONT(pool_uuid, cont_hdl_uuid), rc);
		return rc;
	}

	/* check if it is server container hdl */
	if (uuid_compare(cont_hdl_uuid, svc->cs_pool->sp_srv_cont_hdl) == 0)
		D_GOTO(put, rc);

	rc = rdb_tx_begin(svc->cs_rsvc->s_db, svc->cs_rsvc->s_term, &tx);
	if (rc != 0)
		D_GOTO(put, rc);

	ABT_rwlock_rdlock(svc->cs_lock);
	/* See if this container handle already exists. */
	d_iov_set(&key, cont_hdl_uuid, sizeof(uuid_t));
	d_iov_set(&value, chdl, sizeof(*chdl));
	rc = rdb_tx_lookup(&tx, &svc->cs_hdls, &key, &value);
	ABT_rwlock_unlock(svc->cs_lock);
	rdb_tx_end(&tx);

put:
	D_DEBUG(DB_MD, DF_CONT "lookup rc %d.\n", DP_CONT(pool_uuid, cont_hdl_uuid), rc);
	cont_svc_put_leader(svc);
	return rc;
}<|MERGE_RESOLUTION|>--- conflicted
+++ resolved
@@ -4681,11 +4681,7 @@
 	rc = cont_svc_lookup_leader(pool_hdl->sph_pool->sp_uuid, 0 /* id */,
 				    &svc, &out->co_hint);
 	if (rc != 0) {
-<<<<<<< HEAD
-		D_ERROR(DF_CONT ": rpc: %p hdl: " DF_UUID " opc=%u(%s) find leader\n",
-=======
 		D_DEBUG(DB_MD, DF_CONT": rpc: %p hdl=" DF_UUID " opc=%u(%s) find leader\n",
->>>>>>> 1ff1b631
 			DP_CONT(pool_hdl->sph_pool->sp_uuid, in->ci_uuid), rpc, DP_UUID(in->ci_hdl),
 			opc, cont_cli_opc_name(opc));
 		D_GOTO(out_pool_hdl, rc);
