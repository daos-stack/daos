/**
 * (C) Copyright 2016-2022 Intel Corporation.
 *
 * SPDX-License-Identifier: BSD-2-Clause-Patent
 */
/**
 * This file is part of daos
 *
 * common/btree.c
 *
 * Author: Liang Zhen <liang.zhen@intel.com>
 */
#define D_LOGFAC	DD_FAC(tree)

#include <daos_errno.h>
#include <daos/btree.h>
#include <daos/dtx.h>

/**
 * Tree node types.
 * NB: a node can be both root and leaf.
 */
enum btr_node_type {
	BTR_NODE_LEAF		= (1 << 0),
	BTR_NODE_ROOT		= (1 << 1),
};

enum btr_probe_rc {
	PROBE_RC_UNKNOWN,
	PROBE_RC_NONE,
	PROBE_RC_OK,
	PROBE_RC_ERR,
	PROBE_RC_INPROGRESS,
	PROBE_RC_DATA_LOSS,
	PROBE_RC_UNAVAILABLE	= PROBE_RC_UNKNOWN,
};

/**
 * Btree class definition.
 */
struct btr_class {
	/** class feature bits, e.g. hash type for the key */
	uint64_t			 tc_feats;
	/** customized function table */
	btr_ops_t			*tc_ops;
};

/**
 * Scratch buffer to store a record, this struct can be put in stack,
 * whereas btr_record cannot because rec_key is zero size.
 */
union btr_rec_buf {
	struct btr_record		rb_rec;
	struct {
		struct btr_record	rec;
		char			key[DAOS_HKEY_MAX];
	}				rb_buf;
};

/** internal state of iterator */
enum {
	BTR_ITR_NONE	= 0,
	/** initialized */
	BTR_ITR_INIT,
	/** ready to iterate */
	BTR_ITR_READY,
	/** no record or reach the end of iteration */
	BTR_ITR_FINI,
};

/**
 * btree iterator, it is embedded in btr_context.
 */
struct btr_iterator {
	/** state of the iterator */
	unsigned short			 it_state;
	/** private iterator */
	bool				 it_private;
	/**
	 * Reserved for hash collision:
	 * collisions happened on current hkey.
	 */
	unsigned int			 it_collisions;
};

/**
 * Trace for tree search.
 */
struct btr_trace {
	/** pointer to a tree node */
	umem_off_t			tr_node;
	/** child/record index within this node */
	unsigned int			tr_at;
};

/** backtrace depth */
#define BTR_TRACE_MAX		40

/**
 * Context for btree operations.
 * NB: object cache will retain this data structure.
 */
struct btr_context {
	/** Tree domain: root pointer, memory pool and memory class etc */
	struct btr_instance		 tc_tins;
	/** embedded iterator */
	struct btr_iterator		 tc_itr;
	/** cached configured tree order */
	uint16_t			 tc_order;
	/** cached tree depth, avoid loading from slow memory */
	uint16_t			 tc_depth;
	/** credits for drain, see dbtree_drain */
	int				 tc_creds:30;
	/**
	 * credits is turned on, \a tcx::tc_creds should be checked
	 * while draining the tree
	 */
	int				 tc_creds_on:1;
	/**
	 * returned value of the probe, it should be reset after upsert
	 * or delete because the probe path could have been changed.
	 */
	int				 tc_probe_rc;
	/** refcount, used by iterator */
	int				 tc_ref;
	/** cached tree class, avoid loading from slow memory */
	int				 tc_class;
	/** cached feature bits, avoid loading from slow memory */
	uint64_t			 tc_feats;
	/** trace for the tree root */
	struct btr_trace		*tc_trace;
	/** trace buffer */
	struct btr_trace		 tc_traces[BTR_TRACE_MAX];
};

/** size of print buffer */
#define BTR_PRINT_BUF			128

static int btr_class_init(umem_off_t root_off,
			  struct btr_root *root, unsigned int tree_class,
			  uint64_t *tree_feats, struct umem_attr *uma,
			  daos_handle_t coh, void *priv,
			  struct btr_instance *tins);
static struct btr_record *btr_node_rec_at(struct btr_context *tcx,
					  umem_off_t nd_off,
					  unsigned int at);
static int btr_node_insert_rec(struct btr_context *tcx,
			       struct btr_trace *trace,
			       struct btr_record *rec);
static int btr_node_destroy(struct btr_context *tcx, umem_off_t nd_off,
			    void *args, bool *empty_rc);
static int btr_root_tx_add(struct btr_context *tcx);
static bool btr_probe_prev(struct btr_context *tcx);
static bool btr_probe_next(struct btr_context *tcx);

static struct umem_instance *
btr_umm(struct btr_context *tcx)
{
	return &tcx->tc_tins.ti_umm;
}

static bool
btr_has_tx(struct btr_context *tcx)
{
	return umem_has_tx(btr_umm(tcx));
}

#define BTR_IS_DIRECT_KEY(feats) ((feats) & BTR_FEAT_DIRECT_KEY)

static bool
btr_is_direct_key(struct btr_context *tcx)
{
	return BTR_IS_DIRECT_KEY(tcx->tc_feats);
}

#define BTR_IS_UINT_KEY(feats) ((feats) & BTR_FEAT_UINT_KEY)

static bool
btr_is_int_key(struct btr_context *tcx)
{
	return BTR_IS_UINT_KEY(tcx->tc_feats);
}

static bool
btr_has_collision(struct btr_context *tcx)
{
	return !btr_is_direct_key(tcx) && !btr_is_int_key(tcx);
}

#define btr_off2ptr(tcx, off)			\
	umem_off2ptr(btr_umm(tcx), off)

#define BTR_NODE_NULL	UMOFF_NULL
#define BTR_ROOT_NULL	UMOFF_NULL

/**
 * Tree context functions
 */

/** create handle for the tree context */
static daos_handle_t
btr_tcx2hdl(struct btr_context *tcx)
{
	daos_handle_t hdl;

	/* XXX use handle table */
	hdl.cookie = (uint64_t)tcx;
	return hdl;
}

/** find the tree context of the handle */
static struct btr_context *
btr_hdl2tcx(daos_handle_t toh)
{
	/* XXX use handle table */
	return (struct btr_context *)toh.cookie;
}

struct umem_instance *
btr_hdl2umm(daos_handle_t toh)
{
	struct btr_context *tcx = btr_hdl2tcx(toh);

	return tcx != NULL ? &tcx->tc_tins.ti_umm : NULL;
}

void
btr_context_addref(struct btr_context *tcx)
{
	tcx->tc_ref++;
}

/** release refcount on btree context (in volatile memory) */
static void
btr_context_decref(struct btr_context *tcx)
{
	D_ASSERT(tcx->tc_ref > 0);
	tcx->tc_ref--;
	if (tcx->tc_ref == 0)
		D_FREE(tcx);
}

static void
btr_context_set_depth(struct btr_context *tcx, unsigned int depth)
{
	tcx->tc_depth = depth;
	tcx->tc_trace = &tcx->tc_traces[BTR_TRACE_MAX - depth];
}

static inline btr_ops_t *
btr_ops(struct btr_context *tcx)
{
	return tcx->tc_tins.ti_ops;
}

/**
 * Create a btree context (in volatile memory).
 *
 * \param root_off	umem offset of root.
 * \param tree_class	Tree class ID.
 * \param tree_feats	Tree features (the same tree class may have different
 *			features for different library versions).
 * \param tree_order	Tree order.
 * \param uma		Memory class attributes.
 * \param coh		The container open handle.
 * \param priv		Private information from user
 * \param tcxp		Returned context.
 */
static int
btr_context_create(umem_off_t root_off, struct btr_root *root,
		   unsigned int tree_class, uint64_t tree_feats,
		   unsigned int tree_order, struct umem_attr *uma,
		   daos_handle_t coh, void *priv, struct btr_context **tcxp)
{
	struct btr_context	*tcx;
	unsigned int		 depth;
	int			 rc;

	D_ALLOC_PTR(tcx);
	if (tcx == NULL)
		return -DER_NOMEM;

	tcx->tc_ref = 1; /* for the caller */
	rc = btr_class_init(root_off, root, tree_class, &tree_feats, uma,
			    coh, priv, &tcx->tc_tins);
	if (rc != 0) {
		D_ERROR("Failed to setup mem class %d: "DF_RC"\n", uma->uma_id,
			DP_RC(rc));
		D_GOTO(failed, rc);
	}

	root = tcx->tc_tins.ti_root;
	if (root == NULL || root->tr_class == 0) { /* tree creation */
		tcx->tc_class		= tree_class;
		tcx->tc_feats		= tree_feats;
		tcx->tc_order		= tree_order;
		depth			= 0;
		D_DEBUG(DB_TRACE, "Create context for a new tree\n");

	} else {
		tcx->tc_class		= root->tr_class;
		tcx->tc_feats		= root->tr_feats;
		tcx->tc_order		= root->tr_order;
		depth			= root->tr_depth;
		D_DEBUG(DB_TRACE, "Load tree context from "DF_X64"\n",
			root_off);
	}

	btr_context_set_depth(tcx, depth);
	*tcxp = tcx;
	return 0;

 failed:
	D_DEBUG(DB_TRACE, "Failed to create tree context: "DF_RC"\n",
		DP_RC(rc));
	btr_context_decref(tcx);
	return rc;
}

static int
btr_context_clone(struct btr_context *tcx, struct btr_context **tcx_p)
{
	struct umem_attr uma;
	int		 rc;

	umem_attr_get(&tcx->tc_tins.ti_umm, &uma);
	rc = btr_context_create(tcx->tc_tins.ti_root_off,
				tcx->tc_tins.ti_root, -1, -1, -1, &uma,
				tcx->tc_tins.ti_coh,
				tcx->tc_tins.ti_priv, tcx_p);
	return rc;
}

/**
 * Set trace for the specified level, it will increase depth and set trace
 * for the new root if \a level is -1.
 */
static void
btr_trace_set(struct btr_context *tcx, int level,
	      umem_off_t nd_off, int at)
{
	D_ASSERT(at >= 0 && at < tcx->tc_order);
	D_ASSERT(tcx->tc_depth > 0);
	D_ASSERT(level >= 0 && level < tcx->tc_depth);
	D_ASSERT(&tcx->tc_trace[level] < &tcx->tc_traces[BTR_TRACE_MAX]);

	D_DEBUG(DB_TRACE, "trace[%d] "DF_X64"/%d\n", level, nd_off, at);

	D_ASSERT(nd_off != UMOFF_NULL);
	tcx->tc_trace[level].tr_node = nd_off;
	tcx->tc_trace[level].tr_at = at;
}

/** fetch the record of the specified trace level */
static struct btr_record *
btr_trace2rec(struct btr_context *tcx, int level)
{
	struct btr_trace *trace;

	D_ASSERT(tcx->tc_depth > 0);
	D_ASSERT(tcx->tc_depth > level);

	trace = &tcx->tc_trace[level];
	D_ASSERT(!UMOFF_IS_NULL(trace->tr_node));

	return btr_node_rec_at(tcx, trace->tr_node, trace->tr_at);
}

#define									\
btr_trace_debug(tcx, trace, format, ...)				\
do {									\
	umem_off_t	__off = (trace)->tr_node;			\
	int		__level = (int)((trace) - (tcx)->tc_trace);	\
									\
	D_DEBUG(DB_TRACE,						\
		"node="DF_X64" (l=%d k=%d at=%d): " format,		\
		__off, __level,						\
		((struct btr_node *)btr_off2ptr((tcx), __off))->tn_keyn,\
		(trace)->tr_at,	## __VA_ARGS__);			\
} while (0)

void
hkey_common_gen(d_iov_t *key_iov, void *hkey)
{
	struct ktr_hkey	*kkey  = (struct ktr_hkey *)hkey;

	if (key_iov->iov_len <= KH_INLINE_MAX) {
		kkey->kh_hash[0] = 0;
		kkey->kh_hash[1] = 0;

		/** Set the lowest bit for inline key */
		kkey->kh_inline_len = (key_iov->iov_len << 2) | 1;
		memcpy(&kkey->kh_inline[0], key_iov->iov_buf, key_iov->iov_len);
		D_ASSERT(kkey->kh_len & 1);
		return;
	}

	kkey->kh_murmur64 = d_hash_murmur64(key_iov->iov_buf, key_iov->iov_len,
					    BTR_MUR_SEED);
	kkey->kh_str32 = d_hash_string_u32(key_iov->iov_buf, key_iov->iov_len);
	/** Lowest bit is clear for hashed key */
	kkey->kh_len = key_iov->iov_len << 2;

	D_ASSERT(!(kkey->kh_inline_len & 1));
}

int
hkey_common_cmp(struct ktr_hkey *k1, struct ktr_hkey *k2)
{
	/** Since the low bit is set for inline keys, there will never be
	 *  a conflict between an inline key and a hashed key so we can
	 *  simply compare as if they are hashed.  Order doesn't matter
	 *  as long as it's consistent.
	 */
	if (k1->kh_hash[0] < k2->kh_hash[0])
		return BTR_CMP_LT;

	if (k1->kh_hash[0] > k2->kh_hash[0])
		return BTR_CMP_GT;

	if (k1->kh_hash[1] < k2->kh_hash[1])
		return BTR_CMP_LT;

	if (k1->kh_hash[1] > k2->kh_hash[1])
		return BTR_CMP_GT;

	return BTR_CMP_EQ;
}

void
hkey_int_gen(d_iov_t *key,  void *hkey)
{
	/* Use key directory as unsigned integer in lieu of hkey */
	D_ASSERT(key->iov_len <= sizeof(uint64_t));
	/* NB: This works for little endian architectures.  An
	 * alternative would be explicit casting based on iov_len but
	 * this is a little nicer to read.
	 */
	*(uint64_t *)hkey = 0;
	memcpy(hkey, key->iov_buf, key->iov_len);
}

static inline uint32_t
btr_hkey_size_const(btr_ops_t *ops, uint64_t feats)
{
	uint32_t size;

	if (BTR_IS_DIRECT_KEY(feats))
		return sizeof(umem_off_t);

	if (BTR_IS_UINT_KEY(feats))
		return sizeof(uint64_t);

	size = ops->to_hkey_size();

	D_ASSERT(size <= DAOS_HKEY_MAX);
	return size;
}

/**
 * Wrapper for customized tree functions
 */
static uint32_t
btr_hkey_size(struct btr_context *tcx)
{
	return btr_hkey_size_const(btr_ops(tcx), tcx->tc_feats);
}

static int
btr_verify_key(struct btr_context *tcx, d_iov_t *key)
{
	if (btr_is_int_key(tcx) && key->iov_len != sizeof(uint64_t)) {
		D_ERROR("invalid integer key, expected: %lu, got: "DF_U64"\n",
			sizeof(uint64_t), key->iov_len);
		return -DER_INVAL;
	}

	return 0;
}

static void
btr_hkey_gen(struct btr_context *tcx, d_iov_t *key, void *hkey)
{
	if (btr_is_direct_key(tcx)) {
		/* We store umem offset to record when bubbling up */
		return;
	}
	if (btr_is_int_key(tcx)) {
<<<<<<< HEAD
		/* Use key directory as unsigned integer in lieu of hkey */
		D_ASSERT(key->iov_len == sizeof(uint64_t));
		/* NB: This works for little endian architectures.  An
		 * alternative would be explicit casting based on iov_len but
		 * this is a little nicer to read.
		 */
		*(uint64_t *)hkey = 0;
		memcpy(hkey, key->iov_buf, key->iov_len);
=======
		hkey_int_gen(key, hkey);
>>>>>>> 06825ae8
		return;
	}
	btr_ops(tcx)->to_hkey_gen(&tcx->tc_tins, key, hkey);
}

static void
btr_hkey_copy(struct btr_context *tcx, char *dst_key, char *src_key)
{
	memcpy(dst_key, src_key, btr_hkey_size(tcx));
}

static int
btr_hkey_cmp(struct btr_context *tcx, struct btr_record *rec, void *hkey)
{
	D_ASSERT(!btr_is_direct_key(tcx));

	if (btr_is_int_key(tcx)) {
		uint64_t a = rec->rec_ukey[0];
		uint64_t b = *(uint64_t *)hkey;

		return (a < b) ? BTR_CMP_LT :
				 ((a > b) ? BTR_CMP_GT : BTR_CMP_EQ);
	}
	if (btr_ops(tcx)->to_hkey_cmp)
		return btr_ops(tcx)->to_hkey_cmp(&tcx->tc_tins, rec, hkey);
	else
		return dbtree_key_cmp_rc(
			memcmp(&rec->rec_hkey[0], hkey, btr_hkey_size(tcx)));
}

static void
btr_key_encode(struct btr_context *tcx, d_iov_t *key, daos_anchor_t *anchor)
{
	D_ASSERT(btr_ops(tcx)->to_key_encode);
	btr_ops(tcx)->to_key_encode(&tcx->tc_tins, key, anchor);
}

static void
btr_key_decode(struct btr_context *tcx, d_iov_t *key, daos_anchor_t *anchor)
{
	D_ASSERT(btr_ops(tcx)->to_key_decode);
	btr_ops(tcx)->to_key_decode(&tcx->tc_tins, key, anchor);
}

static int
btr_key_cmp(struct btr_context *tcx, struct btr_record *rec, d_iov_t *key)
{
	if (btr_ops(tcx)->to_key_cmp)
		return btr_ops(tcx)->to_key_cmp(&tcx->tc_tins, rec, key);
	else
		return BTR_CMP_EQ;
}

static int
btr_rec_alloc(struct btr_context *tcx, d_iov_t *key, d_iov_t *val,
	       struct btr_record *rec, d_iov_t *val_out)
{
	if (btr_is_direct_key(tcx) && (key->iov_len > EMBEDDED_KEY_MAX)) {
		D_ERROR("Key size (%zd) > Anchor size (%u)\n",
			key->iov_len, EMBEDDED_KEY_MAX);
		return -DER_KEY2BIG;
	}

	return btr_ops(tcx)->to_rec_alloc(&tcx->tc_tins, key, val, rec, val_out);
}

static int
btr_rec_free(struct btr_context *tcx, struct btr_record *rec, void *args)
{
	int	rc;

	if (UMOFF_IS_NULL(rec->rec_off))
		return 0;

	rc = btr_ops(tcx)->to_rec_free(&tcx->tc_tins, rec, args);
	if (rc != 0)
		D_ERROR("Failed to free rec: rc = %d\n", rc);

	return rc;
}

/**
 * Fetch key and value of the record, key is optional, both key and value
 * are output parameters
 */
static int
btr_rec_fetch(struct btr_context *tcx, struct btr_record *rec,
	      d_iov_t *key, d_iov_t *val)
{
	return btr_ops(tcx)->to_rec_fetch(&tcx->tc_tins, rec, key, val);
}

static int
btr_rec_update(struct btr_context *tcx, struct btr_record *rec,
	       d_iov_t *key, d_iov_t *val, d_iov_t *val_out)
{
	if (!btr_ops(tcx)->to_rec_update)
		return -DER_NO_PERM;

	return btr_ops(tcx)->to_rec_update(&tcx->tc_tins, rec, key, val, val_out);
}

static int
btr_rec_stat(struct btr_context *tcx, struct btr_record *rec,
	     struct btr_rec_stat *stat)
{
	if (!btr_ops(tcx)->to_rec_stat)
		return -DER_NOSYS;

	return btr_ops(tcx)->to_rec_stat(&tcx->tc_tins, rec, stat);
}

static char *
btr_rec_string(struct btr_context *tcx, struct btr_record *rec,
	       bool leaf, char *buf, int buf_len)
{
	D_ASSERT(buf_len > 1);

	if (btr_ops(tcx)->to_rec_string == NULL) {
		buf[0] = '?';
		buf[1] = '\0';
		return buf;
	}
	return btr_ops(tcx)->to_rec_string(&tcx->tc_tins, rec, leaf, buf,
					   buf_len);
}

static inline uint32_t
btr_rec_size(struct btr_context *tcx)
{
	return btr_hkey_size(tcx) + sizeof(struct btr_record);
}

static struct btr_record *
btr_rec_at(struct btr_context *tcx, struct btr_record *rec, int at)
{
	char	*buf = (char *)rec;

	buf += at * btr_rec_size(tcx); /* NB: at can be negative */
	return (struct btr_record *)buf;
}

static void
btr_rec_copy(struct btr_context *tcx, struct btr_record *dst_rec,
	     struct btr_record *src_rec, int rec_nr)
{
	memcpy(dst_rec, src_rec, rec_nr * btr_rec_size(tcx));
}

static void
btr_rec_move(struct btr_context *tcx, struct btr_record *dst_rec,
	     struct btr_record *src_rec, int rec_nr)
{
	memmove(dst_rec, src_rec, rec_nr * btr_rec_size(tcx));
}

static void
btr_rec_copy_hkey(struct btr_context *tcx, struct btr_record *dst_rec,
		  struct btr_record *src_rec)
{
	btr_hkey_copy(tcx, &dst_rec->rec_hkey[0], &src_rec->rec_hkey[0]);
}

static inline uint32_t
btr_node_size(struct btr_context *tcx)
{
	return sizeof(struct btr_node) +
		tcx->tc_tins.ti_root->tr_node_size * btr_rec_size(tcx);
}

static int
btr_node_alloc(struct btr_context *tcx, umem_off_t *nd_off_p)
{
	struct btr_node		*nd;
	umem_off_t		 nd_off;

	if (btr_ops(tcx)->to_node_alloc != NULL)
		nd_off = btr_ops(tcx)->to_node_alloc(&tcx->tc_tins,
						     btr_node_size(tcx));
	else
		nd_off = umem_zalloc(btr_umm(tcx), btr_node_size(tcx));

	if (UMOFF_IS_NULL(nd_off))
		return btr_umm(tcx)->umm_nospc_rc;

	D_DEBUG(DB_TRACE, "Allocate new node "DF_X64"\n", nd_off);
	nd = btr_off2ptr(tcx, nd_off);
	nd->tn_child = BTR_NODE_NULL;

	*nd_off_p = nd_off;
	return 0;
}

static int
btr_node_free(struct btr_context *tcx, umem_off_t nd_off)
{
	int	rc;
	D_DEBUG(DB_TRACE, "Free node "DF_X64"\n", nd_off);
	rc = umem_free(btr_umm(tcx), nd_off);
	if (rc != 0)
		D_ERROR("Failed to free node: %s\n", strerror(errno));

	return rc;
}

static int
btr_node_tx_add(struct btr_context *tcx, umem_off_t nd_off)
{
	return umem_tx_add(btr_umm(tcx), nd_off, btr_node_size(tcx));
}

/* helper functions */

static struct btr_record *
btr_node_rec_at(struct btr_context *tcx, umem_off_t nd_off,
		unsigned int at)
{
	struct btr_node *nd = btr_off2ptr(tcx, nd_off);
	char		*addr = (char *)&nd[1];

	return (struct btr_record *)&addr[btr_rec_size(tcx) * at];
}

static umem_off_t
btr_node_child_at(struct btr_context *tcx, umem_off_t nd_off,
		  unsigned int at)
{
	struct btr_node	  *nd = btr_off2ptr(tcx, nd_off);
	struct btr_record *rec;

	D_ASSERT(!(nd->tn_flags & BTR_NODE_LEAF));
	/* NB: non-leaf node has +1 children than number of keys */
	if (at == 0)
		return nd->tn_child;

	rec = btr_node_rec_at(tcx, nd_off, at - 1);
	return rec->rec_off;
}

static inline bool
btr_node_is_full(struct btr_context *tcx, umem_off_t nd_off)
{
	struct btr_node *nd = btr_off2ptr(tcx, nd_off);

	D_ASSERT(nd->tn_keyn < tcx->tc_order);
	return nd->tn_keyn == tcx->tc_order - 1;
}

static inline void
btr_node_set(struct btr_context *tcx, umem_off_t nd_off,
	     unsigned int bits)
{
	struct btr_node *nd = btr_off2ptr(tcx, nd_off);

	nd->tn_flags |= bits;
}

static inline void
btr_node_unset(struct btr_context *tcx, umem_off_t nd_off,
	       unsigned int bits)
{
	struct btr_node *nd = btr_off2ptr(tcx, nd_off);

	nd->tn_flags &= ~bits;
}

static inline bool
btr_node_is_set(struct btr_context *tcx, umem_off_t nd_off,
		unsigned int bits)
{
	struct btr_node *nd = btr_off2ptr(tcx, nd_off);

	return nd->tn_flags & bits;
}

static inline bool
btr_node_is_leaf(struct btr_context *tcx, umem_off_t nd_off)
{
	return btr_node_is_set(tcx, nd_off, BTR_NODE_LEAF);
}

static inline bool
btr_node_is_root(struct btr_context *tcx, umem_off_t nd_off)
{
	return btr_node_is_set(tcx, nd_off, BTR_NODE_ROOT);
}

static inline bool
btr_node_is_equal(struct btr_context *tcx, umem_off_t off1,
		  umem_off_t off2)
{
	return off1 == off2;
}

static bool
btr_root_empty(struct btr_context *tcx)
{
	struct btr_root *root = tcx->tc_tins.ti_root;

	return root == NULL || UMOFF_IS_NULL(root->tr_node);
}

static int
btr_root_free(struct btr_context *tcx)
{
	struct btr_instance	*tins = &tcx->tc_tins;
	int			 rc;

	if (UMOFF_IS_NULL(tins->ti_root_off)) {
		struct btr_root *root = tins->ti_root;

		if (root == NULL)
			return 0;

		D_DEBUG(DB_TRACE, "Destroy inplace created tree root\n");
		if (btr_has_tx(tcx)) {
			rc = btr_root_tx_add(tcx);
			if (rc != 0) {
				D_ERROR("Failed to add root into TX: %s\n",
					strerror(errno));
				return rc;
			}
		}

		memset(root, 0, sizeof(*root));
	} else {
		D_DEBUG(DB_TRACE, "Destroy tree root\n");
		rc = umem_free(btr_umm(tcx), tins->ti_root_off);
		if (rc != 0) {
			D_ERROR("Failed to free tree root: %s\n",
				strerror(errno));
			return rc;
		}
	}

	tins->ti_root_off = BTR_ROOT_NULL;
	tins->ti_root = NULL;

	return 0;
}

static int
btr_root_init(struct btr_context *tcx, struct btr_root *root, bool in_place)
{
	struct btr_instance *tins = &tcx->tc_tins;
	int		     rc;

	tins->ti_root = root;
	if (UMOFF_IS_NULL(tins->ti_root_off) && btr_has_tx(tcx)) {
		/* externally allocated root and has transaction */
		rc = btr_root_tx_add(tcx);
		if (rc != 0)
			return rc;
	}

	if (in_place)
		memset(root, 0, sizeof(*root));
	root->tr_class		= tcx->tc_class;
	root->tr_feats		= tcx->tc_feats;
	root->tr_order		= tcx->tc_order;
	if (tcx->tc_feats & BTR_FEAT_DYNAMIC_ROOT)
		root->tr_node_size	= 1;
	else
		root->tr_node_size	= tcx->tc_order;
	root->tr_node		= BTR_NODE_NULL;

	return 0;
}

static int
btr_root_alloc(struct btr_context *tcx)
{
	struct btr_instance	*tins = &tcx->tc_tins;
	struct btr_root		*root;

	tins->ti_root_off = umem_zalloc(btr_umm(tcx),
					sizeof(struct btr_root));
	if (UMOFF_IS_NULL(tins->ti_root_off))
		return btr_umm(tcx)->umm_nospc_rc;

	root = btr_off2ptr(tcx, tins->ti_root_off);
	return btr_root_init(tcx, root, false);
}

static int
btr_root_tx_add(struct btr_context *tcx)
{
	struct btr_instance	*tins = &tcx->tc_tins;
	int			 rc;

	if (!UMOFF_IS_NULL(tins->ti_root_off)) {
		rc = umem_tx_add(btr_umm(tcx), tcx->tc_tins.ti_root_off,
				 sizeof(struct btr_root));
	} else {
		rc = umem_tx_add_ptr(btr_umm(tcx), tcx->tc_tins.ti_root,
				     sizeof(struct btr_root));
	}
	return rc;
}

/**
 * Create btr_node for the empty root, insert the first \a rec into it.
 */
int
btr_root_start(struct btr_context *tcx, struct btr_record *rec)
{
	struct btr_root		*root;
	struct btr_record	*rec_dst;
	struct btr_node		*nd;
	umem_off_t		 nd_off;
	int			 rc;

	root = tcx->tc_tins.ti_root;

	D_ASSERT(UMOFF_IS_NULL(root->tr_node));
	D_ASSERT(root->tr_depth == 0);

	rc = btr_node_alloc(tcx, &nd_off);
	if (rc != 0) {
		D_DEBUG(DB_TRACE, "Failed to allocate new root\n");
		return rc;
	}

	/* root is also leaf, records are stored in root */
	btr_node_set(tcx, nd_off, BTR_NODE_ROOT | BTR_NODE_LEAF);
	nd = btr_off2ptr(tcx, nd_off);
	nd->tn_keyn = 1;

	rec_dst = btr_node_rec_at(tcx, nd_off, 0);
	btr_rec_copy(tcx, rec_dst, rec, 1);

	if (btr_has_tx(tcx)) {
		rc = btr_root_tx_add(tcx);
		if (rc != 0) {
			D_ERROR("Failed to add root into TX: %s\n",
				strerror(errno));
			return rc;
		}
	}

	root->tr_node = nd_off;
	root->tr_depth = 1;
	btr_context_set_depth(tcx, root->tr_depth);

	btr_trace_set(tcx, 0, nd_off, 0);
	return 0;
}

/**
 * Add a new root to the tree, then insert \a rec to the new root.
 *
 * \param tcx	[IN]	Tree operation context.
 * \param off_left [IN]
 *			the original root, it is left child for the new root.
 * \param rec	[IN]	The record to be inserted to the new root.
 */
int
btr_root_grow(struct btr_context *tcx, umem_off_t off_left,
	      struct btr_record *rec)
{
	struct btr_root		*root;
	struct btr_node		*nd;
	struct btr_record	*rec_dst;
	umem_off_t	 nd_off;
	int			 at;
	int			 rc;

	root = tcx->tc_tins.ti_root;
	D_ASSERT(root->tr_depth != 0);

	D_DEBUG(DB_TRACE, "Grow the tree depth to %d\n", root->tr_depth + 1);

	rc = btr_node_alloc(tcx, &nd_off);
	if (rc != 0) {
		D_DEBUG(DB_TRACE, "Failed to allocate new root\n");
		return rc;
	}

	/* the left child is the old root */
	D_ASSERT(btr_node_is_root(tcx, off_left));
	btr_node_unset(tcx, off_left, BTR_NODE_ROOT);

	btr_node_set(tcx, nd_off, BTR_NODE_ROOT);
	rec_dst = btr_node_rec_at(tcx, nd_off, 0);
	btr_rec_copy(tcx, rec_dst, rec, 1);

	nd = btr_off2ptr(tcx, nd_off);
	nd->tn_child	= off_left;
	nd->tn_keyn	= 1;

	at = !btr_node_is_equal(tcx, off_left, tcx->tc_trace->tr_node);

	/* replace the root offset, increase tree level */
	if (btr_has_tx(tcx)) {
		rc = btr_root_tx_add(tcx); /* XXX check error */
		if (rc != 0) {
			D_ERROR("Failed to add root into TX: %s\n",
				strerror(errno));
			return rc;
		}
	}

	root->tr_node = nd_off;
	root->tr_depth++;

	btr_context_set_depth(tcx, root->tr_depth);
	btr_trace_set(tcx, 0, nd_off, at);
	return 0;
}

struct btr_check_alb {
	umem_off_t	nd_off;
	int			at;
	uint32_t		intent;
};

static int
btr_check_availability(struct btr_context *tcx, struct btr_check_alb *alb)
{
	struct btr_record	*rec;
	int			 rc;

	if (btr_ops(tcx)->to_check_availability == NULL)
		return PROBE_RC_OK;

	if (UMOFF_IS_NULL(alb->nd_off)) { /* compare the leaf trace */
		struct btr_trace *trace = &tcx->tc_traces[BTR_TRACE_MAX - 1];

		alb->nd_off = trace->tr_node;
		alb->at = trace->tr_at;
	}

	if (!btr_node_is_leaf(tcx, alb->nd_off))
		return PROBE_RC_OK;

	rec = btr_node_rec_at(tcx, alb->nd_off, alb->at);
	rc = btr_ops(tcx)->to_check_availability(&tcx->tc_tins, rec,
						 alb->intent);
	if (rc == -DER_INPROGRESS) /* Uncertain */
		return PROBE_RC_INPROGRESS;

	if (rc == -DER_DATA_LOSS)
		return PROBE_RC_DATA_LOSS;

	if (rc < 0) /* Failure */
		return PROBE_RC_ERR;

	switch (rc) {
	case ALB_AVAILABLE_DIRTY:
		/* XXX: This case is mainly used for purge operation.
		 *	There are some uncommitted modifications that
		 *	may belong to some old crashed operations. We
		 *	hope that the caller can make further check
		 *	about whether can remove them from the system
		 *	or not.
		 *
		 *	Currently, the main caller with purge intent
		 *	is the aggregation. We need more handling
		 *	for the case in the new aggregation logic.
		 *	But before that, just make it fall through.
		 */
	case ALB_AVAILABLE_ABORTED:
		/** NB: Entry is aborted flag set and we can purge it */
	case ALB_AVAILABLE_CLEAN:
		return PROBE_RC_OK;
	case ALB_UNAVAILABLE:
	default:
		/* Unavailable */
		return PROBE_RC_UNAVAILABLE;
	}
}

static void
btr_node_insert_rec_only(struct btr_context *tcx, struct btr_trace *trace,
			 struct btr_record *rec)
{
	struct btr_record *rec_a;
	struct btr_node   *nd;
	bool		   leaf;
	bool		   reuse = false;
	char		   sbuf[BTR_PRINT_BUF];

	/* NB: assume trace->tr_node has been added to TX */
	D_ASSERT(!btr_node_is_full(tcx, trace->tr_node));

	leaf = btr_node_is_leaf(tcx, trace->tr_node);
	btr_trace_debug(tcx, trace, "insert %s now size %d\n",
			btr_rec_string(tcx, rec, leaf, sbuf, BTR_PRINT_BUF),
			btr_rec_size(tcx));

	nd = btr_off2ptr(tcx, trace->tr_node);
	if (nd->tn_keyn > 0) {
		struct btr_check_alb	alb;
		int			rc;

		if (trace->tr_at != nd->tn_keyn)
			alb.at = trace->tr_at;
		else
			alb.at = trace->tr_at - 1;

		alb.nd_off = trace->tr_node;
		alb.intent = DAOS_INTENT_CHECK;
		rc = btr_check_availability(tcx, &alb);
		if (rc == PROBE_RC_UNAVAILABLE) {
			reuse = true;
			btr_trace_debug(tcx, trace, "reuse at %d for insert\n",
					alb.at);
			if (trace->tr_at == nd->tn_keyn)
				trace->tr_at -= 1;
		}
	}

	rec_a = btr_node_rec_at(tcx, trace->tr_node, trace->tr_at);

	if (reuse) {
		btr_rec_free(tcx, rec_a, NULL);
	} else {
		if (trace->tr_at != nd->tn_keyn) {
			struct btr_record *rec_b;

			rec_b = btr_node_rec_at(tcx, trace->tr_node,
						trace->tr_at + 1);
			btr_rec_move(tcx, rec_b, rec_a,
				     nd->tn_keyn - trace->tr_at);
		}
		nd->tn_keyn++;
	}

	btr_rec_copy(tcx, rec_a, rec, 1);
}

/**
 * Where I should split a node.
 */
static int
btr_split_at(struct btr_context *tcx, int level,
	     umem_off_t off_left,
	     umem_off_t off_right)
{
	struct btr_trace *trace = &tcx->tc_trace[level];
	int		  order = tcx->tc_order;
	int		  split_at;
	bool		  left;

	split_at = order / 2;

	left = (trace->tr_at < split_at);
	if (!btr_node_is_leaf(tcx, off_left))
		split_at -= left;

	btr_trace_debug(tcx, trace, "split_at %d, insert to the %s node\n",
			split_at, left ? "left" : "right");
	if (left)
		btr_trace_set(tcx, level, off_left, trace->tr_at);
	else
		btr_trace_set(tcx, level, off_right, trace->tr_at - split_at);

	return split_at;
}

/**
 * split a tree node at level \a level
 */
static int
btr_node_split_and_insert(struct btr_context *tcx, struct btr_trace *trace,
			  struct btr_record *rec)
{
	struct btr_record	*rec_src;
	struct btr_record	*rec_dst;
	struct btr_node		*nd_left;
	struct btr_node		*nd_right;
	umem_off_t		 off_left;
	umem_off_t		 off_right;
	char			 hkey_buf[DAOS_HKEY_MAX];
	int			 split_at;
	int			 level;
	int			 rc;
	bool			 leaf;
	bool			 right;

	D_ASSERT(trace >= tcx->tc_trace);
	level = trace - tcx->tc_trace;
	off_left = trace->tr_node;

	rc = btr_node_alloc(tcx, &off_right);
	if (rc != 0)
		return rc;

	leaf = btr_node_is_leaf(tcx, off_left);
	if (leaf)
		btr_node_set(tcx, off_right, BTR_NODE_LEAF);

	split_at = btr_split_at(tcx, level, off_left, off_right);

	rec_src = btr_node_rec_at(tcx, off_left, split_at);
	rec_dst = btr_node_rec_at(tcx, off_right, 0);

	nd_left	 = btr_off2ptr(tcx, off_left);
	nd_right = btr_off2ptr(tcx, off_right);

	nd_right->tn_keyn = nd_left->tn_keyn - split_at;
	nd_left->tn_keyn  = split_at;

	if (leaf) {
		D_DEBUG(DB_TRACE, "Splitting leaf node\n");

		btr_rec_copy(tcx, rec_dst, rec_src, nd_right->tn_keyn);
		btr_node_insert_rec_only(tcx, trace, rec);

		/* insert the right node and the first key of the right
		 * node to its parent
		 */
		if (btr_is_direct_key(tcx))
			rec->rec_node[0] = off_right;
		else
			btr_rec_copy_hkey(tcx, rec, rec_dst);
		goto bubble_up;
	}
	/* non-leaf */

	right = btr_node_is_equal(tcx, trace->tr_node, off_right);
	if (trace->tr_at == 0 && right) {
		/* the new record is the first one on the right node */
		D_DEBUG(DB_TRACE, "Bubble up the new key\n");
		nd_right->tn_child = rec->rec_off;
		btr_rec_copy(tcx, rec_dst, rec_src, nd_right->tn_keyn);
		goto bubble_up;
	}

	D_DEBUG(DB_TRACE, "Bubble up the 1st key of the right node\n");

	nd_right->tn_child = rec_src->rec_off;
	/* btr_split_at should ensure the right node has more than one record,
	 * because the first record of the right node will bubble up.
	 * (@src_rec[0] is this record at this point)
	 */
	D_ASSERT(nd_right->tn_keyn > 1 || right);
	nd_right->tn_keyn--;
	/* insertion point has to be shifted if the new record is going to
	 * be inserted to the right node.
	 */
	trace->tr_at -= right;

	/* Copy from @rec_src[1] because @rec_src[0] will bubble up.
	 * NB: call btr_rec_at instead of using array index, see btr_record.
	 */
	btr_rec_copy(tcx, rec_dst, btr_rec_at(tcx, rec_src, 1),
		     nd_right->tn_keyn);

	/* backup it because the below btr_node_insert_rec_only may
	 * overwrite it.
	 */
	btr_hkey_copy(tcx, &hkey_buf[0], &rec_src->rec_hkey[0]);

	btr_node_insert_rec_only(tcx, trace, rec);

	btr_hkey_copy(tcx, &rec->rec_hkey[0], &hkey_buf[0]);

 bubble_up:
	D_DEBUG(DB_TRACE, "left keyn %d, right keyn %d\n",
		nd_left->tn_keyn, nd_right->tn_keyn);

	rec->rec_off = off_right;
	if (level == 0)
		rc = btr_root_grow(tcx, off_left, rec);
	else
		rc = btr_node_insert_rec(tcx, trace - 1, rec);

	return rc;
}

static inline bool
btr_root_resize_needed(struct btr_context *tcx)
{
	struct btr_root	*root = tcx->tc_tins.ti_root;
	struct btr_node *nd;

	if (tcx->tc_order == root->tr_node_size)
		return false; /* As big as it can get */

	nd = btr_off2ptr(tcx, root->tr_node);

	if (nd->tn_keyn != root->tr_node_size)
		return false;

	return true;
}

static int
btr_root_resize(struct btr_context *tcx, struct btr_trace *trace,
		bool *node_alloc)
{
	struct btr_root	*root = tcx->tc_tins.ti_root;
	umem_off_t	 old_node = root->tr_node;
	struct btr_node	*nd = btr_off2ptr(tcx, old_node);
	daos_size_t	 old_size = btr_node_size(tcx);
	int		 new_order;
	umem_off_t	 nd_off;
	int		 rc = 0;

	D_ASSERT(root->tr_depth == 1);

	if (btr_has_tx(tcx)) {
		rc = btr_root_tx_add(tcx);
		if (rc != 0) {
			D_ERROR("Failed to add btr_root to transaction\n");
			return rc;
		}
	}

	new_order = MIN(root->tr_node_size * 2 + 1, tcx->tc_order);

	D_DEBUG(DB_TRACE, "Root node size increase from %d to %d\n",
		root->tr_node_size, new_order);

	root->tr_node_size = new_order;

	rc = btr_node_alloc(tcx, &nd_off);
	if (rc != 0) {
		D_DEBUG(DB_TRACE, "Failed to allocate new root\n");
		return rc;
	}
	trace->tr_node = root->tr_node = nd_off;
	memcpy(btr_off2ptr(tcx, nd_off), nd, old_size);
	/* NB: Both of the following routines can fail but neither presently
	 * returns an error code.   For now, ignore this fact.   DAOS-2577
	 */
	btr_node_free(tcx, old_node);
	*node_alloc = true;

	return 0;
}

static int
btr_node_insert_rec(struct btr_context *tcx, struct btr_trace *trace,
		    struct btr_record *rec)
{
	int	rc = 0;
	bool	node_alloc = false;

	if (btr_root_resize_needed(tcx)) {
		rc = btr_root_resize(tcx, trace, &node_alloc);
		if (rc != 0) {
			D_ERROR("Failed to resize root node: %s", d_errstr(rc));
			goto done;
		}
	}

	if (!node_alloc && btr_has_tx(tcx)) {
		rc = btr_node_tx_add(tcx, trace->tr_node);
		if (rc != 0) {
			D_ERROR("Failed to add node to txn record: %s",
				d_errstr(rc));
			goto done;
		}
	}

	if (btr_node_is_full(tcx, trace->tr_node))
		rc = btr_node_split_and_insert(tcx, trace, rec);
	else
		btr_node_insert_rec_only(tcx, trace, rec);
done:
	return rc;
}

static int
btr_cmp(struct btr_context *tcx, umem_off_t nd_off,
	int at, char *hkey, d_iov_t *key)
{
	struct btr_record *rec;
	int		   cmp;

	if (UMOFF_IS_NULL(nd_off)) { /* compare the leaf trace */
		struct btr_trace *trace = &tcx->tc_traces[BTR_TRACE_MAX - 1];

		nd_off = trace->tr_node;
		at = trace->tr_at;
	}

	rec = btr_node_rec_at(tcx, nd_off, at);
	if (btr_is_direct_key(tcx)) {
		/* For direct keys, resolve the offset in the record */
		if (!btr_node_is_leaf(tcx, nd_off))
			rec = btr_node_rec_at(tcx, rec->rec_node[0], 0);

		cmp = btr_key_cmp(tcx, rec, key);
	} else {
		if (hkey) {
			cmp = btr_hkey_cmp(tcx, rec, hkey);
		} else {
			D_ASSERT(key != NULL);
			cmp = btr_key_cmp(tcx, rec, key);
		}
	}
	D_ASSERT((cmp & (BTR_CMP_LT | BTR_CMP_GT)) != 0 ||
		  cmp == BTR_CMP_EQ || cmp == BTR_CMP_ERR);
	D_ASSERT((cmp & (BTR_CMP_LT | BTR_CMP_GT)) !=
		 (BTR_CMP_LT | BTR_CMP_GT));

	D_DEBUG(DB_TRACE, "compared record at %d, cmp %d\n", at, cmp);
	return cmp;
}

bool
btr_probe_valid(dbtree_probe_opc_t opc)
{
	if (opc == BTR_PROBE_FIRST || opc == BTR_PROBE_LAST ||
	    opc == BTR_PROBE_EQ)
		return true;

	return (opc == BTR_PROBE_GT || opc == BTR_PROBE_LT ||
		opc == BTR_PROBE_GE || opc == BTR_PROBE_LE);
}

/**
 * Try to find \a key within a btree, it will store the searching path in
 * tcx::tc_traces.
 *
 * \return	see btr_probe_rc
 */
static enum btr_probe_rc
btr_probe(struct btr_context *tcx, dbtree_probe_opc_t probe_opc,
	  uint32_t intent, d_iov_t *key, char hkey[DAOS_HKEY_MAX])
{
	int			 start;
	int			 end;
	int			 at;
	int			 rc;
	int			 cmp;
	int			 level = -1;
	int			 saved = -1;
	bool			 next_level;
	struct btr_node		*nd;
	struct btr_check_alb	 alb;
	umem_off_t		 nd_off;

	if (!btr_probe_valid(probe_opc)) {
		rc = PROBE_RC_ERR;
		goto out;
	}

	memset(&tcx->tc_traces[0], 0,
	       sizeof(tcx->tc_traces[0]) * BTR_TRACE_MAX);

	/* depth could be changed by dbtree_delete/dbtree_iter_delete from
	 * a different btr_context, so we always reinitialize both depth
	 * and start point of trace for the context.
	 */
	btr_context_set_depth(tcx, tcx->tc_tins.ti_root->tr_depth);

	if (btr_root_empty(tcx)) { /* empty tree */
		D_DEBUG(DB_TRACE, "Empty tree\n");
		rc = PROBE_RC_NONE;
		goto out;
	}

	nd_off = tcx->tc_tins.ti_root->tr_node;

	for (start = end = 0, level = 0, next_level = true ;;) {
		if (next_level) { /* search a new level of the tree */
			next_level = false;
			start	= 0;
			nd	= btr_off2ptr(tcx, nd_off);
			end	= nd->tn_keyn - 1;

			D_DEBUG(DB_TRACE,
				"Probe level %d, node "DF_X64" keyn %d\n",
				level, nd_off, end + 1);
		}

		if (probe_opc == BTR_PROBE_FIRST) {
			at = start = end = 0;
			cmp = BTR_CMP_GT;

		} else if (probe_opc == BTR_PROBE_LAST) {
			at = start = end;
			cmp = BTR_CMP_LT;
		} else {
			D_ASSERT(probe_opc & BTR_PROBE_SPEC);
			/* binary search */
			at = (start + end) / 2;
			cmp = btr_cmp(tcx, nd_off, at, hkey, key);
		}

		if (cmp == BTR_CMP_ERR) {
			D_DEBUG(DB_TRACE, "compared record at %d, got "
				"BTR_CMP_ERR, return PROBE_RC_ERR.", at);
			rc = PROBE_RC_ERR;
			goto out;
		}

		if (cmp != BTR_CMP_EQ && start < end) {
			/* continue the binary search in current level */
			if (cmp & BTR_CMP_LT)
				start = at + 1;
			else
				end = at - 1;
			continue;
		}

		if (btr_node_is_leaf(tcx, nd_off))
			break;

		/* NB: cmp is BTR_CMP_LT or BTR_CMP_EQ means search the record
		 * in the right child, otherwise it is in the left child.
		 */
		at += !(cmp & BTR_CMP_GT);
		btr_trace_set(tcx, level, nd_off, at);
		btr_trace_debug(tcx, &tcx->tc_trace[level], "probe child\n");

		/* Search the next level. */
		nd_off = btr_node_child_at(tcx, nd_off, at);
		next_level = true;
		level++;
	}
	/* leaf node */
	D_ASSERT(cmp != BTR_CMP_UNKNOWN);
	D_ASSERT(level == tcx->tc_depth - 1);
	D_ASSERT(!UMOFF_IS_NULL(nd_off));

	btr_trace_set(tcx, level, nd_off, at);

	if (cmp == BTR_CMP_EQ && key && btr_has_collision(tcx)) {
		cmp = btr_cmp(tcx, nd_off, at, NULL, key);
		if (cmp == BTR_CMP_ERR) {
			rc = PROBE_RC_ERR;
			goto out;
		}
		D_ASSERTF(cmp == BTR_CMP_EQ, "Hash collision is unsupported\n");
	}

	alb.nd_off = nd_off;
	alb.at = at;
	alb.intent = intent;

again:
	switch (probe_opc) {
	default:
		D_ASSERT(0);
	case BTR_PROBE_FIRST:
		do {
			alb.nd_off = tcx->tc_trace[level].tr_node;
			alb.at = tcx->tc_trace[level].tr_at;
			rc = btr_check_availability(tcx, &alb);
		} while (rc == PROBE_RC_UNAVAILABLE && btr_probe_next(tcx));

		if (rc == PROBE_RC_UNAVAILABLE)
			rc = PROBE_RC_NONE;
		goto out;

	case BTR_PROBE_LAST:
		do {
			alb.nd_off = tcx->tc_trace[level].tr_node;
			alb.at = tcx->tc_trace[level].tr_at;
			rc = btr_check_availability(tcx, &alb);
		} while (rc == PROBE_RC_UNAVAILABLE && btr_probe_prev(tcx));

		if (rc == PROBE_RC_UNAVAILABLE)
			rc = PROBE_RC_NONE;
		goto out;

	case BTR_PROBE_EQ:
		if (cmp == BTR_CMP_EQ) {
			rc = btr_check_availability(tcx, &alb);
			if (rc != PROBE_RC_UNAVAILABLE)
				goto out;

			/* The record for current pos is unavailable, can be
			 * reused for the follow-on insert if applicable.
			 */
		} else {
			/* Point at the first key which is larger than the
			 * probed one, this if for the follow-on insert if
			 * applicable.
			 */
			btr_trace_set(tcx, level, nd_off,
				      at + !(cmp & BTR_CMP_GT));
		}

		rc = PROBE_RC_NONE;
		goto out;

	case BTR_PROBE_GE:
		if (cmp == BTR_CMP_EQ) {
			rc = btr_check_availability(tcx, &alb);
			if (rc != PROBE_RC_UNAVAILABLE)
				goto out;

			/* The record for current pos is unavailable, can be
			 * reused for the follow-on insert if applicable.
			 */
			if (saved == -1)
				saved = at;
		}
		/* fall through */
	case BTR_PROBE_GT:
		if (cmp & BTR_CMP_GT) {
			/* Check availability if the target matched or it is
			 * for non-modification related operation.
			 */
			rc = btr_check_availability(tcx, &alb);
			if (rc != PROBE_RC_UNAVAILABLE) {
				if (rc == PROBE_RC_OK)
					break;

				goto out;
			}

			/* The record for current pos is unavailable, can be
			 * reused for the follow-on insert if applicable.
			 */
			if (saved == -1)
				saved = at;
		} else {
			/* Point at the next position in the current leaf node,
			 * this is for the follow-on insert if applicable.
			 */
			if (saved == -1)
				saved = at + 1;
		}

		if (btr_probe_next(tcx)) {
			cmp = BTR_CMP_UNKNOWN;
			break;
		}

		btr_trace_set(tcx, level, nd_off, saved);
		rc = PROBE_RC_NONE;
		goto out;

	case BTR_PROBE_LE:
		if (cmp == BTR_CMP_EQ) {
			rc = btr_check_availability(tcx, &alb);
			if (rc != PROBE_RC_UNAVAILABLE)
				goto out;
		}
		/* fall through */
	case BTR_PROBE_LT:
		if (cmp & BTR_CMP_LT) {
			/* Check availability if the target matched or it is
			 * for non-modification related operation.
			 */
			rc = btr_check_availability(tcx, &alb);
			if (rc != PROBE_RC_UNAVAILABLE) {
				if (rc == PROBE_RC_OK)
					break;

				goto out;
			}
		}

		if (btr_probe_prev(tcx)) {
			cmp = BTR_CMP_UNKNOWN;
			break;
		}

		rc = PROBE_RC_NONE;
		goto out;
	}

	if (cmp == BTR_CMP_UNKNOWN) {/* position changed, compare again */
		cmp = btr_cmp(tcx, BTR_NODE_NULL, -1, hkey, key);
		alb.nd_off = BTR_NODE_NULL;
		alb.at = -1;
		goto again;
	}

	D_ASSERT(cmp != BTR_CMP_EQ);
	/* GT/GE/LT/LE */
	rc = PROBE_RC_OK;
 out:
	tcx->tc_probe_rc = rc;
	if (rc == PROBE_RC_ERR)
		D_ERROR("Failed to probe: rc = %d\n", tcx->tc_probe_rc);
	else if (level >= 0)
		btr_trace_debug(tcx, &tcx->tc_trace[level], "\n");

	return rc;
}

static enum btr_probe_rc
btr_probe_key(struct btr_context *tcx, dbtree_probe_opc_t probe_opc,
	      uint32_t intent, d_iov_t *key)
{
	char hkey[DAOS_HKEY_MAX];

	btr_hkey_gen(tcx, key, hkey);
	return btr_probe(tcx, probe_opc, intent, key, hkey);
}

static bool
btr_probe_next(struct btr_context *tcx)
{
	struct btr_trace	*trace;
	struct btr_node		*nd;
	umem_off_t	 nd_off;

	if (btr_root_empty(tcx)) /* empty tree */
		return false;

	trace = &tcx->tc_trace[tcx->tc_depth - 1];

	btr_trace_debug(tcx, trace, "Probe the next\n");
	while (1) {
		bool leaf;

		nd_off = trace->tr_node;
		leaf = btr_node_is_leaf(tcx, nd_off);

		nd = btr_off2ptr(tcx, nd_off);

		/* NB: trace->tr_at might be larger than key number because
		 * split can happen between two calls.
		 */
		if (btr_node_is_root(tcx, nd_off) &&
		    trace->tr_at >= nd->tn_keyn - leaf) {
			D_ASSERT(trace == tcx->tc_trace);
			D_DEBUG(DB_TRACE, "End\n");
			return false; /* done */
		}

		if (trace->tr_at >= nd->tn_keyn - leaf) {
			/* finish current level */
			trace--;
			continue;
		}

		trace->tr_at++;
		btr_trace_debug(tcx, trace, "trace back\n");
		break;
	}

	while (trace < &tcx->tc_trace[tcx->tc_depth - 1]) {
		umem_off_t tmp;

		tmp = btr_node_child_at(tcx, trace->tr_node, trace->tr_at);
		trace++;
		trace->tr_at = 0;
		D_ASSERT(tmp != UMOFF_NULL);
		trace->tr_node = tmp;
	}

	btr_trace_debug(tcx, trace, "is the next\n");
	return true;
}

static bool
btr_probe_prev(struct btr_context *tcx)
{
	struct btr_trace	*trace;
	struct btr_node		*nd;
	umem_off_t		 nd_off;

	if (btr_root_empty(tcx)) /* empty tree */
		return false;

	trace = &tcx->tc_trace[tcx->tc_depth - 1];

	btr_trace_debug(tcx, trace, "Probe the prev\n");
	while (1) {
		nd_off = trace->tr_node;

		nd = btr_off2ptr(tcx, nd_off);

		if (btr_node_is_root(tcx, nd_off) && trace->tr_at == 0) {
			D_ASSERT(trace == tcx->tc_trace);
			D_DEBUG(DB_TRACE, "End\n");
			return false; /* done */
		}

		if (trace->tr_at == 0) {
			/* finish current level */
			trace--;
			continue;
		}

		trace->tr_at--;
		/* might split between two calls */
		if (trace->tr_at >= nd->tn_keyn)
			trace->tr_at = nd->tn_keyn - 1;

		btr_trace_debug(tcx, trace, "trace back\n");
		break;
	}

	while (trace < &tcx->tc_trace[tcx->tc_depth - 1]) {
		umem_off_t	tmp;
		bool			leaf;

		tmp = btr_node_child_at(tcx, trace->tr_node, trace->tr_at);

		trace++;
		D_ASSERT(tmp != UMOFF_NULL);
		trace->tr_node = tmp;
		leaf = btr_node_is_leaf(tcx, trace->tr_node);

		nd = btr_off2ptr(tcx, trace->tr_node);

		D_ASSERT(nd->tn_keyn != 0);
		trace->tr_at = nd->tn_keyn - leaf;
	}

	btr_trace_debug(tcx, trace, "is the prev\n");
	return true;
}

/**
 * Search the provided \a key and fetch its value (and key if the matched key
 * is different with the input key). This function can support advanced range
 * search operation based on \a opc.
 *
 * If \a key_out and \a val_out provide sink buffers, then key and value will
 * be copied into them. Otherwise if buffer address in \a key_out or/and
 * \a val_out is/are NULL, then addresses of key or/and value of the current
 * record will be returned.
 *
 * \param toh	[IN]		Tree open handle.
 * \param opc	[IN]		Probe opcode, see dbtree_probe_opc_t for the
 *				details.
 * \param intent [IN]		The operation intent.
 * \param key	[IN]		Key to search
 * \param key_out [OUT]		Return the actual matched key if \a opc is
 *				not BTR_PROBE_EQ.
 * \param val_out [OUT]		Returned value address, or sink buffer to
 *				store returned value.
 *
 * \return		0	found
 *			-ve	error code
 */
int
dbtree_fetch(daos_handle_t toh, dbtree_probe_opc_t opc, uint32_t intent,
	     d_iov_t *key, d_iov_t *key_out, d_iov_t *val_out)
{
	struct btr_record  *rec;
	struct btr_context *tcx;
	int		    rc;

	tcx = btr_hdl2tcx(toh);
	if (tcx == NULL)
		return -DER_NO_HDL;

	rc = btr_verify_key(tcx, key);
	if (rc)
		return rc;

	rc = btr_probe_key(tcx, opc, intent, key);
	switch (rc) {
	case PROBE_RC_INPROGRESS:
		D_DEBUG(DB_TRACE, "Target is in some uncommitted DTX.\n");
		return -DER_INPROGRESS;
	case PROBE_RC_DATA_LOSS:
		D_DEBUG(DB_TRACE, "Fetch hit some corrupted transaction.\n");
		return -DER_DATA_LOSS;
	case PROBE_RC_NONE:
		D_DEBUG(DB_TRACE, "Key does not exist.\n");
		return -DER_NONEXIST;
	case PROBE_RC_ERR:
		D_DEBUG(DB_TRACE, "Cannot find key: %d\n", tcx->tc_probe_rc);
		return -DER_NONEXIST;
	default:
		break;
	}

	rec = btr_trace2rec(tcx, tcx->tc_depth - 1);

	return btr_rec_fetch(tcx, rec, key_out, val_out);
}

/**
 * Fetch on current trace position.
 *
 * \param toh     [IN]		Tree open handle.
 * \param key_out [OUT]		Return the key
 * \param val_out [OUT]		Returned value address, or sink buffer to
 *				store returned value.
 *
 * \return		0	Key exists on current pos
 *			-ve	Error code
 */
int
dbtree_fetch_cur(daos_handle_t toh, d_iov_t *key_out, d_iov_t *val_out)
{
	struct btr_record	*rec;
	struct btr_context	*tcx;
	struct btr_trace	*trace;
	struct btr_node		*nd;
	int			rc;

	tcx = btr_hdl2tcx(toh);
	if (tcx == NULL)
		return -DER_NO_HDL;

	if (btr_root_empty(tcx)) /* empty tree */
		return -DER_NONEXIST;

	rc = btr_verify_key(tcx, key_out);
	if (rc)
		return rc;

	D_ASSERT(tcx->tc_depth > 0);
	trace = &tcx->tc_trace[tcx->tc_depth - 1];

	nd = btr_off2ptr(tcx, trace->tr_node);
	D_ASSERT(trace->tr_at <= nd->tn_keyn);
	if (nd->tn_keyn == 0 || trace->tr_at == nd->tn_keyn)
		return -DER_NONEXIST;

	rec = btr_trace2rec(tcx, tcx->tc_depth - 1);
	return btr_rec_fetch(tcx, rec, key_out, val_out);
}

/**
 * Fetch sibling of current trace position.
 *
 * \param toh     [IN]		Tree open handle.
 * \param key_out [OUT]		Return the key
 * \param val_out [OUT]		Returned value address, or sink buffer to
 *				store returned value.
 * \param next    [IN]		Fetch next or prev sibling
 * \param move    [IN]		Move trace position or not
 *
 * \return		0	Key exists in current pos
 *			-ve	Error code
 */
static int
fetch_sibling(daos_handle_t toh, d_iov_t *key_out, d_iov_t *val_out, bool next, bool move)
{
	struct btr_record	*rec;
	struct btr_context	*tcx;
	struct btr_trace	*orig_trace;
	struct btr_trace	 orig_traces[BTR_TRACE_MAX];
	bool			 found;
	int			 rc;

	tcx = btr_hdl2tcx(toh);
	if (tcx == NULL)
		return -DER_NO_HDL;

	rc = btr_verify_key(tcx, key_out);
	if (rc)
		return rc;

	/* Save original trace */
	if (!move) {
		orig_trace = tcx->tc_trace;
		memcpy(&orig_traces[0], &tcx->tc_traces[0],
		       sizeof(tcx->tc_traces[0]) * BTR_TRACE_MAX);
	}

	found = next ? btr_probe_next(tcx) : btr_probe_prev(tcx);
	if (!found) {
		rc = -DER_NONEXIST;
		goto out;
	}

	rec = btr_trace2rec(tcx, tcx->tc_depth - 1);
	rc = btr_rec_fetch(tcx, rec, key_out, val_out);
out:
	/* Restore original trace */
	if (!move) {
		tcx->tc_trace = orig_trace;
		memcpy(&tcx->tc_traces[0], &orig_traces[0],
		       sizeof(tcx->tc_traces[0]) * BTR_TRACE_MAX);
	}

	return rc;
}

int
dbtree_fetch_prev(daos_handle_t toh, d_iov_t *key_out, d_iov_t *val_out, bool move)
{
	return fetch_sibling(toh, key_out, val_out, false, move);
}

int
dbtree_fetch_next(daos_handle_t toh, d_iov_t *key_out, d_iov_t *val_out, bool move)
{
	return fetch_sibling(toh, key_out, val_out, true, move);
}

/**
 * Search the provided \a key and return its value to \a val_out.
 * If \a val_out provides sink buffer, then this function will copy record
 * value into the buffer, otherwise it only returns address of value of the
 * current record.
 *
 * \param toh		[IN]	Tree open handle.
 * \param key		[IN]	Key to search.
 * \param val		[OUT]	Returned value address, or sink buffer to
 *				store returned value.
 *
 * \return		0	found
 *			-ve	error code
 */
int
dbtree_lookup(daos_handle_t toh, d_iov_t *key, d_iov_t *val_out)
{
	return dbtree_fetch(toh, BTR_PROBE_EQ, DAOS_INTENT_DEFAULT, key, NULL,
			    val_out);
}

static int
btr_update(struct btr_context *tcx, d_iov_t *key, d_iov_t *val, d_iov_t *val_out)
{
	struct btr_record *rec;
	int		   rc;
	char		   sbuf[BTR_PRINT_BUF];

	rec = btr_trace2rec(tcx, tcx->tc_depth - 1);

	D_DEBUG(DB_TRACE, "Update record %s\n",
		btr_rec_string(tcx, rec, true, sbuf, BTR_PRINT_BUF));

	rc = btr_rec_update(tcx, rec, key, val, val_out);
	if (rc == -DER_NO_PERM) { /* cannot make inplace change */
		struct btr_trace *trace = &tcx->tc_trace[tcx->tc_depth - 1];

		if (btr_has_tx(tcx)) {
			rc = btr_node_tx_add(tcx, trace->tr_node);
			if (rc != 0)
				goto out;
		}

		D_DEBUG(DB_TRACE, "Replace the original record\n");
		btr_rec_free(tcx, rec, NULL);
		rc = btr_rec_alloc(tcx, key, val, rec, val_out);
	}
out:
	if (rc != 0) { /* failed */
		D_DEBUG(DB_TRACE, "Failed to update record: "DF_RC"\n",
			DP_RC(rc));
		return rc;
	}
	return 0;
}

/**
 * create a new record, insert it into tree leaf node.
 */
static int
btr_insert(struct btr_context *tcx, d_iov_t *key, d_iov_t *val, d_iov_t *val_out)
{
	struct btr_record *rec;
	char		  *rec_str = NULL;
	char		   str[BTR_PRINT_BUF];
	union btr_rec_buf  rec_buf = {0};
	int		   rc;

	rc = btr_verify_key(tcx, key);
	if (rc)
		return rc;

	rec = &rec_buf.rb_rec;
	btr_hkey_gen(tcx, key, &rec->rec_hkey[0]);

	rc = btr_rec_alloc(tcx, key, val, rec, val_out);
	if (rc != 0) {
		D_DEBUG(DB_TRACE, "Failed to create new record: "DF_RC"\n",
			DP_RC(rc));
		return rc;
	}

	if (D_LOG_ENABLED(DB_TRACE))
		rec_str = btr_rec_string(tcx, rec, true, str, BTR_PRINT_BUF);

	if (tcx->tc_depth != 0) {
		struct btr_trace *trace;

		/* trace for the leaf */
		trace = &tcx->tc_trace[tcx->tc_depth - 1];
		btr_trace_debug(tcx, trace, "try to insert\n");

		rc = btr_node_insert_rec(tcx, trace, rec);
		if (rc != 0) {
			D_DEBUG(DB_TRACE,
				"Failed to insert record to leaf: "DF_RC"\n",
					DP_RC(rc));
			return rc;
		}

	} else {
		/* empty tree */
		D_DEBUG(DB_TRACE, "Add record %s to an empty tree\n", rec_str);

		rc = btr_root_start(tcx, rec);
		if (rc != 0) {
			D_DEBUG(DB_TRACE, "Failed to start the tree: "DF_RC"\n",
				DP_RC(rc));
			return rc;
		}
	}
	return 0;
}

static int
btr_upsert(struct btr_context *tcx, dbtree_probe_opc_t probe_opc,
	   uint32_t intent, d_iov_t *key, d_iov_t *val, d_iov_t *val_out)
{
	int	 rc;


	rc = btr_verify_key(tcx, key);
	if (rc)
		return rc;

	if (probe_opc == BTR_PROBE_BYPASS)
		rc = tcx->tc_probe_rc; /* trust previous probe... */
	else
		rc = btr_probe_key(tcx, probe_opc, intent, key);

	switch (rc) {
	default:
		D_ASSERTF(false, "unknown returned value: "DF_RC"\n",
			DP_RC(rc));
		break;

	case PROBE_RC_OK:
		rc = btr_update(tcx, key, val, val_out);
		break;

	case PROBE_RC_NONE:
		rc = btr_insert(tcx, key, val, val_out);
		break;

	case PROBE_RC_UNKNOWN:
		rc = -DER_NO_PERM;
		break;

	case PROBE_RC_ERR:
		D_DEBUG(DB_TRACE, "btr_probe got PROBE_RC_ERR, probably due to "
			"key_cmp returned BTR_CMP_ERR, treats it as invalid "
			"operation.\n");
		rc = -DER_INVAL;
		break;
	case PROBE_RC_INPROGRESS:
		D_DEBUG(DB_TRACE, "The target is in some uncommitted DTX.");
		return -DER_INPROGRESS;
	case PROBE_RC_DATA_LOSS:
		D_DEBUG(DB_TRACE, "Upsert hit some corrupted transaction.\n");
		return -DER_DATA_LOSS;
	}

	tcx->tc_probe_rc = PROBE_RC_UNKNOWN; /* path changed */
	return rc;
}

static int
btr_tx_begin(struct btr_context *tcx)
{
	if (!btr_has_tx(tcx))
		return 0;

	return umem_tx_begin(btr_umm(tcx), NULL);
}

static int
btr_tx_end(struct btr_context *tcx, int rc)
{
	if (!btr_has_tx(tcx))
		return rc;

	if (rc != 0)
		return umem_tx_abort(btr_umm(tcx), rc);

	rc = umem_tx_commit(btr_umm(tcx));
	if (rc != 0)
		D_ERROR("Failed to commit the transaction: %d\n", rc);

	return rc;
}

/**
 * Update value of the provided key.
 *
 * \param toh		[IN]	Tree open handle.
 * \param key		[IN]	Key to search.
 * \param val		[IN]	New value for the key, it will punch the
 *				original value if \val is NULL.
 *
 * \return		0	success
 *			-ve	error code
 */
int
dbtree_update(daos_handle_t toh, d_iov_t *key, d_iov_t *val)
{
	struct btr_context *tcx;
	int		    rc;

	tcx = btr_hdl2tcx(toh);
	if (tcx == NULL)
		return -DER_NO_HDL;

	rc = btr_tx_begin(tcx);
	if (rc != 0)
		return rc;

	rc = btr_upsert(tcx, BTR_PROBE_EQ, DAOS_INTENT_UPDATE, key, val, NULL);

	return btr_tx_end(tcx, rc);
}

/**
 * Update the value of the provided key, or insert it as a new key if
 * there is no match.
 *
 * \param toh		[IN]	Tree open handle.
 * \param opc		[IN]	Probe opcode, see dbtree_probe_opc_t for the
 *				details.
 * \param key		[IN]	Key to search.
 * \param val		[IN]	New value for the key, it will punch the
 *				original value if \val is NULL.
 * \param val_out	[OUT]	Return value address
 *
 * \return		0	success
 *			-ve	error code
 */
int
dbtree_upsert(daos_handle_t toh, dbtree_probe_opc_t opc, uint32_t intent,
	      d_iov_t *key, d_iov_t *val, d_iov_t *val_out)
{
	struct btr_context *tcx;
	int		    rc = 0;

	tcx = btr_hdl2tcx(toh);
	if (tcx == NULL)
		return -DER_NO_HDL;

	rc = btr_tx_begin(tcx);
	if (rc != 0)
		return rc;
	rc = btr_upsert(tcx, opc, intent, key, val, val_out);

	return btr_tx_end(tcx, rc);
}

/**
 * Delete the leaf record pointed by @cur_tr from the current node, then fill
 * the deletion gap by shifting remainded records on the specified direction.
 *
 * NB: this function can delete the last record in the node, it means that
 * caller should be responsible for deleting this node.
 */
static int
btr_node_del_leaf_only(struct btr_context *tcx, struct btr_trace *trace,
		       bool shift_left, void *args)
{
	struct btr_record *rec;
	struct btr_node   *nd;
	int		   rc;

	nd = btr_off2ptr(tcx, trace->tr_node);
	D_ASSERT(nd->tn_keyn > 0 && nd->tn_keyn > trace->tr_at);

	rec = btr_node_rec_at(tcx, trace->tr_node, trace->tr_at);
	rc = btr_rec_free(tcx, rec, args);
	if (rc != 0)
		return rc;

	nd->tn_keyn--;
	if (shift_left && trace->tr_at != nd->tn_keyn) {
		/* shift left records which are on the right side of the
		 * deleted record.
		 */
		btr_rec_move(tcx, rec, btr_rec_at(tcx, rec, 1),
			     nd->tn_keyn - trace->tr_at);

	} else if (!shift_left && trace->tr_at != 0) {
		/* shift right records which are on the left side of the
		 * deleted record.
		 */
		rec = btr_node_rec_at(tcx, trace->tr_node, 0);
		btr_rec_move(tcx, btr_rec_at(tcx, rec, 1), rec,
			     trace->tr_at);
	}

	return 0;
}

/**
 * Delete the leaf record pointed by @cur_tr from the current node, then grab
 * a leaf record from the sibling node @sib_off and add this record to the
 * current node. Because of the records movement between sibling nodes, this
 * function also needs to update the hashed key stored in the parent record
 * pointed by @par_tr.
 *
 * NB: this function only grab one record from the sibling node, although we
 * might want to grab multiple records in the future.
 *
 * \param tcx		[IN]	Tree operation context.
 * \param par_tr	[IN]	Probe trace of the current node in the parent
 *				node.
 * \param cur_tr	[IN]	Probe trace of the record being deleted in the
 *				current node.
 * \param sib_off	[IN]	umem offset of the sibling node.
 * \param sib_on_right	[IN]	The sibling node is on the right/left side of
 *				the current node:
 *				TRUE	= right
 *				FALSE	= left
 */
static int
btr_node_del_leaf_rebal(struct btr_context *tcx,
			struct btr_trace *par_tr, struct btr_trace *cur_tr,
			umem_off_t sib_off, bool sib_on_right,
			void *args)
{
	struct btr_node		*cur_nd;
	struct btr_node		*sib_nd;
	struct btr_record	*par_rec;
	struct btr_record	*src_rec;
	struct btr_record	*dst_rec;
	int			 rc;

	cur_nd = btr_off2ptr(tcx, cur_tr->tr_node);
	sib_nd = btr_off2ptr(tcx, sib_off);
	D_ASSERT(sib_nd->tn_keyn > 1);

	rc = btr_node_del_leaf_only(tcx, cur_tr, sib_on_right, args);
	if (rc != 0)
		return rc;

	D_DEBUG(DB_TRACE, "Grab records from the %s sibling, cur:sib=%d:%d\n",
		sib_on_right ? "right" : "left", cur_nd->tn_keyn,
		sib_nd->tn_keyn);

	if (sib_on_right) {
		/* grab the first record from the right sibling */
		src_rec = btr_node_rec_at(tcx, sib_off, 0);
		dst_rec = btr_node_rec_at(tcx, cur_tr->tr_node,
					  cur_nd->tn_keyn);
		btr_rec_copy(tcx, dst_rec, src_rec, 1);
		/* shift left remainded record on the sibling */
		btr_rec_move(tcx, src_rec, btr_rec_at(tcx, src_rec, 1),
			     sib_nd->tn_keyn - 1);

		/* copy the first hkey of the right sibling node to the
		 * parent node.
		 */
		par_rec = btr_node_rec_at(tcx, par_tr->tr_node, par_tr->tr_at);

		/* NB: Direct key of parent already points here */
		if (!btr_is_direct_key(tcx))
			btr_rec_copy_hkey(tcx, par_rec, src_rec);
	} else {
		/* grab the last record from the left sibling */
		src_rec = btr_node_rec_at(tcx, sib_off, sib_nd->tn_keyn - 1);
		dst_rec = btr_node_rec_at(tcx, cur_tr->tr_node, 0);
		btr_rec_copy(tcx, dst_rec, src_rec, 1);
		/* copy the first record key of the current node to the
		 * parent node.
		 */
		par_rec = btr_node_rec_at(tcx, par_tr->tr_node,
					  par_tr->tr_at - 1);
		/* NB: Direct key of parent already points to this leaf */
		if (!btr_is_direct_key(tcx))
			btr_rec_copy_hkey(tcx, par_rec, dst_rec);
	}
	cur_nd->tn_keyn++;
	sib_nd->tn_keyn--;

	return 0;
}

/**
 * Delete the leaf record pointed by @cur_tr from the current node, then either
 * merge the current node to its left sibling, or merge the right sibling to
 * the current node. It means that caller should always delete the node on the
 * right side, which will be stored in @par_tr, after returning from this
 * function.
 *
 * NB: See \a btr_node_del_leaf_rebal for the details of parameters.
 * NB: This function should be called only if btr_node_del_leaf_rebal() cannot
 * be called (cannot rebalance the current node and its sibling).
 */
static int
btr_node_del_leaf_merge(struct btr_context *tcx,
			struct btr_trace *par_tr, struct btr_trace *cur_tr,
			umem_off_t sib_off, bool sib_on_right,
			void *args)
{
	struct btr_node		*src_nd;
	struct btr_node		*dst_nd;
	struct btr_record	*src_rec;
	struct btr_record	*dst_rec;
	int			 rc;

	/* NB: always left shift because it is easier for the following
	 * operations.
	 */
	rc = btr_node_del_leaf_only(tcx, cur_tr, true, args);
	if (rc != 0)
		return rc;

	if (sib_on_right) {
		/* move all records from the right sibling node to the
		 * current node.
		 */

		src_nd = btr_off2ptr(tcx, sib_off);
		dst_nd = btr_off2ptr(tcx, cur_tr->tr_node);

		D_DEBUG(DB_TRACE,
			"Merge the right sibling to current node, "
			"cur:sib=%d:%d\n", dst_nd->tn_keyn, src_nd->tn_keyn);

		src_rec = btr_node_rec_at(tcx, sib_off, 0);
		dst_rec = btr_node_rec_at(tcx, cur_tr->tr_node,
					  dst_nd->tn_keyn);

	} else {
		/* move all records from the current node to the left
		 * sibling node.
		 */
		src_nd = btr_off2ptr(tcx, cur_tr->tr_node);
		dst_nd = btr_off2ptr(tcx, sib_off);

		D_DEBUG(DB_TRACE,
			"Merge the current node to left sibling, "
			"cur:sib=%d:%d\n", src_nd->tn_keyn, dst_nd->tn_keyn);

		if (src_nd->tn_keyn != 0) {
			src_rec = btr_node_rec_at(tcx, cur_tr->tr_node, 0);
			dst_rec = btr_node_rec_at(tcx, sib_off,
						  dst_nd->tn_keyn);
		} else { /* current node is empty */
			src_rec = dst_rec = NULL;
		}
	}

	if (src_rec != NULL) {
		btr_rec_copy(tcx, dst_rec, src_rec, src_nd->tn_keyn);

		dst_nd->tn_keyn += src_nd->tn_keyn;
		D_ASSERT(dst_nd->tn_keyn < tcx->tc_order);
		src_nd->tn_keyn = 0;
	}

	/* point at the node that needs be removed from the parent */
	par_tr->tr_at += sib_on_right;

	return 0;
}

/**
 * Delete the specified leaf record from the current node:
 * - if the current node has more than one record, just delete and return.
 * - if the current node only has one leaf record, and the sibling has more
 *   than one leaf records, grab one record from the sibling node after
 *   the deletion.
 * - if the current node only has one leaf record, and the sibling has one
 *   leaf record as well, merge the current node with the sibling after
 *   the deletion.
 *
 * \return	0	need to bubble up to upper level tree.
 * \return	+1	NOT need to bubble up to upper level tree.
 * \return	-ev	for failure cases.
 */
static int
btr_node_del_leaf(struct btr_context *tcx,
		  struct btr_trace *par_tr, struct btr_trace *cur_tr,
		  umem_off_t sib_off, bool sib_on_right, void *args)
{
	struct btr_node *sib_nd;
	int		 rc;

	if (UMOFF_IS_NULL(sib_off)) {
		/* don't need to rebalance or merge */
		rc = btr_node_del_leaf_only(tcx, cur_tr, true, args);
		if (rc != 0)
			return rc;

		if (tcx->tc_feats & BTR_FEAT_SKIP_LEAF_REBAL) {
			struct btr_node	*nd;

			nd = btr_off2ptr(tcx, cur_tr->tr_node);
			/* Current leaf node become empty,
			 * will be removed from parent node.
			 */
			if (nd->tn_keyn == 0)
				return 0;
		}

		return 1;
	}

	sib_nd = btr_off2ptr(tcx, sib_off);
	if (sib_nd->tn_keyn > 1) {
		/* grab a record from the sibling */
		rc = btr_node_del_leaf_rebal(tcx, par_tr, cur_tr, sib_off,
					     sib_on_right, args);
		if (rc != 0)
			return rc;

		return 1;
	}

	/* the sibling can't give record to the current node, merge them */
	rc = btr_node_del_leaf_merge(tcx, par_tr, cur_tr, sib_off, sib_on_right,
				     args);
	return rc;
}

/**
 * Delete the child record (non-leaf) pointed by @cur_tr from the current node,
 * then fill the deletion gap by shifting remainded records on the specified
 * direction. In addition, caller should guarantee the child being deleted
 * is already empty.
 *
 * NB: This function may leave the node in an intermediate state if it only
 * has one key (and two children). In this case, after returning from this
 * function, caller should either grab a child from a sibling node, or move
 * the only child of this node to a sibling node, then free this node.
 */
static int
btr_node_del_child_only(struct btr_context *tcx, struct btr_trace *trace,
			bool shift_left)
{
	struct btr_node		*nd;
	struct btr_record	*rec;
	umem_off_t		 off;
	int			 rc;

	nd = btr_off2ptr(tcx, trace->tr_node);
	D_ASSERT(nd->tn_keyn > 0 && nd->tn_keyn >= trace->tr_at);

	/* free the child node being deleted */
	off = btr_node_child_at(tcx, trace->tr_node, trace->tr_at);

	/* NB: we always delete record/node from the bottom to top, so it is
	 * unnecessary to do cascading free anymore (btr_node_destroy).
	 */
	rc = btr_node_free(tcx, off);
	if (rc != 0)
		return rc;

	nd->tn_keyn--;
	if (shift_left) {
		/* shift left those records that are on the right side of the
		 * deleted record.
		 */
		if (trace->tr_at == 0) {
			nd->tn_child = nd->tn_recs[0].rec_off;
		} else {
			trace->tr_at -= 1;
		}

		if (trace->tr_at != nd->tn_keyn) {
			rec = btr_node_rec_at(tcx, trace->tr_node,
					      trace->tr_at);
			btr_rec_move(tcx, rec, btr_rec_at(tcx, rec, 1),
				     nd->tn_keyn - trace->tr_at);
		}

	} else {
		/* shift right those records that are on the left side of the
		 * deleted record.
		 */
		if (trace->tr_at != 0) {
			rec = btr_node_rec_at(tcx, trace->tr_node, 0);
			if (trace->tr_at > 1) {
				btr_rec_move(tcx, btr_rec_at(tcx, rec, 1), rec,
					     trace->tr_at - 1);
			}
			rec->rec_off = nd->tn_child;
		}
	}

	return 0;
}

/**
 * Delete the child node pointed by @cur_tr, then grab a child node from the
 * sibling node @sib_off and insert this record to the current node. Because
 * of the record/node movement, this function also needs to updates the hashed
 * key stored in the parent record pointed by @par_tr.
 *
 * NB: we only grab one child from the sibling node, although we might want
 *     to grab more in the future.
 * NB: see \a btr_node_del_leaf_rebal for the details of parameters
 */
static int
btr_node_del_child_rebal(struct btr_context *tcx,
			 struct btr_trace *par_tr, struct btr_trace *cur_tr,
			 umem_off_t sib_off, bool sib_on_right,
			 void *args)
{
	struct btr_node		*cur_nd;
	struct btr_node		*sib_nd;
	struct btr_record	*par_rec;
	struct btr_record	*src_rec;
	struct btr_record	*dst_rec;
	int			 rc;

	cur_nd = btr_off2ptr(tcx, cur_tr->tr_node);
	sib_nd = btr_off2ptr(tcx, sib_off);
	D_ASSERT(sib_nd->tn_keyn > 1);

	rc = btr_node_del_child_only(tcx, cur_tr, sib_on_right);
	if (rc != 0)
		return rc;

	D_DEBUG(DB_TRACE, "Grab children from the %s sibling, cur:sib=%d:%d\n",
		sib_on_right ? "right" : "left", cur_nd->tn_keyn,
		sib_nd->tn_keyn);

	if (sib_on_right) {
		/* grab the first child from the right sibling */
		src_rec = btr_node_rec_at(tcx, sib_off, 0);
		dst_rec = btr_node_rec_at(tcx, cur_tr->tr_node,
					  cur_nd->tn_keyn);
		par_rec = btr_node_rec_at(tcx, par_tr->tr_node, par_tr->tr_at);

		dst_rec->rec_off = sib_nd->tn_child;

		btr_rec_copy_hkey(tcx, dst_rec, par_rec);
		btr_rec_copy_hkey(tcx, par_rec, src_rec);

		sib_nd->tn_child = src_rec->rec_off;
		btr_rec_move(tcx, src_rec, btr_rec_at(tcx, src_rec, 1),
			     sib_nd->tn_keyn - 1);

	} else {
		/* grab the last child from the left sibling */
		src_rec = btr_node_rec_at(tcx, sib_off, sib_nd->tn_keyn - 1);
		dst_rec = btr_node_rec_at(tcx, cur_tr->tr_node, 0);
		par_rec = btr_node_rec_at(tcx, par_tr->tr_node,
					  par_tr->tr_at - 1);

		btr_rec_copy_hkey(tcx, dst_rec, par_rec);
		btr_rec_copy_hkey(tcx, par_rec, src_rec);

		cur_nd->tn_child = src_rec->rec_off;
	}
	cur_nd->tn_keyn++;
	sib_nd->tn_keyn--;

	return 0;
}

/**
 * Delete the child node pointed by @cur_tr from the current node, then either
 * merge the current node to its left sibling, or merge the right sibling to
 * the current node. It means that caller should always delete the node on the
 * right side, which will be stored in @par_tr, after returning from this
 * function.
 *
 * NB: see \a btr_node_del_leaf_rebal for the details of parameters
 */
static int
btr_node_del_child_merge(struct btr_context *tcx,
			 struct btr_trace *par_tr, struct btr_trace *cur_tr,
			 umem_off_t sib_off, bool sib_on_right, void *args)
{
	struct btr_node		*src_nd;
	struct btr_node		*dst_nd;
	struct btr_record	*par_rec;
	struct btr_record	*src_rec;
	struct btr_record	*dst_rec;
	int			 rc;

	/* NB: always left shift because it is easier for the following
	 * operations.
	 */
	rc = btr_node_del_child_only(tcx, cur_tr, true);
	if (rc != 0)
		return rc;

	if (sib_on_right) {
		/* move children from the right sibling to the current node. */
		src_nd = btr_off2ptr(tcx, sib_off);
		dst_nd = btr_off2ptr(tcx, cur_tr->tr_node);

		D_DEBUG(DB_TRACE,
			"Merge the right sibling to current node, "
			"cur:sib=%d:%d\n", dst_nd->tn_keyn, src_nd->tn_keyn);

		src_rec = btr_node_rec_at(tcx, sib_off, 0);
		dst_rec = btr_node_rec_at(tcx, cur_tr->tr_node,
					  dst_nd->tn_keyn);
		par_rec = btr_node_rec_at(tcx, par_tr->tr_node, par_tr->tr_at);

		dst_rec->rec_off = src_nd->tn_child;

	} else {
		/* move children of the current node to the left sibling. */
		src_nd = btr_off2ptr(tcx, cur_tr->tr_node);
		dst_nd = btr_off2ptr(tcx, sib_off);

		D_DEBUG(DB_TRACE,
			"Merge the current node to left sibling, "
			"cur:sib=%d:%d\n", src_nd->tn_keyn, dst_nd->tn_keyn);

		dst_rec = btr_node_rec_at(tcx, sib_off, dst_nd->tn_keyn);
		par_rec = btr_node_rec_at(tcx, par_tr->tr_node,
					  par_tr->tr_at - 1);

		dst_rec->rec_off = src_nd->tn_child;
		src_rec = src_nd->tn_keyn == 0 ?
			  NULL : btr_node_rec_at(tcx, cur_tr->tr_node, 0);
	}
	btr_rec_copy_hkey(tcx, dst_rec, par_rec);

	if (src_rec != NULL) {
		dst_rec = btr_rec_at(tcx, dst_rec, 1); /* the next record */
		btr_rec_copy(tcx, dst_rec, src_rec, src_nd->tn_keyn);
	}

	/* NB: destination got an extra key from the parent, and an extra
	 * child pointer from src_nd::tn_child.
	 */
	dst_nd->tn_keyn += src_nd->tn_keyn + 1;
	D_ASSERT(dst_nd->tn_keyn < tcx->tc_order);
	src_nd->tn_keyn = 0;

	/* point at the node that needs be removed from the parent */
	par_tr->tr_at += sib_on_right;

	return 0;
}

/**
 * Delete the specified child node from the current node:
 * - if the current node has more than two children, just delete and return
 * - if the current node only has two children, and the sibling has more than
 *   two children, grab one child from the sibling node after the deletion.
 * - if the current node only has two children, and the sibling has two
 *   children as well, merge the current node with the sibling after the
 *   deletion.
 *
 * \return	0	need to bubble up to upper level tree.
 * \return	+1	NOT need to bubble up to upper level tree.
 * \return	-ev	for failure cases.
 */
static int
btr_node_del_child(struct btr_context *tcx,
		   struct btr_trace *par_tr, struct btr_trace *cur_tr,
		   umem_off_t sib_off, bool sib_on_right, void *args)
{
	struct btr_node *sib_nd;
	int		 rc;

	if (UMOFF_IS_NULL(sib_off)) {
		/* don't need to rebalance or merge */
		rc = btr_node_del_child_only(tcx, cur_tr, true);
		if (rc != 0)
			return rc;

		return 1;
	}

	sib_nd = btr_off2ptr(tcx, sib_off);
	if (sib_nd->tn_keyn > 1) {
		/* grab a child from the sibling */
		rc = btr_node_del_child_rebal(tcx, par_tr, cur_tr, sib_off,
					      sib_on_right, args);
		if (rc != 0)
			return rc;

		return 1;
	}

	/* the sibling can't give any record to the current node, merge them */
	rc = btr_node_del_child_merge(tcx, par_tr, cur_tr, sib_off,
				      sib_on_right, args);
	return rc;
}

/**
 * Delete the child node or leaf record pointed by @cur_tr from the current
 * node, if the deletion generates a new empty node (the current node or its
 * sibling node), then the deletion needs to bubble up.
 *
 * \param par_tr	[IN/OUT]
 *				Probe trace of the current node in the parent
 *				node. If the deletion generates a new empty
 *				node, this new empty node will be stored in
 *				@par_tr as well.
 * \param cur_tr	[IN]	Probe trace of the record being deleted in the
 *				current node
 */
static int
btr_node_del_rec(struct btr_context *tcx, struct btr_trace *par_tr,
		 struct btr_trace *cur_tr, void *args)
{
	struct btr_node		*par_nd;
	struct btr_node		*cur_nd;
	struct btr_node		*sib_nd;
	bool			 is_leaf;
	bool			 sib_on_right;
	umem_off_t		 sib_off;

	is_leaf = btr_node_is_leaf(tcx, cur_tr->tr_node);

	cur_nd = btr_off2ptr(tcx, cur_tr->tr_node);
	par_nd = btr_off2ptr(tcx, par_tr->tr_node);
	D_ASSERT(par_nd->tn_keyn > 0);

	D_DEBUG(DB_TRACE, "Delete %s from the %s node, key_nr = %d\n",
		is_leaf ? "record" : "child", is_leaf ? "leaf" : "non-leaf",
		cur_nd->tn_keyn);

	if (cur_nd->tn_keyn > 1 ||
	    (is_leaf && tcx->tc_feats & BTR_FEAT_SKIP_LEAF_REBAL)) {
		/* OK to delete record without doing any extra work */
		D_DEBUG(DB_TRACE, "Straight away deletion, no rebalance.\n");
		sib_off	= BTR_NODE_NULL;
		sib_on_right = false; /* whatever... */
	} else { /* needs to rebalance or merge nodes */
		D_DEBUG(DB_TRACE, "Parent trace at=%d, key_nr=%d\n",
			par_tr->tr_at, par_nd->tn_keyn);

		if (par_tr->tr_at == 0) {
			/* only has sibling on the right side */
			sib_off = btr_node_child_at(tcx, par_tr->tr_node, 1);
			sib_on_right = true;

		} else if (par_tr->tr_at == par_nd->tn_keyn) {
			/* only has sibling on the left side */
			sib_off = btr_node_child_at(tcx, par_tr->tr_node,
						     par_tr->tr_at - 1);
			sib_on_right = false;
		} else {
			sib_off = btr_node_child_at(tcx, par_tr->tr_node,
						     par_tr->tr_at + 1);
			sib_nd = btr_off2ptr(tcx, sib_off);
			D_ASSERT(sib_nd->tn_keyn > 0);

			if (sib_nd->tn_keyn > 1) {
				/* sufficient records on the right sibling */
				sib_on_right = true;
			} else {
				/* try the left sibling */
				sib_off = btr_node_child_at(tcx,
							    par_tr->tr_node,
							    par_tr->tr_at - 1);
				sib_on_right = false;
			}
		}
		D_DEBUG(DB_TRACE, "Delete and rebalance with the %s sibling.\n",
			sib_on_right ? "right" : "left");
	}

	if (btr_has_tx(tcx)) {
		int	rc;

		rc = btr_node_tx_add(tcx, cur_tr->tr_node);
		if (rc != 0)
			return rc;

		/* if sib_off isn't NULL, it means rebalance/merge will happen
		 * and the sibling and parent nodes will be changed.
		 */
		if (!UMOFF_IS_NULL(sib_off)) {
			rc = btr_node_tx_add(tcx, sib_off);
			if (rc != 0)
				return rc;

			rc = btr_node_tx_add(tcx, par_tr->tr_node);
			if (rc != 0)
				return rc;
		}
	}

	if (is_leaf)
		return btr_node_del_leaf(tcx, par_tr, cur_tr, sib_off,
					 sib_on_right, args);

	return btr_node_del_child(tcx, par_tr, cur_tr, sib_off,
				  sib_on_right, args);
}

/**
 * Deleted the record/child pointed by @trace from the root node.
 *
 * - If the root node is also a leaf, and the root is empty after the deletion,
 *   then the root node will be freed as well.
 * - If the root node is a non-leaf node, then the corresponding child node
 *   will be deleted as well. If there is only one child left, then that child
 *   will become the new root, the original root node will be freed.
 */
static int
btr_root_del_rec(struct btr_context *tcx, struct btr_trace *trace, void *args)
{
	struct btr_node		*node;
	struct btr_root		*root;
	int			 rc = 0;

	root = tcx->tc_tins.ti_root;
	node = btr_off2ptr(tcx, trace->tr_node);

	D_DEBUG(DB_TRACE, "Delete record/child from tree root, depth=%d\n",
		root->tr_depth);

	if (btr_node_is_leaf(tcx, trace->tr_node)) {
		D_DEBUG(DB_TRACE, "Delete leaf from the root, key_nr=%d.\n",
			node->tn_keyn);

		/* the root is also a leaf node */
		if (node->tn_keyn > 1) {
			/* have more than one record, simply remove the record
			 * to be deleted.
			 */
			if (btr_has_tx(tcx)) {
				rc = btr_node_tx_add(tcx, trace->tr_node);
				if (rc != 0)
					return rc;
			}

			rc = btr_node_del_leaf_only(tcx, trace, true, args);
		} else {

			rc = btr_node_destroy(tcx, trace->tr_node, args, NULL);
			if (rc != 0)
				return rc;

			if (btr_has_tx(tcx)) {
				rc = btr_root_tx_add(tcx);
				if (rc != 0)
					return rc;
			}

			root->tr_depth	= 0;
			root->tr_node	= BTR_NODE_NULL;

			btr_context_set_depth(tcx, 0);
			D_DEBUG(DB_TRACE, "Tree is empty now.\n");
		}
	} else {
		/* non-leaf node */
		D_DEBUG(DB_TRACE, "Delete child from the root, key_nr=%d.\n",
			node->tn_keyn);

		if (btr_has_tx(tcx)) {
			rc = btr_node_tx_add(tcx, trace->tr_node);
			if (rc != 0)
				return rc;
		}

		rc = btr_node_del_child_only(tcx, trace, true);
		if (rc != 0)
			return rc;

		if (node->tn_keyn == 0) {
			/* only has zero key and one child left, reduce
			 * the tree depth by using the only child node
			 * to replace the current node.
			 */
			if (btr_has_tx(tcx)) {
				rc = btr_root_tx_add(tcx);
				if (rc != 0)
					return rc;
			}

			root->tr_depth--;
			D_ASSERT(node->tn_child != UMOFF_NULL);
			root->tr_node = node->tn_child;

			btr_context_set_depth(tcx, root->tr_depth);
			btr_node_set(tcx, node->tn_child, BTR_NODE_ROOT);
			rc = btr_node_free(tcx, trace->tr_node);

			D_CDEBUG(rc != 0, DLOG_ERR, DB_TRACE,
				 "Shrink tree depth to %d: rc = %d\n",
				 tcx->tc_depth, rc);
		}
	}

	return rc;
}

static int
btr_delete(struct btr_context *tcx, void *args)
{
	struct btr_trace	*par_tr;
	struct btr_trace	*cur_tr;
	int			 rc = 0;

	for (cur_tr = &tcx->tc_trace[tcx->tc_depth - 1];; cur_tr = par_tr) {
		if (cur_tr == tcx->tc_trace) { /* root */
			rc = btr_root_del_rec(tcx, cur_tr, args);
			break;
		}

		par_tr = cur_tr - 1;
		rc = btr_node_del_rec(tcx, par_tr, cur_tr, args);
		if (rc != 0) {
			if (rc > 0)
				rc = 0;
			break;
		}
	}

	D_CDEBUG(rc != 0, DLOG_ERR, DB_TRACE, "Deletion done: rc = %d\n", rc);
	return rc;
}

static int
btr_tx_delete(struct btr_context *tcx, void *args)
{
	int		      rc = 0;

	rc = btr_tx_begin(tcx);
	if (rc != 0)
		return rc;
	rc = btr_delete(tcx, args);

	return btr_tx_end(tcx, rc);
}

/**
 * Delete the @key and the corresponding value from the btree.
 *
 * \param toh		[IN]	Tree open handle.
 * \param key		[IN]	The key to be deleted.
 * \param args		[IN/OUT]
 *				Optional: buffer to provide
 *				args to handle special cases(if any)
 */
int
dbtree_delete(daos_handle_t toh, dbtree_probe_opc_t opc, d_iov_t *key,
	      void *args)
{
	struct btr_context *tcx;
	int		    rc;

	tcx = btr_hdl2tcx(toh);
	if (tcx == NULL)
		return -DER_NO_HDL;

	rc = btr_verify_key(tcx, key);
	if (rc)
		return rc;

	if (opc == BTR_PROBE_BYPASS)
		goto delete;

	rc = btr_probe_key(tcx, opc, DAOS_INTENT_PUNCH, key);
	if (rc == PROBE_RC_INPROGRESS) {
		D_DEBUG(DB_TRACE, "Target is in some uncommitted DTX.\n");
		return -DER_INPROGRESS;
	}

	if (rc == PROBE_RC_DATA_LOSS) {
		D_DEBUG(DB_TRACE, "Delete hit some corrupted transaction.\n");
		return -DER_DATA_LOSS;
	}

	if (rc != PROBE_RC_OK) {
		D_DEBUG(DB_TRACE, "Cannot find key\n");
		return -DER_NONEXIST;
	}

delete:
	rc = btr_tx_delete(tcx, args);

	tcx->tc_probe_rc = PROBE_RC_UNKNOWN;
	return rc;
}

/** gather statistics from a tree node and all its children recursively. */
static void
btr_node_stat(struct btr_context *tcx, umem_off_t nd_off,
	      struct btr_stat *stat)
{
	struct btr_node *nd	= btr_off2ptr(tcx, nd_off);
	bool		 leaf	= btr_node_is_leaf(tcx, nd_off);
	int		 rc;
	int		 i;

	D_DEBUG(DB_TRACE, "Stat tree %s "DF_X64", keyn %d\n",
		leaf ? "leaf" : "node", nd_off, nd->tn_keyn);

	if (!leaf) {
		stat->bs_node_nr += nd->tn_keyn + 1;
		for (i = 0; i <= nd->tn_keyn; i++) {
			umem_off_t	child_off;

			child_off = btr_node_child_at(tcx, nd_off, i);
			btr_node_stat(tcx, child_off, stat);
		}
		return;
	}
	/* leaf */
	stat->bs_rec_nr += nd->tn_keyn;
	for (i = 0; i < nd->tn_keyn; i++) {
		struct btr_record	*rec;
		struct btr_rec_stat	 rs;

		rec = btr_node_rec_at(tcx, nd_off, i);
		rc = btr_rec_stat(tcx, rec, &rs);
		if (rc != 0)
			continue;

		stat->bs_key_sum += rs.rs_ksize;
		stat->bs_val_sum += rs.rs_vsize;

		if (stat->bs_key_max < rs.rs_ksize)
			stat->bs_key_max = rs.rs_ksize;
		if (stat->bs_val_max < rs.rs_vsize)
			stat->bs_val_max = rs.rs_vsize;
	}
}

/** scan all tree nodes and records, gather their stats */
static int
btr_tree_stat(struct btr_context *tcx, struct btr_stat *stat)
{
	struct btr_root *root;

	memset(stat, 0, sizeof(*stat));

	root = tcx->tc_tins.ti_root;
	if (!UMOFF_IS_NULL(root->tr_node)) {
		/* stat the root and all descendants */
		stat->bs_node_nr = 1;
		btr_node_stat(tcx, root->tr_node, stat);
	}
	return 0;
}

/* Estimates the number of elements in a btree.  If the depth is 1,
 * the count is exact.  Otherwise, it's an estimate based on the
 * depth of the tree.  The primary existing use case is to know
 * when to collapse the incarnation log so we can reduce space
 * usage when only 1 entry exists.
 */
static int
btr_tree_count(struct btr_context *tcx, struct btr_root *root)
{
	int	i;
	int	total;

	if (root->tr_depth == 0)
		return 0;
	if (root->tr_depth == 1) {
		struct btr_node *node = btr_off2ptr(tcx, root->tr_node);

		return node->tn_keyn;
	}

	total = 1;
	for (i = 0; i < root->tr_depth; i++)
		total *= root->tr_order;
	return total / 2;
}

/**
 * Query attributes and/or gather nodes and records statistics of btree.
 *
 * \param toh	[IN]	The tree open handle.
 * \param attr	[OUT]	Optional, returned tree attributes.
 * \param stat	[OUT]	Optional, returned nodes and records statistics.
 */
int
dbtree_query(daos_handle_t toh, struct btr_attr *attr, struct btr_stat *stat)
{
	struct btr_context *tcx;

	tcx = btr_hdl2tcx(toh);
	if (tcx == NULL)
		return -DER_NO_HDL;

	if (attr != NULL) {
		struct btr_root *root = tcx->tc_tins.ti_root;

		attr->ba_order	= root->tr_order;
		attr->ba_depth	= root->tr_depth;
		attr->ba_class	= root->tr_class;
		attr->ba_feats	= root->tr_feats;
		umem_attr_get(&tcx->tc_tins.ti_umm, &attr->ba_uma);
		attr->ba_count = btr_tree_count(tcx, root);
	}

	if (stat != NULL)
		btr_tree_stat(tcx, stat);

	return 0;
}

/**
 * Is the btree empty or not
 *
 * \return	0	Not empty
 *		1	Empty
 *		-ve	error code
 */
int
dbtree_is_empty(daos_handle_t toh)
{
	struct btr_context *tcx;

	tcx = btr_hdl2tcx(toh);
	if (tcx == NULL)
		return -DER_NO_HDL;

	return tcx->tc_tins.ti_root->tr_depth == 0;
}

static int
btr_tree_alloc(struct btr_context *tcx)
{
	int	rc;

	rc = btr_root_alloc(tcx);
	D_DEBUG(DB_TRACE, "Allocate tree root: "DF_RC"\n", DP_RC(rc));

	return rc;
}

static int
btr_tx_tree_alloc(struct btr_context *tcx)
{
	int		      rc = 0;

	rc = btr_tx_begin(tcx);
	if (rc != 0)
		return rc;

	rc = btr_tree_alloc(tcx);

	return btr_tx_end(tcx, rc);
}

/**
 * Create an empty tree.
 *
 * \param tree_class	[IN]	Class ID of the tree.
 * \param tree_feats	[IN]	Feature bits of the tree.
 * \param tree_order	[IN]	Btree order, value >= 3.
 * \param uma		[IN]	Memory class attributes.
 * \param root_offp	[OUT]	Returned root umem offset.
 * \param toh		[OUT]	Returned tree open handle.
 */
int
dbtree_create(unsigned int tree_class, uint64_t tree_feats,
	      unsigned int tree_order, struct umem_attr *uma,
	      umem_off_t *root_offp, daos_handle_t *toh)
{
	struct btr_context *tcx;
	int		    rc;

	if (tree_order < BTR_ORDER_MIN || tree_order > BTR_ORDER_MAX) {
		D_DEBUG(DB_TRACE, "Order (%d) should be between %d and %d\n",
			tree_order, BTR_ORDER_MIN, BTR_ORDER_MAX);
		return -DER_INVAL;
	}

	rc = btr_context_create(BTR_ROOT_NULL, NULL, tree_class, tree_feats,
				tree_order, uma, DAOS_HDL_INVAL, NULL, &tcx);
	if (rc != 0)
		return rc;

	rc = btr_tx_tree_alloc(tcx);

	if (rc != 0)
		goto failed;

	if (root_offp)
		*root_offp = tcx->tc_tins.ti_root_off;

	*toh = btr_tcx2hdl(tcx);
	return 0;
 failed:
	btr_context_decref(tcx);
	return rc;
}

static int
btr_tree_init(struct btr_context *tcx, struct btr_root *root)
{
	return btr_root_init(tcx, root, true);
}

static int
btr_tx_tree_init(struct btr_context *tcx, struct btr_root *root)
{
	int		      rc = 0;

	rc = btr_tx_begin(tcx);
	if (rc != 0)
		return rc;

	rc = btr_tree_init(tcx, root);

	return btr_tx_end(tcx, rc);
}

int
dbtree_create_inplace(unsigned int tree_class, uint64_t tree_feats,
		      unsigned int tree_order, struct umem_attr *uma,
		      struct btr_root *root, daos_handle_t *toh)
{
	return dbtree_create_inplace_ex(tree_class, tree_feats, tree_order,
					uma, root, DAOS_HDL_INVAL, NULL, toh);
}

int
dbtree_create_inplace_ex(unsigned int tree_class, uint64_t tree_feats,
			 unsigned int tree_order, struct umem_attr *uma,
			 struct btr_root *root, daos_handle_t coh,
			 void *priv, daos_handle_t *toh)
{
	struct btr_context *tcx;
	int		    rc;

	if (tree_order < BTR_ORDER_MIN || tree_order > BTR_ORDER_MAX) {
		D_DEBUG(DB_TRACE, "Order (%d) should be between %d and %d\n",
			tree_order, BTR_ORDER_MIN, BTR_ORDER_MAX);
		return -DER_INVAL;
	}

	if (root->tr_class != 0) {
		D_DEBUG(DB_TRACE,
			"Tree existed, c=%d, o=%d, d=%d, f="DF_U64"\n",
			root->tr_class, root->tr_order, root->tr_depth,
			root->tr_feats);
		return -DER_NO_PERM;
	}

	rc = btr_context_create(BTR_ROOT_NULL, root, tree_class, tree_feats,
				tree_order, uma, coh, priv, &tcx);
	if (rc != 0)
		return rc;

	rc = btr_tx_tree_init(tcx, root);

	if (rc != 0)
		goto failed;

	*toh = btr_tcx2hdl(tcx);
	return 0;
 failed:
	btr_context_decref(tcx);
	return rc;
}

/**
 * Open a btree.
 *
 * \param root_off	[IN]	umem offset of the tree root.
 * \param uma		[IN]	Memory class attributes.
 * \param toh		[OUT]	Returned tree open handle.
 */
int
dbtree_open(umem_off_t root_off, struct umem_attr *uma,
	    daos_handle_t *toh)
{
	struct btr_context *tcx;
	int		    rc;

	rc = btr_context_create(root_off, NULL, -1, -1, -1, uma,
				DAOS_HDL_INVAL, NULL, &tcx);
	if (rc != 0)
		return rc;

	*toh = btr_tcx2hdl(tcx);
	return 0;
}

/**
 * Open a btree from the root address.
 *
 * \param root		[IN]	Address of the tree root.
 * \param uma		[IN]	Memory class attributes.
 * \param coh		[IN]	The container open handle.
 * \param priv		[IN]	Private data for tree opener
 * \param toh		[OUT]	Returned tree open handle.
 */
int
dbtree_open_inplace_ex(struct btr_root *root, struct umem_attr *uma,
		       daos_handle_t coh, void *priv, daos_handle_t *toh)
{
	struct btr_context *tcx;
	int		    rc;

	if (root->tr_order == 0) {
		D_DEBUG(DB_TRACE, "Nonexistent tree\n");
		return -DER_NONEXIST;
	}

	rc = btr_context_create(BTR_ROOT_NULL, root, -1, -1, -1, uma,
				coh, priv, &tcx);
	if (rc != 0)
		return rc;

	*toh = btr_tcx2hdl(tcx);
	return 0;
}

/**
 * Open a btree from the root address.
 *
 * \param root		[IN]	Address of the tree root.
 * \param uma		[IN]	Memory class attributes.
 * \param toh		[OUT]	Returned tree open handle.
 */
int
dbtree_open_inplace(struct btr_root *root, struct umem_attr *uma,
		    daos_handle_t *toh)
{
	return dbtree_open_inplace_ex(root, uma, DAOS_HDL_INVAL, NULL, toh);
}

/**
 * Close an opened tree.
 *
 * \param toh	[IN]	Tree open handle.
 */
int
dbtree_close(daos_handle_t toh)
{
	struct btr_context *tcx;

	tcx = btr_hdl2tcx(toh);
	if (tcx == NULL)
		return -DER_NO_HDL;

	btr_context_decref(tcx);
	return 0;
}

/** Destroy a tree node and all its children recursively. */
static int
btr_node_destroy(struct btr_context *tcx, umem_off_t nd_off,
		 void *args, bool *empty_rc)
{
	struct btr_node *nd	= btr_off2ptr(tcx, nd_off);
	bool		 leaf	= btr_node_is_leaf(tcx, nd_off);
	bool		 empty	= true;
	int		 rc;
	int		 i;

	/* NB: don't need to call TX_ADD_RANGE(nd_off, ...) because I never
	 * change it so nothing to undo on transaction failure, I may destroy
	 * it later by calling TX_FREE which is transactional safe.
	 */
	D_DEBUG(DB_TRACE, "Destroy tree %s "DF_X64", keyn %d\n",
		leaf ? "leaf" : "node", nd_off, nd->tn_keyn);

	if (leaf) {
		for (i = nd->tn_keyn - 1; i >= 0; i--) {
			struct btr_record *rec;

			rec = btr_node_rec_at(tcx, nd_off, i);
			rc = btr_rec_free(tcx, rec, args);
			if (rc != 0)
				return rc;

			if (!tcx->tc_creds_on)
				continue;

			/* NB: only leaf record consumes user credits */
			D_ASSERT(tcx->tc_creds > 0);
			tcx->tc_creds--;
			if (tcx->tc_creds == 0) {
				empty = (i == 0);
				break;
			}
		}
	} else { /* non-leaf */
		for (i = nd->tn_keyn; i >= 0; i--) {
			umem_off_t	child_off;

			child_off = btr_node_child_at(tcx, nd_off, i);
			rc = btr_node_destroy(tcx, child_off, args, &empty);
			if (rc != 0)
				return rc;

			if (!tcx->tc_creds_on || tcx->tc_creds > 0) {
				D_ASSERT(empty);
				continue;
			}
			D_ASSERT(tcx->tc_creds == 0);

			/* current child is empty, other children are not */
			if (empty && i > 0) {
				empty = false;
				i--;
			}
			break;
		}
	}

	if (empty) {
		rc = btr_node_free(tcx, nd_off);
		if (rc != 0)
			return rc;
	} else {
		if (btr_has_tx(tcx)) {
			rc = btr_node_tx_add(tcx, nd_off);
			if (rc != 0)
				return rc;
		}

		/* NB: i can be zero for non-leaf node */
		D_ASSERT(i >= 0);
		nd->tn_keyn = i;
	}

	if (empty_rc)
		*empty_rc = empty;

	return 0;
}

/** destroy all tree nodes and records, then release the root */
static int
btr_tree_destroy(struct btr_context *tcx, void *args, bool *destroyed)
{
	struct btr_root *root;
	bool		 empty = true;
	int		 rc = 0;

	D_DEBUG(DB_TRACE, "Destroy "DF_X64", order %d\n",
		tcx->tc_tins.ti_root_off, tcx->tc_order);

	root = tcx->tc_tins.ti_root;
	if (root && !UMOFF_IS_NULL(root->tr_node)) {
		/* destroy the root and all descendants */
		rc = btr_node_destroy(tcx, root->tr_node, args, &empty);
	}
	*destroyed = empty;
	if (!rc && empty)
		rc = btr_root_free(tcx);

	return rc;
}

static int
btr_tx_tree_destroy(struct btr_context *tcx, void *args, bool *destroyed)
{
	int      rc = 0;

	rc = btr_tx_begin(tcx);
	if (rc != 0)
		return rc;
	rc = btr_tree_destroy(tcx, args, destroyed);

	return btr_tx_end(tcx, rc);
}

/**
 * Destroy a btree.
 * The tree open handle is invalid after the destroy.
 *
 * \param toh	[IN]	Tree open handle.
 * \param args	[IN]	user parameter for btr_ops_t::to_rec_free
 */
int
dbtree_destroy(daos_handle_t toh, void *args)
{
	struct btr_context *tcx;
	bool		    destroyed;
	int		    rc;

	tcx = btr_hdl2tcx(toh);
	if (tcx == NULL)
		return -DER_NO_HDL;

	D_ASSERT(!tcx->tc_creds_on);
	rc = btr_tx_tree_destroy(tcx, args, &destroyed);
	D_ASSERT(rc || destroyed);

	btr_context_decref(tcx);
	return rc;
}

/**
 * This function drains key/values from the tree, each time it deletes a KV
 * pair, it consumes a @credits, which is input parameter of this function.
 * It returns if all input credits are consumed, or the tree is empty, in
 * the later case, it also destroys the btree.
 *
 * \param toh		[IN]	 Tree open handle.
 * \param credits	[IN/OUT] Input and returned drain credits
 * \param args		[IN]	 user parameter for btr_ops_t::to_rec_free
 * \param destroy	[OUT]	 Tree is empty and destroyed
 */
int
dbtree_drain(daos_handle_t toh, int *credits, void *args, bool *destroyed)
{
	struct btr_context *tcx;
	int		    rc;

	tcx = btr_hdl2tcx(toh);
	if (tcx == NULL)
		return -DER_NO_HDL;

	D_ASSERT(!tcx->tc_creds_on);
	if (credits) {
		if (*credits <= 0) {
			rc = -DER_INVAL;
			goto failed;
		}
		tcx->tc_creds = *credits;
		tcx->tc_creds_on = 1;
	}

	rc = btr_tx_tree_destroy(tcx, args, destroyed);
	if (rc)
		goto failed;

	if (tcx->tc_creds_on)
		*credits = tcx->tc_creds;
failed:
	tcx->tc_creds_on = 0;
	tcx->tc_creds = 0;
	return rc;
}

/**** Iterator APIs *********************************************************/

/**
 * Initialize iterator.
 *
 * \param toh		[IN]	Tree open handle
 * \param options	[IN]	Options for the iterator.
 *				BTR_ITER_EMBEDDED:
 *				if this bit is set, then this function will
 *				return the iterator embedded in the tree open
 *				handle. It will reduce memory consumption,
 *				but state of iterator could be overwritten
 *				by any other tree operation.
 *
 * \param ih		[OUT]	Returned iterator handle.
 */
int
dbtree_iter_prepare(daos_handle_t toh, unsigned int options, daos_handle_t *ih)
{
	struct btr_iterator *itr;
	struct btr_context  *tcx;
	int		     rc;

	tcx = btr_hdl2tcx(toh);
	if (tcx == NULL)
		return -DER_NO_HDL;

	if (options & BTR_ITER_EMBEDDED) {
		/* use the iterator embedded in btr_context */
		if (tcx->tc_ref != 1) { /* don't screw up others */
			D_DEBUG(DB_TRACE,
				"The embedded iterator is in use\n");
			return -DER_BUSY;
		}

		itr = &tcx->tc_itr;
		D_ASSERT(itr->it_state == BTR_ITR_NONE);

		btr_context_addref(tcx);
		*ih = toh;

	} else { /* create a private iterator */
		rc = btr_context_clone(tcx, &tcx);
		if (rc != 0)
			return rc;

		itr = &tcx->tc_itr;
		*ih = btr_tcx2hdl(tcx);
	}

	itr->it_state = BTR_ITR_INIT;
	return 0;
}

/**
 * Finalize iterator.
 */
int
dbtree_iter_finish(daos_handle_t ih)
{
	struct btr_context  *tcx;
	struct btr_iterator *itr;

	tcx = btr_hdl2tcx(ih);
	if (tcx == NULL)
		return -DER_NO_HDL;

	itr = &tcx->tc_itr;
	itr->it_state = BTR_ITR_NONE;

	btr_context_decref(tcx);
	return 0;
}

/**
 * Based on the \a opc, this function can do various things:
 * - set the cursor of the iterator to the first or the last record.
 * - find the record for the provided key.
 * - find the first record whose key is greater than or equal to the key.
 * - find the first record whose key is less than or equal to the key.
 *
 * This function must be called after dbtree_iter_prepare, it can be called
 * for arbitrary times for the same iterator.
 *
 * \param ih	[IN]	The iterator handle.
 * \param opc	[IN]	Probe opcode, see dbtree_probe_opc_t for the details.
 * \param intent [IN]	The operation intent.
 * \param key	[IN]	The key to probe, it will be ignored if opc is
 *			BTR_PROBE_FIRST or BTR_PROBE_LAST.
 * \param anchor [IN]	the anchor point to probe, it will be ignored if
 *			\a key is provided.
 * \note		If opc is not BTR_PROBE_FIRST or BTR_PROBE_LAST,
 *			key or anchor is required.
 */
int
dbtree_iter_probe(daos_handle_t ih, dbtree_probe_opc_t opc, uint32_t intent,
		  d_iov_t *key, daos_anchor_t *anchor)
{
	struct btr_iterator *itr;
	struct btr_context  *tcx;
	int		     rc;

	D_DEBUG(DB_TRACE, "probe(%d) key or anchor\n", opc);

	tcx = btr_hdl2tcx(ih);
	if (tcx == NULL)
		return -DER_NO_HDL;

	if (key) {
		rc = btr_verify_key(tcx, key);
		if (rc)
			return rc;
	}

	itr = &tcx->tc_itr;
	if (itr->it_state < BTR_ITR_INIT)
		return -DER_NO_HDL;

	if (opc == BTR_PROBE_FIRST || opc == BTR_PROBE_LAST)
		rc = btr_probe(tcx, opc, intent, NULL, NULL);
	else if (btr_is_direct_key(tcx)) {
		D_ASSERT(key != NULL || anchor != NULL);
		if (key)
			rc = btr_probe(tcx, opc, intent, key, NULL);
		else {
			d_iov_t direct_key;

			btr_key_decode(tcx, &direct_key, anchor);
			rc = btr_probe(tcx, opc, intent, &direct_key, NULL);
		}
	} else {
		D_ASSERT(key != NULL || anchor != NULL);
		char hkey[DAOS_HKEY_MAX];

		if (key)
			btr_hkey_gen(tcx, key, hkey);
		else
			btr_hkey_copy(tcx, hkey, (char *)&anchor->da_buf[0]);
		rc = btr_probe(tcx, opc, intent, key, hkey);
	}

	switch (rc) {
	case PROBE_RC_INPROGRESS:
		itr->it_state = BTR_ITR_FINI;
		return -DER_INPROGRESS;
	case PROBE_RC_DATA_LOSS:
		itr->it_state = BTR_ITR_FINI;
		return -DER_DATA_LOSS;
	case PROBE_RC_NONE:
	case PROBE_RC_ERR:
		itr->it_state = BTR_ITR_FINI;
		return -DER_NONEXIST;
	default:
		break;
	}

	itr->it_state = BTR_ITR_READY;
	return 0;
}

static int
btr_iter_is_ready(struct btr_iterator *iter)
{

	if (likely(iter->it_state == BTR_ITR_READY))
		return 0;

	switch (iter->it_state) {
	case BTR_ITR_NONE:
	case BTR_ITR_INIT:
		return -DER_NO_PERM;
	case BTR_ITR_FINI:
		return -DER_NONEXIST;
	default:
		D_ASSERT(0);
	}
	return 0;
}

static int
btr_iter_move(daos_handle_t ih, bool forward)
{
	struct btr_context  *tcx;
	struct btr_iterator *itr;
	bool		     found;
	int		     rc;

	tcx = btr_hdl2tcx(ih);
	if (tcx == NULL)
		return -DER_NO_HDL;

	itr = &tcx->tc_itr;
	rc = btr_iter_is_ready(itr);
	if (rc != 0)
		return rc;

	found = forward ? btr_probe_next(tcx) : btr_probe_prev(tcx);
	if (!found) {
		itr->it_state = BTR_ITR_FINI;
		return -DER_NONEXIST;
	}

	itr->it_state = BTR_ITR_READY;
	return 0;
}

int
dbtree_iter_next(daos_handle_t ih)
{
	return btr_iter_move(ih, true);
}

int
dbtree_iter_prev(daos_handle_t ih)
{
	return btr_iter_move(ih, false);
}

/**
 * Fetch the key and value of current record, if \a key and \a val provide
 * sink buffers, then key and value will be copied into them. If buffer
 * address in \a key or/and \a val is/are NULL, then this function only
 * returns addresses of key or/and value of the current record.
 *
 * \param ih	[IN]	Iterator open handle.
 * \param key	[OUT]	Sink buffer for the returned key, the key address is
 *			returned if buffer address is NULL.
 * \param val	[OUT]	Sink buffer for the returned value, the value address
 *			is returned if buffer address is NULL.
 * \param anchor [OUT]	Returned iteration anchor.
 */
int
dbtree_iter_fetch(daos_handle_t ih, d_iov_t *key,
		  d_iov_t *val, daos_anchor_t *anchor)
{
	struct btr_context  *tcx;
	struct btr_record   *rec;
	int		     rc;

	tcx = btr_hdl2tcx(ih);
	if (tcx == NULL)
		return -DER_NO_HDL;

	rc = btr_iter_is_ready(&tcx->tc_itr);
	if (rc != 0)
		return rc;

	rec = btr_trace2rec(tcx, tcx->tc_depth - 1);
	if (rec == NULL)
		return -DER_AGAIN; /* invalid cursor */

	rc = btr_rec_fetch(tcx, rec, key, val);
	if (rc)
		return rc;

	if (!anchor)
		return 0;

	if (btr_is_direct_key(tcx)) {
		btr_key_encode(tcx, key, anchor);
		anchor->da_type = DAOS_ANCHOR_TYPE_KEY;

	} else {
		btr_hkey_copy(tcx, (char *)&anchor->da_buf[0],
			      &rec->rec_hkey[0]);
		anchor->da_type = DAOS_ANCHOR_TYPE_HKEY;
	}

	return 0;
}


/** Encode the anchor from a known key
 *
 * \param[in]	toh	Tree open handle
 * \param[in]	key	The key to encode
 * \param[out]	anchor	Encoded anchor
 *
 * \return	0 on success, error otherwise
 */
int
dbtree_key2anchor(daos_handle_t toh, d_iov_t *key, daos_anchor_t *anchor)
{
	char hkey[DAOS_HKEY_MAX];
	struct btr_context  *tcx;
	int rc;

	D_ASSERT(key != NULL);
	D_ASSERT(anchor != NULL);

	tcx = btr_hdl2tcx(toh);
	if (tcx == NULL)
		return -DER_NO_HDL;

	rc = btr_verify_key(tcx, key);
	if (rc)
		return rc;

	if (btr_is_direct_key(tcx)) {
		btr_key_encode(tcx, key, anchor);
		anchor->da_type = DAOS_ANCHOR_TYPE_KEY;

	} else {
		btr_hkey_gen(tcx, key, hkey);
		btr_hkey_copy(tcx, (char *)&anchor->da_buf[0], &hkey[0]);
		anchor->da_type = DAOS_ANCHOR_TYPE_HKEY;
	}

	return 0;
}

/**
 * Delete the record pointed by the current iterating cursor. This function
 * will reset iterator before return, it means that caller should call
 * dbtree_iter_probe() again to reinitialize the iterator.
 *
 * \param ih		[IN]	Iterator open handle.
 * \param value_out	[OUT]	Optional, buffer to preserve value while
 *				deleting btree node.
 */
int
dbtree_iter_delete(daos_handle_t ih, void *args)
{
	struct btr_iterator *itr;
	struct btr_context  *tcx;
	int		     rc;

	D_DEBUG(DB_TRACE, "Current iterator\n");

	tcx = btr_hdl2tcx(ih);
	if (tcx == NULL)
		return -DER_NO_HDL;

	itr = &tcx->tc_itr;
	rc = btr_iter_is_ready(itr);
	if (rc != 0)
		return rc;

	rc = btr_tx_delete(tcx, args);

	/* reset iterator */
	itr->it_state = BTR_ITR_INIT;
	return rc;
}

/**
 * Is the btree iterator empty or not
 *
 * \return	0	Not empty
 *		1	Empty
 *		-ve	error code
 */
int
dbtree_iter_empty(daos_handle_t ih)
{
	struct btr_context *tcx;

	tcx = btr_hdl2tcx(ih);
	if (tcx == NULL)
		return -DER_NO_HDL;

	return tcx->tc_tins.ti_root->tr_depth == 0;
}

/**
 * Helper function to iterate a dbtree, either from the first record forward
 * (\a backward == false) or from the last record backward (\a backward ==
 * true). \a cb will be called with \a arg for each record. See also
 * dbtree_iterate_cb_t.
 *
 * \param toh		[IN]	Tree open handle
 * \param intent	[IN]	The operation intent
 * \param backward	[IN]	If true, iterate from last to first
 * \param cb		[IN]	Callback function (see dbtree_iterate_cb_t)
 * \param arg		[IN]	Callback argument
 */
int
dbtree_iterate(daos_handle_t toh, uint32_t intent, bool backward,
	       dbtree_iterate_cb_t cb, void *arg)
{
	daos_handle_t	ih;
	int		niterated = 0;
	int		rc;

	rc = dbtree_iter_prepare(toh, 0 /* options */, &ih);
	if (rc != 0) {
		D_ERROR("failed to prepare tree iterator: "DF_RC"\n",
			DP_RC(rc));
		D_GOTO(out, rc);
	}

	rc = dbtree_iter_probe(ih, backward ? BTR_PROBE_LAST : BTR_PROBE_FIRST,
			       intent, NULL /* key */, NULL /* anchor */);
	if (rc == -DER_NONEXIST) {
		D_GOTO(out_iter, rc = 0);
	} else if (rc != 0) {
		D_ERROR("failed to initialize iterator: "DF_RC"\n", DP_RC(rc));
		D_GOTO(out_iter, rc);
	}

	for (;;) {
		d_iov_t	key;
		d_iov_t	val;

		d_iov_set(&key, NULL /* buf */, 0 /* size */);
		d_iov_set(&val, NULL /* buf */, 0 /* size */);

		rc = dbtree_iter_fetch(ih, &key, &val, NULL /* anchor */);
		if (rc != 0) {
			D_ERROR("failed to fetch iterator: "DF_RC"\n",
				DP_RC(rc));
			break;
		}

		/*
		 * Might want to allow cb() to end the iteration without
		 * returning an error in the future.
		 */
		rc = cb(ih, &key, &val, arg);
		niterated++;
		if (rc != 0) {
			if (rc == 1)
				/* Stop without errors. */
				rc = 0;
			break;
		}

		if (backward)
			rc = dbtree_iter_prev(ih);
		else
			rc = dbtree_iter_next(ih);
		if (rc == -DER_NONEXIST) {
			rc = 0;
			break;
		} else if (rc != 0) {
			D_ERROR("failed to move iterator: "DF_RC"\n",
				DP_RC(rc));
			break;
		}
	}

out_iter:
	dbtree_iter_finish(ih);
out:
	D_DEBUG(DB_TRACE, "iterated %d records: "DF_RC"\n", niterated,
		DP_RC(rc));
	return rc;
}

#define BTR_TYPE_MAX	1024

static struct btr_class btr_class_registered[BTR_TYPE_MAX];

/**
 * Initialize a tree instance from a registered tree class.
 */
static int
btr_class_init(umem_off_t root_off, struct btr_root *root,
	       unsigned int tree_class, uint64_t *tree_feats,
	       struct umem_attr *uma, daos_handle_t coh, void *priv,
	       struct btr_instance *tins)
{
	struct btr_class	*tc;
	uint64_t		 special_feat;
	int			 rc;

	memset(tins, 0, sizeof(*tins));
	rc = umem_class_init(uma, &tins->ti_umm);
	if (rc != 0)
		return rc;

	tins->ti_priv = priv;
	tins->ti_coh = coh;
	tins->ti_root_off = UMOFF_NULL;

	if (!UMOFF_IS_NULL(root_off)) {
		tins->ti_root_off = root_off;
		if (root == NULL)
			root = umem_off2ptr(&tins->ti_umm, root_off);
	}
	tins->ti_root = root;

	if (root != NULL && root->tr_class != 0) {
		tree_class = root->tr_class;
		*tree_feats = root->tr_feats;
	}

	/* XXX should be multi-thread safe */
	if (tree_class >= BTR_TYPE_MAX) {
		D_DEBUG(DB_TRACE, "Invalid class id: %d\n", tree_class);
		return -DER_INVAL;
	}

	tc = &btr_class_registered[tree_class];
	if (tc->tc_ops == NULL) {
		D_DEBUG(DB_TRACE, "Unregistered class id %d\n", tree_class);
		return -DER_NONEXIST;
	}

	/* If no hkey callbacks are supplied, only special key types are
	 * supported.  Rather than flagging an error just set the
	 * appropriate flag.
	 */
	special_feat = tc->tc_feats & (BTR_FEAT_UINT_KEY | BTR_FEAT_DIRECT_KEY);
	if (!(special_feat & *tree_feats) &&
	    (tc->tc_ops->to_hkey_gen == NULL ||
	     tc->tc_ops->to_hkey_size == NULL)) {
		D_DEBUG(DB_TRACE, "Setting feature "DF_X64" required"
			" by tree class %d", special_feat, tree_class);
		*tree_feats |= special_feat;
	}

	if (tc->tc_feats & BTR_FEAT_DYNAMIC_ROOT)
		*tree_feats |= BTR_FEAT_DYNAMIC_ROOT;

	if (tc->tc_feats & BTR_FEAT_SKIP_LEAF_REBAL)
		*tree_feats |= BTR_FEAT_SKIP_LEAF_REBAL;

	if ((*tree_feats & tc->tc_feats) != *tree_feats) {
		D_ERROR("Unsupported features "DF_X64"/"DF_X64"\n",
			*tree_feats, tc->tc_feats);
		return -DER_PROTO;
	}

	tins->ti_ops = tc->tc_ops;
	return rc;
}

/**
 * Register a new tree class.
 *
 * \param tree_class	[IN]	ID for this class
 * \param tree_feats	[IN]	Feature bits, e.g. hash type
 * \param ops		[IN]	Customized function table
 */
int
dbtree_class_register(unsigned int tree_class, uint64_t tree_feats,
		      btr_ops_t *ops)
{
	if (tree_class >= BTR_TYPE_MAX || tree_class == 0)
		return -DER_INVAL;

	/* XXX should be multi-thread safe */
	if (btr_class_registered[tree_class].tc_ops != NULL)
		return -DER_EXIST;

	/* These are mandatory functions */
	D_ASSERT(ops != NULL);
	if (!(tree_feats & (BTR_FEAT_UINT_KEY | BTR_FEAT_DIRECT_KEY))) {
		D_ASSERT(ops->to_hkey_gen != NULL);
		D_ASSERT(ops->to_hkey_size != NULL);
	}
	if (tree_feats & BTR_FEAT_DIRECT_KEY) {
		D_ASSERT(ops->to_key_cmp != NULL);
		D_ASSERT(ops->to_key_encode != NULL);
		D_ASSERT(ops->to_key_decode != NULL);
	}
	D_ASSERT(ops->to_rec_fetch != NULL);
	D_ASSERT(ops->to_rec_alloc != NULL);
	D_ASSERT(ops->to_rec_free != NULL);

	btr_class_registered[tree_class].tc_ops = ops;
	btr_class_registered[tree_class].tc_feats = tree_feats;

	return 0;
}

int
dbtree_overhead_get(int alloc_overhead, unsigned int tclass, uint64_t ofeat,
		    int tree_order, struct daos_tree_overhead *ovhd)
{
	btr_ops_t		*ops;
	struct btr_class	*btr_class;
	size_t			 hkey_size;
	size_t			 btr_size;
	int			 order_idx;
	int			 order;

	if (ovhd == NULL) {
		D_ERROR("Invalid ovhd argument\n");
		return -DER_INVAL;
	}

	if (tclass >= BTR_TYPE_MAX) {
		D_ERROR("Invalid class id: %d\n", tclass);
		return -DER_INVAL;
	}

	btr_class = &btr_class_registered[tclass];
	ops = btr_class->tc_ops;

	if (ops->to_rec_msize == NULL) {
		D_ERROR("No record meta size callback for tree class: %d\n",
			tclass);
		return -DER_INVAL;
	}

	hkey_size = btr_hkey_size_const(ops, ofeat);
	btr_size = sizeof(struct btr_record) + hkey_size;

	ovhd->to_record_msize = ops->to_rec_msize(alloc_overhead);
	ovhd->to_node_rec_msize = btr_size;

	ovhd->to_leaf_overhead.no_order = tree_order;
	ovhd->to_leaf_overhead.no_size = alloc_overhead +
		sizeof(struct btr_node) + btr_size * tree_order;
	ovhd->to_int_node_size = ovhd->to_leaf_overhead.no_size;

	order_idx = 0;

	if ((btr_class->tc_feats & BTR_FEAT_DYNAMIC_ROOT) == 0)
		goto done;

	order = 1;
	while (order != tree_order) {
		ovhd->to_dyn_overhead[order_idx].no_order = order;
		ovhd->to_dyn_overhead[order_idx].no_size = alloc_overhead +
			sizeof(struct btr_node) + btr_size * order;
		order_idx++;
		order = MIN(order * 2 + 1, tree_order);
	}

done:
	ovhd->to_dyn_count = order_idx;

	return 0;
}
<|MERGE_RESOLUTION|>--- conflicted
+++ resolved
@@ -431,7 +431,7 @@
 hkey_int_gen(d_iov_t *key,  void *hkey)
 {
 	/* Use key directory as unsigned integer in lieu of hkey */
-	D_ASSERT(key->iov_len <= sizeof(uint64_t));
+	D_ASSERT(key->iov_len == sizeof(uint64_t));
 	/* NB: This works for little endian architectures.  An
 	 * alternative would be explicit casting based on iov_len but
 	 * this is a little nicer to read.
@@ -486,18 +486,7 @@
 		return;
 	}
 	if (btr_is_int_key(tcx)) {
-<<<<<<< HEAD
-		/* Use key directory as unsigned integer in lieu of hkey */
-		D_ASSERT(key->iov_len == sizeof(uint64_t));
-		/* NB: This works for little endian architectures.  An
-		 * alternative would be explicit casting based on iov_len but
-		 * this is a little nicer to read.
-		 */
-		*(uint64_t *)hkey = 0;
-		memcpy(hkey, key->iov_buf, key->iov_len);
-=======
 		hkey_int_gen(key, hkey);
->>>>>>> 06825ae8
 		return;
 	}
 	btr_ops(tcx)->to_hkey_gen(&tcx->tc_tins, key, hkey);
