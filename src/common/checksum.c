--- conflicted
+++ resolved
@@ -596,7 +596,31 @@
 	return 0;
 }
 
-<<<<<<< HEAD
+static int
+calc_csum_sv(struct daos_csummer *obj, d_sg_list_t *sgl, size_t rec_len,
+	     struct dcs_csum_info *csums)
+{
+	size_t			 bytes_for_csum;
+	struct daos_sgl_idx	 idx = {0};
+	int			 rc;
+
+	if (!(daos_csummer_initialized(obj)))
+		return 0;
+
+	daos_csummer_set_buffer(obj, csums->cs_csum, csums->cs_len);
+	daos_csummer_reset(obj);
+
+	bytes_for_csum = rec_len;
+	rc = daos_sgl_processor(sgl, &idx, bytes_for_csum,
+				checksum_sgl_cb, obj);
+	if (rc)
+		return rc;
+
+	daos_csummer_finish(obj);
+
+	return 0;
+}
+
 /** Using the data from the iov, calculate the checksum */
 static int
 calc_for_iov(struct daos_csummer *csummer, daos_key_t *iov,
@@ -617,29 +641,6 @@
 		D_ERROR("daos_csummer_finish error: %d", rc);
 		return rc;
 	}
-=======
-static int
-calc_csum_sv(struct daos_csummer *obj, d_sg_list_t *sgl, size_t rec_len,
-	     struct dcs_csum_info *csums)
-{
-	size_t			 bytes_for_csum;
-	struct daos_sgl_idx	 idx = {0};
-	int			 rc;
-
-	if (!(daos_csummer_initialized(obj)))
-		return 0;
-
-	daos_csummer_set_buffer(obj, csums->cs_csum, csums->cs_len);
-	daos_csummer_reset(obj);
-
-	bytes_for_csum = rec_len;
-	rc = daos_sgl_processor(sgl, &idx, bytes_for_csum,
-				checksum_sgl_cb, obj);
-	if (rc)
-		return rc;
-
-	daos_csummer_finish(obj);
->>>>>>> dab3c045
 
 	return 0;
 }
@@ -677,7 +678,6 @@
 		if (!csum_iod_is_supported(chunksize, iod))
 			continue;
 
-<<<<<<< HEAD
 		/** akey */
 		rc = calc_for_iov(obj, &iod->iod_name,
 			     csums->ic_akey.cs_csum, csum_len);
@@ -690,17 +690,12 @@
 			continue;
 
 		/** data */
-		rc = calc_csum(obj, &sgls[i], iod->iod_size,
-			       iod->iod_recxs, iod->iod_nr,
-			       csums->ic_data);
-=======
 		rc = is_array(iod) ?
 		     calc_csum_recx(obj, &sgls[i], iod->iod_size,
 				    iod->iod_recxs, iod->iod_nr,
 				    csums->ic_data) :
 		     calc_csum_sv(obj, &sgls[i], iod->iod_size,
 				  csums->ic_data);
->>>>>>> dab3c045
 		csums->ic_nr = iod->iod_nr;
 		/* Corrupt data after calculating checksum */
 		if (DAOS_FAIL_CHECK(DAOS_CHECKSUM_CDATA_CORRUPT))
@@ -715,12 +710,12 @@
 	*p_iods_csums = iods_csums;
 
 	return 0;
-<<<<<<< HEAD
 
 error:
 	daos_csummer_free_ic(obj, &iods_csums);
 	return rc;
 }
+
 
 int
 daos_csummer_calc_key(struct daos_csummer *csummer, daos_key_t *key,
@@ -753,9 +748,8 @@
 	}
 
 	return rc;
-=======
->>>>>>> dab3c045
-}
+}
+
 
 void
 daos_csummer_free_ic(struct daos_csummer *obj, struct dcs_iod_csums **p_cds)
@@ -783,22 +777,17 @@
 	int			 rc;
 	bool			 match;
 
-<<<<<<< HEAD
+	if (!daos_csummer_initialized(obj))
+		return 0;
+
+	if (iod == NULL || sgl == NULL || iod_csums == NULL) {
+		D_ERROR("Invalid params");
+		return -DER_INVAL;
+	}
+
 	rc = daos_csummer_calc_iods(obj, sgl, iod, 1, 0, &new_iod_csums);
 	if (rc != 0) {
 		D_ERROR("daos_csummer_calc_iods error: %d", rc);
-=======
-	if (!daos_csummer_initialized(obj))
-		return 0;
-
-	if (iod == NULL || sgl == NULL || iod_csums == NULL) {
-		D_ERROR("Invalid params");
-		return -DER_INVAL;
-	}
-
-	rc = daos_csummer_calc_iods(obj, sgl, iod, 1, &new_iod_csums);
-	if (rc != 0)
->>>>>>> dab3c045
 		return rc;
 	}
 
