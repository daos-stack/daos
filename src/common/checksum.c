/**
 * (C) Copyright 2019-2020 Intel Corporation.
 *
 * Licensed under the Apache License, Version 2.0 (the "License");
 * you may not use this file except in compliance with the License.
 * You may obtain a copy of the License at
 *
 *    http://www.apache.org/licenses/LICENSE-2.0
 *
 * Unless required by applicable law or agreed to in writing, software
 * distributed under the License is distributed on an "AS IS" BASIS,
 * WITHOUT WARRANTIES OR CONDITIONS OF ANY KIND, either express or implied.
 * See the License for the specific language governing permissions and
 * limitations under the License.
 *
 * GOVERNMENT LICENSE RIGHTS-OPEN SOURCE SOFTWARE
 * The Government's rights to use, modify, reproduce, release, perform, display,
 * or disclose this software are subject to the terms of the Apache License as
 * provided in Contract No. B609815.
 * Any reproduction of computer software, computer software documentation, or
 * portions thereof marked with this legend must also reproduce the markings.
 */

#define D_LOGFAC	DD_FAC(csum)

#include <stddef.h>
#include <string.h>
#include <stdlib.h>
#include <stdint.h>

#include <isa-l.h>
#include <gurt/types.h>
#include <daos/common.h>
#include <daos/checksum.h>

#define C_TRACE(...) D_DEBUG(DB_CSUM, __VA_ARGS__)
#define C_TRACE_ENABLED() D_LOG_ENABLED(DB_TRACE)

/** File function signatures */
static int
checksum_sgl_cb(uint8_t *buf, size_t len, void *args);

/** helper function to trace bytes */
static void
trace_bytes(const uint8_t *buf, const size_t len, const size_t max)
{
	size_t	char_buf_len = max == 0 ? len : min(max, len);
	char	char_buf[char_buf_len * 2 + 1];
	int	i;

	if (buf == NULL)
		return;

	for (i = 0; i <  len && (i < max || max == 0); i++)
		sprintf(char_buf + i * 2, "%x", buf[i]);
	char_buf[i] = '\0';
	C_TRACE("%s", char_buf);
}

/** helper function to trace chars */
static void
trace_chars(const uint8_t *buf, const size_t buf_len, const uint32_t max)
{
	int	i;
	size_t	len = max == 0 ? buf_len : min(buf_len, max);
	char	str[len + 1];

	if (buf == NULL)
		return;

	for (i = 0; i <  len ; i++)
		str[i] = buf[i] == '\0' ? '_' : buf[i];
	str[i] = '\0';
	C_TRACE("%s", str);
}

static bool
is_array(const daos_iod_t *iod)
{
	return iod->iod_type == DAOS_IOD_ARRAY;
}


static void
daos_csummer_trace_csum(struct daos_csummer *obj, uint8_t *csum)
{
	trace_bytes(csum, daos_csummer_get_csum_len(obj), 0);
}

/** Container Property knowledge */
uint32_t
daos_cont_prop2csum(daos_prop_t *props)
{
	struct daos_prop_entry *prop =
		daos_prop_entry_get(props, DAOS_PROP_CO_CSUM);

	return prop == NULL ? DAOS_PROP_CO_CSUM_OFF : (uint32_t)prop->dpe_val;
}

uint64_t
daos_cont_prop2chunksize(daos_prop_t *props)
{
	struct daos_prop_entry *prop =
		daos_prop_entry_get(props, DAOS_PROP_CO_CSUM_CHUNK_SIZE);

	return prop == NULL ? 0 : prop->dpe_val;
}

bool
daos_cont_prop2serververify(daos_prop_t *props)
{
	struct daos_prop_entry *prop =
		daos_prop_entry_get(props, DAOS_PROP_CO_CSUM_SERVER_VERIFY);

	return prop == NULL ? false : prop->dpe_val == DAOS_PROP_CO_CSUM_SV_ON;
}

bool
daos_cont_csum_prop_is_valid(uint16_t val)
{
	if (daos_cont_csum_prop_is_enabled(val) || val == DAOS_PROP_CO_CSUM_OFF)
		return true;
	return false;
}

bool
daos_cont_csum_prop_is_enabled(uint16_t val)
{
	if (val != DAOS_PROP_CO_CSUM_CRC16 &&
	    val != DAOS_PROP_CO_CSUM_CRC32 &&
	    val != DAOS_PROP_CO_CSUM_CRC64)
		return false;
	return true;
}

enum DAOS_CSUM_TYPE
daos_contprop2csumtype(int contprop_csum_val)
{
	switch (contprop_csum_val) {
	case DAOS_PROP_CO_CSUM_CRC16:
		return CSUM_TYPE_ISAL_CRC16_T10DIF;
	case DAOS_PROP_CO_CSUM_CRC32:
		return CSUM_TYPE_ISAL_CRC32_ISCSI;
	case DAOS_PROP_CO_CSUM_CRC64:
		return CSUM_TYPE_ISAL_CRC64_REFL;
	case DAOS_PROP_CO_CSUM_SHA1:
	default:
		return CSUM_TYPE_UNKNOWN;
	}
}

/**
 * ---------------------------------------------------------------------------
 * Algorithms
 * ---------------------------------------------------------------------------
 */

/** CSUM_TYPE_ISAL_CRC16_T10DIF*/
static int
crc16_update(struct daos_csummer *obj, uint8_t *buf, size_t buf_len)
{
	uint16_t *crc16 = (uint16_t *)obj->dcs_csum_buf;

	*crc16 = crc16_t10dif(*crc16, buf, (int)buf_len);
	return 0;
}

struct csum_ft crc16_algo = {
	.cf_update = crc16_update,
	.cf_csum_len = sizeof(uint16_t),
	.cf_name = "crc16"
};

/** CSUM_TYPE_ISAL_CRC32_ISCSI */
static int
crc32_update(struct daos_csummer *obj, uint8_t *buf, size_t buf_len)
{
	uint32_t *crc32 = (uint32_t *) obj->dcs_csum_buf;

	*crc32 = crc32_iscsi(buf, (int) buf_len, *crc32);
	return 0;
}

struct csum_ft crc32_algo = {
	.cf_update = crc32_update,
	.cf_csum_len = sizeof(uint32_t),
	.cf_name = "crc32"
};

/** CSUM_TYPE_ISAL_CRC64_REFL */
static int
crc64_update(struct daos_csummer *obj, uint8_t *buf, size_t buf_len)
{
	uint64_t *csum = (uint64_t *)obj->dcs_csum_buf;

	*csum = crc64_ecma_refl(*csum, buf, buf_len);
	return 0;
}

struct csum_ft crc64_algo = {
	.cf_update = crc64_update,
	.cf_csum_len = sizeof(uint64_t),
	.cf_name = "crc64"
};

/** ------------------------------------------------------------- */
static char *csum_unknown_name = "unknown checksum type";

struct csum_ft *
daos_csum_type2algo(enum DAOS_CSUM_TYPE type)
{
	struct csum_ft *result = NULL;

	switch (type) {
	case CSUM_TYPE_ISAL_CRC16_T10DIF:
		result = &crc16_algo;
		break;
	case CSUM_TYPE_ISAL_CRC32_ISCSI:
		result = &crc32_algo;
		break;
	case CSUM_TYPE_ISAL_CRC64_REFL:
		result = &crc64_algo;
		break;
	case CSUM_TYPE_UNKNOWN:
	case CSUM_TYPE_END:
		break;
	}
	if (result && result->cf_type == CSUM_TYPE_UNKNOWN)
		result->cf_type = type;
	return result;
}

/**
 * struct daos_csummer functions
 */

int
daos_csummer_init(struct daos_csummer **obj, struct csum_ft *ft,
		  size_t chunk_bytes, bool srv_verify)
{
	struct daos_csummer	*result;
	int			 rc = 0;

	if (!ft)
		return -DER_INVAL;

	D_ALLOC(result, sizeof(*result));
	if (result == NULL)
		return -DER_NOMEM;

	result->dcs_algo = ft;
	result->dcs_chunk_size = chunk_bytes;
	result->dcs_srv_verify = srv_verify;

	if (result->dcs_algo->cf_init)
		rc = result->dcs_algo->cf_init(result);

	if (rc == 0)
		*obj = result;

	return rc;
}

int
daos_csummer_type_init(struct daos_csummer **obj, enum DAOS_CSUM_TYPE type,
		       size_t chunk_bytes, bool srv_verify)
{
	return daos_csummer_init(obj, daos_csum_type2algo(type), chunk_bytes,
				 srv_verify);
}

void daos_csummer_destroy(struct daos_csummer **obj)
{
	struct daos_csummer *csummer = *obj;

	if (!*obj)
		return;

	if (csummer->dcs_algo->cf_destroy)
		csummer->dcs_algo->cf_destroy(csummer);
	D_FREE(csummer);
	*obj = NULL;
}

uint16_t
daos_csummer_get_csum_len(struct daos_csummer *obj)
{
	if (obj->dcs_algo->cf_get_size)
		return obj->dcs_algo->cf_get_size(obj);
	return obj->dcs_algo->cf_csum_len;
}

bool
daos_csummer_initialized(struct daos_csummer *obj)
{
	return obj != NULL && obj->dcs_algo != NULL;
}

uint16_t
daos_csummer_get_type(struct daos_csummer *obj)
{
	if (daos_csummer_initialized(obj))
		return obj->dcs_algo->cf_type;
	return 0;
}

uint32_t
daos_csummer_get_chunksize(struct daos_csummer *obj)
{
	if (daos_csummer_initialized(obj))
		return obj->dcs_chunk_size;
	return 0;
}

bool
daos_csummer_get_srv_verify(struct daos_csummer *obj)
{
	if (daos_csummer_initialized(obj))
		return obj->dcs_srv_verify;
	return false;
}

uint32_t
daos_csummer_get_rec_chunksize(struct daos_csummer *obj, uint64_t rec_size)
{
	if (daos_csummer_initialized(obj))
		return csum_record_chunksize(obj->dcs_chunk_size, rec_size);
	return 0;
}

char *
daos_csummer_get_name(struct daos_csummer *obj)
{
	if (daos_csummer_initialized(obj) && obj->dcs_algo->cf_name)
		return obj->dcs_algo->cf_name;
	return csum_unknown_name;
}

void
daos_csummer_set_buffer(struct daos_csummer *obj, uint8_t *buf,
			uint32_t buf_len)
{
	D_ASSERT(buf_len >= daos_csummer_get_csum_len(obj));

	obj->dcs_csum_buf = buf;
	obj->dcs_csum_buf_size = buf_len;
}

void
daos_csummer_reset(struct daos_csummer *obj)
{
	if (obj->dcs_algo->cf_reset)
		obj->dcs_algo->cf_reset(obj);
}

int
daos_csummer_update(struct daos_csummer *obj, uint8_t *buf, size_t buf_len)
{
	int rc = 0;

	if (C_TRACE_ENABLED()) {
		C_TRACE("Buffer (buf=%p len=%zu) (type=%s): ", buf, buf_len,
			daos_csummer_get_name(obj));
		trace_chars(buf, buf_len, 50);
		C_TRACE("\n");
	}

	if (obj->dcs_csum_buf && obj->dcs_csum_buf_size > 0) {
		rc = obj->dcs_algo->cf_update(obj, buf, buf_len);
	}

	if (C_TRACE_ENABLED()) {
		C_TRACE("CSUM: ...");
		daos_csummer_trace_csum(obj, obj->dcs_csum_buf);
		C_TRACE("\n");
	}

	return rc;
}

int
daos_csummer_finish(struct daos_csummer *obj)
{
	if (obj->dcs_algo->cf_finish)
		return obj->dcs_algo->cf_finish(obj);
	return 0;
}

bool
daos_csummer_compare_csum_info(struct daos_csummer *obj,
			       struct dcs_csum_info *a,
			       struct dcs_csum_info *b)
{
	uint32_t	a_len = a->cs_len * a->cs_nr;
	uint32_t	b_len = b->cs_len * b->cs_nr;
	bool		match = true;
	int		i;

	D_ASSERT(a->cs_type == b->cs_type);

	if (a_len != b_len)
		return false;

	for (i = 0; i < a->cs_nr && match; i++) {
		match = daos_csummer_csum_compare(obj, ci_idx2csum(a, i),
						  ci_idx2csum(b, i),
						  a->cs_len);
	}

	return match;
}

bool
daos_csummer_csum_compare(struct daos_csummer *obj, uint8_t *a,
			  uint8_t *b, uint32_t csum_len)
{
	if (C_TRACE_ENABLED()) {
		C_TRACE("Comparing: ");
		daos_csummer_trace_csum(obj, a);
		C_TRACE("\nWith: ");
		daos_csummer_trace_csum(obj, b);
		C_TRACE("\n: ");
	}

	if (obj->dcs_algo->cf_compare)
		return obj->dcs_algo->cf_compare(obj, a, b, csum_len);

	return memcmp(a, b, csum_len) == 0;
}

static uint32_t
daos_singv_calc_chunks(struct dcs_singv_layout *singv_los, int idx)
{
	if (singv_los == NULL || singv_los[idx].cs_even_dist == 0)
		return 1;

	D_ASSERT(singv_los[idx].cs_nr > 1);
	return singv_los[idx].cs_nr;
}

uint64_t
daos_csummer_allocation_size(struct daos_csummer *obj, daos_iod_t *iods,
			     uint32_t nr, bool akey_only,
			     struct dcs_singv_layout *singv_los)
{
	int		i, j;
	uint64_t	result = 0;
	uint16_t	csum_size = daos_csummer_get_csum_len(obj);

	for (i = 0; i < nr; i++) {
		daos_iod_t *iod = &iods[i];

		result += sizeof(struct dcs_iod_csums);
		if (!csum_iod_is_supported(iod))
			continue;

		result += csum_size; /** akey csum */

		if (akey_only)
			continue;

		/** calc needed memory for the recx csums */
		for (j = 0; j < iod->iod_nr; j++) {
			daos_recx_t	*recx = &iod->iod_recxs[j];
			uint32_t	 csum_count;
			uint64_t	 rec_chunksize;

			rec_chunksize = daos_csummer_get_rec_chunksize(obj,
							       iod->iod_size);

			csum_count = is_array(iod) ?
				     daos_recx_calc_chunks(*recx, iod->iod_size,
							   rec_chunksize) :
				     daos_singv_calc_chunks(singv_los, i);

			result += sizeof(struct dcs_csum_info) +
				  csum_count * csum_size;
		}
	}

	return result;
}

#define	setptr(ptr, buf, len, used, total_len) do {\
	D_ASSERT(used + len <= total_len);\
	ptr = (__typeof__(ptr))buf; \
	buf += (len); \
	used += len; } while (0)

int
daos_csummer_alloc_iods_csums(struct daos_csummer *obj, daos_iod_t *iods,
			      uint32_t nr, bool akey_only,
			      struct dcs_singv_layout *singv_los,
			      struct dcs_iod_csums **p_iods_csums)
{
	int			 i, j, rc = 0;
	uint16_t		 csum_size;
	uint16_t		 csum_type;
	struct dcs_iod_csums	*iods_csums = NULL;
	uint8_t			*buf;
	uint64_t		 buf_len;
	uint64_t		 used = 0;

	if (!(daos_csummer_initialized(obj)) || iods == NULL || nr == 0)
		goto done;

	rc = nr;

	csum_size = daos_csummer_get_csum_len(obj);
	csum_type = daos_csummer_get_type(obj);

	/**
	 * allocate enough memory for all iod checksums at once, then update
	 * pointers appropriately
	 */
	buf_len = daos_csummer_allocation_size(obj, iods, nr, akey_only,
					       singv_los);
	D_ALLOC(buf, buf_len);
	if (buf == NULL)
		return -DER_NOMEM;

	setptr(iods_csums, buf, sizeof(*iods_csums) * nr, used, buf_len);

	for (i = 0; i < nr; i++) {
		daos_iod_t		*iod = &iods[i];
		struct dcs_iod_csums	*iod_csum = &iods_csums[i];
		uint64_t		 rec_chunksize;

		if (!csum_iod_is_supported(iod))
			continue;

		/** setup akey csum  */
		ci_set(&iod_csum->ic_akey, NULL, csum_size, csum_size, 1,
		       CSUM_NO_CHUNK, csum_type);
		setptr(iod_csum->ic_akey.cs_csum, buf, csum_size, used,
		       buf_len);

		if (akey_only)
			continue;

		rec_chunksize = daos_csummer_get_rec_chunksize(obj,
							       iod->iod_size);

		/** setup data csum infos */
		setptr(iod_csum->ic_data, buf,
		       sizeof(*iod_csum->ic_data) * iod->iod_nr,
		       used, buf_len);

		for (j = 0; j < iod->iod_nr; j++) {
			struct dcs_csum_info	*csum_info;
			uint32_t		 csum_count;

			csum_info = &iod_csum->ic_data[j];
			if (is_array(iod)) {

				daos_recx_t *recx;

				recx = &iod->iod_recxs[j];
				csum_count = daos_recx_calc_chunks(*recx,
						iod->iod_size, rec_chunksize);
				ci_set(csum_info, NULL, csum_count * csum_size,
				       csum_size, csum_count,
				       rec_chunksize, csum_type);
			} else { /** single value */
				csum_count = daos_singv_calc_chunks(singv_los,
								    i);
				ci_set(csum_info, NULL, csum_count * csum_size,
				       csum_size, csum_count,
				       CSUM_NO_CHUNK, csum_type);
			}

			/**
			 * buffer set to null first by ci_set, now set it using
			 * the setptr macro so that amount of memory
			 * used from allocated buffer is tracked.
			 */
			setptr(csum_info->cs_csum, buf, csum_count * csum_size,
			       used, buf_len);
		}
		iod_csum->ic_nr = iod->iod_nr;
	}

done:
	if (p_iods_csums != NULL)
		*p_iods_csums = iods_csums;

	return rc;
}

static int
calc_csum_recx(struct daos_csummer *obj, d_sg_list_t *sgl,
	       size_t rec_len, daos_recx_t *recxs, size_t nr,
	       struct dcs_csum_info *csums)
{
	uint8_t			*buf;
	size_t			 bytes_for_csum;
	size_t			 csum_nr;
	uint64_t		 bytes;
	uint32_t		 rec_chunksize;
	uint32_t		 i;
	uint32_t		 j;
	struct daos_sgl_idx	 idx = {0};
	struct daos_csum_range	 chunk;
	int			 rc;

	if (!(daos_csummer_initialized(obj) && recxs && sgl))
		return 0;

	rec_chunksize = daos_csummer_get_rec_chunksize(obj, rec_len);
	for (i = 0; i < nr; i++) { /** for each extent/checksum buf */
<<<<<<< HEAD
		csum_nr = daos_recx_calc_chunks(recxs[i], rec_len,
			rec_chunksize);
		C_TRACE("csum_nr: %lu\n", csum_nr);
=======
		csum_nr = daos_recx_calc_chunks(recxs[i], rec_len, chunk_size);
		C_TRACE("Calculating %zu checksum(s) for Array Value "
			DF_RECX"\n",
			csum_nr, DP_RECX(recxs[i]));
>>>>>>> ad583352
		bytes = recxs[i].rx_nr * rec_len;

		for (j = 0; j < csum_nr; j++) {
			chunk = csum_recx_chunkidx2range(&recxs[i], rec_len,
							 rec_chunksize, j);
			buf = ci_idx2csum(&csums[i], j);
			daos_csummer_set_buffer(obj, buf, csums->cs_len);
			daos_csummer_reset(obj);

			bytes_for_csum = chunk.dcr_nr * rec_len;
			rc = daos_sgl_processor(sgl, &idx, bytes_for_csum,
						checksum_sgl_cb, obj);
			if (rc != 0) {
				D_ERROR("daos_sgl_processor error: %d\n", rc);
				return rc;
			}

			daos_csummer_finish(obj);
			bytes -= bytes_for_csum;
		}
	}

	return 0;
}

static int
calc_csum_sv(struct daos_csummer *obj, d_sg_list_t *sgl, size_t rec_len,
	     struct dcs_singv_layout *singv_lo, int singv_idx,
	     struct dcs_csum_info *csums)
{
	size_t			 bytes_for_csum, csum_buf_len;
	size_t			 skip_size, last_size = -1;
	struct daos_sgl_idx	 sgl_idx = {0};
	uint32_t		 idx, last_idx = -1;
	uint8_t			*csum_buf;
	int			 rc;

	if (!(daos_csummer_initialized(obj)))
		return 0;

	C_TRACE("Calculating checksum for Single Value\n");
	if (singv_lo != NULL && singv_lo->cs_even_dist == 1) {
		D_ASSERT(singv_lo->cs_bytes > 0 &&
			 singv_lo->cs_bytes < rec_len);
		D_ASSERT(singv_lo->cs_nr > 1);
		last_idx = rec_len / singv_lo->cs_bytes;
		D_ASSERT(last_idx >= 1);
		if (singv_idx == -1) {
			D_ASSERT(csums->cs_nr == singv_lo->cs_nr);
			last_size = rec_len - last_idx * singv_lo->cs_bytes;
		} else {
			D_ASSERT(csums->cs_nr == 1);
			/* skip to the sgl location of singv_idx, the last
			 * data cell possibly with less valid bytes, and
			 * followed by parity cells.
			 */
			if (singv_idx <= last_idx)
				skip_size = singv_idx * singv_lo->cs_bytes;
			else
				skip_size = rec_len + (singv_idx - last_idx) *
						      singv_lo->cs_bytes;
			rc = daos_sgl_processor(sgl, &sgl_idx, skip_size,
						NULL, NULL);
			if (rc)
				return rc;
		}
		bytes_for_csum = singv_lo->cs_bytes;
	} else {
		D_ASSERT(csums->cs_nr == 1);
		bytes_for_csum = rec_len;
	}

	csum_buf_len = bytes_for_csum;
	for (idx = 0; idx < csums->cs_nr; idx++) {
		if (idx == last_idx)
			csum_buf_len = last_size;
		csum_buf = ci_idx2csum(&csums[0], idx);
		daos_csummer_set_buffer(obj, csum_buf, csums->cs_len);
		daos_csummer_reset(obj);

		rc = daos_sgl_processor(sgl, &sgl_idx, csum_buf_len,
					checksum_sgl_cb, obj);
		if (rc)
			return rc;

		daos_csummer_finish(obj);
	}

	return 0;
}

/** Using the data from the iov, calculate the checksum */
static int
calc_for_iov(struct daos_csummer *csummer, daos_key_t *iov,
	     uint8_t *csum_buf, uint16_t csum_buf_len)
{
	int rc;

	memset(csum_buf, 0, csum_buf_len);

	daos_csummer_set_buffer(csummer, csum_buf, csum_buf_len);
	rc = daos_csummer_update(csummer, iov->iov_buf, iov->iov_len);
	if (rc != 0) {
		D_ERROR("daos_csummer_update error: %d\n", rc);
		return rc;
	}
	rc = daos_csummer_finish(csummer);
	if (rc != 0) {
		D_ERROR("daos_csummer_finish error: %d\n", rc);
		return rc;
	}

	return 0;
}

int
daos_csummer_calc_one(struct daos_csummer *obj, d_sg_list_t *sgl,
		       struct dcs_csum_info *csums, size_t rec_len, size_t nr,
		       size_t idx)
{
	daos_recx_t recx = { 0 };

	recx.rx_idx = idx;
	recx.rx_nr = nr;
	return calc_csum_recx(obj, sgl, rec_len, &recx, 1, csums);
}

int
daos_csummer_calc_iods(struct daos_csummer *obj, d_sg_list_t *sgls,
		       daos_iod_t *iods, uint32_t nr, bool akey_only,
		       struct dcs_singv_layout *singv_los, int singv_idx,
		       struct dcs_iod_csums **p_iods_csums)
{
	int			 rc = 0;
	int			 i;
	struct dcs_iod_csums	*iods_csums = NULL;
	struct dcs_singv_layout	*singv_lo, *los;
	uint32_t		 iods_csums_nr;
	uint16_t		 csum_len = daos_csummer_get_csum_len(obj);

	if (!daos_csummer_initialized(obj))
		return 0;

	*p_iods_csums = NULL;

	if (singv_los == NULL || singv_idx != -1)
		los = NULL;
	else
		los = singv_los;
	rc = daos_csummer_alloc_iods_csums(obj, iods, nr, akey_only,
					   los, &iods_csums);
	if (rc < 0) {
		D_ERROR("daos_csummer_alloc_iods_csums error: %d\n", rc);
		return rc;
	}

	iods_csums_nr = (uint32_t) rc;

	for (i = 0; i < iods_csums_nr; i++) {
		daos_iod_t		*iod = &iods[i];
		struct dcs_iod_csums	*csums = &iods_csums[i];

		if (!csum_iod_is_supported(iod))
			continue;

		/** akey */
		rc = calc_for_iov(obj, &iod->iod_name,
			     csums->ic_akey.cs_csum, csum_len);
		if (rc != 0) {
			D_ERROR("calc_for_iov error: %d\n", rc);
			goto error;
		}

		if (akey_only)
			continue;

		/** data */
		singv_lo = (singv_los == NULL) ? NULL : &singv_los[i];
		rc = is_array(iod) ?
		     calc_csum_recx(obj, &sgls[i], iod->iod_size,
				    iod->iod_recxs, iod->iod_nr,
				    csums->ic_data) :
		     calc_csum_sv(obj, &sgls[i], iod->iod_size, singv_lo,
				  singv_idx, csums->ic_data);
		csums->ic_nr = iod->iod_nr;

		if (rc != 0) {
			D_ERROR("calc_csum error: %d\n", rc);
			goto error;
		}
	}

	*p_iods_csums = iods_csums;

	return 0;

error:
	daos_csummer_free_ic(obj, &iods_csums);
	return rc;
}


int
daos_csummer_calc_key(struct daos_csummer *csummer, daos_key_t *key,
		      struct dcs_csum_info **p_csum)
{
	struct dcs_csum_info	*csum_info;
	uint8_t			*dkey_csum_buf;
	uint16_t		 size = daos_csummer_get_csum_len(csummer);
	uint16_t		 type = daos_csummer_get_type(csummer);
	int			 rc;

	if (!daos_csummer_initialized(csummer))
		return 0;

	D_ALLOC(csum_info, sizeof(*csum_info) + size);
	if (csum_info == NULL)
		return -DER_NOMEM;

	dkey_csum_buf = (uint8_t *) &csum_info[1];

	ci_set(csum_info, dkey_csum_buf, size, size, 1, CSUM_NO_CHUNK, type);

	rc = calc_for_iov(csummer, key, dkey_csum_buf, size);
	if (rc == 0) {
		*p_csum = csum_info;
	} else {
		D_ERROR("calc_for_iov error: %d\n", rc);
		*p_csum = NULL;
		D_FREE(csum_info);
	}

	return rc;
}


void
daos_csummer_free_ic(struct daos_csummer *obj, struct dcs_iod_csums **p_cds)
{
	if (!(daos_csummer_initialized(obj) && *p_cds))
		return;
	D_FREE((*p_cds));
}


void
daos_csummer_free_ci(struct daos_csummer *obj, struct dcs_csum_info **p_cis)
{
	if (!(daos_csummer_initialized(obj) && *p_cis))
		return;
	D_FREE((*p_cis));
}

int
daos_csummer_verify_iod(struct daos_csummer *obj, daos_iod_t *iod,
			d_sg_list_t *sgl, struct dcs_iod_csums *iod_csum,
			struct dcs_singv_layout *singv_lo, int singv_idx)
{
	struct dcs_iod_csums	*new_iod_csums;
	int			 i;
	int			 rc;
	bool			 match;

	if (!daos_csummer_initialized(obj))
		return 0;

	if (iod == NULL || sgl == NULL || iod_csum == NULL) {
		D_ERROR("Invalid params\n");
		return -DER_INVAL;
	}

	rc = daos_csummer_calc_iods(obj, sgl, iod, 1, 0, singv_lo, singv_idx,
				    &new_iod_csums);
	if (rc != 0) {
		D_ERROR("daos_csummer_calc_iods error: %d\n", rc);
		return rc;
	}

	for (i = 0; i < iod->iod_nr; i++) {
		match = daos_csummer_compare_csum_info(obj,
				&new_iod_csums->ic_data[i],
				&iod_csum->ic_data[i]);
		if (!match) {
			D_ERROR("Data corruption found\n");
			D_GOTO(done, rc = -DER_CSUM);
		}
	}

done:
	daos_csummer_free_ic(obj, &new_iod_csums);

	return rc;
}

int
daos_csummer_verify_key(struct daos_csummer *obj, daos_key_t *key,
			struct dcs_csum_info *csum)
{
	struct dcs_csum_info	*csum_info_verify;
	bool			 match;
	int			rc;

	if (!daos_csummer_initialized(obj))
		return 0;

	if (!ci_is_valid(csum)) {
		D_ERROR("checksums is enabled, but dcs_csum_info is invalid\n");
		return -DER_CSUM;
	}

	rc = daos_csummer_calc_key(obj, key, &csum_info_verify);
	if (rc != 0) {
		D_ERROR("daos_csummer_calc error: %d\n", rc);
		return rc;
	}

	match = daos_csummer_compare_csum_info(obj, csum, csum_info_verify);
	daos_csummer_free_ci(obj, &csum_info_verify);
	if (!match) {
		D_ERROR("Key checksums don't match\n");
		return -DER_CSUM;
	}

	return 0;
}

/**
 * -----------------------------------------------------------------------------
 * struct dcs_iod_csums Functions
 * -----------------------------------------------------------------------------
 */

uint8_t *
ic_idx2csum(struct dcs_iod_csums *iod_csum, uint32_t iod_idx,
	    uint32_t csum_idx)
{
	struct dcs_csum_info *csum_info = &iod_csum->ic_data[iod_idx];
	uint32_t offset = csum_info->cs_len * csum_idx;

	/** Make sure the buffer is big enough for the indexed checksum */
	if (csum_info->cs_buf_len < offset + csum_info->cs_len)
		return NULL;
	return csum_info->cs_csum + offset;
}

/**
 * -----------------------------------------------------------------------------
 * struct daos_csum_info functions
 * -----------------------------------------------------------------------------
 */
void
ci_set(struct dcs_csum_info *csum_buf, void *buf, uint32_t csum_buf_size,
	uint16_t csum_size, uint32_t csum_count, uint32_t chunksize,
	uint16_t type)
{
	csum_buf->cs_csum = buf;
	csum_buf->cs_len = csum_size;
	csum_buf->cs_buf_len = csum_buf_size;
	csum_buf->cs_nr = csum_count;
	csum_buf->cs_chunksize = chunksize;
	csum_buf->cs_type = type;
}

void
ci_set_null(struct dcs_csum_info *csum_buf)
{
	ci_set(csum_buf, NULL, 0, 0, 0, 0, 0);
}

bool
ci_is_valid(const struct dcs_csum_info *csum)
{
	return csum != NULL &&
	       csum->cs_len > 0 &&
	       csum->cs_buf_len > 0 &&
	       csum->cs_csum != NULL &&
	       csum->cs_chunksize > 0 &&
	       csum->cs_nr > 0;
}

void
ci_insert(struct dcs_csum_info *dcb, int idx, uint8_t *csum_buf, size_t len)
{
	uint8_t *to_update;

	D_ASSERT(idx < dcb->cs_nr);

	to_update = dcb->cs_csum + idx * dcb->cs_len;
	memcpy(to_update, csum_buf, len);
}

uint32_t
ci_off2idx(struct dcs_csum_info *csum_buf, uint32_t offset_bytes)
{
	if (csum_buf->cs_chunksize == 0)
		return 0;
	return offset_bytes / csum_buf->cs_chunksize;
}

uint8_t *
ci_idx2csum(struct dcs_csum_info *csum_buf, uint32_t idx)
{
	uint32_t offset = csum_buf->cs_len * idx;

	/** Make sure the buffer is big enough for the indexed checksum */
	if (csum_buf->cs_buf_len < offset + csum_buf->cs_len)
		return NULL;
	return csum_buf->cs_csum + offset;
}

uint8_t *
ci_off2csum(struct dcs_csum_info *csum_buf, uint32_t offset)
{
	return ci_idx2csum(csum_buf,
			   ci_off2idx(csum_buf, offset));
}

/** Other Functions */
uint32_t
daos_recx_calc_chunks(daos_recx_t extent, uint32_t record_size,
		      uint32_t chunk_size)
{
	if (extent.rx_nr == 0)
		return 0;

	return csum_chunk_count(chunk_size,
				extent.rx_idx,
				extent.rx_idx + extent.rx_nr - 1,
				record_size);
}

daos_off_t
csum_chunk_align_floor(daos_off_t off, size_t chunksize)
{
	D_ASSERT(chunksize != 0);
	return off - (off % chunksize);
}
daos_off_t
csum_chunk_align_ceiling(daos_off_t off, size_t chunksize)
{
	daos_off_t lo = csum_chunk_align_floor(off, chunksize);
	daos_off_t hi = (lo + chunksize) - 1;

	if (hi < lo) /** overflow */
		hi = UINT64_MAX;
	return hi;
}

daos_off_t
csum_record_chunksize(daos_off_t default_chunksize, daos_off_t rec_size)
{
	D_ASSERT(rec_size > 0 && default_chunksize > 0);

	if (rec_size > default_chunksize)
		return rec_size;
	return (default_chunksize / rec_size) * rec_size;
}

struct daos_csum_range
csum_recidx2range(size_t chunksize, daos_off_t record_idx, size_t lo_boundary,
		  daos_off_t hi_boundary, size_t rec_size)
{
	struct daos_csum_range	result = {0};
	daos_off_t		lo;
	daos_off_t		hi;

	if (record_idx > hi_boundary)
		return result;

	chunksize /= rec_size;
	lo = csum_chunk_align_floor(record_idx, chunksize);
	hi = csum_chunk_align_ceiling(record_idx, chunksize);

	result.dcr_lo = max(lo, lo_boundary);
	result.dcr_hi = min(hi, hi_boundary);

	result.dcr_nr = result.dcr_hi - result.dcr_lo + 1;

	return result;
}

struct daos_csum_range
csum_chunkidx2range(uint64_t rec_size, uint64_t chunksize, uint64_t chunk_idx,
		    uint64_t lo, uint64_t hi)
{
	uint64_t record_idx = csum_chunk_align_floor(lo, chunksize / rec_size)
			      + chunk_idx * (chunksize / rec_size);

	return csum_recidx2range(chunksize, record_idx, lo, hi, rec_size);
}

struct daos_csum_range
csum_chunkrange(uint64_t chunksize, uint64_t idx)
{
	struct daos_csum_range	result;

	dcr_set_idx_nr(&result, idx * chunksize, chunksize);

	return result;
}

struct daos_csum_range
csum_align_boundaries(daos_off_t lo, daos_off_t hi,
		      daos_off_t lo_boundary, daos_off_t hi_boundary,
		      daos_off_t record_size, size_t chunksize)

{
	struct daos_csum_range	result = {0};
	size_t			chunksize_records;
	daos_off_t		lo_aligned;
	daos_off_t		hi_aligned;
	uint64_t		overflow_gaurd;

	if (lo < lo_boundary || hi > hi_boundary)
		return result;

	/** Calculate alignment based on records ... otherwise if ex_hi is
	 * UINT64_MAX the calculations would wrap and be incorrect
	 */
	chunksize_records = chunksize / record_size;
	lo_aligned = csum_chunk_align_floor(lo, chunksize_records);
	hi_aligned = csum_chunk_align_ceiling(hi, chunksize_records);

	result.dcr_lo = max(lo_boundary, lo_aligned);
	result.dcr_hi = min(hi_boundary, hi_aligned);
	overflow_gaurd = result.dcr_hi + 1;
	if (overflow_gaurd < result.dcr_hi)
		overflow_gaurd = UINT64_MAX;
	result.dcr_nr = overflow_gaurd - result.dcr_lo;

	return result;
}

struct daos_csum_range
csum_recx_chunkidx2range(daos_recx_t *recx, uint32_t rec_size,
			 uint32_t chunksize, uint64_t chunk_idx)
{
	return csum_chunkidx2range(rec_size, chunksize, chunk_idx, recx->rx_idx,
				   recx->rx_idx + recx->rx_nr - 1);
}

uint32_t
csum_chunk_count(uint32_t chunk_size, uint64_t lo_idx, uint64_t hi_idx,
		 uint64_t rec_size)
{
	struct daos_csum_range chunk;

	if (rec_size == 0)
		return 0;
	chunk = csum_align_boundaries(lo_idx, hi_idx, 0, UINT64_MAX,
				      rec_size, chunk_size);
	daos_size_t result = chunk.dcr_nr / (chunk_size / rec_size);
	return result;
}

static int
checksum_sgl_cb(uint8_t *buf, size_t len, void *args)
{
	struct daos_csummer *obj = args;

	return daos_csummer_update(obj, buf, len);
}

void
dcf_corrupt(d_sg_list_t *sgls, uint32_t nr)
{
	int i;

	for (i = 0; i < nr; i++) {
		d_sg_list_t *sgl = &sgls[i];
		((char *)sgl->sg_iovs->iov_buf)[0] += 2;
	}
}<|MERGE_RESOLUTION|>--- conflicted
+++ resolved
@@ -608,16 +608,11 @@
 
 	rec_chunksize = daos_csummer_get_rec_chunksize(obj, rec_len);
 	for (i = 0; i < nr; i++) { /** for each extent/checksum buf */
-<<<<<<< HEAD
 		csum_nr = daos_recx_calc_chunks(recxs[i], rec_len,
-			rec_chunksize);
-		C_TRACE("csum_nr: %lu\n", csum_nr);
-=======
-		csum_nr = daos_recx_calc_chunks(recxs[i], rec_len, chunk_size);
+						rec_chunksize);
 		C_TRACE("Calculating %zu checksum(s) for Array Value "
 			DF_RECX"\n",
 			csum_nr, DP_RECX(recxs[i]));
->>>>>>> ad583352
 		bytes = recxs[i].rx_nr * rec_len;
 
 		for (j = 0; j < csum_nr; j++) {
