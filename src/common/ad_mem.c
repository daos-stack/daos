--- conflicted
+++ resolved
@@ -2437,13 +2437,8 @@
 	int		    rc;
 	bool		    committed;
 
-<<<<<<< HEAD
+	D_INIT_LIST_HEAD(&head);
 	if (!err && tx->tx_redo_act_nr > 0)
-=======
-	D_INIT_LIST_HEAD(&head);
-	/* TODO: Get umem_wal_tx from ad_tx */
-	if (!err)
->>>>>>> 4668cb0c
 		rc = store->stor_ops->so_wal_submit(store, ad_tx2umem_tx(tx), NULL);
 	else
 		rc = err;
