--- conflicted
+++ resolved
@@ -1728,11 +1728,7 @@
 
 	/* TODO: Get umem_wal_tx from ad_tx */
 	if (!err)
-<<<<<<< HEAD
-		rc = store->stor_ops->so_wal_submit(store, NULL, NULL);
-=======
-		rc = store->stor_ops->so_wal_submit(store, ad_tx2umem_tx(tx));
->>>>>>> 3fdd5191
+		rc = store->stor_ops->so_wal_submit(store, ad_tx2umem_tx(tx), NULL);
 	else
 		rc = err;
 
