/**
 * (C) Copyright 2016-2023 Intel Corporation.
 * (C) Copyright 2025 Hewlett Packard Enterprise Development LP
 *
 * SPDX-License-Identifier: BSD-2-Clause-Patent
 */
/**
 * This file is part of daos
 *
 * common/debug.c
 *
 */
#include <limits.h>
#include <daos/common.h>

#define DAOS_DBG_MAX_LEN	(32)
#define DAOS_FAC_MAX_LEN	(128)


static int dd_ref;
static pthread_mutex_t dd_lock = PTHREAD_MUTEX_INITIALIZER;

DAOS_FOREACH_DB(D_LOG_INSTANTIATE_DB, DAOS_FOREACH_DB)
DAOS_FOREACH_LOG_FAC(D_LOG_INSTANTIATE_FAC, DAOS_FOREACH_DB)

static d_log_id_cb_t	log_id_cb;
/* debug bit groups */
/* default debug group */
#define DB_GRP1 (DB_IO | DB_MD | DB_PL | DB_REBUILD | DB_SEC | DB_CSUM)
#define DB_GRP1_NAME "group_default"
/* metadata debug group (default plus metadata-specific) */
#define DB_GRP_MD (DB_GRP1 | DB_MGMT)
#define DB_GRP_MD_NAME "group_metadata"
/* metadata-only debug group */
#define DB_GRP_MD_ONLY (DB_MD | DB_MGMT)
#define DB_GRP_MD_ONLY_NAME "group_metadata_only"


static void
debug_fini_locked(void)
{
	int	rc;

	D_LOG_DEREGISTER_DB(DAOS_FOREACH_DB);

	daos_fail_fini();
	/* Unregister DAOS debug bit groups */
	rc = d_log_dbg_grp_dealloc(DB_GRP_MD_ONLY_NAME);
	if (rc < 0)
		D_PRINT_ERR("Error deallocating daos debug group: %s\n", DB_GRP_MD_ONLY_NAME);

	rc = d_log_dbg_grp_dealloc(DB_GRP_MD_NAME);
	if (rc < 0)
		D_PRINT_ERR("Error deallocating daos debug group: %s\n", DB_GRP_MD_NAME);

	rc = d_log_dbg_grp_dealloc(DB_GRP1_NAME);
	if (rc < 0)
		D_PRINT_ERR("Error deallocating daos debug group: %s\n", DB_GRP1_NAME);

	d_log_fini();
}

/**
 * I/O bypass descriptor, all supported I/O bypass mode should be put in
 * the dictionary below.
 */
struct io_bypass {
	int	 iob_bit;	/**< bit flag for bypass mode */
	char	*iob_str;	/**< string name for bypass mode */
};

struct io_bypass io_bypass_dict[] = {
	{
		.iob_bit	= IOBP_CLI_RPC,
		.iob_str	= IOBP_ENV_CLI_RPC,
	},
	{
		.iob_bit	= IOBP_SRV_BULK,
		.iob_str	= IOBP_ENV_SRV_BULK,
	},
	{
		.iob_bit	= IOBP_TARGET,
		.iob_str	= IOBP_ENV_TARGET,
	},
	{
		.iob_bit	= IOBP_NVME,
		.iob_str	= IOBP_ENV_NVME,
	},
	{
		.iob_bit	= IOBP_SRV_BULK_CACHE,
		.iob_str	= IOBP_ENV_SRV_BULK_CACHE,
	},
	{
		.iob_bit	= IOBP_WAL_COMMIT,
		.iob_str	= IOBP_ENV_WAL_COMMIT,
	},
	{
		.iob_bit	= IOBP_OFF,
		.iob_str	= NULL,
	},
};

unsigned int daos_io_bypass;

static void
io_bypass_init(void)
{
	char *str;
	char *tok;
	char *saved_ptr;
	char *env;

	d_agetenv_str(&env, DENV_IO_BYPASS);
	if (env == NULL)
		return;

	tok = strtok_r(env, ",", &saved_ptr);
	while (tok) {
		struct io_bypass *iob;

		str = strtok_r(NULL, ",", &saved_ptr);
		if (str)
			str[-1] = '\0';

		tok = daos_str_trimwhite(tok);
		for (iob = &io_bypass_dict[0]; iob->iob_str; iob++) {
			if (strcasecmp(tok, iob->iob_str) == 0) {
				daos_io_bypass |= iob->iob_bit;
				D_PRINT("debugging mode: %s is disabled\n",
				       iob->iob_str);
			}
		}
		tok = str;
	};
	d_freeenv_str(&env);
}

void
daos_debug_fini(void)
{
	D_MUTEX_LOCK(&dd_lock);
	dd_ref--;
	if (dd_ref == 0)
		debug_fini_locked();
	D_MUTEX_UNLOCK(&dd_lock);
}

void
daos_debug_set_id_cb(d_log_id_cb_t cb)
{
	log_id_cb = cb;
}

/** Initialize debug system */
int
daos_debug_init_ex(char *logfile, d_dbug_t logmask)
{
<<<<<<< HEAD
	int     flags = DLOG_FLV_FAC | DLOG_FLV_LOGPID | DLOG_FLV_TAG | DLOG_FLV_YEAR;
=======
	int     flags = DLOG_FLV_DEFAULT;
>>>>>>> 39c200d6
	int	rc;

	D_MUTEX_LOCK(&dd_lock);
	if (dd_ref > 0) {
		dd_ref++;
		D_MUTEX_UNLOCK(&dd_lock);
		return 0;
	}

	/* honor the env variable first */
	rc = d_agetenv_str(&logfile, D_LOG_FILE_ENV);
	if (logfile == NULL || strlen(logfile) == 0) {
		flags |= DLOG_FLV_STDOUT;
		d_freeenv_str(&logfile);
	} else if (!strncmp(logfile, "/dev/null", 9)) {
		/* Don't set up logging or log to stdout if the log file is /dev/null */
		d_freeenv_str(&logfile);
	}

	rc = d_log_init_adv("DAOS", logfile, flags, logmask, DLOG_CRIT,
			    log_id_cb);
	d_freeenv_str(&logfile);
	if (rc != 0) {
		D_PRINT_ERR("Failed to init DAOS debug log: "DF_RC"\n",
			DP_RC(rc));
		goto failed_unlock;
	}

	rc = D_LOG_REGISTER_FAC(DAOS_FOREACH_LOG_FAC);
	if (rc != 0) /* Just print a message but no need to fail */
		D_PRINT_ERR("Failed to register daos log facilities: "DF_RC"\n",
			DP_RC(rc));

	rc = D_LOG_REGISTER_DB(DAOS_FOREACH_DB);
	if (rc != 0) /* Just print a message but no need to fail */
		D_PRINT_ERR("Failed to register daos debug bits: "DF_RC"\n",
			DP_RC(rc));

	/* Register DAOS debug bit groups */
	rc = d_log_dbg_grp_alloc(DB_GRP1, DB_GRP1_NAME, D_LOG_SET_AS_DEFAULT);
	if (rc < 0) {
		D_PRINT_ERR("Error allocating daos debug group: "DF_RC"\n",
			DP_RC(rc));
		rc = -DER_UNINIT;
		goto failed_unlock;
	}

	rc = d_log_dbg_grp_alloc(DB_GRP_MD, DB_GRP_MD_NAME, 0);
	if (rc < 0) {
		D_PRINT_ERR("Error allocating debug group '%s': "DF_RC"\n",
			    DB_GRP_MD_NAME, DP_RC(rc));
		rc = -DER_UNINIT;
		goto failed_unlock;
	}

	rc = d_log_dbg_grp_alloc(DB_GRP_MD_ONLY, DB_GRP_MD_ONLY_NAME, 0);
	if (rc < 0) {
		D_PRINT_ERR("Error allocating debug group '%s': "DF_RC"\n",
			    DB_GRP_MD_ONLY_NAME, DP_RC(rc));
		rc = -DER_UNINIT;
		goto failed_unlock;
	}

	/* Sync DAOS debug env with libgurt */
	d_log_sync_mask();

	rc = daos_fail_init();
	if (rc) {
		D_PRINT_ERR("Failed to init DAOS fault injection: "DF_RC"\n",
			DP_RC(rc));
		goto failed_unlock;
	}

	io_bypass_init();
	dd_ref = 1;
	D_MUTEX_UNLOCK(&dd_lock);

	return 0;

failed_unlock:
	D_MUTEX_UNLOCK(&dd_lock);
	return rc;
}

int daos_debug_init(char *logfile)
{
	/* for client side, by default use ERR level */
	return daos_debug_init_ex(logfile, DLOG_ERR);
}

static __thread char thread_uuid_str_buf[DF_UUID_MAX][DAOS_UUID_STR_SIZE];
static __thread int thread_uuid_str_buf_idx;

char *
DP_UUID(const void *uuid)
{
	char *buf = thread_uuid_str_buf[thread_uuid_str_buf_idx];

	if (uuid == NULL)
		snprintf(buf, DAOS_UUID_STR_SIZE, "?");
	else
		uuid_unparse_lower(uuid, buf);
	thread_uuid_str_buf_idx = (thread_uuid_str_buf_idx + 1) % DF_UUID_MAX;
	return buf;
}

#ifndef DAOS_BUILD_RELEASE
#define DF_KEY_STR_SIZE 64
#define DF_KEY_MAX      8

static __thread int thread_key_buf_idx;
static __thread char thread_key_buf[DF_KEY_MAX][DF_KEY_STR_SIZE];

char *
daos_key2str(daos_key_t *key)
{
	char *buf = thread_key_buf[thread_key_buf_idx];

	if (!key->iov_buf || key->iov_len == 0) {
		strcpy(buf, "<NULL>");
	} else {
		int	len = min(key->iov_len, DF_KEY_STR_SIZE - 1);
		char	*akey = key->iov_buf;
		bool	can_print = true;
		bool	is_int = key->iov_len == sizeof(uint64_t);
		int	i;

		for (i = 0 ; i < len ; i++) {
			if (akey[i] == '\0')
				break;
			if (!isprint(akey[i]) || akey[i] == '\'') {
				can_print = false;
				break;
			}
		}

		if (can_print) {
			if (is_int)
				snprintf(buf, DF_KEY_STR_SIZE, "%.*s uint64:"DF_U64, len, akey,
					 *(uint64_t *)akey);
			else
				snprintf(buf, DF_KEY_STR_SIZE, "%.*s", len, akey);
		} else if (is_int) {
			snprintf(buf, DF_KEY_STR_SIZE, "uint64:"DF_U64, *(uint64_t *)akey);
		} else {
			strcpy(buf, "????");
		}
	}
	thread_key_buf_idx = (thread_key_buf_idx + 1) % DF_KEY_MAX;
	return buf;
}

/* Format a directory entry suitable for logging.
 * Take a directory entry (filename) and return something suitable for printing, no not modify the
 * input itself, either return the input as-is for printing or some metadata about it.
 * TODO: Check boundary case.
 */
char *
daos_de2str(const char *de)
{
	int i;

	if (!de)
		return "<NULL>";

	for (i = 0; i < NAME_MAX; i++) {
		if (de[i] == '\0')
			return (char *)de;
		if (de[i] == '/')
			return "<contains slash>";
		if (!isprint(de[i]) || de[i] == '\'')
			return "<not printable>";
	}
	return "<entry too long>";
}

char *
daos_path2str(const char *path)
{
	int i;

	if (!path)
		return "<NULL>";

	for (i = 0; i < PATH_MAX; i++) {
		if (path[i] == '\0')
			return (char *)path;
		if (!isprint(path[i]) || path[i] == '\'')
			return "<not printable>";
	}
	return "<path too long>";
}

#endif<|MERGE_RESOLUTION|>--- conflicted
+++ resolved
@@ -155,11 +155,7 @@
 int
 daos_debug_init_ex(char *logfile, d_dbug_t logmask)
 {
-<<<<<<< HEAD
-	int     flags = DLOG_FLV_FAC | DLOG_FLV_LOGPID | DLOG_FLV_TAG | DLOG_FLV_YEAR;
-=======
 	int     flags = DLOG_FLV_DEFAULT;
->>>>>>> 39c200d6
 	int	rc;
 
 	D_MUTEX_LOCK(&dd_lock);
