"""Build common libraries"""
import daos_build

COMMON_FILES = ['debug.c', 'mem.c', 'fail_loc.c', 'lru.c',
                'misc.c', 'pool_map.c', 'sort.c', 'btree.c', 'prop.c',
                'btree_class.c', 'tse.c', 'rsvc.c', 'checksum.c',
                'drpc.c', 'drpc.pb-c.c', 'proc.c',
                'acl_api.c', 'acl_util.c', 'acl_principal.c', 'cont_props.c',
                'dedup.c', 'profile.c', 'compression.c', 'compression_isal.c',
                'compression_qat.c', 'multihash.c', 'multihash_isal.c',
                'cipher.c', 'cipher_isal.c', 'qat.c', 'fault_domain.c',
                'policy.c']


def build_daos_common(env, client, prereqs):
    """ Building non-pmem version for client's common lib"""
    denv = env.Clone()

    common_libs = ['isal', 'isal_crypto', 'cart', 'gurt', 'lz4', 'protobuf-c', 'uuid', 'pthread']
    if client:
        libname = 'libdaos_common'
    else:
        common_libs.extend(['pmemobj'])
        denv.Append(CPPDEFINES=['-DDAOS_PMEM_BUILD'])
        denv.Append(OBJPREFIX="v_")
        libname = 'libdaos_common_pmem'
        prereqs.require(denv, 'pmdk')

    common = daos_build.library(denv, libname, COMMON_FILES, LIBS=common_libs)
    denv.Install('$PREFIX/lib64/', common)

def build_dpar(env):
    """Build libdts library"""

    serial_lib = daos_build.library(env, 'libdpar', ['dpar_stub.c'], LIBS=['pthread', 'dl'])
    env.Install('$PREFIX/lib64/', serial_lib)

    denv = env.Clone()

<<<<<<< HEAD
    libraries = ['cmocka', 'daos', 'daos_tests']
=======
    if not GetOption('help') and not GetOption('clean'):
        mpi = daos_build.configure_mpi(denv, [])
        if mpi is None:
            print("\nSkipping compilation for libdpar_mpi as no MPI is found")
            print("Install and load mpich or openmpi\n")
            return

    mpi_lib = daos_build.library(denv, 'libdpar_mpi', ['dpar_mpi.c'])
    denv.Install('$PREFIX/lib64/', mpi_lib)

def build_dts_library(env, prereqs):
    """Build libdts library"""

    denv = env.Clone()

    prereqs.require(denv, 'argobots', 'protobufc')

    libraries = ['cmocka', 'daos', 'daos_tests', 'dpar']
>>>>>>> 4c0917c7

    # Add runtime paths for daos libraries
    denv.AppendUnique(LIBPATH=[Dir('../client/api')])
    denv.AppendUnique(LIBPATH=[Dir('../common')])
    denv.AppendUnique(CPPPATH=[Dir('../tests/suite').srcnode()])
    denv.AppendUnique(CPPPATH=[Dir('../mgmt').srcnode()])
    denv.AppendUnique(CPPPATH=[Dir('../include').srcnode()])

    denv.Replace(SHOBJPREFIX='mpi_')
    mpi_cmd_parser = denv.SharedObject(['cmd_parser.c'])
    Export('mpi_cmd_parser')

    dts_lib = daos_build.library(denv, 'libdts', ['credit.c', 'dts.c'], LIBS=libraries)
    denv.Install('$PREFIX/lib64/', dts_lib)

def scons():
    """Execute build"""
    Import('env', 'base_env', 'base_env_mpi', 'prereqs')

    env.AppendUnique(LIBPATH=[Dir('.')])
    base_env.AppendUnique(LIBPATH=[Dir('.')])
    daos_build.add_build_rpath(base_env)
    daos_build.add_build_rpath(env)

    # Hack alert, the argobots headers are required but the shared
    # library isn't so add the dependency so the include path
    # is correct, but set _libs to [] so that the library isn't
    # linked in.

    # Arm can build ISA-L
    prereqs.require(env, 'isal')
    prereqs.require(env, 'isal_crypto')

    denv = env.Clone(LIBS=[])
    prereqs.require(denv, 'isal', 'isal_crypto', 'protobufc')
    denv.AppendUnique(LIBS=['cart', 'gurt', 'lz4'])
    build_daos_common(denv, True, prereqs)

    control_tgts = [File('control.c')]
    Export('control_tgts')

    cmd_parser = denv.SharedObject(['cmd_parser.c'])
    Export('cmd_parser')
    dc_credit = denv.SharedObject(['credit.c'])
    Export('dc_credit')

    if prereqs.server_requested():
        build_daos_common(denv, False, prereqs)

    if not prereqs.test_requested():
        return
    tlib_env = denv.Clone()
    tlib_env.AppendUnique(LIBS=['json-c'])

    prereqs.require(tlib_env, 'argobots')

    tests_lib_src = ['tests_lib.c', 'tests_dmg_helpers.c']
    tests_lib = daos_build.library(tlib_env, 'libdaos_tests', tests_lib_src)
    tlib_env.Install('$PREFIX/lib64/', tests_lib)

    tenv = tlib_env.Clone()
    prereqs.require(tenv, 'pmdk')
    SConscript('tests/SConscript', exports='tenv')

<<<<<<< HEAD
    if base_env_mpi:
        build_dts_library(base_env_mpi)
=======
    build_dpar(base_env)
    build_dts_library(base_env, prereqs)
>>>>>>> 4c0917c7

if __name__ == "SCons.Script":
    scons()<|MERGE_RESOLUTION|>--- conflicted
+++ resolved
@@ -29,23 +29,16 @@
     common = daos_build.library(denv, libname, COMMON_FILES, LIBS=common_libs)
     denv.Install('$PREFIX/lib64/', common)
 
-def build_dpar(env):
+def build_dpar(env, mpi_env):
     """Build libdts library"""
 
     serial_lib = daos_build.library(env, 'libdpar', ['dpar_stub.c'], LIBS=['pthread', 'dl'])
     env.Install('$PREFIX/lib64/', serial_lib)
 
-    denv = env.Clone()
+    if mpi_env is None:
+        return
 
-<<<<<<< HEAD
-    libraries = ['cmocka', 'daos', 'daos_tests']
-=======
-    if not GetOption('help') and not GetOption('clean'):
-        mpi = daos_build.configure_mpi(denv, [])
-        if mpi is None:
-            print("\nSkipping compilation for libdpar_mpi as no MPI is found")
-            print("Install and load mpich or openmpi\n")
-            return
+    denv = mpi_env.Clone()
 
     mpi_lib = daos_build.library(denv, 'libdpar_mpi', ['dpar_mpi.c'])
     denv.Install('$PREFIX/lib64/', mpi_lib)
@@ -58,7 +51,6 @@
     prereqs.require(denv, 'argobots', 'protobufc')
 
     libraries = ['cmocka', 'daos', 'daos_tests', 'dpar']
->>>>>>> 4c0917c7
 
     # Add runtime paths for daos libraries
     denv.AppendUnique(LIBPATH=[Dir('../client/api')])
@@ -123,13 +115,8 @@
     prereqs.require(tenv, 'pmdk')
     SConscript('tests/SConscript', exports='tenv')
 
-<<<<<<< HEAD
-    if base_env_mpi:
-        build_dts_library(base_env_mpi)
-=======
-    build_dpar(base_env)
+    build_dpar(base_env, base_env_mpi)
     build_dts_library(base_env, prereqs)
->>>>>>> 4c0917c7
 
 if __name__ == "SCons.Script":
     scons()