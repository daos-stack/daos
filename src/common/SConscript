--- conflicted
+++ resolved
@@ -8,13 +8,8 @@
                 'acl_api.c', 'acl_util.c', 'acl_principal.c', 'cont_props.c',
                 'dedup.c', 'profile.c', 'compression.c', 'compression_isal.c',
                 'compression_qat.c', 'multihash.c', 'multihash_isal.c',
-<<<<<<< HEAD
                 'cipher.c', 'cipher_isal.c', 'qat.c', 'fault_domain.c',
-                'policy.c', 'tls.c', 'metrics.c']
-=======
-                'cipher.c', 'cipher_isal.c', 'qat.c', 'fault_domain.c']
->>>>>>> 806e74b7
-
+                'tls.c', 'metrics.c']
 
 def build_daos_common(denv, client):
     """ Building non-pmem version for client's common lib"""
