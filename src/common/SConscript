"""Build common libraries"""
import daos_build

COMMON_FILES = ['debug.c', 'mem.c', 'fail_loc.c', 'lru.c',
                'misc.c', 'pool_map.c', 'sort.c', 'btree.c', 'prop.c',
                'btree_class.c', 'tse.c', 'rsvc.c', 'checksum.c',
                'drpc.c', 'drpc.pb-c.c', 'proc.c',
                'acl_api.c', 'acl_util.c', 'acl_principal.c', 'cont_props.c',
                'dedup.c', 'profile.c', 'compression.c', 'compression_isal.c',
                'compression_qat.c', 'multihash.c', 'multihash_isal.c',
                'cipher.c', 'cipher_isal.c', 'qat.c', 'fault_domain.c',
                'policy.c']


def build_daos_common(env, client, prereqs):
    """ Building non-pmem version for client's common lib"""
    denv = env.Clone()

    common_libs = ['isal', 'isal_crypto', 'cart', 'gurt', 'lz4', 'protobuf-c', 'uuid', 'pthread']
    if client:
        libname = 'libdaos_common'
    else:
        common_libs.extend(['pmemobj'])
        denv.Append(CPPDEFINES=['-DDAOS_PMEM_BUILD'])
        denv.Append(OBJPREFIX="v_")
        libname = 'libdaos_common_pmem'
        prereqs.require(denv, 'pmdk')

    common = daos_build.library(denv, libname, COMMON_FILES, LIBS=common_libs)
    denv.Install('$PREFIX/lib64/', common)
    return common


def build_dpar(env, mpi_env):
    """Build libdts library"""

    serial_lib = daos_build.library(env, 'libdpar', ['dpar_stub.c'], LIBS=['pthread', 'dl'])
    env.Install('$PREFIX/lib64/', serial_lib)

    if mpi_env is None:
        return

    denv = mpi_env.Clone()

    mpi_lib = daos_build.library(denv, 'libdpar_mpi', ['dpar_mpi.c'])
    denv.Install('$PREFIX/lib64/', mpi_lib)


def build_dts_library(env, prereqs):
    """Build libdts library"""

    denv = env.Clone()

    prereqs.require(denv, 'argobots', 'protobufc')

    libraries = ['cmocka', 'daos', 'daos_tests', 'dpar']

    # Add runtime paths for daos libraries
    denv.AppendUnique(LIBPATH=[Dir('../client/api')])
    denv.AppendUnique(LIBPATH=[Dir('../common')])
    denv.AppendUnique(CPPPATH=[Dir('../tests/suite').srcnode()])
    denv.AppendUnique(CPPPATH=[Dir('../mgmt').srcnode()])
    denv.AppendUnique(CPPPATH=[Dir('../include').srcnode()])

    denv.Replace(SHOBJPREFIX='mpi_')
    mpi_cmd_parser = denv.SharedObject(['cmd_parser.c'])
    Export('mpi_cmd_parser')

    dts_lib = daos_build.library(denv, 'libdts', ['credit.c', 'dts.c'], LIBS=libraries)
    denv.Install('$PREFIX/lib64/', dts_lib)


def scons():
    """Execute build"""
    Import('env', 'base_env', 'base_env_mpi', 'prereqs')

    env.AppendUnique(LIBPATH=[Dir('.')])
    base_env.AppendUnique(LIBPATH=[Dir('.')])
    daos_build.add_build_rpath(base_env)
    daos_build.add_build_rpath(env)

    # Hack alert, the argobots headers are required but the shared
    # library isn't so add the dependency so the include path
    # is correct, but set _libs to [] so that the library isn't
    # linked in.

    # Arm can build ISA-L
    prereqs.require(env, 'isal')
    prereqs.require(env, 'isal_crypto')

    denv = env.Clone(LIBS=['gcov'])
    prereqs.require(denv, 'isal', 'isal_crypto', 'protobufc')
<<<<<<< HEAD
    denv.AppendUnique(LIBS=['cart', 'gurt', 'lz4', 'gcov'])
    common = build_daos_common(denv, True, prereqs)
    Export('common')
=======
    denv.AppendUnique(LIBS=['cart', 'gurt', 'lz4'])
    client_common = build_daos_common(denv, True, prereqs)
    Export('client_common')
>>>>>>> f822cfaa

    control_tgts = [File('control.c')]
    Export('control_tgts')

    cmd_parser = denv.SharedObject(['cmd_parser.c'])
    Export('cmd_parser')
    dc_credit = denv.SharedObject(['credit.c'])
    Export('dc_credit')

    if prereqs.server_requested():
        build_daos_common(denv, False, prereqs)

    if not prereqs.test_requested():
        return
    tlib_env = denv.Clone()
    tlib_env.AppendUnique(LIBS=['json-c'])

    prereqs.require(tlib_env, 'argobots')

    tests_lib_src = ['tests_lib.c', 'tests_dmg_helpers.c']
    tests_lib = daos_build.library(tlib_env, 'libdaos_tests', tests_lib_src)
    tlib_env.Install('$PREFIX/lib64/', tests_lib)

    tenv = tlib_env.Clone()
    prereqs.require(tenv, 'pmdk')
    SConscript('tests/SConscript', exports='tenv')

    build_dpar(base_env, base_env_mpi)
    build_dts_library(base_env, prereqs)


if __name__ == "SCons.Script":
    scons()<|MERGE_RESOLUTION|>--- conflicted
+++ resolved
@@ -90,15 +90,9 @@
 
     denv = env.Clone(LIBS=['gcov'])
     prereqs.require(denv, 'isal', 'isal_crypto', 'protobufc')
-<<<<<<< HEAD
     denv.AppendUnique(LIBS=['cart', 'gurt', 'lz4', 'gcov'])
-    common = build_daos_common(denv, True, prereqs)
-    Export('common')
-=======
-    denv.AppendUnique(LIBS=['cart', 'gurt', 'lz4'])
     client_common = build_daos_common(denv, True, prereqs)
     Export('client_common')
->>>>>>> f822cfaa
 
     control_tgts = [File('control.c')]
     Export('control_tgts')
