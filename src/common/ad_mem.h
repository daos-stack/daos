--- conflicted
+++ resolved
@@ -283,17 +283,11 @@
 	/** reference counter */
 	int			 bb_ref;
 	/** is dummy blob, for unit test */
-<<<<<<< HEAD
-	unsigned int		 bb_dummy:1,
-	/** opened blob */
-				 bb_opened:1,
+	bool			 bb_dummy;
 	/** free bitmap exist or not */
-				 bb_bmap_free_exist:1;
-=======
-	bool			 bb_dummy;
+	bool			 bb_bmap_free_exist;
 	/** open refcount */
 	int			 bb_opened;
->>>>>>> a4f8b70f
 	/** number of pages */
 	unsigned int		 bb_pgs_nr;
 	/**
