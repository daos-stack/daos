/**
 * (C) Copyright 2015-2023 Intel Corporation.
 *
 * SPDX-License-Identifier: BSD-2-Clause-Patent
 */

#include <sys/types.h>
#include <fcntl.h>
#include <unistd.h>
#include <errno.h>
#include <sys/stat.h>
#include <sys/mman.h>
#include <uuid/uuid.h>

#include <daos/mem.h>
#include "dav_internal.h"
#include "heap.h"
#include "palloc.h"
#include "mo_wal.h"
#include "obj.h"

#define	DAV_HEAP_INIT	0x1
#define MEGABYTE	((uintptr_t)1 << 20)

/*
 * get_uuid_lo -- (internal) evaluates XOR sum of least significant
 * 8 bytes with most significant 8 bytes.
 */
static inline uint64_t
get_uuid_lo(uuid_t uuid)
{
	uint64_t uuid_lo = 0;

	for (int i = 0; i < 8; i++)
		uuid_lo = (uuid_lo << 8) | (uuid[i] ^ uuid[8 + i]);

	return uuid_lo;
}

static void
setup_dav_phdr(dav_obj_t *hdl)
{
	struct dav_phdr *hptr;
	uuid_t	uuid;

	ASSERT(hdl->do_base != NULL);
	hptr = (struct dav_phdr *)(hdl->do_base);
	uuid_generate(uuid);
	hptr->dp_uuid_lo = get_uuid_lo(uuid);
	hptr->dp_root_offset = 0;
	hptr->dp_root_size = 0;
	hptr->dp_heap_offset = sizeof(struct dav_phdr);
	hptr->dp_heap_size = hdl->do_size - sizeof(struct dav_phdr);
	hptr->dp_stats_persistent.heap_curr_allocated = 0;
	hdl->do_phdr = hptr;
}

static void
persist_dav_phdr(dav_obj_t *hdl)
{
	mo_wal_persist(&hdl->p_ops, hdl->do_phdr, offsetof(struct dav_phdr, dp_unused));
}

static dav_obj_t *
dav_obj_open_internal(int fd, int flags, size_t sz, const char *path, struct umem_store *store)
{
	dav_obj_t *hdl = NULL;
	void *base;
	char *heap_base;
	uint64_t heap_size;
	int persist_hdr = 0;
	int err = 0;
	int rc;

	base = mmap(NULL, sz, PROT_READ|PROT_WRITE, MAP_SHARED, fd, 0);
	if (base == MAP_FAILED) {
		close(fd);
		return NULL;
	}

	D_ALIGNED_ALLOC(hdl, CACHELINE_SIZE, sizeof(dav_obj_t));
	if (hdl == NULL) {
		err = ENOMEM;
		goto out0;
	}

	/* REVISIT: In future pass the meta instance as argument instead of fd */
	hdl->do_fd = fd;
	hdl->do_base = base;
	hdl->do_size = sz;
	hdl->p_ops.base = hdl;

	/* REVISIT */
	hdl->do_store = store;
<<<<<<< HEAD
	D_ASSERT(hdl->do_store->stor_priv != NULL);
=======
	if (hdl->do_store->stor_priv == NULL) {
		D_ERROR("meta context not defined. WAL commit disabled for %s\n",
			path);
		hdl->do_store->stor_ops = &_store_ops;
	} else {
		rc = umem_cache_alloc(store, 0);
		if (rc != 0) {
			D_ERROR("Could not allocate page cache: rc=" DF_RC "\n", DP_RC(rc));
			err = rc;
			goto out1;
		}
	}

>>>>>>> eaf05d2e
	D_STRNDUP(hdl->do_path, path, strlen(path));

	rc = umem_cache_map_range(hdl->do_store, 0, base, sz >> UMEM_CACHE_PAGE_SZ_SHIFT);
	if (rc != 0) {
		D_ERROR("Could not allocate page cache: rc=" DF_RC "\n", DP_RC(rc));
		err = rc;
		goto out2;
	}

	if (flags & DAV_HEAP_INIT) {
		setup_dav_phdr(hdl);
		heap_base = (char *)hdl->do_base + hdl->do_phdr->dp_heap_offset;
		heap_size = hdl->do_phdr->dp_heap_size;

		rc = lw_tx_begin(hdl);
		if (rc) {
			err = ENOMEM;
			goto out2;
		}

		rc = heap_init(heap_base, heap_size, &hdl->do_phdr->dp_heap_size,
			       &hdl->p_ops);
		if (rc) {
			err = rc;
			goto out2;
		}
		persist_hdr = 1;
	} else {
		hdl->do_phdr = hdl->do_base;

		/* REVISIT: checkpoint case */
		D_ASSERT(store != NULL);
		rc = hdl->do_store->stor_ops->so_wal_replay(hdl->do_store, dav_wal_replay_cb,
							    hdl->do_base);
		if (rc) {
			err = rc;
			goto out2;
		}

		heap_base = (char *)hdl->do_base + hdl->do_phdr->dp_heap_offset;
		heap_size = hdl->do_phdr->dp_heap_size;

		rc = lw_tx_begin(hdl);
		if (rc) {
			err = ENOMEM;
			goto out2;
		}
	}

	hdl->do_stats = stats_new(hdl);
	if (hdl->do_stats == NULL)
		goto out2;

	D_ALLOC_PTR(hdl->do_heap);
	if (hdl->do_heap == NULL) {
		err = ENOMEM;
		goto out2;
	}

	rc = heap_boot(hdl->do_heap, heap_base, heap_size,
		&hdl->do_phdr->dp_heap_size, hdl->do_base,
		&hdl->p_ops, hdl->do_stats, NULL);

	if (rc) {
		err = rc;
		goto out2;
	}

	rc = heap_buckets_init(hdl->do_heap);
	if (rc) {
		err = rc;
		heap_cleanup(hdl->do_heap);
		goto out2;
	}

	rc = dav_create_clogs(hdl);
	if (rc) {
		err = rc;
		heap_cleanup(hdl->do_heap);
		goto out2;
	}

	if (persist_hdr)
		persist_dav_phdr(hdl);

	lw_tx_end(hdl, NULL);
	return hdl;

out2:
	if (hdl->do_stats)
		stats_delete(hdl, hdl->do_stats);
	if (hdl->do_heap)
		D_FREE(hdl->do_heap);
	if (hdl->do_utx) {
		dav_umem_wtx_cleanup(hdl->do_utx);
		D_FREE(hdl->do_utx);
	}
	D_FREE(hdl->do_path);
	umem_cache_free(hdl->do_store);
out1:
	D_FREE(hdl);
out0:
	munmap(base, sz);
	errno = err;
	return NULL;

}

dav_obj_t *
dav_obj_create(const char *path, int flags, size_t sz, mode_t mode, struct umem_store *store)
{
	int fd;
	dav_obj_t *hdl;
	struct stat statbuf;

	SUPPRESS_UNUSED(flags);

	if (sz == 0) {
		/* Open the file and obtain the size */
		fd = open(path, O_RDWR|O_CLOEXEC);
		if (fd == -1)
			return NULL;

		if (fstat(fd, &statbuf) != 0) {
			close(fd);
			return NULL;
		}
		sz = statbuf.st_size;
		/* REVISIT: May have to do additional validation */
	} else {
		fd = open(path, O_CREAT|O_EXCL|O_RDWR|O_CLOEXEC, mode);
		if (fd == -1)
			return NULL;

		if (ftruncate(fd, (off_t)sz) == -1) {
			close(fd);
			errno = ENOSPC;
			return NULL;
		}
	}

	hdl = dav_obj_open_internal(fd, DAV_HEAP_INIT, sz, path, store);
	if (hdl == NULL) {
		close(fd);
		return NULL;
	}
	DAV_DBG("pool %s created, size="DF_U64"", hdl->do_path, sz);
	return hdl;
}

dav_obj_t *
dav_obj_open(const char *path, int flags, struct umem_store *store)
{
	size_t size;
	int fd;
	dav_obj_t *hdl;
	struct stat statbuf;

	SUPPRESS_UNUSED(flags);

	fd = open(path, O_RDWR|O_CLOEXEC);
	if (fd == -1)
		return NULL;

	if (fstat(fd, &statbuf) != 0) {
		close(fd);
		return NULL;
	}
	size = (size_t)statbuf.st_size;

	if (store->stor_priv != NULL) {
		if (ftruncate(fd, 0) == -1) {
			close(fd);
			return NULL;
		}

		if (ftruncate(fd, (off_t)size) == -1) {
			close(fd);
			errno = ENOSPC;
			return NULL;
		}
	}

	hdl = dav_obj_open_internal(fd, 0, size, path, store);
	if (hdl == NULL) {
		close(fd);
		return NULL;
	}
	DAV_DBG("pool %s is open, size="DF_U64"", hdl->do_path, size);
	return hdl;
}

void
dav_obj_close(dav_obj_t *hdl)
{

	if (hdl == NULL) {
		ERR("NULL handle");
		return;
	}
	dav_destroy_clogs(hdl);
	heap_cleanup(hdl->do_heap);
	D_FREE(hdl->do_heap);

	stats_delete(hdl, hdl->do_stats);

	munmap(hdl->do_base, hdl->do_size);
	close(hdl->do_fd);
	if (hdl->do_utx) {
		dav_umem_wtx_cleanup(hdl->do_utx);
		D_FREE(hdl->do_utx);
	}
	umem_cache_free(hdl->do_store);
	DAV_DBG("pool %s is closed", hdl->do_path);
	D_FREE(hdl->do_path);
	D_FREE(hdl);
}

void *
dav_get_base_ptr(dav_obj_t *hdl)
{
	return hdl->do_base;
}

int
dav_class_register(dav_obj_t *pop, struct dav_alloc_class_desc *p)
{
	uint8_t id = (uint8_t)p->class_id;
	struct alloc_class_collection *ac = heap_alloc_classes(pop->do_heap);

	if (p->unit_size <= 0 || p->unit_size > DAV_MAX_ALLOC_SIZE ||
		p->units_per_block <= 0) {
		errno = EINVAL;
		return -1;
	}

	if (p->alignment != 0 && p->unit_size % p->alignment != 0) {
		ERR("unit size must be evenly divisible by alignment");
		errno = EINVAL;
		return -1;
	}

	if (p->alignment > (MEGABYTE * 2)) {
		ERR("alignment cannot be larger than 2 megabytes");
		errno = EINVAL;
		return -1;
	}

	if (p->class_id < 0 || p->class_id >= MAX_ALLOCATION_CLASSES) {
		ERR("class id outside of the allowed range");
		errno = ERANGE;
		return -1;
	}

	enum header_type lib_htype = MAX_HEADER_TYPES;

	switch (p->header_type) {
	case DAV_HEADER_LEGACY:
		lib_htype = HEADER_LEGACY;
		break;
	case DAV_HEADER_COMPACT:
		lib_htype = HEADER_COMPACT;
		break;
	case DAV_HEADER_NONE:
		lib_htype = HEADER_NONE;
		break;
	case MAX_DAV_HEADER_TYPES:
	default:
		ERR("invalid header type");
		errno = EINVAL;
		return -1;
	}

	if (id == 0) {
		if (alloc_class_find_first_free_slot(ac, &id) != 0) {
			ERR("no available free allocation class identifier");
			errno = EINVAL;
			return -1;
		}
	} else {
		if (alloc_class_reserve(ac, id) != 0) {
			ERR("attempted to overwrite an allocation class");
			errno = EEXIST;
			return -1;
		}
	}

	size_t runsize_bytes =
		CHUNK_ALIGN_UP((p->units_per_block * p->unit_size) +
		RUN_BASE_METADATA_SIZE);

	/* aligning the buffer might require up-to to 'alignment' bytes */
	if (p->alignment != 0)
		runsize_bytes += p->alignment;

	uint32_t size_idx = (uint32_t)(runsize_bytes / CHUNKSIZE);

	if (size_idx > UINT16_MAX)
		size_idx = UINT16_MAX;

	struct alloc_class *c = alloc_class_new(id,
		heap_alloc_classes(pop->do_heap), CLASS_RUN,
		lib_htype, p->unit_size, p->alignment, size_idx);
	if (c == NULL) {
		errno = EINVAL;
		return -1;
	}

	if (heap_create_alloc_class_buckets(pop->do_heap, c) != 0) {
		alloc_class_delete(ac, c);
		return -1;
	}

	p->class_id = c->id;
	p->units_per_block = c->rdsc.nallocs;

	return 0;
}
<|MERGE_RESOLUTION|>--- conflicted
+++ resolved
@@ -92,23 +92,14 @@
 
 	/* REVISIT */
 	hdl->do_store = store;
-<<<<<<< HEAD
 	D_ASSERT(hdl->do_store->stor_priv != NULL);
-=======
-	if (hdl->do_store->stor_priv == NULL) {
-		D_ERROR("meta context not defined. WAL commit disabled for %s\n",
-			path);
-		hdl->do_store->stor_ops = &_store_ops;
-	} else {
-		rc = umem_cache_alloc(store, 0);
-		if (rc != 0) {
-			D_ERROR("Could not allocate page cache: rc=" DF_RC "\n", DP_RC(rc));
-			err = rc;
-			goto out1;
-		}
-	}
-
->>>>>>> eaf05d2e
+	rc = umem_cache_alloc(store, 0);
+	if (rc != 0) {
+		D_ERROR("Could not allocate page cache: rc=" DF_RC "\n", DP_RC(rc));
+		err = rc;
+		goto out1;
+	}
+
 	D_STRNDUP(hdl->do_path, path, strlen(path));
 
 	rc = umem_cache_map_range(hdl->do_store, 0, base, sz >> UMEM_CACHE_PAGE_SZ_SHIFT);
