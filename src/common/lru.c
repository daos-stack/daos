--- conflicted
+++ resolved
@@ -237,15 +237,11 @@
 	link = d_hash_rec_find(&lcache->dlc_htable, key, key_size);
 	if (link != NULL) {
 		llink = link2llink(link);
-<<<<<<< HEAD
-		goto found;
-=======
 		D_ASSERT(llink->ll_evicted == 0);
 		/* remove busy item from LRU */
 		if (!d_list_empty(&llink->ll_qlink))
 			d_list_del_init(&llink->ll_qlink);
 		D_GOTO(found, rc = 0);
->>>>>>> ef3ab1b8
 	}
 
 	if (create_args == NULL)
