/**
 * (C) Copyright 2016-2020 Intel Corporation.
 *
 * Licensed under the Apache License, Version 2.0 (the "License");
 * you may not use this file except in compliance with the License.
 * You may obtain a copy of the License at
 *
 *    http://www.apache.org/licenses/LICENSE-2.0
 *
 * Unless required by applicable law or agreed to in writing, software
 * distributed under the License is distributed on an "AS IS" BASIS,
 * WITHOUT WARRANTIES OR CONDITIONS OF ANY KIND, either express or implied.
 * See the License for the specific language governing permissions and
 * limitations under the License.
 *
 * GOVERNMENT LICENSE RIGHTS-OPEN SOURCE SOFTWARE
 * The Government's rights to use, modify, reproduce, release, perform, display,
 * or disclose this software are subject to the terms of the Apache License as
 * provided in Contract No. B609815.
 * Any reproduction of computer software, computer software documentation, or
 * portions thereof marked with this legend must also reproduce the markings.
 */
/**
 * This file is part of daos
 *
 * src/common/pool_map.c
 */
#define D_LOGFAC	DD_FAC(common)

#include <daos/pool_map.h>

/** counters for component (sub)tree */
struct pool_comp_cntr {
	/** # of domains in the top level */
	unsigned int		 cc_top_doms;
	/** # of all domains */
	unsigned int		 cc_domains;
	/** # of targets */
	unsigned int		 cc_targets;
	/** # of buffer layers */
	unsigned int		 cc_layers;
};

/** component state dictionary */
struct pool_comp_state_dict {
	/** component state */
	pool_comp_state_t	 sd_state;
	/** string name for the state */
	char			*sd_name;
};

/** component type dictionary */
struct pool_comp_type_dict {
	/** type of component */
	pool_comp_type_t	 td_type;
	/** abbreviation for the type */
	char			 td_abbr;
	/** string name for the type */
	char			*td_name;
};

/** data structure to help binary search of components */
struct pool_comp_sorter {
	/** type of component */
	pool_comp_type_t	  cs_type;
	/** number of components */
	unsigned int		  cs_nr;
	/** pointer array for binary search */
	struct pool_component	**cs_comps;
};

/** In memory data structure for pool map */
struct pool_map {
	/** protect the refcount */
	pthread_mutex_t		 po_lock;
	/** Current version of pool map */
	uint32_t		 po_version;
	/** refcount on the pool map */
	int			 po_ref;
	/** # domain layers */
	unsigned int		 po_domain_layers;
	/**
	 * Sorters for the binary search of different domain types.
	 * These sorters are in ascending order for binary search of sorters.
	 */
	struct pool_comp_sorter	*po_domain_sorters;
	/** sorter for binary search of target */
	struct pool_comp_sorter	 po_target_sorter;
	/**
	 * Tree root of all components.
	 * NB: All components must be stored in contiguous buffer.
	 */
	struct pool_domain	*po_tree;
	/**
	 * number of currently failed pool components of each type
	 * of component found in the pool
	 */
	struct pool_fail_comp	*po_comp_fail_cnts;

};

static struct pool_comp_state_dict comp_state_dict[] = {
	{
		.sd_state	= PO_COMP_ST_UP,
		.sd_name	= "UP",
	},
	{
		.sd_state	= PO_COMP_ST_UPIN,
		.sd_name	= "UP_IN",
	},
	{
		.sd_state	= PO_COMP_ST_DOWN,
		.sd_name	= "DOWN",
	},
	{
		.sd_state	= PO_COMP_ST_DOWNOUT,
		.sd_name	= "DOWN_OUT",
	},
	{
		.sd_state	= PO_COMP_ST_NEW,
		.sd_name	= "NEW",
	},
	{
		.sd_state	= PO_COMP_ST_UNKNOWN,
		.sd_name	= "UNKNOWN",
	},
};

#define comp_state_for_each(d)		\
	for (d = &comp_state_dict[0]; d->sd_state != PO_COMP_ST_UNKNOWN; d++)

static struct pool_comp_type_dict comp_type_dict[] = {
	{
		.td_type	= PO_COMP_TP_TARGET,
		.td_abbr	= 't',
		.td_name	= "target",
	},
	{
		.td_type	= PO_COMP_TP_NODE,
		.td_abbr	= 'n',
		.td_name	= "node",
	},
	{
		.td_type	= PO_COMP_TP_BOARD,
		.td_abbr	= 'b',
		.td_name	= "board",
	},
	{
		.td_type	= PO_COMP_TP_BLADE,
		.td_abbr	= 'l',
		.td_name	= "blade",
	},
	{
		.td_type	= PO_COMP_TP_RACK,
		.td_abbr	= 'r',
		.td_name	= "rack",
	},
	{
		.td_type	= PO_COMP_TP_ROOT,
		.td_abbr	= 'o',
		.td_name	= "root",
	},
	{
		.td_type	= PO_COMP_TP_UNKNOWN,
		.td_abbr	= 'u',
		.td_name	= "unknown",
	},
};

#define comp_type_for_each(d)		\
	for (d = &comp_type_dict[0]; d->td_type != PO_COMP_TP_UNKNOWN; d++)

/**
 * struct used to keep track of failed domain count
 * keeps track of each domain separately for lookup.
 */
struct pool_fail_comp {
	uint32_t fail_cnt;
	pool_comp_type_t comp_type;
};

static void pool_map_destroy(struct pool_map *map);
static bool pool_map_empty(struct pool_map *map);
static void pool_tree_count(struct pool_domain *tree,
			    struct pool_comp_cntr *cntr);

const char *
pool_comp_state2str(pool_comp_state_t state)
{
	struct pool_comp_state_dict *dict;

	comp_state_for_each(dict) {
		if (dict->sd_state == state)
			break;
	}
	return dict->sd_name;
}

pool_comp_state_t
pool_comp_str2state(const char *name)
{
	struct pool_comp_state_dict *dict;

	comp_state_for_each(dict) {
		if (strcasecmp(name, dict->sd_name) == 0)
			break;
	}
	return dict->sd_state;
}

const char *
pool_comp_type2str(pool_comp_type_t type)
{
	struct pool_comp_type_dict *dict;

	comp_type_for_each(dict) {
		if (dict->td_type == type)
			break;
	}
	return dict->td_name;
}

pool_comp_type_t
pool_comp_str2type(const char *name)
{
	struct pool_comp_type_dict *dict;

	comp_type_for_each(dict) {
		if (strcasecmp(name, dict->td_name) == 0)
			break;
	}
	return dict->td_type;
}

pool_comp_type_t
pool_comp_abbr2type(char abbr)
{
	struct pool_comp_type_dict *dict;

	abbr = tolower(abbr);
	comp_type_for_each(dict) {
		if (abbr == dict->td_abbr)
			break;
	}
	return dict->td_type;
}

static bool
target_exist(struct pool_map *map, uint32_t id)
{
	return pool_map_find_target(map, id, NULL) != 0;
}

static bool
domain_exist(struct pool_map *map, pool_comp_type_t type, uint32_t id)
{
	return pool_map_find_domain(map, type, id, NULL) != 0;
}

static void
comp_sort_op_swap(void *array, int a, int b)
{
	struct pool_component **comps = (struct pool_component **)array;
	struct pool_component  *tmp;

	tmp = comps[a];
	comps[a] = comps[b];
	comps[b] = tmp;
}

static int
comp_sort_op_cmp(void *array, int a, int b)
{
	struct pool_component **comps = (struct pool_component **)array;

	if (comps[a]->co_id > comps[b]->co_id)
		return 1;
	if (comps[a]->co_id < comps[b]->co_id)
		return -1;
	return 0;
}

static int
comp_sort_op_cmp_key(void *array, int i, uint64_t key)
{
	struct pool_component **comps = (struct pool_component **)array;
	uint32_t		id	= (uint32_t)key;

	if (comps[i]->co_id > id)
		return 1;
	if (comps[i]->co_id < id)
		return -1;
	return 0;
}

/** ID based sort and lookup for components */
static daos_sort_ops_t comp_sort_ops = {
	.so_swap	= comp_sort_op_swap,
	.so_cmp		= comp_sort_op_cmp,
	.so_cmp_key	= comp_sort_op_cmp_key,
};

static int
comp_sorter_init(struct pool_comp_sorter *sorter, int nr,
		 pool_comp_type_t type)
{
	D_DEBUG(DB_TRACE, "Initialize sorter for %s, nr %d\n",
		pool_comp_type2str(type), nr);

	D_ALLOC_ARRAY(sorter->cs_comps, nr);
	if (sorter->cs_comps == NULL)
		return -DER_NOMEM;

	sorter->cs_type	= type;
	sorter->cs_nr	= nr;
	return 0;
}

static void
comp_sorter_fini(struct pool_comp_sorter *sorter)
{
	if (sorter->cs_comps != NULL) {
		D_DEBUG(DB_TRACE, "Finalise sorter for %s\n",
			pool_comp_type2str(sorter->cs_type));

		D_FREE(sorter->cs_comps);
		sorter->cs_nr = 0;
	}
}

static struct pool_domain *
comp_sorter_find_domain(struct pool_comp_sorter *sorter, unsigned int id)
{
	int	at;

	D_ASSERT(sorter->cs_type < PO_COMP_TP_TARGET);
	at = daos_array_find(sorter->cs_comps, sorter->cs_nr, id,
			     &comp_sort_ops);
	return at < 0 ? NULL :
	       container_of(sorter->cs_comps[at], struct pool_domain, do_comp);
}

static struct pool_target *
comp_sorter_find_target(struct pool_comp_sorter *sorter, unsigned int id)
{
	int	at;

	D_ASSERT(sorter->cs_type == PO_COMP_TP_TARGET);
	at = daos_array_find(sorter->cs_comps, sorter->cs_nr, id,
			     &comp_sort_ops);
	return at < 0 ? NULL :
	       container_of(sorter->cs_comps[at], struct pool_target, ta_comp);
}

static int
comp_sorter_sort(struct pool_comp_sorter *sorter)
{
	return daos_array_sort(sorter->cs_comps, sorter->cs_nr, true,
			       &comp_sort_ops);
}

/** create a new pool buffer which can store \a nr components */
struct pool_buf *
pool_buf_alloc(unsigned int nr)
{
	struct pool_buf *buf;

	D_ALLOC(buf, pool_buf_size(nr));
	if (buf != NULL)
		buf->pb_nr = nr;

	return buf;
}

/** duplicate a new pool buffer, will internally allocate memory */
struct pool_buf *
pool_buf_dup(struct pool_buf *buf)
{
	struct pool_buf *buf_alloc;

	D_ASSERT(buf != NULL);

	buf_alloc = pool_buf_alloc(buf->pb_nr);
	if (buf_alloc == NULL)
		return NULL;

	memcpy(buf_alloc, buf, pool_buf_size(buf->pb_nr));

	return buf_alloc;
}

/** free the pool buffer */
void
pool_buf_free(struct pool_buf *buf)
{
	D_FREE(buf);
}

/**
 * Add an array of components to the pool buffer.
 * The caller should always attach domains before targets, and attach high
 * level domains before low level domains.
 *
 * TODO: add more description about pool map format.
 */
int
pool_buf_attach(struct pool_buf *buf, struct pool_component *comps,
		unsigned int comp_nr)
{
	unsigned int	nr = buf->pb_domain_nr + buf->pb_node_nr +
			     buf->pb_target_nr;

	if (buf->pb_nr < nr + comp_nr)
		return -DER_NOSPACE;

	D_DEBUG(DB_TRACE, "Attaching %d components\n", comp_nr);
	for (; comp_nr > 0; comp_nr--, comps++, nr++) {
		struct pool_component *prev;

		prev = nr == 0 ? NULL : &buf->pb_comps[nr - 1];
		if (prev != NULL && prev->co_type > comps[0].co_type)
			return -DER_INVAL;

		if (comps[0].co_type == PO_COMP_TP_TARGET)
			buf->pb_target_nr++;
		else if (comps[0].co_type == PO_COMP_TP_NODE)
			buf->pb_node_nr++;
		else if (comps[0].co_type == PO_COMP_TP_RACK)
			buf->pb_domain_nr++;
		else
			D_ASSERTF(0, "invalid type %d\n", comps[0].co_type);

		buf->pb_comps[nr] = comps[0];

		D_DEBUG(DB_TRACE, "nr %d %s\n", nr,
			pool_comp_type2str(comps[0].co_type));
	}
	return 0;
}

int
pool_buf_pack(struct pool_buf *buf)
{
	if (buf->pb_nr != buf->pb_target_nr + buf->pb_domain_nr +
			  buf->pb_node_nr)
		return -DER_INVAL;

	/* TODO: checksum, swab... */
	return 0;
}

int
pool_buf_unpack(struct pool_buf *buf)
{
	/* TODO: swab, verify checksum */
	return 0;
}

/**
 * Parse pool buffer and construct domain+target array (tree) based on
 * the information in pool buffer.
 *
 * \param buf		[IN]	pool buffer to be parsed
 * \param tree_pp	[OUT]	the returned domain+target tree.
 */
static int
pool_buf_parse(struct pool_buf *buf, struct pool_domain **tree_pp)
{
	struct pool_domain *tree;
	struct pool_domain *domain;
	struct pool_domain *parent;
	struct pool_target *targets;
	pool_comp_type_t    type;
	int		    size;
	int		    i;
	int		    rc = 0;

	if (buf->pb_target_nr == 0 || buf->pb_node_nr == 0 ||
	    buf->pb_domain_nr + buf->pb_node_nr + buf->pb_target_nr !=
								buf->pb_nr) {
		D_DEBUG(DB_MGMT, "Invalid number of components: %d/%d/%d/%d\n",
			buf->pb_nr, buf->pb_domain_nr, buf->pb_node_nr,
			buf->pb_target_nr);
		return -DER_INVAL;
	}

	size = sizeof(struct pool_domain) * (buf->pb_domain_nr + 1) + /* root */
	       sizeof(struct pool_domain) * (buf->pb_node_nr) +
	       sizeof(struct pool_target) * (buf->pb_target_nr);

	D_DEBUG(DB_TRACE, "domain %d node %d target %d\n", buf->pb_domain_nr,
		buf->pb_node_nr, buf->pb_target_nr);

	D_ALLOC(tree, size);
	if (tree == NULL)
		return -DER_NOMEM;

	targets	= (struct pool_target *)&tree[buf->pb_domain_nr +
					      buf->pb_node_nr + 1];
	for (i = 0; i < buf->pb_target_nr; i++)
		targets[i].ta_comp = buf->pb_comps[buf->pb_domain_nr +
						buf->pb_node_nr + i];

	/* Initialize the root */
	parent = &tree[0]; /* root */
	parent->do_comp.co_type   = PO_COMP_TP_ROOT;
	parent->do_comp.co_status = PO_COMP_ST_UPIN;
	if (buf->pb_domain_nr == 0) {
		/* nodes are directly attached under the root */
		parent->do_target_nr = buf->pb_node_nr;
		parent->do_child_nr = buf->pb_node_nr;
	} else {
		parent->do_child_nr = buf->pb_domain_nr;
	}
	parent->do_children = &tree[1];

	parent++;
	type = buf->pb_comps[0].co_type;

	for (i = 1;; i++) {
		struct pool_component *comp = &tree[i].do_comp;
		int		       nr = 0;

		*comp = buf->pb_comps[i - 1];
		if (comp->co_type > PO_COMP_TP_TARGET) {
			D_DEBUG(DB_MGMT, "Invalid type %d/%d\n",
				type, comp->co_type);
			rc = -DER_INVAL;
			goto out;
		}

		D_DEBUG(DB_TRACE, "Parse %s[%d] i %d nr %d\n",
			pool_comp_type2str(comp->co_type), comp->co_id,
			i, comp->co_nr);

		if (comp->co_type == type)
			continue;

		type = comp->co_type;

		for (; parent < &tree[i]; parent++) {
			if (type != PO_COMP_TP_TARGET) {
				D_DEBUG(DB_TRACE, "Setup children for %s[%d]"
					" child nr %d\n",
					pool_domain_name(parent),
					parent->do_comp.co_id,
					parent->do_child_nr);

				parent->do_children = &tree[i + nr];
				nr += parent->do_child_nr;
			} else {
				/* parent is the last level domain */
				D_DEBUG(DB_TRACE, "Setup targets for %s[%d]\n",
					pool_domain_name(parent),
					parent->do_comp.co_id);

				parent->do_target_nr  = parent->do_comp.co_nr;
				parent->do_comp.co_nr = 0;
				parent->do_targets    = targets;
				targets += parent->do_target_nr;

				D_DEBUG(DB_TRACE, "%s[%d] has %d targets\n",
					pool_domain_name(parent),
					parent->do_comp.co_id,
					parent->do_target_nr);
			}
		}

		if (type == PO_COMP_TP_TARGET)
			break;
	}

	D_DEBUG(DB_TRACE, "Build children and targets pointers\n");

	for (domain = &tree[0]; domain->do_targets == NULL;
	     domain = &tree[0]) {
		while (domain->do_targets == NULL) {
			parent = domain;
			D_ASSERTF(domain->do_children != NULL,
				  "%s[%d]: %d/%d\n",
				  pool_domain_name(domain),
				  domain->do_comp.co_id,
				  domain->do_child_nr, domain->do_target_nr);
			domain = &domain->do_children[0];
		}

		type = parent->do_comp.co_type;
		for (; parent->do_comp.co_type == type; parent++) {
			parent->do_targets = domain->do_targets;
			for (i = 0; i < parent->do_child_nr; i++, domain++)
				parent->do_target_nr += domain->do_target_nr;

			D_DEBUG(DB_TRACE, "Set %d target for %s[%d]\n",
				parent->do_target_nr,
				pool_comp_type2str(parent->do_comp.co_type),
				parent->do_comp.co_id);
		}
	}

out:
	if (rc)
		D_FREE(tree);

	*tree_pp = &tree[0];
	return rc;
}

/**
 * Extract pool buffer from a pool map.
 *
 * \param map		[IN]	The pool map to extract from.
 * \param buf_pp	[OUT]	The returned pool buffer, should be freed
 *				by pool_buf_free.
 */
int
pool_buf_extract(struct pool_map *map, struct pool_buf **buf_pp)
{
	struct pool_buf		*buf;
	struct pool_domain	*tree;
	struct pool_comp_cntr	 cntr;
	unsigned int		 dom_nr;
	int			 i;
	int			 rc;

	D_ASSERT(map->po_tree != NULL);
	tree = &map->po_tree[1]; /* skip the root */
	pool_tree_count(tree, &cntr);

	if (cntr.cc_domains + cntr.cc_targets == 0) {
		D_DEBUG(DB_MGMT, "Empty pool map.\n");
		return -DER_NONEXIST;
	}

	buf = pool_buf_alloc(cntr.cc_domains + cntr.cc_targets);
	if (buf == NULL)
		return -DER_NOMEM;

	for (dom_nr = cntr.cc_top_doms; dom_nr != 0;
	     tree = tree[0].do_children) {
		int     child_nr;

		for (i = child_nr = 0; i < dom_nr; i++) {
			struct pool_component	comp;

			comp = tree[i].do_comp;
			if (tree[i].do_children != NULL) {
				/* intermediate domain */
				child_nr += tree[i].do_child_nr;
			} else {
				/* the last level domain */
				comp.co_nr = tree[i].do_target_nr;
			}
			pool_buf_attach(buf, &comp, 1);
		}
		dom_nr = child_nr;
	}

	tree = &map->po_tree[0];
	for (i = 0; i < cntr.cc_targets; i++)
		pool_buf_attach(buf, &tree->do_targets[i].ta_comp, 1);

	if (buf->pb_nr != buf->pb_target_nr + buf->pb_domain_nr +
			  buf->pb_node_nr) {
		D_DEBUG(DB_MGMT, "Invalid pool map format.\n");
		D_GOTO(failed, rc = -DER_INVAL);
	}

	*buf_pp = buf;
	return 0;
 failed:
	pool_buf_free(buf);
	return rc;
}

/**
 * Count number of domains, targets, and layers of domains etc in the
 * component tree.
 */
static void
pool_tree_count(struct pool_domain *tree, struct pool_comp_cntr *cntr)
{
	unsigned int	dom_nr;

	memset(cntr, 0, sizeof(*cntr));
	if (tree[0].do_children != NULL) {
		dom_nr = tree[0].do_children - tree;
	} else {
		D_ASSERT(tree[0].do_targets != NULL);
		dom_nr = (struct pool_domain *)tree[0].do_targets - tree;
	}

	cntr->cc_top_doms = dom_nr;
	cntr->cc_domains  = dom_nr;

	for (; tree != NULL; tree = tree[0].do_children, cntr->cc_layers++) {
		int      child_nr;
		int      i;

		D_DEBUG(DB_TRACE, "%s, nr = %d\n", pool_domain_name(&tree[0]),
			dom_nr);
		for (i = child_nr = 0; i < dom_nr; i++) {
			if (tree[i].do_children != NULL) {
				cntr->cc_domains += tree[i].do_child_nr;
				child_nr += tree[i].do_child_nr;
			} else {
				cntr->cc_targets += tree[i].do_target_nr;
			}
		}
		dom_nr = child_nr;
	}
}

int
pool_map_comp_cnt(struct pool_map *map)
{
	struct pool_comp_cntr cntr = {0};

	D_ASSERT(map->po_tree != NULL);
	pool_tree_count(&map->po_tree[1], &cntr);

	return cntr.cc_domains + cntr.cc_targets;
}

/**
 * Calculate memory size of the component tree.
 */
static unsigned int
pool_tree_size(struct pool_domain *tree)
{
	struct pool_comp_cntr cntr;

	pool_tree_count(tree, &cntr);
	return sizeof(struct pool_target) * cntr.cc_targets +
	       sizeof(struct pool_domain) * cntr.cc_domains;
}

/**
 * Rebuild pointers for the component tree
 */
static void
pool_tree_build_ptrs(struct pool_domain *tree, struct pool_comp_cntr *cntr)
{
	struct pool_target *targets;
	int		    dom_nr;

	D_DEBUG(DB_TRACE, "Layers %d, top domains %d, domains %d, targets %d\n",
		cntr->cc_layers, cntr->cc_top_doms, cntr->cc_domains,
		cntr->cc_targets);

	targets = (struct pool_target *)&tree[cntr->cc_domains];

	for (dom_nr = cntr->cc_top_doms; tree != NULL;
	     tree = tree[0].do_children) {
		struct pool_domain *children = &tree[dom_nr];
		struct pool_target *tgs	     = targets;
		int		    child_nr = 0;
		int		    i;

		for (i = 0; i < dom_nr; i++) {
			if (tree[i].do_children != NULL) {
				tree[i].do_children = children;
				child_nr += tree[i].do_child_nr;
				children += tree[i].do_child_nr;
			}
			tree[i].do_targets = tgs;
			tgs += tree[i].do_target_nr;
		}
		dom_nr = child_nr;
	}
}

/** Free the component tree */
static void
pool_tree_free(struct pool_domain *tree)
{
	D_FREE(tree);
}

/** Check if component buffer is sane */
static bool
pool_tree_sane(struct pool_domain *tree, uint32_t version)
{
	struct pool_domain	*parent = NULL;
	struct pool_target	*targets = tree[0].do_targets;
	struct pool_comp_cntr	 cntr;
	int			 dom_nr;
	int			 i;

	D_DEBUG(DB_TRACE, "Sanity check of component buffer\n");
	pool_tree_count(tree, &cntr);
	if (cntr.cc_targets == 0) {
		D_DEBUG(DB_MGMT, "Buffer has no target\n");
		return false;
	}

	for (dom_nr = cntr.cc_top_doms; tree != NULL;
	     tree = tree[0].do_children) {
		struct pool_domain *prev = &tree[0];
		int		    child_nr = 0;

		if (parent != NULL &&
		    parent->do_comp.co_type >= tree[0].do_comp.co_type) {
			D_DEBUG(DB_MGMT,
				"Type of parent domain %d(%s) should be "
				"smaller than child domain %d(%s)\n",
				parent->do_comp.co_type,
				pool_domain_name(parent),
				tree[0].do_comp.co_type,
				pool_domain_name(&tree[0]));
			return false;
		}

		for (i = 0; i < dom_nr; i++) {
			if (tree[i].do_comp.co_ver > version) {
				D_DEBUG(DB_MGMT, "Invalid version %u/%u\n",
					tree[i].do_comp.co_ver, version);
				return false;
			}

			if (prev->do_comp.co_type != tree[i].do_comp.co_type) {
				D_DEBUG(DB_MGMT,
					"Unmatched domain type %d/%d\n",
					tree[i].do_comp.co_type,
					prev->do_comp.co_type);
				return false;
			}

			if (tree[i].do_targets == NULL ||
			    tree[i].do_target_nr == 0) {
				D_DEBUG(DB_MGMT, "No target found\n");
				return false; /* always has targets */
			}

			if ((prev->do_children == NULL) ^
			    (tree[i].do_children == NULL)) {
				D_DEBUG(DB_MGMT, "Invalid child tree\n");
				return false;
			}

			if ((prev->do_targets == NULL) ^
			    (tree[i].do_targets == NULL)) {
				D_DEBUG(DB_MGMT, "Invalid target tree\n");
				return false;
			}

			if (prev != &tree[i] &&
			    prev->do_children != NULL &&
			    prev->do_children + prev->do_child_nr !=
			    tree[i].do_children) {
				D_DEBUG(DB_MGMT, "Invalid children pointer\n");
				return false;
			}

			if (prev != &tree[i] &&
			    prev->do_targets != NULL &&
			    prev->do_targets + prev->do_target_nr !=
			    tree[i].do_targets) {
				D_DEBUG(DB_MGMT, "Invalid children pointer i"
					" %d target nr %d\n", i,
					prev->do_target_nr);
				return false;
			}

			if (tree[i].do_child_nr != 0)
				child_nr += tree[i].do_child_nr;

			prev = &tree[i];
		}
		parent = &tree[0];
		dom_nr = child_nr;
	}

	for (i = 0; i < cntr.cc_targets; i++) {
		if (targets[i].ta_comp.co_type != PO_COMP_TP_TARGET) {
			D_DEBUG(DB_MGMT, "Invalid leaf type %d(%s) i %d\n",
				targets[i].ta_comp.co_type,
				pool_comp_name(&targets[i].ta_comp), i);
			return false;
		}

		if (targets[i].ta_comp.co_ver > version) {
			D_DEBUG(DB_MGMT, "Invalid version %u/%u i %d\n",
				targets[i].ta_comp.co_ver, version, i);
			return false;
		}
	}
	D_DEBUG(DB_TRACE, "Component buffer is sane\n");
	return true;
}

/** copy a components tree */
static void
pool_tree_copy(struct pool_domain *dst, struct pool_domain *src)
{
	struct pool_comp_cntr	cntr;

	memcpy(dst, src, pool_tree_size(src));
	pool_tree_count(src, &cntr);
	pool_tree_build_ptrs(dst, &cntr);
}

/** free data members of a pool map */
static void
pool_map_finalise(struct pool_map *map)
{
	int	i;

	D_DEBUG(DB_TRACE, "Release buffers for pool map\n");

	comp_sorter_fini(&map->po_target_sorter);

	if (map->po_comp_fail_cnts != NULL)
		D_FREE(map->po_comp_fail_cnts);

	if (map->po_domain_sorters != NULL) {
		D_ASSERT(map->po_domain_layers != 0);
		for (i = 0; i < map->po_domain_layers; i++)
			comp_sorter_fini(&map->po_domain_sorters[i]);

		D_FREE(map->po_domain_sorters);

		map->po_domain_sorters = NULL;
		map->po_domain_layers = 0;
	}

	if (map->po_tree != NULL) {
		pool_tree_free(map->po_tree);
		map->po_tree = NULL;
	}
	D_MUTEX_DESTROY(&map->po_lock);
}

/**
 * Install a component tree to a pool map.
 *
 * \param map		[IN]	The pool map to be initialized.
 * \param tree		[IN]	Component tree for the pool map.
 */
static int
pool_map_initialise(struct pool_map *map, struct pool_domain *tree)
{
	struct pool_comp_cntr	 cntr;
	int			 i;
	int			 rc = 0;

	D_ASSERT(pool_map_empty(map));
	rc = D_MUTEX_INIT(&map->po_lock, NULL);
	if (rc != 0)
		return rc;

	if (tree[0].do_comp.co_type != PO_COMP_TP_ROOT) {
		D_DEBUG(DB_TRACE, "Invalid tree format: %s/%d\n",
			pool_domain_name(&tree[0]), tree[0].do_comp.co_type);
		rc = -DER_INVAL;
		goto failed;
	}

	map->po_tree = tree;
	pool_tree_count(tree, &cntr);

	/* po_map_print(map); */
	D_DEBUG(DB_TRACE, "Setup nlayers %d, ndomains %d, ntargets %d\n",
		cntr.cc_layers, cntr.cc_domains, cntr.cc_targets);

	map->po_domain_layers = cntr.cc_layers;

	D_ALLOC_ARRAY(map->po_comp_fail_cnts, map->po_domain_layers);
	if (map->po_comp_fail_cnts == NULL) {
		rc = -DER_NOMEM;
		goto failed;
	}

	D_ALLOC_ARRAY(map->po_domain_sorters, map->po_domain_layers);
	if (map->po_domain_sorters == NULL) {
		rc = -DER_NOMEM;
		goto failed;
	}

	/* pointer arrays for binary search of domains */
	for (i = 0; i < map->po_domain_layers; i++) {
		struct pool_comp_sorter	*sorter = &map->po_domain_sorters[i];
		unsigned int		 j;

		D_ASSERT(tree[0].do_comp.co_type != PO_COMP_TP_TARGET);
		pool_tree_count(tree, &cntr);
		rc = comp_sorter_init(sorter, cntr.cc_top_doms,
				      tree[0].do_comp.co_type);
		if (rc != 0)
			goto failed;

		D_DEBUG(DB_TRACE, "domain %s, ndomains %d\n",
			pool_domain_name(&tree[0]), sorter->cs_nr);

		for (j = 0; j < sorter->cs_nr; j++)
			sorter->cs_comps[j] = &tree[j].do_comp;

		rc = comp_sorter_sort(sorter);
		if (rc != 0)
			goto failed;

		tree = &tree[sorter->cs_nr];
	}

	rc = comp_sorter_init(&map->po_target_sorter, cntr.cc_targets,
			      PO_COMP_TP_TARGET);
	if (rc != 0)
		goto failed;

	for (i = 0; i < cntr.cc_targets; i++) {
		struct pool_target *ta;

		ta = &map->po_tree->do_targets[i];
		map->po_target_sorter.cs_comps[i] = &ta->ta_comp;
	}

	rc = comp_sorter_sort(&map->po_target_sorter);
	if (rc != 0)
		goto failed;

	return 0;
 failed:
	D_DEBUG(DB_MGMT, "Failed to setup pool map "DF_RC"\n", DP_RC(rc));
	D_MUTEX_DESTROY(&map->po_lock);
	pool_map_finalise(map);
	return rc;
}

/**
 * Check if a component tree is compatible with a pool map, it returns 0
 * if components in \a tree can be merged into \a map, otherwise returns
 * error code.
 */
static int
pool_map_compat(struct pool_map *map, uint32_t version,
		struct pool_domain *tree)
{
	struct pool_domain	*parent;
	struct pool_domain	*doms;
	int			 dom_nr;
	int			 rc;

	if (pool_map_empty(map)) {
		D_DEBUG(DB_MGMT, "empty map, type of buffer root is %s\n",
			pool_domain_name(&tree[0]));
		return 0;
	}

	if (map->po_version >= version)
		return -DER_NO_PERM;

	/* pool_buf_parse should always generate root */
	if (tree[0].do_comp.co_type != PO_COMP_TP_ROOT)
		return -DER_INVAL;

	rc = pool_map_find_domain(map, tree[1].do_comp.co_type,
				  PO_COMP_ID_ALL, &doms);
	if (rc == 0)
		return -DER_INVAL;

	if (doms - map->po_tree == 1) {
		/* the first component is indeed under the root */
		parent = &tree[0];
	} else {
		/* root of the new tree is dummy */
		parent = NULL;
	}

	D_DEBUG(DB_TRACE, "Check if buffer is compatible with pool map\n");

	dom_nr = tree[0].do_child_nr;
	for (tree++; tree != NULL; parent = &tree[0],
				   tree = tree[0].do_children,
				   doms = doms[0].do_children) {
		int     child_nr = 0;
		int	nr = 0;
		int     i;
		int	j;

		if (doms == NULL) {
			D_DEBUG(DB_MGMT, "tree has more layers than the map\n");
			return -DER_INVAL;
		}

		D_DEBUG(DB_TRACE, "checking %s/%s\n",
			pool_domain_name(&tree[0]), pool_domain_name(&doms[0]));

		for (i = 0; i < dom_nr; i++) {
			struct pool_component *dc = &tree[i].do_comp;
			bool		       existed;

			if (dc->co_type != doms[0].do_comp.co_type) {
				D_DEBUG(DB_MGMT,
					"domain type not match %s(%u) %s(%u)\n",
					pool_comp_name(dc), dc->co_type,
					pool_domain_name(&doms[0]),
					doms[0].do_comp.co_type);
				return -DER_INVAL;
			}

			existed = domain_exist(map, dc->co_type, dc->co_id);
			if (dc->co_status == PO_COMP_ST_NEW) {
				if (parent == NULL)
					return -DER_INVAL;
				if (existed)
					return -DER_NO_PERM;

			} else if (dc->co_status == PO_COMP_ST_UPIN) {
				if (!existed)
					return -DER_INVAL;

				D_ASSERT(parent != NULL);
				if (parent->do_comp.co_status == PO_COMP_ST_NEW)
					return -DER_INVAL;

			} else {
				return -DER_INVAL;
			}

			if (tree[i].do_children != NULL) {
				child_nr += tree[i].do_child_nr;
			} else {
				/* the last layer domain */
				if (doms[0].do_children != NULL) {
					D_DEBUG(DB_MGMT, "unmatched tree\n");
					return -DER_INVAL;
				}

				for (j = 0; j < tree[i].do_target_nr; j++) {
					struct pool_component *tc;

					tc = &tree[i].do_targets[j].ta_comp;
					if (tc->co_status != PO_COMP_ST_NEW ||
					    target_exist(map, tc->co_id))
						return -DER_INVAL;
				}
			}

			nr++;
			D_ASSERT(parent != NULL);
			if (parent->do_child_nr == nr) {
				parent++;
				nr = 0;
			}
		}
		dom_nr = child_nr;
	}
	return 0;
}

/**
 * Merge all new components from \a tree into \a map.
 * Already existent components will be ignored.
 */
static int
pool_map_merge(struct pool_map *map, uint32_t version,
	       struct pool_domain *tree)
{
	struct pool_map		*src_map;
	struct pool_domain	*dst_tree;
	struct pool_domain	*dst_doms;
	struct pool_domain	*cur_doms;
	void			*addr;
	struct pool_comp_cntr    cntr;
	unsigned int		 dom_nr;
	unsigned int		 size;
	int			 i;
	int			 rc;

	/* create scratch map for merging */
	D_ALLOC_PTR(src_map);
	if (src_map == NULL)
		return -DER_NOMEM;

	rc = pool_map_initialise(src_map, tree);
	if (rc != 0) {
		D_DEBUG(DB_MGMT, "Failed to create scratch map for buffer\n");
		goto failed;
	}

	/* destination buffer could has larger than the actually needed space,
	 * but it is not big deal.
	 */
	size = pool_tree_size(map->po_tree) + pool_tree_size(tree);
	D_ALLOC(dst_tree, size);
	if (dst_tree == NULL) {
		rc = -DER_NOMEM;
		goto failed;
	}

	/* copy current pool map to destination buffer */
	pool_tree_copy(dst_tree, map->po_tree);

	if (src_map->po_domain_layers != map->po_domain_layers) {
		/* source map may have less levels because it could be in
		 * a subtree, skip the fake root in this case.
		 */
		D_ASSERT(src_map->po_domain_layers < map->po_domain_layers);
		rc = pool_map_find_domain(map, tree[1].do_comp.co_type,
					  PO_COMP_ID_ALL, &cur_doms);
	} else {
		rc = pool_map_find_domain(map, tree[0].do_comp.co_type,
					  PO_COMP_ID_ALL, &cur_doms);
	}
	if (rc == 0)
		goto failed;

	dst_doms = dst_tree;
	dst_doms += cur_doms - map->po_tree;
	pool_tree_count(dst_doms, &cntr);
	dom_nr = cntr.cc_top_doms;

	/* overwrite the components after the top layer domains */
	addr = (void *)&dst_doms[dom_nr];
	pool_tree_count(dst_tree, &cntr);

	/* complex buffer manipulating... */
	for (; dst_doms != NULL;
	       dst_doms = dst_doms[0].do_children,
	       cur_doms = cur_doms[0].do_children) {
		struct pool_domain *cdom = &cur_doms[0];
		int		    child_nr = 0;

		for (i = 0; i < dom_nr; i++) {
			struct pool_domain *ddom = &dst_doms[i];
			struct pool_domain *sdom;
			int		    nb;
			int		    j;

			if (ddom->do_comp.co_ver == version) {
				ddom->do_children  = NULL;
				ddom->do_targets   = NULL;
				ddom->do_child_nr  = 0;
				ddom->do_target_nr = 0;
				D_DEBUG(DB_TRACE, "Add new domain %s %d\n",
					pool_domain_name(cdom), dom_nr);
			} else {
				/* Domain existed, copy its children/targets
				 * from current pool map.
				 */
				D_ASSERT(ddom->do_comp.co_ver < version);
				D_ASSERT(ddom->do_comp.co_id ==
					 cdom->do_comp.co_id);

				if (cdom->do_children != NULL) {
					ddom->do_children = addr;
					ddom->do_child_nr = cdom->do_child_nr;
					nb = cdom->do_child_nr *
					     sizeof(struct pool_domain);
					memcpy(addr, cdom->do_children, nb);
				} else {
					ddom->do_targets = addr;
					ddom->do_target_nr = cdom->do_target_nr;
					nb = cdom->do_target_nr *
					     sizeof(struct pool_target);
					memcpy(addr, cdom->do_targets, nb);
				}
				addr += nb;
				cdom++;
			}

			D_DEBUG(DB_TRACE, "Check changes for %s[%d]\n",
				pool_domain_name(ddom), ddom->do_comp.co_id);

			rc = pool_map_find_domain(src_map,
						  ddom->do_comp.co_type,
						  ddom->do_comp.co_id, &sdom);
			if (rc == 0) {
				child_nr += ddom->do_child_nr;
				continue; /* no change for this domain */
			}

			/* new buffer may have changes for this domain */
			if (sdom->do_children != NULL) {
				struct pool_domain *child = addr;

				D_DEBUG(DB_TRACE, "Scan children of %s[%d]\n",
					pool_domain_name(ddom),
					ddom->do_comp.co_id);

				if (ddom->do_children == NULL)
					ddom->do_children = child;

				/* copy new child domains to dest buffer */
				for (j = 0; j < sdom->do_child_nr; j++) {
					struct pool_component *dc;

					dc = &sdom->do_children[j].do_comp;
					/* ignore existent children */
					if (dc->co_status != PO_COMP_ST_NEW)
						continue;

					D_DEBUG(DB_TRACE, "New %s[%d]\n",
						pool_comp_type2str(dc->co_type),
						dc->co_id);

					*child = sdom->do_children[j];
					child++;

					ddom->do_child_nr++;
					cntr.cc_domains++;
				}
				addr = child;
			} else {
				struct pool_target *target = addr;

				D_DEBUG(DB_TRACE, "Scan targets of %s[%d]\n",
					pool_domain_name(ddom),
					ddom->do_comp.co_id);

				if (ddom->do_targets == NULL)
					ddom->do_targets = target;

				/* copy new targets to destination buffer */
				for (j = 0; j < sdom->do_target_nr; j++) {
					struct pool_component *tc;

					tc = &sdom->do_targets[j].ta_comp;

					if (tc->co_status != PO_COMP_ST_NEW)
						continue;

					D_DEBUG(DB_TRACE, "New target[%d]\n",
						tc->co_id);

					*target = sdom->do_targets[j];
					target++;

					ddom->do_target_nr++;
					cntr.cc_targets++;
				}
				addr = target;
			}
			child_nr += ddom->do_child_nr;
		}
		dom_nr = child_nr;
	}
	D_ASSERT(addr - (void *)dst_tree <= size);
	D_DEBUG(DB_TRACE, "Merged all components\n");
	/* At this point, I only have valid children pointers for the last
	 * layer domains, and need to build target pointers for all layers.
	 */
	pool_tree_build_ptrs(dst_tree, &cntr);

	/* release old buffers of pool map */
	pool_map_finalise(map);

	/* install new buffer for pool map */
	rc = pool_map_initialise(map, dst_tree);
	D_ASSERT(rc == 0 || rc == -DER_NOMEM);

	map->po_version = version;
 failed:
	pool_map_destroy(src_map);
	return rc;
}

static int
uuid_compare_cb(const void *a, const void *b)
{
	uuid_t *ua = (uuid_t *)a;
	uuid_t *ub = (uuid_t *)b;

	return uuid_compare(*ua, *ub);
}

int
gen_pool_buf(struct pool_map *map, struct pool_buf **map_buf_out,
		int map_version, int ndomains, int nnodes, int ntargets,
		const int32_t *domains, uuid_t target_uuids[],
		const d_rank_list_t *target_addrs, uuid_t **uuids_out,
		uint32_t dss_tgt_nr)
{
	struct pool_component	map_comp;
	struct pool_buf		*map_buf;
	struct pool_domain      *found_dom;
	uuid_t		       *uuids;
	uint32_t		num_comps;
	uint8_t			new_status;
	bool			updated;
	int i, rc;

	updated = false;

	/* Prepare the pool map attribute buffers. */
	map_buf = pool_buf_alloc(ndomains + nnodes + ntargets);
	if (map_buf == NULL)
		D_GOTO(out_map_buf, rc = -DER_NOMEM);

	/* Make a sorted target UUID array to determine target IDs. */
	D_ALLOC_ARRAY(uuids, nnodes);
	if (uuids == NULL)
		D_GOTO(out_map_buf, rc = -DER_NOMEM);
	memcpy(uuids, target_uuids, sizeof(uuid_t) * nnodes);
	qsort(uuids, nnodes, sizeof(uuid_t), uuid_compare_cb);

	if (map != NULL) {
		new_status = PO_COMP_ST_NEW;
		num_comps = pool_map_find_domain(map, PO_COMP_TP_RACK,
						 PO_COMP_ID_ALL, NULL);
	} else {
		new_status = PO_COMP_ST_UPIN;
		num_comps = 0;
	}
	/* fill racks */
	for (i = 0; i < ndomains; i++) {
		map_comp.co_type = PO_COMP_TP_RACK;	/* TODO */
		map_comp.co_status = new_status;
		map_comp.co_index = i + num_comps;
		map_comp.co_id = i + num_comps;
		map_comp.co_rank = 0;
		map_comp.co_ver = map_version;
		map_comp.co_fseq = 1;
		map_comp.co_nr = domains[i];

		rc = pool_buf_attach(map_buf, &map_comp, 1 /* comp_nr */);
		if (rc != 0)
			D_GOTO(out_map_buf, rc);
	}

	if (map != NULL)
		num_comps = pool_map_find_domain(map, PO_COMP_TP_NODE,
						 PO_COMP_ID_ALL, NULL);
	else
		num_comps = 0;

	/* fill nodes */
	for (i = 0; i < nnodes; i++) {
		uuid_t *p = bsearch(target_uuids[i], uuids, nnodes,
				    sizeof(uuid_t), uuid_compare_cb);

		if (map) {
			found_dom = pool_map_find_node_by_rank(map,
					target_addrs->rl_ranks[i]);
			if (found_dom)
				continue;
		}

		updated = true;
		map_comp.co_type = PO_COMP_TP_NODE;
		map_comp.co_status = new_status;
		map_comp.co_index = i + num_comps;
		map_comp.co_id = (p - uuids) + num_comps;
		map_comp.co_rank = target_addrs->rl_ranks[i];
		map_comp.co_ver = map_version;
		map_comp.co_fseq = 1;
		map_comp.co_nr = dss_tgt_nr;

		rc = pool_buf_attach(map_buf, &map_comp, 1 /* comp_nr */);
		if (rc != 0)
			D_GOTO(out_map_buf, rc);
	}

	if (!updated)
		D_GOTO(out_map_buf, rc = -DER_ALREADY);

	if (map != NULL)
		num_comps = pool_map_find_target(map, PO_COMP_ID_ALL, NULL);
	else
		num_comps = 0;

	/* fill targets */
	for (i = 0; i < nnodes; i++) {
		int j;

		for (j = 0; j < dss_tgt_nr; j++) {
			map_comp.co_type = PO_COMP_TP_TARGET;
			map_comp.co_status = new_status;
			map_comp.co_index = j;
			map_comp.co_id = (i * dss_tgt_nr + j) + num_comps;
			map_comp.co_rank = target_addrs->rl_ranks[i];
			map_comp.co_ver = map_version;
			map_comp.co_fseq = 1;
			map_comp.co_nr = 1;

			rc = pool_buf_attach(map_buf, &map_comp, 1);
			if (rc != 0)
				D_GOTO(out_map_buf, rc);
		}
	}
	if (uuids_out)
		*uuids_out = uuids;

	*map_buf_out = map_buf;
	return 0;

out_map_buf:
	pool_buf_free(map_buf);

	return rc;
}


int
pool_map_extend(struct pool_map *map, uint32_t version, struct pool_buf *buf)
{
	struct pool_domain *tree = NULL;
	int		    rc;

	rc = pool_buf_parse(buf, &tree);
	if (rc != 0)
		return rc;

	if (!pool_tree_sane(tree, version)) {
		D_DEBUG(DB_MGMT, "Insane buffer format\n");
		rc = -DER_INVAL;
		goto error_tree;
	}

	rc = pool_map_compat(map, version, tree);
	if (rc != 0) {
		D_DEBUG(DB_MGMT, "Buffer is incompatible with pool map\n");
		goto error_tree;
	}

	D_DEBUG(DB_TRACE, "Merge buffer with already existent pool map\n");
	rc = pool_map_merge(map, version, tree);
	if(rc != 0)
		goto error_tree;

	return rc;

error_tree:
	pool_tree_free(tree);
	return rc;
}

/**
 * Create a pool map from components stored in \a buf.
 *
 * \param buf		[IN]	The buffer to input pool components.
 * \param version	[IN]	Version for the new created pool map.
 * \param mapp		[OUT]	The returned pool map.
 */
int
pool_map_create(struct pool_buf *buf, uint32_t version, struct pool_map **mapp)
{
	struct pool_domain *tree = NULL;
	struct pool_map	   *map = NULL;
	int		    rc;

	rc = pool_buf_parse(buf, &tree);
	if (rc != 0) {
		D_ERROR("pool_buf_parse failed, rc "DF_RC"\n", DP_RC(rc));
		return rc;
	}

	if (!pool_tree_sane(tree, version)) {
		rc = -DER_INVAL;
		D_ERROR("pool_tree_sane failed, rc "DF_RC"\n", DP_RC(rc));
		goto failed;
	}

	D_ALLOC_PTR(map);
	if (map == NULL) {
		rc = -DER_NOMEM;
		goto failed;
	}

	rc = pool_map_initialise(map, tree);
	if (rc != 0) {
		D_ERROR("pool_map_initialise failed, rc "DF_RC"\n", DP_RC(rc));
		/* pool_tree_free() did in pool_map_initialise */
		tree = NULL;
		goto failed;
	}

	/** Record the initial failed domain counts */
	rc = pool_map_update_failed_cnt(map);
	if (rc != 0) {
		D_ERROR("could not update number of failed targets, rc %d.\n",
				rc);
		goto failed;
	}

	map->po_version = version;
	map->po_ref = 1; /* 1 for caller */
	*mapp = map;
	return 0;
 failed:
	if (tree != NULL)
		pool_tree_free(tree);
	if (map != NULL)
		D_FREE(map);
	return rc;
}

/**
 * Destroy a pool map.
 */
static void
pool_map_destroy(struct pool_map *map)
{
	pool_map_finalise(map);
	D_FREE(map);
}

/** Take a refcount on a pool map */
void
pool_map_addref(struct pool_map *map)
{
	D_MUTEX_LOCK(&map->po_lock);
	map->po_ref++;
	D_MUTEX_UNLOCK(&map->po_lock);
}

/**
 * Release refcount on a pool map, this pool map will be destroyed if it
 * is the last refcount
 */
void
pool_map_decref(struct pool_map *map)
{
	bool free;

	D_MUTEX_LOCK(&map->po_lock);
	D_ASSERT(map->po_ref > 0);
	map->po_ref--;
	free = (map->po_ref == 0);
	D_MUTEX_UNLOCK(&map->po_lock);

	if (free)
		pool_map_destroy(map);
}

/**
 * Find a domain whose type equals to \a type and id equals to \a id.
 * If id is PO_COMP_ID_ALL, it returns the first element of the contiguously
 * stored domain array to \a domain_pp.
 *
 * The return value of this function is the number of domains, so it is zero
 * on failure, and it is always one if a particular id is found.
 */
int
pool_map_find_domain(struct pool_map *map, pool_comp_type_t type, uint32_t id,
		     struct pool_domain **domain_pp)
{
	struct pool_comp_sorter *sorter;
	struct pool_domain	*tmp;
	int			 i;

	if (pool_map_empty(map)) {
		D_ERROR("Uninitialized pool map\n");
		return 0;
	}

	D_ASSERT(map->po_domain_layers > 0);
	/* all other domains under root are stored in contiguous buffer */
	for (tmp = map->po_tree, i = 0; tmp != NULL;
	     tmp = tmp->do_children, i++) {
		if (tmp[0].do_comp.co_type == type)
			break;
	}

	D_ASSERT(i <= map->po_domain_layers);
	if (i == map->po_domain_layers) {
		D_DEBUG(DB_MGMT, "Can't find domain type %s(%d)\n",
			pool_comp_type2str(type), type);
		return 0;
	}

	sorter = &map->po_domain_sorters[i];
	D_ASSERT(sorter->cs_type == type);

	if (id == PO_COMP_ID_ALL) {
		if (domain_pp != NULL)
			*domain_pp = tmp;
		return sorter->cs_nr;
	}

	tmp = comp_sorter_find_domain(sorter, id);
	if (tmp == NULL)
		return 0;

	if (domain_pp != NULL)
		*domain_pp = tmp;
	return 1;
}

/**
 * Find all nodes in the pool map.
 *
 * \param map	[IN]	pool map to search.
 * \param id	[IN]	id to search.
 * \param domain_pp [OUT] returned node domain address.
 *
 * \return		number of the node domains.
 *                      0 if none.
 */
int
pool_map_find_nodes(struct pool_map *map, uint32_t id,
		    struct pool_domain **domain_pp)
{
	return pool_map_find_domain(map, PO_COMP_TP_NODE, id,
				    domain_pp);
}

/**
 * Find a target whose id equals to \a id by the binary search.
 * If id is PO_COMP_ID_ALL, it returns the contiguously stored target array
 * to \a target_pp.
 *
 * The return value of this function is the number of targets, so it is zero
 * on failure, and it is always one if a particular id is found.
 *
 * \param map	[IN]		The pool map to search
 * \param id	[IN]		Target ID to search
 * \param target_pp [OUT]	Returned target address
 */
int
pool_map_find_target(struct pool_map *map, uint32_t id,
		     struct pool_target **target_pp)
{
	struct pool_comp_sorter *sorter = &map->po_target_sorter;
	struct pool_target	*target;

	if (pool_map_empty(map)) {
		D_ERROR("Uninitialized pool map\n");
		return 0;
	}

	if (id == PO_COMP_ID_ALL) {
		if (target_pp != NULL)
			*target_pp = map->po_tree[0].do_targets;
		return map->po_tree[0].do_target_nr;
	}

	target = comp_sorter_find_target(sorter, id);
	if (target == NULL)
		return 0;

	if (target_pp != NULL)
		*target_pp = target;
	return 1;
}

/**
 * Find pool domain node by rank in the pool map.
 * \params [IN] map	pool map to find the node by rank.
 * \params [IN] rank	rank to use to search the pool domain.
 *
 * \return              domain found by rank.
 */
struct pool_domain *
pool_map_find_node_by_rank(struct pool_map *map, uint32_t rank)
{
	struct pool_domain	*doms;
	struct pool_domain	*found = NULL;
	int			doms_cnt;
	int			i;

	doms_cnt = pool_map_find_nodes(map, PO_COMP_ID_ALL, &doms);
	if (doms_cnt <= 0)
		return NULL;

	for (i = 0; i < doms_cnt; i++) {
		/* FIXME add rank sorter to the pool map */
		if (doms[i].do_comp.co_rank == rank) {
			found = &doms[i];
			break;
		}
	}

	return found;
}

/**
 * Find all targets belonging to a given list of ranks
 *
 * \param map		[IN]	pool map to find the target.
 * \param rank_list	[IN]	rank to be used to find target.
 * \param tgts		[OUT]	found targets.
 *
 * \return		number of targets.
 *                      negative errno if failed.
 *                      Caller is responsible for pool_target_id_list_free
 */
int
pool_map_find_targets_on_ranks(struct pool_map *map, d_rank_list_t *rank_list,
			       struct pool_target_id_list *tgts)
{
	uint32_t count = 0;
	uint32_t i;
	uint32_t j;
	int rc;

	tgts->pti_ids = NULL;
	tgts->pti_number = 0;

	for (i = 0; i < rank_list->rl_nr; i++) {
		struct pool_domain *dom;

		dom = pool_map_find_node_by_rank(map, rank_list->rl_ranks[i]);
		if (dom == NULL) {
			pool_target_id_list_free(tgts);
			return 0;
		}

		for (j = 0; j < dom->do_target_nr; j++) {
			struct pool_target_id id = {0};

			id.pti_id = dom->do_targets[j].ta_comp.co_id;

			rc = pool_target_id_list_append(tgts, &id);
			if (rc != 0) {
				pool_target_id_list_free(tgts);
				return 0;
			}

			count++;
		}
	}

	return count;
}

/**
 * Find the target by rank & idx.
 *
 * \param map	[IN]	pool map to find the target.
 * \param rank	[IN]	rank to be used to find target.
 * \param tgt_idx [IN]	tgt_idx to be used to find target.
 * \param tgts	[OUT]	targets found by rank/tgt_idx.
 *
 * \return		number of targets.
 *                      negative errno if failed.
 */
int
pool_map_find_target_by_rank_idx(struct pool_map *map, uint32_t rank,
				 uint32_t tgt_idx, struct pool_target **tgts)
{
	struct pool_domain	*dom;

	dom = pool_map_find_node_by_rank(map, rank);
	if (dom == NULL)
		return 0;

	if (tgt_idx == -1) {
		*tgts = dom->do_targets;
		return dom->do_target_nr;
	}

	if (tgt_idx >= dom->do_target_nr)
		return 0;

	*tgts = &dom->do_targets[tgt_idx];

	return 1;
}

static int
activate_new_target(struct pool_domain *domain, uint32_t id)
{
	int i;

	D_ASSERT(domain->do_targets != NULL);

	/*
	 * If this component has children, recurse over them.
	 *
	 * If the target ID is found in any of the children, activate
	 * this component and abort the search
	 */
	if (domain->do_children != NULL) {
		for (i = 0; i < domain->do_child_nr; i++) {
			int found = activate_new_target(&domain->do_children[i],
							id);
			if (found) {
				domain->do_comp.co_status = PO_COMP_ST_UPIN;
				return found;
			}
		}
	}

	/*
	 * Check the targets in this domain to see if they match
	 *
	 * If they do, activate them and activate the current domain
	 */
	for (i = 0; i < domain->do_target_nr; i++) {
		struct pool_component *comp = &domain->do_targets[i].ta_comp;

		if (comp->co_id == id && (comp->co_status == PO_COMP_ST_NEW ||
					  comp->co_status == PO_COMP_ST_UP)) {
			comp->co_status = PO_COMP_ST_UPIN;
			domain->do_comp.co_status = PO_COMP_ST_UPIN;
			return 1;
		}
	}

	return 0;
}

/**
 * Activate (move to UPIN) a NEW or UP target and all of its parent domains
 *
 * \param map	[IN]		The pool map to search
 * \param id	[IN]		Target ID to search
 *
 * \return		0 if target was not found or not in NEW state
 *                      1 if target was found and activated
 */
int
pool_map_activate_new_target(struct pool_map *map, uint32_t id)
{
	if (map->po_tree != NULL)
		return activate_new_target(map->po_tree, id);
	return 0;
}


/**
 * Check if all targets under one node matching the status.
 * \params [IN] dom	node domain to be checked.
 * \param [IN] status	status to be checked.
 *
 * \return		true if matches, otherwise false.
 */
bool
pool_map_node_status_match(struct pool_domain *dom, unsigned int status)
{
	int i;

	for (i = 0; i < dom->do_target_nr; i++) {
		if (!(dom->do_targets[i].ta_comp.co_status & status))
			return false;
	}

	return true;
}

static void
fseq_sort_op_swap(void *array, int a, int b)
{
	struct pool_component *comps = (struct pool_component *)array;
	struct pool_component  tmp;

	tmp = comps[a];
	comps[a] = comps[b];
	comps[b] = tmp;
}

static int
fseq_sort_op_cmp(void *array, int a, int b)
{
	struct pool_component *comps = (struct pool_component *)array;

	if (comps[a].co_fseq > comps[b].co_fseq)
		return 1;
	if (comps[a].co_fseq < comps[b].co_fseq)
		return -1;
	return 0;
}

static int
fseq_sort_op_cmp_key(void *array, int i, uint64_t key)
{
	struct pool_component *comps = (struct pool_component *)array;
	uint32_t		fseq = (uint32_t)key;

	if (comps[i].co_fseq > fseq)
		return 1;
	if (comps[i].co_fseq < fseq)
		return -1;
	return 0;
}

/** fseq based sort and lookup for components */
static daos_sort_ops_t fseq_sort_ops = {
	.so_swap	= fseq_sort_op_swap,
	.so_cmp		= fseq_sort_op_cmp,
	.so_cmp_key	= fseq_sort_op_cmp_key,
};

struct find_tgts_param {
	uint32_t	ftp_max_fseq;
	uint32_t	ftp_min_fseq;
	uint8_t		ftp_status;
	unsigned long	ftp_chk_max_fseq:1,
			ftp_chk_min_fseq:1,
			ftp_chk_status:1;
};

static bool
matched_criteria(struct find_tgts_param *param,
		 struct pool_target *tgt)
{
	if (param->ftp_chk_status &&
	    !(param->ftp_status & tgt->ta_comp.co_status))
		return false;

	if (param->ftp_chk_max_fseq &&
	    param->ftp_max_fseq < tgt->ta_comp.co_fseq)
		return false;

	if (param->ftp_chk_min_fseq &&
	    param->ftp_min_fseq > tgt->ta_comp.co_fseq)
		return false;

	return true;
}

/**
 * Find array of targets which match the query criteria. Caller is
 * responsible for freeing the target array.
 *
 * \param map     [IN]	The pool map to search
 * \param param   [IN]	Criteria to be checked
 * \param sorter  [IN]	Sorter for the output targets array
 * \param tgt_pp  [OUT]	The output target array, if tgt_pp == NULL, it only
 *                      needs to get the tgt count, otherwise it will
 *                      allocate the tgts array.
 * \param tgt_cnt [OUT]	The size of target array
 *
 * \return	0 on success, negative values on errors.
 */
static int
pool_map_find_tgts(struct pool_map *map, struct find_tgts_param *param,
		   daos_sort_ops_t *sorter, struct pool_target **tgt_pp,
		   unsigned int *tgt_cnt)
{
	struct pool_target *targets;
	int i, total_cnt, idx = 0;

	if (tgt_pp != NULL)
		*tgt_pp = NULL;
	*tgt_cnt = 0;

	if (pool_map_empty(map)) {
		D_ERROR("Uninitialized pool map\n");
		return 0;
	}

	/* pool map won't be changed between the two scans */
	total_cnt = pool_map_target_nr(map);
	targets = pool_map_targets(map);
rescan:
	for (i = 0; i < total_cnt; i++) {
		if (matched_criteria(param, &targets[i])) {
			if (tgt_pp == NULL || *tgt_pp == NULL)
				(*tgt_cnt)++;
			else
				(*(tgt_pp))[idx++] = targets[i];
		}
	}

	if (*tgt_cnt == 0 || tgt_pp == NULL)
		return 0;

	if (*tgt_pp == NULL) {
		D_ALLOC_ARRAY(*tgt_pp, *tgt_cnt);
		if (*tgt_pp == NULL)
			return -DER_NOMEM;
		goto rescan;
	} else if (sorter != NULL) {
		daos_array_sort(*tgt_pp, *tgt_cnt, false, sorter);
	}

	return 0;
}

/**
 * This function recursively scans the pool_map and records how many failures
 * each domain contains. A domain is considered to have a failure if there are
 * ANY failed targets within that domain. This is used to determine whether a
 * pool meets a containers redundancy requirements when opening.
 *
 * \param dom		[in] The pool domain currently being scanned.
 * \param fail_cnts	[in] The array used to track failures for each domain.
 * \param domain_level	[in] the current domain level used to index fail_cnts.
 *
 * \return	returns the number of downstream failures found in "dom".
 */
static int
update_failed_cnt_helper(struct pool_domain *dom,
		struct pool_fail_comp *fail_cnts, int domain_level)
{
	struct pool_domain *next_dom;
	int i;
	int failed_children;
	int num_failed = 0;

	if (dom == NULL)
		return 0;

	if (dom->do_children == NULL) {
		for (i = 0; i < dom->do_target_nr; ++i) {
			if (pool_target_unavail(&dom->do_targets[i], false))
				num_failed++;
		}
	} else {
		for (i = 0; i < dom->do_child_nr; ++i) {
			next_dom = &dom->do_children[i];

			failed_children = update_failed_cnt_helper(next_dom,
					fail_cnts, domain_level + 1);
			if (failed_children > 0)
				num_failed++;
		}

	}

	if (num_failed > 0)
		fail_cnts[domain_level].fail_cnt++;
	fail_cnts[domain_level].comp_type = dom->do_comp.co_type;

	return num_failed;
}

/**
 * Update the failed target count for the pool map.
 * This should be called anytime the pool map is updated.
 */
int
pool_map_update_failed_cnt(struct pool_map *map)
{
	int rc;
	struct pool_domain *root;
	struct pool_fail_comp *fail_cnts = map->po_comp_fail_cnts;

	memset(fail_cnts, 0, sizeof(*fail_cnts) * map->po_domain_layers);

	rc = pool_map_find_domain(map, PO_COMP_TP_ROOT, PO_COMP_ID_ALL, &root);
	if (rc == 0)
		return -DER_INVAL;

	update_failed_cnt_helper(root, fail_cnts, 0);
	return 0;
}

/**
 * Find all targets with @status in specific rank. Note: &tgt_pp will be
 * allocated and the caller is responsible to free it.
 */
int
pool_map_find_by_rank_status(struct pool_map *map,
			     struct pool_target ***tgt_ppp,
			     unsigned int *tgt_cnt, unsigned int status,
			     d_rank_t rank)
{
	struct pool_domain	*dom;
	int			i;

	*tgt_ppp = NULL;
	*tgt_cnt = 0;
	dom = pool_map_find_node_by_rank(map, rank);
	if (dom == NULL)
		return 0;

	for (i = 0; i < dom->do_target_nr; i++) {
		if (dom->do_targets[i].ta_comp.co_status & status) {
			if (*tgt_ppp == NULL) {
				D_ALLOC_ARRAY(*tgt_ppp,	dom->do_target_nr);
				if (*tgt_ppp == NULL)
					return -DER_NOMEM;
			}
			(*tgt_ppp)[(*tgt_cnt)++] = &dom->do_targets[i];
		}
	}
	return 0;
}

/**
 * Find all targets with DOWN|DOWNOUT state in specific rank.
 */
int
pool_map_find_failed_tgts_by_rank(struct pool_map *map,
				  struct pool_target ***tgt_ppp,
				  unsigned int *tgt_cnt, d_rank_t rank)
{
	unsigned int status;

	status = PO_COMP_ST_DOWN | PO_COMP_ST_DOWNOUT | PO_COMP_ST_DRAIN;
	return pool_map_find_by_rank_status(map, tgt_ppp, tgt_cnt, status,
					    rank);
}

<<<<<<< HEAD
/**
 * Find all targets with UP|UPINT state in specific rank.
 */
int
pool_map_find_active_tgts_by_rank(struct pool_map *map,
				  struct pool_target ***tgt_ppp,
				  unsigned int *tgt_cnt, d_rank_t rank)
{
	unsigned int status;

	status = PO_COMP_ST_UP | PO_COMP_ST_UPIN;
	return pool_map_find_by_rank_status(map, tgt_ppp, tgt_cnt, status,
					    rank);
=======
int
pool_map_find_tgts_by_state(struct pool_map *map,
			    pool_comp_state_t match_states,
			    struct pool_target **tgt_pp, unsigned int *tgt_cnt)
{
	struct find_tgts_param param;

	memset(&param, 0, sizeof(param));
	param.ftp_chk_status = 1;
	param.ftp_status = match_states;

	return pool_map_find_tgts(map, &param, &fseq_sort_ops, tgt_pp, tgt_cnt);
>>>>>>> f081ef06
}

/**
 * Find all targets in UP state. (but not included in the pool for active I/O
 * i.e. UP_IN). Raft leader can use it drive target reintegration/addition.
 */
int
pool_map_find_up_tgts(struct pool_map *map, struct pool_target **tgt_pp,
		      unsigned int *tgt_cnt)
{
	return pool_map_find_tgts_by_state(map,
					   PO_COMP_ST_UP,
					   tgt_pp, tgt_cnt);
}

/**
 * Find all targets in DOWN state. Raft leader can use it drive target
 * rebuild one by one.
 */
int
pool_map_find_down_tgts(struct pool_map *map, struct pool_target **tgt_pp,
			unsigned int *tgt_cnt)
{
	return pool_map_find_tgts_by_state(map,
					   PO_COMP_ST_DOWN,
					   tgt_pp, tgt_cnt);
}

/**
 * Find all targets in DOWN|DOWNOUT state.
 *
 * Note that this does not return DRAIN targets, because those are still healthy
 * while they are draining
 */
int
pool_map_find_failed_tgts(struct pool_map *map, struct pool_target **tgt_pp,
			  unsigned int *tgt_cnt)
{
	return pool_map_find_tgts_by_state(map,
					   PO_COMP_ST_DOWN | PO_COMP_ST_DOWNOUT,
					   tgt_pp, tgt_cnt);
}

/**
 * Find all targets in UPIN state (included in the pool for active I/O).
 */
int
pool_map_find_upin_tgts(struct pool_map *map, struct pool_target **tgt_pp,
			unsigned int *tgt_cnt)
{
	return pool_map_find_tgts_by_state(map,
					   PO_COMP_ST_UPIN,
					   tgt_pp, tgt_cnt);
}

static void
pool_domain_print(struct pool_domain *domain, int dep)
{
	int		i;

	D_PRINT("%*s%s[%d] %d %s\n", dep * 8, "", pool_domain_name(domain),
		domain->do_comp.co_id, domain->do_comp.co_ver,
		pool_comp_state2str(domain->do_comp.co_status));

	D_ASSERT(domain->do_targets != NULL);

	if (domain->do_children != NULL) {
		for (i = 0; i < domain->do_child_nr; i++)
			pool_domain_print(&domain->do_children[i], dep + 1);
		return;
	}

	for (i = 0; i < domain->do_target_nr; i++) {
		struct pool_component *comp = &domain->do_targets[i].ta_comp;

		D_ASSERTF(comp->co_type == PO_COMP_TP_TARGET,
			  "%s\n", pool_comp_type2str(comp->co_type));

		D_PRINT("%*s%s[%d] %d %s\n", (dep + 1) * 8, "",
			pool_comp_type2str(comp->co_type),
			comp->co_id, comp->co_ver,
			pool_comp_state2str(comp->co_status));
	}
}

/**
 * Print all components of the pool map, this is a debug function.
 */
void
pool_map_print(struct pool_map *map)
{
	D_PRINT("Cluster map version %d\n", map->po_version);
	if (map->po_tree != NULL)
		pool_domain_print(map->po_tree, 0);
}

/**
 * Return the version of the pool map.
 */
unsigned int
pool_map_get_version(struct pool_map *map)
{
	D_DEBUG(DB_TRACE, "Fetch pool map version %u\n", map->po_version);
	D_ASSERT(map != NULL);
	return map->po_version;
}

/**
 * Update the version of the pool map.
 */
int
pool_map_set_version(struct pool_map *map, uint32_t version)
{
	if (map->po_version > version) {
		D_ERROR("Cannot decrease pool map version %u/%u\n",
			map->po_version, version);
		return -DER_NO_PERM;
	}

	if (map->po_version == version)
		return 0;

	D_DEBUG(DB_TRACE, "Update pool map version %u->%u\n",
		map->po_version, version);

	map->po_version = version;
	return 0;
}

int
pool_map_get_failed_cnt(struct pool_map *map, pool_comp_type_t type)
{
	int i;
	int fail_cnt = -1;

	for (i = 0; i < map->po_domain_layers; ++i) {
		if (map->po_comp_fail_cnts[i].comp_type == type) {
			fail_cnt = map->po_comp_fail_cnts[i].fail_cnt;
			break;
		}
	}

	if (fail_cnt == -1)
		return -DER_NONEXIST;

	return fail_cnt;
}
/**
 * check if the pool map is empty
 */
static bool
pool_map_empty(struct pool_map *map)
{
	return map->po_tree == NULL;
}

static bool
pool_target_id_found(struct pool_target_id_list *id_list,
		     struct pool_target_id *tgt)
{
	int i;

	for (i = 0; i < id_list->pti_number; i++)
		if (id_list->pti_ids[i].pti_id == tgt->pti_id)
			return true;
	return false;
}

int
pool_target_id_list_append(struct pool_target_id_list *id_list,
			   struct pool_target_id *id)
{
	struct pool_target_id *new_ids;
	int rc = 0;

	if (pool_target_id_found(id_list, id))
		return 0;

	D_REALLOC_ARRAY(new_ids, id_list->pti_ids, id_list->pti_number + 1);
	if (new_ids == NULL)
		return -DER_NOMEM;

	new_ids[id_list->pti_number] = *id;
	id_list->pti_ids = new_ids;
	id_list->pti_number++;

	return rc;
}

int
pool_target_id_list_merge(struct pool_target_id_list *dst_list,
			  struct pool_target_id_list *src_list)
{
	int i;
	int rc = 0;

	for (i = 0; i < src_list->pti_number; i++) {
		rc = pool_target_id_list_append(dst_list,
						&src_list->pti_ids[i]);
		if (rc)
			break;
	}

	return rc;
}

int
pool_target_id_list_alloc(unsigned int num,
			  struct pool_target_id_list *id_list)
{
	D_ALLOC_ARRAY(id_list->pti_ids,	num);
	if (id_list->pti_ids == NULL)
		return -DER_NOMEM;

	id_list->pti_number = num;

	return 0;
}

void
pool_target_id_list_free(struct pool_target_id_list *id_list)
{
	if (id_list == NULL)
		return;

	if (id_list->pti_ids)
		D_FREE(id_list->pti_ids);
}<|MERGE_RESOLUTION|>--- conflicted
+++ resolved
@@ -2174,7 +2174,6 @@
 					    rank);
 }
 
-<<<<<<< HEAD
 /**
  * Find all targets with UP|UPINT state in specific rank.
  */
@@ -2188,7 +2187,8 @@
 	status = PO_COMP_ST_UP | PO_COMP_ST_UPIN;
 	return pool_map_find_by_rank_status(map, tgt_ppp, tgt_cnt, status,
 					    rank);
-=======
+}
+
 int
 pool_map_find_tgts_by_state(struct pool_map *map,
 			    pool_comp_state_t match_states,
@@ -2201,7 +2201,6 @@
 	param.ftp_status = match_states;
 
 	return pool_map_find_tgts(map, &param, &fseq_sort_ops, tgt_pp, tgt_cnt);
->>>>>>> f081ef06
 }
 
 /**
