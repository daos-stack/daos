/**
 * (C) Copyright 2016-2022 Intel Corporation.
 *
 * SPDX-License-Identifier: BSD-2-Clause-Patent
 */
/**
 * This file is part of daos
 *
 * src/common/pool_map.c
 */
#define D_LOGFAC	DD_FAC(common)

#include <daos/pool_map.h>
#include "fault_domain.h"

/** counters for component (sub)tree */
struct pool_comp_cntr {
	/** # of domains in the top level */
	unsigned int		 cc_top_doms;
	/** # of all domains */
	unsigned int		 cc_domains;
	/** # of targets */
	unsigned int		 cc_targets;
	/** # of buffer layers */
	unsigned int		 cc_layers;
};

/** component state dictionary */
struct pool_comp_state_dict {
	/** component state */
	pool_comp_state_t	 sd_state;
	/** string name for the state */
	char			*sd_name;
};

/** component type dictionary */
struct pool_comp_type_dict {
	/** type of component */
	pool_comp_type_t	 td_type;
	/** abbreviation for the type */
	char			 td_abbr;
	/** string name for the type */
	char			*td_name;
};

/** data structure to help binary search of components */
struct pool_comp_sorter {
	/** type of component */
	pool_comp_type_t	  cs_type;
	/** number of components */
	unsigned int		  cs_nr;
	/** pointer array for binary search */
	struct pool_component	**cs_comps;
};

/** In memory data structure for pool map */
struct pool_map {
	/** protect the refcount */
	pthread_mutex_t		 po_lock;
	/** Current version of pool map */
	uint32_t		 po_version;
	/** refcount on the pool map */
	int			 po_ref;
	/** # domain layers */
	unsigned int		 po_domain_layers;
	/**
	 * Sorters for the binary search of different domain types.
	 * These sorters are in ascending order for binary search of sorters.
	 */
	struct pool_comp_sorter	*po_domain_sorters;
	/** sorter for binary search of target */
	struct pool_comp_sorter	 po_target_sorter;
	/**
	 * Tree root of all components.
	 * NB: All components must be stored in contiguous buffer.
	 */
	struct pool_domain	*po_tree;
	/**
	 * number of currently failed pool components of each type
	 * of component found in the pool
	 */
	struct pool_fail_comp	*po_comp_fail_cnts;

};

static struct pool_comp_state_dict comp_state_dict[] = {
	{
		.sd_state	= PO_COMP_ST_UP,
		.sd_name	= "UP",
	},
	{
		.sd_state	= PO_COMP_ST_UPIN,
		.sd_name	= "UP_IN",
	},
	{
		.sd_state	= PO_COMP_ST_DOWN,
		.sd_name	= "DOWN",
	},
	{
		.sd_state	= PO_COMP_ST_DOWNOUT,
		.sd_name	= "DOWN_OUT",
	},
	{
		.sd_state	= PO_COMP_ST_NEW,
		.sd_name	= "NEW",
	},
	{
		.sd_state	= PO_COMP_ST_DRAIN,
		.sd_name	= "DRAIN",
	},
	{
		.sd_state	= PO_COMP_ST_UNKNOWN,
		.sd_name	= "UNKNOWN",
	},
};

#define comp_state_for_each(d)		\
	for (d = &comp_state_dict[0]; d->sd_state != PO_COMP_ST_UNKNOWN; d++)

static struct pool_comp_type_dict comp_type_dict[] = {
	{
		.td_type	= PO_COMP_TP_TARGET,
		.td_abbr	= 't',
		.td_name	= "target",
	},
	{
		.td_type	= PO_COMP_TP_RANK,
		.td_abbr	= 'r',
		.td_name	= "rank",
	},
	{
		.td_type	= PO_COMP_TP_NODE,
		.td_abbr	= 'n',
		.td_name	= "node",
	},
	{
		.td_type	= PO_COMP_TP_GRP,
		.td_abbr	= 'g',
		.td_name	= "group",
	},
	{
		.td_type	= PO_COMP_TP_ROOT,
		.td_abbr	= 'o',
		.td_name	= "root",
	},
	{
		.td_type	= PO_COMP_TP_END,
		.td_abbr	= 'e',
		.td_name	= "",
	}
};

#define comp_type_for_each(d)		\
	for (d = &comp_type_dict[0]; d->td_type != PO_COMP_TP_END; d++)

/**
 * struct used to keep track of failed domain count
 * keeps track of each domain separately for lookup.
 */
struct pool_fail_comp {
	uint32_t fail_cnt;
	pool_comp_type_t comp_type;
};

static void pool_map_destroy(struct pool_map *map);
static bool pool_map_empty(struct pool_map *map);
static void pool_tree_count(struct pool_domain *tree,
			    struct pool_comp_cntr *cntr);

const char *
pool_comp_state2str(pool_comp_state_t state)
{
	struct pool_comp_state_dict *dict;

	comp_state_for_each(dict) {
		if (dict->sd_state == state)
			break;
	}
	return dict->sd_name;
}

pool_comp_state_t
pool_comp_str2state(const char *name)
{
	struct pool_comp_state_dict *dict;

	comp_state_for_each(dict) {
		if (strcasecmp(name, dict->sd_name) == 0)
			break;
	}
	return dict->sd_state;
}

const char *
pool_comp_type2str(pool_comp_type_t type)
{
	struct pool_comp_type_dict *dict;

	comp_type_for_each(dict) {
		if (dict->td_type == type)
			break;
	}
	return dict->td_name;
}

pool_comp_type_t
pool_comp_str2type(const char *name)
{
	struct pool_comp_type_dict *dict;

	comp_type_for_each(dict) {
		if (strcasecmp(name, dict->td_name) == 0)
			break;
	}
	return dict->td_type;
}

pool_comp_type_t
pool_comp_abbr2type(char abbr)
{
	struct pool_comp_type_dict *dict;

	abbr = tolower(abbr);
	comp_type_for_each(dict) {
		if (abbr == dict->td_abbr)
			break;
	}
	return dict->td_type;
}

static bool
target_exist(struct pool_map *map, uint32_t id)
{
	return pool_map_find_target(map, id, NULL) != 0;
}

static bool
domain_exist(struct pool_map *map, pool_comp_type_t type, uint32_t id)
{
	return pool_map_find_domain(map, type, id, NULL) != 0;
}

static void
comp_sort_op_swap(void *array, int a, int b)
{
	struct pool_component **comps = (struct pool_component **)array;
	struct pool_component  *tmp;

	tmp = comps[a];
	comps[a] = comps[b];
	comps[b] = tmp;
}

static int
comp_sort_op_cmp(void *array, int a, int b)
{
	struct pool_component **comps = (struct pool_component **)array;

	if (comps[a]->co_id > comps[b]->co_id)
		return 1;
	if (comps[a]->co_id < comps[b]->co_id)
		return -1;
	return 0;
}

static int
comp_sort_op_cmp_key(void *array, int i, uint64_t key)
{
	struct pool_component **comps = (struct pool_component **)array;
	uint32_t		id	= (uint32_t)key;

	if (comps[i]->co_id > id)
		return 1;
	if (comps[i]->co_id < id)
		return -1;
	return 0;
}

/** ID based sort and lookup for components */
static daos_sort_ops_t comp_sort_ops = {
	.so_swap	= comp_sort_op_swap,
	.so_cmp		= comp_sort_op_cmp,
	.so_cmp_key	= comp_sort_op_cmp_key,
};

static int
comp_sorter_init(struct pool_comp_sorter *sorter, int nr,
		 pool_comp_type_t type)
{
	D_DEBUG(DB_TRACE, "Initialize sorter for %s, nr %d\n",
		pool_comp_type2str(type), nr);

	D_ALLOC_ARRAY(sorter->cs_comps, nr);
	if (sorter->cs_comps == NULL)
		return -DER_NOMEM;

	sorter->cs_type	= type;
	sorter->cs_nr	= nr;
	return 0;
}

static void
comp_sorter_fini(struct pool_comp_sorter *sorter)
{
	if (sorter != NULL && sorter->cs_comps != NULL) {
		D_DEBUG(DB_TRACE, "Finalize sorter for %s\n",
			pool_comp_type2str(sorter->cs_type));

		D_FREE(sorter->cs_comps);
		sorter->cs_nr = 0;
	}
}

static struct pool_domain *
comp_sorter_find_domain(struct pool_comp_sorter *sorter, unsigned int id)
{
	int	at;

	D_ASSERT(sorter->cs_type > PO_COMP_TP_TARGET);
	at = daos_array_find(sorter->cs_comps, sorter->cs_nr, id,
			     &comp_sort_ops);
	return at < 0 ? NULL :
	       container_of(sorter->cs_comps[at], struct pool_domain, do_comp);
}

static struct pool_target *
comp_sorter_find_target(struct pool_comp_sorter *sorter, unsigned int id)
{
	int	at;

	D_ASSERT(sorter->cs_type == PO_COMP_TP_TARGET);
	at = daos_array_find(sorter->cs_comps, sorter->cs_nr, id,
			     &comp_sort_ops);
	return at < 0 ? NULL :
	       container_of(sorter->cs_comps[at], struct pool_target, ta_comp);
}

static int
comp_sorter_sort(struct pool_comp_sorter *sorter)
{
	return daos_array_sort(sorter->cs_comps, sorter->cs_nr, true,
			       &comp_sort_ops);
}

/** create a new pool buffer which can store \a nr components */
struct pool_buf *
pool_buf_alloc(unsigned int nr)
{
	struct pool_buf *buf;

	D_ALLOC(buf, pool_buf_size(nr));
	if (buf != NULL) {
		buf->pb_nr = nr;
		buf->pb_version = POOL_MAP_VERSION;
	}

	return buf;
}

/** duplicate a new pool buffer, will internally allocate memory */
struct pool_buf *
pool_buf_dup(struct pool_buf *buf)
{
	struct pool_buf *buf_alloc;

	D_ASSERT(buf != NULL);

	buf_alloc = pool_buf_alloc(buf->pb_nr);
	if (buf_alloc == NULL)
		return NULL;

	memcpy(buf_alloc, buf, pool_buf_size(buf->pb_nr));

	return buf_alloc;
}

/** free the pool buffer */
void
pool_buf_free(struct pool_buf *buf)
{
	D_FREE(buf);
}

/**
 * Add an array of components to the pool buffer.
 * The caller should always attach domains before targets, and attach high
 * level domains before low level domains.
 *
 * TODO: add more description about pool map format.
 */
int
pool_buf_attach(struct pool_buf *buf, struct pool_component *comps,
		unsigned int comp_nr)
{
	unsigned int	nr = buf->pb_domain_nr + buf->pb_node_nr +
			     buf->pb_target_nr;

	if (buf->pb_nr < nr + comp_nr)
		return -DER_NOSPACE;

	D_DEBUG(DB_TRACE, "Attaching %d components\n", comp_nr);
	for (; comp_nr > 0; comp_nr--, comps++, nr++) {
		struct pool_component *prev;

		prev = nr == 0 ? NULL : &buf->pb_comps[nr - 1];
		if (prev != NULL && prev->co_type < comps[0].co_type) {
			D_ERROR("bad type hierarchy, prev type=%d, "
				"current=%d\n", prev->co_type,
				comps[0].co_type);
			return -DER_INVAL;
		}

		if (comps[0].co_type == PO_COMP_TP_TARGET)
			buf->pb_target_nr++;
		else if (comps[0].co_type == PO_COMP_TP_RANK)
			buf->pb_node_nr++;
		else
			buf->pb_domain_nr++;

		buf->pb_comps[nr] = comps[0];

		D_DEBUG(DB_TRACE, "nr %d %s\n", nr,
			pool_comp_type2str(comps[0].co_type));
	}
	return 0;
}

int
pool_buf_pack(struct pool_buf *buf)
{
	if (buf->pb_nr != buf->pb_target_nr + buf->pb_domain_nr +
			  buf->pb_node_nr)
		return -DER_INVAL;

	/* TODO: checksum, swab... */
	return 0;
}

int
pool_buf_unpack(struct pool_buf *buf)
{
	/* TODO: swab, verify checksum */
	return 0;
}

/**
 * Parse pool buffer and construct domain+target array (tree) based on
 * the information in pool buffer.
 *
 * \param buf		[IN]	pool buffer to be parsed
 * \param tree_pp	[OUT]	the returned domain+target tree.
 */
static int
pool_buf_parse(struct pool_buf *buf, struct pool_domain **tree_pp)
{
	struct pool_domain	*tree;
	struct pool_domain	*domain;
	struct pool_domain	*parent;
	struct pool_target	*targets;
	struct pool_component	*comp;
	pool_comp_type_t	 type;
	int			 size;
	int			 i, nr;
	int			 rc = 0;

	if (buf->pb_target_nr == 0 || buf->pb_node_nr == 0 ||
	    buf->pb_domain_nr + buf->pb_node_nr + buf->pb_target_nr != buf->pb_nr) {
		D_DEBUG(DB_MGMT, "Invalid number of components: %d/%d/%d/%d\n",
			buf->pb_nr, buf->pb_domain_nr, buf->pb_node_nr,
			buf->pb_target_nr);
		return -DER_INVAL;
	}
	if (buf->pb_domain_nr != 0 && buf->pb_comps[0].co_type != PO_COMP_TP_GRP &&
	    buf->pb_comps[0].co_type != PO_COMP_TP_NODE) {
		D_DEBUG(DB_MGMT, "Invalid co_type %s[%d] for first domain.\n",
			pool_comp_type2str(buf->pb_comps[0].co_type), buf->pb_comps[0].co_type);
		return -DER_INVAL;
	}

	size = sizeof(struct pool_domain) * (buf->pb_domain_nr + 1) + /* root */
	       sizeof(struct pool_domain) * (buf->pb_node_nr) +
	       sizeof(struct pool_target) * (buf->pb_target_nr);

	D_DEBUG(DB_TRACE, "domain %d node %d target %d\n", buf->pb_domain_nr,
		buf->pb_node_nr, buf->pb_target_nr);

	D_ALLOC(tree, size);
	if (tree == NULL)
		return -DER_NOMEM;

	targets	= (struct pool_target *)&tree[buf->pb_domain_nr +
					      buf->pb_node_nr + 1];
	for (i = 0; i < buf->pb_target_nr; i++)
		targets[i].ta_comp = buf->pb_comps[buf->pb_domain_nr +
						buf->pb_node_nr + i];

	/* Initialize the root */
	parent = &tree[0]; /* root */
	parent->do_comp.co_type   = PO_COMP_TP_ROOT;
	parent->do_comp.co_status = PO_COMP_ST_UPIN;
	if (buf->pb_domain_nr == 0) {
		/* nodes are directly attached under the root */
		parent->do_target_nr = buf->pb_target_nr;
		parent->do_child_nr = buf->pb_node_nr;
	} else {
		comp = &buf->pb_comps[0];
		if (comp->co_type == PO_COMP_TP_GRP) {
			nr = 0;
			do {
				nr++;
				comp++;
			} while (comp->co_type == PO_COMP_TP_GRP);
			parent->do_child_nr = nr;
			D_DEBUG(DB_TRACE, "root do_child_nr %d, with performance domain\n",
				parent->do_child_nr);
		} else if (comp->co_type == PO_COMP_TP_NODE) {
			parent->do_child_nr = buf->pb_domain_nr;
			D_DEBUG(DB_TRACE, "root do_child_nr %d, without performance domain\n",
				parent->do_child_nr);
		}
	}
	parent->do_children = &tree[1];

	parent++;
	type = buf->pb_comps[0].co_type;

	for (i = 1;; i++) {
		nr = 0;
		comp = &tree[i].do_comp;
		*comp = buf->pb_comps[i - 1];
		if (comp->co_type >= PO_COMP_TP_ROOT) {
			D_ERROR("Invalid type %d/%d\n", type, comp->co_type);
			rc = -DER_INVAL;
			goto out;
		}

		D_DEBUG(DB_TRACE, "Parse %s[%d] i %d nr %d\n",
			pool_comp_type2str(comp->co_type), comp->co_id,
			i, comp->co_nr);

		if (comp->co_type == type)
			continue;

		type = comp->co_type;

		for (; parent < &tree[i]; parent++) {
			if (type != PO_COMP_TP_TARGET) {
				D_DEBUG(DB_TRACE, "Setup children for %s[%d]"
					" child nr %d\n",
					pool_domain_name(parent),
					parent->do_comp.co_id,
					parent->do_child_nr);

				parent->do_children = &tree[i + nr];
				nr += parent->do_child_nr;
			} else {
				/* parent is the last level domain */
				D_DEBUG(DB_TRACE, "Setup targets for %s[%d]\n",
					pool_domain_name(parent),
					parent->do_comp.co_id);

				parent->do_target_nr  = parent->do_comp.co_nr;
				parent->do_comp.co_nr = 0;
				parent->do_targets    = targets;
				targets += parent->do_target_nr;

				D_DEBUG(DB_TRACE, "%s[%d] has %d targets\n",
					pool_domain_name(parent),
					parent->do_comp.co_id,
					parent->do_target_nr);
			}
		}

		if (type == PO_COMP_TP_TARGET)
			break;
	}

	D_DEBUG(DB_TRACE, "Build children and targets pointers\n");

	for (domain = &tree[0]; domain->do_targets == NULL;
	     domain = &tree[0]) {
		while (domain->do_targets == NULL) {
			parent = domain;
			D_ASSERTF(domain->do_children != NULL,
				  "%s[%d]: %d/%d\n",
				  pool_domain_name(domain),
				  domain->do_comp.co_id,
				  domain->do_child_nr, domain->do_target_nr);
			domain = &domain->do_children[0];
		}

		type = parent->do_comp.co_type;
		for (; parent->do_comp.co_type == type; parent++) {
			parent->do_targets = domain->do_targets;
			for (i = 0; i < parent->do_child_nr; i++, domain++)
				parent->do_target_nr += domain->do_target_nr;

			D_DEBUG(DB_TRACE, "Set %d target for %s[%d]\n",
				parent->do_target_nr,
				pool_comp_type2str(parent->do_comp.co_type),
				parent->do_comp.co_id);
		}
	}

out:
	if (rc)
		D_FREE(tree);
	else
		*tree_pp = tree;
	return rc;
}

/**
 * Extract pool buffer from a pool map.
 *
 * \param map		[IN]	The pool map to extract from.
 * \param buf_pp	[OUT]	The returned pool buffer, should be freed
 *				by pool_buf_free.
 */
int
pool_buf_extract(struct pool_map *map, struct pool_buf **buf_pp)
{
	struct pool_buf		*buf;
	struct pool_domain	*tree;
	struct pool_comp_cntr	 cntr;
	unsigned int		 dom_nr;
	int			 i;
	int			 rc;

	D_ASSERT(map->po_tree != NULL);
	tree = &map->po_tree[1]; /* skip the root */
	pool_tree_count(tree, &cntr);

	if (cntr.cc_domains + cntr.cc_targets == 0) {
		D_DEBUG(DB_MGMT, "Empty pool map.\n");
		return -DER_NONEXIST;
	}

	buf = pool_buf_alloc(cntr.cc_domains + cntr.cc_targets);
	if (buf == NULL)
		return -DER_NOMEM;

	for (dom_nr = cntr.cc_top_doms; dom_nr != 0;
	     tree = tree[0].do_children) {
		int     child_nr;

		for (i = child_nr = 0; i < dom_nr; i++) {
			struct pool_component	comp;

			comp = tree[i].do_comp;
			if (tree[i].do_children != NULL) {
				/* intermediate domain */
				child_nr += tree[i].do_child_nr;
			} else {
				/* the last level domain */
				comp.co_nr = tree[i].do_target_nr;
			}
			pool_buf_attach(buf, &comp, 1);
		}
		dom_nr = child_nr;
	}

	tree = &map->po_tree[0];
	for (i = 0; i < cntr.cc_targets; i++)
		pool_buf_attach(buf, &tree->do_targets[i].ta_comp, 1);

	if (buf->pb_nr != buf->pb_target_nr + buf->pb_domain_nr +
			  buf->pb_node_nr) {
		D_DEBUG(DB_MGMT, "Invalid pool map format.\n");
		D_GOTO(failed, rc = -DER_INVAL);
	}

	*buf_pp = buf;
	return 0;
 failed:
	pool_buf_free(buf);
	return rc;
}

/**
 * Count number of domains, targets, and layers of domains etc in the
 * component tree.
 */
static void
pool_tree_count(struct pool_domain *tree, struct pool_comp_cntr *cntr)
{
	unsigned int	dom_nr;

	if (tree[0].do_children != NULL) {
		dom_nr = tree[0].do_children - tree;
	} else {
		D_ASSERT(tree[0].do_targets != NULL);
		dom_nr = (struct pool_domain *)tree[0].do_targets - tree;
	}

	cntr->cc_top_doms = dom_nr;
	cntr->cc_domains  = dom_nr;
	cntr->cc_targets  = 0;
	cntr->cc_layers   = 0;

	for (; tree != NULL; tree = tree[0].do_children, cntr->cc_layers++) {
		int      child_nr;
		int      i;

		D_DEBUG(DB_TRACE, "%s, nr = %d\n", pool_domain_name(&tree[0]),
			dom_nr);
		for (i = child_nr = 0; i < dom_nr; i++) {
			if (tree[i].do_children != NULL) {
				cntr->cc_domains += tree[i].do_child_nr;
				child_nr += tree[i].do_child_nr;
			} else {
				cntr->cc_targets += tree[i].do_target_nr;
			}
		}
		dom_nr = child_nr;
	}
}

int
pool_map_comp_cnt(struct pool_map *map)
{
	struct pool_comp_cntr cntr = {0};

	D_ASSERT(map->po_tree != NULL);
	pool_tree_count(&map->po_tree[1], &cntr);

	return cntr.cc_domains + cntr.cc_targets;
}

/**
 * Calculate memory size of the component tree.
 */
static unsigned int
pool_tree_size(struct pool_domain *tree)
{
	struct pool_comp_cntr cntr;

	pool_tree_count(tree, &cntr);
	return sizeof(struct pool_target) * cntr.cc_targets +
	       sizeof(struct pool_domain) * cntr.cc_domains;
}

/**
 * Rebuild pointers for the component tree
 */
static void
pool_tree_build_ptrs(struct pool_domain *tree, struct pool_comp_cntr *cntr)
{
	struct pool_target *targets;
	int		    dom_nr;

	D_DEBUG(DB_TRACE, "Layers %d, top domains %d, domains %d, targets %d\n",
		cntr->cc_layers, cntr->cc_top_doms, cntr->cc_domains,
		cntr->cc_targets);

	targets = (struct pool_target *)&tree[cntr->cc_domains];

	for (dom_nr = cntr->cc_top_doms; tree != NULL;
	     tree = tree[0].do_children) {
		struct pool_domain *children = &tree[dom_nr];
		struct pool_target *tgs	     = targets;
		int		    child_nr = 0;
		int		    i;

		for (i = 0; i < dom_nr; i++) {
			if (tree[i].do_children != NULL) {
				tree[i].do_children = children;
				child_nr += tree[i].do_child_nr;
				children += tree[i].do_child_nr;
			}
			tree[i].do_targets = tgs;
			tgs += tree[i].do_target_nr;
		}
		dom_nr = child_nr;
	}
}

/** Free the component tree */
static void
pool_tree_free(struct pool_domain *tree)
{
	D_FREE(tree);
}

/** Check if component buffer is sane */
static bool
pool_tree_sane(struct pool_domain *tree, uint32_t version)
{
	struct pool_domain	*parent = NULL;
	struct pool_target	*targets = tree[0].do_targets;
	struct pool_comp_cntr	 cntr;
	int			 dom_nr;
	int			 i;

	D_DEBUG(DB_TRACE, "Sanity check of component buffer\n");
	pool_tree_count(tree, &cntr);
	if (cntr.cc_targets == 0) {
		D_ERROR("Buffer has no target\n");
		return false;
	}

	for (dom_nr = cntr.cc_top_doms; tree != NULL;
	     tree = tree[0].do_children) {
		struct pool_domain *prev = &tree[0];
		int		    child_nr = 0;

		if (parent != NULL &&
		    parent->do_comp.co_type <= tree[0].do_comp.co_type) {
			D_ERROR("Type of parent domain %d(%s) should be "
				"greater than child domain %d(%s)\n",
				parent->do_comp.co_type,
				pool_domain_name(parent),
				tree[0].do_comp.co_type,
				pool_domain_name(&tree[0]));
			return false;
		}

		for (i = 0; i < dom_nr; i++) {
			if (tree[i].do_comp.co_ver > version) {
				D_ERROR("Invalid version %u/%u\n",
					tree[i].do_comp.co_ver, version);
				return false;
			}

			if (prev->do_comp.co_type != tree[i].do_comp.co_type) {
				D_ERROR("Unmatched domain type %d/%d\n",
					tree[i].do_comp.co_type,
					prev->do_comp.co_type);
				return false;
			}

			if (tree[i].do_targets == NULL ||
			    tree[i].do_target_nr == 0) {
				D_ERROR("No target found\n");
				return false; /* always has targets */
			}

			if ((prev->do_children == NULL) ^
			    (tree[i].do_children == NULL)) {
				D_ERROR("Invalid child tree\n");
				return false;
			}

			if ((prev->do_targets == NULL) ^
			    (tree[i].do_targets == NULL)) {
				D_ERROR("Invalid target tree\n");
				return false;
			}

			if (prev != &tree[i] &&
			    prev->do_children != NULL &&
			    prev->do_children + prev->do_child_nr !=
			    tree[i].do_children) {
				D_ERROR("Invalid children pointer\n");
				return false;
			}

			if (prev != &tree[i] &&
			    prev->do_targets != NULL &&
			    prev->do_targets + prev->do_target_nr !=
			    tree[i].do_targets) {
				D_ERROR("Invalid children pointer i"
					" %d target nr %d\n", i,
					prev->do_target_nr);
				return false;
			}

			if (tree[i].do_child_nr != 0)
				child_nr += tree[i].do_child_nr;

			prev = &tree[i];
		}
		parent = &tree[0];
		dom_nr = child_nr;
	}

	for (i = 0; i < cntr.cc_targets; i++) {
		if (targets[i].ta_comp.co_type != PO_COMP_TP_TARGET) {
			D_ERROR("Invalid leaf type %d(%s) i %d\n",
				targets[i].ta_comp.co_type,
				pool_comp_name(&targets[i].ta_comp), i);
			return false;
		}

		if (targets[i].ta_comp.co_ver > version) {
			D_ERROR("Invalid version %u/%u i %d\n",
				targets[i].ta_comp.co_ver, version, i);
			return false;
		}
	}
	D_DEBUG(DB_TRACE, "Component buffer is sane\n");
	return true;
}

/** copy a components tree */
static void
pool_tree_copy(struct pool_domain *dst, struct pool_domain *src)
{
	struct pool_comp_cntr	cntr;

	memcpy(dst, src, pool_tree_size(src));
	pool_tree_count(src, &cntr);
	pool_tree_build_ptrs(dst, &cntr);
}

/** free data members of a pool map */
static void
pool_map_finalise(struct pool_map *map)
{
	int	i;

	D_DEBUG(DB_TRACE, "Release buffers for pool map\n");

	comp_sorter_fini(&map->po_target_sorter);

	if (map->po_comp_fail_cnts != NULL)
		D_FREE(map->po_comp_fail_cnts);

	if (map->po_domain_sorters != NULL) {
		D_ASSERT(map->po_domain_layers != 0);
		for (i = 0; i < map->po_domain_layers; i++)
			comp_sorter_fini(&map->po_domain_sorters[i]);

		D_FREE(map->po_domain_sorters);
		map->po_domain_layers = 0;
	}

	if (map->po_tree != NULL) {
		pool_tree_free(map->po_tree);
		map->po_tree = NULL;
	}

	D_MUTEX_DESTROY(&map->po_lock);
}

/**
 * Install a component tree to a pool map.
 *
 * \param map		[IN]	The pool map to be initialized.
 * \param tree		[IN]	Component tree for the pool map.
 */
static int
pool_map_initialise(struct pool_map *map, struct pool_domain *tree)
{
	struct pool_comp_cntr	 cntr;
	int			 i;
	int			 rc = 0;

	D_ASSERT(pool_map_empty(map));

	map->po_tree = tree;	/* should be free in case of error */

	if (tree[0].do_comp.co_type != PO_COMP_TP_ROOT) {
		D_DEBUG(DB_TRACE, "Invalid tree format: %s/%d\n",
			pool_domain_name(&tree[0]), tree[0].do_comp.co_type);
		rc = -DER_INVAL;
		goto out_tree;
	}

	rc = D_MUTEX_INIT(&map->po_lock, NULL);
	if (rc != 0)
		goto out_tree;

	pool_tree_count(tree, &cntr);

	/* po_map_print(map); */
	D_DEBUG(DB_TRACE, "Setup nlayers %d, ndomains %d, ntargets %d\n",
		cntr.cc_layers, cntr.cc_domains, cntr.cc_targets);

	map->po_domain_layers = cntr.cc_layers;
	D_ASSERT(map->po_domain_layers != 0);

	D_ALLOC_ARRAY(map->po_comp_fail_cnts, map->po_domain_layers);
	if (map->po_comp_fail_cnts == NULL) {
		rc = -DER_NOMEM;
		goto out_mutex;
	}

	D_ALLOC_ARRAY(map->po_domain_sorters, map->po_domain_layers);
	if (map->po_domain_sorters == NULL) {
		rc = -DER_NOMEM;
		goto out_comp_fail_cnts;
	}

	/* pointer arrays for binary search of domains */
	for (i = 0; i < map->po_domain_layers; i++) {
		struct pool_comp_sorter	*sorter = &map->po_domain_sorters[i];
		unsigned int		 j;

		D_ASSERT(tree[0].do_comp.co_type != PO_COMP_TP_TARGET);
		pool_tree_count(tree, &cntr);
		rc = comp_sorter_init(sorter, cntr.cc_top_doms,
				      tree[0].do_comp.co_type);
		if (rc != 0)
			goto out_domain_sorters;

		D_DEBUG(DB_TRACE, "domain %s, ndomains %d\n",
			pool_domain_name(&tree[0]), sorter->cs_nr);

		for (j = 0; j < sorter->cs_nr; j++)
			sorter->cs_comps[j] = &tree[j].do_comp;

		rc = comp_sorter_sort(sorter);
		if (rc != 0)
			goto out_domain_sorters;

		tree = &tree[sorter->cs_nr];
	}

	rc = comp_sorter_init(&map->po_target_sorter, cntr.cc_targets,
			      PO_COMP_TP_TARGET);
	if (rc != 0)
		goto out_domain_sorters;

	for (i = 0; i < cntr.cc_targets; i++) {
		struct pool_target *ta;

		ta = &map->po_tree->do_targets[i];
		map->po_target_sorter.cs_comps[i] = &ta->ta_comp;
	}

	rc = comp_sorter_sort(&map->po_target_sorter);
	if (rc != 0)
		goto out_target_sorter;

	return 0;

out_target_sorter:
	comp_sorter_fini(&map->po_target_sorter);
out_domain_sorters:
	for (i = 0; i < map->po_domain_layers; i++)
		comp_sorter_fini(&map->po_domain_sorters[i]);
	D_FREE(map->po_domain_sorters);
out_comp_fail_cnts:
	D_FREE(map->po_comp_fail_cnts);
out_mutex:
	map->po_domain_layers = 0;
	D_MUTEX_DESTROY(&map->po_lock);
out_tree:
	pool_tree_free(map->po_tree);
	map->po_tree = NULL;

	D_DEBUG(DB_MGMT, "Failed to setup pool map: "DF_RC"\n", DP_RC(rc));
	return rc;
}

/**
 * Check if a component tree is compatible with a pool map, it returns 0
 * if components in \a tree can be merged into \a map, otherwise returns
 * error code.
 */
static int
pool_map_compat(struct pool_map *map, uint32_t version,
		struct pool_domain *tree)
{
	struct pool_domain	*parent;
	struct pool_domain	*doms;
	int			 dom_nr;
	int			 rc;

	if (pool_map_empty(map)) {
		D_DEBUG(DB_MGMT, "empty map, type of buffer root is %s\n",
			pool_domain_name(&tree[0]));
		return 0;
	}

	if (map->po_version >= version)
		return -DER_NO_PERM;

	/* pool_buf_parse should always generate root */
	if (tree[0].do_comp.co_type != PO_COMP_TP_ROOT) {
		D_ERROR("first component (type=%d) is not root\n",
			tree[0].do_comp.co_type);
		return -DER_INVAL;
	}

	rc = pool_map_find_domain(map, tree[1].do_comp.co_type,
				  PO_COMP_ID_ALL, &doms);
	if (rc == 0) {
		D_ERROR("failed to find existing domains\n");
		return -DER_INVAL;
	}

	if (doms - map->po_tree == 1) {
		/* the first component is indeed under the root */
		parent = &tree[0];
	} else {
		/* root of the new tree is dummy */
		parent = NULL;
	}

	D_DEBUG(DB_TRACE, "Check if buffer is compatible with pool map\n");

	dom_nr = tree[0].do_child_nr;
	for (tree++; tree != NULL; parent = &tree[0],
				   tree = tree[0].do_children,
				   doms = doms[0].do_children) {
		int     child_nr = 0;
		int	nr = 0;
		int     i;
		int	j;

		if (doms == NULL) {
			D_ERROR("tree has more layers than the map\n");
			return -DER_INVAL;
		}

		D_DEBUG(DB_TRACE, "checking %s/%s\n",
			pool_domain_name(&tree[0]), pool_domain_name(&doms[0]));

		for (i = 0; i < dom_nr; i++) {
			struct pool_component *dc = &tree[i].do_comp;
			bool		       existed;

			if (dc->co_type != doms[0].do_comp.co_type) {
				D_ERROR("domain type not match %s(%u) %s(%u)\n",
					pool_comp_name(dc), dc->co_type,
					pool_domain_name(&doms[0]),
					doms[0].do_comp.co_type);
				return -DER_INVAL;
			}

			existed = domain_exist(map, dc->co_type, dc->co_id);
			if (dc->co_status == PO_COMP_ST_NEW) {
				if (parent == NULL) {
					D_ERROR("null parent not valid for "
						"new comp\n");
					return -DER_INVAL;
				}
				if (existed) {
					D_ERROR("new component ID %d already "
						"exists\n", dc->co_id);
					return -DER_NO_PERM;
				}

			} else if (dc->co_status == PO_COMP_ST_UPIN) {
				if (!existed) {
					D_ERROR("status [UPIN] not valid for "
						"new comp\n");
					return -DER_INVAL;
				}

				D_ASSERT(parent != NULL);
				if (parent->do_comp.co_status ==
				    PO_COMP_ST_NEW) {
					D_ERROR("invalid parent status [NEW] "
						"when component status "
						"[UPIN]\n");
					return -DER_INVAL;
				}
			} else {
				D_ERROR("bad comp status=0x%x\n",
					dc->co_status);
				return -DER_INVAL;
			}

			if (tree[i].do_children != NULL) {
				child_nr += tree[i].do_child_nr;
			} else {
				/* the last layer domain */
				if (doms[0].do_children != NULL) {
					D_ERROR("unmatched tree\n");
					return -DER_INVAL;
				}

				for (j = 0; j < tree[i].do_target_nr; j++) {
					struct pool_component *tc;

					tc = &tree[i].do_targets[j].ta_comp;
					if (tc->co_status != PO_COMP_ST_NEW ||
					    target_exist(map, tc->co_id)) {
						D_ERROR("invalid component "
							"status\n");
						return -DER_INVAL;
					}
				}
			}

			nr++;
			D_ASSERT(parent != NULL);
			if (parent->do_child_nr == nr) {
				parent++;
				nr = 0;
			}
		}
		dom_nr = child_nr;
	}
	return 0;
}

/**
 * Merge all new components from \a tree into \a map.
 * Already existent components will be ignored.
 */
static int
pool_map_merge(struct pool_map *map, uint32_t version,
	       struct pool_domain *tree)
{
	struct pool_map		*src_map;
	struct pool_domain	*dst_tree;
	struct pool_domain	*dst_doms;
	struct pool_domain	*cur_doms;
	void			*addr;
	struct pool_comp_cntr    cntr;
	unsigned int		 dom_nr;
	unsigned int		 size;
	int			 i;
	int			 rc;

	/* create scratch map for merging */
	D_ALLOC_PTR(src_map);
	if (src_map == NULL) {
		pool_tree_free(tree);
		return -DER_NOMEM;
	}

	rc = pool_map_initialise(src_map, tree);
	if (rc != 0) {
		D_DEBUG(DB_MGMT, "Failed to create scratch map for buffer: "
			DF_RC"\n", DP_RC(rc));
		/* pool_tree_free(tree) did in pool_map_initialise */
		D_FREE(src_map);
		return rc;
	}

	/* destination buffer could has larger than the actually needed space,
	 * but it is not big deal.
	 */
	size = pool_tree_size(map->po_tree) + pool_tree_size(tree);
	D_ALLOC(dst_tree, size);
	if (dst_tree == NULL) {
		rc = -DER_NOMEM;
		goto failed;
	}

	/* copy current pool map to destination buffer */
	pool_tree_copy(dst_tree, map->po_tree);

	if (src_map->po_domain_layers != map->po_domain_layers) {
		/* source map may have less levels because it could be in
		 * a subtree, skip the fake root in this case.
		 */
		D_ASSERT(src_map->po_domain_layers < map->po_domain_layers);
		rc = pool_map_find_domain(map, tree[1].do_comp.co_type,
					  PO_COMP_ID_ALL, &cur_doms);
	} else {
		rc = pool_map_find_domain(map, tree[0].do_comp.co_type,
					  PO_COMP_ID_ALL, &cur_doms);
	}
	if (rc == 0) {
		D_FREE(dst_tree);
		goto failed;
	}

	dst_doms = dst_tree;
	dst_doms += cur_doms - map->po_tree;
	pool_tree_count(dst_doms, &cntr);
	dom_nr = cntr.cc_top_doms;

	/* overwrite the components after the top layer domains */
	addr = (void *)&dst_doms[dom_nr];
	pool_tree_count(dst_tree, &cntr);

	/* complex buffer manipulating... */
	for (; dst_doms != NULL;
	       dst_doms = dst_doms[0].do_children,
	       cur_doms = cur_doms[0].do_children) {
		struct pool_domain *cdom = &cur_doms[0];
		int		    child_nr = 0;

		for (i = 0; i < dom_nr; i++) {
			struct pool_domain *ddom = &dst_doms[i];
			struct pool_domain *sdom;
			int		    nb;
			int		    j;

			if (ddom->do_comp.co_ver == version) {
				ddom->do_children  = NULL;
				ddom->do_targets   = NULL;
				ddom->do_child_nr  = 0;
				ddom->do_target_nr = 0;
				D_DEBUG(DB_TRACE, "Add new domain %s %d\n",
					pool_domain_name(cdom), dom_nr);
			} else {
				/* Domain existed, copy its children/targets
				 * from current pool map.
				 */
				D_ASSERT(ddom->do_comp.co_ver < version);
				D_ASSERT(ddom->do_comp.co_id ==
					 cdom->do_comp.co_id);

				if (cdom->do_children != NULL) {
					ddom->do_children = addr;
					ddom->do_child_nr = cdom->do_child_nr;
					nb = cdom->do_child_nr *
					     sizeof(struct pool_domain);
					memcpy(addr, cdom->do_children, nb);
				} else {
					ddom->do_targets = addr;
					ddom->do_target_nr = cdom->do_target_nr;
					nb = cdom->do_target_nr *
					     sizeof(struct pool_target);
					memcpy(addr, cdom->do_targets, nb);
				}
				addr += nb;
				cdom++;
			}

			D_DEBUG(DB_TRACE, "Check changes for %s[%d]\n",
				pool_domain_name(ddom), ddom->do_comp.co_id);

			rc = pool_map_find_domain(src_map,
						  ddom->do_comp.co_type,
						  ddom->do_comp.co_id, &sdom);
			if (rc == 0) {
				child_nr += ddom->do_child_nr;
				continue; /* no change for this domain */
			}

			/* new buffer may have changes for this domain */
			if (sdom->do_children != NULL) {
				struct pool_domain *child = addr;

				D_DEBUG(DB_TRACE, "Scan children of %s[%d]\n",
					pool_domain_name(ddom),
					ddom->do_comp.co_id);

				if (ddom->do_children == NULL)
					ddom->do_children = child;

				/* copy new child domains to dest buffer */
				for (j = 0; j < sdom->do_child_nr; j++) {
					struct pool_component *dc;

					dc = &sdom->do_children[j].do_comp;
					/* ignore existent children */
					if (dc->co_status != PO_COMP_ST_NEW)
						continue;

					D_DEBUG(DB_TRACE, "New %s[%d]\n",
						pool_comp_type2str(dc->co_type),
						dc->co_id);

					*child = sdom->do_children[j];
					child++;

					ddom->do_child_nr++;
					cntr.cc_domains++;
				}
				addr = child;
			} else {
				struct pool_target *target = addr;

				D_DEBUG(DB_TRACE, "Scan targets of %s[%d]\n",
					pool_domain_name(ddom),
					ddom->do_comp.co_id);

				if (ddom->do_targets == NULL)
					ddom->do_targets = target;

				/* copy new targets to destination buffer */
				for (j = 0; j < sdom->do_target_nr; j++) {
					struct pool_component *tc;

					tc = &sdom->do_targets[j].ta_comp;

					if (tc->co_status != PO_COMP_ST_NEW)
						continue;

					D_DEBUG(DB_TRACE, "New target[%d]\n",
						tc->co_id);

					*target = sdom->do_targets[j];
					target++;

					ddom->do_target_nr++;
					cntr.cc_targets++;
				}
				addr = target;
			}
			child_nr += ddom->do_child_nr;
		}
		dom_nr = child_nr;
	}
	D_ASSERT(addr - (void *)dst_tree <= size);
	D_DEBUG(DB_TRACE, "Merged all components\n");

	/* Update the total target number for the root */
	dst_tree->do_target_nr = cntr.cc_targets;

	/* At this point, I only have valid children pointers for the last
	 * layer domains, and need to build target pointers for all layers.
	 */
	pool_tree_build_ptrs(dst_tree, &cntr);

	/* release old buffers of pool map */
	pool_map_finalise(map);

	/* install new buffer for pool map */
	rc = pool_map_initialise(map, dst_tree);
	if (rc != 0)
		/* pool_tree_free(dst_tree) did in pool_map_initialise */
		goto failed;

	map->po_version = version;
 failed:
	pool_map_destroy(src_map);
	return rc;
}

static void
fill_domain_comp(struct pool_map *map, struct d_fd_node *domain, int idx, int map_version,
		 uint8_t new_status, struct pool_component *map_comp)
{
	/* TODO DAOS-6353: Use the layer number as type */
	map_comp->co_type = PO_COMP_TP_NODE;
	map_comp->co_status = new_status;
	map_comp->co_index = idx;
	map_comp->co_id = domain->fdn_val.dom->fd_id;
	map_comp->co_ver = map_version;
	map_comp->co_in_ver = map_version;
	map_comp->co_fseq = 1;
	map_comp->co_flags = PO_COMPF_NONE;
	map_comp->co_nr = domain->fdn_val.dom->fd_children_nr;
}

static void
fill_rank_comp(uint32_t rank, int idx, int map_version, uint8_t new_status, uint32_t nr_tgts,
	       struct pool_component *map_comp)
{
	map_comp->co_type = PO_COMP_TP_RANK;
	map_comp->co_status = new_status;
	map_comp->co_index = idx;
	map_comp->co_id = rank;
	map_comp->co_rank = rank;
	map_comp->co_ver = map_version;
	map_comp->co_in_ver = map_version;
	map_comp->co_fseq = 1;
	map_comp->co_flags = PO_COMPF_NONE;
	map_comp->co_nr = nr_tgts;
}

static int
add_domain_tree_to_pool_buf(struct pool_map *map, struct pool_buf *map_buf,
			    int map_version, uint32_t nr_tgts,
			    int ndomains, const uint32_t *domains, d_rank_list_t *ordered_ranks)
{
	int			rc;
	uint32_t		num_dom_comps;
	uint32_t		num_rank_comps;
	uint8_t			new_status;
	struct d_fd_tree	tree = {0};
	struct d_fd_node	node = {0};
	bool			updated = false;
	int			i = 0;

	if (map != NULL) {
		new_status = PO_COMP_ST_NEW;
		num_dom_comps = pool_map_find_domain(map, PO_COMP_TP_NODE,
						     PO_COMP_ID_ALL, NULL);
		num_rank_comps = pool_map_find_domain(map, PO_COMP_TP_RANK,
						      PO_COMP_ID_ALL, NULL);
	} else {
		new_status = PO_COMP_ST_UPIN;
		num_dom_comps = 0;
		num_rank_comps = 0;
	}

	rc = d_fd_tree_init(&tree, domains, ndomains);
	if (rc != 0)
		return rc;

	/* discard the root - it's being added to the pool buf elsewhere */
	rc = d_fd_tree_next(&tree, &node);
	while (rc == 0) {
		struct pool_component map_comp = {0};

		rc = d_fd_tree_next(&tree, &node);
		if (rc != 0) {
			/* got to the end of the tree with no problems */
			if (rc == -DER_NONEXIST)
				rc = 0;
			break;
		}

		switch (node.fdn_type) {
		case D_FD_NODE_TYPE_DOMAIN:
			fill_domain_comp(map, &node, num_dom_comps, map_version, new_status,
					 &map_comp);
			if (map != NULL) {
				struct pool_domain	*current;
				int			already_in_map;

				already_in_map = pool_map_find_domain(map,
								      PO_COMP_TP_NODE,
									map_comp.co_id,
									&current);
				if (already_in_map > 0) {
					D_DEBUG(DB_TRACE, "domain %d already in map\n",
						map_comp.co_id);
					map_comp.co_status = current->do_comp.co_status;
					map_comp.co_index = current->do_comp.co_index;
				} else {
					num_dom_comps++;
				}
			} else {
				num_dom_comps++;
			}
			break;
		case D_FD_NODE_TYPE_RANK:
		{
			uint32_t rank = node.fdn_val.rank;

			if (map) {
				struct pool_domain *found_dom;

				found_dom = pool_map_find_node_by_rank(map, rank);
				if (found_dom) {
					D_DEBUG(DB_TRACE, "rank %u already in map\n", rank);
					continue;
				}
			}

			updated = true;
			fill_rank_comp(node.fdn_val.rank, num_rank_comps, map_version,
				       new_status, nr_tgts, &map_comp);

			D_ASSERT(i < ordered_ranks->rl_nr);
			ordered_ranks->rl_ranks[i++] = node.fdn_val.rank;
			num_rank_comps++;
			break;
		}
		default:
			D_ERROR("bad fault domain tree, node type=%d\n", node.fdn_type);
			return -DER_INVAL;
		}

		D_DEBUG(DB_TRACE, "adding component: type=0x%hhx, status=%hhu, idx=%d, id=%u, "
			"ver=%d, in_ver=%d, fseq=%u, flags=0x%x, nr=%u\n",
			map_comp.co_type, map_comp.co_status, map_comp.co_index, map_comp.co_id,
			map_comp.co_ver, map_comp.co_in_ver, map_comp.co_fseq, map_comp.co_flags,
			map_comp.co_nr);

		rc = pool_buf_attach(map_buf, &map_comp, 1);
		if (rc != 0)
			D_ERROR("failed attaching component ID %u to pool buf\n", map_comp.co_id);
	}

	ordered_ranks->rl_nr = i;

	if (rc == 0 && !updated)
		return -DER_ALREADY;

	return rc;
}

int
gen_pool_buf(struct pool_map *map, struct pool_buf **map_buf_out, int map_version, int ndomains,
	     int nnodes, int ntargets, const uint32_t *domains, uint32_t dss_tgt_nr)
{
	struct pool_component	map_comp;
	struct pool_buf		*map_buf;
	uint32_t		num_comps;
	uint8_t			new_status;
	int			i, rc;
<<<<<<< HEAD
	unsigned		num_pd = 0;
	uint32_t		num_domain_comps;

	updated = false;
=======
	uint32_t		num_domain_comps = 0;
	d_rank_list_t		*ordered_ranks;
>>>>>>> 510b4b60

	/*
	 * Estimate number of domains for allocating the pool buffer
	 */
	rc = d_fd_get_exp_num_domains(ndomains, nnodes, &num_domain_comps);
	if (rc != 0) {
		D_ERROR("failed to calculate number of domains, "DF_RC"\n", DP_RC(rc));
		return rc;
	}
	D_ASSERT(num_domain_comps > 0);
	num_domain_comps--; /* remove the root domain - allocated separately */

<<<<<<< HEAD
	if (map == NULL) {
		/* Temporary hack to pass in the performance domain info before control plane
		 * support available.
		 */
		d_getenv_int("DAOS_PD_NUM", &num_pd);
		if (num_pd < 2)
			num_pd = 0;
		if (num_pd > num_domain_comps) {
			D_ERROR("invalid num_perf_dom %d > num_fault_dom %d\n",
				num_pd, num_domain_comps);
			return -DER_INVAL;
		}
		num_domain_comps += num_pd;
	}
=======
	ordered_ranks = d_rank_list_alloc(nnodes);
	if (ordered_ranks == NULL)
		return -DER_NOMEM;
>>>>>>> 510b4b60

	map_buf = pool_buf_alloc(num_domain_comps + nnodes + ntargets);
	if (map_buf == NULL)
		D_GOTO(out_ranks, rc = -DER_NOMEM);

<<<<<<< HEAD
	/* firstly add performance domain */
	if (num_pd > 0) {
		uint32_t	num_fdom, fdom_per_pd;

		num_fdom = num_domain_comps - num_pd;
		fdom_per_pd = num_fdom / num_pd;
		for (i = 0; i < num_pd; i++) {
			map_comp.co_type = PO_COMP_TP_GRP;
			map_comp.co_status = PO_COMP_ST_UPIN;
			map_comp.co_padding = 0;
			map_comp.co_id = i;
			map_comp.co_rank = i;
			map_comp.co_ver = map_version;
			map_comp.co_in_ver = map_version;
			map_comp.co_fseq = 1;
			map_comp.co_flags = PO_COMPF_NONE;
			map_comp.co_nr = fdom_per_pd;
			if ((num_fdom % num_pd) != 0 && i < (num_fdom % num_pd))
				map_comp.co_nr++;

			rc = pool_buf_attach(map_buf, &map_comp, 1 /* comp_nr */);
			if (rc != 0) {
				D_ERROR("failed to attach to pool buf, "DF_RC"\n",
					DP_RC(rc));
				D_GOTO(out_map_buf, rc);
			}
		}
	}

	/* then add fault domain */
	rc = add_domains_to_pool_buf(map, map_buf, map_version, ndomains,
				     domains);
=======
	rc = add_domain_tree_to_pool_buf(map, map_buf, map_version, dss_tgt_nr, ndomains,
					 domains, ordered_ranks);
>>>>>>> 510b4b60
	if (rc != 0)
		D_GOTO(out_map_buf, rc);

	if (map != NULL) {
		new_status = PO_COMP_ST_NEW;
		num_comps = pool_map_find_target(map, PO_COMP_ID_ALL, NULL);
	} else {
		new_status = PO_COMP_ST_UPIN;
		num_comps = 0;
	}

	/* fill targets */
	for (i = 0; i < ordered_ranks->rl_nr; i++) {
		int j;

		for (j = 0; j < dss_tgt_nr; j++) {
			map_comp.co_type = PO_COMP_TP_TARGET;
			map_comp.co_status = new_status;
			map_comp.co_index = j;
			map_comp.co_padding = 0;
			map_comp.co_id = (i * dss_tgt_nr + j) + num_comps;
			map_comp.co_rank = ordered_ranks->rl_ranks[i];
			map_comp.co_ver = map_version;
			map_comp.co_in_ver = map_version;
			map_comp.co_fseq = 1;
			map_comp.co_flags = PO_COMPF_NONE;
			map_comp.co_nr = 1;

			D_DEBUG(DB_TRACE, "adding target: type=0x%hhx, status=%hhu, idx=%d, "
				"rank=%d, ver=%d, in_ver=%d, fseq=%u, flags=0x%x, nr=%u\n",
				map_comp.co_type, map_comp.co_status, map_comp.co_index,
				map_comp.co_rank, map_comp.co_ver, map_comp.co_in_ver,
				map_comp.co_fseq, map_comp.co_flags, map_comp.co_nr);

			rc = pool_buf_attach(map_buf, &map_comp, 1);
			if (rc != 0)
				D_GOTO(out_map_buf, rc);
		}
	}

	*map_buf_out = map_buf;
	d_rank_list_free(ordered_ranks);
	return 0;

out_map_buf:
	pool_buf_free(map_buf);
out_ranks:
	d_rank_list_free(ordered_ranks);
	return rc;
}


int
pool_map_extend(struct pool_map *map, uint32_t version, struct pool_buf *buf)
{
	struct pool_domain *tree = NULL;
	int		    rc;

	rc = pool_buf_parse(buf, &tree);
	if (rc != 0)
		return rc;

	if (!pool_tree_sane(tree, version)) {
		D_DEBUG(DB_MGMT, "Insane buffer format\n");
		rc = -DER_INVAL;
		goto error_tree;
	}

	rc = pool_map_compat(map, version, tree);
	if (rc != 0) {
		D_DEBUG(DB_MGMT, "Buffer is incompatible with pool map\n");
		goto error_tree;
	}

	D_DEBUG(DB_TRACE, "Merge buffer with already existent pool map\n");
	rc = pool_map_merge(map, version, tree);
	/* pool_tree_free(tree) did in pool_map_initialise in case of error */

	return rc;

error_tree:
	pool_tree_free(tree);
	return rc;
}

/**
 * Create a pool map from components stored in \a buf.
 *
 * \param buf		[IN]	The buffer to input pool components.
 * \param version	[IN]	Version for the new created pool map.
 * \param mapp		[OUT]	The returned pool map.
 */
int
pool_map_create(struct pool_buf *buf, uint32_t version, struct pool_map **mapp)
{
	struct pool_domain *tree = NULL;
	struct pool_map	   *map;
	int		    rc;

	rc = pool_buf_parse(buf, &tree);
	if (rc != 0) {
		D_ERROR("pool_buf_parse failed: "DF_RC"\n", DP_RC(rc));
		return rc;
	}

	if (!pool_tree_sane(tree, version)) {
		pool_tree_free(tree);
		return -DER_INVAL;
	}

	D_ALLOC_PTR(map);
	if (map == NULL) {
		pool_tree_free(tree);
		return -DER_NOMEM;
	}

	rc = pool_map_initialise(map, tree);
	if (rc != 0) {
		D_ERROR("pool_map_initialise failed: "DF_RC"\n", DP_RC(rc));
		/* pool_tree_free(tree) did in pool_map_initialise() */
		goto out;
	}

	/** Record the initial failed domain counts */
	rc = pool_map_update_failed_cnt(map);
	if (rc != 0) {
		D_ERROR("could not update number of failed targets: "DF_RC"\n",
			DP_RC(rc));
		pool_map_finalise(map);
		goto out;
	}

	map->po_version = version;
	map->po_ref = 1; /* 1 for caller */
out:
	if (rc != 0)
		D_FREE(map);
	else
		*mapp = map;
	return rc;
}

/**
 * Destroy a pool map.
 */
static void
pool_map_destroy(struct pool_map *map)
{
	pool_map_finalise(map);
	D_FREE(map);
}

/** Take a refcount on a pool map */
void
pool_map_addref(struct pool_map *map)
{
	D_MUTEX_LOCK(&map->po_lock);
	map->po_ref++;
	D_MUTEX_UNLOCK(&map->po_lock);
}

/**
 * Release refcount on a pool map, this pool map will be destroyed if it
 * is the last refcount
 */
void
pool_map_decref(struct pool_map *map)
{
	bool free;

	D_MUTEX_LOCK(&map->po_lock);
	D_ASSERT(map->po_ref > 0);
	map->po_ref--;
	free = (map->po_ref == 0);
	D_MUTEX_UNLOCK(&map->po_lock);

	if (free)
		pool_map_destroy(map);
}

/**
 * Find a domain whose type equals to \a type and id equals to \a id.
 * If id is PO_COMP_ID_ALL, it returns the first element of the contiguously
 * stored domain array to \a domain_pp.
 *
 * The return value of this function is the number of domains, so it is zero
 * on failure, and it is always one if a particular id is found.
 */
int
pool_map_find_domain(struct pool_map *map, pool_comp_type_t type, uint32_t id,
		     struct pool_domain **domain_pp)
{
	struct pool_comp_sorter *sorter;
	struct pool_domain	*tmp;
	int			 i;

	if (pool_map_empty(map)) {
		D_ERROR("Uninitialized pool map\n");
		return 0;
	}

	D_ASSERT(map->po_domain_layers > 0);
	/* all other domains under root are stored in contiguous buffer */
	for (tmp = map->po_tree, i = 0; tmp != NULL;
	     tmp = tmp->do_children, i++) {
		if (tmp[0].do_comp.co_type == type)
			break;
	}

	D_ASSERT(i <= map->po_domain_layers);
	if (i == map->po_domain_layers) {
		D_DEBUG(DB_MGMT, "Can't find domain type %s(%d)\n",
			pool_comp_type2str(type), type);
		return 0;
	}

	sorter = &map->po_domain_sorters[i];
	D_ASSERT(sorter->cs_type == type);

	if (id == PO_COMP_ID_ALL) {
		if (domain_pp != NULL)
			*domain_pp = tmp;
		return sorter->cs_nr;
	}

	tmp = comp_sorter_find_domain(sorter, id);
	if (tmp == NULL)
		return 0;

	if (domain_pp != NULL)
		*domain_pp = tmp;
	return 1;
}

/**
 * Find all nodes in the pool map.
 *
 * \param map	[IN]	pool map to search.
 * \param id	[IN]	id to search.
 * \param domain_pp [OUT] returned node domain address.
 *
 * \return		number of the node domains.
 *                      0 if none.
 */
int
pool_map_find_nodes(struct pool_map *map, uint32_t id,
		    struct pool_domain **domain_pp)
{
	return pool_map_find_domain(map, PO_COMP_TP_RANK, id,
				    domain_pp);
}

/**
 * Find a target whose id equals to \a id by the binary search.
 * If id is PO_COMP_ID_ALL, it returns the contiguously stored target array
 * to \a target_pp.
 *
 * The return value of this function is the number of targets, so it is zero
 * on failure, and it is always one if a particular id is found.
 *
 * \param map	[IN]		The pool map to search
 * \param id	[IN]		Target ID to search
 * \param target_pp [OUT]	Returned target address
 */
int
pool_map_find_target(struct pool_map *map, uint32_t id,
		     struct pool_target **target_pp)
{
	struct pool_comp_sorter *sorter = &map->po_target_sorter;
	struct pool_target	*target;

	if (pool_map_empty(map)) {
		D_ERROR("Uninitialized pool map\n");
		return 0;
	}

	if (id == PO_COMP_ID_ALL) {
		if (target_pp != NULL)
			*target_pp = map->po_tree[0].do_targets;
		return map->po_tree[0].do_target_nr;
	}

	target = comp_sorter_find_target(sorter, id);
	if (target == NULL)
		return 0;

	if (target_pp != NULL)
		*target_pp = target;
	return 1;
}

/**
 * Find pool domain node by rank in the pool map.
 * \params [IN] map	pool map to find the node by rank.
 * \params [IN] rank	rank to use to search the pool domain.
 *
 * \return              domain found by rank.
 */
struct pool_domain *
pool_map_find_node_by_rank(struct pool_map *map, uint32_t rank)
{
	struct pool_domain	*doms;
	struct pool_domain	*found = NULL;
	int			doms_cnt;
	int			i;

	doms_cnt = pool_map_find_nodes(map, PO_COMP_ID_ALL, &doms);
	if (doms_cnt <= 0)
		return NULL;

	for (i = 0; i < doms_cnt; i++) {
		/* FIXME add rank sorter to the pool map */
		if (doms[i].do_comp.co_rank == rank) {
			found = &doms[i];
			break;
		}
	}

	return found;
}

/**
 * Find all targets belonging to a given list of ranks
 *
 * \param map		[IN]	pool map to find the target.
 * \param rank_list	[IN]	rank to be used to find target.
 * \param tgts		[OUT]	found targets.
 *
 * \return		number of targets.
 *                      negative errno if failed.
 *                      Caller is responsible for pool_target_id_list_free
 */
int
pool_map_find_targets_on_ranks(struct pool_map *map, d_rank_list_t *rank_list,
			       struct pool_target_id_list *tgts)
{
	uint32_t count = 0;
	uint32_t i;
	uint32_t j;
	int rc;

	tgts->pti_ids = NULL;
	tgts->pti_number = 0;

	for (i = 0; i < rank_list->rl_nr; i++) {
		struct pool_domain *dom;

		dom = pool_map_find_node_by_rank(map, rank_list->rl_ranks[i]);
		if (dom == NULL) {
			pool_target_id_list_free(tgts);
			return 0;
		}

		for (j = 0; j < dom->do_target_nr; j++) {
			struct pool_target_id id = {0};

			id.pti_id = dom->do_targets[j].ta_comp.co_id;

			rc = pool_target_id_list_append(tgts, &id);
			if (rc != 0) {
				pool_target_id_list_free(tgts);
				return 0;
			}

			count++;
		}
	}

	return count;
}

/**
 * Find the target by rank & idx.
 *
 * \param map	[IN]	pool map to find the target.
 * \param rank	[IN]	rank to be used to find target.
 * \param tgt_idx [IN]	tgt_idx to be used to find target.
 * \param tgts	[OUT]	targets found by rank/tgt_idx.
 *
 * \return		number of targets.
 *                      negative errno if failed.
 */
int
pool_map_find_target_by_rank_idx(struct pool_map *map, uint32_t rank,
				 uint32_t tgt_idx, struct pool_target **tgts)
{
	struct pool_domain	*dom;

	dom = pool_map_find_node_by_rank(map, rank);
	if (dom == NULL)
		return 0;

	if (tgt_idx == -1) {
		*tgts = dom->do_targets;
		return dom->do_target_nr;
	}

	if (tgt_idx >= dom->do_target_nr)
		return 0;

	*tgts = &dom->do_targets[tgt_idx];

	return 1;
}

static int
activate_new_target(struct pool_domain *domain, uint32_t id)
{
	int i;

	D_ASSERT(domain->do_targets != NULL);

	/*
	 * If this component has children, recurse over them.
	 *
	 * If the target ID is found in any of the children, activate
	 * this component and abort the search
	 */
	if (domain->do_children != NULL) {
		for (i = 0; i < domain->do_child_nr; i++) {
			int found = activate_new_target(&domain->do_children[i],
							id);
			if (found) {
				domain->do_comp.co_status = PO_COMP_ST_UPIN;
				return found;
			}
		}
	}

	/*
	 * Check the targets in this domain to see if they match
	 *
	 * If they do, activate them and activate the current domain
	 */
	for (i = 0; i < domain->do_target_nr; i++) {
		struct pool_component *comp = &domain->do_targets[i].ta_comp;

		if (comp->co_id == id && (comp->co_status == PO_COMP_ST_NEW ||
					  comp->co_status == PO_COMP_ST_UP)) {
			comp->co_status = PO_COMP_ST_UPIN;
			domain->do_comp.co_status = PO_COMP_ST_UPIN;
			return 1;
		}
	}

	return 0;
}

/**
 * Activate (move to UPIN) a NEW or UP target and all of its parent domains
 *
 * \param map	[IN]		The pool map to search
 * \param id	[IN]		Target ID to search
 *
 * \return		0 if target was not found or not in NEW state
 *                      1 if target was found and activated
 */
int
pool_map_activate_new_target(struct pool_map *map, uint32_t id)
{
	if (map->po_tree != NULL)
		return activate_new_target(map->po_tree, id);
	return 0;
}


/**
 * Check if all targets under one node matching the status.
 * \params [IN] dom	node domain to be checked.
 * \param [IN] status	status to be checked.
 *
 * \return		true if matches, otherwise false.
 */
bool
pool_map_node_status_match(struct pool_domain *dom, unsigned int status)
{
	int i;

	for (i = 0; i < dom->do_target_nr; i++) {
		if (!(dom->do_targets[i].ta_comp.co_status & status))
			return false;
	}

	return true;
}

static void
fseq_sort_op_swap(void *array, int a, int b)
{
	struct pool_component *comps = (struct pool_component *)array;
	struct pool_component  tmp;

	tmp = comps[a];
	comps[a] = comps[b];
	comps[b] = tmp;
}

static int
fseq_sort_op_cmp(void *array, int a, int b)
{
	struct pool_component *comps = (struct pool_component *)array;

	if (comps[a].co_fseq > comps[b].co_fseq)
		return 1;
	if (comps[a].co_fseq < comps[b].co_fseq)
		return -1;
	return 0;
}

static int
fseq_sort_op_cmp_key(void *array, int i, uint64_t key)
{
	struct pool_component *comps = (struct pool_component *)array;
	uint32_t		fseq = (uint32_t)key;

	if (comps[i].co_fseq > fseq)
		return 1;
	if (comps[i].co_fseq < fseq)
		return -1;
	return 0;
}

/** fseq based sort and lookup for components */
static daos_sort_ops_t fseq_sort_ops = {
	.so_swap	= fseq_sort_op_swap,
	.so_cmp		= fseq_sort_op_cmp,
	.so_cmp_key	= fseq_sort_op_cmp_key,
};

struct find_tgts_param {
	uint32_t	ftp_max_fseq;
	uint32_t	ftp_min_fseq;
	uint8_t		ftp_status;
	unsigned long	ftp_chk_max_fseq:1,
			ftp_chk_min_fseq:1,
			ftp_chk_status:1;
};

static bool
matched_criteria(struct find_tgts_param *param,
		 struct pool_target *tgt)
{
	if (param->ftp_chk_status &&
	    !(param->ftp_status & tgt->ta_comp.co_status))
		return false;

	if (param->ftp_chk_max_fseq &&
	    param->ftp_max_fseq < tgt->ta_comp.co_fseq)
		return false;

	if (param->ftp_chk_min_fseq &&
	    param->ftp_min_fseq > tgt->ta_comp.co_fseq)
		return false;

	return true;
}

/**
 * Find array of targets which match the query criteria. Caller is
 * responsible for freeing the target array.
 *
 * \param map     [IN]	The pool map to search
 * \param param   [IN]	Criteria to be checked
 * \param sorter  [IN]	Sorter for the output targets array
 * \param tgt_pp  [OUT]	The output target array, if tgt_pp == NULL, it only
 *                      needs to get the tgt count, otherwise it will
 *                      allocate the tgts array.
 * \param tgt_cnt [OUT]	The size of target array
 *
 * \return	0 on success, negative values on errors.
 */
static int
pool_map_find_tgts(struct pool_map *map, struct find_tgts_param *param,
		   daos_sort_ops_t *sorter, struct pool_target **tgt_pp,
		   unsigned int *tgt_cnt)
{
	struct pool_target *targets;
	int i, total_cnt, idx = 0;

	if (tgt_pp != NULL)
		*tgt_pp = NULL;
	*tgt_cnt = 0;

	if (pool_map_empty(map)) {
		D_ERROR("Uninitialized pool map\n");
		return 0;
	}

	/* pool map won't be changed between the two scans */
	total_cnt = pool_map_target_nr(map);
	targets = pool_map_targets(map);
rescan:
	for (i = 0; i < total_cnt; i++) {
		if (matched_criteria(param, &targets[i])) {
			if (tgt_pp == NULL || *tgt_pp == NULL)
				(*tgt_cnt)++;
			else
				(*(tgt_pp))[idx++] = targets[i];
		}
	}

	if (*tgt_cnt == 0 || tgt_pp == NULL)
		return 0;

	if (*tgt_pp == NULL) {
		D_ALLOC_ARRAY(*tgt_pp, *tgt_cnt);
		if (*tgt_pp == NULL)
			return -DER_NOMEM;
		goto rescan;
	} else if (sorter != NULL) {
		daos_array_sort(*tgt_pp, *tgt_cnt, false, sorter);
	}

	return 0;
}

/**
 * This function recursively scans the pool_map and records how many failures
 * each domain contains. A domain is considered to have a failure if there are
 * ANY failed targets within that domain. This is used to determine whether a
 * pool meets a containers redundancy requirements when opening.
 *
 * \param dom		[in] The pool domain currently being scanned.
 * \param fail_cnts	[in] The array used to track failures for each domain.
 * \param domain_level	[in] the current domain level used to index fail_cnts.
 *
 * \return	returns the number of downstream failures found in "dom".
 */
static int
update_failed_cnt_helper(struct pool_domain *dom,
		struct pool_fail_comp *fail_cnts, int domain_level)
{
	struct pool_domain *next_dom;
	int i;
	int failed_children;
	int num_failed = 0;

	if (dom == NULL)
		return 0;

	if (dom->do_children == NULL) {
		for (i = 0; i < dom->do_target_nr; ++i) {
			if (pool_target_down(&dom->do_targets[i]))
				num_failed++;
		}
	} else {
		for (i = 0; i < dom->do_child_nr; ++i) {
			next_dom = &dom->do_children[i];

			failed_children = update_failed_cnt_helper(next_dom,
					fail_cnts, domain_level + 1);
			if (failed_children > 0)
				num_failed++;
		}

	}

	if (num_failed > 0)
		fail_cnts[domain_level].fail_cnt++;
	fail_cnts[domain_level].comp_type = dom->do_comp.co_type;

	return num_failed;
}

/**
 * Update the failed target count for the pool map.
 * This should be called anytime the pool map is updated.
 */
int
pool_map_update_failed_cnt(struct pool_map *map)
{
	int rc;
	struct pool_domain *root;
	struct pool_fail_comp *fail_cnts = map->po_comp_fail_cnts;

	memset(fail_cnts, 0, sizeof(*fail_cnts) * map->po_domain_layers);

	rc = pool_map_find_domain(map, PO_COMP_TP_ROOT, PO_COMP_ID_ALL, &root);
	if (rc == 0)
		return -DER_INVAL;

	update_failed_cnt_helper(root, fail_cnts, 0);
	return 0;
}

#define PMAP_VER_MAX		((uint32_t)-1)
#define PMAP_FAIL_INLINE_NR	(8)
struct pmap_fail_ver {
	uint32_t		 pf_start_ver;
	uint32_t		 pf_end_ver;
};

struct pmap_fail_node {
	struct pmap_fail_ver	 pf_ver_inline[PMAP_FAIL_INLINE_NR];
	struct pmap_fail_ver	*pf_vers;
	uint32_t		 pf_co_id;
	uint32_t		 pf_ver_total;	/* capacity of pf_vers array */
	uint32_t		 pf_ver_nr;	/* #valid items */
	uint32_t		 pf_down:1,	/* with DOWN tgt */
				 pf_new_fail:1;	/* with new failure */
};

struct pmap_fail_stat {
	struct pmap_fail_node	 pf_node_inline[PMAP_FAIL_INLINE_NR];
	struct pmap_fail_node	*pf_nodes;
	uint32_t		 pf_node_total;	/* capacity of pf_nodes array */
	uint32_t		 pf_node_nr;	/* #valid nodes */
	/* #nodes in PO_COMP_ST_DOWN status */
	uint32_t		 pf_down_nr;
	/* #newly-failed-nodes with f_seq > last_ver */
	uint32_t		 pf_newfail_nr;
	/* version of checking last time (when user clear the UNCLEAN */
	uint32_t		 pf_last_ver;
	/* RF value */
	uint32_t		 pf_rf;
};

static void
pmap_fail_node_init(struct pmap_fail_node *fnode)
{
	memset(fnode, 0, sizeof(*fnode));
	fnode->pf_vers = fnode->pf_ver_inline;
	fnode->pf_ver_total = PMAP_FAIL_INLINE_NR;
	fnode->pf_ver_nr = 0;
}

static void
pmap_fail_node_fini(struct pmap_fail_node *fnode)
{
	if (fnode->pf_vers != fnode->pf_ver_inline)
		D_FREE(fnode->pf_vers);
}

static struct pmap_fail_node *
pmap_fail_node_get(struct pmap_fail_stat *fstat)
{
	struct pmap_fail_node	*fnodes;
	struct pmap_fail_node	*fnode;
	uint32_t		 nr, i;

	D_ASSERT(fstat->pf_node_nr <= fstat->pf_node_total);
	if (fstat->pf_node_nr == fstat->pf_node_total) {
		nr = fstat->pf_node_nr + PMAP_FAIL_INLINE_NR;
		D_ALLOC_ARRAY(fnodes, nr);
		if (fnodes == NULL)
			return NULL;

		memcpy(fnodes, fstat->pf_nodes,
		       sizeof(*fnode) * fstat->pf_node_nr);
		for (i = 0; i < fstat->pf_node_nr; i++) {
			fnode = &fstat->pf_nodes[i];
			if (fnode->pf_vers != fnode->pf_ver_inline) {
				D_ASSERT(fnode->pf_ver_nr >
					 PMAP_FAIL_INLINE_NR);
				continue;
			}
			fnode = &fnodes[i];
			D_ASSERT(fnode->pf_ver_nr <= PMAP_FAIL_INLINE_NR);
			fnode->pf_vers = fnode->pf_ver_inline;
		}

		if (fstat->pf_nodes != fstat->pf_node_inline)
			D_FREE(fstat->pf_nodes);
		fstat->pf_nodes = fnodes;
		fstat->pf_node_total = nr;
		for (i = fstat->pf_node_nr; i < nr; i++)
			pmap_fail_node_init(&fstat->pf_nodes[i]);
	}

	D_ASSERT(fstat->pf_node_nr < fstat->pf_node_total);
	fnode = &fstat->pf_nodes[fstat->pf_node_nr++];
	pmap_fail_node_init(fnode);
	return fnode;
}

static void
pmap_fail_stat_init(struct pmap_fail_stat *stat, uint32_t last_ver, uint32_t rf)
{
	int	 i;

	stat->pf_nodes = stat->pf_node_inline;
	stat->pf_node_total = PMAP_FAIL_INLINE_NR;
	stat->pf_node_nr = 0;
	stat->pf_down_nr = 0;
	stat->pf_newfail_nr = 0;
	stat->pf_last_ver = last_ver;
	stat->pf_rf = rf;

	for (i = 0; i < stat->pf_node_total; i++)
		pmap_fail_node_init(&stat->pf_nodes[i]);
}

static void
pmap_fail_stat_fini(struct pmap_fail_stat *stat)
{
	int			 i;

	for (i = 0; i < stat->pf_node_nr; i++)
		pmap_fail_node_fini(&stat->pf_nodes[i]);

	if (stat->pf_nodes != stat->pf_node_inline)
		D_FREE(stat->pf_nodes);
}

static bool
pmap_comp_failed(struct pool_component *comp)
{
	return (comp->co_status == PO_COMP_ST_DOWN) ||
	       (comp->co_status == PO_COMP_ST_DOWNOUT &&
		comp->co_flags == PO_COMPF_DOWN2OUT);
}

static bool
pmap_comp_failed_earlier(struct pool_component *comp, uint32_t ver)
{
	return ((comp->co_status == PO_COMP_ST_DOWNOUT &&
		 comp->co_out_ver <= ver) ||
		(comp->co_status == PO_COMP_ST_DOWN &&
		 comp->co_fseq <= ver));
}

static int
pmap_fver_cmp(void *array, int a, int b)
{
	struct pmap_fail_ver	*vers = array;

	if (vers[a].pf_start_ver > vers[b].pf_start_ver)
		return 1;
	if (vers[a].pf_start_ver < vers[b].pf_start_ver)
		return -1;
	if (vers[a].pf_end_ver > vers[b].pf_end_ver)
		return 1;
	if (vers[a].pf_end_ver < vers[b].pf_end_ver)
		return -1;
	return 0;
}

static void
pmap_fver_swap(void *array, int a, int b)
{
	struct pmap_fail_ver	*vers = array;
	struct pmap_fail_ver	 tmp;

	tmp = vers[a];
	vers[a] = vers[b];
	vers[b] = tmp;
}

static daos_sort_ops_t pmap_fver_sort_ops = {
	.so_cmp		= pmap_fver_cmp,
	.so_swap	= pmap_fver_swap,
};

static bool
fver_overlap(struct pmap_fail_ver *a, struct pmap_fail_ver *b)
{
	return (a->pf_start_ver <= b->pf_end_ver &&
		b->pf_start_ver <= a->pf_end_ver);
}

static void
pmap_fail_ver_merge(struct pmap_fail_node *fnode)
{
	struct pmap_fail_ver	*ver1, *ver2;
	int			 i, j;

	if (fnode->pf_ver_nr < 2)
		return;
	for (i = 0; i < fnode->pf_ver_nr - 1;) {
		ver1 = &fnode->pf_vers[i];
		ver2 = &fnode->pf_vers[i + 1];
		D_ASSERTF(ver1->pf_start_ver <= ver2->pf_start_ver,
			  "bad order of pf_start_ver %d, %d\n",
			  ver1->pf_start_ver, ver2->pf_start_ver);
		/* exclude earlier, rebuild (exclude out) earlier */
		D_ASSERTF(ver1->pf_end_ver <= ver2->pf_end_ver,
			  "bad order of pf_end_ver %d, %d\n",
			  ver1->pf_end_ver, ver2->pf_end_ver);
		if (!fver_overlap(ver1, ver2)) {
			i++;
			continue;
		}
		ver1->pf_start_ver = min(ver1->pf_start_ver,
					 ver2->pf_start_ver);
		ver1->pf_end_ver = max(ver1->pf_end_ver, ver2->pf_end_ver);
		fnode->pf_ver_nr--;
		if (i == fnode->pf_ver_nr - 2)
			break;
		for (j = i + 1; j < fnode->pf_ver_nr; j++)
			fnode->pf_vers[j] = fnode->pf_vers[j + 1];
	}
}

static int
pmap_fail_node_add_tgt(struct pmap_fail_stat *fstat,
		       struct pmap_fail_node *fnode,
		       struct pool_component *comp)
{
	struct pmap_fail_ver	*tmp, *fvers;
	struct pmap_fail_ver	 ver;
	uint32_t		 nr;
	int			 i;

	ver.pf_start_ver = comp->co_fseq;
	if (comp->co_status == PO_COMP_ST_DOWN) {
		fnode->pf_down = 1;
		ver.pf_end_ver = PMAP_VER_MAX;
	} else {
		ver.pf_end_ver = comp->co_out_ver;
	}
	if (comp->co_fseq > fstat->pf_last_ver)
		fnode->pf_new_fail = 1;
	else
		fnode->pf_new_fail = 0;

	for (i = 0; i < fnode->pf_ver_nr; i++) {
		tmp = &fnode->pf_vers[i];
		if (fver_overlap(tmp, &ver)) {
			tmp->pf_start_ver = min(tmp->pf_start_ver,
						ver.pf_start_ver);
			tmp->pf_end_ver = max(tmp->pf_end_ver,
					      ver.pf_end_ver);
			return 0;
		}
	}

	D_ASSERT(fnode->pf_ver_nr <= fnode->pf_ver_total);
	if (fnode->pf_ver_nr == fnode->pf_ver_total) {
		nr = fnode->pf_ver_nr + PMAP_FAIL_INLINE_NR;
		D_ALLOC_ARRAY(fvers, nr);
		if (fvers == NULL)
			return -DER_NOMEM;

		memcpy(fvers, fnode->pf_vers,
		       sizeof(*fvers) * fnode->pf_ver_nr);
		if (fnode->pf_vers != fnode->pf_ver_inline)
			D_FREE(fnode->pf_vers);
		fnode->pf_vers = fvers;
		fnode->pf_ver_total = nr;
	}
	D_ASSERT(fnode->pf_ver_nr < fnode->pf_ver_total);

	fnode->pf_vers[fnode->pf_ver_nr] = ver;
	fnode->pf_ver_nr++;
	return 0;
}

static int
pmap_node_check(struct pool_domain *node_dom, struct pmap_fail_stat *fstat)
{
	struct pmap_fail_node	*fnode = NULL;
	struct pool_target	*tgt;
	struct pool_component	*comp;
	int			 i;
	int			 rc = 0;

	for (i = 0; i < node_dom->do_target_nr; ++i) {
		tgt = &node_dom->do_targets[i];
		comp = &tgt->ta_comp;
		if (!pmap_comp_failed(comp) ||
		    pmap_comp_failed_earlier(comp, fstat->pf_last_ver))
			continue;
		if (fnode == NULL) {
			fnode = pmap_fail_node_get(fstat);
			if (fnode == NULL)
				return -DER_NOMEM;
		}

		rc = pmap_fail_node_add_tgt(fstat, fnode, comp);
		if (rc)
			return rc;
	}

	if (fnode == NULL || fnode->pf_ver_nr == 0)
		return 0;

	fnode->pf_co_id = node_dom->do_comp.co_id;
	daos_array_sort(fnode->pf_vers, fnode->pf_ver_nr, false,
			&pmap_fver_sort_ops);
	pmap_fail_ver_merge(fnode);

	if (fnode->pf_down)
		fstat->pf_down_nr++;
	if (fnode->pf_new_fail)
		fstat->pf_newfail_nr++;
	if ((fstat->pf_down_nr > fstat->pf_rf) && (fstat->pf_newfail_nr > 0)) {
		rc = -DER_RF;
		D_ERROR("RF broken, found %d DOWN node, "
			"newly fail %d, rf %d, "DF_RC"\n", fstat->pf_down_nr,
			fstat->pf_newfail_nr, fstat->pf_rf, DP_RC(rc));
	}

	return rc;
}

static int
pmap_fail_ver_overlap(struct pmap_fail_stat *fstat, struct pmap_fail_ver *fver)
{
	struct pmap_fail_node	*fnode;
	struct pmap_fail_ver	*tmp;
	int			 i, j;
	int			 nr;
	bool			 ovl;

	for (i = 0, nr = 0; i < fstat->pf_node_nr; i++) {
		ovl = false;
		fnode = &fstat->pf_nodes[i];
		for (j = 0; j < fnode->pf_ver_nr; j++) {
			tmp = &fnode->pf_vers[j];
			if (fver_overlap(tmp, fver)) {
				ovl = true;
				break;
			}
		}
		if (ovl)
			nr++;
	}

	return nr;
}

static int
pmap_fail_stat_check(struct pmap_fail_stat *fstat)
{
	struct pmap_fail_node	*fnode;
	struct pmap_fail_ver	*fver;
	uint32_t		 rf = fstat->pf_rf;
	int			 max_fail_nr = 0;
	int			 fail_nr;
	uint32_t		 i, j;
	int			 rc = 0;

	/* First check some easier cases, it should cover most common cases */
	if ((fstat->pf_node_nr <= rf) || (fstat->pf_newfail_nr == 0))
		return 0;
	if (fstat->pf_node_nr == 1) {
		if (rf >= 1)
			return 0;
		rc = -DER_RF;
	} else if (fstat->pf_down_nr > rf) {
		rc = -DER_RF;
	}
	if (rc)
		goto fail;

	/* Bad corner case, need to check #max-concurrent-failures by checking
	 * overlapped fail version ranges between different nodes.
	 */
	for (i = 0; i < fstat->pf_node_nr; i++) {
		fnode = &fstat->pf_nodes[i];
		for (j = 0; j < fnode->pf_ver_nr; j++) {
			fver = &fnode->pf_vers[j];
			fail_nr = pmap_fail_ver_overlap(fstat, fver);
			D_ASSERT(fail_nr >= 1);
			if (fail_nr > max_fail_nr)
				max_fail_nr = fail_nr;
			if (max_fail_nr > rf) {
				rc = -DER_RF;
				break;
			}
		}
	}

fail:
	if (rc == -DER_RF) {
		D_ERROR("RF broken, found %d fail, DOWN %d, newly "
			"fail %d, max_overlapped %d, rf %d, "DF_RC"\n",
			fstat->pf_node_nr, fstat->pf_down_nr,
			fstat->pf_newfail_nr, max_fail_nr,
			fstat->pf_rf, DP_RC(rc));
	} else if (rc) {
		D_ERROR("pmap_fail_stat_check, "DF_RC"\n", DP_RC(rc));
	}
	return rc;
}

/**
 * Check if #concurrent_failures exceeds RF since pool map version \a last_ver.
 */
int
pool_map_rf_verify(struct pool_map *map, uint32_t last_ver, uint32_t rlvl, uint32_t rf)
{
	struct pool_domain	*node_doms;
	struct pool_domain	*node_dom;
	struct pmap_fail_stat	 fstat;
	int			 node_nr, i;
	int			 com_type;
	int			 rc = 0;

	pmap_fail_stat_init(&fstat, last_ver, rf);
	com_type = rlvl == DAOS_PROP_CO_REDUN_NODE ? PO_COMP_TP_NODE : PO_COMP_TP_RANK;
	node_nr = pool_map_find_domain(map, com_type, PO_COMP_ID_ALL, &node_doms);
	D_ASSERT(node_nr >= 0);
	if (node_nr == 0)
		return -DER_INVAL;

	for (i = 0; i < node_nr; i++) {
		node_dom = &node_doms[i];
		rc = pmap_node_check(node_dom, &fstat);
		if (rc)
			goto out;
	}

	rc = pmap_fail_stat_check(&fstat);

out:
	pmap_fail_stat_fini(&fstat);
	return rc;
}

/**
 * Find all targets with @status in specific rank. Note: &tgt_pp will be
 * allocated and the caller is responsible to free it.
 */
int
pool_map_find_by_rank_status(struct pool_map *map,
			     struct pool_target ***tgt_ppp,
			     unsigned int *tgt_cnt, unsigned int status,
			     d_rank_t rank)
{
	struct pool_domain	*dom;
	int			i;

	*tgt_ppp = NULL;
	*tgt_cnt = 0;
	dom = pool_map_find_node_by_rank(map, rank);
	if (dom == NULL)
		return 0;

	for (i = 0; i < dom->do_target_nr; i++) {
		if (dom->do_targets[i].ta_comp.co_status & status) {
			if (*tgt_ppp == NULL) {
				D_ALLOC_ARRAY(*tgt_ppp,	dom->do_target_nr);
				if (*tgt_ppp == NULL)
					return -DER_NOMEM;
			}
			(*tgt_ppp)[(*tgt_cnt)++] = &dom->do_targets[i];
		}
	}
	return 0;
}

/** Return a list of engine ranks from the pool map.
 * get_enabled == true: ranks of engines whose targets are all up or draining (i.e., not disabled).
 * get_enabled != true: ranks of engines having one or more targets disabled (i.e., down).
 */
int
pool_map_get_ranks(uuid_t pool_uuid, struct pool_map *map, bool get_enabled, d_rank_list_t **ranks)
{
	int			 rc;
	int			 i;
	int			 j;
	unsigned int		 nnodes_tot;
	unsigned int		 nnodes_alloc;
	unsigned int		 nnodes_enabled = 0;	/* nodes with all targets enabled */
	unsigned int		 nnodes_disabled = 0;	/* nodes with some, all targets disabled */
	const unsigned int	 ENABLED = (PO_COMP_ST_UP | PO_COMP_ST_UPIN | PO_COMP_ST_DRAIN);
	struct pool_domain	*domains = NULL;
	d_rank_list_t		*ranklist = NULL;

	nnodes_tot = pool_map_find_nodes(map, PO_COMP_ID_ALL, &domains);
	for (i = 0; i < nnodes_tot; i++) {
		if (pool_map_node_status_match(&domains[i], ENABLED))
			nnodes_enabled++;
		else
			nnodes_disabled++;
	}
	D_DEBUG(DB_MGMT, DF_UUID": nnodes=%u, nnodes_enabled=%u, nnodes_disabled=%u\n",
		DP_UUID(pool_uuid), nnodes_tot, nnodes_enabled, nnodes_disabled);

	nnodes_alloc = get_enabled ? nnodes_enabled : nnodes_disabled;
	ranklist = d_rank_list_alloc(nnodes_alloc);
	if (!ranklist)
		D_GOTO(err, rc = -DER_NOMEM);

	for (i = 0, j = 0; i < nnodes_tot; i++) {
		struct	pool_domain *d = &domains[i];

		if ((get_enabled && pool_map_node_status_match(d, ENABLED)) ||
		    (!get_enabled && !pool_map_node_status_match(d, ENABLED))) {
			D_ASSERT(j < ranklist->rl_nr);
			ranklist->rl_ranks[j++] = domains[i].do_comp.co_rank;
		}
	}
	D_ASSERT(j == ranklist->rl_nr);

	*ranks = ranklist;
	return 0;
err:
	return rc;
}

/**
 * Find all targets with DOWN|DOWNOUT state in specific rank.
 */
int
pool_map_find_failed_tgts_by_rank(struct pool_map *map,
				  struct pool_target ***tgt_ppp,
				  unsigned int *tgt_cnt, d_rank_t rank)
{
	unsigned int status;

	status = PO_COMP_ST_DOWN | PO_COMP_ST_DOWNOUT | PO_COMP_ST_DRAIN;
	return pool_map_find_by_rank_status(map, tgt_ppp, tgt_cnt, status,
					    rank);
}

int
pool_map_find_tgts_by_state(struct pool_map *map,
			    pool_comp_state_t match_states,
			    struct pool_target **tgt_pp, unsigned int *tgt_cnt)
{
	struct find_tgts_param param;

	param.ftp_max_fseq = 0;
	param.ftp_min_fseq = 0;
	param.ftp_status = match_states;
	param.ftp_chk_max_fseq = 0;
	param.ftp_chk_min_fseq = 0;
	param.ftp_chk_status = 1;

	return pool_map_find_tgts(map, &param, &fseq_sort_ops, tgt_pp, tgt_cnt);
}

/**
 * Find all targets in UP state. (but not included in the pool for active I/O
 * i.e. UP_IN). Raft leader can use it drive target reintegration/addition.
 */
int
pool_map_find_up_tgts(struct pool_map *map, struct pool_target **tgt_pp,
		      unsigned int *tgt_cnt)
{
	return pool_map_find_tgts_by_state(map,
					   PO_COMP_ST_UP,
					   tgt_pp, tgt_cnt);
}

/**
 * Find all targets in DOWN state. Raft leader can use it drive target
 * rebuild one by one.
 */
int
pool_map_find_down_tgts(struct pool_map *map, struct pool_target **tgt_pp,
			unsigned int *tgt_cnt)
{
	return pool_map_find_tgts_by_state(map,
					   PO_COMP_ST_DOWN,
					   tgt_pp, tgt_cnt);
}

/**
 * Find all targets in DOWN|DOWNOUT state.
 *
 * Note that this does not return DRAIN targets, because those are still healthy
 * while they are draining
 */
int
pool_map_find_failed_tgts(struct pool_map *map, struct pool_target **tgt_pp,
			  unsigned int *tgt_cnt)
{
	return pool_map_find_tgts_by_state(map,
					   PO_COMP_ST_DOWN | PO_COMP_ST_DOWNOUT,
					   tgt_pp, tgt_cnt);
}

/**
 * Find all targets in UPIN state (included in the pool for active I/O).
 */
int
pool_map_find_upin_tgts(struct pool_map *map, struct pool_target **tgt_pp,
			unsigned int *tgt_cnt)
{
	return pool_map_find_tgts_by_state(map,
					   PO_COMP_ST_UPIN,
					   tgt_pp, tgt_cnt);
}

static void
pool_domain_print(struct pool_domain *domain, int dep)
{
	int		i;

	D_PRINT("%*s%s[%d] v%d %s\n", dep * 8, "", pool_domain_name(domain),
		domain->do_comp.co_id, domain->do_comp.co_ver,
		pool_comp_state2str(domain->do_comp.co_status));

	D_ASSERT(domain->do_targets != NULL);

	if (domain->do_children != NULL) {
		for (i = 0; i < domain->do_child_nr; i++)
			pool_domain_print(&domain->do_children[i], dep + 1);
		return;
	}

	for (i = 0; i < domain->do_target_nr; i++) {
		struct pool_component *comp = &domain->do_targets[i].ta_comp;

		D_ASSERTF(comp->co_type == PO_COMP_TP_TARGET,
			  "%s\n", pool_comp_type2str(comp->co_type));

		D_PRINT("%*s%s[%d] v%d %s (fseq=%d)\n", (dep + 1) * 8, "",
			pool_comp_type2str(comp->co_type),
			comp->co_id, comp->co_ver,
			pool_comp_state2str(comp->co_status),
			comp->co_fseq);
	}
}

/**
 * Print all components of the pool map, this is a debug function.
 */
void
pool_map_print(struct pool_map *map)
{
	D_PRINT("Cluster map version %d\n", map->po_version);
	if (map->po_tree != NULL)
		pool_domain_print(map->po_tree, 0);
}

/**
 * Return the version of the pool map.
 */
unsigned int
pool_map_get_version(struct pool_map *map)
{
	D_DEBUG(DB_TRACE, "Fetch pool map version %u\n", map->po_version);
	D_ASSERT(map != NULL);
	return map->po_version;
}

/**
 * Update the version of the pool map.
 */
int
pool_map_set_version(struct pool_map *map, uint32_t version)
{
	if (map->po_version > version) {
		D_ERROR("Cannot decrease pool map version %u/%u\n",
			map->po_version, version);
		return -DER_NO_PERM;
	}

	if (map->po_version == version)
		return 0;

	D_DEBUG(DB_TRACE, "Update pool map version %u->%u\n",
		map->po_version, version);

	map->po_version = version;
	return 0;
}

int
pool_map_get_failed_cnt(struct pool_map *map, uint32_t domain)
{
	int i;
	int fail_cnt = -1;

	for (i = 0; i < map->po_domain_layers; ++i) {
		if (map->po_comp_fail_cnts[i].comp_type == domain) {
			fail_cnt = map->po_comp_fail_cnts[i].fail_cnt;
			break;
		}
	}

	if (fail_cnt == -1)
		return -DER_NONEXIST;

	return fail_cnt;
}
/**
 * check if the pool map is empty
 */
static bool
pool_map_empty(struct pool_map *map)
{
	return map->po_tree == NULL;
}

static bool
pool_target_id_found(struct pool_target_id_list *id_list,
		     struct pool_target_id *tgt)
{
	int i;

	for (i = 0; i < id_list->pti_number; i++)
		if (id_list->pti_ids[i].pti_id == tgt->pti_id)
			return true;
	return false;
}

int
pool_target_id_list_append(struct pool_target_id_list *id_list,
			   struct pool_target_id *id)
{
	struct pool_target_id *new_ids;
	int rc = 0;

	if (pool_target_id_found(id_list, id))
		return 0;

	D_REALLOC_ARRAY(new_ids, id_list->pti_ids, id_list->pti_number,
			id_list->pti_number + 1);
	if (new_ids == NULL)
		return -DER_NOMEM;

	new_ids[id_list->pti_number] = *id;
	id_list->pti_ids = new_ids;
	id_list->pti_number++;

	return rc;
}

int
pool_target_id_list_merge(struct pool_target_id_list *dst_list,
			  struct pool_target_id_list *src_list)
{
	int i;
	int rc = 0;

	for (i = 0; i < src_list->pti_number; i++) {
		rc = pool_target_id_list_append(dst_list,
						&src_list->pti_ids[i]);
		if (rc)
			break;
	}

	return rc;
}

int
pool_target_id_list_alloc(unsigned int num,
			  struct pool_target_id_list *id_list)
{
	D_ALLOC_ARRAY(id_list->pti_ids,	num);
	if (id_list->pti_ids == NULL)
		return -DER_NOMEM;

	id_list->pti_number = num;

	return 0;
}

void
pool_target_id_list_free(struct pool_target_id_list *id_list)
{
	if (id_list == NULL)
		return;

	if (id_list->pti_ids)
		D_FREE(id_list->pti_ids);
}

int
pool_target_addr_list_alloc(unsigned int num,
			    struct pool_target_addr_list *addr_list)
{
	D_ALLOC_ARRAY(addr_list->pta_addrs, num);
	if (addr_list->pta_addrs == NULL)
		return -DER_NOMEM;

	addr_list->pta_number = num;

	return 0;
}

void
pool_target_addr_list_free(struct pool_target_addr_list *addr_list)
{
	if (addr_list == NULL)
		return;

	D_FREE(addr_list->pta_addrs);
}

static bool
pool_target_addr_equal(struct pool_target_addr *addr1,
		       struct pool_target_addr *addr2)
{
	return addr1->pta_rank == addr2->pta_rank &&
	       (addr1->pta_target == addr2->pta_target ||
		addr1->pta_target == (uint32_t)(-1) ||
		addr2->pta_target == (uint32_t)(-1));
}

bool
pool_target_addr_found(struct pool_target_addr_list *addr_list,
		       struct pool_target_addr *tgt)
{
	int i;

	for (i = 0; i < addr_list->pta_number; i++)
		if (pool_target_addr_equal(&addr_list->pta_addrs[i], tgt))
			return true;
	return false;
}

int
pool_target_addr_list_append(struct pool_target_addr_list *addr_list,
			     struct pool_target_addr *addr)
{
	struct pool_target_addr	*new_addrs;

	if (pool_target_addr_found(addr_list, addr))
		return 0;

	D_REALLOC_ARRAY(new_addrs, addr_list->pta_addrs,
			addr_list->pta_number, addr_list->pta_number + 1);
	if (new_addrs == NULL)
		return -DER_NOMEM;

	new_addrs[addr_list->pta_number] = *addr;
	addr_list->pta_addrs = new_addrs;
	addr_list->pta_number++;

	return 0;
}<|MERGE_RESOLUTION|>--- conflicted
+++ resolved
@@ -1563,15 +1563,9 @@
 	uint32_t		num_comps;
 	uint8_t			new_status;
 	int			i, rc;
-<<<<<<< HEAD
 	unsigned		num_pd = 0;
-	uint32_t		num_domain_comps;
-
-	updated = false;
-=======
 	uint32_t		num_domain_comps = 0;
 	d_rank_list_t		*ordered_ranks;
->>>>>>> 510b4b60
 
 	/*
 	 * Estimate number of domains for allocating the pool buffer
@@ -1584,7 +1578,6 @@
 	D_ASSERT(num_domain_comps > 0);
 	num_domain_comps--; /* remove the root domain - allocated separately */
 
-<<<<<<< HEAD
 	if (map == NULL) {
 		/* Temporary hack to pass in the performance domain info before control plane
 		 * support available.
@@ -1599,17 +1592,15 @@
 		}
 		num_domain_comps += num_pd;
 	}
-=======
+
 	ordered_ranks = d_rank_list_alloc(nnodes);
 	if (ordered_ranks == NULL)
 		return -DER_NOMEM;
->>>>>>> 510b4b60
 
 	map_buf = pool_buf_alloc(num_domain_comps + nnodes + ntargets);
 	if (map_buf == NULL)
 		D_GOTO(out_ranks, rc = -DER_NOMEM);
 
-<<<<<<< HEAD
 	/* firstly add performance domain */
 	if (num_pd > 0) {
 		uint32_t	num_fdom, fdom_per_pd;
@@ -1639,13 +1630,8 @@
 		}
 	}
 
-	/* then add fault domain */
-	rc = add_domains_to_pool_buf(map, map_buf, map_version, ndomains,
-				     domains);
-=======
 	rc = add_domain_tree_to_pool_buf(map, map_buf, map_version, dss_tgt_nr, ndomains,
 					 domains, ordered_ranks);
->>>>>>> 510b4b60
 	if (rc != 0)
 		D_GOTO(out_map_buf, rc);
 
