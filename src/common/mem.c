/**
 * (C) Copyright 2016-2022 Intel Corporation.
 *
 * SPDX-License-Identifier: BSD-2-Clause-Patent
 */
/**
 * This file is part of daos
 *
 * common/mem.c
 *
 * Author: Liang Zhen <liang.zhen@intel.com>
 */
#define D_LOGFAC	DD_FAC(common)

#include <daos/common.h>
#include <daos/mem.h>
#ifdef DAOS_PMEM_BUILD
#include <libpmemobj.h>
#include <daos_srv/ad_mem.h>
#include "dav/dav.h"
#endif

#define UMEM_TX_DATA_MAGIC	(0xc01df00d)

#define TXD_CB_NUM		(1 << 5)	/* 32 callbacks */
#define TXD_CB_MAX		(1 << 20)	/* 1 million callbacks */


struct umem_tx_stage_item {
	int		 txi_magic;
	umem_tx_cb_t	 txi_fn;
	void		*txi_data;
};

#ifdef DAOS_PMEM_BUILD

<<<<<<< HEAD
static int use_bmem; /* Don't use BMEM by default */
=======
enum {
	DAOS_MD_PMEM	= 0,
	DAOS_MD_BMEM	= 1,
	DAOS_MD_ADMEM	= 2,
};

static int daos_md_backend = DAOS_MD_PMEM;
>>>>>>> 412c218a

/** Sets up global settings for the pmem objects.
 *
 *  \return	0 on success, non-zero on failure.
 */
int
umempobj_settings_init(void)
{
	int					rc;
	enum pobj_arenas_assignment_type	atype;
	unsigned int				val = DAOS_MD_PMEM;

	d_getenv_int("DAOS_MD_ON_SSD", &val);
	switch (val) {
	case DAOS_MD_PMEM:
		daos_md_backend = DAOS_MD_PMEM;
		atype = POBJ_ARENAS_ASSIGNMENT_GLOBAL;

		rc = pmemobj_ctl_set(NULL, "heap.arenas_assignment_type", &atype);
		if (rc != 0)
			D_ERROR("Could not configure PMDK for global arena: %s\n",
				strerror(errno));
		return rc;
<<<<<<< HEAD
	}
	use_bmem = 1;
	D_INFO("UMEM will use Blob Backed Memory as the backend interface\n");
=======
	case DAOS_MD_BMEM:
		daos_md_backend = DAOS_MD_BMEM;
		D_INFO("UMEM will use Blob Backed Memory as the metadata backend interface\n");
		return 0;
	case DAOS_MD_ADMEM:
		daos_md_backend = DAOS_MD_ADMEM;
		D_INFO("UMEM will use AD-hoc Memory as the metadata backend interface\n");
		return 0;
	default:
		D_ERROR("invalid DAOS_MD_ON_SSD value %d\n", val);
		return -DER_INVAL;
	};
>>>>>>> 412c218a
	return 0;
}

/* Persistent object allocator functions */
/** Create a persistent memory object.
 *
 *  \param	path[IN]		Name of the memory pool file
 *  \param	layout_name[IN]		Unique name for the layout
 *  \param	flags[IN]		Additional flags
 *  \param	poolsize[IN]		Size of the pool
 *  \param	mode[IN]		Permission for creating the object
 *  \param	store[IN]		umem_store
 *
 *  \return	A pointer to the pool, NULL if creation fails.
 */
struct umem_pool *
umempobj_create(const char *path, const char *layout_name, int flags,
		size_t poolsize, mode_t mode, struct umem_store *store)
{
	struct umem_pool	*umm_pool;
	PMEMobjpool		*pop;
	dav_obj_t		*dav_hdl;
	struct ad_blob_handle	 bh;
	int			 enabled = 1;
	int			 rc;

	D_ALLOC_PTR(umm_pool);
	if (umm_pool == NULL)
		return NULL;

	if (store != NULL)
		umm_pool->up_store = *store;

	D_DEBUG(DB_TRACE, "creating path %s, poolsize %zu, store_size %zu ...\n",
		path, poolsize, store->stor_size);
	switch (daos_md_backend) {
	case DAOS_MD_PMEM:
		pop = pmemobj_create(path, layout_name, poolsize, mode);
		if (!pop) {
			D_ERROR("Failed to create pool %s, size="DF_U64": %s\n",
				path, poolsize, pmemobj_errormsg());
			D_FREE(umm_pool);
			return NULL;
		}
		if (flags & UMEMPOBJ_ENABLE_STATS) {
			rc = pmemobj_ctl_set(pop, "stats.enabled", &enabled);
			if (rc) {
				D_ERROR("Enable SCM usage statistics failed. "DF_RC"\n",
					DP_RC(rc));
				rc = umem_tx_errno(rc);
				pmemobj_close(pop);
				D_FREE(umm_pool);
				return NULL;
			}
		}

		umm_pool->up_priv = pop;
		return umm_pool;
	case DAOS_MD_BMEM:
		dav_hdl = dav_obj_create(path, 0, poolsize, mode);
		if (!dav_hdl) {
			D_ERROR("Failed to create pool %s, size="DF_U64": errno = %d\n",
				path, poolsize, errno);
			D_FREE(umm_pool);
			return NULL;
		}
		umm_pool->up_priv = dav_hdl;

<<<<<<< HEAD
	dav_hdl = dav_obj_create(path, 0, poolsize, mode, store);
	if (!dav_hdl) {
		D_ERROR("Failed to create pool %s, size="DF_U64": errno = %d\n",
			path, poolsize, errno);
		D_FREE(umm_pool);
		return NULL;
	}
	if (store != NULL)
		umm_pool->up_store = *store;
	umm_pool->up_priv = dav_hdl;
=======
		/* TODO: Do checkpoint here to write back allocator heap */
		return umm_pool;
	case DAOS_MD_ADMEM:
		rc = ad_blob_create(path, 0, store, &bh);
		if (rc) {
			D_ERROR("ad_blob_create failed, "DF_RC"\n", DP_RC(rc));
			D_FREE(umm_pool);
			return NULL;
		}
>>>>>>> 412c218a

		umm_pool->up_priv = bh.bh_blob;
		return umm_pool;
	default:
		D_ASSERTF(0, "bad daos_md_backend %d\n", daos_md_backend);
		break;
	};

	return NULL;
}

/** Open the given persistent memory object.
 *
 *  \param	path[IN]		Name of the memory pool file
 *  \param	layout_name[IN]		Name of the layout [PMDK]
 *  \param	flags[IN]		Additional flags
 *  \param	store[IN]		umem_store
 *
 *  \return	A pointer to the pool, NULL if creation fails.
 */
struct umem_pool *
umempobj_open(const char *path, const char *layout_name, int flags, struct umem_store *store)
{
	struct umem_pool	*umm_pool;
	PMEMobjpool		*pop;
	dav_obj_t		*dav_hdl;
	struct ad_blob_handle	 bh;
	int			 enabled = 1;
	int			 rc;

	D_ALLOC_PTR(umm_pool);
	if (umm_pool == NULL)
		return NULL;

	if (store != NULL)
		umm_pool->up_store = *store;

	D_DEBUG(DB_TRACE, "opening %s\n", path);
	switch (daos_md_backend) {
	case DAOS_MD_PMEM:
		pop = pmemobj_open(path, layout_name);
		if (!pop) {
			D_ERROR("Error in opening the pool %s: %s\n",
				path, pmemobj_errormsg());
			D_FREE(umm_pool);
			return NULL;
		}
		if (flags & UMEMPOBJ_ENABLE_STATS) {
			rc = pmemobj_ctl_set(pop, "stats.enabled", &enabled);
			if (rc) {
				D_ERROR("Enable SCM usage statistics failed. "DF_RC"\n",
					DP_RC(rc));
				rc = umem_tx_errno(rc);
				pmemobj_close(pop);
				D_FREE(umm_pool);
				return NULL;
			}
		}

		umm_pool->up_priv = pop;
		return umm_pool;
	case DAOS_MD_BMEM:
		/* TODO mmap tmpfs file */
		/* TODO Load all meta pages from SSD */
		/* TODO Replay WAL */

		dav_hdl = dav_obj_open(path, 0);
		if (!dav_hdl) {
			D_ERROR("Error in opening the pool %s: errno =%d\n",
				path, errno);
			D_FREE(umm_pool);
			return NULL;
		}

		umm_pool->up_priv = dav_hdl;
		return umm_pool;
	case DAOS_MD_ADMEM:
		rc = ad_blob_open(path, 0, store, &bh);
		if (rc) {
			D_ERROR("ad_blob_create failed, "DF_RC"\n", DP_RC(rc));
			D_FREE(umm_pool);
			return NULL;
		}

<<<<<<< HEAD
	dav_hdl = dav_obj_open(path, 0, store);
	if (!dav_hdl) {
		D_ERROR("Error in opening the pool %s: errno =%d\n",
			path, errno);
		D_FREE(umm_pool);
		return NULL;
=======
		umm_pool->up_priv = bh.bh_blob;
		return umm_pool;
	default:
		D_ASSERTF(0, "bad daos_md_backend %d\n", daos_md_backend);
		break;
>>>>>>> 412c218a
	}

	return NULL;
}

/** Close the pmem object.
 *
 *  \param	ph_p[IN]		pointer to the pool object.
 */
void
umempobj_close(struct umem_pool *ph_p)
{
	PMEMobjpool		*pop;
	struct ad_blob_handle	 bh;

	switch (daos_md_backend) {
	case DAOS_MD_PMEM:
		pop = (PMEMobjpool *)ph_p->up_priv;

		pmemobj_close(pop);
		break;
	case DAOS_MD_BMEM:
		dav_obj_close((dav_obj_t *)ph_p->up_priv);
		break;
	case DAOS_MD_ADMEM:
		bh.bh_blob = (struct ad_blob *)ph_p->up_priv;
		ad_blob_close(bh);
		break;
	default:
		D_ASSERTF(0, "bad daos_md_backend %d\n", daos_md_backend);
		break;
	}

	D_FREE(ph_p);
}

/** Obtain the root memory address for the pmem object.
 *
 *  \param	ph_p[IN]		Pointer to the persistent object.
 *  \param	size[IN]		size of the structure that root is
 *					pointing to.
 *
 *  \return	A memory pointer to the pool's root location.
 */
void *
umempobj_get_rootptr(struct umem_pool *ph_p, size_t size)
{
	PMEMobjpool		*pop;
	void			*rootp;
	PMEMoid			 root;
	struct ad_blob_handle	 bh;
	uint64_t		 off;

	switch (daos_md_backend) {
	case DAOS_MD_PMEM:
		pop = (PMEMobjpool *)ph_p->up_priv;

		root = pmemobj_root(pop, size);
		rootp = pmemobj_direct(root);
		return rootp;
	case DAOS_MD_BMEM:
		off = dav_root((dav_obj_t *)ph_p->up_priv, size);
		return (char *)dav_get_base_ptr((dav_obj_t *)ph_p->up_priv) + off;
	case DAOS_MD_ADMEM:
		bh.bh_blob = (struct ad_blob *)ph_p->up_priv;
		return ad_root(bh, size);
	default:
		D_ASSERTF(0, "bad daos_md_backend %d\n", daos_md_backend);
		break;
	}

	return NULL;
}

/** Obtain the usage statistics for the pmem object
 *
 *  \param	pool[IN]		Pointer to the persistent object.
 *  \param	curr_allocated[IN|OUT]	Total bytes currently allocated
 *
 *  \return	zero on success and non-zero on failure.
 */
int
umempobj_get_heapusage(struct umem_pool *ph_p, daos_size_t *curr_allocated)
{
	PMEMobjpool		*pop;
	struct dav_heap_stats	 st;
	int			 rc = 0;

	switch (daos_md_backend) {
	case DAOS_MD_PMEM:
		pop = (PMEMobjpool *)ph_p->up_priv;

		rc = pmemobj_ctl_get(pop, "stats.heap.curr_allocated",
			     curr_allocated);
		break;
	case DAOS_MD_BMEM:
		rc = dav_get_heap_stats((dav_obj_t *)ph_p->up_priv, &st);
		if (rc == 0)
			*curr_allocated = st.curr_allocated;
		break;
	case DAOS_MD_ADMEM:
		*curr_allocated = 40960; /* TODO */
		break;
	default:
		D_ASSERTF(0, "bad daos_md_backend %d\n", daos_md_backend);
		break;
	}

	return rc;
}

/** Log fragmentation related info for the pool.
 *
 *  \param	pool[IN]		Pointer to the persistent object.
 *
 */
void
umempobj_log_fraginfo(struct umem_pool *ph_p)
{
	PMEMobjpool		*pop;
	daos_size_t		 scm_used, scm_active;
	struct dav_heap_stats	 st;

	switch (daos_md_backend) {
	case DAOS_MD_PMEM:
		pop = (PMEMobjpool *)ph_p->up_priv;

		pmemobj_ctl_get(pop, "stats.heap.run_allocated", &scm_used);
		pmemobj_ctl_get(pop, "stats.heap.run_active", &scm_active);

		D_ERROR("Fragmentation info, run_allocated: "
		  DF_U64", run_active: "DF_U64"\n", scm_used, scm_active);
		break;
	case DAOS_MD_BMEM:
		dav_get_heap_stats((dav_obj_t *)ph_p->up_priv, &st);
		D_ERROR("Fragmentation info, run_allocated: "
		  DF_U64", run_active: "DF_U64"\n",
		  st.run_allocated, st.run_active);
		break;
	case DAOS_MD_ADMEM:
		/* TODO */
		D_ERROR("Fragmentation info, not implemented in ADMEM yet.\n");
		break;
	default:
		D_ASSERTF(0, "bad daos_md_backend %d\n", daos_md_backend);
		break;
	}
}

/** Create a slab within the pool.
 *
 *  \param	pool[IN]		Pointer to the persistent object.
 *  \param	slab[IN]		Slab description
 *
 *  \return	zero on success, non-zero on failure.
 */
int
umempobj_set_slab_desc(struct umem_pool *ph_p, struct umem_slab_desc *slab)
{
	PMEMobjpool			*pop;
	struct pobj_alloc_class_desc	 pmemslab;
	struct dav_alloc_class_desc	 davslab;
	int				 rc = 0;

	switch (daos_md_backend) {
	static unsigned class_id = 10;

	case DAOS_MD_PMEM:
		pop = (PMEMobjpool *)ph_p->up_priv;

		pmemslab.unit_size = slab->unit_size;
		pmemslab.alignment = 0;
		pmemslab.units_per_block = 1000;
		pmemslab.header_type = POBJ_HEADER_NONE;
		pmemslab.class_id = slab->class_id;
		rc = pmemobj_ctl_set(pop, "heap.alloc_class.new.desc", &pmemslab);
		/* update with the new slab id */
		slab->class_id = pmemslab.class_id;
		break;
	case DAOS_MD_BMEM:
		davslab.unit_size = slab->unit_size;
		davslab.alignment = 0;
		davslab.units_per_block = 1000;
		davslab.header_type = DAV_HEADER_NONE;
		davslab.class_id = slab->class_id;
		rc = dav_class_register((dav_obj_t *)ph_p->up_priv, &davslab);
		/* update with the new slab id */
		slab->class_id = davslab.class_id;
		break;
	case DAOS_MD_ADMEM:
		/* NOOP for ADMEM now */
		slab->class_id = class_id++;
		break;
	default:
		D_ASSERTF(0, "bad daos_md_backend %d\n", daos_md_backend);
		break;
	}
	return rc;
}

static inline uint64_t
umem_slab_flags(struct umem_instance *umm, unsigned int slab_id)
{
	D_ASSERT(slab_id < UMM_SLABS_CNT);
	return (daos_md_backend == DAOS_MD_PMEM) ?
		POBJ_CLASS_ID(umm->umm_slabs[slab_id].class_id) :
		DAV_CLASS_ID(umm->umm_slabs[slab_id].class_id);
}

bool
umem_tx_none(struct umem_instance *umm)
{
	return (umem_tx_stage(umm) == UMEM_STAGE_NONE);
}

bool
umem_tx_inprogress(struct umem_instance *umm)
{
	return (umem_tx_stage(umm) == UMEM_STAGE_WORK);
}

/** Convert an offset to an id.   No invalid flags will be maintained
 *  in the conversion.
 *
 *  \param	umm[IN]		The umem pool instance
 *  \param	umoff[in]	The offset to convert
 *
 *  \return	The oid.
 */
static inline PMEMoid
umem_off2id(const struct umem_instance *umm, umem_off_t umoff)
{
	PMEMoid	oid;

	if (UMOFF_IS_NULL(umoff))
		return OID_NULL;

	oid.pool_uuid_lo = umm->umm_pool_uuid_lo;
	oid.off = umem_off2offset(umoff);

	return oid;
}

/** Convert an id to an offset.
 *
 *  \param	umm[IN]		The umem pool instance
 *  \param	oid[in]		The oid to convert
 *
 *  \return	The offset in the PMEM pool.
 */
static inline umem_off_t
umem_id2off(const struct umem_instance *umm, PMEMoid oid)
{
	if (OID_IS_NULL(oid))
		return UMOFF_NULL;

	return oid.off;
}

/** persistent memory operations (depends on pmdk) */

static int
pmem_tx_free(struct umem_instance *umm, umem_off_t umoff)
{
	/*
	 * This free call could be on error cleanup code path where
	 * the transaction is already aborted due to previous failed
	 * pmemobj_tx call. Let's just skip it in this case.
	 *
	 * The reason we don't fix caller to avoid calling tx_free()
	 * in an aborted transaction is that the caller code could be
	 * shared by both transactional and non-transactional (where
	 * UMEM_CLASS_VMEM is used, see btree code) interfaces, and
	 * the explicit umem_free() on error cleanup is necessary for
	 * non-transactional case.
	 */
	if (pmemobj_tx_stage() == TX_STAGE_ONABORT)
		return 0;

	if (!UMOFF_IS_NULL(umoff)) {
		int	rc;

		rc = pmemobj_tx_free(umem_off2id(umm, umoff));
		return rc ? umem_tx_errno(rc) : 0;
	}

	return 0;
}

static umem_off_t
pmem_tx_alloc(struct umem_instance *umm, size_t size, int slab_id,
	      uint64_t flags, unsigned int type_num)
{
	uint64_t pflags = 0;

	if (flags & UMEM_FLAG_ZERO)
		pflags |= POBJ_FLAG_ZERO;
	if (flags & UMEM_FLAG_NO_FLUSH)
		pflags |= POBJ_FLAG_NO_FLUSH;
	if (slab_id != SLAB_ID_ANY)
		pflags |= umem_slab_flags(umm, slab_id);
	return umem_id2off(umm, pmemobj_tx_xalloc(size, type_num, pflags));
}

static int
pmem_tx_add(struct umem_instance *umm, umem_off_t umoff,
	    uint64_t offset, size_t size)
{
	int	rc;

	rc = pmemobj_tx_add_range(umem_off2id(umm, umoff), offset, size);
	return rc ? umem_tx_errno(rc) : 0;
}

static int
pmem_tx_xadd(struct umem_instance *umm, umem_off_t umoff, uint64_t offset,
	     size_t size, uint64_t flags)
{
	int	rc;
	uint64_t pflags = 0;

	if (flags & UMEM_XADD_NO_SNAPSHOT)
		pflags |= POBJ_XADD_NO_SNAPSHOT;

	rc = pmemobj_tx_xadd_range(umem_off2id(umm, umoff), offset, size,
				   pflags);
	return rc ? umem_tx_errno(rc) : 0;
}

static int
pmem_tx_add_ptr(struct umem_instance *umm, void *ptr, size_t size)
{
	int	rc;

	rc = pmemobj_tx_add_range_direct(ptr, size);
	return rc ? umem_tx_errno(rc) : 0;
}

static int
pmem_tx_abort(struct umem_instance *umm, int err)
{
	/*
	 * obj_tx_abort() may have already been called in the error
	 * handling code of pmemobj APIs.
	 */
	if (pmemobj_tx_stage() != TX_STAGE_ONABORT)
		pmemobj_tx_abort(err);

	err = pmemobj_tx_end();
	return err ? umem_tx_errno(err) : 0;
}

static void
umem_process_cb_vec(struct umem_tx_stage_item *vec, unsigned int *cnt, bool noop)
{
	struct umem_tx_stage_item	*txi, *txi_arr;
	unsigned int			 i, num = *cnt;

	if (num == 0)
		return;

	/* @vec & @cnt could be changed by other ULT while txi_fn yielding */
	D_ALLOC_ARRAY(txi_arr, num);
	if (txi_arr == NULL) {
		return;
	}
	memcpy(txi_arr, vec, sizeof(*txi) * num);
	*cnt = 0;
	memset(vec, 0, sizeof(*txi) * num);

	for (i = 0; i < num; i++) {
		txi = &txi_arr[i];

		D_ASSERT(txi->txi_magic == UMEM_TX_DATA_MAGIC);
		D_ASSERT(txi->txi_fn != NULL);

		/* When 'noop' is true, callback will only free txi_data */
		txi->txi_fn(txi->txi_data, noop);
	}

	D_FREE(txi_arr);
}

D_CASSERT((int)UMEM_STAGE_NONE		== (int)TX_STAGE_NONE);
D_CASSERT((int)UMEM_STAGE_WORK		== (int)TX_STAGE_WORK);
D_CASSERT((int)UMEM_STAGE_ONCOMMIT	== (int)TX_STAGE_ONCOMMIT);
D_CASSERT((int)UMEM_STAGE_ONABORT	== (int)TX_STAGE_ONABORT);
D_CASSERT((int)UMEM_STAGE_FINALLY	== (int)TX_STAGE_FINALLY);
D_CASSERT((int)MAX_UMEM_TX_STAGE	== (int)MAX_TX_STAGE);

D_CASSERT((int)UMEM_STAGE_NONE		== (int)DAV_TX_STAGE_NONE);
D_CASSERT((int)UMEM_STAGE_WORK		== (int)DAV_TX_STAGE_WORK);
D_CASSERT((int)UMEM_STAGE_ONCOMMIT	== (int)DAV_TX_STAGE_ONCOMMIT);
D_CASSERT((int)UMEM_STAGE_ONABORT	== (int)DAV_TX_STAGE_ONABORT);
D_CASSERT((int)UMEM_STAGE_FINALLY	== (int)DAV_TX_STAGE_FINALLY);
D_CASSERT((int)MAX_UMEM_TX_STAGE	== (int)DAV_MAX_TX_STAGE);

/*
 * This callback will be called on the outermost transaction commit (stage
 * == TX_STAGE_ONCOMMIT), abort (stage == TX_STAGE_ONABORT) and end (stage
 * == TX_STAGE_NONE).
 */
void
umem_stage_callback(int stage, void *data)
{
	struct umem_tx_stage_data	*txd = data;
	struct umem_tx_stage_item	*vec;
	unsigned int			*cnt;

	D_ASSERTF(stage >= UMEM_STAGE_NONE && stage < MAX_UMEM_TX_STAGE,
		  "bad stage %d\n", stage);
	D_ASSERT(txd != NULL);
	D_ASSERT(txd->txd_magic == UMEM_TX_DATA_MAGIC);

	switch (stage) {
	case UMEM_STAGE_ONCOMMIT:
		vec = txd->txd_commit_vec;
		cnt = &txd->txd_commit_cnt;
		/* Abandon the abort callbacks */
		umem_process_cb_vec(txd->txd_abort_vec, &txd->txd_abort_cnt, true);
		break;
	case UMEM_STAGE_ONABORT:
		vec = txd->txd_abort_vec;
		cnt = &txd->txd_abort_cnt;
		/* Abandon the commit callbacks */
		umem_process_cb_vec(txd->txd_commit_vec, &txd->txd_commit_cnt, true);
		break;
	case UMEM_STAGE_NONE:
		D_ASSERT(txd->txd_commit_cnt == 0);
		D_ASSERT(txd->txd_abort_cnt == 0);
		vec = txd->txd_end_vec;
		cnt = &txd->txd_end_cnt;
		break;
	default:
		/* Ignore all other stages */
		return;
	}

	umem_process_cb_vec(vec, cnt, false);
}

static void
pmem_stage_callback(PMEMobjpool *pop, int stage, void *data)
{
	umem_stage_callback(stage, data);
}

static int
pmem_tx_begin(struct umem_instance *umm, struct umem_tx_stage_data *txd)
{
	int rc;
	PMEMobjpool *pop = (PMEMobjpool *)umm->umm_pool->up_priv;

	if (txd != NULL) {
		D_ASSERT(txd->txd_magic == UMEM_TX_DATA_MAGIC);
		rc = pmemobj_tx_begin(pop, NULL, TX_PARAM_CB, pmem_stage_callback,
				      txd, TX_PARAM_NONE);
	} else {
		rc = pmemobj_tx_begin(pop, NULL, TX_PARAM_NONE);
	}

	if (rc != 0) {
		/*
		 * pmemobj_tx_end() needs be called to re-initialize the
		 * tx state when pmemobj_tx_begin() failed.
		 */
		rc = pmemobj_tx_end();
		return rc ? umem_tx_errno(rc) : 0;
	}
	return 0;
}

static int
pmem_tx_commit(struct umem_instance *umm, void *data)
{
	int rc;

	pmemobj_tx_commit();
	rc = pmemobj_tx_end();

	return rc ? umem_tx_errno(rc) : 0;
}

static void
pmem_defer_free(struct umem_instance *umm, umem_off_t off, void *act)
{
	PMEMobjpool *pop = (PMEMobjpool *)umm->umm_pool->up_priv;
	PMEMoid	id = umem_off2id(umm, off);

	pmemobj_defer_free(pop, id, (struct pobj_action *)act);
}

static int
pmem_tx_stage(void)
{
	return pmemobj_tx_stage();
}

static umem_off_t
pmem_reserve(struct umem_instance *umm, void *act, size_t size, unsigned int type_num)
{
	PMEMobjpool *pop = (PMEMobjpool *)umm->umm_pool->up_priv;

	return umem_id2off(umm, pmemobj_reserve(pop, (struct pobj_action *)act, size, type_num));
}

static void
pmem_cancel(struct umem_instance *umm, void *actv, int actv_cnt)
{
	PMEMobjpool *pop = (PMEMobjpool *)umm->umm_pool->up_priv;

	pmemobj_cancel(pop, (struct pobj_action *)actv, actv_cnt);
}

static int
pmem_tx_publish(struct umem_instance *umm, void *actv, int actv_cnt)
{
	int	rc;

	rc = pmemobj_tx_publish((struct pobj_action *)actv, actv_cnt);
	return rc ? umem_tx_errno(rc) : 0;
}

static void *
pmem_atomic_copy(struct umem_instance *umm, void *dest, const void *src,
		 size_t len, enum acopy_hint hint)
{
	PMEMobjpool *pop = (PMEMobjpool *)umm->umm_pool->up_priv;

	return pmemobj_memcpy_persist(pop, dest, src, len);
}

static umem_off_t
pmem_atomic_alloc(struct umem_instance *umm, size_t size,
		  unsigned int type_num)
{
	PMEMoid oid;
	PMEMobjpool *pop = (PMEMobjpool *)umm->umm_pool->up_priv;
	int rc;

	rc = pmemobj_alloc(pop, &oid, size, type_num, NULL, NULL);
	if (rc)
		return UMOFF_NULL;
	return umem_id2off(umm, oid);
}

static int
pmem_atomic_free(struct umem_instance *umm, umem_off_t umoff)
{
	if (!UMOFF_IS_NULL(umoff)) {
		PMEMoid oid;

		oid = umem_off2id(umm, umoff);
		pmemobj_free(&oid);
	}
	return 0;
}

static void
pmem_atomic_flush(struct umem_instance *umm, void *addr, size_t len)
{
	PMEMobjpool *pop = (PMEMobjpool *)umm->umm_pool->up_priv;

	pmemobj_flush(pop, addr, len);
}

int
umem_tx_add_cb(struct umem_instance *umm, struct umem_tx_stage_data *txd,
	       int stage, umem_tx_cb_t cb, void *data)
{
	struct umem_tx_stage_item	*txi, **pvec;
	unsigned int			*cnt, *cnt_max;

	D_ASSERT(txd != NULL);
	D_ASSERT(txd->txd_magic == UMEM_TX_DATA_MAGIC);
	D_ASSERT(umem_tx_inprogress(umm));

	if (cb == NULL)
		return -DER_INVAL;

	switch (stage) {
	case UMEM_STAGE_ONCOMMIT:
		pvec = &txd->txd_commit_vec;
		cnt = &txd->txd_commit_cnt;
		cnt_max = &txd->txd_commit_max;
		break;
	case UMEM_STAGE_ONABORT:
		pvec = &txd->txd_abort_vec;
		cnt = &txd->txd_abort_cnt;
		cnt_max = &txd->txd_abort_max;
		break;
	case UMEM_STAGE_NONE:
		pvec = &txd->txd_end_vec;
		cnt = &txd->txd_end_cnt;
		cnt_max = &txd->txd_end_max;
		break;
	default:
		D_ERROR("Invalid stage %d\n", stage);
		return -DER_INVAL;
	}

	D_ASSERT(*cnt <= TXD_CB_MAX);
	if (*cnt == *cnt_max) {
		unsigned int new_max;

		if (*cnt_max == TXD_CB_MAX) {
			D_ERROR("Too many transaction callbacks "
				"cnt:%u, stage:%d\n", *cnt, stage);
			return -DER_OVERFLOW;
		}

		new_max = min((*cnt_max) << 1, TXD_CB_MAX);
		D_REALLOC_ARRAY(txi, *pvec, *cnt_max, new_max);
		if (txi == NULL)
			return -DER_NOMEM;

		*pvec = txi;
		*cnt_max = new_max;
	}

	txi = &(*pvec)[*cnt];
	(*cnt)++;
	txi->txi_magic = UMEM_TX_DATA_MAGIC;
	txi->txi_fn = cb;
	txi->txi_data = data;

	return 0;
}

static umem_ops_t	pmem_ops = {
	.mo_tx_free		= pmem_tx_free,
	.mo_tx_alloc		= pmem_tx_alloc,
	.mo_tx_add		= pmem_tx_add,
	.mo_tx_xadd		= pmem_tx_xadd,
	.mo_tx_add_ptr		= pmem_tx_add_ptr,
	.mo_tx_abort		= pmem_tx_abort,
	.mo_tx_begin		= pmem_tx_begin,
	.mo_tx_commit		= pmem_tx_commit,
	.mo_tx_stage		= pmem_tx_stage,
	.mo_reserve		= pmem_reserve,
	.mo_defer_free		= pmem_defer_free,
	.mo_cancel		= pmem_cancel,
	.mo_tx_publish		= pmem_tx_publish,
	.mo_atomic_copy		= pmem_atomic_copy,
	.mo_atomic_alloc	= pmem_atomic_alloc,
	.mo_atomic_free		= pmem_atomic_free,
	.mo_atomic_flush	= pmem_atomic_flush,
	.mo_tx_add_callback	= umem_tx_add_cb,
};


/** BMEM operations (depends on dav) */

static int
bmem_tx_free(struct umem_instance *umm, umem_off_t umoff)
{
	/*
	 * This free call could be on error cleanup code path where
	 * the transaction is already aborted due to previous failed
	 * pmemobj_tx call. Let's just skip it in this case.
	 *
	 * The reason we don't fix caller to avoid calling tx_free()
	 * in an aborted transaction is that the caller code could be
	 * shared by both transactional and non-transactional (where
	 * UMEM_CLASS_VMEM is used, see btree code) interfaces, and
	 * the explicit umem_free() on error cleanup is necessary for
	 * non-transactional case.
	 */
	if (dav_tx_stage() == DAV_TX_STAGE_ONABORT)
		return 0;

	if (!UMOFF_IS_NULL(umoff)) {
		int	rc;

		rc = dav_tx_free(umem_off2offset(umoff));
		return rc ? umem_tx_errno(rc) : 0;
	}

	return 0;
}

static umem_off_t
bmem_tx_alloc(struct umem_instance *umm, size_t size, int slab_id,
	      uint64_t flags, unsigned int type_num)
{
	uint64_t pflags = 0;

	if (flags & UMEM_FLAG_ZERO)
		pflags |= DAV_FLAG_ZERO;
	if (flags & UMEM_FLAG_NO_FLUSH)
		pflags |= DAV_FLAG_NO_FLUSH;
	if (slab_id != SLAB_ID_ANY)
		pflags |= umem_slab_flags(umm, slab_id);
	return dav_tx_xalloc(size, type_num, pflags);
}

static int
bmem_tx_add(struct umem_instance *umm, umem_off_t umoff,
	    uint64_t offset, size_t size)
{
	int	rc;

	rc = dav_tx_add_range(umem_off2offset(umoff), size);
	return rc ? umem_tx_errno(rc) : 0;
}

static int
bmem_tx_xadd(struct umem_instance *umm, umem_off_t umoff, uint64_t offset,
	     size_t size, uint64_t flags)
{
	int	rc;
	uint64_t pflags = 0;

	if (flags & UMEM_XADD_NO_SNAPSHOT)
		pflags |= DAV_XADD_NO_SNAPSHOT;

	rc = dav_tx_xadd_range(umem_off2offset(umoff), size, pflags);
	return rc ? umem_tx_errno(rc) : 0;
}


static int
bmem_tx_add_ptr(struct umem_instance *umm, void *ptr, size_t size)
{
	int	rc;

	rc = dav_tx_add_range_direct(ptr, size);
	return rc ? umem_tx_errno(rc) : 0;
}

static int
bmem_tx_abort(struct umem_instance *umm, int err)
{
	/*
	 * obj_tx_abort() may have already been called in the error
	 * handling code of pmemobj APIs.
	 */
	if (dav_tx_stage() != DAV_TX_STAGE_ONABORT)
		dav_tx_abort(err);

	err = dav_tx_end();
	return err ? umem_tx_errno(err) : 0;
}

static int
bmem_tx_begin(struct umem_instance *umm, struct umem_tx_stage_data *txd)
{
	int rc;
	dav_obj_t *pop = (dav_obj_t *)umm->umm_pool->up_priv;

	if (txd != NULL) {
		D_ASSERT(txd->txd_magic == UMEM_TX_DATA_MAGIC);
		rc = dav_tx_begin(pop, NULL, DAV_TX_PARAM_CB, pmem_stage_callback,
				      txd, DAV_TX_PARAM_NONE);
	} else {
		rc = dav_tx_begin(pop, NULL, DAV_TX_PARAM_NONE);
	}

	if (rc != 0) {
		/*
		 * dav_tx_end() needs be called to re-initialize the
		 * tx state when dav_tx_begin() failed.
		 */
		rc = dav_tx_end();
		return rc ? umem_tx_errno(rc) : 0;
	}
	return 0;
}

static int
bmem_tx_commit(struct umem_instance *umm, void *data)
{
	int rc;

	dav_tx_commit();
	rc = dav_tx_end();

	return rc ? umem_tx_errno(rc) : 0;
}

static int
bmem_tx_stage(void)
{
	return dav_tx_stage();
}

static void
bmem_defer_free(struct umem_instance *umm, umem_off_t off, void *act)
{
	dav_obj_t *pop = (dav_obj_t *)umm->umm_pool->up_priv;

	dav_defer_free(pop, umem_off2offset(off),
			(struct dav_action *)act);
}

static umem_off_t
bmem_reserve(struct umem_instance *umm, void *act, size_t size, unsigned int type_num)
{
	dav_obj_t *pop = (dav_obj_t *)umm->umm_pool->up_priv;

	return dav_reserve(pop, (struct dav_action *)act, size, type_num);
}

static void
bmem_cancel(struct umem_instance *umm, void *actv, int actv_cnt)
{
	dav_obj_t *pop = (dav_obj_t *)umm->umm_pool->up_priv;

	dav_cancel(pop, (struct dav_action *)actv, actv_cnt);
}

static int
bmem_tx_publish(struct umem_instance *umm, void *actv, int actv_cnt)
{
	int	rc;

	rc = dav_tx_publish((struct dav_action *)actv, actv_cnt);
	return rc ? umem_tx_errno(rc) : 0;
}

static void *
bmem_atomic_copy(struct umem_instance *umm, void *dest, const void *src,
		 size_t len, enum acopy_hint hint)
{
	dav_obj_t *pop = (dav_obj_t *)umm->umm_pool->up_priv;

	if (hint == UMEM_RESERVED_MEM) {
		memcpy(dest, src, len);
		return dest;
	} else if (hint == UMEM_COMMIT_IMMEDIATE) {
		return dav_memcpy_persist(pop, dest, src, len);
	} else { /* UMEM_COMMIT_DEFER */
		return dav_memcpy_persist_relaxed(pop, dest, src, len);
	}
}

static umem_off_t
bmem_atomic_alloc(struct umem_instance *umm, size_t size,
		  unsigned int type_num)
{
	uint64_t off;
	dav_obj_t *pop = (dav_obj_t *)umm->umm_pool->up_priv;
	int rc;

	rc = dav_alloc(pop, &off, size, type_num, NULL, NULL);
	if (rc)
		return UMOFF_NULL;
	return off;
}

static int
bmem_atomic_free(struct umem_instance *umm, umem_off_t umoff)
{
	if (!UMOFF_IS_NULL(umoff)) {
		uint64_t off = umem_off2offset(umoff);

		dav_free((dav_obj_t *)umm->umm_pool->up_priv, off);
	}
	return 0;
}

static void
bmem_atomic_flush(struct umem_instance *umm, void *addr, size_t len)
{
	/* REVISIT: We need to update the WAL with this info
	 * dav_obj_t *pop = (dav_obj_t *)umm->umm_pool->up_priv;
	 * dav_flush(pop, addr, len);
	 */
}

static umem_ops_t	bmem_ops = {
	.mo_tx_free		= bmem_tx_free,
	.mo_tx_alloc		= bmem_tx_alloc,
	.mo_tx_add		= bmem_tx_add,
	.mo_tx_xadd		= bmem_tx_xadd,
	.mo_tx_add_ptr		= bmem_tx_add_ptr,
	.mo_tx_abort		= bmem_tx_abort,
	.mo_tx_begin		= bmem_tx_begin,
	.mo_tx_commit		= bmem_tx_commit,
	.mo_tx_stage		= bmem_tx_stage,
	.mo_reserve		= bmem_reserve,
	.mo_defer_free		= bmem_defer_free,
	.mo_cancel		= bmem_cancel,
	.mo_tx_publish		= bmem_tx_publish,
	.mo_atomic_copy		= bmem_atomic_copy,
	.mo_atomic_alloc	= bmem_atomic_alloc,
	.mo_atomic_free		= bmem_atomic_free,
	.mo_atomic_flush	= bmem_atomic_flush,
	.mo_tx_add_callback	= umem_tx_add_cb,
};

int
umem_tx_errno(int err)
{
	if (err < 0) {
		if (err < -DER_ERR_GURT_BASE)
			return err; /* aborted by DAOS */

		D_ERROR("pmdk returned negative errno %d\n", err);
		err = -err;
	}

	if (err == ENOMEM) /* pmdk returns ENOMEM for out of space */
		err = ENOSPC;

	return daos_errno2der(err);
}
#endif

/* volatile memory operations */
static int
vmem_free(struct umem_instance *umm, umem_off_t umoff)
{
	free(umem_off2ptr(umm, umoff));

	return 0;
}

umem_off_t
vmem_alloc(struct umem_instance *umm, size_t size, int slab_id,
	   uint64_t flags, unsigned int type_num)
{
	return (uint64_t)((flags & UMEM_FLAG_ZERO) ?
			  calloc(1, size) : malloc(size));
}

static int
vmem_tx_add_callback(struct umem_instance *umm, struct umem_tx_stage_data *txd,
		     int stage, umem_tx_cb_t cb, void *data)
{
	if (cb == NULL)
		return -DER_INVAL;

	/*
	 * vmem doesn't support transaction, so we just execute the commit
	 * callback & end callback instantly and drop the abort callback.
	 */
	if (stage == UMEM_STAGE_ONCOMMIT || stage == UMEM_STAGE_NONE)
		cb(data, false);
	else if (stage == UMEM_STAGE_ONABORT)
		cb(data, true);
	else
		return -DER_INVAL;

	return 0;
}

static umem_ops_t	vmem_ops = {
	.mo_tx_free	= vmem_free,
	.mo_tx_alloc	= vmem_alloc,
	.mo_tx_add	= NULL,
	.mo_tx_abort	= NULL,
	.mo_tx_add_callback = vmem_tx_add_callback,
};

/** Unified memory class definition */
struct umem_class {
	umem_class_id_t           umc_id;
	umem_ops_t              *umc_ops;
	char                    *umc_name;
};

/** all defined memory classes */
static struct umem_class umem_class_defined[] = {
	{
		.umc_id		= UMEM_CLASS_VMEM,
		.umc_ops	= &vmem_ops,
		.umc_name	= "vmem",
	},
#ifdef DAOS_PMEM_BUILD
	{
		.umc_id		= UMEM_CLASS_PMEM,
		.umc_ops	= &pmem_ops,
		.umc_name	= "pmem",
	},
	{
		.umc_id		= UMEM_CLASS_BMEM,
		.umc_ops	= &bmem_ops,
		.umc_name	= "bmem",
	},
	{
		.umc_id		= UMEM_CLASS_ADMEM,
		.umc_ops	= &ad_mem_ops,
		.umc_name	= "ad-hoc",
	},
#endif
	{
		.umc_id		= UMEM_CLASS_UNKNOWN,
		.umc_ops	= NULL,
		.umc_name	= "unknown",
	},
};

/** Workout the necessary offsets and base address for the pool */
static void
set_offsets(struct umem_instance *umm)
{
#ifdef DAOS_PMEM_BUILD
	PMEMobjpool		*pop;
	char			*root;
	PMEMoid			 root_oid;
	dav_obj_t		*dav_pop;
	struct ad_blob_handle	 bh;
#endif
	if (umm->umm_id == UMEM_CLASS_VMEM) {
		umm->umm_base = 0;
		umm->umm_pool_uuid_lo = 0;
		return;
	}

#ifdef DAOS_PMEM_BUILD
	switch (umm->umm_id) {
	case UMEM_CLASS_PMEM:
		pop = (PMEMobjpool *)umm->umm_pool->up_priv;

		root_oid = pmemobj_root(pop, 0);
		D_ASSERTF(!OID_IS_NULL(root_oid),
			  "You must call pmemobj_root before umem_class_init\n");

		root = pmemobj_direct(root_oid);

		umm->umm_pool_uuid_lo = root_oid.pool_uuid_lo;
		umm->umm_base = (uint64_t)root - root_oid.off;
		break;
	case UMEM_CLASS_BMEM:
		dav_pop = (dav_obj_t *)umm->umm_pool->up_priv;

		umm->umm_base = (uint64_t)dav_get_base_ptr(dav_pop);
		break;
	case UMEM_CLASS_ADMEM:
		bh.bh_blob = (struct ad_blob *)umm->umm_pool->up_priv;
		umm->umm_base = (uint64_t)ad_base(bh);
		break;
	default:
		D_ASSERTF(0, "bad umm->umm_id %d\n", umm->umm_id);
		break;
	}
#endif
}

/**
 * Instantiate a memory class \a umm by attributes in \a uma
 *
 * \param uma [IN]	Memory attributes to instantiate the memory class.
 * \param umm [OUT]	The instantiated memory class.
 */
int
umem_class_init(struct umem_attr *uma, struct umem_instance *umm)
{
	struct umem_class *umc;
	bool		   found;

	found = false;
#ifdef DAOS_PMEM_BUILD
	if (uma->uma_id == UMEM_CLASS_PMEM) {
		if (daos_md_backend == DAOS_MD_BMEM)
			uma->uma_id = UMEM_CLASS_BMEM;
		else if (daos_md_backend == DAOS_MD_ADMEM)
			uma->uma_id = UMEM_CLASS_ADMEM;
		else
			D_ASSERTF(daos_md_backend == DAOS_MD_PMEM,
				  "bad daos_md_backend %d\n", daos_md_backend);
	}
#endif
	for (umc = &umem_class_defined[0];
	     umc->umc_id != UMEM_CLASS_UNKNOWN; umc++) {
		if (umc->umc_id == uma->uma_id) {
			found = true;
			break;
		}
	}
	if (!found) {
		D_DEBUG(DB_MEM, "Cannot find memory class %d\n", uma->uma_id);
		return -DER_ENOENT;
	}

	umm->umm_id		= umc->umc_id;
	umm->umm_ops		= umc->umc_ops;
	umm->umm_name		= umc->umc_name;
	umm->umm_pool		= uma->uma_pool;
	umm->umm_nospc_rc	= umc->umc_id == UMEM_CLASS_VMEM ?
		-DER_NOMEM : -DER_NOSPACE;
#ifdef DAOS_PMEM_BUILD
	memcpy(umm->umm_slabs, uma->uma_slabs,
	       sizeof(struct umem_slab_desc) * UMM_SLABS_CNT);
#endif

	set_offsets(umm);

	D_DEBUG(DB_MEM, "Instantiate memory class %s id=%d nospc_rc=%d pool=%p pool_uuid_lo="DF_X64
		" base="DF_X64"\n", umc->umc_name, umm->umm_id, umm->umm_nospc_rc, umm->umm_pool,
		umm->umm_pool_uuid_lo, umm->umm_base);

	return 0;
}

/**
 * Get attributes of a memory class instance.
 */
void
umem_attr_get(struct umem_instance *umm, struct umem_attr *uma)
{
	uma->uma_id = umm->umm_id;
	uma->uma_pool = umm->umm_pool;
}

/*
 * To avoid allocating stage data for each transaction, umem user should
 * prepare per-xstream stage data and initialize it by umem_init_txd(),
 * this per-xstream stage data will be used for all transactions within
 * the same xstream.
 */
int
umem_init_txd(struct umem_tx_stage_data *txd)
{
	D_ASSERT(txd != NULL);
	txd->txd_magic = UMEM_TX_DATA_MAGIC;

	D_ALLOC_ARRAY(txd->txd_commit_vec, TXD_CB_NUM);
	txd->txd_commit_max = txd->txd_commit_vec != NULL ? TXD_CB_NUM : 0;
	txd->txd_commit_cnt = 0;

	D_ALLOC_ARRAY(txd->txd_abort_vec, TXD_CB_NUM);
	txd->txd_abort_max = txd->txd_abort_vec != NULL ? TXD_CB_NUM : 0;
	txd->txd_abort_cnt = 0;

	D_ALLOC_ARRAY(txd->txd_end_vec, TXD_CB_NUM);
	txd->txd_end_max = txd->txd_end_vec != NULL ? TXD_CB_NUM : 0;
	txd->txd_end_cnt = 0;

	if (txd->txd_commit_vec != NULL &&
	    txd->txd_abort_vec  != NULL &&
	    txd->txd_end_vec    != NULL)
		return 0;

	umem_fini_txd(txd);
	return -DER_NOMEM;
}

void
umem_fini_txd(struct umem_tx_stage_data *txd)
{
	D_ASSERT(txd != NULL);
	D_ASSERT(txd->txd_magic == UMEM_TX_DATA_MAGIC);

	D_ASSERT(txd->txd_commit_cnt == 0);
	D_ASSERT(txd->txd_abort_cnt == 0);
	D_ASSERT(txd->txd_end_cnt == 0);

	if (txd->txd_commit_max) {
		D_ASSERT(txd->txd_commit_vec != NULL);
		D_FREE(txd->txd_commit_vec);
		txd->txd_commit_vec = NULL;
		txd->txd_commit_max = 0;
	}

	if (txd->txd_abort_max) {
		D_ASSERT(txd->txd_abort_vec != NULL);
		D_FREE(txd->txd_abort_vec);
		txd->txd_abort_vec = NULL;
		txd->txd_abort_max = 0;
	}

	if (txd->txd_end_max) {
		D_ASSERT(txd->txd_end_vec != NULL);
		D_FREE(txd->txd_end_vec);
		txd->txd_end_vec = NULL;
		txd->txd_end_max = 0;
	}
}

#ifdef	DAOS_PMEM_BUILD

struct umem_rsrvd_act {
	unsigned int		 rs_actv_cnt;
	unsigned int		 rs_actv_at;
	/* "struct pobj_action" or "struct ad_reserv_act", "struct dav_action" type array */
	void			*rs_actv;
};

static size_t
umem_rsrvd_item_size(struct umem_instance *umm)
{
	switch (umm->umm_id) {
	case UMEM_CLASS_PMEM:
		return sizeof(struct pobj_action);
	case UMEM_CLASS_ADMEM:
		return sizeof(struct ad_reserv_act);
	case UMEM_CLASS_BMEM:
		return sizeof(struct dav_action);
	default:
		D_ERROR("bad umm_id %d\n", umm->umm_id);
		return 0;
	};
	return 0;
}

int
umem_rsrvd_act_cnt(struct umem_rsrvd_act *rsrvd_act)
{
	if (rsrvd_act == NULL)
		return 0;
	return rsrvd_act->rs_actv_at;
}

int
umem_rsrvd_act_alloc(struct umem_instance *umm, struct umem_rsrvd_act **rsrvd_act, int cnt)
{
	size_t	act_size = umem_rsrvd_item_size(umm);
	size_t	size;
	void	*buf;

	size = sizeof(struct umem_rsrvd_act) + act_size * cnt;
	D_ALLOC(buf, size);
	if (buf == NULL)
		return -DER_NOMEM;

	*rsrvd_act = buf;
	(*rsrvd_act)->rs_actv_cnt = cnt;
	(*rsrvd_act)->rs_actv = buf + sizeof(struct umem_rsrvd_act);
	return 0;
}

int
umem_rsrvd_act_realloc(struct umem_instance *umm, struct umem_rsrvd_act **rsrvd_act, int max_cnt)
{
	if (*rsrvd_act == NULL ||
	    (*rsrvd_act)->rs_actv_cnt < max_cnt) {
		struct umem_rsrvd_act	*tmp_rsrvd_act;
		size_t			 act_size = umem_rsrvd_item_size(umm);
		size_t			 size;

		size = sizeof(struct umem_rsrvd_act) + act_size * max_cnt;

		D_REALLOC_Z(tmp_rsrvd_act, *rsrvd_act, size);
		if (tmp_rsrvd_act == NULL)
			return -DER_NOMEM;

		*rsrvd_act = tmp_rsrvd_act;
		(*rsrvd_act)->rs_actv_cnt = max_cnt;
		(*rsrvd_act)->rs_actv = (void *)&tmp_rsrvd_act[1];
	}
	return 0;
}

int
umem_rsrvd_act_free(struct umem_rsrvd_act **rsrvd_act)
{
	D_FREE(*rsrvd_act);
	return 0;
}

umem_off_t
umem_reserve(struct umem_instance *umm, struct umem_rsrvd_act *rsrvd_act,
	     size_t size)
{
	if (umm->umm_ops->mo_reserve) {
		void			*act;
		size_t			 act_size = umem_rsrvd_item_size(umm);
		umem_off_t		 off;

		D_ASSERT(rsrvd_act != NULL);
		D_ASSERT(rsrvd_act->rs_actv_cnt > rsrvd_act->rs_actv_at);

		act = rsrvd_act->rs_actv + act_size * rsrvd_act->rs_actv_at;
		off = umm->umm_ops->mo_reserve(umm, act, size,
					       UMEM_TYPE_ANY);
		if (!UMOFF_IS_NULL(off))
			rsrvd_act->rs_actv_at++;
		D_ASSERTF(umem_off2flags(off) == 0,
			  "Invalid assumption about allocnot using flag bits");
		D_DEBUG(DB_MEM,
			"reserve %s umoff=" UMOFF_PF " size=%zu base=" DF_X64
			" pool_uuid_lo=" DF_X64 "\n",
			(umm)->umm_name, UMOFF_P(off), (size_t)(size),
			(umm)->umm_base, (umm)->umm_pool_uuid_lo);
		return off;
	}
	return UMOFF_NULL;
}

void
umem_defer_free(struct umem_instance *umm, umem_off_t off,
		struct umem_rsrvd_act *rsrvd_act)
{
	D_ASSERT(rsrvd_act->rs_actv_at < rsrvd_act->rs_actv_cnt);
	D_DEBUG(DB_MEM,
		"Defer free %s umoff=" UMOFF_PF "base=" DF_X64
		" pool_uuid_lo=" DF_X64 "\n",
		(umm)->umm_name, UMOFF_P(off), (umm)->umm_base,
		(umm)->umm_pool_uuid_lo);
	if (umm->umm_ops->mo_defer_free) {
		void		*act;
		size_t		 act_size = umem_rsrvd_item_size(umm);

		act = rsrvd_act->rs_actv + act_size * rsrvd_act->rs_actv_at;
		umm->umm_ops->mo_defer_free(umm, off, act);
		rsrvd_act->rs_actv_at++;
	} else {
		/** Go ahead and free immediately.  The purpose of this
		 * function is to allow reserve/publish pair to execute
		 * on commit
		 */
		umem_free(umm, off);
	}
}

void
umem_cancel(struct umem_instance *umm, struct umem_rsrvd_act *rsrvd_act)
{
	if (rsrvd_act == NULL || rsrvd_act->rs_actv_at == 0)
		return;
	D_ASSERT(rsrvd_act->rs_actv_at <= rsrvd_act->rs_actv_cnt);
	if (umm->umm_ops->mo_cancel)
		umm->umm_ops->mo_cancel(umm, rsrvd_act->rs_actv, rsrvd_act->rs_actv_at);
	rsrvd_act->rs_actv_at = 0;
}

int
umem_tx_publish(struct umem_instance *umm, struct umem_rsrvd_act *rsrvd_act)
{
	int rc = 0;

	if (rsrvd_act == NULL || rsrvd_act->rs_actv_at == 0)
		return 0;
	D_ASSERT(rsrvd_act->rs_actv_at <= rsrvd_act->rs_actv_cnt);
	if (umm->umm_ops->mo_tx_publish)
		rc = umm->umm_ops->mo_tx_publish(umm, rsrvd_act->rs_actv, rsrvd_act->rs_actv_at);
	rsrvd_act->rs_actv_at = 0;
	return rc;
}
#endif<|MERGE_RESOLUTION|>--- conflicted
+++ resolved
@@ -34,9 +34,6 @@
 
 #ifdef DAOS_PMEM_BUILD
 
-<<<<<<< HEAD
-static int use_bmem; /* Don't use BMEM by default */
-=======
 enum {
 	DAOS_MD_PMEM	= 0,
 	DAOS_MD_BMEM	= 1,
@@ -44,7 +41,6 @@
 };
 
 static int daos_md_backend = DAOS_MD_PMEM;
->>>>>>> 412c218a
 
 /** Sets up global settings for the pmem objects.
  *
@@ -68,11 +64,6 @@
 			D_ERROR("Could not configure PMDK for global arena: %s\n",
 				strerror(errno));
 		return rc;
-<<<<<<< HEAD
-	}
-	use_bmem = 1;
-	D_INFO("UMEM will use Blob Backed Memory as the backend interface\n");
-=======
 	case DAOS_MD_BMEM:
 		daos_md_backend = DAOS_MD_BMEM;
 		D_INFO("UMEM will use Blob Backed Memory as the metadata backend interface\n");
@@ -85,7 +76,6 @@
 		D_ERROR("invalid DAOS_MD_ON_SSD value %d\n", val);
 		return -DER_INVAL;
 	};
->>>>>>> 412c218a
 	return 0;
 }
 
@@ -145,27 +135,17 @@
 		umm_pool->up_priv = pop;
 		return umm_pool;
 	case DAOS_MD_BMEM:
-		dav_hdl = dav_obj_create(path, 0, poolsize, mode);
+		dav_hdl = dav_obj_create(path, 0, poolsize, mode, store);
 		if (!dav_hdl) {
 			D_ERROR("Failed to create pool %s, size="DF_U64": errno = %d\n",
 				path, poolsize, errno);
 			D_FREE(umm_pool);
 			return NULL;
 		}
+		if (store != NULL)
+			umm_pool->up_store = *store;
 		umm_pool->up_priv = dav_hdl;
 
-<<<<<<< HEAD
-	dav_hdl = dav_obj_create(path, 0, poolsize, mode, store);
-	if (!dav_hdl) {
-		D_ERROR("Failed to create pool %s, size="DF_U64": errno = %d\n",
-			path, poolsize, errno);
-		D_FREE(umm_pool);
-		return NULL;
-	}
-	if (store != NULL)
-		umm_pool->up_store = *store;
-	umm_pool->up_priv = dav_hdl;
-=======
 		/* TODO: Do checkpoint here to write back allocator heap */
 		return umm_pool;
 	case DAOS_MD_ADMEM:
@@ -175,7 +155,6 @@
 			D_FREE(umm_pool);
 			return NULL;
 		}
->>>>>>> 412c218a
 
 		umm_pool->up_priv = bh.bh_blob;
 		return umm_pool;
@@ -242,7 +221,7 @@
 		/* TODO Load all meta pages from SSD */
 		/* TODO Replay WAL */
 
-		dav_hdl = dav_obj_open(path, 0);
+		dav_hdl = dav_obj_open(path, 0, store);
 		if (!dav_hdl) {
 			D_ERROR("Error in opening the pool %s: errno =%d\n",
 				path, errno);
@@ -260,20 +239,11 @@
 			return NULL;
 		}
 
-<<<<<<< HEAD
-	dav_hdl = dav_obj_open(path, 0, store);
-	if (!dav_hdl) {
-		D_ERROR("Error in opening the pool %s: errno =%d\n",
-			path, errno);
-		D_FREE(umm_pool);
-		return NULL;
-=======
 		umm_pool->up_priv = bh.bh_blob;
 		return umm_pool;
 	default:
 		D_ASSERTF(0, "bad daos_md_backend %d\n", daos_md_backend);
 		break;
->>>>>>> 412c218a
 	}
 
 	return NULL;
