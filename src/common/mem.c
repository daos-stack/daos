/**
 * (C) Copyright 2016-2023 Intel Corporation.
 *
 * SPDX-License-Identifier: BSD-2-Clause-Patent
 */
/**
 * This file is part of daos
 *
 * common/mem.c
 *
 * Author: Liang Zhen <liang.zhen@intel.com>
 */
#define D_LOGFAC	DD_FAC(common)

#include <daos/common.h>
#include <daos/mem.h>
#ifdef DAOS_PMEM_BUILD
#include <libpmemobj.h>
#include <daos_srv/ad_mem.h>
#define DAV_V2_BUILD
#include "dav/dav.h"
#include "dav_v2/dav_v2.h"
#endif

#define UMEM_TX_DATA_MAGIC	(0xc01df00d)

#define TXD_CB_NUM		(1 << 5)	/* 32 callbacks */
#define TXD_CB_MAX		(1 << 20)	/* 1 million callbacks */


struct umem_tx_stage_item {
	int		 txi_magic;
	umem_tx_cb_t	 txi_fn;
	void		*txi_data;
};

#ifdef DAOS_PMEM_BUILD

static int daos_md_backend = DAOS_MD_PMEM;
#define UMM_SLABS_CNT 16

uint32_t
umem_get_mb_evictable(struct umem_instance *umm, int flags)
{
	dav_obj_t *pop;

	if (umm->umm_pool->up_store.store_type == DAOS_MD_BMEM) {
		pop = (dav_obj_t *)umm->umm_pool->up_priv;
		return dav_get_zone_evictable_v2(pop, flags);
	}
	return 0;
}

/** Initializes global settings for the pmem objects.
 *
 *  \param	md_on_ssd[IN]	Boolean indicating if MD-on-SSD is enabled.
 *
 *  \return	0 on success, non-zero on failure.
 */
int
umempobj_settings_init(bool md_on_ssd)
{
	int					rc;
	enum pobj_arenas_assignment_type	atype;
	unsigned int				md_mode = DAOS_MD_BMEM;

	if (!md_on_ssd) {
		daos_md_backend = DAOS_MD_PMEM;
		atype = POBJ_ARENAS_ASSIGNMENT_GLOBAL;

		rc = pmemobj_ctl_set(NULL, "heap.arenas_assignment_type", &atype);
		if (rc != 0)
			D_ERROR("Could not configure PMDK for global arena: %s\n",
				strerror(errno));
		return rc;
	}

	d_getenv_int("DAOS_MD_ON_SSD_MODE", &md_mode);

	switch (md_mode) {
	case DAOS_MD_BMEM:
		D_INFO("UMEM will use Blob Backed Memory as the metadata backend interface\n");
		break;
	case DAOS_MD_ADMEM:
		D_INFO("UMEM will use AD-hoc Memory as the metadata backend interface\n");
		break;
	case DAOS_MD_BMEM_V2:
		D_INFO("UMEM will use Blob Backed Memory v2 as the metadata backend interface\n");
		break;
	default:
		D_ERROR("DAOS_MD_ON_SSD_MODE=%d envar invalid, use %d for BMEM or %d for ADMEM\n",
			md_mode, DAOS_MD_BMEM, DAOS_MD_ADMEM);
		return -DER_INVAL;
	};

	daos_md_backend = md_mode;
	return 0;
}

int umempobj_get_backend_type(void)
{
	return daos_md_backend;
}

int umempobj_backend_type2class_id(int backend)
{
	switch (backend) {
	case DAOS_MD_PMEM:
		return UMEM_CLASS_PMEM;
	case DAOS_MD_BMEM:
		return UMEM_CLASS_BMEM;
	case DAOS_MD_ADMEM:
		return UMEM_CLASS_ADMEM;
	case DAOS_MD_BMEM_V2:
		return UMEM_CLASS_BMEM_V2;
	default:
		D_ASSERTF(0,
			  "bad daos_md_backend %d\n", backend);
		return -DER_INVAL;
	}
}

/** Define common slabs.  We can refine this for 2.4 pools but that is for next patch */
static const int        slab_map[] = {
    0,          /* 32 bytes */
    1,          /* 64 bytes */
    2,          /* 96 bytes */
    3,          /* 128 bytes */
    4,          /* 160 bytes */
    5,          /* 192 bytes */
    6,          /* 224 bytes */
    7,          /* 256 bytes */
    8,          /* 288 bytes */
    -1, 9,      /* 352 bytes */
    10,         /* 384 bytes */
    11,         /* 416 bytes */
    -1, -1, 12, /* 512 bytes */
    -1, 13,     /* 576 bytes (2.2 compatibility only) */
    -1, -1, 14, /* 672 bytes (2.2 compatibility only) */
    -1, -1, 15, /* 768 bytes (2.2 compatibility only) */
};

/** Create a slab within the pool.
 *
 *  \param	pool[IN]		Pointer to the persistent object.
 *  \param	slab[IN]		Slab description
 *
 *  \return	zero on success, non-zero on failure.
 */
static int
set_slab_desc(struct umem_pool *ph_p, struct umem_slab_desc *slab)
{
	PMEMobjpool			*pop;
	struct pobj_alloc_class_desc	 pmemslab;
	struct dav_alloc_class_desc	 davslab;
	int				 rc = 0;

	switch (ph_p->up_store.store_type) {
	static unsigned class_id = 10;

	case DAOS_MD_PMEM:
		pop = (PMEMobjpool *)ph_p->up_priv;

		pmemslab.unit_size = slab->unit_size;
		pmemslab.alignment = 0;
		pmemslab.units_per_block = 1000;
		pmemslab.header_type = POBJ_HEADER_NONE;
		pmemslab.class_id = slab->class_id;
		rc = pmemobj_ctl_set(pop, "heap.alloc_class.new.desc", &pmemslab);
		/* update with the new slab id */
		slab->class_id = pmemslab.class_id;
		break;
	case DAOS_MD_BMEM:
		davslab.unit_size = slab->unit_size;
		davslab.alignment = 0;
		davslab.units_per_block = 1000;
		davslab.header_type = DAV_HEADER_NONE;
		davslab.class_id = slab->class_id;
		rc = dav_class_register((dav_obj_t *)ph_p->up_priv, &davslab);
		/* update with the new slab id */
		slab->class_id = davslab.class_id;
		break;
	case DAOS_MD_BMEM_V2:
		davslab.unit_size = slab->unit_size;
		davslab.alignment = 0;
		davslab.units_per_block = 1000;
		davslab.header_type = DAV_HEADER_NONE;
		davslab.class_id = slab->class_id;
		rc = dav_class_register_v2((dav_obj_t *)ph_p->up_priv, &davslab);
		/* update with the new slab id */
		slab->class_id = davslab.class_id;
		break;
	case DAOS_MD_ADMEM:
		/* NOOP for ADMEM now */
		slab->class_id = class_id++;
		break;
	default:
		D_ASSERTF(0, "bad daos_md_backend %d\n", ph_p->up_store.store_type);
		break;
	}
	return rc;
}

static inline bool
slab_registered(struct umem_pool *pool, unsigned int slab_id)
{
	D_ASSERT(slab_id < UMM_SLABS_CNT);
	return pool->up_slabs[slab_id].class_id != 0;
}

static inline size_t
slab_usize(struct umem_pool *pool, unsigned int slab_id)
{
	D_ASSERT(slab_id < UMM_SLABS_CNT);
	return pool->up_slabs[slab_id].unit_size;
}

static inline uint64_t
slab_flags(struct umem_pool *pool, unsigned int slab_id)
{
	D_ASSERT(slab_id < UMM_SLABS_CNT);
	return (pool->up_store.store_type == DAOS_MD_PMEM) ?
		POBJ_CLASS_ID(pool->up_slabs[slab_id].class_id) :
		DAV_CLASS_ID(pool->up_slabs[slab_id].class_id);
}

static inline void
get_slab(struct umem_instance *umm, uint64_t *flags, size_t *size)
{
	struct umem_pool *pool;
	size_t aligned_size = D_ALIGNUP(*size, 32);
	int slab_idx;
	int slab;

	slab_idx = (aligned_size >> 5) - 1;
	if (slab_idx >= ARRAY_SIZE(slab_map))
		return;

	if (slab_map[slab_idx] == -1) {
		D_DEBUG(DB_MEM, "No slab %zu for allocation of size %zu, idx=%d\n", aligned_size,
			*size, slab_idx);
		return;
	}

	pool = umm->umm_pool;
	D_ASSERT(pool != NULL);

	slab = slab_map[slab_idx];

	D_ASSERTF(!slab_registered(pool, slab) || aligned_size == slab_usize(pool, slab),
		  "registered: %d, id: %d, size: %zu != %zu\n", slab_registered(pool, slab),
		  slab, aligned_size, slab_usize(pool, slab));

	*size = aligned_size;
	*flags |= slab_flags(pool, slab);
}

static int
register_slabs(struct umem_pool *ph_p)
{
	struct umem_slab_desc *slab;
	int                           i, rc;
	int                           defined;
	int                           used = 0;

	for (i = 0; i < ARRAY_SIZE(slab_map); i++) {
		if (slab_map[i] != -1)
			used |= (1 << i);
	}

	for (i = 0; i < UMM_SLABS_CNT; i++) {
		D_ASSERT(used != 0);
		defined               = __builtin_ctz(used);
		slab = &ph_p->up_slabs[i];
		slab->unit_size       = (defined + 1) * 32;

		rc = set_slab_desc(ph_p, slab);
		if (rc) {
			D_ERROR("Failed to register umem slab %d. rc:%d\n", i, rc);
			rc = umem_tx_errno(rc);
			return rc;
		}
		D_ASSERT(slab->class_id != 0);
		D_DEBUG(DB_MEM, "slab registered with size %zu\n", slab->unit_size);

		used &= ~(1 << defined);
	}
	D_ASSERT(used == 0);

	return 0;
}

/* Persistent object allocator functions */
/** Create a persistent memory object.
 *
 *  \param	path[IN]		Name of the memory pool file
 *  \param	layout_name[IN]		Unique name for the layout
 *  \param	flags[IN]		Additional flags
 *  \param	poolsize[IN]		Size of the pool
 *  \param	mode[IN]		Permission for creating the object
 *  \param	store[IN]		umem_store
 *
 *  \return	A pointer to the pool, NULL if creation fails.
 */
struct umem_pool *
umempobj_create(const char *path, const char *layout_name, int flags,
		size_t poolsize, mode_t mode, struct umem_store *store)
{
	struct umem_pool	*umm_pool = NULL;
	PMEMobjpool		*pop;
	dav_obj_t		*dav_hdl;
	struct ad_blob_handle	 bh;
	int			 enabled = 1;
	int			 rc;

	D_ALLOC(umm_pool, sizeof(*umm_pool) + sizeof(umm_pool->up_slabs[0]) * UMM_SLABS_CNT);
	if (umm_pool == NULL)
		return NULL;

	if (store != NULL)
		umm_pool->up_store = *store;
	else
		umm_pool->up_store.store_type = DAOS_MD_PMEM; /* default */

	D_DEBUG(DB_TRACE, "creating path %s, poolsize %zu, store_size %zu ...\n", path, poolsize,
		store != NULL ? store->stor_size : 0);
	switch (umm_pool->up_store.store_type) {
	case DAOS_MD_PMEM:
		pop = pmemobj_create(path, layout_name, poolsize, mode);
		if (!pop) {
			D_ERROR("Failed to create pool %s, size="DF_U64": %s\n",
				path, poolsize, pmemobj_errormsg());
			goto error;
		}
		if (flags & UMEMPOBJ_ENABLE_STATS) {
			rc = pmemobj_ctl_set(pop, "stats.enabled", &enabled);
			if (rc) {
				D_ERROR("Enable SCM usage statistics failed. "DF_RC"\n",
					DP_RC(rc));
				rc = umem_tx_errno(rc);
				pmemobj_close(pop);
				goto error;
			}
		}

		umm_pool->up_priv = pop;
		break;
	case DAOS_MD_BMEM:
		dav_hdl = dav_obj_create(path, 0, poolsize, mode, &umm_pool->up_store);
		if (!dav_hdl) {
			D_ERROR("Failed to create pool %s, size="DF_U64": errno = %d\n",
				path, poolsize, errno);
			goto error;
		}
		umm_pool->up_priv = dav_hdl;
		break;
	case DAOS_MD_BMEM_V2:
		dav_hdl = dav_obj_create_v2(path, 0, poolsize, mode, &umm_pool->up_store);
		if (!dav_hdl) {
			D_ERROR("Failed to create pool %s, size="DF_U64": errno = %d\n",
				path, poolsize, errno);
			goto error;
		}
		umm_pool->up_priv = dav_hdl;
		break;
	case DAOS_MD_ADMEM:
		rc = ad_blob_create(path, 0, store, &bh);
		if (rc) {
			D_ERROR("ad_blob_create failed, "DF_RC"\n", DP_RC(rc));
			goto error;
		}

		umm_pool->up_priv = bh.bh_blob;
		break;
	default:
		D_ASSERTF(0, "bad daos_md_backend %d\n", store->store_type);
		break;
	};

	rc = register_slabs(umm_pool);
	if (rc != 0)
		goto error;
	return umm_pool;
error:
	D_FREE(umm_pool);
	return NULL;
}

/** Open the given persistent memory object.
 *
 *  \param	path[IN]		Name of the memory pool file
 *  \param	layout_name[IN]		Name of the layout [PMDK]
 *  \param	flags[IN]		Additional flags
 *  \param	store[IN]		umem_store
 *
 *  \return	A pointer to the pool, NULL if creation fails.
 */
struct umem_pool *
umempobj_open(const char *path, const char *layout_name, int flags, struct umem_store *store)
{
	struct umem_pool	*umm_pool;
	PMEMobjpool		*pop;
	dav_obj_t		*dav_hdl;
	struct ad_blob_handle	 bh;
	int			 enabled = 1;
	int			 rc;

	D_ALLOC(umm_pool, sizeof(*umm_pool) + sizeof(umm_pool->up_slabs[0]) * UMM_SLABS_CNT);
	if (umm_pool == NULL)
		return NULL;

	if (store != NULL) {
		umm_pool->up_store = *store;
	} else {
		umm_pool->up_store.store_type = DAOS_MD_PMEM; /* default */
		umm_pool->up_store.store_standalone = true;
	}

	D_DEBUG(DB_TRACE, "opening %s\n", path);
	switch (umm_pool->up_store.store_type) {
	case DAOS_MD_PMEM:
		pop = pmemobj_open(path, layout_name);
		if (!pop) {
			D_ERROR("Error in opening the pool %s: %s\n",
				path, pmemobj_errormsg());
			goto error;
		}
		if (flags & UMEMPOBJ_ENABLE_STATS) {
			rc = pmemobj_ctl_set(pop, "stats.enabled", &enabled);
			if (rc) {
				D_ERROR("Enable SCM usage statistics failed. "DF_RC"\n",
					DP_RC(rc));
				rc = umem_tx_errno(rc);
				pmemobj_close(pop);
				goto error;
			}
		}

		umm_pool->up_priv = pop;
		break;
	case DAOS_MD_BMEM:
		dav_hdl = dav_obj_open(path, 0, &umm_pool->up_store);
		if (!dav_hdl) {
			D_ERROR("Error in opening the pool %s: errno =%d\n",
				path, errno);
			goto error;
		}

		umm_pool->up_priv = dav_hdl;
		break;
	case DAOS_MD_BMEM_V2:
		dav_hdl = dav_obj_open_v2(path, 0, &umm_pool->up_store);
		if (!dav_hdl) {
			D_ERROR("Error in opening the pool %s: errno =%d\n",
				path, errno);
			goto error;
		}

		umm_pool->up_priv = dav_hdl;
		break;
	case DAOS_MD_ADMEM:
		rc = ad_blob_open(path, 0, store, &bh);
		if (rc) {
			D_ERROR("ad_blob_create failed, "DF_RC"\n", DP_RC(rc));
			goto error;
		}

		umm_pool->up_priv = bh.bh_blob;
		break;
	default:
		D_ASSERTF(0, "bad daos_md_backend %d\n", umm_pool->up_store.store_type);
		break;
	}

	rc = register_slabs(umm_pool);
	if (rc != 0)
		goto error;
	return umm_pool;
error:
	D_FREE(umm_pool);
	return NULL;
}

/** Close the pmem object.
 *
 *  \param	ph_p[IN]		pointer to the pool object.
 */
void
umempobj_close(struct umem_pool *ph_p)
{
	PMEMobjpool		*pop;
	struct ad_blob_handle	 bh;

	switch (ph_p->up_store.store_type) {
	case DAOS_MD_PMEM:
		pop = (PMEMobjpool *)ph_p->up_priv;

		pmemobj_close(pop);
		break;
	case DAOS_MD_BMEM:
		dav_obj_close((dav_obj_t *)ph_p->up_priv);
		break;
	case DAOS_MD_BMEM_V2:
		dav_obj_close_v2((dav_obj_t *)ph_p->up_priv);
		break;
	case DAOS_MD_ADMEM:
		bh.bh_blob = (struct ad_blob *)ph_p->up_priv;
		ad_blob_close(bh);
		break;
	default:
		D_ASSERTF(0, "bad daos_md_backend %d\n", ph_p->up_store.store_type);
		break;
	}

	D_FREE(ph_p);
}

/** Obtain the root memory address for the pmem object.
 *
 *  \param	ph_p[IN]		Pointer to the persistent object.
 *  \param	size[IN]		size of the structure that root is
 *					pointing to.
 *
 *  \return	A memory pointer to the pool's root location.
 */
void *
umempobj_get_rootptr(struct umem_pool *ph_p, size_t size)
{
	PMEMobjpool		*pop;
	void			*rootp;
	PMEMoid			 root;
	struct ad_blob_handle	 bh;
	uint64_t		 off;

	switch (ph_p->up_store.store_type) {
	case DAOS_MD_PMEM:
		pop = (PMEMobjpool *)ph_p->up_priv;

		root = pmemobj_root(pop, size);
		rootp = pmemobj_direct(root);
		return rootp;
	case DAOS_MD_BMEM:
		off = dav_root((dav_obj_t *)ph_p->up_priv, size);
		return (char *)dav_get_base_ptr((dav_obj_t *)ph_p->up_priv) + off;
	case DAOS_MD_BMEM_V2:
		off = dav_root_v2((dav_obj_t *)ph_p->up_priv, size);
		return (char *)dav_get_base_ptr((dav_obj_t *)ph_p->up_priv) + off;
	case DAOS_MD_ADMEM:
		bh.bh_blob = (struct ad_blob *)ph_p->up_priv;
		return ad_root(bh, size);
	default:
		D_ASSERTF(0, "bad daos_md_backend %d\n", ph_p->up_store.store_type);
		break;
	}

	return NULL;
}

/** Obtain the usage statistics for the pmem object
 *
 *  \param	pool[IN]		Pointer to the persistent object.
 *  \param	curr_allocated[IN|OUT]	Total bytes currently allocated
 *
 *  \return	zero on success and non-zero on failure.
 */
int
umempobj_get_heapusage(struct umem_pool *ph_p, daos_size_t *curr_allocated)
{
	PMEMobjpool		*pop;
	struct dav_heap_stats	 st;
	int			 rc = 0;

	switch (ph_p->up_store.store_type) {
	case DAOS_MD_PMEM:
		pop = (PMEMobjpool *)ph_p->up_priv;

		rc = pmemobj_ctl_get(pop, "stats.heap.curr_allocated",
			     curr_allocated);
		break;
	case DAOS_MD_BMEM:
		rc = dav_get_heap_stats((dav_obj_t *)ph_p->up_priv, &st);
		if (rc == 0)
			*curr_allocated = st.curr_allocated;
		break;
	case DAOS_MD_BMEM_V2:
		rc = dav_get_heap_stats_v2((dav_obj_t *)ph_p->up_priv, &st);
		if (rc == 0)
			*curr_allocated = st.curr_allocated;
		break;
	case DAOS_MD_ADMEM:
		*curr_allocated = 40960; /* TODO */
		break;
	default:
		D_ASSERTF(0, "bad daos_md_backend %d\n", ph_p->up_store.store_type);
		break;
	}

	return rc;
}

/** Log fragmentation related info for the pool.
 *
 *  \param	pool[IN]		Pointer to the persistent object.
 *
 */
void
umempobj_log_fraginfo(struct umem_pool *ph_p)
{
	PMEMobjpool		*pop;
	daos_size_t		 scm_used, scm_active;
	struct dav_heap_stats	 st;

	switch (ph_p->up_store.store_type) {
	case DAOS_MD_PMEM:
		pop = (PMEMobjpool *)ph_p->up_priv;

		pmemobj_ctl_get(pop, "stats.heap.run_allocated", &scm_used);
		pmemobj_ctl_get(pop, "stats.heap.run_active", &scm_active);

		D_ERROR("Fragmentation info, run_allocated: "
		  DF_U64", run_active: "DF_U64"\n", scm_used, scm_active);
		break;
	case DAOS_MD_BMEM:
		dav_get_heap_stats((dav_obj_t *)ph_p->up_priv, &st);
		D_ERROR("Fragmentation info, run_allocated: "
		  DF_U64", run_active: "DF_U64"\n",
		  st.run_allocated, st.run_active);
		break;
	case DAOS_MD_BMEM_V2:
		dav_get_heap_stats_v2((dav_obj_t *)ph_p->up_priv, &st);
		D_ERROR("Fragmentation info, run_allocated: "
		  DF_U64", run_active: "DF_U64"\n",
		  st.run_allocated, st.run_active);
		break;
	case DAOS_MD_ADMEM:
		/* TODO */
		D_ERROR("Fragmentation info, not implemented in ADMEM yet.\n");
		break;
	default:
		D_ASSERTF(0, "bad daos_md_backend %d\n", ph_p->up_store.store_type);
		break;
	}
}

bool
umem_tx_none(struct umem_instance *umm)
{
	return (umem_tx_stage(umm) == UMEM_STAGE_NONE);
}

bool
umem_tx_inprogress(struct umem_instance *umm)
{
	return (umem_tx_stage(umm) == UMEM_STAGE_WORK);
}

/** Convert an offset to an id.   No invalid flags will be maintained
 *  in the conversion.
 *
 *  \param	umm[IN]		The umem pool instance
 *  \param	umoff[in]	The offset to convert
 *
 *  \return	The oid.
 */
static inline PMEMoid
umem_off2id(const struct umem_instance *umm, umem_off_t umoff)
{
	PMEMoid	oid;

	if (UMOFF_IS_NULL(umoff))
		return OID_NULL;

	oid.pool_uuid_lo = umm->umm_pool_uuid_lo;
	oid.off = umem_off2offset(umoff);

	return oid;
}

/** Convert an id to an offset.
 *
 *  \param	umm[IN]		The umem pool instance
 *  \param	oid[in]		The oid to convert
 *
 *  \return	The offset in the PMEM pool.
 */
static inline umem_off_t
umem_id2off(const struct umem_instance *umm, PMEMoid oid)
{
	if (OID_IS_NULL(oid))
		return UMOFF_NULL;

	return oid.off;
}

/** persistent memory operations (depends on pmdk) */

static int
pmem_tx_free(struct umem_instance *umm, umem_off_t umoff)
{
	/*
	 * This free call could be on error cleanup code path where
	 * the transaction is already aborted due to previous failed
	 * pmemobj_tx call. Let's just skip it in this case.
	 *
	 * The reason we don't fix caller to avoid calling tx_free()
	 * in an aborted transaction is that the caller code could be
	 * shared by both transactional and non-transactional (where
	 * UMEM_CLASS_VMEM is used, see btree code) interfaces, and
	 * the explicit umem_free() on error cleanup is necessary for
	 * non-transactional case.
	 */
	if (pmemobj_tx_stage() == TX_STAGE_ONABORT)
		return 0;

	if (!UMOFF_IS_NULL(umoff)) {
		int	rc;

		rc = pmemobj_tx_free(umem_off2id(umm, umoff));
		return rc ? umem_tx_errno(rc) : 0;
	}

	return 0;
}

static umem_off_t
pmem_tx_alloc(struct umem_instance *umm, size_t size, uint64_t flags, unsigned int type_num,
	      unsigned int unused)
{
	uint64_t pflags = 0;

	get_slab(umm, &pflags, &size);

	if (flags & UMEM_FLAG_ZERO)
		pflags |= POBJ_FLAG_ZERO;
	if (flags & UMEM_FLAG_NO_FLUSH)
		pflags |= POBJ_FLAG_NO_FLUSH;
	return umem_id2off(umm, pmemobj_tx_xalloc(size, type_num, pflags));
}

static int
pmem_tx_add(struct umem_instance *umm, umem_off_t umoff,
	    uint64_t offset, size_t size)
{
	int	rc;

	rc = pmemobj_tx_add_range(umem_off2id(umm, umoff), offset, size);
	return rc ? umem_tx_errno(rc) : 0;
}

static int
pmem_tx_xadd(struct umem_instance *umm, umem_off_t umoff, uint64_t offset,
	     size_t size, uint64_t flags)
{
	int	rc;
	uint64_t pflags = 0;

	if (flags & UMEM_XADD_NO_SNAPSHOT)
		pflags |= POBJ_XADD_NO_SNAPSHOT;

	rc = pmemobj_tx_xadd_range(umem_off2id(umm, umoff), offset, size,
				   pflags);
	return rc ? umem_tx_errno(rc) : 0;
}

static int
pmem_tx_add_ptr(struct umem_instance *umm, void *ptr, size_t size)
{
	int	rc;

	rc = pmemobj_tx_add_range_direct(ptr, size);
	return rc ? umem_tx_errno(rc) : 0;
}

static int
pmem_tx_abort(struct umem_instance *umm, int err)
{
	/*
	 * obj_tx_abort() may have already been called in the error
	 * handling code of pmemobj APIs.
	 */
	if (pmemobj_tx_stage() != TX_STAGE_ONABORT)
		pmemobj_tx_abort(err);

	err = pmemobj_tx_end();
	return err ? umem_tx_errno(err) : 0;
}

static void
umem_process_cb_vec(struct umem_tx_stage_item *vec, unsigned int *cnt, bool noop)
{
	struct umem_tx_stage_item	*txi, *txi_arr;
	unsigned int			 i, num = *cnt;

	if (num == 0)
		return;

	/* @vec & @cnt could be changed by other ULT while txi_fn yielding */
	D_ALLOC_ARRAY(txi_arr, num);
	if (txi_arr == NULL) {
		return;
	}
	memcpy(txi_arr, vec, sizeof(*txi) * num);
	*cnt = 0;
	memset(vec, 0, sizeof(*txi) * num);

	for (i = 0; i < num; i++) {
		txi = &txi_arr[i];

		D_ASSERT(txi->txi_magic == UMEM_TX_DATA_MAGIC);
		D_ASSERT(txi->txi_fn != NULL);

		/* When 'noop' is true, callback will only free txi_data */
		txi->txi_fn(txi->txi_data, noop);
	}

	D_FREE(txi_arr);
}

D_CASSERT((int)UMEM_STAGE_NONE		== (int)TX_STAGE_NONE);
D_CASSERT((int)UMEM_STAGE_WORK		== (int)TX_STAGE_WORK);
D_CASSERT((int)UMEM_STAGE_ONCOMMIT	== (int)TX_STAGE_ONCOMMIT);
D_CASSERT((int)UMEM_STAGE_ONABORT	== (int)TX_STAGE_ONABORT);
D_CASSERT((int)UMEM_STAGE_FINALLY	== (int)TX_STAGE_FINALLY);
D_CASSERT((int)MAX_UMEM_TX_STAGE	== (int)MAX_TX_STAGE);

D_CASSERT((int)UMEM_STAGE_NONE		== (int)DAV_TX_STAGE_NONE);
D_CASSERT((int)UMEM_STAGE_WORK		== (int)DAV_TX_STAGE_WORK);
D_CASSERT((int)UMEM_STAGE_ONCOMMIT	== (int)DAV_TX_STAGE_ONCOMMIT);
D_CASSERT((int)UMEM_STAGE_ONABORT	== (int)DAV_TX_STAGE_ONABORT);
D_CASSERT((int)UMEM_STAGE_FINALLY	== (int)DAV_TX_STAGE_FINALLY);
D_CASSERT((int)MAX_UMEM_TX_STAGE	== (int)DAV_MAX_TX_STAGE);

/*
 * This callback will be called on the outermost transaction commit (stage
 * == TX_STAGE_ONCOMMIT), abort (stage == TX_STAGE_ONABORT) and end (stage
 * == TX_STAGE_NONE).
 */
void
umem_stage_callback(int stage, void *data)
{
	struct umem_tx_stage_data	*txd = data;
	struct umem_tx_stage_item	*vec;
	unsigned int			*cnt;

	D_ASSERTF(stage >= UMEM_STAGE_NONE && stage < MAX_UMEM_TX_STAGE,
		  "bad stage %d\n", stage);
	D_ASSERT(txd != NULL);
	D_ASSERT(txd->txd_magic == UMEM_TX_DATA_MAGIC);

	switch (stage) {
	case UMEM_STAGE_ONCOMMIT:
		vec = txd->txd_commit_vec;
		cnt = &txd->txd_commit_cnt;
		/* Abandon the abort callbacks */
		umem_process_cb_vec(txd->txd_abort_vec, &txd->txd_abort_cnt, true);
		break;
	case UMEM_STAGE_ONABORT:
		vec = txd->txd_abort_vec;
		cnt = &txd->txd_abort_cnt;
		/* Abandon the commit callbacks */
		umem_process_cb_vec(txd->txd_commit_vec, &txd->txd_commit_cnt, true);
		break;
	case UMEM_STAGE_NONE:
		D_ASSERT(txd->txd_commit_cnt == 0);
		D_ASSERT(txd->txd_abort_cnt == 0);
		vec = txd->txd_end_vec;
		cnt = &txd->txd_end_cnt;
		break;
	default:
		/* Ignore all other stages */
		return;
	}

	umem_process_cb_vec(vec, cnt, false);
}

static void
pmem_stage_callback(PMEMobjpool *pop, int stage, void *data)
{
	umem_stage_callback(stage, data);
}

static int
pmem_tx_begin(struct umem_instance *umm, struct umem_tx_stage_data *txd)
{
	int rc;
	PMEMobjpool *pop = (PMEMobjpool *)umm->umm_pool->up_priv;

	if (txd != NULL) {
		D_ASSERT(txd->txd_magic == UMEM_TX_DATA_MAGIC);
		rc = pmemobj_tx_begin(pop, NULL, TX_PARAM_CB, pmem_stage_callback,
				      txd, TX_PARAM_NONE);
	} else {
		rc = pmemobj_tx_begin(pop, NULL, TX_PARAM_NONE);
	}

	if (rc != 0) {
		/*
		 * pmemobj_tx_end() needs be called to re-initialize the
		 * tx state when pmemobj_tx_begin() failed.
		 */
		rc = pmemobj_tx_end();
		return rc ? umem_tx_errno(rc) : 0;
	}
	return 0;
}

static int
pmem_tx_commit(struct umem_instance *umm, void *data)
{
	int rc;

	pmemobj_tx_commit();
	rc = pmemobj_tx_end();

	return rc ? umem_tx_errno(rc) : 0;
}

static void
pmem_defer_free(struct umem_instance *umm, umem_off_t off, void *act)
{
	PMEMobjpool *pop = (PMEMobjpool *)umm->umm_pool->up_priv;
	PMEMoid	id = umem_off2id(umm, off);

	pmemobj_defer_free(pop, id, (struct pobj_action *)act);
}

static int
pmem_tx_stage(void)
{
	return pmemobj_tx_stage();
}

static umem_off_t
pmem_reserve(struct umem_instance *umm, void *act, size_t size, unsigned int type_num,
	     unsigned int unused)
{
	PMEMobjpool *pop = (PMEMobjpool *)umm->umm_pool->up_priv;

	return umem_id2off(umm, pmemobj_reserve(pop, (struct pobj_action *)act, size, type_num));
}

static void
pmem_cancel(struct umem_instance *umm, void *actv, int actv_cnt)
{
	PMEMobjpool *pop = (PMEMobjpool *)umm->umm_pool->up_priv;

	pmemobj_cancel(pop, (struct pobj_action *)actv, actv_cnt);
}

static int
pmem_tx_publish(struct umem_instance *umm, void *actv, int actv_cnt)
{
	int	rc;

	rc = pmemobj_tx_publish((struct pobj_action *)actv, actv_cnt);
	return rc ? umem_tx_errno(rc) : 0;
}

static void *
pmem_atomic_copy(struct umem_instance *umm, void *dest, const void *src,
		 size_t len, enum acopy_hint hint)
{
	PMEMobjpool *pop = (PMEMobjpool *)umm->umm_pool->up_priv;

	return pmemobj_memcpy_persist(pop, dest, src, len);
}

static umem_off_t
pmem_atomic_alloc(struct umem_instance *umm, size_t size, unsigned int type_num,
		  unsigned int unused)
{
	PMEMoid oid;
	PMEMobjpool *pop = (PMEMobjpool *)umm->umm_pool->up_priv;
	int rc;

	rc = pmemobj_alloc(pop, &oid, size, type_num, NULL, NULL);
	if (rc)
		return UMOFF_NULL;
	return umem_id2off(umm, oid);
}

static int
pmem_atomic_free(struct umem_instance *umm, umem_off_t umoff)
{
	if (!UMOFF_IS_NULL(umoff)) {
		PMEMoid oid;

		oid = umem_off2id(umm, umoff);
		pmemobj_free(&oid);
	}
	return 0;
}

static void
pmem_atomic_flush(struct umem_instance *umm, void *addr, size_t len)
{
	PMEMobjpool *pop = (PMEMobjpool *)umm->umm_pool->up_priv;

	pmemobj_flush(pop, addr, len);
}

int
umem_tx_add_cb(struct umem_instance *umm, struct umem_tx_stage_data *txd,
	       int stage, umem_tx_cb_t cb, void *data)
{
	struct umem_tx_stage_item	*txi, **pvec;
	unsigned int			*cnt, *cnt_max;

	D_ASSERT(txd != NULL);
	D_ASSERT(txd->txd_magic == UMEM_TX_DATA_MAGIC);
	D_ASSERT(umem_tx_inprogress(umm));

	if (cb == NULL)
		return -DER_INVAL;

	switch (stage) {
	case UMEM_STAGE_ONCOMMIT:
		pvec = &txd->txd_commit_vec;
		cnt = &txd->txd_commit_cnt;
		cnt_max = &txd->txd_commit_max;
		break;
	case UMEM_STAGE_ONABORT:
		pvec = &txd->txd_abort_vec;
		cnt = &txd->txd_abort_cnt;
		cnt_max = &txd->txd_abort_max;
		break;
	case UMEM_STAGE_NONE:
		pvec = &txd->txd_end_vec;
		cnt = &txd->txd_end_cnt;
		cnt_max = &txd->txd_end_max;
		break;
	default:
		D_ERROR("Invalid stage %d\n", stage);
		return -DER_INVAL;
	}

	D_ASSERT(*cnt <= TXD_CB_MAX);
	if (*cnt == *cnt_max) {
		unsigned int new_max;

		if (*cnt_max == TXD_CB_MAX) {
			D_ERROR("Too many transaction callbacks "
				"cnt:%u, stage:%d\n", *cnt, stage);
			return -DER_OVERFLOW;
		}

		new_max = min((*cnt_max) << 1, TXD_CB_MAX);
		D_REALLOC_ARRAY(txi, *pvec, *cnt_max, new_max);
		if (txi == NULL)
			return -DER_NOMEM;

		*pvec = txi;
		*cnt_max = new_max;
	}

	txi = &(*pvec)[*cnt];
	(*cnt)++;
	txi->txi_magic = UMEM_TX_DATA_MAGIC;
	txi->txi_fn = cb;
	txi->txi_data = data;

	return 0;
}

static umem_ops_t	pmem_ops = {
	.mo_tx_free		= pmem_tx_free,
	.mo_tx_alloc		= pmem_tx_alloc,
	.mo_tx_add		= pmem_tx_add,
	.mo_tx_xadd		= pmem_tx_xadd,
	.mo_tx_add_ptr		= pmem_tx_add_ptr,
	.mo_tx_abort		= pmem_tx_abort,
	.mo_tx_begin		= pmem_tx_begin,
	.mo_tx_commit		= pmem_tx_commit,
	.mo_tx_stage		= pmem_tx_stage,
	.mo_reserve		= pmem_reserve,
	.mo_defer_free		= pmem_defer_free,
	.mo_cancel		= pmem_cancel,
	.mo_tx_publish		= pmem_tx_publish,
	.mo_atomic_copy		= pmem_atomic_copy,
	.mo_atomic_alloc	= pmem_atomic_alloc,
	.mo_atomic_free		= pmem_atomic_free,
	.mo_atomic_flush	= pmem_atomic_flush,
	.mo_tx_add_callback	= umem_tx_add_cb,
};


/** BMEM operations (depends on dav) */

static int
bmem_tx_free(struct umem_instance *umm, umem_off_t umoff)
{
	/*
	 * This free call could be on error cleanup code path where
	 * the transaction is already aborted due to previous failed
	 * pmemobj_tx call. Let's just skip it in this case.
	 *
	 * The reason we don't fix caller to avoid calling tx_free()
	 * in an aborted transaction is that the caller code could be
	 * shared by both transactional and non-transactional (where
	 * UMEM_CLASS_VMEM is used, see btree code) interfaces, and
	 * the explicit umem_free() on error cleanup is necessary for
	 * non-transactional case.
	 */
	if (dav_tx_stage() == DAV_TX_STAGE_ONABORT)
		return 0;

	if (!UMOFF_IS_NULL(umoff)) {
		int	rc;

		rc = dav_tx_free(umem_off2offset(umoff));
		return rc ? umem_tx_errno(rc) : 0;
	}

	return 0;
}

static umem_off_t
bmem_tx_alloc(struct umem_instance *umm, size_t size, uint64_t flags, unsigned int type_num,
	      unsigned int mbkt_id)
{
	uint64_t pflags = 0;

	get_slab(umm, &pflags, &size);

	if (flags & UMEM_FLAG_ZERO)
		pflags |= DAV_FLAG_ZERO;
	if (flags & UMEM_FLAG_NO_FLUSH)
		pflags |= DAV_FLAG_NO_FLUSH;
	return dav_tx_xalloc(size, type_num, pflags);
}

static int
bmem_tx_add(struct umem_instance *umm, umem_off_t umoff,
	    uint64_t offset, size_t size)
{
	int	rc;

	rc = dav_tx_add_range(umem_off2offset(umoff), size);
	return rc ? umem_tx_errno(rc) : 0;
}

static int
bmem_tx_xadd(struct umem_instance *umm, umem_off_t umoff, uint64_t offset,
	     size_t size, uint64_t flags)
{
	int	rc;
	uint64_t pflags = 0;

	if (flags & UMEM_XADD_NO_SNAPSHOT)
		pflags |= DAV_XADD_NO_SNAPSHOT;

	rc = dav_tx_xadd_range(umem_off2offset(umoff), size, pflags);
	return rc ? umem_tx_errno(rc) : 0;
}


static int
bmem_tx_add_ptr(struct umem_instance *umm, void *ptr, size_t size)
{
	int	rc;

	rc = dav_tx_add_range_direct(ptr, size);
	return rc ? umem_tx_errno(rc) : 0;
}

static int
bmem_tx_abort(struct umem_instance *umm, int err)
{
	/*
	 * obj_tx_abort() may have already been called in the error
	 * handling code of pmemobj APIs.
	 */
	if (dav_tx_stage() != DAV_TX_STAGE_ONABORT)
		dav_tx_abort(err);

	err = dav_tx_end(NULL);
	return err ? umem_tx_errno(err) : 0;
}

static int
bmem_tx_begin(struct umem_instance *umm, struct umem_tx_stage_data *txd)
{
	int rc;
	dav_obj_t *pop = (dav_obj_t *)umm->umm_pool->up_priv;

	if (txd != NULL) {
		D_ASSERT(txd->txd_magic == UMEM_TX_DATA_MAGIC);
		rc = dav_tx_begin(pop, NULL, DAV_TX_PARAM_CB, pmem_stage_callback,
				      txd, DAV_TX_PARAM_NONE);
	} else {
		rc = dav_tx_begin(pop, NULL, DAV_TX_PARAM_NONE);
	}

	if (rc != 0) {
		/*
		 * dav_tx_end() needs be called to re-initialize the
		 * tx state when dav_tx_begin() failed.
		 */
		rc = dav_tx_end(NULL);
		return rc ? umem_tx_errno(rc) : 0;
	}
	return 0;
}

static int
bmem_tx_commit(struct umem_instance *umm, void *data)
{
	int rc;

	dav_tx_commit();
	rc = dav_tx_end(data);

	return rc ? umem_tx_errno(rc) : 0;
}

static int
bmem_tx_stage(void)
{
	return dav_tx_stage();
}

static void
bmem_defer_free(struct umem_instance *umm, umem_off_t off, void *act)
{
	dav_obj_t *pop = (dav_obj_t *)umm->umm_pool->up_priv;

	dav_defer_free(pop, umem_off2offset(off),
			(struct dav_action *)act);
}

static umem_off_t
bmem_reserve(struct umem_instance *umm, void *act, size_t size, unsigned int type_num,
	     unsigned int mbkt_id)
{
	dav_obj_t *pop = (dav_obj_t *)umm->umm_pool->up_priv;

	return dav_reserve(pop, (struct dav_action *)act, size, type_num);
}

static void
bmem_cancel(struct umem_instance *umm, void *actv, int actv_cnt)
{
	dav_obj_t *pop = (dav_obj_t *)umm->umm_pool->up_priv;

	dav_cancel(pop, (struct dav_action *)actv, actv_cnt);
}

static int
bmem_tx_publish(struct umem_instance *umm, void *actv, int actv_cnt)
{
	int	rc;

	rc = dav_tx_publish((struct dav_action *)actv, actv_cnt);
	return rc ? umem_tx_errno(rc) : 0;
}

static void *
bmem_atomic_copy(struct umem_instance *umm, void *dest, const void *src,
		 size_t len, enum acopy_hint hint)
{
	dav_obj_t *pop = (dav_obj_t *)umm->umm_pool->up_priv;

	if (hint == UMEM_RESERVED_MEM) {
		memcpy(dest, src, len);
		return dest;
	} else { /* UMEM_COMMIT_IMMEDIATE */
		return dav_memcpy_persist(pop, dest, src, len);
	}
}

static umem_off_t
bmem_atomic_alloc(struct umem_instance *umm, size_t size, unsigned int type_num,
		  unsigned int mbkt_id)
{
	uint64_t off;
	dav_obj_t *pop = (dav_obj_t *)umm->umm_pool->up_priv;
	int rc;

	rc = dav_alloc(pop, &off, size, type_num, NULL, NULL);
	if (rc)
		return UMOFF_NULL;
	return off;
}

static int
bmem_atomic_free(struct umem_instance *umm, umem_off_t umoff)
{
	if (!UMOFF_IS_NULL(umoff)) {
		uint64_t off = umem_off2offset(umoff);

		dav_free((dav_obj_t *)umm->umm_pool->up_priv, off);
	}
	return 0;
}

static void
bmem_atomic_flush(struct umem_instance *umm, void *addr, size_t len)
{
	/* REVISIT: We need to update the WAL with this info
	 * dav_obj_t *pop = (dav_obj_t *)umm->umm_pool->up_priv;
	 * dav_flush(pop, addr, len);
	 */
}

static umem_ops_t	bmem_ops = {
	.mo_tx_free		= bmem_tx_free,
	.mo_tx_alloc		= bmem_tx_alloc,
	.mo_tx_add		= bmem_tx_add,
	.mo_tx_xadd		= bmem_tx_xadd,
	.mo_tx_add_ptr		= bmem_tx_add_ptr,
	.mo_tx_abort		= bmem_tx_abort,
	.mo_tx_begin		= bmem_tx_begin,
	.mo_tx_commit		= bmem_tx_commit,
	.mo_tx_stage		= bmem_tx_stage,
	.mo_reserve		= bmem_reserve,
	.mo_defer_free		= bmem_defer_free,
	.mo_cancel		= bmem_cancel,
	.mo_tx_publish		= bmem_tx_publish,
	.mo_atomic_copy		= bmem_atomic_copy,
	.mo_atomic_alloc	= bmem_atomic_alloc,
	.mo_atomic_free		= bmem_atomic_free,
	.mo_atomic_flush	= bmem_atomic_flush,
	.mo_tx_add_callback	= umem_tx_add_cb,
};

/** BMEM v2 operations (depends on dav) */

static int
bmem_tx_free_v2(struct umem_instance *umm, umem_off_t umoff)
{
	/*
	 * This free call could be on error cleanup code path where
	 * the transaction is already aborted due to previous failed
	 * pmemobj_tx call. Let's just skip it in this case.
	 *
	 * The reason we don't fix caller to avoid calling tx_free()
	 * in an aborted transaction is that the caller code could be
	 * shared by both transactional and non-transactional (where
	 * UMEM_CLASS_VMEM is used, see btree code) interfaces, and
	 * the explicit umem_free() on error cleanup is necessary for
	 * non-transactional case.
	 */
	if (dav_tx_stage_v2() == DAV_TX_STAGE_ONABORT)
		return 0;

	if (!UMOFF_IS_NULL(umoff)) {
		int	rc;

		rc = dav_tx_free_v2(umem_off2offset(umoff));
		return rc ? umem_tx_errno(rc) : 0;
	}

	return 0;
}

static umem_off_t
bmem_tx_alloc_v2(struct umem_instance *umm, size_t size, uint64_t flags, unsigned int type_num,
	      unsigned int mbkt_id)
{
	uint64_t pflags = 0;

	get_slab(umm, &pflags, &size);

	if (flags & UMEM_FLAG_ZERO)
		pflags |= DAV_FLAG_ZERO;
	if (flags & UMEM_FLAG_NO_FLUSH)
		pflags |= DAV_FLAG_NO_FLUSH;
	if (mbkt_id != 0)
		pflags |= DAV_EZONE_ID(mbkt_id);
	return dav_tx_alloc_v2(size, type_num, pflags);
}

static int
bmem_tx_add_v2(struct umem_instance *umm, umem_off_t umoff,
	    uint64_t offset, size_t size)
{
	int	rc;

	rc = dav_tx_add_range_v2(umem_off2offset(umoff), size);
	return rc ? umem_tx_errno(rc) : 0;
}

static int
bmem_tx_xadd_v2(struct umem_instance *umm, umem_off_t umoff, uint64_t offset,
	     size_t size, uint64_t flags)
{
	int	rc;
	uint64_t pflags = 0;

	if (flags & UMEM_XADD_NO_SNAPSHOT)
		pflags |= DAV_XADD_NO_SNAPSHOT;

	rc = dav_tx_xadd_range_v2(umem_off2offset(umoff), size, pflags);
	return rc ? umem_tx_errno(rc) : 0;
}


static int
bmem_tx_add_ptr_v2(struct umem_instance *umm, void *ptr, size_t size)
{
	int	rc;

	rc = dav_tx_add_range_direct_v2(ptr, size);
	return rc ? umem_tx_errno(rc) : 0;
}

static int
bmem_tx_abort_v2(struct umem_instance *umm, int err)
{
	/*
	 * obj_tx_abort() may have already been called in the error
	 * handling code of pmemobj APIs.
	 */
	if (dav_tx_stage_v2() != DAV_TX_STAGE_ONABORT)
		dav_tx_abort_v2(err);

	err = dav_tx_end_v2(NULL);
	return err ? umem_tx_errno(err) : 0;
}

static int
bmem_tx_begin_v2(struct umem_instance *umm, struct umem_tx_stage_data *txd)
{
	int rc;
	dav_obj_t *pop = (dav_obj_t *)umm->umm_pool->up_priv;

	if (txd != NULL) {
		D_ASSERT(txd->txd_magic == UMEM_TX_DATA_MAGIC);
		rc = dav_tx_begin_v2(pop, NULL, DAV_TX_PARAM_CB, pmem_stage_callback,
				      txd, DAV_TX_PARAM_NONE);
	} else {
		rc = dav_tx_begin_v2(pop, NULL, DAV_TX_PARAM_NONE);
	}

	if (rc != 0) {
		/*
		 * dav_tx_end() needs be called to re-initialize the
		 * tx state when dav_tx_begin() failed.
		 */
		rc = dav_tx_end_v2(NULL);
		return rc ? umem_tx_errno(rc) : 0;
	}
	return 0;
}

static int
bmem_tx_commit_v2(struct umem_instance *umm, void *data)
{
	int rc;

	dav_tx_commit_v2();
	rc = dav_tx_end_v2(data);

	return rc ? umem_tx_errno(rc) : 0;
}

static int
bmem_tx_stage_v2(void)
{
	return dav_tx_stage_v2();
}

static void
bmem_defer_free_v2(struct umem_instance *umm, umem_off_t off, void *act)
{
	dav_obj_t *pop = (dav_obj_t *)umm->umm_pool->up_priv;

	dav_defer_free_v2(pop, umem_off2offset(off),
			(struct dav_action *)act);
}

static umem_off_t
bmem_reserve_v2(struct umem_instance *umm, void *act, size_t size, unsigned int type_num,
	     unsigned int mbkt_id)
{
	dav_obj_t *pop = (dav_obj_t *)umm->umm_pool->up_priv;
	uint64_t   flags = DAV_EZONE_ID(mbkt_id);

	return dav_reserve_v2(pop, (struct dav_action *)act, size, type_num, flags);
}

static void
bmem_cancel_v2(struct umem_instance *umm, void *actv, int actv_cnt)
{
	dav_obj_t *pop = (dav_obj_t *)umm->umm_pool->up_priv;

	dav_cancel_v2(pop, (struct dav_action *)actv, actv_cnt);
}

static int
bmem_tx_publish_v2(struct umem_instance *umm, void *actv, int actv_cnt)
{
	int	rc;

	rc = dav_tx_publish_v2((struct dav_action *)actv, actv_cnt);
	return rc ? umem_tx_errno(rc) : 0;
}

static void *
bmem_atomic_copy_v2(struct umem_instance *umm, void *dest, const void *src,
		 size_t len, enum acopy_hint hint)
{
	dav_obj_t *pop = (dav_obj_t *)umm->umm_pool->up_priv;

	if (hint == UMEM_RESERVED_MEM) {
		memcpy(dest, src, len);
		return dest;
	} else { /* UMEM_COMMIT_IMMEDIATE */
		return dav_memcpy_persist_v2(pop, dest, src, len);
	}
}

static umem_off_t
bmem_atomic_alloc_v2(struct umem_instance *umm, size_t size, unsigned int type_num,
		  unsigned int mbkt_id)
{
	uint64_t off;
	dav_obj_t *pop = (dav_obj_t *)umm->umm_pool->up_priv;
	int rc;
	uint64_t   flags = DAV_EZONE_ID(mbkt_id);

	rc = dav_alloc_v2(pop, &off, size, type_num, flags, NULL, NULL);
	if (rc)
		return UMOFF_NULL;
	return off;
}

static int
bmem_atomic_free_v2(struct umem_instance *umm, umem_off_t umoff)
{
	if (!UMOFF_IS_NULL(umoff)) {
		uint64_t off = umem_off2offset(umoff);

		dav_free_v2((dav_obj_t *)umm->umm_pool->up_priv, off);
	}
	return 0;
}

static void
bmem_atomic_flush_v2(struct umem_instance *umm, void *addr, size_t len)
{
	/* REVISIT: We need to update the WAL with this info
	 * dav_obj_t *pop = (dav_obj_t *)umm->umm_pool->up_priv;
	 * dav_flush(pop, addr, len);
	 */
}

static umem_ops_t	bmem_v2_ops = {
	.mo_tx_free		= bmem_tx_free_v2,
	.mo_tx_alloc		= bmem_tx_alloc_v2,
	.mo_tx_add		= bmem_tx_add_v2,
	.mo_tx_xadd		= bmem_tx_xadd_v2,
	.mo_tx_add_ptr		= bmem_tx_add_ptr_v2,
	.mo_tx_abort		= bmem_tx_abort_v2,
	.mo_tx_begin		= bmem_tx_begin_v2,
	.mo_tx_commit		= bmem_tx_commit_v2,
	.mo_tx_stage		= bmem_tx_stage_v2,
	.mo_reserve		= bmem_reserve_v2,
	.mo_defer_free		= bmem_defer_free_v2,
	.mo_cancel		= bmem_cancel_v2,
	.mo_tx_publish		= bmem_tx_publish_v2,
	.mo_atomic_copy		= bmem_atomic_copy_v2,
	.mo_atomic_alloc	= bmem_atomic_alloc_v2,
	.mo_atomic_free		= bmem_atomic_free_v2,
	.mo_atomic_flush	= bmem_atomic_flush_v2,
	.mo_tx_add_callback	= umem_tx_add_cb,
};

int
umem_tx_errno(int err)
{
	if (err < 0) {
		if (err < -DER_ERR_GURT_BASE)
			return err; /* aborted by DAOS */

		D_ERROR("pmdk returned negative errno %d\n", err);
		err = -err;
	}

	if (err == ENOMEM) /* pmdk returns ENOMEM for out of space */
		err = ENOSPC;

	return daos_errno2der(err);
}
#endif

/* volatile memory operations */
static int
vmem_free(struct umem_instance *umm, umem_off_t umoff)
{
	free(umem_off2ptr(umm, umoff));

	return 0;
}

umem_off_t
vmem_alloc(struct umem_instance *umm, size_t size, uint64_t flags, unsigned int type_num,
	   unsigned int unused)
{
	return (uint64_t)((flags & UMEM_FLAG_ZERO) ?
			  calloc(1, size) : malloc(size));
}

static int
vmem_tx_add_callback(struct umem_instance *umm, struct umem_tx_stage_data *txd,
		     int stage, umem_tx_cb_t cb, void *data)
{
	if (cb == NULL)
		return -DER_INVAL;

	/*
	 * vmem doesn't support transaction, so we just execute the commit
	 * callback & end callback instantly and drop the abort callback.
	 */
	if (stage == UMEM_STAGE_ONCOMMIT || stage == UMEM_STAGE_NONE)
		cb(data, false);
	else if (stage == UMEM_STAGE_ONABORT)
		cb(data, true);
	else
		return -DER_INVAL;

	return 0;
}

static umem_ops_t	vmem_ops = {
	.mo_tx_free	= vmem_free,
	.mo_tx_alloc	= vmem_alloc,
	.mo_tx_add	= NULL,
	.mo_tx_abort	= NULL,
	.mo_tx_add_callback = vmem_tx_add_callback,
};

/** Unified memory class definition */
struct umem_class {
	umem_class_id_t           umc_id;
	umem_ops_t              *umc_ops;
	char                    *umc_name;
};

/** all defined memory classes */
static struct umem_class umem_class_defined[] = {
	{
		.umc_id		= UMEM_CLASS_VMEM,
		.umc_ops	= &vmem_ops,
		.umc_name	= "vmem",
	},
#ifdef DAOS_PMEM_BUILD
	{
		.umc_id		= UMEM_CLASS_PMEM,
		.umc_ops	= &pmem_ops,
		.umc_name	= "pmem",
	},
	{
		.umc_id		= UMEM_CLASS_BMEM,
		.umc_ops	= &bmem_ops,
		.umc_name	= "bmem",
	},
	{
		.umc_id		= UMEM_CLASS_BMEM_V2,
		.umc_ops	= &bmem_v2_ops,
		.umc_name	= "bmem_v2",
	},
	{
		.umc_id		= UMEM_CLASS_ADMEM,
		.umc_ops	= &ad_mem_ops,
		.umc_name	= "ad-hoc",
	},
#endif
	{
		.umc_id		= UMEM_CLASS_UNKNOWN,
		.umc_ops	= NULL,
		.umc_name	= "unknown",
	},
};

/** Workout the necessary offsets and base address for the pool */
static void
set_offsets(struct umem_instance *umm)
{
#ifdef DAOS_PMEM_BUILD
	PMEMobjpool		*pop;
	char			*root;
	PMEMoid			 root_oid;
	dav_obj_t		*dav_pop;
	struct ad_blob_handle	 bh;
#endif
	if (umm->umm_id == UMEM_CLASS_VMEM) {
		umm->umm_base = 0;
		umm->umm_pool_uuid_lo = 0;
		return;
	}

#ifdef DAOS_PMEM_BUILD
	switch (umm->umm_id) {
	case UMEM_CLASS_PMEM:
		pop = (PMEMobjpool *)umm->umm_pool->up_priv;

		root_oid = pmemobj_root(pop, 0);
		D_ASSERTF(!OID_IS_NULL(root_oid),
			  "You must call pmemobj_root before umem_class_init\n");

		root = pmemobj_direct(root_oid);

		umm->umm_pool_uuid_lo = root_oid.pool_uuid_lo;
		umm->umm_base = (uint64_t)root - root_oid.off;
		break;
	case UMEM_CLASS_BMEM:
		dav_pop = (dav_obj_t *)umm->umm_pool->up_priv;

		umm->umm_base = (uint64_t)dav_get_base_ptr(dav_pop);
		break;
	case UMEM_CLASS_BMEM_V2:
		dav_pop = (dav_obj_t *)umm->umm_pool->up_priv;

		umm->umm_base = (uint64_t)dav_get_base_ptr_v2(dav_pop);
		break;
	case UMEM_CLASS_ADMEM:
		bh.bh_blob = (struct ad_blob *)umm->umm_pool->up_priv;
		umm->umm_base = (uint64_t)ad_base(bh);
		break;
	default:
		D_ASSERTF(0, "bad umm->umm_id %d\n", umm->umm_id);
		break;
	}
#endif
}

/**
 * Instantiate a memory class \a umm by attributes in \a uma
 *
 * \param uma [IN]	Memory attributes to instantiate the memory class.
 * \param umm [OUT]	The instantiated memory class.
 */
int
umem_class_init(struct umem_attr *uma, struct umem_instance *umm)
{
	struct umem_class *umc;
	bool		   found;

	found = false;
	for (umc = &umem_class_defined[0];
	     umc->umc_id != UMEM_CLASS_UNKNOWN; umc++) {
		if (umc->umc_id == uma->uma_id) {
			found = true;
			break;
		}
	}
	if (!found) {
		D_DEBUG(DB_MEM, "Cannot find memory class %d\n", uma->uma_id);
		return -DER_ENOENT;
	}

	umm->umm_id		= umc->umc_id;
	umm->umm_ops		= umc->umc_ops;
	umm->umm_name		= umc->umc_name;
	umm->umm_pool		= uma->uma_pool;
	umm->umm_nospc_rc	= umc->umc_id == UMEM_CLASS_VMEM ?
		-DER_NOMEM : -DER_NOSPACE;

	set_offsets(umm);

	D_DEBUG(DB_MEM, "Instantiate memory class %s id=%d nospc_rc=%d pool=%p pool_uuid_lo="DF_X64
		" base="DF_X64"\n", umc->umc_name, umm->umm_id, umm->umm_nospc_rc, umm->umm_pool,
		umm->umm_pool_uuid_lo, umm->umm_base);

	return 0;
}

/**
 * Get attributes of a memory class instance.
 */
void
umem_attr_get(struct umem_instance *umm, struct umem_attr *uma)
{
	uma->uma_id = umm->umm_id;
	uma->uma_pool = umm->umm_pool;
}

/*
 * To avoid allocating stage data for each transaction, umem user should
 * prepare per-xstream stage data and initialize it by umem_init_txd(),
 * this per-xstream stage data will be used for all transactions within
 * the same xstream.
 */
int
umem_init_txd(struct umem_tx_stage_data *txd)
{
	D_ASSERT(txd != NULL);
	txd->txd_magic = UMEM_TX_DATA_MAGIC;

	D_ALLOC_ARRAY(txd->txd_commit_vec, TXD_CB_NUM);
	txd->txd_commit_max = txd->txd_commit_vec != NULL ? TXD_CB_NUM : 0;
	txd->txd_commit_cnt = 0;

	D_ALLOC_ARRAY(txd->txd_abort_vec, TXD_CB_NUM);
	txd->txd_abort_max = txd->txd_abort_vec != NULL ? TXD_CB_NUM : 0;
	txd->txd_abort_cnt = 0;

	D_ALLOC_ARRAY(txd->txd_end_vec, TXD_CB_NUM);
	txd->txd_end_max = txd->txd_end_vec != NULL ? TXD_CB_NUM : 0;
	txd->txd_end_cnt = 0;

	if (txd->txd_commit_vec != NULL &&
	    txd->txd_abort_vec  != NULL &&
	    txd->txd_end_vec    != NULL)
		return 0;

	umem_fini_txd(txd);
	return -DER_NOMEM;
}

void
umem_fini_txd(struct umem_tx_stage_data *txd)
{
	D_ASSERT(txd != NULL);
	D_ASSERT(txd->txd_magic == UMEM_TX_DATA_MAGIC);

	D_ASSERT(txd->txd_commit_cnt == 0);
	D_ASSERT(txd->txd_abort_cnt == 0);
	D_ASSERT(txd->txd_end_cnt == 0);

	if (txd->txd_commit_max) {
		D_ASSERT(txd->txd_commit_vec != NULL);
		D_FREE(txd->txd_commit_vec);
		txd->txd_commit_vec = NULL;
		txd->txd_commit_max = 0;
	}

	if (txd->txd_abort_max) {
		D_ASSERT(txd->txd_abort_vec != NULL);
		D_FREE(txd->txd_abort_vec);
		txd->txd_abort_vec = NULL;
		txd->txd_abort_max = 0;
	}

	if (txd->txd_end_max) {
		D_ASSERT(txd->txd_end_vec != NULL);
		D_FREE(txd->txd_end_vec);
		txd->txd_end_vec = NULL;
		txd->txd_end_max = 0;
	}
}

#ifdef	DAOS_PMEM_BUILD

struct umem_rsrvd_act {
	unsigned int		 rs_actv_cnt;
	unsigned int		 rs_actv_at;
	/* "struct pobj_action" or "struct ad_reserv_act", "struct dav_action" type array */
	void			*rs_actv;
};

static size_t
umem_rsrvd_item_size(struct umem_instance *umm)
{
	switch (umm->umm_id) {
	case UMEM_CLASS_PMEM:
		return sizeof(struct pobj_action);
	case UMEM_CLASS_ADMEM:
		return sizeof(struct ad_reserv_act);
	case UMEM_CLASS_BMEM:
	case UMEM_CLASS_BMEM_V2:
		return sizeof(struct dav_action);
	default:
		D_ERROR("bad umm_id %d\n", umm->umm_id);
		return 0;
	};
	return 0;
}

int
umem_rsrvd_act_cnt(struct umem_rsrvd_act *rsrvd_act)
{
	if (rsrvd_act == NULL)
		return 0;
	return rsrvd_act->rs_actv_at;
}

int
umem_rsrvd_act_alloc(struct umem_instance *umm, struct umem_rsrvd_act **rsrvd_act, int cnt)
{
	size_t	act_size = umem_rsrvd_item_size(umm);
	size_t	size;
	void	*buf;

	size = sizeof(struct umem_rsrvd_act) + act_size * cnt;
	D_ALLOC(buf, size);
	if (buf == NULL)
		return -DER_NOMEM;

	*rsrvd_act = buf;
	(*rsrvd_act)->rs_actv_cnt = cnt;
	(*rsrvd_act)->rs_actv = buf + sizeof(struct umem_rsrvd_act);
	return 0;
}

int
umem_rsrvd_act_realloc(struct umem_instance *umm, struct umem_rsrvd_act **rsrvd_act, int max_cnt)
{
	if (*rsrvd_act == NULL ||
	    (*rsrvd_act)->rs_actv_cnt < max_cnt) {
		struct umem_rsrvd_act	*tmp_rsrvd_act;
		size_t			 act_size = umem_rsrvd_item_size(umm);
		size_t			 size;

		size = sizeof(struct umem_rsrvd_act) + act_size * max_cnt;

		D_REALLOC_Z(tmp_rsrvd_act, *rsrvd_act, size);
		if (tmp_rsrvd_act == NULL)
			return -DER_NOMEM;

		*rsrvd_act = tmp_rsrvd_act;
		(*rsrvd_act)->rs_actv_cnt = max_cnt;
		(*rsrvd_act)->rs_actv = (void *)&tmp_rsrvd_act[1];
	}
	return 0;
}

int
umem_rsrvd_act_free(struct umem_rsrvd_act **rsrvd_act)
{
	D_FREE(*rsrvd_act);
	return 0;
}

umem_off_t
umem_reserve_common(struct umem_instance *umm, struct umem_rsrvd_act *rsrvd_act, size_t size,
		    unsigned int mbkt_id)
{
	if (umm->umm_ops->mo_reserve) {
		void			*act;
		size_t			 act_size = umem_rsrvd_item_size(umm);
		umem_off_t		 off;

		D_ASSERT(rsrvd_act != NULL);
		D_ASSERT(rsrvd_act->rs_actv_cnt > rsrvd_act->rs_actv_at);

		act = rsrvd_act->rs_actv + act_size * rsrvd_act->rs_actv_at;
		off = umm->umm_ops->mo_reserve(umm, act, size, UMEM_TYPE_ANY, mbkt_id);
		if (!UMOFF_IS_NULL(off))
			rsrvd_act->rs_actv_at++;
		D_ASSERTF(umem_off2flags(off) == 0,
			  "Invalid assumption about allocnot using flag bits");
		D_DEBUG(DB_MEM,
			"reserve %s umoff=" UMOFF_PF " size=%zu base=" DF_X64
			" pool_uuid_lo=" DF_X64 "\n",
			(umm)->umm_name, UMOFF_P(off), (size_t)(size),
			(umm)->umm_base, (umm)->umm_pool_uuid_lo);
		return off;
	}
	return UMOFF_NULL;
}

void
umem_defer_free(struct umem_instance *umm, umem_off_t off,
		struct umem_rsrvd_act *rsrvd_act)
{
	D_ASSERT(rsrvd_act->rs_actv_at < rsrvd_act->rs_actv_cnt);
	D_DEBUG(DB_MEM,
		"Defer free %s umoff=" UMOFF_PF "base=" DF_X64
		" pool_uuid_lo=" DF_X64 "\n",
		(umm)->umm_name, UMOFF_P(off), (umm)->umm_base,
		(umm)->umm_pool_uuid_lo);
	if (umm->umm_ops->mo_defer_free) {
		void		*act;
		size_t		 act_size = umem_rsrvd_item_size(umm);

		act = rsrvd_act->rs_actv + act_size * rsrvd_act->rs_actv_at;
		umm->umm_ops->mo_defer_free(umm, off, act);
		rsrvd_act->rs_actv_at++;
	} else {
		/** Go ahead and free immediately.  The purpose of this
		 * function is to allow reserve/publish pair to execute
		 * on commit
		 */
		umem_free(umm, off);
	}
}

void
umem_cancel(struct umem_instance *umm, struct umem_rsrvd_act *rsrvd_act)
{
	if (rsrvd_act == NULL || rsrvd_act->rs_actv_at == 0)
		return;
	D_ASSERT(rsrvd_act->rs_actv_at <= rsrvd_act->rs_actv_cnt);
	if (umm->umm_ops->mo_cancel)
		umm->umm_ops->mo_cancel(umm, rsrvd_act->rs_actv, rsrvd_act->rs_actv_at);
	rsrvd_act->rs_actv_at = 0;
}

int
umem_tx_publish(struct umem_instance *umm, struct umem_rsrvd_act *rsrvd_act)
{
	int rc = 0;

	if (rsrvd_act == NULL || rsrvd_act->rs_actv_at == 0)
		return 0;
	D_ASSERT(rsrvd_act->rs_actv_at <= rsrvd_act->rs_actv_cnt);
	if (umm->umm_ops->mo_tx_publish)
		rc = umm->umm_ops->mo_tx_publish(umm, rsrvd_act->rs_actv, rsrvd_act->rs_actv_at);
	rsrvd_act->rs_actv_at = 0;
	return rc;
}

/* Memory page */
struct umem_page_info {
	/** Mapped MD page ID */
	uint32_t pi_pg_id;
	/** Reference count */
	uint32_t pi_ref;
	/** Page flags */
	uint64_t pi_io		: 1, /** Page is being flushed/loaded to/from MD-blob */
		 pi_copying	: 1, /** Page is being copied. Blocks writes. */
		 pi_mapped	: 1, /** Page is mapped to a MD page */
		 pi_sys		: 1, /** Page is brought to cache by system internal access */
		 pi_loaded	: 1; /** Page is loaded */
	/** Highest transaction ID checkpointed.  This is set before the page is copied. The
	 *  checkpoint will not be executed until the last committed ID is greater than or
	 *  equal to this value.  If that's not the case immediately, the waiting flag is set
	 *  along with this field.
	 */
	uint64_t pi_last_checkpoint;
	/** Highest transaction ID of writes to the page */
	uint64_t pi_last_inflight;
	/** link to global LRU lists, or global free page list, or global pinned list */
	d_list_t pi_lru_link;
	/** link to global dirty page list, or wait commit list, or temporary list for flushing */
	d_list_t pi_dirty_link;
	/** link to global flushing page list */
	d_list_t pi_flush_link;
	/** Waitqueue for page loading/flushing */
	void	*pi_io_wq;
	/** Waitqueue for page committing */
	void	*pi_commit_wq;
	/** page memory address */
	uint8_t *pi_addr;
	/** Information about in-flight checkpoint */
	void    *pi_chkpt_data;
	/** bitmap for each dirty 4K unit */
	uint64_t *pi_bmap;
};

/* Convert page ID to MD-blob offset */
static inline umem_off_t
cache_id2off(struct umem_cache *cache, uint32_t pg_id)
{
	return ((umem_off_t)pg_id << cache->ca_page_shift) + cache->ca_base_off;
}

/* Convert MD-blob offset to page ID */
static inline uint32_t
cache_off2id(struct umem_cache *cache, umem_off_t offset)
{
	D_ASSERT(offset >= cache->ca_base_off);
	return (offset - cache->ca_base_off) >> cache->ca_page_shift;
}

/* Convert MD-blob offset to MD page */
static inline struct umem_page *
cache_off2page(struct umem_cache *cache, umem_off_t offset)
{
	uint32_t idx = cache_off2id(cache, offset);

	D_ASSERTF(idx < cache->ca_md_pages, "offset=" DF_U64 ", md_pages=%u, idx=%u\n",
		  offset, cache->ca_md_pages, idx);

	return &cache->ca_pages[idx];
}

/* Convert memory pointer to memory page */
static inline struct umem_page_info *
cache_ptr2pinfo(struct umem_cache *cache, void *ptr)
{
	struct umem_page_info	*pinfo;
	uint32_t idx;

	D_ASSERT(ptr >= cache->ca_base);
	idx = (ptr - cache->ca_base) >> cache->ca_page_shift;

	D_ASSERTF(idx < cache->ca_mem_pages, "ptr=%p, md_pages=%u, idx=%u\n",
		  ptr, cache->ca_mem_pages, idx);
	pinfo = (struct umem_page_info *)&cache->ca_pages[cache->ca_md_pages];

	return &pinfo[idx];
}

/* Convert MD-blob offset to page offset */
static inline uint32_t
cache_off2pg_off(struct umem_cache *cache, umem_off_t offset)
{
	D_ASSERT(offset >= cache->ca_base_off);
	return (offset - cache->ca_base_off) & cache->ca_page_mask;
}

/* Convert MD-blob offset to memory pointer */
void *
umem_cache_off2ptr(struct umem_store *store, umem_off_t offset)
{
	struct umem_cache	*cache = store->cache;
	struct umem_page	*page = cache_off2page(cache, offset);

	/* The page must be mapped */
	D_ASSERT(page->pg_info != NULL);
	return (void *)(page->pg_info->pi_addr + cache_off2pg_off(cache, offset));
}

/* Convert memory pointer to MD-blob offset */
umem_off_t
umem_cache_ptr2off(struct umem_store *store, void *ptr)
{
	struct umem_cache	*cache = store->cache;
	struct umem_page_info	*pinfo = cache_ptr2pinfo(cache, ptr);
	umem_off_t		 offset;

	/* The page must be mapped */
	D_ASSERT(pinfo->pi_mapped);
	offset = cache_id2off(cache, pinfo->pi_pg_id);
	offset += (ptr - cache->ca_base) & cache->ca_page_mask;

	return offset;
}

static int
page_waitqueue_create(struct umem_cache *cache, struct umem_page_info *pinfo)
{
	struct umem_store	*store = cache->ca_store;
	int			 rc;

	D_ASSERT(store->stor_ops->so_waitqueue_create != NULL);
	if (pinfo->pi_io_wq == NULL) {
		rc = store->stor_ops->so_waitqueue_create(&pinfo->pi_io_wq);
		if (rc)
			return rc;
	}
	if (pinfo->pi_commit_wq == NULL) {
		rc = store->stor_ops->so_waitqueue_create(&pinfo->pi_commit_wq);
		if (rc)
			return rc;
	}

	return 0;
}

static void
page_waitqueue_destroy(struct umem_cache *cache, struct umem_page_info *pinfo)
{
	struct umem_store	*store = cache->ca_store;

	if (pinfo->pi_io_wq != NULL) {
		store->stor_ops->so_waitqueue_destroy(pinfo->pi_io_wq);
		pinfo->pi_io_wq = NULL;
	}
	if (pinfo->pi_commit_wq != NULL) {
		store->stor_ops->so_waitqueue_destroy(pinfo->pi_commit_wq);
		pinfo->pi_commit_wq = NULL;
	}
}

static inline void
verify_inactive_page(struct umem_page_info *pinfo)
{
	D_ASSERT(d_list_empty(&pinfo->pi_flush_link));
	D_ASSERT(pinfo->pi_ref == 0);
	D_ASSERT(pinfo->pi_io == 0);
	D_ASSERT(pinfo->pi_copying == 0);
}

static inline void
verify_clean_page(struct umem_page_info *pinfo, int mapped)
{
	D_ASSERT(d_list_empty(&pinfo->pi_lru_link));
	D_ASSERT(d_list_empty(&pinfo->pi_dirty_link));
	D_ASSERT(pinfo->pi_mapped == mapped);
	verify_inactive_page(pinfo);
}

int
umem_cache_free(struct umem_store *store)
{
	struct umem_cache	*cache = store->cache;
	struct umem_page_info	*pinfo;
	int			 i;

	if (cache == NULL)
		return 0;

	D_ASSERT(d_list_empty(&cache->ca_pgs_flushing));
	D_ASSERT(d_list_empty(&cache->ca_pgs_wait_commit));
	D_ASSERT(d_list_empty(&cache->ca_pgs_pinned));
	D_ASSERT(cache->ca_pgs_stats[UMEM_PG_STATS_PINNED] == 0);
	D_ASSERT(cache->ca_reserve_waiters == 0);

	pinfo = (struct umem_page_info *)&cache->ca_pages[cache->ca_md_pages];
	for (i = 0; i < cache->ca_mem_pages; i++) {
		verify_inactive_page(pinfo);

		page_waitqueue_destroy(store->cache, pinfo);
		pinfo++;
	}

	if (cache->ca_reserve_wq != NULL) {
		store->stor_ops->so_waitqueue_destroy(cache->ca_reserve_wq);
		cache->ca_reserve_wq = NULL;

	}

	D_FREE(store->cache);
	return 0;
}

/* 1: phase I mode; 2: phase II mode; */
static inline unsigned int
cache_mode(struct umem_cache *cache)
{
	return (cache->ca_md_pages == cache->ca_mem_pages) ? 1 : 2;
}

static inline struct umem_page_info *
cache_pop_free_page(struct umem_cache *cache)
{
	struct umem_page_info	*pinfo;

	pinfo = d_list_pop_entry(&cache->ca_pgs_free, struct umem_page_info, pi_lru_link);
	if (pinfo != NULL) {
		D_ASSERT(cache->ca_pgs_stats[UMEM_PG_STATS_FREE] > 0);
		cache->ca_pgs_stats[UMEM_PG_STATS_FREE] -= 1;
	}
	return pinfo;
}

#define UMEM_CHUNK_IDX_SHIFT 6
#define UMEM_CHUNK_IDX_BITS  (1 << UMEM_CHUNK_IDX_SHIFT)
#define UMEM_CHUNK_IDX_MASK  (UMEM_CHUNK_IDX_BITS - 1)

#define UMEM_CACHE_PAGE_SHIFT_MAX 27	/* 128MB */
#define UMEM_CACHE_BMAP_SZ_MAX    (1 << (UMEM_CACHE_PAGE_SHIFT_MAX - \
					UMEM_CACHE_CHUNK_SZ_SHIFT - UMEM_CHUNK_IDX_SHIFT))
#define UMEM_CACHE_RSRVD_PAGES	4

int
umem_cache_alloc(struct umem_store *store, uint32_t page_sz, uint32_t md_pgs, uint32_t mem_pgs,
		 uint32_t max_ne_pgs, uint32_t base_off, void *base,
		 bool (*is_evictable_fn)(uint32_t pg_id))
{
	struct umem_cache	*cache;
	struct umem_page_info	*pinfo;
	struct umem_page	*page;
	unsigned int		 page_shift, bmap_sz;
	uint64_t		*bmap;
	void			*cur_addr = base;
	int			 idx, rc = 0;

	D_ASSERT(store != NULL);
	D_ASSERT(base != NULL);

	page_shift = __builtin_ctz(page_sz);
	if (page_sz != (1 << page_shift)) {
		D_ERROR("Page size (%u) isn't aligned.\n", page_sz);
		return -DER_INVAL;
	} else if (page_shift > UMEM_CACHE_PAGE_SHIFT_MAX) {
		D_ERROR("Page size (%u) > Max page size (%u).\n",
			page_sz, 1 << UMEM_CACHE_PAGE_SHIFT_MAX);
		return -DER_INVAL;
	} else if (page_shift <= (UMEM_CACHE_CHUNK_SZ_SHIFT + UMEM_CHUNK_IDX_SHIFT)) {
		D_ERROR("Page size (%u) <= Min page size (%u)\n",
			page_sz, 1 << (UMEM_CACHE_CHUNK_SZ_SHIFT + UMEM_CHUNK_IDX_SHIFT));
		return -DER_INVAL;
	}

	D_ASSERT(md_pgs > 0 && md_pgs >= mem_pgs);
	if (mem_pgs == 0) {	/* Phase 1 mode */
		mem_pgs = md_pgs;
		max_ne_pgs = md_pgs;
	} else {
		D_ASSERT(mem_pgs > (max_ne_pgs + UMEM_CACHE_RSRVD_PAGES));
	}

	bmap_sz = (1 << (page_shift - UMEM_CACHE_CHUNK_SZ_SHIFT - UMEM_CHUNK_IDX_SHIFT));

	D_ALLOC(cache, sizeof(*cache) + sizeof(cache->ca_pages[0]) * md_pgs +
			   sizeof(cache->ca_pages[0].pg_info[0]) * mem_pgs +
			   bmap_sz * sizeof(uint64_t) * mem_pgs);
	if (cache == NULL)
		return -DER_NOMEM;

	D_DEBUG(DB_IO, "Allocated page cache, md-pages(%u), mem-pages(%u), max-ne-pages(%u) %p\n",
		md_pgs, mem_pgs, max_ne_pgs, cache);

	cache->ca_store		= store;
	cache->ca_base		= base;
	cache->ca_base_off	= base_off;
	cache->ca_md_pages	= md_pgs;
	cache->ca_mem_pages	= mem_pgs;
	cache->ca_max_ne_pages	= max_ne_pgs;
	cache->ca_page_sz	= page_sz;
	cache->ca_page_shift	= page_shift;
	cache->ca_page_mask	= page_sz - 1;
	cache->ca_bmap_sz	= bmap_sz;
	cache->ca_evictable_fn	= is_evictable_fn;

	D_INIT_LIST_HEAD(&cache->ca_pgs_free);
	D_INIT_LIST_HEAD(&cache->ca_pgs_dirty);
	D_INIT_LIST_HEAD(&cache->ca_pgs_lru[0]);
	D_INIT_LIST_HEAD(&cache->ca_pgs_lru[1]);
	D_INIT_LIST_HEAD(&cache->ca_pgs_flushing);
	D_INIT_LIST_HEAD(&cache->ca_pgs_wait_commit);
	D_INIT_LIST_HEAD(&cache->ca_pgs_pinned);

	pinfo = (struct umem_page_info *)&cache->ca_pages[md_pgs];
	bmap = (uint64_t *)&pinfo[mem_pgs];

	/* Initialize memory page array */
	for (idx = 0; idx < mem_pgs; idx++) {
		pinfo->pi_bmap = bmap;
		pinfo->pi_addr = (void *)cur_addr;
		D_INIT_LIST_HEAD(&pinfo->pi_dirty_link);
		D_INIT_LIST_HEAD(&pinfo->pi_flush_link);
		d_list_add_tail(&pinfo->pi_lru_link, &cache->ca_pgs_free);
		cache->ca_pgs_stats[UMEM_PG_STATS_FREE] += 1;

		pinfo++;
		bmap += bmap_sz;
		cur_addr += page_sz;
	}
	store->cache = cache;

	/* Phase 2 mode */
	if (cache_mode(cache) != 1) {
		D_ASSERT(store->stor_ops->so_waitqueue_create != NULL);
		rc = store->stor_ops->so_waitqueue_create(&cache->ca_reserve_wq);
		if (rc)
			goto error;

		pinfo = (struct umem_page_info *)&cache->ca_pages[cache->ca_md_pages];
		for (idx = 0; idx < cache->ca_mem_pages; idx++) {
			rc = page_waitqueue_create(cache, pinfo);
			if (rc)
				goto error;
			pinfo++;
		}
		return 0;
	}

	/* Map all MD pages to memory pages for phase 1 mode */
	for (idx = 0; idx < md_pgs; idx++) {
		pinfo = cache_pop_free_page(cache);
		D_ASSERT(pinfo != NULL);
		D_ASSERT(pinfo->pi_addr == (base + (uint64_t)idx * page_sz));
		pinfo->pi_pg_id = idx;
		pinfo->pi_mapped = 1;
		pinfo->pi_loaded = 1;

		page = &cache->ca_pages[idx];
		D_ASSERT(page->pg_info == NULL);
		page->pg_info  = pinfo;

		/* Add to non-evictable LRU */
		cache->ca_pgs_stats[UMEM_PG_STATS_NONEVICTABLE] += 1;
		d_list_add_tail(&pinfo->pi_lru_link, &cache->ca_pgs_lru[0]);
	}

	return 0;
error:
	umem_cache_free(store);
	return rc;
}

static inline bool
is_id_evictable(struct umem_cache *cache, uint32_t pg_id)
{
	return cache->ca_evictable_fn && cache->ca_evictable_fn(pg_id);
}

static inline void
cache_unmap_page(struct umem_cache *cache, struct umem_page_info *pinfo)
{
	verify_clean_page(pinfo, 1);
	D_ASSERT(pinfo->pi_pg_id < cache->ca_md_pages);
	D_ASSERT(cache->ca_pages[pinfo->pi_pg_id].pg_info == pinfo);

	pinfo->pi_mapped = 0;
	pinfo->pi_loaded = 0;
	cache->ca_pages[pinfo->pi_pg_id].pg_info = NULL;

	d_list_add_tail(&pinfo->pi_lru_link, &cache->ca_pgs_free);
	cache->ca_pgs_stats[UMEM_PG_STATS_FREE] += 1;

	if (!is_id_evictable(cache, pinfo->pi_pg_id)) {
		D_ASSERT(cache->ca_pgs_stats[UMEM_PG_STATS_NONEVICTABLE] > 0);
		cache->ca_pgs_stats[UMEM_PG_STATS_NONEVICTABLE] -= 1;
	}
}

static inline void
cache_map_page(struct umem_cache *cache, struct umem_page_info *pinfo, unsigned int pg_id)
{
	verify_clean_page(pinfo, 0);
	D_ASSERT(pinfo->pi_loaded == 0);

	pinfo->pi_mapped = 1;
	pinfo->pi_pg_id = pg_id;
	cache->ca_pages[pg_id].pg_info = pinfo;
	if (!is_id_evictable(cache, pg_id))
		cache->ca_pgs_stats[UMEM_PG_STATS_NONEVICTABLE] += 1;

}

static inline void
cache_add2lru(struct umem_cache *cache, struct umem_page_info *pinfo)
{
	D_ASSERT(d_list_empty(&pinfo->pi_lru_link));
	D_ASSERT(pinfo->pi_ref == 0);

	if (is_id_evictable(cache, pinfo->pi_pg_id))
		d_list_add_tail(&pinfo->pi_lru_link, &cache->ca_pgs_lru[1]);
	else
		d_list_add_tail(&pinfo->pi_lru_link, &cache->ca_pgs_lru[0]);
}

static inline void
cache_unpin_page(struct umem_cache *cache, struct umem_page_info *pinfo)
{
	D_ASSERT(pinfo->pi_ref > 0);
	pinfo->pi_ref--;

	if (pinfo->pi_ref == 0) {
		d_list_del_init(&pinfo->pi_lru_link);
		cache_add2lru(cache, pinfo);
		if (is_id_evictable(cache, pinfo->pi_pg_id)) {
			D_ASSERT(cache->ca_pgs_stats[UMEM_PG_STATS_PINNED] > 0);
			cache->ca_pgs_stats[UMEM_PG_STATS_PINNED] -= 1;
		}
	}
}

static inline void
cache_pin_page(struct umem_cache *cache, struct umem_page_info *pinfo)
{
	pinfo->pi_ref++;
	if (pinfo->pi_ref == 1) {
		d_list_del_init(&pinfo->pi_lru_link);
		d_list_add_tail(&pinfo->pi_lru_link, &cache->ca_pgs_pinned);
		if (is_id_evictable(cache, pinfo->pi_pg_id))
			cache->ca_pgs_stats[UMEM_PG_STATS_PINNED] += 1;
	}
}

static inline void
page_wait_io(struct umem_cache *cache, struct umem_page_info *pinfo)
{
	struct umem_store	*store = cache->ca_store;

	D_ASSERT(pinfo->pi_io == 1);
	if (store->stor_ops->so_waitqueue_create == NULL)
		return;

	D_ASSERT(store->stor_ops->so_waitqueue_wait != NULL);
	D_ASSERT(pinfo->pi_io_wq != NULL);
	store->stor_ops->so_waitqueue_wait(pinfo->pi_io_wq, false);
}

static inline void
page_wait_committed(struct umem_cache *cache, struct umem_page_info *pinfo, bool yield_only)
{
	struct umem_store	*store = cache->ca_store;

	/* The page is must in flushing */
	D_ASSERT(pinfo->pi_io == 1);
	if (store->stor_ops->so_waitqueue_create == NULL)
		return;

	D_ASSERT(store->stor_ops->so_waitqueue_wait != NULL);
	D_ASSERT(pinfo->pi_commit_wq != NULL);
	store->stor_ops->so_waitqueue_wait(pinfo->pi_commit_wq, yield_only);
}

static inline void
page_wakeup_io(struct umem_cache *cache, struct umem_page_info *pinfo)
{
	struct umem_store	*store = cache->ca_store;

	D_ASSERT(pinfo->pi_io == 0);
	if (store->stor_ops->so_waitqueue_create == NULL)
		return;

	if (cache_mode(cache) == 1)
		return;

	D_ASSERT(store->stor_ops->so_waitqueue_wakeup != NULL);
	D_ASSERT(pinfo->pi_io_wq != NULL);
	store->stor_ops->so_waitqueue_wakeup(pinfo->pi_io_wq, true);
}

static inline void
page_wakeup_commit(struct umem_cache *cache, struct umem_page_info *pinfo)
{
	struct umem_store	*store = cache->ca_store;

	/* The page is must in flushing */
	D_ASSERT(pinfo->pi_io == 1);
	if (store->stor_ops->so_waitqueue_create == NULL)
		return;

	D_ASSERT(store->stor_ops->so_waitqueue_wakeup != NULL);
	D_ASSERT(pinfo->pi_commit_wq != NULL);
	store->stor_ops->so_waitqueue_wakeup(pinfo->pi_commit_wq, true);
}

static inline bool
is_page_dirty(struct umem_page_info *pinfo)
{
	return (pinfo->pi_last_inflight != pinfo->pi_last_checkpoint);
}

static inline void
touch_page(struct umem_store *store, struct umem_page_info *pinfo, uint64_t wr_tx,
	   umem_off_t first_byte, umem_off_t last_byte)
{
	struct umem_cache *cache = store->cache;
	uint64_t start_bit = (first_byte & cache->ca_page_mask) >> UMEM_CACHE_CHUNK_SZ_SHIFT;
	uint64_t end_bit   = (last_byte & cache->ca_page_mask) >> UMEM_CACHE_CHUNK_SZ_SHIFT;
	uint64_t bit_nr;
	uint64_t bit;
	uint64_t idx;

	for (bit_nr = start_bit; bit_nr <= end_bit; bit_nr++) {
		idx = bit_nr >> UMEM_CHUNK_IDX_SHIFT; /** uint64_t index */
		bit = bit_nr & UMEM_CHUNK_IDX_MASK;
		pinfo->pi_bmap[idx] |= 1ULL << bit;
	}

	/* Don't change the pi_dirty_link while the page is being flushed */
	if (d_list_empty(&pinfo->pi_flush_link) && !is_page_dirty(pinfo)) {
		D_ASSERT(pinfo->pi_io == 0);
		/* FIXME: See the comments below */
		d_list_del(&pinfo->pi_dirty_link);
		d_list_add_tail(&pinfo->pi_dirty_link, &cache->ca_pgs_dirty);
	}

	/*
	 * In rare cases like relaxed memcpy, DAV could call umem_cache_touch() with lower
	 * transaction ID (or -1ULL).
	 *
	 * TODO: Revisit the potential issue since umem cache relies on transaction ID to
	 * tell if a page is clean (not by checking bitmaps).
	 */
	if (store->stor_ops->so_wal_id_cmp(store, wr_tx, pinfo->pi_last_inflight) <= 0 ||
	    wr_tx == -1ULL)
		return;

	pinfo->pi_last_inflight = wr_tx;
}

/* Convert MD-blob offset to memory page */
static inline struct umem_page_info *
cache_off2pinfo(struct umem_cache *cache, umem_off_t addr)
{
	struct umem_page *page = cache_off2page(cache, addr);

	D_ASSERT(page->pg_info != NULL);
	return page->pg_info;
}

int
umem_cache_touch(struct umem_store *store, uint64_t wr_tx, umem_off_t addr, daos_size_t size)
{
	struct umem_cache	*cache = store->cache;
	struct umem_page_info	*pinfo;
	umem_off_t		 start_addr, end_addr = addr + size - 1;
	struct umem_page_info	*end_pinfo;

	if (cache == NULL)
		return 0; /* TODO: When SMD is supported outside VOS, this will be an error */

	D_ASSERTF(size <= cache->ca_page_sz, "size=" DF_U64 "\n", size);
	pinfo     = cache_off2pinfo(cache, addr);
	end_pinfo = cache_off2pinfo(cache, end_addr);

	if (pinfo->pi_copying)
		return -DER_CHKPT_BUSY;

	/* Convert the MD-blob offset to umem cache offset (exclude the allocator header) */
	D_ASSERT(addr >= cache->ca_base_off);
	addr -= cache->ca_base_off;
	end_addr -= cache->ca_base_off;

	if (pinfo != end_pinfo) {
		D_ASSERT(cache_mode(cache) == 1);

		if (end_pinfo->pi_copying)
			return -DER_CHKPT_BUSY;

		start_addr = end_addr & ~cache->ca_page_mask;
		touch_page(store, end_pinfo, wr_tx, start_addr, end_addr);
		end_addr = start_addr - 1;
	}

	touch_page(store, pinfo, wr_tx, addr, end_addr);

	return 0;
}

/** Maximum number of sets of pages in-flight at a time */
#define MAX_INFLIGHT_SETS 4
/** Maximum contiguous range to checkpoint */
#define MAX_IO_SIZE       (8 * 1024 * 1024)
/** Maximum number of pages that can be in one set */
#define MAX_PAGES_PER_SET 10
/** Maximum number of ranges that can be in one page */
#define MAX_IOD_PER_PAGE  ((UMEM_CACHE_BMAP_SZ_MAX << UMEM_CHUNK_IDX_SHIFT) / 2)
/** Maximum number of IODs a set can handle */
#define MAX_IOD_PER_SET   (2 * MAX_IOD_PER_PAGE)

struct umem_checkpoint_data {
	/** List link for in-flight sets */
	d_list_t                 cd_link;
	/* List of storage ranges being checkpointed */
	struct umem_store_iod    cd_store_iod;
	/** Ranges in the storage to checkpoint */
	struct umem_store_region cd_regions[MAX_IOD_PER_SET];
	/** list of cached page ranges to checkpoint */
	d_sg_list_t              cd_sg_list;
	/** Ranges in memory to checkpoint */
	d_iov_t                  cd_iovs[MAX_IOD_PER_SET];
	/** Handle for the underlying I/O operations */
	daos_handle_t            cd_fh;
	/** Pointer to pages in set */
	struct umem_page_info   *cd_pages[MAX_PAGES_PER_SET];
	/** Highest transaction ID for pages in set */
	uint64_t                 cd_max_tx;
	/** Number of pages included in the set */
	uint32_t                 cd_nr_pages;
	/** Number of dirty chunks included in the set */
	uint32_t                 cd_nr_dchunks;
};

static void
page2chkpt(struct umem_store *store, struct umem_page_info *pinfo,
	   struct umem_checkpoint_data *chkpt_data)
{
	struct umem_cache     *cache     = store->cache;
	uint64_t              *bits      = pinfo->pi_bmap;
	struct umem_store_iod *store_iod = &chkpt_data->cd_store_iod;
	d_sg_list_t           *sgl       = &chkpt_data->cd_sg_list;
	uint64_t               bmap;
	int       i;
	uint64_t               first_bit_shift;
	uint64_t               offset = cache_id2off(cache, pinfo->pi_pg_id);
	uint64_t               map_offset;
	uint8_t               *page_addr = pinfo->pi_addr;
	int                    nr        = sgl->sg_nr_out;
	int                    count;
	uint64_t               mask;
	uint64_t               bit;

	pinfo->pi_chkpt_data                            = chkpt_data;
	chkpt_data->cd_pages[chkpt_data->cd_nr_pages++] = pinfo;
	if (store->stor_ops->so_wal_id_cmp(store, chkpt_data->cd_max_tx, pinfo->pi_last_inflight) <
	    0)
		chkpt_data->cd_max_tx = pinfo->pi_last_inflight;

	for (i = 0; i < cache->ca_bmap_sz; i++) {
		if (bits[i] == 0)
			goto next_bmap;

		bmap = bits[i];
		do {
			first_bit_shift = __builtin_ctzll(bmap);
			map_offset      = first_bit_shift << UMEM_CACHE_CHUNK_SZ_SHIFT;
			count      = 0;
			mask       = 0;
			while (first_bit_shift != 64) {
				bit = 1ULL << first_bit_shift;
				if ((bmap & bit) == 0)
					break;
				mask |= bit;
				count++;
				first_bit_shift++;
				if ((count << UMEM_CACHE_CHUNK_SZ_SHIFT) == MAX_IO_SIZE)
					break;
			}

			store_iod->io_regions[nr].sr_addr = offset + map_offset;
			store_iod->io_regions[nr].sr_size = count << UMEM_CACHE_CHUNK_SZ_SHIFT;
			sgl->sg_iovs[nr].iov_len          = sgl->sg_iovs[nr].iov_buf_len =
			    count << UMEM_CACHE_CHUNK_SZ_SHIFT;
			sgl->sg_iovs[nr].iov_buf = page_addr + map_offset;
			chkpt_data->cd_nr_dchunks += count;
			nr++;

			bmap &= ~mask;
		} while (bmap != 0);

next_bmap:
		offset += UMEM_CACHE_CHUNK_SZ << UMEM_CHUNK_IDX_SHIFT;
		page_addr += UMEM_CACHE_CHUNK_SZ << UMEM_CHUNK_IDX_SHIFT;
	}
	sgl->sg_nr_out = sgl->sg_nr = nr;
	store_iod->io_nr            = nr;
	/** Presently, the flush API can yield. Yielding is fine but ideally,
	 *  we would like it to fail in such cases so we can re-run the checkpoint
	 *  creation for the pages in the set. As it stands, we must set the copying
	 *  bit here to avoid changes to the page.
	 */
	pinfo->pi_copying = 1;
}

/** This is O(n) but the list is tiny so let's keep it simple */
static void
chkpt_insert_sorted(struct umem_store *store, struct umem_checkpoint_data *chkpt_data,
		    d_list_t *list)
{
	struct umem_checkpoint_data *other;

	d_list_for_each_entry(other, list, cd_link) {
		if (store->stor_ops->so_wal_id_cmp(store, chkpt_data->cd_max_tx, other->cd_max_tx) <
		    0) {
			d_list_add(&chkpt_data->cd_link, &other->cd_link);
			return;
		}
	}

	d_list_add_tail(&chkpt_data->cd_link, list);
}

static void
page_flush_completion(struct umem_cache *cache, struct umem_page_info *pinfo)
{
<<<<<<< HEAD
	D_ASSERT(d_list_empty(&pinfo->pi_dirty_link));
	D_ASSERT(pinfo->pi_io == 1);
	pinfo->pi_io = 0;
	D_ASSERT(!d_list_empty(&pinfo->pi_flush_link));
	d_list_del_init(&pinfo->pi_flush_link);
=======
	struct umem_cache           *cache    = store->cache;
	struct umem_page_info       *pinfo    = NULL;
	struct umem_checkpoint_data *chkpt_data_all;
	struct umem_checkpoint_data *chkpt_data;
	uint64_t                     committed_tx = 0;
	uint64_t                     chkpt_id     = *out_id;
	d_list_t                     free_list;
	d_list_t                     waiting_list;
	int                          i;
	int                          rc = 0;
	int                          inflight = 0;
	int                          pages_scanned = 0;
	int                          dchunks_copied = 0;
	int                          iovs_used = 0;
	int			     nr_copying_pgs = 0;
>>>>>>> a25e67c7

	if (is_page_dirty(pinfo))
		d_list_add_tail(&pinfo->pi_dirty_link, &cache->ca_pgs_dirty);

	page_wakeup_io(cache, pinfo);
}

static void
cache_flush_pages(struct umem_cache *cache, d_list_t *dirty_list,
		  struct umem_checkpoint_data *chkpt_data_all, int chkpt_nr,
		  umem_cache_wait_cb_t wait_commit_cb, void *arg, uint64_t *chkpt_id,
		  struct umem_cache_chkpt_stats *stats)
{
	struct umem_store		*store = cache->ca_store;
	struct umem_checkpoint_data	*chkpt_data;
	struct umem_page_info		*pinfo;
	d_list_t			 free_list;
	d_list_t			 waiting_list;
	uint64_t			 committed_tx = 0;
	unsigned int			 max_iod_per_page;
	int				 inflight = 0;
	int				 i, rc;

	D_ASSERT(store != NULL);
	D_ASSERT(!d_list_empty(dirty_list));
	max_iod_per_page = ((cache->ca_bmap_sz << UMEM_CHUNK_IDX_SHIFT) / 2);

	D_INIT_LIST_HEAD(&free_list);
	D_INIT_LIST_HEAD(&waiting_list);

	/** Setup the in-flight IODs */
	for (i = 0; i < chkpt_nr; i++) {
		chkpt_data = &chkpt_data_all[i];
		d_list_add_tail(&chkpt_data->cd_link, &free_list);
		chkpt_data->cd_store_iod.io_regions = &chkpt_data->cd_regions[0];
		chkpt_data->cd_sg_list.sg_iovs      = &chkpt_data->cd_iovs[0];
	}

	/** First mark all pages in the new list so they won't be moved by an I/O thread.  This
	 *  will enable us to continue the algorithm in relative isolation from I/O threads.
	 */
	d_list_for_each_entry(pinfo, dirty_list, pi_dirty_link) {
		/** Mark all pages in copying list first.  Marking them as waiting will prevent
		 *  them from being moved to another list by an I/O operation.
		 */
<<<<<<< HEAD
		D_ASSERT(pinfo->pi_io == 0);
		pinfo->pi_io = 1;
		D_ASSERT(d_list_empty(&pinfo->pi_flush_link));
		d_list_add_tail(&pinfo->pi_flush_link, &cache->ca_pgs_flushing);

		if (store->stor_ops->so_wal_id_cmp(store, pinfo->pi_last_inflight, *chkpt_id) > 0)
			*chkpt_id = pinfo->pi_last_inflight;
=======
		pinfo->pi_waiting = 1;
		if (store->stor_ops->so_wal_id_cmp(store, pinfo->pi_last_inflight, chkpt_id) > 0)
			chkpt_id = pinfo->pi_last_inflight;
		nr_copying_pgs++;
>>>>>>> a25e67c7
	}

	do {
		/** first try to add up to MAX_INFLIGHT_SETS to the waiting queue */
		while (inflight < MAX_INFLIGHT_SETS && !d_list_empty(dirty_list)) {
			chkpt_data =
			    d_list_pop_entry(&free_list, struct umem_checkpoint_data, cd_link);

			D_ASSERT(chkpt_data != NULL);

			chkpt_data->cd_nr_pages      = 0;
			chkpt_data->cd_sg_list.sg_nr = chkpt_data->cd_sg_list.sg_nr_out = 0;
			chkpt_data->cd_store_iod.io_nr                                  = 0;
			chkpt_data->cd_max_tx                                           = 0;
			chkpt_data->cd_nr_dchunks                                       = 0;

			while (chkpt_data->cd_nr_pages < MAX_PAGES_PER_SET &&
			       chkpt_data->cd_store_iod.io_nr <= max_iod_per_page &&
			       (pinfo = d_list_pop_entry(dirty_list, struct umem_page_info,
							 pi_dirty_link)) != NULL) {
				D_ASSERT(chkpt_data != NULL);
				page2chkpt(store, pinfo, chkpt_data);
			}

			rc = store->stor_ops->so_flush_prep(store, &chkpt_data->cd_store_iod,
							    &chkpt_data->cd_fh);
			if (rc != 0) {
				/** Just put the pages back and break the loop */
				for (i = 0; i < chkpt_data->cd_nr_pages; i++) {
					pinfo             = chkpt_data->cd_pages[i];
					pinfo->pi_copying = 0;
					d_list_add(&pinfo->pi_dirty_link, dirty_list);
				}
				d_list_add(&chkpt_data->cd_link, &free_list);
				break;
			}

			for (i = 0; i < chkpt_data->cd_nr_pages; i++) {
				pinfo                     = chkpt_data->cd_pages[i];
				pinfo->pi_last_checkpoint = pinfo->pi_last_inflight;
			}

			/*
			 * DAV allocator uses valgrind macros to mark certain portions of
			 * heap as no access for user. Prevent valgrind from reporting
			 * invalid read while checkpointing these address ranges.
			 */
			if (DAOS_ON_VALGRIND) {
				d_sg_list_t  *sgl = &chkpt_data->cd_sg_list;

				for (i = 0; i < sgl->sg_nr; i++)
					VALGRIND_DISABLE_ADDR_ERROR_REPORTING_IN_RANGE(
						sgl->sg_iovs[i].iov_buf, sgl->sg_iovs[i].iov_len);
			}

			rc = store->stor_ops->so_flush_copy(chkpt_data->cd_fh,
							    &chkpt_data->cd_sg_list);
			/** If this fails, it means invalid argument, so assertion here is fine */
			D_ASSERT(rc == 0);

			if (DAOS_ON_VALGRIND) {
				d_sg_list_t  *sgl = &chkpt_data->cd_sg_list;

				for (i = 0; i < sgl->sg_nr; i++)
					VALGRIND_ENABLE_ADDR_ERROR_REPORTING_IN_RANGE(
						sgl->sg_iovs[i].iov_buf, sgl->sg_iovs[i].iov_len);
			}

			for (i = 0; i < chkpt_data->cd_nr_pages; i++) {
				pinfo             = chkpt_data->cd_pages[i];
				pinfo->pi_copying = 0;
				memset(pinfo->pi_bmap, 0, sizeof(uint64_t) * cache->ca_bmap_sz);
			}

			chkpt_insert_sorted(store, chkpt_data, &waiting_list);

			inflight++;
		}

		chkpt_data = d_list_pop_entry(&waiting_list, struct umem_checkpoint_data, cd_link);

		/* Wait for in-flight transactions committed, or yield to make progress */
		wait_commit_cb(arg, chkpt_data ? chkpt_data->cd_max_tx : 0, &committed_tx);

		/* The so_flush_prep() could fail when the DMA buffer is under pressure */
		if (chkpt_data == NULL)
			continue;

		D_ASSERT(store->stor_ops->so_wal_id_cmp(store, committed_tx,
							chkpt_data->cd_max_tx) >= 0);

		/** Since the flush API only allows one at a time, let's just do one at a time
		 *  before copying another page.  We can revisit this later if the API allows
		 *  to pass more than one fh.
		 */
		rc         = store->stor_ops->so_flush_post(chkpt_data->cd_fh, 0);
		D_ASSERT(rc == 0);
		for (i = 0; i < chkpt_data->cd_nr_pages; i++) {
			pinfo = chkpt_data->cd_pages[i];
			page_flush_completion(cache, pinfo);
		}
		inflight--;

		if (stats) {
			stats->uccs_nr_pages	+= chkpt_data->cd_nr_pages;
			stats->uccs_nr_dchunks	+= chkpt_data->cd_nr_dchunks;
			stats->uccs_nr_iovs	+= chkpt_data->cd_sg_list.sg_nr_out;
		}
		d_list_add(&chkpt_data->cd_link, &free_list);

<<<<<<< HEAD
	} while (inflight != 0 || !d_list_empty(dirty_list));
}

int
umem_cache_checkpoint(struct umem_store *store, umem_cache_wait_cb_t wait_cb, void *arg,
		      uint64_t *out_id, struct umem_cache_chkpt_stats *stats)
{
	struct umem_cache		*cache;
	struct umem_page_info		*pinfo, *tmp;
	struct umem_checkpoint_data	*chkpt_data_all;
	d_list_t			 dirty_list;
	uint64_t			 chkpt_id = *out_id;

	D_ASSERT(store != NULL);
	cache = store->cache;

	if (cache == NULL)
		return 0; /* TODO: When SMD is supported outside VOS, this will be an error */

	if (d_list_empty(&cache->ca_pgs_dirty))
		goto done;

	D_ALLOC_ARRAY(chkpt_data_all, MAX_INFLIGHT_SETS);
	if (chkpt_data_all == NULL)
		return -DER_NOMEM;

	D_INIT_LIST_HEAD(&dirty_list);
	d_list_splice_init(&cache->ca_pgs_dirty, &dirty_list);

	cache_flush_pages(cache, &dirty_list, chkpt_data_all, MAX_INFLIGHT_SETS, wait_cb, arg,
			  &chkpt_id, stats);
=======
		if (DAOS_FAIL_CHECK(DAOS_MEM_FAIL_CHECKPOINT) &&
		    pages_scanned >= nr_copying_pgs / 2) {
			d_list_move(&cache->ca_pgs_copying, &cache->ca_pgs_dirty);
			rc = -DER_AGAIN;
			break;
		}

	} while (inflight != 0 || !d_list_empty(&cache->ca_pgs_copying));
>>>>>>> a25e67c7

	D_FREE(chkpt_data_all);
	D_ASSERT(d_list_empty(&dirty_list));
done:
	/* Wait for the evicting pages (if any) with lower checkpoint id */
	d_list_for_each_entry_safe(pinfo, tmp, &cache->ca_pgs_flushing, pi_flush_link) {
		D_ASSERT(pinfo->pi_io == 1);
		if (store->stor_ops->so_wal_id_cmp(store, chkpt_id, pinfo->pi_last_checkpoint) < 0)
			continue;
		page_wait_io(cache, pinfo);
	}

	*out_id = chkpt_id;

	return 0;
}

static int
cache_load_page(struct umem_cache *cache, struct umem_page_info *pinfo)
{
	struct umem_store	*store = cache->ca_store;
	uint64_t		 offset;
	daos_size_t		 len;
	int			 rc;

	D_ASSERT(pinfo->pi_mapped == 1);

	if (pinfo->pi_io == 1) {
		page_wait_io(cache, pinfo);
		return 0;
	}

	offset = cache_id2off(cache, pinfo->pi_pg_id);
	D_ASSERT(offset < store->stor_size);
	len = min(cache->ca_page_sz, store->stor_size - offset);
	pinfo->pi_io = 1;
	rc = store->stor_ops->so_load(store, (char *)pinfo->pi_addr, offset, len);
	pinfo->pi_io = 0;
	if (rc) {
		DL_ERROR(rc, "Read MD blob failed.\n");
		page_wakeup_io(cache, pinfo);
		return rc;
	}

	pinfo->pi_loaded = 1;
	/* Add to LRU when it's unpinned */
	if (pinfo->pi_ref == 0)
		cache_add2lru(cache, pinfo);

	page_wakeup_io(cache, pinfo);

	return rc;
}

void
umem_cache_commit(struct umem_store *store, uint64_t commit_id)
{
	struct umem_cache	*cache = store->cache;
	struct umem_page_info	*pinfo, *tmp;

	D_ASSERT(store->stor_ops->so_wal_id_cmp(store, cache->ca_commit_id, commit_id) <= 0);
	cache->ca_commit_id = commit_id;

	d_list_for_each_entry_safe(pinfo, tmp, &cache->ca_pgs_wait_commit, pi_dirty_link) {
		if (store->stor_ops->so_wal_id_cmp(store, pinfo->pi_last_checkpoint,
							commit_id) <= 0) {
			d_list_del_init(&pinfo->pi_dirty_link);
			page_wakeup_commit(cache, pinfo);
		}
	}
}

struct wait_page_commit_arg {
	struct umem_cache	*wca_cache;
	struct umem_page_info	*wca_pinfo;
};

static void
wait_page_commit_cb(void *arg, uint64_t wait_tx, uint64_t *committed_tx)
{
	struct wait_page_commit_arg	*wca = arg;
	struct umem_cache		*cache = wca->wca_cache;
	struct umem_store		*store = cache->ca_store;
	struct umem_page_info		*pinfo = wca->wca_pinfo;

	/* Special case, needs to yield to allow progress */
	if (wait_tx == 0) {
		page_wait_committed(cache, pinfo, true);
		*committed_tx = cache->ca_commit_id;
		return;
	}

	D_ASSERT(wait_tx == pinfo->pi_last_checkpoint);
	/* Page is committed */
	if (store->stor_ops->so_wal_id_cmp(store, cache->ca_commit_id, wait_tx) >= 0) {
		*committed_tx = cache->ca_commit_id;
		return;
	}

	D_ASSERT(d_list_empty(&pinfo->pi_dirty_link));
	d_list_add_tail(&pinfo->pi_dirty_link, &cache->ca_pgs_wait_commit);
	page_wait_committed(cache, pinfo, false);
	*committed_tx = cache->ca_commit_id;
}

static int
cache_flush_page(struct umem_cache *cache, struct umem_page_info *pinfo)
{
	struct wait_page_commit_arg	 arg;
	struct umem_checkpoint_data	*chkpt_data_all;
	d_list_t			 dirty_list;
	uint64_t			 chkpt_id = 0;

	if (pinfo->pi_io == 1) {
		page_wait_io(cache, pinfo);
		return 0;
	}

	D_ALLOC_ARRAY(chkpt_data_all, 1);
	if (chkpt_data_all == NULL)
		return -DER_NOMEM;

	D_INIT_LIST_HEAD(&dirty_list);
	d_list_del_init(&pinfo->pi_dirty_link);
	d_list_add_tail(&pinfo->pi_dirty_link, &dirty_list);

	/*
	 * Bump the last checkpoint ID beforehand, since cache_flush_pages() could yield before
	 * bumping the last checkpoint ID.
	 */
	D_ASSERT(is_page_dirty(pinfo));
	pinfo->pi_last_checkpoint = pinfo->pi_last_inflight;

	arg.wca_cache = cache;
	arg.wca_pinfo = pinfo;

	cache_flush_pages(cache, &dirty_list, chkpt_data_all, 1, wait_page_commit_cb, &arg,
			  &chkpt_id, NULL);
	D_FREE(chkpt_data_all);
	D_ASSERT(d_list_empty(&dirty_list));

	return 0;
}

static int
cache_evict_page(struct umem_cache *cache, bool for_sys)
{
	struct umem_page_info	*pinfo;
	d_list_t		*pg_list = &cache->ca_pgs_lru[1];
	int			 rc;

	if (cache->ca_pgs_stats[UMEM_PG_STATS_NONEVICTABLE] == cache->ca_mem_pages) {
		D_ERROR("No evictable page.\n");
		return -DER_INVAL;
	} else if (d_list_empty(pg_list)) {
		D_ERROR("All evictable pages are pinned.\n");
		return -DER_BUSY;
	}

	/* Try the most recent used page if it was used for sys */
	if (for_sys) {
		pinfo = d_list_entry(pg_list->prev, struct umem_page_info, pi_lru_link);
		if (pinfo->pi_sys == 1)
			goto evict;
	}

	/* Try evictable pages in LRU order */
	pinfo = d_list_entry(pg_list->next, struct umem_page_info, pi_lru_link);
evict:
	D_ASSERT(pinfo->pi_ref == 0);
	if (is_page_dirty(pinfo)) {
		rc = cache_flush_page(cache, pinfo);
		if (rc) {
			DL_ERROR(rc, "Flush page failed.\n");
			return rc;
		}

		/* The page is referenced by others while flushing */
		if ((pinfo->pi_ref > 0) || is_page_dirty(pinfo))
			return -DER_AGAIN;
	}

	d_list_del_init(&pinfo->pi_lru_link);
	cache_unmap_page(cache, pinfo);

	return 0;
}

static inline bool
need_reserve(struct umem_cache *cache, uint32_t page_nr)
{
	/* No need to reserve when non-evictable zone has grown to maixmum size */
	D_ASSERT(cache->ca_pgs_stats[UMEM_PG_STATS_NONEVICTABLE] <= cache->ca_max_ne_pages);
	if (cache->ca_pgs_stats[UMEM_PG_STATS_NONEVICTABLE] == cache->ca_max_ne_pages)
		return false;

	/* One free page is always reserved for potential non-evictable zone grow */
	return cache->ca_pgs_stats[UMEM_PG_STATS_FREE] < page_nr ? true : false;
}

static inline bool
need_evict(struct umem_cache *cache)
{
	if (d_list_empty(&cache->ca_pgs_free))
		return true;

	return need_reserve(cache, UMEM_CACHE_RSRVD_PAGES + 1);
}

static int
cache_get_free_page(struct umem_cache *cache, struct umem_page_info **ret_pinfo, int pinned_nr,
		    bool for_sys)
{
	struct umem_page_info	*pinfo;
	int			 rc, retry_cnt = 0;

	while (need_evict(cache)) {
		rc = cache_evict_page(cache, for_sys);
		if (rc && rc != -DER_AGAIN && rc != -DER_BUSY) {
			DL_ERROR(rc, "Evict page failed.\n");
			return rc;
		}

		/* All pinned pages are from current caller */
		if (rc == -DER_BUSY && pinned_nr == cache->ca_pgs_stats[UMEM_PG_STATS_PINNED]) {
			D_ERROR("Not enough evictable pages.\n");
			return -DER_INVAL;
		}

		D_DEBUG(DB_TRACE, "Retry get free page, %d times\n", retry_cnt);
		retry_cnt++;
	}

	pinfo = cache_pop_free_page(cache);
	D_ASSERT(pinfo != NULL);
	*ret_pinfo = pinfo;

	return 0;
}

/*
 * Only allow map empty pages. It could yield when mapping an evictable page,
 * so when caller tries to map non-evictable page, the page_nr must be 1.
 */
static int
cache_map_pages(struct umem_cache *cache, uint32_t *pages, int page_nr)
{
	struct umem_page_info	*pinfo;
	uint32_t		 pg_id;
	int			 i, rc = 0;

	for (i = 0; i < page_nr; i++) {
		pg_id = pages[i];
		pinfo = cache->ca_pages[pg_id].pg_info;

		if (is_id_evictable(cache, pg_id) && page_nr != 1) {
			D_ERROR("Can only map single evictable page.\n");
			return -DER_INVAL;
		}

		/* The page is already mapped */
		if (pinfo != NULL) {
			D_ASSERT(pinfo->pi_pg_id == pg_id);
			D_ASSERT(pinfo->pi_mapped == 1);
			continue;
		}

		if (is_id_evictable(cache, pg_id)) {
			rc = cache_get_free_page(cache, &pinfo, 0, false);
			if (rc) {
				DL_ERROR(rc, "Failed to get free page.\n");
				break;
			}
		} else {
			pinfo = cache_pop_free_page(cache);
			if (pinfo == NULL) {
				D_ERROR("No free pages.\n");
				rc = -DER_BUSY;
				break;
			}
		}

		cache_map_page(cache, pinfo, pg_id);
		cache_add2lru(cache, pinfo);
		/* Map an empty page, doesn't need to load page */
		pinfo->pi_loaded = 1;
	}

	return rc;
}

static int
cache_pin_pages(struct umem_cache *cache, uint32_t *pages, int page_nr, bool for_sys)
{
	struct umem_page_info	*pinfo;
	uint32_t		 pg_id;
	int			 i, processed = 0, pinned = 0, rc = 0;

	for (i = 0; i < page_nr; i++) {
		pg_id = pages[i];
		pinfo = cache->ca_pages[pg_id].pg_info;

		/* The page is already mapped */
		if (pinfo != NULL) {
			D_ASSERT(pinfo->pi_pg_id == pg_id);
			D_ASSERT(pinfo->pi_mapped == 1);
			goto next;
		}

		rc = cache_get_free_page(cache, &pinfo, pinned, for_sys);
		if (rc)
			goto error;

		cache_map_page(cache, pinfo, pg_id);
next:
		cache_pin_page(cache, pinfo);
		processed++;
		if (is_id_evictable(cache, pinfo->pi_pg_id))
			pinned++;
	}

<<<<<<< HEAD
	for (i = 0; i < page_nr; i++) {
		pg_id = pages[i];
		pinfo = cache->ca_pages[pg_id].pg_info;

		D_ASSERT(pinfo != NULL);
		if (pinfo->pi_loaded == 0) {
			rc = cache_load_page(cache, pinfo);
			if (rc) {
				goto error;
			} else if (pinfo->pi_loaded == 0) {
				rc = -DER_IO;
				goto error;
			}
		}
		pinfo->pi_sys = for_sys;
	}

	return 0;
error:
	for (i = 0; i < processed; i++) {
		pg_id = pages[i];
		pinfo = cache->ca_pages[pg_id].pg_info;

		D_ASSERT(pinfo != NULL);
		cache_unpin_page(cache, pinfo);

	}
	return rc;
}

#define DF_RANGE		\
	DF_U64", "DF_U64
#define DP_RANGE(range)		\
	(range)->cr_off, (range)->cr_size

static int
cache_rgs2pgs(struct umem_cache *cache, struct umem_cache_range *ranges, int range_nr,
	      uint32_t *in_pages, int *page_nr, uint32_t **out_pages)
{
	struct umem_cache_range	range;
	uint32_t		page_id, *pages = in_pages, *old_pages = NULL, len = 0;
	int			rc = 0, i, page_idx = 0, tot_pages = *page_nr;

	for (i = 0; i < range_nr; i++) {
		range = ranges[i];
		/* Assume the ranges are sorted & no overlapping */
		if (i > 0) {
			if (range.cr_off < ranges[i - 1].cr_off + ranges[i - 1].cr_size) {
				D_ERROR("Invalid ranges ["DF_RANGE"], ["DF_RANGE"]\n",
					DP_RANGE(&ranges[i - 1]), DP_RANGE(&range));
				rc = -DER_INVAL;
				goto error;
			}
		}

		D_ASSERT(range.cr_size > 0);
		while (range.cr_size > 0) {
			page_id = cache_off2id(cache, range.cr_off);

			if (len != 0 && page_id != pages[page_idx]) {
				page_idx++;
				if (page_idx == tot_pages) {
					D_REALLOC_ARRAY(pages, old_pages, tot_pages, tot_pages * 2);
					if (pages == NULL) {
						D_ERROR("Alloc array(%d) failed.\n", tot_pages * 2);
						rc = -DER_NOMEM;
						goto error;
					}
					old_pages = pages;
					tot_pages = tot_pages * 2;
				}
			}

			pages[page_idx] = page_id;
			len = cache->ca_page_sz - cache_off2pg_off(cache, range.cr_off);
			range.cr_off += len;
			if (range.cr_size >= len)
				range.cr_size -= len;
			else
				range.cr_size = 0;
		}
	}

	D_ASSERT(page_idx < tot_pages);
	*out_pages = pages;
	*page_nr = page_idx + 1;

	return 0;
error:
	if (old_pages)
		D_FREE(old_pages);
	return rc;
}

#define UMEM_PAGES_ON_STACK	16

int
umem_cache_map(struct umem_store *store, struct umem_cache_range *ranges, int range_nr)
{
	struct umem_cache	*cache = store->cache;
	uint32_t		 in_pages[UMEM_PAGES_ON_STACK], *out_pages;
	int			 rc, page_nr = UMEM_PAGES_ON_STACK;

	rc = cache_rgs2pgs(cache, ranges, range_nr, &in_pages[0], &page_nr, &out_pages);
	if (rc)
		return rc;

	if (d_list_empty(&cache->ca_pgs_free)) {
		D_ERROR("No free pages for (%u) pages mapping.\n", page_nr);
		rc = -DER_BUSY;
		goto out;
	}

	rc = cache_map_pages(cache, out_pages, page_nr);
	if (rc)
		DL_ERROR(rc, "Map page failed.\n");
out:
	if (out_pages != &in_pages[0])
		D_FREE(out_pages);

	return rc;
}

int
umem_cache_load(struct umem_store *store, struct umem_cache_range *ranges, int range_nr,
		bool for_sys)
{
	struct umem_cache	*cache = store->cache;
	struct umem_page_info	*pinfo;
	uint32_t		 in_pages[UMEM_PAGES_ON_STACK], *out_pages;
	int			 i, rc, page_nr = UMEM_PAGES_ON_STACK;

	rc = cache_rgs2pgs(cache, ranges, range_nr, &in_pages[0], &page_nr, &out_pages);
	if (rc)
		return rc;

	rc = cache_pin_pages(cache, out_pages, page_nr, for_sys);
	if (rc) {
		DL_ERROR(rc, "Load page failed.\n");
	} else {
		for (i = 0; i < page_nr; i++) {
			uint32_t	pg_id = out_pages[i];

			pinfo = cache->ca_pages[pg_id].pg_info;
			D_ASSERT(pinfo != NULL);
			cache_unpin_page(cache, pinfo);
		}
	}

	if (out_pages != &in_pages[0])
		D_FREE(out_pages);

	return rc;
}

struct umem_pin_handle {
	uint32_t	ph_page_nr;
	uint32_t	ph_pages[0];
};

int
umem_cache_pin(struct umem_store *store, struct umem_cache_range *ranges, int range_nr,
	       bool for_sys, struct umem_pin_handle **pin_handle)
{
	struct umem_cache	*cache = store->cache;
	struct umem_pin_handle	*handle;
	uint32_t		 in_pages[UMEM_PAGES_ON_STACK], *out_pages;
	int			 rc, page_nr = UMEM_PAGES_ON_STACK;

	rc = cache_rgs2pgs(cache, ranges, range_nr, &in_pages[0], &page_nr, &out_pages);
	if (rc)
		return rc;

	rc = cache_pin_pages(cache, out_pages, page_nr, for_sys);
	if (rc) {
		DL_ERROR(rc, "Load page failed.\n");
		goto out;
	}

	D_ALLOC(handle, sizeof(struct umem_pin_handle) + sizeof(uint32_t) * page_nr);
	if (handle == NULL) {
		rc = -DER_NOMEM;
		goto out;
	}
	handle->ph_page_nr = page_nr;
	memcpy(&handle->ph_pages[0], out_pages, sizeof(uint32_t) * page_nr);
	*pin_handle = handle;
out:
	if (out_pages != &in_pages[0])
		D_FREE(out_pages);

	return rc;
}

void
umem_cache_unpin(struct umem_store *store, struct umem_pin_handle *pin_handle)
{
	struct umem_cache	*cache = store->cache;
	struct umem_page_info	*pinfo;
	int			 i;

	D_ASSERT(pin_handle != NULL);
	D_ASSERT(pin_handle->ph_page_nr > 0);

	for (i = 0; i < pin_handle->ph_page_nr; i++) {
		uint32_t	pg_id = pin_handle->ph_pages[i];

		pinfo = cache->ca_pages[pg_id].pg_info;
		D_ASSERT(pinfo != NULL);
		cache_unpin_page(cache, pinfo);
	}

	D_FREE(pin_handle);
=======
	return rc;
>>>>>>> a25e67c7
}

int
umem_cache_reserve(struct umem_store *store)
{
	struct umem_cache	*cache = store->cache;
	int			 rc = 0, retry_cnt = 0;

	if (cache_mode(cache) == 1)
		return rc;

	/* MUST ensure the FIFO order */
	if (!need_reserve(cache, UMEM_CACHE_RSRVD_PAGES) && !cache->ca_reserve_waiters)
		return rc;

	D_ASSERT(cache->ca_reserve_wq != NULL);
	cache->ca_reserve_waiters++;
	if (cache->ca_reserve_waiters > 1) {
		D_ASSERT(store->stor_ops->so_waitqueue_wait != NULL);
		store->stor_ops->so_waitqueue_wait(cache->ca_reserve_wq, false);
	}

	while (need_reserve(cache, UMEM_CACHE_RSRVD_PAGES)) {
		rc = cache_evict_page(cache, false);
		if (rc && rc != -DER_AGAIN && rc != -DER_BUSY) {
			DL_ERROR(rc, "Evict page failed.\n");
			break;
		}

		D_DEBUG(DB_TRACE, "Retry reserve free page, %d times\n", retry_cnt);
		retry_cnt++;
	}

	D_ASSERT(cache->ca_reserve_waiters > 0);
	cache->ca_reserve_waiters--;
	if (cache->ca_reserve_waiters > 0) {
		D_ASSERT(store->stor_ops->so_waitqueue_wakeup != NULL);
		store->stor_ops->so_waitqueue_wakeup(cache->ca_reserve_wq, false);
	}

	return rc;
}

#endif<|MERGE_RESOLUTION|>--- conflicted
+++ resolved
@@ -2727,29 +2727,11 @@
 static void
 page_flush_completion(struct umem_cache *cache, struct umem_page_info *pinfo)
 {
-<<<<<<< HEAD
 	D_ASSERT(d_list_empty(&pinfo->pi_dirty_link));
 	D_ASSERT(pinfo->pi_io == 1);
 	pinfo->pi_io = 0;
 	D_ASSERT(!d_list_empty(&pinfo->pi_flush_link));
 	d_list_del_init(&pinfo->pi_flush_link);
-=======
-	struct umem_cache           *cache    = store->cache;
-	struct umem_page_info       *pinfo    = NULL;
-	struct umem_checkpoint_data *chkpt_data_all;
-	struct umem_checkpoint_data *chkpt_data;
-	uint64_t                     committed_tx = 0;
-	uint64_t                     chkpt_id     = *out_id;
-	d_list_t                     free_list;
-	d_list_t                     waiting_list;
-	int                          i;
-	int                          rc = 0;
-	int                          inflight = 0;
-	int                          pages_scanned = 0;
-	int                          dchunks_copied = 0;
-	int                          iovs_used = 0;
-	int			     nr_copying_pgs = 0;
->>>>>>> a25e67c7
 
 	if (is_page_dirty(pinfo))
 		d_list_add_tail(&pinfo->pi_dirty_link, &cache->ca_pgs_dirty);
@@ -2795,7 +2777,6 @@
 		/** Mark all pages in copying list first.  Marking them as waiting will prevent
 		 *  them from being moved to another list by an I/O operation.
 		 */
-<<<<<<< HEAD
 		D_ASSERT(pinfo->pi_io == 0);
 		pinfo->pi_io = 1;
 		D_ASSERT(d_list_empty(&pinfo->pi_flush_link));
@@ -2803,12 +2784,6 @@
 
 		if (store->stor_ops->so_wal_id_cmp(store, pinfo->pi_last_inflight, *chkpt_id) > 0)
 			*chkpt_id = pinfo->pi_last_inflight;
-=======
-		pinfo->pi_waiting = 1;
-		if (store->stor_ops->so_wal_id_cmp(store, pinfo->pi_last_inflight, chkpt_id) > 0)
-			chkpt_id = pinfo->pi_last_inflight;
-		nr_copying_pgs++;
->>>>>>> a25e67c7
 	}
 
 	do {
@@ -2919,7 +2894,6 @@
 		}
 		d_list_add(&chkpt_data->cd_link, &free_list);
 
-<<<<<<< HEAD
 	} while (inflight != 0 || !d_list_empty(dirty_list));
 }
 
@@ -2932,6 +2906,7 @@
 	struct umem_checkpoint_data	*chkpt_data_all;
 	d_list_t			 dirty_list;
 	uint64_t			 chkpt_id = *out_id;
+	int				 rc = 0;
 
 	D_ASSERT(store != NULL);
 	cache = store->cache;
@@ -2947,20 +2922,28 @@
 		return -DER_NOMEM;
 
 	D_INIT_LIST_HEAD(&dirty_list);
-	d_list_splice_init(&cache->ca_pgs_dirty, &dirty_list);
+
+	if (DAOS_FAIL_CHECK(DAOS_MEM_FAIL_CHECKPOINT)) {
+		unsigned int flush_nr = 0, dirty_nr = 0;
+
+		/* Flush half dirty pages to emulate interrupted checkpointing */
+		d_list_for_each_entry(pinfo, &cache->ca_pgs_dirty, pi_dirty_link)
+			dirty_nr++;
+
+		d_list_for_each_entry_safe(pinfo, tmp, &cache->ca_pgs_dirty, pi_dirty_link) {
+			d_list_del_init(&pinfo->pi_dirty_link);
+			d_list_add_tail(&pinfo->pi_dirty_link, &dirty_list);
+			flush_nr++;
+			if (flush_nr >= (dirty_nr / 2))
+				break;
+		}
+		rc = -DER_AGAIN;
+	} else {
+		d_list_splice_init(&cache->ca_pgs_dirty, &dirty_list);
+	}
 
 	cache_flush_pages(cache, &dirty_list, chkpt_data_all, MAX_INFLIGHT_SETS, wait_cb, arg,
 			  &chkpt_id, stats);
-=======
-		if (DAOS_FAIL_CHECK(DAOS_MEM_FAIL_CHECKPOINT) &&
-		    pages_scanned >= nr_copying_pgs / 2) {
-			d_list_move(&cache->ca_pgs_copying, &cache->ca_pgs_dirty);
-			rc = -DER_AGAIN;
-			break;
-		}
-
-	} while (inflight != 0 || !d_list_empty(&cache->ca_pgs_copying));
->>>>>>> a25e67c7
 
 	D_FREE(chkpt_data_all);
 	D_ASSERT(d_list_empty(&dirty_list));
@@ -2975,7 +2958,7 @@
 
 	*out_id = chkpt_id;
 
-	return 0;
+	return rc;
 }
 
 static int
@@ -3282,7 +3265,6 @@
 			pinned++;
 	}
 
-<<<<<<< HEAD
 	for (i = 0; i < page_nr; i++) {
 		pg_id = pages[i];
 		pinfo = cache->ca_pages[pg_id].pg_info;
@@ -3496,9 +3478,6 @@
 	}
 
 	D_FREE(pin_handle);
-=======
-	return rc;
->>>>>>> a25e67c7
 }
 
 int
