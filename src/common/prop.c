/**
 * (C) Copyright 2019-2022 Intel Corporation.
 *
 * SPDX-License-Identifier: BSD-2-Clause-Patent
 */
/**
 * This file is part of daos. It implements some miscellaneous functions which
 * not belong to other parts.
 */
#define D_LOGFAC	DD_FAC(common)

#include <daos/common.h>
#include <daos/cipher.h>
#include <daos/compression.h>
#include <daos/multihash.h>
#include <daos/dtx.h>
#include <daos_security.h>
#include <daos/cont_props.h>
#include <daos_srv/policy.h>
#include <daos/pool.h>

daos_prop_t *
daos_prop_alloc(uint32_t entries_nr)
{
	daos_prop_t	*prop;

	if (entries_nr > DAOS_PROP_ENTRIES_MAX_NR) {
		D_ERROR("cannot create daos_prop_t with %d entries(> %d).\n",
			entries_nr, DAOS_PROP_ENTRIES_MAX_NR);
		return NULL;
	}

	D_ALLOC_PTR(prop);
	if (prop == NULL)
		return NULL;

	if (entries_nr > 0) {
		D_ALLOC_ARRAY(prop->dpp_entries, entries_nr);
		if (prop->dpp_entries == NULL) {
			D_FREE(prop);
			return NULL;
		}
	}
	prop->dpp_nr = entries_nr;
	return prop;
}

bool
daos_prop_has_str(struct daos_prop_entry *entry)
{
	switch (entry->dpe_type) {
	case DAOS_PROP_PO_LABEL:
	case DAOS_PROP_CO_LABEL:
	case DAOS_PROP_PO_OWNER:
	case DAOS_PROP_CO_OWNER:
	case DAOS_PROP_PO_OWNER_GROUP:
	case DAOS_PROP_CO_OWNER_GROUP:
	case DAOS_PROP_PO_POLICY:
		return true;
	}
	return false;
}

bool
daos_prop_has_ptr(struct daos_prop_entry *entry)
{
	switch (entry->dpe_type) {
	case DAOS_PROP_PO_ACL:
	case DAOS_PROP_CO_ACL:
	case DAOS_PROP_CO_ROOTS:
		return true;
	}
	return false;
}

static void
daos_prop_entry_free_value(struct daos_prop_entry *entry)
{
	if (daos_prop_has_str(entry)) {
		D_FREE(entry->dpe_str);
		return;
	}

	if (daos_prop_has_ptr(entry)) {
		D_FREE(entry->dpe_val_ptr);
		return;
	}

	if (entry->dpe_type == DAOS_PROP_PO_SVC_LIST)
		if (entry->dpe_val_ptr)
			d_rank_list_free(
				(d_rank_list_t *)entry->dpe_val_ptr);
}
void
daos_prop_fini(daos_prop_t *prop)
{
	int	i;

	if (!prop->dpp_entries)
		goto out;

	for (i = 0; i < prop->dpp_nr; i++) {
		struct daos_prop_entry *entry;

		entry = &prop->dpp_entries[i];
		daos_prop_entry_free_value(entry);
	}

	D_FREE(prop->dpp_entries);
out:
	prop->dpp_nr = 0;
}

void
daos_prop_free(daos_prop_t *prop)
{
	if (prop == NULL)
		return;

	daos_prop_fini(prop);
	D_FREE(prop);
}

daos_prop_t *
daos_prop_merge(daos_prop_t *old_prop, daos_prop_t *new_prop)
{
	daos_prop_t		*result;
	int			rc;
	uint32_t		result_nr;
	uint32_t		i, result_i;
	struct daos_prop_entry	*entry;

	if (old_prop == NULL || new_prop == NULL) {
		D_ERROR("NULL input\n");
		return NULL;
	}

	/*
	 * We might override some values in the old prop. Need to account for
	 * that in the final prop count.
	 */
	result_nr = old_prop->dpp_nr;
	for (i = 0; i < new_prop->dpp_nr; i++) {
		entry = daos_prop_entry_get(old_prop,
					    new_prop->dpp_entries[i].dpe_type);
		if (entry == NULL) /* New entry isn't a duplicate of old */
			result_nr++;
	}

	result = daos_prop_alloc(result_nr);
	if (result == NULL)
		return NULL;

	if (result->dpp_nr == 0) /* Nothing more to do */
		return result;

	result_i = 0;
	for (i = 0; i < old_prop->dpp_nr; i++, result_i++) {
		rc = daos_prop_entry_copy(&old_prop->dpp_entries[i],
					  &result->dpp_entries[result_i]);
		if (rc != 0)
			goto err;
	}

	/*
	 * Either add or update based on the values of the new prop entries
	 */
	for (i = 0; i < new_prop->dpp_nr; i++) {
		entry = daos_prop_entry_get(result,
					    new_prop->dpp_entries[i].dpe_type);
		if (entry == NULL) {
			D_ASSERT(result_i < result_nr);
			entry = &result->dpp_entries[result_i];
			result_i++;
		}
		rc = daos_prop_entry_copy(&new_prop->dpp_entries[i], entry);
		if (rc != 0)
			goto err;
	}

	return result;

err:
	daos_prop_free(result);
	return NULL;
}

static bool
str_valid(const char *str, const char *prop_name, size_t max_len)
{
	size_t len;

	if (unlikely(str == NULL)) {
		D_ERROR("invalid NULL %s\n", prop_name);
		return false;
	}
	/* Detect if it's longer than max_len */
	len = strnlen(str, max_len + 1);
	if (len == 0 || len > max_len) {
		D_ERROR("invalid %s len=%lu, max=%lu\n", prop_name, len,
			max_len);
		return false;
	}

	return true;
}

static bool
daos_prop_owner_valid(d_string_t owner)
{
	/* Max length passed in doesn't include the null terminator */
	return str_valid(owner, "owner", DAOS_ACL_MAX_PRINCIPAL_LEN);
}

static bool
daos_prop_owner_group_valid(d_string_t owner)
{
	/* Max length passed in doesn't include the null terminator */
	return str_valid(owner, "owner-group", DAOS_ACL_MAX_PRINCIPAL_LEN);
}

static bool
daos_prop_policy_valid(d_string_t policy_str)
{
	if (!daos_policy_try_parse(policy_str, NULL))
		return false;

	return true;
}

/**
 * Check if the input daos_prop_t parameter is valid
 * \a pool true for pool properties, false for container properties.
 * \a input true for input properties that should with reasonable value,
 *          false for output that need not check the value.
 */
bool
daos_prop_valid(daos_prop_t *prop, bool pool, bool input)
{
	uint32_t		type;
	uint64_t		val;
	struct daos_acl		*acl_ptr;
	int			i;

	if (prop == NULL) {
		D_ERROR("NULL properties\n");
		return false;
	}
	if (prop->dpp_nr > DAOS_PROP_ENTRIES_MAX_NR) {
		D_ERROR("invalid ddp_nr %d (> %d).\n",
			prop->dpp_nr, DAOS_PROP_ENTRIES_MAX_NR);
		return false;
	}
	if (prop->dpp_nr == 0) {
		if (prop->dpp_entries != NULL)
			D_ERROR("invalid properties, NON-NULL dpp_entries with "
				"zero dpp_nr.\n");
		return prop->dpp_entries == NULL;
	}
	if (prop->dpp_entries == NULL) {
		D_ERROR("invalid properties, NULL dpp_entries with non-zero "
			"dpp_nr.\n");
		return false;
	}
	for (i = 0; i < prop->dpp_nr; i++) {
		struct daos_co_status	co_status;

		type = prop->dpp_entries[i].dpe_type;
		if (pool) {
			if (type <= DAOS_PROP_PO_MIN ||
			    type >= DAOS_PROP_PO_MAX) {
				D_ERROR("invalid type %d for pool.\n", type);
				return false;
			}
		} else {
			if (type <= DAOS_PROP_CO_MIN ||
			    type >= DAOS_PROP_CO_MAX) {
				D_ERROR("invalid type %d for container.\n",
					type);
				return false;
			}
		}
		/* for output parameter need not check entry value */
		if (!input)
			continue;
		switch (type) {
		/* pool properties */
		case DAOS_PROP_PO_LABEL:
		case DAOS_PROP_CO_LABEL:
			if (!daos_label_is_valid(
						prop->dpp_entries[i].dpe_str)) {
				D_ERROR("invalid label \"%s\"\n",
					prop->dpp_entries[i].dpe_str);
				return false;
			}
			break;
		case DAOS_PROP_PO_POLICY:
			if (!daos_prop_policy_valid(
				prop->dpp_entries[i].dpe_str))
				return false;
			break;
		case DAOS_PROP_PO_ACL:
		case DAOS_PROP_CO_ACL:
			acl_ptr = prop->dpp_entries[i].dpe_val_ptr;
			if (daos_acl_validate(acl_ptr) != 0)
				return false;
			break;
		case DAOS_PROP_PO_SPACE_RB:
			val = prop->dpp_entries[i].dpe_val;
			if (val > 100) {
				D_ERROR("invalid space_rb "DF_U64".\n", val);
				return false;
			}
			break;
		case DAOS_PROP_PO_REDUN_FAC:
			val = prop->dpp_entries[i].dpe_val;
			if (!daos_rf_is_valid(val)) {
				D_ERROR("invalid rf "DF_U64"\n", val);
				return false;
			}
			break;
		case DAOS_PROP_PO_SELF_HEAL:
		case DAOS_PROP_PO_EC_CELL_SZ:
		case DAOS_PROP_PO_EC_PDA:
		case DAOS_PROP_PO_RP_PDA:
		case DAOS_PROP_PO_GLOBAL_VERSION:
			break;
		case DAOS_PROP_PO_UPGRADE_STATUS:
			val = prop->dpp_entries[i].dpe_val;
			if (val > DAOS_UPGRADE_STATUS_COMPLETED) {
				D_ERROR("invalid pool upgrade status "DF_U64".\n",
					val);
				return false;
			}
			break;
		case DAOS_PROP_PO_RECLAIM:
			val = prop->dpp_entries[i].dpe_val;
			if (val != DAOS_RECLAIM_DISABLED &&
			    val != DAOS_RECLAIM_LAZY &&
			    val != DAOS_RECLAIM_SNAPSHOT &&
			    val != DAOS_RECLAIM_BATCH &&
			    val != DAOS_RECLAIM_TIME) {
				D_ERROR("invalid reclaim "DF_U64".\n", val);
				return false;
			}
			break;
		case DAOS_PROP_PO_OWNER:
		case DAOS_PROP_CO_OWNER:
			if (!daos_prop_owner_valid(
				prop->dpp_entries[i].dpe_str))
				return false;
			break;
		case DAOS_PROP_PO_OWNER_GROUP:
		case DAOS_PROP_CO_OWNER_GROUP:
			if (!daos_prop_owner_group_valid(
				prop->dpp_entries[i].dpe_str))
				return false;
			break;
		case DAOS_PROP_PO_SVC_LIST:
			break;
<<<<<<< HEAD
		case DAOS_PROP_PO_SVC_REDUN_FAC:
			val = prop->dpp_entries[i].dpe_val;
			if (!daos_svc_rf_is_valid(val)) {
				D_ERROR("invalid svc_rf "DF_U64"\n", val);
				return false;
			}
=======
		case DAOS_PROP_PO_SCRUB_MODE:
			val = prop->dpp_entries[i].dpe_val;
			if (val >= DAOS_SCRUB_MODE_INVALID)
				return false;
			break;
		case DAOS_PROP_PO_SCRUB_FREQ:
			/* accepting any number of seconds for now */
			break;
		case DAOS_PROP_PO_SCRUB_THRESH:
			/* accepting any number for threshold for now */
>>>>>>> ecc937ca
			break;
		/* container-only properties */
		case DAOS_PROP_CO_LAYOUT_TYPE:
			val = prop->dpp_entries[i].dpe_val;
			if (val >= DAOS_PROP_CO_LAYOUT_MAX) {
				D_ERROR("invalid layout type "DF_U64".\n", val);
				return false;
			}
			break;
		case DAOS_PROP_CO_LAYOUT_VER:
			break;
		case DAOS_PROP_CO_CSUM:
			val = prop->dpp_entries[i].dpe_val;
			if (!daos_cont_csum_prop_is_valid(val)) {
				D_ERROR("invalid checksum type "DF_U64".\n",
					val);
				return false;
			}
			break;
		case DAOS_PROP_CO_CSUM_CHUNK_SIZE:
			/** Chunk size is encoded on 32 bits */
			val = prop->dpp_entries[i].dpe_val;
			if (val >= (1ULL << 32)) {
				D_ERROR("invalid chunk size "
					DF_U64". Should be < 2GiB\n", val);
				return false;
			}
			break;
		case DAOS_PROP_CO_SCRUBBER_DISABLED:
			/* Placeholder */
			break;
		case DAOS_PROP_CO_CSUM_SERVER_VERIFY:
			val = prop->dpp_entries[i].dpe_val;
			if (val != DAOS_PROP_CO_CSUM_SV_OFF &&
			    val != DAOS_PROP_CO_CSUM_SV_ON) {
				D_ERROR("invalid csum server verify property "
					DF_U64".\n", val);
				return false;
			}
			break;
		case DAOS_PROP_CO_DEDUP:
			val = prop->dpp_entries[i].dpe_val;
			if (val != DAOS_PROP_CO_DEDUP_OFF &&
			    val != DAOS_PROP_CO_DEDUP_MEMCMP &&
			    val != DAOS_PROP_CO_DEDUP_HASH) {
				D_ERROR("invalid deduplication parameter "
					DF_U64".\n", val);
				return false;
			}
			break;
		case DAOS_PROP_CO_DEDUP_THRESHOLD:
			val = prop->dpp_entries[i].dpe_val;
			if (val < 4096 || val >= (1ULL << 32)) {
				D_ERROR("invalid deduplication threshold "DF_U64
					". Should be >= 4KiB and < 4GiB\n",
					val);
				return false;
			}
			break;
		case DAOS_PROP_CO_ALLOCED_OID:
			break;
		case DAOS_PROP_CO_REDUN_FAC:
			val = prop->dpp_entries[i].dpe_val;
			if (val != DAOS_PROP_CO_REDUN_RF0 &&
			    val != DAOS_PROP_CO_REDUN_RF1 &&
			    val != DAOS_PROP_CO_REDUN_RF2 &&
			    val != DAOS_PROP_CO_REDUN_RF3 &&
			    val != DAOS_PROP_CO_REDUN_RF4) {
				D_ERROR("invalid redundancy factor "DF_U64".\n",
					val);
				return false;
			}
			break;
		case DAOS_PROP_CO_REDUN_LVL:
			val = prop->dpp_entries[i].dpe_val;
			if (val < DAOS_PROP_CO_REDUN_MIN ||
			    val > DAOS_PROP_CO_REDUN_MAX) {
				D_ERROR("invalid redundancy level "DF_U64
					", must be within [%d - %d]\n",
					val, DAOS_PROP_CO_REDUN_RANK,
					DAOS_PROP_CO_REDUN_MAX);
				return false;
			}
			break;
		case DAOS_PROP_CO_COMPRESS:
			val = prop->dpp_entries[i].dpe_val;
			if (val != DAOS_PROP_CO_COMPRESS_OFF &&
			    val != DAOS_PROP_CO_COMPRESS_LZ4 &&
			    val != DAOS_PROP_CO_COMPRESS_DEFLATE &&
			    val != DAOS_PROP_CO_COMPRESS_DEFLATE1 &&
			    val != DAOS_PROP_CO_COMPRESS_DEFLATE2 &&
			    val != DAOS_PROP_CO_COMPRESS_DEFLATE3 &&
			    val != DAOS_PROP_CO_COMPRESS_DEFLATE4) {
				D_ERROR("invalid compression parameter "
					DF_U64".\n", val);
				return false;
			}
			break;
		case DAOS_PROP_CO_ENCRYPT:
			val = prop->dpp_entries[i].dpe_val;
			if (val != DAOS_PROP_CO_ENCRYPT_OFF &&
			    val != DAOS_PROP_CO_ENCRYPT_AES_XTS128 &&
			    val != DAOS_PROP_CO_ENCRYPT_AES_XTS256 &&
			    val != DAOS_PROP_CO_ENCRYPT_AES_CBC128 &&
			    val != DAOS_PROP_CO_ENCRYPT_AES_CBC192 &&
			    val != DAOS_PROP_CO_ENCRYPT_AES_CBC256 &&
			    val != DAOS_PROP_CO_ENCRYPT_AES_GCM128 &&
			    val != DAOS_PROP_CO_ENCRYPT_AES_GCM256) {
				D_ERROR("invalid encryption parameter "
					DF_U64".\n", val);
				return false;
			}
			break;
		case DAOS_PROP_CO_STATUS:
			val = prop->dpp_entries[i].dpe_val;
			daos_prop_val_2_co_status(val, &co_status);
			if (co_status.dcs_status != DAOS_PROP_CO_HEALTHY &&
			    co_status.dcs_status != DAOS_PROP_CO_UNCLEAN) {
				D_ERROR("invalid container status %d\n",
					co_status.dcs_status);
				return false;
			}
			break;
		case DAOS_PROP_CO_SNAPSHOT_MAX:
		case DAOS_PROP_CO_ROOTS:
		case DAOS_PROP_CO_EC_CELL_SZ:
		case DAOS_PROP_CO_EC_PDA:
		case DAOS_PROP_CO_RP_PDA:
		case DAOS_PROP_CO_GLOBAL_VERSION:
			break;
		default:
			D_ERROR("invalid dpe_type %d.\n", type);
			return false;
		}
	}
	return true;
}

int
daos_prop_entry_copy(struct daos_prop_entry *entry,
		     struct daos_prop_entry *entry_dup)
{
	struct daos_acl		*acl_ptr;
	const d_rank_list_t	*svc_list;
	d_rank_list_t		*dst_list;
	int			rc;

	D_ASSERT(entry != NULL);
	D_ASSERT(entry_dup != NULL);

	/* Clean up the entry we're copying to, first */
	daos_prop_entry_free_value(entry_dup);

	entry_dup->dpe_type = entry->dpe_type;
	entry_dup->dpe_flags = entry->dpe_flags;
	switch (entry->dpe_type) {
	case DAOS_PROP_PO_LABEL:
	case DAOS_PROP_CO_LABEL:
		D_STRNDUP(entry_dup->dpe_str, entry->dpe_str,
			  DAOS_PROP_LABEL_MAX_LEN);
		if (entry_dup->dpe_str == NULL) {
			D_ERROR("failed to dup label.\n");
			return -DER_NOMEM;
		}
		break;
	case DAOS_PROP_PO_ACL:
	case DAOS_PROP_CO_ACL:
		acl_ptr = entry->dpe_val_ptr;
		entry_dup->dpe_val_ptr = daos_acl_dup(acl_ptr);
		if (entry_dup->dpe_val_ptr == NULL) {
			D_ERROR("failed to dup ACL\n");
			return -DER_NOMEM;
		}
		break;
	case DAOS_PROP_PO_OWNER:
	case DAOS_PROP_CO_OWNER:
	case DAOS_PROP_PO_OWNER_GROUP:
	case DAOS_PROP_CO_OWNER_GROUP:
		D_STRNDUP(entry_dup->dpe_str, entry->dpe_str,
			  DAOS_ACL_MAX_PRINCIPAL_LEN);
		if (entry_dup->dpe_str == NULL) {
			D_ERROR("failed to dup ownership info.\n");
			return -DER_NOMEM;
		}
		break;
	case DAOS_PROP_PO_SVC_LIST:
		svc_list = entry->dpe_val_ptr;

		rc = d_rank_list_dup(&dst_list, svc_list);
		if (rc) {
			D_ERROR("failed dup rank list\n");
			return rc;
		}
		entry_dup->dpe_val_ptr = dst_list;
		break;
	case DAOS_PROP_CO_ROOTS:
		rc = daos_prop_entry_dup_co_roots(entry_dup, entry);
		if (rc) {
			D_ERROR("failed to dup roots "DF_RC"\n", DP_RC(rc));
			return rc;
		}
		break;
	case DAOS_PROP_PO_POLICY:
		D_STRNDUP(entry_dup->dpe_str, entry->dpe_str,
			  DAOS_PROP_POLICYSTR_MAX_LEN);
		if (entry_dup->dpe_str == NULL)
			return -DER_NOMEM;
		break;
	default:
		entry_dup->dpe_val = entry->dpe_val;
		break;
	}

	return 0;
}

/**
 * duplicate the properties
 * \a pool true for pool properties, false for container properties.
 */
daos_prop_t *
daos_prop_dup(daos_prop_t *prop, bool pool, bool input)
{
	daos_prop_t		*prop_dup;
	struct daos_prop_entry	*entry, *entry_dup;
	int			 i, j;
	int			 rc;
	int			 valid_nr = 0;

	if (!daos_prop_valid(prop, pool, input))
		return NULL;

	for (i = 0; i < prop->dpp_nr; i++) {
		entry = &prop->dpp_entries[i];
		if (daos_prop_is_set(entry))
			valid_nr++;
	}
	if (valid_nr == 0)
		return NULL;
	prop_dup = daos_prop_alloc(valid_nr);
	if (prop_dup == NULL)
		return NULL;

	j = 0;
	for (i = 0; i < prop->dpp_nr; i++) {
		entry = &prop->dpp_entries[i];
		if (!daos_prop_is_set(entry))
			continue;
		entry_dup = &prop_dup->dpp_entries[j++];
		rc = daos_prop_entry_copy(entry, entry_dup);
		if (rc != 0) {
			daos_prop_free(prop_dup);
			return NULL;
		}
	}

	return prop_dup;
}

/**
 * Get the property entry of \a type in \a prop
 * return NULL if not found.
 */
struct daos_prop_entry *
daos_prop_entry_get(daos_prop_t *prop, uint32_t type)
{
	int i;

	if (prop == NULL || prop->dpp_nr == 0 || prop->dpp_entries == NULL)
		return NULL;
	for (i = 0; i < prop->dpp_nr; i++) {
		if (prop->dpp_entries[i].dpe_type == type)
			return &prop->dpp_entries[i];
	}
	return NULL;
}

int
daos_prop_set_str(daos_prop_t *prop, uint32_t type, const char *str, daos_size_t len)
{
	struct daos_prop_entry	*entry;

	entry = daos_prop_entry_get(prop, type);
	if (entry == NULL)
		return -DER_NONEXIST;

	return daos_prop_entry_set_str(entry, str, len);
}

int
daos_prop_entry_set_str(struct daos_prop_entry *entry, const char *str, daos_size_t len)
{
	if (entry == NULL)
		return -DER_INVAL;
	if (!daos_prop_has_str(entry)) {
		D_ERROR("Entry type does not expect a string value\n");
		return -DER_INVAL;
	}
	if (entry->dpe_str != NULL)
		D_FREE(entry->dpe_str);
	if (str == NULL || len == 0)
		return 0;

	D_STRNDUP(entry->dpe_str, str, len);
	if (entry->dpe_str == NULL)
		return -DER_NOMEM;

	return 0;
}

int
daos_prop_set_ptr(daos_prop_t *prop, uint32_t type, const void *ptr, daos_size_t size)
{
	struct daos_prop_entry	*entry;

	entry = daos_prop_entry_get(prop, type);
	if (entry == NULL)
		return -DER_NONEXIST;

	return daos_prop_entry_set_ptr(entry, ptr, size);
}

int
daos_prop_entry_set_ptr(struct daos_prop_entry *entry, const void *ptr, daos_size_t size)
{
	if (entry == NULL)
		return -DER_INVAL;
	if (!daos_prop_has_ptr(entry)) {
		D_ERROR("Entry type does not expect a ptr value\n");
		return -DER_INVAL;
	}
	if (entry->dpe_val_ptr != NULL)
		D_FREE(entry->dpe_val_ptr);
	if (ptr == NULL || size == 0)
		return 0;

	D_ALLOC(entry->dpe_val_ptr, size);
	if (entry->dpe_val_ptr == NULL)
		return -DER_NOMEM;
	memcpy(entry->dpe_val_ptr, ptr, size);

	return 0;
}

static void
free_str_prop_entry(daos_prop_t *prop, uint32_t type)
{
	struct daos_prop_entry	*entry;

	entry = daos_prop_entry_get(prop, type);
	if (entry != NULL)
		D_FREE(entry->dpe_str);
}

static void
free_ptr_prop_entry(daos_prop_t *prop, uint32_t type)
{
	struct daos_prop_entry	*entry;

	entry = daos_prop_entry_get(prop, type);
	if (entry != NULL)
		D_FREE(entry->dpe_val_ptr);
}

/**
 * Copy properties from \a prop_reply to \a prop_req.
 * Used to copy the properties from pool query or container query to user's
 * properties. If user provided \a prop_req with zero dpp_nr (and NULL
 * dpp_entries), it will allocate needed buffer and assign to user's daos_prop_t
 * struct, the needed buffer to store label will be allocated as well.
 * User can free properties buffer by calling daos_prop_free().
 */
int
daos_prop_copy(daos_prop_t *prop_req, daos_prop_t *prop_reply)
{
	struct daos_prop_entry	*entry_req, *entry_reply;
	bool			 entries_alloc = false;
	bool			 label_alloc = false;
	bool			 acl_alloc = false;
	bool			 owner_alloc = false;
	bool			 group_alloc = false;
	bool			 svc_list_alloc = false;
	bool			 roots_alloc = false;
	bool			 policy_alloc = false;
	struct daos_acl		*acl;
	d_rank_list_t		*dst_list;
	uint32_t		 type;
	int			 i;
	int			 rc = 0;

	if (prop_req == NULL) {
		D_ERROR("no prop in req.\n");
		return -DER_INVAL;
	}
	if (prop_reply == NULL || prop_reply->dpp_nr == 0 ||
	    prop_reply->dpp_entries == NULL) {
		D_ERROR("no prop or empty prop in reply.\n");
		return -DER_PROTO;
	}
	if (prop_req->dpp_nr == 0) {
		prop_req->dpp_nr = prop_reply->dpp_nr;
		D_ALLOC_ARRAY(prop_req->dpp_entries, prop_req->dpp_nr);
		if (prop_req->dpp_entries == NULL)
			return -DER_NOMEM;
		entries_alloc = true;
	}

	for (i = 0; i < prop_req->dpp_nr; i++) {
		entry_req = &prop_req->dpp_entries[i];
		type = entry_req->dpe_type;
		if (type == 0) {
			/* req doesn't have any entry type populated yet */
			if (i < prop_reply->dpp_nr) {
				type = prop_reply->dpp_entries[i].dpe_type;
				entry_req->dpe_type = type;
			} else {
				return 0;
			}
		}
		/* this is possible now */
		entry_reply = daos_prop_entry_get(prop_reply, type);
		if (entry_reply == NULL) {
			entry_req->dpe_flags |= DAOS_PROP_ENTRY_NOT_SET;
			continue;
		}
		entry_req->dpe_flags = entry_reply->dpe_flags;
		if (type == DAOS_PROP_PO_LABEL || type == DAOS_PROP_CO_LABEL) {
			D_STRNDUP(entry_req->dpe_str, entry_reply->dpe_str,
				  DAOS_PROP_LABEL_MAX_LEN);
			if (entry_req->dpe_str == NULL)
				D_GOTO(out, rc = -DER_NOMEM);
			label_alloc = true;
		} else if (type == DAOS_PROP_PO_ACL ||
			   type == DAOS_PROP_CO_ACL) {
			acl = entry_reply->dpe_val_ptr;
			entry_req->dpe_val_ptr = daos_acl_dup(acl);
			if (entry_req->dpe_val_ptr == NULL)
				D_GOTO(out, rc = -DER_NOMEM);
			acl_alloc = true;
		} else if (type == DAOS_PROP_PO_OWNER ||
			   type == DAOS_PROP_CO_OWNER) {
			D_STRNDUP(entry_req->dpe_str,
				  entry_reply->dpe_str,
				  DAOS_ACL_MAX_PRINCIPAL_LEN);
			if (entry_req->dpe_str == NULL)
				D_GOTO(out, rc = -DER_NOMEM);
			owner_alloc = true;
		} else if (type == DAOS_PROP_PO_OWNER_GROUP ||
			   type == DAOS_PROP_CO_OWNER_GROUP) {
			D_STRNDUP(entry_req->dpe_str,
				  entry_reply->dpe_str,
				  DAOS_ACL_MAX_PRINCIPAL_LEN);
			if (entry_req->dpe_str == NULL)
				D_GOTO(out, rc = -DER_NOMEM);
			group_alloc = true;
		} else if (type == DAOS_PROP_PO_SVC_LIST) {
			d_rank_list_t *svc_list = entry_reply->dpe_val_ptr;

			rc = d_rank_list_dup(&dst_list, svc_list);
			if (rc)
				D_GOTO(out, rc);
			svc_list_alloc = true;
			entry_req->dpe_val_ptr = dst_list;
		} else if (type == DAOS_PROP_CO_ROOTS) {
			rc = daos_prop_entry_dup_co_roots(entry_req,
							  entry_reply);
			if (rc)
				D_GOTO(out, rc);

			roots_alloc = true;
		} else if (type == DAOS_PROP_PO_POLICY) {
			D_STRNDUP(entry_req->dpe_str, entry_reply->dpe_str,
				  DAOS_PROP_POLICYSTR_MAX_LEN);
			if (entry_req->dpe_str == NULL)
				D_GOTO(out, rc = -DER_NOMEM);
			policy_alloc = true;
		} else {
			entry_req->dpe_val = entry_reply->dpe_val;
		}
	}

out:
	if (rc) {
		if (label_alloc) {
			free_str_prop_entry(prop_req, DAOS_PROP_PO_LABEL);
			free_str_prop_entry(prop_req, DAOS_PROP_CO_LABEL);
		}
		if (acl_alloc) {
			free_ptr_prop_entry(prop_req, DAOS_PROP_PO_ACL);
			free_ptr_prop_entry(prop_req, DAOS_PROP_CO_ACL);
		}
		if (owner_alloc) {
			free_str_prop_entry(prop_req, DAOS_PROP_PO_OWNER);
			free_str_prop_entry(prop_req, DAOS_PROP_CO_OWNER);
		}
		if (group_alloc) {
			free_str_prop_entry(prop_req, DAOS_PROP_PO_OWNER_GROUP);
			free_str_prop_entry(prop_req, DAOS_PROP_CO_OWNER_GROUP);
		}
		if (svc_list_alloc) {
			entry_req = daos_prop_entry_get(prop_req,
						DAOS_PROP_PO_SVC_LIST);
			d_rank_list_free(entry_req->dpe_val_ptr);
		}
		if (roots_alloc)
			free_ptr_prop_entry(prop_req, DAOS_PROP_CO_ROOTS);

		if (policy_alloc)
			free_ptr_prop_entry(prop_req, DAOS_PROP_PO_POLICY);

		if (entries_alloc)
			D_FREE(prop_req->dpp_entries);
	}
	return rc;
}

int
daos_prop_entry_dup_co_roots(struct daos_prop_entry *dst,
			     struct daos_prop_entry *src)
{
	if (dst->dpe_val_ptr == NULL) {
		D_ALLOC(dst->dpe_val_ptr, sizeof(struct daos_prop_co_roots));

		if (dst->dpe_val_ptr == NULL)
			return -DER_NOMEM;
	}

	memcpy(dst->dpe_val_ptr,
	       src->dpe_val_ptr,
	       sizeof(struct daos_prop_co_roots));
	return 0;
}

int
daos_prop_entry_dup_ptr(struct daos_prop_entry *entry_dst,
			struct daos_prop_entry *entry_src, size_t len)
{
	D_ASSERT(entry_src != NULL);
	D_ASSERT(entry_dst != NULL);

	D_ALLOC(entry_dst->dpe_val_ptr, len);
	if (entry_dst->dpe_val_ptr == NULL)
		return -DER_NOMEM;

	memcpy(entry_dst->dpe_val_ptr, entry_src->dpe_val_ptr, len);
	return 0;
}

int
daos_prop_entry_cmp_acl(struct daos_prop_entry *entry1,
			struct daos_prop_entry *entry2)
{
	struct daos_acl *acl1;
	size_t		acl1_size;
	struct daos_acl *acl2;
	size_t		acl2_size;

	/* Never call this with entries not known to be ACL types */
	D_ASSERT(entry1->dpe_type == DAOS_PROP_PO_ACL ||
		 entry1->dpe_type == DAOS_PROP_CO_ACL);
	D_ASSERT(entry2->dpe_type == DAOS_PROP_PO_ACL ||
		 entry2->dpe_type == DAOS_PROP_CO_ACL);

	if (entry1->dpe_val_ptr == NULL && entry2->dpe_val_ptr == NULL)
		return 0;

	if (entry1->dpe_val_ptr == NULL || entry2->dpe_val_ptr == NULL) {
		D_ERROR("ACL mismatch, NULL ptr\n");
		return -DER_MISMATCH;
	}

	acl1 = entry1->dpe_val_ptr;
	acl2 = entry2->dpe_val_ptr;

	acl1_size = daos_acl_get_size(acl1);
	acl2_size = daos_acl_get_size(acl2);

	if (acl1_size != acl2_size) {
		D_ERROR("ACL len mistmatch, %lu != %lu\n",
			acl1_size, acl2_size);
		return -DER_MISMATCH;
	}

	if (memcmp(acl1, acl2, acl1_size) != 0) {
		D_ERROR("ACL content mismatch\n");
		return -DER_MISMATCH;
	}

	return 0;
}

static int
parse_entry(char *str, struct daos_prop_entry *entry)
{
	char	*name;
	char	*val;
	char	*end_token = NULL;
	int	rc = 0;

	/** get prop_name */
	D_ASSERT(str != NULL);
	name = strtok_r(str, ":", &end_token);
	if (name == NULL)
		return -DER_INVAL;
	/** get prop value */
	val = strtok_r(NULL, ";", &end_token);
	if (val == NULL)
		return -DER_INVAL;

	if (strcmp(name, DAOS_PROP_ENTRY_LABEL) == 0) {
		entry->dpe_type = DAOS_PROP_CO_LABEL;
		rc = daos_prop_entry_set_str(entry, val, DAOS_PROP_LABEL_MAX_LEN);
	} else if (strcmp(name, DAOS_PROP_ENTRY_CKSUM) == 0) {
		entry->dpe_type = DAOS_PROP_CO_CSUM;
		rc = daos_str2csumcontprop(val);
		if (rc < 0)
			return rc;
		entry->dpe_val = rc;
		rc = 0;
	} else if (strcmp(name, DAOS_PROP_ENTRY_CKSUM_SIZE) == 0) {
		entry->dpe_type = DAOS_PROP_CO_CSUM_CHUNK_SIZE;
		entry->dpe_val = strtoull(val, NULL, 0);
	} else if (strcmp(name, DAOS_PROP_ENTRY_SRV_CKSUM) == 0) {
		entry->dpe_type = DAOS_PROP_CO_CSUM_SERVER_VERIFY;
		if (strcmp(val, "on") == 0)
			entry->dpe_val = DAOS_PROP_CO_CSUM_SV_ON;
		else if (strcmp(val, "off") == 0)
			entry->dpe_val = DAOS_PROP_CO_CSUM_SV_OFF;
		else
			rc = -DER_INVAL;
	} else if (strcmp(name, DAOS_PROP_ENTRY_DEDUP) == 0) {
		entry->dpe_type = DAOS_PROP_CO_DEDUP;
		if (strcmp(val, "off") == 0)
			entry->dpe_val = DAOS_PROP_CO_DEDUP_OFF;
		else if (strcmp(val, "memcmp") == 0)
			entry->dpe_val = DAOS_PROP_CO_DEDUP_MEMCMP;
		else if (strcmp(val, "hash") == 0)
			entry->dpe_val = DAOS_PROP_CO_DEDUP_HASH;
		else
			rc = -DER_INVAL;
	} else if (strcmp(name, DAOS_PROP_ENTRY_DEDUP_THRESHOLD) == 0) {
		entry->dpe_type = DAOS_PROP_CO_DEDUP_THRESHOLD;
		entry->dpe_val = strtoull(val, NULL, 0);
	} else if (strcmp(name, DAOS_PROP_ENTRY_COMPRESS) == 0) {
		entry->dpe_type = DAOS_PROP_CO_COMPRESS;
		rc = daos_str2compresscontprop(val);
		if (rc < 0)
			return rc;
		entry->dpe_val = rc;
		rc = 0;
	} else if (strcmp(name, DAOS_PROP_ENTRY_ENCRYPT) == 0) {
		entry->dpe_type = DAOS_PROP_CO_ENCRYPT;
		rc = daos_str2encryptcontprop(val);
		if (rc < 0)
			return rc;
		entry->dpe_val = rc;
		rc = 0;
	} else if (strcmp(name, DAOS_PROP_ENTRY_REDUN_FAC) == 0) {
		entry->dpe_type = DAOS_PROP_CO_REDUN_FAC;
		if (!strcmp(val, "0"))
			entry->dpe_val = DAOS_PROP_CO_REDUN_RF0;
		else if (!strcmp(val, "1"))
			entry->dpe_val = DAOS_PROP_CO_REDUN_RF1;
		else if (!strcmp(val, "2"))
			entry->dpe_val = DAOS_PROP_CO_REDUN_RF2;
		else if (!strcmp(val, "3"))
			entry->dpe_val = DAOS_PROP_CO_REDUN_RF3;
		else if (!strcmp(val, "4"))
			entry->dpe_val = DAOS_PROP_CO_REDUN_RF4;
		else {
			D_ERROR("presently supported redundancy factors (rf) are [0-4]\n");
			rc = -DER_INVAL;
		}
	} else if (strcmp(name, DAOS_PROP_ENTRY_EC_CELL_SZ) == 0) {
		entry->dpe_type = DAOS_PROP_CO_EC_CELL_SZ;
		entry->dpe_val = strtoull(val, NULL, 0);
	} else if (strcmp(name, DAOS_PROP_ENTRY_EC_PDA) == 0) {
		entry->dpe_type = DAOS_PROP_CO_EC_PDA;
		entry->dpe_val = strtoull(val, NULL, 0);
	} else if (strcmp(name, DAOS_PROP_ENTRY_RP_PDA) == 0) {
		entry->dpe_type = DAOS_PROP_CO_RP_PDA;
		entry->dpe_val = strtoull(val, NULL, 0);
	} else if (strcmp(name, DAOS_PROP_ENTRY_LAYOUT_TYPE) == 0 ||
		   strcmp(name, DAOS_PROP_ENTRY_LAYOUT_VER) == 0 ||
		   strcmp(name, DAOS_PROP_ENTRY_REDUN_LVL) == 0 ||
		   strcmp(name, DAOS_PROP_ENTRY_SNAPSHOT_MAX) == 0 ||
		   strcmp(name, DAOS_PROP_ENTRY_ALLOCED_OID) == 0 ||
		   strcmp(name, DAOS_PROP_ENTRY_STATUS) == 0 ||
		   strcmp(name, DAOS_PROP_ENTRY_OWNER) == 0 ||
		   strcmp(name, DAOS_PROP_ENTRY_GROUP) == 0 ||
		   strcmp(name, DAOS_PROP_ENTRY_GLOBAL_VERSION) == 0) {
		D_ERROR("Property %s is read only\n", name);
		rc = -DER_INVAL;
	} else {
		D_ERROR("Property %s is invalid\n", name);
		rc = -DER_INVAL;
	}

	return rc;
}

int
daos_prop_from_str(const char *str, daos_size_t len, daos_prop_t **_prop)
{
	daos_prop_t	*prop = NULL;
	char		*save_prop = NULL;
	char		*t;
	char		*local;
	uint32_t	n;
	int		rc = 0;

	if (str == NULL || len == 0 || _prop == NULL)
		return -DER_INVAL;

	/** count how many properties we have in str */
	D_STRNDUP(local, str, len);
	if (!local)
		return -DER_NOMEM;
	n = 0;
	if (strtok_r(local, ";", &save_prop) != NULL) {
		n++;
		while (strtok_r(NULL, ";", &save_prop) != NULL)
			n++;
	}
	D_FREE(local);

	if (n == 0) {
		D_ERROR("Invalid property format %s\n", str);
		return -DER_INVAL;
	}

	/** allocate a property with the number of entries needed */
	prop = daos_prop_alloc(n);
	if (prop == NULL)
		return -DER_NOMEM;

	D_STRNDUP(local, str, len);
	if (!local)
		D_GOTO(err_prop, rc = -DER_NOMEM);

	/** get a prop_name:value pair */
	t = strtok_r(local, ";", &save_prop);

	n = 0;
	while (t != NULL) {
		rc = parse_entry(t, &prop->dpp_entries[n]);
		if (rc)
			D_GOTO(err_prop, rc);
		t = strtok_r(NULL, ";", &save_prop);
		n++;
	}

	*_prop = prop;
out:
	D_FREE(local);
	return rc;
err_prop:
	daos_prop_free(prop);
	goto out;
}<|MERGE_RESOLUTION|>--- conflicted
+++ resolved
@@ -358,25 +358,23 @@
 			break;
 		case DAOS_PROP_PO_SVC_LIST:
 			break;
-<<<<<<< HEAD
+		case DAOS_PROP_PO_SCRUB_MODE:
+			val = prop->dpp_entries[i].dpe_val;
+			if (val >= DAOS_SCRUB_MODE_INVALID)
+				return false;
+			break;
+		case DAOS_PROP_PO_SCRUB_FREQ:
+			/* accepting any number of seconds for now */
+			break;
+		case DAOS_PROP_PO_SCRUB_THRESH:
+			/* accepting any number for threshold for now */
+			break;
 		case DAOS_PROP_PO_SVC_REDUN_FAC:
 			val = prop->dpp_entries[i].dpe_val;
 			if (!daos_svc_rf_is_valid(val)) {
 				D_ERROR("invalid svc_rf "DF_U64"\n", val);
 				return false;
 			}
-=======
-		case DAOS_PROP_PO_SCRUB_MODE:
-			val = prop->dpp_entries[i].dpe_val;
-			if (val >= DAOS_SCRUB_MODE_INVALID)
-				return false;
-			break;
-		case DAOS_PROP_PO_SCRUB_FREQ:
-			/* accepting any number of seconds for now */
-			break;
-		case DAOS_PROP_PO_SCRUB_THRESH:
-			/* accepting any number for threshold for now */
->>>>>>> ecc937ca
 			break;
 		/* container-only properties */
 		case DAOS_PROP_CO_LAYOUT_TYPE:
