--- conflicted
+++ resolved
@@ -856,8 +856,6 @@
 
 	return 1;
 }
-<<<<<<< HEAD
-=======
 
 const char *
 daos_target_state_enum_to_str(int state)
@@ -872,5 +870,4 @@
 	}
 
 	return "Undefined State";
-}
->>>>>>> 6e9b9ec2
+}