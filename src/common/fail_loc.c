--- conflicted
+++ resolved
@@ -178,13 +178,8 @@
 	int rc;
 
 	rc = d_fault_inject_init();
-<<<<<<< HEAD
-	if (rc != 0)
+	if (rc != 0 && rc != -DER_NOSYS)
 		D_GOTO(out, rc);
-=======
-	if (rc != 0 && rc != -DER_NOSYS)
-		return rc;
->>>>>>> d4a7ae71
 
 	/* Log, but no not propagate error on registering the fault as this
 	 * leads to incorrect reference counts in daos_debug_init() and
