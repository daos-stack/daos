--- conflicted
+++ resolved
@@ -29,12 +29,6 @@
 #include <daos/common.h>
 #include <daos/checksum.h>
 #include <daos/dtx.h>
-<<<<<<< HEAD
-
-#include <daos_security.h>
-#include <daos_types.h>
-=======
->>>>>>> 58cee6ac
 
 /**
  * Initialise a scatter/gather list, create an array to store @nr iovecs.
@@ -590,470 +584,6 @@
 	return &daos_crt_init_opt;
 }
 
-<<<<<<< HEAD
-daos_prop_t *
-daos_prop_alloc(uint32_t entries_nr)
-{
-	daos_prop_t	*prop;
-
-	if (entries_nr > DAOS_PROP_ENTRIES_MAX_NR) {
-		D_ERROR("cannot create daos_prop_t with %d entries(> %d).\n",
-			entries_nr, DAOS_PROP_ENTRIES_MAX_NR);
-		return NULL;
-	}
-
-	D_ALLOC_PTR(prop);
-	if (prop == NULL)
-		return NULL;
-
-	if (entries_nr > 0) {
-		D_ALLOC_ARRAY(prop->dpp_entries, entries_nr);
-		if (prop->dpp_entries == NULL) {
-			D_FREE_PTR(prop);
-			return NULL;
-		}
-	}
-	prop->dpp_nr = entries_nr;
-	return prop;
-}
-
-void
-daos_prop_free(daos_prop_t *prop)
-{
-	int i;
-
-	if (prop == NULL)
-		return;
-	if (prop->dpp_nr == 0 || prop->dpp_entries == NULL) {
-		D_FREE_PTR(prop);
-		return;
-	}
-
-	for (i = 0; i < prop->dpp_nr; i++) {
-		struct daos_prop_entry *entry;
-
-		entry = &prop->dpp_entries[i];
-		switch (entry->dpe_type) {
-		case DAOS_PROP_PO_LABEL:
-		case DAOS_PROP_CO_LABEL:
-		case DAOS_PROP_PO_OWNER:
-		case DAOS_PROP_PO_OWNER_GROUP:
-			if (entry->dpe_str)
-				D_FREE(entry->dpe_str);
-			break;
-		case DAOS_PROP_PO_ACL:
-		case DAOS_PROP_CO_ACL:
-			if (entry->dpe_val_ptr)
-				D_FREE(entry->dpe_val_ptr);
-			break;
-		default:
-			break;
-		};
-	}
-
-	D_FREE(prop->dpp_entries);
-	D_FREE_PTR(prop);
-}
-
-static bool
-daos_prop_str_valid(d_string_t str, const char *prop_name, size_t max_len)
-{
-	size_t len;
-
-	if (str == NULL) {
-		D_ERROR("invalid NULL %s\n", prop_name);
-		return false;
-	}
-	/* Detect if it's longer than max_len */
-	len = strnlen(str, max_len + 1);
-	if (len == 0 || len > max_len) {
-		D_ERROR("invalid %s len=%lu, max=%lu\n",
-			prop_name, len, max_len);
-		return false;
-	}
-	return true;
-}
-
-static bool
-daos_prop_owner_valid(d_string_t owner)
-{
-	/* Max length passed in doesn't include the null terminator */
-	return daos_prop_str_valid(owner, "owner",
-				   DAOS_ACL_MAX_PRINCIPAL_LEN);
-}
-
-static bool
-daos_prop_owner_group_valid(d_string_t owner)
-{
-	/* Max length passed in doesn't include the null terminator */
-	return daos_prop_str_valid(owner, "owner-group",
-				   DAOS_ACL_MAX_PRINCIPAL_LEN);
-}
-
-static bool
-daos_prop_label_valid(d_string_t label)
-{
-	return daos_prop_str_valid(label, "label", DAOS_PROP_LABEL_MAX_LEN);
-}
-
-/**
- * Check if the input daos_prop_t parameter is valid
- * \a pool true for pool properties, false for container properties.
- * \a input true for input properties that should with reasonable value,
- *          false for output that need not check the value.
- */
-bool
-daos_prop_valid(daos_prop_t *prop, bool pool, bool input)
-{
-	uint32_t	type;
-	uint64_t	val;
-	struct daos_acl	*acl_ptr;
-	int		i;
-
-	if (prop == NULL) {
-		D_ERROR("NULL properties\n");
-		return false;
-	}
-	if (prop->dpp_nr > DAOS_PROP_ENTRIES_MAX_NR) {
-		D_ERROR("invalid ddp_nr %d (> %d).\n",
-			prop->dpp_nr, DAOS_PROP_ENTRIES_MAX_NR);
-		return false;
-	}
-	if (prop->dpp_nr == 0) {
-		if (prop->dpp_entries != NULL)
-			D_ERROR("invalid properties, NON-NULL dpp_entries with "
-				"zero dpp_nr.\n");
-		return prop->dpp_entries == NULL;
-	}
-	if (prop->dpp_entries == NULL) {
-		D_ERROR("invalid properties, NULL dpp_entries with non-zero "
-			"dpp_nr.\n");
-		return false;
-	}
-	for (i = 0; i < prop->dpp_nr; i++) {
-		type = prop->dpp_entries[i].dpe_type;
-		if (pool) {
-			if (type <= DAOS_PROP_PO_MIN ||
-			    type >= DAOS_PROP_PO_MAX) {
-				D_ERROR("invalid type %d for pool.\n", type);
-				return false;
-			}
-		} else {
-			if (type <= DAOS_PROP_CO_MIN ||
-			    type >= DAOS_PROP_CO_MAX) {
-				D_ERROR("invalid type %d for container.\n",
-					type);
-				return false;
-			}
-		}
-		/* for output parameter need not check entry value */
-		if (!input)
-			continue;
-		switch (type) {
-		/* pool properties */
-		case DAOS_PROP_PO_LABEL:
-			if (!daos_prop_label_valid(
-				prop->dpp_entries[i].dpe_str))
-				return false;
-			break;
-		case DAOS_PROP_PO_ACL:
-			acl_ptr = prop->dpp_entries[i].dpe_val_ptr;
-			if (daos_acl_validate(acl_ptr) != 0)
-				return false;
-			break;
-		case DAOS_PROP_CO_ACL:
-			/* TODO: Implement container ACL */
-			break;
-		case DAOS_PROP_PO_SPACE_RB:
-			val = prop->dpp_entries[i].dpe_val;
-			if (val > 100) {
-				D_ERROR("invalid space_rb "DF_U64".\n", val);
-				return false;
-			}
-			break;
-		case DAOS_PROP_PO_SELF_HEAL:
-			break;
-		case DAOS_PROP_PO_RECLAIM:
-			val = prop->dpp_entries[i].dpe_val;
-			if (val != DAOS_RECLAIM_SNAPSHOT &&
-			    val != DAOS_RECLAIM_BATCH &&
-			    val != DAOS_RECLAIM_TIME) {
-				D_ERROR("invalid reclaim "DF_U64".\n", val);
-				return false;
-			}
-			break;
-		case DAOS_PROP_PO_OWNER:
-			if (!daos_prop_owner_valid(
-				prop->dpp_entries[i].dpe_str))
-				return false;
-			break;
-		case DAOS_PROP_PO_OWNER_GROUP:
-			if (!daos_prop_owner_group_valid(
-				prop->dpp_entries[i].dpe_str))
-				return false;
-			break;
-		/* container properties */
-		case DAOS_PROP_CO_LABEL:
-			if (!daos_prop_label_valid(
-				prop->dpp_entries[i].dpe_str))
-				return false;
-			break;
-		case DAOS_PROP_CO_LAYOUT_TYPE:
-			val = prop->dpp_entries[i].dpe_val;
-			if (val != DAOS_PROP_CO_LAYOUT_UNKOWN &&
-			    val != DAOS_PROP_CO_LAYOUT_POSIX &&
-			    val != DAOS_PROP_CO_LAYOUT_HDF5) {
-				D_ERROR("invalid layout type "DF_U64".\n", val);
-				return false;
-			}
-			break;
-		case DAOS_PROP_CO_LAYOUT_VER:
-			break;
-		case DAOS_PROP_CO_CSUM:
-			val = prop->dpp_entries[i].dpe_val;
-			if (!daos_cont_csum_prop_is_valid(val)) {
-				D_ERROR("invalid checksum type "DF_U64".\n",
-					val);
-				return false;
-			}
-			break;
-		case DAOS_PROP_CO_CSUM_CHUNK_SIZE:
-			/** Accepting anything right now */
-			break;
-		case DAOS_PROP_CO_CSUM_SERVER_VERIFY:
-			val = prop->dpp_entries[i].dpe_val;
-			if (val != DAOS_PROP_CO_CSUM_SV_OFF &&
-			    val != DAOS_PROP_CO_CSUM_SV_ON) {
-				D_ERROR("invalid csum Server Verify Property"
-					 DF_U64".\n", val);
-				return false;
-			}
-			break;
-		case DAOS_PROP_CO_REDUN_FAC:
-			val = prop->dpp_entries[i].dpe_val;
-			if (val != DAOS_PROP_CO_REDUN_RF1 &&
-			    val != DAOS_PROP_CO_REDUN_RF3) {
-				D_ERROR("invalid redundancy factor "DF_U64".\n",
-					val);
-				return false;
-			}
-			break;
-		case DAOS_PROP_CO_REDUN_LVL:
-			val = prop->dpp_entries[i].dpe_val;
-			if (val != DAOS_PROP_CO_REDUN_RACK &&
-			    val != DAOS_PROP_CO_REDUN_NODE) {
-				D_ERROR("invalid redundancy level "DF_U64".\n",
-					val);
-				return false;
-			}
-			break;
-		case DAOS_PROP_CO_SNAPSHOT_MAX:
-		case DAOS_PROP_CO_COMPRESS:
-		case DAOS_PROP_CO_ENCRYPT:
-			break;
-		default:
-			D_ERROR("invaid dpe_type %d.\n", type);
-			return false;
-		}
-	}
-	return true;
-}
-
-/**
- * duplicate the properties
- * \a pool true for pool properties, false for container properties.
- */
-daos_prop_t *
-daos_prop_dup(daos_prop_t *prop, bool pool)
-{
-	daos_prop_t		*prop_dup;
-	struct daos_prop_entry	*entry, *entry_dup;
-	int			 i;
-	struct daos_acl		*acl_ptr;
-
-	if (!daos_prop_valid(prop, pool, true))
-		return NULL;
-
-	prop_dup = daos_prop_alloc(prop->dpp_nr);
-	if (prop_dup == NULL)
-		return NULL;
-
-	for (i = 0; i < prop->dpp_nr; i++) {
-		entry = &prop->dpp_entries[i];
-		entry_dup = &prop_dup->dpp_entries[i];
-		entry_dup->dpe_type = entry->dpe_type;
-		switch (entry->dpe_type) {
-		case DAOS_PROP_PO_LABEL:
-		case DAOS_PROP_CO_LABEL:
-			entry_dup->dpe_str = strndup(entry->dpe_str,
-						     DAOS_PROP_LABEL_MAX_LEN);
-			if (entry_dup->dpe_str == NULL) {
-				D_ERROR("failed to dup label.\n");
-				daos_prop_free(prop_dup);
-				return NULL;
-			}
-			break;
-		case DAOS_PROP_PO_ACL:
-			acl_ptr = entry->dpe_val_ptr;
-			entry_dup->dpe_val_ptr = daos_acl_dup(acl_ptr);
-			if (entry_dup->dpe_val_ptr == NULL) {
-				D_ERROR("failed to dup ACL\n");
-				daos_prop_free(prop_dup);
-				return NULL;
-			}
-			break;
-		case DAOS_PROP_CO_ACL:
-			/* TODO: Implement container ACL */
-			break;
-		case DAOS_PROP_PO_OWNER:
-		case DAOS_PROP_PO_OWNER_GROUP:
-			D_STRNDUP(entry_dup->dpe_str, entry->dpe_str,
-				  DAOS_ACL_MAX_PRINCIPAL_LEN);
-			if (entry_dup->dpe_str == NULL) {
-				D_ERROR("failed to dup ownership info.\n");
-				daos_prop_free(prop_dup);
-				return NULL;
-			}
-			break;
-		default:
-			entry_dup->dpe_val = entry->dpe_val;
-			break;
-		}
-	}
-
-	return prop_dup;
-}
-
-/**
- * Get the property entry of \a type in \a prop
- * return NULL if not found.
- */
-struct daos_prop_entry *
-daos_prop_entry_get(daos_prop_t *prop, uint32_t type)
-{
-	int i;
-
-	if (prop == NULL || prop->dpp_nr == 0 || prop->dpp_entries == NULL)
-		return NULL;
-	for (i = 0; i < prop->dpp_nr; i++) {
-		if (prop->dpp_entries[i].dpe_type == type)
-			return &prop->dpp_entries[i];
-	}
-	return NULL;
-}
-
-/**
- * Copy properties from \a prop_reply to \a prop_req.
- * Used to copy the properties from pool query or container query to user's
- * properties. If user provided \a prop_req with zero dpp_nr (and NULL
- * dpp_entries), it will allocate needed buffer and assign to user's daos_prop_t
- * struct, the needed buffer to store label will be allocated as well.
- * User can free properties buffer by calling daos_prop_free().
- */
-int
-daos_prop_copy(daos_prop_t *prop_req, daos_prop_t *prop_reply)
-{
-	struct daos_prop_entry	*entry_req, *entry_reply;
-	bool			 entries_alloc = false;
-	bool			 label_alloc = false;
-	bool			 acl_alloc = false;
-	bool			 owner_alloc = false;
-	bool			 group_alloc = false;
-	struct daos_acl		*acl;
-	uint32_t		 type;
-	int			 i;
-	int			 rc = 0;
-
-	if (prop_reply == NULL || prop_reply->dpp_nr == 0 ||
-	    prop_reply->dpp_entries == NULL) {
-		D_ERROR("no prop or empty prop in reply.\n");
-		return -DER_PROTO;
-	}
-	if (prop_req->dpp_nr == 0) {
-		prop_req->dpp_nr = prop_reply->dpp_nr;
-		D_ALLOC_ARRAY(prop_req->dpp_entries, prop_req->dpp_nr);
-		if (prop_req->dpp_entries == NULL)
-			return -DER_NOMEM;
-		entries_alloc = true;
-	}
-
-	for (i = 0; i < prop_req->dpp_nr && i < prop_reply->dpp_nr; i++) {
-		entry_req = &prop_req->dpp_entries[i];
-		type = entry_req->dpe_type;
-		if (type == 0) {
-			/* req doesn't have any entry type populated yet */
-			type = prop_reply->dpp_entries[i].dpe_type;
-			entry_req->dpe_type = type;
-		}
-		entry_reply = daos_prop_entry_get(prop_reply, type);
-		if (entry_reply == NULL) {
-			D_ERROR("cannot find prop entry for type %d.\n", type);
-			D_GOTO(out, rc = -DER_PROTO);
-		}
-		if (type == DAOS_PROP_PO_LABEL || type == DAOS_PROP_CO_LABEL) {
-			entry_req->dpe_str = strndup(entry_reply->dpe_str,
-						     DAOS_PROP_LABEL_MAX_LEN);
-			if (entry_req->dpe_str == NULL)
-				D_GOTO(out, rc = -DER_NOMEM);
-			label_alloc = true;
-		} else if (type == DAOS_PROP_PO_ACL) {
-			acl = entry_reply->dpe_val_ptr;
-			entry_req->dpe_val_ptr = daos_acl_dup(acl);
-			if (entry_req->dpe_val_ptr == NULL)
-				D_GOTO(out, rc = -DER_NOMEM);
-			acl_alloc = true;
-		} else if (type == DAOS_PROP_CO_ACL) {
-			/* TODO: Implement container ACL */
-		} else if (type == DAOS_PROP_PO_OWNER) {
-			D_STRNDUP(entry_req->dpe_str,
-				  entry_reply->dpe_str,
-				  DAOS_ACL_MAX_PRINCIPAL_LEN);
-			if (entry_req->dpe_str == NULL)
-				D_GOTO(out, rc = -DER_NOMEM);
-			owner_alloc = true;
-		} else if (type == DAOS_PROP_PO_OWNER_GROUP) {
-			D_STRNDUP(entry_req->dpe_str,
-				  entry_reply->dpe_str,
-				  DAOS_ACL_MAX_PRINCIPAL_LEN);
-			if (entry_req->dpe_str == NULL)
-				D_GOTO(out, rc = -DER_NOMEM);
-			group_alloc = true;
-		} else {
-			entry_req->dpe_val = entry_reply->dpe_val;
-		}
-	}
-
-out:
-	if (rc) {
-		if (label_alloc) {
-			entry_req = daos_prop_entry_get(prop_req,
-							DAOS_PROP_PO_LABEL);
-			D_FREE(entry_req->dpe_str);
-		}
-		if (acl_alloc) {
-			entry_req = daos_prop_entry_get(prop_req,
-							DAOS_PROP_PO_ACL);
-			D_FREE(entry_req->dpe_val_ptr);
-		}
-		if (owner_alloc) {
-			entry_req = daos_prop_entry_get(prop_req,
-							DAOS_PROP_PO_OWNER);
-			D_FREE(entry_req->dpe_str);
-		}
-		if (group_alloc) {
-			entry_req = daos_prop_entry_get(prop_req,
-						DAOS_PROP_PO_OWNER_GROUP);
-			D_FREE(entry_req->dpe_str);
-		}
-		if (entries_alloc) {
-			D_FREE(prop_req->dpp_entries);
-		}
-	}
-	return rc;
-}
-
-=======
->>>>>>> 58cee6ac
 void
 daos_dti_gen(struct dtx_id *dti, bool zero)
 {
