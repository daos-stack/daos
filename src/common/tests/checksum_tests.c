--- conflicted
+++ resolved
@@ -1074,11 +1074,7 @@
 	iod.iod_size = 1; /* [todo-ryon]: this should be bigger than 1 */
 	iod.iod_type = DAOS_IOD_SINGLE;
 
-<<<<<<< HEAD
-		rc = daos_csummer_calc_iods(csummer, &sgl, &iod, 1, 0, &csums);
-=======
-	rc = daos_csummer_calc_iods(csummer, &sgl, &iod, 1, &actual);
->>>>>>> dab3c045
+	rc = daos_csummer_calc_iods(csummer, &sgl, &iod, 1, 0, &actual);
 
 	assert_int_equal(0, rc);
 
@@ -1115,9 +1111,9 @@
 	iod.iod_size = daos_sgl_buf_size(&sgl);
 	iod.iod_type = DAOS_IOD_SINGLE;
 
-	rc = daos_csummer_calc_iods(csummer, &sgl, &iod, 1, &one);
-	assert_int_equal(0, rc);
-	rc = daos_csummer_calc_iods(csummer, &sgl, &iod, 1, &two);
+	rc = daos_csummer_calc_iods(csummer, &sgl, &iod, 1, 0, &one);
+	assert_int_equal(0, rc);
+	rc = daos_csummer_calc_iods(csummer, &sgl, &iod, 1, 0, &two);
 	assert_int_equal(0, rc);
 
 	assert_true(daos_csummer_compare_csum_info(csummer, one->ic_data,
@@ -1149,24 +1145,24 @@
 	iod.iod_type = DAOS_IOD_SINGLE;
 
 	/** Checksum not set in iod_csums but csummer is set so should error */
-	rc = daos_csummer_verify(csummer, &iod, &sgl, iod_csums);
+	rc = daos_csummer_verify_iod(csummer, &iod, &sgl, iod_csums);
 	assert_int_equal(-DER_INVAL, rc);
 
-	rc = daos_csummer_calc_iods(csummer, &sgl, &iod, 1, &iod_csums);
-	assert_int_equal(0, rc);
-
-	rc = daos_csummer_verify(csummer, &iod, &sgl, iod_csums);
+	rc = daos_csummer_calc_iods(csummer, &sgl, &iod, 1, 0, &iod_csums);
+	assert_int_equal(0, rc);
+
+	rc = daos_csummer_verify_iod(csummer, &iod, &sgl, iod_csums);
 	assert_int_equal(0, rc);
 
 	((char *)sgl.sg_iovs[0].iov_buf)[0]++; /** Corrupt the data */
-	rc = daos_csummer_verify(csummer, &iod, &sgl, iod_csums);
+	rc = daos_csummer_verify_iod(csummer, &iod, &sgl, iod_csums);
 	assert_int_equal(-DER_CSUM, rc);
 
 	((char *)sgl.sg_iovs[0].iov_buf)[0]--; /** Un-corrupt the data */
 	/** Corrupt data elsewhere*/
 	sgl_buf_half = daos_sgl_buf_size(&sgl) / 2;
 	((char *)sgl.sg_iovs[0].iov_buf)[sgl_buf_half + 1]++;
-	rc = daos_csummer_verify(csummer, &iod, &sgl, iod_csums);
+	rc = daos_csummer_verify_iod(csummer, &iod, &sgl, iod_csums);
 	assert_int_equal(-DER_CSUM, rc);
 
 	/** Clean up */
@@ -1274,19 +1270,14 @@
 		test_align_boundaries, test_setup, test_teardown},
 	{"CSUM22: Align range to a single chunk",
 		test_align_to_chunk, test_setup, test_teardown},
-<<<<<<< HEAD
-	{"CSUM23: SV still works",
-		test_sv_still_works, test_setup, test_teardown},
-	{"CSUM23: iod csums includes 'a' key csum",
-		test_akey_csum, test_setup, test_teardown},
-=======
 	{"CSUM23: Single value",
 		simple_sv, test_setup, test_teardown},
 	{"CSUM24: Compare single values checksums",
 		test_compare_sv_checksums, test_setup, test_teardown},
 	{"CSUM25: Verify single value data",
 		test_verify_sv_data, test_setup, test_teardown},
->>>>>>> dab3c045
+	{"CSUM26: iod csums includes 'a' key csum",
+		test_akey_csum, test_setup, test_teardown},
 };
 
 int
