/**
 * (C) Copyright 2016-2019 Intel Corporation.
 *
 * Licensed under the Apache License, Version 2.0 (the "License");
 * you may not use this file except in compliance with the License.
 * You may obtain a copy of the License at
 *
 * http://www.apache.org/licenses/LICENSE-2.0
 *
 * Unless required by applicable law or agreed to in writing, software
 * distributed under the License is distributed on an "AS IS" BASIS,
 * WITHOUT WARRANTIES OR CONDITIONS OF ANY KIND, either express or implied.
 * See the License for the specific language governing permissions and
 * limitations under the License.
 *
 * GOVERNMENT LICENSE RIGHTS-OPEN SOURCE SOFTWARE
 * The Government's rights to use, modify, reproduce, release, perform, display,
 * or disclose this software are subject to the terms of the Apache License as
 * provided in Contract No. B609815.
 * Any reproduction of computer software, computer software documentation, or
 * portions thereof marked with this legend must also reproduce the markings.
 */
#define D_LOGFAC	DD_FAC(tests)

#include <stdio.h>
#include <fcntl.h>
#include <string.h>
#include <errno.h>
#include <sys/types.h>
#include <sys/stat.h>
#include <sys/mman.h>
#include <sys/ioctl.h>
#include <stdlib.h>
#include <unistd.h>
#include <getopt.h>
#include <setjmp.h>
#include <cmocka.h>

#include <daos/btree.h>
#include <daos/dtx.h>
#include <daos/tests_lib.h>
#include "utest_common.h"

enum ik_btr_opc {
	BTR_OPC_UPDATE,
	BTR_OPC_LOOKUP,
	BTR_OPC_DELETE,
	BTR_OPC_DELETE_RETAIN,
};

struct test_input_value {
	bool					input;
	enum	 ik_btr_opc		opc;
	char					*optval;
};

struct test_input_value tst_fn_val;

/**
 * An example for integer key btree.
 */

TMMID_DECLARE(struct ik_rec, 0);

#define IK_ORDER_DEF	16

static int ik_order = IK_ORDER_DEF;

struct utest_context		*ik_utx;
struct umem_attr		*ik_uma;
static umem_off_t		 ik_root_off;
static struct btr_root		*ik_root;
static daos_handle_t		 ik_toh;


/** integer key record */
struct ik_rec {
	uint64_t	ir_key;
	uint32_t	ir_val_size;
	uint32_t	ir_val_msize;
	umem_id_t	ir_val_mmid;
};

#define IK_TREE_CLASS	100
#define POOL_NAME "/mnt/daos/btree-test"
#define POOL_SIZE ((1024 * 1024 * 1024ULL))

/** customized functions for btree */
static int
ik_hkey_size(void)
{
	struct ik_rec irec;
	return sizeof(irec.ir_key);
}

static void
ik_hkey_gen(struct btr_instance *tins, daos_iov_t *key_iov, void *hkey)
{
	uint64_t	*ikey;

	ikey = (uint64_t *)key_iov->iov_buf;
	/* ikey = dummy_hash(ikey); */
	memcpy(hkey, ikey, sizeof(*ikey));
}

static int
ik_rec_alloc(struct btr_instance *tins, daos_iov_t *key_iov,
		  daos_iov_t *val_iov, struct btr_record *rec)
{
<<<<<<< HEAD
	umem_off_t		 irec_off;
	struct ik_rec		*irec;
	char			*vbuf;
=======
	TMMID(struct ik_rec)   irec_mmid;
	struct ik_rec		  *irec;
	char			  *vbuf;
>>>>>>> 890e4edb

	irec_off = umem_zalloc_off(&tins->ti_umm, sizeof(struct ik_rec));
	D_ASSERT(!UMOFF_IS_NULL(irec_off)); /* lazy bone... */

	irec = umem_off2ptr(&tins->ti_umm, irec_off);

	irec->ir_key = *(int *)key_iov->iov_buf;
	irec->ir_val_size = irec->ir_val_msize = val_iov->iov_len;

	irec->ir_val_mmid = umem_alloc(&tins->ti_umm, val_iov->iov_len);
	D_ASSERT(!UMMID_IS_NULL(irec->ir_val_mmid));

	vbuf = umem_id2ptr(&tins->ti_umm, irec->ir_val_mmid);
	memcpy(vbuf, (char *)val_iov->iov_buf, val_iov->iov_len);

	rec->rec_off = irec_off;
	return 0;
}

static int
ik_rec_free(struct btr_instance *tins, struct btr_record *rec, void *args)
{
	struct umem_instance *umm = &tins->ti_umm;
	struct ik_rec *irec;

	irec = umem_off2ptr(umm, rec->rec_off);

	if (args != NULL) {
		umem_id_t *rec_ret = (umem_id_t *) args;
		 /** Provide the buffer to user */
		*rec_ret	= umem_off2id(&tins->ti_umm, rec->rec_off);
		return 0;
	}
	utest_free(ik_utx, irec->ir_val_mmid);
	utest_free_off(ik_utx, rec->rec_off);

	return 0;
}

static int
ik_rec_fetch(struct btr_instance *tins, struct btr_record *rec,
		 daos_iov_t *key_iov, daos_iov_t *val_iov)
{
	struct ik_rec	*irec;
	char		*val;
	int		 val_size;
	int		 key_size;

	if (key_iov == NULL && val_iov == NULL)
		return -EINVAL;

	irec = (struct ik_rec *)umem_off2ptr(&tins->ti_umm, rec->rec_off);
	val_size = irec->ir_val_size;
	key_size = sizeof(irec->ir_key);

	val = umem_id2ptr(&tins->ti_umm, irec->ir_val_mmid);
	if (key_iov != NULL) {
		key_iov->iov_len = key_size;
		if (key_iov->iov_buf == NULL)
			key_iov->iov_buf = &irec->ir_key;
		else if (key_iov->iov_buf_len >= key_size)
			memcpy(key_iov->iov_buf, &irec->ir_key, key_size);
	}

	if (val_iov != NULL) {
		val_iov->iov_len = val_size;
		if (val_iov->iov_buf == NULL)
			val_iov->iov_buf = val;
		else if (val_iov->iov_buf_len >= val_size)
			memcpy(key_iov->iov_buf, val, val_size);

	}
	return 0;
}

static char *
ik_rec_string(struct btr_instance *tins, struct btr_record *rec,
		  bool leaf, char *buf, int buf_len)
{
	struct ik_rec	*irec = NULL;
	char		*val;
	int		 nob;
	uint64_t	 ikey;

	if (!leaf) { /* NB: no record body on intermediate node */
		memcpy(&ikey, &rec->rec_hkey[0], sizeof(ikey));
		snprintf(buf, buf_len, DF_U64, ikey);
		return buf;
	}

	irec = (struct ik_rec *)umem_off2ptr(&tins->ti_umm, rec->rec_off);
	ikey = irec->ir_key;
	nob = snprintf(buf, buf_len, DF_U64, ikey);

	buf[nob++] = ':';
	buf_len -= nob;

	val = umem_id2ptr(&tins->ti_umm, irec->ir_val_mmid);
	strncpy(buf + nob, val, min(irec->ir_val_size, buf_len));

	return buf;
}

static int
ik_rec_update(struct btr_instance *tins, struct btr_record *rec,
		   daos_iov_t *key, daos_iov_t *val_iov)
{
	struct umem_instance	*umm = &tins->ti_umm;
	struct ik_rec		*irec;
	char			*val;

	irec = umem_off2ptr(umm, rec->rec_off);

	if (irec->ir_val_msize >= val_iov->iov_len) {
		umem_tx_add(umm, irec->ir_val_mmid, irec->ir_val_msize);

	} else {
		umem_tx_add_off(umm, rec->rec_off, sizeof(*irec));
		umem_free(umm, irec->ir_val_mmid);

		irec->ir_val_msize = val_iov->iov_len;
		irec->ir_val_mmid = umem_alloc(umm, val_iov->iov_len);
		D_ASSERT(!UMMID_IS_NULL(irec->ir_val_mmid));
	}
	val = umem_id2ptr(umm, irec->ir_val_mmid);

	memcpy(val, val_iov->iov_buf, val_iov->iov_len);
	irec->ir_val_size = val_iov->iov_len;
	return 0;
}

static int
ik_rec_stat(struct btr_instance *tins, struct btr_record *rec,
		struct btr_rec_stat *stat)
{
	struct umem_instance	*umm = &tins->ti_umm;
	struct ik_rec		*irec;

	irec = umem_off2ptr(umm, rec->rec_off);

	stat->rs_ksize = sizeof(irec->ir_key);
	stat->rs_vsize = irec->ir_val_size;
	return 0;
}

static btr_ops_t ik_ops = {
	.to_hkey_size	= ik_hkey_size,
	.to_hkey_gen	= ik_hkey_gen,
	.to_rec_alloc	= ik_rec_alloc,
	.to_rec_free	= ik_rec_free,
	.to_rec_fetch	= ik_rec_fetch,
	.to_rec_update	= ik_rec_update,
	.to_rec_string	= ik_rec_string,
	.to_rec_stat	= ik_rec_stat,
};

#define IK_SEP		','
#define IK_SEP_VAL	':'

static void
ik_btr_open_create(void **state)
{
	bool		inplace = false;
	uint64_t	feats = 0;
	int		rc;
	bool	create;
	char	*arg;
	char	outbuf[64];

	create = tst_fn_val.input;
	arg = tst_fn_val.optval;

	if (!daos_handle_is_inval(ik_toh)) {
		fail_msg("Tree has been opened\n");
	}

	if (create && arg != NULL) {
		if (arg[0] == '+') {
			feats = BTR_FEAT_UINT_KEY;
			arg += 1;
		}
		if (arg[0] == 'i') { /* inplace create/open */
			inplace = true;
			if (arg[1] != IK_SEP) {
				sprintf(outbuf, "wrong parameter format %s\n",
						arg);
				fail_msg("%s", outbuf);
			}
			arg += 2;
		}

		if (arg[0] != 'o' || arg[1] != IK_SEP_VAL) {
			sprintf(outbuf, "incorrect format for tree order: %s\n",
					arg);
			fail_msg("%s", outbuf);
		}

		ik_order = atoi(&arg[2]);
		if (ik_order < BTR_ORDER_MIN || ik_order > BTR_ORDER_MAX) {
			sprintf(outbuf, "Invalid tree order %d\n", ik_order);
			fail_msg("%s", outbuf);
		}
	} else if (!create) {
		inplace = (ik_root->tr_class != 0);
<<<<<<< HEAD
		if (UMOFF_IS_NULL(ik_root_off) && !inplace) {
			D_ERROR("Please create tree first\n");
			return -1;
=======
		if (TMMID_IS_NULL(ik_root_mmid) && !inplace) {
			fail_msg("Please create tree first\n");
>>>>>>> 890e4edb
		}
	}

	if (create) {
		D_PRINT("Create btree with order %d%s feats "DF_X64"\n",
			ik_order, inplace ? " inplace" : "", feats);
		if (inplace) {
			rc = dbtree_create_inplace(IK_TREE_CLASS, feats,
						   ik_order, ik_uma, ik_root,
						   &ik_toh);
		} else {
			rc = dbtree_create(IK_TREE_CLASS, feats, ik_order,
					   ik_uma, &ik_root_off, &ik_toh);
		}
	} else {
		D_PRINT("Open btree%s\n", inplace ? " inplace" : "");
		if (inplace) {
			rc = dbtree_open_inplace(ik_root,
						 ik_uma,
						 &ik_toh);
		} else {
			rc = dbtree_open(ik_root_off, ik_uma, &ik_toh);
		}
	}
	if (rc != 0) {
		sprintf(outbuf, "Tree %s failed: %d\n",
				create ? "create" : "open", rc);
		fail_msg("%s", outbuf);
	}
}

static void
ik_btr_close_destroy(void **state)
{
	int		rc;
	bool	destroy;
	char	outbuf[64];

	destroy = tst_fn_val.input;

	if (daos_handle_is_inval(ik_toh)) {
		fail_msg("Invalid tree open handle\n");
	}

	if (destroy) {
		D_PRINT("Destroy btree\n");
		rc = dbtree_destroy(ik_toh);
	} else {
		D_PRINT("Close btree\n");
		rc = dbtree_close(ik_toh);
	}

	ik_toh = DAOS_HDL_INVAL;
	if (rc != 0) {
		sprintf(outbuf, "Tree %s failed: %d\n",
			destroy ? "destroy" : "close", rc);
		fail_msg("%s", outbuf);
	}
}

static int
btr_rec_verify_delete(umem_id_t *rec, daos_iov_t *key)
{
	struct umem_instance	*umm;
	struct ik_rec		*irec;

	umm = utest_utx2umm(ik_utx);

	irec	  = umem_id2ptr(umm, *rec);

	if ((sizeof(irec->ir_key) != key->iov_len) ||
		(irec->ir_key != *((uint64_t *)key->iov_buf))) {
		D_ERROR("Preserved record mismatch while delete\n");
		return -1;
	}

	utest_free(ik_utx, irec->ir_val_mmid);
	utest_free(ik_utx, *rec);

	return 0;
}

static char *
btr_opc2str(void)
{
	enum ik_btr_opc opc;

	opc = tst_fn_val.opc;
	switch (opc) {
	default:
		return "unknown";
	case BTR_OPC_UPDATE:
		return "update";
	case BTR_OPC_LOOKUP:
		return "lookup";
	case BTR_OPC_DELETE:
		return "delete";
	case BTR_OPC_DELETE_RETAIN:
		return "delete and retain";
	}
}

static void
ik_btr_kv_operate(void **state)
{
	int					count = 0;
	umem_id_t			rec_mmid;
	int					rc;
	enum	ik_btr_opc	opc;
	char				*str;
	bool				verbose;
	char				outbuf[64];

	opc = tst_fn_val.opc;
	str = tst_fn_val.optval;
	verbose = tst_fn_val.input;

	if (daos_handle_is_inval(ik_toh)) {
		fail_msg("Can't find opened tree\n");
	}

	while (str != NULL && !isspace(*str) && *str != '\0') {
		char	   *val = NULL;
		daos_iov_t	key_iov;
		daos_iov_t	val_iov;
		uint64_t	key;

		key = strtoul(str, NULL, 0);

		if (opc == BTR_OPC_UPDATE) {
			val = strchr(str, IK_SEP_VAL);
			if (val == NULL) {
				sprintf(outbuf,
				"Invalid parameters %s(errno %d)\n",
					str, errno);
				fail_msg("%s", outbuf);
			}
			str = ++val;
		}

		str = strchr(str, IK_SEP);
		if (str != NULL) {
			*str = '\0';
			str++;
		}

		daos_iov_set(&key_iov, &key, sizeof(key));
		switch (opc) {
		default:
			fail_msg("Invalid opcode\n");
		case BTR_OPC_UPDATE:
			daos_iov_set(&val_iov, val, strlen(val) + 1);
			rc = dbtree_update(ik_toh, &key_iov, &val_iov);
			if (rc != 0) {
				sprintf(outbuf,
				"Failed to update "DF_U64":%s\n", key, val);
				fail_msg("%s", outbuf);
			}
			break;

		case BTR_OPC_DELETE:
			rc = dbtree_delete(ik_toh, &key_iov, NULL);
			if (rc != 0) {
				sprintf(outbuf,
					"Failed to delete "DF_U64"\n", key);
				fail_msg("%s", outbuf);
			}
			if (verbose)
				D_PRINT("Deleted key "DF_U64"\n", key);

			if (dbtree_is_empty(ik_toh) && verbose)
				D_PRINT("Tree is empty now\n");
			break;

		case BTR_OPC_DELETE_RETAIN:
			rc = dbtree_delete(ik_toh, &key_iov, &rec_mmid);
			if (rc != 0) {
				sprintf(outbuf,
					"Failed to delete "DF_U64"\n", key);
				fail_msg("%s", outbuf);
			}

			/** Verify and delete rec_mmid here */
			rc = btr_rec_verify_delete(&rec_mmid, &key_iov);
			if (rc != 0) {
				fail_msg("Failed to verify and delete rec\n");
			}

			if (verbose)
				D_PRINT("Deleted key "DF_U64"\n", key);
			if (dbtree_is_empty(ik_toh) && verbose)
				D_PRINT("Tree is empty now\n");
			break;

		case BTR_OPC_LOOKUP:
			D_DEBUG(DB_TEST, "Looking for "DF_U64"\n", key);

			daos_iov_set(&val_iov, NULL, 0); /* get address */
			rc = dbtree_lookup(ik_toh, &key_iov, &val_iov);
			if (rc != 0) {
				sprintf(outbuf,
					"Failed to lookup "DF_U64"\n", key);
				fail_msg("%s", outbuf);
			}

			if (verbose) {
				D_PRINT("Found key "DF_U64", value %s\n",
					key, (char *)val_iov.iov_buf);
			}
			break;
		}
		count++;
	}
	if (verbose)
		D_PRINT("%s %d record(s)\n", btr_opc2str(), count);
}

static void
ik_btr_query(void **state)
{
	struct btr_attr		attr;
	struct btr_stat		stat;
	int			rc;
	char		outbuf[64];

	rc = dbtree_query(ik_toh, &attr, &stat);
	if (rc != 0) {
		sprintf(outbuf, "Failed to query btree: %d\n", rc);
		fail_msg("%s", outbuf);
	}

	D_PRINT("tree	[order=%d, depth=%d]\n", attr.ba_order, attr.ba_depth);
	D_PRINT("node	[total="DF_U64"]\n"
		"record [total="DF_U64"]\n"
		"key	[total="DF_U64", max="DF_U64"]\n"
		"val	[total="DF_U64", max="DF_U64"]\n",
		stat.bs_node_nr, stat.bs_rec_nr,
		stat.bs_key_sum, stat.bs_key_max,
		stat.bs_val_sum, stat.bs_val_max);

}

static void
ik_btr_iterate(void **state)
{
	daos_handle_t	ih;
	int		i;
	int		d;
	int		del;
	int		rc;
	int		opc;
	char		*err;
	char		*arg;

	arg = tst_fn_val.optval;

	if (daos_handle_is_inval(ik_toh)) {
		fail_msg("Can't find opened tree\n");
	}

	rc = dbtree_iter_prepare(ik_toh, BTR_ITER_EMBEDDED, &ih);
	if (rc != 0) {
		err = "Failed to initialize tree\n";
		goto failed;
	}

	if (arg[0] == 'b')
		opc = BTR_PROBE_LAST;
	else
		opc = BTR_PROBE_FIRST;

	if (arg[1] == ':')
		del = atoi(&arg[2]);
	else
		del = 0;

	for (i = d = 0;; i++) {
		daos_iov_t	key_iov;
		daos_iov_t	val_iov;
		uint64_t	key;

		if (i == 0 || (del != 0 && d <= del)) {
			rc = dbtree_iter_probe(ih, opc, DAOS_INTENT_DEFAULT,
						   NULL, NULL);
			if (rc == -DER_NONEXIST)
				break;

			if (rc != 0) {
				err = "probe failure\n";
				goto failed;
			}

			if (del != 0) {
				if (d == del)
					del = d = 0; /* done */
				else
					d++;
			}
		}

		daos_iov_set(&key_iov, NULL, 0);
		daos_iov_set(&val_iov, NULL, 0);
		rc = dbtree_iter_fetch(ih, &key_iov, &val_iov, NULL);
		if (rc != 0) {
			err = "fetch failure\n";
			goto failed;
		}

		D_ASSERT(key_iov.iov_len == sizeof(key));
		memcpy(&key, key_iov.iov_buf, sizeof(key));

		if (d != 0) { /* delete */
			D_PRINT("Delete "DF_U64": %s\n",
				key, (char *)val_iov.iov_buf);
			rc = dbtree_iter_delete(ih, NULL);
			if (rc != 0) {
				err = "delete failure\n";
				goto failed;
			}

		} else { /* iterate */
			D_PRINT(DF_U64": %s\n", key, (char *)val_iov.iov_buf);

			if (opc == BTR_PROBE_LAST)
				rc = dbtree_iter_prev(ih);
			else
				rc = dbtree_iter_next(ih);

			if (rc == -DER_NONEXIST)
				break;

			if (rc != 0) {
				err = "move failure\n";
				goto failed;
			}
		}
	}

	D_PRINT("%s iterator: total %d, deleted %d\n",
		opc == BTR_PROBE_FIRST ? "forward" : "backward", i, d);
	dbtree_iter_finish(ih);
	goto pass;

failed:
	dbtree_iter_finish(ih);
	fail_msg("%s", err);

pass:
	print_message("Test Passed\n");
}

/* fill in @arr with natural number from 1 to key_nr, randomize their order */
void
ik_btr_gen_keys(unsigned int *arr, unsigned int key_nr)
{
	int		nr;
	int		i;

	for (i = 0; i < key_nr; i++)
		arr[i] = i + 1;

	for (nr = key_nr; nr > 0; nr--) {
		unsigned int	tmp;
		int		j;

		j = rand() % nr;
		if (j != nr - 1) {
			tmp = arr[j];
			arr[j] = arr[nr - 1];
			arr[nr - 1] = tmp;
		}
	}
}

#define DEL_BATCH	10000
/**
 * batch btree operations:
 * 1) insert @key_nr number of integer keys
 * 2) lookup all the rest keys
 * 3) delete nr=DEL_BATCH keys
 * 4) repeat 2) and 3) util all keys are deleted
 */
static void
ik_btr_batch_oper(void **state)
{
	unsigned int	*arr;
	char		 buf[64];
	int		 i;
	unsigned int	key_nr;
	bool		 verbose;

	key_nr = atoi(tst_fn_val.optval);
	verbose = key_nr < 20;

	if (key_nr == 0 || key_nr > (1U << 28)) {
		D_PRINT("Invalid key number: %d\n", key_nr);
		fail();
	}

	D_ALLOC_ARRAY(arr, key_nr);
	if (arr == NULL)
		fail_msg("Array allocation failed");

	D_PRINT("Batch add %d records.\n", key_nr);
	ik_btr_gen_keys(arr, key_nr);
	for (i = 0; i < key_nr; i++) {
		sprintf(buf, "%d:%d", arr[i], arr[i]);
		tst_fn_val.opc = BTR_OPC_UPDATE;
		tst_fn_val.optval = buf;
		tst_fn_val.input = verbose;
		ik_btr_kv_operate(NULL);
	}

	ik_btr_query(NULL);
	/* lookup all rest records, delete 10000 of them, and repeat until
	 * deleting all records.
	 */
	ik_btr_gen_keys(arr, key_nr);
	for (i = 0; i < key_nr;) {
		int	j;

		D_PRINT("Batch lookup %d records.\n", key_nr - i);
		for (j = i; j < key_nr; j++) {
			sprintf(buf, "%d", arr[j]);
			tst_fn_val.opc = BTR_OPC_LOOKUP;
			tst_fn_val.optval = buf;
			tst_fn_val.input = verbose;
			ik_btr_kv_operate(NULL);
		}

		D_PRINT("Batch delete %d records.\n",
			min(key_nr - i, DEL_BATCH));

		for (j = 0; i < key_nr && j < DEL_BATCH; i++, j++) {
			sprintf(buf, "%d", arr[i]);
			tst_fn_val.opc = BTR_OPC_DELETE;
			tst_fn_val.optval = buf;
			tst_fn_val.input = verbose;
			ik_btr_kv_operate(NULL);
		}
	}
	ik_btr_query(NULL);
}

static void
ik_btr_perf(void **state)
{
	unsigned int	*arr;
	char		 buf[64];
	int		 i;
	double		 then;
	double		 now;
	unsigned int	key_nr;

	key_nr = atoi(tst_fn_val.optval);

	if (key_nr == 0 || key_nr > (1U << 28)) {
		D_PRINT("Invalid key number: %d\n", key_nr);
		fail();
	}

	D_PRINT("Btree performance test, order=%u, keys=%u\n",
		ik_order, key_nr);

	D_ALLOC_ARRAY(arr, key_nr);
	if (arr == NULL)
		fail_msg("Array allocation failed\n");

	/* step-1: Insert performance */
	ik_btr_gen_keys(arr, key_nr);
	then = dts_time_now();

	for (i = 0; i < key_nr; i++) {
		sprintf(buf, "%d:%d", arr[i], arr[i]);
		tst_fn_val.opc = BTR_OPC_UPDATE;
		tst_fn_val.optval = buf;
		tst_fn_val.input = false;
		ik_btr_kv_operate(NULL);
	}
	now = dts_time_now();
	D_PRINT("insert = %10.2f/sec\n", key_nr / (now - then));

	/* step-2: lookup performance */
	ik_btr_gen_keys(arr, key_nr);
	then = dts_time_now();

	for (i = 0; i < key_nr; i++) {
		sprintf(buf, "%d", arr[i]);
		tst_fn_val.opc = BTR_OPC_LOOKUP;
		tst_fn_val.optval = buf;
		tst_fn_val.input = false;
		ik_btr_kv_operate(NULL);
	}
	now = dts_time_now();
	D_PRINT("lookup = %10.2f/sec\n", key_nr / (now - then));

	/* step-3: delete performance */
	ik_btr_gen_keys(arr, key_nr);
	then = dts_time_now();

	for (i = 0; i < key_nr; i++) {
		sprintf(buf, "%d", arr[i]);
		tst_fn_val.opc = BTR_OPC_DELETE;
		tst_fn_val.optval = buf;
		tst_fn_val.input = false;
		ik_btr_kv_operate(NULL);
	}
	now = dts_time_now();
	D_PRINT("delete = %10.2f/sec\n", key_nr / (now - then));
	D_FREE(arr);
}

static int
run_btree_open_create_test(void)
{
	static const struct CMUnitTest btree_open_create_test[] = {
		{ "EVT001: btree_open_create test", ik_btr_open_create,
			NULL, NULL},
		{ NULL, NULL, NULL, NULL }
	};

	return cmocka_run_group_tests_name("btree open create test",
					btree_open_create_test, NULL, NULL);
}

static int
run_btree_close_destroy_test(void)
{
	static const struct CMUnitTest btree_close_destroy_test[] = {
		{ "EVT002: btree_close_destroy test", ik_btr_close_destroy,
			NULL, NULL},
		{ NULL, NULL, NULL, NULL }
	};

	return cmocka_run_group_tests_name("btree close destroy test",
					btree_close_destroy_test, NULL, NULL);
}

static int
run_btree_query_test(void)
{
	static const struct CMUnitTest btree_query_test[] = {
		{ "EVT003: btree_query test", ik_btr_query,
			NULL, NULL},
		{ NULL, NULL, NULL, NULL }
	};

	return cmocka_run_group_tests_name("btree query test",
					btree_query_test, NULL, NULL);
}

static int
run_btree_iter_test(void)
{
	static const struct CMUnitTest btree_iterate_test[] = {
		{ "EVT004: btree_iterate test", ik_btr_iterate,
			NULL, NULL},
		{ NULL, NULL, NULL, NULL }
	};

	return cmocka_run_group_tests_name("btree iterate test",
					btree_iterate_test, NULL, NULL);
}

static int
run_btree_batch_oper_test(void)
{
	static const struct CMUnitTest btree_batch_oper_test[] = {
		{ "EVT005: btree_batch_oper test", ik_btr_batch_oper,
			NULL, NULL},
		{ NULL, NULL, NULL, NULL }
	};

	return cmocka_run_group_tests_name("btree batch oper test",
					btree_batch_oper_test, NULL, NULL);
}

static int
run_btree_perf_test(void)
{
	static const struct CMUnitTest btree_perf_test[] = {
		{ "EVT006: btree_perf test", ik_btr_perf, NULL, NULL},
		{ NULL, NULL, NULL, NULL }
	};

	return cmocka_run_group_tests_name("btree perf test",
					btree_perf_test, NULL, NULL);
}

static int
run_btree_kv_operate_test(void)
{
	static const struct CMUnitTest btree_kv_operate_test[] = {
		{ "EVT007: btree_kv_operate test",
			ik_btr_kv_operate, NULL, NULL},
		{ NULL, NULL, NULL, NULL }
	};

	return cmocka_run_group_tests_name("btree kv operate test",
				btree_kv_operate_test, NULL, NULL);
}


static struct option btr_ops[] = {
	{ "create",	required_argument,	NULL,	'C'	},
	{ "destroy",	no_argument,		NULL,	'D'	},
	{ "open",	no_argument,		NULL,	'o'	},
	{ "close",	no_argument,		NULL,	'c'	},
	{ "update",	required_argument,	NULL,	'u'	},
	{ "find",	required_argument,	NULL,	'f'	},
	{ "delete",	required_argument,	NULL,	'd'	},
	{ "del_retain", required_argument,	NULL,	'r'	},
	{ "query",	no_argument,		NULL,	'q'	},
	{ "iterate",	required_argument,	NULL,	'i'	},
	{ "batch",	required_argument,	NULL,	'b'	},
	{ "perf",	required_argument,	NULL,	'p'	},
	{ NULL,		0,			NULL,	0	},
};

int
main(int argc, char **argv)
{
	struct timeval	tv;
	int		rc = 0;
	int		opt;

	gettimeofday(&tv, NULL);
	srand(tv.tv_usec);

	ik_toh = DAOS_HDL_INVAL;
	ik_root_off = UMOFF_NULL;

	rc = daos_debug_init(NULL);
	if (rc != 0)
		return rc;

	rc = dbtree_class_register(IK_TREE_CLASS, BTR_FEAT_UINT_KEY, &ik_ops);
	D_ASSERT(rc == 0);

	optind = 0;

	/* Check for -m option first */
	while ((opt = getopt_long(argc, argv, "mC:Docqu:d:r:f:i:b:p:", btr_ops,
				  NULL)) != -1) {
		if (opt == 'm') {
			D_PRINT("Using pmem\n");
			rc = utest_pmem_create(POOL_NAME, POOL_SIZE,
						   sizeof(*ik_root), &ik_utx);
			D_ASSERT(rc == 0);
			break;
		}
	}

	if (ik_utx == NULL) {
		D_PRINT("Using vmem\n");
		rc = utest_vmem_create(sizeof(*ik_root), &ik_utx);
		D_ASSERT(rc == 0);
	}

	ik_root = utest_utx2root(ik_utx);
	ik_uma = utest_utx2uma(ik_utx);

	/* start over */
	optind = 0;

	while ((opt = getopt_long(argc, argv, "mC:Docqu:d:r:f:i:b:p:", btr_ops,
				  NULL)) != -1) {
		tst_fn_val.optval = optarg;
		tst_fn_val.input = true;
		switch (opt) {
		case 'C':
			rc = run_btree_open_create_test();
			break;
		case 'D':
			tst_fn_val.input = true;
			rc = run_btree_close_destroy_test();
			break;
		case 'o':
			tst_fn_val.input = false;
			tst_fn_val.optval = NULL;
			rc = run_btree_open_create_test();
			break;
		case 'c':
			tst_fn_val.input = false;
			rc = run_btree_close_destroy_test();
			break;
		case 'q':
			rc = run_btree_query_test();
			break;
		case 'u':
			tst_fn_val.opc = BTR_OPC_UPDATE;
			rc = run_btree_kv_operate_test();
			break;
		case 'f':
			tst_fn_val.opc = BTR_OPC_LOOKUP;
			rc = run_btree_kv_operate_test();
			break;
		case 'd':
			tst_fn_val.opc = BTR_OPC_DELETE;
			rc = run_btree_kv_operate_test();
			break;
		case 'r':
			tst_fn_val.opc = BTR_OPC_DELETE_RETAIN;
			rc = run_btree_kv_operate_test();
			break;
		case 'i':
			rc = run_btree_iter_test();
			break;
		case 'b':
			rc = run_btree_batch_oper_test();
			break;
		case 'p':
			rc = run_btree_perf_test();
			break;
		default:
			D_PRINT("Unsupported command %c\n", opt);
		case 'm':
			/* handled previously */
			rc = 0;
			break;
		}
		if (rc != 0)
			break;
	}
	daos_debug_fini();
	rc += utest_utx_destroy(ik_utx);
	if (rc != 0)
		printf("Error: %d\n", rc);

	return rc;
}<|MERGE_RESOLUTION|>--- conflicted
+++ resolved
@@ -107,15 +107,9 @@
 ik_rec_alloc(struct btr_instance *tins, daos_iov_t *key_iov,
 		  daos_iov_t *val_iov, struct btr_record *rec)
 {
-<<<<<<< HEAD
 	umem_off_t		 irec_off;
 	struct ik_rec		*irec;
 	char			*vbuf;
-=======
-	TMMID(struct ik_rec)   irec_mmid;
-	struct ik_rec		  *irec;
-	char			  *vbuf;
->>>>>>> 890e4edb
 
 	irec_off = umem_zalloc_off(&tins->ti_umm, sizeof(struct ik_rec));
 	D_ASSERT(!UMOFF_IS_NULL(irec_off)); /* lazy bone... */
@@ -320,15 +314,8 @@
 		}
 	} else if (!create) {
 		inplace = (ik_root->tr_class != 0);
-<<<<<<< HEAD
-		if (UMOFF_IS_NULL(ik_root_off) && !inplace) {
-			D_ERROR("Please create tree first\n");
-			return -1;
-=======
-		if (TMMID_IS_NULL(ik_root_mmid) && !inplace) {
+		if (UMOFF_IS_NULL(ik_root_off) && !inplace)
 			fail_msg("Please create tree first\n");
->>>>>>> 890e4edb
-		}
 	}
 
 	if (create) {
