//
// (C) Copyright 2021-2022 Intel Corporation.
//
// SPDX-License-Identifier: BSD-2-Clause-Patent
//

package hardware

import (
	"context"
	"testing"

	"github.com/google/go-cmp/cmp"
	"github.com/google/go-cmp/cmp/cmpopts"
	"github.com/pkg/errors"

	"github.com/daos-stack/daos/src/control/common/test"
)

func TestHardware_VirtualDevice(t *testing.T) {
	mockPCIDev := mockPCIDevice("testdev")

	for name, tc := range map[string]struct {
		dev       *VirtualDevice
		expName   string
		expType   DeviceType
		expPCIDev *PCIDevice
	}{
		"nil": {},
		"no PCI dev": {
			dev: &VirtualDevice{
				Name: "testname",
				Type: DeviceTypeNetInterface,
			},
			expName: "testname",
			expType: DeviceTypeNetInterface,
		},
		"PCI dev": {
			dev: &VirtualDevice{
				Name:          "testname",
				Type:          DeviceTypeNetInterface,
				BackingDevice: mockPCIDev,
			},
			expName:   "testname",
			expType:   DeviceTypeNetInterface,
			expPCIDev: mockPCIDev,
		},
	} {
		t.Run(name, func(t *testing.T) {
			common.AssertEqual(t, tc.expName, tc.dev.DeviceName(), "")
			common.AssertEqual(t, tc.expType, tc.dev.DeviceType(), "")
			common.AssertEqual(t, tc.expPCIDev, tc.dev.PCIDevice(), "")
		})
	}
}

func TestHardware_Topology_AllDevices(t *testing.T) {
	for name, tc := range map[string]struct {
		topo      *Topology
		expResult map[string]Device
	}{
		"nil": {
			expResult: make(map[string]Device),
		},
		"no NUMA nodes": {
			topo:      &Topology{},
			expResult: make(map[string]Device),
		},
		"no PCI addrs": {
			topo: &Topology{
				NUMANodes: map[uint]*NUMANode{
					0: MockNUMANode(0, 8),
				},
			},
			expResult: make(map[string]Device),
		},
		"single device": {
			topo: &Topology{
				NUMANodes: map[uint]*NUMANode{
					0: MockNUMANode(0, 8).WithDevices(
						[]*PCIDevice{
							mockPCIDevice("test").withType(DeviceTypeNetInterface),
						},
					),
				},
			},
			expResult: map[string]Device{
				"test00": mockPCIDevice("test").withType(DeviceTypeNetInterface),
			},
		},
		"multi device": {
			topo: &Topology{
				NUMANodes: map[uint]*NUMANode{
					0: MockNUMANode(0, 8).WithDevices(
						[]*PCIDevice{
							mockPCIDevice("test0", 1, 1, 0).withType(DeviceTypeNetInterface),
							mockPCIDevice("test1", 1, 1, 0).withType(DeviceTypeOFIDomain),
							mockPCIDevice("test2", 1, 2, 1).withType(DeviceTypeNetInterface),
							mockPCIDevice("test3", 1, 2, 1).withType(DeviceTypeUnknown),
						},
					),
					1: MockNUMANode(1, 8).WithDevices(
						[]*PCIDevice{
							mockPCIDevice("test4", 2, 1, 1).withType(DeviceTypeNetInterface),
							mockPCIDevice("test5", 2, 1, 1).withType(DeviceTypeOFIDomain),
							mockPCIDevice("test6", 2, 2, 1).withType(DeviceTypeNetInterface),
						},
					),
				},
			},
			expResult: map[string]Device{
				"test001": mockPCIDevice("test0", 1, 1, 0).withType(DeviceTypeNetInterface),
				"test101": mockPCIDevice("test1", 1, 1, 0).withType(DeviceTypeOFIDomain),
				"test201": mockPCIDevice("test2", 1, 2, 1).withType(DeviceTypeNetInterface),
				"test301": mockPCIDevice("test3", 1, 2, 1).withType(DeviceTypeUnknown),
				"test402": mockPCIDevice("test4", 2, 1, 1).withType(DeviceTypeNetInterface),
				"test502": mockPCIDevice("test5", 2, 1, 1).withType(DeviceTypeOFIDomain),
				"test602": mockPCIDevice("test6", 2, 2, 1).withType(DeviceTypeNetInterface),
			},
		},
		"virtual devices": {
			topo: &Topology{
				NUMANodes: map[uint]*NUMANode{
					0: MockNUMANode(0, 8).WithDevices(
						[]*PCIDevice{
							mockPCIDevice("test").withType(DeviceTypeNetInterface),
						},
					),
				},
				VirtualDevices: []*VirtualDevice{
					{
						Name: "virt0",
						Type: DeviceTypeNetInterface,
					},
					{
						Name: "virt1",
						Type: DeviceTypeNetInterface,
					},
				},
			},
			expResult: map[string]Device{
				"test00": mockPCIDevice("test").withType(DeviceTypeNetInterface),
				"virt0": &VirtualDevice{
					Name: "virt0",
					Type: DeviceTypeNetInterface,
				},
				"virt1": &VirtualDevice{
					Name: "virt1",
					Type: DeviceTypeNetInterface,
				},
			},
		},
	} {
		t.Run(name, func(t *testing.T) {
			result := tc.topo.AllDevices()

			cmpOpts := []cmp.Option{
				cmpopts.IgnoreFields(PCIDevice{}, "NUMANode"),
			}
			if diff := cmp.Diff(tc.expResult, result, cmpOpts...); diff != "" {
				t.Fatalf("(-want, +got)\n%s\n", diff)
			}
		})
	}
}

func TestTopology_NumNUMANodes(t *testing.T) {
	for name, tc := range map[string]struct {
		topo      *Topology
		expResult int
	}{
		"nil": {},
		"empty": {
			topo: &Topology{},
		},
		"one": {
			topo: &Topology{
				NUMANodes: NodeMap{
					0: MockNUMANode(0, 8),
				},
			},
			expResult: 1,
		},
		"multiple": {
			topo: &Topology{
				NUMANodes: NodeMap{
					0: MockNUMANode(0, 8),
					1: MockNUMANode(1, 8),
					2: MockNUMANode(2, 8),
				},
			},
			expResult: 3,
		},
	} {
		t.Run(name, func(t *testing.T) {
			test.AssertEqual(t, tc.expResult, tc.topo.NumNUMANodes(), "")
		})
	}
}

func TestTopology_NumCoresPerNUMA(t *testing.T) {
	for name, tc := range map[string]struct {
		topo      *Topology
		expResult int
	}{
		"nil": {},
		"empty": {
			topo: &Topology{},
		},
		"no cores": {
			topo: &Topology{
				NUMANodes: NodeMap{
					0: MockNUMANode(0, 0),
				},
			},
		},
		"one NUMA": {
			topo: &Topology{
				NUMANodes: NodeMap{
					0: MockNUMANode(0, 6),
				},
			},
			expResult: 6,
		},
		"multiple NUMA": {
			topo: &Topology{
				NUMANodes: NodeMap{
					0: MockNUMANode(0, 8),
					1: MockNUMANode(1, 8),
					2: MockNUMANode(2, 8),
				},
			},
			expResult: 8,
		},
	} {
		t.Run(name, func(t *testing.T) {
			test.AssertEqual(t, tc.expResult, tc.topo.NumCoresPerNUMA(), "")
		})
	}
}

func TestHardware_Topology_AddDevice(t *testing.T) {
	for name, tc := range map[string]struct {
		topo      *Topology
		numaNode  uint
		device    *PCIDevice
		expResult *Topology
		expErr    error
	}{
		"nil topology": {
			device: &PCIDevice{
				Name:    "test",
				PCIAddr: *MustNewPCIAddress("0000:00:00.1"),
			},
			expErr: errors.New("nil"),
		},
		"nil input": {
			topo:      &Topology{},
			expErr:    errors.New("nil"),
			expResult: &Topology{},
		},
		"add to empty": {
			topo:     &Topology{},
			numaNode: 1,
			device: &PCIDevice{
				Name:    "test",
				PCIAddr: *MustNewPCIAddress("0000:00:00.1"),
			},
			expResult: &Topology{
				NUMANodes: NodeMap{
					1: MockNUMANode(1, 0).WithDevices([]*PCIDevice{
						{
							Name:    "test",
							PCIAddr: *MustNewPCIAddress("0000:00:00.1"),
						},
					}),
				},
			},
		},
		"add to existing node": {
			topo: &Topology{
				NUMANodes: NodeMap{
					1: MockNUMANode(1, 6).WithDevices([]*PCIDevice{
						{
							Name:    "test0",
							PCIAddr: *MustNewPCIAddress("0000:00:00.1"),
						},
					}),
				},
			},
			numaNode: 1,
			device: &PCIDevice{
				Name:    "test1",
				PCIAddr: *MustNewPCIAddress("0000:00:00.2"),
			},
			expResult: &Topology{
				NUMANodes: NodeMap{
					1: MockNUMANode(1, 6).WithDevices([]*PCIDevice{
						{
							Name:    "test0",
							PCIAddr: *MustNewPCIAddress("0000:00:00.1"),
						},
						{
							Name:    "test1",
							PCIAddr: *MustNewPCIAddress("0000:00:00.2"),
						},
					}),
				},
			},
		},
	} {
		t.Run(name, func(t *testing.T) {
			err := tc.topo.AddDevice(tc.numaNode, tc.device)

			test.CmpErr(t, tc.expErr, err)
			if diff := cmp.Diff(tc.expResult, tc.topo); diff != "" {
				t.Fatalf("(-want, +got)\n%s\n", diff)
			}
		})
	}
}

func TestHardware_Topology_AddVirtualDevice(t *testing.T) {
	for name, tc := range map[string]struct {
		topo      *Topology
		device    *VirtualDevice
		expResult *Topology
		expErr    error
	}{
		"nil topology": {
			device: &VirtualDevice{
				Name: "test",
			},
			expErr: errors.New("nil"),
		},
		"nil input": {
			topo:      &Topology{},
			expErr:    errors.New("nil"),
			expResult: &Topology{},
		},
		"add to empty": {
			topo: &Topology{},
			device: &VirtualDevice{
				Name: "test",
			},
			expResult: &Topology{
				VirtualDevices: []*VirtualDevice{
					{
						Name: "test",
					},
				},
			},
		},
		"add to existing": {
			topo: &Topology{
				VirtualDevices: []*VirtualDevice{
					{
						Name: "test0",
						Type: DeviceTypeNetInterface,
					},
				},
			},
			device: &VirtualDevice{
				Name: "test1",
				Type: DeviceTypeNetInterface,
			},
			expResult: &Topology{
				VirtualDevices: []*VirtualDevice{
					{
						Name: "test0",
						Type: DeviceTypeNetInterface,
					},
					{
						Name: "test1",
						Type: DeviceTypeNetInterface,
					},
				},
			},
		},
	} {
		t.Run(name, func(t *testing.T) {
			err := tc.topo.AddVirtualDevice(tc.device)

			common.CmpErr(t, tc.expErr, err)
			if diff := cmp.Diff(tc.expResult, tc.topo); diff != "" {
				t.Fatalf("(-want, +got)\n%s\n", diff)
			}
		})
	}
}

func TestHardware_Topology_Merge(t *testing.T) {
	testNuma := func(idx int) *NUMANode {
		nodes := []*NUMANode{
			MockNUMANode(1, 4).
				WithDevices([]*PCIDevice{
					{
						Name:      "test0",
						PCIAddr:   *MustNewPCIAddress("0000:00:00.1"),
						LinkSpeed: 60,
					},
				}).
				WithCPUCores([]CPUCore{}).
				WithPCIBuses([]*PCIBus{
					{
						LowAddress:  *MustNewPCIAddress("0000:00:00.0"),
						HighAddress: *MustNewPCIAddress("0000:05:00.0"),
					},
				}),
			MockNUMANode(2, 4).
				WithDevices([]*PCIDevice{
					{
						Name:    "test1",
						PCIAddr: *MustNewPCIAddress("0000:0a:00.1"),
					},
				}).
				WithCPUCores([]CPUCore{}).
				WithPCIBuses([]*PCIBus{
					{
						LowAddress:  *MustNewPCIAddress("0000:05:00.0"),
						HighAddress: *MustNewPCIAddress("0000:0f:00.0"),
					},
				}),
		}
		return nodes[idx]
	}

	for name, tc := range map[string]struct {
		topo      *Topology
		input     *Topology
		expResult *Topology
		expErr    error
	}{
		"nil base": {
			input:  &Topology{},
			expErr: errors.New("nil"),
		},
		"nil input": {
			topo:   &Topology{},
			expErr: errors.New("nil"),
		},
		"all empties": {
			topo:      &Topology{},
			input:     &Topology{},
			expResult: &Topology{},
		},
		"add to empty": {
			topo: &Topology{},
			input: &Topology{
				NUMANodes: NodeMap{
					testNuma(0).ID: testNuma(0),
				},
			},
			expResult: &Topology{
				NUMANodes: NodeMap{
					testNuma(0).ID: testNuma(0),
				},
			},
		},
		"add to existing NUMA node": {
			topo: &Topology{
				NUMANodes: NodeMap{
					1: MockNUMANode(1, 4).
						WithCPUCores([]CPUCore{}).
						WithPCIBuses([]*PCIBus{
							{
								LowAddress:  *MustNewPCIAddress("0000:00:00.0"),
								HighAddress: *MustNewPCIAddress("0000:05:00.0"),
							},
						}),
				},
			},
			input: &Topology{
				NUMANodes: NodeMap{
					1: MockNUMANode(1, 0).
						WithDevices([]*PCIDevice{
							{
								Name:      "test0",
								PCIAddr:   *MustNewPCIAddress("0000:00:00.1"),
								LinkSpeed: 60,
							},
						}),
				},
			},
			expResult: &Topology{
				NUMANodes: NodeMap{
					1: MockNUMANode(1, 4).
						WithDevices([]*PCIDevice{
							{
								Name:      "test0",
								PCIAddr:   *MustNewPCIAddress("0000:00:00.1"),
								LinkSpeed: 60,
							},
						}).
						WithCPUCores([]CPUCore{}).
						WithPCIBuses([]*PCIBus{
							{
								LowAddress:  *MustNewPCIAddress("0000:00:00.0"),
								HighAddress: *MustNewPCIAddress("0000:05:00.0"),
							},
						}),
				},
			},
		},
		"no intersection": {
			topo: &Topology{
				NUMANodes: NodeMap{
					testNuma(0).ID: testNuma(0),
				},
			},
			input: &Topology{
				NUMANodes: NodeMap{
					testNuma(1).ID: testNuma(1),
				},
			},
			expResult: &Topology{
				NUMANodes: NodeMap{
					testNuma(0).ID: testNuma(0),
					testNuma(1).ID: testNuma(1),
				},
			},
		},
		"add to same NUMA node": {
			topo: &Topology{
				NUMANodes: NodeMap{
					testNuma(0).ID: testNuma(0),
				},
			},
			input: &Topology{
				NUMANodes: NodeMap{
					testNuma(0).ID: MockNUMANode(testNuma(0).ID, 0).
						WithDevices([]*PCIDevice{
							{
								Name:    "test1",
								Type:    DeviceTypeNetInterface,
								PCIAddr: *MustNewPCIAddress("0000:00:00.2"),
							},
						}).
						WithCPUCores([]CPUCore{
							{
								ID: 4,
							},
						}).
						WithPCIBuses([]*PCIBus{
							{
								LowAddress:  *MustNewPCIAddress("0000:0f:00.0"),
								HighAddress: *MustNewPCIAddress("0000:20:00.0"),
							},
						}),
				},
			},
			expResult: &Topology{
				NUMANodes: NodeMap{
					testNuma(0).ID: MockNUMANode(testNuma(0).ID, 5).
						WithDevices([]*PCIDevice{
							testNuma(0).PCIDevices[*MustNewPCIAddress("0000:00:00.1")][0],
							{
								Name:    "test1",
								Type:    DeviceTypeNetInterface,
								PCIAddr: *MustNewPCIAddress("0000:00:00.2"),
							},
						}).
						WithPCIBuses([]*PCIBus{
							testNuma(0).PCIBuses[0],
							{
								LowAddress:  *MustNewPCIAddress("0000:0f:00.0"),
								HighAddress: *MustNewPCIAddress("0000:20:00.0"),
							},
						}),
				},
			},
		},
		"update": {
			topo: &Topology{
				NUMANodes: NodeMap{
					testNuma(0).ID: testNuma(0),
				},
			},
			input: &Topology{
				NUMANodes: NodeMap{
					testNuma(0).ID: MockNUMANode(testNuma(0).ID, 5).
						WithDevices([]*PCIDevice{
							{
								Name:    "test0",
								Type:    DeviceTypeNetInterface,
								PCIAddr: *MustNewPCIAddress("0000:00:00.1"),
							},
							{
								Name:      "test1",
								Type:      DeviceTypeNetInterface,
								PCIAddr:   *MustNewPCIAddress("0000:00:00.2"),
								LinkSpeed: 75,
							},
						}).
						WithPCIBuses([]*PCIBus{
							testNuma(0).PCIBuses[0],
							{
								LowAddress:  *MustNewPCIAddress("0000:0f:00.0"),
								HighAddress: *MustNewPCIAddress("0000:20:00.0"),
							},
						}),
				},
			},
			expResult: &Topology{
				NUMANodes: NodeMap{
					testNuma(0).ID: MockNUMANode(testNuma(0).ID, 5).
						WithDevices([]*PCIDevice{
							{
								Name:      "test0",
								Type:      DeviceTypeNetInterface,
								PCIAddr:   *MustNewPCIAddress("0000:00:00.1"),
								LinkSpeed: 60,
							},
							{
								Name:      "test1",
								Type:      DeviceTypeNetInterface,
								PCIAddr:   *MustNewPCIAddress("0000:00:00.2"),
								LinkSpeed: 75,
							},
						}).
						WithPCIBuses([]*PCIBus{
							testNuma(0).PCIBuses[0],
							{
								LowAddress:  *MustNewPCIAddress("0000:0f:00.0"),
								HighAddress: *MustNewPCIAddress("0000:20:00.0"),
							},
						}),
				},
			},
		},
		"add virtual devices": {
			topo: &Topology{
				NUMANodes: NodeMap{
					testNuma(0).ID: testNuma(0),
				},
				VirtualDevices: []*VirtualDevice{
					{
						Name: "virt0",
						Type: DeviceTypeNetInterface,
					},
				},
			},
			input: &Topology{
				VirtualDevices: []*VirtualDevice{
					{
						Name: "virt1",
						Type: DeviceTypeNetInterface,
					},
				},
			},
			expResult: &Topology{
				NUMANodes: NodeMap{
					testNuma(0).ID: testNuma(0),
				},
				VirtualDevices: []*VirtualDevice{
					{
						Name: "virt0",
						Type: DeviceTypeNetInterface,
					},
					{
						Name: "virt1",
						Type: DeviceTypeNetInterface,
					},
				},
			},
		},
		"update virtual devices": {
			topo: &Topology{
				NUMANodes: NodeMap{
					testNuma(0).ID: testNuma(0),
				},
				VirtualDevices: []*VirtualDevice{
					{
						Name: "virt0",
						Type: DeviceTypeNetInterface,
					},
					{
						Name: "virt1",
					},
				},
			},
			input: &Topology{
				NUMANodes: NodeMap{
					testNuma(0).ID: MockNUMANode(testNuma(0).ID, 5).
						WithDevices([]*PCIDevice{
							{
								Name:    "test0",
								Type:    DeviceTypeNetInterface,
								PCIAddr: *MustNewPCIAddress("0000:00:00.1"),
							},
						}),
				},
				VirtualDevices: []*VirtualDevice{
					{
						Name: "virt0",
						BackingDevice: &PCIDevice{
							Name:    "test0",
							Type:    DeviceTypeNetInterface,
							PCIAddr: *MustNewPCIAddress("0000:00:00.1"),
						},
					},
					{
						Name: "virt1",
						Type: DeviceTypeNetInterface,
					},
				},
			},
			expResult: &Topology{
				NUMANodes: NodeMap{
					testNuma(0).ID: MockNUMANode(testNuma(0).ID, 5).
						WithDevices([]*PCIDevice{
							{
								Name:      "test0",
								Type:      DeviceTypeNetInterface,
								PCIAddr:   *MustNewPCIAddress("0000:00:00.1"),
								LinkSpeed: 60,
							},
						}).
						WithPCIBuses([]*PCIBus{
							testNuma(0).PCIBuses[0],
						}),
				},
				VirtualDevices: []*VirtualDevice{
					{
						Name: "virt0",
						Type: DeviceTypeNetInterface,
						BackingDevice: &PCIDevice{
							Name:      "test0",
							Type:      DeviceTypeNetInterface,
							PCIAddr:   *MustNewPCIAddress("0000:00:00.1"),
							LinkSpeed: 60,
						},
					},
					{
						Name: "virt1",
						Type: DeviceTypeNetInterface,
					},
				},
			},
		},
		"incoming virtual dev named after HW dev": {
			topo: &Topology{
				NUMANodes: NodeMap{
					testNuma(0).ID: testNuma(0),
				},
			},
			input: &Topology{
				NUMANodes: NodeMap{},
				VirtualDevices: []*VirtualDevice{
					{
						Name: "test0",
						Type: DeviceTypeNetInterface,
					},
				},
			},
			expErr: errors.New("same name"),
		},
		"updated backing device not mapped": {
			topo: &Topology{
				NUMANodes: NodeMap{
					testNuma(0).ID: testNuma(0),
				},
				VirtualDevices: []*VirtualDevice{
					{
						Name: "virt0",
						Type: DeviceTypeNetInterface,
					},
				},
			},
			input: &Topology{
				NUMANodes: NodeMap{},
				VirtualDevices: []*VirtualDevice{
					{
						Name: "virt0",
						Type: DeviceTypeNetInterface,
						BackingDevice: &PCIDevice{
							Name:    "doesnotexist",
							Type:    DeviceTypeNetInterface,
							PCIAddr: *MustNewPCIAddress("0000:00:00.1"),
						},
					},
				},
			},
			expErr: errors.New("does not exist"),
		},
		"new backing device not mapped": {
			topo: &Topology{
				NUMANodes: NodeMap{
					testNuma(0).ID: testNuma(0),
				},
			},
			input: &Topology{
				NUMANodes: NodeMap{},
				VirtualDevices: []*VirtualDevice{
					{
						Name: "virt0",
						Type: DeviceTypeNetInterface,
						BackingDevice: &PCIDevice{
							Name:    "doesnotexist",
							Type:    DeviceTypeNetInterface,
							PCIAddr: *MustNewPCIAddress("0000:00:00.1"),
						},
					},
				},
			},
			expErr: errors.New("does not exist"),
		},
		"updated backing device is virtual": {
			topo: &Topology{
				NUMANodes: NodeMap{
					testNuma(0).ID: testNuma(0),
				},
				VirtualDevices: []*VirtualDevice{
					{
						Name: "virt0",
						Type: DeviceTypeNetInterface,
					},
					{
						Name: "virt1",
						Type: DeviceTypeNetInterface,
					},
				},
			},
			input: &Topology{
				NUMANodes: NodeMap{},
				VirtualDevices: []*VirtualDevice{
					{
						Name: "virt1",
						Type: DeviceTypeNetInterface,
						BackingDevice: &PCIDevice{
							Name:    "virt0",
							Type:    DeviceTypeNetInterface,
							PCIAddr: *MustNewPCIAddress("0000:00:00.1"),
						},
					},
				},
			},
			expErr: errors.New("not a PCI device"),
		},
		"new backing device is virtual": {
			topo: &Topology{
				NUMANodes: NodeMap{
					testNuma(0).ID: testNuma(0),
				},
				VirtualDevices: []*VirtualDevice{
					{
						Name: "virt0",
						Type: DeviceTypeNetInterface,
					},
				},
			},
			input: &Topology{
				NUMANodes: NodeMap{},
				VirtualDevices: []*VirtualDevice{
					{
						Name: "virt1",
						Type: DeviceTypeNetInterface,
						BackingDevice: &PCIDevice{
							Name:    "virt0",
							Type:    DeviceTypeNetInterface,
							PCIAddr: *MustNewPCIAddress("0000:00:00.1"),
						},
					},
				},
			},
			expErr: errors.New("not a PCI device"),
		},
	} {
		t.Run(name, func(t *testing.T) {
			err := tc.topo.Merge(tc.input)

<<<<<<< HEAD
			common.CmpErr(t, tc.expErr, err)
			if tc.expErr != nil {
				return
			}
			if diff := cmp.Diff(tc.expResult, tc.topo, common.CmpOptIgnoreFieldAnyType("NUMANode")); diff != "" {
=======
			test.CmpErr(t, tc.expErr, err)
			if diff := cmp.Diff(tc.expResult, tc.topo, test.CmpOptIgnoreFieldAnyType("NUMANode")); diff != "" {
>>>>>>> f29e5843
				t.Fatalf("(-want, +got)\n%s\n", diff)
			}
		})
	}
}

func TestHardware_DeviceType_String(t *testing.T) {
	for name, tc := range map[string]struct {
		devType   DeviceType
		expResult string
	}{
		"network": {
			devType:   DeviceTypeNetInterface,
			expResult: "network interface",
		},
		"OFI domain": {
			devType:   DeviceTypeOFIDomain,
			expResult: "OFI domain",
		},
		"unknown": {
			devType:   DeviceTypeUnknown,
			expResult: "unknown device type",
		},
		"not recognized": {
			devType:   DeviceType(0xffffffff),
			expResult: "unknown device type",
		},
	} {
		t.Run(name, func(t *testing.T) {
			test.AssertEqual(t, tc.expResult, tc.devType.String(), "")
		})
	}
}

func TestHardware_NewTopologyFactory(t *testing.T) {
	for name, tc := range map[string]struct {
		input     []*WeightedTopologyProvider
		expResult *TopologyFactory
	}{
		"empty": {
			expResult: &TopologyFactory{
				providers: []TopologyProvider{},
			},
		},
		"one provider": {
			input: []*WeightedTopologyProvider{
				{
					Provider: &MockTopologyProvider{},
					Weight:   1,
				},
			},
			expResult: &TopologyFactory{
				providers: []TopologyProvider{
					&MockTopologyProvider{},
				},
			},
		},
		"multiple providers": {
			input: []*WeightedTopologyProvider{
				{
					Provider: &MockTopologyProvider{
						GetTopoErr: errors.New("provider 1"),
					},
					Weight: 1,
				},
				{
					Provider: &MockTopologyProvider{
						GetTopoErr: errors.New("provider 3"),
					},
					Weight: 3,
				},
				{
					Provider: &MockTopologyProvider{
						GetTopoErr: errors.New("provider 2"),
					},
					Weight: 2,
				},
				{
					Provider: &MockTopologyProvider{
						GetTopoErr: errors.New("provider 4"),
					},
					Weight: 4,
				},
			},
			expResult: &TopologyFactory{
				providers: []TopologyProvider{
					&MockTopologyProvider{
						GetTopoErr: errors.New("provider 4"),
					},
					&MockTopologyProvider{
						GetTopoErr: errors.New("provider 3"),
					},
					&MockTopologyProvider{
						GetTopoErr: errors.New("provider 2"),
					},
					&MockTopologyProvider{
						GetTopoErr: errors.New("provider 1"),
					},
				},
			},
		},
	} {
		t.Run(name, func(t *testing.T) {
			result := NewTopologyFactory(tc.input...)

			if diff := cmp.Diff(tc.expResult, result,
				cmp.AllowUnexported(TopologyFactory{}),
				test.CmpOptEquateErrorMessages(),
			); diff != "" {
				t.Fatalf("(-want, +got)\n%s\n", diff)
			}
		})
	}
}

func TestHardware_TopologyFactory_GetTopology(t *testing.T) {
	testTopo1 := func() *Topology {
		return &Topology{
			NUMANodes: NodeMap{
				0: MockNUMANode(0, 6).
					WithDevices([]*PCIDevice{
						{
							Name: "net0",
							Type: DeviceTypeNetInterface,
						},
						{
							Name: "ofi0",
							Type: DeviceTypeOFIDomain,
						},
					}),
				1: MockNUMANode(1, 6).
					WithDevices([]*PCIDevice{
						{
							Name: "net1",
							Type: DeviceTypeNetInterface,
						},
						{
							Name: "ofi1",
							Type: DeviceTypeOFIDomain,
						},
					}),
			},
		}
	}

	testTopo2 := func() *Topology {
		return &Topology{
			NUMANodes: NodeMap{
				0: MockNUMANode(0, 6).
					WithDevices([]*PCIDevice{
						{
							Name: "net0",
							Type: DeviceTypeNetInterface,
						},
						{
							Name: "net2",
							Type: DeviceTypeNetInterface,
						},
					}),
				1: MockNUMANode(1, 6).
					WithDevices([]*PCIDevice{
						{
							Name: "net1",
							Type: DeviceTypeNetInterface,
						},
					}),
			},
		}
	}

	testMerged := testTopo1()
	testMerged.Merge(testTopo2())

	for name, tc := range map[string]struct {
		tf        *TopologyFactory
		expResult *Topology
		expErr    error
	}{
		"nil": {
			expErr: errors.New("nil"),
		},
		"no providers in factory": {
			tf:     &TopologyFactory{},
			expErr: errors.New("no TopologyProviders"),
		},
		"successful provider": {
			tf: &TopologyFactory{
				providers: []TopologyProvider{
					&MockTopologyProvider{
						GetTopoReturn: testTopo1(),
					},
				},
			},
			expResult: testTopo1(),
		},
		"multi provider": {
			tf: &TopologyFactory{
				providers: []TopologyProvider{
					&MockTopologyProvider{
						GetTopoReturn: testTopo1(),
					},
					&MockTopologyProvider{
						GetTopoReturn: testTopo2(),
					},
				},
			},
			expResult: testMerged,
		},
		"one provider fails": {
			tf: &TopologyFactory{
				providers: []TopologyProvider{
					&MockTopologyProvider{
						GetTopoErr: errors.New("mock GetTopology"),
					},
					&MockTopologyProvider{
						GetTopoReturn: testTopo2(),
					},
				},
			},
			expErr: errors.New("mock GetTopology"),
		},
	} {
		t.Run(name, func(t *testing.T) {
			result, err := tc.tf.GetTopology(context.Background())

			test.CmpErr(t, tc.expErr, err)
			if diff := cmp.Diff(tc.expResult, result); diff != "" {
				t.Fatalf("(-want, +got)\n%s\n", diff)
			}
		})
	}
}<|MERGE_RESOLUTION|>--- conflicted
+++ resolved
@@ -869,16 +869,11 @@
 		t.Run(name, func(t *testing.T) {
 			err := tc.topo.Merge(tc.input)
 
-<<<<<<< HEAD
-			common.CmpErr(t, tc.expErr, err)
+			test.CmpErr(t, tc.expErr, err)
 			if tc.expErr != nil {
 				return
 			}
-			if diff := cmp.Diff(tc.expResult, tc.topo, common.CmpOptIgnoreFieldAnyType("NUMANode")); diff != "" {
-=======
-			test.CmpErr(t, tc.expErr, err)
 			if diff := cmp.Diff(tc.expResult, tc.topo, test.CmpOptIgnoreFieldAnyType("NUMANode")); diff != "" {
->>>>>>> f29e5843
 				t.Fatalf("(-want, +got)\n%s\n", diff)
 			}
 		})
