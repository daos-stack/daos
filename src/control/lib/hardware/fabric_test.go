--- conflicted
+++ resolved
@@ -20,69 +20,6 @@
 	"github.com/daos-stack/daos/src/control/logging"
 )
 
-<<<<<<< HEAD
-func TestHardware_IsUnsupportedFabric(t *testing.T) {
-	for name, tc := range map[string]struct {
-		err       error
-		expResult bool
-	}{
-		"nil": {},
-		"true": {
-			err:       ErrUnsupportedFabric("dontcare"),
-			expResult: true,
-		},
-		"false": {
-			err: errors.New("something else"),
-		},
-	} {
-		t.Run(name, func(t *testing.T) {
-			test.AssertEqual(t, tc.expResult, IsUnsupportedFabric(tc.err), "")
-		})
-	}
-}
-
-func TestHardware_IsFabricNotReady(t *testing.T) {
-	for name, tc := range map[string]struct {
-		err       error
-		expResult bool
-	}{
-		"nil": {},
-		"true": {
-			err:       ErrFabricNotReady("dontcare"),
-			expResult: true,
-		},
-		"false": {
-			err: errors.New("something else"),
-		},
-	} {
-		t.Run(name, func(t *testing.T) {
-			test.AssertEqual(t, tc.expResult, IsFabricNotReady(tc.err), "")
-		})
-	}
-}
-
-func TestHardware_IsProviderNotOnDevice(t *testing.T) {
-	for name, tc := range map[string]struct {
-		err       error
-		expResult bool
-	}{
-		"nil": {},
-		"true": {
-			err:       ErrProviderNotOnDevice("dontcare", "dontcare"),
-			expResult: true,
-		},
-		"false": {
-			err: errors.New("something else"),
-		},
-	} {
-		t.Run(name, func(t *testing.T) {
-			test.AssertEqual(t, tc.expResult, IsProviderNotOnDevice(tc.err), "")
-		})
-	}
-}
-
-=======
->>>>>>> 8b40ade0
 func TestHardware_FabricInterface_String(t *testing.T) {
 	for name, tc := range map[string]struct {
 		fi        *FabricInterface
