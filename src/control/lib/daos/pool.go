--- conflicted
+++ resolved
@@ -109,12 +109,7 @@
 
 const (
 	// DefaultPoolQueryMask defines the default pool query mask.
-<<<<<<< HEAD
 	DefaultPoolQueryMask = PoolQueryMask(^uint64(0) &^ (C.DPI_ENGINES_ENABLED | C.DPI_ENGINES_DEAD))
-=======
-	DefaultPoolQueryMask = PoolQueryMask(^uint64(0) &^ (C.DPI_ENGINES_ENABLED |
-		C.DPI_ENGINES_DISABLED | C.DPI_ENGINES_DEAD))
->>>>>>> b4a51178
 	// HealthOnlyPoolQueryMask defines the mask for health-only queries.
 	HealthOnlyPoolQueryMask = PoolQueryMask(^uint64(0) &^ (C.DPI_ENGINES_ENABLED | C.DPI_SPACE))
 
