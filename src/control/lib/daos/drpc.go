//
// (C) Copyright 2019-2024 Intel Corporation.
// (C) Copyright 2025 Hewlett Packard Enterprise Development LP
//
// SPDX-License-Identifier: BSD-2-Clause-Patent
//

// This file imports all of the DAOS dRPC module/method IDs.

package daos

import (
	"fmt"
)

// #cgo CFLAGS: -I${SRCDIR}/../../include
// #include <daos/drpc_modules.h>
import "C"

const moduleMethodOffset = 100

func moduleName(id int32) string {
	if name, ok := map[int32]string{
		ModuleSecurityAgent: "Agent Security",
		ModuleMgmt:          "Management",
		ModuleSrv:           "Server",
		ModuleSecurity:      "Security",
	}[id]; ok {
		return name
	}

	return fmt.Sprintf("unknown module id: %d", id)
}

const (
	// ModuleSecurityAgent is the dRPC module for security tasks in DAOS agent
	ModuleSecurityAgent int32 = C.DRPC_MODULE_SEC_AGENT
	// ModuleMgmt is the dRPC module for management service tasks
	ModuleMgmt int32 = C.DRPC_MODULE_MGMT
	// ModuleSrv is the dRPC module for tasks relating to server setup
	ModuleSrv int32 = C.DRPC_MODULE_SRV
	// ModuleSecurity is the dRPC module for security tasks in DAOS server
	ModuleSecurity int32 = C.DRPC_MODULE_SEC
)

type securityAgentMethod int32

func (m securityAgentMethod) Module() int32 {
	return ModuleSecurityAgent
}

func (m securityAgentMethod) ID() int32 {
	return int32(m)
}

func (m securityAgentMethod) String() string {
	if s, ok := map[securityAgentMethod]string{
		MethodRequestCredentials: "request agent credentials",
	}[m]; ok {
		return s
	}

	return fmt.Sprintf("%s:%d", moduleName(m.Module()), m.ID())
}

const (
	// MethodRequestCredentials is a ModuleSecurityAgent method
	MethodRequestCredentials securityAgentMethod = C.DRPC_METHOD_SEC_AGENT_REQUEST_CREDS
)

type MgmtMethod int32

func (m MgmtMethod) Module() int32 {
	return ModuleMgmt
}

func (m MgmtMethod) ID() int32 {
	return int32(m)
}

func (m MgmtMethod) String() string {
	if s, ok := map[MgmtMethod]string{
		MethodPrepShutdown:         "PrepShutdown",
		MethodPingRank:             "PingRank",
		MethodSetRank:              "SetRank",
		MethodSetLogMasks:          "SetLogMasks",
		MethodGetAttachInfo:        "GetAttachInfo",
		MethodPoolCreate:           "PoolCreate",
		MethodPoolDestroy:          "PoolDestroy",
		MethodPoolEvict:            "PoolEvict",
		MethodPoolExclude:          "PoolExclude",
		MethodPoolDrain:            "PoolDrain",
		MethodPoolExtend:           "PoolExtend",
		MethodPoolReintegrate:      "PoolReintegrate",
		MethodBioHealth:            "BioHealth",
		MethodSetUp:                "SetUp",
		MethodSmdDevs:              "SmdDevs",
		MethodSmdPools:             "SmdPools",
		MethodPoolGetACL:           "PoolGetACL",
		MethodPoolOverwriteACL:     "PoolOverwriteACL",
		MethodPoolUpdateACL:        "PoolUpdateACL",
		MethodPoolDeleteACL:        "PoolDeleteACL",
		MethodSetFaultyState:       "SetFaultyState",
		MethodReplaceStorage:       "ReplaceStorage",
		MethodListContainers:       "ListContainers",
		MethodPoolQuery:            "PoolQuery",
		MethodPoolQueryTarget:      "PoolQueryTarget",
		MethodPoolSetProp:          "PoolSetProp",
		MethodContSetOwner:         "ContSetOwner",
		MethodGroupUpdate:          "GroupUpdate",
		MethodNotifyPoolConnect:    "NotifyPoolConnect",
		MethodNotifyPoolDisconnect: "NotifyPoolDisconnect",
		MethodNotifyExit:           "NotifyExit",
		MethodPoolGetProp:          "PoolGetProp",
		MethodPoolUpgrade:          "PoolUpgrade",
		MethodLedManage:            "LedManage",
		MethodCheckerStart:         "CheckerStart",
		MethodCheckerStop:          "CheckerStop",
		MethodCheckerQuery:         "CheckerQuery",
		MethodCheckerProp:          "CheckerProp",
		MethodCheckerAction:        "CheckerAction",
		MethodSetupClientTelemetry: "SetupClientTelemetry",
<<<<<<< HEAD
		MethodPoolRebuildStart:     "PoolRebuildStart",
		MethodPoolRebuildStop:      "PoolRebuildStop",
=======
		MethodCheckerSetPolicy:     "CheckerSetPolicy",
>>>>>>> 0755d988
	}[m]; ok {
		return s
	}

	return fmt.Sprintf("%s:%d", moduleName(m.Module()), m.ID())
}

const (
	// MethodPrepShutdown is a ModuleMgmt method
	MethodPrepShutdown MgmtMethod = C.DRPC_METHOD_MGMT_PREP_SHUTDOWN
	// MethodPingRank is a ModuleMgmt method
	MethodPingRank MgmtMethod = C.DRPC_METHOD_MGMT_PING_RANK
	// MethodSetRank is a ModuleMgmt method
	MethodSetRank MgmtMethod = C.DRPC_METHOD_MGMT_SET_RANK
	// MethodSetLogMasks is a ModuleMgmt method
	MethodSetLogMasks MgmtMethod = C.DRPC_METHOD_MGMT_SET_LOG_MASKS
	// MethodGetAttachInfo is a ModuleMgmt method
	MethodGetAttachInfo MgmtMethod = C.DRPC_METHOD_MGMT_GET_ATTACH_INFO
	// MethodPoolCreate is a ModuleMgmt method
	MethodPoolCreate MgmtMethod = C.DRPC_METHOD_MGMT_POOL_CREATE
	// MethodPoolDestroy is a ModuleMgmt method
	MethodPoolDestroy MgmtMethod = C.DRPC_METHOD_MGMT_POOL_DESTROY
	// MethodPoolEvict is a ModuleMgmt method to evict pool connections
	MethodPoolEvict MgmtMethod = C.DRPC_METHOD_MGMT_POOL_EVICT
	// MethodPoolExclude is a ModuleMgmt method for excluding pool ranks
	MethodPoolExclude MgmtMethod = C.DRPC_METHOD_MGMT_POOL_EXCLUDE
	// MethodPoolDrain is a ModuleMgmt method for draining pool ranks
	MethodPoolDrain MgmtMethod = C.DRPC_METHOD_MGMT_POOL_DRAIN
	// MethodPoolReintegrate is a ModuleMgmt method for reintegrating pool ranks
	MethodPoolReintegrate MgmtMethod = C.DRPC_METHOD_MGMT_POOL_REINT
	// MethodPoolExtend is a ModuleMgmt method for extending pool
	MethodPoolExtend MgmtMethod = C.DRPC_METHOD_MGMT_POOL_EXTEND
	// MethodBioHealth is a ModuleMgmt method
	MethodBioHealth MgmtMethod = C.DRPC_METHOD_MGMT_BIO_HEALTH_QUERY
	// MethodSetUp is a ModuleMgmt method
	MethodSetUp MgmtMethod = C.DRPC_METHOD_MGMT_SET_UP
	// MethodSmdDevs is a ModuleMgmt method
	MethodSmdDevs MgmtMethod = C.DRPC_METHOD_MGMT_SMD_LIST_DEVS
	// MethodSmdPools is a ModuleMgmt method
	MethodSmdPools MgmtMethod = C.DRPC_METHOD_MGMT_SMD_LIST_POOLS
	// MethodPoolGetACL is a ModuleMgmt method
	MethodPoolGetACL MgmtMethod = C.DRPC_METHOD_MGMT_POOL_GET_ACL
	// MethodPoolOverwriteACL is a ModuleMgmt method
	MethodPoolOverwriteACL MgmtMethod = C.DRPC_METHOD_MGMT_POOL_OVERWRITE_ACL
	// MethodPoolUpdateACL is a ModuleMgmt method
	MethodPoolUpdateACL MgmtMethod = C.DRPC_METHOD_MGMT_POOL_UPDATE_ACL
	// MethodPoolDeleteACL is a ModuleMgmt method
	MethodPoolDeleteACL MgmtMethod = C.DRPC_METHOD_MGMT_POOL_DELETE_ACL
	// MethodSetFaultyState is a ModuleMgmt method
	MethodSetFaultyState MgmtMethod = C.DRPC_METHOD_MGMT_DEV_SET_FAULTY
	// MethodReplaceStorage is a ModuleMgmt method
	MethodReplaceStorage MgmtMethod = C.DRPC_METHOD_MGMT_DEV_REPLACE
	// MethodListContainers is a ModuleMgmt method
	MethodListContainers MgmtMethod = C.DRPC_METHOD_MGMT_LIST_CONTAINERS
	// MethodPoolQuery defines a method for querying a pool
	MethodPoolQuery MgmtMethod = C.DRPC_METHOD_MGMT_POOL_QUERY
	// MethodPoolQueryTarget defines a method for querying a pool engine's targets
	MethodPoolQueryTarget MgmtMethod = C.DRPC_METHOD_MGMT_POOL_QUERY_TARGETS
	// MethodPoolSetProp defines a method for setting a pool property
	MethodPoolSetProp MgmtMethod = C.DRPC_METHOD_MGMT_POOL_SET_PROP
	// MethodContSetOwner defines a method for setting the container's owner
	MethodContSetOwner MgmtMethod = C.DRPC_METHOD_MGMT_CONT_SET_OWNER
	// MethodGroupUpdate defines a method for updating the group map
	MethodGroupUpdate MgmtMethod = C.DRPC_METHOD_MGMT_GROUP_UPDATE
	// MethodNotifyPoolConnect defines a method to indicate a successful pool connect call
	MethodNotifyPoolConnect MgmtMethod = C.DRPC_METHOD_MGMT_NOTIFY_POOL_CONNECT
	// MethodNotifyPoolDisconnect defines a method to indicate a successful pool disconnect call
	MethodNotifyPoolDisconnect MgmtMethod = C.DRPC_METHOD_MGMT_NOTIFY_POOL_DISCONNECT
	// MethodNotifyExit defines a method for signaling a clean client shutdown
	MethodNotifyExit MgmtMethod = C.DRPC_METHOD_MGMT_NOTIFY_EXIT
	// MethodPoolGetProp defines a method for getting pool properties
	MethodPoolGetProp MgmtMethod = C.DRPC_METHOD_MGMT_POOL_GET_PROP
	// MethodLedManage defines a method to manage a VMD device LED state
	MethodLedManage MgmtMethod = C.DRPC_METHOD_MGMT_LED_MANAGE
	// MethodCheckerStart defines a method for starting the checker
	MethodCheckerStart MgmtMethod = C.DRPC_METHOD_MGMT_CHK_START
	// MethodCheckerStop defines a method for stopping the checker
	MethodCheckerStop MgmtMethod = C.DRPC_METHOD_MGMT_CHK_STOP
	// MethodCheckerQuery defines a method for getting the checker status
	MethodCheckerQuery MgmtMethod = C.DRPC_METHOD_MGMT_CHK_QUERY
	// MethodCheckerProp defines a method for getting the checker properties
	MethodCheckerProp MgmtMethod = C.DRPC_METHOD_MGMT_CHK_PROP
	// MethodCheckerAction defines a method for specifying a checker action
	MethodCheckerAction MgmtMethod = C.DRPC_METHOD_MGMT_CHK_ACT
	// MethodPoolUpgrade defines a method for upgrade pool
	MethodPoolUpgrade MgmtMethod = C.DRPC_METHOD_MGMT_POOL_UPGRADE
	// MethodSetupClientTelemetry defines a method to setup client telemetry
	MethodSetupClientTelemetry MgmtMethod = C.DRPC_METHOD_MGMT_SETUP_CLIENT_TELEM
<<<<<<< HEAD
	// MethodPoolRebuildStart defines a method start an interactive pool rebuild
	MethodPoolRebuildStart MgmtMethod = C.DRPC_METHOD_MGMT_POOL_REBUILD_START
	// MethodPoolRebuildStop defines a method stop an interactive pool rebuild
	MethodPoolRebuildStop MgmtMethod = C.DRPC_METHOD_MGMT_POOL_REBUILD_STOP
=======
	// MethodCheckerSetPolicy defines a method to set policy for the checker
	MethodCheckerSetPolicy MgmtMethod = C.DRPC_METHOD_MGMT_CHK_SET_POLICY
>>>>>>> 0755d988
)

type SrvMethod int32

func (m SrvMethod) Module() int32 {
	return ModuleSrv
}

func (m SrvMethod) ID() int32 {
	return int32(m)
}

func (m SrvMethod) String() string {
	if s, ok := map[SrvMethod]string{
		MethodNotifyReady:         "notify ready",
		MethodClusterEvent:        "cluster event",
		MethodGetPoolServiceRanks: "get pool service ranks",
		MethodPoolFindByLabel:     "find pool by label",
		MethodListPools:           "list pools",
	}[m]; ok {
		return s
	}

	return fmt.Sprintf("%s:%d", moduleName(m.Module()), m.ID())
}

const (
	// MethodNotifyReady is a ModuleSrv method
	MethodNotifyReady SrvMethod = C.DRPC_METHOD_SRV_NOTIFY_READY
	// MethodGetPoolServiceRanks requests the service ranks for a pool
	MethodGetPoolServiceRanks SrvMethod = C.DRPC_METHOD_SRV_GET_POOL_SVC
	// MethodPoolFindByLabel requests the service ranks and UUID for a pool
	MethodPoolFindByLabel SrvMethod = C.DRPC_METHOD_SRV_POOL_FIND_BYLABEL
	// MethodClusterEvent notifies of a cluster event in the I/O Engine.
	MethodClusterEvent SrvMethod = C.DRPC_METHOD_SRV_CLUSTER_EVENT
	// MethodCheckerListPools requests the list of pools from the MS
	MethodCheckerListPools SrvMethod = C.DRPC_METHOD_CHK_LIST_POOL // TODO (DAOS-16126): Merge with MethodListPools
	// MethodCheckerRegisterPool registers a pool with the MS
	MethodCheckerRegisterPool SrvMethod = C.DRPC_METHOD_CHK_REG_POOL
	// MethodCheckerDeregisterPool deregisters a pool with the MS
	MethodCheckerDeregisterPool SrvMethod = C.DRPC_METHOD_CHK_DEREG_POOL
	// MethodCheckerReport reports a checker finding to the MS
	MethodCheckerReport SrvMethod = C.DRPC_METHOD_CHK_REPORT
	// MethodListPools requests the list of pools in the system
	MethodListPools SrvMethod = C.DRPC_METHOD_SRV_LIST_POOLS
)

type securityMethod int32

func (m securityMethod) Module() int32 {
	return ModuleSecurity
}

func (m securityMethod) ID() int32 {
	return int32(m)
}

func (m securityMethod) String() string {
	if s, ok := map[securityMethod]string{
		MethodValidateCredentials: "validate credentials",
	}[m]; ok {
		return s
	}

	return fmt.Sprintf("%s:%d", moduleName(m.Module()), m.ID())
}

const (
	// MethodValidateCredentials is a ModuleSecurity method
	MethodValidateCredentials securityMethod = C.DRPC_METHOD_SEC_VALIDATE_CREDS
)<|MERGE_RESOLUTION|>--- conflicted
+++ resolved
@@ -120,12 +120,9 @@
 		MethodCheckerProp:          "CheckerProp",
 		MethodCheckerAction:        "CheckerAction",
 		MethodSetupClientTelemetry: "SetupClientTelemetry",
-<<<<<<< HEAD
+		MethodCheckerSetPolicy:     "CheckerSetPolicy",
 		MethodPoolRebuildStart:     "PoolRebuildStart",
 		MethodPoolRebuildStop:      "PoolRebuildStop",
-=======
-		MethodCheckerSetPolicy:     "CheckerSetPolicy",
->>>>>>> 0755d988
 	}[m]; ok {
 		return s
 	}
@@ -214,15 +211,12 @@
 	MethodPoolUpgrade MgmtMethod = C.DRPC_METHOD_MGMT_POOL_UPGRADE
 	// MethodSetupClientTelemetry defines a method to setup client telemetry
 	MethodSetupClientTelemetry MgmtMethod = C.DRPC_METHOD_MGMT_SETUP_CLIENT_TELEM
-<<<<<<< HEAD
+	// MethodCheckerSetPolicy defines a method to set policy for the checker
+	MethodCheckerSetPolicy MgmtMethod = C.DRPC_METHOD_MGMT_CHK_SET_POLICY
 	// MethodPoolRebuildStart defines a method start an interactive pool rebuild
 	MethodPoolRebuildStart MgmtMethod = C.DRPC_METHOD_MGMT_POOL_REBUILD_START
 	// MethodPoolRebuildStop defines a method stop an interactive pool rebuild
 	MethodPoolRebuildStop MgmtMethod = C.DRPC_METHOD_MGMT_POOL_REBUILD_STOP
-=======
-	// MethodCheckerSetPolicy defines a method to set policy for the checker
-	MethodCheckerSetPolicy MgmtMethod = C.DRPC_METHOD_MGMT_CHK_SET_POLICY
->>>>>>> 0755d988
 )
 
 type SrvMethod int32
