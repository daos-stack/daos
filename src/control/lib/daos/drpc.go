--- conflicted
+++ resolved
@@ -120,10 +120,7 @@
 		MethodCheckerProp:          "CheckerProp",
 		MethodCheckerAction:        "CheckerAction",
 		MethodSetupClientTelemetry: "SetupClientTelemetry",
-<<<<<<< HEAD
-=======
 		MethodCheckerSetPolicy:     "CheckerSetPolicy",
->>>>>>> 6225f359
 		MethodPoolRebuildStart:     "PoolRebuildStart",
 		MethodPoolRebuildStop:      "PoolRebuildStop",
 	}[m]; ok {
@@ -214,11 +211,8 @@
 	MethodPoolUpgrade MgmtMethod = C.DRPC_METHOD_MGMT_POOL_UPGRADE
 	// MethodSetupClientTelemetry defines a method to setup client telemetry
 	MethodSetupClientTelemetry MgmtMethod = C.DRPC_METHOD_MGMT_SETUP_CLIENT_TELEM
-<<<<<<< HEAD
-=======
 	// MethodCheckerSetPolicy defines a method to set policy for the checker
 	MethodCheckerSetPolicy MgmtMethod = C.DRPC_METHOD_MGMT_CHK_SET_POLICY
->>>>>>> 6225f359
 	// MethodPoolRebuildStart defines a method start an interactive pool rebuild
 	MethodPoolRebuildStart MgmtMethod = C.DRPC_METHOD_MGMT_POOL_REBUILD_START
 	// MethodPoolRebuildStop defines a method stop an interactive pool rebuild
