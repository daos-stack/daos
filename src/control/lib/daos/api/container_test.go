--- conflicted
+++ resolved
@@ -418,11 +418,7 @@
 				defer tc.checkParams(t)
 			}
 
-<<<<<<< HEAD
-			ph, cleanup, gotErr := getContConn(mustLogCtx(tc.ctx, t), tc.sysName, tc.poolID, tc.contID, tc.flags)
-=======
-			ph, cleanup, gotErr := getContConn(test.MustLogContext(t, tc.ctx), "", tc.poolID, tc.contID, tc.flags)
->>>>>>> 73557060
+			ph, cleanup, gotErr := getContConn(test.MustLogContext(t, tc.ctx), tc.sysName, tc.poolID, tc.contID, tc.flags)
 			test.CmpErr(t, tc.expErr, gotErr)
 			if tc.expErr != nil {
 				return
