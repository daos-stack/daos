//
// (C) Copyright 2025 Google LLC
//
// SPDX-License-Identifier: BSD-2-Clause-Patent
//

package api

import (
	"context"
	"fmt"
	"reflect"
	"sort"
	"testing"

	"github.com/google/go-cmp/cmp"
	"github.com/google/go-cmp/cmp/cmpopts"
	"github.com/pkg/errors"

	"github.com/daos-stack/daos/src/control/build"
	"github.com/daos-stack/daos/src/control/common/test"
	"github.com/daos-stack/daos/src/control/lib/daos"
	"github.com/daos-stack/daos/src/control/lib/ranklist"
)

var (
	testPoolName = "test-pool"
)

func TestAPI_PoolConnect(t *testing.T) {
	defaultReq := PoolConnectReq{
		ID:      daos_default_PoolInfo.Label,
		SysName: build.DefaultSystemName,
		Flags:   daos.PoolConnectFlagReadWrite,
		Query:   true,
	}

	for name, tc := range map[string]struct {
		setup       func(t *testing.T)
		ctx         context.Context
		connReq     PoolConnectReq
		checkParams func(t *testing.T)
		expResp     *PoolConnectResp
		expErr      error
	}{
		"nil context": {
			connReq: defaultReq,
			expErr:  errNilCtx,
		},
		"no poolID in req": {
			ctx: test.Context(t),
			connReq: PoolConnectReq{
				SysName: defaultReq.SysName,
				Flags:   defaultReq.Flags,
				Query:   defaultReq.Query,
			},
			expErr: errors.Wrap(daos.InvalidInput, "no pool ID provided"),
		},
		"context already has a connection for a pool": {
			ctx: func() context.Context {
				otherPoolHdl := &PoolHandle{
					connHandle: connHandle{
						UUID:  test.MockPoolUUID(99),
						Label: "not-the-pool-you're-looking-for",
					},
				}
				return otherPoolHdl.toCtx(test.Context(t))
			}(),
			connReq: defaultReq,
			checkParams: func(t *testing.T) {
				test.CmpAny(t, "pool connect count", 0, daos_pool_connect_Count)
			},
			expErr: ErrContextHandleConflict,
		},
		"daos_pool_connect() fails": {
			setup: func(t *testing.T) {
				daos_pool_connect_RC = -_Ctype_int(daos.IOError)
			},
			ctx:     test.Context(t),
			connReq: defaultReq,
			expErr:  errors.Wrap(daos.IOError, "failed to connect to pool"),
		},
		"daos_pool_connect() succeeds": {
			ctx:     test.Context(t),
			connReq: defaultReq,
			checkParams: func(t *testing.T) {
				test.CmpAny(t, "poolID", defaultReq.ID, daos_pool_connect_SetPoolID)
				test.CmpAny(t, "sysName", defaultReq.SysName, daos_pool_connect_SetSys)
				test.CmpAny(t, "flags", defaultReq.Flags, daos_pool_connect_SetFlags)
				test.CmpAny(t, "query", daos.DefaultPoolQueryMask, daos_pool_connect_QueryMask)
			},
			expResp: &PoolConnectResp{
				Connection: &PoolHandle{
					connHandle: connHandle{
						Label:      daos_default_PoolInfo.Label,
						UUID:       daos_default_PoolInfo.UUID,
						daosHandle: *defaultPoolHdl(),
					},
				},
				Info: defaultPoolInfo(),
			},
		},
		"Connect with UUID and query enabled": {
			ctx: test.Context(t),
			connReq: PoolConnectReq{
				ID:      daos_default_PoolInfo.UUID.String(),
				SysName: defaultReq.SysName,
				Flags:   defaultReq.Flags,
				Query:   true,
			},
			expResp: &PoolConnectResp{
				Connection: &PoolHandle{
					connHandle: connHandle{
						Label:      daos_default_PoolInfo.Label,
						UUID:       daos_default_PoolInfo.UUID,
						daosHandle: *defaultPoolHdl(),
					},
				},
				Info: defaultPoolInfo(),
			},
		},
		"Connect with UUID and query enabled -- query fails": {
			setup: func(t *testing.T) {
				daos_pool_query_RC = -_Ctype_int(daos.IOError)
			},
			ctx: test.Context(t),
			connReq: PoolConnectReq{
				ID:      daos_default_PoolInfo.UUID.String(),
				SysName: defaultReq.SysName,
				Flags:   defaultReq.Flags,
				Query:   true,
			},
			checkParams: func(t *testing.T) {
				test.CmpAny(t, "pool disconnect count", 1, daos_pool_disconnect_Count)
			},
			expErr: daos.IOError,
		},
		"Connect with UUID and query disabled": {
			ctx: test.Context(t),
			connReq: PoolConnectReq{
				ID:      daos_default_PoolInfo.UUID.String(),
				SysName: defaultReq.SysName,
				Flags:   defaultReq.Flags,
				Query:   false,
			},
			expResp: &PoolConnectResp{
				Connection: &PoolHandle{
					connHandle: connHandle{
						Label:      MissingPoolLabel,
						UUID:       daos_default_PoolInfo.UUID,
						daosHandle: *defaultPoolHdl(),
					},
				},
				Info: func() *daos.PoolInfo {
					out := defaultPoolInfo()
					out.Label = MissingPoolLabel
					return out
				}(),
			},
		},
	} {
		t.Run(name, func(t *testing.T) {
			t.Cleanup(ResetTestStubs)
			if tc.setup != nil {
				tc.setup(t)
			}

			if tc.checkParams != nil {
				defer tc.checkParams(t)
			}

			gotResp, gotErr := PoolConnect(test.MustLogContext(t, tc.ctx), tc.connReq)
			test.CmpErr(t, tc.expErr, gotErr)
			if tc.expErr != nil {
				return
			}

			cmpOpts := cmp.Options{
				cmp.Comparer(func(a, b *PoolHandle) bool {
					return a != nil && b != nil && a.String() == b.String()
				}),
				// These fields aren't populated in the PoolConnect() query.
				cmpopts.IgnoreFields(daos.PoolInfo{},
					"EnabledRanks", "DisabledRanks", "DeadRanks", "ServiceReplicas",
				),
			}
			test.CmpAny(t, "PoolConnectResp", tc.expResp, gotResp, cmpOpts...)
		})
	}
}

func TestAPI_getPoolConn(t *testing.T) {
	for name, tc := range map[string]struct {
		setup       func(t *testing.T)
		ctx         context.Context
		sysName     string
		poolID      string
		flags       daos.PoolConnectFlag
		checkParams func(t *testing.T)
		expHdl      *PoolHandle
		expErr      error
	}{
		"pool handle in context with non-empty ID": {
			ctx:    defaultPoolHandle().toCtx(test.Context(t)),
			poolID: testPoolName,
			expErr: errors.New("PoolHandle found in context with non-empty poolID"),
		},
		"pool handle in context": {
			ctx:    defaultPoolHandle().toCtx(test.Context(t)),
			expHdl: defaultPoolHandle(),
		},
		"pool handle not in context, no poolID": {
			ctx:    test.Context(t),
			expErr: errors.Wrap(daos.InvalidInput, "no pool ID provided"),
		},
		"pool not in context; pool connect fails": {
			ctx: test.Context(t),
			setup: func(t *testing.T) {
				daos_pool_connect_RC = -_Ctype_int(daos.IOError)
			},
			poolID: testPoolName,
			expErr: errors.Wrap(daos.IOError, "failed to connect to pool"),
		},
		"pool handle from Connect() with non-default sys name": {
			ctx:     test.Context(t),
			poolID:  daos_default_PoolInfo.Label,
			sysName: "non-default",
			checkParams: func(t *testing.T) {
				test.CmpAny(t, "poolID", daos_default_PoolInfo.Label, daos_pool_connect_SetPoolID)
				test.CmpAny(t, "sysName", "non-default", daos_pool_connect_SetSys)
				test.CmpAny(t, "flags", daos.PoolConnectFlagReadOnly, daos_pool_connect_SetFlags)
				test.CmpAny(t, "query", daos.PoolQueryMask(0), daos_pool_connect_QueryMask)
			},
			expHdl: defaultPoolHandle(),
		},
		"pool handle from Connect()": {
			ctx:    test.Context(t),
			poolID: daos_default_PoolInfo.Label,
			checkParams: func(t *testing.T) {
				test.CmpAny(t, "poolID", daos_default_PoolInfo.Label, daos_pool_connect_SetPoolID)
				test.CmpAny(t, "sysName", "", daos_pool_connect_SetSys)
				test.CmpAny(t, "flags", daos.PoolConnectFlagReadOnly, daos_pool_connect_SetFlags)
				test.CmpAny(t, "query", daos.PoolQueryMask(0), daos_pool_connect_QueryMask)
			},
			expHdl: defaultPoolHandle(),
		},
	} {
		t.Run(name, func(t *testing.T) {
			t.Cleanup(ResetTestStubs)
			if tc.setup != nil {
				tc.setup(t)
			}

			ctx := tc.ctx
			if ctx == nil {
				ctx = test.Context(t)
			}

			if tc.checkParams != nil {
				defer tc.checkParams(t)
			}

<<<<<<< HEAD
			ph, cleanup, gotErr := getPoolConn(mustLogCtx(ctx, t), tc.sysName, tc.poolID, tc.flags)
=======
			ph, cleanup, gotErr := getPoolConn(test.MustLogContext(t, ctx), "", tc.poolID, tc.flags)
>>>>>>> 73557060
			test.CmpErr(t, tc.expErr, gotErr)
			if tc.expErr != nil {
				return
			}
			t.Cleanup(cleanup)

			cmpOpts := cmp.Options{
				cmp.Comparer(func(a, b *PoolHandle) bool {
					return a != nil && b != nil && a.String() == b.String()
				}),
			}
			test.CmpAny(t, "PoolHandle", tc.expHdl, ph, cmpOpts...)
		})
	}
}

func TestAPI_PoolQuery(t *testing.T) {
	for name, tc := range map[string]struct {
		setup       func(t *testing.T)
		ctx         context.Context
		poolID      string
		queryMask   daos.PoolQueryMask
		checkParams func(t *testing.T)
		expResp     *daos.PoolInfo
		expErr      error
	}{
		"nil context": {
			expErr: errNilCtx,
		},
		"daos_pool_query() fails": {
			setup: func(t *testing.T) {
				daos_pool_query_RC = -_Ctype_int(daos.IOError)
			},
			ctx:    test.Context(t),
			poolID: daos_default_PoolInfo.Label,
			expErr: errors.Wrap(daos.IOError, "failed to query pool"),
		},
		"daos_pool_query() fails on enabled ranks": {
			setup: func(t *testing.T) {
				daos_pool_query_RC = -_Ctype_int(daos.IOError)
			},
			ctx:       test.Context(t),
			poolID:    daos_default_PoolInfo.Label,
			queryMask: daos.MustNewPoolQueryMask(daos.PoolQueryOptionEnabledEngines, daos.PoolQueryOptionDisabledEngines),
			expErr:    errors.Wrap(daos.IOError, "failed to query pool"),
		},
		"unspecified query mask": {
			ctx: defaultPoolHandle().toCtx(test.Context(t)),
			expResp: func() *daos.PoolInfo {
				out := defaultPoolInfo()
				out.QueryMask = daos.DefaultPoolQueryMask
				out.EnabledRanks = nil
				return out
			}(),
		},
		"default query mask": {
			ctx:       defaultPoolHandle().toCtx(test.Context(t)),
			queryMask: daos.DefaultPoolQueryMask,
			expResp: func() *daos.PoolInfo {
				out := defaultPoolInfo()
				out.QueryMask = daos.DefaultPoolQueryMask
				out.EnabledRanks = nil
				return out
			}(),
		},
		"health-only query mask": {
			ctx:       defaultPoolHandle().toCtx(test.Context(t)),
			queryMask: daos.HealthOnlyPoolQueryMask,
			expResp: func() *daos.PoolInfo {
				out := defaultPoolInfo()
				out.QueryMask = daos.HealthOnlyPoolQueryMask
				out.EnabledRanks = nil
				out.TierStats = nil
				return out
			}(),
		},
		"enabled ranks": {
			ctx:       defaultPoolHandle().toCtx(test.Context(t)),
			queryMask: daos.MustNewPoolQueryMask(daos.PoolQueryOptionEnabledEngines),
			expResp: func() *daos.PoolInfo {
				out := defaultPoolInfo()
				out.QueryMask = daos.MustNewPoolQueryMask(daos.PoolQueryOptionEnabledEngines)
				out.DisabledRanks = nil
				out.TierStats = nil
				return out
			}(),
		},
		"enabled & disabled ranks": {
			ctx:       defaultPoolHandle().toCtx(test.Context(t)),
			queryMask: daos.MustNewPoolQueryMask(daos.PoolQueryOptionEnabledEngines, daos.PoolQueryOptionDisabledEngines),
			expResp: func() *daos.PoolInfo {
				out := defaultPoolInfo()
				out.QueryMask = daos.MustNewPoolQueryMask(daos.PoolQueryOptionEnabledEngines, daos.PoolQueryOptionDisabledEngines)
				out.TierStats = nil
				return out
			}(),
		},
		"space-only": {
			ctx:       defaultPoolHandle().toCtx(test.Context(t)),
			queryMask: daos.MustNewPoolQueryMask(daos.PoolQueryOptionSpace),
			expResp: func() *daos.PoolInfo {
				out := defaultPoolInfo()
				out.QueryMask = daos.MustNewPoolQueryMask(daos.PoolQueryOptionSpace)
				out.EnabledRanks = nil
				out.DisabledRanks = nil
				return out
			}(),
		},
	} {
		t.Run(name, func(t *testing.T) {
			t.Cleanup(ResetTestStubs)
			if tc.setup != nil {
				tc.setup(t)
			}

			if tc.checkParams != nil {
				defer tc.checkParams(t)
			}

			gotResp, err := PoolQuery(test.MustLogContext(t, tc.ctx), "", tc.poolID, tc.queryMask)
			test.CmpErr(t, tc.expErr, err)
			if tc.expErr != nil {
				return
			}

			cmpOpts := cmp.Options{
				cmp.Comparer(func(a, b ranklist.RankSet) bool {
					return a.String() == b.String()
				}),
			}
			test.CmpAny(t, "PoolQuery() PoolInfo", tc.expResp, gotResp, cmpOpts...)
		})
	}
}

func TestAPI_PoolQueryTargets(t *testing.T) {
	allTgtCt := daos_default_PoolInfo.TotalTargets / daos_default_PoolInfo.TotalEngines

	for name, tc := range map[string]struct {
		setup       func(t *testing.T)
		ctx         context.Context
		poolID      string
		rank        ranklist.Rank
		targets     *ranklist.RankSet
		checkParams func(t *testing.T)
		expResp     []*daos.PoolQueryTargetInfo
		expErr      error
	}{
		"nil context": {
			expErr: errNilCtx,
		},
		"daos_pool_query() fails": {
			setup: func(t *testing.T) {
				daos_pool_query_RC = -_Ctype_int(daos.IOError)
			},
			ctx:    test.Context(t),
			poolID: daos_default_PoolInfo.Label,
			expErr: errors.Wrap(daos.IOError, "failed to query pool"),
		},
		"daos_pool_query_target() fails": {
			setup: func(t *testing.T) {
				daos_pool_query_target_RC = -_Ctype_int(daos.IOError)
			},
			ctx:    test.Context(t),
			poolID: daos_default_PoolInfo.Label,
			expErr: daos.IOError,
		},
		"pool query returns zero targets": {
			setup: func(t *testing.T) {
				daos_pool_query_PoolInfo = defaultPoolInfo()
				daos_pool_query_PoolInfo.TotalTargets = 0
			},
			ctx:    test.Context(t),
			poolID: daos_default_PoolInfo.Label,
			expErr: errors.New("failed to derive target count"),
		},
		"pool query returns zero engines": {
			setup: func(t *testing.T) {
				daos_pool_query_PoolInfo = defaultPoolInfo()
				daos_pool_query_PoolInfo.TotalEngines = 0
			},
			ctx:    test.Context(t),
			poolID: daos_default_PoolInfo.Label,
			expErr: errors.New("failed to derive target count"),
		},
		"nil target set gets all": {
			ctx:     test.Context(t),
			poolID:  daos_default_PoolInfo.Label,
			rank:    1,
			targets: nil,
			checkParams: func(t *testing.T) {
				test.CmpAny(t, "rank", _Ctype_uint32_t(1), daos_pool_query_target_SetRank)
				test.CmpAny(t, "last target", _Ctype_uint32_t(allTgtCt-1), daos_pool_query_target_SetTgt)
			},
			expResp: func() []*daos.PoolQueryTargetInfo {
				infos := make([]*daos.PoolQueryTargetInfo, allTgtCt)
				for i := range infos {
					infos[i] = &daos_default_PoolQueryTargetInfo
				}
				return infos
			}(),
		},
		"empty target set gets all": {
			ctx:     test.Context(t),
			poolID:  daos_default_PoolInfo.Label,
			rank:    1,
			targets: ranklist.NewRankSet(),
			checkParams: func(t *testing.T) {
				test.CmpAny(t, "rank", _Ctype_uint32_t(1), daos_pool_query_target_SetRank)
				test.CmpAny(t, "last target", _Ctype_uint32_t(allTgtCt-1), daos_pool_query_target_SetTgt)
			},
			expResp: func() []*daos.PoolQueryTargetInfo {
				infos := make([]*daos.PoolQueryTargetInfo, allTgtCt)
				for i := range infos {
					infos[i] = &daos_default_PoolQueryTargetInfo
				}
				return infos
			}(),
		},
		"specified target should not query pool for target list": {
			setup: func(t *testing.T) {
				daos_pool_query_RC = -_Ctype_int(daos.IOError) // fail if the pool is queried
			},
			ctx:     test.Context(t),
			poolID:  daos_default_PoolInfo.Label,
			rank:    1,
			targets: ranklist.MustCreateRankSet("1"),
			checkParams: func(t *testing.T) {
				test.CmpAny(t, "rank", _Ctype_uint32_t(1), daos_pool_query_target_SetRank)
				test.CmpAny(t, "last target", _Ctype_uint32_t(1), daos_pool_query_target_SetTgt)
			},
			expResp: func() []*daos.PoolQueryTargetInfo {
				infos := make([]*daos.PoolQueryTargetInfo, 1)
				for i := range infos {
					infos[i] = &daos_default_PoolQueryTargetInfo
				}
				return infos
			}(),
		},
	} {
		t.Run(name, func(t *testing.T) {
			t.Cleanup(ResetTestStubs)
			if tc.setup != nil {
				tc.setup(t)
			}

			if tc.checkParams != nil {
				defer tc.checkParams(t)
			}

			gotResp, err := PoolQueryTargets(test.MustLogContext(t, tc.ctx), "", tc.poolID, tc.rank, tc.targets)
			test.CmpErr(t, tc.expErr, err)
			if tc.expErr != nil {
				return
			}

			cmpOpts := cmp.Options{
				cmp.Comparer(func(a, b ranklist.RankSet) bool {
					return a.String() == b.String()
				}),
			}
			test.CmpAny(t, "PoolQueryTargets() response", tc.expResp, gotResp, cmpOpts...)
		})
	}
}

func TestAPI_PoolListAttributes(t *testing.T) {
	for name, tc := range map[string]struct {
		setup    func(t *testing.T)
		ctx      context.Context
		poolID   string
		expNames []string
		expErr   error
	}{
		"nil context": {
			expErr: errNilCtx,
		},
		"daos_pool_list_attr() fails (get buf size)": {
			setup: func(t *testing.T) {
				daos_pool_list_attr_RC = -_Ctype_int(daos.IOError)
			},
			ctx:    defaultPoolHandle().toCtx(test.Context(t)),
			expErr: errors.Wrap(daos.IOError, "failed to list pool attributes"),
		},
		"daos_pool_list_attr() fails (fetch names)": {
			setup: func(t *testing.T) {
				daos_pool_list_attr_RCList = []_Ctype_int{
					0,
					-_Ctype_int(daos.IOError),
				}
			},
			ctx:    defaultPoolHandle().toCtx(test.Context(t)),
			expErr: errors.Wrap(daos.IOError, "failed to list pool attributes"),
		},
		"no attributes set": {
			setup: func(t *testing.T) {
				daos_pool_list_attr_AttrList = nil
			},
			ctx: defaultPoolHandle().toCtx(test.Context(t)),
		},
		"success": {
			ctx: defaultPoolHandle().toCtx(test.Context(t)),
			expNames: []string{
				daos_default_AttrList[0].Name,
				daos_default_AttrList[1].Name,
				daos_default_AttrList[2].Name,
			},
		},
	} {
		t.Run(name, func(t *testing.T) {
			t.Cleanup(ResetTestStubs)
			if tc.setup != nil {
				tc.setup(t)
			}

			gotNames, err := PoolListAttributes(test.MustLogContext(t, tc.ctx), "", tc.poolID)
			test.CmpErr(t, tc.expErr, err)
			if tc.expErr != nil {
				return
			}

			test.CmpAny(t, "PoolListAttributes()", tc.expNames, gotNames)
		})
	}
}

func TestAPI_PoolGetAttributes(t *testing.T) {
	for name, tc := range map[string]struct {
		setup       func(t *testing.T)
		ctx         context.Context
		poolID      string
		attrNames   []string
		checkParams func(t *testing.T)
		expAttrs    daos.AttributeList
		expErr      error
	}{
		"nil context": {
			expErr: errNilCtx,
		},
		"daos_pool_list_attr() fails": {
			setup: func(t *testing.T) {
				daos_pool_list_attr_RC = -_Ctype_int(daos.IOError)
			},
			ctx:    defaultPoolHandle().toCtx(test.Context(t)),
			expErr: errors.Wrap(daos.IOError, "failed to list pool attributes"),
		},
		"daos_pool_get_attr() fails (sizes)": {
			setup: func(t *testing.T) {
				daos_pool_get_attr_RC = -_Ctype_int(daos.IOError)
			},
			ctx:    defaultPoolHandle().toCtx(test.Context(t)),
			expErr: errors.Wrap(daos.IOError, "failed to get pool attribute sizes"),
		},
		"daos_pool_get_attr() fails (values)": {
			setup: func(t *testing.T) {
				daos_pool_get_attr_RCList = []_Ctype_int{
					0,
					-_Ctype_int(daos.IOError),
				}
			},
			ctx:    defaultPoolHandle().toCtx(test.Context(t)),
			expErr: errors.Wrap(daos.IOError, "failed to get pool attribute values"),
		},
		"empty requested attribute name": {
			ctx:       defaultPoolHandle().toCtx(test.Context(t)),
			attrNames: test.JoinArgs(nil, "a", ""),
			expErr:    errors.Errorf("empty pool attribute name at index 1"),
		},
		"no attributes set; attributes requested": {
			setup: func(t *testing.T) {
				daos_pool_get_attr_AttrList = nil
			},
			ctx:       defaultPoolHandle().toCtx(test.Context(t)),
			attrNames: test.JoinArgs(nil, "foo"),
			checkParams: func(t *testing.T) {
				test.CmpAny(t, "req attr names", map[string]struct{}{"foo": {}}, daos_pool_get_attr_ReqNames)
			},
			expErr: errors.Wrap(daos.Nonexistent, "failed to get pool attribute sizes"),
		},
		"unknown attribute requested": {
			ctx:       defaultPoolHandle().toCtx(test.Context(t)),
			attrNames: test.JoinArgs(nil, "foo"),
			checkParams: func(t *testing.T) {
				test.CmpAny(t, "req attr names", map[string]struct{}{"foo": {}}, daos_pool_get_attr_ReqNames)
			},
			expErr: errors.Wrap(daos.Nonexistent, "failed to get pool attribute sizes"),
		},
		"no attributes set; no attributes requested": {
			setup: func(t *testing.T) {
				daos_pool_list_attr_AttrList = nil
			},
			ctx: defaultPoolHandle().toCtx(test.Context(t)),
		},
		"success; all attributes": {
			ctx:      defaultPoolHandle().toCtx(test.Context(t)),
			expAttrs: daos_default_AttrList,
		},
		"success; requested attributes": {
			ctx:       defaultPoolHandle().toCtx(test.Context(t)),
			attrNames: test.JoinArgs(nil, daos_default_AttrList[0].Name, daos_default_AttrList[2].Name),
			checkParams: func(t *testing.T) {
				reqNames := test.JoinArgs(nil, daos_default_AttrList[0].Name, daos_default_AttrList[2].Name)
				sort.Strings(reqNames)
				gotNames := daos_test_get_mappedNames(daos_pool_get_attr_ReqNames)
				sort.Strings(gotNames)
				test.CmpAny(t, "req attr names", reqNames, gotNames)
			},
			expAttrs: daos.AttributeList{
				daos_default_AttrList[0],
				daos_default_AttrList[2],
			},
		},
	} {
		t.Run(name, func(t *testing.T) {
			t.Cleanup(ResetTestStubs)
			if tc.setup != nil {
				tc.setup(t)
			}

			if tc.checkParams != nil {
				defer tc.checkParams(t)
			}

			gotAttrs, err := PoolGetAttributes(test.MustLogContext(t, tc.ctx), "", tc.poolID, tc.attrNames...)
			test.CmpErr(t, tc.expErr, err)
			if tc.expErr != nil {
				return
			}

			test.CmpAny(t, "PoolGetAttributes() daos.AttributeList", tc.expAttrs, gotAttrs)
		})
	}
}

func TestAPI_PoolSetAttributes(t *testing.T) {
	for name, tc := range map[string]struct {
		setup  func(t *testing.T)
		ctx    context.Context
		poolID string
		toSet  daos.AttributeList
		expErr error
	}{
		"nil context": {
			expErr: errNilCtx,
		},
		"no attributes to set": {
			ctx:    defaultPoolHandle().toCtx(test.Context(t)),
			expErr: errors.Wrap(daos.InvalidInput, "no pool attributes provided"),
		},
		"nil toSet attribute": {
			ctx:    defaultPoolHandle().toCtx(test.Context(t)),
			toSet:  append(daos_default_AttrList, nil),
			expErr: errors.Wrap(daos.InvalidInput, "nil pool attribute at index 3"),
		},
		"toSet attribute with empty name": {
			ctx:    defaultPoolHandle().toCtx(test.Context(t)),
			toSet:  append(daos_default_AttrList, &daos.Attribute{Name: ""}),
			expErr: errors.Wrap(daos.InvalidInput, "empty pool attribute name at index 3"),
		},
		"toSet attribute with empty value": {
			ctx:    defaultPoolHandle().toCtx(test.Context(t)),
			toSet:  append(daos_default_AttrList, &daos.Attribute{Name: "empty"}),
			expErr: errors.Wrap(daos.InvalidInput, "empty pool attribute value at index 3"),
		},
		"daos_pool_set_attr() fails": {
			setup: func(t *testing.T) {
				daos_pool_set_attr_RC = -_Ctype_int(daos.IOError)
			},
			ctx:    defaultPoolHandle().toCtx(test.Context(t)),
			toSet:  daos_default_AttrList,
			expErr: errors.Wrap(daos.IOError, "failed to set pool attributes"),
		},
		"success": {
			ctx:   defaultPoolHandle().toCtx(test.Context(t)),
			toSet: daos_default_AttrList,
		},
	} {
		t.Run(name, func(t *testing.T) {
			t.Cleanup(ResetTestStubs)
			if tc.setup != nil {
				tc.setup(t)
			}

			err := PoolSetAttributes(test.MustLogContext(t, tc.ctx), "", tc.poolID, tc.toSet...)
			test.CmpErr(t, tc.expErr, err)
			if tc.expErr != nil {
				return
			}

			test.CmpAny(t, "PoolSetAttributes() daos.AttributeList", tc.toSet, daos_pool_set_attr_AttrList)
		})
	}
}

func TestAPI_PoolDeleteAttributes(t *testing.T) {
	for name, tc := range map[string]struct {
		setup    func(t *testing.T)
		ctx      context.Context
		poolID   string
		toDelete []string
		expErr   error
	}{
		"nil context": {
			expErr: errNilCtx,
		},
		"no attributes to delete": {
			ctx:    defaultPoolHandle().toCtx(test.Context(t)),
			expErr: errors.Wrap(daos.InvalidInput, "no pool attribute names provided"),
		},
		"empty name in toDelete list": {
			ctx:      defaultPoolHandle().toCtx(test.Context(t)),
			toDelete: test.JoinArgs(nil, "foo", "", "bar"),
			expErr:   errors.Wrap(daos.InvalidInput, "empty pool attribute name at index 1"),
		},
		"daos_pool_del_attr() fails": {
			setup: func(t *testing.T) {
				daos_pool_del_attr_RC = -_Ctype_int(daos.IOError)
			},
			ctx:      defaultPoolHandle().toCtx(test.Context(t)),
			toDelete: test.JoinArgs(nil, daos_default_AttrList[0].Name),
			expErr:   errors.Wrap(daos.IOError, "failed to delete pool attributes"),
		},
		"success": {
			ctx:      defaultPoolHandle().toCtx(test.Context(t)),
			toDelete: test.JoinArgs(nil, daos_default_AttrList[0].Name),
		},
	} {
		t.Run(name, func(t *testing.T) {
			t.Cleanup(ResetTestStubs)
			if tc.setup != nil {
				tc.setup(t)
			}

			err := PoolDeleteAttributes(test.MustLogContext(t, tc.ctx), "", tc.poolID, tc.toDelete...)
			test.CmpErr(t, tc.expErr, err)
			if tc.expErr != nil {
				return
			}

			test.CmpAny(t, "PoolDeleteAttributes() AttrNames", tc.toDelete, daos_pool_del_attr_AttrNames)
		})
	}
}

func TestAPI_PoolHandleMethods(t *testing.T) {
	thType := reflect.TypeOf(defaultPoolHandle())
	for i := 0; i < thType.NumMethod(); i++ {
		method := thType.Method(i)
		methArgs := make([]reflect.Value, 0)
		var expResults int

		switch method.Name {
		case "Disconnect":
			expResults = 1
		case "Query":
			methArgs = append(methArgs, reflect.ValueOf(daos.DefaultPoolQueryMask))
			expResults = 2
		case "QueryTargets":
			methArgs = append(methArgs, reflect.ValueOf(ranklist.Rank(1)), reflect.ValueOf((*ranklist.RankSet)(nil)))
			expResults = 2
		case "ListAttributes":
			expResults = 2
		case "GetAttributes":
			methArgs = append(methArgs, reflect.ValueOf(daos_default_AttrList[0].Name))
			expResults = 2
		case "SetAttributes":
			methArgs = append(methArgs, reflect.ValueOf(daos_default_AttrList[0]))
			expResults = 1
		case "DeleteAttributes":
			methArgs = append(methArgs, reflect.ValueOf(daos_default_AttrList[0].Name))
			expResults = 1
		case "ListContainers":
			methArgs = append(methArgs, reflect.ValueOf(true))
			expResults = 2
		case "DestroyContainer":
			methArgs = append(methArgs, reflect.ValueOf("foo"), reflect.ValueOf(true))
			expResults = 1
		case "QueryContainer":
			methArgs = append(methArgs, reflect.ValueOf("foo"))
			expResults = 2
		case "OpenContainer":
			methArgs = append(methArgs, reflect.ValueOf(ContainerOpenReq{ID: "foo"}))
			expResults = 2
		case "FillHandle", "IsValid", "String", "UUID", "ID":
			// No tests for these. The main point of this suite is to ensure that the
			// convenience wrappers handle inputs as expected.
			continue
		default:
			// If you're here, you need to add a case to test your new method.
			t.Fatalf("unhandled method %q", method.Name)
		}

		// Not intended to be exhaustive; just verify that they accept the parameters
		// we expect and return something sensible for errors.
		for name, tc := range map[string]struct {
			setup  func(t *testing.T)
			th     *PoolHandle
			expErr error
		}{
			fmt.Sprintf("%s: nil handle", method.Name): {
				th:     nil,
				expErr: ErrInvalidPoolHandle,
			},
			fmt.Sprintf("%s: success", method.Name): {
				th: defaultPoolHandle(),
			},
		} {
			t.Run(name, func(t *testing.T) {
				thArg := reflect.ValueOf(tc.th)
				if tc.th == nil {
					thArg = reflect.New(thType).Elem()
				}
				ctxArg := reflect.ValueOf(test.Context(t))
				testArgs := append([]reflect.Value{thArg, ctxArg}, methArgs...)
				t.Logf("\nargs: %+v", testArgs)

				retVals := method.Func.Call(testArgs)
				if len(retVals) != expResults {
					t.Fatalf("expected %d return values, got %d", expResults, len(retVals))
				}

				if err, ok := retVals[len(retVals)-1].Interface().(error); ok {
					test.CmpErr(t, tc.expErr, err)
				} else {
					test.CmpErr(t, tc.expErr, nil)
				}
			})
		}
	}
}

func TestAPI_GetPoolList(t *testing.T) {
	defaultReq := GetPoolListReq{
		SysName: "non-default",
		Query:   true,
	}
	defaultPoolInfoResp := []*daos.PoolInfo{
		{
			State:           daos.PoolServiceStateReady,
			UUID:            daos_default_PoolInfo.UUID,
			Label:           daos_default_PoolInfo.Label,
			ServiceReplicas: daos_default_PoolInfo.ServiceReplicas,
			ServiceLeader:   daos_default_PoolInfo.ServiceLeader,
		},
	}

	for name, tc := range map[string]struct {
		setup       func(t *testing.T)
		ctx         context.Context
		req         GetPoolListReq
		checkParams func(t *testing.T)
		expPools    []*daos.PoolInfo
		expErr      error
	}{
		"nil context": {
			expErr: errNilCtx,
		},
		"daos_mgmt_list_pools fails (sizes)": {
			setup: func(t *testing.T) {
				daos_mgmt_list_pools_RC = -_Ctype_int(daos.IOError)
			},
			ctx:    test.Context(t),
			expErr: errors.Wrap(daos.IOError, "failed to list pools"),
		},
		"daos_mgmt_list_pools fetch fails (not retryable)": {
			setup: func(t *testing.T) {
				daos_mgmt_list_pools_RCList = []_Ctype_int{
					0,
					-_Ctype_int(daos.NoMemory),
				}
			},
			ctx:    test.Context(t),
			expErr: errors.Wrap(daos.NoMemory, "failed to list pools"),
		},
		"daos_pool_connect fails": {
			setup: func(t *testing.T) {
				daos_pool_connect_RC = -_Ctype_int(daos.IOError)
			},
			ctx:      test.Context(t),
			req:      defaultReq,
			expPools: []*daos.PoolInfo{},
		},
		"daos_mgmt_list_pools fetch fails (retryable)": {
			setup: func(t *testing.T) {
				daos_mgmt_list_pools_RCList = []_Ctype_int{
					0,
					-_Ctype_int(daos.StructTooSmall),
					0,
					0,
				}
			},
			ctx:      test.Context(t),
			expPools: defaultPoolInfoResp,
		},
		"default system name supplied": {
			ctx: test.Context(t),
			req: GetPoolListReq{},
			checkParams: func(t *testing.T) {
				test.CmpAny(t, "sysName", build.DefaultSystemName, daos_mgmt_list_pools_SetSys)
			},
			expPools: defaultPoolInfoResp,
		},
		"success (no pools)": {
			setup: func(t *testing.T) {
				daos_mgmt_list_pools_RetPools = nil
			},
			ctx: test.Context(t),
			req: defaultReq,
		},
		"success (no query)": {
			ctx: test.Context(t),
			req: GetPoolListReq{
				SysName: defaultReq.SysName,
			},
			checkParams: func(t *testing.T) {
				test.CmpAny(t, "sysName", defaultReq.SysName, daos_mgmt_list_pools_SetSys)
			},
			expPools: defaultPoolInfoResp,
		},
		"success (query)": {
			ctx: test.Context(t),
			req: defaultReq,
			checkParams: func(t *testing.T) {
				test.CmpAny(t, "sysName", defaultReq.SysName, daos_mgmt_list_pools_SetSys)
			},
			expPools: func() []*daos.PoolInfo {
				pi := copyPoolInfo(&daos_default_PoolInfo)
				pi.EnabledRanks = nil
				pi.DisabledRanks = nil

				return []*daos.PoolInfo{pi}
			}(),
		},
	} {
		t.Run(name, func(t *testing.T) {
			t.Cleanup(ResetTestStubs)
			if tc.setup != nil {
				tc.setup(t)
			}

			if tc.checkParams != nil {
				defer tc.checkParams(t)
			}

			gotPools, err := GetPoolList(test.MustLogContext(t, tc.ctx), tc.req)
			test.CmpErr(t, tc.expErr, err)
			if tc.expErr != nil {
				return
			}

			test.CmpAny(t, "GetPoolList() PoolList", tc.expPools, gotPools)
		})
	}
}<|MERGE_RESOLUTION|>--- conflicted
+++ resolved
@@ -260,11 +260,7 @@
 				defer tc.checkParams(t)
 			}
 
-<<<<<<< HEAD
-			ph, cleanup, gotErr := getPoolConn(mustLogCtx(ctx, t), tc.sysName, tc.poolID, tc.flags)
-=======
-			ph, cleanup, gotErr := getPoolConn(test.MustLogContext(t, ctx), "", tc.poolID, tc.flags)
->>>>>>> 73557060
+			ph, cleanup, gotErr := getPoolConn(test.MustLogContext(t, ctx), tc.sysName, tc.poolID, tc.flags)
 			test.CmpErr(t, tc.expErr, gotErr)
 			if tc.expErr != nil {
 				return
