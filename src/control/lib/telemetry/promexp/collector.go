//
// (C) Copyright 2021 Intel Corporation.
//
// SPDX-License-Identifier: BSD-2-Clause-Patent
//
// +build linux,amd64
//

package promexp

import (
	"context"
	"fmt"
	"regexp"
	"strings"
	"sync"
	"unicode"

	"github.com/pkg/errors"
	"github.com/prometheus/client_golang/prometheus"

	"github.com/daos-stack/daos/src/control/lib/atm"
	"github.com/daos-stack/daos/src/control/lib/telemetry"
	"github.com/daos-stack/daos/src/control/logging"
)

type (
	Collector struct {
		log            logging.Logger
		summary        *prometheus.SummaryVec
		ignoredMetrics []*regexp.Regexp
		sources        []*EngineSource
		cleanupSource  map[uint32]func()
		sourceMutex    sync.RWMutex // To protect sources
	}

	CollectorOpts struct {
		Ignores []string
	}

	EngineSource struct {
<<<<<<< HEAD
		ctx     context.Context
		tmMutex sync.RWMutex // To protect telemetry collection
		Index   uint32
		Rank    uint32
		enabled atm.Bool
=======
		ctx      context.Context
		Index    uint32
		Rank     uint32
		enabled  atm.Bool
		tmSchema *telemetry.Schema
		rmSchema rankMetricSchema
>>>>>>> c42ee40b
	}

	rankMetricSchema struct {
		mu          sync.Mutex
		rankMetrics map[string]*rankMetric
		seen        map[string]struct{}
	}
)

func (s *rankMetricSchema) Prune() {
	s.mu.Lock()
	defer s.mu.Unlock()

	for id := range s.rankMetrics {
		if _, found := s.seen[id]; !found {
			delete(s.rankMetrics, id)
		}
	}
	s.seen = make(map[string]struct{})
}

func (s *rankMetricSchema) add(log logging.Logger, rank uint32, metric telemetry.Metric) (rm *rankMetric) {
	s.mu.Lock()
	defer s.mu.Unlock()

	id := metric.FullPath()
	s.seen[id] = struct{}{}

	var found bool
	if rm, found = s.rankMetrics[id]; !found {
		rm = newRankMetric(log, rank, metric)
		s.rankMetrics[id] = rm
	} else {
		rm.resetVecs()
	}

	return
}

func NewEngineSource(parent context.Context, idx uint32, rank uint32) (*EngineSource, func(), error) {
	ctx, err := telemetry.Init(parent, idx)
	if err != nil {
		return nil, nil, errors.Wrap(err, "failed to init telemetry")
	}

	cleanupFn := func() {
		telemetry.Detach(ctx)
	}

	return &EngineSource{
		ctx:      ctx,
		Index:    idx,
		Rank:     rank,
		enabled:  atm.NewBool(true),
		tmSchema: telemetry.NewSchema(),
		rmSchema: rankMetricSchema{
			rankMetrics: make(map[string]*rankMetric),
			seen:        make(map[string]struct{}),
		},
	}, cleanupFn, nil
}

func defaultCollectorOpts() *CollectorOpts {
	return &CollectorOpts{}
}

func NewCollector(log logging.Logger, opts *CollectorOpts, sources ...*EngineSource) (*Collector, error) {
	if opts == nil {
		opts = defaultCollectorOpts()
	}

	c := &Collector{
		log:           log,
		sources:       sources,
		cleanupSource: make(map[uint32]func()),
		summary: prometheus.NewSummaryVec(
			prometheus.SummaryOpts{
				Namespace: "engine",
				Subsystem: "exporter",
				Name:      "scrape_duration_seconds",
				Help:      "daos_exporter: Duration of a scrape job.",
			},
			[]string{"source", "result"},
		),
	}

	for _, pat := range opts.Ignores {
		re, err := regexp.Compile(pat)
		if err != nil {
			return nil, errors.Wrapf(err, "failed to compile %q", pat)
		}
		c.ignoredMetrics = append(c.ignoredMetrics, re)
	}

	return c, nil
}

type labelMap map[string]string

func (lm labelMap) keys() (keys []string) {
	for label := range lm {
		keys = append(keys, label)
	}

	return
}

func sanitizeMetricName(in string) string {
	return strings.Map(func(r rune) rune {
		switch {
		// Valid names for Prometheus are limited to:
		case r >= 'a' && r <= 'z': // lowercase letters
		case r >= 'A' && r <= 'Z': // uppercase letters
		case unicode.IsDigit(r): // digits
		default: // sanitize any other character
			return '_'
		}

		return r
	}, strings.TrimLeft(in, "/"))
}

func parseNameSubstr(labels labelMap, name string, matchRE string, replacement string, assignLabels func(labelMap, []string)) string {
	re := regexp.MustCompile(matchRE)
	matches := re.FindStringSubmatch(name)
	if len(matches) > 0 {
		assignLabels(labels, matches)

		if strings.HasSuffix(matches[0], "_") {
			replacement += "_"
		}
		name = re.ReplaceAllString(name, replacement)
	}

	return name
}

func extractLabels(in string) (labels labelMap, name string) {
	name = sanitizeMetricName(in)

	labels = make(labelMap)

	// Clean up metric names and parse out useful labels

	ID_re := regexp.MustCompile(`ID_+(\d+)_?`)
	name = ID_re.ReplaceAllString(name, "")

	name = extractLatencySize(labels, name, "fetch")
	name = extractLatencySize(labels, name, "update")

	name = parseNameSubstr(labels, name, `_?tgt_(\d+)`, "",
		func(labels labelMap, matches []string) {
			labels["target"] = matches[1]
		})

	name = parseNameSubstr(labels, name, `_?ctx_(\d+)`, "",
		func(labels labelMap, matches []string) {
			labels["context"] = matches[1]
		})

	name = parseNameSubstr(labels, name, `net_+(\d+)`, "net",
		func(labels labelMap, matches []string) {
			labels["rank"] = matches[1]
		})

	getHexRE := func(numDigits int) string {
		return strings.Repeat(`[[:xdigit:]]`, numDigits)
	}
	uuid_re := fmt.Sprintf("%s_%s_%s_%s_%s", getHexRE(8), getHexRE(4), getHexRE(4),
		getHexRE(4), getHexRE(12))

	name = parseNameSubstr(labels, name, `pool_+(`+uuid_re+`)`, "pool",
		func(labels labelMap, matches []string) {
			labels["pool"] = strings.Replace(matches[1], "_", "-", -1)
		})
	return
}

func extractLatencySize(labels labelMap, name, latencyType string) string {
	return parseNameSubstr(labels, name, `_+latency_+`+latencyType+`_+((?:GT)?[0-9]+[A-Z]?B)`,
		"_latency_"+latencyType,
		func(labels labelMap, matches []string) {
			labels["size"] = matches[1]
		})
}

func (es *EngineSource) Collect(log logging.Logger, ch chan<- *rankMetric) {
	if es == nil {
		log.Error("nil engine source")
		return
	}
	if !es.IsEnabled() {
		return
	}
	if ch == nil {
		log.Error("nil channel")
		return
	}

	es.tmMutex.RLock()
	defer es.tmMutex.RUnlock()

	metrics := make(chan telemetry.Metric)
	go func() {
		if err := telemetry.CollectMetrics(es.ctx, es.tmSchema, metrics); err != nil {
			log.Errorf("failed to collect metrics for engine rank %d: %s", es.Rank, err)
			return
		}
		es.tmSchema.Prune()
	}()

	for metric := range metrics {
		ch <- es.rmSchema.add(log, es.Rank, metric)
	}
	es.rmSchema.Prune()
}

// IsEnabled checks if the engine source is enabled.
func (es *EngineSource) IsEnabled() bool {
	return es.enabled.IsTrue()
}

// Enable enables the engine source.
func (es *EngineSource) Enable() {
	es.enabled.SetTrue()
}

// Disable disables the engine source.
func (es *EngineSource) Disable() {
	es.enabled.SetFalse()
}

type gvMap map[string]*prometheus.GaugeVec

func (m gvMap) add(name, help string, labels labelMap) {
	if _, found := m[name]; !found {
		gv := prometheus.NewGaugeVec(prometheus.GaugeOpts{
			Name: name,
			Help: help,
		}, labels.keys())
		m[name] = gv
	}
}

func (m gvMap) set(name string, value float64, labels labelMap) error {
	gv, found := m[name]
	if !found {
		return errors.Errorf("gauge vector %s not found", name)
	}
	gv.With(prometheus.Labels(labels)).Set(value)

	return nil
}

type cvMap map[string]*prometheus.CounterVec

func (m cvMap) add(name, help string, labels labelMap) {
	if _, found := m[name]; !found {
		cv := prometheus.NewCounterVec(prometheus.CounterOpts{
			Name: name,
			Help: help,
		}, labels.keys())
		m[name] = cv
	}
}

func (m cvMap) set(name string, value float64, labels labelMap) error {
	cv, found := m[name]
	if !found {
		return errors.Errorf("counter vector %s not found", name)
	}
	cv.With(prometheus.Labels(labels)).Add(value)

	return nil
}

type rankMetric struct {
	rank     uint32
	metric   telemetry.Metric
	baseName string
	labels   labelMap
	gvm      gvMap
	cvm      cvMap
}

func (rm *rankMetric) collect(ch chan<- prometheus.Metric) {
	for _, gv := range rm.gvm {
		gv.Collect(ch)
	}
	for _, cv := range rm.cvm {
		cv.Collect(ch)
	}
}

func (rm *rankMetric) resetVecs() {
	for _, gv := range rm.gvm {
		gv.Reset()
	}
	for _, cv := range rm.cvm {
		cv.Reset()
	}
}

func newRankMetric(log logging.Logger, rank uint32, m telemetry.Metric) *rankMetric {
	rm := &rankMetric{
		metric: m,
		rank:   rank,
		gvm:    make(gvMap),
		cvm:    make(cvMap),
	}

	var name string
	rm.labels, name = extractLabels(m.FullPath())
	rm.labels["rank"] = fmt.Sprintf("%d", rm.rank)

	rm.baseName = strings.Join([]string{"engine", name}, "_")
	desc := m.Desc()

	switch rm.metric.Type() {
	case telemetry.MetricTypeGauge, telemetry.MetricTypeTimestamp,
		telemetry.MetricTypeSnapshot:
		rm.gvm.add(rm.baseName, desc, rm.labels)
	case telemetry.MetricTypeStatsGauge, telemetry.MetricTypeDuration:
		rm.gvm.add(rm.baseName, desc, rm.labels)
		for _, ms := range getMetricStats(rm.baseName, rm.metric) {
			rm.gvm.add(ms.name, ms.desc, rm.labels)
		}
	case telemetry.MetricTypeCounter:
		rm.cvm.add(rm.baseName, desc, rm.labels)
	default:
		log.Errorf("[%s]: metric type %d not supported", name, rm.metric.Type())
	}

	return rm
}

func (c *Collector) isIgnored(name string) bool {
	for _, re := range c.ignoredMetrics {
		if re.MatchString(name) {
			return true
		}
	}

	return false
}

type metricStat struct {
	name  string
	desc  string
	value float64
}

func getMetricStats(baseName string, m telemetry.Metric) (stats []*metricStat) {
	ms, ok := m.(telemetry.StatsMetric)
	if !ok {
		return
	}

	for name, s := range map[string]struct {
		fn   func() float64
		desc string
	}{
		"min": {
			fn:   ms.FloatMin,
			desc: " (min value)",
		},
		"max": {
			fn:   ms.FloatMax,
			desc: " (max value)",
		},
		"mean": {
			fn:   ms.Mean,
			desc: " (mean)",
		},
		"stddev": {
			fn:   ms.StdDev,
			desc: " (std dev)",
		},
	} {
		stats = append(stats, &metricStat{
			name:  baseName + "_" + name,
			desc:  m.Desc() + s.desc,
			value: s.fn(),
		})
	}

	return
}

// AddSource adds an EngineSource to the Collector.
func (c *Collector) AddSource(es *EngineSource, cleanup func()) {
	if es == nil {
		c.log.Error("attempted to add nil EngineSource")
		return
	}

	c.sourceMutex.Lock()
	defer c.sourceMutex.Unlock()

	// If we attempt to add a duplicate, remove the old one.
	c.removeSourceNoLock(es.Index)

	c.sources = append(c.sources, es)
	if cleanup != nil {
		c.cleanupSource[es.Index] = cleanup
	}
}

// RemoveSource removes an EngineSource with a given index from the Collector.
func (c *Collector) RemoveSource(engineIdx uint32) {
	c.sourceMutex.Lock()
	defer c.sourceMutex.Unlock()

	c.removeSourceNoLock(engineIdx)
}

func (c *Collector) removeSourceNoLock(engineIdx uint32) {
	for i, es := range c.sources {
		if es.Index == engineIdx {
			es.Disable()
			c.sources = append(c.sources[:i], c.sources[i+1:]...)

			// Ensure that EngineSource isn't collecting during cleanup
			es.tmMutex.Lock()
			if cleanup, found := c.cleanupSource[engineIdx]; found && cleanup != nil {
				cleanup()
			}
			es.tmMutex.Unlock()
			delete(c.cleanupSource, engineIdx)
			break
		}
	}
}

func (c *Collector) getSources() []*EngineSource {
	c.sourceMutex.RLock()
	defer c.sourceMutex.RUnlock()

	sourceCopy := make([]*EngineSource, len(c.sources))
	_ = copy(sourceCopy, c.sources)
	return sourceCopy
}

// Collect collects metrics from all EngineSources.
func (c *Collector) Collect(ch chan<- prometheus.Metric) {
	if c == nil {
		return
	}
	if ch == nil {
		c.log.Error("passed a nil channel")
		return
	}

	rankMetrics := make(chan *rankMetric)
	go func(sources []*EngineSource) {
		for _, source := range sources {
			source.Collect(c.log, rankMetrics)
		}
		close(rankMetrics)
	}(c.getSources())

	for rm := range rankMetrics {
		if c.isIgnored(rm.baseName) {
			continue
		}

		var err error
		switch rm.metric.Type() {
		case telemetry.MetricTypeGauge, telemetry.MetricTypeTimestamp,
			telemetry.MetricTypeSnapshot:
			err = rm.gvm.set(rm.baseName, rm.metric.FloatValue(), rm.labels)
		case telemetry.MetricTypeStatsGauge, telemetry.MetricTypeDuration:
			if err = rm.gvm.set(rm.baseName, rm.metric.FloatValue(), rm.labels); err != nil {
				break
			}
			for _, ms := range getMetricStats(rm.baseName, rm.metric) {
				if err = rm.gvm.set(ms.name, ms.value, rm.labels); err != nil {
					break
				}
			}
		case telemetry.MetricTypeCounter:
			err = rm.cvm.set(rm.baseName, rm.metric.FloatValue(), rm.labels)
		default:
			c.log.Errorf("[%s]: metric type %d not supported", rm.baseName, rm.metric.Type())
		}

		if err != nil {
			c.log.Errorf("[%s]: %s", rm.baseName, err)
			continue
		}

		rm.collect(ch)
	}
}

func (c *Collector) Describe(ch chan<- *prometheus.Desc) {
	c.summary.Describe(ch)
}<|MERGE_RESOLUTION|>--- conflicted
+++ resolved
@@ -39,20 +39,13 @@
 	}
 
 	EngineSource struct {
-<<<<<<< HEAD
-		ctx     context.Context
-		tmMutex sync.RWMutex // To protect telemetry collection
-		Index   uint32
-		Rank    uint32
-		enabled atm.Bool
-=======
 		ctx      context.Context
+		tmMutex  sync.RWMutex // To protect telemetry collection
 		Index    uint32
 		Rank     uint32
 		enabled  atm.Bool
 		tmSchema *telemetry.Schema
 		rmSchema rankMetricSchema
->>>>>>> c42ee40b
 	}
 
 	rankMetricSchema struct {
