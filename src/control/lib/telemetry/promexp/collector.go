--- conflicted
+++ resolved
@@ -283,15 +283,10 @@
 		labels, path := fixPath(rm.m.Path())
 		labels["rank"] = fmt.Sprintf("%d", rm.r)
 
-<<<<<<< HEAD
-		baseName := prometheus.BuildFQName("engine", path, rm.m.Name())
+		name := sanitizeMetricName(rm.m.Name())
+
+		baseName := prometheus.BuildFQName("engine", path, name)
 		desc := rm.m.Desc()
-=======
-		name := sanitizeMetricName(rm.m.Name())
-
-		baseName := prometheus.BuildFQName("engine", path, name)
-		shortDesc := rm.m.ShortDesc()
->>>>>>> a32a8b64
 
 		switch rm.m.Type() {
 		case telemetry.MetricTypeGauge:
