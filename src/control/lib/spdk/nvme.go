--- conflicted
+++ resolved
@@ -57,13 +57,9 @@
 	// Format NVMe controller namespaces
 	Format(logging.Logger) ([]*FormatResult, error)
 	// CleanLockfiles removes SPDK lockfiles for specific PCI addresses
-<<<<<<< HEAD
-	CleanLockfiles(logging.Logger, ...string)
+	CleanLockfiles(logging.Logger, ...string) error
 	// Update updates the firmware on a specific PCI address and slot
 	Update(log logging.Logger, ctrlrPciAddr string, path string, slot int32) ([]Controller, error)
-=======
-	CleanLockfiles(logging.Logger, ...string) error
->>>>>>> 65155054
 }
 
 // NvmeImpl is an implementation of the Nvme interface.
@@ -210,26 +206,15 @@
 	//	return
 }
 
-// Update calls C.nvme_fwupdate to update controller firmware image.
-//
-// Retrieves image from path and updates given firmware slot/register
-// then remove lockfile for updated device.
-<<<<<<< HEAD
-func (n *Nvme) Update(log logging.Logger, ctrlrPciAddr string, path string, slot int32) error {
-=======
-func (n *NvmeImpl) Update(log logging.Logger, ctrlrPciAddr string, path string, slot int32) (ctrlrs []Controller, err error) {
->>>>>>> 65155054
+// Update updates the firmware image via SPDK in a given slot on the device.
+func (n *NvmeImpl) Update(log logging.Logger, ctrlrPciAddr string, path string, slot int32) error {
 	csPath := C.CString(path)
 	defer C.free(unsafe.Pointer(csPath))
 
 	csPci := C.CString(ctrlrPciAddr)
 	defer C.free(unsafe.Pointer(csPci))
 
-<<<<<<< HEAD
-	_, err := processReturn(C.nvme_fwupdate(csPci, csPath, C.uint(slot)),
-=======
-	ctrlrs, err = collectCtrlrs(C.nvme_fwupdate(csPci, csPath, C.uint(slot)),
->>>>>>> 65155054
+	_, err := collectCtrlrs(C.nvme_fwupdate(csPci, csPath, C.uint(slot)),
 		"NVMe Update(): C.nvme_fwupdate")
 
 	return wrapCleanError(err, n.CleanLockfiles(log, ctrlrPciAddr))
