//
// (C) Copyright 2021-2022 Intel Corporation.
//
// SPDX-License-Identifier: BSD-2-Clause-Patent
//

package control_test

import (
	"testing"

	"github.com/google/go-cmp/cmp"
	"github.com/pkg/errors"

	"github.com/daos-stack/daos/src/control/common"
	"github.com/daos-stack/daos/src/control/lib/control"
)

func TestControl_PoolPropertyValue(t *testing.T) {
	strPtr := func(in string) *string {
		return &in
	}
	numPtr := func(in uint64) *uint64 {
		return &in
	}

	for name, tc := range map[string]struct {
		val    *control.PoolPropertyValue
		strVal *string
		numVal *uint64
		expErr error
		expStr string
	}{
		"nil": {
			expErr: errors.New("not set"),
			expStr: "value not set",
		},
		"not set": {
			val:    &control.PoolPropertyValue{},
			expErr: errors.New("not set"),
			expStr: "value not set",
		},
		"string value": {
			val:    &control.PoolPropertyValue{},
			strVal: strPtr("hi"),
			expErr: errors.New("not uint64"),
			expStr: "hi",
		},
		"number value": {
			val:    &control.PoolPropertyValue{},
			numVal: numPtr(42),
			expStr: "42",
		},
	} {
		t.Run(name, func(t *testing.T) {
			v := tc.val

			if tc.strVal != nil {
				v.SetString(*tc.strVal)
			} else if tc.numVal != nil {
				v.SetNumber(*tc.numVal)
			}

			gotStr := v.String()
			if diff := cmp.Diff(tc.expStr, gotStr); diff != "" {
				t.Fatalf("unexpected String() result (-want, +got):\n%s\n", diff)
			}

			gotNum, gotErr := v.GetNumber()
			common.CmpErr(t, tc.expErr, gotErr)
			if tc.expErr != nil {
				return
			}
			common.AssertEqual(t, *tc.numVal, gotNum, "unexpected GetNumber() result")
		})
	}
}

func TestControl_PoolProperties(t *testing.T) {
	for name, tc := range map[string]struct {
		name    string
		value   string
		expErr  error
		expStr  string
		expJson []byte
	}{
		"label-valid": {
			name:    "label",
			value:   "valid",
			expStr:  "label:valid",
			expJson: []byte(`{"name":"label","description":"Pool label","value":"valid"}`),
		},
		"label-invalid": {
			name:   "label",
			value:  "bad label",
			expErr: errors.New("invalid label"),
		},
		"reclaim-disabled": {
			name:    "reclaim",
			value:   "disabled",
			expStr:  "reclaim:disabled",
			expJson: []byte(`{"name":"reclaim","description":"Reclaim strategy","value":"disabled"}`),
		},
		"reclaim-time": {
			name:    "reclaim",
			value:   "time",
			expStr:  "reclaim:time",
			expJson: []byte(`{"name":"reclaim","description":"Reclaim strategy","value":"time"}`),
		},
		"reclaim-lazy": {
			name:    "reclaim",
			value:   "lazy",
			expStr:  "reclaim:lazy",
			expJson: []byte(`{"name":"reclaim","description":"Reclaim strategy","value":"lazy"}`),
		},
		"reclaim-invalid": {
			name:   "reclaim",
			value:  "wat",
			expErr: errors.New("invalid"),
		},
		"ec_cell_sz-valid": {
			name:    "ec_cell_sz",
			value:   "1MiB",
			expStr:  "ec_cell_sz:1.0 MiB",
			expJson: []byte(`{"name":"ec_cell_sz","description":"EC cell size","value":1048576}`),
		},
		"ec_cell_sz-invalid": {
			name:   "ec_cell_sz",
			value:  "wat",
			expErr: errors.New("invalid"),
		},
		"rf-valid": {
			name:    "rf",
			value:   "1",
			expStr:  "rf:1",
			expJson: []byte(`{"name":"rf","description":"Pool redundancy factor","value":1}`),
		},
		"rf-invalid": {
			name:   "rf",
			value:  "100",
			expErr: errors.New("invalid"),
		},
		"space_rb-valid": {
			name:    "space_rb",
			value:   "25",
			expStr:  "space_rb:25%",
			expJson: []byte(`{"name":"space_rb","description":"Rebuild space ratio","value":25}`),
		},
		"space_rb-invalid": {
			name:   "space_rb",
			value:  "wat",
			expErr: errors.New("invalid"),
		},
		"space_rb-gt100": {
			name:   "space_rb",
			value:  "101",
			expErr: errors.New("invalid"),
		},
		"self_heal-exclude": {
			name:    "self_heal",
			value:   "exclude",
			expStr:  "self_heal:exclude",
			expJson: []byte(`{"name":"self_heal","description":"Self-healing policy","value":"exclude"}`),
		},
		"self_heal-rebuild": {
			name:    "self_heal",
			value:   "rebuild",
			expStr:  "self_heal:rebuild",
			expJson: []byte(`{"name":"self_heal","description":"Self-healing policy","value":"rebuild"}`),
		},
		"self_heal-invalid": {
			name:   "self_heal",
			value:  "wat",
			expErr: errors.New("invalid"),
		},
<<<<<<< HEAD
		"ec_pda-valid": {
			name:    "ec_pda",
			value:   "1",
			expStr:  "ec_pda:1",
			expJson: []byte(`{"name":"ec_pda","description":"Performance domain affinity level of EC","value":1}`),
		},
		"ec_pda-invalid": {
			name:   "ec_pda",
			value:  "-1",
			expErr: errors.New("invalid"),
		},
		"rp_pda-valid": {
			name:    "rp_pda",
			value:   "2",
			expStr:  "rp_pda:2",
			expJson: []byte(`{"name":"rp_pda","description":"Performance domain affinity level of RP","value":2}`),
		},
		"rp_pda-invalid": {
			name:   "rp_pda",
			value:  "-1",
=======
		"policy-valid": {
			name:    "policy",
			value:   "type=io_size",
			expStr:  "policy:type=io_size",
			expJson: []byte(`{"name":"policy","description":"Tier placement policy","value":"type=io_size"}`),
		},
		"policy-invalid": {
			name:   "policy",
			value:  "deadd00d",
>>>>>>> 320ed7fa
			expErr: errors.New("invalid"),
		},
	} {
		t.Run(name, func(t *testing.T) {
			prop, err := control.PoolProperties().GetProperty(tc.name)
			if err != nil {
				t.Fatal(err)
			}
			gotErr := prop.SetValue(tc.value)
			common.CmpErr(t, tc.expErr, gotErr)
			if tc.expErr != nil {
				return
			}

			if diff := cmp.Diff(tc.expStr, prop.String()); diff != "" {
				t.Fatalf("unexpected String() value (-want, +got):\n%s\n", diff)
			}
			gotJson, err := prop.MarshalJSON()
			if err != nil {
				t.Fatal(err)
			}
			if diff := cmp.Diff(tc.expJson, gotJson); diff != "" {
				t.Fatalf("unexpected MarshalJSON() value (-want, +got):\n%s\n", diff)
			}
		})
	}
}<|MERGE_RESOLUTION|>--- conflicted
+++ resolved
@@ -173,7 +173,6 @@
 			value:  "wat",
 			expErr: errors.New("invalid"),
 		},
-<<<<<<< HEAD
 		"ec_pda-valid": {
 			name:    "ec_pda",
 			value:   "1",
@@ -194,7 +193,8 @@
 		"rp_pda-invalid": {
 			name:   "rp_pda",
 			value:  "-1",
-=======
+			expErr: errors.New("invalid"),
+		},
 		"policy-valid": {
 			name:    "policy",
 			value:   "type=io_size",
@@ -204,7 +204,6 @@
 		"policy-invalid": {
 			name:   "policy",
 			value:  "deadd00d",
->>>>>>> 320ed7fa
 			expErr: errors.New("invalid"),
 		},
 	} {
