//
// (C) Copyright 2021 Intel Corporation.
//
// SPDX-License-Identifier: BSD-2-Clause-Patent
//

package control

import (
	"encoding/json"
	"fmt"
	"sort"
	"strconv"
	"strings"

	"github.com/dustin/go-humanize"
	"github.com/pkg/errors"

	"github.com/daos-stack/daos/src/control/drpc"
)

// PoolProperties returns a map of property names to handlers
// for processing property values.
func PoolProperties() PoolPropertyMap {
	return map[string]*PoolPropHandler{
		"reclaim": {
			Property: PoolProperty{
				Number:      drpc.PoolPropertySpaceReclaim,
				Description: "Reclaim strategy",
			},
			values: map[string]uint64{
				"disabled": drpc.PoolSpaceReclaimDisabled,
				"lazy":     drpc.PoolSpaceReclaimLazy,
				"time":     drpc.PoolSpaceReclaimTime,
			},
		},
		"self_heal": {
			Property: PoolProperty{
				Number:      drpc.PoolPropertySelfHealing,
				Description: "Self-healing policy",
				valueStringer: func(v *PoolPropertyValue) string {
					n, err := v.GetNumber()
					if err != nil {
						return "not set"
					}
					switch {
					case n&drpc.PoolSelfHealingAutoExclude > 0:
						return "exclude"
					case n&drpc.PoolSelfHealingAutoRebuild > 0:
						return "rebuild"
					default:
						return "unknown"
					}
				},
			},
			values: map[string]uint64{
				"exclude": drpc.PoolSelfHealingAutoExclude,
				"rebuild": drpc.PoolSelfHealingAutoRebuild,
			},
		},
		"space_rb": {
			Property: PoolProperty{
				Number:      drpc.PoolPropertyReservedSpace,
				Description: "Rebuild space ratio",
				valueHandler: func(s string) (*PoolPropertyValue, error) {
					rbErr := errors.Errorf("invalid space_rb value %s (valid values: 0-100)", s)
					rsPct, err := strconv.ParseUint(strings.ReplaceAll(s, "%", ""), 10, 64)
					if err != nil {
						return nil, rbErr
					}
					if rsPct > 100 {
						return nil, rbErr
					}
					return &PoolPropertyValue{rsPct}, nil
				},
				valueStringer: func(v *PoolPropertyValue) string {
					n, err := v.GetNumber()
					if err != nil {
						return "not set"
					}
					return fmt.Sprintf("%d%%", n)
				},
				jsonNumeric: true,
			},
		},
		"label": {
			Property: PoolProperty{
				Number:      drpc.PoolPropertyLabel,
				Description: "Pool label",
				valueHandler: func(s string) (*PoolPropertyValue, error) {
					if !drpc.LabelIsValid(s) {
						return nil, errors.Errorf("invalid label %q", s)
					}
					return &PoolPropertyValue{s}, nil
				},
			},
		},
		"ec_cell_sz": {
			Property: PoolProperty{
				Number:      drpc.PoolPropertyECCellSize,
				Description: "EC cell size",
				valueHandler: func(s string) (*PoolPropertyValue, error) {
					b, err := humanize.ParseBytes(s)
					if err != nil || !drpc.EcCellSizeIsValid(b) {
						return nil, errors.Errorf("invalid EC Cell size %q", s)
					}

					return &PoolPropertyValue{b}, nil
				},
				valueStringer: func(v *PoolPropertyValue) string {
					n, err := v.GetNumber()
					if err != nil {
						return "not set"
					}
					return humanize.IBytes(n)
				},
				jsonNumeric: true,
			},
		},
<<<<<<< HEAD
=======
		"rf": {
			Property: PoolProperty{
				Number:      drpc.PoolPropertyRedunFac,
				Description: "Pool redundancy factor",
				valueHandler: func(s string) (*PoolPropertyValue, error) {
					rbErr := errors.Errorf("invalid redun fac value %s (valid values: 0-4)", s)
					rfVal, err := strconv.ParseUint(s, 10, 64)
					if err != nil {
						return nil, rbErr
					}
					if rfVal > 4 {
						return nil, rbErr
					}
					return &PoolPropertyValue{rfVal}, nil
				},
			},
		},
>>>>>>> 7e8a2bbc
		"ec_pda": {
			Property: PoolProperty{
				Number:      drpc.PoolPropertyECPda,
				Description: "Performance domain affinity level of EC",
				valueHandler: func(s string) (*PoolPropertyValue, error) {
					ecpdaErr := errors.Errorf("invalid ec_pda value %q", s)
					pdalvl, err := strconv.ParseUint(s, 10, 32)
					if err != nil || !drpc.EcPdaIsValid(pdalvl) {
						return nil, ecpdaErr
					}
					return &PoolPropertyValue{pdalvl}, nil
				},
				valueStringer: func(v *PoolPropertyValue) string {
					n, err := v.GetNumber()
					if err != nil {
						return "not set"
					}
					return fmt.Sprintf("%d", n)
				},
				jsonNumeric: true,
			},
		},
		"rp_pda": {
			Property: PoolProperty{
				Number:      drpc.PoolPropertyRPPda,
				Description: "Performance domain affinity level of RP",
				valueHandler: func(s string) (*PoolPropertyValue, error) {
					rppdaErr := errors.Errorf("invalid rp_pda value %q", s)
					pdalvl, err := strconv.ParseUint(s, 10, 32)
					if err != nil || !drpc.RpPdaIsValid(pdalvl) {
						return nil, rppdaErr
					}
					return &PoolPropertyValue{pdalvl}, nil
				},
				valueStringer: func(v *PoolPropertyValue) string {
					n, err := v.GetNumber()
					if err != nil {
						return "not set"
					}
					return fmt.Sprintf("%d", n)
				},
				jsonNumeric: true,
			},
		},
	}
}

// GetProperty returns a *PoolProperty for the property name, if valid.
func (m PoolPropertyMap) GetProperty(name string) (*PoolProperty, error) {
	h, found := m[name]
	if !found {
		return nil, errors.Errorf("unknown property %q", name)
	}
	return h.GetProperty(name), nil
}

// PoolPropertyValue encapsulates the logic for storing a string or uint64
// property value.
type PoolPropertyValue struct {
	data interface{}
}

// SetString sets the property value to a string.
func (ppv *PoolPropertyValue) SetString(strVal string) {
	ppv.data = strVal
}

// SetNumber sets the property value to a number.
func (ppv *PoolPropertyValue) SetNumber(numVal uint64) {
	ppv.data = numVal
}

func (ppv *PoolPropertyValue) String() string {
	if ppv == nil || ppv.data == nil {
		return "value not set"
	}

	switch v := ppv.data.(type) {
	case string:
		return v
	case uint64:
		return strconv.FormatUint(v, 10)
	default:
		return fmt.Sprintf("unknown data type for %+v", ppv.data)
	}
}

// GetNumber returns the numeric value set for the property,
// or an error if the value is not a number.
func (ppv *PoolPropertyValue) GetNumber() (uint64, error) {
	if ppv == nil || ppv.data == nil {
		return 0, errors.New("value not set")
	}
	if v, ok := ppv.data.(uint64); ok {
		return v, nil
	}
	return 0, errors.Errorf("%+v is not uint64", ppv.data)
}

// PoolProperty contains a name/value pair representing a pool property.
type PoolProperty struct {
	Number        uint32            `json:"-"`
	Name          string            `json:"name"`
	Description   string            `json:"description"`
	Value         PoolPropertyValue `json:"value"`
	jsonNumeric   bool              // true if value should be numeric in JSON
	valueHandler  func(string) (*PoolPropertyValue, error)
	valueStringer func(*PoolPropertyValue) string
}

func (p *PoolProperty) SetValue(strVal string) error {
	if p.valueHandler == nil {
		p.Value.data = strVal
		return nil
	}
	v, err := p.valueHandler(strVal)
	if err != nil {
		return err
	}
	p.Value = *v
	return nil
}

func (p *PoolProperty) String() string {
	if p == nil {
		return "<nil>"
	}

	return p.Name + ":" + p.StringValue()
}

func (p *PoolProperty) StringValue() string {
	if p == nil {
		return "<nil>"
	}
	if p.valueStringer != nil {
		return p.valueStringer(&p.Value)
	}
	return p.Value.String()
}

func (p *PoolProperty) MarshalJSON() ([]byte, error) {
	if p == nil {
		return nil, errors.New("nil property")
	}

	// In some cases, the raw numeric value is preferred
	// for JSON output. Otherwise, just use the string.
	var jsonValue interface{}
	if p.jsonNumeric {
		n, err := p.Value.GetNumber()
		if err != nil {
			return nil, err
		}
		jsonValue = n
	} else {
		jsonValue = p.StringValue()
	}

	type toJSON PoolProperty
	return json.Marshal(&struct {
		*toJSON
		Value interface{} `json:"value"`
	}{
		Value:  jsonValue,
		toJSON: (*toJSON)(p),
	})
}

type valueMap map[string]uint64

func (m valueMap) Keys() []string {
	keys := make([]string, 0, len(m))
	for key := range m {
		keys = append(keys, key)
	}
	sort.Strings(keys)

	return keys
}

type PoolPropHandler struct {
	Property PoolProperty
	values   valueMap
}

func (pph *PoolPropHandler) Values() []string {
	return pph.values.Keys()
}

func (pph *PoolPropHandler) GetProperty(name string) *PoolProperty {
	if pph.Property.valueHandler == nil {
		pph.Property.valueHandler = func(in string) (*PoolPropertyValue, error) {
			if val, found := pph.values[strings.ToLower(in)]; found {
				return &PoolPropertyValue{val}, nil
			}
			return nil, errors.Errorf("invalid value %q for %s (valid: %s)", in, name, strings.Join(pph.Values(), ","))
		}
	}

	if pph.Property.valueStringer == nil {
		valNameMap := make(map[uint64]string)
		for name, number := range pph.values {
			valNameMap[number] = name
		}

		pph.Property.valueStringer = func(v *PoolPropertyValue) string {
			n, err := v.GetNumber()
			if err == nil {
				if name, found := valNameMap[n]; found {
					return name
				}
			}
			return v.String()
		}
	}

	pph.Property.Name = name
	return &pph.Property
}

type PoolPropertyMap map[string]*PoolPropHandler

func (m PoolPropertyMap) Keys() []string {
	keys := make([]string, 0, len(m))
	for key := range m {
		keys = append(keys, key)
	}
	sort.Strings(keys)

	return keys
}<|MERGE_RESOLUTION|>--- conflicted
+++ resolved
@@ -117,8 +117,6 @@
 				jsonNumeric: true,
 			},
 		},
-<<<<<<< HEAD
-=======
 		"rf": {
 			Property: PoolProperty{
 				Number:      drpc.PoolPropertyRedunFac,
@@ -136,7 +134,6 @@
 				},
 			},
 		},
->>>>>>> 7e8a2bbc
 		"ec_pda": {
 			Property: PoolProperty{
 				Number:      drpc.PoolPropertyECPda,
