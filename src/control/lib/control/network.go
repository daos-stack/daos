--- conflicted
+++ resolved
@@ -228,18 +228,12 @@
 	}
 
 	GetAttachInfoResp struct {
-<<<<<<< HEAD
+		System                  string                `json:"sys"`
 		ServiceRanks            []*PrimaryServiceRank `json:"rank_uris"`
 		AlternateServiceRanks   []*PrimaryServiceRank `json:"secondary_rank_uris"`
 		MSRanks                 []uint32              `json:"ms_ranks"`
 		ClientNetHint           ClientNetworkHint     `json:"client_net_hint"`
 		AlternateClientNetHints []ClientNetworkHint   `json:"secondary_client_net_hints"`
-=======
-		System        string                `json:"sys"`
-		ServiceRanks  []*PrimaryServiceRank `json:"rank_uris"`
-		MSRanks       []uint32              `json:"ms_ranks"`
-		ClientNetHint ClientNetworkHint     `json:"client_net_hint"`
->>>>>>> 7c749ea8
 	}
 )
 
