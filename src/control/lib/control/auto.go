--- conflicted
+++ resolved
@@ -555,15 +555,9 @@
 		WithLogFile(fmt.Sprintf("%s.%d.log", defaultEngineLogFile, idx))
 }
 
-<<<<<<< HEAD
-// genConfig generates server config file from details of network, storage and CPU hardware.
+// genConfig generates server config file from details of network, storage and CPU hardware after
+// performing some basic sanity checks.
 func genConfig(ctx context.Context, log logging.Logger, newEngineCfg newEngineCfgFn, accessPoints []string, nd *networkDetails, sd *storageDetails, ccs numaCoreCountsMap) (*config.Server, error) {
-	// basic sanity checks
-=======
-// genConfig generates server config file from details of available network,
-// storage and CPU hardware after performing some basic sanity checks.
-func genConfig(log logging.Logger, accessPoints []string, nd *networkDetails, sd *storageDetails, ccs numaCoreCountsMap) (*config.Server, error) {
->>>>>>> 746c745d
 	if nd.engineCount == 0 {
 		return nil, errors.Errorf(errInvalNrEngines, 1, 0)
 	}
@@ -603,15 +597,9 @@
 
 	engines := make([]*engine.Config, 0, nd.engineCount)
 	for nn := 0; nn < nd.engineCount; nn++ {
-<<<<<<< HEAD
 		engineCfg := newEngineCfg(nn).
-			WithTargetCount(ccs[nn].nrTgts).
-			WithHelperStreamCount(ccs[nn].nrHlprs)
-=======
-		engineCfg := defaultEngineCfg(nn).
 			WithTargetCount(nrTgts).
 			WithHelperStreamCount(nrHlprs)
->>>>>>> 746c745d
 		if len(sd.numaPMems) > 0 {
 			engineCfg.WithStorage(
 				storage.NewTierConfig().
