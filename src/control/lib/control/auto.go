//
// (C) Copyright 2020-2021 Intel Corporation.
//
// SPDX-License-Identifier: BSD-2-Clause-Patent
//

package control

import (
	"context"
	"fmt"
	"math"
	"sort"

	"github.com/pkg/errors"

	nd "github.com/daos-stack/daos/src/control/lib/netdetect"
	"github.com/daos-stack/daos/src/control/logging"
	"github.com/daos-stack/daos/src/control/server/config"
	"github.com/daos-stack/daos/src/control/server/engine"
	"github.com/daos-stack/daos/src/control/server/storage"
)

const (
	scmMountPrefix        = "/mnt/daos"
	scmBdevDir            = "/dev"
	defaultFiPort         = 31416
	defaultFiPortInterval = 1000
	defaultTargetCount    = 16
	defaultEngineLogFile  = "/tmp/daos_engine"
	defaultControlLogFile = "/tmp/daos_server.log"
	// NetDevAny matches any netdetect network device class
	NetDevAny = math.MaxUint32

	errNoNuma            = "zero numa nodes reported on hosts %s"
	errUnsupNetDevClass  = "unsupported net dev class in request: %s"
	errInsufNrIfaces     = "insufficient matching %s network interfaces, want %d got %d %v"
	errInsufNrPMemGroups = "insufficient number of pmem device numa groups %v, want %d got %d"
	errInvalNrEngines    = "unexpected number of engines requested, want %d got %d"
	errInsufNrSSDs       = "insufficient number of nvme devices for numa %d, want %d got %d"
	errInvalNrCores      = "invalid number of cores for numa %d"
)

type (
	// ConfigGenerateReq contains the inputs for the request.
	ConfigGenerateReq struct {
		unaryRequest
		msRequest
		NrEngines    int
		MinNrSSDs    int
		NetClass     uint32
		Client       UnaryInvoker
		HostList     []string
		AccessPoints []string
		Log          logging.Logger
	}

	// ConfigGenerateResp contains the request response.
	ConfigGenerateResp struct {
		HostErrorsResp
		ConfigOut *config.Server
	}
)

// ConfigGenerate attempts to automatically detect hardware and generate a DAOS
// server config file for a set of hosts with homogeneous hardware setup.
//
// Returns API response and error.
func ConfigGenerate(ctx context.Context, req ConfigGenerateReq) (*ConfigGenerateResp, error) {
	req.Log.Debugf("ConfigGenerate called with request %v", req)

	nd, hostErrs, err := getNetworkDetails(ctx, req)
	if err != nil {
		return checkHostErrors(hostErrs), err
	}

	sd, hostErrs, err := getStorageDetails(ctx, req, nd.engineCount)
	if err != nil {
		return checkHostErrors(hostErrs), err
	}

	ccs, err := getCPUDetails(req.Log, sd.numaSSDs, nd.numaCoreCount)
	if err != nil {
		return nil, err
	}

	cfg, err := genConfig(req.AccessPoints, nd, sd, ccs)
	if err != nil {
		return nil, err
	}

	// TODO: change Validate() to take io.Writer
	//	if err := cfg.Validate(&req.buf); err != nil {
	//		return &ConfigGenerateResp{
	//			Err: errors.Wrap(err, "validation failed on auto generated config"),
	//		}, nil
	//	}

	return &ConfigGenerateResp{ConfigOut: cfg}, nil
}

func checkHostErrors(hes *HostErrorsResp) *ConfigGenerateResp {
	if hes == nil {
		hes = &HostErrorsResp{}
	}

	return &ConfigGenerateResp{HostErrorsResp: *hes}
}

// getNetworkSet retrieves the result of network scan over host list and
// verifies that there is only a single network set in response which indicates
// that network hardware setup is homogeneous across all hosts.
//
// Return host errors, network scan results for the host set or error.
func getNetworkSet(ctx context.Context, log logging.Logger, hostList []string, client UnaryInvoker) (*HostFabricSet, *HostErrorsResp, error) {
	scanReq := new(NetworkScanReq)
	scanReq.SetHostList(hostList)

	scanResp, err := NetworkScan(ctx, client, scanReq)
	if err != nil {
		return nil, nil, err
	}

	if len(scanResp.GetHostErrors()) > 0 {
		return nil, &scanResp.HostErrorsResp, scanResp.Errors()
	}

	// verify homogeneous network
	switch len(scanResp.HostFabrics) {
	case 0:
		return nil, nil, errors.New("no host responses")
	case 1:
	default:
		// more than one means non-homogeneous hardware
		log.Info("Heterogeneous network hardware configurations detected, " +
			"cannot proceed. The following sets of hosts have different " +
			"network hardware:")
		for _, hns := range scanResp.HostFabrics {
			log.Info(hns.HostSet.String())
		}

		return nil, nil, errors.New("network hardware not consistent across hosts")
	}

	networkSet := scanResp.HostFabrics[scanResp.HostFabrics.Keys()[0]]

	log.Debugf("Network hardware is consistent for hosts %s:\n\t%v",
		networkSet.HostSet, networkSet.HostFabric.Interfaces)

	return networkSet, nil, nil
}

// numaNetIfaceMap is an alias for a map of NUMA node ID to optimal
// fabric network interface.
type numaNetIfaceMap map[int]*HostFabricInterface

// classInterfaces is an alias for a map of netdev class ID to slice of
// fabric network interfaces.
type classInterfaces map[uint32]numaNetIfaceMap

// add interface to bucket corresponding to provider and network class type,
// verify NUMA node binding doesn't match existing entry in bucket.
func (cis classInterfaces) add(log logging.Logger, iface *HostFabricInterface) {
	nn := int(iface.NumaNode)
	if _, exists := cis[iface.NetDevClass]; !exists {
		cis[iface.NetDevClass] = make(numaNetIfaceMap)
	}
	if _, exists := cis[iface.NetDevClass][nn]; exists {
		return // already have interface for this NUMA
	}
	log.Debugf("%s class iface %s found for NUMA %d", nd.DevClassName(iface.NetDevClass),
		iface.Device, nn)
	cis[iface.NetDevClass][nn] = iface
}

// parseInterfaces adds interface in scan result, added on following condition:
// IF class == (ether OR infiniband) AND requested_class == (ANY OR <class>).
//
// Returns when interfaces matching criteria have been found for each required
// NUMA node.
func parseInterfaces(log logging.Logger, reqClass uint32, numEngines int, interfaces []*HostFabricInterface) (numaNetIfaceMap, bool) {
	// sort network interfaces by priority to get best available
	sort.Slice(interfaces, func(i, j int) bool {
		return interfaces[i].Priority < interfaces[j].Priority
	})

	var matches numaNetIfaceMap
	buckets := make(map[string]classInterfaces)
	for _, iface := range interfaces {
		switch iface.NetDevClass {
		case nd.Ether, nd.Infiniband:
			switch reqClass {
			case NetDevAny, iface.NetDevClass:
			default:
				continue // iface class not requested
			}
		default:
			continue // iface class unsupported
		}

		// add slice of interfaces for new provider6
		if _, exists := buckets[iface.Provider]; !exists {
			buckets[iface.Provider] = make(classInterfaces)
		}

		buckets[iface.Provider].add(log, iface)
		matches = buckets[iface.Provider][iface.NetDevClass]

		if len(matches) == numEngines {
			return matches, true
		}
	}

	return matches, false
}

// getNetIfaces scans fabric network interfaces and returns a slice of
// interfaces matching the number and NUMA affinity of assigned pmem
// devices.
func getNetIfaces(log logging.Logger, reqClass uint32, numEngines int, hfs *HostFabricSet) (numaNetIfaceMap, error) {
	switch reqClass {
	case NetDevAny, nd.Ether, nd.Infiniband:
	default:
		return nil, errors.Errorf(errUnsupNetDevClass, nd.DevClassName(reqClass))
	}

	matchIfaces, complete := parseInterfaces(log, reqClass, numEngines, hfs.HostFabric.Interfaces)
	if !complete {
		class := "best-available"
		if reqClass != NetDevAny {
			class = nd.DevClassName(reqClass)
		}
		return nil, errors.Errorf(errInsufNrIfaces, class, numEngines, len(matchIfaces),
			matchIfaces)
	}

	log.Debugf("selected network interfaces: %v", matchIfaces)

	return matchIfaces, nil
}

type networkDetails struct {
	engineCount   int
	numaIfaces    numaNetIfaceMap
	numaCoreCount int
}

// getNetworkDetails retrieves recommended network interfaces for each NUMA node
// and the number of cores per NUMA node.
//
// Returns map of NUMA node ID to chosen fabric interfaces, per-NUMA core count and any
// host errors.
func getNetworkDetails(ctx context.Context, req ConfigGenerateReq) (*networkDetails, *HostErrorsResp, error) {
	netSet, hostErrs, err := getNetworkSet(ctx, req.Log, req.HostList, req.Client)
	if err != nil {
		return nil, hostErrs, err
	}

	nd := &networkDetails{
		engineCount:   req.NrEngines,
		numaCoreCount: int(netSet.HostFabric.CoresPerNuma),
	}
	// set number of engines if unset based on number of NUMA nodes on hosts
	if nd.engineCount == 0 {
		nd.engineCount = int(netSet.HostFabric.NumaCount)
	}
	if nd.engineCount == 0 {
		return nil, nil, errors.Errorf(errNoNuma, netSet.HostSet)
	}

	req.Log.Debugf("engine count for generated config set to %d", nd.engineCount)

	numaIfaces, err := getNetIfaces(req.Log, req.NetClass, nd.engineCount, netSet)
	if err != nil {
		return nil, nil, err
	}
	nd.numaIfaces = numaIfaces

	return nd, nil, nil
}

// getStorageSet retrieves the result of storage scan over host list and
// verifies that there is only a single storage set in response which indicates
// that storage hardware setup is homogeneous across all hosts.
//
// Filter NVMe storage scan so only NUMA affinity and PCI address is taking into
// account by supplying NvmeBasic flag in scan request. This enables
// configuration to work with different models of SSDs.
//
// Return host errors, storage scan results for the host set or error.
func getStorageSet(ctx context.Context, log logging.Logger, hostList []string, client UnaryInvoker) (*HostErrorsResp, *HostStorageSet, error) {
	scanReq := &StorageScanReq{NvmeBasic: true}
	scanReq.SetHostList(hostList)

	scanResp, err := StorageScan(ctx, client, scanReq)
	if err != nil {
		return nil, nil, err
	}
	if len(scanResp.GetHostErrors()) > 0 {
		return &scanResp.HostErrorsResp, nil, scanResp.Errors()
	}

	// verify homogeneous storage
	switch len(scanResp.HostStorage) {
	case 0:
		return nil, nil, errors.New("no host responses")
	case 1:
	default:
		// more than one means non-homogeneous hardware
		log.Info("Heterogeneous storage hardware configurations detected, " +
			"cannot proceed. The following sets of hosts have different " +
			"storage hardware:")
		for _, hss := range scanResp.HostStorage {
			log.Info(hss.HostSet.String())
		}

		return nil, nil, errors.New("storage hardware not consistent across hosts")
	}

	storageSet := scanResp.HostStorage[scanResp.HostStorage.Keys()[0]]

	log.Debugf("Storage hardware is consistent for hosts %s:\n\t%s\n\t%s",
		storageSet.HostSet.String(), storageSet.HostStorage.ScmNamespaces.Summary(),
		storageSet.HostStorage.NvmeDevices.Summary())

	return nil, storageSet, nil
}

// numaPMemsMap is an alias for a map of NUMA node ID to slice of PMem block
// device paths.
type numaPMemsMap map[int]sort.StringSlice

// validatePMems verifies adequate number of pmem namespaces.
//
// Return map of NUMA node ID to pmem block device paths, sort paths in order to
// attempt selection of desire divisive named appropriately in the case that
// multiple devices exist for a given NUMA node.
func mapPMems(nss storage.ScmNamespaces) numaPMemsMap {
	npms := make(numaPMemsMap)
	for _, ns := range nss {
		nn := int(ns.NumaNode)
		npms[nn] = append(npms[nn], fmt.Sprintf("%s/%s", scmBdevDir, ns.BlockDevice))
	}
	for _, pms := range npms {
		pms.Sort()
	}

	return npms
}

// numSSDsMap is an alias for a map of NUMA node ID to slice of NVMe SSD PCI
// addresses.
type numaSSDsMap map[int]sort.StringSlice

func mapSSDs(ssds storage.NvmeControllers) numaSSDsMap {
	nssds := make(numaSSDsMap)
	for _, ssd := range ssds {
		nn := int(ssd.SocketID)
		nssds[nn] = append(nssds[nn], ssd.PciAddr)
	}
	for _, ssds := range nssds {
		ssds.Sort()
	}

	return nssds
}

type storageDetails struct {
	numaPMems numaPMemsMap
	numaSSDs  numaSSDsMap
}

func (sd *storageDetails) validate(log logging.Logger, engineCount int, minNrSSDs int) error {
	log.Debugf("numa to pmem mappings: %v", sd.numaPMems)
	if len(sd.numaPMems) < engineCount {
		return errors.Errorf(errInsufNrPMemGroups, sd.numaPMems, engineCount, len(sd.numaPMems))
	}

	if minNrSSDs == 0 {
		// set empty ssd lists and skip validation
		log.Debug("nvme disabled, skip validation")

		for nn := 0; nn < engineCount; nn++ {
			sd.numaSSDs[nn] = []string{}
		}

		return nil
	}

	for nn := 0; nn < engineCount; nn++ {
		ssds, exists := sd.numaSSDs[nn]
		if !exists {
			sd.numaSSDs[nn] = []string{} // populate empty lists for missing entries
		}
		log.Debugf("ssds bound to numa %d: %v", nn, ssds)

		if len(ssds) < minNrSSDs {
			return errors.Errorf(errInsufNrSSDs, nn, minNrSSDs, len(ssds))
		}
	}

	return nil
}

// getStorageDetails retrieves mappings of NUMA node to PMem and NVMe SSD devices.
//
// Returns pmem block device paths, SSD PCI address lists or host error response
// and outer error.
func getStorageDetails(ctx context.Context, req ConfigGenerateReq, engineCount int) (*storageDetails, *HostErrorsResp, error) {
	if engineCount < 1 {
		return nil, nil, errors.Errorf(errInvalNrEngines, 1, engineCount)
	}

	hostErrs, storageSet, err := getStorageSet(ctx, req.Log, req.HostList, req.Client)
	if err != nil {
		return nil, hostErrs, err
	}

	sd := &storageDetails{
		numaPMems: mapPMems(storageSet.HostStorage.ScmNamespaces),
		numaSSDs:  mapSSDs(storageSet.HostStorage.NvmeDevices),
	}
	if err := sd.validate(req.Log, engineCount, req.MinNrSSDs); err != nil {
		return nil, nil, err
	}

	return sd, nil, nil
}

func calcHelpers(log logging.Logger, targets, cores int) int {
	helpers := cores - targets - 1
	if helpers <= 1 {
		return helpers
	}

	if helpers > targets {
		log.Debugf("adjusting num helpers (%d) to < num targets (%d), new: %d",
			helpers, targets, targets-1)

		return targets - 1
	}

	return helpers
}

type coreCounts struct {
	nrTgts  int
	nrHlprs int
}

// numaCoreCountsMap is an alias for a map of NUMA node ID to calculate target
// and helper core counts.
type numaCoreCountsMap map[int]*coreCounts

// checkCPUs validates and returns VOS target count and I/O service thread count
// recommended values
//
// The target count should be a multiplier of the number of SSDs and typically
// daos gets the best performance with 16x targets per I/O Engine so target
// count will be between 12 and 20.
//
// Validate number of targets + 1 cores are available per IO engine, not
// usually a problem as sockets normally have at least 18 cores.
//
// Create helper threads for the remaining available cores, e.g. with 24 cores,
// allocate 7 helper threads. Number of helper threads should never be more than
// number of targets.
func checkCPUs(log logging.Logger, numSSDs, numaCoreCount int) (*coreCounts, error) {
	var numTargets int
	if numSSDs == 0 {
		numTargets = defaultTargetCount
		if numTargets >= numaCoreCount {
			return &coreCounts{
				nrTgts:  numaCoreCount - 1,
				nrHlprs: 0,
			}, nil
		}

		return &coreCounts{
			nrTgts:  numTargets,
			nrHlprs: calcHelpers(log, numTargets, numaCoreCount),
		}, nil
	}

	if numSSDs >= numaCoreCount {
		return nil, errors.Errorf("need more cores than ssds, got %d want %d",
			numaCoreCount, numSSDs)
	}

	for tgts := numSSDs; tgts < numaCoreCount; tgts += numSSDs {
		numTargets = tgts
	}

	log.Debugf("%d targets assigned with %d ssds", numTargets, numSSDs)

	return &coreCounts{
		nrTgts:  numTargets,
		nrHlprs: calcHelpers(log, numTargets, numaCoreCount),
	}, nil
}

<<<<<<< HEAD
// getCPUDetails retrieves recommended VOS target count and I/O service thread
// count parameters for server config.
//
// Returns target and helper thread counts and error.
func getCPUDetails(log logging.Logger, numaSSDs numaSSDsMap, coresPerNuma int) (numaCoreCountsMap, error) {
	if coresPerNuma < 1 {
		return nil, errors.Errorf(errInvalNrCores, coresPerNuma)
	}

	numaCoreCounts := make(numaCoreCountsMap)
	for numaID, ssds := range numaSSDs {
		coreCounts, err := checkCPUs(log, len(ssds), coresPerNuma)
		if err != nil {
			return nil, err
		}
		numaCoreCounts[numaID] = coreCounts
	}

	return numaCoreCounts, nil
}

=======
>>>>>>> 4d5c0679
func defaultEngineCfg(idx int) *engine.Config {
	return engine.NewConfig().
		WithTargetCount(defaultTargetCount).
		WithLogFile(fmt.Sprintf("%s.%d.log", defaultEngineLogFile, idx)).
		WithScmClass(storage.ScmClassDCPM.String()).
		WithBdevClass(storage.BdevClassNvme.String()).
		WithBdevDeviceList([]string{}...)
}

// genConfig generates server config file from details of available network,
// storage and CPU hardware.
func genConfig(accessPoints []string, nd *networkDetails, sd *storageDetails, ccs numaCoreCountsMap) (*config.Server, error) {
	// basic sanity checks
	if nd.engineCount == 0 {
		return nil, errors.Errorf(errInvalNrEngines, 1, 0)
	}
	if len(nd.numaIfaces) < nd.engineCount {
		return nil, errors.Errorf(errInsufNrIfaces, "", nd.engineCount,
			len(nd.numaIfaces), nd.numaIfaces)
	}
	if len(sd.numaPMems) < nd.engineCount {
		return nil, errors.Errorf(errInsufNrPMemGroups, sd.numaPMems, nd.engineCount,
			len(sd.numaPMems))
	}
	if len(sd.numaSSDs) < nd.engineCount {
		return nil, errors.New("invalid number of ssd groups") // shouldn't happen
	}
	if len(ccs) < nd.engineCount {
		return nil, errors.New("invalid number of core count groups") // shouldn't happen
	}

	cfg := config.DefaultServer()
<<<<<<< HEAD
	for nn := 0; nn < nd.engineCount; nn++ {
		engineCfg := defaultEngineCfg(nn).
			WithScmMountPoint(fmt.Sprintf("%s%d", scmMountPrefix, nn)).
			WithScmDeviceList(sd.numaPMems[nn][0]).
			WithBdevDeviceList(sd.numaSSDs[nn]...).
			WithTargetCount(ccs[nn].nrTgts).
			WithHelperStreamCount(ccs[nn].nrHlprs)

		pnn := uint(nn)
		engineCfg.Fabric = engine.FabricConfig{
			Provider:       nd.numaIfaces[nn].Provider,
			Interface:      nd.numaIfaces[nn].Device,
=======
	for idx, iface := range ifaces {
		nn := uint(iface.NumaNode)
		iocfg := defaultEngineCfg(idx).
			WithScmMountPoint(fmt.Sprintf("%s%d", scmMountPrefix, idx)).
			WithScmDeviceList(pmemPaths[idx]).
			WithBdevDeviceList(bdevLists[idx]...).
			WithTargetCount(nTgts[idx]).
			WithHelperStreamCount(nHlprs[idx])

		iocfg.Fabric = engine.FabricConfig{
			Provider:       iface.Provider,
			Interface:      iface.Device,
>>>>>>> 4d5c0679
			InterfacePort:  int(defaultFiPort + (nn * defaultFiPortInterval)),
			PinnedNumaNode: &pnn,
		}

		cfg.Engines = append(cfg.Engines, engineCfg)
	}

	if len(accessPoints) != 0 {
		cfg = cfg.WithAccessPoints(accessPoints...)
	}

	// apply global config parameters across engines
	return cfg.WithSystemName(cfg.SystemName).
		WithSocketDir(cfg.SocketDir).
		WithFabricProvider(cfg.Engines[0].Fabric.Provider).
		WithSystemName(cfg.SystemName).
		WithSocketDir(cfg.SocketDir).
		WithControlLogFile(defaultControlLogFile), nil
}<|MERGE_RESOLUTION|>--- conflicted
+++ resolved
@@ -499,7 +499,6 @@
 	}, nil
 }
 
-<<<<<<< HEAD
 // getCPUDetails retrieves recommended VOS target count and I/O service thread
 // count parameters for server config.
 //
@@ -521,8 +520,6 @@
 	return numaCoreCounts, nil
 }
 
-=======
->>>>>>> 4d5c0679
 func defaultEngineCfg(idx int) *engine.Config {
 	return engine.NewConfig().
 		WithTargetCount(defaultTargetCount).
@@ -555,7 +552,6 @@
 	}
 
 	cfg := config.DefaultServer()
-<<<<<<< HEAD
 	for nn := 0; nn < nd.engineCount; nn++ {
 		engineCfg := defaultEngineCfg(nn).
 			WithScmMountPoint(fmt.Sprintf("%s%d", scmMountPrefix, nn)).
@@ -568,20 +564,6 @@
 		engineCfg.Fabric = engine.FabricConfig{
 			Provider:       nd.numaIfaces[nn].Provider,
 			Interface:      nd.numaIfaces[nn].Device,
-=======
-	for idx, iface := range ifaces {
-		nn := uint(iface.NumaNode)
-		iocfg := defaultEngineCfg(idx).
-			WithScmMountPoint(fmt.Sprintf("%s%d", scmMountPrefix, idx)).
-			WithScmDeviceList(pmemPaths[idx]).
-			WithBdevDeviceList(bdevLists[idx]...).
-			WithTargetCount(nTgts[idx]).
-			WithHelperStreamCount(nHlprs[idx])
-
-		iocfg.Fabric = engine.FabricConfig{
-			Provider:       iface.Provider,
-			Interface:      iface.Device,
->>>>>>> 4d5c0679
 			InterfacePort:  int(defaultFiPort + (nn * defaultFiPortInterval)),
 			PinnedNumaNode: &pnn,
 		}
