//
// (C) Copyright 2020-2024 Intel Corporation.
//
// SPDX-License-Identifier: BSD-2-Clause-Patent
//

package control

import (
	"context"
	"encoding/json"
	"fmt"
	"math"
	"os/user"
	"sort"
	"strings"
	"time"

	"github.com/dustin/go-humanize"
	"github.com/google/uuid"
	"github.com/pkg/errors"
	"google.golang.org/grpc"
	"google.golang.org/protobuf/proto"

	pbUtil "github.com/daos-stack/daos/src/control/common/proto"
	"github.com/daos-stack/daos/src/control/common/proto/convert"
	mgmtpb "github.com/daos-stack/daos/src/control/common/proto/mgmt"
	"github.com/daos-stack/daos/src/control/fault"
	"github.com/daos-stack/daos/src/control/fault/code"
	"github.com/daos-stack/daos/src/control/lib/daos"
	"github.com/daos-stack/daos/src/control/lib/ranklist"
	"github.com/daos-stack/daos/src/control/server/storage"
	"github.com/daos-stack/daos/src/control/system"
)

const (
	// PoolCreateTimeout defines the amount of time a pool create
	// request can take before being timed out.
	PoolCreateTimeout = 10 * time.Minute // be generous for large pools
	// DefaultPoolTimeout is the default timeout for a pool request.
	DefaultPoolTimeout = 5 * time.Minute
)

// Pool create error conditions.
var (
	errPoolCreateFirstTierZeroBytes = errors.New("can't create pool with 0 byte first tier")
	errPoolCreateFirstTierRatioZero = errors.New("can't create pool with 0.0 first tier ratio")
)

// checkUUID is a helper function for validating that the supplied
// UUID string parses as a valid UUID.
func checkUUID(uuidStr string) error {
	_, err := uuid.Parse(uuidStr)
	return errors.Wrapf(err, "invalid UUID %q", uuidStr)
}

// formatNameGroup converts system names to principals, If user or group is not
// provided, the effective user and/or effective group will be used.
func formatNameGroup(usr string, grp string) (string, string, error) {
	if usr == "" || grp == "" {
		eUsr, err := user.Current()
		if err != nil {
			return "", "", err
		}

		if usr == "" {
			usr = eUsr.Username
		}
		if grp == "" {
			gid := eUsr.Gid
			eGrp, err := user.LookupGroupId(gid)
			if err != nil {
				return "", "", err
			}

			grp = eGrp.Name
		}
	}

	if usr != "" && !strings.Contains(usr, "@") {
		usr += "@"
	}

	if grp != "" && !strings.Contains(grp, "@") {
		grp += "@"
	}

	return usr, grp, nil
}

func convertPoolProps(in []*daos.PoolProperty, setProp bool) ([]*mgmtpb.PoolProperty, error) {
	out := make([]*mgmtpb.PoolProperty, len(in))
	allProps := daos.PoolProperties()

	for i, prop := range in {
		if prop == nil {
			return nil, errors.New("nil property")
		}
		out[i] = &mgmtpb.PoolProperty{
			Number: prop.Number,
		}

		// Perform one last set of validations, belt-and-suspenders
		// to guard against a manually-created request with bad
		// properties.
		p, err := allProps.GetProperty(prop.Name)
		if err != nil {
			return nil, err
		}
		if setProp {
			if err := p.SetValue(prop.StringValue()); err != nil {
				return nil, err
			}
			if p.String() != prop.String() {
				return nil, errors.Errorf("%s: unexpected key/val", prop)
			}
		}

		if num, err := prop.Value.GetNumber(); err == nil {
			out[i].SetValueNumber(num)
		} else if prop.Value.IsSet() {
			out[i].SetValueString(prop.Value.String())
		} else {
			// not set; just skip it
			continue
		}
	}

	return out, nil
}

func (pcr *PoolCreateReq) MarshalJSON() ([]byte, error) {
	props, err := convertPoolProps(pcr.Properties, true)
	if err != nil {
		return nil, err
	}

	var acl []string
	if pcr.ACL != nil {
		acl = pcr.ACL.Entries
	}

	type toJSON PoolCreateReq
	return json.Marshal(struct {
		Properties []*mgmtpb.PoolProperty `json:"properties"`
		ACL        []string               `json:"acl"`
		*toJSON
	}{
		Properties: props,
		ACL:        acl,
		toJSON:     (*toJSON)(pcr),
	})
}

type (
	// poolRequest is an embeddable struct containing methods common
	// to all pool requests.
	poolRequest struct {
		msRequest
		unaryRequest
		retryableRequest
	}
)

func (r *poolRequest) getDeadline() time.Time {
	// If the request has a custom deadline, use that.
	if !r.deadline.IsZero() {
		return r.deadline
	}
	r.SetTimeout(DefaultPoolTimeout)
	return r.deadline
}

func (r *poolRequest) canRetry(reqErr error, try uint) bool {
	// If the request has set a custom retry test function, use it.
	if r.retryTestFn != nil {
		return r.retryTestFn(reqErr, try)
	}

	// Otherwise, apply a default retry test to all pool requests.
	switch e := reqErr.(type) {
	case daos.Status:
		switch e {
		// These pool errors can be retried.
		case daos.TimedOut, daos.GroupVersionMismatch,
			daos.TryAgain, daos.OutOfGroup, daos.Unreachable,
			daos.Excluded:
			return true
		default:
			return false
		}
	case *fault.Fault:
		switch e.Code {
		case code.ServerDataPlaneNotStarted, code.SystemPoolLocked:
			return true
		default:
			return false
		}
	default:
		return false
	}
}

type (
	// PoolCreateReq contains the parameters for a pool create request.
	PoolCreateReq struct {
		poolRequest
		User       string               `json:"user"`
		UserGroup  string               `json:"user_group"`
		ACL        *AccessControlList   `json:"-"`
		NumSvcReps uint32               `json:"num_svc_reps"`
		Properties []*daos.PoolProperty `json:"-"`
<<<<<<< HEAD
		// Ratio of mem_file_size:meta_blob_size in MD-on-SSD mode.
		MemRatio float32 `json:"mem_ratio"`
		// Auto-config params.
		TotalBytes uint64
		TierRatio  []float64
		NumRanks   uint32
		// Manual params.
		Ranks     []ranklist.Rank
		TierBytes []uint64 // Per-rank values. Metadata/Data sizes in MD-on-SSD mode.
=======
		TotalBytes uint64               `json:"total_bytes"` // Auto-sizing param
		TierRatio  []float64            `json:"tier_ratio"`  // Auto-sizing param
		NumRanks   uint32               `json:"num_ranks"`   // Auto-sizing param
		Ranks      []ranklist.Rank      `json:"ranks"`       // Manual-sizing param
		TierBytes  []uint64             `json:"tier_bytes"`  // Per-rank values
		MetaBytes  uint64               `json:"meta_blob_bytes"`
>>>>>>> 35f76529
	}

	// PoolCreateResp contains the response from a pool create request.
	PoolCreateResp struct {
<<<<<<< HEAD
		UUID         string   `json:"uuid"`
		Leader       uint32   `json:"svc_ldr"`
		SvcReps      []uint32 `json:"svc_reps"`
		TgtRanks     []uint32 `json:"tgt_ranks"`
		TierBytes    []uint64 `json:"tier_bytes"`     // Per-rank storage tier sizes.
		MemFileBytes uint64   `json:"mem_file_bytes"` // MD-on-SSD mode only.
=======
		UUID      string   `json:"uuid"`
		Leader    uint32   `json:"svc_ldr"`
		SvcReps   []uint32 `json:"svc_reps"`
		TgtRanks  []uint32 `json:"tgt_ranks"`
		TierBytes []uint64 `json:"tier_bytes"` // Per-rank storage tier sizes
>>>>>>> 35f76529
	}
)

type maxPoolSizeGetter func() (uint64, uint64, error)

func poolCreateReqChkSizes(log debugLogger, getMaxPoolSz maxPoolSizeGetter, req *PoolCreateReq) error {
	hasTotBytes := req.TotalBytes > 0
	hasTierBytes := len(req.TierBytes) == 2
	hasNoTierBytes := len(req.TierBytes) == 0
	hasTierRatio := len(req.TierRatio) == 2
	hasNoTierRatio := len(req.TierRatio) == 0

	switch {
	case hasTierBytes && hasNoTierRatio && !hasTotBytes:
		if req.TierBytes[0] == 0 {
			return errPoolCreateFirstTierZeroBytes
		}
		// Storage sizes have been written to TierBytes in request (manual-size).
		log.Debugf("manual-size pool create mode: %+v", req)

	case hasNoTierBytes && hasTierRatio && hasTotBytes:
		if req.TierRatio[0] == 0 {
			return errPoolCreateFirstTierRatioZero
		}
		// Storage tier ratios and total pool size given, distribution of space across
		// ranks to be calculated on the server side (auto-total-size).
		log.Debugf("auto-total-size pool create mode: %+v", req)

	case hasNoTierBytes && hasTierRatio && !hasTotBytes:
		if req.TierRatio[0] == 0 {
			return errPoolCreateFirstTierRatioZero
		}
		availRatio := req.TierRatio[0]
		if req.TierRatio[1] != availRatio {
			return errors.New("different tier ratios with no total size is not supported")
		}
		req.TierRatio = nil
		// Storage tier ratios specified without a total size, use specified fraction of
		// available space (auto-percentage-size).
		scmBytes, nvmeBytes, err := getMaxPoolSz()
		if err != nil {
			return err
		}
		req.TierBytes = []uint64{
			uint64(float64(scmBytes) * availRatio),
			uint64(float64(nvmeBytes) * availRatio),
		}
		if req.TierBytes[0] == 0 {
			return errors.Errorf("Not enough SCM storage available with ratio %d%%: "+
				"SCM storage capacity or ratio should be increased",
				int(availRatio*100))
		}
		log.Debugf("auto-percentage-size pool create mode: %+v", req)

	default:
		return errors.Errorf("unexpected parameters in pool create request: %+v", req)
	}

	return nil
}

func poolCreateGenPBReq(ctx context.Context, rpcClient UnaryInvoker, in *PoolCreateReq) (out *mgmtpb.PoolCreateReq, err error) {
	// ensure pool ownership is set up correctly
	in.User, in.UserGroup, err = formatNameGroup(in.User, in.UserGroup)
	if err != nil {
		return
	}

	getMaxPoolSz := func() (uint64, uint64, error) {
		return getMaxPoolSize(ctx, rpcClient, ranklist.RankList(in.Ranks))
	}

	if err = poolCreateReqChkSizes(rpcClient, getMaxPoolSz, in); err != nil {
		return
	}

	out = new(mgmtpb.PoolCreateReq)
	if err = convert.Types(in, out); err != nil {
		return
	}

	out.Uuid = uuid.New().String()
	return
}

// PoolCreate performs a pool create operation on a DAOS Management Server instance.
// Default values for missing request parameters (e.g. owner/group) are generated when
// appropriate.
func PoolCreate(ctx context.Context, rpcClient UnaryInvoker, req *PoolCreateReq) (*PoolCreateResp, error) {
	pbReq, err := poolCreateGenPBReq(ctx, rpcClient, req)
	if err != nil {
		return nil, errors.Wrap(err, "failed to generate PoolCreate request")
	}
	pbReq.Sys = req.getSystem(rpcClient)

	// TODO: Set this timeout based on the SCM size, when we have a
	// better understanding of the relationship.
	req.SetTimeout(PoolCreateTimeout)
	req.setRPC(func(ctx context.Context, conn *grpc.ClientConn) (proto.Message, error) {
		return mgmtpb.NewMgmtSvcClient(conn).PoolCreate(ctx, pbReq)
	})

	rpcClient.Debugf("Create DAOS pool request: %+v\n", pbUtil.Debug(pbReq))
	ur, err := rpcClient.InvokeUnaryRPC(ctx, req)
	if err != nil {
		return nil, err
	}

	pcr := new(PoolCreateResp)
	if err := convertMSResponse(ur, pcr); err != nil {
		return nil, errors.Wrap(err, "pool create failed")
	}
	if pcr.UUID == "" {
		pcr.UUID = pbReq.Uuid
	}

	return pcr, nil
}

// PoolDestroyReq contains the parameters for a pool destroy request.
type PoolDestroyReq struct {
	poolRequest
	ID        string
	Recursive bool // Remove pool and any child containers.
	Force     bool
}

// PoolDestroy performs a pool destroy operation on a DAOS Management Server instance.
func PoolDestroy(ctx context.Context, rpcClient UnaryInvoker, req *PoolDestroyReq) error {
	pbReq := &mgmtpb.PoolDestroyReq{
		Sys:       req.getSystem(rpcClient),
		Id:        req.ID,
		Recursive: req.Recursive,
		Force:     req.Force,
	}
	req.setRPC(func(ctx context.Context, conn *grpc.ClientConn) (proto.Message, error) {
		return mgmtpb.NewMgmtSvcClient(conn).PoolDestroy(ctx, pbReq)
	})

	rpcClient.Debugf("Destroy DAOS pool request: %s\n", pbUtil.Debug(pbReq))
	ur, err := rpcClient.InvokeUnaryRPC(ctx, req)
	if err != nil {
		return err
	}

	if err := ur.getMSError(); err != nil {
		// If the error is due to a retried destroy failing to find
		// the pool, then we can assume that the pool was destroyed
		// via a server-side cleanup and we can intercept it. Everything
		// else is still an error.
		if !(ur.retryCount > 0 && system.IsPoolNotFound(err)) {
			return errors.Wrap(err, "pool destroy failed")
		}
	}

	return nil
}

// PoolUpgradeReq contains the parameters for a pool upgrade request.
type PoolUpgradeReq struct {
	poolRequest
	ID string
}

// PoolUpgrade performs a pool upgrade operation on a DAOS Management Server instance.
func PoolUpgrade(ctx context.Context, rpcClient UnaryInvoker, req *PoolUpgradeReq) error {
	pbReq := &mgmtpb.PoolUpgradeReq{
		Sys: req.getSystem(rpcClient),
		Id:  req.ID,
	}
	req.setRPC(func(ctx context.Context, conn *grpc.ClientConn) (proto.Message, error) {
		return mgmtpb.NewMgmtSvcClient(conn).PoolUpgrade(ctx, pbReq)
	})

	rpcClient.Debugf("Upgrade DAOS pool request: %s\n", pbUtil.Debug(pbReq))
	ur, err := rpcClient.InvokeUnaryRPC(ctx, req)
	if err != nil {
		return err
	}

	return errors.Wrap(ur.getMSError(), "pool upgrade failed")
}

// PoolEvictReq contains the parameters for a pool evict request.
type PoolEvictReq struct {
	poolRequest
	ID      string
	Handles []string
}

// PoolEvict performs a pool connection evict operation on a DAOS Management Server instance.
func PoolEvict(ctx context.Context, rpcClient UnaryInvoker, req *PoolEvictReq) error {
	pbReq := &mgmtpb.PoolEvictReq{
		Sys:     req.getSystem(rpcClient),
		Id:      req.ID,
		Handles: req.Handles,
	}
	req.setRPC(func(ctx context.Context, conn *grpc.ClientConn) (proto.Message, error) {
		return mgmtpb.NewMgmtSvcClient(conn).PoolEvict(ctx, pbReq)
	})

	rpcClient.Debugf("Evict DAOS pool request: %s\n", pbUtil.Debug(pbReq))
	ur, err := rpcClient.InvokeUnaryRPC(ctx, req)
	if err != nil {
		return err
	}

	return errors.Wrap(ur.getMSError(), "pool evict failed")
}

type (
	// PoolQueryReq contains the parameters for a pool query request.
	PoolQueryReq struct {
		poolRequest
		ID        string
		QueryMask daos.PoolQueryMask
	}

	// PoolQueryResp contains the pool query response.
	PoolQueryResp struct {
		Status int32 `json:"status"`
		daos.PoolInfo
	}

	// PoolQueryTargetReq contains parameters for a pool query target request
	PoolQueryTargetReq struct {
		poolRequest
		ID      string
		Rank    ranklist.Rank
		Targets []uint32
	}

	// PoolQueryTargetResp contains a pool query target response
	PoolQueryTargetResp struct {
		Status int32 `json:"status"`
		Infos  []*daos.PoolQueryTargetInfo
	}
)

func (pqr *PoolQueryResp) MarshalJSON() ([]byte, error) {
	if pqr == nil {
		return []byte("null"), nil
	}

	// Bypass the MarshalJSON() implementation in daos.PoolInfo,
	// which would otherwise be promoted, resulting in the Status
	// field not being included.
	type Alias daos.PoolInfo
	return json.Marshal(&struct {
		*Alias
		Status int32 `json:"status"`
	}{
		Alias:  (*Alias)(&pqr.PoolInfo),
		Status: pqr.Status,
	})
}

// PoolQuery performs a pool query operation for the specified pool ID on a
// DAOS Management Server instance.
func PoolQuery(ctx context.Context, rpcClient UnaryInvoker, req *PoolQueryReq) (*PoolQueryResp, error) {
	return poolQueryInt(ctx, rpcClient, req, nil)
}

// poolQueryInt is the internal implementation of PoolQuery that
// allows the caller to supply an optional pointer to the response
// that will be filled out with the query details.
func poolQueryInt(ctx context.Context, rpcClient UnaryInvoker, req *PoolQueryReq, resp *PoolQueryResp) (*PoolQueryResp, error) {
	pbReq := &mgmtpb.PoolQueryReq{
		Sys:       req.getSystem(rpcClient),
		Id:        req.ID,
		QueryMask: uint64(req.QueryMask),
	}
	req.setRPC(func(ctx context.Context, conn *grpc.ClientConn) (proto.Message, error) {
		return mgmtpb.NewMgmtSvcClient(conn).PoolQuery(ctx, pbReq)
	})

	rpcClient.Debugf("Query DAOS pool request: %s\n", pbUtil.Debug(pbReq))
	ur, err := rpcClient.InvokeUnaryRPC(ctx, req)
	if err != nil {
		return nil, err
	}

	if resp == nil {
		resp = new(PoolQueryResp)
	}
	if err := convertMSResponse(ur, resp); err != nil {
		return nil, err
	}

	err = resp.UpdateState()
	if err != nil {
		return nil, err
	}

	return resp, err
}

// UpdateState update the pool state.
func (pqr *PoolQueryResp) UpdateState() error {
	// Update the state as Ready if DAOS return code is 0.
	if pqr.Status == 0 {
		pqr.State = daos.PoolServiceStateReady
	}

	// Pool state is unknown, if TotalTargets is 0.
	if pqr.TotalTargets == 0 {
		pqr.State = daos.PoolServiceStateUnknown
	}

	// Update the Pool state as Degraded, if initial state is Ready and any target is disabled
	if pqr.State == daos.PoolServiceStateReady && pqr.DisabledTargets > 0 {
		pqr.State = daos.PoolServiceStateDegraded
	}

	return nil
}

// PoolQueryTargets performs a pool query targets operation on a DAOS Management Server instance,
// for the specified pool ID, pool engine rank, and target indices.
func PoolQueryTargets(ctx context.Context, rpcClient UnaryInvoker, req *PoolQueryTargetReq) (*PoolQueryTargetResp, error) {
	pbReq := &mgmtpb.PoolQueryTargetReq{
		Sys:     req.getSystem(rpcClient),
		Id:      req.ID,
		Rank:    uint32(req.Rank),
		Targets: req.Targets,
	}
	req.setRPC(func(ctx context.Context, conn *grpc.ClientConn) (proto.Message, error) {
		return mgmtpb.NewMgmtSvcClient(conn).PoolQueryTarget(ctx, pbReq)
	})

	rpcClient.Debugf("Query DAOS pool targets request: %s\n", pbUtil.Debug(pbReq))
	ur, err := rpcClient.InvokeUnaryRPC(ctx, req)
	if err != nil {
		return nil, err
	}

	pqtr := new(PoolQueryTargetResp)

	msResp, err := ur.getMSResponse()
	if err != nil {
		return nil, err
	}

	pbResp, ok := msResp.(*mgmtpb.PoolQueryTargetResp)
	if !ok {
		return nil, errors.New("unable to extract PoolQueryTargetResp from MS response")
	}

	pqtr.Status = pbResp.Status
	for tgt := 0; tgt < len(pbResp.Infos); tgt++ {
		tgtInfo, err := convertPoolTargetInfo(pbResp.Infos[tgt])
		if err != nil {
			return nil, err
		}
		pqtr.Infos = append(pqtr.Infos, tgtInfo)
	}
	return pqtr, nil
}

// For using the pretty printer that dmg uses for this target info.
func convertPoolTargetInfo(pbInfo *mgmtpb.PoolQueryTargetInfo) (*daos.PoolQueryTargetInfo, error) {
	pqti := new(daos.PoolQueryTargetInfo)
	pqti.Type = daos.PoolQueryTargetType(pbInfo.Type)
	pqti.State = daos.PoolQueryTargetState(pbInfo.State)
	pqti.Space = []*daos.StorageUsageStats{
		{
			Total:     uint64(pbInfo.Space[0].Total),
			Free:      uint64(pbInfo.Space[0].Free),
			MediaType: daos.StorageMediaType(pbInfo.Space[0].MediaType),
		},
		{
			Total:     uint64(pbInfo.Space[1].Total),
			Free:      uint64(pbInfo.Space[1].Free),
			MediaType: daos.StorageMediaType(pbInfo.Space[1].MediaType),
		},
	}

	return pqti, nil
}

// PoolSetPropReq contains pool set-prop parameters.
type PoolSetPropReq struct {
	poolRequest
	// ID identifies the pool for which this property should be set.
	ID         string
	Properties []*daos.PoolProperty
}

// PoolSetProp sends a pool set-prop request to the pool service leader.
func PoolSetProp(ctx context.Context, rpcClient UnaryInvoker, req *PoolSetPropReq) error {
	if req == nil {
		return errors.Errorf("nil %T in PoolSetProp()", req)
	}
	if len(req.Properties) == 0 {
		return errors.New("empty properties list in PoolSetProp()")
	}

	pbReq := &mgmtpb.PoolSetPropReq{
		Sys: req.getSystem(rpcClient),
		Id:  req.ID,
	}

	var err error
	pbReq.Properties, err = convertPoolProps(req.Properties, true)
	if err != nil {
		return err
	}

	req.setRPC(func(ctx context.Context, conn *grpc.ClientConn) (proto.Message, error) {
		return mgmtpb.NewMgmtSvcClient(conn).PoolSetProp(ctx, pbReq)
	})

	rpcClient.Debugf("DAOS pool set-prop request: %s\n", pbUtil.Debug(pbReq))
	ur, err := rpcClient.InvokeUnaryRPC(ctx, req)
	if err != nil {
		return err
	}

	return errors.Wrap(ur.getMSError(), "pool set-prop failed")
}

// PoolGetPropReq contains pool get-prop parameters.
type PoolGetPropReq struct {
	poolRequest
	// ID identifies the pool for which this property should be set.
	ID string
	// Name is always a string representation of the pool property.
	// It will be resolved into the C representation prior to being
	// forwarded over dRPC. If not set, all properties will be returned.
	Name string
	// Properties is the list of properties to be retrieved. If empty,
	// all properties will be retrieved.
	Properties []*daos.PoolProperty
}

// PoolGetProp sends a pool get-prop request to the pool service leader.
func PoolGetProp(ctx context.Context, rpcClient UnaryInvoker, req *PoolGetPropReq) ([]*daos.PoolProperty, error) {
	// Get all by default.
	if len(req.Properties) == 0 {
		allProps := daos.PoolProperties()
		req.Properties = make([]*daos.PoolProperty, 0, len(allProps))
		for _, key := range allProps.Keys() {
			hdlr := allProps[key]
			req.Properties = append(req.Properties, hdlr.GetProperty(key))
		}
	}

	pbReq := &mgmtpb.PoolGetPropReq{
		Sys: req.getSystem(rpcClient),
		Id:  req.ID,
	}
	var err error
	pbReq.Properties, err = convertPoolProps(req.Properties, false)
	if err != nil {
		return nil, err
	}

	req.setRPC(func(ctx context.Context, conn *grpc.ClientConn) (proto.Message, error) {
		return mgmtpb.NewMgmtSvcClient(conn).PoolGetProp(ctx, pbReq)
	})

	rpcClient.Debugf("pool get-prop request: %s\n", pbUtil.Debug(pbReq))
	ur, err := rpcClient.InvokeUnaryRPC(ctx, req)
	if err != nil {
		return nil, err
	}

	msResp, err := ur.getMSResponse()
	if err != nil {
		return nil, err
	}
	pbResp, ok := msResp.(*mgmtpb.PoolGetPropResp)
	if !ok {
		return nil, errors.New("unable to extract PoolGetPropResp from MS response")
	}

	pbMap := make(map[uint32]*mgmtpb.PoolProperty)
	for _, prop := range pbResp.GetProperties() {
		if _, found := pbMap[prop.GetNumber()]; found {
			return nil, errors.Errorf("got > 1 %d in response", prop.GetNumber())
		}
		pbMap[prop.GetNumber()] = prop
	}

	resp := make([]*daos.PoolProperty, 0, len(req.Properties))
	for _, prop := range req.Properties {
		pbProp, found := pbMap[prop.Number]
		if !found {
			// Properties can be missing due to DAOS-11418 and DAOS-13919
			rpcClient.Debugf("can't find prop %d (%s) in resp", prop.Number, prop.Name)
			continue
		}
		switch v := pbProp.GetValue().(type) {
		case *mgmtpb.PoolProperty_Strval:
			prop.Value.SetString(v.Strval)
		case *mgmtpb.PoolProperty_Numval:
			prop.Value.SetNumber(v.Numval)
		default:
			return nil, errors.Errorf("unable to represent response value %+v", v)
		}
		resp = append(resp, prop)
	}

	return resp, nil
}

// PoolExcludeReq struct contains request
type PoolExcludeReq struct {
	poolRequest
	ID        string
	Rank      ranklist.Rank
	TargetIdx []uint32
}

// ExcludeResp has no other parameters other than success/failure for now.

// PoolExclude will set a pool target for a specific rank to down.
// This should automatically start the rebuildiing process.
// Returns an error (including any DER code from DAOS).
func PoolExclude(ctx context.Context, rpcClient UnaryInvoker, req *PoolExcludeReq) error {
	pbReq := &mgmtpb.PoolExcludeReq{
		Sys:       req.getSystem(rpcClient),
		Id:        req.ID,
		Rank:      req.Rank.Uint32(),
		TargetIdx: req.TargetIdx,
	}
	req.setRPC(func(ctx context.Context, conn *grpc.ClientConn) (proto.Message, error) {
		return mgmtpb.NewMgmtSvcClient(conn).PoolExclude(ctx, pbReq)
	})

	rpcClient.Debugf("Exclude DAOS pool target request: %s\n", pbReq)
	ur, err := rpcClient.InvokeUnaryRPC(ctx, req)
	if err != nil {
		return err
	}

	return errors.Wrap(ur.getMSError(), "pool exclude failed")
}

// PoolDrainReq struct contains request
type PoolDrainReq struct {
	poolRequest
	ID        string
	Rank      ranklist.Rank
	TargetIdx []uint32
}

// DrainResp has no other parameters other than success/failure for now.

// PoolDrain will set a pool target for a specific rank to the drain status.
// This should automatically start the rebuildiing process.
// Returns an error (including any DER code from DAOS).
func PoolDrain(ctx context.Context, rpcClient UnaryInvoker, req *PoolDrainReq) error {
	pbReq := &mgmtpb.PoolDrainReq{
		Sys:       req.getSystem(rpcClient),
		Id:        req.ID,
		Rank:      req.Rank.Uint32(),
		TargetIdx: req.TargetIdx,
	}
	req.setRPC(func(ctx context.Context, conn *grpc.ClientConn) (proto.Message, error) {
		return mgmtpb.NewMgmtSvcClient(conn).PoolDrain(ctx, pbReq)
	})

	rpcClient.Debugf("Drain DAOS pool target request: %s\n", pbUtil.Debug(pbReq))
	ur, err := rpcClient.InvokeUnaryRPC(ctx, req)
	if err != nil {
		return err
	}

	return errors.Wrap(ur.getMSError(), "pool drain failed")
}

func genPoolExtendRequest(in *PoolExtendReq) (out *mgmtpb.PoolExtendReq, err error) {
	out = new(mgmtpb.PoolExtendReq)
	if err = convert.Types(in, out); err != nil {
		return nil, err
	}

	return
}

// PoolExtendReq struct contains request
type PoolExtendReq struct {
	poolRequest
	ID    string
	Ranks []ranklist.Rank
}

// PoolExtend will extend the DAOS pool by the specified ranks.
// This should automatically start the rebalance process.
// Returns an error (including any DER code from DAOS).
func PoolExtend(ctx context.Context, rpcClient UnaryInvoker, req *PoolExtendReq) error {
	pbReq, err := genPoolExtendRequest(req)
	if err != nil {
		return errors.Wrap(err, "failed to generate PoolExtend request")
	}
	pbReq.Sys = req.getSystem(rpcClient)

	req.setRPC(func(ctx context.Context, conn *grpc.ClientConn) (proto.Message, error) {
		return mgmtpb.NewMgmtSvcClient(conn).PoolExtend(ctx, pbReq)
	})

	rpcClient.Debugf("Extend DAOS pool request: %s\n", pbUtil.Debug(pbReq))
	ur, err := rpcClient.InvokeUnaryRPC(ctx, req)
	if err != nil {
		return err
	}

	return errors.Wrap(ur.getMSError(), "pool extend failed")
}

// PoolReintegrateReq struct contains request
type PoolReintegrateReq struct {
	poolRequest
	ID        string
	Rank      ranklist.Rank
	TargetIdx []uint32
}

// ReintegrateResp has no other parameters other than success/failure for now.

// PoolReintegrate will set a pool target for a specific rank back to up.
// This should automatically start the reintegration process.
// Returns an error (including any DER code from DAOS).
func PoolReintegrate(ctx context.Context, rpcClient UnaryInvoker, req *PoolReintegrateReq) error {
	pbReq := &mgmtpb.PoolReintegrateReq{
		Sys:       req.getSystem(rpcClient),
		Id:        req.ID,
		Rank:      req.Rank.Uint32(),
		TargetIdx: req.TargetIdx,
	}

	req.setRPC(func(ctx context.Context, conn *grpc.ClientConn) (proto.Message, error) {
		return mgmtpb.NewMgmtSvcClient(conn).PoolReintegrate(ctx, pbReq)
	})

	rpcClient.Debugf("Reintegrate DAOS pool target request: %s\n", pbUtil.Debug(pbReq))
	ur, err := rpcClient.InvokeUnaryRPC(ctx, req)
	if err != nil {
		return err
	}

	return errors.Wrap(ur.getMSError(), "pool reintegrate failed")
}

// ListPoolsReq contains the inputs for the list pools command.
type ListPoolsReq struct {
	unaryRequest
	msRequest
	NoQuery bool
}

// PoolQueryErr contains the error if a pool query failed.
type PoolQueryErr struct {
	Error  error
	Status daos.Status
}

// ListPoolsResp contains the status of the request and, if successful, the list
// of pools in the system.
type ListPoolsResp struct {
	Status      int32                       `json:"status"`
	Pools       []*daos.PoolInfo            `json:"pools"`
	QueryErrors map[uuid.UUID]*PoolQueryErr `json:"-"` // NB: Exported because of tests in other packages.
}

// PoolQueryError returns the error if PoolQuery failed for the given pool.
func (lpr *ListPoolsResp) PoolQueryError(poolUUID uuid.UUID) error {
	qe, found := lpr.QueryErrors[poolUUID]
	if !found {
		return nil
	}

	if qe.Status != daos.Success {
		return qe.Status
	}

	return qe.Error
}

// Validate returns error if response contents are unexpected, string of
// warnings if pool queries have failed or nil values if contents are expected.
func (lpr *ListPoolsResp) Validate() (string, error) {
	var numTiers int
	out := new(strings.Builder)

	for i, p := range lpr.Pools {
		if p.UUID == uuid.Nil {
			return "", errors.Errorf("pool with index %d has no uuid", i)
		}
		if qe, found := lpr.QueryErrors[p.UUID]; found {
			if qe.Error != nil {
				fmt.Fprintf(out, "Query on pool %q unsuccessful, error: %q\n",
					p.Name(), qe.Error)
				continue // no usage stats expected
			}
			if qe.Status != daos.Success {
				fmt.Fprintf(out, "Query on pool %q unsuccessful, status: %q\n",
					p.Name(), qe.Status)
				continue // no usage stats expected
			}
		}

		poolUsage := p.Usage()
		if len(poolUsage) == 0 {
			continue // no usage stats in response
		}
		if numTiers != 0 && len(poolUsage) != numTiers {
			return "", errors.Errorf("pool %s has %d storage tiers, want %d",
				p.UUID, len(poolUsage), numTiers)
		}
		numTiers = len(poolUsage)
	}

	return out.String(), nil
}

// Errors returns summary of response errors including pool query failures.
func (lpr *ListPoolsResp) Errors() error {
	warn, err := lpr.Validate()
	if err != nil {
		return err
	}
	if warn != "" {
		return errors.New(warn)
	}
	return nil
}

func newListPoolsResp() *ListPoolsResp {
	return &ListPoolsResp{
		QueryErrors: make(map[uuid.UUID]*PoolQueryErr),
	}
}

// ListPools fetches the list of all pools and their service replicas from the
// system.
func ListPools(ctx context.Context, rpcClient UnaryInvoker, req *ListPoolsReq) (*ListPoolsResp, error) {
	pbReq := &mgmtpb.ListPoolsReq{Sys: req.getSystem(rpcClient)}
	req.setRPC(func(ctx context.Context, conn *grpc.ClientConn) (proto.Message, error) {
		return mgmtpb.NewMgmtSvcClient(conn).ListPools(ctx, pbReq)
	})

	rpcClient.Debugf("DAOS system list-pools request: %s", pbUtil.Debug(pbReq))
	ur, err := rpcClient.InvokeUnaryRPC(ctx, req)
	if err != nil {
		return nil, err
	}

	resp := newListPoolsResp()
	if err := convertMSResponse(ur, resp); err != nil {
		return nil, err
	}

	if req.NoQuery {
		return resp, nil
	}

	// issue query request and populate usage statistics for each pool
	for i, p := range resp.Pools {
		if p.State != daos.PoolServiceStateReady {
			rpcClient.Debugf("Skipping query of pool in state: %s", p.State)
			continue
		}
		rpcClient.Debugf("Fetching details for discovered pool: %v", p)

		pqr := &PoolQueryResp{PoolInfo: *p}
		_, err := poolQueryInt(ctx, rpcClient, &PoolQueryReq{ID: p.UUID.String()}, pqr)
		if err != nil {
			resp.QueryErrors[p.UUID] = &PoolQueryErr{Error: err}
			continue
		}
		if pqr.Status != 0 {
			resp.QueryErrors[p.UUID] = &PoolQueryErr{Status: daos.Status(pqr.Status)}
			continue
		}
		if p.UUID != pqr.UUID {
			return nil, errors.New("pool query response uuid does not match request")

		}
		resp.Pools[i] = &pqr.PoolInfo
	}

	sort.Slice(resp.Pools, func(i int, j int) bool {
		l, r := resp.Pools[i], resp.Pools[j]
		if l == nil || r == nil {
			return false
		}
		return l.Label < r.Label
	})

	for _, p := range resp.Pools {
		rpcClient.Debugf("DAOS system pool in list-pools response: %+v", p)
	}

	return resp, nil
}

type rankFreeSpaceMap map[ranklist.Rank]uint64

type filterRankFn func(rank ranklist.Rank) bool

func newFilterRankFunc(ranks ranklist.RankList) filterRankFn {
	return func(rank ranklist.Rank) bool {
		return len(ranks) == 0 || rank.InList(ranks)
	}
}

// Add namespace ranks to rankNVMeFreeSpace map and return minimum free available SCM namespace bytes.
func processSCMSpaceStats(log debugLogger, filterRank filterRankFn, scmNamespaces storage.ScmNamespaces, rankNVMeFreeSpace rankFreeSpaceMap) (uint64, error) {
	scmBytes := uint64(math.MaxUint64)

	for _, scmNamespace := range scmNamespaces {
		if scmNamespace.Mount == nil {
			return 0, errors.Errorf("SCM device %s (bdev %s, name %s) is not mounted",
				scmNamespace.UUID, scmNamespace.BlockDevice, scmNamespace.Name)
		}

		if !filterRank(scmNamespace.Mount.Rank) {
			log.Debugf("Skipping SCM device %s (bdev %s, name %s, rank %d) not in ranklist",
				scmNamespace.UUID, scmNamespace.BlockDevice, scmNamespace.Name,
				scmNamespace.Mount.Rank)
			continue
		}

		usableBytes := scmNamespace.Mount.UsableBytes

		if scmBytes > usableBytes {
			scmBytes = usableBytes
		}

		if _, exists := rankNVMeFreeSpace[scmNamespace.Mount.Rank]; exists {
			return 0, errors.Errorf("Multiple SCM devices found for rank %d",
				scmNamespace.Mount.Rank)
		}

		// Initialize entry for rank in NVMe free space map.
		rankNVMeFreeSpace[scmNamespace.Mount.Rank] = 0
	}

	return scmBytes, nil
}

// Add NVMe free bytes to rankNVMeFreeSpace map.
func processNVMeSpaceStats(log debugLogger, filterRank filterRankFn, nvmeControllers storage.NvmeControllers, rankNVMeFreeSpace rankFreeSpaceMap) error {
	for _, controller := range nvmeControllers {
		for _, smdDevice := range controller.SmdDevices {
			msgDev := fmt.Sprintf("SMD device %s (rank %d, ctrlr %s)", smdDevice.UUID,
				smdDevice.Rank, controller.PciAddr)

			if !smdDevice.Roles.IsEmpty() && (smdDevice.Roles.OptionBits&storage.BdevRoleData) == 0 {
				log.Debugf("Skipping %s, not used for storing data", msgDev)
				continue
			}

			if controller.NvmeState == storage.NvmeStateNew {
				log.Debugf("Skipping %s, not used as in NEW state", msgDev)
				continue
			}
			if controller.NvmeState != storage.NvmeStateNormal {
				return errors.Errorf("%s not usable as in %s state", msgDev,
					controller.NvmeState.String())
			}

			if !filterRank(smdDevice.Rank) {
				log.Debugf("Skipping %s, not in ranklist", msgDev)
				continue
			}

			if _, exists := rankNVMeFreeSpace[smdDevice.Rank]; !exists {
				return errors.Errorf("Rank %d without SCM device and at least one %s",
					smdDevice.Rank, msgDev)
			}

			rankNVMeFreeSpace[smdDevice.Rank] += smdDevice.UsableBytes

			log.Debugf("Added %s as usable: device state=%q, smd-size=%d ctrlr-total-free=%d",
				msgDev, controller.NvmeState.String(), smdDevice.UsableBytes,
				rankNVMeFreeSpace[smdDevice.Rank])
		}
	}

	return nil
}

// Return the maximal SCM and NVMe size of a pool which could be created with all the storage nodes.
func getMaxPoolSize(ctx context.Context, rpcClient UnaryInvoker, ranks ranklist.RankList) (uint64, uint64, error) {
	// Verify that the DAOS system is ready before attempting to query storage.
	if _, err := SystemQuery(ctx, rpcClient, &SystemQueryReq{}); err != nil {
		return 0, 0, err
	}

	resp, err := StorageScan(ctx, rpcClient, &StorageScanReq{Usage: true})
	if err != nil {
		return 0, 0, err
	}

	if len(resp.HostStorage) == 0 {
		return 0, 0, errors.New("Empty host storage response from StorageScan")
	}

	// Generate function to verify a rank is in the provided rank slice.
	filterRank := newFilterRankFunc(ranks)
	rankNVMeFreeSpace := make(rankFreeSpaceMap)
	scmBytes := uint64(math.MaxUint64)
	for _, key := range resp.HostStorage.Keys() {
		hostStorage := resp.HostStorage[key].HostStorage

		if hostStorage.ScmNamespaces.Usable() == 0 {
			return 0, 0, errors.Errorf("Host without SCM storage: hostname=%s",
				resp.HostStorage[key].HostSet.String())
		}

		sb, err := processSCMSpaceStats(rpcClient, filterRank, hostStorage.ScmNamespaces, rankNVMeFreeSpace)
		if err != nil {
			return 0, 0, err
		}

		if scmBytes > sb {
			scmBytes = sb
		}

		if err := processNVMeSpaceStats(rpcClient, filterRank, hostStorage.NvmeDevices, rankNVMeFreeSpace); err != nil {
			return 0, 0, err
		}
	}

	if scmBytes == math.MaxUint64 {
		return 0, 0, errors.Errorf("No SCM storage space available with rank list %s", ranks)
	}

	nvmeBytes := uint64(math.MaxUint64)
	for _, nvmeRankBytes := range rankNVMeFreeSpace {
		if nvmeBytes > nvmeRankBytes {
			nvmeBytes = nvmeRankBytes
		}
	}

	rpcClient.Debugf("Maximal size of a pool: scmBytes=%s (%d B) nvmeBytes=%s (%d B)",
		humanize.Bytes(scmBytes), scmBytes, humanize.Bytes(nvmeBytes), nvmeBytes)

	return scmBytes, nvmeBytes, nil
}<|MERGE_RESOLUTION|>--- conflicted
+++ resolved
@@ -210,42 +210,29 @@
 		ACL        *AccessControlList   `json:"-"`
 		NumSvcReps uint32               `json:"num_svc_reps"`
 		Properties []*daos.PoolProperty `json:"-"`
-<<<<<<< HEAD
-		// Ratio of mem_file_size:meta_blob_size in MD-on-SSD mode.
-		MemRatio float32 `json:"mem_ratio"`
 		// Auto-config params.
 		TotalBytes uint64
 		TierRatio  []float64
 		NumRanks   uint32
 		// Manual params.
-		Ranks     []ranklist.Rank
-		TierBytes []uint64 // Per-rank values. Metadata/Data sizes in MD-on-SSD mode.
-=======
-		TotalBytes uint64               `json:"total_bytes"` // Auto-sizing param
-		TierRatio  []float64            `json:"tier_ratio"`  // Auto-sizing param
-		NumRanks   uint32               `json:"num_ranks"`   // Auto-sizing param
-		Ranks      []ranklist.Rank      `json:"ranks"`       // Manual-sizing param
-		TierBytes  []uint64             `json:"tier_bytes"`  // Per-rank values
-		MetaBytes  uint64               `json:"meta_blob_bytes"`
->>>>>>> 35f76529
+		Ranks      []ranklist.Rank
+		TierBytes  []uint64        // Per-rank values. Metadata/Data sizes in MD-on-SSD mode.
+		TotalBytes uint64          `json:"total_bytes"` // Auto-sizing param
+		TierRatio  []float64       `json:"tier_ratio"`  // Auto-sizing param
+		NumRanks   uint32          `json:"num_ranks"`   // Auto-sizing param
+		Ranks      []ranklist.Rank `json:"ranks"`       // Manual-sizing param
+		TierBytes  []uint64        `json:"tier_bytes"`  // Per-rank values
+		MemRatio   float32         `json:"mem_ratio"`   // mem_file_size:meta_blob_size
 	}
 
 	// PoolCreateResp contains the response from a pool create request.
 	PoolCreateResp struct {
-<<<<<<< HEAD
 		UUID         string   `json:"uuid"`
 		Leader       uint32   `json:"svc_ldr"`
 		SvcReps      []uint32 `json:"svc_reps"`
 		TgtRanks     []uint32 `json:"tgt_ranks"`
 		TierBytes    []uint64 `json:"tier_bytes"`     // Per-rank storage tier sizes.
 		MemFileBytes uint64   `json:"mem_file_bytes"` // MD-on-SSD mode only.
-=======
-		UUID      string   `json:"uuid"`
-		Leader    uint32   `json:"svc_ldr"`
-		SvcReps   []uint32 `json:"svc_reps"`
-		TgtRanks  []uint32 `json:"tgt_ranks"`
-		TierBytes []uint64 `json:"tier_bytes"` // Per-rank storage tier sizes
->>>>>>> 35f76529
 	}
 )
 
