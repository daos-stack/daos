--- conflicted
+++ resolved
@@ -12,11 +12,8 @@
 	"encoding/json"
 	"fmt"
 	"math"
-<<<<<<< HEAD
 	"os/user"
-=======
 	"slices"
->>>>>>> 4373168d
 	"sort"
 	"strings"
 	"time"
