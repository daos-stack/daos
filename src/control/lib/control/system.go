--- conflicted
+++ resolved
@@ -9,11 +9,7 @@
 import (
 	"context"
 	"encoding/json"
-<<<<<<< HEAD
-=======
-	"fmt"
 	"log"
->>>>>>> 5642f57c
 	"net"
 	"strings"
 	"time"
