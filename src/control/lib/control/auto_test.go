--- conflicted
+++ resolved
@@ -1122,37 +1122,11 @@
 				0: hardware.MustNewPCIAddressSet(),
 				1: hardware.MustNewPCIAddressSet(),
 			},
-<<<<<<< HEAD
-			numaCoreCounts: numaCoreCountsMap{0: &coreCounts{16, 7}},
-			expCfg: baseConfig("ofi+psm2").WithAccessPoints("hostX:10002").
-				WithNrHugePages(8192).WithEngines(
-				defaultEngineCfg(0).
-					WithPinnedNumaNode(0).
-					WithFabricInterface("ib0").
-					WithFabricInterfacePort(defaultFiPort).
-					WithFabricProvider("ofi+psm2").
-					WithStorage(
-						storage.NewTierConfig().
-							WithNumaNodeIndex(0).
-							WithStorageClass(storage.ClassDcpm.String()).
-							WithScmDeviceList("/dev/pmem0").
-							WithScmMountPoint("/mnt/daos0"),
-						storage.NewTierConfig().
-							WithNumaNodeIndex(0).
-							WithStorageClass(storage.ClassNvme.String()).
-							WithBdevDeviceList(test.MockPCIAddr(1)).
-							WithBdevDeviceRoles(storage.BdevRoleData),
-					).
-					WithStorageConfigOutputPath("/mnt/daos0/daos_nvme.conf").
-					WithStorageVosEnv("NVME").
-					WithHelperStreamCount(7)),
-=======
 			numaIfaces: numaNetIfaceMap{
 				0: ib0,
 				1: ib1,
 			},
 			expErr: errors.New("no scm device found for numa 1"),
->>>>>>> 4828f36a
 		},
 		"missing ssds on second numa": {
 			numaSet: []int{0, 1},
@@ -1167,56 +1141,7 @@
 				0: ib0,
 				1: ib1,
 			},
-<<<<<<< HEAD
-			expCfg: baseConfig("ofi+psm2").WithAccessPoints("hostX:10002").
-				WithNrHugePages(15360).WithEngines(
-				defaultEngineCfg(0).
-					WithPinnedNumaNode(0).
-					WithFabricInterface("ib0").
-					WithFabricInterfacePort(defaultFiPort).
-					WithFabricProvider("ofi+psm2").
-					WithStorage(
-						storage.NewTierConfig().
-							WithNumaNodeIndex(0).
-							WithStorageClass(storage.ClassDcpm.String()).
-							WithScmDeviceList("/dev/pmem0").
-							WithScmMountPoint("/mnt/daos0"),
-						storage.NewTierConfig().
-							WithNumaNodeIndex(0).
-							WithStorageClass(storage.ClassNvme.String()).
-							WithBdevDeviceList(test.MockPCIAddrs(0, 1, 2)...).
-							WithBdevDeviceRoles(storage.BdevRoleData),
-					).
-					WithStorageConfigOutputPath("/mnt/daos0/daos_nvme.conf").
-					WithStorageVosEnv("NVME").
-					WithTargetCount(15).
-					WithHelperStreamCount(6),
-				defaultEngineCfg(1).
-					WithPinnedNumaNode(1).
-					WithFabricInterface("ib1").
-					WithFabricInterfacePort(int(defaultFiPort+defaultFiPortInterval)).
-					WithFabricProvider("ofi+psm2").
-					WithFabricNumaNodeIndex(1).
-					WithStorage(
-						storage.NewTierConfig().
-							WithNumaNodeIndex(1).
-							WithStorageClass(storage.ClassDcpm.String()).
-							WithScmDeviceList("/dev/pmem1").
-							WithScmMountPoint("/mnt/daos1"),
-						storage.NewTierConfig().
-							WithNumaNodeIndex(1).
-							WithStorageClass(storage.ClassNvme.String()).
-							WithBdevDeviceList(test.MockPCIAddrs(4, 5, 6)...).
-							WithBdevDeviceRoles(storage.BdevRoleData),
-					).
-					WithStorageNumaNodeIndex(1).
-					WithStorageConfigOutputPath("/mnt/daos1/daos_nvme.conf").
-					WithStorageVosEnv("NVME").
-					WithTargetCount(15).
-					WithHelperStreamCount(6)),
-=======
 			expErr: errors.New("no ssds found for numa 1"),
->>>>>>> 4828f36a
 		},
 		"missing fabric on second numa": {
 			numaSet: []int{0, 1},
@@ -1256,14 +1181,6 @@
 							WithStorageClass(storage.ClassDcpm.String()).
 							WithScmDeviceList("/dev/pmem0").
 							WithScmMountPoint("/mnt/daos0"),
-<<<<<<< HEAD
-						storage.NewTierConfig().
-							WithNumaNodeIndex(0).
-							WithStorageClass(storage.ClassNvme.String()).
-							WithBdevDeviceList(test.MockPCIAddr(1)).
-							WithBdevDeviceRoles(storage.BdevRoleData),
-=======
->>>>>>> 4828f36a
 					).
 					WithStorageConfigOutputPath("").
 					WithHelperStreamCount(2),
@@ -1319,12 +1236,8 @@
 						storage.NewTierConfig().
 							WithNumaNodeIndex(1).
 							WithStorageClass(storage.ClassNvme.String()).
-<<<<<<< HEAD
-							WithBdevDeviceList(test.MockPCIAddrs(4, 5, 6)...).
-							WithBdevDeviceRoles(storage.BdevRoleData),
-=======
 							WithBdevDeviceList(test.MockPCIAddrs(3, 4, 5)...),
->>>>>>> 4828f36a
+						WithBdevDeviceRoles(storage.BdevRoleData),
 					).
 					WithStorageNumaNodeIndex(1).
 					WithTargetCount(16).
