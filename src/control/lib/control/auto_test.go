--- conflicted
+++ resolved
@@ -23,40 +23,11 @@
 	"github.com/daos-stack/daos/src/control/logging"
 	"github.com/daos-stack/daos/src/control/security"
 	"github.com/daos-stack/daos/src/control/server/config"
+	"github.com/daos-stack/daos/src/control/server/engine"
 	"github.com/daos-stack/daos/src/control/server/storage"
 )
 
 var (
-<<<<<<< HEAD
-	engineCfg = func(t *testing.T, numa int) *engine.Config {
-		return engine.MockConfig().
-			WithStorage(
-				storage.NewTierConfig().
-					WithScmClass(storage.ClassDcpm.String()).
-					WithScmMountPoint(fmt.Sprintf("/mnt/daos%d", numa)).
-					WithScmDeviceList(fmt.Sprintf("/dev/pmem%d", numa)),
-				storage.NewTierConfig().
-					WithBdevClass(storage.ClassNvme.String()),
-			)
-	}
-	engineCfgWithSSDs = func(t *testing.T, numa int) *engine.Config {
-		var pciAddrs []string
-		for _, c := range MockServerScanResp(t, "withSpaceUsage").Nvme.Ctrlrs {
-			if int(c.SocketId) == numa {
-				pciAddrs = append(pciAddrs, c.PciAddr)
-			}
-		}
-
-		cfg := engineCfg(t, numa)
-		for _, sc := range cfg.Storage.Tiers {
-			if sc.IsBdev() {
-				sc.WithBdevDeviceList(pciAddrs...)
-			}
-		}
-		return cfg
-	}
-=======
->>>>>>> 746c745d
 	ib0 = &HostFabricInterface{
 		Provider: "ofi+psm2", Device: "ib0", NumaNode: 0, NetDevClass: 32, Priority: 0,
 	}
