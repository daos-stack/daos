//
// (C) Copyright 2020-2022 Intel Corporation.
//
// SPDX-License-Identifier: BSD-2-Clause-Patent
//

package control

import (
	"context"
	"fmt"
	"sort"
	"testing"

	"github.com/dustin/go-humanize"
	"github.com/google/go-cmp/cmp"
	"github.com/google/go-cmp/cmp/cmpopts"
	"github.com/pkg/errors"

	"github.com/daos-stack/daos/src/control/common/proto/convert"
	ctlpb "github.com/daos-stack/daos/src/control/common/proto/ctl"
	"github.com/daos-stack/daos/src/control/common/test"
	"github.com/daos-stack/daos/src/control/lib/hardware"
	"github.com/daos-stack/daos/src/control/lib/hostlist"
	"github.com/daos-stack/daos/src/control/logging"
	"github.com/daos-stack/daos/src/control/security"
	"github.com/daos-stack/daos/src/control/server/config"
	"github.com/daos-stack/daos/src/control/server/engine"
	"github.com/daos-stack/daos/src/control/server/storage"
)

var (
	ib0 = &HostFabricInterface{
		Provider: "ofi+psm2", Device: "ib0", NumaNode: 0, NetDevClass: 32, Priority: 0,
	}
	ib1 = &HostFabricInterface{
		Provider: "ofi+psm2", Device: "ib1", NumaNode: 1, NetDevClass: 32, Priority: 1,
	}
	ib0r = &HostFabricInterface{
		Provider: "ofi+psm2", Device: "ib0", NumaNode: 0, NetDevClass: 32, Priority: 1,
	}
	ib1r = &HostFabricInterface{
		Provider: "ofi+psm2", Device: "ib1", NumaNode: 1, NetDevClass: 32, Priority: 0,
	}
	eth0 = &HostFabricInterface{
		Provider: "ofi+tcp", Device: "eth0", NumaNode: 0, NetDevClass: 1, Priority: 2,
	}
	eth1 = &HostFabricInterface{
		Provider: "ofi+tcp", Device: "eth1", NumaNode: 1, NetDevClass: 1, Priority: 3,
	}
	if1PB = &ctlpb.FabricInterface{
		Provider: "test-provider", Device: "test-device", Numanode: 42,
	}
	if2PB = &ctlpb.FabricInterface{
		Provider: "test-provider", Device: "test-device2", Numanode: 84,
	}
	fabIfs1            = &ctlpb.NetworkScanResp{Interfaces: []*ctlpb.FabricInterface{if1PB, if2PB}}
	hostRespRemoteFail = []*HostResponse{
		{Addr: "host1", Message: fabIfs1},
		{Addr: "host2", Error: errors.New("remote failed"), Message: fabIfs1}}
	hostRespRemoteFails = []*HostResponse{
		{Addr: "host1", Error: errors.New("remote failed"), Message: fabIfs1},
		{Addr: "host2", Error: errors.New("remote failed"), Message: fabIfs1},
	}
	fabIfs1wNuma = &ctlpb.NetworkScanResp{
		Interfaces: []*ctlpb.FabricInterface{if1PB, if2PB}, Numacount: 2,
	}
	fabIfs2 = &ctlpb.NetworkScanResp{Interfaces: []*ctlpb.FabricInterface{if2PB}}
	typIfs  = []*ctlpb.FabricInterface{
		{Provider: "ofi+psm2", Device: "ib1", Numanode: 1, Priority: 0, Netdevclass: 32},
		{Provider: "ofi+psm2", Device: "ib0", Numanode: 0, Priority: 1, Netdevclass: 32},
		{Provider: "ofi+verbs;ofi_rxm", Device: "ib1", Numanode: 1, Priority: 2, Netdevclass: 32},
		{Provider: "ofi+verbs;ofi_rxm", Device: "ib0", Numanode: 0, Priority: 3, Netdevclass: 32},
		{Provider: "ofi+verbs;ofi_rxm", Device: "eth0", Numanode: 0, Priority: 4, Netdevclass: 1},
		{Provider: "ofi+tcp;ofi_rxm", Device: "ib1", Numanode: 1, Priority: 5, Netdevclass: 32},
		{Provider: "ofi+tcp;ofi_rxm", Device: "ib0", Numanode: 0, Priority: 6, Netdevclass: 32},
		{Provider: "ofi+tcp;ofi_rxm", Device: "eth0", Numanode: 0, Priority: 7, Netdevclass: 1},
		{Provider: "ofi+verbs", Device: "ib1", Numanode: 1, Priority: 8, Netdevclass: 32},
		{Provider: "ofi+verbs", Device: "ib0", Numanode: 0, Priority: 9, Netdevclass: 32},
		{Provider: "ofi+tcp", Device: "ib1", Numanode: 1, Priority: 10, Netdevclass: 32},
		{Provider: "ofi+tcp", Device: "ib0", Numanode: 0, Priority: 11, Netdevclass: 32},
		{Provider: "ofi+tcp", Device: "eth0", Numanode: 0, Priority: 12, Netdevclass: 1},
		{Provider: "ofi+sockets", Device: "ib1", Numanode: 1, Priority: 13, Netdevclass: 32},
		{Provider: "ofi+sockets", Device: "ib0", Numanode: 0, Priority: 14, Netdevclass: 32},
		{Provider: "ofi+sockets", Device: "eth0", Numanode: 0, Priority: 15, Netdevclass: 1},
	}
	dualHostResp = func(r1, r2 *ctlpb.NetworkScanResp) []*HostResponse {
		return []*HostResponse{
			{
				Addr:    "host1",
				Message: r1,
			},
			{
				Addr:    "host2",
				Message: r2,
			},
		}
	}
	dualHostRespSame = func(r1 *ctlpb.NetworkScanResp) []*HostResponse {
		return dualHostResp(r1, r1)
	}
)

var pciSetCmpOpts = append([]cmp.Option{
	cmp.Comparer(func(x, y *hardware.PCIAddressSet) bool {
		if x == nil && y == nil {
			return true
		}
		return x.String() == y.String()
	}),
}, defResCmpOpts()...)

func pbIfs2ProvMap(t *testing.T, ifs []*ctlpb.FabricInterface, ndc hardware.NetDevClass) providerIfaceMap {
	t.Helper()

	log, buf := logging.NewTestLogger(t.Name())
	defer test.ShowBufferOnFailure(t, buf)

	sr := &ctlpb.NetworkScanResp{Interfaces: ifs, Numacount: 2, Corespernuma: 24}

	ns, err := fabricFromHostResp(t, log, nil, []*HostResponse{{Message: sr}})
	if err != nil {
		t.Fatal(err)
	}

	nd, err := getNetworkDetails(log, ndc, "", ns.HostFabric)
	if err != nil {
		t.Fatal(err)
	}

	return nd.ProviderIfaces
}

func fabricFromHostResp(t *testing.T, log logging.Logger, uErr error, hostResponses []*HostResponse) (*HostFabricSet, error) {
	t.Helper()

	mi := NewMockInvoker(log, &MockInvokerConfig{
		UnaryError: uErr,
		UnaryResponse: &UnaryResponse{
			Responses: hostResponses,
		},
	})

	return getNetworkSet(context.TODO(), log, []string{}, mi)
}

func cmpHostErrs(t *testing.T, expErrs []*MockHostError, gotErrs *HostErrorsResp) {
	t.Helper()

	if expErrs != nil {
		expHostErrs := MockHostErrorsResp(t, expErrs...)
		if diff := cmp.Diff(expHostErrs.GetHostErrors(),
			gotErrs.GetHostErrors(), defResCmpOpts()...); diff != "" {

			t.Fatalf("unexpected host errors (-want, +got):\n%s\n", diff)
		}
		return
	}

	if gotErrs != nil {
		t.Fatalf("unexpected host errors %s", gotErrs.Errors())
	}
}

func TestControl_AutoConfig_getNetworkSet(t *testing.T) {
	for name, tc := range map[string]struct {
		uErr          error
		hostResponses []*HostResponse
		expErr        error
		expHostErrs   []*MockHostError
		expNetSet     *HostFabricSet
	}{
		"invoker error": {
			uErr:          errors.New("unary error"),
			hostResponses: dualHostRespSame(fabIfs1),
			expErr:        errors.New("unary error"),
		},
		"host network scan failed": {
			hostResponses: hostRespRemoteFail,
			expHostErrs: []*MockHostError{
				{"host2", "remote failed"},
				{"host2", "remote failed"},
			},
			expErr: errors.New("1 host had errors"),
		},
		"host network scan failed on multiple hosts": {
			hostResponses: hostRespRemoteFails,
			expHostErrs: []*MockHostError{
				{"host1", "remote failed"},
				{"host2", "remote failed"},
			},
			expErr: errors.New("2 hosts had errors"),
		},
		"host network scan no hosts": {
			hostResponses: []*HostResponse{},
			expErr:        errors.New("no host responses"),
		},
		"host network mismatch": {
			hostResponses: dualHostResp(fabIfs1, fabIfs2),
			expErr:        errors.New("network hardware not consistent across hosts"),
		},
		"zero numa on single host": {
			hostResponses: dualHostResp(fabIfs1, fabIfs1wNuma),
			expErr:        errors.New("network hardware not consistent across hosts"),
		},
		"success": {
			hostResponses: dualHostRespSame(fabIfs1),
			expNetSet: &HostFabricSet{
				HostSet: hostlist.MustCreateSet("host[1-2]"),
				HostFabric: &HostFabric{
					Interfaces: []*HostFabricInterface{
						{Provider: "test-provider", Device: "test-device", NumaNode: 42},
						{Provider: "test-provider", Device: "test-device2", NumaNode: 84},
					},
					Providers: []string{"test-provider"},
				},
			},
		},
	} {
		t.Run(name, func(t *testing.T) {
			log, buf := logging.NewTestLogger(t.Name())
			defer test.ShowBufferOnFailure(t, buf)

			netSet, err := fabricFromHostResp(t, log, tc.uErr, tc.hostResponses)
			test.CmpErr(t, tc.expErr, err)

			// Additionally verify any internal error details.
			var gotHostErrs *HostErrorsResp
			if cge, ok := err.(*ConfGenerateError); ok {
				gotHostErrs = &cge.HostErrorsResp
			}
			cmpHostErrs(t, tc.expHostErrs, gotHostErrs)
			if tc.expErr != nil {
				return
			}
			if tc.expHostErrs != nil || gotHostErrs != nil {
				t.Fatal("expected or received host errors without outer error")
			}

			cmpOpts := []cmp.Option{
				cmpopts.IgnoreUnexported(
					HostFabricSet{},
				),
			}
			cmpOpts = append(cmpOpts, defResCmpOpts()...)

			if diff := cmp.Diff(tc.expNetSet, netSet, cmpOpts...); diff != "" {
				t.Fatalf("unexpected network set (-want, +got):\n%s\n", diff)
			}
		})
	}
}

func TestControl_AutoConfig_getNetworkDetails(t *testing.T) {
	ib0PB := new(ctlpb.FabricInterface)
	if err := convert.Types(ib0, ib0PB); err != nil {
		t.Fatal(err)
	}
	eth0PB := new(ctlpb.FabricInterface)
	if err := convert.Types(eth0, eth0PB); err != nil {
		t.Fatal(err)
	}
	fabIfs3 := &ctlpb.NetworkScanResp{
		Interfaces: []*ctlpb.FabricInterface{ib0PB, eth0PB}, Numacount: 2, Corespernuma: 24,
	}
	typicalFabIfs := &ctlpb.NetworkScanResp{Interfaces: typIfs, Numacount: 2, Corespernuma: 24}

	for name, tc := range map[string]struct {
		netDevClass   hardware.NetDevClass
		netProvider   string
		hostResponses []*HostResponse
		expErr        error
		expNetDetails networkDetails
	}{
		"unsupported network class in request": {
			netDevClass:   2,
			hostResponses: dualHostRespSame(fabIfs1wNuma),
			expErr:        errors.New("unsupported net dev class in request"),
		},
		"single numa": {
			hostResponses: dualHostRespSame(fabIfs3),
			expNetDetails: networkDetails{
				ProviderIfaces: providerIfaceMap{
					"ofi+psm2": {0: ib0},
				},
				NumaCoreCount: 24,
				NumaCount:     2,
			},
		},
		"single numa; select infiniband": {
			netDevClass:   hardware.Infiniband,
			hostResponses: dualHostRespSame(fabIfs3),
			expNetDetails: networkDetails{
				ProviderIfaces: providerIfaceMap{
					"ofi+psm2": {0: ib0},
				},
				NumaCoreCount: 24,
				NumaCount:     2,
			},
		},
		"single numa; select ethernet": {
			netDevClass:   hardware.Ether,
			hostResponses: dualHostRespSame(fabIfs3),
			expNetDetails: networkDetails{
				ProviderIfaces: providerIfaceMap{
					"ofi+tcp": {0: eth0},
				},
				NumaCoreCount: 24,
				NumaCount:     2,
			},
		},
		"dual numa with typical fabric scan output": {
			hostResponses: dualHostRespSame(typicalFabIfs),
			expNetDetails: networkDetails{
				ProviderIfaces: pbIfs2ProvMap(t, typIfs, hardware.Infiniband),
				NumaCoreCount:  24,
				NumaCount:      2,
			},
		},
		"dual numa with typical fabric scan output; ethernet": {
			netDevClass:   hardware.Ether,
			hostResponses: dualHostRespSame(typicalFabIfs),
			expNetDetails: networkDetails{
				ProviderIfaces: pbIfs2ProvMap(t, typIfs, hardware.Ether),
				NumaCoreCount:  24,
				NumaCount:      2,
			},
		},
	} {
		t.Run(name, func(t *testing.T) {
			log, buf := logging.NewTestLogger(t.Name())
			defer test.ShowBufferOnFailure(t, buf)

			if tc.netDevClass == 0 {
				tc.netDevClass = hardware.Infiniband
			}

			netSet, err := fabricFromHostResp(t, log, nil, tc.hostResponses)
			if err != nil {
				t.Fatal(err)
			}

			gotNetDetails, gotErr := getNetworkDetails(log, tc.netDevClass, tc.netProvider, netSet.HostFabric)
			test.CmpErr(t, tc.expErr, gotErr)
			if tc.expErr != nil {
				return
			}

			// Manually update interface provider based on map key to eliminate need for
			// extra fixtures.
			expProvIfs := tc.expNetDetails.ProviderIfaces
			for prov, numaIfaces := range expProvIfs {
				for nn := range numaIfaces {
					expProvIfs[prov][nn].Provider = prov
				}
			}

			if diff := cmp.Diff(tc.expNetDetails, *gotNetDetails); diff != "" {
				t.Fatalf("unexpected provider interface map (-want, +got):\n%s\n", diff)
			}
		})
	}
}

type mockHostResponses struct {
	resps     []*HostResponse
	numaSSDs  map[uint32][]string
	numaPMEMs map[uint32][]string
}

func newMockHostResponses(t *testing.T, variants ...string) *mockHostResponses {
	t.Helper()

	var inResp *ctlpb.StorageScanResp
	var outResps *mockHostResponses

	switch len(variants) {
	case 0:
		t.Fatal("no host response variants")
	case 1:
		inResp = MockServerScanResp(t, variants[0])

		outResps = &mockHostResponses{
			resps: []*HostResponse{
				{
					Addr:    "host1",
					Message: inResp,
				},
				{
					Addr:    "host2",
					Message: inResp,
				},
			},
		}
	case 2:
		inResp = MockServerScanResp(t, variants[0])

		outResps = &mockHostResponses{
			resps: []*HostResponse{
				{
					Addr:    "host1",
					Message: MockServerScanResp(t, variants[0]),
				},
				{
					Addr:    "host2",
					Message: MockServerScanResp(t, variants[1]),
				},
			},
		}
	default:
		t.Fatal("no host response variants")
	}

	pmems := make(map[uint32][]string)
	for _, p := range inResp.Scm.Namespaces {
		pmems[p.NumaNode] = append(pmems[p.NumaNode],
			fmt.Sprintf("%s/%s", scmBdevDir, p.Blockdev))
		sort.Strings(pmems[p.NumaNode])
	}
	outResps.numaPMEMs = pmems

	ssds := make(map[uint32][]string)
	for _, c := range inResp.Nvme.Ctrlrs {
		ssds[uint32(c.SocketId)] = append(ssds[uint32(c.SocketId)], c.PciAddr)
		sort.Strings(ssds[uint32(c.SocketId)])
	}
	outResps.numaSSDs = ssds

	return outResps
}

func (mhr *mockHostResponses) getNUMASSDs(t *testing.T, numa uint32) []string {
	t.Helper()

	addrs, exists := mhr.numaSSDs[numa]
	if !exists {
		t.Fatalf("no ssds for numa %d", numa)
	}

	return addrs
}

func (mhr *mockHostResponses) getNUMAPMEMs(t *testing.T, numa uint32) []string {
	t.Helper()

	pmems, exists := mhr.numaPMEMs[numa]
	if !exists {
		t.Fatalf("no pmems for numa %d", numa)
	}

	return pmems
}

func TestControl_AutoConfig_getStorageSet(t *testing.T) {
	oneWithScmNs := newMockHostResponses(t, "pmemSingle", "standard")
	oneScanFail := newMockHostResponses(t, "standard", "bothFailed")
	scanFail := newMockHostResponses(t, "bothFailed")
	withScmNs := newMockHostResponses(t, "pmemSingle")
	diffHpSizes := newMockHostResponses(t, "withSpaceUsage", "1gbHugepages")

	for name, tc := range map[string]struct {
		uErr          error
		hostResponses []*HostResponse
		expErr        error
		expHostErrs   []*MockHostError
		expStorageSet *HostStorageSet
	}{
		"invoker error": {
			uErr:          errors.New("unary error"),
			hostResponses: oneWithScmNs.resps,
			expErr:        errors.New("unary error"),
		},
		"host storage scan; failed": {
			hostResponses: oneScanFail.resps,
			expHostErrs: []*MockHostError{
				{"host2", "scm scan failed"},
				{"host2", "nvme scan failed"},
			},
			expErr: errors.New("1 host had errors"),
		},
		"host storage scan; failed on multiple hosts": {
			hostResponses: scanFail.resps,
			expHostErrs: []*MockHostError{
				{"host1", "scm scan failed"},
				{"host1", "nvme scan failed"},
				{"host2", "scm scan failed"},
				{"host2", "nvme scan failed"},
			},
			expErr: errors.New("2 hosts had errors"),
		},
		"host storage scan; no hosts": {
			hostResponses: []*HostResponse{},
			expErr:        errors.New("no host responses"),
		},
		"host storage scan; mismatch": {
			hostResponses: oneWithScmNs.resps,
			expErr:        errors.New("storage hardware not consistent across hosts"),
		},
		"diff hugepage sizes": {
			hostResponses: diffHpSizes.resps,
			expErr:        errors.New("not consistent"),
		},
		"success": {
			hostResponses: withScmNs.resps,
			expStorageSet: &HostStorageSet{
				HostSet: hostlist.MustCreateSet("host[1-2]"),
				HostStorage: &HostStorage{
					NvmeDevices:   storage.NvmeControllers{storage.MockNvmeController()},
					ScmModules:    storage.ScmModules{storage.MockScmModule()},
					ScmNamespaces: storage.ScmNamespaces{storage.MockScmNamespace(0)},
					HugePageInfo:  HugePageInfo{PageSizeKb: humanize.KiByte * 2},
				},
			},
		},
	} {
		t.Run(name, func(t *testing.T) {
			log, buf := logging.NewTestLogger(t.Name())
			defer test.ShowBufferOnFailure(t, buf)

			mi := NewMockInvoker(log, &MockInvokerConfig{
				UnaryError: tc.uErr,
				UnaryResponse: &UnaryResponse{
					Responses: tc.hostResponses,
				},
			})

			storageSet, err := getStorageSet(context.TODO(), log, []string{}, mi)
			test.CmpErr(t, tc.expErr, err)

			// Additionally verify any internal error details.
			var gotHostErrs *HostErrorsResp
			if cge, ok := err.(*ConfGenerateError); ok {
				gotHostErrs = &cge.HostErrorsResp
			}
			cmpHostErrs(t, tc.expHostErrs, gotHostErrs)
			if tc.expErr != nil {
				return
			}
			if tc.expHostErrs != nil || gotHostErrs != nil {
				t.Fatal("expected or received host errors without outer error")
			}

			cmpOpts := append([]cmp.Option{
				cmpopts.IgnoreUnexported(HostStorageSet{}),
				cmpopts.IgnoreFields(storage.NvmeController{}, "Serial"),
			}, defResCmpOpts()...)

			if diff := cmp.Diff(tc.expStorageSet, storageSet, cmpOpts...); diff != "" {
				t.Fatalf("unexpected network set (-want, +got):\n%s\n", diff)
			}
		})
	}
}

func TestControl_AutoConfig_getStorageDetails(t *testing.T) {
	withSSDs := newMockHostResponses(t, "withSpaceUsage")
	withSSDsBadPCI := newMockHostResponses(t, "badPciAddr")
	noSSDsOnNUMA1 := newMockHostResponses(t, "noNvmeOnNuma1")

	for name, tc := range map[string]struct {
		hostResponses []*HostResponse
		expErr        error
		expPMems      [][]string
		expSSDs       [][]string
	}{
		"bad ssd pci address": {
			hostResponses: withSSDsBadPCI.resps,
			expErr:        errors.New("unexpected pci address"),
		},
		"2 numa nodes; 2 ssds": {
			hostResponses: withSSDs.resps,
			expPMems: [][]string{
				withSSDs.getNUMAPMEMs(t, 0),
				withSSDs.getNUMAPMEMs(t, 1),
			},
			expSSDs: [][]string{
				withSSDs.getNUMASSDs(t, 0),
				withSSDs.getNUMASSDs(t, 1),
			},
		},
		"2 numa nodes; 0 ssds on numa 1": {
			hostResponses: noSSDsOnNUMA1.resps,
			expPMems: [][]string{
				noSSDsOnNUMA1.getNUMAPMEMs(t, 0),
				noSSDsOnNUMA1.getNUMAPMEMs(t, 1),
			},
			expSSDs: [][]string{
				noSSDsOnNUMA1.getNUMASSDs(t, 0),
			},
		},
	} {
		t.Run(name, func(t *testing.T) {
			log, buf := logging.NewTestLogger(t.Name())
			defer test.ShowBufferOnFailure(t, buf)

			mi := NewMockInvoker(log, &MockInvokerConfig{
				UnaryResponse: &UnaryResponse{
					Responses: tc.hostResponses,
				},
			})

			storageSet, err := getStorageSet(context.TODO(), log, []string{}, mi)
			if err != nil {
				t.Fatal(err)
			}

			gotStorage, gotErr := getStorageDetails(log, storageSet.HostStorage)
			test.CmpErr(t, tc.expErr, gotErr)
			if tc.expErr != nil {
				return
			}

			test.AssertEqual(t, len(tc.expPMems), len(gotStorage.NumaSCMs),
				"unexpected number of pmem devices")
			for nn, pmems := range gotStorage.NumaSCMs {
				if diff := cmp.Diff(tc.expPMems[nn], []string(pmems)); diff != "" {
					t.Fatalf("unexpected pmem paths (-want, +got):\n%s\n", diff)
				}
			}

			test.AssertEqual(t, len(tc.expSSDs), len(gotStorage.NumaSSDs),
				"unexpected number of ssds")
			for nn, ssds := range gotStorage.NumaSSDs {
				if diff := cmp.Diff(tc.expSSDs[nn], ssds.Strings()); diff != "" {
					t.Fatalf("unexpected list of ssds (-want, +got):\n%s\n", diff)
				}
			}
		})
	}
}

func TestControl_AutoConfig_filterDevicesByAffinity(t *testing.T) {
	singlePMemMap := numaSCMsMap{0: []string{"/dev/pmem0"}}

	for name, tc := range map[string]struct {
		nrEngines  int
		minNrSSDs  int
		sd         storageDetails
		nd         networkDetails
		expErr     error
		expNumaSet []int          // set of numa nodes (by-ID) to be used for engine configs
		expSD      storageDetails // expected details after updates
		expND      networkDetails
	}{
		"nr engines unset; zero numa count": {
			expErr: errNoNuma,
		},
		"nr engines unset; missing scm": {
			nd: networkDetails{
				NumaCount: 2,
			},
			expErr: errors.Errorf(errInsufNrPMemGroups, numaSCMsMap(nil), 2, 0),
		},
		"nr engines set; insufficient scm": {
			nd: networkDetails{
				NumaCount: 2,
			},
			sd: storageDetails{
				NumaSCMs: singlePMemMap,
			},
			expErr: errors.Errorf(errInsufNrPMemGroups, singlePMemMap, 2, 1),
		},
		"missing ssds; zero min nr; no fabric": {
			nrEngines: 1,
			sd: storageDetails{
				NumaSCMs: numaSCMsMap{
					0: []string{"/dev/pmem0"},
					1: []string{"/dev/pmem1"},
				},
			},
			expErr: errors.New(errInsufNrProvGroups),
		},
		"missing ssds; zero min nr; no matching fabric": {
			nrEngines: 1,
			sd: storageDetails{
				NumaSCMs: singlePMemMap,
			},
			nd: networkDetails{
				ProviderIfaces: providerIfaceMap{
					"ofi+psm2": {1: ib1},
					"ofi+tcp":  {1: ib1},
				},
			},
			expErr: errors.New(errInsufNrProvGroups),
		},
		"missing ssds; zero min nr; matching fabric": {
			nrEngines: 1,
			sd: storageDetails{
				NumaSCMs: numaSCMsMap{
					0: []string{"/dev/pmem0"},
					1: []string{"/dev/pmem1"},
				},
			},
			nd: networkDetails{
				ProviderIfaces: providerIfaceMap{
					"ofi+psm2": {1: ib1},
					"ofi+tcp":  {1: ib1},
				},
			},
			expNumaSet: []int{1},
			expSD: storageDetails{
				NumaSCMs: numaSCMsMap{
					1: []string{"/dev/pmem1"},
				},
				NumaSSDs: numaSSDsMap{1: {}},
			},
			expND: networkDetails{
				NumaIfaces: numaNetIfaceMap{1: ib1},
			},
		},
		"missing ssds; 1 min nr": {
			nrEngines: 1,
			minNrSSDs: 1,
			sd: storageDetails{
				NumaSCMs: numaSCMsMap{
					0: []string{"/dev/pmem0"},
					1: []string{"/dev/pmem1"},
				},
			},
			expErr: errors.Errorf(errInsufNrSSDs, 0, 1, 0),
		},
		"insufficient ssds; 3 min nr; numa 1 has 2": {
			nrEngines: 2,
			minNrSSDs: 3,
			sd: storageDetails{
				NumaSCMs: numaSCMsMap{
					0: []string{"/dev/pmem0"},
					1: []string{"/dev/pmem1"},
				},
				NumaSSDs: numaSSDsMap{
					0: hardware.MustNewPCIAddressSet(test.MockPCIAddrs(0, 1, 2)...),
					1: hardware.MustNewPCIAddressSet(test.MockPCIAddrs(3, 4)...),
				},
			},
			expErr: errors.Errorf(errInsufNrSSDs, 1, 3, 2),
		},
		"sufficient ssds; 3 min nr; matching fabric": {
			minNrSSDs: 3,
			sd: storageDetails{
				NumaSCMs: numaSCMsMap{
					0: []string{"/dev/pmem0"},
					1: []string{"/dev/pmem1"},
				},
				NumaSSDs: numaSSDsMap{
					0: hardware.MustNewPCIAddressSet(test.MockPCIAddrs(0, 1, 2)...),
					1: hardware.MustNewPCIAddressSet(test.MockPCIAddrs(3, 4, 5, 6)...),
				},
			},
			nd: networkDetails{
				NumaCount: 2,
				ProviderIfaces: providerIfaceMap{
					"ofi+psm2": {0: ib0, 1: ib1},
					"ofi+tcp":  {0: ib0, 1: ib1},
				},
			},
			expNumaSet: []int{0, 1},
			expSD: storageDetails{
				NumaSCMs: numaSCMsMap{
					0: []string{"/dev/pmem0"},
					1: []string{"/dev/pmem1"},
				},
				NumaSSDs: numaSSDsMap{
					0: hardware.MustNewPCIAddressSet(test.MockPCIAddrs(0, 1, 2)...),
					1: hardware.MustNewPCIAddressSet(test.MockPCIAddrs(3, 4, 5, 6)...),
				},
			},
			expND: networkDetails{
				NumaCount:  2,
				NumaIfaces: numaNetIfaceMap{0: ib0, 1: ib1},
			},
		},
		"sufficient ssds; 3 min nr; matching ether fabric": {
			minNrSSDs: 3,
			sd: storageDetails{
				NumaSCMs: numaSCMsMap{
					0: []string{"/dev/pmem0"},
					1: []string{"/dev/pmem1"},
				},
				NumaSSDs: numaSSDsMap{
					0: hardware.MustNewPCIAddressSet(test.MockPCIAddrs(0, 1, 2)...),
					1: hardware.MustNewPCIAddressSet(test.MockPCIAddrs(3, 4, 5, 6)...),
				},
			},
			nd: networkDetails{
				NumaCount: 2,
				ProviderIfaces: providerIfaceMap{
					"ofi+tcp": {0: eth0, 1: eth1},
				},
			},
			expNumaSet: []int{0, 1},
			expSD: storageDetails{
				NumaSCMs: numaSCMsMap{
					0: []string{"/dev/pmem0"},
					1: []string{"/dev/pmem1"},
				},
				NumaSSDs: numaSSDsMap{
					0: hardware.MustNewPCIAddressSet(test.MockPCIAddrs(0, 1, 2)...),
					1: hardware.MustNewPCIAddressSet(test.MockPCIAddrs(3, 4, 5, 6)...),
				},
			},
			expND: networkDetails{
				NumaCount:  2,
				NumaIfaces: numaNetIfaceMap{0: eth0, 1: eth1},
			},
		},
		"sufficient ssds; 3 min nr; matching fabric on one numa only": {
			minNrSSDs: 3,
			sd: storageDetails{
				NumaSCMs: numaSCMsMap{
					0: []string{"/dev/pmem0"},
					1: []string{"/dev/pmem1"},
				},
				NumaSSDs: numaSSDsMap{
					0: hardware.MustNewPCIAddressSet(test.MockPCIAddrs(0, 1, 2)...),
					1: hardware.MustNewPCIAddressSet(test.MockPCIAddrs(3, 4, 5, 6)...),
				},
			},
			nd: networkDetails{
				NumaCount: 2,
				ProviderIfaces: providerIfaceMap{
					"ofi+psm2": {0: ib0},
					"ofi+tcp":  {0: ib0},
				},
			},
			expErr: errors.New(errInsufNrProvGroups),
		},
		"sufficient ssds; 3 min nr; matching ethernet fabric": {
			minNrSSDs: 3,
			sd: storageDetails{
				NumaSCMs: numaSCMsMap{
					0: []string{"/dev/pmem0"},
					1: []string{"/dev/pmem1"},
				},
				NumaSSDs: numaSSDsMap{
					0: hardware.MustNewPCIAddressSet(test.MockPCIAddrs(0, 1, 2)...),
					1: hardware.MustNewPCIAddressSet(test.MockPCIAddrs(3, 4, 5, 6)...),
				},
			},
			nd: networkDetails{
				NumaCount: 2,
				ProviderIfaces: providerIfaceMap{
					"ofi+sockets": {0: &HostFabricInterface{
						Provider:    "ofi+sockets",
						Device:      "eth2",
						NumaNode:    0,
						NetDevClass: 32,
						Priority:    50,
					}},
					"ofi+tcp": {0: eth0, 1: eth1},
				},
			},
			expNumaSet: []int{0, 1},
			expSD: storageDetails{
				NumaSCMs: numaSCMsMap{
					0: []string{"/dev/pmem0"},
					1: []string{"/dev/pmem1"},
				},
				NumaSSDs: numaSSDsMap{
					0: hardware.MustNewPCIAddressSet(test.MockPCIAddrs(0, 1, 2)...),
					1: hardware.MustNewPCIAddressSet(test.MockPCIAddrs(3, 4, 5, 6)...),
				},
			},
			expND: networkDetails{
				NumaCount:  2,
				NumaIfaces: numaNetIfaceMap{0: eth0, 1: eth1},
			},
		},
		"single engine requested; both numa match criteria; select max nr ssds": {
			nrEngines: 1,
			minNrSSDs: 3,
			sd: storageDetails{
				NumaSCMs: numaSCMsMap{
					0: []string{"/dev/pmem0"},
					1: []string{"/dev/pmem1"},
				},
				NumaSSDs: numaSSDsMap{
					0: hardware.MustNewPCIAddressSet(test.MockPCIAddrs(0, 1, 2)...),
					1: hardware.MustNewPCIAddressSet(test.MockPCIAddrs(3, 4, 5, 6)...),
				},
			},
			nd: networkDetails{
				ProviderIfaces: providerIfaceMap{
					"ofi+psm2": {0: &HostFabricInterface{
						Provider:    "ofi+psm2",
						Device:      "ib2",
						NumaNode:    1,
						NetDevClass: 32,
						Priority:    1,
					}, 1: ib1},
				},
			},
			expNumaSet: []int{1},
			expSD: storageDetails{
				NumaSCMs: numaSCMsMap{
					1: []string{"/dev/pmem1"},
				},
				NumaSSDs: numaSSDsMap{
					1: hardware.MustNewPCIAddressSet(test.MockPCIAddrs(3, 4, 5, 6)...),
				},
			},
			expND: networkDetails{
				NumaIfaces: numaNetIfaceMap{1: ib1},
			},
		},
		"single engine requested; both numa match criteria; select best fabric": {
			nrEngines: 1,
			minNrSSDs: 3,
			sd: storageDetails{
				NumaSCMs: numaSCMsMap{
					0: []string{"/dev/pmem0"},
					1: []string{"/dev/pmem1"},
				},
				NumaSSDs: numaSSDsMap{
					0: hardware.MustNewPCIAddressSet(test.MockPCIAddrs(0, 1, 2)...),
					1: hardware.MustNewPCIAddressSet(test.MockPCIAddrs(3, 4, 5, 6)...),
				},
			},
			nd: networkDetails{
				ProviderIfaces: providerIfaceMap{
					"ofi+psm2": {0: ib0, 1: ib1},
				},
			},
			expNumaSet: []int{0},
			expSD: storageDetails{
				NumaSCMs: numaSCMsMap{
					0: []string{"/dev/pmem0"},
				},
				NumaSSDs: numaSSDsMap{
					0: hardware.MustNewPCIAddressSet(test.MockPCIAddrs(0, 1, 2)...),
				},
			},
			expND: networkDetails{
				NumaIfaces: numaNetIfaceMap{0: ib0},
			},
		},
		"both numa match criteria; typical fabric scan output": {
			minNrSSDs: 1,
			sd: storageDetails{
				NumaSCMs: numaSCMsMap{
					0: []string{"/dev/pmem0"},
					1: []string{"/dev/pmem1"},
				},
				NumaSSDs: numaSSDsMap{
					0: hardware.MustNewPCIAddressSet(test.MockPCIAddrs(0, 1)...),
					1: hardware.MustNewPCIAddressSet(test.MockPCIAddrs(3, 4)...),
				},
			},
			nd: networkDetails{
				NumaCount:      2,
				ProviderIfaces: pbIfs2ProvMap(t, typIfs, hardware.Infiniband),
			},
			expNumaSet: []int{0, 1},
			expSD: storageDetails{
				NumaSCMs: numaSCMsMap{
					0: []string{"/dev/pmem0"},
					1: []string{"/dev/pmem1"},
				},
				NumaSSDs: numaSSDsMap{
					0: hardware.MustNewPCIAddressSet(test.MockPCIAddrs(0, 1)...),
					1: hardware.MustNewPCIAddressSet(test.MockPCIAddrs(3, 4)...),
				},
			},
			expND: networkDetails{
				NumaCount: 2,
				NumaIfaces: numaNetIfaceMap{
					0: &HostFabricInterface{
						Provider:    "ofi+psm2",
						Device:      "ib0",
						NumaNode:    0,
						NetDevClass: 32,
						Priority:    1,
					},
					1: &HostFabricInterface{
						Provider:    "ofi+psm2",
						Device:      "ib1",
						NumaNode:    1,
						NetDevClass: 32,
						Priority:    0,
					},
				},
			},
		},
	} {
		t.Run(name, func(t *testing.T) {
			log, buf := logging.NewTestLogger(t.Name())
			defer test.ShowBufferOnFailure(t, buf)

			gotNumaSet, gotErr := filterDevicesByAffinity(log, tc.nrEngines,
				tc.minNrSSDs, &tc.nd, &tc.sd)
			test.CmpErr(t, tc.expErr, gotErr)
			if tc.expErr != nil {
				return
			}

			if diff := cmp.Diff(tc.expNumaSet, gotNumaSet); diff != "" {
				t.Fatalf("unexpected numa set selected (-want, +got):\n%s\n", diff)
			}
			if diff := cmp.Diff(tc.expND, tc.nd); diff != "" {
				t.Fatalf("unexpected network details (-want, +got):\n%s\n", diff)
			}
			if diff := cmp.Diff(tc.expSD, tc.sd, pciSetCmpOpts...); diff != "" {
				t.Fatalf("unexpected storage details (-want, +got):\n%s\n", diff)
			}
		})
	}
}

func TestControl_AutoConfig_correctSSDCounts(t *testing.T) {
	for name, tc := range map[string]struct {
		sd           storageDetails
		nvmeDisabled bool
		expErr       error
		expSD        storageDetails // expected details after updates
	}{
		"no ssds": {
			sd: storageDetails{
				NumaSCMs: numaSCMsMap{
					0: []string{"/dev/pmem0"},
					1: []string{"/dev/pmem1"},
				},
			},
			expErr: errors.New("could not be calculated"),
		},
		"no ssds; nvme disabled": {
			nvmeDisabled: true,
			sd: storageDetails{
				NumaSCMs: numaSCMsMap{
					0: []string{"/dev/pmem0"},
					1: []string{"/dev/pmem1"},
				},
			},
			expSD: storageDetails{
				NumaSCMs: numaSCMsMap{
					0: []string{"/dev/pmem0"},
					1: []string{"/dev/pmem1"},
				},
			},
		},
		"adjust ssd count to global minimum": {
			sd: storageDetails{
				NumaSCMs: numaSCMsMap{
					0: []string{"/dev/pmem0"},
					1: []string{"/dev/pmem1"},
				},
				NumaSSDs: numaSSDsMap{
					0: hardware.MustNewPCIAddressSet(test.MockPCIAddrs(0, 1, 2)...),
					1: hardware.MustNewPCIAddressSet(test.MockPCIAddrs(3, 4)...),
				},
			},
			expSD: storageDetails{
				NumaSCMs: numaSCMsMap{
					0: []string{"/dev/pmem0"},
					1: []string{"/dev/pmem1"},
				},
				NumaSSDs: numaSSDsMap{
					0: hardware.MustNewPCIAddressSet(test.MockPCIAddrs(0, 1)...),
					1: hardware.MustNewPCIAddressSet(test.MockPCIAddrs(3, 4)...),
				},
			},
		},
	} {
		t.Run(name, func(t *testing.T) {
			log, buf := logging.NewTestLogger(t.Name())
			defer test.ShowBufferOnFailure(t, buf)

			minNrSSDs := 1
			if tc.nvmeDisabled {
				minNrSSDs = 0
			}

			gotErr := correctSSDCounts(log, minNrSSDs, &tc.sd)
			test.CmpErr(t, tc.expErr, gotErr)
			if tc.expErr != nil {
				return
			}

			if diff := cmp.Diff(tc.expSD, tc.sd, pciSetCmpOpts...); diff != "" {
				t.Fatalf("unexpected storage details (-want, +got):\n%s\n", diff)
			}
		})
	}
}

func mockEngineCfg(idx int) *engine.Config {
	return engine.MockConfig().
		WithTargetCount(defaultTargetCount).
		WithLogFile(fmt.Sprintf("%s.%d.log", defaultEngineLogFile, idx))
}

func TestControl_AutoConfig_genEngineConfigs(t *testing.T) {
	for name, tc := range map[string]struct {
		minNrSSDs  int
		numaSet    []int            // set of numa nodes (by-ID) to be used for engine configs
		numaPMems  numaSCMsMap      // numa to pmem mappings
		numaSSDs   numaSSDsMap      // numa to ssds mappings
		numaIfaces numaNetIfaceMap  // numa to network interface mappings
		expCfgs    []*engine.Config // expected generated engine configs
		expErr     error
	}{
		"missing scm": {
			numaSet:    []int{0},
			numaSSDs:   numaSSDsMap{0: hardware.MustNewPCIAddressSet()},
			numaIfaces: numaNetIfaceMap{0: ib0},
			expErr:     errors.New("no scm device"),
		},
		"missing ssds": {
			numaSet:    []int{0},
			numaPMems:  numaSCMsMap{0: []string{"/dev/pmem0"}},
			numaIfaces: numaNetIfaceMap{0: ib0},
			expErr:     errors.New("no ssds"),
		},
		"missing fabric": {
			numaSet:   []int{0},
			numaPMems: numaSCMsMap{0: []string{"/dev/pmem0"}},
			numaSSDs:  numaSSDsMap{0: hardware.MustNewPCIAddressSet()},
			expErr:    errors.New("no fabric"),
		},
		"missing scm on second numa": {
			numaSet:   []int{0, 1},
			numaPMems: numaSCMsMap{0: []string{"/dev/pmem0"}},
			numaSSDs: numaSSDsMap{
				0: hardware.MustNewPCIAddressSet(),
				1: hardware.MustNewPCIAddressSet(),
			},
			numaIfaces: numaNetIfaceMap{
				0: ib0,
				1: ib1,
			},
			expErr: errors.New("no scm device found for numa 1"),
		},
		"missing ssds on second numa": {
			numaSet: []int{0, 1},
			numaPMems: numaSCMsMap{
				0: []string{"/dev/pmem0"},
				1: []string{"/dev/pmem1"},
			},
			numaSSDs: numaSSDsMap{
				0: hardware.MustNewPCIAddressSet(),
			},
			numaIfaces: numaNetIfaceMap{
				0: ib0,
				1: ib1,
			},
<<<<<<< HEAD
			expCfg: baseConfig("ofi+psm2").WithAccessPoints("hostX:10002").
				WithNrHugePages(15360).WithEngines(
				defaultEngineCfg(0).
					WithPinnedNumaNode(0).
					WithFabricInterface("ib0").
					WithFabricInterfacePort(defaultFiPort).
					WithFabricProvider("ofi+psm2").
					WithStorage(
						storage.NewTierConfig().
							WithNumaNodeIndex(0).
							WithStorageClass(storage.ClassDcpm.String()).
							WithScmDeviceList("/dev/pmem0").
							WithScmMountPoint("/mnt/daos0"),
						storage.NewTierConfig().
							WithNumaNodeIndex(0).
							WithStorageClass(storage.ClassNvme.String()).
							WithBdevDeviceList(test.MockPCIAddrs(0, 1, 2)...).
							WithBdevDeviceRoles(storage.BdevRoleData),
					).
					WithStorageConfigOutputPath("/mnt/daos0/daos_nvme.conf").
					WithStorageVosEnv("NVME").
					WithTargetCount(15).
					WithHelperStreamCount(6),
				defaultEngineCfg(1).
					WithPinnedNumaNode(1).
					WithStorageIndex(1).
					WithFabricInterface("ib1").
					WithFabricInterfacePort(int(defaultFiPort+defaultFiPortInterval)).
					WithFabricProvider("ofi+psm2").
					WithFabricNumaNodeIndex(1).
					WithStorage(
						storage.NewTierConfig().
							WithNumaNodeIndex(1).
							WithStorageClass(storage.ClassDcpm.String()).
							WithScmDeviceList("/dev/pmem1").
							WithScmMountPoint("/mnt/daos1"),
						storage.NewTierConfig().
							WithNumaNodeIndex(1).
							WithStorageClass(storage.ClassNvme.String()).
							WithBdevDeviceList(test.MockPCIAddrs(4, 5, 6)...).
							WithBdevDeviceRoles(storage.BdevRoleData),
					).
					WithStorageNumaNodeIndex(1).
					WithStorageConfigOutputPath("/mnt/daos1/daos_nvme.conf").
					WithStorageVosEnv("NVME").
					WithTargetCount(15).
					WithHelperStreamCount(6)),
=======
			expErr: errors.New("no ssds found for numa 1"),
>>>>>>> a26a69ce
		},
		"missing fabric on second numa": {
			numaSet: []int{0, 1},
			numaPMems: numaSCMsMap{
				0: []string{"/dev/pmem0"},
				1: []string{"/dev/pmem1"},
			},
			numaSSDs: numaSSDsMap{
				0: hardware.MustNewPCIAddressSet(),
				1: hardware.MustNewPCIAddressSet(),
			},
			numaIfaces: numaNetIfaceMap{
				0: ib0,
			},
			expErr: errors.New("no fabric interface found for numa 1"),
		},
		"single pmem zero ssds; missing numa set": {
			numaPMems:  numaSCMsMap{0: []string{"/dev/pmem0"}},
			numaSSDs:   numaSSDsMap{0: hardware.MustNewPCIAddressSet()},
			numaIfaces: numaNetIfaceMap{0: ib0},
			expCfgs:    []*engine.Config{},
		},
		"single pmem zero ssds": {
			numaSet:    []int{0},
			numaPMems:  numaSCMsMap{0: []string{"/dev/pmem0"}},
			numaSSDs:   numaSSDsMap{0: hardware.MustNewPCIAddressSet()},
			numaIfaces: numaNetIfaceMap{0: ib0},
			expCfgs: []*engine.Config{
				DefaultEngineCfg(0).
					WithPinnedNumaNode(0).
					WithFabricInterface("ib0").
					WithFabricInterfacePort(defaultFiPort).
					WithFabricProvider("ofi+psm2").
					WithStorage(
						storage.NewTierConfig().
							WithNumaNodeIndex(0).
							WithStorageClass(storage.ClassDcpm.String()).
							WithScmDeviceList("/dev/pmem0").
							WithScmMountPoint("/mnt/daos0"),
					).
					WithStorageConfigOutputPath("").
					WithHelperStreamCount(2),
			},
		},
		"dual pmem dual ssd": {
			numaSet: []int{0, 1},
			// ndctl doesn't guarantee that pmem0 will be created on numa0
			numaPMems: numaSCMsMap{
				0: []string{"/dev/pmem1"},
				1: []string{"/dev/pmem0"},
			},
			numaIfaces: numaNetIfaceMap{
				0: ib0,
				1: ib1,
			},
			numaSSDs: numaSSDsMap{
				0: hardware.MustNewPCIAddressSet(test.MockPCIAddrs(0, 1, 2)...),
				1: hardware.MustNewPCIAddressSet(test.MockPCIAddrs(3, 4, 5)...),
			},
			expCfgs: []*engine.Config{
				DefaultEngineCfg(0).
					WithPinnedNumaNode(0).
					WithFabricInterface("ib0").
					WithFabricInterfacePort(defaultFiPort).
					WithFabricProvider("ofi+psm2").
					WithStorage(
						storage.NewTierConfig().
							WithNumaNodeIndex(0).
							WithStorageClass(storage.ClassDcpm.String()).
							WithScmDeviceList("/dev/pmem1").
							WithScmMountPoint("/mnt/daos0"),
						storage.NewTierConfig().
							WithNumaNodeIndex(0).
							WithStorageClass(storage.ClassNvme.String()).
							WithBdevDeviceList(test.MockPCIAddrs(0, 1, 2)...),
					).
					WithTargetCount(16).
					WithHelperStreamCount(2),
				DefaultEngineCfg(1).
					WithPinnedNumaNode(1).
					WithStorageIndex(1).
					WithFabricInterface("ib1").
					WithFabricInterfacePort(int(defaultFiPort+defaultFiPortInterval)).
					WithFabricProvider("ofi+psm2").
					WithFabricNumaNodeIndex(1).
					WithStorage(
						storage.NewTierConfig().
							WithNumaNodeIndex(1).
							WithStorageClass(storage.ClassDcpm.String()).
							WithScmDeviceList("/dev/pmem0").
							WithScmMountPoint("/mnt/daos1"),
						storage.NewTierConfig().
							WithNumaNodeIndex(1).
							WithStorageClass(storage.ClassNvme.String()).
							WithBdevDeviceList(test.MockPCIAddrs(3, 4, 5)...),
					).
					WithStorageNumaNodeIndex(1).
					WithTargetCount(16).
					WithHelperStreamCount(2),
			},
		},
		"vmd enabled; balanced nr ssds": {
			numaSet: []int{0, 1},
			numaPMems: numaSCMsMap{
				0: []string{"/dev/pmem0"},
				1: []string{"/dev/pmem1"},
			},
			numaIfaces: numaNetIfaceMap{
				0: ib0,
				1: ib1,
			},
			numaSSDs: numaSSDsMap{
				0: hardware.MustNewPCIAddressSet("5d0505:01:00.0", "5d0505:02:00.0"),
				1: hardware.MustNewPCIAddressSet("d70701:03:00.0", "d70701:05:00.0"),
			},
			expCfgs: []*engine.Config{
				DefaultEngineCfg(0).
					WithPinnedNumaNode(0).
					WithFabricInterface("ib0").
					WithFabricInterfacePort(defaultFiPort).
					WithFabricProvider("ofi+psm2").
					WithStorage(
						storage.NewTierConfig().
							WithNumaNodeIndex(0).
							WithStorageClass(storage.ClassDcpm.String()).
							WithScmDeviceList("/dev/pmem0").
							WithScmMountPoint("/mnt/daos0"),
						storage.NewTierConfig().
							WithNumaNodeIndex(0).
							WithStorageClass(storage.ClassNvme.String()).
							WithBdevDeviceList("0000:5d:05.5"),
					).
					WithTargetCount(16).
					WithHelperStreamCount(2),
				DefaultEngineCfg(1).
					WithPinnedNumaNode(1).
					WithStorageIndex(1).
					WithFabricInterface("ib1").
					WithFabricInterfacePort(
						int(defaultFiPort+defaultFiPortInterval)).
					WithFabricProvider("ofi+psm2").
					WithFabricNumaNodeIndex(1).
					WithStorage(
						storage.NewTierConfig().
							WithNumaNodeIndex(1).
							WithStorageClass(storage.ClassDcpm.String()).
							WithScmDeviceList("/dev/pmem1").
							WithScmMountPoint("/mnt/daos1"),
						storage.NewTierConfig().
							WithNumaNodeIndex(1).
							WithStorageClass(storage.ClassNvme.String()).
							WithBdevDeviceList("0000:d7:07.1"),
					).
					WithStorageNumaNodeIndex(1).
					WithTargetCount(16).
					WithHelperStreamCount(2),
			},
		},
		"vmd enabled; imbalanced nr ssds": {
			numaSet: []int{0, 1},
			numaPMems: numaSCMsMap{
				0: []string{"/dev/pmem0"},
				1: []string{"/dev/pmem1"},
			},
			numaIfaces: numaNetIfaceMap{
				0: ib0,
				1: ib1,
			},
			numaSSDs: numaSSDsMap{
				0: hardware.MustNewPCIAddressSet(test.MockVMDPCIAddrs(5, 2, 4)...),
				1: hardware.MustNewPCIAddressSet(test.MockVMDPCIAddrs(13, 1, 2, 3)...),
			},
			expErr: FaultConfigVMDImbalance,
		},
	} {
		t.Run(name, func(t *testing.T) {
			log, buf := logging.NewTestLogger(t.Name())
			defer test.ShowBufferOnFailure(t, buf)

			nd := &networkDetails{
				NumaIfaces: tc.numaIfaces,
			}
			sd := &storageDetails{
				HugePageSize: 2048,
				NumaSCMs:     tc.numaPMems,
				NumaSSDs:     tc.numaSSDs,
			}
			if tc.minNrSSDs == 0 {
				tc.minNrSSDs = 1
			}

			gotCfgs, gotErr := genEngineConfigs(log, tc.minNrSSDs, mockEngineCfg,
				tc.numaSet, nd, sd)
			test.CmpErr(t, tc.expErr, gotErr)
			if tc.expErr != nil {
				return
			}

			cmpOpts := []cmp.Option{
				cmp.Comparer(func(x, y *storage.BdevDeviceList) bool {
					if x == nil && y == nil {
						return true
					}
					return x.Equals(y)
				}),
			}
			cmpOpts = append(cmpOpts, defResCmpOpts()...)

			if diff := cmp.Diff(tc.expCfgs, gotCfgs, cmpOpts...); diff != "" {
				t.Fatalf("unexpected engine configs (-want, +got):\n%s\n", diff)
			}
		})
	}
}

func TestControl_AutoConfig_getThreadCounts(t *testing.T) {
	defaultScmTier := storage.NewTierConfig().
		WithStorageClass(storage.ClassDcpm.String()).
		WithScmMountPoint("/mnt/test0").
		WithScmDeviceList("/dev/pmem0")

	for name, tc := range map[string]struct {
		numaCoreCount int // physical cores per NUMA node
		nrSSDs        int32
		expNrTgts     int
		expNrHlprs    int
		expErr        error
	}{
		"no cores":         {0, 0, 0, 0, errors.Errorf(errInvalNrCores, 0)},
		"simplest case":    {5, 1, 4, 1, nil},
		"24 cores no ssds": {24, 0, 16, 0, nil},
		"24 cores 1 ssds":  {24, 1, 19, 4, nil},
		"24 cores 2 ssds":  {24, 2, 18, 4, nil},
		"24 cores 3 ssds":  {24, 3, 18, 4, nil},
		"24 cores 4 ssds":  {24, 4, 16, 4, nil},
		"24 cores 5 ssds":  {24, 5, 15, 3, nil},
		"24 cores 8 ssds":  {24, 8, 16, 4, nil},
		"24 cores 9 ssds":  {24, 9, 18, 4, nil},
		"24 cores 10 ssds": {24, 10, 10, 2, nil},
		"24 cores 16 ssds": {24, 16, 16, 4, nil},
		"18 cores no ssds": {18, 0, 16, 0, nil},
		"18 cores 1 ssds":  {18, 1, 14, 3, nil},
		"18 cores 2 ssds":  {18, 2, 14, 3, nil},
		"18 cores 3 ssds":  {18, 3, 12, 3, nil},
		"18 cores 4 ssds":  {18, 4, 12, 3, nil},
		"18 cores 5 ssds":  {18, 5, 10, 2, nil},
		"18 cores 8 ssds":  {18, 8, 8, 2, nil},
		"18 cores 9 ssds":  {18, 9, 9, 2, nil},
		"18 cores 10 ssds": {18, 10, 10, 2, nil},
		"18 cores 16 ssds": {18, 16, 16, 0, nil},
	} {
		t.Run(name, func(t *testing.T) {
			log, buf := logging.NewTestLogger(t.Name())
			defer test.ShowBufferOnFailure(t, buf)

			var addrs []string
			for i := int32(0); i < tc.nrSSDs; i++ {
				addrs = append(addrs, test.MockPCIAddr(i))
			}

			// TODO DAOS-11859: Test calculation based on MD-on-SSD (bdev tiers)
			tiers := storage.TierConfigs{
				defaultScmTier,
				storage.NewTierConfig().
					WithStorageClass(storage.ClassNvme.String()).
					WithBdevDeviceList(addrs...),
			}
			cfg := mockEngineCfg(0).WithStorage(tiers...)

			gotCounts, gotErr := getThreadCounts(log, cfg, tc.numaCoreCount)
			test.CmpErr(t, tc.expErr, gotErr)
			if tc.expErr != nil {
				return
			}

			if diff := cmp.Diff(tc.expNrTgts, gotCounts.nrTgts); diff != "" {
				t.Fatalf("unexpected target counts (-want, +got):\n%s\n", diff)
			}
			if diff := cmp.Diff(tc.expNrHlprs, gotCounts.nrHlprs); diff != "" {
				t.Fatalf("unexpected helper counts (-want, +got):\n%s\n", diff)
			}
		})
	}
}

func TestControl_AutoConfig_genConfig(t *testing.T) {
	defHpSizeKb := 2048
	exmplEngineCfg := DefaultEngineCfg(0).
		WithPinnedNumaNode(0).
		WithFabricInterface("ib0").
		WithFabricInterfacePort(defaultFiPort).
		WithFabricProvider("ofi+psm2").
		WithStorage(
			storage.NewTierConfig().
				WithNumaNodeIndex(0).
				WithStorageClass(storage.ClassDcpm.String()).
				WithScmDeviceList("/dev/pmem0").
				WithScmMountPoint("/mnt/daos0"),
			storage.NewTierConfig().
				WithNumaNodeIndex(0).
				WithStorageClass(storage.ClassNvme.String()).
				WithBdevDeviceList(test.MockPCIAddrs(0, 1, 2)...),
		).
		WithTargetCount(16).
		WithHelperStreamCount(2)
	exmplEngineCfgs := []*engine.Config{
		exmplEngineCfg,
		DefaultEngineCfg(1).
			WithPinnedNumaNode(1).
			WithFabricInterface("ib1").
			WithFabricInterfacePort(int(defaultFiPort+defaultFiPortInterval)).
			WithFabricProvider("ofi+psm2").
			WithFabricNumaNodeIndex(1).
			WithStorage(
				storage.NewTierConfig().
					WithNumaNodeIndex(1).
					WithStorageClass(storage.ClassDcpm.String()).
					WithScmDeviceList("/dev/pmem1").
					WithScmMountPoint("/mnt/daos1"),
				storage.NewTierConfig().
					WithNumaNodeIndex(1).
					WithStorageClass(storage.ClassNvme.String()).
					WithBdevDeviceList(test.MockPCIAddrs(3, 4, 5)...),
			).
			WithStorageNumaNodeIndex(1).
			WithTargetCount(16).
			WithHelperStreamCount(2),
	}
	baseConfig := func(prov string, ecs []*engine.Config) *config.Server {
		for idx, ec := range ecs {
			ec.WithStorageConfigOutputPath(fmt.Sprintf("/mnt/daos%d/daos_nvme.conf", idx)).
				WithStorageVosEnv("NVME")
		}
		return config.DefaultServer().
			WithControlLogFile(defaultControlLogFile).
			WithFabricProvider(prov).
			WithDisableVMD(false).
			WithEngines(ecs...)
	}

	for name, tc := range map[string]struct {
		accessPoints []string // list of access point host/ip addresses
		ecs          []*engine.Config
		hpSize       int
		threadCounts *threadCounts  // numa to cpu mappings
		expCfg       *config.Server // expected config generated
		expErr       error
	}{
		"no engines": {
			expErr: errors.New("numTargets must be > 0"),
		},
		"no hugepage size": {
			threadCounts: &threadCounts{16, 0},
			ecs:          []*engine.Config{mockEngineCfg(0)},
			expErr:       errors.New("invalid system hugepage size"),
		},
		"no provider in engine config": {
			threadCounts: &threadCounts{16, 0},
			ecs:          []*engine.Config{mockEngineCfg(0)},
			hpSize:       defHpSizeKb,
			expErr:       errors.New("provider not specified"),
		},
		"single engine config": {
			threadCounts: &threadCounts{16, 0},
			ecs:          []*engine.Config{exmplEngineCfg},
			hpSize:       defHpSizeKb,
			expCfg: baseConfig(exmplEngineCfg.Fabric.Provider,
				[]*engine.Config{exmplEngineCfg}).
				WithNrHugePages(8192).
				WithAccessPoints("hostX:10002"),
		},
		"dual engine config": {
			threadCounts: &threadCounts{16, 0},
			ecs:          exmplEngineCfgs,
			hpSize:       defHpSizeKb,
			expCfg: baseConfig(exmplEngineCfg.Fabric.Provider,
				exmplEngineCfgs).
				WithNrHugePages(16384).
				WithAccessPoints("hostX:10002"),
		},
		"bad accesspoint port": {
			accessPoints: []string{"hostX:-10001"},
			threadCounts: &threadCounts{16, 0},
			ecs:          exmplEngineCfgs,
			hpSize:       defHpSizeKb,
			expErr:       config.FaultConfigBadControlPort,
		},
	} {
		t.Run(name, func(t *testing.T) {
			log, buf := logging.NewTestLogger(t.Name())
			defer test.ShowBufferOnFailure(t, buf)

			if tc.accessPoints == nil {
				tc.accessPoints = []string{"hostX:10002"}
			}
			if tc.threadCounts == nil {
				tc.threadCounts = &threadCounts{}
			}

			gotResp, gotErr := genServerConfig(log, tc.accessPoints, tc.ecs, tc.hpSize,
				tc.threadCounts)
			test.CmpErr(t, tc.expErr, gotErr)
			if tc.expErr != nil {
				return
			}

			cmpOpts := []cmp.Option{
				cmp.Comparer(func(x, y *storage.BdevDeviceList) bool {
					if x == nil && y == nil {
						return true
					}
					return x.Equals(y)
				}),
				cmpopts.IgnoreUnexported(security.CertificateConfig{}),
			}
			cmpOpts = append(cmpOpts, defResCmpOpts()...)

			if diff := cmp.Diff(tc.expCfg, gotResp, cmpOpts...); diff != "" {
				t.Fatalf("unexpected engine configs (-want, +got):\n%s\n", diff)
			}
		})
	}
}<|MERGE_RESOLUTION|>--- conflicted
+++ resolved
@@ -1141,57 +1141,7 @@
 				0: ib0,
 				1: ib1,
 			},
-<<<<<<< HEAD
-			expCfg: baseConfig("ofi+psm2").WithAccessPoints("hostX:10002").
-				WithNrHugePages(15360).WithEngines(
-				defaultEngineCfg(0).
-					WithPinnedNumaNode(0).
-					WithFabricInterface("ib0").
-					WithFabricInterfacePort(defaultFiPort).
-					WithFabricProvider("ofi+psm2").
-					WithStorage(
-						storage.NewTierConfig().
-							WithNumaNodeIndex(0).
-							WithStorageClass(storage.ClassDcpm.String()).
-							WithScmDeviceList("/dev/pmem0").
-							WithScmMountPoint("/mnt/daos0"),
-						storage.NewTierConfig().
-							WithNumaNodeIndex(0).
-							WithStorageClass(storage.ClassNvme.String()).
-							WithBdevDeviceList(test.MockPCIAddrs(0, 1, 2)...).
-							WithBdevDeviceRoles(storage.BdevRoleData),
-					).
-					WithStorageConfigOutputPath("/mnt/daos0/daos_nvme.conf").
-					WithStorageVosEnv("NVME").
-					WithTargetCount(15).
-					WithHelperStreamCount(6),
-				defaultEngineCfg(1).
-					WithPinnedNumaNode(1).
-					WithStorageIndex(1).
-					WithFabricInterface("ib1").
-					WithFabricInterfacePort(int(defaultFiPort+defaultFiPortInterval)).
-					WithFabricProvider("ofi+psm2").
-					WithFabricNumaNodeIndex(1).
-					WithStorage(
-						storage.NewTierConfig().
-							WithNumaNodeIndex(1).
-							WithStorageClass(storage.ClassDcpm.String()).
-							WithScmDeviceList("/dev/pmem1").
-							WithScmMountPoint("/mnt/daos1"),
-						storage.NewTierConfig().
-							WithNumaNodeIndex(1).
-							WithStorageClass(storage.ClassNvme.String()).
-							WithBdevDeviceList(test.MockPCIAddrs(4, 5, 6)...).
-							WithBdevDeviceRoles(storage.BdevRoleData),
-					).
-					WithStorageNumaNodeIndex(1).
-					WithStorageConfigOutputPath("/mnt/daos1/daos_nvme.conf").
-					WithStorageVosEnv("NVME").
-					WithTargetCount(15).
-					WithHelperStreamCount(6)),
-=======
 			expErr: errors.New("no ssds found for numa 1"),
->>>>>>> a26a69ce
 		},
 		"missing fabric on second numa": {
 			numaSet: []int{0, 1},
@@ -1272,7 +1222,6 @@
 					WithHelperStreamCount(2),
 				DefaultEngineCfg(1).
 					WithPinnedNumaNode(1).
-					WithStorageIndex(1).
 					WithFabricInterface("ib1").
 					WithFabricInterfacePort(int(defaultFiPort+defaultFiPortInterval)).
 					WithFabricProvider("ofi+psm2").
@@ -1328,7 +1277,6 @@
 					WithHelperStreamCount(2),
 				DefaultEngineCfg(1).
 					WithPinnedNumaNode(1).
-					WithStorageIndex(1).
 					WithFabricInterface("ib1").
 					WithFabricInterfacePort(
 						int(defaultFiPort+defaultFiPortInterval)).
