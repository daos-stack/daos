--- conflicted
+++ resolved
@@ -431,19 +431,11 @@
 		"single min ssd multiple ctrlrs on dual numa nodes": {
 			engineCount:   2,
 			hostResponses: hostRespWithSSDs,
-<<<<<<< HEAD
 			expPMems: [][]string{
 				engineCfgWithSSDs(t, 0).Storage.SCM.DeviceList,
 				engineCfgWithSSDs(t, 1).Storage.SCM.DeviceList,
 			},
 			expSSDs: [][]string{
-=======
-			expPmems: []string{
-				engineCfgWithSSDs(t, 0).Storage.SCM.DeviceList[0],
-				engineCfgWithSSDs(t, 1).Storage.SCM.DeviceList[0],
-			},
-			expBdevLists: [][]string{
->>>>>>> 4d5c0679
 				engineCfgWithSSDs(t, 0).Storage.Bdev.DeviceList,
 				engineCfgWithSSDs(t, 1).Storage.Bdev.DeviceList,
 			},
@@ -452,19 +444,11 @@
 			engineCount:   2,
 			minSSDs:       2,
 			hostResponses: hostRespWithSSDs,
-<<<<<<< HEAD
 			expPMems: [][]string{
 				engineCfgWithSSDs(t, 0).Storage.SCM.DeviceList,
 				engineCfgWithSSDs(t, 1).Storage.SCM.DeviceList,
 			},
 			expSSDs: [][]string{
-=======
-			expPmems: []string{
-				engineCfgWithSSDs(t, 0).Storage.SCM.DeviceList[0],
-				engineCfgWithSSDs(t, 1).Storage.SCM.DeviceList[0],
-			},
-			expBdevLists: [][]string{
->>>>>>> 4d5c0679
 				engineCfgWithSSDs(t, 0).Storage.Bdev.DeviceList,
 				engineCfgWithSSDs(t, 1).Storage.Bdev.DeviceList,
 			},
@@ -473,15 +457,9 @@
 			engineCount:   2,
 			disableNVMe:   true,
 			hostResponses: hostRespWithSSDs,
-<<<<<<< HEAD
 			expPMems: [][]string{
 				engineCfgWithSSDs(t, 0).Storage.SCM.DeviceList,
 				engineCfgWithSSDs(t, 1).Storage.SCM.DeviceList,
-=======
-			expPmems: []string{
-				engineCfgWithSSDs(t, 0).Storage.SCM.DeviceList[0],
-				engineCfgWithSSDs(t, 1).Storage.SCM.DeviceList[0],
->>>>>>> 4d5c0679
 			},
 			expSSDs: [][]string{{}, {}},
 		},
@@ -543,13 +521,8 @@
 
 func TestControl_AutoConfig_getCPUDetails(t *testing.T) {
 	for name, tc := range map[string]struct {
-<<<<<<< HEAD
 		numaCoreCount int   // physical cores per NUMA node
 		ssdListSizes  []int // size of pci-address lists, one for each I/O Engine
-=======
-		coresPerNuma  int   // physical cores per NUMA node
-		bdevListSizes []int // size of pci-address lists, one for each I/O Engine
->>>>>>> 4d5c0679
 		expTgtCounts  []int // one recommended target count per I/O Engine
 		expHlprCounts []int // one recommended helper xstream count per I/O Engine
 		expErr        error
@@ -627,25 +600,14 @@
 	numa1 := uint(1)
 
 	for name, tc := range map[string]struct {
-<<<<<<< HEAD
-		engineCount    int      // number of engines to provide in config
-		accessPoints   []string // list of access point host/ip addresses
-		numaPMems      numaPMemsMap
-		numaSSDs       numaSSDsMap
-		numaIfaces     numaNetIfaceMap
-		numaCoreCounts numaCoreCountsMap
-		expCfg         *config.Server // expected config generated
+		engineCount    int               // number of engines to provide in config
+		accessPoints   []string          // list of access point host/ip addresses
+		numaPMems      numaPMemsMap      // numa to pmem mappings
+		numaSSDs       numaSSDsMap       // numa to ssds mappings
+		numaIfaces     numaNetIfaceMap   // numa to network interface mappings
+		numaCoreCounts numaCoreCountsMap // numa to cpu mappings
+		expCfg         *config.Server    // expected config generated
 		expErr         error
-=======
-		accessPoints []string               // list of access point host/ip addresses
-		pmemPaths    []string               // one pmem block device per I/O Engine
-		ifaces       []*HostFabricInterface // one hfi per I/O Engine
-		bdevLists    [][]string             // one list of pci addresses per I/O Engine
-		tgtCounts    []int                  // one target count per I/O Engine
-		hlprCounts   []int                  // one helper xstream count per I/O Engine
-		expCfg       *config.Server         // expected config generated
-		expErr       error
->>>>>>> 4d5c0679
 	}{
 		"no engines": {
 			numaPMems: numaPMemsMap{0: []string{"/dev/pmem0"}},
