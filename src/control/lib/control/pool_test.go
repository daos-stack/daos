//
// (C) Copyright 2020-2024 Intel Corporation.
//
// SPDX-License-Identifier: BSD-2-Clause-Patent
//

package control

import (
	"context"
	"encoding/json"
	"fmt"
	"reflect"
	"strings"
	"testing"

	"github.com/dustin/go-humanize"
	"github.com/google/go-cmp/cmp"
	"github.com/google/go-cmp/cmp/cmpopts"
	"github.com/google/uuid"
	"github.com/pkg/errors"

	"github.com/daos-stack/daos/src/control/common/proto/convert"
	mgmtpb "github.com/daos-stack/daos/src/control/common/proto/mgmt"
	"github.com/daos-stack/daos/src/control/common/test"
	"github.com/daos-stack/daos/src/control/fault"
	"github.com/daos-stack/daos/src/control/fault/code"
	"github.com/daos-stack/daos/src/control/lib/daos"
	"github.com/daos-stack/daos/src/control/lib/ranklist"
	"github.com/daos-stack/daos/src/control/logging"
	"github.com/daos-stack/daos/src/control/server/storage"
	"github.com/daos-stack/daos/src/control/system"
)

func rankSetCmpOpt() []cmp.Option {
	return []cmp.Option{
		cmp.Transformer("RankSet", func(in *ranklist.RankSet) *[]ranklist.Rank {
			if in == nil {
				return nil
			}

			ranks := in.Ranks()
			return &ranks
		}),
	}
}

func TestControl_PoolDestroy(t *testing.T) {
	for name, tc := range map[string]struct {
		mic    *MockInvokerConfig
		req    *PoolDestroyReq
		expErr error
	}{
		"local failure": {
			req: &PoolDestroyReq{
				ID: test.MockUUID(),
			},
			mic: &MockInvokerConfig{
				UnaryError: errors.New("local failed"),
			},
			expErr: errors.New("local failed"),
		},
		"remote failure": {
			req: &PoolDestroyReq{
				ID: test.MockUUID(),
			},
			mic: &MockInvokerConfig{
				UnaryResponse: MockMSResponse("host1", errors.New("remote failed"), nil),
			},
			expErr: errors.New("remote failed"),
		},
		"-DER_GRPVER is retried": {
			req: &PoolDestroyReq{
				ID: test.MockUUID(),
			},
			mic: &MockInvokerConfig{
				UnaryResponseSet: []*UnaryResponse{
					MockMSResponse("host1", daos.GroupVersionMismatch, nil),
					MockMSResponse("host1", nil, &mgmtpb.PoolDestroyResp{}),
				},
			},
		},
		"-DER_AGAIN is retried": {
			req: &PoolDestroyReq{
				ID: test.MockUUID(),
			},
			mic: &MockInvokerConfig{
				UnaryResponseSet: []*UnaryResponse{
					MockMSResponse("host1", daos.TryAgain, nil),
					MockMSResponse("host1", nil, &mgmtpb.PoolDestroyResp{}),
				},
			},
		},
		"ErrPoolNotFound on first try is not retried": {
			req: &PoolDestroyReq{
				ID: test.MockUUID(),
			},
			mic: &MockInvokerConfig{
				UnaryResponseSet: []*UnaryResponse{
					MockMSResponse("host1", system.ErrPoolUUIDNotFound(test.MockPoolUUID()), nil),
				},
			},
			expErr: system.ErrPoolUUIDNotFound(test.MockPoolUUID()),
		},
		"ErrPoolNotFound on retry is treated as success": {
			req: &PoolDestroyReq{
				ID: test.MockUUID(),
			},
			mic: &MockInvokerConfig{
				UnaryResponseSet: []*UnaryResponse{
					MockMSResponse("host1", daos.TimedOut, nil),
					MockMSResponse("host1", system.ErrPoolUUIDNotFound(test.MockPoolUUID()), nil),
				},
			},
		},
		"DataPlaneNotStarted error is retried": {
			req: &PoolDestroyReq{
				ID: test.MockUUID(),
			},
			mic: &MockInvokerConfig{
				UnaryResponseSet: []*UnaryResponse{
					MockMSResponse("host1", &fault.Fault{Code: code.ServerDataPlaneNotStarted}, nil),
					MockMSResponse("host1", nil, &mgmtpb.PoolDestroyResp{}),
				},
			},
		},
		"success": {
			req: &PoolDestroyReq{
				ID: test.MockUUID(),
			},
			mic: &MockInvokerConfig{
				UnaryResponse: MockMSResponse("host1", nil,
					&mgmtpb.PoolDestroyResp{},
				),
			},
		},
	} {
		t.Run(name, func(t *testing.T) {
			log, buf := logging.NewTestLogger(t.Name())
			defer test.ShowBufferOnFailure(t, buf)

			mic := tc.mic
			if mic == nil {
				mic = DefaultMockInvokerConfig()
			}

			ctx := test.Context(t)
			mi := NewMockInvoker(log, mic)

			gotErr := PoolDestroy(ctx, mi, tc.req)
			test.CmpErr(t, tc.expErr, gotErr)
			if tc.expErr != nil {
				return
			}
		})
	}
}

func TestControl_PoolUpgrade(t *testing.T) {
	for name, tc := range map[string]struct {
		mic    *MockInvokerConfig
		req    *PoolUpgradeReq
		expErr error
	}{
		"local failure": {
			req: &PoolUpgradeReq{
				ID: test.MockUUID(),
			},
			mic: &MockInvokerConfig{
				UnaryError: errors.New("local failed"),
			},
			expErr: errors.New("local failed"),
		},
		"remote failure": {
			req: &PoolUpgradeReq{
				ID: test.MockUUID(),
			},
			mic: &MockInvokerConfig{
				UnaryResponse: MockMSResponse("host1", errors.New("remote failed"), nil),
			},
			expErr: errors.New("remote failed"),
		},
		"-DER_GRPVER is retried": {
			req: &PoolUpgradeReq{
				ID: test.MockUUID(),
			},
			mic: &MockInvokerConfig{
				UnaryResponseSet: []*UnaryResponse{
					MockMSResponse("host1", daos.GroupVersionMismatch, nil),
					MockMSResponse("host1", nil, &mgmtpb.PoolUpgradeResp{}),
				},
			},
		},
		"-DER_AGAIN is retried": {
			req: &PoolUpgradeReq{
				ID: test.MockUUID(),
			},
			mic: &MockInvokerConfig{
				UnaryResponseSet: []*UnaryResponse{
					MockMSResponse("host1", daos.TryAgain, nil),
					MockMSResponse("host1", nil, &mgmtpb.PoolUpgradeResp{}),
				},
			},
		},
		"success": {
			req: &PoolUpgradeReq{
				ID: test.MockUUID(),
			},
			mic: &MockInvokerConfig{
				UnaryResponse: MockMSResponse("host1", nil,
					&mgmtpb.PoolUpgradeResp{},
				),
			},
		},
	} {
		t.Run(name, func(t *testing.T) {
			log, buf := logging.NewTestLogger(t.Name())
			defer test.ShowBufferOnFailure(t, buf)

			mic := tc.mic
			if mic == nil {
				mic = DefaultMockInvokerConfig()
			}

			ctx := test.Context(t)
			mi := NewMockInvoker(log, mic)

			gotErr := PoolUpgrade(ctx, mi, tc.req)
			test.CmpErr(t, tc.expErr, gotErr)
			if tc.expErr != nil {
				return
			}
		})
	}
}

func TestControl_PoolDrain(t *testing.T) {
	for name, tc := range map[string]struct {
		mic    *MockInvokerConfig
		req    *PoolDrainReq
		expErr error
	}{
		"local failure": {
			req: &PoolDrainReq{
				ID:        test.MockUUID(),
				Rank:      2,
				TargetIdx: []uint32{1, 2, 3},
			},
			mic: &MockInvokerConfig{
				UnaryError: errors.New("local failed"),
			},
			expErr: errors.New("local failed"),
		},
		"remote failure": {
			req: &PoolDrainReq{
				ID:        test.MockUUID(),
				Rank:      2,
				TargetIdx: []uint32{1, 2, 3},
			},
			mic: &MockInvokerConfig{
				UnaryResponse: MockMSResponse("host1", errors.New("remote failed"), nil),
			},
			expErr: errors.New("remote failed"),
		},
		"success": {
			req: &PoolDrainReq{
				ID:        test.MockUUID(),
				Rank:      2,
				TargetIdx: []uint32{1, 2, 3},
			},
			mic: &MockInvokerConfig{
				UnaryResponse: MockMSResponse("host1", nil,
					&mgmtpb.PoolDrainResp{},
				),
			},
		},
	} {
		t.Run(name, func(t *testing.T) {
			log, buf := logging.NewTestLogger(t.Name())
			defer test.ShowBufferOnFailure(t, buf)

			mic := tc.mic
			if mic == nil {
				mic = DefaultMockInvokerConfig()
			}

			ctx := test.Context(t)
			mi := NewMockInvoker(log, mic)

			gotErr := PoolDrain(ctx, mi, tc.req)
			test.CmpErr(t, tc.expErr, gotErr)
			if tc.expErr != nil {
				return
			}
		})
	}
}

func TestControl_PoolEvict(t *testing.T) {
	for name, tc := range map[string]struct {
		mic    *MockInvokerConfig
		req    *PoolEvictReq
		expErr error
	}{
		"local failure": {
			req: &PoolEvictReq{
				ID: test.MockUUID(),
			},
			mic: &MockInvokerConfig{
				UnaryError: errors.New("local failed"),
			},
			expErr: errors.New("local failed"),
		},
		"remote failure": {
			req: &PoolEvictReq{
				ID: test.MockUUID(),
			},
			mic: &MockInvokerConfig{
				UnaryResponse: MockMSResponse("host1", errors.New("remote failed"), nil),
			},
			expErr: errors.New("remote failed"),
		},
		"success": {
			req: &PoolEvictReq{
				ID: test.MockUUID(),
			},
			mic: &MockInvokerConfig{
				UnaryResponse: MockMSResponse("host1", nil,
					&mgmtpb.PoolEvictResp{},
				),
			},
		},
	} {
		t.Run(name, func(t *testing.T) {
			log, buf := logging.NewTestLogger(t.Name())
			defer test.ShowBufferOnFailure(t, buf)

			mic := tc.mic
			if mic == nil {
				mic = DefaultMockInvokerConfig()
			}

			ctx := test.Context(t)
			mi := NewMockInvoker(log, mic)

			gotErr := PoolEvict(ctx, mi, tc.req)
			test.CmpErr(t, tc.expErr, gotErr)
			if tc.expErr != nil {
				return
			}
		})
	}
}

func strVal(s string) daos.PoolPropertyValue {
	v := daos.PoolPropertyValue{}
	v.SetString(s)
	return v
}

func TestControl_PoolCreateReq_Convert(t *testing.T) {
	req := &PoolCreateReq{
		User:       "bob",
		UserGroup:  "work",
		NumSvcReps: 2,
		TotalBytes: 1,
		TierRatio:  []float64{0.06, 0.94},
		NumRanks:   3,
		Ranks:      []ranklist.Rank{1, 2, 3},
		TierBytes:  []uint64{humanize.GiByte, 10 * humanize.GiByte},
		MemRatio:   0.55,
		Properties: []*daos.PoolProperty{
			{
				Name:   "label",
				Number: daos.PoolPropertyLabel,
				Value:  strVal("foo"),
			},
		},
	}
	reqPB := new(mgmtpb.PoolCreateReq)
	if err := convert.Types(req, reqPB); err != nil {
		t.Fatal(err)
	}
	expReqPB := &mgmtpb.PoolCreateReq{
<<<<<<< HEAD
		User:       "bob",
		Usergroup:  "work",
		Numsvcreps: 2,
		Totalbytes: 1,
		Tierratio:  []float64{0.06, 0.94},
		Numranks:   3,
		Ranks:      []uint32{1, 2, 3},
		Tierbytes:  []uint64{humanize.GiByte, 10 * humanize.GiByte},
		MemRatio:   0.55,
=======
		User:          "bob",
		UserGroup:     "work",
		NumSvcReps:    2,
		TotalBytes:    1,
		TierRatio:     []float64{0.06, 0.94},
		NumRanks:      3,
		Ranks:         []uint32{1, 2, 3},
		TierBytes:     []uint64{humanize.GiByte, 10 * humanize.GiByte},
		MetaBlobBytes: 2 * humanize.GiByte,
>>>>>>> 35f76529
		Properties: []*mgmtpb.PoolProperty{
			{Number: 1, Value: &mgmtpb.PoolProperty_Strval{"foo"}},
		},
	}

	cmpOpt := cmpopts.IgnoreUnexported(mgmtpb.PoolCreateReq{}, mgmtpb.PoolProperty{})
	if diff := cmp.Diff(expReqPB, reqPB, cmpOpt); diff != "" {
		t.Fatalf("Unexpected response (-want, +got):\n%s\n", diff)
	}
}

func TestControl_poolCreateReqChkSizes(t *testing.T) {
	tierRatios := []float64{0.06, 0.94}
	sameTierRatios := []float64{0.80, 0.80}
	tierBytes := []uint64{humanize.GiByte * 6, humanize.GiByte * 94}

	for name, tc := range map[string]struct {
		req              PoolCreateReq
		getMaxScm        uint64
		getMaxNvme       uint64
		getMaxErr        error
		expNrGetMaxCalls int
		expReq           *PoolCreateReq
		expErr           error
	}{
		"empty request": {
			expErr: errors.New("unexpected param"),
		},
		"diff tier ratios but no total": {
			req: PoolCreateReq{
				TierRatio: tierRatios,
			},
			expErr: errors.New("no total size"),
		},
		"auto-total-size": {
			req: PoolCreateReq{
				TierRatio:  tierRatios,
				TotalBytes: humanize.GiByte * 20,
			},
			expReq: &PoolCreateReq{
				TierRatio:  tierRatios,
				TotalBytes: humanize.GiByte * 20,
			},
		},
		"auto-percentage-size; not enough capacity": {
			req: PoolCreateReq{
				TierRatio: sameTierRatios,
			},
			expErr: errors.New("Not enough SCM"),
		},
		"auto-percentage-size; no nvme": {
			req: PoolCreateReq{
				TierRatio: sameTierRatios,
			},
			getMaxScm:        100 * humanize.GiByte,
			expNrGetMaxCalls: 1,
			expReq: &PoolCreateReq{
				TierBytes: []uint64{80 * humanize.GiByte, 0},
			},
		},
		"auto-percentage-size": {
			req: PoolCreateReq{
				TierRatio: sameTierRatios,
			},
			getMaxScm:        100 * humanize.GiByte,
			getMaxNvme:       200 * humanize.GiByte,
			expNrGetMaxCalls: 1,
			expReq: &PoolCreateReq{
				TierBytes: []uint64{80 * humanize.GiByte, 160 * humanize.GiByte},
			},
		},
		"manual-size": {
			req: PoolCreateReq{
				TierBytes: tierBytes,
			},
			expReq: &PoolCreateReq{
				TierBytes: tierBytes,
			},
		},
		"tier bytes and ratio": {
			req: PoolCreateReq{
				TierBytes: tierBytes,
				TierRatio: tierRatios,
			},
			expErr: errors.New("unexpected param"),
		},
	} {
		t.Run(name, func(t *testing.T) {
			log, buf := logging.NewTestLogger(t.Name())
			defer test.ShowBufferOnFailure(t, buf)

			nrGetMaxCalls := 0
			getMaxPoolSz := func() (uint64, uint64, error) {
				nrGetMaxCalls++
				return tc.getMaxScm, tc.getMaxNvme, tc.getMaxErr
			}

			gotErr := poolCreateReqChkSizes(log, getMaxPoolSz, &tc.req)
			test.CmpErr(t, tc.expErr, gotErr)
			if tc.expErr != nil {
				return
			}

			test.AssertEqual(t, tc.expNrGetMaxCalls, nrGetMaxCalls,
				"unexpected number of calls to getMaxPoolSize()")

			cmpOpt := cmpopts.IgnoreUnexported(PoolCreateReq{},
				daos.PoolPropertyValue{})
			if tc.expReq == nil {
				t.Fatalf("expected request not given in test case %s", name)
			}
			if diff := cmp.Diff(*tc.expReq, tc.req, cmpOpt); diff != "" {
				t.Fatalf("Unexpected response (-want, +got):\n%s\n", diff)
			}
		})
	}
}

func TestControl_PoolCreate(t *testing.T) {
	mockTierRatios := []float64{0.06, 0.94}
	mockTierBytes := []uint64{humanize.GiByte * 6, humanize.GiByte * 94}
	validReq := &PoolCreateReq{
		TierBytes: []uint64{
			humanize.GiByte * 6,
			humanize.GiByte * 10,
		},
	}

	for name, tc := range map[string]struct {
		mic     *MockInvokerConfig
		req     *PoolCreateReq
		expResp *PoolCreateResp
		expErr  error
	}{
		"local failure": {
			req: validReq,
			mic: &MockInvokerConfig{
				UnaryError: errors.New("local failed"),
			},
			expErr: errors.New("local failed"),
		},
		"remote failure": {
			req: validReq,
			mic: &MockInvokerConfig{
				UnaryResponse: MockMSResponse("host1", errors.New("remote failed"), nil),
			},
			expErr: errors.New("remote failed"),
		},
		"non-retryable failure": {
			req: validReq,
			mic: &MockInvokerConfig{
				UnaryResponseSet: []*UnaryResponse{
					MockMSResponse("host1", daos.IOError, nil),
				},
			},
			expErr: daos.IOError,
		},
		"missing storage params": {
			req:    &PoolCreateReq{},
			expErr: errors.New("unexpected parameters"),
		},
		"bad storage params; unequal ratios with no total bytes": {
			req: &PoolCreateReq{
				TierRatio: mockTierRatios,
			},
			expErr: errors.New("different tier ratios with no total"),
		},
		"bad storage params; missing tier ratio": {
			req: &PoolCreateReq{
				TotalBytes: humanize.GiByte * 20,
			},
			expErr: errors.New("unexpected parameters"),
		},
		"bad storage params; incorrect length tier ratio": {
			req: &PoolCreateReq{
				TierRatio:  []float64{0.06},
				TotalBytes: humanize.GiByte * 20,
			},
			expErr: errors.New("unexpected parameters"),
		},
		"bad storage params; unexpected total bytes": {
			req: &PoolCreateReq{
				TierBytes:  mockTierBytes,
				TotalBytes: humanize.GiByte * 20,
			},
			expErr: errors.New("unexpected parameters"),
		},
		"bad storage params; unexpected tier ratio": {
			req: &PoolCreateReq{
				TierBytes: mockTierBytes,
				TierRatio: mockTierRatios,
			},
			expErr: errors.New("unexpected parameters"),
		},
		"bad storage params; incorrect length tier bytes": {
			req: &PoolCreateReq{
				TierBytes: []uint64{humanize.GiByte * 20},
			},
			expErr: errors.New("unexpected parameters"),
		},
		"bad label": {
			req: &PoolCreateReq{
				TierRatio:  mockTierRatios,
				TotalBytes: humanize.GiByte * 20,
				Properties: []*daos.PoolProperty{
					{
						Name:   "label",
						Number: daos.PoolPropertyLabel,
						Value:  strVal("yikes!"),
					},
				},
			},
			expErr: errors.New("invalid label"),
		},
		"create -DER_TIMEDOUT is retried": {
			req: validReq,
			mic: &MockInvokerConfig{
				UnaryResponseSet: []*UnaryResponse{
					MockMSResponse("host1", daos.TimedOut, nil),
					MockMSResponse("host1", nil, &mgmtpb.PoolCreateResp{}),
				},
			},
			expResp: &PoolCreateResp{},
		},
		"create -DER_GRPVER is retried": {
			req: validReq,
			mic: &MockInvokerConfig{
				UnaryResponseSet: []*UnaryResponse{
					MockMSResponse("host1", daos.GroupVersionMismatch, nil),
					MockMSResponse("host1", nil, &mgmtpb.PoolCreateResp{}),
				},
			},
			expResp: &PoolCreateResp{},
		},
		"create -DER_AGAIN is retried": {
			req: validReq,
			mic: &MockInvokerConfig{
				UnaryResponseSet: []*UnaryResponse{
					MockMSResponse("host1", daos.TryAgain, nil),
					MockMSResponse("host1", nil, &mgmtpb.PoolCreateResp{}),
				},
			},
			expResp: &PoolCreateResp{},
		},
		"create DataPlaneNotStarted error is retried": {
			req: validReq,
			mic: &MockInvokerConfig{
				UnaryResponseSet: []*UnaryResponse{
					MockMSResponse("host1", &fault.Fault{Code: code.ServerDataPlaneNotStarted}, nil),
					MockMSResponse("host1", nil, &mgmtpb.PoolCreateResp{}),
				},
			},
			expResp: &PoolCreateResp{},
		},
		"success": {
			req: &PoolCreateReq{
				TierRatio:  mockTierRatios,
				TotalBytes: humanize.GiByte * 20,
				Properties: []*daos.PoolProperty{
					{
						Name:   "label",
						Number: daos.PoolPropertyLabel,
						Value:  strVal("foo"),
					},
				},
			},
			mic: &MockInvokerConfig{
				UnaryResponse: MockMSResponse("host1", nil,
					&mgmtpb.PoolCreateResp{
						SvcLdr:   1,
						SvcReps:  []uint32{0, 1, 2},
						TgtRanks: []uint32{0, 1, 2},
					},
				),
			},
			expResp: &PoolCreateResp{
				Leader:   1,
				SvcReps:  []uint32{0, 1, 2},
				TgtRanks: []uint32{0, 1, 2},
			},
		},
		"success no props": {
			req: validReq,
			mic: &MockInvokerConfig{
				UnaryResponse: MockMSResponse("host1", nil,
					&mgmtpb.PoolCreateResp{
						SvcLdr:   2,
						SvcReps:  []uint32{0, 1, 2},
						TgtRanks: []uint32{0, 1, 2},
					},
				),
			},
			expResp: &PoolCreateResp{
				Leader:   2,
				SvcReps:  []uint32{0, 1, 2},
				TgtRanks: []uint32{0, 1, 2},
			},
		},
	} {
		t.Run(name, func(t *testing.T) {
			log, buf := logging.NewTestLogger(t.Name())
			defer test.ShowBufferOnFailure(t, buf)

			mic := tc.mic
			if mic == nil {
				mic = DefaultMockInvokerConfig()
			}

			ctx := test.Context(t)
			mi := NewMockInvoker(log, mic)

			gotResp, gotErr := PoolCreate(ctx, mi, tc.req)
			test.CmpErr(t, tc.expErr, gotErr)
			if tc.expErr != nil {
				return
			}

			cmpOpt := cmpopts.IgnoreFields(PoolCreateResp{}, "UUID")
			if diff := cmp.Diff(tc.expResp, gotResp, cmpOpt); diff != "" {
				t.Fatalf("Unexpected response (-want, +got):\n%s\n", diff)
			}
		})
	}
}

func TestControl_UpdateState(t *testing.T) {
	poolUUID := test.MockPoolUUID()

	for name, tc := range map[string]struct {
		pqr      *PoolQueryResp
		expState string
	}{
		"Pool state as Ready": {
			pqr: &PoolQueryResp{
				Status: 0,
				PoolInfo: daos.PoolInfo{
					UUID:            poolUUID,
					TotalTargets:    1,
					DisabledTargets: 0,
				},
			},
			expState: daos.PoolServiceStateReady.String(),
		},
		"Pool state as Degraded": {
			pqr: &PoolQueryResp{
				Status: 0,
				PoolInfo: daos.PoolInfo{
					UUID:            poolUUID,
					TotalTargets:    1,
					DisabledTargets: 4,
					State:           daos.PoolServiceStateReady,
				},
			},
			expState: daos.PoolServiceStateDegraded.String(),
		},
		"Pool state as Unknown": {
			pqr: &PoolQueryResp{
				Status: 0,
				PoolInfo: daos.PoolInfo{
					UUID:         poolUUID,
					TotalTargets: 0,
					State:        daos.PoolServiceStateReady,
				},
			},
			expState: daos.PoolServiceStateUnknown.String(),
		},
		"Pool state as Default": {
			pqr: &PoolQueryResp{
				Status: 0,
				PoolInfo: daos.PoolInfo{
					UUID:         poolUUID,
					TotalTargets: 1,
					State:        daos.PoolServiceStateUnknown,
				},
			},
			expState: daos.PoolServiceStateReady.String(),
		},
	} {
		t.Run(name, func(t *testing.T) {
			tc.pqr.UpdateState()

			if diff := cmp.Diff(tc.expState, tc.pqr.State.String()); diff != "" {
				t.Fatalf("Unexpected response (-want, +got):\n%s\n", diff)
			}
		})
	}
}

func TestControl_PoolQueryResp_MarshalJSON(t *testing.T) {
	poolUUID := test.MockPoolUUID()

	for name, tc := range map[string]struct {
		pqr *PoolQueryResp
		exp string
	}{
		"nil": {
			exp: "null",
		},
		"null rankset": {
			pqr: &PoolQueryResp{
				Status: 42,
				PoolInfo: daos.PoolInfo{
					QueryMask:        daos.DefaultPoolQueryMask,
					State:            daos.PoolServiceStateReady,
					UUID:             poolUUID,
					TotalTargets:     1,
					ActiveTargets:    2,
					TotalEngines:     3,
					DisabledTargets:  4,
					Version:          5,
					ServiceLeader:    6,
					ServiceReplicas:  []ranklist.Rank{0, 1, 2},
					PoolLayoutVer:    7,
					UpgradeLayoutVer: 8,
				},
			},
			exp: `{"query_mask":"rebuild,space","state":"Ready","uuid":"` + poolUUID.String() + `","total_targets":1,"active_targets":2,"total_engines":3,"disabled_targets":4,"version":5,"svc_ldr":6,"svc_reps":[0,1,2],"rebuild":null,"tier_stats":null,"pool_layout_ver":7,"upgrade_layout_ver":8,"status":42}`,
		},
		"valid rankset": {
			pqr: &PoolQueryResp{
				Status: 42,
				PoolInfo: daos.PoolInfo{
					QueryMask:        daos.DefaultPoolQueryMask,
					State:            daos.PoolServiceStateReady,
					UUID:             poolUUID,
					TotalTargets:     1,
					ActiveTargets:    2,
					TotalEngines:     3,
					DisabledTargets:  4,
					Version:          5,
					ServiceLeader:    6,
					ServiceReplicas:  []ranklist.Rank{0, 1, 2},
					EnabledRanks:     ranklist.MustCreateRankSet("[0-3,5]"),
					DisabledRanks:    &ranklist.RankSet{},
					PoolLayoutVer:    7,
					UpgradeLayoutVer: 8,
				},
			},
			exp: `{"query_mask":"rebuild,space","state":"Ready","uuid":"` + poolUUID.String() + `","total_targets":1,"active_targets":2,"total_engines":3,"disabled_targets":4,"version":5,"svc_ldr":6,"svc_reps":[0,1,2],"rebuild":null,"tier_stats":null,"enabled_ranks":[0,1,2,3,5],"disabled_ranks":[],"pool_layout_ver":7,"upgrade_layout_ver":8,"status":42}`,
		},
	} {
		t.Run(name, func(t *testing.T) {
			got, err := json.Marshal(tc.pqr)
			if err != nil {
				t.Fatalf("Unexpected error: %s\n", err.Error())
			}

			if diff := cmp.Diff(tc.exp, string(got)); diff != "" {
				t.Fatalf("Unexpected response (-want, +got):\n%s\n", diff)
			}
		})
	}
}

func TestControl_PoolQueryResp_UnmarshalJSON(t *testing.T) {
	poolUUID := test.MockPoolUUID()

	for name, tc := range map[string]struct {
		data    string
		expResp PoolQueryResp
		expErr  error
	}{
		"null rankset": {
			data: `{"enabled_ranks":null,"disabled_ranks":null,"status":0,"uuid":"` + poolUUID.String() + `","total_targets":1,"active_targets":2,"total_engines":3,"disabled_targets":4,"version":5,"svc_ldr":6,"svc_reps":null,"rebuild":null,"tier_stats":null,"pool_layout_ver":7,"upgrade_layout_ver":8}`,
			expResp: PoolQueryResp{
				Status: 0,
				PoolInfo: daos.PoolInfo{
					UUID:             poolUUID,
					TotalTargets:     1,
					ActiveTargets:    2,
					TotalEngines:     3,
					DisabledTargets:  4,
					Version:          5,
					ServiceLeader:    6,
					PoolLayoutVer:    7,
					UpgradeLayoutVer: 8,
				},
			},
		},
		"valid rankset": {
			data: `{"enabled_ranks":"[0,1-3,5]","disabled_ranks":"[]","status":0,"uuid":"` + poolUUID.String() + `","total_targets":1,"active_targets":2,"total_engines":3,"disabled_targets":4,"version":5,"svc_ldr":6,"svc_reps":null,"rebuild":null,"tier_stats":null,"pool_layout_ver":7,"upgrade_layout_ver":8}`,
			expResp: PoolQueryResp{
				Status: 0,
				PoolInfo: daos.PoolInfo{
					UUID:             poolUUID,
					TotalTargets:     1,
					ActiveTargets:    2,
					TotalEngines:     3,
					DisabledTargets:  4,
					Version:          5,
					ServiceLeader:    6,
					EnabledRanks:     ranklist.MustCreateRankSet("[0-3,5]"),
					DisabledRanks:    &ranklist.RankSet{},
					PoolLayoutVer:    7,
					UpgradeLayoutVer: 8,
				},
			},
		},
		"invalid resp": {
			data:   `a cow goes quack`,
			expErr: errors.New("invalid character"),
		},
		"invalid rankset": {
			data:   `{"enabled_ranks":"a cow goes quack","disabled_ranks":null,"status":0,"uuid":"` + poolUUID.String() + `","total_targets":1,"active_targets":2,"total_engines":3,"disabled_targets":4,"version":5,"leader":6,"svc_reps":null,"rebuild":null,"tier_stats":null,"pool_layout_ver":7,"upgrade_layout_ver":8}`,
			expErr: errors.New("unexpected alphabetic character(s)"),
		},
	} {
		t.Run(name, func(t *testing.T) {
			var gotResp PoolQueryResp
			err := json.Unmarshal([]byte(tc.data), &gotResp)
			test.CmpErr(t, tc.expErr, err)
			if tc.expErr != nil {
				return
			}

			if diff := cmp.Diff(tc.expResp, gotResp, rankSetCmpOpt()...); diff != "" {
				t.Fatalf("Unexpected response (-want, +got):\n%s\n", diff)
			}
		})
	}
}

func TestControl_PoolQuery(t *testing.T) {
	poolUUID := test.MockPoolUUID()

	for name, tc := range map[string]struct {
		mic     *MockInvokerConfig
		req     *PoolQueryReq
		expResp *PoolQueryResp
		expErr  error
	}{
		"local failure": {
			mic: &MockInvokerConfig{
				UnaryError: errors.New("local failed"),
			},
			expErr: errors.New("local failed"),
		},
		"remote failure": {
			mic: &MockInvokerConfig{
				UnaryResponse: MockMSResponse("host1", errors.New("remote failed"), nil),
			},
			expErr: errors.New("remote failed"),
		},
		"query succeeds": {
			mic: &MockInvokerConfig{
				UnaryResponse: MockMSResponse("host1", nil,
					&mgmtpb.PoolQueryResp{
						Uuid:             poolUUID.String(),
						TotalTargets:     42,
						ActiveTargets:    16,
						DisabledTargets:  17,
						PoolLayoutVer:    1,
						UpgradeLayoutVer: 2,
						State:            mgmtpb.PoolServiceState_Degraded,
						Rebuild: &mgmtpb.PoolRebuildStatus{
							State:   mgmtpb.PoolRebuildStatus_BUSY,
							Objects: 1,
							Records: 2,
						},
						TierStats: []*mgmtpb.StorageUsageStats{
							{
								Total:     123456,
								Free:      0,
								Min:       1,
								Max:       2,
								Mean:      3,
								MediaType: mgmtpb.StorageMediaType(daos.StorageMediaTypeScm),
							},
							{
								Total:     123456,
								Free:      0,
								Min:       1,
								Max:       2,
								Mean:      3,
								MediaType: mgmtpb.StorageMediaType(daos.StorageMediaTypeNvme),
							},
						},
					},
				),
			},
			expResp: &PoolQueryResp{
				PoolInfo: daos.PoolInfo{
					UUID:             poolUUID,
					TotalTargets:     42,
					ActiveTargets:    16,
					DisabledTargets:  17,
					PoolLayoutVer:    1,
					UpgradeLayoutVer: 2,
					State:            daos.PoolServiceStateDegraded,
					Rebuild: &daos.PoolRebuildStatus{
						State:   daos.PoolRebuildStateBusy,
						Objects: 1,
						Records: 2,
					},
					TierStats: []*daos.StorageUsageStats{
						{
							Total:     123456,
							Free:      0,
							Min:       1,
							Max:       2,
							Mean:      3,
							MediaType: daos.StorageMediaTypeScm,
						},
						{
							Total:     123456,
							Free:      0,
							Min:       1,
							Max:       2,
							Mean:      3,
							MediaType: daos.StorageMediaTypeNvme,
						},
					},
				},
			},
		},
		"query succeeds enabled ranks": {
			mic: &MockInvokerConfig{
				UnaryResponse: MockMSResponse("host1", nil,
					&mgmtpb.PoolQueryResp{
						Uuid:             poolUUID.String(),
						TotalTargets:     42,
						ActiveTargets:    16,
						DisabledTargets:  17,
						PoolLayoutVer:    1,
						UpgradeLayoutVer: 2,
						State:            mgmtpb.PoolServiceState_Degraded,
						Rebuild: &mgmtpb.PoolRebuildStatus{
							State:   mgmtpb.PoolRebuildStatus_BUSY,
							Objects: 1,
							Records: 2,
						},
						TierStats: []*mgmtpb.StorageUsageStats{
							{
								Total:     123456,
								Free:      0,
								Min:       1,
								Max:       2,
								Mean:      3,
								MediaType: mgmtpb.StorageMediaType(daos.StorageMediaTypeScm),
							},
							{
								Total:     123456,
								Free:      0,
								Min:       1,
								Max:       2,
								Mean:      3,
								MediaType: mgmtpb.StorageMediaType(daos.StorageMediaTypeNvme),
							},
						},
						EnabledRanks: "[0,1,2,3,5]",
					},
				),
			},
			expResp: &PoolQueryResp{
				PoolInfo: daos.PoolInfo{
					UUID:             poolUUID,
					TotalTargets:     42,
					ActiveTargets:    16,
					DisabledTargets:  17,
					PoolLayoutVer:    1,
					UpgradeLayoutVer: 2,
					State:            daos.PoolServiceStateDegraded,
					Rebuild: &daos.PoolRebuildStatus{
						State:   daos.PoolRebuildStateBusy,
						Objects: 1,
						Records: 2,
					},
					TierStats: []*daos.StorageUsageStats{
						{
							Total:     123456,
							Free:      0,
							Min:       1,
							Max:       2,
							Mean:      3,
							MediaType: daos.StorageMediaTypeScm,
						},
						{
							Total:     123456,
							Free:      0,
							Min:       1,
							Max:       2,
							Mean:      3,
							MediaType: daos.StorageMediaTypeNvme,
						},
					},
					EnabledRanks: ranklist.MustCreateRankSet("[0-3,5]"),
				},
			},
		},
		"query succeeds disabled ranks": {
			mic: &MockInvokerConfig{
				UnaryResponse: MockMSResponse("host1", nil,
					&mgmtpb.PoolQueryResp{
						Uuid:             poolUUID.String(),
						TotalTargets:     42,
						ActiveTargets:    16,
						DisabledTargets:  17,
						PoolLayoutVer:    1,
						UpgradeLayoutVer: 2,
						State:            mgmtpb.PoolServiceState_Degraded,
						Rebuild: &mgmtpb.PoolRebuildStatus{
							State:   mgmtpb.PoolRebuildStatus_BUSY,
							Objects: 1,
							Records: 2,
						},
						TierStats: []*mgmtpb.StorageUsageStats{
							{
								Total:     123456,
								Free:      0,
								Min:       1,
								Max:       2,
								Mean:      3,
								MediaType: mgmtpb.StorageMediaType(daos.StorageMediaTypeScm),
							},
							{
								Total:     123456,
								Free:      0,
								Min:       1,
								Max:       2,
								Mean:      3,
								MediaType: mgmtpb.StorageMediaType(daos.StorageMediaTypeNvme),
							},
						},
						DisabledRanks: "[]",
					},
				),
			},
			expResp: &PoolQueryResp{
				PoolInfo: daos.PoolInfo{
					UUID:             poolUUID,
					TotalTargets:     42,
					ActiveTargets:    16,
					DisabledTargets:  17,
					PoolLayoutVer:    1,
					UpgradeLayoutVer: 2,
					State:            daos.PoolServiceStateDegraded,
					Rebuild: &daos.PoolRebuildStatus{
						State:   daos.PoolRebuildStateBusy,
						Objects: 1,
						Records: 2,
					},
					TierStats: []*daos.StorageUsageStats{
						{
							Total:     123456,
							Free:      0,
							Min:       1,
							Max:       2,
							Mean:      3,
							MediaType: daos.StorageMediaTypeScm,
						},
						{
							Total:     123456,
							Free:      0,
							Min:       1,
							Max:       2,
							Mean:      3,
							MediaType: daos.StorageMediaTypeNvme,
						},
					},
					DisabledRanks: &ranklist.RankSet{},
				},
			},
		},
	} {
		t.Run(name, func(t *testing.T) {
			log, buf := logging.NewTestLogger(t.Name())
			defer test.ShowBufferOnFailure(t, buf)

			req := tc.req
			if req == nil {
				req = &PoolQueryReq{
					ID: test.MockUUID(),
				}
			}
			mic := tc.mic
			if mic == nil {
				mic = DefaultMockInvokerConfig()
			}

			ctx := test.Context(t)
			mi := NewMockInvoker(log, mic)

			gotResp, gotErr := PoolQuery(ctx, mi, req)
			test.CmpErr(t, tc.expErr, gotErr)
			if tc.expErr != nil {
				return
			}

			if diff := cmp.Diff(tc.expResp, gotResp, rankSetCmpOpt()...); diff != "" {
				t.Fatalf("Unexpected response (-want, +got):\n%s\n", diff)
			}
		})
	}
}

func propWithVal(key, val string) *daos.PoolProperty {
	hdlr := daos.PoolProperties()[key]
	prop := hdlr.GetProperty(key)
	if val != "" {
		if err := prop.SetValue(val); err != nil {
			panic(err)
		}
	}
	return prop
}

func TestControl_PoolSetProp(t *testing.T) {
	defaultReq := &PoolSetPropReq{
		ID:         test.MockUUID(),
		Properties: []*daos.PoolProperty{propWithVal("label", "foo")},
	}

	for name, tc := range map[string]struct {
		mic    *MockInvokerConfig
		req    *PoolSetPropReq
		expErr error
	}{
		"local failure": {
			mic: &MockInvokerConfig{
				UnaryError: errors.New("local failed"),
			},
			expErr: errors.New("local failed"),
		},
		"remote failure": {
			mic: &MockInvokerConfig{
				UnaryResponse: MockMSResponse("host1", errors.New("remote failed"), nil),
			},
			expErr: errors.New("remote failed"),
		},
		"empty request properties": {
			req: &PoolSetPropReq{
				ID: test.MockUUID(),
			},
			expErr: errors.New("empty properties list"),
		},
		"unknown property": {
			req: &PoolSetPropReq{
				ID: test.MockUUID(),
				Properties: []*daos.PoolProperty{
					{
						Name: "fido",
					},
				},
			},
			expErr: errors.New("unknown property"),
		},
		"bad property": {
			req: &PoolSetPropReq{
				ID: test.MockUUID(),
				Properties: []*daos.PoolProperty{
					{
						Name: "label",
					},
				},
			},
			expErr: errors.New("invalid label"),
		},
		"success": {
			req: &PoolSetPropReq{
				ID: test.MockUUID(),
				Properties: []*daos.PoolProperty{
					propWithVal("label", "ok"),
					propWithVal("space_rb", "5"),
				},
			},
		},
	} {
		t.Run(name, func(t *testing.T) {
			log, buf := logging.NewTestLogger(t.Name())
			defer test.ShowBufferOnFailure(t, buf)

			req := tc.req
			if req == nil {
				req = defaultReq
			}
			mic := tc.mic
			if mic == nil {
				mic = DefaultMockInvokerConfig()
			}

			ctx := test.Context(t)
			mi := NewMockInvoker(log, mic)

			gotErr := PoolSetProp(ctx, mi, req)
			test.CmpErr(t, tc.expErr, gotErr)
			if tc.expErr != nil {
				return
			}
		})
	}
}

func propWithNoVal(s string) *daos.PoolProperty {
	p := propWithVal(s, "")
	p.Value = daos.PoolPropertyValue{}
	return p
}

func TestControl_PoolGetProp(t *testing.T) {
	defaultReq := &PoolGetPropReq{
		ID: test.MockUUID(),
		Properties: []*daos.PoolProperty{propWithVal("label", ""),
			propWithVal("data_thresh", "")},
	}
	props2_2 := []*mgmtpb.PoolProperty{
		{
			Number: propWithVal("label", "").Number,
			Value:  &mgmtpb.PoolProperty_Strval{"foo"},
		},
		{
			Number: propWithVal("space_rb", "").Number,
			Value:  &mgmtpb.PoolProperty_Numval{42},
		},
		{
			Number: propWithVal("upgrade_status", "").Number,
			Value:  &mgmtpb.PoolProperty_Numval{1},
		},
		{
			Number: propWithVal("reclaim", "").Number,
			Value:  &mgmtpb.PoolProperty_Numval{daos.PoolSpaceReclaimDisabled},
		},
		{
			Number: propWithVal("self_heal", "").Number,
			Value:  &mgmtpb.PoolProperty_Numval{daos.PoolSelfHealingAutoExclude},
		},
		{
			Number: propWithVal("ec_cell_sz", "").Number,
			Value:  &mgmtpb.PoolProperty_Numval{4096},
		},
		{
			Number: propWithVal("rd_fac", "").Number,
			Value:  &mgmtpb.PoolProperty_Numval{1},
		},
		{
			Number: propWithVal("ec_pda", "").Number,
			Value:  &mgmtpb.PoolProperty_Numval{1},
		},
		{
			Number: propWithVal("global_version", "").Number,
			Value:  &mgmtpb.PoolProperty_Numval{1},
		},
		{
			Number: propWithVal("rp_pda", "").Number,
			Value:  &mgmtpb.PoolProperty_Numval{2},
		},
		{
			Number: propWithVal("data_thresh", "").Number,
			Value:  &mgmtpb.PoolProperty_Numval{4096},
		},
		{
			Number: propWithVal("perf_domain", "").Number,
			Value:  &mgmtpb.PoolProperty_Numval{255},
		},
		{
			Number: propWithVal("svc_list", "").Number,
			Value:  &mgmtpb.PoolProperty_Strval{"[0-3]"},
		},
	}
	props2_4 := append(props2_2, []*mgmtpb.PoolProperty{
		{
			Number: propWithVal("scrub", "").Number,
			Value:  &mgmtpb.PoolProperty_Numval{daos.PoolScrubModeTimed},
		},
		{
			Number: propWithVal("scrub_freq", "").Number,
			Value:  &mgmtpb.PoolProperty_Numval{1024},
		},
		{
			Number: propWithVal("scrub_thresh", "").Number,
			Value:  &mgmtpb.PoolProperty_Numval{0},
		},
		{
			Number: propWithVal("svc_rf", "").Number,
			Value:  &mgmtpb.PoolProperty_Numval{3},
		},
		{
			Number: propWithVal("checkpoint", "").Number,
			Value:  &mgmtpb.PoolProperty_Numval{daos.PoolCheckpointTimed},
		},
		{
			Number: propWithVal("checkpoint_freq", "").Number,
			Value:  &mgmtpb.PoolProperty_Numval{10000},
		},
		{
			Number: propWithVal("checkpoint_thresh", "").Number,
			Value:  &mgmtpb.PoolProperty_Numval{20},
		},
		{
			Number: propWithVal("reintegration", "").Number,
			Value:  &mgmtpb.PoolProperty_Numval{daos.PoolReintModeNoDataSync},
		},
	}...)

	for name, tc := range map[string]struct {
		mic     *MockInvokerConfig
		req     *PoolGetPropReq
		expResp []*daos.PoolProperty
		expErr  error
	}{
		"local failure": {
			mic: &MockInvokerConfig{
				UnaryError: errors.New("local failed"),
			},
			expErr: errors.New("local failed"),
		},
		"remote failure": {
			mic: &MockInvokerConfig{
				UnaryResponse: MockMSResponse("host1", errors.New("remote failed"), nil),
			},
			expErr: errors.New("remote failed"),
		},
		"nil prop in request": {
			req: &PoolGetPropReq{
				ID: test.MockUUID(),
				Properties: []*daos.PoolProperty{
					propWithVal("label", ""),
					nil,
					propWithVal("space_rb", ""),
				},
			},
			expErr: errors.New("nil prop"),
		},
		"duplicate props in response": {
			mic: &MockInvokerConfig{
				UnaryResponse: MockMSResponse("host1", nil, &mgmtpb.PoolGetPropResp{
					Properties: []*mgmtpb.PoolProperty{
						{
							Number: propWithVal("label", "").Number,
							Value:  &mgmtpb.PoolProperty_Strval{"foo"},
						},
						{
							Number: propWithVal("label", "").Number,
							Value:  &mgmtpb.PoolProperty_Strval{"foo"},
						},
					},
				}),
			},
			req: &PoolGetPropReq{
				ID: test.MockUUID(),
			},
			expErr: errors.New("got > 1"),
		},
		"nil prop value in response": {
			mic: &MockInvokerConfig{
				UnaryResponse: MockMSResponse("host1", nil, &mgmtpb.PoolGetPropResp{
					Properties: []*mgmtpb.PoolProperty{
						{
							Number: propWithVal("label", "").Number,
							Value:  nil,
						},
					},
				}),
			},
			req: &PoolGetPropReq{
				ID: test.MockUUID(),
				Properties: []*daos.PoolProperty{
					propWithVal("label", ""),
				},
			},
			expErr: errors.New("unable to represent"),
		},
		"all props requested": {
			mic: &MockInvokerConfig{
				UnaryResponse: MockMSResponse("host1", nil, &mgmtpb.PoolGetPropResp{
					Properties: props2_4,
				}),
			},
			req: &PoolGetPropReq{
				ID: test.MockUUID(),
			},
			expResp: []*daos.PoolProperty{
				propWithVal("checkpoint", "timed"),
				propWithVal("checkpoint_freq", "10000"),
				propWithVal("checkpoint_thresh", "20"),
				propWithVal("data_thresh", "4096"),
				propWithVal("ec_cell_sz", "4096"),
				propWithVal("ec_pda", "1"),
				propWithVal("global_version", "1"),
				propWithVal("label", "foo"),
				propWithVal("perf_domain", "root"),
				propWithVal("rd_fac", "1"),
				propWithVal("reclaim", "disabled"),
				propWithVal("reintegration", "no_data_sync"),
				propWithVal("rp_pda", "2"),
				propWithVal("scrub", "timed"),
				propWithVal("scrub_freq", "1024"),
				propWithVal("scrub_thresh", "0"),
				propWithVal("self_heal", "exclude"),
				propWithVal("space_rb", "42"),
				func() *daos.PoolProperty {
					p := propWithVal("svc_list", "")
					p.Value.SetString("[0-3]")
					return p
				}(),
				propWithVal("svc_rf", "3"),
				propWithVal("upgrade_status", "in progress"),
			},
		},
		"specific props requested": {
			mic: &MockInvokerConfig{
				UnaryResponse: MockMSResponse("host1", nil, &mgmtpb.PoolGetPropResp{
					Properties: []*mgmtpb.PoolProperty{
						{
							Number: propWithVal("label", "").Number,
							Value:  &mgmtpb.PoolProperty_Strval{"foo"},
						},
						{
							Number: propWithVal("space_rb", "").Number,
							Value:  &mgmtpb.PoolProperty_Numval{42},
						},
					},
				}),
			},
			req: &PoolGetPropReq{
				ID: test.MockUUID(),
				Properties: []*daos.PoolProperty{
					propWithVal("label", ""),
					propWithVal("space_rb", ""),
				},
			},
			expResp: []*daos.PoolProperty{
				propWithVal("label", "foo"),
				propWithVal("space_rb", "42"),
			},
		},
		"missing props in response; compatibility with old pool": {
			mic: &MockInvokerConfig{
				UnaryResponse: MockMSResponse("host1", nil, &mgmtpb.PoolGetPropResp{
					Properties: props2_2,
				}),
			},
			req: &PoolGetPropReq{
				ID: test.MockUUID(),
			},
			expResp: []*daos.PoolProperty{
				propWithVal("data_thresh", "4096"),
				propWithVal("ec_cell_sz", "4096"),
				propWithVal("ec_pda", "1"),
				propWithVal("global_version", "1"),
				propWithVal("label", "foo"),
				propWithVal("perf_domain", "root"),
				propWithVal("rd_fac", "1"),
				propWithVal("reclaim", "disabled"),
				propWithVal("rp_pda", "2"),
				propWithVal("self_heal", "exclude"),
				propWithVal("space_rb", "42"),
				func() *daos.PoolProperty {
					p := propWithVal("svc_list", "")
					p.Value.SetString("[0-3]")
					return p
				}(),
				propWithVal("upgrade_status", "in progress"),
			},
		},
	} {
		t.Run(name, func(t *testing.T) {
			log, buf := logging.NewTestLogger(t.Name())
			defer test.ShowBufferOnFailure(t, buf)

			req := tc.req
			if req == nil {
				req = defaultReq
			}
			mic := tc.mic
			if mic == nil {
				mic = DefaultMockInvokerConfig()
			}

			ctx := test.Context(t)
			mi := NewMockInvoker(log, mic)

			gotResp, gotErr := PoolGetProp(ctx, mi, req)
			test.CmpErr(t, tc.expErr, gotErr)
			if tc.expErr != nil {
				return
			}

			cmpOpts := []cmp.Option{
				cmpopts.IgnoreUnexported(daos.PoolProperty{}),
				cmp.Comparer(func(a, b daos.PoolPropertyValue) bool {
					return a.String() == b.String()
				}),
			}
			if diff := cmp.Diff(tc.expResp, gotResp, cmpOpts...); diff != "" {
				t.Fatalf("unexpected response (-want, +got):\n%s\n", diff)
			}

			// Verify response can be marshalled without error.
			_, err := json.Marshal(gotResp)
			if err != nil {
				t.Fatalf("Unexpected error: %s\n", err.Error())
			}
		})
	}
}

func TestControl_PoolGetPropResp_MarshalJSON(t *testing.T) {
	for name, tc := range map[string]struct {
		resp    []*daos.PoolProperty
		expData string
		expErr  error
	}{
		"nil": {
			expData: "null",
		},
		"all props": {
			resp: []*daos.PoolProperty{
				propWithVal("checkpoint", "timed"),
				propWithVal("checkpoint_freq", "10000"),
				propWithVal("checkpoint_thresh", "20"),
				propWithVal("ec_cell_sz", "4096"),
				propWithVal("ec_pda", "1"),
				propWithVal("global_version", "1"),
				propWithVal("label", "foo"),
				propWithVal("perf_domain", "root"),
				propWithVal("data_thresh", "4096"),
				propWithVal("rd_fac", "1"),
				propWithVal("reclaim", "disabled"),
				propWithVal("rp_pda", "2"),
				propWithVal("scrub", "timed"),
				propWithVal("scrub_freq", "1024"),
				propWithVal("scrub_thresh", "0"),
				propWithVal("self_heal", "exclude"),
				propWithVal("space_rb", "42"),
				func() *daos.PoolProperty {
					p := propWithVal("svc_list", "")
					p.Value.SetString("[0-3]")
					return p
				}(),
				propWithVal("svc_rf", "3"),
				propWithVal("upgrade_status", "in progress"),
			},
			expData: `[{"name":"checkpoint","description":"WAL checkpointing behavior","value":"timed"},{"name":"checkpoint_freq","description":"WAL checkpointing frequency, in seconds","value":10000},{"name":"checkpoint_thresh","description":"WAL checkpoint threshold, in percentage","value":20},{"name":"ec_cell_sz","description":"EC cell size","value":4096},{"name":"ec_pda","description":"Performance domain affinity level of EC","value":1},{"name":"global_version","description":"Global Version","value":1},{"name":"label","description":"Pool label","value":"foo"},{"name":"perf_domain","description":"Pool performance domain","value":"root"},{"name":"data_thresh","description":"Data bdev threshold size","value":4096},{"name":"rd_fac","description":"Pool redundancy factor","value":1},{"name":"reclaim","description":"Reclaim strategy","value":"disabled"},{"name":"rp_pda","description":"Performance domain affinity level of RP","value":2},{"name":"scrub","description":"Checksum scrubbing mode","value":"timed"},{"name":"scrub_freq","description":"Checksum scrubbing frequency","value":1024},{"name":"scrub_thresh","description":"Checksum scrubbing threshold","value":0},{"name":"self_heal","description":"Self-healing policy","value":"exclude"},{"name":"space_rb","description":"Rebuild space ratio","value":42},{"name":"svc_list","description":"Pool service replica list","value":[0,1,2,3]},{"name":"svc_rf","description":"Pool service redundancy factor","value":3},{"name":"upgrade_status","description":"Upgrade Status","value":"in progress"}]`,
		},
		"missing props; v2_2 pool": {
			resp: []*daos.PoolProperty{
				propWithNoVal("checkpoint"),
				propWithNoVal("checkpoint_freq"),
				propWithNoVal("checkpoint_thresh"),
				propWithVal("data_thresh", "4096"),
				propWithVal("ec_cell_sz", "4096"),
				propWithVal("ec_pda", "1"),
				propWithVal("global_version", "1"),
				propWithVal("label", "foo"),
				propWithVal("perf_domain", "root"),
				propWithVal("rd_fac", "1"),
				propWithVal("reclaim", "disabled"),
				propWithVal("rp_pda", "2"),
				propWithNoVal("scrub"),
				propWithNoVal("scrub_freq"),
				propWithNoVal("scrub_thresh"),
				propWithVal("self_heal", "exclude"),
				propWithVal("space_rb", "42"),
				func() *daos.PoolProperty {
					p := propWithVal("svc_list", "")
					p.Value.SetString("[0-3]")
					return p
				}(),
				propWithNoVal("svc_rf"),
				propWithVal("upgrade_status", "in progress"),
			},
			expErr: errors.New("value not set"),
		},
	} {
		t.Run(name, func(t *testing.T) {
			gotData, gotErr := json.Marshal(tc.resp)
			test.CmpErr(t, tc.expErr, gotErr)
			if tc.expErr != nil {
				return
			}

			if diff := cmp.Diff(tc.expData, string(gotData)); diff != "" {
				t.Fatalf("Unexpected response (-want, +got):\n%s\n", diff)
			}
		})
	}
}

func TestControl_ListPools(t *testing.T) {
	queryResp := func(i int32) *mgmtpb.PoolQueryResp {
		total := uint32(42)
		disabled := uint32(0)
		rebuildState := mgmtpb.PoolRebuildStatus_IDLE
		if i%2 == 0 {
			disabled = total - 16
			rebuildState = mgmtpb.PoolRebuildStatus_BUSY
		}
		active := uint32(total - disabled)

		return &mgmtpb.PoolQueryResp{
			Uuid:            test.MockUUID(i),
			TotalTargets:    total,
			ActiveTargets:   active,
			DisabledTargets: disabled,
			Rebuild: &mgmtpb.PoolRebuildStatus{
				State:   rebuildState,
				Objects: 1,
				Records: 2,
			},
			TierStats: []*mgmtpb.StorageUsageStats{
				{Total: 123456,
					Free: 0,
					Min:  1000,
					Max:  2000,
					Mean: 1500,
				},
				{
					Total: 1234567,
					Free:  600000,
					Min:   1000,
					Max:   2000,
					Mean:  15000,
				},
			},
		}
	}
	expRebuildStatus := func(i uint32) *daos.PoolRebuildStatus {
		rebuildState := daos.PoolRebuildStateIdle
		if i%2 == 0 {
			rebuildState = daos.PoolRebuildStateBusy
		}
		return &daos.PoolRebuildStatus{
			State:   rebuildState,
			Objects: 1,
			Records: 2,
		}
	}
	expTierStats := []*daos.StorageUsageStats{
		{
			Total: 123456,
			Free:  0,
			Min:   1000,
			Max:   2000,
			Mean:  1500,
		},
		{
			Total: 1234567,
			Free:  600000,
			Min:   1000,
			Max:   2000,
			Mean:  15000,
		},
	}

	for name, tc := range map[string]struct {
		mic     *MockInvokerConfig
		req     *ListPoolsReq
		expResp *ListPoolsResp
		expErr  error
	}{
		"local failure": {
			mic: &MockInvokerConfig{
				UnaryError: errors.New("local failed"),
			},
			expErr: errors.New("local failed"),
		},
		"remote failure": {
			mic: &MockInvokerConfig{
				UnaryResponse: MockMSResponse("host1", errors.New("remote failed"), nil),
			},
			expErr: errors.New("remote failed"),
		},
		"no pools": {
			mic: &MockInvokerConfig{
				UnaryResponse: MockMSResponse("host1", nil,
					&mgmtpb.ListPoolsResp{
						Pools: []*mgmtpb.ListPoolsResp_Pool{},
					},
				),
			},
			expResp: &ListPoolsResp{
				QueryErrors: make(map[uuid.UUID]*PoolQueryErr),
			},
		},
		"one pool": {
			mic: &MockInvokerConfig{
				UnaryResponseSet: []*UnaryResponse{
					MockMSResponse("host1", nil, &mgmtpb.ListPoolsResp{
						Pools: []*mgmtpb.ListPoolsResp_Pool{
							{
								Uuid:    test.MockUUID(1),
								SvcReps: []uint32{1, 3, 5, 8},
								State:   daos.PoolServiceStateReady.String(),
							},
						},
					}),
					MockMSResponse("host1", nil, queryResp(1)),
				},
			},
			expResp: &ListPoolsResp{
				Pools: []*daos.PoolInfo{
					{
						State:           daos.PoolServiceStateReady,
						UUID:            test.MockPoolUUID(1),
						TotalTargets:    42,
						ActiveTargets:   42,
						ServiceReplicas: []ranklist.Rank{1, 3, 5, 8},
						Rebuild:         expRebuildStatus(1),
						TierStats:       expTierStats,
					},
				},
				QueryErrors: make(map[uuid.UUID]*PoolQueryErr),
			},
		},
		"one pool; uuid mismatch in query response": {
			mic: &MockInvokerConfig{
				UnaryResponseSet: []*UnaryResponse{
					MockMSResponse("host1", nil, &mgmtpb.ListPoolsResp{
						Pools: []*mgmtpb.ListPoolsResp_Pool{
							{
								Uuid:    test.MockUUID(1),
								SvcReps: []uint32{1, 3, 5, 8},
								State:   daos.PoolServiceStateReady.String(),
							},
						},
					}),
					MockMSResponse("host1", nil, queryResp(2)),
				},
			},
			expErr: errors.New("uuid does not match"),
		},
		"two pools": {
			mic: &MockInvokerConfig{
				UnaryResponseSet: []*UnaryResponse{
					MockMSResponse("host1", nil, &mgmtpb.ListPoolsResp{
						Pools: []*mgmtpb.ListPoolsResp_Pool{
							{
								Uuid:    test.MockUUID(1),
								SvcReps: []uint32{1, 3, 5, 8},
								State:   daos.PoolServiceStateReady.String(),
							},
							{
								Uuid:    test.MockUUID(2),
								SvcReps: []uint32{1, 2, 3},
								State:   daos.PoolServiceStateReady.String(),
							},
						},
					}),
					MockMSResponse("host1", nil, queryResp(1)),
					MockMSResponse("host1", nil, queryResp(2)),
				},
			},
			expResp: &ListPoolsResp{
				Pools: []*daos.PoolInfo{
					{
						State:           daos.PoolServiceStateReady,
						UUID:            test.MockPoolUUID(1),
						TotalTargets:    42,
						ActiveTargets:   42,
						ServiceReplicas: []ranklist.Rank{1, 3, 5, 8},
						Rebuild:         expRebuildStatus(1),
						TierStats:       expTierStats,
					},
					{
						State:           daos.PoolServiceStateDegraded,
						UUID:            test.MockPoolUUID(2),
						TotalTargets:    42,
						ActiveTargets:   16,
						DisabledTargets: 26,
						ServiceReplicas: []ranklist.Rank{1, 2, 3},
						Rebuild:         expRebuildStatus(2),
						TierStats:       expTierStats,
					},
				},
				QueryErrors: make(map[uuid.UUID]*PoolQueryErr),
			},
		},
		"two pools; one query has error": {
			mic: &MockInvokerConfig{
				UnaryResponseSet: []*UnaryResponse{
					MockMSResponse("host1", nil, &mgmtpb.ListPoolsResp{
						Pools: []*mgmtpb.ListPoolsResp_Pool{
							{
								Uuid:         test.MockUUID(1),
								SvcReps:      []uint32{1, 3, 5, 8},
								State:        daos.PoolServiceStateReady.String(),
								RebuildState: "busy",
							},
							{
								Uuid:         test.MockUUID(2),
								SvcReps:      []uint32{1, 2, 3},
								State:        daos.PoolServiceStateReady.String(),
								RebuildState: "busy",
							},
						},
					}),
					MockMSResponse("host1", errors.New("remote failed"), nil),
					MockMSResponse("host1", nil, queryResp(2)),
				},
			},
			expResp: &ListPoolsResp{
				Pools: []*daos.PoolInfo{
					{
						State:           daos.PoolServiceStateReady,
						UUID:            test.MockPoolUUID(1),
						ServiceReplicas: []ranklist.Rank{1, 3, 5, 8},
					},
					{
						State:           daos.PoolServiceStateDegraded,
						UUID:            test.MockPoolUUID(2),
						TotalTargets:    42,
						ActiveTargets:   16,
						DisabledTargets: 26,
						ServiceReplicas: []ranklist.Rank{1, 2, 3},
						Rebuild:         expRebuildStatus(2),
						TierStats:       expTierStats,
					},
				},
				QueryErrors: map[uuid.UUID]*PoolQueryErr{
					test.MockPoolUUID(1): {
						Error: errors.New("remote failed"),
					},
				},
			},
		},
		"two pools; one query has bad status": {
			mic: &MockInvokerConfig{
				UnaryResponseSet: []*UnaryResponse{
					MockMSResponse("host1", nil, &mgmtpb.ListPoolsResp{
						Pools: []*mgmtpb.ListPoolsResp_Pool{
							{
								Uuid:         test.MockUUID(1),
								SvcReps:      []uint32{1, 3, 5, 8},
								State:        daos.PoolServiceStateReady.String(),
								RebuildState: "busy",
							},
							{
								Uuid:         test.MockUUID(2),
								SvcReps:      []uint32{1, 2, 3},
								State:        daos.PoolServiceStateReady.String(),
								RebuildState: "busy",
							},
						},
					}),
					MockMSResponse("host1", nil, &mgmtpb.PoolQueryResp{
						Status: int32(daos.NotInit),
					}),
					MockMSResponse("host1", nil, queryResp(2)),
				},
			},
			expResp: &ListPoolsResp{
				Pools: []*daos.PoolInfo{
					{
						State:           daos.PoolServiceStateReady,
						UUID:            test.MockPoolUUID(1),
						ServiceReplicas: []ranklist.Rank{1, 3, 5, 8},
					},
					{
						State:           daos.PoolServiceStateDegraded,
						UUID:            test.MockPoolUUID(2),
						TotalTargets:    42,
						ActiveTargets:   16,
						DisabledTargets: 26,
						ServiceReplicas: []ranklist.Rank{1, 2, 3},
						Rebuild:         expRebuildStatus(2),
						TierStats:       expTierStats,
					},
				},
				QueryErrors: map[uuid.UUID]*PoolQueryErr{
					test.MockPoolUUID(1): {
						Status: daos.NotInit,
					},
				},
			},
		},
		"two pools; one in destroying state": {
			mic: &MockInvokerConfig{
				UnaryResponseSet: []*UnaryResponse{
					MockMSResponse("host1", nil, &mgmtpb.ListPoolsResp{
						Pools: []*mgmtpb.ListPoolsResp_Pool{
							{
								Uuid:    test.MockUUID(1),
								SvcReps: []uint32{1, 3, 5, 8},
								State:   daos.PoolServiceStateReady.String(),
							},
							{
								Uuid:         test.MockUUID(2),
								SvcReps:      []uint32{1, 2, 3},
								State:        daos.PoolServiceStateDestroying.String(),
								RebuildState: "busy",
							},
						},
					}),
					MockMSResponse("host1", nil, queryResp(1)),
					MockMSResponse("host1", nil, queryResp(2)),
				},
			},
			expResp: &ListPoolsResp{
				Pools: []*daos.PoolInfo{
					{
						State:           daos.PoolServiceStateReady,
						UUID:            test.MockPoolUUID(1),
						TotalTargets:    42,
						ActiveTargets:   42,
						ServiceReplicas: []ranklist.Rank{1, 3, 5, 8},
						Rebuild:         expRebuildStatus(1),
						TierStats:       expTierStats,
					},
					{
						State:           daos.PoolServiceStateDestroying,
						UUID:            test.MockPoolUUID(2),
						ServiceReplicas: []ranklist.Rank{1, 2, 3},
					},
				},
				QueryErrors: make(map[uuid.UUID]*PoolQueryErr),
			},
		},
	} {
		t.Run(name, func(t *testing.T) {
			log, buf := logging.NewTestLogger(t.Name())
			defer test.ShowBufferOnFailure(t, buf)

			req := tc.req
			if req == nil {
				req = &ListPoolsReq{}
			}
			mic := tc.mic
			if mic == nil {
				mic = DefaultMockInvokerConfig()
			}

			ctx := test.Context(t)
			mi := NewMockInvoker(log, mic)

			gotResp, gotErr := ListPools(ctx, mi, req)
			test.CmpErr(t, tc.expErr, gotErr)
			if tc.expErr != nil {
				return
			}

			cmpOpts := []cmp.Option{
				cmp.Comparer(test.CmpErrBool),
			}
			if diff := cmp.Diff(tc.expResp, gotResp, cmpOpts...); diff != "" {
				t.Fatalf("unexpected response (-want, +got):\n%s\n", diff)
			}
		})
	}
}

func TestControl_getMaxPoolSize(t *testing.T) {
	devStateFaulty := storage.NvmeStateFaulty
	devStateNew := storage.NvmeStateNew
	type ExpectedOutput struct {
		ScmBytes   uint64
		NvmeBytes  uint64
		Error      error
		QueryError error
		Debug      string
	}

	for name, tc := range map[string]struct {
		HostsConfigArray []MockHostStorageConfig
		TgtRanks         []ranklist.Rank
		ExpectedOutput   ExpectedOutput
	}{
		"single server": {
			HostsConfigArray: []MockHostStorageConfig{
				{
					HostName: "foo",
					ScmConfig: []MockScmConfig{
						{
							MockStorageConfig: MockStorageConfig{
								TotalBytes:  100 * humanize.GByte,
								AvailBytes:  100 * humanize.GByte,
								UsableBytes: 100 * humanize.GByte,
							},
							Rank: 0,
						},
					},
					NvmeConfig: []MockNvmeConfig{
						{
							MockStorageConfig: MockStorageConfig{
								TotalBytes:  1 * humanize.TByte,
								AvailBytes:  1 * humanize.TByte,
								UsableBytes: 1 * humanize.TByte,
							},
							Rank: 0,
						},
					},
				},
			},
			ExpectedOutput: ExpectedOutput{
				ScmBytes:  100 * humanize.GByte,
				NvmeBytes: 1 * humanize.TByte,
			},
		},
		"single MD-on-SSD server": {
			HostsConfigArray: []MockHostStorageConfig{
				{
					HostName: "foo",
					ScmConfig: []MockScmConfig{
						{
							MockStorageConfig: MockStorageConfig{
								TotalBytes:  100 * humanize.GByte,
								AvailBytes:  100 * humanize.GByte,
								UsableBytes: 100 * humanize.GByte,
							},
							Rank: 0,
						},
					},
					NvmeConfig: []MockNvmeConfig{
						{
							MockStorageConfig: MockStorageConfig{
								TotalBytes:  1 * humanize.TByte,
								AvailBytes:  1 * humanize.TByte,
								UsableBytes: 1 * humanize.TByte,
								NvmeRole: &storage.BdevRoles{
									storage.OptionBits(storage.BdevRoleData),
								},
							},
							Rank: 0,
						},
						{
							MockStorageConfig: MockStorageConfig{
								TotalBytes:  2 * humanize.TByte,
								AvailBytes:  2 * humanize.TByte,
								UsableBytes: 2 * humanize.TByte,
								NvmeRole: &storage.BdevRoles{
									storage.OptionBits(storage.BdevRoleWAL | storage.BdevRoleMeta),
								},
							},
							Rank: 0,
						},
					},
				},
			},
			ExpectedOutput: ExpectedOutput{
				ScmBytes:  100 * humanize.GByte,
				NvmeBytes: 1 * humanize.TByte,
			},
		},
		"single Ephemeral server": {
			HostsConfigArray: []MockHostStorageConfig{
				{
					HostName: "foo",
					ScmConfig: []MockScmConfig{
						{
							MockStorageConfig: MockStorageConfig{
								TotalBytes:  100 * humanize.GByte,
								AvailBytes:  100 * humanize.GByte,
								UsableBytes: 100 * humanize.GByte,
							},
							Rank: 0,
						},
					},
					NvmeConfig: []MockNvmeConfig{
						{
							MockStorageConfig: MockStorageConfig{
								TotalBytes:  1 * humanize.TByte,
								AvailBytes:  1 * humanize.TByte,
								UsableBytes: 1 * humanize.TByte,
								NvmeRole:    &storage.BdevRoles{storage.OptionBits(0)},
							},
							Rank: 0,
						},
					},
				},
			},
			ExpectedOutput: ExpectedOutput{
				ScmBytes:  100 * humanize.GByte,
				NvmeBytes: 1 * humanize.TByte,
			},
		},
		"double server": {
			HostsConfigArray: []MockHostStorageConfig{
				{
					HostName: "foo",
					ScmConfig: []MockScmConfig{
						{
							MockStorageConfig: MockStorageConfig{
								TotalBytes:  100 * humanize.GByte,
								AvailBytes:  100 * humanize.GByte,
								UsableBytes: 100 * humanize.GByte,
							},
							Rank: 0,
						},
					},
					NvmeConfig: []MockNvmeConfig{
						{
							MockStorageConfig: MockStorageConfig{
								TotalBytes:  1 * humanize.TByte,
								AvailBytes:  1 * humanize.TByte,
								UsableBytes: 1 * humanize.TByte,
							},
							Rank: 0,
						},
					},
				},
				{
					HostName: "bar[1,3]",
					ScmConfig: []MockScmConfig{
						{
							MockStorageConfig: MockStorageConfig{
								TotalBytes:  1 * humanize.TByte,
								AvailBytes:  1 * humanize.TByte,
								UsableBytes: 1 * humanize.TByte,
							},
							Rank: 1,
						},
						{
							MockStorageConfig: MockStorageConfig{
								TotalBytes:  100 * humanize.GByte,
								AvailBytes:  100 * humanize.GByte,
								UsableBytes: 100 * humanize.GByte,
							},
							Rank: 2,
						},
						{
							MockStorageConfig: MockStorageConfig{
								TotalBytes:  1 * humanize.TByte,
								AvailBytes:  50 * humanize.GByte,
								UsableBytes: 50 * humanize.GByte,
							},
							Rank: 3,
						},
					},
					NvmeConfig: []MockNvmeConfig{
						{
							MockStorageConfig: MockStorageConfig{
								TotalBytes:  1 * humanize.TByte,
								AvailBytes:  1 * humanize.TByte,
								UsableBytes: 1 * humanize.TByte,
							},
							Rank: 1,
						},
						{
							MockStorageConfig: MockStorageConfig{
								TotalBytes:  1 * humanize.TByte,
								AvailBytes:  400 * humanize.GByte,
								UsableBytes: 400 * humanize.GByte,
							},
							Rank: 2,
						},
						{
							MockStorageConfig: MockStorageConfig{
								TotalBytes:  1 * humanize.TByte,
								AvailBytes:  300 * humanize.GByte,
								UsableBytes: 300 * humanize.GByte,
							},
							Rank: 2,
						},
						{
							MockStorageConfig: MockStorageConfig{
								TotalBytes:  3 * humanize.TByte,
								AvailBytes:  2 * humanize.TByte,
								UsableBytes: 2 * humanize.TByte,
							},
							Rank: 3,
						},
					},
				},
			},
			ExpectedOutput: ExpectedOutput{
				ScmBytes:  50 * humanize.GByte,
				NvmeBytes: 700 * humanize.GByte,
			},
		},
		"double server; rank filter": {
			HostsConfigArray: []MockHostStorageConfig{
				{
					HostName: "foo",
					ScmConfig: []MockScmConfig{
						{
							MockStorageConfig: MockStorageConfig{
								TotalBytes:  100 * humanize.GByte,
								AvailBytes:  100 * humanize.GByte,
								UsableBytes: 100 * humanize.GByte,
							},
							Rank: 0,
						},
					},
					NvmeConfig: []MockNvmeConfig{
						{
							MockStorageConfig: MockStorageConfig{
								TotalBytes:  1 * humanize.TByte,
								AvailBytes:  1 * humanize.TByte,
								UsableBytes: 1 * humanize.TByte,
							},
							Rank: 0,
						},
					},
				},
				{
					HostName: "bar[1,3]",
					ScmConfig: []MockScmConfig{
						{
							MockStorageConfig: MockStorageConfig{
								TotalBytes:  1 * humanize.TByte,
								AvailBytes:  1 * humanize.TByte,
								UsableBytes: 1 * humanize.TByte,
							},
							Rank: 1,
						},
						{
							MockStorageConfig: MockStorageConfig{
								TotalBytes:  1 * humanize.TByte,
								AvailBytes:  1 * humanize.TByte,
								UsableBytes: 1 * humanize.TByte,
							},
							Rank: 2,
						},
						{
							MockStorageConfig: MockStorageConfig{
								TotalBytes:  1 * humanize.GByte,
								AvailBytes:  1 * humanize.GByte,
								UsableBytes: 1 * humanize.GByte,
							},
							Rank: 3,
						},
						{
							MockStorageConfig: MockStorageConfig{
								TotalBytes:  1 * humanize.TByte,
								AvailBytes:  50 * humanize.GByte,
								UsableBytes: 50 * humanize.GByte,
							},
							Rank: 4,
						},
						{
							MockStorageConfig: MockStorageConfig{
								TotalBytes:  1 * humanize.GByte,
								AvailBytes:  1 * humanize.GByte,
								UsableBytes: 1 * humanize.GByte,
							},
							Rank: 5,
						},
					},
					NvmeConfig: []MockNvmeConfig{
						{
							MockStorageConfig: MockStorageConfig{
								TotalBytes:  1 * humanize.TByte,
								AvailBytes:  1 * humanize.TByte,
								UsableBytes: 1 * humanize.TByte,
							},
							Rank: 1,
						},
						{
							MockStorageConfig: MockStorageConfig{
								TotalBytes:  1 * humanize.TByte,
								AvailBytes:  400 * humanize.GByte,
								UsableBytes: 400 * humanize.GByte,
							},
							Rank: 2,
						},
						{
							MockStorageConfig: MockStorageConfig{
								TotalBytes:  1 * humanize.TByte,
								AvailBytes:  300 * humanize.GByte,
								UsableBytes: 300 * humanize.GByte,
							},
							Rank: 2,
						},
						{
							MockStorageConfig: MockStorageConfig{
								TotalBytes:  1 * humanize.GByte,
								AvailBytes:  1 * humanize.GByte,
								UsableBytes: 1 * humanize.GByte,
							},
							Rank: 3,
						},
						{
							MockStorageConfig: MockStorageConfig{
								TotalBytes:  3 * humanize.TByte,
								AvailBytes:  2 * humanize.TByte,
								UsableBytes: 2 * humanize.TByte,
							},
							Rank: 4,
						},
						{
							MockStorageConfig: MockStorageConfig{
								TotalBytes:  3 * humanize.TByte,
								AvailBytes:  2 * humanize.TByte,
								UsableBytes: 2 * humanize.TByte,
							},
							Rank: 5,
						},
					},
				},
			},
			TgtRanks: []ranklist.Rank{0, 1, 2, 4},
			ExpectedOutput: ExpectedOutput{
				ScmBytes:  50 * humanize.GByte,
				NvmeBytes: 700 * humanize.GByte,
			},
		},
		"No NVMe; single server": {
			HostsConfigArray: []MockHostStorageConfig{
				{
					HostName: "foo",
					ScmConfig: []MockScmConfig{
						{
							MockStorageConfig: MockStorageConfig{
								TotalBytes:  100 * humanize.GByte,
								AvailBytes:  100 * humanize.GByte,
								UsableBytes: 100 * humanize.GByte,
							},
							Rank: 0,
						},
					},
					NvmeConfig: []MockNvmeConfig{},
				},
			},
			ExpectedOutput: ExpectedOutput{
				ScmBytes:  100 * humanize.GByte,
				NvmeBytes: uint64(0),
			},
		},
		"No NVMe; double server": {
			HostsConfigArray: []MockHostStorageConfig{
				{
					HostName: "foo",
					ScmConfig: []MockScmConfig{
						{
							MockStorageConfig: MockStorageConfig{
								TotalBytes:  100 * humanize.GByte,
								AvailBytes:  100 * humanize.GByte,
								UsableBytes: 100 * humanize.GByte,
							},
							Rank: 0,
						},
					},
					NvmeConfig: []MockNvmeConfig{
						{
							MockStorageConfig: MockStorageConfig{
								TotalBytes:  1 * humanize.TByte,
								AvailBytes:  1 * humanize.TByte,
								UsableBytes: 1 * humanize.TByte,
							},
							Rank: 0,
						},
					},
				},
				{
					HostName: "bar",
					ScmConfig: []MockScmConfig{
						{
							MockStorageConfig: MockStorageConfig{
								TotalBytes:  1 * humanize.TByte,
								AvailBytes:  1 * humanize.TByte,
								UsableBytes: 1 * humanize.TByte,
							},
							Rank: 1,
						},
						{
							MockStorageConfig: MockStorageConfig{
								TotalBytes:  1 * humanize.TByte,
								AvailBytes:  1 * humanize.TByte,
								UsableBytes: 1 * humanize.TByte,
							},
							Rank: 2,
						},
						{
							MockStorageConfig: MockStorageConfig{
								TotalBytes:  1 * humanize.GByte,
								AvailBytes:  1 * humanize.GByte,
								UsableBytes: 1 * humanize.GByte,
							},
							Rank: 3,
						},
						{
							MockStorageConfig: MockStorageConfig{
								TotalBytes:  1 * humanize.TByte,
								AvailBytes:  50 * humanize.GByte,
								UsableBytes: 50 * humanize.GByte,
							},
							Rank: 4,
						},
						{
							MockStorageConfig: MockStorageConfig{
								TotalBytes:  1 * humanize.GByte,
								AvailBytes:  1 * humanize.GByte,
								UsableBytes: 1 * humanize.GByte,
							},
							Rank: 5,
						},
					},
					NvmeConfig: []MockNvmeConfig{
						{
							MockStorageConfig: MockStorageConfig{
								TotalBytes:  1 * humanize.TByte,
								AvailBytes:  400 * humanize.GByte,
								UsableBytes: 400 * humanize.GByte,
							},
							Rank: 2,
						},
						{
							MockStorageConfig: MockStorageConfig{
								TotalBytes:  1 * humanize.TByte,
								AvailBytes:  300 * humanize.GByte,
								UsableBytes: 300 * humanize.GByte,
							},
							Rank: 2,
						},
						{
							MockStorageConfig: MockStorageConfig{
								TotalBytes:  1 * humanize.GByte,
								AvailBytes:  1 * humanize.GByte,
								UsableBytes: 1 * humanize.GByte,
							},
							Rank: 3,
						},
						{
							MockStorageConfig: MockStorageConfig{
								TotalBytes:  3 * humanize.TByte,
								AvailBytes:  2 * humanize.TByte,
								UsableBytes: 2 * humanize.TByte,
							},
							Rank: 4,
						},
						{
							MockStorageConfig: MockStorageConfig{
								TotalBytes:  3 * humanize.TByte,
								AvailBytes:  2 * humanize.TByte,
								UsableBytes: 2 * humanize.TByte,
							},
							Rank: 5,
						},
					},
				},
			},
			TgtRanks: []ranklist.Rank{0, 1, 2, 4},
			ExpectedOutput: ExpectedOutput{
				ScmBytes:  50 * humanize.GByte,
				NvmeBytes: uint64(0),
			},
		},
		"SCM:NVMe ratio": {
			HostsConfigArray: []MockHostStorageConfig{
				{
					HostName: "foo",
					ScmConfig: []MockScmConfig{
						{
							MockStorageConfig: MockStorageConfig{
								TotalBytes:  100 * humanize.GByte,
								AvailBytes:  100 * humanize.GByte,
								UsableBytes: 100 * humanize.GByte,
							},
							Rank: 0,
						},
					},
					NvmeConfig: []MockNvmeConfig{
						{
							MockStorageConfig: MockStorageConfig{
								TotalBytes:  100 * humanize.TByte,
								AvailBytes:  100 * humanize.TByte,
								UsableBytes: 100 * humanize.TByte,
							},
							Rank: 0,
						},
					},
				},
			},
			ExpectedOutput: ExpectedOutput{
				ScmBytes:  100 * humanize.GByte,
				NvmeBytes: 100 * humanize.TByte,
			},
		},
		"Invalid response message": {
			HostsConfigArray: []MockHostStorageConfig{{}},
			ExpectedOutput: ExpectedOutput{
				Error: errors.New("unable to unpack message"),
			},
		},
		"empty response": {
			HostsConfigArray: []MockHostStorageConfig{},
			ExpectedOutput: ExpectedOutput{
				Error: errors.New("host storage response"),
			},
		},
		"query fails": {
			HostsConfigArray: []MockHostStorageConfig{},
			ExpectedOutput: ExpectedOutput{
				QueryError: errors.New("query whoops"),
				Error:      errors.New("query whoops"),
			},
		},
		"No SCM storage": {
			HostsConfigArray: []MockHostStorageConfig{
				{
					HostName:   "foo",
					ScmConfig:  []MockScmConfig{},
					NvmeConfig: []MockNvmeConfig{},
				},
			},
			ExpectedOutput: ExpectedOutput{
				Error: errors.New("Host without SCM storage"),
			},
		},
		"Engine with two SCM storage": {
			HostsConfigArray: []MockHostStorageConfig{
				{
					HostName: "foo",
					ScmConfig: []MockScmConfig{
						{
							MockStorageConfig: MockStorageConfig{
								TotalBytes:  1 * humanize.TByte,
								AvailBytes:  1 * humanize.TByte,
								UsableBytes: 1 * humanize.TByte,
							},
							Rank: 0,
						},
						{
							MockStorageConfig: MockStorageConfig{
								TotalBytes:  1 * humanize.TByte,
								AvailBytes:  1 * humanize.TByte,
								UsableBytes: 1 * humanize.TByte,
							},
							Rank: 0,
						},
					},
					NvmeConfig: []MockNvmeConfig{},
				},
			},
			ExpectedOutput: ExpectedOutput{
				Error: errors.New("Multiple SCM devices found for rank"),
			},
		},
		"Unusable NVMe device": {
			HostsConfigArray: []MockHostStorageConfig{
				{
					HostName: "foo",
					ScmConfig: []MockScmConfig{
						{
							MockStorageConfig: MockStorageConfig{
								TotalBytes:  100 * humanize.GByte,
								AvailBytes:  100 * humanize.GByte,
								UsableBytes: 100 * humanize.GByte,
							},
							Rank: 0,
						},
					},
					NvmeConfig: []MockNvmeConfig{
						{
							MockStorageConfig: MockStorageConfig{
								TotalBytes:  1 * humanize.TByte,
								AvailBytes:  1 * humanize.TByte,
								UsableBytes: 1 * humanize.TByte,
								NvmeState:   &devStateFaulty,
							},
							Rank: 0,
						},
					},
				},
			},
			ExpectedOutput: ExpectedOutput{
				Error: errors.New("not usable"),
			},
		},
		"New NVMe device": {
			HostsConfigArray: []MockHostStorageConfig{
				{
					HostName: "foo",
					ScmConfig: []MockScmConfig{
						{
							MockStorageConfig: MockStorageConfig{
								TotalBytes:  100 * humanize.GByte,
								AvailBytes:  100 * humanize.GByte,
								UsableBytes: 100 * humanize.GByte,
							},
							Rank: 0,
						},
					},
					NvmeConfig: []MockNvmeConfig{
						{
							MockStorageConfig: MockStorageConfig{
								TotalBytes:  1 * humanize.TByte,
								AvailBytes:  1 * humanize.TByte,
								UsableBytes: 1 * humanize.TByte,
								NvmeState:   &devStateNew,
							},
							Rank: 0,
						},
					},
				},
			},
			ExpectedOutput: ExpectedOutput{
				ScmBytes:  100 * humanize.GByte,
				NvmeBytes: uint64(0),
			},
		},
		"Unmounted SCM device": {
			HostsConfigArray: []MockHostStorageConfig{
				{
					HostName: "foo",
					ScmConfig: []MockScmConfig{
						{
							MockStorageConfig: MockStorageConfig{
								TotalBytes:  100 * humanize.GByte,
								AvailBytes:  100 * humanize.GByte,
								UsableBytes: 100 * humanize.GByte,
							},
							Rank: 0,
						},
					},
					NvmeConfig: []MockNvmeConfig{
						{
							MockStorageConfig: MockStorageConfig{
								TotalBytes:  1 * humanize.TByte,
								AvailBytes:  1 * humanize.TByte,
								UsableBytes: 1 * humanize.TByte,
							},
							Rank: 0,
						},
					},
				},
				{
					HostName: "bar[1,3]",
					ScmConfig: []MockScmConfig{
						{
							MockStorageConfig: MockStorageConfig{
								TotalBytes:  1 * humanize.TByte,
								AvailBytes:  1 * humanize.TByte,
								UsableBytes: 1 * humanize.TByte,
							},
							Rank: 1,
						},
						{
							MockStorageConfig: MockStorageConfig{
								TotalBytes:  uint64(0),
								AvailBytes:  uint64(0),
								UsableBytes: uint64(0),
							},
						},
						{
							MockStorageConfig: MockStorageConfig{
								TotalBytes:  100 * humanize.GByte,
								AvailBytes:  100 * humanize.GByte,
								UsableBytes: 100 * humanize.GByte,
							},
							Rank: 2,
						},
						{
							MockStorageConfig: MockStorageConfig{
								TotalBytes:  1 * humanize.TByte,
								AvailBytes:  50 * humanize.GByte,
								UsableBytes: 50 * humanize.GByte,
							},
							Rank: 3,
						},
					},
					NvmeConfig: []MockNvmeConfig{
						{
							MockStorageConfig: MockStorageConfig{
								TotalBytes:  1 * humanize.TByte,
								AvailBytes:  1 * humanize.TByte,
								UsableBytes: 1 * humanize.TByte,
							},
							Rank: 1,
						},
						{
							MockStorageConfig: MockStorageConfig{
								TotalBytes:  1 * humanize.TByte,
								AvailBytes:  400 * humanize.GByte,
								UsableBytes: 400 * humanize.GByte,
							},
							Rank: 2,
						},
						{
							MockStorageConfig: MockStorageConfig{
								TotalBytes:  1 * humanize.TByte,
								AvailBytes:  300 * humanize.GByte,
								UsableBytes: 300 * humanize.GByte,
							},
							Rank: 2,
						},
						{
							MockStorageConfig: MockStorageConfig{
								TotalBytes:  3 * humanize.TByte,
								AvailBytes:  2 * humanize.TByte,
								UsableBytes: 2 * humanize.TByte,
							},
							Rank: 3,
						},
					},
				},
			},
			ExpectedOutput: ExpectedOutput{
				Error: errors.New("is not mounted"),
			},
		},
		"SMD without SCM": {
			HostsConfigArray: []MockHostStorageConfig{
				{
					HostName: "foo",
					ScmConfig: []MockScmConfig{
						{
							MockStorageConfig: MockStorageConfig{
								TotalBytes:  100 * humanize.GByte,
								AvailBytes:  100 * humanize.GByte,
								UsableBytes: 100 * humanize.GByte,
							},
							Rank: 0,
						},
					},
					NvmeConfig: []MockNvmeConfig{
						{
							MockStorageConfig: MockStorageConfig{
								TotalBytes:  1 * humanize.TByte,
								AvailBytes:  1 * humanize.TByte,
								UsableBytes: 1 * humanize.TByte,
							},
							Rank: 1,
						},
					},
				},
			},
			ExpectedOutput: ExpectedOutput{
				Error: errors.New("without SCM device and at least one SMD device"),
			},
		},
		"no SCM": {
			HostsConfigArray: []MockHostStorageConfig{
				{
					HostName: "foo",
					ScmConfig: []MockScmConfig{
						{
							MockStorageConfig: MockStorageConfig{
								TotalBytes:  100 * humanize.GByte,
								AvailBytes:  100 * humanize.GByte,
								UsableBytes: 100 * humanize.GByte,
							},
							Rank: 0,
						},
					},
					NvmeConfig: []MockNvmeConfig{
						{
							MockStorageConfig: MockStorageConfig{
								TotalBytes:  1 * humanize.TByte,
								AvailBytes:  1 * humanize.TByte,
								UsableBytes: 1 * humanize.TByte,
							},
							Rank: 0,
						},
					},
				},
			},
			TgtRanks: []ranklist.Rank{1},
			ExpectedOutput: ExpectedOutput{
				Error: errors.New("No SCM storage space available"),
			},
		},
	} {
		t.Run(name, func(t *testing.T) {
			log, buf := logging.NewTestLogger(t.Name())
			defer test.ShowBufferOnFailure(t, buf)

			mockInvokerConfig := &MockInvokerConfig{
				UnaryResponseSet: []*UnaryResponse{
					{
						Responses: []*HostResponse{
							{
								Addr:    "foo",
								Message: &mgmtpb.SystemQueryResp{},
								Error:   tc.ExpectedOutput.QueryError,
							},
						},
					},
					{
						Responses: []*HostResponse{},
					},
				},
			}
			for _, hostStorageConfig := range tc.HostsConfigArray {
				var hostResponse *HostResponse
				if hostStorageConfig.HostName == "" {
					hostResponse = new(HostResponse)
				} else {
					storageScanResp := MockStorageScanResp(t,
						hostStorageConfig.ScmConfig,
						hostStorageConfig.NvmeConfig)
					hostResponse = &HostResponse{
						Addr:    hostStorageConfig.HostName,
						Message: storageScanResp,
					}
				}
				scanResp := mockInvokerConfig.UnaryResponseSet[1]
				scanResp.Responses = append(scanResp.Responses, hostResponse)
			}
			mockInvoker := NewMockInvoker(log, mockInvokerConfig)

			scmBytes, nvmeBytes, err := getMaxPoolSize(test.Context(t), mockInvoker, tc.TgtRanks)

			if tc.ExpectedOutput.Error != nil {
				test.AssertTrue(t, err != nil, "Expected error")
				test.CmpErr(t, tc.ExpectedOutput.Error, err)
				return
			}

			test.AssertTrue(t, err == nil,
				fmt.Sprintf("Expected no error: err=%q", err))
			test.AssertEqual(t,
				tc.ExpectedOutput.ScmBytes,
				scmBytes,
				fmt.Sprintf("Invalid SCM pool size: expected=%d got=%d",
					tc.ExpectedOutput.ScmBytes,
					scmBytes))

			test.AssertEqual(t,
				tc.ExpectedOutput.NvmeBytes,
				nvmeBytes,
				fmt.Sprintf("Invalid NVMe pool size: expected=%d got=%d",
					tc.ExpectedOutput.NvmeBytes,
					nvmeBytes))
			if tc.ExpectedOutput.Debug != "" {
				test.AssertTrue(t, strings.Contains(buf.String(), tc.ExpectedOutput.Debug),
					"Missing log message: "+tc.ExpectedOutput.Debug)
			}
		})
	}
}

type MockRequestsRecorderInvoker struct {
	MockInvoker
	Requests []UnaryRequest
}

func (invoker *MockRequestsRecorderInvoker) InvokeUnaryRPC(context context.Context, request UnaryRequest) (*UnaryResponse, error) {
	invoker.Requests = append(invoker.Requests, request)
	return invoker.MockInvoker.InvokeUnaryRPC(context, request)
}

func TestControl_PoolCreateAllCmd(t *testing.T) {
	type ExpectedOutput struct {
		PoolConfig MockPoolRespConfig
		WarningMsg string
		Error      error
	}

	for name, tc := range map[string]struct {
		StorageRatio     float64
		HostsConfigArray []MockHostStorageConfig
		TgtRanks         string
		ExpectedOutput   ExpectedOutput
	}{
		"single server": {
			StorageRatio: 1,
			HostsConfigArray: []MockHostStorageConfig{
				{
					HostName: "foo",
					ScmConfig: []MockScmConfig{
						{
							MockStorageConfig: MockStorageConfig{
								TotalBytes:  100 * humanize.GByte,
								AvailBytes:  100 * humanize.GByte,
								UsableBytes: 100 * humanize.GByte,
							},
							Rank: 0,
						},
					},
					NvmeConfig: []MockNvmeConfig{
						{
							MockStorageConfig: MockStorageConfig{
								TotalBytes:  1 * humanize.TByte,
								AvailBytes:  1 * humanize.TByte,
								UsableBytes: 1 * humanize.TByte,
							},
							Rank: 0,
						},
					},
				},
			},
			ExpectedOutput: ExpectedOutput{
				PoolConfig: MockPoolRespConfig{
					HostName:  "foo",
					Ranks:     "0",
					ScmBytes:  100 * humanize.GByte,
					NvmeBytes: 1 * humanize.TByte,
				},
			},
		},
		"single server 30%": {
			StorageRatio: 0.3,
			HostsConfigArray: []MockHostStorageConfig{
				{
					HostName: "foo",
					ScmConfig: []MockScmConfig{
						{
							MockStorageConfig: MockStorageConfig{
								TotalBytes:  100 * humanize.GByte,
								AvailBytes:  100 * humanize.GByte,
								UsableBytes: 100 * humanize.GByte,
							},
							Rank: 0,
						},
					},
					NvmeConfig: []MockNvmeConfig{
						{
							MockStorageConfig: MockStorageConfig{
								TotalBytes:  1 * humanize.TByte,
								AvailBytes:  1 * humanize.TByte,
								UsableBytes: 1 * humanize.TByte,
							},
							Rank: 0,
						},
					},
				},
			},
			ExpectedOutput: ExpectedOutput{
				PoolConfig: MockPoolRespConfig{
					HostName:  "foo",
					Ranks:     "0",
					ScmBytes:  30 * humanize.GByte,
					NvmeBytes: 300 * humanize.GByte,
				},
			},
		},
		"double server": {
			StorageRatio: 1,
			HostsConfigArray: []MockHostStorageConfig{
				{
					HostName: "foo",
					ScmConfig: []MockScmConfig{
						{
							MockStorageConfig: MockStorageConfig{
								TotalBytes:  100 * humanize.GByte,
								AvailBytes:  100 * humanize.GByte,
								UsableBytes: 100 * humanize.GByte,
							},
							Rank: 0,
						},
					},
					NvmeConfig: []MockNvmeConfig{
						{
							MockStorageConfig: MockStorageConfig{
								TotalBytes:  1 * humanize.TByte,
								AvailBytes:  1 * humanize.TByte,
								UsableBytes: 1 * humanize.TByte,
							},
							Rank: 0,
						},
					},
				},
				{
					HostName: "bar",
					ScmConfig: []MockScmConfig{
						{
							MockStorageConfig: MockStorageConfig{
								TotalBytes:  1 * humanize.TByte,
								AvailBytes:  1 * humanize.TByte,
								UsableBytes: 1 * humanize.TByte,
							},
							Rank: 1,
						},
						{
							MockStorageConfig: MockStorageConfig{
								TotalBytes:  100 * humanize.GByte,
								AvailBytes:  100 * humanize.GByte,
								UsableBytes: 100 * humanize.GByte,
							},
							Rank: 2,
						},
						{
							MockStorageConfig: MockStorageConfig{
								TotalBytes:  1 * humanize.TByte,
								AvailBytes:  50 * humanize.GByte,
								UsableBytes: 50 * humanize.GByte,
							},
							Rank: 3,
						},
					},
					NvmeConfig: []MockNvmeConfig{
						{
							MockStorageConfig: MockStorageConfig{
								TotalBytes:  1 * humanize.TByte,
								AvailBytes:  1 * humanize.TByte,
								UsableBytes: 1 * humanize.TByte,
							},
							Rank: 1,
						},
						{
							MockStorageConfig: MockStorageConfig{
								TotalBytes:  1 * humanize.TByte,
								AvailBytes:  400 * humanize.GByte,
								UsableBytes: 400 * humanize.GByte,
							},
							Rank: 2,
						},
						{
							MockStorageConfig: MockStorageConfig{
								TotalBytes:  1 * humanize.TByte,
								AvailBytes:  300 * humanize.GByte,
								UsableBytes: 300 * humanize.GByte,
							},
							Rank: 2,
						},
						{
							MockStorageConfig: MockStorageConfig{
								TotalBytes:  3 * humanize.TByte,
								AvailBytes:  2 * humanize.TByte,
								UsableBytes: 2 * humanize.TByte,
							},
							Rank: 3,
						},
					},
				},
			},
			ExpectedOutput: ExpectedOutput{
				PoolConfig: MockPoolRespConfig{
					HostName:  "foo",
					Ranks:     "0,1,2,3",
					ScmBytes:  50 * humanize.GByte,
					NvmeBytes: 700 * humanize.GByte,
				},
			},
		},
		"double server;rank filter": {
			StorageRatio: 1,
			HostsConfigArray: []MockHostStorageConfig{
				{
					HostName: "foo",
					ScmConfig: []MockScmConfig{
						{
							MockStorageConfig: MockStorageConfig{
								TotalBytes:  100 * humanize.GByte,
								AvailBytes:  100 * humanize.GByte,
								UsableBytes: 100 * humanize.GByte,
							},
							Rank: 0,
						},
					},
					NvmeConfig: []MockNvmeConfig{
						{
							MockStorageConfig: MockStorageConfig{
								TotalBytes:  1 * humanize.TByte,
								AvailBytes:  1 * humanize.TByte,
								UsableBytes: 1 * humanize.TByte,
							},
							Rank: 0,
						},
					},
				},
				{
					HostName: "bar",
					ScmConfig: []MockScmConfig{
						{
							MockStorageConfig: MockStorageConfig{
								TotalBytes:  1 * humanize.TByte,
								AvailBytes:  1 * humanize.TByte,
								UsableBytes: 1 * humanize.TByte,
							},
							Rank: 1,
						},
						{
							MockStorageConfig: MockStorageConfig{
								TotalBytes:  100 * humanize.GByte,
								AvailBytes:  100 * humanize.GByte,
								UsableBytes: 100 * humanize.GByte,
							},
							Rank: 2,
						},
						{
							MockStorageConfig: MockStorageConfig{
								TotalBytes:  1 * humanize.TByte,
								AvailBytes:  50 * humanize.GByte,
								UsableBytes: 50 * humanize.GByte,
							},
							Rank: 3,
						},
						{
							MockStorageConfig: MockStorageConfig{
								TotalBytes:  1 * humanize.TByte,
								AvailBytes:  1 * humanize.GByte,
								UsableBytes: 1 * humanize.GByte,
							},
							Rank: 4,
						},
					},
					NvmeConfig: []MockNvmeConfig{
						{
							MockStorageConfig: MockStorageConfig{
								TotalBytes:  1 * humanize.TByte,
								AvailBytes:  1 * humanize.TByte,
								UsableBytes: 1 * humanize.TByte,
							},
							Rank: 1,
						},
						{
							MockStorageConfig: MockStorageConfig{
								TotalBytes:  1 * humanize.TByte,
								AvailBytes:  400 * humanize.GByte,
								UsableBytes: 400 * humanize.GByte,
							},
							Rank: 2,
						},
						{
							MockStorageConfig: MockStorageConfig{
								TotalBytes:  1 * humanize.TByte,
								AvailBytes:  300 * humanize.GByte,
								UsableBytes: 300 * humanize.GByte,
							},
							Rank: 2,
						},
						{
							MockStorageConfig: MockStorageConfig{
								TotalBytes:  3 * humanize.TByte,
								AvailBytes:  2 * humanize.TByte,
								UsableBytes: 2 * humanize.TByte,
							},
							Rank: 3,
						},
						{
							MockStorageConfig: MockStorageConfig{
								TotalBytes:  3 * humanize.TByte,
								AvailBytes:  1 * humanize.GByte,
								UsableBytes: 1 * humanize.GByte,
							},
							Rank: 4,
						},
					},
				},
			},
			TgtRanks: "0,1,2,3",
			ExpectedOutput: ExpectedOutput{
				PoolConfig: MockPoolRespConfig{
					HostName:  "foo",
					Ranks:     "0,1,2,3",
					ScmBytes:  50 * humanize.GByte,
					NvmeBytes: 700 * humanize.GByte,
				},
			},
		},
		"No NVME": {
			StorageRatio: 1,
			HostsConfigArray: []MockHostStorageConfig{
				{
					HostName: "foo",
					ScmConfig: []MockScmConfig{
						{
							MockStorageConfig: MockStorageConfig{
								TotalBytes:  100 * humanize.GByte,
								AvailBytes:  100 * humanize.GByte,
								UsableBytes: 100 * humanize.GByte,
							},
							Rank: 0,
						},
					},
					NvmeConfig: []MockNvmeConfig{},
				},
			},
			ExpectedOutput: ExpectedOutput{
				PoolConfig: MockPoolRespConfig{
					HostName:  "foo",
					Ranks:     "0",
					ScmBytes:  100 * humanize.GByte,
					NvmeBytes: uint64(0),
				},
				WarningMsg: "Creating DAOS pool without NVME storage",
			},
		},
		"SCM:NVME ratio": {
			StorageRatio: 1,
			HostsConfigArray: []MockHostStorageConfig{
				{
					HostName: "foo",
					ScmConfig: []MockScmConfig{
						{
							MockStorageConfig: MockStorageConfig{
								TotalBytes:  100 * humanize.GByte,
								AvailBytes:  100 * humanize.GByte,
								UsableBytes: 100 * humanize.GByte,
							},
							Rank: 0,
						},
					},
					NvmeConfig: []MockNvmeConfig{
						{
							MockStorageConfig: MockStorageConfig{
								TotalBytes:  100 * humanize.TByte,
								AvailBytes:  100 * humanize.TByte,
								UsableBytes: 100 * humanize.TByte,
							},
							Rank: 0,
						},
					},
				},
			},
			ExpectedOutput: ExpectedOutput{
				PoolConfig: MockPoolRespConfig{
					HostName:  "foo",
					Ranks:     "0",
					ScmBytes:  100 * humanize.GByte,
					NvmeBytes: 100 * humanize.TByte,
				},
				WarningMsg: "SCM:NVMe ratio is less than",
			},
		},
		"single server error 1%": {
			StorageRatio: 0.01,
			HostsConfigArray: []MockHostStorageConfig{
				{
					HostName: "foo",
					ScmConfig: []MockScmConfig{
						{
							MockStorageConfig: MockStorageConfig{
								TotalBytes:  100 * humanize.GByte,
								AvailBytes:  uint64(1),
								UsableBytes: uint64(1),
							},
							Rank: 0,
						},
					},
					NvmeConfig: []MockNvmeConfig{
						{
							MockStorageConfig: MockStorageConfig{
								TotalBytes:  1 * humanize.TByte,
								AvailBytes:  1 * humanize.TByte,
								UsableBytes: 1 * humanize.TByte,
							},
							Rank: 0,
						},
					},
				},
			},
			ExpectedOutput: ExpectedOutput{
				Error: errors.New("Not enough SCM storage available with ratio 1%"),
			},
		},
	} {
		t.Run(name, func(t *testing.T) {
			log, buf := logging.NewTestLogger(t.Name())
			defer test.ShowBufferOnFailure(t, buf)

			mockInvokerConfig := &MockInvokerConfig{
				UnaryResponseSet: []*UnaryResponse{
					{
						Responses: []*HostResponse{
							{
								Addr:    "foo",
								Message: &mgmtpb.SystemQueryResp{},
							},
						},
					},
				},
			}

			unaryResponse := new(UnaryResponse)
			for _, hostStorageConfig := range tc.HostsConfigArray {
				storageScanResp := MockStorageScanResp(t,
					hostStorageConfig.ScmConfig,
					hostStorageConfig.NvmeConfig)
				hostResponse := &HostResponse{
					Addr:    hostStorageConfig.HostName,
					Message: storageScanResp,
				}
				unaryResponse.Responses = append(unaryResponse.Responses, hostResponse)
			}
			mockInvokerConfig.UnaryResponseSet = append(mockInvokerConfig.UnaryResponseSet, unaryResponse)

			if tc.ExpectedOutput.PoolConfig.Ranks != "" {
				poolCreateResp := MockPoolCreateResp(t, &tc.ExpectedOutput.PoolConfig)
				hostResponse := &HostResponse{
					Addr:    tc.ExpectedOutput.PoolConfig.HostName,
					Message: poolCreateResp,
				}
				unaryResponse = new(UnaryResponse)
				unaryResponse.Responses = append(unaryResponse.Responses, hostResponse)
				mockInvokerConfig.UnaryResponseSet = append(mockInvokerConfig.UnaryResponseSet, unaryResponse)
			}

			mockInvoker := &MockRequestsRecorderInvoker{
				MockInvoker: *NewMockInvoker(log, mockInvokerConfig),
				Requests:    []UnaryRequest{},
			}

			req := &PoolCreateReq{}

			if tc.StorageRatio != 0 {
				req.TierRatio = []float64{tc.StorageRatio, tc.StorageRatio}
			}
			if tc.TgtRanks != "" {
				req.Ranks = ranklist.RanksFromUint32(mockRanks(tc.TgtRanks))
			}

			_, gotErr := PoolCreate(context.Background(), mockInvoker, req)
			test.CmpErr(t, tc.ExpectedOutput.Error, gotErr)
			if gotErr != nil {
				return
			}

			test.AssertEqual(t, len(mockInvoker.Requests), 3, "Invalid number of request sent")
			test.AssertTrue(t,
				reflect.TypeOf(mockInvoker.Requests[0]) == reflect.TypeOf(&SystemQueryReq{}),
				"Invalid request type: wanted="+reflect.TypeOf(&SystemQueryReq{}).String()+
					" got="+reflect.TypeOf(mockInvoker.Requests[0]).String())
			test.AssertTrue(t,
				reflect.TypeOf(mockInvoker.Requests[1]) == reflect.TypeOf(&StorageScanReq{}),
				"Invalid request type: wanted="+reflect.TypeOf(&StorageScanReq{}).String()+
					" got="+reflect.TypeOf(mockInvoker.Requests[1]).String())
			test.AssertTrue(t,
				reflect.TypeOf(mockInvoker.Requests[2]) == reflect.TypeOf(&PoolCreateReq{}),
				"Invalid request type: wanted="+reflect.TypeOf(&PoolCreateReq{}).String()+
					" got="+reflect.TypeOf(mockInvoker.Requests[2]).String())
			poolCreateRequest := mockInvoker.Requests[2].(*PoolCreateReq)
			test.AssertEqual(t,
				poolCreateRequest.TierBytes[0],
				tc.ExpectedOutput.PoolConfig.ScmBytes,
				"Invalid size of allocated SCM")
			test.AssertEqual(t,
				poolCreateRequest.TierBytes[1],
				tc.ExpectedOutput.PoolConfig.NvmeBytes,
				"Invalid size of allocated NVME")
			test.AssertEqual(t,
				poolCreateRequest.TotalBytes,
				uint64(0),
				"Invalid size of TotalBytes attribute: disabled with manual allocation")
			if tc.TgtRanks != "" {
				test.AssertEqual(t,
					ranklist.RankList(poolCreateRequest.Ranks).String(),
					tc.ExpectedOutput.PoolConfig.Ranks,
					"Invalid list of Ranks")
			} else {
				test.AssertEqual(t,
					ranklist.RankList(poolCreateRequest.Ranks).String(),
					"",
					"Invalid list of Ranks")
			}
			test.AssertTrue(t,
				poolCreateRequest.TierRatio == nil,
				"Invalid size of TierRatio attribute: disabled with manual allocation")
		})
	}
}<|MERGE_RESOLUTION|>--- conflicted
+++ resolved
@@ -382,27 +382,15 @@
 		t.Fatal(err)
 	}
 	expReqPB := &mgmtpb.PoolCreateReq{
-<<<<<<< HEAD
 		User:       "bob",
-		Usergroup:  "work",
-		Numsvcreps: 2,
-		Totalbytes: 1,
-		Tierratio:  []float64{0.06, 0.94},
-		Numranks:   3,
+		UserGroup:  "work",
+		NumSvcReps: 2,
+		TotalBytes: 1,
+		TierRatio:  []float64{0.06, 0.94},
+		NumRanks:   3,
 		Ranks:      []uint32{1, 2, 3},
-		Tierbytes:  []uint64{humanize.GiByte, 10 * humanize.GiByte},
+		TierBytes:  []uint64{humanize.GiByte, 10 * humanize.GiByte},
 		MemRatio:   0.55,
-=======
-		User:          "bob",
-		UserGroup:     "work",
-		NumSvcReps:    2,
-		TotalBytes:    1,
-		TierRatio:     []float64{0.06, 0.94},
-		NumRanks:      3,
-		Ranks:         []uint32{1, 2, 3},
-		TierBytes:     []uint64{humanize.GiByte, 10 * humanize.GiByte},
-		MetaBlobBytes: 2 * humanize.GiByte,
->>>>>>> 35f76529
 		Properties: []*mgmtpb.PoolProperty{
 			{Number: 1, Value: &mgmtpb.PoolProperty_Strval{"foo"}},
 		},
