//
// (C) Copyright 2020-2023 Intel Corporation.
//
// SPDX-License-Identifier: BSD-2-Clause-Patent
//

package control

import (
	"encoding/json"
	"fmt"
	"strings"
	"testing"

	"github.com/dustin/go-humanize"
	"github.com/google/go-cmp/cmp"
	"github.com/google/go-cmp/cmp/cmpopts"
	"github.com/pkg/errors"

	mgmtpb "github.com/daos-stack/daos/src/control/common/proto/mgmt"
	"github.com/daos-stack/daos/src/control/common/test"
	"github.com/daos-stack/daos/src/control/fault"
	"github.com/daos-stack/daos/src/control/fault/code"
	"github.com/daos-stack/daos/src/control/lib/daos"
	"github.com/daos-stack/daos/src/control/lib/ranklist"
	"github.com/daos-stack/daos/src/control/logging"
	"github.com/daos-stack/daos/src/control/security/auth"
	"github.com/daos-stack/daos/src/control/server/storage"
	"github.com/daos-stack/daos/src/control/system"
)

func rankSetCmpOpt() []cmp.Option {
	return []cmp.Option{
		cmp.Transformer("RankSet", func(in *ranklist.RankSet) *[]ranklist.Rank {
			if in == nil {
				return nil
			}

			ranks := in.Ranks()
			return &ranks
		}),
	}
}

func TestControl_PoolDestroy(t *testing.T) {
	for name, tc := range map[string]struct {
		mic    *MockInvokerConfig
		req    *PoolDestroyReq
		expErr error
	}{
		"local failure": {
			req: &PoolDestroyReq{
				ID: test.MockUUID(),
			},
			mic: &MockInvokerConfig{
				UnaryError: errors.New("local failed"),
			},
			expErr: errors.New("local failed"),
		},
		"remote failure": {
			req: &PoolDestroyReq{
				ID: test.MockUUID(),
			},
			mic: &MockInvokerConfig{
				UnaryResponse: MockMSResponse("host1", errors.New("remote failed"), nil),
			},
			expErr: errors.New("remote failed"),
		},
		"-DER_GRPVER is retried": {
			req: &PoolDestroyReq{
				ID: test.MockUUID(),
			},
			mic: &MockInvokerConfig{
				UnaryResponseSet: []*UnaryResponse{
					MockMSResponse("host1", daos.GroupVersionMismatch, nil),
					MockMSResponse("host1", nil, &mgmtpb.PoolDestroyResp{}),
				},
			},
		},
		"-DER_AGAIN is retried": {
			req: &PoolDestroyReq{
				ID: test.MockUUID(),
			},
			mic: &MockInvokerConfig{
				UnaryResponseSet: []*UnaryResponse{
					MockMSResponse("host1", daos.TryAgain, nil),
					MockMSResponse("host1", nil, &mgmtpb.PoolDestroyResp{}),
				},
			},
		},
		"ErrPoolNotFound on first try is not retried": {
			req: &PoolDestroyReq{
				ID: test.MockUUID(),
			},
			mic: &MockInvokerConfig{
				UnaryResponseSet: []*UnaryResponse{
					MockMSResponse("host1", system.ErrPoolUUIDNotFound(test.MockPoolUUID()), nil),
				},
			},
			expErr: system.ErrPoolUUIDNotFound(test.MockPoolUUID()),
		},
		"ErrPoolNotFound on retry is treated as success": {
			req: &PoolDestroyReq{
				ID: test.MockUUID(),
			},
			mic: &MockInvokerConfig{
				UnaryResponseSet: []*UnaryResponse{
					MockMSResponse("host1", daos.TimedOut, nil),
					MockMSResponse("host1", system.ErrPoolUUIDNotFound(test.MockPoolUUID()), nil),
				},
			},
		},
		"DataPlaneNotStarted error is retried": {
			req: &PoolDestroyReq{
				ID: test.MockUUID(),
			},
			mic: &MockInvokerConfig{
				UnaryResponseSet: []*UnaryResponse{
					MockMSResponse("host1", &fault.Fault{Code: code.ServerDataPlaneNotStarted}, nil),
					MockMSResponse("host1", nil, &mgmtpb.PoolDestroyResp{}),
				},
			},
		},
		"success": {
			req: &PoolDestroyReq{
				ID: test.MockUUID(),
			},
			mic: &MockInvokerConfig{
				UnaryResponse: MockMSResponse("host1", nil,
					&mgmtpb.PoolDestroyResp{},
				),
			},
		},
	} {
		t.Run(name, func(t *testing.T) {
			log, buf := logging.NewTestLogger(t.Name())
			defer test.ShowBufferOnFailure(t, buf)

			mic := tc.mic
			if mic == nil {
				mic = DefaultMockInvokerConfig()
			}

			ctx := test.Context(t)
			mi := NewMockInvoker(log, mic)

			gotErr := PoolDestroy(ctx, mi, tc.req)
			test.CmpErr(t, tc.expErr, gotErr)
			if tc.expErr != nil {
				return
			}
		})
	}
}

func TestControl_PoolUpgrade(t *testing.T) {
	for name, tc := range map[string]struct {
		mic    *MockInvokerConfig
		req    *PoolUpgradeReq
		expErr error
	}{
		"local failure": {
			req: &PoolUpgradeReq{
				ID: test.MockUUID(),
			},
			mic: &MockInvokerConfig{
				UnaryError: errors.New("local failed"),
			},
			expErr: errors.New("local failed"),
		},
		"remote failure": {
			req: &PoolUpgradeReq{
				ID: test.MockUUID(),
			},
			mic: &MockInvokerConfig{
				UnaryResponse: MockMSResponse("host1", errors.New("remote failed"), nil),
			},
			expErr: errors.New("remote failed"),
		},
		"-DER_GRPVER is retried": {
			req: &PoolUpgradeReq{
				ID: test.MockUUID(),
			},
			mic: &MockInvokerConfig{
				UnaryResponseSet: []*UnaryResponse{
					MockMSResponse("host1", daos.GroupVersionMismatch, nil),
					MockMSResponse("host1", nil, &mgmtpb.PoolUpgradeResp{}),
				},
			},
		},
		"-DER_AGAIN is retried": {
			req: &PoolUpgradeReq{
				ID: test.MockUUID(),
			},
			mic: &MockInvokerConfig{
				UnaryResponseSet: []*UnaryResponse{
					MockMSResponse("host1", daos.TryAgain, nil),
					MockMSResponse("host1", nil, &mgmtpb.PoolUpgradeResp{}),
				},
			},
		},
		"success": {
			req: &PoolUpgradeReq{
				ID: test.MockUUID(),
			},
			mic: &MockInvokerConfig{
				UnaryResponse: MockMSResponse("host1", nil,
					&mgmtpb.PoolUpgradeResp{},
				),
			},
		},
	} {
		t.Run(name, func(t *testing.T) {
			log, buf := logging.NewTestLogger(t.Name())
			defer test.ShowBufferOnFailure(t, buf)

			mic := tc.mic
			if mic == nil {
				mic = DefaultMockInvokerConfig()
			}

			ctx := test.Context(t)
			mi := NewMockInvoker(log, mic)

			gotErr := PoolUpgrade(ctx, mi, tc.req)
			test.CmpErr(t, tc.expErr, gotErr)
			if tc.expErr != nil {
				return
			}
		})
	}
}

func TestControl_PoolDrain(t *testing.T) {
	for name, tc := range map[string]struct {
		mic    *MockInvokerConfig
		req    *PoolDrainReq
		expErr error
	}{
		"local failure": {
			req: &PoolDrainReq{
				ID:        test.MockUUID(),
				Rank:      2,
				Targetidx: []uint32{1, 2, 3},
			},
			mic: &MockInvokerConfig{
				UnaryError: errors.New("local failed"),
			},
			expErr: errors.New("local failed"),
		},
		"remote failure": {
			req: &PoolDrainReq{
				ID:        test.MockUUID(),
				Rank:      2,
				Targetidx: []uint32{1, 2, 3},
			},
			mic: &MockInvokerConfig{
				UnaryResponse: MockMSResponse("host1", errors.New("remote failed"), nil),
			},
			expErr: errors.New("remote failed"),
		},
		"success": {
			req: &PoolDrainReq{
				ID:        test.MockUUID(),
				Rank:      2,
				Targetidx: []uint32{1, 2, 3},
			},
			mic: &MockInvokerConfig{
				UnaryResponse: MockMSResponse("host1", nil,
					&mgmtpb.PoolDrainResp{},
				),
			},
		},
	} {
		t.Run(name, func(t *testing.T) {
			log, buf := logging.NewTestLogger(t.Name())
			defer test.ShowBufferOnFailure(t, buf)

			mic := tc.mic
			if mic == nil {
				mic = DefaultMockInvokerConfig()
			}

			ctx := test.Context(t)
			mi := NewMockInvoker(log, mic)

			gotErr := PoolDrain(ctx, mi, tc.req)
			test.CmpErr(t, tc.expErr, gotErr)
			if tc.expErr != nil {
				return
			}
		})
	}
}

func TestControl_PoolEvict(t *testing.T) {
	for name, tc := range map[string]struct {
		mic    *MockInvokerConfig
		req    *PoolEvictReq
		expErr error
	}{
		"local failure": {
			req: &PoolEvictReq{
				ID: test.MockUUID(),
			},
			mic: &MockInvokerConfig{
				UnaryError: errors.New("local failed"),
			},
			expErr: errors.New("local failed"),
		},
		"remote failure": {
			req: &PoolEvictReq{
				ID: test.MockUUID(),
			},
			mic: &MockInvokerConfig{
				UnaryResponse: MockMSResponse("host1", errors.New("remote failed"), nil),
			},
			expErr: errors.New("remote failed"),
		},
		"success": {
			req: &PoolEvictReq{
				ID: test.MockUUID(),
			},
			mic: &MockInvokerConfig{
				UnaryResponse: MockMSResponse("host1", nil,
					&mgmtpb.PoolEvictResp{},
				),
			},
		},
	} {
		t.Run(name, func(t *testing.T) {
			log, buf := logging.NewTestLogger(t.Name())
			defer test.ShowBufferOnFailure(t, buf)

			mic := tc.mic
			if mic == nil {
				mic = DefaultMockInvokerConfig()
			}

			ctx := test.Context(t)
			mi := NewMockInvoker(log, mic)

			gotErr := PoolEvict(ctx, mi, tc.req)
			test.CmpErr(t, tc.expErr, gotErr)
			if tc.expErr != nil {
				return
			}
		})
	}
}

func TestControl_PoolCreate(t *testing.T) {
	mockExt := auth.NewMockExtWithUser("poolTest", 0, 0)
	strVal := func(s string) daos.PoolPropertyValue {
		v := daos.PoolPropertyValue{}
		v.SetString(s)
		return v
	}

	for name, tc := range map[string]struct {
		mic     *MockInvokerConfig
		req     *PoolCreateReq
		expResp *PoolCreateResp
		expErr  error
	}{
		"local failure": {
			req: &PoolCreateReq{TotalBytes: 10},
			mic: &MockInvokerConfig{
				UnaryError: errors.New("local failed"),
			},
			expErr: errors.New("local failed"),
		},
		"remote failure": {
			req: &PoolCreateReq{TotalBytes: 10},
			mic: &MockInvokerConfig{
				UnaryResponse: MockMSResponse("host1", errors.New("remote failed"), nil),
			},
			expErr: errors.New("remote failed"),
		},
		"non-retryable failure": {
			req: &PoolCreateReq{TotalBytes: 10},
			mic: &MockInvokerConfig{
				UnaryResponseSet: []*UnaryResponse{
					MockMSResponse("host1", daos.IOError, nil),
				},
			},
			expErr: daos.IOError,
		},
		"missing storage params": {
			req:    &PoolCreateReq{},
			expErr: errors.New("size of 0"),
		},
		"bad label": {
			req: &PoolCreateReq{
				TotalBytes: 10,
				Properties: []*daos.PoolProperty{
					{
						Name:   "label",
						Number: daos.PoolPropertyLabel,
						Value:  strVal("yikes!"),
					},
				},
			},
			expErr: errors.New("invalid label"),
		},
		"create -DER_TIMEDOUT is retried": {
			req: &PoolCreateReq{TotalBytes: 10},
			mic: &MockInvokerConfig{
				UnaryResponseSet: []*UnaryResponse{
					MockMSResponse("host1", daos.TimedOut, nil),
					MockMSResponse("host1", nil, &mgmtpb.PoolCreateResp{}),
				},
			},
			expResp: &PoolCreateResp{},
		},
		"create -DER_GRPVER is retried": {
			req: &PoolCreateReq{TotalBytes: 10},
			mic: &MockInvokerConfig{
				UnaryResponseSet: []*UnaryResponse{
					MockMSResponse("host1", daos.GroupVersionMismatch, nil),
					MockMSResponse("host1", nil, &mgmtpb.PoolCreateResp{}),
				},
			},
			expResp: &PoolCreateResp{},
		},
		"create -DER_AGAIN is retried": {
			req: &PoolCreateReq{TotalBytes: 10},
			mic: &MockInvokerConfig{
				UnaryResponseSet: []*UnaryResponse{
					MockMSResponse("host1", daos.TryAgain, nil),
					MockMSResponse("host1", nil, &mgmtpb.PoolCreateResp{}),
				},
			},
			expResp: &PoolCreateResp{},
		},
		"create DataPlaneNotStarted error is retried": {
			req: &PoolCreateReq{TotalBytes: 10},
			mic: &MockInvokerConfig{
				UnaryResponseSet: []*UnaryResponse{
					MockMSResponse("host1", &fault.Fault{Code: code.ServerDataPlaneNotStarted}, nil),
					MockMSResponse("host1", nil, &mgmtpb.PoolCreateResp{}),
				},
			},
			expResp: &PoolCreateResp{},
		},
		"success": {
			req: &PoolCreateReq{
				TotalBytes: 10,
				Properties: []*daos.PoolProperty{
					{
						Name:   "label",
						Number: daos.PoolPropertyLabel,
						Value:  strVal("foo"),
					},
				},
			},
			mic: &MockInvokerConfig{
				UnaryResponse: MockMSResponse("host1", nil,
					&mgmtpb.PoolCreateResp{
						SvcReps:  []uint32{0, 1, 2},
						TgtRanks: []uint32{0, 1, 2},
					},
				),
			},
			expResp: &PoolCreateResp{
				SvcReps:  []uint32{0, 1, 2},
				TgtRanks: []uint32{0, 1, 2},
			},
		},
		"success no props": {
			req: &PoolCreateReq{TotalBytes: 10},
			mic: &MockInvokerConfig{
				UnaryResponse: MockMSResponse("host1", nil,
					&mgmtpb.PoolCreateResp{
						SvcReps:  []uint32{0, 1, 2},
						TgtRanks: []uint32{0, 1, 2},
					},
				),
			},
			expResp: &PoolCreateResp{
				SvcReps:  []uint32{0, 1, 2},
				TgtRanks: []uint32{0, 1, 2},
			},
		},
	} {
		t.Run(name, func(t *testing.T) {
			log, buf := logging.NewTestLogger(t.Name())
			defer test.ShowBufferOnFailure(t, buf)

			mic := tc.mic
			if mic == nil {
				mic = DefaultMockInvokerConfig()
			}

			ctx := test.Context(t)
			mi := NewMockInvoker(log, mic)

			if tc.req.userExt == nil {
				tc.req.userExt = mockExt
			}
			gotResp, gotErr := PoolCreate(ctx, mi, tc.req)
			test.CmpErr(t, tc.expErr, gotErr)
			if tc.expErr != nil {
				return
			}

			cmpOpt := cmpopts.IgnoreFields(PoolCreateResp{}, "UUID")
			if diff := cmp.Diff(tc.expResp, gotResp, cmpOpt); diff != "" {
				t.Fatalf("Unexpected response (-want, +got):\n%s\n", diff)
			}
		})
	}
}

func TestControl_PoolQueryResp_MarshallJSON(t *testing.T) {
	for name, tc := range map[string]struct {
		pqr *PoolQueryResp
		exp string
	}{
		"nil": {
			exp: "null",
		},
		"null rankset": {
			pqr: &PoolQueryResp{
				Status: 0,
				UUID:   "foo",
				PoolInfo: PoolInfo{
					TotalTargets:     1,
					ActiveTargets:    2,
					TotalEngines:     3,
					DisabledTargets:  4,
					Version:          5,
					Leader:           6,
					PoolLayoutVer:    7,
					UpgradeLayoutVer: 8,
				},
			},
			exp: `{"enabled_ranks":null,"disabled_ranks":null,"status":0,"uuid":"foo","total_targets":1,"active_targets":2,"total_engines":3,"disabled_targets":4,"version":5,"leader":6,"rebuild":null,"tier_stats":null,"pool_layout_ver":7,"upgrade_layout_ver":8}`,
		},
		"valid rankset": {
			pqr: &PoolQueryResp{
				Status: 0,
				UUID:   "foo",
				PoolInfo: PoolInfo{
					TotalTargets:     1,
					ActiveTargets:    2,
					TotalEngines:     3,
					DisabledTargets:  4,
					Version:          5,
					Leader:           6,
					EnabledRanks:     ranklist.MustCreateRankSet("[0-3,5]"),
					DisabledRanks:    &ranklist.RankSet{},
					PoolLayoutVer:    7,
					UpgradeLayoutVer: 8,
				},
			},
			exp: `{"enabled_ranks":[0,1,2,3,5],"disabled_ranks":[],"status":0,"uuid":"foo","total_targets":1,"active_targets":2,"total_engines":3,"disabled_targets":4,"version":5,"leader":6,"rebuild":null,"tier_stats":null,"pool_layout_ver":7,"upgrade_layout_ver":8}`,
		},
	} {
		t.Run(name, func(t *testing.T) {
			got, err := json.Marshal(tc.pqr)
			if err != nil {
				t.Fatalf("Unexpected error: %s\n", err.Error())
			}

			if diff := cmp.Diff(tc.exp, string(got)); diff != "" {
				t.Fatalf("Unexpected response (-want, +got):\n%s\n", diff)
			}
		})
	}
}

func TestControl_PoolQueryResp_UnmarshallJSON(t *testing.T) {
	for name, tc := range map[string]struct {
		data    string
		expResp PoolQueryResp
		expErr  error
	}{
		"null rankset": {
			data: `{"enabled_ranks":null,"disabled_ranks":null,"status":0,"uuid":"foo","total_targets":1,"active_targets":2,"total_engines":3,"disabled_targets":4,"version":5,"leader":6,"rebuild":null,"tier_stats":null,"pool_layout_ver":7,"upgrade_layout_ver":8}`,
			expResp: PoolQueryResp{
				Status: 0,
				UUID:   "foo",
				PoolInfo: PoolInfo{
					TotalTargets:     1,
					ActiveTargets:    2,
					TotalEngines:     3,
					DisabledTargets:  4,
					Version:          5,
					Leader:           6,
					PoolLayoutVer:    7,
					UpgradeLayoutVer: 8,
				},
			},
		},
		"valid rankset": {
			data: `{"enabled_ranks":"[0,1-3,5]","disabled_ranks":"[]","status":0,"uuid":"foo","total_targets":1,"active_targets":2,"total_engines":3,"disabled_targets":4,"version":5,"leader":6,"rebuild":null,"tier_stats":null,"pool_layout_ver":7,"upgrade_layout_ver":8}`,
			expResp: PoolQueryResp{
				Status: 0,
				UUID:   "foo",
				PoolInfo: PoolInfo{
					TotalTargets:     1,
					ActiveTargets:    2,
					TotalEngines:     3,
					DisabledTargets:  4,
					Version:          5,
					Leader:           6,
					EnabledRanks:     ranklist.MustCreateRankSet("[0-3,5]"),
					DisabledRanks:    &ranklist.RankSet{},
					PoolLayoutVer:    7,
					UpgradeLayoutVer: 8,
				},
			},
		},
		"invalid resp": {
			data:   `a cow goes quack`,
			expErr: errors.New("invalid character"),
		},
		"invalid rankset": {
			data:   `{"enabled_ranks":"a cow goes quack","disabled_ranks":null,"status":0,"uuid":"foo","total_targets":1,"active_targets":2,"total_engines":3,"disabled_targets":4,"version":5,"leader":6,"rebuild":null,"tier_stats":null,"pool_layout_ver":7,"upgrade_layout_ver":8}`,
			expErr: errors.New("unexpected alphabetic character(s)"),
		},
	} {
		t.Run(name, func(t *testing.T) {
			var gotResp PoolQueryResp
			err := json.Unmarshal([]byte(tc.data), &gotResp)
			test.CmpErr(t, tc.expErr, err)
			if tc.expErr != nil {
				return
			}

			if diff := cmp.Diff(tc.expResp, gotResp, rankSetCmpOpt()...); diff != "" {
				t.Fatalf("Unexpected response (-want, +got):\n%s\n", diff)
			}
		})
	}
}

func TestControl_PoolQuery(t *testing.T) {
	for name, tc := range map[string]struct {
		mic     *MockInvokerConfig
		req     *PoolQueryReq
		expResp *PoolQueryResp
		expErr  error
	}{
		"local failure": {
			mic: &MockInvokerConfig{
				UnaryError: errors.New("local failed"),
			},
			expErr: errors.New("local failed"),
		},
		"remote failure": {
			mic: &MockInvokerConfig{
				UnaryResponse: MockMSResponse("host1", errors.New("remote failed"), nil),
			},
			expErr: errors.New("remote failed"),
		},
		"query succeeds": {
			mic: &MockInvokerConfig{
				UnaryResponse: MockMSResponse("host1", nil,
					&mgmtpb.PoolQueryResp{
						Uuid:             test.MockUUID(),
						TotalTargets:     42,
						ActiveTargets:    16,
						DisabledTargets:  17,
						PoolLayoutVer:    1,
						UpgradeLayoutVer: 2,
						Rebuild: &mgmtpb.PoolRebuildStatus{
							State:   mgmtpb.PoolRebuildStatus_BUSY,
							Objects: 1,
							Records: 2,
						},
						TierStats: []*mgmtpb.StorageUsageStats{
							{
								Total:     123456,
								Free:      0,
								Min:       1,
								Max:       2,
								Mean:      3,
								MediaType: mgmtpb.StorageMediaType(StorageMediaTypeScm),
							},
							{
								Total:     123456,
								Free:      0,
								Min:       1,
								Max:       2,
								Mean:      3,
								MediaType: mgmtpb.StorageMediaType(StorageMediaTypeNvme),
							},
						},
					},
				),
			},
			expResp: &PoolQueryResp{
				UUID: test.MockUUID(),
				PoolInfo: PoolInfo{
					TotalTargets:     42,
					ActiveTargets:    16,
					DisabledTargets:  17,
					PoolLayoutVer:    1,
					UpgradeLayoutVer: 2,
					Rebuild: &PoolRebuildStatus{
						State:   PoolRebuildStateBusy,
						Objects: 1,
						Records: 2,
					},
					TierStats: []*StorageUsageStats{
						{
							Total:     123456,
							Free:      0,
							Min:       1,
							Max:       2,
							Mean:      3,
							MediaType: StorageMediaTypeScm,
						},
						{
							Total:     123456,
							Free:      0,
							Min:       1,
							Max:       2,
							Mean:      3,
							MediaType: StorageMediaTypeNvme,
						},
					},
				},
			},
		},
		"query succeeds enabled ranks": {
			mic: &MockInvokerConfig{
				UnaryResponse: MockMSResponse("host1", nil,
					&mgmtpb.PoolQueryResp{
						Uuid:             test.MockUUID(),
						TotalTargets:     42,
						ActiveTargets:    16,
						DisabledTargets:  17,
						PoolLayoutVer:    1,
						UpgradeLayoutVer: 2,
						Rebuild: &mgmtpb.PoolRebuildStatus{
							State:   mgmtpb.PoolRebuildStatus_BUSY,
							Objects: 1,
							Records: 2,
						},
						TierStats: []*mgmtpb.StorageUsageStats{
							{
								Total:     123456,
								Free:      0,
								Min:       1,
								Max:       2,
								Mean:      3,
								MediaType: mgmtpb.StorageMediaType(StorageMediaTypeScm),
							},
							{
								Total:     123456,
								Free:      0,
								Min:       1,
								Max:       2,
								Mean:      3,
								MediaType: mgmtpb.StorageMediaType(StorageMediaTypeNvme),
							},
						},
						EnabledRanks: "[0,1,2,3,5]",
					},
				),
			},
			expResp: &PoolQueryResp{
				UUID: test.MockUUID(),
				PoolInfo: PoolInfo{
					TotalTargets:     42,
					ActiveTargets:    16,
					DisabledTargets:  17,
					PoolLayoutVer:    1,
					UpgradeLayoutVer: 2,
					Rebuild: &PoolRebuildStatus{
						State:   PoolRebuildStateBusy,
						Objects: 1,
						Records: 2,
					},
					TierStats: []*StorageUsageStats{
						{
							Total:     123456,
							Free:      0,
							Min:       1,
							Max:       2,
							Mean:      3,
							MediaType: StorageMediaTypeScm,
						},
						{
							Total:     123456,
							Free:      0,
							Min:       1,
							Max:       2,
							Mean:      3,
							MediaType: StorageMediaTypeNvme,
						},
					},
					EnabledRanks: ranklist.MustCreateRankSet("[0-3,5]"),
				},
			},
		},
		"query succeeds disabled ranks": {
			mic: &MockInvokerConfig{
				UnaryResponse: MockMSResponse("host1", nil,
					&mgmtpb.PoolQueryResp{
						Uuid:             test.MockUUID(),
						TotalTargets:     42,
						ActiveTargets:    16,
						DisabledTargets:  17,
						PoolLayoutVer:    1,
						UpgradeLayoutVer: 2,
						Rebuild: &mgmtpb.PoolRebuildStatus{
							State:   mgmtpb.PoolRebuildStatus_BUSY,
							Objects: 1,
							Records: 2,
						},
						TierStats: []*mgmtpb.StorageUsageStats{
							{
								Total:     123456,
								Free:      0,
								Min:       1,
								Max:       2,
								Mean:      3,
								MediaType: mgmtpb.StorageMediaType(StorageMediaTypeScm),
							},
							{
								Total:     123456,
								Free:      0,
								Min:       1,
								Max:       2,
								Mean:      3,
								MediaType: mgmtpb.StorageMediaType(StorageMediaTypeNvme),
							},
						},
						DisabledRanks: "[]",
					},
				),
			},
			expResp: &PoolQueryResp{
				UUID: test.MockUUID(),
				PoolInfo: PoolInfo{
					TotalTargets:     42,
					ActiveTargets:    16,
					DisabledTargets:  17,
					PoolLayoutVer:    1,
					UpgradeLayoutVer: 2,
					Rebuild: &PoolRebuildStatus{
						State:   PoolRebuildStateBusy,
						Objects: 1,
						Records: 2,
					},
					TierStats: []*StorageUsageStats{
						{
							Total:     123456,
							Free:      0,
							Min:       1,
							Max:       2,
							Mean:      3,
							MediaType: StorageMediaTypeScm,
						},
						{
							Total:     123456,
							Free:      0,
							Min:       1,
							Max:       2,
							Mean:      3,
							MediaType: StorageMediaTypeNvme,
						},
					},
					DisabledRanks: &ranklist.RankSet{},
				},
			},
		},
	} {
		t.Run(name, func(t *testing.T) {
			log, buf := logging.NewTestLogger(t.Name())
			defer test.ShowBufferOnFailure(t, buf)

			req := tc.req
			if req == nil {
				req = &PoolQueryReq{
					ID: test.MockUUID(),
				}
			}
			mic := tc.mic
			if mic == nil {
				mic = DefaultMockInvokerConfig()
			}

			ctx := test.Context(t)
			mi := NewMockInvoker(log, mic)

			gotResp, gotErr := PoolQuery(ctx, mi, req)
			test.CmpErr(t, tc.expErr, gotErr)
			if tc.expErr != nil {
				return
			}

			if diff := cmp.Diff(tc.expResp, gotResp, rankSetCmpOpt()...); diff != "" {
				t.Fatalf("Unexpected response (-want, +got):\n%s\n", diff)
			}
		})
	}
}

func propWithVal(key, val string) *daos.PoolProperty {
	hdlr := daos.PoolProperties()[key]
	prop := hdlr.GetProperty(key)
	if val != "" {
		if err := prop.SetValue(val); err != nil {
			panic(err)
		}
	}
	return prop
}

func TestControl_PoolSetProp(t *testing.T) {
	defaultReq := &PoolSetPropReq{
		ID:         test.MockUUID(),
		Properties: []*daos.PoolProperty{propWithVal("label", "foo")},
	}

	for name, tc := range map[string]struct {
		mic    *MockInvokerConfig
		req    *PoolSetPropReq
		expErr error
	}{
		"local failure": {
			mic: &MockInvokerConfig{
				UnaryError: errors.New("local failed"),
			},
			expErr: errors.New("local failed"),
		},
		"remote failure": {
			mic: &MockInvokerConfig{
				UnaryResponse: MockMSResponse("host1", errors.New("remote failed"), nil),
			},
			expErr: errors.New("remote failed"),
		},
		"empty request properties": {
			req: &PoolSetPropReq{
				ID: test.MockUUID(),
			},
			expErr: errors.New("empty properties list"),
		},
		"unknown property": {
			req: &PoolSetPropReq{
				ID: test.MockUUID(),
				Properties: []*daos.PoolProperty{
					{
						Name: "fido",
					},
				},
			},
			expErr: errors.New("unknown property"),
		},
		"bad property": {
			req: &PoolSetPropReq{
				ID: test.MockUUID(),
				Properties: []*daos.PoolProperty{
					{
						Name: "label",
					},
				},
			},
			expErr: errors.New("invalid label"),
		},
		"success": {
			req: &PoolSetPropReq{
				ID: test.MockUUID(),
				Properties: []*daos.PoolProperty{
					propWithVal("label", "ok"),
					propWithVal("space_rb", "5"),
				},
			},
		},
	} {
		t.Run(name, func(t *testing.T) {
			log, buf := logging.NewTestLogger(t.Name())
			defer test.ShowBufferOnFailure(t, buf)

			req := tc.req
			if req == nil {
				req = defaultReq
			}
			mic := tc.mic
			if mic == nil {
				mic = DefaultMockInvokerConfig()
			}

			ctx := test.Context(t)
			mi := NewMockInvoker(log, mic)

			gotErr := PoolSetProp(ctx, mi, req)
			test.CmpErr(t, tc.expErr, gotErr)
			if tc.expErr != nil {
				return
			}
		})
	}
}

func propWithNoVal(s string) *daos.PoolProperty {
	p := propWithVal(s, "")
	p.Value = daos.PoolPropertyValue{}
	return p
}

func TestControl_PoolGetProp(t *testing.T) {
	defaultReq := &PoolGetPropReq{
		ID: test.MockUUID(),
		Properties: []*daos.PoolProperty{propWithVal("label", ""),
			propWithVal("policy", "type=io_size")},
	}
	props2_2 := []*mgmtpb.PoolProperty{
		{
			Number: propWithVal("label", "").Number,
			Value:  &mgmtpb.PoolProperty_Strval{"foo"},
		},
		{
			Number: propWithVal("space_rb", "").Number,
			Value:  &mgmtpb.PoolProperty_Numval{42},
		},
		{
			Number: propWithVal("upgrade_status", "").Number,
			Value:  &mgmtpb.PoolProperty_Numval{1},
		},
		{
			Number: propWithVal("reclaim", "").Number,
			Value:  &mgmtpb.PoolProperty_Numval{daos.PoolSpaceReclaimDisabled},
		},
		{
			Number: propWithVal("self_heal", "").Number,
			Value:  &mgmtpb.PoolProperty_Numval{daos.PoolSelfHealingAutoExclude},
		},
		{
			Number: propWithVal("ec_cell_sz", "").Number,
			Value:  &mgmtpb.PoolProperty_Numval{4096},
		},
		{
			Number: propWithVal("rd_fac", "").Number,
			Value:  &mgmtpb.PoolProperty_Numval{1},
		},
		{
			Number: propWithVal("ec_pda", "").Number,
			Value:  &mgmtpb.PoolProperty_Numval{1},
		},
		{
			Number: propWithVal("global_version", "").Number,
			Value:  &mgmtpb.PoolProperty_Numval{1},
		},
		{
			Number: propWithVal("rp_pda", "").Number,
			Value:  &mgmtpb.PoolProperty_Numval{2},
		},
		{
			Number: propWithVal("policy", "").Number,
			Value:  &mgmtpb.PoolProperty_Strval{"type=io_size"},
		},
		{
			Number: propWithVal("perf_domain", "").Number,
			Value:  &mgmtpb.PoolProperty_Numval{255},
		},
		{
			Number: propWithVal("svc_list", "").Number,
			Value:  &mgmtpb.PoolProperty_Strval{"[0-3]"},
		},
	}
	props2_4 := append(props2_2, []*mgmtpb.PoolProperty{
		{
			Number: propWithVal("scrub", "").Number,
			Value:  &mgmtpb.PoolProperty_Numval{daos.PoolScrubModeTimed},
		},
		{
			Number: propWithVal("scrub-freq", "").Number,
			Value:  &mgmtpb.PoolProperty_Numval{1024},
		},
		{
			Number: propWithVal("scrub-thresh", "").Number,
			Value:  &mgmtpb.PoolProperty_Numval{0},
		},
		{
			Number: propWithVal("svc_rf", "").Number,
			Value:  &mgmtpb.PoolProperty_Numval{3},
		},
		{
			Number: propWithVal("checkpoint", "").Number,
			Value:  &mgmtpb.PoolProperty_Numval{daos.PoolCheckpointTimed},
		},
		{
			Number: propWithVal("checkpoint_freq", "").Number,
			Value:  &mgmtpb.PoolProperty_Numval{10000},
		},
		{
			Number: propWithVal("checkpoint_thresh", "").Number,
			Value:  &mgmtpb.PoolProperty_Numval{20},
		},
	}...)

	for name, tc := range map[string]struct {
		mic     *MockInvokerConfig
		req     *PoolGetPropReq
		expResp []*daos.PoolProperty
		expErr  error
	}{
		"local failure": {
			mic: &MockInvokerConfig{
				UnaryError: errors.New("local failed"),
			},
			expErr: errors.New("local failed"),
		},
		"remote failure": {
			mic: &MockInvokerConfig{
				UnaryResponse: MockMSResponse("host1", errors.New("remote failed"), nil),
			},
			expErr: errors.New("remote failed"),
		},
		"nil prop in request": {
			req: &PoolGetPropReq{
				ID: test.MockUUID(),
				Properties: []*daos.PoolProperty{
					propWithVal("label", ""),
					nil,
					propWithVal("space_rb", ""),
				},
			},
			expErr: errors.New("nil prop"),
		},
		"duplicate props in response": {
			mic: &MockInvokerConfig{
				UnaryResponse: MockMSResponse("host1", nil, &mgmtpb.PoolGetPropResp{
					Properties: []*mgmtpb.PoolProperty{
						{
							Number: propWithVal("label", "").Number,
							Value:  &mgmtpb.PoolProperty_Strval{"foo"},
						},
						{
							Number: propWithVal("label", "").Number,
							Value:  &mgmtpb.PoolProperty_Strval{"foo"},
						},
					},
				}),
			},
			req: &PoolGetPropReq{
				ID: test.MockUUID(),
			},
			expErr: errors.New("got > 1"),
		},
		"nil prop value in response": {
			mic: &MockInvokerConfig{
				UnaryResponse: MockMSResponse("host1", nil, &mgmtpb.PoolGetPropResp{
					Properties: []*mgmtpb.PoolProperty{
						{
							Number: propWithVal("label", "").Number,
							Value:  nil,
						},
					},
				}),
			},
			req: &PoolGetPropReq{
				ID: test.MockUUID(),
				Properties: []*daos.PoolProperty{
					propWithVal("label", ""),
				},
			},
			expErr: errors.New("unable to represent"),
		},
		"all props requested": {
			mic: &MockInvokerConfig{
				UnaryResponse: MockMSResponse("host1", nil, &mgmtpb.PoolGetPropResp{
<<<<<<< HEAD
					Properties: []*mgmtpb.PoolProperty{
						{
							Number: propWithVal("label", "").Number,
							Value:  &mgmtpb.PoolProperty_Strval{"foo"},
						},
						{
							Number: propWithVal("space_rb", "").Number,
							Value:  &mgmtpb.PoolProperty_Numval{42},
						},
						{
							Number: propWithVal("upgrade_status", "").Number,
							Value:  &mgmtpb.PoolProperty_Numval{1},
						},
						{
							Number: propWithVal("reclaim", "").Number,
							Value:  &mgmtpb.PoolProperty_Numval{daos.PoolSpaceReclaimDisabled},
						},
						{
							Number: propWithVal("self_heal", "").Number,
							Value:  &mgmtpb.PoolProperty_Numval{daos.PoolSelfHealingAutoExclude},
						},
						{
							Number: propWithVal("ec_cell_sz", "").Number,
							Value:  &mgmtpb.PoolProperty_Numval{4096},
						},
						{
							Number: propWithVal("rd_fac", "").Number,
							Value:  &mgmtpb.PoolProperty_Numval{1},
						},
						{
							Number: propWithVal("ec_pda", "").Number,
							Value:  &mgmtpb.PoolProperty_Numval{1},
						},
						{
							Number: propWithVal("global_version", "").Number,
							Value:  &mgmtpb.PoolProperty_Numval{1},
						},
						{
							Number: propWithVal("rp_pda", "").Number,
							Value:  &mgmtpb.PoolProperty_Numval{2},
						},
						{
							Number: propWithVal("policy", "").Number,
							Value:  &mgmtpb.PoolProperty_Strval{"type=io_size"},
						},
						{
							Number: propWithVal("perf_domain", "").Number,
							Value:  &mgmtpb.PoolProperty_Numval{255},
						},
						{
							Number: propWithVal("scrub", "").Number,
							Value:  &mgmtpb.PoolProperty_Numval{daos.PoolScrubModeTimed},
						},
						{
							Number: propWithVal("scrub-freq", "").Number,
							Value:  &mgmtpb.PoolProperty_Numval{1024},
						},
						{
							Number: propWithVal("scrub-thresh", "").Number,
							Value:  &mgmtpb.PoolProperty_Numval{0},
						},
						{
							Number: propWithVal("svc_rf", "").Number,
							Value:  &mgmtpb.PoolProperty_Numval{3},
						},
						{
							Number: propWithVal("svc_list", "").Number,
							Value:  &mgmtpb.PoolProperty_Strval{"[0-3]"},
						},
						{
							Number: propWithVal("checkpoint", "").Number,
							Value:  &mgmtpb.PoolProperty_Numval{daos.PoolCheckpointTimed},
						},
						{
							Number: propWithVal("checkpoint_freq", "").Number,
							Value:  &mgmtpb.PoolProperty_Numval{10000},
						},
						{
							Number: propWithVal("checkpoint_thresh", "").Number,
							Value:  &mgmtpb.PoolProperty_Numval{20},
						},
						{
							Number: propWithVal("reintegration", "").Number,
							Value:  &mgmtpb.PoolProperty_Numval{daos.PoolReintModeNoDataSync},
						},
					},
=======
					Properties: props2_4,
>>>>>>> 636704ae
				}),
			},
			req: &PoolGetPropReq{
				ID: test.MockUUID(),
			},
			expResp: []*daos.PoolProperty{
				propWithVal("checkpoint", "timed"),
				propWithVal("checkpoint_freq", "10000"),
				propWithVal("checkpoint_thresh", "20"),
				propWithVal("ec_cell_sz", "4096"),
				propWithVal("ec_pda", "1"),
				propWithVal("global_version", "1"),
				propWithVal("label", "foo"),
				propWithVal("perf_domain", "root"),
				propWithVal("policy", "type=io_size"),
				propWithVal("rd_fac", "1"),
				propWithVal("reclaim", "disabled"),
				propWithVal("reintegration", "no_data_sync"),
				propWithVal("rp_pda", "2"),
				propWithVal("scrub", "timed"),
				propWithVal("scrub-freq", "1024"),
				propWithVal("scrub-thresh", "0"),
				propWithVal("self_heal", "exclude"),
				propWithVal("space_rb", "42"),
				func() *daos.PoolProperty {
					p := propWithVal("svc_list", "")
					p.Value.SetString("[0-3]")
					return p
				}(),
				propWithVal("svc_rf", "3"),
				propWithVal("upgrade_status", "in progress"),
			},
		},
		"specific props requested": {
			mic: &MockInvokerConfig{
				UnaryResponse: MockMSResponse("host1", nil, &mgmtpb.PoolGetPropResp{
					Properties: []*mgmtpb.PoolProperty{
						{
							Number: propWithVal("label", "").Number,
							Value:  &mgmtpb.PoolProperty_Strval{"foo"},
						},
						{
							Number: propWithVal("space_rb", "").Number,
							Value:  &mgmtpb.PoolProperty_Numval{42},
						},
					},
				}),
			},
			req: &PoolGetPropReq{
				ID: test.MockUUID(),
				Properties: []*daos.PoolProperty{
					propWithVal("label", ""),
					propWithVal("space_rb", ""),
				},
			},
			expResp: []*daos.PoolProperty{
				propWithVal("label", "foo"),
				propWithVal("space_rb", "42"),
			},
		},
		"missing props in response; compatibility with old pool": {
			mic: &MockInvokerConfig{
				UnaryResponse: MockMSResponse("host1", nil, &mgmtpb.PoolGetPropResp{
					Properties: props2_2,
				}),
			},
			req: &PoolGetPropReq{
				ID: test.MockUUID(),
			},
			expResp: []*daos.PoolProperty{
				propWithVal("ec_cell_sz", "4096"),
				propWithVal("ec_pda", "1"),
				propWithVal("global_version", "1"),
				propWithVal("label", "foo"),
				propWithVal("perf_domain", "root"),
				propWithVal("policy", "type=io_size"),
				propWithVal("rd_fac", "1"),
				propWithVal("reclaim", "disabled"),
				propWithVal("rp_pda", "2"),
				propWithVal("self_heal", "exclude"),
				propWithVal("space_rb", "42"),
				func() *daos.PoolProperty {
					p := propWithVal("svc_list", "")
					p.Value.SetString("[0-3]")
					return p
				}(),
				propWithVal("upgrade_status", "in progress"),
			},
		},
	} {
		t.Run(name, func(t *testing.T) {
			log, buf := logging.NewTestLogger(t.Name())
			defer test.ShowBufferOnFailure(t, buf)

			req := tc.req
			if req == nil {
				req = defaultReq
			}
			mic := tc.mic
			if mic == nil {
				mic = DefaultMockInvokerConfig()
			}

			ctx := test.Context(t)
			mi := NewMockInvoker(log, mic)

			gotResp, gotErr := PoolGetProp(ctx, mi, req)
			test.CmpErr(t, tc.expErr, gotErr)
			if tc.expErr != nil {
				return
			}

			cmpOpts := []cmp.Option{
				cmpopts.IgnoreUnexported(daos.PoolProperty{}),
				cmp.Comparer(func(a, b daos.PoolPropertyValue) bool {
					return a.String() == b.String()
				}),
			}
			if diff := cmp.Diff(tc.expResp, gotResp, cmpOpts...); diff != "" {
				t.Fatalf("unexpected response (-want, +got):\n%s\n", diff)
			}

			// Verify response can be marshalled without error.
			_, err := json.Marshal(gotResp)
			if err != nil {
				t.Fatalf("Unexpected error: %s\n", err.Error())
			}
		})
	}
}

func TestControl_PoolGetPropResp_MarshalJSON(t *testing.T) {
	for name, tc := range map[string]struct {
		resp    []*daos.PoolProperty
		expData string
		expErr  error
	}{
		"nil": {
			expData: "null",
		},
		"all props": {
			resp: []*daos.PoolProperty{
				propWithVal("checkpoint", "timed"),
				propWithVal("checkpoint_freq", "10000"),
				propWithVal("checkpoint_thresh", "20"),
				propWithVal("ec_cell_sz", "4096"),
				propWithVal("ec_pda", "1"),
				propWithVal("global_version", "1"),
				propWithVal("label", "foo"),
				propWithVal("perf_domain", "root"),
				propWithVal("policy", "type=io_size"),
				propWithVal("rd_fac", "1"),
				propWithVal("reclaim", "disabled"),
				propWithVal("rp_pda", "2"),
				propWithVal("scrub", "timed"),
				propWithVal("scrub-freq", "1024"),
				propWithVal("scrub-thresh", "0"),
				propWithVal("self_heal", "exclude"),
				propWithVal("space_rb", "42"),
				func() *daos.PoolProperty {
					p := propWithVal("svc_list", "")
					p.Value.SetString("[0-3]")
					return p
				}(),
				propWithVal("svc_rf", "3"),
				propWithVal("upgrade_status", "in progress"),
			},
			expData: `[{"name":"checkpoint","description":"WAL Checkpointing behavior","value":"timed"},{"name":"checkpoint_freq","description":"WAL Checkpointing frequency, in seconds","value":10000},{"name":"checkpoint_thresh","description":"Usage of WAL before checkpoint is triggered, as a percentage","value":20},{"name":"ec_cell_sz","description":"EC cell size","value":4096},{"name":"ec_pda","description":"Performance domain affinity level of EC","value":1},{"name":"global_version","description":"Global Version","value":1},{"name":"label","description":"Pool label","value":"foo"},{"name":"perf_domain","description":"Pool performance domain","value":"root"},{"name":"policy","description":"Tier placement policy","value":"type=io_size"},{"name":"rd_fac","description":"Pool redundancy factor","value":1},{"name":"reclaim","description":"Reclaim strategy","value":"disabled"},{"name":"rp_pda","description":"Performance domain affinity level of RP","value":2},{"name":"scrub","description":"Checksum scrubbing mode","value":"timed"},{"name":"scrub-freq","description":"Checksum scrubbing frequency","value":1024},{"name":"scrub-thresh","description":"Checksum scrubbing threshold","value":0},{"name":"self_heal","description":"Self-healing policy","value":"exclude"},{"name":"space_rb","description":"Rebuild space ratio","value":42},{"name":"svc_list","description":"Pool service replica list","value":[0,1,2,3]},{"name":"svc_rf","description":"Pool service redundancy factor","value":3},{"name":"upgrade_status","description":"Upgrade Status","value":"in progress"}]`,
		},
		"missing props; v2_2 pool": {
			resp: []*daos.PoolProperty{
				propWithNoVal("checkpoint"),
				propWithNoVal("checkpoint_freq"),
				propWithNoVal("checkpoint_thresh"),
				propWithVal("ec_cell_sz", "4096"),
				propWithVal("ec_pda", "1"),
				propWithVal("global_version", "1"),
				propWithVal("label", "foo"),
				propWithVal("perf_domain", "root"),
				propWithVal("policy", "type=io_size"),
				propWithVal("rd_fac", "1"),
				propWithVal("reclaim", "disabled"),
				propWithVal("rp_pda", "2"),
				propWithNoVal("scrub"),
				propWithNoVal("scrub-freq"),
				propWithNoVal("scrub-thresh"),
				propWithVal("self_heal", "exclude"),
				propWithVal("space_rb", "42"),
				func() *daos.PoolProperty {
					p := propWithVal("svc_list", "")
					p.Value.SetString("[0-3]")
					return p
				}(),
				propWithNoVal("svc_rf"),
				propWithVal("upgrade_status", "in progress"),
			},
			expErr: errors.New("value not set"),
		},
	} {
		t.Run(name, func(t *testing.T) {
			gotData, gotErr := json.Marshal(tc.resp)
			test.CmpErr(t, tc.expErr, gotErr)
			if tc.expErr != nil {
				return
			}

			if diff := cmp.Diff(tc.expData, string(gotData)); diff != "" {
				t.Fatalf("Unexpected response (-want, +got):\n%s\n", diff)
			}
		})
	}
}

func TestControl_Pool_setUsage(t *testing.T) {
	for name, tc := range map[string]struct {
		status        int32
		scmStats      *StorageUsageStats
		nvmeStats     *StorageUsageStats
		totalTargets  uint32
		activeTargets uint32
		expPool       *Pool
		expErr        error
	}{
		"successful query": {
			scmStats: &StorageUsageStats{
				Total: humanize.GByte * 30,
				Free:  humanize.GByte * 15,
				Min:   humanize.GByte * 1.6,
				Max:   humanize.GByte * 2,
			},
			nvmeStats: &StorageUsageStats{
				Total: humanize.GByte * 500,
				Free:  humanize.GByte * 250,
				Min:   humanize.GByte * 29.5,
				Max:   humanize.GByte * 36,
			},
			totalTargets:  8,
			activeTargets: 8,
			expPool: &Pool{
				Usage: []*PoolTierUsage{
					{
						TierName:  "SCM",
						Size:      humanize.GByte * 30,
						Free:      humanize.GByte * 15,
						Imbalance: 10,
					},
					{
						TierName:  "NVME",
						Size:      humanize.GByte * 500,
						Free:      humanize.GByte * 250,
						Imbalance: 10,
					},
				},
			},
		},
		"disabled targets": {
			scmStats: &StorageUsageStats{
				Total: humanize.GByte * 30,
				Free:  humanize.GByte * 15,
				Min:   humanize.GByte * 1.6,
				Max:   humanize.GByte * 2,
			},
			nvmeStats: &StorageUsageStats{
				Total: humanize.GByte * 500,
				Free:  humanize.GByte * 250,
				Min:   humanize.GByte * 29.5,
				Max:   humanize.GByte * 36,
			},
			totalTargets:  8,
			activeTargets: 4,
			expPool: &Pool{
				Usage: []*PoolTierUsage{
					{
						TierName:  "SCM",
						Size:      humanize.GByte * 30,
						Free:      humanize.GByte * 15,
						Imbalance: 5,
					},
					{
						TierName:  "NVME",
						Size:      humanize.GByte * 500,
						Free:      humanize.GByte * 250,
						Imbalance: 5,
					},
				},
			},
		},
	} {
		t.Run(name, func(t *testing.T) {
			resp := &PoolQueryResp{Status: tc.status}
			resp.TierStats = append(resp.TierStats, tc.scmStats, tc.nvmeStats)
			resp.TotalTargets = tc.totalTargets
			resp.ActiveTargets = tc.activeTargets
			resp.DisabledTargets = tc.activeTargets

			pool := new(Pool)
			pool.setUsage(resp)

			if diff := cmp.Diff(tc.expPool, pool); diff != "" {
				t.Fatalf("Unexpected response (-want, +got):\n%s\n", diff)
			}
		})
	}
}

func TestControl_ListPools(t *testing.T) {
	queryResp := func(i int32) *mgmtpb.PoolQueryResp {
		return &mgmtpb.PoolQueryResp{
			Uuid:            test.MockUUID(i),
			TotalTargets:    42,
			ActiveTargets:   16,
			DisabledTargets: 17,
			Rebuild: &mgmtpb.PoolRebuildStatus{
				State:   mgmtpb.PoolRebuildStatus_BUSY,
				Objects: 1,
				Records: 2,
			},
			TierStats: []*mgmtpb.StorageUsageStats{
				{Total: 123456,
					Free: 0,
					Min:  1000,
					Max:  2000,
					Mean: 1500,
				},
				{
					Total: 1234567,
					Free:  600000,
					Min:   1000,
					Max:   2000,
					Mean:  15000,
				},
			},
		}
	}
	expUsage := []*PoolTierUsage{
		{
			TierName:  "SCM",
			Size:      123456,
			Free:      0,
			Imbalance: 12,
		},
		{
			TierName:  "NVME",
			Size:      1234567,
			Free:      600000,
			Imbalance: 1,
		},
	}

	for name, tc := range map[string]struct {
		mic     *MockInvokerConfig
		req     *ListPoolsReq
		expResp *ListPoolsResp
		expErr  error
	}{
		"local failure": {
			mic: &MockInvokerConfig{
				UnaryError: errors.New("local failed"),
			},
			expErr: errors.New("local failed"),
		},
		"remote failure": {
			mic: &MockInvokerConfig{
				UnaryResponse: MockMSResponse("host1", errors.New("remote failed"), nil),
			},
			expErr: errors.New("remote failed"),
		},
		"no pools": {
			mic: &MockInvokerConfig{
				UnaryResponse: MockMSResponse("host1", nil,
					&mgmtpb.ListPoolsResp{
						Pools: []*mgmtpb.ListPoolsResp_Pool{},
					},
				),
			},
			expResp: &ListPoolsResp{},
		},
		"one pool": {
			mic: &MockInvokerConfig{
				UnaryResponseSet: []*UnaryResponse{
					MockMSResponse("host1", nil, &mgmtpb.ListPoolsResp{
						Pools: []*mgmtpb.ListPoolsResp_Pool{
							{
								Uuid:    test.MockUUID(1),
								SvcReps: []uint32{1, 3, 5, 8},
								State:   system.PoolServiceStateReady.String(),
							},
						},
					}),
					MockMSResponse("host1", nil, queryResp(1)),
				},
			},
			expResp: &ListPoolsResp{
				Pools: []*Pool{
					{
						UUID:            test.MockUUID(1),
						ServiceReplicas: []ranklist.Rank{1, 3, 5, 8},
						TargetsTotal:    42,
						TargetsDisabled: 17,
						Usage:           expUsage,
						State:           system.PoolServiceStateReady.String(),
					},
				},
			},
		},
		"one pool; uuid mismatch in query response": {
			mic: &MockInvokerConfig{
				UnaryResponseSet: []*UnaryResponse{
					MockMSResponse("host1", nil, &mgmtpb.ListPoolsResp{
						Pools: []*mgmtpb.ListPoolsResp_Pool{
							{
								Uuid:    test.MockUUID(1),
								SvcReps: []uint32{1, 3, 5, 8},
								State:   system.PoolServiceStateReady.String(),
							},
						},
					}),
					MockMSResponse("host1", nil, queryResp(2)),
				},
			},
			expErr: errors.New("uuid does not match"),
		},
		"two pools": {
			mic: &MockInvokerConfig{
				UnaryResponseSet: []*UnaryResponse{
					MockMSResponse("host1", nil, &mgmtpb.ListPoolsResp{
						Pools: []*mgmtpb.ListPoolsResp_Pool{
							{
								Uuid:    test.MockUUID(1),
								SvcReps: []uint32{1, 3, 5, 8},
								State:   system.PoolServiceStateReady.String(),
							},
							{
								Uuid:    test.MockUUID(2),
								SvcReps: []uint32{1, 2, 3},
								State:   system.PoolServiceStateReady.String(),
							},
						},
					}),
					MockMSResponse("host1", nil, queryResp(1)),
					MockMSResponse("host1", nil, queryResp(2)),
				},
			},
			expResp: &ListPoolsResp{
				Pools: []*Pool{
					{
						UUID:            test.MockUUID(1),
						ServiceReplicas: []ranklist.Rank{1, 3, 5, 8},
						TargetsTotal:    42,
						TargetsDisabled: 17,
						Usage:           expUsage,
						State:           system.PoolServiceStateReady.String(),
					},
					{
						UUID:            test.MockUUID(2),
						ServiceReplicas: []ranklist.Rank{1, 2, 3},
						TargetsTotal:    42,
						TargetsDisabled: 17,
						Usage:           expUsage,
						State:           system.PoolServiceStateReady.String(),
					},
				},
			},
		},
		"two pools; one query has error": {
			mic: &MockInvokerConfig{
				UnaryResponseSet: []*UnaryResponse{
					MockMSResponse("host1", nil, &mgmtpb.ListPoolsResp{
						Pools: []*mgmtpb.ListPoolsResp_Pool{
							{
								Uuid:    test.MockUUID(1),
								SvcReps: []uint32{1, 3, 5, 8},
								State:   system.PoolServiceStateReady.String(),
							},
							{
								Uuid:    test.MockUUID(2),
								SvcReps: []uint32{1, 2, 3},
								State:   system.PoolServiceStateReady.String(),
							},
						},
					}),
					MockMSResponse("host1", errors.New("remote failed"), nil),
					MockMSResponse("host1", nil, queryResp(2)),
				},
			},
			expResp: &ListPoolsResp{
				Pools: []*Pool{
					{
						UUID:            test.MockUUID(1),
						ServiceReplicas: []ranklist.Rank{1, 3, 5, 8},
						QueryErrorMsg:   "remote failed",
						State:           system.PoolServiceStateReady.String(),
					},
					{
						UUID:            test.MockUUID(2),
						ServiceReplicas: []ranklist.Rank{1, 2, 3},
						TargetsTotal:    42,
						TargetsDisabled: 17,
						Usage:           expUsage,
						State:           system.PoolServiceStateReady.String(),
					},
				},
			},
		},
		"two pools; one query has bad status": {
			mic: &MockInvokerConfig{
				UnaryResponseSet: []*UnaryResponse{
					MockMSResponse("host1", nil, &mgmtpb.ListPoolsResp{
						Pools: []*mgmtpb.ListPoolsResp_Pool{
							{
								Uuid:    test.MockUUID(1),
								SvcReps: []uint32{1, 3, 5, 8},
								State:   system.PoolServiceStateReady.String(),
							},
							{
								Uuid:    test.MockUUID(2),
								SvcReps: []uint32{1, 2, 3},
								State:   system.PoolServiceStateReady.String(),
							},
						},
					}),
					MockMSResponse("host1", nil, &mgmtpb.PoolQueryResp{
						Status: int32(daos.NotInit),
					}),
					MockMSResponse("host1", nil, queryResp(2)),
				},
			},
			expResp: &ListPoolsResp{
				Pools: []*Pool{
					{
						UUID:            test.MockUUID(1),
						ServiceReplicas: []ranklist.Rank{1, 3, 5, 8},
						QueryStatusMsg:  "DER_UNINIT(-1015): Device or resource not initialized",
						State:           system.PoolServiceStateReady.String(),
					},
					{
						UUID:            test.MockUUID(2),
						ServiceReplicas: []ranklist.Rank{1, 2, 3},
						TargetsTotal:    42,
						TargetsDisabled: 17,
						Usage:           expUsage,
						State:           system.PoolServiceStateReady.String(),
					},
				},
			},
		},
		"two pools; one in destroying state": {
			mic: &MockInvokerConfig{
				UnaryResponseSet: []*UnaryResponse{
					MockMSResponse("host1", nil, &mgmtpb.ListPoolsResp{
						Pools: []*mgmtpb.ListPoolsResp_Pool{
							{
								Uuid:    test.MockUUID(1),
								SvcReps: []uint32{1, 3, 5, 8},
								State:   system.PoolServiceStateReady.String(),
							},
							{
								Uuid:    test.MockUUID(2),
								SvcReps: []uint32{1, 2, 3},
								State:   system.PoolServiceStateDestroying.String(),
							},
						},
					}),
					MockMSResponse("host1", nil, queryResp(1)),
					MockMSResponse("host1", nil, queryResp(2)),
				},
			},
			expResp: &ListPoolsResp{
				Pools: []*Pool{
					{
						UUID:            test.MockUUID(1),
						ServiceReplicas: []ranklist.Rank{1, 3, 5, 8},
						TargetsTotal:    42,
						TargetsDisabled: 17,
						Usage:           expUsage,
						State:           system.PoolServiceStateReady.String(),
					},
					{
						UUID:            test.MockUUID(2),
						ServiceReplicas: []ranklist.Rank{1, 2, 3},
						State:           system.PoolServiceStateDestroying.String(),
					},
				},
			},
		},
	} {
		t.Run(name, func(t *testing.T) {
			log, buf := logging.NewTestLogger(t.Name())
			defer test.ShowBufferOnFailure(t, buf)

			req := tc.req
			if req == nil {
				req = &ListPoolsReq{}
			}
			mic := tc.mic
			if mic == nil {
				mic = DefaultMockInvokerConfig()
			}

			ctx := test.Context(t)
			mi := NewMockInvoker(log, mic)

			gotResp, gotErr := ListPools(ctx, mi, req)
			test.CmpErr(t, tc.expErr, gotErr)
			if tc.expErr != nil {
				return
			}

			if diff := cmp.Diff(tc.expResp, gotResp); diff != "" {
				t.Fatalf("unexpected response (-want, +got):\n%s\n", diff)
			}
		})
	}
}

func TestControl_GetMaxPoolSize(t *testing.T) {
	devStateFaulty := storage.NvmeStateFaulty
	type ExpectedOutput struct {
		ScmBytes   uint64
		NvmeBytes  uint64
		Error      error
		QueryError error
		Debug      string
	}

	for name, tc := range map[string]struct {
		HostsConfigArray []MockHostStorageConfig
		TgtRanks         []ranklist.Rank
		ExpectedOutput   ExpectedOutput
	}{
		"single server": {
			HostsConfigArray: []MockHostStorageConfig{
				{
					HostName: "foo",
					ScmConfig: []MockScmConfig{
						{
							MockStorageConfig: MockStorageConfig{
								TotalBytes:  uint64(100) * uint64(humanize.GByte),
								AvailBytes:  uint64(100) * uint64(humanize.GByte),
								UsableBytes: uint64(100) * uint64(humanize.GByte),
							},
							Rank: 0,
						},
					},
					NvmeConfig: []MockNvmeConfig{
						{
							MockStorageConfig: MockStorageConfig{
								TotalBytes:  uint64(1) * uint64(humanize.TByte),
								AvailBytes:  uint64(1) * uint64(humanize.TByte),
								UsableBytes: uint64(1) * uint64(humanize.TByte),
							},
							Rank: 0,
						},
					},
				},
			},
			ExpectedOutput: ExpectedOutput{
				ScmBytes:  uint64(100) * uint64(humanize.GByte),
				NvmeBytes: uint64(1) * uint64(humanize.TByte),
			},
		},
		"single MD-on-SSD server": {
			HostsConfigArray: []MockHostStorageConfig{
				{
					HostName: "foo",
					ScmConfig: []MockScmConfig{
						{
							MockStorageConfig: MockStorageConfig{
								TotalBytes:  uint64(100) * uint64(humanize.GByte),
								AvailBytes:  uint64(100) * uint64(humanize.GByte),
								UsableBytes: uint64(100) * uint64(humanize.GByte),
							},
							Rank: 0,
						},
					},
					NvmeConfig: []MockNvmeConfig{
						{
							MockStorageConfig: MockStorageConfig{
								TotalBytes:  uint64(1) * uint64(humanize.TByte),
								AvailBytes:  uint64(1) * uint64(humanize.TByte),
								UsableBytes: uint64(1) * uint64(humanize.TByte),
								NvmeRole: &storage.BdevRoles{
									storage.OptionBits(storage.BdevRoleData),
								},
							},
							Rank: 0,
						},
						{
							MockStorageConfig: MockStorageConfig{
								TotalBytes:  uint64(2) * uint64(humanize.TByte),
								AvailBytes:  uint64(2) * uint64(humanize.TByte),
								UsableBytes: uint64(2) * uint64(humanize.TByte),
								NvmeRole: &storage.BdevRoles{
									storage.OptionBits(storage.BdevRoleWAL | storage.BdevRoleMeta),
								},
							},
							Rank: 0,
						},
					},
				},
			},
			ExpectedOutput: ExpectedOutput{
				ScmBytes:  uint64(100) * uint64(humanize.GByte),
				NvmeBytes: uint64(1) * uint64(humanize.TByte),
			},
		},
		"single Ephemeral server": {
			HostsConfigArray: []MockHostStorageConfig{
				{
					HostName: "foo",
					ScmConfig: []MockScmConfig{
						{
							MockStorageConfig: MockStorageConfig{
								TotalBytes:  uint64(100) * uint64(humanize.GByte),
								AvailBytes:  uint64(100) * uint64(humanize.GByte),
								UsableBytes: uint64(100) * uint64(humanize.GByte),
							},
							Rank: 0,
						},
					},
					NvmeConfig: []MockNvmeConfig{
						{
							MockStorageConfig: MockStorageConfig{
								TotalBytes:  uint64(1) * uint64(humanize.TByte),
								AvailBytes:  uint64(1) * uint64(humanize.TByte),
								UsableBytes: uint64(1) * uint64(humanize.TByte),
								NvmeRole:    &storage.BdevRoles{storage.OptionBits(0)},
							},
							Rank: 0,
						},
					},
				},
			},
			ExpectedOutput: ExpectedOutput{
				ScmBytes:  uint64(100) * uint64(humanize.GByte),
				NvmeBytes: uint64(1) * uint64(humanize.TByte),
			},
		},
		"double server": {
			HostsConfigArray: []MockHostStorageConfig{
				{
					HostName: "foo",
					ScmConfig: []MockScmConfig{
						{
							MockStorageConfig: MockStorageConfig{
								TotalBytes:  uint64(100) * uint64(humanize.GByte),
								AvailBytes:  uint64(100) * uint64(humanize.GByte),
								UsableBytes: uint64(100) * uint64(humanize.GByte),
							},
							Rank: 0,
						},
					},
					NvmeConfig: []MockNvmeConfig{
						{
							MockStorageConfig: MockStorageConfig{
								TotalBytes:  uint64(1) * uint64(humanize.TByte),
								AvailBytes:  uint64(1) * uint64(humanize.TByte),
								UsableBytes: uint64(1) * uint64(humanize.TByte),
							},
							Rank: 0,
						},
					},
				},
				{
					HostName: "bar[1,3]",
					ScmConfig: []MockScmConfig{
						{
							MockStorageConfig: MockStorageConfig{
								TotalBytes:  uint64(1) * uint64(humanize.TByte),
								AvailBytes:  uint64(1) * uint64(humanize.TByte),
								UsableBytes: uint64(1) * uint64(humanize.TByte),
							},
							Rank: 1,
						},
						{
							MockStorageConfig: MockStorageConfig{
								TotalBytes:  uint64(100) * uint64(humanize.GByte),
								AvailBytes:  uint64(100) * uint64(humanize.GByte),
								UsableBytes: uint64(100) * uint64(humanize.GByte),
							},
							Rank: 2,
						},
						{
							MockStorageConfig: MockStorageConfig{
								TotalBytes:  uint64(1) * uint64(humanize.TByte),
								AvailBytes:  uint64(50) * uint64(humanize.GByte),
								UsableBytes: uint64(50) * uint64(humanize.GByte),
							},
							Rank: 3,
						},
					},
					NvmeConfig: []MockNvmeConfig{
						{
							MockStorageConfig: MockStorageConfig{
								TotalBytes:  uint64(1) * uint64(humanize.TByte),
								AvailBytes:  uint64(1) * uint64(humanize.TByte),
								UsableBytes: uint64(1) * uint64(humanize.TByte),
							},
							Rank: 1,
						},
						{
							MockStorageConfig: MockStorageConfig{
								TotalBytes:  uint64(1) * uint64(humanize.TByte),
								AvailBytes:  uint64(400) * uint64(humanize.GByte),
								UsableBytes: uint64(400) * uint64(humanize.GByte),
							},
							Rank: 2,
						},
						{
							MockStorageConfig: MockStorageConfig{
								TotalBytes:  uint64(1) * uint64(humanize.TByte),
								AvailBytes:  uint64(300) * uint64(humanize.GByte),
								UsableBytes: uint64(300) * uint64(humanize.GByte),
							},
							Rank: 2,
						},
						{
							MockStorageConfig: MockStorageConfig{
								TotalBytes:  uint64(3) * uint64(humanize.TByte),
								AvailBytes:  uint64(2) * uint64(humanize.TByte),
								UsableBytes: uint64(2) * uint64(humanize.TByte),
							},
							Rank: 3,
						},
					},
				},
			},
			ExpectedOutput: ExpectedOutput{
				ScmBytes:  uint64(50) * uint64(humanize.GByte),
				NvmeBytes: uint64(700) * uint64(humanize.GByte),
			},
		},
		"double server; rank filter": {
			HostsConfigArray: []MockHostStorageConfig{
				{
					HostName: "foo",
					ScmConfig: []MockScmConfig{
						{
							MockStorageConfig: MockStorageConfig{
								TotalBytes:  uint64(100) * uint64(humanize.GByte),
								AvailBytes:  uint64(100) * uint64(humanize.GByte),
								UsableBytes: uint64(100) * uint64(humanize.GByte),
							},
							Rank: 0,
						},
					},
					NvmeConfig: []MockNvmeConfig{
						{
							MockStorageConfig: MockStorageConfig{
								TotalBytes:  uint64(1) * uint64(humanize.TByte),
								AvailBytes:  uint64(1) * uint64(humanize.TByte),
								UsableBytes: uint64(1) * uint64(humanize.TByte),
							},
							Rank: 0,
						},
					},
				},
				{
					HostName: "bar[1,3]",
					ScmConfig: []MockScmConfig{
						{
							MockStorageConfig: MockStorageConfig{
								TotalBytes:  uint64(1) * uint64(humanize.TByte),
								AvailBytes:  uint64(1) * uint64(humanize.TByte),
								UsableBytes: uint64(1) * uint64(humanize.TByte),
							},
							Rank: 1,
						},
						{
							MockStorageConfig: MockStorageConfig{
								TotalBytes:  uint64(1) * uint64(humanize.TByte),
								AvailBytes:  uint64(1) * uint64(humanize.TByte),
								UsableBytes: uint64(1) * uint64(humanize.TByte),
							},
							Rank: 2,
						},
						{
							MockStorageConfig: MockStorageConfig{
								TotalBytes:  uint64(1) * uint64(humanize.GByte),
								AvailBytes:  uint64(1) * uint64(humanize.GByte),
								UsableBytes: uint64(1) * uint64(humanize.GByte),
							},
							Rank: 3,
						},
						{
							MockStorageConfig: MockStorageConfig{
								TotalBytes:  uint64(1) * uint64(humanize.TByte),
								AvailBytes:  uint64(50) * uint64(humanize.GByte),
								UsableBytes: uint64(50) * uint64(humanize.GByte),
							},
							Rank: 4,
						},
						{
							MockStorageConfig: MockStorageConfig{
								TotalBytes:  uint64(1) * uint64(humanize.GByte),
								AvailBytes:  uint64(1) * uint64(humanize.GByte),
								UsableBytes: uint64(1) * uint64(humanize.GByte),
							},
							Rank: 5,
						},
					},
					NvmeConfig: []MockNvmeConfig{
						{
							MockStorageConfig: MockStorageConfig{
								TotalBytes:  uint64(1) * uint64(humanize.TByte),
								AvailBytes:  uint64(1) * uint64(humanize.TByte),
								UsableBytes: uint64(1) * uint64(humanize.TByte),
							},
							Rank: 1,
						},
						{
							MockStorageConfig: MockStorageConfig{
								TotalBytes:  uint64(1) * uint64(humanize.TByte),
								AvailBytes:  uint64(400) * uint64(humanize.GByte),
								UsableBytes: uint64(400) * uint64(humanize.GByte),
							},
							Rank: 2,
						},
						{
							MockStorageConfig: MockStorageConfig{
								TotalBytes:  uint64(1) * uint64(humanize.TByte),
								AvailBytes:  uint64(300) * uint64(humanize.GByte),
								UsableBytes: uint64(300) * uint64(humanize.GByte),
							},
							Rank: 2,
						},
						{
							MockStorageConfig: MockStorageConfig{
								TotalBytes:  uint64(1) * uint64(humanize.GByte),
								AvailBytes:  uint64(1) * uint64(humanize.GByte),
								UsableBytes: uint64(1) * uint64(humanize.GByte),
							},
							Rank: 3,
						},
						{
							MockStorageConfig: MockStorageConfig{
								TotalBytes:  uint64(3) * uint64(humanize.TByte),
								AvailBytes:  uint64(2) * uint64(humanize.TByte),
								UsableBytes: uint64(2) * uint64(humanize.TByte),
							},
							Rank: 4,
						},
						{
							MockStorageConfig: MockStorageConfig{
								TotalBytes:  uint64(3) * uint64(humanize.TByte),
								AvailBytes:  uint64(2) * uint64(humanize.TByte),
								UsableBytes: uint64(2) * uint64(humanize.TByte),
							},
							Rank: 5,
						},
					},
				},
			},
			TgtRanks: []ranklist.Rank{0, 1, 2, 4},
			ExpectedOutput: ExpectedOutput{
				ScmBytes:  uint64(50) * uint64(humanize.GByte),
				NvmeBytes: uint64(700) * uint64(humanize.GByte),
			},
		},
		"No NVME; single server": {
			HostsConfigArray: []MockHostStorageConfig{
				{
					HostName: "foo",
					ScmConfig: []MockScmConfig{
						{
							MockStorageConfig: MockStorageConfig{
								TotalBytes:  uint64(100) * uint64(humanize.GByte),
								AvailBytes:  uint64(100) * uint64(humanize.GByte),
								UsableBytes: uint64(100) * uint64(humanize.GByte),
							},
							Rank: 0,
						},
					},
					NvmeConfig: []MockNvmeConfig{},
				},
			},
			ExpectedOutput: ExpectedOutput{
				ScmBytes:  uint64(100) * uint64(humanize.GByte),
				NvmeBytes: uint64(0),
			},
		},
		"No NVME; double server": {
			HostsConfigArray: []MockHostStorageConfig{
				{
					HostName: "foo",
					ScmConfig: []MockScmConfig{
						{
							MockStorageConfig: MockStorageConfig{
								TotalBytes:  uint64(100) * uint64(humanize.GByte),
								AvailBytes:  uint64(100) * uint64(humanize.GByte),
								UsableBytes: uint64(100) * uint64(humanize.GByte),
							},
							Rank: 0,
						},
					},
					NvmeConfig: []MockNvmeConfig{
						{
							MockStorageConfig: MockStorageConfig{
								TotalBytes:  uint64(1) * uint64(humanize.TByte),
								AvailBytes:  uint64(1) * uint64(humanize.TByte),
								UsableBytes: uint64(1) * uint64(humanize.TByte),
							},
							Rank: 0,
						},
					},
				},
				{
					HostName: "bar",
					ScmConfig: []MockScmConfig{
						{
							MockStorageConfig: MockStorageConfig{
								TotalBytes:  uint64(1) * uint64(humanize.TByte),
								AvailBytes:  uint64(1) * uint64(humanize.TByte),
								UsableBytes: uint64(1) * uint64(humanize.TByte),
							},
							Rank: 1,
						},
						{
							MockStorageConfig: MockStorageConfig{
								TotalBytes:  uint64(1) * uint64(humanize.TByte),
								AvailBytes:  uint64(1) * uint64(humanize.TByte),
								UsableBytes: uint64(1) * uint64(humanize.TByte),
							},
							Rank: 2,
						},
						{
							MockStorageConfig: MockStorageConfig{
								TotalBytes:  uint64(1) * uint64(humanize.GByte),
								AvailBytes:  uint64(1) * uint64(humanize.GByte),
								UsableBytes: uint64(1) * uint64(humanize.GByte),
							},
							Rank: 3,
						},
						{
							MockStorageConfig: MockStorageConfig{
								TotalBytes:  uint64(1) * uint64(humanize.TByte),
								AvailBytes:  uint64(50) * uint64(humanize.GByte),
								UsableBytes: uint64(50) * uint64(humanize.GByte),
							},
							Rank: 4,
						},
						{
							MockStorageConfig: MockStorageConfig{
								TotalBytes:  uint64(1) * uint64(humanize.GByte),
								AvailBytes:  uint64(1) * uint64(humanize.GByte),
								UsableBytes: uint64(1) * uint64(humanize.GByte),
							},
							Rank: 5,
						},
					},
					NvmeConfig: []MockNvmeConfig{
						{
							MockStorageConfig: MockStorageConfig{
								TotalBytes:  uint64(1) * uint64(humanize.TByte),
								AvailBytes:  uint64(400) * uint64(humanize.GByte),
								UsableBytes: uint64(400) * uint64(humanize.GByte),
							},
							Rank: 2,
						},
						{
							MockStorageConfig: MockStorageConfig{
								TotalBytes:  uint64(1) * uint64(humanize.TByte),
								AvailBytes:  uint64(300) * uint64(humanize.GByte),
								UsableBytes: uint64(300) * uint64(humanize.GByte),
							},
							Rank: 2,
						},
						{
							MockStorageConfig: MockStorageConfig{
								TotalBytes:  uint64(1) * uint64(humanize.GByte),
								AvailBytes:  uint64(1) * uint64(humanize.GByte),
								UsableBytes: uint64(1) * uint64(humanize.GByte),
							},
							Rank: 3,
						},
						{
							MockStorageConfig: MockStorageConfig{
								TotalBytes:  uint64(3) * uint64(humanize.TByte),
								AvailBytes:  uint64(2) * uint64(humanize.TByte),
								UsableBytes: uint64(2) * uint64(humanize.TByte),
							},
							Rank: 4,
						},
						{
							MockStorageConfig: MockStorageConfig{
								TotalBytes:  uint64(3) * uint64(humanize.TByte),
								AvailBytes:  uint64(2) * uint64(humanize.TByte),
								UsableBytes: uint64(2) * uint64(humanize.TByte),
							},
							Rank: 5,
						},
					},
				},
			},
			TgtRanks: []ranklist.Rank{0, 1, 2, 4},
			ExpectedOutput: ExpectedOutput{
				ScmBytes:  uint64(50) * uint64(humanize.GByte),
				NvmeBytes: uint64(0),
			},
		},
		"SCM:NVME ratio": {
			HostsConfigArray: []MockHostStorageConfig{
				{
					HostName: "foo",
					ScmConfig: []MockScmConfig{
						{
							MockStorageConfig: MockStorageConfig{
								TotalBytes:  uint64(100) * uint64(humanize.GByte),
								AvailBytes:  uint64(100) * uint64(humanize.GByte),
								UsableBytes: uint64(100) * uint64(humanize.GByte),
							},
							Rank: 0,
						},
					},
					NvmeConfig: []MockNvmeConfig{
						{
							MockStorageConfig: MockStorageConfig{
								TotalBytes:  uint64(100) * uint64(humanize.TByte),
								AvailBytes:  uint64(100) * uint64(humanize.TByte),
								UsableBytes: uint64(100) * uint64(humanize.TByte),
							},
							Rank: 0,
						},
					},
				},
			},
			ExpectedOutput: ExpectedOutput{
				ScmBytes:  uint64(100) * uint64(humanize.GByte),
				NvmeBytes: uint64(100) * uint64(humanize.TByte),
			},
		},
		"Invalid response message": {
			HostsConfigArray: []MockHostStorageConfig{{}},
			ExpectedOutput: ExpectedOutput{
				Error: errors.New("unable to unpack message"),
			},
		},
		"empty response": {
			HostsConfigArray: []MockHostStorageConfig{},
			ExpectedOutput: ExpectedOutput{
				Error: errors.New("host storage response"),
			},
		},
		"query fails": {
			HostsConfigArray: []MockHostStorageConfig{},
			ExpectedOutput: ExpectedOutput{
				QueryError: errors.New("query whoops"),
				Error:      errors.New("query whoops"),
			},
		},
		"No SCM storage": {
			HostsConfigArray: []MockHostStorageConfig{
				{
					HostName:   "foo",
					ScmConfig:  []MockScmConfig{},
					NvmeConfig: []MockNvmeConfig{},
				},
			},
			ExpectedOutput: ExpectedOutput{
				Error: errors.New("Host without SCM storage"),
			},
		},
		"Engine with two SCM storage": {
			HostsConfigArray: []MockHostStorageConfig{
				{
					HostName: "foo",
					ScmConfig: []MockScmConfig{
						{
							MockStorageConfig: MockStorageConfig{
								TotalBytes:  uint64(1) * uint64(humanize.TByte),
								AvailBytes:  uint64(1) * uint64(humanize.TByte),
								UsableBytes: uint64(1) * uint64(humanize.TByte),
							},
							Rank: 0,
						},
						{
							MockStorageConfig: MockStorageConfig{
								TotalBytes:  uint64(1) * uint64(humanize.TByte),
								AvailBytes:  uint64(1) * uint64(humanize.TByte),
								UsableBytes: uint64(1) * uint64(humanize.TByte),
							},
							Rank: 0,
						},
					},
					NvmeConfig: []MockNvmeConfig{},
				},
			},
			ExpectedOutput: ExpectedOutput{
				Error: errors.New("Multiple SCM devices found for rank"),
			},
		},
		"Unusable NVMe device": {
			HostsConfigArray: []MockHostStorageConfig{
				{
					HostName: "foo",
					ScmConfig: []MockScmConfig{
						{
							MockStorageConfig: MockStorageConfig{
								TotalBytes:  uint64(100) * uint64(humanize.GByte),
								AvailBytes:  uint64(100) * uint64(humanize.GByte),
								UsableBytes: uint64(100) * uint64(humanize.GByte),
							},
							Rank: 0,
						},
					},
					NvmeConfig: []MockNvmeConfig{
						{
							MockStorageConfig: MockStorageConfig{
								TotalBytes:  uint64(1) * uint64(humanize.TByte),
								AvailBytes:  uint64(1) * uint64(humanize.TByte),
								UsableBytes: uint64(1) * uint64(humanize.TByte),
								NvmeState:   &devStateFaulty,
							},
							Rank: 0,
						},
					},
				},
			},
			ExpectedOutput: ExpectedOutput{
				ScmBytes:  uint64(100) * uint64(humanize.GByte),
				NvmeBytes: 0,
				Debug:     "not usable",
			},
		},
		"Unmounted SCM device": {
			HostsConfigArray: []MockHostStorageConfig{
				{
					HostName: "foo",
					ScmConfig: []MockScmConfig{
						{
							MockStorageConfig: MockStorageConfig{
								TotalBytes:  uint64(100) * uint64(humanize.GByte),
								AvailBytes:  uint64(100) * uint64(humanize.GByte),
								UsableBytes: uint64(100) * uint64(humanize.GByte),
							},
							Rank: 0,
						},
					},
					NvmeConfig: []MockNvmeConfig{
						{
							MockStorageConfig: MockStorageConfig{
								TotalBytes:  uint64(1) * uint64(humanize.TByte),
								AvailBytes:  uint64(1) * uint64(humanize.TByte),
								UsableBytes: uint64(1) * uint64(humanize.TByte),
							},
							Rank: 0,
						},
					},
				},
				{
					HostName: "bar[1,3]",
					ScmConfig: []MockScmConfig{
						{
							MockStorageConfig: MockStorageConfig{
								TotalBytes:  uint64(1) * uint64(humanize.TByte),
								AvailBytes:  uint64(1) * uint64(humanize.TByte),
								UsableBytes: uint64(1) * uint64(humanize.TByte),
							},
							Rank: 1,
						},
						{
							MockStorageConfig: MockStorageConfig{
								TotalBytes:  uint64(0),
								AvailBytes:  uint64(0),
								UsableBytes: uint64(0),
							},
						},
						{
							MockStorageConfig: MockStorageConfig{
								TotalBytes:  uint64(100) * uint64(humanize.GByte),
								AvailBytes:  uint64(100) * uint64(humanize.GByte),
								UsableBytes: uint64(100) * uint64(humanize.GByte),
							},
							Rank: 2,
						},
						{
							MockStorageConfig: MockStorageConfig{
								TotalBytes:  uint64(1) * uint64(humanize.TByte),
								AvailBytes:  uint64(50) * uint64(humanize.GByte),
								UsableBytes: uint64(50) * uint64(humanize.GByte),
							},
							Rank: 3,
						},
					},
					NvmeConfig: []MockNvmeConfig{
						{
							MockStorageConfig: MockStorageConfig{
								TotalBytes:  uint64(1) * uint64(humanize.TByte),
								AvailBytes:  uint64(1) * uint64(humanize.TByte),
								UsableBytes: uint64(1) * uint64(humanize.TByte),
							},
							Rank: 1,
						},
						{
							MockStorageConfig: MockStorageConfig{
								TotalBytes:  uint64(1) * uint64(humanize.TByte),
								AvailBytes:  uint64(400) * uint64(humanize.GByte),
								UsableBytes: uint64(400) * uint64(humanize.GByte),
							},
							Rank: 2,
						},
						{
							MockStorageConfig: MockStorageConfig{
								TotalBytes:  uint64(1) * uint64(humanize.TByte),
								AvailBytes:  uint64(300) * uint64(humanize.GByte),
								UsableBytes: uint64(300) * uint64(humanize.GByte),
							},
							Rank: 2,
						},
						{
							MockStorageConfig: MockStorageConfig{
								TotalBytes:  uint64(3) * uint64(humanize.TByte),
								AvailBytes:  uint64(2) * uint64(humanize.TByte),
								UsableBytes: uint64(2) * uint64(humanize.TByte),
							},
							Rank: 3,
						},
					},
				},
			},
			ExpectedOutput: ExpectedOutput{
				Error: errors.New("is not mounted"),
			},
		},
		"SMD without SCM": {
			HostsConfigArray: []MockHostStorageConfig{
				{
					HostName: "foo",
					ScmConfig: []MockScmConfig{
						{
							MockStorageConfig: MockStorageConfig{
								TotalBytes:  uint64(100) * uint64(humanize.GByte),
								AvailBytes:  uint64(100) * uint64(humanize.GByte),
								UsableBytes: uint64(100) * uint64(humanize.GByte),
							},
							Rank: 0,
						},
					},
					NvmeConfig: []MockNvmeConfig{
						{
							MockStorageConfig: MockStorageConfig{
								TotalBytes:  uint64(1) * uint64(humanize.TByte),
								AvailBytes:  uint64(1) * uint64(humanize.TByte),
								UsableBytes: uint64(1) * uint64(humanize.TByte),
							},
							Rank: 1,
						},
					},
				},
			},
			ExpectedOutput: ExpectedOutput{
				Error: errors.New("without SCM device and at least one SMD device"),
			},
		},
		"no SCM": {
			HostsConfigArray: []MockHostStorageConfig{
				{
					HostName: "foo",
					ScmConfig: []MockScmConfig{
						{
							MockStorageConfig: MockStorageConfig{
								TotalBytes:  uint64(100) * uint64(humanize.GByte),
								AvailBytes:  uint64(100) * uint64(humanize.GByte),
								UsableBytes: uint64(100) * uint64(humanize.GByte),
							},
							Rank: 0,
						},
					},
					NvmeConfig: []MockNvmeConfig{
						{
							MockStorageConfig: MockStorageConfig{
								TotalBytes:  uint64(1) * uint64(humanize.TByte),
								AvailBytes:  uint64(1) * uint64(humanize.TByte),
								UsableBytes: uint64(1) * uint64(humanize.TByte),
							},
							Rank: 0,
						},
					},
				},
			},
			TgtRanks: []ranklist.Rank{1},
			ExpectedOutput: ExpectedOutput{
				Error: errors.New("No SCM storage space available"),
			},
		},
	} {
		t.Run(name, func(t *testing.T) {
			log, buf := logging.NewTestLogger(t.Name())
			defer test.ShowBufferOnFailure(t, buf)

			mockInvokerConfig := &MockInvokerConfig{
				UnaryResponseSet: []*UnaryResponse{
					{
						Responses: []*HostResponse{
							{
								Addr:    "foo",
								Message: &mgmtpb.SystemQueryResp{},
								Error:   tc.ExpectedOutput.QueryError,
							},
						},
					},
					{
						Responses: []*HostResponse{},
					},
				},
			}
			for _, hostStorageConfig := range tc.HostsConfigArray {
				var hostResponse *HostResponse
				if hostStorageConfig.HostName == "" {
					hostResponse = new(HostResponse)
				} else {
					storageScanResp := MockStorageScanResp(t,
						hostStorageConfig.ScmConfig,
						hostStorageConfig.NvmeConfig)
					hostResponse = &HostResponse{
						Addr:    hostStorageConfig.HostName,
						Message: storageScanResp,
					}
				}
				scanResp := mockInvokerConfig.UnaryResponseSet[1]
				scanResp.Responses = append(scanResp.Responses, hostResponse)
			}
			mockInvoker := NewMockInvoker(log, mockInvokerConfig)

			scmBytes, nvmeBytes, err := GetMaxPoolSize(test.Context(t), log, mockInvoker, tc.TgtRanks)

			if tc.ExpectedOutput.Error != nil {
				test.AssertTrue(t, err != nil, "Expected error")
				test.CmpErr(t, tc.ExpectedOutput.Error, err)
				return
			}

			test.AssertTrue(t, err == nil,
				fmt.Sprintf("Expected no error: err=%q", err))
			test.AssertEqual(t,
				tc.ExpectedOutput.ScmBytes,
				scmBytes,
				fmt.Sprintf("Invalid SCM pool size: expected=%d got=%d",
					tc.ExpectedOutput.ScmBytes,
					scmBytes))

			test.AssertEqual(t,
				tc.ExpectedOutput.NvmeBytes,
				nvmeBytes,
				fmt.Sprintf("Invalid NVME pool size: expected=%d got=%d",
					tc.ExpectedOutput.NvmeBytes,
					nvmeBytes))
			if tc.ExpectedOutput.Debug != "" {
				test.AssertTrue(t, strings.Contains(buf.String(), tc.ExpectedOutput.Debug),
					"Missing log message: "+tc.ExpectedOutput.Debug)
			}
		})
	}
}<|MERGE_RESOLUTION|>--- conflicted
+++ resolved
@@ -1093,6 +1093,10 @@
 			Number: propWithVal("checkpoint_thresh", "").Number,
 			Value:  &mgmtpb.PoolProperty_Numval{20},
 		},
+		{
+			Number: propWithVal("reintegration", "").Number,
+			Value:  &mgmtpb.PoolProperty_Numval{daos.PoolReintModeNoDataSync},
+		},
 	}...)
 
 	for name, tc := range map[string]struct {
@@ -1166,96 +1170,7 @@
 		"all props requested": {
 			mic: &MockInvokerConfig{
 				UnaryResponse: MockMSResponse("host1", nil, &mgmtpb.PoolGetPropResp{
-<<<<<<< HEAD
-					Properties: []*mgmtpb.PoolProperty{
-						{
-							Number: propWithVal("label", "").Number,
-							Value:  &mgmtpb.PoolProperty_Strval{"foo"},
-						},
-						{
-							Number: propWithVal("space_rb", "").Number,
-							Value:  &mgmtpb.PoolProperty_Numval{42},
-						},
-						{
-							Number: propWithVal("upgrade_status", "").Number,
-							Value:  &mgmtpb.PoolProperty_Numval{1},
-						},
-						{
-							Number: propWithVal("reclaim", "").Number,
-							Value:  &mgmtpb.PoolProperty_Numval{daos.PoolSpaceReclaimDisabled},
-						},
-						{
-							Number: propWithVal("self_heal", "").Number,
-							Value:  &mgmtpb.PoolProperty_Numval{daos.PoolSelfHealingAutoExclude},
-						},
-						{
-							Number: propWithVal("ec_cell_sz", "").Number,
-							Value:  &mgmtpb.PoolProperty_Numval{4096},
-						},
-						{
-							Number: propWithVal("rd_fac", "").Number,
-							Value:  &mgmtpb.PoolProperty_Numval{1},
-						},
-						{
-							Number: propWithVal("ec_pda", "").Number,
-							Value:  &mgmtpb.PoolProperty_Numval{1},
-						},
-						{
-							Number: propWithVal("global_version", "").Number,
-							Value:  &mgmtpb.PoolProperty_Numval{1},
-						},
-						{
-							Number: propWithVal("rp_pda", "").Number,
-							Value:  &mgmtpb.PoolProperty_Numval{2},
-						},
-						{
-							Number: propWithVal("policy", "").Number,
-							Value:  &mgmtpb.PoolProperty_Strval{"type=io_size"},
-						},
-						{
-							Number: propWithVal("perf_domain", "").Number,
-							Value:  &mgmtpb.PoolProperty_Numval{255},
-						},
-						{
-							Number: propWithVal("scrub", "").Number,
-							Value:  &mgmtpb.PoolProperty_Numval{daos.PoolScrubModeTimed},
-						},
-						{
-							Number: propWithVal("scrub-freq", "").Number,
-							Value:  &mgmtpb.PoolProperty_Numval{1024},
-						},
-						{
-							Number: propWithVal("scrub-thresh", "").Number,
-							Value:  &mgmtpb.PoolProperty_Numval{0},
-						},
-						{
-							Number: propWithVal("svc_rf", "").Number,
-							Value:  &mgmtpb.PoolProperty_Numval{3},
-						},
-						{
-							Number: propWithVal("svc_list", "").Number,
-							Value:  &mgmtpb.PoolProperty_Strval{"[0-3]"},
-						},
-						{
-							Number: propWithVal("checkpoint", "").Number,
-							Value:  &mgmtpb.PoolProperty_Numval{daos.PoolCheckpointTimed},
-						},
-						{
-							Number: propWithVal("checkpoint_freq", "").Number,
-							Value:  &mgmtpb.PoolProperty_Numval{10000},
-						},
-						{
-							Number: propWithVal("checkpoint_thresh", "").Number,
-							Value:  &mgmtpb.PoolProperty_Numval{20},
-						},
-						{
-							Number: propWithVal("reintegration", "").Number,
-							Value:  &mgmtpb.PoolProperty_Numval{daos.PoolReintModeNoDataSync},
-						},
-					},
-=======
 					Properties: props2_4,
->>>>>>> 636704ae
 				}),
 			},
 			req: &PoolGetPropReq{
