--- conflicted
+++ resolved
@@ -245,6 +245,12 @@
 			},
 			expErr: drpc.DaosIOError,
 		},
+		"mixture of auto/manual storage params": {
+			req: &PoolCreateReq{
+				TotalBytes: 10,
+			},
+			expErr: errors.New("can't mix"),
+		},
 		"missing storage params": {
 			req:    &PoolCreateReq{},
 			expErr: errors.New("size of 0"),
@@ -360,22 +366,14 @@
 							Records: 2,
 						},
 						TierStats: []*mgmtpb.StorageUsageStats{
-<<<<<<< HEAD
-							&mgmtpb.StorageUsageStats{
-=======
 							{
->>>>>>> 30639786
 								Total: 123456,
 								Free:  0,
 								Min:   1,
 								Max:   2,
 								Mean:  3,
 							},
-<<<<<<< HEAD
-							&mgmtpb.StorageUsageStats{
-=======
 							{
->>>>>>> 30639786
 								Total: 123456,
 								Free:  0,
 								Min:   1,
@@ -398,22 +396,14 @@
 						Records: 2,
 					},
 					TierStats: []*StorageUsageStats{
-<<<<<<< HEAD
-						&StorageUsageStats{
-=======
 						{
->>>>>>> 30639786
 							Total: 123456,
 							Free:  0,
 							Min:   1,
 							Max:   2,
 							Mean:  3,
 						},
-<<<<<<< HEAD
-						&StorageUsageStats{
-=======
 						{
->>>>>>> 30639786
 							Total: 123456,
 							Free:  0,
 							Min:   1,
