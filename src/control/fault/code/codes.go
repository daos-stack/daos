--- conflicted
+++ resolved
@@ -125,11 +125,8 @@
 	ServerPoolNvmeTooSmall
 	ServerInsufficientFreeHugePages
 	ServerHarnessNotStarted
-<<<<<<< HEAD
 	ServerDataPlaneNotStarted
-=======
 	ServerInstancesNotStopped
->>>>>>> 8a01e3c5
 
 	// spdk library bindings codes
 	SpdkUnknown Code = iota + 700
