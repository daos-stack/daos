//
// (C) Copyright 2018-2021 Intel Corporation.
//
// SPDX-License-Identifier: BSD-2-Clause-Patent
//

// Package code is a central repository for all control plane fault codes.
package code

import (
	"encoding/json"
	"strconv"
)

// Code represents a stable fault code.
//
// NB: All control plane errors should register their codes in the
// following block in order to avoid conflicts.
//
// Also note that new codes should always be added at the bottom of
// their respective blocks. This ensures stability of fault codes
// over time.
type Code int

// UnmarshalJSON implements a custom unmarshaler
// to convert an int or string code to a Code.
func (c *Code) UnmarshalJSON(data []byte) (err error) {
	var ic int
	if err = json.Unmarshal(data, &ic); err == nil {
		*c = Code(ic)
		return
	}

	var sc string
	if err = json.Unmarshal(data, &sc); err != nil {
		return
	}

	if ic, err = strconv.Atoi(sc); err == nil {
		*c = Code(ic)
	}
	return
}

const (
	// general fault codes
	Unknown Code = iota
	MissingSoftwareDependency
	BadVersionSoftwareDependency
	PrivilegedHelperNotPrivileged
	PrivilegedHelperNotAvailable
	PrivilegedHelperRequestFailed
)

const (
	// generic storage fault codes
	StorageUnknown Code = iota + 100
	StorageAlreadyFormatted
	StorageFilesystemAlreadyMounted
	StorageDeviceAlreadyMounted
	StorageTargetAlreadyMounted
)

const (
	// SCM fault codes
	ScmUnknown Code = iota + 200
	ScmFormatInvalidSize
	ScmFormatInvalidDeviceCount
	ScmFormatMissingMountpoint
	ScmFormatMissingDevice
	ScmFormatMissingParam
	ScmFormatConflictingParam
	ScmDiscoveryFailed
	ScmDuplicatesInDeviceList
	ScmNoDevicesMatchFilter
)

const (
	// Bdev fault codes
	BdevUnknown Code = iota + 300
	BdevFormatUnknownClass
	BdevFormatFailure
	BdevBadPCIAddress
	BdevPCIAddressNotFound
	BdevDuplicatesInDeviceList
	BdevNoDevicesMatchFilter
)

const (
	// DAOS system fault codes
	SystemUnknown Code = iota + 400
	SystemBadFaultDomainDepth
)

const (
	// client fault codes
	ClientUnknown Code = iota + 500
	ClientConfigBadControlPort
	ClientConfigBadAccessPoints
	ClientConfigEmptyHostList
	ClientConnectionBadHost
	ClientConnectionNoRoute
	ClientConnectionRefused
	ClientConnectionClosed
<<<<<<< HEAD
	ClientFormatRunningSystem
=======
)
>>>>>>> a8e4ad31

const (
	// server fault codes
	ServerUnknown Code = iota + 600
	ServerScmUnmanaged
	ServerBdevNotFound
	ServerIommuDisabled
	ServerWrongSystem
	ServerPoolScmTooSmall
	ServerPoolNvmeTooSmall
	ServerPoolInvalidRanks
	ServerPoolInvalidServiceReps
	ServerPoolDuplicateLabel
	ServerInsufficientFreeHugePages
	ServerHarnessNotStarted
	ServerDataPlaneNotStarted
	ServerInstancesNotStopped
	ServerConfigInvalidNetDevClass
	ServerVfioDisabled
)

const (
	// server config fault codes
	ServerConfigUnknown Code = iota + 700
	ServerBadConfig
	ServerNoConfigPath
	ServerConfigBadControlPort
	ServerConfigBadAccessPoints
	ServerConfigEvenAccessPoints
	ServerConfigBadProvider
	ServerConfigNoEngines
	ServerConfigDuplicateFabric
	ServerConfigDuplicateLogFile
	ServerConfigDuplicateScmMount
	ServerConfigDuplicateScmDeviceList
	ServerConfigOverlappingBdevDeviceList
	ServerConfigFaultDomainInvalid
	ServerConfigFaultCallbackNotFound
	ServerConfigFaultCallbackBadPerms
	ServerConfigFaultCallbackFailed
	ServerConfigBothFaultPathAndCb
	ServerConfigFaultCallbackEmpty
	ServerConfigFaultDomainTooManyLayers
)

const (
	// SPDK library bindings codes
	SpdkUnknown Code = iota + 800
	SpdkCtrlrNoHealth
	SpdkBindingRetNull
	SpdkBindingFailed
)

const (
	// security fault codes
	SecurityUnknown Code = iota + 900
)<|MERGE_RESOLUTION|>--- conflicted
+++ resolved
@@ -102,11 +102,8 @@
 	ClientConnectionNoRoute
 	ClientConnectionRefused
 	ClientConnectionClosed
-<<<<<<< HEAD
 	ClientFormatRunningSystem
-=======
 )
->>>>>>> a8e4ad31
 
 const (
 	// server fault codes
