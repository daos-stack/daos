//
// (C) Copyright 2018-2020 Intel Corporation.
//
// Licensed under the Apache License, Version 2.0 (the "License");
// you may not use this file except in compliance with the License.
// You may obtain a copy of the License at
//
//    http://www.apache.org/licenses/LICENSE-2.0
//
// Unless required by applicable law or agreed to in writing, software
// distributed under the License is distributed on an "AS IS" BASIS,
// WITHOUT WARRANTIES OR CONDITIONS OF ANY KIND, either express or implied.
// See the License for the specific language governing permissions and
// limitations under the License.
//
// GOVERNMENT LICENSE RIGHTS-OPEN SOURCE SOFTWARE
// The Government's rights to use, modify, reproduce, release, perform, display,
// or disclose this software are subject to the terms of the Apache License as
// provided in Contract No. 8F-30005.
// Any reproduction of computer software, computer software documentation, or
// portions thereof marked with this legend must also reproduce the markings.
//

package code

// Code represents a stable fault code.
//
// NB: All control plane errors should register their codes in the
// following block in order to avoid conflicts.
type Code int

const (
	// general fault codes
	Unknown Code = iota
	MissingSoftwareDependency

	// generic storage fault codes
	StorageUnknown Code = iota + 100
	StorageAlreadyFormatted
	StorageFilesystemAlreadyMounted
	StorageDeviceAlreadyMounted
	StorageTargetAlreadyMounted

	// SCM fault codes
	ScmUnknown Code = iota + 200
	ScmFormatInvalidSize
	ScmFormatInvalidDeviceCount
	ScmFormatMissingMountpoint
	ScmFormatMissingDevice
	ScmFormatMissingParam
	ScmFormatConflictingParam
	ScmDiscoveryFailed

	// Bdev fault codes
	BdevUnknown Code = iota + 300
	BdevFormatUnknownClass
	BdevFormatFailure
	BdevFormatBadPciAddress

	// DAOS system fault codes
	SystemUnknown Code = iota + 400
	SystemMemberExists
	SystemMemberMissing
	SystemMemberChanged

	// client fault codes
	ClientUnknown Code = iota + 500
	ClientConfigBadControlPort
	ClientConfigBadAccessPoints

	// server fault codes
	ServerUnknown Code = iota + 600
	ServerBadConfig
	ServerNoConfigPath
	ServerConfigBadControlPort
	ServerConfigBadAccessPoints
	ServerConfigBadProvider
	ServerConfigNoServers
<<<<<<< HEAD
	ServerScmUnmanaged
=======
	ServerConfigDuplicateFabric
	ServerConfigDuplicateLogFile
	ServerConfigDuplicateScmMount
	ServerConfigDuplicateScmDeviceList
	ServerConfigOverlappingBdevDeviceList

	// spdk library bindings codes
	SpdkUnknown Code = iota + 700
	SpdkCtrlrNoHealth
	SpdkBindingRetNull
	SpdkBindingFailed
>>>>>>> 4984453d

	// security fault codes
	SecurityUnknown Code = iota + 900
)<|MERGE_RESOLUTION|>--- conflicted
+++ resolved
@@ -76,9 +76,7 @@
 	ServerConfigBadAccessPoints
 	ServerConfigBadProvider
 	ServerConfigNoServers
-<<<<<<< HEAD
 	ServerScmUnmanaged
-=======
 	ServerConfigDuplicateFabric
 	ServerConfigDuplicateLogFile
 	ServerConfigDuplicateScmMount
@@ -90,7 +88,6 @@
 	SpdkCtrlrNoHealth
 	SpdkBindingRetNull
 	SpdkBindingFailed
->>>>>>> 4984453d
 
 	// security fault codes
 	SecurityUnknown Code = iota + 900
