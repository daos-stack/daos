//
// (C) Copyright 2018-2021 Intel Corporation.
//
// SPDX-License-Identifier: BSD-2-Clause-Patent
//

// Package code is a central repository for all control plane fault codes.
package code

import (
	"encoding/json"
	"strconv"
)

// Code represents a stable fault code.
//
// NB: All control plane errors should register their codes in the
// following block in order to avoid conflicts.
//
// Also note that new codes should always be added at the bottom of
// their respective blocks. This ensures stability of fault codes
// over time.
type Code int

// UnmarshalJSON implements a custom unmarshaler
// to convert an int or string code to a Code.
func (c *Code) UnmarshalJSON(data []byte) (err error) {
	var ic int
	if err = json.Unmarshal(data, &ic); err == nil {
		*c = Code(ic)
		return
	}

	var sc string
	if err = json.Unmarshal(data, &sc); err != nil {
		return
	}

	if ic, err = strconv.Atoi(sc); err == nil {
		*c = Code(ic)
	}
	return
}

const (
	// general fault codes
	Unknown Code = iota
	MissingSoftwareDependency
	BadVersionSoftwareDependency
	PrivilegedHelperNotPrivileged
	PrivilegedHelperNotAvailable
	PrivilegedHelperRequestFailed
)

const (
	// generic storage fault codes
	StorageUnknown Code = iota + 100
	StorageAlreadyFormatted
	StorageFilesystemAlreadyMounted
	StorageDeviceAlreadyMounted
	StorageTargetAlreadyMounted
)

const (
	// SCM fault codes
	ScmUnknown Code = iota + 200
	ScmFormatInvalidSize
	ScmFormatInvalidDeviceCount
	ScmFormatMissingMountpoint
	ScmFormatMissingDevice
	ScmFormatMissingParam
	ScmFormatConflictingParam
	ScmDiscoveryFailed
	ScmDuplicatesInDeviceList
	ScmNoDevicesMatchFilter
)

const (
	// Bdev fault codes
	BdevUnknown Code = iota + 300
	BdevFormatUnknownClass
	BdevFormatFailure
	BdevBadPCIAddress
	BdevPCIAddressNotFound
	BdevDuplicatesInDeviceList
	BdevNoDevicesMatchFilter
)

const (
	// DAOS system fault codes
	SystemUnknown Code = iota + 400
	SystemBadFaultDomainDepth
)

const (
	// client fault codes
	ClientUnknown Code = iota + 500
	ClientConfigBadControlPort
	ClientConfigBadAccessPoints
	ClientConfigEmptyHostList
	ClientConnectionBadHost
	ClientConnectionNoRoute
	ClientConnectionRefused
	ClientConnectionClosed
<<<<<<< HEAD
)
=======
	ClientFormatRunningSystem
>>>>>>> 7450d33c

const (
	// server fault codes
	ServerUnknown Code = iota + 600
	ServerScmUnmanaged
	ServerBdevNotFound
	ServerIommuDisabled
	ServerWrongSystem
	ServerPoolScmTooSmall
	ServerPoolNvmeTooSmall
	ServerPoolInvalidRanks
	ServerPoolInvalidServiceReps
	ServerPoolDuplicateLabel
	ServerInsufficientFreeHugePages
	ServerHarnessNotStarted
	ServerDataPlaneNotStarted
	ServerInstancesNotStopped
	ServerConfigInvalidNetDevClass
	ServerVfioDisabled
)

const (
	// server config fault codes
	ServerConfigUnknown Code = iota + 700
	ServerBadConfig
	ServerNoConfigPath
	ServerConfigBadControlPort
	ServerConfigBadAccessPoints
	ServerConfigEvenAccessPoints
	ServerConfigBadProvider
	ServerConfigNoEngines
	ServerConfigDuplicateFabric
	ServerConfigDuplicateLogFile
	ServerConfigDuplicateScmMount
	ServerConfigDuplicateScmDeviceList
	ServerConfigOverlappingBdevDeviceList
	ServerConfigFaultDomainInvalid
	ServerConfigFaultCallbackNotFound
	ServerConfigFaultCallbackBadPerms
	ServerConfigFaultCallbackFailed
	ServerConfigBothFaultPathAndCb
	ServerConfigFaultCallbackEmpty
	ServerConfigFaultDomainTooManyLayers
)

const (
	// SPDK library bindings codes
	SpdkUnknown Code = iota + 800
	SpdkCtrlrNoHealth
	SpdkBindingRetNull
	SpdkBindingFailed
)

const (
	// security fault codes
	SecurityUnknown Code = iota + 900
)<|MERGE_RESOLUTION|>--- conflicted
+++ resolved
@@ -102,11 +102,8 @@
 	ClientConnectionNoRoute
 	ClientConnectionRefused
 	ClientConnectionClosed
-<<<<<<< HEAD
+	ClientFormatRunningSystem
 )
-=======
-	ClientFormatRunningSystem
->>>>>>> 7450d33c
 
 const (
 	// server fault codes
