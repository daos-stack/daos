//
// (C) Copyright 2018-2023 Intel Corporation.
//
// SPDX-License-Identifier: BSD-2-Clause-Patent
//

// Package code is a central repository for all control plane fault codes.
package code

import (
	"encoding/json"
	"strconv"
)

// Code represents a stable fault code.
//
// NB: All control plane errors should register their codes in the
// following block in order to avoid conflicts.
//
// Also note that new codes should always be added at the bottom of
// their respective blocks. This ensures stability of fault codes
// over time.
type Code int

// UnmarshalJSON implements a custom unmarshaler
// to convert an int or string code to a Code.
func (c *Code) UnmarshalJSON(data []byte) (err error) {
	var ic int
	if err = json.Unmarshal(data, &ic); err == nil {
		*c = Code(ic)
		return
	}

	var sc string
	if err = json.Unmarshal(data, &sc); err != nil {
		return
	}

	if ic, err = strconv.Atoi(sc); err == nil {
		*c = Code(ic)
	}
	return
}

// general fault codes
const (
	Unknown Code = iota
	MissingSoftwareDependency
	BadVersionSoftwareDependency
	PrivilegedHelperNotPrivileged
	PrivilegedHelperNotAvailable
	PrivilegedHelperRequestFailed
)

// generic storage fault codes
const (
	StorageUnknown Code = iota + 100
	StorageAlreadyFormatted
	StorageFilesystemAlreadyMounted
	StorageDeviceAlreadyMounted
	StorageTargetAlreadyMounted
	StoragePathAccessDenied
)

// SCM fault codes
const (
	ScmUnknown Code = iota + 200
	ScmFormatInvalidSize
	ScmFormatInvalidDeviceCount
	ScmFormatMissingMountpoint
	ScmFormatMissingDevice
	ScmFormatMissingParam
	ScmFormatConflictingParam
	ScmPathAccessDenied
	ScmDiscoveryFailed
	ScmDuplicatesInDeviceList
	ScmNoDevicesMatchFilter
	ScmNoPMem
	ScmBadRegion
	ScmInvalidPMem
	ScmRamdiskLowMem
	ScmConfigTierMissing
)

// Bdev fault codes
const (
	BdevUnknown Code = iota + 300
	BdevFormatUnknownClass
	BdevFormatFailure
	BdevBadPCIAddress
	BdevNotFound
	BdevDuplicatesInDeviceList
	BdevNoDevicesMatchFilter
	BdevAccelEngineUnknown
	BdevConfigOptFlagUnknown
	BdevConfigTierTypeMismatch
	BdevNonRootVFIODisable
	BdevNoIOMMU
	BdevConfigRolesWithDCPM
	BdevConfigRolesBadNr
	BdevConfigRolesMissing
	BdevConfigMultiTierWithoutRoles
	BdevConfigBadNrTiersWithRoles
	BdevConfigControlMetadataNoRoles
	BdevConfigRolesNoControlMetadata
	BdevConfigRolesWalDataNoMeta
)

// DAOS system fault codes
const (
	SystemUnknown Code = iota + 400
	SystemBadFaultDomainDepth
	SystemPoolLocked
)

// client fault codes
const (
	ClientUnknown Code = iota + 500
	ClientConfigBadControlPort
	ClientConfigBadAccessPoints
	ClientConfigEmptyHostList
	ClientConnectionBadHost
	ClientConnectionNoRoute
	ClientConnectionRefused
	ClientConnectionClosed
	ClientConnectionTimedOut
	ClientFormatRunningSystem
	ClientRpcTimeout
	ClientConfigVMDImbalance
)

// server fault codes
const (
	ServerUnknown Code = iota + 600
	ServerScmUnmanaged
	ServerIommuDisabled
	ServerWrongSystem
	ServerPoolScmTooSmall
	ServerPoolNvmeTooSmall
	ServerPoolInvalidRanks
	ServerPoolInvalidNumRanks
	ServerPoolInvalidServiceReps
	ServerPoolDuplicateLabel
	ServerHarnessNotStarted
	ServerDataPlaneNotStarted
	ServerInstancesNotStopped
	ServerConfigInvalidNetDevClass
	ServerVfioDisabled
	ServerPoolNoLabel
	ServerIncompatibleComponents
	ServerNoCompatibilityInsecure
	ServerPoolHasContainers
)

// server config fault codes
const (
	ServerConfigUnknown Code = iota + 700
	ServerBadConfig
	ServerNoConfigPath
	ServerConfigBadControlPort
	ServerConfigBadTelemetryPort
	ServerConfigBadAccessPoints
	ServerConfigEvenAccessPoints
	ServerConfigBadProvider
	ServerConfigNoEngines
	ServerConfigDuplicateFabric
	ServerConfigDuplicateLogFile
	ServerConfigDuplicateScmMount
	ServerConfigDuplicateScmDeviceList
	ServerConfigOverlappingBdevDeviceList
	ServerConfigBdevCountMismatch
	ServerConfigTargetCountMismatch
	ServerConfigHelperStreamCountMismatch
	ServerConfigFaultDomainInvalid
	ServerConfigFaultCallbackNotFound
	ServerConfigFaultCallbackInsecure
	ServerConfigFaultCallbackBadPerms
	ServerConfigFaultCallbackFailed
	ServerConfigBothFaultPathAndCb
	ServerConfigFaultCallbackEmpty
	ServerConfigFaultDomainTooManyLayers
	ServerConfigNrHugepagesOutOfRange
	ServerConfigHugepagesDisabled
	ServerConfigVMDSettingDuplicate
	ServerConfigEngineNUMAImbalance
	ServerConfigControlMetadataNoPath
	ServerConfigRamdiskUnderMinMem
	ServerConfigRamdiskOverMaxMem
	ServerConfigScmDiffClass
	ServerConfigEngineBdevRolesMismatch
)

// SPDK library bindings codes
const (
	SpdkUnknown Code = iota + 800
	SpdkCtrlrNoHealth
	SpdkBindingRetNull
	SpdkBindingFailed
)

// security fault codes
const (
	SecurityUnknown Code = iota + 900
	SecurityMissingCertFile
	SecurityUnreadableCertFile
	SecurityInvalidCert
)

<<<<<<< HEAD
// System Checker codes
const (
	SystemCheckerUnknown Code = iota + 1000
	SystemCheckerInvalidMemberStates
	SystemCheckerNotEnabled
	SystemCheckerEnabled
=======
const (
	ControlMetadataUnknown Code = iota + 1000
	ControlMetadataBadFilesystem
>>>>>>> cf1061f7
)<|MERGE_RESOLUTION|>--- conflicted
+++ resolved
@@ -206,16 +206,15 @@
 	SecurityInvalidCert
 )
 
-<<<<<<< HEAD
+const (
+	ControlMetadataUnknown Code = iota + 1000
+	ControlMetadataBadFilesystem
+)
+
 // System Checker codes
 const (
-	SystemCheckerUnknown Code = iota + 1000
+	SystemCheckerUnknown Code = iota + 1100
 	SystemCheckerInvalidMemberStates
 	SystemCheckerNotEnabled
 	SystemCheckerEnabled
-=======
-const (
-	ControlMetadataUnknown Code = iota + 1000
-	ControlMetadataBadFilesystem
->>>>>>> cf1061f7
 )