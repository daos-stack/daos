//
// (C) Copyright 2018-2024 Intel Corporation.
//
// SPDX-License-Identifier: BSD-2-Clause-Patent
//

// Package code is a central repository for all control plane fault codes.
package code

import (
	"encoding/json"
	"strconv"
)

// Code represents a stable fault code.
//
// NB: All control plane errors should register their codes in the
// following block in order to avoid conflicts.
//
// Also note that new codes should always be added at the bottom of
// their respective blocks. This ensures stability of fault codes
// over time.
type Code int

// UnmarshalJSON implements a custom unmarshaler
// to convert an int or string code to a Code.
func (c *Code) UnmarshalJSON(data []byte) (err error) {
	var ic int
	if err = json.Unmarshal(data, &ic); err == nil {
		*c = Code(ic)
		return
	}

	var sc string
	if err = json.Unmarshal(data, &sc); err != nil {
		return
	}

	if ic, err = strconv.Atoi(sc); err == nil {
		*c = Code(ic)
	}
	return
}

// general fault codes
const (
	Unknown Code = iota
	MissingSoftwareDependency
	BadVersionSoftwareDependency
	PrivilegedHelperNotPrivileged
	PrivilegedHelperNotAvailable
	PrivilegedHelperRequestFailed
	SocketFileInUse
)

// generic storage fault codes
const (
	StorageUnknown Code = iota + 100
	StorageAlreadyFormatted
	StorageFilesystemAlreadyMounted
	StorageDeviceAlreadyMounted
	StorageTargetAlreadyMounted
	StoragePathAccessDenied
	StorageDeviceWithFsNoMountpoint
)

// SCM fault codes
const (
	ScmUnknown Code = iota + 200
	ScmFormatInvalidSize
	ScmFormatInvalidDeviceCount
	ScmFormatMissingMountpoint
	ScmFormatMissingDevice
	ScmFormatMissingParam
	ScmFormatConflictingParam
	ScmPathAccessDenied
	ScmDiscoveryFailed
	ScmDuplicatesInDeviceList
	ScmNoDevicesMatchFilter
	ScmNoPMem
	ScmBadRegion
	ScmInvalidPMem
	ScmRamdiskLowMem
	ScmRamdiskBadSize
	ScmConfigTierMissing
)

// Bdev fault codes
const (
	BdevUnknown Code = iota + 300
	BdevFormatUnknownClass
	BdevFormatFailure
	BdevBadPCIAddress
	BdevNotFound
	BdevDuplicatesInDeviceList
	BdevNoDevicesMatchFilter
	BdevAccelEngineUnknown
	BdevConfigOptFlagUnknown
	BdevConfigTierTypeMismatch
	BdevNonRootVFIODisable
	BdevNoIOMMU
	BdevConfigRolesWithDCPM
	BdevConfigRolesBadNr
	BdevConfigRolesMissing
	BdevConfigMultiTierWithoutRoles
	BdevConfigBadNrTiersWithRoles
	BdevConfigControlMetadataNoRoles
	BdevConfigRolesNoControlMetadata
	BdevConfigRolesWalDataNoMeta
)

// DAOS system fault codes
const (
	SystemUnknown Code = iota + 400
	SystemBadFaultDomainDepth
	SystemPoolLocked
)

// client fault codes
const (
	ClientUnknown Code = iota + 500
	ClientConfigBadControlPort
	ClientConfigBadAccessPoints
	ClientConfigEmptyHostList
	ClientConnectionBadHost
	ClientConnectionNoRoute
	ClientConnectionRefused
	ClientConnectionClosed
	ClientConnectionTimedOut
	ClientFormatRunningSystem
	ClientRpcTimeout
	ClientConfigVMDImbalance
)

// server fault codes
const (
	ServerUnknown Code = iota + 600
	ServerScmUnmanaged
	ServerIommuDisabled
	ServerWrongSystem
	ServerPoolScmTooSmall
	ServerPoolNvmeTooSmall
	ServerPoolInvalidRanks
	ServerPoolInvalidNumRanks
	ServerPoolInvalidServiceReps
	ServerPoolDuplicateLabel
	ServerHarnessNotStarted
	ServerDataPlaneNotStarted
	ServerInstancesNotStopped
	ServerConfigInvalidNetDevClass
	ServerVfioDisabled
	ServerPoolNoLabel
	ServerIncompatibleComponents
	ServerNoCompatibilityInsecure
	ServerPoolHasContainers
	ServerHugepagesDisabled
<<<<<<< HEAD
	ServerPoolMemRatioNoRoles
=======
	ServerBadFaultDomainLabels
>>>>>>> d9a01d93
)

// server config fault codes
const (
	ServerConfigUnknown Code = iota + 700
	ServerBadConfig
	ServerNoConfigPath
	ServerConfigBadControlPort
	ServerConfigBadTelemetryPort
	ServerConfigBadAccessPoints
	ServerConfigEvenAccessPoints
	ServerConfigBadProvider
	ServerConfigNoEngines
	ServerConfigDuplicateFabric
	ServerConfigDuplicateLogFile
	ServerConfigDuplicateScmMount
	ServerConfigDuplicateScmDeviceList
	ServerConfigOverlappingBdevDeviceList
	ServerConfigBdevCountMismatch
	ServerConfigTargetCountMismatch
	ServerConfigHelperStreamCountMismatch
	ServerConfigFaultDomainInvalid
	ServerConfigFaultCallbackNotFound
	ServerConfigFaultCallbackInsecure
	ServerConfigFaultCallbackBadPerms
	ServerConfigFaultCallbackFailed
	ServerConfigBothFaultPathAndCb
	ServerConfigFaultCallbackEmpty
	ServerConfigFaultDomainTooManyLayers
	ServerConfigNrHugepagesOutOfRange
	ServerConfigHugepagesDisabledWithBdevs
	ServerConfigVMDSettingDuplicate
	ServerConfigEngineNUMAImbalance
	ServerConfigControlMetadataNoPath
	ServerConfigRamdiskUnderMinMem
	ServerConfigRamdiskOverMaxMem
	ServerConfigScmDiffClass
	ServerConfigEngineBdevRolesMismatch
	ServerConfigSysRsvdZero
)

// SPDK library bindings codes
const (
	SpdkUnknown Code = iota + 800
	SpdkCtrlrNoHealth
	SpdkBindingRetNull
	SpdkBindingFailed
)

// security fault codes
const (
	SecurityUnknown Code = iota + 900
	SecurityMissingCertFile
	SecurityUnreadableCertFile
	SecurityInvalidCert
)

const (
	ControlMetadataUnknown Code = iota + 1000
	ControlMetadataBadFilesystem
)

// System Checker codes
const (
	SystemCheckerUnknown Code = iota + 1100
	SystemCheckerInvalidMemberStates
	SystemCheckerNotEnabled
	SystemCheckerEnabled
)<|MERGE_RESOLUTION|>--- conflicted
+++ resolved
@@ -154,11 +154,8 @@
 	ServerNoCompatibilityInsecure
 	ServerPoolHasContainers
 	ServerHugepagesDisabled
-<<<<<<< HEAD
 	ServerPoolMemRatioNoRoles
-=======
 	ServerBadFaultDomainLabels
->>>>>>> d9a01d93
 )
 
 // server config fault codes
