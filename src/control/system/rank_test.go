//
// (C) Copyright 2019-2020 Intel Corporation.
//
// Licensed under the Apache License, Version 2.0 (the "License");
// you may not use this file except in compliance with the License.
// You may obtain a copy of the License at
//
//    http://www.apache.org/licenses/LICENSE-2.0
//
// Unless required by applicable law or agreed to in writing, software
// distributed under the License is distributed on an "AS IS" BASIS,
// WITHOUT WARRANTIES OR CONDITIONS OF ANY KIND, either express or implied.
// See the License for the specific language governing permissions and
// limitations under the License.
//
// GOVERNMENT LICENSE RIGHTS-OPEN SOURCE SOFTWARE
// The Government's rights to use, modify, reproduce, release, perform, display,
// or disclose this software are subject to the terms of the Apache License as
// provided in Contract No. 8F-30005.
// Any reproduction of computer software, computer software documentation, or
// portions thereof marked with this legend must also reproduce the markings.
//

package system

import (
	"fmt"
	"math"
	"testing"

	"github.com/daos-stack/daos/src/control/common"
	"github.com/google/go-cmp/cmp"
	"github.com/pkg/errors"
)

func TestSystem_RankYaml(t *testing.T) {
	for name, tc := range map[string]struct {
		in      uint32
		out     *Rank
		wantErr error
	}{
		"good": {
			in:  42,
			out: NewRankPtr(42),
		},
		"bad": {
			in:      uint32(NilRank),
			wantErr: errors.New("out of range"),
		},
		"min": {
			in:  0,
			out: NewRankPtr(0),
		},
		"max": {
			in:  uint32(MaxRank),
			out: NewRankPtr(uint32(MaxRank)),
		},
	} {
		t.Run(name, func(t *testing.T) {
			var r Rank

			// we don't really need to test YAML; just
			// verify that our UnmarshalYAML func works.
			unmarshal := func(dest interface{}) error {
				destRank, ok := dest.(*uint32)
				if !ok {
					return errors.New("dest is not *uint32")
				}
				*destRank = tc.in
				return nil
			}
			gotErr := r.UnmarshalYAML(unmarshal)

			common.CmpErr(t, tc.wantErr, gotErr)
			if tc.wantErr != nil {
				return
			}

			if diff := cmp.Diff(tc.out.String(), r.String()); diff != "" {
				t.Fatalf("unexpected value (-want, +got):\n%s\n", diff)
			}
		})
	}
}

func TestSystem_RankStringer(t *testing.T) {
	for name, tc := range map[string]struct {
		r      *Rank
		expStr string
	}{
		"nil": {
			expStr: "NilRank",
		},
		"NilRank": {
			r:      NewRankPtr(uint32(NilRank)),
			expStr: "NilRank",
		},
		"max": {
			r:      NewRankPtr(uint32(MaxRank)),
			expStr: fmt.Sprintf("%d", math.MaxUint32-1),
		},
	} {
		t.Run(name, func(t *testing.T) {
			gotStr := fmt.Sprintf("%s", tc.r)
			if tc.r != nil {
				r := *tc.r
				// Annoyingly, we have to either explicitly call String()
				// or take a reference in order to get the Stringer implementation
				// on the non-pointer type alias.
				gotStr = fmt.Sprintf("%s", r.String())
			}
			if diff := cmp.Diff(tc.expStr, gotStr); diff != "" {
				t.Fatalf("unexpected String() (-want, +got):\n%s\n", diff)
			}
		})
	}
}

func TestSystem_FmtCast(t *testing.T) {
	for name, tc := range map[string]struct {
		r      Rank
		expStr string
	}{
		"Rank 42": {
			r:      Rank(42),
			expStr: "42",
		},
		"NilRank": {
			r:      NilRank,
			expStr: fmt.Sprintf("%d", math.MaxUint32),
		},
		"MaxRank": {
			r:      MaxRank,
			expStr: fmt.Sprintf("%d", math.MaxUint32-1),
		},
	} {
		t.Run(name, func(t *testing.T) {
			gotStr := fmt.Sprintf("%d", tc.r)
			if diff := cmp.Diff(tc.expStr, gotStr); diff != "" {
				t.Fatalf("unexpected String() (-want, +got):\n%s\n", diff)
			}
		})
	}
}

func TestSytem_RankUint32(t *testing.T) {
	for name, tc := range map[string]struct {
		r      *Rank
		expVal uint32
	}{
		"nil": {
			expVal: uint32(NilRank),
		},
		"NilRank": {
			r:      NewRankPtr(uint32(NilRank)),
			expVal: math.MaxUint32,
		},
		"MaxRank": {
			r:      NewRankPtr(uint32(MaxRank)),
			expVal: math.MaxUint32 - 1,
		},
	} {
		t.Run(name, func(t *testing.T) {
			gotVal := tc.r.Uint32()
			if tc.r != nil {
				r := *tc.r
				gotVal = r.Uint32()
			}
			if diff := cmp.Diff(tc.expVal, gotVal); diff != "" {
				t.Fatalf("unexpected value (-want, +got):\n%s\n", diff)
			}
		})
	}
}

func TestSystem_RankEquals(t *testing.T) {
	for name, tc := range map[string]struct {
		a         *Rank
		b         Rank
		expEquals bool
	}{
		"a is nil": {
			b:         Rank(1),
			expEquals: false,
		},
		"a == b": {
			a:         NewRankPtr(1),
			b:         Rank(1),
			expEquals: true,
		},
		"a != b": {
			a:         NewRankPtr(1),
			b:         Rank(2),
			expEquals: false,
		},
		"MaxRank": {
			a:         NewRankPtr(math.MaxUint32 - 1),
			b:         MaxRank,
			expEquals: true,
		},
		"NilRank": {
			a:         NewRankPtr(math.MaxUint32),
			b:         NilRank,
			expEquals: true,
		},
		"nil == NilRank": {
			b:         NilRank,
			expEquals: true,
		},
	} {
		t.Run(name, func(t *testing.T) {
			gotEquals := tc.a.Equals(tc.b)
			if gotEquals != tc.expEquals {
				t.Fatalf("expected %v.Equals(%v) to be %t, but was %t", tc.a, tc.b, tc.expEquals, gotEquals)
			}
		})
	}
}

func TestSystem_NonPointerRankEquals(t *testing.T) {
	for name, tc := range map[string]struct {
		a         Rank
		b         Rank
		expEquals bool
	}{
		"a == b": {
			a:         Rank(1),
			b:         Rank(1),
			expEquals: true,
		},
		"a != b": {
			a:         Rank(1),
			b:         Rank(2),
			expEquals: false,
		},
		"MaxRank": {
			a:         MaxRank,
			b:         Rank(math.MaxUint32 - 1),
			expEquals: true,
		},
		"NilRank": {
			a:         NilRank,
			b:         Rank(math.MaxUint32),
			expEquals: true,
		},
	} {
		t.Run(name, func(t *testing.T) {
			gotEquals := tc.a.Equals(tc.b)
			if gotEquals != tc.expEquals {
				t.Fatalf("expected %v.Equals(%v) to be %t, but was %t", tc.a, tc.b, tc.expEquals, gotEquals)
			}
		})
	}
}

func TestSystem_RankRemoveFromList(t *testing.T) {
	for name, tc := range map[string]struct {
		r        Rank
		rl       []Rank
		expRanks []Rank
	}{
		"no list": {
			r:        Rank(1),
			rl:       []Rank{},
			expRanks: []Rank{},
		},
		"present": {
			r:        Rank(1),
			rl:       []Rank{Rank(0), Rank(1)},
			expRanks: []Rank{Rank(0)},
		},
		"absent": {
			r:        Rank(1),
			rl:       []Rank{Rank(0), Rank(2)},
			expRanks: []Rank{Rank(0), Rank(2)},
		},
	} {
		t.Run(name, func(t *testing.T) {
			gotList := tc.r.RemoveFromList(tc.rl)
			common.AssertEqual(t, tc.expRanks, gotList, name)
		})
	}
}

func TestSystem_RankInList(t *testing.T) {
	for name, tc := range map[string]struct {
		r       Rank
		rl      []Rank
		expBool bool
	}{
		"no list": {
			r:       Rank(1),
			rl:      []Rank{},
			expBool: false,
		},
		"present": {
			r:       Rank(1),
			rl:      []Rank{Rank(0), Rank(1)},
			expBool: true,
		},
		"absent": {
			r:       Rank(1),
			rl:      []Rank{Rank(0), Rank(2)},
			expBool: false,
		},
	} {
		t.Run(name, func(t *testing.T) {
			gotBool := tc.r.InList(tc.rl)
			common.AssertEqual(t, tc.expBool, gotBool, name)
		})
	}
}

func TestSystem_RanksToUint32(t *testing.T) {
	for name, tc := range map[string]struct {
		rl       []Rank
		expRanks []uint32
	}{
		"nil list": {
			rl:       nil,
			expRanks: []uint32{},
		},
		"no list": {
			rl:       []Rank{},
			expRanks: []uint32{},
		},
		"with list": {
			rl:       []Rank{Rank(0), Rank(1), Rank(2)},
			expRanks: []uint32{0, 1, 2},
		},
		"NilRank in list": {
			rl:       []Rank{Rank(0), Rank(2), NilRank},
			expRanks: []uint32{0, 2, 0xffffffff},
		},
	} {
		t.Run(name, func(t *testing.T) {
			gotList := RanksToUint32(tc.rl)
			common.AssertEqual(t, tc.expRanks, gotList, name)
		})
	}
}

func TestSystem_RanksFromUint32(t *testing.T) {
	for name, tc := range map[string]struct {
		expRanks []Rank
		rl       []uint32
	}{
		"nil list": {
			rl:       nil,
			expRanks: []Rank{},
		},
		"no list": {
			rl:       []uint32{},
			expRanks: []Rank{},
		},
		"with list": {
			rl:       []uint32{0, 1, 2},
			expRanks: []Rank{Rank(0), Rank(1), Rank(2)},
		},
		"NilRank in list": {
			rl:       []uint32{0, 2, 0xffffffff},
			expRanks: []Rank{Rank(0), Rank(2), NilRank},
		},
	} {
		t.Run(name, func(t *testing.T) {
			gotList := RanksFromUint32(tc.rl)
			common.AssertEqual(t, tc.expRanks, gotList, name)
		})
	}
}

<<<<<<< HEAD
func TestSystem_CheckRankMembership(t *testing.T) {
=======
func TestSystem_DedupeRanks(t *testing.T) {
	for name, tc := range map[string]struct {
		inList     []Rank
		expOutlist []Rank
	}{
		"nil input": {
			expOutlist: []Rank{},
		},
		"empty input": {
			inList:     []Rank{},
			expOutlist: []Rank{},
		},
		"dupes": {
			inList:     []Rank{0, 1, 2, 2, 3, 4, 4, 0},
			expOutlist: []Rank{0, 1, 2, 3, 4},
		},
	} {
		t.Run(name, func(t *testing.T) {
			gotOutlist, err := DedupeRanks(tc.inList)
			if err != nil {
				t.Fatal(err)
			}

			if diff := cmp.Diff(tc.expOutlist, gotOutlist); diff != "" {
				t.Fatalf("unexpected output (-want, +got):\n%s\n", diff)
			}
		})
	}
}

func TestSystem_TestRankMembership(t *testing.T) {
>>>>>>> e5336287
	for name, tc := range map[string]struct {
		members    []Rank
		test       []Rank
		expMissing []Rank
	}{
		"empty": {},
		"no members": {
			test:       []Rank{1},
			expMissing: []Rank{1},
		},
		"empty test": {
			members: []Rank{0},
		},
		"no missing": {
			members: []Rank{0},
			test:    []Rank{0},
		},
		"one missing": {
			members:    []Rank{0},
			test:       []Rank{1},
			expMissing: []Rank{1},
		},
<<<<<<< HEAD
		"overlap": {
			members:    []Rank{0, 1},
			test:       []Rank{1, 2},
			expMissing: []Rank{2},
		},
	} {
		t.Run(name, func(t *testing.T) {
			gotMissing := CheckRankMembership(tc.members, tc.test)
=======
	} {
		t.Run(name, func(t *testing.T) {
			gotMissing := TestRankMembership(tc.members, tc.test)
>>>>>>> e5336287

			if diff := cmp.Diff(tc.expMissing, gotMissing); diff != "" {
				t.Fatalf("unexpected missing ranks (-want, +got):\n%s\n", diff)
			}
		})
	}
}<|MERGE_RESOLUTION|>--- conflicted
+++ resolved
@@ -369,9 +369,6 @@
 	}
 }
 
-<<<<<<< HEAD
-func TestSystem_CheckRankMembership(t *testing.T) {
-=======
 func TestSystem_DedupeRanks(t *testing.T) {
 	for name, tc := range map[string]struct {
 		inList     []Rank
@@ -403,7 +400,6 @@
 }
 
 func TestSystem_TestRankMembership(t *testing.T) {
->>>>>>> e5336287
 	for name, tc := range map[string]struct {
 		members    []Rank
 		test       []Rank
@@ -426,7 +422,6 @@
 			test:       []Rank{1},
 			expMissing: []Rank{1},
 		},
-<<<<<<< HEAD
 		"overlap": {
 			members:    []Rank{0, 1},
 			test:       []Rank{1, 2},
@@ -434,12 +429,7 @@
 		},
 	} {
 		t.Run(name, func(t *testing.T) {
-			gotMissing := CheckRankMembership(tc.members, tc.test)
-=======
-	} {
-		t.Run(name, func(t *testing.T) {
 			gotMissing := TestRankMembership(tc.members, tc.test)
->>>>>>> e5336287
 
 			if diff := cmp.Diff(tc.expMissing, gotMissing); diff != "" {
 				t.Fatalf("unexpected missing ranks (-want, +got):\n%s\n", diff)
