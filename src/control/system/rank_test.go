--- conflicted
+++ resolved
@@ -397,8 +397,6 @@
 			}
 		})
 	}
-<<<<<<< HEAD
-=======
 }
 
 func TestSystem_TestRankMembership(t *testing.T) {
@@ -433,5 +431,4 @@
 			}
 		})
 	}
->>>>>>> e5336287
 }