//
// (C) Copyright 2019-2020 Intel Corporation.
//
// Licensed under the Apache License, Version 2.0 (the "License");
// you may not use this file except in compliance with the License.
// You may obtain a copy of the License at
//
//    http://www.apache.org/licenses/LICENSE-2.0
//
// Unless required by applicable law or agreed to in writing, software
// distributed under the License is distributed on an "AS IS" BASIS,
// WITHOUT WARRANTIES OR CONDITIONS OF ANY KIND, either express or implied.
// See the License for the specific language governing permissions and
// limitations under the License.
//
// GOVERNMENT LICENSE RIGHTS-OPEN SOURCE SOFTWARE
// The Government's rights to use, modify, reproduce, release, perform, display,
// or disclose this software are subject to the terms of the Apache License as
// provided in Contract No. 8F-30005.
// Any reproduction of computer software, computer software documentation, or
// portions thereof marked with this legend must also reproduce the markings.
//

package system

import (
	"math"
	"strconv"

	"github.com/daos-stack/daos/src/control/common/proto/convert"
	"github.com/pkg/errors"
)

// Rank is used to uniquely identify a server within a cluster
type Rank uint32

const (
	// MaxRank is the largest valid Rank value.
	MaxRank Rank = math.MaxUint32 - 1
	// NilRank is an undefined Rank (0 is a valid Rank).
	NilRank Rank = math.MaxUint32
)

// NewRankPtr creates a Rank representation of
// the given uint32 and returns a pointer to it.
func NewRankPtr(in uint32) *Rank {
	r := Rank(in)
	return &r
}

func (r *Rank) String() string {
	switch {
	case r == nil:
		return "NilRank"
	case r.Equals(NilRank):
		return "NilRank"
	default:
		return strconv.FormatUint(uint64(*r), 10)
	}
}

// Uint32 returns a uint32 representation of the Rank.
func (r *Rank) Uint32() uint32 {
	if r == nil {
		return uint32(NilRank)
	}
	return uint32(*r)
}

// UnmarshalYAML converts YAML representation into a system Rank.
func (r *Rank) UnmarshalYAML(unmarshal func(interface{}) error) error {
	var i uint32
	if err := unmarshal(&i); err != nil {
		return err
	}
	if err := checkRank(Rank(i)); err != nil {
		return err
	}
	*r = Rank(i)
	return nil
}

// Equals compares this rank to the given rank.
func (r *Rank) Equals(other Rank) bool {
	if r == nil {
		return other.Equals(NilRank)
	}
	return *r == other
}

func checkRank(r Rank) error {
	if r == NilRank {
		return errors.Errorf("rank %d out of range [0, %d]", r, MaxRank)
	}
	return nil
}

// InList checks rank is present in provided rank list.
func (r *Rank) InList(ranks []Rank) bool {
	for _, rank := range ranks {
		if r.Equals(rank) {
			return true
		}
	}

	return false
}

// RemoveFromList removes given rank from provided list
// and returns modified list.
//
// Ignores miss in list.
func (r *Rank) RemoveFromList(ranks []Rank) []Rank {
	rankList := make([]Rank, 0, len(ranks))
	for _, rank := range ranks {
		if r.Equals(rank) {
			continue // skip this rank
		}
		rankList = append(rankList, rank)
	}

	return rankList
}

// RanksToUint32 is a convenience method to convert this
// slice of system ranks to a slice of uint32 ranks.
func RanksToUint32(ranks []Rank) (uint32Ranks []uint32) {
	if ranks == nil {
		ranks = []Rank{}
	}
	if err := convert.Types(ranks, &uint32Ranks); err != nil {
		return nil
	}

	return
}

// RanksFromUint32 is a convenience method to convert this
// slice of uint32 ranks to a slice of system ranks.
func RanksFromUint32(ranks []uint32) (sysRanks []Rank) {
	if ranks == nil {
		ranks = []uint32{}
	}
	if err := convert.Types(ranks, &sysRanks); err != nil {
		return nil
	}

	return
}

<<<<<<< HEAD
// CheckRankMembership compares two Rank slices and returns a
// Rank slice with any ranks found in the second slice that do
// not exist in the first slice.
func CheckRankMembership(members, toTest []Rank) (missing []Rank) {
=======
// DedupeRanks takes a Rank slice and returns a copy
// that has been sorted with duplicates removed.
func DedupeRanks(in []Rank) ([]Rank, error) {
	set, err := CreateRankSet("")
	if err != nil {
		return nil, err
	}
	for _, r := range in {
		if err := set.Add(r); err != nil {
			return nil, err
		}
	}
	return set.Ranks(), nil
}

// TestRankMembership compares two Rank slices and returns a
// Rank slice with any ranks found in the second slice that do
// not exist in the first slice.
func TestRankMembership(members, toTest []Rank) (missing []Rank) {
>>>>>>> e5336287
	mm := make(map[Rank]struct{})
	for _, m := range members {
		mm[m] = struct{}{}
	}

	for _, m := range toTest {
		if _, found := mm[m]; !found {
			missing = append(missing, m)
		}
	}

	return
}<|MERGE_RESOLUTION|>--- conflicted
+++ resolved
@@ -148,12 +148,6 @@
 	return
 }
 
-<<<<<<< HEAD
-// CheckRankMembership compares two Rank slices and returns a
-// Rank slice with any ranks found in the second slice that do
-// not exist in the first slice.
-func CheckRankMembership(members, toTest []Rank) (missing []Rank) {
-=======
 // DedupeRanks takes a Rank slice and returns a copy
 // that has been sorted with duplicates removed.
 func DedupeRanks(in []Rank) ([]Rank, error) {
@@ -173,7 +167,6 @@
 // Rank slice with any ranks found in the second slice that do
 // not exist in the first slice.
 func TestRankMembership(members, toTest []Rank) (missing []Rank) {
->>>>>>> e5336287
 	mm := make(map[Rank]struct{})
 	for _, m := range members {
 		mm[m] = struct{}{}
