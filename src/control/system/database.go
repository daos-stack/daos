//
// (C) Copyright 2020 Intel Corporation.
//
// Licensed under the Apache License, Version 2.0 (the "License");
// you may not use this file except in compliance with the License.
// You may obtain a copy of the License at
//
//    http://www.apache.org/licenses/LICENSE-2.0
//
// Unless required by applicable law or agreed to in writing, software
// distributed under the License is distributed on an "AS IS" BASIS,
// WITHOUT WARRANTIES OR CONDITIONS OF ANY KIND, either express or implied.
// See the License for the specific language governing permissions and
// limitations under the License.
//
// GOVERNMENT LICENSE RIGHTS-OPEN SOURCE SOFTWARE
// The Government's rights to use, modify, reproduce, release, perform, display,
// or disclose this software are subject to the terms of the Apache License as
// provided in Contract No. 8F-30005.
// Any reproduction of computer software, computer software documentation, or
// portions thereof marked with this legend must also reproduce the markings.
//

package system

import (
	"context"
	"net"
	"os"
	"sort"
	"sync"
	"time"

	"github.com/google/uuid"
	"github.com/hashicorp/raft"
	"github.com/pkg/errors"

	"github.com/daos-stack/daos/src/control/build"
	"github.com/daos-stack/daos/src/control/common"
	"github.com/daos-stack/daos/src/control/logging"
)

const (
	CurrentSchemaVersion = 0
)

type (
	onLeadershipGainedFn func(context.Context) error
	onLeadershipLostFn   func() error

	raftService interface {
		Apply([]byte, time.Duration) raft.ApplyFuture
		AddVoter(raft.ServerID, raft.ServerAddress, uint64, time.Duration) raft.IndexFuture
		RemoveServer(raft.ServerID, uint64, time.Duration) raft.IndexFuture
		BootstrapCluster(raft.Configuration) raft.Future
		Leader() raft.ServerAddress
		LeaderCh() <-chan bool
		LeadershipTransfer() raft.Future
		Shutdown() raft.Future
		State() raft.RaftState
	}

	// syncRaft provides a wrapper for synchronized access to the
	// stored raft implementation.
	syncRaft struct {
		sync.RWMutex
		svc raftService
	}

	// dbData is the raft-replicated system database. It
	// should never be updated directly; updates must be
	// applied in order to ensure that they are sent to
	// all participating replicas.
	dbData struct {
		sync.RWMutex
		log logging.Logger

		NextRank      Rank
		MapVersion    uint32
		Members       *MemberDatabase
		Pools         *PoolDatabase
		SchemaVersion uint
	}

	// syncTCPAddr protects a TCP address with a mutex to allow
	// for atomic reads and writes.
	syncTCPAddr struct {
		sync.RWMutex
		Addr *net.TCPAddr
	}

	// Database provides high-level access methods for the
	// system data as well as structure for managing the raft
	// service that replicates the system data.
	Database struct {
		sync.Mutex
		log                logging.Logger
		cfg                *DatabaseConfig
		replicaAddr        *syncTCPAddr
		raft               syncRaft
		raftTransport      raft.Transport
		raftLeaderNotifyCh chan bool
		onLeadershipGained []onLeadershipGainedFn
		onLeadershipLost   []onLeadershipLostFn
		shutdownCb         context.CancelFunc
		shutdownErrCh      chan error

		data *dbData
	}

	// DatabaseConfig defines the configuration for the system database.
	DatabaseConfig struct {
		Replicas   []*net.TCPAddr
		RaftDir    string
		SystemName string
	}

	// GroupMap represents a version of the system membership map.
	GroupMap struct {
		Version  uint32
		RankURIs map[Rank]string
	}
)

// setSvc safely sets the raft service implementation under a lock
func (sr *syncRaft) setSvc(svc raftService) {
	sr.Lock()
	defer sr.Unlock()
	sr.svc = svc
}

// withReadLock executes the supplied closure under a read lock
func (sr *syncRaft) withReadLock(fn func(raftService) error) error {
	sr.RLock()
	defer sr.RUnlock()

	if sr.svc == nil {
		return ErrRaftUnavail
	}
	return fn(sr.svc)
}

func (cfg *DatabaseConfig) stringReplicas(excludeAddr *net.TCPAddr) (replicas []string) {
	for _, r := range cfg.Replicas {
		if common.CmpTCPAddr(r, excludeAddr) {
			continue
		}
		replicas = append(replicas, r.String())
	}
	return
}

func (sta *syncTCPAddr) String() string {
	if sta == nil || sta.Addr == nil {
		return "(nil)"
	}
	return sta.Addr.String()
}

func (sta *syncTCPAddr) set(addr *net.TCPAddr) {
	sta.Lock()
	defer sta.Unlock()
	sta.Addr = addr
}

func (sta *syncTCPAddr) get() *net.TCPAddr {
	sta.RLock()
	defer sta.RUnlock()
	return sta.Addr
}

// NewDatabase returns a configured and initialized Database instance.
func NewDatabase(log logging.Logger, cfg *DatabaseConfig) (*Database, error) {
	if cfg == nil {
		cfg = &DatabaseConfig{}
	}

	if cfg.SystemName == "" {
		cfg.SystemName = build.DefaultSystemName
	}

	db := &Database{
		log:                log,
		cfg:                cfg,
		replicaAddr:        &syncTCPAddr{},
		shutdownErrCh:      make(chan error),
		raftLeaderNotifyCh: make(chan bool),

		data: &dbData{
			log: log,

			Members: &MemberDatabase{
				Ranks:        make(MemberRankMap),
				Uuids:        make(MemberUuidMap),
				Addrs:        make(MemberAddrMap),
				FaultDomains: NewFaultDomainTree(),
			},
			Pools: &PoolDatabase{
				Ranks:  make(PoolRankMap),
				Uuids:  make(PoolUuidMap),
				Labels: make(PoolLabelMap),
			},
			SchemaVersion: CurrentSchemaVersion,
		},
	}

	for _, repAddr := range db.cfg.Replicas {
		if !common.IsLocalAddr(repAddr) {
			continue
		}
		db.setReplica(repAddr)
	}

	return db, nil
}

// isReplica returns true if the supplied address matches
// a known replica address.
func (db *Database) isReplica(ctrlAddr *net.TCPAddr) bool {
	for _, candidate := range db.cfg.Replicas {
		if common.CmpTCPAddr(ctrlAddr, candidate) {
			return true
		}
	}

	return false
}

// SystemName returns the system name set in the configuration.
func (db *Database) SystemName() string {
	return db.cfg.SystemName
}

// LeaderQuery returns the system leader, if known.
func (db *Database) LeaderQuery() (leader string, replicas []string, err error) {
	if !db.IsReplica() {
		return "", nil, &ErrNotReplica{db.cfg.stringReplicas(nil)}
	}

	return db.leaderHint(), db.cfg.stringReplicas(nil), nil
}

// ReplicaAddr returns the system's replica address if
// the system is configured as a MS replica.
func (db *Database) ReplicaAddr() (*net.TCPAddr, error) {
	if !db.IsReplica() {
		return nil, &ErrNotReplica{db.cfg.stringReplicas(nil)}
	}
	return db.getReplica(), nil
}

// getReplica safely returns the current local replica address.
func (db *Database) getReplica() *net.TCPAddr {
	return db.replicaAddr.get()
}

// setReplica safely sets the current local replica address.
func (db *Database) setReplica(addr *net.TCPAddr) {
	db.replicaAddr.set(addr)
	db.log.Debugf("set db replica addr: %s", addr)
}

// IsReplica returns true if the system is started and is a replica.
func (db *Database) IsReplica() bool {
	return db != nil && db.getReplica() != nil
}

// IsBootstrap returns true if the system is a replica and meets the
// criteria for bootstrapping (starting without configured peers) the
// system database as part of initial wireup.
func (db *Database) IsBootstrap() bool {
	if !db.IsReplica() {
		return false
	}
	// Only the first replica should bootstrap. All the others
	// should be added as voters.
	return common.CmpTCPAddr(db.cfg.Replicas[0], db.getReplica())
}

// CheckReplica returns an error if the node is not a replica.
func (db *Database) CheckReplica() error {
	if !db.IsReplica() {
		return &ErrNotReplica{db.cfg.stringReplicas(nil)}
	}

	return nil
}

// CheckLeader returns an error if the node is not a replica
// or is not the current system leader. The error can be inspected
// for hints about where to find the current leader.
func (db *Database) CheckLeader() error {
	if err := db.CheckReplica(); err != nil {
		return err
	}

	return db.raft.withReadLock(func(svc raftService) error {
		if svc.State() != raft.Leader {
			return &ErrNotLeader{
				LeaderHint: db.leaderHint(),
				Replicas:   db.cfg.stringReplicas(db.getReplica()),
			}
		}
		return nil
	})
}

// leaderHint returns a string representation of the current raft
// leader address, if known, or an empty string otherwise.
func (db *Database) leaderHint() string {
	var leaderHint raft.ServerAddress
	if err := db.raft.withReadLock(func(svc raftService) error {
		leaderHint = svc.Leader()
		return nil
	}); err != nil {
		return ""
	}
	return string(leaderHint)
}

// IsLeader returns a boolean indicating whether or not this
// system thinks that is a) a replica and b) the current leader.
func (db *Database) IsLeader() bool {
	return db.CheckLeader() == nil
}

// OnLeadershipGained registers callbacks to be run when this instance
// gains the leadership role.
func (db *Database) OnLeadershipGained(fns ...onLeadershipGainedFn) {
	db.onLeadershipGained = append(db.onLeadershipGained, fns...)
}

// OnLeadershipLost registers callbacks to be run when this instance
// loses the leadership role.
func (db *Database) OnLeadershipLost(fns ...onLeadershipLostFn) {
	db.onLeadershipLost = append(db.onLeadershipLost, fns...)
}

// Start checks to see if the system is configured as a MS replica. If
// not, it returns early without an error. If it is, the persistent storage
// is initialized if necessary, and the replica is started to begin the
// process of choosing a MS leader.
func (db *Database) Start(parent context.Context) error {
	if !db.IsReplica() {
		return nil
	}

	db.log.Debugf("system db start: isReplica: %t, isBootstrap: %t", db.IsReplica(), db.IsBootstrap())

	var newDB bool

	if _, err := os.Stat(db.cfg.RaftDir); err != nil {
		if !os.IsNotExist(err) {
			return errors.Wrapf(err, "can't Stat() %s", db.cfg.RaftDir)
		}
		newDB = true
		if err := os.Mkdir(db.cfg.RaftDir, 0700); err != nil {
			return errors.Wrapf(err, "failed to Mkdir() %s", db.cfg.RaftDir)
		}
	}

	if err := db.configureRaft(); err != nil {
		return errors.Wrap(err, "unable to configure raft service")
	}

	if err := db.startRaft(newDB); err != nil {
		return errors.Wrap(err, "unable to start raft service")
	}

	// Create a child context with cancel callback and stash
	// the cancel for use by Stop().
	var ctx context.Context
	ctx, db.shutdownCb = context.WithCancel(parent)

	// Kick off a goroutine to monitor the leadership state channel.
	go db.monitorLeadershipState(ctx)

	return nil
}

// Stop signals to the database that it should shutdown all background
// tasks and release any resources.
func (db *Database) Stop() error {
	if db.shutdownCb == nil {
		return errors.New("no shutdown callback set?!")
	}

	db.shutdownCb()
	return <-db.shutdownErrCh
}

// monitorLeadershipState runs a loop to monitor for leadership state
// change events. On receipt of a state change, executes callbacks
// set with OnLeadershipGained() or OnLeadershipLost(), as appropriate.
func (db *Database) monitorLeadershipState(parent context.Context) {
	var cancelGainedCtx context.CancelFunc

	runOnLeadershipLost := func() {
		for _, fn := range db.onLeadershipLost {
			if err := fn(); err != nil {
				db.log.Errorf("failure in onLeadershipLost callback: %s", err)
			}
		}
	}

	for {
		select {
		case <-parent.Done():
			if cancelGainedCtx != nil {
				cancelGainedCtx()
			}
			runOnLeadershipLost()

			db.shutdownErrCh <- db.ShutdownRaft()
			close(db.shutdownErrCh)
			return
		case isLeader := <-db.raftLeaderNotifyCh:
			if !isLeader {
				db.log.Debugf("node %s lost MS leader state", db.replicaAddr)
				if cancelGainedCtx != nil {
					cancelGainedCtx()
				}
				runOnLeadershipLost()

				return
			}

			db.log.Debugf("node %s gained MS leader state", db.replicaAddr)
			var gainedCtx context.Context
			gainedCtx, cancelGainedCtx = context.WithCancel(parent)
			for _, fn := range db.onLeadershipGained {
				if err := fn(gainedCtx); err != nil {
					db.log.Errorf("failure in onLeadershipGained callback: %s", err)
					cancelGainedCtx()
					_ = db.ResignLeadership(err)
					break
				}
			}

		}
	}
}

func newGroupMap(version uint32) *GroupMap {
	return &GroupMap{
		Version:  version,
		RankURIs: make(map[Rank]string),
	}
}

// GroupMap returns the latest system group map.
func (db *Database) GroupMap() (*GroupMap, error) {
	if err := db.CheckReplica(); err != nil {
		return nil, err
	}
	db.data.RLock()
	defer db.data.RUnlock()

	gm := newGroupMap(db.data.MapVersion)
	for _, srv := range db.data.Members.Ranks {
		gm.RankURIs[srv.Rank] = srv.FabricURI
	}

	if len(gm.RankURIs) == 0 {
		return nil, ErrEmptyGroupMap
	}

	return gm, nil
}

// GroupMapWithReplicaRanks returns the latest system group map with
// the set of ranks associated with MS replicas.
func (db *Database) GroupMapWithReplicaRanks() (*GroupMap, []Rank, error) {
	if err := db.CheckReplica(); err != nil {
		return nil, nil, err
	}
	db.data.RLock()
	defer db.data.RUnlock()

	gm := newGroupMap(db.data.MapVersion)
	var replicaRanks []Rank
	for _, srv := range db.data.Members.Ranks {
		if srv.state&AvailableMemberFilter > 0 && db.isReplica(srv.Addr) {
			replicaRanks = append(replicaRanks, srv.Rank)
		}
		gm.RankURIs[srv.Rank] = srv.FabricURI
	}
<<<<<<< HEAD
	return gm, replicaRanks, nil
=======

	if len(gm.RankURIs) == 0 {
		return nil, ErrEmptyGroupMap
	}

	return gm, nil
>>>>>>> e47bb2cf
}

// copyMember makes a copy of the supplied Member pointer
// for safe use outside of the database.
func copyMember(in *Member) *Member {
	out := new(Member)
	*out = *in
	return out
}

// AllMembers returns a copy of the system membership.
func (db *Database) AllMembers() ([]*Member, error) {
	if err := db.CheckReplica(); err != nil {
		return nil, err
	}
	db.data.RLock()
	defer db.data.RUnlock()

	// NB: This is expensive! We make a copy of the
	// membership to ensure that it can't be changed
	// elsewhere.
	dbCopy := make([]*Member, len(db.data.Members.Uuids))
	copyIdx := 0
	for _, dbRec := range db.data.Members.Uuids {
		dbCopy[copyIdx] = copyMember(dbRec)
		copyIdx++
	}
	return dbCopy, nil
}

// filterMembers returns the set of members with states matching the
// supplied list of MemberStates. Note that the returned list is
// non-deterministic, so callers should sort the results if that is
// important.
//
// NB: If the returned members will be used outside of the database,
// they should be copied using the copyMember() helper in order to
// allow them to be safely modified.
func (db *Database) filterMembers(desiredStates ...MemberState) (result []*Member) {
	// NB: Must be done under a lock!

	var includeUnknown bool
	stateMask := AllMemberFilter
	if len(desiredStates) > 0 {
		stateMask = 0
		for _, s := range desiredStates {
			if s == MemberStateUnknown {
				includeUnknown = true
			}
			stateMask |= s
		}
	}
	if stateMask == AllMemberFilter {
		includeUnknown = true
	}

	for _, m := range db.data.Members.Ranks {
		if m.state == MemberStateUnknown && includeUnknown || m.state&stateMask > 0 {
			result = append(result, m)
		}
	}

	return
}

// MemberRanks returns a slice of all the ranks in the membership.
func (db *Database) MemberRanks(desiredStates ...MemberState) ([]Rank, error) {
	if err := db.CheckReplica(); err != nil {
		return nil, err
	}
	db.data.RLock()
	defer db.data.RUnlock()

	ranks := make([]Rank, 0, len(db.data.Members.Ranks))
	for _, m := range db.filterMembers(desiredStates...) {
		ranks = append(ranks, m.Rank)
	}

	sort.Slice(ranks, func(i, j int) bool { return ranks[i] < ranks[j] })

	return ranks, nil
}

// MemberCount returns the number of members in the system.
func (db *Database) MemberCount(desiredStates ...MemberState) (int, error) {
	if err := db.CheckReplica(); err != nil {
		return -1, err
	}
	db.data.RLock()
	defer db.data.RUnlock()

	return len(db.filterMembers(desiredStates...)), nil
}

// CurMapVersion returns the current system map version.
func (db *Database) CurMapVersion() (uint32, error) {
	if err := db.CheckReplica(); err != nil {
		return 0, err
	}
	db.data.RLock()
	defer db.data.RUnlock()

	return db.data.MapVersion, nil
}

// RemoveMember removes a member from the system.
func (db *Database) RemoveMember(m *Member) error {
	if err := db.CheckLeader(); err != nil {
		return err
	}
	db.Lock()
	defer db.Unlock()

	_, err := db.FindMemberByUUID(m.UUID)
	if err != nil {
		return err
	}

	return db.submitMemberUpdate(raftOpRemoveMember, &memberUpdate{Member: m})
}

func (db *Database) manageVoter(vc *Member, op raftOp) error {
	// Ignore self as a voter candidate.
	if common.CmpTCPAddr(db.getReplica(), vc.Addr) {
		return nil
	}

	// Ignore non-replica candidates.
	if !db.isReplica(vc.Addr) {
		return nil
	}

	rsi := raft.ServerID(vc.Addr.String())
	rsa := raft.ServerAddress(vc.Addr.String())

	switch op {
	case raftOpAddMember:
	case raftOpUpdateMember, raftOpRemoveMember:
		// If we're updating an existing member, we need to kick it out of the
		// raft cluster and then re-add it so that it doesn't hijack the campaign.
		db.log.Debugf("removing %s as a current raft voter", vc)
		if err := db.raft.withReadLock(func(svc raftService) error {
			return svc.RemoveServer(rsi, 0, 0).Error()
		}); err != nil {
			return errors.Wrapf(err, "failed to remove %q as a raft replica", vc.Addr)
		}
	default:
		return errors.Errorf("unhandled manageVoter op: %s", op)
	}

	db.log.Debugf("adding %s as a new raft voter", vc)
	if err := db.raft.withReadLock(func(svc raftService) error {
		return svc.AddVoter(rsi, rsa, 0, 0).Error()
	}); err != nil {
		return errors.Wrapf(err, "failed to add %q as raft replica", vc.Addr)
	}

	return nil
}

// AddMember adds a member to the system.
func (db *Database) AddMember(newMember *Member) error {
	if err := db.CheckLeader(); err != nil {
		return err
	}
	db.Lock()
	defer db.Unlock()

	mu := &memberUpdate{Member: newMember}
	if cur, err := db.FindMemberByUUID(newMember.UUID); err == nil {
		return &ErrMemberExists{Rank: cur.Rank}
	}

	if err := db.manageVoter(newMember, raftOpAddMember); err != nil {
		return err
	}

	if newMember.Rank.Equals(NilRank) {
		newMember.Rank = db.data.NextRank
		mu.NextRank = true
	}

	if err := db.submitMemberUpdate(raftOpAddMember, mu); err != nil {
		return err
	}

	return nil
}

// UpdateMember updates an existing member.
func (db *Database) UpdateMember(m *Member) error {
	if err := db.CheckLeader(); err != nil {
		return err
	}
	db.Lock()
	defer db.Unlock()

	_, err := db.FindMemberByUUID(m.UUID)
	if err != nil {
		return err
	}

	return db.submitMemberUpdate(raftOpUpdateMember, &memberUpdate{Member: m})
}

// FindMemberByRank searches the member database by rank. If no
// member is found, an error is returned.
func (db *Database) FindMemberByRank(rank Rank) (*Member, error) {
	if err := db.CheckReplica(); err != nil {
		return nil, err
	}
	db.data.RLock()
	defer db.data.RUnlock()

	if m, found := db.data.Members.Ranks[rank]; found {
		return copyMember(m), nil
	}

	return nil, &ErrMemberNotFound{byRank: &rank}
}

// FindMemberByUUID searches the member database by UUID. If no
// member is found, an error is returned.
func (db *Database) FindMemberByUUID(uuid uuid.UUID) (*Member, error) {
	if err := db.CheckReplica(); err != nil {
		return nil, err
	}
	db.data.RLock()
	defer db.data.RUnlock()

	if m, found := db.data.Members.Uuids[uuid]; found {
		return copyMember(m), nil
	}

	return nil, &ErrMemberNotFound{byUUID: &uuid}
}

// FindMembersByAddr searches the member database by control address. If no
// members are found, an error is returned. This search may return multiple
// members, as a given address may be associated with more than one rank.
func (db *Database) FindMembersByAddr(addr *net.TCPAddr) ([]*Member, error) {
	if err := db.CheckReplica(); err != nil {
		return nil, err
	}
	db.data.RLock()
	defer db.data.RUnlock()

	var copies []*Member
	if members, found := db.data.Members.Addrs[addr.String()]; found {
		for _, m := range members {
			copies = append(copies, copyMember(m))
		}
		return copies, nil
	}

	return nil, &ErrMemberNotFound{byAddr: addr}
}

// FaultDomainTree returns the tree of fault domains of joined members.
func (db *Database) FaultDomainTree() *FaultDomainTree {
	db.data.RLock()
	defer db.data.RUnlock()

	return db.data.Members.FaultDomains
}

// copyPoolService makes a copy of the supplied PoolService pointer
// for safe use outside of the database.
func copyPoolService(in *PoolService) *PoolService {
	out := new(PoolService)
	*out = *in
	return out
}

// PoolServiceList returns a list of pool services registered
// with the system.
func (db *Database) PoolServiceList() ([]*PoolService, error) {
	if err := db.CheckReplica(); err != nil {
		return nil, err
	}
	db.data.RLock()
	defer db.data.RUnlock()

	// NB: This is expensive! We make a copy of the
	// pool services to ensure that they can't be changed
	// elsewhere.
	dbCopy := make([]*PoolService, len(db.data.Pools.Uuids))
	copyIdx := 0
	for _, ps := range db.data.Pools.Uuids {
		dbCopy[copyIdx] = copyPoolService(ps)
		copyIdx++
	}
	return dbCopy, nil
}

// FindPoolServiceByUUID searches the pool database by UUID. If no
// pool service is found, an error is returned.
func (db *Database) FindPoolServiceByUUID(uuid uuid.UUID) (*PoolService, error) {
	if err := db.CheckReplica(); err != nil {
		return nil, err
	}
	db.data.RLock()
	defer db.data.RUnlock()

	if p, found := db.data.Pools.Uuids[uuid]; found {
		return copyPoolService(p), nil
	}

	return nil, &ErrPoolNotFound{byUUID: &uuid}
}

// FindPoolServiceByLabel searches the pool database by Label. If no
// pool service is found, an error is returned.
func (db *Database) FindPoolServiceByLabel(label string) (*PoolService, error) {
	if err := db.CheckReplica(); err != nil {
		return nil, err
	}
	db.data.RLock()
	defer db.data.RUnlock()

	if p, found := db.data.Pools.Labels[label]; found {
		return copyPoolService(p), nil
	}

	return nil, &ErrPoolNotFound{byLabel: &label}
}

// AddPoolService creates an entry for a new pool service in the pool database.
func (db *Database) AddPoolService(ps *PoolService) error {
	if err := db.CheckLeader(); err != nil {
		return err
	}
	db.Lock()
	defer db.Unlock()

	if p, err := db.FindPoolServiceByUUID(ps.PoolUUID); err == nil {
		return errors.Errorf("pool %s already exists", p.PoolUUID)
	}

	if err := db.submitPoolUpdate(raftOpAddPoolService, ps); err != nil {
		return err
	}

	return nil
}

// RemovePoolService removes a pool database entry.
func (db *Database) RemovePoolService(uuid uuid.UUID) error {
	if err := db.CheckLeader(); err != nil {
		return err
	}
	db.Lock()
	defer db.Unlock()

	ps, err := db.FindPoolServiceByUUID(uuid)
	if err != nil {
		return errors.Wrapf(err, "failed to retrieve pool %s", uuid)
	}

	if err := db.submitPoolUpdate(raftOpRemovePoolService, ps); err != nil {
		return err
	}

	return nil
}

// UpdatePoolService updates an existing pool database entry.
func (db *Database) UpdatePoolService(ps *PoolService) error {
	if err := db.CheckLeader(); err != nil {
		return err
	}
	db.Lock()
	defer db.Unlock()

	_, err := db.FindPoolServiceByUUID(ps.PoolUUID)
	if err != nil {
		return errors.Wrapf(err, "failed to retrieve pool %s", ps.PoolUUID)
	}

	if err := db.submitPoolUpdate(raftOpUpdatePoolService, ps); err != nil {
		return err
	}

	return nil
}<|MERGE_RESOLUTION|>--- conflicted
+++ resolved
@@ -485,16 +485,12 @@
 		}
 		gm.RankURIs[srv.Rank] = srv.FabricURI
 	}
-<<<<<<< HEAD
+
+	if len(gm.RankURIs) == 0 {
+		return nil, nil, ErrEmptyGroupMap
+	}
+
 	return gm, replicaRanks, nil
-=======
-
-	if len(gm.RankURIs) == 0 {
-		return nil, ErrEmptyGroupMap
-	}
-
-	return gm, nil
->>>>>>> e47bb2cf
 }
 
 // copyMember makes a copy of the supplied Member pointer
