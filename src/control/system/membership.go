--- conflicted
+++ resolved
@@ -95,16 +95,6 @@
 
 // JoinRequest contains information needed for join membership update.
 type JoinRequest struct {
-<<<<<<< HEAD
-	Rank           Rank
-	UUID           uuid.UUID
-	ControlAddr    *net.TCPAddr
-	FabricURI      string
-	FabricContexts uint32
-	FaultDomain    *FaultDomain
-	Incarnation    uint64
-	CheckMode      bool
-=======
 	Rank                    Rank
 	UUID                    uuid.UUID
 	ControlAddr             *net.TCPAddr
@@ -114,7 +104,7 @@
 	SecondaryFabricContexts []uint32
 	FaultDomain             *FaultDomain
 	Incarnation             uint64
->>>>>>> 278dcd01
+	CheckMode               bool
 }
 
 // JoinResponse contains information returned from join membership update.
