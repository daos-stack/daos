--- conflicted
+++ resolved
@@ -447,7 +447,8 @@
 	return rs, missHS, nil
 }
 
-<<<<<<< HEAD
+// MarkRankDead is a helper method to mark a rank as dead in
+// response to a swim_rank_dead event.
 func (m *Membership) MarkRankDead(rank Rank) error {
 	member, err := m.db.FindMemberByRank(rank)
 	if err != nil {
@@ -456,7 +457,8 @@
 
 	member.state = MemberStateEvicted
 	return m.db.UpdateMember(member)
-=======
+}
+
 func (m *Membership) handleRankDown(evt *events.RASEvent) {
 	ei := evt.GetRankStateInfo()
 	if ei == nil {
@@ -483,7 +485,6 @@
 		return
 	}
 	m.log.Debugf("update rank %d to %+v (%s)", evt.Rank, member, member.Info)
->>>>>>> 4670958d
 }
 
 // OnEvent handles events on channel and updates member states accordingly.
