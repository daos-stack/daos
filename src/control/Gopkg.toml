# This file defines the dependencies for the Go language control plane code.
# In general we pin to a minor version or release branch, with the assumption
# that backwards compatibility won't be broken in a patch release.

# Running "dep ensure" will pull the latest versions that satisfy the
# constraints outlined here, and put them into the vendor directory.

[prune]
  go-tests = true
  unused-packages = true

# ishell: MIT License used for the frontend shell interface for Go components.
# This is our ishell fork - we control the accepted patches.
[[constraint]]
  name = "github.com/daos-stack/ishell"
  branch = "master"

# protobuf: 3 Clause BSD Licensed and provides go GRPC compiler support
[[constraint]]
  name = "github.com/golang/protobuf"
  version = "~1.2.0"

# go-flags: 3 Clause BSD used for command line parsing with ishell.
[[constraint]]
  name = "github.com/jessevdk/go-flags"
  version = "~1.4.0"

# go.uuid: MIT Licensed and used for UUID generation in Go components
[[constraint]]
  name = "github.com/satori/go.uuid"
# API-breaking changes have gone in since v1.2.0.
# Uncomment with appropriate version number and remove
# revision hash when the maintainer tags a new version.
#  version = "~2.0.0"
  revision = "36e9d2ebbde5e3f13ab2e25625fd453271d6522e"

# net: 3 Clause BSD Licensed
[[constraint]]
  branch = "release-branch.go1.10"
  name = "golang.org/x/net"

# sys: 3 Clause BSD Licensed
[[constraint]]
  branch = "release-branch.go1.11"
  name = "golang.org/x/sys"

# grpc: Apache 2.0 used as communication channel between Go components.
[[constraint]]
  name = "google.golang.org/grpc"
  version = "~1.15.0"

# go-yaml: Apache 2.0 used for configuration file support.
[[constraint]]
  name = "gopkg.in/yaml.v2"
  version = "2.2.1"

# go-ipmctl: bindings to interact with libipmctl.so to manage SCM modules
# maintained within daos-stack
# pin with commit hash rather than just tip of master until tags exist.
[[constraint]]
  name = "github.com/daos-stack/go-ipmctl"
  revision = "a7817b402241a6b9a70628e7eb6c07d4e2345be8"

# go-spdk: bindings to interact with libspdk.so to manage NVMe SSDs
# maintained within daos-stack
# pin with commit hash rather than just tip of master until tags exist.
[[constraint]]
  name = "github.com/daos-stack/go-spdk"
<<<<<<< HEAD
  revision = "a7a7a864ea47192de3ce3d55d21e07bb502c40d8"

# go-bytesize: BSD 3-Clause, handle conversion from human readable size
# strings to bytes.
[[constraint]]
  branch = "master"
  name = "github.com/inhies/go-bytesize"
=======
  revision = "6756cd10c5c773de2b0c7aa99eb891a5bacf9e6a"
>>>>>>> 2e282bfe
<|MERGE_RESOLUTION|>--- conflicted
+++ resolved
@@ -66,14 +66,10 @@
 # pin with commit hash rather than just tip of master until tags exist.
 [[constraint]]
   name = "github.com/daos-stack/go-spdk"
-<<<<<<< HEAD
-  revision = "a7a7a864ea47192de3ce3d55d21e07bb502c40d8"
+  revision = "6756cd10c5c773de2b0c7aa99eb891a5bacf9e6a"
 
 # go-bytesize: BSD 3-Clause, handle conversion from human readable size
 # strings to bytes.
 [[constraint]]
   branch = "master"
-  name = "github.com/inhies/go-bytesize"
-=======
-  revision = "6756cd10c5c773de2b0c7aa99eb891a5bacf9e6a"
->>>>>>> 2e282bfe
+  name = "github.com/inhies/go-bytesize"