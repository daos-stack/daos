--- conflicted
+++ resolved
@@ -44,13 +44,8 @@
 
 	source "${build_source}"
 
-<<<<<<< HEAD
 	# allow cgo to find and link to third-party libs
-	LD_LIBRARY_PATH=${SL_PREFIX}/lib
-=======
-	# ugh, appease the linter...
 	LD_LIBRARY_PATH=${SL_PREFIX}/lib64
->>>>>>> eea84f2d
 	LD_LIBRARY_PATH+=":${SL_SPDK_PREFIX}/lib"
 	LD_LIBRARY_PATH+=":${SL_HWLOC_PREFIX}/lib"
 	CGO_LDFLAGS=-L${SL_PREFIX}/lib64
