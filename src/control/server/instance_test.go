//
// (C) Copyright 2019-2021 Intel Corporation.
//
// SPDX-License-Identifier: BSD-2-Clause-Patent
//

package server

import (
	"context"
	"os"
	"path/filepath"
	"strings"
	"syscall"
	"testing"

	"github.com/google/go-cmp/cmp"
	"github.com/pkg/errors"
	"google.golang.org/protobuf/proto"

	"github.com/daos-stack/daos/src/control/common"
	commonpb "github.com/daos-stack/daos/src/control/common/proto"
	ctlpb "github.com/daos-stack/daos/src/control/common/proto/ctl"
	srvpb "github.com/daos-stack/daos/src/control/common/proto/srv"
	"github.com/daos-stack/daos/src/control/drpc"
	"github.com/daos-stack/daos/src/control/lib/atm"
	"github.com/daos-stack/daos/src/control/logging"
	"github.com/daos-stack/daos/src/control/server/engine"
	"github.com/daos-stack/daos/src/control/server/storage"
<<<<<<< HEAD
	"github.com/daos-stack/daos/src/control/server/storage/bdev"
	"github.com/daos-stack/daos/src/control/system"
)

var (
	_ Engine = (*MockInstance)(nil)
)

func getTestEngineInstance(logger logging.Logger) *EngineInstance {
	runner := engine.NewRunner(logger, &engine.Config{})
	return NewEngineInstance(logger, nil, nil, nil, runner)
=======
	"github.com/daos-stack/daos/src/control/system"
)

func getTestEngineInstance(log logging.Logger) *EngineInstance {
	cfg := engine.NewConfig().WithStorage(
		storage.NewTierConfig().
			WithScmClass("ram").
			WithScmMountPoint("/foo/bar"),
	)
	runner := engine.NewRunner(log, cfg)
	storage := storage.MockProvider(log, 0, &cfg.Storage, nil, nil, nil)
	return NewEngineInstance(log, storage, nil, runner)
>>>>>>> f75fe42c
}

func getTestBioErrorReq(t *testing.T, sockPath string, idx uint32, tgt int32, unmap bool, read bool, write bool) *srvpb.BioErrorReq {
	return &srvpb.BioErrorReq{
		DrpcListenerSock: sockPath,
		InstanceIdx:      idx,
		TgtId:            tgt,
		UnmapErr:         unmap,
		ReadErr:          read,
		WriteErr:         write,
	}
}

func TestServer_Instance_BioError(t *testing.T) {
	log, buf := logging.NewTestLogger(t.Name())
	defer common.ShowBufferOnFailure(t, buf)

	instance := getTestEngineInstance(log)

	req := getTestBioErrorReq(t, "/tmp/instance_test.sock", 0, 0, false, false, true)

	instance.BioErrorNotify(req)

	expectedOut := "detected blob I/O error"
	if !strings.Contains(buf.String(), expectedOut) {
		t.Fatal("No I/O error notification detected")
	}
}

func TestServer_Instance_WithHostFaultDomain(t *testing.T) {
	instance := &EngineInstance{}
	fd, err := system.NewFaultDomainFromString("/one/two")
	if err != nil {
		t.Fatalf("couldn't create fault domain: %s", err)
	}

	updatedInstance := instance.WithHostFaultDomain(fd)

	// Updated to include the fault domain
	if diff := cmp.Diff(instance.hostFaultDomain, fd); diff != "" {
		t.Fatalf("unexpected results (-want, +got):\n%s\n", diff)
	}
	// updatedInstance is the same ptr as instance
	common.AssertEqual(t, updatedInstance, instance, "not the same structure")
}

func TestServer_Instance_updateFaultDomainInSuperblock(t *testing.T) {
	for name, tc := range map[string]struct {
		superblock *Superblock
		newDomain  *system.FaultDomain
		expErr     error
		expWritten bool
	}{
		"nil superblock": {
			newDomain: system.MustCreateFaultDomain("host"),
			expErr:    errors.New("nil superblock"),
		},
		"removing domain": {
			superblock: &Superblock{
				HostFaultDomain: "/host",
			},
			expErr: errors.New("nil fault domain"),
		},
		"adding domain": {
			superblock: &Superblock{},
			newDomain:  system.MustCreateFaultDomain("host"),
			expWritten: true,
		},
		"empty domain": {
			superblock: &Superblock{
				HostFaultDomain: "/",
			},
			newDomain: system.MustCreateFaultDomain(),
		},
		"same domain": {
			superblock: &Superblock{
				HostFaultDomain: "/host1",
			},
			newDomain: system.MustCreateFaultDomain("host1"),
		},
		"different domain": {
			superblock: &Superblock{
				HostFaultDomain: "/host1",
			},
			newDomain:  system.MustCreateFaultDomain("host2"),
			expWritten: true,
		},
	} {
		t.Run(name, func(t *testing.T) {
			log, buf := logging.NewTestLogger(t.Name())
			defer common.ShowBufferOnFailure(t, buf)

			testDir, cleanupDir := common.CreateTestDir(t)
			defer cleanupDir()

			inst := getTestEngineInstance(log).WithHostFaultDomain(tc.newDomain)
			inst.fsRoot = testDir
			inst._superblock = tc.superblock

			sbPath := inst.superblockPath()
			if err := os.MkdirAll(filepath.Dir(sbPath), 0755); err != nil {
				t.Fatalf("failed to make test superblock dir: %s", err.Error())
			}

			err := inst.updateFaultDomainInSuperblock()

			common.CmpErr(t, tc.expErr, err)

			// Ensure the newer value in the instance was written to the superblock
			newSB, err := ReadSuperblock(sbPath)
			if tc.expWritten {
				if err != nil {
					t.Fatalf("can't read expected superblock: %s", err.Error())
				}

				if newSB == nil {
					t.Fatalf("expected non-nil superblock")
				}

				expDomainStr := ""
				if tc.newDomain != nil {
					expDomainStr = tc.newDomain.String()
				}
				common.AssertEqual(t, expDomainStr, newSB.HostFaultDomain, "")
			} else if err == nil {
				t.Fatal("expected no superblock written")
			} else {
				common.CmpErr(t, syscall.ENOENT, err)
			}
		})
	}
}

type (
	MockInstanceConfig struct {
		CallDrpcResp        *drpc.Response
		CallDrpcErr         error
		GetRankResp         system.Rank
		GetRankErr          error
		TargetCount         int
		Index               uint32
		Started             atm.Bool
		Ready               atm.Bool
		LocalState          system.MemberState
		RemoveSuperblockErr error
		SetupRankErr        error
		StopErr             error
	}

	MockInstance struct {
		cfg MockInstanceConfig
	}
)

func NewMockInstance(cfg *MockInstanceConfig) *MockInstance {
	if cfg == nil {
		cfg = &MockInstanceConfig{}
	}

	return &MockInstance{
		cfg: *cfg,
	}
}

func DefaultMockInstance() *MockInstance {
	return NewMockInstance(nil)
}

func (mi *MockInstance) CallDrpc(_ context.Context, _ drpc.Method, _ proto.Message) (*drpc.Response, error) {
	return mi.cfg.CallDrpcResp, mi.cfg.CallDrpcErr
}

func (mi *MockInstance) GetRank() (system.Rank, error) {
	return mi.cfg.GetRankResp, mi.cfg.GetRankErr
}

func (mi *MockInstance) GetTargetCount() int {
	return mi.cfg.TargetCount
}

func (mi *MockInstance) Index() uint32 {
	return mi.cfg.Index
}

func (mi *MockInstance) IsStarted() bool {
	return mi.cfg.Started.Load()
}

func (mi *MockInstance) IsReady() bool {
	return mi.cfg.Ready.Load()
}

func (mi *MockInstance) LocalState() system.MemberState {
	return mi.cfg.LocalState
}

func (mi *MockInstance) RemoveSuperblock() error {
	return mi.cfg.RemoveSuperblockErr
}

func (mi *MockInstance) Run(_ context.Context, _ bool) {}

func (mi *MockInstance) SetupRank(_ context.Context, _ system.Rank) error {
	return mi.cfg.SetupRankErr
}

func (mi *MockInstance) Stop(os.Signal) error {
	return mi.cfg.StopErr
}

func (mi *MockInstance) OnReady(fns ...onReadyFn) {}

func (mi *MockInstance) OnInstanceExit(fns ...onInstanceExitFn) {}

// The rest of these methods are only to implement the interface and
// should be removed. Please do not write any new tests that rely on them.
func (mi *MockInstance) newCret(_ string, _ error) *ctlpb.NvmeControllerResult {
	return nil
}

func (mi *MockInstance) bdevConfig() storage.BdevConfig {
	return storage.BdevConfig{}
}

func (mi *MockInstance) scmConfig() storage.ScmConfig {
	return storage.ScmConfig{}
}

func (mi *MockInstance) tryDrpc(_ context.Context, _ drpc.Method) *system.MemberResult {
	return nil
}

func (mi *MockInstance) requestStart(_ context.Context) {}

func (mi *MockInstance) updateInUseBdevs(_ context.Context, _ map[string]*storage.NvmeController) error {
	return nil
}

func (mi *MockInstance) isAwaitingFormat() bool {
	return false
}

func (mi *MockInstance) NotifyDrpcReady(_ *srvpb.NotifyReadyReq) {}
func (mi *MockInstance) NotifyStorageReady()                     {}
func (mi *MockInstance) BioErrorNotify(_ *srvpb.BioErrorReq)     {}

func (mi *MockInstance) GetBioHealth(context.Context, *ctlpb.BioHealthReq) (*ctlpb.BioHealthResp, error) {
	return nil, nil
}

func (mi *MockInstance) GetScmUsage() (*storage.ScmMountPoint, error) {
	return nil, nil
}

func (mi *MockInstance) ListSmdDevices(context.Context, *ctlpb.SmdDevReq) (*ctlpb.SmdDevResp, error) {
	return nil, nil
}

func (mi *MockInstance) StorageFormatNVMe(*bdev.Provider) commonpb.NvmeControllerResults {
	return nil
}

func (mi *MockInstance) StorageFormatSCM(context.Context, bool) *ctlpb.ScmMountResult {
	return nil
}<|MERGE_RESOLUTION|>--- conflicted
+++ resolved
@@ -27,20 +27,11 @@
 	"github.com/daos-stack/daos/src/control/logging"
 	"github.com/daos-stack/daos/src/control/server/engine"
 	"github.com/daos-stack/daos/src/control/server/storage"
-<<<<<<< HEAD
-	"github.com/daos-stack/daos/src/control/server/storage/bdev"
 	"github.com/daos-stack/daos/src/control/system"
 )
 
 var (
 	_ Engine = (*MockInstance)(nil)
-)
-
-func getTestEngineInstance(logger logging.Logger) *EngineInstance {
-	runner := engine.NewRunner(logger, &engine.Config{})
-	return NewEngineInstance(logger, nil, nil, nil, runner)
-=======
-	"github.com/daos-stack/daos/src/control/system"
 )
 
 func getTestEngineInstance(log logging.Logger) *EngineInstance {
@@ -52,7 +43,6 @@
 	runner := engine.NewRunner(log, cfg)
 	storage := storage.MockProvider(log, 0, &cfg.Storage, nil, nil, nil)
 	return NewEngineInstance(log, storage, nil, runner)
->>>>>>> f75fe42c
 }
 
 func getTestBioErrorReq(t *testing.T, sockPath string, idx uint32, tgt int32, unmap bool, read bool, write bool) *srvpb.BioErrorReq {
@@ -200,6 +190,9 @@
 		RemoveSuperblockErr error
 		SetupRankErr        error
 		StopErr             error
+		ScmTierConfig       *storage.TierConfig
+		ScanBdevTiersResult []storage.BdevTierScanResult
+		HasBlockDevices     bool
 	}
 
 	MockInstance struct {
@@ -263,6 +256,18 @@
 	return mi.cfg.StopErr
 }
 
+func (mi *MockInstance) GetScmConfig() (*storage.TierConfig, error) {
+	return mi.cfg.ScmTierConfig, nil
+}
+
+func (mi *MockInstance) HasBlockDevices() bool {
+	return mi.cfg.HasBlockDevices
+}
+
+func (mi *MockInstance) ScanBdevTiers(_ bool) ([]storage.BdevTierScanResult, error) {
+	return nil, nil
+}
+
 func (mi *MockInstance) OnReady(fns ...onReadyFn) {}
 
 func (mi *MockInstance) OnInstanceExit(fns ...onInstanceExitFn) {}
@@ -311,10 +316,14 @@
 	return nil, nil
 }
 
-func (mi *MockInstance) StorageFormatNVMe(*bdev.Provider) commonpb.NvmeControllerResults {
+func (mi *MockInstance) StorageFormatNVMe() commonpb.NvmeControllerResults {
 	return nil
 }
 
 func (mi *MockInstance) StorageFormatSCM(context.Context, bool) *ctlpb.ScmMountResult {
 	return nil
+}
+
+func (mi *MockInstance) StorageWriteNvmeConfig() error {
+	return nil
 }