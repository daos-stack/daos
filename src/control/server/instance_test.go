//
// (C) Copyright 2019 Intel Corporation.
//
// Licensed under the Apache License, Version 2.0 (the "License");
// you may not use this file except in compliance with the License.
// You may obtain a copy of the License at
//
//    http://www.apache.org/licenses/LICENSE-2.0
//
// Unless required by applicable law or agreed to in writing, software
// distributed under the License is distributed on an "AS IS" BASIS,
// WITHOUT WARRANTIES OR CONDITIONS OF ANY KIND, either express or implied.
// See the License for the specific language governing permissions and
// limitations under the License.
//
// GOVERNMENT LICENSE RIGHTS-OPEN SOURCE SOFTWARE
// The Government's rights to use, modify, reproduce, release, perform, display,
// or disclose this software are subject to the terms of the Apache License as
// provided in Contract No. 8F-30005.
// Any reproduction of computer software, computer software documentation, or
// portions thereof marked with this legend must also reproduce the markings.
//

package server

import (
	"os"
	"testing"
	"time"

<<<<<<< HEAD
=======
	"github.com/google/go-cmp/cmp"
>>>>>>> c5edaf30
	"github.com/pkg/errors"

	"github.com/daos-stack/daos/src/control/common"
	mgmtpb "github.com/daos-stack/daos/src/control/common/proto/mgmt"
	srvpb "github.com/daos-stack/daos/src/control/common/proto/srv"
	"github.com/daos-stack/daos/src/control/drpc"
	"github.com/daos-stack/daos/src/control/logging"
	"github.com/daos-stack/daos/src/control/server/ioserver"
	"github.com/daos-stack/daos/src/control/server/storage"
	"github.com/daos-stack/daos/src/control/server/storage/scm"
)

func getTestIOServerInstance(logger logging.Logger) *IOServerInstance {
	runner := ioserver.NewRunner(logger, &ioserver.Config{})
	return NewIOServerInstance(logger, nil, nil, nil, runner)
}

func getTestNotifyReadyReq(t *testing.T, sockPath string, idx uint32) *srvpb.NotifyReadyReq {
	return &srvpb.NotifyReadyReq{
		DrpcListenerSock: sockPath,
		InstanceIdx:      idx,
	}
}

func waitForIosrvReady(t *testing.T, instance *IOServerInstance) {
	select {
	case <-time.After(100 * time.Millisecond):
		t.Fatal("IO server never became ready!")
	case <-instance.AwaitReady():
		return
	}
}

func TestIOServerInstance_NotifyReady(t *testing.T) {
	log, buf := logging.NewTestLogger(t.Name())
	defer common.ShowBufferOnFailure(t, buf)()

	instance := getTestIOServerInstance(log)

	req := getTestNotifyReadyReq(t, "/tmp/instance_test.sock", 0)

	instance.NotifyReady(req)

	dc, err := instance.getDrpcClient()
	if err != nil || dc == nil {
		t.Fatal("Expected a dRPC client connection")
	}

	waitForIosrvReady(t, instance)
}

<<<<<<< HEAD
func TestIOServerInstance_CallDrpc(t *testing.T) {
	for name, tc := range map[string]struct {
		notReady bool
		resp     *drpc.Response
		expErr   error
	}{
		"not ready": {
			notReady: true,
			expErr:   errors.New("no dRPC client set"),
		},
		"success": {
			resp: &drpc.Response{},
=======
func cmpOpts() []cmp.Option {
	return []cmp.Option{
		cmp.Comparer(func(a, b error) bool {
			if a == b {
				return true
			}
			if a == nil || b == nil {
				return false
			}
			return a.Error() == b.Error()
		}),
	}
}

func TestIOServerInstance_MountScmDevice(t *testing.T) {
	const (
		goodMountPoint = "/mnt/daos"
	)
	var (
		ramCfg = &ioserver.Config{
			Storage: ioserver.StorageConfig{
				SCM: storage.ScmConfig{
					MountPoint:  goodMountPoint,
					Class:       storage.ScmClassRAM,
					RamdiskSize: 1,
				},
			},
		}
		dcpmCfg = &ioserver.Config{
			Storage: ioserver.StorageConfig{
				SCM: storage.ScmConfig{
					MountPoint: goodMountPoint,
					Class:      storage.ScmClassDCPM,
					DeviceList: []string{"/dev/foo"},
				},
			},
		}
	)

	for name, tc := range map[string]struct {
		ioCfg  *ioserver.Config
		msCfg  *scm.MockSysConfig
		expErr error
	}{
		"empty config": {
			expErr: errors.New("operation unsupported on scm class"),
		},
		"IsMounted fails": {
			msCfg: &scm.MockSysConfig{
				IsMountedErr: errors.New("failed to check mount"),
			},
			expErr: errors.New("failed to check mount"),
		},
		"already mounted": {
			msCfg: &scm.MockSysConfig{
				IsMountedBool: true,
			},
		},
		"mount ramdisk": {
			ioCfg: ramCfg,
		},
		"mount ramdisk fails": {
			ioCfg: ramCfg,
			msCfg: &scm.MockSysConfig{
				MountErr: errors.New("mount failed"),
			},
			expErr: errors.New("mount failed"),
		},
		"mount dcpm": {
			ioCfg: dcpmCfg,
		},
		"mount dcpm fails": {
			ioCfg: dcpmCfg,
			msCfg: &scm.MockSysConfig{
				MountErr: errors.New("mount failed"),
			},
			expErr: errors.New("mount failed"),
		},
		"mount dcpm fails (missing device)": {
			ioCfg: &ioserver.Config{
				Storage: ioserver.StorageConfig{
					SCM: storage.ScmConfig{
						MountPoint: goodMountPoint,
						Class:      storage.ScmClassDCPM,
					},
				},
			},
			expErr: scm.FaultFormatInvalidDeviceCount,
		},
	} {
		t.Run(name, func(t *testing.T) {
			log, buf := logging.NewTestLogger(t.Name())
			defer common.ShowBufferOnFailure(t, buf)()

			if tc.ioCfg == nil {
				tc.ioCfg = &ioserver.Config{}
			}

			runner := ioserver.NewRunner(log, tc.ioCfg)
			ms := scm.NewMockSysProvider(tc.msCfg)
			mp := scm.NewProvider(log, nil, ms)
			instance := NewIOServerInstance(log, nil, mp, nil, runner)

			gotErr := instance.MountScmDevice()
			if diff := cmp.Diff(tc.expErr, errors.Cause(gotErr), cmpOpts()...); diff != "" {
				t.Fatalf("unexpected error (-want, +got):\n%s\n", diff)
			}
		})
	}
}

func TestIOServerInstance_NeedsScmFormat(t *testing.T) {
	const (
		goodMountPoint = "/mnt/daos"
	)
	var (
		ramCfg = &ioserver.Config{
			Storage: ioserver.StorageConfig{
				SCM: storage.ScmConfig{
					MountPoint:  goodMountPoint,
					Class:       storage.ScmClassRAM,
					RamdiskSize: 1,
				},
			},
		}
		dcpmCfg = &ioserver.Config{
			Storage: ioserver.StorageConfig{
				SCM: storage.ScmConfig{
					MountPoint: goodMountPoint,
					Class:      storage.ScmClassDCPM,
					DeviceList: []string{"/dev/foo"},
				},
			},
		}
	)

	for name, tc := range map[string]struct {
		ioCfg          *ioserver.Config
		mbCfg          *scm.MockBackendConfig
		msCfg          *scm.MockSysConfig
		expNeedsFormat bool
		expErr         error
	}{
		"empty config": {
			expErr: errors.New("operation unsupported on scm class"),
		},
		"check ramdisk fails (IsMounted fails)": {
			ioCfg: ramCfg,
			msCfg: &scm.MockSysConfig{
				IsMountedErr: errors.New("failed to check mount"),
			},
			expErr: errors.New("failed to check mount"),
		},
		"check ramdisk (mounted)": {
			ioCfg: ramCfg,
			msCfg: &scm.MockSysConfig{
				IsMountedBool: true,
			},
			expNeedsFormat: false,
		},
		"check ramdisk (unmounted)": {
			ioCfg:          ramCfg,
			expNeedsFormat: true,
		},
		"check ramdisk (unmounted, mountpoint doesn't exist)": {
			ioCfg: ramCfg,
			msCfg: &scm.MockSysConfig{
				IsMountedErr: os.ErrNotExist,
			},
			expNeedsFormat: true,
		},
		"check dcpm (mounted)": {
			ioCfg: dcpmCfg,
			msCfg: &scm.MockSysConfig{
				IsMountedBool: true,
			},
			expNeedsFormat: false,
		},
		"check dcpm (unmounted, unformatted)": {
			ioCfg: dcpmCfg,
			msCfg: &scm.MockSysConfig{
				GetfsStr: "none",
			},
			expNeedsFormat: true,
		},
		"check dcpm (unmounted, formatted)": {
			ioCfg: dcpmCfg,
			msCfg: &scm.MockSysConfig{
				GetfsStr: "ext4",
			},
			expNeedsFormat: false,
		},
		"check dcpm (unmounted, formatted, mountpoint doesn't exist)": {
			ioCfg: dcpmCfg,
			msCfg: &scm.MockSysConfig{
				IsMountedErr: os.ErrNotExist,
				GetfsStr:     "ext4",
			},
			expNeedsFormat: false,
		},
		"check dcpm fails (IsMounted fails)": {
			ioCfg: dcpmCfg,
			msCfg: &scm.MockSysConfig{
				IsMountedErr: errors.New("failed to check mount"),
			},
			expErr: errors.New("failed to check mount"),
		},
		"check dcpm fails (missing device)": {
			ioCfg: &ioserver.Config{
				Storage: ioserver.StorageConfig{
					SCM: storage.ScmConfig{
						MountPoint: goodMountPoint,
						Class:      storage.ScmClassDCPM,
					},
				},
			},
			expErr: scm.FaultFormatInvalidDeviceCount,
>>>>>>> c5edaf30
		},
	} {
		t.Run(name, func(t *testing.T) {
			log, buf := logging.NewTestLogger(t.Name())
			defer common.ShowBufferOnFailure(t, buf)()

<<<<<<< HEAD
			instance := getTestIOServerInstance(log)
			if !tc.notReady {
				mc := &mockDrpcClient{
					SendMsgOutputResponse: tc.resp,
				}
				instance.setDrpcClient(mc)
			}

			_, err := instance.CallDrpc(mgmtModuleID, poolCreate, &mgmtpb.PoolCreateReq{})
			cmpErr(t, tc.expErr, err)
=======
			if tc.ioCfg == nil {
				tc.ioCfg = &ioserver.Config{}
			}

			runner := ioserver.NewRunner(log, tc.ioCfg)
			mb := scm.NewMockBackend(tc.mbCfg)
			ms := scm.NewMockSysProvider(tc.msCfg)
			mp := scm.NewProvider(log, mb, ms)
			instance := NewIOServerInstance(log, nil, mp, nil, runner)

			gotNeedsFormat, gotErr := instance.NeedsScmFormat()
			if diff := cmp.Diff(tc.expErr, errors.Cause(gotErr), cmpOpts()...); diff != "" {
				t.Fatalf("unexpected error (-want, +got):\n%s\n", diff)
			}
			if diff := cmp.Diff(tc.expNeedsFormat, gotNeedsFormat); diff != "" {
				t.Fatalf("unexpected needs format (-want, +got):\n%s\n", diff)
			}
>>>>>>> c5edaf30
		})
	}
}<|MERGE_RESOLUTION|>--- conflicted
+++ resolved
@@ -28,10 +28,7 @@
 	"testing"
 	"time"
 
-<<<<<<< HEAD
-=======
 	"github.com/google/go-cmp/cmp"
->>>>>>> c5edaf30
 	"github.com/pkg/errors"
 
 	"github.com/daos-stack/daos/src/control/common"
@@ -83,7 +80,6 @@
 	waitForIosrvReady(t, instance)
 }
 
-<<<<<<< HEAD
 func TestIOServerInstance_CallDrpc(t *testing.T) {
 	for name, tc := range map[string]struct {
 		notReady bool
@@ -96,18 +92,22 @@
 		},
 		"success": {
 			resp: &drpc.Response{},
-=======
-func cmpOpts() []cmp.Option {
-	return []cmp.Option{
-		cmp.Comparer(func(a, b error) bool {
-			if a == b {
-				return true
+		},
+	} {
+		t.Run(name, func(t *testing.T) {
+			log, buf := logging.NewTestLogger(t.Name())
+			defer common.ShowBufferOnFailure(t, buf)()
+			instance := getTestIOServerInstance(log)
+			if !tc.notReady {
+				mc := &mockDrpcClient{
+					SendMsgOutputResponse: tc.resp,
+				}
+				instance.setDrpcClient(mc)
 			}
-			if a == nil || b == nil {
-				return false
-			}
-			return a.Error() == b.Error()
-		}),
+
+			_, err := instance.CallDrpc(mgmtModuleID, poolCreate, &mgmtpb.PoolCreateReq{})
+			cmpErr(t, tc.expErr, err)
+		})
 	}
 }
 
@@ -201,9 +201,7 @@
 			instance := NewIOServerInstance(log, nil, mp, nil, runner)
 
 			gotErr := instance.MountScmDevice()
-			if diff := cmp.Diff(tc.expErr, errors.Cause(gotErr), cmpOpts()...); diff != "" {
-				t.Fatalf("unexpected error (-want, +got):\n%s\n", diff)
-			}
+			cmpErr(t, tc.expErr, gotErr)
 		})
 	}
 }
@@ -314,25 +312,12 @@
 				},
 			},
 			expErr: scm.FaultFormatInvalidDeviceCount,
->>>>>>> c5edaf30
 		},
 	} {
 		t.Run(name, func(t *testing.T) {
 			log, buf := logging.NewTestLogger(t.Name())
 			defer common.ShowBufferOnFailure(t, buf)()
 
-<<<<<<< HEAD
-			instance := getTestIOServerInstance(log)
-			if !tc.notReady {
-				mc := &mockDrpcClient{
-					SendMsgOutputResponse: tc.resp,
-				}
-				instance.setDrpcClient(mc)
-			}
-
-			_, err := instance.CallDrpc(mgmtModuleID, poolCreate, &mgmtpb.PoolCreateReq{})
-			cmpErr(t, tc.expErr, err)
-=======
 			if tc.ioCfg == nil {
 				tc.ioCfg = &ioserver.Config{}
 			}
@@ -344,13 +329,10 @@
 			instance := NewIOServerInstance(log, nil, mp, nil, runner)
 
 			gotNeedsFormat, gotErr := instance.NeedsScmFormat()
-			if diff := cmp.Diff(tc.expErr, errors.Cause(gotErr), cmpOpts()...); diff != "" {
-				t.Fatalf("unexpected error (-want, +got):\n%s\n", diff)
-			}
+			cmpErr(t, tc.expErr, gotErr)
 			if diff := cmp.Diff(tc.expNeedsFormat, gotNeedsFormat); diff != "" {
 				t.Fatalf("unexpected needs format (-want, +got):\n%s\n", diff)
 			}
->>>>>>> c5edaf30
 		})
 	}
 }