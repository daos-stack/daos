//
// (C) Copyright 2019 Intel Corporation.
//
// Licensed under the Apache License, Version 2.0 (the "License");
// you may not use this file except in compliance with the License.
// You may obtain a copy of the License at
//
//    http://www.apache.org/licenses/LICENSE-2.0
//
// Unless required by applicable law or agreed to in writing, software
// distributed under the License is distributed on an "AS IS" BASIS,
// WITHOUT WARRANTIES OR CONDITIONS OF ANY KIND, either express or implied.
// See the License for the specific language governing permissions and
// limitations under the License.
//
// GOVERNMENT LICENSE RIGHTS-OPEN SOURCE SOFTWARE
// The Government's rights to use, modify, reproduce, release, perform, display,
// or disclose this software are subject to the terms of the Apache License as
// provided in Contract No. 8F-30005.
// Any reproduction of computer software, computer software documentation, or
// portions thereof marked with this legend must also reproduce the markings.
//

package main

import (
	"fmt"
	"os/user"

	"github.com/pkg/errors"
)

// mockExt implements the External interface.
type mockExt struct {
	// return error if cmd in shell fails
	cmdRet error
	// return true if file already exists
	existsRet  bool
	mountRet   error
	unmountRet error
	mkdirRet   error
	removeRet  error
	history    []string
}

func (m *mockExt) getHistory() []string {
	return m.history
}

var files []string // record file content written in mocks

func (m *mockExt) runCommand(cmd string) error {
	m.history = append(m.history, fmt.Sprintf(msgCmd, cmd))

	return m.cmdRet
}

func (m *mockExt) writeToFile(in string, outPath string) error {
	files = append(files, fmt.Sprint(outPath, ":", in))

	return nil
}

func (m *mockExt) createEmpty(path string, size int64) error {
	if !m.existsRet {
		files = append(files, fmt.Sprint(path, ":empty size ", size))
	}
	return nil
}

func (m *mockExt) mount(
	dev string, mount string, typ string, flags uintptr, opts string) error {

	op := fmt.Sprintf(msgMount, dev, mount, typ, fmt.Sprint(flags), opts)

	m.history = append(m.history, op)

	return m.mountRet
}

func (m *mockExt) unmount(path string) error {
	m.history = append(m.history, fmt.Sprintf(msgUnmount, path))

	return m.unmountRet
}

func (m *mockExt) mkdir(path string) error {
	m.history = append(m.history, fmt.Sprintf(msgMkdir, path))

	return m.mkdirRet
}

func (m *mockExt) remove(path string) error {
	m.history = append(m.history, fmt.Sprintf(msgRemove, path))

	return m.removeRet
}

func (m *mockExt) exists(string) (bool, error) {
	return m.existsRet, nil
}

<<<<<<< HEAD
func (m *mockExt) getAbsInstallPath(path string) (string, error) {
	return path, nil
=======
func (m *mockExt) lookupUser(name string) (*user.User, error) {
	return &user.User{}, nil
}

func (m *mockExt) lookupGroup(name string) (*user.Group, error) {
	return &user.Group{}, nil
}

func (m *mockExt) setUid(uid int64) error {
	return nil
}

func (m *mockExt) setGid(gid int64) error {
	return nil
>>>>>>> fca5bd53
}

func newMockExt(
	cmdRet error, existsRet bool, mountRet error,
	unmountRet error, mkdirRet error, removeRet error) External {

	return &mockExt{
		cmdRet, existsRet, mountRet, unmountRet,
		mkdirRet, removeRet, []string{},
	}
}

func defaultMockExt() External {
	return newMockExt(nil, false, nil, nil, nil, nil)
}

func cmdFailMockExt() External {
	return newMockExt(
		errors.New("exit status 1"), false, nil, nil, nil, nil)
}<|MERGE_RESOLUTION|>--- conflicted
+++ resolved
@@ -100,10 +100,10 @@
 	return m.existsRet, nil
 }
 
-<<<<<<< HEAD
 func (m *mockExt) getAbsInstallPath(path string) (string, error) {
 	return path, nil
-=======
+}
+
 func (m *mockExt) lookupUser(name string) (*user.User, error) {
 	return &user.User{}, nil
 }
@@ -118,7 +118,6 @@
 
 func (m *mockExt) setGid(gid int64) error {
 	return nil
->>>>>>> fca5bd53
 }
 
 func newMockExt(
