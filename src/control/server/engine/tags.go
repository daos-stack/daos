--- conflicted
+++ resolved
@@ -212,11 +212,7 @@
 func getSliceStr(val reflect.Value) string {
 	iVal := val.Interface()
 
-<<<<<<< HEAD
-	strSlice := make([]string, 0)
-=======
 	var strSlice []string
->>>>>>> 625b3ee9
 	switch slice := iVal.(type) {
 	case []int:
 		for _, n := range slice {
