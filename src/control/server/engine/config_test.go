--- conflicted
+++ resolved
@@ -1049,12 +1049,7 @@
 			new: FabricConfig{
 				Provider:              "provider",
 				Interface:             "iface",
-<<<<<<< HEAD
 				InterfacePort:         "9999",
-				CrtCtxShareAddr:       2,
-=======
-				InterfacePort:         9999,
->>>>>>> 1b62ecde
 				CrtTimeout:            60,
 				DisableSRX:            true,
 				NumSecondaryEndpoints: []int{1},
@@ -1062,12 +1057,7 @@
 			expResult: &FabricConfig{
 				Provider:              "provider",
 				Interface:             "iface",
-<<<<<<< HEAD
 				InterfacePort:         "9999",
-				CrtCtxShareAddr:       2,
-=======
-				InterfacePort:         9999,
->>>>>>> 1b62ecde
 				CrtTimeout:            60,
 				DisableSRX:            true,
 				NumSecondaryEndpoints: []int{1},
@@ -1077,12 +1067,7 @@
 			fc: &FabricConfig{
 				Provider:              "provider",
 				Interface:             "iface",
-<<<<<<< HEAD
 				InterfacePort:         "9999",
-				CrtCtxShareAddr:       2,
-=======
-				InterfacePort:         9999,
->>>>>>> 1b62ecde
 				CrtTimeout:            60,
 				DisableSRX:            true,
 				NumSecondaryEndpoints: []int{1},
@@ -1091,12 +1076,7 @@
 			expResult: &FabricConfig{
 				Provider:              "provider",
 				Interface:             "iface",
-<<<<<<< HEAD
 				InterfacePort:         "9999",
-				CrtCtxShareAddr:       2,
-=======
-				InterfacePort:         9999,
->>>>>>> 1b62ecde
 				CrtTimeout:            60,
 				DisableSRX:            true,
 				NumSecondaryEndpoints: []int{1},
@@ -1107,35 +1087,18 @@
 				CrtTimeout: 60,
 			},
 			new: FabricConfig{
-<<<<<<< HEAD
-				Provider:        "provider",
-				Interface:       "iface",
-				InterfacePort:   "9999",
-				CrtCtxShareAddr: 15,
-				CrtTimeout:      120,
-				DisableSRX:      true,
-			},
-			expResult: &FabricConfig{
-				Provider:        "provider",
-				Interface:       "iface",
-				InterfacePort:   "9999",
-				CrtCtxShareAddr: 2,
-				CrtTimeout:      60,
-				DisableSRX:      true,
-=======
 				Provider:      "provider",
 				Interface:     "iface",
-				InterfacePort: 9999,
+				InterfacePort: "9999",
 				CrtTimeout:    120,
 				DisableSRX:    true,
 			},
 			expResult: &FabricConfig{
 				Provider:      "provider",
 				Interface:     "iface",
-				InterfacePort: 9999,
+				InterfacePort: "9999",
 				CrtTimeout:    60,
 				DisableSRX:    true,
->>>>>>> 1b62ecde
 			},
 		},
 		"default secondary ctx": {
