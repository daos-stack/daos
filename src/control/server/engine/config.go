//
// (C) Copyright 2019-2022 Intel Corporation.
//
// SPDX-License-Identifier: BSD-2-Clause-Patent
//

package engine

import (
	"fmt"
	"os"
	"strconv"
	"strings"

	"github.com/pkg/errors"

	"github.com/daos-stack/daos/src/control/server/storage"
	"github.com/daos-stack/daos/src/control/system"
)

const (
	maxHelperStreamCount         = 2
	numPrimaryProviders          = 1
	defaultNumSecondaryEndpoints = 1

	// MultiProviderSeparator delineates between providers in a multi-provider config.
	MultiProviderSeparator = ","
)

// FabricConfig encapsulates networking fabric configuration.
type FabricConfig struct {
	Provider              string `yaml:"provider,omitempty" cmdEnv:"CRT_PHY_ADDR_STR"`
	Interface             string `yaml:"fabric_iface,omitempty" cmdEnv:"OFI_INTERFACE"`
	InterfacePort         string `yaml:"fabric_iface_port,omitempty" cmdEnv:"OFI_PORT"`
	NumaNodeIndex         uint   `yaml:"-"`
	BypassHealthChk       *bool  `yaml:"bypass_health_chk,omitempty" cmdLongFlag:"--bypass_health_chk" cmdShortFlag:"-b"`
	CrtCtxShareAddr       uint32 `yaml:"crt_ctx_share_addr,omitempty" cmdEnv:"CRT_CTX_SHARE_ADDR"`
	CrtTimeout            uint32 `yaml:"crt_timeout,omitempty" cmdEnv:"CRT_TIMEOUT"`
	NumSecondaryEndpoints []int  `yaml:"secondary_provider_endpoints,omitempty" cmdLongFlag:"--nr_sec_ctx,nonzero" cmdShortFlag:"-S,nonzero"`
	DisableSRX            bool   `yaml:"disable_srx,omitempty" cmdEnv:"FI_OFI_RXM_USE_SRX,invertBool,intBool"`
}

// GetPrimaryProvider parses the primary provider from the Provider string.
func (fc *FabricConfig) GetPrimaryProvider() (string, error) {
	providers, err := fc.GetProviders()
	if err != nil {
		return "", err
	}

	return providers[0], nil
}

// GetProviders parses the Provider string to one or more providers.
func (fc *FabricConfig) GetProviders() ([]string, error) {
	if fc == nil {
		return nil, errors.New("FabricConfig is nil")
	}

	providers := splitMultiProviderStr(fc.Provider)
	if len(providers) == 0 {
		return nil, errors.New("provider not set")
	}

	return providers, nil
}

func splitMultiProviderStr(str string) []string {
	strs := strings.Split(str, MultiProviderSeparator)
	result := make([]string, 0)
	for _, s := range strs {
		trimmed := strings.TrimSpace(s)
		if trimmed != "" {
			result = append(result, trimmed)
		}
	}

	return result
}

// GetNumProviders gets the number of fabric providers configured.
func (fc *FabricConfig) GetNumProviders() int {
	providers, err := fc.GetProviders()
	if err != nil {
		return 0
	}
	return len(providers)
}

// GetPrimaryInterface parses the primary fabric interface from the Interface string.
func (fc *FabricConfig) GetPrimaryInterface() (string, error) {
	interfaces, err := fc.GetInterfaces()
	if err != nil {
		return "", err
	}

	return interfaces[0], nil
}

// GetInterfaces parses the Interface string into one or more interfaces.
func (fc *FabricConfig) GetInterfaces() ([]string, error) {
	if fc == nil {
		return nil, errors.New("FabricConfig is nil")
	}

	interfaces := splitMultiProviderStr(fc.Interface)
	if len(interfaces) == 0 {
		return nil, errors.New("fabric_iface not set")
	}

	return interfaces, nil
}

// GetInterfacePorts parses the InterfacePort string to one or more ports.
func (fc *FabricConfig) GetInterfacePorts() ([]int, error) {
	if fc == nil {
		return nil, errors.New("FabricConfig is nil")
	}

	portStrs := splitMultiProviderStr(fc.InterfacePort)
	if len(portStrs) == 0 {
		return nil, errors.New("fabric_iface_port not set")
	}

	ports := make([]int, 0)
	for _, str := range portStrs {
		intPort, err := strconv.Atoi(str)
		if err != nil {
			return nil, err
		}
		ports = append(ports, intPort)
	}
	return ports, nil
}

// Update fills in any missing fields from the provided FabricConfig.
func (fc *FabricConfig) Update(other FabricConfig) {
	if fc == nil {
		return
	}

	if fc.Provider == "" {
		fc.Provider = other.Provider
	}
	if fc.Interface == "" {
		fc.Interface = other.Interface
	}
	if fc.InterfacePort == "" {
		fc.InterfacePort = other.InterfacePort
	}
	if fc.CrtCtxShareAddr == 0 {
		fc.CrtCtxShareAddr = other.CrtCtxShareAddr
	}
	if fc.CrtTimeout == 0 {
		fc.CrtTimeout = other.CrtTimeout
	}
<<<<<<< HEAD
	if len(fc.NumSecondaryEndpoints) == 0 {
		fc.setNumSecondaryEndpoints(other.NumSecondaryEndpoints)
	}
}

func (fc *FabricConfig) setNumSecondaryEndpoints(other []int) {
	if len(other) == 0 {
		// Set defaults
		numSecProv := fc.GetNumProviders() - numPrimaryProviders
		for i := 0; i < numSecProv; i++ {
			other = append(other, defaultNumSecondaryEndpoints)
		}
	}
	fc.NumSecondaryEndpoints = other
=======
	if fc.DisableSRX == false {
		fc.DisableSRX = other.DisableSRX
	}
>>>>>>> 9b421657
}

// Validate ensures that the configuration meets minimum standards.
func (fc *FabricConfig) Validate() error {
	numProv := fc.GetNumProviders()
	if numProv == 0 {
		return errors.New("provider not set")
	}

	interfaces, err := fc.GetInterfaces()
	if err != nil {
		return err
	}

	ports, err := fc.GetInterfacePorts()
	if err != nil {
		return err
	}

	for _, p := range ports {
		if p < 0 {
			return errors.New("fabric_iface_port cannot be negative")
		}
	}

	if len(interfaces) != numProv || len(ports) != numProv {
		return errors.Errorf("provider, fabric_iface and fabric_iface_port must include the same number of items delimited by %q", MultiProviderSeparator)
	}

	numSecProv := numProv - numPrimaryProviders
	if numSecProv > 0 {
		if len(fc.NumSecondaryEndpoints) != 0 && len(fc.NumSecondaryEndpoints) != numSecProv {
			return errors.New("secondary_provider_endpoints must have one value for each secondary provider")
		}

		for _, nrCtx := range fc.NumSecondaryEndpoints {
			if nrCtx < 1 {
				return errors.Errorf("all values in secondary_provider_endpoints must be > 0")
			}
		}
	}

	return nil
}

// cleanEnvVars scrubs the supplied slice of environment
// variables by removing all variables not included in the
// allow list.
func cleanEnvVars(in, allowed []string) (out []string) {
	allowedMap := make(map[string]struct{})
	for _, key := range allowed {
		allowedMap[key] = struct{}{}
	}

	for _, pair := range in {
		kv := strings.SplitN(pair, "=", 2)
		if len(kv) != 2 || kv[0] == "" || kv[1] == "" {
			continue
		}
		if _, found := allowedMap[kv[0]]; !found {
			continue
		}
		out = append(out, pair)
	}

	return
}

// mergeEnvVars merges and deduplicates two slices of environment
// variables. Conflicts are resolved by taking the value from the
// second list.
func mergeEnvVars(curVars []string, newVars []string) (merged []string) {
	mergeMap := make(map[string]string)
	for _, pair := range curVars {
		kv := strings.SplitN(pair, "=", 2)
		if len(kv) != 2 || kv[0] == "" || kv[1] == "" {
			continue
		}
		// strip duplicates in curVars; shouldn't be any
		// but this will ensure it.
		if _, found := mergeMap[kv[0]]; found {
			continue
		}
		mergeMap[kv[0]] = kv[1]
	}

	mergedKeys := make(map[string]struct{})
	for _, pair := range newVars {
		kv := strings.SplitN(pair, "=", 2)
		if len(kv) != 2 || kv[0] == "" || kv[1] == "" {
			continue
		}
		// strip duplicates in newVars
		if _, found := mergedKeys[kv[0]]; found {
			continue
		}
		mergedKeys[kv[0]] = struct{}{}
		mergeMap[kv[0]] = kv[1]
	}

	merged = make([]string, 0, len(mergeMap))
	for key, val := range mergeMap {
		merged = append(merged, strings.Join([]string{key, val}, "="))
	}

	return
}

type LegacyStorage struct {
	storage.ScmConfig  `yaml:",inline,omitempty"`
	ScmClass           storage.Class `yaml:"scm_class,omitempty"`
	storage.BdevConfig `yaml:",inline,omitempty"`
	BdevClass          storage.Class `yaml:"bdev_class,omitempty"`
}

func (ls *LegacyStorage) WasDefined() bool {
	return ls.ScmClass != storage.ClassNone || ls.BdevClass != storage.ClassNone
}

// Config encapsulates an I/O Engine's configuration.
type Config struct {
	Rank              *system.Rank   `yaml:"rank,omitempty"`
	Modules           string         `yaml:"modules,omitempty" cmdLongFlag:"--modules" cmdShortFlag:"-m"`
	TargetCount       int            `yaml:"targets,omitempty" cmdLongFlag:"--targets,nonzero" cmdShortFlag:"-t,nonzero"`
	HelperStreamCount int            `yaml:"nr_xs_helpers" cmdLongFlag:"--xshelpernr" cmdShortFlag:"-x"`
	ServiceThreadCore int            `yaml:"first_core" cmdLongFlag:"--firstcore,nonzero" cmdShortFlag:"-f,nonzero"`
	SystemName        string         `yaml:"-" cmdLongFlag:"--group" cmdShortFlag:"-g"`
	SocketDir         string         `yaml:"-" cmdLongFlag:"--socket_dir" cmdShortFlag:"-d"`
	LogMask           string         `yaml:"log_mask,omitempty" cmdEnv:"D_LOG_MASK"`
	LogFile           string         `yaml:"log_file,omitempty" cmdEnv:"D_LOG_FILE"`
	LegacyStorage     LegacyStorage  `yaml:",inline,omitempty"`
	Storage           storage.Config `yaml:",inline,omitempty"`
	Fabric            FabricConfig   `yaml:",inline"`
	EnvVars           []string       `yaml:"env_vars,omitempty"`
	EnvPassThrough    []string       `yaml:"env_pass_through,omitempty"`
	PinnedNumaNode    *uint          `yaml:"pinned_numa_node,omitempty" cmdLongFlag:"--pinned_numa_node" cmdShortFlag:"-p"`
	Index             uint32         `yaml:"-" cmdLongFlag:"--instance_idx" cmdShortFlag:"-I"`
	MemSize           int            `yaml:"-" cmdLongFlag:"--mem_size" cmdShortFlag:"-r"`
	HugePageSz        int            `yaml:"-" cmdLongFlag:"--hugepage_size" cmdShortFlag:"-H"`
}

// NewConfig returns an I/O Engine config.
func NewConfig() *Config {
	return &Config{
		HelperStreamCount: maxHelperStreamCount,
	}
}

// Validate ensures that the configuration meets minimum standards.
func (c *Config) Validate() error {
	if c.PinnedNumaNode != nil && c.ServiceThreadCore != 0 {
		return errors.New("cannot specify both pinned_numa_node and first_core")
	}

	if err := c.Fabric.Validate(); err != nil {
		return errors.Wrap(err, "fabric config validation failed")
	}

	if err := c.Storage.Validate(); err != nil {
		return errors.Wrap(err, "storage config validation failed")
	}

	if err := ValidateLogMasks(c.LogMask); err != nil {
		return errors.Wrap(err, "validate engine log masks")
	}

	return nil
}

// CmdLineArgs returns a slice of command line arguments to be
// supplied when starting an I/O Engine instance.
func (c *Config) CmdLineArgs() ([]string, error) {
	args, err := parseCmdTags(c, shortFlagTag, joinShortArgs, nil)
	if err != nil {
		return nil, err
	}
	for _, sc := range c.Storage.Tiers {
		sArgs, err := parseCmdTags(sc, shortFlagTag, joinShortArgs, nil)
		if err != nil {
			return nil, err
		}
		args = append(args, sArgs...)
	}

	return args, nil
}

// CmdLineEnv returns a slice of environment variables to be
// supplied when starting an I/O Engine instance.
func (c *Config) CmdLineEnv() ([]string, error) {
	env, err := parseCmdTags(c, envTag, joinEnvVars, nil)
	if err != nil {
		return nil, err
	}
	for _, sc := range c.Storage.Tiers {
		sEnv, err := parseCmdTags(sc, envTag, joinEnvVars, nil)
		if err != nil {
			return nil, err
		}
		env = mergeEnvVars(env, sEnv)
	}

	return mergeEnvVars(c.EnvVars, env), nil
}

// HasEnvVar returns true if the configuration contains
// an environment variable with the given name.
func (c *Config) HasEnvVar(name string) bool {
	for _, keyPair := range c.EnvVars {
		if strings.HasPrefix(keyPair, name+"=") {
			return true
		}
	}
	return false
}

// GetEnvVar returns the value of the given environment variable to be supplied when starting an I/O
// engine instance.
func (c *Config) GetEnvVar(name string) (string, error) {
	env, err := c.CmdLineEnv()
	if err != nil {
		return "", err
	}

	env = mergeEnvVars(cleanEnvVars(os.Environ(), c.EnvPassThrough), env)

	for _, keyPair := range c.EnvVars {
		keyValue := strings.SplitN(keyPair, "=", 2)
		if keyValue[0] == name {
			return keyValue[1], nil
		}
	}

	return "", errors.Errorf("Undefined environment variable %q", name)
}

// WithEnvVars applies the supplied list of environment
// variables to any existing variables, with new values
// overwriting existing values.
func (c *Config) WithEnvVars(newVars ...string) *Config {
	c.EnvVars = mergeEnvVars(c.EnvVars, newVars)

	return c
}

// WithEnvPassThrough sets a list of environment variable
// names that will be allowed to pass through into the
// engine subprocess environment.
func (c *Config) WithEnvPassThrough(allowList ...string) *Config {
	c.EnvPassThrough = allowList
	return c
}

// WithRank sets the instance rank.
func (c *Config) WithRank(r uint32) *Config {
	c.Rank = system.NewRankPtr(r)
	return c
}

// WithSystemName sets the system name to which the instance belongs.
func (c *Config) WithSystemName(name string) *Config {
	c.SystemName = name
	return c
}

// WithStorage creates the set of storage tier configurations.
// Note that this method replaces any existing configs. To append,
// use AppendStorage().
func (c *Config) WithStorage(cfgs ...*storage.TierConfig) *Config {
	c.Storage.Tiers = c.Storage.Tiers[:]
	c.AppendStorage(cfgs...)
	return c
}

// AppendStorage appends the given storage tier configurations to
// the existing set of storage configs.
func (c *Config) AppendStorage(cfgs ...*storage.TierConfig) *Config {
	for _, cfg := range cfgs {
		if cfg.Tier == 0 {
			cfg.Tier = len(c.Storage.Tiers)
		}
		c.Storage.Tiers = append(c.Storage.Tiers, cfg)
	}
	return c
}

// WithStorageConfigOutputPath sets the path to the generated NVMe config file used by SPDK.
func (c *Config) WithStorageConfigOutputPath(cfgPath string) *Config {
	c.Storage.ConfigOutputPath = cfgPath
	return c
}

// WithStorageVosEnv sets the VOS_BDEV_CLASS env variable.
func (c *Config) WithStorageVosEnv(ve string) *Config {
	c.Storage.VosEnv = ve
	return c
}

// WithStorageEnableHotplug sets EnableHotplug in engine storage.
func (c *Config) WithStorageEnableHotplug(enable bool) *Config {
	c.Storage.EnableHotplug = enable
	return c
}

// WithStorageNumaNodeIndex sets the NUMA node index to be used by this instance.
func (c *Config) WithStorageNumaNodeIndex(nodeIndex uint) *Config {
	c.Storage.NumaNodeIndex = nodeIndex
	return c
}

// WithSocketDir sets the path to the instance's dRPC socket directory.
func (c *Config) WithSocketDir(dir string) *Config {
	c.SocketDir = dir
	return c
}

// WithModules sets the list of I/O Engine modules to be loaded.
func (c *Config) WithModules(mList string) *Config {
	c.Modules = mList
	return c
}

// WithFabricProvider sets the name of the CArT fabric provider.
func (c *Config) WithFabricProvider(provider string) *Config {
	c.Fabric.Provider = provider
	return c
}

// WithFabricInterface sets the interface name to be used by this instance.
func (c *Config) WithFabricInterface(iface string) *Config {
	c.Fabric.Interface = iface
	return c
}

// WithFabricInterfacePort sets the numeric interface port to be used by this instance.
func (c *Config) WithFabricInterfacePort(ifacePort int) *Config {
	c.Fabric.InterfacePort = fmt.Sprintf("%d", ifacePort)
	return c
}

// WithSrxDisabled disables or enables SRX.
func (c *Config) WithSrxDisabled(disable bool) *Config {
	c.Fabric.DisableSRX = disable
	return c
}

// WithFabricNumaNodeIndex sets the NUMA node index to be used by this instance.
func (c *Config) WithFabricNumaNodeIndex(nodeIndex uint) *Config {
	c.Fabric.NumaNodeIndex = nodeIndex
	return c
}

// WithBypassHealthChk sets the NVME health check bypass for this instance
func (c *Config) WithBypassHealthChk(bypass *bool) *Config {
	c.Fabric.BypassHealthChk = bypass
	return c
}

// WithCrtCtxShareAddr defines the CRT_CTX_SHARE_ADDR for this instance
func (c *Config) WithCrtCtxShareAddr(addr uint32) *Config {
	c.Fabric.CrtCtxShareAddr = addr
	return c
}

// WithCrtTimeout defines the CRT_TIMEOUT for this instance
func (c *Config) WithCrtTimeout(timeout uint32) *Config {
	c.Fabric.CrtTimeout = timeout
	return c
}

// WithNumSecondaryEndpoints sets the number of network endpoints for each secondary provider.
func (c *Config) WithNumSecondaryEndpoints(nr []int) *Config {
	c.Fabric.NumSecondaryEndpoints = nr
	return c
}

// WithTargetCount sets the number of VOS targets to run on this instance.
func (c *Config) WithTargetCount(count int) *Config {
	c.TargetCount = count
	return c
}

// WithHelperStreamCount sets the number of XS Helper streams to run on this instance.
func (c *Config) WithHelperStreamCount(count int) *Config {
	c.HelperStreamCount = count
	return c
}

// WithServiceThreadCore sets the core index to be used for running DAOS service threads.
func (c *Config) WithServiceThreadCore(idx int) *Config {
	c.ServiceThreadCore = idx
	return c
}

// WithLogFile sets the path to the log file to be used by this instance.
func (c *Config) WithLogFile(logPath string) *Config {
	c.LogFile = logPath
	return c
}

// WithLogMask sets the DAOS logging mask to be used by this instance.
func (c *Config) WithLogMask(logMask string) *Config {
	c.LogMask = logMask
	return c
}

// WithMemSize sets the NVMe memory size for SPDK memory allocation on this instance.
func (c *Config) WithMemSize(memsize int) *Config {
	c.MemSize = memsize
	return c
}

// WithHugePageSize sets the configured hugepage size on this instance.
func (c *Config) WithHugePageSize(hugepagesz int) *Config {
	c.HugePageSz = hugepagesz
	return c
}

// WithPinnedNumaNode sets the NUMA node affinity for the I/O Engine instance.
func (c *Config) WithPinnedNumaNode(numa uint) *Config {
	c.PinnedNumaNode = &numa
	return c
}

// WithStorageAccelProps sets the acceleration properties for the I/O Engine instance.
func (c *Config) WithStorageAccelProps(name string, mask storage.AccelOptionBits) *Config {
	c.Storage.AccelProps.Engine = name
	c.Storage.AccelProps.Options = mask
	return c
}<|MERGE_RESOLUTION|>--- conflicted
+++ resolved
@@ -153,7 +153,9 @@
 	if fc.CrtTimeout == 0 {
 		fc.CrtTimeout = other.CrtTimeout
 	}
-<<<<<<< HEAD
+	if fc.DisableSRX == false {
+		fc.DisableSRX = other.DisableSRX
+	}
 	if len(fc.NumSecondaryEndpoints) == 0 {
 		fc.setNumSecondaryEndpoints(other.NumSecondaryEndpoints)
 	}
@@ -168,11 +170,6 @@
 		}
 	}
 	fc.NumSecondaryEndpoints = other
-=======
-	if fc.DisableSRX == false {
-		fc.DisableSRX = other.DisableSRX
-	}
->>>>>>> 9b421657
 }
 
 // Validate ensures that the configuration meets minimum standards.
