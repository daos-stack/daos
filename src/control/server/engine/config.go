//
// (C) Copyright 2019-2021 Intel Corporation.
//
// SPDX-License-Identifier: BSD-2-Clause-Patent
//

package engine

import (
	"strings"

	"github.com/pkg/errors"

	"github.com/daos-stack/daos/src/control/server/storage"
	"github.com/daos-stack/daos/src/control/system"
)

const maxHelperStreamCount = 2

// ErrNoPinnedNumaNode error indicates no NUMA node has been pinned in this
// engine's configuration.
var ErrNoPinnedNumaNode = errors.New("pinned NUMA node was not configured")

// FabricConfig encapsulates networking fabric configuration.
type FabricConfig struct {
	Provider        string `yaml:"provider,omitempty" cmdEnv:"CRT_PHY_ADDR_STR"`
	Interface       string `yaml:"fabric_iface,omitempty" cmdEnv:"OFI_INTERFACE"`
	InterfacePort   int    `yaml:"fabric_iface_port,omitempty" cmdEnv:"OFI_PORT,nonzero"`
	PinnedNumaNode  *uint  `yaml:"pinned_numa_node,omitempty" cmdLongFlag:"--pinned_numa_node" cmdShortFlag:"-p"`
	BypassHealthChk *bool  `yaml:"bypass_health_chk,omitempty" cmdLongFlag:"--bypass_health_chk" cmdShortFlag:"-b"`
	CrtCtxShareAddr uint32 `yaml:"crt_ctx_share_addr,omitempty" cmdEnv:"CRT_CTX_SHARE_ADDR"`
	CrtTimeout      uint32 `yaml:"crt_timeout,omitempty" cmdEnv:"CRT_TIMEOUT"`
}

// Update fills in any missing fields from the provided FabricConfig.
func (fc *FabricConfig) Update(other FabricConfig) {
	if fc.Provider == "" {
		fc.Provider = other.Provider
	}
	if fc.Interface == "" {
		fc.Interface = other.Interface
	}
	if fc.InterfacePort == 0 {
		fc.InterfacePort = other.InterfacePort
	}
	if fc.CrtCtxShareAddr == 0 {
		fc.CrtCtxShareAddr = other.CrtCtxShareAddr
	}
	if fc.CrtTimeout == 0 {
		fc.CrtTimeout = other.CrtTimeout
	}
}

// GetNumaNode retrieves the value configured by the YML if it was supplied
// returns an error if it was not configured.
func (fc *FabricConfig) GetNumaNode() (uint, error) {
	if fc.PinnedNumaNode != nil {
		return *fc.PinnedNumaNode, nil
	}
	return 0, ErrNoPinnedNumaNode
}

// Validate ensures that the configuration meets minimum standards.
func (fc *FabricConfig) Validate() error {
	switch {
	case fc.Provider == "":
		return errors.New("provider not set")
	case fc.Interface == "":
		return errors.New("fabric_iface not set")
	case fc.InterfacePort == 0:
		return errors.New("fabric_iface_port not set")
	case fc.InterfacePort < 0:
		return errors.New("fabric_iface_port cannot be negative")
	default:
		return nil
	}
}

// cleanEnvVars scrubs the supplied slice of environment
// variables by removing all variables not included in the
// allow list.
func cleanEnvVars(in, allowed []string) (out []string) {
	allowedMap := make(map[string]struct{})
	for _, key := range allowed {
		allowedMap[key] = struct{}{}
	}

	for _, pair := range in {
		kv := strings.SplitN(pair, "=", 2)
		if len(kv) != 2 || kv[0] == "" || kv[1] == "" {
			continue
		}
		if _, found := allowedMap[kv[0]]; !found {
			continue
		}
		out = append(out, pair)
	}

	return
}

// mergeEnvVars merges and deduplicates two slices of environment
// variables. Conflicts are resolved by taking the value from the
// second list.
func mergeEnvVars(curVars []string, newVars []string) (merged []string) {
	mergeMap := make(map[string]string)
	for _, pair := range curVars {
		kv := strings.SplitN(pair, "=", 2)
		if len(kv) != 2 || kv[0] == "" || kv[1] == "" {
			continue
		}
		// strip duplicates in curVars; shouldn't be any
		// but this will ensure it.
		if _, found := mergeMap[kv[0]]; found {
			continue
		}
		mergeMap[kv[0]] = kv[1]
	}

	mergedKeys := make(map[string]struct{})
	for _, pair := range newVars {
		kv := strings.SplitN(pair, "=", 2)
		if len(kv) != 2 || kv[0] == "" || kv[1] == "" {
			continue
		}
		// strip duplicates in newVars
		if _, found := mergedKeys[kv[0]]; found {
			continue
		}
		mergedKeys[kv[0]] = struct{}{}
		mergeMap[kv[0]] = kv[1]
	}

	merged = make([]string, 0, len(mergeMap))
	for key, val := range mergeMap {
		merged = append(merged, strings.Join([]string{key, val}, "="))
	}

	return
}

type LegacyStorage struct {
	storage.ScmConfig  `yaml:",inline,omitempty"`
	ScmClass           storage.Class `yaml:"scm_class,omitempty"`
	storage.BdevConfig `yaml:",inline,omitempty"`
	BdevClass          storage.Class `yaml:"bdev_class,omitempty"`
}

func (ls *LegacyStorage) WasDefined() bool {
	return ls.ScmClass != storage.ClassNone || ls.BdevClass != storage.ClassNone
}

// Config encapsulates an I/O Engine's configuration.
type Config struct {
<<<<<<< HEAD
	Rank              *system.Rank   `yaml:"rank,omitempty"`
	Modules           string         `yaml:"modules,omitempty" cmdLongFlag:"--modules" cmdShortFlag:"-m"`
	TargetCount       int            `yaml:"targets,omitempty" cmdLongFlag:"--targets,nonzero" cmdShortFlag:"-t,nonzero"`
	HelperStreamCount int            `yaml:"nr_xs_helpers" cmdLongFlag:"--xshelpernr" cmdShortFlag:"-x"`
	ServiceThreadCore int            `yaml:"first_core" cmdLongFlag:"--firstcore,nonzero" cmdShortFlag:"-f,nonzero"`
	SystemName        string         `yaml:"name,omitempty" cmdLongFlag:"--group" cmdShortFlag:"-g"`
	SocketDir         string         `yaml:"socket_dir,omitempty" cmdLongFlag:"--socket_dir" cmdShortFlag:"-d"`
	LogMask           string         `yaml:"log_mask,omitempty" cmdEnv:"D_LOG_MASK"`
	LogFile           string         `yaml:"log_file,omitempty" cmdEnv:"D_LOG_FILE"`
	LegacyStorage     LegacyStorage  `yaml:",inline,omitempty"`
	Storage           storage.Config `yaml:",inline,omitempty"`
	Fabric            FabricConfig   `yaml:",inline"`
	EnvVars           []string       `yaml:"env_vars,omitempty"`
	EnvPassThrough    []string       `yaml:"env_pass_through,omitempty"`
	Index             uint32         `yaml:"-" cmdLongFlag:"--instance_idx" cmdShortFlag:"-I"`
=======
	Rank              *system.Rank  `yaml:"rank,omitempty"`
	Modules           string        `yaml:"modules,omitempty" cmdLongFlag:"--modules" cmdShortFlag:"-m"`
	TargetCount       int           `yaml:"targets,omitempty" cmdLongFlag:"--targets,nonzero" cmdShortFlag:"-t,nonzero"`
	HelperStreamCount int           `yaml:"nr_xs_helpers" cmdLongFlag:"--xshelpernr" cmdShortFlag:"-x"`
	ServiceThreadCore int           `yaml:"first_core" cmdLongFlag:"--firstcore,nonzero" cmdShortFlag:"-f,nonzero"`
	SystemName        string        `yaml:"name,omitempty" cmdLongFlag:"--group" cmdShortFlag:"-g"`
	SocketDir         string        `yaml:"socket_dir,omitempty" cmdLongFlag:"--socket_dir" cmdShortFlag:"-d"`
	LogMask           string        `yaml:"log_mask,omitempty" cmdEnv:"D_LOG_MASK"`
	LogFile           string        `yaml:"log_file,omitempty" cmdEnv:"D_LOG_FILE"`
	Storage           StorageConfig `yaml:",inline"`
	Fabric            FabricConfig  `yaml:",inline"`
	EnvVars           []string      `yaml:"env_vars,omitempty"`
	EnvPassThrough    []string      `yaml:"env_pass_through,omitempty"`
	Index             uint32        `yaml:"-" cmdLongFlag:"--instance_idx" cmdShortFlag:"-I"`
	MemSize           int           `yaml:"-" cmdLongFlag:"--mem_size" cmdShortFlag:"-r"`
	HugePageSz        int           `yaml:"-" cmdLongFlag:"--hugepage_size" cmdShortFlag:"-H"`
>>>>>>> 82c98fe5
}

// NewConfig returns an I/O Engine config.
func NewConfig() *Config {
	return &Config{
		HelperStreamCount: maxHelperStreamCount,
	}
}

// Validate ensures that the configuration meets minimum standards.
func (c *Config) Validate() error {
	if err := c.Fabric.Validate(); err != nil {
		return errors.Wrap(err, "fabric config validation failed")
	}

	if err := c.Storage.Validate(); err != nil {
		return errors.Wrap(err, "storage config validation failed")
	}

	return nil
}

// CmdLineArgs returns a slice of command line arguments to be
// supplied when starting an I/O Engine instance.
func (c *Config) CmdLineArgs() ([]string, error) {
	args, err := parseCmdTags(c, shortFlagTag, joinShortArgs, nil)
	if err != nil {
		return nil, err
	}
	for _, sc := range c.Storage.Tiers {
		sArgs, err := parseCmdTags(sc, shortFlagTag, joinShortArgs, nil)
		if err != nil {
			return nil, err
		}
		args = append(args, sArgs...)
	}

	return args, nil
}

// CmdLineEnv returns a slice of environment variables to be
// supplied when starting an I/O Engine instance.
func (c *Config) CmdLineEnv() ([]string, error) {
	env, err := parseCmdTags(c, envTag, joinEnvVars, nil)
	if err != nil {
		return nil, err
	}
	for _, sc := range c.Storage.Tiers {
		sEnv, err := parseCmdTags(sc, envTag, joinEnvVars, nil)
		if err != nil {
			return nil, err
		}
		env = mergeEnvVars(env, sEnv)
	}

	return mergeEnvVars(c.EnvVars, env), nil
}

// HasEnvVar returns true if the configuration contains
// an environment variable with the given name.
func (c *Config) HasEnvVar(name string) bool {
	for _, keyPair := range c.EnvVars {
		if strings.HasPrefix(keyPair, name+"=") {
			return true
		}
	}
	return false
}

// WithEnvVars applies the supplied list of environment
// variables to any existing variables, with new values
// overwriting existing values.
func (c *Config) WithEnvVars(newVars ...string) *Config {
	c.EnvVars = mergeEnvVars(c.EnvVars, newVars)

	return c
}

// WithEnvPassThrough sets a list of environment variable
// names that will be allowed to pass through into the
// engine subprocess environment.
func (c *Config) WithEnvPassThrough(allowList ...string) *Config {
	c.EnvPassThrough = allowList
	return c
}

// WithRank sets the instance rank.
func (c *Config) WithRank(r uint32) *Config {
	c.Rank = system.NewRankPtr(r)
	return c
}

// WithSystemName sets the system name to which the instance belongs.
func (c *Config) WithSystemName(name string) *Config {
	c.SystemName = name
	return c
}

// WithStorage creates the set of storage tier configurations.
// Note that this method replaces any existing configs. To append,
// use AppendStorage().
func (c *Config) WithStorage(cfgs ...*storage.TierConfig) *Config {
	c.Storage.Tiers = c.Storage.Tiers[:]
	c.AppendStorage(cfgs...)
	return c
}

// AppendStorage appends the given storage tier configurations to
// the existing set of storage configs.
func (c *Config) AppendStorage(cfgs ...*storage.TierConfig) *Config {
	for _, cfg := range cfgs {
		if cfg.Tier == 0 {
			cfg.Tier = len(c.Storage.Tiers)
		}
		c.Storage.Tiers = append(c.Storage.Tiers, cfg)
	}
	return c
}

// WithStorageConfigOutputPath sets the path to the generated NVMe config file used by SPDK.
func (c *Config) WithStorageConfigOutputPath(cfgPath string) *Config {
	c.Storage.ConfigOutputPath = cfgPath
	return c
}

// WithStorageVosEnv sets the VOS_BDEV_CLASS env variable.
func (c *Config) WithStorageVosEnv(ve string) *Config {
	c.Storage.VosEnv = ve
	return c
}

// WithSocketDir sets the path to the instance's dRPC socket directory.
func (c *Config) WithSocketDir(dir string) *Config {
	c.SocketDir = dir
	return c
}

// WithModules sets the list of I/O Engine modules to be loaded.
func (c *Config) WithModules(mList string) *Config {
	c.Modules = mList
	return c
}

// WithFabricProvider sets the name of the CArT fabric provider.
func (c *Config) WithFabricProvider(provider string) *Config {
	c.Fabric.Provider = provider
	return c
}

// WithFabricInterface sets the interface name to be used by this instance.
func (c *Config) WithFabricInterface(iface string) *Config {
	c.Fabric.Interface = iface
	return c
}

// WithFabricInterfacePort sets the numeric interface port to be used by this instance.
func (c *Config) WithFabricInterfacePort(ifacePort int) *Config {
	c.Fabric.InterfacePort = ifacePort
	return c
}

// WithPinnedNumaNode sets the NUMA node affinity for the I/O Engine instance
func (c *Config) WithPinnedNumaNode(numa *uint) *Config {
	c.Fabric.PinnedNumaNode = numa
	return c
}

// WithBypassHealthChk sets the NVME health check bypass for this instance
func (c *Config) WithBypassHealthChk(bypass *bool) *Config {
	c.Fabric.BypassHealthChk = bypass
	return c
}

// WithCrtCtxShareAddr defines the CRT_CTX_SHARE_ADDR for this instance
func (c *Config) WithCrtCtxShareAddr(addr uint32) *Config {
	c.Fabric.CrtCtxShareAddr = addr
	return c
}

// WithCrtTimeout defines the CRT_TIMEOUT for this instance
func (c *Config) WithCrtTimeout(timeout uint32) *Config {
	c.Fabric.CrtTimeout = timeout
	return c
}

// WithTargetCount sets the number of VOS targets to run on this instance.
func (c *Config) WithTargetCount(count int) *Config {
	c.TargetCount = count
	return c
}

// WithHelperStreamCount sets the number of XS Helper streams to run on this instance.
func (c *Config) WithHelperStreamCount(count int) *Config {
	c.HelperStreamCount = count
	return c
}

// WithServiceThreadCore sets the core index to be used for running DAOS service threads.
func (c *Config) WithServiceThreadCore(idx int) *Config {
	c.ServiceThreadCore = idx
	return c
}

// WithLogFile sets the path to the log file to be used by this instance.
func (c *Config) WithLogFile(logPath string) *Config {
	c.LogFile = logPath
	return c
}

// WithLogMask sets the DAOS logging mask to be used by this instance.
func (c *Config) WithLogMask(logMask string) *Config {
	c.LogMask = logMask
	return c
}

// WithMemSize sets the NVMe memory size for SPDK memory allocation on this instance.
func (c *Config) WithMemSize(memsize int) *Config {
	c.MemSize = memsize
	return c
}

// WithHugePageSize sets the configured hugepage size on this instance.
func (c *Config) WithHugePageSize(hugepagesz int) *Config {
	c.HugePageSz = hugepagesz
	return c
}<|MERGE_RESOLUTION|>--- conflicted
+++ resolved
@@ -152,7 +152,6 @@
 
 // Config encapsulates an I/O Engine's configuration.
 type Config struct {
-<<<<<<< HEAD
 	Rank              *system.Rank   `yaml:"rank,omitempty"`
 	Modules           string         `yaml:"modules,omitempty" cmdLongFlag:"--modules" cmdShortFlag:"-m"`
 	TargetCount       int            `yaml:"targets,omitempty" cmdLongFlag:"--targets,nonzero" cmdShortFlag:"-t,nonzero"`
@@ -168,24 +167,8 @@
 	EnvVars           []string       `yaml:"env_vars,omitempty"`
 	EnvPassThrough    []string       `yaml:"env_pass_through,omitempty"`
 	Index             uint32         `yaml:"-" cmdLongFlag:"--instance_idx" cmdShortFlag:"-I"`
-=======
-	Rank              *system.Rank  `yaml:"rank,omitempty"`
-	Modules           string        `yaml:"modules,omitempty" cmdLongFlag:"--modules" cmdShortFlag:"-m"`
-	TargetCount       int           `yaml:"targets,omitempty" cmdLongFlag:"--targets,nonzero" cmdShortFlag:"-t,nonzero"`
-	HelperStreamCount int           `yaml:"nr_xs_helpers" cmdLongFlag:"--xshelpernr" cmdShortFlag:"-x"`
-	ServiceThreadCore int           `yaml:"first_core" cmdLongFlag:"--firstcore,nonzero" cmdShortFlag:"-f,nonzero"`
-	SystemName        string        `yaml:"name,omitempty" cmdLongFlag:"--group" cmdShortFlag:"-g"`
-	SocketDir         string        `yaml:"socket_dir,omitempty" cmdLongFlag:"--socket_dir" cmdShortFlag:"-d"`
-	LogMask           string        `yaml:"log_mask,omitempty" cmdEnv:"D_LOG_MASK"`
-	LogFile           string        `yaml:"log_file,omitempty" cmdEnv:"D_LOG_FILE"`
-	Storage           StorageConfig `yaml:",inline"`
-	Fabric            FabricConfig  `yaml:",inline"`
-	EnvVars           []string      `yaml:"env_vars,omitempty"`
-	EnvPassThrough    []string      `yaml:"env_pass_through,omitempty"`
-	Index             uint32        `yaml:"-" cmdLongFlag:"--instance_idx" cmdShortFlag:"-I"`
-	MemSize           int           `yaml:"-" cmdLongFlag:"--mem_size" cmdShortFlag:"-r"`
-	HugePageSz        int           `yaml:"-" cmdLongFlag:"--hugepage_size" cmdShortFlag:"-H"`
->>>>>>> 82c98fe5
+	MemSize           int            `yaml:"-" cmdLongFlag:"--mem_size" cmdShortFlag:"-r"`
+	HugePageSz        int            `yaml:"-" cmdLongFlag:"--hugepage_size" cmdShortFlag:"-H"`
 }
 
 // NewConfig returns an I/O Engine config.
