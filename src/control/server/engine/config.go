//
// (C) Copyright 2019-2021 Intel Corporation.
//
// SPDX-License-Identifier: BSD-2-Clause-Patent
//

package engine

import (
	"path/filepath"
	"strings"

	"github.com/pkg/errors"

	"github.com/daos-stack/daos/src/control/server/storage"
	"github.com/daos-stack/daos/src/control/system"
)

const maxHelperStreamCount = 2

// ErrNoPinnedNumaNode error indicates no NUMA node has been pinned in this
// engine's configuration.
var ErrNoPinnedNumaNode = errors.New("pinned NUMA node was not configured")

<<<<<<< HEAD
=======
// StorageConfig encapsulates an I/O Engine's storage configuration.
type StorageConfig struct {
	SCM  storage.ScmConfig  `yaml:",inline"`
	Bdev storage.BdevConfig `yaml:",inline"`
}

// Validate ensures that the configuration meets minimum standards.
func (sc *StorageConfig) Validate() error {
	if err := sc.SCM.Validate(); err != nil {
		return errors.Wrap(err, "scm config validation failed")
	}

	// set persistent location for engine bdev config file to be consumed by
	// provider backend, set to empty when no devices specified
	sc.Bdev.OutputPath = filepath.Join(sc.SCM.MountPoint, storage.BdevOutConfName)
	if len(sc.Bdev.DeviceList) == 0 {
		sc.Bdev.OutputPath = ""
	}

	return errors.Wrap(sc.Bdev.Validate(), "bdev config validation failed")
}

>>>>>>> 1071704b
// FabricConfig encapsulates networking fabric configuration.
type FabricConfig struct {
	Provider        string `yaml:"provider,omitempty" cmdEnv:"CRT_PHY_ADDR_STR"`
	Interface       string `yaml:"fabric_iface,omitempty" cmdEnv:"OFI_INTERFACE"`
	InterfacePort   int    `yaml:"fabric_iface_port,omitempty" cmdEnv:"OFI_PORT,nonzero"`
	PinnedNumaNode  *uint  `yaml:"pinned_numa_node,omitempty" cmdLongFlag:"--pinned_numa_node" cmdShortFlag:"-p"`
	BypassHealthChk *bool  `yaml:"bypass_health_chk,omitempty" cmdLongFlag:"--bypass_health_chk" cmdShortFlag:"-b"`
	CrtCtxShareAddr uint32 `yaml:"crt_ctx_share_addr,omitempty" cmdEnv:"CRT_CTX_SHARE_ADDR"`
	CrtTimeout      uint32 `yaml:"crt_timeout,omitempty" cmdEnv:"CRT_TIMEOUT"`
}

// Update fills in any missing fields from the provided FabricConfig.
func (fc *FabricConfig) Update(other FabricConfig) {
	if fc.Provider == "" {
		fc.Provider = other.Provider
	}
	if fc.Interface == "" {
		fc.Interface = other.Interface
	}
	if fc.InterfacePort == 0 {
		fc.InterfacePort = other.InterfacePort
	}
	if fc.CrtCtxShareAddr == 0 {
		fc.CrtCtxShareAddr = other.CrtCtxShareAddr
	}
	if fc.CrtTimeout == 0 {
		fc.CrtTimeout = other.CrtTimeout
	}
}

// GetNumaNode retrieves the value configured by the YML if it was supplied
// returns an error if it was not configured.
func (fc *FabricConfig) GetNumaNode() (uint, error) {
	if fc.PinnedNumaNode != nil {
		return *fc.PinnedNumaNode, nil
	}
	return 0, ErrNoPinnedNumaNode
}

// Validate ensures that the configuration meets minimum standards.
func (fc *FabricConfig) Validate() error {
	switch {
	case fc.Provider == "":
		return errors.New("provider not set")
	case fc.Interface == "":
		return errors.New("fabric_iface not set")
	case fc.InterfacePort == 0:
		return errors.New("fabric_iface_port not set")
	case fc.InterfacePort < 0:
		return errors.New("fabric_iface_port cannot be negative")
	default:
		return nil
	}
}

// cleanEnvVars scrubs the supplied slice of environment
// variables by removing all variables not included in the
// allow list.
func cleanEnvVars(in, allowed []string) (out []string) {
	allowedMap := make(map[string]struct{})
	for _, key := range allowed {
		allowedMap[key] = struct{}{}
	}

	for _, pair := range in {
		kv := strings.SplitN(pair, "=", 2)
		if len(kv) != 2 || kv[0] == "" || kv[1] == "" {
			continue
		}
		if _, found := allowedMap[kv[0]]; !found {
			continue
		}
		out = append(out, pair)
	}

	return
}

// mergeEnvVars merges and deduplicates two slices of environment
// variables. Conflicts are resolved by taking the value from the
// second list.
func mergeEnvVars(curVars []string, newVars []string) (merged []string) {
	mergeMap := make(map[string]string)
	for _, pair := range curVars {
		kv := strings.SplitN(pair, "=", 2)
		if len(kv) != 2 || kv[0] == "" || kv[1] == "" {
			continue
		}
		// strip duplicates in curVars; shouldn't be any
		// but this will ensure it.
		if _, found := mergeMap[kv[0]]; found {
			continue
		}
		mergeMap[kv[0]] = kv[1]
	}

	mergedKeys := make(map[string]struct{})
	for _, pair := range newVars {
		kv := strings.SplitN(pair, "=", 2)
		if len(kv) != 2 || kv[0] == "" || kv[1] == "" {
			continue
		}
		// strip duplicates in newVars
		if _, found := mergedKeys[kv[0]]; found {
			continue
		}
		mergedKeys[kv[0]] = struct{}{}
		mergeMap[kv[0]] = kv[1]
	}

	merged = make([]string, 0, len(mergeMap))
	for key, val := range mergeMap {
		merged = append(merged, strings.Join([]string{key, val}, "="))
	}

	return
}

type LegacyStorage struct {
	storage.ScmConfig  `yaml:",inline,omitempty"`
	ScmClass           storage.Class `yaml:"scm_class,omitempty"`
	storage.BdevConfig `yaml:",inline,omitempty"`
	BdevClass          storage.Class `yaml:"bdev_class,omitempty"`
}

func (ls *LegacyStorage) WasDefined() bool {
	return ls.ScmClass != storage.ClassNone || ls.BdevClass != storage.ClassNone
}

// Config encapsulates an I/O Engine's configuration.
type Config struct {
	Rank              *system.Rank   `yaml:"rank,omitempty"`
	Modules           string         `yaml:"modules,omitempty" cmdLongFlag:"--modules" cmdShortFlag:"-m"`
	TargetCount       int            `yaml:"targets,omitempty" cmdLongFlag:"--targets,nonzero" cmdShortFlag:"-t,nonzero"`
	HelperStreamCount int            `yaml:"nr_xs_helpers" cmdLongFlag:"--xshelpernr" cmdShortFlag:"-x"`
	ServiceThreadCore int            `yaml:"first_core" cmdLongFlag:"--firstcore,nonzero" cmdShortFlag:"-f,nonzero"`
	SystemName        string         `yaml:"name,omitempty" cmdLongFlag:"--group" cmdShortFlag:"-g"`
	SocketDir         string         `yaml:"socket_dir,omitempty" cmdLongFlag:"--socket_dir" cmdShortFlag:"-d"`
	LogMask           string         `yaml:"log_mask,omitempty" cmdEnv:"D_LOG_MASK"`
	LogFile           string         `yaml:"log_file,omitempty" cmdEnv:"D_LOG_FILE"`
	LegacyStorage     LegacyStorage  `yaml:",inline,omitempty"`
	Storage           storage.Config `yaml:",inline,omitempty"`
	Fabric            FabricConfig   `yaml:",inline"`
	EnvVars           []string       `yaml:"env_vars,omitempty"`
	EnvPassThrough    []string       `yaml:"env_pass_through,omitempty"`
	Index             uint32         `yaml:"-" cmdLongFlag:"--instance_idx" cmdShortFlag:"-I"`
}

// NewConfig returns an I/O Engine config.
func NewConfig() *Config {
	return &Config{
		HelperStreamCount: maxHelperStreamCount,
	}
}

// Validate ensures that the configuration meets minimum standards.
func (c *Config) Validate() error {
	if err := c.Fabric.Validate(); err != nil {
		return errors.Wrap(err, "fabric config validation failed")
	}

	if err := c.Storage.Tiers.Validate(); err != nil {
		return errors.Wrap(err, "storage config validation failed")
	}

	return nil
}

// CmdLineArgs returns a slice of command line arguments to be
// supplied when starting an I/O Engine instance.
func (c *Config) CmdLineArgs() ([]string, error) {
	args, err := parseCmdTags(c, shortFlagTag, joinShortArgs, nil)
	if err != nil {
		return nil, err
	}
	for _, sc := range c.Storage.Tiers {
		sArgs, err := parseCmdTags(sc, shortFlagTag, joinShortArgs, nil)
		if err != nil {
			return nil, err
		}
		args = append(args, sArgs...)
	}

	return args, nil
}

// CmdLineEnv returns a slice of environment variables to be
// supplied when starting an I/O Engine instance.
func (c *Config) CmdLineEnv() ([]string, error) {
	env, err := parseCmdTags(c, envTag, joinEnvVars, nil)
	if err != nil {
		return nil, err
	}
	for _, sc := range c.Storage.Tiers {
		sEnv, err := parseCmdTags(sc, envTag, joinEnvVars, nil)
		if err != nil {
			return nil, err
		}
		env = mergeEnvVars(env, sEnv)
	}

	return mergeEnvVars(c.EnvVars, env), nil
}

// HasEnvVar returns true if the configuration contains
// an environment variable with the given name.
func (c *Config) HasEnvVar(name string) bool {
	for _, keyPair := range c.EnvVars {
		if strings.HasPrefix(keyPair, name+"=") {
			return true
		}
	}
	return false
}

// WithEnvVars applies the supplied list of environment
// variables to any existing variables, with new values
// overwriting existing values.
func (c *Config) WithEnvVars(newVars ...string) *Config {
	c.EnvVars = mergeEnvVars(c.EnvVars, newVars)

	return c
}

// WithEnvPassThrough sets a list of environment variable
// names that will be allowed to pass through into the
// engine subprocess environment.
func (c *Config) WithEnvPassThrough(allowList ...string) *Config {
	c.EnvPassThrough = allowList
	return c
}

// WithRank sets the instance rank.
func (c *Config) WithRank(r uint32) *Config {
	c.Rank = system.NewRankPtr(r)
	return c
}

// WithSystemName sets the system name to which the instance belongs.
func (c *Config) WithSystemName(name string) *Config {
	c.SystemName = name
	return c
}

<<<<<<< HEAD
// WithStorage creates the set of storage tier configurations.
// Note that this method replaces any existing configs. To append,
// use AppendStorage().
func (c *Config) WithStorage(cfgs ...*storage.TierConfig) *Config {
	c.Storage.Tiers = c.Storage.Tiers[:]
	c.AppendStorage(cfgs...)
=======
// WithSocketDir sets the path to the instance's dRPC socket directory.
func (c *Config) WithSocketDir(dir string) *Config {
	c.SocketDir = dir
	return c
}

// WithScmClass defines the type of SCM storage to be configured.
func (c *Config) WithScmClass(scmClass string) *Config {
	c.Storage.SCM.Class = storage.ScmClass(scmClass)
	return c
}

// WithScmMountPoint sets the path to the device used for SCM storage.
func (c *Config) WithScmMountPoint(scmPath string) *Config {
	c.Storage.SCM.MountPoint = scmPath
	return c
}

// WithScmRamdiskSize sets the size (in GiB) of the ramdisk used
// to emulate SCM (no effect if ScmClass is not RAM).
func (c *Config) WithScmRamdiskSize(size int) *Config {
	c.Storage.SCM.RamdiskSize = size
>>>>>>> 1071704b
	return c
}

// AppendStorage appends the given storage tier configurations to
// the existing set of storage configs.
func (c *Config) AppendStorage(cfgs ...*storage.TierConfig) *Config {
	for _, cfg := range cfgs {
		if cfg.Tier == 0 {
			cfg.Tier = len(c.Storage.Tiers)
		}
		c.Storage.Tiers = append(c.Storage.Tiers, cfg)
	}
	return c
}

<<<<<<< HEAD
// WithStorageConfigPath sets the path to the generated NVMe config file used by SPDK.
func (c *Config) WithStorageConfigPath(cfgPath string) *Config {
	c.Storage.ConfigPath = cfgPath
	return c
}

// WithStorageVosEnv sets the VOS_BDEV_CLASS env variable.
func (c *Config) WithStorageVosEnv(ve string) *Config {
	c.Storage.VosEnv = ve
	return c
}

// WithSocketDir sets the path to the instance's dRPC socket directory.
func (c *Config) WithSocketDir(dir string) *Config {
	c.SocketDir = dir
=======
// WithBdevFileSize sets the backing file size in GiB (used when BdevClass is
// set to "file").
func (c *Config) WithBdevFileSize(size int) *Config {
	c.Storage.Bdev.FileSize = size
	return c
}

// WithBdevOutputConfigPath sets the path to the generated NVMe config file
// used by SPDK.
func (c *Config) WithBdevOutputConfigPath(outPath string) *Config {
	c.Storage.Bdev.OutputPath = outPath
	return c
}

// WithBdevVosEnv sets the VOS environment variable value to be passed to the
// engine process on invocation.
func (c *Config) WithBdevVosEnv(value string) *Config {
	c.Storage.Bdev.VosEnv = value
>>>>>>> 1071704b
	return c
}

// WithModules sets the list of I/O Engine modules to be loaded.
func (c *Config) WithModules(mList string) *Config {
	c.Modules = mList
	return c
}

// WithFabricProvider sets the name of the CArT fabric provider.
func (c *Config) WithFabricProvider(provider string) *Config {
	c.Fabric.Provider = provider
	return c
}

// WithFabricInterface sets the interface name to be used by this instance.
func (c *Config) WithFabricInterface(iface string) *Config {
	c.Fabric.Interface = iface
	return c
}

// WithFabricInterfacePort sets the numeric interface port to be used by this instance.
func (c *Config) WithFabricInterfacePort(ifacePort int) *Config {
	c.Fabric.InterfacePort = ifacePort
	return c
}

// WithPinnedNumaNode sets the NUMA node affinity for the I/O Engine instance
func (c *Config) WithPinnedNumaNode(numa *uint) *Config {
	c.Fabric.PinnedNumaNode = numa
	return c
}

// WithBypassHealthChk sets the NVME health check bypass for this instance
func (c *Config) WithBypassHealthChk(bypass *bool) *Config {
	c.Fabric.BypassHealthChk = bypass
	return c
}

// WithCrtCtxShareAddr defines the CRT_CTX_SHARE_ADDR for this instance
func (c *Config) WithCrtCtxShareAddr(addr uint32) *Config {
	c.Fabric.CrtCtxShareAddr = addr
	return c
}

// WithCrtTimeout defines the CRT_TIMEOUT for this instance
func (c *Config) WithCrtTimeout(timeout uint32) *Config {
	c.Fabric.CrtTimeout = timeout
	return c
}

// WithTargetCount sets the number of VOS targets to run on this instance.
func (c *Config) WithTargetCount(count int) *Config {
	c.TargetCount = count
	return c
}

// WithHelperStreamCount sets the number of XS Helper streams to run on this instance.
func (c *Config) WithHelperStreamCount(count int) *Config {
	c.HelperStreamCount = count
	return c
}

// WithServiceThreadCore sets the core index to be used for running DAOS service threads.
func (c *Config) WithServiceThreadCore(idx int) *Config {
	c.ServiceThreadCore = idx
	return c
}

// WithLogFile sets the path to the log file to be used by this instance.
func (c *Config) WithLogFile(logPath string) *Config {
	c.LogFile = logPath
	return c
}

// WithLogMask sets the DAOS logging mask to be used by this instance.
func (c *Config) WithLogMask(logMask string) *Config {
	c.LogMask = logMask
	return c
}<|MERGE_RESOLUTION|>--- conflicted
+++ resolved
@@ -7,7 +7,6 @@
 package engine
 
 import (
-	"path/filepath"
 	"strings"
 
 	"github.com/pkg/errors"
@@ -22,31 +21,6 @@
 // engine's configuration.
 var ErrNoPinnedNumaNode = errors.New("pinned NUMA node was not configured")
 
-<<<<<<< HEAD
-=======
-// StorageConfig encapsulates an I/O Engine's storage configuration.
-type StorageConfig struct {
-	SCM  storage.ScmConfig  `yaml:",inline"`
-	Bdev storage.BdevConfig `yaml:",inline"`
-}
-
-// Validate ensures that the configuration meets minimum standards.
-func (sc *StorageConfig) Validate() error {
-	if err := sc.SCM.Validate(); err != nil {
-		return errors.Wrap(err, "scm config validation failed")
-	}
-
-	// set persistent location for engine bdev config file to be consumed by
-	// provider backend, set to empty when no devices specified
-	sc.Bdev.OutputPath = filepath.Join(sc.SCM.MountPoint, storage.BdevOutConfName)
-	if len(sc.Bdev.DeviceList) == 0 {
-		sc.Bdev.OutputPath = ""
-	}
-
-	return errors.Wrap(sc.Bdev.Validate(), "bdev config validation failed")
-}
-
->>>>>>> 1071704b
 // FabricConfig encapsulates networking fabric configuration.
 type FabricConfig struct {
 	Provider        string `yaml:"provider,omitempty" cmdEnv:"CRT_PHY_ADDR_STR"`
@@ -208,7 +182,7 @@
 		return errors.Wrap(err, "fabric config validation failed")
 	}
 
-	if err := c.Storage.Tiers.Validate(); err != nil {
+	if err := c.Storage.Validate(); err != nil {
 		return errors.Wrap(err, "storage config validation failed")
 	}
 
@@ -291,37 +265,12 @@
 	return c
 }
 
-<<<<<<< HEAD
 // WithStorage creates the set of storage tier configurations.
 // Note that this method replaces any existing configs. To append,
 // use AppendStorage().
 func (c *Config) WithStorage(cfgs ...*storage.TierConfig) *Config {
 	c.Storage.Tiers = c.Storage.Tiers[:]
 	c.AppendStorage(cfgs...)
-=======
-// WithSocketDir sets the path to the instance's dRPC socket directory.
-func (c *Config) WithSocketDir(dir string) *Config {
-	c.SocketDir = dir
-	return c
-}
-
-// WithScmClass defines the type of SCM storage to be configured.
-func (c *Config) WithScmClass(scmClass string) *Config {
-	c.Storage.SCM.Class = storage.ScmClass(scmClass)
-	return c
-}
-
-// WithScmMountPoint sets the path to the device used for SCM storage.
-func (c *Config) WithScmMountPoint(scmPath string) *Config {
-	c.Storage.SCM.MountPoint = scmPath
-	return c
-}
-
-// WithScmRamdiskSize sets the size (in GiB) of the ramdisk used
-// to emulate SCM (no effect if ScmClass is not RAM).
-func (c *Config) WithScmRamdiskSize(size int) *Config {
-	c.Storage.SCM.RamdiskSize = size
->>>>>>> 1071704b
 	return c
 }
 
@@ -337,10 +286,9 @@
 	return c
 }
 
-<<<<<<< HEAD
-// WithStorageConfigPath sets the path to the generated NVMe config file used by SPDK.
-func (c *Config) WithStorageConfigPath(cfgPath string) *Config {
-	c.Storage.ConfigPath = cfgPath
+// WithStorageConfigOutputPath sets the path to the generated NVMe config file used by SPDK.
+func (c *Config) WithStorageConfigOutputPath(cfgPath string) *Config {
+	c.Storage.ConfigOutputPath = cfgPath
 	return c
 }
 
@@ -353,26 +301,6 @@
 // WithSocketDir sets the path to the instance's dRPC socket directory.
 func (c *Config) WithSocketDir(dir string) *Config {
 	c.SocketDir = dir
-=======
-// WithBdevFileSize sets the backing file size in GiB (used when BdevClass is
-// set to "file").
-func (c *Config) WithBdevFileSize(size int) *Config {
-	c.Storage.Bdev.FileSize = size
-	return c
-}
-
-// WithBdevOutputConfigPath sets the path to the generated NVMe config file
-// used by SPDK.
-func (c *Config) WithBdevOutputConfigPath(outPath string) *Config {
-	c.Storage.Bdev.OutputPath = outPath
-	return c
-}
-
-// WithBdevVosEnv sets the VOS environment variable value to be passed to the
-// engine process on invocation.
-func (c *Config) WithBdevVosEnv(value string) *Config {
-	c.Storage.Bdev.VosEnv = value
->>>>>>> 1071704b
 	return c
 }
 
