--- conflicted
+++ resolved
@@ -7,7 +7,6 @@
 socket_dir: /foo/bar
 log_mask: DD_DEBUG
 log_file: /path/to/log
-<<<<<<< HEAD
 storage:
 - class: ram
   scm_mount: /mnt/daostest
@@ -15,25 +14,12 @@
   scm_list:
   - /dev/a
   - /dev/b
-- class: malloc
+- class: kdev
   bdev_list:
   - /dev/c
   - /dev/d
   bdev_number: 2
   bdev_size: 20
-=======
-scm_mount: /mnt/daostest
-scm_class: ram
-scm_size: 42
-scm_list:
-- /dev/a
-- /dev/b
-bdev_class: kdev
-bdev_list:
-- /dev/c
-- /dev/d
-bdev_size: 20
->>>>>>> 1071704b
 provider: foo+bar
 fabric_iface: qib42
 fabric_iface_port: 100
