--- conflicted
+++ resolved
@@ -65,16 +65,9 @@
 		t.Fatal(err)
 	}
 
-<<<<<<< HEAD
 	defaultApList := []string{"1.2.3.4:5"}
 	ctrlAddrs := []string{"1.2.3.4:5", "6.7.8.9:10"}
-	ext := &mockExt{
-		isMountPointRet: true,
-	}
-	h := NewIOServerHarness(ext, log)
-=======
 	h := NewIOServerHarness(log)
->>>>>>> c5edaf30
 	for idx, mnt := range []string{"one", "two"} {
 		if err := os.MkdirAll(filepath.Join(testDir, mnt), 0777); err != nil {
 			t.Fatal(err)
@@ -86,34 +79,24 @@
 			WithScmRamdiskSize(1).
 			WithScmMountPoint(mnt)
 		r := ioserver.NewRunner(log, cfg)
-<<<<<<< HEAD
 		ctrlAddr, err := net.ResolveTCPAddr("tcp", ctrlAddrs[idx])
 		if err != nil {
 			t.Fatal(err)
 		}
-		m := newMgmtSvcClient(
-=======
 		ms := newMgmtSvcClient(
->>>>>>> c5edaf30
 			context.Background(), log, mgmtSvcClientCfg{
 				ControlAddr:  ctrlAddr,
 				AccessPoints: defaultApList,
 			},
 		)
-<<<<<<< HEAD
-		srv := NewIOServerInstance(ext, log, nil, m, r)
-		srv.fsRoot = testDir
-		if err := h.AddInstance(srv); err != nil {
-=======
 		mb := scm.DefaultMockBackend()
 		sys := scm.NewMockSysProvider(&scm.MockSysConfig{
 			IsMountedBool: true,
 		})
 		mp := scm.NewProvider(log, mb, sys)
-		i := NewIOServerInstance(log, nil, mp, ms, r)
-		i.fsRoot = testDir
-		if err := h.AddInstance(i); err != nil {
->>>>>>> c5edaf30
+		srv := NewIOServerInstance(log, nil, mp, ms, r)
+		srv.fsRoot = testDir
+		if err := h.AddInstance(srv); err != nil {
 			t.Fatal(err)
 		}
 	}
@@ -223,8 +206,7 @@
 				return addrs, nil
 			}
 
-			ext := &ext{}
-			h := NewIOServerHarness(ext, log)
+			h := NewIOServerHarness(log)
 			for i := 0; i < tc.instanceCount; i++ {
 				cfg := ioserver.NewConfig().
 					WithRank(uint32(i)).
@@ -248,7 +230,7 @@
 					}
 					return false
 				}
-				srv := NewIOServerInstance(ext, log, nil, m, r)
+				srv := NewIOServerInstance(log, nil, nil, m, r)
 				if tc.hasSuperblock {
 					srv.setSuperblock(&Superblock{
 						MS: isAP(tc.ctrlAddrs[i]),
