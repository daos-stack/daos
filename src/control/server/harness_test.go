--- conflicted
+++ resolved
@@ -25,22 +25,14 @@
 
 import (
 	"context"
-<<<<<<< HEAD
-=======
 	"fmt"
-	"io/ioutil"
->>>>>>> f82ab3ec
 	"net"
 	"os"
 	"path/filepath"
 	"strconv"
-<<<<<<< HEAD
-=======
-	"strings"
 	"sync"
 	"sync/atomic"
 	"syscall"
->>>>>>> f82ab3ec
 	"testing"
 	"time"
 
@@ -55,13 +47,9 @@
 	"github.com/daos-stack/daos/src/control/server/storage/scm"
 )
 
-<<<<<<< HEAD
+const testShortTimeout = 50 * time.Millisecond
+
 func TestServer_HarnessCreateSuperblocks(t *testing.T) {
-=======
-const testShortTimeout = 50 * time.Millisecond
-
-func TestHarnessCreateSuperblocks(t *testing.T) {
->>>>>>> f82ab3ec
 	log, buf := logging.NewTestLogger(t.Name())
 	defer common.ShowBufferOnFailure(t, buf)
 
