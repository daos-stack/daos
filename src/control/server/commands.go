--- conflicted
+++ resolved
@@ -33,35 +33,20 @@
 
 // cliOptions struct defined flags that can be used when invoking daos_server.
 type cliOptions struct {
-<<<<<<< HEAD
 	Port       uint16  `short:"p" long:"port" description:"Port for the gRPC management interfect to listen on"`
 	MountPath  string  `short:"s" long:"storage" description:"Storage path"`
 	ConfigPath string  `short:"o" long:"config_path" description:"Server config file path"`
 	Modules    *string `short:"m" long:"modules" description:"List of server modules to load"`
 	Cores      uint16  `short:"c" long:"cores" default:"0" description:"number of cores to use (default all)"`
+	Targets    int     `short:"t" long:"targets" default:"0" description:"number of targets to use (default use all cores)"`
+	XShelpernr int     `short:"x" long:"xshelpernr" default:"2" description:"number of helper XS per VOS target (default 2)"`
+	Firstcore  int     `short:"f" long:"firstcore" default:"0" description:"index of first core for service thread (default 0)"`
 	Group      string  `short:"g" long:"group" description:"Server group name"`
 	Attach     *string `short:"a" long:"attach_info" description:"Attach info patch (to support non-PMIx client, default /tmp)"`
 	Map        *string `short:"y" long:"map" description:"[Temporary] System map file"`
 	Rank       *rank   `short:"r" long:"rank" description:"[Temporary] Self rank"`
 	SocketDir  string  `short:"d" long:"socket_dir" description:"Location for all daos_server & daos_io_server sockets"`
 	Storage    StorCmd `command:"storage" alias:"st" description:"Perform tasks related to locally-attached storage"`
-=======
-	Port        uint16             `short:"p" long:"port" description:"Port for the gRPC management interfect to listen on"`
-	MountPath   string             `short:"s" long:"storage" description:"Storage path"`
-	ConfigPath  string             `short:"o" long:"config_path" description:"Server config file path"`
-	Modules     *string            `short:"m" long:"modules" description:"List of server modules to load"`
-	Cores       uint16             `short:"c" long:"cores" default:"0" description:"number of cores to use (default all)"`
-	Targets     int                `short:"t" long:"targets" default:"0" description:"number of targets to use (default use all cores)"`
-	XShelpernr  int                `short:"x" long:"xshelpernr" default:"2" description:"number of helper XS per VOS target (default 2)"`
-	Firstcore   int                `short:"f" long:"firstcore" default:"0" description:"index of first core for service thread (default 0)"`
-	Group       string             `short:"g" long:"group" description:"Server group name"`
-	Attach      *string            `short:"a" long:"attach_info" description:"Attach info patch (to support non-PMIx client, default /tmp)"`
-	Map         *string            `short:"y" long:"map" description:"[Temporary] System map file"`
-	Rank        *rank              `short:"r" long:"rank" description:"[Temporary] Self rank"`
-	SocketDir   string             `short:"d" long:"socket_dir" description:"Location for all daos_server & daos_io_server sockets"`
-	ShowStorage ShowStorageCommand `command:"show-storage" alias:"ss" description:"List attached SCM and NVMe storage"`
-	PrepNvme    PrepNvmeCommand    `command:"prep-nvme" alias:"pn" description:"Prep NVMe devices for use with SPDK as current user"`
->>>>>>> dddc1668
 }
 
 // StorCmd is the struct representing the top-level storage subcommand.
