--- conflicted
+++ resolved
@@ -44,11 +44,8 @@
 	join          = C.DRPC_METHOD_MGMT_JOIN
 	getAttachInfo = C.DRPC_METHOD_MGMT_GET_ATTACH_INFO
 	createPool    = C.DRPC_METHOD_MGMT_CREATE_POOL
-<<<<<<< HEAD
+	destroyPool   = C.DRPC_METHOD_MGMT_DESTROY_POOL
 	setUp         = C.DRPC_METHOD_MGMT_SET_UP
-=======
-	destroyPool   = C.DRPC_METHOD_MGMT_DESTROY_POOL
->>>>>>> d839376b
 
 	srvModuleID = C.DRPC_MODULE_SRV
 	notifyReady = C.DRPC_METHOD_SRV_NOTIFY_READY
