//
// (C) Copyright 2018-2019 Intel Corporation.
//
// Licensed under the Apache License, Version 2.0 (the "License");
// you may not use this file except in compliance with the License.
// You may obtain a copy of the License at
//
//    http://www.apache.org/licenses/LICENSE-2.0
//
// Unless required by applicable law or agreed to in writing, software
// distributed under the License is distributed on an "AS IS" BASIS,
// WITHOUT WARRANTIES OR CONDITIONS OF ANY KIND, either express or implied.
// See the License for the specific language governing permissions and
// limitations under the License.
//
// GOVERNMENT LICENSE RIGHTS-OPEN SOURCE SOFTWARE
// The Government's rights to use, modify, reproduce, release, perform, display,
// or disclose this software are subject to the terms of the Apache License as
// provided in Contract No. 8F-30005.
// Any reproduction of computer software, computer software documentation, or
// portions thereof marked with this legend must also reproduce the markings.
//

package server

// #cgo CFLAGS: -I${SRCDIR}/../../include
// #include <daos/drpc_modules.h>
import "C"

import (
	"github.com/golang/protobuf/proto"
	"github.com/pkg/errors"

	srvpb "github.com/daos-stack/daos/src/control/common/proto/srv"
	"github.com/daos-stack/daos/src/control/drpc"
)

const (
	mgmtModuleID  = C.DRPC_MODULE_MGMT
	killRank      = C.DRPC_METHOD_MGMT_KILL_RANK
	setRank       = C.DRPC_METHOD_MGMT_SET_RANK
	createMS      = C.DRPC_METHOD_MGMT_CREATE_MS
	startMS       = C.DRPC_METHOD_MGMT_START_MS
	join          = C.DRPC_METHOD_MGMT_JOIN
	getAttachInfo = C.DRPC_METHOD_MGMT_GET_ATTACH_INFO
	poolCreate    = C.DRPC_METHOD_MGMT_POOL_CREATE
	poolDestroy   = C.DRPC_METHOD_MGMT_POOL_DESTROY
	bioHealth     = C.DRPC_METHOD_MGMT_BIO_HEALTH_QUERY
	setUp         = C.DRPC_METHOD_MGMT_SET_UP
	smdDevs       = C.DRPC_METHOD_MGMT_SMD_LIST_DEVS
	smdPools      = C.DRPC_METHOD_MGMT_SMD_LIST_POOLS
<<<<<<< HEAD
	devState      = C.DRPC_METHOD_MGMT_DEV_STATE_QUERY
	setFaulty     = C.DRPC_METHOD_MGMT_SET_FAULTY_STATE
=======
	poolGetACL    = C.DRPC_METHOD_MGMT_POOL_GET_ACL
>>>>>>> c5c15504

	srvModuleID = C.DRPC_MODULE_SRV
	notifyReady = C.DRPC_METHOD_SRV_NOTIFY_READY
)

// mgmtModule represents the daos_server mgmt dRPC module. It sends dRPCs to
// the daos_io_server iosrv module (src/iosrv).
type mgmtModule struct{}

// HandleCall is the handler for calls to the mgmtModule
func (m *mgmtModule) HandleCall(client *drpc.Client, method int32, body []byte) ([]byte, error) {
	return nil, errors.New("mgmt module handler is not implemented")
}

// InitModule is empty for this module
func (m *mgmtModule) InitModule(state drpc.ModuleState) {}

// ID will return Mgmt module ID
func (m *mgmtModule) ID() int32 {
	return mgmtModuleID
}

// srvModule represents the daos_server dRPC module. It handles dRPCs sent by
// the daos_io_server iosrv module (src/iosrv).
type srvModule struct {
	iosrvs []*IOServerInstance
}

// HandleCall is the handler for calls to the srvModule.
func (mod *srvModule) HandleCall(cli *drpc.Client, method int32, req []byte) ([]byte, error) {
	switch method {
	case notifyReady:
		return nil, mod.handleNotifyReady(req)
	default:
		return nil, errors.Errorf("unknown dRPC %d", method)
	}
}

func (mod *srvModule) InitModule(state drpc.ModuleState) {}

func (mod *srvModule) ID() int32 {
	return srvModuleID
}

func (mod *srvModule) handleNotifyReady(reqb []byte) error {
	req := &srvpb.NotifyReadyReq{}
	if err := proto.Unmarshal(reqb, req); err != nil {
		return errors.Wrap(err, "unmarshal NotifyReady request")
	}

	if req.InstanceIdx >= uint32(len(mod.iosrvs)) {
		return errors.Errorf("instance index %v is out of range (%v instances)",
			req.InstanceIdx, len(mod.iosrvs))
	}

	if err := checkDrpcClientSocketPath(req.DrpcListenerSock); err != nil {
		return errors.Wrap(err, "check NotifyReady request socket path")
	}

	mod.iosrvs[req.InstanceIdx].NotifyReady(req)

	return nil
}<|MERGE_RESOLUTION|>--- conflicted
+++ resolved
@@ -49,12 +49,9 @@
 	setUp         = C.DRPC_METHOD_MGMT_SET_UP
 	smdDevs       = C.DRPC_METHOD_MGMT_SMD_LIST_DEVS
 	smdPools      = C.DRPC_METHOD_MGMT_SMD_LIST_POOLS
-<<<<<<< HEAD
 	devState      = C.DRPC_METHOD_MGMT_DEV_STATE_QUERY
 	setFaulty     = C.DRPC_METHOD_MGMT_SET_FAULTY_STATE
-=======
 	poolGetACL    = C.DRPC_METHOD_MGMT_POOL_GET_ACL
->>>>>>> c5c15504
 
 	srvModuleID = C.DRPC_MODULE_SRV
 	notifyReady = C.DRPC_METHOD_SRV_NOTIFY_READY
