--- conflicted
+++ resolved
@@ -48,12 +48,9 @@
 	bioHealth     = C.DRPC_METHOD_MGMT_BIO_HEALTH_QUERY
 	setUp         = C.DRPC_METHOD_MGMT_SET_UP
 	smdDevs       = C.DRPC_METHOD_MGMT_SMD_LIST_DEVS
-<<<<<<< HEAD
+	smdPools      = C.DRPC_METHOD_MGMT_SMD_LIST_POOLS
 	devState      = C.DRPC_METHOD_MGMT_DEV_STATE_QUERY
 	setFaulty     = C.DRPC_METHOD_MGMT_SET_FAULTY_STATE
-=======
-	smdPools      = C.DRPC_METHOD_MGMT_SMD_LIST_POOLS
->>>>>>> 76df100d
 
 	srvModuleID = C.DRPC_MODULE_SRV
 	notifyReady = C.DRPC_METHOD_SRV_NOTIFY_READY
