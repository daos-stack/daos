--- conflicted
+++ resolved
@@ -164,13 +164,6 @@
 		return nil, err
 	}
 
-<<<<<<< HEAD
-	allRanks := svc.membership.RankList()
-	reqRanks := system.RanksFromUint32(req.GetRanks())
-	if invalid := system.CheckRankMembership(allRanks, reqRanks); len(invalid) > 0 {
-		return nil, FaultPoolInvalidRanks(invalid)
-	}
-=======
 	defer func() {
 		var cuErr error
 		switch {
@@ -207,7 +200,6 @@
 			return
 		}
 	}()
->>>>>>> e5336287
 
 	dresp, err := svc.harness.CallDrpc(ctx, drpc.MethodPoolCreate, req)
 	if err != nil {
