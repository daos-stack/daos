//
// (C) Copyright 2019-2023 Intel Corporation.
//
// SPDX-License-Identifier: BSD-2-Clause-Patent
//

package scm

import (
	"encoding/xml"
	"math"
	"sync"
	"testing"

	"github.com/daos-stack/daos/src/control/common/proto"
	"github.com/daos-stack/daos/src/control/lib/ipmctl"
	"github.com/daos-stack/daos/src/control/logging"
	"github.com/daos-stack/daos/src/control/provider/system"
	"github.com/daos-stack/daos/src/control/server/storage"
	"github.com/daos-stack/daos/src/control/server/storage/mount"
)

<<<<<<< HEAD
const (
	defaultMountOpts = "defaults"
=======
const testXMLRegions = `<?xml version="1.0"?>
 <RegionList>
  <Region>
   <SocketID>0x0000</SocketID>
   <PersistentMemoryType>AppDirect</PersistentMemoryType>
   <Capacity>1008.000 GiB</Capacity>
   <FreeCapacity>0.000 GiB</FreeCapacity>
   <HealthState>Healthy</HealthState>
   <DimmID>0x0001, 0x0011, 0x0101, 0x0111, 0x0201, 0x0211, 0x0301, 0x0311</DimmID>
   <RegionID>0x0001</RegionID>
   <ISetID>0xb8c12120c7bd1110</ISetID>
  </Region>
 </RegionList>
`

func mockXMLRegions(t *testing.T, variant string) string {
	t.Helper()

	var rl RegionList
	if err := xml.Unmarshal([]byte(testXMLRegions), &rl); err != nil {
		t.Fatal(err)
	}

	switch variant {
	case "sock-zero", "no-free":
	case "sock-one":
		rl.Regions[0].ID = 2
		rl.Regions[0].SocketID = 1
		rl.Regions[0].ISetID++
	case "sock-one-full-free":
		rl.Regions[0].ID = 2
		rl.Regions[0].SocketID = 1
		rl.Regions[0].ISetID++
		rl.Regions[0].FreeCapacity = rl.Regions[0].Capacity
	case "unhealthy":
		rl.Regions[0].Health = regionHealth(ipmctl.RegionHealthError)
	case "not-interleaved":
		rl.Regions[0].PersistentMemoryType = regionType(ipmctl.RegionTypeNotInterleaved)
	case "unknown-memtype":
		rl.Regions[0].PersistentMemoryType = regionType(math.MaxInt32)
	case "part-free":
		rl.Regions[0].FreeCapacity = rl.Regions[0].Capacity / 2
	case "full-free":
		rl.Regions[0].FreeCapacity = rl.Regions[0].Capacity
	case "dual-sock", "dual-sock-no-free":
		rl.Regions = append(rl.Regions, rl.Regions[0])
		rl.Regions[1].ID = 2
		rl.Regions[1].SocketID = 1
		rl.Regions[1].ISetID++
	case "dual-sock-full-free":
		rl.Regions[0].FreeCapacity = rl.Regions[0].Capacity
		rl.Regions = append(rl.Regions, rl.Regions[0])
		rl.Regions[1].ID = 2
		rl.Regions[1].SocketID = 1
		rl.Regions[1].ISetID++
	case "dual-sock-isetid-switch":
		rl.Regions[0].FreeCapacity = rl.Regions[0].Capacity
		rl.Regions = append(rl.Regions, rl.Regions[0])
		rl.Regions[1].ID = 2
		rl.Regions[1].SocketID = 1
		rl.Regions[0].ISetID = 0x04a32120b4fe1110
		rl.Regions[1].ISetID = 0x3a7b2120bb081110
	case "same-sock":
		rl.Regions = append(rl.Regions, rl.Regions[0])
		rl.Regions[1].ISetID++
	case "unhealthy-2nd-sock":
		rl.Regions = append(rl.Regions, rl.Regions[0])
		rl.Regions[1].ID = 2
		rl.Regions[1].SocketID = 1
		rl.Regions[1].Health = regionHealth(ipmctl.RegionHealthError)
	case "full-free-2nd-sock":
		rl.Regions = append(rl.Regions, rl.Regions[0])
		rl.Regions[1].ID = 2
		rl.Regions[1].SocketID = 1
		rl.Regions[1].FreeCapacity = rl.Regions[1].Capacity
	default:
		t.Fatalf("unknown variant %q", variant)
	}

	out, err := xml.Marshal(&rl)
	if err != nil {
		t.Fatal(err)
	}

	return string(out)
}

const (
	// JSON output from "ndctl list -Rv" illustrating mismatch issue.
	// See: https://github.com/pmem/ndctl/issues/235
	ndctlRegionsDual = `[
  {
    "dev":"region1",
    "size":1082331758592,
    "align":16777216,
    "available_size":1082331758592,
    "max_available_extent":1082331758592,
    "type":"pmem",
    "numa_node":0,
    "target_node":3,
    "iset_id":13312958398157623569,
    "persistence_domain":"memory_controller"
  },
  {
    "dev":"region0",
    "size":1082331758592,
    "align":16777216,
    "available_size":1082331758592,
    "max_available_extent":1082331758592,
    "type":"pmem",
    "numa_node":1,
    "target_node":2,
    "iset_id":13312958398157623568,
    "persistence_domain":"memory_controller"
  }
]
`

	// JSON output from "ndctl list -Nv" illustrating mismatch issue.
	// See: https://github.com/pmem/ndctl/issues/235
	ndctlNamespaceDualR1 = `[
  {
    "dev":"namespace1.0",
    "mode":"fsdax",
    "map":"dev",
    "size":532708065280,
    "uuid":"8075b7f1-2c68-45b9-81a9-7bc411ca0743",
    "raw_uuid":"bac5a182-f9c3-49df-93fb-64fb1f7864d4",
    "sector_size":512,
    "align":2097152,
    "blockdev":"pmem1",
    "numa_node":0,
    "target_node":3
  },
  {
    "dev":"namespace1.1",
    "mode":"fsdax",
    "map":"dev",
    "size":532708065280,
    "uuid":"1057916f-b8a2-4aba-bd00-0cc9f843b1d9",
    "raw_uuid":"07df4036-5728-4340-bc6d-b8bd682acd52",
    "sector_size":512,
    "align":2097152,
    "blockdev":"pmem1.1",
    "numa_node":0,
    "target_node":3
  }
]
`

	ndctlNamespaceDualR0 = `[
  {
    "dev":"namespace0.0",
    "mode":"fsdax",
    "map":"dev",
    "size":532708065280,
    "uuid":"8075b7f1-2c68-45b9-81a9-7bc411ca0743",
    "raw_uuid":"bac5a182-f9c3-49df-93fb-64fb1f7864d4",
    "sector_size":512,
    "align":2097152,
    "blockdev":"pmem0",
    "numa_node":1,
    "target_node":2
  },
  {
    "dev":"namespace0.1",
    "mode":"fsdax",
    "map":"dev",
    "size":532708065280,
    "uuid":"1057916f-b8a2-4aba-bd00-0cc9f843b1d9",
    "raw_uuid":"07df4036-5728-4340-bc6d-b8bd682acd52",
    "sector_size":512,
    "align":2097152,
    "blockdev":"pmem0.1",
    "numa_node":1,
    "target_node":2
  }
]
`

	// iset_ids swapped to illustrate mapping regions by it.
	ndctlRegionsSwapISet = `[
  {
    "dev":"region1",
    "size":1082331758592,
    "align":16777216,
    "available_size":1082331758592,
    "max_available_extent":1082331758592,
    "type":"pmem",
    "numa_node":0,
    "target_node":3,
    "iset_id":13312958398157623568,
    "persistence_domain":"memory_controller"
  },
  {
    "dev":"region0",
    "size":1082331758592,
    "align":16777216,
    "available_size":1082331758592,
    "max_available_extent":1082331758592,
    "type":"pmem",
    "numa_node":1,
    "target_node":2,
    "iset_id":13312958398157623569,
    "persistence_domain":"memory_controller"
  }
]
`

	// JSON output from "ndctl list -Nv" illustrating ISetID overflow.
	ndctlRegionsNegISet = `[
  {
    "dev":"region1",
    "size":1082331758592,
    "align":16777216,
    "available_size":1082331758592,
    "max_available_extent":1082331758592,
    "type":"pmem",
    "numa_node":0,
    "target_node":3,
    "iset_id":-1989147235780849392,
    "persistence_domain":"memory_controller"
  },
  {
    "dev":"region0",
    "size":1082331758592,
    "align":16777216,
    "available_size":1082331758592,
    "max_available_extent":1082331758592,
    "type":"pmem",
    "numa_node":1,
    "target_node":2,
    "iset_id":13312958398157623569,
    "persistence_domain":"memory_controller"
  }
]
`
>>>>>>> 99ebb15a
)

type (
	mockIpmctlCfg struct {
		initErr           error
		getModulesErr     error
		modules           []ipmctl.DeviceDiscovery
		delGoalsErr       error
		getRegionsErr     error
		regions           []ipmctl.PMemRegion
		getFWInfoRet      error
		fwInfo            ipmctl.DeviceFirmwareInfo
		updateFirmwareRet error
	}

	mockIpmctl struct {
		cfg mockIpmctlCfg
	}
)

func (m *mockIpmctl) Init(_ logging.Logger) error {
	return m.cfg.initErr
}

func (m *mockIpmctl) GetModules(_ logging.Logger) ([]ipmctl.DeviceDiscovery, error) {
	return m.cfg.modules, m.cfg.getModulesErr
}

func (m *mockIpmctl) DeleteConfigGoals(_ logging.Logger) error {
	return m.cfg.delGoalsErr
}

func (m *mockIpmctl) GetRegions(_ logging.Logger) ([]ipmctl.PMemRegion, error) {
	return m.cfg.regions, m.cfg.getRegionsErr
}

func (m *mockIpmctl) GetFirmwareInfo(uid ipmctl.DeviceUID) (ipmctl.DeviceFirmwareInfo, error) {
	return m.cfg.fwInfo, m.cfg.getFWInfoRet
}

func (m *mockIpmctl) UpdateFirmware(uid ipmctl.DeviceUID, fwPath string, force bool) error {
	return m.cfg.updateFirmwareRet
}

func newMockIpmctl(cfg *mockIpmctlCfg) *mockIpmctl {
	if cfg == nil {
		cfg = &mockIpmctlCfg{}
	}

	return &mockIpmctl{
		cfg: *cfg,
	}
}

// mockDiscovery returns a mock SCM module of type exported from ipmctl.
func mockDiscovery(sockID ...int) ipmctl.DeviceDiscovery {
	m := proto.MockScmModule()

	sid := m.Socketid
	if len(sockID) > 0 {
		sid = uint32(sockID[0])
	}

	result := ipmctl.DeviceDiscovery{
		Physical_id:          uint16(m.Physicalid),
		Channel_id:           uint16(m.Channelid),
		Channel_pos:          uint16(m.Channelposition),
		Memory_controller_id: uint16(m.Controllerid),
		Socket_id:            uint16(sid),
		Capacity:             m.Capacity,
	}

	_ = copy(result.Uid[:], m.Uid)
	_ = copy(result.Part_number[:], m.PartNumber)
	_ = copy(result.Fw_revision[:], m.FirmwareRevision)

	return result
}

// mockModule converts ipmctl type SCM module and returns storage/scm
// internal type.
func mockModule(dIn ...ipmctl.DeviceDiscovery) *storage.ScmModule {
	d := mockDiscovery()
	if len(dIn) > 0 {
		d = dIn[0]
	}

	return &storage.ScmModule{
		PhysicalID:       uint32(d.Physical_id),
		ChannelID:        uint32(d.Channel_id),
		ChannelPosition:  uint32(d.Channel_pos),
		ControllerID:     uint32(d.Memory_controller_id),
		SocketID:         uint32(d.Socket_id),
		Capacity:         d.Capacity,
		UID:              d.Uid.String(),
		PartNumber:       d.Part_number.String(),
		FirmwareRevision: d.Fw_revision.String(),
	}
}

// MockBackendConfig specifies behavior for a mock SCM backend
// implementation providing capability to access and configure
// SCM modules and namespaces.
type MockBackendConfig struct {
	GetModulesRes        storage.ScmModules
	GetModulesErr        error
	GetNamespacesRes     storage.ScmNamespaces
	GetNamespacesErr     error
	PrepRes              *storage.ScmPrepareResponse
	PrepErr              error
	PrepResetRes         *storage.ScmPrepareResponse
	PrepResetErr         error
	GetFirmwareStatusErr error
	GetFirmwareStatusRes *storage.ScmFirmwareInfo
	UpdateFirmwareErr    error
}

type MockBackend struct {
	sync.RWMutex
	cfg                MockBackendConfig
	PrepareCalls       []storage.ScmPrepareRequest
	ResetCalls         []storage.ScmPrepareRequest
	GetModulesCalls    []int
	GetNamespacesCalls []int
}

func (mb *MockBackend) getModules(sockID int) (storage.ScmModules, error) {
	mb.Lock()
	mb.GetModulesCalls = append(mb.GetModulesCalls, sockID)
	mb.Unlock()
	return mb.cfg.GetModulesRes, mb.cfg.GetModulesErr
}

func (mb *MockBackend) getNamespaces(sockID int) (storage.ScmNamespaces, error) {
	mb.Lock()
	mb.GetNamespacesCalls = append(mb.GetNamespacesCalls, sockID)
	mb.Unlock()
	return mb.cfg.GetNamespacesRes, mb.cfg.GetNamespacesErr
}

func (mb *MockBackend) prep(req storage.ScmPrepareRequest, _ *storage.ScmScanResponse) (*storage.ScmPrepareResponse, error) {
	mb.Lock()
	mb.PrepareCalls = append(mb.PrepareCalls, req)
	mb.Unlock()

	if mb.cfg.PrepErr != nil {
		return nil, mb.cfg.PrepErr
	} else if mb.cfg.PrepRes == nil {
		return &storage.ScmPrepareResponse{
			Socket: &storage.ScmSocketState{},
		}, nil
	}
	return mb.cfg.PrepRes, mb.cfg.PrepErr
}

func (mb *MockBackend) prepReset(req storage.ScmPrepareRequest, _ *storage.ScmScanResponse) (*storage.ScmPrepareResponse, error) {
	mb.Lock()
	mb.ResetCalls = append(mb.ResetCalls, req)
	mb.Unlock()

	if mb.cfg.PrepResetErr != nil {
		return nil, mb.cfg.PrepResetErr
	} else if mb.cfg.PrepResetRes == nil {
		return &storage.ScmPrepareResponse{
			Socket: &storage.ScmSocketState{},
		}, nil
	}
	return mb.cfg.PrepResetRes, mb.cfg.PrepResetErr
}

func (mb *MockBackend) GetFirmwareStatus(deviceUID string) (*storage.ScmFirmwareInfo, error) {
	return mb.cfg.GetFirmwareStatusRes, mb.cfg.GetFirmwareStatusErr
}

func (mb *MockBackend) UpdateFirmware(deviceUID string, firmwarePath string) error {
	return mb.cfg.UpdateFirmwareErr
}

func NewMockBackend(cfg *MockBackendConfig) *MockBackend {
	if cfg == nil {
		cfg = &MockBackendConfig{}
	}
	return &MockBackend{
		cfg: *cfg,
	}
}

func DefaultMockBackend() *MockBackend {
	return NewMockBackend(nil)
}

func NewMockProvider(log logging.Logger, mbc *MockBackendConfig, msc *system.MockSysConfig) *Provider {
	sysProv := system.NewMockSysProvider(log, msc)
	mountProv := mount.NewProvider(log, sysProv)
	return NewProvider(log, NewMockBackend(mbc), sysProv, mountProv)
}

func DefaultMockProvider(log logging.Logger) *Provider {
	sysProv := system.DefaultMockSysProvider(log)
	mountProv := mount.NewProvider(log, sysProv)
	return NewProvider(log, DefaultMockBackend(), sysProv, mountProv)
}<|MERGE_RESOLUTION|>--- conflicted
+++ resolved
@@ -20,10 +20,10 @@
 	"github.com/daos-stack/daos/src/control/server/storage/mount"
 )
 
-<<<<<<< HEAD
 const (
 	defaultMountOpts = "defaults"
-=======
+)
+
 const testXMLRegions = `<?xml version="1.0"?>
  <RegionList>
   <Region>
@@ -261,7 +261,6 @@
   }
 ]
 `
->>>>>>> 99ebb15a
 )
 
 type (
