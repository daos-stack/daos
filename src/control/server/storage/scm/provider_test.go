--- conflicted
+++ resolved
@@ -947,21 +947,10 @@
 			log, buf := logging.NewTestLogger(t.Name())
 			defer common.ShowBufferOnFailure(t, buf)
 
-<<<<<<< HEAD
-			mbc := &MockBackendConfig{
-=======
-			cmpRes := func(t *testing.T, want, got *FormatResponse) {
-				t.Helper()
-				if diff := cmp.Diff(want, got); diff != "" {
-					t.Fatalf("unexpected response (-want, +got):\n%s\n", diff)
-				}
-			}
-
 			testDir, clean := common.CreateTestDir(t)
 			defer clean()
 
-			mbc := MockBackendConfig{
->>>>>>> 1071704b
+			mbc := &MockBackendConfig{
 				DiscoverErr:         tc.discoverErr,
 				DiscoverRes:         storage.ScmModules{defaultModule},
 				GetPmemNamespaceErr: tc.getNamespaceErr,
@@ -982,12 +971,6 @@
 					t.Fatalf("unexpected response (-want, +got):\n%s\n", diff)
 				}
 			}
-
-			testDir, err := ioutil.TempDir("", strings.Replace(t.Name(), "/", "-", -1))
-			if err != nil {
-				t.Fatal(err)
-			}
-			defer os.RemoveAll(testDir)
 
 			req := tc.request
 			if req == nil {
