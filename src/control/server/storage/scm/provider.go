--- conflicted
+++ resolved
@@ -70,6 +70,7 @@
 		// Reset indicates that the operation should reset (clear) DCPM namespaces.
 		Reset bool
 	}
+
 	// PrepareResponse contains the results of a successful Prepare operation.
 	PrepareResponse struct {
 		State          storage.ScmState
@@ -81,6 +82,7 @@
 	ScanRequest struct {
 		Rescan bool
 	}
+
 	// ScanResponse contains information gleaned during a successful Scan operation.
 	ScanResponse struct {
 		State      storage.ScmState
@@ -93,11 +95,13 @@
 	DcpmParams struct {
 		Device string
 	}
+
 	// RamdiskParams defines the sub-parameters of a Format operation that
 	// will use tmpfs-based ramdisk storage.
 	RamdiskParams struct {
 		Size uint
 	}
+
 	// FormatRequest defines the parameters for a Format operation or query.
 	FormatRequest struct {
 		Forwarded  bool
@@ -108,6 +112,7 @@
 		Ramdisk    *RamdiskParams
 		Dcpm       *DcpmParams
 	}
+
 	// FormatResponse contains the results of a successful Format operation or query.
 	FormatResponse struct {
 		Mountpoint string
@@ -123,39 +128,19 @@
 		Flags     uintptr
 		Data      string
 	}
+
 	// MountResponse contains the results of a successful Mount operation.
 	MountResponse struct {
 		Target  string
 		Mounted bool
 	}
 
-<<<<<<< HEAD
-	// UpdateRequest defines the parameters for an Update operation.
-	UpdateRequest struct{}
-	// UpdateResponse contains the results of a successful Update operation.
-	UpdateResponse struct{}
-
-	// ScanRequest defines the parameters for a Scan operation.
-	ScanRequest struct {
-		Forwarded bool
-		Rescan    bool
-	}
-	// ScanResponse contains information gleaned during
-	// a successful Scan operation.
-	ScanResponse struct {
-		State      storage.ScmState
-		Modules    storage.ScmModules
-		Namespaces storage.ScmNamespaces
-	}
-
 	// forwardableRequest defines an interface for any request that
 	// could have been forwarded.
 	forwardableRequest interface {
 		isForwarded() bool
 	}
 
-=======
->>>>>>> e1f6df3e
 	// Backend defines a set of methods to be implemented by a SCM backend.
 	Backend interface {
 		Discover() (storage.ScmModules, error)
