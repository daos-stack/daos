//
// (C) Copyright 2019 Intel Corporation.
//
// Licensed under the Apache License, Version 2.0 (the "License");
// you may not use this file except in compliance with the License.
// You may obtain a copy of the License at
//
//    http://www.apache.org/licenses/LICENSE-2.0
//
// Unless required by applicable law or agreed to in writing, software
// distributed under the License is distributed on an "AS IS" BASIS,
// WITHOUT WARRANTIES OR CONDITIONS OF ANY KIND, either express or implied.
// See the License for the specific language governing permissions and
// limitations under the License.
//
// GOVERNMENT LICENSE RIGHTS-OPEN SOURCE SOFTWARE
// The Government's rights to use, modify, reproduce, release, perform, display,
// or disclose this software are subject to the terms of the Apache License as
// provided in Contract No. 8F-30005.
// Any reproduction of computer software, computer software documentation, or
// portions thereof marked with this legend must also reproduce the markings.
//
package storage

import (
	"bytes"
	"fmt"
	"sort"

<<<<<<< HEAD
	"github.com/inhies/go-bytesize"
=======
	bytesize "github.com/inhies/go-bytesize"
>>>>>>> 5785527b

	"github.com/daos-stack/daos/src/control/common"
)

// ScmState represents the probed state of SCM modules on the system.
//go:generate stringer -type=ScmState
type ScmState int

const (
	// ScmStateUnknown represents the default (unknown) state.
	ScmStateUnknown ScmState = iota
	// ScmStateNoRegions indicates that SCM modules exist, but
	// no regions have been created.
	ScmStateNoRegions
	// ScmStateFreeCapacity indicates that SCM modules exist with
	// configured regions that have available capacity.
	ScmStateFreeCapacity
	// ScmStateNoCapacity indicates that SCM modules exist with
	// configured regions but not available capacity.
	ScmStateNoCapacity
)

type (
	// ScmModule represents a SCM DIMM.
	//
	// This is a simplified representation of the raw struct used in the ipmctl package.
	ScmModule struct {
		ChannelID       uint32
		ChannelPosition uint32
		ControllerID    uint32
		SocketID        uint32
		PhysicalID      uint32
		Capacity        uint64
	}

	// ScmModules is a type alias for []ScmModule that implements fmt.Stringer.
	ScmModules []ScmModule

	// ScmNamespace represents a mapping of AppDirect regions to block device files.
	ScmNamespace struct {
		UUID        string `json:"uuid"`
		BlockDevice string `json:"blockdev"`
		Name        string `json:"dev"`
		NumaNode    uint32 `json:"numa_node"`
		Size        uint64 `json:"size"`
	}

	// ScmNamespaces is a type alias for []ScmNamespace that implements fmt.Stringer.
	ScmNamespaces []ScmNamespace

	// NvmeDeviceHealth represents a set of health statistics for a NVMe device.
	NvmeDeviceHealth struct {
		Temp            uint32
		TempWarnTime    uint32
		TempCritTime    uint32
		CtrlBusyTime    uint64
		PowerCycles     uint64
		PowerOnHours    uint64
		UnsafeShutdowns uint64
		MediaErrors     uint64
		ErrorLogEntries uint64
		TempWarn        bool
		AvailSpareWarn  bool
		ReliabilityWarn bool
		ReadOnlyWarn    bool
		VolatileWarn    bool
		CtrlrPciAddr    string
	}

	// NvmeNamespace represents an individual NVMe namespace on a device.
	NvmeNamespace struct {
		ID           int32
		Size         int32
		CtrlrPciAddr string
	}

	// NvmeController represents a NVMe device controller which includes health
	// and namespace information.
	NvmeController struct {
		Model       string
		Serial      string
		PciAddr     string
		FwRev       string
		SocketID    int32
		HealthStats *NvmeDeviceHealth
		Namespaces  []*NvmeNamespace
	}

	// NvmeControllers is a type alias for []*NvmeController which implements fmt.Stringer.
	NvmeControllers []*NvmeController
)

func (m *ScmModule) String() string {
	return fmt.Sprintf("PhysicalID:%d Capacity:%s Location:(socket:%d memctrlr:%d "+
		"chan:%d pos:%d)", m.PhysicalID, bytesize.New(float64(m.Capacity)),
		m.SocketID, m.ControllerID, m.ChannelID, m.ChannelPosition)
}

func (ms ScmModules) String() string {
	var buf bytes.Buffer

	if len(ms) == 0 {
		return "\t\tnone\n"
	}

	sort.Slice(ms, func(i, j int) bool { return ms[i].PhysicalID < ms[j].PhysicalID })

	for _, m := range ms {
		fmt.Fprintf(&buf, "\t\t%s\n", &m)
	}

	return buf.String()
}

// Summary reports accumulated storage space and the number of modules.
func (ms ScmModules) Summary() string {
	tCap := bytesize.New(0)
	for _, m := range ms {
		tCap += bytesize.New(float64(m.Capacity))
	}

	return fmt.Sprintf("%s (%d %s)",
		tCap, len(ms), common.Pluralise("module", len(ms)))
}

func (n *ScmNamespace) String() string {
	return fmt.Sprintf("Device:%s Socket:%d Capacity:%s", n.BlockDevice, n.NumaNode,
		bytesize.New(float64(n.Size)))
}

func (ns ScmNamespaces) String() string {
	var buf bytes.Buffer

	if len(ns) == 0 {
		return "\t\tnone\n"
	}

	sort.Slice(ns, func(i, j int) bool { return ns[i].BlockDevice < ns[j].BlockDevice })

	for _, n := range ns {
		fmt.Fprintf(&buf, "\t\t%s\n", &n)
	}

	return buf.String()
}

// Summary reports accumulated storage space and the number of namespaces.
func (ns ScmNamespaces) Summary() string {
	tCap := bytesize.New(0)
	for _, n := range ns {
		tCap += bytesize.New(float64(n.Size))
	}

	return fmt.Sprintf("%s (%d %s)",
		tCap, len(ns), common.Pluralise("namespace", len(ns)))
}

// ctrlrDetail provides custom string representation for Controller type
// defined outside this package.
func (ncs NvmeControllers) ctrlrDetail(buf *bytes.Buffer, c *NvmeController) {
	if c == nil {
		fmt.Fprintf(buf, "<nil>\n")
		return
	}

	fmt.Fprintf(buf, "\t\tPCI Addr:%s Serial:%s Model:%s Fwrev:%s Socket:%d\n",
		c.PciAddr, c.Serial, c.Model, c.FwRev, c.SocketID)

	for _, ns := range c.Namespaces {
		fmt.Fprintf(buf, "\t\t\tNamespace: id:%d capacity:%s\n", ns.ID,
			bytesize.GB*bytesize.New(float64(ns.Size)))
	}
}

func (ncs NvmeControllers) String() string {
	buf := bytes.NewBufferString("NVMe controllers and namespaces:\n")

	if len(ncs) == 0 {
		fmt.Fprint(buf, "\t\tnone\n")
		return buf.String()
	}

	for _, ctrlr := range ncs {
		ncs.ctrlrDetail(buf, ctrlr)
	}

	return buf.String()
}<|MERGE_RESOLUTION|>--- conflicted
+++ resolved
@@ -27,11 +27,7 @@
 	"fmt"
 	"sort"
 
-<<<<<<< HEAD
 	"github.com/inhies/go-bytesize"
-=======
-	bytesize "github.com/inhies/go-bytesize"
->>>>>>> 5785527b
 
 	"github.com/daos-stack/daos/src/control/common"
 )
@@ -98,14 +94,12 @@
 		ReliabilityWarn bool
 		ReadOnlyWarn    bool
 		VolatileWarn    bool
-		CtrlrPciAddr    string
 	}
 
 	// NvmeNamespace represents an individual NVMe namespace on a device.
 	NvmeNamespace struct {
-		ID           int32
-		Size         int32
-		CtrlrPciAddr string
+		ID   int32
+		Size int32
 	}
 
 	// NvmeController represents a NVMe device controller which includes health
@@ -197,13 +191,13 @@
 		return
 	}
 
-	fmt.Fprintf(buf, "\t\tPCI Addr:%s Serial:%s Model:%s Fwrev:%s Socket:%d\n",
-		c.PciAddr, c.Serial, c.Model, c.FwRev, c.SocketID)
-
-	for _, ns := range c.Namespaces {
-		fmt.Fprintf(buf, "\t\t\tNamespace: id:%d capacity:%s\n", ns.ID,
-			bytesize.GB*bytesize.New(float64(ns.Size)))
-	}
+	tCap := bytesize.New(0)
+	for _, n := range c.Namespaces {
+		tCap += bytesize.GB * bytesize.New(float64(n.Size))
+	}
+
+	fmt.Fprintf(buf, "\t\tPCI:%s Model:%s FW:%s Socket:%d Capacity:%s\n",
+		c.PciAddr, c.Model, c.FwRev, c.SocketID, tCap)
 }
 
 func (ncs NvmeControllers) String() string {
@@ -214,6 +208,8 @@
 		return buf.String()
 	}
 
+	sort.Slice(ncs, func(i, j int) bool { return ncs[i].PciAddr < ncs[j].PciAddr })
+
 	for _, ctrlr := range ncs {
 		ncs.ctrlrDetail(buf, ctrlr)
 	}
