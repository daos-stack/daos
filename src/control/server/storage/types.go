--- conflicted
+++ resolved
@@ -26,11 +26,9 @@
 	"bytes"
 	"fmt"
 
-<<<<<<< HEAD
-=======
+	"github.com/inhies/go-bytesize"
+
 	"github.com/daos-stack/daos/src/control/common"
->>>>>>> de64a121
-	bytesize "github.com/inhies/go-bytesize"
 )
 
 // ScmState represents the probed state of SCM modules on the system.
@@ -94,20 +92,12 @@
 	}
 
 	for _, m := range ms {
-<<<<<<< HEAD
-		fmt.Fprintf(&buf, "\t%s\n", &m)
-=======
 		fmt.Fprintf(&buf, "\t\t%s\n", &m)
->>>>>>> de64a121
 	}
 
 	return buf.String()
 }
 
-<<<<<<< HEAD
-func (n *ScmNamespace) String() string {
-	return fmt.Sprintf("%s/numa%d/%s", n.BlockDevice, n.NumaNode,
-=======
 // Summary reports accumulated storage space and the number of modules.
 func (ms ScmModules) Summary() string {
 	tCap := bytesize.New(0)
@@ -115,13 +105,12 @@
 		tCap += bytesize.New(float64(m.Capacity))
 	}
 
-	return fmt.Sprintf("%s total capacity over %d %s (unprepared)",
+	return fmt.Sprintf("%s (%d unprepared %s)",
 		tCap, len(ms), common.Pluralise("module", len(ms)))
 }
 
 func (n *ScmNamespace) String() string {
 	return fmt.Sprintf("Device:%s Socket:%d Capacity:%s", n.BlockDevice, n.NumaNode,
->>>>>>> de64a121
 		bytesize.New(float64(n.Size)))
 }
 
@@ -133,11 +122,7 @@
 	}
 
 	for _, n := range ns {
-<<<<<<< HEAD
-		fmt.Fprintf(&buf, " %s", &n)
-=======
 		fmt.Fprintf(&buf, "\t\t%s\n", &n)
->>>>>>> de64a121
 	}
 
 	return buf.String()
@@ -150,6 +135,6 @@
 		tCap += bytesize.New(float64(n.Size))
 	}
 
-	return fmt.Sprintf("%s total capacity over %d %s",
+	return fmt.Sprintf("%s (%d %s)",
 		tCap, len(ns), common.Pluralise("namespace", len(ns)))
 }