//
// (C) Copyright 2019-2022 Intel Corporation.
//
// SPDX-License-Identifier: BSD-2-Clause-Patent
//

package storage

import (
	"context"
	"fmt"
	"math/rand"
	"sync"
	"time"

	"github.com/dustin/go-humanize"

	"github.com/daos-stack/daos/src/control/common/test"
	"github.com/daos-stack/daos/src/control/lib/hardware"
	"github.com/daos-stack/daos/src/control/lib/ranklist"
	"github.com/daos-stack/daos/src/control/logging"
)

func concat(base string, idx int32, altSep ...string) string {
	sep := "-"
	if len(altSep) == 1 {
		sep = altSep[0]
	}

	return fmt.Sprintf("%s%s%d", base, sep, idx)
}

func getRandIdx(n ...int32) int32 {
	rand.Seed(time.Now().UnixNano())
	if len(n) > 0 {
		return rand.Int31n(n[0])
	}
	return rand.Int31()
}

// MockNvmeHealth returns struct with examples values.
func MockNvmeHealth(varIdx ...int32) *NvmeHealth {
	idx := test.GetIndex(varIdx...)
	tWarn := false
	if idx > 0 {
		tWarn = true
	}
	return &NvmeHealth{
		TempWarnTime:            uint32(idx),
		TempCritTime:            uint32(idx),
		CtrlBusyTime:            uint64(idx),
		PowerCycles:             uint64(idx),
		PowerOnHours:            uint64(idx),
		UnsafeShutdowns:         uint64(idx),
		MediaErrors:             uint64(idx),
		ErrorLogEntries:         uint64(idx),
		ReadErrors:              uint32(idx),
		WriteErrors:             uint32(idx),
		UnmapErrors:             uint32(idx),
		ChecksumErrors:          uint32(idx),
		Temperature:             uint32(idx),
		TempWarn:                tWarn,
		AvailSpareWarn:          tWarn,
		ReliabilityWarn:         tWarn,
		ReadOnlyWarn:            tWarn,
		VolatileWarn:            tWarn,
		ProgFailCntNorm:         uint8(idx),
		ProgFailCntRaw:          uint64(idx),
		EraseFailCntNorm:        uint8(idx),
		EraseFailCntRaw:         uint64(idx),
		WearLevelingCntNorm:     uint8(idx),
		WearLevelingCntMin:      uint16(idx),
		WearLevelingCntMax:      uint16(idx),
		WearLevelingCntAvg:      uint16(idx),
		EndtoendErrCntRaw:       uint64(idx),
		CrcErrCntRaw:            uint64(idx),
		MediaWearRaw:            uint64(idx),
		HostReadsRaw:            uint64(idx),
		WorkloadTimerRaw:        uint64(idx),
		ThermalThrottleStatus:   uint8(idx),
		ThermalThrottleEventCnt: uint64(idx),
		RetryBufferOverflowCnt:  uint64(idx),
		PllLockLossCnt:          uint64(idx),
		NandBytesWritten:        uint64(idx),
		HostBytesWritten:        uint64(idx),
	}
}

// MockNvmeNamespace returns struct with examples values.
func MockNvmeNamespace(varIdx ...int32) *NvmeNamespace {
	idx := test.GetIndex(varIdx...)
	return &NvmeNamespace{
		ID:   uint32(idx),
		Size: uint64(humanize.TByte) * uint64(idx+1),
	}
}

// MockSmdDevice returns struct with examples values.
func MockSmdDevice(parentTrAddr string, varIdx ...int32) *SmdDevice {
	idx := test.GetIndex(varIdx...)
	startTgt := (idx * 4) + 1
	return &SmdDevice{
		UUID:      test.MockUUID(idx),
		TargetIDs: []int32{startTgt, startTgt + 1, startTgt + 2, startTgt + 3},
		NvmeState: NvmeStateNormal,
		LedState:  LedStateNormal,
		TrAddr:    parentTrAddr,
	}
}

// MockNvmeController returns struct with examples values.
func MockNvmeController(varIdx ...int32) *NvmeController {
	idx := test.GetIndex(varIdx...)
	pciAddr := concat("0000:80:00", idx, ".")

	return &NvmeController{
		Model:       concat("model", idx),
		Serial:      concat("serial", getRandIdx()),
		PciAddr:     pciAddr,
		FwRev:       concat("fwRev", idx),
		SocketID:    idx % 2,
		HealthStats: MockNvmeHealth(idx),
		Namespaces:  []*NvmeNamespace{MockNvmeNamespace(1)},
		SmdDevices:  []*SmdDevice{MockSmdDevice(pciAddr, idx)},
	}
}

// MockNvmeControllers returns slice of example NvmeController structs with
// examples values.
func MockNvmeControllers(length int) NvmeControllers {
	result := NvmeControllers{}
	for i := 0; i < length; i++ {
		result = append(result, MockNvmeController(int32(i)))
	}

	return result
}

// MockNvmeAioFile returns struct representing an emulated NVMe AIO-file device.
func MockNvmeAioFile(varIdx ...int32) *NvmeAioDevice {
	idx := test.GetIndex(varIdx...)

	return &NvmeAioDevice{
		Path: concat("/tmp/daos-bdev-", idx),
		Size: uint64(humanize.GByte * idx),
	}
}

// MockNvmeAioKdev returns struct representing an emulated NVMe AIO-kdev device.
func MockNvmeAioKdev(varIdx ...int32) *NvmeAioDevice {
	idx := test.GetIndex(varIdx...)

	return &NvmeAioDevice{
		Path: concat("/dev/sda", idx),
		Size: uint64(humanize.GByte * idx),
	}
}

// MockScmModule returns struct with examples values.
func MockScmModule(varIdx ...int32) *ScmModule {
	idx := uint32(test.GetIndex(varIdx...))

	return &ScmModule{
		ChannelID:        idx,
		ChannelPosition:  idx,
		ControllerID:     idx,
		SocketID:         idx,
		PhysicalID:       idx,
		Capacity:         uint64(humanize.GByte),
		UID:              fmt.Sprintf("Device%d", idx),
		PartNumber:       fmt.Sprintf("PartNumber%d", idx),
		FirmwareRevision: fmt.Sprintf("FWRev%d", idx),
	}
}

// MockScmModules returns slice of example ScmModule structs with examples
// values.
func MockScmModules(length int) ScmModules {
	result := ScmModules{}
	for i := 0; i < length; i++ {
		result = append(result, MockScmModule(int32(i)))
	}

	return result
}

// MockScmMountPoint returns struct with examples values.
// Avoid creating mock with zero sizes.
func MockScmMountPoint(varIdx ...int32) *ScmMountPoint {
	idx := test.GetIndex(varIdx...)

	return &ScmMountPoint{
		Class:      ClassDcpm,
		Path:       fmt.Sprintf("/mnt/daos%d", idx),
		DeviceList: []string{fmt.Sprintf("pmem%d", idx)},
		TotalBytes: uint64(humanize.TByte) * uint64(idx+1),
		AvailBytes: uint64(humanize.TByte/4) * uint64(idx+1), // 75% used
		Rank:       ranklist.Rank(uint32(idx)),
	}
}

// MockScmNamespace returns struct with examples values.
// Avoid creating mock with zero sizes.
func MockScmNamespace(varIdx ...int32) *ScmNamespace {
	idx := test.GetIndex(varIdx...)

	return &ScmNamespace{
		UUID:        test.MockUUID(varIdx...),
		BlockDevice: fmt.Sprintf("pmem%d", idx),
		Name:        fmt.Sprintf("namespace%d.0", idx),
		NumaNode:    uint32(idx),
		Size:        uint64(humanize.TByte) * uint64(idx+1),
	}
}

func MockProvider(log logging.Logger, idx int, engineStorage *Config, sys SystemProvider, scm ScmProvider, bdev BdevProvider) *Provider {
	p := DefaultProvider(log, idx, engineStorage)
	p.Sys = sys
	p.scm = scm
	p.bdev = bdev
	return p
}

func MockGetTopology(context.Context) (*hardware.Topology, error) {
	return &hardware.Topology{
		NUMANodes: map[uint]*hardware.NUMANode{
			0: hardware.MockNUMANode(0, 14).
				WithPCIBuses(
					[]*hardware.PCIBus{
						{
							LowAddress:  *hardware.MustNewPCIAddress("0000:00:00.0"),
							HighAddress: *hardware.MustNewPCIAddress("0000:07:00.0"),
						},
					},
				),
			1: hardware.MockNUMANode(0, 14).
				WithPCIBuses(
					[]*hardware.PCIBus{
						{
							LowAddress:  *hardware.MustNewPCIAddress("0000:80:00.0"),
							HighAddress: *hardware.MustNewPCIAddress("0000:8f:00.0"),
						},
					},
				),
		},
	}, nil
}

type (
	// MockMountProviderConfig is a configuration for a mock MountProvider.
	MockMountProviderConfig struct {
		MountErr           error
		UnmountErr         error
		IsMountedRes       bool
		IsMountedErr       error
		IsMountedCount     int
		ClearMountpointErr error
		MakeMountPathErr   error
	}

	mountMap struct {
		sync.RWMutex
		mounts map[string]string
	}

	// MockMountProvider is a mocked version of a MountProvider that can be used for testing.
	MockMountProvider struct {
<<<<<<< HEAD
		cfg        *MockMountProviderConfig
		MountReqIn MountRequest
=======
		cfg    *MockMountProviderConfig
		mounts mountMap
>>>>>>> e1d65722
	}
)

func (mm *mountMap) Add(target, opts string) {
	mm.Lock()
	defer mm.Unlock()

	if mm.mounts == nil {
		mm.mounts = make(map[string]string)
	}
	mm.mounts[target] = opts
}

func (mm *mountMap) Remove(target string) {
	mm.Lock()
	defer mm.Unlock()

	delete(mm.mounts, target)
}

func (mm *mountMap) Get(target string) (string, bool) {
	mm.RLock()
	defer mm.RUnlock()

	opts, ok := mm.mounts[target]
	return opts, ok
}

// Mount is a mock implementation.
func (m *MockMountProvider) Mount(req MountRequest) (*MountResponse, error) {
	m.MountReqIn = req
	if m.cfg == nil || m.cfg.MountErr == nil {
		m.mounts.Add(req.Target, req.Options)
		return &MountResponse{
			Target:  req.Target,
			Mounted: true,
		}, nil
	}
	return nil, m.cfg.MountErr
}

// Unmount is a mock implementation.
func (m *MockMountProvider) Unmount(req MountRequest) (*MountResponse, error) {
	if m.cfg == nil || m.cfg.UnmountErr == nil {
		m.mounts.Remove(req.Target)
		return &MountResponse{
			Target:  req.Target,
			Mounted: false,
		}, nil
	}
	return nil, m.cfg.UnmountErr
}

// GetMountOpts returns the mount options for the given target.
func (m *MockMountProvider) GetMountOpts(target string) (string, bool) {
	opts, exists := m.mounts.Get(target)
	return opts, exists
}

// IsMounted is a mock implementation.
func (m *MockMountProvider) IsMounted(target string) (bool, error) {
	if m.cfg == nil {
		opts, exists := m.mounts.Get(target)
		return exists && opts != "", nil
	}
	return m.cfg.IsMountedRes, m.cfg.IsMountedErr
}

// ClearMountpoint is a mock implementation.
func (m *MockMountProvider) ClearMountpoint(_ string) error {
	if m.cfg == nil {
		return nil
	}
	return m.cfg.ClearMountpointErr
}

// MakeMountPath is a mock implementation.
func (m *MockMountProvider) MakeMountPath(_ string, _, _ int) error {
	if m.cfg == nil {
		return nil
	}
	return m.cfg.MakeMountPathErr
}

// NewMockMountProvider creates a new MockProvider.
func NewMockMountProvider(cfg *MockMountProviderConfig) *MockMountProvider {
	return &MockMountProvider{
		cfg: cfg,
	}
}

// DefaultMockMountProvider creates a mock provider in which all requests succeed.
func DefaultMockMountProvider() *MockMountProvider {
	return NewMockMountProvider(nil)
}<|MERGE_RESOLUTION|>--- conflicted
+++ resolved
@@ -265,13 +265,8 @@
 
 	// MockMountProvider is a mocked version of a MountProvider that can be used for testing.
 	MockMountProvider struct {
-<<<<<<< HEAD
-		cfg        *MockMountProviderConfig
-		MountReqIn MountRequest
-=======
 		cfg    *MockMountProviderConfig
 		mounts mountMap
->>>>>>> e1d65722
 	}
 )
 
@@ -302,7 +297,6 @@
 
 // Mount is a mock implementation.
 func (m *MockMountProvider) Mount(req MountRequest) (*MountResponse, error) {
-	m.MountReqIn = req
 	if m.cfg == nil || m.cfg.MountErr == nil {
 		m.mounts.Add(req.Target, req.Options)
 		return &MountResponse{
