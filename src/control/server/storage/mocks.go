//
// (C) Copyright 2019-2020 Intel Corporation.
//
// Licensed under the Apache License, Version 2.0 (the "License");
// you may not use this file except in compliance with the License.
// You may obtain a copy of the License at
//
//    http://www.apache.org/licenses/LICENSE-2.0
//
// Unless required by applicable law or agreed to in writing, software
// distributed under the License is distributed on an "AS IS" BASIS,
// WITHOUT WARRANTIES OR CONDITIONS OF ANY KIND, either express or implied.
// See the License for the specific language governing permissions and
// limitations under the License.
//
// GOVERNMENT LICENSE RIGHTS-OPEN SOURCE SOFTWARE
// The Government's rights to use, modify, reproduce, release, perform, display,
// or disclose this software are subject to the terms of the Apache License as
// provided in Contract No. 8F-30005.
// Any reproduction of computer software, computer software documentation, or
// portions thereof marked with this legend must also reproduce the markings.
//
package storage

import (
	"fmt"
<<<<<<< HEAD
	"math/rand"
	"strconv"
	"strings"
	"time"
=======

	"github.com/daos-stack/daos/src/control/common"
>>>>>>> 8a01e3c5
)

func concat(base string, idx int32) string {
	return fmt.Sprintf("%s-%d", base, idx)
}

<<<<<<< HEAD
func getRandIdx() int32 {
	rand.Seed(time.Now().UnixNano())
	return rand.Int31()
}

func getIndex(varIdx ...int32) int32 {
	if len(varIdx) == 0 {
		varIdx = append(varIdx, 1)
	}

	return varIdx[0]
}

=======
>>>>>>> 8a01e3c5
func MockNvmeDeviceHealth(varIdx ...int32) *NvmeDeviceHealth {
	idx := common.GetIndex(varIdx...)
	tWarn := false
	if idx > 0 {
		tWarn = true
	}
	return &NvmeDeviceHealth{
		Temp:         uint32(getRandIdx()),
		PowerCycles:  uint64(getRandIdx()),
		PowerOnHours: uint64(getRandIdx()),
		TempWarn:     tWarn,
	}
}

func MockNvmeNamespace(varIdx ...int32) *NvmeNamespace {
	idx := common.GetIndex(varIdx...)
	return &NvmeNamespace{
		ID:   uint32(idx),
		Size: uint64(idx),
	}
}

func MockNvmeController(varIdx ...int32) *NvmeController {
	idx := common.GetIndex(varIdx...)

	return &NvmeController{
		Model:       concat("model", idx),
		Serial:      concat("serial", getRandIdx()),
		PciAddr:     concat("pciAddr", idx),
		FwRev:       concat("fwRev", idx),
		SocketID:    idx,
		HealthStats: MockNvmeDeviceHealth(idx),
		Namespaces:  []*NvmeNamespace{MockNvmeNamespace(idx)},
	}
}

func MockScmModule(varIdx ...int32) *ScmModule {
	idx := uint32(common.GetIndex(varIdx...))

	return &ScmModule{
		ChannelID:       idx,
		ChannelPosition: idx,
		ControllerID:    idx,
		SocketID:        idx,
		PhysicalID:      idx,
		Capacity:        uint64(idx),
	}
}

func MockScmNamespace(varIdx ...int32) *ScmNamespace {
	idx := common.GetIndex(varIdx...)

	return &ScmNamespace{
		UUID:        common.MockUUID(varIdx...),
		BlockDevice: fmt.Sprintf("/dev/pmem%d", idx),
		Name:        fmt.Sprintf("pmem%d", idx),
		NumaNode:    uint32(idx),
		Size:        uint64(idx),
	}
}<|MERGE_RESOLUTION|>--- conflicted
+++ resolved
@@ -24,37 +24,21 @@
 
 import (
 	"fmt"
-<<<<<<< HEAD
 	"math/rand"
-	"strconv"
-	"strings"
 	"time"
-=======
 
 	"github.com/daos-stack/daos/src/control/common"
->>>>>>> 8a01e3c5
 )
 
 func concat(base string, idx int32) string {
 	return fmt.Sprintf("%s-%d", base, idx)
 }
 
-<<<<<<< HEAD
 func getRandIdx() int32 {
 	rand.Seed(time.Now().UnixNano())
 	return rand.Int31()
 }
 
-func getIndex(varIdx ...int32) int32 {
-	if len(varIdx) == 0 {
-		varIdx = append(varIdx, 1)
-	}
-
-	return varIdx[0]
-}
-
-=======
->>>>>>> 8a01e3c5
 func MockNvmeDeviceHealth(varIdx ...int32) *NvmeDeviceHealth {
 	idx := common.GetIndex(varIdx...)
 	tWarn := false
