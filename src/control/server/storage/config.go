//
// (C) Copyright 2019-2022 Intel Corporation.
//
// SPDX-License-Identifier: BSD-2-Clause-Patent
//

package storage

import (
	"encoding/json"
	"fmt"
	"path/filepath"
	"strconv"
	"strings"

	"github.com/pkg/errors"
	"gopkg.in/yaml.v2"

	"github.com/daos-stack/daos/src/control/common"
	"github.com/daos-stack/daos/src/control/lib/hardware"
)

const (
	// MinNVMeStorage defines the minimum per-target allocation
	// that may be requested. Requests with smaller amounts will
	// be rounded up.
	MinNVMeStorage = 1 << 30 // 1GiB, from bio_xtream.c

	// MinScmToNVMeRatio defines the minimum-allowable ratio
	// of SCM to NVMe.
	MinScmToNVMeRatio = 0.01 // 1%
	// DefaultScmToNVMeRatio defines the default ratio of
	// SCM to NVMe.
	DefaultScmToNVMeRatio = 0.06

	// BdevOutConfName defines the name of the output file to contain details
	// of bdevs to be used by a DAOS engine.
	BdevOutConfName = "daos_nvme.conf"

	maxScmDeviceLen = 1

	accelOptMoveName = "move"
	accelOptCRCName  = "crc"

	bdevRoleDataName  = "data"
	bdevRoleIndexName = "index"
	bdevRoleWALName   = "wal"
)

// Class indicates a specific type of storage.
type Class string

func (c *Class) UnmarshalYAML(unmarshal func(interface{}) error) error {
	var tmp string
	if err := unmarshal(&tmp); err != nil {
		return err
	}

	class := Class(tmp)
	switch class {
	case ClassDcpm, ClassRam, ClassNvme, ClassFile, ClassKdev:
		*c = class
	default:
		return errors.Errorf("unsupported storage class %q", tmp)
	}
	return nil
}

func (c Class) String() string {
	return string(c)
}

// Class type definitions.
const (
	ClassNone Class = ""
	ClassDcpm Class = "dcpm"
	ClassRam  Class = "ram"
	ClassNvme Class = "nvme"
	ClassKdev Class = "kdev"
	ClassFile Class = "file"
)

type TierConfig struct {
	Tier  int        `yaml:"-"`
	Class Class      `yaml:"class"`
	Scm   ScmConfig  `yaml:",inline"`
	Bdev  BdevConfig `yaml:",inline"`
}

func NewTierConfig() *TierConfig {
	return new(TierConfig)
}

func (tc *TierConfig) IsSCM() bool {
	switch tc.Class {
	case ClassDcpm, ClassRam:
		return true
	default:
		return false
	}
}

func (tc *TierConfig) IsBdev() bool {
	switch tc.Class {
	case ClassNvme, ClassFile, ClassKdev:
		return true
	default:
		return false
	}
}

func (tc *TierConfig) Validate() error {
	if tc.IsSCM() {
		return tc.Scm.Validate(tc.Class)
	}
	if tc.IsBdev() {
		return tc.Bdev.Validate(tc.Class)
	}

	return errors.New("no storage class set")
}

// SetNumaNodeIndex sets the NUMA node index for the tier.
func (tc *TierConfig) SetNumaNodeIndex(idx uint) {
	tc.Scm.NumaNodeIndex = idx
	tc.Bdev.NumaNodeIndex = idx
}

func (tc *TierConfig) WithTier(tier int) *TierConfig {
	tc.Tier = tier
	return tc
}

// WithStorageClass defines the type of storage (scm or bdev) to be configured.
func (tc *TierConfig) WithStorageClass(cls string) *TierConfig {
	tc.Class = Class(cls)
	return tc
}

// WithScmMountPoint sets the path to the device used for SCM storage.
func (tc *TierConfig) WithScmMountPoint(scmPath string) *TierConfig {
	tc.Scm.MountPoint = scmPath
	return tc
}

// WithScmRamdiskSize sets the size (in GB) of the ramdisk used
// to emulate SCM (no effect if ScmClass is not RAM).
func (tc *TierConfig) WithScmRamdiskSize(size uint) *TierConfig {
	tc.Scm.RamdiskSize = size
	return tc
}

// WithScmDeviceList sets the list of devices to be used for SCM storage.
func (tc *TierConfig) WithScmDeviceList(devices ...string) *TierConfig {
	tc.Scm.DeviceList = devices
	return tc
}

// WithBdevDeviceList sets the list of block devices to be used.
func (tc *TierConfig) WithBdevDeviceList(devices ...string) *TierConfig {
	if set, err := NewBdevDeviceList(devices...); err == nil {
		tc.Bdev.DeviceList = set
	} else {
		tc.Bdev.DeviceList = &BdevDeviceList{stringBdevSet: common.StringSet{}}
		for _, d := range devices {
			tc.Bdev.DeviceList.stringBdevSet.Add(d)
		}
	}
	return tc
}

// WithBdevDeviceCount sets the number of devices to be created when BdevClass is malloc.
func (tc *TierConfig) WithBdevDeviceCount(count int) *TierConfig {
	tc.Bdev.DeviceCount = count
	return tc
}

// WithBdevFileSize sets the backing file size (used when BdevClass is malloc or file).
func (tc *TierConfig) WithBdevFileSize(size int) *TierConfig {
	tc.Bdev.FileSize = size
	return tc
}

// WithBdevBusidRange sets the bus-ID range to be used to filter hot plug events.
func (tc *TierConfig) WithBdevBusidRange(rangeStr string) *TierConfig {
	tc.Bdev.BusidRange = MustNewBdevBusRange(rangeStr)
	return tc
}

<<<<<<< HEAD
// WithBdevDeviceRoles sets the role assignments for the bdev tier.
func (tc *TierConfig) WithBdevDeviceRoles(bits int) *TierConfig {
	tc.Bdev.DeviceRoles = BdevDeviceRoles{OptionBits(bits)}
=======
// WithNumaNodeIndex sets the NUMA node index to be used for this tier.
func (tc *TierConfig) WithNumaNodeIndex(idx uint) *TierConfig {
	tc.SetNumaNodeIndex(idx)
>>>>>>> bf65cb42
	return tc
}

type TierConfigs []*TierConfig

func (tcs TierConfigs) getBdevs(nvmeOnly bool) *BdevDeviceList {
	bdevs := []string{}
	for _, bc := range tcs.BdevConfigs() {
		if nvmeOnly && bc.Class != ClassNvme {
			continue
		}
		bdevs = append(bdevs, bc.Bdev.DeviceList.Devices()...)
	}

	return MustNewBdevDeviceList(bdevs...)
}

func (tcs TierConfigs) Bdevs() *BdevDeviceList {
	return tcs.getBdevs(false)
}

func (tcs TierConfigs) NVMeBdevs() *BdevDeviceList {
	return tcs.getBdevs(true)
}

func (tcs TierConfigs) checkBdevs(nvmeOnly, emulOnly bool) bool {
	for _, bc := range tcs.BdevConfigs() {
		if bc.Bdev.DeviceList.Len() > 0 {
			switch {
			case nvmeOnly:
				if bc.Class == ClassNvme {
					return true
				}
			case emulOnly:
				if bc.Class != ClassNvme {
					return true
				}
			default:
				return true
			}
		}
	}

	return false
}

func (tcs TierConfigs) HaveBdevs() bool {
	return tcs.checkBdevs(false, false)
}

func (tcs TierConfigs) HaveRealNVMe() bool {
	return tcs.checkBdevs(true, false)
}

func (tcs TierConfigs) HaveEmulatedNVMe() bool {
	return tcs.checkBdevs(false, true)
}

func (tcs TierConfigs) Validate() error {
	for _, cfg := range tcs {
		if err := cfg.Validate(); err != nil {
			return errors.Wrapf(err, "tier %d failed validation", cfg.Tier)
		}
	}
	return nil
}

// Validation of bdev tier role assignments is based on the following assumptions and rules:
//
// - A role can only be assigned to one entire tier, i.e. tier 2 & 3 cannot both be assigned the
//   Index role. This doesn’t apply to the Data role which can be applied to multiple tiers e.g.
//   in the case where > 3 bdev tiers exist.
// - All roles (WAL, Index and Data) need to be assigned in bdev tiers if scm class is ram.
// - If the (first) scm tier is of class dcpm, then only one bdev tier with Data role is supported,
//   no third tier (for now).
func (tcs TierConfigs) validateBdevTierRoles() error {
	sc := tcs.ScmConfigs()[0]
	bcs := tcs.BdevConfigs()

	nrWALTiers := 1
	nrIndexTiers := 1
	if sc.Class == ClassDcpm {
		nrWALTiers = 0
		nrIndexTiers = 0
		if len(bcs) > 1 {
			return FaultBdevConfigMultiTiersWithDCPM
		}
	}

	var foundWALTiers, foundIndexTiers, foundDataTiers int
	for _, bc := range bcs {
		bits := bc.Bdev.DeviceRoles.OptionBits
		if (bits & BdevRoleWAL) != 0 {
			foundWALTiers++
		}
		if (bits & BdevRoleIndex) != 0 {
			foundIndexTiers++
		}
		if (bits & BdevRoleData) != 0 {
			foundDataTiers++
		}
	}

	if foundWALTiers != nrWALTiers {
		return FaultBdevConfigBadNrRoles("WAL", foundWALTiers, nrWALTiers)
	}
	if foundIndexTiers != nrIndexTiers {
		return FaultBdevConfigBadNrRoles("Index", foundIndexTiers, nrIndexTiers)
	}
	// When bdev NVMe tiers exist, there should always be at least one Data tier.
	if foundDataTiers == 0 {
		return FaultBdevConfigBadNrRoles("Data", 0, 1)
	}

	return nil
}

// Set NVME class tier roles either based on explicit settings or heuristics.
//
// Role assignments will be decided based on the following rule set:
// - For 1 bdev tier, all roles will be assigned to that tier.
// - For 2 bdev tiers, WAL and Index roles will be assigned to the first bdev tier and Data to
//   the second bdev tier.
// - For 3 or more bdev tiers, WAL role will be assigned to the first bdev tier, Index to the
//   second bdev tier and Data to all remaining bdev tiers.
// - If the scm tier is of class dcpm, the first bdev tier should have the Data role only.
// - If emulated NVMe is present in bdev tiers, implicit role assignment is skipped.
func (tcs TierConfigs) assignBdevTierRoles() error {
	scs := tcs.ScmConfigs()
	bcs := tcs.BdevConfigs()

	// Require tier-0 to be a SCM tier.
	if len(scs) != 1 || scs[0].Tier != 0 {
		return errors.New("first storage tier is not scm")
	}

	// Skip role assignment and validation no NVMe tiers exist.
	if !tcs.HaveRealNVMe() {
		return nil
	}

	tiersWithoutRoles := make([]int, 0, len(bcs))
	for _, bc := range bcs {
		if bc.Bdev.DeviceRoles.IsEmpty() {
			tiersWithoutRoles = append(tiersWithoutRoles, bc.Tier)
		}
	}

	l := len(tiersWithoutRoles)
	switch {
	case l == 0:
		// All bdev tiers have assigned roles, skip implicit assignment.
		return tcs.validateBdevTierRoles()
	case l == len(bcs):
		// No assigned roles, fall-through to perform implicit assignment.
	default:
		return errors.Errorf("some bdev tiers are missing role assignments: %+v",
			tiersWithoutRoles)
	}

	// First bdev tier should be data if scm tier is DCPM.
	if scs[0].Class == ClassDcpm {
		tcs[1].WithBdevDeviceRoles(BdevRoleData)
		return tcs.validateBdevTierRoles()
	}

	// Apply role assignments.
	switch len(bcs) {
	case 1:
		tcs[1].WithBdevDeviceRoles(BdevRoleAll)
	case 2:
		tcs[1].WithBdevDeviceRoles(BdevRoleWAL | BdevRoleIndex)
		tcs[2].WithBdevDeviceRoles(BdevRoleData)
	default:
		tcs[1].WithBdevDeviceRoles(BdevRoleWAL)
		tcs[2].WithBdevDeviceRoles(BdevRoleIndex)
		for i := 3; i < len(tcs); i++ {
			tcs[i].WithBdevDeviceRoles(BdevRoleData)
		}
	}

	return tcs.validateBdevTierRoles()
}

func (tcs TierConfigs) ScmConfigs() (out TierConfigs) {
	for _, cfg := range tcs {
		if cfg.IsSCM() {
			out = append(out, cfg)
		}
	}

	return
}

func (tcs TierConfigs) BdevConfigs() (out TierConfigs) {
	for _, cfg := range tcs {
		if cfg.IsBdev() {
			out = append(out, cfg)
		}
	}

	return
}

func (tcs *TierConfigs) UnmarshalYAML(unmarshal func(interface{}) error) error {
	var tmp []*TierConfig
	if err := unmarshal(&tmp); err != nil {
		return err
	}

	for i := range tmp {
		if tmp[i].Tier == 0 {
			tmp[i].Tier = i
		}
	}
	*tcs = tmp

	return nil
}

// ScmConfig represents a SCM (Storage Class Memory) configuration entry.
type ScmConfig struct {
	MountPoint    string   `yaml:"scm_mount,omitempty" cmdLongFlag:"--storage" cmdShortFlag:"-s"`
	RamdiskSize   uint     `yaml:"scm_size,omitempty"`
	DeviceList    []string `yaml:"scm_list,omitempty"`
	NumaNodeIndex uint     `yaml:"-"`
}

// Validate sanity checks engine scm config parameters.
func (sc *ScmConfig) Validate(class Class) error {
	if sc.MountPoint == "" {
		return errors.New("no scm_mount set")
	}

	switch class {
	case ClassDcpm:
		if sc.RamdiskSize > 0 {
			return errors.New("scm_size may not be set when scm_class is dcpm")
		}
		if len(sc.DeviceList) == 0 {
			return errors.New("scm_list must be set when scm_class is dcpm")
		}
	case ClassRam:
		if sc.RamdiskSize == 0 {
			return errors.New("scm_size may not be unset or 0 when scm_class is ram")
		}
		if len(sc.DeviceList) > 0 {
			return errors.New("scm_list may not be set when scm_class is ram")
		}
	}

	if len(sc.DeviceList) > maxScmDeviceLen {
		return errors.Errorf("scm_list may have at most %d devices", maxScmDeviceLen)
	}
	return nil
}

// BdevDeviceList represents a set of block device addresses.
type BdevDeviceList struct {
	// As this is the most common use case, we'll make the embedded type's methods
	// available directly on the type.
	hardware.PCIAddressSet

	// As a fallback for non-PCI bdevs, maintain a map of strings.
	stringBdevSet common.StringSet
}

// maybePCI does a quick check to see if a string could possibly be a PCI address.
func maybePCI(addr string) bool {
	comps := strings.Split(addr, ":")
	if len(comps) != 3 {
		return false
	}
	return (len(comps[0]) == 6 || len(comps[0]) == 4) && len(comps[1]) == 2 && len(comps[2]) >= 2
}

// fromStrings creates a BdevDeviceList from a list of strings.
func (bdl *BdevDeviceList) fromStrings(addrs []string) error {
	if bdl == nil {
		return errors.New("nil BdevDeviceList")
	}

	if bdl.stringBdevSet == nil {
		bdl.stringBdevSet = common.StringSet{}
	}

	for _, strAddr := range addrs {
		if !maybePCI(strAddr) {
			if err := bdl.stringBdevSet.AddUnique(strAddr); err != nil {
				return errors.Wrap(err, "bdev_list")
			}
			continue
		}

		addr, err := hardware.NewPCIAddress(strAddr)
		if err != nil {
			return errors.Wrap(err, "bdev_list")
		}

		if bdl.Contains(addr) {
			return errors.Errorf("bdev_list: duplicate PCI address %s", addr)
		}

		if err := bdl.Add(addr); err != nil {
			return errors.Wrap(err, "bdev_list")
		}
	}

	if len(bdl.stringBdevSet) > 0 && bdl.PCIAddressSet.Len() > 0 {
		return errors.New("bdev_list: cannot mix PCI and non-PCI block device addresses")
	}

	return nil
}

func (bdl *BdevDeviceList) UnmarshalYAML(unmarshal func(interface{}) error) error {
	var tmp []string
	if err := unmarshal(&tmp); err != nil {
		return err
	}

	return bdl.fromStrings(tmp)
}

func (bdl *BdevDeviceList) MarshalYAML() (interface{}, error) {
	return bdl.Devices(), nil
}

func (bdl *BdevDeviceList) UnmarshalJSON(data []byte) error {
	var tmp []string
	if err := json.Unmarshal(data, &tmp); err != nil {
		return err
	}

	return bdl.fromStrings(tmp)
}

func (bdl *BdevDeviceList) MarshalJSON() ([]byte, error) {
	return json.Marshal(bdl.Devices())
}

// PCIAddressSetPtr returns a pointer to the underlying hardware.PCIAddressSet.
func (bdl *BdevDeviceList) PCIAddressSetPtr() *hardware.PCIAddressSet {
	if bdl == nil {
		return nil
	}

	return &bdl.PCIAddressSet
}

// Len returns the number of block devices in the list.
func (bdl *BdevDeviceList) Len() int {
	if bdl == nil {
		return 0
	}

	if bdl.PCIAddressSet.Len() > 0 {
		return bdl.PCIAddressSet.Len()
	}

	return len(bdl.stringBdevSet)
}

// Equals returns true if the two lists are equivalent.
func (bdl *BdevDeviceList) Equals(other *BdevDeviceList) bool {
	if bdl == nil || other == nil {
		return false
	}

	if bdl.Len() != other.Len() {
		return false
	}

	if bdl.PCIAddressSet.Len() > 0 {
		return bdl.PCIAddressSet.Equals(&other.PCIAddressSet)
	}

	for addr := range bdl.stringBdevSet {
		if _, ok := other.stringBdevSet[addr]; !ok {
			return false
		}
	}

	return true
}

// Devices returns a slice of strings representing the block device addresses.
func (bdl *BdevDeviceList) Devices() []string {
	if bdl == nil {
		return []string{}
	}

	if bdl.PCIAddressSet.Len() == 0 {
		return bdl.stringBdevSet.ToSlice()
	}

	var addresses []string
	for _, addr := range bdl.Addresses() {
		addresses = append(addresses, addr.String())
	}
	return addresses
}

func (bdl *BdevDeviceList) String() string {
	return strings.Join(bdl.Devices(), ",")
}

// NewBdevDeviceList creates a new BdevDeviceList from a list of strings.
func NewBdevDeviceList(devices ...string) (*BdevDeviceList, error) {
	bdl := &BdevDeviceList{stringBdevSet: common.StringSet{}}
	return bdl, bdl.fromStrings(devices)
}

// MustNewBdevDeviceList creates a new BdevDeviceList from a string representation of a set of block device addresses. Panics on error.
func MustNewBdevDeviceList(devices ...string) *BdevDeviceList {
	bdl, err := NewBdevDeviceList(devices...)
	if err != nil {
		panic(err)
	}
	return bdl
}

// BdevBusRange represents a bus-ID range to be used to filter hot plug events.
type BdevBusRange struct {
	hardware.PCIBus
}

func (br *BdevBusRange) UnmarshalYAML(unmarshal func(interface{}) error) error {
	var tmp string
	if err := unmarshal(&tmp); err != nil {
		return err
	}

	lo, hi, err := parsePCIBusRange(tmp, hardware.PCIAddrBusBitSize)
	if err != nil {
		return errors.Wrapf(err, "failed to parse bus range %q", tmp)
	}

	br.LowAddress.Bus = lo
	br.HighAddress.Bus = hi

	return nil
}

func (br *BdevBusRange) MarshalYAML() (interface{}, error) {
	return br.String(), nil
}

func (br *BdevBusRange) String() string {
	if br == nil {
		return ""
	}
	return fmt.Sprintf("0x%02x-0x%02x", br.LowAddress.Bus, br.HighAddress.Bus)
}

// NewBdevBusRange creates a new BdevBusRange from a string.
func NewBdevBusRange(rangeStr string) (*BdevBusRange, error) {
	br := &BdevBusRange{}
	if err := br.UnmarshalYAML(func(v interface{}) error {
		return yaml.Unmarshal([]byte(rangeStr), v)
	}); err != nil {
		return nil, err
	}

	return br, nil
}

// MustNewBdevBusRange creates a new BdevBusRange from a string. Panics on error.
func MustNewBdevBusRange(rangeStr string) *BdevBusRange {
	br, err := NewBdevBusRange(rangeStr)
	if err != nil {
		panic(err)
	}
	return br
}

// OptionBits is a type alias representing option flags as a bitset.
type OptionBits uint16

type optFlagMap map[string]OptionBits

func (ofm optFlagMap) keys() []string {
	keys := common.NewStringSet()
	for k := range ofm {
		keys.Add(k)
	}

	return keys.ToSlice()
}

// toStrings returns a slice of option names that have been set.
func (obs OptionBits) toStrings(optStr2Flag optFlagMap) []string {
	opts := common.NewStringSet()
	for str, flag := range optStr2Flag {
		if obs&flag == flag {
			opts.Add(str)
		}
	}

	return opts.ToSlice()
}

// fromStrings generates bitset referenced by the function receiver from the option names provided.
func (obs *OptionBits) fromStrings(optStr2Flag optFlagMap, opts ...string) error {
	if obs == nil {
		return errors.New("fromStrings() called on nil OptionBits")
	}

	for _, opt := range opts {
		flag, exists := optStr2Flag[opt]
		if !exists {
			return FaultBdevConfigOptFlagUnknown(opt, optStr2Flag.keys()...)
		}
		*obs |= flag
	}

	return nil
}

// IsEmpty returns true if no options have been set.
func (obs *OptionBits) IsEmpty() bool {
	return obs == nil || *obs == 0
}

var roleOptFlags = optFlagMap{
	bdevRoleDataName:  BdevRoleData,
	bdevRoleIndexName: BdevRoleIndex,
	bdevRoleWALName:   BdevRoleWAL,
}

// BdevDeviceRoles is a bitset representing SSD role assignments (enabling Metadata-on-SSD).
type BdevDeviceRoles struct {
	OptionBits
}

func (bdr BdevDeviceRoles) MarshalYAML() (interface{}, error) {
	return bdr.toStrings(roleOptFlags), nil
}

func (bdr *BdevDeviceRoles) UnmarshalYAML(unmarshal func(interface{}) error) error {
	var opts []string
	if err := unmarshal(&opts); err != nil {
		return err
	}

	return bdr.fromStrings(roleOptFlags, opts...)
}

func (bdr *BdevDeviceRoles) String() string {
	if bdr == nil {
		return "0"
	}
	return fmt.Sprintf("%d", bdr.OptionBits)
}

// BdevConfig represents a Block Device (NVMe, etc.) configuration entry.
type BdevConfig struct {
<<<<<<< HEAD
	DeviceList  *BdevDeviceList `yaml:"bdev_list,omitempty"`
	DeviceCount int             `yaml:"bdev_number,omitempty"`
	FileSize    int             `yaml:"bdev_size,omitempty"`
	BusidRange  *BdevBusRange   `yaml:"bdev_busid_range,omitempty"`
	DeviceRoles BdevDeviceRoles `yaml:"bdev_roles,omitempty"`
=======
	DeviceList    *BdevDeviceList `yaml:"bdev_list,omitempty"`
	DeviceCount   int             `yaml:"bdev_number,omitempty"`
	FileSize      int             `yaml:"bdev_size,omitempty"`
	BusidRange    *BdevBusRange   `yaml:"bdev_busid_range,omitempty"`
	NumaNodeIndex uint            `yaml:"-"`
>>>>>>> bf65cb42
}

func (bc *BdevConfig) checkNonZeroDevFileSize(class Class) error {
	if bc.FileSize == 0 {
		return errors.Errorf("bdev_class %s requires non-zero bdev_size",
			class)
	}

	return nil
}

func (bc *BdevConfig) checkNonEmptyDevList(class Class) error {
	if bc.DeviceList == nil || bc.DeviceList.Len() == 0 {
		return errors.Errorf("bdev_class %s requires non-empty bdev_list",
			class)
	}

	return nil
}

// Validate sanity checks engine bdev config parameters and update VOS env.
func (bc *BdevConfig) Validate(class Class) error {
	if bc.FileSize < 0 {
		return errors.New("negative bdev_size")
	}

	switch class {
	case ClassFile:
		if err := bc.checkNonEmptyDevList(class); err != nil {
			return err
		}
		if err := bc.checkNonZeroDevFileSize(class); err != nil {
			return err
		}
	case ClassKdev:
		if err := bc.checkNonEmptyDevList(class); err != nil {
			return err
		}
	case ClassNvme:
		// NB: We are specifically checking that the embedded PCIAddressSet is non-empty.
		if bc.DeviceList == nil || bc.DeviceList.PCIAddressSet.Len() == 0 {
			return errors.New("bdev_class nvme requires valid PCI addresses in bdev_list")
		}
	default:
		return errors.Errorf("bdev_class value %q not supported (valid: nvme/kdev/file)", class)
	}

	return nil
}

// parsePCIBusRange takes a string of format <Begin-End> and returns the begin and end values.
// Number base is detected from the string prefixes e.g. 0x for hexadecimal.
// bitSize parameter sets a cut-off for the return values e.g. 8 for uint8.
func parsePCIBusRange(numRange string, bitSize int) (uint8, uint8, error) {
	if numRange == "" {
		return 0, 0, nil
	}

	split := strings.Split(numRange, "-")
	if len(split) != 2 {
		return 0, 0, errors.Errorf("invalid busid range %q", numRange)
	}

	begin, err := strconv.ParseUint(split[0], 0, bitSize)
	if err != nil {
		return 0, 0, errors.Wrapf(err, "parse busid range %q", numRange)
	}

	end, err := strconv.ParseUint(split[1], 0, bitSize)
	if err != nil {
		return 0, 0, errors.Wrapf(err, "parse busid range %q", numRange)
	}

	if begin > end {
		return 0, 0, errors.Errorf("invalid busid range %q", numRange)
	}

	return uint8(begin), uint8(end), nil
}

var accelOptFlags = optFlagMap{
	accelOptCRCName:  AccelOptCRCFlag,
	accelOptMoveName: AccelOptMoveFlag,
}

// AccelOptionBits is a type alias representing acceleration capabilities as a bitset.
type AccelOptionBits = OptionBits

func (obs AccelOptionBits) MarshalYAML() (interface{}, error) {
	return obs.toStrings(accelOptFlags), nil
}

func (obs *AccelOptionBits) UnmarshalYAML(unmarshal func(interface{}) error) error {
	var opts []string
	if err := unmarshal(&opts); err != nil {
		return err
	}

	return obs.fromStrings(accelOptFlags, opts...)
}

// AccelProps struct describes acceleration engine setting and optional capabilities expressed
// as a bitset. AccelProps is used both in YAML server config and JSON NVMe config files.
type AccelProps struct {
	Engine  string          `yaml:"engine,omitempty" json:"accel_engine"`
	Options AccelOptionBits `yaml:"options,omitempty" json:"accel_opts"`
}

func (ap *AccelProps) UnmarshalYAML(unmarshal func(interface{}) error) error {
	if ap == nil {
		return errors.New("attempt to unmarshal nil AccelProps")
	}

	type AccelPropsDefault AccelProps
	tmp := AccelPropsDefault{
		Engine: AccelEngineNone,
	}

	if err := unmarshal(&tmp); err != nil {
		return err
	}
	out := AccelProps(tmp)

	switch out.Engine {
	case AccelEngineNone:
		out.Options = 0
	case AccelEngineSPDK, AccelEngineDML:
		if out.Options == 0 {
			// If no options have been specified, all capabilities should be enabled.
			if err := out.Options.fromStrings(accelOptFlags, accelOptFlags.keys()...); err != nil {
				return err
			}
		}
	default:
		return FaultBdevAccelEngineUnknown(ap.Engine, AccelEngineSPDK, AccelEngineDML)
	}

	*ap = out

	return nil
}

type Config struct {
	Tiers            TierConfigs `yaml:"storage" cmdLongFlag:"--storage_tiers,nonzero" cmdShortFlag:"-T,nonzero"`
	ConfigOutputPath string      `yaml:"-" cmdLongFlag:"--nvme" cmdShortFlag:"-n"`
	VosEnv           string      `yaml:"-" cmdEnv:"VOS_BDEV_CLASS"`
	EnableHotplug    bool        `yaml:"-"`
	NumaNodeIndex    uint        `yaml:"-"`
	AccelProps       AccelProps  `yaml:"acceleration,omitempty"`
}

func (c *Config) SetNUMAAffinity(node uint) {
	c.NumaNodeIndex = node
	for _, tier := range c.Tiers {
		tier.SetNumaNodeIndex(node)
	}
}

func (c *Config) GetBdevs() *BdevDeviceList {
	return c.Tiers.Bdevs()
}

func (c *Config) GetNVMeBdevs() *BdevDeviceList {
	return c.Tiers.NVMeBdevs()
}

func (c *Config) Validate() error {
	if err := c.Tiers.Validate(); err != nil {
		return errors.Wrap(err, "storage config validation failed")
	}

	var pruned TierConfigs
	for _, tier := range c.Tiers {
		if tier.IsBdev() && tier.Bdev.DeviceList.Len() == 0 {
			continue // prune empty bdev tier
		}
		pruned = append(pruned, tier)
	}
	c.Tiers = pruned

	scmCfgs := c.Tiers.ScmConfigs()
	bdevCfgs := c.Tiers.BdevConfigs()

	if len(scmCfgs) == 0 {
		return errors.New("missing scm storage tier in config")
	}

	// set persistent location for engine bdev config file to be consumed by provider
	// backend, set to empty when no devices specified
	if len(bdevCfgs) == 0 {
		c.ConfigOutputPath = ""
		return nil
	}
	c.ConfigOutputPath = filepath.Join(scmCfgs[0].Scm.MountPoint, BdevOutConfName)

	if c.Tiers.HaveRealNVMe() && c.Tiers.HaveEmulatedNVMe() {
		return FaultBdevConfigTypeMismatch
	}

	fbc := bdevCfgs[0]

	// set vos environment variable based on class of first bdev config
	if fbc.Class == ClassFile || fbc.Class == ClassKdev {
		c.VosEnv = "AIO"
		return nil
	}

	if fbc.Class != ClassNvme {
		return nil
	}

	c.VosEnv = "NVME"

	return errors.Wrapf(c.Tiers.assignBdevTierRoles(), "invalid bdev tier roles requested")
}<|MERGE_RESOLUTION|>--- conflicted
+++ resolved
@@ -187,15 +187,15 @@
 	return tc
 }
 
-<<<<<<< HEAD
 // WithBdevDeviceRoles sets the role assignments for the bdev tier.
 func (tc *TierConfig) WithBdevDeviceRoles(bits int) *TierConfig {
 	tc.Bdev.DeviceRoles = BdevDeviceRoles{OptionBits(bits)}
-=======
+	return tc
+}
+
 // WithNumaNodeIndex sets the NUMA node index to be used for this tier.
 func (tc *TierConfig) WithNumaNodeIndex(idx uint) *TierConfig {
 	tc.SetNumaNodeIndex(idx)
->>>>>>> bf65cb42
 	return tc
 }
 
@@ -753,19 +753,12 @@
 
 // BdevConfig represents a Block Device (NVMe, etc.) configuration entry.
 type BdevConfig struct {
-<<<<<<< HEAD
-	DeviceList  *BdevDeviceList `yaml:"bdev_list,omitempty"`
-	DeviceCount int             `yaml:"bdev_number,omitempty"`
-	FileSize    int             `yaml:"bdev_size,omitempty"`
-	BusidRange  *BdevBusRange   `yaml:"bdev_busid_range,omitempty"`
-	DeviceRoles BdevDeviceRoles `yaml:"bdev_roles,omitempty"`
-=======
 	DeviceList    *BdevDeviceList `yaml:"bdev_list,omitempty"`
 	DeviceCount   int             `yaml:"bdev_number,omitempty"`
 	FileSize      int             `yaml:"bdev_size,omitempty"`
 	BusidRange    *BdevBusRange   `yaml:"bdev_busid_range,omitempty"`
+	DeviceRoles   BdevDeviceRoles `yaml:"bdev_roles,omitempty"`
 	NumaNodeIndex uint            `yaml:"-"`
->>>>>>> bf65cb42
 }
 
 func (bc *BdevConfig) checkNonZeroDevFileSize(class Class) error {
