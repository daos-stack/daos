//
// (C) Copyright 2021-2024 Intel Corporation.
<<<<<<< HEAD
// (C) Copyright 2025 Hewlett Packard Enterprise Development LP
=======
// (C) Copyright 2025 Google LLC
>>>>>>> 7d2bf7ae
//
// SPDX-License-Identifier: BSD-2-Clause-Patent
//

package storage

import (
	"context"
	"fmt"
	"os"
	"sync"

	"github.com/dustin/go-humanize"
	"github.com/pkg/errors"

	"github.com/daos-stack/daos/src/control/fault"
	"github.com/daos-stack/daos/src/control/fault/code"
	"github.com/daos-stack/daos/src/control/lib/hardware"
	"github.com/daos-stack/daos/src/control/lib/hardware/hwloc"
	"github.com/daos-stack/daos/src/control/logging"
	"github.com/daos-stack/daos/src/control/provider/system"
)

const defaultMetadataPath = "/mnt/daos"

// SystemProvider provides operating system capabilities.
type SystemProvider interface {
	system.IsMountedProvider
	GetfsUsage(string) (uint64, uint64, error)
	ReadFile(string) ([]byte, error)
}

// Provider provides storage specific capabilities.
type Provider struct {
	sync.RWMutex
	log           logging.Logger
	engineIndex   int
	engineStorage *Config
	Sys           SystemProvider
	metadata      MetadataProvider
	scm           ScmProvider
	bdev          BdevProvider
	vmdEnabled    bool
}

// DefaultProvider returns a provider populated with default parameters.
func DefaultProvider(log logging.Logger, idx int, engineStorage *Config) *Provider {
	if engineStorage == nil {
		engineStorage = new(Config)
	}
	return NewProvider(log, idx, engineStorage, system.DefaultProvider(),
		NewScmForwarder(log), NewBdevForwarder(log), NewMetadataForwarder(log))
}

// FormatControlMetadata formats the storage used for control metadata.
func (p *Provider) FormatControlMetadata(engineIdxs []uint) error {
	if p == nil {
		return errors.New("nil provider")
	}

	if !p.engineStorage.ControlMetadata.HasPath() {
		// Nothing to do
		p.log.Debug("no control metadata path")
		return nil
	}

	req := MetadataFormatRequest{
		RootPath:   p.engineStorage.ControlMetadata.Path,
		Device:     p.engineStorage.ControlMetadata.DevicePath,
		DataPath:   p.engineStorage.ControlMetadata.Directory(),
		OwnerUID:   os.Geteuid(),
		OwnerGID:   os.Getegid(),
		EngineIdxs: engineIdxs,
	}
	p.log.Debugf("calling metadata storage provider format: %+v", req)
	return p.metadata.Format(req)
}

// ControlMetadataNeedsFormat checks whether we need to format the control metadata storage before
// using it.
func (p *Provider) ControlMetadataNeedsFormat() (bool, error) {
	if p == nil {
		return false, errors.New("nil provider")
	}

	if !p.engineStorage.ControlMetadata.HasPath() {
		// No metadata section defined, so we fall back to using SCM
		return false, nil
	}

	req := MetadataFormatRequest{
		RootPath: p.engineStorage.ControlMetadata.Path,
		Device:   p.engineStorage.ControlMetadata.DevicePath,
		DataPath: p.engineStorage.ControlMetadata.Directory(),
	}
	p.log.Debugf("checking metadata storage provider format: %+v", req)
	return p.metadata.NeedsFormat(req)
}

// ControlMetadataPathConfigured checks whether metadata section is defined
func (p *Provider) ControlMetadataPathConfigured() bool {
	if p == nil {
		return false
	}
	if p.engineStorage.ControlMetadata.HasPath() {
		return true
	}
	return false
}

// ControlMetadataPath returns the path where control plane metadata is stored.
func (p *Provider) ControlMetadataPath() string {
	if p == nil {
		return defaultMetadataPath
	}

	if p.engineStorage.ControlMetadata.HasPath() {
		return p.engineStorage.ControlMetadata.Directory()
	}

	return p.scmMetadataPath()
}

func (p *Provider) GetControlMetadata() *ControlMetadata {
	if p == nil {
		return nil
	}
	return &p.engineStorage.ControlMetadata
}

func (p *Provider) scmMetadataPath() string {
	cfg, err := p.GetScmConfig()
	if err != nil {
		p.log.Errorf("unable to get SCM config: %s", err)
		return defaultMetadataPath
	}

	storagePath := cfg.Scm.MountPoint
	if storagePath == "" {
		storagePath = defaultMetadataPath
	}

	return storagePath
}

// ControlMetadataEnginePath returns the path where control plane metadata for the engine is stored.
func (p *Provider) ControlMetadataEnginePath() string {
	if p == nil {
		return defaultMetadataPath
	}

	if p.engineStorage.ControlMetadata.HasPath() {
		return p.engineStorage.ControlMetadata.EngineDirectory(uint(p.engineIndex))
	}

	return p.scmMetadataPath()
}

// MountControlMetadata mounts the storage for control metadata, if it is on a separate device.
func (p *Provider) MountControlMetadata() error {
	if p == nil {
		return errors.New("nil provider")
	}

	if !p.engineStorage.ControlMetadata.HasPath() {
		// If there's no control metadata path, we use SCM for control metadata
		return p.MountScm()
	}

	req := MetadataMountRequest{
		RootPath: p.engineStorage.ControlMetadata.Path,
		Device:   p.engineStorage.ControlMetadata.DevicePath,
	}

	p.log.Debugf("calling metadata storage provider mount: %+v", req)
	_, err := p.metadata.Mount(req)

	return err
}

// ControlMetadataIsMounted determines whether the control metadata storage is already mounted.
func (p *Provider) ControlMetadataIsMounted() (bool, error) {
	if p == nil {
		return false, errors.New("nil provider")
	}

	if !p.engineStorage.ControlMetadata.HasPath() {
		// If there's no control metadata path, we use SCM for control metadata
		return p.ScmIsMounted()
	}
	p.log.Debugf("control metadata config: %+v", p.engineStorage.ControlMetadata)

	if p.engineStorage.ControlMetadata.DevicePath == "" {
		p.log.Debug("no metadata device defined")
		return false, nil
	}

	return p.Sys.IsMounted(p.engineStorage.ControlMetadata.Path)
}

// PrepareScm calls into storage SCM provider to attempt to configure PMem devices to be usable by
// DAOS.
func (p *Provider) PrepareScm(req ScmPrepareRequest) (*ScmPrepareResponse, error) {
	p.log.Debugf("calling scm storage provider prepare: %+v", req)
	return p.scm.Prepare(req)
}

// ScanScm calls into storage SCM provider to discover PMem modules, namespaces and state.
func (p *Provider) ScanScm(req ScmScanRequest) (*ScmScanResponse, error) {
	p.log.Debugf("calling scm storage provider scan: %+v", req)
	return p.scm.Scan(req)
}

// GetScmConfig returns the only SCM tier config.
func (p *Provider) GetScmConfig() (*TierConfig, error) {
	// NB: A bit wary of building in assumptions again about the number of
	// SCM tiers, but for the sake of expediency we'll assume that there is
	// only one. If that needs to change, hopefully it won't require quite so
	// many invasive code updates.
	scmConfigs := p.engineStorage.Tiers.ScmConfigs()
	if len(scmConfigs) != 1 {
		return nil, ErrNoScmTiers
	}
	return scmConfigs[0], nil
}

// GetScmUsage returns space utilization info for a mount point.
func (p *Provider) GetScmUsage() (*ScmMountPoint, error) {
	cfg, err := p.GetScmConfig()
	if err != nil {
		return nil, err
	}

	total, avail, err := p.Sys.GetfsUsage(cfg.Scm.MountPoint)
	if err != nil {
		return nil, err
	}

	return &ScmMountPoint{
		Class:      cfg.Class,
		DeviceList: cfg.Scm.DeviceList,
		Path:       cfg.Scm.MountPoint,
		TotalBytes: total,
		AvailBytes: avail,
	}, nil
}

// ScmIsMounted returns true if SCM is mounted.
func (p *Provider) ScmIsMounted() (bool, error) {
	cfg, err := p.GetScmConfig()
	if err != nil {
		return false, err
	}
	return p.Sys.IsMounted(cfg.Scm.MountPoint)
}

// MountScm mounts SCM based on provider config.
func (p *Provider) MountScm() error {
	cfg, err := p.GetScmConfig()
	if err != nil {
		return err
	}

	req := ScmMountRequest{
		Class:  cfg.Class,
		Target: cfg.Scm.MountPoint,
	}

	switch cfg.Class {
	case ClassRam:
		req.Ramdisk = &RamdiskParams{
			Size:             cfg.Scm.RamdiskSize,
			NUMANode:         cfg.Scm.NumaNodeIndex,
			DisableHugepages: cfg.Scm.DisableHugepages,
		}
	case ClassDcpm:
		if len(cfg.Scm.DeviceList) != 1 {
			return ErrInvalidDcpmCount
		}
		req.Device = cfg.Scm.DeviceList[0]
	default:
		return errors.New(ScmMsgClassNotSupported)
	}

	p.log.Debugf("attempting to mount SCM dir %s\n", cfg.Scm.MountPoint)

	res, err := p.scm.Mount(req)
	if err != nil {
		return err
	}

	p.log.Debugf("%s mounted: %t", res.Target, res.Mounted)
	return nil
}

// UnmountTmpfs unmounts SCM based on provider config.
func (p *Provider) UnmountTmpfs() error {
	cfg, err := p.GetScmConfig()
	if err != nil {
		return err
	}

	if cfg.Class != ClassRam {
		p.log.Debugf("skipping unmount tmpfs as scm class is not ram")
		return nil
	}

	req := ScmMountRequest{
		Target: cfg.Scm.MountPoint,
	}

	p.log.Debugf("attempting to unmount %s\n", cfg.Scm.MountPoint)

	res, err := p.scm.Unmount(req)
	if err != nil {
		return err
	}

	p.log.Debugf("%s unmounted: %t", res.Target, !res.Mounted)
	return nil
}

func createScmFormatRequest(class Class, scmCfg ScmConfig, force bool) (*ScmFormatRequest, error) {
	req := ScmFormatRequest{
		Mountpoint: scmCfg.MountPoint,
		Force:      force,
		OwnerUID:   os.Geteuid(),
		OwnerGID:   os.Getegid(),
	}

	switch class {
	case ClassRam:
		req.Ramdisk = &RamdiskParams{
			Size:             scmCfg.RamdiskSize,
			NUMANode:         scmCfg.NumaNodeIndex,
			DisableHugepages: scmCfg.DisableHugepages,
		}
	case ClassDcpm:
		if len(scmCfg.DeviceList) != 1 {
			return nil, ErrInvalidDcpmCount
		}
		req.Dcpm = &DeviceParams{
			Device: scmCfg.DeviceList[0],
		}
	default:
		return nil, errors.New(ScmMsgClassNotSupported)
	}

	return &req, nil
}

// ScmNeedsFormat returns true if SCM is found to require formatting.
func (p *Provider) ScmNeedsFormat() (bool, error) {
	cfg, err := p.GetScmConfig()
	if err != nil {
		return false, err
	}

	p.log.Debugf("%s: checking formatting", cfg.Scm.MountPoint)

	req, err := createScmFormatRequest(cfg.Class, cfg.Scm, false)
	if err != nil {
		return false, err
	}

	res, err := p.scm.CheckFormat(*req)
	if err != nil {
		return false, err
	}

	needsFormat := !res.Mounted && !res.Mountable
	p.log.Debugf("%s (%s) needs format: %t", cfg.Scm.MountPoint, cfg.Class, needsFormat)
	return needsFormat, nil
}

// FormatScm formats SCM based on provider config and force flag.
func (p *Provider) FormatScm(force bool) error {
	cfg, err := p.GetScmConfig()
	if err != nil {
		return err
	}

	req, err := createScmFormatRequest(cfg.Class, cfg.Scm, force)
	if err != nil {
		return errors.Wrap(err, "generate format request")
	}

	scmStr := fmt.Sprintf("SCM (%s:%s)", cfg.Class, cfg.Scm.MountPoint)
	p.log.Infof("Instance %d: starting format of %s", p.engineIndex, scmStr)
	res, err := p.scm.Format(*req)
	if err == nil && !res.Formatted {
		err = errors.Errorf("%s is still unformatted", cfg.Scm.MountPoint)
	}

	if err != nil {
		p.log.Errorf("  format of %s failed: %s", scmStr, err)
		return err
	}
	p.log.Infof("Instance %d: finished format of %s", p.engineIndex, scmStr)

	return nil
}

// GetBdevConfigs returns the Bdev tier configs.
func (p *Provider) GetBdevConfigs() TierConfigs {
	return p.engineStorage.Tiers.BdevConfigs()
}

// QueryScmFirmware queries PMem SSD firmware.
func (p *Provider) QueryScmFirmware(req ScmFirmwareQueryRequest) (*ScmFirmwareQueryResponse, error) {
	return p.scm.QueryFirmware(req)
}

// UpdateScmFirmware queries PMem SSD firmware.
func (p *Provider) UpdateScmFirmware(req ScmFirmwareUpdateRequest) (*ScmFirmwareUpdateResponse, error) {
	return p.scm.UpdateFirmware(req)
}

// PrepareBdevs attempts to configure NVMe devices to be usable by DAOS.
func (p *Provider) PrepareBdevs(req BdevPrepareRequest) (*BdevPrepareResponse, error) {
	resp, err := p.bdev.Prepare(req)

	p.Lock()
	defer p.Unlock()

	// Perform sanity check before enabling VMD on storage provider.
	if err == nil && resp != nil && !(req.CleanSpdkHugepages || req.CleanSpdkLockfiles) {
		p.vmdEnabled = resp.VMDPrepared
		p.log.Debugf("setting vmd=%v on storage provider", p.vmdEnabled)
	}
	return resp, err
}

// HasBlockDevices returns true if provider engine storage config has configured block devices.
func (p *Provider) HasBlockDevices() bool {
	p.RLock()
	defer p.RUnlock()

	return p.engineStorage.GetBdevs().Len() > 0
}

// BdevTierPropertiesFromConfig returns BdevTierProperties struct from given TierConfig.
func BdevTierPropertiesFromConfig(cfg *TierConfig) BdevTierProperties {
	return BdevTierProperties{
		Class:          cfg.Class,
		DeviceList:     cfg.Bdev.DeviceList,
		DeviceFileSize: uint64(humanize.GiByte * cfg.Bdev.FileSize),
		Tier:           cfg.Tier,
		DeviceRoles:    cfg.Bdev.DeviceRoles,
	}
}

// BdevFormatRequestFromConfig returns a bdev format request populated from a
// TierConfig.
func BdevFormatRequestFromConfig(log logging.Logger, cfg *TierConfig) (BdevFormatRequest, error) {
	req := BdevFormatRequest{
		Properties: BdevTierPropertiesFromConfig(cfg),
		OwnerUID:   os.Geteuid(),
		OwnerGID:   os.Getegid(),
	}

	hn, err := os.Hostname()
	if err != nil {
		log.Errorf("get hostname: %s", err)
		return req, err
	}
	req.Hostname = hn

	return req, nil
}

// BdevTierFormatResult contains details of a format operation result.
type BdevTierFormatResult struct {
	Tier        int
	DeviceRoles BdevRoles
	Error       error
	Result      *BdevFormatResponse
}

// FormatBdevTiers formats all the Bdev tiers in the engine storage
// configuration.
func (p *Provider) FormatBdevTiers(ctrlrs NvmeControllers) (results []BdevTierFormatResult) {
	bdevCfgs := p.engineStorage.Tiers.BdevConfigs()
	results = make([]BdevTierFormatResult, len(bdevCfgs))

	// A config with SCM and no block devices is valid.
	if len(bdevCfgs) == 0 {
		return
	}

	for i, cfg := range bdevCfgs {
		p.log.Infof("Instance %d: starting format of %s block devices %v",
			p.engineIndex, cfg.Class, cfg.Bdev.DeviceList)

		req, err := BdevFormatRequestFromConfig(p.log, cfg)
		if err != nil {
			results[i].Error = err
			p.log.Errorf("Instance %d: format failed (%s)", err)
			continue
		}
		req.ScannedBdevs = ctrlrs

		p.RLock()
		req.VMDEnabled = p.vmdEnabled
		results[i].Result, results[i].Error = p.bdev.Format(req)
		p.RUnlock()

		results[i].Tier = cfg.Tier
		results[i].DeviceRoles = cfg.Bdev.DeviceRoles
		if err := results[i].Error; err != nil {
			p.log.Errorf("Instance %d: format failed (%s)", err)
			continue
		}

		p.log.Infof("Instance %d: finished format of %s block devices %v",
			p.engineIndex, cfg.Class, cfg.Bdev.DeviceList)
	}

	return
}

// setHotplugRange sets request parameters related to bus-id range limits to restrict hotplug
// actions of engine to a set of ssd devices.
func setHotplugRange(ctx context.Context, log logging.Logger, getTopo topologyGetter, numaNode uint, tier *TierConfig, req *BdevWriteConfigRequest) error {
	var begin, end uint8

	switch {
	case req.VMDEnabled:
		log.Debug("hotplug bus-id filter allows all as vmd is enabled")
		begin = 0x00
		end = 0xFF
	case tier.Bdev.BusidRange != nil && !tier.Bdev.BusidRange.IsZero():
		log.Debugf("received user-specified hotplug bus-id range %q", tier.Bdev.BusidRange)
		begin = tier.Bdev.BusidRange.LowAddress.Bus
		end = tier.Bdev.BusidRange.HighAddress.Bus
	default:
		var err error
		log.Debug("generating hotplug bus-id range based on hardware topology")
		begin, end, err = getNumaNodeBusidRange(ctx, getTopo, numaNode)
		if err != nil {
			return errors.Wrapf(err, "get busid range limits")
		}
	}

	log.Infof("NUMA %d: hotplug bus-ids %X-%X", numaNode, begin, end)
	req.HotplugBusidBegin = begin
	req.HotplugBusidEnd = end

	return nil
}

type topologyGetter func(ctx context.Context) (*hardware.Topology, error)

// BdevWriteConfigRequestFromConfig returns a config write request derived from a storage config.
func BdevWriteConfigRequestFromConfig(ctx context.Context, log logging.Logger, cfg *Config, vmdEnabled bool, getTopo topologyGetter) (*BdevWriteConfigRequest, error) {
	if cfg == nil {
		return nil, errors.New("received nil config")
	}
	if getTopo == nil {
		return nil, errors.New("received nil GetTopology function")
	}

	hn, err := os.Hostname()
	if err != nil {
		return nil, errors.Wrap(err, "get hostname")
	}

	req := &BdevWriteConfigRequest{
		OwnerUID:         os.Geteuid(),
		OwnerGID:         os.Getegid(),
		Hostname:         hn,
		ConfigOutputPath: cfg.ConfigOutputPath,
		HotplugEnabled:   cfg.EnableHotplug,
		VMDEnabled:       vmdEnabled,
		TierProps:        []BdevTierProperties{},
		AccelProps:       cfg.AccelProps,
		SpdkRpcSrvProps:  cfg.SpdkRpcSrvProps,
		AutoFaultyProps:  cfg.AutoFaultyProps,
	}

	for idx, tier := range cfg.Tiers.BdevConfigs() {
		req.TierProps = append(req.TierProps, BdevTierPropertiesFromConfig(tier))

		if !req.HotplugEnabled || idx != 0 {
			continue
		}

		// Populate hotplug bus-ID range limits when processing the first bdev tier.
		if err := setHotplugRange(ctx, log, getTopo, cfg.NumaNodeIndex, tier, req); err != nil {
			return nil, errors.Wrapf(err, "set busid range limits")
		}
	}

	log.Debugf("BdevWriteConfigRequest: %+v", req)
	return req, nil
}

// WriteNvmeConfig creates an NVMe config file which describes what devices
// should be used by a DAOS engine process.
func (p *Provider) WriteNvmeConfig(ctx context.Context, log logging.Logger, ctrlrs NvmeControllers) error {
	p.RLock()
	vmdEnabled := p.vmdEnabled
	engineIndex := p.engineIndex
	engineStorage := p.engineStorage
	p.RUnlock()

	req, err := BdevWriteConfigRequestFromConfig(ctx, log, engineStorage,
		vmdEnabled, hwloc.NewProvider(log).GetTopology)
	if err != nil {
		return errors.Wrap(err, "creating write config request")
	}
	req.ScannedBdevs = ctrlrs

	log.Infof("Writing NVMe config file for engine instance %d to %q", engineIndex,
		req.ConfigOutputPath)

	_, err = p.bdev.WriteConfig(*req)

	return err
}

// ReadNvmeConfig calls into the bdev storage provider to read an NVMe config file.
func (p *Provider) ReadNvmeConfig(ctx context.Context) (*BdevReadConfigResponse, error) {
	req := BdevReadConfigRequest{
		ConfigPath: p.engineStorage.ConfigOutputPath,
	}

	return p.bdev.ReadConfig(req)
}

// BdevTierScanResult contains details of a scan operation result.
type BdevTierScanResult struct {
	Tier   int
	Result *BdevScanResponse
}

// ScanBdevs calls into bdev storage provider to scan SSDs, always bypassing cache.
// Function should not be called when engines have been started and SSDs have been claimed by SPDK.
func (p *Provider) ScanBdevs(req BdevScanRequest) (*BdevScanResponse, error) {
	p.RLock()
	defer p.RUnlock()

	req.VMDEnabled = p.vmdEnabled
	return p.bdev.Scan(req)
}

// WithVMDEnabled enables VMD on storage provider.
func (p *Provider) WithVMDEnabled(b bool) *Provider {
	p.vmdEnabled = b
	return p
}

// IsVMDEnabled queries whether VMD is enabled on storage provider.
func (p *Provider) IsVMDEnabled() bool {
	return p.vmdEnabled
}

func (p *Provider) BdevRoleMetaConfigured() bool {
	bdevConfigs := p.GetBdevConfigs()
	for _, bc := range bdevConfigs {
		bits := bc.Bdev.DeviceRoles.OptionBits
		if (bits & BdevRoleMeta) != 0 {
			return true
		}
	}
	return false
}

// QueryBdevFirmware queries NVMe SSD firmware.
func (p *Provider) QueryBdevFirmware(req NVMeFirmwareQueryRequest) (*NVMeFirmwareQueryResponse, error) {
	return p.bdev.QueryFirmware(req)
}

// UpdateBdevFirmware queries NVMe SSD firmware.
func (p *Provider) UpdateBdevFirmware(req NVMeFirmwareUpdateRequest) (*NVMeFirmwareUpdateResponse, error) {
	return p.bdev.UpdateFirmware(req)
}

// UpgradeBdevConfig updates an existing SPDK bdev config, if necessary.
func (p *Provider) UpgradeBdevConfig(ctx context.Context, ctrlrs NvmeControllers) error {
	if !p.HasBlockDevices() {
		return nil
	}

	_, err := p.ReadNvmeConfig(ctx)
	if err == nil {
		// For now, we'll just assume that if we can read the config file, then
		// we don't need to do anything else.
		return nil
	}

	// Take the conservative approach that if we expect there to have been a config
	// file and it's not there, then we need the admin to investigate.
	if !fault.IsFaultCode(err, code.SpdkInvalidConfiguration) {
		p.log.Errorf("Failed to read bdev config file: %s", p.engineStorage.ConfigOutputPath)
		return err
	}

	// Otherwise, if the config file is there but we can't understand it, then
	// it's probably from a different version of DAOS and we should just regenerate
	// it based on our version of the configuration.
	p.log.Notice("The bdev config file was unparsable; regenerating it.")
	return p.WriteNvmeConfig(ctx, p.log, ctrlrs)
}

// NewProvider returns an initialized storage provider.
func NewProvider(log logging.Logger, idx int, engineStorage *Config, sys SystemProvider, scm ScmProvider, bdev BdevProvider, meta MetadataProvider) *Provider {
	return &Provider{
		log:           log,
		engineIndex:   idx,
		engineStorage: engineStorage,
		Sys:           sys,
		scm:           scm,
		bdev:          bdev,
		metadata:      meta,
	}
}<|MERGE_RESOLUTION|>--- conflicted
+++ resolved
@@ -1,10 +1,7 @@
 //
 // (C) Copyright 2021-2024 Intel Corporation.
-<<<<<<< HEAD
 // (C) Copyright 2025 Hewlett Packard Enterprise Development LP
-=======
 // (C) Copyright 2025 Google LLC
->>>>>>> 7d2bf7ae
 //
 // SPDX-License-Identifier: BSD-2-Clause-Patent
 //
