//
<<<<<<< HEAD
// (C) Copyright 2022 Intel Corporation.
=======
// (C) Copyright 2021-2022 Intel Corporation.
>>>>>>> d85027ea
//
// SPDX-License-Identifier: BSD-2-Clause-Patent
//

package storage

import (
	"context"
	"os"
	"testing"

	"github.com/google/go-cmp/cmp"
	"github.com/google/go-cmp/cmp/cmpopts"
	"github.com/pkg/errors"

	"github.com/daos-stack/daos/src/control/common"
	"github.com/daos-stack/daos/src/control/logging"
)

// defBdevCmpOpts returns a default set of cmp option suitable for this package
func defBdevCmpOpts() []cmp.Option {
	return []cmp.Option{
		// ignore these fields on most tests, as they are intentionally not stable
		cmpopts.IgnoreFields(NvmeController{}, "HealthStats", "Serial"),
	}
}

func Test_scanBdevs(t *testing.T) {
	for name, tc := range map[string]struct {
		scanReq  BdevScanRequest
		cache    *BdevScanResponse
		scanResp *BdevScanResponse
		scanErr  error
		expMsg   string
		expResp  *BdevScanResponse
		expErr   error
	}{
		"bypass cache": {
			scanReq: BdevScanRequest{BypassCache: true},
			cache: &BdevScanResponse{
				Controllers: MockNvmeControllers(3),
			},
			scanResp: &BdevScanResponse{
				Controllers: MockNvmeControllers(2),
			},
			expResp: &BdevScanResponse{
				Controllers: MockNvmeControllers(2),
			},
		},
		"bypass cache; scan error": {
			scanReq: BdevScanRequest{BypassCache: true},
			cache: &BdevScanResponse{
				Controllers: MockNvmeControllers(3),
			},
			scanResp: &BdevScanResponse{
				Controllers: MockNvmeControllers(2),
			},
			scanErr: errors.New("fail"),
			expErr:  errors.New("fail"),
		},
		"ignore nil cache": {
			scanReq: BdevScanRequest{},
			scanResp: &BdevScanResponse{
				Controllers: MockNvmeControllers(3),
			},
			expResp: &BdevScanResponse{
				Controllers: MockNvmeControllers(3),
			},
		},
		"ignore empty cache": {
			scanReq: BdevScanRequest{},
			cache:   &BdevScanResponse{},
			scanResp: &BdevScanResponse{
				Controllers: MockNvmeControllers(3),
			},
			expResp: &BdevScanResponse{
				Controllers: MockNvmeControllers(3),
			},
		},
		"ignore nil cache; no devices in scan": {
			scanReq: BdevScanRequest{},
			scanResp: &BdevScanResponse{
				Controllers: NvmeControllers{},
			},
			expResp: &BdevScanResponse{
				Controllers: NvmeControllers{},
			},
		},
		"use cache": {
			scanReq: BdevScanRequest{},
			cache: &BdevScanResponse{
				Controllers: MockNvmeControllers(3),
			},
			scanResp: &BdevScanResponse{
				Controllers: MockNvmeControllers(2),
			},
			expResp: &BdevScanResponse{
				Controllers: MockNvmeControllers(3),
			},
		},
	} {
		t.Run(name, func(t *testing.T) {
			log, buf := logging.NewTestLogger(name)
			defer common.ShowBufferOnFailure(t, buf)

			scanFn := func(r BdevScanRequest) (*BdevScanResponse, error) {
				return tc.scanResp, tc.scanErr
			}

			gotResp, gotErr := scanBdevs(log, tc.scanReq, tc.cache, scanFn)
			common.CmpErr(t, tc.expErr, gotErr)
			if gotErr != nil {
				return
			}

			if diff := cmp.Diff(tc.expResp, gotResp, defBdevCmpOpts()...); diff != "" {
				t.Fatalf("\nunexpected response (-want, +got):\n%s\n", diff)
			}
		})
	}
}

func Test_BdevWriteRequestFromConfig(t *testing.T) {
	hostname, err := os.Hostname()
	if err != nil {
		t.Fatal(err)
	}
	mockScmTier := NewTierConfig().WithStorageClass(ClassDcpm.String()).
		WithScmMountPoint("/mnt/daos0").
		WithScmDeviceList("/dev/pmem0")

	for name, tc := range map[string]struct {
		cfg        *Config
		vmdEnabled bool
		getTopoFn  topologyGetter
		expReq     BdevWriteConfigRequest
		expErr     error
	}{
		"nil config": {
			expErr: errors.New("nil config"),
		},
		"nil topo function": {
			cfg:    &Config{},
			expErr: errors.New("nil GetTopology"),
		},
		"no bdev configs": {
			cfg: &Config{
				Tiers:         TierConfigs{mockScmTier},
				EnableHotplug: true,
			},
			getTopoFn: MockGetTopology,
			expReq: BdevWriteConfigRequest{
				OwnerUID:       os.Geteuid(),
				OwnerGID:       os.Getegid(),
				TierProps:      []BdevTierProperties{},
				Hostname:       hostname,
				HotplugEnabled: true,
			},
		},
		"hotplug disabled": {
			cfg: &Config{
				Tiers: TierConfigs{
					mockScmTier,
					NewTierConfig().WithStorageClass(ClassNvme.String()).
						WithBdevBusidRange("0x00-0x7f"),
				},
			},
			getTopoFn: MockGetTopology,
			expReq: BdevWriteConfigRequest{
				OwnerUID: os.Geteuid(),
				OwnerGID: os.Getegid(),
				TierProps: []BdevTierProperties{
					{Class: ClassNvme},
				},
				Hostname: hostname,
			},
		},
		"range specified": {
			cfg: &Config{
				Tiers: TierConfigs{
					mockScmTier,
					NewTierConfig().WithStorageClass(ClassNvme.String()).
						WithBdevBusidRange("0x70-0x7f"),
				},
				EnableHotplug: true,
			},
			getTopoFn: MockGetTopology,
			expReq: BdevWriteConfigRequest{
				OwnerUID: os.Geteuid(),
				OwnerGID: os.Getegid(),
				TierProps: []BdevTierProperties{
					{Class: ClassNvme},
				},
				Hostname:          hostname,
				HotplugEnabled:    true,
				HotplugBusidBegin: 0x70,
				HotplugBusidEnd:   0x7f,
			},
		},
		"range specified; vmd enabled": {
			cfg: &Config{
				Tiers: TierConfigs{
					mockScmTier,
					NewTierConfig().WithStorageClass(ClassNvme.String()).
						WithBdevBusidRange("0x70-0x7f"),
				},
				EnableHotplug: true,
			},
			vmdEnabled: true,
			getTopoFn:  MockGetTopology,
			expReq: BdevWriteConfigRequest{
				OwnerUID: os.Geteuid(),
				OwnerGID: os.Getegid(),
				TierProps: []BdevTierProperties{
					{Class: ClassNvme},
				},
				Hostname:          hostname,
				HotplugEnabled:    true,
				HotplugBusidBegin: 0x00,
				HotplugBusidEnd:   0xff,
				VMDEnabled:        true,
			},
		},
		"range unspecified": {
			cfg: &Config{
				Tiers: TierConfigs{
					mockScmTier,
					NewTierConfig().WithStorageClass(ClassNvme.String()),
				},
				EnableHotplug: true,
			},
			getTopoFn: MockGetTopology,
			expReq: BdevWriteConfigRequest{
				OwnerUID: os.Geteuid(),
				OwnerGID: os.Getegid(),
				TierProps: []BdevTierProperties{
					{Class: ClassNvme},
				},
				Hostname:        hostname,
				HotplugEnabled:  true,
				HotplugBusidEnd: 0x07,
			},
		},
		"range unspecified; vmd enabled": {
			cfg: &Config{
				Tiers: TierConfigs{
					mockScmTier,
					NewTierConfig().WithStorageClass(ClassNvme.String()),
				},
				EnableHotplug: true,
			},
			vmdEnabled: true,
			getTopoFn:  MockGetTopology,
			expReq: BdevWriteConfigRequest{
				OwnerUID: os.Geteuid(),
				OwnerGID: os.Getegid(),
				TierProps: []BdevTierProperties{
					{Class: ClassNvme},
				},
				Hostname:          hostname,
				HotplugEnabled:    true,
				HotplugBusidBegin: 0x00,
				HotplugBusidEnd:   0xff,
				VMDEnabled:        true,
			},
		},
	} {
		t.Run(name, func(t *testing.T) {
			log, buf := logging.NewTestLogger(name)
			defer common.ShowBufferOnFailure(t, buf)

			gotReq, gotErr := BdevWriteConfigRequestFromConfig(context.TODO(), log, tc.cfg,
				tc.vmdEnabled, tc.getTopoFn)
			common.CmpErr(t, tc.expErr, gotErr)
			if gotErr != nil {
				return
			}

			if diff := cmp.Diff(tc.expReq, gotReq, defBdevCmpOpts()...); diff != "" {
				t.Fatalf("\nunexpected generated request (-want, +got):\n%s\n", diff)
			}
		})
	}
}<|MERGE_RESOLUTION|>--- conflicted
+++ resolved
@@ -1,9 +1,5 @@
 //
-<<<<<<< HEAD
-// (C) Copyright 2022 Intel Corporation.
-=======
 // (C) Copyright 2021-2022 Intel Corporation.
->>>>>>> d85027ea
 //
 // SPDX-License-Identifier: BSD-2-Clause-Patent
 //
