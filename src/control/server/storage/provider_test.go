//
// (C) Copyright 2021 Intel Corporation.
//
// SPDX-License-Identifier: BSD-2-Clause-Patent
//

package storage

import (
	"context"
	"os"
	"testing"

	"github.com/google/go-cmp/cmp"
	"github.com/google/go-cmp/cmp/cmpopts"
	"github.com/pkg/errors"

	"github.com/daos-stack/daos/src/control/common"
	"github.com/daos-stack/daos/src/control/logging"
)

// defBdevCmpOpts returns a default set of cmp option suitable for this package
func defBdevCmpOpts() []cmp.Option {
	return []cmp.Option{
		// ignore these fields on most tests, as they are intentionally not stable
		cmpopts.IgnoreFields(NvmeController{}, "HealthStats", "Serial"),
	}
}

func Test_scanBdevs(t *testing.T) {
	for name, tc := range map[string]struct {
		scanReq  BdevScanRequest
		cache    *BdevScanResponse
		scanResp *BdevScanResponse
		scanErr  error
		expMsg   string
		expResp  *BdevScanResponse
		expErr   error
	}{
		"bypass cache": {
			scanReq: BdevScanRequest{BypassCache: true},
			cache: &BdevScanResponse{
				Controllers: MockNvmeControllers(3),
			},
			scanResp: &BdevScanResponse{
				Controllers: MockNvmeControllers(2),
			},
			expResp: &BdevScanResponse{
				Controllers: MockNvmeControllers(2),
			},
		},
		"bypass cache; scan error": {
			scanReq: BdevScanRequest{BypassCache: true},
			cache: &BdevScanResponse{
				Controllers: MockNvmeControllers(3),
			},
			scanResp: &BdevScanResponse{
				Controllers: MockNvmeControllers(2),
			},
			scanErr: errors.New("fail"),
			expErr:  errors.New("fail"),
		},
		"ignore nil cache": {
			scanReq: BdevScanRequest{},
			scanResp: &BdevScanResponse{
				Controllers: MockNvmeControllers(3),
			},
			expResp: &BdevScanResponse{
				Controllers: MockNvmeControllers(3),
			},
		},
		"ignore empty cache": {
			scanReq: BdevScanRequest{},
			cache:   &BdevScanResponse{},
			scanResp: &BdevScanResponse{
				Controllers: MockNvmeControllers(3),
			},
			expResp: &BdevScanResponse{
				Controllers: MockNvmeControllers(3),
			},
		},
		"ignore nil cache; no devices in scan": {
			scanReq: BdevScanRequest{},
			scanResp: &BdevScanResponse{
				Controllers: NvmeControllers{},
			},
			expResp: &BdevScanResponse{
				Controllers: NvmeControllers{},
			},
		},
		"use cache": {
			scanReq: BdevScanRequest{},
			cache: &BdevScanResponse{
				Controllers: MockNvmeControllers(3),
			},
			scanResp: &BdevScanResponse{
				Controllers: MockNvmeControllers(2),
			},
			expResp: &BdevScanResponse{
				Controllers: MockNvmeControllers(3),
			},
		},
	} {
		t.Run(name, func(t *testing.T) {
			log, buf := logging.NewTestLogger(name)
			defer common.ShowBufferOnFailure(t, buf)

			scanFn := func(r BdevScanRequest) (*BdevScanResponse, error) {
				return tc.scanResp, tc.scanErr
			}

			gotResp, gotErr := scanBdevs(log, tc.scanReq, tc.cache, scanFn)
			common.CmpErr(t, tc.expErr, gotErr)
			if gotErr != nil {
				return
			}

			if diff := cmp.Diff(tc.expResp, gotResp, defBdevCmpOpts()...); diff != "" {
				t.Fatalf("\nunexpected response (-want, +got):\n%s\n", diff)
			}
		})
	}
}

func Test_BdevWriteRequestFromConfig(t *testing.T) {
	hostname, err := os.Hostname()
	if err != nil {
		t.Fatal(err)
	}
	mockScmTier := NewTierConfig().WithScmClass(ClassDcpm.String()).
		WithScmMountPoint("/mnt/daos0").
		WithScmDeviceList("/dev/pmem0")

	for name, tc := range map[string]struct {
		cfg        *Config
		vmdEnabled bool
		getTopoFn  topologyGetter
		expReq     BdevWriteConfigRequest
		expErr     error
	}{
		"nil config": {
			expErr: errors.New("nil config"),
		},
		"nil topo function": {
			cfg:    &Config{},
			expErr: errors.New("nil GetTopology"),
		},
		"no bdev configs": {
			cfg: &Config{
<<<<<<< HEAD
				Tiers:         TierConfigs{mockScmTier},
=======
				Tiers: TierConfigs{
					NewTierConfig().
						WithStorageClass(ClassDcpm.String()).
						WithScmMountPoint(fmt.Sprintf("/mnt/daos0")).
						WithScmDeviceList(fmt.Sprintf("/dev/pmem0")),
				},
>>>>>>> fd2810c0
				EnableHotplug: true,
			},
			getTopoFn: MockGetTopology,
			expReq: BdevWriteConfigRequest{
				OwnerUID:       os.Geteuid(),
				OwnerGID:       os.Getegid(),
				TierProps:      []BdevTierProperties{},
				Hostname:       hostname,
				HotplugEnabled: true,
			},
		},
		"hotplug disabled": {
			cfg: &Config{
				Tiers: TierConfigs{
<<<<<<< HEAD
					mockScmTier,
=======
					NewTierConfig().
						WithStorageClass(ClassDcpm.String()).
						WithScmMountPoint(fmt.Sprintf("/mnt/daos0")).
						WithScmDeviceList(fmt.Sprintf("/dev/pmem0")),
>>>>>>> fd2810c0
					NewTierConfig().
						WithStorageClass(ClassNvme.String()).
						WithBdevBusidRange("0x00-0x7f"),
				},
			},
			getTopoFn: MockGetTopology,
			expReq: BdevWriteConfigRequest{
				OwnerUID: os.Geteuid(),
				OwnerGID: os.Getegid(),
				TierProps: []BdevTierProperties{
					{Class: ClassNvme},
				},
				Hostname: hostname,
			},
		},
		"range specified": {
			cfg: &Config{
				Tiers: TierConfigs{
<<<<<<< HEAD
					mockScmTier,
					NewTierConfig().WithBdevClass(ClassNvme.String()).
=======
					NewTierConfig().
						WithStorageClass(ClassDcpm.String()).
						WithScmMountPoint(fmt.Sprintf("/mnt/daos0")).
						WithScmDeviceList(fmt.Sprintf("/dev/pmem0")),
					NewTierConfig().
						WithStorageClass(ClassNvme.String()).
>>>>>>> fd2810c0
						WithBdevBusidRange("0x70-0x7f"),
				},
				EnableHotplug: true,
			},
			getTopoFn: MockGetTopology,
			expReq: BdevWriteConfigRequest{
				OwnerUID: os.Geteuid(),
				OwnerGID: os.Getegid(),
				TierProps: []BdevTierProperties{
					{Class: ClassNvme},
				},
				Hostname:          hostname,
				HotplugEnabled:    true,
				HotplugBusidBegin: 0x70,
				HotplugBusidEnd:   0x7f,
			},
		},
		"range specified; vmd enabled": {
			cfg: &Config{
				Tiers: TierConfigs{
					mockScmTier,
					NewTierConfig().WithBdevClass(ClassNvme.String()).
						WithBdevBusidRange("0x70-0x7f"),
				},
				EnableHotplug: true,
			},
			vmdEnabled: true,
			getTopoFn:  MockGetTopology,
			expReq: BdevWriteConfigRequest{
				OwnerUID: os.Geteuid(),
				OwnerGID: os.Getegid(),
				TierProps: []BdevTierProperties{
					{Class: ClassNvme},
				},
				Hostname:          hostname,
				HotplugEnabled:    true,
				HotplugBusidBegin: 0x00,
				HotplugBusidEnd:   0xff,
				VMDEnabled:        true,
			},
		},
		"range unspecified": {
			cfg: &Config{
				Tiers: TierConfigs{
<<<<<<< HEAD
					mockScmTier,
					NewTierConfig().WithBdevClass(ClassNvme.String()),
=======
					NewTierConfig().
						WithStorageClass(ClassDcpm.String()).
						WithScmMountPoint(fmt.Sprintf("/mnt/daos0")).
						WithScmDeviceList(fmt.Sprintf("/dev/pmem0")),
					NewTierConfig().
						WithStorageClass(ClassNvme.String()),
>>>>>>> fd2810c0
				},
				EnableHotplug: true,
			},
			getTopoFn: MockGetTopology,
			expReq: BdevWriteConfigRequest{
				OwnerUID: os.Geteuid(),
				OwnerGID: os.Getegid(),
				TierProps: []BdevTierProperties{
					{Class: ClassNvme},
				},
				Hostname:        hostname,
				HotplugEnabled:  true,
				HotplugBusidEnd: 0x07,
			},
		},
		"range unspecified; vmd enabled": {
			cfg: &Config{
				Tiers: TierConfigs{
					mockScmTier,
					NewTierConfig().WithBdevClass(ClassNvme.String()),
				},
				EnableHotplug: true,
			},
			vmdEnabled: true,
			getTopoFn:  MockGetTopology,
			expReq: BdevWriteConfigRequest{
				OwnerUID: os.Geteuid(),
				OwnerGID: os.Getegid(),
				TierProps: []BdevTierProperties{
					{Class: ClassNvme},
				},
				Hostname:          hostname,
				HotplugEnabled:    true,
				HotplugBusidBegin: 0x00,
				HotplugBusidEnd:   0xff,
				VMDEnabled:        true,
			},
		},
	} {
		t.Run(name, func(t *testing.T) {
			log, buf := logging.NewTestLogger(name)
			defer common.ShowBufferOnFailure(t, buf)

			gotReq, gotErr := BdevWriteConfigRequestFromConfig(context.TODO(), log, tc.cfg,
				tc.vmdEnabled, tc.getTopoFn)
			common.CmpErr(t, tc.expErr, gotErr)
			if gotErr != nil {
				return
			}

			if diff := cmp.Diff(tc.expReq, gotReq, defBdevCmpOpts()...); diff != "" {
				t.Fatalf("\nunexpected generated request (-want, +got):\n%s\n", diff)
			}
		})
	}
}<|MERGE_RESOLUTION|>--- conflicted
+++ resolved
@@ -1,5 +1,5 @@
 //
-// (C) Copyright 2021 Intel Corporation.
+// (C) Copyright 2022 Intel Corporation.
 //
 // SPDX-License-Identifier: BSD-2-Clause-Patent
 //
@@ -127,7 +127,7 @@
 	if err != nil {
 		t.Fatal(err)
 	}
-	mockScmTier := NewTierConfig().WithScmClass(ClassDcpm.String()).
+	mockScmTier := NewTierConfig().WithStorageClass(ClassDcpm.String()).
 		WithScmMountPoint("/mnt/daos0").
 		WithScmDeviceList("/dev/pmem0")
 
@@ -147,16 +147,7 @@
 		},
 		"no bdev configs": {
 			cfg: &Config{
-<<<<<<< HEAD
 				Tiers:         TierConfigs{mockScmTier},
-=======
-				Tiers: TierConfigs{
-					NewTierConfig().
-						WithStorageClass(ClassDcpm.String()).
-						WithScmMountPoint(fmt.Sprintf("/mnt/daos0")).
-						WithScmDeviceList(fmt.Sprintf("/dev/pmem0")),
-				},
->>>>>>> fd2810c0
 				EnableHotplug: true,
 			},
 			getTopoFn: MockGetTopology,
@@ -171,16 +162,8 @@
 		"hotplug disabled": {
 			cfg: &Config{
 				Tiers: TierConfigs{
-<<<<<<< HEAD
-					mockScmTier,
-=======
-					NewTierConfig().
-						WithStorageClass(ClassDcpm.String()).
-						WithScmMountPoint(fmt.Sprintf("/mnt/daos0")).
-						WithScmDeviceList(fmt.Sprintf("/dev/pmem0")),
->>>>>>> fd2810c0
-					NewTierConfig().
-						WithStorageClass(ClassNvme.String()).
+					mockScmTier,
+					NewTierConfig().WithStorageClass(ClassNvme.String()).
 						WithBdevBusidRange("0x00-0x7f"),
 				},
 			},
@@ -197,17 +180,8 @@
 		"range specified": {
 			cfg: &Config{
 				Tiers: TierConfigs{
-<<<<<<< HEAD
-					mockScmTier,
-					NewTierConfig().WithBdevClass(ClassNvme.String()).
-=======
-					NewTierConfig().
-						WithStorageClass(ClassDcpm.String()).
-						WithScmMountPoint(fmt.Sprintf("/mnt/daos0")).
-						WithScmDeviceList(fmt.Sprintf("/dev/pmem0")),
-					NewTierConfig().
-						WithStorageClass(ClassNvme.String()).
->>>>>>> fd2810c0
+					mockScmTier,
+					NewTierConfig().WithStorageClass(ClassNvme.String()).
 						WithBdevBusidRange("0x70-0x7f"),
 				},
 				EnableHotplug: true,
@@ -229,7 +203,7 @@
 			cfg: &Config{
 				Tiers: TierConfigs{
 					mockScmTier,
-					NewTierConfig().WithBdevClass(ClassNvme.String()).
+					NewTierConfig().WithStorageClass(ClassNvme.String()).
 						WithBdevBusidRange("0x70-0x7f"),
 				},
 				EnableHotplug: true,
@@ -252,17 +226,8 @@
 		"range unspecified": {
 			cfg: &Config{
 				Tiers: TierConfigs{
-<<<<<<< HEAD
-					mockScmTier,
-					NewTierConfig().WithBdevClass(ClassNvme.String()),
-=======
-					NewTierConfig().
-						WithStorageClass(ClassDcpm.String()).
-						WithScmMountPoint(fmt.Sprintf("/mnt/daos0")).
-						WithScmDeviceList(fmt.Sprintf("/dev/pmem0")),
-					NewTierConfig().
-						WithStorageClass(ClassNvme.String()),
->>>>>>> fd2810c0
+					mockScmTier,
+					NewTierConfig().WithStorageClass(ClassNvme.String()),
 				},
 				EnableHotplug: true,
 			},
@@ -282,7 +247,7 @@
 			cfg: &Config{
 				Tiers: TierConfigs{
 					mockScmTier,
-					NewTierConfig().WithBdevClass(ClassNvme.String()),
+					NewTierConfig().WithStorageClass(ClassNvme.String()),
 				},
 				EnableHotplug: true,
 			},
