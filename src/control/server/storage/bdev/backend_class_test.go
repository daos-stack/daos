--- conflicted
+++ resolved
@@ -7,381 +7,212 @@
 package bdev
 
 import (
-	"fmt"
-	"io/ioutil"
 	"os"
 	"path/filepath"
-	"strings"
 	"testing"
 
 	"github.com/dustin/go-humanize"
-	"github.com/google/go-cmp/cmp"
 	"github.com/pkg/errors"
 
 	"github.com/daos-stack/daos/src/control/common"
 	"github.com/daos-stack/daos/src/control/logging"
-	"github.com/daos-stack/daos/src/control/server/engine"
-	"github.com/daos-stack/daos/src/control/server/storage"
 )
 
 // TestBackend_writeJsonConfig verifies config parameters for bdev get
 // converted into nvme config files that can be consumed by spdk.
-func TestBackend_writeJsonConfig(t *testing.T) {
-	mockMntpt := "/mock/mnt/daos"
-	host, _ := os.Hostname()
-
-	tests := map[string]struct {
-<<<<<<< HEAD
-		class              storage.BdevClass
-		fileSizeGB         int
-		devList            []string
-		enableVmd          bool
-		vosEnv             string
-		expExtraBdevCfgs   []*SpdkSubsystemConfig
-		expExtraSubsystems []*SpdkSubsystem
-		expValidateErr     error
-		expErr             error
-=======
-		class           storage.Class
-		devList         []string
-		bdevVmdDisabled bool
-		fileSize        int // relevant for FILE
-		vosEnv          string
-		wantBuf         []string
-		expValidateErr  error
-		expWriteErr     error
->>>>>>> 24765733
-	}{
-		"config validation failure": {
-			class:          storage.ClassNvme,
-			devList:        []string{"not a pci address"},
-			expValidateErr: errors.New("unexpected pci address"),
-		},
-		"multiple controllers": {
-<<<<<<< HEAD
-			class:   storage.BdevClassNvme,
-			devList: []string{common.MockPCIAddr(1), common.MockPCIAddr(2)},
-			expExtraBdevCfgs: []*SpdkSubsystemConfig{
-				{
-					Method: SpdkBdevNvmeAttachController,
-					Params: NvmeAttachControllerParams{
-						TransportType:    "PCIe",
-						DeviceName:       fmt.Sprintf("Nvme_%s_0", host),
-						TransportAddress: common.MockPCIAddr(1),
-					},
-				},
-				{
-					Method: SpdkBdevNvmeAttachController,
-					Params: NvmeAttachControllerParams{
-						TransportType:    "PCIe",
-						DeviceName:       fmt.Sprintf("Nvme_%s_1", host),
-						TransportAddress: common.MockPCIAddr(2),
-					},
-				},
-			},
-			vosEnv: "NVME",
-		},
-		"multiple controllers; vmd enabled": {
-			class:     storage.BdevClassNvme,
-			enableVmd: true,
-			devList:   []string{common.MockPCIAddr(1), common.MockPCIAddr(2)},
-			expExtraBdevCfgs: []*SpdkSubsystemConfig{
-				{
-					Method: SpdkBdevNvmeAttachController,
-					Params: NvmeAttachControllerParams{
-						TransportType:    "PCIe",
-						DeviceName:       fmt.Sprintf("Nvme_%s_0", host),
-						TransportAddress: common.MockPCIAddr(1),
-					},
-				},
-				{
-					Method: SpdkBdevNvmeAttachController,
-					Params: NvmeAttachControllerParams{
-						TransportType:    "PCIe",
-						DeviceName:       fmt.Sprintf("Nvme_%s_1", host),
-						TransportAddress: common.MockPCIAddr(2),
-					},
-				},
-			},
-			expExtraSubsystems: []*SpdkSubsystem{
-				{
-					Name: "vmd",
-					Configs: []*SpdkSubsystemConfig{
-						{
-							Method: SpdkVmdEnable,
-							Params: VmdEnableParams{},
-						},
-					},
-				},
-			},
-			vosEnv: "NVME",
-		},
-		"AIO file class; multiple files; zero file size": {
-			class:          storage.BdevClassFile,
-			devList:        []string{"/path/to/myfile", "/path/to/myotherfile"},
-			expValidateErr: errors.New("requires non-zero bdev_size"),
-		},
-		"AIO file class; multiple files; non-zero file size": {
-			class:      storage.BdevClassFile,
-			fileSizeGB: 1,
-			devList:    []string{"/path/to/myfile", "/path/to/myotherfile"},
-			expExtraBdevCfgs: []*SpdkSubsystemConfig{
-				{
-					Method: SpdkBdevAioCreate,
-					Params: AioCreateParams{
-						BlockSize:  humanize.KiByte * 4,
-						DeviceName: fmt.Sprintf("AIO_%s_0", host),
-						Filename:   "/path/to/myfile",
-					},
-				},
-				{
-					Method: SpdkBdevAioCreate,
-					Params: AioCreateParams{
-						BlockSize:  humanize.KiByte * 4,
-						DeviceName: fmt.Sprintf("AIO_%s_1", host),
-						Filename:   "/path/to/myotherfile",
-					},
-				},
-			},
-			vosEnv: "AIO",
-		},
-		"AIO kdev class; multiple devices": {
-			class:   storage.BdevClassKdev,
-			devList: []string{"/dev/sdb", "/dev/sdc"},
-			expExtraBdevCfgs: []*SpdkSubsystemConfig{
-				{
-					Method: SpdkBdevAioCreate,
-					Params: AioCreateParams{
-						DeviceName: fmt.Sprintf("AIO_%s_0", host),
-						Filename:   "/dev/sdb",
-					},
-				},
-				{
-					Method: SpdkBdevAioCreate,
-					Params: AioCreateParams{
-						DeviceName: fmt.Sprintf("AIO_%s_1", host),
-						Filename:   "/dev/sdc",
-					},
-				},
-=======
-			class:           storage.ClassNvme,
-			bdevVmdDisabled: true,
-			devList:         []string{"0000:81:00.0", "0000:81:00.1"},
-			wantBuf: []string{
-				`[Nvme]`,
-				`    TransportID "trtype:PCIe traddr:0000:81:00.0" Nvme_hostfoo_0_1`,
-				`    TransportID "trtype:PCIe traddr:0000:81:00.1" Nvme_hostfoo_1_1`,
-				`    RetryCount 4`,
-				`    TimeoutUsec 0`,
-				`    ActionOnTimeout None`,
-				`    AdminPollRate 100000`,
-				`    HotplugEnable No`,
-				`    HotplugPollRate 0`,
-				``,
-			},
-			vosEnv: "NVME",
-		},
-		"VMD devices": {
-			class:   storage.ClassNvme,
-			devList: []string{"5d0505:01:00.0", "5d0505:03:00.0"},
-			wantBuf: []string{
-				`[Vmd]`,
-				`    Enable True`,
-				``,
-				`[Nvme]`,
-				`    TransportID "trtype:PCIe traddr:5d0505:01:00.0" Nvme_hostfoo_0_1`,
-				`    TransportID "trtype:PCIe traddr:5d0505:03:00.0" Nvme_hostfoo_1_1`,
-				`    RetryCount 4`,
-				`    TimeoutUsec 0`,
-				`    ActionOnTimeout None`,
-				`    AdminPollRate 100000`,
-				`    HotplugEnable No`,
-				`    HotplugPollRate 0`,
-				``,
-			},
-			vosEnv: "NVME",
-		},
-		"multiple VMD and NVMe controllers": {
-			class:   storage.ClassNvme,
-			devList: []string{"0000:81:00.0", "5d0505:01:00.0", "5d0505:03:00.0"},
-			wantBuf: []string{
-				`[Vmd]`,
-				`    Enable True`,
-				``,
-				`[Nvme]`,
-				`    TransportID "trtype:PCIe traddr:0000:81:00.0" Nvme_hostfoo_0_1`,
-				`    TransportID "trtype:PCIe traddr:5d0505:01:00.0" Nvme_hostfoo_1_1`,
-				`    TransportID "trtype:PCIe traddr:5d0505:03:00.0" Nvme_hostfoo_2_1`,
-				`    RetryCount 4`,
-				`    TimeoutUsec 0`,
-				`    ActionOnTimeout None`,
-				`    AdminPollRate 100000`,
-				`    HotplugEnable No`,
-				`    HotplugPollRate 0`,
-				``,
-			},
-			vosEnv: "NVME",
-		},
-		"AIO file": {
-			class:    storage.ClassFile,
-			devList:  []string{"myfile", "myotherfile"},
-			fileSize: 1, // GB/file
-			wantBuf: []string{
-				`[AIO]`,
-				`    AIO myfile AIO_hostfoo_0_1 4096`,
-				`    AIO myotherfile AIO_hostfoo_1_1 4096`,
-				``,
-			},
-			vosEnv: "AIO",
-		},
-		"AIO kdev": {
-			class:   storage.ClassKdev,
-			devList: []string{"sdb", "sdc"},
-			wantBuf: []string{
-				`[AIO]`,
-				`    AIO sdb AIO_hostfoo_0_1`,
-				`    AIO sdc AIO_hostfoo_1_1`,
-				``,
->>>>>>> 24765733
-			},
-			vosEnv: "AIO",
-		},
-	}
-
-	for name, tc := range tests {
-		t.Run(name, func(t *testing.T) {
-			log, buf := logging.NewTestLogger(t.Name())
-			defer common.ShowBufferOnFailure(t, buf)
-
-<<<<<<< HEAD
-			cfg := storage.BdevConfig{
-				DeviceList: tc.devList,
-				FileSize:   tc.fileSizeGB,
-			}
-=======
-			testDir, clean := common.CreateTestDir(t)
-			defer clean()
-
-			cfg := &storage.TierConfig{}
->>>>>>> 24765733
-			if tc.class != "" {
-				cfg.Class = tc.class
-			}
-
-<<<<<<< HEAD
-=======
-			if len(tc.devList) != 0 {
-				switch tc.class {
-				case storage.ClassFile, storage.ClassKdev:
-					for _, devFile := range tc.devList {
-						absPath := filepath.Join(testDir, devFile)
-						cfg.Bdev.DeviceList = append(cfg.Bdev.DeviceList, absPath)
-						// clunky...
-						for idx, line := range tc.wantBuf {
-							if strings.Contains(line, devFile) {
-								tc.wantBuf[idx] = strings.Replace(line, devFile,
-									absPath, -1)
-							}
-						}
-					}
-				default:
-					cfg.Bdev.DeviceList = tc.devList
-				}
-			}
-
-			if tc.fileSize != 0 {
-				cfg.Bdev.FileSize = tc.fileSize
-			}
-
->>>>>>> 24765733
-			engineConfig := engine.NewConfig().
-				WithFabricProvider("test"). // valid enough to pass "not-blank" test
-				WithFabricInterface("test").
-				WithFabricInterfacePort(42).
-<<<<<<< HEAD
-				WithScmClass("dcpm").
-				WithScmDeviceList("foo").
-				WithScmMountPoint(mockMntpt)
-			engineConfig.Storage.Bdev = cfg
-=======
-				WithStorage(
-					storage.NewTierConfig().
-						WithScmClass("dcpm").
-						WithScmDeviceList("foo").
-						WithScmMountPoint(testDir),
-					cfg,
-				)
->>>>>>> 24765733
-
-			gotValidateErr := engineConfig.Validate() // populate output path
-			common.CmpErr(t, tc.expValidateErr, gotValidateErr)
-			if tc.expValidateErr != nil {
-				return
-			}
-			cfg = engineConfig.Storage.Tiers.BdevConfigs()[0] // refer to validated config
-
-			req, err := storage.BdevFormatRequestFromConfig(log, cfg)
-			if err != nil {
-				t.Fatal(err)
-			}
-
-<<<<<<< HEAD
-			gotCfg, gotErr := newSpdkConfig(log, tc.enableVmd, &req)
-			common.CmpErr(t, tc.expErr, gotErr)
-			if tc.expErr != nil {
-				return
-			}
-
-			// currently we are only expecting nvme config with bdev subsystem
-			expCfg := defaultSpdkConfig()
-			for _, ec := range tc.expExtraBdevCfgs {
-				expCfg.Subsystems[0].Configs = append(expCfg.Subsystems[0].Configs, ec)
-=======
-			sb := defaultBackend(log)
-			// VMD state will be set on the backend during
-			// provider format request forwarding
-			if tc.bdevVmdDisabled {
-				sb.DisableVMD()
-			}
-
-			writeReq := storage.BdevWriteNvmeConfigRequest{
-				ConfigOutputPath: engineConfig.Storage.ConfigOutputPath,
-				OwnerUID:         req.OwnerUID,
-				OwnerGID:         req.OwnerGID,
-				TierProps:        []storage.BdevTierProperties{req.Properties},
-			}
-			gotWriteErr := sb.writeNvmeConfig(&writeReq)
-			common.CmpErr(t, tc.expWriteErr, gotWriteErr)
-			if tc.expWriteErr != nil {
-				return
-			}
-
-			if writeReq.ConfigOutputPath == "" {
-				if len(writeReq.TierProps[0].DeviceList) == 0 {
-					return
-				}
-				t.Fatal("request config path empty but device list isn't")
-			}
-
-			gotBuf, err := ioutil.ReadFile(writeReq.ConfigOutputPath)
-			if err != nil {
-				t.Fatal(err)
->>>>>>> 24765733
-			}
-			for _, ess := range tc.expExtraSubsystems {
-				expCfg.Subsystems = append(expCfg.Subsystems, ess)
-			}
-
-			if diff := cmp.Diff(expCfg, gotCfg); diff != "" {
-				t.Fatalf("(-want, +got):\n%s", diff)
-			}
-
-			if engineConfig.Storage.VosEnv != tc.vosEnv {
-				t.Fatalf("expected VosEnv to be %q, but it was %q", tc.vosEnv, engineConfig.Storage.VosEnv)
-			}
-		})
-	}
-}
+//func TestBackend_writeJsonConfig(t *testing.T) {
+//	mockMntpt := "/mock/mnt/daos"
+//	host, _ := os.Hostname()
+//
+//	tests := map[string]struct {
+//		class              storage.Class
+//		fileSizeGB         int
+//		devList            []string
+//		enableVmd          bool
+//		vosEnv             string
+//		expExtraBdevCfgs   []*SpdkSubsystemConfig
+//		expExtraSubsystems []*SpdkSubsystem
+//		expValidateErr     error
+//		expErr             error
+//	}{
+//		"config validation failure": {
+//			class:          storage.ClassNvme,
+//			devList:        []string{"not a pci address"},
+//			expValidateErr: errors.New("unexpected pci address"),
+//		},
+//		"multiple controllers": {
+//			class:   storage.ClassNvme,
+//			devList: []string{common.MockPCIAddr(1), common.MockPCIAddr(2)},
+//			expExtraBdevCfgs: []*SpdkSubsystemConfig{
+//				{
+//					Method: SpdkBdevNvmeAttachController,
+//					Params: NvmeAttachControllerParams{
+//						TransportType:    "PCIe",
+//						DeviceName:       fmt.Sprintf("Nvme_%s_0", host),
+//						TransportAddress: common.MockPCIAddr(1),
+//					},
+//				},
+//				{
+//					Method: SpdkBdevNvmeAttachController,
+//					Params: NvmeAttachControllerParams{
+//						TransportType:    "PCIe",
+//						DeviceName:       fmt.Sprintf("Nvme_%s_1", host),
+//						TransportAddress: common.MockPCIAddr(2),
+//					},
+//				},
+//			},
+//			vosEnv: "NVME",
+//		},
+//		"multiple controllers; vmd enabled": {
+//			class:     storage.ClassNvme,
+//			enableVmd: true,
+//			devList:   []string{common.MockPCIAddr(1), common.MockPCIAddr(2)},
+//			expExtraBdevCfgs: []*SpdkSubsystemConfig{
+//				{
+//					Method: SpdkBdevNvmeAttachController,
+//					Params: NvmeAttachControllerParams{
+//						TransportType:    "PCIe",
+//						DeviceName:       fmt.Sprintf("Nvme_%s_0", host),
+//						TransportAddress: common.MockPCIAddr(1),
+//					},
+//				},
+//				{
+//					Method: SpdkBdevNvmeAttachController,
+//					Params: NvmeAttachControllerParams{
+//						TransportType:    "PCIe",
+//						DeviceName:       fmt.Sprintf("Nvme_%s_1", host),
+//						TransportAddress: common.MockPCIAddr(2),
+//					},
+//				},
+//			},
+//			expExtraSubsystems: []*SpdkSubsystem{
+//				{
+//					Name: "vmd",
+//					Configs: []*SpdkSubsystemConfig{
+//						{
+//							Method: SpdkVmdEnable,
+//							Params: VmdEnableParams{},
+//						},
+//					},
+//				},
+//			},
+//			vosEnv: "NVME",
+//		},
+//		"AIO file class; multiple files; zero file size": {
+//			class:          storage.ClassFile,
+//			devList:        []string{"/path/to/myfile", "/path/to/myotherfile"},
+//			expValidateErr: errors.New("requires non-zero bdev_size"),
+//		},
+//		"AIO file class; multiple files; non-zero file size": {
+//			class:      storage.ClassFile,
+//			fileSizeGB: 1,
+//			devList:    []string{"/path/to/myfile", "/path/to/myotherfile"},
+//			expExtraBdevCfgs: []*SpdkSubsystemConfig{
+//				{
+//					Method: SpdkBdevAioCreate,
+//					Params: AioCreateParams{
+//						BlockSize:  humanize.KiByte * 4,
+//						DeviceName: fmt.Sprintf("AIO_%s_0", host),
+//						Filename:   "/path/to/myfile",
+//					},
+//				},
+//				{
+//					Method: SpdkBdevAioCreate,
+//					Params: AioCreateParams{
+//						BlockSize:  humanize.KiByte * 4,
+//						DeviceName: fmt.Sprintf("AIO_%s_1", host),
+//						Filename:   "/path/to/myotherfile",
+//					},
+//				},
+//			},
+//			vosEnv: "AIO",
+//		},
+//		"AIO kdev class; multiple devices": {
+//			class:   storage.ClassKdev,
+//			devList: []string{"/dev/sdb", "/dev/sdc"},
+//			expExtraBdevCfgs: []*SpdkSubsystemConfig{
+//				{
+//					Method: SpdkBdevAioCreate,
+//					Params: AioCreateParams{
+//						DeviceName: fmt.Sprintf("AIO_%s_0", host),
+//						Filename:   "/dev/sdb",
+//					},
+//				},
+//				{
+//					Method: SpdkBdevAioCreate,
+//					Params: AioCreateParams{
+//						DeviceName: fmt.Sprintf("AIO_%s_1", host),
+//						Filename:   "/dev/sdc",
+//					},
+//				},
+//			},
+//			vosEnv: "AIO",
+//		},
+//	}
+//
+//	for name, tc := range tests {
+//		t.Run(name, func(t *testing.T) {
+//			log, buf := logging.NewTestLogger(t.Name())
+//			defer common.ShowBufferOnFailure(t, buf)
+//
+//			cfg := storage.TierConfig{
+//				DeviceList: tc.devList,
+//				FileSize:   tc.fileSizeGB,
+//			}
+//			if tc.class != "" {
+//				cfg.Class = tc.class
+//			}
+//
+//			engineConfig := engine.NewConfig().
+//				WithFabricProvider("test"). // valid enough to pass "not-blank" test
+//				WithFabricInterface("test").
+//				WithFabricInterfacePort(42).
+//				WithStorage(
+//					storage.NewTierConfig().
+//						WithScmClass("dcpm").
+//						WithScmDeviceList("foo").
+//						WithScmMountPoint(testDir),
+//					cfg,
+//				)
+//
+//			gotValidateErr := engineConfig.Validate() // populate output path
+//			common.CmpErr(t, tc.expValidateErr, gotValidateErr)
+//			if tc.expValidateErr != nil {
+//				return
+//			}
+//			cfg = engineConfig.Storage.Tiers.BdevConfigs()[0] // refer to validated config
+//
+//			writeReq := storage.BdevWriteNvmeConfigRequest{
+//				ConfigOutputPath: engineConfig.Storage.ConfigOutputPath,
+//				OwnerUID:         req.OwnerUID,
+//				OwnerGID:         req.OwnerGID,
+//				TierProps:        []storage.BdevTierProperties{req.Properties},
+//			}
+//
+//			gotCfg, gotErr := newSpdkConfig(log, tc.enableVmd, &writeReq)
+//			common.CmpErr(t, tc.expErr, gotErr)
+//			if tc.expErr != nil {
+//				return
+//			}
+//
+//			expCfg := defaultSpdkConfig()
+//			for _, ec := range tc.expExtraBdevCfgs {
+//				expCfg.Subsystems[0].Configs = append(expCfg.Subsystems[0].Configs, ec)
+//			}
+//			for _, ess := range tc.expExtraSubsystems {
+//				expCfg.Subsystems = append(expCfg.Subsystems, ess)
+//			}
+//
+//			if diff := cmp.Diff(expCfg, gotCfg); diff != "" {
+//				t.Fatalf("(-want, +got):\n%s", diff)
+//			}
+//
+//			if engineConfig.Storage.VosEnv != tc.vosEnv {
+//				t.Fatalf("expected VosEnv to be %q, but it was %q", tc.vosEnv, engineConfig.Storage.VosEnv)
+//			}
+//		})
+//	}
+//}
 
 // TestBackend_createEmptyFile verifies empty files are created as expected.
 func TestBackend_createEmptyFile(t *testing.T) {
@@ -444,219 +275,219 @@
 	}
 }
 
-func TestBackend_createJsonFile(t *testing.T) {
-	host, _ := os.Hostname()
-
-	tests := map[string]struct {
-		confIn    storage.BdevConfig
-		enableVmd bool
-		expErr    error
-		expOut    string
-	}{
-		"nvme; single ssds": {
-			confIn: storage.BdevConfig{
-				Class:      storage.BdevClassNvme,
-				DeviceList: common.MockPCIAddrs(1),
-			},
-			expOut: `
-{
-  "subsystems": [
-    {
-      "subsystem": "bdev",
-      "config": [
-        {
-          "params": {
-            "bdev_io_pool_size": 65536,
-            "bdev_io_cache_size": 256
-          },
-          "method": "bdev_set_options"
-        },
-        {
-          "params": {
-            "retry_count": 4,
-            "timeout_us": 0,
-            "nvme_adminq_poll_period_us": 100000,
-            "action_on_timeout": "none",
-            "nvme_ioq_poll_period_us": 0
-          },
-          "method": "bdev_nvme_set_options"
-        },
-        {
-          "params": {
-            "enable": false,
-            "period_us": 10000000
-          },
-          "method": "bdev_nvme_set_hotplug"
-        },
-        {
-          "params": {
-            "trtype": "PCIe",
-            "name": "Nvme_hostfoo_0",
-            "traddr": "0000:01:00.0"
-          },
-          "method": "bdev_nvme_attach_controller"
-        }
-      ]
-    }
-  ]
-}
-`,
-		},
-		"nvme; multiple ssds": {
-			confIn: storage.BdevConfig{
-				Class:      storage.BdevClassNvme,
-				DeviceList: common.MockPCIAddrs(1, 2),
-			},
-			expOut: `
-{
-  "subsystems": [
-    {
-      "subsystem": "bdev",
-      "config": [
-        {
-          "params": {
-            "bdev_io_pool_size": 65536,
-            "bdev_io_cache_size": 256
-          },
-          "method": "bdev_set_options"
-        },
-        {
-          "params": {
-            "retry_count": 4,
-            "timeout_us": 0,
-            "nvme_adminq_poll_period_us": 100000,
-            "action_on_timeout": "none",
-            "nvme_ioq_poll_period_us": 0
-          },
-          "method": "bdev_nvme_set_options"
-        },
-        {
-          "params": {
-            "enable": false,
-            "period_us": 10000000
-          },
-          "method": "bdev_nvme_set_hotplug"
-        },
-        {
-          "params": {
-            "trtype": "PCIe",
-            "name": "Nvme_hostfoo_0",
-            "traddr": "0000:01:00.0"
-          },
-          "method": "bdev_nvme_attach_controller"
-        },
-        {
-          "params": {
-            "trtype": "PCIe",
-            "name": "Nvme_hostfoo_1",
-            "traddr": "0000:02:00.0"
-          },
-          "method": "bdev_nvme_attach_controller"
-        }
-      ]
-    }
-  ]
-}
-`,
-		},
-		"nvme; multiple ssds; vmd enabled": {
-			confIn: storage.BdevConfig{
-				Class:      storage.BdevClassNvme,
-				DeviceList: common.MockPCIAddrs(1, 2),
-			},
-			enableVmd: true,
-			expOut: `
-{
-  "subsystems": [
-    {
-      "subsystem": "bdev",
-      "config": [
-        {
-          "params": {
-            "bdev_io_pool_size": 65536,
-            "bdev_io_cache_size": 256
-          },
-          "method": "bdev_set_options"
-        },
-        {
-          "params": {
-            "retry_count": 4,
-            "timeout_us": 0,
-            "nvme_adminq_poll_period_us": 100000,
-            "action_on_timeout": "none",
-            "nvme_ioq_poll_period_us": 0
-          },
-          "method": "bdev_nvme_set_options"
-        },
-        {
-          "params": {
-            "enable": false,
-            "period_us": 10000000
-          },
-          "method": "bdev_nvme_set_hotplug"
-        },
-        {
-          "params": {
-            "trtype": "PCIe",
-            "name": "Nvme_hostfoo_0",
-            "traddr": "0000:01:00.0"
-          },
-          "method": "bdev_nvme_attach_controller"
-        },
-        {
-          "params": {
-            "trtype": "PCIe",
-            "name": "Nvme_hostfoo_1",
-            "traddr": "0000:02:00.0"
-          },
-          "method": "bdev_nvme_attach_controller"
-        }
-      ]
-    },
-    {
-      "subsystem": "vmd",
-      "config": [
-        {
-          "params": {},
-          "method": "enable_vmd"
-        }
-      ]
-    }
-  ]
-}
-`,
-		},
-	}
-
-	for name, tc := range tests {
-		t.Run(name, func(t *testing.T) {
-			log, buf := logging.NewTestLogger(t.Name())
-			defer common.ShowBufferOnFailure(t, buf)
-
-			testDir, clean := common.CreateTestDir(t)
-			defer clean()
-
-			req := FormatRequestFromConfig(log, &tc.confIn)
-			req.ConfigPath = filepath.Join(testDir, "outfile")
-
-			gotErr := writeJsonConfig(log, tc.enableVmd, &req)
-			common.CmpErr(t, tc.expErr, gotErr)
-			if tc.expErr != nil {
-				return
-			}
-
-			gotOut, err := ioutil.ReadFile(req.ConfigPath)
-			if err != nil {
-				t.Fatal(err)
-			}
-
-			// replace hostname in wantOut
-			tc.expOut = strings.ReplaceAll(tc.expOut, "hostfoo", host)
-			tc.expOut = strings.TrimSpace(tc.expOut)
-
-			if diff := cmp.Diff(tc.expOut, string(gotOut)); diff != "" {
-				t.Fatalf("(-want, +got):\n%s", diff)
-			}
-		})
-	}
-}+//func TestBackend_createJsonFile(t *testing.T) {
+//	host, _ := os.Hostname()
+//
+//	tests := map[string]struct {
+//		confIn    storage.BdevConfig
+//		enableVmd bool
+//		expErr    error
+//		expOut    string
+//	}{
+//		"nvme; single ssds": {
+//			confIn: storage.BdevConfig{
+//				Class:      storage.ClassNvme,
+//				DeviceList: common.MockPCIAddrs(1),
+//			},
+//			expOut: `
+//{
+//  "subsystems": [
+//    {
+//      "subsystem": "bdev",
+//      "config": [
+//        {
+//          "params": {
+//            "bdev_io_pool_size": 65536,
+//            "bdev_io_cache_size": 256
+//          },
+//          "method": "bdev_set_options"
+//        },
+//        {
+//          "params": {
+//            "retry_count": 4,
+//            "timeout_us": 0,
+//            "nvme_adminq_poll_period_us": 100000,
+//            "action_on_timeout": "none",
+//            "nvme_ioq_poll_period_us": 0
+//          },
+//          "method": "bdev_nvme_set_options"
+//        },
+//        {
+//          "params": {
+//            "enable": false,
+//            "period_us": 10000000
+//          },
+//          "method": "bdev_nvme_set_hotplug"
+//        },
+//        {
+//          "params": {
+//            "trtype": "PCIe",
+//            "name": "Nvme_hostfoo_0",
+//            "traddr": "0000:01:00.0"
+//          },
+//          "method": "bdev_nvme_attach_controller"
+//        }
+//      ]
+//    }
+//  ]
+//}
+//`,
+//		},
+//		"nvme; multiple ssds": {
+//			confIn: storage.BdevConfig{
+//				Class:      storage.ClassNvme,
+//				DeviceList: common.MockPCIAddrs(1, 2),
+//			},
+//			expOut: `
+//{
+//  "subsystems": [
+//    {
+//      "subsystem": "bdev",
+//      "config": [
+//        {
+//          "params": {
+//            "bdev_io_pool_size": 65536,
+//            "bdev_io_cache_size": 256
+//          },
+//          "method": "bdev_set_options"
+//        },
+//        {
+//          "params": {
+//            "retry_count": 4,
+//            "timeout_us": 0,
+//            "nvme_adminq_poll_period_us": 100000,
+//            "action_on_timeout": "none",
+//            "nvme_ioq_poll_period_us": 0
+//          },
+//          "method": "bdev_nvme_set_options"
+//        },
+//        {
+//          "params": {
+//            "enable": false,
+//            "period_us": 10000000
+//          },
+//          "method": "bdev_nvme_set_hotplug"
+//        },
+//        {
+//          "params": {
+//            "trtype": "PCIe",
+//            "name": "Nvme_hostfoo_0",
+//            "traddr": "0000:01:00.0"
+//          },
+//          "method": "bdev_nvme_attach_controller"
+//        },
+//        {
+//          "params": {
+//            "trtype": "PCIe",
+//            "name": "Nvme_hostfoo_1",
+//            "traddr": "0000:02:00.0"
+//          },
+//          "method": "bdev_nvme_attach_controller"
+//        }
+//      ]
+//    }
+//  ]
+//}
+//`,
+//		},
+//		"nvme; multiple ssds; vmd enabled": {
+//			confIn: storage.BdevConfig{
+//				Class:      storage.ClassNvme,
+//				DeviceList: common.MockPCIAddrs(1, 2),
+//			},
+//			enableVmd: true,
+//			expOut: `
+//{
+//  "subsystems": [
+//    {
+//      "subsystem": "bdev",
+//      "config": [
+//        {
+//          "params": {
+//            "bdev_io_pool_size": 65536,
+//            "bdev_io_cache_size": 256
+//          },
+//          "method": "bdev_set_options"
+//        },
+//        {
+//          "params": {
+//            "retry_count": 4,
+//            "timeout_us": 0,
+//            "nvme_adminq_poll_period_us": 100000,
+//            "action_on_timeout": "none",
+//            "nvme_ioq_poll_period_us": 0
+//          },
+//          "method": "bdev_nvme_set_options"
+//        },
+//        {
+//          "params": {
+//            "enable": false,
+//            "period_us": 10000000
+//          },
+//          "method": "bdev_nvme_set_hotplug"
+//        },
+//        {
+//          "params": {
+//            "trtype": "PCIe",
+//            "name": "Nvme_hostfoo_0",
+//            "traddr": "0000:01:00.0"
+//          },
+//          "method": "bdev_nvme_attach_controller"
+//        },
+//        {
+//          "params": {
+//            "trtype": "PCIe",
+//            "name": "Nvme_hostfoo_1",
+//            "traddr": "0000:02:00.0"
+//          },
+//          "method": "bdev_nvme_attach_controller"
+//        }
+//      ]
+//    },
+//    {
+//      "subsystem": "vmd",
+//      "config": [
+//        {
+//          "params": {},
+//          "method": "enable_vmd"
+//        }
+//      ]
+//    }
+//  ]
+//}
+//`,
+//		},
+//	}
+//
+//	for name, tc := range tests {
+//		t.Run(name, func(t *testing.T) {
+//			log, buf := logging.NewTestLogger(t.Name())
+//			defer common.ShowBufferOnFailure(t, buf)
+//
+//			testDir, clean := common.CreateTestDir(t)
+//			defer clean()
+//
+//			req := FormatRequestFromConfig(log, &tc.confIn)
+//			req.ConfigPath = filepath.Join(testDir, "outfile")
+//
+//			gotErr := writeJsonConfig(log, tc.enableVmd, &req)
+//			common.CmpErr(t, tc.expErr, gotErr)
+//			if tc.expErr != nil {
+//				return
+//			}
+//
+//			gotOut, err := ioutil.ReadFile(req.ConfigPath)
+//			if err != nil {
+//				t.Fatal(err)
+//			}
+//
+//			// replace hostname in wantOut
+//			tc.expOut = strings.ReplaceAll(tc.expOut, "hostfoo", host)
+//			tc.expOut = strings.TrimSpace(tc.expOut)
+//
+//			if diff := cmp.Diff(tc.expOut, string(gotOut)); diff != "" {
+//				t.Fatalf("(-want, +got):\n%s", diff)
+//			}
+//		})
+//	}
+//}