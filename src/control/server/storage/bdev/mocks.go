//
// (C) Copyright 2019-2020 Intel Corporation.
//
// Licensed under the Apache License, Version 2.0 (the "License");
// you may not use this file except in compliance with the License.
// You may obtain a copy of the License at
//
//    http://www.apache.org/licenses/LICENSE-2.0
//
// Unless required by applicable law or agreed to in writing, software
// distributed under the License is distributed on an "AS IS" BASIS,
// WITHOUT WARRANTIES OR CONDITIONS OF ANY KIND, either express or implied.
// See the License for the specific language governing permissions and
// limitations under the License.
//
// GOVERNMENT LICENSE RIGHTS-OPEN SOURCE SOFTWARE
// The Government's rights to use, modify, reproduce, release, perform, display,
// or disclose this software are subject to the terms of the Apache License as
// provided in Contract No. 8F-30005.
// Any reproduction of computer software, computer software documentation, or
// portions thereof marked with this legend must also reproduce the markings.
//

package bdev

import (
	"github.com/daos-stack/daos/src/control/logging"
)

type (
	MockBackendConfig struct {
<<<<<<< HEAD
		formatIdx     int
		InitErr       error
		ResetErr      error
		PrepareResp   *PrepareResponse
		PrepareErr    error
		FormatRes     *storage.NvmeController
		FormatFailIdx int
		FormatErr     error
		ScanRes       storage.NvmeControllers
		ScanErr       error
		vmdEnabled    bool // set through public access methods
		UpdateErr     error
=======
		PrepareResetErr error
		PrepareResp     *PrepareResponse
		PrepareErr      error
		FormatRes       *FormatResponse
		FormatErr       error
		ScanRes         *ScanResponse
		ScanErr         error
		vmdDisabled     bool // set through public access methods
>>>>>>> 65155054
	}

	MockBackend struct {
		cfg MockBackendConfig
	}
)

func NewMockBackend(cfg *MockBackendConfig) *MockBackend {
	if cfg == nil {
		cfg = &MockBackendConfig{}
	}

	return &MockBackend{
		cfg: *cfg,
	}
}

func DefaultMockBackend() *MockBackend {
	return NewMockBackend(nil)
}

func (mb *MockBackend) Scan(_ ScanRequest) (*ScanResponse, error) {
	if mb.cfg.ScanRes == nil {
		mb.cfg.ScanRes = new(ScanResponse)
	}
	return mb.cfg.ScanRes, mb.cfg.ScanErr
}

func (mb *MockBackend) Format(req FormatRequest) (*FormatResponse, error) {
	if mb.cfg.FormatRes == nil {
		mb.cfg.FormatRes = new(FormatResponse)
	}
	return mb.cfg.FormatRes, mb.cfg.FormatErr
}

func (mb *MockBackend) PrepareReset() error {
	return mb.cfg.PrepareResetErr
}

func (mb *MockBackend) Prepare(_ PrepareRequest) (*PrepareResponse, error) {
	if mb.cfg.PrepareErr != nil {
		return nil, mb.cfg.PrepareErr
	}
	if mb.cfg.PrepareResp == nil {
		return new(PrepareResponse), nil
	}

	return mb.cfg.PrepareResp, nil
}

func (mb *MockBackend) DisableVMD() {
	mb.cfg.vmdDisabled = true
}

func (mb *MockBackend) IsVMDDisabled() bool {
	return mb.cfg.vmdDisabled
}

func (mb *MockBackend) UpdateFirmware(_ string, _ string, _ int32) error {
	return mb.cfg.UpdateErr
}

func NewMockProvider(log logging.Logger, mbc *MockBackendConfig) *Provider {
	return NewProvider(log, NewMockBackend(mbc)).WithForwardingDisabled()
}

func DefaultMockProvider(log logging.Logger) *Provider {
	return NewMockProvider(log, nil).WithForwardingDisabled()
}<|MERGE_RESOLUTION|>--- conflicted
+++ resolved
@@ -29,20 +29,6 @@
 
 type (
 	MockBackendConfig struct {
-<<<<<<< HEAD
-		formatIdx     int
-		InitErr       error
-		ResetErr      error
-		PrepareResp   *PrepareResponse
-		PrepareErr    error
-		FormatRes     *storage.NvmeController
-		FormatFailIdx int
-		FormatErr     error
-		ScanRes       storage.NvmeControllers
-		ScanErr       error
-		vmdEnabled    bool // set through public access methods
-		UpdateErr     error
-=======
 		PrepareResetErr error
 		PrepareResp     *PrepareResponse
 		PrepareErr      error
@@ -51,7 +37,7 @@
 		ScanRes         *ScanResponse
 		ScanErr         error
 		vmdDisabled     bool // set through public access methods
->>>>>>> 65155054
+		UpdateErr       error
 	}
 
 	MockBackend struct {
