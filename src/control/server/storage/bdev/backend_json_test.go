//
// (C) Copyright 2021-2022 Intel Corporation.
//
// SPDX-License-Identifier: BSD-2-Clause-Patent
//

package bdev

import (
	"context"
	"fmt"
	"os"
	"testing"
	"time"

	"github.com/dustin/go-humanize"
	"github.com/google/go-cmp/cmp"
	"github.com/pkg/errors"

	"github.com/daos-stack/daos/src/control/common/test"
	"github.com/daos-stack/daos/src/control/logging"
	"github.com/daos-stack/daos/src/control/server/engine"
	"github.com/daos-stack/daos/src/control/server/storage"
)

// TestBackend_newSpdkConfig verifies config parameters for bdev get
// converted into config content that can be consumed by spdk.
func TestBackend_newSpdkConfig(t *testing.T) {
	mockMntpt := "/mock/mnt/daos"
	tierID := 84
	host, _ := os.Hostname()

	multiCtrlrConfs := func() []*SpdkSubsystemConfig {
		return append(defaultSpdkConfig().Subsystems[0].Configs,
			[]*SpdkSubsystemConfig{
				{
					Method: storage.ConfBdevNvmeAttachController,
					Params: NvmeAttachControllerParams{
						TransportType:    "PCIe",
						DeviceName:       fmt.Sprintf("Nvme_%s_0_%d", host, tierID),
						TransportAddress: test.MockPCIAddr(1),
					},
				},
				{
					Method: storage.ConfBdevNvmeAttachController,
					Params: NvmeAttachControllerParams{
						TransportType:    "PCIe",
						DeviceName:       fmt.Sprintf("Nvme_%s_1_%d", host, tierID),
						TransportAddress: test.MockPCIAddr(2),
					},
				},
			}...)
	}

	hotplugConfs := multiCtrlrConfs()
	hotplugConfs[2].Params = NvmeSetHotplugParams{
		Enable: true, PeriodUsec: uint64((5 * time.Second).Microseconds()),
	}

	tests := map[string]struct {
		class              storage.Class
		fileSizeGB         int
		devList            []string
		enableVmd          bool
		enableHotplug      bool
		busidRange         string
		vosEnv             string
		accelEngine        string
		accelOptCRC        bool
		accelOptMove       bool
		expExtraSubsystems []*SpdkSubsystem
		expBdevCfgs        []*SpdkSubsystemConfig
		expDaosCfgs        []*DaosConfig
		expValidateErr     error
		expErr             error
	}{
		"config validation failure": {
			class:          storage.ClassNvme,
			devList:        []string{"not a pci address"},
			expValidateErr: errors.New("valid PCI addresses"),
		},
		"multiple controllers": {
			class:       storage.ClassNvme,
			devList:     []string{test.MockPCIAddr(1), test.MockPCIAddr(2)},
			expBdevCfgs: multiCtrlrConfs(),
		},
		"multiple controllers; vmd enabled": {
			class:       storage.ClassNvme,
			enableVmd:   true,
			devList:     []string{test.MockPCIAddr(1), test.MockPCIAddr(2)},
			expBdevCfgs: multiCtrlrConfs(),
			expExtraSubsystems: []*SpdkSubsystem{
				{
					Name: "vmd",
					Configs: []*SpdkSubsystemConfig{
						{
							Method: storage.ConfVmdEnable,
							Params: VmdEnableParams{},
						},
					},
				},
			},
		},
		"multiple controllers; hotplug enabled; bus-id range specified": {
			class:         storage.ClassNvme,
			devList:       []string{test.MockPCIAddr(1), test.MockPCIAddr(2)},
			enableHotplug: true,
			busidRange:    "0x8a-0x8f",
			expBdevCfgs:   hotplugConfs,
			expDaosCfgs: []*DaosConfig{
				{
					Method: storage.ConfSetHotplugBusidRange,
					Params: HotplugBusidRangeParams{
						Begin: 138, End: 143,
					},
				},
			},
		},
		"AIO file class; multiple files; zero file size": {
			class:          storage.ClassFile,
			devList:        []string{"/path/to/myfile", "/path/to/myotherfile"},
			expValidateErr: errors.New("requires non-zero bdev_size"),
		},
		"AIO file class; multiple files; non-zero file size": {
			class:      storage.ClassFile,
			fileSizeGB: 1,
			devList:    []string{"/path/to/myfile", "/path/to/myotherfile"},
			expBdevCfgs: append(defaultSpdkConfig().Subsystems[0].Configs,
				[]*SpdkSubsystemConfig{
					{
						Method: storage.ConfBdevAioCreate,
						Params: AioCreateParams{
							BlockSize:  humanize.KiByte * 4,
							DeviceName: fmt.Sprintf("AIO_%s_0_%d", host, tierID),
							Filename:   "/path/to/myfile",
						},
					},
					{
						Method: storage.ConfBdevAioCreate,
						Params: AioCreateParams{
							BlockSize:  humanize.KiByte * 4,
							DeviceName: fmt.Sprintf("AIO_%s_1_%d", host, tierID),
							Filename:   "/path/to/myotherfile",
						},
					},
				}...),
			vosEnv: "AIO",
		},
		"AIO kdev class; multiple devices": {
			class:   storage.ClassKdev,
			devList: []string{"/dev/sdb", "/dev/sdc"},
			expBdevCfgs: append(defaultSpdkConfig().Subsystems[0].Configs,
				[]*SpdkSubsystemConfig{
					{
						Method: storage.ConfBdevAioCreate,
						Params: AioCreateParams{
							DeviceName: fmt.Sprintf("AIO_%s_0_%d", host, tierID),
							Filename:   "/dev/sdb",
						},
					},
					{
						Method: storage.ConfBdevAioCreate,
						Params: AioCreateParams{
							DeviceName: fmt.Sprintf("AIO_%s_1_%d", host, tierID),
							Filename:   "/dev/sdc",
						},
					},
				}...),
			vosEnv: "AIO",
		},
		"multiple controllers; acceleration set to spdk; move and crc opts specified": {
			class:        storage.ClassNvme,
			devList:      []string{common.MockPCIAddr(1), common.MockPCIAddr(2)},
			accelEngine:  "spdk",
			accelOptCRC:  true,
			accelOptMove: true,
			expBdevCfgs:  multiCtrlrConfs(),
			expDaosCfgs: []*DaosConfig{
				{
					Method: storage.ConfSetAccelProps,
					Params: AccelPropsParams{
						AccelEngine:  "spdk",
						AccelOptMove: true,
						AccelOptCRC:  true,
						AccelOpts:    0b11, // verify bitmask calculated on Validate()
					},
				},
			},
		},
	}

	for name, tc := range tests {
		t.Run(name, func(t *testing.T) {
			log, buf := logging.NewTestLogger(t.Name())
			defer test.ShowBufferOnFailure(t, buf)

			cfg := &storage.TierConfig{
				Tier:  tierID,
				Class: storage.ClassNvme,
				Bdev: storage.BdevConfig{
					DeviceList: storage.MustNewBdevDeviceList(tc.devList...),
					FileSize:   tc.fileSizeGB,
					BusidRange: storage.MustNewBdevBusRange(tc.busidRange),
				},
			}
			if tc.class != "" {
				cfg.Class = tc.class
			}
			if tc.vosEnv == "" {
				tc.vosEnv = "NVME"
			}

			engineConfig := engine.MockConfig().
				WithFabricProvider("test"). // valid enough to pass "not-blank" test
				WithFabricInterface("ib0"). // ib0 recognized by mock validator
				WithFabricInterfacePort(42).
				WithStorage(
					storage.NewTierConfig().
						WithStorageClass("dcpm").
						WithScmDeviceList("foo").
						WithScmMountPoint(mockMntpt),
					cfg,
				).
				WithStorageEnableHotplug(tc.enableHotplug).
				WithPinnedNumaNode(0).
				WithStorageAccelEngine(tc.accelEngine).
				WithStorageAccelOptCRC(tc.accelOptCRC).
				WithStorageAccelOptMove(tc.accelOptMove)

			gotValidateErr := engineConfig.Validate() // populate output path
			test.CmpErr(t, tc.expValidateErr, gotValidateErr)
			if tc.expValidateErr != nil {
				return
			}

			writeReq, _ := storage.BdevWriteConfigRequestFromConfig(context.TODO(), log,
				&engineConfig.Storage, tc.enableVmd, storage.MockGetTopology)

<<<<<<< HEAD
			gotCfg, gotErr := newSpdkConfig(log, writeReq)
			common.CmpErr(t, tc.expErr, gotErr)
=======
			gotCfg, gotErr := newSpdkConfig(log, &writeReq)
			test.CmpErr(t, tc.expErr, gotErr)
>>>>>>> ee951496
			if tc.expErr != nil {
				return
			}

			expCfg := defaultSpdkConfig()
			if tc.expExtraSubsystems != nil {
				expCfg.Subsystems = append(expCfg.Subsystems, tc.expExtraSubsystems...)
			}
			if tc.expBdevCfgs != nil {
				expCfg.Subsystems[0].Configs = tc.expBdevCfgs
			}
			if tc.expDaosCfgs != nil {
				expCfg.DaosData.Configs = tc.expDaosCfgs
			}

			if diff := cmp.Diff(expCfg, gotCfg); diff != "" {
				t.Fatalf("(-want, +got):\n%s", diff)
			}

			if engineConfig.Storage.VosEnv != tc.vosEnv {
				t.Fatalf("expected VosEnv to be %q, but it was %q", tc.vosEnv,
					engineConfig.Storage.VosEnv)
			}
		})
	}
}<|MERGE_RESOLUTION|>--- conflicted
+++ resolved
@@ -170,7 +170,7 @@
 		},
 		"multiple controllers; acceleration set to spdk; move and crc opts specified": {
 			class:        storage.ClassNvme,
-			devList:      []string{common.MockPCIAddr(1), common.MockPCIAddr(2)},
+			devList:      []string{test.MockPCIAddr(1), test.MockPCIAddr(2)},
 			accelEngine:  "spdk",
 			accelOptCRC:  true,
 			accelOptMove: true,
@@ -236,13 +236,8 @@
 			writeReq, _ := storage.BdevWriteConfigRequestFromConfig(context.TODO(), log,
 				&engineConfig.Storage, tc.enableVmd, storage.MockGetTopology)
 
-<<<<<<< HEAD
 			gotCfg, gotErr := newSpdkConfig(log, writeReq)
-			common.CmpErr(t, tc.expErr, gotErr)
-=======
-			gotCfg, gotErr := newSpdkConfig(log, &writeReq)
 			test.CmpErr(t, tc.expErr, gotErr)
->>>>>>> ee951496
 			if tc.expErr != nil {
 				return
 			}
