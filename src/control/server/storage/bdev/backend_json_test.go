//
// (C) Copyright 2021-2022 Intel Corporation.
//
// SPDX-License-Identifier: BSD-2-Clause-Patent
//

package bdev

import (
	"context"
	"fmt"
	"os"
	"testing"
	"time"

	"github.com/dustin/go-humanize"
	"github.com/google/go-cmp/cmp"
	"github.com/pkg/errors"

	"github.com/daos-stack/daos/src/control/common/test"
	"github.com/daos-stack/daos/src/control/logging"
	"github.com/daos-stack/daos/src/control/server/engine"
	"github.com/daos-stack/daos/src/control/server/storage"
)

// TestBackend_newSpdkConfig verifies config parameters for bdev get
// converted into config content that can be consumed by spdk.
func TestBackend_newSpdkConfig(t *testing.T) {
	mockMntpt := "/mock/mnt/daos"
	tierID := 84
	host, _ := os.Hostname()

	multiCtrlrConfs := func() []*SpdkSubsystemConfig {
		return append(defaultSpdkConfig().Subsystems[0].Configs,
			[]*SpdkSubsystemConfig{
				{
					Method: SpdkBdevNvmeAttachController,
					Params: NvmeAttachControllerParams{
						TransportType:    "PCIe",
						DeviceName:       fmt.Sprintf("Nvme_%s_0_%d", host, tierID),
						TransportAddress: test.MockPCIAddr(1),
					},
				},
				{
					Method: SpdkBdevNvmeAttachController,
					Params: NvmeAttachControllerParams{
						TransportType:    "PCIe",
						DeviceName:       fmt.Sprintf("Nvme_%s_1_%d", host, tierID),
						TransportAddress: test.MockPCIAddr(2),
					},
				},
			}...)
	}

	hotplugConfs := multiCtrlrConfs()
	hotplugConfs[2].Params = NvmeSetHotplugParams{
		Enable: true, PeriodUsec: uint64((5 * time.Second).Microseconds()),
	}

	tests := map[string]struct {
		class              storage.Class
		fileSizeGB         int
		devList            []string
		enableVmd          bool
		enableHotplug      bool
		busidRange         string
		vosEnv             string
		expExtraSubsystems []*SpdkSubsystem
		expBdevCfgs        []*SpdkSubsystemConfig
		expDaosCfgs        []*SpdkDaosConfig
		expValidateErr     error
		expErr             error
	}{
		"config validation failure": {
			class:          storage.ClassNvme,
			devList:        []string{"not a pci address"},
			expValidateErr: errors.New("valid PCI addresses"),
		},
		"multiple controllers": {
			class:       storage.ClassNvme,
			devList:     []string{test.MockPCIAddr(1), test.MockPCIAddr(2)},
			expBdevCfgs: multiCtrlrConfs(),
		},
		"multiple controllers; vmd enabled": {
			class:       storage.ClassNvme,
			enableVmd:   true,
			devList:     []string{test.MockPCIAddr(1), test.MockPCIAddr(2)},
			expBdevCfgs: multiCtrlrConfs(),
			expExtraSubsystems: []*SpdkSubsystem{
				{
					Name: "vmd",
					Configs: []*SpdkSubsystemConfig{
						{
							Method: SpdkVmdEnable,
							Params: VmdEnableParams{},
						},
					},
				},
			},
		},
		"multiple controllers; hotplug enabled; bus-id range specified": {
			class:         storage.ClassNvme,
			devList:       []string{test.MockPCIAddr(1), test.MockPCIAddr(2)},
			enableHotplug: true,
			busidRange:    "0x8a-0x8f",
			expBdevCfgs:   hotplugConfs,
			expDaosCfgs: []*SpdkDaosConfig{
				{
					Method: SpdkHotplugBusidRange,
					Params: HotplugBusidRangeParams{
						Begin: 138, End: 143,
					},
				},
			},
		},
		"AIO file class; multiple files; zero file size": {
			class:          storage.ClassFile,
			devList:        []string{"/path/to/myfile", "/path/to/myotherfile"},
			expValidateErr: errors.New("requires non-zero bdev_size"),
		},
		"AIO file class; multiple files; non-zero file size": {
			class:      storage.ClassFile,
			fileSizeGB: 1,
			devList:    []string{"/path/to/myfile", "/path/to/myotherfile"},
			expBdevCfgs: append(defaultSpdkConfig().Subsystems[0].Configs,
				[]*SpdkSubsystemConfig{
					{
						Method: SpdkBdevAioCreate,
						Params: AioCreateParams{
							BlockSize:  humanize.KiByte * 4,
							DeviceName: fmt.Sprintf("AIO_%s_0_%d", host, tierID),
							Filename:   "/path/to/myfile",
						},
					},
					{
						Method: SpdkBdevAioCreate,
						Params: AioCreateParams{
							BlockSize:  humanize.KiByte * 4,
							DeviceName: fmt.Sprintf("AIO_%s_1_%d", host, tierID),
							Filename:   "/path/to/myotherfile",
						},
					},
				}...),
			vosEnv: "AIO",
		},
		"AIO kdev class; multiple devices": {
			class:   storage.ClassKdev,
			devList: []string{"/dev/sdb", "/dev/sdc"},
			expBdevCfgs: append(defaultSpdkConfig().Subsystems[0].Configs,
				[]*SpdkSubsystemConfig{
					{
						Method: SpdkBdevAioCreate,
						Params: AioCreateParams{
							DeviceName: fmt.Sprintf("AIO_%s_0_%d", host, tierID),
							Filename:   "/dev/sdb",
						},
					},
					{
						Method: SpdkBdevAioCreate,
						Params: AioCreateParams{
							DeviceName: fmt.Sprintf("AIO_%s_1_%d", host, tierID),
							Filename:   "/dev/sdc",
						},
					},
				}...),
			vosEnv: "AIO",
		},
	}

	for name, tc := range tests {
		t.Run(name, func(t *testing.T) {
			log, buf := logging.NewTestLogger(t.Name())
			defer test.ShowBufferOnFailure(t, buf)

			cfg := &storage.TierConfig{
				Tier:  tierID,
				Class: storage.ClassNvme,
				Bdev: storage.BdevConfig{
					DeviceList: storage.MustNewBdevDeviceList(tc.devList...),
					FileSize:   tc.fileSizeGB,
					BusidRange: storage.MustNewBdevBusRange(tc.busidRange),
				},
			}
			if tc.class != "" {
				cfg.Class = tc.class
			}
			if tc.vosEnv == "" {
				tc.vosEnv = "NVME"
			}

			engineConfig := engine.MockConfig().
				WithFabricProvider("test"). // valid enough to pass "not-blank" test
				WithFabricInterface("ib0"). // ib0 recognized by mock validator
				WithFabricInterfacePort(42).
				WithStorage(
					storage.NewTierConfig().
						WithStorageClass("dcpm").
						WithScmDeviceList("foo").
						WithScmMountPoint(mockMntpt),
					cfg,
				).
				WithStorageEnableHotplug(tc.enableHotplug).
				WithPinnedNumaNode(0)

<<<<<<< HEAD
			gotValidateErr := engineConfig.Validate(log, nil) // populate output path
			test.CmpErr(t, tc.expValidateErr, gotValidateErr)
=======
			gotValidateErr := engineConfig.Validate() // populate output path
			common.CmpErr(t, tc.expValidateErr, gotValidateErr)
>>>>>>> 9c4ac298
			if tc.expValidateErr != nil {
				return
			}

			writeReq, _ := storage.BdevWriteConfigRequestFromConfig(context.TODO(), log,
				&engineConfig.Storage, tc.enableVmd, storage.MockGetTopology)

			gotCfg, gotErr := newSpdkConfig(log, &writeReq)
			test.CmpErr(t, tc.expErr, gotErr)
			if tc.expErr != nil {
				return
			}

			expCfg := defaultSpdkConfig()
			if tc.expExtraSubsystems != nil {
				expCfg.Subsystems = append(expCfg.Subsystems, tc.expExtraSubsystems...)
			}
			if tc.expBdevCfgs != nil {
				expCfg.Subsystems[0].Configs = tc.expBdevCfgs
			}
			if tc.expDaosCfgs != nil {
				expCfg.DaosData.Configs = tc.expDaosCfgs
			}

			if diff := cmp.Diff(expCfg, gotCfg); diff != "" {
				t.Fatalf("(-want, +got):\n%s", diff)
			}

			if engineConfig.Storage.VosEnv != tc.vosEnv {
				t.Fatalf("expected VosEnv to be %q, but it was %q", tc.vosEnv,
					engineConfig.Storage.VosEnv)
			}
		})
	}
}<|MERGE_RESOLUTION|>--- conflicted
+++ resolved
@@ -202,13 +202,8 @@
 				WithStorageEnableHotplug(tc.enableHotplug).
 				WithPinnedNumaNode(0)
 
-<<<<<<< HEAD
-			gotValidateErr := engineConfig.Validate(log, nil) // populate output path
+			gotValidateErr := engineConfig.Validate() // populate output path
 			test.CmpErr(t, tc.expValidateErr, gotValidateErr)
-=======
-			gotValidateErr := engineConfig.Validate() // populate output path
-			common.CmpErr(t, tc.expValidateErr, gotValidateErr)
->>>>>>> 9c4ac298
 			if tc.expValidateErr != nil {
 				return
 			}
