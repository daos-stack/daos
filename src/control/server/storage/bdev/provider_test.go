//
// (C) Copyright 2019-2021 Intel Corporation.
//
// SPDX-License-Identifier: BSD-2-Clause-Patent
//

package bdev

import (
	"testing"

	"github.com/google/go-cmp/cmp"
	"github.com/pkg/errors"

	"github.com/daos-stack/daos/src/control/common"
	"github.com/daos-stack/daos/src/control/logging"
	"github.com/daos-stack/daos/src/control/server/storage"
)

func TestProvider_ScanResponse_filter(t *testing.T) {
	ctrlr1 := storage.MockNvmeController(1)
	ctrlr2 := storage.MockNvmeController(2)
	ctrlr3 := storage.MockNvmeController(3)
	ctrlr4 := storage.MockNvmeController(4)
	ctrlr5 := storage.MockNvmeController(5)

	for name, tc := range map[string]struct {
		scanResp   *storage.BdevScanResponse
		deviceList []string
		expResp    *storage.BdevScanResponse
		expNum     int
	}{
		"scan response no filter": {
			scanResp: &storage.BdevScanResponse{
				Controllers: storage.NvmeControllers{ctrlr1, ctrlr2, ctrlr3},
			},
			expResp: &storage.BdevScanResponse{
				Controllers: storage.NvmeControllers{ctrlr1, ctrlr2, ctrlr3},
			},
		},
		"scan response filtered": {
			deviceList: []string{ctrlr1.PciAddr, ctrlr3.PciAddr},
			scanResp: &storage.BdevScanResponse{
				Controllers: storage.NvmeControllers{ctrlr1, ctrlr2, ctrlr3},
			},
			expResp: &storage.BdevScanResponse{
				Controllers: storage.NvmeControllers{ctrlr1, ctrlr3},
			},
			expNum: 1,
		},
		"scan response inclusive filter": {
			deviceList: []string{ctrlr1.PciAddr, ctrlr2.PciAddr, ctrlr3.PciAddr},
			scanResp: &storage.BdevScanResponse{
				Controllers: storage.NvmeControllers{ctrlr1, ctrlr3},
			},
			expResp: &storage.BdevScanResponse{
				Controllers: storage.NvmeControllers{ctrlr1, ctrlr3},
			},
		},
		"scan response exclusive filter": {
			deviceList: []string{ctrlr1.PciAddr, ctrlr5.PciAddr, ctrlr3.PciAddr},
			scanResp: &storage.BdevScanResponse{
				Controllers: storage.NvmeControllers{ctrlr2, ctrlr4},
			},
			expResp: &storage.BdevScanResponse{
				Controllers: storage.NvmeControllers{},
			},
			expNum: 2,
		},
	} {
		t.Run(name, func(t *testing.T) {
			gotNum, gotResp := filterScanResp(tc.scanResp, tc.deviceList...)

			common.AssertEqual(t, tc.expNum, gotNum, name+" expected number filtered")
			if diff := cmp.Diff(tc.expResp, gotResp, defCmpOpts()...); diff != "" {
				t.Fatalf("\nunexpected response (-want, +got):\n%s\n", diff)
			}
		})
	}
}

func TestProvider_forwardScan(t *testing.T) {
	for name, tc := range map[string]struct {
		scanReq      storage.BdevScanRequest
		cache        *storage.BdevScanResponse
		scanResp     *storage.BdevScanResponse
		scanErr      error
		shouldUpdate bool
		expMsg       string
		expResp      *storage.BdevScanResponse
		expErr       error
	}{
		"scan error": {
			scanReq: storage.BdevScanRequest{},
			scanErr: errors.New("fail"),
			expErr:  errors.New("fail"),
		},
		"nil scan response": {
			scanReq:  storage.BdevScanRequest{},
			scanResp: nil,
			expErr:   errors.New("unexpected nil response from bdev backend"),
		},
		"nil devices": {
			scanReq:      storage.BdevScanRequest{},
			scanResp:     new(storage.BdevScanResponse),
			shouldUpdate: true,
			expMsg:       "bdev scan: update cache (0 devices)",
			expResp:      new(storage.BdevScanResponse),
		},
		"no devices": {
			scanReq: storage.BdevScanRequest{},
			scanResp: &storage.BdevScanResponse{
				Controllers: storage.NvmeControllers{},
			},
			shouldUpdate: true,
			expMsg:       "bdev scan: update cache (0 devices)",
			expResp: &storage.BdevScanResponse{
				Controllers: storage.NvmeControllers{},
			},
		},
		"update cache": {
			scanReq: storage.BdevScanRequest{},
			scanResp: &storage.BdevScanResponse{
				Controllers: storage.MockNvmeControllers(3),
			},
			shouldUpdate: true,
			expMsg:       "bdev scan: update cache (3 devices)",
			expResp: &storage.BdevScanResponse{
				Controllers: storage.MockNvmeControllers(3),
			},
		},
		"update empty cache": {
			scanReq: storage.BdevScanRequest{},
			cache:   &storage.BdevScanResponse{},
			scanResp: &storage.BdevScanResponse{
				Controllers: storage.MockNvmeControllers(3),
			},
			shouldUpdate: true,
			expMsg:       "bdev scan: update cache (3 devices)",
			expResp: &storage.BdevScanResponse{
				Controllers: storage.MockNvmeControllers(3),
			},
		},
		"reuse cache": {
			scanReq: storage.BdevScanRequest{},
			cache: &storage.BdevScanResponse{
				Controllers: storage.MockNvmeControllers(2),
			},
			scanResp: &storage.BdevScanResponse{
				Controllers: storage.MockNvmeControllers(3),
			},
			expMsg: "bdev scan: reuse cache (2 devices)",
			expResp: &storage.BdevScanResponse{
				Controllers: storage.MockNvmeControllers(2),
			},
		},
		"bypass cache": {
			scanReq: storage.BdevScanRequest{NoCache: true},
			cache: &storage.BdevScanResponse{
				Controllers: storage.MockNvmeControllers(2),
			},
			scanResp: &storage.BdevScanResponse{
				Controllers: storage.MockNvmeControllers(3),
			},
			expMsg: "bdev scan: bypass cache (3 devices)",
			expResp: &storage.BdevScanResponse{
				Controllers: storage.MockNvmeControllers(3),
			},
		},
		"filtered devices": {
			scanReq: storage.BdevScanRequest{
				DeviceList: []string{
					storage.MockNvmeController(0).PciAddr,
					storage.MockNvmeController(1).PciAddr,
				},
			},
			scanResp: &storage.BdevScanResponse{
				Controllers: storage.MockNvmeControllers(3),
			},
			shouldUpdate: true,
			expMsg:       "bdev scan: update cache (3-1 filtered devices)",
			expResp: &storage.BdevScanResponse{
				Controllers: storage.MockNvmeControllers(2),
			},
		},
	} {
		t.Run(name, func(t *testing.T) {
			_, buf := logging.NewTestLogger(name)
			defer common.ShowBufferOnFailure(t, buf)

			scanFn := func(r storage.BdevScanRequest) (*storage.BdevScanResponse, error) {
				return tc.scanResp, tc.scanErr
			}

			gotMsg, gotResp, shouldUpdate, gotErr := forwardScan(tc.scanReq, tc.cache, scanFn)
			common.CmpErr(t, tc.expErr, gotErr)
			if gotErr != nil {
				return
			}

			common.AssertEqual(t, tc.shouldUpdate, shouldUpdate, name)
			if diff := cmp.Diff(tc.expMsg, gotMsg, defCmpOpts()...); diff != "" {
				t.Fatalf("\nunexpected message (-want, +got):\n%s\n", diff)
			}
			if diff := cmp.Diff(tc.expResp, gotResp, defCmpOpts()...); diff != "" {
				t.Fatalf("\nunexpected response (-want, +got):\n%s\n", diff)
			}
		})
	}
}

func TestProvider_Scan(t *testing.T) {
	ctrlr1 := storage.MockNvmeController(1)
	ctrlr2 := storage.MockNvmeController(2)
	ctrlr3 := storage.MockNvmeController(3)

	for name, tc := range map[string]struct {
		req            storage.BdevScanRequest
		forwarded      bool
		mbc            *MockBackendConfig
		expRes         *storage.BdevScanResponse
		expErr         error
		expVMDDisabled bool
	}{
		"no devices": {
			req:            storage.BdevScanRequest{},
			expRes:         &storage.BdevScanResponse{},
			expVMDDisabled: true, // disabled in mock by default
		},
		"single device": {
			req: storage.BdevScanRequest{},
			mbc: &MockBackendConfig{
				ScanRes: &storage.BdevScanResponse{
					Controllers: storage.NvmeControllers{ctrlr1},
				},
				VmdEnabled: true,
			},
			expRes: &storage.BdevScanResponse{
				Controllers: storage.NvmeControllers{ctrlr1},
			},
		},
		"multiple devices": {
			req: storage.BdevScanRequest{},
			mbc: &MockBackendConfig{
				ScanRes: &storage.BdevScanResponse{
					Controllers: storage.NvmeControllers{
						ctrlr1, ctrlr2, ctrlr3,
					},
				},
			},
			expRes: &storage.BdevScanResponse{
				Controllers: storage.NvmeControllers{
					ctrlr1, ctrlr2, ctrlr3,
				},
			},
			expVMDDisabled: true,
		},
		"multiple devices with vmd disabled": {
			req:       storage.BdevScanRequest{DisableVMD: true},
			forwarded: true,
			mbc: &MockBackendConfig{
				ScanRes: &storage.BdevScanResponse{
					Controllers: storage.NvmeControllers{
						ctrlr1, ctrlr2, ctrlr3,
					},
				},
			},
			expRes: &storage.BdevScanResponse{
				Controllers: storage.NvmeControllers{
					ctrlr1, ctrlr2, ctrlr3,
				},
			},
			expVMDDisabled: true,
		},
		"failure": {
			req: storage.BdevScanRequest{},
			mbc: &MockBackendConfig{
				ScanErr: errors.New("scan failed"),
			},
			expErr: errors.New("scan failed"),
		},
	} {
		t.Run(name, func(t *testing.T) {
			log, buf := logging.NewTestLogger(name)
			defer common.ShowBufferOnFailure(t, buf)

			p := NewMockProvider(log, tc.mbc)

			tc.req.Forwarded = tc.forwarded

			gotRes, gotErr := p.Scan(tc.req)
			common.CmpErr(t, tc.expErr, gotErr)
			if gotErr != nil {
				return
			}

			if diff := cmp.Diff(tc.expRes, gotRes, defCmpOpts()...); diff != "" {
				t.Fatalf("\nunexpected response (-want, +got):\n%s\n", diff)
			}
			common.AssertEqual(t, tc.expVMDDisabled, p.IsVMDDisabled(), "vmd disabled")
		})
	}
}

func TestProvider_Prepare(t *testing.T) {
	for name, tc := range map[string]struct {
		req           storage.BdevPrepareRequest
		shouldForward bool
		mbc           *MockBackendConfig
		vmdDetectErr  error
		expRes        *storage.BdevPrepareResponse
		expErr        error
	}{
		"reset fails": {
			req: storage.BdevPrepareRequest{},
			mbc: &MockBackendConfig{
				PrepareResetErr: errors.New("reset failed"),
			},
			expErr: errors.New("reset failed"),
		},
		"reset-only": {
			req: storage.BdevPrepareRequest{
				ResetOnly: true,
			},
			mbc: &MockBackendConfig{
				PrepareErr: errors.New("should not get this far"),
			},
			expRes: &storage.BdevPrepareResponse{},
		},
		"prepare fails": {
			req: storage.BdevPrepareRequest{},
			mbc: &MockBackendConfig{
				PrepareErr: errors.New("prepare failed"),
			},
			expErr: errors.New("prepare failed"),
		},
		"prepare succeeds": {
			req:    storage.BdevPrepareRequest{},
			expRes: &storage.BdevPrepareResponse{},
		},
	} {
		t.Run(name, func(t *testing.T) {
			log, buf := logging.NewTestLogger(name)
			defer common.ShowBufferOnFailure(t, buf)

			p := NewMockProvider(log, tc.mbc)

			gotRes, gotErr := p.Prepare(tc.req)
			common.CmpErr(t, tc.expErr, gotErr)
			if gotErr != nil {
				return
			}

			if diff := cmp.Diff(tc.expRes, gotRes); diff != "" {
				t.Fatalf("\nunexpected response (-want, +got):\n%s\n", diff)
			}
		})
	}
}

func TestProvider_Format(t *testing.T) {
	mockSingle := storage.MockNvmeController()

	for name, tc := range map[string]struct {
		req    storage.BdevFormatRequest
		mbc    *MockBackendConfig
		expRes *storage.BdevFormatResponse
		expErr error
	}{
<<<<<<< HEAD
		"empty input": {
			req:    storage.BdevFormatRequest{},
			expErr: errors.New("empty DeviceList"),
=======
		"NVMe failure": {
			req: FormatRequest{
				Class:      storage.BdevClassNvme,
				DeviceList: []string{mockSingle.PciAddr},
			},
			mbc: &MockBackendConfig{
				FormatRes: &FormatResponse{
					DeviceResponses: DeviceFormatResponses{
						mockSingle.PciAddr: &DeviceFormatResponse{
							Error: FaultFormatError(mockSingle.PciAddr,
								errors.New("foobared")),
						},
					},
				},
			},
			expRes: &FormatResponse{
				DeviceResponses: DeviceFormatResponses{
					mockSingle.PciAddr: &DeviceFormatResponse{
						Error: FaultFormatError(mockSingle.PciAddr,
							errors.New("foobared")),
					},
				},
			},
>>>>>>> 1071704b
		},
		"NVMe success": {
			req: storage.BdevFormatRequest{
				Class:      storage.ClassNvme,
				DeviceList: []string{mockSingle.PciAddr},
			},
			mbc: &MockBackendConfig{
				FormatRes: &storage.BdevFormatResponse{
					DeviceResponses: storage.BdevDeviceFormatResponses{
						mockSingle.PciAddr: &storage.BdevDeviceFormatResponse{
							Formatted: true,
						},
					},
				},
			},
			expRes: &storage.BdevFormatResponse{
				DeviceResponses: storage.BdevDeviceFormatResponses{
					mockSingle.PciAddr: &storage.BdevDeviceFormatResponse{
						Formatted: true,
					},
				},
			},
		},
	} {
		t.Run(name, func(t *testing.T) {
			log, buf := logging.NewTestLogger(name)
			defer common.ShowBufferOnFailure(t, buf)

			p := NewMockProvider(log, tc.mbc)

			gotRes, gotErr := p.Format(tc.req)
			common.CmpErr(t, tc.expErr, gotErr)
			if gotErr != nil {
				return
			}

			common.AssertEqual(t, len(tc.expRes.DeviceResponses),
				len(gotRes.DeviceResponses), "number of device responses")
			for addr, resp := range tc.expRes.DeviceResponses {

				common.AssertEqual(t, resp, gotRes.DeviceResponses[addr],
					"device response")
			}
		})
	}
}<|MERGE_RESOLUTION|>--- conflicted
+++ resolved
@@ -3,7 +3,6 @@
 //
 // SPDX-License-Identifier: BSD-2-Clause-Patent
 //
-
 package bdev
 
 import (
@@ -79,7 +78,7 @@
 	}
 }
 
-func TestProvider_forwardScan(t *testing.T) {
+func TestBdev_forwardScan(t *testing.T) {
 	for name, tc := range map[string]struct {
 		scanReq      storage.BdevScanRequest
 		cache        *storage.BdevScanResponse
@@ -358,7 +357,7 @@
 	}
 }
 
-func TestProvider_Format(t *testing.T) {
+func TestBdevFormat(t *testing.T) {
 	mockSingle := storage.MockNvmeController()
 
 	for name, tc := range map[string]struct {
@@ -367,40 +366,42 @@
 		expRes *storage.BdevFormatResponse
 		expErr error
 	}{
-<<<<<<< HEAD
 		"empty input": {
 			req:    storage.BdevFormatRequest{},
 			expErr: errors.New("empty DeviceList"),
-=======
+		},
 		"NVMe failure": {
-			req: FormatRequest{
-				Class:      storage.BdevClassNvme,
-				DeviceList: []string{mockSingle.PciAddr},
-			},
-			mbc: &MockBackendConfig{
-				FormatRes: &FormatResponse{
-					DeviceResponses: DeviceFormatResponses{
-						mockSingle.PciAddr: &DeviceFormatResponse{
+			req: storage.BdevFormatRequest{
+				Properties: storage.BdevTierProperties{
+					Class:      storage.ClassNvme,
+					DeviceList: []string{mockSingle.PciAddr},
+				},
+			},
+			mbc: &MockBackendConfig{
+				FormatRes: &storage.BdevFormatResponse{
+					DeviceResponses: storage.BdevDeviceFormatResponses{
+						mockSingle.PciAddr: &storage.BdevDeviceFormatResponse{
 							Error: FaultFormatError(mockSingle.PciAddr,
 								errors.New("foobared")),
 						},
 					},
 				},
 			},
-			expRes: &FormatResponse{
-				DeviceResponses: DeviceFormatResponses{
-					mockSingle.PciAddr: &DeviceFormatResponse{
+			expRes: &storage.BdevFormatResponse{
+				DeviceResponses: storage.BdevDeviceFormatResponses{
+					mockSingle.PciAddr: &storage.BdevDeviceFormatResponse{
 						Error: FaultFormatError(mockSingle.PciAddr,
 							errors.New("foobared")),
 					},
 				},
 			},
->>>>>>> 1071704b
 		},
 		"NVMe success": {
 			req: storage.BdevFormatRequest{
-				Class:      storage.ClassNvme,
-				DeviceList: []string{mockSingle.PciAddr},
+				Properties: storage.BdevTierProperties{
+					Class:      storage.ClassNvme,
+					DeviceList: []string{mockSingle.PciAddr},
+				},
 			},
 			mbc: &MockBackendConfig{
 				FormatRes: &storage.BdevFormatResponse{
