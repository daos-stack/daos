--- conflicted
+++ resolved
@@ -97,18 +97,11 @@
 	Backend interface {
 		PrepareReset() error
 		Prepare(PrepareRequest) (*PrepareResponse, error)
-<<<<<<< HEAD
-		Scan() (storage.NvmeControllers, error)
-		Format(pciAddr string) (*storage.NvmeController, error)
-		EnableVmd()
-		IsVmdEnabled() bool
-		UpdateFirmware(pciAddr string, path string, slot int32) error
-=======
 		Scan(ScanRequest) (*ScanResponse, error)
 		Format(FormatRequest) (*FormatResponse, error)
 		DisableVMD()
 		IsVMDDisabled() bool
->>>>>>> 65155054
+		UpdateFirmware(pciAddr string, path string, slot int32) error
 	}
 
 	// Provider encapsulates configuration and logic for interacting with a Block
