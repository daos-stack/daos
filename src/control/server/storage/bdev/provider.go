--- conflicted
+++ resolved
@@ -56,21 +56,14 @@
 	// FormatRequest defines the parameters for a Format operation.
 	FormatRequest struct {
 		pbin.ForwardableRequest
-<<<<<<< HEAD
-		Class      storage.BdevClass
-		DeviceList []string
-		DisableVMD bool
-=======
 		ConfigPath     string
 		Class          storage.BdevClass
 		DeviceList     []string
 		DeviceFileSize uint64 // size in bytes for NVMe device emulation
-		MemSize        int    // size MiB memory to be used by SPDK proc
 		Hostname       string
 		OwnerUID       int
 		OwnerGID       int
 		DisableVMD     bool // set by provider during request forwarding
->>>>>>> aaafa7f0
 	}
 
 	// DeviceFormatRequest designs the parameters for a device-specific format.
