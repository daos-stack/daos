--- conflicted
+++ resolved
@@ -31,11 +31,11 @@
 // BdevPciAddrSep defines the separator used between PCI addresses in string lists.
 const BdevPciAddrSep = " "
 
-<<<<<<< HEAD
 // BioState represents the health state of BIO device on an NVMe device (a blobstore on a NVMe
 // namespace).
 type BioState uint32
 
+// BioState constant definitions to represent expected bitset flag combinations.
 const (
 	BioStateNew      BioState = C.NVME_DEV_FL_PLUGGED
 	BioStateNormal   BioState = C.NVME_DEV_FL_PLUGGED | C.NVME_DEV_FL_INUSE
@@ -86,50 +86,6 @@
 	return uint32(bs)
 }
 
-type (
-	// NvmeHealth represents a set of health statistics for a NVMe device
-	// and mirrors C.struct_nvme_stats.
-	NvmeHealth struct {
-		Timestamp               uint64 `json:"timestamp"`
-		TempWarnTime            uint32 `json:"warn_temp_time"`
-		TempCritTime            uint32 `json:"crit_temp_time"`
-		CtrlBusyTime            uint64 `json:"ctrl_busy_time"`
-		PowerCycles             uint64 `json:"power_cycles"`
-		PowerOnHours            uint64 `json:"power_on_hours"`
-		UnsafeShutdowns         uint64 `json:"unsafe_shutdowns"`
-		MediaErrors             uint64 `json:"media_errs"`
-		ErrorLogEntries         uint64 `json:"err_log_entries"`
-		ReadErrors              uint32 `json:"bio_read_errs"`
-		WriteErrors             uint32 `json:"bio_write_errs"`
-		UnmapErrors             uint32 `json:"bio_unmap_errs"`
-		ChecksumErrors          uint32 `json:"checksum_errs"`
-		Temperature             uint32 `json:"temperature"`
-		TempWarn                bool   `json:"temp_warn"`
-		AvailSpareWarn          bool   `json:"avail_spare_warn"`
-		ReliabilityWarn         bool   `json:"dev_reliability_warn"`
-		ReadOnlyWarn            bool   `json:"read_only_warn"`
-		VolatileWarn            bool   `json:"volatile_mem_warn"`
-		ProgFailCntNorm         uint8  `json:"program_fail_cnt_norm"`
-		ProgFailCntRaw          uint64 `json:"program_fail_cnt_raw"`
-		EraseFailCntNorm        uint8  `json:"erase_fail_cnt_norm"`
-		EraseFailCntRaw         uint64 `json:"erase_fail_cnt_raw"`
-		WearLevelingCntNorm     uint8  `json:"wear_leveling_cnt_norm"`
-		WearLevelingCntMin      uint16 `json:"wear_leveling_cnt_min"`
-		WearLevelingCntMax      uint16 `json:"wear_leveling_cnt_max"`
-		WearLevelingCntAvg      uint16 `json:"wear_leveling_cnt_avg"`
-		EndtoendErrCntRaw       uint64 `json:"endtoend_err_cnt_raw"`
-		CrcErrCntRaw            uint64 `json:"crc_err_cnt_raw"`
-		MediaWearRaw            uint64 `json:"media_wear_raw"`
-		HostReadsRaw            uint64 `json:"host_reads_raw"`
-		WorkloadTimerRaw        uint64 `json:"workload_timer_raw"`
-		ThermalThrottleStatus   uint8  `json:"thermal_throttle_status"`
-		ThermalThrottleEventCnt uint64 `json:"thermal_throttle_event_cnt"`
-		RetryBufferOverflowCnt  uint64 `json:"retry_buffer_overflow_cnt"`
-		PllLockLossCnt          uint64 `json:"pll_lock_loss_cnt"`
-		NandBytesWritten        uint64 `json:"nand_bytes_written"`
-		HostBytesWritten        uint64 `json:"host_bytes_written"`
-	}
-=======
 // NvmeHealth represents a set of health statistics for a NVMe device
 // and mirrors C.struct_nvme_stats.
 type NvmeHealth struct {
@@ -187,58 +143,25 @@
 func (nch *NvmeHealth) TempF() float32 {
 	return (nch.TempC() * (9.0 / 5.0)) + 32.0
 }
->>>>>>> a8a99b12
-
-type (
-	// NvmeNamespace represents an individual NVMe namespace on a device and
-	// mirrors C.struct_ns_t.
-	NvmeNamespace struct {
-		ID   uint32 `json:"id"`
-		Size uint64 `json:"size"`
-	}
-
-	// SmdDevice contains DAOS storage device information, including
-	// health details if requested.
-	SmdDevice struct {
-		UUID       string      `json:"uuid"`
-		TargetIDs  []int32     `hash:"set" json:"tgt_ids"`
-		State      BioState    `json:"-"`
-		Rank       system.Rank `json:"rank"`
-		TotalBytes uint64      `json:"total_bytes"`
-		AvailBytes uint64      `json:"avail_bytes"`
-		Health     *NvmeHealth `json:"health"`
-		TrAddr     string      `json:"tr_addr"`
-	}
-
-	// NvmeController represents a NVMe device controller which includes health
-	// and namespace information and mirrors C.struct_ns_t.
-	NvmeController struct {
-		Info        string           `json:"info"`
-		Model       string           `json:"model"`
-		Serial      string           `hash:"ignore" json:"serial"`
-		PciAddr     string           `json:"pci_addr"`
-		FwRev       string           `json:"fw_rev"`
-		SocketID    int32            `json:"socket_id"`
-		HealthStats *NvmeHealth      `json:"health_stats"`
-		Namespaces  []*NvmeNamespace `hash:"set" json:"namespaces"`
-		SmdDevices  []*SmdDevice     `hash:"set" json:"smd_devices"`
-	}
-)
-
-<<<<<<< HEAD
-// TempK returns controller temperature in degrees Kelvin.
-func (nch *NvmeHealth) TempK() uint32 {
-	return uint32(nch.Temperature)
-}
-
-// TempC returns controller temperature in degrees Celsius.
-func (nch *NvmeHealth) TempC() float32 {
-	return float32(nch.Temperature) - 273.15
-}
-
-// TempF returns controller temperature in degrees Fahrenheit.
-func (nch *NvmeHealth) TempF() float32 {
-	return (nch.TempC() * (9.0 / 5.0)) + 32.0
+
+// NvmeNamespace represents an individual NVMe namespace on a device and
+// mirrors C.struct_ns_t.
+type NvmeNamespace struct {
+	ID   uint32 `json:"id"`
+	Size uint64 `json:"size"`
+}
+
+// SmdDevice contains DAOS storage device information, including
+// health details if requested.
+type SmdDevice struct {
+	UUID       string      `json:"uuid"`
+	TargetIDs  []int32     `hash:"set" json:"tgt_ids"`
+	State      BioState    `json:"-"`
+	Rank       system.Rank `json:"rank"`
+	TotalBytes uint64      `json:"total_bytes"`
+	AvailBytes uint64      `json:"avail_bytes"`
+	Health     *NvmeHealth `json:"health"`
+	TrAddr     string      `json:"tr_addr"`
 }
 
 // MarshalJSON marshals SmdDevice to JSON.
@@ -284,8 +207,20 @@
 	return nil
 }
 
-=======
->>>>>>> a8a99b12
+// NvmeController represents a NVMe device controller which includes health
+// and namespace information and mirrors C.struct_ns_t.
+type NvmeController struct {
+	Info        string           `json:"info"`
+	Model       string           `json:"model"`
+	Serial      string           `hash:"ignore" json:"serial"`
+	PciAddr     string           `json:"pci_addr"`
+	FwRev       string           `json:"fw_rev"`
+	SocketID    int32            `json:"socket_id"`
+	HealthStats *NvmeHealth      `json:"health_stats"`
+	Namespaces  []*NvmeNamespace `hash:"set" json:"namespaces"`
+	SmdDevices  []*SmdDevice     `hash:"set" json:"smd_devices"`
+}
+
 // UpdateSmd adds or updates SMD device entry for an NVMe Controller.
 func (nc *NvmeController) UpdateSmd(smdDev *SmdDevice) {
 	for idx := range nc.SmdDevices {
