--- conflicted
+++ resolved
@@ -346,343 +346,6 @@
 	return nil, errors.Errorf("no rank matched request for %q", req.DevUuid)
 }
 
-<<<<<<< HEAD
-// checkRankList checks rank is present in rank list.
-func checkRankList(rank system.Rank, ranks []system.Rank) bool {
-	if len(ranks) == 0 {
-		return true // empty rank list indicates no filtering
-	}
-	for _, r := range ranks {
-		if rank.Equals(r) {
-			return true
-		}
-	}
-
-	return false
-}
-
-// PrepShutdown implements the method defined for the Management Service.
-//
-// Prepare data-plane instance managed by control-plane for a controlled shutdown,
-// identified by unique rank.
-//
-// Iterate over instances, issuing PrepShutdown dRPCs and record results.
-// Return error in addition to response if any instance requests not successful
-// so retries can be performed at sender.
-func (svc *mgmtSvc) PrepShutdownRanks(ctx context.Context, req *mgmtpb.RanksReq) (*mgmtpb.RanksResp, error) {
-	if req == nil {
-		return nil, errors.New("nil request")
-	}
-	svc.log.Debugf("MgmtSvc.PrepShutdown dispatch, req:%+v\n", *req)
-
-	resp := &mgmtpb.RanksResp{}
-
-	for _, i := range svc.harness.Instances() {
-		rank, err := i.GetRank()
-		if err != nil {
-			return nil, err
-		}
-
-		if !checkRankList(rank, req.GetSystemRanks()) {
-			continue // filtered out, no result expected
-		}
-
-		if !i.IsStarted() {
-			resp.Results = append(resp.Results,
-				NewRankResult(rank, "prep shutdown",
-					system.MemberStateStopped, nil))
-			continue
-		}
-
-		dresp, err := i.CallDrpc(drpc.ModuleMgmt, drpc.MethodPrepShutdown, nil)
-
-		resp.Results = append(resp.Results,
-			drespToRankResult(rank, "prep shutdown", dresp, err,
-				system.MemberStateStopping))
-	}
-
-	svc.log.Debugf("MgmtSvc.PrepShutdown dispatch, resp:%+v\n", *resp)
-
-	return resp, nil
-}
-
-func (svc *mgmtSvc) getStartedResults(rankList []system.Rank, desiredState system.MemberState, action string, stopErrs map[system.Rank]error) (system.MemberResults, error) {
-	results := make(system.MemberResults, 0, maxIOServers)
-	for _, i := range svc.harness.Instances() {
-		rank, err := i.GetRank()
-		if err != nil {
-			return nil, err
-		}
-
-		if !checkRankList(rank, rankList) {
-			continue // filtered out, no result expected
-		}
-
-		state := system.MemberStateStarted
-		if !i.IsStarted() {
-			state = system.MemberStateStopped
-		}
-
-		var extraErrMsg string
-		if len(stopErrs) > 0 {
-			if stopErr, exists := stopErrs[rank]; exists {
-				if stopErr == nil {
-					return nil, errors.New("expected non-nil error in error map")
-				}
-				extraErrMsg = fmt.Sprintf(" (%s)", stopErr.Error())
-			}
-		}
-		if state != desiredState {
-			err = errors.Errorf("want %s, got %s%s", desiredState, state, extraErrMsg)
-		}
-
-		results = append(results, system.NewMemberResult(rank, action, err, state))
-	}
-
-	return results, nil
-}
-
-// StopRanks implements the method defined for the Management Service.
-//
-// Stop data-plane instance managed by control-plane identified by unique rank.
-// After attempting to stop instances through harness (when either all instances
-// are stopped or timeout has occurred, populate response results based on
-// instance started state.
-func (svc *mgmtSvc) StopRanks(parent context.Context, req *mgmtpb.RanksReq) (*mgmtpb.RanksResp, error) {
-	if req == nil {
-		return nil, errors.New("nil request")
-	}
-	svc.log.Debugf("MgmtSvc.StopRanks dispatch, req:%+v\n", *req)
-
-	resp := &mgmtpb.RanksResp{}
-
-	rankList := req.GetSystemRanks()
-
-	signal := syscall.SIGINT
-	if req.Force {
-		signal = syscall.SIGKILL
-	}
-
-	ctx, cancel := context.WithTimeout(parent, svc.harness.rankReqTimeout)
-	defer cancel()
-
-	stopErrs, err := svc.harness.StopInstances(ctx, signal, rankList...)
-	if err != nil {
-		if err != context.DeadlineExceeded {
-			// unexpected error, fail without collecting rank results
-			return nil, err
-		}
-		svc.log.Debug("deadline exceeded when stopping instances")
-	}
-
-	stopped := make(chan struct{})
-	go func() {
-		for {
-			if len(svc.harness.StartedRanks()) != 0 {
-				time.Sleep(instanceUpdateDelay)
-				continue
-			}
-			close(stopped)
-			break
-		}
-	}()
-
-	select {
-	case <-stopped:
-	case <-time.After(svc.harness.rankReqTimeout):
-		svc.log.Debug("deadline exceeded when waiting for instances to stop")
-	}
-
-	results, err := svc.getStartedResults(rankList, system.MemberStateStopped, "stop", stopErrs)
-	if err != nil {
-		return nil, err
-	}
-
-	if err := convert.Types(results, &resp.Results); err != nil {
-		return nil, err
-	}
-
-	svc.log.Debugf("MgmtSvc.StopRanks dispatch, resp:%+v\n", *resp)
-
-	return resp, nil
-}
-
-func ping(i *IOServerInstance, rank system.Rank, timeout time.Duration) *mgmtpb.RanksResp_RankResult {
-	ctx, cancel := context.WithCancel(context.Background())
-	defer cancel()
-
-	resChan := make(chan *mgmtpb.RanksResp_RankResult)
-	go func() {
-		var err error
-		var dresp *drpc.Response
-
-		dresp, err = i.CallDrpc(drpc.ModuleMgmt, drpc.MethodPingRank, nil)
-
-		select {
-		case <-ctx.Done():
-		case resChan <- drespToRankResult(rank, "ping", dresp, err, system.MemberStateStarted):
-		}
-	}()
-
-	select {
-	case result := <-resChan:
-		return result
-	case <-time.After(timeout):
-		return NewRankResult(rank, "ping", system.MemberStateUnresponsive,
-			errors.New("timeout occurred"))
-	}
-}
-
-// PingRanks implements the method defined for the Management Service.
-//
-// Query data-plane all instances (DAOS system members) managed by harness to verify
-// responsiveness.
-//
-// For each instance, call over dRPC and either return error for CallDrpc err or
-// populate a RanksResp_RankResult in response. Result is either populated from
-// return from dRPC which indicates activity and Status == 0, or in the case of a timeout
-// the results status will be pingTimeoutStatus.
-func (svc *mgmtSvc) PingRanks(ctx context.Context, req *mgmtpb.RanksReq) (*mgmtpb.RanksResp, error) {
-	if req == nil {
-		return nil, errors.New("nil request")
-	}
-	svc.log.Debugf("MgmtSvc.PingRanks dispatch, req:%+v\n", *req)
-
-	resp := &mgmtpb.RanksResp{}
-
-	for _, i := range svc.harness.Instances() {
-		rank, err := i.GetRank()
-		if err != nil {
-			return nil, err
-		}
-
-		if !checkRankList(rank, req.GetSystemRanks()) {
-			continue // filtered out, no result expected
-		}
-
-		if !i.IsStarted() {
-			resp.Results = append(resp.Results,
-				NewRankResult(rank, "ping", system.MemberStateStopped, nil))
-			continue
-		}
-
-		resp.Results = append(resp.Results, ping(i, rank, svc.harness.rankReqTimeout))
-	}
-
-	svc.log.Debugf("MgmtSvc.PingRanks dispatch, resp:%+v\n", *resp)
-
-	return resp, nil
-}
-
-// StartRanks implements the method defined for the Management Service.
-//
-// Restart data-plane instances (DAOS system members) managed by harness.
-//
-// TODO: Current implementation sends restart signal to harness, restarting all
-//       ranks managed by harness, future implementations will allow individual
-//       ranks to be restarted. Work out how to start only a subsection of
-//       instances based on ranks supplied in request.
-func (svc *mgmtSvc) StartRanks(ctx context.Context, req *mgmtpb.RanksReq) (*mgmtpb.RanksResp, error) {
-	if req == nil {
-		return nil, errors.New("nil request")
-	}
-	svc.log.Debugf("MgmtSvc.StartRanks dispatch, req:%+v\n", *req)
-
-	resp := &mgmtpb.RanksResp{}
-
-	if err := svc.harness.RestartInstances(); err != nil {
-		return nil, err
-	}
-
-	started := make(chan struct{})
-	// select until instances start or timeout occurs (at which point get results of each instance)
-	go func() {
-		for {
-			if len(svc.harness.StartedRanks()) != len(svc.harness.instances) {
-				time.Sleep(instanceUpdateDelay)
-				continue
-			}
-			close(started)
-			break
-		}
-	}()
-
-	select {
-	case <-started:
-	case <-time.After(svc.harness.rankReqTimeout):
-	}
-
-	results, err := svc.getStartedResults(req.GetSystemRanks(), system.MemberStateStarted, "start", nil)
-	if err != nil {
-		return nil, err
-	}
-	if err := convert.Types(results, &resp.Results); err != nil {
-		return nil, err
-	}
-
-	svc.log.Debugf("MgmtSvc.StartRanks dispatch, resp:%+v\n", *resp)
-
-	return resp, nil
-}
-
-// ListPools forwards a gRPC request to the DAOS IO server to fetch a list of
-// all pools in the system.
-func (svc *mgmtSvc) ListPools(ctx context.Context, req *mgmtpb.ListPoolsReq) (*mgmtpb.ListPoolsResp, error) {
-	svc.log.Debugf("MgmtSvc.ListPools dispatch, req:%+v\n", *req)
-
-	mi, err := svc.harness.GetMSLeaderInstance()
-	if err != nil {
-		return nil, err
-	}
-
-	dresp, err := mi.CallDrpc(drpc.ModuleMgmt, drpc.MethodListPools, req)
-	if err != nil {
-		return nil, err
-	}
-
-	resp := &mgmtpb.ListPoolsResp{}
-	if err = proto.Unmarshal(dresp.Body, resp); err != nil {
-		return nil, errors.Wrap(err, "unmarshal ListPools response")
-	}
-
-	svc.log.Debugf("MgmtSvc.ListPools dispatch, resp:%+v\n", *resp)
-
-	return resp, nil
-}
-
-func (svc *mgmtSvc) LeaderQuery(ctx context.Context, req *mgmtpb.LeaderQueryReq) (*mgmtpb.LeaderQueryResp, error) {
-	if req == nil {
-		return nil, errors.New("nil request")
-	}
-
-	if len(svc.harness.instances) == 0 {
-		return nil, errors.New("no I/O servers configured; can't determine leader")
-	}
-
-	instance := svc.harness.instances[0]
-	sb := instance.getSuperblock()
-	if sb == nil {
-		return nil, errors.New("no I/O superblock found; can't determine leader")
-	}
-
-	if req.System != sb.System {
-		return nil, errors.Errorf("received leader query for wrong system (local: %q, req: %q)",
-			sb.System, req.System)
-	}
-
-	leaderAddr, err := instance.msClient.LeaderAddress()
-	if err != nil {
-		return nil, errors.Wrap(err, "failed to determine current leader address")
-	}
-
-	return &mgmtpb.LeaderQueryResp{
-		CurrentLeader: leaderAddr,
-		Replicas:      instance.msClient.cfg.AccessPoints,
-	}, nil
-}
-
-=======
->>>>>>> 6caea8b6
 // ListContainers implements the method defined for the Management Service.
 func (svc *mgmtSvc) ListContainers(ctx context.Context, req *mgmtpb.ListContReq) (*mgmtpb.ListContResp, error) {
 	svc.log.Debugf("MgmtSvc.ListContainers dispatch, req:%+v\n", *req)
