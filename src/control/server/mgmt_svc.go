//
// (C) Copyright 2018-2019 Intel Corporation.
//
// Licensed under the Apache License, Version 2.0 (the "License");
// you may not use this file except in compliance with the License.
// You may obtain a copy of the License at
//
//    http://www.apache.org/licenses/LICENSE-2.0
//
// Unless required by applicable law or agreed to in writing, software
// distributed under the License is distributed on an "AS IS" BASIS,
// WITHOUT WARRANTIES OR CONDITIONS OF ANY KIND, either express or implied.
// See the License for the specific language governing permissions and
// limitations under the License.
//
// GOVERNMENT LICENSE RIGHTS-OPEN SOURCE SOFTWARE
// The Government's rights to use, modify, reproduce, release, perform, display,
// or disclose this software are subject to the terms of the Apache License as
// provided in Contract No. 8F-30005.
// Any reproduction of computer software, computer software documentation, or
// portions thereof marked with this legend must also reproduce the markings.
//

package server

import (
	"net"
	"os/exec"
	"strconv"
	"strings"

	"github.com/golang/protobuf/proto"
	"github.com/pkg/errors"
	"golang.org/x/net/context"
	"google.golang.org/grpc/peer"

	"github.com/daos-stack/daos/src/control/common"
	mgmtpb "github.com/daos-stack/daos/src/control/common/proto/mgmt"
	"github.com/daos-stack/daos/src/control/logging"
)

// CheckReplica verifies if this server is supposed to host an MS replica,
// only performing the check and printing the result for now.
func CheckReplica(lis net.Listener, accessPoints []string, srv *exec.Cmd) (msReplicaCheck string, err error) {
	isReplica, bootstrap, err := checkMgmtSvcReplica(lis.Addr().(*net.TCPAddr), accessPoints)
	if err != nil {
		_ = srv.Process.Kill()
		return
	}

	if isReplica {
		msReplicaCheck = " as access point"
		if bootstrap {
			msReplicaCheck += " (bootstrap)"
		}
	}

	return
}

// getInterfaceAddrs enables TestCheckMgmtSvcReplica to replace the real
// interface query with a sample data set.
var getInterfaceAddrs = func() ([]net.Addr, error) {
	return net.InterfaceAddrs()
}

// checkMgmtSvcReplica determines if this server is supposed to host an MS
// replica, based on this server's management address and the system access
// points. If bootstrap is true, in which case isReplica must be true, this
// replica shall bootstrap the MS.
func checkMgmtSvcReplica(self *net.TCPAddr, accessPoints []string) (isReplica, bootstrap bool, err error) {
	replicas, err := resolveAccessPoints(accessPoints)
	if err != nil {
		return false, false, err
	}

	selves, err := getListenIPs(self)
	if err != nil {
		return false, false, err
	}

	// Check each replica against this server's listen IPs.
	for i := range replicas {
		if replicas[i].Port != self.Port {
			continue
		}
		for _, ip := range selves {
			if ip.Equal(replicas[i].IP) {
				// The first replica in the access point list
				// shall bootstrap the MS.
				if i == 0 {
					return true, true, nil
				}
				return true, false, nil
			}
		}
	}

	return false, false, nil
}

// resolveAccessPoints resolves the strings in accessPoints into addresses in
// addrs. If a port isn't specified, assume the default port.
func resolveAccessPoints(accessPoints []string) (addrs []*net.TCPAddr, err error) {
	defaultPort := NewConfiguration().ControlPort
	for _, ap := range accessPoints {
		if !hasPort(ap) {
			ap = net.JoinHostPort(ap, strconv.Itoa(defaultPort))
		}
		t, err := net.ResolveTCPAddr("tcp", ap)
		if err != nil {
			return nil, err
		}
		addrs = append(addrs, t)
	}
	return addrs, nil
}

// hasPort checks if addr specifies a port. This only works with IPv4
// addresses at the moment.
func hasPort(addr string) bool {
	return strings.Contains(addr, ":")
}

// getListenIPs takes the address this server listens on and returns a list of
// the corresponding IPs.
func getListenIPs(listenAddr *net.TCPAddr) (listenIPs []net.IP, err error) {
	if listenAddr.IP.IsUnspecified() {
		// Find the IPs of all IP interfaces.
		addrs, err := getInterfaceAddrs()
		if err != nil {
			return nil, err
		}
		for _, a := range addrs {
			// Ignore non-IP interfaces.
			in, ok := a.(*net.IPNet)
			if ok {
				listenIPs = append(listenIPs, in.IP)
			}
		}
	} else {
		listenIPs = append(listenIPs, listenAddr.IP)
	}
	return listenIPs, nil
}

// mgmtSvc implements (the Go portion of) Management Service, satisfying
// mgmtpb.MgmtSvcServer.
type mgmtSvc struct {
<<<<<<< HEAD
	log        logging.Logger
	mutex      sync.Mutex
	harness    *IOServerHarness
	membership *common.Membership
=======
	log     logging.Logger
	harness *IOServerHarness
	members *common.Membership // if MS leader, system membership list
>>>>>>> 6ff3fd9a
}

func newMgmtSvc(h *IOServerHarness, m *common.Membership) *mgmtSvc {
	return &mgmtSvc{
		log:        h.log,
		harness:    h,
		membership: m,
	}
}

func (svc *mgmtSvc) GetAttachInfo(ctx context.Context, req *mgmtpb.GetAttachInfoReq) (*mgmtpb.GetAttachInfoResp, error) {
	mi, err := svc.harness.GetMSLeaderInstance()
	if err != nil {
		return nil, err
	}

	dresp, err := mi.CallDrpc(mgmtModuleID, getAttachInfo, req)
	if err != nil {
		return nil, err
	}

	resp := &mgmtpb.GetAttachInfoResp{}
	if err = proto.Unmarshal(dresp.Body, resp); err != nil {
		return nil, errors.Wrap(err, "unmarshal GetAttachInfo response")
	}

	return resp, nil
}

// getPeerListenAddr combines peer ip from supplied context with input port.
func getPeerListenAddr(ctx context.Context, listenAddrStr string) (net.Addr, error) {
	p, ok := peer.FromContext(ctx)
	if !ok {
		return nil, errors.New("peer details not found in context")
	}

	tcpAddr, ok := p.Addr.(*net.TCPAddr)
	if !ok {
		return nil, errors.Errorf("peer address (%s) not tcp", p.Addr)
	}

	// what port is the input address listening on?
	_, portStr, err := net.SplitHostPort(listenAddrStr)
	if err != nil {
		return nil, errors.Wrap(err, "get listening port")
	}

	// resolve combined IP/port address
	return net.ResolveTCPAddr(p.Addr.Network(),
		net.JoinHostPort(tcpAddr.IP.String(), portStr))
}

func (svc *mgmtSvc) Join(ctx context.Context, req *mgmtpb.JoinReq) (*mgmtpb.JoinResp, error) {
	// combine peer (sender) IP (from context) with listening port (from
	// joining instance's host addr, in request params) as addr to reply to.
	replyAddr, err := getPeerListenAddr(ctx, req.GetAddr())
	if err != nil {
		return nil, errors.WithMessage(err,
			"combining peer addr with listener port")
	}

	mi, err := svc.harness.GetMSLeaderInstance()
	if err != nil {
		return nil, err
	}

	dresp, err := mi.CallDrpc(mgmtModuleID, join, req)
	if err != nil {
		return nil, err
	}

	resp := &mgmtpb.JoinResp{}
	if err = proto.Unmarshal(dresp.Body, resp); err != nil {
		return nil, errors.Wrap(err, "unmarshal Join response")
	}

	// if join successful, record membership
	if resp.GetStatus() == 0 && resp.GetState() == mgmtpb.JoinResp_IN {
		newMember := common.SystemMember{
			Addr: replyAddr, Uuid: req.GetUuid(), Rank: resp.GetRank(),
		}

		count, err := svc.membership.Add(newMember)
		if err != nil {
			return nil, errors.WithMessage(err, "adding to membership")
		}

		svc.log.Debugf("new system member: %s (total %d)\n", newMember, count)
	}

	return resp, nil
}

// checkIsMSReplica provides a hint as to who is service leader if instance is
// not a Management Service replica.
func checkIsMSReplica(mi *IOServerInstance) error {
	msg := "instance is not an access point"
	if !mi.IsMSReplica() {
		leader, err := mi.msClient.LeaderAddress()
		if err != nil {
			return err
		}

		if !strings.HasPrefix(leader, "localhost") {
			msg += ", try " + leader
		}

		return errors.New(msg)
	}

	return nil
}

// PoolCreate implements the method defined for the Management Service.
func (svc *mgmtSvc) PoolCreate(ctx context.Context, req *mgmtpb.PoolCreateReq) (*mgmtpb.PoolCreateResp, error) {
	svc.log.Debugf("MgmtSvc.PoolCreate dispatch, req:%+v\n", *req)

	mi, err := svc.harness.GetMSLeaderInstance()
	if err != nil {
		return nil, err
	}

	dresp, err := mi.CallDrpc(mgmtModuleID, poolCreate, req)
	if err != nil {
		return nil, err
	}

	resp := &mgmtpb.PoolCreateResp{}
	if err = proto.Unmarshal(dresp.Body, resp); err != nil {
		return nil, errors.Wrap(err, "unmarshal PoolCreate response")
	}

	svc.log.Debugf("MgmtSvc.PoolCreate dispatch, resp:%+v\n", *resp)

	return resp, nil
}

// PoolDestroy implements the method defined for the Management Service.
func (svc *mgmtSvc) PoolDestroy(ctx context.Context, req *mgmtpb.PoolDestroyReq) (*mgmtpb.PoolDestroyResp, error) {
	svc.log.Debugf("MgmtSvc.PoolDestroy dispatch, req:%+v\n", *req)

	mi, err := svc.harness.GetMSLeaderInstance()
	if err != nil {
		return nil, err
	}

	dresp, err := mi.CallDrpc(mgmtModuleID, poolDestroy, req)
	if err != nil {
		return nil, err
	}

	resp := &mgmtpb.PoolDestroyResp{}
	if err = proto.Unmarshal(dresp.Body, resp); err != nil {
		return nil, errors.Wrap(err, "unmarshal PoolDestroy response")
	}

	svc.log.Debugf("MgmtSvc.PoolDestroy dispatch, resp:%+v\n", *resp)

	return resp, nil
}

// BioHealthQuery implements the method defined for the Management Service.
func (svc *mgmtSvc) BioHealthQuery(ctx context.Context, req *mgmtpb.BioHealthReq) (*mgmtpb.BioHealthResp, error) {
	svc.log.Debugf("MgmtSvc.BioHealthQuery dispatch, req:%+v\n", *req)

	mi, err := svc.harness.GetMSLeaderInstance()
	if err != nil {
		return nil, err
	}

	dresp, err := mi.CallDrpc(mgmtModuleID, bioHealth, req)
	if err != nil {
		return nil, err
	}

	resp := &mgmtpb.BioHealthResp{}
	if err = proto.Unmarshal(dresp.Body, resp); err != nil {
		return nil, errors.Wrap(err, "unmarshal BioHealthQuery response")
	}

	return resp, nil
}

// SmdListDevs implements the method defined for the Management Service.
func (svc *mgmtSvc) SmdListDevs(ctx context.Context, req *mgmtpb.SmdDevReq) (*mgmtpb.SmdDevResp, error) {
	svc.log.Debugf("MgmtSvc.SmdListDevs dispatch, req:%+v\n", *req)

	mi, err := svc.harness.GetMSLeaderInstance()
	if err != nil {
		return nil, err
	}

	dresp, err := mi.CallDrpc(mgmtModuleID, smdDevs, req)
	if err != nil {
		return nil, err
	}

	resp := &mgmtpb.SmdDevResp{}
	if err = proto.Unmarshal(dresp.Body, resp); err != nil {
		return nil, errors.Wrap(err, "unmarshal SmdListDevs response")
	}

	return resp, nil
}

// SmdListPools implements the method defined for the Management Service.
func (svc *mgmtSvc) SmdListPools(ctx context.Context, req *mgmtpb.SmdPoolReq) (*mgmtpb.SmdPoolResp, error) {
	mi, err := svc.harness.GetMSLeaderInstance()
	if err != nil {
		return nil, err
	}

	dresp, err := mi.CallDrpc(mgmtModuleID, smdPools, req)
	if err != nil {
		return nil, err
	}

	resp := &mgmtpb.SmdPoolResp{}
	if err = proto.Unmarshal(dresp.Body, resp); err != nil {
		return nil, errors.Wrap(err, "unmarshal SmdListPools response")
	}

	return resp, nil
}

// KillRank implements the method defined for the Management Service.
//
// Stop data-plane instance managed by control-plane identified by unique rank.
func (svc *mgmtSvc) KillRank(ctx context.Context, req *mgmtpb.DaosRank) (*mgmtpb.DaosResp, error) {
	mi, err := svc.harness.GetManagementInstance()
	if err != nil {
		return nil, err
	}

	svc.log.Debugf("MgmtSvc.KillRank dispatch, req:%+v\n", *req)

	dresp, err := makeDrpcCall(mi.drpcClient, mgmtModuleID, killRank, req)
	if err != nil {
		return nil, err
	}

	resp := &mgmtpb.DaosResp{}
	if err = proto.Unmarshal(dresp.Body, resp); err != nil {
		return nil, errors.Wrap(err, "unmarshal DAOS response")
	}

	svc.log.Debugf("MgmtSvc.KillRank dispatch, resp:%+v\n", *resp)

	return resp, nil
}<|MERGE_RESOLUTION|>--- conflicted
+++ resolved
@@ -37,6 +37,7 @@
 	"github.com/daos-stack/daos/src/control/common"
 	mgmtpb "github.com/daos-stack/daos/src/control/common/proto/mgmt"
 	"github.com/daos-stack/daos/src/control/logging"
+	"github.com/daos-stack/daos/src/control/server/ioserver"
 )
 
 // CheckReplica verifies if this server is supposed to host an MS replica,
@@ -147,16 +148,9 @@
 // mgmtSvc implements (the Go portion of) Management Service, satisfying
 // mgmtpb.MgmtSvcServer.
 type mgmtSvc struct {
-<<<<<<< HEAD
 	log        logging.Logger
-	mutex      sync.Mutex
 	harness    *IOServerHarness
-	membership *common.Membership
-=======
-	log     logging.Logger
-	harness *IOServerHarness
-	members *common.Membership // if MS leader, system membership list
->>>>>>> 6ff3fd9a
+	membership *common.Membership // if MS leader, system membership list
 }
 
 func newMgmtSvc(h *IOServerHarness, m *common.Membership) *mgmtSvc {
@@ -386,14 +380,21 @@
 //
 // Stop data-plane instance managed by control-plane identified by unique rank.
 func (svc *mgmtSvc) KillRank(ctx context.Context, req *mgmtpb.DaosRank) (*mgmtpb.DaosResp, error) {
-	mi, err := svc.harness.GetManagementInstance()
-	if err != nil {
-		return nil, err
-	}
-
 	svc.log.Debugf("MgmtSvc.KillRank dispatch, req:%+v\n", *req)
 
-	dresp, err := makeDrpcCall(mi.drpcClient, mgmtModuleID, killRank, req)
+	var mi *IOServerInstance
+	for _, i := range svc.harness.Instances() {
+		if i.hasSuperblock() && i.getSuperblock().Rank.Equals(ioserver.NewRankPtr(req.Rank)) {
+			mi = i
+			break
+		}
+	}
+
+	if mi == nil {
+		return nil, errors.Errorf("rank %d not found on this server", req.Rank)
+	}
+
+	dresp, err := mi.CallDrpc(mgmtModuleID, killRank, req)
 	if err != nil {
 		return nil, err
 	}
