--- conflicted
+++ resolved
@@ -197,8 +197,7 @@
 func (svc *mgmtSvc) CreatePool(
 	ctx context.Context, req *pb.CreatePoolReq) (*pb.CreatePoolResp, error) {
 
-<<<<<<< HEAD
-	log.Debugf("%T.CreatePool dispatch, req:%+v\n", *svc, *req)
+	log.Debugf("MgmtSvc.CreatePool dispatch, req:%+v\n", *req)
 
 	svc.mutex.Lock()
 	dresp, err := makeDrpcCall(svc.dcli, mgmtModuleID, createPool, req)
@@ -206,16 +205,6 @@
 	if err != nil {
 		return nil, err
 	}
-=======
-	log.Debugf("MgmtSvc.CreatePool dispatch, req:%+v\n", *req)
-	// TODO: implement lock and drpc IDs & handler in iosrv
-	// svc.mutex.Lock()
-	// dresp, err := makeDrpcCall(c.drpc, mgmtModuleID, poolCreate, req)
-	// svc.mutex.Unlock()
-	// if err != nil {
-	//	return nil, err
-	//}
->>>>>>> 79900de0
 
 	resp := &pb.CreatePoolResp{}
 	if err = proto.Unmarshal(dresp.Body, resp); err != nil {
