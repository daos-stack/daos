//
// (C) Copyright 2018-2019 Intel Corporation.
//
// Licensed under the Apache License, Version 2.0 (the "License");
// you may not use this file except in compliance with the License.
// You may obtain a copy of the License at
//
//    http://www.apache.org/licenses/LICENSE-2.0
//
// Unless required by applicable law or agreed to in writing, software
// distributed under the License is distributed on an "AS IS" BASIS,
// WITHOUT WARRANTIES OR CONDITIONS OF ANY KIND, either express or implied.
// See the License for the specific language governing permissions and
// limitations under the License.
//
// GOVERNMENT LICENSE RIGHTS-OPEN SOURCE SOFTWARE
// The Government's rights to use, modify, reproduce, release, perform, display,
// or disclose this software are subject to the terms of the Apache License as
// provided in Contract No. 8F-30005.
// Any reproduction of computer software, computer software documentation, or
// portions thereof marked with this legend must also reproduce the markings.
//

package server

import (
	"net"
	"os/exec"
	"strconv"
	"strings"
	"sync"

	"github.com/golang/protobuf/proto"
	"github.com/pkg/errors"
	"golang.org/x/net/context"
	"google.golang.org/grpc/peer"

	"github.com/daos-stack/daos/src/control/common"
	mgmtpb "github.com/daos-stack/daos/src/control/common/proto/mgmt"
	"github.com/daos-stack/daos/src/control/logging"
)

// CheckReplica verifies if this server is supposed to host an MS replica,
// only performing the check and printing the result for now.
func CheckReplica(lis net.Listener, accessPoints []string, srv *exec.Cmd) (msReplicaCheck string, err error) {
	isReplica, bootstrap, err := checkMgmtSvcReplica(lis.Addr().(*net.TCPAddr), accessPoints)
	if err != nil {
		_ = srv.Process.Kill()
		return
	}

	if isReplica {
		msReplicaCheck = " as access point"
		if bootstrap {
			msReplicaCheck += " (bootstrap)"
		}
	}

	return
}

// getInterfaceAddrs enables TestCheckMgmtSvcReplica to replace the real
// interface query with a sample data set.
var getInterfaceAddrs = func() ([]net.Addr, error) {
	return net.InterfaceAddrs()
}

// checkMgmtSvcReplica determines if this server is supposed to host an MS
// replica, based on this server's management address and the system access
// points. If bootstrap is true, in which case isReplica must be true, this
// replica shall bootstrap the MS.
func checkMgmtSvcReplica(self *net.TCPAddr, accessPoints []string) (isReplica, bootstrap bool, err error) {
	replicas, err := resolveAccessPoints(accessPoints)
	if err != nil {
		return false, false, err
	}

	selves, err := getListenIPs(self)
	if err != nil {
		return false, false, err
	}

	// Check each replica against this server's listen IPs.
	for i := range replicas {
		if replicas[i].Port != self.Port {
			continue
		}
		for _, ip := range selves {
			if ip.Equal(replicas[i].IP) {
				// The first replica in the access point list
				// shall bootstrap the MS.
				if i == 0 {
					return true, true, nil
				}
				return true, false, nil
			}
		}
	}

	return false, false, nil
}

// resolveAccessPoints resolves the strings in accessPoints into addresses in
// addrs. If a port isn't specified, assume the default port.
func resolveAccessPoints(accessPoints []string) (addrs []*net.TCPAddr, err error) {
	defaultPort := NewConfiguration().ControlPort
	for _, ap := range accessPoints {
		if !hasPort(ap) {
			ap = net.JoinHostPort(ap, strconv.Itoa(defaultPort))
		}
		t, err := net.ResolveTCPAddr("tcp", ap)
		if err != nil {
			return nil, err
		}
		addrs = append(addrs, t)
	}
	return addrs, nil
}

// hasPort checks if addr specifies a port. This only works with IPv4
// addresses at the moment.
func hasPort(addr string) bool {
	return strings.Contains(addr, ":")
}

// getListenIPs takes the address this server listens on and returns a list of
// the corresponding IPs.
func getListenIPs(listenAddr *net.TCPAddr) (listenIPs []net.IP, err error) {
	if listenAddr.IP.IsUnspecified() {
		// Find the IPs of all IP interfaces.
		addrs, err := getInterfaceAddrs()
		if err != nil {
			return nil, err
		}
		for _, a := range addrs {
			// Ignore non-IP interfaces.
			in, ok := a.(*net.IPNet)
			if ok {
				listenIPs = append(listenIPs, in.IP)
			}
		}
	} else {
		listenIPs = append(listenIPs, listenAddr.IP)
	}
	return listenIPs, nil
}

// mgmtSvc implements (the Go portion of) Management Service, satisfying
// mgmtpb.MgmtSvcServer.
type mgmtSvc struct {
	log     logging.Logger
	mutex   sync.Mutex
	harness *IOServerHarness
	members *common.Membership // if MS leader, system membership list
}

func newMgmtSvc(h *IOServerHarness) *mgmtSvc {
	return &mgmtSvc{
		log:     h.log,
		harness: h,
		members: common.NewMembership(h.log),
	}
}

func (svc *mgmtSvc) GetAttachInfo(ctx context.Context, req *mgmtpb.GetAttachInfoReq) (*mgmtpb.GetAttachInfoResp, error) {
	mi, err := svc.harness.GetManagementInstance()
	if err != nil {
		return nil, err
	}

	dresp, err := makeDrpcCall(mi.drpcClient, mgmtModuleID, getAttachInfo, req)
	if err != nil {
		return nil, err
	}

	resp := &mgmtpb.GetAttachInfoResp{}
	if err = proto.Unmarshal(dresp.Body, resp); err != nil {
		return nil, errors.Wrap(err, "unmarshal GetAttachInfo response")
	}

	return resp, nil
}

// getPeerListenAddr combines peer ip from supplied context with input port.
func getPeerListenAddr(ctx context.Context, inPort int) (net.Addr, error) {
	p, ok := peer.FromContext(ctx)
	if !ok {
		return nil, errors.New("peer details not found in context")
	}

	tcpAddr, ok := p.Addr.(*net.TCPAddr)
	if !ok {
		return nil, errors.Errorf("peer address (%v) not tcp", p.Addr)
	}

	return net.ResolveTCPAddr(p.Addr.Network(),
		net.JoinHostPort(tcpAddr.IP.String(), strconv.Itoa(inPort)))
}

func (svc *mgmtSvc) Join(ctx context.Context, req *mgmtpb.JoinReq) (*mgmtpb.JoinResp, error) {
	mi, err := svc.harness.GetManagementInstance()
	if err != nil {
		return nil, err
	}

	dresp, err := makeDrpcCall(mi.drpcClient, mgmtModuleID, join, req)
	if err != nil {
		return nil, err
	}

	resp := &mgmtpb.JoinResp{}
	if err = proto.Unmarshal(dresp.Body, resp); err != nil {
		return nil, errors.Wrap(err, "unmarshal Join response")
	}

	// if join successful, record membership
	if resp.GetStatus() == 0 && resp.GetState() == mgmtpb.JoinResp_IN {
<<<<<<< HEAD
		newMember := common.SystemMember{Uuid: req.GetUuid(), Rank: resp.GetRank()}

		reqAddr, err := net.ResolveTCPAddr("tcp", req.GetAddr())
		if err != nil {
			// leave newMember.Addr uninitialised
			svc.log.Errorf("resolving request address: %s", err)
			svc.members.Add(newMember)
			return resp, nil
		}
		newMember.Addr = reqAddr

		if addr, err := getPeerListenAddr(ctx, reqAddr.Port); err == nil {
			newMember.Addr = addr
		} else {
			// leave newMember.Addr as address in request (not from context)
			svc.log.Errorf("combining peer addr with listener port: %s", err)
		}

		svc.members.Add(newMember)
=======
		svc.members.Add(common.SystemMember{
			Addr: req.GetAddr(), Uuid: req.GetUuid(), Rank: resp.GetRank(),
		})
		svc.log.Debugf("system has %d members\n", len(svc.members.GetMembers()))
>>>>>>> 4efe0698
	}

	return resp, nil
}

// checkIsMSReplica provides a hint as to who is service leader if instance is
// not a Management Service replica.
func checkIsMSReplica(mi *IOServerInstance) error {
	msg := "instance is not an access point"
	if !mi.IsMSReplica() {
		leader, err := mi.msClient.LeaderAddress()
		if err != nil {
			return err
		}

		if !strings.HasPrefix(leader, "localhost") {
			msg += ", try " + leader
		}

		return errors.New(msg)
	}

	return nil
}

// PoolCreate implements the method defined for the Management Service.
func (svc *mgmtSvc) PoolCreate(ctx context.Context, req *mgmtpb.PoolCreateReq) (*mgmtpb.PoolCreateResp, error) {
	mi, err := svc.harness.GetManagementInstance()
	if err != nil {
		return nil, err
	}
	if err := checkIsMSReplica(mi); err != nil {
		return nil, err
	}

	svc.log.Debugf("MgmtSvc.PoolCreate dispatch, req:%+v\n", *req)

	dresp, err := makeDrpcCall(mi.drpcClient, mgmtModuleID, poolCreate, req)
	if err != nil {
		return nil, err
	}

	resp := &mgmtpb.PoolCreateResp{}
	if err = proto.Unmarshal(dresp.Body, resp); err != nil {
		return nil, errors.Wrap(err, "unmarshal PoolCreate response")
	}

	svc.log.Debugf("MgmtSvc.PoolCreate dispatch, resp:%+v\n", *resp)

	return resp, nil
}

// PoolDestroy implements the method defined for the Management Service.
func (svc *mgmtSvc) PoolDestroy(ctx context.Context, req *mgmtpb.PoolDestroyReq) (*mgmtpb.PoolDestroyResp, error) {
	mi, err := svc.harness.GetManagementInstance()
	if err != nil {
		return nil, err
	}
	if err := checkIsMSReplica(mi); err != nil {
		return nil, err
	}

	svc.log.Debugf("MgmtSvc.PoolDestroy dispatch, req:%+v\n", *req)

	dresp, err := makeDrpcCall(mi.drpcClient, mgmtModuleID, poolDestroy, req)
	if err != nil {
		return nil, err
	}

	resp := &mgmtpb.PoolDestroyResp{}
	if err = proto.Unmarshal(dresp.Body, resp); err != nil {
		return nil, errors.Wrap(err, "unmarshal PoolDestroy response")
	}

	svc.log.Debugf("MgmtSvc.PoolDestroy dispatch, resp:%+v\n", *resp)

	return resp, nil
}

// BioHealthQuery implements the method defined for the Management Service.
func (svc *mgmtSvc) BioHealthQuery(ctx context.Context, req *mgmtpb.BioHealthReq) (*mgmtpb.BioHealthResp, error) {
	mi, err := svc.harness.GetManagementInstance()
	if err != nil {
		return nil, err
	}

	svc.log.Debugf("MgmtSvc.BioHealthQuery dispatch, req:%+v\n", *req)

	dresp, err := makeDrpcCall(mi.drpcClient, mgmtModuleID, bioHealth, req)
	if err != nil {
		return nil, err
	}

	resp := &mgmtpb.BioHealthResp{}
	if err = proto.Unmarshal(dresp.Body, resp); err != nil {
		return nil, errors.Wrap(err, "unmarshal BioHealthQuery response")
	}

	return resp, nil
}

// SmdListDevs implements the method defined for the Management Service.
func (svc *mgmtSvc) SmdListDevs(ctx context.Context, req *mgmtpb.SmdDevReq) (*mgmtpb.SmdDevResp, error) {
	mi, err := svc.harness.GetManagementInstance()
	if err != nil {
		return nil, err
	}

	svc.log.Debugf("MgmtSvc.SmdListDevs dispatch, req:%+v\n", *req)

	dresp, err := makeDrpcCall(mi.drpcClient, mgmtModuleID, smdDevs, req)
	if err != nil {
		return nil, err
	}

	resp := &mgmtpb.SmdDevResp{}
	if err = proto.Unmarshal(dresp.Body, resp); err != nil {
		return nil, errors.Wrap(err, "unmarshal SmdListDevs response")
	}

	return resp, nil
}<|MERGE_RESOLUTION|>--- conflicted
+++ resolved
@@ -215,7 +215,6 @@
 
 	// if join successful, record membership
 	if resp.GetStatus() == 0 && resp.GetState() == mgmtpb.JoinResp_IN {
-<<<<<<< HEAD
 		newMember := common.SystemMember{Uuid: req.GetUuid(), Rank: resp.GetRank()}
 
 		reqAddr, err := net.ResolveTCPAddr("tcp", req.GetAddr())
@@ -235,12 +234,8 @@
 		}
 
 		svc.members.Add(newMember)
-=======
-		svc.members.Add(common.SystemMember{
-			Addr: req.GetAddr(), Uuid: req.GetUuid(), Rank: resp.GetRank(),
-		})
+
 		svc.log.Debugf("system has %d members\n", len(svc.members.GetMembers()))
->>>>>>> 4efe0698
 	}
 
 	return resp, nil
