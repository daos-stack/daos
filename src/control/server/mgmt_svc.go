//
// (C) Copyright 2018-2021 Intel Corporation.
//
// Licensed under the Apache License, Version 2.0 (the "License");
// you may not use this file except in compliance with the License.
// You may obtain a copy of the License at
//
//    http://www.apache.org/licenses/LICENSE-2.0
//
// Unless required by applicable law or agreed to in writing, software
// distributed under the License is distributed on an "AS IS" BASIS,
// WITHOUT WARRANTIES OR CONDITIONS OF ANY KIND, either express or implied.
// See the License for the specific language governing permissions and
// limitations under the License.
//
// GOVERNMENT LICENSE RIGHTS-OPEN SOURCE SOFTWARE
// The Government's rights to use, modify, reproduce, release, perform, display,
// or disclose this software are subject to the terms of the Apache License as
// provided in Contract No. 8F-30005.
// Any reproduction of computer software, computer software documentation, or
// portions thereof marked with this legend must also reproduce the markings.
//

package server

import (
	"github.com/golang/protobuf/proto"
	"github.com/pkg/errors"

	"github.com/daos-stack/daos/src/control/common"
	"github.com/daos-stack/daos/src/control/events"
	"github.com/daos-stack/daos/src/control/lib/control"
	"github.com/daos-stack/daos/src/control/logging"
	"github.com/daos-stack/daos/src/control/server/config"
	"github.com/daos-stack/daos/src/control/system"
)

// mgmtSvc implements (the Go portion of) Management Service, satisfying
// mgmtpb.MgmtSvcServer.
type mgmtSvc struct {
	log              logging.Logger
	harness          *IOServerHarness
	membership       *system.Membership // if MS leader, system membership list
	sysdb            *system.Database
	rpcClient        control.UnaryInvoker
	events           *events.PubSub
	clientNetworkCfg *config.ClientNetworkCfg
	joinReqs         joinReqChan
}

func newMgmtSvc(h *IOServerHarness, m *system.Membership, s *system.Database, c control.UnaryInvoker, p *events.PubSub) *mgmtSvc {
	return &mgmtSvc{
		log:              h.log,
		harness:          h,
		membership:       m,
		sysdb:            s,
		rpcClient:        c,
		events:           p,
		clientNetworkCfg: new(config.ClientNetworkCfg),
		joinReqs:         make(joinReqChan),
	}
}

// checkSystemRequest sanity checks that a request is not nil and
// has been sent to the correct system.
func (svc *mgmtSvc) checkSystemRequest(req proto.Message) error {
	if common.InterfaceIsNil(req) {
		return errors.New("nil request")
	}
	if sReq, ok := req.(interface{ GetSys() string }); ok {
		if sReq.GetSys() != svc.sysdb.SystemName() {
			return FaultWrongSystem(sReq.GetSys(), svc.sysdb.SystemName())
		}
	}
	return nil
}

// checkLeaderRequest performs sanity-checking on a request that must
// be run on the current MS leader.
func (svc *mgmtSvc) checkLeaderRequest(req proto.Message) error {
	if err := svc.sysdb.CheckLeader(); err != nil {
		return err
	}
	return svc.checkSystemRequest(req)
}

// checkReplicaRequest performs sanity-checking on a request that must
// be run on a MS replica.
func (svc *mgmtSvc) checkReplicaRequest(req proto.Message) error {
	if err := svc.sysdb.CheckReplica(); err != nil {
		return err
	}
	return svc.checkSystemRequest(req)
<<<<<<< HEAD
}

// GetAttachInfo handles a request to retrieve a map of ranks to fabric URIs, in addition
// to client network autoconfiguration hints.
//
// The default use case, where req.AllRanks is false, is for libdaos clients to obtain
// the client network autoconfiguration hints, and the set of ranks associated with MS
// replicas. If req.AllRanks is true, all ranks' fabric URIs are also given the client.
func (svc *mgmtSvc) GetAttachInfo(ctx context.Context, req *mgmtpb.GetAttachInfoReq) (*mgmtpb.GetAttachInfoResp, error) {
	if err := svc.checkReplicaRequest(req); err != nil {
		return nil, err
	}
	if svc.clientNetworkCfg == nil {
		return nil, errors.New("clientNetworkCfg is missing")
	}
	svc.log.Debugf("MgmtSvc.GetAttachInfo dispatch, req:%+v\n", *req)

	groupMap, err := svc.sysdb.GroupMap()
	if err != nil {
		return nil, err
	}

	resp := new(mgmtpb.GetAttachInfoResp)
	if req.GetAllRanks() {
		for rank, uri := range groupMap.RankURIs {
			resp.RankUris = append(resp.RankUris, &mgmtpb.GetAttachInfoResp_RankUri{
				Rank: rank.Uint32(),
				Uri:  uri,
			})
		}
	}
	resp.Provider = svc.clientNetworkCfg.Provider
	resp.CrtCtxShareAddr = svc.clientNetworkCfg.CrtCtxShareAddr
	resp.CrtTimeout = svc.clientNetworkCfg.CrtTimeout
	resp.NetDevClass = svc.clientNetworkCfg.NetDevClass
	resp.MsRanks = system.RanksToUint32(groupMap.MSRanks)

	// For resp.RankUris may be large, we make a resp copy with a limited
	// number of rank URIs, to avoid flooding the debug log.
	svc.log.Debugf("MgmtSvc.GetAttachInfo dispatch, resp:%+v len(RankUris):%d\n",
		*func(r *mgmtpb.GetAttachInfoResp) *mgmtpb.GetAttachInfoResp {
			max := 1
			if len(r.RankUris) <= max {
				return r
			}
			s := *r
			s.RankUris = s.RankUris[0:max]
			return &s
		}(resp), len(resp.RankUris))

	return resp, nil
}

// LeaderQuery returns the system leader and access point replica details.
func (svc *mgmtSvc) LeaderQuery(ctx context.Context, req *mgmtpb.LeaderQueryReq) (*mgmtpb.LeaderQueryResp, error) {
	if err := svc.checkSystemRequest(req); err != nil {
		return nil, err
	}
	svc.log.Debugf("MgmtSvc.LeaderQuery dispatch, req:%+v\n", req)

	leaderAddr, replicas, err := svc.sysdb.LeaderQuery()
	if err != nil {
		return nil, err
	}

	resp := &mgmtpb.LeaderQueryResp{
		CurrentLeader: leaderAddr,
		Replicas:      replicas,
	}

	svc.log.Debugf("MgmtSvc.LeaderQuery dispatch, resp:%+v\n", resp)
	return resp, nil
}

// getPeerListenAddr combines peer ip from supplied context with input port.
func getPeerListenAddr(ctx context.Context, listenAddrStr string) (*net.TCPAddr, error) {
	p, ok := peer.FromContext(ctx)
	if !ok {
		return nil, errors.New("peer details not found in context")
	}

	tcpAddr, ok := p.Addr.(*net.TCPAddr)
	if !ok {
		return nil, errors.Errorf("peer address (%s) not tcp", p.Addr)
	}

	// what port is the input address listening on?
	_, portStr, err := net.SplitHostPort(listenAddrStr)
	if err != nil {
		return nil, errors.Wrap(err, "get listening port")
	}

	// resolve combined IP/port address
	return net.ResolveTCPAddr(p.Addr.Network(),
		net.JoinHostPort(tcpAddr.IP.String(), portStr))
}

func (svc *mgmtSvc) startJoinLoop(ctx context.Context) {
	svc.log.Debug("starting joinLoop")
	go svc.joinLoop(ctx)
}

func (svc *mgmtSvc) joinLoop(parent context.Context) {
	var joinReqs []*batchJoinRequest

	for {
		select {
		case <-parent.Done():
			svc.log.Debug("stopped joinLoop")
			return
		case jr := <-svc.joinReqs:
			joinReqs = append(joinReqs, jr)
		case <-time.After(batchJoinInterval):
			if len(joinReqs) == 0 {
				continue
			}

			svc.log.Debugf("processing %d join requests", len(joinReqs))
			joinResps := make([]*batchJoinResponse, len(joinReqs))
			for i, req := range joinReqs {
				joinResps[i] = svc.join(parent, req)
			}

			for i := 0; i < len(svc.harness.Instances()); i++ {
				if err := svc.doGroupUpdate(parent); err != nil {
					if err == instanceNotReady {
						svc.log.Debug("group update not ready (retrying)")
						continue
					}

					err = errors.Wrap(err, "failed to perform CaRT group update")
					for i, jr := range joinResps {
						if jr.joinErr == nil {
							joinResps[i] = &batchJoinResponse{joinErr: err}
						}
					}
				}
				break
			}

			svc.log.Debugf("sending %d join responses", len(joinReqs))
			for i, req := range joinReqs {
				ctx, cancel := context.WithTimeout(parent, joinRespTimeout)
				defer cancel()

				select {
				case <-ctx.Done():
					svc.log.Errorf("failed to send join response: %s", ctx.Err())
				case req.respCh <- joinResps[i]:
				}
			}

			joinReqs = nil
		}
	}
}

func (svc *mgmtSvc) join(ctx context.Context, req *batchJoinRequest) *batchJoinResponse {
	uuid, err := uuid.Parse(req.GetUuid())
	if err != nil {
		return &batchJoinResponse{
			joinErr: errors.Wrapf(err, "invalid uuid %q", req.GetUuid()),
		}
	}

	fd, err := system.NewFaultDomainFromString(req.GetSrvFaultDomain())
	if err != nil {
		return &batchJoinResponse{
			joinErr: errors.Wrapf(err, "invalid server fault domain %q", req.GetSrvFaultDomain()),
		}
	}

	joinResponse, err := svc.membership.Join(&system.JoinRequest{
		Rank:           system.Rank(req.Rank),
		UUID:           uuid,
		ControlAddr:    req.peerAddr,
		FabricURI:      req.GetUri(),
		FabricContexts: req.GetNctxs(),
		FaultDomain:    fd,
	})
	if err != nil {
		return &batchJoinResponse{joinErr: err}
	}

	member := joinResponse.Member
	if joinResponse.Created {
		svc.log.Debugf("new system member: rank %d, addr %s, uri %s",
			member.Rank, req.peerAddr, member.FabricURI)
	} else {
		svc.log.Debugf("updated system member: rank %d, uri %s, %s->%s",
			member.Rank, member.FabricURI, joinResponse.PrevState, member.State())
	}

	resp := &batchJoinResponse{
		JoinResp: mgmtpb.JoinResp{
			State: mgmtpb.JoinResp_IN,
			Rank:  member.Rank.Uint32(),
		},
	}

	// If the rank is local to the MS leader, then we need to wire up at least
	// one in order to perform a CaRT group update.
	if common.IsLocalAddr(req.peerAddr) && req.Idx == 0 {
		resp.LocalJoin = true

		srvs := svc.harness.Instances()
		if len(srvs) == 0 {
			return &batchJoinResponse{
				joinErr: errors.New("invalid Join request (index 0 doesn't exist?!?)"),
			}
		}
		srv := srvs[0]

		if err := srv.callSetRank(ctx, joinResponse.Member.Rank); err != nil {
			return &batchJoinResponse{
				joinErr: errors.Wrap(err, "failed to set rank on local instance"),
			}
		}

		if err := srv.callSetUp(ctx); err != nil {
			return &batchJoinResponse{
				joinErr: errors.Wrap(err, "failed to load local instance modules"),
			}
		}

		// mark the ioserver as ready to handle dRPC requests
		srv.ready.SetTrue()
	}

	return resp
}

func (svc *mgmtSvc) doGroupUpdate(ctx context.Context) error {
	gm, err := svc.sysdb.GroupMap()
	if err != nil {
		return err
	}
	if len(gm.RankURIs) == 0 {
		return system.ErrEmptyGroupMap
	}

	req := &mgmtpb.GroupUpdateReq{
		MapVersion: gm.Version,
	}
	rankSet := &system.RankSet{}
	for rank, uri := range gm.RankURIs {
		req.Servers = append(req.Servers, &mgmtpb.GroupUpdateReq_Server{
			Rank: rank.Uint32(),
			Uri:  uri,
		})
		rankSet.Add(rank)
	}

	svc.log.Debugf("group update request: version: %d, ranks: %s", req.MapVersion, rankSet)
	dResp, err := svc.harness.CallDrpc(ctx, drpc.MethodGroupUpdate, req)
	if err != nil {
		if err == instanceNotReady {
			return err
		}
		svc.log.Errorf("dRPC GroupUpdate call failed: %s", err)
		return err
	}

	resp := new(mgmtpb.GroupUpdateResp)
	if err = proto.Unmarshal(dResp.Body, resp); err != nil {
		return errors.Wrap(err, "unmarshal GroupUpdate response")
	}

	if resp.GetStatus() != 0 {
		return drpc.DaosStatus(resp.GetStatus())
	}
	return nil
}

// Join management service gRPC handler receives Join requests from
// control-plane instances attempting to register a managed instance (will be a
// rank once joined) to the DAOS system.
//
// On receipt of the join request, add to a queue of requests to be processed
// periodically in a dedicated goroutine. This architecture provides for thread
// safety and improved performance while updating the system membership and CaRT
// primary group in the local ioserver.
//
// The state of the newly joined/evicted rank along with the reply address used
// to contact the new rank in future will be registered in the system membership.
// The reply address is generated by combining peer (sender) IP (from context)
// with listening port from joining instance's host addr contained in the
// provided request.
func (svc *mgmtSvc) Join(ctx context.Context, req *mgmtpb.JoinReq) (*mgmtpb.JoinResp, error) {
	if err := svc.checkLeaderRequest(req); err != nil {
		return nil, err
	}
	svc.log.Debugf("MgmtSvc.Join dispatch, req:%#v\n", req)

	replyAddr, err := getPeerListenAddr(ctx, req.GetAddr())
	if err != nil {
		return nil, errors.Wrapf(err, "failed to parse %q into a peer control address", req.GetAddr())
	}

	bjr := &batchJoinRequest{
		JoinReq:  *req,
		peerAddr: replyAddr,
		respCh:   make(chan *batchJoinResponse),
	}

	select {
	case <-ctx.Done():
		return nil, ctx.Err()
	case svc.joinReqs <- bjr:
	}

	var resp *mgmtpb.JoinResp
	select {
	case <-ctx.Done():
		return nil, ctx.Err()
	case r := <-bjr.respCh:
		if r.joinErr != nil {
			return nil, r.joinErr
		}
		resp = &r.JoinResp
	}

	svc.log.Debugf("MgmtSvc.Join dispatch, resp:%#v\n", resp)

	return resp, nil
=======
>>>>>>> a3eb6787
}<|MERGE_RESOLUTION|>--- conflicted
+++ resolved
@@ -91,332 +91,4 @@
 		return err
 	}
 	return svc.checkSystemRequest(req)
-<<<<<<< HEAD
-}
-
-// GetAttachInfo handles a request to retrieve a map of ranks to fabric URIs, in addition
-// to client network autoconfiguration hints.
-//
-// The default use case, where req.AllRanks is false, is for libdaos clients to obtain
-// the client network autoconfiguration hints, and the set of ranks associated with MS
-// replicas. If req.AllRanks is true, all ranks' fabric URIs are also given the client.
-func (svc *mgmtSvc) GetAttachInfo(ctx context.Context, req *mgmtpb.GetAttachInfoReq) (*mgmtpb.GetAttachInfoResp, error) {
-	if err := svc.checkReplicaRequest(req); err != nil {
-		return nil, err
-	}
-	if svc.clientNetworkCfg == nil {
-		return nil, errors.New("clientNetworkCfg is missing")
-	}
-	svc.log.Debugf("MgmtSvc.GetAttachInfo dispatch, req:%+v\n", *req)
-
-	groupMap, err := svc.sysdb.GroupMap()
-	if err != nil {
-		return nil, err
-	}
-
-	resp := new(mgmtpb.GetAttachInfoResp)
-	if req.GetAllRanks() {
-		for rank, uri := range groupMap.RankURIs {
-			resp.RankUris = append(resp.RankUris, &mgmtpb.GetAttachInfoResp_RankUri{
-				Rank: rank.Uint32(),
-				Uri:  uri,
-			})
-		}
-	}
-	resp.Provider = svc.clientNetworkCfg.Provider
-	resp.CrtCtxShareAddr = svc.clientNetworkCfg.CrtCtxShareAddr
-	resp.CrtTimeout = svc.clientNetworkCfg.CrtTimeout
-	resp.NetDevClass = svc.clientNetworkCfg.NetDevClass
-	resp.MsRanks = system.RanksToUint32(groupMap.MSRanks)
-
-	// For resp.RankUris may be large, we make a resp copy with a limited
-	// number of rank URIs, to avoid flooding the debug log.
-	svc.log.Debugf("MgmtSvc.GetAttachInfo dispatch, resp:%+v len(RankUris):%d\n",
-		*func(r *mgmtpb.GetAttachInfoResp) *mgmtpb.GetAttachInfoResp {
-			max := 1
-			if len(r.RankUris) <= max {
-				return r
-			}
-			s := *r
-			s.RankUris = s.RankUris[0:max]
-			return &s
-		}(resp), len(resp.RankUris))
-
-	return resp, nil
-}
-
-// LeaderQuery returns the system leader and access point replica details.
-func (svc *mgmtSvc) LeaderQuery(ctx context.Context, req *mgmtpb.LeaderQueryReq) (*mgmtpb.LeaderQueryResp, error) {
-	if err := svc.checkSystemRequest(req); err != nil {
-		return nil, err
-	}
-	svc.log.Debugf("MgmtSvc.LeaderQuery dispatch, req:%+v\n", req)
-
-	leaderAddr, replicas, err := svc.sysdb.LeaderQuery()
-	if err != nil {
-		return nil, err
-	}
-
-	resp := &mgmtpb.LeaderQueryResp{
-		CurrentLeader: leaderAddr,
-		Replicas:      replicas,
-	}
-
-	svc.log.Debugf("MgmtSvc.LeaderQuery dispatch, resp:%+v\n", resp)
-	return resp, nil
-}
-
-// getPeerListenAddr combines peer ip from supplied context with input port.
-func getPeerListenAddr(ctx context.Context, listenAddrStr string) (*net.TCPAddr, error) {
-	p, ok := peer.FromContext(ctx)
-	if !ok {
-		return nil, errors.New("peer details not found in context")
-	}
-
-	tcpAddr, ok := p.Addr.(*net.TCPAddr)
-	if !ok {
-		return nil, errors.Errorf("peer address (%s) not tcp", p.Addr)
-	}
-
-	// what port is the input address listening on?
-	_, portStr, err := net.SplitHostPort(listenAddrStr)
-	if err != nil {
-		return nil, errors.Wrap(err, "get listening port")
-	}
-
-	// resolve combined IP/port address
-	return net.ResolveTCPAddr(p.Addr.Network(),
-		net.JoinHostPort(tcpAddr.IP.String(), portStr))
-}
-
-func (svc *mgmtSvc) startJoinLoop(ctx context.Context) {
-	svc.log.Debug("starting joinLoop")
-	go svc.joinLoop(ctx)
-}
-
-func (svc *mgmtSvc) joinLoop(parent context.Context) {
-	var joinReqs []*batchJoinRequest
-
-	for {
-		select {
-		case <-parent.Done():
-			svc.log.Debug("stopped joinLoop")
-			return
-		case jr := <-svc.joinReqs:
-			joinReqs = append(joinReqs, jr)
-		case <-time.After(batchJoinInterval):
-			if len(joinReqs) == 0 {
-				continue
-			}
-
-			svc.log.Debugf("processing %d join requests", len(joinReqs))
-			joinResps := make([]*batchJoinResponse, len(joinReqs))
-			for i, req := range joinReqs {
-				joinResps[i] = svc.join(parent, req)
-			}
-
-			for i := 0; i < len(svc.harness.Instances()); i++ {
-				if err := svc.doGroupUpdate(parent); err != nil {
-					if err == instanceNotReady {
-						svc.log.Debug("group update not ready (retrying)")
-						continue
-					}
-
-					err = errors.Wrap(err, "failed to perform CaRT group update")
-					for i, jr := range joinResps {
-						if jr.joinErr == nil {
-							joinResps[i] = &batchJoinResponse{joinErr: err}
-						}
-					}
-				}
-				break
-			}
-
-			svc.log.Debugf("sending %d join responses", len(joinReqs))
-			for i, req := range joinReqs {
-				ctx, cancel := context.WithTimeout(parent, joinRespTimeout)
-				defer cancel()
-
-				select {
-				case <-ctx.Done():
-					svc.log.Errorf("failed to send join response: %s", ctx.Err())
-				case req.respCh <- joinResps[i]:
-				}
-			}
-
-			joinReqs = nil
-		}
-	}
-}
-
-func (svc *mgmtSvc) join(ctx context.Context, req *batchJoinRequest) *batchJoinResponse {
-	uuid, err := uuid.Parse(req.GetUuid())
-	if err != nil {
-		return &batchJoinResponse{
-			joinErr: errors.Wrapf(err, "invalid uuid %q", req.GetUuid()),
-		}
-	}
-
-	fd, err := system.NewFaultDomainFromString(req.GetSrvFaultDomain())
-	if err != nil {
-		return &batchJoinResponse{
-			joinErr: errors.Wrapf(err, "invalid server fault domain %q", req.GetSrvFaultDomain()),
-		}
-	}
-
-	joinResponse, err := svc.membership.Join(&system.JoinRequest{
-		Rank:           system.Rank(req.Rank),
-		UUID:           uuid,
-		ControlAddr:    req.peerAddr,
-		FabricURI:      req.GetUri(),
-		FabricContexts: req.GetNctxs(),
-		FaultDomain:    fd,
-	})
-	if err != nil {
-		return &batchJoinResponse{joinErr: err}
-	}
-
-	member := joinResponse.Member
-	if joinResponse.Created {
-		svc.log.Debugf("new system member: rank %d, addr %s, uri %s",
-			member.Rank, req.peerAddr, member.FabricURI)
-	} else {
-		svc.log.Debugf("updated system member: rank %d, uri %s, %s->%s",
-			member.Rank, member.FabricURI, joinResponse.PrevState, member.State())
-	}
-
-	resp := &batchJoinResponse{
-		JoinResp: mgmtpb.JoinResp{
-			State: mgmtpb.JoinResp_IN,
-			Rank:  member.Rank.Uint32(),
-		},
-	}
-
-	// If the rank is local to the MS leader, then we need to wire up at least
-	// one in order to perform a CaRT group update.
-	if common.IsLocalAddr(req.peerAddr) && req.Idx == 0 {
-		resp.LocalJoin = true
-
-		srvs := svc.harness.Instances()
-		if len(srvs) == 0 {
-			return &batchJoinResponse{
-				joinErr: errors.New("invalid Join request (index 0 doesn't exist?!?)"),
-			}
-		}
-		srv := srvs[0]
-
-		if err := srv.callSetRank(ctx, joinResponse.Member.Rank); err != nil {
-			return &batchJoinResponse{
-				joinErr: errors.Wrap(err, "failed to set rank on local instance"),
-			}
-		}
-
-		if err := srv.callSetUp(ctx); err != nil {
-			return &batchJoinResponse{
-				joinErr: errors.Wrap(err, "failed to load local instance modules"),
-			}
-		}
-
-		// mark the ioserver as ready to handle dRPC requests
-		srv.ready.SetTrue()
-	}
-
-	return resp
-}
-
-func (svc *mgmtSvc) doGroupUpdate(ctx context.Context) error {
-	gm, err := svc.sysdb.GroupMap()
-	if err != nil {
-		return err
-	}
-	if len(gm.RankURIs) == 0 {
-		return system.ErrEmptyGroupMap
-	}
-
-	req := &mgmtpb.GroupUpdateReq{
-		MapVersion: gm.Version,
-	}
-	rankSet := &system.RankSet{}
-	for rank, uri := range gm.RankURIs {
-		req.Servers = append(req.Servers, &mgmtpb.GroupUpdateReq_Server{
-			Rank: rank.Uint32(),
-			Uri:  uri,
-		})
-		rankSet.Add(rank)
-	}
-
-	svc.log.Debugf("group update request: version: %d, ranks: %s", req.MapVersion, rankSet)
-	dResp, err := svc.harness.CallDrpc(ctx, drpc.MethodGroupUpdate, req)
-	if err != nil {
-		if err == instanceNotReady {
-			return err
-		}
-		svc.log.Errorf("dRPC GroupUpdate call failed: %s", err)
-		return err
-	}
-
-	resp := new(mgmtpb.GroupUpdateResp)
-	if err = proto.Unmarshal(dResp.Body, resp); err != nil {
-		return errors.Wrap(err, "unmarshal GroupUpdate response")
-	}
-
-	if resp.GetStatus() != 0 {
-		return drpc.DaosStatus(resp.GetStatus())
-	}
-	return nil
-}
-
-// Join management service gRPC handler receives Join requests from
-// control-plane instances attempting to register a managed instance (will be a
-// rank once joined) to the DAOS system.
-//
-// On receipt of the join request, add to a queue of requests to be processed
-// periodically in a dedicated goroutine. This architecture provides for thread
-// safety and improved performance while updating the system membership and CaRT
-// primary group in the local ioserver.
-//
-// The state of the newly joined/evicted rank along with the reply address used
-// to contact the new rank in future will be registered in the system membership.
-// The reply address is generated by combining peer (sender) IP (from context)
-// with listening port from joining instance's host addr contained in the
-// provided request.
-func (svc *mgmtSvc) Join(ctx context.Context, req *mgmtpb.JoinReq) (*mgmtpb.JoinResp, error) {
-	if err := svc.checkLeaderRequest(req); err != nil {
-		return nil, err
-	}
-	svc.log.Debugf("MgmtSvc.Join dispatch, req:%#v\n", req)
-
-	replyAddr, err := getPeerListenAddr(ctx, req.GetAddr())
-	if err != nil {
-		return nil, errors.Wrapf(err, "failed to parse %q into a peer control address", req.GetAddr())
-	}
-
-	bjr := &batchJoinRequest{
-		JoinReq:  *req,
-		peerAddr: replyAddr,
-		respCh:   make(chan *batchJoinResponse),
-	}
-
-	select {
-	case <-ctx.Done():
-		return nil, ctx.Err()
-	case svc.joinReqs <- bjr:
-	}
-
-	var resp *mgmtpb.JoinResp
-	select {
-	case <-ctx.Done():
-		return nil, ctx.Err()
-	case r := <-bjr.respCh:
-		if r.joinErr != nil {
-			return nil, r.joinErr
-		}
-		resp = &r.JoinResp
-	}
-
-	svc.log.Debugf("MgmtSvc.Join dispatch, resp:%#v\n", resp)
-
-	return resp, nil
-=======
->>>>>>> a3eb6787
 }