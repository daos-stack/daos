//
// (C) Copyright 2020 Intel Corporation.
//
// Licensed under the Apache License, Version 2.0 (the "License");
// you may not use this file except in compliance with the License.
// You may obtain a copy of the License at
//
//    http://www.apache.org/licenses/LICENSE-2.0
//
// Unless required by applicable law or agreed to in writing, software
// distributed under the License is distributed on an "AS IS" BASIS,
// WITHOUT WARRANTIES OR CONDITIONS OF ANY KIND, either express or implied.
// See the License for the specific language governing permissions and
// limitations under the License.
//
// GOVERNMENT LICENSE RIGHTS-OPEN SOURCE SOFTWARE
// The Government's rights to use, modify, reproduce, release, perform, display,
// or disclose this software are subject to the terms of the Apache License as
// provided in Contract No. 8F-30005.
// Any reproduction of computer software, computer software documentation, or
// portions thereof marked with this legend must also reproduce the markings.
//

package server

import (
	"context"
	"net"
	"syscall"
	"time"

	"github.com/golang/protobuf/proto"
	"github.com/google/uuid"
	"github.com/pkg/errors"
	"google.golang.org/grpc/peer"

	"github.com/daos-stack/daos/src/control/common/proto/convert"
	mgmtpb "github.com/daos-stack/daos/src/control/common/proto/mgmt"
	"github.com/daos-stack/daos/src/control/drpc"
	"github.com/daos-stack/daos/src/control/system"
)

const (
	instanceUpdateDelay = 500 * time.Millisecond
	groupUpdateRefresh  = 100 * time.Millisecond
)

// pollInstanceState waits for either context to be cancelled/timeout or for the
// provided validate function to return true for each of the provided instances.
//
// Returns true if all instances return true from the validate function within
// the given timeout, false otherwise. Error is returned if parent context is
// cancelled or times out.
func pollInstanceState(ctx context.Context, instances []*IOServerInstance, validate func(*IOServerInstance) bool, timeout time.Duration) (bool, error) {
	ready := make(chan struct{})
	go func() {
		for {
			select {
			case <-ctx.Done():
				return
			default:
			}

			success := true
			for _, srv := range instances {
				if !validate(srv) {
					success = false
				}
			}
			if success {
				close(ready)
				return
			}
			time.Sleep(instanceUpdateDelay)
		}
	}()

	select {
	case <-ctx.Done():
		return false, ctx.Err()
	case <-time.After(timeout):
		return false, nil
	case <-ready:
		return true, nil
	}
}

// getPeerListenAddr combines peer ip from supplied context with input port.
func getPeerListenAddr(ctx context.Context, listenAddrStr string) (*net.TCPAddr, error) {
	p, ok := peer.FromContext(ctx)
	if !ok {
		return nil, errors.New("peer details not found in context")
	}

	tcpAddr, ok := p.Addr.(*net.TCPAddr)
	if !ok {
		return nil, errors.Errorf("peer address (%s) not tcp", p.Addr)
	}

	// what port is the input address listening on?
	_, portStr, err := net.SplitHostPort(listenAddrStr)
	if err != nil {
		return nil, errors.Wrap(err, "get listening port")
	}

	// resolve combined IP/port address
	return net.ResolveTCPAddr(p.Addr.Network(),
		net.JoinHostPort(tcpAddr.IP.String(), portStr))
}

<<<<<<< HEAD
const (
	updateCheckTimeout = 1 * time.Second
)

func (svc *mgmtSvc) groupUpdateLoop(ctx context.Context) {
	var updateRequested bool
=======
// FIXME: This async group update stuff is way more fiddly than I am
// happy with, but it allows us to keep moving forward with this phase
// of the task. Longer-term, we need to solve the problem of updating
// the local CaRT primary group synchronously in a Join request, but
// broadcasting the group map asynchronously. This will be particularly
// challenging to handle during initial wire-up with multiple MS
// replicas, as we can't rely on pre-registering MS service ranks outside
// of the Join mechanism as we used to do.

func (svc *mgmtSvc) groupUpdateLoop(ctx context.Context) {
	var lastMapVersion uint32
	var updateRequested bool

>>>>>>> e5336287
	for {
		select {
		case <-ctx.Done():
			return
<<<<<<< HEAD
		case <-time.After(updateCheckTimeout):
			if !updateRequested {
				continue
			}
			if err := svc.doGroupUpdate(ctx); err != nil {
=======
		case <-time.After(groupUpdateRefresh):
			if !updateRequested {
				continue
			}

			var err error
			lastMapVersion, err = svc.doGroupUpdate(ctx, lastMapVersion)
			if err != nil {
>>>>>>> e5336287
				svc.log.Error(errors.Wrap(err, "group update failed").Error())
				if err == system.ErrEmptyGroupMap {
					updateRequested = false
				}
				continue
			}
			updateRequested = false
<<<<<<< HEAD
=======
			svc.log.Debugf("group update finished (version %d)", lastMapVersion)
>>>>>>> e5336287
		case <-svc.updateReqChan:
			updateRequested = true
		}
	}
}

func (svc *mgmtSvc) startUpdateLoop(ctx context.Context) {
	go svc.groupUpdateLoop(ctx)
}

func (svc *mgmtSvc) requestGroupUpdate(ctx context.Context) {
	go func(ctx context.Context) {
		select {
		case <-ctx.Done():
		case svc.updateReqChan <- struct{}{}:
		}
	}(ctx)
}

<<<<<<< HEAD
func (svc *mgmtSvc) doGroupUpdate(ctx context.Context) error {
	gm, err := svc.sysdb.GroupMap()
	if err != nil {
		return err
	}
	if len(gm.RankURIs) == 0 {
		return system.ErrEmptyGroupMap
	}
=======
func (svc *mgmtSvc) doGroupUpdate(ctx context.Context, lastMapVer uint32) (uint32, error) {
	// lock the membership to prevent a Join while this is running.
	svc.membership.Lock()
	defer svc.membership.Unlock()

	// Until we are reasonably certain that the group map was updated, return
	// the current version in order to retry with that version.
	mapVer := lastMapVer

	gm, err := svc.sysdb.GroupMap()
	if err != nil {
		return mapVer, err
	}
	if len(gm.RankURIs) == 0 {
		return mapVer, system.ErrEmptyGroupMap
	}

	if gm.Version == lastMapVer {
		svc.log.Debugf("doGroupUpdate map ver (%d == %d)", lastMapVer, gm.Version)
		return mapVer, nil
	}

>>>>>>> e5336287
	req := &mgmtpb.GroupUpdateReq{
		MapVersion: gm.Version,
	}
	rankSet := &system.RankSet{}
	for rank, uri := range gm.RankURIs {
		req.Servers = append(req.Servers, &mgmtpb.GroupUpdateReq_Server{
			Rank: rank.Uint32(),
			Uri:  uri,
		})
		if err := rankSet.Add(rank); err != nil {
<<<<<<< HEAD
			return errors.Wrap(err, "adding rank to set")
		}
	}

	svc.log.Debugf("group update request: version: %d, ranks: %s", req.MapVersion, rankSet)
	dResp, err := svc.harness.CallDrpc(ctx, drpc.MethodGroupUpdate, req)
	if err != nil {
		svc.log.Errorf("dRPC GroupUpdate call failed: %s", err)
		return err
=======
			return mapVer, errors.Wrap(err, "adding rank to set")
		}
	}

	// NB: At this point, we need to return the current version instead of
	// the last version, because the cart primary group may have been updated
	// before the broadcast request failed. If we call this again with the same
	// map version, the ioserver will trip an assertion. Longer-term, we need
	// to separate the group update and broadcast steps as we had in the previous
	// implementation.
	mapVer = gm.Version

	svc.log.Debugf("group update request: version: %d, ranks: %s", req.MapVersion, rankSet)
	dResp, err := svc.harness.CallDrpc(ctx, drpc.MethodGroupUpdate, req)
	if err != nil {
		// ... except in the case where the instance isn't ready to accept dRPC
		// calls. In this case, the group update can't have succeeded.
		if err == instanceNotReady {
			mapVer = lastMapVer
			return mapVer, err
		}
		svc.log.Errorf("dRPC GroupUpdate call failed: %s", err)
		return mapVer, err
>>>>>>> e5336287
	}

	resp := new(mgmtpb.GroupUpdateResp)
	if err = proto.Unmarshal(dResp.Body, resp); err != nil {
<<<<<<< HEAD
		return errors.Wrap(err, "unmarshal GroupUpdate response")
	}

	if resp.GetStatus() != 0 {
		return drpc.DaosStatus(resp.GetStatus())
	}
	return nil
=======
		return mapVer, errors.Wrap(err, "unmarshal GroupUpdate response")
	}

	if resp.GetStatus() != 0 {
		return mapVer, drpc.DaosStatus(resp.GetStatus())
	}
	return mapVer, nil
>>>>>>> e5336287
}

// Join management service gRPC handler receives Join requests from
// control-plane instances attempting to register a managed instance (will be a
// rank once joined) to the DAOS system.
//
// On receipt of the join request, forward over dRPC to MS replica instance/rank
// running locally. This handler will only execute on a control-plane instance
// running the MS leader (in future this will be one of a set of MS replicas).
//
// The state of the newly joined/evicted rank along with the reply address used
// to contact the new rank in future will be registered in the system membership.
// The reply address is generated by combining peer (sender) IP (from context)
// with listening port from joining instance's host addr contained in the
// provided request.
func (svc *mgmtSvc) Join(ctx context.Context, req *mgmtpb.JoinReq) (*mgmtpb.JoinResp, error) {
	svc.log.Debugf("MgmtSvc.Join dispatch, req:%+v\n", *req)

	replyAddr, err := getPeerListenAddr(ctx, req.GetAddr())
	if err != nil {
		return nil, errors.WithMessage(err,
			"combining peer addr with listener port")
	}

	uuid, err := uuid.Parse(req.GetUuid())
	if err != nil {
		return nil, errors.Wrapf(err, "invalid uuid %q", req.GetUuid())
	}

	joinResponse, err := svc.membership.Join(&system.JoinRequest{
		Rank:           system.Rank(req.Rank),
		UUID:           uuid,
		ControlAddr:    replyAddr,
		FabricURI:      req.GetUri(),
		FabricContexts: req.GetNctxs(),
	})
	if err != nil {
		return nil, err
	}
	member := joinResponse.Member
	if joinResponse.Created {
		svc.log.Debugf("new system member: rank %d, addr %s, uri %s",
			member.Rank, replyAddr, member.FabricURI)
	} else {
		svc.log.Debugf("updated system member: rank %d, uri %s, %s->%s",
			member.Rank, member.FabricURI, joinResponse.PrevState, member.State())
		if joinResponse.PrevState == member.State() {
			svc.log.Errorf("unexpected same state in rank %d update (%s->%s)",
				member.Rank, joinResponse.PrevState, member.State())
		}
	}

	svc.requestGroupUpdate(ctx)

	resp := &mgmtpb.JoinResp{
		State: mgmtpb.JoinResp_IN,
		Rank:  member.Rank.Uint32(),
	}
	svc.log.Debugf("MgmtSvc.Join dispatch, resp:%+v\n", *resp)

	return resp, nil
}

// drpcOnLocalRanks iterates over local instances issuing dRPC requests in
// parallel and returning system member results when all have been received.
func (svc *mgmtSvc) drpcOnLocalRanks(parent context.Context, req *mgmtpb.RanksReq, method drpc.Method) ([]*system.MemberResult, error) {
	ctx, cancel := context.WithTimeout(parent, svc.harness.rankReqTimeout)
	defer cancel()

	instances, err := svc.harness.FilterInstancesByRankSet(req.GetRanks())
	if err != nil {
		return nil, err
	}

	inflight := 0
	ch := make(chan *system.MemberResult)
	for _, srv := range instances {
		inflight++
		go func(s *IOServerInstance) {
			ch <- s.TryDrpc(ctx, method)
		}(srv)
	}

	results := make(system.MemberResults, 0, inflight)
	for inflight > 0 {
		result := <-ch
		inflight--
		if result == nil {
			return nil, errors.New("nil result")
		}
		results = append(results, result)
	}

	return results, nil
}

// PrepShutdown implements the method defined for the Management Service.
//
// Prepare data-plane instance(s) managed by control-plane for a controlled shutdown,
// identified by unique rank(s).
//
// Iterate over local instances, issuing PrepShutdown dRPCs and record results.
func (svc *mgmtSvc) PrepShutdownRanks(ctx context.Context, req *mgmtpb.RanksReq) (*mgmtpb.RanksResp, error) {
	if req == nil {
		return nil, errors.New("nil request")
	}
	if len(req.GetRanks()) == 0 {
		return nil, errors.New("no ranks specified in request")
	}
	svc.log.Debugf("MgmtSvc.PrepShutdownRanks dispatch, req:%+v\n", *req)

	results, err := svc.drpcOnLocalRanks(ctx, req, drpc.MethodPrepShutdown)
	if err != nil {
		return nil, errors.Wrap(err, "sending request over dRPC to local ranks")
	}

	resp := &mgmtpb.RanksResp{}
	if err := convert.Types(results, &resp.Results); err != nil {
		return nil, err
	}

	svc.log.Debugf("MgmtSvc.PrepShutdown dispatch, resp:%+v\n", *resp)

	return resp, nil
}

// memberStateResults returns system member results reflecting whether the state
// of the given member is equivalent to the supplied desired state value.
func (svc *mgmtSvc) memberStateResults(instances []*IOServerInstance, desiredState system.MemberState, successMsg string) (system.MemberResults, error) {
	results := make(system.MemberResults, 0, len(instances))
	for _, srv := range instances {
		rank, err := srv.GetRank()
		if err != nil {
			svc.log.Debugf("Instance %d GetRank(): %s", srv.Index(), err)
			continue
		}

		state := srv.LocalState()
		if state != desiredState {
			results = append(results, system.NewMemberResult(rank,
				errors.Errorf("want %s, got %s", desiredState, state), state))
			continue
		}

		results = append(results, &system.MemberResult{
			Rank: rank, Msg: successMsg, State: state,
		})
	}

	return results, nil
}

// StopRanks implements the method defined for the Management Service.
//
// Stop data-plane instance(s) managed by control-plane identified by unique
// rank(s). After attempting to stop instances through harness (when either all
// instances are stopped or timeout has occurred), populate response results
// based on local instance state.
func (svc *mgmtSvc) StopRanks(ctx context.Context, req *mgmtpb.RanksReq) (*mgmtpb.RanksResp, error) {
	if req == nil {
		return nil, errors.New("nil request")
	}
	if len(req.GetRanks()) == 0 {
		return nil, errors.New("no ranks specified in request")
	}
	svc.log.Debugf("MgmtSvc.StopRanks dispatch, req:%+v\n", *req)

	signal := syscall.SIGINT
	if req.Force {
		signal = syscall.SIGKILL
	}

	instances, err := svc.harness.FilterInstancesByRankSet(req.GetRanks())
	if err != nil {
		return nil, err
	}
	for _, srv := range instances {
		if !srv.isStarted() {
			continue
		}
		if err := srv.Stop(signal); err != nil {
			return nil, errors.Wrapf(err, "sending %s", signal)
		}
	}

	// ignore poll results as we gather state immediately after
	if _, err = pollInstanceState(ctx, instances,
		func(s *IOServerInstance) bool { return !s.isStarted() },
		svc.harness.rankReqTimeout); err != nil {

		return nil, err
	}

	results, err := svc.memberStateResults(instances, system.MemberStateStopped, "system stop")
	if err != nil {
		return nil, err
	}
	resp := &mgmtpb.RanksResp{}
	if err := convert.Types(results, &resp.Results); err != nil {
		return nil, err
	}

	svc.log.Debugf("MgmtSvc.StopRanks dispatch, resp:%+v\n", *resp)

	return resp, nil
}

// PingRanks implements the method defined for the Management Service.
//
// Query data-plane all instances (DAOS system members) managed by harness to verify
// responsiveness.
//
// Iterate over local instances, issuing async Ping dRPCs and record results.
func (svc *mgmtSvc) PingRanks(ctx context.Context, req *mgmtpb.RanksReq) (*mgmtpb.RanksResp, error) {
	if req == nil {
		return nil, errors.New("nil request")
	}
	if len(req.GetRanks()) == 0 {
		return nil, errors.New("no ranks specified in request")
	}
	svc.log.Debugf("MgmtSvc.PingRanks dispatch, req:%+v\n", *req)

	results, err := svc.drpcOnLocalRanks(ctx, req, drpc.MethodPingRank)
	if err != nil {
		return nil, errors.Wrap(err, "sending request over dRPC to local ranks")
	}

	resp := &mgmtpb.RanksResp{}
	if err := convert.Types(results, &resp.Results); err != nil {
		return nil, err
	}

	svc.log.Debugf("MgmtSvc.PingRanks dispatch, resp:%+v\n", *resp)

	return resp, nil
}

// ResetFormatRanks implements the method defined for the Management Service.
//
// Reset storage format of data-plane instances (DAOS system members) managed
// by harness.
//
// Reset formatted state of data-plane instance(s) managed by control-plane
// identified by unique rank(s). After attempting to reset instances through
// harness (when either all instances are awaiting format or timeout has
// occurred), populate response results based on local instance state.
func (svc *mgmtSvc) ResetFormatRanks(ctx context.Context, req *mgmtpb.RanksReq) (*mgmtpb.RanksResp, error) {
	if req == nil {
		return nil, errors.New("nil request")
	}
	if len(req.GetRanks()) == 0 {
		return nil, errors.New("no ranks specified in request")
	}
	svc.log.Debugf("MgmtSvc.ResetFormatRanks dispatch, req:%+v\n", *req)

	instances, err := svc.harness.FilterInstancesByRankSet(req.GetRanks())
	if err != nil {
		return nil, err
	}

	savedRanks := make(map[uint32]system.Rank) // instance idx to system rank
	for _, srv := range instances {
		rank, err := srv.GetRank()
		if err != nil {
			return nil, err
		}
		savedRanks[srv.Index()] = rank

		if srv.isStarted() {
			return nil, FaultInstancesNotStopped("reset format", rank)
		}
		if err := srv.RemoveSuperblock(); err != nil {
			return nil, err
		}
		select {
		case <-ctx.Done():
			return nil, ctx.Err()
		case srv.startLoop <- true: // proceed to awaiting storage format
		}
	}

	// ignore poll results as we gather state immediately after
	if _, err = pollInstanceState(ctx, instances, (*IOServerInstance).isAwaitingFormat,
		svc.harness.rankStartTimeout); err != nil {

		return nil, err
	}

	// rank cannot be pulled from superblock so use saved value
	results := make(system.MemberResults, 0, len(instances))
	for _, srv := range instances {
		var err error
		state := srv.LocalState()
		if state != system.MemberStateAwaitFormat {
			err = errors.Errorf("want %s, got %s", system.MemberStateAwaitFormat, state)
		}

		results = append(results, system.NewMemberResult(savedRanks[srv.Index()], err, state))
	}

	resp := &mgmtpb.RanksResp{}
	if err := convert.Types(results, &resp.Results); err != nil {
		return nil, err
	}

	svc.log.Debugf("MgmtSvc.ResetFormatRanks dispatch, resp:%+v\n", *resp)

	return resp, nil
}

// StartRanks implements the method defined for the Management Service.
//
// Start data-plane instance(s) managed by control-plane identified by unique
// rank(s). After attempting to start instances through harness (when either all
// instances are in ready state or timeout has occurred), populate response results
// based on local instance state.
func (svc *mgmtSvc) StartRanks(ctx context.Context, req *mgmtpb.RanksReq) (*mgmtpb.RanksResp, error) {
	if req == nil {
		return nil, errors.New("nil request")
	}
	if len(req.GetRanks()) == 0 {
		return nil, errors.New("no ranks specified in request")
	}
	svc.log.Debugf("MgmtSvc.StartRanks dispatch, req:%+v\n", *req)

	instances, err := svc.harness.FilterInstancesByRankSet(req.GetRanks())
	if err != nil {
		return nil, err
	}
	for _, srv := range instances {
		if srv.isStarted() {
			continue
		}
		select {
		case <-ctx.Done():
			return nil, ctx.Err()
		case srv.startLoop <- true:
		}
	}

	// ignore poll results as we gather state immediately after
	if _, err = pollInstanceState(ctx, instances, (*IOServerInstance).isReady,
		svc.harness.rankStartTimeout); err != nil {

		return nil, err
	}

	// instances will update state to "Started" through join or
	// bootstrap in membership, here just make sure instances are "Ready"
	results, err := svc.memberStateResults(instances, system.MemberStateReady, "system start")
	if err != nil {
		return nil, err
	}
	resp := &mgmtpb.RanksResp{}
	if err := convert.Types(results, &resp.Results); err != nil {
		return nil, err
	}

	svc.log.Debugf("MgmtSvc.StartRanks dispatch, resp:%+v\n", *resp)

	return resp, nil
}

// LeaderQuery returns the system leader and access point replica details.
func (svc *mgmtSvc) LeaderQuery(ctx context.Context, req *mgmtpb.LeaderQueryReq) (*mgmtpb.LeaderQueryResp, error) {
	if req == nil {
		return nil, errors.New("nil request")
	}

	if len(svc.harness.instances) == 0 {
		return nil, errors.New("no I/O servers configured; can't determine leader")
	}

	instance := svc.harness.instances[0]
	sb := instance.getSuperblock()
	if sb == nil {
		return nil, errors.New("no I/O superblock found; can't determine leader")
	}

	if req.System != sb.System {
		return nil, errors.Errorf("received leader query for wrong system (local: %q, req: %q)",
			sb.System, req.System)
	}

	leaderAddr, err := instance.msClient.LeaderAddress()
	if err != nil {
		return nil, errors.Wrap(err, "failed to determine current leader address")
	}

	return &mgmtpb.LeaderQueryResp{
		CurrentLeader: leaderAddr,
		Replicas:      instance.msClient.cfg.AccessPoints,
	}, nil
}<|MERGE_RESOLUTION|>--- conflicted
+++ resolved
@@ -108,14 +108,6 @@
 		net.JoinHostPort(tcpAddr.IP.String(), portStr))
 }
 
-<<<<<<< HEAD
-const (
-	updateCheckTimeout = 1 * time.Second
-)
-
-func (svc *mgmtSvc) groupUpdateLoop(ctx context.Context) {
-	var updateRequested bool
-=======
 // FIXME: This async group update stuff is way more fiddly than I am
 // happy with, but it allows us to keep moving forward with this phase
 // of the task. Longer-term, we need to solve the problem of updating
@@ -129,18 +121,10 @@
 	var lastMapVersion uint32
 	var updateRequested bool
 
->>>>>>> e5336287
 	for {
 		select {
 		case <-ctx.Done():
 			return
-<<<<<<< HEAD
-		case <-time.After(updateCheckTimeout):
-			if !updateRequested {
-				continue
-			}
-			if err := svc.doGroupUpdate(ctx); err != nil {
-=======
 		case <-time.After(groupUpdateRefresh):
 			if !updateRequested {
 				continue
@@ -149,7 +133,6 @@
 			var err error
 			lastMapVersion, err = svc.doGroupUpdate(ctx, lastMapVersion)
 			if err != nil {
->>>>>>> e5336287
 				svc.log.Error(errors.Wrap(err, "group update failed").Error())
 				if err == system.ErrEmptyGroupMap {
 					updateRequested = false
@@ -157,10 +140,7 @@
 				continue
 			}
 			updateRequested = false
-<<<<<<< HEAD
-=======
 			svc.log.Debugf("group update finished (version %d)", lastMapVersion)
->>>>>>> e5336287
 		case <-svc.updateReqChan:
 			updateRequested = true
 		}
@@ -180,16 +160,6 @@
 	}(ctx)
 }
 
-<<<<<<< HEAD
-func (svc *mgmtSvc) doGroupUpdate(ctx context.Context) error {
-	gm, err := svc.sysdb.GroupMap()
-	if err != nil {
-		return err
-	}
-	if len(gm.RankURIs) == 0 {
-		return system.ErrEmptyGroupMap
-	}
-=======
 func (svc *mgmtSvc) doGroupUpdate(ctx context.Context, lastMapVer uint32) (uint32, error) {
 	// lock the membership to prevent a Join while this is running.
 	svc.membership.Lock()
@@ -212,7 +182,6 @@
 		return mapVer, nil
 	}
 
->>>>>>> e5336287
 	req := &mgmtpb.GroupUpdateReq{
 		MapVersion: gm.Version,
 	}
@@ -223,17 +192,6 @@
 			Uri:  uri,
 		})
 		if err := rankSet.Add(rank); err != nil {
-<<<<<<< HEAD
-			return errors.Wrap(err, "adding rank to set")
-		}
-	}
-
-	svc.log.Debugf("group update request: version: %d, ranks: %s", req.MapVersion, rankSet)
-	dResp, err := svc.harness.CallDrpc(ctx, drpc.MethodGroupUpdate, req)
-	if err != nil {
-		svc.log.Errorf("dRPC GroupUpdate call failed: %s", err)
-		return err
-=======
 			return mapVer, errors.Wrap(err, "adding rank to set")
 		}
 	}
@@ -257,20 +215,10 @@
 		}
 		svc.log.Errorf("dRPC GroupUpdate call failed: %s", err)
 		return mapVer, err
->>>>>>> e5336287
 	}
 
 	resp := new(mgmtpb.GroupUpdateResp)
 	if err = proto.Unmarshal(dResp.Body, resp); err != nil {
-<<<<<<< HEAD
-		return errors.Wrap(err, "unmarshal GroupUpdate response")
-	}
-
-	if resp.GetStatus() != 0 {
-		return drpc.DaosStatus(resp.GetStatus())
-	}
-	return nil
-=======
 		return mapVer, errors.Wrap(err, "unmarshal GroupUpdate response")
 	}
 
@@ -278,7 +226,6 @@
 		return mapVer, drpc.DaosStatus(resp.GetStatus())
 	}
 	return mapVer, nil
->>>>>>> e5336287
 }
 
 // Join management service gRPC handler receives Join requests from
