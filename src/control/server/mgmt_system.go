//
// (C) Copyright 2020-2022 Intel Corporation.
//
// SPDX-License-Identifier: BSD-2-Clause-Patent
//

package server

import (
	"context"
	"fmt"
	"net"
	"os"
	"path/filepath"
	"reflect"
	"runtime"
	"strings"
	"time"

	uuid "github.com/google/uuid"
	"github.com/pkg/errors"
	"golang.org/x/sys/unix"
	"google.golang.org/grpc/peer"
	"google.golang.org/protobuf/proto"

	"github.com/daos-stack/daos/src/control/build"
	"github.com/daos-stack/daos/src/control/common"
	"github.com/daos-stack/daos/src/control/common/proto/convert"
	mgmtpb "github.com/daos-stack/daos/src/control/common/proto/mgmt"
	sharedpb "github.com/daos-stack/daos/src/control/common/proto/shared"
	"github.com/daos-stack/daos/src/control/drpc"
	"github.com/daos-stack/daos/src/control/events"
	"github.com/daos-stack/daos/src/control/lib/control"
	"github.com/daos-stack/daos/src/control/lib/hostlist"
	"github.com/daos-stack/daos/src/control/logging"
	"github.com/daos-stack/daos/src/control/system"
)

// GetAttachInfo handles a request to retrieve a map of ranks to fabric URIs, in addition
// to client network autoconfiguration hints.
//
// The default use case, where req.AllRanks is false, is for libdaos clients to obtain
// the client network autoconfiguration hints, and the set of ranks associated with MS
// replicas. If req.AllRanks is true, all ranks' fabric URIs are also given the client.
func (svc *mgmtSvc) GetAttachInfo(ctx context.Context, req *mgmtpb.GetAttachInfoReq) (*mgmtpb.GetAttachInfoResp, error) {
	if err := svc.checkReplicaRequest(req); err != nil {
		return nil, err
	}
	if svc.clientNetworkHint == nil {
		return nil, errors.New("clientNetworkHint is missing")
	}
	svc.log.Debugf("MgmtSvc.GetAttachInfo dispatch, req:%+v\n", *req)

	groupMap, err := svc.sysdb.GroupMap()
	if err != nil {
		return nil, err
	}

	resp := new(mgmtpb.GetAttachInfoResp)
	if req.GetAllRanks() {
		for rank, uri := range groupMap.RankURIs {
			resp.RankUris = append(resp.RankUris, &mgmtpb.GetAttachInfoResp_RankUri{
				Rank: rank.Uint32(),
				Uri:  uri,
			})
		}
	} else {
		// If the request does not indicate that all ranks should be returned,
		// it may be from an older client, in which case we should just return
		// the MS ranks.
		for _, rank := range groupMap.MSRanks {
			resp.RankUris = append(resp.RankUris, &mgmtpb.GetAttachInfoResp_RankUri{
				Rank: rank.Uint32(),
				Uri:  groupMap.RankURIs[rank],
			})
		}
	}
	resp.ClientNetHint = svc.clientNetworkHint
	resp.MsRanks = system.RanksToUint32(groupMap.MSRanks)

	// For resp.RankUris may be large, we make a resp copy with a limited
	// number of rank URIs, to avoid flooding the debug log.
	svc.log.Debugf("MgmtSvc.GetAttachInfo dispatch, resp:%+v len(RankUris):%d\n",
		*func(r *mgmtpb.GetAttachInfoResp) *mgmtpb.GetAttachInfoResp {
			max := 1
			if len(r.RankUris) <= max {
				return r
			}
			s := *r
			s.RankUris = s.RankUris[0:max]
			return &s
		}(resp), len(resp.RankUris))

	return resp, nil
}

// LeaderQuery returns the system leader and access point replica details.
func (svc *mgmtSvc) LeaderQuery(ctx context.Context, req *mgmtpb.LeaderQueryReq) (*mgmtpb.LeaderQueryResp, error) {
	if err := svc.checkSystemRequest(req); err != nil {
		return nil, err
	}
	svc.log.Debugf("MgmtSvc.LeaderQuery dispatch, req:%+v\n", req)

	leaderAddr, replicas, err := svc.sysdb.LeaderQuery()
	if err != nil {
		return nil, err
	}

	resp := &mgmtpb.LeaderQueryResp{
		CurrentLeader: leaderAddr,
		Replicas:      replicas,
	}

	svc.log.Debugf("MgmtSvc.LeaderQuery dispatch, resp:%+v\n", resp)
	return resp, nil
}

// getPeerListenAddr combines peer ip from supplied context with input port.
func getPeerListenAddr(ctx context.Context, listenAddrStr string) (*net.TCPAddr, error) {
	p, ok := peer.FromContext(ctx)
	if !ok {
		return nil, errors.New("peer details not found in context")
	}

	tcpAddr, ok := p.Addr.(*net.TCPAddr)
	if !ok {
		return nil, errors.Errorf("peer address (%s) not tcp", p.Addr)
	}

	// what port is the input address listening on?
	_, portStr, err := net.SplitHostPort(listenAddrStr)
	if err != nil {
		return nil, errors.Wrap(err, "get listening port")
	}

	// resolve combined IP/port address
	return net.ResolveTCPAddr(p.Addr.Network(),
		net.JoinHostPort(tcpAddr.IP.String(), portStr))
}

const (
	groupUpdateInterval = 500 * time.Millisecond
	batchJoinInterval   = 250 * time.Millisecond
)

type (
	batchJoinRequest struct {
		mgmtpb.JoinReq
		peerAddr *net.TCPAddr
		joinCtx  context.Context
		respCh   chan *batchJoinResponse
	}

	batchJoinResponse struct {
		mgmtpb.JoinResp
		joinErr error
	}

	joinReqChan chan *batchJoinRequest
)

func (svc *mgmtSvc) startJoinLoop(ctx context.Context) {
	svc.log.Debug("starting joinLoop")
	go svc.joinLoop(ctx)
}

func (svc *mgmtSvc) joinLoop(parent context.Context) {
	var joinReqs []*batchJoinRequest
	var groupUpdateNeeded bool

	joinTimer := time.NewTicker(batchJoinInterval)
	defer joinTimer.Stop()
	groupUpdateTimer := time.NewTicker(groupUpdateInterval)
	defer groupUpdateTimer.Stop()

	for {
		select {
		case <-parent.Done():
			svc.log.Debug("stopped joinLoop")
			return
		case sync := <-svc.groupUpdateReqs:
			groupUpdateNeeded = true
			if sync {
				if err := svc.doGroupUpdate(parent, true); err != nil {
					svc.log.Errorf("sync GroupUpdate failed: %s", err)
					continue
				}
			}
			groupUpdateNeeded = false
		case <-groupUpdateTimer.C:
			if !groupUpdateNeeded {
				continue
			}
			if err := svc.doGroupUpdate(parent, false); err != nil {
				svc.log.Errorf("async GroupUpdate failed: %s", err)
				continue
			}
			groupUpdateNeeded = false
		case jr := <-svc.joinReqs:
			joinReqs = append(joinReqs, jr)
		case <-joinTimer.C:
			if len(joinReqs) == 0 {
				continue
			}

			svc.log.Debugf("processing %d join requests", len(joinReqs))
			joinResps := make([]*batchJoinResponse, len(joinReqs))
			for i, req := range joinReqs {
				joinResps[i] = svc.join(parent, req)
			}

			// Reset groupUpdateNeeded here to avoid triggering it
			// again by timer. Any requests that were made between
			// the last timer and these join requests will be handled
			// here.
			groupUpdateNeeded = false
			if err := svc.doGroupUpdate(parent, false); err != nil {
				// If the call failed, however, make sure that
				// it gets called again by the timer. We have to
				// deal with the situation where a local MS service
				// rank is joining but isn't ready to handle dRPC
				// requests yet.
				groupUpdateNeeded = true
				if errors.Cause(err) != errInstanceNotReady {
					err = errors.Wrap(err, "failed to perform CaRT group update")
					for i, jr := range joinResps {
						if jr.joinErr == nil {
							joinResps[i] = &batchJoinResponse{joinErr: err}
						}
					}
				}
			}

			svc.log.Debugf("sending %d join responses", len(joinReqs))
			for i, req := range joinReqs {
				select {
				case <-parent.Done():
					svc.log.Errorf("joinLoop shut down before response sent: %s", parent.Err())
				case <-req.joinCtx.Done():
					svc.log.Errorf("failed to send join response: %s", req.joinCtx.Err())
				case req.respCh <- joinResps[i]:
				}
			}

			joinReqs = nil
		}
	}
}

func (svc *mgmtSvc) join(ctx context.Context, req *batchJoinRequest) *batchJoinResponse {
	uuid, err := uuid.Parse(req.GetUuid())
	if err != nil {
		return &batchJoinResponse{
			joinErr: errors.Wrapf(err, "invalid uuid %q", req.GetUuid()),
		}
	}

	fd, err := system.NewFaultDomainFromString(req.GetSrvFaultDomain())
	if err != nil {
		return &batchJoinResponse{
			joinErr: errors.Wrapf(err, "invalid server fault domain %q", req.GetSrvFaultDomain()),
		}
	}

	joinResponse, err := svc.membership.Join(&system.JoinRequest{
		Rank:           system.Rank(req.Rank),
		UUID:           uuid,
		ControlAddr:    req.peerAddr,
		FabricURI:      req.GetUri(),
		FabricContexts: req.GetNctxs(),
		FaultDomain:    fd,
		Incarnation:    req.GetIncarnation(),
	})
	if err != nil {
		return &batchJoinResponse{joinErr: err}
	}

	member := joinResponse.Member
	if joinResponse.Created {
		svc.log.Debugf("new system member: rank %d, addr %s, uri %s",
			member.Rank, req.peerAddr, member.FabricURI)
	} else {
		svc.log.Debugf("updated system member: rank %d, uri %s, %s->%s",
			member.Rank, member.FabricURI, joinResponse.PrevState, member.State())
	}

	resp := &batchJoinResponse{
		JoinResp: mgmtpb.JoinResp{
			State: mgmtpb.JoinResp_IN,
			Rank:  member.Rank.Uint32(),
		},
	}

	// If the rank is local to the MS leader, then we need to wire up at least
	// one in order to perform a CaRT group update.
	if common.IsLocalAddr(req.peerAddr) && req.Idx == 0 {
		resp.LocalJoin = true

		srvs := svc.harness.Instances()
		if len(srvs) == 0 {
			return &batchJoinResponse{
				joinErr: errors.New("invalid Join request (index 0 doesn't exist?!?)"),
			}
		}
		srv := srvs[0]

		if err := srv.SetupRank(ctx, joinResponse.Member.Rank); err != nil {
			return &batchJoinResponse{
				joinErr: errors.Wrap(err, "SetupRank on local instance failed"),
			}
		}
	}

	return resp
}

// reqGroupUpdate requests a group update.
func (svc *mgmtSvc) reqGroupUpdate(ctx context.Context, sync bool) {
	select {
	case <-ctx.Done():
	case svc.groupUpdateReqs <- sync:
	}
}

// doGroupUpdate performs a synchronous group update.
// NB: This method must not be called concurrently, as out-of-order
// group updates may trigger engine assertions.
func (svc *mgmtSvc) doGroupUpdate(ctx context.Context, forced bool) error {
	if forced {
		if err := svc.sysdb.IncMapVer(); err != nil {
			return err
		}
	}

	gm, err := svc.sysdb.GroupMap()
	if err != nil {
		return err
	}
	if len(gm.RankURIs) == 0 {
		return system.ErrEmptyGroupMap
	}
	if gm.Version == svc.lastMapVer {
		svc.log.Debugf("skipping duplicate GroupUpdate @ %d", gm.Version)
		return nil
	}
	if gm.Version < svc.lastMapVer {
		return errors.Errorf("group map version %d is less than last map version %d", gm.Version, svc.lastMapVer)
	}

	req := &mgmtpb.GroupUpdateReq{
		MapVersion: gm.Version,
	}
	rankSet := &system.RankSet{}
	for rank, uri := range gm.RankURIs {
		req.Engines = append(req.Engines, &mgmtpb.GroupUpdateReq_Engine{
			Rank: rank.Uint32(),
			Uri:  uri,
		})
		rankSet.Add(rank)
	}

	svc.log.Debugf("group update request: version: %d, ranks: %s", req.MapVersion, rankSet)
	dResp, err := svc.harness.CallDrpc(ctx, drpc.MethodGroupUpdate, req)
	if err != nil {
		if err == errInstanceNotReady {
			return err
		}
		svc.log.Errorf("dRPC GroupUpdate call failed: %s", err)
		return err
	}
	svc.lastMapVer = gm.Version

	resp := new(mgmtpb.GroupUpdateResp)
	if err = proto.Unmarshal(dResp.Body, resp); err != nil {
		return errors.Wrap(err, "unmarshal GroupUpdate response")
	}

	if resp.GetStatus() != 0 {
		return drpc.DaosStatus(resp.GetStatus())
	}
	return nil
}

// Join management service gRPC handler receives Join requests from
// control-plane instances attempting to register a managed instance (will be a
// rank once joined) to the DAOS system.
//
// On receipt of the join request, add to a queue of requests to be processed
// periodically in a dedicated goroutine. This architecture provides for thread
// safety and improved performance while updating the system membership and CaRT
// primary group in the local engine.
//
// The state of the newly joined/excluded rank along with the reply address used
// to contact the new rank in future will be registered in the system membership.
// The reply address is generated by combining peer (sender) IP (from context)
// with listening port from joining instance's host addr contained in the
// provided request.
func (svc *mgmtSvc) Join(ctx context.Context, req *mgmtpb.JoinReq) (resp *mgmtpb.JoinResp, err error) {
	if err := svc.checkLeaderRequest(req); err != nil {
		return nil, err
	}
	svc.log.Debugf("MgmtSvc.Join dispatch, req:%s", mgmtpb.Debug(req))
	defer func() {
		if err != nil {
			svc.log.Errorf("MgmtSvc.Join failed: %s", err)
			return
		}
		svc.log.Debugf("MgmtSvc.Join succeeded, resp:%s", mgmtpb.Debug(resp))
	}()

	replyAddr, err := getPeerListenAddr(ctx, req.GetAddr())
	if err != nil {
		return nil, errors.Wrapf(err, "failed to parse %q into a peer control address", req.GetAddr())
	}

	bjr := &batchJoinRequest{
		JoinReq:  *req,
		peerAddr: replyAddr,
		joinCtx:  ctx,
		respCh:   make(chan *batchJoinResponse),
	}

	select {
	case <-ctx.Done():
		return nil, ctx.Err()
	case svc.joinReqs <- bjr:
	}

	select {
	case <-ctx.Done():
		return nil, ctx.Err()
	case r := <-bjr.respCh:
		if r.joinErr != nil {
			return nil, r.joinErr
		}
		resp = &r.JoinResp
	}

	return resp, nil
}

type (
	// systemRanksFunc is an alias for control client API *Ranks() fanout
	// function that executes across ranks on different hosts.
	systemRanksFunc func(context.Context, control.UnaryInvoker, *control.RanksReq) (*control.RanksResp, error)

	fanoutRequest struct {
		Method     systemRanksFunc
		Ranks      *system.RankSet
		Force      bool
		FullSystem bool
	}

	fanoutResponse struct {
		Results     system.MemberResults
		AbsentHosts *hostlist.HostSet
		AbsentRanks *system.RankSet
	}
)

// resolveRanks derives ranks to be used for fanout by comparing host and rank
// sets with the contents of the membership.
func (svc *mgmtSvc) resolveRanks(hosts, ranks string) (hitRS, missRS *system.RankSet, missHS *hostlist.HostSet, err error) {
	hasHosts := hosts != ""
	hasRanks := ranks != ""

	if svc.membership == nil {
		err = errors.New("nil system membership")
		return
	}

	switch {
	case hasHosts && hasRanks:
		err = errors.New("ranklist and hostlist cannot both be set in request")
	case hasHosts:
		if hitRS, missHS, err = svc.membership.CheckHosts(hosts, build.DefaultControlPort); err != nil {
			return
		}
	case hasRanks:
		if hitRS, missRS, err = svc.membership.CheckRanks(ranks); err != nil {
			return
		}
	default:
		// empty rank/host sets implies include all ranks so pass empty
		// string to CheckRanks()
		if hitRS, missRS, err = svc.membership.CheckRanks(""); err != nil {
			return
		}
	}

	if missHS == nil {
		missHS = new(hostlist.HostSet)
	}
	if missRS == nil {
		missRS = new(system.RankSet)
	}

	return
}

// synthesise "Stopped" rank results for any harness host errors
func addUnresponsiveResults(log logging.Logger, hostRanks map[string][]system.Rank, rr *control.RanksResp, resp *fanoutResponse) {
	for _, hes := range rr.HostErrors {
		for _, addr := range strings.Split(hes.HostSet.DerangedString(), ",") {
			for _, rank := range hostRanks[addr] {
				resp.Results = append(resp.Results,
					&system.MemberResult{
						Rank: rank, Msg: hes.HostError.Error(),
						State: system.MemberStateUnresponsive,
					})
			}
			log.Debugf("harness %s (ranks %v) host error: %s", addr, hostRanks[addr],
				hes.HostError)
		}
	}
}

// Remove any duplicate results from response.
func removeDuplicateResults(log logging.Logger, resp *fanoutResponse) {
	seenResults := make(map[uint32]*system.MemberResult)
	for _, res := range resp.Results {
		if res == nil {
			continue
		}
		rID := res.Rank.Uint32()
		if extant, existing := seenResults[rID]; !existing {
			seenResults[rID] = res
<<<<<<< HEAD
		} else if *extant != *res {
=======
		} else if !extant.Equals(res) {
>>>>>>> 832978cf
			log.Errorf("nonidentical result for same rank: %+v != %+v", *extant, *res)
		}
	}

	if len(seenResults) == len(resp.Results) {
		return
	}

	newResults := make(system.MemberResults, 0, len(seenResults))
	for _, res := range seenResults {
		newResults = append(newResults, res)
	}
	resp.Results = newResults
}

// rpcFanout sends requests to ranks in list on their respective host
// addresses through functions implementing UnaryInvoker.
//
// Required client method and any force flag in request are passed as part of
// fanoutRequest.
//
// The fan-out host and rank lists are resolved by calling resolveRanks().
//
// Pass true as last parameter to update member states on request failure.
//
// Fan-out is invoked by control API *Ranks functions.
func (svc *mgmtSvc) rpcFanout(ctx context.Context, req *fanoutRequest, resp *fanoutResponse, updateOnFail bool) (*fanoutResponse, *system.RankSet, error) {
	if req == nil || req.Method == nil {
		return nil, nil, errors.New("nil fanout request or method")
	}
	if resp == nil {
		resp = new(fanoutResponse)
	}

	if req.Ranks.Count() == 0 {
		return resp, req.Ranks, nil
	}

	ranksReq := &control.RanksReq{
		Ranks: req.Ranks.String(), Force: req.Force,
	}

	funcName := func(i interface{}) string {
		return filepath.Base(runtime.FuncForPC(reflect.ValueOf(i).Pointer()).Name())
	}

	waiting := system.RankSetFromRanks(req.Ranks.Ranks())
	finished := system.MustCreateRankSet("")
	ranksReq.SetReportCb(func(hr *control.HostResponse) {
		rs, ok := hr.Message.(interface{ GetResults() []*sharedpb.RankResult })
		if !ok {
			svc.log.Errorf("unexpected message type in HostResponse: %T", hr.Message)
			return
		}

		for _, rr := range rs.GetResults() {
			waiting.Delete(system.Rank(rr.Rank))
			finished.Add(system.Rank(rr.Rank))
		}

		svc.log.Infof("%s: finished: %s; waiting: %s", funcName(req.Method), finished, waiting)
	})

	// Not strictly necessary but helps with debugging.
	dl, ok := ctx.Deadline()
	if ok {
		ranksReq.SetTimeout(time.Until(dl))
	}

	ranksReq.SetHostList(svc.membership.HostList(req.Ranks))
	ranksResp, err := req.Method(ctx, svc.rpcClient, ranksReq)
	if err != nil {
		return nil, nil, err
	}

	resp.Results = ranksResp.RankResults

	addUnresponsiveResults(svc.log, svc.membership.HostRanks(req.Ranks), ranksResp, resp)

	removeDuplicateResults(svc.log, resp)

	if len(resp.Results) != req.Ranks.Count() {
		svc.log.Debugf("expected %d results, got %d",
			req.Ranks.Count(), len(resp.Results))
	}

	if err = svc.membership.UpdateMemberStates(resp.Results, updateOnFail); err != nil {
		return nil, nil, err
	}

	return resp, req.Ranks, nil
}

// SystemQuery implements the method defined for the Management Service.
//
// Retrieve the state of DAOS ranks in the system by returning details stored in
// the system membership. Request details for ranks provided in list (or all
// members if request rank list is empty).
//
// This control service method is triggered from the control API method of the
// same name in lib/control/system.go and returns results from all selected
// ranks.
func (svc *mgmtSvc) SystemQuery(ctx context.Context, req *mgmtpb.SystemQueryReq) (*mgmtpb.SystemQueryResp, error) {
	if err := svc.checkReplicaRequest(req); err != nil {
		return nil, err
	}
	svc.log.Debugf("Received SystemQuery RPC: %+v", req)

	hitRanks, missRanks, missHosts, err := svc.resolveRanks(req.Hosts, req.Ranks)
	if err != nil {
		return nil, err
	}

	resp := &mgmtpb.SystemQueryResp{
		Absentranks: missRanks.String(),
		Absenthosts: missHosts.String(),
	}
	if hitRanks.Count() == 0 {
		// If the membership is empty, this replica is likely waiting
		// for logs from peers, so we should indicate to the client
		// that it should try a different replica.
		if req.Ranks == "" && req.Hosts == "" {
			return nil, system.ErrRaftUnavail
		}
		return resp, nil
	}

	members := svc.membership.Members(hitRanks)
	if err := convert.Types(members, &resp.Members); err != nil {
		return nil, err
	}

	svc.log.Debugf("Responding to SystemQuery RPC: %s", mgmtpb.Debug(resp))

	return resp, nil
}

func fanout2pbStopResp(act string, fr *fanoutResponse) (*mgmtpb.SystemStopResp, error) {
	sr := &mgmtpb.SystemStopResp{}
	sr.Absentranks = fr.AbsentRanks.String()
	sr.Absenthosts = fr.AbsentHosts.String()

	if err := convert.Types(fr.Results, &sr.Results); err != nil {
		return nil, err
	}
	for _, r := range sr.Results {
		r.Action = act
	}

	return sr, nil
}

func newSystemStopFailedEvent(act, errs string) *events.RASEvent {
	return events.NewGenericEvent(events.RASSystemStopFailed, events.RASSeverityError,
		fmt.Sprintf("System shutdown failed during %q action, %s", act, errs), "")
}

// processStopResp will raise failed event if the response results contain
// errors, no event will be raised if user requested ranks or hosts that are
// absent in the membership. Fanout response will then be converted to protouf.
func processStopResp(act string, fr *fanoutResponse, publisher events.Publisher) (*mgmtpb.SystemStopResp, error) {
	if fr.Results.Errors() != nil {
		publisher.Publish(newSystemStopFailedEvent(act, fr.Results.Errors().Error()))
	}

	return fanout2pbStopResp(act, fr)
}

type systemReq interface {
	GetHosts() string
	GetRanks() string
}

func (svc *mgmtSvc) getFanout(req systemReq) (*fanoutRequest, *fanoutResponse, error) {
	if common.InterfaceIsNil(req) {
		return nil, nil, errors.New("nil system request")
	}

	// populate missing hosts/ranks in outer response and resolve active ranks
	hitRanks, missRanks, missHosts, err := svc.resolveRanks(req.GetHosts(), req.GetRanks())
	if err != nil {
		return nil, nil, err
	}
	allRanks, err := svc.membership.RankList()
	if err != nil {
		return nil, nil, err
	}

	force := false
	if forceReq, ok := req.(interface{ GetForce() bool }); ok {
		force = forceReq.GetForce()
	}
	return &fanoutRequest{
			Ranks:      hitRanks,
			Force:      force,
			FullSystem: len(system.CheckRankMembership(hitRanks.Ranks(), allRanks)) == 0,
		}, &fanoutResponse{
			AbsentRanks: missRanks,
			AbsentHosts: missHosts,
		}, nil
}

// SystemStop implements the method defined for the Management Service.
//
// Initiate two-phase controlled shutdown of DAOS system, return results for
// each selected rank. First phase results in "PrepShutdown" dRPC requests being
// issued to each rank and the second phase stops the running executable
// processes associated with each rank.
//
// This control service method is triggered from the control API method of the
// same name in lib/control/system.go and returns results from all selected ranks.
func (svc *mgmtSvc) SystemStop(ctx context.Context, req *mgmtpb.SystemStopReq) (*mgmtpb.SystemStopResp, error) {
	if err := svc.checkLeaderRequest(req); err != nil {
		return nil, err
	}
	svc.log.Debug("Received SystemStop RPC")

	fReq, fResp, err := svc.getFanout(req)
	if err != nil {
		return nil, err
	}

	// First phase: Prepare the ranks for shutdown, but only if the request
	// is for an unforced full system stop.
	if fReq.FullSystem && !fReq.Force {
		fReq.Method = control.PrepShutdownRanks
		fResp, _, err = svc.rpcFanout(ctx, fReq, fResp, true)
		if err != nil {
			return nil, err
		}
		if fResp.Results.Errors() != nil {
			// return early if not forced and prep shutdown fails
			return processStopResp("prep shutdown", fResp, svc.events)
		}
	}

	// Second phase: Stop the ranks. If the request is forced, we will
	// kill the ranks immediately without a graceful shutdown.
	fReq.Method = control.StopRanks
	fResp, _, err = svc.rpcFanout(ctx, fReq, fResp, true)
	if err != nil {
		return nil, err
	}

	resp, err := processStopResp("stop", fResp, svc.events)
	if err != nil {
		return nil, err
	}
	svc.log.Debugf("Responding to SystemStop RPC: %+v", resp)

	return resp, nil
}

func newSystemStartFailedEvent(errs string) *events.RASEvent {
	return events.NewGenericEvent(events.RASSystemStartFailed, events.RASSeverityError,
		fmt.Sprintf("System startup failed, %s", errs), "")
}

// processStartResp will raise failed event if the response results contain
// errors, no event will be raised if user requested ranks or hosts that are
// absent in the membership. Fanout response will then be converted to protouf.
func processStartResp(fr *fanoutResponse, publisher events.Publisher) (*mgmtpb.SystemStartResp, error) {
	if fr.Results.Errors() != nil {
		publisher.Publish(newSystemStartFailedEvent(fr.Results.Errors().Error()))
	}

	sr := &mgmtpb.SystemStartResp{}
	sr.Absentranks = fr.AbsentRanks.String()
	sr.Absenthosts = fr.AbsentHosts.String()

	if err := convert.Types(fr.Results, &sr.Results); err != nil {
		return nil, err
	}
	for _, r := range sr.Results {
		r.Action = "start"
	}

	return sr, nil
}

// SystemStart implements the method defined for the Management Service.
//
// Initiate controlled start of DAOS system instances (system members)
// after a controlled shutdown using information in the membership registry.
// Return system start results.
//
// This control service method is triggered from the control API method of the
// same name in lib/control/system.go and returns results from all selected ranks.
func (svc *mgmtSvc) SystemStart(ctx context.Context, req *mgmtpb.SystemStartReq) (*mgmtpb.SystemStartResp, error) {
	if err := svc.checkLeaderRequest(req); err != nil {
		return nil, err
	}
	svc.log.Debug("Received SystemStart RPC")

	fReq, fResp, err := svc.getFanout(req)
	if err != nil {
		return nil, err
	}

	fReq.Method = control.StartRanks
	fResp, _, err = svc.rpcFanout(ctx, fReq, fResp, true)
	if err != nil {
		return nil, err
	}

	resp, err := processStartResp(fResp, svc.events)
	if err != nil {
		return nil, err
	}
	svc.log.Debugf("Responding to SystemStart RPC: %+v", resp)

	return resp, nil
}

// ClusterEvent management service gRPC handler receives ClusterEvent requests
// from control-plane instances attempting to notify the MS of a cluster event
// in the DAOS system (this handler should only get called on the MS leader).
func (svc *mgmtSvc) ClusterEvent(ctx context.Context, req *sharedpb.ClusterEventReq) (*sharedpb.ClusterEventResp, error) {
	if err := svc.checkLeaderRequest(req); err != nil {
		return nil, err
	}

	// indicate to handler that event has been forwarded
	resp, err := svc.events.HandleClusterEvent(req, true)
	if err != nil {
		return nil, errors.Wrapf(err, "handle cluster event %+v", req)
	}

	return resp, nil
}

// eraseAndRestart is called on MS replicas to shut down the raft DB and
// remove its files before restarting the control plane server.
func (svc *mgmtSvc) eraseAndRestart(pause bool) error {
	svc.log.Infof("%s pid %d: erasing system db", build.ControlPlaneName, os.Getpid())

	if err := svc.sysdb.Stop(); err != nil {
		return errors.Wrap(err, "failed to stop system database")
	}
	if err := svc.sysdb.RemoveFiles(); err != nil {
		return errors.Wrap(err, "failed to remove system database")
	}

	myPath, err := os.Readlink("/proc/self/exe")
	if err != nil {
		return errors.Wrap(err, "unable to determine path to self")
	}

	go func() {
		if pause {
			time.Sleep(50 * time.Millisecond)
		}
		if err := unix.Exec(myPath, append([]string{myPath}, os.Args[1:]...), os.Environ()); err != nil {
			svc.log.Error(errors.Wrap(err, "Exec() failed").Error())
		}
	}()

	return nil
}

// SystemErase implements the gRPC handler for erasing system metadata.
func (svc *mgmtSvc) SystemErase(ctx context.Context, pbReq *mgmtpb.SystemEraseReq) (*mgmtpb.SystemEraseResp, error) {
	// At a minimum, ensure that this only runs on MS replicas.
	if err := svc.checkReplicaRequest(pbReq); err != nil {
		return nil, err
	}

	svc.log.Debug("Received SystemErase RPC")

	// If this is called on a non-leader replica, nuke the local
	// instance of the database and any superblocks, then restart.
	//
	// TODO (DAOS-7080): Rework this to remove redundancy and thoroughly
	// wipe SCM rather than removing things piecemeal.
	if !svc.sysdb.IsLeader() {
		for _, engine := range svc.harness.Instances() {
			if err := engine.Stop(unix.SIGKILL); err != nil {
				svc.log.Errorf("instance %d failed to stop: %s", engine.Index(), err)
			}
			if err := engine.RemoveSuperblock(); err != nil {
				svc.log.Errorf("instance %d failed to remove superblock: %s", engine.Index(), err)
			}
		}
		if err := svc.eraseAndRestart(false); err != nil {
			return nil, errors.Wrap(err, "erasing and restarting non-leader")
		}
	}

	// On the leader, we should first tell all servers to prepare for
	// reformat by wiping out their engine superblocks, etc.
	fanReq, fanResp, err := svc.getFanout(&mgmtpb.SystemQueryReq{})
	if err != nil {
		return nil, err
	}
	fanReq.Method = control.ResetFormatRanks
	fanResp, _, err = svc.rpcFanout(ctx, fanReq, fanResp, false)
	if err != nil {
		return nil, err
	}

	for _, mr := range fanResp.Results {
		svc.log.Debugf("member response: %#v", mr)
	}

	pbResp := new(mgmtpb.SystemEraseResp)
	if err := convert.Types(fanResp.Results, &pbResp.Results); err != nil {
		return nil, err
	}
	for _, result := range pbResp.Results {
		result.Action = "reset format"
	}

	if fanResp.Results.Errors() != nil {
		return pbResp, nil
	}

	// Next, tell all of the replicas to lobotomize themselves and restart.
	peers, err := svc.sysdb.PeerAddrs()
	if err != nil {
		return nil, err
	}
	for _, peer := range peers {
		peerReq := new(control.SystemEraseReq)
		peerReq.AddHost(peer.String())

		if _, err := control.SystemErase(ctx, svc.rpcClient, peerReq); err != nil {
			if control.IsRetryableConnErr(err) {
				continue
			}
			return nil, err
		}
	}

	// Finally, take care of the leader on the way out.
	return pbResp, errors.Wrap(svc.eraseAndRestart(true), "erasing and restarting leader")
}

// SystemCleanup implements the method defined for the Management Service.
//
// Signal to the data plane to find all resources associted with a given machine
// and release them. This includes releasing all container and pool handles associated
// with the machine.
//
func (svc *mgmtSvc) SystemCleanup(ctx context.Context, req *mgmtpb.SystemCleanupReq) (*mgmtpb.SystemCleanupResp, error) {
	if err := svc.checkLeaderRequest(req); err != nil {
		return nil, err
	}
	svc.log.Debugf("Received SystemCleanup RPC: %+v", req)

	if req.Machine == "" {
		return nil, errors.New("SystemCleanup requires a machine name.")
	}

	psList, err := svc.sysdb.PoolServiceList(false)
	if err != nil {
		return nil, err
	}

	resp := new(mgmtpb.SystemCleanupResp)
	evictReq := new(mgmtpb.PoolEvictReq)

	evictReq.Sys = req.Sys
	evictReq.Machine = req.Machine

	for _, ps := range psList {
		var errmsg string = ""

		// Use our incoming request and just replace the uuid on each iteration
		evictReq.Id = ps.PoolUUID.String()

		dresp, err := svc.makePoolServiceCall(ctx, drpc.MethodPoolEvict, evictReq)
		if err != nil {
			return nil, err
		}

		res := &mgmtpb.PoolEvictResp{}
		if err = proto.Unmarshal(dresp.Body, res); err != nil {
			res.Status = int32(drpc.DaosIOInvalid)
			errmsg = errors.Wrap(err, "unmarshal PoolEvict response").Error()
			res.Count = 0
		}

		if res.Status != int32(drpc.DaosSuccess) {
			errmsg = fmt.Sprintf("Unable to clean up handles for machine %s on pool %s", evictReq.Machine, evictReq.Id)
		}

		svc.log.Debugf("Response from pool evict in cleanup: %+v", res)
		resp.Results = append(resp.Results, &mgmtpb.SystemCleanupResp_CleanupResult{
			Status: res.Status,
			Msg:    errmsg,
			PoolId: evictReq.Id,
			Count:  uint32(res.Count),
		})
	}

	svc.log.Debugf("Responding to SystemCleanup RPC: %+v", resp)

	return resp, nil
}<|MERGE_RESOLUTION|>--- conflicted
+++ resolved
@@ -525,11 +525,7 @@
 		rID := res.Rank.Uint32()
 		if extant, existing := seenResults[rID]; !existing {
 			seenResults[rID] = res
-<<<<<<< HEAD
-		} else if *extant != *res {
-=======
 		} else if !extant.Equals(res) {
->>>>>>> 832978cf
 			log.Errorf("nonidentical result for same rank: %+v != %+v", *extant, *res)
 		}
 	}
