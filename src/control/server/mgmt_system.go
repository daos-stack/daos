--- conflicted
+++ resolved
@@ -36,11 +36,8 @@
 	"github.com/daos-stack/daos/src/control/lib/ranklist"
 	"github.com/daos-stack/daos/src/control/logging"
 	"github.com/daos-stack/daos/src/control/system"
-<<<<<<< HEAD
 	"github.com/daos-stack/daos/src/control/system/checker"
-=======
 	"github.com/daos-stack/daos/src/control/system/raft"
->>>>>>> 278dcd01
 )
 
 const fabricProviderProp = "fabric_providers"
@@ -184,16 +181,6 @@
 	}
 
 	joinResponse, err := svc.membership.Join(&system.JoinRequest{
-<<<<<<< HEAD
-		Rank:           ranklist.Rank(req.Rank),
-		UUID:           uuid,
-		ControlAddr:    peerAddr,
-		FabricURI:      req.Uri,
-		FabricContexts: req.Nctxs,
-		FaultDomain:    fd,
-		Incarnation:    req.Incarnation,
-		CheckMode:      req.CheckMode,
-=======
 		Rank:                    ranklist.Rank(req.Rank),
 		UUID:                    uuid,
 		ControlAddr:             peerAddr,
@@ -203,7 +190,7 @@
 		SecondaryFabricContexts: req.SecondaryNctxs,
 		FaultDomain:             fd,
 		Incarnation:             req.Incarnation,
->>>>>>> 278dcd01
+		CheckMode:               req.CheckMode,
 	})
 	if err != nil {
 		return nil, errors.Wrap(err, "failed to join system")
