--- conflicted
+++ resolved
@@ -70,7 +70,6 @@
 		// the MS ranks.
 		for _, rank := range groupMap.MSRanks {
 			rankURIs[rank] = groupMap.RankEntries[rank]
-<<<<<<< HEAD
 		}
 	}
 
@@ -98,35 +97,6 @@
 		}
 	}
 
-=======
-		}
-	}
-
-	for rank, entry := range rankURIs {
-		if len(svc.clientNetworkHint) < len(entry.SecondaryURIs)+1 {
-			return nil, errors.Errorf("not enough client network hints (%d) for rank %d URIs (%d)",
-				len(svc.clientNetworkHint), rank, len(entry.SecondaryURIs)+1)
-		}
-
-		resp.RankUris = append(resp.RankUris, &mgmtpb.GetAttachInfoResp_RankUri{
-			Rank:    rank.Uint32(),
-			Uri:     entry.PrimaryURI,
-			NumCtxs: entry.NumPrimaryCtxs,
-		})
-
-		for i, uri := range entry.SecondaryURIs {
-			rankURI := &mgmtpb.GetAttachInfoResp_RankUri{
-				Rank:        rank.Uint32(),
-				Uri:         uri,
-				ProviderIdx: uint32(i + 1),
-				NumCtxs:     entry.NumSecondaryCtxs[i],
-			}
-
-			resp.SecondaryRankUris = append(resp.SecondaryRankUris, rankURI)
-		}
-	}
-
->>>>>>> 625b3ee9
 	resp.ClientNetHint = svc.clientNetworkHint[0]
 	if len(svc.clientNetworkHint) > 1 {
 		resp.SecondaryClientNetHints = svc.clientNetworkHint[1:]
