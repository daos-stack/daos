--- conflicted
+++ resolved
@@ -289,19 +289,9 @@
 			}
 			common.AssertEqual(t, "", tt.scanErrMsg, tt.desc)
 
-<<<<<<< HEAD
-			common.AssertEqual(t, len(cs.nvme.controllers), len(resp.Nvme.Ctrlrs), "unexpected number of controllers")
-			common.AssertEqual(t, len(cs.scm.modules), len(resp.Scm.Modules), "unexpected number of modules")
-
-			common.AssertEqual(t, resp.Nvme.State, tt.expResp.Nvme.State, "unexpected Nvmestate, "+tt.desc)
-			common.AssertEqual(t, resp.Scm.State, tt.expResp.Scm.State, "unexpected Scmstate, "+tt.desc)
-			common.AssertEqual(t, resp.Nvme.Ctrlrs, tt.expResp.Nvme.Ctrlrs, "unexpected controllers, "+tt.desc)
-			common.AssertEqual(t, resp.Scm.Modules, tt.expResp.Scm.Modules, "unexpected modules, "+tt.desc)
-=======
 			if diff := cmp.Diff(tt.expResp, *resp); diff != "" {
 				t.Fatalf("unexpected response (-want, +got):\n%s\n", diff)
 			}
->>>>>>> 52253f30
 
 			common.AssertEqual(t, cs.nvme.initialized, tt.expNvmeInited, tt.desc)
 			common.AssertEqual(t, cs.scm.initialized, tt.expScmInited, tt.desc)
@@ -672,7 +662,132 @@
 			}
 			mockWg.Wait() // wait for test goroutines to complete
 
-<<<<<<< HEAD
+			if diff := cmp.Diff(tt.expResults, mock.Results); diff != "" {
+				t.Fatalf("unexpected results: (-want, +got):\n%s\n", diff)
+			}
+
+			common.AssertEqual(t, cs.nvme.formatted, tt.expNvmeFormatted, tt.desc)
+			common.AssertEqual(t, cs.scm.formatted, tt.expScmFormatted, tt.desc)
+		})
+	}
+}
+
+func TestStorageUpdate(t *testing.T) {
+	pciAddr := "0000:81:00.0" // default pciaddr for tests
+
+	tests := []struct {
+		bDevs      []string
+		nvmeParams *UpdateNvmeReq // provided in client gRPC call
+		scmParams  *UpdateScmReq
+		moduleRets ScmModuleResults
+		ctrlrRets  NvmeControllerResults
+		desc       string
+	}{
+		{
+			desc:  "nvme update success",
+			bDevs: []string{pciAddr},
+			nvmeParams: &UpdateNvmeReq{
+				Startrev: "1.0.0",
+				Model:    "ABC",
+			},
+			ctrlrRets: NvmeControllerResults{
+				{
+					Pciaddr: pciAddr,
+					State:   new(ResponseState),
+				},
+			},
+			moduleRets: ScmModuleResults{
+				{
+					Loc: &ScmModule_Location{},
+					State: &ResponseState{
+						Status: ResponseStatus_CTRL_NO_IMPL,
+						Error:  msgScmUpdateNotImpl,
+					},
+				},
+			},
+		},
+		{
+			desc:  "nvme update wrong model",
+			bDevs: []string{pciAddr},
+			nvmeParams: &UpdateNvmeReq{
+				Startrev: "1.0.0",
+				Model:    "AB",
+			},
+			ctrlrRets: NvmeControllerResults{
+				{
+					Pciaddr: pciAddr,
+					State: &ResponseState{
+						Status: ResponseStatus_CTRL_ERR_NVME,
+						Error: pciAddr + ": " +
+							msgBdevModelMismatch +
+							" want AB, have ABC",
+					},
+				},
+			},
+			moduleRets: ScmModuleResults{
+				{
+					Loc: &ScmModule_Location{},
+					State: &ResponseState{
+						Status: ResponseStatus_CTRL_NO_IMPL,
+						Error:  msgScmUpdateNotImpl,
+					},
+				},
+			},
+		},
+		{
+			desc:  "nvme update wrong starting revision",
+			bDevs: []string{pciAddr},
+			nvmeParams: &UpdateNvmeReq{
+				Startrev: "2.0.0",
+				Model:    "ABC",
+			},
+			ctrlrRets: NvmeControllerResults{
+				{
+					Pciaddr: pciAddr,
+					State: &ResponseState{
+						Status: ResponseStatus_CTRL_ERR_NVME,
+						Error: pciAddr + ": " +
+							msgBdevFwrevStartMismatch +
+							" want 2.0.0, have 1.0.0",
+					},
+				},
+			},
+			moduleRets: ScmModuleResults{
+				{
+					Loc: &ScmModule_Location{},
+					State: &ResponseState{
+						Status: ResponseStatus_CTRL_NO_IMPL,
+						Error:  msgScmUpdateNotImpl,
+					},
+				},
+			},
+		},
+	}
+
+	for _, tt := range tests {
+		t.Run(tt.desc, func(t *testing.T) {
+			log, buf := logging.NewTestLogger(t.Name())
+			defer common.ShowBufferOnFailure(t, buf)()
+
+			config := defaultMockConfig(t)
+			cs := mockControlService(t, log, config, nil)
+
+			// runs discovery for nvme & scm
+			if err := cs.Setup(); err != nil {
+				t.Fatal(err)
+			}
+
+			mock := &mockStorageUpdateServer{}
+
+			req := &StorageUpdateReq{
+				Nvme: tt.nvmeParams,
+				Scm:  tt.scmParams,
+			}
+
+			if err := cs.StorageUpdate(req, mock); err != nil {
+				t.Fatal(err.Error() + tt.desc)
+			}
+
 			common.AssertEqual(
 				t, len(mock.Results), 1,
 				"unexpected number of responses sent, "+tt.desc)
@@ -694,168 +809,6 @@
 			}
 
 			for i, result := range mock.Results[0].Mrets {
-				expected := tt.mountRets[i]
-				common.AssertEqual(
-					t, result.State.Error,
-					expected.State.Error,
-					"unexpected result error message, "+tt.desc)
-				common.AssertEqual(
-					t, result.State.Status,
-					expected.State.Status,
-					"unexpected response status, "+tt.desc)
-				common.AssertEqual(
-					t, result.Mntpoint,
-					expected.Mntpoint,
-					"unexpected mntpoint, "+tt.desc)
-=======
-			if diff := cmp.Diff(tt.expResults, mock.Results); diff != "" {
-				t.Fatalf("unexpected results: (-want, +got):\n%s\n", diff)
->>>>>>> 52253f30
-			}
-
-			common.AssertEqual(t, cs.nvme.formatted, tt.expNvmeFormatted, tt.desc)
-			common.AssertEqual(t, cs.scm.formatted, tt.expScmFormatted, tt.desc)
-		})
-	}
-}
-
-func TestStorageUpdate(t *testing.T) {
-	pciAddr := "0000:81:00.0" // default pciaddr for tests
-
-	tests := []struct {
-		bDevs      []string
-		nvmeParams *UpdateNvmeReq // provided in client gRPC call
-		scmParams  *UpdateScmReq
-		moduleRets ScmModuleResults
-		ctrlrRets  NvmeControllerResults
-		desc       string
-	}{
-		{
-			desc:  "nvme update success",
-			bDevs: []string{pciAddr},
-			nvmeParams: &UpdateNvmeReq{
-				Startrev: "1.0.0",
-				Model:    "ABC",
-			},
-			ctrlrRets: NvmeControllerResults{
-				{
-					Pciaddr: pciAddr,
-					State:   new(ResponseState),
-				},
-			},
-			moduleRets: ScmModuleResults{
-				{
-					Loc: &ScmModule_Location{},
-					State: &ResponseState{
-						Status: ResponseStatus_CTRL_NO_IMPL,
-						Error:  msgScmUpdateNotImpl,
-					},
-				},
-			},
-		},
-		{
-			desc:  "nvme update wrong model",
-			bDevs: []string{pciAddr},
-			nvmeParams: &UpdateNvmeReq{
-				Startrev: "1.0.0",
-				Model:    "AB",
-			},
-			ctrlrRets: NvmeControllerResults{
-				{
-					Pciaddr: pciAddr,
-					State: &ResponseState{
-						Status: ResponseStatus_CTRL_ERR_NVME,
-						Error: pciAddr + ": " +
-							msgBdevModelMismatch +
-							" want AB, have ABC",
-					},
-				},
-			},
-			moduleRets: ScmModuleResults{
-				{
-					Loc: &ScmModule_Location{},
-					State: &ResponseState{
-						Status: ResponseStatus_CTRL_NO_IMPL,
-						Error:  msgScmUpdateNotImpl,
-					},
-				},
-			},
-		},
-		{
-			desc:  "nvme update wrong starting revision",
-			bDevs: []string{pciAddr},
-			nvmeParams: &UpdateNvmeReq{
-				Startrev: "2.0.0",
-				Model:    "ABC",
-			},
-			ctrlrRets: NvmeControllerResults{
-				{
-					Pciaddr: pciAddr,
-					State: &ResponseState{
-						Status: ResponseStatus_CTRL_ERR_NVME,
-						Error: pciAddr + ": " +
-							msgBdevFwrevStartMismatch +
-							" want 2.0.0, have 1.0.0",
-					},
-				},
-			},
-			moduleRets: ScmModuleResults{
-				{
-					Loc: &ScmModule_Location{},
-					State: &ResponseState{
-						Status: ResponseStatus_CTRL_NO_IMPL,
-						Error:  msgScmUpdateNotImpl,
-					},
-				},
-			},
-		},
-	}
-
-	for _, tt := range tests {
-		t.Run(tt.desc, func(t *testing.T) {
-			log, buf := logging.NewTestLogger(t.Name())
-			defer common.ShowBufferOnFailure(t, buf)()
-
-			config := defaultMockConfig(t)
-			cs := mockControlService(t, log, config, nil)
-
-			// runs discovery for nvme & scm
-			if err := cs.Setup(); err != nil {
-				t.Fatal(err)
-			}
-
-			mock := &mockStorageUpdateServer{}
-
-			req := &StorageUpdateReq{
-				Nvme: tt.nvmeParams,
-				Scm:  tt.scmParams,
-			}
-
-			if err := cs.StorageUpdate(req, mock); err != nil {
-				t.Fatal(err.Error() + tt.desc)
-			}
-
-			common.AssertEqual(
-				t, len(mock.Results), 1,
-				"unexpected number of responses sent, "+tt.desc)
-
-			for i, result := range mock.Results[0].Crets {
-				expected := tt.ctrlrRets[i]
-				common.AssertEqual(
-					t, result.State.Error,
-					expected.State.Error,
-					"unexpected result error message, "+tt.desc)
-				common.AssertEqual(
-					t, result.State.Status,
-					expected.State.Status,
-					"unexpected response status, "+tt.desc)
-				common.AssertEqual(
-					t, result.Pciaddr,
-					expected.Pciaddr,
-					"unexpected pciaddr, "+tt.desc)
-			}
-
-			for i, result := range mock.Results[0].Mrets {
 				expected := tt.moduleRets[i]
 				common.AssertEqual(
 					t, result.State.Error,
