--- conflicted
+++ resolved
@@ -252,11 +252,6 @@
 					log, config.ext,
 					newMockSpdkEnv(tc.spdkInitEnvRet),
 					newMockSpdkNvme(log, []spdk.Controller{ctrlr},
-<<<<<<< HEAD
-=======
-						[]spdk.Namespace{MockNamespace(&ctrlr)},
-						[]spdk.DeviceHealth{MockDeviceHealth(&ctrlr)},
->>>>>>> de64a121
 						tc.spdkDiscoverRet, nil),
 					false)
 				_ = new(StorageScanResp)
@@ -409,11 +404,6 @@
 			cs := mockControlService(t, log, config, &mbc, nil)
 			cs.nvme = newMockNvmeStorage(log, config.ext, newMockSpdkEnv(nil),
 				newMockSpdkNvme(log, []spdk.Controller{ctrlr},
-<<<<<<< HEAD
-=======
-					[]spdk.Namespace{MockNamespace(&ctrlr)},
-					[]spdk.DeviceHealth{MockDeviceHealth(&ctrlr)},
->>>>>>> de64a121
 					nil, nil), false)
 			_ = new(StoragePrepareResp)
 
