--- conflicted
+++ resolved
@@ -1626,16 +1626,9 @@
 				} else {
 					t.Fatal("drpc response mocks unpopulated")
 				}
-<<<<<<< HEAD
-				ne.setDrpcClient(newMockDrpcClient(dcc))
-				ne._superblock.Rank = ranklist.NewRankPtr(uint32(idx + 1))
-				for _, tc := range ne.storage.GetBdevConfigs() {
-=======
 				te.setDrpcClient(newMockDrpcClient(dcc))
 				te._superblock.Rank = ranklist.NewRankPtr(uint32(idx + 1))
-				te.setTargetCount(tc.engineTargetCount[idx])
 				for _, tc := range te.storage.GetBdevConfigs() {
->>>>>>> e11c7826
 					tc.Bdev.DeviceRoles.OptionBits = storage.OptionBits(storage.BdevRoleAll)
 				}
 				md := te.storage.GetControlMetadata()
