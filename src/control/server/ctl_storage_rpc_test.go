//
// (C) Copyright 2019-2023 Intel Corporation.
//
// SPDX-License-Identifier: BSD-2-Clause-Patent
//

package server

import (
	"context"
	"fmt"
	"math"
	"os"
	"os/user"
	"path/filepath"
	"strings"
	"testing"
	"time"

	"github.com/dustin/go-humanize"
	"github.com/google/go-cmp/cmp"
	"github.com/pkg/errors"
	"google.golang.org/protobuf/testing/protocmp"

	"github.com/daos-stack/daos/src/control/common"
	"github.com/daos-stack/daos/src/control/common/proto"
	"github.com/daos-stack/daos/src/control/common/proto/convert"
	"github.com/daos-stack/daos/src/control/common/proto/ctl"
	ctlpb "github.com/daos-stack/daos/src/control/common/proto/ctl"
	"github.com/daos-stack/daos/src/control/common/test"
	"github.com/daos-stack/daos/src/control/drpc"
	"github.com/daos-stack/daos/src/control/events"
	"github.com/daos-stack/daos/src/control/lib/daos"
	"github.com/daos-stack/daos/src/control/lib/ranklist"
	"github.com/daos-stack/daos/src/control/logging"
	"github.com/daos-stack/daos/src/control/provider/system"
	"github.com/daos-stack/daos/src/control/server/config"
	"github.com/daos-stack/daos/src/control/server/engine"
	"github.com/daos-stack/daos/src/control/server/storage"
	"github.com/daos-stack/daos/src/control/server/storage/bdev"
	"github.com/daos-stack/daos/src/control/server/storage/mount"
	"github.com/daos-stack/daos/src/control/server/storage/scm"
)

const (
	clusterSize uint64 = humanize.GiByte
	mdcapSize   uint64 = 128 * humanize.MiByte
)

var (
	defStorageScanCmpOpts = append(test.DefaultCmpOpts(),
		protocmp.IgnoreFields(&ctlpb.NvmeController{}, "serial"))
)

func adjustNvmeSize(smdDevices []*ctl.SmdDevice) {
	const targetNb uint64 = 4

	clusterCount := uint64(math.MaxUint64)
	for _, dev := range smdDevices {
		targetClusterCount := dev.AvailBytes / (targetNb * clusterSize)
		if targetClusterCount < clusterCount {
			clusterCount = targetClusterCount
		}
	}

	for _, dev := range smdDevices {
		dev.AvailBytes = clusterCount * targetNb * clusterSize
	}
}

func adjustScmSize(availBytes uint64) uint64 {
	const mdCapSize uint64 = uint64(128) * humanize.MiByte
	const mdBytes uint64 = mdCapSize + mdDaosScmBytes

	if availBytes < mdBytes {
		return 0
	}

	return availBytes - mdBytes
}

func TestServer_CtlSvc_StorageScan_PreEngineStart(t *testing.T) {
	ctrlr := storage.MockNvmeController()
	ctrlr.SmdDevices = nil
	ctrlrPB := proto.MockNvmeController()
	ctrlrPB.HealthStats = nil
	ctrlrPB.SmdDevices = nil
	ctrlrPB2 := proto.MockNvmeController(2)
	ctrlrPB2.HealthStats = nil
	ctrlrPB2.SmdDevices = nil
	ctrlrPBwHealth := proto.MockNvmeController()
	ctrlrPBwHealth.SmdDevices = nil
	ctrlrPBBasic := proto.MockNvmeController()
	ctrlrPBBasic.HealthStats = nil
	ctrlrPBBasic.SmdDevices = nil
	ctrlrPBBasic.FwRev = ""
	ctrlrPBBasic.Model = ""

	for name, tc := range map[string]struct {
		multiEngine bool
		req         *ctlpb.StorageScanReq
		bmbc        *bdev.MockBackendConfig
		smbc        *scm.MockBackendConfig
		tierCfgs    storage.TierConfigs
		expResp     *ctlpb.StorageScanResp
	}{
		"successful scan; scm namespaces": {
			bmbc: &bdev.MockBackendConfig{
				ScanRes: &storage.BdevScanResponse{
					Controllers: storage.NvmeControllers{
						ctrlr,
						storage.MockNvmeController(2),
					},
				},
			},
			smbc: &scm.MockBackendConfig{
				GetModulesRes:    storage.ScmModules{storage.MockScmModule()},
				GetNamespacesRes: storage.ScmNamespaces{storage.MockScmNamespace()},
			},
			tierCfgs: storage.TierConfigs{
				storage.NewTierConfig().
					WithStorageClass(storage.ClassNvme.String()).
					WithBdevDeviceList(ctrlr.PciAddr, test.MockPCIAddr(2)),
			},
			expResp: &ctlpb.StorageScanResp{
				Nvme: &ctlpb.ScanNvmeResp{
					Ctrlrs: proto.NvmeControllers{
						ctrlrPB,
						ctrlrPB2,
					},
					State: new(ctlpb.ResponseState),
				},
				Scm: &ctlpb.ScanScmResp{
					Namespaces: proto.ScmNamespaces{proto.MockScmNamespace()},
					State:      new(ctlpb.ResponseState),
				},
				MemInfo: proto.MockPBMemInfo(),
			},
		},
		"successful scan; no scm namespaces": {
			bmbc: &bdev.MockBackendConfig{
				ScanRes: &storage.BdevScanResponse{
					Controllers: storage.NvmeControllers{ctrlr},
				},
			},
			smbc: &scm.MockBackendConfig{
				GetModulesRes: storage.ScmModules{storage.MockScmModule()},
			},
			expResp: &ctlpb.StorageScanResp{
				Nvme: &ctlpb.ScanNvmeResp{
					Ctrlrs: proto.NvmeControllers{ctrlrPB},
					State:  new(ctlpb.ResponseState),
				},
				Scm: &ctlpb.ScanScmResp{
					Modules: proto.ScmModules{proto.MockScmModule()},
					State:   new(ctlpb.ResponseState),
				},
				MemInfo: proto.MockPBMemInfo(),
			},
		},
		"successful scan; no bdevs in config": {
			bmbc: &bdev.MockBackendConfig{
				ScanRes: &storage.BdevScanResponse{
					Controllers: storage.NvmeControllers{ctrlr},
				},
			},
			smbc: &scm.MockBackendConfig{
				GetModulesRes: storage.ScmModules{storage.MockScmModule()},
			},
			tierCfgs: storage.TierConfigs{},
			expResp: &ctlpb.StorageScanResp{
				Nvme: &ctlpb.ScanNvmeResp{
					Ctrlrs: proto.NvmeControllers{ctrlrPB},
					State:  new(ctlpb.ResponseState),
				},
				Scm: &ctlpb.ScanScmResp{
					Modules: proto.ScmModules{proto.MockScmModule()},
					State:   new(ctlpb.ResponseState),
				},
				MemInfo: proto.MockPBMemInfo(),
			},
		},
		"successful scan; missing bdev in config": {
			bmbc: &bdev.MockBackendConfig{
				ScanRes: &storage.BdevScanResponse{
					Controllers: storage.NvmeControllers{ctrlr},
				},
			},
			smbc: &scm.MockBackendConfig{
				GetModulesRes: storage.ScmModules{storage.MockScmModule()},
			},
			tierCfgs: storage.TierConfigs{
				storage.NewTierConfig().
					WithStorageClass(storage.ClassNvme.String()).
					WithBdevDeviceList(test.MockPCIAddr(2)),
			},
			expResp: &ctlpb.StorageScanResp{
				Nvme: &ctlpb.ScanNvmeResp{
					Ctrlrs: proto.NvmeControllers{},
					State:  new(ctlpb.ResponseState),
				},
				Scm: &ctlpb.ScanScmResp{
					Modules: proto.ScmModules{proto.MockScmModule()},
					State:   new(ctlpb.ResponseState),
				},
				MemInfo: proto.MockPBMemInfo(),
			},
		},
		"successful scan; multiple bdev tiers in config": {
			bmbc: &bdev.MockBackendConfig{
				ScanRes: &storage.BdevScanResponse{
					Controllers: storage.NvmeControllers{
						ctrlr,
						storage.MockNvmeController(2),
					},
				},
			},
			smbc: &scm.MockBackendConfig{
				GetModulesRes: storage.ScmModules{storage.MockScmModule()},
			},
			tierCfgs: storage.TierConfigs{
				storage.NewTierConfig().
					WithStorageClass(storage.ClassNvme.String()).
					WithBdevDeviceList(test.MockPCIAddr(1)),
				storage.NewTierConfig().
					WithStorageClass(storage.ClassNvme.String()).
					WithBdevDeviceList(test.MockPCIAddr(2)),
			},
			expResp: &ctlpb.StorageScanResp{
				Nvme: &ctlpb.ScanNvmeResp{
					Ctrlrs: proto.NvmeControllers{
						ctrlrPB,
						ctrlrPB2,
					},
					State: new(ctlpb.ResponseState),
				},
				Scm: &ctlpb.ScanScmResp{
					Modules: proto.ScmModules{proto.MockScmModule()},
					State:   new(ctlpb.ResponseState),
				},
				MemInfo: proto.MockPBMemInfo(),
			},
		},
		"spdk scan failure": {
			bmbc: &bdev.MockBackendConfig{
				ScanErr: errors.New("spdk scan failed"),
			},
			smbc: &scm.MockBackendConfig{
				GetModulesRes:    storage.ScmModules{storage.MockScmModule()},
				GetNamespacesRes: storage.ScmNamespaces{storage.MockScmNamespace()},
			},
			expResp: &ctlpb.StorageScanResp{
				Nvme: &ctlpb.ScanNvmeResp{
					State: &ctlpb.ResponseState{
						Error:  "spdk scan failed",
						Status: ctlpb.ResponseStatus_CTL_ERR_NVME,
					},
				},
				Scm: &ctlpb.ScanScmResp{
					Namespaces: proto.ScmNamespaces{proto.MockScmNamespace()},
					State:      new(ctlpb.ResponseState),
				},
				MemInfo: proto.MockPBMemInfo(),
			},
		},
		"scm module discovery failure": {
			bmbc: &bdev.MockBackendConfig{
				ScanRes: &storage.BdevScanResponse{
					Controllers: storage.NvmeControllers{ctrlr},
				},
			},
			smbc: &scm.MockBackendConfig{
				GetModulesErr: errors.New("scm discover failed"),
			},
			expResp: &ctlpb.StorageScanResp{
				Nvme: &ctlpb.ScanNvmeResp{
					Ctrlrs: proto.NvmeControllers{ctrlrPB},
					State:  new(ctlpb.ResponseState),
				},
				Scm: &ctlpb.ScanScmResp{
					State: &ctlpb.ResponseState{
						Error:  "scm discover failed",
						Status: ctlpb.ResponseStatus_CTL_ERR_SCM,
					},
				},
				MemInfo: proto.MockPBMemInfo(),
			},
		},
		"all discover fail": {
			bmbc: &bdev.MockBackendConfig{
				ScanErr: errors.New("spdk scan failed"),
			},
			smbc: &scm.MockBackendConfig{
				GetModulesErr: errors.New("scm discover failed"),
			},
			expResp: &ctlpb.StorageScanResp{
				Nvme: &ctlpb.ScanNvmeResp{
					State: &ctlpb.ResponseState{
						Error:  "spdk scan failed",
						Status: ctlpb.ResponseStatus_CTL_ERR_NVME,
					},
				},
				Scm: &ctlpb.ScanScmResp{
					State: &ctlpb.ResponseState{
						Error:  "scm discover failed",
						Status: ctlpb.ResponseStatus_CTL_ERR_SCM,
					},
				},
				MemInfo: proto.MockPBMemInfo(),
			},
		},
		"scan bdev health; single engine down": {
			req: &ctlpb.StorageScanReq{
				Scm: &ctlpb.ScanScmReq{},
				Nvme: &ctlpb.ScanNvmeReq{
					Health: true,
				},
			},
			bmbc: &bdev.MockBackendConfig{
				ScanRes: &storage.BdevScanResponse{
					Controllers: storage.NvmeControllers{ctrlr},
				},
			},
			expResp: &ctlpb.StorageScanResp{
				Nvme: &ctlpb.ScanNvmeResp{
					Ctrlrs: proto.NvmeControllers{ctrlrPBwHealth},
					State:  new(ctlpb.ResponseState),
				},
				Scm: &ctlpb.ScanScmResp{
					State: new(ctlpb.ResponseState),
				},
				MemInfo: proto.MockPBMemInfo(),
			},
		},
		"scan bdev health; multiple engines down": {
			multiEngine: true,
			req: &ctlpb.StorageScanReq{
				Scm: &ctlpb.ScanScmReq{},
				Nvme: &ctlpb.ScanNvmeReq{
					Health: true,
				},
			},
			bmbc: &bdev.MockBackendConfig{
				ScanRes: &storage.BdevScanResponse{
					Controllers: storage.NvmeControllers{ctrlr},
				},
			},
			expResp: &ctlpb.StorageScanResp{
				Nvme: &ctlpb.ScanNvmeResp{
					// response should not contain duplicates
					Ctrlrs: proto.NvmeControllers{ctrlrPBwHealth},
					State:  new(ctlpb.ResponseState),
				},
				Scm: &ctlpb.ScanScmResp{
					State: new(ctlpb.ResponseState),
				},
				MemInfo: proto.MockPBMemInfo(),
			},
		},
		"scan bdev meta; engines down": {
			req: &ctlpb.StorageScanReq{
				Scm: &ctlpb.ScanScmReq{},
				Nvme: &ctlpb.ScanNvmeReq{
					Meta: true,
				},
			},
			bmbc: &bdev.MockBackendConfig{
				ScanRes: &storage.BdevScanResponse{
					Controllers: storage.NvmeControllers{ctrlr},
				},
			},
			expResp: &ctlpb.StorageScanResp{
				Nvme: &ctlpb.ScanNvmeResp{
					Ctrlrs: proto.NvmeControllers{ctrlrPB},
					State:  new(ctlpb.ResponseState),
				},
				Scm: &ctlpb.ScanScmResp{
					State: new(ctlpb.ResponseState),
				},
				MemInfo: proto.MockPBMemInfo(),
			},
		},
		"scan bdev; nvme basic set": {
			req: &ctlpb.StorageScanReq{
				Scm: &ctlpb.ScanScmReq{},
				Nvme: &ctlpb.ScanNvmeReq{
					Basic: true,
				},
			},
			bmbc: &bdev.MockBackendConfig{
				ScanRes: &storage.BdevScanResponse{
					Controllers: storage.NvmeControllers{ctrlr},
				},
			},
			expResp: &ctlpb.StorageScanResp{
				Nvme: &ctlpb.ScanNvmeResp{
					Ctrlrs: proto.NvmeControllers{ctrlrPBBasic},
					State:  new(ctlpb.ResponseState),
				},
				Scm: &ctlpb.ScanScmResp{
					State: new(ctlpb.ResponseState),
				},
				MemInfo: proto.MockPBMemInfo(),
			},
		},
		"scan bdev; vmd enabled": {
			req: &ctlpb.StorageScanReq{
				Scm:  &ctlpb.ScanScmReq{},
				Nvme: &ctlpb.ScanNvmeReq{},
			},
			bmbc: &bdev.MockBackendConfig{
				ScanRes: &storage.BdevScanResponse{
					Controllers: storage.NvmeControllers{
						&storage.NvmeController{PciAddr: "050505:01:00.0"},
					},
				},
			},
			tierCfgs: storage.TierConfigs{
				storage.NewTierConfig().
					WithStorageClass(storage.ClassNvme.String()).
					WithBdevDeviceList("0000:05:05.5"),
			},
			expResp: &ctlpb.StorageScanResp{
				Nvme: &ctlpb.ScanNvmeResp{
					Ctrlrs: proto.NvmeControllers{
						&ctlpb.NvmeController{PciAddr: "050505:01:00.0"},
					},
					State: new(ctlpb.ResponseState),
				},
				Scm: &ctlpb.ScanScmResp{
					State: new(ctlpb.ResponseState),
				},
				MemInfo: proto.MockPBMemInfo(),
			},
		},
	} {
		t.Run(name, func(t *testing.T) {
			log, buf := logging.NewTestLogger(t.Name())
			defer test.ShowBufferOnFailure(t, buf)

			if tc.tierCfgs == nil {
				tc.tierCfgs = storage.TierConfigs{
					storage.NewTierConfig().
						WithStorageClass(storage.ClassNvme.String()).
						WithBdevDeviceList(test.MockPCIAddr(1)),
				}
			}

			engineCfg := engine.MockConfig().WithStorage(tc.tierCfgs...)
			engineCfgs := []*engine.Config{engineCfg}
			if tc.multiEngine {
				engineCfgs = append(engineCfgs, engineCfg)
			}
			sCfg := config.DefaultServer().WithEngines(engineCfgs...)

			// tests are for pre-engine-start scenario so pass notStarted: true
			cs := mockControlService(t, log, sCfg, tc.bmbc, tc.smbc, nil, true)

			if tc.req == nil {
				tc.req = &ctlpb.StorageScanReq{
					Scm:  new(ctlpb.ScanScmReq),
					Nvme: new(ctlpb.ScanNvmeReq),
				}
			}

			resp, err := cs.StorageScan(test.Context(t), tc.req)
			if err != nil {
				t.Fatal(err)
			}

			if tc.req.Nvme.Health || tc.req.Nvme.Meta {
				if len(cs.harness.instances) == 0 {
					tc.expResp.Nvme.Ctrlrs = nil
				}
			}

			if diff := cmp.Diff(tc.expResp, resp, defStorageScanCmpOpts...); diff != "" {
				t.Fatalf("unexpected response (-want, +got):\n%s\n", diff)
			}
		})
	}
}

func TestServer_CtlSvc_StorageScan_PostEngineStart(t *testing.T) {
	// output to be returned from mock bdev backend
	newCtrlr := func(idx int32) *storage.NvmeController {
		ctrlr := storage.MockNvmeController(idx)
		ctrlr.Serial = test.MockUUID(idx)
		ctrlr.SmdDevices = nil

		return ctrlr
	}
	newCtrlrMultiNs := func(idx int32, numNss int) *storage.NvmeController {
		ctrlr := storage.MockNvmeController(idx)
		ctrlr.Serial = test.MockUUID(idx)
		ctrlr.SmdDevices = nil
		ctrlr.Namespaces = make([]*storage.NvmeNamespace, numNss)
		for i := 0; i < numNss; i++ {
			ctrlr.Namespaces[i] = storage.MockNvmeNamespace(int32(i + 1))
		}

		return ctrlr
	}

	// expected protobuf output to be returned svc.StorageScan when health
	// updated over drpc. Override serial uuid with variable argument
	newCtrlrHealth := func(idx int32, serialIdx ...int32) (*ctlpb.NvmeController, *ctlpb.BioHealthResp) {
		ctrlr := proto.MockNvmeController(idx)
		sIdx := idx
		if len(serialIdx) > 0 {
			sIdx = serialIdx[0]
		}
		ctrlr.Model = fmt.Sprintf("model-%d", sIdx)
		ctrlr.Serial = test.MockUUID(sIdx)
		ctrlr.HealthStats = proto.MockNvmeHealth(idx + 1)
		ctrlr.HealthStats.ClusterSize = clusterSize
		ctrlr.SmdDevices = nil

		bioHealthResp := new(ctlpb.BioHealthResp)
		if err := convert.Types(ctrlr.HealthStats, bioHealthResp); err != nil {
			t.Fatal(err)
		}
		bioHealthResp.TotalBytes = uint64(idx) * uint64(humanize.TByte)
		bioHealthResp.AvailBytes = uint64(idx) * uint64(humanize.TByte/2)

		return ctrlr, bioHealthResp
	}
	newCtrlrPBwHealth := func(idx int32, serialIdx ...int32) *ctlpb.NvmeController {
		c, _ := newCtrlrHealth(idx, serialIdx...)
		return c
	}
	newBioHealthResp := func(idx int32, serialIdx ...int32) *ctlpb.BioHealthResp {
		_, b := newCtrlrHealth(idx, serialIdx...)
		return b
	}

	// expected protobuf output to be returned svc.StorageScan when smd
	// updated over drpc
	newCtrlrMeta := func(ctrlrIdx int32, smdIndexes ...int32) (*ctlpb.NvmeController, *ctlpb.SmdDevResp) {
		ctrlr := proto.MockNvmeController(ctrlrIdx)
		ctrlr.Serial = test.MockUUID(ctrlrIdx)
		ctrlr.HealthStats = nil

		if len(smdIndexes) == 0 {
			smdIndexes = append(smdIndexes, ctrlrIdx)
		}
		smdDevRespDevices := make([]*ctlpb.SmdDevice, len(smdIndexes))
		ctrlr.SmdDevices = make([]*ctlpb.SmdDevice, len(smdIndexes))
		ctrlr.Namespaces = make([]*ctlpb.NvmeController_Namespace, len(smdIndexes))
		for i, idx := range smdIndexes {
			sd := proto.MockSmdDevice(ctrlr.PciAddr, idx+1)
			sd.DevState = devStateNormal
			sd.Rank = uint32(ctrlrIdx)
			sd.TrAddr = ctrlr.PciAddr
			ctrlr.SmdDevices[i] = sd

			smdPB := new(ctlpb.SmdDevice)
			if err := convert.Types(sd, smdPB); err != nil {
				t.Fatal(err)
			}
			smdDevRespDevices[i] = smdPB

			// expect resultant controller to have updated utilization values
			ctrlr.SmdDevices[i].TotalBytes = uint64(idx) * uint64(humanize.TByte)
			ctrlr.SmdDevices[i].AvailBytes = uint64(idx) * uint64(humanize.TByte/2)
			ctrlr.SmdDevices[i].ClusterSize = clusterSize
			ctrlr.Namespaces[i] = proto.MockNvmeNamespace(int32(i + 1))
		}

		return ctrlr, &ctlpb.SmdDevResp{Devices: smdDevRespDevices}
	}
	newCtrlrPB := func(idx int32) *ctlpb.NvmeController {
		c, _ := newCtrlrMeta(idx)
		c.SmdDevices = nil
		return c
	}
	newCtrlrPBwBasic := func(idx int32) *ctlpb.NvmeController {
		c := newCtrlrPB(idx)
		c.FwRev = ""
		c.Model = ""
		return c
	}
	newCtrlrPBwMeta := func(idx int32, smdIndexes ...int32) *ctlpb.NvmeController {
		c, _ := newCtrlrMeta(idx, smdIndexes...)
		adjustNvmeSize(c.GetSmdDevices())
		return c
	}
	newSmdDevResp := func(idx int32, smdIndexes ...int32) *ctlpb.SmdDevResp {
		_, s := newCtrlrMeta(idx, smdIndexes...)
		return s
	}

	smdDevRespStateNew := newSmdDevResp(1)
	smdDevRespStateNew.Devices[0].DevState = devStateNew

	ctrlrPBwMetaNew := newCtrlrPBwMeta(1)
	ctrlrPBwMetaNew.SmdDevices[0].AvailBytes = 0
	ctrlrPBwMetaNew.SmdDevices[0].TotalBytes = 0
	ctrlrPBwMetaNew.SmdDevices[0].DevState = devStateNew
	ctrlrPBwMetaNew.SmdDevices[0].ClusterSize = 0

	ctrlrPBwMetaNormal := newCtrlrPBwMeta(1)
	ctrlrPBwMetaNormal.SmdDevices[0].AvailBytes = 0
	ctrlrPBwMetaNormal.SmdDevices[0].TotalBytes = 0
	ctrlrPBwMetaNormal.SmdDevices[0].DevState = devStateNormal
	ctrlrPBwMetaNormal.SmdDevices[0].ClusterSize = 0

	mockPbScmMount0 := proto.MockScmMountPoint(0)
	mockPbScmMount0.Rank += 1
	mockPbScmNamespace0 := proto.MockScmNamespace(0)
	mockPbScmNamespace0.Mount = mockPbScmMount0
	mockPbScmMount1 := proto.MockScmMountPoint(1)
	mockPbScmMount1.Rank += 1
	mockPbScmNamespace1 := proto.MockScmNamespace(1)
	mockPbScmNamespace1.Mount = mockPbScmMount1

	for name, tc := range map[string]struct {
		req         *ctlpb.StorageScanReq
		csCtrlrs    *storage.NvmeControllers   // control service storage provider
		eCtrlrs     []*storage.NvmeControllers // engine storage provider
		smbc        *scm.MockBackendConfig
		smsc        *system.MockSysConfig
		storageCfgs []storage.TierConfigs
		scanTwice   bool
		junkResp    bool
		drpcResps   map[int][]*mockDrpcResponse
		expErr      error
		expResp     *ctlpb.StorageScanResp
	}{
		"engine up; scan bdev basic": {
			req: &ctlpb.StorageScanReq{
				Scm:  new(ctlpb.ScanScmReq),
				Nvme: &ctlpb.ScanNvmeReq{Basic: true},
			},
			storageCfgs: []storage.TierConfigs{
				{
					storage.NewTierConfig().
						WithStorageClass(storage.ClassNvme.String()).
						WithBdevDeviceList(newCtrlr(1).PciAddr),
				},
			},
			csCtrlrs: &storage.NvmeControllers{newCtrlr(1)},
			drpcResps: map[int][]*mockDrpcResponse{
				0: {},
			},
			expResp: &ctlpb.StorageScanResp{
				Nvme: &ctlpb.ScanNvmeResp{
					Ctrlrs: proto.NvmeControllers{newCtrlrPBwBasic(1)},
					State:  new(ctlpb.ResponseState),
				},
				Scm:     &ctlpb.ScanScmResp{State: new(ctlpb.ResponseState)},
				MemInfo: proto.MockPBMemInfo(),
			},
		},
		"engine up; scan bdev basic; no bdevs in config": {
			req: &ctlpb.StorageScanReq{
				Scm:  new(ctlpb.ScanScmReq),
				Nvme: &ctlpb.ScanNvmeReq{Basic: true},
			},
			storageCfgs: []storage.TierConfigs{},
			csCtrlrs:    &storage.NvmeControllers{newCtrlr(1)},
			expResp: &ctlpb.StorageScanResp{
				Nvme: &ctlpb.ScanNvmeResp{
					Ctrlrs: proto.NvmeControllers{newCtrlrPBwBasic(1)},
					State:  new(ctlpb.ResponseState),
				},
				Scm:     &ctlpb.ScanScmResp{State: new(ctlpb.ResponseState)},
				MemInfo: proto.MockPBMemInfo(),
			},
		},
		"engine up; scan bdev basic; missing bdev in config": {
			req: &ctlpb.StorageScanReq{
				Scm:  new(ctlpb.ScanScmReq),
				Nvme: &ctlpb.ScanNvmeReq{Basic: true},
			},
			storageCfgs: []storage.TierConfigs{
				{
					storage.NewTierConfig().
						WithStorageClass(storage.ClassNvme.String()).
						WithBdevDeviceList(newCtrlr(1).PciAddr),
				},
			},
			csCtrlrs: &storage.NvmeControllers{newCtrlr(2)},
			drpcResps: map[int][]*mockDrpcResponse{
				0: {},
			},
			expResp: &ctlpb.StorageScanResp{
				Nvme: &ctlpb.ScanNvmeResp{
					Ctrlrs: proto.NvmeControllers{},
					State:  new(ctlpb.ResponseState),
				},
				Scm:     &ctlpb.ScanScmResp{State: new(ctlpb.ResponseState)},
				MemInfo: proto.MockPBMemInfo(),
			},
		},
		"engine up; scan bdev health": {
			req: &ctlpb.StorageScanReq{
				Scm:  new(ctlpb.ScanScmReq),
				Nvme: &ctlpb.ScanNvmeReq{Health: true},
			},
			csCtrlrs: &storage.NvmeControllers{newCtrlr(1)},
			storageCfgs: []storage.TierConfigs{
				{
					storage.NewTierConfig().
						WithStorageClass(storage.ClassNvme.String()).
						WithBdevDeviceList(newCtrlr(1).PciAddr),
				},
			},
			drpcResps: map[int][]*mockDrpcResponse{
				0: {
					{Message: newSmdDevResp(1)},
					{Message: newBioHealthResp(1)},
				},
			},
			expResp: &ctlpb.StorageScanResp{
				Nvme: &ctlpb.ScanNvmeResp{
					Ctrlrs: proto.NvmeControllers{newCtrlrPBwHealth(1)},
					State:  new(ctlpb.ResponseState),
				},
				Scm:     &ctlpb.ScanScmResp{State: new(ctlpb.ResponseState)},
				MemInfo: proto.MockPBMemInfo(),
			},
		},
		"engine up; scan bdev meta": {
			req: &ctlpb.StorageScanReq{
				Scm:  new(ctlpb.ScanScmReq),
				Nvme: &ctlpb.ScanNvmeReq{Meta: true},
			},
			csCtrlrs: &storage.NvmeControllers{newCtrlr(1)},
			storageCfgs: []storage.TierConfigs{
				{
					storage.NewTierConfig().
						WithStorageClass(storage.ClassNvme.String()).
						WithBdevDeviceList(newCtrlr(1).PciAddr),
				},
			},
			drpcResps: map[int][]*mockDrpcResponse{
				0: {
					{Message: newSmdDevResp(1)},
					{Message: newBioHealthResp(1)},
				},
			},
			expResp: &ctlpb.StorageScanResp{
				Nvme: &ctlpb.ScanNvmeResp{
					Ctrlrs: proto.NvmeControllers{newCtrlrPBwMeta(1)},
					State:  new(ctlpb.ResponseState),
				},
				Scm:     &ctlpb.ScanScmResp{State: new(ctlpb.ResponseState)},
				MemInfo: proto.MockPBMemInfo(),
			},
		},
		"engines up; scan bdev health": {
			req: &ctlpb.StorageScanReq{
				Scm:  new(ctlpb.ScanScmReq),
				Nvme: &ctlpb.ScanNvmeReq{Health: true},
			},
			csCtrlrs: &storage.NvmeControllers{newCtrlr(1), newCtrlr(2)},
			eCtrlrs:  []*storage.NvmeControllers{{newCtrlr(1)}, {newCtrlr(2)}},
			storageCfgs: []storage.TierConfigs{
				{
					storage.NewTierConfig().
						WithStorageClass(storage.ClassNvme.String()).
						WithBdevDeviceList(newCtrlr(1).PciAddr),
				},
				{
					storage.NewTierConfig().
						WithStorageClass(storage.ClassNvme.String()).
						WithBdevDeviceList(newCtrlr(2).PciAddr),
				},
			},
			drpcResps: map[int][]*mockDrpcResponse{
				0: {
					{Message: newSmdDevResp(1)},
					{Message: newBioHealthResp(1)},
				},
				1: {
					{Message: newSmdDevResp(2)},
					{Message: newBioHealthResp(2)},
				},
			},
			expResp: &ctlpb.StorageScanResp{
				Nvme: &ctlpb.ScanNvmeResp{
					Ctrlrs: proto.NvmeControllers{
						newCtrlrPBwHealth(1),
						newCtrlrPBwHealth(2),
					},
					State: new(ctlpb.ResponseState),
				},
				Scm:     &ctlpb.ScanScmResp{State: new(ctlpb.ResponseState)},
				MemInfo: proto.MockPBMemInfo(),
			},
		},
		"engines up; scan bdev meta": {
			req: &ctlpb.StorageScanReq{
				Scm:  new(ctlpb.ScanScmReq),
				Nvme: &ctlpb.ScanNvmeReq{Meta: true},
			},
			csCtrlrs: &storage.NvmeControllers{newCtrlr(1), newCtrlr(2)},
			eCtrlrs:  []*storage.NvmeControllers{{newCtrlr(1)}, {newCtrlr(2)}},
			storageCfgs: []storage.TierConfigs{
				{
					storage.NewTierConfig().
						WithStorageClass(storage.ClassNvme.String()).
						WithBdevDeviceList(newCtrlr(1).PciAddr),
				},
				{
					storage.NewTierConfig().
						WithStorageClass(storage.ClassNvme.String()).
						WithBdevDeviceList(newCtrlr(2).PciAddr),
				},
			},
			drpcResps: map[int][]*mockDrpcResponse{
				0: {
					{Message: newSmdDevResp(1)},
					{Message: newBioHealthResp(1)},
				},
				1: {
					{Message: newSmdDevResp(2)},
					{Message: newBioHealthResp(2)},
				},
			},
			expResp: &ctlpb.StorageScanResp{
				Nvme: &ctlpb.ScanNvmeResp{
					Ctrlrs: proto.NvmeControllers{
						newCtrlrPBwMeta(1),
						newCtrlrPBwMeta(2),
					},
					State: new(ctlpb.ResponseState),
				},
				Scm:     &ctlpb.ScanScmResp{State: new(ctlpb.ResponseState)},
				MemInfo: proto.MockPBMemInfo(),
			},
		},
		// make sure stale information is cleared and not used from cache
		"verify cache invalidation over multiple storage scan calls": {
			req: &ctlpb.StorageScanReq{
				Scm:  new(ctlpb.ScanScmReq),
				Nvme: &ctlpb.ScanNvmeReq{Meta: true},
			},
			csCtrlrs: &storage.NvmeControllers{newCtrlr(1), newCtrlr(2)},
			eCtrlrs:  []*storage.NvmeControllers{{newCtrlr(1)}, {newCtrlr(2)}},
			storageCfgs: []storage.TierConfigs{
				{
					storage.NewTierConfig().
						WithStorageClass(storage.ClassNvme.String()).
						WithBdevDeviceList(newCtrlr(1).PciAddr),
				},
				{
					storage.NewTierConfig().
						WithStorageClass(storage.ClassNvme.String()).
						WithBdevDeviceList(newCtrlr(2).PciAddr),
				},
			},
			scanTwice: true,
			drpcResps: map[int][]*mockDrpcResponse{
				0: {
					{Message: newSmdDevResp(1, 1, 2, 3)},
					{Message: newBioHealthResp(1, 1)},
					{Message: newBioHealthResp(1, 2)},
					{Message: newBioHealthResp(1, 3)},
					{Message: newSmdDevResp(1)},
					{Message: newBioHealthResp(1)},
				},
				1: {
					{Message: newSmdDevResp(2, 1, 2, 3)},
					{Message: newBioHealthResp(1, 1)},
					{Message: newBioHealthResp(1, 2)},
					{Message: newBioHealthResp(1, 3)},
					{Message: newSmdDevResp(2)},
					{Message: newBioHealthResp(2)},
				},
			},
			expResp: &ctlpb.StorageScanResp{
				Nvme: &ctlpb.ScanNvmeResp{
					Ctrlrs: proto.NvmeControllers{
						newCtrlrPBwMeta(1),
						newCtrlrPBwMeta(2),
					},
					State: new(ctlpb.ResponseState),
				},
				Scm:     &ctlpb.ScanScmResp{State: new(ctlpb.ResponseState)},
				MemInfo: proto.MockPBMemInfo(),
			},
		},
		"engines up; scan bdev meta; multiple nvme namespaces": {
			req: &ctlpb.StorageScanReq{
				Scm:  new(ctlpb.ScanScmReq),
				Nvme: &ctlpb.ScanNvmeReq{Meta: true},
			},
			csCtrlrs: &storage.NvmeControllers{
				newCtrlrMultiNs(1, 2), newCtrlrMultiNs(2, 2),
			},
			eCtrlrs: []*storage.NvmeControllers{
				{newCtrlrMultiNs(1, 2)}, {newCtrlrMultiNs(2, 2)},
			},
			storageCfgs: []storage.TierConfigs{
				{
					storage.NewTierConfig().
						WithStorageClass(storage.ClassNvme.String()).
						WithBdevDeviceList(newCtrlr(1).PciAddr),
				},
				{
					storage.NewTierConfig().
						WithStorageClass(storage.ClassNvme.String()).
						WithBdevDeviceList(newCtrlr(2).PciAddr),
				},
			},
			drpcResps: map[int][]*mockDrpcResponse{
				0: {
					{Message: newSmdDevResp(1, 1, 2)},
					{Message: newBioHealthResp(1, 1)},
					{Message: newBioHealthResp(2, 1)},
				},
				1: {
					{Message: newSmdDevResp(2, 3, 4)},
					{Message: newBioHealthResp(3, 2)},
					{Message: newBioHealthResp(4, 2)},
				},
			},
			expResp: &ctlpb.StorageScanResp{
				Nvme: &ctlpb.ScanNvmeResp{
					Ctrlrs: proto.NvmeControllers{
						newCtrlrPBwMeta(1, 1, 2),
						newCtrlrPBwMeta(2, 3, 4),
					},
					State: new(ctlpb.ResponseState),
				},
				Scm:     &ctlpb.ScanScmResp{State: new(ctlpb.ResponseState)},
				MemInfo: proto.MockPBMemInfo(),
			},
		},
		"scan scm usage": {
			req: &ctlpb.StorageScanReq{
				Scm:  &ctlpb.ScanScmReq{Usage: true},
				Nvme: new(ctlpb.ScanNvmeReq),
			},
			smbc: &scm.MockBackendConfig{
				GetModulesRes:    storage.ScmModules{storage.MockScmModule(0)},
				GetNamespacesRes: storage.ScmNamespaces{storage.MockScmNamespace(0)},
			},
			smsc: &system.MockSysConfig{
				GetfsUsageResps: []system.GetfsUsageRetval{
					{
						Total: mockPbScmMount0.TotalBytes,
						Avail: mockPbScmMount0.AvailBytes,
					},
				},
			},
			storageCfgs: []storage.TierConfigs{
				{
					storage.NewTierConfig().
						WithStorageClass(storage.ClassDcpm.String()).
						WithScmMountPoint(mockPbScmMount0.Path).
						WithScmDeviceList(mockPbScmNamespace0.Blockdev),
				},
			},
			drpcResps: map[int][]*mockDrpcResponse{
				0: {},
			},
			expResp: &ctlpb.StorageScanResp{
				Nvme: &ctlpb.ScanNvmeResp{
					State: new(ctlpb.ResponseState),
				},
				Scm: &ctlpb.ScanScmResp{
					Namespaces: proto.ScmNamespaces{
						&ctlpb.ScmNamespace{
							Blockdev: mockPbScmNamespace0.Blockdev,
							Dev:      mockPbScmNamespace0.Dev,
							Size:     mockPbScmNamespace0.Size,
							Uuid:     mockPbScmNamespace0.Uuid,
							Mount: &ctlpb.ScmNamespace_Mount{
								Class:      mockPbScmMount0.Class,
								DeviceList: mockPbScmMount0.DeviceList,
								Path:       mockPbScmMount0.Path,
								Rank:       mockPbScmMount0.Rank,
								TotalBytes: mockPbScmMount0.TotalBytes,
								AvailBytes: adjustScmSize(mockPbScmMount0.AvailBytes),
							},
						},
					},
					State: new(ctlpb.ResponseState),
				},
				MemInfo: proto.MockPBMemInfo(),
			},
		},
		"scan scm usage; pmem not in instance device list": {
			req: &ctlpb.StorageScanReq{
				Scm:  &ctlpb.ScanScmReq{Usage: true},
				Nvme: new(ctlpb.ScanNvmeReq),
			},
			smbc: &scm.MockBackendConfig{
				GetModulesRes:    storage.ScmModules{storage.MockScmModule(0)},
				GetNamespacesRes: storage.ScmNamespaces{storage.MockScmNamespace(0)},
			},
			smsc: &system.MockSysConfig{
				GetfsUsageResps: []system.GetfsUsageRetval{
					{
						Total: mockPbScmMount0.TotalBytes,
						Avail: mockPbScmMount0.AvailBytes,
					},
				},
			},
			storageCfgs: []storage.TierConfigs{
				{
					storage.NewTierConfig().
						WithStorageClass(storage.ClassDcpm.String()).
						WithScmMountPoint(mockPbScmMount0.Path).
						WithScmDeviceList("/dev/foo", "/dev/bar"),
				},
			},
			drpcResps: map[int][]*mockDrpcResponse{
				0: {},
			},
			expResp: &ctlpb.StorageScanResp{
				Nvme: &ctlpb.ScanNvmeResp{
					State: new(ctlpb.ResponseState),
				},
				Scm: &ctlpb.ScanScmResp{
					State: &ctlpb.ResponseState{
						Status: ctlpb.ResponseStatus_CTL_ERR_SCM,
						Error:  "instance 0: no pmem namespace for mount /mnt/daos0",
					},
				},
				MemInfo: proto.MockPBMemInfo(),
			},
		},
		"scan scm usage; class ram": {
			req: &ctlpb.StorageScanReq{
				Scm:  &ctlpb.ScanScmReq{Usage: true},
				Nvme: new(ctlpb.ScanNvmeReq),
			},
			smbc: &scm.MockBackendConfig{
				GetModulesRes:    storage.ScmModules{storage.MockScmModule(0)},
				GetNamespacesRes: storage.ScmNamespaces{storage.MockScmNamespace(0)},
			},
			smsc: &system.MockSysConfig{
				GetfsUsageResps: []system.GetfsUsageRetval{
					{
						Total: mockPbScmMount0.TotalBytes,
						Avail: mockPbScmMount0.AvailBytes,
					},
				},
			},
			storageCfgs: []storage.TierConfigs{
				{
					storage.NewTierConfig().
						WithStorageClass(storage.ClassRam.String()).
						WithScmMountPoint(mockPbScmMount0.Path).
						WithScmRamdiskSize(16),
				},
			},
			drpcResps: map[int][]*mockDrpcResponse{
				0: {},
			},
			expResp: &ctlpb.StorageScanResp{
				Nvme: &ctlpb.ScanNvmeResp{
					State: new(ctlpb.ResponseState),
				},
				Scm: &ctlpb.ScanScmResp{
					Namespaces: proto.ScmNamespaces{
						&ctlpb.ScmNamespace{
							Blockdev: "ramdisk",
							Size:     uint64(humanize.GiByte * 16),
							Mount: &ctlpb.ScmNamespace_Mount{
								Class:      "ram",
								Path:       mockPbScmMount0.Path,
								TotalBytes: mockPbScmMount0.TotalBytes,
								AvailBytes: adjustScmSize(mockPbScmMount0.AvailBytes),
								Rank:       mockPbScmMount0.Rank,
							},
						},
					},
					State: new(ctlpb.ResponseState),
				},
				MemInfo: proto.MockPBMemInfo(),
			},
		},
		"multi-engine; multi-tier; with usage": {
			req: &ctlpb.StorageScanReq{
				Scm:  &ctlpb.ScanScmReq{Usage: true},
				Nvme: &ctlpb.ScanNvmeReq{Meta: true},
			},
			csCtrlrs: &storage.NvmeControllers{newCtrlr(1), newCtrlr(2)},
			eCtrlrs:  []*storage.NvmeControllers{{newCtrlr(1)}, {newCtrlr(2)}},
			smbc: &scm.MockBackendConfig{
				GetModulesRes: storage.ScmModules{
					storage.MockScmModule(0),
				},
				GetNamespacesRes: storage.ScmNamespaces{
					storage.MockScmNamespace(0),
					storage.MockScmNamespace(1),
				},
			},
			smsc: &system.MockSysConfig{
				GetfsUsageResps: []system.GetfsUsageRetval{
					{
						Total: mockPbScmMount0.TotalBytes,
						Avail: mockPbScmMount0.AvailBytes,
					},
					{
						Total: mockPbScmMount1.TotalBytes,
						Avail: mockPbScmMount1.AvailBytes,
					},
				},
			},
			storageCfgs: []storage.TierConfigs{
				{
					storage.NewTierConfig().
						WithStorageClass(storage.ClassDcpm.String()).
						WithScmMountPoint(mockPbScmMount0.Path).
						WithScmDeviceList(mockPbScmNamespace0.Blockdev),
					storage.NewTierConfig().
						WithStorageClass(storage.ClassNvme.String()).
						WithBdevDeviceList(newCtrlr(1).PciAddr),
				},
				{
					storage.NewTierConfig().
						WithStorageClass(storage.ClassDcpm.String()).
						WithScmMountPoint(mockPbScmMount1.Path).
						WithScmDeviceList(mockPbScmNamespace1.Blockdev),
					storage.NewTierConfig().
						WithStorageClass(storage.ClassNvme.String()).
						WithBdevDeviceList(newCtrlr(2).PciAddr),
				},
			},
			drpcResps: map[int][]*mockDrpcResponse{
				0: {
					{Message: newSmdDevResp(1)},
					{Message: newBioHealthResp(1)},
				},
				1: {
					{Message: newSmdDevResp(2)},
					{Message: newBioHealthResp(2)},
				},
			},
			expResp: &ctlpb.StorageScanResp{
				Nvme: &ctlpb.ScanNvmeResp{
					Ctrlrs: proto.NvmeControllers{
						newCtrlrPBwMeta(1),
						newCtrlrPBwMeta(2),
					},
					State: new(ctlpb.ResponseState),
				},
				Scm: &ctlpb.ScanScmResp{
					Namespaces: proto.ScmNamespaces{
						&ctlpb.ScmNamespace{
							Blockdev: mockPbScmNamespace0.Blockdev,
							Dev:      mockPbScmNamespace0.Dev,
							Size:     mockPbScmNamespace0.Size,
							Uuid:     mockPbScmNamespace0.Uuid,
							Mount: &ctlpb.ScmNamespace_Mount{
								Class:      mockPbScmMount0.Class,
								DeviceList: mockPbScmMount0.DeviceList,
								Path:       mockPbScmMount0.Path,
								TotalBytes: mockPbScmMount0.TotalBytes,
								AvailBytes: adjustScmSize(mockPbScmMount0.AvailBytes),
								Rank:       mockPbScmMount0.Rank,
							},
						},
						&ctlpb.ScmNamespace{
							Blockdev: mockPbScmNamespace1.Blockdev,
							Dev:      mockPbScmNamespace1.Dev,
							Size:     mockPbScmNamespace1.Size,
							Uuid:     mockPbScmNamespace1.Uuid,
							NumaNode: mockPbScmNamespace1.NumaNode,
							Mount: &ctlpb.ScmNamespace_Mount{
								Class:      mockPbScmMount1.Class,
								DeviceList: mockPbScmMount1.DeviceList,
								Path:       mockPbScmMount1.Path,
								TotalBytes: mockPbScmMount1.TotalBytes,
								AvailBytes: adjustScmSize(mockPbScmMount1.AvailBytes),
								Rank:       mockPbScmMount1.Rank,
							},
						},
					},
					State: new(ctlpb.ResponseState),
				},
				MemInfo: proto.MockPBMemInfo(),
			},
		},
		// Sometimes when more than a few ssds are assigned to engine without many targets,
		// some of the smd entries for the latter ssds are in state "NEW" rather than
		// "NORMAL", when in this state, health is unavailable and DER_NONEXIST is returned.
		"bdev scan; meta; new state; non-existent smd health": {
			req: &ctlpb.StorageScanReq{
				Scm:  new(ctlpb.ScanScmReq),
				Nvme: &ctlpb.ScanNvmeReq{Meta: true},
			},
			csCtrlrs: &storage.NvmeControllers{newCtrlr(1)},
			storageCfgs: []storage.TierConfigs{
				{
					storage.NewTierConfig().
						WithStorageClass(storage.ClassNvme.String()).
						WithBdevDeviceList(newCtrlr(1).PciAddr),
				},
			},
			drpcResps: map[int][]*mockDrpcResponse{
				0: {
					{Message: smdDevRespStateNew},
					{
						Message: &ctlpb.BioHealthResp{
							Status: int32(daos.Nonexistent),
						},
					},
				},
			},
			expResp: &ctlpb.StorageScanResp{
				Nvme: &ctlpb.ScanNvmeResp{
					Ctrlrs: proto.NvmeControllers{ctrlrPBwMetaNew},
					State:  new(ctlpb.ResponseState),
				},
				Scm:     &ctlpb.ScanScmResp{State: new(ctlpb.ResponseState)},
				MemInfo: proto.MockPBMemInfo(),
			},
		},
		"bdev scan; meta; new state; nomem smd health": {
			req: &ctlpb.StorageScanReq{
				Scm:  new(ctlpb.ScanScmReq),
				Nvme: &ctlpb.ScanNvmeReq{Meta: true},
			},
			csCtrlrs: &storage.NvmeControllers{newCtrlr(1)},
			storageCfgs: []storage.TierConfigs{
				{
					storage.NewTierConfig().
						WithStorageClass(storage.ClassNvme.String()).
						WithBdevDeviceList(newCtrlr(1).PciAddr),
				},
			},
			drpcResps: map[int][]*mockDrpcResponse{
				0: {
					{Message: smdDevRespStateNew},
					{
						Message: &ctlpb.BioHealthResp{
							Status: int32(daos.FreeMemError),
						},
					},
				},
			},
			expResp: &ctlpb.StorageScanResp{
				Nvme: &ctlpb.ScanNvmeResp{
					Ctrlrs: proto.NvmeControllers{ctrlrPBwMetaNew},
					State:  new(ctlpb.ResponseState),
				},
				Scm:     &ctlpb.ScanScmResp{State: new(ctlpb.ResponseState)},
				MemInfo: proto.MockPBMemInfo(),
			},
		},
		"bdev scan; meta; normal state; non-existent smd health": {
			req: &ctlpb.StorageScanReq{
				Scm:  new(ctlpb.ScanScmReq),
				Nvme: &ctlpb.ScanNvmeReq{Meta: true},
			},
			csCtrlrs: &storage.NvmeControllers{newCtrlr(1)},
			storageCfgs: []storage.TierConfigs{
				{
					storage.NewTierConfig().
						WithStorageClass(storage.ClassNvme.String()).
						WithBdevDeviceList(newCtrlr(1).PciAddr),
				},
			},
			drpcResps: map[int][]*mockDrpcResponse{
				0: {
					{Message: newSmdDevResp(1)},
					{
						Message: &ctlpb.BioHealthResp{
							Status: int32(daos.Nonexistent),
						},
					},
				},
			},
			expResp: &ctlpb.StorageScanResp{
				Nvme: &ctlpb.ScanNvmeResp{
					Ctrlrs: proto.NvmeControllers{ctrlrPBwMetaNormal},
					State:  new(ctlpb.ResponseState),
				},
				Scm:     &ctlpb.ScanScmResp{State: new(ctlpb.ResponseState)},
				MemInfo: proto.MockPBMemInfo(),
			},
		},
	} {
		t.Run(name, func(t *testing.T) {
			log, buf := logging.NewTestLogger(t.Name())
			defer test.ShowBufferOnFailure(t, buf)

			if len(tc.storageCfgs) != len(tc.drpcResps) {
				t.Fatalf("number of tc.storageCfgs doesn't match num drpc msg groups")
			}

			if len(tc.storageCfgs) == 1 && tc.eCtrlrs == nil && tc.csCtrlrs != nil {
				log.Debugf("using control service storage provider for first engine")
				tc.eCtrlrs = []*storage.NvmeControllers{tc.csCtrlrs}
			}

			var csbmbc *bdev.MockBackendConfig
			if tc.csCtrlrs != nil {
				log.Debugf("bdevs %v to be returned for control service scan", *tc.csCtrlrs)
				csbmbc = &bdev.MockBackendConfig{
					ScanRes: &storage.BdevScanResponse{Controllers: *tc.csCtrlrs},
				}
			}

			var engineCfgs []*engine.Config
			for i, sc := range tc.storageCfgs {
				log.Debugf("storage cfg contains bdevs %v for engine %d", sc.Bdevs(), i)
				engineCfgs = append(engineCfgs, engine.MockConfig().WithStorage(sc...))
			}
			sCfg := config.DefaultServer().WithEngines(engineCfgs...)
			cs := mockControlService(t, log, sCfg, csbmbc, tc.smbc, tc.smsc)

			// In production, during server/server.go:srv.addEngines() and after
			// srv.createEngine(), engine.storage.SetBdevCache() is called to load the
			// results of the start-up bdev scan from the control service storage
			// provider into the engine's storage provider. The control service and
			// each of the engines have distinct storage provider instances so cached
			// cached results have to be explicitly shared so results are available when
			// engines are up.

			for idx, ec := range engineCfgs {
				var ebmbc *bdev.MockBackendConfig
				if tc.eCtrlrs != nil && len(tc.eCtrlrs) > idx {
					log.Debugf("bdevs %v to be returned for engine %d scan",
						*tc.eCtrlrs[idx], idx)
					ebmbc = &bdev.MockBackendConfig{
						ScanRes: &storage.BdevScanResponse{
							Controllers: *tc.eCtrlrs[idx],
						},
					}
				}

				// replace harness instance with mock I/O Engine
				// to enable mocking of harness instance drpc channel
				sp := storage.MockProvider(log, idx, &ec.Storage,
					cs.storage.Sys, // share system provider cfo
					scm.NewMockProvider(log, tc.smbc, nil),
					bdev.NewMockProvider(log, ebmbc), nil)
				if tc.eCtrlrs != nil && len(tc.eCtrlrs) > idx {
					sp.SetBdevCache(storage.BdevScanResponse{
						Controllers: *tc.eCtrlrs[idx],
					})
				}
				ne := newTestEngine(log, false, sp, ec)

				// mock drpc responses
				dcc := new(mockDrpcClientConfig)
				if tc.junkResp {
					dcc.setSendMsgResponse(drpc.Status_SUCCESS,
						makeBadBytes(42), nil)
				} else if len(tc.drpcResps) > idx {
					t.Logf("setting %d drpc responses for engine %d",
						len(tc.drpcResps[idx]), idx)
					dcc.setSendMsgResponseList(t, tc.drpcResps[idx]...)
				} else {
					t.Fatal("drpc response mocks unpopulated")
				}
				ne.setDrpcClient(newMockDrpcClient(dcc))
				ne._superblock.Rank = ranklist.NewRankPtr(uint32(idx + 1))

				cs.harness.instances[idx] = ne
			}
			cs.harness.started.SetTrue()

			if tc.req == nil {
				tc.req = &ctlpb.StorageScanReq{
					Scm:  new(ctlpb.ScanScmReq),
					Nvme: new(ctlpb.ScanNvmeReq),
				}
			}

			if tc.scanTwice {
				_, err := cs.StorageScan(test.Context(t), tc.req)
				test.CmpErr(t, tc.expErr, err)
				if err != nil {
					return
				}
			}

			resp, err := cs.StorageScan(test.Context(t), tc.req)
			test.CmpErr(t, tc.expErr, err)
			if err != nil {
				return
			}

			if diff := cmp.Diff(tc.expResp, resp, defStorageScanCmpOpts...); diff != "" {
				t.Fatalf("unexpected response (-want, +got):\n%s\n", diff)
			}
		})
	}
}

func TestServer_checkTmpfsMem(t *testing.T) {
	for name, tc := range map[string]struct {
		scmCfgs     map[int]*storage.TierConfig
		memInfoErr  error
		memAvailGiB int
		expErr      error
	}{
		"pmem tier; skip check": {
			scmCfgs: map[int]*storage.TierConfig{
				0: &storage.TierConfig{
					Class: storage.ClassDcpm,
				},
			},
		},
		"meminfo fetch fails": {
			scmCfgs: map[int]*storage.TierConfig{
				0: &storage.TierConfig{
					Class: storage.ClassRam,
					Scm: storage.ScmConfig{
						RamdiskSize: 5,
					},
				},
			},
			memInfoErr: errors.New("fail"),
			expErr:     errors.New("fail"),
		},
		"single engine; ram tier; perform check; low mem": {
			scmCfgs: map[int]*storage.TierConfig{
				0: &storage.TierConfig{
					Class: storage.ClassRam,
					Scm: storage.ScmConfig{
						RamdiskSize: 5,
					},
				},
			},
			memAvailGiB: 4,
			expErr: storage.FaultRamdiskLowMem("Available", 5*humanize.GiByte,
				4.5*humanize.GiByte, 4*humanize.GiByte),
		},
		"single engine; ram tier; perform check": {
			scmCfgs: map[int]*storage.TierConfig{
				0: &storage.TierConfig{
					Class: storage.ClassRam,
					Scm: storage.ScmConfig{
						RamdiskSize: 5,
					},
				},
			},
			memAvailGiB: 5,
		},
		"dual engine; ram tier; perform check; low mem": {
			scmCfgs: map[int]*storage.TierConfig{
				0: &storage.TierConfig{
					Class: storage.ClassRam,
					Scm: storage.ScmConfig{
						RamdiskSize: 80,
					},
				},
				1: &storage.TierConfig{
					Class: storage.ClassRam,
					Scm: storage.ScmConfig{
						RamdiskSize: 80,
					},
				},
			},
			memAvailGiB: 140,
			expErr: storage.FaultRamdiskLowMem("Available", 160*humanize.GiByte,
				144*humanize.GiByte, 140*humanize.GiByte),
		},
		"dual engine; ram tier; perform check": {
			scmCfgs: map[int]*storage.TierConfig{
				1: &storage.TierConfig{
					Class: storage.ClassRam,
					Scm: storage.ScmConfig{
						RamdiskSize: 80,
					},
				},
				0: &storage.TierConfig{
					Class: storage.ClassRam,
					Scm: storage.ScmConfig{
						RamdiskSize: 80,
					},
				},
			},
			memAvailGiB: 145,
		},
	} {
		t.Run(name, func(t *testing.T) {
			log, buf := logging.NewTestLogger(name)
			defer test.ShowBufferOnFailure(t, buf)

			getMemInfo := func() (*common.MemInfo, error) {
				return &common.MemInfo{
					HugepageSizeKiB: 2048,
					MemAvailableKiB: (humanize.GiByte * tc.memAvailGiB) / humanize.KiByte,
				}, tc.memInfoErr
			}

			gotErr := checkTmpfsMem(log, tc.scmCfgs, getMemInfo)
			test.CmpErr(t, tc.expErr, gotErr)
		})
	}
}

func TestServer_CtlSvc_StorageFormat(t *testing.T) {
	mockNvmeController0 := storage.MockNvmeController(0)
	mockNvmeController1 := storage.MockNvmeController(1)

	for name, tc := range map[string]struct {
		scmMounted       bool // if scmMounted we emulate ext4 fs is mounted
		superblockExists bool
		instancesStarted bool // engine already started
		sMounts          []string
		sClass           storage.Class
		sDevs            []string
		sSize            int
		bClass           storage.Class
		bDevs            [][]string
		bSize            int
		bmbc             *bdev.MockBackendConfig
		awaitTimeout     time.Duration
		getMemInfo       func() (*common.MemInfo, error)
		expAwaitExit     bool
		expAwaitErr      error
		expResp          *ctlpb.StorageFormatResp
		reformat         bool // indicates setting of reformat parameter
	}{
		"ram no nvme": {
			sMounts: []string{"/mnt/daos"},
			sClass:  storage.ClassRam,
			sSize:   6,
			expResp: &ctlpb.StorageFormatResp{
				Crets: []*ctlpb.NvmeControllerResult{},
				Mrets: []*ctlpb.ScmMountResult{
					{
						Mntpoint: "/mnt/daos",
						State:    new(ctlpb.ResponseState),
					},
				},
			},
		},
		"dcpm no nvme": {
			sMounts: []string{"/mnt/daos"},
			sClass:  storage.ClassDcpm,
			sDevs:   []string{"/dev/pmem1"},
			expResp: &ctlpb.StorageFormatResp{
				Crets: []*ctlpb.NvmeControllerResult{},
				Mrets: []*ctlpb.ScmMountResult{
					{
						Mntpoint: "/mnt/daos",
						State:    new(ctlpb.ResponseState),
					},
				},
			},
		},
		"nvme and ram": {
			sMounts: []string{"/mnt/daos"},
			sClass:  storage.ClassRam,
			sDevs:   []string{"/dev/pmem1"}, // ignored if SCM class is ram
			sSize:   6,
			bClass:  storage.ClassNvme,
			bDevs:   [][]string{{mockNvmeController0.PciAddr}},
			bmbc: &bdev.MockBackendConfig{
				ScanRes: &storage.BdevScanResponse{
					Controllers: storage.NvmeControllers{mockNvmeController0},
				},
				FormatRes: &storage.BdevFormatResponse{
					DeviceResponses: storage.BdevDeviceFormatResponses{
						mockNvmeController0.PciAddr: &storage.BdevDeviceFormatResponse{
							Formatted: true,
						},
					},
				},
			},
			expResp: &ctlpb.StorageFormatResp{
				Crets: []*ctlpb.NvmeControllerResult{
					{
						PciAddr: mockNvmeController0.PciAddr,
						State:   new(ctlpb.ResponseState),
					},
				},
				Mrets: []*ctlpb.ScmMountResult{
					{
						Mntpoint: "/mnt/daos",
						State:    new(ctlpb.ResponseState),
					},
				},
			},
		},
		"aio file no size and ram": {
			sMounts: []string{"/mnt/daos"},
			sClass:  storage.ClassRam,
			sDevs:   []string{"/dev/pmem1"}, // ignored if SCM class is ram
			sSize:   6,
			bClass:  storage.ClassFile,
			bDevs:   [][]string{{"/tmp/daos-bdev"}},
			bSize:   6,
			bmbc: &bdev.MockBackendConfig{
				ScanRes: &storage.BdevScanResponse{
					Controllers: storage.NvmeControllers{mockNvmeController0},
				},
				FormatRes: &storage.BdevFormatResponse{
					DeviceResponses: storage.BdevDeviceFormatResponses{
						"/tmp/daos-bdev": new(storage.BdevDeviceFormatResponse),
					},
				},
			},
			expResp: &ctlpb.StorageFormatResp{
				Crets: []*ctlpb.NvmeControllerResult{
					{
						PciAddr: "/tmp/daos-bdev",
						State:   new(ctlpb.ResponseState),
					},
				},
				Mrets: []*ctlpb.ScmMountResult{
					{
						Mntpoint: "/mnt/daos",
						State:    new(ctlpb.ResponseState),
					},
				},
			},
		},
		"nvme and dcpm": {
			sMounts: []string{"/mnt/daos"},
			sClass:  storage.ClassDcpm,
			sDevs:   []string{"dev/pmem0"},
			bClass:  storage.ClassNvme,
			bDevs:   [][]string{{mockNvmeController0.PciAddr}},
			bmbc: &bdev.MockBackendConfig{
				ScanRes: &storage.BdevScanResponse{
					Controllers: storage.NvmeControllers{mockNvmeController0},
				},
				FormatRes: &storage.BdevFormatResponse{
					DeviceResponses: storage.BdevDeviceFormatResponses{
						mockNvmeController0.PciAddr: &storage.BdevDeviceFormatResponse{
							Formatted: true,
						},
					},
				},
			},
			expResp: &ctlpb.StorageFormatResp{
				Crets: []*ctlpb.NvmeControllerResult{
					{
						PciAddr: mockNvmeController0.PciAddr,
						State:   new(ctlpb.ResponseState),
					},
				},
				Mrets: []*ctlpb.ScmMountResult{
					{
						Mntpoint: "/mnt/daos",
						State:    new(ctlpb.ResponseState),
					},
				},
			},
		},
		"io instance already running": { // await should exit immediately
			instancesStarted: true,
			scmMounted:       true,
			sMounts:          []string{"/mnt/daos"},
			sClass:           storage.ClassRam,
			sSize:            6,
			bClass:           storage.ClassNvme,
			bDevs:            [][]string{{mockNvmeController0.PciAddr}},
			bmbc: &bdev.MockBackendConfig{
				ScanRes: &storage.BdevScanResponse{
					Controllers: storage.NvmeControllers{mockNvmeController0},
				},
			},
			expAwaitExit: true,
			expAwaitErr:  errors.New("can't wait for storage: instance 0 already started"),
			awaitTimeout: time.Second,
			expResp: &ctlpb.StorageFormatResp{
				Crets: []*ctlpb.NvmeControllerResult{
					{
						PciAddr: storage.NilBdevAddress,
						State: &ctlpb.ResponseState{
							Status: ctlpb.ResponseStatus_CTL_SUCCESS,
							Info:   fmt.Sprintf(msgNvmeFormatSkip, 0),
						},
					},
				},
				Mrets: []*ctlpb.ScmMountResult{
					{
						Mntpoint: "/mnt/daos",
						State: &ctlpb.ResponseState{
							Status: ctlpb.ResponseStatus_CTL_SUCCESS,
							Info:   "SCM is already formatted",
						},
					},
				},
			},
		},
		// if emulated scm (ram) is already formatted and mounted (with
		// superblock) then awaitStorageReady() will not wait and format
		// attempt should fail with no reformat option set
		"ram already mounted no reformat": {
			scmMounted: true,
			sMounts:    []string{"/mnt/daos"},
			sClass:     storage.ClassRam,
			sSize:      6,
			bClass:     storage.ClassNvme,
			bDevs:      [][]string{{mockNvmeController0.PciAddr}},
			bmbc: &bdev.MockBackendConfig{
				ScanRes: &storage.BdevScanResponse{
					Controllers: storage.NvmeControllers{mockNvmeController0},
				},
			},
			expResp: &ctlpb.StorageFormatResp{
				Crets: []*ctlpb.NvmeControllerResult{
					{
						PciAddr: storage.NilBdevAddress,
						State: &ctlpb.ResponseState{
							Status: ctlpb.ResponseStatus_CTL_SUCCESS,
							Info:   fmt.Sprintf(msgNvmeFormatSkip, 0),
						},
					},
				},
				Mrets: []*ctlpb.ScmMountResult{
					{
						Mntpoint: "/mnt/daos",
						State: &ctlpb.ResponseState{
							Status: ctlpb.ResponseStatus_CTL_SUCCESS,
							Info:   "SCM is already formatted",
						},
					},
				},
			},
		},
		"ram already mounted and reformat set": {
			scmMounted: true,
			reformat:   true,
			sMounts:    []string{"/mnt/daos"},
			sClass:     storage.ClassRam,
			sSize:      6,
			bClass:     storage.ClassNvme,
			bDevs:      [][]string{{mockNvmeController0.PciAddr}},
			bmbc: &bdev.MockBackendConfig{
				ScanRes: &storage.BdevScanResponse{
					Controllers: storage.NvmeControllers{mockNvmeController0},
				},
				FormatRes: &storage.BdevFormatResponse{
					DeviceResponses: storage.BdevDeviceFormatResponses{
						mockNvmeController0.PciAddr: &storage.BdevDeviceFormatResponse{
							Formatted: true,
						},
					},
				},
			},
			expResp: &ctlpb.StorageFormatResp{
				Crets: []*ctlpb.NvmeControllerResult{
					{
						PciAddr: mockNvmeController0.PciAddr,
						State:   new(ctlpb.ResponseState),
					},
				},
				Mrets: []*ctlpb.ScmMountResult{
					{
						Mntpoint: "/mnt/daos",
						State:    new(ctlpb.ResponseState),
					},
				},
			},
		},
		"dcpm already mounted no reformat": {
			scmMounted: true,
			sMounts:    []string{"/mnt/daos"},
			sClass:     storage.ClassDcpm,
			sDevs:      []string{"/dev/pmem1"},
			bClass:     storage.ClassNvme,
			bDevs:      [][]string{{mockNvmeController0.PciAddr}},
			bmbc: &bdev.MockBackendConfig{
				ScanRes: &storage.BdevScanResponse{
					Controllers: storage.NvmeControllers{mockNvmeController0},
				},
			},
			expResp: &ctlpb.StorageFormatResp{
				Crets: []*ctlpb.NvmeControllerResult{
					{
						PciAddr: storage.NilBdevAddress,
						State: &ctlpb.ResponseState{
							Status: ctlpb.ResponseStatus_CTL_SUCCESS,
							Info:   fmt.Sprintf(msgNvmeFormatSkip, 0),
						},
					},
				},
				Mrets: []*ctlpb.ScmMountResult{
					{
						Mntpoint: "/mnt/daos",
						State: &ctlpb.ResponseState{
							Status: ctlpb.ResponseStatus_CTL_SUCCESS,
							Info:   "SCM is already formatted",
						},
					},
				},
			},
		},
		"dcpm already mounted and reformat set": {
			scmMounted: true,
			reformat:   true,
			sMounts:    []string{"/mnt/daos"},
			sClass:     storage.ClassDcpm,
			sDevs:      []string{"/dev/pmem1"},
			bClass:     storage.ClassNvme,
			bDevs:      [][]string{{mockNvmeController0.PciAddr}},
			bmbc: &bdev.MockBackendConfig{
				ScanRes: &storage.BdevScanResponse{
					Controllers: storage.NvmeControllers{mockNvmeController0},
				},
				FormatRes: &storage.BdevFormatResponse{
					DeviceResponses: storage.BdevDeviceFormatResponses{
						mockNvmeController0.PciAddr: &storage.BdevDeviceFormatResponse{
							Formatted: true,
						},
					},
				},
			},
			expResp: &ctlpb.StorageFormatResp{
				Crets: []*ctlpb.NvmeControllerResult{
					{
						PciAddr: mockNvmeController0.PciAddr,
						State:   new(ctlpb.ResponseState),
					},
				},
				Mrets: []*ctlpb.ScmMountResult{
					{
						Mntpoint: "/mnt/daos",
						State:    new(ctlpb.ResponseState),
					},
				},
			},
		},
		// if superblock exists, awaitStorageReady() won't wait
		"superblock exists and reformat set": {
			scmMounted:       true,
			superblockExists: true,
			reformat:         true,
			sMounts:          []string{"/mnt/daos"},
			sClass:           storage.ClassDcpm,
			sDevs:            []string{"/dev/pmem1"},
			bClass:           storage.ClassNvme,
			bDevs:            [][]string{{mockNvmeController0.PciAddr}},
			bmbc: &bdev.MockBackendConfig{
				ScanRes: &storage.BdevScanResponse{
					Controllers: storage.NvmeControllers{mockNvmeController0},
				},
			},
			expAwaitExit: true,
			awaitTimeout: time.Second,
			expResp: &ctlpb.StorageFormatResp{
				Mrets: []*ctlpb.ScmMountResult{
					{
						Mntpoint: "/mnt/daos",
						State:    new(ctlpb.ResponseState),
					},
				},
			},
		},
		"nvme and dcpm success multi-io": {
			sMounts: []string{"/mnt/daos0", "/mnt/daos1"},
			sClass:  storage.ClassDcpm,
			sDevs:   []string{"/dev/pmem0", "/dev/pmem1"},
			bClass:  storage.ClassNvme,
			bDevs: [][]string{
				{mockNvmeController0.PciAddr},
				{mockNvmeController1.PciAddr},
			},
			bmbc: &bdev.MockBackendConfig{
				ScanRes: &storage.BdevScanResponse{
					Controllers: storage.NvmeControllers{mockNvmeController0, mockNvmeController1},
				},
				FormatRes: &storage.BdevFormatResponse{
					DeviceResponses: storage.BdevDeviceFormatResponses{
						mockNvmeController0.PciAddr: &storage.BdevDeviceFormatResponse{
							Formatted: true,
						},
					},
				},
			},
			expResp: &ctlpb.StorageFormatResp{
				Crets: []*ctlpb.NvmeControllerResult{
					{
						PciAddr: mockNvmeController0.PciAddr,
						State:   new(ctlpb.ResponseState),
					},
					{
						// this should be id 1 but mock
						// backend spits same output for
						// both I/O Engine instances
						PciAddr: mockNvmeController0.PciAddr,
						State:   new(ctlpb.ResponseState),
					},
				},
				Mrets: []*ctlpb.ScmMountResult{
					{
						Mntpoint:    "/mnt/daos0",
						State:       new(ctlpb.ResponseState),
						Instanceidx: 0,
					},
					{
						Mntpoint:    "/mnt/daos1",
						State:       new(ctlpb.ResponseState),
						Instanceidx: 1,
					},
				},
			},
		},
	} {
		t.Run(name, func(t *testing.T) {
			log, buf := logging.NewTestLogger(t.Name())
			defer test.ShowBufferOnFailure(t, buf)

			testDir, cleanup := test.CreateTestDir(t)
			defer cleanup()

			if tc.expResp == nil {
				t.Fatal("expResp test case parameter required")
			}
			test.AssertEqual(t, len(tc.sMounts), len(tc.expResp.Mrets), name)
			for i := range tc.sMounts {
				// Hack to deal with creating the mountpoint in test.
				// FIXME (DAOS-3471): The tests in this layer really shouldn't be
				// reaching down far enough to actually interact with the filesystem.
				tc.sMounts[i] = filepath.Join(testDir, tc.sMounts[i])
				if len(tc.expResp.Mrets) > 0 {
					mp := &(tc.expResp.Mrets[i].Mntpoint)
					if *mp != "" {
						if strings.HasSuffix(tc.sMounts[i], *mp) {
							*mp = tc.sMounts[i]
						}
					}
				}
			}

			config := config.DefaultServer()

			// validate test parameters
			if len(tc.sDevs) > 0 {
				test.AssertEqual(t, len(tc.sMounts), len(tc.sDevs), name)
			} else {
				tc.sDevs = []string{"/dev/pmem0", "/dev/pmem1"}
			}
			if len(tc.bDevs) > 0 {
				test.AssertEqual(t, len(tc.sMounts), len(tc.bDevs), name)
			} else {
				tc.bDevs = [][]string{{}, {}}
			}

			// map SCM mount targets to source devices
			devToMount := make(map[string]string)

			// add all I/O Engine configurations
			for idx, scmMount := range tc.sMounts {
				if tc.sClass == storage.ClassDcpm {
					devToMount[tc.sDevs[idx]] = scmMount
					t.Logf("sDevs[%d]= %v, value= %v", idx, tc.sDevs[idx], scmMount)
				}
				engine := engine.MockConfig().
					WithStorage(
						storage.NewTierConfig().
							WithScmMountPoint(scmMount).
							WithStorageClass(tc.sClass.String()).
							WithScmRamdiskSize(uint(tc.sSize)).
							WithScmDeviceList(tc.sDevs[idx]),
						storage.NewTierConfig().
							WithStorageClass(tc.bClass.String()).
							WithBdevFileSize(tc.bSize).
							WithBdevDeviceList(tc.bDevs[idx]...),
					)
				config.Engines = append(config.Engines, engine)
			}

			getFsRetStr := "none"
			if tc.scmMounted {
				getFsRetStr = "ext4"
			}
			smsc := &system.MockSysConfig{
				IsMountedBool:  tc.scmMounted,
				GetfsStr:       getFsRetStr,
				SourceToTarget: devToMount,
			}
			sysProv := system.NewMockSysProvider(log, smsc)
			mounter := mount.NewProvider(log, sysProv)
			scmProv := scm.NewProvider(log, nil, sysProv, mounter)
			bdevProv := bdev.NewMockProvider(log, tc.bmbc)
			if tc.getMemInfo == nil {
				tc.getMemInfo = func() (*common.MemInfo, error) {
					return &common.MemInfo{
						MemAvailableKiB: (6 * humanize.GiByte) / humanize.KiByte,
					}, nil
				}
			}

			mscs := NewMockStorageControlService(log, config.Engines, sysProv, scmProv,
				bdevProv, tc.getMemInfo)

			ctxEvt, cancelEvtCtx := context.WithCancel(context.Background())
			t.Cleanup(cancelEvtCtx)

			cs := &ControlService{
				StorageControlService: *mscs,
				harness:               &EngineHarness{log: log},
				events:                events.NewPubSub(ctxEvt, log),
				srvCfg:                config,
			}

			// Mimic control service start-up and engine creation where cache is shared
			// to the engines from the base control service storage provider.
			nvmeScanResp, err := cs.NvmeScan(storage.BdevScanRequest{})
			if err != nil {
				t.Fatal(err)
			}

			for i, ec := range config.Engines {
				root := filepath.Dir(tc.sMounts[i])
				if tc.scmMounted {
					root = tc.sMounts[i]
				}
				if err := os.MkdirAll(root, 0777); err != nil {
					t.Fatal(err)
				}

				trc := &engine.TestRunnerConfig{}
				trc.Running.Store(tc.instancesStarted)
				runner := engine.NewTestRunner(trc, ec)

				storProv := storage.MockProvider(log, 0, &ec.Storage, sysProv,
					scmProv, bdevProv, nil)

				ei := NewEngineInstance(log, storProv, nil, runner)
				ei.ready.Store(tc.instancesStarted)
				ei.storage.SetBdevCache(*nvmeScanResp)

				// if the instance is expected to have a valid superblock, create one
				if tc.superblockExists {
					if err := ei.createSuperblock(false); err != nil {
						t.Fatal(err)
					}
				} else {
					ei.setSuperblock(nil)
				}

				if err := cs.harness.AddInstance(ei); err != nil {
					t.Fatal(err)
				}
			}

<<<<<<< HEAD
			instances := cs.harness.Instances()
			test.AssertEqual(t, len(tc.sMounts), len(instances), "nr mounts != nr instances")

			ctx, cancel := context.WithCancel(context.Background())
=======
			ctx, cancel := context.WithCancel(test.Context(t))
>>>>>>> b97b9dea
			if tc.awaitTimeout != 0 {
				ctx, cancel = context.WithTimeout(ctx, tc.awaitTimeout)
			}
			t.Cleanup(cancel)

			// Trigger await storage ready on each instance and send results to
			// awaitCh. awaitStorageReady() will set "waitFormat" flag, fire off
			// "onAwaitFormat" callbacks, select on "storageReady" channel then
			// finally unset "waitFormat" flag.
			awaitCh := make(chan error)
			for _, ei := range instances {
				t.Logf("call awaitStorageReady() (%d)", ei.Index())
<<<<<<< HEAD
				go func(e *EngineInstance) {
					awaitCh <- e.awaitStorageReady(ctx, false)
				}(ei.(*EngineInstance))
=======
				go func(ctx context.Context, e *EngineInstance) {
					select {
					case <-ctx.Done():
					case awaitCh <- e.awaitStorageReady(ctx, tc.recreateSBs):
					}
				}(ctx, ei.(*EngineInstance))
>>>>>>> b97b9dea
			}

			// When all instances are in awaiting format state ("waitFormat" set),
			// close awaitingFormat channel to signal ready state.
			awaitingFormat := make(chan struct{})
			t.Log("polling on 'waitFormat' state(s)")
			go func(ctxIn context.Context) {
				for {
					ready := true
					for _, ei := range instances {
						if !ei.(*EngineInstance).isAwaitingFormat() {
							ready = false
						}
					}
					if ready {
						close(awaitingFormat)
						return
					}
					select {
					case <-time.After(testShortTimeout):
					case <-ctxIn.Done():
						return
					}
				}
			}(ctx)

			select {
			case <-awaitingFormat:
				t.Log("storage is ready and waiting for format")
			case err := <-awaitCh:
				t.Log("rx on awaitCh from unusual awaitStorageReady() returns")
				test.CmpErr(t, tc.expAwaitErr, err)
				if !tc.expAwaitExit {
					t.Fatal("unexpected exit from awaitStorageReady()")
				}
			case <-ctx.Done():
				t.Logf("context done (%s)", ctx.Err())
				test.CmpErr(t, tc.expAwaitErr, ctx.Err())
				if tc.expAwaitErr == nil {
					t.Fatal(ctx.Err())
				}
				if !tc.scmMounted {
					t.Fatalf("unexpected behavior of awaitStorageReady")
				}
			}

			resp, fmtErr := cs.StorageFormat(test.Context(t), &ctlpb.StorageFormatReq{
				Reformat: tc.reformat,
			})
			if fmtErr != nil {
				t.Fatal(fmtErr)
			}

			test.AssertEqual(t, len(tc.expResp.Crets), len(resp.Crets),
				"number of controller results")
			test.AssertEqual(t, len(tc.expResp.Mrets), len(resp.Mrets),
				"number of mount results")
			for _, exp := range tc.expResp.Crets {
				match := false
				for _, got := range resp.Crets {
					if diff := cmp.Diff(exp, got, test.DefaultCmpOpts()...); diff == "" {
						match = true
					}
				}
				if !match {
					t.Fatalf("unexpected results: (\nwant: %+v\ngot: %+v)",
						tc.expResp.Crets, resp.Crets)
				}
			}
			for _, exp := range tc.expResp.Mrets {
				match := false
				for _, got := range resp.Mrets {
					if diff := cmp.Diff(exp, got, test.DefaultCmpOpts()...); diff == "" {
						match = true
					}
				}
				if !match {
					t.Fatalf("unexpected results: (\nwant: %+v\ngot: %+v)",
						tc.expResp.Mrets, resp.Mrets)
				}
			}
		})
	}
}

func TestServer_CtlSvc_StorageNvmeRebind(t *testing.T) {
	usrCurrent, _ := user.Current()
	username := usrCurrent.Username

	for name, tc := range map[string]struct {
		req         *ctlpb.NvmeRebindReq
		bmbc        *bdev.MockBackendConfig
		expErr      error
		expResp     *ctlpb.NvmeRebindResp
		expPrepCall *storage.BdevPrepareRequest
	}{
		"nil request": {
			expErr: errors.New("nil request"),
		},
		"failure": {
			req: &ctlpb.NvmeRebindReq{
				PciAddr: test.MockPCIAddr(1),
			},
			bmbc: &bdev.MockBackendConfig{
				PrepareErr: errors.New("failure"),
			},
			expPrepCall: &storage.BdevPrepareRequest{
				TargetUser:   username,
				PCIAllowList: test.MockPCIAddr(1),
			},
			expResp: &ctlpb.NvmeRebindResp{
				State: &ctlpb.ResponseState{
					Status: ctlpb.ResponseStatus_CTL_ERR_NVME,
					Error:  "nvme rebind: failure",
				},
			},
		},
		"success": {
			req: &ctlpb.NvmeRebindReq{
				PciAddr: test.MockPCIAddr(1),
			},
			bmbc: &bdev.MockBackendConfig{},
			expPrepCall: &storage.BdevPrepareRequest{
				TargetUser:   username,
				PCIAllowList: test.MockPCIAddr(1),
			},
			expResp: &ctlpb.NvmeRebindResp{},
		},
	} {
		t.Run(name, func(t *testing.T) {
			log, buf := logging.NewTestLogger(t.Name())
			defer test.ShowBufferOnFailure(t, buf)

			mbb := bdev.NewMockBackend(tc.bmbc)
			mbp := bdev.NewProvider(log, mbb)
			scs := NewMockStorageControlService(log, nil, nil,
				scm.NewMockProvider(log, nil, nil), mbp, nil)
			cs := &ControlService{StorageControlService: *scs}

			resp, err := cs.StorageNvmeRebind(test.Context(t), tc.req)

			mbb.RLock()
			if tc.expPrepCall == nil {
				if len(mbb.PrepareCalls) != 0 {
					t.Fatal("unexpected number of prepared calls")
				}
			} else {
				if len(mbb.PrepareCalls) != 1 {
					t.Fatal("unexpected number of prepared calls")
				}
				if diff := cmp.Diff(*tc.expPrepCall, mbb.PrepareCalls[0]); diff != "" {
					t.Fatalf("unexpected prepare calls (-want, +got):\n%s\n", diff)
				}
			}
			mbb.RUnlock()

			test.CmpErr(t, tc.expErr, err)
			if err != nil {
				return
			}

			if diff := cmp.Diff(tc.expResp, resp, test.DefaultCmpOpts()...); diff != "" {
				t.Fatalf("unexpected response (-want, +got):\n%s\n", diff)
			}
		})
	}
}

func TestServer_CtlSvc_StorageNvmeAddDevice(t *testing.T) {
	for name, tc := range map[string]struct {
		req         *ctlpb.NvmeAddDeviceReq
		bmbc        *bdev.MockBackendConfig
		storageCfgs []storage.TierConfigs
		expErr      error
		expDevList  []string
		expResp     *ctlpb.NvmeAddDeviceResp
	}{
		"nil request": {
			expErr: errors.New("nil request"),
		},
		"missing engine index 0": {
			req: &ctlpb.NvmeAddDeviceReq{
				PciAddr:          test.MockPCIAddr(1),
				StorageTierIndex: -1,
			},
			expErr: errors.New("engine with index 0"),
		},
		"missing engine index 1": {
			req: &ctlpb.NvmeAddDeviceReq{
				PciAddr:          test.MockPCIAddr(1),
				EngineIndex:      1,
				StorageTierIndex: -1,
			},
			storageCfgs: []storage.TierConfigs{
				{
					storage.NewTierConfig().
						WithStorageClass(storage.ClassNvme.String()).
						WithBdevDeviceList(test.MockPCIAddr(0)),
				},
			},
			expErr: errors.New("engine with index 1"),
		},
		"zero bdev configs": {
			req: &ctlpb.NvmeAddDeviceReq{
				PciAddr:          test.MockPCIAddr(1),
				StorageTierIndex: -1,
			},
			storageCfgs: []storage.TierConfigs{
				{
					storage.NewTierConfig().
						WithStorageClass(storage.ClassDcpm.String()),
				},
			},
			expErr: errors.New("no bdev storage tiers"),
		},
		"missing bdev config index 0": {
			req: &ctlpb.NvmeAddDeviceReq{
				PciAddr:          test.MockPCIAddr(1),
				StorageTierIndex: 0,
			},
			storageCfgs: []storage.TierConfigs{
				{
					storage.NewTierConfig().
						WithStorageClass(storage.ClassDcpm.String()),
					storage.NewTierConfig().
						WithStorageClass(storage.ClassNvme.String()).
						WithBdevDeviceList(test.MockPCIAddr(0)),
				},
			},
			expErr: errors.New("storage tier with index 0"),
		},
		"missing bdev config index 2": {
			req: &ctlpb.NvmeAddDeviceReq{
				PciAddr:          test.MockPCIAddr(1),
				StorageTierIndex: 2,
			},
			storageCfgs: []storage.TierConfigs{
				{
					storage.NewTierConfig().
						WithStorageClass(storage.ClassDcpm.String()),
					storage.NewTierConfig().
						WithStorageClass(storage.ClassNvme.String()).
						WithBdevDeviceList(test.MockPCIAddr(0)),
				},
			},
			expErr: errors.New("storage tier with index 2"),
		},
		"success; bdev config index unspecified": {
			req: &ctlpb.NvmeAddDeviceReq{
				PciAddr:          test.MockPCIAddr(1),
				StorageTierIndex: -1,
			},
			storageCfgs: []storage.TierConfigs{
				{
					storage.NewTierConfig().
						WithStorageClass(storage.ClassDcpm.String()),
					storage.NewTierConfig().
						WithStorageClass(storage.ClassNvme.String()).
						WithBdevDeviceList(test.MockPCIAddr(0)),
				},
			},
			expResp: &ctlpb.NvmeAddDeviceResp{},
			expDevList: []string{
				test.MockPCIAddr(0), test.MockPCIAddr(1),
			},
		},
		"success; bdev config index specified": {
			req: &ctlpb.NvmeAddDeviceReq{
				PciAddr:          test.MockPCIAddr(1),
				StorageTierIndex: 1,
			},
			storageCfgs: []storage.TierConfigs{
				{
					storage.NewTierConfig().
						WithStorageClass(storage.ClassDcpm.String()),
					storage.NewTierConfig().
						WithStorageClass(storage.ClassNvme.String()).
						WithBdevDeviceList(test.MockPCIAddr(0)),
				},
			},
			expResp: &ctlpb.NvmeAddDeviceResp{},
			expDevList: []string{
				test.MockPCIAddr(0), test.MockPCIAddr(1),
			},
		},
		"failure; write config failed": {
			req: &ctlpb.NvmeAddDeviceReq{
				PciAddr:          test.MockPCIAddr(1),
				StorageTierIndex: -1,
			},
			bmbc: &bdev.MockBackendConfig{
				WriteConfErr: errors.New("failure"),
			},
			storageCfgs: []storage.TierConfigs{
				{
					storage.NewTierConfig().
						WithStorageClass(storage.ClassDcpm.String()),
					storage.NewTierConfig().
						WithStorageClass(storage.ClassNvme.String()).
						WithBdevDeviceList(test.MockPCIAddr(0)),
				},
			},
			expResp: &ctlpb.NvmeAddDeviceResp{
				State: &ctlpb.ResponseState{
					Status: ctlpb.ResponseStatus_CTL_ERR_NVME,
					Error:  "write nvme config for engine 0: failure",
				},
			},
			expDevList: []string{
				test.MockPCIAddr(0), test.MockPCIAddr(1),
			},
		},
		"zero bdev configs; engine index 1": {
			req: &ctlpb.NvmeAddDeviceReq{
				PciAddr:          test.MockPCIAddr(1),
				EngineIndex:      1,
				StorageTierIndex: -1,
			},
			storageCfgs: []storage.TierConfigs{
				{
					storage.NewTierConfig().
						WithStorageClass(storage.ClassDcpm.String()),
					storage.NewTierConfig().
						WithStorageClass(storage.ClassNvme.String()).
						WithBdevDeviceList(test.MockPCIAddr(0)),
				},
				{
					storage.NewTierConfig().
						WithStorageClass(storage.ClassDcpm.String()),
				},
			},
			expErr: errors.New("no bdev storage tiers"),
		},
		"missing bdev config index 0; engine index 1": {
			req: &ctlpb.NvmeAddDeviceReq{
				PciAddr:          test.MockPCIAddr(1),
				EngineIndex:      1,
				StorageTierIndex: 0,
			},
			storageCfgs: []storage.TierConfigs{
				{
					storage.NewTierConfig().
						WithStorageClass(storage.ClassDcpm.String()),
					storage.NewTierConfig().
						WithStorageClass(storage.ClassNvme.String()).
						WithBdevDeviceList(test.MockPCIAddr(0)),
				},
				{
					storage.NewTierConfig().
						WithStorageClass(storage.ClassDcpm.String()),
					storage.NewTierConfig().
						WithStorageClass(storage.ClassNvme.String()).
						WithBdevDeviceList(test.MockPCIAddr(0)),
				},
			},
			expErr: errors.New("storage tier with index 0"),
		},
		"missing bdev config index 2; engine index 1": {
			req: &ctlpb.NvmeAddDeviceReq{
				PciAddr:          test.MockPCIAddr(1),
				EngineIndex:      1,
				StorageTierIndex: 2,
			},
			storageCfgs: []storage.TierConfigs{
				{
					storage.NewTierConfig().
						WithStorageClass(storage.ClassDcpm.String()),
					storage.NewTierConfig().
						WithStorageClass(storage.ClassNvme.String()).
						WithBdevDeviceList(test.MockPCIAddr(0)),
				},
				{
					storage.NewTierConfig().
						WithStorageClass(storage.ClassDcpm.String()),
					storage.NewTierConfig().
						WithStorageClass(storage.ClassNvme.String()).
						WithBdevDeviceList(test.MockPCIAddr(0)),
				},
			},
			expErr: errors.New("storage tier with index 2"),
		},
		"success; bdev config index specified; engine index 1": {
			req: &ctlpb.NvmeAddDeviceReq{
				PciAddr:          test.MockPCIAddr(1),
				EngineIndex:      1,
				StorageTierIndex: 1,
			},
			storageCfgs: []storage.TierConfigs{
				{
					storage.NewTierConfig().
						WithStorageClass(storage.ClassDcpm.String()),
					storage.NewTierConfig().
						WithStorageClass(storage.ClassNvme.String()).
						WithBdevDeviceList(test.MockPCIAddr(0)),
				},
				{
					storage.NewTierConfig().
						WithStorageClass(storage.ClassDcpm.String()),
					storage.NewTierConfig().
						WithStorageClass(storage.ClassNvme.String()).
						WithBdevDeviceList(test.MockPCIAddr(0)),
				},
			},
			expResp: &ctlpb.NvmeAddDeviceResp{},
			expDevList: []string{
				test.MockPCIAddr(0), test.MockPCIAddr(1),
			},
		},
		"failure; write config failed; engine index 1": {
			req: &ctlpb.NvmeAddDeviceReq{
				PciAddr:          test.MockPCIAddr(1),
				EngineIndex:      1,
				StorageTierIndex: -1,
			},
			bmbc: &bdev.MockBackendConfig{
				WriteConfErr: errors.New("failure"),
			},
			storageCfgs: []storage.TierConfigs{
				{
					storage.NewTierConfig().
						WithStorageClass(storage.ClassDcpm.String()),
					storage.NewTierConfig().
						WithStorageClass(storage.ClassNvme.String()).
						WithBdevDeviceList(test.MockPCIAddr(0)),
				},
				{
					storage.NewTierConfig().
						WithStorageClass(storage.ClassDcpm.String()),
					storage.NewTierConfig().
						WithStorageClass(storage.ClassNvme.String()).
						WithBdevDeviceList(test.MockPCIAddr(0)),
				},
			},
			expResp: &ctlpb.NvmeAddDeviceResp{
				State: &ctlpb.ResponseState{
					Status: ctlpb.ResponseStatus_CTL_ERR_NVME,
					Error:  "write nvme config for engine 1: failure",
				},
			},
			expDevList: []string{
				test.MockPCIAddr(0), test.MockPCIAddr(1),
			},
		},
	} {
		t.Run(name, func(t *testing.T) {
			log, buf := logging.NewTestLogger(t.Name())
			defer test.ShowBufferOnFailure(t, buf)

			engineCfgs := []*engine.Config{}
			for idx, tierCfgs := range tc.storageCfgs {
				ec := engine.MockConfig().WithStorage(tierCfgs...)
				ec.Index = uint32(idx)
				engineCfgs = append(engineCfgs, ec)
			}
			serverCfg := config.DefaultServer().WithEngines(engineCfgs...)

			cs := mockControlService(t, log, serverCfg, tc.bmbc, nil, nil)

			resp, err := cs.StorageNvmeAddDevice(test.Context(t), tc.req)
			test.CmpErr(t, tc.expErr, err)
			if err != nil {
				return
			}

			if diff := cmp.Diff(tc.expResp, resp, test.DefaultCmpOpts()...); diff != "" {
				t.Fatalf("unexpected response (-want, +got):\n%s\n", diff)
			}

			// Verify device list has been updated
			es := cs.harness.Instances()[tc.req.EngineIndex].GetStorage()
			// Assumption made that all test cases have 1 SCM tier and by this point
			// at least one bdev tier
			if tc.req.StorageTierIndex == -1 {
				tc.req.StorageTierIndex = 1
			} else if tc.req.StorageTierIndex == 0 {
				t.Fatal("tier index expected to be > 0")
			}
			gotDevs := es.GetBdevConfigs()[tc.req.StorageTierIndex-1].Bdev.DeviceList.Strings()
			if diff := cmp.Diff(tc.expDevList, gotDevs, test.DefaultCmpOpts()...); diff != "" {
				t.Fatalf("unexpected response (-want, +got):\n%s\n", diff)
			}
		})
	}
}

func TestServer_adjustNvmeSize(t *testing.T) {
	type ExpectedOutput struct {
		availableBytes []uint64
		message        string
	}

	for name, tc := range map[string]struct {
		input  *ctlpb.ScanNvmeResp
		output ExpectedOutput
	}{
		"homogeneous": {
			input: &ctlpb.ScanNvmeResp{
				Ctrlrs: []*ctlpb.NvmeController{
					{
						SmdDevices: []*ctlpb.SmdDevice{
							{
								Uuid:        "nvme0",
								TgtIds:      []int32{0, 1, 2, 3},
								AvailBytes:  10 * humanize.GiByte,
								ClusterSize: clusterSize,
								DevState:    devStateNormal,
								Rank:        0,
							},
							{
								Uuid:        "nvme1",
								TgtIds:      []int32{4, 5, 6, 7},
								AvailBytes:  10 * humanize.GiByte,
								ClusterSize: clusterSize,
								DevState:    devStateNormal,
								Rank:        0,
							},
							{
								Uuid:        "nvme2",
								TgtIds:      []int32{8, 9, 10, 11},
								AvailBytes:  20 * humanize.GiByte,
								ClusterSize: clusterSize,
								DevState:    devStateNormal,
								Rank:        0,
							},
							{
								Uuid:        "nvme3",
								TgtIds:      []int32{0, 1, 2},
								AvailBytes:  20 * humanize.GiByte,
								ClusterSize: clusterSize,
								DevState:    devStateNormal,
								Rank:        1,
							},
							{
								Uuid:        "nvme4",
								TgtIds:      []int32{3, 4, 5},
								AvailBytes:  20 * humanize.GiByte,
								ClusterSize: clusterSize,
								DevState:    devStateNormal,
								Rank:        1,
							},
						},
					},
				},
			},
			output: ExpectedOutput{
				availableBytes: []uint64{
					8 * humanize.GiByte,
					8 * humanize.GiByte,
					8 * humanize.GiByte,
					18 * humanize.GiByte,
					18 * humanize.GiByte,
				},
			},
		},
		"heterogeneous": {
			input: &ctlpb.ScanNvmeResp{
				Ctrlrs: []*ctlpb.NvmeController{
					{
						SmdDevices: []*ctlpb.SmdDevice{
							{
								Uuid:        "nvme0",
								TgtIds:      []int32{0, 1, 2, 3},
								AvailBytes:  10 * humanize.GiByte,
								ClusterSize: clusterSize,
								DevState:    devStateNormal,
								Rank:        0,
							},
							{
								Uuid:        "nvme1",
								TgtIds:      []int32{4, 5, 6},
								AvailBytes:  10 * humanize.GiByte,
								ClusterSize: clusterSize,
								DevState:    devStateNormal,
								Rank:        0,
							},
							{
								Uuid:        "nvme2",
								TgtIds:      []int32{7, 8, 9, 10},
								AvailBytes:  20 * humanize.GiByte,
								ClusterSize: clusterSize,
								DevState:    devStateNormal,
								Rank:        0,
							},
							{
								Uuid:        "nvme3",
								TgtIds:      []int32{0, 1, 2},
								AvailBytes:  20 * humanize.GiByte,
								ClusterSize: clusterSize,
								DevState:    devStateNormal,
								Rank:        1,
							},
							{
								Uuid:        "nvme4",
								TgtIds:      []int32{3, 4, 5},
								AvailBytes:  20 * humanize.GiByte,
								ClusterSize: clusterSize,
								DevState:    devStateNormal,
								Rank:        1,
							},
						},
					},
				},
			},
			output: ExpectedOutput{
				availableBytes: []uint64{
					8 * humanize.GiByte,
					6 * humanize.GiByte,
					8 * humanize.GiByte,
					18 * humanize.GiByte,
					18 * humanize.GiByte,
				},
			},
		},
		"new": {
			input: &ctlpb.ScanNvmeResp{
				Ctrlrs: []*ctlpb.NvmeController{
					{
						SmdDevices: []*ctlpb.SmdDevice{
							{
								Uuid:        "nvme0",
								TgtIds:      []int32{0, 1, 2, 3},
								AvailBytes:  10 * humanize.GiByte,
								ClusterSize: clusterSize,
								DevState:    devStateNormal,
							},
							{
								Uuid:        "nvme1",
								TgtIds:      []int32{0, 1, 2},
								AvailBytes:  10 * humanize.GiByte,
								ClusterSize: clusterSize,
								DevState:    devStateNew,
							},
						},
					},
				},
			},
			output: ExpectedOutput{
				availableBytes: []uint64{
					8 * humanize.GiByte,
					0,
				},
				message: "Adjusting available size of unusable SMD device",
			},
		},
		"evicted": {
			input: &ctlpb.ScanNvmeResp{
				Ctrlrs: []*ctlpb.NvmeController{
					{
						SmdDevices: []*ctlpb.SmdDevice{
							{
								Uuid:        "nvme0",
								TgtIds:      []int32{0, 1, 2, 3},
								AvailBytes:  10 * humanize.GiByte,
								ClusterSize: clusterSize,
								DevState:    devStateNormal,
							},
							{
								Uuid:        "nvme1",
								TgtIds:      []int32{0, 1, 2},
								AvailBytes:  10 * humanize.GiByte,
								ClusterSize: clusterSize,
								DevState:    devStateFaulty,
							},
						},
					},
				},
			},
			output: ExpectedOutput{
				availableBytes: []uint64{
					8 * humanize.GiByte,
					0,
				},
				message: "Adjusting available size of unusable SMD device",
			},
		},
		"missing targets": {
			input: &ctlpb.ScanNvmeResp{
				Ctrlrs: []*ctlpb.NvmeController{
					{
						SmdDevices: []*ctlpb.SmdDevice{
							{
								TgtIds:      []int32{0, 1, 2, 3},
								AvailBytes:  10 * humanize.GiByte,
								ClusterSize: clusterSize,
								DevState:    devStateNormal,
							},
							{
								TgtIds:      []int32{},
								AvailBytes:  10 * humanize.GiByte,
								ClusterSize: clusterSize,
								DevState:    devStateNormal,
							},
						},
					},
				},
			},
			output: ExpectedOutput{
				availableBytes: []uint64{
					8 * humanize.GiByte,
					10 * humanize.GiByte,
				},
				message: "missing storage info",
			},
		},
		"missing cluster size": {
			input: &ctlpb.ScanNvmeResp{
				Ctrlrs: []*ctlpb.NvmeController{
					{
						SmdDevices: []*ctlpb.SmdDevice{
							{
								Uuid:        "nvme0",
								TgtIds:      []int32{0, 1, 2, 3},
								AvailBytes:  10 * humanize.GiByte,
								ClusterSize: clusterSize,
								DevState:    devStateNormal,
							},
							{
								Uuid:       "nvme1",
								TgtIds:     []int32{0, 1, 2},
								AvailBytes: 10 * humanize.GiByte,
								DevState:   devStateNormal,
							},
						},
					},
				},
			},
			output: ExpectedOutput{
				availableBytes: []uint64{
					8 * humanize.GiByte,
					10 * humanize.GiByte,
				},
				message: "missing storage info",
			},
		},
	} {
		t.Run(name, func(t *testing.T) {
			log, buf := logging.NewTestLogger(t.Name())
			defer test.ShowBufferOnFailure(t, buf)

			cs := mockControlService(t, log, nil, nil, nil, nil)
			cs.adjustNvmeSize(tc.input)

			ctlr := tc.input.GetCtrlrs()[0]
			for index, device := range ctlr.GetSmdDevices() {
				test.AssertEqual(t, device.GetAvailBytes(),
					tc.output.availableBytes[index], "Invalid available bytes")
			}
			if tc.output.message != "" {
				test.AssertTrue(t,
					strings.Contains(buf.String(), tc.output.message),
					"missing message: "+tc.output.message)
			}
		})
	}
}

func TestServer_getMetadataCapacity(t *testing.T) {
	type EngineConfig struct {
		mdCap       string
		mountPoints []string
	}

	type ExpectedOutput struct {
		size    uint64
		message string
		err     error
	}

	for name, tc := range map[string]struct {
		mountPoint string
		configs    []*EngineConfig
		output     ExpectedOutput
	}{
		"simple env var": {
			mountPoint: "/mnt/daos0",
			configs: []*EngineConfig{
				{
					mdCap:       "DAOS_MD_CAP=1024",
					mountPoints: []string{"/mnt/daos0"},
				},
			},
			output: ExpectedOutput{
				size: 1024 * humanize.MiByte,
			},
		},
		"simple default": {
			mountPoint: "/mnt/daos0",
			configs: []*EngineConfig{
				{
					mountPoints: []string{"/mnt/daos0"},
				},
			},
			output: ExpectedOutput{
				size:    mdcapSize,
				message: " using default metadata capacity with SCM",
			},
		},
		"complex env var": {
			mountPoint: "/mnt/daos2",
			configs: []*EngineConfig{
				{
					mdCap:       "DAOS_MD_CAP=1024",
					mountPoints: []string{"/mnt/daos0"},
				},
				{
					mdCap:       "DAOS_MD_CAP=512",
					mountPoints: []string{"/mnt/daos1", "/mnt/daos2", "/mnt/daos3"},
				},
				{
					mountPoints: []string{"/mnt/daos4"},
				},
			},
			output: ExpectedOutput{
				size: 512 * humanize.MiByte,
			},
		},
		"unknown device": {
			mountPoint: "/mnt/daos0",
			output: ExpectedOutput{
				err: errors.New("unknown SCM mount point"),
			},
		},
		"invalid mdcap": {
			mountPoint: "/mnt/daos0",
			configs: []*EngineConfig{
				{
					mdCap:       "DAOS_MD_CAP=foo",
					mountPoints: []string{"/mnt/daos0"},
				},
			},
			output: ExpectedOutput{
				err: errors.New("invalid metadata capacity"),
			},
		},
	} {
		t.Run(name, func(t *testing.T) {
			log, buf := logging.NewTestLogger(t.Name())
			defer test.ShowBufferOnFailure(t, buf)

			var enginesCfg []*engine.Config
			for _, cfg := range tc.configs {
				var storagesCfg []*storage.TierConfig
				for _, mountPoint := range cfg.mountPoints {
					storageCfg := storage.NewTierConfig()
					storageCfg.WithStorageClass(storage.ClassDcpm.String())
					storageCfg.WithScmMountPoint(mountPoint)

					storagesCfg = append(storagesCfg, storageCfg)
				}

				engineCfg := engine.MockConfig()
				engineCfg.WithStorage(storagesCfg...)
				engineCfg.WithEnvVars(cfg.mdCap)

				enginesCfg = append(enginesCfg, engineCfg)
			}
			serverCfg := config.DefaultServer().WithEngines(enginesCfg...)
			cs := mockControlService(t, log, serverCfg, nil, nil, nil)

			size, err := cs.getMetadataCapacity(tc.mountPoint)

			if err != nil {
				test.AssertTrue(t, tc.output.err != nil,
					fmt.Sprintf("Unexpected error %q", err))
				test.CmpErr(t, tc.output.err, err)
				return
			}

			test.AssertTrue(t, err == nil, "Expected error")
			test.AssertEqual(t, tc.output.size, size, "invalid meta data capacity size")
			if tc.output.message != "" {
				test.AssertTrue(t,
					strings.Contains(buf.String(), tc.output.message),
					"missing message: "+tc.output.message)
			}
		})
	}
}

func TestServer_adjustScmSize(t *testing.T) {
	type EngineConfig struct {
		mdCap       string
		mountPoints []string
	}

	type DataInput struct {
		configs  []*EngineConfig
		response *ctlpb.ScanScmResp
	}

	type ExpectedOutput struct {
		availableBytes []uint64
		message        string
	}

	for name, tc := range map[string]struct {
		input  DataInput
		output ExpectedOutput
	}{
		"single mountPoint": {
			input: DataInput{
				configs: []*EngineConfig{
					{
						mountPoints: []string{"/mnt/daos0"},
					},
				},
				response: &ctlpb.ScanScmResp{
					Namespaces: []*ctlpb.ScmNamespace{
						{
							Mount: &ctlpb.ScmNamespace_Mount{
								Path:       "/mnt/daos0",
								AvailBytes: uint64(64) * humanize.GiByte,
								Class:      storage.ClassFile.String(),
							},
						},
					},
				},
			},
			output: ExpectedOutput{
				availableBytes: []uint64{uint64(64)*humanize.GiByte - mdcapSize - mdDaosScmBytes},
			},
		},
		"three mountPoints": {
			input: DataInput{
				configs: []*EngineConfig{
					{
						mdCap:       "DAOS_MD_CAP=1024",
						mountPoints: []string{"/mnt/daos0", "/mnt/daos1", "/mnt/daos2"},
					},
				},
				response: &ctlpb.ScanScmResp{
					Namespaces: []*ctlpb.ScmNamespace{
						{
							Mount: &ctlpb.ScmNamespace_Mount{
								Path:       "/mnt/daos0",
								AvailBytes: uint64(64) * humanize.GiByte,
								Class:      storage.ClassFile.String(),
							},
						},
						{
							Mount: &ctlpb.ScmNamespace_Mount{
								Path:       "/mnt/daos1",
								AvailBytes: uint64(32) * humanize.GiByte,
								Class:      storage.ClassFile.String(),
							},
						},
						{
							Mount: &ctlpb.ScmNamespace_Mount{
								Path:       "/mnt/daos2",
								AvailBytes: uint64(128) * humanize.GiByte,
								Class:      storage.ClassFile.String(),
							},
						},
					},
				},
			},
			output: ExpectedOutput{
				availableBytes: []uint64{
					uint64(64)*humanize.GiByte - 1024*humanize.MiByte - mdDaosScmBytes,
					uint64(32)*humanize.GiByte - 1024*humanize.MiByte - mdDaosScmBytes,
					uint64(128)*humanize.GiByte - 1024*humanize.MiByte - mdDaosScmBytes,
				},
			},
		},
		"Missing SCM": {
			input: DataInput{
				configs: []*EngineConfig{
					{
						mdCap:       "DAOS_MD_CAP=1024",
						mountPoints: []string{"/mnt/daos0", "/mnt/daos2"},
					},
				},
				response: &ctlpb.ScanScmResp{
					Namespaces: []*ctlpb.ScmNamespace{
						{
							Mount: &ctlpb.ScmNamespace_Mount{
								Path:       "/mnt/daos0",
								AvailBytes: uint64(64) * humanize.GiByte,
								Class:      storage.ClassFile.String(),
							},
						},
						{
							Mount: &ctlpb.ScmNamespace_Mount{
								Path:       "/mnt/daos1",
								AvailBytes: uint64(32) * humanize.GiByte,
								Class:      storage.ClassFile.String(),
							},
						},
						{
							Mount: &ctlpb.ScmNamespace_Mount{
								Path:       "/mnt/daos2",
								AvailBytes: uint64(128) * humanize.GiByte,
								Class:      storage.ClassFile.String(),
							},
						},
					},
				},
			},
			output: ExpectedOutput{
				availableBytes: []uint64{
					uint64(64)*humanize.GiByte - 1024*humanize.MiByte - mdDaosScmBytes,
					uint64(32) * humanize.GiByte,
					uint64(128)*humanize.GiByte - 1024*humanize.MiByte - mdDaosScmBytes,
				},
				message: "Skipping SCM /mnt/daos1",
			},
		},
		"No more space": {
			input: DataInput{
				configs: []*EngineConfig{
					{
						mountPoints: []string{"/mnt/daos0"},
					},
				},
				response: &ctlpb.ScanScmResp{
					Namespaces: []*ctlpb.ScmNamespace{
						{
							Mount: &ctlpb.ScmNamespace_Mount{
								Path:       "/mnt/daos0",
								AvailBytes: uint64(64) * humanize.KiByte,
								Class:      storage.ClassFile.String(),
							},
						},
					},
				},
			},
			output: ExpectedOutput{
				availableBytes: []uint64{0},
				message:        "Adjusting available size to 0 Bytes of SCM device",
			},
		},
	} {
		t.Run(name, func(t *testing.T) {
			log, buf := logging.NewTestLogger(t.Name())
			defer test.ShowBufferOnFailure(t, buf)

			var enginesCfg []*engine.Config
			for _, cfg := range tc.input.configs {
				var storagesCfg []*storage.TierConfig
				for _, mountPoint := range cfg.mountPoints {
					storageCfg := storage.NewTierConfig()
					storageCfg.WithStorageClass(storage.ClassDcpm.String())
					storageCfg.WithScmMountPoint(mountPoint)

					storagesCfg = append(storagesCfg, storageCfg)
				}

				engineCfg := engine.MockConfig()
				engineCfg.WithStorage(storagesCfg...)
				engineCfg.WithEnvVars(cfg.mdCap)

				enginesCfg = append(enginesCfg, engineCfg)
			}
			serverCfg := config.DefaultServer().WithEngines(enginesCfg...)
			cs := mockControlService(t, log, serverCfg, nil, nil, nil)

			cs.adjustScmSize(tc.input.response)

			for index, namespace := range tc.input.response.Namespaces {
				test.AssertEqual(t, namespace.GetMount().GetAvailBytes(),
					tc.output.availableBytes[index], "Invalid available bytes")
			}
			if tc.output.message != "" {
				test.AssertTrue(t,
					strings.Contains(buf.String(), tc.output.message),
					"missing message: "+tc.output.message)
			}
		})
	}
}<|MERGE_RESOLUTION|>--- conflicted
+++ resolved
@@ -2033,14 +2033,10 @@
 				}
 			}
 
-<<<<<<< HEAD
 			instances := cs.harness.Instances()
 			test.AssertEqual(t, len(tc.sMounts), len(instances), "nr mounts != nr instances")
 
-			ctx, cancel := context.WithCancel(context.Background())
-=======
 			ctx, cancel := context.WithCancel(test.Context(t))
->>>>>>> b97b9dea
 			if tc.awaitTimeout != 0 {
 				ctx, cancel = context.WithTimeout(ctx, tc.awaitTimeout)
 			}
@@ -2053,18 +2049,12 @@
 			awaitCh := make(chan error)
 			for _, ei := range instances {
 				t.Logf("call awaitStorageReady() (%d)", ei.Index())
-<<<<<<< HEAD
-				go func(e *EngineInstance) {
-					awaitCh <- e.awaitStorageReady(ctx, false)
-				}(ei.(*EngineInstance))
-=======
 				go func(ctx context.Context, e *EngineInstance) {
 					select {
 					case <-ctx.Done():
-					case awaitCh <- e.awaitStorageReady(ctx, tc.recreateSBs):
+					case awaitCh <- e.awaitStorageReady(ctx, false):
 					}
 				}(ctx, ei.(*EngineInstance))
->>>>>>> b97b9dea
 			}
 
 			// When all instances are in awaiting format state ("waitFormat" set),
