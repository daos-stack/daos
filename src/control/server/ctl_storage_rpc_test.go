//
// (C) Copyright 2019 Intel Corporation.
//
// Licensed under the Apache License, Version 2.0 (the "License");
// you may not use this file except in compliance with the License.
// You may obtain a copy of the License at
//
//    http://www.apache.org/licenses/LICENSE-2.0
//
// Unless required by applicable law or agreed to in writing, software
// distributed under the License is distributed on an "AS IS" BASIS,
// WITHOUT WARRANTIES OR CONDITIONS OF ANY KIND, either express or implied.
// See the License for the specific language governing permissions and
// limitations under the License.
//
// GOVERNMENT LICENSE RIGHTS-OPEN SOURCE SOFTWARE
// The Government's rights to use, modify, reproduce, release, perform, display,
// or disclose this software are subject to the terms of the Apache License as
// provided in Contract No. 8F-30005.
// Any reproduction of computer software, computer software documentation, or
// portions thereof marked with this legend must also reproduce the markings.
//

package server

import (
	"context"
	"io/ioutil"
	"os"
	"path/filepath"
	"strings"
	"sync"
	"testing"

	"github.com/google/go-cmp/cmp"
	"github.com/pkg/errors"
	"google.golang.org/grpc"

	"github.com/daos-stack/daos/src/control/common"
	. "github.com/daos-stack/daos/src/control/common/proto/ctl"
	. "github.com/daos-stack/daos/src/control/common/storage"
	"github.com/daos-stack/daos/src/control/lib/spdk"
	"github.com/daos-stack/daos/src/control/logging"
	"github.com/daos-stack/daos/src/control/server/ioserver"
	"github.com/daos-stack/daos/src/control/server/storage"
	"github.com/daos-stack/daos/src/control/server/storage/scm"
)

// mockStorageFormatServer provides mocking for server side streaming,
// implement send method and record sent format responses.
type mockStorageFormatServer struct {
	grpc.ServerStream
	Results []*StorageFormatResp
}

func (m *mockStorageFormatServer) Send(resp *StorageFormatResp) error {
	m.Results = append(m.Results, resp)
	return nil
}

// mockStorageUpdateServer provides mocking for server side streaming,
// implement send method and record sent update responses.
type mockStorageUpdateServer struct {
	grpc.ServerStream
	Results []*StorageUpdateResp
}

func (m *mockStorageUpdateServer) Send(resp *StorageUpdateResp) error {
	m.Results = append(m.Results, resp)
	return nil
}

// return config reference with customised storage config behaviour and params
func newMockStorageConfig(
	mountRet error, unmountRet error, mkdirRet error, removeRet error,
	scmMount string, scmClass storage.ScmClass, scmDevs []string, scmSize int,
	bdevClass storage.BdevClass, bdevDevs []string, existsRet bool, isRoot bool,
) *Configuration {

	c := newDefaultConfiguration(newMockExt(nil, existsRet, mountRet,
		true, unmountRet, mkdirRet, removeRet, isRoot))

	c.Servers = append(c.Servers,
		ioserver.NewConfig().
			WithScmMountPoint(scmMount).
			WithScmClass(scmClass.String()).
			WithScmDeviceList(scmDevs...).
			WithScmRamdiskSize(scmSize).
			WithBdevClass(bdevClass.String()).
			WithBdevDeviceList(bdevDevs...),
	)

	return c
}

func TestStorageScan(t *testing.T) {
	ctrlr := MockController("")
	pbCtrlr := common.MockControllerPB("")
	module := MockModule()
<<<<<<< HEAD
=======
	pbModule := common.MockModulePB()
>>>>>>> 135ea73b
	errExample := errors.New("example failure")

	tests := []struct {
		desc              string
		spdkInitEnvRet    error
		spdkDiscoverRet   error
		ipmctlDiscoverRet error
		expNvmeInited     bool
		expScmInited      bool
		config            *Configuration
		expResp           StorageScanResp
		setupErrMsg       string
		scanErrMsg        string
	}{
		{
			"success", nil, nil, nil, true, true,
			defaultMockConfig(t),
			StorageScanResp{
				Nvme: &ScanNvmeResp{
					Ctrlrs: NvmeControllers{pbCtrlr},
					State:  new(ResponseState),
				},
				Scm: &ScanScmResp{
					Pmems: PmemDevices{MockPmemDevicePB()},
					State: new(ResponseState),
				},
			}, "", "",
		},
		{
			"spdk init fail", errExample, nil, nil, false, true,
			defaultMockConfig(t),
			StorageScanResp{},
			msgBdevNotFound + ": missing [0000:81:00.0]",
			"",
		},
		{
			"spdk discover fail", nil, errExample, nil, false, true,
			defaultMockConfig(t),
			StorageScanResp{},
			msgBdevNotFound + ": missing [0000:81:00.0]",
			"",
		},
		{
			"ipmctl discover fail", nil, nil, errExample, true, false,
			defaultMockConfig(t),
			StorageScanResp{
				Nvme: &ScanNvmeResp{
					Ctrlrs: NvmeControllers{pbCtrlr},
					State:  new(ResponseState),
				},
				Scm: &ScanScmResp{
					State: &ResponseState{
						Error:  "example failure",
						Status: ResponseStatus_CTRL_ERR_SCM,
					},
				},
			}, "", "",
		},
		{
			"all discover fail", nil, errExample, errExample, false, false,
			defaultMockConfig(t),
			StorageScanResp{},
			msgBdevNotFound + ": missing [0000:81:00.0]",
			"",
		},
		{
			"success empty config", nil, nil, nil, true, true,
			emptyMockConfig(t),
			StorageScanResp{
				Nvme: &ScanNvmeResp{
					Ctrlrs: NvmeControllers{pbCtrlr},
					State:  new(ResponseState),
				},
				Scm: &ScanScmResp{
					Pmems: PmemDevices{MockPmemDevicePB()},
					State: new(ResponseState),
				},
			}, "", "",
		},
		{
			"spdk init fail empty config", errExample, nil, nil, false, true,
			emptyMockConfig(t),
			StorageScanResp{
				Nvme: &ScanNvmeResp{
					State: &ResponseState{
						Error: "NVMe storage scan: " + msgSpdkInitFail +
							": example failure",
						Status: ResponseStatus_CTRL_ERR_NVME,
					},
				},
				Scm: &ScanScmResp{
					Pmems: PmemDevices{MockPmemDevicePB()},
					State: new(ResponseState),
				},
			}, "", "",
		},
		{
			"spdk discover fail empty config", nil, errExample, nil, false, true,
			emptyMockConfig(t),
			StorageScanResp{
				Nvme: &ScanNvmeResp{
					State: &ResponseState{
						Error: "NVMe storage scan: " + msgSpdkDiscoverFail +
							": example failure",
						Status: ResponseStatus_CTRL_ERR_NVME,
					},
				},
				Scm: &ScanScmResp{
					Pmems: PmemDevices{MockPmemDevicePB()},
					State: new(ResponseState),
				},
			}, "", "",
		},
		{
			"ipmctl discover fail empty config", nil, nil, errExample, true, false,
			emptyMockConfig(t),
			StorageScanResp{
				Nvme: &ScanNvmeResp{
					Ctrlrs: NvmeControllers{pbCtrlr},
					State:  new(ResponseState),
				},
				Scm: &ScanScmResp{
					State: &ResponseState{
						Error:  "example failure",
						Status: ResponseStatus_CTRL_ERR_SCM,
					},
				},
			}, "", "",
		},
		{
			"all discover fail empty config", nil, errExample, errExample, false, false,
			emptyMockConfig(t),
			StorageScanResp{
				Nvme: &ScanNvmeResp{
					State: &ResponseState{
						Error: "NVMe storage scan: " + msgSpdkDiscoverFail +
							": example failure",
						Status: ResponseStatus_CTRL_ERR_NVME,
					},
				},
				Scm: &ScanScmResp{
					State: &ResponseState{
						Error:  "example failure",
						Status: ResponseStatus_CTRL_ERR_SCM,
					},
				},
			}, "", "",
		},
	}

	for _, tt := range tests {
		t.Run(tt.desc, func(t *testing.T) {
			log, buf := logging.NewTestLogger(t.Name())
			defer common.ShowBufferOnFailure(t, buf)()

			// test for both empty and default config cases
			config := tt.config
			cs := mockControlService(t, log, config, nil)
			cs.scm = newMockScmStorage(log, config.ext, tt.ipmctlDiscoverRet,
				[]scm.Module{module}, defaultMockPrepScm(), nil)
			cs.nvme = newMockNvmeStorage(
				log, config.ext,
				newMockSpdkEnv(tt.spdkInitEnvRet),
				newMockSpdkNvme(
					log,
					"1.0.0", "1.0.1",
					[]spdk.Controller{ctrlr},
					[]spdk.Namespace{MockNamespace(&ctrlr)},
					[]spdk.DeviceHealth{MockDeviceHealth(&ctrlr)},
					tt.spdkDiscoverRet, nil, nil),
				false)
			_ = new(StorageScanResp)

			// runs discovery for nvme & scm
			err := cs.Setup()
			if err != nil {
				common.AssertEqual(t, err.Error(), tt.setupErrMsg, tt.desc)
				return
			}
			common.AssertEqual(t, "", tt.setupErrMsg, tt.desc)

			resp, err := cs.StorageScan(context.TODO(), &StorageScanReq{})
			if err != nil {
				common.AssertEqual(t, err.Error(), tt.scanErrMsg, tt.desc)
				return
			}
			common.AssertEqual(t, "", tt.scanErrMsg, tt.desc)

			if diff := cmp.Diff(tt.expResp, *resp); diff != "" {
				t.Fatalf("unexpected response (-want, +got):\n%s\n", diff)
			}

<<<<<<< HEAD
			AssertEqual(t, cs.nvme.initialized, tt.expNvmeInited, tt.desc)
=======
			common.AssertEqual(t, cs.nvme.initialized, tt.expNvmeInited, tt.desc)
			common.AssertEqual(t, cs.scm.initialized, tt.expScmInited, tt.desc)
>>>>>>> 135ea73b
		})
	}
}

func TestStoragePrepare(t *testing.T) {
	ctrlr := MockController("")
	module := MockModule()

	tests := []struct {
		desc     string
		inReq    StoragePrepareReq
		outPmems []scm.Namespace
		expResp  StoragePrepareResp
		isRoot   bool
		errMsg   string
	}{
		{
			"success",
			StoragePrepareReq{
				Nvme: &PrepareNvmeReq{},
				Scm:  &PrepareScmReq{},
			},
			[]scm.Namespace{},
			StoragePrepareResp{
				Nvme: &PrepareNvmeResp{State: new(ResponseState)},
				Scm:  &PrepareScmResp{State: new(ResponseState)},
			},
			true,
			"",
		},
		{
			"not run as root",
			StoragePrepareReq{
				Nvme: &PrepareNvmeReq{},
				Scm:  &PrepareScmReq{},
			},
			[]scm.Namespace{},
			StoragePrepareResp{
				Nvme: &PrepareNvmeResp{
					State: &ResponseState{
						Status: ResponseStatus_CTRL_ERR_NVME,
						Error:  os.Args[0] + " must be run as root or sudo",
					},
				},
				Scm: &PrepareScmResp{
					State: &ResponseState{
						Status: ResponseStatus_CTRL_ERR_SCM,
						Error:  os.Args[0] + " must be run as root or sudo",
					},
				},
			},
			false,
			"",
		},
		{
			"scm only",
			StoragePrepareReq{
				Nvme: nil,
				Scm:  &PrepareScmReq{},
			},
			[]scm.Namespace{},
			StoragePrepareResp{
				Nvme: nil,
				Scm:  &PrepareScmResp{State: new(ResponseState)},
			},
			true,
			"",
		},
		{
			"nvme only",
			StoragePrepareReq{
				Nvme: &PrepareNvmeReq{},
				Scm:  nil,
			},
			[]scm.Namespace{},
			StoragePrepareResp{
				Nvme: &PrepareNvmeResp{State: new(ResponseState)},
				Scm:  nil,
			},
			true,
			"",
		},
		{
			"success with pmem devices",
			StoragePrepareReq{
				Nvme: &PrepareNvmeReq{},
				Scm:  &PrepareScmReq{},
			},
			[]scm.Namespace{MockPmemDevice()},
			StoragePrepareResp{
				Nvme: &PrepareNvmeResp{State: new(ResponseState)},
				Scm: &PrepareScmResp{
					State: new(ResponseState),
					Pmems: []*PmemDevice{common.MockPmemDevicePB()},
				},
			},
			true,
			"",
		},
	}

	for _, tt := range tests {
		t.Run(tt.desc, func(t *testing.T) {
			log, buf := logging.NewTestLogger(t.Name())
			defer common.ShowBufferOnFailure(t, buf)()

			config := newDefaultConfiguration(newMockExt(nil, true, nil,
				true, nil, nil, nil, tt.isRoot))

			cs := defaultMockControlService(t, log)
			cs.scm = newMockScmStorage(log, config.ext, nil, []scm.Module{module},
				&mockPrepScm{namespaces: tt.outPmems}, nil)
			cs.nvme = newMockNvmeStorage(log, config.ext, newMockSpdkEnv(nil),
				newMockSpdkNvme(log, "", "", []spdk.Controller{ctrlr},
					[]spdk.Namespace{MockNamespace(&ctrlr)},
					[]spdk.DeviceHealth{MockDeviceHealth(&ctrlr)},
					nil, nil, nil), false)
			_ = new(StoragePrepareResp)

			// runs discovery for nvme & scm
			if err := cs.Setup(); err != nil {
				t.Fatal(err.Error() + tt.desc)
			}
			resp, err := cs.StoragePrepare(context.TODO(), &tt.inReq)
			if err != nil {
				common.AssertEqual(t, err.Error(), tt.errMsg, tt.desc)
			}
			common.AssertEqual(t, "", tt.errMsg, tt.desc)

			if resp.Nvme == nil {
				common.AssertEqual(t, resp.Nvme, tt.expResp.Nvme, "unexpected nvme response, "+tt.desc)
			} else {
				common.AssertEqual(t, resp.Nvme.State, tt.expResp.Nvme.State, "unexpected nvme state in response, "+tt.desc)
			}
			if resp.Scm == nil {
				common.AssertEqual(t, resp.Scm, tt.expResp.Scm, "unexpected scm response, "+tt.desc)
			} else {
				common.AssertEqual(t, resp.Scm.State, tt.expResp.Scm.State, "unexpected scm state in response, "+tt.desc)
				common.AssertEqual(t, resp.Scm.Pmems, tt.expResp.Scm.Pmems, "unexpected pmem devices in response, "+tt.desc)
			}
		})
	}
}

func TestStorageFormat(t *testing.T) {
	tests := []struct {
		superblockExists bool
		mountRet         error
		unmountRet       error
		mkdirRet         error
		removeRet        error
		sMount           string
		sClass           storage.ScmClass
		sDevs            []string
		sSize            int
		bClass           storage.BdevClass
		bDevs            []string
		expNvmeFormatted bool
		expScmFormatted  bool
		expResults       []*StorageFormatResp
		isRoot           bool
		desc             string
	}{
		{
			desc:            "ram success",
			sMount:          "/mnt/daos",
			sClass:          storage.ScmClassRAM,
			sSize:           6,
			expScmFormatted: true,
			expResults: []*StorageFormatResp{
				{
					Mrets: []*ScmMountResult{
						{
							Mntpoint: "/mnt/daos",
							State:    new(ResponseState),
						},
					},
				},
			},
		},
		{
			desc:            "dcpm success",
			sMount:          "/mnt/daos",
			sClass:          storage.ScmClassDCPM,
			sDevs:           []string{"/dev/pmem1"},
			expScmFormatted: true,
			expResults: []*StorageFormatResp{
				{
					Mrets: []*ScmMountResult{
						{
							Mntpoint: "/mnt/daos",
							State:    new(ResponseState),
						},
					},
				},
			},
		},
		{
			desc:             "nvme and dcpm success",
			sMount:           "/mnt/daos",
			sClass:           storage.ScmClassDCPM,
			sDevs:            []string{"/dev/pmem1"},
			bClass:           storage.BdevClassNvme,
			bDevs:            []string{"0000:81:00.0"},
			expScmFormatted:  true,
			expNvmeFormatted: true,
			expResults: []*StorageFormatResp{
				{
					Crets: []*NvmeControllerResult{
						{
							Pciaddr: "0000:81:00.0",
							State:   new(ResponseState),
						},
					},
					Mrets: []*ScmMountResult{
						{
							Mntpoint: "/mnt/daos",
							State:    new(ResponseState),
						},
					},
				},
			},
		},
		{
			desc:             "nvme and ram success",
			sMount:           "/mnt/daos",
			sClass:           storage.ScmClassRAM,
			sDevs:            []string{"/dev/pmem1"}, // ignored if SCM class is ram
			sSize:            6,
			bClass:           storage.BdevClassNvme,
			bDevs:            []string{"0000:81:00.0"},
			expScmFormatted:  true,
			expNvmeFormatted: true,
			expResults: []*StorageFormatResp{
				{
					Crets: []*NvmeControllerResult{
						{
							Pciaddr: "0000:81:00.0",
							State:   new(ResponseState),
						},
					},
					Mrets: []*ScmMountResult{
						{
							Mntpoint: "/mnt/daos",
							State:    new(ResponseState),
						},
					},
				},
			},
		},
		{
			desc: "already formatted",
			// if superblock exists should set storage formatted
			superblockExists: true,
			sMount:           "/mnt/daos",
			sClass:           storage.ScmClassRAM,
			sSize:            6,
			bClass:           storage.BdevClassNvme,
			bDevs:            []string{"0000:81:00.0"},
			expScmFormatted:  true,
			expNvmeFormatted: true,
			expResults: []*StorageFormatResp{
				{
					Crets: []*NvmeControllerResult{
						{
							Pciaddr: "",
							State: &ResponseState{
								Status: ResponseStatus_CTRL_ERR_APP,
								Error:  msgBdevAlreadyFormatted,
							},
						},
					},
					Mrets: []*ScmMountResult{
						{
							Mntpoint: "/mnt/daos",
							State: &ResponseState{
								Status: ResponseStatus_CTRL_ERR_APP,
								Error:  msgScmAlreadyFormatted,
							},
						},
					},
				},
			},
		},
	}

	for _, tt := range tests {
		t.Run(tt.desc, func(t *testing.T) {
			log, buf := logging.NewTestLogger(t.Name())
			defer common.ShowBufferOnFailure(t, buf)()

			testDir, err := ioutil.TempDir("", strings.Replace(t.Name(), "/", "-", -1))
			defer os.RemoveAll(testDir)
			if err != nil {
				t.Fatal(err)
			}

			// Hack to deal with creating the mountpoint in test.
			// FIXME (DAOS-3471): The tests in this layer really shouldn't be
			// reaching down far enough to actually interact with the filesystem.
			tt.sMount = filepath.Join(testDir, tt.sMount)
			if len(tt.expResults) == 1 && len(tt.expResults[0].Mrets) == 1 {
				if strings.HasSuffix(tt.sMount, tt.expResults[0].Mrets[0].Mntpoint) {
					tt.expResults[0].Mrets[0].Mntpoint = tt.sMount
				}
			}

			config := newMockStorageConfig(tt.mountRet, tt.unmountRet, tt.mkdirRet,
				tt.removeRet, tt.sMount, tt.sClass, tt.sDevs, tt.sSize,
				tt.bClass, tt.bDevs, tt.superblockExists, tt.isRoot)

			getFsRetStr := "none"
			if tt.superblockExists {
				getFsRetStr = "ext4"
			}
			msc := &scm.MockSysConfig{
				IsMountedBool: tt.superblockExists,
				MountErr:      tt.mountRet,
				UnmountErr:    tt.unmountRet,
				GetfsStr:      getFsRetStr,
			}
			cs := mockControlService(t, log, config, msc)

			// runs discovery for nvme & scm
			if err := cs.Setup(); err != nil {
				t.Fatal(err.Error() + tt.desc)
			}

			mock := &mockStorageFormatServer{}
			mockWg := new(sync.WaitGroup)
			mockWg.Add(1)

			common.AssertEqual(t, cs.nvme.formatted, false, tt.desc)
			common.AssertEqual(t, cs.scm.formatted, false, tt.desc)

			for _, i := range cs.harness.Instances() {
				root := filepath.Dir(tt.sMount)
				if tt.superblockExists {
					root = tt.sMount
				}
				if err := os.MkdirAll(root, 0777); err != nil {
					t.Fatal(err)
				}

				// if the instance is expected to have a valid superblock, create one
				if tt.superblockExists {
					if err := i.CreateSuperblock(&mgmtInfo{}); err != nil {
						t.Fatal(err)
					}
				}
			}

			go func() {
				// should signal wait group in srv to unlock if
				// successful once format completed
				_ = cs.StorageFormat(&StorageFormatReq{}, mock)
				mockWg.Done()
			}()

			if !tt.superblockExists && tt.expNvmeFormatted && tt.expScmFormatted {
				if err := cs.harness.AwaitStorageReady(context.Background()); err != nil {
					t.Fatal(err)
				}
			}
			mockWg.Wait() // wait for test goroutines to complete

			if diff := cmp.Diff(tt.expResults, mock.Results); diff != "" {
				t.Fatalf("unexpected results: (-want, +got):\n%s\n", diff)
			}

			common.AssertEqual(t, cs.nvme.formatted, tt.expNvmeFormatted, tt.desc)
			common.AssertEqual(t, cs.scm.formatted, tt.expScmFormatted, tt.desc)
		})
	}
}

func TestStorageUpdate(t *testing.T) {
	pciAddr := "0000:81:00.0" // default pciaddr for tests

	tests := []struct {
		bDevs      []string
		nvmeParams *UpdateNvmeReq // provided in client gRPC call
		scmParams  *UpdateScmReq
		moduleRets ScmModuleResults
		ctrlrRets  NvmeControllerResults
		desc       string
	}{
		{
			desc:  "nvme update success",
			bDevs: []string{pciAddr},
			nvmeParams: &UpdateNvmeReq{
				Startrev: "1.0.0",
				Model:    "ABC",
			},
			ctrlrRets: NvmeControllerResults{
				{
					Pciaddr: pciAddr,
					State:   new(ResponseState),
				},
			},
			moduleRets: ScmModuleResults{
				{
					Loc: &ScmModule_Location{},
					State: &ResponseState{
						Status: ResponseStatus_CTRL_NO_IMPL,
						Error:  msgScmUpdateNotImpl,
					},
				},
			},
		},
		{
			desc:  "nvme update wrong model",
			bDevs: []string{pciAddr},
			nvmeParams: &UpdateNvmeReq{
				Startrev: "1.0.0",
				Model:    "AB",
			},
			ctrlrRets: NvmeControllerResults{
				{
					Pciaddr: pciAddr,
					State: &ResponseState{
						Status: ResponseStatus_CTRL_ERR_NVME,
						Error: pciAddr + ": " +
							msgBdevModelMismatch +
							" want AB, have ABC",
					},
				},
			},
			moduleRets: ScmModuleResults{
				{
					Loc: &ScmModule_Location{},
					State: &ResponseState{
						Status: ResponseStatus_CTRL_NO_IMPL,
						Error:  msgScmUpdateNotImpl,
					},
				},
			},
		},
		{
			desc:  "nvme update wrong starting revision",
			bDevs: []string{pciAddr},
			nvmeParams: &UpdateNvmeReq{
				Startrev: "2.0.0",
				Model:    "ABC",
			},
			ctrlrRets: NvmeControllerResults{
				{
					Pciaddr: pciAddr,
					State: &ResponseState{
						Status: ResponseStatus_CTRL_ERR_NVME,
						Error: pciAddr + ": " +
							msgBdevFwrevStartMismatch +
							" want 2.0.0, have 1.0.0",
					},
				},
			},
			moduleRets: ScmModuleResults{
				{
					Loc: &ScmModule_Location{},
					State: &ResponseState{
						Status: ResponseStatus_CTRL_NO_IMPL,
						Error:  msgScmUpdateNotImpl,
					},
				},
			},
		},
	}

	for _, tt := range tests {
		t.Run(tt.desc, func(t *testing.T) {
			log, buf := logging.NewTestLogger(t.Name())
			defer common.ShowBufferOnFailure(t, buf)()

			config := defaultMockConfig(t)
			cs := mockControlService(t, log, config, nil)

			// runs discovery for nvme & scm
			if err := cs.Setup(); err != nil {
				t.Fatal(err)
			}

			mock := &mockStorageUpdateServer{}

			req := &StorageUpdateReq{
				Nvme: tt.nvmeParams,
				Scm:  tt.scmParams,
			}

			if err := cs.StorageUpdate(req, mock); err != nil {
				t.Fatal(err.Error() + tt.desc)
			}

			common.AssertEqual(
				t, len(mock.Results), 1,
				"unexpected number of responses sent, "+tt.desc)

			for i, result := range mock.Results[0].Crets {
				expected := tt.ctrlrRets[i]
				common.AssertEqual(
					t, result.State.Error,
					expected.State.Error,
					"unexpected result error message, "+tt.desc)
				common.AssertEqual(
					t, result.State.Status,
					expected.State.Status,
					"unexpected response status, "+tt.desc)
				common.AssertEqual(
					t, result.Pciaddr,
					expected.Pciaddr,
					"unexpected pciaddr, "+tt.desc)
			}

			for i, result := range mock.Results[0].Mrets {
				expected := tt.moduleRets[i]
				common.AssertEqual(
					t, result.State.Error,
					expected.State.Error,
					"unexpected result error message, "+tt.desc)
				common.AssertEqual(
					t, result.State.Status,
					expected.State.Status,
					"unexpected response status, "+tt.desc)
				common.AssertEqual(
					t, result.Loc,
					expected.Loc,
					"unexpected mntpoint, "+tt.desc)
			}
		})
	}
}<|MERGE_RESOLUTION|>--- conflicted
+++ resolved
@@ -97,10 +97,6 @@
 	ctrlr := MockController("")
 	pbCtrlr := common.MockControllerPB("")
 	module := MockModule()
-<<<<<<< HEAD
-=======
-	pbModule := common.MockModulePB()
->>>>>>> 135ea73b
 	errExample := errors.New("example failure")
 
 	tests := []struct {
@@ -293,12 +289,7 @@
 				t.Fatalf("unexpected response (-want, +got):\n%s\n", diff)
 			}
 
-<<<<<<< HEAD
-			AssertEqual(t, cs.nvme.initialized, tt.expNvmeInited, tt.desc)
-=======
 			common.AssertEqual(t, cs.nvme.initialized, tt.expNvmeInited, tt.desc)
-			common.AssertEqual(t, cs.scm.initialized, tt.expScmInited, tt.desc)
->>>>>>> 135ea73b
 		})
 	}
 }
