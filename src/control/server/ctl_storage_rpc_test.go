--- conflicted
+++ resolved
@@ -250,22 +250,8 @@
 			)
 
 			// test for both empty and default config cases
-<<<<<<< HEAD
-			for configIdx, config := range []*Configuration{defaultMockConfig(t), emptyMockConfig(t)} {
-				cs := mockControlService(t, log, config, &mbc, nil)
-
-				// overwrite default nvme storage behaviour
-				cs.nvme = newMockNvmeStorage(
-					log, config.ext,
-					newMockSpdkEnv(tc.spdkInitEnvRet),
-					newMockSpdkNvme(log, []spdk.Controller{ctrlr},
-						tc.spdkDiscoverRet, nil),
-					false)
-				_ = new(StorageScanResp)
-=======
 			for configIdx, config := range []*Configuration{defaultWithNvme, emptyCfg} {
 				cs := mockControlService(t, log, config, tc.bmbc, tc.smbc, nil)
->>>>>>> 5785527b
 
 				// runs discovery for nvme & scm
 				err := cs.Setup()
@@ -399,22 +385,8 @@
 			log, buf := logging.NewTestLogger(t.Name())
 			defer common.ShowBufferOnFailure(t, buf)
 
-<<<<<<< HEAD
-			config := newDefaultConfiguration(newMockExt(nil, true, nil,
-				true, nil, nil, nil, tc.isRoot))
-			mbc := scm.MockBackendConfig{
-				DiscoverRes:      []storage.ScmModule{MockScmModule()},
-				PrepNamespaceRes: tc.prepScmNamespaceRes,
-				PrepErr:          tc.prepScmErr,
-			}
-			cs := mockControlService(t, log, config, &mbc, nil)
-			cs.nvme = newMockNvmeStorage(log, config.ext, newMockSpdkEnv(nil),
-				newMockSpdkNvme(log, []spdk.Controller{ctrlr},
-					nil, nil), false)
-=======
 			config := newDefaultConfiguration(nil)
 			cs := mockControlService(t, log, config, tc.bmbc, tc.smbc, nil)
->>>>>>> 5785527b
 			_ = new(StoragePrepareResp)
 
 			// runs discovery for nvme & scm
