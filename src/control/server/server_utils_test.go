--- conflicted
+++ resolved
@@ -911,15 +911,10 @@
 		},
 		"multi interface": {
 			configA: configA().
-<<<<<<< HEAD
-				WithFabricInterface(strings.Join([]string{"eth0", "ib0"}, engine.MultiProviderSeparator)),
-			configB: configB().
-=======
 				WithFabricProvider("ofi+tcp,ofi+verbs;ofi_rxm").
 				WithFabricInterface(strings.Join([]string{"eth0", "ib0"}, engine.MultiProviderSeparator)),
 			configB: configB().
 				WithFabricProvider("ofi+tcp,ofi+verbs;ofi_rxm").
->>>>>>> 625b3ee9
 				WithFabricInterface(strings.Join([]string{"eth1", "ib1"}, engine.MultiProviderSeparator)),
 			expNetDevCls: []hardware.NetDevClass{hardware.Ether, hardware.Infiniband},
 		},
