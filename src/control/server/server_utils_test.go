//
// (C) Copyright 2021-2023 Intel Corporation.
//
// SPDX-License-Identifier: BSD-2-Clause-Patent
//

package server

import (
	"fmt"
	"net"
	"os"
	"os/user"
	"strings"
	"testing"

	"github.com/dustin/go-humanize"
	"github.com/google/go-cmp/cmp"
	"github.com/pkg/errors"

	"github.com/daos-stack/daos/src/control/common"
	"github.com/daos-stack/daos/src/control/common/test"
	"github.com/daos-stack/daos/src/control/lib/hardware"
	"github.com/daos-stack/daos/src/control/logging"
	sysprov "github.com/daos-stack/daos/src/control/provider/system"
	"github.com/daos-stack/daos/src/control/server/config"
	"github.com/daos-stack/daos/src/control/server/engine"
	"github.com/daos-stack/daos/src/control/server/storage"
	"github.com/daos-stack/daos/src/control/server/storage/bdev"
	"github.com/daos-stack/daos/src/control/server/storage/scm"
	"github.com/daos-stack/daos/src/control/system"
)

// basic engine configs populated enough to complete validation
func basicEngineCfg(i int) *engine.Config {
	return engine.MockConfig().WithFabricInterfacePort(20000).
		WithFabricInterface(fmt.Sprintf("ib%d", i))
}
func pmemTier(i int) *storage.TierConfig {
	return storage.NewTierConfig().WithStorageClass(storage.ClassDcpm.String()).
		WithScmMountPoint(fmt.Sprintf("/mnt/daos%d", i)).
		WithScmDeviceList(fmt.Sprintf("/dev/pmem%d", i))
}
func ramTier(i, ramdiskSize int) *storage.TierConfig {
	return storage.NewTierConfig().WithStorageClass(storage.ClassRam.String()).
		WithScmMountPoint(fmt.Sprintf("/mnt/daos%d", i)).
		WithScmRamdiskSize(uint(ramdiskSize))
}
func nvmeTier(i int) *storage.TierConfig {
	return storage.NewTierConfig().WithStorageClass(storage.ClassNvme.String()).
		WithBdevDeviceList(test.MockPCIAddr(int32(i)))
}
func fakeNvmeTier() *storage.TierConfig {
	return storage.NewTierConfig().WithStorageClass(storage.ClassFile.String()).
		WithBdevFileSize(10).WithBdevDeviceList("bdev1", "bdev2")
}
func pmemOnlyEngine(i int) *engine.Config {
	return basicEngineCfg(i).WithStorage(pmemTier(i)).WithTargetCount(8)
}
func pmemEngine(i int) *engine.Config {
	return basicEngineCfg(i).WithStorage(pmemTier(i), nvmeTier(i)).WithTargetCount(16)
}
func pmemFakeNvmeEngine(i int) *engine.Config {
	return basicEngineCfg(i).WithStorage(pmemTier(i), fakeNvmeTier()).WithTargetCount(16)
}
func ramEngine(i, ramdiskSize int) *engine.Config {
	return basicEngineCfg(i).WithStorage(ramTier(i, ramdiskSize), nvmeTier(i)).WithTargetCount(16)
}

var mockFabIfSet = hardware.NewFabricInterfaceSet(
	&hardware.FabricInterface{
		Name:          "eth0",
		NetInterfaces: common.NewStringSet("eth0"),
		DeviceClass:   hardware.Ether,
		Providers:     testFabricProviderSet("test", "ofi+tcp"),
	},
	&hardware.FabricInterface{
		Name:          "eth1",
		NetInterfaces: common.NewStringSet("eth1"),
		DeviceClass:   hardware.Ether,
		NUMANode:      1,
		Providers:     testFabricProviderSet("test", "ofi+tcp"),
	},
	&hardware.FabricInterface{
		Name:          "ib0",
		NetInterfaces: common.NewStringSet("ib0"),
		DeviceClass:   hardware.Infiniband,
		Providers:     testFabricProviderSet("test", "ofi+tcp", "ofi+verbs;ofi_rxm"),
	},
	&hardware.FabricInterface{
		Name:          "ib1",
		NetInterfaces: common.NewStringSet("ib1"),
		DeviceClass:   hardware.Infiniband,
		NUMANode:      1,
		Providers:     testFabricProviderSet("test", "ofi+tcp", "ofi+verbs;ofi_rxm"),
	},
)

type mockInterface struct {
	addrs []net.Addr
	err   error
}

func (m mockInterface) Addrs() ([]net.Addr, error) {
	return m.addrs, m.err
}

type mockAddr struct{}

func (a mockAddr) Network() string {
	return "mock network"
}

func (a mockAddr) String() string {
	return "mock string"
}

func TestServer_checkFabricInterface(t *testing.T) {
	for name, tc := range map[string]struct {
		name   string
		lookup func(string) (netInterface, error)
		expErr error
	}{
		"no name": {
			expErr: errors.New("no name"),
		},
		"no lookup fn": {
			name:   "dontcare",
			expErr: errors.New("no lookup"),
		},
		"lookup failed": {
			name: "dontcare",
			lookup: func(_ string) (netInterface, error) {
				return nil, errors.New("mock lookup")
			},
			expErr: errors.New("mock lookup"),
		},
		"interface Addrs failed": {
			name: "dontcare",
			lookup: func(_ string) (netInterface, error) {
				return &mockInterface{
					err: errors.New("mock Addrs"),
				}, nil
			},
			expErr: errors.New("mock Addrs"),
		},
		"interface has no addrs": {
			name: "dontcare",
			lookup: func(_ string) (netInterface, error) {
				return &mockInterface{
					addrs: make([]net.Addr, 0),
				}, nil
			},
			expErr: errors.New("no network addresses"),
		},
		"success": {
			name: "dontcare",
			lookup: func(_ string) (netInterface, error) {
				return &mockInterface{
					addrs: []net.Addr{
						&mockAddr{},
					},
				}, nil
			},
		},
	} {
		t.Run(name, func(t *testing.T) {
			err := checkFabricInterface(tc.name, tc.lookup)

			test.CmpErr(t, tc.expErr, err)
		})
	}
}

func TestServer_getSrxSetting(t *testing.T) {
	defCfg := config.DefaultServer()

	for name, tc := range map[string]struct {
		cfg        *config.Server
		expSetting int32
		expErr     error
	}{
		"no engines": {
			cfg:        config.DefaultServer(),
			expSetting: -1,
		},
		"not set defaults to cfg value": {
			cfg: config.DefaultServer().WithEngines(
				engine.MockConfig(),
				engine.MockConfig(),
			),
			expSetting: int32(common.BoolAsInt(!defCfg.Fabric.DisableSRX)),
		},
		"set to 0 in both (single)": {
			cfg: config.DefaultServer().WithEngines(
				engine.MockConfig().WithEnvVars("FI_OFI_RXM_USE_SRX=0"),
				engine.MockConfig().WithEnvVars("FI_OFI_RXM_USE_SRX=0"),
			),
			expSetting: 0,
		},
		"set to 1 in both (single)": {
			cfg: config.DefaultServer().WithEngines(
				engine.MockConfig().WithEnvVars("FI_OFI_RXM_USE_SRX=1"),
				engine.MockConfig().WithEnvVars("FI_OFI_RXM_USE_SRX=1"),
			),
			expSetting: 1,
		},
		"set to 0 in both (multi)": {
			cfg: config.DefaultServer().WithEngines(
				engine.MockConfig().WithEnvVars("FOO=BAR", "FI_OFI_RXM_USE_SRX=0"),
				engine.MockConfig().WithEnvVars("FOO=BAR", "FI_OFI_RXM_USE_SRX=0"),
			),
			expSetting: 0,
		},
		"set to 1 in both (multi)": {
			cfg: config.DefaultServer().WithEngines(
				engine.MockConfig().WithEnvVars("FOO=BAR", "FI_OFI_RXM_USE_SRX=1"),
				engine.MockConfig().WithEnvVars("FOO=BAR", "FI_OFI_RXM_USE_SRX=1"),
			),
			expSetting: 1,
		},
		"set twice; first value used": {
			cfg: config.DefaultServer().WithEngines(
				engine.MockConfig().WithEnvVars("FI_OFI_RXM_USE_SRX=0", "FI_OFI_RXM_USE_SRX=1"),
				engine.MockConfig().WithEnvVars("FI_OFI_RXM_USE_SRX=1"),
			),
			expErr: errors.New("FI_OFI_RXM_USE_SRX"),
		},
		"set in both; different values": {
			cfg: config.DefaultServer().WithEngines(
				engine.MockConfig().WithEnvVars("FI_OFI_RXM_USE_SRX=0"),
				engine.MockConfig().WithEnvVars("FI_OFI_RXM_USE_SRX=1"),
			),
			expErr: errors.New("FI_OFI_RXM_USE_SRX"),
		},
		"set in first; no vars in second": {
			cfg: config.DefaultServer().WithEngines(
				engine.MockConfig().WithEnvVars("FI_OFI_RXM_USE_SRX=0"),
				engine.MockConfig(),
			),
			expErr: errors.New("FI_OFI_RXM_USE_SRX"),
		},
		"no vars in first; set in second": {
			cfg: config.DefaultServer().WithEngines(
				engine.MockConfig(),
				engine.MockConfig().WithEnvVars("FI_OFI_RXM_USE_SRX=0"),
			),
			expErr: errors.New("FI_OFI_RXM_USE_SRX"),
		},
		"set in first; unset in second": {
			cfg: config.DefaultServer().WithEngines(
				engine.MockConfig().WithEnvVars("FI_OFI_RXM_USE_SRX=0"),
				engine.MockConfig().WithEnvVars("FOO=bar"),
			),
			expErr: errors.New("FI_OFI_RXM_USE_SRX"),
		},
		"unset in first; set in second": {
			cfg: config.DefaultServer().WithEngines(
				engine.MockConfig().WithEnvVars("FOO=bar"),
				engine.MockConfig().WithEnvVars("FI_OFI_RXM_USE_SRX=0"),
			),
			expErr: errors.New("FI_OFI_RXM_USE_SRX"),
		},
		"wonky value": {
			cfg: config.DefaultServer().WithEngines(
				engine.MockConfig().WithEnvVars("FI_OFI_RXM_USE_SRX=on"),
			),
			expErr: errors.New("on"),
		},
		"set in env_pass_through": {
			cfg: config.DefaultServer().WithEngines(
				engine.MockConfig().WithEnvPassThrough("FI_OFI_RXM_USE_SRX"),
			),
			expErr: errors.New("FI_OFI_RXM_USE_SRX"),
		},
	} {
		t.Run(name, func(t *testing.T) {
			gotSetting, gotErr := getSrxSetting(tc.cfg)
			test.CmpErr(t, tc.expErr, gotErr)
			if tc.expErr != nil {
				return
			}

			test.AssertEqual(t, tc.expSetting, gotSetting, "unexpected SRX setting")
		})
	}
}

func TestServer_prepBdevStorage(t *testing.T) {
	usrCurrent, err := user.Current()
	if err != nil {
		t.Fatal(err)
	}
	username := usrCurrent.Username
	if username == "root" {
		t.Fatal("prepBdevStorage tests cannot be run as root user")
	}

	for name, tc := range map[string]struct {
		iommuDisabled   bool
		srvCfgExtra     func(*config.Server) *config.Server
		hugepagesFree   int
		bmbc            *bdev.MockBackendConfig
		overrideUser    string
		expPrepErr      error
		expPrepCall     *storage.BdevPrepareRequest
		expMemChkErr    error
		expMemSize      int
<<<<<<< HEAD
		expHugepageSize int
=======
		expHugePageSize int
		expNotice       bool
>>>>>>> 6834d7f4
	}{
		"vfio disabled; non-root user": {
			srvCfgExtra: func(sc *config.Server) *config.Server {
				return sc.WithDisableVFIO(true).
					WithEngines(pmemEngine(0))
			},
			expPrepErr: FaultVfioDisabled,
		},
		"vfio disabled; root user": {
			srvCfgExtra: func(sc *config.Server) *config.Server {
				return sc.WithDisableVFIO(true).
					WithEngines(pmemEngine(0))
			},
			overrideUser:  "root",
			hugepagesFree: 8192,
			expPrepCall: &storage.BdevPrepareRequest{
				HugepageCount: 8194,
				HugeNodes:     "0",
				TargetUser:    "root",
				DisableVFIO:   true,
				PCIAllowList:  test.MockPCIAddr(0),
			},
			expMemSize:      16384,
			expHugepageSize: 2,
		},
		"non-nvme bdevs; vfio disabled": {
			srvCfgExtra: func(sc *config.Server) *config.Server {
				return sc.WithDisableVFIO(true).
					WithEngines(pmemFakeNvmeEngine(0))
			},
			hugepagesFree: 8192,
			expPrepCall: &storage.BdevPrepareRequest{
				HugepageCount: 8194,
				HugeNodes:     "0",
				TargetUser:    username,
				DisableVFIO:   true,
			},
			expMemSize:      16384,
			expHugepageSize: 2,
		},
		"iommu disabled": {
			iommuDisabled: true,
			srvCfgExtra: func(sc *config.Server) *config.Server {
				return sc.WithEngines(pmemEngine(0), pmemEngine(1))
			},
			expPrepErr: FaultIommuDisabled,
		},
		"iommu disabled; root user": {
			iommuDisabled: true,
			srvCfgExtra: func(sc *config.Server) *config.Server {
				return sc.WithEngines(pmemEngine(0))
			},
			overrideUser:  "root",
			hugepagesFree: 8192,
			expPrepCall: &storage.BdevPrepareRequest{
				HugepageCount: 8194,
				HugeNodes:     "0",
				TargetUser:    "root",
				PCIAllowList:  test.MockPCIAddr(0),
			},
			expMemSize:      16384,
			expHugepageSize: 2,
		},
		"non-nvme bdevs; iommu disabled": {
			iommuDisabled: true,
			srvCfgExtra: func(sc *config.Server) *config.Server {
				return sc.WithEngines(pmemFakeNvmeEngine(0))
			},
			hugepagesFree: 8192,
			expPrepCall: &storage.BdevPrepareRequest{
				HugepageCount: 8194,
				HugeNodes:     "0",
				TargetUser:    username,
			},
			expMemSize:      16384,
			expHugepageSize: 2,
		},
		"no bdevs configured; hugepages disabled": {
			srvCfgExtra: func(sc *config.Server) *config.Server {
				return sc.WithDisableHugepages(true).
					WithEngines(pmemOnlyEngine(0), pmemOnlyEngine(1))
			},
		},
		"no bdevs configured; nr_hugepages unset": {
			srvCfgExtra: func(sc *config.Server) *config.Server {
				return sc.WithNrHugepages(0).
					WithEngines(pmemOnlyEngine(0), pmemOnlyEngine(1))
			},
			expPrepCall: &storage.BdevPrepareRequest{
				HugepageCount: scanMinHugepageCount,
				TargetUser:    username,
				EnableVMD:     true,
			},
		},
		"no bdevs configured; nr_hugepages set": {
			srvCfgExtra: func(sc *config.Server) *config.Server {
				return sc.WithNrHugepages(1024).
					WithEngines(pmemOnlyEngine(0), pmemOnlyEngine(1))
			},
			expPrepCall: &storage.BdevPrepareRequest{
				HugepageCount: 1024,
				TargetUser:    username,
				EnableVMD:     true,
			},
		},
		"2 engines both numa 0; hugepage alloc only on numa 0": {
			srvCfgExtra: func(sc *config.Server) *config.Server {
				return sc.WithNrHugepages(16384).
					WithEngines(pmemEngine(0), pmemEngine(1).WithPinnedNumaNode(0)).
					WithBdevExclude(test.MockPCIAddr(1))
			},
			hugepagesFree: 16384,
			expPrepCall: &storage.BdevPrepareRequest{
<<<<<<< HEAD
				HugepageCount: 16386, // 2 extra huge pages requested
=======
				HugePageCount: 16388, // 2 extra huge pages requested per engine
>>>>>>> 6834d7f4
				HugeNodes:     "0",
				TargetUser:    username,
				PCIAllowList: fmt.Sprintf("%s%s%s", test.MockPCIAddr(0),
					storage.BdevPciAddrSep, test.MockPCIAddr(1)),
				PCIBlockList: test.MockPCIAddr(1),
				EnableVMD:    true,
			},
<<<<<<< HEAD
			expMemSize:      16384,
			expHugepageSize: 2,
=======
			expMemSize:      16384, // (16384 hugepages / 2 engines) * 2mib size
			expHugePageSize: 2,
			// Not balanced across NUMA nodes so notice logged
			expNotice: true,
>>>>>>> 6834d7f4
		},
		"2 engines both numa 1; hugepage alloc only on numa 1": {
			srvCfgExtra: func(sc *config.Server) *config.Server {
				return sc.WithNrHugepages(16384).
					WithEngines(pmemEngine(0).WithPinnedNumaNode(1), pmemEngine(1))
			},
			hugepagesFree: 16384,
			expPrepCall: &storage.BdevPrepareRequest{
<<<<<<< HEAD
				HugepageCount: 16386,
=======
				HugePageCount: 16388, // 2 extra huge pages requested per engine
>>>>>>> 6834d7f4
				HugeNodes:     "1",
				TargetUser:    username,
				PCIAllowList: fmt.Sprintf("%s%s%s", test.MockPCIAddr(0),
					storage.BdevPciAddrSep, test.MockPCIAddr(1)),
				EnableVMD: true,
			},
<<<<<<< HEAD
			expMemSize:      16384,
			expHugepageSize: 2,
=======
			expMemSize:      16384, // (16384 hugepages / 2 engines) * 2mib size
			expHugePageSize: 2,
			// Not balanced across NUMA nodes so notice logged
			expNotice: true,
>>>>>>> 6834d7f4
		},
		"2 engines; hugepage alloc across numa 0,1": {
			srvCfgExtra: func(sc *config.Server) *config.Server {
				return sc.WithNrHugepages(16384).
					WithEngines(pmemEngine(0), pmemEngine(1))
			},
			hugepagesFree: 16384,
			expPrepCall: &storage.BdevPrepareRequest{
<<<<<<< HEAD
				HugepageCount: 8194, // 2 extra huge pages requested per-engine
=======
				HugePageCount: 8194, // 2 extra huge pages requested per engine
>>>>>>> 6834d7f4
				HugeNodes:     "0,1",
				TargetUser:    username,
				PCIAllowList: fmt.Sprintf("%s%s%s", test.MockPCIAddr(0),
					storage.BdevPciAddrSep, test.MockPCIAddr(1)),
				EnableVMD: true,
			},
<<<<<<< HEAD
			expMemSize:      16384,
			expHugepageSize: 2,
=======
			expMemSize:      16384, // (16384 hugepages / 2 engines) * 2mib size
			expHugePageSize: 2,
>>>>>>> 6834d7f4
		},
		"2 engines; hugepage alloc across numa 0,1; insufficient free": {
			srvCfgExtra: func(sc *config.Server) *config.Server {
				return sc.WithNrHugepages(16384).
					WithEngines(pmemEngine(0), pmemEngine(1))
			},
			hugepagesFree: 8191,
			expPrepCall: &storage.BdevPrepareRequest{
<<<<<<< HEAD
				HugepageCount: 8194,
=======
				HugePageCount: 8194, // 2 extra huge pages requested per engine
>>>>>>> 6834d7f4
				HugeNodes:     "0,1",
				TargetUser:    username,
				PCIAllowList: fmt.Sprintf("%s%s%s", test.MockPCIAddr(0),
					storage.BdevPciAddrSep, test.MockPCIAddr(1)),
				EnableVMD: true,
			},
			// mem_size engine parameter reflects lower "free" value
			expMemSize:      16382, // (16382 hugepages free / 2 engines) * 2mib size
			expHugePageSize: 2,
			// No error returned, notice logged only, engine-side mem threshold
			// validation instead.
			expNotice: true,
		},
		"2 engines; scm only; nr_hugepages unset": {
			hugepagesFree: 128,
			expPrepCall: &storage.BdevPrepareRequest{
				HugepageCount: 128,
				TargetUser:    username,
				EnableVMD:     true,
			},
		},
<<<<<<< HEAD
		"2 engines; scm only; nr_hugepages unset; insufficient free": {
			hugepagesFree: 0,
=======
		"2 engines; scm only; nr_hugepages unset; insufficien free": {
			hugePagesFree: 0,
>>>>>>> 6834d7f4
			expPrepCall: &storage.BdevPrepareRequest{
				HugepageCount: 128,
				TargetUser:    username,
				EnableVMD:     true,
			},
			expMemChkErr: errors.New("requested 128 hugepages; got 0"),
		},
		"0 engines; nr_hugepages unset": {
			hugepagesFree: 128,
			expPrepCall: &storage.BdevPrepareRequest{
				HugepageCount: 128,
				TargetUser:    username,
				EnableVMD:     true,
			},
		},
		"0 engines; nr_hugepages unset; insufficient free": {
			hugepagesFree: 0,
			expPrepCall: &storage.BdevPrepareRequest{
				HugepageCount: 128,
				TargetUser:    username,
				EnableVMD:     true,
			},
			expMemChkErr: errors.New("requested 128 hugepages; got 0"),
		},
<<<<<<< HEAD
=======
		"0 engines; nr_hugepages unset; hpi fetch fails": {
			getHpiErr: errors.New("could not find hugepage info"),
			expPrepCall: &storage.BdevPrepareRequest{
				HugePageCount: 128,
				TargetUser:    username,
				EnableVMD:     true,
			},
		},
		"1 engine; nr_hugepages unset; hpi fetch fails": {
			srvCfgExtra: func(sc *config.Server) *config.Server {
				return sc.WithNrHugePages(8192).
					WithEngines(nvmeEngine(0))
			},
			getHpiErr: errors.New("could not find hugepage info"),
			expPrepCall: &storage.BdevPrepareRequest{
				HugePageCount: 8194, // hugepages per engine plus 2 extra
				HugeNodes:     "0",
				TargetUser:    username,
				PCIAllowList:  test.MockPCIAddr(0),
				EnableVMD:     true,
			},
			expMemChkErr: errors.New("could not find hugepage info"),
		},
>>>>>>> 6834d7f4
		// prepare will continue even if reset fails
		"reset fails": {
			srvCfgExtra: func(sc *config.Server) *config.Server {
				return sc.WithNrHugepages(16384).
					WithEngines(pmemEngine(0), pmemEngine(1)).
					WithBdevExclude(test.MockPCIAddr(1))
			},
			hugepagesFree: 16384,
			bmbc: &bdev.MockBackendConfig{
				ResetErr: errors.New("backed prep reset failed"),
			},
			expPrepCall: &storage.BdevPrepareRequest{
<<<<<<< HEAD
				HugepageCount: 8194,
=======
				HugePageCount: 8194, // hugepages per engine plus 2 extra
>>>>>>> 6834d7f4
				HugeNodes:     "0,1",
				TargetUser:    username,
				PCIAllowList: fmt.Sprintf("%s%s%s", test.MockPCIAddr(0),
					storage.BdevPciAddrSep, test.MockPCIAddr(1)),
				PCIBlockList: test.MockPCIAddr(1),
				EnableVMD:    true,
			},
<<<<<<< HEAD
			expMemSize:      16384,
			expHugepageSize: 2,
=======
			expMemSize:      16384, // (16384 hugepages / 2 engines) * 2mib size
			expHugePageSize: 2,
>>>>>>> 6834d7f4
		},
		// VMD not enabled in prepare request.
		"vmd disabled": {
			srvCfgExtra: func(sc *config.Server) *config.Server {
				return sc.WithNrHugepages(16384).
					WithEngines(pmemEngine(0), pmemEngine(1)).
					WithDisableVMD(true)
			},
			hugepagesFree: 16384,
			expPrepCall: &storage.BdevPrepareRequest{
<<<<<<< HEAD
				HugepageCount: 8194,
=======
				HugePageCount: 8194, // hugepages per engine plus 2 extra
>>>>>>> 6834d7f4
				HugeNodes:     "0,1",
				TargetUser:    username,
				PCIAllowList: fmt.Sprintf("%s%s%s", test.MockPCIAddr(0),
					storage.BdevPciAddrSep, test.MockPCIAddr(1)),
			},
<<<<<<< HEAD
			expMemSize:      16384,
			expHugepageSize: 2,
=======
			expMemSize:      16384, // (16384 hugepages / 2 engines) * 2mib size
			expHugePageSize: 2,
>>>>>>> 6834d7f4
		},
		// VMD not enabled in prepare request.
		"non-nvme bdevs; vmd enabled": {
			srvCfgExtra: func(sc *config.Server) *config.Server {
				return sc.WithNrHugepages(8192).
					WithEngines(pmemFakeNvmeEngine(0))
			},
			hugepagesFree: 8194,
			expPrepCall: &storage.BdevPrepareRequest{
<<<<<<< HEAD
				HugepageCount: 8194,
				HugeNodes:     "0",
				TargetUser:    username,
			},
			expMemSize:      16384,
			expHugepageSize: 2,
=======
				HugePageCount: 8194, // hugepages per engine plus 2 extra
				HugeNodes:     "0",
				TargetUser:    username,
			},
			expMemSize:      16384, // 8192 hugepages * 2mib size
			expHugePageSize: 2,
>>>>>>> 6834d7f4
		},
		"4 engines; hugepage alloc across numa 0,1": {
			srvCfgExtra: func(sc *config.Server) *config.Server {
				return sc.WithNrHugepages(16384).WithEngines(
					engine.MockConfig().WithFabricInterfacePort(20000).
						WithPinnedNumaNode(0).WithFabricInterface("ib0").
						WithTargetCount(8).WithStorage(pmemTier(0), nvmeTier(0)),
					engine.MockConfig().WithFabricInterfacePort(21000).
						WithPinnedNumaNode(0).WithFabricInterface("ib0").
						WithTargetCount(8).WithStorage(pmemTier(1), nvmeTier(1)),
					engine.MockConfig().WithFabricInterfacePort(20000).
						WithPinnedNumaNode(1).WithFabricInterface("ib1").
						WithTargetCount(8).WithStorage(pmemTier(2), nvmeTier(2)),
					engine.MockConfig().WithFabricInterfacePort(21000).
						WithPinnedNumaNode(1).WithFabricInterface("ib1").
						WithTargetCount(8).WithStorage(pmemTier(3), nvmeTier(3)),
				)
			},
			hugepagesFree: 16384,
			expPrepCall: &storage.BdevPrepareRequest{
<<<<<<< HEAD
				HugepageCount: 8194, // 2 extra huge pages requested per-engine
=======
				HugePageCount: 8196, // hugepages plus 2 extra per engine
>>>>>>> 6834d7f4
				HugeNodes:     "0,1",
				TargetUser:    username,
				PCIAllowList: strings.Join(test.MockPCIAddrs(0, 1, 2, 3),
					storage.BdevPciAddrSep),
				EnableVMD: true,
			},
			expMemSize:      8192, // 16384 pages * 2mib divided by 4 engines
			expHugepageSize: 2,
		},
		"4 engines; uneven numa distribution": {
			srvCfgExtra: func(sc *config.Server) *config.Server {
				return sc.WithNrHugepages(16384).WithEngines(
					engine.MockConfig().WithFabricInterfacePort(20000).
						WithPinnedNumaNode(0).WithFabricInterface("ib0").
						WithTargetCount(8).WithStorage(pmemTier(0), nvmeTier(0)),
					engine.MockConfig().WithFabricInterfacePort(21000).
						WithPinnedNumaNode(0).WithFabricInterface("ib0").
						WithTargetCount(8).WithStorage(pmemTier(1), nvmeTier(1)),
					engine.MockConfig().WithFabricInterfacePort(22000).
						WithPinnedNumaNode(0).WithFabricInterface("ib0").
						WithTargetCount(8).WithStorage(pmemTier(2), nvmeTier(2)),
					engine.MockConfig().WithFabricInterfacePort(20000).
						WithPinnedNumaNode(1).WithFabricInterface("ib1").
						WithTargetCount(8).WithStorage(pmemTier(3), nvmeTier(3)),
				)
			},
			expPrepErr: errors.New("uneven distribution"),
		},
	} {
		t.Run(name, func(t *testing.T) {
			log, buf := logging.NewTestLogger(name)
			defer test.ShowBufferOnFailure(t, buf)

			cfg := config.DefaultServer().
				WithFabricProvider("ofi+verbs").
				WithAccessPoints("foo", "bar", "baz") // Suppress redundancy NOTICE log msg
			if tc.srvCfgExtra != nil {
				cfg = tc.srvCfgExtra(cfg)
			}

			mockAffSrc := func(l logging.Logger, e *engine.Config) (uint, error) {
				iface := e.Fabric.Interface
				l.Debugf("eval affinity of iface %q", iface)
				switch iface {
				case "ib0":
					return 0, nil
				case "ib1":
					return 1, nil
				}
				return 0, errors.Errorf("unrecognized fabric interface: %s", iface)
			}

			// test with typical meminfo values
			mi := &common.MemInfo{
				HugepageSizeKiB: 2048,
				MemTotalKiB:     (humanize.GiByte * 50) / humanize.KiByte,
			}

			osSetenv = func(string, string) error {
				return nil
			}
			// return function variable to default after test
			defer func() {
				osSetenv = os.Setenv
			}()

			mockIfLookup := func(string) (netInterface, error) {
				return &mockInterface{
					addrs: []net.Addr{
						&mockAddr{},
					},
				}, nil
			}

			if err = processConfig(log, cfg, mockFabIfSet, mi, mockIfLookup,
				mockAffSrc); err != nil {
				t.Fatal(err)
			}

			srv, err := newServer(log, cfg, &system.FaultDomain{})
			if err != nil {
				t.Fatal(err)
			}

			mbb := bdev.NewMockBackend(tc.bmbc)
			mbp := bdev.NewProvider(log, mbb)
			sp := sysprov.NewMockSysProvider(log, nil)

			srv.ctlSvc = &ControlService{
				StorageControlService: *NewMockStorageControlService(log, cfg.Engines,
					sp, scm.NewProvider(log, scm.NewMockBackend(nil), sp, nil),
					mbp, nil),
				srvCfg: cfg,
			}

			if tc.overrideUser != "" {
				srv.runningUser = &user.User{Username: tc.overrideUser}
			}

			gotPrepErr := prepBdevStorage(srv, !tc.iommuDisabled)

			mbb.RLock()
			if tc.expPrepCall != nil {
				if len(mbb.PrepareCalls) != 1 {
					t.Fatalf("expected prepare to be called once")
				}
				if diff := cmp.Diff(*tc.expPrepCall, mbb.PrepareCalls[0]); diff != "" {
					t.Fatalf("unexpected prepare calls (-want, +got):\n%s\n", diff)
				}
			} else if len(mbb.PrepareCalls) != 0 {
				t.Fatalf("expected prepare not to be called")
			}
			mbb.RUnlock()

			test.CmpErr(t, tc.expPrepErr, gotPrepErr)
			if tc.expPrepErr != nil {
				return
			}

			if len(srv.cfg.Engines) == 0 {
				return
			}

			runner := engine.NewRunner(log, srv.cfg.Engines[0])
			ei := NewEngineInstance(log, srv.ctlSvc.storage, nil, runner)

			mi.HugepagesFree = tc.hugepagesFree

			gotMemChkErr := updateHugeMemValues(srv, ei, mi)
			test.CmpErr(t, tc.expMemChkErr, gotMemChkErr)
			if tc.expMemChkErr != nil {
				return
			}

			test.AssertEqual(t, tc.expMemSize, ei.runner.GetConfig().MemSize,
				"unexpected memory size")
			test.AssertEqual(t, tc.expHugepageSize, ei.runner.GetConfig().HugepageSz,
				"unexpected huge page size")
			txtMod := ""
			if !tc.expNotice {
				txtMod = "not "
			}
			msg := fmt.Sprintf("expected NOTICE level message to %shave been logged",
				txtMod)
			test.AssertEqual(t, tc.expNotice, strings.Contains(buf.String(), "NOTICE"),
				msg)
		})
	}
}

func TestServer_checkMemAvailable(t *testing.T) {
	for name, tc := range map[string]struct {
		srvCfgExtra func(*config.Server) *config.Server
		memAvailGiB int
		expErr      error
	}{
		"pmem tier; skip check": {
			srvCfgExtra: func(sc *config.Server) *config.Server {
				return sc.WithEngines(pmemEngine(0)).
					WithBdevExclude(test.MockPCIAddr(1))
			},
		},
		"single engine; ram tier; perform check": {
			srvCfgExtra: func(sc *config.Server) *config.Server {
				return sc.WithEngines(ramEngine(0, 10)).
					WithBdevExclude(test.MockPCIAddr(1))
			},
			memAvailGiB: 16,
		},
		"dual engine; ram tier; perform check; low mem": {
			srvCfgExtra: func(sc *config.Server) *config.Server {
				return sc.WithEngines(ramEngine(0, 10), ramEngine(1, 10)).
					WithBdevExclude(test.MockPCIAddr(1))
			},
			// 20gib for ram-disks, 90% is 18gib
			memAvailGiB: 17,
			expErr: storage.FaultRamdiskLowMem("Available", 10*humanize.GiByte,
				18*humanize.GiByte, 17*humanize.GiByte),
		},
		"dual engine; ram tier; perform check": {
			srvCfgExtra: func(sc *config.Server) *config.Server {
				return sc.WithEngines(ramEngine(0, 10), ramEngine(1, 10)).
					WithBdevExclude(test.MockPCIAddr(1))
			},
			memAvailGiB: 18,
		},
	} {
		t.Run(name, func(t *testing.T) {
			log, buf := logging.NewTestLogger(name)
			defer test.ShowBufferOnFailure(t, buf)

			cfg := config.DefaultServer().WithFabricProvider("ofi+verbs")
			cfg = tc.srvCfgExtra(cfg)

			mi := &common.MemInfo{
				HugepageSizeKiB: 2048,
				MemAvailableKiB: (humanize.GiByte * tc.memAvailGiB) / humanize.KiByte,
			}

			if len(cfg.Engines) == 0 {
				t.Fatal("test expects at least one engine in config")
			}

			ec := cfg.Engines[0]
			runner := engine.NewRunner(log, ec)
			provider := storage.MockProvider(log, 0, &ec.Storage, nil, nil, nil, nil)
			instance := NewEngineInstance(log, provider, nil, runner)

			srv, err := newServer(log, cfg, &system.FaultDomain{})
			if err != nil {
				t.Fatal(err)
			}

			gotErr := checkMemAvailable(srv, instance, mi)
			test.CmpErr(t, tc.expErr, gotErr)
		})
	}
}

// TestServer_scanBdevStorage validates that an error is returned in the case that a SSD is not
// found and doesn't return an error if SPDK fails to init.
func TestServer_scanBdevStorage(t *testing.T) {
	for name, tc := range map[string]struct {
		disableHugepages bool
		bmbc             *bdev.MockBackendConfig
		expErr           error
	}{
		"spdk fails init": {
			bmbc: &bdev.MockBackendConfig{
				ScanErr: errors.New("spdk failed"),
			},
			expErr: errors.New("spdk failed"),
		},
		"bdev in config not found by spdk": {
			bmbc: &bdev.MockBackendConfig{
				ScanErr: storage.FaultBdevNotFound(test.MockPCIAddr()),
			},
			expErr: storage.FaultBdevNotFound(test.MockPCIAddr()),
		},
		"successful scan": {
			bmbc: &bdev.MockBackendConfig{
				ScanRes: &storage.BdevScanResponse{
					Controllers: storage.MockNvmeControllers(1),
				},
			},
		},
		"hugepages disabled": {
			disableHugepages: true,
			bmbc: &bdev.MockBackendConfig{
				ScanErr: errors.New("spdk failed"),
			},
		},
	} {
		t.Run(name, func(t *testing.T) {
			log, buf := logging.NewTestLogger(name)
			defer test.ShowBufferOnFailure(t, buf)

			cfg := config.DefaultServer().WithFabricProvider("ofi+verbs").
				WithDisableHugepages(tc.disableHugepages)

			if err := cfg.Validate(log); err != nil {
				t.Fatal(err)
			}

			srv, err := newServer(log, cfg, &system.FaultDomain{})
			if err != nil {
				t.Fatal(err)
			}

			mbb := bdev.NewMockBackend(tc.bmbc)
			mbp := bdev.NewProvider(log, mbb)
			sp := sysprov.NewMockSysProvider(log, nil)

			srv.ctlSvc = &ControlService{
				StorageControlService: *NewMockStorageControlService(log, cfg.Engines,
					sp,
					scm.NewProvider(log, scm.NewMockBackend(nil), sp, nil),
					mbp, nil),
				srvCfg: cfg,
			}

			_, gotErr := scanBdevStorage(srv)
			test.CmpErr(t, tc.expErr, gotErr)
		})
	}
}

func TestServer_setEngineBdevs(t *testing.T) {
	for name, tc := range map[string]struct {
		cfg              engine.Config
		engineIdx        uint32
		scanResp         *storage.BdevScanResponse
		lastEngineIdx    int
		lastBdevCount    int
		expErr           error
		expLastEngineIdx int
		expLastBdevCount int
	}{
		"nil input": {
			expErr: errors.New("nil input param: scanResp"),
		},
		"empty cache": {
			scanResp:      &storage.BdevScanResponse{},
			lastEngineIdx: -1,
			lastBdevCount: -1,
		},
		"index unset; bdev count set": {
			scanResp:      &storage.BdevScanResponse{},
			lastEngineIdx: -1,
			lastBdevCount: 0,
			expErr:        errors.New("to be unset"),
		},
		"index set; bdev count unset": {
			scanResp:      &storage.BdevScanResponse{},
			lastEngineIdx: 0,
			lastBdevCount: -1,
			expErr:        errors.New("to be set"),
		},
		"empty cache; counts match": {
			engineIdx:        1,
			scanResp:         &storage.BdevScanResponse{},
			lastEngineIdx:    0,
			lastBdevCount:    0,
			expLastEngineIdx: 1,
		},
		"empty cache; count mismatch": {
			engineIdx:     1,
			scanResp:      &storage.BdevScanResponse{},
			lastEngineIdx: 0,
			lastBdevCount: 1,
			expErr:        errors.New("engine 1 has 0 but engine 0 has 1"),
		},
		"populated cache; cache miss": {
			engineIdx:     1,
			scanResp:      &storage.BdevScanResponse{Controllers: storage.MockNvmeControllers(1)},
			lastEngineIdx: 0,
			lastBdevCount: 1,
			expErr:        errors.New("engine 1 has 0 but engine 0 has 1"),
		},
		"populated cache; cache hit": {
			cfg: *engine.MockConfig().
				WithStorage(
					storage.NewTierConfig().
						WithStorageClass("nvme").
						WithBdevDeviceList("0000:00:00.0"),
				),
			engineIdx:        1,
			scanResp:         &storage.BdevScanResponse{Controllers: storage.MockNvmeControllers(1)},
			lastEngineIdx:    0,
			lastBdevCount:    1,
			expLastEngineIdx: 1,
			expLastBdevCount: 1,
		},
		"populated cache; multiple vmd backing devices": {
			cfg: *engine.MockConfig().
				WithStorage(
					storage.NewTierConfig().
						WithStorageClass("nvme").
						WithBdevDeviceList("0000:05:05.5", "0000:5d:05.5"),
				),
			engineIdx: 1,
			scanResp: &storage.BdevScanResponse{
				Controllers: storage.NvmeControllers{
					&storage.NvmeController{PciAddr: "5d0505:01:00.0"},
					&storage.NvmeController{PciAddr: "5d0505:03:00.0"},
					&storage.NvmeController{PciAddr: "050505:01:00.0"},
					&storage.NvmeController{PciAddr: "050505:02:00.0"},
				},
			},
			lastEngineIdx:    0,
			lastBdevCount:    4,
			expLastEngineIdx: 1,
			expLastBdevCount: 4,
		},
	} {
		t.Run(name, func(t *testing.T) {
			log, buf := logging.NewTestLogger(name)
			defer test.ShowBufferOnFailure(t, buf)

			engine := NewEngineInstance(log,
				storage.DefaultProvider(log, int(tc.engineIdx), &tc.cfg.Storage),
				nil, engine.NewRunner(log, &tc.cfg))
			engine.setIndex(tc.engineIdx)

			gotErr := setEngineBdevs(engine, tc.scanResp, &tc.lastEngineIdx, &tc.lastBdevCount)
			test.CmpErr(t, tc.expErr, gotErr)
			if tc.expErr != nil {
				return
			}

			test.AssertEqual(t, tc.expLastEngineIdx, tc.lastEngineIdx, "unexpected last engine index")
			test.AssertEqual(t, tc.expLastBdevCount, tc.lastBdevCount, "unexpected last bdev count")
		})
	}
}

func testFabricProviderSet(prov ...string) *hardware.FabricProviderSet {
	providers := []*hardware.FabricProvider{}
	for _, p := range prov {
		providers = append(providers, &hardware.FabricProvider{
			Name: p,
		})
	}
	return hardware.NewFabricProviderSet(providers...)
}

func TestServer_getNetDevClass(t *testing.T) {
	configA := func() *engine.Config {
		return engine.MockConfig().
			WithLogFile("a").
			WithStorage(
				storage.NewTierConfig().
					WithStorageClass("ram").
					WithScmRamdiskSize(1).
					WithScmMountPoint("a"),
			).
			WithFabricInterfacePort(42)
	}
	configB := func() *engine.Config {
		return engine.MockConfig().
			WithLogFile("b").
			WithStorage(
				storage.NewTierConfig().
					WithStorageClass("ram").
					WithScmRamdiskSize(1).
					WithScmMountPoint("b"),
			).
			WithFabricInterfacePort(43)
	}

	for name, tc := range map[string]struct {
		configA      *engine.Config
		configB      *engine.Config
		expNetDevCls hardware.NetDevClass
		expErr       error
	}{
		"successful validation with matching Infiniband": {
			configA: configA().
				WithFabricInterface("ib1"),
			configB: configB().
				WithFabricInterface("ib0"),
			expNetDevCls: hardware.Infiniband,
		},
		"successful validation with matching Ethernet": {
			configA: configA().
				WithFabricInterface("eth0"),
			configB: configB().
				WithFabricInterface("eth1"),
			expNetDevCls: hardware.Ether,
		},
		"mismatching net dev class with primary server as ib0 / Infiniband": {
			configA: configA().
				WithFabricInterface("ib0"),
			configB: configB().
				WithFabricInterface("eth0"),
			expErr: config.FaultConfigInvalidNetDevClass(1, hardware.Infiniband, hardware.Ether, "eth0"),
		},
		"mismatching net dev class with primary server as eth0 / Ethernet": {
			configA: configA().
				WithFabricInterface("eth0"),
			configB: configB().
				WithFabricInterface("ib0"),
			expErr: config.FaultConfigInvalidNetDevClass(1, hardware.Ether, hardware.Infiniband, "ib0"),
		},
	} {
		t.Run(name, func(t *testing.T) {
			cfg := config.DefaultServer().
				WithFabricProvider("test").
				WithEngines(tc.configA, tc.configB)

			gotNetDevCls, gotErr := getFabricNetDevClass(cfg, mockFabIfSet)

			test.CmpErr(t, tc.expErr, gotErr)
			if gotErr != nil {
				return
			}

			test.AssertEqual(t, tc.expNetDevCls, gotNetDevCls,
				"unexpected config network device class")
		})
	}
}

type mockReplicaAddrSrc struct {
	replicaAddrResult *net.TCPAddr
	replicaAddrErr    error
}

func (m *mockReplicaAddrSrc) ReplicaAddr() (*net.TCPAddr, error) {
	return m.replicaAddrResult, m.replicaAddrErr
}

func TestServerUtils_resolveFirstAddr(t *testing.T) {
	for name, tc := range map[string]struct {
		host    string
		lookup  ipLookupFn
		expAddr *net.TCPAddr
		expErr  error
	}{
		"host without port": {
			host:   "localhost",
			expErr: errors.New("missing port"),
		},
		"invalid port": {
			host:   "localhost:daos",
			expErr: errors.New("strconv.Atoi"),
		},
		"lookup failure": {
			host:   "localhost:42",
			lookup: func(string) ([]net.IP, error) { return nil, errors.New("lookup") },
			expErr: errors.New("lookup"),
		},
		"no addresses": {
			host:   "localhost:42",
			lookup: func(string) ([]net.IP, error) { return nil, nil },
			expErr: errors.New("no addresses"),
		},
		"localhost resolves to ipv6 & ipv4; prefer ipv4": {
			host: "localhost:10001",
			lookup: func(host string) ([]net.IP, error) {
				return []net.IP{
					net.ParseIP("::1"),
					net.ParseIP("127.0.0.1"),
				}, nil
			},
			expAddr: &net.TCPAddr{IP: net.ParseIP("127.0.0.1"), Port: 10001},
		},
		"localhost resolves to ipv4 & ipv6; prefer ipv4": {
			host: "localhost:10001",
			lookup: func(host string) ([]net.IP, error) {
				return []net.IP{
					net.ParseIP("127.0.0.1"),
					net.ParseIP("::1"),
				}, nil
			},
			expAddr: &net.TCPAddr{IP: net.ParseIP("127.0.0.1"), Port: 10001},
		},
		"host resolves to 2 ipv4; prefer lower": {
			host: "host:10001",
			lookup: func(host string) ([]net.IP, error) {
				return []net.IP{
					net.ParseIP("127.0.0.2"),
					net.ParseIP("127.0.0.1"),
				}, nil
			},
			expAddr: &net.TCPAddr{IP: net.ParseIP("127.0.0.1"), Port: 10001},
		},
		"host resolves to 2 ipv6; prefer lower": {
			host: "host:10001",
			lookup: func(host string) ([]net.IP, error) {
				return []net.IP{
					net.ParseIP("::2"),
					net.ParseIP("::1"),
				}, nil
			},
			expAddr: &net.TCPAddr{IP: net.ParseIP("::1"), Port: 10001},
		},
	} {
		t.Run(name, func(t *testing.T) {
			gotAddr, gotErr := resolveFirstAddr(tc.host, tc.lookup)
			test.CmpErr(t, tc.expErr, gotErr)
			if tc.expErr != nil {
				return
			}

			if !common.CmpTCPAddr(tc.expAddr, gotAddr) {
				t.Fatalf("unexpected address: want %s, got %s", tc.expAddr, gotAddr)
			}
		})
	}
}

func TestServerUtils_getControlAddr(t *testing.T) {
	testTCPAddr := &net.TCPAddr{
		IP:   net.ParseIP("127.0.0.1"),
		Port: 1234,
	}

	for name, tc := range map[string]struct {
		params  ctlAddrParams
		expAddr *net.TCPAddr
		expErr  error
	}{
		"success (not a replica)": {
			params: ctlAddrParams{
				port: testTCPAddr.Port,
				replicaAddrSrc: &mockReplicaAddrSrc{
					replicaAddrErr: errors.New("not a replica"),
				},
				lookupHost: func(addr string) ([]net.IP, error) {
					test.AssertEqual(t, "0.0.0.0", addr, "")
					return []net.IP{testTCPAddr.IP}, nil
				},
			},
			expAddr: testTCPAddr,
		},
		"success (replica)": {
			params: ctlAddrParams{
				port: testTCPAddr.Port,
				replicaAddrSrc: &mockReplicaAddrSrc{
					replicaAddrResult: testTCPAddr,
				},
				lookupHost: func(addr string) ([]net.IP, error) {
					test.AssertEqual(t, "127.0.0.1", addr, "")
					return []net.IP{testTCPAddr.IP}, nil
				},
			},
			expAddr: testTCPAddr,
		},
		"hostname with multiple IPs resolves to single replica address": {
			params: ctlAddrParams{
				port: testTCPAddr.Port,
				replicaAddrSrc: &mockReplicaAddrSrc{
					replicaAddrResult: testTCPAddr,
				},
				lookupHost: func(addr string) ([]net.IP, error) {
					return []net.IP{
						{testTCPAddr.IP[0], testTCPAddr.IP[1], testTCPAddr.IP[2], testTCPAddr.IP[3] + 1},
						testTCPAddr.IP,
					}, nil
				},
			},
			expAddr: testTCPAddr,
		},
		"resolve fails": {
			params: ctlAddrParams{
				lookupHost: func(addr string) ([]net.IP, error) {
					return nil, errors.New("mock resolve")
				},
			},
			expErr: errors.New("mock resolve"),
		},
	} {
		t.Run(name, func(t *testing.T) {
			if tc.params.lookupHost == nil {
				tc.params.lookupHost = func(_ string) ([]net.IP, error) {
					return []net.IP{testTCPAddr.IP}, nil
				}
			}

			if tc.params.replicaAddrSrc == nil {
				tc.params.replicaAddrSrc = &mockReplicaAddrSrc{
					replicaAddrErr: errors.New("not a replica"),
				}
			}

			addr, err := getControlAddr(tc.params)

			test.CmpErr(t, tc.expErr, err)
			test.AssertEqual(t, tc.expAddr.String(), addr.String(), "")
		})
	}
}<|MERGE_RESOLUTION|>--- conflicted
+++ resolved
@@ -306,12 +306,8 @@
 		expPrepCall     *storage.BdevPrepareRequest
 		expMemChkErr    error
 		expMemSize      int
-<<<<<<< HEAD
 		expHugepageSize int
-=======
-		expHugePageSize int
 		expNotice       bool
->>>>>>> 6834d7f4
 	}{
 		"vfio disabled; non-root user": {
 			srvCfgExtra: func(sc *config.Server) *config.Server {
@@ -425,11 +421,7 @@
 			},
 			hugepagesFree: 16384,
 			expPrepCall: &storage.BdevPrepareRequest{
-<<<<<<< HEAD
-				HugepageCount: 16386, // 2 extra huge pages requested
-=======
 				HugePageCount: 16388, // 2 extra huge pages requested per engine
->>>>>>> 6834d7f4
 				HugeNodes:     "0",
 				TargetUser:    username,
 				PCIAllowList: fmt.Sprintf("%s%s%s", test.MockPCIAddr(0),
@@ -437,15 +429,10 @@
 				PCIBlockList: test.MockPCIAddr(1),
 				EnableVMD:    true,
 			},
-<<<<<<< HEAD
-			expMemSize:      16384,
+			expMemSize:      16384, // (16384 hugepages / 2 engines) * 2mib size
 			expHugepageSize: 2,
-=======
-			expMemSize:      16384, // (16384 hugepages / 2 engines) * 2mib size
-			expHugePageSize: 2,
 			// Not balanced across NUMA nodes so notice logged
 			expNotice: true,
->>>>>>> 6834d7f4
 		},
 		"2 engines both numa 1; hugepage alloc only on numa 1": {
 			srvCfgExtra: func(sc *config.Server) *config.Server {
@@ -454,26 +441,17 @@
 			},
 			hugepagesFree: 16384,
 			expPrepCall: &storage.BdevPrepareRequest{
-<<<<<<< HEAD
-				HugepageCount: 16386,
-=======
 				HugePageCount: 16388, // 2 extra huge pages requested per engine
->>>>>>> 6834d7f4
 				HugeNodes:     "1",
 				TargetUser:    username,
 				PCIAllowList: fmt.Sprintf("%s%s%s", test.MockPCIAddr(0),
 					storage.BdevPciAddrSep, test.MockPCIAddr(1)),
 				EnableVMD: true,
 			},
-<<<<<<< HEAD
-			expMemSize:      16384,
+			expMemSize:      16384, // (16384 hugepages / 2 engines) * 2mib size
 			expHugepageSize: 2,
-=======
-			expMemSize:      16384, // (16384 hugepages / 2 engines) * 2mib size
-			expHugePageSize: 2,
 			// Not balanced across NUMA nodes so notice logged
 			expNotice: true,
->>>>>>> 6834d7f4
 		},
 		"2 engines; hugepage alloc across numa 0,1": {
 			srvCfgExtra: func(sc *config.Server) *config.Server {
@@ -482,24 +460,15 @@
 			},
 			hugepagesFree: 16384,
 			expPrepCall: &storage.BdevPrepareRequest{
-<<<<<<< HEAD
-				HugepageCount: 8194, // 2 extra huge pages requested per-engine
-=======
 				HugePageCount: 8194, // 2 extra huge pages requested per engine
->>>>>>> 6834d7f4
 				HugeNodes:     "0,1",
 				TargetUser:    username,
 				PCIAllowList: fmt.Sprintf("%s%s%s", test.MockPCIAddr(0),
 					storage.BdevPciAddrSep, test.MockPCIAddr(1)),
 				EnableVMD: true,
 			},
-<<<<<<< HEAD
-			expMemSize:      16384,
+			expMemSize:      16384, // (16384 hugepages / 2 engines) * 2mib size
 			expHugepageSize: 2,
-=======
-			expMemSize:      16384, // (16384 hugepages / 2 engines) * 2mib size
-			expHugePageSize: 2,
->>>>>>> 6834d7f4
 		},
 		"2 engines; hugepage alloc across numa 0,1; insufficient free": {
 			srvCfgExtra: func(sc *config.Server) *config.Server {
@@ -508,11 +477,7 @@
 			},
 			hugepagesFree: 8191,
 			expPrepCall: &storage.BdevPrepareRequest{
-<<<<<<< HEAD
-				HugepageCount: 8194,
-=======
-				HugePageCount: 8194, // 2 extra huge pages requested per engine
->>>>>>> 6834d7f4
+				HugepageCount: 8194, // 2 extra huge pages requested per engine
 				HugeNodes:     "0,1",
 				TargetUser:    username,
 				PCIAllowList: fmt.Sprintf("%s%s%s", test.MockPCIAddr(0),
@@ -534,13 +499,8 @@
 				EnableVMD:     true,
 			},
 		},
-<<<<<<< HEAD
 		"2 engines; scm only; nr_hugepages unset; insufficient free": {
 			hugepagesFree: 0,
-=======
-		"2 engines; scm only; nr_hugepages unset; insufficien free": {
-			hugePagesFree: 0,
->>>>>>> 6834d7f4
 			expPrepCall: &storage.BdevPrepareRequest{
 				HugepageCount: 128,
 				TargetUser:    username,
@@ -565,32 +525,6 @@
 			},
 			expMemChkErr: errors.New("requested 128 hugepages; got 0"),
 		},
-<<<<<<< HEAD
-=======
-		"0 engines; nr_hugepages unset; hpi fetch fails": {
-			getHpiErr: errors.New("could not find hugepage info"),
-			expPrepCall: &storage.BdevPrepareRequest{
-				HugePageCount: 128,
-				TargetUser:    username,
-				EnableVMD:     true,
-			},
-		},
-		"1 engine; nr_hugepages unset; hpi fetch fails": {
-			srvCfgExtra: func(sc *config.Server) *config.Server {
-				return sc.WithNrHugePages(8192).
-					WithEngines(nvmeEngine(0))
-			},
-			getHpiErr: errors.New("could not find hugepage info"),
-			expPrepCall: &storage.BdevPrepareRequest{
-				HugePageCount: 8194, // hugepages per engine plus 2 extra
-				HugeNodes:     "0",
-				TargetUser:    username,
-				PCIAllowList:  test.MockPCIAddr(0),
-				EnableVMD:     true,
-			},
-			expMemChkErr: errors.New("could not find hugepage info"),
-		},
->>>>>>> 6834d7f4
 		// prepare will continue even if reset fails
 		"reset fails": {
 			srvCfgExtra: func(sc *config.Server) *config.Server {
@@ -603,11 +537,7 @@
 				ResetErr: errors.New("backed prep reset failed"),
 			},
 			expPrepCall: &storage.BdevPrepareRequest{
-<<<<<<< HEAD
-				HugepageCount: 8194,
-=======
-				HugePageCount: 8194, // hugepages per engine plus 2 extra
->>>>>>> 6834d7f4
+				HugepageCount: 8194, // hugepages per engine plus 2 extra
 				HugeNodes:     "0,1",
 				TargetUser:    username,
 				PCIAllowList: fmt.Sprintf("%s%s%s", test.MockPCIAddr(0),
@@ -615,13 +545,8 @@
 				PCIBlockList: test.MockPCIAddr(1),
 				EnableVMD:    true,
 			},
-<<<<<<< HEAD
-			expMemSize:      16384,
+			expMemSize:      16384, // (16384 hugepages / 2 engines) * 2mib size
 			expHugepageSize: 2,
-=======
-			expMemSize:      16384, // (16384 hugepages / 2 engines) * 2mib size
-			expHugePageSize: 2,
->>>>>>> 6834d7f4
 		},
 		// VMD not enabled in prepare request.
 		"vmd disabled": {
@@ -632,23 +557,14 @@
 			},
 			hugepagesFree: 16384,
 			expPrepCall: &storage.BdevPrepareRequest{
-<<<<<<< HEAD
-				HugepageCount: 8194,
-=======
-				HugePageCount: 8194, // hugepages per engine plus 2 extra
->>>>>>> 6834d7f4
+				HugepageCount: 8194, // hugepages per engine plus 2 extra
 				HugeNodes:     "0,1",
 				TargetUser:    username,
 				PCIAllowList: fmt.Sprintf("%s%s%s", test.MockPCIAddr(0),
 					storage.BdevPciAddrSep, test.MockPCIAddr(1)),
 			},
-<<<<<<< HEAD
-			expMemSize:      16384,
+			expMemSize:      16384, // (16384 hugepages / 2 engines) * 2mib size
 			expHugepageSize: 2,
-=======
-			expMemSize:      16384, // (16384 hugepages / 2 engines) * 2mib size
-			expHugePageSize: 2,
->>>>>>> 6834d7f4
 		},
 		// VMD not enabled in prepare request.
 		"non-nvme bdevs; vmd enabled": {
@@ -658,21 +574,12 @@
 			},
 			hugepagesFree: 8194,
 			expPrepCall: &storage.BdevPrepareRequest{
-<<<<<<< HEAD
-				HugepageCount: 8194,
-				HugeNodes:     "0",
-				TargetUser:    username,
-			},
-			expMemSize:      16384,
-			expHugepageSize: 2,
-=======
 				HugePageCount: 8194, // hugepages per engine plus 2 extra
 				HugeNodes:     "0",
 				TargetUser:    username,
 			},
 			expMemSize:      16384, // 8192 hugepages * 2mib size
-			expHugePageSize: 2,
->>>>>>> 6834d7f4
+			expHugepageSize: 2,
 		},
 		"4 engines; hugepage alloc across numa 0,1": {
 			srvCfgExtra: func(sc *config.Server) *config.Server {
@@ -693,11 +600,7 @@
 			},
 			hugepagesFree: 16384,
 			expPrepCall: &storage.BdevPrepareRequest{
-<<<<<<< HEAD
-				HugepageCount: 8194, // 2 extra huge pages requested per-engine
-=======
 				HugePageCount: 8196, // hugepages plus 2 extra per engine
->>>>>>> 6834d7f4
 				HugeNodes:     "0,1",
 				TargetUser:    username,
 				PCIAllowList: strings.Join(test.MockPCIAddrs(0, 1, 2, 3),
