//
// (C) Copyright 2021-2024 Intel Corporation.
// (C) Copyright 2025 Hewlett Packard Enterprise Development LP
//
// SPDX-License-Identifier: BSD-2-Clause-Patent
//

package server

import (
	"fmt"
	"net"
	"os"
	"os/user"
	"strings"
	"testing"

	"github.com/dustin/go-humanize"
	"github.com/google/go-cmp/cmp"
	"github.com/pkg/errors"

	"github.com/daos-stack/daos/src/control/common"
	"github.com/daos-stack/daos/src/control/common/test"
	"github.com/daos-stack/daos/src/control/lib/hardware"
	"github.com/daos-stack/daos/src/control/logging"
	sysprov "github.com/daos-stack/daos/src/control/provider/system"
	"github.com/daos-stack/daos/src/control/server/config"
	"github.com/daos-stack/daos/src/control/server/engine"
	"github.com/daos-stack/daos/src/control/server/storage"
	"github.com/daos-stack/daos/src/control/server/storage/bdev"
	"github.com/daos-stack/daos/src/control/server/storage/scm"
	"github.com/daos-stack/daos/src/control/system"
)

// basic engine configs populated enough to complete validation
func basicEngineCfg(i int) *engine.Config {
	return engine.MockConfig().WithFabricInterfacePort(20000).
		WithFabricInterface(fmt.Sprintf("ib%d", i))
}
func pmemTier(i int) *storage.TierConfig {
	return storage.NewTierConfig().WithStorageClass(storage.ClassDcpm.String()).
		WithScmMountPoint(fmt.Sprintf("/mnt/daos%d", i)).
		WithScmDeviceList(fmt.Sprintf("/dev/pmem%d", i))
}
func ramTier(i, ramdiskSize int) *storage.TierConfig {
	return storage.NewTierConfig().WithStorageClass(storage.ClassRam.String()).
		WithScmMountPoint(fmt.Sprintf("/mnt/daos%d", i)).
		WithScmRamdiskSize(uint(ramdiskSize))
}
func nvmeTier(i int) *storage.TierConfig {
	return storage.NewTierConfig().WithStorageClass(storage.ClassNvme.String()).
		WithBdevDeviceList(test.MockPCIAddr(int32(i)))
}
func fakeNvmeTier() *storage.TierConfig {
	return storage.NewTierConfig().WithStorageClass(storage.ClassFile.String()).
		WithBdevFileSize(10).WithBdevDeviceList("bdev1", "bdev2")
}
func pmemOnlyEngine(i int) *engine.Config {
	return basicEngineCfg(i).WithStorage(pmemTier(i)).WithTargetCount(8)
}
func pmemEngine(i int) *engine.Config {
	return basicEngineCfg(i).WithStorage(pmemTier(i), nvmeTier(i)).WithTargetCount(16)
}
func pmemFakeNvmeEngine(i int) *engine.Config {
	return basicEngineCfg(i).WithStorage(pmemTier(i), fakeNvmeTier()).WithTargetCount(16)
}
func ramEngine(i, ramdiskSize int) *engine.Config {
	return basicEngineCfg(i).WithStorage(ramTier(i, ramdiskSize), nvmeTier(i)).WithTargetCount(16)
}

var mockFabIfSet = hardware.NewFabricInterfaceSet(
	&hardware.FabricInterface{
		Name:          "eth0",
		NetInterfaces: common.NewStringSet("eth0"),
		DeviceClass:   hardware.Ether,
		Providers:     testFabricProviderSet("test", "ofi+tcp"),
	},
	&hardware.FabricInterface{
		Name:          "eth1",
		NetInterfaces: common.NewStringSet("eth1"),
		DeviceClass:   hardware.Ether,
		NUMANode:      1,
		Providers:     testFabricProviderSet("test", "ofi+tcp"),
	},
	&hardware.FabricInterface{
		Name:          "ib0",
		NetInterfaces: common.NewStringSet("ib0"),
		DeviceClass:   hardware.Infiniband,
		Providers:     testFabricProviderSet("test", "ofi+tcp", "ofi+verbs;ofi_rxm"),
	},
	&hardware.FabricInterface{
		Name:          "ib1",
		NetInterfaces: common.NewStringSet("ib1"),
		DeviceClass:   hardware.Infiniband,
		NUMANode:      1,
		Providers:     testFabricProviderSet("test", "ofi+tcp", "ofi+verbs;ofi_rxm"),
	},
)

type mockInterface struct {
	addrs []net.Addr
	err   error
}

func (m mockInterface) Addrs() ([]net.Addr, error) {
	return m.addrs, m.err
}

type mockAddr struct{}

func (a mockAddr) Network() string {
	return "mock network"
}

func (a mockAddr) String() string {
	return "mock string"
}

func TestServer_checkFabricInterface(t *testing.T) {
	for name, tc := range map[string]struct {
		name   string
		lookup func(string) (netInterface, error)
		expErr error
	}{
		"no name": {
			expErr: errors.New("no name"),
		},
		"no lookup fn": {
			name:   "dontcare",
			expErr: errors.New("no lookup"),
		},
		"lookup failed": {
			name: "dontcare",
			lookup: func(_ string) (netInterface, error) {
				return nil, errors.New("mock lookup")
			},
			expErr: errors.New("mock lookup"),
		},
		"interface Addrs failed": {
			name: "dontcare",
			lookup: func(_ string) (netInterface, error) {
				return &mockInterface{
					err: errors.New("mock Addrs"),
				}, nil
			},
			expErr: errors.New("mock Addrs"),
		},
		"interface has no addrs": {
			name: "dontcare",
			lookup: func(_ string) (netInterface, error) {
				return &mockInterface{
					addrs: make([]net.Addr, 0),
				}, nil
			},
			expErr: errors.New("no network addresses"),
		},
		"success": {
			name: "dontcare",
			lookup: func(_ string) (netInterface, error) {
				return &mockInterface{
					addrs: []net.Addr{
						&mockAddr{},
					},
				}, nil
			},
		},
	} {
		t.Run(name, func(t *testing.T) {
			err := checkFabricInterface(tc.name, tc.lookup)

			test.CmpErr(t, tc.expErr, err)
		})
	}
}

func TestServer_getSrxSetting(t *testing.T) {
	defCfg := config.DefaultServer()

	for name, tc := range map[string]struct {
		cfg        *config.Server
		expSetting int32
		expErr     error
	}{
		"no engines": {
			cfg:        config.DefaultServer(),
			expSetting: -1,
		},
		"not set defaults to cfg value": {
			cfg: config.DefaultServer().WithEngines(
				engine.MockConfig(),
				engine.MockConfig(),
			),
			expSetting: int32(common.BoolAsInt(!defCfg.Fabric.DisableSRX)),
		},
		"set to 0 in both (single)": {
			cfg: config.DefaultServer().WithEngines(
				engine.MockConfig().WithEnvVars("FI_OFI_RXM_USE_SRX=0"),
				engine.MockConfig().WithEnvVars("FI_OFI_RXM_USE_SRX=0"),
			),
			expSetting: 0,
		},
		"set to 1 in both (single)": {
			cfg: config.DefaultServer().WithEngines(
				engine.MockConfig().WithEnvVars("FI_OFI_RXM_USE_SRX=1"),
				engine.MockConfig().WithEnvVars("FI_OFI_RXM_USE_SRX=1"),
			),
			expSetting: 1,
		},
		"set to 0 in both (multi)": {
			cfg: config.DefaultServer().WithEngines(
				engine.MockConfig().WithEnvVars("FOO=BAR", "FI_OFI_RXM_USE_SRX=0"),
				engine.MockConfig().WithEnvVars("FOO=BAR", "FI_OFI_RXM_USE_SRX=0"),
			),
			expSetting: 0,
		},
		"set to 1 in both (multi)": {
			cfg: config.DefaultServer().WithEngines(
				engine.MockConfig().WithEnvVars("FOO=BAR", "FI_OFI_RXM_USE_SRX=1"),
				engine.MockConfig().WithEnvVars("FOO=BAR", "FI_OFI_RXM_USE_SRX=1"),
			),
			expSetting: 1,
		},
		"set twice; first value used": {
			cfg: config.DefaultServer().WithEngines(
				engine.MockConfig().WithEnvVars("FI_OFI_RXM_USE_SRX=0", "FI_OFI_RXM_USE_SRX=1"),
				engine.MockConfig().WithEnvVars("FI_OFI_RXM_USE_SRX=1"),
			),
			expErr: errors.New("FI_OFI_RXM_USE_SRX"),
		},
		"set in both; different values": {
			cfg: config.DefaultServer().WithEngines(
				engine.MockConfig().WithEnvVars("FI_OFI_RXM_USE_SRX=0"),
				engine.MockConfig().WithEnvVars("FI_OFI_RXM_USE_SRX=1"),
			),
			expErr: errors.New("FI_OFI_RXM_USE_SRX"),
		},
		"set in first; no vars in second": {
			cfg: config.DefaultServer().WithEngines(
				engine.MockConfig().WithEnvVars("FI_OFI_RXM_USE_SRX=0"),
				engine.MockConfig(),
			),
			expErr: errors.New("FI_OFI_RXM_USE_SRX"),
		},
		"no vars in first; set in second": {
			cfg: config.DefaultServer().WithEngines(
				engine.MockConfig(),
				engine.MockConfig().WithEnvVars("FI_OFI_RXM_USE_SRX=0"),
			),
			expErr: errors.New("FI_OFI_RXM_USE_SRX"),
		},
		"set in first; unset in second": {
			cfg: config.DefaultServer().WithEngines(
				engine.MockConfig().WithEnvVars("FI_OFI_RXM_USE_SRX=0"),
				engine.MockConfig().WithEnvVars("FOO=bar"),
			),
			expErr: errors.New("FI_OFI_RXM_USE_SRX"),
		},
		"unset in first; set in second": {
			cfg: config.DefaultServer().WithEngines(
				engine.MockConfig().WithEnvVars("FOO=bar"),
				engine.MockConfig().WithEnvVars("FI_OFI_RXM_USE_SRX=0"),
			),
			expErr: errors.New("FI_OFI_RXM_USE_SRX"),
		},
		"wonky value": {
			cfg: config.DefaultServer().WithEngines(
				engine.MockConfig().WithEnvVars("FI_OFI_RXM_USE_SRX=on"),
			),
			expErr: errors.New("on"),
		},
		"set in env_pass_through": {
			cfg: config.DefaultServer().WithEngines(
				engine.MockConfig().WithEnvPassThrough("FI_OFI_RXM_USE_SRX"),
			),
			expErr: errors.New("FI_OFI_RXM_USE_SRX"),
		},
	} {
		t.Run(name, func(t *testing.T) {
			gotSetting, gotErr := getSrxSetting(tc.cfg)
			test.CmpErr(t, tc.expErr, gotErr)
			if tc.expErr != nil {
				return
			}

			test.AssertEqual(t, tc.expSetting, gotSetting, "unexpected SRX setting")
		})
	}
}

func TestServer_prepBdevStorage_setEngineMemSize(t *testing.T) {
	usrCurrent, err := user.Current()
	if err != nil {
		t.Fatal(err)
	}
	username := usrCurrent.Username
	if username == "root" {
		t.Fatal("prepBdevStorage tests cannot be run as root user")
	}
	prepCmpOpt := cmp.Comparer(func(x, y *storage.BdevDeviceList) bool {
		if x == nil && y == nil {
			return true
		}
		return x.Equals(y)
	})
	defClean := storage.BdevPrepareRequest{
		CleanSpdkHugepages: true,
		CleanSpdkLockfiles: true,
	}
	defCleanSingleEngine := storage.BdevPrepareRequest{
		CleanSpdkHugepages: true,
		CleanSpdkLockfiles: true,
		PCIAllowList:       test.MockPCIAddr(0),
	}
	defCleanDualEngine := storage.BdevPrepareRequest{
		CleanSpdkHugepages: true,
		CleanSpdkLockfiles: true,
		PCIAllowList: strings.Join([]string{
			test.MockPCIAddr(0), test.MockPCIAddr(1),
		}, storage.BdevPciAddrSep),
	}

	for name, tc := range map[string]struct {
		srvCfgExtra     func(*config.Server) *config.Server
		memInfo1        *common.SysMemInfo // Before prepBdevStorage()
		memInfo2        *common.SysMemInfo // After prepBdevStorage()
		hugepagesFree   int                // Values for all NUMA nodes, will be split per-node.
		hugepagesTotal  int                // Values for all NUMA nodes, will be split per-node.
		bmbc            *bdev.MockBackendConfig
		overrideUser    string
		iommuDisabled   bool
		iommuCheckErr   error
		thpEnabled      bool
		thpCheckErr     error
		expPrepErr      error
		expPrepCalls    []storage.BdevPrepareRequest
		expMemSize      int
		expHugepageSize int
		expNotice       bool
	}{
		"vfio disabled; non-root user": {
			srvCfgExtra: func(sc *config.Server) *config.Server {
				return sc.WithDisableVFIO(true).
					WithEngines(pmemEngine(0))
			},
			expPrepErr: FaultVfioDisabled,
		},
		"vfio disabled; root user": {
			srvCfgExtra: func(sc *config.Server) *config.Server {
				return sc.WithDisableVFIO(true).
					WithEngines(pmemEngine(0))
			},
			overrideUser:   "root",
			hugepagesFree:  8192,
			hugepagesTotal: 8192,
			expPrepCalls: []storage.BdevPrepareRequest{
				defCleanSingleEngine,
				{
					HugeNodes:    "nodes_hp[0]=8192",
					TargetUser:   "root",
					DisableVFIO:  true,
					PCIAllowList: test.MockPCIAddr(0),
				},
			},
			expMemSize:      16384,
			expHugepageSize: 2,
		},
		"non-nvme bdevs; vfio disabled": {
			srvCfgExtra: func(sc *config.Server) *config.Server {
				return sc.WithDisableVFIO(true).
					WithEngines(pmemFakeNvmeEngine(0))
			},
			hugepagesFree:  8192,
			hugepagesTotal: 8192,
			expPrepCalls: []storage.BdevPrepareRequest{
				defClean,
				{
					HugeNodes:   "nodes_hp[0]=8192",
					TargetUser:  username,
					DisableVFIO: true,
				},
			},
			expMemSize:      16384,
			expHugepageSize: 2,
		},
		"iommu check error": {
			iommuCheckErr: errors.New("fail"),
			srvCfgExtra: func(sc *config.Server) *config.Server {
				return sc.WithEngines(pmemEngine(0), pmemEngine(1))
			},
			expPrepErr: errors.New("iommu check: fail"),
		},
		"iommu disabled": {
			iommuDisabled: true,
			srvCfgExtra: func(sc *config.Server) *config.Server {
				return sc.WithEngines(pmemEngine(0), pmemEngine(1))
			},
			expPrepErr: FaultIommuDisabled,
		},
		"iommu disabled; root user": {
			iommuDisabled: true,
			srvCfgExtra: func(sc *config.Server) *config.Server {
				return sc.WithEngines(pmemEngine(0))
			},
			overrideUser:   "root",
			hugepagesFree:  8192,
			hugepagesTotal: 8192,
			expPrepCalls: []storage.BdevPrepareRequest{
				defCleanSingleEngine,
				{
					HugeNodes:    "nodes_hp[0]=8192",
					TargetUser:   "root",
					PCIAllowList: test.MockPCIAddr(0),
				},
			},
			expMemSize:      16384,
			expHugepageSize: 2,
		},
		"non-nvme bdevs; iommu disabled": {
			iommuDisabled: true,
			srvCfgExtra: func(sc *config.Server) *config.Server {
				return sc.WithEngines(pmemFakeNvmeEngine(0))
			},
			hugepagesFree:  8192,
			hugepagesTotal: 8192,
			expPrepCalls: []storage.BdevPrepareRequest{
				defClean,
				{
					HugeNodes:  "nodes_hp[0]=8192",
					TargetUser: username,
				},
			},
			expMemSize:      16384,
			expHugepageSize: 2,
		},
		"thp check error": {
			thpCheckErr: errors.New("fail"),
			srvCfgExtra: func(sc *config.Server) *config.Server {
				return sc.WithEngines(pmemEngine(0), pmemEngine(1))
			},
			expPrepErr: errors.New("transparent hugepage check: fail"),
		},
		"thp enabled": {
			thpEnabled: true,
			srvCfgExtra: func(sc *config.Server) *config.Server {
				return sc.WithEngines(pmemEngine(0), pmemEngine(1))
			},
			expPrepErr: FaultTransparentHugepageEnabled,
		},
		"no bdevs configured; hugepages disabled": {
			srvCfgExtra: func(sc *config.Server) *config.Server {
				return sc.WithDisableHugepages(true).
					WithEngines(pmemOnlyEngine(0), pmemOnlyEngine(1))
			},
			expNotice: true,
		},
		"no engines configured; nr_hugepages unset": {
			srvCfgExtra: func(sc *config.Server) *config.Server {
				return sc.WithNrHugepages(0).WithEngines()
			},
			expPrepCalls: []storage.BdevPrepareRequest{
				defClean,
				{
					HugeNodes:  "nodes_hp[0]=128",
					TargetUser: username,
					EnableVMD:  true,
				},
			},
		},
		"no bdevs configured; nr_hugepages unset": {
			srvCfgExtra: func(sc *config.Server) *config.Server {
				return sc.WithNrHugepages(0).
					WithEngines(pmemOnlyEngine(0), pmemOnlyEngine(1))
			},
			expPrepCalls: []storage.BdevPrepareRequest{
				defClean,
				{
					HugeNodes:  "nodes_hp[0]=128",
					TargetUser: username,
					EnableVMD:  true,
				},
			},
		},
		"no bdevs configured; nr_hugepages set": {
			srvCfgExtra: func(sc *config.Server) *config.Server {
				return sc.WithNrHugepages(1024).
					WithEngines(pmemOnlyEngine(0), pmemOnlyEngine(1))
			},
			expPrepCalls: []storage.BdevPrepareRequest{
				defClean,
				{
					HugeNodes:  "nodes_hp[0]=1024",
					TargetUser: username,
					EnableVMD:  true,
				},
			},
		},
		"2 engines both numa 0; hugepage alloc only on numa 0; insufficient existing pages": {
			srvCfgExtra: func(sc *config.Server) *config.Server {
				return sc.WithNrHugepages(16384).
					WithEngines(pmemEngine(0), pmemEngine(1).WithPinnedNumaNode(0)).
					WithBdevExclude(test.MockPCIAddr(3))
			},
			memInfo1: &common.SysMemInfo{
				MemInfo: common.MemInfo{
					MemTotalKiB:     (50 * humanize.GiByte) / humanize.KiByte,
					HugepageSizeKiB: 2048,
					HugepagesFree:   16386,
					HugepagesTotal:  16386,
				},
				NumaNodes: []common.MemInfo{
					{
						NumaNodeIndex:  0,
						HugepagesTotal: 8193, // Not enough to satisfy 16384.
						HugepagesFree:  8193,
					},
					{
						NumaNodeIndex:  1,
						HugepagesTotal: 8193,
						HugepagesFree:  8193,
					},
				},
			},
			expPrepCalls: []storage.BdevPrepareRequest{
				defCleanDualEngine,
				{
					HugeNodes:  "nodes_hp[0]=16384", // Grow allocation.
					TargetUser: username,
					PCIAllowList: fmt.Sprintf("%s%s%s", test.MockPCIAddr(0),
						storage.BdevPciAddrSep, test.MockPCIAddr(1)),
					PCIBlockList: test.MockPCIAddr(3),
					EnableVMD:    true,
				},
			},
			memInfo2: &common.SysMemInfo{
				MemInfo: common.MemInfo{
					MemTotalKiB:     (50 * humanize.GiByte) / humanize.KiByte,
					HugepageSizeKiB: 2048,
					HugepagesFree:   16386,
					HugepagesTotal:  16386,
				},
				NumaNodes: []common.MemInfo{
					{
						NumaNodeIndex:  0,
						HugepagesTotal: 16384, // New allocation.
						HugepagesFree:  16384,
					},
					{
						NumaNodeIndex:  1,
						HugepagesTotal: 8193,
						HugepagesFree:  8193,
					},
				},
			},
			// (16384 hugepages / 2 engines both on NUMA-0) * 2mib size
			expMemSize:      16384,
			expHugepageSize: 2,
			// Not balanced across NUMA nodes so notice logged
			expNotice: true,
		},
		"2 engines both numa 0; hugepage alloc only on numa 0; sufficient existing pages": {
			srvCfgExtra: func(sc *config.Server) *config.Server {
				return sc.WithNrHugepages(16384).
					WithEngines(pmemEngine(0), pmemEngine(1).WithPinnedNumaNode(0)).
					WithBdevExclude(test.MockPCIAddr(3))
			},
			memInfo1: &common.SysMemInfo{
				MemInfo: common.MemInfo{
					MemTotalKiB:     (50 * humanize.GiByte) / humanize.KiByte,
					HugepageSizeKiB: 2048,
					HugepagesFree:   16386,
					HugepagesTotal:  16386,
				},
				NumaNodes: []common.MemInfo{
					{
						NumaNodeIndex:  0,
						HugepagesTotal: 16386, // Enough to satisfy 16384.
						HugepagesFree:  16386,
					},
					{
						NumaNodeIndex:  1,
						HugepagesTotal: 0,
						HugepagesFree:  0,
					},
				},
			},
			expPrepCalls: []storage.BdevPrepareRequest{
				defCleanDualEngine,
				{
					HugeNodes:  "nodes_hp[0]=16386", // Keep existing allocation.
					TargetUser: username,
					PCIAllowList: fmt.Sprintf("%s%s%s", test.MockPCIAddr(0),
						storage.BdevPciAddrSep, test.MockPCIAddr(1)),
					PCIBlockList: test.MockPCIAddr(3),
					EnableVMD:    true,
				},
			},
			// (16384 hugepages requested / 2 engines both on NUMA-0) * 2mib size
			expMemSize:      16384,
			expHugepageSize: 2,
			// Not balanced across NUMA nodes so notice logged
			expNotice: true,
		},
		"2 engines both numa 1; hugepage alloc only on numa 1; insufficient existing pages": {
			srvCfgExtra: func(sc *config.Server) *config.Server {
				return sc.WithNrHugepages(16384).
					WithEngines(pmemEngine(0).WithPinnedNumaNode(1), pmemEngine(1))
			},
			memInfo1: &common.SysMemInfo{
				MemInfo: common.MemInfo{
					MemTotalKiB:     (50 * humanize.GiByte) / humanize.KiByte,
					HugepageSizeKiB: 2048,
					HugepagesFree:   16386,
					HugepagesTotal:  16386,
				},
				NumaNodes: []common.MemInfo{
					{
						NumaNodeIndex:  0,
						HugepagesTotal: 8193, // Not enough to satisfy 16384.
						HugepagesFree:  8193,
					},
					{
						NumaNodeIndex:  1,
						HugepagesTotal: 8193,
						HugepagesFree:  8193,
					},
				},
			},
			expPrepCalls: []storage.BdevPrepareRequest{
				defCleanDualEngine,
				{
					HugeNodes:  "nodes_hp[1]=16384", // Grow allocation.
					TargetUser: username,
					PCIAllowList: fmt.Sprintf("%s%s%s", test.MockPCIAddr(0),
						storage.BdevPciAddrSep, test.MockPCIAddr(1)),
					EnableVMD: true,
				},
			},
			memInfo2: &common.SysMemInfo{
				MemInfo: common.MemInfo{
					MemTotalKiB:     (50 * humanize.GiByte) / humanize.KiByte,
					HugepageSizeKiB: 2048,
					HugepagesFree:   16386,
					HugepagesTotal:  16386,
				},
				NumaNodes: []common.MemInfo{
					{
						NumaNodeIndex:  0,
						HugepagesTotal: 8193,
						HugepagesFree:  8193,
					},
					{
						NumaNodeIndex:  1,
						HugepagesTotal: 16384, // New allocation.
						HugepagesFree:  16384,
					},
				},
			},
			// (16384 hugepages requested / 2 engines both on NUMA-0) * 2mib size
			expMemSize:      16384,
			expHugepageSize: 2,
			// Not balanced across NUMA nodes so notice logged
			expNotice: true,
		},
		"2 engines both numa 1; hugepage alloc only on numa 1; sufficient existing pages": {
			srvCfgExtra: func(sc *config.Server) *config.Server {
				return sc.WithNrHugepages(16384).
					WithEngines(pmemEngine(0).WithPinnedNumaNode(1), pmemEngine(1))
			},
			memInfo1: &common.SysMemInfo{
				MemInfo: common.MemInfo{
					MemTotalKiB:     (50 * humanize.GiByte) / humanize.KiByte,
					HugepageSizeKiB: 2048,
					HugepagesFree:   16386,
					HugepagesTotal:  16386,
				},
				NumaNodes: []common.MemInfo{
					{
						NumaNodeIndex:  0,
						HugepagesTotal: 0,
						HugepagesFree:  0,
					},
					{
						NumaNodeIndex:  1,
						HugepagesTotal: 16386, // Enough to satisfy 16384.
						HugepagesFree:  16386,
					},
				},
			},
			expPrepCalls: []storage.BdevPrepareRequest{
				defCleanDualEngine,
				{
					HugeNodes:  "nodes_hp[1]=16386", // Keep existing allocation.
					TargetUser: username,
					PCIAllowList: fmt.Sprintf("%s%s%s", test.MockPCIAddr(0),
						storage.BdevPciAddrSep, test.MockPCIAddr(1)),
					EnableVMD: true,
				},
			},
			// (16384 hugepages requested / 2 engines both on NUMA-0) * 2mib size
			expMemSize:      16384,
			expHugepageSize: 2,
			// Not balanced across NUMA nodes so notice logged
			expNotice: true,
		},
		"2 engines; hugepage alloc across numa 0,1": {
			srvCfgExtra: func(sc *config.Server) *config.Server {
				return sc.WithEngines(pmemEngine(0), pmemEngine(1))
			},
			memInfo1: &common.SysMemInfo{
				MemInfo: common.MemInfo{
					MemTotalKiB:     (50 * humanize.GiByte) / humanize.KiByte,
					HugepageSizeKiB: 2048,
				},
				NumaNodes: []common.MemInfo{
					{NumaNodeIndex: 0},
					{NumaNodeIndex: 1},
				},
			},
			expPrepCalls: []storage.BdevPrepareRequest{
				defCleanDualEngine,
				{
					HugeNodes:  "nodes_hp[0]=8192,nodes_hp[1]=8192",
					TargetUser: username,
					PCIAllowList: fmt.Sprintf("%s%s%s", test.MockPCIAddr(0),
						storage.BdevPciAddrSep, test.MockPCIAddr(1)),
					EnableVMD: true,
				},
			},
			memInfo2: &common.SysMemInfo{
				MemInfo: common.MemInfo{
					MemTotalKiB:     (50 * humanize.GiByte) / humanize.KiByte,
					HugepageSizeKiB: 2048,
					HugepagesTotal:  16386,
					HugepagesFree:   16384,
				},
				NumaNodes: []common.MemInfo{
					{
						NumaNodeIndex:  0,
						HugepagesTotal: 8192,
						HugepagesFree:  8192,
					},
					{
						NumaNodeIndex:  1,
						HugepagesTotal: 8192,
						HugepagesFree:  8192,
					},
				},
			},
			// (8192 hugepages-per-engine calculated) * 2mib size
			expMemSize:      16384,
			expHugepageSize: 2,
		},
		"2 engines; hugepage alloc across numa 0,1; sufficient existing pages": {
			srvCfgExtra: func(sc *config.Server) *config.Server {
				return sc.WithEngines(pmemEngine(0), pmemEngine(1))
			},
			memInfo1: &common.SysMemInfo{
				MemInfo: common.MemInfo{
					MemTotalKiB:     (50 * humanize.GiByte) / humanize.KiByte,
					HugepageSizeKiB: 2048,
					HugepagesFree:   16386,
					HugepagesTotal:  16386,
				},
				NumaNodes: []common.MemInfo{
					{
						NumaNodeIndex:  0,
						HugepagesTotal: 8193,
						HugepagesFree:  8193,
					},
					{
						NumaNodeIndex:  1,
						HugepagesTotal: 8193,
						HugepagesFree:  8193,
					},
				},
			},
			expPrepCalls: []storage.BdevPrepareRequest{
				defCleanDualEngine,
				{
					HugeNodes:  "nodes_hp[0]=8193,nodes_hp[1]=8193",
					TargetUser: username,
					PCIAllowList: fmt.Sprintf("%s%s%s", test.MockPCIAddr(0),
						storage.BdevPciAddrSep, test.MockPCIAddr(1)),
					EnableVMD: true,
				},
			},
			// (8192 hugepages-per-engine calculated) * 2mib size
			expMemSize:      16384,
			expHugepageSize: 2,
		},
		"2 engines; hugepage alloc across numa 0,1; existing pages on numa-0": {
			srvCfgExtra: func(sc *config.Server) *config.Server {
				return sc.WithEngines(pmemEngine(0), pmemEngine(1))
			},
			memInfo1: &common.SysMemInfo{
				MemInfo: common.MemInfo{
					MemTotalKiB:     (50 * humanize.GiByte) / humanize.KiByte,
					HugepageSizeKiB: 2048,
					HugepagesFree:   16386,
					HugepagesTotal:  16386,
				},
				NumaNodes: []common.MemInfo{
					{
						NumaNodeIndex:  0,
						HugepagesTotal: 8393, // Sufficient.
						HugepagesFree:  8393,
					},
					{
						NumaNodeIndex:  1,
						HugepagesTotal: 7993, // Insufficient.
						HugepagesFree:  7993,
					},
				},
			},
			expPrepCalls: []storage.BdevPrepareRequest{
				defCleanDualEngine,
				{
					HugeNodes:  "nodes_hp[0]=8393,nodes_hp[1]=8192",
					TargetUser: username,
					PCIAllowList: fmt.Sprintf("%s%s%s", test.MockPCIAddr(0),
						storage.BdevPciAddrSep, test.MockPCIAddr(1)),
					EnableVMD: true,
				},
			},
			memInfo2: &common.SysMemInfo{
				MemInfo: common.MemInfo{
					MemTotalKiB:     (50 * humanize.GiByte) / humanize.KiByte,
					HugepageSizeKiB: 2048,
					HugepagesFree:   16386,
					HugepagesTotal:  16386,
				},
				NumaNodes: []common.MemInfo{
					{
						NumaNodeIndex:  0,
						HugepagesTotal: 8393,
						HugepagesFree:  8393,
					},
					{
						NumaNodeIndex:  1,
						HugepagesTotal: 8192,
						HugepagesFree:  8192,
					},
				},
			},
			// (8192 hugepages-per-engine calculated) * 2mib size
			expMemSize:      16384,
			expHugepageSize: 2,
		},
		"2 engines; hugepage alloc across numa 0,1; missing per-numa info": {
			srvCfgExtra: func(sc *config.Server) *config.Server {
				return sc.WithNrHugepages(16384).
					WithEngines(pmemEngine(0), pmemEngine(1))
			},
			memInfo1: &common.SysMemInfo{
				// Missing per-numa meminfo triggers legacy behavior which shrinks
				// allocation.
				MemInfo: common.MemInfo{
					MemTotalKiB:     (50 * humanize.GiByte) / humanize.KiByte,
					HugepageSizeKiB: 2048,
					HugepagesFree:   16386,
					HugepagesTotal:  16386,
				},
			},
			expPrepCalls: []storage.BdevPrepareRequest{
				defCleanDualEngine,
				{
					HugeNodes:  "nodes_hp[0]=8192,nodes_hp[1]=8192",
					TargetUser: username,
					PCIAllowList: fmt.Sprintf("%s%s%s", test.MockPCIAddr(0),
						storage.BdevPciAddrSep, test.MockPCIAddr(1)),
					EnableVMD: true,
				},
			},
			memInfo2: &common.SysMemInfo{
				MemInfo: common.MemInfo{
					MemTotalKiB:     (50 * humanize.GiByte) / humanize.KiByte,
					HugepageSizeKiB: 2048,
					HugepagesFree:   16384, // Allocation shrunk.
					HugepagesTotal:  16384,
				},
			},
			// (8192 hugepages-per-engine calculated) * 2mib size
			expMemSize:      16384,
			expHugepageSize: 2,
		},
		"1 engine; hugepage alloc on numa 0; insufficient free": {
			srvCfgExtra: func(sc *config.Server) *config.Server {
				return sc.WithEngines(pmemEngine(0))
			},
			hugepagesTotal: 8192,
			hugepagesFree:  8180,
			expPrepCalls: []storage.BdevPrepareRequest{
				defCleanSingleEngine,
				{
					HugeNodes:    "nodes_hp[0]=8192",
					TargetUser:   username,
					PCIAllowList: test.MockPCIAddr(0),
					EnableVMD:    true,
				},
			},
			// mem_size engine parameter is hower "hugepagesFree" value
			expMemSize:      16360,
			expHugepageSize: 2,
			// No error returned, notice logged only, engine-side mem threshold
			// validation instead.
			expNotice: true,
		},
		"2 engines; scm only; nr_hugepages unset": {
			srvCfgExtra: func(sc *config.Server) *config.Server {
				return sc.WithEngines(pmemOnlyEngine(0), pmemOnlyEngine(1))
			},
			hugepagesTotal: 128,
			hugepagesFree:  128,
			expPrepCalls: []storage.BdevPrepareRequest{
				defClean,
				{
					TargetUser: username,
					EnableVMD:  true,
					HugeNodes:  "nodes_hp[0]=128",
				},
			},
		},
		"0 engines; nr_hugepages unset": {
			hugepagesTotal: 128,
			hugepagesFree:  128,
			expPrepCalls: []storage.BdevPrepareRequest{
				defClean,
				{
					TargetUser: username,
					EnableVMD:  true,
					HugeNodes:  "nodes_hp[0]=128",
				},
			},
		},
		// prepare will continue even if reset fails
		"reset fails": {
			srvCfgExtra: func(sc *config.Server) *config.Server {
				return sc.WithEngines(pmemEngine(0), pmemEngine(1)).
					WithBdevExclude(test.MockPCIAddr(3))
			},
			hugepagesFree:  16384,
			hugepagesTotal: 16384,
			bmbc: &bdev.MockBackendConfig{
				ResetErr: errors.New("backed prep reset failed"),
			},
			expPrepCalls: []storage.BdevPrepareRequest{
				defCleanDualEngine,
				{
					TargetUser: username,
					PCIAllowList: fmt.Sprintf("%s%s%s", test.MockPCIAddr(0),
						storage.BdevPciAddrSep, test.MockPCIAddr(1)),
					PCIBlockList: test.MockPCIAddr(3),
					EnableVMD:    true,
					HugeNodes:    "nodes_hp[0]=8192,nodes_hp[1]=8192",
				},
			},
			expMemSize:      16384, // (16384 hugepages / 2 engines) * 2mib size
			expHugepageSize: 2,
		},
		// VMD not enabled in prepare request.
		"vmd disabled": {
			srvCfgExtra: func(sc *config.Server) *config.Server {
				return sc.WithNrHugepages(16384).
					WithEngines(pmemEngine(0), pmemEngine(1)).
					WithDisableVMD(true)
			},
			hugepagesFree:  16384,
			hugepagesTotal: 16384,
			expPrepCalls: []storage.BdevPrepareRequest{
				defCleanDualEngine,
				{
					TargetUser: username,
					PCIAllowList: fmt.Sprintf("%s%s%s", test.MockPCIAddr(0),
						storage.BdevPciAddrSep, test.MockPCIAddr(1)),
					HugeNodes: "nodes_hp[0]=8192,nodes_hp[1]=8192",
				},
			},
			expMemSize:      16384, // (16384 hugepages / 2 engines) * 2mib size
			expHugepageSize: 2,
		},
		// VMD not enabled in prepare request.
		"non-nvme bdevs; vmd enabled": {
			srvCfgExtra: func(sc *config.Server) *config.Server {
				return sc.WithNrHugepages(8192).
					WithEngines(pmemFakeNvmeEngine(0))
			},
			hugepagesFree:  8192,
			hugepagesTotal: 8192,
			expPrepCalls: []storage.BdevPrepareRequest{
				defClean,
				{
					TargetUser: username,
					HugeNodes:  "nodes_hp[0]=8192",
				},
			},
			expMemSize:      16384, // 8192 hugepages * 2mib size
			expHugepageSize: 2,
		},
		"4 engines; hugepage alloc across numa 0,1": {
			srvCfgExtra: func(sc *config.Server) *config.Server {
				return sc.WithNrHugepages(16384).WithEngines(
					engine.MockConfig().WithFabricInterfacePort(20000).
						WithPinnedNumaNode(0).WithFabricInterface("ib0").
						WithTargetCount(8).WithStorage(pmemTier(0), nvmeTier(0)),
					engine.MockConfig().WithFabricInterfacePort(21000).
						WithPinnedNumaNode(0).WithFabricInterface("ib0").
						WithTargetCount(8).WithStorage(pmemTier(1), nvmeTier(1)),
					engine.MockConfig().WithFabricInterfacePort(20000).
						WithPinnedNumaNode(1).WithFabricInterface("ib1").
						WithTargetCount(8).WithStorage(pmemTier(2), nvmeTier(2)),
					engine.MockConfig().WithFabricInterfacePort(21000).
						WithPinnedNumaNode(1).WithFabricInterface("ib1").
						WithTargetCount(8).WithStorage(pmemTier(3), nvmeTier(3)),
				)
			},
			hugepagesFree:  16384,
			hugepagesTotal: 16384,
			expPrepCalls: []storage.BdevPrepareRequest{
				{
					CleanSpdkHugepages: true,
					CleanSpdkLockfiles: true,
					PCIAllowList: strings.Join([]string{
						test.MockPCIAddr(0), test.MockPCIAddr(1), test.MockPCIAddr(2),
						test.MockPCIAddr(3),
					}, storage.BdevPciAddrSep),
				},
				{
					TargetUser: username,
					PCIAllowList: strings.Join(test.MockPCIAddrs(0, 1, 2, 3),
						storage.BdevPciAddrSep),
					EnableVMD: true,
					HugeNodes: "nodes_hp[0]=8192,nodes_hp[1]=8192",
				},
			},
			expMemSize:      8192, // 16384 pages * 2mib divided by 4 engines
			expHugepageSize: 2,
		},
		"4 engines; uneven numa distribution": {
			srvCfgExtra: func(sc *config.Server) *config.Server {
				return sc.WithNrHugepages(16384).WithEngines(
					engine.MockConfig().WithFabricInterfacePort(20000).
						WithPinnedNumaNode(0).WithFabricInterface("ib0").
						WithTargetCount(8).WithStorage(pmemTier(0), nvmeTier(0)),
					engine.MockConfig().WithFabricInterfacePort(21000).
						WithPinnedNumaNode(0).WithFabricInterface("ib0").
						WithTargetCount(8).WithStorage(pmemTier(1), nvmeTier(1)),
					engine.MockConfig().WithFabricInterfacePort(22000).
						WithPinnedNumaNode(0).WithFabricInterface("ib0").
						WithTargetCount(8).WithStorage(pmemTier(2), nvmeTier(2)),
					engine.MockConfig().WithFabricInterfacePort(20000).
						WithPinnedNumaNode(1).WithFabricInterface("ib1").
						WithTargetCount(8).WithStorage(pmemTier(3), nvmeTier(3)),
				)
			},
			expPrepCalls: []storage.BdevPrepareRequest{
				{
					CleanSpdkHugepages: true,
					CleanSpdkLockfiles: true,
					PCIAllowList: strings.Join([]string{
						test.MockPCIAddr(0), test.MockPCIAddr(1), test.MockPCIAddr(2),
						test.MockPCIAddr(3),
					}, storage.BdevPciAddrSep),
				},
			},
			expPrepErr: errors.New("uneven distribution"),
		},
	} {
		t.Run(name, func(t *testing.T) {
			log, buf := logging.NewTestLogger(name)
			defer test.ShowBufferOnFailure(t, buf)

			cfg := config.DefaultServer().
				WithFabricProvider("ofi+verbs").
				WithMgmtSvcReplicas("foo", "bar", "baz") // Suppress redundancy NOTICE log msg
			if tc.srvCfgExtra != nil {
				cfg = tc.srvCfgExtra(cfg)
			}

			// Defaults are IOMMU=ON and THP=OFF.
			iommuChecker := mockIOMMUDetector{
				enabled: !tc.iommuDisabled,
				err:     tc.iommuCheckErr,
			}
			thpChecker := mockTHPDetector{
				enabled: tc.thpEnabled,
				err:     tc.thpCheckErr,
			}

			mockAffSrc := func(l logging.Logger, e *engine.Config) (uint, error) {
				iface := e.Fabric.Interface
				l.Debugf("eval affinity of iface %q", iface)
				switch iface {
				case "ib0":
					return 0, nil
				case "ib1":
					return 1, nil
				}
				return 0, errors.Errorf("unrecognized fabric interface: %s", iface)
			}

			// Populate typical meminfo values.
			if tc.memInfo1 == nil {
				tc.memInfo1 = &common.SysMemInfo{}
				tc.memInfo1.MemTotalKiB = (50 * humanize.GiByte) / humanize.KiByte
				tc.memInfo1.HugepageSizeKiB = 2048
				tc.memInfo1.HugepagesFree = tc.hugepagesFree
				tc.memInfo1.HugepagesTotal = tc.hugepagesTotal
				if len(cfg.Engines) > 0 {
					tc.memInfo1.NumaNodes = []common.MemInfo{
						{
							NumaNodeIndex:  0,
							HugepagesTotal: tc.hugepagesTotal / len(cfg.Engines),
							HugepagesFree:  tc.hugepagesFree / len(cfg.Engines),
						},
						{
							NumaNodeIndex:  1,
							HugepagesTotal: tc.hugepagesTotal / len(cfg.Engines),
							HugepagesFree:  tc.hugepagesFree / len(cfg.Engines),
						},
					}
				}
			} else if tc.hugepagesFree != 0 || tc.hugepagesTotal != 0 {
				t.Fatal("incorrect test parameters")
			}
			if tc.memInfo2 == nil {
				tc.memInfo2 = tc.memInfo1
			}

			osSetenv = func(string, string) error {
				return nil
			}
			// return function variable to default after test
			defer func() {
				osSetenv = os.Setenv
			}()

			mockIfLookup := func(string) (netInterface, error) {
				return &mockInterface{
					addrs: []net.Addr{
						&mockAddr{},
					},
				}, nil
			}

			if err = processConfig(log, cfg, mockFabIfSet, tc.memInfo1, mockIfLookup,
				mockAffSrc); err != nil {
				t.Fatal(err)
			}

			srv, err := newServer(log, cfg, &system.FaultDomain{})
			if err != nil {
				t.Fatal(err)
			}

			mbb := bdev.NewMockBackend(tc.bmbc)
			mbp := bdev.NewProvider(log, mbb)
			sp := sysprov.NewMockSysProvider(log, nil)

			srv.ctlSvc = &ControlService{
				StorageControlService: *NewMockStorageControlService(log, cfg.Engines,
					sp, scm.NewProvider(log, scm.NewMockBackend(nil), sp, nil),
					mbp, nil),
				srvCfg: cfg,
			}

			if tc.overrideUser != "" {
				srv.runningUser = &user.User{Username: tc.overrideUser}
			}

<<<<<<< HEAD
			gotPrepErr := prepBdevStorage(srv, iommuChecker, thpChecker)
=======
			gotPrepErr := prepBdevStorage(srv, !tc.iommuDisabled, tc.memInfo1)
>>>>>>> e076a6a1

			mbb.RLock()
			if diff := cmp.Diff(tc.expPrepCalls, mbb.PrepareCalls, prepCmpOpt); diff != "" {
				t.Fatalf("unexpected prepare calls (-want, +got):\n%s\n", diff)
			}
			if len(mbb.ResetCalls) != 0 {
				t.Fatalf("unexpected number of reset calls, want 0 got %d",
					len(mbb.ResetCalls))
			}
			mbb.RUnlock()

			test.CmpErr(t, tc.expPrepErr, gotPrepErr)
			if tc.expPrepErr != nil {
				return
			}

			if len(srv.cfg.Engines) == 0 {
				return
			}

			runner := engine.NewRunner(log, srv.cfg.Engines[0])
			ei := NewEngineInstance(log, srv.ctlSvc.storage, nil, runner, nil)

			setEngineMemSize(srv, ei, tc.memInfo2)

			test.AssertEqual(t, tc.expMemSize, ei.runner.GetConfig().MemSize,
				"unexpected memory size")
			test.AssertEqual(t, tc.expHugepageSize, ei.runner.GetConfig().HugepageSz,
				"unexpected huge page size")
			txtMod := ""
			if !tc.expNotice {
				txtMod = "not "
			}
			msg := fmt.Sprintf("expected NOTICE level message to %shave been logged",
				txtMod)
			test.AssertEqual(t, tc.expNotice, strings.Contains(buf.String(), "NOTICE"),
				msg)
		})
	}
}

func TestServer_cleanEngineSpdkResources(t *testing.T) {
	for name, tc := range map[string]struct {
		srvCfgExtra func(*config.Server) *config.Server
		bmbc        *bdev.MockBackendConfig
		expErr      error
		expPrepCall *storage.BdevPrepareRequest
	}{
		"bdevs configured; hugepages disabled": {
			srvCfgExtra: func(sc *config.Server) *config.Server {
				return sc.WithDisableHugepages(true).
					WithEngines(pmemEngine(1))
			},
			// Returns early so no prep call.
		},
		"no bdevs configured": {
			srvCfgExtra: func(sc *config.Server) *config.Server {
				return sc.WithEngines(pmemOnlyEngine(1))
			},
			bmbc: &bdev.MockBackendConfig{},
			expPrepCall: &storage.BdevPrepareRequest{
				CleanSpdkHugepages: true,
				CleanSpdkLockfiles: true,
			},
		},
		"bdev resources cleaned": {
			srvCfgExtra: func(sc *config.Server) *config.Server {
				return sc.WithEngines(pmemEngine(1))
			},
			bmbc: &bdev.MockBackendConfig{},
			expPrepCall: &storage.BdevPrepareRequest{
				CleanSpdkHugepages: true,
				CleanSpdkLockfiles: true,
				PCIAllowList:       test.MockPCIAddr(1),
			},
		},
		"bdev resources cleaned; multiple ssds": {
			srvCfgExtra: func(sc *config.Server) *config.Server {
				return sc.WithEngines(
					basicEngineCfg(1).WithTargetCount(16).
						WithStorage(pmemTier(1),
							storage.NewTierConfig().
								WithStorageClass(storage.ClassNvme.String()).
								WithBdevDeviceList(
									test.MockPCIAddr(int32(1)),
									test.MockPCIAddr(int32(2)))))
			},
			bmbc: &bdev.MockBackendConfig{},
			expPrepCall: &storage.BdevPrepareRequest{
				CleanSpdkHugepages: true,
				CleanSpdkLockfiles: true,
				PCIAllowList: strings.Join([]string{
					test.MockPCIAddr(1), test.MockPCIAddr(2),
				}, storage.BdevPciAddrSep),
			},
		},
		"bdev resources clean fails": {
			srvCfgExtra: func(sc *config.Server) *config.Server {
				return sc.WithEngines(pmemEngine(1))
			},
			bmbc: &bdev.MockBackendConfig{
				ResetErr: errors.New("backed prep reset failed"),
			},
			expPrepCall: &storage.BdevPrepareRequest{
				CleanSpdkHugepages: true,
				CleanSpdkLockfiles: true,
				PCIAllowList:       test.MockPCIAddr(1),
			},
		},
	} {
		t.Run(name, func(t *testing.T) {
			log, buf := logging.NewTestLogger(name)
			defer test.ShowBufferOnFailure(t, buf)

			cfg := config.DefaultServer().
				WithFabricProvider("ofi+verbs")
			if tc.srvCfgExtra != nil {
				cfg = tc.srvCfgExtra(cfg)
			}

			srv, err := newServer(log, cfg, &system.FaultDomain{})
			if err != nil {
				t.Fatal(err)
			}

			mbb := bdev.NewMockBackend(tc.bmbc)
			mbp := bdev.NewProvider(log, mbb)
			sp := sysprov.NewMockSysProvider(log, nil)

			srv.ctlSvc = &ControlService{
				StorageControlService: *NewMockStorageControlService(log, nil,
					sp, scm.NewProvider(log, scm.NewMockBackend(nil), sp, nil),
					mbp, nil),
				srvCfg: cfg,
			}

			if len(srv.cfg.Engines) == 0 {
				t.Fatal("zero engines configured")
			}

			runner := engine.NewRunner(log, srv.cfg.Engines[0])
			ei := NewEngineInstance(log, srv.ctlSvc.storage, nil, runner, nil)
			storageCfg := ei.runner.GetConfig().Storage
			pciAddrs := storageCfg.Tiers.NVMeBdevs().Devices()

			test.CmpErr(t, tc.expErr, cleanSpdkResources(srv, pciAddrs))

			mbb.RLock()
			if tc.expPrepCall != nil {
				if len(mbb.PrepareCalls) != 1 {
					t.Fatalf("expected prepare to be called once")
				}
				if diff := cmp.Diff(*tc.expPrepCall, mbb.PrepareCalls[0]); diff != "" {
					t.Fatalf("unexpected prepare calls (-want, +got):\n%s\n", diff)
				}
			} else if len(mbb.PrepareCalls) != 0 {
				t.Fatalf("expected prepare not to be called")
			}
			mbb.RUnlock()
		})
	}
}

func TestServer_checkEngineTmpfsMem(t *testing.T) {
	for name, tc := range map[string]struct {
		srvCfgExtra  func(*config.Server) *config.Server
		memAvailGiB  int
		tmpfsMounted bool
		tmpfsSize    uint64
		expErr       error
	}{
		"pmem tier; skip check": {
			srvCfgExtra: func(sc *config.Server) *config.Server {
				return sc.WithEngines(pmemEngine(0)).
					WithBdevExclude(test.MockPCIAddr(1))
			},
		},
		"single engine; ram tier; perform check": {
			srvCfgExtra: func(sc *config.Server) *config.Server {
				return sc.WithEngines(ramEngine(0, 10)).
					WithBdevExclude(test.MockPCIAddr(1))
			},
			memAvailGiB: 9,
		},
		"dual engine; ram tier; perform check; low mem": {
			srvCfgExtra: func(sc *config.Server) *config.Server {
				return sc.WithEngines(ramEngine(0, 10), ramEngine(1, 10)).
					WithBdevExclude(test.MockPCIAddr(1))
			},
			// Only accounts for single engine
			memAvailGiB: 8,
			expErr: storage.FaultRamdiskLowMem("Available", 10*humanize.GiByte,
				9*humanize.GiByte, 8*humanize.GiByte),
		},
		"tmpfs already mounted; more than calculated": {
			srvCfgExtra: func(sc *config.Server) *config.Server {
				return sc.WithEngines(ramEngine(0, 10))
			},
			tmpfsMounted: true,
			tmpfsSize:    11,
			expErr:       errors.New("ramdisk size"),
		},
		"tmpfs already mounted; less than calculated": {
			srvCfgExtra: func(sc *config.Server) *config.Server {
				return sc.WithEngines(ramEngine(0, 10))
			},
			tmpfsMounted: true,
			tmpfsSize:    9,
		},
	} {
		t.Run(name, func(t *testing.T) {
			log, buf := logging.NewTestLogger(name)
			defer test.ShowBufferOnFailure(t, buf)

			cfg := config.DefaultServer().WithFabricProvider("ofi+verbs")
			cfg = tc.srvCfgExtra(cfg)

			smi := &common.SysMemInfo{}
			smi.HugepageSizeKiB = 2048
			smi.MemAvailableKiB = (humanize.GiByte * tc.memAvailGiB) / humanize.KiByte

			if len(cfg.Engines) == 0 {
				t.Fatal("test expects at least one engine in config")
			}

			ec := cfg.Engines[0]
			runner := engine.NewRunner(log, ec)
			sysMockCfg := &sysprov.MockSysConfig{
				IsMountedBool: tc.tmpfsMounted,
			}
			if tc.tmpfsMounted {
				sysMockCfg.GetfsUsageResps = []sysprov.GetfsUsageRetval{
					{
						Total: tc.tmpfsSize * humanize.GiByte,
					},
				}
			}
			sysMock := sysprov.NewMockSysProvider(log, sysMockCfg)
			scmMock := &storage.MockScmProvider{}
			provider := storage.MockProvider(log, 0, &ec.Storage, sysMock, scmMock, nil, nil)
			instance := NewEngineInstance(log, provider, nil, runner, nil)

			srv, err := newServer(log, cfg, &system.FaultDomain{})
			if err != nil {
				t.Fatal(err)
			}

			gotErr := checkEngineTmpfsMem(srv, instance, smi)
			test.CmpErr(t, tc.expErr, gotErr)
		})
	}
}

func testFabricProviderSet(prov ...string) *hardware.FabricProviderSet {
	providers := []*hardware.FabricProvider{}
	for _, p := range prov {
		providers = append(providers, &hardware.FabricProvider{
			Name: p,
		})
	}
	return hardware.NewFabricProviderSet(providers...)
}

func TestServer_getNetDevClass(t *testing.T) {
	configA := func() *engine.Config {
		return engine.MockConfig().
			WithLogFile("a").
			WithStorage(
				storage.NewTierConfig().
					WithStorageClass("ram").
					WithScmRamdiskSize(1).
					WithScmMountPoint("a"),
			).
			WithFabricInterfacePort(42)
	}
	configB := func() *engine.Config {
		return engine.MockConfig().
			WithLogFile("b").
			WithStorage(
				storage.NewTierConfig().
					WithStorageClass("ram").
					WithScmRamdiskSize(1).
					WithScmMountPoint("b"),
			).
			WithFabricInterfacePort(43)
	}

	for name, tc := range map[string]struct {
		configA      *engine.Config
		configB      *engine.Config
		expNetDevCls []hardware.NetDevClass
		expErr       error
	}{
		"provider doesn't match": {
			configA: configA().
				WithFabricProvider("wrong").
				WithFabricInterface("ib1"),
			configB: configB().
				WithFabricProvider("wrong").
				WithFabricInterface("ib0"),
			expErr: errors.New("not supported on network device"),
		},
		"successful validation with matching Infiniband": {
			configA: configA().
				WithFabricProvider("ofi+verbs;ofi_rxm").
				WithFabricInterface("ib1"),
			configB: configB().
				WithFabricProvider("ofi+verbs;ofi_rxm").
				WithFabricInterface("ib0"),
			expNetDevCls: []hardware.NetDevClass{hardware.Infiniband},
		},
		"successful validation with matching Ethernet": {
			configA: configA().
				WithFabricProvider("ofi+tcp").
				WithFabricInterface("eth0"),
			configB: configB().
				WithFabricProvider("ofi+tcp").
				WithFabricInterface("eth1"),
			expNetDevCls: []hardware.NetDevClass{hardware.Ether},
		},
		"multi interface": {
			configA: configA().
				WithFabricProvider("ofi+tcp,ofi+verbs;ofi_rxm").
				WithFabricInterface(strings.Join([]string{"eth0", "ib0"}, engine.MultiProviderSeparator)),
			configB: configB().
				WithFabricProvider("ofi+tcp,ofi+verbs;ofi_rxm").
				WithFabricInterface(strings.Join([]string{"eth1", "ib1"}, engine.MultiProviderSeparator)),
			expNetDevCls: []hardware.NetDevClass{hardware.Ether, hardware.Infiniband},
		},
		"mismatching net dev class with primary server as ib0 / Infiniband": {
			configA: configA().
				WithFabricProvider("ofi+tcp").
				WithFabricInterface("ib0"),
			configB: configB().
				WithFabricProvider("ofi+tcp").
				WithFabricInterface("eth0"),
			expErr: config.FaultConfigInvalidNetDevClass(1, hardware.Infiniband, hardware.Ether, "eth0"),
		},
		"mismatching net dev class with primary server as eth0 / Ethernet": {
			configA: configA().
				WithFabricProvider("ofi+tcp").
				WithFabricInterface("eth0"),
			configB: configB().
				WithFabricProvider("ofi+tcp").
				WithFabricInterface("ib0"),
			expErr: config.FaultConfigInvalidNetDevClass(1, hardware.Ether, hardware.Infiniband, "ib0"),
		},
	} {
		t.Run(name, func(t *testing.T) {
			cfg := config.DefaultServer().
				WithFabricProvider("test").
				WithEngines(tc.configA, tc.configB)

			gotNetDevCls, gotErr := getFabricNetDevClass(cfg, mockFabIfSet)

			test.CmpErr(t, tc.expErr, gotErr)
			if gotErr != nil {
				return
			}

			test.AssertEqual(t, tc.expNetDevCls, gotNetDevCls,
				"unexpected config network device class")
		})
	}
}

type mockReplicaAddrSrc struct {
	replicaAddrResult *net.TCPAddr
	replicaAddrErr    error
}

func (m *mockReplicaAddrSrc) ReplicaAddr() (*net.TCPAddr, error) {
	return m.replicaAddrResult, m.replicaAddrErr
}

func TestServerUtils_resolveFirstAddr(t *testing.T) {
	for name, tc := range map[string]struct {
		host    string
		lookup  ipLookupFn
		expAddr *net.TCPAddr
		expErr  error
	}{
		"host without port": {
			host:   "localhost",
			expErr: errors.New("missing port"),
		},
		"invalid port": {
			host:   "localhost:daos",
			expErr: errors.New("strconv.Atoi"),
		},
		"lookup failure": {
			host:   "localhost:42",
			lookup: func(string) ([]net.IP, error) { return nil, errors.New("lookup") },
			expErr: errors.New("lookup"),
		},
		"no addresses": {
			host:   "localhost:42",
			lookup: func(string) ([]net.IP, error) { return nil, nil },
			expErr: errors.New("no addresses"),
		},
		"localhost resolves to ipv6 & ipv4; prefer ipv4": {
			host: "localhost:10001",
			lookup: func(host string) ([]net.IP, error) {
				return []net.IP{
					net.ParseIP("::1"),
					net.ParseIP("127.0.0.1"),
				}, nil
			},
			expAddr: &net.TCPAddr{IP: net.ParseIP("127.0.0.1"), Port: 10001},
		},
		"localhost resolves to ipv4 & ipv6; prefer ipv4": {
			host: "localhost:10001",
			lookup: func(host string) ([]net.IP, error) {
				return []net.IP{
					net.ParseIP("127.0.0.1"),
					net.ParseIP("::1"),
				}, nil
			},
			expAddr: &net.TCPAddr{IP: net.ParseIP("127.0.0.1"), Port: 10001},
		},
		"host resolves to 2 ipv4; prefer lower": {
			host: "host:10001",
			lookup: func(host string) ([]net.IP, error) {
				return []net.IP{
					net.ParseIP("127.0.0.2"),
					net.ParseIP("127.0.0.1"),
				}, nil
			},
			expAddr: &net.TCPAddr{IP: net.ParseIP("127.0.0.1"), Port: 10001},
		},
		"host resolves to 2 ipv6; prefer lower": {
			host: "host:10001",
			lookup: func(host string) ([]net.IP, error) {
				return []net.IP{
					net.ParseIP("::2"),
					net.ParseIP("::1"),
				}, nil
			},
			expAddr: &net.TCPAddr{IP: net.ParseIP("::1"), Port: 10001},
		},
	} {
		t.Run(name, func(t *testing.T) {
			gotAddr, gotErr := resolveFirstAddr(tc.host, tc.lookup)
			test.CmpErr(t, tc.expErr, gotErr)
			if tc.expErr != nil {
				return
			}

			if !common.CmpTCPAddr(tc.expAddr, gotAddr) {
				t.Fatalf("unexpected address: want %s, got %s", tc.expAddr, gotAddr)
			}
		})
	}
}

func TestServerUtils_getControlAddr(t *testing.T) {
	testTCPAddr := &net.TCPAddr{
		IP:   net.ParseIP("127.0.0.1"),
		Port: 1234,
	}

	for name, tc := range map[string]struct {
		params  ctlAddrParams
		expAddr *net.TCPAddr
		expErr  error
	}{
		"success (not a replica)": {
			params: ctlAddrParams{
				port: testTCPAddr.Port,
				replicaAddrSrc: &mockReplicaAddrSrc{
					replicaAddrErr: errors.New("not a replica"),
				},
				lookupHost: func(addr string) ([]net.IP, error) {
					test.AssertEqual(t, "0.0.0.0", addr, "")
					return []net.IP{testTCPAddr.IP}, nil
				},
			},
			expAddr: testTCPAddr,
		},
		"success (replica)": {
			params: ctlAddrParams{
				port: testTCPAddr.Port,
				replicaAddrSrc: &mockReplicaAddrSrc{
					replicaAddrResult: testTCPAddr,
				},
				lookupHost: func(addr string) ([]net.IP, error) {
					test.AssertEqual(t, "127.0.0.1", addr, "")
					return []net.IP{testTCPAddr.IP}, nil
				},
			},
			expAddr: testTCPAddr,
		},
		"hostname with multiple IPs resolves to single replica address": {
			params: ctlAddrParams{
				port: testTCPAddr.Port,
				replicaAddrSrc: &mockReplicaAddrSrc{
					replicaAddrResult: testTCPAddr,
				},
				lookupHost: func(addr string) ([]net.IP, error) {
					return []net.IP{
						{testTCPAddr.IP[0], testTCPAddr.IP[1], testTCPAddr.IP[2], testTCPAddr.IP[3] + 1},
						testTCPAddr.IP,
					}, nil
				},
			},
			expAddr: testTCPAddr,
		},
		"resolve fails": {
			params: ctlAddrParams{
				lookupHost: func(addr string) ([]net.IP, error) {
					return nil, errors.New("mock resolve")
				},
			},
			expErr: errors.New("mock resolve"),
		},
	} {
		t.Run(name, func(t *testing.T) {
			if tc.params.lookupHost == nil {
				tc.params.lookupHost = func(_ string) ([]net.IP, error) {
					return []net.IP{testTCPAddr.IP}, nil
				}
			}

			if tc.params.replicaAddrSrc == nil {
				tc.params.replicaAddrSrc = &mockReplicaAddrSrc{
					replicaAddrErr: errors.New("not a replica"),
				}
			}

			addr, err := getControlAddr(tc.params)

			test.CmpErr(t, tc.expErr, err)
			test.AssertEqual(t, tc.expAddr.String(), addr.String(), "")
		})
	}
}

func TestServer_processFabricProvider(t *testing.T) {
	for name, tc := range map[string]struct {
		cfgFabric string
		expFabric string
	}{
		"ofi+verbs": {
			cfgFabric: "ofi+verbs",
			expFabric: "ofi+verbs;ofi_rxm",
		},
		"ofi+verbs;ofi_rxm": {
			cfgFabric: "ofi+verbs;ofi_rxm",
			expFabric: "ofi+verbs;ofi_rxm",
		},
		"ofi+tcp": {
			cfgFabric: "ofi+tcp",
			expFabric: "ofi+tcp",
		},
		"ofi+tcp;ofi_rxm": {
			cfgFabric: "ofi+tcp;ofi_rxm",
			expFabric: "ofi+tcp;ofi_rxm",
		},
		"ucx": {
			cfgFabric: "ucx+ud",
			expFabric: "ucx+ud",
		},
	} {
		t.Run(name, func(t *testing.T) {
			cfg := &config.Server{
				Fabric: engine.FabricConfig{
					Provider: tc.cfgFabric,
				},
			}

			processFabricProvider(cfg)

			test.AssertEqual(t, tc.expFabric, cfg.Fabric.Provider, "")
		})
	}
}

func TestServer_formatBytestring(t *testing.T) {
	bytesIn := "86805309060410000102080100000000040000bc0000000000000000" +
		"000000000000000000000000000000009015a8000000000040000000" +
		"00000000000100000150030008000000000000000000000011601f00" +
		"00200000003000000000000010000200a185001010290900436c4100" +
		"00004300000000000000000000000000000000001f00000000000000" +
		"0e00000003001f000000000000000000000000000000000000000000" +
		"00000000000000000000000000000000000000000000000000000000" +
		"00000000000000000000000000000000000000000000000000000000" +
		"00000000000000000000000000000000000000000000000000000000" +
		"0000000001000115000000000000000030200600"
	expOut := `00: 86 80 53 09 06 04 10 00 01 02 08 01 00 00 00 00
10: 04 00 00 bc 00 00 00 00 00 00 00 00 00 00 00 00
20: 00 00 00 00 00 00 00 00 00 00 00 00 90 15 a8 00
30: 00 00 00 00 40 00 00 00 00 00 00 00 00 01 00 00
40: 01 50 03 00 08 00 00 00 00 00 00 00 00 00 00 00
50: 11 60 1f 00 00 20 00 00 00 30 00 00 00 00 00 00
60: 10 00 02 00 a1 85 00 10 10 29 09 00 43 6c 41 00
70: 00 00 43 00 00 00 00 00 00 00 00 00 00 00 00 00
80: 00 00 00 00 1f 00 00 00 00 00 00 00 0e 00 00 00
90: 03 00 1f 00 00 00 00 00 00 00 00 00 00 00 00 00
a0: 00 00 00 00 00 00 00 00 00 00 00 00 00 00 00 00
b0: 00 00 00 00 00 00 00 00 00 00 00 00 00 00 00 00
c0: 00 00 00 00 00 00 00 00 00 00 00 00 00 00 00 00
d0: 00 00 00 00 00 00 00 00 00 00 00 00 00 00 00 00
e0: 00 00 00 00 00 00 00 00 00 00 00 00 00 00 00 00
f0: 00 00 00 00 00 00 00 00 00 00 00 00 00 00 00 00
100: 01 00 01 15 00 00 00 00 00 00 00 00 30 20 06 00
`

	sb := new(strings.Builder)

	formatBytestring(bytesIn, sb)

	if diff := cmp.Diff(expOut, sb.String()); diff != "" {
		t.Fatalf("unexpected output format (-want, +got):\n%s\n", diff)
	}
}<|MERGE_RESOLUTION|>--- conflicted
+++ resolved
@@ -1167,11 +1167,7 @@
 				srv.runningUser = &user.User{Username: tc.overrideUser}
 			}
 
-<<<<<<< HEAD
-			gotPrepErr := prepBdevStorage(srv, iommuChecker, thpChecker)
-=======
-			gotPrepErr := prepBdevStorage(srv, !tc.iommuDisabled, tc.memInfo1)
->>>>>>> e076a6a1
+			gotPrepErr := prepBdevStorage(srv, tc.memInfo1, iommuChecker, thpChecker)
 
 			mbb.RLock()
 			if diff := cmp.Diff(tc.expPrepCalls, mbb.PrepareCalls, prepCmpOpt); diff != "" {
