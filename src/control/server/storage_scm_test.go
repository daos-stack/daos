--- conflicted
+++ resolved
@@ -42,21 +42,8 @@
 )
 
 // MockModule returns a mock SCM module of type exported from ipmctl.
-<<<<<<< HEAD
-func MockModule() DeviceDiscovery {
+func MockModule() scm.Module {
 	m := common.MockModulePB()
-	dd := DeviceDiscovery{}
-	dd.Physical_id = uint16(m.Physicalid)
-	dd.Channel_id = uint16(m.Loc.Channel)
-	dd.Channel_pos = uint16(m.Loc.Channelpos)
-	dd.Memory_controller_id = uint16(m.Loc.Memctrlr)
-	dd.Socket_id = uint16(m.Loc.Socket)
-	dd.Capacity = m.Capacity
-
-	return dd
-=======
-func MockModule() scm.Module {
-	m := MockModulePB()
 
 	return scm.Module{
 		PhysicalID:      m.Physicalid,
@@ -66,7 +53,6 @@
 		SocketID:        m.Loc.Socket,
 		Capacity:        m.Capacity,
 	}
->>>>>>> 52253f30
 }
 
 type mockIpmctl struct {
@@ -435,41 +421,8 @@
 			scmCfg := config.Servers[srvIdx].Storage.SCM
 			ss.Format(scmCfg, &results)
 
-<<<<<<< HEAD
-			// only ocm result in response for the moment
-			common.AssertEqual(
-				t, len(results), 1,
-				"unexpected number of response results, "+tt.desc)
-
-			result := results[0]
-
-			common.AssertEqual(
-				t, result.State.Error, tt.expResults[0].State.Error,
-				"unexpected result error message, "+tt.desc)
-			common.AssertEqual(
-				t, result.State.Status, tt.expResults[0].State.Status,
-				"unexpected response status, "+tt.desc)
-			common.AssertEqual(
-				t, result.Mntpoint, tt.expResults[0].Mntpoint,
-				"unexpected mntpoint, "+tt.desc)
-
-			if result.State.Status == ResponseStatus_CTRL_SUCCESS {
-				common.AssertEqual(
-					t, ss.formatted,
-					true, "expect formatted state, "+tt.desc)
-			}
-
-			cmds := config.ext.getHistory()
-			common.AssertEqual(
-				t, len(cmds), len(tt.expCmds), "number of cmds, "+tt.desc)
-			for i, s := range cmds {
-				common.AssertEqual(
-					t, s, tt.expCmds[i],
-					fmt.Sprintf("commands don't match (%s)", tt.desc))
-=======
 			if diff := cmp.Diff(tt.expResults, results); diff != "" {
 				t.Fatalf("unexpected result (-want, +got):\n%s\n", diff)
->>>>>>> 52253f30
 			}
 		})
 	}
