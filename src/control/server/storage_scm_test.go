--- conflicted
+++ resolved
@@ -40,126 +40,6 @@
 	"github.com/daos-stack/daos/src/control/server/storage/scm"
 )
 
-<<<<<<< HEAD
-=======
-// MockModule returns a mock SCM module of type exported from ipmctl.
-func MockModule() scm.Module {
-	m := common.MockModulePB()
-
-	return scm.Module{
-		PhysicalID:      m.Physicalid,
-		ChannelID:       m.Loc.Channel,
-		ChannelPosition: m.Loc.Channelpos,
-		ControllerID:    m.Loc.Memctrlr,
-		SocketID:        m.Loc.Socket,
-		Capacity:        m.Capacity,
-	}
-}
-
-type mockIpmctl struct {
-	discoverModulesRet error
-	modules            []scm.Module
-}
-
-func (m *mockIpmctl) Discover() ([]scm.Module, error) {
-	return m.modules, m.discoverModulesRet
-}
-
-type mockScmBackend struct {
-	mockIpmctl
-	mockPrepScm
-}
-
-func testScmProvider(log logging.Logger, mockIpmctl mockIpmctl, prep PrepScm, msc *scm.MockSysConfig) *scm.Provider {
-	mbe := &mockScmBackend{
-		mockIpmctl: mockIpmctl,
-	}
-	if mp, ok := prep.(*mockPrepScm); ok {
-		mbe.mockPrepScm = *mp
-	}
-	return scm.NewProvider(log, mbe, scm.NewMockSysProvider(msc))
-}
-
-// ScmStorage factory with mocked interfaces for testing
-func newMockScmStorage(log logging.Logger, ext External, discoverModulesRet error,
-	mms []scm.Module, inited bool, prep PrepScm, msc *scm.MockSysConfig) *scmStorage {
-
-	mic := mockIpmctl{
-		discoverModulesRet: discoverModulesRet,
-		modules:            mms,
-	}
-	return &scmStorage{
-		ext:         ext,
-		provider:    testScmProvider(log, mic, prep, msc),
-		log:         log,
-		initialized: inited,
-	}
-}
-
-func defaultMockScmStorage(log logging.Logger, ext External, msc *scm.MockSysConfig) *scmStorage {
-	m := MockModule()
-
-	return newMockScmStorage(log, ext, nil, []scm.Module{m}, false, newMockPrepScm(), msc)
-}
-
-func TestDiscoverScm(t *testing.T) {
-	mPB := common.MockModulePB()
-	m := MockModule()
-
-	tests := map[string]struct {
-		inited            bool
-		ipmctlDiscoverRet error
-		errMsg            string
-		expModules        ScmModules
-	}{
-		"already initialized": {
-			true,
-			nil,
-			"",
-			ScmModules(nil),
-		},
-		"normal run": {
-			false,
-			nil,
-			"",
-			ScmModules{mPB},
-		},
-		"results in error": {
-			false,
-			errors.New("ipmctl example failure"),
-			msgIpmctlDiscoverFail + ": ipmctl example failure",
-			ScmModules{mPB},
-		},
-		"discover succeeds but get pmem fails": {
-			false,
-			nil,
-			msgIpmctlDiscoverFail,
-			ScmModules{mPB},
-		},
-	}
-
-	for name, tt := range tests {
-		t.Run(name, func(t *testing.T) {
-			log, buf := logging.NewTestLogger(t.Name())
-			defer common.ShowBufferOnFailure(t, buf)()
-
-			ss := newMockScmStorage(log, nil, tt.ipmctlDiscoverRet,
-				[]scm.Module{m}, tt.inited, newMockPrepScm(), nil)
-
-			if err := ss.Discover(); err != nil {
-				if tt.errMsg != "" {
-					common.AssertEqual(t, err.Error(), tt.errMsg, "")
-					return
-				}
-				t.Fatal(err)
-			}
-
-			common.AssertEqual(t, ss.modules, tt.expModules, "unexpected list of modules")
-		})
-	}
-}
-
->>>>>>> 135ea73b
 func TestFormatScm(t *testing.T) {
 	err := scm.FaultMissingNdctl
 	noNdctlPrep := &mockPrepScm{
@@ -382,28 +262,14 @@
 
 			results := ScmMountResults{}
 
-<<<<<<< HEAD
 			// Provider scan is not fatal, continue with expected
 			// errors to format as in normal program execution.
 			if _, err := ss.provider.Scan(scm.ScanRequest{Rescan: true}); err != nil {
 				if tt.expErrMsg != "" {
-					ExpectError(t, err, tt.expErrMsg, tt.desc)
+					common.ExpectError(t, err, tt.expErrMsg, tt.desc)
 				} else {
 					// unexpected failure
 					t.Fatal(tt.desc + ": " + err.Error())
-=======
-			if tt.inited {
-				// Discovery is run in SCS.Setup() and is not
-				// fatal, continue with expected errors to
-				// format as in normal program execution.
-				if err := ss.Discover(); err != nil {
-					if tt.expErrMsg != "" {
-						common.ExpectError(t, err, tt.expErrMsg, tt.desc)
-					} else {
-						// unexpected failure
-						t.Fatal(tt.desc + ": " + err.Error())
-					}
->>>>>>> 135ea73b
 				}
 			}
 
