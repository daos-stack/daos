--- conflicted
+++ resolved
@@ -53,11 +53,7 @@
 	log           logging.Logger
 	runner        *ioserver.Runner
 	bdevProvider  *storage.BdevProvider
-<<<<<<< HEAD
-=======
 	scmProvider   *scm.Provider
-	drpcClient    drpc.DomainSocketClient
->>>>>>> c5edaf30
 	msClient      *mgmtSvcClient
 	instanceReady chan *srvpb.NotifyReadyReq
 	storageReady  chan struct{}
