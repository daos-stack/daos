--- conflicted
+++ resolved
@@ -195,18 +195,6 @@
 		r = *superblock.Rank
 	}
 
-<<<<<<< HEAD
-	resp, err := ei.joinSystem(ctx, &control.SystemJoinReq{
-		UUID:        superblock.UUID,
-		Rank:        r,
-		URI:         ready.GetUri(),
-		NumContexts: ready.GetNctxs(),
-		FaultDomain: ei.hostFaultDomain,
-		InstanceIdx: ei.Index(),
-		Incarnation: ready.GetIncarnation(),
-		CheckMode:   ready.GetCheckMode(),
-	})
-=======
 	joinReq := &control.SystemJoinReq{
 		UUID:                 superblock.UUID,
 		Rank:                 r,
@@ -217,10 +205,10 @@
 		FaultDomain:          ei.hostFaultDomain,
 		InstanceIdx:          ei.Index(),
 		Incarnation:          ready.GetIncarnation(),
+		CheckMode:            ready.GetCheckMode(),
 	}
 
 	resp, err := ei.joinSystem(ctx, joinReq)
->>>>>>> 278dcd01
 	if err != nil {
 		ei.log.Errorf("join failed: %s", err)
 		return ranklist.NilRank, false, 0, err
