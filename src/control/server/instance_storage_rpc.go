--- conflicted
+++ resolved
@@ -162,20 +162,12 @@
 	return
 }
 
-<<<<<<< HEAD
 func populateCtrlrHealth(ctx context.Context, ei *EngineInstance, req *ctlpb.BioHealthReq, ctrlr *ctlpb.NvmeController) (bool, error) {
 	state := ctrlr.DevState
-	if state == ctlpb.NvmeDevState_NEW {
-		ei.log.Noticef("skip fetching health stats on device %q in NEW state", ctrlr, state)
+	if state != ctlpb.NvmeDevState_NORMAL && state != ctlpb.NvmeDevState_EVICTED {
+		ei.log.Debugf("skip fetching health stats on device %q in %q state", ctrlr.PciAddr,
+			ctlpb.NvmeDevState_name[int32(state)])
 		return false, nil
-=======
-func smdGetHealth(ctx context.Context, ei *EngineInstance, dev *ctlpb.SmdDevice) error {
-	state := dev.Ctrlr.DevState
-	if state != ctlpb.NvmeDevState_NORMAL && state != ctlpb.NvmeDevState_EVICTED {
-		ei.log.Debugf("skip fetching health stats on device %q in %q state", dev,
-			ctlpb.NvmeDevState_name[int32(state)])
-		return nil
->>>>>>> 6d8db1ec
 	}
 
 	health, err := getCtrlrHealth(ctx, ei, req)
@@ -307,16 +299,7 @@
 	rResp := new(ctlpb.SmdQueryResp_RankResp)
 	rResp.Rank = engineRank.Uint32()
 
-<<<<<<< HEAD
-	if !ei.IsReady() {
-		ei.log.Debugf("skipping not-ready instance %d", ei.Index())
-		return rResp, nil
-	}
-
 	listDevsResp, err := listSmdDevices(ctx, ei, new(ctlpb.SmdDevReq))
-=======
-	listDevsResp, err := ei.ListSmdDevices(ctx, new(ctlpb.SmdDevReq))
->>>>>>> 6d8db1ec
 	if err != nil {
 		return nil, errors.Wrapf(err, "rank %d", engineRank)
 	}
