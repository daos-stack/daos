--- conflicted
+++ resolved
@@ -83,7 +83,7 @@
 	return
 }
 
-func (ei *EngineInstance) bdevWriteNvmeConfig() error {
+func (ei *EngineInstance) bdevWriteConfig() error {
 	return ei.storage.WriteNvmeConfig()
 }
 
@@ -110,13 +110,8 @@
 		}
 	}()
 
-<<<<<<< HEAD
-	if ei.isStarted() {
+	if ei.IsStarted() {
 		if !force {
-=======
-	if ei.IsStarted() {
-		if !reformat {
->>>>>>> a66f23d1
 			scmErr = errors.Errorf("instance %d: can't format storage of running instance",
 				engineIdx)
 			return
@@ -157,5 +152,5 @@
 
 func (ei *EngineInstance) StorageWriteNvmeConfig() error {
 	ei.log.Infof("Writing nvme config file for %s instance %d", build.DataPlaneName, ei.Index())
-	return ei.bdevWriteNvmeConfig()
+	return ei.bdevWriteConfig()
 }