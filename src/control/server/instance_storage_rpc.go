--- conflicted
+++ resolved
@@ -384,10 +384,6 @@
 				bhReq.MetaSize = pbReq.MetaSize
 				bhReq.RdbSize = pbReq.RdbSize
 			}
-<<<<<<< HEAD
-			upd, err := populateCtrlrHealth(ctx, engine, bhReq, c,
-				pciutils.NewPCIeLinkStatsProvider())
-=======
 
 			chReq := ctrlrHealthReq{
 				engine: engine,
@@ -400,7 +396,6 @@
 			}
 
 			healthUpdated, err = populateCtrlrHealth(ctx, chReq)
->>>>>>> bde13c31
 			if err != nil {
 				return nil, err
 			}
@@ -579,11 +574,6 @@
 			continue // Skip health query if UUID doesn't match requested.
 		}
 		if pbReq.IncludeBioHealth {
-<<<<<<< HEAD
-			bhReq := &ctlpb.BioHealthReq{DevUuid: dev.Uuid}
-			if _, err := populateCtrlrHealth(ctx, engine, bhReq, dev.Ctrlr,
-				pciutils.NewPCIeLinkStatsProvider()); err != nil {
-=======
 			chReq := ctrlrHealthReq{
 				engine:        engine,
 				bhReq:         &ctlpb.BioHealthReq{DevUuid: dev.Uuid},
@@ -592,7 +582,6 @@
 			}
 
 			if _, err = populateCtrlrHealth(ctx, chReq); err != nil {
->>>>>>> bde13c31
 				return nil, err
 			}
 		}
