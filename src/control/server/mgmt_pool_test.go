//
// (C) Copyright 2020 Intel Corporation.
//
// Licensed under the Apache License, Version 2.0 (the "License");
// you may not use this file except in compliance with the License.
// You may obtain a copy of the License at
//
//    http://www.apache.org/licenses/LICENSE-2.0
//
// Unless required by applicable law or agreed to in writing, software
// distributed under the License is distributed on an "AS IS" BASIS,
// WITHOUT WARRANTIES OR CONDITIONS OF ANY KIND, either express or implied.
// See the License for the specific language governing permissions and
// limitations under the License.
//
// GOVERNMENT LICENSE RIGHTS-OPEN SOURCE SOFTWARE
// The Government's rights to use, modify, reproduce, release, perform, display,
// or disclose this software are subject to the terms of the Apache License as
// provided in Contract No. 8F-30005.
// Any reproduction of computer software, computer software documentation, or
// portions thereof marked with this legend must also reproduce the markings.
//

package server

import (
	"context"
	"testing"
	"time"

	"github.com/dustin/go-humanize"
	"github.com/golang/protobuf/proto"
	"github.com/google/go-cmp/cmp"
	"github.com/google/go-cmp/cmp/cmpopts"
	uuid "github.com/google/uuid"
	"github.com/pkg/errors"

	"github.com/daos-stack/daos/src/control/common"
	mgmtpb "github.com/daos-stack/daos/src/control/common/proto/mgmt"
	"github.com/daos-stack/daos/src/control/drpc"
	"github.com/daos-stack/daos/src/control/logging"
	"github.com/daos-stack/daos/src/control/server/ioserver"
	"github.com/daos-stack/daos/src/control/system"
)

func TestServer_MgmtSvc_PoolCreateAlreadyExists(t *testing.T) {
	for name, tc := range map[string]struct {
		state   system.PoolServiceState
		expResp *mgmtpb.PoolCreateResp
	}{
		"creating": {
			state: system.PoolServiceStateCreating,
			expResp: &mgmtpb.PoolCreateResp{
				Status: int32(drpc.DaosTryAgain),
			},
		},
		"ready": {
			state: system.PoolServiceStateReady,
			expResp: &mgmtpb.PoolCreateResp{
				Status: int32(drpc.DaosAlready),
			},
		},
		"destroying": {
			state: system.PoolServiceStateDestroying,
			expResp: &mgmtpb.PoolCreateResp{
				Status: int32(drpc.DaosAlready),
			},
		},
	} {
		t.Run(name, func(t *testing.T) {
			log, buf := logging.NewTestLogger(t.Name())
			defer common.ShowBufferOnFailure(t, buf)

			svc := newTestMgmtSvc(t, log)
			if err := svc.sysdb.AddPoolService(&system.PoolService{
				PoolUUID: uuid.MustParse(common.MockUUID(0)),
				State:    tc.state,
			}); err != nil {
				t.Fatal(err)
			}

			ctx, cancel := context.WithCancel(context.Background())
			defer cancel()

			req := &mgmtpb.PoolCreateReq{
				Uuid:     common.MockUUID(0),
				Scmbytes: ioserver.ScmMinBytesPerTarget,
			}

			gotResp, err := svc.PoolCreate(ctx, req)
			if err != nil {
				t.Fatal(err)
			}
			if diff := cmp.Diff(tc.expResp, gotResp, common.DefaultCmpOpts()...); diff != "" {
				t.Fatalf("unexpected response (-want, +got)\n%s\n", diff)
			}
		})
	}
}

func TestServer_MgmtSvc_PoolCreate(t *testing.T) {
	testLog, _ := logging.NewTestLogger(t.Name())
	missingSB := newTestMgmtSvc(t, testLog)
	missingSB.harness.instances[0]._superblock = nil
	notAP := newTestMgmtSvc(t, testLog)
	notAP.harness.instances[0]._superblock.MS = false

	for name, tc := range map[string]struct {
		mgmtSvc       *mgmtSvc
		setupMockDrpc func(_ *mgmtSvc, _ error)
		targetCount   int
		req           *mgmtpb.PoolCreateReq
		expResp       *mgmtpb.PoolCreateResp
		expErr        error
	}{
		"nil request": {
			expErr: errors.New("nil request"),
		},
		"missing superblock": {
			mgmtSvc:     missingSB,
			targetCount: 8,
			req: &mgmtpb.PoolCreateReq{
				Uuid:      common.MockUUID(0),
				Scmbytes:  100 * humanize.GiByte,
				Nvmebytes: 10 * humanize.TByte,
			},
			expErr: errors.New("not an access point"),
		},
		"not access point": {
			mgmtSvc:     notAP,
			targetCount: 8,
			req: &mgmtpb.PoolCreateReq{
				Uuid:      common.MockUUID(0),
				Scmbytes:  100 * humanize.GiByte,
				Nvmebytes: 10 * humanize.TByte,
			},
			expErr: errors.New("not an access point"),
		},
		"dRPC send fails": {
			targetCount: 8,
			req: &mgmtpb.PoolCreateReq{
				Uuid:      common.MockUUID(0),
				Scmbytes:  100 * humanize.GiByte,
				Nvmebytes: 10 * humanize.TByte,
			},
			expErr: errors.New("send failure"),
		},
		"zero target count": {
			targetCount: 0,
			req: &mgmtpb.PoolCreateReq{
				Uuid:      common.MockUUID(0),
				Scmbytes:  100 * humanize.GiByte,
				Nvmebytes: 10 * humanize.TByte,
			},
			expErr: errors.New("zero target count"),
		},
		"garbage resp": {
			targetCount: 8,
			req: &mgmtpb.PoolCreateReq{
				Uuid:      common.MockUUID(0),
				Scmbytes:  100 * humanize.GiByte,
				Nvmebytes: 10 * humanize.TByte,
			},
			setupMockDrpc: func(svc *mgmtSvc, err error) {
				// dRPC call returns junk in the message body
				badBytes := makeBadBytes(42)

				setupMockDrpcClientBytes(svc, badBytes, err)
			},
			expErr: errors.New("unmarshal"),
		},
		"retries exceed context deadline": {
			targetCount: 8,
			req: &mgmtpb.PoolCreateReq{
				Uuid:      common.MockUUID(0),
				Scmbytes:  100 * humanize.GiByte,
				Nvmebytes: 10 * humanize.TByte,
			},
			setupMockDrpc: func(svc *mgmtSvc, err error) {
				setupMockDrpcClient(svc, &mgmtpb.PoolCreateResp{
					Status: int32(drpc.DaosGroupVersionMismatch),
				}, nil)
			},
			expErr: context.DeadlineExceeded,
		},
		"successful creation": {
			targetCount: 8,
			req: &mgmtpb.PoolCreateReq{
				Uuid:      common.MockUUID(0),
				Scmbytes:  100 * humanize.GiByte,
				Nvmebytes: 10 * humanize.TByte,
			},
			expResp: &mgmtpb.PoolCreateResp{},
		},
		"successful creation minimum size": {
			targetCount: 8,
			req: &mgmtpb.PoolCreateReq{
				Uuid:      common.MockUUID(0),
				Scmbytes:  ioserver.ScmMinBytesPerTarget * 8,
				Nvmebytes: ioserver.NvmeMinBytesPerTarget * 8,
			},
			expResp: &mgmtpb.PoolCreateResp{},
		},
		"failed creation scm too small": {
			targetCount: 8,
			req: &mgmtpb.PoolCreateReq{
				Uuid:      common.MockUUID(0),
				Scmbytes:  (ioserver.ScmMinBytesPerTarget * 8) - 1,
				Nvmebytes: ioserver.NvmeMinBytesPerTarget * 8,
			},
			expErr: FaultPoolScmTooSmall((ioserver.ScmMinBytesPerTarget*8)-1, 8),
		},
		"failed creation nvme too small": {
			targetCount: 8,
			req: &mgmtpb.PoolCreateReq{
				Uuid:      common.MockUUID(0),
				Scmbytes:  ioserver.ScmMinBytesPerTarget * 8,
				Nvmebytes: (ioserver.NvmeMinBytesPerTarget * 8) - 1,
			},
			expErr: FaultPoolNvmeTooSmall((ioserver.NvmeMinBytesPerTarget*8)-1, 8),
		},
		"failed creation invalid ranks": {
			targetCount: 1,
			req: &mgmtpb.PoolCreateReq{
				Uuid:      common.MockUUID(0),
				Scmbytes:  100 * humanize.GiByte,
				Nvmebytes: 10 * humanize.TByte,
				Ranks:     []uint32{40, 11},
			},
			expErr: FaultPoolInvalidRanks([]system.Rank{11, 40}),
		},
	} {
		t.Run(name, func(t *testing.T) {
			log, buf := logging.NewTestLogger(t.Name())
			defer common.ShowBufferOnFailure(t, buf)

			ctx, cancel := context.WithCancel(context.Background())
			defer cancel()

			if tc.mgmtSvc == nil {
				ioCfg := ioserver.NewConfig().WithTargetCount(tc.targetCount)
				r := ioserver.NewTestRunner(nil, ioCfg)
				if err := r.Start(ctx, make(chan<- error)); err != nil {
					t.Fatal(err)
				}

				var msCfg mgmtSvcClientCfg
				msCfg.AccessPoints = append(msCfg.AccessPoints, "localhost")

				srv := NewIOServerInstance(log, nil, nil, newMgmtSvcClient(context.TODO(), log, msCfg), r)
				srv.setSuperblock(&Superblock{MS: true})
				srv.ready.SetTrue()

				harness := NewIOServerHarness(log)
				if err := harness.AddInstance(srv); err != nil {
					panic(err)
				}
				harness.started.SetTrue()

<<<<<<< HEAD
				tc.mgmtSvc = newMgmtSvc(harness, system.NewMembership(log), nil)
=======
				tc.mgmtSvc = newMgmtSvc(harness, nil, system.MockDatabase(t, log))
>>>>>>> e5336287
			}
			tc.mgmtSvc.log = log

			if _, err := tc.mgmtSvc.harness.getMSLeaderInstance(); err == nil {
				if tc.setupMockDrpc == nil {
					tc.setupMockDrpc = func(svc *mgmtSvc, err error) {
						setupMockDrpcClient(tc.mgmtSvc, tc.expResp, tc.expErr)
					}
				}
				tc.setupMockDrpc(tc.mgmtSvc, tc.expErr)
			}

			pcCtx, pcCancel := context.WithTimeout(context.Background(), defaultRetryAfter+10*time.Millisecond)
			defer pcCancel()
			gotResp, gotErr := tc.mgmtSvc.PoolCreate(pcCtx, tc.req)
			common.CmpErr(t, tc.expErr, gotErr)
			if tc.expErr != nil {
				return
			}

			if diff := cmp.Diff(tc.expResp, gotResp, common.DefaultCmpOpts()...); diff != "" {
				t.Fatalf("unexpected response (-want, +got)\n%s\n", diff)
			}
		})
	}
}

func TestServer_MgmtSvc_PoolDestroy(t *testing.T) {
	testLog, _ := logging.NewTestLogger(t.Name())
	missingSB := newTestMgmtSvc(t, testLog)
	missingSB.harness.instances[0]._superblock = nil
	notAP := newTestMgmtSvc(t, testLog)
	notAP.harness.instances[0]._superblock.MS = false
	testPoolService := &system.PoolService{
		PoolUUID: uuid.MustParse(mockUUID),
		State:    system.PoolServiceStateReady,
	}

	for name, tc := range map[string]struct {
		mgmtSvc       *mgmtSvc
		setupMockDrpc func(_ *mgmtSvc, _ error)
		req           *mgmtpb.PoolDestroyReq
		expResp       *mgmtpb.PoolDestroyResp
		expErr        error
	}{
		"nil request": {
			expErr: errors.New("nil request"),
		},
		"missing superblock": {
			mgmtSvc: missingSB,
			req:     &mgmtpb.PoolDestroyReq{Uuid: mockUUID},
			expErr:  errors.New("not an access point"),
		},
		"not access point": {
			mgmtSvc: notAP,
			req:     &mgmtpb.PoolDestroyReq{Uuid: mockUUID},
			expErr:  errors.New("not an access point"),
		},
		"dRPC send fails": {
			req:    &mgmtpb.PoolDestroyReq{Uuid: mockUUID},
			expErr: errors.New("send failure"),
		},
		"garbage resp": {
			req: &mgmtpb.PoolDestroyReq{Uuid: mockUUID},
			setupMockDrpc: func(svc *mgmtSvc, err error) {
				// dRPC call returns junk in the message body
				badBytes := makeBadBytes(42)

				setupMockDrpcClientBytes(svc, badBytes, err)
			},
			expErr: errors.New("unmarshal"),
		},
		"missing uuid": {
			req:    &mgmtpb.PoolDestroyReq{},
			expErr: errors.New("invalid UUID"),
		},
		"successful destroy": {
			req:     &mgmtpb.PoolDestroyReq{Uuid: mockUUID},
			expResp: &mgmtpb.PoolDestroyResp{},
		},
	} {
		t.Run(name, func(t *testing.T) {
			log, buf := logging.NewTestLogger(t.Name())
			defer common.ShowBufferOnFailure(t, buf)

			if tc.mgmtSvc == nil {
				tc.mgmtSvc = newTestMgmtSvc(t, log)
			}
			tc.mgmtSvc.log = log
			if err := tc.mgmtSvc.sysdb.AddPoolService(testPoolService); err != nil {
				t.Fatal(err)
			}

			if _, err := tc.mgmtSvc.harness.getMSLeaderInstance(); err == nil {
				if tc.setupMockDrpc == nil {
					tc.setupMockDrpc = func(svc *mgmtSvc, err error) {
						setupMockDrpcClient(tc.mgmtSvc, tc.expResp, tc.expErr)
					}
				}
				tc.setupMockDrpc(tc.mgmtSvc, tc.expErr)
			}

			gotResp, gotErr := tc.mgmtSvc.PoolDestroy(context.TODO(), tc.req)
			common.CmpErr(t, tc.expErr, gotErr)
			if tc.expErr != nil {
				return
			}

			if diff := cmp.Diff(tc.expResp, gotResp, common.DefaultCmpOpts()...); diff != "" {
				t.Fatalf("unexpected response (-want, +got)\n%s\n", diff)
			}
		})
	}
}

func TestServer_MgmtSvc_PoolDrain(t *testing.T) {
	testLog, _ := logging.NewTestLogger(t.Name())
	missingSB := newTestMgmtSvc(t, testLog)
	missingSB.harness.instances[0]._superblock = nil
	notAP := newTestMgmtSvc(t, testLog)
	notAP.harness.instances[0]._superblock.MS = false
	testPoolService := &system.PoolService{
		PoolUUID: uuid.MustParse(mockUUID),
		State:    system.PoolServiceStateReady,
	}

	for name, tc := range map[string]struct {
		mgmtSvc       *mgmtSvc
		setupMockDrpc func(_ *mgmtSvc, _ error)
		req           *mgmtpb.PoolDrainReq
		expResp       *mgmtpb.PoolDrainResp
		expErr        error
	}{
		"nil request": {
			expErr: errors.New("nil request"),
		},
		"missing superblock": {
			mgmtSvc: missingSB,
			req:     &mgmtpb.PoolDrainReq{Uuid: mockUUID, Rank: 2, Targetidx: []uint32{1, 2}},
			expErr:  errors.New("not an access point"),
		},
		"not access point": {
			mgmtSvc: notAP,
			req:     &mgmtpb.PoolDrainReq{Uuid: mockUUID, Rank: 2, Targetidx: []uint32{1, 2}},
			expErr:  errors.New("not an access point"),
		},
		"dRPC send fails": {
			req:    &mgmtpb.PoolDrainReq{Uuid: mockUUID, Rank: 2, Targetidx: []uint32{1, 2}},
			expErr: errors.New("send failure"),
		},
		"zero target count": {
			req:    &mgmtpb.PoolDrainReq{Uuid: mockUUID, Rank: 2, Targetidx: []uint32{1, 2}},
			expErr: errors.New("zero target count"),
		},
		"garbage resp": {
			req: &mgmtpb.PoolDrainReq{Uuid: mockUUID, Rank: 2, Targetidx: []uint32{1, 2}},
			setupMockDrpc: func(svc *mgmtSvc, err error) {
				// dRPC call returns junk in the message body
				badBytes := makeBadBytes(42)

				setupMockDrpcClientBytes(svc, badBytes, err)
			},
			expErr: errors.New("unmarshal"),
		},
		"missing uuid": {
			req:    &mgmtpb.PoolDrainReq{Rank: 2, Targetidx: []uint32{1, 2}},
			expErr: errors.New("invalid UUID"),
		},
		"successful drained": {
			req:     &mgmtpb.PoolDrainReq{Uuid: mockUUID, Rank: 2, Targetidx: []uint32{1, 2}},
			expResp: &mgmtpb.PoolDrainResp{},
		},
	} {
		t.Run(name, func(t *testing.T) {
			log, buf := logging.NewTestLogger(t.Name())
			defer common.ShowBufferOnFailure(t, buf)

			if tc.mgmtSvc == nil {
				tc.mgmtSvc = newTestMgmtSvc(t, log)
			}
			tc.mgmtSvc.log = log
			if err := tc.mgmtSvc.sysdb.AddPoolService(testPoolService); err != nil {
				t.Fatal(err)
			}

			if _, err := tc.mgmtSvc.harness.getMSLeaderInstance(); err == nil {
				if tc.setupMockDrpc == nil {
					tc.setupMockDrpc = func(svc *mgmtSvc, err error) {
						setupMockDrpcClient(tc.mgmtSvc, tc.expResp, tc.expErr)
					}
				}
				tc.setupMockDrpc(tc.mgmtSvc, tc.expErr)
			}

			gotResp, gotErr := tc.mgmtSvc.PoolDrain(context.TODO(), tc.req)
			common.CmpErr(t, tc.expErr, gotErr)
			if tc.expErr != nil {
				return
			}

			if diff := cmp.Diff(tc.expResp, gotResp, common.DefaultCmpOpts()...); diff != "" {
				t.Fatalf("unexpected response (-want, +got)\n%s\n", diff)
			}
		})
	}
}

func TestServer_MgmtSvc_PoolEvict(t *testing.T) {
	testLog, _ := logging.NewTestLogger(t.Name())
	missingSB := newTestMgmtSvc(t, testLog)
	missingSB.harness.instances[0]._superblock = nil
	notAP := newTestMgmtSvc(t, testLog)
	notAP.harness.instances[0]._superblock.MS = false
	testPoolService := &system.PoolService{
		PoolUUID: uuid.MustParse(mockUUID),
		State:    system.PoolServiceStateReady,
	}

	for name, tc := range map[string]struct {
		mgmtSvc       *mgmtSvc
		setupMockDrpc func(_ *mgmtSvc, _ error)
		req           *mgmtpb.PoolEvictReq
		expResp       *mgmtpb.PoolEvictResp
		expErr        error
	}{
		"nil request": {
			expErr: errors.New("nil request"),
		},
		"missing superblock": {
			mgmtSvc: missingSB,
			req:     &mgmtpb.PoolEvictReq{Uuid: mockUUID, Sys: "daos"},
			expErr:  errors.New("not an access point"),
		},
		"not access point": {
			mgmtSvc: notAP,
			req:     &mgmtpb.PoolEvictReq{Uuid: mockUUID, Sys: "daos"},
			expErr:  errors.New("not an access point"),
		},
		"dRPC send fails": {
			req:    &mgmtpb.PoolEvictReq{Uuid: mockUUID, Sys: "daos"},
			expErr: errors.New("send failure"),
		},
		"garbage resp": {
			req: &mgmtpb.PoolEvictReq{Uuid: mockUUID, Sys: "daos"},
			setupMockDrpc: func(svc *mgmtSvc, err error) {
				// dRPC call returns junk in the message body
				badBytes := makeBadBytes(42)

				setupMockDrpcClientBytes(svc, badBytes, err)
			},
			expErr: errors.New("unmarshal"),
		},
		"missing uuid": {
			req:    &mgmtpb.PoolEvictReq{Sys: "daos"},
			expErr: errors.New("invalid UUID"),
		},
		"successful evicted": {
			req:     &mgmtpb.PoolEvictReq{Uuid: mockUUID, Sys: "daos"},
			expResp: &mgmtpb.PoolEvictResp{},
		},
	} {
		t.Run(name, func(t *testing.T) {
			log, buf := logging.NewTestLogger(t.Name())
			defer common.ShowBufferOnFailure(t, buf)

			if tc.mgmtSvc == nil {
				tc.mgmtSvc = newTestMgmtSvc(t, log)
			}
			tc.mgmtSvc.log = log
			if err := tc.mgmtSvc.sysdb.AddPoolService(testPoolService); err != nil {
				t.Fatal(err)
			}

			if _, err := tc.mgmtSvc.harness.getMSLeaderInstance(); err == nil {
				if tc.setupMockDrpc == nil {
					tc.setupMockDrpc = func(svc *mgmtSvc, err error) {
						setupMockDrpcClient(tc.mgmtSvc, tc.expResp, tc.expErr)
					}
				}
				tc.setupMockDrpc(tc.mgmtSvc, tc.expErr)
			}

			gotResp, gotErr := tc.mgmtSvc.PoolEvict(context.TODO(), tc.req)
			common.CmpErr(t, tc.expErr, gotErr)
			if tc.expErr != nil {
				return
			}

			if diff := cmp.Diff(tc.expResp, gotResp, common.DefaultCmpOpts()...); diff != "" {
				t.Fatalf("unexpected response (-want, +got)\n%s\n", diff)
			}
		})
	}
}

func addTestPools(t *testing.T, sysdb *system.Database, poolUUIDs ...string) {
	t.Helper()

	for _, uuidStr := range poolUUIDs {
		ps := &system.PoolService{
			PoolUUID: uuid.MustParse(uuidStr),
			State:    system.PoolServiceStateReady,
			Replicas: []system.Rank{0},
		}
		if err := sysdb.AddPoolService(ps); err != nil {
			t.Fatal(err)
		}
	}
}

func newTestListPoolsReq() *mgmtpb.ListPoolsReq {
	return &mgmtpb.ListPoolsReq{
		Sys: "daos",
	}
}

func TestListPools_NoMS(t *testing.T) {
	log, buf := logging.NewTestLogger(t.Name())
	defer common.ShowBufferOnFailure(t, buf)

	h := NewIOServerHarness(log)
	h.started.SetTrue()
	svc := newTestMgmtSvcNonReplica(t, log)

	resp, err := svc.ListPools(context.TODO(), newTestListPoolsReq())

	if resp != nil {
		t.Errorf("Expected no response, got: %+v", resp)
	}

	common.CmpErr(t, &system.ErrNotReplica{}, err)
}

func TestListPools_Success(t *testing.T) {
	log, buf := logging.NewTestLogger(t.Name())
	defer common.ShowBufferOnFailure(t, buf)

	testPools := []*system.PoolService{
		{
			PoolUUID: uuid.MustParse(common.MockUUID(0)),
			State:    system.PoolServiceStateReady,
			Replicas: []system.Rank{0, 1, 2},
		},
		{
			PoolUUID: uuid.MustParse(common.MockUUID(1)),
			State:    system.PoolServiceStateReady,
			Replicas: []system.Rank{0, 1, 2},
		},
	}
	expectedResp := new(mgmtpb.ListPoolsResp)

	svc := newTestMgmtSvc(t, log)
	for _, ps := range testPools {
		if err := svc.sysdb.AddPoolService(ps); err != nil {
			t.Fatal(err)
		}
		expectedResp.Pools = append(expectedResp.Pools, &mgmtpb.ListPoolsResp_Pool{
			Uuid:    ps.PoolUUID.String(),
			Svcreps: []uint32{0, 1, 2},
		})
	}

	resp, err := svc.ListPools(context.TODO(), newTestListPoolsReq())

	if err != nil {
		t.Errorf("Expected no error, got: %v", err)
	}

	cmpOpts := common.DefaultCmpOpts()
	cmpOpts = append(cmpOpts,
		cmpopts.SortSlices(func(a, b *mgmtpb.ListPoolsResp_Pool) bool {
			return a.GetUuid() < b.GetUuid()
		}),
	)
	if diff := cmp.Diff(expectedResp, resp, cmpOpts...); diff != "" {
		t.Fatalf("bad response (-want, +got): \n%s\n", diff)
	}
}

func newTestGetACLReq() *mgmtpb.GetACLReq {
	return &mgmtpb.GetACLReq{
		Uuid: mockUUID,
	}
}

func TestPoolGetACL_NoMS(t *testing.T) {
	log, buf := logging.NewTestLogger(t.Name())
	defer common.ShowBufferOnFailure(t, buf)

	svc := newTestMgmtSvcNonReplica(t, log)

	resp, err := svc.PoolGetACL(context.TODO(), newTestGetACLReq())

	if resp != nil {
		t.Errorf("Expected no response, got: %+v", resp)
	}

	common.CmpErr(t, &system.ErrNotReplica{}, err)
}

func TestPoolGetACL_Success(t *testing.T) {
	log, buf := logging.NewTestLogger(t.Name())
	defer common.ShowBufferOnFailure(t, buf)

	svc := newTestMgmtSvc(t, log)
	addTestPools(t, svc.sysdb, mockUUID)

	expectedResp := &mgmtpb.ACLResp{
		Status: 0,
		ACL:    []string{"A::OWNER@:rw", "A:g:GROUP@:r"},
	}
	setupMockDrpcClient(svc, expectedResp, nil)

	resp, err := svc.PoolGetACL(context.TODO(), newTestGetACLReq())

	if err != nil {
		t.Errorf("Expected no error, got: %v", err)
	}

	cmpOpts := common.DefaultCmpOpts()
	if diff := cmp.Diff(expectedResp, resp, cmpOpts...); diff != "" {
		t.Fatalf("bad response (-want, +got): \n%s\n", diff)
	}
}

func TestPoolGetACL_DrpcFailed(t *testing.T) {
	log, buf := logging.NewTestLogger(t.Name())
	defer common.ShowBufferOnFailure(t, buf)

	svc := newTestMgmtSvc(t, log)
	addTestPools(t, svc.sysdb, mockUUID)
	expectedErr := errors.New("mock error")
	setupMockDrpcClient(svc, nil, expectedErr)

	resp, err := svc.PoolGetACL(context.TODO(), newTestGetACLReq())

	if resp != nil {
		t.Errorf("Expected no response, got: %+v", resp)
	}

	common.CmpErr(t, expectedErr, err)
}

func TestPoolGetACL_BadDrpcResp(t *testing.T) {
	log, buf := logging.NewTestLogger(t.Name())
	defer common.ShowBufferOnFailure(t, buf)

	svc := newTestMgmtSvc(t, log)
	addTestPools(t, svc.sysdb, mockUUID)
	// dRPC call returns junk in the message body
	badBytes := makeBadBytes(12)

	setupMockDrpcClientBytes(svc, badBytes, nil)

	resp, err := svc.PoolGetACL(context.TODO(), newTestGetACLReq())

	if resp != nil {
		t.Errorf("Expected no response, got: %+v", resp)
	}

	common.CmpErr(t, errors.New("unmarshal"), err)
}

func newTestModifyACLReq() *mgmtpb.ModifyACLReq {
	return &mgmtpb.ModifyACLReq{
		Uuid: mockUUID,
		ACL: []string{
			"A::OWNER@:rw",
		},
	}
}

func TestPoolOverwriteACL_NoMS(t *testing.T) {
	log, buf := logging.NewTestLogger(t.Name())
	defer common.ShowBufferOnFailure(t, buf)

	svc := newTestMgmtSvcNonReplica(t, log)

	resp, err := svc.PoolOverwriteACL(context.TODO(), newTestModifyACLReq())

	if resp != nil {
		t.Errorf("Expected no response, got: %+v", resp)
	}

	common.CmpErr(t, &system.ErrNotReplica{}, err)
}

func TestPoolOverwriteACL_DrpcFailed(t *testing.T) {
	log, buf := logging.NewTestLogger(t.Name())
	defer common.ShowBufferOnFailure(t, buf)

	svc := newTestMgmtSvc(t, log)
	addTestPools(t, svc.sysdb, mockUUID)
	expectedErr := errors.New("mock error")
	setupMockDrpcClient(svc, nil, expectedErr)

	resp, err := svc.PoolOverwriteACL(context.TODO(), newTestModifyACLReq())

	if resp != nil {
		t.Errorf("Expected no response, got: %+v", resp)
	}

	common.CmpErr(t, expectedErr, err)
}

func TestPoolOverwriteACL_BadDrpcResp(t *testing.T) {
	log, buf := logging.NewTestLogger(t.Name())
	defer common.ShowBufferOnFailure(t, buf)

	svc := newTestMgmtSvc(t, log)
	addTestPools(t, svc.sysdb, mockUUID)
	// dRPC call returns junk in the message body
	badBytes := makeBadBytes(16)

	setupMockDrpcClientBytes(svc, badBytes, nil)

	resp, err := svc.PoolOverwriteACL(context.TODO(), newTestModifyACLReq())

	if resp != nil {
		t.Errorf("Expected no response, got: %+v", resp)
	}

	common.CmpErr(t, errors.New("unmarshal"), err)
}

func TestPoolOverwriteACL_Success(t *testing.T) {
	log, buf := logging.NewTestLogger(t.Name())
	defer common.ShowBufferOnFailure(t, buf)

	svc := newTestMgmtSvc(t, log)
	addTestPools(t, svc.sysdb, mockUUID)

	expectedResp := &mgmtpb.ACLResp{
		Status: 0,
		ACL:    []string{"A::OWNER@:rw", "A:g:GROUP@:r"},
	}
	setupMockDrpcClient(svc, expectedResp, nil)

	resp, err := svc.PoolOverwriteACL(context.TODO(), newTestModifyACLReq())

	if err != nil {
		t.Errorf("Expected no error, got: %v", err)
	}

	cmpOpts := common.DefaultCmpOpts()
	if diff := cmp.Diff(expectedResp, resp, cmpOpts...); diff != "" {
		t.Fatalf("bad response (-want, +got): \n%s\n", diff)
	}
}

func TestPoolUpdateACL_NoMS(t *testing.T) {
	log, buf := logging.NewTestLogger(t.Name())
	defer common.ShowBufferOnFailure(t, buf)

	svc := newTestMgmtSvcNonReplica(t, log)

	resp, err := svc.PoolUpdateACL(context.TODO(), newTestModifyACLReq())

	if resp != nil {
		t.Errorf("Expected no response, got: %+v", resp)
	}

	common.CmpErr(t, &system.ErrNotReplica{}, err)
}

func TestPoolUpdateACL_DrpcFailed(t *testing.T) {
	log, buf := logging.NewTestLogger(t.Name())
	defer common.ShowBufferOnFailure(t, buf)

	svc := newTestMgmtSvc(t, log)
	addTestPools(t, svc.sysdb, mockUUID)
	expectedErr := errors.New("mock error")
	setupMockDrpcClient(svc, nil, expectedErr)

	resp, err := svc.PoolUpdateACL(context.TODO(), newTestModifyACLReq())

	if resp != nil {
		t.Errorf("Expected no response, got: %+v", resp)
	}

	common.CmpErr(t, expectedErr, err)
}

func TestPoolUpdateACL_BadDrpcResp(t *testing.T) {
	log, buf := logging.NewTestLogger(t.Name())
	defer common.ShowBufferOnFailure(t, buf)

	svc := newTestMgmtSvc(t, log)
	addTestPools(t, svc.sysdb, mockUUID)
	// dRPC call returns junk in the message body
	badBytes := makeBadBytes(16)

	setupMockDrpcClientBytes(svc, badBytes, nil)

	resp, err := svc.PoolUpdateACL(context.TODO(), newTestModifyACLReq())

	if resp != nil {
		t.Errorf("Expected no response, got: %+v", resp)
	}

	common.CmpErr(t, errors.New("unmarshal"), err)
}

func TestPoolUpdateACL_Success(t *testing.T) {
	log, buf := logging.NewTestLogger(t.Name())
	defer common.ShowBufferOnFailure(t, buf)

	svc := newTestMgmtSvc(t, log)
	addTestPools(t, svc.sysdb, mockUUID)

	expectedResp := &mgmtpb.ACLResp{
		Status: 0,
		ACL:    []string{"A::OWNER@:rw", "A:g:GROUP@:r"},
	}
	setupMockDrpcClient(svc, expectedResp, nil)

	resp, err := svc.PoolUpdateACL(nil, newTestModifyACLReq())

	if err != nil {
		t.Errorf("Expected no error, got: %v", err)
	}

	cmpOpts := common.DefaultCmpOpts()
	if diff := cmp.Diff(expectedResp, resp, cmpOpts...); diff != "" {
		t.Fatalf("bad response (-want, +got): \n%s\n", diff)
	}
}

func newTestDeleteACLReq() *mgmtpb.DeleteACLReq {
	return &mgmtpb.DeleteACLReq{
		Uuid:      mockUUID,
		Principal: "u:user@",
	}
}

func TestPoolDeleteACL_NoMS(t *testing.T) {
	log, buf := logging.NewTestLogger(t.Name())
	defer common.ShowBufferOnFailure(t, buf)

	svc := newTestMgmtSvcNonReplica(t, log)

	resp, err := svc.PoolDeleteACL(context.TODO(), newTestDeleteACLReq())

	if resp != nil {
		t.Errorf("Expected no response, got: %+v", resp)
	}

	common.CmpErr(t, &system.ErrNotReplica{}, err)
}

func TestPoolDeleteACL_DrpcFailed(t *testing.T) {
	log, buf := logging.NewTestLogger(t.Name())
	defer common.ShowBufferOnFailure(t, buf)

	svc := newTestMgmtSvc(t, log)
	addTestPools(t, svc.sysdb, mockUUID)
	expectedErr := errors.New("mock error")
	setupMockDrpcClient(svc, nil, expectedErr)

	resp, err := svc.PoolDeleteACL(context.TODO(), newTestDeleteACLReq())

	if resp != nil {
		t.Errorf("Expected no response, got: %+v", resp)
	}

	common.CmpErr(t, expectedErr, err)
}

func TestPoolDeleteACL_BadDrpcResp(t *testing.T) {
	log, buf := logging.NewTestLogger(t.Name())
	defer common.ShowBufferOnFailure(t, buf)

	svc := newTestMgmtSvc(t, log)
	addTestPools(t, svc.sysdb, mockUUID)
	// dRPC call returns junk in the message body
	badBytes := makeBadBytes(16)

	setupMockDrpcClientBytes(svc, badBytes, nil)

	resp, err := svc.PoolDeleteACL(context.TODO(), newTestDeleteACLReq())

	if resp != nil {
		t.Errorf("Expected no response, got: %+v", resp)
	}

	common.CmpErr(t, errors.New("unmarshal"), err)
}

func TestPoolDeleteACL_Success(t *testing.T) {
	log, buf := logging.NewTestLogger(t.Name())
	defer common.ShowBufferOnFailure(t, buf)

	svc := newTestMgmtSvc(t, log)
	addTestPools(t, svc.sysdb, mockUUID)

	expectedResp := &mgmtpb.ACLResp{
		Status: 0,
		ACL:    []string{"A::OWNER@:rw", "A:G:readers@:r"},
	}
	setupMockDrpcClient(svc, expectedResp, nil)

	resp, err := svc.PoolDeleteACL(context.TODO(), newTestDeleteACLReq())

	if err != nil {
		t.Errorf("Expected no error, got: %v", err)
	}

	cmpOpts := common.DefaultCmpOpts()
	if diff := cmp.Diff(expectedResp, resp, cmpOpts...); diff != "" {
		t.Fatalf("bad response (-want, +got): \n%s\n", diff)
	}
}

func TestServer_MgmtSvc_PoolQuery(t *testing.T) {
	testLog, _ := logging.NewTestLogger(t.Name())
	missingSB := newTestMgmtSvc(t, testLog)
	missingSB.harness.instances[0]._superblock = nil

	for name, tc := range map[string]struct {
		mgmtSvc       *mgmtSvc
		setupMockDrpc func(_ *mgmtSvc, _ error)
		req           *mgmtpb.PoolQueryReq
		expResp       *mgmtpb.PoolQueryResp
		expErr        error
	}{
		"nil request": {
			expErr: errors.New("nil request"),
		},
		"missing superblock": {
			mgmtSvc: missingSB,
			req: &mgmtpb.PoolQueryReq{
				Uuid: mockUUID,
			},
			expErr: errors.New("not an access point"),
		},
		"dRPC send fails": {
			req: &mgmtpb.PoolQueryReq{
				Uuid: mockUUID,
			},
			expErr: errors.New("send failure"),
		},
		"garbage resp": {
			req: &mgmtpb.PoolQueryReq{
				Uuid: mockUUID,
			},
			setupMockDrpc: func(svc *mgmtSvc, err error) {
				// dRPC call returns junk in the message body
				badBytes := makeBadBytes(42)

				setupMockDrpcClientBytes(svc, badBytes, err)
			},
			expErr: errors.New("unmarshal"),
		},
		"successful query": {
			req: &mgmtpb.PoolQueryReq{
				Uuid: mockUUID,
			},
			expResp: &mgmtpb.PoolQueryResp{
				Uuid: mockUUID,
			},
		},
	} {
		t.Run(name, func(t *testing.T) {
			log, buf := logging.NewTestLogger(t.Name())
			defer common.ShowBufferOnFailure(t, buf)

			if tc.mgmtSvc == nil {
				tc.mgmtSvc = newTestMgmtSvc(t, log)
			}
			tc.mgmtSvc.log = log
			addTestPools(t, tc.mgmtSvc.sysdb, mockUUID)

			if _, err := tc.mgmtSvc.harness.getMSLeaderInstance(); err == nil {
				if tc.setupMockDrpc == nil {
					tc.setupMockDrpc = func(svc *mgmtSvc, err error) {
						setupMockDrpcClient(tc.mgmtSvc, tc.expResp, tc.expErr)
					}
				}
				tc.setupMockDrpc(tc.mgmtSvc, tc.expErr)
			}

			gotResp, gotErr := tc.mgmtSvc.PoolQuery(context.TODO(), tc.req)
			common.CmpErr(t, tc.expErr, gotErr)
			if tc.expErr != nil {
				return
			}

			if diff := cmp.Diff(tc.expResp, gotResp, common.DefaultCmpOpts()...); diff != "" {
				t.Fatalf("unexpected response (-want, +got)\n%s\n", diff)
			}
		})
	}
}

func TestServer_MgmtSvc_PoolSetProp(t *testing.T) {
	withName := func(r *mgmtpb.PoolSetPropReq, n string) *mgmtpb.PoolSetPropReq {
		r.SetPropertyName(n)
		return r
	}
	withNumber := func(r *mgmtpb.PoolSetPropReq, n uint32) *mgmtpb.PoolSetPropReq {
		r.SetPropertyNumber(n)
		return r
	}
	withStrVal := func(r *mgmtpb.PoolSetPropReq, v string) *mgmtpb.PoolSetPropReq {
		r.SetValueString(v)
		return r
	}
	withNumVal := func(r *mgmtpb.PoolSetPropReq, v uint64) *mgmtpb.PoolSetPropReq {
		r.SetValueNumber(v)
		return r
	}
	lastCall := func(svc *mgmtSvc) *drpc.Call {
		mi, _ := svc.harness.getMSLeaderInstance()
		if mi == nil || mi._drpcClient == nil {
			return nil
		}
		return mi._drpcClient.(*mockDrpcClient).SendMsgInputCall
	}

	for name, tc := range map[string]struct {
		setupMockDrpc func(_ *mgmtSvc, _ error)
		req           *mgmtpb.PoolSetPropReq
		expReq        *mgmtpb.PoolSetPropReq
		drpcResp      *mgmtpb.PoolSetPropResp
		expResp       *mgmtpb.PoolSetPropResp
		expErr        error
	}{
		"garbage resp": {
			req: withStrVal(withName(new(mgmtpb.PoolSetPropReq), "reclaim"), "disabled"),
			setupMockDrpc: func(svc *mgmtSvc, err error) {
				// dRPC call returns junk in the message body
				badBytes := makeBadBytes(42)

				setupMockDrpcClientBytes(svc, badBytes, err)
			},
			expErr: errors.New("unmarshal"),
		},
		"unhandled property": {
			req:    withName(new(mgmtpb.PoolSetPropReq), "unknown"),
			expErr: errors.New("unhandled pool property"),
		},
		"response property mismatch": {
			req: withStrVal(withName(new(mgmtpb.PoolSetPropReq), "reclaim"), "disabled"),
			drpcResp: &mgmtpb.PoolSetPropResp{
				Property: &mgmtpb.PoolSetPropResp_Number{
					Number: 4242424242,
				},
			},
			expErr: errors.New("Response number doesn't match"),
		},
		"response value mismatch": {
			req: withStrVal(withName(new(mgmtpb.PoolSetPropReq), "reclaim"), "disabled"),
			drpcResp: &mgmtpb.PoolSetPropResp{
				Property: &mgmtpb.PoolSetPropResp_Number{
					Number: drpc.PoolPropertySpaceReclaim,
				},
				Value: &mgmtpb.PoolSetPropResp_Numval{
					Numval: 4242424242,
				},
			},
			expErr: errors.New("Response value doesn't match"),
		},
		"reclaim-unknown": {
			req:    withStrVal(withName(new(mgmtpb.PoolSetPropReq), "reclaim"), "unknown"),
			expErr: errors.New("unhandled reclaim type"),
		},
		"reclaim-disabled": {
			req: withStrVal(withName(new(mgmtpb.PoolSetPropReq), "reclaim"), "disabled"),
			expReq: withNumVal(
				withNumber(new(mgmtpb.PoolSetPropReq), drpc.PoolPropertySpaceReclaim),
				drpc.PoolSpaceReclaimDisabled,
			),
			drpcResp: &mgmtpb.PoolSetPropResp{
				Property: &mgmtpb.PoolSetPropResp_Number{
					Number: drpc.PoolPropertySpaceReclaim,
				},
				Value: &mgmtpb.PoolSetPropResp_Numval{
					Numval: drpc.PoolSpaceReclaimDisabled,
				},
			},
			expResp: &mgmtpb.PoolSetPropResp{
				Property: &mgmtpb.PoolSetPropResp_Name{
					Name: "reclaim",
				},
				Value: &mgmtpb.PoolSetPropResp_Strval{
					Strval: "disabled",
				},
			},
		},
		"reclaim-lazy": {
			req: withStrVal(withName(new(mgmtpb.PoolSetPropReq), "reclaim"), "lazy"),
			expReq: withNumVal(
				withNumber(new(mgmtpb.PoolSetPropReq), drpc.PoolPropertySpaceReclaim),
				drpc.PoolSpaceReclaimLazy,
			),
			drpcResp: &mgmtpb.PoolSetPropResp{
				Property: &mgmtpb.PoolSetPropResp_Number{
					Number: drpc.PoolPropertySpaceReclaim,
				},
				Value: &mgmtpb.PoolSetPropResp_Numval{
					Numval: drpc.PoolSpaceReclaimLazy,
				},
			},
			expResp: &mgmtpb.PoolSetPropResp{
				Property: &mgmtpb.PoolSetPropResp_Name{
					Name: "reclaim",
				},
				Value: &mgmtpb.PoolSetPropResp_Strval{
					Strval: "lazy",
				},
			},
		},
		"reclaim-time": {
			req: withStrVal(withName(new(mgmtpb.PoolSetPropReq), "reclaim"), "time"),
			expReq: withNumVal(
				withNumber(new(mgmtpb.PoolSetPropReq), drpc.PoolPropertySpaceReclaim),
				drpc.PoolSpaceReclaimTime,
			),
			drpcResp: &mgmtpb.PoolSetPropResp{
				Property: &mgmtpb.PoolSetPropResp_Number{
					Number: drpc.PoolPropertySpaceReclaim,
				},
				Value: &mgmtpb.PoolSetPropResp_Numval{
					Numval: drpc.PoolSpaceReclaimTime,
				},
			},
			expResp: &mgmtpb.PoolSetPropResp{
				Property: &mgmtpb.PoolSetPropResp_Name{
					Name: "reclaim",
				},
				Value: &mgmtpb.PoolSetPropResp_Strval{
					Strval: "time",
				},
			},
		},
		// label not supported yet (needs a MS map for label -> UUID)
		/*"label": {
			req: withStrVal(withName(new(mgmtpb.PoolSetPropReq), "label"), "foo"),
			expReq: withStrVal(
				withNumber(new(mgmtpb.PoolSetPropReq), drpc.PoolPropertyLabel),
				"foo",
			),
			drpcResp: &mgmtpb.PoolSetPropResp{
				Property: &mgmtpb.PoolSetPropResp_Number{
					Number: drpc.PoolPropertyLabel,
				},
				Value: &mgmtpb.PoolSetPropResp_Strval{
					Strval: "foo",
				},
			},
			expResp: &mgmtpb.PoolSetPropResp{
				Property: &mgmtpb.PoolSetPropResp_Name{
					Name: "label",
				},
				Value: &mgmtpb.PoolSetPropResp_Strval{
					Strval: "foo",
				},
			},
		},
		"empty label is valid": {
			req: withStrVal(withName(new(mgmtpb.PoolSetPropReq), "label"), ""),
			expReq: withStrVal(
				withNumber(new(mgmtpb.PoolSetPropReq), drpc.PoolPropertyLabel),
				"",
			),
			drpcResp: &mgmtpb.PoolSetPropResp{
				Property: &mgmtpb.PoolSetPropResp_Number{
					Number: drpc.PoolPropertyLabel,
				},
				Value: &mgmtpb.PoolSetPropResp_Strval{
					Strval: "",
				},
			},
			expResp: &mgmtpb.PoolSetPropResp{
				Property: &mgmtpb.PoolSetPropResp_Name{
					Name: "label",
				},
				Value: &mgmtpb.PoolSetPropResp_Strval{
					Strval: "",
				},
			},
		},*/
		"space_rb > 100": {
			req:    withNumVal(withName(new(mgmtpb.PoolSetPropReq), "space_rb"), 101),
			expErr: errors.New("invalid space_rb value"),
		},
		"space_rb 5%": {
			// if the input was interpreted as a string, we should reject it
			req:    withStrVal(withName(new(mgmtpb.PoolSetPropReq), "space_rb"), "5%"),
			expErr: errors.New("invalid space_rb value"),
		},
		"space_rb": {
			req: withNumVal(withName(new(mgmtpb.PoolSetPropReq), "space_rb"), 42),
			expReq: withNumVal(
				withNumber(new(mgmtpb.PoolSetPropReq), drpc.PoolPropertyReservedSpace),
				42,
			),
			drpcResp: &mgmtpb.PoolSetPropResp{
				Property: &mgmtpb.PoolSetPropResp_Number{
					Number: drpc.PoolPropertyReservedSpace,
				},
				Value: &mgmtpb.PoolSetPropResp_Numval{
					Numval: 42,
				},
			},
			expResp: &mgmtpb.PoolSetPropResp{
				Property: &mgmtpb.PoolSetPropResp_Name{
					Name: "space_rb",
				},
				Value: &mgmtpb.PoolSetPropResp_Numval{
					Numval: 42,
				},
			},
		},
		"self_heal-unknown": {
			req:    withStrVal(withName(new(mgmtpb.PoolSetPropReq), "self_heal"), "unknown"),
			expErr: errors.New("unhandled self_heal type"),
		},
		"self_heal-exclude": {
			req: withStrVal(withName(new(mgmtpb.PoolSetPropReq), "self_heal"), "exclude"),
			expReq: withNumVal(
				withNumber(new(mgmtpb.PoolSetPropReq), drpc.PoolPropertySelfHealing),
				drpc.PoolSelfHealingAutoExclude,
			),
			drpcResp: &mgmtpb.PoolSetPropResp{
				Property: &mgmtpb.PoolSetPropResp_Number{
					Number: drpc.PoolPropertySelfHealing,
				},
				Value: &mgmtpb.PoolSetPropResp_Numval{
					Numval: drpc.PoolSelfHealingAutoExclude,
				},
			},
			expResp: &mgmtpb.PoolSetPropResp{
				Property: &mgmtpb.PoolSetPropResp_Name{
					Name: "self_heal",
				},
				Value: &mgmtpb.PoolSetPropResp_Strval{
					Strval: "exclude",
				},
			},
		},
		"self_heal-rebuild": {
			req: withStrVal(withName(new(mgmtpb.PoolSetPropReq), "self_heal"), "rebuild"),
			expReq: withNumVal(
				withNumber(new(mgmtpb.PoolSetPropReq), drpc.PoolPropertySelfHealing),
				drpc.PoolSelfHealingAutoRebuild,
			),
			drpcResp: &mgmtpb.PoolSetPropResp{
				Property: &mgmtpb.PoolSetPropResp_Number{
					Number: drpc.PoolPropertySelfHealing,
				},
				Value: &mgmtpb.PoolSetPropResp_Numval{
					Numval: drpc.PoolSelfHealingAutoRebuild,
				},
			},
			expResp: &mgmtpb.PoolSetPropResp{
				Property: &mgmtpb.PoolSetPropResp_Name{
					Name: "self_heal",
				},
				Value: &mgmtpb.PoolSetPropResp_Strval{
					Strval: "rebuild",
				},
			},
		},
	} {
		t.Run(name, func(t *testing.T) {
			log, buf := logging.NewTestLogger(t.Name())
			defer common.ShowBufferOnFailure(t, buf)

			ms := newTestMgmtSvc(t, log)
			addTestPools(t, ms.sysdb, mockUUID)
			if tc.setupMockDrpc == nil {
				tc.setupMockDrpc = func(svc *mgmtSvc, err error) {
					setupMockDrpcClient(svc, tc.drpcResp, tc.expErr)
				}
			}
			tc.setupMockDrpc(ms, tc.expErr)

			if tc.req.GetUuid() == "" {
				tc.req.Uuid = mockUUID
			}
			gotResp, gotErr := ms.PoolSetProp(context.TODO(), tc.req)
			common.CmpErr(t, tc.expErr, gotErr)
			if tc.expErr != nil {
				return
			}

			if diff := cmp.Diff(tc.expResp, gotResp, common.DefaultCmpOpts()...); diff != "" {
				t.Fatalf("unexpected response (-want, +got):\n%s\n", diff)
			}

			// Also verify that the string values are properly resolved to C identifiers.
			gotReq := new(mgmtpb.PoolSetPropReq)
			if err := proto.Unmarshal(lastCall(ms).Body, gotReq); err != nil {
				t.Fatal(err)
			}
			tc.expReq.Uuid = tc.req.Uuid
			gotReq.SvcRanks = nil
			if diff := cmp.Diff(tc.expReq, gotReq); diff != "" {
				t.Fatalf("unexpected dRPC call (-want, +got):\n%s\n", diff)
			}
		})
	}
}<|MERGE_RESOLUTION|>--- conflicted
+++ resolved
@@ -257,11 +257,7 @@
 				}
 				harness.started.SetTrue()
 
-<<<<<<< HEAD
-				tc.mgmtSvc = newMgmtSvc(harness, system.NewMembership(log), nil)
-=======
-				tc.mgmtSvc = newMgmtSvc(harness, nil, system.MockDatabase(t, log))
->>>>>>> e5336287
+				tc.mgmtSvc = newMgmtSvc(harness, system.MockMembership(t, log), system.MockDatabase(t, log))
 			}
 			tc.mgmtSvc.log = log
 
