//
// (C) Copyright 2018-2019 Intel Corporation.
//
// Licensed under the Apache License, Version 2.0 (the "License");
// you may not use this file except in compliance with the License.
// You may obtain a copy of the License at
//
//    http://www.apache.org/licenses/LICENSE-2.0
//
// Unless required by applicable law or agreed to in writing, software
// distributed under the License is distributed on an "AS IS" BASIS,
// WITHOUT WARRANTIES OR CONDITIONS OF ANY KIND, either express or implied.
// See the License for the specific language governing permissions and
// limitations under the License.
//
// GOVERNMENT LICENSE RIGHTS-OPEN SOURCE SOFTWARE
// The Government's rights to use, modify, reproduce, release, perform, display,
// or disclose this software are subject to the terms of the Apache License as
// provided in Contract No. 8F-30005.
// Any reproduction of computer software, computer software documentation, or
// portions thereof marked with this legend must also reproduce the markings.
//

package main

import (
	"bytes"
	"fmt"
	"os"
	"os/exec"
	"strconv"
	"strings"

	"github.com/daos-stack/daos/src/control/common"
	pb "github.com/daos-stack/daos/src/control/common/proto/mgmt"
	"github.com/daos-stack/daos/src/control/log"
	"github.com/daos-stack/go-spdk/spdk"
	"github.com/pkg/errors"
)

const (
	spdkSetupPath      = "share/control/setup_spdk.sh"
	spdkFioPluginDir   = "share/spdk/fio_plugin"
	fioExecPath        = "bin/fio"
	defaultNrHugepages = 1024
	nrHugepagesEnv     = "_NRHUGE"
	targetUserEnv      = "_TARGET_USER"
	pciWhiteListEnv    = "_PCI_WHITELIST"
)

var (
	msgBdevAlreadyFormatted = "nvme storage has already been formatted and " +
		"reformat not implemented"
	msgBdevNotFound          = "controller at pci addr not found"
	msgBdevNotInited         = "nvme storage not initialized"
	msgBdevClassNotSupported = "operation unsupported on bdev class"
	msgSpdkInitFail          = "SPDK env init, has setup been run?"
	msgSpdkDiscoverFail      = "SPDK controller discovery"
)

// newNvmeStorageErrLogger is a factory creating context aware local log util
func newNvmeStorageErrLogger(op string) func(e error) {
	return func(e error) {
		log.Errordf(
			common.UtilLogDepth,
			errors.WithMessage(e, "nvme storage "+op).Error())
	}
}

// SpdkSetup is an interface to configure spdk prerequisites via a
// shell script
type SpdkSetup interface {
	prep(int, string, string) error
	reset() error
}

// spdkSetup is an implementation of the SpdkSetup interface
type spdkSetup struct {
	scriptPath  string
	nrHugePages int
}

<<<<<<< HEAD
// prep executes setup script to allocate hugepages and bind PCI devices
// (that don't have active mountpoints) to generic kernel driver.
=======
// NvmeStorage interface specifies basic functionality for subsystem
type NvmeStorage interface {
	Setup() error
	Teardown() error
	Format(int) error
	Discover() error
}

// nvmeStorage gives access to underlying SPDK interfaces
// for accessing Nvme devices (API) as well as storing device
// details.
type nvmeStorage struct {
	env         spdk.ENV       // SPDK ENV interface
	nvme        spdk.NVME      // SPDK NVMe interface
	spdk        SpdkSetup      // SPDK shell configuration interface
	config      *configuration // server configuration structure
	controllers []*pb.NvmeController
	initialized bool
	formatted   bool
}

// prep executes setup script to allocate hugepages and unbind PCI devices
// (that don't have active mountpoints) from generic kernel driver to be
// used with SPDK. Either all PCI devices will be unbound by default if wlist
// parameter is not set, otherwise PCI devices can be specified by passing in a
// whitelist of PCI addresses.
>>>>>>> 502d66ae
//
// NOTE: will make the controller disappear from /dev until reset() called.
func (s *spdkSetup) prep(nrHugepages int, usr string, wlist string) error {
	srv := exec.Command(s.scriptPath)
	srv.Env = os.Environ()
	var stderr bytes.Buffer
	srv.Stderr = &stderr
	var hPages, tUsr, whitelist string

	if nrHugepages <= 0 {
		nrHugepages = defaultNrHugepages
	}
	hPages = nrHugepagesEnv + "=" + strconv.Itoa(nrHugepages)
	srv.Env = append(srv.Env, hPages)
	log.Debugf("spdk setup with %s\n", hPages)

	tUsr = targetUserEnv + "=" + usr
	srv.Env = append(srv.Env, tUsr)
	log.Debugf("spdk setup with %s\n", tUsr)

	if wlist != "" {
		whitelist = pciWhiteListEnv + "=" + wlist
		srv.Env = append(srv.Env, whitelist)
		log.Debugf("spdk setup with %s\n", whitelist)
	}

	return errors.Wrapf(
		srv.Run(),
		"spdk setup failed (%s, %s, %s, %s)",
		hPages, tUsr, whitelist, stderr.String())
}

// reset executes setup script to deallocate hugepages & return PCI devices
// to previous driver bindings.
//
// NOTE: will make the controller reappear in /dev.
func (s *spdkSetup) reset() error {
	srv := exec.Command(s.scriptPath, "reset")
	var stderr bytes.Buffer
	srv.Stderr = &stderr

	return errors.Wrapf(
		srv.Run(),
		"spdk reset failed (%s)",
		stderr.String())
}

// NvmeStorage interface specifies basic functionality for subsystem
type NvmeStorage interface {
	Setup() error
	Teardown() error
	Format(int) error
	Discover() error
	Update(string) error
}

// nvmeStorage gives access to underlying SPDK interfaces
// for accessing Nvme devices (API) as well as storing device
// details.
type nvmeStorage struct {
	env         spdk.ENV       // SPDK ENV interface
	nvme        spdk.NVME      // SPDK NVMe interface
	spdk        SpdkSetup      // SPDK shell configuration interface
	config      *configuration // server configuration structure
	controllers []*pb.NvmeController
	initialized bool
	formatted   bool
}

func (n *nvmeStorage) getController(pciAddr string) *pb.NvmeController {
	for _, c := range n.controllers {
		if c.Pciaddr == pciAddr {
			return c
		}
	}

	return nil
}

// Setup method implementation for nvmeStorage.
//
// Perform any setup to be performed before accessing NVMe devices.
// NOTE: doesn't attempt SPDK prep which requires elevated privileges,
//       that instead can be performed explicitly with subcommand.
func (n *nvmeStorage) Setup() error {
	resp := new(pb.ScanStorageResp)
	n.Discover(resp)

	if resp.Nvmestate.Status != pb.ResponseStatus_CTRL_SUCCESS {
		return errors.New("nvme scan: " + resp.Nvmestate.Error)
	}

	return nil
}

// Teardown method implementation for nvmeStorage.
//
// Perform any teardown to be performed after accessing NVMe devices.
func (n *nvmeStorage) Teardown() (err error) {
	// Cleanup references to NVMe devices held by go-spdk bindings
	n.nvme.Cleanup()
	// TODO: Decide whether to rebind PCI devices back to their original
	// drivers and release hugepages here.
	// err = n.setup.reset()

	n.initialized = false
	return
}

// Discover method implementation for nvmeStorage.
//
// Initialise SPDK environment before probing controllers then retrieve
// controller and namespace details through external interface and populate
// protobuf representations.
//
// Init NVMe subsystem with shm_id in controlService (PRIMARY SPDK process) and
// later share with io_server (SECONDARY SPDK process) to facilitate concurrent
// SPDK access to controllers on same host from multiple processes.
//
// TODO: This is currently a one-time only discovery for the lifetime of this
//       process, presumably we want to be able to detect updates during
//       process lifetime.
func (n *nvmeStorage) Discover(resp *pb.ScanStorageResp) {
	addStateDiscover := func(
		status pb.ResponseStatus, errMsg string,
		infoMsg string) *pb.ResponseState {

		return addState(
			status, errMsg, infoMsg, common.UtilLogDepth+1,
			"nvme storage discover")
	}

	if n.initialized {
		resp.Nvmestate = addStateDiscover(
			pb.ResponseStatus_CTRL_SUCCESS, "", "")
		resp.Ctrlrs = n.controllers
		return
	}

	// specify shmID to be set as opt in SPDK env init
	if err := n.env.InitSPDKEnv(n.config.NvmeShmID); err != nil {
		resp.Nvmestate = addStateDiscover(
			pb.ResponseStatus_CTRL_ERR_NVME,
			msgSpdkInitFail+": "+err.Error(), "")
		return
	}

	cs, ns, err := n.nvme.Discover()
	if err != nil {
		resp.Nvmestate = addStateDiscover(
			pb.ResponseStatus_CTRL_ERR_NVME,
			msgSpdkDiscoverFail+": "+err.Error(), "")
		return
	}
	n.controllers = loadControllers(cs, ns)

	resp.Nvmestate = addStateDiscover(
		pb.ResponseStatus_CTRL_SUCCESS, "", "")
	resp.Ctrlrs = n.controllers

	n.initialized = true
}

// addCret populates and adds to response NVMe ctrlr results list in addition
// to logging any err.
func addCret(
	resp *pb.FormatStorageResp, op string, pciaddr string,
	status pb.ResponseStatus, errMsg string, logDepth int) {

	resp.Crets = append(
		resp.Crets,
		&pb.NvmeControllerResult{
			Pciaddr: pciaddr,
			State: addState(
				status, errMsg, "", logDepth+1,
				"nvme storage "+op),
		})
}

// Format attempts to format (forcefully) NVMe devices on a given server
// as specified in config file and populates resp NvmeControllerResult for each
// NVMe controller specified in config file bdev_list param.
//
// One result with empty Pciaddr will be reported if there are preliminary
// errors occurring before devices could be accessed. Otherwise a result will
// be populated for each device in bdev_list.
func (n *nvmeStorage) Format(i int, resp *pb.FormatStorageResp) {
	var pciAddr string
	srv := n.config.Servers[i]

	// wraps around addCret to provide format specific function
	addCretFormat := func(status pb.ResponseStatus, errMsg string) {
		// log depth should be stack layer registering result
		addCret(
			resp, "format", pciAddr, status, errMsg,
			common.UtilLogDepth+1)
	}

	if !n.initialized {
		addCretFormat(
			pb.ResponseStatus_CTRL_ERR_APP, msgBdevNotInited)
		return
	}

	if n.formatted {
		addCretFormat(
			pb.ResponseStatus_CTRL_ERR_APP,
			msgBdevAlreadyFormatted)
		return
	}

	switch srv.BdevClass {
	case bdNVMe:
		for _, pciAddr = range srv.BdevList {
			if pciAddr == "" {
				addCretFormat(
					pb.ResponseStatus_CTRL_ERR_CONF,
					msgBdevEmpty)
				continue
			}

			ctrlr := n.getController(pciAddr)
			if ctrlr == nil {
				addCretFormat(
					pb.ResponseStatus_CTRL_ERR_NVME,
					pciAddr+": "+msgBdevNotFound)
				continue
			}

			cs, ns, err := n.nvme.Format(pciAddr)
			if err != nil {
				addCretFormat(
					pb.ResponseStatus_CTRL_ERR_NVME,
					pciAddr+": "+err.Error())
				continue
			}

			addCretFormat(pb.ResponseStatus_CTRL_SUCCESS, "")
			n.controllers = loadControllers(cs, ns)
		}
	default:
		addCretFormat(
			pb.ResponseStatus_CTRL_ERR_CONF,
			string(srv.BdevClass)+": "+msgBdevClassNotSupported)
		return
	}

	n.formatted = true
	return
}

// Update method implementation for nvmeStorage attempts to update firmware on
// NVMe controllers attached to a given server identified by PCI addresses as
// specified in per-server section of the config file.
//
// Firmware will only be updated if the controller reports the current fw rev
// to be the same as the "startRev" fn parameter. path and slot refer to the
// fw image file location and controller fw register to update respectively.
func (n *nvmeStorage) Update(
	i int, startRev string, path string, slot int32) error {

	srv := n.config.Servers[i]

	if !n.initialized {
		return errors.New(msgBdevNotInited)
	}

	switch srv.BdevClass {
	case bdNVMe:
		for _, pciAddr := range srv.BdevList {
			if pciAddr == "" {
				continue
			}

			ctrlr := n.getController(pciAddr)
			if ctrlr == nil {
				continue
			}
			if ctrlr.Fwrev != startRev {
				continue
			}

			cs, ns, err := n.nvme.Update(pciAddr, path, slot)
			if err != nil {
				// in case of a failure in the update process
				// itself, return failure and don't continue
				return err
			}
			n.controllers = loadControllers(cs, ns)
		}
	default:
		return errors.Errorf(
			msgBdevClassNotSupported + string(srv.BdevClass))
	}

	return nil
}

// BurnIn method implementation for nvmeStorage
// Doesn't call through go-spdk, returns cmds to be issued over shell
func (n *nvmeStorage) BurnIn(pciAddr string, nsID int32, configPath string) (
	fioPath string, cmds []string, env string, err error) {

	if !n.initialized {
		err = errors.New(msgBdevNotInited)
		return
	}

	pluginDir := ""
	pluginDir, err = common.GetAbsInstallPath(spdkFioPluginDir)
	if err != nil {
		return
	}

	fioPath, err = common.GetAbsInstallPath(fioExecPath)
	if err != nil {
		return
	}

	// run fio with spdk plugin specified in LD_PRELOAD env
	env = fmt.Sprintf("LD_PRELOAD=%s/fio_plugin", pluginDir)
	// limitation of fio_plugin for spdk is that traddr needs
	// to not contain colon chars, convert to full-stops
	// https://github.com/spdk/spdk/tree/master/examples/nvme/fio_plugin .
	// shm_id specified within fio configs to enable spdk multiprocess
	// mode required to perform burn-in from Go process.
	// eta options provided to trigger periodic client responses.
	cmds = []string{
		fmt.Sprintf(
			"--filename=\"trtype=PCIe traddr=%s ns=%d\"",
			strings.Replace(pciAddr, ":", ".", -1), nsID),
		"--ioengine=spdk",
		"--eta=always",
		"--eta-newline=10",
		configPath,
	}
	log.Debugf(
		"BurnIn command string: %s %s %v", env, fioPath, cmds)

	return
}

// loadControllers converts slice of Controller into protobuf equivalent.
// Implemented as a pure function.
func loadControllers(ctrlrs []spdk.Controller, nss []spdk.Namespace) (
	pbCtrlrs []*pb.NvmeController) {
	for _, c := range ctrlrs {
		pbCtrlrs = append(
			pbCtrlrs,
			&pb.NvmeController{
				Model:   c.Model,
				Serial:  c.Serial,
				Pciaddr: c.PCIAddr,
				Fwrev:   c.FWRev,
				// repeated pb field
				Namespaces: loadNamespaces(c.PCIAddr, nss),
			})
	}
	return pbCtrlrs
}

// loadNamespaces converts slice of Namespace into protobuf equivalent.
// Implemented as a pure function.
func loadNamespaces(
	ctrlrPciAddr string, nss []spdk.Namespace) (
	_nss []*pb.NvmeController_Namespace) {

	for _, ns := range nss {
		if ns.CtrlrPciAddr == ctrlrPciAddr {
			_nss = append(
				_nss,
				&pb.NvmeController_Namespace{
					Id:       ns.ID,
					Capacity: ns.Size,
				})
		}
	}
	return
}

// newNvmeStorage creates a new instance of nvmeStorage struct.
func newNvmeStorage(config *configuration) (*nvmeStorage, error) {

	scriptPath, err := common.GetAbsInstallPath(spdkSetupPath)
	if err != nil {
		return nil, err
	}
	return &nvmeStorage{
		env:    &spdk.Env{},
		nvme:   &spdk.Nvme{},
		spdk:   &spdkSetup{scriptPath, config.NrHugepages},
		config: config,
	}, nil
}<|MERGE_RESOLUTION|>--- conflicted
+++ resolved
@@ -80,10 +80,6 @@
 	nrHugePages int
 }
 
-<<<<<<< HEAD
-// prep executes setup script to allocate hugepages and bind PCI devices
-// (that don't have active mountpoints) to generic kernel driver.
-=======
 // NvmeStorage interface specifies basic functionality for subsystem
 type NvmeStorage interface {
 	Setup() error
@@ -110,7 +106,6 @@
 // used with SPDK. Either all PCI devices will be unbound by default if wlist
 // parameter is not set, otherwise PCI devices can be specified by passing in a
 // whitelist of PCI addresses.
->>>>>>> 502d66ae
 //
 // NOTE: will make the controller disappear from /dev until reset() called.
 func (s *spdkSetup) prep(nrHugepages int, usr string, wlist string) error {
