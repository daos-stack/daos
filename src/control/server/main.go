//
// (C) Copyright 2018-2019 Intel Corporation.
//
// Licensed under the Apache License, Version 2.0 (the "License");
// you may not use this file except in compliance with the License.
// You may obtain a copy of the License at
//
//    http://www.apache.org/licenses/LICENSE-2.0
//
// Unless required by applicable law or agreed to in writing, software
// distributed under the License is distributed on an "AS IS" BASIS,
// WITHOUT WARRANTIES OR CONDITIONS OF ANY KIND, either express or implied.
// See the License for the specific language governing permissions and
// limitations under the License.
//
// GOVERNMENT LICENSE RIGHTS-OPEN SOURCE SOFTWARE
// The Government's rights to use, modify, reproduce, release, perform, display,
// or disclose this software are subject to the terms of the Apache License as
// provided in Contract No. 8F-30005.
// Any reproduction of computer software, computer software documentation, or
// portions thereof marked with this legend must also reproduce the markings.
//

package main

import (
	"fmt"
	"net"
	"os"

	mgmtpb "github.com/daos-stack/daos/src/control/common/proto/mgmt"
	"github.com/daos-stack/daos/src/control/log"
	"github.com/daos-stack/daos/src/control/security/acl"
	flags "github.com/jessevdk/go-flags"
	"google.golang.org/grpc"
)

func main() {
	if serverMain() != nil {
		os.Exit(1)
	}
}

func parseCliOpts(opts *cliOptions) error {
	p := flags.NewParser(opts, flags.Default)
	// Continue with main if no subcommand is executed.
	p.SubcommandsOptional = true

	// Parse commandline flags which override options loaded from config.
	_, err := p.Parse()
	if err != nil {
		return err
	}

	return nil
}

func serverMain() error {
	// Bootstrap default logger before config options get set.
	log.NewDefaultLogger(log.Debug, "", os.Stderr)

	opts := new(cliOptions)
	if err := parseCliOpts(opts); err != nil {
		return err
	}

	host, err := os.Hostname()
	if err != nil {
		log.Errorf("Failed to get hostname: %+v", err)
		return err
	}

<<<<<<< HEAD
	// Set log file for default logger if specified in config.
	if config.ControlLogFile != "" {
		f, err := common.AppendFile(config.ControlLogFile)
		if err != nil {
			log.Errorf("Failure creating log file: %s", err)
			return err
		}
		defer f.Close()

		log.Debugf(
			"%s logging to file %s",
			os.Args[0], config.ControlLogFile)

		log.SetOutput(f)
	} else {
		// if no logfile specified, output from multiple hosts
		// may get aggregated, prefix entries with hostname
		log.NewDefaultLogger(
			log.Debug, config.Servers[0].Hostname+" ", os.Stderr)
=======
	// Parse configuration file and load values.
	config, err := loadConfigOpts(opts, host)
	if err != nil {
		log.Errorf("Failed to load config options: %+v", err)
		return err
>>>>>>> 0c9e8cea
	}

	// Backup active config.
	saveActiveConfig(&config)

	f, err := config.setLogging(host)
	if err != nil {
		log.Errorf("Failed to configure logging: %+v", err)
		return err
	}
	if f != nil {
		defer f.Close()
	}

	// Create and setup control service.
	mgmtControlServer, err := newControlService(
		&config, getDrpcClientConnection(config.SocketDir))
	if err != nil {
		log.Errorf("Failed to init ControlService: %s", err)
		return err
	}
	mgmtControlServer.Setup()
	defer mgmtControlServer.Teardown()

	// Create and start listener on management network.
	addr := fmt.Sprintf("0.0.0.0:%d", config.Port)
	lis, err := net.Listen("tcp4", addr)
	if err != nil {
		log.Errorf("Unable to listen on management interface: %s", err)
		return err
	}
	log.Debugf("DAOS control server listening on %s", addr)

	// Create new grpc server, register services and start serving (after
	// dropping privileges).
	var sOpts []grpc.ServerOption
	// TODO: This will need to be extended to take certificate information for
	// the TLS protected channel. Currently it is an "insecure" channel.
	grpcServer := grpc.NewServer(sOpts...)

	mgmtpb.RegisterMgmtControlServer(grpcServer, mgmtControlServer)
	mgmtpb.RegisterMgmtSvcServer(grpcServer, newMgmtSvc(&config))
	secServer := newSecurityService(getDrpcClientConnection(config.SocketDir))
	acl.RegisterAccessControlServer(grpcServer, secServer)

	go grpcServer.Serve(lis)
	defer grpcServer.GracefulStop()

	// Wait for storage to be formatted if necessary and subsequently drop
	// current process privileges to that of normal user.
	if err = awaitStorageFormat(&config); err != nil {
		log.Errorf("Failed to format storage: %s", err)
		return err
	}

	// Format the unformatted servers by writing persistant superblock.
	if err = formatIosrvs(&config, false); err != nil {
		log.Errorf("Failed to format servers: %s", err)
		return err
	}

	// Only start single io_server for now.
	// TODO: Extend to start two io_servers per host.
	iosrv, err := newIosrv(&config, 0)
	if err != nil {
		log.Errorf("Failed to load server: %s", err)
		return err
	}
	if err = drpcSetup(config.SocketDir, iosrv); err != nil {
		log.Errorf("Failed to set up dRPC: %s", err)
		return err
	}
	if err = iosrv.start(); err != nil {
		log.Errorf("Failed to start server: %s", err)
		return err
	}

	extraText, err := CheckReplica(lis, config.AccessPoints, iosrv.cmd)
	if err != nil {
		log.Errorf(
			"Unable to determine if management service replica: %s",
			err)
		return err
	}
	log.Debugf("DAOS I/O server running %s", extraText)

	// Wait for I/O server to return.
	err = iosrv.wait()
	if err != nil {
		log.Errorf("DAOS I/O server exited with error: %s", err)
	}

	return err
}<|MERGE_RESOLUTION|>--- conflicted
+++ resolved
@@ -70,33 +70,11 @@
 		return err
 	}
 
-<<<<<<< HEAD
-	// Set log file for default logger if specified in config.
-	if config.ControlLogFile != "" {
-		f, err := common.AppendFile(config.ControlLogFile)
-		if err != nil {
-			log.Errorf("Failure creating log file: %s", err)
-			return err
-		}
-		defer f.Close()
-
-		log.Debugf(
-			"%s logging to file %s",
-			os.Args[0], config.ControlLogFile)
-
-		log.SetOutput(f)
-	} else {
-		// if no logfile specified, output from multiple hosts
-		// may get aggregated, prefix entries with hostname
-		log.NewDefaultLogger(
-			log.Debug, config.Servers[0].Hostname+" ", os.Stderr)
-=======
 	// Parse configuration file and load values.
 	config, err := loadConfigOpts(opts, host)
 	if err != nil {
 		log.Errorf("Failed to load config options: %+v", err)
 		return err
->>>>>>> 0c9e8cea
 	}
 
 	// Backup active config.
