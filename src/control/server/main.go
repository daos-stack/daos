--- conflicted
+++ resolved
@@ -32,7 +32,6 @@
 	"syscall"
 
 	flags "github.com/jessevdk/go-flags"
-	"github.com/pkg/errors"
 	"google.golang.org/grpc"
 
 	"github.com/daos-stack/daos/src/control/common"
@@ -41,31 +40,6 @@
 	secpb "github.com/daos-stack/daos/src/control/security/proto"
 )
 
-<<<<<<< HEAD
-=======
-// ShowStorageCommand is the struct representing the command to list storage.
-type ShowStorageCommand struct{}
-
-// Execute is run when ShowStorageCommand activates
-//
-// Perform task then exit immediately. No config parsing performed.
-func (s *ShowStorageCommand) Execute(args []string) error {
-	config := newConfiguration()
-	mgmtControlServer, err := newControlService(
-		&config, getDrpcClientConnection(config.SocketDir))
-	if err != nil {
-		return errors.WithMessage(err, "failed to init ControlService")
-	}
-	mgmtControlServer.Setup()
-	mgmtControlServer.showLocalStorage()
-	mgmtControlServer.Teardown()
-	// exit immediately to avoid continuation of main
-	os.Exit(0)
-	// never reached
-	return nil
-}
-
->>>>>>> 20d28a50
 // cliOptions struct defined flags that can be used when invoking daos_server.
 type cliOptions struct {
 	Port        uint16             `short:"p" long:"port" description:"Port for the gRPC management interfect to listen on"`
