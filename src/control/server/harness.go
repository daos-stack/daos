//
// (C) Copyright 2019-2023 Intel Corporation.
//
// SPDX-License-Identifier: BSD-2-Clause-Patent
//

package server

import (
	"context"
	"fmt"
	"os"
	"sync"

	"github.com/pkg/errors"
	"google.golang.org/protobuf/proto"

	ctlpb "github.com/daos-stack/daos/src/control/common/proto/ctl"
	srvpb "github.com/daos-stack/daos/src/control/common/proto/srv"
	"github.com/daos-stack/daos/src/control/drpc"
	"github.com/daos-stack/daos/src/control/lib/atm"
	"github.com/daos-stack/daos/src/control/lib/ranklist"
	"github.com/daos-stack/daos/src/control/logging"
	"github.com/daos-stack/daos/src/control/server/config"
	"github.com/daos-stack/daos/src/control/server/storage"
	"github.com/daos-stack/daos/src/control/system"
)

// Engine defines an interface to be implemented by engine instances.
//
// NB: This interface is way too big right now; need to refactor in order
// to limit scope.
type Engine interface {
	// These are definitely wrong... They indicate that too much internal
	// information is being leaked outside of the implementation.
	newCret(string, error) *ctlpb.NvmeControllerResult
	tryDrpc(context.Context, drpc.Method) *system.MemberResult
	requestStart(context.Context)
	isAwaitingFormat() bool

	// These methods should probably be replaced by callbacks.
	NotifyDrpcReady(*srvpb.NotifyReadyReq)
	NotifyStorageReady()

	// These methods should probably be refactored out into functions that
	// accept the engine instance as a parameter.
	StorageFormatSCM(context.Context, bool) *ctlpb.ScmMountResult

	// This is a more reasonable surface that will be easier to maintain and test.
	CallDrpc(context.Context, drpc.Method, proto.Message) (*drpc.Response, error)
	GetRank() (ranklist.Rank, error)
	GetTargetCount() int
	Index() uint32
	IsStarted() bool
	IsReady() bool
	LocalState() system.MemberState
	RemoveSuperblock() error
	Run(context.Context)
	SetupRank(context.Context, ranklist.Rank, uint32) error
	Stop(os.Signal) error
	OnInstanceExit(...onInstanceExitFn)
	OnReady(...onReadyFn)
	GetStorage() *storage.Provider
<<<<<<< HEAD
	SetCheckerMode(bool)
=======
	Debugf(format string, args ...interface{})
	Tracef(format string, args ...interface{})
>>>>>>> 2a2e2f1d
}

// EngineHarness is responsible for managing Engine instances.
type EngineHarness struct {
	sync.RWMutex
	log           logging.Logger
	instances     []Engine
	started       atm.Bool
	faultDomain   *system.FaultDomain
	onDrpcFailure []onDrpcFailureFn
}

// NewEngineHarness returns an initialized *EngineHarness.
func NewEngineHarness(log logging.Logger) *EngineHarness {
	return &EngineHarness{
		log:       log,
		instances: make([]Engine, 0),
	}
}

// WithFaultDomain adds a fault domain to the EngineHarness.
func (h *EngineHarness) WithFaultDomain(fd *system.FaultDomain) *EngineHarness {
	h.faultDomain = fd
	return h
}

// isStarted indicates whether the EngineHarness is in a running state.
func (h *EngineHarness) isStarted() bool {
	return h.started.Load()
}

// Instances safely returns harness' EngineInstances.
func (h *EngineHarness) Instances() []Engine {
	h.RLock()
	defer h.RUnlock()
	return h.instances
}

// FilterInstancesByRankSet returns harness' EngineInstances that match any
// of a list of ranks derived from provided rank set string.
func (h *EngineHarness) FilterInstancesByRankSet(ranks string) ([]Engine, error) {
	h.RLock()
	defer h.RUnlock()

	rankList, err := ranklist.ParseRanks(ranks)
	if err != nil {
		return nil, err
	}
	out := make([]Engine, 0)

	for _, i := range h.instances {
		r, err := i.GetRank()
		if err != nil {
			continue // no rank to check against
		}
		if r.InList(rankList) {
			out = append(out, i)
		}
	}

	return out, nil
}

// AddInstance adds a new Engine instance to be managed.
func (h *EngineHarness) AddInstance(ei Engine) error {
	if h.isStarted() {
		return errors.New("can't add instance to already-started harness")
	}

	h.Lock()
	defer h.Unlock()
	if indexSetter, ok := ei.(interface{ setIndex(uint32) }); ok {
		indexSetter.setIndex(uint32(len(h.instances)))
	}

	h.instances = append(h.instances, ei)
	return nil
}

type onDrpcFailureFn func(ctx context.Context, err error)

// OnDrpcFailure registers callbacks to be invoked on dRPC call failure.
func (h *EngineHarness) OnDrpcFailure(fns ...onDrpcFailureFn) {
	h.Lock()
	defer h.Unlock()

	h.onDrpcFailure = append(h.onDrpcFailure, fns...)
}

// CallDrpc calls the supplied dRPC method on a managed I/O Engine instance.
func (h *EngineHarness) CallDrpc(ctx context.Context, method drpc.Method, body proto.Message) (resp *drpc.Response, err error) {
	if !h.isStarted() {
		return nil, FaultHarnessNotStarted
	}

	instances := h.Instances()
	if len(instances) == 0 {
		return nil, errors.New("no engine instances to service drpc call")
	}

	// Iterate through the managed instances, looking for the first one that is available to
	// service the request. If non-transient error is returned from CallDrpc, that error will
	// be returned immediately. If a transient error is returned, continue to the next engine.
	drpcErrs := make([]error, 0, len(instances))
	for _, i := range instances {
		resp, err = i.CallDrpc(ctx, method, body)
		if err == nil {
			break
		}

		drpcErrs = append(drpcErrs, errors.Cause(err))
		msg := fmt.Sprintf("failure on engine instance %d: %s", i.Index(), err)

		switch errors.Cause(err) {
		case errEngineNotReady, errDRPCNotReady, FaultDataPlaneNotStarted:
			h.log.Debug("drpc call transient " + msg)
			continue
		}

		h.log.Debug("drpc call hard " + msg)
		break
	}

	if err == nil {
		return // Request sent.
	}

	var e error
	hasDRPCErr := false
	for _, e = range drpcErrs {
		switch e {
		case errDRPCNotReady, FaultDataPlaneNotStarted:
			// If no engines can service request and drpc specific error has
			// been returned then pass that error to the failure handlers.
			hasDRPCErr = true
			break
		}
	}
	if !hasDRPCErr {
		return // Don't trigger handlers on failures not related to dRPC comms.
	}

	h.log.Debugf("invoking dRPC failure handlers for %s", e)
	h.RLock()
	defer h.RUnlock()
	for _, fn := range h.onDrpcFailure {
		fn(ctx, e)
	}

	return
}

type dbLeader interface {
	IsLeader() bool
	ShutdownRaft() error
	ResignLeadership(error) error
}

func newOnDrpcFailureFn(log logging.Logger, db dbLeader) onDrpcFailureFn {
	return func(_ context.Context, errIn error) {
		if !db.IsLeader() {
			return
		}

		// If we cannot service a dRPC request on this node, we should resign as leader in
		// order to force a new leader election.
		if err := db.ResignLeadership(errIn); err != nil {
			log.Errorf("failed to resign leadership after dRPC failure: %s", err)
		}
	}
}

// Start starts harness by setting up and starting dRPC before initiating
// configured instances' processing loops.
//
// Run until harness is shutdown.
func (h *EngineHarness) Start(ctx context.Context, db dbLeader, cfg *config.Server) error {
	if h.isStarted() {
		return errors.New("can't start: harness already started")
	}

	if cfg == nil {
		return errors.New("nil cfg supplied to Start()")
	}

	// Now we want to block any RPCs that might try to mess with storage
	// (format, firmware update, etc) before attempting to start I/O Engines
	// which are using the storage.
	h.started.SetTrue()
	defer h.started.SetFalse()

	for _, ei := range h.Instances() {
		ei.Run(ctx)
	}

	h.OnDrpcFailure(newOnDrpcFailureFn(h.log, db))

	<-ctx.Done()
	h.log.Debug("shutting down harness")

	return ctx.Err()
}

// readyRanks returns rank assignment of configured harness instances that are
// in a ready state. Rank assignments can be nil.
func (h *EngineHarness) readyRanks() []ranklist.Rank {
	h.RLock()
	defer h.RUnlock()

	ranks := make([]ranklist.Rank, 0)
	for idx, ei := range h.instances {
		if ei.IsReady() {
			rank, err := ei.GetRank()
			if err != nil {
				h.log.Errorf("instance %d: no rank (%s)", idx, err)
				continue
			}
			ranks = append(ranks, rank)
		}
	}

	return ranks
}<|MERGE_RESOLUTION|>--- conflicted
+++ resolved
@@ -61,12 +61,9 @@
 	OnInstanceExit(...onInstanceExitFn)
 	OnReady(...onReadyFn)
 	GetStorage() *storage.Provider
-<<<<<<< HEAD
 	SetCheckerMode(bool)
-=======
 	Debugf(format string, args ...interface{})
 	Tracef(format string, args ...interface{})
->>>>>>> 2a2e2f1d
 }
 
 // EngineHarness is responsible for managing Engine instances.
