//
// (C) Copyright 2019-2023 Intel Corporation.
//
// SPDX-License-Identifier: BSD-2-Clause-Patent
//

package server

import (
	"context"
	"fmt"
	"os"
	"sync"

	"github.com/pkg/errors"
	"google.golang.org/protobuf/proto"

	ctlpb "github.com/daos-stack/daos/src/control/common/proto/ctl"
	srvpb "github.com/daos-stack/daos/src/control/common/proto/srv"
	"github.com/daos-stack/daos/src/control/drpc"
	"github.com/daos-stack/daos/src/control/lib/atm"
	"github.com/daos-stack/daos/src/control/lib/ranklist"
	"github.com/daos-stack/daos/src/control/logging"
	"github.com/daos-stack/daos/src/control/server/config"
	"github.com/daos-stack/daos/src/control/server/storage"
	"github.com/daos-stack/daos/src/control/system"
)

// Engine defines an interface to be implemented by engine instances.
//
// NB: This interface is way too big right now; need to refactor in order
// to limit scope.
type Engine interface {
	// These are definitely wrong... They indicate that too much internal
	// information is being leaked outside of the implementation.
	newCret(string, error) *ctlpb.NvmeControllerResult
	tryDrpc(context.Context, drpc.Method) *system.MemberResult
	requestStart(context.Context)
	isAwaitingFormat() bool

	// These methods should probably be replaced by callbacks.
	NotifyDrpcReady(*srvpb.NotifyReadyReq)
	NotifyStorageReady()

	// These methods should probably be refactored out into functions that
	// accept the engine instance as a parameter.
	StorageFormatSCM(context.Context, bool) *ctlpb.ScmMountResult

	// This is a more reasonable surface that will be easier to maintain and test.
	CallDrpc(context.Context, drpc.Method, proto.Message) (*drpc.Response, error)
	GetRank() (ranklist.Rank, error)
	GetTargetCount() int
	Index() uint32
	IsStarted() bool
	IsReady() bool
	LocalState() system.MemberState
	RemoveSuperblock() error
	Run(context.Context)
	SetupRank(context.Context, ranklist.Rank, uint32) error
	Stop(os.Signal) error
	OnInstanceExit(...onInstanceExitFn)
	OnReady(...onReadyFn)
	GetStorage() *storage.Provider
<<<<<<< HEAD
	SetCheckerMode(bool)
=======
	Debugf(format string, args ...interface{})
>>>>>>> 217aab97
}

// EngineHarness is responsible for managing Engine instances.
type EngineHarness struct {
	sync.RWMutex
	log           logging.Logger
	instances     []Engine
	started       atm.Bool
	faultDomain   *system.FaultDomain
	onDrpcFailure []onDrpcFailureFn
}

// NewEngineHarness returns an initialized *EngineHarness.
func NewEngineHarness(log logging.Logger) *EngineHarness {
	return &EngineHarness{
		log:       log,
		instances: make([]Engine, 0),
	}
}

// WithFaultDomain adds a fault domain to the EngineHarness.
func (h *EngineHarness) WithFaultDomain(fd *system.FaultDomain) *EngineHarness {
	h.faultDomain = fd
	return h
}

// isStarted indicates whether the EngineHarness is in a running state.
func (h *EngineHarness) isStarted() bool {
	return h.started.Load()
}

// Instances safely returns harness' EngineInstances.
func (h *EngineHarness) Instances() []Engine {
	h.RLock()
	defer h.RUnlock()
	return h.instances
}

// FilterInstancesByRankSet returns harness' EngineInstances that match any
// of a list of ranks derived from provided rank set string.
func (h *EngineHarness) FilterInstancesByRankSet(ranks string) ([]Engine, error) {
	h.RLock()
	defer h.RUnlock()

	rankList, err := ranklist.ParseRanks(ranks)
	if err != nil {
		return nil, err
	}
	out := make([]Engine, 0)

	for _, i := range h.instances {
		r, err := i.GetRank()
		if err != nil {
			continue // no rank to check against
		}
		if r.InList(rankList) {
			out = append(out, i)
		}
	}

	return out, nil
}

// AddInstance adds a new Engine instance to be managed.
func (h *EngineHarness) AddInstance(ei Engine) error {
	if h.isStarted() {
		return errors.New("can't add instance to already-started harness")
	}

	h.Lock()
	defer h.Unlock()
	if indexSetter, ok := ei.(interface{ setIndex(uint32) }); ok {
		indexSetter.setIndex(uint32(len(h.instances)))
	}

	h.instances = append(h.instances, ei)
	return nil
}

type onDrpcFailureFn func(ctx context.Context, err error)

// OnDrpcFailure registers callbacks to be invoked on dRPC call failure.
func (h *EngineHarness) OnDrpcFailure(fns ...onDrpcFailureFn) {
	h.Lock()
	defer h.Unlock()

	h.onDrpcFailure = append(h.onDrpcFailure, fns...)
}

// CallDrpc calls the supplied dRPC method on a managed I/O Engine instance.
func (h *EngineHarness) CallDrpc(ctx context.Context, method drpc.Method, body proto.Message) (resp *drpc.Response, err error) {
	if !h.isStarted() {
		return nil, FaultHarnessNotStarted
	}

	instances := h.Instances()
	if len(instances) == 0 {
		return nil, errors.New("no engine instances to service drpc call")
	}

	// Iterate through the managed instances, looking for the first one that is available to
	// service the request. If non-transient error is returned from CallDrpc, that error will
	// be returned immediately. If a transient error is returned, continue to the next engine.
	drpcErrs := make([]error, 0, len(instances))
	for _, i := range instances {
		resp, err = i.CallDrpc(ctx, method, body)
		if err == nil {
			break
		}

		drpcErrs = append(drpcErrs, errors.Cause(err))
		msg := fmt.Sprintf("failure on engine instance %d: %s", i.Index(), err)

		switch errors.Cause(err) {
		case errEngineNotReady, errDRPCNotReady, FaultDataPlaneNotStarted:
			h.log.Debug("drpc call transient " + msg)
			continue
		}

		h.log.Debug("drpc call hard " + msg)
		break
	}

	if err == nil {
		return // Request sent.
	}

	var e error
	hasDRPCErr := false
	for _, e = range drpcErrs {
		switch e {
		case errDRPCNotReady, FaultDataPlaneNotStarted:
			// If no engines can service request and drpc specific error has
			// been returned then pass that error to the failure handlers.
			hasDRPCErr = true
			break
		}
	}
	if !hasDRPCErr {
		return // Don't trigger handlers on failures not related to dRPC comms.
	}

	h.log.Debugf("invoking dRPC failure handlers for %s", e)
	h.RLock()
	defer h.RUnlock()
	for _, fn := range h.onDrpcFailure {
		fn(ctx, e)
	}

	return
}

type dbLeader interface {
	IsLeader() bool
	ShutdownRaft() error
	ResignLeadership(error) error
}

func newOnDrpcFailureFn(log logging.Logger, db dbLeader) onDrpcFailureFn {
	return func(_ context.Context, errIn error) {
		if !db.IsLeader() {
			return
		}

		// If we cannot service a dRPC request on this node, we should resign as leader in
		// order to force a new leader election.
		if err := db.ResignLeadership(errIn); err != nil {
			log.Errorf("failed to resign leadership after dRPC failure: %s", err)
		}
	}
}

// Start starts harness by setting up and starting dRPC before initiating
// configured instances' processing loops.
//
// Run until harness is shutdown.
func (h *EngineHarness) Start(ctx context.Context, db dbLeader, cfg *config.Server) error {
	if h.isStarted() {
		return errors.New("can't start: harness already started")
	}

	if cfg == nil {
		return errors.New("nil cfg supplied to Start()")
	}

	// Now we want to block any RPCs that might try to mess with storage
	// (format, firmware update, etc) before attempting to start I/O Engines
	// which are using the storage.
	h.started.SetTrue()
	defer h.started.SetFalse()

	for _, ei := range h.Instances() {
		ei.Run(ctx)
	}

	h.OnDrpcFailure(newOnDrpcFailureFn(h.log, db))

	<-ctx.Done()
	h.log.Debug("shutting down harness")

	return ctx.Err()
}

// readyRanks returns rank assignment of configured harness instances that are
// in a ready state. Rank assignments can be nil.
func (h *EngineHarness) readyRanks() []ranklist.Rank {
	h.RLock()
	defer h.RUnlock()

	ranks := make([]ranklist.Rank, 0)
	for idx, ei := range h.instances {
		if ei.IsReady() {
			rank, err := ei.GetRank()
			if err != nil {
				h.log.Errorf("instance %d: no rank (%s)", idx, err)
				continue
			}
			ranks = append(ranks, rank)
		}
	}

	return ranks
}<|MERGE_RESOLUTION|>--- conflicted
+++ resolved
@@ -61,11 +61,8 @@
 	OnInstanceExit(...onInstanceExitFn)
 	OnReady(...onReadyFn)
 	GetStorage() *storage.Provider
-<<<<<<< HEAD
 	SetCheckerMode(bool)
-=======
 	Debugf(format string, args ...interface{})
->>>>>>> 217aab97
 }
 
 // EngineHarness is responsible for managing Engine instances.
