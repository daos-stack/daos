--- conflicted
+++ resolved
@@ -173,16 +173,12 @@
 				continue
 			}
 		}
-<<<<<<< HEAD
 
 		if skipMissingSuperblock {
 			return FaultScmUnmanaged(instance.scmConfig().MountPoint)
 		}
 
-		h.log.Info("SCM format required")
-=======
 		h.log.Infof("SCM format required on instance %d", instance.Index())
->>>>>>> 4984453d
 		instance.AwaitStorageReady(ctx)
 	}
 	return ctx.Err()
