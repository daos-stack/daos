--- conflicted
+++ resolved
@@ -173,13 +173,9 @@
 	BdevSize        int       `yaml:"bdev_size"`
 	// ioParams represents commandline options and environment variables
 	// to be passed on I/O server invocation.
-<<<<<<< HEAD
-	CliOpts  []string // tuples (short option, value) e.g. ["-p", "10000"...]
+	CliOpts   []string      // tuples (short option, value) e.g. ["-p", "10000"...]
 	Hostname string   // used when generating templates
-=======
-	CliOpts   []string      // tuples (short option, value) e.g. ["-p", "10000"...]
 	formatted chan struct{} // closed when server is formatted
->>>>>>> 0c9e8cea
 }
 
 // newDefaultServer creates a new instance of server struct with default values.
@@ -188,14 +184,10 @@
 	host, _ := os.Hostname()
 
 	return server{
-<<<<<<< HEAD
-		BdevClass: bdNvme,
-		Hostname:  host,
-=======
 		ScmClass:    scmDCPM,
 		BdevClass:   bdNVMe,
+		Hostname:  host,
 		NrXsHelpers: 2,
->>>>>>> 0c9e8cea
 	}
 }
 
