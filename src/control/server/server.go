--- conflicted
+++ resolved
@@ -89,12 +89,7 @@
 	mgmtCtlSvc, err := newControlService(
 		config, getDrpcClientConnection(config.SocketDir))
 	if err != nil {
-<<<<<<< HEAD
-		log.Errorf("Failed to init ControlService: %+v", err)
-		return err
-=======
 		return errors.Wrap(err, "init control server")
->>>>>>> daedb89b
 	}
 	mgmtCtlSvc.Setup()
 	defer mgmtCtlSvc.Teardown()
@@ -103,12 +98,7 @@
 	addr := fmt.Sprintf("0.0.0.0:%d", config.Port)
 	lis, err := net.Listen("tcp4", addr)
 	if err != nil {
-<<<<<<< HEAD
-		log.Errorf("Unable to listen on management interface: %+v", err)
-		return err
-=======
-		return errors.Wrap(err, "enable to listen on management interface")
->>>>>>> daedb89b
+		return errors.Wrap(err, "unable to listen on management interface")
 	}
 	log.Debugf("DAOS control server listening on %s", addr)
 
@@ -141,25 +131,21 @@
 	}()
 	defer grpcServer.GracefulStop()
 
-<<<<<<< HEAD
 	// If running as root, wait for storage format call over client API (mgmt tool).
 	if syscall.Getuid() == 0 {
 		if err = awaitStorageFormat(config); err != nil {
-			log.Errorf("Failed to format storage: %+v", err)
-			return err
+			return errors.Wrap(err, "format storage")
 		}
 	}
 
 	if shouldRespawn {
 		// Chown required files and respawn process under new user.
 		if err := changeFileOwnership(config); err != nil {
-			log.Errorf("Failed to change file ownership: %+v", err)
-			return err
+			return errors.WithMessage(err, "changing file ownership")
 		}
 
 		if err := respawnProc(config); err != nil {
-			log.Errorf("Failed to respawn process: %+v", err)
-			return err
+			return errors.WithMessage(err, "re-spawning process")
 		}
 
 		return nil
@@ -167,45 +153,20 @@
 
 	// Format the unformatted servers by writing persistant superblock.
 	if err = formatIosrvs(config, false); err != nil {
-		log.Errorf("Failed to format servers: %+v", err)
-		return err
-=======
-	// Wait for storage to be formatted if necessary and subsequently drop
-	// current process privileges to that of normal user.
-	if err = awaitStorageFormat(&config); err != nil {
-		return errors.Wrap(err, "format storage")
-	}
-
-	// Format the unformatted servers by writing persistant superblock.
-	if err = formatIosrvs(&config, false); err != nil {
 		return errors.Wrap(err, "format servers")
->>>>>>> daedb89b
 	}
 
 	// Only start single io_server for now.
 	// TODO: Extend to start two io_servers per host.
 	iosrv, err := newIosrv(config, 0)
 	if err != nil {
-<<<<<<< HEAD
-		log.Errorf("Failed to load server: %+v", err)
-		return err
+		return errors.WithMessage(err, "load server")
 	}
 	if err = drpcSetup(config.SocketDir, iosrv); err != nil {
-		log.Errorf("Failed to set up dRPC: %+v", err)
-		return err
+		return errors.WithMessage(err, "set up dRPC")
 	}
 	if err = iosrv.start(); err != nil {
-		log.Errorf("Failed to start server: %+v", err)
-		return err
-=======
-		return errors.Wrap(err, "load server")
-	}
-	if err = drpcSetup(config.SocketDir, iosrv); err != nil {
-		return errors.Wrap(err, "set up dRPC")
-	}
-	if err = iosrv.start(); err != nil {
-		return errors.Wrap(err, "start server")
->>>>>>> daedb89b
+		return errors.WithMessage(err, "start server")
 	}
 
 	extraText, err := CheckReplica(lis, config.AccessPoints, iosrv.cmd)
@@ -217,11 +178,7 @@
 	// Wait for I/O server to return.
 	err = iosrv.wait()
 	if err != nil {
-<<<<<<< HEAD
-		log.Errorf("DAOS I/O server exited with error: %+v", err)
-=======
-		return errors.Wrap(err, "DAOS I/O server exited with error")
->>>>>>> daedb89b
+		return errors.WithMessage(err, "DAOS I/O server exited with error")
 	}
 
 	return err
