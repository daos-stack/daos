//
// (C) Copyright 2018-2021 Intel Corporation.
//
// SPDX-License-Identifier: BSD-2-Clause-Patent
//

package server

import (
	"context"
	"net"
	"os"
	"os/signal"
	"os/user"
	"sync"
	"syscall"
	"time"

	"github.com/pkg/errors"
	"google.golang.org/grpc"

	"github.com/daos-stack/daos/src/control/build"
	"github.com/daos-stack/daos/src/control/common"
	ctlpb "github.com/daos-stack/daos/src/control/common/proto/ctl"
	mgmtpb "github.com/daos-stack/daos/src/control/common/proto/mgmt"
	"github.com/daos-stack/daos/src/control/events"
	"github.com/daos-stack/daos/src/control/lib/control"
	"github.com/daos-stack/daos/src/control/lib/hardware"
	"github.com/daos-stack/daos/src/control/lib/hardware/hwprov"
	"github.com/daos-stack/daos/src/control/logging"
	"github.com/daos-stack/daos/src/control/security"
	"github.com/daos-stack/daos/src/control/server/config"
	"github.com/daos-stack/daos/src/control/server/engine"
	"github.com/daos-stack/daos/src/control/server/storage"
	"github.com/daos-stack/daos/src/control/system"
)

<<<<<<< HEAD
func processConfig(log *logging.LeveledLogger, cfg *config.Server, fis *hardware.FabricInterfaceSet, hpi *common.HugePageInfo) (*system.FaultDomain, error) {
	if err := cfg.Validate(log, hpi.PageSizeKb, fis); err != nil {
=======
func processConfig(ctx context.Context, log *logging.LeveledLogger, cfg *config.Server, fis *hardware.FabricInterfaceSet) (*system.FaultDomain, error) {
	processFabricProvider(cfg)
	err := cfg.Validate(ctx, log)
	if err != nil {
>>>>>>> dd492c8b
		return nil, errors.Wrapf(err, "%s: validation failed", cfg.Path)
	}

	lookupNetIF := func(name string) (netInterface, error) {
		iface, err := net.InterfaceByName(name)
		if err != nil {
			return nil, errors.Wrapf(err, "unable to retrieve interface %q", name)
		}
		return iface, nil
	}
	for _, ec := range cfg.Engines {
		if err := checkFabricInterface(ec.Fabric.Interface, lookupNetIF); err != nil {
			return nil, err
		}

		if err := updateFabricEnvars(log, ec, fis); err != nil {
			return nil, errors.Wrap(err, "update engine fabric envars")
		}
	}

	cfg.SaveActiveConfig(log)

	if err := setDaosHelperEnvs(cfg, os.Setenv); err != nil {
		return nil, err
	}

	faultDomain, err := getFaultDomain(cfg)
	if err != nil {
		return nil, err
	}
	log.Debugf("fault domain: %s", faultDomain.String())

	return faultDomain, nil
}

func processFabricProvider(cfg *config.Server) {
	if shouldAppendRXM(cfg.Fabric.Provider) {
		cfg.WithFabricProvider(cfg.Fabric.Provider + ";ofi_rxm")
	}
}

func shouldAppendRXM(provider string) bool {
	for _, rxmProv := range []string{"ofi+verbs", "ofi+tcp"} {
		if rxmProv == provider {
			return true
		}
	}
	return false
}

// server struct contains state and components of DAOS Server.
type server struct {
	log         *logging.LeveledLogger
	cfg         *config.Server
	hostname    string
	runningUser string
	faultDomain *system.FaultDomain
	ctlAddr     *net.TCPAddr
	netDevClass hardware.NetDevClass
	listener    net.Listener

	harness      *EngineHarness
	membership   *system.Membership
	sysdb        *system.Database
	pubSub       *events.PubSub
	evtForwarder *control.EventForwarder
	evtLogger    *control.EventLogger
	ctlSvc       *ControlService
	mgmtSvc      *mgmtSvc
	grpcServer   *grpc.Server

	cbLock           sync.Mutex
	onEnginesStarted []func(context.Context) error
	onShutdown       []func()
}

func newServer(log *logging.LeveledLogger, cfg *config.Server, faultDomain *system.FaultDomain) (*server, error) {
	hostname, err := os.Hostname()
	if err != nil {
		return nil, errors.Wrap(err, "get hostname")
	}

	cu, err := user.Current()
	if err != nil {
		return nil, errors.Wrap(err, "get username")
	}

	harness := NewEngineHarness(log).WithFaultDomain(faultDomain)

	return &server{
		log:         log,
		cfg:         cfg,
		hostname:    hostname,
		runningUser: cu.Username,
		faultDomain: faultDomain,
		harness:     harness,
	}, nil
}

func track(msg string) (string, time.Time) {
	return msg, time.Now()
}

func (srv *server) logDuration(msg string, start time.Time) {
	srv.log.Debugf("%v: %v\n", msg, time.Since(start))
}

// createServices builds scaffolding for rpc and event services.
func (srv *server) createServices(ctx context.Context) error {
	dbReplicas, err := cfgGetReplicas(srv.cfg, net.ResolveTCPAddr)
	if err != nil {
		return errors.Wrap(err, "retrieve replicas from config")
	}

	// If this daos_server instance ends up being the MS leader,
	// this will record the DAOS system membership.
	sysdb, err := system.NewDatabase(srv.log, &system.DatabaseConfig{
		Replicas:   dbReplicas,
		RaftDir:    cfgGetRaftDir(srv.cfg),
		SystemName: srv.cfg.SystemName,
	})
	if err != nil {
		return errors.Wrap(err, "create system database")
	}
	srv.sysdb = sysdb
	srv.membership = system.NewMembership(srv.log, sysdb)

	// Create rpcClient for inter-server communication.
	cliCfg := control.DefaultConfig()
	cliCfg.TransportConfig = srv.cfg.TransportConfig
	rpcClient := control.NewClient(
		control.WithConfig(cliCfg),
		control.WithClientLogger(srv.log))

	// Create event distribution primitives.
	srv.pubSub = events.NewPubSub(ctx, srv.log)
	srv.OnShutdown(srv.pubSub.Close)
	srv.evtForwarder = control.NewEventForwarder(rpcClient, srv.cfg.AccessPoints)
	srv.evtLogger = control.NewEventLogger(srv.log)

	srv.ctlSvc = NewControlService(srv.log, srv.harness, srv.cfg, srv.pubSub,
		hwprov.DefaultFabricScanner(srv.log))
	srv.mgmtSvc = newMgmtSvc(srv.harness, srv.membership, sysdb, rpcClient, srv.pubSub)

	return nil
}

// OnEnginesStarted adds callback functions to be called when all engines have
// started up.
func (srv *server) OnEnginesStarted(fns ...func(context.Context) error) {
	srv.cbLock.Lock()
	srv.onEnginesStarted = append(srv.onEnginesStarted, fns...)
	srv.cbLock.Unlock()
}

// OnShutdown adds callback functions to be called when the server shuts down.
func (srv *server) OnShutdown(fns ...func()) {
	srv.cbLock.Lock()
	srv.onShutdown = append(srv.onShutdown, fns...)
	srv.cbLock.Unlock()
}

func (srv *server) shutdown() {
	srv.cbLock.Lock()
	onShutdownCbs := srv.onShutdown
	srv.cbLock.Unlock()
	for _, fn := range onShutdownCbs {
		fn()
	}
}

// initNetwork resolves local address and starts TCP listener.
func (srv *server) initNetwork() error {
	defer srv.logDuration(track("time to init network"))

	ctlAddr, listener, err := createListener(srv.cfg.ControlPort, net.ResolveTCPAddr, net.Listen)
	if err != nil {
		return err
	}
	srv.ctlAddr = ctlAddr
	srv.listener = listener

	return nil
}

func (srv *server) initStorage(hpi *common.HugePageInfo) error {
	defer srv.logDuration(track("time to init storage"))

	if err := prepBdevStorage(srv, iommuDetected(), hpi); err != nil {
		return err
	}

	srv.log.Debug("running storage setup on server start-up, scanning storage devices")
	srv.ctlSvc.Setup()

	return nil
}

func (srv *server) createEngine(ctx context.Context, idx int, cfg *engine.Config) (*EngineInstance, error) {
	// Closure to join an engine instance to a system using control API.
	joinFn := func(ctxIn context.Context, req *control.SystemJoinReq) (*control.SystemJoinResp, error) {
		req.SetHostList(srv.cfg.AccessPoints)
		req.SetSystem(srv.cfg.SystemName)
		req.ControlAddr = srv.ctlAddr

		return control.SystemJoin(ctxIn, srv.mgmtSvc.rpcClient, req)
	}

	engine := NewEngineInstance(srv.log, storage.DefaultProvider(srv.log, idx, &cfg.Storage), joinFn,
		engine.NewRunner(srv.log, cfg)).WithHostFaultDomain(srv.harness.faultDomain)
	if idx == 0 {
		configureFirstEngine(ctx, engine, srv.sysdb, joinFn)
	}

	return engine, nil
}

// addEngines creates and adds engine instances to harness then starts
// goroutine to execute callbacks when all engines are started.
func (srv *server) addEngines(ctx context.Context) error {
	var allStarted sync.WaitGroup
	registerTelemetryCallbacks(ctx, srv)

	// Store cached NVMe device details retrieved on start-up (before
	// engines are started) so static details can be recovered by the engine
	// storage provider(s) during scan even if devices are in use.
	nvmeScanResp, err := srv.ctlSvc.NvmeScan(storage.BdevScanRequest{})
	if err != nil {
		srv.log.Errorf("nvme scan failed: %s", err)
		nvmeScanResp = &storage.BdevScanResponse{}
	}
	if nvmeScanResp == nil {
		return errors.New("nil nvme scan response received")
	}

	for i, c := range srv.cfg.Engines {
		engine, err := srv.createEngine(ctx, i, c)
		if err != nil {
			return err
		}

		engine.storage.SetBdevCache(*nvmeScanResp)

		registerEngineEventCallbacks(engine, srv.hostname, srv.pubSub, &allStarted)

		if err := srv.harness.AddInstance(engine); err != nil {
			return err
		}
		// increment count of engines waiting to start
		allStarted.Add(1)
	}

	go func() {
		srv.log.Debug("waiting for engines to start...")
		allStarted.Wait()
		srv.log.Debug("engines have started")

		srv.cbLock.Lock()
		onEnginesStartedCbs := srv.onEnginesStarted
		srv.cbLock.Unlock()
		for _, cb := range onEnginesStartedCbs {
			if err := cb(ctx); err != nil {
				srv.log.Errorf("on engines started: %s", err)
			}
		}
	}()

	return nil
}

// setupGrpc creates a new grpc server and registers services.
func (srv *server) setupGrpc() error {
	srvOpts, err := getGrpcOpts(srv.cfg.TransportConfig)
	if err != nil {
		return err
	}

	srv.grpcServer = grpc.NewServer(srvOpts...)
	ctlpb.RegisterCtlSvcServer(srv.grpcServer, srv.ctlSvc)

	srxSetting, err := getSrxSetting(srv.cfg)
	if err != nil {
		return err
	}
	srv.mgmtSvc.clientNetworkHint = &mgmtpb.ClientNetHint{
		Provider:        srv.cfg.Fabric.Provider,
		CrtCtxShareAddr: srv.cfg.Fabric.CrtCtxShareAddr,
		CrtTimeout:      srv.cfg.Fabric.CrtTimeout,
		NetDevClass:     uint32(srv.netDevClass),
		SrvSrxSet:       srxSetting,
	}
	mgmtpb.RegisterMgmtSvcServer(srv.grpcServer, srv.mgmtSvc)

	tSec, err := security.DialOptionForTransportConfig(srv.cfg.TransportConfig)
	if err != nil {
		return err
	}
	srv.sysdb.ConfigureTransport(srv.grpcServer, tSec)

	return nil
}

func (srv *server) registerEvents() {
	registerFollowerSubscriptions(srv)

	srv.sysdb.OnLeadershipGained(
		func(ctx context.Context) error {
			srv.log.Infof("MS leader running on %s", srv.hostname)
			srv.mgmtSvc.startJoinLoop(ctx)
			registerLeaderSubscriptions(srv)
			srv.log.Debugf("requesting sync GroupUpdate after leader change")
			go func() {
				for {
					select {
					case <-ctx.Done():
						return
					default:
						// Wait for at least one engine to be ready to service the
						// GroupUpdate request.
						for _, ei := range srv.harness.Instances() {
							if ei.IsReady() {
								srv.mgmtSvc.reqGroupUpdate(ctx, true)
								return
							}
						}
						srv.log.Debugf("no engines ready for GroupUpdate; waiting %s", groupUpdateInterval)
						time.Sleep(groupUpdateInterval)
					}
				}
			}()
			return nil
		},
		func(ctx context.Context) error {
			return srv.mgmtSvc.checkPools(ctx)
		},
	)
	srv.sysdb.OnLeadershipLost(func() error {
		srv.log.Infof("MS leader no longer running on %s", srv.hostname)
		registerFollowerSubscriptions(srv)
		return nil
	})
}

func (srv *server) start(ctx context.Context, shutdown context.CancelFunc) error {
	defer srv.logDuration(track("time server was listening"))

	go func() {
		_ = srv.grpcServer.Serve(srv.listener)
	}()
	defer srv.grpcServer.Stop()

	srv.log.Infof("%s v%s (pid %d) listening on %s", build.ControlPlaneName,
		build.DaosVersion, os.Getpid(), srv.ctlAddr)

	sigChan := make(chan os.Signal)
	signal.Notify(sigChan, syscall.SIGINT, syscall.SIGQUIT, syscall.SIGTERM)
	go func() {
		sig := <-sigChan
		srv.log.Debugf("Caught signal: %s", sig)

		shutdown()
	}()

	drpcSetupReq := &drpcServerSetupReq{
		log:     srv.log,
		sockDir: srv.cfg.SocketDir,
		engines: srv.harness.Instances(),
		tc:      srv.cfg.TransportConfig,
		sysdb:   srv.sysdb,
		events:  srv.pubSub,
	}
	// Single daos_server dRPC server to handle all engine requests
	if err := drpcServerSetup(ctx, drpcSetupReq); err != nil {
		return errors.WithMessage(err, "dRPC server setup")
	}
	defer func() {
		if err := drpcCleanup(srv.cfg.SocketDir); err != nil {
			srv.log.Errorf("error during dRPC cleanup: %s", err)
		}
	}()

	return errors.Wrapf(srv.harness.Start(ctx, srv.sysdb, srv.cfg),
		"%s harness exited", build.ControlPlaneName)
}

// Start is the entry point for a daos_server instance.
func Start(log *logging.LeveledLogger, cfg *config.Server) error {
	// Create the root context here. All contexts should inherit from this one so
	// that they can be shut down from one place.
	ctx, shutdown := context.WithCancel(context.Background())
	defer shutdown()

	scanner := hwprov.DefaultFabricScanner(log)
	fiSet, err := scanner.Scan(ctx)
	if err != nil {
		return errors.Wrap(err, "scan fabric")
	}

	hpi, err := common.GetHugePageInfo()
	if err != nil {
		return err
	}

	faultDomain, err := processConfig(log, cfg, fiSet, hpi)
	if err != nil {
		return err
	}

	srv, err := newServer(log, cfg, faultDomain)
	if err != nil {
		return err
	}
	defer srv.shutdown()

	if srv.netDevClass, err = getFabricNetDevClass(cfg, fiSet); err != nil {
		return err
	}

	if err := srv.createServices(ctx); err != nil {
		return err
	}

	if err := srv.initNetwork(); err != nil {
		return err
	}

	if err := srv.initStorage(hpi); err != nil {
		return err
	}

	if err := srv.addEngines(ctx); err != nil {
		return err
	}

	if err := srv.setupGrpc(); err != nil {
		return err
	}

	srv.registerEvents()

	return srv.start(ctx, shutdown)
}<|MERGE_RESOLUTION|>--- conflicted
+++ resolved
@@ -35,15 +35,10 @@
 	"github.com/daos-stack/daos/src/control/system"
 )
 
-<<<<<<< HEAD
 func processConfig(log *logging.LeveledLogger, cfg *config.Server, fis *hardware.FabricInterfaceSet, hpi *common.HugePageInfo) (*system.FaultDomain, error) {
+	processFabricProvider(cfg)
+
 	if err := cfg.Validate(log, hpi.PageSizeKb, fis); err != nil {
-=======
-func processConfig(ctx context.Context, log *logging.LeveledLogger, cfg *config.Server, fis *hardware.FabricInterfaceSet) (*system.FaultDomain, error) {
-	processFabricProvider(cfg)
-	err := cfg.Validate(ctx, log)
-	if err != nil {
->>>>>>> dd492c8b
 		return nil, errors.Wrapf(err, "%s: validation failed", cfg.Path)
 	}
 
