--- conflicted
+++ resolved
@@ -110,7 +110,6 @@
 	providers, err := cfg.Fabric.GetProviders()
 	if err != nil {
 		return err
-<<<<<<< HEAD
 	}
 
 	for i, p := range providers {
@@ -119,16 +118,6 @@
 		}
 	}
 
-=======
-	}
-
-	for i, p := range providers {
-		if shouldAppendRXM(p) {
-			providers[i] = p + ";ofi_rxm"
-		}
-	}
-
->>>>>>> 625b3ee9
 	cfg.WithFabricProvider(strings.Join(providers, engine.MultiProviderSeparator))
 	return nil
 }
@@ -416,7 +405,6 @@
 	providers, err := srv.cfg.Fabric.GetProviders()
 	if err != nil {
 		return err
-<<<<<<< HEAD
 	}
 
 	clientNetHints := make([]*mgmtpb.ClientNetHint, 0, len(providers))
@@ -431,22 +419,6 @@
 			EnvVars:         srv.cfg.ClientEnvVars,
 		})
 	}
-=======
-	}
-
-	clientNetHints := make([]*mgmtpb.ClientNetHint, 0, len(providers))
-	for i, p := range providers {
-		clientNetHints = append(clientNetHints, &mgmtpb.ClientNetHint{
-			Provider:        p,
-			CrtCtxShareAddr: srv.cfg.Fabric.CrtCtxShareAddr,
-			CrtTimeout:      srv.cfg.Fabric.CrtTimeout,
-			NetDevClass:     uint32(srv.netDevClass[i]),
-			SrvSrxSet:       srxSetting,
-			ProviderIdx:     uint32(i),
-			EnvVars:         srv.cfg.ClientEnvVars,
-		})
-	}
->>>>>>> 625b3ee9
 	srv.mgmtSvc.clientNetworkHint = clientNetHints
 
 	mgmtpb.RegisterMgmtSvcServer(srv.grpcServer, srv.mgmtSvc)
@@ -579,19 +551,6 @@
 	return nil
 }
 
-<<<<<<< HEAD
-// func genFiAffFn(fis *hardware.FabricInterfaceSet) config.EngineAffinityFn {
-// 	return func(l logging.Logger, e *engine.Config) (uint, error) {
-// 		fi, err := fis.GetInterfaceOnNetDevice(e.Fabric.Interface, e.Fabric.Provider)
-// 		if err != nil {
-// 			return 0, err
-// 		}
-// 		return fi.NUMANode, nil
-// 	}
-// }
-
-=======
->>>>>>> 625b3ee9
 func lookupIF(name string) (netInterface, error) {
 	iface, err := net.InterfaceByName(name)
 	if err != nil {
