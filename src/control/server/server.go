--- conflicted
+++ resolved
@@ -58,19 +58,14 @@
 	}
 
 	for _, ec := range cfg.Engines {
-<<<<<<< HEAD
 		fabricIFs, err := ec.Fabric.GetInterfaces()
 		if err != nil {
-			return nil, err
-=======
-		if err := checkFabricInterface(ec.Fabric.Interface, lookupNetIF); err != nil {
 			return err
->>>>>>> c0d4ada0
 		}
 
 		for _, iface := range fabricIFs {
 			if err := checkFabricInterface(iface, lookupNetIF); err != nil {
-				return nil, err
+				return err
 			}
 		}
 
