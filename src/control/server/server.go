//
// (C) Copyright 2018-2020 Intel Corporation.
//
// Licensed under the Apache License, Version 2.0 (the "License");
// you may not use this file except in compliance with the License.
// You may obtain a copy of the License at
//
//    http://www.apache.org/licenses/LICENSE-2.0
//
// Unless required by applicable law or agreed to in writing, software
// distributed under the License is distributed on an "AS IS" BASIS,
// WITHOUT WARRANTIES OR CONDITIONS OF ANY KIND, either express or implied.
// See the License for the specific language governing permissions and
// limitations under the License.
//
// GOVERNMENT LICENSE RIGHTS-OPEN SOURCE SOFTWARE
// The Government's rights to use, modify, reproduce, release, perform, display,
// or disclose this software are subject to the terms of the Apache License as
// provided in Contract No. 8F-30005.
// Any reproduction of computer software, computer software documentation, or
// portions thereof marked with this legend must also reproduce the markings.
//

package server

import (
	"context"
	"fmt"
	"io/ioutil"
	"net"
	"os"
	"os/signal"
	"os/user"
	"strings"
	"syscall"

	"github.com/pkg/errors"
	"google.golang.org/grpc"

	ctlpb "github.com/daos-stack/daos/src/control/common/proto/ctl"
	mgmtpb "github.com/daos-stack/daos/src/control/common/proto/mgmt"
	"github.com/daos-stack/daos/src/control/lib/control"
	"github.com/daos-stack/daos/src/control/lib/netdetect"
	"github.com/daos-stack/daos/src/control/logging"
	"github.com/daos-stack/daos/src/control/pbin"
	"github.com/daos-stack/daos/src/control/security"
	"github.com/daos-stack/daos/src/control/server/ioserver"
	"github.com/daos-stack/daos/src/control/server/storage/bdev"
	"github.com/daos-stack/daos/src/control/server/storage/scm"
	"github.com/daos-stack/daos/src/control/system"
)

const (
	// ControlPlaneName defines a consistent name for the control plane server.
	ControlPlaneName = "DAOS Control Server"
	// DataPlaneName defines a consistent name for the ioserver.
	DataPlaneName = "DAOS I/O Server"
	// define supported maximum number of I/O servers
	maxIOServers = 2

	iommuPath        = "/sys/class/iommu"
	minHugePageCount = 128
)

func cfgHasBdev(cfg *Configuration) bool {
	for _, srvCfg := range cfg.Servers {
		if len(srvCfg.Storage.Bdev.DeviceList) > 0 {
			return true
		}
	}

	return false
}

func instanceShmID(idx int) int {
	return os.Getpid() + idx + 1
}

func iommuDetected() bool {
	// Simple test for now -- if the path exists and contains
	// DMAR entries, we assume that's good enough.
	dmars, err := ioutil.ReadDir(iommuPath)
	if err != nil {
		return false
	}

	return len(dmars) > 0
}

// Start is the entry point for a daos_server instance.
func Start(log *logging.LeveledLogger, cfg *Configuration) error {
	err := cfg.Validate(log)
	if err != nil {
		return errors.Wrapf(err, "%s: validation failed", cfg.Path)
	}

	// Backup active config.
	saveActiveConfig(log, cfg)

	if cfg.HelperLogFile != "" {
		if err := os.Setenv(pbin.DaosAdminLogFileEnvVar, cfg.HelperLogFile); err != nil {
			return errors.Wrap(err, "unable to configure privileged helper logging")
		}
	}

	if cfg.FWHelperLogFile != "" {
		if err := os.Setenv(pbin.DaosFWLogFileEnvVar, cfg.FWHelperLogFile); err != nil {
			return errors.Wrap(err, "unable to configure privileged firmware helper logging")
		}
	}

	// Create the root context here. All contexts should
	// inherit from this one so that they can be shut down
	// from one place.
	ctx, shutdown := context.WithCancel(context.Background())
	defer shutdown()

	controlAddr, err := net.ResolveTCPAddr("tcp", fmt.Sprintf("0.0.0.0:%d", cfg.ControlPort))
	if err != nil {
		return errors.Wrap(err, "unable to resolve daos_server control address")
	}

	bdevProvider := bdev.DefaultProvider(log)
	runningUser, err := user.Current()
	if err != nil {
		return errors.Wrap(err, "unable to lookup current user")
	}

	iommuDisabled := !iommuDetected()
	// Perform an automatic prepare based on the values in the config file.
	prepReq := bdev.PrepareRequest{
		// Default to minimum necessary for scan to work correctly.
		HugePageCount: minHugePageCount,
		TargetUser:    runningUser.Username,
<<<<<<< HEAD
		PCIWhitelist:  strings.Join(cfg.BdevInclude, ","),
		PCIBlacklist:  strings.Join(cfg.BdevExclude, ","),
=======
		PCIWhitelist:  strings.Join(cfg.BdevInclude, " "),
>>>>>>> 9d317b4c
		DisableVFIO:   cfg.DisableVFIO,
		DisableVMD:    cfg.DisableVMD || cfg.DisableVFIO || iommuDisabled,
		// TODO: pass vmd include/white list
	}

	if cfgHasBdev(cfg) {
		// The config value is intended to be per-ioserver, so we need to adjust
		// based on the number of ioservers.
		prepReq.HugePageCount = cfg.NrHugepages * len(cfg.Servers)

		// Perform these checks to avoid even trying a prepare if the system
		// isn't configured properly.
		if runningUser.Uid != "0" {
			if cfg.DisableVFIO {
				return FaultVfioDisabled
			}

			if iommuDisabled {
				return FaultIommuDisabled
			}
		}
	}

	log.Debugf("automatic NVMe prepare req: %+v", prepReq)
	if _, err := bdevProvider.Prepare(prepReq); err != nil {
		log.Errorf("automatic NVMe prepare failed (check configuration?)\n%s", err)
	}

	hugePages, err := getHugePageInfo()
	if err != nil {
		return errors.Wrap(err, "unable to read system hugepage info")
	}

	if cfgHasBdev(cfg) {
		// Double-check that we got the requested number of huge pages after prepare.
		if hugePages.Free < prepReq.HugePageCount {
			return FaultInsufficientFreeHugePages(hugePages.Free, prepReq.HugePageCount)
		}
	}

	// If this daos_server instance ends up being the MS leader,
	// this will record the DAOS system membership.
	membership := system.NewMembership(log)
	scmProvider := scm.DefaultProvider(log)
	harness := NewIOServerHarness(log)
	var netDevClass uint32

	netCtx, err := netdetect.Init(context.Background())
	if err != nil {
		return err
	}
	defer netdetect.CleanUp(netCtx)

	for i, srvCfg := range cfg.Servers {
		if i+1 > maxIOServers {
			break
		}

		// Provide special handling for the ofi+verbs provider.
		// Mercury uses the interface name such as ib0, while OFI uses the device name such as hfi1_0
		// CaRT and Mercury will now support the new OFI_DOMAIN environment variable so that we can
		// specify the correct device for each.
		if strings.HasPrefix(srvCfg.Fabric.Provider, "ofi+verbs") && !srvCfg.HasEnvVar("OFI_DOMAIN") {
			deviceAlias, err := netdetect.GetDeviceAlias(netCtx, srvCfg.Fabric.Interface)
			if err != nil {
				return errors.Wrapf(err, "failed to resolve alias for %s", srvCfg.Fabric.Interface)
			}
			envVar := "OFI_DOMAIN=" + deviceAlias
			srvCfg.WithEnvVars(envVar)
		}

		// If the configuration specifies that we should explicitly set hugepage values
		// per instance, do it. Otherwise, let SPDK/DPDK figure it out.
		if cfg.SetHugepages {
			// If we have multiple I/O instances with block devices, then we need to apportion
			// the hugepage memory among the instances.
			srvCfg.Storage.Bdev.MemSize = hugePages.FreeMB() / len(cfg.Servers)
			// reserve a little for daos_admin
			srvCfg.Storage.Bdev.MemSize -= srvCfg.Storage.Bdev.MemSize / 16
		}

		// Each instance must have a unique shmid in order to run as SPDK primary.
		// Use a stable identifier that's easy to construct elsewhere if we don't
		// have access to the instance configuration.
		srvCfg.Storage.Bdev.ShmID = instanceShmID(i)
		// Indicate whether VMD devices have been detected and can be used.
		srvCfg.Storage.Bdev.VmdEnabled = bdevProvider.IsVmdEnabled()

		bp, err := bdev.NewClassProvider(log, srvCfg.Storage.SCM.MountPoint, &srvCfg.Storage.Bdev)
		if err != nil {
			return err
		}

		msClient := newMgmtSvcClient(ctx, log, mgmtSvcClientCfg{
			AccessPoints:    cfg.AccessPoints,
			ControlAddr:     controlAddr,
			TransportConfig: cfg.TransportConfig,
		})

		srv := NewIOServerInstance(log, bp, scmProvider, msClient, ioserver.NewRunner(log, srvCfg))
		if err := harness.AddInstance(srv); err != nil {
			return err
		}

		if i == 0 {
			netDevClass, err = cfg.getDeviceClassFn(srvCfg.Fabric.Interface)
			if err != nil {
				return err
			}
		}
	}

	// Create rpcClient for inter-server communication.
	cliCfg := control.DefaultConfig()
	cliCfg.TransportConfig = cfg.TransportConfig
	rpcClient := control.NewClient(
		control.WithConfig(cliCfg),
		control.WithClientLogger(log))

	// Create and setup control service.
	controlService := NewControlService(log, harness, bdevProvider, scmProvider, cfg, membership, rpcClient)
	if err := controlService.Setup(); err != nil {
		return errors.Wrap(err, "setup control service")
	}

	// Create and start listener on management network.
	lis, err := net.Listen("tcp4", controlAddr.String())
	if err != nil {
		return errors.Wrap(err, "unable to listen on management interface")
	}

	// Create new grpc server, register services and start serving.
	unaryInterceptors := []grpc.UnaryServerInterceptor{
		unaryErrorInterceptor,
		unaryStatusInterceptor,
	}
	streamInterceptors := []grpc.StreamServerInterceptor{
		streamErrorInterceptor,
	}
	opts := []grpc.ServerOption{}
	tcOpt, err := security.ServerOptionForTransportConfig(cfg.TransportConfig)
	if err != nil {
		return err
	}
	opts = append(opts, tcOpt)

	uintOpt, err := unaryInterceptorForTransportConfig(cfg.TransportConfig)
	if err != nil {
		return err
	}
	if uintOpt != nil {
		unaryInterceptors = append(unaryInterceptors, uintOpt)
	}
	sintOpt, err := streamInterceptorForTransportConfig(cfg.TransportConfig)
	if err != nil {
		return err
	}
	if sintOpt != nil {
		streamInterceptors = append(streamInterceptors, sintOpt)
	}
	opts = append(opts, []grpc.ServerOption{
		grpc.ChainUnaryInterceptor(unaryInterceptors...),
		grpc.ChainStreamInterceptor(streamInterceptors...),
	}...)

	grpcServer := grpc.NewServer(opts...)
	ctlpb.RegisterMgmtCtlServer(grpcServer, controlService)

	clientNetworkCfg := ClientNetworkCfg{
		Provider:        cfg.Fabric.Provider,
		CrtCtxShareAddr: cfg.Fabric.CrtCtxShareAddr,
		CrtTimeout:      cfg.Fabric.CrtTimeout,
		NetDevClass:     netDevClass,
	}
	mgmtpb.RegisterMgmtSvcServer(grpcServer, newMgmtSvc(harness, membership, &clientNetworkCfg))

	go func() {
		_ = grpcServer.Serve(lis)
	}()
	defer grpcServer.GracefulStop()

	log.Infof("%s (pid %d) listening on %s", ControlPlaneName, os.Getpid(), controlAddr)

	sigChan := make(chan os.Signal)
	signal.Notify(sigChan, syscall.SIGINT, syscall.SIGQUIT, syscall.SIGTERM)
	go func() {
		// SIGKILL I/O servers immediately on exit.
		// TODO: Re-enable attempted graceful shutdown of I/O servers.
		sig := <-sigChan
		log.Debugf("Caught signal: %s", sig)

		shutdown()
	}()

	return errors.Wrapf(harness.Start(ctx, membership, cfg), "%s exited with error", DataPlaneName)
}<|MERGE_RESOLUTION|>--- conflicted
+++ resolved
@@ -132,12 +132,8 @@
 		// Default to minimum necessary for scan to work correctly.
 		HugePageCount: minHugePageCount,
 		TargetUser:    runningUser.Username,
-<<<<<<< HEAD
-		PCIWhitelist:  strings.Join(cfg.BdevInclude, ","),
-		PCIBlacklist:  strings.Join(cfg.BdevExclude, ","),
-=======
 		PCIWhitelist:  strings.Join(cfg.BdevInclude, " "),
->>>>>>> 9d317b4c
+		PCIBlacklist:  strings.Join(cfg.BdevExclude, " "),
 		DisableVFIO:   cfg.DisableVFIO,
 		DisableVMD:    cfg.DisableVMD || cfg.DisableVFIO || iommuDisabled,
 		// TODO: pass vmd include/white list
