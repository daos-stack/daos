//
// (C) Copyright 2018-2021 Intel Corporation.
//
// SPDX-License-Identifier: BSD-2-Clause-Patent
//

package server

import (
	"context"
	"net"
	"os"
	"os/signal"
	"os/user"
	"sync"
	"syscall"
	"time"

	"github.com/pkg/errors"
	"google.golang.org/grpc"

	"github.com/daos-stack/daos/src/control/build"
	"github.com/daos-stack/daos/src/control/common"
	ctlpb "github.com/daos-stack/daos/src/control/common/proto/ctl"
	mgmtpb "github.com/daos-stack/daos/src/control/common/proto/mgmt"
	"github.com/daos-stack/daos/src/control/events"
	"github.com/daos-stack/daos/src/control/lib/control"
	"github.com/daos-stack/daos/src/control/lib/hardware"
	"github.com/daos-stack/daos/src/control/lib/hardware/hwprov"
	"github.com/daos-stack/daos/src/control/logging"
	"github.com/daos-stack/daos/src/control/security"
	"github.com/daos-stack/daos/src/control/server/config"
	"github.com/daos-stack/daos/src/control/server/engine"
	"github.com/daos-stack/daos/src/control/server/storage"
	"github.com/daos-stack/daos/src/control/system"
)

<<<<<<< HEAD
func processConfig(log *logging.LeveledLogger, cfg *config.Server, fis *hardware.FabricInterfaceSet) (*system.FaultDomain, error) {
	processFabricProvider(cfg)

	hpi, err := common.GetHugePageInfo()
=======
func processConfig(ctx context.Context, log *logging.LeveledLogger, cfg *config.Server, fis *hardware.FabricInterfaceSet) (*system.FaultDomain, error) {
	processFabricProvider(cfg)
	err := cfg.Validate(ctx, log)
>>>>>>> 3b9c9115
	if err != nil {
		return nil, errors.Wrapf(err, "retrieve hugepage info")
	}

	if err := cfg.Validate(log, hpi.PageSizeKb, fis); err != nil {
		return nil, errors.Wrapf(err, "%s: validation failed", cfg.Path)
	}

	lookupNetIF := func(name string) (netInterface, error) {
		iface, err := net.InterfaceByName(name)
		if err != nil {
			return nil, errors.Wrapf(err, "unable to retrieve interface %q", name)
		}
		return iface, nil
	}
	for _, ec := range cfg.Engines {
		if err := ec.ValidateFabric(ctx, log, fis); err != nil {
			return nil, err
		}

		if err := checkFabricInterface(ec.Fabric.Interface, lookupNetIF); err != nil {
			return nil, err
		}

<<<<<<< HEAD
		if err := updateFabricEnvars(log, ec, fis); err != nil {
=======
		if err := updateFabricEnvars(ctx, log, ec, fis); err != nil {
>>>>>>> 3b9c9115
			return nil, errors.Wrap(err, "update engine fabric envars")
		}
	}

	cfg.SaveActiveConfig(log)

	if err := setDaosHelperEnvs(cfg, os.Setenv); err != nil {
		return nil, err
	}

	faultDomain, err := getFaultDomain(cfg)
	if err != nil {
		return nil, err
	}
	log.Debugf("fault domain: %s", faultDomain.String())

	return faultDomain, nil
}

func processFabricProvider(cfg *config.Server) {
	if shouldAppendRXM(cfg.Fabric.Provider) {
		cfg.WithFabricProvider(cfg.Fabric.Provider + ";ofi_rxm")
	}
}

func shouldAppendRXM(provider string) bool {
	for _, rxmProv := range []string{"ofi+verbs", "ofi+tcp"} {
		if rxmProv == provider {
			return true
		}
	}
	return false
}

// server struct contains state and components of DAOS Server.
type server struct {
	log         *logging.LeveledLogger
	cfg         *config.Server
	hostname    string
	runningUser string
	faultDomain *system.FaultDomain
	ctlAddr     *net.TCPAddr
	netDevClass hardware.NetDevClass
	listener    net.Listener

	harness      *EngineHarness
	membership   *system.Membership
	sysdb        *system.Database
	pubSub       *events.PubSub
	evtForwarder *control.EventForwarder
	evtLogger    *control.EventLogger
	ctlSvc       *ControlService
	mgmtSvc      *mgmtSvc
	grpcServer   *grpc.Server

	cbLock           sync.Mutex
	onEnginesStarted []func(context.Context) error
	onShutdown       []func()
}

func newServer(log *logging.LeveledLogger, cfg *config.Server, faultDomain *system.FaultDomain) (*server, error) {
	hostname, err := os.Hostname()
	if err != nil {
		return nil, errors.Wrap(err, "get hostname")
	}

	cu, err := user.Current()
	if err != nil {
		return nil, errors.Wrap(err, "get username")
	}

	harness := NewEngineHarness(log).WithFaultDomain(faultDomain)

	return &server{
		log:         log,
		cfg:         cfg,
		hostname:    hostname,
		runningUser: cu.Username,
		faultDomain: faultDomain,
		harness:     harness,
	}, nil
}

func track(msg string) (string, time.Time) {
	return msg, time.Now()
}

func (srv *server) logDuration(msg string, start time.Time) {
	srv.log.Debugf("%v: %v\n", msg, time.Since(start))
}

// createServices builds scaffolding for rpc and event services.
func (srv *server) createServices(ctx context.Context) error {
	dbReplicas, err := cfgGetReplicas(srv.cfg, net.ResolveTCPAddr)
	if err != nil {
		return errors.Wrap(err, "retrieve replicas from config")
	}

	// If this daos_server instance ends up being the MS leader,
	// this will record the DAOS system membership.
	sysdb, err := system.NewDatabase(srv.log, &system.DatabaseConfig{
		Replicas:   dbReplicas,
		RaftDir:    cfgGetRaftDir(srv.cfg),
		SystemName: srv.cfg.SystemName,
	})
	if err != nil {
		return errors.Wrap(err, "create system database")
	}
	srv.sysdb = sysdb
	srv.membership = system.NewMembership(srv.log, sysdb)

	// Create rpcClient for inter-server communication.
	cliCfg := control.DefaultConfig()
	cliCfg.TransportConfig = srv.cfg.TransportConfig
	rpcClient := control.NewClient(
		control.WithConfig(cliCfg),
		control.WithClientLogger(srv.log))

	// Create event distribution primitives.
	srv.pubSub = events.NewPubSub(ctx, srv.log)
	srv.OnShutdown(srv.pubSub.Close)
	srv.evtForwarder = control.NewEventForwarder(rpcClient, srv.cfg.AccessPoints)
	srv.evtLogger = control.NewEventLogger(srv.log)

	srv.ctlSvc = NewControlService(srv.log, srv.harness, srv.cfg, srv.pubSub,
		hwprov.DefaultFabricScanner(srv.log))
	srv.mgmtSvc = newMgmtSvc(srv.harness, srv.membership, sysdb, rpcClient, srv.pubSub)

	return nil
}

// OnEnginesStarted adds callback functions to be called when all engines have
// started up.
func (srv *server) OnEnginesStarted(fns ...func(context.Context) error) {
	srv.cbLock.Lock()
	srv.onEnginesStarted = append(srv.onEnginesStarted, fns...)
	srv.cbLock.Unlock()
}

// OnShutdown adds callback functions to be called when the server shuts down.
func (srv *server) OnShutdown(fns ...func()) {
	srv.cbLock.Lock()
	srv.onShutdown = append(srv.onShutdown, fns...)
	srv.cbLock.Unlock()
}

func (srv *server) shutdown() {
	srv.cbLock.Lock()
	onShutdownCbs := srv.onShutdown
	srv.cbLock.Unlock()
	for _, fn := range onShutdownCbs {
		fn()
	}
}

// initNetwork resolves local address and starts TCP listener.
func (srv *server) initNetwork() error {
	defer srv.logDuration(track("time to init network"))

	ctlAddr, listener, err := createListener(srv.cfg.ControlPort, net.ResolveTCPAddr, net.Listen)
	if err != nil {
		return err
	}
	srv.ctlAddr = ctlAddr
	srv.listener = listener

	return nil
}

func (srv *server) initStorage() error {
	defer srv.logDuration(track("time to init storage"))

	if err := prepBdevStorage(srv, iommuDetected(), common.GetHugePageInfo); err != nil {
		return err
	}

	srv.log.Debug("running storage setup on server start-up, scanning storage devices")
	srv.ctlSvc.Setup()

	return nil
}

func (srv *server) createEngine(ctx context.Context, idx int, cfg *engine.Config) (*EngineInstance, error) {
	// Closure to join an engine instance to a system using control API.
	joinFn := func(ctxIn context.Context, req *control.SystemJoinReq) (*control.SystemJoinResp, error) {
		req.SetHostList(srv.cfg.AccessPoints)
		req.SetSystem(srv.cfg.SystemName)
		req.ControlAddr = srv.ctlAddr

		return control.SystemJoin(ctxIn, srv.mgmtSvc.rpcClient, req)
	}

	engine := NewEngineInstance(srv.log, storage.DefaultProvider(srv.log, idx, &cfg.Storage), joinFn,
		engine.NewRunner(srv.log, cfg)).WithHostFaultDomain(srv.harness.faultDomain)
	if idx == 0 {
		configureFirstEngine(ctx, engine, srv.sysdb, joinFn)
	}

	return engine, nil
}

// addEngines creates and adds engine instances to harness then starts
// goroutine to execute callbacks when all engines are started.
func (srv *server) addEngines(ctx context.Context) error {
	var allStarted sync.WaitGroup
	registerTelemetryCallbacks(ctx, srv)

	// Store cached NVMe device details retrieved on start-up (before
	// engines are started) so static details can be recovered by the engine
	// storage provider(s) during scan even if devices are in use.
	nvmeScanResp, err := srv.ctlSvc.NvmeScan(storage.BdevScanRequest{})
	if err != nil {
		srv.log.Errorf("nvme scan failed: %s", err)
		nvmeScanResp = &storage.BdevScanResponse{}
	}
	if nvmeScanResp == nil {
		return errors.New("nil nvme scan response received")
	}

	for i, c := range srv.cfg.Engines {
		engine, err := srv.createEngine(ctx, i, c)
		if err != nil {
			return err
		}

		engine.storage.SetBdevCache(*nvmeScanResp)

		registerEngineEventCallbacks(engine, srv.hostname, srv.pubSub, &allStarted)

		if err := srv.harness.AddInstance(engine); err != nil {
			return err
		}
		// increment count of engines waiting to start
		allStarted.Add(1)
	}

	go func() {
		srv.log.Debug("waiting for engines to start...")
		allStarted.Wait()
		srv.log.Debug("engines have started")

		srv.cbLock.Lock()
		onEnginesStartedCbs := srv.onEnginesStarted
		srv.cbLock.Unlock()
		for _, cb := range onEnginesStartedCbs {
			if err := cb(ctx); err != nil {
				srv.log.Errorf("on engines started: %s", err)
			}
		}
	}()

	return nil
}

// setupGrpc creates a new grpc server and registers services.
func (srv *server) setupGrpc() error {
	srvOpts, err := getGrpcOpts(srv.cfg.TransportConfig)
	if err != nil {
		return err
	}

	srv.grpcServer = grpc.NewServer(srvOpts...)
	ctlpb.RegisterCtlSvcServer(srv.grpcServer, srv.ctlSvc)

	srxSetting, err := getSrxSetting(srv.cfg)
	if err != nil {
		return err
	}
	srv.mgmtSvc.clientNetworkHint = &mgmtpb.ClientNetHint{
		Provider:        srv.cfg.Fabric.Provider,
		CrtCtxShareAddr: srv.cfg.Fabric.CrtCtxShareAddr,
		CrtTimeout:      srv.cfg.Fabric.CrtTimeout,
		NetDevClass:     uint32(srv.netDevClass),
		SrvSrxSet:       srxSetting,
	}
	mgmtpb.RegisterMgmtSvcServer(srv.grpcServer, srv.mgmtSvc)

	tSec, err := security.DialOptionForTransportConfig(srv.cfg.TransportConfig)
	if err != nil {
		return err
	}
	srv.sysdb.ConfigureTransport(srv.grpcServer, tSec)

	return nil
}

func (srv *server) registerEvents() {
	registerFollowerSubscriptions(srv)

	srv.sysdb.OnLeadershipGained(
		func(ctx context.Context) error {
			srv.log.Infof("MS leader running on %s", srv.hostname)
			srv.mgmtSvc.startJoinLoop(ctx)
			registerLeaderSubscriptions(srv)
			srv.log.Debugf("requesting sync GroupUpdate after leader change")
			go func() {
				for {
					select {
					case <-ctx.Done():
						return
					default:
						// Wait for at least one engine to be ready to service the
						// GroupUpdate request.
						for _, ei := range srv.harness.Instances() {
							if ei.IsReady() {
								srv.mgmtSvc.reqGroupUpdate(ctx, true)
								return
							}
						}
						srv.log.Debugf("no engines ready for GroupUpdate; waiting %s", groupUpdateInterval)
						time.Sleep(groupUpdateInterval)
					}
				}
			}()
			return nil
		},
		func(ctx context.Context) error {
			return srv.mgmtSvc.checkPools(ctx)
		},
	)
	srv.sysdb.OnLeadershipLost(func() error {
		srv.log.Infof("MS leader no longer running on %s", srv.hostname)
		registerFollowerSubscriptions(srv)
		return nil
	})
}

func (srv *server) start(ctx context.Context, shutdown context.CancelFunc) error {
	defer srv.logDuration(track("time server was listening"))

	go func() {
		_ = srv.grpcServer.Serve(srv.listener)
	}()
	defer srv.grpcServer.Stop()

	srv.log.Infof("%s v%s (pid %d) listening on %s", build.ControlPlaneName,
		build.DaosVersion, os.Getpid(), srv.ctlAddr)

	sigChan := make(chan os.Signal)
	signal.Notify(sigChan, syscall.SIGINT, syscall.SIGQUIT, syscall.SIGTERM)
	go func() {
		sig := <-sigChan
		srv.log.Debugf("Caught signal: %s", sig)

		shutdown()
	}()

	drpcSetupReq := &drpcServerSetupReq{
		log:     srv.log,
		sockDir: srv.cfg.SocketDir,
		engines: srv.harness.Instances(),
		tc:      srv.cfg.TransportConfig,
		sysdb:   srv.sysdb,
		events:  srv.pubSub,
	}
	// Single daos_server dRPC server to handle all engine requests
	if err := drpcServerSetup(ctx, drpcSetupReq); err != nil {
		return errors.WithMessage(err, "dRPC server setup")
	}
	defer func() {
		if err := drpcCleanup(srv.cfg.SocketDir); err != nil {
			srv.log.Errorf("error during dRPC cleanup: %s", err)
		}
	}()

	return errors.Wrapf(srv.harness.Start(ctx, srv.sysdb, srv.cfg),
		"%s harness exited", build.ControlPlaneName)
}

// Start is the entry point for a daos_server instance.
func Start(log *logging.LeveledLogger, cfg *config.Server) error {
	// Create the root context here. All contexts should inherit from this one so
	// that they can be shut down from one place.
	ctx, shutdown := context.WithCancel(context.Background())
	defer shutdown()

	scanner := hwprov.DefaultFabricScanner(log)
	fiSet, err := scanner.Scan(ctx)
	if err != nil {
		return errors.Wrap(err, "scan fabric")
	}

<<<<<<< HEAD
	faultDomain, err := processConfig(log, cfg, fiSet)
=======
	faultDomain, err := processConfig(ctx, log, cfg, fiSet)
>>>>>>> 3b9c9115
	if err != nil {
		return err
	}

	srv, err := newServer(log, cfg, faultDomain)
	if err != nil {
		return err
	}
	defer srv.shutdown()

	if srv.netDevClass, err = getFabricNetDevClass(cfg, fiSet); err != nil {
		return err
	}

	if err := srv.createServices(ctx); err != nil {
		return err
	}

	if err := srv.initNetwork(); err != nil {
		return err
	}

	if err := srv.initStorage(); err != nil {
		return err
	}

	if err := srv.addEngines(ctx); err != nil {
		return err
	}

	if err := srv.setupGrpc(); err != nil {
		return err
	}

	srv.registerEvents()

	return srv.start(ctx, shutdown)
}<|MERGE_RESOLUTION|>--- conflicted
+++ resolved
@@ -1,5 +1,5 @@
 //
-// (C) Copyright 2018-2021 Intel Corporation.
+// (C) Copyright 2018-2022 Intel Corporation.
 //
 // SPDX-License-Identifier: BSD-2-Clause-Patent
 //
@@ -35,16 +35,10 @@
 	"github.com/daos-stack/daos/src/control/system"
 )
 
-<<<<<<< HEAD
 func processConfig(log *logging.LeveledLogger, cfg *config.Server, fis *hardware.FabricInterfaceSet) (*system.FaultDomain, error) {
 	processFabricProvider(cfg)
 
 	hpi, err := common.GetHugePageInfo()
-=======
-func processConfig(ctx context.Context, log *logging.LeveledLogger, cfg *config.Server, fis *hardware.FabricInterfaceSet) (*system.FaultDomain, error) {
-	processFabricProvider(cfg)
-	err := cfg.Validate(ctx, log)
->>>>>>> 3b9c9115
 	if err != nil {
 		return nil, errors.Wrapf(err, "retrieve hugepage info")
 	}
@@ -61,19 +55,11 @@
 		return iface, nil
 	}
 	for _, ec := range cfg.Engines {
-		if err := ec.ValidateFabric(ctx, log, fis); err != nil {
-			return nil, err
-		}
-
 		if err := checkFabricInterface(ec.Fabric.Interface, lookupNetIF); err != nil {
 			return nil, err
 		}
 
-<<<<<<< HEAD
 		if err := updateFabricEnvars(log, ec, fis); err != nil {
-=======
-		if err := updateFabricEnvars(ctx, log, ec, fis); err != nil {
->>>>>>> 3b9c9115
 			return nil, errors.Wrap(err, "update engine fabric envars")
 		}
 	}
@@ -456,11 +442,7 @@
 		return errors.Wrap(err, "scan fabric")
 	}
 
-<<<<<<< HEAD
 	faultDomain, err := processConfig(log, cfg, fiSet)
-=======
-	faultDomain, err := processConfig(ctx, log, cfg, fiSet)
->>>>>>> 3b9c9115
 	if err != nil {
 		return err
 	}
