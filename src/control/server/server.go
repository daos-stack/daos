//
// (C) Copyright 2018-2021 Intel Corporation.
//
// SPDX-License-Identifier: BSD-2-Clause-Patent
//

package server

import (
	"context"
	"net"
	"os"
	"os/signal"
	"os/user"
	"sync"
	"syscall"
	"time"

	"github.com/pkg/errors"
	"google.golang.org/grpc"

	"github.com/daos-stack/daos/src/control/build"
	"github.com/daos-stack/daos/src/control/common"
	ctlpb "github.com/daos-stack/daos/src/control/common/proto/ctl"
	mgmtpb "github.com/daos-stack/daos/src/control/common/proto/mgmt"
	"github.com/daos-stack/daos/src/control/events"
	"github.com/daos-stack/daos/src/control/lib/control"
	"github.com/daos-stack/daos/src/control/lib/hardware"
	"github.com/daos-stack/daos/src/control/lib/hardware/hwprov"
	"github.com/daos-stack/daos/src/control/logging"
	"github.com/daos-stack/daos/src/control/security"
	"github.com/daos-stack/daos/src/control/server/config"
	"github.com/daos-stack/daos/src/control/server/engine"
	"github.com/daos-stack/daos/src/control/server/storage"
	"github.com/daos-stack/daos/src/control/system"
)

<<<<<<< HEAD
func processConfig(ctx context.Context, log *logging.LeveledLogger, cfg *config.Server, fis *hardware.FabricInterfaceSet) (*system.FaultDomain, error) {
	err := cfg.Validate(ctx, log)
	if err != nil {
=======
func processConfig(ctx context.Context, log *logging.LeveledLogger, cfg *config.Server, hpi *common.HugePageInfo) (*system.FaultDomain, error) {
	if err := cfg.Validate(ctx, log, hpi.PageSizeKb); err != nil {
>>>>>>> f64f2519
		return nil, errors.Wrapf(err, "%s: validation failed", cfg.Path)
	}

	lookupNetIF := func(name string) (netInterface, error) {
		iface, err := net.InterfaceByName(name)
		if err != nil {
			return nil, errors.Wrapf(err, "unable to retrieve interface %q", name)
		}
		return iface, nil
	}
	for _, ec := range cfg.Engines {
		if err := ec.ValidateFabric(ctx, log, fis); err != nil {
			return nil, err
		}

		if err := checkFabricInterface(ec.Fabric.Interface, lookupNetIF); err != nil {
			return nil, err
		}

		if err := updateFabricEnvars(ctx, log, ec, fis); err != nil {
			return nil, errors.Wrap(err, "update engine fabric envars")
		}
	}

	cfg.SaveActiveConfig(log)

	if err := setDaosHelperEnvs(cfg, os.Setenv); err != nil {
		return nil, err
	}

	faultDomain, err := getFaultDomain(cfg)
	if err != nil {
		return nil, err
	}
	log.Debugf("fault domain: %s", faultDomain.String())

	return faultDomain, nil
}

// server struct contains state and components of DAOS Server.
type server struct {
	log         *logging.LeveledLogger
	cfg         *config.Server
	hostname    string
	runningUser string
	faultDomain *system.FaultDomain
	ctlAddr     *net.TCPAddr
	netDevClass hardware.NetDevClass
	listener    net.Listener

	harness      *EngineHarness
	membership   *system.Membership
	sysdb        *system.Database
	pubSub       *events.PubSub
	evtForwarder *control.EventForwarder
	evtLogger    *control.EventLogger
	ctlSvc       *ControlService
	mgmtSvc      *mgmtSvc
	grpcServer   *grpc.Server

	cbLock           sync.Mutex
	onEnginesStarted []func(context.Context) error
	onShutdown       []func()
}

func newServer(ctx context.Context, log *logging.LeveledLogger, cfg *config.Server, faultDomain *system.FaultDomain) (*server, error) {
	hostname, err := os.Hostname()
	if err != nil {
		return nil, errors.Wrap(err, "get hostname")
	}

	cu, err := user.Current()
	if err != nil {
		return nil, errors.Wrap(err, "get username")
	}

	harness := NewEngineHarness(log).WithFaultDomain(faultDomain)

	return &server{
		log:         log,
		cfg:         cfg,
		hostname:    hostname,
		runningUser: cu.Username,
		faultDomain: faultDomain,
		harness:     harness,
	}, nil
}

func track(msg string) (string, time.Time) {
	return msg, time.Now()
}

func (srv *server) logDuration(msg string, start time.Time) {
	srv.log.Debugf("%v: %v\n", msg, time.Since(start))
}

// createServices builds scaffolding for rpc and event services.
func (srv *server) createServices(ctx context.Context) error {
	dbReplicas, err := cfgGetReplicas(srv.cfg, net.ResolveTCPAddr)
	if err != nil {
		return errors.Wrap(err, "retrieve replicas from config")
	}

	// If this daos_server instance ends up being the MS leader,
	// this will record the DAOS system membership.
	sysdb, err := system.NewDatabase(srv.log, &system.DatabaseConfig{
		Replicas:   dbReplicas,
		RaftDir:    cfgGetRaftDir(srv.cfg),
		SystemName: srv.cfg.SystemName,
	})
	if err != nil {
		return errors.Wrap(err, "create system database")
	}
	srv.sysdb = sysdb
	srv.membership = system.NewMembership(srv.log, sysdb)

	// Create rpcClient for inter-server communication.
	cliCfg := control.DefaultConfig()
	cliCfg.TransportConfig = srv.cfg.TransportConfig
	rpcClient := control.NewClient(
		control.WithConfig(cliCfg),
		control.WithClientLogger(srv.log))

	// Create event distribution primitives.
	srv.pubSub = events.NewPubSub(ctx, srv.log)
	srv.OnShutdown(srv.pubSub.Close)
	srv.evtForwarder = control.NewEventForwarder(rpcClient, srv.cfg.AccessPoints)
	srv.evtLogger = control.NewEventLogger(srv.log)

	srv.ctlSvc = NewControlService(srv.log, srv.harness, srv.cfg, srv.pubSub,
		hwprov.DefaultFabricScanner(srv.log))
	srv.mgmtSvc = newMgmtSvc(srv.harness, srv.membership, sysdb, rpcClient, srv.pubSub)

	return nil
}

// OnEnginesStarted adds callback functions to be called when all engines have
// started up.
func (srv *server) OnEnginesStarted(fns ...func(context.Context) error) {
	srv.cbLock.Lock()
	srv.onEnginesStarted = append(srv.onEnginesStarted, fns...)
	srv.cbLock.Unlock()
}

// OnShutdown adds callback functions to be called when the server shuts down.
func (srv *server) OnShutdown(fns ...func()) {
	srv.cbLock.Lock()
	srv.onShutdown = append(srv.onShutdown, fns...)
	srv.cbLock.Unlock()
}

func (srv *server) shutdown() {
	srv.cbLock.Lock()
	onShutdownCbs := srv.onShutdown
	srv.cbLock.Unlock()
	for _, fn := range onShutdownCbs {
		fn()
	}
}

// initNetwork resolves local address and starts TCP listener then calls
// netInit to process network configuration.
func (srv *server) initNetwork(ctx context.Context) error {
	defer srv.logDuration(track("time to init network"))

	ctlAddr, listener, err := createListener(srv.cfg.ControlPort, net.ResolveTCPAddr, net.Listen)
	if err != nil {
		return err
	}
	srv.ctlAddr = ctlAddr
	srv.listener = listener

	return nil
}

func (srv *server) initStorage(hpi *common.HugePageInfo) error {
	defer srv.logDuration(track("time to init storage"))

	if err := prepBdevStorage(srv, iommuDetected(), hpi); err != nil {
		return err
	}

	srv.log.Debug("running storage setup on server start-up, scanning storage devices")
	srv.ctlSvc.Setup()

	return nil
}

func (srv *server) createEngine(ctx context.Context, idx int, cfg *engine.Config) (*EngineInstance, error) {
	// Closure to join an engine instance to a system using control API.
	joinFn := func(ctxIn context.Context, req *control.SystemJoinReq) (*control.SystemJoinResp, error) {
		req.SetHostList(srv.cfg.AccessPoints)
		req.SetSystem(srv.cfg.SystemName)
		req.ControlAddr = srv.ctlAddr

		return control.SystemJoin(ctxIn, srv.mgmtSvc.rpcClient, req)
	}

	engine := NewEngineInstance(srv.log, storage.DefaultProvider(srv.log, idx, &cfg.Storage), joinFn,
		engine.NewRunner(srv.log, cfg)).WithHostFaultDomain(srv.harness.faultDomain)
	if idx == 0 {
		configureFirstEngine(ctx, engine, srv.sysdb, joinFn)
	}

	return engine, nil
}

// addEngines creates and adds engine instances to harness then starts
// goroutine to execute callbacks when all engines are started.
func (srv *server) addEngines(ctx context.Context) error {
	var allStarted sync.WaitGroup
	registerTelemetryCallbacks(ctx, srv)

	// Store cached NVMe device details retrieved on start-up (before
	// engines are started) so static details can be recovered by the engine
	// storage provider(s) during scan even if devices are in use.
	nvmeScanResp, err := srv.ctlSvc.NvmeScan(storage.BdevScanRequest{})
	if err != nil {
		srv.log.Errorf("nvme scan failed: %s", err)
		nvmeScanResp = &storage.BdevScanResponse{}
	}
	if nvmeScanResp == nil {
		return errors.New("nil nvme scan response received")
	}

	for i, c := range srv.cfg.Engines {
		engine, err := srv.createEngine(ctx, i, c)
		if err != nil {
			return err
		}

		engine.storage.SetBdevCache(*nvmeScanResp)

		registerEngineEventCallbacks(engine, srv.hostname, srv.pubSub, &allStarted)

		if err := srv.harness.AddInstance(engine); err != nil {
			return err
		}
		// increment count of engines waiting to start
		allStarted.Add(1)
	}

	go func() {
		srv.log.Debug("waiting for engines to start...")
		allStarted.Wait()
		srv.log.Debug("engines have started")

		srv.cbLock.Lock()
		onEnginesStartedCbs := srv.onEnginesStarted
		srv.cbLock.Unlock()
		for _, cb := range onEnginesStartedCbs {
			if err := cb(ctx); err != nil {
				srv.log.Errorf("on engines started: %s", err)
			}
		}
	}()

	return nil
}

// setupGrpc creates a new grpc server and registers services.
func (srv *server) setupGrpc() error {
	srvOpts, err := getGrpcOpts(srv.cfg.TransportConfig)
	if err != nil {
		return err
	}

	srv.grpcServer = grpc.NewServer(srvOpts...)
	ctlpb.RegisterCtlSvcServer(srv.grpcServer, srv.ctlSvc)

	srxSetting, err := getSrxSetting(srv.cfg)
	if err != nil {
		return err
	}
	srv.mgmtSvc.clientNetworkHint = &mgmtpb.ClientNetHint{
		Provider:        srv.cfg.Fabric.Provider,
		CrtCtxShareAddr: srv.cfg.Fabric.CrtCtxShareAddr,
		CrtTimeout:      srv.cfg.Fabric.CrtTimeout,
		NetDevClass:     uint32(srv.netDevClass),
		SrvSrxSet:       srxSetting,
	}
	mgmtpb.RegisterMgmtSvcServer(srv.grpcServer, srv.mgmtSvc)

	tSec, err := security.DialOptionForTransportConfig(srv.cfg.TransportConfig)
	if err != nil {
		return err
	}
	srv.sysdb.ConfigureTransport(srv.grpcServer, tSec)

	return nil
}

func (srv *server) registerEvents() {
	registerFollowerSubscriptions(srv)

	srv.sysdb.OnLeadershipGained(
		func(ctx context.Context) error {
			srv.log.Infof("MS leader running on %s", srv.hostname)
			srv.mgmtSvc.startJoinLoop(ctx)
			registerLeaderSubscriptions(srv)
			srv.log.Debugf("requesting sync GroupUpdate after leader change")
			go func() {
				for {
					select {
					case <-ctx.Done():
						return
					default:
						// Wait for at least one engine to be ready to service the
						// GroupUpdate request.
						for _, ei := range srv.harness.Instances() {
							if ei.IsReady() {
								srv.mgmtSvc.reqGroupUpdate(ctx, true)
								return
							}
						}
						srv.log.Debugf("no engines ready for GroupUpdate; waiting %s", groupUpdateInterval)
						time.Sleep(groupUpdateInterval)
					}
				}
			}()
			return nil
		},
		func(ctx context.Context) error {
			return srv.mgmtSvc.checkPools(ctx)
		},
	)
	srv.sysdb.OnLeadershipLost(func() error {
		srv.log.Infof("MS leader no longer running on %s", srv.hostname)
		registerFollowerSubscriptions(srv)
		return nil
	})
}

func (srv *server) start(ctx context.Context, shutdown context.CancelFunc) error {
	defer srv.logDuration(track("time server was listening"))

	go func() {
		_ = srv.grpcServer.Serve(srv.listener)
	}()
	defer srv.grpcServer.Stop()

	srv.log.Infof("%s v%s (pid %d) listening on %s", build.ControlPlaneName,
		build.DaosVersion, os.Getpid(), srv.ctlAddr)

	sigChan := make(chan os.Signal)
	signal.Notify(sigChan, syscall.SIGINT, syscall.SIGQUIT, syscall.SIGTERM)
	go func() {
		sig := <-sigChan
		srv.log.Debugf("Caught signal: %s", sig)

		shutdown()
	}()

	drpcSetupReq := &drpcServerSetupReq{
		log:     srv.log,
		sockDir: srv.cfg.SocketDir,
		engines: srv.harness.Instances(),
		tc:      srv.cfg.TransportConfig,
		sysdb:   srv.sysdb,
		events:  srv.pubSub,
	}
	// Single daos_server dRPC server to handle all engine requests
	if err := drpcServerSetup(ctx, drpcSetupReq); err != nil {
		return errors.WithMessage(err, "dRPC server setup")
	}
	defer func() {
		if err := drpcCleanup(srv.cfg.SocketDir); err != nil {
			srv.log.Errorf("error during dRPC cleanup: %s", err)
		}
	}()

	return errors.Wrapf(srv.harness.Start(ctx, srv.sysdb, srv.cfg),
		"%s harness exited", build.ControlPlaneName)
}

// Start is the entry point for a daos_server instance.
func Start(log *logging.LeveledLogger, cfg *config.Server) error {
	// Create the root context here. All contexts should inherit from this one so
	// that they can be shut down from one place.
	ctx, shutdown := context.WithCancel(context.Background())
	defer shutdown()

	scanner := hwprov.DefaultFabricScanner(log)
	fiSet, err := scanner.Scan(ctx)
	if err != nil {
		return errors.Wrap(err, "scan fabric")
	}

<<<<<<< HEAD
	faultDomain, err := processConfig(ctx, log, cfg, fiSet)
=======
	hpi, err := common.GetHugePageInfo()
	if err != nil {
		return err
	}

	faultDomain, err := processConfig(ctx, log, cfg, hpi)
>>>>>>> f64f2519
	if err != nil {
		return err
	}

	srv, err := newServer(ctx, log, cfg, faultDomain)
	if err != nil {
		return err
	}
	defer srv.shutdown()

	if srv.netDevClass, err = getFabricNetDevClass(cfg, fiSet); err != nil {
		return err
	}

	if err := srv.createServices(ctx); err != nil {
		return err
	}

	if err := srv.initNetwork(ctx); err != nil {
		return err
	}

	if err := srv.initStorage(hpi); err != nil {
		return err
	}

	if err := srv.addEngines(ctx); err != nil {
		return err
	}

	if err := srv.setupGrpc(); err != nil {
		return err
	}

	srv.registerEvents()

	return srv.start(ctx, shutdown)
}<|MERGE_RESOLUTION|>--- conflicted
+++ resolved
@@ -35,14 +35,8 @@
 	"github.com/daos-stack/daos/src/control/system"
 )
 
-<<<<<<< HEAD
-func processConfig(ctx context.Context, log *logging.LeveledLogger, cfg *config.Server, fis *hardware.FabricInterfaceSet) (*system.FaultDomain, error) {
-	err := cfg.Validate(ctx, log)
-	if err != nil {
-=======
-func processConfig(ctx context.Context, log *logging.LeveledLogger, cfg *config.Server, hpi *common.HugePageInfo) (*system.FaultDomain, error) {
-	if err := cfg.Validate(ctx, log, hpi.PageSizeKb); err != nil {
->>>>>>> f64f2519
+func processConfig(log *logging.LeveledLogger, cfg *config.Server, fis *hardware.FabricInterfaceSet, hpi *common.HugePageInfo) (*system.FaultDomain, error) {
+	if err := cfg.Validate(log, hpi.PageSizeKb); err != nil {
 		return nil, errors.Wrapf(err, "%s: validation failed", cfg.Path)
 	}
 
@@ -54,7 +48,7 @@
 		return iface, nil
 	}
 	for _, ec := range cfg.Engines {
-		if err := ec.ValidateFabric(ctx, log, fis); err != nil {
+		if err := ec.ValidateFabric(log, fis); err != nil {
 			return nil, err
 		}
 
@@ -62,7 +56,7 @@
 			return nil, err
 		}
 
-		if err := updateFabricEnvars(ctx, log, ec, fis); err != nil {
+		if err := updateFabricEnvars(log, ec, fis); err != nil {
 			return nil, errors.Wrap(err, "update engine fabric envars")
 		}
 	}
@@ -108,7 +102,7 @@
 	onShutdown       []func()
 }
 
-func newServer(ctx context.Context, log *logging.LeveledLogger, cfg *config.Server, faultDomain *system.FaultDomain) (*server, error) {
+func newServer(log *logging.LeveledLogger, cfg *config.Server, faultDomain *system.FaultDomain) (*server, error) {
 	hostname, err := os.Hostname()
 	if err != nil {
 		return nil, errors.Wrap(err, "get hostname")
@@ -203,9 +197,8 @@
 	}
 }
 
-// initNetwork resolves local address and starts TCP listener then calls
-// netInit to process network configuration.
-func (srv *server) initNetwork(ctx context.Context) error {
+// initNetwork resolves local address and starts TCP listener.
+func (srv *server) initNetwork() error {
 	defer srv.logDuration(track("time to init network"))
 
 	ctlAddr, listener, err := createListener(srv.cfg.ControlPort, net.ResolveTCPAddr, net.Listen)
@@ -431,21 +424,17 @@
 		return errors.Wrap(err, "scan fabric")
 	}
 
-<<<<<<< HEAD
-	faultDomain, err := processConfig(ctx, log, cfg, fiSet)
-=======
 	hpi, err := common.GetHugePageInfo()
 	if err != nil {
 		return err
 	}
 
-	faultDomain, err := processConfig(ctx, log, cfg, hpi)
->>>>>>> f64f2519
-	if err != nil {
-		return err
-	}
-
-	srv, err := newServer(ctx, log, cfg, faultDomain)
+	faultDomain, err := processConfig(log, cfg, fiSet, hpi)
+	if err != nil {
+		return err
+	}
+
+	srv, err := newServer(log, cfg, faultDomain)
 	if err != nil {
 		return err
 	}
@@ -459,7 +448,7 @@
 		return err
 	}
 
-	if err := srv.initNetwork(ctx); err != nil {
+	if err := srv.initNetwork(); err != nil {
 		return err
 	}
 
