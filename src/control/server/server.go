//
// (C) Copyright 2018-2022 Intel Corporation.
//
// SPDX-License-Identifier: BSD-2-Clause-Patent
//

package server

import (
	"context"
	"net"
	"os"
	"os/signal"
	"os/user"
	"sync"
	"syscall"
	"time"

	"github.com/pkg/errors"
	"google.golang.org/grpc"

	"github.com/daos-stack/daos/src/control/build"
	"github.com/daos-stack/daos/src/control/common"
	ctlpb "github.com/daos-stack/daos/src/control/common/proto/ctl"
	mgmtpb "github.com/daos-stack/daos/src/control/common/proto/mgmt"
	"github.com/daos-stack/daos/src/control/events"
	"github.com/daos-stack/daos/src/control/lib/control"
	"github.com/daos-stack/daos/src/control/lib/hardware"
	"github.com/daos-stack/daos/src/control/lib/hardware/hwprov"
	"github.com/daos-stack/daos/src/control/logging"
	"github.com/daos-stack/daos/src/control/security"
	"github.com/daos-stack/daos/src/control/server/config"
	"github.com/daos-stack/daos/src/control/server/engine"
	"github.com/daos-stack/daos/src/control/server/storage"
	"github.com/daos-stack/daos/src/control/system"
)

<<<<<<< HEAD
func processConfig(ctx context.Context, log logging.Logger, cfg *config.Server, fis *hardware.FabricInterfaceSet) (*system.FaultDomain, error) {
	processFabricProvider(cfg)

	err := cfg.Validate(ctx, log)
=======
func processConfig(log *logging.LeveledLogger, cfg *config.Server, fis *hardware.FabricInterfaceSet) (*system.FaultDomain, error) {
	processFabricProvider(cfg)

	hpi, err := common.GetHugePageInfo()
>>>>>>> c9a0577c
	if err != nil {
		return nil, errors.Wrapf(err, "retrieve hugepage info")
	}

	if err := cfg.Validate(log, hpi.PageSizeKb, fis); err != nil {
		return nil, errors.Wrapf(err, "%s: validation failed", cfg.Path)
	}

	lookupNetIF := func(name string) (netInterface, error) {
		iface, err := net.InterfaceByName(name)
		if err != nil {
			return nil, errors.Wrapf(err, "unable to retrieve interface %q", name)
		}
		return iface, nil
	}

	for _, ec := range cfg.Engines {
		if err := checkFabricInterface(ec.Fabric.Interface, lookupNetIF); err != nil {
			return nil, err
		}

		if err := updateFabricEnvars(log, ec, fis); err != nil {
			return nil, errors.Wrap(err, "update engine fabric envars")
		}
	}

	cfg.SaveActiveConfig(log)

	if err := setDaosHelperEnvs(cfg, os.Setenv); err != nil {
		return nil, err
	}

	faultDomain, err := getFaultDomain(cfg)
	if err != nil {
		return nil, err
	}
	log.Debugf("fault domain: %s", faultDomain.String())

	return faultDomain, nil
}

func processFabricProvider(cfg *config.Server) {
	if shouldAppendRXM(cfg.Fabric.Provider) {
		cfg.WithFabricProvider(cfg.Fabric.Provider + ";ofi_rxm")
	}
}

func shouldAppendRXM(provider string) bool {
	for _, rxmProv := range []string{"ofi+verbs", "ofi+tcp"} {
		if rxmProv == provider {
			return true
		}
	}
	return false
}

// server struct contains state and components of DAOS Server.
type server struct {
	log         logging.Logger
	cfg         *config.Server
	hostname    string
	runningUser *user.User
	faultDomain *system.FaultDomain
	ctlAddr     *net.TCPAddr
	netDevClass hardware.NetDevClass
	listener    net.Listener

	harness      *EngineHarness
	membership   *system.Membership
	sysdb        *system.Database
	pubSub       *events.PubSub
	evtForwarder *control.EventForwarder
	evtLogger    *control.EventLogger
	ctlSvc       *ControlService
	mgmtSvc      *mgmtSvc
	grpcServer   *grpc.Server

	cbLock           sync.Mutex
	onEnginesStarted []func(context.Context) error
	onShutdown       []func()
}

<<<<<<< HEAD
func newServer(ctx context.Context, log logging.Logger, cfg *config.Server, faultDomain *system.FaultDomain) (*server, error) {
=======
func newServer(log *logging.LeveledLogger, cfg *config.Server, faultDomain *system.FaultDomain) (*server, error) {
>>>>>>> c9a0577c
	hostname, err := os.Hostname()
	if err != nil {
		return nil, errors.Wrap(err, "get hostname")
	}

	cu, err := user.Current()
	if err != nil {
		return nil, errors.Wrap(err, "get username")
	}

	harness := NewEngineHarness(log).WithFaultDomain(faultDomain)

	return &server{
		log:         log,
		cfg:         cfg,
		hostname:    hostname,
		runningUser: cu,
		faultDomain: faultDomain,
		harness:     harness,
	}, nil
}

func track(msg string) (string, time.Time) {
	return msg, time.Now()
}

func (srv *server) logDuration(msg string, start time.Time) {
	srv.log.Debugf("%v: %v\n", msg, time.Since(start))
}

// createServices builds scaffolding for rpc and event services.
func (srv *server) createServices(ctx context.Context) error {
	dbReplicas, err := cfgGetReplicas(srv.cfg, net.ResolveTCPAddr)
	if err != nil {
		return errors.Wrap(err, "retrieve replicas from config")
	}

	// If this daos_server instance ends up being the MS leader,
	// this will record the DAOS system membership.
	sysdb, err := system.NewDatabase(srv.log, &system.DatabaseConfig{
		Replicas:   dbReplicas,
		RaftDir:    cfgGetRaftDir(srv.cfg),
		SystemName: srv.cfg.SystemName,
	})
	if err != nil {
		return errors.Wrap(err, "create system database")
	}
	srv.sysdb = sysdb
	srv.membership = system.NewMembership(srv.log, sysdb)

	// Create rpcClient for inter-server communication.
	cliCfg := control.DefaultConfig()
	cliCfg.TransportConfig = srv.cfg.TransportConfig
	rpcClient := control.NewClient(
		control.WithConfig(cliCfg),
		control.WithClientLogger(srv.log))

	// Create event distribution primitives.
	srv.pubSub = events.NewPubSub(ctx, srv.log)
	srv.OnShutdown(srv.pubSub.Close)
	srv.evtForwarder = control.NewEventForwarder(rpcClient, srv.cfg.AccessPoints)
	srv.evtLogger = control.NewEventLogger(srv.log)

	srv.ctlSvc = NewControlService(srv.log, srv.harness, srv.cfg, srv.pubSub,
		hwprov.DefaultFabricScanner(srv.log))
	srv.mgmtSvc = newMgmtSvc(srv.harness, srv.membership, sysdb, rpcClient, srv.pubSub)

	return nil
}

// OnEnginesStarted adds callback functions to be called when all engines have
// started up.
func (srv *server) OnEnginesStarted(fns ...func(context.Context) error) {
	srv.cbLock.Lock()
	srv.onEnginesStarted = append(srv.onEnginesStarted, fns...)
	srv.cbLock.Unlock()
}

// OnShutdown adds callback functions to be called when the server shuts down.
func (srv *server) OnShutdown(fns ...func()) {
	srv.cbLock.Lock()
	srv.onShutdown = append(srv.onShutdown, fns...)
	srv.cbLock.Unlock()
}

func (srv *server) shutdown() {
	srv.cbLock.Lock()
	onShutdownCbs := srv.onShutdown
	srv.cbLock.Unlock()
	for _, fn := range onShutdownCbs {
		fn()
	}
}

// initNetwork resolves local address and starts TCP listener.
func (srv *server) initNetwork() error {
	defer srv.logDuration(track("time to init network"))

	ctlAddr, listener, err := createListener(srv.cfg.ControlPort, net.ResolveTCPAddr, net.Listen)
	if err != nil {
		return err
	}
	srv.ctlAddr = ctlAddr
	srv.listener = listener

	return nil
}

func (srv *server) createEngine(ctx context.Context, idx int, cfg *engine.Config) (*EngineInstance, error) {
	// Closure to join an engine instance to a system using control API.
	joinFn := func(ctxIn context.Context, req *control.SystemJoinReq) (*control.SystemJoinResp, error) {
		req.SetHostList(srv.cfg.AccessPoints)
		req.SetSystem(srv.cfg.SystemName)
		req.ControlAddr = srv.ctlAddr

		return control.SystemJoin(ctxIn, srv.mgmtSvc.rpcClient, req)
	}

	engine := NewEngineInstance(srv.log, storage.DefaultProvider(srv.log, idx, &cfg.Storage), joinFn,
		engine.NewRunner(srv.log, cfg)).WithHostFaultDomain(srv.harness.faultDomain)
	if idx == 0 {
		configureFirstEngine(ctx, engine, srv.sysdb, joinFn)
	}

	return engine, nil
}

// addEngines creates and adds engine instances to harness then starts goroutine to execute
// callbacks when all engines are started.
func (srv *server) addEngines(ctx context.Context) error {
	var allStarted sync.WaitGroup
	registerTelemetryCallbacks(ctx, srv)

	// Allocate hugepages and rebind NVMe devices to userspace drivers.
	if err := prepBdevStorage(srv, iommuDetected()); err != nil {
		return err
	}

	// Retrieve NVMe device details (before engines are started) so static details can be
	// recovered by the engine storage provider(s) during scan even if devices are in use.
	nvmeScanResp, err := scanBdevStorage(srv)
	if err != nil {
		return err
	}

	if len(srv.cfg.Engines) == 0 {
		return nil
	}

	for i, c := range srv.cfg.Engines {
		engine, err := srv.createEngine(ctx, i, c)
		if err != nil {
			return errors.Wrap(err, "creating engine instances")
		}

		engine.storage.SetBdevCache(*nvmeScanResp)

		registerEngineEventCallbacks(srv, engine, &allStarted)

		if err := srv.harness.AddInstance(engine); err != nil {
			return err
		}
		// increment count of engines waiting to start
		allStarted.Add(1)
	}

	go func() {
		srv.log.Debug("waiting for engines to start...")
		allStarted.Wait()
		srv.log.Debug("engines have started")

		srv.cbLock.Lock()
		onEnginesStartedCbs := srv.onEnginesStarted
		srv.cbLock.Unlock()
		for _, cb := range onEnginesStartedCbs {
			if err := cb(ctx); err != nil {
				srv.log.Errorf("on engines started: %s", err)
			}
		}
	}()

	return nil
}

// setupGrpc creates a new grpc server and registers services.
func (srv *server) setupGrpc() error {
	srvOpts, err := getGrpcOpts(srv.cfg.TransportConfig)
	if err != nil {
		return err
	}

	srv.grpcServer = grpc.NewServer(srvOpts...)
	ctlpb.RegisterCtlSvcServer(srv.grpcServer, srv.ctlSvc)

	srxSetting, err := getSrxSetting(srv.cfg)
	if err != nil {
		return err
	}
	srv.mgmtSvc.clientNetworkHint = &mgmtpb.ClientNetHint{
		Provider:        srv.cfg.Fabric.Provider,
		CrtCtxShareAddr: srv.cfg.Fabric.CrtCtxShareAddr,
		CrtTimeout:      srv.cfg.Fabric.CrtTimeout,
		NetDevClass:     uint32(srv.netDevClass),
		SrvSrxSet:       srxSetting,
	}
	mgmtpb.RegisterMgmtSvcServer(srv.grpcServer, srv.mgmtSvc)

	tSec, err := security.DialOptionForTransportConfig(srv.cfg.TransportConfig)
	if err != nil {
		return err
	}
	srv.sysdb.ConfigureTransport(srv.grpcServer, tSec)

	return nil
}

func (srv *server) registerEvents() {
	registerFollowerSubscriptions(srv)

	srv.sysdb.OnLeadershipGained(
		func(ctx context.Context) error {
			srv.log.Infof("MS leader running on %s", srv.hostname)
			srv.mgmtSvc.startJoinLoop(ctx)
			registerLeaderSubscriptions(srv)
			srv.log.Debugf("requesting sync GroupUpdate after leader change")
			go func() {
				for {
					select {
					case <-ctx.Done():
						return
					default:
						// Wait for at least one engine to be ready to service the
						// GroupUpdate request.
						for _, ei := range srv.harness.Instances() {
							if ei.IsReady() {
								srv.mgmtSvc.reqGroupUpdate(ctx, true)
								return
							}
						}
						srv.log.Debugf("no engines ready for GroupUpdate; waiting %s", groupUpdateInterval)
						time.Sleep(groupUpdateInterval)
					}
				}
			}()
			return nil
		},
		func(ctx context.Context) error {
			return srv.mgmtSvc.checkPools(ctx)
		},
	)
	srv.sysdb.OnLeadershipLost(func() error {
		srv.log.Infof("MS leader no longer running on %s", srv.hostname)
		registerFollowerSubscriptions(srv)
		return nil
	})
}

func (srv *server) start(ctx context.Context, shutdown context.CancelFunc) error {
	defer srv.logDuration(track("time server was listening"))

	go func() {
		_ = srv.grpcServer.Serve(srv.listener)
	}()
	defer srv.grpcServer.Stop()

	srv.log.Infof("%s v%s (pid %d) listening on %s", build.ControlPlaneName,
		build.DaosVersion, os.Getpid(), srv.ctlAddr)

	sigChan := make(chan os.Signal)
	signal.Notify(sigChan, syscall.SIGINT, syscall.SIGQUIT, syscall.SIGTERM)
	go func() {
		sig := <-sigChan
		srv.log.Debugf("Caught signal: %s", sig)

		shutdown()
	}()

	drpcSetupReq := &drpcServerSetupReq{
		log:     srv.log,
		sockDir: srv.cfg.SocketDir,
		engines: srv.harness.Instances(),
		tc:      srv.cfg.TransportConfig,
		sysdb:   srv.sysdb,
		events:  srv.pubSub,
	}
	// Single daos_server dRPC server to handle all engine requests
	if err := drpcServerSetup(ctx, drpcSetupReq); err != nil {
		return errors.WithMessage(err, "dRPC server setup")
	}
	defer func() {
		if err := drpcCleanup(srv.cfg.SocketDir); err != nil {
			srv.log.Errorf("error during dRPC cleanup: %s", err)
		}
	}()

	return errors.Wrapf(srv.harness.Start(ctx, srv.sysdb, srv.cfg),
		"%s harness exited", build.ControlPlaneName)
}

// Start is the entry point for a daos_server instance.
func Start(log logging.Logger, cfg *config.Server) error {
	// Create the root context here. All contexts should inherit from this one so
	// that they can be shut down from one place.
	ctx, shutdown := context.WithCancel(context.Background())
	defer shutdown()

	hwprovFini, err := hwprov.Init(log)
	if err != nil {
		return err
	}
	defer hwprovFini()

	scanner := hwprov.DefaultFabricScanner(log)
	fiSet, err := scanner.Scan(ctx)
	if err != nil {
		return errors.Wrap(err, "scan fabric")
	}

	faultDomain, err := processConfig(log, cfg, fiSet)
	if err != nil {
		return err
	}

	srv, err := newServer(log, cfg, faultDomain)
	if err != nil {
		return err
	}
	defer srv.shutdown()

	if srv.netDevClass, err = getFabricNetDevClass(cfg, fiSet); err != nil {
		return err
	}

	if err := srv.createServices(ctx); err != nil {
		return err
	}

	if err := srv.initNetwork(); err != nil {
		return err
	}

	if err := srv.addEngines(ctx); err != nil {
		return err
	}

	if err := srv.setupGrpc(); err != nil {
		return err
	}

	srv.registerEvents()

	return srv.start(ctx, shutdown)
}<|MERGE_RESOLUTION|>--- conflicted
+++ resolved
@@ -35,17 +35,10 @@
 	"github.com/daos-stack/daos/src/control/system"
 )
 
-<<<<<<< HEAD
-func processConfig(ctx context.Context, log logging.Logger, cfg *config.Server, fis *hardware.FabricInterfaceSet) (*system.FaultDomain, error) {
+func processConfig(log logging.Logger, cfg *config.Server, fis *hardware.FabricInterfaceSet) (*system.FaultDomain, error) {
 	processFabricProvider(cfg)
 
-	err := cfg.Validate(ctx, log)
-=======
-func processConfig(log *logging.LeveledLogger, cfg *config.Server, fis *hardware.FabricInterfaceSet) (*system.FaultDomain, error) {
-	processFabricProvider(cfg)
-
 	hpi, err := common.GetHugePageInfo()
->>>>>>> c9a0577c
 	if err != nil {
 		return nil, errors.Wrapf(err, "retrieve hugepage info")
 	}
@@ -128,11 +121,7 @@
 	onShutdown       []func()
 }
 
-<<<<<<< HEAD
-func newServer(ctx context.Context, log logging.Logger, cfg *config.Server, faultDomain *system.FaultDomain) (*server, error) {
-=======
-func newServer(log *logging.LeveledLogger, cfg *config.Server, faultDomain *system.FaultDomain) (*server, error) {
->>>>>>> c9a0577c
+func newServer(log logging.Logger, cfg *config.Server, faultDomain *system.FaultDomain) (*server, error) {
 	hostname, err := os.Hostname()
 	if err != nil {
 		return nil, errors.Wrap(err, "get hostname")
