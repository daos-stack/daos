//
// (C) Copyright 2018-2024 Intel Corporation.
// (C) Copyright 2025 Hewlett Packard Enterprise Development LP
//
// SPDX-License-Identifier: BSD-2-Clause-Patent
//

package server

import (
	"context"
	"net"
	"os"
	"os/signal"
	"os/user"
	"strings"
	"sync"
	"syscall"
	"time"

	"github.com/pkg/errors"
	"google.golang.org/grpc"

	"github.com/daos-stack/daos/src/control/build"
	"github.com/daos-stack/daos/src/control/common"
	ctlpb "github.com/daos-stack/daos/src/control/common/proto/ctl"
	mgmtpb "github.com/daos-stack/daos/src/control/common/proto/mgmt"
	"github.com/daos-stack/daos/src/control/events"
	"github.com/daos-stack/daos/src/control/lib/control"
	"github.com/daos-stack/daos/src/control/lib/daos"
	"github.com/daos-stack/daos/src/control/lib/hardware"
	"github.com/daos-stack/daos/src/control/lib/hardware/defaults/network"
	"github.com/daos-stack/daos/src/control/lib/hardware/defaults/topology"
	"github.com/daos-stack/daos/src/control/logging"
	"github.com/daos-stack/daos/src/control/security"
	"github.com/daos-stack/daos/src/control/server/config"
	"github.com/daos-stack/daos/src/control/server/engine"
	"github.com/daos-stack/daos/src/control/server/storage"
	"github.com/daos-stack/daos/src/control/system"
	"github.com/daos-stack/daos/src/control/system/raft"
)

func genFiAffFn(fis *hardware.FabricInterfaceSet) config.EngineAffinityFn {
	return func(l logging.Logger, e *engine.Config) (uint, error) {
		iface, err := e.Fabric.GetPrimaryInterface()
		if err != nil {
			return 0, err
		}

		prov, err := e.Fabric.GetPrimaryProvider()
		if err != nil {
			return 0, err
		}

		fi, err := fis.GetInterfaceOnNetDevice(iface, prov)
		if err != nil {
			return 0, err
		}
		return fi.NUMANode, nil
	}
}

// non-exported package-scope function variable for mocking in unit tests
var osSetenv = os.Setenv

func processConfig(log logging.Logger, cfg *config.Server, fis *hardware.FabricInterfaceSet, smi *common.SysMemInfo, lookupNetIF ifLookupFn, affSrcs ...config.EngineAffinityFn) error {
	processFabricProvider(cfg)

	if err := cfg.SetEngineAffinities(log, affSrcs...); err != nil {
		return errors.Wrap(err, "failed to set engine affinities")
	}

	if err := cfg.Validate(log); err != nil {
		return errors.Wrapf(err, "%s: validation failed", cfg.Path)
	}

	if err := cfg.SetNrHugepages(log, smi.HugepageSizeKiB); err != nil {
		return err
	}

	if err := cfg.SetRamdiskSize(log, smi); err != nil {
		return err
	}

	for _, ec := range cfg.Engines {
		fabricIFs, err := ec.Fabric.GetInterfaces()
		if err != nil {
			return err
		}

		for _, iface := range fabricIFs {
			if err := checkFabricInterface(iface, lookupNetIF); err != nil {
				return err
			}
		}

		if err := updateFabricEnvars(log, ec, fis); err != nil {
			return errors.Wrap(err, "update engine fabric envars")
		}
	}

	cfg.SaveActiveConfig(log)

	if err := setDaosHelperEnvs(cfg, osSetenv); err != nil {
		return err
	}

	for _, ec := range cfg.Engines {
		if err := ec.UpdatePMDKEnvars(); err != nil {
			return err
		}
	}

	return nil
}

func processFabricProvider(cfg *config.Server) error {
	providers, err := cfg.Fabric.GetProviders()
	if err != nil {
		return err
	}

	for i, p := range providers {
		if shouldAppendRXM(p) {
			providers[i] = p + ";ofi_rxm"
		}
	}

	cfg.WithFabricProvider(strings.Join(providers, engine.MultiProviderSeparator))
	return nil
}

func shouldAppendRXM(provider string) bool {
	return provider == "ofi+verbs"
}

// server struct contains state and components of DAOS Server.
type server struct {
	log         logging.Logger
	cfg         *config.Server
	hostname    string
	runningUser *user.User
	faultDomain *system.FaultDomain
	ctlAddr     *net.TCPAddr
	netDevClass []hardware.NetDevClass
	listener    net.Listener

	harness      *EngineHarness
	membership   *system.Membership
	sysdb        *raft.Database
	pubSub       *events.PubSub
	evtForwarder *control.EventForwarder
	evtLogger    *control.EventLogger
	ctlSvc       *ControlService
	mgmtSvc      *mgmtSvc
	grpcServer   *grpc.Server

	cbLock           sync.Mutex
	onEnginesStarted []func(context.Context) error
	onShutdown       []func()
}

func newServer(log logging.Logger, cfg *config.Server, faultDomain *system.FaultDomain) (*server, error) {
	hostname, err := os.Hostname()
	if err != nil {
		return nil, errors.Wrap(err, "get hostname")
	}

	cu, err := user.Current()
	if err != nil {
		return nil, errors.Wrap(err, "get username")
	}

	harness := NewEngineHarness(log).WithFaultDomain(faultDomain)

	return &server{
		log:         log,
		cfg:         cfg,
		hostname:    hostname,
		runningUser: cu,
		faultDomain: faultDomain,
		harness:     harness,
	}, nil
}

func track(msg string) (string, time.Time) {
	return msg, time.Now()
}

func (srv *server) logDuration(msg string, start time.Time) {
	srv.log.Debugf("%v: %v\n", msg, time.Since(start))
}

// CreateDatabaseConfig creates a new database configuration.
func CreateDatabaseConfig(cfg *config.Server) (*raft.DatabaseConfig, error) {
	dbReplicas, err := cfgGetReplicas(cfg, net.LookupIP)
	if err != nil {
		return nil, errors.Wrap(err, "unable to retrieve replicas from config")
	}

	raftDir := cfgGetRaftDir(cfg)
	if raftDir == "" {
		return nil, errors.New("raft directory not available (missing SCM or control metadata in config?)")
	}

	return &raft.DatabaseConfig{
		Replicas:   dbReplicas,
		RaftDir:    raftDir,
		SystemName: cfg.SystemName,
	}, nil
}

// newManagementDatabase creates a new instance of the raft-backed management database.
func newManagementDatabase(log logging.Logger, cfg *config.Server) (*raft.Database, error) {
	dbCfg, err := CreateDatabaseConfig(cfg)
	if err != nil {
		return nil, errors.Wrap(err, "unable to create database config")
	}

	// If this daos_server instance ends up being the MS leader,
	// this will record the DAOS system membership.
	return raft.NewDatabase(log, dbCfg)
}

// createServices builds scaffolding for rpc and event services.
func (srv *server) createServices(ctx context.Context) (err error) {
	srv.sysdb, err = newManagementDatabase(srv.log, srv.cfg)
	if err != nil {
		return
	}
	srv.membership = system.NewMembership(srv.log, srv.sysdb)

	// Create rpcClient for inter-server communication.
	cliCfg := control.DefaultConfig()
	cliCfg.TransportConfig = srv.cfg.TransportConfig
	rpcClient := control.NewClient(
		control.WithClientComponent(build.ComponentServer),
		control.WithConfig(cliCfg),
		control.WithClientLogger(srv.log))

	// Create event distribution primitives.
	srv.pubSub = events.NewPubSub(ctx, srv.log)
	srv.OnShutdown(srv.pubSub.Close)
	srv.evtForwarder = control.NewEventForwarder(rpcClient, srv.cfg.MgmtSvcReplicas)
	srv.evtLogger = control.NewEventLogger(srv.log)

	srv.ctlSvc = NewControlService(srv.log, srv.harness, srv.cfg, srv.pubSub,
		network.DefaultFabricScanner(srv.log))
	srv.mgmtSvc = newMgmtSvc(srv.harness, srv.membership, srv.sysdb, rpcClient, srv.pubSub)

	if err := srv.mgmtSvc.systemProps.UpdateCompPropVal(daos.SystemPropertyDaosSystem, func() string {
		return srv.cfg.SystemName
	}); err != nil {
		return err
	}

	return nil
}

// OnEnginesStarted adds callback functions to be called when all engines have
// started up.
func (srv *server) OnEnginesStarted(fns ...func(context.Context) error) {
	srv.cbLock.Lock()
	srv.onEnginesStarted = append(srv.onEnginesStarted, fns...)
	srv.cbLock.Unlock()
}

// OnShutdown adds callback functions to be called when the server shuts down.
func (srv *server) OnShutdown(fns ...func()) {
	srv.cbLock.Lock()
	srv.onShutdown = append(srv.onShutdown, fns...)
	srv.cbLock.Unlock()
}

func (srv *server) shutdown() {
	srv.cbLock.Lock()
	onShutdownCbs := srv.onShutdown
	srv.cbLock.Unlock()
	for _, fn := range onShutdownCbs {
		fn()
	}
}

func (srv *server) setCoreDumpFilter() error {
	if srv.cfg.CoreDumpFilter == 0 {
		return nil
	}

	srv.log.Debugf("setting core dump filter to 0x%x", srv.cfg.CoreDumpFilter)

	// Set core dump filter.
	if err := writeCoreDumpFilter(srv.log, "/proc/self/coredump_filter", srv.cfg.CoreDumpFilter); err != nil {
		return errors.Wrap(err, "failed to set core dump filter")
	}

	return nil
}

// initNetwork resolves local address and starts TCP listener.
func (srv *server) initNetwork() error {
	defer srv.logDuration(track("time to init network"))

	ctlAddr, err := getControlAddr(ctlAddrParams{
		port:           srv.cfg.ControlPort,
		replicaAddrSrc: srv.sysdb,
		lookupHost:     net.LookupIP,
	})
	if err != nil {
		return err
	}

	listener, err := createListener(ctlAddr, net.Listen)
	if err != nil {
		return err
	}
	srv.ctlAddr = ctlAddr
	srv.listener = listener

	return nil
}

func (srv *server) createEngine(ctx context.Context, idx int, cfg *engine.Config) (*EngineInstance, error) {
	// Closure to join an engine instance to a system using control API.
	joinFn := func(ctxIn context.Context, req *control.SystemJoinReq) (*control.SystemJoinResp, error) {
		req.SetHostList(srv.cfg.MgmtSvcReplicas)
		req.SetSystem(srv.cfg.SystemName)
		req.ControlAddr = srv.ctlAddr

		return control.SystemJoin(ctxIn, srv.mgmtSvc.rpcClient, req)
	}

	sp := storage.DefaultProvider(srv.log, idx, &cfg.Storage).
		WithVMDEnabled(srv.ctlSvc.storage.IsVMDEnabled())

	engine := NewEngineInstance(srv.log, sp, joinFn, engine.NewRunner(srv.log, cfg), srv.pubSub).
		WithHostFaultDomain(srv.harness.faultDomain)

	if idx == 0 {
		configureFirstEngine(ctx, engine, srv.sysdb, joinFn)
	}

	return engine, nil
}

// addEngines creates and adds engine instances to harness then starts goroutine to execute
// callbacks when all engines are started.
func (srv *server) addEngines(ctx context.Context, smi *common.SysMemInfo) error {
	var allStarted sync.WaitGroup
	registerTelemetryCallbacks(ctx, srv)

	iommuChecker := topology.DefaultIOMMUDetector(srv.log)
	thpChecker := topology.DefaultTHPDetector(srv.log)

	// Allocate hugepages and rebind NVMe devices to userspace drivers.
<<<<<<< HEAD
	if err := prepBdevStorage(srv, iommuChecker, thpChecker); err != nil {
=======
	if err := prepBdevStorage(srv, iommuEnabled, smi); err != nil {
>>>>>>> e076a6a1
		return err
	}

	if len(srv.cfg.Engines) == 0 {
		return nil
	}

	for i, c := range srv.cfg.Engines {
		engine, err := srv.createEngine(ctx, i, c)
		if err != nil {
			return errors.Wrap(err, "creating engine instances")
		}

		registerEngineEventCallbacks(srv, engine, &allStarted)

		if err := srv.harness.AddInstance(engine); err != nil {
			return err
		}
		// increment count of engines waiting to start
		allStarted.Add(1)
	}

	go func() {
		srv.log.Debug("waiting for engines to start...")
		allStarted.Wait()
		srv.log.Debug("engines have started")

		srv.cbLock.Lock()
		onEnginesStartedCbs := srv.onEnginesStarted
		srv.cbLock.Unlock()
		for _, cb := range onEnginesStartedCbs {
			if err := cb(ctx); err != nil {
				srv.log.Errorf("on engines started: %s", err)
			}
		}
	}()

	return nil
}

// setupGrpc creates a new grpc server and registers services.
func (srv *server) setupGrpc() error {
	srvOpts, err := getGrpcOpts(srv.log, srv.cfg.TransportConfig, srv.sysdb.IsLeader)
	if err != nil {
		return err
	}

	srv.grpcServer = grpc.NewServer(srvOpts...)
	ctlpb.RegisterCtlSvcServer(srv.grpcServer, srv.ctlSvc)

	srxSetting, err := getSrxSetting(srv.cfg)
	if err != nil {
		return err
	}

	providers, err := srv.cfg.Fabric.GetProviders()
	if err != nil {
		return err
	}

	clientNetHints := make([]*mgmtpb.ClientNetHint, 0, len(providers))
	for i, p := range providers {
		clientNetHints = append(clientNetHints, &mgmtpb.ClientNetHint{
			Provider:    p,
			CrtTimeout:  srv.cfg.Fabric.CrtTimeout,
			NetDevClass: uint32(srv.netDevClass[i]),
			SrvSrxSet:   srxSetting,
			ProviderIdx: uint32(i),
			EnvVars:     srv.cfg.ClientEnvVars,
		})
	}
	srv.mgmtSvc.clientNetworkHint = clientNetHints

	mgmtpb.RegisterMgmtSvcServer(srv.grpcServer, srv.mgmtSvc)

	tSec, err := security.DialOptionForTransportConfig(srv.cfg.TransportConfig)
	if err != nil {
		return err
	}
	if err := srv.sysdb.ConfigureTransport(srv.grpcServer, tSec); err != nil {
		return err
	}

	return nil
}

func (srv *server) registerEvents() {
	registerFollowerSubscriptions(srv)

	srv.sysdb.OnLeadershipGained(
		func(ctx context.Context) error {
			srv.log.Infof("MS leader running on %s", srv.hostname)

			if err := srv.mgmtSvc.updateFabricProviders([]string{srv.cfg.Fabric.Provider}, srv.pubSub); err != nil {
				srv.log.Errorf(err.Error())
				return err
			}

			srv.mgmtSvc.startLeaderLoops(ctx)
			registerLeaderSubscriptions(srv)
			srv.log.Debugf("requesting immediate GroupUpdate after leader change")
			go func() {
				for {
					select {
					case <-ctx.Done():
						return
					default:
						// Wait for at least one engine to be ready to service the
						// GroupUpdate request.
						for _, ei := range srv.harness.Instances() {
							if ei.IsReady() {
								srv.mgmtSvc.reqGroupUpdate(ctx, true)
								return
							}
						}
						srv.log.Debugf("no engines ready for GroupUpdate; waiting %s", groupUpdateInterval)
						time.Sleep(groupUpdateInterval)
					}
				}
			}()
			return nil
		},
		func(ctx context.Context) error {
			return srv.mgmtSvc.checkPools(ctx, true)
		},
	)
	srv.sysdb.OnLeadershipLost(func() error {
		srv.log.Infof("MS leader no longer running on %s", srv.hostname)
		registerFollowerSubscriptions(srv)
		return nil
	})
}

func (srv *server) start(ctx context.Context) error {
	defer srv.logDuration(track("time server was listening"))

	go func() {
		_ = srv.grpcServer.Serve(srv.listener)
	}()
	defer srv.grpcServer.Stop()

	// noop on release builds
	control.StartPProf(srv.log)

	srv.log.Infof("%s v%s (pid %d) listening on %s", build.ControlPlaneName,
		build.DaosVersion, os.Getpid(), srv.ctlAddr)

	drpcSetupReq := &drpcServerSetupReq{
		log:     srv.log,
		sockDir: srv.cfg.SocketDir,
		engines: srv.harness.Instances(),
		tc:      srv.cfg.TransportConfig,
		sysdb:   srv.sysdb,
		events:  srv.pubSub,
	}
	// Single daos_server dRPC server to handle all engine requests
	if err := drpcServerSetup(ctx, drpcSetupReq); err != nil {
		return errors.WithMessage(err, "dRPC server setup")
	}
	defer func() {
		if err := drpcCleanup(srv.cfg.SocketDir); err != nil {
			srv.log.Errorf("error during dRPC cleanup: %s", err)
		}
	}()

	srv.mgmtSvc.startAsyncLoops(ctx)

	if srv.cfg.AutoFormat {
		srv.log.Notice("--auto flag set on server start so formatting storage now")
		if _, err := srv.ctlSvc.StorageFormat(ctx, &ctlpb.StorageFormatReq{}); err != nil {
			return errors.WithMessage(err, "attempting to auto format")
		}
	}

	return errors.Wrapf(srv.harness.Start(ctx, srv.sysdb, srv.cfg),
		"%s harness exited", build.ControlPlaneName)
}

func waitFabricReady(ctx context.Context, log logging.Logger, cfg *config.Server) error {
	ifaces := make([]string, 0, len(cfg.Engines))
	for _, eng := range cfg.Engines {
		engIfaces, err := eng.Fabric.GetInterfaces()
		if err != nil {
			return err
		}
		ifaces = append(ifaces, engIfaces...)
	}

	// Skip wait if no fabric interfaces specified in config.
	if len(ifaces) == 0 {
		return nil
	}

	if err := hardware.WaitFabricReady(ctx, log, hardware.WaitFabricReadyParams{
		StateProvider:  network.DefaultNetDevStateProvider(log),
		FabricIfaces:   ifaces,
		IterationSleep: time.Second,
	}); err != nil {
		return err
	}

	return nil
}

func lookupIF(name string) (netInterface, error) {
	iface, err := net.InterfaceByName(name)
	if err != nil {
		return nil, errors.Wrapf(err,
			"unable to retrieve interface %q", name)
	}
	return iface, nil
}

// Start is the entry point for a daos_server instance.
func Start(log logging.Logger, cfg *config.Server) error {
	if err := common.CheckDupeProcess(); err != nil {
		return err
	}

	// Create the root context here. All contexts should inherit from this one so
	// that they can be shut down from one place.
	ctx, shutdown := context.WithCancel(context.Background())
	defer shutdown()

	providers, err := cfg.Fabric.GetProviders()
	if err != nil {
		return err
	}

	if err := waitFabricReady(ctx, log, cfg); err != nil {
		return err
	}

	scanner := network.DefaultFabricScanner(log)

	fis, err := scanner.Scan(ctx, providers...)
	if err != nil {
		return errors.Wrap(err, "scan fabric")
	}

	smi, err := common.GetSysMemInfo()
	if err != nil {
		return errors.Wrapf(err, "retrieve system memory info")
	}

	if err = processConfig(log, cfg, fis, smi, lookupIF, genFiAffFn(fis)); err != nil {
		return err
	}

	faultDomain, err := getFaultDomain(cfg)
	if err != nil {
		return err
	}
	log.Debugf("fault domain: %s", faultDomain.String())

	srv, err := newServer(log, cfg, faultDomain)
	if err != nil {
		return err
	}
	defer srv.shutdown()

	if err := srv.setCoreDumpFilter(); err != nil {
		return err
	}

	if srv.netDevClass, err = getFabricNetDevClass(cfg, fis); err != nil {
		return err
	}

	if err := srv.createServices(ctx); err != nil {
		return err
	}

	if err := srv.initNetwork(); err != nil {
		return err
	}

	if err := srv.addEngines(ctx, smi); err != nil {
		return err
	}

	if err := srv.setupGrpc(); err != nil {
		return err
	}

	srv.registerEvents()

	sigChan := make(chan os.Signal)
	signal.Notify(sigChan, syscall.SIGINT, syscall.SIGQUIT, syscall.SIGTERM)
	go func() {
		sig := <-sigChan
		srv.log.Debugf("Caught signal: %s", sig)
		shutdown()
	}()

	return srv.start(ctx)
}<|MERGE_RESOLUTION|>--- conflicted
+++ resolved
@@ -352,11 +352,7 @@
 	thpChecker := topology.DefaultTHPDetector(srv.log)
 
 	// Allocate hugepages and rebind NVMe devices to userspace drivers.
-<<<<<<< HEAD
-	if err := prepBdevStorage(srv, iommuChecker, thpChecker); err != nil {
-=======
-	if err := prepBdevStorage(srv, iommuEnabled, smi); err != nil {
->>>>>>> e076a6a1
+	if err := prepBdevStorage(srv, smi, iommuChecker, thpChecker); err != nil {
 		return err
 	}
 
