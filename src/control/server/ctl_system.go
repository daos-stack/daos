//
// (C) Copyright 2018-2020 Intel Corporation.
//
// Licensed under the Apache License, Version 2.0 (the "License");
// you may not use this file except in compliance with the License.
// You may obtain a copy of the License at
//
//    http://www.apache.org/licenses/LICENSE-2.0
//
// Unless required by applicable law or agreed to in writing, software
// distributed under the License is distributed on an "AS IS" BASIS,
// WITHOUT WARRANTIES OR CONDITIONS OF ANY KIND, either express or implied.
// See the License for the specific language governing permissions and
// limitations under the License.
//
// GOVERNMENT LICENSE RIGHTS-OPEN SOURCE SOFTWARE
// The Government's rights to use, modify, reproduce, release, perform, display,
// or disclose this software are subject to the terms of the Apache License as
// provided in Contract No. 8F-30005.
// Any reproduction of computer software, computer software documentation, or
// portions thereof marked with this legend must also reproduce the markings.
//

package server

import (
	"github.com/pkg/errors"
	"golang.org/x/net/context"

	"github.com/daos-stack/daos/src/control/common/proto/convert"
	ctlpb "github.com/daos-stack/daos/src/control/common/proto/ctl"
	"github.com/daos-stack/daos/src/control/system"
)

<<<<<<< HEAD
=======
func (svc *ControlService) getMSMemberAddress() (string, error) {
	if svc.membership == nil || svc.harnessClient == nil {
		return "", errors.New("host not an access point")
	}

	msInstance, err := svc.harness.GetMSLeaderInstance()
	if err != nil {
		return "", errors.Wrap(err, "get MS instance")
	}
	if msInstance == nil {
		return "", errors.New("MS instance not found")
	}

	if !msInstance.hasSuperblock() {
		return "", errors.New("MS instance has no superblock")
	}

	msMember, err := svc.membership.Get(msInstance.getSuperblock().Rank.Uint32())
	if err != nil {
		return "", errors.WithMessage(err, "retrieving MS member")
	}

	return msMember.Addr.String(), nil
}

// updateMemberStatus requests registered harness to ping their instances (system
// members) in order to determine IO Server process responsiveness. Update membership
// appropriately.
//
// Each host address represents a gRPC server associated with a harness managing
// one or more data-plane instances (DAOS system members).
//
// TODO: specify the ranks managed by the harness that should be started.
func (svc *ControlService) updateMemberStatus(ctx context.Context) error {
	// exclude members with states that can't be updated with response check
	statesToExclude := []system.MemberState{
		system.MemberStateEvicted, system.MemberStateErrored,
		system.MemberStateUnknown, system.MemberStateStopped,
		system.MemberStateUnresponsive,
	}
	hostAddrs := svc.membership.Hosts(statesToExclude...)

	svc.log.Debugf("updating response status for ranks on hosts: %v", hostAddrs)

	// Update either:
	// - members unresponsive to ping
	// - members with stopped processes
	// TODO: update members with ping errors
	badRanks := make(map[uint32]system.MemberState)
	for _, addr := range hostAddrs {
		hResults, err := svc.harnessClient.Query(ctx, addr)
		if err != nil {
			return err
		}

		for _, result := range hResults {
			if result.State == system.MemberStateUnresponsive ||
				result.State == system.MemberStateStopped {

				badRanks[result.Rank] = result.State
			}
		}
	}

	// only update members in the appropriate state (Started/Stopping)
	// leave unresponsive members to be updated by a join
	filteredMembers := svc.membership.Members(statesToExclude...)

	for _, m := range filteredMembers {
		if state, exists := badRanks[m.Rank]; exists {
			if err := svc.membership.SetMemberState(m.Rank, state); err != nil {
				return err
			}
		}
	}

	return nil
}

>>>>>>> 68450c86
// SystemQuery implements the method defined for the Management Service.
//
// Return system status.
func (svc *ControlService) SystemQuery(ctx context.Context, req *ctlpb.SystemQueryReq) (*ctlpb.SystemQueryResp, error) {
	svc.log.Debug("Received SystemQuery RPC")

	_, err := svc.harness.GetMSLeaderInstance()
	if err != nil {
		return nil, err
	}

	// Update status of each system member.
	// TODO: Should only given rank be updated if supplied in request?
	if err := svc.updateMemberStatus(ctx); err != nil {
		return nil, err
	}

	var members []*system.Member
	// negative Rank in request indicates none specified
	if req.Rank < 0 {
		members = svc.membership.Members()
	} else {
		member, err := svc.membership.Get(uint32(req.Rank))
		if err != nil {
			return nil, err
		}
		members = append(members, member)
	}

	resp := &ctlpb.SystemQueryResp{}
	if err := convert.Types(members, &resp.Members); err != nil {
		return nil, err
	}

	svc.log.Debug("Responding to SystemQuery RPC")

	return resp, nil
}

// prepShutdown requests registered harness to prepare their instances (system members)
// for system shutdown.
//
// Each host address represents a gRPC server associated with a harness managing
// one or more data-plane instances (DAOS system members).
//
// TODO: specify the ranks managed by the harness that should be started.
func (svc *ControlService) prepShutdown(ctx context.Context) (system.MemberResults, error) {
	hostAddrs := svc.membership.Hosts()
	results := make(system.MemberResults, 0, len(hostAddrs)*maxIoServers)

	svc.log.Debugf("preparing ranks for shutdown on hosts: %v", hostAddrs)

	msAddr, err := svc.getMSMemberAddress()
	if err != nil {
		return nil, errors.WithMessage(err, "retrieving MS address")
	}

	for _, addr := range hostAddrs {
		if addr == msAddr {
			continue // leave MS harness until last
		}

		hResults, err := svc.harnessClient.PrepShutdown(ctx, addr)
		if err != nil {
			return nil, err
		}

		results = append(results, hResults...)
	}

	hResults, err := svc.harnessClient.PrepShutdown(ctx, msAddr)
	if err != nil {
		return nil, err
	}

	results = append(results, hResults...)

	if err := svc.membership.UpdateMemberStates(results); err != nil {

		return nil, err
	}

	return results, nil
}

// shutdown requests registered harnesses to stop its instances (system members).
//
// Each host address represents a gRPC server associated with a harness managing
// one or more data-plane instances (DAOS system members).
//
// TODO: specify the ranks managed by the harness that should be started.
func (svc *ControlService) shutdown(ctx context.Context, force bool) (system.MemberResults, error) {
	hostAddrs := svc.membership.Hosts()
	results := make(system.MemberResults, 0, len(hostAddrs)*maxIoServers)

	svc.log.Debugf("stopping ranks on hosts: %v", hostAddrs)

	msAddr, err := svc.getMSMemberAddress()
	if err != nil {
		return nil, errors.WithMessage(err, "retrieving MS address")
	}

	for _, addr := range hostAddrs {
		if addr == msAddr {
			continue // leave MS harness until last
		}

		hResults, err := svc.harnessClient.Stop(ctx, addr, force)
		if err != nil {
			return nil, err
		}

		results = append(results, hResults...)
	}

	hResults, err := svc.harnessClient.Stop(ctx, msAddr, force)
	if err != nil {
		return nil, err
	}

	results = append(results, hResults...)

	if err := svc.membership.UpdateMemberStates(results); err != nil {
		return nil, err
	}

	return results, nil
}

// SystemStop implements the method defined for the Management Service.
//
// Initiate controlled shutdown of DAOS system.
//
// TODO: specify the ranks managed by the harness that should be started.
func (svc *ControlService) SystemStop(ctx context.Context, req *ctlpb.SystemStopReq) (*ctlpb.SystemStopResp, error) {
	svc.log.Debug("Received SystemStop RPC")

	resp := &ctlpb.SystemStopResp{}

	// TODO: consider locking to prevent join attempts when shutting down

	if req.Prep {
		// prepare system members for shutdown
		prepResults, err := svc.prepShutdown(ctx)
		if err != nil {
			return nil, err
		}
		if err := convert.Types(prepResults, &resp.Results); err != nil {
			return nil, err
		}
		if prepResults.HasErrors() {
			return resp, errors.New("PrepShutdown HasErrors")
		}
	}

	if req.Kill {
		// shutdown by stopping system members
		stopResults, err := svc.shutdown(ctx, req.Force)
		if err != nil {
			return nil, err
		}
		if err := convert.Types(stopResults, &resp.Results); err != nil {
			return nil, err
		}
	}

	if resp.Results == nil {
		return nil, errors.New("response results not populated")
	}

	svc.log.Debug("Responding to SystemStop RPC")

	return resp, nil
}

// start requests registered harnesses to start their instances (system members)
// after a controlled shutdown using information in the membership registry.
//
// Each host address represents a gRPC server associated with a harness managing
// one or more data-plane instances (DAOS system members).
//
// TODO: specify the ranks managed by the harness that should be started.
func (svc *ControlService) start(ctx context.Context) (system.MemberResults, error) {
	hostAddrs := svc.membership.Hosts()
	results := make(system.MemberResults, 0, len(hostAddrs)*maxIoServers)

	svc.log.Debugf("starting ranks on hosts: %v", hostAddrs)

	msAddr, err := svc.getMSMemberAddress()
	if err != nil {
		return nil, errors.WithMessage(err, "retrieving MS address")
	}

	// first start harness managing MS member
	hResults, err := svc.harnessClient.Start(ctx, msAddr)
	if err != nil {
		return nil, err
	}

	results = append(results, hResults...)

	for _, addr := range hostAddrs {
		if addr == msAddr {
			continue // MS member harness already started
		}

		hResults, err := svc.harnessClient.Start(ctx, addr)
		if err != nil {
			return nil, err
		}

		results = append(results, hResults...)
	}

	// in the case of start, don't manually update member states, members
	// are updated as they join or bootstrap, only update state on errors
	filteredResults := make(system.MemberResults, 0, len(results))
	for _, r := range results {
		if r.Errored {
			filteredResults = append(filteredResults, r)
		}
	}

	if err := svc.membership.UpdateMemberStates(filteredResults); err != nil {
		return nil, err
	}

	return results, nil
}

// SystemStart implements the method defined for the Management Service.
//
// Initiate controlled start of DAOS system.
//
// TODO: specify the specific ranks that should be started in request.
func (svc *ControlService) SystemStart(ctx context.Context, req *ctlpb.SystemStartReq) (*ctlpb.SystemStartResp, error) {
	svc.log.Debug("Received SystemStart RPC")

	// start any stopped system members, note that instances will only
	// be started on hosts with all instances stopped
	startResults, err := svc.start(ctx)
	if err != nil {
		return nil, err
	}

	resp := &ctlpb.SystemStartResp{}
	if err := convert.Types(startResults, &resp.Results); err != nil {
		return nil, err
	}

	svc.log.Debug("Responding to SystemStart RPC")

	return resp, nil
}<|MERGE_RESOLUTION|>--- conflicted
+++ resolved
@@ -32,8 +32,6 @@
 	"github.com/daos-stack/daos/src/control/system"
 )
 
-<<<<<<< HEAD
-=======
 func (svc *ControlService) getMSMemberAddress() (string, error) {
 	if svc.membership == nil || svc.harnessClient == nil {
 		return "", errors.New("host not an access point")
@@ -113,7 +111,6 @@
 	return nil
 }
 
->>>>>>> 68450c86
 // SystemQuery implements the method defined for the Management Service.
 //
 // Return system status.
