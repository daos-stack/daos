--- conflicted
+++ resolved
@@ -44,21 +44,16 @@
 		srvCfg: cfg,
 	}
 
-<<<<<<< HEAD
-	for i, engineCfg := range cfg.Engines {
-		p := storage.NewProvider(log, i, &engineCfg.Storage,
-			cs.storage.Sys, cs.storage.Scm, cs.storage.Bdev)
-		rCfg := new(engine.TestRunnerConfig)
-		rCfg.Running.SetTrue()
-		runner := engine.NewTestRunner(rCfg, engineCfg)
-		instance := NewEngineInstance(log, p, nil, runner)
-=======
 	for _, engineCfg := range cfg.Engines {
 		rCfg := new(engine.TestRunnerConfig)
 		rCfg.Running.SetTrue()
 		runner := engine.NewTestRunner(rCfg, engineCfg)
-		instance := NewEngineInstance(log, cs.bdev, cs.scm, nil, runner)
->>>>>>> 1071704b
+
+		sys := scm.NewMockSysProvider(smsc)
+		scm := scm.NewMockProvider(log, smbc, smsc)
+		bdev := bdev.NewMockProvider(log, bmbc)
+		storageProvider := storage.MockProvider(log, 0, &engineCfg.Storage, sys, scm, bdev)
+		instance := NewEngineInstance(log, storageProvider, nil, runner)
 		instance.setSuperblock(&Superblock{
 			Rank: system.NewRankPtr(engineCfg.Rank.Uint32()),
 		})
