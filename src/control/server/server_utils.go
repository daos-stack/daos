--- conflicted
+++ resolved
@@ -106,7 +106,7 @@
 }
 
 // updateFabricEnvars adjusts the engine fabric configuration.
-func updateFabricEnvars(ctx context.Context, log logging.Logger, cfg *engine.Config, fis *hardware.FabricInterfaceSet) error {
+func updateFabricEnvars(log logging.Logger, cfg *engine.Config, fis *hardware.FabricInterfaceSet) error {
 	// In the case of some providers, mercury uses the interface name
 	// such as ib0, while OFI uses the device name such as hfi1_0 CaRT and
 	// Mercury will now support the new OFI_DOMAIN environment variable so
@@ -146,28 +146,10 @@
 	return netDevClass, nil
 }
 
-<<<<<<< HEAD
-func prepBdevStorage(srv *server, iommuEnabled bool, hpiGetter common.GetHugePageInfoFn) error {
-=======
 func prepBdevStorage(srv *server, iommuEnabled bool, hpi *common.HugePageInfo) error {
-	// Perform an automatic prepare based on the values in the config file.
-	prepReq := storage.BdevPrepareRequest{
-		// Default to minimum necessary for scan to work correctly.
-		HugePageCount: minHugePageCount,
-		TargetUser:    srv.runningUser,
-		PCIAllowList:  strings.Join(srv.cfg.BdevInclude, storage.BdevPciAddrSep),
-		PCIBlockList:  strings.Join(srv.cfg.BdevExclude, storage.BdevPciAddrSep),
-		DisableVFIO:   srv.cfg.DisableVFIO,
-		EnableVMD:     srv.cfg.EnableVMD && !srv.cfg.DisableVFIO && iommuEnabled,
-		Reset_:        true, // first reset allocations before preparing devices
-	}
-
->>>>>>> f64f2519
 	hasBdevs := cfgHasBdevs(srv.cfg)
 
 	if hasBdevs {
-		prepReq.HugePageCount = srv.cfg.NrHugepages
-
 		// Perform these checks to avoid even trying a prepare if the system
 		// isn't configured properly.
 		if srv.runningUser != "root" {
@@ -207,10 +189,10 @@
 	}
 
 	if hasBdevs {
-		// Use default value if bdevs have been configured but nr_hugepages unset in config.
-		if srv.cfg.NrHugepages < 0 {
-			srv.cfg.NrHugepages = 4096
-		}
+		//	// Use default value if bdevs have been configured but nr_hugepages unset in config.
+		//	if srv.cfg.NrHugepages < 0 {
+		//		srv.cfg.NrHugepages = 4096
+		//	}
 
 		prepReq.HugePageCount = srv.cfg.NrHugepages
 
@@ -235,7 +217,6 @@
 		}
 	}
 
-<<<<<<< HEAD
 	// Run prepare to bind devices to user-space driver and allocate hugepages.
 	//
 	// TODO: should be passing root context into prepare request to
@@ -243,16 +224,6 @@
 	prepReq.Reset_ = false
 	if _, err := srv.ctlSvc.NvmePrepare(prepReq); err != nil {
 		srv.log.Errorf("automatic NVMe prepare failed: %s", err)
-	}
-
-	hugePages, err := hpiGetter()
-	if err != nil {
-		return errors.Wrap(err, "unable to read system hugepage info")
-=======
-	if !hasBdevs {
-		// If no bdevs are configured, we're done.
-		return nil
->>>>>>> f64f2519
 	}
 
 	// Double-check that we got the requested number of huge pages after prepare.
