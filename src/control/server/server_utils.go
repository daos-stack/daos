--- conflicted
+++ resolved
@@ -296,13 +296,8 @@
 
 // Prepare bdev storage. Assumes validation has already been performed on server config. Hugepages
 // are required for both emulated (AIO devices) and real NVMe bdevs. VFIO and IOMMU are not
-<<<<<<< HEAD
-// required for emulated NVMe.
+// mandatory requirements for emulated NVMe.
 func prepBdevStorage(srv *server, iommuChecker hardware.IOMMUDetector, thpChecker hardware.THPDetector) error {
-=======
-// mandatory requirements for emulated NVMe.
-func prepBdevStorage(srv *server, iommuEnabled bool) error {
->>>>>>> a45ccd38
 	defer srv.logDuration(track("time to prepare bdev storage"))
 
 	if srv.cfg.DisableHugepages {
@@ -310,7 +305,6 @@
 		return nil
 	}
 
-<<<<<<< HEAD
 	// Fail to start if transparent hugepages are enabled. DAOS SPDK use needs feature disabled.
 	if thpEnabled, err := thpChecker.IsTHPEnabled(); err != nil {
 		return errors.Wrap(err, "transparent hugepage check")
@@ -323,10 +317,7 @@
 		return errors.Wrap(err, "iommu check")
 	}
 
-	bdevCfgs := getBdevCfgsFromSrvCfg(srv.cfg)
-=======
 	bdevCfgs := srv.cfg.GetBdevConfigs()
->>>>>>> a45ccd38
 
 	// Perform these checks only if non-emulated NVMe is used and user is unprivileged.
 	if bdevCfgs.HaveRealNVMe() && srv.runningUser.Username != "root" {
