//
// (C) Copyright 2021-2022 Intel Corporation.
//
// SPDX-License-Identifier: BSD-2-Clause-Patent
//

package server

import (
	"context"
	"fmt"
	"io/ioutil"
	"net"
	"path/filepath"
	"strconv"
	"strings"
	"sync"

	"github.com/pkg/errors"
	"google.golang.org/grpc"

	"github.com/daos-stack/daos/src/control/common"
	"github.com/daos-stack/daos/src/control/events"
	"github.com/daos-stack/daos/src/control/lib/control"
	"github.com/daos-stack/daos/src/control/lib/hardware"
	"github.com/daos-stack/daos/src/control/logging"
	"github.com/daos-stack/daos/src/control/pbin"
	"github.com/daos-stack/daos/src/control/security"
	"github.com/daos-stack/daos/src/control/server/config"
	"github.com/daos-stack/daos/src/control/server/engine"
	"github.com/daos-stack/daos/src/control/server/storage"
	"github.com/daos-stack/daos/src/control/system"
)

// netListenerFn is a type alias for the net.Listener function signature.
type netListenFn func(string, string) (net.Listener, error)

// resolveTCPFn is a type alias for the net.ResolveTCPAddr function signature.
type resolveTCPFn func(string, string) (*net.TCPAddr, error)

const (
	iommuPath            = "/sys/class/iommu"
	scanMinHugePageCount = 128
)

<<<<<<< HEAD
func engineCfgGetBdevs(engineCfg *engine.Config) []string {
	bdevs := []string{}
	for _, bc := range engineCfg.Storage.Tiers.BdevConfigs() {
		if bc.Class != storage.ClassNvme {
			// don't scan if any tier is using emulated NVMe
			return []string{}
=======
func cfgHasBdevs(cfg *config.Server) bool {
	for _, engineCfg := range cfg.Engines {
		for _, bc := range engineCfg.Storage.Tiers.BdevConfigs() {
			if bc.Bdev.DeviceList.Len() > 0 {
				return true
			}
>>>>>>> b4d65042
		}
		bdevs = append(bdevs, bc.Bdev.DeviceList...)
	}

	return bdevs
}

func cfgGetBdevs(cfg *config.Server) []string {
	bdevs := []string{}
	for _, engineCfg := range cfg.Engines {
		bdevs = append(bdevs, engineCfgGetBdevs(engineCfg)...)
	}

	return bdevs
}

func cfgHasBdevs(cfg *config.Server) bool {
	return len(cfgGetBdevs(cfg)) != 0
}

func cfgGetReplicas(cfg *config.Server, resolver resolveTCPFn) ([]*net.TCPAddr, error) {
	var dbReplicas []*net.TCPAddr
	for _, ap := range cfg.AccessPoints {
		apAddr, err := resolver("tcp", ap)
		if err != nil {
			return nil, config.FaultConfigBadAccessPoints
		}
		dbReplicas = append(dbReplicas, apAddr)
	}

	return dbReplicas, nil
}

func cfgGetRaftDir(cfg *config.Server) string {
	if len(cfg.Engines) == 0 {
		return "" // can't save to SCM
	}
	if len(cfg.Engines[0].Storage.Tiers.ScmConfigs()) == 0 {
		return ""
	}

	return filepath.Join(cfg.Engines[0].Storage.Tiers.ScmConfigs()[0].Scm.MountPoint, "control_raft")
}

func iommuDetected() bool {
	// Simple test for now -- if the path exists and contains
	// DMAR entries, we assume that's good enough.
	dmars, err := ioutil.ReadDir(iommuPath)
	if err != nil {
		return false
	}

	return len(dmars) > 0
}

func createListener(ctlPort int, resolver resolveTCPFn, listener netListenFn) (*net.TCPAddr, net.Listener, error) {
	ctlAddr, err := resolver("tcp", fmt.Sprintf("0.0.0.0:%d", ctlPort))
	if err != nil {
		return nil, nil, errors.Wrap(err, "unable to resolve daos_server control address")
	}

	// Create and start listener on management network.
	lis, err := listener("tcp4", ctlAddr.String())
	if err != nil {
		return nil, nil, errors.Wrap(err, "unable to listen on management interface")
	}

	return ctlAddr, lis, nil
}

// updateFabricEnvars adjusts the engine fabric configuration.
func updateFabricEnvars(log logging.Logger, cfg *engine.Config, fis *hardware.FabricInterfaceSet) error {
	// In the case of some providers, mercury uses the interface name
	// such as ib0, while OFI uses the device name such as hfi1_0 CaRT and
	// Mercury will now support the new OFI_DOMAIN environment variable so
	// that we can specify the correct device for each.
	if !cfg.HasEnvVar("OFI_DOMAIN") {
		fi, err := fis.GetInterfaceOnOSDevice(cfg.Fabric.Interface, cfg.Fabric.Provider)
		if err != nil {
			return errors.Wrapf(err, "unable to determine device domain for %s", cfg.Fabric.Interface)
		}
		domain := fi.Name
		log.Debugf("setting OFI_DOMAIN=%s for %s", domain, cfg.Fabric.Interface)
		envVar := "OFI_DOMAIN=" + domain
		cfg.WithEnvVars(envVar)
	}

	return nil
}

func getFabricNetDevClass(cfg *config.Server, fis *hardware.FabricInterfaceSet) (hardware.NetDevClass, error) {
	var netDevClass hardware.NetDevClass
	for index, engine := range cfg.Engines {
		fi, err := fis.GetInterface(engine.Fabric.Interface)
		if err != nil {
			return 0, err
		}

		ndc := fi.DeviceClass
		if index == 0 {
			netDevClass = ndc
			continue
		}
		if ndc != netDevClass {
			return 0, config.FaultConfigInvalidNetDevClass(index, netDevClass,
				ndc, engine.Fabric.Interface)
		}
	}
	return netDevClass, nil
}

// Detect if any engines share numa nodes and if that's the case, allocate only on the shared numa
// node and notify user.
func getEngineNUMANodes(log logging.Logger, engineCfgs []*engine.Config) []string {
	nodeMap := make(map[string]bool)
	nodes := make([]string, 0, len(engineCfgs))
	for _, ec := range engineCfgs {
		nn := fmt.Sprintf("%d", ec.Storage.NumaNodeIndex)
		if nodeMap[nn] {
			log.Infof("Multiple engines assigned to NUMA node %s, "+
				"allocating all hugepages on this node.", nn)
			nodes = []string{nn}
			break
		}
		nodeMap[nn] = true
		nodes = append(nodes, nn)
	}

	return nodes
}

func prepBdevStorage(srv *server, iommuEnabled bool) error {
	hasBdevs := cfgHasBdevs(srv.cfg)

	if hasBdevs {
		// Perform these checks to avoid even trying a prepare if the system isn't
		// configured properly.
		if srv.runningUser.Username != "root" {
			if srv.cfg.DisableVFIO {
				return FaultVfioDisabled
			}

			if !iommuEnabled {
				return FaultIommuDisabled
			}
		}
	} else if srv.cfg.NrHugepages == -1 {
		srv.log.Debugf("skip nvme prepare as no bdevs in cfg and nr_hugepages: -1 in config")
		return nil
	} else if len(srv.cfg.Engines) > 0 && srv.cfg.NrHugepages == 0 {
		srv.log.Debugf("skip nvme prepare as scm-only cfg and nr_hugepages unset in config")
		return nil
	}

	prepReq := storage.BdevPrepareRequest{
		TargetUser:   srv.runningUser.Username,
		PCIAllowList: strings.Join(srv.cfg.BdevInclude, storage.BdevPciAddrSep),
		PCIBlockList: strings.Join(srv.cfg.BdevExclude, storage.BdevPciAddrSep),
		DisableVFIO:  srv.cfg.DisableVFIO,
		EnableVMD:    srv.cfg.EnableVMD && !srv.cfg.DisableVFIO && iommuEnabled,
		Reset_:       true, // Run prepare with reset first to release resources.
	}

	// Perform prepare reset based on the values in the config file.
	// Note that prepare reset will not allocate hugepages.
	if _, err := srv.ctlSvc.NvmePrepare(prepReq); err != nil {
		srv.log.Errorf("automatic NVMe prepare reset failed: %s", err)
	}

	if hasBdevs {
		// The NrHugepages config value is a total for all engines. Distribute allocation
		// of hugepages equally across each engine's numa node (as validation ensures that
		// TargetsCount is equal for each engine).
		numaNodes := getEngineNUMANodes(srv.log, srv.cfg.Engines)

		if len(numaNodes) == 0 {
			return errors.New("invalid number of numa nodes detected (0)")
		}

		// Request a few more hugepages than actually required for each NUMA node
		// allocation as some overhead may result in one or two being unavailable.
		prepReq.HugePageCount = srv.cfg.NrHugepages / len(numaNodes)
		prepReq.HugePageCount += common.ExtraHugePages
		prepReq.HugeNodes = strings.Join(numaNodes, ",")

		srv.log.Debugf("allocating %d hugepages on each of these numa nodes: %v",
			prepReq.HugePageCount, numaNodes)
	} else if len(srv.cfg.Engines) == 0 && srv.cfg.NrHugepages == 0 {
		// If nr_hugepages is unset and no engines in config, set minimum needed for
		// scanning and set number of hugepages for engines to zero for discovery mode.
		prepReq.HugePageCount = scanMinHugePageCount
		srv.cfg.NrHugepages = 0
	} else {
		// If nr_hugepages has been set manually but no bdevs in config then allocate on
		// numa node 0 (for example if a bigger number of hugepages are required in
		// discovery mode for an unusually large number of SSDs).
		prepReq.HugePageCount = srv.cfg.NrHugepages
	}

	// Run prepare to bind devices to user-space driver and allocate hugepages.
	//
	// TODO: should be passing root context into prepare request to
	//       facilitate cancellation.
	prepReq.Reset_ = false
	if _, err := srv.ctlSvc.NvmePrepare(prepReq); err != nil {
		srv.log.Errorf("automatic NVMe prepare failed: %s", err)
	}

	return nil
}

// scanBdevStorage performs discovery and validates existence of configured NVMe SSDs.
func scanBdevStorage(srv *server) *storage.BdevScanResponse {
	nvmeScanResp, err := srv.ctlSvc.NvmeScan(storage.BdevScanRequest{
		DeviceList: cfgGetBdevs(srv.cfg),
	})
	if err != nil {
		srv.log.Debugf("%s\n", errors.Wrap(err, "Warning, NVMe Scan Failed"))
		return &storage.BdevScanResponse{}
	}

	return nvmeScanResp
}

// Minimum recommended number of hugepages has already been calculated and set in config so verify
// we have enough free hugepage memory to satisfy this requirement before setting mem_size and
// hugepage_size parameters for engine.
func updateMemValues(srv *server, ei *EngineInstance, getHugePageInfo common.GetHugePageInfoFn) error {
	ei.RLock()
	engineCfg := ei.runner.GetConfig()
	engineIdx := engineCfg.Index
	if len(engineCfgGetBdevs(engineCfg)) == 0 {
		srv.log.Debugf("skipping mem check on engine %d, no bdevs", engineIdx)
		ei.RUnlock()
		return nil
	}
	ei.RUnlock()

	// Retrieve up-to-date hugepage info to check that we got the requested number of hugepages.
	hpi, err := getHugePageInfo()
	if err != nil {
		return err
	}

	// Calculate mem_size per I/O engine (in MB) from number of hugepages required per engine.
	nrPagesRequired := srv.cfg.NrHugepages / len(srv.cfg.Engines)
	pageSizeMb := hpi.PageSizeKb >> 10
	memSizeReqMb := nrPagesRequired * pageSizeMb
	memSizeFreeMb := hpi.Free * pageSizeMb

	// Fail if free hugepage mem is not enough to sustain average I/O workload (~1GB).
	if memSizeFreeMb < memSizeReqMb {
		srv.log.Errorf("huge page info: %+v", *hpi)

		return FaultInsufficientFreeHugePageMem(int(engineIdx), memSizeReqMb, memSizeFreeMb,
			nrPagesRequired, hpi.Free)
	}
	srv.log.Debugf("Per-engine MemSize:%dMB, HugepageSize:%dMB", memSizeReqMb, pageSizeMb)

	// Set engine mem_size and hugepage_size (MiB) values based on hugepage info.
	ei.setMemSize(memSizeReqMb)
	ei.setHugePageSz(pageSizeMb)

	return nil
}

func setDaosHelperEnvs(cfg *config.Server, setenv func(k, v string) error) error {
	if cfg.HelperLogFile != "" {
		if err := setenv(pbin.DaosAdminLogFileEnvVar, cfg.HelperLogFile); err != nil {
			return errors.Wrap(err, "unable to configure privileged helper logging")
		}
	}

	if cfg.FWHelperLogFile != "" {
		if err := setenv(pbin.DaosFWLogFileEnvVar, cfg.FWHelperLogFile); err != nil {
			return errors.Wrap(err, "unable to configure privileged firmware helper logging")
		}
	}

	return nil
}

func cleanEngineHugePagesFn(log logging.Logger, username string, svc *ControlService) onInstanceExitFn {
	return func(ctx context.Context, engineIdx uint32, _ system.Rank, _ error, exPid uint64) error {
		msg := fmt.Sprintf("cleaning engine %d (pid %d) hugepages after exit", engineIdx, exPid)

		prepReq := storage.BdevPrepareRequest{
			CleanHugePagesOnly: true,
			CleanHugePagesPID:  exPid,
			TargetUser:         username,
		}

		resp, err := svc.NvmePrepare(prepReq)
		if err != nil {
			err = errors.Wrap(err, msg)
			log.Errorf(err.Error())
			return err
		}

		log.Debugf("%s, %d removed", msg, resp.NrHugePagesRemoved)

		return nil
	}
}

func registerEngineEventCallbacks(srv *server, engine *EngineInstance, allStarted *sync.WaitGroup) {
	// Register callback to publish engine process exit events.
	engine.OnInstanceExit(publishInstanceExitFn(srv.pubSub.Publish, srv.hostname))

	// Register callback to clear hugepages used by engine process after it has exited.
	engine.OnInstanceExit(cleanEngineHugePagesFn(srv.log, srv.runningUser.Username, srv.ctlSvc))

	// Register callback to publish engine format requested events.
	engine.OnAwaitFormat(publishFormatRequiredFn(srv.pubSub.Publish, srv.hostname))

	var onceReady sync.Once
	engine.OnReady(func(_ context.Context) error {
		// Indicate that engine has been started, only do this the first time that the
		// engine starts as shared memory persists between engine restarts.
		onceReady.Do(func() {
			allStarted.Done()
		})

		return nil
	})

	// Register callback to update engine cfg mem_size after format.
	engine.OnStorageReady(func(_ context.Context) error {
		// Retrieve up-to-date hugepage info to evaluate and assign available memory.
		return errors.Wrap(updateMemValues(srv, engine, common.GetHugePageInfo),
			"updating engine memory parameters")
	})
}

func configureFirstEngine(ctx context.Context, engine *EngineInstance, sysdb *system.Database, joinFn systemJoinFn) {
	if !sysdb.IsReplica() {
		return
	}

	// Start the system db after instance 0's SCM is ready.
	var onceStorageReady sync.Once
	engine.OnStorageReady(func(_ context.Context) (err error) {
		onceStorageReady.Do(func() {
			// NB: We use the outer context rather than
			// the closure context in order to avoid
			// tying the db to the instance.
			err = errors.Wrap(sysdb.Start(ctx),
				"failed to start system db",
			)
		})

		return
	})

	if !sysdb.IsBootstrap() {
		return
	}

	// For historical reasons, we reserve rank 0 for the first
	// instance on the raft bootstrap server. This implies that
	// rank 0 will always be associated with a MS replica, but
	// it is not guaranteed to always be the leader.
	engine.joinSystem = func(ctx context.Context, req *control.SystemJoinReq) (*control.SystemJoinResp, error) {
		if sb := engine.getSuperblock(); !sb.ValidRank {
			engine.log.Debug("marking bootstrap instance as rank 0")
			req.Rank = 0
			sb.Rank = system.NewRankPtr(0)
		}

		return joinFn(ctx, req)
	}
}

// registerTelemetryCallbacks sets telemetry related callbacks to
// be triggered when all engines have been started.
func registerTelemetryCallbacks(ctx context.Context, srv *server) {
	telemPort := srv.cfg.TelemetryPort
	if telemPort == 0 {
		return
	}

	srv.OnEnginesStarted(func(ctxIn context.Context) error {
		srv.log.Debug("starting Prometheus exporter")
		cleanup, err := startPrometheusExporter(ctxIn, srv.log, telemPort, srv.harness.Instances())
		if err != nil {
			return err
		}
		srv.OnShutdown(cleanup)
		return nil
	})
}

// registerFollowerSubscriptions stops handling received forwarded (in addition
// to local) events and starts forwarding events to the new MS leader.
// Log events on the host that they were raised (and first published) on.
// This is the initial behavior before leadership has been determined.
func registerFollowerSubscriptions(srv *server) {
	srv.pubSub.Reset()
	srv.pubSub.Subscribe(events.RASTypeAny, srv.evtLogger)
	srv.pubSub.Subscribe(events.RASTypeStateChange, srv.evtForwarder)
}

// registerLeaderSubscriptions stops forwarding events to MS and instead starts
// handling received forwardede(and local) events.
func registerLeaderSubscriptions(srv *server) {
	srv.pubSub.Reset()
	srv.pubSub.Subscribe(events.RASTypeAny, srv.evtLogger)
	srv.pubSub.Subscribe(events.RASTypeStateChange, srv.membership)
	srv.pubSub.Subscribe(events.RASTypeStateChange, srv.sysdb)
	srv.pubSub.Subscribe(events.RASTypeStateChange,
		events.HandlerFunc(func(ctx context.Context, evt *events.RASEvent) {
			switch evt.ID {
			case events.RASSwimRankDead:
				ts, err := evt.GetTimestamp()
				if err != nil {
					srv.log.Errorf("bad event timestamp %q: %s", evt.Timestamp, err)
					return
				}
				srv.log.Debugf("%s marked rank %d:%x dead @ %s", evt.Hostname, evt.Rank, evt.Incarnation, ts)
				// Mark the rank as unavailable for membership in
				// new pools, etc. Do group update on success.
				if err := srv.membership.MarkRankDead(system.Rank(evt.Rank), evt.Incarnation); err == nil {
					srv.mgmtSvc.reqGroupUpdate(ctx, false)
				}
			}
		}))
}

func getGrpcOpts(cfgTransport *security.TransportConfig) ([]grpc.ServerOption, error) {
	unaryInterceptors := []grpc.UnaryServerInterceptor{
		unaryErrorInterceptor,
		unaryStatusInterceptor,
	}
	streamInterceptors := []grpc.StreamServerInterceptor{
		streamErrorInterceptor,
	}
	tcOpt, err := security.ServerOptionForTransportConfig(cfgTransport)
	if err != nil {
		return nil, err
	}
	srvOpts := []grpc.ServerOption{tcOpt}

	uintOpt, err := unaryInterceptorForTransportConfig(cfgTransport)
	if err != nil {
		return nil, err
	}
	if uintOpt != nil {
		unaryInterceptors = append(unaryInterceptors, uintOpt)
	}
	sintOpt, err := streamInterceptorForTransportConfig(cfgTransport)
	if err != nil {
		return nil, err
	}
	if sintOpt != nil {
		streamInterceptors = append(streamInterceptors, sintOpt)
	}

	return append(srvOpts, []grpc.ServerOption{
		grpc.ChainUnaryInterceptor(unaryInterceptors...),
		grpc.ChainStreamInterceptor(streamInterceptors...),
	}...), nil
}

type netInterface interface {
	Addrs() ([]net.Addr, error)
}

func getSrxSetting(cfg *config.Server) (int32, error) {
	if len(cfg.Engines) == 0 {
		return -1, nil
	}

	srxVarName := "FI_OFI_RXM_USE_SRX"
	getSetting := func(ev string) (bool, int32, error) {
		kv := strings.Split(ev, "=")
		if len(kv) != 2 {
			return false, -1, nil
		}
		if kv[0] != srxVarName {
			return false, -1, nil
		}
		v, err := strconv.ParseInt(kv[1], 10, 32)
		if err != nil {
			return false, -1, err
		}
		return true, int32(v), nil
	}

	engineVals := make([]int32, len(cfg.Engines))
	for idx, ec := range cfg.Engines {
		engineVals[idx] = -1 // default to unset
		for _, ev := range ec.EnvVars {
			if match, engSrx, err := getSetting(ev); err != nil {
				return -1, err
			} else if match {
				engineVals[idx] = engSrx
				break
			}
		}

		for _, pte := range ec.EnvPassThrough {
			if pte == srxVarName {
				return -1, errors.Errorf("%s may not be set as a pass-through env var", srxVarName)
			}
		}
	}

	cliSrx := engineVals[0]
	for i := 1; i < len(engineVals); i++ {
		if engineVals[i] != cliSrx {
			return -1, errors.Errorf("%s setting must be the same for all engines", srxVarName)
		}
	}

	// If the SRX config was not explicitly set via env vars, use the
	// global config value.
	if cliSrx == -1 {
		cliSrx = int32(common.BoolAsInt(!cfg.Fabric.DisableSRX))
	}

	return cliSrx, nil
}

func checkFabricInterface(name string, lookup func(string) (netInterface, error)) error {
	if name == "" {
		return errors.New("no name provided")
	}

	if lookup == nil {
		return errors.New("no lookup function provided")
	}

	netIF, err := lookup(name)
	if err != nil {
		return err
	}

	addrs, err := netIF.Addrs()
	if err != nil {
		return err
	}

	if len(addrs) == 0 {
		return fmt.Errorf("no network addresses for interface %q", name)
	}

	return nil
}<|MERGE_RESOLUTION|>--- conflicted
+++ resolved
@@ -43,39 +43,30 @@
 	scanMinHugePageCount = 128
 )
 
-<<<<<<< HEAD
-func engineCfgGetBdevs(engineCfg *engine.Config) []string {
+func engineCfgGetBdevs(engineCfg *engine.Config) *storage.BdevDeviceList {
 	bdevs := []string{}
 	for _, bc := range engineCfg.Storage.Tiers.BdevConfigs() {
 		if bc.Class != storage.ClassNvme {
 			// don't scan if any tier is using emulated NVMe
-			return []string{}
-=======
-func cfgHasBdevs(cfg *config.Server) bool {
-	for _, engineCfg := range cfg.Engines {
-		for _, bc := range engineCfg.Storage.Tiers.BdevConfigs() {
-			if bc.Bdev.DeviceList.Len() > 0 {
-				return true
-			}
->>>>>>> b4d65042
-		}
-		bdevs = append(bdevs, bc.Bdev.DeviceList...)
-	}
-
-	return bdevs
-}
-
-func cfgGetBdevs(cfg *config.Server) []string {
+			return new(storage.BdevDeviceList)
+		}
+		bdevs = append(bdevs, bc.Bdev.DeviceList.Devices()...)
+	}
+
+	return storage.MustNewBdevDeviceList(bdevs...)
+}
+
+func cfgGetBdevs(cfg *config.Server) *storage.BdevDeviceList {
 	bdevs := []string{}
 	for _, engineCfg := range cfg.Engines {
-		bdevs = append(bdevs, engineCfgGetBdevs(engineCfg)...)
-	}
-
-	return bdevs
+		bdevs = append(bdevs, engineCfgGetBdevs(engineCfg).Devices()...)
+	}
+
+	return storage.MustNewBdevDeviceList(bdevs...)
 }
 
 func cfgHasBdevs(cfg *config.Server) bool {
-	return len(cfgGetBdevs(cfg)) != 0
+	return cfgGetBdevs(cfg).Len() != 0
 }
 
 func cfgGetReplicas(cfg *config.Server, resolver resolveTCPFn) ([]*net.TCPAddr, error) {
@@ -289,7 +280,7 @@
 	ei.RLock()
 	engineCfg := ei.runner.GetConfig()
 	engineIdx := engineCfg.Index
-	if len(engineCfgGetBdevs(engineCfg)) == 0 {
+	if engineCfgGetBdevs(engineCfg).Len() == 0 {
 		srv.log.Debugf("skipping mem check on engine %d, no bdevs", engineIdx)
 		ei.RUnlock()
 		return nil
