//
// (C) Copyright 2021-2022 Intel Corporation.
//
// SPDX-License-Identifier: BSD-2-Clause-Patent
//

package server

import (
	"context"
	"fmt"
	"io/ioutil"
	"net"
	"path/filepath"
	"strconv"
	"strings"
	"sync"

	"github.com/pkg/errors"
	"google.golang.org/grpc"

	"github.com/daos-stack/daos/src/control/common"
	"github.com/daos-stack/daos/src/control/events"
	"github.com/daos-stack/daos/src/control/lib/control"
	"github.com/daos-stack/daos/src/control/lib/hardware"
	"github.com/daos-stack/daos/src/control/logging"
	"github.com/daos-stack/daos/src/control/pbin"
	"github.com/daos-stack/daos/src/control/security"
	"github.com/daos-stack/daos/src/control/server/config"
	"github.com/daos-stack/daos/src/control/server/engine"
	"github.com/daos-stack/daos/src/control/server/storage"
	"github.com/daos-stack/daos/src/control/system"
)

// netListenerFn is a type alias for the net.Listener function signature.
type netListenFn func(string, string) (net.Listener, error)

// resolveTCPFn is a type alias for the net.ResolveTCPAddr function signature.
type resolveTCPFn func(string, string) (*net.TCPAddr, error)

const (
	iommuPath            = "/sys/class/iommu"
	scanMinHugePageCount = 128
)

func engineCfgGetBdevs(engineCfg *engine.Config) *storage.BdevDeviceList {
	bdevs := []string{}
	for _, bc := range engineCfg.Storage.Tiers.BdevConfigs() {
		bdevs = append(bdevs, bc.Bdev.DeviceList.Devices()...)
	}

	return storage.MustNewBdevDeviceList(bdevs...)
}

func cfgGetBdevs(cfg *config.Server) *storage.BdevDeviceList {
	bdevs := []string{}
	for _, engineCfg := range cfg.Engines {
		bdevs = append(bdevs, engineCfgGetBdevs(engineCfg).Devices()...)
	}

	return storage.MustNewBdevDeviceList(bdevs...)
}

func cfgHasBdevs(cfg *config.Server) bool {
	return cfgGetBdevs(cfg).Len() != 0
}

func cfgGetReplicas(cfg *config.Server, resolver resolveTCPFn) ([]*net.TCPAddr, error) {
	var dbReplicas []*net.TCPAddr
	for _, ap := range cfg.AccessPoints {
		apAddr, err := resolver("tcp", ap)
		if err != nil {
			return nil, config.FaultConfigBadAccessPoints
		}
		dbReplicas = append(dbReplicas, apAddr)
	}

	return dbReplicas, nil
}

func cfgGetRaftDir(cfg *config.Server) string {
	if len(cfg.Engines) == 0 {
		return "" // can't save to SCM
	}
	if len(cfg.Engines[0].Storage.Tiers.ScmConfigs()) == 0 {
		return ""
	}

	return filepath.Join(cfg.Engines[0].Storage.Tiers.ScmConfigs()[0].Scm.MountPoint, "control_raft")
}

func iommuDetected() bool {
	// Simple test for now -- if the path exists and contains
	// DMAR entries, we assume that's good enough.
	dmars, err := ioutil.ReadDir(iommuPath)
	if err != nil {
		return false
	}

	return len(dmars) > 0
}

func createListener(ctlPort int, resolver resolveTCPFn, listener netListenFn) (*net.TCPAddr, net.Listener, error) {
	ctlAddr, err := resolver("tcp", fmt.Sprintf("0.0.0.0:%d", ctlPort))
	if err != nil {
		return nil, nil, errors.Wrap(err, "unable to resolve daos_server control address")
	}

	// Create and start listener on management network.
	lis, err := listener("tcp4", ctlAddr.String())
	if err != nil {
		return nil, nil, errors.Wrap(err, "unable to listen on management interface")
	}

	return ctlAddr, lis, nil
}

// updateFabricEnvars adjusts the engine fabric configuration.
func updateFabricEnvars(log logging.Logger, cfg *engine.Config, fis *hardware.FabricInterfaceSet) error {
	// In the case of some providers, mercury uses the interface name
	// such as ib0, while OFI uses the device name such as hfi1_0 CaRT and
	// Mercury will now support the new OFI_DOMAIN environment variable so
	// that we can specify the correct device for each.
	if !cfg.HasEnvVar("OFI_DOMAIN") {
		fi, err := fis.GetInterfaceOnOSDevice(cfg.Fabric.Interface, cfg.Fabric.Provider)
		if err != nil {
			return errors.Wrapf(err, "unable to determine device domain for %s", cfg.Fabric.Interface)
		}
		domain := fi.Name
		log.Debugf("setting OFI_DOMAIN=%s for %s", domain, cfg.Fabric.Interface)
		envVar := "OFI_DOMAIN=" + domain
		cfg.WithEnvVars(envVar)
	}

	return nil
}

func getFabricNetDevClass(cfg *config.Server, fis *hardware.FabricInterfaceSet) (hardware.NetDevClass, error) {
	var netDevClass hardware.NetDevClass
	for index, engine := range cfg.Engines {
		fi, err := fis.GetInterface(engine.Fabric.Interface)
		if err != nil {
			return 0, err
		}

		ndc := fi.DeviceClass
		if index == 0 {
			netDevClass = ndc
			continue
		}
		if ndc != netDevClass {
			return 0, config.FaultConfigInvalidNetDevClass(index, netDevClass,
				ndc, engine.Fabric.Interface)
		}
	}
	return netDevClass, nil
}

// Detect if any engines share numa nodes and if that's the case, allocate only on the shared numa
// node and notify user.
func getEngineNUMANodes(log logging.Logger, engineCfgs []*engine.Config) []string {
	nodeMap := make(map[string]bool)
	nodes := make([]string, 0, len(engineCfgs))
	for _, ec := range engineCfgs {
		nn := fmt.Sprintf("%d", ec.Storage.NumaNodeIndex)
		if nodeMap[nn] {
			log.Infof("Multiple engines assigned to NUMA node %s, "+
				"allocating all hugepages on this node.", nn)
			nodes = []string{nn}
			break
		}
		nodeMap[nn] = true
		nodes = append(nodes, nn)
	}

	return nodes
}

func prepBdevStorage(srv *server, iommuEnabled bool) error {
	hasBdevs := cfgHasBdevs(srv.cfg)

	if hasBdevs {
		// Perform these checks to avoid even trying a prepare if the system isn't
		// configured properly.
		if srv.runningUser.Username != "root" {
			if srv.cfg.DisableVFIO {
				return FaultVfioDisabled
			}

			if !iommuEnabled {
				return FaultIommuDisabled
			}
		}
	} else if srv.cfg.NrHugepages < 0 {
		srv.log.Debugf("skip nvme prepare as no bdevs in cfg and nr_hugepages: -1 in config")
		return nil
	}

	prepReq := storage.BdevPrepareRequest{
		TargetUser:   srv.runningUser.Username,
		PCIAllowList: strings.Join(srv.cfg.BdevInclude, storage.BdevPciAddrSep),
		PCIBlockList: strings.Join(srv.cfg.BdevExclude, storage.BdevPciAddrSep),
		DisableVFIO:  srv.cfg.DisableVFIO,
		EnableVMD:    srv.cfg.EnableVMD && !srv.cfg.DisableVFIO && iommuEnabled,
		Reset_:       true, // Run prepare with reset first to release resources.
	}

	// Perform prepare reset based on the values in the config file.
	// Note that prepare reset will not allocate hugepages.
	if _, err := srv.ctlSvc.NvmePrepare(prepReq); err != nil {
		srv.log.Errorf("automatic NVMe prepare reset failed: %s", err)
	}

	if hasBdevs {
		// The NrHugepages config value is a total for all engines. Distribute allocation
		// of hugepages equally across each engine's numa node (as validation ensures that
		// TargetsCount is equal for each engine).
		numaNodes := getEngineNUMANodes(srv.log, srv.cfg.Engines)

		if len(numaNodes) == 0 {
			return errors.New("invalid number of numa nodes detected (0)")
		}

		// Request a few more hugepages than actually required for each NUMA node
		// allocation as some overhead may result in one or two being unavailable.
		prepReq.HugePageCount = srv.cfg.NrHugepages / len(numaNodes)
		prepReq.HugePageCount += common.ExtraHugePages
		prepReq.HugeNodes = strings.Join(numaNodes, ",")

		srv.log.Debugf("allocating %d hugepages on each of these numa nodes: %v",
			prepReq.HugePageCount, numaNodes)
	} else {
		if srv.cfg.NrHugepages == 0 {
			// If nr_hugepages is unset then set minimum needed for scanning in prepare
			// request.
			prepReq.HugePageCount = scanMinHugePageCount
		} else {
			// If nr_hugepages has been set manually but no bdevs in config then
			// allocate on numa node 0 (for example if a bigger number of hugepages are
			// required in discovery mode for an unusually large number of SSDs).
			prepReq.HugePageCount = srv.cfg.NrHugepages
		}

		srv.log.Debugf("allocating %d hugepages on numa node 0", prepReq.HugePageCount)
	}

	// Run prepare to bind devices to user-space driver and allocate hugepages.
	//
	// TODO: should be passing root context into prepare request to
	//       facilitate cancellation.
	prepReq.Reset_ = false
	if _, err := srv.ctlSvc.NvmePrepare(prepReq); err != nil {
		srv.log.Errorf("automatic NVMe prepare failed: %s", err)
	}

	return nil
}

<<<<<<< HEAD
// scanBdevStorage performs discovery and validates existence of configured NVMe SSDs.
func scanBdevStorage(srv *server) (*storage.BdevScanResponse, error) {
	nvmeScanResp, err := srv.ctlSvc.NvmeScan(storage.BdevScanRequest{
		DeviceList:  cfgGetBdevs(srv.cfg),
		BypassCache: true, // init cache on first scan
	})
	if err != nil {
		srv.log.Errorf("%s\n", errors.Wrap(err, "NVMe Scan Failed"))
		return nil, err
	}

	return nvmeScanResp, nil
}

=======
>>>>>>> ab482f2b
// Minimum recommended number of hugepages has already been calculated and set in config so verify
// we have enough free hugepage memory to satisfy this requirement before setting mem_size and
// hugepage_size parameters for engine.
func updateMemValues(srv *server, ei *EngineInstance, getHugePageInfo common.GetHugePageInfoFn) error {
	ei.RLock()
	engineCfg := ei.runner.GetConfig()
	engineIdx := engineCfg.Index
	if engineCfgGetBdevs(engineCfg).Len() == 0 {
		srv.log.Debugf("skipping mem check on engine %d, no bdevs", engineIdx)
		ei.RUnlock()
		return nil
	}
	ei.RUnlock()

	// Retrieve up-to-date hugepage info to check that we got the requested number of hugepages.
	hpi, err := getHugePageInfo()
	if err != nil {
		return err
	}

	// Calculate mem_size per I/O engine (in MB) from number of hugepages required per engine.
	nrPagesRequired := srv.cfg.NrHugepages / len(srv.cfg.Engines)
	pageSizeMb := hpi.PageSizeKb >> 10
	memSizeReqMb := nrPagesRequired * pageSizeMb
	memSizeFreeMb := hpi.Free * pageSizeMb

	// Fail if free hugepage mem is not enough to sustain average I/O workload (~1GB).
	if memSizeFreeMb < memSizeReqMb {
		srv.log.Errorf("huge page info: %+v", *hpi)

		return FaultInsufficientFreeHugePageMem(int(engineIdx), memSizeReqMb, memSizeFreeMb,
			nrPagesRequired, hpi.Free)
	}
	srv.log.Debugf("Per-engine MemSize:%dMB, HugepageSize:%dMB", memSizeReqMb, pageSizeMb)

	// Set engine mem_size and hugepage_size (MiB) values based on hugepage info.
	ei.setMemSize(memSizeReqMb)
	ei.setHugePageSz(pageSizeMb)

	return nil
}

func setDaosHelperEnvs(cfg *config.Server, setenv func(k, v string) error) error {
	if cfg.HelperLogFile != "" {
		if err := setenv(pbin.DaosAdminLogFileEnvVar, cfg.HelperLogFile); err != nil {
			return errors.Wrap(err, "unable to configure privileged helper logging")
		}
	}

	if cfg.FWHelperLogFile != "" {
		if err := setenv(pbin.DaosFWLogFileEnvVar, cfg.FWHelperLogFile); err != nil {
			return errors.Wrap(err, "unable to configure privileged firmware helper logging")
		}
	}

	return nil
}

func cleanEngineHugePagesFn(log logging.Logger, username string, svc *ControlService) onInstanceExitFn {
	return func(ctx context.Context, engineIdx uint32, _ system.Rank, _ error, exPid uint64) error {
		msg := fmt.Sprintf("cleaning engine %d (pid %d) hugepages after exit", engineIdx, exPid)

		prepReq := storage.BdevPrepareRequest{
			CleanHugePagesOnly: true,
			CleanHugePagesPID:  exPid,
			TargetUser:         username,
		}

		resp, err := svc.NvmePrepare(prepReq)
		if err != nil {
			err = errors.Wrap(err, msg)
			log.Errorf(err.Error())
			return err
		}

		log.Debugf("%s, %d removed", msg, resp.NrHugePagesRemoved)

		return nil
	}
}

func registerEngineEventCallbacks(srv *server, engine *EngineInstance, allStarted *sync.WaitGroup) {
	// Register callback to publish engine process exit events.
	engine.OnInstanceExit(publishInstanceExitFn(srv.pubSub.Publish, srv.hostname))

	// Register callback to clear hugepages used by engine process after it has exited.
	engine.OnInstanceExit(cleanEngineHugePagesFn(srv.log, srv.runningUser.Username, srv.ctlSvc))

	// Register callback to publish engine format requested events.
	engine.OnAwaitFormat(publishFormatRequiredFn(srv.pubSub.Publish, srv.hostname))

	var onceReady sync.Once
	engine.OnReady(func(_ context.Context) error {
		// Indicate that engine has been started, only do this the first time that the
		// engine starts as shared memory persists between engine restarts.
		onceReady.Do(func() {
			allStarted.Done()
		})

		return nil
	})

	// Register callback to update engine cfg mem_size after format.
	engine.OnStorageReady(func(_ context.Context) error {
		// Retrieve up-to-date hugepage info to evaluate and assign available memory.
		return errors.Wrap(updateMemValues(srv, engine, common.GetHugePageInfo),
			"updating engine memory parameters")
	})
}

func configureFirstEngine(ctx context.Context, engine *EngineInstance, sysdb *system.Database, joinFn systemJoinFn) {
	if !sysdb.IsReplica() {
		return
	}

	// Start the system db after instance 0's SCM is ready.
	var onceStorageReady sync.Once
	engine.OnStorageReady(func(_ context.Context) (err error) {
		onceStorageReady.Do(func() {
			// NB: We use the outer context rather than
			// the closure context in order to avoid
			// tying the db to the instance.
			err = errors.Wrap(sysdb.Start(ctx),
				"failed to start system db",
			)
		})

		return
	})

	if !sysdb.IsBootstrap() {
		return
	}

	// For historical reasons, we reserve rank 0 for the first
	// instance on the raft bootstrap server. This implies that
	// rank 0 will always be associated with a MS replica, but
	// it is not guaranteed to always be the leader.
	engine.joinSystem = func(ctx context.Context, req *control.SystemJoinReq) (*control.SystemJoinResp, error) {
		if sb := engine.getSuperblock(); !sb.ValidRank {
			engine.log.Debug("marking bootstrap instance as rank 0")
			req.Rank = 0
			sb.Rank = system.NewRankPtr(0)
		}

		return joinFn(ctx, req)
	}
}

// registerTelemetryCallbacks sets telemetry related callbacks to
// be triggered when all engines have been started.
func registerTelemetryCallbacks(ctx context.Context, srv *server) {
	telemPort := srv.cfg.TelemetryPort
	if telemPort == 0 {
		return
	}

	srv.OnEnginesStarted(func(ctxIn context.Context) error {
		srv.log.Debug("starting Prometheus exporter")
		cleanup, err := startPrometheusExporter(ctxIn, srv.log, telemPort, srv.harness.Instances())
		if err != nil {
			return err
		}
		srv.OnShutdown(cleanup)
		return nil
	})
}

// registerFollowerSubscriptions stops handling received forwarded (in addition
// to local) events and starts forwarding events to the new MS leader.
// Log events on the host that they were raised (and first published) on.
// This is the initial behavior before leadership has been determined.
func registerFollowerSubscriptions(srv *server) {
	srv.pubSub.Reset()
	srv.pubSub.Subscribe(events.RASTypeAny, srv.evtLogger)
	srv.pubSub.Subscribe(events.RASTypeStateChange, srv.evtForwarder)
}

// registerLeaderSubscriptions stops forwarding events to MS and instead starts
// handling received forwardede(and local) events.
func registerLeaderSubscriptions(srv *server) {
	srv.pubSub.Reset()
	srv.pubSub.Subscribe(events.RASTypeAny, srv.evtLogger)
	srv.pubSub.Subscribe(events.RASTypeStateChange, srv.membership)
	srv.pubSub.Subscribe(events.RASTypeStateChange, srv.sysdb)
	srv.pubSub.Subscribe(events.RASTypeStateChange,
		events.HandlerFunc(func(ctx context.Context, evt *events.RASEvent) {
			switch evt.ID {
			case events.RASSwimRankDead:
				ts, err := evt.GetTimestamp()
				if err != nil {
					srv.log.Errorf("bad event timestamp %q: %s", evt.Timestamp, err)
					return
				}
				srv.log.Debugf("%s marked rank %d:%x dead @ %s", evt.Hostname, evt.Rank, evt.Incarnation, ts)
				// Mark the rank as unavailable for membership in
				// new pools, etc. Do group update on success.
				if err := srv.membership.MarkRankDead(system.Rank(evt.Rank), evt.Incarnation); err == nil {
					srv.mgmtSvc.reqGroupUpdate(ctx, false)
				}
			}
		}))
}

func getGrpcOpts(cfgTransport *security.TransportConfig) ([]grpc.ServerOption, error) {
	unaryInterceptors := []grpc.UnaryServerInterceptor{
		unaryErrorInterceptor,
		unaryStatusInterceptor,
	}
	streamInterceptors := []grpc.StreamServerInterceptor{
		streamErrorInterceptor,
	}
	tcOpt, err := security.ServerOptionForTransportConfig(cfgTransport)
	if err != nil {
		return nil, err
	}
	srvOpts := []grpc.ServerOption{tcOpt}

	uintOpt, err := unaryInterceptorForTransportConfig(cfgTransport)
	if err != nil {
		return nil, err
	}
	if uintOpt != nil {
		unaryInterceptors = append(unaryInterceptors, uintOpt)
	}
	sintOpt, err := streamInterceptorForTransportConfig(cfgTransport)
	if err != nil {
		return nil, err
	}
	if sintOpt != nil {
		streamInterceptors = append(streamInterceptors, sintOpt)
	}

	return append(srvOpts, []grpc.ServerOption{
		grpc.ChainUnaryInterceptor(unaryInterceptors...),
		grpc.ChainStreamInterceptor(streamInterceptors...),
	}...), nil
}

type netInterface interface {
	Addrs() ([]net.Addr, error)
}

func getSrxSetting(cfg *config.Server) (int32, error) {
	if len(cfg.Engines) == 0 {
		return -1, nil
	}

	srxVarName := "FI_OFI_RXM_USE_SRX"
	getSetting := func(ev string) (bool, int32, error) {
		kv := strings.Split(ev, "=")
		if len(kv) != 2 {
			return false, -1, nil
		}
		if kv[0] != srxVarName {
			return false, -1, nil
		}
		v, err := strconv.ParseInt(kv[1], 10, 32)
		if err != nil {
			return false, -1, err
		}
		return true, int32(v), nil
	}

	engineVals := make([]int32, len(cfg.Engines))
	for idx, ec := range cfg.Engines {
		engineVals[idx] = -1 // default to unset
		for _, ev := range ec.EnvVars {
			if match, engSrx, err := getSetting(ev); err != nil {
				return -1, err
			} else if match {
				engineVals[idx] = engSrx
				break
			}
		}

		for _, pte := range ec.EnvPassThrough {
			if pte == srxVarName {
				return -1, errors.Errorf("%s may not be set as a pass-through env var", srxVarName)
			}
		}
	}

	cliSrx := engineVals[0]
	for i := 1; i < len(engineVals); i++ {
		if engineVals[i] != cliSrx {
			return -1, errors.Errorf("%s setting must be the same for all engines", srxVarName)
		}
	}

	// If the SRX config was not explicitly set via env vars, use the
	// global config value.
	if cliSrx == -1 {
		cliSrx = int32(common.BoolAsInt(!cfg.Fabric.DisableSRX))
	}

	return cliSrx, nil
}

func checkFabricInterface(name string, lookup func(string) (netInterface, error)) error {
	if name == "" {
		return errors.New("no name provided")
	}

	if lookup == nil {
		return errors.New("no lookup function provided")
	}

	netIF, err := lookup(name)
	if err != nil {
		return err
	}

	addrs, err := netIF.Addrs()
	if err != nil {
		return err
	}

	if len(addrs) == 0 {
		return fmt.Errorf("no network addresses for interface %q", name)
	}

	return nil
}<|MERGE_RESOLUTION|>--- conflicted
+++ resolved
@@ -256,23 +256,6 @@
 	return nil
 }
 
-<<<<<<< HEAD
-// scanBdevStorage performs discovery and validates existence of configured NVMe SSDs.
-func scanBdevStorage(srv *server) (*storage.BdevScanResponse, error) {
-	nvmeScanResp, err := srv.ctlSvc.NvmeScan(storage.BdevScanRequest{
-		DeviceList:  cfgGetBdevs(srv.cfg),
-		BypassCache: true, // init cache on first scan
-	})
-	if err != nil {
-		srv.log.Errorf("%s\n", errors.Wrap(err, "NVMe Scan Failed"))
-		return nil, err
-	}
-
-	return nvmeScanResp, nil
-}
-
-=======
->>>>>>> ab482f2b
 // Minimum recommended number of hugepages has already been calculated and set in config so verify
 // we have enough free hugepage memory to satisfy this requirement before setting mem_size and
 // hugepage_size parameters for engine.
