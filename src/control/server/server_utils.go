--- conflicted
+++ resolved
@@ -358,11 +358,7 @@
 // Prepare bdev storage. Assumes validation has already been performed on server config. Hugepages
 // are required for both emulated (AIO devices) and real NVMe bdevs. VFIO and IOMMU are not
 // mandatory requirements for emulated NVMe.
-<<<<<<< HEAD
-func prepBdevStorage(srv *server, iommuChecker hardware.IOMMUDetector, thpChecker hardware.THPDetector) error {
-=======
-func prepBdevStorage(srv *server, iommuEnabled bool, smi *common.SysMemInfo) error {
->>>>>>> e076a6a1
+func prepBdevStorage(srv *server, smi *common.SysMemInfo, iommuChecker hardware.IOMMUDetector, thpChecker hardware.THPDetector) error {
 	defer srv.logDuration(track("time to prepare bdev storage"))
 
 	if srv.cfg == nil {
