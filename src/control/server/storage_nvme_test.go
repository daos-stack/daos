--- conflicted
+++ resolved
@@ -304,35 +304,13 @@
 				},
 			},
 		},
-<<<<<<< HEAD
-	}
-
-	for _, tt := range tests {
-		log, buf := logging.NewTestLogger(t.Name())
-		defer common.ShowBufferOnFailure(t, buf)
-
-		sn := newMockNvmeStorage(log, &mockExt{}, defaultMockSpdkEnv(),
-			newMockSpdkNvme(log, tt.ctrlrs, tt.nss, tt.dh, nil, nil),
-			false)
-
-		if err := sn.Discover(); err != nil {
-			t.Fatal(err)
-		}
-
-		if len(tt.ctrlrs) != len(sn.controllers) {
-			t.Fatalf(
-				"unexpected number of controllers found, wanted %d, found %d",
-				len(tt.ctrlrs), len(sn.controllers))
-		}
-=======
 	} {
 		t.Run(name, func(t *testing.T) {
 			log, buf := logging.NewTestLogger(t.Name())
 			defer common.ShowBufferOnFailure(t, buf)
->>>>>>> 980d3e3b
 
 			sn := newMockNvmeStorage(log, &mockExt{}, defaultMockSpdkEnv(),
-				newMockSpdkNvme(log, "1.0.0", "1.0.1", mCs, tc.nss, tc.dh, nil, nil, nil),
+				newMockSpdkNvme(log, mCs, tc.nss, tc.dh, nil, nil),
 				false)
 
 			if err := sn.Discover(); err != nil {
@@ -571,363 +549,4 @@
 				"unexpected list of discovered controllers, "+tt.desc)
 		})
 	}
-<<<<<<< HEAD
-=======
-}
-
-func TestUpdateNvme(t *testing.T) {
-	pciAddr := "0000:81:00.0" // default pciaddr for tests
-	model := "ABC"            // only update if ctrlr model name matches
-	serial := "123ABC"
-	startRev := "1.0.0"      // only update if at specified starting revision
-	defaultEndRev := "1.0.1" // default fw revision after update
-	newDefaultCtrlrs := func(rev string) NvmeControllers {
-		return NvmeControllers{
-			common.NewMockControllerPB(pciAddr, rev, model, serial,
-				NvmeNamespaces(nil), nil),
-		}
-	}
-
-	tests := []struct {
-		inited       bool
-		devUpdateRet error
-		pciAddrs     []string              // pci addresses in config to be updated
-		endRev       *string               // force resultant revision to test against
-		initCtrlrs   []Controller          // initially discovered ctrlrs
-		expResults   NvmeControllerResults // expected response results
-		expCtrlrs    NvmeControllers       // expected resultant ctrlr details
-		desc         string
-	}{
-		{
-			inited: true,
-			desc:   "no devices",
-		},
-		{
-			inited:   true,
-			pciAddrs: []string{""},
-			expResults: NvmeControllerResults{
-				{
-					Pciaddr: "",
-					State: &ResponseState{
-						Status: ResponseStatus_CTL_ERR_CONF,
-						Error:  msgBdevEmpty,
-					},
-				},
-			},
-			desc: "empty device string",
-		},
-		{
-			inited:     true,
-			pciAddrs:   []string{pciAddr},
-			initCtrlrs: []Controller{MockController(startRev)},
-			expResults: NvmeControllerResults{
-				{
-					Pciaddr: pciAddr,
-					State:   new(ResponseState),
-				},
-			},
-			expCtrlrs: newDefaultCtrlrs(defaultEndRev),
-			desc:      "single device successfully discovered",
-		},
-		{
-			inited:     true,
-			pciAddrs:   []string{"0000:aa:00.0"},
-			initCtrlrs: []Controller{MockController(startRev)},
-			expResults: NvmeControllerResults{
-				{
-					Pciaddr: "0000:aa:00.0",
-					State: &ResponseState{
-						Status: ResponseStatus_CTL_ERR_NVME,
-						Error:  "0000:aa:00.0: " + msgBdevNotFound,
-					},
-				},
-			},
-			expCtrlrs: newDefaultCtrlrs(startRev),
-			desc:      "single device not discovered",
-		},
-		{
-			inited:   true,
-			pciAddrs: []string{pciAddr},
-			initCtrlrs: []Controller{ // device has different model
-				NewMockController(pciAddr, startRev, "UKNOWN1", serial, 0),
-			},
-			expResults: NvmeControllerResults{
-				{
-					Pciaddr: pciAddr,
-					State: &ResponseState{
-						Status: ResponseStatus_CTL_ERR_NVME,
-						Error: pciAddr + ": " +
-							msgBdevModelMismatch +
-							" want " + model + ", have UKNOWN1",
-					},
-				},
-			},
-			expCtrlrs: NvmeControllers{
-				common.NewMockControllerPB(pciAddr, startRev, "UKNOWN1", serial,
-					NvmeNamespaces(nil), nil),
-			},
-			desc: "single device different model",
-		},
-		{
-			inited:   true,
-			pciAddrs: []string{pciAddr},
-			initCtrlrs: []Controller{ // device has different start rev
-				NewMockController(pciAddr, "2.0.0", model, serial, 0),
-			},
-			expResults: NvmeControllerResults{
-				{
-					Pciaddr: pciAddr,
-					State: &ResponseState{
-						Status: ResponseStatus_CTL_ERR_NVME,
-						Error: pciAddr + ": " +
-							msgBdevFwrevStartMismatch +
-							" want 1.0.0, have 2.0.0",
-					},
-				},
-			},
-			expCtrlrs: NvmeControllers{
-				common.NewMockControllerPB(
-					pciAddr, "2.0.0", model, serial,
-					NvmeNamespaces(nil), nil),
-			},
-			desc: "single device different starting rev",
-		},
-		{
-			inited:       true,
-			pciAddrs:     []string{pciAddr},
-			devUpdateRet: errors.New("spdk format failed"),
-			initCtrlrs:   []Controller{MockController(startRev)},
-			expResults: NvmeControllerResults{
-				{
-					Pciaddr: pciAddr,
-					State: &ResponseState{
-						Status: ResponseStatus_CTL_ERR_NVME,
-						Error: pciAddr + ": " +
-							"*server.mockSpdkNvme: " +
-							"spdk format failed",
-					},
-				},
-			},
-			expCtrlrs: newDefaultCtrlrs(startRev),
-			desc:      "single device update fails",
-		},
-		{
-			inited:     true,
-			pciAddrs:   []string{pciAddr},
-			endRev:     &startRev, // force resultant rev, non-update
-			initCtrlrs: []Controller{MockController(startRev)},
-			expResults: NvmeControllerResults{
-				{
-					Pciaddr: pciAddr,
-					State: &ResponseState{
-						Status: ResponseStatus_CTL_ERR_NVME,
-						Error: pciAddr + ": " +
-							msgBdevFwrevEndMismatch,
-					},
-				},
-			},
-			expCtrlrs: newDefaultCtrlrs(startRev), // match forced endRev
-			desc:      "single device same rev after update",
-		},
-		{
-			inited:     true,
-			pciAddrs:   []string{pciAddr},
-			endRev:     new(string), // force resultant rev, non-update
-			initCtrlrs: []Controller{MockController(startRev)},
-			expResults: NvmeControllerResults{
-				{
-					Pciaddr: pciAddr,
-					State: &ResponseState{
-						Status: ResponseStatus_CTL_ERR_NVME,
-						Error: pciAddr + ": " +
-							msgBdevFwrevEndMismatch,
-					},
-				},
-			},
-			expCtrlrs: newDefaultCtrlrs(""), // match forced endRev
-			desc:      "single device empty rev after update",
-		},
-		{
-			inited: true,
-			pciAddrs: []string{
-				pciAddr, "0000:81:00.1", "0000:aa:00.0", "0000:ab:00.0",
-			},
-			initCtrlrs: []Controller{
-				NewMockController("0000:ab:00.0", startRev, "UKN", serial, 0),
-				NewMockController("0000:aa:00.0", defaultEndRev, model, serial, 0),
-				NewMockController("0000:81:00.1", startRev, model, serial, 0),
-			},
-			expResults: NvmeControllerResults{
-				{
-					Pciaddr: pciAddr,
-					State: &ResponseState{
-						Status: ResponseStatus_CTL_ERR_NVME,
-						Error:  pciAddr + ": " + msgBdevNotFound,
-					},
-				},
-				{
-					Pciaddr: "0000:81:00.1",
-					State:   new(ResponseState),
-				},
-				{
-					Pciaddr: "0000:aa:00.0",
-					State: &ResponseState{
-						Status: ResponseStatus_CTL_ERR_NVME,
-						Error: "0000:aa:00.0: " +
-							msgBdevFwrevStartMismatch +
-							" want 1.0.0, have 1.0.1",
-					},
-				},
-				{
-					Pciaddr: "0000:ab:00.0",
-					State: &ResponseState{
-						Status: ResponseStatus_CTL_ERR_NVME,
-						Error: "0000:ab:00.0: " +
-							msgBdevModelMismatch +
-							" want ABC, have UKN",
-					},
-				},
-			},
-			expCtrlrs: NvmeControllers{
-				common.NewMockControllerPB("0000:ab:00.0", startRev, "UKN", serial,
-					NvmeNamespaces(nil), nil),
-				common.NewMockControllerPB("0000:aa:00.0", defaultEndRev, model, serial,
-					NvmeNamespaces(nil), nil),
-				common.NewMockControllerPB("0000:81:00.1", defaultEndRev, model, serial,
-					NvmeNamespaces(nil), nil),
-			},
-			desc: "multiple devices (missing,mismatch rev/model,success)",
-		},
-	}
-
-	srvIdx := 0 // assume just a single io_server (index 0)
-
-	for _, tt := range tests {
-		log, buf := logging.NewTestLogger(t.Name())
-		defer common.ShowBufferOnFailure(t, buf)
-
-		config := defaultMockConfig(t)
-		bdCfg := config.Servers[srvIdx].Storage.Bdev
-		bdCfg.DeviceList = tt.pciAddrs
-		endRev := defaultEndRev
-		if tt.endRev != nil { // non default endRev specified
-			endRev = *tt.endRev
-		}
-
-		// create nvmeStorage struct with customised test behaviour
-		sn := newMockNvmeStorage(
-			log, config.ext,
-			defaultMockSpdkEnv(),
-			newMockSpdkNvme( // mock nvme subsystem
-				log,
-				startRev, endRev, // ctrlr before/after fw revs
-				tt.initCtrlrs, []Namespace{}, // Nss ignored
-				[]DeviceHealth{}, nil, nil, tt.devUpdateRet),
-			false)
-
-		results := NvmeControllerResults{}
-
-		if tt.inited {
-			if err := sn.Discover(); err != nil {
-				t.Fatal(err)
-			}
-		}
-
-		// create parameters message with desired model name & starting fwrev
-		req := &UpdateNvmeReq{
-			Startrev: startRev, Model: model, Path: "", Slot: 0,
-		}
-		// call with io_server index, req and results list to populate
-		sn.Update(bdCfg, req, &results)
-
-		// verify expected response results have been populated
-		common.AssertEqual(
-			t, len(results), len(tt.expResults),
-			"unexpected number of response results, "+tt.desc)
-
-		for i, result := range results {
-			common.AssertEqual(
-				t, result.State.Error, tt.expResults[i].State.Error,
-				"unexpected result error message, "+tt.desc)
-			common.AssertEqual(
-				t, result.State.Status, tt.expResults[i].State.Status,
-				"unexpected response status, "+tt.desc)
-			common.AssertEqual(
-				t, result.Pciaddr, tt.expResults[i].Pciaddr,
-				"unexpected pciaddr, "+tt.desc)
-		}
-
-		// verify controller details have been updated
-		common.AssertEqual(
-			t, len(sn.controllers), len(tt.expCtrlrs),
-			"unexpected number of controllers, "+tt.desc)
-
-		for i, c := range sn.controllers {
-			common.AssertEqual(
-				t, c, tt.expCtrlrs[i],
-				fmt.Sprintf(
-					"entry %d in list of discovered controllers, %s\n",
-					i, tt.desc))
-		}
-	}
-}
-
-// TestBurnInNvme verifies a corner case because BurnIn does not call out
-// to SPDK via bindings.
-// In this case the real NvmeStorage is used as opposed to a mockNvmeStorage.
-func TestBurnInNvme(t *testing.T) {
-	tests := []struct {
-		inited bool
-		errMsg string
-	}{
-		{
-			true,
-			"",
-		},
-		{
-			false,
-			"nvme storage not initialized",
-		},
-	}
-
-	c := common.MockControllerPB("1.0.0")
-	configPath := "/foo/bar/conf.fio"
-	nsID := 1
-	expectedArgs := []string{
-		fmt.Sprintf(
-			"--filename=\"trtype=PCIe traddr=%s ns=%d\"",
-			strings.Replace(c.Pciaddr, ":", ".", -1), nsID),
-		"--ioengine=spdk",
-		"--eta=always",
-		"--eta-newline=10",
-		configPath,
-	}
-
-	for _, tt := range tests {
-		log, buf := logging.NewTestLogger(t.Name())
-		defer common.ShowBufferOnFailure(t, buf)
-
-		sn := defaultMockNvmeStorage(log, &mockExt{})
-
-		if tt.inited {
-			if err := sn.Discover(); err != nil {
-				t.Fatal(err)
-			}
-		}
-
-		cmdName, args, env, err := sn.BurnIn(c.Pciaddr, int32(nsID), configPath)
-		if err != nil {
-			if tt.errMsg != "" {
-				common.ExpectError(t, err, tt.errMsg, "")
-				continue
-			}
-			t.Fatal(err)
-		}
-
-		common.AssertTrue(t, strings.HasSuffix(cmdName, "bin/fio"), "unexpected fio executable path")
-		common.AssertEqual(t, args, expectedArgs, "unexpected list of command arguments")
-		common.AssertTrue(t, strings.HasPrefix(env, "LD_PRELOAD="), "unexpected LD_PRELOAD fio_plugin executable path")
-		common.AssertTrue(t, strings.HasSuffix(env, "spdk/fio_plugin/fio_plugin"), "unexpected LD_PRELOAD fio_plugin executable path")
-	}
->>>>>>> 980d3e3b
 }