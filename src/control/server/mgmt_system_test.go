//
// (C) Copyright 2020-2024 Intel Corporation.
//
// SPDX-License-Identifier: BSD-2-Clause-Patent
//

package server

import (
	"context"
	"fmt"
	"net"
	"sort"
	"strconv"
	"strings"
	"testing"
	"time"

	"github.com/google/go-cmp/cmp"
	"github.com/google/go-cmp/cmp/cmpopts"
	"github.com/pkg/errors"
	"google.golang.org/grpc/peer"
	"google.golang.org/protobuf/proto"
	"google.golang.org/protobuf/testing/protocmp"

	"github.com/daos-stack/daos/src/control/build"
	"github.com/daos-stack/daos/src/control/common"
	mgmtpb "github.com/daos-stack/daos/src/control/common/proto/mgmt"
	sharedpb "github.com/daos-stack/daos/src/control/common/proto/shared"
	"github.com/daos-stack/daos/src/control/common/test"
	"github.com/daos-stack/daos/src/control/drpc"
	"github.com/daos-stack/daos/src/control/events"
	"github.com/daos-stack/daos/src/control/lib/control"
	"github.com/daos-stack/daos/src/control/lib/hardware"
	"github.com/daos-stack/daos/src/control/lib/ranklist"
	"github.com/daos-stack/daos/src/control/logging"
	"github.com/daos-stack/daos/src/control/server/storage"
	"github.com/daos-stack/daos/src/control/system"
	"github.com/daos-stack/daos/src/control/system/raft"
)

func act2state(a string) string {
	switch a {
	case "prep shutdown":
		return stateString(system.MemberStateStopping)
	case "stop":
		return stateString(system.MemberStateStopped)
	case "start":
		return stateString(system.MemberStateReady)
	case "reset format":
		return stateString(system.MemberStateAwaitFormat)
	case "set admin-excluded state":
		return stateString(system.MemberStateAdminExcluded)
	case "clear admin-excluded state":
		return stateString(system.MemberStateExcluded)
	default:
		return ""
	}
}

func mockRankFail(a string, r uint32, n ...int32) *sharedpb.RankResult {
	rr := &sharedpb.RankResult{
		Rank: r, Errored: true, Msg: a + " failed",
		State:  stateString(system.MemberStateErrored),
		Action: a,
	}
	if len(n) > 0 {
		rr.Addr = test.MockHostAddr(n[0]).String()
	}
	return rr
}

func mockRankSuccess(a string, r uint32, n ...int32) *sharedpb.RankResult {
	rr := &sharedpb.RankResult{Rank: r, Action: a}
	rr.State = act2state(a)
	if len(n) > 0 {
		rr.Addr = test.MockHostAddr(n[0]).String()
	}
	return rr
}

var defEvtCmpOpts = append(test.DefaultCmpOpts(),
	cmpopts.IgnoreUnexported(events.RASEvent{}),
	cmpopts.IgnoreFields(events.RASEvent{}, "Timestamp"))

func TestServer_MgmtSvc_GetAttachInfo(t *testing.T) {
	msReplica := system.MockMember(t, 0, system.MemberStateJoined)
	nonReplica := system.MockMember(t, 1, system.MemberStateJoined)

	for name, tc := range map[string]struct {
		svc               *mgmtSvc
		clientNetworkHint *mgmtpb.ClientNetHint
		req               *mgmtpb.GetAttachInfoReq
		expResp           *mgmtpb.GetAttachInfoResp
	}{
		"Server uses verbs + Infiniband": {
			clientNetworkHint: &mgmtpb.ClientNetHint{
				Provider:        "ofi+verbs",
				CrtCtxShareAddr: 1,
				CrtTimeout:      10,
				NetDevClass:     uint32(hardware.Infiniband),
			},
			req: &mgmtpb.GetAttachInfoReq{
				Sys:      build.DefaultSystemName,
				AllRanks: true,
			},
			expResp: &mgmtpb.GetAttachInfoResp{
				ClientNetHint: &mgmtpb.ClientNetHint{
					Provider:        "ofi+verbs",
					CrtCtxShareAddr: 1,
					CrtTimeout:      10,
					NetDevClass:     uint32(hardware.Infiniband),
				},
				RankUris: []*mgmtpb.GetAttachInfoResp_RankUri{
					{
						Rank:    msReplica.Rank.Uint32(),
						Uri:     msReplica.PrimaryFabricURI,
						NumCtxs: 0,
					},
					{
						Rank:    nonReplica.Rank.Uint32(),
						Uri:     nonReplica.PrimaryFabricURI,
						NumCtxs: 1,
					},
				},
				MsRanks:     []uint32{0},
				DataVersion: 2,
				Sys:         build.DefaultSystemName,
			},
		},
		"Server uses TCP sockets + Ethernet": {
			clientNetworkHint: &mgmtpb.ClientNetHint{
				Provider:        "ofi+tcp",
				CrtCtxShareAddr: 0,
				CrtTimeout:      5,
				NetDevClass:     uint32(hardware.Ether),
			},
			req: &mgmtpb.GetAttachInfoReq{
				Sys:      build.DefaultSystemName,
				AllRanks: true,
			},
			expResp: &mgmtpb.GetAttachInfoResp{
				ClientNetHint: &mgmtpb.ClientNetHint{
					Provider:        "ofi+tcp",
					CrtCtxShareAddr: 0,
					CrtTimeout:      5,
					NetDevClass:     uint32(hardware.Ether),
				},
				RankUris: []*mgmtpb.GetAttachInfoResp_RankUri{
					{
						Rank:    msReplica.Rank.Uint32(),
						Uri:     msReplica.PrimaryFabricURI,
						NumCtxs: 0,
					},
					{
						Rank:    nonReplica.Rank.Uint32(),
						Uri:     nonReplica.PrimaryFabricURI,
						NumCtxs: 1,
					},
				},
				MsRanks:     []uint32{0},
				DataVersion: 2,
				Sys:         build.DefaultSystemName,
			},
		},
		"older client (AllRanks: false)": {
			clientNetworkHint: &mgmtpb.ClientNetHint{
				Provider:        "ofi+tcp",
				CrtCtxShareAddr: 0,
				CrtTimeout:      5,
				NetDevClass:     uint32(hardware.Ether),
			},
			req: &mgmtpb.GetAttachInfoReq{
				Sys:      build.DefaultSystemName,
				AllRanks: false,
			},
			expResp: &mgmtpb.GetAttachInfoResp{
				ClientNetHint: &mgmtpb.ClientNetHint{
					Provider:        "ofi+tcp",
					CrtCtxShareAddr: 0,
					CrtTimeout:      5,
					NetDevClass:     uint32(hardware.Ether),
				},
				RankUris: []*mgmtpb.GetAttachInfoResp_RankUri{
					{
						Rank: msReplica.Rank.Uint32(),
						Uri:  msReplica.PrimaryFabricURI,
					},
				},
				MsRanks:     []uint32{0},
				DataVersion: 2,
				Sys:         build.DefaultSystemName,
			},
		},
	} {
		t.Run(name, func(t *testing.T) {
			log, buf := logging.NewTestLogger(t.Name())
			defer test.ShowBufferOnFailure(t, buf)
			harness := NewEngineHarness(log)
			sp := storage.NewProvider(log, 0, nil, nil, nil, nil, nil)
			srv := newTestEngine(log, true, sp)

			if err := harness.AddInstance(srv); err != nil {
				t.Fatal(err)
			}
			srv.setDrpcClient(newMockDrpcClient(nil))
			harness.started.SetTrue()

			db := raft.MockDatabaseWithAddr(t, log, msReplica.Addr)
			m := system.NewMembership(log, db)
			tc.svc = newMgmtSvc(harness, m, db, nil, nil)
			if _, err := tc.svc.membership.Add(msReplica); err != nil {
				t.Fatal(err)
			}
			if _, err := tc.svc.membership.Add(nonReplica); err != nil {
				t.Fatal(err)
			}
			tc.svc.clientNetworkHint = []*mgmtpb.ClientNetHint{tc.clientNetworkHint}
			gotResp, gotErr := tc.svc.GetAttachInfo(test.Context(t), tc.req)
			if gotErr != nil {
				t.Fatalf("unexpected error: %+v\n", gotErr)
			}

			// Sort the "want" and "got" RankUris slices by rank before comparing them.
			for _, r := range [][]*mgmtpb.GetAttachInfoResp_RankUri{tc.expResp.RankUris, gotResp.RankUris} {
				sort.Slice(r, func(i, j int) bool { return r[i].Rank < r[j].Rank })
			}

			cmpOpts := test.DefaultCmpOpts()
			if diff := cmp.Diff(tc.expResp, gotResp, cmpOpts...); diff != "" {
				t.Fatalf("unexpected response (-want, +got)\n%s\n", diff)
			}
		})
	}
}

func stateString(s system.MemberState) string {
	return strings.ToLower(s.String())
}

func TestServer_MgmtSvc_LeaderQuery(t *testing.T) {
	localhost := common.LocalhostCtrlAddr()

	for name, tc := range map[string]struct {
		req     *mgmtpb.LeaderQueryReq
		expResp *mgmtpb.LeaderQueryResp
		expErr  error
	}{
		"nil request": {
			expErr: errors.New("nil request"),
		},
		"wrong system": {
			req: &mgmtpb.LeaderQueryReq{
				Sys: "quack",
			},
			expErr: FaultWrongSystem("quack", build.DefaultSystemName),
		},
		"successful query": {
			req: &mgmtpb.LeaderQueryReq{Sys: build.DefaultSystemName},
			expResp: &mgmtpb.LeaderQueryResp{
				CurrentLeader: localhost.String(),
				Replicas:      []string{localhost.String()},
			},
		},
	} {
		t.Run(name, func(t *testing.T) {
			log, buf := logging.NewTestLogger(t.Name())
			defer test.ShowBufferOnFailure(t, buf)

			svc := newTestMgmtSvc(t, log)
			db, cleanup := raft.TestDatabase(t, log)
			defer cleanup()
			svc.sysdb = db

			ctx := test.Context(t)
			if err := db.Start(ctx); err != nil {
				t.Fatal(err)
			}

			// wait for the bootstrap to finish
			for {
				if leader, _, _ := db.LeaderQuery(); leader != "" {
					break
				}
				time.Sleep(250 * time.Millisecond)
			}

			gotResp, gotErr := svc.LeaderQuery(test.Context(t), tc.req)
			test.CmpErr(t, tc.expErr, gotErr)
			if tc.expErr != nil {
				return
			}

			cmpOpts := test.DefaultCmpOpts()
			if diff := cmp.Diff(tc.expResp, gotResp, cmpOpts...); diff != "" {
				t.Fatalf("unexpected response (-want, +got)\n%s\n", diff)
			}
		})
	}
}

type eventsDispatched struct {
	rx     []*events.RASEvent
	cancel context.CancelFunc
}

func (d *eventsDispatched) OnEvent(ctx context.Context, e *events.RASEvent) {
	d.rx = append(d.rx, e)
	d.cancel()
}

func TestServer_MgmtSvc_ClusterEvent(t *testing.T) {
	eventEngineDied := mockEvtEngineDied(t)

	for name, tc := range map[string]struct {
		nilReq        bool
		zeroSeq       bool
		event         *events.RASEvent
		expResp       *sharedpb.ClusterEventResp
		expDispatched []*events.RASEvent
		expErr        error
	}{
		"nil request": {
			nilReq: true,
			expErr: errors.New("nil request"),
		},
		"successful notification": {
			event: eventEngineDied,
			expResp: &sharedpb.ClusterEventResp{
				Sequence: 1,
			},
			expDispatched: []*events.RASEvent{
				eventEngineDied.WithForwarded(true),
			},
		},
	} {
		t.Run(name, func(t *testing.T) {
			log, buf := logging.NewTestLogger(t.Name())
			defer test.ShowBufferOnFailure(t, buf)

			svc := newTestMgmtSvc(t, log)

			ctx, cancel := context.WithTimeout(test.Context(t), 200*time.Millisecond)
			defer cancel()

			ps := events.NewPubSub(ctx, log)
			svc.events = ps

			dispatched := &eventsDispatched{cancel: cancel}
			svc.events.Subscribe(events.RASTypeStateChange, dispatched)

			var pbReq *sharedpb.ClusterEventReq
			switch {
			case tc.nilReq:
			case tc.zeroSeq:
				pbReq = &sharedpb.ClusterEventReq{Sequence: 0}
			default:
				eventPB, err := tc.event.ToProto()
				if err != nil {
					t.Fatal(err)
				}

				pbReq = &sharedpb.ClusterEventReq{
					Sequence: 1,
					Event:    eventPB,
				}
			}

			gotResp, gotErr := svc.ClusterEvent(test.Context(t), pbReq)
			test.CmpErr(t, tc.expErr, gotErr)
			if tc.expErr != nil {
				return
			}

			<-ctx.Done()

			cmpOpts := test.DefaultCmpOpts()
			if diff := cmp.Diff(tc.expResp, gotResp, cmpOpts...); diff != "" {
				t.Fatalf("unexpected response (-want, +got)\n%s\n", diff)
			}

			if diff := cmp.Diff(tc.expDispatched, dispatched.rx, defEvtCmpOpts...); diff != "" {
				t.Fatalf("unexpected events dispatched (-want, +got)\n%s\n", diff)
			}
		})
	}
}

func TestServer_MgmtSvc_getPeerListenAddr(t *testing.T) {
	defaultAddr, err := net.ResolveTCPAddr("tcp", "127.0.0.1:10001")
	if err != nil {
		t.Fatal(err)
	}
	ipAddr, err := net.ResolveIPAddr("ip", "localhost")
	if err != nil {
		t.Fatal(err)
	}
	combinedAddr, err := net.ResolveTCPAddr("tcp", "127.0.0.1:15001")
	if err != nil {
		t.Fatal(err)
	}

	for name, tc := range map[string]struct {
		ctx     context.Context
		addr    string
		expAddr net.Addr
		expErr  error
	}{
		"no peer": {
			ctx:    test.Context(t),
			addr:   "0.0.0.0:1234",
			expErr: errors.New("peer details not found in context"),
		},
		"no input address": {
			ctx:    peer.NewContext(test.Context(t), &peer.Peer{Addr: defaultAddr}),
			expErr: errors.New("get listening port: missing port in address"),
		},
		"non tcp address": {
			ctx:    peer.NewContext(test.Context(t), &peer.Peer{Addr: ipAddr}),
			addr:   "0.0.0.0:1234",
			expErr: errors.New("peer address (127.0.0.1) not tcp"),
		},
		"normal operation": {
			ctx:     peer.NewContext(test.Context(t), &peer.Peer{Addr: defaultAddr}),
			addr:    "0.0.0.0:15001",
			expAddr: combinedAddr,
		},
		"specific addr": {
			ctx:     peer.NewContext(test.Context(t), &peer.Peer{Addr: defaultAddr}),
			addr:    combinedAddr.String(),
			expAddr: combinedAddr,
		},
	} {
		t.Run(name, func(t *testing.T) {
			gotAddr, gotErr := getPeerListenAddr(tc.ctx, tc.addr)
			test.CmpErr(t, tc.expErr, gotErr)
			if tc.expErr != nil {
				return
			}

			if diff := cmp.Diff(tc.expAddr, gotAddr); diff != "" {
				t.Fatalf("unexpected address (-want, +got)\n%s\n", diff)
			}
		})
	}
}

func mockMember(t *testing.T, r, a int32, s string) *system.Member {
	t.Helper()

	state := map[string]system.MemberState{
		"awaitformat":   system.MemberStateAwaitFormat,
		"errored":       system.MemberStateErrored,
		"excluded":      system.MemberStateExcluded,
		"joined":        system.MemberStateJoined,
		"ready":         system.MemberStateReady,
		"starting":      system.MemberStateStarting,
		"stopped":       system.MemberStateStopped,
		"stopping":      system.MemberStateStopping,
		"unknown":       system.MemberStateUnknown,
		"unresponsive":  system.MemberStateUnresponsive,
		"adminexcluded": system.MemberStateAdminExcluded,
	}[s]

	if state == system.MemberStateUnknown && s != "unknown" {
		t.Fatalf("testcase specifies unknown member state %s", s)
	}

	addr := test.MockHostAddr(a)
	fd, err := system.NewFaultDomain(addr.String(), strconv.Itoa(int(r)))
	if err != nil {
		t.Fatal(err)
	}
	uri := fmt.Sprintf("tcp://%s", addr)

	m := system.MockMemberFullSpec(t, ranklist.Rank(r), test.MockUUID(r), uri, addr, state)
	m.PrimaryFabricContexts = uint32(r)
	m.FaultDomain = fd
	m.Incarnation = uint64(r)

	return m
}

func checkMembers(t *testing.T, exp system.Members, ms *system.Membership) {
	t.Helper()

	members, err := ms.Members(nil)
	if err != nil {
		t.Fatal(err)
	}

	test.AssertEqual(t, len(exp), len(members), "unexpected number of members")
	for _, em := range exp {
		am, err := ms.Get(em.Rank)
		if err != nil {
			t.Fatal(err)
		}
		cmpOpts := append(test.DefaultCmpOpts(),
			cmpopts.EquateApproxTime(time.Second),
		)
		if diff := cmp.Diff(em, am, cmpOpts...); diff != "" {
			t.Fatalf("unexpected members (-want, +got)\n%s\n", diff)
		}
	}
}

func checkMemberResults(t *testing.T, exp, got system.MemberResults) {
	t.Helper()

	less := func(x, y *system.MemberResult) bool { return x.Rank < y.Rank }
	cmpOpts := append(test.DefaultCmpOpts(),
		cmpopts.SortSlices(less),
	)
	if diff := cmp.Diff(exp, got, cmpOpts...); diff != "" {
		t.Fatalf("unexpected member results (-want, +got)\n%s\n", diff)
	}
}

func checkRankResults(t *testing.T, exp, got []*sharedpb.RankResult) {
	t.Helper()

	less := func(x, y *sharedpb.RankResult) bool { return x.Rank < y.Rank }
	cmpOpts := append(test.DefaultCmpOpts(),
		cmpopts.SortSlices(less),
	)
	if diff := cmp.Diff(exp, got, cmpOpts...); diff != "" {
		t.Fatalf("unexpected rank results (-want, +got)\n%s\n", diff)
	}
}

// mgmtSystemTestSetup configures a mock mgmt service and if multiple slices of
// host responses are provided then UnaryResponseSet will be populated in mock
// invoker.
func mgmtSystemTestSetup(t *testing.T, l logging.Logger, mbs system.Members, r ...[]*control.HostResponse) *mgmtSvc {
	t.Helper()

	mockResolver := func(_ string, addr string) (*net.TCPAddr, error) {
		return map[string]*net.TCPAddr{
				"10.0.0.1:10001": {IP: net.ParseIP("10.0.0.1"), Port: 10001},
				"10.0.0.2:10001": {IP: net.ParseIP("10.0.0.2"), Port: 10001},
				"10.0.0.3:10001": {IP: net.ParseIP("10.0.0.3"), Port: 10001},
				"10.0.0.4:10001": {IP: net.ParseIP("10.0.0.4"), Port: 10001},
			}[addr], map[string]error{
				"10.0.0.5:10001": errors.New("bad lookup"),
			}[addr]
	}

	svc := newTestMgmtSvcMulti(t, l, maxEngines, false)
	svc.harness.started.SetTrue()
	svc.harness.instances[0].(*EngineInstance)._superblock.Rank = ranklist.NewRankPtr(0)
	svc.sysdb = raft.MockDatabase(t, l)
	svc.membership = system.MockMembership(t, l, svc.sysdb, mockResolver)
	for _, m := range mbs {
		if _, err := svc.membership.Add(m); err != nil {
			t.Fatal(err)
		}
	}

	mic := control.MockInvokerConfig{}
	switch len(r) {
	case 0:
		t.Fatal("no host responses provided")
	case 1:
		mic.UnaryResponse = &control.UnaryResponse{Responses: r[0]}
	default:
		// multiple host response slices provided so iterate through
		// slices in successive invocations
		for i := range r {
			mic.UnaryResponseSet = append(mic.UnaryResponseSet,
				&control.UnaryResponse{Responses: r[i]})
		}
	}
	mi := control.NewMockInvoker(l, &mic)
	svc.rpcClient = mi

	if err := svc.setFabricProviders("tcp"); err != nil {
		t.Fatal(err)
	}

	return svc
}

func TestServer_MgmtSvc_rpcFanout(t *testing.T) {
	for name, tc := range map[string]struct {
		members        system.Members
		sysReq         systemReq
		mResps         []*control.HostResponse
		hostErrors     control.HostErrorsMap
		expFanReq      *fanoutRequest
		expResults     system.MemberResults
		expRanks       string
		expMembers     system.Members
		expAbsentRanks string
		expAbsentHosts string
		expErrMsg      string
	}{
		"nil method in request": {
			expErrMsg: "nil system request",
		},
		"hosts and ranks both specified": {
			sysReq:    &mgmtpb.SystemStartReq{Hosts: "foo-[0-99]", Ranks: "0-99"},
			expErrMsg: "ranklist and hostlist cannot both be set in request",
		},
		"empty membership": {
			sysReq:     &mgmtpb.SystemStartReq{},
			expMembers: system.Members{},
			expFanReq: &fanoutRequest{
				Method:     control.StartRanks,
				FullSystem: true,
			},
		},
		"bad hosts in request": {
			sysReq:    &mgmtpb.SystemStartReq{Hosts: "123"},
			expErrMsg: "invalid hostname \"123\"",
		},
		"bad ranks in request": {
			sysReq:    &mgmtpb.SystemStartReq{Ranks: "foo"},
			expErrMsg: "unexpected alphabetic character(s)",
		},
		"unfiltered ranks": {
			sysReq: &mgmtpb.SystemStartReq{},
			members: system.Members{
				mockMember(t, 0, 1, "joined"),
				mockMember(t, 1, 2, "joined"),
				mockMember(t, 2, 2, "joined"),
				mockMember(t, 3, 1, "joined"),
				mockMember(t, 4, 3, "joined"),
				mockMember(t, 5, 3, "joined"),
				mockMember(t, 6, 4, "joined"),
				mockMember(t, 7, 4, "joined"),
			},
			mResps: []*control.HostResponse{
				{
					Addr: test.MockHostAddr(1).String(),
					Message: &mgmtpb.SystemStartResp{
						Results: []*sharedpb.RankResult{
							{
								Rank: 0, Errored: true, Msg: "fatality",
								State: stateString(system.MemberStateErrored),
							},
							{Rank: 3, State: stateString(system.MemberStateJoined)},
						},
					},
				},
				{
					Addr: test.MockHostAddr(2).String(),
					Message: &mgmtpb.SystemStartResp{
						Results: []*sharedpb.RankResult{
							{
								Rank:  1,
								State: stateString(system.MemberStateJoined),
							},
							{
								Rank:  2,
								State: stateString(system.MemberStateJoined),
							},
						},
					},
				},
				{
					Addr:  test.MockHostAddr(3).String(),
					Error: errors.New("connection refused"),
				},
				{
					Addr:  test.MockHostAddr(4).String(),
					Error: errors.New("connection refused"),
				},
			},
			expFanReq: &fanoutRequest{
				Method:     control.StartRanks,
				Ranks:      ranklist.MustCreateRankSet("0-7"),
				FullSystem: true,
			},
			// results from ranks on failing hosts generated
			// results from host responses amalgamated
			expResults: system.MemberResults{
				{
					Rank: 0, Errored: true, Msg: "fatality",
					Addr:  test.MockHostAddr(1).String(),
					State: system.MemberStateErrored,
				},
				{
					Rank: 3, Addr: test.MockHostAddr(1).String(),
					State: system.MemberStateJoined,
				},
				{
					Rank: 1, Addr: test.MockHostAddr(2).String(),
					State: system.MemberStateJoined,
				},
				{
					Rank: 2, Addr: test.MockHostAddr(2).String(),
					State: system.MemberStateJoined,
				},
				{
					Rank: 4, Msg: "connection refused", Errored: true,
					Addr:  test.MockHostAddr(3).String(),
					State: system.MemberStateUnresponsive,
				},
				{
					Rank: 5, Msg: "connection refused", Errored: true,
					Addr:  test.MockHostAddr(3).String(),
					State: system.MemberStateUnresponsive,
				},
				{
					Rank: 6, Msg: "connection refused", Errored: true,
					Addr:  test.MockHostAddr(4).String(),
					State: system.MemberStateUnresponsive,
				},
				{
					Rank: 7, Msg: "connection refused", Errored: true,
					Addr:  test.MockHostAddr(4).String(),
					State: system.MemberStateUnresponsive,
				},
			},
			expMembers: system.Members{
				mockMember(t, 0, 1, "errored").WithInfo("fatality"),
				mockMember(t, 1, 2, "joined"),
				mockMember(t, 2, 2, "joined"),
				mockMember(t, 3, 1, "joined"),
				mockMember(t, 4, 3, "unresponsive").WithInfo("connection refused"),
				mockMember(t, 5, 3, "unresponsive").WithInfo("connection refused"),
				mockMember(t, 6, 4, "unresponsive").WithInfo("connection refused"),
				mockMember(t, 7, 4, "unresponsive").WithInfo("connection refused"),
			},
			expRanks: "0-7",
		},
		"filtered and oversubscribed ranks": {
			sysReq: &mgmtpb.SystemStartReq{Ranks: "0-3,6-10"},
			members: system.Members{
				mockMember(t, 0, 1, "joined"),
				mockMember(t, 1, 2, "joined"),
				mockMember(t, 2, 2, "joined"),
				mockMember(t, 3, 1, "joined"),
				mockMember(t, 4, 3, "joined"),
				mockMember(t, 5, 3, "joined"),
				mockMember(t, 6, 4, "joined"),
				mockMember(t, 7, 4, "joined"),
			},
			mResps: []*control.HostResponse{
				{
					Addr: test.MockHostAddr(1).String(),
					Message: &mgmtpb.SystemStartResp{
						Results: []*sharedpb.RankResult{
							{
								Rank: 0, Errored: true, Msg: "fatality",
								State: stateString(system.MemberStateErrored),
							},
							{
								Rank:  3,
								State: stateString(system.MemberStateJoined),
							},
						},
					},
				},
				{
					Addr: test.MockHostAddr(2).String(),
					Message: &mgmtpb.SystemStartResp{
						Results: []*sharedpb.RankResult{
							{Rank: 1, State: stateString(system.MemberStateJoined)},
							{Rank: 2, State: stateString(system.MemberStateJoined)},
						},
					},
				},
				{
					Addr:  test.MockHostAddr(4).String(),
					Error: errors.New("connection refused"),
				},
			},
			expFanReq: &fanoutRequest{
				Method: control.StartRanks,
				Ranks:  ranklist.MustCreateRankSet("0-3,6-7"),
			},
			// results from ranks on failing hosts generated
			// results from host responses amalgamated
			// results from ranks outside rank list absent
			expResults: system.MemberResults{
				{
					Rank: 0, Errored: true, Msg: "fatality",
					Addr:  test.MockHostAddr(1).String(),
					State: system.MemberStateErrored,
				},
				{
					Rank: 3, Addr: test.MockHostAddr(1).String(),
					State: system.MemberStateJoined,
				},
				{
					Rank: 1, Addr: test.MockHostAddr(2).String(),
					State: system.MemberStateJoined,
				},
				{
					Rank: 2, Addr: test.MockHostAddr(2).String(),
					State: system.MemberStateJoined,
				},
				{
					Rank: 6, Msg: "connection refused", Errored: true,
					Addr:  test.MockHostAddr(4).String(),
					State: system.MemberStateUnresponsive,
				},
				{
					Rank: 7, Msg: "connection refused", Errored: true,
					Addr:  test.MockHostAddr(4).String(),
					State: system.MemberStateUnresponsive,
				},
			},
			expMembers: system.Members{
				mockMember(t, 0, 1, "errored").WithInfo("fatality"),
				mockMember(t, 1, 2, "joined"),
				mockMember(t, 2, 2, "joined"),
				mockMember(t, 3, 1, "joined"),
				mockMember(t, 4, 3, "joined"),
				mockMember(t, 5, 3, "joined"),
				mockMember(t, 6, 4, "unresponsive").WithInfo("connection refused"),
				mockMember(t, 7, 4, "unresponsive").WithInfo("connection refused"),
			},
			expRanks:       "0-3,6-7",
			expAbsentRanks: "8-10",
		},
		"filtered and oversubscribed hosts": {
			sysReq: &mgmtpb.SystemStartReq{Hosts: "10.0.0.[1-3,5]"},
			members: system.Members{
				mockMember(t, 0, 1, "joined"),
				mockMember(t, 1, 2, "joined"),
				mockMember(t, 2, 2, "joined"),
				mockMember(t, 3, 1, "joined"),
				mockMember(t, 4, 3, "joined"),
				mockMember(t, 5, 3, "joined"),
				mockMember(t, 6, 4, "joined"),
				mockMember(t, 7, 4, "joined"),
			},
			mResps: []*control.HostResponse{
				{
					Addr: test.MockHostAddr(1).String(),
					Message: &mgmtpb.SystemStartResp{
						Results: []*sharedpb.RankResult{
							{
								Rank: 0, Errored: true, Msg: "fatality",
								State: stateString(system.MemberStateErrored),
							},
							{
								Rank:  3,
								State: stateString(system.MemberStateJoined),
							},
						},
					},
				},
				{
					Addr: test.MockHostAddr(2).String(),
					Message: &mgmtpb.SystemStartResp{
						Results: []*sharedpb.RankResult{
							{Rank: 1, State: stateString(system.MemberStateJoined)},
							{Rank: 2, State: stateString(system.MemberStateJoined)},
						},
					},
				},
				{
					Addr:  test.MockHostAddr(3).String(),
					Error: errors.New("connection refused"),
				},
			},
			expFanReq: &fanoutRequest{
				Method: control.StartRanks,
				Ranks:  ranklist.MustCreateRankSet("0-5"),
			},
			// results from ranks on failing hosts generated
			// results from host responses amalgamated
			// results from ranks outside rank list absent
			expResults: system.MemberResults{
				{
					Rank: 0, Errored: true, Msg: "fatality",
					Addr:  test.MockHostAddr(1).String(),
					State: system.MemberStateErrored,
				},
				{
					Rank: 3, Addr: test.MockHostAddr(1).String(),
					State: system.MemberStateJoined,
				},
				{
					Rank: 1, Addr: test.MockHostAddr(2).String(),
					State: system.MemberStateJoined,
				},
				{
					Rank: 2, Addr: test.MockHostAddr(2).String(),
					State: system.MemberStateJoined,
				},
				{
					Rank: 4, Msg: "connection refused", Errored: true,
					Addr:  test.MockHostAddr(3).String(),
					State: system.MemberStateUnresponsive,
				},
				{
					Rank: 5, Msg: "connection refused", Errored: true,
					Addr:  test.MockHostAddr(3).String(),
					State: system.MemberStateUnresponsive,
				},
			},
			expMembers: system.Members{
				mockMember(t, 0, 1, "errored").WithInfo("fatality"),
				mockMember(t, 1, 2, "joined"),
				mockMember(t, 2, 2, "joined"),
				mockMember(t, 3, 1, "joined"),
				mockMember(t, 4, 3, "unresponsive").WithInfo("connection refused"),
				mockMember(t, 5, 3, "unresponsive").WithInfo("connection refused"),
				mockMember(t, 6, 4, "joined"),
				mockMember(t, 7, 4, "joined"),
			},
			expRanks:       "0-5",
			expAbsentHosts: "10.0.0.5",
		},
		// Test case relates to DAOS-10660. Ranks 0 & 3 joined via different interfaces but
		// reside on the same host so a duplicate set of stop results is received.
		"filtered ranks; duplicate rank results": {
			sysReq: &mgmtpb.SystemStopReq{Ranks: "0-3"},
			members: system.Members{
				mockMember(t, 0, 1, "joined"),
				mockMember(t, 1, 3, "joined"),
				mockMember(t, 2, 3, "joined"),
				mockMember(t, 3, 2, "joined"),
				mockMember(t, 4, 4, "joined"),
				mockMember(t, 5, 4, "joined"),
				mockMember(t, 6, 5, "joined"),
				mockMember(t, 7, 5, "joined"),
			},
			mResps: []*control.HostResponse{
				{
					Addr: test.MockHostAddr(1).String(),
					Message: &mgmtpb.SystemStopResp{
						Results: []*sharedpb.RankResult{
							{Rank: 0, State: stateString(system.MemberStateStopped)},
							{Rank: 3, State: stateString(system.MemberStateStopped)},
						},
					},
				},
				{
					Addr: test.MockHostAddr(2).String(),
					Message: &mgmtpb.SystemStopResp{
						Results: []*sharedpb.RankResult{
							{Rank: 0, State: stateString(system.MemberStateStopped)},
							{Rank: 3, State: stateString(system.MemberStateStopped)},
						},
					},
				},
				{
					Addr: test.MockHostAddr(3).String(),
					Message: &mgmtpb.SystemStopResp{
						Results: []*sharedpb.RankResult{
							{Rank: 1, State: stateString(system.MemberStateStopped)},
							{Rank: 2, State: stateString(system.MemberStateStopped)},
						},
					},
				},
			},
			expFanReq: &fanoutRequest{
				Method: control.StopRanks,
				Ranks:  ranklist.MustCreateRankSet("0-3"),
			},
			// Verifies de-duplication of rank results.
			expResults: system.MemberResults{
				{
					Rank: 0, Addr: test.MockHostAddr(1).String(),
					State: system.MemberStateStopped,
				},
				{
					Rank: 1, Addr: test.MockHostAddr(3).String(),
					State: system.MemberStateStopped,
				},
				{
					Rank: 2, Addr: test.MockHostAddr(3).String(),
					State: system.MemberStateStopped,
				},
				{
					Rank: 3, Addr: test.MockHostAddr(2).String(),
					State: system.MemberStateStopped,
				},
			},
			expMembers: system.Members{
				mockMember(t, 0, 1, "stopped"),
				mockMember(t, 1, 3, "stopped"),
				mockMember(t, 2, 3, "stopped"),
				mockMember(t, 3, 2, "stopped"),
				mockMember(t, 4, 4, "joined"),
				mockMember(t, 5, 4, "joined"),
				mockMember(t, 6, 5, "joined"),
				mockMember(t, 7, 5, "joined"),
			},
			expRanks: "0-3",
		},
	} {
		t.Run(name, func(t *testing.T) {
			log, buf := logging.NewTestLogger(t.Name())
			defer test.ShowBufferOnFailure(t, buf)

			svc := mgmtSystemTestSetup(t, log, tc.members, tc.mResps)

			var expErr error
			if tc.expErrMsg != "" {
				expErr = errors.New(tc.expErrMsg)
			}

			gotFanReq, baseResp, gotErr := svc.getFanout(tc.sysReq)
			test.CmpErr(t, expErr, gotErr)
			if gotErr != nil && tc.expErrMsg != "" {
				return
			}

			switch tc.sysReq.(type) {
			case *mgmtpb.SystemStartReq:
				gotFanReq.Method = control.StartRanks
			case *mgmtpb.SystemStopReq:
				gotFanReq.Method = control.StopRanks
			default:
				t.Fatal("no system request specified")
			}

			cmpOpts := []cmp.Option{
				cmp.Comparer(func(a, b fmt.Stringer) bool {
					switch {
					case common.InterfaceIsNil(a) && common.InterfaceIsNil(b):
						return true
					case a != nil && common.InterfaceIsNil(b):
						return a.String() == ""
					case common.InterfaceIsNil(a) && b != nil:
						return b.String() == ""
					default:
						return a.String() == b.String()
					}
				}),
				cmp.Comparer(func(a, b systemRanksFunc) bool {
					return fmt.Sprintf("%p", a) == fmt.Sprintf("%p", b)
				}),
			}
			if diff := cmp.Diff(tc.expFanReq, gotFanReq, cmpOpts...); diff != "" {
				t.Fatalf("unexpected fanout request (-want, +got)\n%s\n", diff)
			}

			gotResp, gotRankSet, gotErr := svc.rpcFanout(test.Context(t), gotFanReq, baseResp, true)
			test.CmpErr(t, expErr, gotErr)
			if tc.expErrMsg != "" {
				return
			}

			checkMemberResults(t, tc.expResults, gotResp.Results)
			checkMembers(t, tc.expMembers, svc.membership)
			if diff := cmp.Diff(tc.expRanks, gotRankSet.String(), test.DefaultCmpOpts()...); diff != "" {
				t.Fatalf("unexpected ranks (-want, +got)\n%s\n", diff) // prints on err
			}
			test.AssertEqual(t, tc.expAbsentHosts, gotResp.AbsentHosts.String(), "absent hosts")
			test.AssertEqual(t, tc.expAbsentRanks, gotResp.AbsentRanks.String(), "absent ranks")
		})
	}
}

func TestServer_MgmtSvc_SystemQuery(t *testing.T) {
	defaultMembers := system.Members{
		mockMember(t, 0, 1, "errored").WithInfo("couldn't ping"),
		mockMember(t, 1, 1, "stopping"),
		mockMember(t, 2, 2, "unresponsive"),
		mockMember(t, 3, 2, "joined"),
		mockMember(t, 4, 3, "starting"),
		mockMember(t, 5, 3, "stopped"),
	}

	for name, tc := range map[string]struct {
		nilReq         bool
		emptyDb        bool
		ranks          string
		hosts          string
		clientNetHints []*mgmtpb.ClientNetHint
		expMembers     []*mgmtpb.SystemMember
		expRanks       string
		expAbsentHosts string
		expAbsentRanks string
		expErrMsg      string
		expProviders   []string
	}{
		"nil req": {
			nilReq:    true,
			expErrMsg: "nil request",
		},
		"unfiltered rank results": {
			expMembers: []*mgmtpb.SystemMember{
				{
					Rank: 0, Addr: test.MockHostAddr(1).String(),
					Uuid:  test.MockUUID(0),
					State: stateString(system.MemberStateErrored), Info: "couldn't ping",
					FaultDomain: "/",
				},
				{
					Rank: 1, Addr: test.MockHostAddr(1).String(),
					Uuid: test.MockUUID(1),
					// transition to "ready" illegal
					State:       stateString(system.MemberStateStopping),
					FaultDomain: "/",
				},
				{
					Rank: 2, Addr: test.MockHostAddr(2).String(),
					Uuid:        test.MockUUID(2),
					State:       stateString(system.MemberStateUnresponsive),
					FaultDomain: "/",
				},
				{
					Rank: 3, Addr: test.MockHostAddr(2).String(),
					Uuid:        test.MockUUID(3),
					State:       stateString(system.MemberStateJoined),
					FaultDomain: "/",
				},
				{
					Rank: 4, Addr: test.MockHostAddr(3).String(),
					Uuid:        test.MockUUID(4),
					State:       stateString(system.MemberStateStarting),
					FaultDomain: "/",
				},
				{
					Rank: 5, Addr: test.MockHostAddr(3).String(),
					Uuid:        test.MockUUID(5),
					State:       stateString(system.MemberStateStopped),
					FaultDomain: "/",
				},
			},
			expRanks: "0-5",
		},
		"filtered and oversubscribed ranks": {
			ranks: "0,2-3,6-9",
			expMembers: []*mgmtpb.SystemMember{
				{
					Rank: 0, Addr: test.MockHostAddr(1).String(),
					Uuid:  test.MockUUID(0),
					State: stateString(system.MemberStateErrored), Info: "couldn't ping",
					FaultDomain: "/",
				},
				{
					Rank: 2, Addr: test.MockHostAddr(2).String(),
					Uuid:        test.MockUUID(2),
					State:       stateString(system.MemberStateUnresponsive),
					FaultDomain: "/",
				},
				{
					Rank: 3, Addr: test.MockHostAddr(2).String(),
					Uuid:        test.MockUUID(3),
					State:       stateString(system.MemberStateJoined),
					FaultDomain: "/",
				},
			},
			expRanks:       "0-5",
			expAbsentRanks: "6-9",
		},
		"filtered and oversubscribed hosts": {
			hosts: "10.0.0.[2-5]",
			expMembers: []*mgmtpb.SystemMember{
				{
					Rank: 2, Addr: test.MockHostAddr(2).String(),
					Uuid:        test.MockUUID(2),
					State:       stateString(system.MemberStateUnresponsive),
					FaultDomain: "/",
				},
				{
					Rank: 3, Addr: test.MockHostAddr(2).String(),
					Uuid:        test.MockUUID(3),
					State:       stateString(system.MemberStateJoined),
					FaultDomain: "/",
				},
				{
					Rank: 4, Addr: test.MockHostAddr(3).String(),
					Uuid:        test.MockUUID(4),
					State:       stateString(system.MemberStateStarting),
					FaultDomain: "/",
				},
				{
					Rank: 5, Addr: test.MockHostAddr(3).String(),
					Uuid:        test.MockUUID(5),
					State:       stateString(system.MemberStateStopped),
					FaultDomain: "/",
				},
			},
			expRanks:       "2-5",
			expAbsentHosts: "10.0.0.[4-5]",
		},
		"missing hosts": {
			hosts:          "10.0.0.[4-5]",
			expRanks:       "",
			expAbsentHosts: "10.0.0.[4-5]",
		},
		"empty membership": {
			emptyDb:   true,
			expErrMsg: system.ErrRaftUnavail.Error(),
		},
		"use clientNetHint for providers": {
			clientNetHints: []*mgmtpb.ClientNetHint{
				{
					Provider: "prov1",
				},
				{
					Provider: "prov2",
				},
				{
					Provider: "prov3",
				},
			},
			expProviders: []string{"prov1", "prov2", "prov3"},
			expMembers: []*mgmtpb.SystemMember{
				{
					Rank: 0, Addr: test.MockHostAddr(1).String(),
					Uuid:  test.MockUUID(0),
					State: stateString(system.MemberStateErrored), Info: "couldn't ping",
					FaultDomain: "/",
				},
				{
					Rank: 1, Addr: test.MockHostAddr(1).String(),
					Uuid: test.MockUUID(1),
					// transition to "ready" illegal
					State:       stateString(system.MemberStateStopping),
					FaultDomain: "/",
				},
				{
					Rank: 2, Addr: test.MockHostAddr(2).String(),
					Uuid:        test.MockUUID(2),
					State:       stateString(system.MemberStateUnresponsive),
					FaultDomain: "/",
				},
				{
					Rank: 3, Addr: test.MockHostAddr(2).String(),
					Uuid:        test.MockUUID(3),
					State:       stateString(system.MemberStateJoined),
					FaultDomain: "/",
				},
				{
					Rank: 4, Addr: test.MockHostAddr(3).String(),
					Uuid:        test.MockUUID(4),
					State:       stateString(system.MemberStateStarting),
					FaultDomain: "/",
				},
				{
					Rank: 5, Addr: test.MockHostAddr(3).String(),
					Uuid:        test.MockUUID(5),
					State:       stateString(system.MemberStateStopped),
					FaultDomain: "/",
				},
			},
			expRanks: "0-5",
		},
	} {
		t.Run(name, func(t *testing.T) {
			log, buf := logging.NewTestLogger(t.Name())
			defer test.ShowBufferOnFailure(t, buf)

			mockResolver := func(_ string, addr string) (*net.TCPAddr, error) {
				return map[string]*net.TCPAddr{
						"10.0.0.2:10001": {IP: net.ParseIP("10.0.0.2"), Port: 10001},
						"10.0.0.3:10001": {IP: net.ParseIP("10.0.0.3"), Port: 10001},
					}[addr], map[string]error{
						"10.0.0.4:10001": errors.New("bad lookup"),
						"10.0.0.5:10001": errors.New("bad lookup"),
					}[addr]
			}

			svc := newTestMgmtSvc(t, log)
			svc.membership = svc.membership.WithTCPResolver(mockResolver)
			svc.clientNetworkHint = tc.clientNetHints

			ctx, cancel := context.WithTimeout(test.Context(t), 50*time.Millisecond)
			defer cancel()

			ps := events.NewPubSub(ctx, log)
			defer ps.Close()
			svc.events = ps

			dispatched := &eventsDispatched{cancel: cancel}
			svc.events.Subscribe(events.RASTypeStateChange, dispatched)

			if !tc.emptyDb {
				for _, m := range defaultMembers {
					if _, err := svc.membership.Add(m); err != nil {
						t.Fatal(err)
					}
				}
			}

			req := &mgmtpb.SystemQueryReq{
				Sys:   build.DefaultSystemName,
				Ranks: tc.ranks, Hosts: tc.hosts,
			}
			if tc.nilReq {
				req = nil
			}

			gotResp, gotErr := svc.SystemQuery(test.Context(t), req)
			test.ExpectError(t, gotErr, tc.expErrMsg, name)
			if tc.expErrMsg != "" {
				return
			}

			cmpOpts := append(test.DefaultCmpOpts(),
				protocmp.IgnoreFields(&mgmtpb.SystemMember{},
					"last_update", "fault_domain", "fabric_uri", "fabric_contexts", "incarnation"),
			)
			if diff := cmp.Diff(tc.expMembers, gotResp.Members, cmpOpts...); diff != "" {
				t.Errorf("unexpected results (-want, +got)\n%s\n", diff)
			}
			test.AssertEqual(t, tc.expAbsentHosts, gotResp.Absenthosts, "absent hosts")
			test.AssertEqual(t, tc.expAbsentRanks, gotResp.Absentranks, "absent ranks")
			if diff := cmp.Diff(tc.expProviders, gotResp.Providers); diff != "" {
				t.Errorf("unexpected results (-want, +got)\n%s\n", diff)
			}
		})
	}
}

func TestServer_MgmtSvc_SystemStart(t *testing.T) {
	hr := func(a int32, rrs ...*sharedpb.RankResult) *control.HostResponse {
		return &control.HostResponse{
			Addr:    test.MockHostAddr(a).String(),
			Message: &mgmtpb.SystemStartResp{Results: rrs},
		}
	}
	expEventsStartFail := []*events.RASEvent{
		newSystemStartFailedEvent("failed rank 0"),
	}

	for name, tc := range map[string]struct {
		req            *mgmtpb.SystemStartReq
		members        system.Members
		mResps         []*control.HostResponse
		expMembers     system.Members
		expResults     []*sharedpb.RankResult
		expAbsentRanks string
		expAbsentHosts string
		expAPIErr      error
		expDispatched  []*events.RASEvent
	}{
		"nil req": {
			req:       (*mgmtpb.SystemStartReq)(nil),
			expAPIErr: errors.New("nil request"),
		},
		"not system leader": {
			req: &mgmtpb.SystemStartReq{
				Sys: "quack",
			},
			expAPIErr: FaultWrongSystem("quack", build.DefaultSystemName),
		},
		"unfiltered rank results": {
			req: &mgmtpb.SystemStartReq{},
			members: system.Members{
				mockMember(t, 0, 1, "stopped"),
				mockMember(t, 1, 1, "stopped"),
				mockMember(t, 2, 2, "stopped"),
				mockMember(t, 3, 2, "stopped"),
			},
			mResps: []*control.HostResponse{
				hr(1, mockRankFail("start", 0), mockRankSuccess("start", 1)),
				hr(2, mockRankSuccess("start", 2), mockRankSuccess("start", 3)),
			},
			expResults: []*sharedpb.RankResult{
				mockRankFail("start", 0, 1),
				mockRankSuccess("start", 1, 1),
				mockRankSuccess("start", 2, 2),
				mockRankSuccess("start", 3, 2),
			},
			expMembers: system.Members{
				mockMember(t, 0, 1, "errored").WithInfo("start failed"),
				mockMember(t, 1, 1, "ready"),
				mockMember(t, 2, 2, "ready"),
				mockMember(t, 3, 2, "ready"),
			},
			expDispatched: expEventsStartFail,
		},
		"filtered and oversubscribed ranks": {
			req: &mgmtpb.SystemStartReq{Ranks: "0-1,4-9"},
			members: system.Members{
				mockMember(t, 0, 1, "stopped"),
				mockMember(t, 1, 1, "joined"),
				mockMember(t, 2, 2, "stopped"),
				mockMember(t, 3, 2, "stopped"),
			},
			mResps: []*control.HostResponse{
				hr(1, mockRankFail("start", 0), mockRankSuccess("start", 1)),
			},
			expResults: []*sharedpb.RankResult{
				mockRankFail("start", 0, 1),
				mockRankSuccess("start", 1, 1),
			},
			expMembers: system.Members{
				mockMember(t, 0, 1, "errored").WithInfo("start failed"),
				mockMember(t, 1, 1, "joined"),
				mockMember(t, 2, 2, "stopped"),
				mockMember(t, 3, 2, "stopped"),
			},
			expAbsentRanks: "4-9",
			expDispatched:  expEventsStartFail,
		},
		"filtered and oversubscribed hosts": {
			req: &mgmtpb.SystemStartReq{Hosts: "10.0.0.[2-5]"},
			members: system.Members{
				mockMember(t, 0, 1, "stopped"),
				mockMember(t, 1, 1, "joined"),
				mockMember(t, 2, 2, "stopped"),
				mockMember(t, 3, 2, "stopped"),
			},
			mResps: []*control.HostResponse{
				hr(2, mockRankFail("start", 2), mockRankSuccess("start", 3)),
			},
			expResults: []*sharedpb.RankResult{
				mockRankFail("start", 2, 2),
				mockRankSuccess("start", 3, 2),
			},
			expMembers: system.Members{
				mockMember(t, 0, 1, "stopped"),
				mockMember(t, 1, 1, "joined"),
				mockMember(t, 2, 2, "errored").WithInfo("start failed"),
				mockMember(t, 3, 2, "ready"),
			},
			expAbsentHosts: "10.0.0.[3-5]",
			expDispatched: []*events.RASEvent{
				newSystemStartFailedEvent("failed rank 2"),
			},
		},
		"filtered hosts": {
			req: &mgmtpb.SystemStartReq{Hosts: "10.0.0.[1-2]"},
			members: system.Members{
				mockMember(t, 0, 1, "joined"),
				mockMember(t, 1, 1, "joined"),
				mockMember(t, 2, 2, "stopped"),
				mockMember(t, 3, 2, "joined"),
			},
			mResps: []*control.HostResponse{
				hr(1, mockRankSuccess("start", 0), mockRankSuccess("start", 1)),
				hr(2, mockRankSuccess("start", 2), mockRankSuccess("start", 3)),
			},
			expResults: []*sharedpb.RankResult{
				mockRankSuccess("start", 0, 1),
				mockRankSuccess("start", 1, 1),
				mockRankSuccess("start", 2, 2),
				mockRankSuccess("start", 3, 2),
			},
			expMembers: system.Members{
				mockMember(t, 0, 1, "joined"),
				mockMember(t, 1, 1, "joined"),
				mockMember(t, 2, 2, "ready"),
				mockMember(t, 3, 2, "joined"),
			},
		},
	} {
		t.Run(name, func(t *testing.T) {
			log, buf := logging.NewTestLogger(t.Name())
			defer test.ShowBufferOnFailure(t, buf)

			svc := mgmtSystemTestSetup(t, log, tc.members, tc.mResps)

			ctx, cancel := context.WithTimeout(test.Context(t), 200*time.Millisecond)
			defer cancel()

			ps := events.NewPubSub(ctx, log)
			svc.events = ps

			dispatched := &eventsDispatched{cancel: cancel}
			svc.events.Subscribe(events.RASTypeInfoOnly, dispatched)

			if tc.req != nil && tc.req.Sys == "" {
				tc.req.Sys = build.DefaultSystemName
			}
			gotResp, gotAPIErr := svc.SystemStart(test.Context(t), tc.req)
			test.CmpErr(t, tc.expAPIErr, gotAPIErr)
			if tc.expAPIErr != nil {
				return
			}

			checkRankResults(t, tc.expResults, gotResp.Results)
			checkMembers(t, tc.expMembers, svc.membership)
			test.AssertEqual(t, tc.expAbsentHosts, gotResp.Absenthosts, "absent hosts")
			test.AssertEqual(t, tc.expAbsentRanks, gotResp.Absentranks, "absent ranks")

			<-ctx.Done()

			if diff := cmp.Diff(tc.expDispatched, dispatched.rx, defEvtCmpOpts...); diff != "" {
				t.Fatalf("unexpected events dispatched (-want, +got)\n%s\n", diff)
			}
		})
	}
}

func TestServer_MgmtSvc_SystemStop(t *testing.T) {
	defaultMembers := system.Members{
		mockMember(t, 0, 1, "joined"),
		mockMember(t, 1, 1, "joined"),
		mockMember(t, 3, 2, "joined"),
	}
	emf := func(a string) system.Members {
		return system.Members{
			// updated to err on prep fail if not forced
			mockMember(t, 0, 1, "errored").WithInfo(a + " failed"),
			mockMember(t, 1, 1, act2state(a)),
			mockMember(t, 3, 2, "errored").WithInfo(a + " failed"),
		}
	}
	expMembersPrepFail := emf("prep shutdown")
	expMembersStopFail := emf("stop")
	hr := func(a int32, rrs ...*sharedpb.RankResult) *control.HostResponse {
		return &control.HostResponse{
			Addr:    test.MockHostAddr(a).String(),
			Message: &mgmtpb.SystemStopResp{Results: rrs},
		}
	}
	hrpf := []*control.HostResponse{
		hr(1, mockRankFail("prep shutdown", 0), mockRankSuccess("prep shutdown", 1)),
		hr(2, mockRankFail("prep shutdown", 3)),
	}
	hrps := []*control.HostResponse{
		hr(1, mockRankSuccess("prep shutdown", 0), mockRankSuccess("prep shutdown", 1)),
		hr(2, mockRankSuccess("prep shutdown", 3)),
	}
	hrsf := []*control.HostResponse{
		hr(1, mockRankFail("stop", 0), mockRankSuccess("stop", 1)),
		hr(2, mockRankFail("stop", 3)),
	}
	hrss := []*control.HostResponse{
		hr(1, mockRankSuccess("stop", 0), mockRankSuccess("stop", 1)),
		hr(2, mockRankSuccess("stop", 3)),
	}
	// simulates prep shutdown followed by stop dRPCs
	hostRespFail := [][]*control.HostResponse{hrpf, hrsf}
	hostRespStopFail := [][]*control.HostResponse{hrps, hrsf}
	hostRespSuccess := [][]*control.HostResponse{hrps, hrss}
	hostRespStopSuccess := [][]*control.HostResponse{hrss}
	rankResPrepFail := []*sharedpb.RankResult{
		mockRankFail("prep shutdown", 0, 1), mockRankSuccess("prep shutdown", 1, 1), mockRankFail("prep shutdown", 3, 2),
	}
	rankResStopFail := []*sharedpb.RankResult{
		mockRankFail("stop", 0, 1), mockRankSuccess("stop", 1, 1), mockRankFail("stop", 3, 2),
	}
	rankResStopSuccess := []*sharedpb.RankResult{
		mockRankSuccess("stop", 0, 1), mockRankSuccess("stop", 1, 1), mockRankSuccess("stop", 3, 2),
	}
	expEventsPrepFail := []*events.RASEvent{
		newSystemStopFailedEvent("prep shutdown", "failed ranks 0,3"),
	}
	expEventsStopFail := []*events.RASEvent{
		newSystemStopFailedEvent("stop", "failed ranks 0,3"),
	}

	for name, tc := range map[string]struct {
		req            *mgmtpb.SystemStopReq
		members        system.Members
		mResps         [][]*control.HostResponse
		expMembers     system.Members
		expResults     []*sharedpb.RankResult
		expAbsentRanks string
		expAbsentHosts string
		expAPIErr      error
		expDispatched  []*events.RASEvent
		expInvokeCount int
	}{
		"nil req": {
			req:       (*mgmtpb.SystemStopReq)(nil),
			expAPIErr: errors.New("nil request"),
		},
		"not system leader": {
			req: &mgmtpb.SystemStopReq{
				Sys: "quack",
			},
			expAPIErr: FaultWrongSystem("quack", build.DefaultSystemName),
		},
		"prep fail": {
			req:            &mgmtpb.SystemStopReq{},
			members:        defaultMembers,
			mResps:         hostRespFail,
			expResults:     rankResPrepFail,
			expMembers:     expMembersPrepFail,
			expDispatched:  expEventsPrepFail,
			expInvokeCount: 1,
		},
		"prep success stop fail": {
			req:            &mgmtpb.SystemStopReq{},
			members:        defaultMembers,
			mResps:         hostRespStopFail,
			expResults:     rankResStopFail,
			expMembers:     expMembersStopFail,
			expDispatched:  expEventsStopFail,
			expInvokeCount: 2,
		},
		"stop some ranks": {
			req:        &mgmtpb.SystemStopReq{Ranks: "0,1"},
			members:    defaultMembers,
			mResps:     [][]*control.HostResponse{{hr(1, mockRankSuccess("stop", 0), mockRankSuccess("stop", 1))}},
			expResults: []*sharedpb.RankResult{mockRankSuccess("stop", 0, 1), mockRankSuccess("stop", 1, 1)},
			expMembers: system.Members{
				mockMember(t, 0, 1, "stopped"),
				mockMember(t, 1, 1, "stopped"),
				mockMember(t, 3, 2, "joined"),
			},
			expInvokeCount: 1, // prep should not be called
		},
		"stop with all ranks (same as full system stop)": {
			req:        &mgmtpb.SystemStopReq{Ranks: "0,1,3"},
			members:    defaultMembers,
			mResps:     hostRespSuccess,
			expResults: rankResStopSuccess,
			expMembers: system.Members{
				mockMember(t, 0, 1, "stopped"),
				mockMember(t, 1, 1, "stopped"),
				mockMember(t, 3, 2, "stopped"),
			},
			expInvokeCount: 2, // prep should be called
		},
		"full system stop": {
			req:        &mgmtpb.SystemStopReq{},
			members:    defaultMembers,
			mResps:     hostRespSuccess,
			expResults: rankResStopSuccess,
			expMembers: system.Members{
				mockMember(t, 0, 1, "stopped"),
				mockMember(t, 1, 1, "stopped"),
				mockMember(t, 3, 2, "stopped"),
			},
			expInvokeCount: 2, // prep should be called
		},
		"full system stop (forced)": {
			req:        &mgmtpb.SystemStopReq{Force: true},
			members:    defaultMembers,
			mResps:     hostRespStopSuccess,
			expResults: rankResStopSuccess,
			expMembers: system.Members{
				mockMember(t, 0, 1, "stopped"),
				mockMember(t, 1, 1, "stopped"),
				mockMember(t, 3, 2, "stopped"),
			},
			expInvokeCount: 1, // prep should not be called
		},
	} {
		t.Run(name, func(t *testing.T) {
			log, buf := logging.NewTestLogger(t.Name())
			defer test.ShowBufferOnFailure(t, buf)

			if tc.mResps == nil {
				tc.mResps = [][]*control.HostResponse{{}}
			}
			svc := mgmtSystemTestSetup(t, log, tc.members, tc.mResps...)

			ctx, cancel := context.WithTimeout(test.Context(t), 200*time.Millisecond)
			defer cancel()

			ps := events.NewPubSub(ctx, log)
			svc.events = ps

			dispatched := &eventsDispatched{cancel: cancel}
			svc.events.Subscribe(events.RASTypeInfoOnly, dispatched)

			if tc.req != nil && tc.req.Sys == "" {
				tc.req.Sys = build.DefaultSystemName
			}
			gotResp, gotAPIErr := svc.SystemStop(test.Context(t), tc.req)
			test.CmpErr(t, tc.expAPIErr, gotAPIErr)
			if tc.expAPIErr != nil {
				return
			}

			checkRankResults(t, tc.expResults, gotResp.Results)
			checkMembers(t, tc.expMembers, svc.membership)
			test.AssertEqual(t, tc.expAbsentHosts, gotResp.Absenthosts, "absent hosts")
			test.AssertEqual(t, tc.expAbsentRanks, gotResp.Absentranks, "absent ranks")

			<-ctx.Done()

			if diff := cmp.Diff(tc.expDispatched, dispatched.rx, defEvtCmpOpts...); diff != "" {
				t.Fatalf("unexpected events dispatched (-want, +got)\n%s\n", diff)
			}

			mi := svc.rpcClient.(*control.MockInvoker)
			test.AssertEqual(t, tc.expInvokeCount, mi.GetInvokeCount(), "rpc client invoke count")
		})
	}
}

func TestServer_MgmtSvc_SystemExclude(t *testing.T) {
	for name, tc := range map[string]struct {
		req        *mgmtpb.SystemExcludeReq
		members    system.Members
		mResps     []*control.HostResponse
		expMembers system.Members
		expResults []*sharedpb.RankResult
		expAPIErr  error
	}{
		"nil req": {
			req:       (*mgmtpb.SystemExcludeReq)(nil),
			expAPIErr: errors.New("nil request"),
		},
		"not system leader": {
			req: &mgmtpb.SystemExcludeReq{
				Sys: "quack",
			},
			expAPIErr: FaultWrongSystem("quack", build.DefaultSystemName),
		},
		"no hosts or ranks": {
			req: &mgmtpb.SystemExcludeReq{},
			members: system.Members{
				mockMember(t, 0, 1, "joined"),
				mockMember(t, 1, 1, "joined"),
				mockMember(t, 2, 2, "joined"),
				mockMember(t, 3, 2, "joined"),
			},
			expAPIErr: errors.New("no hosts or ranks"),
		},
		"hosts and ranks": {
			req: &mgmtpb.SystemExcludeReq{
				Hosts: "host1,host2",
				Ranks: "0,1",
			},
			expAPIErr: errors.New("ranklist and hostlist"),
		},
		"invalid ranks": {
			req:       &mgmtpb.SystemExcludeReq{Ranks: "41,42"},
			expAPIErr: errors.New("invalid"),
		},
		"invalid hosts": {
			req:       &mgmtpb.SystemExcludeReq{Hosts: "host-[1-2]"},
			expAPIErr: errors.New("invalid"),
		},
		"exclude ranks": {
			req: &mgmtpb.SystemExcludeReq{Ranks: "0-1"},
			members: system.Members{
				mockMember(t, 0, 1, "joined"),
				mockMember(t, 1, 1, "joined"),
				mockMember(t, 2, 2, "joined"),
				mockMember(t, 3, 2, "joined"),
			},
			expResults: []*sharedpb.RankResult{
				mockRankSuccess("set admin-excluded state", 0, 1),
				mockRankSuccess("set admin-excluded state", 1, 1),
			},
			expMembers: system.Members{
				mockMember(t, 0, 1, "adminexcluded"),
				mockMember(t, 1, 1, "adminexcluded"),
				mockMember(t, 2, 2, "joined"),
				mockMember(t, 3, 2, "joined"),
			},
		},
		"exclude hosts": {
			req: &mgmtpb.SystemExcludeReq{Hosts: test.MockHostAddr(1).String()},
			members: system.Members{
				mockMember(t, 0, 1, "joined"),
				mockMember(t, 1, 1, "joined"),
				mockMember(t, 2, 2, "joined"),
				mockMember(t, 3, 2, "joined"),
			},
			expResults: []*sharedpb.RankResult{
				mockRankSuccess("set admin-excluded state", 0, 1),
				mockRankSuccess("set admin-excluded state", 1, 1),
			},
			expMembers: system.Members{
				mockMember(t, 0, 1, "adminexcluded"),
				mockMember(t, 1, 1, "adminexcluded"),
				mockMember(t, 2, 2, "joined"),
				mockMember(t, 3, 2, "joined"),
			},
		},
		"unexclude ranks": {
			req: &mgmtpb.SystemExcludeReq{Ranks: "0-1", Clear: true},
			members: system.Members{
				mockMember(t, 0, 1, "adminexcluded"),
				mockMember(t, 1, 1, "adminexcluded"),
				mockMember(t, 2, 2, "joined"),
				mockMember(t, 3, 2, "joined"),
			},
			expResults: []*sharedpb.RankResult{
				mockRankSuccess("clear admin-excluded state", 0, 1),
				mockRankSuccess("clear admin-excluded state", 1, 1),
			},
			expMembers: system.Members{
				mockMember(t, 0, 1, "excluded"),
				mockMember(t, 1, 1, "excluded"),
				mockMember(t, 2, 2, "joined"),
				mockMember(t, 3, 2, "joined"),
			},
		},
		"unexclude hosts": {
			req: &mgmtpb.SystemExcludeReq{Hosts: test.MockHostAddr(1).String(), Clear: true},
			members: system.Members{
				mockMember(t, 0, 1, "adminexcluded"),
				mockMember(t, 1, 1, "adminexcluded"),
				mockMember(t, 2, 2, "joined"),
				mockMember(t, 3, 2, "joined"),
			},
			expResults: []*sharedpb.RankResult{
				mockRankSuccess("clear admin-excluded state", 0, 1),
				mockRankSuccess("clear admin-excluded state", 1, 1),
			},
			expMembers: system.Members{
				mockMember(t, 0, 1, "excluded"),
				mockMember(t, 1, 1, "excluded"),
				mockMember(t, 2, 2, "joined"),
				mockMember(t, 3, 2, "joined"),
			},
		},
	} {
		t.Run(name, func(t *testing.T) {
			log, buf := logging.NewTestLogger(t.Name())
			defer test.ShowBufferOnFailure(t, buf)

			svc := mgmtSystemTestSetup(t, log, tc.members, tc.mResps)

			ctx := test.Context(t)
			if tc.req != nil && tc.req.Sys == "" {
				tc.req.Sys = build.DefaultSystemName
			}
			gotResp, gotAPIErr := svc.SystemExclude(ctx, tc.req)
			test.CmpErr(t, tc.expAPIErr, gotAPIErr)
			if tc.expAPIErr != nil {
				return
			}

			checkRankResults(t, tc.expResults, gotResp.Results)
			checkMembers(t, tc.expMembers, svc.membership)
		})
	}
}

func TestServer_MgmtSvc_SystemErase(t *testing.T) {
	hr := func(a int32, rrs ...*sharedpb.RankResult) *control.HostResponse {
		return &control.HostResponse{
			Addr:    test.MockHostAddr(a).String(),
			Message: &mgmtpb.SystemEraseResp{Results: rrs},
		}
	}

	for name, tc := range map[string]struct {
		nilReq         bool
		ranks          string
		hosts          string
		members        system.Members
		mResps         []*control.HostResponse
		expMembers     system.Members
		expResults     []*sharedpb.RankResult
		expAbsentRanks string
		expAbsentHosts string
		expErrMsg      string
	}{
		"nil req": {
			nilReq:    true,
			expErrMsg: "nil request",
		},
		"unfiltered rank results": {
			members: system.Members{
				mockMember(t, 0, 1, "stopped"),
				mockMember(t, 1, 1, "stopped"),
				mockMember(t, 2, 2, "stopped"),
				mockMember(t, 3, 2, "stopped"),
			},
			mResps: []*control.HostResponse{
				hr(1, mockRankFail("reset format", 0), mockRankSuccess("reset format", 1)),
				hr(2, mockRankSuccess("reset format", 2), mockRankSuccess("reset format", 3)),
			},
			expResults: []*sharedpb.RankResult{
				mockRankFail("reset format", 0, 1),
				mockRankSuccess("reset format", 1, 1),
				mockRankSuccess("reset format", 2, 2),
				mockRankSuccess("reset format", 3, 2),
			},
			expMembers: system.Members{
				mockMember(t, 0, 1, "stopped"),
				mockMember(t, 1, 1, "awaitformat"),
				mockMember(t, 2, 2, "awaitformat"),
				mockMember(t, 3, 2, "awaitformat"),
			},
		},
		"filtered and oversubscribed ranks": {
			members: system.Members{
				mockMember(t, 0, 1, "stopped"),
				mockMember(t, 1, 1, "joined"),
				mockMember(t, 2, 2, "stopped"),
				mockMember(t, 3, 2, "stopped"),
			},
			mResps: []*control.HostResponse{
				hr(1, mockRankFail("reset format", 0), mockRankSuccess("reset format", 1)),
			},
			expResults: []*sharedpb.RankResult{
				mockRankFail("reset format", 0, 1),
				mockRankSuccess("reset format", 1, 1),
			},
			expMembers: system.Members{
				mockMember(t, 0, 1, "stopped"),
				mockMember(t, 1, 1, "awaitformat"),
				mockMember(t, 2, 2, "stopped"),
				mockMember(t, 3, 2, "stopped"),
			},
		},
		"filtered and oversubscribed hosts": {
			members: system.Members{
				mockMember(t, 0, 1, "stopped"),
				mockMember(t, 1, 1, "joined"),
				mockMember(t, 2, 2, "stopped"),
				mockMember(t, 3, 2, "stopped"),
			},
			mResps: []*control.HostResponse{
				hr(2, mockRankFail("reset format", 2), mockRankSuccess("reset format", 3)),
			},
			expResults: []*sharedpb.RankResult{
				mockRankFail("reset format", 2, 2),
				mockRankSuccess("reset format", 3, 2),
			},
			expMembers: system.Members{
				mockMember(t, 0, 1, "stopped"),
				mockMember(t, 1, 1, "joined"),
				mockMember(t, 2, 2, "stopped"),
				mockMember(t, 3, 2, "awaitformat"),
			},
		},
	} {
		t.Run(name, func(t *testing.T) {
			log, buf := logging.NewTestLogger(t.Name())
			defer test.ShowBufferOnFailure(t, buf)

			svc := mgmtSystemTestSetup(t, log, tc.members, tc.mResps)

			req := &mgmtpb.SystemEraseReq{
				Sys: build.DefaultSystemName,
			}
			if tc.nilReq {
				req = nil
			}

			gotResp, gotErr := svc.SystemErase(test.Context(t), req)
			test.ExpectError(t, gotErr, tc.expErrMsg, name)
			if tc.expErrMsg != "" {
				return
			}

			checkRankResults(t, tc.expResults, gotResp.Results)
			checkMembers(t, tc.expMembers, svc.membership)
		})
	}
}

func TestServer_MgmtSvc_Join(t *testing.T) {
	curMember := mockMember(t, 0, 0, "excluded")
	newMember := mockMember(t, 1, 1, "joined")
	newProviderMember := mockMember(t, 1, 1, "joined")
	newProviderMember.PrimaryFabricURI = fmt.Sprintf("verbs://%s", test.MockHostAddr(1))

	for name, tc := range map[string]struct {
		req      *mgmtpb.JoinReq
		guResp   *mgmtpb.GroupUpdateResp
		expGuReq *mgmtpb.GroupUpdateReq
		expResp  *mgmtpb.JoinResp
		expErr   error
	}{
		"bad sys": {
			req: &mgmtpb.JoinReq{
				Sys: "bad sys",
			},
			expErr: errors.New("bad sys"),
		},
		"bad uuid": {
			req: &mgmtpb.JoinReq{
				Uuid: "bad uuid",
			},
			expErr: errors.New("bad uuid"),
		},
		"bad fault domain": {
			req: &mgmtpb.JoinReq{
				SrvFaultDomain: "bad fault domain",
			},
			expErr: errors.New("bad fault domain"),
		},
		"dupe host same rank diff uuid": {
			req: &mgmtpb.JoinReq{
				Rank: curMember.Rank.Uint32(),
				Uuid: test.MockUUID(5),
			},
			expErr: errors.New("uuid changed"),
		},
		"dupe host diff rank same uuid": {
			req: &mgmtpb.JoinReq{
				Rank: 22,
				Uuid: curMember.UUID.String(),
			},
			expErr: errors.New("already exists"),
		},
		"rejoining host": {
			req: &mgmtpb.JoinReq{
				Rank:        curMember.Rank.Uint32(),
				Uuid:        curMember.UUID.String(),
				Incarnation: curMember.Incarnation + 1,
				Uri:         curMember.PrimaryFabricURI,
			},
			expGuReq: &mgmtpb.GroupUpdateReq{
				MapVersion: 3,
				Engines: []*mgmtpb.GroupUpdateReq_Engine{
					{
						Rank:        curMember.Rank.Uint32(),
<<<<<<< HEAD
						Uri:         curMember.PrimaryFabricURI,
=======
						Uri:         curMember.PrimaryFabricURI, // update URI
>>>>>>> 625b3ee9
						Incarnation: curMember.Incarnation + 1,
					},
				},
			},
			expResp: &mgmtpb.JoinResp{
				Status:     0,
				Rank:       curMember.Rank.Uint32(),
				State:      mgmtpb.JoinResp_IN,
				MapVersion: 2,
			},
		},
		"rejoining host; NilRank": {
			req: &mgmtpb.JoinReq{
				Rank:        uint32(ranklist.NilRank),
				Uuid:        curMember.UUID.String(),
				Incarnation: curMember.Incarnation + 1,
				Uri:         curMember.PrimaryFabricURI,
			},
			expGuReq: &mgmtpb.GroupUpdateReq{
				MapVersion: 3,
				Engines: []*mgmtpb.GroupUpdateReq_Engine{
					{
						Rank:        curMember.Rank.Uint32(),
<<<<<<< HEAD
						Uri:         curMember.PrimaryFabricURI,
=======
						Uri:         curMember.PrimaryFabricURI, // update URI
>>>>>>> 625b3ee9
						Incarnation: curMember.Incarnation + 1,
					},
				},
			},
			expResp: &mgmtpb.JoinResp{
				Status:     0,
				Rank:       curMember.Rank.Uint32(),
				State:      mgmtpb.JoinResp_IN,
				MapVersion: 2,
			},
		},
		"provider doesn't match": {
			req: &mgmtpb.JoinReq{
				Rank:        curMember.Rank.Uint32(),
				Uuid:        curMember.UUID.String(),
				Uri:         newProviderMember.PrimaryFabricURI,
				Incarnation: curMember.Incarnation + 1,
			},
			expGuReq: &mgmtpb.GroupUpdateReq{
				MapVersion: 3,
				Engines: []*mgmtpb.GroupUpdateReq_Engine{
					{
						Rank:        curMember.Rank.Uint32(),
						Uri:         newProviderMember.PrimaryFabricURI, // update URI
						Incarnation: curMember.Incarnation + 1,
					},
				},
			},
			expErr: errors.New("does not match"),
		},
		"new host (non local)": {
			req: &mgmtpb.JoinReq{
				Rank:        uint32(ranklist.NilRank),
				Incarnation: newMember.Incarnation,
			},
			expGuReq: &mgmtpb.GroupUpdateReq{
				MapVersion: 3,
				Engines: []*mgmtpb.GroupUpdateReq_Engine{
					// rank 0 is excluded, so shouldn't be in the map
					{
						Rank:        newMember.Rank.Uint32(),
						Uri:         newMember.PrimaryFabricURI,
						Incarnation: newMember.Incarnation,
					},
				},
			},
			expResp: &mgmtpb.JoinResp{
				Status:     0,
				Rank:       newMember.Rank.Uint32(),
				State:      mgmtpb.JoinResp_IN,
				LocalJoin:  false,
				MapVersion: 2,
			},
		},
		"new host (local)": {
			req: &mgmtpb.JoinReq{
				Addr:        common.LocalhostCtrlAddr().String(),
				Uri:         "tcp://" + common.LocalhostCtrlAddr().String(),
				Rank:        uint32(ranklist.NilRank),
				Incarnation: newMember.Incarnation,
			},
			expGuReq: &mgmtpb.GroupUpdateReq{
				MapVersion: 3,
				Engines: []*mgmtpb.GroupUpdateReq_Engine{
					// rank 0 is excluded, so shouldn't be in the map
					{
						Rank:        newMember.Rank.Uint32(),
						Uri:         "tcp://" + common.LocalhostCtrlAddr().String(),
						Incarnation: newMember.Incarnation,
					},
				},
			},
			expResp: &mgmtpb.JoinResp{
				Status:     0,
				Rank:       newMember.Rank.Uint32(),
				State:      mgmtpb.JoinResp_IN,
				LocalJoin:  true,
				MapVersion: 2,
			},
		},
	} {
		t.Run(name, func(t *testing.T) {
			log, buf := logging.NewTestLogger(t.Name())
			defer test.ShowBufferOnFailure(t, buf)

			// Make a copy to avoid test side-effects.
			curCopy := &system.Member{}
			*curCopy = *curMember
			curCopy.Rank = ranklist.NilRank // ensure that db.data.NextRank is incremented

			svc := mgmtSystemTestSetup(t, log, system.Members{curCopy}, nil)

			if tc.req.Sys == "" {
				tc.req.Sys = build.DefaultSystemName
			}
			if tc.req.Uuid == "" {
				tc.req.Uuid = newMember.UUID.String()
			}
			if tc.req.Addr == "" {
				tc.req.Addr = newMember.Addr.String()
			}
			if tc.req.Uri == "" {
				tc.req.Uri = newMember.PrimaryFabricURI
			}
			if tc.req.SrvFaultDomain == "" {
				tc.req.SrvFaultDomain = newMember.FaultDomain.String()
			}
			if tc.req.Nctxs == 0 {
				tc.req.Nctxs = newMember.PrimaryFabricContexts
			}
			if tc.req.Incarnation == 0 {
				tc.req.Incarnation = newMember.Incarnation
			}
			peerAddr, err := net.ResolveTCPAddr("tcp", tc.req.Addr)
			if err != nil {
				t.Fatal(err)
			}
			peerCtx := peer.NewContext(test.Context(t), &peer.Peer{Addr: peerAddr})

			setupMockDrpcClient(svc, tc.guResp, nil)

			gotResp, gotErr := svc.Join(peerCtx, tc.req)
			test.CmpErr(t, tc.expErr, gotErr)
			if tc.expErr != nil {
				return
			}

			if diff := cmp.Diff(tc.expResp, gotResp, protocmp.Transform()); diff != "" {
				t.Fatalf("unexpected response (-want, +got)\n%s\n", diff)
			}

			if tc.expGuReq == nil {
				return
			}

			ei := svc.harness.instances[0].(*EngineInstance)
			mdc := ei._drpcClient.(*mockDrpcClient)
			gotGuReq := new(mgmtpb.GroupUpdateReq)
			calls := mdc.calls.get()
			// wait for GroupUpdate
			for ; ; calls = mdc.calls.get() {
				if len(calls) == 0 {
					continue
				}
				if calls[len(calls)-1].Method == drpc.MethodGroupUpdate {
					break
				}
			}
			if err := proto.Unmarshal(calls[len(calls)-1].Body, gotGuReq); err != nil {
				t.Fatal(err)
			}
			cmpOpts := cmp.Options{
				protocmp.Transform(),
				protocmp.SortRepeatedFields(&mgmtpb.GroupUpdateReq{}, "engines"),
			}
			if diff := cmp.Diff(tc.expGuReq, gotGuReq, cmpOpts...); diff != "" {
				t.Fatalf("unexpected GroupUpdate request (-want, +got):\n%s", diff)
			}
		})
	}
}

func TestMgmtSvc_updateFabricProviders(t *testing.T) {
	for name, tc := range map[string]struct {
		getSvc       func(*testing.T, logging.Logger) *mgmtSvc
		oldProv      string
		provs        []string
		expErr       error
		expProv      string
		expNumEvents int
	}{
		"no change": {
			oldProv: "tcp",
			provs:   []string{"tcp"},
			expProv: "tcp",
		},
		"successful change": {
			oldProv:      "tcp",
			provs:        []string{"verbs"},
			expProv:      "verbs",
			expNumEvents: 1,
		},
		"fails getting prop": {
			getSvc: func(t *testing.T, log logging.Logger) *mgmtSvc {
				svc := newTestMgmtSvcMulti(t, log, maxEngines, false)
				// not a replica
				svc.sysdb = raft.MockDatabaseWithCfg(t, log, &raft.DatabaseConfig{
					SystemName: build.DefaultSystemName,
				})

				return svc
			},
			provs:  []string{"verbs"},
			expErr: &system.ErrNotReplica{},
		},
		"change fails setting prop": {
			getSvc: func(t *testing.T, log logging.Logger) *mgmtSvc {
				svc := newTestMgmtSvcMulti(t, log, maxEngines, true)
				svc.sysdb = raft.MockDatabaseWithCfg(t, log, &raft.DatabaseConfig{
					SystemName: build.DefaultSystemName,
					Replicas:   []*net.TCPAddr{common.LocalhostCtrlAddr()},
				})
				if err := svc.setFabricProviders("tcp"); err != nil {
					t.Fatal(err)
				}
				if err := svc.sysdb.ResignLeadership(errors.New("test")); err != nil {
					t.Fatal(err)
				}

				return svc
			},
			oldProv: "tcp",
			provs:   []string{"verbs"},
			expErr:  &system.ErrNotLeader{},
		},
		"first time": {
			provs:   []string{"verbs"},
			expProv: "verbs",
		},
		"first time fails setting prop": {
			getSvc: func(t *testing.T, log logging.Logger) *mgmtSvc {
				svc := newTestMgmtSvcMulti(t, log, maxEngines, true)
				svc.sysdb = raft.MockDatabaseWithCfg(t, log, &raft.DatabaseConfig{
					SystemName: build.DefaultSystemName,
					Replicas:   []*net.TCPAddr{common.LocalhostCtrlAddr()},
				})
				if err := svc.sysdb.ResignLeadership(errors.New("test")); err != nil {
					t.Fatal(err)
				}

				return svc
			},
			provs:  []string{"verbs"},
			expErr: &system.ErrNotLeader{},
		},
		"member already joined": {
			getSvc: func(t *testing.T, l logging.Logger) *mgmtSvc {
				ms := mgmtSystemTestSetup(t, l,
					system.Members{mockMember(t, 1, 1, "joined")},
					[]*control.HostResponse{})
				if err := ms.setFabricProviders("tcp"); err != nil {
					t.Fatal(err)
				}
				return ms
			},
			provs:  []string{"verbs"},
			expErr: errors.New("already joined"),
		},
	} {
		t.Run(name, func(t *testing.T) {
			log, buf := logging.NewTestLogger(t.Name())
			defer test.ShowBufferOnFailure(t, buf)

			if tc.getSvc == nil {
				tc.getSvc = func(t *testing.T, l logging.Logger) *mgmtSvc {
					ms := mgmtSystemTestSetup(t, l,
						system.Members{
							mockMember(t, 1, 1, "stopped"),
							mockMember(t, 2, 2, "stopped"),
						},
						[]*control.HostResponse{})
					if err := ms.setFabricProviders(tc.oldProv); err != nil {
						t.Fatal(err)
					}
					return ms
				}
			}

			svc := tc.getSvc(t, log)
			mockPub := &mockPublisher{}

			err := svc.updateFabricProviders(tc.provs, mockPub)

			test.CmpErr(t, tc.expErr, err)

			t.Logf("published events:\n%+v", mockPub.published)
			test.AssertEqual(t, tc.expNumEvents, len(mockPub.published), "unexpected number of events published")

			if tc.expNumEvents > 0 {
				gotEvent := mockPub.published[0]
				test.AssertEqual(t, events.RASSystemFabricProvChanged, gotEvent.ID, "")
				test.AssertEqual(t, events.RASSeverityNotice, gotEvent.Severity, "")
			}
		})
	}
}

func TestMgmtSvc_checkReqFabricProvider(t *testing.T) {
	sysProv := "tcp"
	for name, tc := range map[string]struct {
		getSvc       func(*testing.T, logging.Logger) *mgmtSvc
		joinProv     string
		joinURI      string
		expErr       error
		expNumEvents int
	}{
		"bad URI": {
			joinURI: "bad format",
			expErr:  errors.New("unable to parse fabric provider"),
		},
		"failed getting system provider": {
			getSvc: func(t *testing.T, log logging.Logger) *mgmtSvc {
				svc := newTestMgmtSvcMulti(t, log, maxEngines, false)
				svc.sysdb = raft.MockDatabaseWithCfg(t, log, &raft.DatabaseConfig{
					SystemName: build.DefaultSystemName,
				})

				return svc
			},
			joinURI: "tcp://10.10.10.10",
			expErr:  &system.ErrNotReplica{},
		},
		"success": {
			joinURI: "tcp://10.10.10.10",
		},
		"does not match": {
			joinProv:     "verbs",
			joinURI:      "verbs://10.10.10.10",
			expErr:       errors.New("does not match"),
			expNumEvents: 1,
		},
	} {
		t.Run(name, func(t *testing.T) {
			log, buf := logging.NewTestLogger(t.Name())
			defer test.ShowBufferOnFailure(t, buf)

			if tc.getSvc == nil {
				tc.getSvc = func(t *testing.T, l logging.Logger) *mgmtSvc {
					ms := mgmtSystemTestSetup(t, l, system.Members{}, []*control.HostResponse{})
					if err := ms.setFabricProviders(sysProv); err != nil {
						t.Fatal(err)
					}
					return ms
				}
			}
			svc := tc.getSvc(t, log)
			mockPub := &mockPublisher{}

			req := &mgmtpb.JoinReq{
				Uri:  tc.joinURI,
				Rank: 12,
			}
			addr := &net.TCPAddr{
				IP:   net.IPv4(1, 2, 3, 4),
				Port: 5678,
			}
			err := svc.checkReqFabricProvider(req, addr, mockPub)

			test.CmpErr(t, tc.expErr, err)

			t.Logf("published events:\n%+v", mockPub.published)
			test.AssertEqual(t, tc.expNumEvents, len(mockPub.published), "unexpected number of events published")

			if tc.expNumEvents > 0 {
				gotEvent := mockPub.published[0]
				test.AssertEqual(t, events.RASEngineJoinFailed, gotEvent.ID, "")
				test.AssertEqual(t, events.RASSeverityError, gotEvent.Severity, "")
				test.AssertEqual(t, req.Rank, gotEvent.Rank, "")
				test.AssertEqual(t, addr.String(), gotEvent.Hostname, "")
			}
		})
	}
}<|MERGE_RESOLUTION|>--- conflicted
+++ resolved
@@ -1984,11 +1984,7 @@
 				Engines: []*mgmtpb.GroupUpdateReq_Engine{
 					{
 						Rank:        curMember.Rank.Uint32(),
-<<<<<<< HEAD
-						Uri:         curMember.PrimaryFabricURI,
-=======
 						Uri:         curMember.PrimaryFabricURI, // update URI
->>>>>>> 625b3ee9
 						Incarnation: curMember.Incarnation + 1,
 					},
 				},
@@ -2012,11 +2008,7 @@
 				Engines: []*mgmtpb.GroupUpdateReq_Engine{
 					{
 						Rank:        curMember.Rank.Uint32(),
-<<<<<<< HEAD
-						Uri:         curMember.PrimaryFabricURI,
-=======
 						Uri:         curMember.PrimaryFabricURI, // update URI
->>>>>>> 625b3ee9
 						Incarnation: curMember.Incarnation + 1,
 					},
 				},
