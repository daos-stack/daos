--- conflicted
+++ resolved
@@ -55,13 +55,10 @@
 				CrtCtxShareAddr: 1,
 				CrtTimeout:      10, NetDevClass: netdetect.Infiniband,
 			},
-<<<<<<< HEAD
 			req: &mgmtpb.GetAttachInfoReq{
+				Sys:      build.DefaultSystemName,
 				AllRanks: true,
 			},
-=======
-			req: &mgmtpb.GetAttachInfoReq{Sys: build.DefaultSystemName},
->>>>>>> 4c4b5384
 			expResp: &mgmtpb.GetAttachInfoResp{
 				Provider:        "ofi+verbs",
 				CrtCtxShareAddr: 1,
@@ -87,13 +84,10 @@
 				CrtTimeout:      5,
 				NetDevClass:     netdetect.Ether,
 			},
-<<<<<<< HEAD
 			req: &mgmtpb.GetAttachInfoReq{
+				Sys:      build.DefaultSystemName,
 				AllRanks: true,
 			},
-=======
-			req: &mgmtpb.GetAttachInfoReq{Sys: build.DefaultSystemName},
->>>>>>> 4c4b5384
 			expResp: &mgmtpb.GetAttachInfoResp{
 				Provider:        "ofi+sockets",
 				CrtCtxShareAddr: 0,
