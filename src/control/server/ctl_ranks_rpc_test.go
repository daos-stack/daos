//
// (C) Copyright 2020-2022 Intel Corporation.
//
// SPDX-License-Identifier: BSD-2-Clause-Patent
//

package server

import (
	"context"
	"os"
	"sync"
	"syscall"
	"testing"
	"time"

	"github.com/google/go-cmp/cmp"
	"github.com/pkg/errors"
	"google.golang.org/protobuf/proto"
	"google.golang.org/protobuf/testing/protocmp"

	"github.com/daos-stack/daos/src/control/common"
	ctlpb "github.com/daos-stack/daos/src/control/common/proto/ctl"
	mgmtpb "github.com/daos-stack/daos/src/control/common/proto/mgmt"
	sharedpb "github.com/daos-stack/daos/src/control/common/proto/shared"
	"github.com/daos-stack/daos/src/control/common/test"
	"github.com/daos-stack/daos/src/control/drpc"
	"github.com/daos-stack/daos/src/control/events"
	"github.com/daos-stack/daos/src/control/logging"
	"github.com/daos-stack/daos/src/control/server/config"
	"github.com/daos-stack/daos/src/control/server/engine"
	"github.com/daos-stack/daos/src/control/server/storage"
	"github.com/daos-stack/daos/src/control/system"
)

var (
	// test aliases for member states
	msReady      = stateString(system.MemberStateReady)
	msWaitFormat = stateString(system.MemberStateAwaitFormat)
	msStopped    = stateString(system.MemberStateStopped)
	msErrored    = stateString(system.MemberStateErrored)

	defRankCmpOpts = append(test.DefaultCmpOpts(),
		protocmp.IgnoreFields(&sharedpb.RankResult{}, "msg"),
	)
)

func mockEvtEngineDied(t *testing.T) *events.RASEvent {
	t.Helper()
	return events.NewEngineDiedEvent("foo", 0, 0, common.NormalExit, 1234)
}

// checkUnorderedRankResults fails if results slices contain any differing results,
// regardless of order. Ignore result "Msg" field as RankResult.Msg generation
// is tested separately in TestServer_CtlSvc_DrespToRankResult unit tests.
func checkUnorderedRankResults(t *testing.T, expResults, gotResults []*sharedpb.RankResult) {
	t.Helper()

	test.AssertEqual(t, len(gotResults), len(expResults), "number of rank results")
	for _, exp := range expResults {
		rank := exp.Rank
		match := false
		for _, got := range gotResults {
			if got.Rank == exp.Rank {
				if diff := cmp.Diff(exp, got, defRankCmpOpts...); diff != "" {
					t.Fatalf("unexpected result: %s", diff)
				}
				match = true
			}
		}
		if !match {
			t.Fatalf("unmatched result for rank %d", rank)
		}
	}
}

func TestServer_CtlSvc_PrepShutdownRanks(t *testing.T) {
	for name, tc := range map[string]struct {
		missingSB        bool
		instancesStopped bool
		req              *ctlpb.RanksReq
		drpcRet          error
		junkResp         bool
		drpcResps        []proto.Message
		responseDelay    time.Duration
		ctxTimeout       time.Duration
		ctxCancel        time.Duration
		expResults       []*sharedpb.RankResult
		expErr           error
	}{
		"nil request": {
			expErr: errors.New("nil request"),
		},
		"no ranks specified": {
			req:    &ctlpb.RanksReq{},
			expErr: errors.New("no ranks specified in request"),
		},
		"missing superblock": {
			req:       &ctlpb.RanksReq{Ranks: "0-3"},
			missingSB: true,
			// no results as rank cannot be read from superblock
			expResults: []*sharedpb.RankResult{},
		},
		"instances stopped": {
			req:              &ctlpb.RanksReq{Ranks: "0-3"},
			instancesStopped: true,
			expResults: []*sharedpb.RankResult{
				{Rank: 1, State: msStopped},
				{Rank: 2, State: msStopped},
			},
		},
		"dRPC resp fails": {
			req:     &ctlpb.RanksReq{Ranks: "0-3"},
			drpcRet: errors.New("call failed"),
			drpcResps: []proto.Message{
				&mgmtpb.DaosResp{Status: 0},
				&mgmtpb.DaosResp{Status: 0},
			},
			expResults: []*sharedpb.RankResult{
				{Rank: 1, State: msErrored, Errored: true},
				{Rank: 2, State: msErrored, Errored: true},
			},
		},
		"dRPC resp junk": {
			req:      &ctlpb.RanksReq{Ranks: "0-3"},
			junkResp: true,
			expResults: []*sharedpb.RankResult{
				{Rank: 1, State: msErrored, Errored: true},
				{Rank: 2, State: msErrored, Errored: true},
			},
		},
		"context timeout": { // dRPC req-resp duration > parent context timeout
			req:           &ctlpb.RanksReq{Ranks: "0-3"},
			responseDelay: 40 * time.Millisecond,
			ctxTimeout:    10 * time.Millisecond,
			drpcResps: []proto.Message{
				&mgmtpb.DaosResp{Status: 0},
				&mgmtpb.DaosResp{Status: 0},
			},
			expResults: []*sharedpb.RankResult{
				{Rank: 1, State: stateString(system.MemberStateUnresponsive)},
				{Rank: 2, State: stateString(system.MemberStateUnresponsive)},
			},
		},
		"context cancel": { // dRPC req-resp duration > when parent context is canceled
			req:           &ctlpb.RanksReq{Ranks: "0-3"},
			responseDelay: 40 * time.Millisecond,
			ctxCancel:     10 * time.Millisecond,
			drpcResps: []proto.Message{
				&mgmtpb.DaosResp{Status: 0},
				&mgmtpb.DaosResp{Status: 0},
			},
			expErr: errors.New("nil result"), // parent ctx cancel
		},
		"unsuccessful call": {
			req: &ctlpb.RanksReq{Ranks: "0-3"},
			drpcResps: []proto.Message{
				&mgmtpb.DaosResp{Status: -1},
				&mgmtpb.DaosResp{Status: -1},
			},
			expResults: []*sharedpb.RankResult{
				{Rank: 1, State: msErrored, Errored: true},
				{Rank: 2, State: msErrored, Errored: true},
			},
		},
		"successful call": {
			req: &ctlpb.RanksReq{Ranks: "0-3"},
			drpcResps: []proto.Message{
				&mgmtpb.DaosResp{Status: 0},
				&mgmtpb.DaosResp{Status: 0},
			},
			expResults: []*sharedpb.RankResult{
				{Rank: 1, State: stateString(system.MemberStateStopping)},
				{Rank: 2, State: stateString(system.MemberStateStopping)},
			},
		},
	} {
		t.Run(name, func(t *testing.T) {
			log, buf := logging.NewTestLogger(t.Name())
			defer test.ShowBufferOnFailure(t, buf)

			cfg := config.DefaultServer().WithEngines(
				engine.MockConfig().WithTargetCount(1),
				engine.MockConfig().WithTargetCount(1),
			)
			svc := mockControlService(t, log, cfg, nil, nil, nil)
			for i, e := range svc.harness.instances {
				srv := e.(*EngineInstance)
				if tc.missingSB {
					srv._superblock = nil
					continue
				}

				trc := &engine.TestRunnerConfig{}
				if !tc.instancesStopped {
					trc.Running.SetTrue()
					srv.ready.SetTrue()
				}
				srv.runner = engine.NewTestRunner(trc, engine.MockConfig())
				srv.setIndex(uint32(i))

				srv._superblock.Rank = new(system.Rank)
				*srv._superblock.Rank = system.Rank(i + 1)

				cfg := new(mockDrpcClientConfig)
				if tc.drpcRet != nil {
					cfg.setSendMsgResponse(drpc.Status_FAILURE, nil, nil)
				} else if tc.junkResp {
					cfg.setSendMsgResponse(drpc.Status_SUCCESS, makeBadBytes(42), nil)
				} else if len(tc.drpcResps) > i {
					rb, _ := proto.Marshal(tc.drpcResps[i])
					cfg.setSendMsgResponse(drpc.Status_SUCCESS, rb, tc.expErr)

					if tc.responseDelay != time.Duration(0) {
						cfg.setResponseDelay(tc.responseDelay)
					}
				}
				srv.setDrpcClient(newMockDrpcClient(cfg))
			}

			var cancel context.CancelFunc
			ctx := context.Background()
			if tc.ctxTimeout != 0 {
				ctx, cancel = context.WithTimeout(ctx, tc.ctxTimeout)
				defer cancel()
			} else if tc.ctxCancel != 0 {
				ctx, cancel = context.WithCancel(ctx)
				go func() {
					<-time.After(tc.ctxCancel)
					cancel()
				}()
			}

			gotResp, gotErr := svc.PrepShutdownRanks(ctx, tc.req)
			test.CmpErr(t, tc.expErr, gotErr)
			if tc.expErr != nil {
				return
			}

			// order of results nondeterministic as dPrepShutdown run async
			checkUnorderedRankResults(t, tc.expResults, gotResp.Results)
		})
	}
}

func TestServer_CtlSvc_StopRanks(t *testing.T) {
	for name, tc := range map[string]struct {
		missingSB         bool
		engineCount       int
		instancesStopped  bool
		instancesDontStop bool
		req               *ctlpb.RanksReq
		timeout           time.Duration
		signal            os.Signal
		signalErr         error
		expSignalsSent    map[uint32]os.Signal
		expResults        []*sharedpb.RankResult
		expErr            error
	}{
		"nil request": {
			expErr: errors.New("nil request"),
		},
		"no ranks specified": {
			req:    &ctlpb.RanksReq{},
			expErr: errors.New("no ranks specified in request"),
		},
		"missing superblock": {
			req:       &ctlpb.RanksReq{Ranks: "0-3"},
			missingSB: true,
			// no results as rank cannot be read from superblock
			expResults: []*sharedpb.RankResult{},
		},
		"missing ranks": {
			req:        &ctlpb.RanksReq{Ranks: "0,3"},
			expResults: []*sharedpb.RankResult{},
		},
		"kill signal send error": {
			req: &ctlpb.RanksReq{
				Ranks: "0-3", Force: true,
			},
			signalErr: errors.New("sending signal failed"),
			expErr:    errors.New("sending killed: sending signal failed"),
		},
		"instances successfully stopped": {
			req:            &ctlpb.RanksReq{Ranks: "0-3"},
			timeout:        time.Second,
			expSignalsSent: map[uint32]os.Signal{0: syscall.SIGINT, 1: syscall.SIGINT},
			expResults: []*sharedpb.RankResult{
				{Rank: 1, State: msStopped},
				{Rank: 2, State: msStopped},
			},
		},
		"instances successfully stopped with force": {
			req:            &ctlpb.RanksReq{Ranks: "0-3", Force: true},
			timeout:        time.Second,
			expSignalsSent: map[uint32]os.Signal{0: syscall.SIGKILL, 1: syscall.SIGKILL},
			expResults: []*sharedpb.RankResult{
				{Rank: 1, State: msStopped},
				{Rank: 2, State: msStopped},
			},
		},
		"instances not stopped in time": {
			req:               &ctlpb.RanksReq{Ranks: "0-3"},
			timeout:           time.Second,
			expSignalsSent:    map[uint32]os.Signal{0: syscall.SIGINT, 1: syscall.SIGINT},
			instancesDontStop: true,
			expErr:            errors.New("deadline exceeded"),
		},
		"instances already stopped": { // successful result for kill
			req:              &ctlpb.RanksReq{Ranks: "0-3"},
			instancesStopped: true,
			expResults: []*sharedpb.RankResult{
				{Rank: 1, State: msStopped},
				{Rank: 2, State: msStopped},
			},
		},
		"single instance already stopped": {
			req:              &ctlpb.RanksReq{Ranks: "1"},
			instancesStopped: true,
			expResults: []*sharedpb.RankResult{
				{Rank: 1, State: msStopped},
			},
		},
	} {
		t.Run(name, func(t *testing.T) {
			log, buf := logging.NewTestLogger(t.Name())
			defer test.ShowBufferOnFailure(t, buf)

			var signalsSent sync.Map

			if tc.engineCount == 0 {
				tc.engineCount = maxEngines
			}

			cfg := config.DefaultServer().WithEngines(
				engine.MockConfig().WithTargetCount(1),
				engine.MockConfig().WithTargetCount(1),
			)
			svc := mockControlService(t, log, cfg, nil, nil, nil)

			ctx := context.Background()
			ctx, cancel := context.WithCancel(ctx)
			if tc.timeout != time.Duration(0) {
				t.Logf("timeout of %s being applied", tc.timeout)
				ctx, cancel = context.WithTimeout(ctx, tc.timeout)
			}
			defer cancel()

			ps := events.NewPubSub(ctx, log)
			defer ps.Close()
			svc.events = ps

			dispatched := &eventsDispatched{cancel: cancel}
			svc.events.Subscribe(events.RASTypeStateChange, dispatched)

			for i, e := range svc.harness.instances {
				ei := e.(*EngineInstance)
				if tc.missingSB {
					ei._superblock = nil
					continue
				}

				trc := &engine.TestRunnerConfig{}
				if !tc.instancesStopped {
					trc.Running.SetTrue()
					ei.ready.SetTrue()
				}
				trc.SignalCb = func(idx uint32, sig os.Signal) {
					signalsSent.Store(idx, sig)
					if tc.instancesDontStop {
						return
					}
					// simulate process exit which will call onInstanceExit handlers
					ei.exit(ctx, common.NormalExit)
					// set false on test runner so IsStarted on engine returns false
					ei.runner.(*engine.TestRunner).GetRunnerConfig().Running.SetFalse()
					log.Debugf("mock handling signal %v on engine %d", sig, idx)
				}
				trc.SignalErr = tc.signalErr
				ei.runner = engine.NewTestRunner(trc, engine.MockConfig())
				ei.setIndex(uint32(i))

				ei._superblock.Rank = new(system.Rank)
				*ei._superblock.Rank = system.Rank(i + 1)

				ei.OnInstanceExit(
					func(_ context.Context, _ uint32, _ system.Rank, _ error, _ uint64) error {
						svc.events.Publish(mockEvtEngineDied(t))
						return nil
					})
			}

			gotResp, gotErr := svc.StopRanks(ctx, tc.req)
			test.CmpErr(t, tc.expErr, gotErr)
			if tc.expErr != nil {
				return
			}

<<<<<<< HEAD
			if tc.timeout != time.Duration(0) {
				<-ctx.Done()
			}
			common.AssertEqual(t, 0, len(dispatched.rx), "number of events published")
=======
			<-ctx.Done()
			test.AssertEqual(t, 0, len(dispatched.rx), "number of events published")
>>>>>>> 430e4bd3

			if diff := cmp.Diff(tc.expResults, gotResp.Results, defRankCmpOpts...); diff != "" {
				t.Fatalf("unexpected response (-want, +got)\n%s\n", diff)
			}

			var numSignalsSent int
			signalsSent.Range(func(_, _ interface{}) bool {
				numSignalsSent++
				return true
			})
			test.AssertEqual(t, len(tc.expSignalsSent), numSignalsSent, "number of signals sent")

			for expKey, expValue := range tc.expSignalsSent {
				value, found := signalsSent.Load(expKey)
				if !found {
					t.Fatalf("rank %d was not sent %s signal", expKey, expValue)
				}
				if diff := cmp.Diff(expValue, value); diff != "" {
					t.Fatalf("unexpected signals sent (-want, +got):\n%s\n", diff)
				}
			}
		})
	}
}

func TestServer_CtlSvc_PingRanks(t *testing.T) {
	for name, tc := range map[string]struct {
		missingSB        bool
		instancesStopped bool
		req              *ctlpb.RanksReq
		drpcRet          error
		junkResp         bool
		drpcResps        []proto.Message
		responseDelay    time.Duration
		ctxTimeout       time.Duration
		ctxCancel        time.Duration
		expResults       []*sharedpb.RankResult
		expErr           error
	}{
		"nil request": {
			expErr: errors.New("nil request"),
		},
		"no ranks specified": {
			req:    &ctlpb.RanksReq{},
			expErr: errors.New("no ranks specified in request"),
		},
		"missing superblock": {
			req:       &ctlpb.RanksReq{Ranks: "0-3"},
			missingSB: true,
			// no results as rank can't be read from superblock
			expResults: []*sharedpb.RankResult{},
		},
		"instances stopped": {
			req:              &ctlpb.RanksReq{Ranks: "0-3"},
			instancesStopped: true,
			expResults: []*sharedpb.RankResult{
				{Rank: 1, State: msStopped},
				{Rank: 2, State: msStopped},
			},
		},
		"instances started": {
			req: &ctlpb.RanksReq{Ranks: "0-3"},
			expResults: []*sharedpb.RankResult{
				{Rank: 1, State: msReady},
				{Rank: 2, State: msReady},
			},
		},
		"dRPC resp fails": {
			// force flag in request triggers dRPC ping
			req:     &ctlpb.RanksReq{Ranks: "0-3", Force: true},
			drpcRet: errors.New("call failed"),
			drpcResps: []proto.Message{
				&mgmtpb.DaosResp{Status: 0},
				&mgmtpb.DaosResp{Status: 0},
			},
			expResults: []*sharedpb.RankResult{
				{Rank: 1, State: msErrored, Errored: true},
				{Rank: 2, State: msErrored, Errored: true},
			},
		},
		"dRPC resp junk": {
			// force flag in request triggers dRPC ping
			req:      &ctlpb.RanksReq{Ranks: "0-3", Force: true},
			junkResp: true,
			expResults: []*sharedpb.RankResult{
				{Rank: 1, State: msErrored, Errored: true},
				{Rank: 2, State: msErrored, Errored: true},
			},
		},
		"dRPC context timeout": { // dRPC req-resp duration > parent context Timeout
			// force flag in request triggers dRPC ping
			req:           &ctlpb.RanksReq{Ranks: "0-3", Force: true},
			responseDelay: 40 * time.Millisecond,
			ctxTimeout:    10 * time.Millisecond,
			drpcResps: []proto.Message{
				&mgmtpb.DaosResp{Status: 0},
				&mgmtpb.DaosResp{Status: 0},
			},
			expResults: []*sharedpb.RankResult{
				{Rank: 1, State: stateString(system.MemberStateUnresponsive)},
				{Rank: 2, State: stateString(system.MemberStateUnresponsive)},
			},
		},
		"dRPC context cancel": { // dRPC req-resp duration > when parent context is canceled
			// force flag in request triggers dRPC ping
			req:           &ctlpb.RanksReq{Ranks: "0-3", Force: true},
			responseDelay: 40 * time.Millisecond,
			ctxCancel:     10 * time.Millisecond,
			drpcResps: []proto.Message{
				&mgmtpb.DaosResp{Status: 0},
				&mgmtpb.DaosResp{Status: 0},
			},
			expErr: errors.New("nil result"), // parent ctx cancel
		},
		"dRPC unsuccessful call": {
			// force flag in request triggers dRPC ping
			req: &ctlpb.RanksReq{Ranks: "0-3", Force: true},
			drpcResps: []proto.Message{
				&mgmtpb.DaosResp{Status: -1},
				&mgmtpb.DaosResp{Status: -1},
			},
			expResults: []*sharedpb.RankResult{
				{Rank: 1, State: msErrored, Errored: true},
				{Rank: 2, State: msErrored, Errored: true},
			},
		},
		"dRPC successful call": {
			// force flag in request triggers dRPC ping
			req: &ctlpb.RanksReq{Ranks: "0-3", Force: true},
			drpcResps: []proto.Message{
				&mgmtpb.DaosResp{Status: 0},
				&mgmtpb.DaosResp{Status: 0},
			},
			expResults: []*sharedpb.RankResult{
				{Rank: 1, State: msReady},
				{Rank: 2, State: msReady},
			},
		},
		"dRPC filtered ranks": {
			// force flag in request triggers dRPC ping
			req: &ctlpb.RanksReq{Ranks: "0-1,3", Force: true},
			drpcResps: []proto.Message{
				&mgmtpb.DaosResp{Status: 0},
				&mgmtpb.DaosResp{Status: 0},
			},
			expResults: []*sharedpb.RankResult{
				{Rank: 1, State: msReady},
			},
		},
	} {
		t.Run(name, func(t *testing.T) {
			log, buf := logging.NewTestLogger(t.Name())
			defer test.ShowBufferOnFailure(t, buf)

			cfg := config.DefaultServer().WithEngines(
				engine.MockConfig().WithTargetCount(1),
				engine.MockConfig().WithTargetCount(1),
			)
			svc := mockControlService(t, log, cfg, nil, nil, nil)

			for i, e := range svc.harness.instances {
				srv := e.(*EngineInstance)
				if tc.missingSB {
					srv._superblock = nil
					continue
				}

				trc := &engine.TestRunnerConfig{}
				if !tc.instancesStopped {
					trc.Running.SetTrue()
					srv.ready.SetTrue()
				}
				srv.runner = engine.NewTestRunner(trc, engine.MockConfig())
				srv.setIndex(uint32(i))

				srv._superblock.Rank = new(system.Rank)
				*srv._superblock.Rank = system.Rank(i + 1)

				cfg := new(mockDrpcClientConfig)
				if tc.drpcRet != nil {
					cfg.setSendMsgResponse(drpc.Status_FAILURE, nil, nil)
				} else if tc.junkResp {
					cfg.setSendMsgResponse(drpc.Status_SUCCESS, makeBadBytes(42), nil)
				} else if len(tc.drpcResps) > i {
					rb, _ := proto.Marshal(tc.drpcResps[i])
					cfg.setSendMsgResponse(drpc.Status_SUCCESS, rb, tc.expErr)

					if tc.responseDelay != time.Duration(0) {
						cfg.setResponseDelay(tc.responseDelay)
					}
				}
				srv.setDrpcClient(newMockDrpcClient(cfg))
			}

			var cancel context.CancelFunc
			ctx := context.Background()
			if tc.ctxTimeout != 0 {
				ctx, cancel = context.WithTimeout(ctx, tc.ctxTimeout)
				defer cancel()
			} else if tc.ctxCancel != 0 {
				ctx, cancel = context.WithCancel(ctx)
				go func() {
					<-time.After(tc.ctxCancel)
					cancel()
				}()
			}

			gotResp, gotErr := svc.PingRanks(ctx, tc.req)
			test.CmpErr(t, tc.expErr, gotErr)
			if tc.expErr != nil {
				return
			}

			// order of results nondeterministic as dPing run async
			checkUnorderedRankResults(t, tc.expResults, gotResp.Results)
		})
	}
}

func TestServer_CtlSvc_ResetFormatRanks(t *testing.T) {
	for name, tc := range map[string]struct {
		missingSB        bool
		engineCount      int
		instancesStarted bool
		startFails       bool
		req              *ctlpb.RanksReq
		timeout          time.Duration
		expResults       []*sharedpb.RankResult
		expErr           error
	}{
		"nil request": {
			expErr: errors.New("nil request"),
		},
		"no ranks specified": {
			req:    &ctlpb.RanksReq{},
			expErr: errors.New("no ranks specified in request"),
		},
		"missing superblock": {
			req:       &ctlpb.RanksReq{Ranks: "0-3"},
			missingSB: true,
			// no results as rank can't be read from superblock
			expResults: []*sharedpb.RankResult{},
		},
		"instances already started": {
			req:              &ctlpb.RanksReq{Ranks: "0-3"},
			instancesStarted: true,
			expErr:           FaultInstancesNotStopped("reset format", 1),
		},
		"instances reach wait format": {
			req:     &ctlpb.RanksReq{Ranks: "0-3"},
			timeout: 5 * time.Second,
			expResults: []*sharedpb.RankResult{
				{Rank: 1, State: msWaitFormat},
				{Rank: 2, State: msWaitFormat},
			},
		},
		"instances stay stopped": {
			req:        &ctlpb.RanksReq{Ranks: "0-3"},
			startFails: true,
			timeout:    500 * time.Millisecond,
			expErr:     errors.New("deadline exceeded"),
		},
	} {
		t.Run(name, func(t *testing.T) {
			log, buf := logging.NewTestLogger(t.Name())
			defer test.ShowBufferOnFailure(t, buf)

			if tc.engineCount == 0 {
				tc.engineCount = maxEngines
			}

			ctx := context.Background()
			if tc.timeout != time.Duration(0) {
				t.Logf("timeout of %s being applied", tc.timeout)
				newCtx, cancel := context.WithTimeout(context.Background(), tc.timeout)
				ctx = newCtx
				defer cancel()
			}

			cfg := config.DefaultServer().WithEngines(
				engine.MockConfig().
					WithTargetCount(1).
					WithStorage(
						storage.NewTierConfig().
							WithStorageClass("ram"),
					),
				engine.MockConfig().
					WithTargetCount(1).
					WithStorage(
						storage.NewTierConfig().
							WithStorageClass("ram"),
					),
			)
			svc := mockControlService(t, log, cfg, nil, nil, nil)

			for i, e := range svc.harness.instances {
				ei := e.(*EngineInstance)
				if tc.missingSB {
					ei._superblock = nil
					continue
				}

				engineCfg := cfg.Engines[i]

				testDir, cleanup := test.CreateTestDir(t)
				defer cleanup()
				engineCfg.Storage.Tiers[0].Scm.MountPoint = testDir

				trc := &engine.TestRunnerConfig{}
				if tc.instancesStarted {
					trc.Running.SetTrue()
					ei.ready.SetTrue()
				}
				if !tc.startFails {
					ei.waitFormat.SetTrue()
				}

				ei.runner = engine.NewTestRunner(trc, engineCfg)
				ei.setIndex(uint32(i))

				cfg, err := ei.storage.GetScmConfig()
				if err != nil {
					t.Fatal(err)
				}
				t.Logf("scm dir: %s", cfg.Scm.MountPoint)
				superblock := &Superblock{
					Version: superblockVersion,
					UUID:    test.MockUUID(),
					System:  "test",
				}
				superblock.Rank = new(system.Rank)
				*superblock.Rank = system.Rank(i + 1)
				ei.setSuperblock(superblock)
				if err := ei.WriteSuperblock(); err != nil {
					t.Fatal(err)
				}

				// Unblock requestStart() called from ResetFormatRanks() by reading
				// from startRequested channel.
				go func(s *EngineInstance, startFails bool) {
					<-s.startRequested
				}(ei, tc.startFails)
			}

			gotResp, gotErr := svc.ResetFormatRanks(ctx, tc.req)
			test.CmpErr(t, tc.expErr, gotErr)
			if tc.expErr != nil {
				return
			}

			if diff := cmp.Diff(tc.expResults, gotResp.Results, defRankCmpOpts...); diff != "" {
				t.Fatalf("unexpected response (-want, +got)\n%s\n", diff)
			}
		})
	}
}

func TestServer_CtlSvc_StartRanks(t *testing.T) {
	for name, tc := range map[string]struct {
		missingSB        bool
		engineCount      int
		instancesStopped bool
		startFails       bool
		req              *ctlpb.RanksReq
		timeout          time.Duration
		expResults       []*sharedpb.RankResult
		expErr           error
	}{
		"nil request": {
			expErr: errors.New("nil request"),
		},
		"no ranks specified": {
			req:    &ctlpb.RanksReq{},
			expErr: errors.New("no ranks specified in request"),
		},
		"missing superblock": {
			req:       &ctlpb.RanksReq{Ranks: "0-3"},
			missingSB: true,
			// no results as rank cannot be read from superblock
			expResults: []*sharedpb.RankResult{},
		},
		"missing ranks": {
			req:        &ctlpb.RanksReq{Ranks: "0,3"},
			expResults: []*sharedpb.RankResult{},
		},
		"instances already started": {
			req:     &ctlpb.RanksReq{Ranks: "0-3"},
			timeout: time.Second,
			expResults: []*sharedpb.RankResult{
				{Rank: 1, State: msReady},
				{Rank: 2, State: msReady},
			},
		},
		"instances get started": {
			req:              &ctlpb.RanksReq{Ranks: "0-3"},
			timeout:          5 * time.Second,
			instancesStopped: true,
			expResults: []*sharedpb.RankResult{
				{Rank: 1, State: msReady},
				{Rank: 2, State: msReady},
			},
		},
		"instances stay stopped": {
			req:              &ctlpb.RanksReq{Ranks: "0-3"},
			timeout:          time.Second,
			instancesStopped: true,
			startFails:       true,
			expErr:           errors.New("deadline exceeded"),
		},
	} {
		t.Run(name, func(t *testing.T) {
			log, buf := logging.NewTestLogger(t.Name())
			defer test.ShowBufferOnFailure(t, buf)

			if tc.engineCount == 0 {
				tc.engineCount = maxEngines
			}

			ctx := context.Background()
			ctx, cancel := context.WithCancel(ctx)
			if tc.timeout != time.Duration(0) {
				t.Logf("timeout of %s being applied", tc.timeout)
				ctx, cancel = context.WithTimeout(ctx, tc.timeout)
			}
			defer cancel()

			cfg := config.DefaultServer().WithEngines(
				engine.MockConfig().WithTargetCount(1),
				engine.MockConfig().WithTargetCount(1),
			)
			svc := mockControlService(t, log, cfg, nil, nil, nil)

			for i, e := range svc.harness.instances {
				srv := e.(*EngineInstance)
				if tc.missingSB {
					srv._superblock = nil
					continue
				}

				trc := &engine.TestRunnerConfig{}
				if !tc.instancesStopped {
					trc.Running.SetTrue()
					srv.ready.SetTrue()
				}
				srv.runner = engine.NewTestRunner(trc, engine.MockConfig())
				srv.setIndex(uint32(i))

				srv._superblock.Rank = new(system.Rank)
				*srv._superblock.Rank = system.Rank(i + 1)

				// mimic srv.run, set "ready" on startLoop rx
				go func(s *EngineInstance, startFails bool) {
					<-s.startRequested
					t.Logf("instance %d: start signal received", s.Index())
					if startFails || !tc.instancesStopped {
						return
					}

					// set instance runner started and ready
					ch := make(chan error, 1)
					if err := s.runner.Start(ctx, ch); err != nil {
						t.Logf("failed to start runner: %s", err)
						return
					}
					<-ch
					s.ready.SetTrue()
					t.Log("ready set to true")
				}(srv, tc.startFails)
			}

			gotResp, gotErr := svc.StartRanks(ctx, tc.req)
			test.CmpErr(t, tc.expErr, gotErr)
			if tc.expErr != nil {
				return
			}

			if diff := cmp.Diff(tc.expResults, gotResp.Results, defRankCmpOpts...); diff != "" {
				t.Fatalf("unexpected response (-want, +got)\n%s\n", diff)
			}
		})
	}
}

func TestServer_CtlSvc_SetEngineLogMasks(t *testing.T) {
	for name, tc := range map[string]struct {
		missingRank      bool
		instancesStopped bool
		cfgLogMask       string
		req              *ctlpb.SetLogMasksReq
		drpcRet          error
		junkResp         bool
		drpcResps        []proto.Message
		responseDelay    time.Duration
		ctxTimeout       time.Duration
		ctxCancel        time.Duration
		expResp          *ctlpb.SetLogMasksResp
		expErr           error
	}{
		"nil request": {
			expErr: errors.New("nil request"),
		},
		"empty masks string in request; no configured log mask": {
			req:    &ctlpb.SetLogMasksReq{},
			expErr: errors.New("no log_mask set in engine config"),
		},
		"empty masks string in request; configured log mask": {
			cfgLogMask: "DEBUG",
			req:        &ctlpb.SetLogMasksReq{},
			expErr:     errors.New("dRPC returned no response"),
		},
		"instances stopped": {
			req:              &ctlpb.SetLogMasksReq{Masks: "ERR,mgmt=DEBUG"},
			instancesStopped: true,
			expErr:           errors.New("not ready"),
		},
		"dRPC resp fails": {
			req:     &ctlpb.SetLogMasksReq{Masks: "ERR,mgmt=DEBUG"},
			drpcRet: errors.New("call failed"),
			drpcResps: []proto.Message{
				&ctlpb.SetLogMasksResp{Status: 0},
				&ctlpb.SetLogMasksResp{Status: 0},
			},
			expErr: errors.New("bad dRPC response"),
		},
		"dRPC resp junk": {
			req:      &ctlpb.SetLogMasksReq{Masks: "ERR,mgmt=DEBUG"},
			junkResp: true,
			expErr:   errors.New("invalid wire-format data"),
		},
		"missing superblock": { // shouldn't matter in this case
			req:         &ctlpb.SetLogMasksReq{Masks: "ERR,mgmt=DEBUG"},
			missingRank: true,
			drpcResps: []proto.Message{
				&ctlpb.SetLogMasksResp{Status: 0},
				&ctlpb.SetLogMasksResp{Status: 0},
			},
			expResp: &ctlpb.SetLogMasksResp{},
		},
		"successful call": {
			req: &ctlpb.SetLogMasksReq{Masks: "ERR,mgmt=DEBUG"},
			drpcResps: []proto.Message{
				&ctlpb.SetLogMasksResp{Status: 0},
				&ctlpb.SetLogMasksResp{Status: 0},
			},
			expResp: &ctlpb.SetLogMasksResp{},
		},
		"unsuccessful call": {
			req: &ctlpb.SetLogMasksReq{Masks: "ERR,mgmt=DEBUG"},
			drpcResps: []proto.Message{
				&ctlpb.SetLogMasksResp{Status: -1},
				&ctlpb.SetLogMasksResp{Status: -1},
			},
			expErr: errors.New("DER_UNKNOWN(-1): Unknown error code -1"),
		},
	} {
		t.Run(name, func(t *testing.T) {
			log, buf := logging.NewTestLogger(t.Name())
			defer test.ShowBufferOnFailure(t, buf)

			cfg := config.DefaultServer().WithEngines(
				engine.MockConfig().WithTargetCount(1).WithLogMask(tc.cfgLogMask),
				engine.MockConfig().WithTargetCount(1).WithLogMask(tc.cfgLogMask),
			)
			svc := mockControlService(t, log, cfg, nil, nil, nil)
			for i, e := range svc.harness.instances {
				srv := e.(*EngineInstance)

				trc := &engine.TestRunnerConfig{}
				if !tc.instancesStopped {
					trc.Running.SetTrue()
					srv.ready.SetTrue()
				}
				srv.runner = engine.NewTestRunner(trc, engine.MockConfig())
				srv.setIndex(uint32(i))

				if !tc.missingRank {
					srv._superblock.Rank = new(system.Rank)
					*srv._superblock.Rank = system.Rank(i + 1)
				}

				cfg := new(mockDrpcClientConfig)
				if tc.drpcRet != nil {
					cfg.setSendMsgResponse(drpc.Status_FAILURE, nil, nil)
				} else if tc.junkResp {
					cfg.setSendMsgResponse(drpc.Status_SUCCESS, makeBadBytes(42), nil)
				} else if len(tc.drpcResps) > i {
					rb, _ := proto.Marshal(tc.drpcResps[i])
					cfg.setSendMsgResponse(drpc.Status_SUCCESS, rb, tc.expErr)

					if tc.responseDelay != time.Duration(0) {
						cfg.setResponseDelay(tc.responseDelay)
					}
				}
				srv.setDrpcClient(newMockDrpcClient(cfg))
			}

			var cancel context.CancelFunc
			ctx := context.Background()
			if tc.ctxTimeout != 0 {
				ctx, cancel = context.WithTimeout(ctx, tc.ctxTimeout)
				defer cancel()
			} else if tc.ctxCancel != 0 {
				ctx, cancel = context.WithCancel(ctx)
				go func() {
					<-time.After(tc.ctxCancel)
					cancel()
				}()
			}

			gotResp, gotErr := svc.SetEngineLogMasks(ctx, tc.req)
			test.CmpErr(t, tc.expErr, gotErr)
			if tc.expErr != nil {
				return
			}

			if diff := cmp.Diff(tc.expResp, gotResp, defRankCmpOpts...); diff != "" {
				t.Fatalf("unexpected results: %s", diff)
			}
		})
	}
}<|MERGE_RESOLUTION|>--- conflicted
+++ resolved
@@ -396,15 +396,10 @@
 				return
 			}
 
-<<<<<<< HEAD
 			if tc.timeout != time.Duration(0) {
 				<-ctx.Done()
 			}
-			common.AssertEqual(t, 0, len(dispatched.rx), "number of events published")
-=======
-			<-ctx.Done()
 			test.AssertEqual(t, 0, len(dispatched.rx), "number of events published")
->>>>>>> 430e4bd3
 
 			if diff := cmp.Diff(tc.expResults, gotResp.Results, defRankCmpOpts...); diff != "" {
 				t.Fatalf("unexpected response (-want, +got)\n%s\n", diff)
