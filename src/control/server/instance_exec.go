--- conflicted
+++ resolved
@@ -57,14 +57,10 @@
 	return nil
 }
 
+// start checks to make sure that the instance has a valid superblock before
+// performing any required NVMe preparation steps and launching a managed
+// daos_engine instance.
 func (ei *EngineInstance) start(ctx context.Context, errChan chan<- error) error {
-<<<<<<< HEAD
-	if err := ei.storage.GenEngineConfig(); err != nil {
-		return errors.Wrap(err, "start failed; unable to generate NVMe configuration for SPDK")
-	}
-
-=======
->>>>>>> 1071704b
 	if err := ei.logScmStorage(); err != nil {
 		ei.log.Errorf("instance %d: unable to log SCM storage stats: %s", ei.Index(), err)
 	}
