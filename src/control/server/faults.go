//
// (C) Copyright 2020-2024 Intel Corporation.
//
// SPDX-License-Identifier: BSD-2-Clause-Patent
//

package server

import (
	"fmt"
	"sort"
	"strings"

	"github.com/dustin/go-humanize"

	"github.com/daos-stack/daos/src/control/build"
	"github.com/daos-stack/daos/src/control/fault"
	"github.com/daos-stack/daos/src/control/fault/code"
	"github.com/daos-stack/daos/src/control/lib/ranklist"
	"github.com/daos-stack/daos/src/control/server/engine"
)

var (
	FaultUnknown = serverFault(
		code.ServerUnknown,
		"unknown control server error",
		"",
	)
	FaultIommuDisabled = serverFault(
		code.ServerIommuDisabled,
		"no IOMMU detected while running as non-root user with NVMe devices",
		"enable IOMMU per the DAOS Admin Guide or run daos_server as root",
	)
	FaultVfioDisabled = serverFault(
		code.ServerVfioDisabled,
		"disable_vfio: true in config while running as non-root user with NVMe devices",
		"set disable_vfio: false or run daos_server as root",
	)
	FaultHarnessNotStarted = serverFault(
		code.ServerHarnessNotStarted,
		fmt.Sprintf("%s harness not started", build.DataPlaneName),
		"retry the operation or check server logs for more details",
	)
	FaultDataPlaneNotStarted = serverFault(
		code.ServerDataPlaneNotStarted,
		fmt.Sprintf("%s instance not started or not responding on dRPC", build.DataPlaneName),
		"retry the operation or check server logs for more details",
	)
	FaultPoolNoLabel = serverFault(
		code.ServerPoolNoLabel,
		"cannot create a pool without a pool label",
		"retry the operation with a label set",
	)
	FaultPoolHasContainers = serverFault(
		code.ServerPoolHasContainers,
		"cannot destroy a pool with existing containers",
		"retry the operation with the recursive flag set to remove containers along with the pool",
	)
	FaultHugepagesDisabled = serverFault(
		code.ServerHugepagesDisabled,
		"the use of hugepages has been disabled in the server config",
		"set false (or remove) disable_hugepages parameter in config and reformat storage, then retry the operation",
	)
)

func FaultPoolInvalidServiceReps(maxSvcReps uint32) *fault.Fault {
	return serverFault(
		code.ServerPoolInvalidServiceReps,
		fmt.Sprintf("pool service replicas number should be an odd number between 1 and %d", maxSvcReps),
		"retry the request with a valid number of pool service replicas",
	)
}

func FaultInstancesNotStopped(action string, rank ranklist.Rank) *fault.Fault {
	return serverFault(
		code.ServerInstancesNotStopped,
		fmt.Sprintf("%s not supported when rank %d is running", action, rank),
		fmt.Sprintf("retry %s operation after stopping rank %d", action, rank),
	)
}

func FaultPoolNvmeTooSmall(minTotal, minNVMe uint64) *fault.Fault {
	return serverFault(
		code.ServerPoolNvmeTooSmall,
		fmt.Sprintf("requested NVMe capacity too small (min %s per target)",
			humanize.IBytes(engine.NvmeMinBytesPerTarget)),
		fmt.Sprintf("retry the request with a pool size of at least %s, with at least %s NVMe",
			humanize.Bytes(minTotal+humanize.MiByte), humanize.Bytes(minNVMe+humanize.MiByte),
		),
	)
}

func FaultPoolScmTooSmall(minTotal, minSCM uint64) *fault.Fault {
	return serverFault(
		code.ServerPoolScmTooSmall,
		fmt.Sprintf("requested SCM capacity is too small (min %s per target)",
			humanize.IBytes(engine.ScmMinBytesPerTarget)),
		fmt.Sprintf("retry the request with a pool size of at least %s, with at least %s SCM",
			humanize.Bytes(minTotal+humanize.MiByte), humanize.Bytes(minSCM+humanize.MiByte),
		),
	)
}

func FaultPoolInvalidRanks(invalid []ranklist.Rank) *fault.Fault {
	rs := make([]string, len(invalid))
	for i, r := range invalid {
		rs[i] = r.String()
	}
	sort.Strings(rs)

	return serverFault(
		code.ServerPoolInvalidRanks,
		fmt.Sprintf("pool request contains invalid ranks: %s", strings.Join(rs, ",")),
		"retry the request with a valid set of ranks",
	)
}

func FaultPoolInvalidNumRanks(req, avail int) *fault.Fault {
	return serverFault(
		code.ServerPoolInvalidNumRanks,
		fmt.Sprintf("pool request contains invalid number of ranks (requested: %d, available: %d)", req, avail),
		"retry the request with a valid number of ranks",
	)
}

func FaultPoolDuplicateLabel(dupe string) *fault.Fault {
	return serverFault(
		code.ServerPoolDuplicateLabel,
		fmt.Sprintf("pool label %q already exists in the system", dupe),
		"retry the request with a unique pool label",
	)
}

func FaultEngineNUMAImbalance(nodeMap map[int]int) *fault.Fault {
	return serverFault(
		code.ServerConfigEngineNUMAImbalance,
		fmt.Sprintf("uneven distribution of engines across NUMA nodes %v", nodeMap),
		"config requires an equal number of engines assigned to each NUMA node",
	)
}

func FaultScmUnmanaged(mntPoint string) *fault.Fault {
	return serverFault(
		code.ServerScmUnmanaged,
		fmt.Sprintf("the SCM mountpoint at %s is unavailable and can't be created/mounted", mntPoint),
		fmt.Sprintf("manually create %s and retry", mntPoint),
	)
}

func FaultWrongSystem(reqName, sysName string) *fault.Fault {
	return serverFault(
		code.ServerWrongSystem,
		fmt.Sprintf("request system does not match running system (%s != %s)", reqName, sysName),
		"retry the request with the correct system name",
	)
}

func FaultIncompatibleComponents(self, other *build.VersionedComponent) *fault.Fault {
	return serverFault(
		code.ServerIncompatibleComponents,
		fmt.Sprintf("components %s and %s are not compatible", self, other),
		"retry the request with compatible components",
	)
}

func FaultNoCompatibilityInsecure(self, other build.Version) *fault.Fault {
	return serverFault(
		code.ServerNoCompatibilityInsecure,
		fmt.Sprintf("versions %s and %s are not compatible in insecure mode", self, other),
		"enable certificates or use identical component versions",
	)
}

<<<<<<< HEAD
// FaultPoolMemRatioNoRoles indicates a fault when pool create request contains MD-on-SSD
// parameters but MD-on-SSD has not been enabled on the server.
var FaultPoolMemRatioNoRoles = serverFault(
	code.ServerPoolMemRatioNoRoles,
	"pool create request contains MD-on-SSD parameters but MD-on-SSD has not been enabled",
	"either remove MD-on-SSD-specific options from the command request or set bdev_roles in "+
		"server config file to enable MD-on-SSD")
=======
func FaultBadFaultDomainLabels(faultPath, addr string, reqLabels, systemLabels []string) *fault.Fault {
	return serverFault(
		code.ServerBadFaultDomainLabels,
		fmt.Sprintf("labels in join request [%s] don't match system labels [%s] for server %s (fault path: %s)",
			strings.Join(reqLabels, ", "), strings.Join(systemLabels, ", "), addr, faultPath),
		"update the 'fault_path' or executable specified in 'fault_cb' in the affected server's configuration file to match the system labels",
	)
}
>>>>>>> d9a01d93

func serverFault(code code.Code, desc, res string) *fault.Fault {
	return &fault.Fault{
		Domain:      "server",
		Code:        code,
		Description: desc,
		Resolution:  res,
	}
}<|MERGE_RESOLUTION|>--- conflicted
+++ resolved
@@ -171,7 +171,6 @@
 	)
 }
 
-<<<<<<< HEAD
 // FaultPoolMemRatioNoRoles indicates a fault when pool create request contains MD-on-SSD
 // parameters but MD-on-SSD has not been enabled on the server.
 var FaultPoolMemRatioNoRoles = serverFault(
@@ -179,7 +178,7 @@
 	"pool create request contains MD-on-SSD parameters but MD-on-SSD has not been enabled",
 	"either remove MD-on-SSD-specific options from the command request or set bdev_roles in "+
 		"server config file to enable MD-on-SSD")
-=======
+
 func FaultBadFaultDomainLabels(faultPath, addr string, reqLabels, systemLabels []string) *fault.Fault {
 	return serverFault(
 		code.ServerBadFaultDomainLabels,
@@ -188,7 +187,6 @@
 		"update the 'fault_path' or executable specified in 'fault_cb' in the affected server's configuration file to match the system labels",
 	)
 }
->>>>>>> d9a01d93
 
 func serverFault(code code.Code, desc, res string) *fault.Fault {
 	return &fault.Fault{
