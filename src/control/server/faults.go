//
// (C) Copyright 2020 Intel Corporation.
//
// Licensed under the Apache License, Version 2.0 (the "License");
// you may not use this file except in compliance with the License.
// You may obtain a copy of the License at
//
//    http://www.apache.org/licenses/LICENSE-2.0
//
// Unless required by applicable law or agreed to in writing, software
// distributed under the License is distributed on an "AS IS" BASIS,
// WITHOUT WARRANTIES OR CONDITIONS OF ANY KIND, either express or implied.
// See the License for the specific language governing permissions and
// limitations under the License.
//
// GOVERNMENT LICENSE RIGHTS-OPEN SOURCE SOFTWARE
// The Government's rights to use, modify, reproduce, release, perform, display,
// or disclose this software are subject to the terms of the Apache License as
// provided in Contract No. 8F-30005.
// Any reproduction of computer software, computer software documentation, or
// portions thereof marked with this legend must also reproduce the markings.
//
package server

import (
	"fmt"

	"github.com/daos-stack/daos/src/control/fault"
	"github.com/daos-stack/daos/src/control/fault/code"
)

var (
	FaultUnknown = serverFault(
		code.ServerUnknown,
		"unknown control server error", "")
	FaultBadConfig = serverFault(
		code.ServerBadConfig,
		"insufficient information in configuration",
		"supply path to valid configuration file, use examples for reference",
	)
	FaultConfigNoPath = serverFault(
		code.ServerNoConfigPath,
		"configuration file path not set",
		"supply the path to a server configuration file when restarting the control server with commandline option '-o'",
	)
	FaultConfigBadControlPort = serverFault(
		code.ServerConfigBadControlPort,
		"invalid control port in configuration",
		"specify a nonzero control port in configuration ('port' parameter) and restart the control server",
	)
	FaultConfigBadAccessPoints = serverFault(
		code.ServerConfigBadAccessPoints,
		"invalid list of access points in configuration",
		"only a single access point is currently supported, specify only one and restart the control server",
	)
	FaultConfigNoProvider = serverFault(
		code.ServerConfigBadProvider,
		"provider not specified in configuration",
		"specify a valid network provider in configuration ('provider' parameter) and restart the control server",
	)
	FaultConfigNoServers = serverFault(
		code.ServerConfigNoServers,
		"no DAOS IO Servers specified in configuration",
		"specify at least one IO Server configuration ('servers' list parameter) and restart the control server",
	)
)

<<<<<<< HEAD
func FaultScmUnmanaged(mntPoint string) *fault.Fault {
	return serverFault(
		code.ServerScmUnmanaged,
		fmt.Sprintf("the SCM mountpoint at %s is unavailable and can't be created/mounted", mntPoint),
		fmt.Sprintf("manually create %s or remove --recreate-superblocks from the server arguments", mntPoint),
=======
func FaultConfigDuplicateFabric(curIdx, seenIdx int) *fault.Fault {
	return serverFault(
		code.ServerConfigDuplicateFabric,
		fmt.Sprintf("the fabric configuration in IO server %d is a duplicate of server %d", curIdx, seenIdx),
		"ensure that each IO server has a unique combination of provider,fabric_iface,fabric_iface_port and restart",
	)
}

func FaultConfigDuplicateLogFile(curIdx, seenIdx int) *fault.Fault {
	return dupeValue(
		code.ServerConfigDuplicateLogFile, "log_file", curIdx, seenIdx,
	)
}

func FaultConfigDuplicateScmMount(curIdx, seenIdx int) *fault.Fault {
	return dupeValue(
		code.ServerConfigDuplicateScmMount, "scm_mount", curIdx, seenIdx,
	)
}

func FaultConfigDuplicateScmDeviceList(curIdx, seenIdx int) *fault.Fault {
	return dupeValue(
		code.ServerConfigDuplicateScmDeviceList, "scm_list", curIdx, seenIdx,
	)
}

func FaultConfigOverlappingBdevDeviceList(curIdx, seenIdx int) *fault.Fault {
	return serverFault(
		code.ServerConfigOverlappingBdevDeviceList,
		fmt.Sprintf("the bdev_list value in IO server %d overlaps with entries in server %d", curIdx, seenIdx),
		"ensure that each IO server has a unique set of bdev_list entries and restart",
	)
}

func dupeValue(code code.Code, name string, curIdx, seenIdx int) *fault.Fault {
	return serverFault(code,
		fmt.Sprintf("the %s value in IO server %d is a duplicate of server %d", name, curIdx, seenIdx),
		fmt.Sprintf("ensure that each IO server has a unique %s value and restart", name),
>>>>>>> 4984453d
	)
}

func serverFault(code code.Code, desc, res string) *fault.Fault {
	return &fault.Fault{
		Domain:      "server",
		Code:        code,
		Description: desc,
		Resolution:  res,
	}
}<|MERGE_RESOLUTION|>--- conflicted
+++ resolved
@@ -65,13 +65,14 @@
 	)
 )
 
-<<<<<<< HEAD
 func FaultScmUnmanaged(mntPoint string) *fault.Fault {
 	return serverFault(
 		code.ServerScmUnmanaged,
 		fmt.Sprintf("the SCM mountpoint at %s is unavailable and can't be created/mounted", mntPoint),
 		fmt.Sprintf("manually create %s or remove --recreate-superblocks from the server arguments", mntPoint),
-=======
+	)
+}
+
 func FaultConfigDuplicateFabric(curIdx, seenIdx int) *fault.Fault {
 	return serverFault(
 		code.ServerConfigDuplicateFabric,
@@ -110,7 +111,6 @@
 	return serverFault(code,
 		fmt.Sprintf("the %s value in IO server %d is a duplicate of server %d", name, curIdx, seenIdx),
 		fmt.Sprintf("ensure that each IO server has a unique %s value and restart", name),
->>>>>>> 4984453d
 	)
 }
 
