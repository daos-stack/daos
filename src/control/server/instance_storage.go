//
// (C) Copyright 2020-2021 Intel Corporation.
//
// SPDX-License-Identifier: BSD-2-Clause-Patent
//

package server

import (
	"context"
	"os"
	"path"

	"github.com/dustin/go-humanize"
	"github.com/pkg/errors"

	"github.com/daos-stack/daos/src/control/build"
	"github.com/daos-stack/daos/src/control/events"
	"github.com/daos-stack/daos/src/control/system"
)

<<<<<<< HEAD
// MountScm mounts the configured SCM (DCPM or ramdisk emulation)
// at the mountpoint specified in the configuration. If the SCM is already
=======
// scmConfig returns the scm configuration assigned to this instance.
func (ei *EngineInstance) scmConfig() storage.ScmConfig {
	return ei.runner.GetConfig().Storage.SCM
}

// bdevConfig returns the block device configuration assigned to this instance.
func (ei *EngineInstance) bdevConfig() storage.BdevConfig {
	return ei.runner.GetConfig().Storage.Bdev
}

func (ei *EngineInstance) GetScmUsage() (*storage.ScmMountPoint, error) {
	return ei.scmProvider.GetfsUsage(ei.scmConfig().MountPoint)
}

// MountScmDevice mounts the configured SCM device (DCPM or ramdisk emulation)
// at the mountpoint specified in the configuration. If the device is already
>>>>>>> a66f23d1
// mounted, the function returns nil, indicating success.
func (ei *EngineInstance) MountScm() error {
	isMount, err := ei.storage.ScmIsMounted()
	if err != nil && !os.IsNotExist(errors.Cause(err)) {
		return errors.WithMessage(err, "failed to check SCM mount")
	}
	if isMount {
		return nil
	}

	return ei.storage.MountScm()
}

// NeedsScmFormat probes the configured instance storage and determines whether
// or not it requires a format operation before it can be used.
func (ei *EngineInstance) NeedsScmFormat() (bool, error) {
	return ei.storage.ScmNeedsFormat()
}

// NotifyStorageReady releases any blocks on awaitStorageReady().
func (ei *EngineInstance) NotifyStorageReady() {
	go func() {
		ei.storageReady <- true
	}()
}

// publishFormatRequiredFn returns onAwaitFormatFn which will publish an
// event using the provided publish function to indicate that host is awaiting
// storage format.
func publishFormatRequiredFn(publishFn func(*events.RASEvent), hostname string) onAwaitFormatFn {
	return func(_ context.Context, engineIdx uint32, formatType string) error {
		evt := events.NewEngineFormatRequiredEvent(hostname, engineIdx, formatType).
			WithRank(uint32(system.NilRank))
		publishFn(evt)

		return nil
	}
}

// awaitStorageReady blocks until instance has storage available and ready to be used.
func (ei *EngineInstance) awaitStorageReady(ctx context.Context, skipMissingSuperblock bool) error {
	idx := ei.Index()

	if ei.IsStarted() {
		return errors.Errorf("can't wait for storage: instance %d already started", idx)
	}

	ei.log.Infof("Checking %s instance %d storage ...", build.DataPlaneName, idx)

	needsScmFormat, err := ei.NeedsScmFormat()
	if err != nil {
		ei.log.Errorf("instance %d: failed to check storage formatting: %s", idx, err)
		needsScmFormat = true
	}

	if !needsScmFormat {
		if skipMissingSuperblock {
			return nil
		}
		ei.log.Debugf("instance %d: no SCM format required; checking for superblock", idx)
		needsSuperblock, err := ei.NeedsSuperblock()
		if err != nil {
			ei.log.Errorf("instance %d: failed to check instance superblock: %s", idx, err)
		}
		if !needsSuperblock {
			ei.log.Debugf("instance %d: superblock not needed", idx)
			return nil
		}
	}

	cfg, err := ei.storage.GetScmConfig()
	if err != nil {
		return err
	}
	if skipMissingSuperblock {
		return FaultScmUnmanaged(cfg.Scm.MountPoint)
	}

	// by this point we need superblock and possibly scm format
	formatType := "SCM"
	if !needsScmFormat {
		formatType = "Metadata"
	}
	ei.log.Infof("%s format required on instance %d", formatType, idx)

	ei.waitFormat.SetTrue()
	// After we know that the instance is awaiting format, fire off
	// any callbacks that are waiting for this state.
	for _, fn := range ei.onAwaitFormat {
		if err := fn(ctx, idx, formatType); err != nil {
			return err
		}
	}

	select {
	case <-ctx.Done():
		ei.log.Infof("%s instance %d storage not ready: %s", build.DataPlaneName, idx, ctx.Err())
	case <-ei.storageReady:
		ei.log.Infof("%s instance %d storage ready", build.DataPlaneName, idx)
	}

	ei.waitFormat.SetFalse()

	return ctx.Err()
}

func (ei *EngineInstance) logScmStorage() error {
	scmMount := path.Dir(ei.superblockPath())

	cfg, err := ei.storage.GetScmConfig()
	if err != nil {
		return err
	}
	if scmMount != cfg.Scm.MountPoint {
		return errors.New("superblock path doesn't match config mountpoint")
	}

	mp, err := ei.storage.GetScmUsage()
	if err != nil {
		return err
	}

	ei.log.Infof("SCM @ %s: %s Total/%s Avail", mp.Path,
		humanize.Bytes(mp.TotalBytes), humanize.Bytes(mp.AvailBytes))

	return nil
}<|MERGE_RESOLUTION|>--- conflicted
+++ resolved
@@ -16,30 +16,24 @@
 
 	"github.com/daos-stack/daos/src/control/build"
 	"github.com/daos-stack/daos/src/control/events"
+	"github.com/daos-stack/daos/src/control/server/storage"
 	"github.com/daos-stack/daos/src/control/system"
 )
 
-<<<<<<< HEAD
-// MountScm mounts the configured SCM (DCPM or ramdisk emulation)
-// at the mountpoint specified in the configuration. If the SCM is already
-=======
-// scmConfig returns the scm configuration assigned to this instance.
-func (ei *EngineInstance) scmConfig() storage.ScmConfig {
-	return ei.runner.GetConfig().Storage.SCM
+// GetScmConfig calls in to the private engine storage provider to retrieve the
+// SCM config.
+func (ei *EngineInstance) GetScmConfig() (*storage.TierConfig, error) {
+	return ei.storage.GetScmConfig()
 }
 
-// bdevConfig returns the block device configuration assigned to this instance.
-func (ei *EngineInstance) bdevConfig() storage.BdevConfig {
-	return ei.runner.GetConfig().Storage.Bdev
+// GetScmUsage calls in to the private engine storage provider to retrieve the
+// SCM usage.
+func (ei *EngineInstance) GetScmUsage() (*storage.ScmMountPoint, error) {
+	return ei.storage.GetScmUsage()
 }
 
-func (ei *EngineInstance) GetScmUsage() (*storage.ScmMountPoint, error) {
-	return ei.scmProvider.GetfsUsage(ei.scmConfig().MountPoint)
-}
-
-// MountScmDevice mounts the configured SCM device (DCPM or ramdisk emulation)
+// MountScm mounts the configured SCM device (DCPM or ramdisk emulation)
 // at the mountpoint specified in the configuration. If the device is already
->>>>>>> a66f23d1
 // mounted, the function returns nil, indicating success.
 func (ei *EngineInstance) MountScm() error {
 	isMount, err := ei.storage.ScmIsMounted()
@@ -166,4 +160,16 @@
 		humanize.Bytes(mp.TotalBytes), humanize.Bytes(mp.AvailBytes))
 
 	return nil
+}
+
+// HasBlockDevices calls in to the private engine storage provider to check if
+// block devices exist in the storage configurations of the engine.
+func (ei *EngineInstance) HasBlockDevices() bool {
+	return ei.storage.HasBlockDevices()
+}
+
+// ScanBdevTiers calls in to the private engine storage provider to scan bdev
+// tiers. Scan will avoid using any cached results if direct is set to true.
+func (ei *EngineInstance) ScanBdevTiers(direct bool) ([]storage.BdevTierScanResult, error) {
+	return ei.storage.ScanBdevTiers(direct)
 }