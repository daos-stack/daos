--- conflicted
+++ resolved
@@ -231,12 +231,8 @@
 					WithScmRamdiskSize(16),
 				storage.NewTierConfig().
 					WithBdevClass("nvme").
-<<<<<<< HEAD
-					WithBdevDeviceList("0000:81:00.0").
+					WithBdevDeviceList("0000:81:00.0", "0000:82:00.0").
 					WithBdevBusidRange("0x80-0x8f"),
-=======
-					WithBdevDeviceList("0000:81:00.0", "0000:82:00.0"),
->>>>>>> 746c745d
 			).
 			WithFabricInterface("ib0").
 			WithFabricInterfacePort(20000).
@@ -264,8 +260,7 @@
 				storage.NewTierConfig().
 					WithBdevClass("file").
 					WithBdevDeviceList("/tmp/daos-bdev1", "/tmp/daos-bdev2").
-					WithBdevFileSize(16).
-					WithBdevBusidRange("0xd0-0xdf"),
+					WithBdevFileSize(16),
 			).
 			WithPinnedNumaNode(1).
 			WithFabricInterface("ib1").
