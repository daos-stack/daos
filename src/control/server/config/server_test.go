//
// (C) Copyright 2020-2023 Intel Corporation.
//
// SPDX-License-Identifier: BSD-2-Clause-Patent
//

package config

import (
	"bufio"
	"encoding/json"
	"fmt"
	"io"
	"io/ioutil"
	"math"
	"os"
	"path/filepath"
	"strings"
	"testing"

	"github.com/google/go-cmp/cmp"
	"github.com/google/go-cmp/cmp/cmpopts"
	"github.com/pkg/errors"

	"github.com/daos-stack/daos/src/control/common"
	. "github.com/daos-stack/daos/src/control/common/test"
	"github.com/daos-stack/daos/src/control/logging"
	"github.com/daos-stack/daos/src/control/security"
	"github.com/daos-stack/daos/src/control/server/engine"
	"github.com/daos-stack/daos/src/control/server/storage"
)

const (
	sConfigUncomment = "daos_server_uncomment.yml"
	tcpExample       = "../../../../utils/config/examples/daos_server_tcp.yml"
	verbsExample     = "../../../../utils/config/examples/daos_server_verbs.yml"
	defaultConfig    = "../../../../utils/config/daos_server.yml"
	legacyConfig     = "../../../../utils/config/examples/daos_server_unittests.yml"
)

var (
	defConfigCmpOpts = []cmp.Option{
		cmpopts.SortSlices(func(x, y string) bool { return x < y }),
		cmpopts.IgnoreUnexported(
			security.CertificateConfig{},
		),
		cmpopts.IgnoreFields(Server{}, "Path"),
		cmp.Comparer(func(x, y *storage.BdevDeviceList) bool {
			if x == nil && y == nil {
				return true
			}
			return x.Equals(y)
		}),
	}

	defMemInfo = &common.MemInfo{
		HugePageSizeKb: 2048,
	}
)

// uncommentServerConfig removes leading comment chars from daos_server.yml
// lines in order to verify parsing of all available params.
func uncommentServerConfig(t *testing.T, outFile string) {
	in, err := os.Open(defaultConfig)
	if err != nil {
		t.Fatal(err)
	}
	defer in.Close()

	out, err := os.Create(outFile)
	if err != nil {
		t.Fatal(err)
	}
	defer out.Close()

	// Keep track of keys we've already seen in order
	// to avoid writing duplicate parameters.
	seenKeys := make(map[string]struct{})

	scn := bufio.NewScanner(in)
	for scn.Scan() {
		line := scn.Text()
		line = strings.TrimPrefix(line, "#")

		fields := strings.Fields(line)
		if len(fields) < 1 {
			continue
		}
		key := fields[0]

		// If we're in a server or a storage tier config, reset the
		// seen map to allow the same params in different
		// server configs.
		lineTmp := strings.TrimLeft(line, " ")
		if lineTmp == "-" {
			seenKeys = make(map[string]struct{})
		}
		if _, seen := seenKeys[key]; seen && strings.HasSuffix(key, ":") {
			continue
		}
		seenKeys[key] = struct{}{}

		line += "\n"
		if _, err := out.WriteString(line); err != nil {
			t.Fatal(err)
		}
	}
}

// mockConfigFromFile returns a populated server config file from the
// file at the given path.
func mockConfigFromFile(t *testing.T, path string) (*Server, error) {
	t.Helper()
	c := DefaultServer()
	c.Path = path

	return c, c.Load()
}

func TestServerConfig_MarshalUnmarshal(t *testing.T) {
	for name, tt := range map[string]struct {
		inPath string
		expErr error
	}{
		"uncommented default config": {inPath: "uncommentedDefault"},
		"tcp example config":         {inPath: tcpExample},
		"verbs example config":       {inPath: verbsExample},
		"default empty config":       {inPath: defaultConfig},
		"nonexistent config": {
			inPath: "/foo/bar/baz.yml",
			expErr: errors.New("reading file: open /foo/bar/baz.yml: no such file or directory"),
		},
	} {
		t.Run(name, func(t *testing.T) {
			log, buf := logging.NewTestLogger(t.Name())
			defer ShowBufferOnFailure(t, buf)

			testDir, cleanup := CreateTestDir(t)
			defer cleanup()
			testFile := filepath.Join(testDir, "test.yml")

			if tt.inPath == "uncommentedDefault" {
				tt.inPath = filepath.Join(testDir, sConfigUncomment)
				uncommentServerConfig(t, tt.inPath)
			}

			configA := DefaultServer()
			configA.Path = tt.inPath
			err := configA.Load()
			if err == nil {
				err = configA.Validate(log, defMemInfo.HugePageSizeKb)
			}

			CmpErr(t, tt.expErr, err)
			if tt.expErr != nil {
				return
			}

			configAPretty, err := json.MarshalIndent(configA, "", "  ")
			if err != nil {
				t.Fatal(err)
			}
			t.Logf("config A loaded from %s: %+v", tt.inPath, string(configAPretty))

			if err := configA.SaveToFile(testFile); err != nil {
				t.Fatal(err)
			}

			bytes, err := ioutil.ReadFile(testFile)
			if err != nil {
				t.Fatal(errors.WithMessage(err, "reading file"))
			}
			t.Logf("config saved loaded from %s: %+v", testFile, string(bytes))

			configB := DefaultServer()
			if err := configB.SetPath(testFile); err != nil {
				t.Fatal(err)
			}

			err = configB.Load()
			if err == nil {
				err = configB.Validate(log, defMemInfo.HugePageSizeKb)
			}

			if err != nil {
				t.Fatal(err)
			}

			configBPretty, err := json.MarshalIndent(configB, "", "  ")
			if err != nil {
				t.Fatal(err)
			}
			t.Logf("config B loaded from %s: %+v", testFile, string(configBPretty))

			if diff := cmp.Diff(configA, configB, defConfigCmpOpts...); diff != "" {
				t.Fatalf("(-want, +got): %s", diff)
			}
		})
	}
}

func TestServerConfig_Constructed(t *testing.T) {
	testDir, cleanup := CreateTestDir(t)
	defer cleanup()

	// First, load a config based on the server config with all options uncommented.
	testFile := filepath.Join(testDir, sConfigUncomment)
	uncommentServerConfig(t, testFile)
	defaultCfg, err := mockConfigFromFile(t, testFile)
	if err != nil {
		t.Fatalf("failed to load %s: %s", testFile, err)
	}

	var bypass = true

	// Next, construct a config to compare against the first one. It should be
	// possible to construct an identical configuration with the helpers.
	constructed := DefaultServer().
		WithControlPort(10001).
		WithControlMetadata(storage.ControlMetadata{
			Path:       "/home/daos_server/control_meta",
			DevicePath: "/dev/sdb1",
		}).
		WithBdevExclude("0000:81:00.1").
		WithDisableVFIO(true).   // vfio enabled by default
		WithDisableVMD(true).    // vmd enabled by default
		WithEnableHotplug(true). // hotplug disabled by default
		WithControlLogMask(common.ControlLogLevelError).
		WithControlLogFile("/tmp/daos_server.log").
		WithHelperLogFile("/tmp/daos_server_helper.log").
		WithFirmwareHelperLogFile("/tmp/daos_firmware_helper.log").
		WithTelemetryPort(9191).
		WithSystemName("daos_server").
		WithSocketDir("./.daos/daos_server").
		WithFabricProvider("ofi+verbs;ofi_rxm").
		WithCrtCtxShareAddr(0).
		WithCrtTimeout(30).
		WithAccessPoints("hostname1").
		WithFaultCb("./.daos/fd_callback").
		WithFaultPath("/vcdu0/rack1/hostname").
		WithClientEnvVars([]string{"foo=bar"}).
		WithFabricAuthKey("foo:bar").
		WithHyperthreads(true) // hyper-threads disabled by default

	// add engines explicitly to test functionality applied in WithEngines()
	constructed.Engines = []*engine.Config{
		engine.MockConfig().
			WithSystemName("daos_server").
			WithSocketDir("./.daos/daos_server").
			WithTargetCount(16).
			WithHelperStreamCount(4).
			WithServiceThreadCore(0).
			WithStorage(
				storage.NewTierConfig().
					WithScmMountPoint("/mnt/daos/1").
					WithStorageClass("ram").
					WithScmDisableHugepages().
					WithScmRamdiskSize(16),
				storage.NewTierConfig().
					WithStorageClass("nvme").
					WithBdevDeviceList("0000:81:00.0", "0000:82:00.0").
					WithBdevBusidRange("0x80-0x8f").
					WithBdevDeviceRoles(storage.BdevRoleAll),
			).
			WithFabricInterface("ib0").
			WithFabricInterfacePort(20000).
			WithFabricProvider("ofi+verbs;ofi_rxm").
			WithFabricAuthKey("foo:bar").
			WithCrtCtxShareAddr(0).
			WithCrtTimeout(30).
			WithPinnedNumaNode(0).
			WithBypassHealthChk(&bypass).
			WithEnvVars("CRT_TIMEOUT=30").
			WithLogFile("/tmp/daos_engine.0.log").
			WithLogMask("INFO").
			WithStorageEnableHotplug(true).
			WithStorageAccelProps(storage.AccelEngineSPDK,
				storage.AccelOptCRCFlag|storage.AccelOptMoveFlag),
		engine.MockConfig().
			WithSystemName("daos_server").
			WithSocketDir("./.daos/daos_server").
			WithTargetCount(16).
			WithHelperStreamCount(4).
			WithServiceThreadCore(22).
			WithStorage(
				storage.NewTierConfig().
					WithScmMountPoint("/mnt/daos/2").
					WithStorageClass("dcpm").
					WithScmDeviceList("/dev/pmem1"),
				storage.NewTierConfig().
					WithStorageClass("file").
					WithBdevDeviceList("/tmp/daos-bdev1", "/tmp/daos-bdev2").
					WithBdevFileSize(16),
			).
			WithFabricInterface("ib1").
			WithFabricInterfacePort(20000).
			WithFabricProvider("ofi+verbs;ofi_rxm").
			WithFabricAuthKey("foo:bar").
			WithCrtCtxShareAddr(0).
			WithCrtTimeout(30).
			WithBypassHealthChk(&bypass).
			WithEnvVars("CRT_TIMEOUT=100").
			WithLogFile("/tmp/daos_engine.1.log").
			WithLogMask("INFO").
			WithStorageEnableHotplug(true).
			WithStorageAccelProps(storage.AccelEngineDML, storage.AccelOptCRCFlag),
	}
	constructed.Path = testFile // just to avoid failing the cmp

	for i := range constructed.Engines {
		t.Logf("constructed: %+v", constructed.Engines[i])
		t.Logf("default: %+v", defaultCfg.Engines[i])
	}

	if diff := cmp.Diff(defaultCfg, constructed, defConfigCmpOpts...); diff != "" {
		t.Fatalf("(-want, +got): %s", diff)
	}
}

func TestServerConfig_Validation(t *testing.T) {
	testDir, cleanup := CreateTestDir(t)
	defer cleanup()

	// First, load a config based on the server config with all options uncommented.
	testFile := filepath.Join(testDir, sConfigUncomment)
	uncommentServerConfig(t, testFile)

	testMetadataDir := filepath.Join(testDir, "control_md")

	baseCfg := func() *Server {
		config, err := mockConfigFromFile(t, testFile)
		if err != nil {
			t.Fatalf("failed to load %s: %s", testFile, err)
		}
		// Clear the control metadata by default. We'll add it manually in tests that use it.
		return config.WithControlMetadata(storage.ControlMetadata{})
	}
	defaultEngineCfg := func() *engine.Config {
		return engine.NewConfig().
			WithFabricInterfacePort(1234).
			WithFabricInterface("eth0").
			WithTargetCount(8).
			WithPinnedNumaNode(0)
	}
	noopExtra := func(c *Server) *Server { return c }

	for name, tt := range map[string]struct {
		extraConfig func(c *Server) *Server
		expConfig   *Server
		expErr      error
	}{
		"example config": {},
		"nil engine entry": {
			extraConfig: func(c *Server) *Server {
				var nilEngineConfig *engine.Config
				return c.WithEngines(nilEngineConfig)
			},
			expErr: errors.New("validation"),
		},
		"no engine entries": {
			extraConfig: func(c *Server) *Server {
				return c.WithEngines()
			},
		},
		"no fabric provider": {
			extraConfig: func(c *Server) *Server {
				return c.WithFabricProvider("")
			},
			expErr: FaultConfigNoProvider,
		},
		"no access point": {
			extraConfig: func(c *Server) *Server {
				return c.WithAccessPoints()
			},
			expErr: FaultConfigBadAccessPoints,
		},
		"single access point": {
			extraConfig: func(c *Server) *Server {
				return c.WithAccessPoints("1.2.3.4:1234")
			},
		},
		"multiple access points (even)": {
			extraConfig: func(c *Server) *Server {
				return c.WithAccessPoints("1.2.3.4:1234", "5.6.7.8:5678")
			},
			expErr: FaultConfigEvenAccessPoints,
		},
		"multiple access points (odd)": {
			extraConfig: func(c *Server) *Server {
				return c.WithAccessPoints("1.2.3.4:1234", "5.6.7.8:5678", "1.5.3.8:6247")
			},
		},
		"multiple access points (dupes)": {
			extraConfig: func(c *Server) *Server {
				return c.WithAccessPoints("1.2.3.4", "5.6.7.8", "1.2.3.4")
			},
			expErr: FaultConfigBadAccessPoints,
		},
		"multiple access points (dupes with ports)": {
			extraConfig: func(c *Server) *Server {
				return c.WithAccessPoints("1.2.3.4:1234", "5.6.7.8:5678", "1.2.3.4:1234")
			},
			expErr: FaultConfigBadAccessPoints,
		},
		"multiple access points (dupes with and without ports)": {
			extraConfig: func(c *Server) *Server {
				return c.WithAccessPoints("1.2.3.4:10001", "5.6.7.8:5678", "1.2.3.4")
			},
			expErr: FaultConfigBadAccessPoints,
		},
		"multiple access points (dupes with different ports)": {
			extraConfig: func(c *Server) *Server {
				return c.WithAccessPoints("1.2.3.4:10002", "5.6.7.8:5678", "1.2.3.4")
			},
		},
		"no access points": {
			extraConfig: func(c *Server) *Server {
				return c.WithAccessPoints()
			},
			expErr: FaultConfigBadAccessPoints,
		},
		"single access point no port": {
			extraConfig: func(c *Server) *Server {
				return c.WithAccessPoints("1.2.3.4")
			},
		},
		"single access point invalid port": {
			extraConfig: func(c *Server) *Server {
				return c.WithAccessPoints("1.2.3.4").
					WithControlPort(0)
			},
			expErr: FaultConfigBadControlPort,
		},
		"single access point including invalid port (alphanumeric)": {
			extraConfig: func(c *Server) *Server {
				return c.WithAccessPoints("1.2.3.4:0a0")
			},
			expErr: FaultConfigBadControlPort,
		},
		"single access point including invalid port (zero)": {
			extraConfig: func(c *Server) *Server {
				return c.WithAccessPoints("1.2.3.4:0")
			},
			expErr: FaultConfigBadControlPort,
		},
		"single access point including negative port": {
			extraConfig: func(c *Server) *Server {
				return c.WithAccessPoints("1.2.3.4:-10002")
			},
			expErr: FaultConfigBadControlPort,
		},
		"single access point hostname including negative port": {
			extraConfig: func(c *Server) *Server {
				return c.WithAccessPoints("hostX:-10002")
			},
			expErr: FaultConfigBadControlPort,
		},
		"good control port": {
			extraConfig: func(c *Server) *Server {
				return c.WithControlPort(1234)
			},
		},
		"bad control port (zero)": {
			extraConfig: func(c *Server) *Server {
				return c.WithControlPort(0)
			},
			expErr: FaultConfigBadControlPort,
		},
		"good telemetry port": {
			extraConfig: func(c *Server) *Server {
				return c.WithTelemetryPort(1234)
			},
		},
		"good telemetry port (zero)": {
			extraConfig: func(c *Server) *Server {
				return c.WithTelemetryPort(0)
			},
		},
		"bad telemetry port (negative)": {
			extraConfig: func(c *Server) *Server {
				return c.WithTelemetryPort(-123)
			},
			expErr: FaultConfigBadTelemetryPort,
		},
		"different number of bdevs": {
			extraConfig: func(c *Server) *Server {
				// add multiple bdevs for engine 0 to create mismatch
				c.Engines[0].Storage.Tiers.BdevConfigs()[0].
					WithBdevDeviceList("0000:10:00.0", "0000:11:00.0", "0000:12:00.0")
				return c
			},
			// No failure because validation now occurs on server start-up.
		},
		"different number of targets": {
			extraConfig: func(c *Server) *Server {
				// change engine 0 number of targets to create mismatch
				c.Engines[0].WithTargetCount(1)
				return c
			},
			expErr: FaultConfigTargetCountMismatch(1, 16, 0, 1),
		},
		"different number of helper streams": {
			extraConfig: func(c *Server) *Server {
				// change engine 0 number of helper streams to create mismatch
				c.Engines[0].WithHelperStreamCount(9)
				return c
			},
			expErr: FaultConfigHelperStreamCountMismatch(1, 4, 0, 9),
		},
		"out of range hugepages; low": {
			extraConfig: func(c *Server) *Server {
				return c.WithNrHugePages(-2048)
			},
			expErr: FaultConfigNrHugepagesOutOfRange(-2048, math.MaxInt32),
		},
		"out of range hugepages; high": {
			extraConfig: func(c *Server) *Server {
				return c.WithNrHugePages(math.MaxInt32 + 1)
			},
			expErr: FaultConfigNrHugepagesOutOfRange(math.MaxInt32+1, math.MaxInt32),
		},
		"disabled hugepages; bdevs configured": {
			extraConfig: func(c *Server) *Server {
				return c.WithDisableHugePages(true).
					WithEngines(defaultEngineCfg().
						WithStorage(
							storage.NewTierConfig().
								WithStorageClass("ram").
								WithScmRamdiskSize(1).
								WithScmMountPoint("/foo"),
							storage.NewTierConfig().
								WithStorageClass("nvme").
								WithBdevDeviceList("0000:81:00.0"),
						),
					)
			},
			expErr: FaultConfigHugepagesDisabled,
		},
		"disabled hugepages; emulated bdevs configured": {
			extraConfig: func(c *Server) *Server {
				return c.WithDisableHugePages(true).
					WithEngines(defaultEngineCfg().
						WithStorage(
							storage.NewTierConfig().
								WithStorageClass("ram").
								WithScmRamdiskSize(1).
								WithScmMountPoint("/foo"),
							storage.NewTierConfig().
								WithStorageClass("file").
								WithBdevDeviceList("/tmp/daos-bdev").
								WithBdevFileSize(16),
						),
					)
			},
			expErr: FaultConfigHugepagesDisabled,
		},
		"disabled hugepages; no bdevs configured": {
			extraConfig: func(c *Server) *Server {
				return c.WithDisableHugePages(true).
					WithEngines(defaultEngineCfg().
						WithStorage(
							storage.NewTierConfig().
								WithStorageClass("ram").
								WithScmRamdiskSize(1).
								WithScmMountPoint("/foo"),
						),
					)
			},
		},
<<<<<<< HEAD
		"insufficient hugepages set in config; bdevs configured": {
			extraConfig: func(c *Server) *Server {
				return c.WithNrHugePages(2048).
					WithEngines(defaultEngineCfg().
						WithStorage(
							storage.NewTierConfig().
								WithStorageClass("ram").
								WithScmRamdiskSize(1).
								WithScmMountPoint("/foo"),
							storage.NewTierConfig().
								WithStorageClass("nvme").
								WithBdevDeviceList("0000:81:00.0").
								WithBdevDeviceRoles(storage.BdevRoleData),
						),
					)
			},
			expErr: FaultConfigInsufficientHugePages(4096, 2048),
		},
		"insufficient hugepages set in config; emulated bdevs configured": {
			extraConfig: func(c *Server) *Server {
				return c.WithNrHugePages(2048).
					WithEngines(defaultEngineCfg().
						WithStorage(
							storage.NewTierConfig().
								WithStorageClass("ram").
								WithScmRamdiskSize(1).
								WithScmMountPoint("/foo"),
							storage.NewTierConfig().
								WithStorageClass("file").
								WithBdevDeviceList("/tmp/daos-bdev").
								WithBdevFileSize(16),
						),
					)
			},
			expErr: FaultConfigInsufficientHugePages(4096, 2048),
		},
		"insufficient hugepages set in config; no bdevs configured": {
			extraConfig: func(c *Server) *Server {
				return c.WithNrHugePages(2048).
					WithEngines(defaultEngineCfg().
						WithStorage(
							storage.NewTierConfig().
								WithStorageClass("ram").
								WithScmRamdiskSize(1).
								WithScmMountPoint("/foo"),
						),
					)
			},
			expConfig: baseCfg().
				WithAccessPoints("hostname1:10001").
				WithNrHugePages(2048).
				WithEngines(defaultEngineCfg().
					WithStorage(
						storage.NewTierConfig().
							WithStorageClass("ram").
							WithScmRamdiskSize(1).
							WithScmMountPoint("/foo"),
					),
				),
		},
		"zero hugepages set in config; bdevs configured; implicit role assignment": {
=======
		"zero hugepages set in config; bdevs configured": {
>>>>>>> 42f3f340
			extraConfig: func(c *Server) *Server {
				return c.WithEngines(defaultEngineCfg().
					WithStorage(
						storage.NewTierConfig().
							WithStorageClass("ram").
							WithScmRamdiskSize(1).
							WithScmMountPoint("/foo"),
						storage.NewTierConfig().
							WithStorageClass("nvme").
							WithBdevDeviceList("0000:81:00.0"),
					),
				)
			},
			expConfig: baseCfg().
				WithAccessPoints("hostname1:10001").
				WithNrHugePages(4608).
				WithEngines(defaultEngineCfg().
					WithStorage(
						storage.NewTierConfig().
							WithStorageClass("ram").
							WithScmRamdiskSize(1).
							WithScmMountPoint("/foo"),
						storage.NewTierConfig().
							WithStorageClass("nvme").
							WithBdevDeviceList("0000:81:00.0").
							WithBdevDeviceRoles(storage.BdevRoleAll),
					).
					WithStorageConfigOutputPath("/foo/daos_nvme.conf").
					WithStorageVosEnv("NVME"),
				),
		},
		"zero hugepages set in config; emulated bdevs configured": {
			extraConfig: func(c *Server) *Server {
				return c.WithEngines(defaultEngineCfg().
					WithStorage(
						storage.NewTierConfig().
							WithStorageClass("ram").
							WithScmRamdiskSize(1).
							WithScmMountPoint("/foo"),
						storage.NewTierConfig().
							WithStorageClass("file").
							WithBdevDeviceList("/tmp/daos-bdev").
							WithBdevFileSize(16),
					),
				)
			},
			expConfig: baseCfg().
				WithAccessPoints("hostname1:10001").
				WithNrHugePages(4096).
				WithEngines(defaultEngineCfg().
					WithStorage(
						storage.NewTierConfig().
							WithStorageClass("ram").
							WithScmRamdiskSize(1).
							WithScmMountPoint("/foo"),
						storage.NewTierConfig().
							WithStorageClass("file").
							WithBdevDeviceList("/tmp/daos-bdev").
							WithBdevFileSize(16),
					).
					WithStorageConfigOutputPath("/foo/daos_nvme.conf").
					WithStorageVosEnv("AIO"),
				),
		},
		"zero hugepages set in config; no bdevs configured": {
			extraConfig: func(c *Server) *Server {
				return c.WithEngines(defaultEngineCfg().
					WithStorage(
						storage.NewTierConfig().
							WithStorageClass("ram").
							WithScmRamdiskSize(1).
							WithScmMountPoint("/foo"),
					),
				)
			},
			expConfig: baseCfg().
				WithAccessPoints("hostname1:10001").
				WithEngines(defaultEngineCfg().
					WithStorage(
						storage.NewTierConfig().
							WithStorageClass("ram").
							WithScmRamdiskSize(1).
							WithScmMountPoint("/foo"),
					),
				),
		},
		"control metadata multi-engine": {
			extraConfig: func(c *Server) *Server {
				return c.WithControlMetadata(storage.ControlMetadata{
					Path:       testMetadataDir,
					DevicePath: "/dev/something",
				}).
					WithEngines(
						defaultEngineCfg().
							WithFabricInterfacePort(1234).
							WithStorage(
								storage.NewTierConfig().
									WithScmMountPoint("/mnt/daos/1").
									WithStorageClass("ram").
									WithScmDisableHugepages().
									WithScmRamdiskSize(16),
								storage.NewTierConfig().
									WithStorageClass("nvme").
									WithBdevDeviceList("0000:81:00.0", "0000:82:00.0").
									WithBdevBusidRange("0x80-0x8f"),
							),
						defaultEngineCfg().
							WithFabricInterfacePort(5678).
							WithStorage(
								storage.NewTierConfig().
									WithScmMountPoint("/mnt/daos/2").
									WithStorageClass("ram").
									WithScmDisableHugepages().
									WithScmRamdiskSize(16),
								storage.NewTierConfig().
									WithStorageClass("nvme").
									WithBdevDeviceList("0000:91:00.0", "0000:92:00.0").
									WithBdevBusidRange("0x90-0x9f"),
							),
					)
			},
			expConfig: baseCfg().
				WithAccessPoints("hostname1:10001").
				WithControlMetadata(storage.ControlMetadata{
					Path:       testMetadataDir,
					DevicePath: "/dev/something",
				}).
				WithNrHugePages(9216).
				WithEngines(
					defaultEngineCfg().
						WithFabricInterfacePort(1234).
						WithStorage(
							storage.NewTierConfig().
								WithScmMountPoint("/mnt/daos/1").
								WithStorageClass("ram").
								WithScmDisableHugepages().
								WithScmRamdiskSize(16),
							storage.NewTierConfig().
								WithStorageClass("nvme").
								WithBdevDeviceList("0000:81:00.0", "0000:82:00.0").
								WithBdevBusidRange("0x80-0x8f").
								WithBdevDeviceRoles(storage.BdevRoleAll),
						).
						WithStorageVosEnv("NVME").
						WithStorageControlMetadataPath(testMetadataDir).
						WithStorageControlMetadataDevice("/dev/something").
						WithStorageConfigOutputPath(filepath.Join(
							testMetadataDir,
							storage.ControlMetadataSubdir,
							"engine0",
							"daos_nvme.conf",
						)), // NVMe conf should end up in metadata dir
					defaultEngineCfg().
						WithStorageIndex(1).
						WithFabricInterfacePort(5678).
						WithStorage(
							storage.NewTierConfig().
								WithScmMountPoint("/mnt/daos/2").
								WithStorageClass("ram").
								WithScmDisableHugepages().
								WithScmRamdiskSize(16),
							storage.NewTierConfig().
								WithStorageClass("nvme").
								WithBdevDeviceList("0000:91:00.0", "0000:92:00.0").
								WithBdevBusidRange("0x90-0x9f").
								WithBdevDeviceRoles(storage.BdevRoleAll),
						).
						WithStorageVosEnv("NVME").
						WithStorageControlMetadataPath(testMetadataDir).
						WithStorageControlMetadataDevice("/dev/something").
						WithStorageConfigOutputPath(filepath.Join(
							testMetadataDir,
							storage.ControlMetadataSubdir,
							"engine1",
							"daos_nvme.conf",
						)), // NVMe conf should end up in metadata dir
				),
		},
		"md-on-ssd disabled with explicit role assignment": {
			extraConfig: func(c *Server) *Server {
				return c.WithControlMetadata(storage.ControlMetadata{
					Path:       testMetadataDir,
					DevicePath: "/dev/something",
				}).
					WithEngines(
						defaultEngineCfg().
							WithFabricInterfacePort(1234).
							WithStorage(
								storage.NewTierConfig().
									WithScmMountPoint("/mnt/daos/1").
									WithStorageClass("ram").
									WithScmDisableHugepages().
									WithScmRamdiskSize(16),
								storage.NewTierConfig().
									WithStorageClass("nvme").
									WithBdevDeviceList("0000:81:00.0", "0000:82:00.0").
									WithBdevDeviceRoles(storage.BdevRoleData),
							),
					)
			},
			expConfig: baseCfg().
				WithAccessPoints("hostname1:10001").
				WithControlMetadata(storage.ControlMetadata{
					Path:       testMetadataDir,
					DevicePath: "/dev/something",
				}).
				WithNrHugePages(4096).
				WithEngines(
					defaultEngineCfg().
						WithFabricInterfacePort(1234).
						WithStorage(
							storage.NewTierConfig().
								WithScmMountPoint("/mnt/daos/1").
								WithStorageClass("ram").
								WithScmDisableHugepages().
								WithScmRamdiskSize(16),
							storage.NewTierConfig().
								WithStorageClass("nvme").
								WithBdevDeviceList("0000:81:00.0", "0000:82:00.0").
								WithBdevDeviceRoles(storage.BdevRoleData),
						).
						WithStorageVosEnv("NVME").
						WithStorageControlMetadataPath(testMetadataDir).
						WithStorageControlMetadataDevice("/dev/something").
						WithStorageConfigOutputPath(filepath.Join(
							testMetadataDir,
							storage.ControlMetadataSubdir,
							"engine0",
							"daos_nvme.conf",
						)), // NVMe conf should end up in metadata dir
				),
		},
		"control metadata has path only": {
			extraConfig: func(c *Server) *Server {
				return c.
					WithControlMetadata(storage.ControlMetadata{
						Path: testMetadataDir,
					}).
					WithEngines(
						defaultEngineCfg().
							WithStorage(
								storage.NewTierConfig().
									WithScmMountPoint("/mnt/daos/1").
									WithStorageClass("ram").
									WithScmDisableHugepages().
									WithScmRamdiskSize(16),
								storage.NewTierConfig().
									WithStorageClass("nvme").
									WithBdevDeviceList("0000:81:00.0", "0000:82:00.0").
									WithBdevBusidRange("0x80-0x8f"),
							),
					)
			},
			expConfig: baseCfg().
				WithAccessPoints("hostname1:10001").
				WithControlMetadata(storage.ControlMetadata{
					Path: testMetadataDir,
				}).
				WithNrHugePages(4608).
				WithEngines(defaultEngineCfg().
					WithStorage(
						storage.NewTierConfig().
							WithScmMountPoint("/mnt/daos/1").
							WithStorageClass("ram").
							WithScmDisableHugepages().
							WithScmRamdiskSize(16),
						storage.NewTierConfig().
							WithStorageClass("nvme").
							WithBdevDeviceList("0000:81:00.0", "0000:82:00.0").
							WithBdevBusidRange("0x80-0x8f").
							WithBdevDeviceRoles(storage.BdevRoleAll),
					).
					WithStorageVosEnv("NVME").
					WithStorageControlMetadataPath(testMetadataDir).
					WithStorageControlMetadataDevice("").
					WithStorageConfigOutputPath(filepath.Join(
						testMetadataDir,
						storage.ControlMetadataSubdir,
						"engine0",
						"daos_nvme.conf",
					)), // NVMe conf should end up in metadata dir
				),
		},
		"control metadata has device only": {
			extraConfig: func(c *Server) *Server {
				return c.WithControlMetadata(storage.ControlMetadata{
					DevicePath: "/dev/sdb0",
				}).
					WithEngines(defaultEngineCfg().
						WithStorage(
							storage.NewTierConfig().
								WithStorageClass("ram").
								WithScmRamdiskSize(1).
								WithScmMountPoint("/foo"),
						))
			},
			expErr: FaultConfigControlMetadataNoPath,
		},
	} {
		t.Run(name, func(t *testing.T) {
			log, buf := logging.NewTestLogger(t.Name())
			defer ShowBufferOnFailure(t, buf)

			if tt.extraConfig == nil {
				tt.extraConfig = noopExtra
			}

			// Apply extra config test case
			dupe := tt.extraConfig(baseCfg())

			CmpErr(t, tt.expErr, dupe.Validate(log, defMemInfo.HugePageSizeKb))
			if tt.expErr != nil || tt.expConfig == nil {
				return
			}

			if diff := cmp.Diff(tt.expConfig, dupe, defConfigCmpOpts...); diff != "" {
				t.Fatalf("unexpected config after validation (-want, +got): %s", diff)
			}
		})
	}
}

// replaceLine only matches when oldTxt is exactly the same as a file line.
func replaceLine(r io.Reader, w io.Writer, oldTxt, newTxt string) (int, error) {
	var changedLines int

	// use scanner to read line by line
	sc := bufio.NewScanner(r)
	for sc.Scan() {
		line := sc.Text()
		if line == oldTxt {
			line = newTxt
			changedLines++
		}
		if _, err := io.WriteString(w, line+"\n"); err != nil {
			return changedLines, err
		}
	}

	return changedLines, sc.Err()
}

func replaceFile(t *testing.T, name, oldTxt, newTxt string) {
	// open original file
	f, err := os.Open(name)
	if err != nil {
		t.Fatal(err)
	}
	defer f.Close()

	// create temp file
	tmp, err := ioutil.TempFile("", "replace-*")
	if err != nil {
		t.Fatal(err)
	}
	defer tmp.Close()

	// replace while copying from f to tmp
	linesChanged, err := replaceLine(f, tmp, oldTxt, newTxt)
	if err != nil {
		t.Fatal(err)
	}
	if linesChanged == 0 {
		t.Fatalf("no recurrences of %q in file %q", oldTxt, name)
	}

	// make sure the tmp file was successfully written to
	if err := tmp.Close(); err != nil {
		t.Fatal(err)
	}

	// close the file we're reading from
	if err := f.Close(); err != nil {
		t.Fatal(err)
	}

	// overwrite the original file with the temp file
	if err := os.Rename(tmp.Name(), name); err != nil {
		t.Fatal(err)
	}
}

func TestServerConfig_Parsing(t *testing.T) {
	noopExtra := func(c *Server) *Server { return c }

	cfgFromFile := func(t *testing.T, testFile string, matchText, replaceText []string) (*Server, error) {
		t.Helper()

		if len(matchText) != len(replaceText) {
			return nil, errors.New("number of text matches and replacements must be equal")
		}

		for i, m := range matchText {
			if m == "" {
				continue
			}
			replaceFile(t, testFile, m, replaceText[i])
		}

		return mockConfigFromFile(t, testFile)
	}

	// load a config based on the server config with all options uncommented.
	loadFromDefaultFile := func(t *testing.T, testDir string, matchText, replaceText []string) (*Server, error) {
		t.Helper()

		defaultConfigFile := filepath.Join(testDir, sConfigUncomment)
		uncommentServerConfig(t, defaultConfigFile)

		return cfgFromFile(t, defaultConfigFile, matchText, replaceText)
	}

	// load a config file with a legacy storage config
	loadFromLegacyFile := func(t *testing.T, testDir string, matchText, replaceText []string) (*Server, error) {
		t.Helper()

		lcp := strings.Split(legacyConfig, "/")
		testLegacyConfigFile := filepath.Join(testDir, lcp[len(lcp)-1])
		CopyFile(t, legacyConfig, testLegacyConfigFile)

		return cfgFromFile(t, testLegacyConfigFile, matchText, replaceText)
	}

	loadFromFile := func(t *testing.T, testDir string, matchText, replaceText []string, legacy bool) (*Server, error) {
		if legacy {
			return loadFromLegacyFile(t, testDir, matchText, replaceText)
		}

		return loadFromDefaultFile(t, testDir, matchText, replaceText)
	}

	for name, tt := range map[string]struct {
		inTxt          string
		outTxt         string
		inTxtList      []string
		outTxtList     []string
		legacyStorage  bool
		extraConfig    func(c *Server) *Server
		expParseErr    error
		expValidateErr error
		expCheck       func(c *Server) error
	}{
		"bad engine section": {
			inTxt:       "engines:",
			outTxt:      "engine:",
			expParseErr: errors.New("field engine not found"),
		},
		"use legacy servers conf directive rather than engines": {
			inTxt:          "engines:",
			outTxt:         "servers:",
			expValidateErr: errors.New("use \"engines\" instead"),
		},
		"specify legacy servers conf directive in addition to engines": {
			inTxt:  "engines:",
			outTxt: "servers:",
			extraConfig: func(c *Server) *Server {
				var nilEngineConfig *engine.Config
				return c.WithEngines(nilEngineConfig)
			},
			expValidateErr: errors.New("use \"engines\" instead"),
		},
		"duplicates in bdev_list from config": {
			extraConfig: func(c *Server) *Server {
				return c.WithEngines(
					engine.MockConfig().
						WithFabricInterface("ib0").
						WithFabricInterfacePort(20000).
						WithStorage(
							storage.NewTierConfig().
								WithStorageClass("ram").
								WithScmRamdiskSize(1).
								WithScmMountPoint("/mnt/daos/2"),
							storage.NewTierConfig().
								WithStorageClass("nvme").
								WithBdevDeviceList(MockPCIAddr(1), MockPCIAddr(1)),
						).
						WithTargetCount(8))
			},
			expValidateErr: errors.New("valid PCI addresses"),
		},
		"bad busid range": {
			// fail first engine storage
			inTxt:       "    bdev_busid_range: 0x80-0x8f",
			outTxt:      "    bdev_busid_range: 0x80-0x8g",
			expParseErr: errors.New("\"0x8g\": invalid syntax"),
		},
		"legacy storage; empty bdev_list": {
			legacyStorage: true,
			expCheck: func(c *Server) error {
				nr := len(c.Engines[0].Storage.Tiers)
				if nr != 1 {
					return errors.Errorf("want 1 storage tier, got %d", nr)
				}
				return nil
			},
		},
		"legacy storage; no bdev_list": {
			legacyStorage: true,
			inTxt:         "    bdev_list: []",
			outTxt:        "",
			expCheck: func(c *Server) error {
				nr := len(c.Engines[0].Storage.Tiers)
				if nr != 1 {
					return errors.Errorf("want 1 storage tier, got %d", nr)
				}
				return nil
			},
		},
		"legacy storage; no bdev_class": {
			legacyStorage: true,
			inTxt:         "    bdev_class: nvme",
			outTxt:        "",
			expCheck: func(c *Server) error {
				nr := len(c.Engines[0].Storage.Tiers)
				if nr != 1 {
					return errors.Errorf("want 1 storage tier, got %d", nr)
				}
				return nil
			},
		},
		"legacy storage; non-empty bdev_list": {
			legacyStorage: true,
			inTxt:         "    bdev_list: []",
			outTxt:        "    bdev_list: [0000:80:00.0]",
			expCheck: func(c *Server) error {
				nr := len(c.Engines[0].Storage.Tiers)
				if nr != 2 {
					return errors.Errorf("want 2 storage tiers, got %d", nr)
				}
				return nil
			},
		},
		"legacy storage; non-empty bdev_busid_range": {
			legacyStorage: true,
			inTxtList: []string{
				"    bdev_list: []", "    bdev_busid_range: \"\"",
			},
			outTxtList: []string{
				"    bdev_list: [0000:80:00.0]", "    bdev_busid_range: \"0x00-0x80\"",
			},
			expCheck: func(c *Server) error {
				nr := len(c.Engines[0].Storage.Tiers)
				if nr != 2 {
					return errors.Errorf("want 2 storage tiers, got %d", nr)
				}
				want := storage.MustNewBdevBusRange("0x00-0x80")
				got := c.Engines[0].Storage.Tiers.BdevConfigs()[0].Bdev.BusidRange
				if want.String() != got.String() {
					return errors.Errorf("want %s bus-id range, got %s", want, got)
				}
				return nil
			},
		},
		"legacy storage; empty bdev_list; hugepages disabled": {
			legacyStorage: true,
			inTxt:         "telemetry_port: 9191",
			outTxt:        "disable_hugepages: true",
			expCheck: func(c *Server) error {
				if !c.DisableHugepages {
					return errors.Errorf("expected hugepages to be disabled")
				}
				return nil
			},
		},
		"legacy storage; non-empty bdev_list; hugepages disabled": {
			legacyStorage: true,
			inTxtList: []string{
				"    bdev_list: []", "telemetry_port: 9191",
			},
			outTxtList: []string{
				"    bdev_list: [0000:80:00.0]", "disable_hugepages: true",
			},
			expValidateErr: FaultConfigHugepagesDisabled,
		},
		"legacy vmd enable": {
			inTxt:  "disable_vmd: true",
			outTxt: "enable_vmd: true",
			expCheck: func(c *Server) error {
				if *c.DisableVMD != false {
					return errors.Errorf("expected vmd to be not disabled")
				}
				return nil
			},
		},
		"legacy vmd disable": {
			inTxt:  "disable_vmd: true",
			outTxt: "enable_vmd: false",
			expCheck: func(c *Server) error {
				if *c.DisableVMD != true {
					return errors.Errorf("expected vmd to be disabled")
				}
				return nil
			},
		},
		"legacy vmd disable; current vmd enable": {
			inTxt:       "disable_vfio: true",
			outTxt:      "enable_vmd: true",
			expParseErr: FaultConfigVMDSettingDuplicate,
		},
		"additional empty storage tier": {
			// Add empty storage tier to engine-0 and verify it is ignored.
			inTxt:  "    - wal",
			outTxt: "    - wal\n  -",
			expCheck: func(c *Server) error {
				nr := len(c.Engines[0].Storage.Tiers)
				if nr != 2 {
					return errors.Errorf("want 2 storage tiers, got %d", nr)
				}
				return nil
			},
		},
	} {
		t.Run(name, func(t *testing.T) {
			log, buf := logging.NewTestLogger(t.Name())
			defer ShowBufferOnFailure(t, buf)

			testDir, cleanup := CreateTestDir(t)
			defer cleanup()

			if tt.extraConfig == nil {
				tt.extraConfig = noopExtra
			}

			if tt.inTxtList != nil {
				if tt.inTxt != "" {
					t.Fatal("bad test params")
				}
			} else {
				tt.inTxtList = []string{tt.inTxt}
			}
			if tt.outTxtList != nil {
				if tt.outTxt != "" {
					t.Fatal("bad test params")
				}
			} else {
				tt.outTxtList = []string{tt.outTxt}
			}

			config, errParse := loadFromFile(t, testDir, tt.inTxtList, tt.outTxtList, tt.legacyStorage)
			CmpErr(t, tt.expParseErr, errParse)
			if tt.expParseErr != nil {
				return
			}

			config = tt.extraConfig(config)
			CmpErr(t, tt.expValidateErr, config.Validate(log, defMemInfo.HugePageSizeKb))

			if tt.expCheck != nil {
				if err := tt.expCheck(config); err != nil {
					t.Fatal(err)
				}
			}
		})
	}
}

func TestServerConfig_RelativeWorkingPath(t *testing.T) {
	for name, tt := range map[string]struct {
		inPath    string
		expErrMsg string
	}{
		"path exists":         {inPath: "uncommentedDefault"},
		"path does not exist": {expErrMsg: "no such file or directory"},
	} {
		t.Run(name, func(t *testing.T) {
			testDir, cleanup := CreateTestDir(t)
			defer cleanup()
			testFile := filepath.Join(testDir, "test.yml")

			if tt.inPath == "uncommentedDefault" {
				tt.inPath = filepath.Join(testDir, sConfigUncomment)
				uncommentServerConfig(t, testFile)
			}

			cwd, err := os.Getwd()
			if err != nil {
				t.Fatal(err)
			}
			var pathToRoot string
			depth := strings.Count(cwd, "/")
			for i := 0; i < depth; i++ {
				pathToRoot += "../"
			}

			relPath := filepath.Join(pathToRoot, testFile)
			t.Logf("abs: %s, cwd: %s, rel: %s", testFile, cwd, relPath)

			config := DefaultServer()

			err = config.SetPath(relPath)
			if err != nil {
				if tt.expErrMsg == "" {
					t.Fatal(err)
				}
				if !strings.Contains(err.Error(), tt.expErrMsg) {
					t.Fatalf("want contains: %s, got %s", tt.expErrMsg, err)
				}
			} else {
				if tt.expErrMsg != "" {
					t.Fatalf("want contains: %s, got %s", tt.expErrMsg, err)
				}
			}
		})
	}
}

func TestServerConfig_WithEnginesInheritsMain(t *testing.T) {
	testFabric := "test-fabric"
	testModules := "a,b,c"
	testSystemName := "test-system"
	testSocketDir := "test-sockets"

	wantCfg := engine.MockConfig().
		WithFabricProvider(testFabric).
		WithModules(testModules).
		WithSocketDir(testSocketDir).
		WithSystemName(testSystemName)

	config := DefaultServer().
		WithFabricProvider(testFabric).
		WithModules(testModules).
		WithSocketDir(testSocketDir).
		WithSystemName(testSystemName).
		WithEngines(engine.MockConfig())

	if diff := cmp.Diff(wantCfg, config.Engines[0], defConfigCmpOpts...); diff != "" {
		t.Fatalf("unexpected server config (-want, +got):\n%s\n", diff)
	}
}

func TestServerConfig_DuplicateValues(t *testing.T) {
	configA := func() *engine.Config {
		return engine.MockConfig().
			WithLogFile("a").
			WithFabricInterface("ib0").
			WithFabricInterfacePort(42).
			WithStorage(
				storage.NewTierConfig().
					WithStorageClass("ram").
					WithScmRamdiskSize(1).
					WithScmMountPoint("a"),
			).
			WithPinnedNumaNode(0).
			WithTargetCount(8)
	}
	configB := func() *engine.Config {
		return engine.MockConfig().
			WithLogFile("b").
			WithFabricInterface("ib1").
			WithFabricInterfacePort(42).
			WithStorage(
				storage.NewTierConfig().
					WithStorageClass("ram").
					WithScmRamdiskSize(1).
					WithScmMountPoint("b"),
			).
			WithPinnedNumaNode(0).
			WithTargetCount(8)
	}

	for name, tc := range map[string]struct {
		configA *engine.Config
		configB *engine.Config
		expErr  error
	}{
		"successful validation": {
			configA: configA(),
			configB: configB(),
		},
		"duplicate fabric config": {
			configA: configA(),
			configB: configB().
				WithFabricInterface(configA().Fabric.Interface),
			expErr: FaultConfigDuplicateFabric(1, 0),
		},
		"duplicate log_file": {
			configA: configA(),
			configB: configB().
				WithLogFile(configA().LogFile),
			expErr: FaultConfigDuplicateLogFile(1, 0),
		},
		"duplicate scm_mount": {
			configA: configA(),
			configB: configB().
				WithStorage(
					storage.NewTierConfig().
						WithStorageClass(storage.ClassDcpm.String()).
						WithScmDeviceList("a").
						WithScmMountPoint(configA().Storage.Tiers.ScmConfigs()[0].Scm.MountPoint),
				),
			expErr: FaultConfigDuplicateScmMount(1, 0),
		},
		"duplicate scm_list": {
			configA: configA().
				WithStorage(
					storage.NewTierConfig().
						WithStorageClass(storage.ClassDcpm.String()).
						WithScmMountPoint("aa").
						WithScmDeviceList("a"),
				),
			configB: configB().
				WithStorage(
					storage.NewTierConfig().
						WithStorageClass(storage.ClassDcpm.String()).
						WithScmMountPoint("bb").
						WithScmDeviceList("a"),
				),
			expErr: FaultConfigDuplicateScmDeviceList(1, 0),
		},
		"overlapping bdev_list": {
			configA: configA().
				WithStorage(
					storage.NewTierConfig().
						WithStorageClass(storage.ClassNvme.String()).
						WithBdevDeviceList(MockPCIAddr(1)),
				),
			configB: configB().
				WithStorage(
					storage.NewTierConfig().
						WithStorageClass(storage.ClassNvme.String()).
						WithBdevDeviceList(MockPCIAddr(2), MockPCIAddr(1)),
				),
			expErr: FaultConfigOverlappingBdevDeviceList(1, 0),
		},
		"duplicates in bdev_list": {
			configA: configA().
				WithStorage(
					storage.NewTierConfig().
						WithStorageClass(storage.ClassNvme.String()).
						WithBdevDeviceList(MockPCIAddr(1), MockPCIAddr(1)),
				),
			configB: configB().
				WithStorage(
					storage.NewTierConfig().
						WithStorageClass(storage.ClassNvme.String()).
						WithBdevDeviceList(MockPCIAddr(2), MockPCIAddr(2)),
				),
			expErr: errors.New("valid PCI addresses"),
		},
	} {
		t.Run(name, func(t *testing.T) {
			log, buf := logging.NewTestLogger(t.Name())
			defer ShowBufferOnFailure(t, buf)

			conf := DefaultServer().
				WithFabricProvider("test").
				WithEngines(tc.configA, tc.configB)

			gotErr := conf.Validate(log, defMemInfo.HugePageSizeKb)
			CmpErr(t, tc.expErr, gotErr)
		})
	}
}

func TestServerConfig_SaveActiveConfig(t *testing.T) {
	testDir, cleanup := CreateTestDir(t)
	defer cleanup()

	t.Logf("test dir: %s", testDir)

	for name, tc := range map[string]struct {
		cfgPath   string
		expLogOut string
	}{
		"successful write": {
			cfgPath:   testDir,
			expLogOut: fmt.Sprintf("config saved to %s/%s", testDir, configOut),
		},
		"missing directory": {
			cfgPath:   filepath.Join(testDir, "non-existent/"),
			expLogOut: "could not be saved",
		},
	} {
		t.Run(name, func(t *testing.T) {
			log, buf := logging.NewTestLogger(t.Name())
			defer ShowBufferOnFailure(t, buf)

			cfg := DefaultServer().WithSocketDir(tc.cfgPath)

			cfg.SaveActiveConfig(log)

			AssertTrue(t, strings.Contains(buf.String(), tc.expLogOut),
				fmt.Sprintf("expected %q in %q", tc.expLogOut, buf.String()))
		})
	}
}

func TestConfig_detectEngineAffinity(t *testing.T) {
	genAffFn := func(node uint, err error) EngineAffinityFn {
		return func(logging.Logger, *engine.Config) (uint, error) {
			return node, err
		}
	}

	for name, tc := range map[string]struct {
		cfg         *engine.Config
		affSrcSet   []EngineAffinityFn
		expErr      error
		expDetected uint
	}{
		"first source misses; second hits": {
			cfg: engine.MockConfig(),
			affSrcSet: []EngineAffinityFn{
				genAffFn(0, ErrNoAffinityDetected),
				genAffFn(1, nil),
			},
			expDetected: 1,
		},
		"first source hits": {
			cfg: engine.MockConfig(),
			affSrcSet: []EngineAffinityFn{
				genAffFn(1, nil),
				genAffFn(2, nil),
			},
			expDetected: 1,
		},
		"first source errors": {
			cfg: engine.MockConfig(),
			affSrcSet: []EngineAffinityFn{
				genAffFn(1, errors.New("fatal")),
				genAffFn(2, nil),
			},
			expErr: errors.New("fatal"),
		},
		"no sources hit": {
			cfg: engine.MockConfig(),
			affSrcSet: []EngineAffinityFn{
				genAffFn(1, ErrNoAffinityDetected),
				genAffFn(2, ErrNoAffinityDetected),
			},
			expErr: ErrNoAffinityDetected,
		},
		"no sources defined": {
			cfg:    engine.MockConfig(),
			expErr: ErrNoAffinityDetected,
		},
	} {
		t.Run(name, func(t *testing.T) {
			log, buf := logging.NewTestLogger(t.Name())
			defer ShowBufferOnFailure(t, buf)

			detected, err := detectEngineAffinity(log, tc.cfg, tc.affSrcSet...)
			CmpErr(t, tc.expErr, err)
			if tc.expErr != nil {
				return
			}

			AssertEqual(t, tc.expDetected, detected,
				"unexpected detected numa node")
		})
	}
}

func TestConfig_SetNUMAAffinity(t *testing.T) {
	for name, tc := range map[string]struct {
		cfg     *engine.Config
		setNUMA uint
		expErr  error
		expNUMA uint
	}{
		"pinned_numa_node set in config conflicts with detected affinity": {
			cfg: engine.MockConfig().
				WithPinnedNumaNode(2).
				WithFabricInterface("ib1").
				WithFabricProvider("ofi+verbs"),
			setNUMA: 1,
			expNUMA: 2,
			expErr:  errors.New("configured NUMA node"),
		},
		"pinned_numa_node not set in config; detected affinity used": {
			cfg: engine.MockConfig().
				WithFabricInterface("ib1").
				WithFabricProvider("ofi+verbs"),
			setNUMA: 1,
			expNUMA: 1,
		},
		"pinned_numa_node and first_core set": {
			cfg: engine.MockConfig().
				WithPinnedNumaNode(2).
				WithServiceThreadCore(1).
				WithFabricInterface("ib1").
				WithFabricProvider("ofi+verbs"),
			expErr: errors.New("cannot set both"),
		},
	} {
		t.Run(name, func(t *testing.T) {
			err := tc.cfg.SetNUMAAffinity(tc.setNUMA)
			CmpErr(t, tc.expErr, err)
			if tc.expErr != nil {
				return
			}

			AssertEqual(t, tc.expNUMA, *tc.cfg.PinnedNumaNode,
				"unexpected pinned numa node")
			AssertEqual(t, tc.expNUMA, tc.cfg.Fabric.NumaNodeIndex,
				"unexpected numa node in fabric config")
			AssertEqual(t, tc.expNUMA, tc.cfg.Storage.NumaNodeIndex,
				"unexpected numa node in storage config")
		})
	}
}

func TestConfig_SetEngineAffinities(t *testing.T) {
	baseSrvCfg := func() *Server {
		return DefaultServer()
	}
	genAffFn := func(iface string, node uint) EngineAffinityFn {
		return func(_ logging.Logger, cfg *engine.Config) (uint, error) {
			if iface == cfg.Fabric.Interface {
				return node, nil
			}
			return 0, ErrNoAffinityDetected
		}
	}

	for name, tc := range map[string]struct {
		cfg         *Server
		affSrcSet   []EngineAffinityFn
		expNumaSet  []int
		expFabNumas []int
		expErr      error
	}{
		"no affinity sources": {
			affSrcSet: []EngineAffinityFn{},
			expErr:    errors.New("requires at least one"),
		},
		"no affinity detected (default NUMA nodes)": {
			cfg: baseSrvCfg().WithEngines(
				engine.MockConfig().
					WithFabricInterface("ib0").
					WithFabricProvider("ofi+verbs"),
				engine.MockConfig().
					WithFabricInterface("ib1").
					WithFabricProvider("ofi+verbs"),
			),
			affSrcSet: []EngineAffinityFn{
				genAffFn("", 0),
			},
			expNumaSet: []int{0, 0},
		},
		"engines have first_core set; NUMA nodes should not be set": {
			cfg: baseSrvCfg().WithEngines(
				engine.MockConfig().
					WithFabricInterface("ib0").
					WithFabricProvider("ofi+verbs").
					WithServiceThreadCore(1),
				engine.MockConfig().
					WithFabricInterface("ib1").
					WithFabricProvider("ofi+verbs").
					WithServiceThreadCore(2),
			),
			expNumaSet: []int{-1, -1},
		},
		"single engine with pinned_numa_node set": {
			cfg: baseSrvCfg().WithEngines(
				engine.MockConfig().
					WithFabricInterface("ib0").
					WithFabricProvider("ofi+verbs").
					WithPinnedNumaNode(1),
			),
			expNumaSet: []int{1},
		},
		"single engine without pinned_numa_node set and no detected affinity": {
			cfg: baseSrvCfg().WithEngines(
				engine.MockConfig().
					WithFabricInterface("ib0").
					WithFabricProvider("ofi+verbs"),
			),
			affSrcSet: []EngineAffinityFn{
				genAffFn("", 0),
			},
			expNumaSet: []int{-1},
		},
		"single engine without pinned_numa_node set and affinity detected as != 0": {
			cfg: baseSrvCfg().WithEngines(
				engine.MockConfig().
					WithFabricInterface("ib0").
					WithFabricProvider("ofi+verbs"),
			),
			affSrcSet: []EngineAffinityFn{
				genAffFn("ib0", 1),
			},
			expNumaSet: []int{1},
		},
		"single engine without pinned_numa_node set and affinity detected as 0": {
			cfg: baseSrvCfg().WithEngines(
				engine.MockConfig().
					WithFabricInterface("ib0").
					WithFabricProvider("ofi+verbs"),
			),
			affSrcSet: []EngineAffinityFn{
				genAffFn("ib0", 0),
			},
			expNumaSet: []int{-1},
		},
		"multi engine without pinned_numa_node set and affinity for both detected as 0": {
			cfg: baseSrvCfg().WithEngines(
				engine.MockConfig().
					WithFabricInterface("ib0").
					WithFabricProvider("ofi+verbs"),
				engine.MockConfig().
					WithFabricInterface("ib1").
					WithFabricProvider("ofi+verbs"),
			),
			affSrcSet: []EngineAffinityFn{
				genAffFn("ib0", 0),
				genAffFn("ib1", 0),
			},
			expNumaSet: []int{0, 0},
		},
		"multi engine without pinned_numa_node set": {
			cfg: baseSrvCfg().WithEngines(
				engine.MockConfig().
					WithFabricInterface("ib0").
					WithFabricProvider("ofi+verbs"),
				engine.MockConfig().
					WithFabricInterface("ib1").
					WithFabricProvider("ofi+verbs"),
			),
			expNumaSet: []int{1, 2},
		},
		"multi engine with pinned_numa_node set matching detected affinities": {
			cfg: baseSrvCfg().WithEngines(
				engine.MockConfig().
					WithPinnedNumaNode(1).
					WithFabricInterface("ib0").
					WithFabricProvider("ofi+verbs"),
				engine.MockConfig().
					WithPinnedNumaNode(2).
					WithFabricInterface("ib1").
					WithFabricProvider("ofi+verbs"),
			),
			expNumaSet: []int{1, 2},
		},
		"multi engine with pinned_numa_node set overriding detected affinities": {
			cfg: baseSrvCfg().WithEngines(
				engine.MockConfig().
					WithPinnedNumaNode(2).
					WithFabricInterface("ib0").
					WithFabricProvider("ofi+verbs"),
				engine.MockConfig().
					WithPinnedNumaNode(1).
					WithFabricInterface("ib1").
					WithFabricProvider("ofi+verbs"),
			),
			expNumaSet: []int{2, 1},
		},
		"multi engine with first_core set; detected affinities overridden": {
			cfg: baseSrvCfg().WithEngines(
				engine.MockConfig().
					WithServiceThreadCore(1).
					WithFabricInterface("ib0").
					WithFabricProvider("ofi+verbs"),
				engine.MockConfig().
					WithServiceThreadCore(25).
					WithFabricInterface("ib1").
					WithFabricProvider("ofi+verbs"),
			),
			expNumaSet:  []int{-1, -1}, // PinnedNumaNode should not be set
			expFabNumas: []int{0, 0},
		},
	} {
		t.Run(name, func(t *testing.T) {
			gotNumaSet := make([]int, 0, len(tc.expNumaSet))
			fabNumaSet := make([]int, 0, len(tc.expFabNumas))

			log, buf := logging.NewTestLogger(t.Name())
			defer ShowBufferOnFailure(t, buf)

			if tc.affSrcSet == nil {
				tc.affSrcSet = []EngineAffinityFn{
					genAffFn("ib0", 1),
					genAffFn("ib1", 2),
				}
			}

			gotErr := tc.cfg.SetEngineAffinities(log, tc.affSrcSet...)
			CmpErr(t, tc.expErr, gotErr)
			if tc.expErr != nil {
				return
			}

			for _, engine := range tc.cfg.Engines {
				fabNumaSet = append(fabNumaSet, int(engine.Fabric.NumaNodeIndex))
				if engine.PinnedNumaNode == nil {
					gotNumaSet = append(gotNumaSet, -1)
					continue
				}
				gotNumaSet = append(gotNumaSet, int(*engine.PinnedNumaNode))
			}

			if diff := cmp.Diff(tc.expNumaSet, gotNumaSet); diff != "" {
				t.Errorf("unexpected engine numa node set (-want +got):\n%s", diff)
			}
			if tc.expFabNumas != nil {
				if diff := cmp.Diff(tc.expFabNumas, fabNumaSet); diff != "" {
					t.Errorf("unexpected fabric numa node set (-want +got):\n%s", diff)
				}
			}
		})
	}
}<|MERGE_RESOLUTION|>--- conflicted
+++ resolved
@@ -567,71 +567,7 @@
 					)
 			},
 		},
-<<<<<<< HEAD
-		"insufficient hugepages set in config; bdevs configured": {
-			extraConfig: func(c *Server) *Server {
-				return c.WithNrHugePages(2048).
-					WithEngines(defaultEngineCfg().
-						WithStorage(
-							storage.NewTierConfig().
-								WithStorageClass("ram").
-								WithScmRamdiskSize(1).
-								WithScmMountPoint("/foo"),
-							storage.NewTierConfig().
-								WithStorageClass("nvme").
-								WithBdevDeviceList("0000:81:00.0").
-								WithBdevDeviceRoles(storage.BdevRoleData),
-						),
-					)
-			},
-			expErr: FaultConfigInsufficientHugePages(4096, 2048),
-		},
-		"insufficient hugepages set in config; emulated bdevs configured": {
-			extraConfig: func(c *Server) *Server {
-				return c.WithNrHugePages(2048).
-					WithEngines(defaultEngineCfg().
-						WithStorage(
-							storage.NewTierConfig().
-								WithStorageClass("ram").
-								WithScmRamdiskSize(1).
-								WithScmMountPoint("/foo"),
-							storage.NewTierConfig().
-								WithStorageClass("file").
-								WithBdevDeviceList("/tmp/daos-bdev").
-								WithBdevFileSize(16),
-						),
-					)
-			},
-			expErr: FaultConfigInsufficientHugePages(4096, 2048),
-		},
-		"insufficient hugepages set in config; no bdevs configured": {
-			extraConfig: func(c *Server) *Server {
-				return c.WithNrHugePages(2048).
-					WithEngines(defaultEngineCfg().
-						WithStorage(
-							storage.NewTierConfig().
-								WithStorageClass("ram").
-								WithScmRamdiskSize(1).
-								WithScmMountPoint("/foo"),
-						),
-					)
-			},
-			expConfig: baseCfg().
-				WithAccessPoints("hostname1:10001").
-				WithNrHugePages(2048).
-				WithEngines(defaultEngineCfg().
-					WithStorage(
-						storage.NewTierConfig().
-							WithStorageClass("ram").
-							WithScmRamdiskSize(1).
-							WithScmMountPoint("/foo"),
-					),
-				),
-		},
 		"zero hugepages set in config; bdevs configured; implicit role assignment": {
-=======
-		"zero hugepages set in config; bdevs configured": {
->>>>>>> 42f3f340
 			extraConfig: func(c *Server) *Server {
 				return c.WithEngines(defaultEngineCfg().
 					WithStorage(
