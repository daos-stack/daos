//
// (C) Copyright 2020-2022 Intel Corporation.
//
// SPDX-License-Identifier: BSD-2-Clause-Patent
//

package config

import (
	"bufio"
	"encoding/json"
	"fmt"
	"io"
	"io/ioutil"
	"math"
	"os"
	"path/filepath"
	"strings"
	"testing"

	"github.com/google/go-cmp/cmp"
	"github.com/google/go-cmp/cmp/cmpopts"
	"github.com/pkg/errors"

	"github.com/daos-stack/daos/src/control/common"
	. "github.com/daos-stack/daos/src/control/common/test"
	"github.com/daos-stack/daos/src/control/logging"
	"github.com/daos-stack/daos/src/control/security"
	"github.com/daos-stack/daos/src/control/server/engine"
	"github.com/daos-stack/daos/src/control/server/storage"
)

const (
	sConfigUncomment = "daos_server_uncomment.yml"
	tcpExample       = "../../../../utils/config/examples/daos_server_tcp.yml"
	verbsExample     = "../../../../utils/config/examples/daos_server_verbs.yml"
	defaultConfig    = "../../../../utils/config/daos_server.yml"
	legacyConfig     = "../../../../utils/config/examples/daos_server_unittests.yml"
)

var (
	defConfigCmpOpts = []cmp.Option{
		cmpopts.IgnoreUnexported(
			security.CertificateConfig{},
		),
		cmpopts.IgnoreFields(Server{}, "Path"),
		cmp.Comparer(func(x, y *storage.BdevDeviceList) bool {
			if x == nil && y == nil {
				return true
			}
			return x.Equals(y)
		}),
	}

	defHugePageInfo = &common.HugePageInfo{
		PageSizeKb: 2048,
	}
)

// uncommentServerConfig removes leading comment chars from daos_server.yml
// lines in order to verify parsing of all available params.
func uncommentServerConfig(t *testing.T, outFile string) {
	in, err := os.Open(defaultConfig)
	if err != nil {
		t.Fatal(err)
	}
	defer in.Close()

	out, err := os.Create(outFile)
	if err != nil {
		t.Fatal(err)
	}
	defer out.Close()

	// Keep track of keys we've already seen in order
	// to avoid writing duplicate parameters.
	seenKeys := make(map[string]struct{})

	scn := bufio.NewScanner(in)
	for scn.Scan() {
		line := scn.Text()
		line = strings.TrimPrefix(line, "#")

		fields := strings.Fields(line)
		if len(fields) < 1 {
			continue
		}
		key := fields[0]

		// If we're in a server or a storage tier config, reset the
		// seen map to allow the same params in different
		// server configs.
		lineTmp := strings.TrimLeft(line, " ")
		if lineTmp == "-" {
			seenKeys = make(map[string]struct{})
		}
		if _, seen := seenKeys[key]; seen && strings.HasSuffix(key, ":") {
			continue
		}
		seenKeys[key] = struct{}{}

		line += "\n"
		if _, err := out.WriteString(line); err != nil {
			t.Fatal(err)
		}
	}
}

// mockConfigFromFile returns a populated server config file from the
// file at the given path.
func mockConfigFromFile(t *testing.T, path string) (*Server, error) {
	t.Helper()
	c := DefaultServer()
	c.Path = path

	return c, c.Load()
}

func TestServerConfig_MarshalUnmarshal(t *testing.T) {
	for name, tt := range map[string]struct {
		inPath string
		expErr error
	}{
		"uncommented default config": {inPath: "uncommentedDefault"},
		"tcp example config":         {inPath: tcpExample},
		"verbs example config":       {inPath: verbsExample},
		"default empty config":       {inPath: defaultConfig},
		"nonexistent config": {
			inPath: "/foo/bar/baz.yml",
			expErr: errors.New("reading file: open /foo/bar/baz.yml: no such file or directory"),
		},
	} {
		t.Run(name, func(t *testing.T) {
			log, buf := logging.NewTestLogger(t.Name())
			defer ShowBufferOnFailure(t, buf)

			testDir, cleanup := CreateTestDir(t)
			defer cleanup()
			testFile := filepath.Join(testDir, "test.yml")

			if tt.inPath == "uncommentedDefault" {
				tt.inPath = filepath.Join(testDir, sConfigUncomment)
				uncommentServerConfig(t, tt.inPath)
			}

			configA := DefaultServer()
			configA.Path = tt.inPath
			err := configA.Load()
			if err == nil {
				err = configA.Validate(log, defHugePageInfo.PageSizeKb)
			}

			CmpErr(t, tt.expErr, err)
			if tt.expErr != nil {
				return
			}

			configAPretty, err := json.MarshalIndent(configA, "", "  ")
			if err != nil {
				t.Fatal(err)
			}
			t.Logf("config A loaded from %s: %+v", tt.inPath, string(configAPretty))

			if err := configA.SaveToFile(testFile); err != nil {
				t.Fatal(err)
			}

			bytes, err := ioutil.ReadFile(testFile)
			if err != nil {
				t.Fatal(errors.WithMessage(err, "reading file"))
			}
			t.Logf("config saved loaded from %s: %+v", testFile, string(bytes))

			configB := DefaultServer()
			if err := configB.SetPath(testFile); err != nil {
				t.Fatal(err)
			}

			err = configB.Load()
			if err == nil {
				err = configB.Validate(log, defHugePageInfo.PageSizeKb)
			}

			if err != nil {
				t.Fatal(err)
			}

			configBPretty, err := json.MarshalIndent(configB, "", "  ")
			if err != nil {
				t.Fatal(err)
			}
			t.Logf("config B loaded from %s: %+v", testFile, string(configBPretty))

			if diff := cmp.Diff(configA, configB, defConfigCmpOpts...); diff != "" {
				t.Fatalf("(-want, +got): %s", diff)
			}
		})
	}
}

func TestServerConfig_Constructed(t *testing.T) {
	testDir, cleanup := CreateTestDir(t)
	defer cleanup()

	// First, load a config based on the server config with all options uncommented.
	testFile := filepath.Join(testDir, sConfigUncomment)
	uncommentServerConfig(t, testFile)
	defaultCfg, err := mockConfigFromFile(t, testFile)
	if err != nil {
		t.Fatalf("failed to load %s: %s", testFile, err)
	}

	var bypass = true

	// Next, construct a config to compare against the first one. It should be
	// possible to construct an identical configuration with the helpers.
	constructed := DefaultServer().
		WithControlPort(10001).
		WithBdevInclude("0000:81:00.1", "0000:81:00.2", "0000:81:00.3").
		WithBdevExclude("0000:81:00.1").
		WithDisableVFIO(true).   // vfio enabled by default
		WithDisableVMD(true).    // vmd enabled by default
		WithEnableHotplug(true). // hotplug disabled by default
		WithControlLogMask(common.ControlLogLevelError).
		WithControlLogFile("/tmp/daos_server.log").
		WithHelperLogFile("/tmp/daos_admin.log").
		WithFirmwareHelperLogFile("/tmp/daos_firmware.log").
		WithTelemetryPort(9191).
		WithSystemName("daos_server").
		WithSocketDir("./.daos/daos_server").
		WithFabricProvider("ofi+verbs;ofi_rxm").
		WithCrtCtxShareAddr(0).
		WithCrtTimeout(30).
		WithAccessPoints("hostname1").
		WithFaultCb("./.daos/fd_callback").
		WithFaultPath("/vcdu0/rack1/hostname").
		WithHyperthreads(true) // hyper-threads disabled by default

	// add engines explicitly to test functionality applied in WithEngines()
	constructed.Engines = []*engine.Config{
		engine.MockConfig().
			WithSystemName("daos_server").
			WithSocketDir("./.daos/daos_server").
			WithRank(0).
			WithTargetCount(16).
			WithHelperStreamCount(4).
			WithServiceThreadCore(0).
			WithStorage(
				storage.NewTierConfig().
					WithScmMountPoint("/mnt/daos/1").
					WithStorageClass("ram").
					WithScmRamdiskSize(16),
				storage.NewTierConfig().
					WithStorageClass("nvme").
					WithBdevDeviceList("0000:81:00.0", "0000:82:00.0").
					WithBdevBusidRange("0x80-0x8f"),
			).
			WithFabricInterface("ib0").
			WithFabricInterfacePort(20000).
			WithFabricProvider("ofi+verbs;ofi_rxm").
			WithCrtCtxShareAddr(0).
			WithCrtTimeout(30).
			WithPinnedNumaNode(0).
			WithBypassHealthChk(&bypass).
			WithEnvVars("CRT_TIMEOUT=30").
			WithLogFile("/tmp/daos_engine.0.log").
			WithLogMask("INFO").
			WithStorageEnableHotplug(true).
			WithStorageAccelProps(storage.AccelEngineSPDK,
				storage.AccelOptCRCFlag|storage.AccelOptMoveFlag),
		engine.MockConfig().
			WithSystemName("daos_server").
			WithSocketDir("./.daos/daos_server").
			WithRank(1).
			WithTargetCount(16).
			WithHelperStreamCount(4).
			WithServiceThreadCore(22).
			WithStorage(
				storage.NewTierConfig().
					WithScmMountPoint("/mnt/daos/2").
					WithStorageClass("dcpm").
					WithScmDeviceList("/dev/pmem1"),
				storage.NewTierConfig().
					WithStorageClass("file").
					WithBdevDeviceList("/tmp/daos-bdev1", "/tmp/daos-bdev2").
					WithBdevFileSize(16),
			).
			WithFabricInterface("ib1").
			WithFabricInterfacePort(20000).
			WithFabricProvider("ofi+verbs;ofi_rxm").
			WithCrtCtxShareAddr(0).
			WithCrtTimeout(30).
			WithBypassHealthChk(&bypass).
			WithEnvVars("CRT_TIMEOUT=100").
			WithLogFile("/tmp/daos_engine.1.log").
			WithLogMask("INFO").
			WithStorageEnableHotplug(true).
			WithStorageAccelProps(storage.AccelEngineDML, storage.AccelOptCRCFlag),
	}
	constructed.Path = testFile // just to avoid failing the cmp

	for i := range constructed.Engines {
		t.Logf("constructed: %+v", constructed.Engines[i])
		t.Logf("default: %+v", defaultCfg.Engines[i])
	}

	if diff := cmp.Diff(defaultCfg, constructed, defConfigCmpOpts...); diff != "" {
		t.Fatalf("(-want, +got): %s", diff)
	}
}

func TestServerConfig_Validation(t *testing.T) {
	testDir, cleanup := CreateTestDir(t)
	defer cleanup()

	// First, load a config based on the server config with all options uncommented.
	testFile := filepath.Join(testDir, sConfigUncomment)
	uncommentServerConfig(t, testFile)

	baseCfg := func() *Server {
		config, err := mockConfigFromFile(t, testFile)
		if err != nil {
			t.Fatalf("failed to load %s: %s", testFile, err)
		}
		return config
	}
	defaultEngineCfg := func() *engine.Config {
		return engine.NewConfig().
			WithFabricInterfacePort(1234).
			WithFabricInterface("eth0").
			WithTargetCount(8).
			WithPinnedNumaNode(0)
	}
	noopExtra := func(c *Server) *Server { return c }

	for name, tt := range map[string]struct {
		extraConfig func(c *Server) *Server
		expConfig   *Server
		expErr      error
	}{
		"example config": {},
		"nil engine entry": {
			extraConfig: func(c *Server) *Server {
				var nilEngineConfig *engine.Config
				return c.WithEngines(nilEngineConfig)
			},
			expErr: errors.New("validation"),
		},
		"no engine entries": {
			extraConfig: func(c *Server) *Server {
				return c.WithEngines()
			},
		},
		"no fabric provider": {
			extraConfig: func(c *Server) *Server {
				return c.WithFabricProvider("")
			},
			expErr: FaultConfigNoProvider,
		},
		"no access point": {
			extraConfig: func(c *Server) *Server {
				return c.WithAccessPoints()
			},
			expErr: FaultConfigBadAccessPoints,
		},
		"single access point": {
			extraConfig: func(c *Server) *Server {
				return c.WithAccessPoints("1.2.3.4:1234")
			},
		},
		"multiple access points (even)": {
			extraConfig: func(c *Server) *Server {
				return c.WithAccessPoints("1.2.3.4:1234", "5.6.7.8:5678")
			},
			expErr: FaultConfigEvenAccessPoints,
		},
		"multiple access points (odd)": {
			extraConfig: func(c *Server) *Server {
				return c.WithAccessPoints("1.2.3.4:1234", "5.6.7.8:5678", "1.5.3.8:6247")
			},
		},
		"multiple access points (dupes)": {
			extraConfig: func(c *Server) *Server {
				return c.WithAccessPoints("1.2.3.4", "5.6.7.8", "1.2.3.4")
			},
			expErr: FaultConfigBadAccessPoints,
		},
		"multiple access points (dupes with ports)": {
			extraConfig: func(c *Server) *Server {
				return c.WithAccessPoints("1.2.3.4:1234", "5.6.7.8:5678", "1.2.3.4:1234")
			},
			expErr: FaultConfigBadAccessPoints,
		},
		"multiple access points (dupes with and without ports)": {
			extraConfig: func(c *Server) *Server {
				return c.WithAccessPoints("1.2.3.4:10001", "5.6.7.8:5678", "1.2.3.4")
			},
			expErr: FaultConfigBadAccessPoints,
		},
		"multiple access points (dupes with different ports)": {
			extraConfig: func(c *Server) *Server {
				return c.WithAccessPoints("1.2.3.4:10002", "5.6.7.8:5678", "1.2.3.4")
			},
		},
		"no access points": {
			extraConfig: func(c *Server) *Server {
				return c.WithAccessPoints()
			},
			expErr: FaultConfigBadAccessPoints,
		},
		"single access point no port": {
			extraConfig: func(c *Server) *Server {
				return c.WithAccessPoints("1.2.3.4")
			},
		},
		"single access point invalid port": {
			extraConfig: func(c *Server) *Server {
				return c.WithAccessPoints("1.2.3.4").
					WithControlPort(0)
			},
			expErr: FaultConfigBadControlPort,
		},
		"single access point including invalid port (alphanumeric)": {
			extraConfig: func(c *Server) *Server {
				return c.WithAccessPoints("1.2.3.4:0a0")
			},
			expErr: FaultConfigBadControlPort,
		},
		"single access point including invalid port (zero)": {
			extraConfig: func(c *Server) *Server {
				return c.WithAccessPoints("1.2.3.4:0")
			},
			expErr: FaultConfigBadControlPort,
		},
		"single access point including negative port": {
			extraConfig: func(c *Server) *Server {
				return c.WithAccessPoints("1.2.3.4:-10002")
			},
			expErr: FaultConfigBadControlPort,
		},
		"single access point hostname including negative port": {
			extraConfig: func(c *Server) *Server {
				return c.WithAccessPoints("hostX:-10002")
			},
			expErr: FaultConfigBadControlPort,
		},
		"good control port": {
			extraConfig: func(c *Server) *Server {
				return c.WithControlPort(1234)
			},
		},
		"bad control port (zero)": {
			extraConfig: func(c *Server) *Server {
				return c.WithControlPort(0)
			},
			expErr: FaultConfigBadControlPort,
		},
		"good telemetry port": {
			extraConfig: func(c *Server) *Server {
				return c.WithTelemetryPort(1234)
			},
		},
		"good telemetry port (zero)": {
			extraConfig: func(c *Server) *Server {
				return c.WithTelemetryPort(0)
			},
		},
		"bad telemetry port (negative)": {
			extraConfig: func(c *Server) *Server {
				return c.WithTelemetryPort(-123)
			},
			expErr: FaultConfigBadTelemetryPort,
		},
		"different number of ssds": {
			extraConfig: func(c *Server) *Server {
				// add multiple bdevs for engine 0 to create mismatch
				c.Engines[0].Storage.Tiers.BdevConfigs()[0].
					WithBdevDeviceList("0000:10:00.0", "0000:11:00.0", "0000:12:00.0")
				return c
			},
			expErr: FaultConfigBdevCountMismatch(1, 2, 0, 3),
		},
		"different number of targets": {
			extraConfig: func(c *Server) *Server {
				// change engine 0 number of targets to create mismatch
				c.Engines[0].WithTargetCount(1)
				return c
			},
			expErr: FaultConfigTargetCountMismatch(1, 16, 0, 1),
		},
		"different number of helper streams": {
			extraConfig: func(c *Server) *Server {
				// change engine 0 number of helper streams to create mismatch
				c.Engines[0].WithHelperStreamCount(9)
				return c
			},
			expErr: FaultConfigHelperStreamCountMismatch(1, 4, 0, 9),
		},
		"out of range hugepages; low": {
			extraConfig: func(c *Server) *Server {
				return c.WithNrHugePages(-2048)
			},
			expErr: FaultConfigNrHugepagesOutOfRange(-2048, math.MaxInt32),
		},
		"out of range hugepages; high": {
			extraConfig: func(c *Server) *Server {
				return c.WithNrHugePages(math.MaxInt32 + 1)
			},
			expErr: FaultConfigNrHugepagesOutOfRange(math.MaxInt32+1, math.MaxInt32),
		},
		"disabled hugepages; bdevs configured": {
			extraConfig: func(c *Server) *Server {
<<<<<<< HEAD
				return c.WithDisableHugePages(true).
					WithEngines(
						engine.NewConfig().
							WithStorage(
								storage.NewTierConfig().
									WithStorageClass("ram").
									WithScmRamdiskSize(1).
									WithScmMountPoint("/foo"),
								storage.NewTierConfig().
									WithStorageClass("nvme").
									WithBdevDeviceList("0000:81:00.0"),
							).
							WithFabricInterfacePort(1234).
							WithFabricInterface("eth0").
							WithTargetCount(8).
							WithPinnedNumaNode(0),
=======
				return c.WithNrHugePages(-1).
					WithEngines(defaultEngineCfg().
						WithStorage(
							storage.NewTierConfig().
								WithStorageClass("ram").
								WithScmRamdiskSize(1).
								WithScmMountPoint("/foo"),
							storage.NewTierConfig().
								WithStorageClass("nvme").
								WithBdevDeviceList("0000:81:00.0"),
						),
>>>>>>> 911e996f
					)
			},
			expErr: FaultConfigHugepagesDisabled,
		},
		"disabled hugepages; emulated bdevs configured": {
			extraConfig: func(c *Server) *Server {
<<<<<<< HEAD
				return c.WithDisableHugePages(true).
					WithEngines(
						engine.NewConfig().
							WithStorage(
								storage.NewTierConfig().
									WithStorageClass("ram").
									WithScmRamdiskSize(1).
									WithScmMountPoint("/foo"),
								storage.NewTierConfig().
									WithStorageClass("file").
									WithBdevDeviceList("/tmp/daos-bdev").
									WithBdevFileSize(16),
							).
							WithFabricInterfacePort(1234).
							WithFabricInterface("eth0").
							WithTargetCount(8).
							WithPinnedNumaNode(0),
=======
				return c.WithNrHugePages(-1).
					WithEngines(defaultEngineCfg().
						WithStorage(
							storage.NewTierConfig().
								WithStorageClass("ram").
								WithScmRamdiskSize(1).
								WithScmMountPoint("/foo"),
							storage.NewTierConfig().
								WithStorageClass("file").
								WithBdevDeviceList("/tmp/daos-bdev").
								WithBdevFileSize(16),
						),
>>>>>>> 911e996f
					)
			},
			expErr: FaultConfigHugepagesDisabled,
		},
		"disabled hugepages; no bdevs configured": {
			extraConfig: func(c *Server) *Server {
<<<<<<< HEAD
				return c.WithDisableHugePages(true).
					WithEngines(
						engine.NewConfig().
							WithStorage(
								storage.NewTierConfig().
									WithStorageClass("ram").
									WithScmRamdiskSize(1).
									WithScmMountPoint("/foo"),
							).
							WithFabricInterfacePort(1234).
							WithFabricInterface("eth0").
							WithTargetCount(8).
							WithPinnedNumaNode(0),
=======
				return c.WithNrHugePages(-1).
					WithEngines(defaultEngineCfg().
						WithStorage(
							storage.NewTierConfig().
								WithStorageClass("ram").
								WithScmRamdiskSize(1).
								WithScmMountPoint("/foo"),
						),
>>>>>>> 911e996f
					)
			},
		},
		"insufficient hugepages set in config; bdevs configured": {
			extraConfig: func(c *Server) *Server {
				return c.WithNrHugePages(2048).
					WithEngines(defaultEngineCfg().
						WithStorage(
							storage.NewTierConfig().
								WithStorageClass("ram").
								WithScmRamdiskSize(1).
								WithScmMountPoint("/foo"),
							storage.NewTierConfig().
								WithStorageClass("nvme").
								WithBdevDeviceList("0000:81:00.0"),
						),
					)
			},
			expErr: FaultConfigInsufficientHugePages(4096, 2048),
		},
		"insufficient hugepages set in config; emulated bdevs configured": {
			extraConfig: func(c *Server) *Server {
				return c.WithNrHugePages(2048).
					WithEngines(defaultEngineCfg().
						WithStorage(
							storage.NewTierConfig().
								WithStorageClass("ram").
								WithScmRamdiskSize(1).
								WithScmMountPoint("/foo"),
							storage.NewTierConfig().
								WithStorageClass("file").
								WithBdevDeviceList("/tmp/daos-bdev").
								WithBdevFileSize(16),
						),
					)
			},
			expErr: FaultConfigInsufficientHugePages(4096, 2048),
		},
		"insufficient hugepages set in config; no bdevs configured": {
			extraConfig: func(c *Server) *Server {
				return c.WithNrHugePages(2048).
					WithEngines(defaultEngineCfg().
						WithStorage(
							storage.NewTierConfig().
								WithStorageClass("ram").
								WithScmRamdiskSize(1).
								WithScmMountPoint("/foo"),
						),
					)
			},
			expConfig: baseCfg().
				WithAccessPoints("hostname1:10001").
				WithNrHugePages(2048).
				WithEngines(defaultEngineCfg().
					WithStorage(
						storage.NewTierConfig().
							WithStorageClass("ram").
							WithScmRamdiskSize(1).
							WithScmMountPoint("/foo"),
					),
				),
		},
		"zero hugepages set in config; bdevs configured": {
			extraConfig: func(c *Server) *Server {
				return c.WithEngines(defaultEngineCfg().
					WithStorage(
						storage.NewTierConfig().
							WithStorageClass("ram").
							WithScmRamdiskSize(1).
							WithScmMountPoint("/foo"),
						storage.NewTierConfig().
							WithStorageClass("nvme").
							WithBdevDeviceList("0000:81:00.0"),
					),
				)
			},
			expConfig: baseCfg().
				WithAccessPoints("hostname1:10001").
				WithNrHugePages(4096).
				WithEngines(defaultEngineCfg().
					WithStorage(
						storage.NewTierConfig().
							WithStorageClass("ram").
							WithScmRamdiskSize(1).
							WithScmMountPoint("/foo"),
						storage.NewTierConfig().
							WithStorageClass("nvme").
							WithBdevDeviceList("0000:81:00.0"),
					).
					WithStorageConfigOutputPath("/foo/daos_nvme.conf").
					WithStorageVosEnv("NVME"),
				),
		},
		"zero hugepages set in config; emulated bdevs configured": {
			extraConfig: func(c *Server) *Server {
				return c.WithEngines(defaultEngineCfg().
					WithStorage(
						storage.NewTierConfig().
							WithStorageClass("ram").
							WithScmRamdiskSize(1).
							WithScmMountPoint("/foo"),
						storage.NewTierConfig().
							WithStorageClass("file").
							WithBdevDeviceList("/tmp/daos-bdev").
							WithBdevFileSize(16),
					),
				)
			},
			expConfig: baseCfg().
				WithAccessPoints("hostname1:10001").
				WithNrHugePages(4096).
				WithEngines(defaultEngineCfg().
					WithStorage(
						storage.NewTierConfig().
							WithStorageClass("ram").
							WithScmRamdiskSize(1).
							WithScmMountPoint("/foo"),
						storage.NewTierConfig().
							WithStorageClass("file").
							WithBdevDeviceList("/tmp/daos-bdev").
							WithBdevFileSize(16),
					).
					WithStorageConfigOutputPath("/foo/daos_nvme.conf").
					WithStorageVosEnv("AIO"),
				),
		},
		"zero hugepages set in config; no bdevs configured": {
			extraConfig: func(c *Server) *Server {
				return c.WithEngines(defaultEngineCfg().
					WithStorage(
						storage.NewTierConfig().
							WithStorageClass("ram").
							WithScmRamdiskSize(1).
							WithScmMountPoint("/foo"),
					),
				)
			},
			expConfig: baseCfg().
				WithAccessPoints("hostname1:10001").
				WithEngines(defaultEngineCfg().
					WithStorage(
						storage.NewTierConfig().
							WithStorageClass("ram").
							WithScmRamdiskSize(1).
							WithScmMountPoint("/foo"),
					),
				),
		},
	} {
		t.Run(name, func(t *testing.T) {
			log, buf := logging.NewTestLogger(t.Name())
			defer ShowBufferOnFailure(t, buf)

			if tt.extraConfig == nil {
				tt.extraConfig = noopExtra
			}

			// Apply extra config test case
			dupe := tt.extraConfig(baseCfg())

			CmpErr(t, tt.expErr, dupe.Validate(log, defHugePageInfo.PageSizeKb))
			if tt.expErr != nil || tt.expConfig == nil {
				return
			}

			if diff := cmp.Diff(tt.expConfig, dupe, defConfigCmpOpts...); diff != "" {
				t.Fatalf("unexpected config after validation (-want, +got): %s", diff)
			}
		})
	}
}

// replaceLine only matches when oldTxt is exactly the same as a file line.
func replaceLine(r io.Reader, w io.Writer, oldTxt, newTxt string) (int, error) {
	var changedLines int

	// use scanner to read line by line
	sc := bufio.NewScanner(r)
	for sc.Scan() {
		line := sc.Text()
		if line == oldTxt {
			line = newTxt
			changedLines++
		}
		if _, err := io.WriteString(w, line+"\n"); err != nil {
			return changedLines, err
		}
	}

	return changedLines, sc.Err()
}

func replaceFile(t *testing.T, name, oldTxt, newTxt string) {
	// open original file
	f, err := os.Open(name)
	if err != nil {
		t.Fatal(err)
	}
	defer f.Close()

	// create temp file
	tmp, err := ioutil.TempFile("", "replace-*")
	if err != nil {
		t.Fatal(err)
	}
	defer tmp.Close()

	// replace while copying from f to tmp
	linesChanged, err := replaceLine(f, tmp, oldTxt, newTxt)
	if err != nil {
		t.Fatal(err)
	}
	if linesChanged == 0 {
		t.Fatalf("no recurrences of %q in file %q", oldTxt, name)
	}

	// make sure the tmp file was successfully written to
	if err := tmp.Close(); err != nil {
		t.Fatal(err)
	}

	// close the file we're reading from
	if err := f.Close(); err != nil {
		t.Fatal(err)
	}

	// overwrite the original file with the temp file
	if err := os.Rename(tmp.Name(), name); err != nil {
		t.Fatal(err)
	}
}

func TestServerConfig_Parsing(t *testing.T) {
	noopExtra := func(c *Server) *Server { return c }

	cfgFromFile := func(t *testing.T, testFile string, matchText, replaceText []string) (*Server, error) {
		t.Helper()

		if len(matchText) != len(replaceText) {
			return nil, errors.New("number of text matches and replacements must be equal")
		}

		for i, m := range matchText {
			if m == "" {
				continue
			}
			replaceFile(t, testFile, m, replaceText[i])
		}

		return mockConfigFromFile(t, testFile)
	}

	// load a config based on the server config with all options uncommented.
	loadFromDefaultFile := func(t *testing.T, testDir string, matchText, replaceText []string) (*Server, error) {
		t.Helper()

		defaultConfigFile := filepath.Join(testDir, sConfigUncomment)
		uncommentServerConfig(t, defaultConfigFile)

		return cfgFromFile(t, defaultConfigFile, matchText, replaceText)
	}

	// load a config file with a legacy storage config
	loadFromLegacyFile := func(t *testing.T, testDir string, matchText, replaceText []string) (*Server, error) {
		t.Helper()

		lcp := strings.Split(legacyConfig, "/")
		testLegacyConfigFile := filepath.Join(testDir, lcp[len(lcp)-1])
		if err := common.CopyFile(legacyConfig, testLegacyConfigFile); err != nil {
			return nil, err
		}

		return cfgFromFile(t, testLegacyConfigFile, matchText, replaceText)
	}

	loadFromFile := func(t *testing.T, testDir string, matchText, replaceText []string, legacy bool) (*Server, error) {
		if legacy {
			return loadFromLegacyFile(t, testDir, matchText, replaceText)
		}

		return loadFromDefaultFile(t, testDir, matchText, replaceText)
	}

	for name, tt := range map[string]struct {
		inTxt          string
		outTxt         string
		inTxtList      []string
		outTxtList     []string
		legacyStorage  bool
		extraConfig    func(c *Server) *Server
		expParseErr    error
		expValidateErr error
		expCheck       func(c *Server) error
	}{
		"bad engine section": {
			inTxt:       "engines:",
			outTxt:      "engine:",
			expParseErr: errors.New("field engine not found"),
		},
		"use legacy servers conf directive rather than engines": {
			inTxt:          "engines:",
			outTxt:         "servers:",
			expValidateErr: errors.New("use \"engines\" instead"),
		},
		"specify legacy servers conf directive in addition to engines": {
			inTxt:  "engines:",
			outTxt: "servers:",
			extraConfig: func(c *Server) *Server {
				var nilEngineConfig *engine.Config
				return c.WithEngines(nilEngineConfig)
			},
			expValidateErr: errors.New("use \"engines\" instead"),
		},
		"duplicates in bdev_list from config": {
			extraConfig: func(c *Server) *Server {
				return c.WithEngines(
					engine.MockConfig().
						WithFabricInterface("ib0").
						WithFabricInterfacePort(20000).
						WithStorage(
							storage.NewTierConfig().
								WithStorageClass("ram").
								WithScmRamdiskSize(1).
								WithScmMountPoint("/mnt/daos/2"),
							storage.NewTierConfig().
								WithStorageClass("nvme").
								WithBdevDeviceList(MockPCIAddr(1), MockPCIAddr(1)),
						).
						WithTargetCount(8))
			},
			expValidateErr: errors.New("valid PCI addresses"),
		},
		"bad busid range": {
			// fail first engine storage
			inTxt:       "    bdev_busid_range: 0x80-0x8f",
			outTxt:      "    bdev_busid_range: 0x80-0x8g",
			expParseErr: errors.New("\"0x8g\": invalid syntax"),
		},
		"legacy storage; empty bdev_list": {
			legacyStorage: true,
			expCheck: func(c *Server) error {
				nr := len(c.Engines[0].Storage.Tiers)
				if nr != 1 {
					return errors.Errorf("want %d storage tiers, got %d", 1, nr)
				}
				return nil
			},
		},
		"legacy storage; no bdev_list": {
			legacyStorage: true,
			inTxt:         "    bdev_list: []",
			outTxt:        "",
			expCheck: func(c *Server) error {
				nr := len(c.Engines[0].Storage.Tiers)
				if nr != 1 {
					return errors.Errorf("want %d storage tiers, got %d", 1, nr)
				}
				return nil
			},
		},
		"legacy storage; no bdev_class": {
			legacyStorage: true,
			inTxt:         "    bdev_class: nvme",
			outTxt:        "",
			expCheck: func(c *Server) error {
				nr := len(c.Engines[0].Storage.Tiers)
				if nr != 1 {
					return errors.Errorf("want %d storage tiers, got %d", 1, nr)
				}
				return nil
			},
		},
		"legacy storage; non-empty bdev_list": {
			legacyStorage: true,
			inTxt:         "    bdev_list: []",
			outTxt:        "    bdev_list: [0000:80:00.0]",
			expCheck: func(c *Server) error {
				nr := len(c.Engines[0].Storage.Tiers)
				if nr != 2 {
					return errors.Errorf("want %d storage tiers, got %d", 2, nr)
				}
				return nil
			},
		},
		"legacy storage; non-empty bdev_busid_range": {
			legacyStorage: true,
			inTxtList: []string{
				"    bdev_list: []", "    bdev_busid_range: \"\"",
			},
			outTxtList: []string{
				"    bdev_list: [0000:80:00.0]", "    bdev_busid_range: \"0x00-0x80\"",
			},
			expCheck: func(c *Server) error {
				nr := len(c.Engines[0].Storage.Tiers)
				if nr != 2 {
					return errors.Errorf("want %d storage tiers, got %d", 2, nr)
				}
				want := storage.MustNewBdevBusRange("0x00-0x80")
				got := c.Engines[0].Storage.Tiers.BdevConfigs()[0].Bdev.BusidRange
				if want.String() != got.String() {
					return errors.Errorf("want %s bus-id range, got %s", want, got)
				}
				return nil
			},
		},
		"legacy storage; empty bdev_list; hugepages disabled": {
			legacyStorage: true,
			inTxt:         "telemetry_port: 9191",
			outTxt:        "disable_hugepages: true",
			expCheck: func(c *Server) error {
				if !c.DisableHugepages {
					return errors.Errorf("expected hugepages to be disabled")
				}
				return nil
			},
		},
		"legacy storage; non-empty bdev_list; hugepages disabled": {
			legacyStorage: true,
			inTxtList: []string{
				"    bdev_list: []", "telemetry_port: 9191",
			},
			outTxtList: []string{
				"    bdev_list: [0000:80:00.0]", "disable_hugepages: true",
			},
			expValidateErr: FaultConfigHugepagesDisabled,
		},
	} {
		t.Run(name, func(t *testing.T) {
			log, buf := logging.NewTestLogger(t.Name())
			defer ShowBufferOnFailure(t, buf)

			testDir, cleanup := CreateTestDir(t)
			defer cleanup()

			if tt.extraConfig == nil {
				tt.extraConfig = noopExtra
			}

			if tt.inTxtList != nil {
				if tt.inTxt != "" {
					t.Fatal("bad test params")
				}
			} else {
				tt.inTxtList = []string{tt.inTxt}
			}
			if tt.outTxtList != nil {
				if tt.outTxt != "" {
					t.Fatal("bad test params")
				}
			} else {
				tt.outTxtList = []string{tt.outTxt}
			}

			config, errParse := loadFromFile(t, testDir, tt.inTxtList, tt.outTxtList, tt.legacyStorage)
			CmpErr(t, tt.expParseErr, errParse)
			if tt.expParseErr != nil {
				return
			}

			config = tt.extraConfig(config)
			CmpErr(t, tt.expValidateErr, config.Validate(log, defHugePageInfo.PageSizeKb))

			if tt.expCheck != nil {
				if err := tt.expCheck(config); err != nil {
					t.Fatal(err)
				}
			}
		})
	}
}

func TestServerConfig_RelativeWorkingPath(t *testing.T) {
	for name, tt := range map[string]struct {
		inPath    string
		expErrMsg string
	}{
		"path exists":         {inPath: "uncommentedDefault"},
		"path does not exist": {expErrMsg: "no such file or directory"},
	} {
		t.Run(name, func(t *testing.T) {
			testDir, cleanup := CreateTestDir(t)
			defer cleanup()
			testFile := filepath.Join(testDir, "test.yml")

			if tt.inPath == "uncommentedDefault" {
				tt.inPath = filepath.Join(testDir, sConfigUncomment)
				uncommentServerConfig(t, testFile)
			}

			cwd, err := os.Getwd()
			if err != nil {
				t.Fatal(err)
			}
			var pathToRoot string
			depth := strings.Count(cwd, "/")
			for i := 0; i < depth; i++ {
				pathToRoot += "../"
			}

			relPath := filepath.Join(pathToRoot, testFile)
			t.Logf("abs: %s, cwd: %s, rel: %s", testFile, cwd, relPath)

			config := DefaultServer()

			err = config.SetPath(relPath)
			if err != nil {
				if tt.expErrMsg == "" {
					t.Fatal(err)
				}
				if !strings.Contains(err.Error(), tt.expErrMsg) {
					t.Fatalf("want contains: %s, got %s", tt.expErrMsg, err)
				}
			} else {
				if tt.expErrMsg != "" {
					t.Fatalf("want contains: %s, got %s", tt.expErrMsg, err)
				}
			}
		})
	}
}

func TestServerConfig_WithEnginesInheritsMain(t *testing.T) {
	testFabric := "test-fabric"
	testModules := "a,b,c"
	testSystemName := "test-system"
	testSocketDir := "test-sockets"

	wantCfg := engine.MockConfig().
		WithFabricProvider(testFabric).
		WithModules(testModules).
		WithSocketDir(testSocketDir).
		WithSystemName(testSystemName)

	config := DefaultServer().
		WithFabricProvider(testFabric).
		WithModules(testModules).
		WithSocketDir(testSocketDir).
		WithSystemName(testSystemName).
		WithEngines(engine.MockConfig())

	if diff := cmp.Diff(wantCfg, config.Engines[0], defConfigCmpOpts...); diff != "" {
		t.Fatalf("unexpected server config (-want, +got):\n%s\n", diff)
	}
}

func TestServerConfig_DuplicateValues(t *testing.T) {
	configA := func() *engine.Config {
		return engine.MockConfig().
			WithLogFile("a").
			WithFabricInterface("ib0").
			WithFabricInterfacePort(42).
			WithStorage(
				storage.NewTierConfig().
					WithStorageClass("ram").
					WithScmRamdiskSize(1).
					WithScmMountPoint("a"),
			).
			WithPinnedNumaNode(0).
			WithTargetCount(8)
	}
	configB := func() *engine.Config {
		return engine.MockConfig().
			WithLogFile("b").
			WithFabricInterface("ib1").
			WithFabricInterfacePort(42).
			WithStorage(
				storage.NewTierConfig().
					WithStorageClass("ram").
					WithScmRamdiskSize(1).
					WithScmMountPoint("b"),
			).
			WithPinnedNumaNode(0).
			WithTargetCount(8)
	}

	for name, tc := range map[string]struct {
		configA *engine.Config
		configB *engine.Config
		expErr  error
	}{
		"successful validation": {
			configA: configA(),
			configB: configB(),
		},
		"duplicate fabric config": {
			configA: configA(),
			configB: configB().
				WithFabricInterface(configA().Fabric.Interface),
			expErr: FaultConfigDuplicateFabric(1, 0),
		},
		"duplicate log_file": {
			configA: configA(),
			configB: configB().
				WithLogFile(configA().LogFile),
			expErr: FaultConfigDuplicateLogFile(1, 0),
		},
		"duplicate scm_mount": {
			configA: configA(),
			configB: configB().
				WithStorage(
					storage.NewTierConfig().
						WithStorageClass(storage.ClassDcpm.String()).
						WithScmDeviceList("a").
						WithScmMountPoint(configA().Storage.Tiers.ScmConfigs()[0].Scm.MountPoint),
				),
			expErr: FaultConfigDuplicateScmMount(1, 0),
		},
		"duplicate scm_list": {
			configA: configA().
				WithStorage(
					storage.NewTierConfig().
						WithStorageClass(storage.ClassDcpm.String()).
						WithScmMountPoint("aa").
						WithScmDeviceList("a"),
				),
			configB: configB().
				WithStorage(
					storage.NewTierConfig().
						WithStorageClass(storage.ClassDcpm.String()).
						WithScmMountPoint("bb").
						WithScmDeviceList("a"),
				),
			expErr: FaultConfigDuplicateScmDeviceList(1, 0),
		},
		"overlapping bdev_list": {
			configA: configA().
				WithStorage(
					storage.NewTierConfig().
						WithStorageClass(storage.ClassNvme.String()).
						WithBdevDeviceList(MockPCIAddr(1)),
				),
			configB: configB().
				WithStorage(
					storage.NewTierConfig().
						WithStorageClass(storage.ClassNvme.String()).
						WithBdevDeviceList(MockPCIAddr(2), MockPCIAddr(1)),
				),
			expErr: FaultConfigOverlappingBdevDeviceList(1, 0),
		},
		"duplicates in bdev_list": {
			configA: configA().
				WithStorage(
					storage.NewTierConfig().
						WithStorageClass(storage.ClassNvme.String()).
						WithBdevDeviceList(MockPCIAddr(1), MockPCIAddr(1)),
				),
			configB: configB().
				WithStorage(
					storage.NewTierConfig().
						WithStorageClass(storage.ClassNvme.String()).
						WithBdevDeviceList(MockPCIAddr(2), MockPCIAddr(2)),
				),
			expErr: errors.New("valid PCI addresses"),
		},
	} {
		t.Run(name, func(t *testing.T) {
			log, buf := logging.NewTestLogger(t.Name())
			defer ShowBufferOnFailure(t, buf)

			conf := DefaultServer().
				WithFabricProvider("test").
				WithEngines(tc.configA, tc.configB)

			gotErr := conf.Validate(log, defHugePageInfo.PageSizeKb)
			CmpErr(t, tc.expErr, gotErr)
		})
	}
}

func TestServerConfig_SaveActiveConfig(t *testing.T) {
	testDir, cleanup := CreateTestDir(t)
	defer cleanup()

	t.Logf("test dir: %s", testDir)

	for name, tc := range map[string]struct {
		cfgPath   string
		expLogOut string
	}{
		"successful write": {
			cfgPath:   testDir,
			expLogOut: fmt.Sprintf("config saved to %s/%s", testDir, configOut),
		},
		"missing directory": {
			cfgPath:   filepath.Join(testDir, "non-existent/"),
			expLogOut: "could not be saved",
		},
	} {
		t.Run(name, func(t *testing.T) {
			log, buf := logging.NewTestLogger(t.Name())
			defer ShowBufferOnFailure(t, buf)

			cfg := DefaultServer().WithSocketDir(tc.cfgPath)

			cfg.SaveActiveConfig(log)

			AssertTrue(t, strings.Contains(buf.String(), tc.expLogOut),
				fmt.Sprintf("expected %q in %q", tc.expLogOut, buf.String()))
		})
	}
}

func TestConfig_detectEngineAffinity(t *testing.T) {
	genAffFn := func(node uint, err error) EngineAffinityFn {
		return func(logging.Logger, *engine.Config) (uint, error) {
			return node, err
		}
	}

	for name, tc := range map[string]struct {
		cfg         *engine.Config
		affSrcSet   []EngineAffinityFn
		expErr      error
		expDetected uint
	}{
		"first source misses; second hits": {
			cfg: engine.MockConfig(),
			affSrcSet: []EngineAffinityFn{
				genAffFn(0, ErrNoAffinityDetected),
				genAffFn(1, nil),
			},
			expDetected: 1,
		},
		"first source hits": {
			cfg: engine.MockConfig(),
			affSrcSet: []EngineAffinityFn{
				genAffFn(1, nil),
				genAffFn(2, nil),
			},
			expDetected: 1,
		},
		"first source errors": {
			cfg: engine.MockConfig(),
			affSrcSet: []EngineAffinityFn{
				genAffFn(1, errors.New("fatal")),
				genAffFn(2, nil),
			},
			expErr: errors.New("fatal"),
		},
		"no sources hit": {
			cfg: engine.MockConfig(),
			affSrcSet: []EngineAffinityFn{
				genAffFn(1, ErrNoAffinityDetected),
				genAffFn(2, ErrNoAffinityDetected),
			},
			expErr: ErrNoAffinityDetected,
		},
		"no sources defined": {
			cfg:    engine.MockConfig(),
			expErr: ErrNoAffinityDetected,
		},
	} {
		t.Run(name, func(t *testing.T) {
			log, buf := logging.NewTestLogger(t.Name())
			defer ShowBufferOnFailure(t, buf)

			detected, err := detectEngineAffinity(log, tc.cfg, tc.affSrcSet...)
			CmpErr(t, tc.expErr, err)
			if tc.expErr != nil {
				return
			}

			AssertEqual(t, tc.expDetected, detected,
				"unexpected detected numa node")
		})
	}
}

func TestConfig_setEngineAffinity(t *testing.T) {
	for name, tc := range map[string]struct {
		cfg     *engine.Config
		setNUMA uint
		expErr  error
		expNUMA uint
	}{
		"pinned_numa_node set in config overrides detected affinity": {
			cfg: engine.MockConfig().
				WithPinnedNumaNode(2).
				WithFabricInterface("ib1").
				WithFabricProvider("ofi+verbs"),
			setNUMA: 1,
			expNUMA: 2,
		},
		"pinned_numa_node not set in config; detected affinity used": {
			cfg: engine.MockConfig().
				WithFabricInterface("ib1").
				WithFabricProvider("ofi+verbs"),
			setNUMA: 1,
			expNUMA: 1,
		},
		"pinned_numa_node and first_core set": {
			cfg: engine.MockConfig().
				WithPinnedNumaNode(2).
				WithServiceThreadCore(1).
				WithFabricInterface("ib1").
				WithFabricProvider("ofi+verbs"),
			expErr: errors.New("cannot set both"),
		},
	} {
		t.Run(name, func(t *testing.T) {
			log, buf := logging.NewTestLogger(t.Name())
			defer ShowBufferOnFailure(t, buf)

			err := setEngineAffinity(log, tc.cfg, tc.setNUMA)
			CmpErr(t, tc.expErr, err)
			if tc.expErr != nil {
				return
			}

			AssertEqual(t, tc.expNUMA, *tc.cfg.PinnedNumaNode,
				"unexpected pinned numa node")
			AssertEqual(t, tc.expNUMA, tc.cfg.Fabric.NumaNodeIndex,
				"unexpected numa node in fabric config")
			AssertEqual(t, tc.expNUMA, tc.cfg.Storage.NumaNodeIndex,
				"unexpected numa node in storage config")
		})
	}
}

func TestConfig_SetEngineAffinities(t *testing.T) {
	baseSrvCfg := func() *Server {
		return DefaultServer()
	}
	genAffFn := func(iface string, node uint) EngineAffinityFn {
		return func(_ logging.Logger, cfg *engine.Config) (uint, error) {
			if iface == cfg.Fabric.Interface {
				return node, nil
			}
			return 0, ErrNoAffinityDetected
		}
	}

	for name, tc := range map[string]struct {
		cfg         *Server
		affSrcSet   []EngineAffinityFn
		expNumaSet  []int
		expFabNumas []int
		expErr      error
	}{
		"no affinity detected (default NUMA nodes)": {
			cfg: baseSrvCfg().
				WithEngines(
					engine.MockConfig().
						WithFabricInterface("ib0").
						WithFabricProvider("ofi+verbs"),
					engine.MockConfig().
						WithFabricInterface("ib1").
						WithFabricProvider("ofi+verbs"),
				),
			expNumaSet: []int{0, 0},
		},
		"engines have first_core set; NUMA nodes should not be set": {
			cfg: baseSrvCfg().
				WithEngines(
					engine.MockConfig().
						WithFabricInterface("ib0").
						WithFabricProvider("ofi+verbs").
						WithServiceThreadCore(1),
					engine.MockConfig().
						WithFabricInterface("ib1").
						WithFabricProvider("ofi+verbs").
						WithServiceThreadCore(2),
				),
			expNumaSet: []int{-1, -1},
		},
		"single engine with pinned_numa_node set": {
			cfg: baseSrvCfg().
				WithEngines(
					engine.MockConfig().
						WithFabricInterface("ib0").
						WithFabricProvider("ofi+verbs").
						WithPinnedNumaNode(1),
				),
			expNumaSet: []int{1},
		},
		"single engine without pinned_numa_node set and no detected affinity": {
			cfg: baseSrvCfg().
				WithEngines(
					engine.MockConfig().
						WithFabricInterface("ib0").
						WithFabricProvider("ofi+verbs"),
				),
			expNumaSet: []int{-1},
		},
		"single engine without pinned_numa_node set and affinity detected as != 0": {
			cfg: baseSrvCfg().
				WithEngines(
					engine.MockConfig().
						WithFabricInterface("ib0").
						WithFabricProvider("ofi+verbs"),
				),
			affSrcSet: []EngineAffinityFn{
				genAffFn("ib0", 1),
			},
			expNumaSet: []int{1},
		},
		"single engine without pinned_numa_node set and affinity detected as 0": {
			cfg: baseSrvCfg().
				WithEngines(
					engine.MockConfig().
						WithFabricInterface("ib0").
						WithFabricProvider("ofi+verbs"),
				),
			affSrcSet: []EngineAffinityFn{
				genAffFn("ib0", 0),
			},
			expNumaSet: []int{-1},
		},
		"multi engine without pinned_numa_node set and affinity for both detected as 0": {
			cfg: baseSrvCfg().
				WithEngines(
					engine.MockConfig().
						WithFabricInterface("ib0").
						WithFabricProvider("ofi+verbs"),
					engine.MockConfig().
						WithFabricInterface("ib1").
						WithFabricProvider("ofi+verbs"),
				),
			affSrcSet: []EngineAffinityFn{
				genAffFn("ib0", 0),
				genAffFn("ib1", 0),
			},
			expNumaSet: []int{0, 0},
		},
		"multi engine without pinned_numa_node set": {
			cfg: baseSrvCfg().
				WithEngines(
					engine.MockConfig().
						WithFabricInterface("ib0").
						WithFabricProvider("ofi+verbs"),
					engine.MockConfig().
						WithFabricInterface("ib1").
						WithFabricProvider("ofi+verbs"),
				),
			affSrcSet: []EngineAffinityFn{
				genAffFn("ib0", 1),
				genAffFn("ib1", 2),
			},
			expNumaSet: []int{1, 2},
		},
		"multi engine with pinned_numa_node set matching detected affinities": {
			cfg: baseSrvCfg().
				WithEngines(
					engine.MockConfig().
						WithPinnedNumaNode(1).
						WithFabricInterface("ib0").
						WithFabricProvider("ofi+verbs"),
					engine.MockConfig().
						WithPinnedNumaNode(2).
						WithFabricInterface("ib1").
						WithFabricProvider("ofi+verbs"),
				),
			affSrcSet: []EngineAffinityFn{
				genAffFn("ib0", 1),
				genAffFn("ib1", 2),
			},
			expNumaSet: []int{1, 2},
		},
		"multi engine with pinned_numa_node set overriding detected affinities": {
			cfg: baseSrvCfg().
				WithEngines(
					engine.MockConfig().
						WithPinnedNumaNode(2).
						WithFabricInterface("ib0").
						WithFabricProvider("ofi+verbs"),
					engine.MockConfig().
						WithPinnedNumaNode(1).
						WithFabricInterface("ib1").
						WithFabricProvider("ofi+verbs"),
				),
			affSrcSet: []EngineAffinityFn{
				genAffFn("ib0", 1),
				genAffFn("ib1", 2),
			},
			expNumaSet: []int{2, 1},
		},
		"multi engine with first_core set; detected affinities take precedence": {
			cfg: baseSrvCfg().
				WithEngines(
					engine.MockConfig().
						WithServiceThreadCore(1).
						WithFabricInterface("ib0").
						WithFabricProvider("ofi+verbs"),
					engine.MockConfig().
						WithServiceThreadCore(25).
						WithFabricInterface("ib1").
						WithFabricProvider("ofi+verbs"),
				),
			affSrcSet: []EngineAffinityFn{
				genAffFn("ib0", 1),
				genAffFn("ib1", 2),
			},
			expNumaSet:  []int{-1, -1}, // PinnedNumaNode should not be set
			expFabNumas: []int{1, 2},
		},
	} {
		t.Run(name, func(t *testing.T) {
			gotNumaSet := make([]int, 0, len(tc.expNumaSet))
			fabNumaSet := make([]int, 0, len(tc.expFabNumas))

			log, buf := logging.NewTestLogger(t.Name())
			defer ShowBufferOnFailure(t, buf)

			gotErr := tc.cfg.SetEngineAffinities(log, tc.affSrcSet...)
			CmpErr(t, tc.expErr, gotErr)
			if tc.expErr != nil {
				return
			}

			for _, engine := range tc.cfg.Engines {
				fabNumaSet = append(fabNumaSet, int(engine.Fabric.NumaNodeIndex))
				if engine.PinnedNumaNode == nil {
					gotNumaSet = append(gotNumaSet, -1)
					continue
				}
				gotNumaSet = append(gotNumaSet, int(*engine.PinnedNumaNode))
			}

			if diff := cmp.Diff(tc.expNumaSet, gotNumaSet); diff != "" {
				t.Errorf("unexpected engine numa node set (-want +got):\n%s", diff)
			}
			if tc.expFabNumas != nil {
				if diff := cmp.Diff(tc.expFabNumas, fabNumaSet); diff != "" {
					t.Errorf("unexpected fabric numa node set (-want +got):\n%s", diff)
				}
			}
		})
	}
}<|MERGE_RESOLUTION|>--- conflicted
+++ resolved
@@ -510,25 +510,7 @@
 		},
 		"disabled hugepages; bdevs configured": {
 			extraConfig: func(c *Server) *Server {
-<<<<<<< HEAD
 				return c.WithDisableHugePages(true).
-					WithEngines(
-						engine.NewConfig().
-							WithStorage(
-								storage.NewTierConfig().
-									WithStorageClass("ram").
-									WithScmRamdiskSize(1).
-									WithScmMountPoint("/foo"),
-								storage.NewTierConfig().
-									WithStorageClass("nvme").
-									WithBdevDeviceList("0000:81:00.0"),
-							).
-							WithFabricInterfacePort(1234).
-							WithFabricInterface("eth0").
-							WithTargetCount(8).
-							WithPinnedNumaNode(0),
-=======
-				return c.WithNrHugePages(-1).
 					WithEngines(defaultEngineCfg().
 						WithStorage(
 							storage.NewTierConfig().
@@ -539,33 +521,13 @@
 								WithStorageClass("nvme").
 								WithBdevDeviceList("0000:81:00.0"),
 						),
->>>>>>> 911e996f
 					)
 			},
 			expErr: FaultConfigHugepagesDisabled,
 		},
 		"disabled hugepages; emulated bdevs configured": {
 			extraConfig: func(c *Server) *Server {
-<<<<<<< HEAD
 				return c.WithDisableHugePages(true).
-					WithEngines(
-						engine.NewConfig().
-							WithStorage(
-								storage.NewTierConfig().
-									WithStorageClass("ram").
-									WithScmRamdiskSize(1).
-									WithScmMountPoint("/foo"),
-								storage.NewTierConfig().
-									WithStorageClass("file").
-									WithBdevDeviceList("/tmp/daos-bdev").
-									WithBdevFileSize(16),
-							).
-							WithFabricInterfacePort(1234).
-							WithFabricInterface("eth0").
-							WithTargetCount(8).
-							WithPinnedNumaNode(0),
-=======
-				return c.WithNrHugePages(-1).
 					WithEngines(defaultEngineCfg().
 						WithStorage(
 							storage.NewTierConfig().
@@ -577,29 +539,13 @@
 								WithBdevDeviceList("/tmp/daos-bdev").
 								WithBdevFileSize(16),
 						),
->>>>>>> 911e996f
 					)
 			},
 			expErr: FaultConfigHugepagesDisabled,
 		},
 		"disabled hugepages; no bdevs configured": {
 			extraConfig: func(c *Server) *Server {
-<<<<<<< HEAD
 				return c.WithDisableHugePages(true).
-					WithEngines(
-						engine.NewConfig().
-							WithStorage(
-								storage.NewTierConfig().
-									WithStorageClass("ram").
-									WithScmRamdiskSize(1).
-									WithScmMountPoint("/foo"),
-							).
-							WithFabricInterfacePort(1234).
-							WithFabricInterface("eth0").
-							WithTargetCount(8).
-							WithPinnedNumaNode(0),
-=======
-				return c.WithNrHugePages(-1).
 					WithEngines(defaultEngineCfg().
 						WithStorage(
 							storage.NewTierConfig().
@@ -607,7 +553,6 @@
 								WithScmRamdiskSize(1).
 								WithScmMountPoint("/foo"),
 						),
->>>>>>> 911e996f
 					)
 			},
 		},
