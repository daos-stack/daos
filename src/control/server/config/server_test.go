--- conflicted
+++ resolved
@@ -334,7 +334,6 @@
 	}
 }
 
-<<<<<<< HEAD
 func TestServerConfig_updateServerConfig(t *testing.T) {
 	for name, tc := range map[string]struct {
 		cfg       *Server
@@ -405,7 +404,9 @@
 				t.Fatalf("(-want, +got): %s", diff)
 			}
 		})
-=======
+	}
+}
+
 func TestServerConfig_MDonSSD_Constructed(t *testing.T) {
 	log, buf := logging.NewTestLogger(t.Name())
 	defer ShowBufferOnFailure(t, buf)
@@ -467,7 +468,6 @@
 
 	if err := mdOnSSDCfg.Validate(log); err != nil {
 		t.Fatalf("failed to validate %s: %s", mdOnSSDExample, err)
->>>>>>> e6e7d2fa
 	}
 }
 
