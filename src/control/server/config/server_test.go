--- conflicted
+++ resolved
@@ -246,16 +246,10 @@
 			DevicePath: "/dev/sdb1",
 		}).
 		WithBdevExclude("0000:81:00.1").
-<<<<<<< HEAD
 		WithDisableVFIO(true).        // vfio enabled by default
 		WithDisableVMD(true).         // vmd enabled by default
 		WithEnableHotplug(true).      // hotplug disabled by default
 		WithClientFirewallMode(true). // firewall disabled by default
-=======
-		WithDisableVFIO(true).    // vfio enabled by default
-		WithDisableVMD(true).     // vmd enabled by default
-		WithDisableHotplug(true). // hotplug enabled by default
->>>>>>> 15bb5bf3
 		WithControlLogMask(common.ControlLogLevelError).
 		WithControlLogFile("/tmp/daos_server.log").
 		WithHelperLogFile("/tmp/daos_server_helper.log").
