//
// (C) Copyright 2020-2023 Intel Corporation.
//
// SPDX-License-Identifier: BSD-2-Clause-Patent
//

package config

import (
	"fmt"
	"io/ioutil"
	"math"
	"net"
	"os"
	"path/filepath"
	"strconv"

	"github.com/dustin/go-humanize"
	"github.com/pkg/errors"
	yaml "gopkg.in/yaml.v2"

	"github.com/daos-stack/daos/src/control/build"
	"github.com/daos-stack/daos/src/control/common"
	"github.com/daos-stack/daos/src/control/fault"
	"github.com/daos-stack/daos/src/control/logging"
	"github.com/daos-stack/daos/src/control/security"
	"github.com/daos-stack/daos/src/control/server/engine"
	"github.com/daos-stack/daos/src/control/server/storage"
)

const (
	defaultRuntimeDir   = "/var/run/daos_server"
	defaultConfigPath   = "../etc/daos_server.yml"
	configOut           = ".daos_server.active.yml"
	relConfExamplesPath = "../utils/config/examples/"
)

// Server describes configuration options for DAOS control plane.
// See utils/config/daos_server.yml for parameter descriptions.
type Server struct {
	// control-specific
	ControlPort         int                       `yaml:"port"`
	TransportConfig     *security.TransportConfig `yaml:"transport_config"`
	Engines             []*engine.Config          `yaml:"engines"`
	BdevExclude         []string                  `yaml:"bdev_exclude,omitempty"`
	DisableVFIO         bool                      `yaml:"disable_vfio"`
	DisableVMD          *bool                     `yaml:"disable_vmd"`
	EnableHotplug       bool                      `yaml:"enable_hotplug"`
	NrHugepages         int                       `yaml:"nr_hugepages"`        // total for all engines
	SystemRamReserved   int                       `yaml:"system_ram_reserved"` // total for all engines
	DisableHugepages    bool                      `yaml:"disable_hugepages"`
	ControlLogMask      common.ControlLogLevel    `yaml:"control_log_mask"`
	ControlLogFile      string                    `yaml:"control_log_file,omitempty"`
	ControlLogJSON      bool                      `yaml:"control_log_json,omitempty"`
	HelperLogFile       string                    `yaml:"helper_log_file,omitempty"`
	FWHelperLogFile     string                    `yaml:"firmware_helper_log_file,omitempty"`
	RecreateSuperblocks bool                      `yaml:"recreate_superblocks,omitempty"`
	FaultPath           string                    `yaml:"fault_path,omitempty"`
	TelemetryPort       int                       `yaml:"telemetry_port,omitempty"`
	CoreDumpFilter      uint8                     `yaml:"core_dump_filter,omitempty"`
	ClientEnvVars       []string                  `yaml:"client_env_vars,omitempty"`

	// duplicated in engine.Config
	SystemName string              `yaml:"name"`
	SocketDir  string              `yaml:"socket_dir"`
	Fabric     engine.FabricConfig `yaml:",inline"`
	Modules    string              `yaml:"-"`

	AccessPoints []string `yaml:"access_points"`

	Metadata storage.ControlMetadata `yaml:"control_metadata,omitempty"`

	// unused (?)
	FaultCb      string `yaml:"fault_cb"`
	Hyperthreads bool   `yaml:"hyperthreads"`

	Path string `yaml:"-"` // path to config file

	// Legacy config file parameters stored in a separate struct.
	Legacy ServerLegacy `yaml:",inline"`
}

// WithCoreDumpFilter sets the core dump filter written to /proc/self/coredump_filter.
func (cfg *Server) WithCoreDumpFilter(filter uint8) *Server {
	cfg.CoreDumpFilter = filter
	return cfg
}

// WithRecreateSuperblocks indicates that a missing superblock should not be treated as
// an error. The server will create new superblocks as necessary.
func (cfg *Server) WithRecreateSuperblocks() *Server {
	cfg.RecreateSuperblocks = true
	return cfg
}

// WithSystemName sets the system name.
func (cfg *Server) WithSystemName(name string) *Server {
	cfg.SystemName = name
	for _, engine := range cfg.Engines {
		engine.WithSystemName(name)
	}
	return cfg
}

// WithSocketDir sets the default socket directory.
func (cfg *Server) WithSocketDir(sockDir string) *Server {
	cfg.SocketDir = sockDir
	for _, engine := range cfg.Engines {
		engine.WithSocketDir(sockDir)
	}
	return cfg
}

// WithModules sets a list of server modules to load.
func (cfg *Server) WithModules(mList string) *Server {
	cfg.Modules = mList
	for _, engine := range cfg.Engines {
		engine.WithModules(mList)
	}
	return cfg
}

// WithFabricProvider sets the top-level fabric provider.
func (cfg *Server) WithFabricProvider(provider string) *Server {
	cfg.Fabric.Provider = provider
	for _, engine := range cfg.Engines {
		engine.Fabric.Provider = cfg.Fabric.Provider
	}
	return cfg
}

// WithFabricAuthKey sets the top-level fabric authorization key.
func (cfg *Server) WithFabricAuthKey(key string) *Server {
	cfg.Fabric.AuthKey = key
	cfg.ClientEnvVars = common.MergeEnvVars(cfg.ClientEnvVars, []string{cfg.Fabric.GetAuthKeyEnv()})
	for _, engine := range cfg.Engines {
		engine.Fabric.AuthKey = cfg.Fabric.AuthKey
	}
	return cfg
}

// WithClientEnvVars sets the environment variables to be sent to the client.
func (cfg *Server) WithClientEnvVars(envVars []string) *Server {
	cfg.ClientEnvVars = envVars
	return cfg
}

// WithCrtCtxShareAddr sets the top-level CrtCtxShareAddr.
func (cfg *Server) WithCrtCtxShareAddr(addr uint32) *Server {
	cfg.Fabric.CrtCtxShareAddr = addr
	for _, engine := range cfg.Engines {
		engine.Fabric.Update(cfg.Fabric)
	}
	return cfg
}

// WithCrtTimeout sets the top-level CrtTimeout.
func (cfg *Server) WithCrtTimeout(timeout uint32) *Server {
	cfg.Fabric.CrtTimeout = timeout
	for _, engine := range cfg.Engines {
		engine.Fabric.Update(cfg.Fabric)
	}
	return cfg
}

<<<<<<< HEAD
// WithNumSecondaryEndpoints sets the number of network endpoints for each engine's secondary
// provider.
func (cfg *Server) WithNumSecondaryEndpoints(nr []int) *Server {
	cfg.Fabric.NumSecondaryEndpoints = nr
	for _, engine := range cfg.Engines {
		engine.Fabric.Update(cfg.Fabric)
	}
=======
// WithControlMetadata sets the control plane metadata.
func (cfg *Server) WithControlMetadata(md storage.ControlMetadata) *Server {
	cfg.Metadata = md
>>>>>>> 268529b4
	return cfg
}

// NB: In order to ease maintenance, the set of chained config functions
// which modify nested engine configurations should be kept above this
// one as a reference for which things should be set/updated in the next
// function.
func (cfg *Server) updateServerConfig(cfgPtr **engine.Config) {
	// If we somehow get a nil config, we can't return an error, and
	// we don't want to cause a segfault. Instead, just create an
	// empty config and return early, so that it eventually fails
	// validation.
	if *cfgPtr == nil {
		*cfgPtr = &engine.Config{}
		return
	}

	engineCfg := *cfgPtr
	engineCfg.Fabric.Update(cfg.Fabric)
	engineCfg.SystemName = cfg.SystemName
	engineCfg.SocketDir = cfg.SocketDir
	engineCfg.Modules = cfg.Modules
	engineCfg.Storage.EnableHotplug = cfg.EnableHotplug
}

// WithEngines sets the list of engine configurations.
func (cfg *Server) WithEngines(engineList ...*engine.Config) *Server {
	cfg.Engines = engineList
	for i := range cfg.Engines {
		cfg.updateServerConfig(&cfg.Engines[i])
	}
	return cfg
}

// WithAccessPoints sets the access point list.
func (cfg *Server) WithAccessPoints(aps ...string) *Server {
	cfg.AccessPoints = aps
	return cfg
}

// WithControlPort sets the gRPC listener port.
func (cfg *Server) WithControlPort(port int) *Server {
	cfg.ControlPort = port
	return cfg
}

// WithTransportConfig sets the gRPC transport configuration.
func (cfg *Server) WithTransportConfig(cfgTransport *security.TransportConfig) *Server {
	cfg.TransportConfig = cfgTransport
	return cfg
}

// WithFaultPath sets the fault path (identification string e.g. rack/shelf/node).
func (cfg *Server) WithFaultPath(fp string) *Server {
	cfg.FaultPath = fp
	return cfg
}

// WithFaultCb sets the path to the fault callback script.
func (cfg *Server) WithFaultCb(cb string) *Server {
	cfg.FaultCb = cb
	return cfg
}

// WithBdevExclude sets the block device exclude list.
func (cfg *Server) WithBdevExclude(bList ...string) *Server {
	cfg.BdevExclude = bList
	return cfg
}

// WithDisableVFIO indicates that the vfio-pci driver should not be
// used by SPDK even if an IOMMU is detected. Note that this option
// requires that DAOS be run as root.
func (cfg *Server) WithDisableVFIO(disabled bool) *Server {
	cfg.DisableVFIO = disabled
	return cfg
}

// WithDisableVMD can be used to set the state of VMD functionality,
// if disabled then VMD devices will not be used if they exist.
func (cfg *Server) WithDisableVMD(disabled bool) *Server {
	cfg.DisableVMD = &disabled
	return cfg
}

// WithEnableHotplug can be used to enable hotplug
func (cfg *Server) WithEnableHotplug(enabled bool) *Server {
	cfg.EnableHotplug = enabled
	return cfg
}

// WithHyperthreads enables or disables hyperthread support.
func (cfg *Server) WithHyperthreads(enabled bool) *Server {
	cfg.Hyperthreads = enabled
	return cfg
}

// WithNrHugepages sets the number of huge pages to be used (total for all engines).
func (cfg *Server) WithNrHugepages(nr int) *Server {
	cfg.NrHugepages = nr
	return cfg
}

// WithDisableHugepages disables the use of huge pages.
func (cfg *Server) WithDisableHugepages(disabled bool) *Server {
	cfg.DisableHugepages = disabled
	return cfg
}

// WithSystemRamReserved sets the amount of system memory to reserve for system (non-DAOS)
// use. In units of GiB.
func (cfg *Server) WithSystemRamReserved(nr int) *Server {
	cfg.SystemRamReserved = nr
	return cfg
}

// WithControlLogMask sets the daos_server log level.
func (cfg *Server) WithControlLogMask(lvl common.ControlLogLevel) *Server {
	cfg.ControlLogMask = lvl
	return cfg
}

// WithControlLogFile sets the path to the daos_server logfile.
func (cfg *Server) WithControlLogFile(filePath string) *Server {
	cfg.ControlLogFile = filePath
	return cfg
}

// WithControlLogJSON enables or disables JSON output.
func (cfg *Server) WithControlLogJSON(enabled bool) *Server {
	cfg.ControlLogJSON = enabled
	return cfg
}

// WithHelperLogFile sets the path to the daos_server_helper logfile.
func (cfg *Server) WithHelperLogFile(filePath string) *Server {
	cfg.HelperLogFile = filePath
	return cfg
}

// WithFirmwareHelperLogFile sets the path to the daos_firmware_helper logfile.
func (cfg *Server) WithFirmwareHelperLogFile(filePath string) *Server {
	cfg.FWHelperLogFile = filePath
	return cfg
}

// WithTelemetryPort sets the port for the telemetry exporter.
func (cfg *Server) WithTelemetryPort(port int) *Server {
	cfg.TelemetryPort = port
	return cfg
}

// DefaultServer creates a new instance of configuration struct
// populated with defaults.
func DefaultServer() *Server {
	return &Server{
		SystemName:        build.DefaultSystemName,
		SocketDir:         defaultRuntimeDir,
		AccessPoints:      []string{fmt.Sprintf("localhost:%d", build.DefaultControlPort)},
		ControlPort:       build.DefaultControlPort,
		TransportConfig:   security.DefaultServerTransportConfig(),
		Hyperthreads:      false,
		SystemRamReserved: storage.DefaultSysMemRsvd / humanize.GiByte,
		Path:              defaultConfigPath,
		ControlLogMask:    common.ControlLogLevel(logging.LogLevelInfo),
		EnableHotplug:     false, // disabled by default
		// https://man7.org/linux/man-pages/man5/core.5.html
		CoreDumpFilter: 0b00010011, // private, shared, ELF
	}
}

// Load reads the serialized configuration from disk and validates file syntax.
func (cfg *Server) Load() error {
	if cfg.Path == "" {
		return FaultConfigNoPath
	}

	bytes, err := ioutil.ReadFile(cfg.Path)
	if err != nil {
		return errors.WithMessage(err, "reading file")
	}

	if err = yaml.UnmarshalStrict(bytes, cfg); err != nil {
		return errors.WithMessagef(err, "parse of %q failed; config contains invalid "+
			"parameters and may be out of date, see server config examples",
			cfg.Path)
	}

	// Update server config based on legacy parameters.
	if err := updateFromLegacyParams(cfg); err != nil {
		return errors.Wrap(err, "updating config from legacy parameters")
	}

	// propagate top-level settings to engine configs
	for i := range cfg.Engines {
		cfg.updateServerConfig(&cfg.Engines[i])
	}

	if cfg.Fabric.AuthKey != "" {
		cfg.ClientEnvVars = common.MergeEnvVars(cfg.ClientEnvVars, []string{cfg.Fabric.GetAuthKeyEnv()})
	}

	return nil
}

// SaveToFile serializes the configuration and saves it to the specified filename.
func (cfg *Server) SaveToFile(filename string) error {
	bytes, err := yaml.Marshal(cfg)

	if err != nil {
		return err
	}

	return ioutil.WriteFile(filename, bytes, 0644)
}

// SetPath sets the default path to the configuration file.
func (cfg *Server) SetPath(inPath string) error {
	newPath, err := common.ResolvePath(inPath, cfg.Path)
	if err != nil {
		return err
	}
	cfg.Path = newPath

	if _, err = os.Stat(cfg.Path); err != nil {
		return err
	}

	return err
}

// SaveActiveConfig saves read-only active config, tries config dir then /tmp/.
func (cfg *Server) SaveActiveConfig(log logging.Logger) {
	activeConfig := filepath.Join(cfg.SocketDir, configOut)

	if err := cfg.SaveToFile(activeConfig); err != nil {
		log.Debugf("active config could not be saved: %s", err.Error())

		return
	}
	log.Debugf("active config saved to %s (read-only)", activeConfig)
}

func getAccessPointAddrWithPort(log logging.Logger, addr string, portDefault int) (string, error) {
	if !common.HasPort(addr) {
		return fmt.Sprintf("%s:%d", addr, portDefault), nil
	}

	host, port, err := net.SplitHostPort(addr)
	if err != nil {
		log.Errorf("invalid access point %q: %s", addr, err)
		return "", FaultConfigBadAccessPoints
	}

	portNum, err := strconv.Atoi(port)
	if err != nil {
		log.Errorf("invalid access point port: %s", err)
		return "", FaultConfigBadControlPort
	}
	if portNum <= 0 {
		m := "zero"
		if portNum < 0 {
			m = "negative"
		}
		log.Errorf("access point port cannot be %s", m)
		return "", FaultConfigBadControlPort
	}

	// warn if access point port differs from config control port
	if portDefault != portNum {
		log.Debugf("access point (%s) port (%s) differs from default port (%d)",
			host, port, portDefault)
	}

	return addr, nil
}

// SetNrHugepages calculates minimum based on total target count if using nvme.
func (cfg *Server) SetNrHugepages(log logging.Logger, mi *common.MemInfo) error {
	var cfgTargetCount int
	var sysXSCount int
	for idx, ec := range cfg.Engines {
		msg := fmt.Sprintf("engine %d fabric numa %d, storage numa %d", idx,
			ec.Fabric.NumaNodeIndex, ec.Storage.NumaNodeIndex)

		// Calculate overall target count if NVMe is enabled.
		if ec.Storage.Tiers.HaveBdevs() {
			cfgTargetCount += ec.TargetCount
			if ec.Storage.Tiers.HasBdevRoleMeta() {
				msg = fmt.Sprintf("%s (MD-on-SSD)", msg)
				// MD-on-SSD has extra sys-xstream for rdb.
				sysXSCount++
			}
		}
		log.Debug(msg)
	}

	if cfgTargetCount <= 0 {
		return nil // no nvme, no hugepages required
	}

	if cfg.DisableHugepages {
		return FaultConfigHugepagesDisabled
	}

	// Calculate minimum number of hugepages for all configured engines.
	minHugepages, err := storage.CalcMinHugepages(mi.HugepageSizeKiB, cfgTargetCount+sysXSCount)
	if err != nil {
		return err
	}

	// If the config doesn't specify hugepages, use the minimum. Otherwise, validate
	// that the configured amount is sufficient.
	if cfg.NrHugepages == 0 {
		var msgSysXS string
		if sysXSCount > 0 {
			msgSysXS = fmt.Sprintf(" and %d sys-xstreams", sysXSCount)
		}
		log.Debugf("calculated nr_hugepages: %d for %d targets%s", minHugepages,
			cfgTargetCount, msgSysXS)
		cfg.NrHugepages = minHugepages
	}

	if cfg.NrHugepages < minHugepages {
		log.Noticef("configured nr_hugepages %d is less than recommended %d, "+
			"if this is not intentional update the 'nr_hugepages' config "+
			"parameter or remove and it will be automatically calculated",
			cfg.NrHugepages, minHugepages)
	}

	return nil
}

// CalcRamdiskSize calculates possible RAM-disk size using nr hugepages from config and total memory.
func (cfg *Server) CalcRamdiskSize(log logging.Logger, hpSizeKiB, memKiB int) (uint64, error) {
	// Convert memory from kib to bytes.
	memTotal := uint64(memKiB * humanize.KiByte)

	// Calculate assigned hugepage memory in bytes.
	memHuge := uint64(cfg.NrHugepages * hpSizeKiB * humanize.KiByte)

	// Calculate reserved system memory in bytes.
	memSys := uint64(cfg.SystemRamReserved * humanize.GiByte)

	return storage.CalcRamdiskSize(log, memTotal, memHuge, memSys,
		storage.DefaultEngineMemRsvd, len(cfg.Engines))
}

// CalcMemForRamdiskSize calculates minimum memory needed for a given RAM-disk size.
func (cfg *Server) CalcMemForRamdiskSize(log logging.Logger, hpSizeKiB int, ramdiskSize uint64) (uint64, error) {
	// Calculate assigned hugepage memory in bytes.
	memHuge := uint64(cfg.NrHugepages * hpSizeKiB * humanize.KiByte)

	// Calculate reserved system memory in bytes.
	memSys := uint64(cfg.SystemRamReserved * humanize.GiByte)

	return storage.CalcMemForRamdiskSize(log, ramdiskSize, memHuge, memSys,
		storage.DefaultEngineMemRsvd, len(cfg.Engines))
}

// SetRamdiskSize calculates maximum RAM-disk size using total memory as reported by /proc/meminfo.
// Then either validate configured engine storage values or assign if not already set.
func (cfg *Server) SetRamdiskSize(log logging.Logger, mi *common.MemInfo) error {
	if len(cfg.Engines) == 0 {
		return nil // no engines
	}

	// Create the same size scm for each engine.
	scmCfgs := cfg.Engines[0].Storage.Tiers.ScmConfigs()

	if len(scmCfgs) == 0 || scmCfgs[0].Class != storage.ClassRam {
		return nil // no ramdisk to size
	}

	maxRamdiskSize, err := cfg.CalcRamdiskSize(log, mi.HugepageSizeKiB, mi.MemTotalKiB)
	if err != nil {
		return errors.Wrapf(err, "calculate ramdisk size")
	}

	memTotBytes := uint64(mi.MemTotalKiB) * humanize.KiByte

	msg := fmt.Sprintf("calculated max ram-disk size (%s) using MemTotal (%s)",
		humanize.IBytes(maxRamdiskSize), humanize.IBytes(memTotBytes))

	if maxRamdiskSize < storage.MinRamdiskMem {
		// Total RAM is insufficient to meet minimum size.
		log.Errorf("%s: insufficient total memory", msg)

		minMem, err := cfg.CalcMemForRamdiskSize(log, mi.HugepageSizeKiB,
			storage.MinRamdiskMem)
		if err != nil {
			log.Error(err.Error())
		}

		return storage.FaultRamdiskLowMem("Total", storage.MinRamdiskMem, minMem,
			memTotBytes)
	}

	for idx, ec := range cfg.Engines {
		scs := ec.Storage.Tiers.ScmConfigs()
		if len(scs) != 1 {
			return errors.Errorf("unexpected number of scm tiers, want 1 got %d",
				len(scs))
		}

		// Validate or set configured scm sizes based on calculated value.
		confSize := uint64(scs[0].Scm.RamdiskSize) * humanize.GiByte
		if confSize == 0 {
			// Apply calculated size in config as not already set.
			log.Debugf("%s: auto-sized ram-disk in engine-%d config", msg, idx)
			scs[0].WithScmRamdiskSize(uint(maxRamdiskSize / humanize.GiByte))
		} else if confSize > maxRamdiskSize {
			// Total RAM is not enough to meet tmpfs size requested in config.
			log.Errorf("%s: engine-%d config size too large for total memory", msg,
				idx)

			return FaultConfigRamdiskOverMaxMem(confSize, maxRamdiskSize,
				storage.MinRamdiskMem)
		}
	}

	return nil
}

// Validate asserts that config meets minimum requirements.
func (cfg *Server) Validate(log logging.Logger) (err error) {
	msg := "validating config file"
	if cfg.Path != "" {
		msg += fmt.Sprintf(" read from %q", cfg.Path)
	}
	log.Debug(msg)

	// Append the user-friendly message to any error.
	defer func() {
		if err != nil && !fault.HasResolution(err) {
			examplesPath, _ := common.GetAdjacentPath(relConfExamplesPath)
			err = errors.WithMessage(FaultBadConfig, err.Error()+", examples: "+
				examplesPath)
		}
	}()

	// The config file format no longer supports "servers"
	if len(cfg.Legacy.Servers) > 0 {
		return errors.New("\"servers\" server config file parameter is deprecated, use " +
			"\"engines\" instead")
	}

	// Set DisableVMD reference if unset in config file.
	if cfg.DisableVMD == nil {
		cfg.WithDisableVMD(false)
	}

	log.Debugf("vfio=%v hotplug=%v vmd=%v requested in config", !cfg.DisableVFIO,
		cfg.EnableHotplug, !(*cfg.DisableVMD))

	// Update access point addresses with control port if port is not supplied.
	newAPs := make([]string, 0, len(cfg.AccessPoints))
	for _, ap := range cfg.AccessPoints {
		newAP, err := getAccessPointAddrWithPort(log, ap, cfg.ControlPort)
		if err != nil {
			return err
		}
		newAPs = append(newAPs, newAP)
	}
	if common.StringSliceHasDuplicates(newAPs) {
		log.Error("duplicate access points addresses")
		return FaultConfigBadAccessPoints
	}
	cfg.AccessPoints = newAPs

	if cfg.Metadata.DevicePath != "" && cfg.Metadata.Path == "" {
		return FaultConfigControlMetadataNoPath
	}

	// A config without engines is valid when initially discovering hardware prior to adding
	// per-engine sections with device allocations.
	if len(cfg.Engines) == 0 {
		log.Infof("No %ss in configuration, %s starting in discovery mode",
			build.DataPlaneName, build.ControlPlaneName)
		cfg.Engines = nil
		return nil
	}

	switch {
	case len(cfg.AccessPoints) < 1:
		return FaultConfigBadAccessPoints
	case len(cfg.AccessPoints)%2 == 0:
		return FaultConfigEvenAccessPoints
	case len(cfg.AccessPoints) == 1:
		log.Noticef("Configuration includes only one access point. This provides no redundancy " +
			"in the event of an access point failure.")
	}

	switch {
	case cfg.Fabric.Provider == "":
		return FaultConfigNoProvider
	case cfg.ControlPort <= 0:
		return FaultConfigBadControlPort
	case cfg.TelemetryPort < 0:
		return FaultConfigBadTelemetryPort
	}

	for idx, ec := range cfg.Engines {
		ec.Storage.ControlMetadata = cfg.Metadata
		ec.Storage.EngineIdx = uint(idx)
		ec.ConvertLegacyStorage(log, idx)
		ec.Fabric.Update(cfg.Fabric)

		if err := ec.Validate(); err != nil {
			return errors.Wrapf(err, "I/O Engine %d failed config validation", idx)
		}
	}

	if len(cfg.Engines) > 1 {
		if err := cfg.validateMultiEngineConfig(log); err != nil {
			return err
		}
	}

	if cfg.NrHugepages < 0 || cfg.NrHugepages > math.MaxInt32 {
		return FaultConfigNrHugepagesOutOfRange(cfg.NrHugepages, math.MaxInt32)
	}

	return nil
}

// validateMultiEngineConfig performs an extra level of validation for multi-server configs. The
// goal is to ensure that each instance has unique values for resources which cannot be shared
// (e.g. log files, fabric configurations, PCI devices, etc.)
func (cfg *Server) validateMultiEngineConfig(log logging.Logger) error {
	if len(cfg.Engines) < 2 {
		return nil
	}

	seenValues := make(map[string]int)
	seenScmSet := make(map[string]int)
	seenBdevSet := make(map[string]int)
	seenIdx := 0
	seenBdevCount := -1
	seenTargetCount := -1
	seenHelperStreamCount := -1
	seenScmCls := storage.ClassNone
	seenScmClsIdx := -1

	for idx, engine := range cfg.Engines {
		fabricConfig := fmt.Sprintf("fabric:%q-%q-%q",
			engine.Fabric.Provider,
			engine.Fabric.Interface,
			engine.Fabric.InterfacePort)

		if seenIn, exists := seenValues[fabricConfig]; exists {
			log.Debugf("%s in %d duplicates %d", fabricConfig, idx, seenIn)
			return FaultConfigDuplicateFabric(idx, seenIn)
		}
		seenValues[fabricConfig] = idx

		if engine.LogFile != "" {
			logConfig := fmt.Sprintf("log_file:%s", engine.LogFile)
			if seenIn, exists := seenValues[logConfig]; exists {
				log.Debugf("%s in %d duplicates %d", logConfig, idx, seenIn)
				return FaultConfigDuplicateLogFile(idx, seenIn)
			}
			seenValues[logConfig] = idx
		}

		for _, scmConf := range engine.Storage.Tiers.ScmConfigs() {

			mountConfig := fmt.Sprintf("scm_mount:%s", scmConf.Scm.MountPoint)
			if seenIn, exists := seenValues[mountConfig]; exists {
				log.Debugf("%s in %d duplicates %d", mountConfig, idx, seenIn)
				return FaultConfigDuplicateScmMount(idx, seenIn)
			}
			seenValues[mountConfig] = idx

			for _, dev := range scmConf.Scm.DeviceList {
				if seenIn, exists := seenScmSet[dev]; exists {
					log.Debugf("scm_list entry %s in %d duplicates %d", dev, idx, seenIn)
					return FaultConfigDuplicateScmDeviceList(idx, seenIn)
				}
				seenScmSet[dev] = idx
			}

			if seenScmClsIdx != -1 && scmConf.Class != seenScmCls {
				log.Debugf("scm_class entry %s in %d doesn't match %d",
					scmConf.Class, idx, seenScmClsIdx)
				return FaultConfigScmDiffClass(idx, seenScmClsIdx)
			}
			seenScmCls = scmConf.Class
			seenScmClsIdx = idx
		}

		bdevs := engine.Storage.GetBdevs()
		bdevCount := bdevs.Len()
		for _, dev := range bdevs.Devices() {
			if seenIn, exists := seenBdevSet[dev]; exists {
				log.Debugf("bdev_list entry %s in %d overlaps %d", dev, idx, seenIn)
				return FaultConfigOverlappingBdevDeviceList(idx, seenIn)
			}
			seenBdevSet[dev] = idx
		}
		if seenBdevCount != -1 && bdevCount != seenBdevCount {
			// Log error but don't fail in order to be lenient with unbalanced device
			// counts in particular cases e.g. using different capacity SSDs or VMDs
			// with different number of backing devices.
			err := FaultConfigBdevCountMismatch(idx, bdevCount, seenIdx, seenBdevCount)
			log.Noticef(err.Error())
		}
		if seenTargetCount != -1 && engine.TargetCount != seenTargetCount {
			return FaultConfigTargetCountMismatch(idx, engine.TargetCount, seenIdx,
				seenTargetCount)
		}
		if seenHelperStreamCount != -1 && engine.HelperStreamCount != seenHelperStreamCount {
			return FaultConfigHelperStreamCountMismatch(idx, engine.HelperStreamCount,
				seenIdx, seenHelperStreamCount)
		}
		seenIdx = idx
		seenBdevCount = bdevCount
		seenTargetCount = engine.TargetCount
		seenHelperStreamCount = engine.HelperStreamCount
	}

	return nil
}

var (
	// ErrNoAffinityDetected is a sentinel error used to indicate that no affinity was detected.
	ErrNoAffinityDetected = errors.New("no NUMA affinity detected")
)

// EngineAffinityFn defines a function which returns the NUMA node affinity of a given engine.
type EngineAffinityFn func(logging.Logger, *engine.Config) (uint, error)

func detectEngineAffinity(log logging.Logger, engineCfg *engine.Config, affSources ...EngineAffinityFn) (node uint, err error) {
	for _, affSource := range affSources {
		if affSource == nil {
			return 0, errors.New("nil affinity source")
		}

		node, err = affSource(log, engineCfg)
		if err == nil {
			return
		}

		if err != nil && err != ErrNoAffinityDetected {
			return
		}
	}

	return 0, ErrNoAffinityDetected
}

// SetEngineAffinities sets the NUMA node affinity for all engines in the configuration.
func (cfg *Server) SetEngineAffinities(log logging.Logger, affSources ...EngineAffinityFn) error {
	if len(affSources) == 0 {
		return errors.New("requires at least one affinity source")
	}
	defaultAffinity := uint(0)

	// Detect legacy mode by checking if first_core is being used.
	legacyMode := false
	for _, engineCfg := range cfg.Engines {
		if engineCfg.ServiceThreadCore != 0 {
			legacyMode = true
			break
		}
	}

	// Fail if any engine has an explicit pin and non-zero first_core.
	for idx, engineCfg := range cfg.Engines {
		if legacyMode {
			log.Debugf("setting legacy core allocation algorithm on engine %d", idx)
			engineCfg.PinnedNumaNode = nil
			continue
		}

		numaAffinity, err := detectEngineAffinity(log, engineCfg, affSources...)
		if err != nil {
			if err != ErrNoAffinityDetected {
				return errors.Wrap(err, "failure while detecting engine affinity")
			}
			log.Debugf("no NUMA affinity detected for engine %d; defaulting to %d", idx,
				defaultAffinity)
			numaAffinity = defaultAffinity
		} else {
			log.Debugf("detected NUMA affinity %d for engine %d", numaAffinity, idx)
		}

		// Special case: If only one engine is defined, NUMA is not pinned and engine's
		// detected NUMA node is zero, don't pin the engine to any NUMA node in order to
		// enable the engine's legacy core allocation algorithm.
		if len(cfg.Engines) == 1 && engineCfg.PinnedNumaNode == nil && numaAffinity == 0 {
			log.Debugf("setting legacy core allocation algorithm on engine %d", idx)
			continue
		}

		if err := engineCfg.SetNUMAAffinity(numaAffinity); err != nil {
			// For now, just log the error and continue.
			if engine.IsNUMAMismatch(err) {
				log.Noticef("engine %d: %s", idx, err)
				continue
			}
			return errors.Wrapf(err, "unable to set engine affinity to %d", numaAffinity)
		}
	}

	return nil
}<|MERGE_RESOLUTION|>--- conflicted
+++ resolved
@@ -163,7 +163,6 @@
 	return cfg
 }
 
-<<<<<<< HEAD
 // WithNumSecondaryEndpoints sets the number of network endpoints for each engine's secondary
 // provider.
 func (cfg *Server) WithNumSecondaryEndpoints(nr []int) *Server {
@@ -171,11 +170,12 @@
 	for _, engine := range cfg.Engines {
 		engine.Fabric.Update(cfg.Fabric)
 	}
-=======
+	return cfg
+}
+
 // WithControlMetadata sets the control plane metadata.
 func (cfg *Server) WithControlMetadata(md storage.ControlMetadata) *Server {
 	cfg.Metadata = md
->>>>>>> 268529b4
 	return cfg
 }
 
