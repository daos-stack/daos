--- conflicted
+++ resolved
@@ -64,18 +64,11 @@
 	BdevExclude        []string                  `yaml:"bdev_exclude,omitempty"`
 	DisableVFIO        bool                      `yaml:"disable_vfio"`
 	DisableVMD         *bool                     `yaml:"disable_vmd"`
-<<<<<<< HEAD
-	EnableHotplug      bool                      `yaml:"enable_hotplug"`
-	NrHugepages        int                       `yaml:"nr_hugepages"`        // total for all engines
-	SystemRamReserved  int                       `yaml:"system_ram_reserved"` // total for all engines
-	DisableHugepages   bool                      `yaml:"disable_hugepages"`
-=======
 	DisableHotplug     *bool                     `yaml:"disable_hotplug"`
 	NrHugepages        int                       `yaml:"nr_hugepages"`        // total for all engines
 	SystemRamReserved  int                       `yaml:"system_ram_reserved"` // total for all engines
 	DisableHugepages   bool                      `yaml:"disable_hugepages"`
 	AllowNumaImbalance bool                      `yaml:"allow_numa_imbalance"`
->>>>>>> 15bb5bf3
 	ControlLogMask     common.ControlLogLevel    `yaml:"control_log_mask"`
 	ControlLogFile     string                    `yaml:"control_log_file,omitempty"`
 	ControlLogJSON     bool                      `yaml:"control_log_json,omitempty"`
@@ -86,10 +79,7 @@
 	CoreDumpFilter     uint8                     `yaml:"core_dump_filter,omitempty"`
 	ClientEnvVars      []string                  `yaml:"client_env_vars,omitempty"`
 	SupportConfig      SupportConfig             `yaml:"support_config,omitempty"`
-<<<<<<< HEAD
 	ClientFirewallMode bool                      `yaml:"client_behind_firewall,omitempty"`
-=======
->>>>>>> 15bb5bf3
 
 	// duplicated in engine.Config
 	SystemName string              `yaml:"name"`
