--- conflicted
+++ resolved
@@ -412,55 +412,11 @@
 			"\"engines\" instead")
 	}
 
-<<<<<<< HEAD
 	log.Debugf("vfio=%v hotplug=%v vmd=%v requested in config", !cfg.DisableVFIO,
 		cfg.EnableHotplug, cfg.EnableVMD)
 
 	// A config without engines is valid when initially discovering hardware prior to adding
 	// per-engine sections with device allocations.
-=======
-	for idx, ec := range cfg.Engines {
-		if ec.LegacyStorage.WasDefined() {
-			log.Infof("engine %d: Legacy storage configuration detected. Please migrate to new-style storage configuration.", idx)
-			var tierCfgs storage.TierConfigs
-			if ec.LegacyStorage.ScmClass != storage.ClassNone {
-				tierCfgs = append(tierCfgs,
-					storage.NewTierConfig().
-						WithStorageClass(ec.LegacyStorage.ScmClass.String()).
-						WithScmDeviceList(ec.LegacyStorage.ScmConfig.DeviceList...).
-						WithScmMountPoint(ec.LegacyStorage.MountPoint).
-						WithScmRamdiskSize(ec.LegacyStorage.RamdiskSize),
-				)
-			}
-
-			// Do not add bdev tier if cls is none or nvme has no
-			// devices to maintain backward compatible behavior.
-			bc := ec.LegacyStorage.BdevClass
-			switch {
-			case bc == storage.ClassNvme && len(ec.LegacyStorage.BdevConfig.DeviceList) == 0:
-				log.Debugf("legacy storage config conversion skipped for class %s with empty bdev_list",
-					storage.ClassNvme)
-			case bc == storage.ClassNone:
-				log.Debugf("legacy storage config conversion skipped for class %s",
-					storage.ClassNone)
-			default:
-				tierCfgs = append(tierCfgs,
-					storage.NewTierConfig().
-						WithStorageClass(ec.LegacyStorage.BdevClass.String()).
-						WithBdevDeviceCount(ec.LegacyStorage.DeviceCount).
-						WithBdevDeviceList(ec.LegacyStorage.BdevConfig.DeviceList...).
-						WithBdevFileSize(ec.LegacyStorage.FileSize).
-						WithBdevBusidRange(ec.LegacyStorage.BdevConfig.BusidRange.String()),
-				)
-			}
-			ec.WithStorage(tierCfgs...)
-			ec.LegacyStorage = engine.LegacyStorage{}
-		}
-	}
-
-	// A config without engines is valid when initially discovering hardware
-	// prior to adding per-engine sections with device allocations.
->>>>>>> a85349ad
 	if len(cfg.Engines) == 0 {
 		log.Infof("No %ss in configuration, %s starting in discovery mode",
 			build.DataPlaneName, build.ControlPlaneName)
@@ -512,7 +468,7 @@
 			if ls.ScmClass != storage.ClassNone {
 				tierCfgs = append(tierCfgs,
 					storage.NewTierConfig().
-						WithScmClass(ls.ScmClass.String()).
+						WithStorageClass(ls.ScmClass.String()).
 						WithScmDeviceList(ls.ScmConfig.DeviceList...).
 						WithScmMountPoint(ls.MountPoint).
 						WithScmRamdiskSize(ls.RamdiskSize),
@@ -523,8 +479,7 @@
 			// backward compatible behavior.
 			bc := ls.BdevClass
 			switch {
-			case bc == storage.ClassNvme &&
-				len(ls.BdevConfig.DeviceList) == 0:
+			case bc == storage.ClassNvme && len(ls.BdevConfig.DeviceList) == 0:
 				log.Debugf("legacy storage config conversion skipped for class "+
 					"%s with empty bdev_list", storage.ClassNvme)
 			case bc == storage.ClassNone:
@@ -533,7 +488,7 @@
 			default:
 				tierCfgs = append(tierCfgs,
 					storage.NewTierConfig().
-						WithBdevClass(ls.BdevClass.String()).
+						WithStorageClass(ls.BdevClass.String()).
 						WithBdevDeviceCount(ls.DeviceCount).
 						WithBdevDeviceList(ls.BdevConfig.DeviceList...).
 						WithBdevFileSize(ls.FileSize).
