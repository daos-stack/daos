--- conflicted
+++ resolved
@@ -281,9 +281,9 @@
 // populated with defaults.
 func DefaultServer() *Server {
 	return &Server{
-<<<<<<< HEAD
 		SystemName:      build.DefaultSystemName,
 		SocketDir:       defaultRuntimeDir,
+		NrHugepages:     -1, // mapped to 4096 by default.
 		AccessPoints:    []string{fmt.Sprintf("localhost:%d", build.DefaultControlPort)},
 		ControlPort:     build.DefaultControlPort,
 		TransportConfig: security.DefaultServerTransportConfig(),
@@ -292,22 +292,6 @@
 		ControlLogMask:  ControlLogLevel(logging.LogLevelInfo),
 		EnableVMD:       false, // disabled by default
 		EnableHotplug:   false, // disabled by default
-=======
-		SystemName:         build.DefaultSystemName,
-		SocketDir:          defaultRuntimeDir,
-		NrHugepages:        -1, // mapped to 4096 by default.
-		AccessPoints:       []string{fmt.Sprintf("localhost:%d", build.DefaultControlPort)},
-		ControlPort:        build.DefaultControlPort,
-		TransportConfig:    security.DefaultServerTransportConfig(),
-		Hyperthreads:       false,
-		Path:               defaultConfigPath,
-		ControlLogMask:     ControlLogLevel(logging.LogLevelInfo),
-		validateProviderFn: netdetect.ValidateProviderConfig,
-		validateNUMAFn:     netdetect.ValidateNUMAConfig,
-		GetDeviceClassFn:   netdetect.GetDeviceClass,
-		EnableVMD:          false, // disabled by default
-		EnableHotplug:      false, // disabled by default
->>>>>>> ad571ac8
 	}
 }
 
