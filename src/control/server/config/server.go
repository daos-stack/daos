--- conflicted
+++ resolved
@@ -36,13 +36,11 @@
 	ConfigOut           = ".daos_server.active.yml"
 	relConfExamplesPath = "../utils/config/examples/"
 
-<<<<<<< HEAD
 	// ScanMinHugepageCount is the minimum number of hugepages to allocate in order to satisfy
 	// SPDK memory requirements when performing a NVMe device scan.
 	ScanMinHugepageCount = 128
-=======
+
 	msgAPsMSReps = "access_points is deprecated; please use mgmt_svc_replicas instead"
->>>>>>> 763db7b8
 )
 
 // SupportConfig is defined here to avoid a import cycle
@@ -59,14 +57,13 @@
 // See utils/config/daos_server.yml for parameter descriptions.
 type Server struct {
 	// control-specific
-<<<<<<< HEAD
 	ControlPort        int                       `yaml:"port"`
 	TransportConfig    *security.TransportConfig `yaml:"transport_config"`
 	Engines            []*engine.Config          `yaml:"engines"`
 	BdevExclude        []string                  `yaml:"bdev_exclude,omitempty"`
 	DisableVFIO        bool                      `yaml:"disable_vfio"`
 	DisableVMD         *bool                     `yaml:"disable_vmd"`
-	EnableHotplug      bool                      `yaml:"enable_hotplug"`
+	DisableHotplug     *bool                     `yaml:"disable_hotplug"`
 	NrHugepages        int                       `yaml:"nr_hugepages"`        // total for all engines
 	SystemRamReserved  int                       `yaml:"system_ram_reserved"` // total for all engines
 	DisableHugepages   bool                      `yaml:"disable_hugepages"`
@@ -81,28 +78,6 @@
 	CoreDumpFilter     uint8                     `yaml:"core_dump_filter,omitempty"`
 	ClientEnvVars      []string                  `yaml:"client_env_vars,omitempty"`
 	SupportConfig      SupportConfig             `yaml:"support_config,omitempty"`
-=======
-	ControlPort       int                       `yaml:"port"`
-	TransportConfig   *security.TransportConfig `yaml:"transport_config"`
-	Engines           []*engine.Config          `yaml:"engines"`
-	BdevExclude       []string                  `yaml:"bdev_exclude,omitempty"`
-	DisableVFIO       bool                      `yaml:"disable_vfio"`
-	DisableVMD        *bool                     `yaml:"disable_vmd"`
-	DisableHotplug    *bool                     `yaml:"disable_hotplug"`
-	NrHugepages       int                       `yaml:"nr_hugepages"`        // total for all engines
-	SystemRamReserved int                       `yaml:"system_ram_reserved"` // total for all engines
-	DisableHugepages  bool                      `yaml:"disable_hugepages"`
-	ControlLogMask    common.ControlLogLevel    `yaml:"control_log_mask"`
-	ControlLogFile    string                    `yaml:"control_log_file,omitempty"`
-	ControlLogJSON    bool                      `yaml:"control_log_json,omitempty"`
-	HelperLogFile     string                    `yaml:"helper_log_file,omitempty"`
-	FWHelperLogFile   string                    `yaml:"firmware_helper_log_file,omitempty"`
-	FaultPath         string                    `yaml:"fault_path,omitempty"`
-	TelemetryPort     int                       `yaml:"telemetry_port,omitempty"`
-	CoreDumpFilter    uint8                     `yaml:"core_dump_filter,omitempty"`
-	ClientEnvVars     []string                  `yaml:"client_env_vars,omitempty"`
-	SupportConfig     SupportConfig             `yaml:"support_config,omitempty"`
->>>>>>> 763db7b8
 
 	// duplicated in engine.Config
 	SystemName string              `yaml:"name"`
