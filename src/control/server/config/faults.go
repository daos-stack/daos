//
// (C) Copyright 2020-2023 Intel Corporation.
//
// SPDX-License-Identifier: BSD-2-Clause-Patent
//

package config

import (
	"fmt"

	"github.com/daos-stack/daos/src/control/fault"
	"github.com/daos-stack/daos/src/control/fault/code"
	"github.com/daos-stack/daos/src/control/lib/hardware"
	"github.com/dustin/go-humanize"
)

var (
	FaultUnknown = serverConfigFault(
		code.ServerConfigUnknown,
		"unknown control server error",
		"",
	)
	FaultBadConfig = serverConfigFault(
		code.ServerBadConfig,
		"insufficient information in configuration",
		"supply path to valid configuration file, use examples for reference",
	)
	FaultConfigNoPath = serverConfigFault(
		code.ServerNoConfigPath,
		"configuration file path not set",
		"supply the path to a server configuration file when restarting the control server with commandline option '-o'",
	)
	FaultConfigBadControlPort = serverConfigFault(
		code.ServerConfigBadControlPort,
		"invalid control port in configuration",
		"specify a positive non-zero network port in configuration ('port' parameter) and restart the control server",
	)
	FaultConfigBadTelemetryPort = serverConfigFault(
		code.ServerConfigBadTelemetryPort,
		"invalid telemetry port in configuration",
		"specify a positive non-zero network port in configuration ('telemetry_port' parameter) and restart the control server",
	)
	FaultConfigBadAccessPoints = serverConfigFault(
		code.ServerConfigBadAccessPoints,
		"invalid list of access points in configuration",
		"'access_points' must contain resolvable addresses; fix the configuration and restart the control server",
	)
	FaultConfigEvenAccessPoints = serverConfigFault(
		code.ServerConfigEvenAccessPoints,
		"non-odd number of access points in configuration",
		"'access_points' must contain an odd number (e.g. 1, 3, 5, etc.) of addresses; fix the configuration and restart the control server",
	)
	FaultConfigNoProvider = serverConfigFault(
		code.ServerConfigBadProvider,
		"provider not specified in server configuration",
		"specify a valid network provider in configuration ('provider' parameter) and restart the control server",
	)
	FaultConfigNoEngines = serverConfigFault(
		code.ServerConfigNoEngines,
		"no DAOS IO Engines specified in configuration",
		"specify at least one IO Engine configuration ('engines' list parameter) and restart the control server",
	)
	FaultConfigFaultDomainInvalid = serverConfigFault(
		code.ServerConfigFaultDomainInvalid,
		"invalid fault domain",
		"specify a valid fault domain ('fault_path' parameter) or callback script ('fault_cb' parameter) and restart the control server",
	)
	FaultConfigFaultCallbackNotFound = serverConfigFault(
		code.ServerConfigFaultCallbackNotFound,
		"fault domain callback script not found",
		"specify a valid fault domain callback script ('fault_cb' parameter) and restart the control server",
	)
	FaultConfigFaultCallbackBadPerms = serverConfigFault(
		code.ServerConfigFaultCallbackBadPerms,
		"fault domain callback cannot be executed",
		"ensure that permissions for the DAOS server user are properly set on the fault domain callback script ('fault_cb' parameter) and restart the control server",
	)
	FaultConfigBothFaultPathAndCb = serverConfigFault(
		code.ServerConfigBothFaultPathAndCb,
		"both fault domain and fault path are defined in the configuration",
		"remove either the fault domain ('fault_path' parameter) or callback script ('fault_cb' parameter) and restart the control server",
	)
	FaultConfigFaultCallbackEmpty = serverConfigFault(
		code.ServerConfigFaultCallbackEmpty,
		"fault domain callback executed but did not generate output",
		"specify a valid fault domain callback script ('fault_cb' parameter) and restart the control server",
	)
	FaultConfigTooManyLayersInFaultDomain = serverConfigFault(
		code.ServerConfigFaultDomainTooManyLayers,
		"only a single fault domain layer below the root is supported",
		"update either the fault domain ('fault_path' parameter) or callback script ('fault_cb' parameter) and restart the control server",
	)
	FaultConfigHugepagesDisabled = serverConfigFault(
		code.ServerConfigHugepagesDisabled,
		"hugepages cannot be disabled if bdevs have been specified in config",
		"remove nr_hugepages parameter from config to have the value automatically calculated",
	)
	FaultConfigVMDSettingDuplicate = serverConfigFault(
		code.ServerConfigVMDSettingDuplicate,
		"enable_vmd and disable_vmd parameters both specified in config",
		"remove legacy enable_vmd parameter from config",
	)
	FaultConfigControlMetadataNoPath = serverConfigFault(
		code.ServerConfigControlMetadataNoPath,
		"using a control_metadata device requires a path to use as the mount point",
		"add a valid 'path' to the 'control_metadata' section of the config",
	)
)

func FaultConfigDuplicateFabric(curIdx, seenIdx int) *fault.Fault {
	return serverConfigFault(
		code.ServerConfigDuplicateFabric,
		fmt.Sprintf("the fabric configuration in I/O Engine %d is a duplicate of I/O Engine %d", curIdx, seenIdx),
		"ensure that each I/O Engine has a unique combination of provider,fabric_iface,fabric_iface_port and restart",
	)
}

func FaultConfigDuplicateLogFile(curIdx, seenIdx int) *fault.Fault {
	return dupeValue(
		code.ServerConfigDuplicateLogFile, "log_file", curIdx, seenIdx,
	)
}

func FaultConfigDuplicateScmMount(curIdx, seenIdx int) *fault.Fault {
	return dupeValue(
		code.ServerConfigDuplicateScmMount, "scm_mount", curIdx, seenIdx,
	)
}

func FaultConfigDuplicateScmDeviceList(curIdx, seenIdx int) *fault.Fault {
	return dupeValue(
		code.ServerConfigDuplicateScmDeviceList, "scm_list", curIdx, seenIdx,
	)
}

func FaultConfigScmDiffClass(curIdx, seenIdx int) *fault.Fault {
	return serverConfigFault(
		code.ServerConfigScmDiffClass,
		fmt.Sprintf("the SCM class in I/O Engine %d is different from I/O Engine %d",
			curIdx, seenIdx),
		"ensure that each I/O Engine has a single SCM tier with the same class and restart",
	)
}

func FaultConfigOverlappingBdevDeviceList(curIdx, seenIdx int) *fault.Fault {
	return serverConfigFault(
		code.ServerConfigOverlappingBdevDeviceList,
		fmt.Sprintf("the bdev_list value in I/O Engine %d overlaps with entries in server %d", curIdx, seenIdx),
		"ensure that each I/O Engine has a unique set of bdev_list entries and restart",
	)
}

func FaultConfigBdevCountMismatch(curIdx, curCount, seenIdx, seenCount int) *fault.Fault {
	return serverConfigFault(
		code.ServerConfigBdevCountMismatch,
		fmt.Sprintf("the total number of bdev_list entries in all tiers is not equal across engines, engine %d has %d but engine %d has %d",
			curIdx, curCount, seenIdx, seenCount),
		"ensure that each I/O Engine has an equal number of total bdev_list entries and restart",
	)
}

func FaultConfigTargetCountMismatch(curIdx, curCount, seenIdx, seenCount int) *fault.Fault {
	return serverConfigFault(
		code.ServerConfigTargetCountMismatch,
		fmt.Sprintf("the target count is not equal across engines, engine %d has %d but engine %d has %d",
			curIdx, curCount, seenIdx, seenCount),
		"ensure that each I/O Engine has an equal integer value for targets parameter and restart",
	)
}

func FaultConfigHelperStreamCountMismatch(curIdx, curCount, seenIdx, seenCount int) *fault.Fault {
	return serverConfigFault(
		code.ServerConfigHelperStreamCountMismatch,
		fmt.Sprintf("the helper stream count is not equal across engines, engine %d has %d but engine %d has %d",
			curIdx, curCount, seenIdx, seenCount),
		"ensure that each I/O Engine has an equal integer value for nr_xs_helpers parameter and restart",
	)
}

func FaultConfigInvalidNetDevClass(curIdx int, primaryDevClass, thisDevClass hardware.NetDevClass, iface string) *fault.Fault {
	return serverConfigFault(
		code.ServerConfigInvalidNetDevClass,
		fmt.Sprintf("I/O Engine %d specifies fabric_iface %q of class %q that conflicts with the primary server's device class %q",
			curIdx, iface, thisDevClass, primaryDevClass),
		"ensure that each I/O Engine specifies a fabric_iface with a matching device class and restart",
	)
}

func dupeValue(code code.Code, name string, curIdx, seenIdx int) *fault.Fault {
	return serverConfigFault(code,
		fmt.Sprintf("the %s value in I/O Engine %d is a duplicate of I/O Engine %d", name, curIdx, seenIdx),
		fmt.Sprintf("ensure that each I/O Engine has a unique %s value and restart", name),
	)
}

// FaultConfigFaultCallbackFailed creates a Fault for the scenario where the
// fault domain callback failed with some error.
func FaultConfigFaultCallbackFailed(err error) *fault.Fault {
	return serverConfigFault(
		code.ServerConfigFaultCallbackFailed,
		fmt.Sprintf("fault domain callback script failed during execution: %s", err.Error()),
		"specify a valid fault domain callback script ('fault_cb' parameter) and restart the control server",
	)
}

// FaultConfigFaultCallbackInsecure creates a fault for the scenario where the
// fault domain callback path doesn't meet security requirements.
func FaultConfigFaultCallbackInsecure(requiredDir string) *fault.Fault {
	return serverConfigFault(
		code.ServerConfigFaultCallbackInsecure,
		"fault domain callback script does not meet security requirements",
		fmt.Sprintf("ensure that the 'fault_cb' path is under the parent directory %q, "+
			"not a symbolic link, does not have the setuid bit set, and does not have "+
			"write permissions for non-owners", requiredDir),
	)
}

// FaultConfigNrHugepagesOutOfRange creates a fault for the scenario where the number of configured
// huge pages is smaller than zero or larger than the maximum value allowed.
func FaultConfigNrHugepagesOutOfRange(req, max int) *fault.Fault {
	return serverConfigFault(
		code.ServerConfigNrHugepagesOutOfRange,
		fmt.Sprintf("number of hugepages specified (%d) is out of range (0 - %d)", req, max),
		fmt.Sprintf("specify a nr_hugepages value between 0 and %d", max),
	)
}

<<<<<<< HEAD
// FaultConfigInsufficientHugepages creates a fault for the scenario where the
// number of configured huge pages is less than required.
func FaultConfigInsufficientHugepages(min, req int) *fault.Fault {
	return serverConfigFault(
		code.ServerConfigInsufficientHugepages,
		fmt.Sprintf("insufficient huge pages configured for the number of targets (%d < %d)",
			req, min),
		"remove the 'nr_hugepages' parameter so it can be automatically set or update "+
			"it to a higher value in the config file",
	)
}

// FaultConfigRamdiskOverMaxMem indicates that the tmpfs size requested in config is larger than
// maximum allowed.
func FaultConfigRamdiskOverMaxMem(confSize, ramSize, memRamdiskMin uint64) *fault.Fault {
	return serverConfigFault(
		code.ServerConfigRamdiskOverMaxMem,
		fmt.Sprintf("configured scm tmpfs size %s is larger than the maximum (%s) that "+
			"total system memory (RAM) will allow", humanize.IBytes(confSize),
			humanize.IBytes(ramSize)),
		fmt.Sprintf("remove the 'scm_size' parameter so it can be automatically set "+
			"or manually set to a value between %s and %s in the config file",
			humanize.IBytes(memRamdiskMin), humanize.IBytes(ramSize)),
	)
}

=======
>>>>>>> 6834d7f4
func serverConfigFault(code code.Code, desc, res string) *fault.Fault {
	return &fault.Fault{
		Domain:      "serverconfig",
		Code:        code,
		Description: desc,
		Resolution:  res,
	}
}<|MERGE_RESOLUTION|>--- conflicted
+++ resolved
@@ -223,19 +223,6 @@
 		code.ServerConfigNrHugepagesOutOfRange,
 		fmt.Sprintf("number of hugepages specified (%d) is out of range (0 - %d)", req, max),
 		fmt.Sprintf("specify a nr_hugepages value between 0 and %d", max),
-	)
-}
-
-<<<<<<< HEAD
-// FaultConfigInsufficientHugepages creates a fault for the scenario where the
-// number of configured huge pages is less than required.
-func FaultConfigInsufficientHugepages(min, req int) *fault.Fault {
-	return serverConfigFault(
-		code.ServerConfigInsufficientHugepages,
-		fmt.Sprintf("insufficient huge pages configured for the number of targets (%d < %d)",
-			req, min),
-		"remove the 'nr_hugepages' parameter so it can be automatically set or update "+
-			"it to a higher value in the config file",
 	)
 }
 
@@ -253,8 +240,6 @@
 	)
 }
 
-=======
->>>>>>> 6834d7f4
 func serverConfigFault(code code.Code, desc, res string) *fault.Fault {
 	return &fault.Fault{
 		Domain:      "serverconfig",
