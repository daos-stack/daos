--- conflicted
+++ resolved
@@ -40,124 +40,6 @@
 	return rs
 }
 
-<<<<<<< HEAD
-// TODO: de-duplicate logic to populate prepare request from server config after
-//       DAOS-7002 is completed
-func updateNvmePrepareReq(log logging.Logger, req *bdev.PrepareRequest, cfg *config.Server) {
-	if req.HugePageCount == 0 {
-		req.HugePageCount = minHugePageCount
-		if cfgHasBdevs(cfg) {
-			// The config value is intended to be per-engine, so we
-			// need to adjust based on the number of engines.
-			req.HugePageCount = cfg.NrHugepages * len(cfg.Engines)
-		}
-	}
-	if req.PCIAllowlist == "" {
-		req.PCIAllowlist = strings.Join(cfg.BdevInclude, " ")
-	}
-	req.PCIBlocklist = strings.Join(cfg.BdevExclude, " ")
-	req.DisableVFIO = cfg.DisableVFIO
-	req.DisableVMD = cfg.DisableVMD || cfg.DisableVFIO || !iommuDetected()
-	if req.TargetUser == "" {
-		usr, err := user.Current()
-		if err != nil {
-			log.Errorf("look up current user: %s", err)
-			return
-		}
-		req.TargetUser = usr.Username
-	}
-}
-
-// doNvmePrepare issues prepare request and returns response.
-func (c *ControlService) doNvmePrepare(pbReq *ctlpb.PrepareNvmeReq) *ctlpb.PrepareNvmeResp {
-	c.log.Debugf("performing nvme prep %v", pbReq)
-	pnr := new(ctlpb.PrepareNvmeResp)
-
-	req := bdev.PrepareRequest{
-		HugePageCount: int(pbReq.GetNrHugePages()),
-		TargetUser:    pbReq.GetTargetUser(),
-		PCIAllowlist:  pbReq.GetPciAllowList(),
-		ResetOnly:     pbReq.GetReset_(),
-		// Default to minimum necessary for scan to work correctly.
-	}
-
-	if !req.ResetOnly {
-		updateNvmePrepareReq(c.log, &req, c.srvCfg)
-	}
-
-	_, err := c.NvmePrepare(req)
-	pnr.State = newResponseState(err, ctlpb.ResponseStatus_CTL_ERR_NVME, "")
-
-	return pnr
-}
-
-// newPrepareScmResp sets protobuf SCM prepare response with results.
-func newPrepareScmResp(inResp *scm.PrepareResponse, inErr error) (*ctlpb.PrepareScmResp, error) {
-	outResp := new(ctlpb.PrepareScmResp)
-	outResp.State = new(ctlpb.ResponseState)
-
-	if inErr != nil {
-		outResp.State = newResponseState(inErr, ctlpb.ResponseStatus_CTL_ERR_SCM, "")
-		return outResp, nil
-	}
-
-	if inResp.RebootRequired {
-		outResp.Rebootrequired = true
-		outResp.State.Info = scm.MsgRebootRequired
-	}
-
-	outResp.Namespaces = make(proto.ScmNamespaces, 0, len(inResp.Namespaces))
-	if err := (*proto.ScmNamespaces)(&outResp.Namespaces).FromNative(inResp.Namespaces); err != nil {
-		return nil, err
-	}
-
-	return outResp, nil
-}
-
-func (c *ControlService) doScmPrepare(req *ctlpb.PrepareScmReq) (*ctlpb.PrepareScmResp, error) {
-	c.log.Debugf("performing scm prep %v", req)
-
-	scmState, err := c.GetScmState()
-	if err != nil {
-		return newPrepareScmResp(nil, err)
-	}
-	c.log.Debugf("SCM state before prep: %s", scmState)
-
-	resp, err := c.ScmPrepare(scm.PrepareRequest{Reset: req.Reset_})
-
-	return newPrepareScmResp(resp, err)
-}
-
-// StoragePrepare configures resident host storage for use with DAOS, fails if
-// harness engine instances have started.
-func (c *ControlService) StoragePrepare(ctx context.Context, req *ctlpb.StoragePrepareReq) (*ctlpb.StoragePrepareResp, error) {
-	c.log.Debugf("received StoragePrepare RPC %v", req)
-
-	resp := new(ctlpb.StoragePrepareResp)
-
-	for _, ei := range c.harness.Instances() {
-		if ei.IsStarted() {
-			return nil, errors.Errorf("instance %d: can't prepare storage if running",
-				ei.Index())
-		}
-	}
-
-	if req.Nvme != nil {
-		resp.Nvme = c.doNvmePrepare(req.Nvme)
-	}
-	if req.Scm != nil {
-		respScm, err := c.doScmPrepare(req.Scm)
-		if err != nil {
-			return nil, err
-		}
-		resp.Scm = respScm
-	}
-
-	return resp, nil
-}
-
-=======
->>>>>>> aa96e9f0
 // mapCtrlrs maps each controller to it's PCI address.
 func mapCtrlrs(ctrlrs storage.NvmeControllers) (map[string]*storage.NvmeController, error) {
 	ctrlrMap := make(map[string]*storage.NvmeController)
