//
// (C) Copyright 2019-2021 Intel Corporation.
//
// SPDX-License-Identifier: BSD-2-Clause-Patent
//

package server

import (
	"fmt"
	"os/user"
	"path/filepath"
	"strings"

	"github.com/dustin/go-humanize"
	"github.com/pkg/errors"
	"golang.org/x/net/context"

	"github.com/daos-stack/daos/src/control/common/proto"
	ctlpb "github.com/daos-stack/daos/src/control/common/proto/ctl"
	"github.com/daos-stack/daos/src/control/logging"
	"github.com/daos-stack/daos/src/control/server/config"
	"github.com/daos-stack/daos/src/control/server/storage"
)

const (
	msgFormatErr      = "instance %d: failure formatting storage, check RPC response for details"
	msgNvmeFormatSkip = "NVMe format skipped on instance %d as SCM format did not complete"
)

// newResponseState creates, populates and returns ResponseState.
func newResponseState(inErr error, badStatus ctlpb.ResponseStatus, infoMsg string) *ctlpb.ResponseState {
	rs := new(ctlpb.ResponseState)
	rs.Info = infoMsg

	if inErr != nil {
		rs.Status = badStatus
		rs.Error = inErr.Error()
	}

	return rs
}

// TODO: de-duplicate logic to populate prepare request from server config after
//       DAOS-7002 is completed
<<<<<<< HEAD
func updateNvmePrepareReq(req *storage.BdevPrepareRequest, cfg *config.Server) {
=======
func updateNvmePrepareReq(log logging.Logger, req *bdev.PrepareRequest, cfg *config.Server) {
>>>>>>> 1071704b
	if req.HugePageCount == 0 {
		req.HugePageCount = minHugePageCount
		if cfgHasBdevs(cfg) {
			// The config value is intended to be per-engine, so we
			// need to adjust based on the number of engines.
			req.HugePageCount = cfg.NrHugepages * len(cfg.Engines)
		}
	}
	if req.PCIAllowlist == "" {
		req.PCIAllowlist = strings.Join(cfg.BdevInclude, " ")
	}
	req.PCIBlocklist = strings.Join(cfg.BdevExclude, " ")
	req.DisableVFIO = cfg.DisableVFIO
	req.DisableVMD = cfg.DisableVMD || cfg.DisableVFIO || !iommuDetected()
	if req.TargetUser == "" {
		usr, err := user.Current()
		if err != nil {
			log.Errorf("look up current user: %s", err)
			return
		}
		req.TargetUser = usr.Username
	}
}

// doNvmePrepare issues prepare request and returns response.
func (c *ControlService) doNvmePrepare(pbReq *ctlpb.PrepareNvmeReq) *ctlpb.PrepareNvmeResp {
	c.log.Debugf("performing nvme prep %v", pbReq)
	pnr := new(ctlpb.PrepareNvmeResp)

	req := storage.BdevPrepareRequest{
		HugePageCount: int(pbReq.GetNrHugePages()),
		TargetUser:    pbReq.GetTargetUser(),
		PCIAllowlist:  pbReq.GetPciAllowList(),
		ResetOnly:     pbReq.GetReset_(),
		// Default to minimum necessary for scan to work correctly.
	}

	if !req.ResetOnly {
		updateNvmePrepareReq(c.log, &req, c.srvCfg)
	}

	_, err := c.NvmePrepare(req)
	pnr.State = newResponseState(err, ctlpb.ResponseStatus_CTL_ERR_NVME, "")

	return pnr
}

// newPrepareScmResp sets protobuf SCM prepare response with results.
func newPrepareScmResp(inResp *storage.ScmPrepareResponse, inErr error) (*ctlpb.PrepareScmResp, error) {
	outResp := new(ctlpb.PrepareScmResp)
	outResp.State = new(ctlpb.ResponseState)

	if inErr != nil {
		outResp.State = newResponseState(inErr, ctlpb.ResponseStatus_CTL_ERR_SCM, "")
		return outResp, nil
	}

	if inResp.RebootRequired {
		outResp.Rebootrequired = true
		outResp.State.Info = storage.ScmMsgRebootRequired
	}

	outResp.Namespaces = make(proto.ScmNamespaces, 0, len(inResp.Namespaces))
	if err := (*proto.ScmNamespaces)(&outResp.Namespaces).FromNative(inResp.Namespaces); err != nil {
		return nil, err
	}

	return outResp, nil
}

func (c *ControlService) doScmPrepare(req *ctlpb.PrepareScmReq) (*ctlpb.PrepareScmResp, error) {
	c.log.Debugf("performing scm prep %v", req)

	scmState, err := c.GetScmState()
	if err != nil {
		return newPrepareScmResp(nil, err)
	}
	c.log.Debugf("SCM state before prep: %s", scmState)

	resp, err := c.ScmPrepare(storage.ScmPrepareRequest{Reset: req.Reset_})

	return newPrepareScmResp(resp, err)
}

// StoragePrepare configures resident host storage for use with DAOS, fails if
// harness engine instances have started.
func (c *ControlService) StoragePrepare(ctx context.Context, req *ctlpb.StoragePrepareReq) (*ctlpb.StoragePrepareResp, error) {
	c.log.Debugf("received StoragePrepare RPC %v", req)

	resp := new(ctlpb.StoragePrepareResp)

	for _, ei := range c.harness.Instances() {
		if ei.isStarted() {
			return nil, errors.Errorf("instance %d: can't prepare storage if running",
				ei.Index())
		}
	}

	if req.Nvme != nil {
		resp.Nvme = c.doNvmePrepare(req.Nvme)
	}
	if req.Scm != nil {
		respScm, err := c.doScmPrepare(req.Scm)
		if err != nil {
			return nil, err
		}
		resp.Scm = respScm
	}

	return resp, nil
}

// mapCtrlrs maps each controller to it's PCI address.
func mapCtrlrs(ctrlrs storage.NvmeControllers) (map[string]*storage.NvmeController, error) {
	ctrlrMap := make(map[string]*storage.NvmeController)

	for _, ctrlr := range ctrlrs {
		if _, exists := ctrlrMap[ctrlr.PciAddr]; exists {
			return nil, errors.Errorf("duplicate entries for controller %s",
				ctrlr.PciAddr)
		}

		ctrlrMap[ctrlr.PciAddr] = ctrlr
	}

	return ctrlrMap, nil
}

// scanInstanceBdevs retrieves up-to-date NVMe controller info including
// health statistics and stored server meta-data. If I/O Engines are running
// then query is issued over dRPC as go-spdk bindings cannot be used to access
// controller claimed by another process. Only update info for controllers
// assigned to I/O Engines.
func (c *ControlService) scanInstanceBdevs(ctx context.Context) (*storage.BdevScanResponse, error) {
	var ctrlrs storage.NvmeControllers
	instances := c.harness.Instances()

	for _, srv := range instances {
		if !srv.storage.HasBlockDevices() {
			continue
		}
		direct := !srv.isReady()

		tsrs, err := srv.storage.ScanBdevTiers(direct)
		if err != nil {
			return nil, err
		}

		if direct {
			for _, tsr := range tsrs {
				ctrlrs = ctrlrs.Update(tsr.Result.Controllers...)
			}
			continue
		}

		for _, tsr := range tsrs {
			ctrlrMap, err := mapCtrlrs(tsr.Result.Controllers)
			if err != nil {
				return nil, errors.Wrap(err, "create controller map")
			}

			// if io servers are active and have claimed the assigned devices,
			// query over drpc to update controller details with current health
			// stats and smd info
			if err := srv.updateInUseBdevs(ctx, ctrlrMap); err != nil {
				return nil, errors.Wrap(err, "updating bdev health and smd info")
			}

			ctrlrs = ctrlrs.Update(tsr.Result.Controllers...)
		}
	}

	return &storage.BdevScanResponse{Controllers: ctrlrs}, nil
}

// stripNvmeDetails removes all controller details leaving only PCI address and
// NUMA node/socket ID. Useful when scanning only device topology.
func stripNvmeDetails(pbc *ctlpb.NvmeController) {
	pbc.Serial = ""
	pbc.Model = ""
	pbc.FwRev = ""
}

// newScanBdevResp populates protobuf NVMe scan response with controller info
// including health statistics or metadata if requested.
func newScanNvmeResp(req *ctlpb.ScanNvmeReq, inResp *storage.BdevScanResponse, inErr error) (*ctlpb.ScanNvmeResp, error) {
	outResp := new(ctlpb.ScanNvmeResp)
	outResp.State = new(ctlpb.ResponseState)

	if inErr != nil {
		outResp.State = newResponseState(inErr, ctlpb.ResponseStatus_CTL_ERR_NVME, "")
		return outResp, nil
	}

	pbCtrlrs := make(proto.NvmeControllers, 0, len(inResp.Controllers))
	if err := pbCtrlrs.FromNative(inResp.Controllers); err != nil {
		return nil, err
	}

	// trim unwanted fields so responses can be coalesced from hash map
	for _, pbc := range pbCtrlrs {
		if !req.GetHealth() {
			pbc.HealthStats = nil
		}
		if !req.GetMeta() {
			pbc.SmdDevices = nil
		}
		if req.GetBasic() {
			stripNvmeDetails(pbc)
		}
	}

	outResp.Ctrlrs = pbCtrlrs

	return outResp, nil
}

// scanBdevs updates transient details if health statistics or server metadata
// is requested otherwise just retrieves cached static controller details.
func (c *ControlService) scanBdevs(ctx context.Context, req *ctlpb.ScanNvmeReq) (*ctlpb.ScanNvmeResp, error) {
	if req == nil {
		return nil, errors.New("nil bdev request")
	}

	if req.Health || req.Meta {
		// filter results based on config file bdev_list contents
		resp, err := c.scanInstanceBdevs(ctx)

		return newScanNvmeResp(req, resp, err)
	}

	// return cached results for all bdevs
	resp, err := c.NvmeScan(storage.BdevScanRequest{})

	return newScanNvmeResp(req, resp, err)
}

// newScanScmResp sets protobuf SCM scan response with module or namespace info.
func newScanScmResp(inResp *storage.ScmScanResponse, inErr error) (*ctlpb.ScanScmResp, error) {
	outResp := new(ctlpb.ScanScmResp)
	outResp.State = new(ctlpb.ResponseState)

	if inErr != nil {
		outResp.State = newResponseState(inErr, ctlpb.ResponseStatus_CTL_ERR_SCM, "")
		return outResp, nil
	}

	if len(inResp.Namespaces) == 0 {
		outResp.Modules = make(proto.ScmModules, 0, len(inResp.Modules))
		if err := (*proto.ScmModules)(&outResp.Modules).FromNative(inResp.Modules); err != nil {
			return nil, err
		}

		return outResp, nil
	}

	outResp.Namespaces = make(proto.ScmNamespaces, 0, len(inResp.Namespaces))
	if err := (*proto.ScmNamespaces)(&outResp.Namespaces).FromNative(inResp.Namespaces); err != nil {
		return nil, err
	}

	return outResp, nil
}

func findPMemInScan(ssr *storage.ScmScanResponse, pmemDevs []string) *storage.ScmNamespace {
	for _, scanned := range ssr.Namespaces {
		for _, path := range pmemDevs {
			if strings.TrimSpace(path) == "" {
				continue
			}
			if filepath.Base(path) == scanned.BlockDevice {
				return scanned
			}
		}
	}

	return nil
}

// getScmUsage will retrieve usage statistics (how much space is available for
// new DAOS pools) for either PMem namespaces or SCM emulation with ramdisk.
//
// Usage is only retrieved for active mountpoints being used by online DAOS I/O
// Server instances.
func (c *ControlService) getScmUsage(ssr *storage.ScmScanResponse) (*storage.ScmScanResponse, error) {
	instances := c.harness.Instances()

	nss := make(storage.ScmNamespaces, len(instances))
	for idx, srv := range instances {
		if !srv.isReady() {
			continue // skip if not running
		}

		cfg, err := srv.storage.GetScmConfig()
		if err != nil {
			return nil, err
		}

		mount, err := srv.storage.GetScmUsage()
		if err != nil {
			return nil, err
		}

		switch mount.Class {
		case storage.ClassRAM: // generate fake namespace for emulated ramdisk mounts
			nss[idx] = &storage.ScmNamespace{
				Mount:       mount,
				BlockDevice: "ramdisk",
				Size:        uint64(humanize.GiByte * cfg.Scm.RamdiskSize),
			}
		case storage.ClassDCPM: // update namespace mount info for online storage
			ns := findPMemInScan(ssr, mount.DeviceList)
			if ns == nil {
				return nil, errors.Errorf("instance %d: no pmem namespace for mount %s",
					srv.Index(), mount.Path)
			}
			ns.Mount = mount
			nss[idx] = ns
		default:
			return nil, errors.Errorf("instance %d: unsupported scm class %q",
				srv.Index(), mount.Class)
		}

		c.log.Debugf("updated scm fs usage on device %s mounted at %s: %+v",
			nss[idx].BlockDevice, mount.Path, nss[idx].Mount)
	}

	return &storage.ScmScanResponse{Namespaces: nss}, nil
}

// scanScm will return mount details and usage for either emulated RAM or real PMem.
func (c *ControlService) scanScm(ctx context.Context, req *ctlpb.ScanScmReq) (*ctlpb.ScanScmResp, error) {
	if req == nil {
		return nil, errors.New("nil scm request")
	}

	// scan SCM, rescan scm storage details by default
	scmReq := storage.ScmScanRequest{Rescan: true}
	ssr, scanErr := c.ScmScan(scmReq)

	if scanErr != nil || !req.GetUsage() {
		return newScanScmResp(ssr, scanErr)
	}

	return newScanScmResp(c.getScmUsage(ssr))
}

// StorageScan discovers non-volatile storage hardware on node.
func (c *ControlService) StorageScan(ctx context.Context, req *ctlpb.StorageScanReq) (*ctlpb.StorageScanResp, error) {
	c.log.Debugf("received StorageScan RPC %v", req)

	if req == nil {
		return nil, errors.New("nil request")
	}
	resp := new(ctlpb.StorageScanResp)

	respNvme, err := c.scanBdevs(ctx, req.Nvme)
	if err != nil {
		return nil, err
	}
	resp.Nvme = respNvme

	respScm, err := c.scanScm(ctx, req.Scm)
	if err != nil {
		return nil, err
	}
	resp.Scm = respScm

	c.log.Debug("responding to StorageScan RPC")

	return resp, nil
}

// StorageFormat delegates to Storage implementation's Format methods to prepare
// storage for use by DAOS data plane.
//
// Errors returned will stop other servers from formatting, non-fatal errors
// specific to particular device should be reported within resp results instead.
//
// Send response containing multiple results of format operations on scm mounts
// and nvme controllers.
func (c *ControlService) StorageFormat(ctx context.Context, req *ctlpb.StorageFormatReq) (*ctlpb.StorageFormatResp, error) {
	instances := c.harness.Instances()
	resp := new(ctlpb.StorageFormatResp)
	resp.Mrets = make([]*ctlpb.ScmMountResult, 0, len(instances))
	resp.Crets = make([]*ctlpb.NvmeControllerResult, 0, len(instances))
	scmChan := make(chan *ctlpb.ScmMountResult, len(instances))

	c.log.Debugf("received StorageFormat RPC %v", req)

	// TODO: enable per-instance formatting
	formatting := 0
	for _, srv := range instances {
		formatting++
		go func(s *EngineInstance) {
			scmChan <- s.StorageFormatSCM(ctx, req.Reformat)
		}(srv)
	}

	instanceErrored := make(map[uint32]bool)
	for formatting > 0 {
		select {
		case <-ctx.Done():
			return nil, ctx.Err()
		case scmResult := <-scmChan:
			formatting--
			if scmResult.GetState().GetStatus() != ctlpb.ResponseStatus_CTL_SUCCESS {
				instanceErrored[scmResult.GetInstanceidx()] = true
			}
			resp.Mrets = append(resp.Mrets, scmResult)
		}
	}

	// TODO: perform bdev format in parallel
	for _, srv := range instances {
<<<<<<< HEAD
		if !srv.storage.HasBlockDevices() {
			continue
		}

		if instanceErrored[srv.Index()] {
			// if scm errored, indicate skipping bdev format
			if srv.storage.HasBlockDevices() {
				ret := srv.newCret("", nil)
				ret.State.Info = fmt.Sprintf(msgNvmeFormatSkip, srv.Index())
				resp.Crets = append(resp.Crets, ret)
			}
=======
		if instanceErrored[srv.Index()] {
			// if scm errored, indicate skipping bdev format
			ret := srv.newCret("", nil)
			ret.State.Info = fmt.Sprintf(msgNvmeFormatSkip, srv.Index())
			resp.Crets = append(resp.Crets, ret)
>>>>>>> 1071704b
			continue
		}
		// SCM formatted correctly on this instance, format NVMe
		cResults := srv.StorageFormatNVMe()
		if cResults.HasErrors() {
			instanceErrored[srv.Index()] = true
		}
		resp.Crets = append(resp.Crets, cResults...)
	}

	// Notify storage ready for instances formatted without error.
	// Block until all instances have formatted NVMe to avoid
	// VFIO device or resource busy when starting I/O Engines
	// because devices have already been claimed during format.
	// TODO: supply whitelist of instance.Devs to init() on format.
	for _, srv := range instances {
		if instanceErrored[srv.Index()] {
			srv.log.Errorf(msgFormatErr, srv.Index())
			continue
		}
		srv.NotifyStorageReady()
	}

	return resp, nil
}<|MERGE_RESOLUTION|>--- conflicted
+++ resolved
@@ -43,11 +43,7 @@
 
 // TODO: de-duplicate logic to populate prepare request from server config after
 //       DAOS-7002 is completed
-<<<<<<< HEAD
-func updateNvmePrepareReq(req *storage.BdevPrepareRequest, cfg *config.Server) {
-=======
-func updateNvmePrepareReq(log logging.Logger, req *bdev.PrepareRequest, cfg *config.Server) {
->>>>>>> 1071704b
+func updateNvmePrepareReq(log logging.Logger, req *storage.BdevPrepareRequest, cfg *config.Server) {
 	if req.HugePageCount == 0 {
 		req.HugePageCount = minHugePageCount
 		if cfgHasBdevs(cfg) {
@@ -461,33 +457,22 @@
 		}
 	}
 
+	var err error = nil
 	// TODO: perform bdev format in parallel
 	for _, srv := range instances {
-<<<<<<< HEAD
-		if !srv.storage.HasBlockDevices() {
-			continue
-		}
-
-		if instanceErrored[srv.Index()] {
-			// if scm errored, indicate skipping bdev format
-			if srv.storage.HasBlockDevices() {
-				ret := srv.newCret("", nil)
-				ret.State.Info = fmt.Sprintf(msgNvmeFormatSkip, srv.Index())
-				resp.Crets = append(resp.Crets, ret)
-			}
-=======
 		if instanceErrored[srv.Index()] {
 			// if scm errored, indicate skipping bdev format
 			ret := srv.newCret("", nil)
 			ret.State.Info = fmt.Sprintf(msgNvmeFormatSkip, srv.Index())
 			resp.Crets = append(resp.Crets, ret)
->>>>>>> 1071704b
 			continue
 		}
 		// SCM formatted correctly on this instance, format NVMe
 		cResults := srv.StorageFormatNVMe()
 		if cResults.HasErrors() {
 			instanceErrored[srv.Index()] = true
+		} else {
+			err = srv.StorageWriteNvmeConfig()
 		}
 		resp.Crets = append(resp.Crets, cResults...)
 	}
@@ -505,5 +490,5 @@
 		srv.NotifyStorageReady()
 	}
 
-	return resp, nil
+	return resp, err
 }