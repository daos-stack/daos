--- conflicted
+++ resolved
@@ -31,11 +31,6 @@
 
 	mgmtpb "github.com/daos-stack/daos/src/control/common/proto/mgmt"
 	"github.com/daos-stack/daos/src/control/logging"
-<<<<<<< HEAD
-	log "github.com/daos-stack/daos/src/control/logging"
-	"github.com/pkg/errors"
-=======
->>>>>>> 4efe0698
 )
 
 // SystemMember refers to a data-plane instance that is a member of this DAOS
@@ -134,7 +129,7 @@
 // MembersFromPB converts to member slice from protobuf format.
 //
 // Don't populate member Addr field if it can't be resolved.
-func MembersFromPB(pbMembers []*mgmtpb.SystemMember) []*SystemMember {
+func MembersFromPB(log logging.Logger, pbMembers []*mgmtpb.SystemMember) []*SystemMember {
 	members := make([]*SystemMember, len(pbMembers))
 
 	for _, m := range pbMembers {
