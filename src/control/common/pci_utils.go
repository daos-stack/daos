--- conflicted
+++ resolved
@@ -49,7 +49,6 @@
 	return
 }
 
-<<<<<<< HEAD
 // GetRangeLimits takes a string of format <Begin-End> and returns the begin and end values.
 // Number base is detected from the string prefixes e.g. 0x for hexadecimal.
 func GetRangeLimits(numRange string) (begin, end uint64, err error) {
@@ -77,7 +76,8 @@
 	}
 
 	return
-=======
+}
+
 // PCIAddress represents a standard PCI address with domain and BDF.
 type PCIAddress struct {
 	Domain   string
@@ -375,5 +375,4 @@
 // NewPCIAddressSetFromString takes a space-separated string and attempts to create an address set.
 func NewPCIAddressSetFromString(addrs string) (*PCIAddressSet, error) {
 	return NewPCIAddressSet(strings.Split(addrs, bdevPciAddrSep)...)
->>>>>>> f7ac1754
 }