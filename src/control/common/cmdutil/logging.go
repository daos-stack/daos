//
// (C) Copyright 2021-2023 Intel Corporation.
//
// SPDX-License-Identifier: BSD-2-Clause-Patent
//

package cmdutil

import (
<<<<<<< HEAD
	"os"

	"github.com/pkg/errors"

	"github.com/daos-stack/daos/src/control/common"
=======
	"context"

>>>>>>> b3c4b157
	"github.com/daos-stack/daos/src/control/logging"
)

var _ LogSetter = (*LogCmd)(nil)

type (
	// LogSetter defines an interface to be implemented by types
	// that can set a logger.
	LogSetter interface {
		SetLog(log logging.Logger)
	}

	// LogCmd is an embeddable type that extends a command with
	// logging capabilities.
	LogCmd struct {
		logging.Logger
	}

	// LogConfig contains parameters used to configure the logger.
	LogConfig struct {
		LogFile  string
		LogLevel common.ControlLogLevel
		JSON     bool
	}
)

// SetLog sets the logger for the command.
func (cmd *LogCmd) SetLog(log logging.Logger) {
	cmd.Logger = log
}

<<<<<<< HEAD
// ConfigureLogger configures the logger according to the requested config.
func ConfigureLogger(logIn logging.Logger, cfg LogConfig) error {
	log, ok := logIn.(*logging.LeveledLogger)
	if !ok {
		return errors.New("logger is not a LeveledLogger")
	}

	// Set log level mask for default logger from config,
	// unless it was explicitly set to debug via CLI flag.
	applyLogConfig := func() error {
		switch logging.LogLevel(cfg.LogLevel) {
		case logging.LogLevelTrace:
			log.SetLevel(logging.LogLevelTrace)
			log.Debugf("Switching control log level to TRACE")
		case logging.LogLevelDebug:
			log.SetLevel(logging.LogLevelDebug)
			log.Debugf("Switching control log level to DEBUG")
		case logging.LogLevelNotice:
			log.Debugf("Switching control log level to NOTICE")
			log.SetLevel(logging.LogLevelNotice)
		case logging.LogLevelError:
			log.Debugf("Switching control log level to ERROR")
			log.SetLevel(logging.LogLevelError)
		}

		if cfg.JSON {
			log = log.WithJSONOutput()
		}

		log.Debugf("configured logging: level=%s, file=%s, json=%v",
			cfg.LogLevel, cfg.LogFile, cfg.JSON)

		return nil
	}

	hostname, err := os.Hostname()
	if err != nil {
		return errors.Wrap(err, "getting hostname")
	}

	// Set log file for default logger if specified in config.
	if cfg.LogFile != "" {
		f, err := common.AppendFile(cfg.LogFile)
		if err != nil {
			return errors.Wrap(err, "create log file")
		}

		log.Infof("%s logging to file %s", os.Args[0], cfg.LogFile)

		// Create an additional set of loggers which append everything
		// to the specified file.
		log = log.
			WithErrorLogger(logging.NewErrorLogger(hostname, f)).
			WithNoticeLogger(logging.NewNoticeLogger(hostname, f)).
			WithInfoLogger(logging.NewInfoLogger(hostname, f)).
			WithDebugLogger(logging.NewDebugLogger(f)).
			WithTraceLogger(logging.NewTraceLogger(f))

		return applyLogConfig()
	}

	log.Info("no control log file specified; logging to stdout")

	return applyLogConfig()
=======
// LogCtx returns a context with the command's logger set.
func (cmd *LogCmd) LogCtx() (context.Context, error) {
	return logging.ToContext(context.Background(), cmd.Logger)
}

// MustLogCtx returns a context with the command's logger set.
// NB: Panics on error.
func (cmd *LogCmd) MustLogCtx() context.Context {
	ctx, err := cmd.LogCtx()
	if err != nil {
		panic(err)
	}
	return ctx
>>>>>>> b3c4b157
}<|MERGE_RESOLUTION|>--- conflicted
+++ resolved
@@ -7,16 +7,12 @@
 package cmdutil
 
 import (
-<<<<<<< HEAD
+	"context"
 	"os"
 
 	"github.com/pkg/errors"
 
 	"github.com/daos-stack/daos/src/control/common"
-=======
-	"context"
-
->>>>>>> b3c4b157
 	"github.com/daos-stack/daos/src/control/logging"
 )
 
@@ -48,7 +44,21 @@
 	cmd.Logger = log
 }
 
-<<<<<<< HEAD
+// LogCtx returns a context with the command's logger set.
+func (cmd *LogCmd) LogCtx() (context.Context, error) {
+	return logging.ToContext(context.Background(), cmd.Logger)
+}
+
+// MustLogCtx returns a context with the command's logger set.
+// NB: Panics on error.
+func (cmd *LogCmd) MustLogCtx() context.Context {
+	ctx, err := cmd.LogCtx()
+	if err != nil {
+		panic(err)
+	}
+	return ctx
+}
+
 // ConfigureLogger configures the logger according to the requested config.
 func ConfigureLogger(logIn logging.Logger, cfg LogConfig) error {
 	log, ok := logIn.(*logging.LeveledLogger)
@@ -113,19 +123,4 @@
 	log.Info("no control log file specified; logging to stdout")
 
 	return applyLogConfig()
-=======
-// LogCtx returns a context with the command's logger set.
-func (cmd *LogCmd) LogCtx() (context.Context, error) {
-	return logging.ToContext(context.Background(), cmd.Logger)
-}
-
-// MustLogCtx returns a context with the command's logger set.
-// NB: Panics on error.
-func (cmd *LogCmd) MustLogCtx() context.Context {
-	ctx, err := cmd.LogCtx()
-	if err != nil {
-		panic(err)
-	}
-	return ctx
->>>>>>> b3c4b157
 }