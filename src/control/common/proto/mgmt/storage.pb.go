// Code generated by protoc-gen-go. DO NOT EDIT.
// source: storage.proto

package mgmt

import proto "github.com/golang/protobuf/proto"
import fmt "fmt"
import math "math"

// Reference imports to suppress errors if they are not otherwise used.
var _ = proto.Marshal
var _ = fmt.Errorf
var _ = math.Inf

// This is a compile-time assertion to ensure that this generated file
// is compatible with the proto package it is being compiled against.
// A compilation error at this line likely means your copy of the
// proto package needs to be updated.
const _ = proto.ProtoPackageIsVersion2 // please upgrade the proto package

type StoragePrepareReq struct {
	Nvme                 *PrepareNvmeReq `protobuf:"bytes,1,opt,name=nvme,proto3" json:"nvme,omitempty"`
	Scm                  *PrepareScmReq  `protobuf:"bytes,2,opt,name=scm,proto3" json:"scm,omitempty"`
	XXX_NoUnkeyedLiteral struct{}        `json:"-"`
	XXX_unrecognized     []byte          `json:"-"`
	XXX_sizecache        int32           `json:"-"`
}

<<<<<<< HEAD
func (m *ScanStorageReq) Reset()         { *m = ScanStorageReq{} }
func (m *ScanStorageReq) String() string { return proto.CompactTextString(m) }
func (*ScanStorageReq) ProtoMessage()    {}
func (*ScanStorageReq) Descriptor() ([]byte, []int) {
	return fileDescriptor_storage_f012a2f418507248, []int{0}
=======
func (m *StoragePrepareReq) Reset()         { *m = StoragePrepareReq{} }
func (m *StoragePrepareReq) String() string { return proto.CompactTextString(m) }
func (*StoragePrepareReq) ProtoMessage()    {}
func (*StoragePrepareReq) Descriptor() ([]byte, []int) {
	return fileDescriptor_storage_477cdb50a836f431, []int{0}
>>>>>>> b70242ec
}
func (m *StoragePrepareReq) XXX_Unmarshal(b []byte) error {
	return xxx_messageInfo_StoragePrepareReq.Unmarshal(m, b)
}
func (m *StoragePrepareReq) XXX_Marshal(b []byte, deterministic bool) ([]byte, error) {
	return xxx_messageInfo_StoragePrepareReq.Marshal(b, m, deterministic)
}
func (dst *StoragePrepareReq) XXX_Merge(src proto.Message) {
	xxx_messageInfo_StoragePrepareReq.Merge(dst, src)
}
func (m *StoragePrepareReq) XXX_Size() int {
	return xxx_messageInfo_StoragePrepareReq.Size(m)
}
func (m *StoragePrepareReq) XXX_DiscardUnknown() {
	xxx_messageInfo_StoragePrepareReq.DiscardUnknown(m)
}

var xxx_messageInfo_StoragePrepareReq proto.InternalMessageInfo

func (m *StoragePrepareReq) GetNvme() *PrepareNvmeReq {
	if m != nil {
		return m.Nvme
	}
	return nil
}

func (m *StoragePrepareReq) GetScm() *PrepareScmReq {
	if m != nil {
		return m.Scm
	}
	return nil
}

type StoragePrepareResp struct {
	Nvme                 *PrepareNvmeResp `protobuf:"bytes,1,opt,name=nvme,proto3" json:"nvme,omitempty"`
	Scm                  *PrepareScmResp  `protobuf:"bytes,2,opt,name=scm,proto3" json:"scm,omitempty"`
	XXX_NoUnkeyedLiteral struct{}         `json:"-"`
	XXX_unrecognized     []byte           `json:"-"`
	XXX_sizecache        int32            `json:"-"`
}

<<<<<<< HEAD
func (m *ScanStorageResp) Reset()         { *m = ScanStorageResp{} }
func (m *ScanStorageResp) String() string { return proto.CompactTextString(m) }
func (*ScanStorageResp) ProtoMessage()    {}
func (*ScanStorageResp) Descriptor() ([]byte, []int) {
	return fileDescriptor_storage_f012a2f418507248, []int{1}
=======
func (m *StoragePrepareResp) Reset()         { *m = StoragePrepareResp{} }
func (m *StoragePrepareResp) String() string { return proto.CompactTextString(m) }
func (*StoragePrepareResp) ProtoMessage()    {}
func (*StoragePrepareResp) Descriptor() ([]byte, []int) {
	return fileDescriptor_storage_477cdb50a836f431, []int{1}
>>>>>>> b70242ec
}
func (m *StoragePrepareResp) XXX_Unmarshal(b []byte) error {
	return xxx_messageInfo_StoragePrepareResp.Unmarshal(m, b)
}
func (m *StoragePrepareResp) XXX_Marshal(b []byte, deterministic bool) ([]byte, error) {
	return xxx_messageInfo_StoragePrepareResp.Marshal(b, m, deterministic)
}
func (dst *StoragePrepareResp) XXX_Merge(src proto.Message) {
	xxx_messageInfo_StoragePrepareResp.Merge(dst, src)
}
func (m *StoragePrepareResp) XXX_Size() int {
	return xxx_messageInfo_StoragePrepareResp.Size(m)
}
func (m *StoragePrepareResp) XXX_DiscardUnknown() {
	xxx_messageInfo_StoragePrepareResp.DiscardUnknown(m)
}

var xxx_messageInfo_StoragePrepareResp proto.InternalMessageInfo

func (m *StoragePrepareResp) GetNvme() *PrepareNvmeResp {
	if m != nil {
		return m.Nvme
	}
	return nil
}

func (m *StoragePrepareResp) GetScm() *PrepareScmResp {
	if m != nil {
		return m.Scm
	}
	return nil
}

type StorageScanReq struct {
	Nvme                 *ScanNvmeReq `protobuf:"bytes,1,opt,name=nvme,proto3" json:"nvme,omitempty"`
	Scm                  *ScanScmReq  `protobuf:"bytes,2,opt,name=scm,proto3" json:"scm,omitempty"`
	XXX_NoUnkeyedLiteral struct{}     `json:"-"`
	XXX_unrecognized     []byte       `json:"-"`
	XXX_sizecache        int32        `json:"-"`
}

func (m *StorageScanReq) Reset()         { *m = StorageScanReq{} }
func (m *StorageScanReq) String() string { return proto.CompactTextString(m) }
func (*StorageScanReq) ProtoMessage()    {}
func (*StorageScanReq) Descriptor() ([]byte, []int) {
	return fileDescriptor_storage_477cdb50a836f431, []int{2}
}
func (m *StorageScanReq) XXX_Unmarshal(b []byte) error {
	return xxx_messageInfo_StorageScanReq.Unmarshal(m, b)
}
func (m *StorageScanReq) XXX_Marshal(b []byte, deterministic bool) ([]byte, error) {
	return xxx_messageInfo_StorageScanReq.Marshal(b, m, deterministic)
}
func (dst *StorageScanReq) XXX_Merge(src proto.Message) {
	xxx_messageInfo_StorageScanReq.Merge(dst, src)
}
func (m *StorageScanReq) XXX_Size() int {
	return xxx_messageInfo_StorageScanReq.Size(m)
}
func (m *StorageScanReq) XXX_DiscardUnknown() {
	xxx_messageInfo_StorageScanReq.DiscardUnknown(m)
}

var xxx_messageInfo_StorageScanReq proto.InternalMessageInfo

func (m *StorageScanReq) GetNvme() *ScanNvmeReq {
	if m != nil {
		return m.Nvme
	}
	return nil
}

func (m *StorageScanReq) GetScm() *ScanScmReq {
	if m != nil {
		return m.Scm
	}
	return nil
}

<<<<<<< HEAD
type QueryHealthReq struct {
	XXX_NoUnkeyedLiteral struct{} `json:"-"`
	XXX_unrecognized     []byte   `json:"-"`
	XXX_sizecache        int32    `json:"-"`
}

func (m *QueryHealthReq) Reset()         { *m = QueryHealthReq{} }
func (m *QueryHealthReq) String() string { return proto.CompactTextString(m) }
func (*QueryHealthReq) ProtoMessage()    {}
func (*QueryHealthReq) Descriptor() ([]byte, []int) {
	return fileDescriptor_storage_f012a2f418507248, []int{2}
}
func (m *QueryHealthReq) XXX_Unmarshal(b []byte) error {
	return xxx_messageInfo_QueryHealthReq.Unmarshal(m, b)
}
func (m *QueryHealthReq) XXX_Marshal(b []byte, deterministic bool) ([]byte, error) {
	return xxx_messageInfo_QueryHealthReq.Marshal(b, m, deterministic)
}
func (dst *QueryHealthReq) XXX_Merge(src proto.Message) {
	xxx_messageInfo_QueryHealthReq.Merge(dst, src)
}
func (m *QueryHealthReq) XXX_Size() int {
	return xxx_messageInfo_QueryHealthReq.Size(m)
}
func (m *QueryHealthReq) XXX_DiscardUnknown() {
	xxx_messageInfo_QueryHealthReq.DiscardUnknown(m)
}

var xxx_messageInfo_QueryHealthReq proto.InternalMessageInfo

type QueryHealthResp struct {
	Ctrlrs               []*NvmeController `protobuf:"bytes,1,rep,name=ctrlrs,proto3" json:"ctrlrs,omitempty"`
	Nvmestate            *ResponseState    `protobuf:"bytes,2,opt,name=nvmestate,proto3" json:"nvmestate,omitempty"`
	XXX_NoUnkeyedLiteral struct{}          `json:"-"`
	XXX_unrecognized     []byte            `json:"-"`
	XXX_sizecache        int32             `json:"-"`
}

func (m *QueryHealthResp) Reset()         { *m = QueryHealthResp{} }
func (m *QueryHealthResp) String() string { return proto.CompactTextString(m) }
func (*QueryHealthResp) ProtoMessage()    {}
func (*QueryHealthResp) Descriptor() ([]byte, []int) {
	return fileDescriptor_storage_f012a2f418507248, []int{3}
}
func (m *QueryHealthResp) XXX_Unmarshal(b []byte) error {
	return xxx_messageInfo_QueryHealthResp.Unmarshal(m, b)
}
func (m *QueryHealthResp) XXX_Marshal(b []byte, deterministic bool) ([]byte, error) {
	return xxx_messageInfo_QueryHealthResp.Marshal(b, m, deterministic)
}
func (dst *QueryHealthResp) XXX_Merge(src proto.Message) {
	xxx_messageInfo_QueryHealthResp.Merge(dst, src)
}
func (m *QueryHealthResp) XXX_Size() int {
	return xxx_messageInfo_QueryHealthResp.Size(m)
}
func (m *QueryHealthResp) XXX_DiscardUnknown() {
	xxx_messageInfo_QueryHealthResp.DiscardUnknown(m)
}

var xxx_messageInfo_QueryHealthResp proto.InternalMessageInfo

func (m *QueryHealthResp) GetCtrlrs() []*NvmeController {
	if m != nil {
		return m.Ctrlrs
	}
	return nil
}

func (m *QueryHealthResp) GetNvmestate() *ResponseState {
	if m != nil {
		return m.Nvmestate
	}
	return nil
}

type FormatStorageReq struct {
	XXX_NoUnkeyedLiteral struct{} `json:"-"`
	XXX_unrecognized     []byte   `json:"-"`
	XXX_sizecache        int32    `json:"-"`
}

func (m *FormatStorageReq) Reset()         { *m = FormatStorageReq{} }
func (m *FormatStorageReq) String() string { return proto.CompactTextString(m) }
func (*FormatStorageReq) ProtoMessage()    {}
func (*FormatStorageReq) Descriptor() ([]byte, []int) {
	return fileDescriptor_storage_f012a2f418507248, []int{4}
=======
type StorageScanResp struct {
	Nvme                 *ScanNvmeResp `protobuf:"bytes,1,opt,name=nvme,proto3" json:"nvme,omitempty"`
	Scm                  *ScanScmResp  `protobuf:"bytes,2,opt,name=scm,proto3" json:"scm,omitempty"`
	XXX_NoUnkeyedLiteral struct{}      `json:"-"`
	XXX_unrecognized     []byte        `json:"-"`
	XXX_sizecache        int32         `json:"-"`
}

func (m *StorageScanResp) Reset()         { *m = StorageScanResp{} }
func (m *StorageScanResp) String() string { return proto.CompactTextString(m) }
func (*StorageScanResp) ProtoMessage()    {}
func (*StorageScanResp) Descriptor() ([]byte, []int) {
	return fileDescriptor_storage_477cdb50a836f431, []int{3}
>>>>>>> b70242ec
}
func (m *StorageScanResp) XXX_Unmarshal(b []byte) error {
	return xxx_messageInfo_StorageScanResp.Unmarshal(m, b)
}
func (m *StorageScanResp) XXX_Marshal(b []byte, deterministic bool) ([]byte, error) {
	return xxx_messageInfo_StorageScanResp.Marshal(b, m, deterministic)
}
func (dst *StorageScanResp) XXX_Merge(src proto.Message) {
	xxx_messageInfo_StorageScanResp.Merge(dst, src)
}
func (m *StorageScanResp) XXX_Size() int {
	return xxx_messageInfo_StorageScanResp.Size(m)
}
func (m *StorageScanResp) XXX_DiscardUnknown() {
	xxx_messageInfo_StorageScanResp.DiscardUnknown(m)
}

var xxx_messageInfo_StorageScanResp proto.InternalMessageInfo

func (m *StorageScanResp) GetNvme() *ScanNvmeResp {
	if m != nil {
		return m.Nvme
	}
	return nil
}

func (m *StorageScanResp) GetScm() *ScanScmResp {
	if m != nil {
		return m.Scm
	}
	return nil
}

type StorageFormatReq struct {
	Nvme                 *FormatNvmeReq `protobuf:"bytes,1,opt,name=nvme,proto3" json:"nvme,omitempty"`
	Scm                  *FormatScmReq  `protobuf:"bytes,2,opt,name=scm,proto3" json:"scm,omitempty"`
	XXX_NoUnkeyedLiteral struct{}       `json:"-"`
	XXX_unrecognized     []byte         `json:"-"`
	XXX_sizecache        int32          `json:"-"`
}

func (m *StorageFormatReq) Reset()         { *m = StorageFormatReq{} }
func (m *StorageFormatReq) String() string { return proto.CompactTextString(m) }
func (*StorageFormatReq) ProtoMessage()    {}
func (*StorageFormatReq) Descriptor() ([]byte, []int) {
	return fileDescriptor_storage_477cdb50a836f431, []int{4}
}
func (m *StorageFormatReq) XXX_Unmarshal(b []byte) error {
	return xxx_messageInfo_StorageFormatReq.Unmarshal(m, b)
}
func (m *StorageFormatReq) XXX_Marshal(b []byte, deterministic bool) ([]byte, error) {
	return xxx_messageInfo_StorageFormatReq.Marshal(b, m, deterministic)
}
func (dst *StorageFormatReq) XXX_Merge(src proto.Message) {
	xxx_messageInfo_StorageFormatReq.Merge(dst, src)
}
func (m *StorageFormatReq) XXX_Size() int {
	return xxx_messageInfo_StorageFormatReq.Size(m)
}
func (m *StorageFormatReq) XXX_DiscardUnknown() {
	xxx_messageInfo_StorageFormatReq.DiscardUnknown(m)
}

var xxx_messageInfo_StorageFormatReq proto.InternalMessageInfo

func (m *StorageFormatReq) GetNvme() *FormatNvmeReq {
	if m != nil {
		return m.Nvme
	}
	return nil
}

func (m *StorageFormatReq) GetScm() *FormatScmReq {
	if m != nil {
		return m.Scm
	}
	return nil
}

type StorageFormatResp struct {
	Crets                []*NvmeControllerResult `protobuf:"bytes,1,rep,name=crets,proto3" json:"crets,omitempty"`
	Mrets                []*ScmMountResult       `protobuf:"bytes,2,rep,name=mrets,proto3" json:"mrets,omitempty"`
	XXX_NoUnkeyedLiteral struct{}                `json:"-"`
	XXX_unrecognized     []byte                  `json:"-"`
	XXX_sizecache        int32                   `json:"-"`
}

<<<<<<< HEAD
func (m *FormatStorageResp) Reset()         { *m = FormatStorageResp{} }
func (m *FormatStorageResp) String() string { return proto.CompactTextString(m) }
func (*FormatStorageResp) ProtoMessage()    {}
func (*FormatStorageResp) Descriptor() ([]byte, []int) {
	return fileDescriptor_storage_f012a2f418507248, []int{5}
=======
func (m *StorageFormatResp) Reset()         { *m = StorageFormatResp{} }
func (m *StorageFormatResp) String() string { return proto.CompactTextString(m) }
func (*StorageFormatResp) ProtoMessage()    {}
func (*StorageFormatResp) Descriptor() ([]byte, []int) {
	return fileDescriptor_storage_477cdb50a836f431, []int{5}
>>>>>>> b70242ec
}
func (m *StorageFormatResp) XXX_Unmarshal(b []byte) error {
	return xxx_messageInfo_StorageFormatResp.Unmarshal(m, b)
}
func (m *StorageFormatResp) XXX_Marshal(b []byte, deterministic bool) ([]byte, error) {
	return xxx_messageInfo_StorageFormatResp.Marshal(b, m, deterministic)
}
func (dst *StorageFormatResp) XXX_Merge(src proto.Message) {
	xxx_messageInfo_StorageFormatResp.Merge(dst, src)
}
func (m *StorageFormatResp) XXX_Size() int {
	return xxx_messageInfo_StorageFormatResp.Size(m)
}
func (m *StorageFormatResp) XXX_DiscardUnknown() {
	xxx_messageInfo_StorageFormatResp.DiscardUnknown(m)
}

var xxx_messageInfo_StorageFormatResp proto.InternalMessageInfo

func (m *StorageFormatResp) GetCrets() []*NvmeControllerResult {
	if m != nil {
		return m.Crets
	}
	return nil
}

func (m *StorageFormatResp) GetMrets() []*ScmMountResult {
	if m != nil {
		return m.Mrets
	}
	return nil
}

type StorageUpdateReq struct {
	Nvme                 *UpdateNvmeReq `protobuf:"bytes,1,opt,name=nvme,proto3" json:"nvme,omitempty"`
	Scm                  *UpdateScmReq  `protobuf:"bytes,2,opt,name=scm,proto3" json:"scm,omitempty"`
	XXX_NoUnkeyedLiteral struct{}       `json:"-"`
	XXX_unrecognized     []byte         `json:"-"`
	XXX_sizecache        int32          `json:"-"`
}

<<<<<<< HEAD
func (m *UpdateStorageReq) Reset()         { *m = UpdateStorageReq{} }
func (m *UpdateStorageReq) String() string { return proto.CompactTextString(m) }
func (*UpdateStorageReq) ProtoMessage()    {}
func (*UpdateStorageReq) Descriptor() ([]byte, []int) {
	return fileDescriptor_storage_f012a2f418507248, []int{6}
=======
func (m *StorageUpdateReq) Reset()         { *m = StorageUpdateReq{} }
func (m *StorageUpdateReq) String() string { return proto.CompactTextString(m) }
func (*StorageUpdateReq) ProtoMessage()    {}
func (*StorageUpdateReq) Descriptor() ([]byte, []int) {
	return fileDescriptor_storage_477cdb50a836f431, []int{6}
>>>>>>> b70242ec
}
func (m *StorageUpdateReq) XXX_Unmarshal(b []byte) error {
	return xxx_messageInfo_StorageUpdateReq.Unmarshal(m, b)
}
func (m *StorageUpdateReq) XXX_Marshal(b []byte, deterministic bool) ([]byte, error) {
	return xxx_messageInfo_StorageUpdateReq.Marshal(b, m, deterministic)
}
func (dst *StorageUpdateReq) XXX_Merge(src proto.Message) {
	xxx_messageInfo_StorageUpdateReq.Merge(dst, src)
}
func (m *StorageUpdateReq) XXX_Size() int {
	return xxx_messageInfo_StorageUpdateReq.Size(m)
}
func (m *StorageUpdateReq) XXX_DiscardUnknown() {
	xxx_messageInfo_StorageUpdateReq.DiscardUnknown(m)
}

var xxx_messageInfo_StorageUpdateReq proto.InternalMessageInfo

func (m *StorageUpdateReq) GetNvme() *UpdateNvmeReq {
	if m != nil {
		return m.Nvme
	}
	return nil
}

func (m *StorageUpdateReq) GetScm() *UpdateScmReq {
	if m != nil {
		return m.Scm
	}
	return nil
}

type StorageUpdateResp struct {
	Crets                []*NvmeControllerResult `protobuf:"bytes,1,rep,name=crets,proto3" json:"crets,omitempty"`
	Mrets                []*ScmModuleResult      `protobuf:"bytes,2,rep,name=mrets,proto3" json:"mrets,omitempty"`
	XXX_NoUnkeyedLiteral struct{}                `json:"-"`
	XXX_unrecognized     []byte                  `json:"-"`
	XXX_sizecache        int32                   `json:"-"`
}

<<<<<<< HEAD
func (m *UpdateStorageResp) Reset()         { *m = UpdateStorageResp{} }
func (m *UpdateStorageResp) String() string { return proto.CompactTextString(m) }
func (*UpdateStorageResp) ProtoMessage()    {}
func (*UpdateStorageResp) Descriptor() ([]byte, []int) {
	return fileDescriptor_storage_f012a2f418507248, []int{7}
=======
func (m *StorageUpdateResp) Reset()         { *m = StorageUpdateResp{} }
func (m *StorageUpdateResp) String() string { return proto.CompactTextString(m) }
func (*StorageUpdateResp) ProtoMessage()    {}
func (*StorageUpdateResp) Descriptor() ([]byte, []int) {
	return fileDescriptor_storage_477cdb50a836f431, []int{7}
>>>>>>> b70242ec
}
func (m *StorageUpdateResp) XXX_Unmarshal(b []byte) error {
	return xxx_messageInfo_StorageUpdateResp.Unmarshal(m, b)
}
func (m *StorageUpdateResp) XXX_Marshal(b []byte, deterministic bool) ([]byte, error) {
	return xxx_messageInfo_StorageUpdateResp.Marshal(b, m, deterministic)
}
func (dst *StorageUpdateResp) XXX_Merge(src proto.Message) {
	xxx_messageInfo_StorageUpdateResp.Merge(dst, src)
}
func (m *StorageUpdateResp) XXX_Size() int {
	return xxx_messageInfo_StorageUpdateResp.Size(m)
}
func (m *StorageUpdateResp) XXX_DiscardUnknown() {
	xxx_messageInfo_StorageUpdateResp.DiscardUnknown(m)
}

var xxx_messageInfo_StorageUpdateResp proto.InternalMessageInfo

func (m *StorageUpdateResp) GetCrets() []*NvmeControllerResult {
	if m != nil {
		return m.Crets
	}
	return nil
}

func (m *StorageUpdateResp) GetMrets() []*ScmModuleResult {
	if m != nil {
		return m.Mrets
	}
	return nil
}

type StorageBurnInReq struct {
	Nvme                 *BurninNvmeReq `protobuf:"bytes,1,opt,name=nvme,proto3" json:"nvme,omitempty"`
	Scm                  *BurninScmReq  `protobuf:"bytes,2,opt,name=scm,proto3" json:"scm,omitempty"`
	XXX_NoUnkeyedLiteral struct{}       `json:"-"`
	XXX_unrecognized     []byte         `json:"-"`
	XXX_sizecache        int32          `json:"-"`
}

<<<<<<< HEAD
func (m *BurninStorageReq) Reset()         { *m = BurninStorageReq{} }
func (m *BurninStorageReq) String() string { return proto.CompactTextString(m) }
func (*BurninStorageReq) ProtoMessage()    {}
func (*BurninStorageReq) Descriptor() ([]byte, []int) {
	return fileDescriptor_storage_f012a2f418507248, []int{8}
=======
func (m *StorageBurnInReq) Reset()         { *m = StorageBurnInReq{} }
func (m *StorageBurnInReq) String() string { return proto.CompactTextString(m) }
func (*StorageBurnInReq) ProtoMessage()    {}
func (*StorageBurnInReq) Descriptor() ([]byte, []int) {
	return fileDescriptor_storage_477cdb50a836f431, []int{8}
>>>>>>> b70242ec
}
func (m *StorageBurnInReq) XXX_Unmarshal(b []byte) error {
	return xxx_messageInfo_StorageBurnInReq.Unmarshal(m, b)
}
func (m *StorageBurnInReq) XXX_Marshal(b []byte, deterministic bool) ([]byte, error) {
	return xxx_messageInfo_StorageBurnInReq.Marshal(b, m, deterministic)
}
func (dst *StorageBurnInReq) XXX_Merge(src proto.Message) {
	xxx_messageInfo_StorageBurnInReq.Merge(dst, src)
}
func (m *StorageBurnInReq) XXX_Size() int {
	return xxx_messageInfo_StorageBurnInReq.Size(m)
}
func (m *StorageBurnInReq) XXX_DiscardUnknown() {
	xxx_messageInfo_StorageBurnInReq.DiscardUnknown(m)
}

var xxx_messageInfo_StorageBurnInReq proto.InternalMessageInfo

func (m *StorageBurnInReq) GetNvme() *BurninNvmeReq {
	if m != nil {
		return m.Nvme
	}
	return nil
}

func (m *StorageBurnInReq) GetScm() *BurninScmReq {
	if m != nil {
		return m.Scm
	}
	return nil
}

type StorageBurnInResp struct {
	Crets                []*NvmeControllerResult `protobuf:"bytes,1,rep,name=crets,proto3" json:"crets,omitempty"`
	Mrets                []*ScmMountResult       `protobuf:"bytes,2,rep,name=mrets,proto3" json:"mrets,omitempty"`
	XXX_NoUnkeyedLiteral struct{}                `json:"-"`
	XXX_unrecognized     []byte                  `json:"-"`
	XXX_sizecache        int32                   `json:"-"`
}

<<<<<<< HEAD
func (m *BurninStorageResp) Reset()         { *m = BurninStorageResp{} }
func (m *BurninStorageResp) String() string { return proto.CompactTextString(m) }
func (*BurninStorageResp) ProtoMessage()    {}
func (*BurninStorageResp) Descriptor() ([]byte, []int) {
	return fileDescriptor_storage_f012a2f418507248, []int{9}
=======
func (m *StorageBurnInResp) Reset()         { *m = StorageBurnInResp{} }
func (m *StorageBurnInResp) String() string { return proto.CompactTextString(m) }
func (*StorageBurnInResp) ProtoMessage()    {}
func (*StorageBurnInResp) Descriptor() ([]byte, []int) {
	return fileDescriptor_storage_477cdb50a836f431, []int{9}
>>>>>>> b70242ec
}
func (m *StorageBurnInResp) XXX_Unmarshal(b []byte) error {
	return xxx_messageInfo_StorageBurnInResp.Unmarshal(m, b)
}
func (m *StorageBurnInResp) XXX_Marshal(b []byte, deterministic bool) ([]byte, error) {
	return xxx_messageInfo_StorageBurnInResp.Marshal(b, m, deterministic)
}
func (dst *StorageBurnInResp) XXX_Merge(src proto.Message) {
	xxx_messageInfo_StorageBurnInResp.Merge(dst, src)
}
func (m *StorageBurnInResp) XXX_Size() int {
	return xxx_messageInfo_StorageBurnInResp.Size(m)
}
func (m *StorageBurnInResp) XXX_DiscardUnknown() {
	xxx_messageInfo_StorageBurnInResp.DiscardUnknown(m)
}

var xxx_messageInfo_StorageBurnInResp proto.InternalMessageInfo

func (m *StorageBurnInResp) GetCrets() []*NvmeControllerResult {
	if m != nil {
		return m.Crets
	}
	return nil
}

func (m *StorageBurnInResp) GetMrets() []*ScmMountResult {
	if m != nil {
		return m.Mrets
	}
	return nil
}

func init() {
<<<<<<< HEAD
	proto.RegisterType((*ScanStorageReq)(nil), "mgmt.ScanStorageReq")
	proto.RegisterType((*ScanStorageResp)(nil), "mgmt.ScanStorageResp")
	proto.RegisterType((*QueryHealthReq)(nil), "mgmt.QueryHealthReq")
	proto.RegisterType((*QueryHealthResp)(nil), "mgmt.QueryHealthResp")
	proto.RegisterType((*FormatStorageReq)(nil), "mgmt.FormatStorageReq")
	proto.RegisterType((*FormatStorageResp)(nil), "mgmt.FormatStorageResp")
	proto.RegisterType((*UpdateStorageReq)(nil), "mgmt.UpdateStorageReq")
	proto.RegisterType((*UpdateStorageResp)(nil), "mgmt.UpdateStorageResp")
	proto.RegisterType((*BurninStorageReq)(nil), "mgmt.BurninStorageReq")
	proto.RegisterType((*BurninStorageResp)(nil), "mgmt.BurninStorageResp")
}

func init() { proto.RegisterFile("storage.proto", fileDescriptor_storage_f012a2f418507248) }

var fileDescriptor_storage_f012a2f418507248 = []byte{
	// 366 bytes of a gzipped FileDescriptorProto
	0x1f, 0x8b, 0x08, 0x00, 0x00, 0x00, 0x00, 0x00, 0x02, 0xff, 0xbc, 0x93, 0xdd, 0x4a, 0xc3, 0x30,
	0x14, 0xc7, 0xe9, 0xbe, 0xd4, 0x33, 0x75, 0x6b, 0x54, 0x28, 0xbd, 0x1a, 0x45, 0x70, 0x7e, 0x30,
	0x75, 0xbe, 0x81, 0x82, 0x78, 0xa3, 0x60, 0x8b, 0xd7, 0x52, 0xb3, 0x30, 0x85, 0x9e, 0xa4, 0x4d,
	0xd2, 0x81, 0x2f, 0xe9, 0x33, 0x49, 0x9a, 0xd6, 0x75, 0x45, 0x19, 0x08, 0x7a, 0xfb, 0x3f, 0xbf,
	0xf3, 0xf1, 0xcb, 0x56, 0xd8, 0x51, 0x5a, 0xc8, 0x78, 0xce, 0x26, 0xa9, 0x14, 0x5a, 0x90, 0x0e,
	0xce, 0x51, 0xfb, 0xdb, 0x54, 0x20, 0x0a, 0x6e, 0x33, 0x9f, 0x94, 0xc8, 0x33, 0x5f, 0x60, 0xc9,
	0xf9, 0x6e, 0x95, 0x29, 0x8a, 0x36, 0x0a, 0x86, 0xb0, 0x1b, 0xd1, 0x98, 0x47, 0xb6, 0x10, 0xb2,
	0x2c, 0xf8, 0x70, 0x60, 0xb0, 0x12, 0xa9, 0x94, 0x9c, 0x41, 0x8f, 0x6a, 0x99, 0x48, 0xe5, 0x39,
	0xa3, 0xf6, 0xb8, 0x3f, 0xdd, 0x9f, 0x98, 0x8d, 0x93, 0x87, 0x05, 0xb2, 0x1b, 0xc1, 0xb5, 0x14,
	0x49, 0xc2, 0x64, 0x58, 0x32, 0xe4, 0x12, 0xb6, 0xcc, 0x52, 0xa5, 0x63, 0xcd, 0xbc, 0xd6, 0xc8,
	0x19, 0xf7, 0xa7, 0x7b, 0xb6, 0xc1, 0x0c, 0x13, 0x5c, 0xb1, 0xc8, 0x94, 0xc2, 0x25, 0x45, 0x8e,
	0x61, 0x03, 0xc5, 0x2c, 0x4f, 0x98, 0xf2, 0xda, 0xc5, 0x86, 0x81, 0x6d, 0x88, 0x28, 0xde, 0x17,
	0x79, 0x58, 0xd5, 0xc9, 0x39, 0x6c, 0x2a, 0x8a, 0x76, 0x78, 0xe7, 0xe7, 0xe1, 0x5f, 0x90, 0x51,
	0x7c, 0xcc, 0x99, 0x7c, 0xbf, 0x63, 0x71, 0xa2, 0x5f, 0x8d, 0xa2, 0x84, 0xc1, 0x4a, 0xf2, 0x0f,
	0x86, 0x01, 0x81, 0xe1, 0xad, 0x90, 0x18, 0xeb, 0xda, 0x53, 0x67, 0xe0, 0x36, 0x32, 0x95, 0x92,
	0x0b, 0xe8, 0x52, 0xc9, 0x74, 0x75, 0x88, 0xff, 0xed, 0x21, 0x4c, 0xe5, 0x89, 0x0e, 0x2d, 0x48,
	0x4e, 0xa0, 0x8b, 0x45, 0x47, 0xab, 0x7e, 0x7a, 0xf1, 0x74, 0x39, 0xd7, 0x15, 0x5b, 0x20, 0x41,
	0x0c, 0xc3, 0xa7, 0x74, 0x16, 0x6b, 0xb6, 0x3c, 0x83, 0x1c, 0x41, 0xc7, 0xdc, 0xe9, 0x39, 0x75,
	0x11, 0x4b, 0x99, 0xb5, 0x21, 0xcb, 0xc2, 0x02, 0x20, 0x87, 0xd0, 0x56, 0x14, 0x4b, 0x61, 0x52,
	0xe7, 0x22, 0x8a, 0x06, 0x33, 0xe5, 0x40, 0x82, 0xdb, 0x58, 0xf1, 0x2b, 0xab, 0xd3, 0x55, 0xab,
	0x83, 0xe6, 0x1f, 0xa2, 0xa9, 0x75, 0x9d, 0x4b, 0xfe, 0xc6, 0xd7, 0x69, 0x59, 0x6a, 0xbd, 0x56,
	0x39, 0xad, 0xa6, 0x95, 0x81, 0xdb, 0x58, 0xf1, 0xd7, 0x3f, 0xd6, 0x4b, 0xaf, 0xf8, 0x46, 0xaf,
	0x3e, 0x03, 0x00, 0x00, 0xff, 0xff, 0x2b, 0x47, 0xcc, 0x40, 0xef, 0x03, 0x00, 0x00,
=======
	proto.RegisterType((*StoragePrepareReq)(nil), "mgmt.StoragePrepareReq")
	proto.RegisterType((*StoragePrepareResp)(nil), "mgmt.StoragePrepareResp")
	proto.RegisterType((*StorageScanReq)(nil), "mgmt.StorageScanReq")
	proto.RegisterType((*StorageScanResp)(nil), "mgmt.StorageScanResp")
	proto.RegisterType((*StorageFormatReq)(nil), "mgmt.StorageFormatReq")
	proto.RegisterType((*StorageFormatResp)(nil), "mgmt.StorageFormatResp")
	proto.RegisterType((*StorageUpdateReq)(nil), "mgmt.StorageUpdateReq")
	proto.RegisterType((*StorageUpdateResp)(nil), "mgmt.StorageUpdateResp")
	proto.RegisterType((*StorageBurnInReq)(nil), "mgmt.StorageBurnInReq")
	proto.RegisterType((*StorageBurnInResp)(nil), "mgmt.StorageBurnInResp")
}

func init() { proto.RegisterFile("storage.proto", fileDescriptor_storage_477cdb50a836f431) }

var fileDescriptor_storage_477cdb50a836f431 = []byte{
	// 373 bytes of a gzipped FileDescriptorProto
	0x1f, 0x8b, 0x08, 0x00, 0x00, 0x00, 0x00, 0x00, 0x02, 0xff, 0xb4, 0x94, 0x5d, 0x4b, 0xc3, 0x30,
	0x14, 0x86, 0xd9, 0x97, 0x17, 0x99, 0x1f, 0x6b, 0xdc, 0x60, 0xf4, 0x6a, 0x4c, 0x37, 0xa7, 0xc2,
	0x90, 0xf9, 0x0f, 0x14, 0x04, 0x2f, 0x14, 0xe9, 0xf0, 0x4a, 0x50, 0x6a, 0x17, 0x86, 0xd0, 0x93,
	0x64, 0x49, 0xba, 0xdf, 0x2f, 0x69, 0x92, 0x99, 0xcc, 0x95, 0x81, 0xe0, 0x6d, 0xce, 0x7b, 0xde,
	0x27, 0x4f, 0x03, 0x45, 0x47, 0x52, 0x31, 0x91, 0x2e, 0xc9, 0x94, 0x0b, 0xa6, 0x18, 0x6e, 0xc2,
	0x12, 0x54, 0x7c, 0x98, 0x31, 0x00, 0x46, 0xcd, 0x59, 0x8c, 0x6d, 0xe4, 0x83, 0xae, 0xc1, 0xe6,
	0xe2, 0xc8, 0x9d, 0xc9, 0x0c, 0xcc, 0xd1, 0x70, 0x81, 0xa2, 0xb9, 0x39, 0x7c, 0x11, 0x84, 0xa7,
	0x82, 0x24, 0x64, 0x85, 0x27, 0xa8, 0xa9, 0xb7, 0xfa, 0xb5, 0x41, 0x6d, 0xd2, 0x9e, 0x75, 0xa7,
	0xba, 0x7e, 0x6a, 0xe7, 0xcf, 0x6b, 0xd0, 0x99, 0xa4, 0x4c, 0xe0, 0x11, 0x6a, 0xc8, 0x0c, 0xfa,
	0xf5, 0x32, 0x78, 0x1a, 0x04, 0xe7, 0x19, 0xe8, 0x9c, 0x9e, 0x0f, 0x97, 0x08, 0x6f, 0x53, 0x24,
	0xc7, 0x97, 0x01, 0xa6, 0xb7, 0x03, 0x23, 0xb9, 0xe5, 0x8c, 0x7d, 0x4e, 0xf7, 0x37, 0x47, 0x72,
	0x03, 0x7a, 0x43, 0xc7, 0x16, 0x34, 0xcf, 0x52, 0xaa, 0x5d, 0x46, 0x01, 0x24, 0x32, 0xab, 0x7a,
	0x18, 0x8a, 0x0c, 0x7d, 0x40, 0xe7, 0x27, 0xe5, 0x5b, 0xbc, 0xa3, 0x93, 0xa0, 0x5c, 0x72, 0x3c,
	0x0e, 0xda, 0xf1, 0x76, 0xfb, 0xe6, 0xfe, 0x67, 0x7e, 0x7d, 0xb4, 0x55, 0xef, 0x2e, 0x9f, 0xa2,
	0x8e, 0xed, 0x7f, 0x60, 0x02, 0x52, 0xa5, 0xaf, 0x7f, 0x11, 0x00, 0xec, 0x17, 0x36, 0xe3, 0x50,
	0xe0, 0xdc, 0x27, 0x60, 0x3f, 0xe7, 0x2b, 0xac, 0x36, 0xcf, 0xed, 0x10, 0x92, 0xe3, 0x1b, 0xd4,
	0xca, 0x04, 0x51, 0xb2, 0x5f, 0x1b, 0x34, 0x26, 0xed, 0x59, 0x6c, 0x96, 0x75, 0xfd, 0x3d, 0xa3,
	0x4a, 0xb0, 0x3c, 0x27, 0x22, 0x21, 0xb2, 0xc8, 0x55, 0x62, 0x82, 0xf8, 0x0a, 0xb5, 0xa0, 0xdc,
	0xa8, 0x97, 0x1b, 0x5d, 0x27, 0x04, 0x4f, 0xac, 0xa0, 0xca, 0x65, 0xcb, 0x88, 0x67, 0xf5, 0xca,
	0x17, 0xa9, 0x22, 0x95, 0x56, 0x66, 0xbc, 0xdf, 0xca, 0xe4, 0x7c, 0x2b, 0xb1, 0xb1, 0x72, 0x88,
	0x3f, 0x59, 0x5d, 0x87, 0x56, 0x3d, 0xcf, 0x6a, 0x51, 0xe4, 0xa4, 0x4a, 0xeb, 0xae, 0x10, 0xf4,
	0x91, 0x56, 0x6a, 0xe9, 0xf1, 0x17, 0xdd, 0xaf, 0x65, 0x72, 0xbb, 0x1f, 0xcb, 0x21, 0xfe, 0xfb,
	0xb1, 0x3e, 0x0f, 0xca, 0xbf, 0xc2, 0xed, 0x77, 0x00, 0x00, 0x00, 0xff, 0xff, 0x7a, 0xed, 0x8e,
	0x06, 0x61, 0x04, 0x00, 0x00,
>>>>>>> b70242ec
}<|MERGE_RESOLUTION|>--- conflicted
+++ resolved
@@ -26,19 +26,11 @@
 	XXX_sizecache        int32           `json:"-"`
 }
 
-<<<<<<< HEAD
-func (m *ScanStorageReq) Reset()         { *m = ScanStorageReq{} }
-func (m *ScanStorageReq) String() string { return proto.CompactTextString(m) }
-func (*ScanStorageReq) ProtoMessage()    {}
-func (*ScanStorageReq) Descriptor() ([]byte, []int) {
-	return fileDescriptor_storage_f012a2f418507248, []int{0}
-=======
 func (m *StoragePrepareReq) Reset()         { *m = StoragePrepareReq{} }
 func (m *StoragePrepareReq) String() string { return proto.CompactTextString(m) }
 func (*StoragePrepareReq) ProtoMessage()    {}
 func (*StoragePrepareReq) Descriptor() ([]byte, []int) {
-	return fileDescriptor_storage_477cdb50a836f431, []int{0}
->>>>>>> b70242ec
+	return fileDescriptor_storage_f2860755ef0c7abc, []int{0}
 }
 func (m *StoragePrepareReq) XXX_Unmarshal(b []byte) error {
 	return xxx_messageInfo_StoragePrepareReq.Unmarshal(m, b)
@@ -80,19 +72,11 @@
 	XXX_sizecache        int32            `json:"-"`
 }
 
-<<<<<<< HEAD
-func (m *ScanStorageResp) Reset()         { *m = ScanStorageResp{} }
-func (m *ScanStorageResp) String() string { return proto.CompactTextString(m) }
-func (*ScanStorageResp) ProtoMessage()    {}
-func (*ScanStorageResp) Descriptor() ([]byte, []int) {
-	return fileDescriptor_storage_f012a2f418507248, []int{1}
-=======
 func (m *StoragePrepareResp) Reset()         { *m = StoragePrepareResp{} }
 func (m *StoragePrepareResp) String() string { return proto.CompactTextString(m) }
 func (*StoragePrepareResp) ProtoMessage()    {}
 func (*StoragePrepareResp) Descriptor() ([]byte, []int) {
-	return fileDescriptor_storage_477cdb50a836f431, []int{1}
->>>>>>> b70242ec
+	return fileDescriptor_storage_f2860755ef0c7abc, []int{1}
 }
 func (m *StoragePrepareResp) XXX_Unmarshal(b []byte) error {
 	return xxx_messageInfo_StoragePrepareResp.Unmarshal(m, b)
@@ -138,7 +122,7 @@
 func (m *StorageScanReq) String() string { return proto.CompactTextString(m) }
 func (*StorageScanReq) ProtoMessage()    {}
 func (*StorageScanReq) Descriptor() ([]byte, []int) {
-	return fileDescriptor_storage_477cdb50a836f431, []int{2}
+	return fileDescriptor_storage_f2860755ef0c7abc, []int{2}
 }
 func (m *StorageScanReq) XXX_Unmarshal(b []byte) error {
 	return xxx_messageInfo_StorageScanReq.Unmarshal(m, b)
@@ -172,7 +156,328 @@
 	return nil
 }
 
-<<<<<<< HEAD
+type StorageScanResp struct {
+	Nvme                 *ScanNvmeResp `protobuf:"bytes,1,opt,name=nvme,proto3" json:"nvme,omitempty"`
+	Scm                  *ScanScmResp  `protobuf:"bytes,2,opt,name=scm,proto3" json:"scm,omitempty"`
+	XXX_NoUnkeyedLiteral struct{}      `json:"-"`
+	XXX_unrecognized     []byte        `json:"-"`
+	XXX_sizecache        int32         `json:"-"`
+}
+
+func (m *StorageScanResp) Reset()         { *m = StorageScanResp{} }
+func (m *StorageScanResp) String() string { return proto.CompactTextString(m) }
+func (*StorageScanResp) ProtoMessage()    {}
+func (*StorageScanResp) Descriptor() ([]byte, []int) {
+	return fileDescriptor_storage_f2860755ef0c7abc, []int{3}
+}
+func (m *StorageScanResp) XXX_Unmarshal(b []byte) error {
+	return xxx_messageInfo_StorageScanResp.Unmarshal(m, b)
+}
+func (m *StorageScanResp) XXX_Marshal(b []byte, deterministic bool) ([]byte, error) {
+	return xxx_messageInfo_StorageScanResp.Marshal(b, m, deterministic)
+}
+func (dst *StorageScanResp) XXX_Merge(src proto.Message) {
+	xxx_messageInfo_StorageScanResp.Merge(dst, src)
+}
+func (m *StorageScanResp) XXX_Size() int {
+	return xxx_messageInfo_StorageScanResp.Size(m)
+}
+func (m *StorageScanResp) XXX_DiscardUnknown() {
+	xxx_messageInfo_StorageScanResp.DiscardUnknown(m)
+}
+
+var xxx_messageInfo_StorageScanResp proto.InternalMessageInfo
+
+func (m *StorageScanResp) GetNvme() *ScanNvmeResp {
+	if m != nil {
+		return m.Nvme
+	}
+	return nil
+}
+
+func (m *StorageScanResp) GetScm() *ScanScmResp {
+	if m != nil {
+		return m.Scm
+	}
+	return nil
+}
+
+type StorageFormatReq struct {
+	Nvme                 *FormatNvmeReq `protobuf:"bytes,1,opt,name=nvme,proto3" json:"nvme,omitempty"`
+	Scm                  *FormatScmReq  `protobuf:"bytes,2,opt,name=scm,proto3" json:"scm,omitempty"`
+	XXX_NoUnkeyedLiteral struct{}       `json:"-"`
+	XXX_unrecognized     []byte         `json:"-"`
+	XXX_sizecache        int32          `json:"-"`
+}
+
+func (m *StorageFormatReq) Reset()         { *m = StorageFormatReq{} }
+func (m *StorageFormatReq) String() string { return proto.CompactTextString(m) }
+func (*StorageFormatReq) ProtoMessage()    {}
+func (*StorageFormatReq) Descriptor() ([]byte, []int) {
+	return fileDescriptor_storage_f2860755ef0c7abc, []int{4}
+}
+func (m *StorageFormatReq) XXX_Unmarshal(b []byte) error {
+	return xxx_messageInfo_StorageFormatReq.Unmarshal(m, b)
+}
+func (m *StorageFormatReq) XXX_Marshal(b []byte, deterministic bool) ([]byte, error) {
+	return xxx_messageInfo_StorageFormatReq.Marshal(b, m, deterministic)
+}
+func (dst *StorageFormatReq) XXX_Merge(src proto.Message) {
+	xxx_messageInfo_StorageFormatReq.Merge(dst, src)
+}
+func (m *StorageFormatReq) XXX_Size() int {
+	return xxx_messageInfo_StorageFormatReq.Size(m)
+}
+func (m *StorageFormatReq) XXX_DiscardUnknown() {
+	xxx_messageInfo_StorageFormatReq.DiscardUnknown(m)
+}
+
+var xxx_messageInfo_StorageFormatReq proto.InternalMessageInfo
+
+func (m *StorageFormatReq) GetNvme() *FormatNvmeReq {
+	if m != nil {
+		return m.Nvme
+	}
+	return nil
+}
+
+func (m *StorageFormatReq) GetScm() *FormatScmReq {
+	if m != nil {
+		return m.Scm
+	}
+	return nil
+}
+
+type StorageFormatResp struct {
+	Crets                []*NvmeControllerResult `protobuf:"bytes,1,rep,name=crets,proto3" json:"crets,omitempty"`
+	Mrets                []*ScmMountResult       `protobuf:"bytes,2,rep,name=mrets,proto3" json:"mrets,omitempty"`
+	XXX_NoUnkeyedLiteral struct{}                `json:"-"`
+	XXX_unrecognized     []byte                  `json:"-"`
+	XXX_sizecache        int32                   `json:"-"`
+}
+
+func (m *StorageFormatResp) Reset()         { *m = StorageFormatResp{} }
+func (m *StorageFormatResp) String() string { return proto.CompactTextString(m) }
+func (*StorageFormatResp) ProtoMessage()    {}
+func (*StorageFormatResp) Descriptor() ([]byte, []int) {
+	return fileDescriptor_storage_f2860755ef0c7abc, []int{5}
+}
+func (m *StorageFormatResp) XXX_Unmarshal(b []byte) error {
+	return xxx_messageInfo_StorageFormatResp.Unmarshal(m, b)
+}
+func (m *StorageFormatResp) XXX_Marshal(b []byte, deterministic bool) ([]byte, error) {
+	return xxx_messageInfo_StorageFormatResp.Marshal(b, m, deterministic)
+}
+func (dst *StorageFormatResp) XXX_Merge(src proto.Message) {
+	xxx_messageInfo_StorageFormatResp.Merge(dst, src)
+}
+func (m *StorageFormatResp) XXX_Size() int {
+	return xxx_messageInfo_StorageFormatResp.Size(m)
+}
+func (m *StorageFormatResp) XXX_DiscardUnknown() {
+	xxx_messageInfo_StorageFormatResp.DiscardUnknown(m)
+}
+
+var xxx_messageInfo_StorageFormatResp proto.InternalMessageInfo
+
+func (m *StorageFormatResp) GetCrets() []*NvmeControllerResult {
+	if m != nil {
+		return m.Crets
+	}
+	return nil
+}
+
+func (m *StorageFormatResp) GetMrets() []*ScmMountResult {
+	if m != nil {
+		return m.Mrets
+	}
+	return nil
+}
+
+type StorageUpdateReq struct {
+	Nvme                 *UpdateNvmeReq `protobuf:"bytes,1,opt,name=nvme,proto3" json:"nvme,omitempty"`
+	Scm                  *UpdateScmReq  `protobuf:"bytes,2,opt,name=scm,proto3" json:"scm,omitempty"`
+	XXX_NoUnkeyedLiteral struct{}       `json:"-"`
+	XXX_unrecognized     []byte         `json:"-"`
+	XXX_sizecache        int32          `json:"-"`
+}
+
+func (m *StorageUpdateReq) Reset()         { *m = StorageUpdateReq{} }
+func (m *StorageUpdateReq) String() string { return proto.CompactTextString(m) }
+func (*StorageUpdateReq) ProtoMessage()    {}
+func (*StorageUpdateReq) Descriptor() ([]byte, []int) {
+	return fileDescriptor_storage_f2860755ef0c7abc, []int{6}
+}
+func (m *StorageUpdateReq) XXX_Unmarshal(b []byte) error {
+	return xxx_messageInfo_StorageUpdateReq.Unmarshal(m, b)
+}
+func (m *StorageUpdateReq) XXX_Marshal(b []byte, deterministic bool) ([]byte, error) {
+	return xxx_messageInfo_StorageUpdateReq.Marshal(b, m, deterministic)
+}
+func (dst *StorageUpdateReq) XXX_Merge(src proto.Message) {
+	xxx_messageInfo_StorageUpdateReq.Merge(dst, src)
+}
+func (m *StorageUpdateReq) XXX_Size() int {
+	return xxx_messageInfo_StorageUpdateReq.Size(m)
+}
+func (m *StorageUpdateReq) XXX_DiscardUnknown() {
+	xxx_messageInfo_StorageUpdateReq.DiscardUnknown(m)
+}
+
+var xxx_messageInfo_StorageUpdateReq proto.InternalMessageInfo
+
+func (m *StorageUpdateReq) GetNvme() *UpdateNvmeReq {
+	if m != nil {
+		return m.Nvme
+	}
+	return nil
+}
+
+func (m *StorageUpdateReq) GetScm() *UpdateScmReq {
+	if m != nil {
+		return m.Scm
+	}
+	return nil
+}
+
+type StorageUpdateResp struct {
+	Crets                []*NvmeControllerResult `protobuf:"bytes,1,rep,name=crets,proto3" json:"crets,omitempty"`
+	Mrets                []*ScmModuleResult      `protobuf:"bytes,2,rep,name=mrets,proto3" json:"mrets,omitempty"`
+	XXX_NoUnkeyedLiteral struct{}                `json:"-"`
+	XXX_unrecognized     []byte                  `json:"-"`
+	XXX_sizecache        int32                   `json:"-"`
+}
+
+func (m *StorageUpdateResp) Reset()         { *m = StorageUpdateResp{} }
+func (m *StorageUpdateResp) String() string { return proto.CompactTextString(m) }
+func (*StorageUpdateResp) ProtoMessage()    {}
+func (*StorageUpdateResp) Descriptor() ([]byte, []int) {
+	return fileDescriptor_storage_f2860755ef0c7abc, []int{7}
+}
+func (m *StorageUpdateResp) XXX_Unmarshal(b []byte) error {
+	return xxx_messageInfo_StorageUpdateResp.Unmarshal(m, b)
+}
+func (m *StorageUpdateResp) XXX_Marshal(b []byte, deterministic bool) ([]byte, error) {
+	return xxx_messageInfo_StorageUpdateResp.Marshal(b, m, deterministic)
+}
+func (dst *StorageUpdateResp) XXX_Merge(src proto.Message) {
+	xxx_messageInfo_StorageUpdateResp.Merge(dst, src)
+}
+func (m *StorageUpdateResp) XXX_Size() int {
+	return xxx_messageInfo_StorageUpdateResp.Size(m)
+}
+func (m *StorageUpdateResp) XXX_DiscardUnknown() {
+	xxx_messageInfo_StorageUpdateResp.DiscardUnknown(m)
+}
+
+var xxx_messageInfo_StorageUpdateResp proto.InternalMessageInfo
+
+func (m *StorageUpdateResp) GetCrets() []*NvmeControllerResult {
+	if m != nil {
+		return m.Crets
+	}
+	return nil
+}
+
+func (m *StorageUpdateResp) GetMrets() []*ScmModuleResult {
+	if m != nil {
+		return m.Mrets
+	}
+	return nil
+}
+
+type StorageBurnInReq struct {
+	Nvme                 *BurninNvmeReq `protobuf:"bytes,1,opt,name=nvme,proto3" json:"nvme,omitempty"`
+	Scm                  *BurninScmReq  `protobuf:"bytes,2,opt,name=scm,proto3" json:"scm,omitempty"`
+	XXX_NoUnkeyedLiteral struct{}       `json:"-"`
+	XXX_unrecognized     []byte         `json:"-"`
+	XXX_sizecache        int32          `json:"-"`
+}
+
+func (m *StorageBurnInReq) Reset()         { *m = StorageBurnInReq{} }
+func (m *StorageBurnInReq) String() string { return proto.CompactTextString(m) }
+func (*StorageBurnInReq) ProtoMessage()    {}
+func (*StorageBurnInReq) Descriptor() ([]byte, []int) {
+	return fileDescriptor_storage_f2860755ef0c7abc, []int{8}
+}
+func (m *StorageBurnInReq) XXX_Unmarshal(b []byte) error {
+	return xxx_messageInfo_StorageBurnInReq.Unmarshal(m, b)
+}
+func (m *StorageBurnInReq) XXX_Marshal(b []byte, deterministic bool) ([]byte, error) {
+	return xxx_messageInfo_StorageBurnInReq.Marshal(b, m, deterministic)
+}
+func (dst *StorageBurnInReq) XXX_Merge(src proto.Message) {
+	xxx_messageInfo_StorageBurnInReq.Merge(dst, src)
+}
+func (m *StorageBurnInReq) XXX_Size() int {
+	return xxx_messageInfo_StorageBurnInReq.Size(m)
+}
+func (m *StorageBurnInReq) XXX_DiscardUnknown() {
+	xxx_messageInfo_StorageBurnInReq.DiscardUnknown(m)
+}
+
+var xxx_messageInfo_StorageBurnInReq proto.InternalMessageInfo
+
+func (m *StorageBurnInReq) GetNvme() *BurninNvmeReq {
+	if m != nil {
+		return m.Nvme
+	}
+	return nil
+}
+
+func (m *StorageBurnInReq) GetScm() *BurninScmReq {
+	if m != nil {
+		return m.Scm
+	}
+	return nil
+}
+
+type StorageBurnInResp struct {
+	Crets                []*NvmeControllerResult `protobuf:"bytes,1,rep,name=crets,proto3" json:"crets,omitempty"`
+	Mrets                []*ScmMountResult       `protobuf:"bytes,2,rep,name=mrets,proto3" json:"mrets,omitempty"`
+	XXX_NoUnkeyedLiteral struct{}                `json:"-"`
+	XXX_unrecognized     []byte                  `json:"-"`
+	XXX_sizecache        int32                   `json:"-"`
+}
+
+func (m *StorageBurnInResp) Reset()         { *m = StorageBurnInResp{} }
+func (m *StorageBurnInResp) String() string { return proto.CompactTextString(m) }
+func (*StorageBurnInResp) ProtoMessage()    {}
+func (*StorageBurnInResp) Descriptor() ([]byte, []int) {
+	return fileDescriptor_storage_f2860755ef0c7abc, []int{9}
+}
+func (m *StorageBurnInResp) XXX_Unmarshal(b []byte) error {
+	return xxx_messageInfo_StorageBurnInResp.Unmarshal(m, b)
+}
+func (m *StorageBurnInResp) XXX_Marshal(b []byte, deterministic bool) ([]byte, error) {
+	return xxx_messageInfo_StorageBurnInResp.Marshal(b, m, deterministic)
+}
+func (dst *StorageBurnInResp) XXX_Merge(src proto.Message) {
+	xxx_messageInfo_StorageBurnInResp.Merge(dst, src)
+}
+func (m *StorageBurnInResp) XXX_Size() int {
+	return xxx_messageInfo_StorageBurnInResp.Size(m)
+}
+func (m *StorageBurnInResp) XXX_DiscardUnknown() {
+	xxx_messageInfo_StorageBurnInResp.DiscardUnknown(m)
+}
+
+var xxx_messageInfo_StorageBurnInResp proto.InternalMessageInfo
+
+func (m *StorageBurnInResp) GetCrets() []*NvmeControllerResult {
+	if m != nil {
+		return m.Crets
+	}
+	return nil
+}
+
+func (m *StorageBurnInResp) GetMrets() []*ScmMountResult {
+	if m != nil {
+		return m.Mrets
+	}
+	return nil
+}
+
 type QueryHealthReq struct {
 	XXX_NoUnkeyedLiteral struct{} `json:"-"`
 	XXX_unrecognized     []byte   `json:"-"`
@@ -183,7 +488,7 @@
 func (m *QueryHealthReq) String() string { return proto.CompactTextString(m) }
 func (*QueryHealthReq) ProtoMessage()    {}
 func (*QueryHealthReq) Descriptor() ([]byte, []int) {
-	return fileDescriptor_storage_f012a2f418507248, []int{2}
+	return fileDescriptor_storage_f2860755ef0c7abc, []int{10}
 }
 func (m *QueryHealthReq) XXX_Unmarshal(b []byte) error {
 	return xxx_messageInfo_QueryHealthReq.Unmarshal(m, b)
@@ -215,7 +520,7 @@
 func (m *QueryHealthResp) String() string { return proto.CompactTextString(m) }
 func (*QueryHealthResp) ProtoMessage()    {}
 func (*QueryHealthResp) Descriptor() ([]byte, []int) {
-	return fileDescriptor_storage_f012a2f418507248, []int{3}
+	return fileDescriptor_storage_f2860755ef0c7abc, []int{11}
 }
 func (m *QueryHealthResp) XXX_Unmarshal(b []byte) error {
 	return xxx_messageInfo_QueryHealthResp.Unmarshal(m, b)
@@ -249,423 +554,7 @@
 	return nil
 }
 
-type FormatStorageReq struct {
-	XXX_NoUnkeyedLiteral struct{} `json:"-"`
-	XXX_unrecognized     []byte   `json:"-"`
-	XXX_sizecache        int32    `json:"-"`
-}
-
-func (m *FormatStorageReq) Reset()         { *m = FormatStorageReq{} }
-func (m *FormatStorageReq) String() string { return proto.CompactTextString(m) }
-func (*FormatStorageReq) ProtoMessage()    {}
-func (*FormatStorageReq) Descriptor() ([]byte, []int) {
-	return fileDescriptor_storage_f012a2f418507248, []int{4}
-=======
-type StorageScanResp struct {
-	Nvme                 *ScanNvmeResp `protobuf:"bytes,1,opt,name=nvme,proto3" json:"nvme,omitempty"`
-	Scm                  *ScanScmResp  `protobuf:"bytes,2,opt,name=scm,proto3" json:"scm,omitempty"`
-	XXX_NoUnkeyedLiteral struct{}      `json:"-"`
-	XXX_unrecognized     []byte        `json:"-"`
-	XXX_sizecache        int32         `json:"-"`
-}
-
-func (m *StorageScanResp) Reset()         { *m = StorageScanResp{} }
-func (m *StorageScanResp) String() string { return proto.CompactTextString(m) }
-func (*StorageScanResp) ProtoMessage()    {}
-func (*StorageScanResp) Descriptor() ([]byte, []int) {
-	return fileDescriptor_storage_477cdb50a836f431, []int{3}
->>>>>>> b70242ec
-}
-func (m *StorageScanResp) XXX_Unmarshal(b []byte) error {
-	return xxx_messageInfo_StorageScanResp.Unmarshal(m, b)
-}
-func (m *StorageScanResp) XXX_Marshal(b []byte, deterministic bool) ([]byte, error) {
-	return xxx_messageInfo_StorageScanResp.Marshal(b, m, deterministic)
-}
-func (dst *StorageScanResp) XXX_Merge(src proto.Message) {
-	xxx_messageInfo_StorageScanResp.Merge(dst, src)
-}
-func (m *StorageScanResp) XXX_Size() int {
-	return xxx_messageInfo_StorageScanResp.Size(m)
-}
-func (m *StorageScanResp) XXX_DiscardUnknown() {
-	xxx_messageInfo_StorageScanResp.DiscardUnknown(m)
-}
-
-var xxx_messageInfo_StorageScanResp proto.InternalMessageInfo
-
-func (m *StorageScanResp) GetNvme() *ScanNvmeResp {
-	if m != nil {
-		return m.Nvme
-	}
-	return nil
-}
-
-func (m *StorageScanResp) GetScm() *ScanScmResp {
-	if m != nil {
-		return m.Scm
-	}
-	return nil
-}
-
-type StorageFormatReq struct {
-	Nvme                 *FormatNvmeReq `protobuf:"bytes,1,opt,name=nvme,proto3" json:"nvme,omitempty"`
-	Scm                  *FormatScmReq  `protobuf:"bytes,2,opt,name=scm,proto3" json:"scm,omitempty"`
-	XXX_NoUnkeyedLiteral struct{}       `json:"-"`
-	XXX_unrecognized     []byte         `json:"-"`
-	XXX_sizecache        int32          `json:"-"`
-}
-
-func (m *StorageFormatReq) Reset()         { *m = StorageFormatReq{} }
-func (m *StorageFormatReq) String() string { return proto.CompactTextString(m) }
-func (*StorageFormatReq) ProtoMessage()    {}
-func (*StorageFormatReq) Descriptor() ([]byte, []int) {
-	return fileDescriptor_storage_477cdb50a836f431, []int{4}
-}
-func (m *StorageFormatReq) XXX_Unmarshal(b []byte) error {
-	return xxx_messageInfo_StorageFormatReq.Unmarshal(m, b)
-}
-func (m *StorageFormatReq) XXX_Marshal(b []byte, deterministic bool) ([]byte, error) {
-	return xxx_messageInfo_StorageFormatReq.Marshal(b, m, deterministic)
-}
-func (dst *StorageFormatReq) XXX_Merge(src proto.Message) {
-	xxx_messageInfo_StorageFormatReq.Merge(dst, src)
-}
-func (m *StorageFormatReq) XXX_Size() int {
-	return xxx_messageInfo_StorageFormatReq.Size(m)
-}
-func (m *StorageFormatReq) XXX_DiscardUnknown() {
-	xxx_messageInfo_StorageFormatReq.DiscardUnknown(m)
-}
-
-var xxx_messageInfo_StorageFormatReq proto.InternalMessageInfo
-
-func (m *StorageFormatReq) GetNvme() *FormatNvmeReq {
-	if m != nil {
-		return m.Nvme
-	}
-	return nil
-}
-
-func (m *StorageFormatReq) GetScm() *FormatScmReq {
-	if m != nil {
-		return m.Scm
-	}
-	return nil
-}
-
-type StorageFormatResp struct {
-	Crets                []*NvmeControllerResult `protobuf:"bytes,1,rep,name=crets,proto3" json:"crets,omitempty"`
-	Mrets                []*ScmMountResult       `protobuf:"bytes,2,rep,name=mrets,proto3" json:"mrets,omitempty"`
-	XXX_NoUnkeyedLiteral struct{}                `json:"-"`
-	XXX_unrecognized     []byte                  `json:"-"`
-	XXX_sizecache        int32                   `json:"-"`
-}
-
-<<<<<<< HEAD
-func (m *FormatStorageResp) Reset()         { *m = FormatStorageResp{} }
-func (m *FormatStorageResp) String() string { return proto.CompactTextString(m) }
-func (*FormatStorageResp) ProtoMessage()    {}
-func (*FormatStorageResp) Descriptor() ([]byte, []int) {
-	return fileDescriptor_storage_f012a2f418507248, []int{5}
-=======
-func (m *StorageFormatResp) Reset()         { *m = StorageFormatResp{} }
-func (m *StorageFormatResp) String() string { return proto.CompactTextString(m) }
-func (*StorageFormatResp) ProtoMessage()    {}
-func (*StorageFormatResp) Descriptor() ([]byte, []int) {
-	return fileDescriptor_storage_477cdb50a836f431, []int{5}
->>>>>>> b70242ec
-}
-func (m *StorageFormatResp) XXX_Unmarshal(b []byte) error {
-	return xxx_messageInfo_StorageFormatResp.Unmarshal(m, b)
-}
-func (m *StorageFormatResp) XXX_Marshal(b []byte, deterministic bool) ([]byte, error) {
-	return xxx_messageInfo_StorageFormatResp.Marshal(b, m, deterministic)
-}
-func (dst *StorageFormatResp) XXX_Merge(src proto.Message) {
-	xxx_messageInfo_StorageFormatResp.Merge(dst, src)
-}
-func (m *StorageFormatResp) XXX_Size() int {
-	return xxx_messageInfo_StorageFormatResp.Size(m)
-}
-func (m *StorageFormatResp) XXX_DiscardUnknown() {
-	xxx_messageInfo_StorageFormatResp.DiscardUnknown(m)
-}
-
-var xxx_messageInfo_StorageFormatResp proto.InternalMessageInfo
-
-func (m *StorageFormatResp) GetCrets() []*NvmeControllerResult {
-	if m != nil {
-		return m.Crets
-	}
-	return nil
-}
-
-func (m *StorageFormatResp) GetMrets() []*ScmMountResult {
-	if m != nil {
-		return m.Mrets
-	}
-	return nil
-}
-
-type StorageUpdateReq struct {
-	Nvme                 *UpdateNvmeReq `protobuf:"bytes,1,opt,name=nvme,proto3" json:"nvme,omitempty"`
-	Scm                  *UpdateScmReq  `protobuf:"bytes,2,opt,name=scm,proto3" json:"scm,omitempty"`
-	XXX_NoUnkeyedLiteral struct{}       `json:"-"`
-	XXX_unrecognized     []byte         `json:"-"`
-	XXX_sizecache        int32          `json:"-"`
-}
-
-<<<<<<< HEAD
-func (m *UpdateStorageReq) Reset()         { *m = UpdateStorageReq{} }
-func (m *UpdateStorageReq) String() string { return proto.CompactTextString(m) }
-func (*UpdateStorageReq) ProtoMessage()    {}
-func (*UpdateStorageReq) Descriptor() ([]byte, []int) {
-	return fileDescriptor_storage_f012a2f418507248, []int{6}
-=======
-func (m *StorageUpdateReq) Reset()         { *m = StorageUpdateReq{} }
-func (m *StorageUpdateReq) String() string { return proto.CompactTextString(m) }
-func (*StorageUpdateReq) ProtoMessage()    {}
-func (*StorageUpdateReq) Descriptor() ([]byte, []int) {
-	return fileDescriptor_storage_477cdb50a836f431, []int{6}
->>>>>>> b70242ec
-}
-func (m *StorageUpdateReq) XXX_Unmarshal(b []byte) error {
-	return xxx_messageInfo_StorageUpdateReq.Unmarshal(m, b)
-}
-func (m *StorageUpdateReq) XXX_Marshal(b []byte, deterministic bool) ([]byte, error) {
-	return xxx_messageInfo_StorageUpdateReq.Marshal(b, m, deterministic)
-}
-func (dst *StorageUpdateReq) XXX_Merge(src proto.Message) {
-	xxx_messageInfo_StorageUpdateReq.Merge(dst, src)
-}
-func (m *StorageUpdateReq) XXX_Size() int {
-	return xxx_messageInfo_StorageUpdateReq.Size(m)
-}
-func (m *StorageUpdateReq) XXX_DiscardUnknown() {
-	xxx_messageInfo_StorageUpdateReq.DiscardUnknown(m)
-}
-
-var xxx_messageInfo_StorageUpdateReq proto.InternalMessageInfo
-
-func (m *StorageUpdateReq) GetNvme() *UpdateNvmeReq {
-	if m != nil {
-		return m.Nvme
-	}
-	return nil
-}
-
-func (m *StorageUpdateReq) GetScm() *UpdateScmReq {
-	if m != nil {
-		return m.Scm
-	}
-	return nil
-}
-
-type StorageUpdateResp struct {
-	Crets                []*NvmeControllerResult `protobuf:"bytes,1,rep,name=crets,proto3" json:"crets,omitempty"`
-	Mrets                []*ScmModuleResult      `protobuf:"bytes,2,rep,name=mrets,proto3" json:"mrets,omitempty"`
-	XXX_NoUnkeyedLiteral struct{}                `json:"-"`
-	XXX_unrecognized     []byte                  `json:"-"`
-	XXX_sizecache        int32                   `json:"-"`
-}
-
-<<<<<<< HEAD
-func (m *UpdateStorageResp) Reset()         { *m = UpdateStorageResp{} }
-func (m *UpdateStorageResp) String() string { return proto.CompactTextString(m) }
-func (*UpdateStorageResp) ProtoMessage()    {}
-func (*UpdateStorageResp) Descriptor() ([]byte, []int) {
-	return fileDescriptor_storage_f012a2f418507248, []int{7}
-=======
-func (m *StorageUpdateResp) Reset()         { *m = StorageUpdateResp{} }
-func (m *StorageUpdateResp) String() string { return proto.CompactTextString(m) }
-func (*StorageUpdateResp) ProtoMessage()    {}
-func (*StorageUpdateResp) Descriptor() ([]byte, []int) {
-	return fileDescriptor_storage_477cdb50a836f431, []int{7}
->>>>>>> b70242ec
-}
-func (m *StorageUpdateResp) XXX_Unmarshal(b []byte) error {
-	return xxx_messageInfo_StorageUpdateResp.Unmarshal(m, b)
-}
-func (m *StorageUpdateResp) XXX_Marshal(b []byte, deterministic bool) ([]byte, error) {
-	return xxx_messageInfo_StorageUpdateResp.Marshal(b, m, deterministic)
-}
-func (dst *StorageUpdateResp) XXX_Merge(src proto.Message) {
-	xxx_messageInfo_StorageUpdateResp.Merge(dst, src)
-}
-func (m *StorageUpdateResp) XXX_Size() int {
-	return xxx_messageInfo_StorageUpdateResp.Size(m)
-}
-func (m *StorageUpdateResp) XXX_DiscardUnknown() {
-	xxx_messageInfo_StorageUpdateResp.DiscardUnknown(m)
-}
-
-var xxx_messageInfo_StorageUpdateResp proto.InternalMessageInfo
-
-func (m *StorageUpdateResp) GetCrets() []*NvmeControllerResult {
-	if m != nil {
-		return m.Crets
-	}
-	return nil
-}
-
-func (m *StorageUpdateResp) GetMrets() []*ScmModuleResult {
-	if m != nil {
-		return m.Mrets
-	}
-	return nil
-}
-
-type StorageBurnInReq struct {
-	Nvme                 *BurninNvmeReq `protobuf:"bytes,1,opt,name=nvme,proto3" json:"nvme,omitempty"`
-	Scm                  *BurninScmReq  `protobuf:"bytes,2,opt,name=scm,proto3" json:"scm,omitempty"`
-	XXX_NoUnkeyedLiteral struct{}       `json:"-"`
-	XXX_unrecognized     []byte         `json:"-"`
-	XXX_sizecache        int32          `json:"-"`
-}
-
-<<<<<<< HEAD
-func (m *BurninStorageReq) Reset()         { *m = BurninStorageReq{} }
-func (m *BurninStorageReq) String() string { return proto.CompactTextString(m) }
-func (*BurninStorageReq) ProtoMessage()    {}
-func (*BurninStorageReq) Descriptor() ([]byte, []int) {
-	return fileDescriptor_storage_f012a2f418507248, []int{8}
-=======
-func (m *StorageBurnInReq) Reset()         { *m = StorageBurnInReq{} }
-func (m *StorageBurnInReq) String() string { return proto.CompactTextString(m) }
-func (*StorageBurnInReq) ProtoMessage()    {}
-func (*StorageBurnInReq) Descriptor() ([]byte, []int) {
-	return fileDescriptor_storage_477cdb50a836f431, []int{8}
->>>>>>> b70242ec
-}
-func (m *StorageBurnInReq) XXX_Unmarshal(b []byte) error {
-	return xxx_messageInfo_StorageBurnInReq.Unmarshal(m, b)
-}
-func (m *StorageBurnInReq) XXX_Marshal(b []byte, deterministic bool) ([]byte, error) {
-	return xxx_messageInfo_StorageBurnInReq.Marshal(b, m, deterministic)
-}
-func (dst *StorageBurnInReq) XXX_Merge(src proto.Message) {
-	xxx_messageInfo_StorageBurnInReq.Merge(dst, src)
-}
-func (m *StorageBurnInReq) XXX_Size() int {
-	return xxx_messageInfo_StorageBurnInReq.Size(m)
-}
-func (m *StorageBurnInReq) XXX_DiscardUnknown() {
-	xxx_messageInfo_StorageBurnInReq.DiscardUnknown(m)
-}
-
-var xxx_messageInfo_StorageBurnInReq proto.InternalMessageInfo
-
-func (m *StorageBurnInReq) GetNvme() *BurninNvmeReq {
-	if m != nil {
-		return m.Nvme
-	}
-	return nil
-}
-
-func (m *StorageBurnInReq) GetScm() *BurninScmReq {
-	if m != nil {
-		return m.Scm
-	}
-	return nil
-}
-
-type StorageBurnInResp struct {
-	Crets                []*NvmeControllerResult `protobuf:"bytes,1,rep,name=crets,proto3" json:"crets,omitempty"`
-	Mrets                []*ScmMountResult       `protobuf:"bytes,2,rep,name=mrets,proto3" json:"mrets,omitempty"`
-	XXX_NoUnkeyedLiteral struct{}                `json:"-"`
-	XXX_unrecognized     []byte                  `json:"-"`
-	XXX_sizecache        int32                   `json:"-"`
-}
-
-<<<<<<< HEAD
-func (m *BurninStorageResp) Reset()         { *m = BurninStorageResp{} }
-func (m *BurninStorageResp) String() string { return proto.CompactTextString(m) }
-func (*BurninStorageResp) ProtoMessage()    {}
-func (*BurninStorageResp) Descriptor() ([]byte, []int) {
-	return fileDescriptor_storage_f012a2f418507248, []int{9}
-=======
-func (m *StorageBurnInResp) Reset()         { *m = StorageBurnInResp{} }
-func (m *StorageBurnInResp) String() string { return proto.CompactTextString(m) }
-func (*StorageBurnInResp) ProtoMessage()    {}
-func (*StorageBurnInResp) Descriptor() ([]byte, []int) {
-	return fileDescriptor_storage_477cdb50a836f431, []int{9}
->>>>>>> b70242ec
-}
-func (m *StorageBurnInResp) XXX_Unmarshal(b []byte) error {
-	return xxx_messageInfo_StorageBurnInResp.Unmarshal(m, b)
-}
-func (m *StorageBurnInResp) XXX_Marshal(b []byte, deterministic bool) ([]byte, error) {
-	return xxx_messageInfo_StorageBurnInResp.Marshal(b, m, deterministic)
-}
-func (dst *StorageBurnInResp) XXX_Merge(src proto.Message) {
-	xxx_messageInfo_StorageBurnInResp.Merge(dst, src)
-}
-func (m *StorageBurnInResp) XXX_Size() int {
-	return xxx_messageInfo_StorageBurnInResp.Size(m)
-}
-func (m *StorageBurnInResp) XXX_DiscardUnknown() {
-	xxx_messageInfo_StorageBurnInResp.DiscardUnknown(m)
-}
-
-var xxx_messageInfo_StorageBurnInResp proto.InternalMessageInfo
-
-func (m *StorageBurnInResp) GetCrets() []*NvmeControllerResult {
-	if m != nil {
-		return m.Crets
-	}
-	return nil
-}
-
-func (m *StorageBurnInResp) GetMrets() []*ScmMountResult {
-	if m != nil {
-		return m.Mrets
-	}
-	return nil
-}
-
 func init() {
-<<<<<<< HEAD
-	proto.RegisterType((*ScanStorageReq)(nil), "mgmt.ScanStorageReq")
-	proto.RegisterType((*ScanStorageResp)(nil), "mgmt.ScanStorageResp")
-	proto.RegisterType((*QueryHealthReq)(nil), "mgmt.QueryHealthReq")
-	proto.RegisterType((*QueryHealthResp)(nil), "mgmt.QueryHealthResp")
-	proto.RegisterType((*FormatStorageReq)(nil), "mgmt.FormatStorageReq")
-	proto.RegisterType((*FormatStorageResp)(nil), "mgmt.FormatStorageResp")
-	proto.RegisterType((*UpdateStorageReq)(nil), "mgmt.UpdateStorageReq")
-	proto.RegisterType((*UpdateStorageResp)(nil), "mgmt.UpdateStorageResp")
-	proto.RegisterType((*BurninStorageReq)(nil), "mgmt.BurninStorageReq")
-	proto.RegisterType((*BurninStorageResp)(nil), "mgmt.BurninStorageResp")
-}
-
-func init() { proto.RegisterFile("storage.proto", fileDescriptor_storage_f012a2f418507248) }
-
-var fileDescriptor_storage_f012a2f418507248 = []byte{
-	// 366 bytes of a gzipped FileDescriptorProto
-	0x1f, 0x8b, 0x08, 0x00, 0x00, 0x00, 0x00, 0x00, 0x02, 0xff, 0xbc, 0x93, 0xdd, 0x4a, 0xc3, 0x30,
-	0x14, 0xc7, 0xe9, 0xbe, 0xd4, 0x33, 0x75, 0x6b, 0x54, 0x28, 0xbd, 0x1a, 0x45, 0x70, 0x7e, 0x30,
-	0x75, 0xbe, 0x81, 0x82, 0x78, 0xa3, 0x60, 0x8b, 0xd7, 0x52, 0xb3, 0x30, 0x85, 0x9e, 0xa4, 0x4d,
-	0xd2, 0x81, 0x2f, 0xe9, 0x33, 0x49, 0x9a, 0xd6, 0x75, 0x45, 0x19, 0x08, 0x7a, 0xfb, 0x3f, 0xbf,
-	0xf3, 0xf1, 0xcb, 0x56, 0xd8, 0x51, 0x5a, 0xc8, 0x78, 0xce, 0x26, 0xa9, 0x14, 0x5a, 0x90, 0x0e,
-	0xce, 0x51, 0xfb, 0xdb, 0x54, 0x20, 0x0a, 0x6e, 0x33, 0x9f, 0x94, 0xc8, 0x33, 0x5f, 0x60, 0xc9,
-	0xf9, 0x6e, 0x95, 0x29, 0x8a, 0x36, 0x0a, 0x86, 0xb0, 0x1b, 0xd1, 0x98, 0x47, 0xb6, 0x10, 0xb2,
-	0x2c, 0xf8, 0x70, 0x60, 0xb0, 0x12, 0xa9, 0x94, 0x9c, 0x41, 0x8f, 0x6a, 0x99, 0x48, 0xe5, 0x39,
-	0xa3, 0xf6, 0xb8, 0x3f, 0xdd, 0x9f, 0x98, 0x8d, 0x93, 0x87, 0x05, 0xb2, 0x1b, 0xc1, 0xb5, 0x14,
-	0x49, 0xc2, 0x64, 0x58, 0x32, 0xe4, 0x12, 0xb6, 0xcc, 0x52, 0xa5, 0x63, 0xcd, 0xbc, 0xd6, 0xc8,
-	0x19, 0xf7, 0xa7, 0x7b, 0xb6, 0xc1, 0x0c, 0x13, 0x5c, 0xb1, 0xc8, 0x94, 0xc2, 0x25, 0x45, 0x8e,
-	0x61, 0x03, 0xc5, 0x2c, 0x4f, 0x98, 0xf2, 0xda, 0xc5, 0x86, 0x81, 0x6d, 0x88, 0x28, 0xde, 0x17,
-	0x79, 0x58, 0xd5, 0xc9, 0x39, 0x6c, 0x2a, 0x8a, 0x76, 0x78, 0xe7, 0xe7, 0xe1, 0x5f, 0x90, 0x51,
-	0x7c, 0xcc, 0x99, 0x7c, 0xbf, 0x63, 0x71, 0xa2, 0x5f, 0x8d, 0xa2, 0x84, 0xc1, 0x4a, 0xf2, 0x0f,
-	0x86, 0x01, 0x81, 0xe1, 0xad, 0x90, 0x18, 0xeb, 0xda, 0x53, 0x67, 0xe0, 0x36, 0x32, 0x95, 0x92,
-	0x0b, 0xe8, 0x52, 0xc9, 0x74, 0x75, 0x88, 0xff, 0xed, 0x21, 0x4c, 0xe5, 0x89, 0x0e, 0x2d, 0x48,
-	0x4e, 0xa0, 0x8b, 0x45, 0x47, 0xab, 0x7e, 0x7a, 0xf1, 0x74, 0x39, 0xd7, 0x15, 0x5b, 0x20, 0x41,
-	0x0c, 0xc3, 0xa7, 0x74, 0x16, 0x6b, 0xb6, 0x3c, 0x83, 0x1c, 0x41, 0xc7, 0xdc, 0xe9, 0x39, 0x75,
-	0x11, 0x4b, 0x99, 0xb5, 0x21, 0xcb, 0xc2, 0x02, 0x20, 0x87, 0xd0, 0x56, 0x14, 0x4b, 0x61, 0x52,
-	0xe7, 0x22, 0x8a, 0x06, 0x33, 0xe5, 0x40, 0x82, 0xdb, 0x58, 0xf1, 0x2b, 0xab, 0xd3, 0x55, 0xab,
-	0x83, 0xe6, 0x1f, 0xa2, 0xa9, 0x75, 0x9d, 0x4b, 0xfe, 0xc6, 0xd7, 0x69, 0x59, 0x6a, 0xbd, 0x56,
-	0x39, 0xad, 0xa6, 0x95, 0x81, 0xdb, 0x58, 0xf1, 0xd7, 0x3f, 0xd6, 0x4b, 0xaf, 0xf8, 0x46, 0xaf,
-	0x3e, 0x03, 0x00, 0x00, 0xff, 0xff, 0x2b, 0x47, 0xcc, 0x40, 0xef, 0x03, 0x00, 0x00,
-=======
 	proto.RegisterType((*StoragePrepareReq)(nil), "mgmt.StoragePrepareReq")
 	proto.RegisterType((*StoragePrepareResp)(nil), "mgmt.StoragePrepareResp")
 	proto.RegisterType((*StorageScanReq)(nil), "mgmt.StorageScanReq")
@@ -676,35 +565,39 @@
 	proto.RegisterType((*StorageUpdateResp)(nil), "mgmt.StorageUpdateResp")
 	proto.RegisterType((*StorageBurnInReq)(nil), "mgmt.StorageBurnInReq")
 	proto.RegisterType((*StorageBurnInResp)(nil), "mgmt.StorageBurnInResp")
-}
-
-func init() { proto.RegisterFile("storage.proto", fileDescriptor_storage_477cdb50a836f431) }
-
-var fileDescriptor_storage_477cdb50a836f431 = []byte{
-	// 373 bytes of a gzipped FileDescriptorProto
-	0x1f, 0x8b, 0x08, 0x00, 0x00, 0x00, 0x00, 0x00, 0x02, 0xff, 0xb4, 0x94, 0x5d, 0x4b, 0xc3, 0x30,
-	0x14, 0x86, 0xd9, 0x97, 0x17, 0x99, 0x1f, 0x6b, 0xdc, 0x60, 0xf4, 0x6a, 0x4c, 0x37, 0xa7, 0xc2,
-	0x90, 0xf9, 0x0f, 0x14, 0x04, 0x2f, 0x14, 0xe9, 0xf0, 0x4a, 0x50, 0x6a, 0x17, 0x86, 0xd0, 0x93,
-	0x64, 0x49, 0xba, 0xdf, 0x2f, 0x69, 0x92, 0x99, 0xcc, 0x95, 0x81, 0xe0, 0x6d, 0xce, 0x7b, 0xde,
-	0x27, 0x4f, 0x03, 0x45, 0x47, 0x52, 0x31, 0x91, 0x2e, 0xc9, 0x94, 0x0b, 0xa6, 0x18, 0x6e, 0xc2,
-	0x12, 0x54, 0x7c, 0x98, 0x31, 0x00, 0x46, 0xcd, 0x59, 0x8c, 0x6d, 0xe4, 0x83, 0xae, 0xc1, 0xe6,
-	0xe2, 0xc8, 0x9d, 0xc9, 0x0c, 0xcc, 0xd1, 0x70, 0x81, 0xa2, 0xb9, 0x39, 0x7c, 0x11, 0x84, 0xa7,
-	0x82, 0x24, 0x64, 0x85, 0x27, 0xa8, 0xa9, 0xb7, 0xfa, 0xb5, 0x41, 0x6d, 0xd2, 0x9e, 0x75, 0xa7,
-	0xba, 0x7e, 0x6a, 0xe7, 0xcf, 0x6b, 0xd0, 0x99, 0xa4, 0x4c, 0xe0, 0x11, 0x6a, 0xc8, 0x0c, 0xfa,
-	0xf5, 0x32, 0x78, 0x1a, 0x04, 0xe7, 0x19, 0xe8, 0x9c, 0x9e, 0x0f, 0x97, 0x08, 0x6f, 0x53, 0x24,
-	0xc7, 0x97, 0x01, 0xa6, 0xb7, 0x03, 0x23, 0xb9, 0xe5, 0x8c, 0x7d, 0x4e, 0xf7, 0x37, 0x47, 0x72,
-	0x03, 0x7a, 0x43, 0xc7, 0x16, 0x34, 0xcf, 0x52, 0xaa, 0x5d, 0x46, 0x01, 0x24, 0x32, 0xab, 0x7a,
-	0x18, 0x8a, 0x0c, 0x7d, 0x40, 0xe7, 0x27, 0xe5, 0x5b, 0xbc, 0xa3, 0x93, 0xa0, 0x5c, 0x72, 0x3c,
-	0x0e, 0xda, 0xf1, 0x76, 0xfb, 0xe6, 0xfe, 0x67, 0x7e, 0x7d, 0xb4, 0x55, 0xef, 0x2e, 0x9f, 0xa2,
-	0x8e, 0xed, 0x7f, 0x60, 0x02, 0x52, 0xa5, 0xaf, 0x7f, 0x11, 0x00, 0xec, 0x17, 0x36, 0xe3, 0x50,
-	0xe0, 0xdc, 0x27, 0x60, 0x3f, 0xe7, 0x2b, 0xac, 0x36, 0xcf, 0xed, 0x10, 0x92, 0xe3, 0x1b, 0xd4,
-	0xca, 0x04, 0x51, 0xb2, 0x5f, 0x1b, 0x34, 0x26, 0xed, 0x59, 0x6c, 0x96, 0x75, 0xfd, 0x3d, 0xa3,
-	0x4a, 0xb0, 0x3c, 0x27, 0x22, 0x21, 0xb2, 0xc8, 0x55, 0x62, 0x82, 0xf8, 0x0a, 0xb5, 0xa0, 0xdc,
-	0xa8, 0x97, 0x1b, 0x5d, 0x27, 0x04, 0x4f, 0xac, 0xa0, 0xca, 0x65, 0xcb, 0x88, 0x67, 0xf5, 0xca,
-	0x17, 0xa9, 0x22, 0x95, 0x56, 0x66, 0xbc, 0xdf, 0xca, 0xe4, 0x7c, 0x2b, 0xb1, 0xb1, 0x72, 0x88,
-	0x3f, 0x59, 0x5d, 0x87, 0x56, 0x3d, 0xcf, 0x6a, 0x51, 0xe4, 0xa4, 0x4a, 0xeb, 0xae, 0x10, 0xf4,
-	0x91, 0x56, 0x6a, 0xe9, 0xf1, 0x17, 0xdd, 0xaf, 0x65, 0x72, 0xbb, 0x1f, 0xcb, 0x21, 0xfe, 0xfb,
-	0xb1, 0x3e, 0x0f, 0xca, 0xbf, 0xc2, 0xed, 0x77, 0x00, 0x00, 0x00, 0xff, 0xff, 0x7a, 0xed, 0x8e,
-	0x06, 0x61, 0x04, 0x00, 0x00,
->>>>>>> b70242ec
+	proto.RegisterType((*QueryHealthReq)(nil), "mgmt.QueryHealthReq")
+	proto.RegisterType((*QueryHealthResp)(nil), "mgmt.QueryHealthResp")
+}
+
+func init() { proto.RegisterFile("storage.proto", fileDescriptor_storage_f2860755ef0c7abc) }
+
+var fileDescriptor_storage_f2860755ef0c7abc = []byte{
+	// 431 bytes of a gzipped FileDescriptorProto
+	0x1f, 0x8b, 0x08, 0x00, 0x00, 0x00, 0x00, 0x00, 0x02, 0xff, 0xb4, 0x94, 0x5b, 0x6b, 0xdb, 0x30,
+	0x14, 0xc7, 0xc9, 0x15, 0xa6, 0x6c, 0x49, 0xac, 0x39, 0x10, 0xfc, 0x14, 0xbc, 0x25, 0xcb, 0x2e,
+	0x84, 0x2d, 0xfb, 0x06, 0x1b, 0x8c, 0xed, 0x61, 0x63, 0xb5, 0xe9, 0x53, 0xa1, 0x45, 0x75, 0x44,
+	0x5a, 0xb0, 0x2e, 0x91, 0xe4, 0x40, 0xbf, 0x7d, 0x91, 0x25, 0x25, 0x52, 0x9a, 0x10, 0x28, 0xf4,
+	0xf5, 0x9c, 0xdf, 0x39, 0xff, 0xf3, 0xb3, 0xc0, 0xe0, 0x8d, 0x54, 0x4c, 0xa0, 0x35, 0x5e, 0x70,
+	0xc1, 0x14, 0x83, 0x6d, 0xb2, 0x26, 0x2a, 0x79, 0x5d, 0x30, 0x42, 0x18, 0x35, 0xb5, 0x04, 0x5a,
+	0xe4, 0x86, 0x6e, 0x89, 0xe5, 0x92, 0xc8, 0xd5, 0x64, 0x41, 0x4c, 0x29, 0x5d, 0x81, 0x28, 0x37,
+	0xc5, 0xff, 0x02, 0x73, 0x24, 0x70, 0x86, 0x37, 0x70, 0x0e, 0xda, 0x7a, 0x6a, 0xdc, 0x98, 0x34,
+	0xe6, 0xbd, 0x65, 0xbc, 0xd0, 0xeb, 0x17, 0xb6, 0xff, 0x6f, 0x4b, 0x34, 0x93, 0xd5, 0x04, 0x9c,
+	0x82, 0x96, 0x2c, 0xc8, 0xb8, 0x59, 0x83, 0x6f, 0x03, 0x30, 0x2f, 0x88, 0xe6, 0x74, 0x3f, 0x5d,
+	0x03, 0x78, 0x98, 0x22, 0x39, 0xfc, 0x18, 0xc4, 0x8c, 0x8e, 0xc4, 0x48, 0x6e, 0x73, 0x66, 0x7e,
+	0x4e, 0xfc, 0x34, 0x47, 0x72, 0x13, 0x74, 0x05, 0xfa, 0x36, 0x28, 0x2f, 0x10, 0xd5, 0x2e, 0xd3,
+	0x20, 0x24, 0x32, 0xa3, 0xba, 0x19, 0x8a, 0xa4, 0x7e, 0xc0, 0x70, 0x4f, 0xf9, 0x16, 0xd7, 0x60,
+	0x10, 0x2c, 0x97, 0x1c, 0xce, 0x82, 0xed, 0xf0, 0x70, 0xfb, 0xee, 0xfe, 0x77, 0xfe, 0xfa, 0xe8,
+	0x60, 0xbd, 0x3b, 0x1e, 0x81, 0xa1, 0xdd, 0xff, 0x8b, 0x09, 0x82, 0x94, 0x3e, 0xff, 0x43, 0x10,
+	0x60, 0xbf, 0xb0, 0x69, 0x87, 0x02, 0xef, 0xfd, 0x04, 0xe8, 0x73, 0xbe, 0xc2, 0x66, 0xf7, 0xdc,
+	0x2e, 0x42, 0x72, 0xf8, 0x15, 0x74, 0x0a, 0x81, 0x95, 0x1c, 0x37, 0x26, 0xad, 0x79, 0x6f, 0x99,
+	0x98, 0x61, 0xbd, 0xfe, 0x27, 0xa3, 0x4a, 0xb0, 0xb2, 0xc4, 0x22, 0xc3, 0xb2, 0x2a, 0x55, 0x66,
+	0x40, 0xf8, 0x09, 0x74, 0x48, 0x3d, 0xd1, 0xac, 0x27, 0x62, 0x27, 0x44, 0xfe, 0xb2, 0x8a, 0x2a,
+	0xc7, 0xd6, 0x88, 0x67, 0x75, 0xc9, 0x57, 0x48, 0xe1, 0x93, 0x56, 0xa6, 0x7d, 0xde, 0xca, 0x70,
+	0xbe, 0x95, 0xd8, 0x59, 0xb9, 0x88, 0x67, 0x59, 0x7d, 0x0e, 0xad, 0x46, 0x9e, 0xd5, 0xaa, 0x2a,
+	0xf1, 0x29, 0xad, 0x1f, 0x95, 0xa0, 0x7f, 0xe8, 0x49, 0x2d, 0xdd, 0xbe, 0xa7, 0xe7, 0xb5, 0x0c,
+	0x77, 0xfc, 0xb1, 0x5c, 0xc4, 0x8b, 0x3f, 0xd6, 0x10, 0xf4, 0x2f, 0x2a, 0x2c, 0x1e, 0x7e, 0x63,
+	0x54, 0xaa, 0xbb, 0x0c, 0x6f, 0x52, 0x01, 0x06, 0x41, 0x45, 0x72, 0xf8, 0x05, 0x74, 0x0b, 0x25,
+	0x4a, 0xe1, 0x6e, 0x88, 0x8f, 0xde, 0x60, 0x19, 0xf8, 0x0d, 0xbc, 0xd2, 0xce, 0x52, 0x21, 0x85,
+	0xc3, 0x1f, 0x85, 0x5e, 0xc6, 0xa8, 0xc4, 0xb9, 0x6e, 0x65, 0x7b, 0xea, 0xb6, 0x5b, 0xff, 0x9b,
+	0xbe, 0x3f, 0x06, 0x00, 0x00, 0xff, 0xff, 0x64, 0xf7, 0xe3, 0x9b, 0xe7, 0x04, 0x00, 0x00,
 }