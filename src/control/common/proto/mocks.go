//
// (C) Copyright 2019-2020 Intel Corporation.
//
// Licensed under the Apache License, Version 2.0 (the "License");
// you may not use this file except in compliance with the License.
// You may obtain a copy of the License at
//
//    http://www.apache.org/licenses/LICENSE-2.0
//
// Unless required by applicable law or agreed to in writing, software
// distributed under the License is distributed on an "AS IS" BASIS,
// WITHOUT WARRANTIES OR CONDITIONS OF ANY KIND, either express or implied.
// See the License for the specific language governing permissions and
// limitations under the License.
//
// GOVERNMENT LICENSE RIGHTS-OPEN SOURCE SOFTWARE
// The Government's rights to use, modify, reproduce, release, perform, display,
// or disclose this software are subject to the terms of the Apache License as
// provided in Contract No. 8F-30005.
// Any reproduction of computer software, computer software documentation, or
// portions thereof marked with this legend must also reproduce the markings.
//

package proto

import (
	"context"
	"fmt"

	"google.golang.org/grpc"

	"github.com/daos-stack/daos/src/control/common"
	ctlpb "github.com/daos-stack/daos/src/control/common/proto/ctl"
	mgmtpb "github.com/daos-stack/daos/src/control/common/proto/mgmt"
	"github.com/daos-stack/daos/src/control/server/storage"
	"github.com/daos-stack/daos/src/control/system"
	"github.com/pkg/errors"
)

// MockNvmeNamespace is a mock protobuf Namespace message used in tests for
// multiple packages.
func MockNvmeNamespace(varIdx ...int32) *ctlpb.NvmeController_Namespace {
	native := storage.MockNvmeNamespace(varIdx...)
	pb := new(NvmeNamespace)

	if err := pb.FromNative(native); err != nil {
		panic(err)
	}

	return pb.AsProto()
}

// MockNvmeDeviceHealth is a mock protobuf Health message used in tests for
// multiple packages.
func MockNvmeDeviceHealth(varIdx ...int32) *ctlpb.NvmeController_Health {
	native := storage.MockNvmeDeviceHealth(varIdx...)
	pb := new(NvmeDeviceHealth)

	if err := pb.FromNative(native); err != nil {
		panic(err)
	}

	return pb.AsProto()
}

// MockNvmeController is a mock protobuf Controller message used in tests for
// multiple packages (message contains repeated namespace field).
func MockNvmeController(varIdx ...int32) *ctlpb.NvmeController {
	native := storage.MockNvmeController(varIdx...)
	pb := new(NvmeController)

	if err := pb.FromNative(native); err != nil {
		panic(err)
	}

	return pb.AsProto()
}

// NewMockNvmeController generates specific protobuf controller message.
func NewMockNvmeController(
	pciAddr string, fwRev string, model string, serial string,
	nss []*ctlpb.NvmeController_Namespace, hs *ctlpb.NvmeController_Health) *ctlpb.NvmeController {

	return &ctlpb.NvmeController{
		Model:       model,
		Serial:      serial,
		Pciaddr:     pciAddr,
		Fwrev:       fwRev,
		Namespaces:  nss,
		Healthstats: hs,
	}
}

// MockScmModule generates specific protobuf SCM module message used in tests
// for multiple packages.
func MockScmModule(varIdx ...int32) *ctlpb.ScmModule {
	native := storage.MockScmModule(varIdx...)
	pb := new(ScmModule)

	if err := pb.FromNative(native); err != nil {
		panic(err)
	}

	return pb.AsProto()
}

// MockScmNamespace generates specific protobuf SCM namespace message used in tests
// for multiple packages.
func MockScmNamespace(varIdx ...int32) *ctlpb.ScmNamespace {
	native := storage.MockScmNamespace(varIdx...)
	pb := new(ScmNamespace)

	if err := pb.FromNative(native); err != nil {
		panic(err)
	}

	return pb.AsProto()
}

// MockScmMount is a mock protobuf Mount message used in tests for
// multiple packages.
func MockScmMount() *ctlpb.ScmMount {
	return &ctlpb.ScmMount{Mntpoint: "/mnt/daos"}
}

var MockPoolList = []*mgmtpb.ListPoolsResp_Pool{
	{Uuid: "12345678-1234-1234-1234-123456789abc", Svcreps: []uint32{1, 2}},
	{Uuid: "12345678-1234-1234-1234-cba987654321", Svcreps: []uint32{0}},
}

type MockMgmtSvcClientConfig struct {
<<<<<<< HEAD
	ACLRet             *common.MockACLResult
	ListPoolsRet       *common.MockListPoolsResult
	KillErr            error
	PoolQueryResult    *mgmtpb.PoolQueryResp
	PoolQueryErr       error
	PoolSetPropResult  *mgmtpb.PoolSetPropResp
	PoolSetPropErr     error
	ContSetOwnerResult *mgmtpb.ContSetOwnerResp
	ContSetOwnerErr    error
=======
	ListPoolsRet      *common.MockListPoolsResult
	KillErr           error
	PoolQueryResult   *mgmtpb.PoolQueryResp
	PoolQueryErr      error
	PoolSetPropResult *mgmtpb.PoolSetPropResp
	PoolSetPropErr    error
>>>>>>> a4da59f1
}

type MockMgmtSvcClient struct {
	Cfg   MockMgmtSvcClientConfig
	Calls []string
}

func NewMockMgmtSvcClient(cfg MockMgmtSvcClientConfig) mgmtpb.MgmtSvcClient {
	return &MockMgmtSvcClient{Cfg: cfg}
}

func (m *MockMgmtSvcClient) PoolCreate(ctx context.Context, req *mgmtpb.PoolCreateReq, o ...grpc.CallOption) (*mgmtpb.PoolCreateResp, error) {
	// return successful pool creation results
	// initialise with zero values indicating mgmt.CTL_SUCCESS
	return &mgmtpb.PoolCreateResp{}, nil
}

func (m *MockMgmtSvcClient) PoolDestroy(ctx context.Context, req *mgmtpb.PoolDestroyReq, o ...grpc.CallOption) (*mgmtpb.PoolDestroyResp, error) {
	// return successful pool destroy results
	// initialise with zero values indicating mgmt.CTL_SUCCESS
	return &mgmtpb.PoolDestroyResp{}, nil
}

func (m *MockMgmtSvcClient) PoolReintegrate(ctx context.Context, req *mgmtpb.PoolReintegrateReq, o ...grpc.CallOption) (*mgmtpb.PoolReintegrateResp, error) {
	// return successful pool reintegrate results
	// initialise with zero values indicating mgmt.CTL_SUCCESS
	return &mgmtpb.PoolReintegrateResp{}, nil
}

func (m *MockMgmtSvcClient) PoolQuery(ctx context.Context, req *mgmtpb.PoolQueryReq, _ ...grpc.CallOption) (*mgmtpb.PoolQueryResp, error) {
	if m.Cfg.PoolQueryErr != nil {
		return nil, m.Cfg.PoolQueryErr
	}
	return m.Cfg.PoolQueryResult, nil
}

func (m *MockMgmtSvcClient) PoolSetProp(ctx context.Context, req *mgmtpb.PoolSetPropReq, _ ...grpc.CallOption) (*mgmtpb.PoolSetPropResp, error) {
	if m.Cfg.PoolSetPropErr != nil {
		return nil, m.Cfg.PoolSetPropErr
	}
	return m.Cfg.PoolSetPropResult, nil
}

// returnACLResult returns the mock ACL results - either an error or an ACLResp
func (m *MockMgmtSvcClient) returnACLResult() (*mgmtpb.ACLResp, error) {
	return nil, nil
}

func (m *MockMgmtSvcClient) PoolGetACL(ctx context.Context, req *mgmtpb.GetACLReq, o ...grpc.CallOption) (*mgmtpb.ACLResp, error) {
	return m.returnACLResult()
}

func (m *MockMgmtSvcClient) PoolOverwriteACL(ctx context.Context, req *mgmtpb.ModifyACLReq, o ...grpc.CallOption) (*mgmtpb.ACLResp, error) {
	return m.returnACLResult()
}

func (m *MockMgmtSvcClient) PoolUpdateACL(ctx context.Context, req *mgmtpb.ModifyACLReq, o ...grpc.CallOption) (*mgmtpb.ACLResp, error) {
	return m.returnACLResult()
}

func (m *MockMgmtSvcClient) PoolDeleteACL(ctx context.Context, req *mgmtpb.DeleteACLReq, o ...grpc.CallOption) (*mgmtpb.ACLResp, error) {
	return m.returnACLResult()
}

func (m *MockMgmtSvcClient) BioHealthQuery(ctx context.Context, req *mgmtpb.BioHealthReq, o ...grpc.CallOption) (*mgmtpb.BioHealthResp, error) {

	// return successful bio health results
	// initialise with zero values indicating mgmt.CTL_SUCCESS
	return &mgmtpb.BioHealthResp{}, nil
}

func (m *MockMgmtSvcClient) SmdListDevs(ctx context.Context, req *mgmtpb.SmdDevReq, o ...grpc.CallOption) (*mgmtpb.SmdDevResp, error) {

	// return successful SMD device list
	// initialise with zero values indicating mgmt.CTL_SUCCESS
	return &mgmtpb.SmdDevResp{}, nil
}

func (m *MockMgmtSvcClient) SmdListPools(ctx context.Context, req *mgmtpb.SmdPoolReq, o ...grpc.CallOption) (*mgmtpb.SmdPoolResp, error) {

	// return successful SMD pool list
	// initialise with zero values indicating mgmt.CTL_SUCCESS
	return &mgmtpb.SmdPoolResp{}, nil
}

func (m *MockMgmtSvcClient) DevStateQuery(ctx context.Context, req *mgmtpb.DevStateReq, o ...grpc.CallOption) (*mgmtpb.DevStateResp, error) {

	// return successful device state
	// initialise with zero values indicating mgmt.CTRL_SUCCESS
	return &mgmtpb.DevStateResp{}, nil
}

func (m *MockMgmtSvcClient) StorageSetFaulty(ctx context.Context, req *mgmtpb.DevStateReq, o ...grpc.CallOption) (*mgmtpb.DevStateResp, error) {

	// return suscessful FAULTY device state
	// initialise with zero values indicating mgmt.CTRL_SUCCESS
	return &mgmtpb.DevStateResp{}, nil
}

func (m *MockMgmtSvcClient) Join(ctx context.Context, req *mgmtpb.JoinReq, o ...grpc.CallOption) (*mgmtpb.JoinResp, error) {
	m.Calls = append(m.Calls, fmt.Sprintf("Join %d", req.GetRank()))

	// if req rank == NilRank, map uuid to rank
	// otherwise, simulate join where requested rank is valid and returned
	rank := req.GetRank()
	nilRank := system.NilRank
	if nilRank.Uint32() == rank {
		switch req.GetUuid() {
		case common.MockUUID(0):
			rank = 0
		case common.MockUUID(1):
			rank = 1
		default:
			return nil, errors.New("Mock Join doesn't recognise UUID")
		}
	}

	return &mgmtpb.JoinResp{Rank: rank}, nil
}

func (m *MockMgmtSvcClient) GetAttachInfo(ctx context.Context, in *mgmtpb.GetAttachInfoReq, opts ...grpc.CallOption) (*mgmtpb.GetAttachInfoResp, error) {
	return &mgmtpb.GetAttachInfoResp{}, nil
}

func (m *MockMgmtSvcClient) PrepShutdownRanks(ctx context.Context, req *mgmtpb.RanksReq, o ...grpc.CallOption) (*mgmtpb.RanksResp, error) {
	return &mgmtpb.RanksResp{}, nil
}

func (m *MockMgmtSvcClient) StopRanks(ctx context.Context, req *mgmtpb.RanksReq, o ...grpc.CallOption) (*mgmtpb.RanksResp, error) {
	return &mgmtpb.RanksResp{}, nil
}

func (m *MockMgmtSvcClient) PingRanks(ctx context.Context, req *mgmtpb.RanksReq, o ...grpc.CallOption) (*mgmtpb.RanksResp, error) {
	return &mgmtpb.RanksResp{}, nil
}

func (m *MockMgmtSvcClient) StartRanks(ctx context.Context, req *mgmtpb.RanksReq, o ...grpc.CallOption) (*mgmtpb.RanksResp, error) {
	return &mgmtpb.RanksResp{}, nil
}

func (m *MockMgmtSvcClient) ListPools(ctx context.Context, req *mgmtpb.ListPoolsReq, o ...grpc.CallOption) (*mgmtpb.ListPoolsResp, error) {
	if m.Cfg.ListPoolsRet.Err != nil {
		return nil, m.Cfg.ListPoolsRet.Err
	}
	return &mgmtpb.ListPoolsResp{Pools: MockPoolList, Status: m.Cfg.ListPoolsRet.Status}, nil
}

func (m *MockMgmtSvcClient) LeaderQuery(ctx context.Context, req *mgmtpb.LeaderQueryReq, _ ...grpc.CallOption) (*mgmtpb.LeaderQueryResp, error) {
	return &mgmtpb.LeaderQueryResp{}, nil
}

func (m *MockMgmtSvcClient) ListContainers(ctx context.Context, req *mgmtpb.ListContReq, o ...grpc.CallOption) (*mgmtpb.ListContResp, error) {
	// return successful list containers results
	return &mgmtpb.ListContResp{}, nil
}

func (m *MockMgmtSvcClient) ContSetOwner(ctx context.Context, req *mgmtpb.ContSetOwnerReq, o ...grpc.CallOption) (*mgmtpb.ContSetOwnerResp, error) {
	return m.Cfg.ContSetOwnerResult, m.Cfg.ContSetOwnerErr
}<|MERGE_RESOLUTION|>--- conflicted
+++ resolved
@@ -129,24 +129,12 @@
 }
 
 type MockMgmtSvcClientConfig struct {
-<<<<<<< HEAD
-	ACLRet             *common.MockACLResult
-	ListPoolsRet       *common.MockListPoolsResult
-	KillErr            error
-	PoolQueryResult    *mgmtpb.PoolQueryResp
-	PoolQueryErr       error
-	PoolSetPropResult  *mgmtpb.PoolSetPropResp
-	PoolSetPropErr     error
-	ContSetOwnerResult *mgmtpb.ContSetOwnerResp
-	ContSetOwnerErr    error
-=======
 	ListPoolsRet      *common.MockListPoolsResult
 	KillErr           error
 	PoolQueryResult   *mgmtpb.PoolQueryResp
 	PoolQueryErr      error
 	PoolSetPropResult *mgmtpb.PoolSetPropResp
 	PoolSetPropErr    error
->>>>>>> a4da59f1
 }
 
 type MockMgmtSvcClient struct {
@@ -304,5 +292,5 @@
 }
 
 func (m *MockMgmtSvcClient) ContSetOwner(ctx context.Context, req *mgmtpb.ContSetOwnerReq, o ...grpc.CallOption) (*mgmtpb.ContSetOwnerResp, error) {
-	return m.Cfg.ContSetOwnerResult, m.Cfg.ContSetOwnerErr
+	return nil, nil
 }