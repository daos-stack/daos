//
// (C) Copyright 2018-2019 Intel Corporation.
//
// Licensed under the Apache License, Version 2.0 (the "License");
// you may not use this file except in compliance with the License.
// You may obtain a copy of the License at
//
//    http://www.apache.org/licenses/LICENSE-2.0
//
// Unless required by applicable law or agreed to in writing, software
// distributed under the License is distributed on an "AS IS" BASIS,
// WITHOUT WARRANTIES OR CONDITIONS OF ANY KIND, either express or implied.
// See the License for the specific language governing permissions and
// limitations under the License.
//
// GOVERNMENT LICENSE RIGHTS-OPEN SOURCE SOFTWARE
// The Government's rights to use, modify, reproduce, release, perform, display,
// or disclose this software are subject to the terms of the Apache License as
// provided in Contract No. 8F-30005.
// Any reproduction of computer software, computer software documentation, or
// portions thereof marked with this legend must also reproduce the markings.
//

package main

import (
	"github.com/daos-stack/daos/src/control/client"
	"github.com/daos-stack/daos/src/control/common"
	"github.com/daos-stack/daos/src/control/drpc"
	"github.com/daos-stack/daos/src/control/log"
	"github.com/jessevdk/go-flags"
<<<<<<< HEAD
	"github.com/pkg/errors"
=======
>>>>>>> 473d033a
	"os"
	"os/signal"
	"path/filepath"
	"syscall"
)

const (
	agentSockName = "agent.sock"
)

type cliOptions struct {
	ConfigPath string `short:"o" long:"config-path" description:"Path to agent configuration file"`
<<<<<<< HEAD
	SocketDir  string `short:"s" long:"runtime_dir" description:"Path to agent communications socket"`
=======
	SocketDir  string `short:"s" long:"socket-dir" description:"Path to agent communications socket"`
>>>>>>> 473d033a
	LogFile    string `short:"l" long:"logfile" description:"Full path and filename for daos agent log file"`
}

var (
	opts = new(cliOptions)
)

func main() {
	if agentMain() != nil {
		os.Exit(1)
	}
}

func agentMain() error {
	// Set default global logger for application.
	log.NewDefaultLogger(log.Debug, "", os.Stderr)

	log.Debugf("Starting daos_agent:")

	p := flags.NewParser(opts, flags.Default)

	_, err := p.Parse()
	if err != nil {
		return err
	}

	// Load the configuration file using the supplied path or the default path if none provided.
	config, err := client.ProcessConfigFile(opts.ConfigPath)
	if err != nil {
		log.Errorf("Failed to load agent config options %s", err)
		return err
	}

	// Override the default SocketDir and LogFile with any commandline values given
	err = config.ApplyCmdLineOverrides(opts.SocketDir, opts.LogFile)
	if err != nil {
		log.Errorf("Failed to apply command line overrides %s", err)
		return err
	}

<<<<<<< HEAD
	// If key configuration data remains undefined at this point,
	// use environment variable overrides to complete the configuration
	res := config.ProcessEnvOverrides()
	log.Debugf("Found %d environment variable overrides", res)

	if config.SocketDir == "" {
		log.Errorf("The path to the agent communications socket is undefined.  "+
			"Use the config file: %s or command line option 'socket-dir' to specify a value.", config.Path)
		return errors.New("the path to the agent communications socket is undefined")
	}

=======
	// Override configuration file and command line options with environment variables
	// if the providerEnvKey is defined in the shell environment
	res := config.ProcessEnvOverrides()
	log.Debugf("Found %d environment variable overrides", res)

>>>>>>> 473d033a
	sockPath := filepath.Join(config.SocketDir, agentSockName)
	log.Debugf("Full socket path is now: %s", sockPath)

	log.Debugf("Using logfile: %s", config.LogFile)
	f, err := common.AppendFile(config.LogFile)
	if err != nil {
		log.Errorf("Failure creating log file: %s", err)
		return err
	}
	defer f.Close()
	log.SetOutput(f)

	// Setup signal handlers so we can block till we get SIGINT or SIGTERM
	signals := make(chan os.Signal, 1)
	finish := make(chan bool, 1)
	signal.Notify(signals, syscall.SIGINT, syscall.SIGTERM)

	drpcServer, err := drpc.NewDomainSocketServer(sockPath)
	if err != nil {
		log.Errorf("Unable to create socket server: %v", err)
		return err
	}

	module := &SecurityModule{}
	drpcServer.RegisterRPCModule(module)

	err = drpcServer.Start()
	if err != nil {
		log.Errorf("Unable to start socket server on %s: %v", sockPath, err)
		return err
	}

	log.Debugf("Listening on %s", sockPath)

	// Anonymous goroutine to wait on the signals channel and tell the
	// program to finish when it receives a signal. Since we only notify on
	// SIGINT and SIGTERM we should only catch this on a kill or ctrl+c
	// The syntax looks odd but <- Channel means wait on any input on the
	// channel.
	go func() {
		<-signals
		finish <- true
	}()
	<-finish
	drpcServer.Shutdown()

	return nil
}<|MERGE_RESOLUTION|>--- conflicted
+++ resolved
@@ -24,33 +24,25 @@
 package main
 
 import (
+	"os"
+	"os/signal"
+	"path/filepath"
+	"syscall"
 	"github.com/daos-stack/daos/src/control/client"
 	"github.com/daos-stack/daos/src/control/common"
 	"github.com/daos-stack/daos/src/control/drpc"
 	"github.com/daos-stack/daos/src/control/log"
 	"github.com/jessevdk/go-flags"
-<<<<<<< HEAD
 	"github.com/pkg/errors"
-=======
->>>>>>> 473d033a
-	"os"
-	"os/signal"
-	"path/filepath"
-	"syscall"
 )
-
 const (
 	agentSockName = "agent.sock"
 )
 
 type cliOptions struct {
 	ConfigPath string `short:"o" long:"config-path" description:"Path to agent configuration file"`
-<<<<<<< HEAD
-	SocketDir  string `short:"s" long:"runtime_dir" description:"Path to agent communications socket"`
-=======
-	SocketDir  string `short:"s" long:"socket-dir" description:"Path to agent communications socket"`
->>>>>>> 473d033a
-	LogFile    string `short:"l" long:"logfile" description:"Full path and filename for daos agent log file"`
+	RuntimeDir string `short:"s" long:"runtime_dir" description:"Path to agent communications socket"`
+	LogFile string `short:"l" long:"logfile" description:"Full path and filename for daos agent log file"`
 }
 
 var (
@@ -83,41 +75,33 @@
 		return err
 	}
 
-	// Override the default SocketDir and LogFile with any commandline values given
-	err = config.ApplyCmdLineOverrides(opts.SocketDir, opts.LogFile)
+	// Apply environment variable overrides if found
+	res := config.ProcessEnvOverrides()
+	log.Debugf("Found %d environment variable overrides", res)
+
+	// Override configuration with any commandline values given
+	err = config.ApplyCmdLineOverrides(opts.RuntimeDir, opts.LogFile) 
 	if err != nil {
 		log.Errorf("Failed to apply command line overrides %s", err)
 		return err
 	}
 
-<<<<<<< HEAD
-	// If key configuration data remains undefined at this point,
-	// use environment variable overrides to complete the configuration
-	res := config.ProcessEnvOverrides()
-	log.Debugf("Found %d environment variable overrides", res)
-
-	if config.SocketDir == "" {
-		log.Errorf("The path to the agent communications socket is undefined.  "+
-			"Use the config file: %s or command line option 'socket-dir' to specify a value.", config.Path)
+	if config.RuntimeDir == "" {
+		log.Errorf("The path to the agent communications socket is undefined.  " +
+			"Use the config file: %s or command line option 'runtime_dir' to specify a value.", config.Path)
 		return errors.New("the path to the agent communications socket is undefined")
 	}
 
-=======
-	// Override configuration file and command line options with environment variables
-	// if the providerEnvKey is defined in the shell environment
-	res := config.ProcessEnvOverrides()
-	log.Debugf("Found %d environment variable overrides", res)
-
->>>>>>> 473d033a
-	sockPath := filepath.Join(config.SocketDir, agentSockName)
+	sockPath := filepath.Join(config.RuntimeDir, agentSockName)
 	log.Debugf("Full socket path is now: %s", sockPath)
 
-	log.Debugf("Using logfile: %s", config.LogFile)
 	f, err := common.AppendFile(config.LogFile)
 	if err != nil {
 		log.Errorf("Failure creating log file: %s", err)
 		return err
 	}
+	log.Debugf("Using logfile: %s", config.LogFile)
+
 	defer f.Close()
 	log.SetOutput(f)
 
