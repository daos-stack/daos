//
// (C) Copyright 2022-2024 Intel Corporation.
// (C) Copyright 2025 Hewlett Packard Enterprise Development LP.
// (C) Copyright 2025 Vdura Inc.
//
// SPDX-License-Identifier: BSD-2-Clause-Patent
//

package main

import (
	"math"
	"runtime"
	"unsafe"

	"github.com/daos-stack/daos/src/control/lib/daos"
	"github.com/daos-stack/daos/src/control/logging"
)

/*
 #cgo CFLAGS: -I${SRCDIR}/../../../utils/ddb/
 #cgo LDFLAGS: -lddb -lgurt

 #include <ddb.h>
 #include <daos_errno.h>
*/
import "C"

func daosError(rc C.int) error {
	if rc != 0 {
		return daos.Status(rc)
	}
	return nil
}

func freeString(s *C.char) {
	C.free(unsafe.Pointer(s))
}

// InitDdb initializes the ddb context and returns a closure to finalize it.
func InitDdb(log *logging.LeveledLogger) (*DdbContext, func(), error) {
	// Must lock to OS thread because vos init/fini uses ABT init and finalize which must be called on the same thread
	runtime.LockOSThread()

	if err := daosError(C.ddb_init()); err != nil {
		runtime.UnlockOSThread()
		return nil, nil, err
	}

	ctx := &DdbContext{}
	C.ddb_ctx_init(&ctx.ctx) // Initialize with ctx default values
	ctx.log = log

	return ctx, func() {
		C.ddb_fini()
		runtime.UnlockOSThread()
	}, nil
}

// DdbContext structure for wrapping the C code context structure
type DdbContext struct {
	ctx C.struct_ddb_ctx
	log *logging.LeveledLogger
}

func ddbPoolIsOpen(ctx *DdbContext) bool {
	return bool(C.ddb_pool_is_open(&ctx.ctx))
}

func ddbLs(ctx *DdbContext, path string, recursive bool, details bool) error {
	/* Set up the options */
	options := C.struct_ls_options{}
	options.path = C.CString(path)
	defer freeString(options.path)
	options.recursive = C.bool(recursive)
	options.details = C.bool(details)
	/* Run the c code command */
	return daosError(C.ddb_run_ls(&ctx.ctx, &options))
}

func ddbOpen(ctx *DdbContext, path string, db_path string, write_mode bool) error {
	/* Set up the options */
	options := C.struct_open_options{}
	options.path = C.CString(path)
	defer freeString(options.path)
	options.db_path = C.CString(db_path)
	defer freeString(options.db_path)
	options.write_mode = C.bool(write_mode)
	/* Run the c code command */
	return daosError(C.ddb_run_open(&ctx.ctx, &options))
}

func ddbVersion(ctx *DdbContext) error {
	/* Run the c code command */
	return daosError(C.ddb_run_version(&ctx.ctx))
}

func ddbClose(ctx *DdbContext) error {
	/* Run the c code command */
	return daosError(C.ddb_run_close(&ctx.ctx))
}

func ddbSuperblockDump(ctx *DdbContext) error {
	/* Run the c code command */
	return daosError(C.ddb_run_superblock_dump(&ctx.ctx))
}

func ddbValueDump(ctx *DdbContext, path string, dst string) error {
	/* Set up the options */
	options := C.struct_value_dump_options{}
	options.path = C.CString(path)
	defer freeString(options.path)
	options.dst = C.CString(dst)
	defer freeString(options.dst)
	/* Run the c code command */
	return daosError(C.ddb_run_value_dump(&ctx.ctx, &options))
}

func ddbRm(ctx *DdbContext, path string) error {
	/* Set up the options */
	options := C.struct_rm_options{}
	options.path = C.CString(path)
	defer freeString(options.path)
	/* Run the c code command */
	return daosError(C.ddb_run_rm(&ctx.ctx, &options))
}

func ddbValueLoad(ctx *DdbContext, src string, dst string) error {
	/* Set up the options */
	options := C.struct_value_load_options{}
	options.src = C.CString(src)
	defer freeString(options.src)
	options.dst = C.CString(dst)
	defer freeString(options.dst)
	/* Run the c code command */
	return daosError(C.ddb_run_value_load(&ctx.ctx, &options))
}

func ddbIlogDump(ctx *DdbContext, path string) error {
	/* Set up the options */
	options := C.struct_ilog_dump_options{}
	options.path = C.CString(path)
	defer freeString(options.path)
	/* Run the c code command */
	return daosError(C.ddb_run_ilog_dump(&ctx.ctx, &options))
}

func ddbIlogCommit(ctx *DdbContext, path string) error {
	/* Set up the options */
	options := C.struct_ilog_commit_options{}
	options.path = C.CString(path)
	defer freeString(options.path)
	/* Run the c code command */
	return daosError(C.ddb_run_ilog_commit(&ctx.ctx, &options))
}

func ddbIlogClear(ctx *DdbContext, path string) error {
	/* Set up the options */
	options := C.struct_ilog_clear_options{}
	options.path = C.CString(path)
	defer freeString(options.path)
	/* Run the c code command */
	return daosError(C.ddb_run_ilog_clear(&ctx.ctx, &options))
}

func ddbDtxDump(ctx *DdbContext, path string, active bool, committed bool) error {
	/* Set up the options */
	options := C.struct_dtx_dump_options{}
	options.path = C.CString(path)
	defer freeString(options.path)
	options.active = C.bool(active)
	options.committed = C.bool(committed)
	/* Run the c code command */
	return daosError(C.ddb_run_dtx_dump(&ctx.ctx, &options))
}

func ddbDtxCmtClear(ctx *DdbContext, path string) error {
	/* Set up the options */
	options := C.struct_dtx_cmt_clear_options{}
	options.path = C.CString(path)
	defer freeString(options.path)
	/* Run the c code command */
	return daosError(C.ddb_run_dtx_cmt_clear(&ctx.ctx, &options))
}

func ddbSmdSync(ctx *DdbContext, nvme_conf string, db_path string) error {
	/* Set up the options */
	options := C.struct_smd_sync_options{}
	options.nvme_conf = C.CString(nvme_conf)
	defer freeString(options.nvme_conf)
	options.db_path = C.CString(db_path)
	defer freeString(options.db_path)
	/* Run the c code command */
	return daosError(C.ddb_run_smd_sync(&ctx.ctx, &options))
}

func ddbVeaDump(ctx *DdbContext) error {
	/* Run the c code command */
	return daosError(C.ddb_run_vea_dump(&ctx.ctx))
}

func ddbVeaUpdate(ctx *DdbContext, offset string, blk_cnt string) error {
	/* Set up the options */
	options := C.struct_vea_update_options{}
	options.offset = C.CString(offset)
	defer freeString(options.offset)
	options.blk_cnt = C.CString(blk_cnt)
	defer freeString(options.blk_cnt)
	/* Run the c code command */
	return daosError(C.ddb_run_vea_update(&ctx.ctx, &options))
}

func ddbDtxActCommit(ctx *DdbContext, path string, dtx_id string) error {
	/* Set up the options */
	options := C.struct_dtx_act_options{}
	options.path = C.CString(path)
	defer freeString(options.path)
	options.dtx_id = C.CString(dtx_id)
	defer freeString(options.dtx_id)
	/* Run the c code command */
	return daosError(C.ddb_run_dtx_act_commit(&ctx.ctx, &options))
}

func ddbDtxActAbort(ctx *DdbContext, path string, dtx_id string) error {
	/* Set up the options */
	options := C.struct_dtx_act_options{}
	options.path = C.CString(path)
	defer freeString(options.path)
	options.dtx_id = C.CString(dtx_id)
	defer freeString(options.dtx_id)
	/* Run the c code command */
	return daosError(C.ddb_run_dtx_act_abort(&ctx.ctx, &options))
}

func ddbFeature(ctx *DdbContext, path, db_path, enable, disable string, show bool) error {
	/* Set up the options */
	options := C.struct_feature_options{}
	options.path = C.CString(path)
	defer freeString(options.path)
	options.db_path = C.CString(db_path)
	defer freeString(options.db_path)
	if enable != "" {
		err := daosError(C.ddb_feature_string2flags(&ctx.ctx, C.CString(enable),
			&options.set_compat_flags, &options.set_incompat_flags))
		if err != nil {
			return err
		}
	}
	if disable != "" {
		err := daosError(C.ddb_feature_string2flags(&ctx.ctx, C.CString(disable),
			&options.clear_compat_flags, &options.clear_incompat_flags))
		if err != nil {
			return err
		}
	}
	options.show_features = C.bool(show)
	/* Run the c code command */
	return daosError(C.ddb_run_feature(&ctx.ctx, &options))
}

func ddbRmPool(ctx *DdbContext, path string) error {
	/* Set up the options */
	options := C.struct_rm_pool_options{}
	options.path = C.CString(path)
	defer freeString(options.path)
	/* Run the c code command */
	return daosError(C.ddb_run_rm_pool(&ctx.ctx, &options))
}

func ddbDtxActDiscardInvalid(ctx *DdbContext, path string, dtx_id string) error {
	/* Set up the options */
	options := C.struct_dtx_act_options{}
	options.path = C.CString(path)
	defer freeString(options.path)
	options.dtx_id = C.CString(dtx_id)
	defer freeString(options.dtx_id)
	/* Run the c code command */
	return daosError(C.ddb_run_dtx_act_discard_invalid(&ctx.ctx, &options))
}

func ddbDevList(ctx *DdbContext, db_path string) error {
	/* Set up the options */
	options := C.struct_dev_list_options{}
	options.db_path = C.CString(db_path)
	defer freeString(options.db_path)
	/* Run the c code command */
	return daosError(C.ddb_run_dev_list(&ctx.ctx, &options))
}

func ddbDevReplace(ctx *DdbContext, db_path string, old_devid string, new_devid string) error {
	/* Set up the options */
	options := C.struct_dev_replace_options{}
	options.db_path = C.CString(db_path)
	defer freeString(options.db_path)
	options.old_devid = C.CString(old_devid)
	defer freeString(options.old_devid)
	options.new_devid = C.CString(new_devid)
	defer freeString(options.new_devid)
	/* Run the c code command */
	return daosError(C.ddb_run_dev_replace(&ctx.ctx, &options))
}

func ddbDtxStat(ctx *DdbContext, path string) error {
	/* Set up the options */
	options := C.struct_dtx_stat_options{}
	options.path = C.CString(path)
	defer freeString(options.path)
	/* Run the c code command */
	return daosError(C.ddb_run_dtx_stat(&ctx.ctx, &options))
}

<<<<<<< HEAD
func ddbDtxAggr(ctx *DdbContext, path string, epoch uint64, date string) error {
	if epoch != math.MaxUint64 && date != "" {
		ctx.log.Error("'--epoch' and '--date' options are mutually exclusive")
		return daosError(-C.DER_INVAL)
	}
	if epoch == math.MaxUint64 && date == "" {
		ctx.log.Error("'--epoch' or '--date' option has to be defined")
		return daosError(-C.DER_INVAL)
	}

	/* Set up the options */
	options := C.struct_dtx_aggr_options{}
	options.path = C.CString(path)
	defer freeString(options.path)
	options.format = C.DDB_DTX_AGGR_NOW
	if epoch != math.MaxUint64 {
		options.format = C.DDB_DTX_AGGR_EPOCH
		options.epoch = C.uint64_t(epoch)
	}
	if date != "" {
		options.format = C.DDB_DTX_AGGR_DATE
		options.date = C.CString(date)
		defer freeString(options.date)
	}
	/* Run the c code command */
	return daosError(C.ddb_run_dtx_aggr(&ctx.ctx, &options))
=======
func ddbProvMem(ctx *DdbContext, db_path string, tmpfs_mount string, tmpfs_mount_size uint) error {
	/* Set up the options */
	options := C.struct_prov_mem_options{}
	options.db_path = C.CString(db_path)
	defer freeString(options.db_path)
	options.tmpfs_mount = C.CString(tmpfs_mount)
	defer freeString(options.tmpfs_mount)

	options.tmpfs_mount_size = C.uint(tmpfs_mount_size)
	/* Run the c code command */
	return daosError(C.ddb_run_prov_mem(&ctx.ctx, &options))
>>>>>>> 9e1e255c
}<|MERGE_RESOLUTION|>--- conflicted
+++ resolved
@@ -309,7 +309,19 @@
 	return daosError(C.ddb_run_dtx_stat(&ctx.ctx, &options))
 }
 
-<<<<<<< HEAD
+func ddbProvMem(ctx *DdbContext, db_path string, tmpfs_mount string, tmpfs_mount_size uint) error {
+	/* Set up the options */
+	options := C.struct_prov_mem_options{}
+	options.db_path = C.CString(db_path)
+	defer freeString(options.db_path)
+	options.tmpfs_mount = C.CString(tmpfs_mount)
+	defer freeString(options.tmpfs_mount)
+
+	options.tmpfs_mount_size = C.uint(tmpfs_mount_size)
+	/* Run the c code command */
+	return daosError(C.ddb_run_prov_mem(&ctx.ctx, &options))
+}
+
 func ddbDtxAggr(ctx *DdbContext, path string, epoch uint64, date string) error {
 	if epoch != math.MaxUint64 && date != "" {
 		ctx.log.Error("'--epoch' and '--date' options are mutually exclusive")
@@ -336,17 +348,4 @@
 	}
 	/* Run the c code command */
 	return daosError(C.ddb_run_dtx_aggr(&ctx.ctx, &options))
-=======
-func ddbProvMem(ctx *DdbContext, db_path string, tmpfs_mount string, tmpfs_mount_size uint) error {
-	/* Set up the options */
-	options := C.struct_prov_mem_options{}
-	options.db_path = C.CString(db_path)
-	defer freeString(options.db_path)
-	options.tmpfs_mount = C.CString(tmpfs_mount)
-	defer freeString(options.tmpfs_mount)
-
-	options.tmpfs_mount_size = C.uint(tmpfs_mount_size)
-	/* Run the c code command */
-	return daosError(C.ddb_run_prov_mem(&ctx.ctx, &options))
->>>>>>> 9e1e255c
 }