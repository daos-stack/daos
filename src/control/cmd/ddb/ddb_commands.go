//
// (C) Copyright 2022-2024 Intel Corporation.
// (C) Copyright 2025 Vdura Inc.
// (C) Copyright 2025 Hewlett Packard Enterprise Development LP.
//
// SPDX-License-Identifier: BSD-2-Clause-Patent
//

package main

import (
	"math"

	"github.com/desertbit/grumble"
)

func addAppCommands(app *grumble.App, ctx *DdbContext) {
	// Command: ls
	app.AddCommand(&grumble.Command{
		Name:      "ls",
		Aliases:   nil,
		Help:      "List containers, objects, dkeys, akeys, and values",
		LongHelp:  "",
		HelpGroup: "vos",
		Flags: func(f *grumble.Flags) {
			f.Bool("r", "recursive", false, "Recursively list the contents of the path")
			f.Bool("d", "details", false, "List more details of items in path")
		},
		Args: func(a *grumble.Args) {
			a.String("path", "Optional, list contents of the provided path", grumble.Default(""))
		},
		Run: func(c *grumble.Context) error {
			return ddbLs(ctx, c.Args.String("path"), c.Flags.Bool("recursive"), c.Flags.Bool("details"))
		},
		Completer: nil,
	})
	// Command: open
	app.AddCommand(&grumble.Command{
		Name:    "open",
		Aliases: nil,
		Help:    "Opens the vos file at <path>",
		LongHelp: `Opens the vos file at <path>. The '-w' option allows for modifying the vos file
with the rm, load, commit_ilog, etc commands. The path <path> should be an absolute path to the
pool shard. Part of the path is used to determine what the pool uuid is.`,
		HelpGroup: "vos",
		Flags: func(f *grumble.Flags) {
			f.Bool("w", "write_mode", false, "Open the vos file in write mode.")
			f.String("p", "db_path", "", "Path to the sys db to open.")
		},
		Args: func(a *grumble.Args) {
			a.String("path", "Path to the vos file to open.")
		},
		Run: func(c *grumble.Context) error {
			return ddbOpen(ctx, c.Args.String("path"), c.Flags.String("db_path"), c.Flags.Bool("write_mode"))
		},
		Completer: openCompleter,
	})
	// Command: version
	app.AddCommand(&grumble.Command{
		Name:      "version",
		Aliases:   nil,
		Help:      "Print ddb version",
		LongHelp:  "",
		HelpGroup: "",
		Run: func(c *grumble.Context) error {
			return ddbVersion(ctx)
		},
		Completer: nil,
	})
	// Command: close
	app.AddCommand(&grumble.Command{
		Name:      "close",
		Aliases:   nil,
		Help:      "Close the currently opened vos pool shard",
		LongHelp:  "",
		HelpGroup: "vos",
		Run: func(c *grumble.Context) error {
			return ddbClose(ctx)
		},
		Completer: nil,
	})
	// Command: superblock_dump
	app.AddCommand(&grumble.Command{
		Name:      "superblock_dump",
		Aliases:   nil,
		Help:      "Dump the pool superblock information",
		LongHelp:  "",
		HelpGroup: "vos",
		Run: func(c *grumble.Context) error {
			return ddbSuperblockDump(ctx)
		},
		Completer: nil,
	})
	// Command: value_dump
	app.AddCommand(&grumble.Command{
		Name:    "value_dump",
		Aliases: nil,
		Help:    "Dump a value",
		LongHelp: `Dump a value to the screen or file. The vos path should be a complete
path, including the akey and if the value is an array value it should include
the extent. If a path to a file was provided then the value will be written to
the file, else it will be printed to the screen.`,
		HelpGroup: "vos",
		Args: func(a *grumble.Args) {
			a.String("path", "VOS tree path to dump.")
			a.String("dst", "File path to dump the value to.", grumble.Default(""))
		},
		Run: func(c *grumble.Context) error {
			return ddbValueDump(ctx, c.Args.String("path"), c.Args.String("dst"))
		},
		Completer: nil,
	})
	// Command: rm
	app.AddCommand(&grumble.Command{
		Name:    "rm",
		Aliases: nil,
		Help:    "Remove a branch of the VOS tree.",
		LongHelp: `Remove a branch of the VOS tree. The branch can be anything from a container
and everything under it, to a single value.`,
		HelpGroup: "vos",
		Args: func(a *grumble.Args) {
			a.String("path", "VOS tree path to remove.")
		},
		Run: func(c *grumble.Context) error {
			return ddbRm(ctx, c.Args.String("path"))
		},
		Completer: nil,
	})
	// Command: value_load
	app.AddCommand(&grumble.Command{
		Name:    "value_load",
		Aliases: nil,
		Help:    "Load a value to a vos path. ",
		LongHelp: `Load a value to a vos path. This can be used to update
the value of an existing key, or create a new key. The <src> is a path to a
file on the file system. The <dst> is a vos tree path to a value where the
data will be loaded. If the <dst> path currently exists, then the destination
path must match the value type, meaning, if the value type is an array, then
the path must include the extent, otherwise, it must not.`,
		HelpGroup: "vos",
		Args: func(a *grumble.Args) {
			a.String("src", "Source file path.")
			a.String("dst", "Destination vos tree path to a value.")
		},
		Run: func(c *grumble.Context) error {
			return ddbValueLoad(ctx, c.Args.String("src"), c.Args.String("dst"))
		},
		Completer: nil,
	})
	// Command: ilog_dump
	app.AddCommand(&grumble.Command{
		Name:      "ilog_dump",
		Aliases:   nil,
		Help:      "Dump the ilog",
		LongHelp:  "",
		HelpGroup: "vos",
		Args: func(a *grumble.Args) {
			a.String("path", "VOS tree path to an object, dkey, or akey.")
		},
		Run: func(c *grumble.Context) error {
			return ddbIlogDump(ctx, c.Args.String("path"))
		},
		Completer: nil,
	})
	// Command: ilog_commit
	app.AddCommand(&grumble.Command{
		Name:      "ilog_commit",
		Aliases:   nil,
		Help:      "Process the ilog",
		LongHelp:  "",
		HelpGroup: "vos",
		Args: func(a *grumble.Args) {
			a.String("path", "VOS tree path to an object, dkey, or akey.")
		},
		Run: func(c *grumble.Context) error {
			return ddbIlogCommit(ctx, c.Args.String("path"))
		},
		Completer: nil,
	})
	// Command: ilog_clear
	app.AddCommand(&grumble.Command{
		Name:      "ilog_clear",
		Aliases:   nil,
		Help:      "Remove all the ilog entries",
		LongHelp:  "",
		HelpGroup: "vos",
		Args: func(a *grumble.Args) {
			a.String("path", "VOS tree path to an object, dkey, or akey.")
		},
		Run: func(c *grumble.Context) error {
			return ddbIlogClear(ctx, c.Args.String("path"))
		},
		Completer: nil,
	})
	// Command: dtx_dump
	app.AddCommand(&grumble.Command{
		Name:      "dtx_dump",
		Aliases:   nil,
		Help:      "Dump the dtx tables",
		LongHelp:  "",
		HelpGroup: "vos",
		Flags: func(f *grumble.Flags) {
			f.Bool("a", "active", false, "Only dump entries from the active table")
			f.Bool("c", "committed", false, "Only dump entries from the committed table")
		},
		Args: func(a *grumble.Args) {
			a.String("path", "VOS tree path to a container.")
		},
		Run: func(c *grumble.Context) error {
			return ddbDtxDump(ctx, c.Args.String("path"), c.Flags.Bool("active"), c.Flags.Bool("committed"))
		},
		Completer: nil,
	})
	// Command: dtx_cmt_clear
	app.AddCommand(&grumble.Command{
		Name:      "dtx_cmt_clear",
		Aliases:   nil,
		Help:      "Clear the dtx committed table",
		LongHelp:  "",
		HelpGroup: "vos",
		Args: func(a *grumble.Args) {
			a.String("path", "VOS tree path to a container.")
		},
		Run: func(c *grumble.Context) error {
			return ddbDtxCmtClear(ctx, c.Args.String("path"))
		},
		Completer: nil,
	})
	// Command: smd_sync
	app.AddCommand(&grumble.Command{
		Name:      "smd_sync",
		Aliases:   nil,
		Help:      "Restore the SMD file with backup from blob",
		LongHelp:  "",
		HelpGroup: "smd",
		Args: func(a *grumble.Args) {
			a.String("nvme_conf", "Path to the nvme conf file. (default /mnt/daos/daos_nvme.conf)", grumble.Default(""))
			a.String("db_path", "Path to the vos db. (default /mnt/daos)", grumble.Default(""))
		},
		Run: func(c *grumble.Context) error {
			return ddbSmdSync(ctx, c.Args.String("nvme_conf"), c.Args.String("db_path"))
		},
		Completer: nil,
	})
	// Command: vea_dump
	app.AddCommand(&grumble.Command{
		Name:      "vea_dump",
		Aliases:   nil,
		Help:      "Dump information from the vea about free regions",
		LongHelp:  "",
		HelpGroup: "vos",
		Run: func(c *grumble.Context) error {
			return ddbVeaDump(ctx)
		},
		Completer: nil,
	})
	// Command: vea_update
	app.AddCommand(&grumble.Command{
		Name:      "vea_update",
		Aliases:   nil,
		Help:      "Alter the VEA tree to mark a region as free.",
		LongHelp:  "",
		HelpGroup: "vos",
		Args: func(a *grumble.Args) {
			a.String("offset", "Block offset of the region to mark free.")
			a.String("blk_cnt", "Total blocks of the region to mark free.")
		},
		Run: func(c *grumble.Context) error {
			return ddbVeaUpdate(ctx, c.Args.String("offset"), c.Args.String("blk_cnt"))
		},
		Completer: nil,
	})
	// Command: dtx_act_commit
	app.AddCommand(&grumble.Command{
		Name:      "dtx_act_commit",
		Aliases:   nil,
		Help:      "Mark the active dtx entry as committed",
		LongHelp:  "",
		HelpGroup: "vos",
		Args: func(a *grumble.Args) {
			a.String("path", "VOS tree path to a container.")
			a.String("dtx_id", "DTX id of the entry to commit. ")
		},
		Run: func(c *grumble.Context) error {
			return ddbDtxActCommit(ctx, c.Args.String("path"), c.Args.String("dtx_id"))
		},
		Completer: nil,
	})
	// Command: dtx_act_abort
	app.AddCommand(&grumble.Command{
		Name:      "dtx_act_abort",
		Aliases:   nil,
		Help:      "Mark the active dtx entry as aborted",
		LongHelp:  "",
		HelpGroup: "vos",
		Args: func(a *grumble.Args) {
			a.String("path", "VOS tree path to a container.")
			a.String("dtx_id", "DTX id of the entry to abort. ")
		},
		Run: func(c *grumble.Context) error {
			return ddbDtxActAbort(ctx, c.Args.String("path"), c.Args.String("dtx_id"))
		},
		Completer: nil,
	})
	// Command: feature
	app.AddCommand(&grumble.Command{
		Name:      "feature",
		Aliases:   nil,
		Help:      "Manage vos pool features",
		LongHelp:  "",
		HelpGroup: "vos",
		Flags: func(f *grumble.Flags) {
			f.String("e", "enable", "", "Enable vos pool features")
			f.String("d", "disable", "", "Disable vos pool features")
			f.String("p", "db_path", "", "Path to the sys db")
			f.Bool("s", "show", false, "Show current features")
		},
		Args: func(a *grumble.Args) {
			a.String("path", "Optional, Path to the vos file", grumble.Default(""))
		},
		Run: func(c *grumble.Context) error {
			return ddbFeature(ctx, c.Args.String("path"), c.Flags.String("db_path"), c.Flags.String("enable"), c.Flags.String("disable"), c.Flags.Bool("show"))
		},
		Completer: featureCompleter,
	})
	// Command: rm_pool
	app.AddCommand(&grumble.Command{
		Name:      "rm_pool",
		Aliases:   nil,
		Help:      "Remove a vos pool.",
		LongHelp:  "",
		HelpGroup: "vos",
		Args: func(a *grumble.Args) {
			a.String("path", "Optional, Path to the vos file", grumble.Default(""))
		},
		Run: func(c *grumble.Context) error {
			return ddbRmPool(ctx, c.Args.String("path"))
		},
		Completer: rmPoolCompleter,
	})
	// Command: dtx_act_discard_invalid
	app.AddCommand(&grumble.Command{
		Name:      "dtx_act_discard_invalid",
		Aliases:   nil,
		Help:      "Discard the active DTX entry's records if invalid.",
		LongHelp:  "",
		HelpGroup: "vos",
		Args: func(a *grumble.Args) {
			a.String("path", "VOS tree path to a container.")
			a.String("dtx_id", "DTX id of the entry to validate or 'all' to validate all active DTX entries.")
		},
		Run: func(c *grumble.Context) error {
			return ddbDtxActDiscardInvalid(ctx, c.Args.String("path"), c.Args.String("dtx_id"))
		},
		Completer: nil,
	})
	// Command: dev_list
	app.AddCommand(&grumble.Command{
		Name:      "dev_list",
		Aliases:   nil,
		Help:      "List all devices",
		LongHelp:  "",
		HelpGroup: "vos",
		Args: func(a *grumble.Args) {
			a.String("db_path", "Path to the vos db.")
		},
		Run: func(c *grumble.Context) error {
			return ddbDevList(ctx, c.Args.String("db_path"))
		},
		Completer: nil,
	})
	// Command dev_replace
	app.AddCommand(&grumble.Command{
		Name:      "dev_replace",
		Aliases:   nil,
		Help:      "Replace an old device with a new unused device",
		LongHelp:  "",
		HelpGroup: "vos",
		Args: func(a *grumble.Args) {
			a.String("db_path", "Path to the vos db.")
			a.String("old_dev", "Old device UUID.")
			a.String("new_dev", "New device UUID.")
		},
		Run: func(c *grumble.Context) error {
			return ddbDevReplace(ctx, c.Args.String("db_path"), c.Args.String("old_dev"), c.Args.String("new_dev"))
		},
		Completer: nil,
	})
	// Command dtx_stat
	app.AddCommand(&grumble.Command{
		Name:      "dtx_stat",
		Aliases:   nil,
		Help:      "Stat on DTX entries",
		LongHelp:  "Print statistic on the DTX entries",
		HelpGroup: "vos",
		Args: func(a *grumble.Args) {
			a.String("path", "Optional, VOS tree path of a container to query.", grumble.Default(""))
		},
		Run: func(c *grumble.Context) error {
			return ddbDtxStat(ctx, c.Args.String("path"))
		},
		Completer: nil,
	})
<<<<<<< HEAD
	// Command dtx_aggr
	app.AddCommand(&grumble.Command{
		Name:      "dtx_aggr",
		Aliases:   nil,
		Help:      "Aggregate DTX entries",
		LongHelp:  "Aggregate DTX entries until a given epoch or date",
		HelpGroup: "vos",
		Args: func(a *grumble.Args) {
			a.String("path", "Optional, VOS tree path of a container to aggregate.", grumble.Default(""))
		},
		Flags: func(f *grumble.Flags) {
			f.Uint64("e", "epoch", math.MaxUint64, "Max aggregation epoch")
			f.String("d", "date", "", "Max aggregation date (format '1970-01-01 00:00:00')")
		},
		Run: func(c *grumble.Context) error {
			return ddbDtxAggr(ctx, c.Args.String("path"), c.Flags.Uint64("epoch"), c.Flags.String("date"))
=======
	// Command prov_mem
	app.AddCommand(&grumble.Command{
		Name:      "prov_mem",
		Aliases:   nil,
		Help:      "Prepare the memory environment for md-on-ssd mode",
		LongHelp:  "",
		HelpGroup: "vos",
		Flags: func(f *grumble.Flags) {
			f.Uint("s", "tmpfs_size", 0, "Specify tmpfs size(GiB) for mount. By default, The total size of all VOS files will be used")
		},
		Args: func(a *grumble.Args) {
			a.String("db_path", "Path to the sys db.")
			a.String("tmpfs_mount", "Path to the tmpfs mountpoint.")
		},
		Run: func(c *grumble.Context) error {
			return ddbProvMem(ctx, c.Args.String("db_path"), c.Args.String("tmpfs_mount"), c.Flags.Uint("tmpfs_size"))
>>>>>>> 9e1e255c
		},
		Completer: nil,
	})
}<|MERGE_RESOLUTION|>--- conflicted
+++ resolved
@@ -401,7 +401,25 @@
 		},
 		Completer: nil,
 	})
-<<<<<<< HEAD
+	// Command prov_mem
+	app.AddCommand(&grumble.Command{
+		Name:      "prov_mem",
+		Aliases:   nil,
+		Help:      "Prepare the memory environment for md-on-ssd mode",
+		LongHelp:  "",
+		HelpGroup: "vos",
+		Flags: func(f *grumble.Flags) {
+			f.Uint("s", "tmpfs_size", 0, "Specify tmpfs size(GiB) for mount. By default, The total size of all VOS files will be used")
+		},
+		Args: func(a *grumble.Args) {
+			a.String("db_path", "Path to the sys db.")
+			a.String("tmpfs_mount", "Path to the tmpfs mountpoint.")
+		},
+		Run: func(c *grumble.Context) error {
+			return ddbProvMem(ctx, c.Args.String("db_path"), c.Args.String("tmpfs_mount"), c.Flags.Uint("tmpfs_size"))
+		},
+		Completer: nil,
+	})
 	// Command dtx_aggr
 	app.AddCommand(&grumble.Command{
 		Name:      "dtx_aggr",
@@ -418,24 +436,6 @@
 		},
 		Run: func(c *grumble.Context) error {
 			return ddbDtxAggr(ctx, c.Args.String("path"), c.Flags.Uint64("epoch"), c.Flags.String("date"))
-=======
-	// Command prov_mem
-	app.AddCommand(&grumble.Command{
-		Name:      "prov_mem",
-		Aliases:   nil,
-		Help:      "Prepare the memory environment for md-on-ssd mode",
-		LongHelp:  "",
-		HelpGroup: "vos",
-		Flags: func(f *grumble.Flags) {
-			f.Uint("s", "tmpfs_size", 0, "Specify tmpfs size(GiB) for mount. By default, The total size of all VOS files will be used")
-		},
-		Args: func(a *grumble.Args) {
-			a.String("db_path", "Path to the sys db.")
-			a.String("tmpfs_mount", "Path to the tmpfs mountpoint.")
-		},
-		Run: func(c *grumble.Context) error {
-			return ddbProvMem(ctx, c.Args.String("db_path"), c.Args.String("tmpfs_mount"), c.Flags.Uint("tmpfs_size"))
->>>>>>> 9e1e255c
 		},
 		Completer: nil,
 	})
