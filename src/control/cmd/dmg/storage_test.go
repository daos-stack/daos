--- conflicted
+++ resolved
@@ -50,13 +50,7 @@
 			"storage scan",
 			strings.Join([]string{
 				"ConnectClients",
-<<<<<<< HEAD
-				fmt.Sprintf("StorageScan-%+v", &client.StorageScanReq{
-					NvmeHealth: false,
-				}),
-=======
 				fmt.Sprintf("StorageScan-%+v", &client.StorageScanReq{}),
->>>>>>> de64a121
 			}, " "),
 			nil,
 		},
