--- conflicted
+++ resolved
@@ -195,50 +195,6 @@
 Rebuild unknown, 42 objs, 21 recs
 `, test.MockUUID()),
 		},
-<<<<<<< HEAD
-		"unknown/invalid rebuild state response": {
-			pqr: &control.PoolQueryResp{
-				UUID: common.MockUUID(),
-				PoolInfo: control.PoolInfo{
-					TotalTargets:    2,
-					DisabledTargets: 1,
-					ActiveTargets:   1,
-					Leader:          42,
-					Version:         100,
-					DisabledRanks:   system.MustCreateRankSet("[0,1,3]"),
-					Rebuild: &control.PoolRebuildStatus{
-						State:   42,
-						Objects: 42,
-						Records: 21,
-					},
-					TierStats: []*control.StorageUsageStats{
-						{
-							Total: 2,
-							Free:  1,
-						},
-						{
-							Total: 2,
-							Free:  1,
-						},
-					},
-				},
-			},
-			expPrintStr: fmt.Sprintf(`
-Pool %s, ntarget=2, disabled=1, leader=42, version=100
-Pool space info:
-- Disabled targets: 0-1,3
-- Target(VOS) count:1
-- Storage tier 0 (SCM):
-  Total size: 2 B
-  Free: 1 B, min:0 B, max:0 B, mean:0 B
-- Storage tier 1 (NVMe):
-  Total size: 2 B
-  Free: 1 B, min:0 B, max:0 B, mean:0 B
-Rebuild unknown, 42 objs, 21 recs
-`, common.MockUUID()),
-		},
-=======
->>>>>>> 90ca1891
 		"rebuild failed": {
 			pqr: &control.PoolQueryResp{
 				UUID: test.MockUUID(),
