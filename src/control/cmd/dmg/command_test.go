--- conflicted
+++ resolved
@@ -172,15 +172,14 @@
 	return make(common.SystemMemberResults, 0), nil
 }
 
-<<<<<<< HEAD
 func (tc *testConn) LeaderQuery(system string) (l string, r []string, e error) {
 	tc.appendInvocation(fmt.Sprintf("LeaderQuery-%s", system))
 	return
-=======
+}
+
 func (tc *testConn) ListPools(req client.ListPoolsReq) (*client.ListPoolsResp, error) {
 	tc.appendInvocation(fmt.Sprintf("ListPools-%s", req))
 	return &client.ListPoolsResp{}, nil
->>>>>>> 15ec3a4c
 }
 
 func (tc *testConn) SetTransportConfig(cfg *security.TransportConfig) {
