--- conflicted
+++ resolved
@@ -233,7 +233,6 @@
 	}
 }
 
-<<<<<<< HEAD
 func createTestConfig(t *testing.T, log logging.Logger, path string) (*os.File, func()) {
 	t.Helper()
 
@@ -256,14 +255,14 @@
 	}
 
 	return f, cleanup
-=======
+}
+
 func runCmd(t *testing.T, cmd string, log *logging.LeveledLogger, conn client.Connect) error {
 	t.Helper()
 
 	var opts cliOptions
 	args := append([]string{"--insecure"}, strings.Split(cmd, " ")...)
 	return parseOpts(args, &opts, conn, log)
->>>>>>> 5e79c693
 }
 
 func runCmdTests(t *testing.T, cmdTests []cmdTest) {
@@ -275,14 +274,10 @@
 			log, buf := logging.NewTestLogger(t.Name())
 			defer common.ShowBufferOnFailure(t, buf)
 
-<<<<<<< HEAD
 			f, cleanup := createTestConfig(t, log, "")
 			f.Close()
 			defer cleanup()
 
-			var opts cliOptions
-=======
->>>>>>> 5e79c693
 			conn := newTestConn(t)
 			err := runCmd(t, st.cmd, log, conn)
 			if err != st.expectedErr {
