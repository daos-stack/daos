//
// (C) Copyright 2018-2019 Intel Corporation.
//
// Licensed under the Apache License, Version 2.0 (the "License");
// you may not use this file except in compliance with the License.
// You may obtain a copy of the License at
//
//    http://www.apache.org/licenses/LICENSE-2.0
//
// Unless required by applicable law or agreed to in writing, software
// distributed under the License is distributed on an "AS IS" BASIS,
// WITHOUT WARRANTIES OR CONDITIONS OF ANY KIND, either express or implied.
// See the License for the specific language governing permissions and
// limitations under the License.
//
// GOVERNMENT LICENSE RIGHTS-OPEN SOURCE SOFTWARE
// The Government's rights to use, modify, reproduce, release, perform, display,
// or disclose this software are subject to the terms of the Apache License as
// provided in Contract No. 8F-30005.
// Any reproduction of computer software, computer software documentation, or
// portions thereof marked with this legend must also reproduce the markings.
//

package main

import (
	"os"
	"path"

	flags "github.com/jessevdk/go-flags"
	"github.com/pkg/errors"

	"github.com/daos-stack/daos/src/control/client"
	"github.com/daos-stack/daos/src/control/common"
	"github.com/daos-stack/daos/src/control/logging"
)

type (
	// this interface decorates a command which
	// requires a connection to the control
	// plane and therefore must have an
	// implementation of client.Connect
	connector interface {
		setConns(client.Connect)
	}

	connectedCmd struct {
		conns client.Connect
	}
)

// implement the interface
func (cmd *connectedCmd) setConns(conns client.Connect) {
	cmd.conns = conns
}

type cmdLogger interface {
	setLog(*logging.LeveledLogger)
}

type logCmd struct {
	log *logging.LeveledLogger
}

func (c *logCmd) setLog(log *logging.LeveledLogger) {
	c.log = log
}

// cmdConfigSetter is an interface for setting the client config on a command
type cmdConfigSetter interface {
	setConfig(*client.Configuration)
}

// cfgCmd is a structure that can be used by commands that need the client
// config.
type cfgCmd struct {
	config *client.Configuration
}

func (c *cfgCmd) setConfig(cfg *client.Configuration) {
	c.config = cfg
}

type cliOptions struct {
	AllowProxy bool   `long:"allow-proxy" description:"Allow proxy configuration via environment"`
	HostList   string `short:"l" long:"host-list" description:"comma separated list of addresses <ipv4addr/hostname:port>"`
	Insecure   bool   `short:"i" long:"insecure" description:"have dmg attempt to connect without certificates"`
	Debug      bool   `short:"d" long:"debug" description:"enable debug output"`
	JSON       bool   `short:"j" long:"json" description:"Enable JSON output"`
	// TODO: implement host file parsing
	HostFile   string     `short:"f" long:"host-file" description:"path of hostfile specifying list of addresses <ipv4addr/hostname:port>, if specified takes preference over HostList"`
	ConfigPath string     `short:"o" long:"config-path" description:"Client config file path"`
	Storage    storageCmd `command:"storage" alias:"st" description:"Perform tasks related to storage attached to remote servers"`
	System     SystemCmd  `command:"system" alias:"sy" description:"Perform distributed tasks related to DAOS system"`
	Network    NetCmd     `command:"network" alias:"n" description:"Perform tasks related to network devices attached to remote servers"`
	Pool       PoolCmd    `command:"pool" alias:"p" description:"Perform tasks related to DAOS pools"`
}

// appSetup processes cli overrides and connects clients.
func appSetup(log logging.Logger, opts *cliOptions, conns client.Connect, config *client.Configuration) error {
	if opts.HostList != "" {
<<<<<<< HEAD
		config.HostList, err = flattenHostAddrs(opts.HostList, config.Port)
=======
		hostlist, err := flattenHostAddrs(opts.HostList, config.Port)
>>>>>>> e3897688
		if err != nil {
			return err
		}
		config.HostList = hostlist
	}

	if opts.HostFile != "" {
		return errors.New("hostfile option not implemented")
	}

	if opts.Insecure {
		config.TransportConfig.AllowInsecure = true
	}

	err := config.TransportConfig.PreLoadCertData()
	if err != nil {
		return errors.Wrap(err, "Unable to load Cerificate Data")
	}
	conns.SetTransportConfig(config.TransportConfig)

	connStates, err := checkConns(conns.ConnectClients(config.HostList))
	if err != nil {
		return err
	}
	if _, exists := connStates["connected"]; !exists {
		log.Error(connStates.String())
		return errors.New("no active connections")
	}

	log.Info(connStates.String())

	return nil
}

func exitWithError(log logging.Logger, err error) {
	log.Errorf("%s: %v", path.Base(os.Args[0]), err)
	os.Exit(1)
}

func parseOpts(args []string, opts *cliOptions, conns client.Connect, log *logging.LeveledLogger) error {
	p := flags.NewParser(opts, flags.Default)
	p.Options ^= flags.PrintErrors // Don't allow the library to print errors
	p.CommandHandler = func(cmd flags.Commander, args []string) error {
		if cmd == nil {
			return nil
		}

		if !opts.AllowProxy {
			common.ScrubProxyVariables()
		}

		if opts.Debug {
			log.WithLogLevel(logging.LogLevelDebug)
			log.Debug("debug output enabled")
		}
		if opts.JSON {
			log.WithJSONOutput()
		}

		if logCmd, ok := cmd.(cmdLogger); ok {
			logCmd.setLog(log)
		}

		config, err := client.GetConfig(log, opts.ConfigPath)
		if err != nil {
			return errors.WithMessage(err, "processing config file")
		}

		if cfgCmd, ok := cmd.(cmdConfigSetter); ok {
			cfgCmd.setConfig(config)
		}

		if err := appSetup(log, opts, conns, config); err != nil {
			return err
		}
		if wantsConn, ok := cmd.(connector); ok {
			wantsConn.setConns(conns)
		}
		if err := cmd.Execute(args); err != nil {
			return err
		}

		return nil
	}

	_, err := p.ParseArgs(args)
	return err
}

func main() {
	var opts cliOptions
	log := logging.NewCommandLineLogger()

	conns := client.NewConnect(log)

	if err := parseOpts(os.Args[1:], &opts, conns, log); err != nil {
		exitWithError(log, err)
	}
}<|MERGE_RESOLUTION|>--- conflicted
+++ resolved
@@ -99,11 +99,7 @@
 // appSetup processes cli overrides and connects clients.
 func appSetup(log logging.Logger, opts *cliOptions, conns client.Connect, config *client.Configuration) error {
 	if opts.HostList != "" {
-<<<<<<< HEAD
-		config.HostList, err = flattenHostAddrs(opts.HostList, config.Port)
-=======
 		hostlist, err := flattenHostAddrs(opts.HostList, config.Port)
->>>>>>> e3897688
 		if err != nil {
 			return err
 		}
