//
// (C) Copyright 2018-2019 Intel Corporation.
//
// Licensed under the Apache License, Version 2.0 (the "License");
// you may not use this file except in compliance with the License.
// You may obtain a copy of the License at
//
//    http://www.apache.org/licenses/LICENSE-2.0
//
// Unless required by applicable law or agreed to in writing, software
// distributed under the License is distributed on an "AS IS" BASIS,
// WITHOUT WARRANTIES OR CONDITIONS OF ANY KIND, either express or implied.
// See the License for the specific language governing permissions and
// limitations under the License.
//
// GOVERNMENT LICENSE RIGHTS-OPEN SOURCE SOFTWARE
// The Government's rights to use, modify, reproduce, release, perform, display,
// or disclose this software are subject to the terms of the Apache License as
// provided in Contract No. 8F-30005.
// Any reproduction of computer software, computer software documentation, or
// portions thereof marked with this legend must also reproduce the markings.
//

package main

import (
	"fmt"
	"os"
	"path"
	"strings"

	flags "github.com/jessevdk/go-flags"
	"github.com/pkg/errors"

	"github.com/daos-stack/daos/src/control/client"
	"github.com/daos-stack/daos/src/control/log"
<<<<<<< HEAD
=======
)

type dmgErr string

func (de dmgErr) Error() string {
	return string(de)
}

const (
	// use this error type to signal that a
	// subcommand completed without error
	cmdSuccess dmgErr = "completed successfully"
>>>>>>> 0eb21dbf
)

type (
	// this interface decorates a command which
	// should be broadcast rather than unicast
	// to a single access point
	broadcaster interface {
		isBroadcast()
	}
	broadcastCmd struct{}
)

// implement the interface
func (broadcastCmd) isBroadcast() {}

type (
	// this interface decorates a command which
	// requires a connection to the control
	// plane and therefore must have an
	// implementation of client.Connect
	connector interface {
		setConns(client.Connect)
	}

	connectedCmd struct {
		conns client.Connect
	}
)

// implement the interface
func (cmd *connectedCmd) setConns(conns client.Connect) {
	cmd.conns = conns
}

type cliOptions struct {
	HostList string `short:"l" long:"host-list" description:"comma separated list of addresses <ipv4addr/hostname:port>"`
	Insecure bool   `short:"i" long:"insecure" description:"have dmg attempt to connect without certificates"`
	// TODO: implement host file parsing
	HostFile   string  `short:"f" long:"host-file" description:"path of hostfile specifying list of addresses <ipv4addr/hostname:port>, if specified takes preference over HostList"`
	ConfigPath string  `short:"o" long:"config-path" description:"Client config file path"`
	Storage    StorCmd `command:"storage" alias:"st" description:"Perform tasks related to storage attached to remote servers"`
	Service    SvcCmd  `command:"service" alias:"sv" description:"Perform distributed tasks related to DAOS system"`
	Network    NetCmd  `command:"network" alias:"n" description:"Perform tasks related to network devices attached to remote servers"`
	Pool       PoolCmd `command:"pool" alias:"p" description:"Perform tasks related to DAOS pools"`
}

// appSetup loads config file, processes cli overrides and connects clients.
func appSetup(broadcast bool, opts *cliOptions, conns client.Connect) error {
	config, err := client.GetConfig(opts.ConfigPath)
	if err != nil {
		return errors.WithMessage(err, "processing config file")
	}

	if opts.HostList != "" {
		config.HostList = strings.Split(opts.HostList, ",")
	}

	if opts.HostFile != "" {
		return errors.New("hostfile option not implemented")
	}

	if opts.Insecure == true {
		config.TransportConfig.AllowInsecure = true
	}

	err = config.TransportConfig.PreLoadCertData()
	if err != nil {
		return errors.Wrap(err, "Unable to load Cerificate Data")
	}
	conns.SetTransportConfig(config.TransportConfig)

	// broadcast app requests to host list by default
	addresses := config.HostList
	if !broadcast {
		// send app requests to first access point only
		addresses = []string{config.AccessPoints[0]}
	}

	ok, out := hasConns(conns.ConnectClients(addresses))
	if !ok {
		return errors.New(out) // no active connections
	}

	fmt.Println(out)

	return nil
}

func exitWithError(err error) {
	log.Errorf("%s exiting with error: %v", path.Base(os.Args[0]), err)
	os.Exit(1)
}

func parseOpts(args []string, conns client.Connect) (*cliOptions, error) {
	opts := new(cliOptions)

	p := flags.NewParser(opts, flags.Default)
	p.SubcommandsOptional = true
	p.CommandHandler = func(cmd flags.Commander, args []string) error {
		if cmd == nil {
			return nil
		}

		_, shouldBroadcast := cmd.(broadcaster)
		if err := appSetup(shouldBroadcast, opts, conns); err != nil {
			return err
		}
		if wantsConn, ok := cmd.(connector); ok {
			wantsConn.setConns(conns)
		}
		if err := cmd.Execute(args); err != nil {
			return err
		}

		return cmdSuccess
	}

	unparsed, err := p.ParseArgs(args)
	if err != nil {
		return nil, err
	}
	if len(unparsed) > 0 {
		log.Debugf("Unparsed arguments: %v", unparsed)
	}

	return opts, nil
}

func main() {
	// Set default global logger for application.
	// TODO: Configure level/destination via CLI opts
	log.NewDefaultLogger(log.Debug, "", os.Stderr)

	conns := client.NewConnect()

	opts, err := parseOpts(os.Args[1:], conns)
	if err != nil {
		if err == cmdSuccess {
			os.Exit(0)
		}
		exitWithError(err)
	}

	// If no subcommand has been specified, interactive shell is started
	// with expected functionality (tab expansion and utility commands)
	// after parsing config/opts and setting up connections.
	if err := appSetup(true, opts, conns); err != nil {
		fmt.Println(err.Error()) // notify of app setup errors
		fmt.Println("")
	}

	shell := setupShell(conns)
	shell.Println("DAOS Management Shell")
	shell.Run()
}<|MERGE_RESOLUTION|>--- conflicted
+++ resolved
@@ -34,8 +34,6 @@
 
 	"github.com/daos-stack/daos/src/control/client"
 	"github.com/daos-stack/daos/src/control/log"
-<<<<<<< HEAD
-=======
 )
 
 type dmgErr string
@@ -48,7 +46,6 @@
 	// use this error type to signal that a
 	// subcommand completed without error
 	cmdSuccess dmgErr = "completed successfully"
->>>>>>> 0eb21dbf
 )
 
 type (
