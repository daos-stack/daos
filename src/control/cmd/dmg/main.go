--- conflicted
+++ resolved
@@ -100,44 +100,7 @@
 	Version    versionCmd `command:"version" description:"Print dmg version"`
 }
 
-<<<<<<< HEAD
 type versionCmd struct{}
-=======
-// appSetup processes cli overrides and connects clients.
-func appSetup(log logging.Logger, opts *cliOptions, conns client.Connect, config *client.Configuration) error {
-	if opts.HostList != "" {
-		hostlist, err := flattenHostAddrs(opts.HostList, config.Port)
-		if err != nil {
-			return err
-		}
-		config.HostList = hostlist
-	}
-
-	if opts.HostFile != "" {
-		return errors.New("hostfile option not implemented")
-	}
-
-	if opts.Insecure {
-		config.TransportConfig.AllowInsecure = true
-	}
-
-	err := config.TransportConfig.PreLoadCertData()
-	if err != nil {
-		return errors.Wrap(err, "Unable to load Cerificate Data")
-	}
-	conns.SetTransportConfig(config.TransportConfig)
-
-	connStates, err := checkConns(conns.ConnectClients(config.HostList))
-	if err != nil {
-		return err
-	}
-	if _, exists := connStates["connected"]; !exists {
-		log.Error(connStates.String())
-		return errors.New("no active connections")
-	}
-
-	log.Info(connStates.String())
->>>>>>> e3897688
 
 func (cmd *versionCmd) Execute(_ []string) error {
 	fmt.Printf("dmg version %s\n", daosVersion)
@@ -180,10 +143,11 @@
 		}
 
 		if opts.HostList != "" {
-			config.HostList, err = flattenHostAddrs(opts.HostList)
+			hostlist, err := flattenHostAddrs(opts.HostList, config.Port)
 			if err != nil {
 				return err
 			}
+			config.HostList = hostlist
 		}
 
 		if opts.HostFile != "" {
