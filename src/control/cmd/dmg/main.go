--- conflicted
+++ resolved
@@ -29,12 +29,6 @@
 	"path"
 	"strings"
 
-<<<<<<< HEAD
-=======
-	"github.com/daos-stack/daos/src/control/client"
-	"github.com/daos-stack/daos/src/control/log"
-
->>>>>>> a1c5a187
 	flags "github.com/jessevdk/go-flags"
 	"github.com/pkg/errors"
 
@@ -189,15 +183,10 @@
 
 	opts, err := parseOpts(os.Args[1:], conns)
 	if err != nil {
-<<<<<<< HEAD
 		if err == cmdSuccess {
 			os.Exit(0)
 		}
 		exitWithError(err)
-=======
-		fmt.Println(err.Error())
-		return err
->>>>>>> a1c5a187
 	}
 
 	// If no subcommand has been specified, interactive shell is started
