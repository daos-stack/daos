--- conflicted
+++ resolved
@@ -123,29 +123,12 @@
 }
 
 type cliOptions struct {
-<<<<<<< HEAD
-	AllowProxy bool       `long:"allow-proxy" description:"Allow proxy configuration via environment"`
-	HostList   string     `short:"l" long:"host-list" description:"comma separated list of addresses <ipv4addr/hostname:port>"`
-	Insecure   bool       `short:"i" long:"insecure" description:"have dmg attempt to connect without certificates"`
-	Debug      bool       `short:"d" long:"debug" description:"enable debug output"`
-	JSON       bool       `short:"j" long:"json" description:"Enable JSON output"`
-	JSONLogs   bool       `short:"J" long:"json-logging" description:"Enable JSON-formatted log output"`
-	ConfigPath string     `short:"o" long:"config-path" description:"Client config file path"`
-	Storage    storageCmd `command:"storage" alias:"st" description:"Perform tasks related to storage attached to remote servers"`
-	System     SystemCmd  `command:"system" alias:"sy" description:"Perform distributed tasks related to DAOS system"`
-	Network    NetCmd     `command:"network" alias:"n" description:"Perform tasks related to network devices attached to remote servers"`
-	Pool       PoolCmd    `command:"pool" alias:"p" description:"Perform tasks related to DAOS pools"`
-	Cont       ContCmd    `command:"cont" alias:"c" description:"Perform tasks related to DAOS containers"`
-	Version    versionCmd `command:"version" description:"Print dmg version"`
-=======
-	AllowProxy bool   `long:"allow-proxy" description:"Allow proxy configuration via environment"`
-	HostList   string `short:"l" long:"host-list" description:"comma separated list of addresses <ipv4addr/hostname:port>"`
-	Insecure   bool   `short:"i" long:"insecure" description:"have dmg attempt to connect without certificates"`
-	Debug      bool   `short:"d" long:"debug" description:"enable debug output"`
-	JSON       bool   `short:"j" long:"json" description:"Enable JSON output"`
-	JSONLogs   bool   `short:"J" long:"json-logging" description:"Enable JSON-formatted log output"`
-	// TODO: implement host file parsing
-	HostFile       string     `short:"f" long:"host-file" description:"path of hostfile specifying list of addresses <ipv4addr/hostname:port>, if specified takes preference over HostList"`
+	AllowProxy     bool       `long:"allow-proxy" description:"Allow proxy configuration via environment"`
+	HostList       string     `short:"l" long:"host-list" description:"comma separated list of addresses <ipv4addr/hostname:port>"`
+	Insecure       bool       `short:"i" long:"insecure" description:"have dmg attempt to connect without certificates"`
+	Debug          bool       `short:"d" long:"debug" description:"enable debug output"`
+	JSON           bool       `short:"j" long:"json" description:"Enable JSON output"`
+	JSONLogs       bool       `short:"J" long:"json-logging" description:"Enable JSON-formatted log output"`
 	ConfigPath     string     `short:"o" long:"config-path" description:"Client config file path"`
 	Storage        storageCmd `command:"storage" alias:"st" description:"Perform tasks related to storage attached to remote servers"`
 	System         SystemCmd  `command:"system" alias:"sy" description:"Perform distributed tasks related to DAOS system"`
@@ -154,7 +137,6 @@
 	Cont           ContCmd    `command:"cont" alias:"c" description:"Perform tasks related to DAOS containers"`
 	Version        versionCmd `command:"version" description:"Print dmg version"`
 	firmwareOption            // build with tag "firmware" to enable
->>>>>>> 3ebbc952
 }
 
 type versionCmd struct{}
