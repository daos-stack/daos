--- conflicted
+++ resolved
@@ -202,7 +202,6 @@
 	return nil
 }
 
-<<<<<<< HEAD
 // storageSetFaultyCmd is the struct representing the set-faulty storage subcommand
 type storageSetFaultyCmd struct {
 	logCmd
@@ -219,7 +218,8 @@
 	s.log.Infof("Device State Info:\n%s\n", s.conns.StorageSetFaulty(req))
 
 	return nil
-=======
+}
+
 // formatCmdDisplay returns tabulated output of grouped host summaries or groups
 // matched on all tabulatd device format results per host.
 func formatCmdDisplay(results client.StorageFormatResults, summary bool) (string, error) {
@@ -279,5 +279,4 @@
 	}
 
 	return
->>>>>>> 03189ff9
 }