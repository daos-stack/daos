//
// (C) Copyright 2019 Intel Corporation.
//
// Licensed under the Apache License, Version 2.0 (the "License");
// you may not use this file except in compliance with the License.
// You may obtain a copy of the License at
//
//    http://www.apache.org/licenses/LICENSE-2.0
//
// Unless required by applicable law or agreed to in writing, software
// distributed under the License is distributed on an "AS IS" BASIS,
// WITHOUT WARRANTIES OR CONDITIONS OF ANY KIND, either express or implied.
// See the License for the specific language governing permissions and
// limitations under the License.
//
// GOVERNMENT LICENSE RIGHTS-OPEN SOURCE SOFTWARE
// The Government's rights to use, modify, reproduce, release, perform, display,
// or disclose this software are subject to the terms of the Apache License as
// provided in Contract No. 8F-30005.
// Any reproduction of computer software, computer software documentation, or
// portions thereof marked with this legend must also reproduce the markings.
//

package main

import (
	"github.com/daos-stack/daos/src/control/client"
	"github.com/daos-stack/daos/src/control/common"
	pb "github.com/daos-stack/daos/src/control/common/proto/mgmt"
	types "github.com/daos-stack/daos/src/control/common/storage"
	"github.com/daos-stack/daos/src/control/logging"
)

<<<<<<< HEAD
// StorCmd is the struct representing the top-level storage subcommand.
type StorCmd struct {
	Prepare StoragePrepareCmd `command:"prepare" alias:"p" description:"Prepare SCM and NVMe storage attached to remote servers."`
	Scan    StorageScanCmd    `command:"scan" alias:"s" description:"Scan SCM and NVMe storage attached to remote servers."`
	Format  StorageFormatCmd  `command:"format" alias:"f" description:"Format SCM and NVMe storage attached to remote servers."`
	Update  StorageUpdateCmd  `command:"fwupdate" alias:"u" description:"Update firmware on NVMe storage attached to remote servers."`
	Query   StorageQueryCmd   `command:"query" alias:"q" description:"Query storage commands, including raw NVMe SSD device health stats and internal blobstore health info."`
=======
// storageCmd is the struct representing the top-level storage subcommand.
type storageCmd struct {
	Prepare storagePrepareCmd `command:"prepare" alias:"p" description:"Prepare SCM and NVMe storage attached to remote servers."`
	Scan    storageScanCmd    `command:"scan" alias:"s" description:"Scan SCM and NVMe storage attached to remote servers."`
	Format  storageFormatCmd  `command:"format" alias:"f" description:"Format SCM and NVMe storage attached to remote servers."`
	Update  storageUpdateCmd  `command:"fwupdate" alias:"u" description:"Update firmware on NVMe storage attached to remote servers."`
>>>>>>> 055a30fe
}

// storagePrepareCmd is the struct representing the prep storage subcommand.
type storagePrepareCmd struct {
	logCmd
	broadcastCmd
	connectedCmd
	types.StoragePrepareCmd
}

// Execute is run when storagePrepareCmd activates
func (cmd *storagePrepareCmd) Execute(args []string) error {
	var nReq *pb.PrepareNvmeReq
	var sReq *pb.PrepareScmReq

	if err := cmd.Init(cmd.log); err != nil {
		return err
	}

	if cmd.NvmeOnly || !cmd.ScmOnly {
		nReq = &pb.PrepareNvmeReq{
			Pciwhitelist: cmd.PCIWhiteList,
			Nrhugepages:  int32(cmd.NrHugepages),
			Targetuser:   cmd.TargetUser,
			Reset_:       cmd.Reset,
		}
	}

	if cmd.ScmOnly || !cmd.NvmeOnly {
		sReq = &pb.PrepareScmReq{Reset_: cmd.Reset}
	}

	cmd.log.Infof("NVMe & SCM preparation:\n%s",
		cmd.conns.StoragePrepare(&pb.StoragePrepareReq{Nvme: nReq, Scm: sReq}))

	return nil
}

// storageScanCmd is the struct representing the scan storage subcommand.
type storageScanCmd struct {
	logCmd
	broadcastCmd
	connectedCmd
}

<<<<<<< HEAD
// run NVMe and SCM storage and health query on all connected servers
func storageScan(conns client.Connect) {
=======
// run NVMe and SCM storage query on all connected servers
func storageScan(log logging.Logger, conns client.Connect) {
>>>>>>> 055a30fe
	cCtrlrs, cModules := conns.StorageScan()
	log.Infof("NVMe SSD controllers and constituent namespaces:\n%s", cCtrlrs)
	log.Infof("SCM modules:\n%s", cModules)
}

// Execute is run when storageScanCmd activates
func (s *storageScanCmd) Execute(args []string) error {
	storageScan(s.log, s.conns)
	return nil
}

// storageFormatCmd is the struct representing the format storage subcommand.
type storageFormatCmd struct {
	logCmd
	broadcastCmd
	connectedCmd
	Force bool `short:"f" long:"force" description:"Perform format without prompting for confirmation"`
}

// run NVMe and SCM storage format on all connected servers
func storageFormat(log logging.Logger, conns client.Connect, force bool) {
	log.Info(
		"This is a destructive operation and storage devices " +
			"specified in the server config file will be erased.\n" +
			"Please be patient as it may take several minutes.\n")

	if force || common.GetConsent(log) {
		log.Info("")
		cCtrlrResults, cMountResults := conns.StorageFormat()
		log.Infof("NVMe storage format results:\n%s", cCtrlrResults)
		log.Infof("SCM storage format results:\n%s", cMountResults)
	}
}

// Execute is run when storageFormatCmd activates
func (s *storageFormatCmd) Execute(args []string) error {
	storageFormat(s.log, s.conns, s.Force)
	return nil
}

// storageUpdateCmd is the struct representing the update storage subcommand.
type storageUpdateCmd struct {
	logCmd
	broadcastCmd
	connectedCmd
	Force        bool   `short:"f" long:"force" description:"Perform update without prompting for confirmation"`
	NVMeModel    string `short:"m" long:"nvme-model" description:"Only update firmware on NVMe SSDs with this model name/number." required:"1"`
	NVMeStartRev string `short:"r" long:"nvme-fw-rev" description:"Only update firmware on NVMe SSDs currently running this firmware revision." required:"1"`
	NVMeFwPath   string `short:"p" long:"nvme-fw-path" description:"Update firmware on NVMe SSDs with image file at this path (path must be accessible on all servers)." required:"1"`
	NVMeFwSlot   int    `short:"s" default:"0" long:"nvme-fw-slot" description:"Update firmware on NVMe SSDs to this firmware register."`
}

// run NVMe and SCM storage update on all connected servers
func storageUpdate(log logging.Logger, conns client.Connect, req *pb.StorageUpdateReq, force bool) {
	log.Info(
		"This could be a destructive operation and storage devices " +
			"specified in the server config file will have firmware " +
			"updated. Please check this is a supported upgrade path " +
			"and be patient as it may take several minutes.\n")

	if force || common.GetConsent(log) {
		log.Info("")
		cCtrlrResults, cModuleResults := conns.StorageUpdate(req)
		log.Infof("NVMe storage update results:\n%s", cCtrlrResults)
		log.Infof("SCM storage update results:\n%s", cModuleResults)
	}
}

// Execute is run when storageUpdateCmd activates
func (u *storageUpdateCmd) Execute(args []string) error {
	// only populate nvme fwupdate params for the moment
	storageUpdate(
		u.log,
		u.conns,
		&pb.StorageUpdateReq{
			Nvme: &pb.UpdateNvmeReq{
				Model: u.NVMeModel, Startrev: u.NVMeStartRev,
				Path: u.NVMeFwPath, Slot: int32(u.NVMeFwSlot),
			},
		}, u.Force)

	return nil
}

// TODO: implement burn-in subcommand

//func getFioConfig(c *ishell.Context) (configPath string, err error) {
//	// fetch existing configuration files
//	paths, err := mgmtClient.FetchFioConfigPaths()
//	if err != nil {
//		return
//	}
//	// cut prefix to display filenames not full path
//	configChoices := functional.Map(
//		paths, func(p string) string { return filepath.Base(p) })
//	// add custom path option
//	configChoices = append(configChoices, "custom path")
//
//	choiceIdx := c.MultiChoice(
//		configChoices,
//		"Select the fio configuration you would like to run on the selected controllers.")
//
//	// if custom path selected (last index), process input
//	if choiceIdx == len(configChoices)-1 {
//		// disable the '>>>' for cleaner same line input.
//		c.ShowPrompt(false)
//		defer c.ShowPrompt(true) // revert after user input.
//
//		c.Print("Please enter fio configuration file-path [has file extension .fio]: ")
//		path := c.ReadLine()
//
//		if path == "" {
//			return "", fmt.Errorf("no filepath provided")
//		}
//		if filepath.Ext(path) != ".fio" {
//			return "", fmt.Errorf("provided filepath does not end in .fio")
//		}
//		if !filepath.IsAbs(path) {
//			return "", fmt.Errorf("provided filepath is not absolute")
//		}
//
//		configPath = path
//	} else {
//		configPath = paths[choiceIdx]
//	}
//
//	return
//}

//func nvmeTaskLookup(
//	c *ishell.Context, ctrlrs []*pb.NvmeController, feature string) error {
//
//	switch feature {
//	case "nvme-fw-update":
//		params, err := getUpdateParams(c)
//		if err != nil {
//			c.Println("Problem reading user inputs: ", err)
//			return err
//		}
//
//		for _, ctrlr := range ctrlrs {
//			c.Printf("\nController: %+v\n", ctrlr)
//			c.Printf(
//				"\t- Updating firmware on slot %d with image %s.\n",
//				params.Slot, params.Path)
//
//			params.Ctrlr = ctrlr
//
//			newFwrev, err := mgmtClient.UpdateNvmeCtrlr(params)
//			if err != nil {
//				c.Println("\nProblem updating firmware: ", err)
//				return err
//			}
//			c.Printf(
//				"\nSuccessfully updated firmware from revision %s to %s!\n",
//				params.Ctrlr.Fwrev, newFwrev)
//		}
//	case "nvme-burn-in":
//		configPath, err := getFioConfig(c)
//		if err != nil {
//			c.Println("Problem reading user inputs: ", err)
//			return err
//		}
//
//		for _, ctrlr := range ctrlrs {
//			c.Printf("\nController: %+v\n", ctrlr)
//			c.Printf(
//				"\t- Running burn-in validation with spdk fio plugin using job file %s.\n\n",
//				filepath.Base(configPath))
//			_, err := mgmtClient.BurnInNvme(ctrlr.Id, configPath)
//			if err != nil {
//				return err
//			}
//		}
//	default:
//		c.Printf("Sorry, task '%s' has not been implemented.\n", feature)
//	}
//
//	return nil
//}<|MERGE_RESOLUTION|>--- conflicted
+++ resolved
@@ -31,22 +31,13 @@
 	"github.com/daos-stack/daos/src/control/logging"
 )
 
-<<<<<<< HEAD
-// StorCmd is the struct representing the top-level storage subcommand.
-type StorCmd struct {
-	Prepare StoragePrepareCmd `command:"prepare" alias:"p" description:"Prepare SCM and NVMe storage attached to remote servers."`
-	Scan    StorageScanCmd    `command:"scan" alias:"s" description:"Scan SCM and NVMe storage attached to remote servers."`
-	Format  StorageFormatCmd  `command:"format" alias:"f" description:"Format SCM and NVMe storage attached to remote servers."`
-	Update  StorageUpdateCmd  `command:"fwupdate" alias:"u" description:"Update firmware on NVMe storage attached to remote servers."`
-	Query   StorageQueryCmd   `command:"query" alias:"q" description:"Query storage commands, including raw NVMe SSD device health stats and internal blobstore health info."`
-=======
 // storageCmd is the struct representing the top-level storage subcommand.
 type storageCmd struct {
 	Prepare storagePrepareCmd `command:"prepare" alias:"p" description:"Prepare SCM and NVMe storage attached to remote servers."`
 	Scan    storageScanCmd    `command:"scan" alias:"s" description:"Scan SCM and NVMe storage attached to remote servers."`
 	Format  storageFormatCmd  `command:"format" alias:"f" description:"Format SCM and NVMe storage attached to remote servers."`
 	Update  storageUpdateCmd  `command:"fwupdate" alias:"u" description:"Update firmware on NVMe storage attached to remote servers."`
->>>>>>> 055a30fe
+	Query   storageQueryCmd   `command:"query" alias:"q" description:"Query storage commands, including raw NVMe SSD device health stats and internal blobstore health info."`
 }
 
 // storagePrepareCmd is the struct representing the prep storage subcommand.
@@ -92,13 +83,8 @@
 	connectedCmd
 }
 
-<<<<<<< HEAD
 // run NVMe and SCM storage and health query on all connected servers
-func storageScan(conns client.Connect) {
-=======
-// run NVMe and SCM storage query on all connected servers
 func storageScan(log logging.Logger, conns client.Connect) {
->>>>>>> 055a30fe
 	cCtrlrs, cModules := conns.StorageScan()
 	log.Infof("NVMe SSD controllers and constituent namespaces:\n%s", cCtrlrs)
 	log.Infof("SCM modules:\n%s", cModules)
