//
// (C) Copyright 2019 Intel Corporation.
//
// Licensed under the Apache License, Version 2.0 (the "License");
// you may not use this file except in compliance with the License.
// You may obtain a copy of the License at
//
//    http://www.apache.org/licenses/LICENSE-2.0
//
// Unless required by applicable law or agreed to in writing, software
// distributed under the License is distributed on an "AS IS" BASIS,
// WITHOUT WARRANTIES OR CONDITIONS OF ANY KIND, either express or implied.
// See the License for the specific language governing permissions and
// limitations under the License.
//
// GOVERNMENT LICENSE RIGHTS-OPEN SOURCE SOFTWARE
// The Government's rights to use, modify, reproduce, release, perform, display,
// or disclose this software are subject to the terms of the Apache License as
// provided in Contract No. 8F-30005.
// Any reproduction of computer software, computer software documentation, or
// portions thereof marked with this legend must also reproduce the markings.
//

package main

import (
	"fmt"
	"strings"
	"testing"

<<<<<<< HEAD
=======
	. "github.com/daos-stack/daos/src/control/common"
	pb "github.com/daos-stack/daos/src/control/common/proto/mgmt"
>>>>>>> 0eb21dbf
	. "github.com/inhies/go-bytesize"

	. "github.com/daos-stack/daos/src/control/common"
)

// TestGetSize verifies the correct number of bytes are returned from input
// human readable strings
func TestGetSize(t *testing.T) {
	var tests = []struct {
		in     string
		out    uint64
		errMsg string
	}{
		{"", uint64(0), ""},
		{"0", uint64(0), ""},
		{"B", uint64(0), msgSizeNoNumber},
		{"0B", uint64(0), ""},
		{"2g", uint64(2 * GB), ""},
		{"2G", uint64(2 * GB), ""},
		{"2gb", uint64(2 * GB), ""},
		{"2Gb", uint64(2 * GB), ""},
		{"2gB", uint64(2 * GB), ""},
		{"2GB", uint64(2 * GB), ""},
		{"8000M", uint64(8000 * MB), ""},
		{"8000m", uint64(8000 * MB), ""},
		{"8000MB", uint64(8000 * MB), ""},
		{"8000mb", uint64(8000 * MB), ""},
		{"16t", uint64(16 * TB), ""},
		{"16T", uint64(16 * TB), ""},
		{"16tb", uint64(16 * TB), ""},
		{"16Tb", uint64(16 * TB), ""},
		{"16tB", uint64(16 * TB), ""},
		{"16TB", uint64(16 * TB), ""},
	}

	for _, tt := range tests {
		bytes, err := getSize(tt.in)
		if tt.errMsg != "" {
			ExpectError(t, err, tt.errMsg, "")
			continue
		}
		if err != nil {
			t.Fatal(err)
		}

		AssertEqual(t, uint64(bytes), tt.out, "bad output")
	}
}

// TestCalcStorage verifies the correct scm/nvme bytes are returned from input
func TestCalcStorage(t *testing.T) {
	var tests = []struct {
		scm     string
		nvme    string
		outScm  ByteSize
		outNvme ByteSize
		errMsg  string
		desc    string
	}{
		{"256M", "8G", 256 * MB, 8 * GB, "", "defaults"},
		{"256M", "", 256 * MB, 0, "", "no nvme specified"},
		{"99M", "1G", 99 * MB, 1 * GB, "", "bad ratio"}, // should issue ratio warning
		{"", "8G", 0, 0, msgSizeZeroScm, "no scm specified"},
		{"0", "8G", 0, 0, msgSizeZeroScm, "zero scm"},
		{"Z0", "Z8G", 0, 0, "illegal scm size: Z0: Unrecognized size suffix Z0B", "zero scm"},
	}

	for _, tt := range tests {
		scmBytes, nvmeBytes, err := calcStorage(tt.scm, tt.nvme)
		if tt.errMsg != "" {
			ExpectError(t, err, tt.errMsg, tt.desc)
			continue
		}
		if err != nil {
			t.Fatal(err)
		}

		AssertEqual(t, scmBytes, tt.outScm, "bad scm bytes, "+tt.desc)
		AssertEqual(t, nvmeBytes, tt.outNvme, "bad nvme bytes, "+tt.desc)
	}
}

func TestPoolCommands(t *testing.T) {
	testSizeStr := "512GB"
	testSize, err := getSize(testSizeStr)
	if err != nil {
		t.Fatal(err)
	}

	runCmdTests(t, []cmdTest{
		{
			"Create pool with missing arguments",
			"pool create",
			"",
			nil,
			errMissingFlag,
		},
		{
			"Create pool with minimal arguments",
			fmt.Sprintf("pool create --scm-size %s --nsvc 3", testSizeStr),
			strings.Join([]string{
				"ConnectClients",
				fmt.Sprintf("CreatePool-%s", &pb.CreatePoolReq{
					Scmbytes:   uint64(testSize),
					Numsvcreps: 3,
					Sys:        "daos_server", // FIXME: This should be a constant
				}),
			}, " "),
			nil,
			cmdSuccess,
		},
		{
			"Create pool with all arguments",
			// TODO: --acl-file not supported yet
			fmt.Sprintf("pool create --scm-size %s --nsvc 3 --user foo --group bar --nvme-size %s --sys fnord", testSizeStr, testSizeStr),
			strings.Join([]string{
				"ConnectClients",
				fmt.Sprintf("CreatePool-%s", &pb.CreatePoolReq{
					Scmbytes:   uint64(testSize),
					Nvmebytes:  uint64(testSize),
					Numsvcreps: 3,
					Sys:        "fnord",
				}),
			}, " "),
			nil,
			cmdSuccess,
		},
		{
			"Create pool with too many replicas",
			fmt.Sprintf("pool create --scm-size %s --nsvc %d", testSizeStr, maxNumSvcReps+1),
			"ConnectClients",
			nil,
			fmt.Errorf("max number of service replicas"),
		},
		{
			"Create pool with wacky size",
			"pool create --scm-size a",
			"ConnectClients",
			nil,
			fmt.Errorf("illegal scm size"),
		},
		{
			"Destroy pool with missing arguments",
			"pool destroy",
			"",
			nil,
			errMissingFlag,
		},
		{
			"Destroy pool without force",
			"pool destroy --uuid 031bcaf8-f0f5-42ef-b3c5-ee048676dceb",
			// FIXME: Shouldn't force be checked locally, and therefore
			// skip sending this?
			strings.Join([]string{
				"ConnectClients",
				fmt.Sprintf("DestroyPool-%s", &pb.DestroyPoolReq{
					Uuid: "031bcaf8-f0f5-42ef-b3c5-ee048676dceb",
				}),
			}, " "),
			nil,
			cmdSuccess,
		},
		{
			"Destroy pool with force",
			"pool destroy --uuid 031bcaf8-f0f5-42ef-b3c5-ee048676dceb --force",
			strings.Join([]string{
				"ConnectClients",
				fmt.Sprintf("DestroyPool-%s", &pb.DestroyPoolReq{
					Uuid:  "031bcaf8-f0f5-42ef-b3c5-ee048676dceb",
					Force: true,
				}),
			}, " "),
			nil,
			cmdSuccess,
		},
		{
			"Nonexistent subcommand",
			"pool quack",
			"",
			nil,
			fmt.Errorf("Unknown command"),
		},
	})
}<|MERGE_RESOLUTION|>--- conflicted
+++ resolved
@@ -28,14 +28,10 @@
 	"strings"
 	"testing"
 
-<<<<<<< HEAD
-=======
+	. "github.com/inhies/go-bytesize"
+
 	. "github.com/daos-stack/daos/src/control/common"
 	pb "github.com/daos-stack/daos/src/control/common/proto/mgmt"
->>>>>>> 0eb21dbf
-	. "github.com/inhies/go-bytesize"
-
-	. "github.com/daos-stack/daos/src/control/common"
 )
 
 // TestGetSize verifies the correct number of bytes are returned from input
