--- conflicted
+++ resolved
@@ -148,13 +148,8 @@
 			"Set FAULTY device status (force)",
 			"storage set nvme-faulty --uuid 842c739b-86b5-462f-a7ba-b4a91b674f3d -f",
 			printRequest(t, &control.SmdManageReq{
-<<<<<<< HEAD
-				IDs:       "842c739b-86b5-462f-a7ba-b4a91b674f3d",
-				SetFaulty: true,
-=======
 				Operation: control.SetFaultyOp,
 				IDs:       "842c739b-86b5-462f-a7ba-b4a91b674f3d",
->>>>>>> e1d65722
 			}),
 			nil,
 		},
@@ -180,16 +175,10 @@
 			"Reuse a FAULTY device",
 			"storage replace nvme --old-uuid 842c739b-86b5-462f-a7ba-b4a91b674f3d --new-uuid 842c739b-86b5-462f-a7ba-b4a91b674f3d",
 			printRequest(t, &control.SmdManageReq{
-<<<<<<< HEAD
-				IDs:         "842c739b-86b5-462f-a7ba-b4a91b674f3d",
-				ReplaceUUID: "842c739b-86b5-462f-a7ba-b4a91b674f3d",
-				NoReint:     false,
-=======
 				Operation:      control.DevReplaceOp,
 				IDs:            "842c739b-86b5-462f-a7ba-b4a91b674f3d",
 				ReplaceUUID:    "842c739b-86b5-462f-a7ba-b4a91b674f3d",
 				ReplaceNoReint: false,
->>>>>>> e1d65722
 			}),
 			nil,
 		},
@@ -197,16 +186,10 @@
 			"Replace an evicted device with a new device",
 			"storage replace nvme --old-uuid 842c739b-86b5-462f-a7ba-b4a91b674f3d --new-uuid 2ccb8afb-5d32-454e-86e3-762ec5dca7be",
 			printRequest(t, &control.SmdManageReq{
-<<<<<<< HEAD
-				IDs:         "842c739b-86b5-462f-a7ba-b4a91b674f3d",
-				ReplaceUUID: "2ccb8afb-5d32-454e-86e3-762ec5dca7be",
-				NoReint:     false,
-=======
 				Operation:      control.DevReplaceOp,
 				IDs:            "842c739b-86b5-462f-a7ba-b4a91b674f3d",
 				ReplaceUUID:    "2ccb8afb-5d32-454e-86e3-762ec5dca7be",
 				ReplaceNoReint: false,
->>>>>>> e1d65722
 			}),
 			nil,
 		},
@@ -226,10 +209,6 @@
 			"Identify a device",
 			"storage led identify 842c739b-86b5-462f-a7ba-b4a91b674f3d",
 			printRequest(t, &control.SmdManageReq{
-<<<<<<< HEAD
-				IDs:      "842c739b-86b5-462f-a7ba-b4a91b674f3d",
-				Identify: true,
-=======
 				Operation: control.LedBlinkOp,
 				IDs:       "842c739b-86b5-462f-a7ba-b4a91b674f3d",
 			}),
@@ -251,18 +230,10 @@
 			printRequest(t, &control.SmdManageReq{
 				Operation: control.LedResetOp,
 				IDs:       "842c739b-86b5-462f-a7ba-b4a91b674f3d",
->>>>>>> e1d65722
-			}),
-			nil,
-		},
-		{
-<<<<<<< HEAD
-			"Identify a device with multiple device IDs",
-			"storage led identify 842c739b-86b5-462f-a7ba-b4a91b674f3d,d50505:01:00.0",
-			printRequest(t, &control.SmdManageReq{
-				IDs:      "842c739b-86b5-462f-a7ba-b4a91b674f3d,d50505:01:00.0",
-				Identify: true,
-=======
+			}),
+			nil,
+		},
+		{
 			"Reset LED on device; timeout set",
 			"storage led identify --reset --timeout 1 842c739b-86b5-462f-a7ba-b4a91b674f3d",
 			"",
@@ -274,7 +245,6 @@
 			printRequest(t, &control.SmdManageReq{
 				Operation: control.LedResetOp,
 				IDs:       "842c739b-86b5-462f-a7ba-b4a91b674f3d,d50505:01:00.0",
->>>>>>> e1d65722
 			}),
 			nil,
 		},
@@ -282,13 +252,8 @@
 			"Check LED state of a VMD device",
 			"storage led check 842c739b-86b5-462f-a7ba-b4a91b674f3d",
 			printRequest(t, &control.SmdManageReq{
-<<<<<<< HEAD
-				IDs:    "842c739b-86b5-462f-a7ba-b4a91b674f3d",
-				GetLED: true,
-=======
 				Operation: control.LedCheckOp,
 				IDs:       "842c739b-86b5-462f-a7ba-b4a91b674f3d",
->>>>>>> e1d65722
 			}),
 			nil,
 		},
@@ -296,13 +261,8 @@
 			"Check LED state of a VMD device with multiple device IDs",
 			"storage led check 842c739b-86b5-462f-a7ba-b4a91b674f3d,d50505:01:00.0",
 			printRequest(t, &control.SmdManageReq{
-<<<<<<< HEAD
-				IDs:    "842c739b-86b5-462f-a7ba-b4a91b674f3d,d50505:01:00.0",
-				GetLED: true,
-=======
 				Operation: control.LedCheckOp,
 				IDs:       "842c739b-86b5-462f-a7ba-b4a91b674f3d,d50505:01:00.0",
->>>>>>> e1d65722
 			}),
 			nil,
 		},
