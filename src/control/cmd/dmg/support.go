//
// (C) Copyright 2022-2023 Intel Corporation.
//
// SPDX-License-Identifier: BSD-2-Clause-Patent
//

package main

import (
	"fmt"
	"os"
	"path/filepath"
	"strings"
	"time"

	"github.com/daos-stack/daos/src/control/cmd/dmg/pretty"
	"github.com/daos-stack/daos/src/control/common/cmdutil"
	"github.com/daos-stack/daos/src/control/lib/control"
	"github.com/daos-stack/daos/src/control/lib/support"
)

// supportCmd is the struct representing the top-level support subcommand.
type supportCmd struct {
	CollectLog collectLogCmd `command:"collect-log" description:"Collect logs from servers"`
}

// collectLogCmd is the struct representing the command to collect the Logs/config for support purpose
type collectLogCmd struct {
	baseCmd
	cfgCmd
	ctlInvokerCmd
	hostListCmd
	cmdutil.JSONOutputCmd
	support.CollectLogSubCmd
	bld strings.Builder
	support.LogTypeSubCmd
}

// gRPC call to initiate the rsync and copy the logs to Admin (central location).
func (cmd *collectLogCmd) rsyncLog() error {
	hostName, err := support.GetHostName()
	if err != nil {
		return err
	}

	req := &control.CollectLogReq{
		TargetFolder: cmd.TargetFolder,
		AdminNode:    hostName,
		LogFunction:  support.RsyncLogEnum,
	}
	cmd.Debugf("Rsync logs from servers to %s:%s ", hostName, cmd.TargetFolder)
<<<<<<< HEAD
	resp, err := control.CollectLog(context.Background(), cmd.ctlInvoker, req)
	if err != nil && cmd.StopOnError {
=======
	resp, err := control.CollectLog(cmd.MustLogCtx(), cmd.ctlInvoker, req)
	if err != nil && cmd.Stop {
>>>>>>> e86a3b39
		return err
	}
	if len(resp.GetHostErrors()) > 0 {
		if err := pretty.UpdateErrorSummary(resp, "rsync", &cmd.bld); err != nil {
			return err
		}
		return resp.Errors()
	}

	return nil
}

// gRPC call to Archive the logs on individual servers.
func (cmd *collectLogCmd) archLogsOnServer() error {
	hostName, err := support.GetHostName()
	if err != nil {
		return err
	}

	req := &control.CollectLogReq{
		TargetFolder: cmd.TargetFolder,
		AdminNode:    hostName,
		LogFunction:  support.ArchiveLogsEnum,
	}
	cmd.Debugf("Archiving the Log Folder %s", cmd.TargetFolder)
<<<<<<< HEAD
	resp, err := control.CollectLog(context.Background(), cmd.ctlInvoker, req)
	if err != nil && cmd.StopOnError {
=======
	resp, err := control.CollectLog(cmd.MustLogCtx(), cmd.ctlInvoker, req)
	if err != nil && cmd.Stop {
>>>>>>> e86a3b39
		return err
	}
	if len(resp.GetHostErrors()) > 0 {
		if err := pretty.UpdateErrorSummary(resp, "archive", &cmd.bld); err != nil {
			return err
		}
		return resp.Errors()
	}

	return nil
}

// Execute is run when supportCmd activates.
func (cmd *collectLogCmd) Execute(_ []string) error {
	// Default log collection set
	var LogCollection = map[int32][]string{}
	var DmgInfoCollection = map[int32][]string{}

	err := cmd.DateTimeValidate()
	if err != nil {
		return err
	}

	// Only collect the specific logs Admin,Control or Engine.
	// This will ignore the system information collection.
	if cmd.LogType != "" {
		LogCollection[support.CollectServerLogEnum], err = cmd.LogTypeValidate()
		if err != nil {
			return err
		}
	} else {
		// Default collect everything from servers
		LogCollection[support.CollectSystemCmdEnum] = support.SystemCmd
		LogCollection[support.CollectDaosServerCmdEnum] = support.DaosServerCmd
		LogCollection[support.CopyServerConfigEnum] = []string{""}
		LogCollection[support.CollectServerLogEnum], err = cmd.LogTypeValidate()
		if err != nil {
			return err
		}

		// dmg command info collection set
		DmgInfoCollection[support.CollectDmgCmdEnum] = support.DmgCmd
		DmgInfoCollection[support.CollectDmgDiskInfoEnum] = []string{""}
	}

	// set of support collection steps to show in progress bar
	progress := support.ProgressBar{
		Total:     len(LogCollection) + len(DmgInfoCollection) + 1, // Extra 1 is for rsync operation.
		NoDisplay: cmd.JSONOutputEnabled(),
	}

	// Add custom log location
	if cmd.ExtraLogsDir != "" {
		LogCollection[support.CollectExtraLogsDirEnum] = []string{""}
		progress.Total++
	}

	// Increase progress counter for Archive if enabled
	if cmd.Archive {
		progress.Total++
	}
	progress.Steps = 100 / progress.Total

	// Default TargetFolder location where logs will be copied.
	// Included Date and time stamp to the log folder.
	if cmd.TargetFolder == "" {
		folderName := fmt.Sprintf("daos_support_server_logs_%s", time.Now().Format(time.RFC3339))
		cmd.TargetFolder = filepath.Join(os.TempDir(), folderName)
	}
	cmd.Infof("Support logs will be copied to %s", cmd.TargetFolder)
	if err := os.Mkdir(cmd.TargetFolder, 0700); err != nil && !os.IsExist(err) {
		return err
	}

	// Check if DAOS Management Service is up and running
	params := support.CollectLogsParams{}
	params.Config = cmd.cfgCmd.config.Path
	params.LogFunction = support.CollectDmgCmdEnum
	params.TargetFolder = cmd.TargetFolder
	params.LogCmd = "dmg system query"

	err = support.CollectSupportLog(cmd.Logger, params)

	if err != nil {
		return err
	}

	// Copy log/config file to TargetFolder on all servers
	for logFunc, logCmdSet := range LogCollection {
		for _, logCmd := range logCmdSet {
			cmd.Debugf("Log Function %d -- Log Collect Cmd %s ", logFunc, logCmd)
			ctx := cmd.MustLogCtx()
			req := &control.CollectLogReq{
				TargetFolder: cmd.TargetFolder,
				ExtraLogsDir: cmd.ExtraLogsDir,
				LogFunction:  logFunc,
				LogCmd:       logCmd,
				LogStartDate: cmd.LogStartDate,
				LogEndDate:   cmd.LogEndDate,
				LogStartTime: cmd.LogStartTime,
				LogEndTime:   cmd.LogEndTime,
				StopOnError:  cmd.StopOnError,
			}
			req.SetHostList(cmd.hostlist)

			resp, err := control.CollectLog(ctx, cmd.ctlInvoker, req)
			if err != nil && cmd.StopOnError {
				return err
			}
			if len(resp.GetHostErrors()) > 0 {
				if err := pretty.UpdateErrorSummary(resp, logCmd, &cmd.bld); err != nil {
					return err
				}

				if cmd.StopOnError {
					return resp.Errors()
				}
			}
		}
		fmt.Printf(progress.Display())
	}

	// Run dmg command info collection set
	params = support.CollectLogsParams{}
	params.Config = cmd.cfgCmd.config.Path
	params.TargetFolder = cmd.TargetFolder
	params.ExtraLogsDir = cmd.ExtraLogsDir
	params.JsonOutput = cmd.JSONOutputEnabled()
	params.Hostlist = strings.Join(cmd.hostlist, " ")
	for logFunc, logCmdSet := range DmgInfoCollection {
		for _, logCmd := range logCmdSet {
			params.LogFunction = logFunc
			params.LogCmd = logCmd

			err := support.CollectSupportLog(cmd.Logger, params)
			if err != nil {
				if cmd.StopOnError {
					return err
				}
			}
		}
		fmt.Printf(progress.Display())
	}

	// R sync the logs from servers
	rsyncerr := cmd.rsyncLog()
	fmt.Printf(progress.Display())
	if rsyncerr != nil && cmd.StopOnError {
		return rsyncerr
	}

	// Archive the logs
	if cmd.Archive {
		// Archive the logs on Admin Node
		cmd.Debugf("Archiving the Log Folder on Admin Node%s", cmd.TargetFolder)
		err := support.ArchiveLogs(cmd.Logger, params)
		if err != nil && cmd.StopOnError {
			return err
		}

		// Archive the logs on Server node via gRPC in case of rsync failure and logs can not be
		// copied to central/Admin node.
		if rsyncerr != nil {
			err = cmd.archLogsOnServer()
			if err != nil && cmd.StopOnError {
				return err
			}
		}
		fmt.Printf(progress.Display())
	}

	fmt.Printf(progress.Display())

	if cmd.JSONOutputEnabled() {
		return cmd.OutputJSON(nil, err)
	}

	// Print the support command summary.
	if len(cmd.bld.String()) == 0 {
		fmt.Println("Summary : All Commands Successfully Executed")
	} else {
		fmt.Println("Summary :")
		cmd.Info(cmd.bld.String())
	}

	return nil
}<|MERGE_RESOLUTION|>--- conflicted
+++ resolved
@@ -49,13 +49,8 @@
 		LogFunction:  support.RsyncLogEnum,
 	}
 	cmd.Debugf("Rsync logs from servers to %s:%s ", hostName, cmd.TargetFolder)
-<<<<<<< HEAD
-	resp, err := control.CollectLog(context.Background(), cmd.ctlInvoker, req)
+	resp, err := control.CollectLog(cmd.MustLogCtx(), cmd.ctlInvoker, req)
 	if err != nil && cmd.StopOnError {
-=======
-	resp, err := control.CollectLog(cmd.MustLogCtx(), cmd.ctlInvoker, req)
-	if err != nil && cmd.Stop {
->>>>>>> e86a3b39
 		return err
 	}
 	if len(resp.GetHostErrors()) > 0 {
@@ -81,13 +76,8 @@
 		LogFunction:  support.ArchiveLogsEnum,
 	}
 	cmd.Debugf("Archiving the Log Folder %s", cmd.TargetFolder)
-<<<<<<< HEAD
-	resp, err := control.CollectLog(context.Background(), cmd.ctlInvoker, req)
+	resp, err := control.CollectLog(cmd.MustLogCtx(), cmd.ctlInvoker, req)
 	if err != nil && cmd.StopOnError {
-=======
-	resp, err := control.CollectLog(cmd.MustLogCtx(), cmd.ctlInvoker, req)
-	if err != nil && cmd.Stop {
->>>>>>> e86a3b39
 		return err
 	}
 	if len(resp.GetHostErrors()) > 0 {
