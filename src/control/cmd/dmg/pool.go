--- conflicted
+++ resolved
@@ -211,21 +211,6 @@
 	} `positional-args:"yes"`
 }
 
-<<<<<<< HEAD
-=======
-func (cmd *PoolCreateCmd) checkSizeArgs() error {
-	if cmd.Size.IsSet() {
-		if cmd.ScmSize.IsSet() || cmd.NVMeSize.IsSet() {
-			return errIncompatFlags("size", "scm-size", "nvme-size")
-		}
-	} else if !cmd.ScmSize.IsSet() {
-		return errors.New("either --size or --scm-size must be set")
-	}
-
-	return nil
-}
-
->>>>>>> 35f76529
 func ratio2Percentage(log logging.Logger, scm, nvme float64) (p float64) {
 	p = 100.00
 	min := storage.MinScmToNVMeRatio * p
@@ -357,12 +342,6 @@
 	}
 
 	scmBytes := cmd.ScmSize.bytes
-<<<<<<< HEAD
-	if scmBytes == 0 {
-		return errors.New("either --size, --meta-size or --scm-size must be set non-zero")
-	}
-=======
->>>>>>> 35f76529
 	nvmeBytes := cmd.NVMeSize.bytes
 	req.TierBytes = []uint64{scmBytes, nvmeBytes}
 
