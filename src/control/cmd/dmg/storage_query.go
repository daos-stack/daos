--- conflicted
+++ resolved
@@ -48,16 +48,9 @@
 
 // Execute is run when nvmeHealthQueryCmd activates. Runs NVMe
 // storage scan including health query on all connected servers.
-<<<<<<< HEAD
-func (h *nvmeHealthQueryCmd) Execute(args []string) error {
-	req := client.StorageScanReq{NvmeHealth: true}
-	cScan := h.conns.StorageScan(&req)
-	h.log.Info(cScan.Nvme.String())
-=======
 func (cmd *nvmeHealthQueryCmd) Execute(args []string) error {
 	req := client.StorageScanReq{Summary: false}
 	cmd.log.Info(cmd.conns.StorageScan(&req).StringHealthStats())
->>>>>>> de64a121
 
 	return nil
 }
