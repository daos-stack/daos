--- conflicted
+++ resolved
@@ -109,15 +109,12 @@
 				return // These commands query via http directly
 			case "system cleanup":
 				testArgs = append(testArgs, "hostname")
-<<<<<<< HEAD
 			case "check repair":
 				testArgs = append(testArgs, "1", "2")
-=======
 			case "system set-attr":
 				testArgs = append(testArgs, "foo:bar")
 			case "system del-attr":
 				testArgs = append(testArgs, "foo")
->>>>>>> c7ae6a00
 			}
 
 			// replace os.Stdout so that we can verify the generated output
