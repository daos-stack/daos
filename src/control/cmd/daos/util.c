/**
 * (C) Copyright 2021 Intel Corporation.
 *
 * SPDX-License-Identifier: BSD-2-Clause-Patent
 */
#define D_LOGFAC	DD_FAC(client)

#include "util.h"

static int
call_dfuse_ioctl(char *path, struct dfuse_il_reply *reply)
{
	int fd;
	int rc;

	fd = open(path, O_RDONLY | O_DIRECTORY | O_NOFOLLOW);
	if (fd < 0)
		return ENOENT;

	errno = 0;
	rc = ioctl(fd, DFUSE_IOCTL_IL, reply);
	if (rc != 0) {
		int err = errno;

		close(fd);
		return err;
	}
	close(fd);

	if (reply->fir_version != DFUSE_IOCTL_VERSION)
		return EIO;

	return 0;
}

int
resolve_duns_path(struct cmd_args_s *ap)
{
	int rc = 0;
	struct duns_attr_t dattr = {0};
	struct dfuse_il_reply il_reply = {0};
	char   *name = NULL, *dir_name = NULL;

	rc = duns_resolve_path(ap->path, &dattr);
	if (rc == ENOENT && ap->fs_op == FS_SET_ATTR) {
		/** we could be creating a new file, so try dirname */
		parse_filename_dfs(ap->path, &name, &dir_name);

		rc = duns_resolve_path(dir_name, &dattr);
	}

	if (rc && ap->fs_op == -1) {
		rc = call_dfuse_ioctl(ap->path, &il_reply);
		if (rc == 0) {
			ap->type = DAOS_PROP_CO_LAYOUT_POSIX;
			uuid_copy(ap->p_uuid, il_reply.fir_pool);
			uuid_copy(ap->c_uuid, il_reply.fir_cont);
			ap->oid = il_reply.fir_oid;
			D_GOTO(out, rc);
		}
	}

	if (rc) {
		fprintf(ap->errstream, "could not resolve pool, container by "
		"path: %d %s %s\n", rc, strerror(rc), ap->path);
		D_GOTO(out, rc);
	}

	ap->type = dattr.da_type;

	/** set pool/cont label or uuid */
	if (dattr.da_pool_label) {
		D_STRNDUP(ap->pool_label, dattr.da_pool_label,
			  DAOS_PROP_LABEL_MAX_LEN);
		if (ap->pool_label == NULL)
			D_GOTO(out, rc = ENOMEM);
	} else {
		uuid_copy(ap->p_uuid, dattr.da_puuid);
	}

	if (dattr.da_cont_label) {
		D_STRNDUP(ap->cont_label, dattr.da_cont_label,
			  DAOS_PROP_LABEL_MAX_LEN);
		if (ap->cont_label == NULL)
			D_GOTO(out, rc = ENOMEM);
	} else {
		uuid_copy(ap->c_uuid, dattr.da_cuuid);
	}

	if (ap->fs_op != -1) {
		if (name) {
			if (dattr.da_rel_path) {
				D_ASPRINTF(ap->dfs_path, "%s/%s",
<<<<<<< HEAD
						dattr.da_rel_path, name);
				D_FREE(dattr.da_rel_path);
=======
					   dattr.da_rel_path, name);
>>>>>>> a2d2b727
			} else {
				D_ASPRINTF(ap->dfs_path, "/%s", name);
			}
		} else {
			if (dattr.da_rel_path) {
<<<<<<< HEAD
				ap->dfs_path = dattr.da_rel_path;
=======
				D_STRNDUP(ap->dfs_path,
					  dattr.da_rel_path, PATH_MAX);
>>>>>>> a2d2b727
			} else {
				D_STRNDUP(ap->dfs_path, "/", 1);
			}
		}
		if (ap->dfs_path == NULL)
			D_GOTO(out, rc = ENOMEM);
	}

out:
	duns_destroy_attr(&dattr);
	D_FREE(dir_name);
	D_FREE(name);
	return rc;
}<|MERGE_RESOLUTION|>--- conflicted
+++ resolved
@@ -91,23 +91,15 @@
 		if (name) {
 			if (dattr.da_rel_path) {
 				D_ASPRINTF(ap->dfs_path, "%s/%s",
-<<<<<<< HEAD
 						dattr.da_rel_path, name);
 				D_FREE(dattr.da_rel_path);
-=======
-					   dattr.da_rel_path, name);
->>>>>>> a2d2b727
 			} else {
 				D_ASPRINTF(ap->dfs_path, "/%s", name);
 			}
 		} else {
 			if (dattr.da_rel_path) {
-<<<<<<< HEAD
-				ap->dfs_path = dattr.da_rel_path;
-=======
 				D_STRNDUP(ap->dfs_path,
 					  dattr.da_rel_path, PATH_MAX);
->>>>>>> a2d2b727
 			} else {
 				D_STRNDUP(ap->dfs_path, "/", 1);
 			}
