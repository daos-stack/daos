//
// (C) Copyright 2021-2024 Intel Corporation.
//
// SPDX-License-Identifier: BSD-2-Clause-Patent
//

package main

import (
	"fmt"
	"os"
	"strings"
	"unsafe"

	"github.com/google/uuid"
	"github.com/pkg/errors"

	"github.com/daos-stack/daos/src/control/cmd/daos/pretty"
	"github.com/daos-stack/daos/src/control/common"
	"github.com/daos-stack/daos/src/control/lib/daos"
	"github.com/daos-stack/daos/src/control/lib/ui"
	"github.com/daos-stack/daos/src/control/logging"
)

/*
#include "util.h"
*/
import "C"

// argOrID is used to handle a positional argument that can be a label or UUID,
// or a non-ID positional argument to be consumed by the command handler if the
// --path flag is used.
type argOrID struct {
	ui.LabelOrUUIDFlag
	unparsedArg string
}

func (opt *argOrID) Clear() {
	opt.LabelOrUUIDFlag.Clear()
	opt.unparsedArg = ""
}

func (opt *argOrID) UnmarshalFlag(val string) error {
	if err := opt.LabelOrUUIDFlag.UnmarshalFlag(val); err != nil {
		if opt.unparsedArg != "" {
			return err
		}
		opt.unparsedArg = val
		return nil
	}
	return nil
}

func (opt *argOrID) String() string {
	if opt.unparsedArg != "" {
		return opt.unparsedArg
	}
	if !opt.LabelOrUUIDFlag.Empty() {
		return opt.LabelOrUUIDFlag.String()
	}
	return ""
}

type PoolID struct {
	argOrID
}

type poolBaseCmd struct {
	daosCmd
	poolUUID uuid.UUID

	cPoolHandle C.daos_handle_t

	Args struct {
		Pool PoolID `positional-arg-name:"pool label or UUID" description:"required if --path is not used"`
	} `positional-args:"yes"`
}

func (cmd *poolBaseCmd) poolUUIDPtr() *C.uchar {
	if cmd.poolUUID == uuid.Nil {
		cmd.Errorf("poolUUIDPtr(): nil UUID")
		return nil
	}
	return (*C.uchar)(unsafe.Pointer(&cmd.poolUUID[0]))
}

func (cmd *poolBaseCmd) PoolID() ui.LabelOrUUIDFlag {
	return cmd.Args.Pool.LabelOrUUIDFlag
}

// poolConnect is a convenience wrapper around poolConnectAPI.
func poolConnect(poolID, sysName string, flags uint, query bool) (C.daos_handle_t, *C.daos_pool_info_t, error) {
	var cSysName *C.char
	if sysName != "" {
		cSysName = C.CString(sysName)
		defer freeString(cSysName)
	}

	cPoolID := C.CString(poolID)
	defer freeString(cPoolID)

	var hdl C.daos_handle_t
	var infoPtr *C.daos_pool_info_t
	if query {
		infoPtr = &C.daos_pool_info_t{
			pi_bits: C.ulong(daos.DefaultPoolQueryMask),
		}
	}

	return hdl, infoPtr, poolConnectAPI(cPoolID, cSysName, C.uint(flags), &hdl, infoPtr)
}

// poolConnectAPI is a lower-level wrapper around daos_pool_connect().
func poolConnectAPI(poolID, sysName *C.char, flags C.uint, hdl *C.daos_handle_t, info *C.daos_pool_info_t) error {
	return daosError(C.daos_pool_connect(poolID, sysName, flags, hdl, info, nil))
}

// poolDisconnectAPI is a convenience wrapper around daos_pool_disconnect().
func poolDisconnectAPI(hdl C.daos_handle_t) error {
	// Hack for NLT fault injection testing: If the rc
	// is -DER_NOMEM, retry once in order to actually
	// shut down and release resources.
	rc := C.daos_pool_disconnect(hdl, nil)
	if rc == -C.DER_NOMEM {
		rc = C.daos_pool_disconnect(hdl, nil)
		// DAOS-8866, daos_pool_disconnect() might have failed, but worked anyway.
		if rc == -C.DER_NO_HDL {
			rc = -C.DER_SUCCESS
		}
	}

	return daosError(rc)
}

func (cmd *poolBaseCmd) connectPool(flags C.uint) error {
	sysName := cmd.SysName
	var cSysName *C.char
	if sysName != "" {
		cSysName := C.CString(sysName)
		defer freeString(cSysName)
	}

	switch {
	case cmd.PoolID().HasLabel():
		var poolInfo C.daos_pool_info_t
		cLabel := C.CString(cmd.PoolID().Label)
		defer freeString(cLabel)

		cmd.Debugf("connecting to pool: %s", cmd.PoolID().Label)
		if err := poolConnectAPI(cLabel, cSysName, flags, &cmd.cPoolHandle, &poolInfo); err != nil {
			return err
		}
		var err error
		cmd.poolUUID, err = uuidFromC(poolInfo.pi_uuid)
		if err != nil {
			cmd.disconnectPool()
			return err
		}
	case cmd.PoolID().HasUUID():
		cmd.poolUUID = cmd.PoolID().UUID
		cmd.Debugf("connecting to pool: %s", cmd.poolUUID)
		cUUIDstr := C.CString(cmd.poolUUID.String())
		defer freeString(cUUIDstr)
		if err := poolConnectAPI(cUUIDstr, cSysName, flags, &cmd.cPoolHandle, nil); err != nil {
			return err
		}
	default:
		return errors.New("no pool UUID or label supplied")
	}

	return nil
}

func (cmd *poolBaseCmd) disconnectPool() {
	cmd.Debugf("disconnecting pool %s", cmd.PoolID())
	if err := poolDisconnectAPI(cmd.cPoolHandle); err != nil {
		cmd.Errorf("pool disconnect failed: %v", err)
	}
}

func (cmd *poolBaseCmd) resolveAndConnect(flags C.uint, ap *C.struct_cmd_args_s) (func(), error) {
	if err := cmd.connectPool(flags); err != nil {
		return nil, errors.Wrapf(err,
			"failed to connect to pool %s", cmd.PoolID())
	}

	if ap != nil {
		if err := copyUUID(&ap.p_uuid, cmd.poolUUID); err != nil {
			return nil, err
		}
		ap.pool = cmd.cPoolHandle
		switch {
		case cmd.PoolID().HasLabel():
			pLabel := C.CString(cmd.PoolID().Label)
			defer freeString(pLabel)
			C.strncpy(&ap.pool_str[0], pLabel, C.DAOS_PROP_LABEL_MAX_LEN)
		case cmd.PoolID().HasUUID():
			pUUIDstr := C.CString(cmd.poolUUID.String())
			defer freeString(pUUIDstr)
			C.strncpy(&ap.pool_str[0], pUUIDstr, C.DAOS_PROP_LABEL_MAX_LEN)
		}
	}

	return func() {
		cmd.disconnectPool()
	}, nil
}

func (cmd *poolBaseCmd) getAttr(name string) (*attribute, error) {
	return getDaosAttribute(cmd.cPoolHandle, poolAttr, name)
}

type poolCmd struct {
	List         poolListCmd         `command:"list" description:"list pools to which this user has access"`
	Query        poolQueryCmd        `command:"query" description:"query pool info"`
	QueryTargets poolQueryTargetsCmd `command:"query-targets" description:"query pool target info"`
	ListConts    containerListCmd    `command:"list-containers" alias:"list-cont" description:"list all containers in pool"`
	ListAttrs    poolListAttrsCmd    `command:"list-attr" alias:"list-attrs" alias:"lsattr" description:"list pool user-defined attributes"`
	GetAttr      poolGetAttrCmd      `command:"get-attr" alias:"getattr" description:"get pool user-defined attribute"`
	SetAttr      poolSetAttrCmd      `command:"set-attr" alias:"setattr" description:"set pool user-defined attribute"`
	DelAttr      poolDelAttrCmd      `command:"del-attr" alias:"delattr" description:"delete pool user-defined attribute"`
	AutoTest     poolAutoTestCmd     `command:"autotest" description:"verify setup with smoke tests"`
}

type poolQueryCmd struct {
	poolBaseCmd
	ShowEnabledRanks bool `short:"e" long:"show-enabled" description:"Show engine unique identifiers (ranks) which are enabled"`
	HealthOnly       bool `short:"t" long:"health-only" description:"Only perform pool health related queries"`
}

func convertPoolSpaceInfo(in *C.struct_daos_pool_space, mt C.uint) *daos.StorageUsageStats {
	if in == nil {
		return nil
	}

	return &daos.StorageUsageStats{
		Total:     uint64(in.ps_space.s_total[mt]),
		Free:      uint64(in.ps_space.s_free[mt]),
		Min:       uint64(in.ps_free_min[mt]),
		Max:       uint64(in.ps_free_max[mt]),
		Mean:      uint64(in.ps_free_mean[mt]),
		MediaType: daos.StorageMediaType(mt),
	}
}

func convertPoolRebuildStatus(in *C.struct_daos_rebuild_status) *daos.PoolRebuildStatus {
	if in == nil {
		return nil
	}

	out := &daos.PoolRebuildStatus{
		Status: int32(in.rs_errno),
	}
	if out.Status == 0 {
		out.TotalObjects = uint64(in.rs_toberb_obj_nr)
		out.Objects = uint64(in.rs_obj_nr)
		out.Records = uint64(in.rs_rec_nr)
		switch {
		case in.rs_version == 0:
			out.State = daos.PoolRebuildStateIdle
		case C.get_rebuild_state(in) == C.DRS_COMPLETED:
			out.State = daos.PoolRebuildStateDone
		default:
			out.State = daos.PoolRebuildStateBusy
		}
	}

	return out
}

func convertPoolInfo(pinfo *C.daos_pool_info_t) (*daos.PoolInfo, error) {
	poolInfo := new(daos.PoolInfo)

	poolInfo.QueryMask = daos.PoolQueryMask(pinfo.pi_bits)
	poolInfo.UUID = uuid.Must(uuidFromC(pinfo.pi_uuid))
	poolInfo.TotalTargets = uint32(pinfo.pi_ntargets)
	poolInfo.DisabledTargets = uint32(pinfo.pi_ndisabled)
	poolInfo.ActiveTargets = uint32(pinfo.pi_space.ps_ntargets)
	poolInfo.TotalEngines = uint32(pinfo.pi_nnodes)
	poolInfo.ServiceLeader = uint32(pinfo.pi_leader)
	poolInfo.Version = uint32(pinfo.pi_map_ver)
	poolInfo.State = daos.PoolServiceStateReady
	if poolInfo.DisabledTargets > 0 {
		poolInfo.State = daos.PoolServiceStateDegraded
	}

	poolInfo.Rebuild = convertPoolRebuildStatus(&pinfo.pi_rebuild_st)
	if poolInfo.QueryMask.HasOption(daos.PoolQueryOptionSpace) {
		poolInfo.TierStats = []*daos.StorageUsageStats{
			convertPoolSpaceInfo(&pinfo.pi_space, C.DAOS_MEDIA_SCM),
			convertPoolSpaceInfo(&pinfo.pi_space, C.DAOS_MEDIA_NVME),
		}
	}

	return poolInfo, nil
}

func queryPoolRankLists(poolHdl C.daos_handle_t, queryMask daos.PoolQueryMask) (*daos.PoolInfo, error) {
	var rlPtr **C.d_rank_list_t = nil
	var rl *C.d_rank_list_t = nil

	if queryMask.HasOption(daos.PoolQueryOptionEnabledEngines) || queryMask.HasOption(daos.PoolQueryOptionDisabledEngines) ||
		queryMask.HasOption(daos.PoolQueryOptionDeadEngines) {
		rlPtr = &rl
	}

	cPoolInfo := C.daos_pool_info_t{
		pi_bits: C.uint64_t(queryMask),
	}

	rc := C.daos_pool_query(poolHdl, rlPtr, &cPoolInfo, nil, nil)
	defer C.d_rank_list_free(rl)
	if err := daosError(rc); err != nil {
		return nil, err
	}

	poolInfo, err := convertPoolInfo(&cPoolInfo)
	if err != nil {
		return nil, err
	}

	if rlPtr != nil {
		rs, err := rankSetFromC(rl)
		if err != nil {
			return nil, err
		}
		if queryMask.HasOption(daos.PoolQueryOptionEnabledEngines) {
			poolInfo.EnabledRanks = rs
		}
		if queryMask.HasOption(daos.PoolQueryOptionDisabledEngines) {
			poolInfo.DisabledRanks = rs
		}
		if queryMask.HasOption(daos.PoolQueryOptionDeadEngines) {
			poolInfo.DeadRanks = rs
		}
	}

	return poolInfo, nil
}
func queryPool(poolHdl C.daos_handle_t, queryMask daos.PoolQueryMask) (*daos.PoolInfo, error) {
	poolInfo := &daos.PoolInfo{}
	originalMask := queryMask // Save the original queryMask

	// Function to handle the query and return a single RankList
	queryAndUpdate := func(option string) error {
		// Clear previous options and set new option
		queryMask.ClearAll()
		queryMask.SetOptions(option)

		poolInfo1, err := queryPoolRankLists(poolHdl, queryMask)
		if err != nil {
			return err
		}

		switch option {
		case daos.PoolQueryOptionEnabledEngines:
			poolInfo.EnabledRanks = poolInfo1.EnabledRanks
		case daos.PoolQueryOptionDisabledEngines:
			poolInfo.DisabledRanks = poolInfo1.DisabledRanks
		case daos.PoolQueryOptionDeadEngines:
			poolInfo.DeadRanks = poolInfo1.DeadRanks
		}
		return nil
	}

	// Preprocess queryMask, select one option for the first query
<<<<<<< HEAD
	queryOptions := []string{
		daos.PoolQueryOptionEnabledEngines,
		daos.PoolQueryOptionDisabledEngines,
		daos.PoolQueryOptionSuspectEngines,
	}
	var firstOption string = ""
	for _, opt := range queryOptions {
		if queryMask.HasOption(opt) && firstOption != "" {
			firstOption = opt
			continue
		}
		queryMask.ClearOptions(opt)
=======
	var firstOption string
	if originalMask.HasOption(daos.PoolQueryOptionEnabledEngines) {
		firstOption = daos.PoolQueryOptionEnabledEngines
	} else if originalMask.HasOption(daos.PoolQueryOptionDisabledEngines) {
		firstOption = daos.PoolQueryOptionDisabledEngines
	} else if originalMask.HasOption(daos.PoolQueryOptionDeadEngines) {
		firstOption = daos.PoolQueryOptionDeadEngines
>>>>>>> 10053d46
	}

	// Perform the first query to get basic information
	poolInfo, err := queryPoolRankLists(poolHdl, queryMask)
	if err != nil {
		return nil, err
	}

	// Check the original query mask and update fields as needed
<<<<<<< HEAD
=======
	queryOptions := []string{
		daos.PoolQueryOptionEnabledEngines,
		daos.PoolQueryOptionDisabledEngines,
		daos.PoolQueryOptionDeadEngines,
	}

	// Process each option sequentially
>>>>>>> 10053d46
	for _, opt := range queryOptions {
		if originalMask.HasOption(opt) && opt != firstOption {
			if err := queryAndUpdate(opt); err != nil {
				return nil, err
			}
		}
	}
	poolInfo.QueryMask = originalMask

	return poolInfo, nil
}

func (cmd *poolQueryCmd) Execute(_ []string) error {
	queryMask := daos.DefaultPoolQueryMask
	if cmd.HealthOnly {
		queryMask = daos.HealthOnlyPoolQueryMask
	}
	if cmd.ShowEnabledRanks {
		queryMask.SetOptions(daos.PoolQueryOptionEnabledEngines)
	}
	queryMask.SetOptions(daos.PoolQueryOptionDisabledEngines)

	cleanup, err := cmd.resolveAndConnect(C.DAOS_PC_RO, nil)
	if err != nil {
		return err
	}
	defer cleanup()

	poolInfo, err := queryPool(cmd.cPoolHandle, queryMask)
	if err != nil {
		return errors.Wrapf(err, "failed to query pool %q", cmd.PoolID())
	}

	if cmd.JSONOutputEnabled() {
		return cmd.OutputJSON(poolInfo, nil)
	}

	var bld strings.Builder
	if err := pretty.PrintPoolInfo(poolInfo, &bld); err != nil {
		return err
	}

	cmd.Debugf("Pool query options: %s", poolInfo.QueryMask)
	cmd.Info(bld.String())

	return nil
}

type poolQueryTargetsCmd struct {
	poolBaseCmd

	Rank    uint32 `long:"rank" required:"1" description:"Engine rank of the targets to be queried"`
	Targets string `long:"target-idx" description:"Comma-separated list of target idx(s) to be queried"`
}

// For using the pretty printer that dmg uses for this target info.
func convertPoolTargetInfo(ptinfo *C.daos_target_info_t) (*daos.PoolQueryTargetInfo, error) {
	pqti := new(daos.PoolQueryTargetInfo)
	pqti.Type = daos.PoolQueryTargetType(ptinfo.ta_type)
	pqti.State = daos.PoolQueryTargetState(ptinfo.ta_state)
	pqti.Space = []*daos.StorageUsageStats{
		{
			Total:     uint64(ptinfo.ta_space.s_total[C.DAOS_MEDIA_SCM]),
			Free:      uint64(ptinfo.ta_space.s_free[C.DAOS_MEDIA_SCM]),
			MediaType: C.DAOS_MEDIA_SCM,
		},
		{
			Total:     uint64(ptinfo.ta_space.s_total[C.DAOS_MEDIA_NVME]),
			Free:      uint64(ptinfo.ta_space.s_free[C.DAOS_MEDIA_NVME]),
			MediaType: C.DAOS_MEDIA_NVME,
		},
	}

	return pqti, nil
}

func (cmd *poolQueryTargetsCmd) Execute(_ []string) error {
	cleanup, err := cmd.resolveAndConnect(C.DAOS_PC_RO, nil)
	if err != nil {
		return err
	}
	defer cleanup()

	var idxList []uint32
	if err = common.ParseNumberList(cmd.Targets, &idxList); err != nil {
		return errors.WithMessage(err, "parsing target list")
	}

	if len(idxList) == 0 {
		pi, err := queryPool(cmd.cPoolHandle, daos.HealthOnlyPoolQueryMask)
		if err != nil || (pi.TotalTargets == 0 || pi.TotalEngines == 0) {
			if err != nil {
				return errors.Wrap(err, "pool query failed")
			}
			return errors.New("failed to derive target count from pool query")
		}
		tgtCount := pi.TotalTargets / pi.TotalEngines
		for i := uint32(0); i < tgtCount; i++ {
			idxList = append(idxList, i)
		}
	}

	ptInfo := new(C.daos_target_info_t)
	var rc C.int

	infos := make([]*daos.PoolQueryTargetInfo, 0, len(idxList))
	for tgt := 0; tgt < len(idxList); tgt++ {
		rc = C.daos_pool_query_target(cmd.cPoolHandle, C.uint32_t(idxList[tgt]), C.uint32_t(cmd.Rank), ptInfo, nil)
		if err := daosError(rc); err != nil {
			return errors.Wrapf(err,
				"failed to query pool %s rank:target %d:%d", cmd.poolUUID, cmd.Rank, idxList[tgt])
		}

		tgtInfo, err := convertPoolTargetInfo(ptInfo)
		if err != nil {
			return err
		}
		infos = append(infos, tgtInfo)
	}

	if cmd.JSONOutputEnabled() {
		return cmd.OutputJSON(infos, nil)
	}

	var bld strings.Builder
	for _, info := range infos {
		if err := pretty.PrintPoolQueryTargetInfo(info, &bld); err != nil {
			return err
		}
	}

	cmd.Info(bld.String())

	return nil
}

type poolListAttrsCmd struct {
	poolBaseCmd

	Verbose bool `long:"verbose" short:"V" description:"Include values"`
}

func (cmd *poolListAttrsCmd) Execute(_ []string) error {
	cleanup, err := cmd.resolveAndConnect(C.DAOS_PC_RO, nil)
	if err != nil {
		return err
	}
	defer cleanup()

	attrs, err := listDaosAttributes(cmd.cPoolHandle, poolAttr, cmd.Verbose)
	if err != nil {
		return errors.Wrapf(err,
			"failed to list attributes for pool %s", cmd.poolUUID)
	}

	if cmd.JSONOutputEnabled() {
		if cmd.Verbose {
			return cmd.OutputJSON(attrs.asMap(), nil)
		}
		return cmd.OutputJSON(attrs.asList(), nil)
	}

	var bld strings.Builder
	title := fmt.Sprintf("Attributes for pool %s:", cmd.poolUUID)
	printAttributes(&bld, title, attrs...)

	cmd.Info(bld.String())

	return nil
}

type poolGetAttrCmd struct {
	poolBaseCmd

	Args struct {
		Attrs ui.GetPropertiesFlag `positional-arg-name:"key[,key...]"`
	} `positional-args:"yes"`
}

func (cmd *poolGetAttrCmd) Execute(_ []string) error {
	cleanup, err := cmd.resolveAndConnect(C.DAOS_PC_RO, nil)
	if err != nil {
		return err
	}
	defer cleanup()

	var attrs attrList
	if len(cmd.Args.Attrs.ParsedProps) == 0 {
		attrs, err = listDaosAttributes(cmd.cPoolHandle, poolAttr, true)
	} else {
		attrs, err = getDaosAttributes(cmd.cPoolHandle, poolAttr, cmd.Args.Attrs.ParsedProps.ToSlice())
	}
	if err != nil {
		return errors.Wrapf(err, "failed to get attributes for pool %s", cmd.PoolID())
	}

	if cmd.JSONOutputEnabled() {
		// Maintain compatibility with older behavior.
		if len(cmd.Args.Attrs.ParsedProps) == 1 && len(attrs) == 1 {
			return cmd.OutputJSON(attrs[0], nil)
		}
		return cmd.OutputJSON(attrs, nil)
	}

	var bld strings.Builder
	title := fmt.Sprintf("Attributes for pool %s:", cmd.PoolID())
	printAttributes(&bld, title, attrs...)

	cmd.Info(bld.String())

	return nil
}

type poolSetAttrCmd struct {
	poolBaseCmd

	Args struct {
		Attrs ui.SetPropertiesFlag `positional-arg-name:"key:val[,key:val...]" required:"1"`
	} `positional-args:"yes"`
}

func (cmd *poolSetAttrCmd) Execute(_ []string) error {
	cleanup, err := cmd.resolveAndConnect(C.DAOS_PC_RW, nil)
	if err != nil {
		return err
	}
	defer cleanup()

	if len(cmd.Args.Attrs.ParsedProps) == 0 {
		return errors.New("attribute name and value are required")
	}

	attrs := make(attrList, 0, len(cmd.Args.Attrs.ParsedProps))
	for key, val := range cmd.Args.Attrs.ParsedProps {
		attrs = append(attrs, &attribute{
			Name:  key,
			Value: []byte(val),
		})
	}

	if err := setDaosAttributes(cmd.cPoolHandle, poolAttr, attrs); err != nil {
		return errors.Wrapf(err, "failed to set attributes on pool %s", cmd.PoolID())
	}

	return nil
}

type poolDelAttrCmd struct {
	poolBaseCmd

	Args struct {
		Name string `positional-arg-name:"<attribute name>" required:"1"`
	} `positional-args:"yes"`
}

func (cmd *poolDelAttrCmd) Execute(_ []string) error {
	cleanup, err := cmd.resolveAndConnect(C.DAOS_PC_RW, nil)
	if err != nil {
		return err
	}
	defer cleanup()

	if err := delDaosAttribute(cmd.cPoolHandle, poolAttr, cmd.Args.Name); err != nil {
		return errors.Wrapf(err,
			"failed to delete attribute %q on pool %s",
			cmd.Args.Name, cmd.poolUUID)
	}

	return nil
}

type poolAutoTestCmd struct {
	poolBaseCmd

	SkipBig       C.bool `long:"skip-big" short:"S" description:"skip big tests"`
	DeadlineLimit C.int  `long:"deadline-limit" short:"D" description:"deadline limit for test (seconds)"`
}

func (cmd *poolAutoTestCmd) Execute(_ []string) error {
	ap, deallocCmdArgs, err := allocCmdArgs(cmd.Logger)
	if err != nil {
		return err
	}
	defer deallocCmdArgs()

	cleanup, err := cmd.resolveAndConnect(C.DAOS_PC_RW, nil)
	if err != nil {
		return err
	}
	defer cleanup()

	ap.pool = cmd.cPoolHandle
	if err := copyUUID(&ap.p_uuid, cmd.poolUUID); err != nil {
		return err
	}
	ap.p_op = C.POOL_AUTOTEST

	// Set outstream to stdout; don't try to redirect it.
	ap.outstream, err = fd2FILE(os.Stdout.Fd(), "w")
	if err != nil {
		return err
	}

	ap.skip_big = C.bool(cmd.SkipBig)

	ap.deadline_limit = C.int(cmd.DeadlineLimit)

	rc := C.pool_autotest_hdlr(ap)
	if err := daosError(rc); err != nil {
		return errors.Wrapf(err, "failed to run autotest for pool %s",
			cmd.poolUUID)
	}

	return nil
}

func getPoolList(log logging.Logger, sysName string, queryEnabled bool) ([]*daos.PoolInfo, error) {
	var cSysName *C.char
	if sysName != "" {
		cSysName := C.CString(sysName)
		defer freeString(cSysName)
	}

	var cPools []C.daos_mgmt_pool_info_t
	for {
		var rc C.int
		var poolCount C.size_t

		// First, fetch the total number of pools in the system.
		// We may not have access to all of them, so this is an upper bound.
		rc = C.daos_mgmt_list_pools(cSysName, &poolCount, nil, nil)
		if err := daosError(rc); err != nil {
			return nil, err
		}
		log.Debugf("pools in system: %d", poolCount)

		if poolCount < 1 {
			return nil, nil
		}

		// Now, we actually fetch the pools into the buffer that we've created.
		cPools = make([]C.daos_mgmt_pool_info_t, poolCount)
		rc = C.daos_mgmt_list_pools(cSysName, &poolCount, &cPools[0], nil)
		err := daosError(rc)
		if err == nil {
			cPools = cPools[:poolCount] // adjust the slice to the number of pools retrieved
			log.Debugf("fetched %d pools", len(cPools))
			break
		}
		if err == daos.StructTooSmall {
			log.Notice("server-side pool list changed; re-fetching")
			continue
		}
		log.Errorf("failed to fetch pool list: %s", err)
		return nil, err
	}

	pools := make([]*daos.PoolInfo, 0, len(cPools))
	for i := 0; i < len(cPools); i++ {
		cPool := &cPools[i]

		svcRanks, err := rankSetFromC(cPool.mgpi_svc)
		if err != nil {
			return nil, err
		}
		poolUUID, err := uuidFromC(cPool.mgpi_uuid)
		if err != nil {
			return nil, err
		}
		poolLabel := C.GoString(cPool.mgpi_label)

		var pool *daos.PoolInfo
		if queryEnabled {
			poolHandle, poolInfo, err := poolConnect(poolUUID.String(), sysName, daos.PoolConnectFlagReadOnly, true)
			if err != nil {
				log.Errorf("failed to connect to pool %q: %s", poolLabel, err)
				continue
			}

			var qErr error
			pool, qErr = convertPoolInfo(poolInfo)
			if qErr != nil {
				log.Errorf("failed to query pool %q: %s", poolLabel, qErr)
			}
			if err := poolDisconnectAPI(poolHandle); err != nil {
				log.Errorf("failed to disconnect from pool %q: %s", poolLabel, err)
			}
			if qErr != nil {
				continue
			}

			// Add a few missing pieces that the query doesn't fill in.
			pool.Label = poolLabel
			pool.ServiceReplicas = svcRanks.Ranks()
		} else {
			// Just populate the basic info.
			pool = &daos.PoolInfo{
				UUID:            poolUUID,
				Label:           poolLabel,
				ServiceReplicas: svcRanks.Ranks(),
				State:           daos.PoolServiceStateReady,
			}
		}

		pools = append(pools, pool)
	}

	log.Debugf("fetched %d/%d pools", len(pools), len(cPools))
	return pools, nil
}

type poolListCmd struct {
	daosCmd
	Verbose bool `short:"v" long:"verbose" description:"Add pool UUIDs and service replica lists to display"`
	NoQuery bool `short:"n" long:"no-query" description:"Disable query of listed pools"`
}

func (cmd *poolListCmd) Execute(_ []string) error {
	pools, err := getPoolList(cmd.Logger, cmd.SysName, !cmd.NoQuery)
	if err != nil {
		return err
	}

	if cmd.JSONOutputEnabled() {
		return cmd.OutputJSON(struct {
			Pools []*daos.PoolInfo `json:"pools"` // compatibility with dmg
		}{
			Pools: pools,
		}, nil)
	}

	var buf strings.Builder
	if err := pretty.PrintPoolList(pools, &buf, cmd.Verbose); err != nil {
		return err
	}
	cmd.Info(buf.String())

	return nil
}<|MERGE_RESOLUTION|>--- conflicted
+++ resolved
@@ -364,11 +364,10 @@
 	}
 
 	// Preprocess queryMask, select one option for the first query
-<<<<<<< HEAD
 	queryOptions := []string{
 		daos.PoolQueryOptionEnabledEngines,
 		daos.PoolQueryOptionDisabledEngines,
-		daos.PoolQueryOptionSuspectEngines,
+		daos.PoolQueryOptionDeadEngines,
 	}
 	var firstOption string = ""
 	for _, opt := range queryOptions {
@@ -377,15 +376,6 @@
 			continue
 		}
 		queryMask.ClearOptions(opt)
-=======
-	var firstOption string
-	if originalMask.HasOption(daos.PoolQueryOptionEnabledEngines) {
-		firstOption = daos.PoolQueryOptionEnabledEngines
-	} else if originalMask.HasOption(daos.PoolQueryOptionDisabledEngines) {
-		firstOption = daos.PoolQueryOptionDisabledEngines
-	} else if originalMask.HasOption(daos.PoolQueryOptionDeadEngines) {
-		firstOption = daos.PoolQueryOptionDeadEngines
->>>>>>> 10053d46
 	}
 
 	// Perform the first query to get basic information
@@ -395,16 +385,6 @@
 	}
 
 	// Check the original query mask and update fields as needed
-<<<<<<< HEAD
-=======
-	queryOptions := []string{
-		daos.PoolQueryOptionEnabledEngines,
-		daos.PoolQueryOptionDisabledEngines,
-		daos.PoolQueryOptionDeadEngines,
-	}
-
-	// Process each option sequentially
->>>>>>> 10053d46
 	for _, opt := range queryOptions {
 		if originalMask.HasOption(opt) && opt != firstOption {
 			if err := queryAndUpdate(opt); err != nil {
