//
// (C) Copyright 2021 Intel Corporation.
//
// SPDX-License-Identifier: BSD-2-Clause-Patent
//

package main

import (
	"fmt"
	"io"
	"os"
	"strings"
	"unsafe"

	"github.com/google/uuid"
	"github.com/pkg/errors"

	"github.com/daos-stack/daos/src/control/build"
	"github.com/daos-stack/daos/src/control/cmd/dmg/pretty"
	"github.com/daos-stack/daos/src/control/common/proto/convert"
	mgmtpb "github.com/daos-stack/daos/src/control/common/proto/mgmt"
	"github.com/daos-stack/daos/src/control/lib/control"
	"github.com/daos-stack/daos/src/control/lib/txtfmt"
	"github.com/daos-stack/daos/src/control/lib/ui"
)

/*
#include "util.h"
*/
import "C"

type PoolID struct {
	ui.LabelOrUUIDFlag
}

type poolBaseCmd struct {
	daosCmd
	poolUUID  uuid.UUID
	poolLabel *C.char

	cPoolHandle C.daos_handle_t

	SysName  string `long:"sys-name" short:"G" description:"DAOS system name"`
	PoolFlag PoolID `long:"pool" short:"p" description:"pool UUID (deprecated; use positional arg)"`
	Args     struct {
		Pool PoolID `positional-arg-name:"<pool name or UUID>"`
	} `positional-args:"yes"`
}

func (cmd *poolBaseCmd) poolUUIDPtr() *C.uchar {
	if cmd.poolUUID == uuid.Nil {
		cmd.log.Errorf("poolUUIDPtr(): nil UUID")
		return nil
	}
	return (*C.uchar)(unsafe.Pointer(&cmd.poolUUID[0]))
}

func (cmd *poolBaseCmd) PoolID() PoolID {
	if !cmd.PoolFlag.Empty() {
		return cmd.PoolFlag
	}
	return cmd.Args.Pool
}

func (cmd *poolBaseCmd) connectPool() error {
	sysName := cmd.SysName
	if sysName == "" {
		sysName = build.DefaultSystemName
	}
	cSysName := C.CString(sysName)
	defer freeString(cSysName)

<<<<<<< HEAD
	var rc C.int
	switch {
	case cmd.PoolID().HasLabel():
		var poolInfo C.daos_pool_info_t
		cLabel := C.CString(cmd.PoolID().Label)
		defer freeString(cLabel)

		rc = C.daos_pool_connect_by_label(cLabel, cSysName,
			C.DAOS_PC_RW, &cmd.cPoolHandle, &poolInfo, nil)
		if rc == 0 {
			var err error
			cmd.poolUUID, err = uuidFromC(poolInfo.pi_uuid)
			if err != nil {
				cmd.disconnectPool()
				return err
			}
		}
	case cmd.PoolID().HasUUID():
		cmd.poolUUID = cmd.PoolID().UUID
		rc = C.daos_pool_connect(cmd.poolUUIDPtr(), cSysName,
			C.DAOS_PC_RW, &cmd.cPoolHandle, nil, nil)
	default:
		return errors.New("no pool UUID or label supplied")
	}

=======
	if cmd.poolLabel != nil {
		var pi C.daos_pool_info_t

		rc := C.daos_pool_connect_by_label(cmd.poolLabel, cSysName,
			C.DAOS_PC_RW, &cmd.cPoolHandle, &pi, nil)
		if err := daosError(rc); err != nil {
			return err
		}

		cmd.poolUUID = uuid.Must(uuidFromC(pi.pi_uuid))
		return daosError(rc)
	}

	rc := C.daos_pool_connect(cmd.poolUUIDPtr(), cSysName,
		C.DAOS_PC_RW, &cmd.cPoolHandle, nil, nil)

>>>>>>> a2d2b727
	return daosError(rc)
}

func (cmd *poolBaseCmd) disconnectPool() {
	cmd.log.Debugf("disconnecting pool %s", cmd.PoolID())
	// Hack for NLT fault injection testing: If the rc
	// is -DER_NOMEM, retry once in order to actually
	// shut down and release resources.
	rc := C.daos_pool_disconnect(cmd.cPoolHandle, nil)
	if rc == -C.DER_NOMEM {
		rc = C.daos_pool_disconnect(cmd.cPoolHandle, nil)
	}

	if err := daosError(rc); err != nil {
		cmd.log.Errorf("pool disconnect failed: %s", err)
	}
}

func (cmd *poolBaseCmd) resolveAndConnect(ap *C.struct_cmd_args_s) (func(), error) {
<<<<<<< HEAD
=======
	if cmd.poolUUID == uuid.Nil && cmd.poolLabel == nil {
		if err := cmd.resolvePool(cmd.PoolID()); err != nil {
			return nil, errors.Wrapf(err,
				"failed to resolve pool ID %q", cmd.PoolID())
		}
	}

>>>>>>> a2d2b727
	if err := cmd.connectPool(); err != nil {
		return nil, errors.Wrapf(err,
			"failed to connect to pool %s", cmd.PoolID())
	}

	if ap != nil {
		if err := copyUUID(&ap.p_uuid, cmd.poolUUID); err != nil {
			return nil, err
		}
		ap.pool = cmd.cPoolHandle
	}

	return func() {
		cmd.disconnectPool()
	}, nil
}

func (cmd *poolBaseCmd) getAttr(name string) (*attribute, error) {
	return getDaosAttribute(cmd.cPoolHandle, poolAttr, name)
}

type poolCmd struct {
	ListContainers poolContainersListCmd `command:"list-containers" alias:"list-cont" alias:"ls" description:"list all containers in pool"`
	Query          poolQueryCmd          `command:"query" description:"query pool info"`
	ListAttrs      poolListAttrsCmd      `command:"list-attributes" alias:"list-attrs" description:"list pool user-defined attributes"`
	GetAttr        poolGetAttrCmd        `command:"get-attribute" alias:"get-attr" description:"get pool user-defined attribute"`
	SetAttr        poolSetAttrCmd        `command:"set-attribute" alias:"set-attr" description:"set pool user-defined attribute"`
	DelAttr        poolDelAttrCmd        `command:"delete-attribute" alias:"del-attr" description:"delete pool user-defined attribute"`
	AutoTest       poolAutoTestCmd       `command:"autotest" description:"verify setup with smoke tests"`
}

type poolContainersListCmd struct {
	poolBaseCmd
}

func poolListContainers(hdl C.daos_handle_t) ([]*ContainerID, error) {
	extra_cont_margin := C.size_t(16)

	// First call gets the current number of containers.
	var ncont C.daos_size_t
	rc := C.daos_pool_list_cont(hdl, &ncont, nil, nil)
	if err := daosError(rc); err != nil {
		return nil, errors.Wrap(err, "pool list containers failed")
	}

	// No containers.
	if ncont == 0 {
		return nil, nil
	}

	var cConts *C.struct_daos_pool_cont_info
	// Extend ncont with a safety margin to account for containers
	// that might have been created since the first API call.
	ncont += extra_cont_margin
	cConts = (*C.struct_daos_pool_cont_info)(C.calloc(C.sizeof_struct_daos_pool_cont_info, ncont))
	if cConts == nil {
		return nil, errors.New("calloc() for containers failed")
	}
	dpciSlice := (*[1 << 30]C.struct_daos_pool_cont_info)(
		unsafe.Pointer(cConts))[:ncont:ncont]
	cleanup := func() {
		C.free(unsafe.Pointer(cConts))
	}

	rc = C.daos_pool_list_cont(hdl, &ncont, cConts, nil)
	if err := daosError(rc); err != nil {
		cleanup()
		return nil, err
	}

	out := make([]*ContainerID, ncont)
	for i := range out {
		out[i] = new(ContainerID)
		out[i].UUID = uuid.Must(uuidFromC(dpciSlice[i].pci_uuid))
		out[i].Label = C.GoString(&dpciSlice[i].pci_label[0])
	}

	return out, nil
}

func printContainerList(out io.Writer, contIDs []*ContainerID) {
	uuidTitle := "UUID"
	labelTitle := "Label"
	titles := []string{uuidTitle, labelTitle}

	table := []txtfmt.TableRow{}
	for _, id := range contIDs {
		table = append(table,
			txtfmt.TableRow{
				uuidTitle:  id.UUID.String(),
				labelTitle: id.Label,
			})
	}

	tf := txtfmt.NewTableFormatter(titles...)
	tf.InitWriter(out)
	tf.Format(table)
}

func (cmd *poolContainersListCmd) Execute(_ []string) error {
	cleanup, err := cmd.resolveAndConnect(nil)
	if err != nil {
		return err
	}
	defer cleanup()

	contIDs, err := poolListContainers(cmd.cPoolHandle)
	if err != nil {
		return errors.Wrapf(err,
			"unable to list containers for pool %s", cmd.PoolID())
	}

	if cmd.jsonOutputEnabled() {
		return cmd.outputJSON(contIDs, nil)
	}

	var bld strings.Builder
	printContainerList(&bld, contIDs)
	cmd.log.Info(bld.String())

	return nil
}

type poolQueryCmd struct {
	poolBaseCmd
}

func convertPoolSpaceInfo(in *C.struct_daos_pool_space, mt C.uint) *mgmtpb.StorageUsageStats {
	if in == nil {
		return nil
	}

	return &mgmtpb.StorageUsageStats{
		Total: uint64(in.ps_space.s_total[mt]),
		Free:  uint64(in.ps_space.s_free[mt]),
		Min:   uint64(in.ps_free_min[mt]),
		Max:   uint64(in.ps_free_max[mt]),
		Mean:  uint64(in.ps_free_mean[mt]),
	}
}

func convertPoolRebuildStatus(in *C.struct_daos_rebuild_status) *mgmtpb.PoolRebuildStatus {
	if in == nil {
		return nil
	}

	out := &mgmtpb.PoolRebuildStatus{
		Status: int32(in.rs_errno),
	}
	if out.Status == 0 {
		out.Objects = uint64(in.rs_obj_nr)
		out.Records = uint64(in.rs_rec_nr)
		switch {
		case in.rs_version == 0:
			out.State = mgmtpb.PoolRebuildStatus_IDLE
		case in.rs_done == 1:
			out.State = mgmtpb.PoolRebuildStatus_DONE
		default:
			out.State = mgmtpb.PoolRebuildStatus_BUSY
		}
	}

	return out
}

// This is not great... But it allows us to leverage the existing
// pretty printer that dmg uses for this info. Better to find some
// way to unify all of this and remove redundancy/manual conversion.
//
// We're basically doing the same thing as ds_mgmt_drpc_pool_query()
// to stuff the info into a protobuf message and then using the
// automatic conversion from proto to control. Kind of ugly but
// gets the job done. We could potentially create some function
// that's shared between this code and the drpc handlers to deal
// with stuffing the protobuf message but it's probably overkill.
func convertPoolInfo(pinfo *C.daos_pool_info_t) (*control.PoolQueryResp, error) {
	pqp := new(mgmtpb.PoolQueryResp)

	pqp.Uuid = uuid.Must(uuidFromC(pinfo.pi_uuid)).String()
	pqp.TotalTargets = uint32(pinfo.pi_ntargets)
	pqp.DisabledTargets = uint32(pinfo.pi_ndisabled)
	pqp.ActiveTargets = uint32(pinfo.pi_space.ps_ntargets)
	pqp.TotalNodes = uint32(pinfo.pi_nnodes)
	pqp.Leader = uint32(pinfo.pi_leader)
	pqp.Version = uint32(pinfo.pi_map_ver)

	pqp.Scm = convertPoolSpaceInfo(&pinfo.pi_space, C.DAOS_MEDIA_SCM)
	pqp.Nvme = convertPoolSpaceInfo(&pinfo.pi_space, C.DAOS_MEDIA_NVME)
	pqp.Rebuild = convertPoolRebuildStatus(&pinfo.pi_rebuild_st)

	pqr := new(control.PoolQueryResp)
	return pqr, convert.Types(pqp, pqr)
}

const (
	dpiQuerySpace   = C.DPI_SPACE
	dpiQueryRebuild = C.DPI_REBUILD_STATUS
	dpiQueryAll     = C.uint64_t(^uint64(0)) // DPI_ALL is -1
)

func (cmd *poolQueryCmd) Execute(_ []string) error {
	cleanup, err := cmd.resolveAndConnect(nil)
	if err != nil {
		return err
	}
	defer cleanup()

	pinfo := C.daos_pool_info_t{
		pi_bits: dpiQueryAll,
	}
	rc := C.daos_pool_query(cmd.cPoolHandle, nil, &pinfo, nil, nil)
	if err := daosError(rc); err != nil {
		return errors.Wrapf(err,
			"failed to query pool %s", cmd.poolUUID)
	}

	pqr, err := convertPoolInfo(&pinfo)
	if err != nil {
		return err
	}

	if cmd.jsonOutputEnabled() {
		return cmd.outputJSON(pqr, nil)
	}

	var bld strings.Builder
	if err := pretty.PrintPoolQueryResponse(pqr, &bld); err != nil {
		return err
	}

	cmd.log.Info(bld.String())

	return nil
}

type poolListAttrsCmd struct {
	poolBaseCmd

	Verbose bool `long:"verbose" short:"V" description:"Include values"`
}

func (cmd *poolListAttrsCmd) Execute(_ []string) error {
	cleanup, err := cmd.resolveAndConnect(nil)
	if err != nil {
		return err
	}
	defer cleanup()

	attrs, err := listDaosAttributes(cmd.cPoolHandle, poolAttr, cmd.Verbose)
	if err != nil {
		return errors.Wrapf(err,
			"failed to list attributes for pool %s", cmd.poolUUID)
	}

	if cmd.jsonOutputEnabled() {
		return cmd.outputJSON(attrs, nil)
	}

	var bld strings.Builder
	title := fmt.Sprintf("Attributes for pool %s:", cmd.poolUUID)
	printAttributes(&bld, title, attrs...)

	cmd.log.Info(bld.String())

	return nil
}

type poolGetAttrCmd struct {
	poolBaseCmd

	Args struct {
		Name string `positional-arg-name:"<attribute name>"`
	} `positional-args:"yes" required:"yes"`
}

func (cmd *poolGetAttrCmd) Execute(_ []string) error {
	cleanup, err := cmd.resolveAndConnect(nil)
	if err != nil {
		return err
	}
	defer cleanup()

	attr, err := cmd.getAttr(cmd.Args.Name)
	if err != nil {
		return errors.Wrapf(err,
			"failed to get attribute %q from pool %s",
			cmd.Args.Name, cmd.poolUUID)
	}

	if cmd.jsonOutputEnabled() {
		return cmd.outputJSON(attr, nil)
	}

	var bld strings.Builder
	title := fmt.Sprintf("Attributes for pool %s:", cmd.poolUUID)
	printAttributes(&bld, title, attr)

	cmd.log.Info(bld.String())

	return nil
}

type poolSetAttrCmd struct {
	poolBaseCmd

	Args struct {
		Name  string `positional-arg-name:"<attribute name>"`
		Value string `positional-arg-name:"<attribute value>"`
	} `positional-args:"yes" required:"yes"`
}

func (cmd *poolSetAttrCmd) Execute(_ []string) error {
	cleanup, err := cmd.resolveAndConnect(nil)
	if err != nil {
		return err
	}
	defer cleanup()

	if err := setDaosAttribute(cmd.cPoolHandle, poolAttr, &attribute{
		Name:  cmd.Args.Name,
		Value: cmd.Args.Value,
	}); err != nil {
		return errors.Wrapf(err,
			"failed to set attribute %q on pool %s",
			cmd.Args.Name, cmd.poolUUID)
	}

	return nil
}

type poolDelAttrCmd struct {
	poolBaseCmd

	Args struct {
		Name string `positional-arg-name:"<attribute name>"`
	} `positional-args:"yes" required:"yes"`
}

func (cmd *poolDelAttrCmd) Execute(_ []string) error {
	cleanup, err := cmd.resolveAndConnect(nil)
	if err != nil {
		return err
	}
	defer cleanup()

	if err := delDaosAttribute(cmd.cPoolHandle, poolAttr, cmd.Args.Name); err != nil {
		return errors.Wrapf(err,
			"failed to delete attribute %q on pool %s",
			cmd.Args.Name, cmd.poolUUID)
	}

	return nil
}

type poolAutoTestCmd struct {
	poolBaseCmd
}

func (cmd *poolAutoTestCmd) Execute(_ []string) error {
	ap, deallocCmdArgs, err := allocCmdArgs(cmd.log)
	if err != nil {
		return err
	}
	defer deallocCmdArgs()

	cleanup, err := cmd.resolveAndConnect(nil)
	if err != nil {
		return err
	}
	defer cleanup()

	ap.pool = cmd.cPoolHandle
	if err := copyUUID(&ap.p_uuid, cmd.poolUUID); err != nil {
		return err
	}
	ap.p_op = C.POOL_AUTOTEST

	// Set outstream to stdout; don't try to redirect it.
	ap.outstream, err = fd2FILE(os.Stdout.Fd(), "w")
	if err != nil {
		return err
	}

	rc := C.pool_autotest_hdlr(ap)
	if err := daosError(rc); err != nil {
		return errors.Wrapf(err, "failed to run autotest for pool %s",
			cmd.poolUUID)
	}

	return nil
}<|MERGE_RESOLUTION|>--- conflicted
+++ resolved
@@ -71,7 +71,6 @@
 	cSysName := C.CString(sysName)
 	defer freeString(cSysName)
 
-<<<<<<< HEAD
 	var rc C.int
 	switch {
 	case cmd.PoolID().HasLabel():
@@ -97,24 +96,6 @@
 		return errors.New("no pool UUID or label supplied")
 	}
 
-=======
-	if cmd.poolLabel != nil {
-		var pi C.daos_pool_info_t
-
-		rc := C.daos_pool_connect_by_label(cmd.poolLabel, cSysName,
-			C.DAOS_PC_RW, &cmd.cPoolHandle, &pi, nil)
-		if err := daosError(rc); err != nil {
-			return err
-		}
-
-		cmd.poolUUID = uuid.Must(uuidFromC(pi.pi_uuid))
-		return daosError(rc)
-	}
-
-	rc := C.daos_pool_connect(cmd.poolUUIDPtr(), cSysName,
-		C.DAOS_PC_RW, &cmd.cPoolHandle, nil, nil)
-
->>>>>>> a2d2b727
 	return daosError(rc)
 }
 
@@ -134,16 +115,6 @@
 }
 
 func (cmd *poolBaseCmd) resolveAndConnect(ap *C.struct_cmd_args_s) (func(), error) {
-<<<<<<< HEAD
-=======
-	if cmd.poolUUID == uuid.Nil && cmd.poolLabel == nil {
-		if err := cmd.resolvePool(cmd.PoolID()); err != nil {
-			return nil, errors.Wrapf(err,
-				"failed to resolve pool ID %q", cmd.PoolID())
-		}
-	}
-
->>>>>>> a2d2b727
 	if err := cmd.connectPool(); err != nil {
 		return nil, errors.Wrapf(err,
 			"failed to connect to pool %s", cmd.PoolID())
