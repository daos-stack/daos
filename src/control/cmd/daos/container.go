//
// (C) Copyright 2021-2022 Intel Corporation.
//
// SPDX-License-Identifier: BSD-2-Clause-Patent
//

package main

import (
	"encoding/json"
	"fmt"
	"io"
	"os"
	"path/filepath"
	"strings"
	"unsafe"

	"github.com/dustin/go-humanize"
	"github.com/google/uuid"
	"github.com/jessevdk/go-flags"
	"github.com/pkg/errors"

	"github.com/daos-stack/daos/src/control/lib/daos"
	"github.com/daos-stack/daos/src/control/lib/txtfmt"
	"github.com/daos-stack/daos/src/control/lib/ui"
	"github.com/daos-stack/daos/src/control/logging"
)

/*
#include "util.h"

*/
import "C"

type containerCmd struct {
	Create      containerCreateCmd      `command:"create" description:"create a container"`
	List        containerListCmd        `command:"list" alias:"ls" description:"list all containers in pool"`
	Destroy     containerDestroyCmd     `command:"destroy" description:"destroy a container"`
	ListObjects containerListObjectsCmd `command:"list-objects" alias:"list-obj" description:"list all objects in container"`
	Query       containerQueryCmd       `command:"query" description:"query a container"`
	Stat        containerStatCmd        `command:"stat" description:"get container statistics"`
	Clone       containerCloneCmd       `command:"clone" description:"clone a container"`
	Check       containerCheckCmd       `command:"check" description:"check objects' consistency in a container"`

	ListAttributes  containerListAttrsCmd `command:"list-attr" alias:"list-attrs" alias:"lsattr" description:"list container user-defined attributes"`
	DeleteAttribute containerDelAttrCmd   `command:"del-attr" alias:"delattr" description:"delete container user-defined attribute"`
	GetAttribute    containerGetAttrCmd   `command:"get-attr" alias:"getattr" description:"get container user-defined attribute"`
	SetAttribute    containerSetAttrCmd   `command:"set-attr" alias:"setattr" description:"set container user-defined attribute"`

	GetProperty containerGetPropCmd `command:"get-prop" alias:"getprop" description:"get container user-defined attribute"`
	SetProperty containerSetPropCmd `command:"set-prop" alias:"setprop" description:"set container user-defined attribute"`

	GetACL       containerGetACLCmd       `command:"get-acl" description:"get a container's ACL"`
	OverwriteACL containerOverwriteACLCmd `command:"overwrite-acl" alias:"replace" description:"replace a container's ACL"`
	UpdateACL    containerUpdateACLCmd    `command:"update-acl" description:"update a container's ACL"`
	DeleteACL    containerDeleteACLCmd    `command:"delete-acl" description:"delete a container's ACL"`
	SetOwner     containerSetOwnerCmd     `command:"set-owner" alias:"chown" description:"change ownership for a container"`

	CreateSnapshot  containerSnapCreateCmd  `command:"create-snap" alias:"snap" description:"create container snapshot"`
	DestroySnapshot containerSnapDestroyCmd `command:"destroy-snap" description:"destroy container snapshot"`
	ListSnapshots   containerSnapListCmd    `command:"list-snap" alias:"list-snaps" description:"list container snapshots"`
}

type containerBaseCmd struct {
	poolBaseCmd
	contUUID  uuid.UUID
	contLabel string

	cContHandle C.daos_handle_t
}

func (cmd *containerBaseCmd) contUUIDPtr() *C.uchar {
	if cmd.contUUID == uuid.Nil {
		cmd.Error("contUUIDPtr(): nil UUID")
		return nil
	}
	return (*C.uchar)(unsafe.Pointer(&cmd.contUUID[0]))
}

func (cmd *containerBaseCmd) openContainer(openFlags C.uint) error {
	openFlags |= C.DAOS_COO_FORCE
	if (openFlags & C.DAOS_COO_RO) != 0 {
		openFlags |= C.DAOS_COO_RO_MDSTATS
	}

	var rc C.int
	switch {
	case cmd.contLabel != "":
		var contInfo C.daos_cont_info_t
		cLabel := C.CString(cmd.contLabel)
		defer freeString(cLabel)

		cmd.Debugf("opening container: %s", cmd.contLabel)
		rc = C.daos_cont_open(cmd.cPoolHandle, cLabel, openFlags,
			&cmd.cContHandle, &contInfo, nil)
		if rc == 0 {
			var err error
			cmd.contUUID, err = uuidFromC(contInfo.ci_uuid)
			if err != nil {
				cmd.closeContainer()
				return err
			}
		}
	case cmd.contUUID != uuid.Nil:
		cmd.Debugf("opening container: %s", cmd.contUUID)
		cUUIDstr := C.CString(cmd.contUUID.String())
		defer freeString(cUUIDstr)
		rc = C.daos_cont_open(cmd.cPoolHandle, cUUIDstr,
			openFlags, &cmd.cContHandle, nil, nil)
	default:
		return errors.New("no container UUID or label supplied")
	}

	return daosError(rc)
}

func (cmd *containerBaseCmd) closeContainer() {
	cmd.Debugf("closing container: %s", cmd.contUUID)
	// Hack for NLT fault injection testing: If the rc
	// is -DER_NOMEM, retry once in order to actually
	// shut down and release resources.
	rc := C.daos_cont_close(cmd.cContHandle, nil)
	if rc == -C.DER_NOMEM {
		rc = C.daos_cont_close(cmd.cContHandle, nil)
	}

	if err := daosError(rc); err != nil {
		cmd.Errorf("container close failed: %s", err)
	}
}

func (cmd *containerBaseCmd) queryContainer() (*containerInfo, error) {
	ci := newContainerInfo(&cmd.poolUUID, &cmd.contUUID)
	var cType [10]C.char

	props, entries, err := allocProps(2)
	if err != nil {
		return nil, err
	}
	entries[0].dpe_type = C.DAOS_PROP_CO_LAYOUT_TYPE
	props.dpp_nr++
	entries[1].dpe_type = C.DAOS_PROP_CO_LABEL
	props.dpp_nr++
	defer func() { C.daos_prop_free(props) }()

	rc := C.daos_cont_query(cmd.cContHandle, &ci.dci, props, nil)
	if err := daosError(rc); err != nil {
		return nil, err
	}

	lType := C.get_dpe_val(&entries[0])
	C.daos_unparse_ctype(C.ushort(lType), &cType[0])
	ci.Type = C.GoString(&cType[0])

	if C.get_dpe_str(&entries[1]) == nil {
		ci.ContainerLabel = ""
	} else {
		cStr := C.get_dpe_str(&entries[1])
		ci.ContainerLabel = C.GoString(cStr)
	}

	if lType == C.DAOS_PROP_CO_LAYOUT_POSIX {
		var dfs *C.dfs_t
		var attr C.dfs_attr_t
		var oclass [10]C.char

		rc := C.dfs_mount(cmd.cPoolHandle, cmd.cContHandle, C.O_RDONLY, &dfs)
		if err := dfsError(rc); err != nil {
			return nil, errors.Wrap(err, "failed to mount container")
		}

		rc = C.dfs_query(dfs, &attr)
		if err := dfsError(rc); err != nil {
			return nil, errors.Wrap(err, "failed to query container")
		}
		C.daos_oclass_id2name(attr.da_oclass_id, &oclass[0])
		ci.ObjectClass = C.GoString(&oclass[0])
		ci.ChunkSize = uint64(attr.da_chunk_size)

		if err := dfsError(C.dfs_umount(dfs)); err != nil {
			return nil, errors.Wrap(err, "failed to unmount container")
		}
	}

	return ci, nil
}

func (cmd *containerBaseCmd) connectPool(flags C.uint, ap *C.struct_cmd_args_s) (func(), error) {
	if err := cmd.poolBaseCmd.connectPool(flags); err != nil {
		return nil, err
	}

	if ap != nil {
		ap.pool = cmd.cPoolHandle
		if err := copyUUID(&ap.p_uuid, cmd.poolUUID); err != nil {
			cmd.disconnectPool()
			return nil, err
		}
	}

	return cmd.disconnectPool, nil
}

type containerCreateCmd struct {
	containerBaseCmd

	Type        ContTypeFlag         `long:"type" short:"t" description:"container type"`
	Path        string               `long:"path" short:"d" description:"container namespace path"`
	ChunkSize   ChunkSizeFlag        `long:"chunk-size" short:"z" description:"container chunk size"`
	ObjectClass ObjClassFlag         `long:"oclass" short:"o" description:"default object class"`
	Properties  CreatePropertiesFlag `long:"properties" description:"container properties"`
	Mode        ConsModeFlag         `long:"mode" short:"M" description:"DFS consistency mode"`
	ACLFile     string               `long:"acl-file" short:"A" description:"input file containing ACL"`
	User        string               `long:"user" short:"u" description:"user who will own the container (username@[domain])"`
	Group       string               `long:"group" short:"g" description:"group who will own the container (group@[domain])"`
	Args        struct {
		Label string `positional-arg-name:"label"`
	} `positional-args:"yes"`
}

func (cmd *containerCreateCmd) Execute(_ []string) (err error) {
	ap, deallocCmdArgs, err := allocCmdArgs(cmd.Logger)
	if err != nil {
		return err
	}
	defer deallocCmdArgs()

	if cmd.PoolID().Empty() {
		if cmd.Path == "" {
			return errors.New("no pool ID or dfs path supplied")
		}

		ap.path = C.CString(cmd.Path)
		rc := C.resolve_duns_pool(ap)
		freeString(ap.path)
		if err := daosError(rc); err != nil {
			return errors.Wrapf(err, "failed to resolve pool id from %q; use --pool <id>", filepath.Dir(cmd.Path))
		}

		pu, err := uuidFromC(ap.p_uuid)
		if err != nil {
			return err
		}
		cmd.poolBaseCmd.Args.Pool.UUID = pu
	}

	disconnectPool, err := cmd.connectPool(C.DAOS_PC_RW, ap)
	if err != nil {
		return err
	}
	defer disconnectPool()

	ap.c_op = C.CONT_CREATE

	if cmd.User != "" {
		ap.user = C.CString(cmd.User)
		defer freeString(ap.user)
	}
	if cmd.Group != "" {
		ap.group = C.CString(cmd.Group)
		defer freeString(ap.group)
	}
	if cmd.ACLFile != "" {
		ap.aclfile = C.CString(cmd.ACLFile)
		defer freeString(ap.aclfile)
	}

	if cmd.Args.Label != "" {
		for key := range cmd.Properties.ParsedProps {
			if key == "label" {
				return errors.New("can't supply label arg and --properties label:")
			}
		}
		if err := cmd.Properties.AddPropVal("label", cmd.Args.Label); err != nil {
			return err
		}
		cmd.contLabel = cmd.Args.Label
	}

	if cmd.Properties.props != nil {
		ap.props = cmd.Properties.props
	}

	ap._type = cmd.Type.Type
	switch ap._type {
	case C.DAOS_PROP_CO_LAYOUT_POSIX:
		// POSIX containers have extra attributes
		if cmd.ChunkSize.Set {
			ap.chunk_size = cmd.ChunkSize.Size
		}
		if cmd.ObjectClass.Set {
			ap.oclass = cmd.ObjectClass.Class
		}
		if cmd.Mode.Set {
			ap.mode = cmd.Mode.Mode
		}
	}

	var rc C.int
	if cmd.Path != "" {
		ap.path = C.CString(cmd.Path)
		defer freeString(ap.path)
		rc = C.cont_create_uns_hdlr(ap)
	} else {
		rc = C.cont_create_hdlr(ap)
	}
	if err := daosError(rc); err != nil {
		return errors.Wrap(err, "failed to create container")
	}

	cmd.contUUID, err = uuidFromC(ap.c_uuid)
	if err != nil {
		return err
	}

	var co_id string
	if cmd.contUUID == uuid.Nil {
		cmd.contLabel = C.GoString(&ap.cont_str[0])
		co_id = cmd.contLabel
	} else {
		co_id = cmd.contUUID.String()
	}

	cmd.Debugf("created container: %s", co_id)

	if err := cmd.openContainer(C.DAOS_COO_RO); err != nil {
		return errors.Wrapf(err, "failed to open new container %s", co_id)
	}
	defer cmd.closeContainer()

	var ci *containerInfo
	ci, err = cmd.queryContainer()
	if err != nil {
		if errors.Cause(err) != daos.NoPermission {
			return errors.Wrapf(err, "failed to query new container %s", co_id)
		}

		// Special case for creating a container without permission to query it.
		cmd.Errorf("container %s was created, but query failed", co_id)

		ci = new(containerInfo)
		ci.PoolUUID = &cmd.poolUUID
		ci.Type = cmd.Type.String()
		ci.ContainerUUID = &cmd.contUUID
		ci.ContainerLabel = cmd.Args.Label
	}

	if cmd.jsonOutputEnabled() {
		return cmd.outputJSON(ci, nil)
	}

	var bld strings.Builder
	if err := printContainerInfo(&bld, ci, false); err != nil {
		return err
	}
	cmd.Info(bld.String())

	return nil
}

type existingContainerCmd struct {
	containerBaseCmd

	Path string `long:"path" short:"d" description:"unified namespace path"`
	Args struct {
		Container ContainerID `positional-arg-name:"container name or UUID" description:"required if --path is not used"`
	} `positional-args:"yes"`
}

func (cmd *existingContainerCmd) ContainerID() ContainerID {
	return cmd.Args.Container
}

func (cmd *existingContainerCmd) resolveContainer(ap *C.struct_cmd_args_s) (err error) {
	switch {
	case cmd.Path != "" && !(cmd.PoolID().Empty() && cmd.ContainerID().Empty()):
		return errors.New("can't specify --path with pool ID or container ID")
	case cmd.Path == "" && (cmd.PoolID().Empty() || cmd.ContainerID().Empty()):
		return errors.New("pool and container ID must be specified if --path not used")
	}

	if cmd.Path != "" {
		if ap == nil {
			return errors.New("ap cannot be nil with --path")
		}
		if err = resolveDunsPath(cmd.Path, ap); err != nil {
			return
		}

		cmd.poolBaseCmd.Args.Pool.Label = C.GoString(&ap.pool_str[0])
		cmd.contLabel = C.GoString(&ap.cont_str[0])
		cmd.contUUID = cmd.Args.Container.UUID
	} else {
		switch {
		case cmd.ContainerID().HasLabel():
			cmd.contLabel = cmd.ContainerID().Label
			if ap != nil {
				cLabel := C.CString(cmd.ContainerID().Label)
				defer freeString(cLabel)
				C.strncpy(&ap.cont_str[0], cLabel, C.DAOS_PROP_LABEL_MAX_LEN)
			}
		case cmd.ContainerID().HasUUID():
			cmd.contUUID = cmd.ContainerID().UUID
			if ap != nil {
				cUUIDstr := C.CString(cmd.contUUID.String())
				defer freeString(cUUIDstr)
				C.strncpy(&ap.cont_str[0], cUUIDstr, C.DAOS_PROP_LABEL_MAX_LEN)
			}
		default:
			return errors.New("no container label or UUID supplied")
		}
	}

	cmd.Debugf("pool ID: %s, container ID: %s", cmd.PoolID(), cmd.ContainerID())

	return nil
}

func (cmd *existingContainerCmd) resolveAndConnect(contFlags C.uint, ap *C.struct_cmd_args_s) (cleanFn func(), err error) {
	if err = cmd.resolveContainer(ap); err != nil {
		return
	}

	var cleanupPool func()
	cleanupPool, err = cmd.connectPool(C.DAOS_PC_RO, ap)
	if err != nil {
		return
	}

	if err = cmd.openContainer(contFlags); err != nil {
		cleanupPool()
		return
	}

	if ap != nil {
		if err = copyUUID(&ap.c_uuid, cmd.contUUID); err != nil {
			cleanupPool()
			return
		}
		ap.cont = cmd.cContHandle
	}

	return func() {
		cmd.closeContainer()
		cleanupPool()
	}, nil
}

func (cmd *existingContainerCmd) getAttr(name string) (*attribute, error) {
	return getDaosAttribute(cmd.cContHandle, contAttr, name)
}

type containerListCmd struct {
	poolBaseCmd
}

func listContainers(hdl C.daos_handle_t) ([]*ContainerID, error) {
	extra_cont_margin := C.size_t(16)

	// First call gets the current number of containers.
	var ncont C.daos_size_t
	rc := C.daos_pool_list_cont(hdl, &ncont, nil, nil)
	if err := daosError(rc); err != nil {
		return nil, errors.Wrap(err, "pool list containers failed")
	}

	// No containers.
	if ncont == 0 {
		return nil, nil
	}

	var cConts *C.struct_daos_pool_cont_info
	// Extend ncont with a safety margin to account for containers
	// that might have been created since the first API call.
	ncont += extra_cont_margin
	cConts = (*C.struct_daos_pool_cont_info)(C.calloc(C.sizeof_struct_daos_pool_cont_info, ncont))
	if cConts == nil {
		return nil, errors.New("calloc() for containers failed")
	}
	dpciSlice := (*[1 << 30]C.struct_daos_pool_cont_info)(
		unsafe.Pointer(cConts))[:ncont:ncont]
	cleanup := func() {
		C.free(unsafe.Pointer(cConts))
	}

	rc = C.daos_pool_list_cont(hdl, &ncont, cConts, nil)
	if err := daosError(rc); err != nil {
		cleanup()
		return nil, err
	}

	out := make([]*ContainerID, ncont)
	for i := range out {
		out[i] = new(ContainerID)
		out[i].UUID = uuid.Must(uuidFromC(dpciSlice[i].pci_uuid))
		out[i].Label = C.GoString(&dpciSlice[i].pci_label[0])
	}

	C.free(unsafe.Pointer(cConts))

	return out, nil
}

func printContainers(out io.Writer, contIDs []*ContainerID) {
	if len(contIDs) == 0 {
		fmt.Fprintf(out, "No containers.\n")
		return
	}

	uuidTitle := "UUID"
	labelTitle := "Label"
	titles := []string{uuidTitle, labelTitle}

	table := []txtfmt.TableRow{}
	for _, id := range contIDs {
		table = append(table,
			txtfmt.TableRow{
				uuidTitle:  id.UUID.String(),
				labelTitle: id.Label,
			})
	}

	tf := txtfmt.NewTableFormatter(titles...)
	tf.InitWriter(out)
	tf.Format(table)
}

func (cmd *containerListCmd) Execute(_ []string) error {
	cleanup, err := cmd.resolveAndConnect(C.DAOS_PC_RO, nil)
	if err != nil {
		return err
	}
	defer cleanup()

	contIDs, err := listContainers(cmd.cPoolHandle)
	if err != nil {
		return errors.Wrapf(err,
			"unable to list containers for pool %s", cmd.PoolID())
	}

	if cmd.jsonOutputEnabled() {
		return cmd.outputJSON(contIDs, nil)
	}

	var bld strings.Builder
	printContainers(&bld, contIDs)
	cmd.Info(bld.String())

	return nil
}

type containerDestroyCmd struct {
	existingContainerCmd

	Force bool `long:"force" short:"f" description:"force the container destroy"`
}

func (cmd *containerDestroyCmd) Execute(_ []string) error {
	ap, deallocCmdArgs, err := allocCmdArgs(cmd.Logger)
	if err != nil {
		return err
	}
	defer deallocCmdArgs()

	if err := cmd.resolveContainer(ap); err != nil {
		return err
	}

	var cleanup func()
	cleanup, err = cmd.connectPool(C.DAOS_COO_RW, ap)
	if err != nil {
		// Even if we don't have pool-level write permissions, we may
		// have delete permissions at the container level.
		cleanup, err = cmd.connectPool(C.DAOS_COO_RO, ap)
		if err != nil {
			return err
		}
	}
	defer cleanup()

	cmd.Debugf("destroying container %s (force: %t)",
		cmd.ContainerID(), cmd.Force)

	var rc C.int
	switch {
	case cmd.Path != "":
		cPath := C.CString(cmd.Path)
		defer freeString(cPath)
		rc = C.duns_destroy_path(cmd.cPoolHandle, cPath)
	case cmd.ContainerID().HasUUID():
		cUUIDstr := C.CString(cmd.contUUID.String())
		defer freeString(cUUIDstr)
		rc = C.daos_cont_destroy(cmd.cPoolHandle, cUUIDstr,
			goBool2int(cmd.Force), nil)
	case cmd.ContainerID().Label != "":
		cLabel := C.CString(cmd.ContainerID().Label)
		defer freeString(cLabel)
		rc = C.daos_cont_destroy(cmd.cPoolHandle,
			cLabel, goBool2int(cmd.Force), nil)
	default:
		return errors.New("no UUID or label or path for container")
	}

	if err := daosError(rc); err != nil {
		return errors.Wrapf(err,
			"failed to destroy container %s",
			cmd.ContainerID())
	}

	if cmd.ContainerID().Empty() {
		cmd.Infof("Successfully destroyed container %s", cmd.Path)
	} else {
		cmd.Infof("Successfully destroyed container %s", cmd.ContainerID())
	}

	return nil
}

type containerListObjectsCmd struct {
	existingContainerCmd

	Epoch uint64 `long:"epc" short:"e" description:"container epoch"`
}

func (cmd *containerListObjectsCmd) Execute(_ []string) error {
	ap, deallocCmdArgs, err := allocCmdArgs(cmd.Logger)
	if err != nil {
		return err
	}
	defer deallocCmdArgs()

	cleanup, err := cmd.resolveAndConnect(C.DAOS_COO_RW, ap)
	if err != nil {
		return err
	}
	defer cleanup()

	if cmd.Epoch > 0 {
		ap.epc = C.uint64_t(cmd.Epoch)
	}

	snapOpts := uint32(C.DAOS_SNAP_OPT_CR | C.DAOS_SNAP_OPT_OIT)
	rc := C.daos_cont_create_snap_opt(ap.cont, &ap.epc, nil, snapOpts, nil)
	if err := daosError(rc); err != nil {
		return errors.Wrapf(err, "failed to create snapshot for container %s", cmd.ContainerID())
	}
	defer func() {
		rc = C.cont_destroy_snap_hdlr(ap)
		if err := daosError(rc); err != nil {
			cmd.Errorf("failed to destroy snapshot in cleanup: %v", err)
		}
	}()

	oit := C.daos_handle_t{}
	rc = C.daos_oit_open(ap.cont, ap.epc, &oit, nil)
	if err := daosError(rc); err != nil {
		return errors.Wrapf(err, "failed to open OIT for container %s", cmd.ContainerID())
	}
	defer func() {
		rc = C.daos_oit_close(oit, nil)
		if err := daosError(rc); err != nil {
			cmd.Errorf("failed to close OIT in cleanup: %v", err)
		}
	}()

	// NB: It is somewhat inefficient to build up a slice of OID strings for
	// the JSON output format, but it is simple. If it turns out to be a problem,
	// we can implement a custom JSON output handler that streams the OID
	// strings directly to output.
	var oids []string
	var readOids C.uint32_t
	oidArr := [C.OID_ARR_SIZE]C.daos_obj_id_t{}
	anchor := C.daos_anchor_t{}
	for {
		if C.daos_anchor_is_eof(&anchor) {
			break
		}

		readOids = C.OID_ARR_SIZE
		rc = C.daos_oit_list(oit, &oidArr[0], &readOids, &anchor, nil)
		if err := daosError(rc); err != nil {
			return errors.Wrapf(err, "failed to list objects for container %s", cmd.ContainerID())
		}

		for i := C.uint32_t(0); i < readOids; i++ {
			oid := fmt.Sprintf("%d.%d", oidArr[i].hi, oidArr[i].lo)

			if !cmd.jsonOutputEnabled() {
				cmd.Infof("%s", oid)
				continue
			}
			oids = append(oids, oid)
		}
	}

	if cmd.jsonOutputEnabled() {
		return cmd.outputJSON(oids, nil)
	}

	return nil
}

type containerStatCmd struct {
	existingContainerCmd
}

func (cmd *containerStatCmd) Execute(_ []string) error {
	return nil
}

func printContainerInfo(out io.Writer, ci *containerInfo, verbose bool) error {
	rows := []txtfmt.TableRow{
		{"Container UUID": ci.ContainerUUID.String()},
	}
	if ci.ContainerLabel != "" && ci.ContainerLabel != labelNotSetStr {
		rows = append(rows, txtfmt.TableRow{"Container Label": ci.ContainerLabel})
	}
	rows = append(rows, txtfmt.TableRow{"Container Type": ci.Type})

	if verbose {
		rows = append(rows, []txtfmt.TableRow{
			{"Pool UUID": ci.PoolUUID.String()},
			{"Container redundancy factor": fmt.Sprintf("%d", *ci.RedundancyFactor)},
<<<<<<< HEAD
			{"Latest open time": fmt.Sprintf("%#x", *ci.OpenTime)},
			{"Latest close/modify time": fmt.Sprintf("%#x", *ci.CloseModifyTime)},
=======
			{"Number of snapshots": fmt.Sprintf("%d", *ci.NumSnapshots)},
>>>>>>> 017c39f2
		}...)

		if *ci.LatestSnapshot != 0 {
			rows = append(rows, txtfmt.TableRow{"Latest Persistent Snapshot": fmt.Sprintf("%#x (%s)", *ci.LatestSnapshot, daos.HLC(*ci.LatestSnapshot))})
		}
		if ci.ObjectClass != "" {
			rows = append(rows, txtfmt.TableRow{"Object Class": ci.ObjectClass})
		}
		if ci.ChunkSize > 0 {
			rows = append(rows, txtfmt.TableRow{"Chunk Size": humanize.IBytes(ci.ChunkSize)})
		}
	}
	_, err := fmt.Fprintln(out, txtfmt.FormatEntity("", rows))
	return err
}

type containerInfo struct {
	dci              C.daos_cont_info_t
	PoolUUID         *uuid.UUID `json:"pool_uuid"`
	ContainerUUID    *uuid.UUID `json:"container_uuid"`
	ContainerLabel   string     `json:"container_label,omitempty"`
	LatestSnapshot   *uint64    `json:"latest_snapshot"`
	RedundancyFactor *uint32    `json:"redundancy_factor"`
	NumSnapshots     *uint32    `json:"num_snapshots"`
	OpenTime         *uint64    `json:"open_time"`
	CloseModifyTime  *uint64    `json:"close_modify_time"`
	Type             string     `json:"container_type"`
	ObjectClass      string     `json:"object_class,omitempty"`
	ChunkSize        uint64     `json:"chunk_size,omitempty"`
}

func (ci *containerInfo) MarshalJSON() ([]byte, error) {
	type toJSON containerInfo
	return json.Marshal(&struct {
		*toJSON
	}{
		toJSON: (*toJSON)(ci),
	})
}

// as an experiment, try creating a Go struct whose members are
// pointers into the C struct.
func newContainerInfo(poolUUID, contUUID *uuid.UUID) *containerInfo {
	ci := new(containerInfo)

	ci.PoolUUID = poolUUID
	ci.ContainerUUID = contUUID
	ci.LatestSnapshot = (*uint64)(&ci.dci.ci_lsnapshot)
	ci.RedundancyFactor = (*uint32)(&ci.dci.ci_redun_fac)
	ci.NumSnapshots = (*uint32)(&ci.dci.ci_nsnapshots)
<<<<<<< HEAD
	ci.OpenTime = (*uint64)(&ci.dci.ci_md_otime)
	ci.CloseModifyTime = (*uint64)(&ci.dci.ci_md_mtime)
=======
>>>>>>> 017c39f2
	return ci
}

type containerQueryCmd struct {
	existingContainerCmd
}

func (cmd *containerQueryCmd) Execute(_ []string) error {
	ap, deallocCmdArgs, err := allocCmdArgs(cmd.Logger)
	if err != nil {
		return err
	}
	defer deallocCmdArgs()

	cleanup, err := cmd.resolveAndConnect(C.DAOS_COO_RO, ap)
	if err != nil {
		return err
	}
	defer cleanup()

	ci, err := cmd.queryContainer()
	if err != nil {
		return errors.Wrapf(err,
			"failed to query container %s",
			cmd.contUUID)
	}

	if cmd.jsonOutputEnabled() {
		return cmd.outputJSON(ci, nil)
	}

	var bld strings.Builder
	if err := printContainerInfo(&bld, ci, true); err != nil {
		return err
	}
	cmd.Info(bld.String())

	return nil
}

type containerCloneCmd struct {
	daosCmd

	Source      string `long:"src" short:"S" description:"source container" required:"1"`
	Destination string `long:"dst" short:"D" description:"destination container" required:"1"`
}

func (cmd *containerCloneCmd) Execute(_ []string) error {
	ap, deallocCmdArgs, err := allocCmdArgs(cmd.Logger)
	if err != nil {
		return err
	}
	defer deallocCmdArgs()

	disconnect, err := cmd.initDAOS()
	if err != nil {
		return err
	}
	defer disconnect()

	ap.src = C.CString(cmd.Source)
	defer freeString(ap.src)
	ap.dst = C.CString(cmd.Destination)
	defer freeString(ap.dst)

	ap.c_op = C.CONT_CLONE
	rc := C.cont_clone_hdlr(ap)

	if err := daosError(rc); err != nil {
		return errors.Wrapf(err,
			"failed to clone container %s",
			cmd.Source)
	}

	return nil
}

type containerCheckCmd struct {
	existingContainerCmd

	Epoch uint64 `long:"epc" short:"e" description:"container epoch"`
}

func (cmd *containerCheckCmd) Execute(_ []string) error {
	ap, deallocCmdArgs, err := allocCmdArgs(cmd.Logger)
	if err != nil {
		return err
	}
	defer deallocCmdArgs()

	cleanup, err := cmd.resolveAndConnect(C.DAOS_COO_RW, ap)
	if err != nil {
		return err
	}
	defer cleanup()

	if cmd.Epoch > 0 {
		ap.epc = C.uint64_t(cmd.Epoch)
	}

	rc := C.cont_check_hdlr(ap)
	if err := daosError(rc); err != nil {
		return errors.Wrapf(err,
			"failed to check container %s",
			cmd.ContainerID())
	}

	return nil
}

type containerListAttrsCmd struct {
	existingContainerCmd

	Verbose bool `long:"verbose" short:"V" description:"Include values"`
}

func (cmd *containerListAttrsCmd) Execute(args []string) error {
	ap, deallocCmdArgs, err := allocCmdArgs(cmd.Logger)
	if err != nil {
		return err
	}
	defer deallocCmdArgs()

	cleanup, err := cmd.resolveAndConnect(C.DAOS_COO_RO, ap)
	if err != nil {
		return err
	}
	defer cleanup()

	attrs, err := listDaosAttributes(cmd.cContHandle, contAttr, cmd.Verbose)
	if err != nil {
		return errors.Wrapf(err,
			"failed to list attributes for container %s",
			cmd.ContainerID())
	}

	if cmd.jsonOutputEnabled() {
		if cmd.Verbose {
			return cmd.outputJSON(attrs.asMap(), nil)
		}
		return cmd.outputJSON(attrs.asList(), nil)
	}

	var bld strings.Builder
	title := fmt.Sprintf("Attributes for container %s:", cmd.ContainerID())
	printAttributes(&bld, title, attrs...)

	cmd.Info(bld.String())

	return nil
}

type containerDelAttrCmd struct {
	existingContainerCmd

	FlagAttr string `long:"attr" short:"a" description:"attribute name (deprecated; use positional argument)"`
	Args     struct {
		Attr string `positional-arg-name:"<attribute name>"`
	} `positional-args:"yes"`
}

func (cmd *containerDelAttrCmd) Execute(args []string) error {
	if cmd.FlagAttr != "" {
		cmd.Args.Attr = cmd.FlagAttr
	}
	if cmd.Args.Attr == "" {
		return errors.New("attribute name is required")
	}

	ap, deallocCmdArgs, err := allocCmdArgs(cmd.Logger)
	if err != nil {
		return err
	}
	defer deallocCmdArgs()

	cleanup, err := cmd.resolveAndConnect(C.DAOS_COO_RW, ap)
	if err != nil {
		return err
	}
	defer cleanup()

	if err := delDaosAttribute(cmd.cContHandle, contAttr, cmd.Args.Attr); err != nil {
		return errors.Wrapf(err,
			"failed to delete attribute %q on container %s",
			cmd.Args.Attr, cmd.ContainerID())
	}

	return nil
}

type containerGetAttrCmd struct {
	existingContainerCmd

	FlagAttr string `long:"attr" short:"a" description:"attribute name (deprecated; use positional argument)"`
	Args     struct {
		Attr string `positional-arg-name:"<attribute name>"`
	} `positional-args:"yes"`
}

func (cmd *containerGetAttrCmd) Execute(args []string) error {
	if cmd.FlagAttr != "" {
		cmd.Args.Attr = cmd.FlagAttr
	}
	if cmd.Args.Attr == "" {
		return errors.New("attribute name is required")
	}

	ap, deallocCmdArgs, err := allocCmdArgs(cmd.Logger)
	if err != nil {
		return err
	}
	defer deallocCmdArgs()

	cleanup, err := cmd.resolveAndConnect(C.DAOS_COO_RO, ap)
	if err != nil {
		return err
	}
	defer cleanup()

	attr, err := cmd.getAttr(cmd.Args.Attr)
	if err != nil {
		return errors.Wrapf(err,
			"failed to get attribute %q from container %s",
			cmd.Args.Attr, cmd.ContainerID())
	}

	if cmd.jsonOutputEnabled() {
		return cmd.outputJSON(attr, nil)
	}

	var bld strings.Builder
	title := fmt.Sprintf("Attributes for container %s:", cmd.ContainerID())
	printAttributes(&bld, title, attr)

	cmd.Info(bld.String())

	return nil
}

type containerSetAttrCmd struct {
	existingContainerCmd

	FlagAttr  string `long:"attr" short:"a" description:"attribute name (deprecated; use positional argument)"`
	FlagValue string `long:"value" short:"v" description:"attribute value (deprecated; use positional argument)"`
	Args      struct {
		Attr  string `positional-arg-name:"<attribute name>"`
		Value string `positional-arg-name:"<attribute value>"`
	} `positional-args:"yes"`
}

func (cmd *containerSetAttrCmd) Execute(args []string) error {
	if cmd.FlagAttr != "" {
		cmd.Args.Attr = cmd.FlagAttr
	}
	if cmd.FlagValue != "" {
		cmd.Args.Value = cmd.FlagValue
	}

	if cmd.Args.Attr == "" {
		return errors.New("attribute name is required")
	}
	if cmd.Args.Value == "" {
		return errors.New("attribute value is required")
	}

	ap, deallocCmdArgs, err := allocCmdArgs(cmd.Logger)
	if err != nil {
		return err
	}
	defer deallocCmdArgs()

	cleanup, err := cmd.resolveAndConnect(C.DAOS_COO_RW, ap)
	if err != nil {
		return err
	}
	defer cleanup()

	if err := setDaosAttribute(cmd.cContHandle, contAttr, &attribute{
		Name:  cmd.Args.Attr,
		Value: []byte(cmd.Args.Value),
	}); err != nil {
		return errors.Wrapf(err,
			"failed to set attribute %q on container %s",
			cmd.Args.Attr, cmd.ContainerID())
	}

	return nil
}

type containerGetPropCmd struct {
	existingContainerCmd

	Properties GetPropertiesFlag `long:"properties" description:"container properties to get" default:"all"`
}

func (cmd *containerGetPropCmd) Execute(args []string) error {
	ap, deallocCmdArgs, err := allocCmdArgs(cmd.Logger)
	if err != nil {
		return err
	}
	defer deallocCmdArgs()

	cleanup, err := cmd.resolveAndConnect(C.DAOS_COO_RO, ap)
	if err != nil {
		return err
	}
	defer cleanup()

	props, freeProps, err := getContainerProperties(cmd.cContHandle, cmd.Properties.names...)
	defer freeProps()
	if err != nil {
		return errors.Wrapf(err,
			"failed to fetch properties for container %s",
			cmd.ContainerID())
	}

	if len(cmd.Properties.names) == len(propHdlrs) {
		aclProps, cleanupAcl, err := getContAcl(cmd.cContHandle)
		if err != nil && err != daos.NoPermission {
			return errors.Wrapf(err,
				"failed to query ACL for container %s",
				cmd.ContainerID())
		}
		if cleanupAcl != nil {
			defer cleanupAcl()
		}
		for _, prop := range aclProps {
			if prop.entry.dpe_type == C.DAOS_PROP_CO_ACL {
				props = append(props, prop)
				break
			}
		}
	}

	if cmd.jsonOutputEnabled() {
		return cmd.outputJSON(props, nil)
	}

	title := fmt.Sprintf("Properties for container %s", cmd.ContainerID())
	var bld strings.Builder
	printProperties(&bld, title, props...)

	cmd.Info(bld.String())

	return nil
}

type containerSetPropCmd struct {
	existingContainerCmd

	Properties SetPropertiesFlag `long:"properties" required:"1" description:"container properties to set"`
}

func (cmd *containerSetPropCmd) Execute(args []string) error {
	ap, deallocCmdArgs, err := allocCmdArgs(cmd.Logger)
	if err != nil {
		return err
	}
	defer deallocCmdArgs()

	cleanup, err := cmd.resolveAndConnect(C.DAOS_COO_RW, ap)
	if err != nil {
		return err
	}
	defer cleanup()

	ap.props = cmd.Properties.props

	rc := C.cont_set_prop_hdlr(ap)
	if err := daosError(rc); err != nil {
		return errors.Errorf("failed to set properties on container %s",
			cmd.ContainerID())
	}

	return nil
}

// Experiment below with container ID completion.

type cmplCmd struct {
	cliOptions

	// Consume these to leave the pool id as the only
	// positional argument.
	Args struct {
		Object  string
		Command string
	} `positional-args:"yes"`
}

type poolFlagCmd struct {
	cmplCmd
	poolBaseCmd
}

func parsePoolFlag() *poolFlagCmd {
	// Avoid recursion when doing completion resolution.
	gfcVal, gfcActive := os.LookupEnv("GO_FLAGS_COMPLETION")
	os.Unsetenv("GO_FLAGS_COMPLETION")
	defer func() {
		if gfcActive {
			os.Setenv("GO_FLAGS_COMPLETION", gfcVal)
		}
	}()

	var pfc poolFlagCmd
	parser := flags.NewParser(&pfc, flags.HelpFlag|flags.PassDoubleDash|flags.IgnoreUnknown)
	parser.ParseArgs(os.Args[1:])

	return &pfc
}

type ContainerID struct {
	ui.LabelOrUUIDFlag
}

// Implement the completion handler to provide a list of container IDs
// as completion items.
func (f *ContainerID) Complete(match string) (comps []flags.Completion) {
	pf := parsePoolFlag()
	pf.Logger = &logging.LeveledLogger{}

	fini, err := pf.initDAOS()
	if err != nil {
		return
	}
	defer fini()

	cleanup, err := pf.resolveAndConnect(C.DAOS_PC_RO, nil)
	if err != nil {
		return
	}
	defer cleanup()

	contIDs, err := listContainers(pf.cPoolHandle)
	if err != nil {
		return
	}

	for _, id := range contIDs {
		if strings.HasPrefix(id.String(), match) {
			comps = append(comps, flags.Completion{
				Item: id.String(),
			})
		}
	}

	return
}<|MERGE_RESOLUTION|>--- conflicted
+++ resolved
@@ -721,12 +721,9 @@
 		rows = append(rows, []txtfmt.TableRow{
 			{"Pool UUID": ci.PoolUUID.String()},
 			{"Container redundancy factor": fmt.Sprintf("%d", *ci.RedundancyFactor)},
-<<<<<<< HEAD
-			{"Latest open time": fmt.Sprintf("%#x", *ci.OpenTime)},
-			{"Latest close/modify time": fmt.Sprintf("%#x", *ci.CloseModifyTime)},
-=======
+			{"Latest open time": fmt.Sprintf("%#x (%s)", *ci.OpenTime, daos.HLC(*ci.OpenTime))},
+			{"Latest close/modify time": fmt.Sprintf("%#x (%s)", *ci.CloseModifyTime, daos.HLC(*ci.CloseModifyTime))},
 			{"Number of snapshots": fmt.Sprintf("%d", *ci.NumSnapshots)},
->>>>>>> 017c39f2
 		}...)
 
 		if *ci.LatestSnapshot != 0 {
@@ -777,11 +774,8 @@
 	ci.LatestSnapshot = (*uint64)(&ci.dci.ci_lsnapshot)
 	ci.RedundancyFactor = (*uint32)(&ci.dci.ci_redun_fac)
 	ci.NumSnapshots = (*uint32)(&ci.dci.ci_nsnapshots)
-<<<<<<< HEAD
 	ci.OpenTime = (*uint64)(&ci.dci.ci_md_otime)
 	ci.CloseModifyTime = (*uint64)(&ci.dci.ci_md_mtime)
-=======
->>>>>>> 017c39f2
 	return ci
 }
 
