--- conflicted
+++ resolved
@@ -298,7 +298,7 @@
 	defer cmd.closeContainer()
 
 	var ci *containerInfo
-	ci, err = cmd.queryContainer()
+	ci, err = queryContainer(&cmd.poolUUID, &cmd.contUUID, cmd.cPoolHandle, cmd.cContHandle)
 	if err != nil {
 		if errors.Cause(err) != daos.NoPermission {
 			return errors.Wrapf(err, "failed to query new container %s", contID)
@@ -397,7 +397,6 @@
 	defer cleanupProps()
 	dattr.da_props = props
 
-<<<<<<< HEAD
 	if !cmd.Type.Set {
 		return "", errors.New("container type is required for UNS")
 	}
@@ -443,10 +442,6 @@
 
 	contID := C.GoString(&dattr.da_cont[0])
 	cmd.contUUID, err = uuid.Parse(contID)
-=======
-	var ci *containerInfo
-	ci, err = queryContainer(&cmd.poolUUID, &cmd.contUUID, cmd.cPoolHandle, cmd.cContHandle)
->>>>>>> 058de630
 	if err != nil {
 		cmd.contLabel = contID
 	}
