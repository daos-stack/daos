//
// (C) Copyright 2021-2022 Intel Corporation.
//
// SPDX-License-Identifier: BSD-2-Clause-Patent
//

package main

import (
	"encoding/json"
	"fmt"
	"io"
	"os"
	"path/filepath"
	"strings"
	"unsafe"

	"github.com/dustin/go-humanize"
	"github.com/google/uuid"
	"github.com/jessevdk/go-flags"
	"github.com/pkg/errors"

	"github.com/daos-stack/daos/src/control/drpc"
	"github.com/daos-stack/daos/src/control/lib/txtfmt"
	"github.com/daos-stack/daos/src/control/lib/ui"
	"github.com/daos-stack/daos/src/control/logging"
)

/*
#include "util.h"

*/
import "C"

type containerCmd struct {
	Create      containerCreateCmd      `command:"create" description:"create a container"`
	List        containerListCmd        `command:"list" alias:"ls" description:"list all containers in pool"`
	Destroy     containerDestroyCmd     `command:"destroy" description:"destroy a container"`
	ListObjects containerListObjectsCmd `command:"list-objects" alias:"list-obj" description:"list all objects in container"`
	Query       containerQueryCmd       `command:"query" description:"query a container"`
	Stat        containerStatCmd        `command:"stat" description:"get container statistics"`
	Clone       containerCloneCmd       `command:"clone" description:"clone a container"`
	Check       containerCheckCmd       `command:"check" description:"check objects' consistency in a container"`

	ListAttributes  containerListAttrsCmd `command:"list-attr" alias:"list-attrs" alias:"lsattr" description:"list container user-defined attributes"`
	DeleteAttribute containerDelAttrCmd   `command:"del-attr" alias:"delattr" description:"delete container user-defined attribute"`
	GetAttribute    containerGetAttrCmd   `command:"get-attr" alias:"getattr" description:"get container user-defined attribute"`
	SetAttribute    containerSetAttrCmd   `command:"set-attr" alias:"setattr" description:"set container user-defined attribute"`

	GetProperty containerGetPropCmd `command:"get-prop" alias:"getprop" description:"get container user-defined attribute"`
	SetProperty containerSetPropCmd `command:"set-prop" alias:"setprop" description:"set container user-defined attribute"`

	GetACL       containerGetACLCmd       `command:"get-acl" description:"get a container's ACL"`
	OverwriteACL containerOverwriteACLCmd `command:"overwrite-acl" alias:"replace" description:"replace a container's ACL"`
	UpdateACL    containerUpdateACLCmd    `command:"update-acl" description:"update a container's ACL"`
	DeleteACL    containerDeleteACLCmd    `command:"delete-acl" description:"delete a container's ACL"`
	SetOwner     containerSetOwnerCmd     `command:"set-owner" alias:"chown" description:"change ownership for a container"`

	CreateSnapshot  containerSnapCreateCmd  `command:"create-snap" alias:"snap" description:"create container snapshot"`
	DestroySnapshot containerSnapDestroyCmd `command:"destroy-snap" description:"destroy container snapshot"`
	ListSnapshots   containerSnapListCmd    `command:"list-snap" alias:"list-snaps" description:"list container snapshots"`
}

type containerBaseCmd struct {
	poolBaseCmd
	contUUID  uuid.UUID
	contLabel string

	cContHandle C.daos_handle_t
}

func (cmd *containerBaseCmd) contUUIDPtr() *C.uchar {
	if cmd.contUUID == uuid.Nil {
		cmd.Error("contUUIDPtr(): nil UUID")
		return nil
	}
	return (*C.uchar)(unsafe.Pointer(&cmd.contUUID[0]))
}

func (cmd *containerBaseCmd) openContainer(openFlags C.uint) error {
	openFlags |= C.DAOS_COO_FORCE

	var rc C.int
	switch {
	case cmd.contLabel != "":
		var contInfo C.daos_cont_info_t
		cLabel := C.CString(cmd.contLabel)
		defer freeString(cLabel)

<<<<<<< HEAD
		cmd.Debugf("opening container: %s", cmd.contLabel)
		rc = C.daos_cont_open2(cmd.cPoolHandle, cLabel, openFlags,
=======
		cmd.log.Debugf("opening container: %s", cmd.contLabel)
		rc = C.daos_cont_open(cmd.cPoolHandle, cLabel, openFlags,
>>>>>>> c9a0577c
			&cmd.cContHandle, &contInfo, nil)
		if rc == 0 {
			var err error
			cmd.contUUID, err = uuidFromC(contInfo.ci_uuid)
			if err != nil {
				cmd.closeContainer()
				return err
			}
		}
	case cmd.contUUID != uuid.Nil:
		cmd.Debugf("opening container: %s", cmd.contUUID)
		cUUIDstr := C.CString(cmd.contUUID.String())
		defer freeString(cUUIDstr)
		rc = C.daos_cont_open(cmd.cPoolHandle, cUUIDstr,
			openFlags, &cmd.cContHandle, nil, nil)
	default:
		return errors.New("no container UUID or label supplied")
	}

	return daosError(rc)
}

<<<<<<< HEAD
func (cmd *containerBaseCmd) closeContainer() error {
	cmd.Debugf("closing container: %s", cmd.contUUID)
	return daosError(C.daos_cont_close(cmd.cContHandle, nil))
=======
func (cmd *containerBaseCmd) closeContainer() {
	cmd.log.Debugf("closing container: %s", cmd.contUUID)
	// Hack for NLT fault injection testing: If the rc
	// is -DER_NOMEM, retry once in order to actually
	// shut down and release resources.
	rc := C.daos_cont_close(cmd.cContHandle, nil)
	if rc == -C.DER_NOMEM {
		rc = C.daos_cont_close(cmd.cContHandle, nil)
	}

	if err := daosError(rc); err != nil {
		cmd.log.Errorf("container close failed: %s", err)
	}
>>>>>>> c9a0577c
}

func (cmd *containerBaseCmd) queryContainer() (*containerInfo, error) {
	ci := newContainerInfo(&cmd.poolUUID, &cmd.contUUID)
	var cType [10]C.char

	props, entries, err := allocProps(2)
	if err != nil {
		return nil, err
	}
	entries[0].dpe_type = C.DAOS_PROP_CO_LAYOUT_TYPE
	props.dpp_nr++
	entries[1].dpe_type = C.DAOS_PROP_CO_LABEL
	props.dpp_nr++
	defer func() { C.daos_prop_free(props) }()

	rc := C.daos_cont_query(cmd.cContHandle, &ci.dci, props, nil)
	if err := daosError(rc); err != nil {
		return nil, err
	}

	lType := C.get_dpe_val(&entries[0])
	C.daos_unparse_ctype(C.ushort(lType), &cType[0])
	ci.Type = C.GoString(&cType[0])

	if C.get_dpe_str(&entries[1]) == nil {
		ci.ContainerLabel = ""
	} else {
		cStr := C.get_dpe_str(&entries[1])
		ci.ContainerLabel = C.GoString(cStr)
	}

	if lType == C.DAOS_PROP_CO_LAYOUT_POSIX {
		var dfs *C.dfs_t
		var attr C.dfs_attr_t
		var oclass [10]C.char

		rc := C.dfs_mount(cmd.cPoolHandle, cmd.cContHandle, C.O_RDONLY, &dfs)
		if err := dfsError(rc); err != nil {
			return nil, errors.Wrap(err, "failed to mount container")
		}

		rc = C.dfs_query(dfs, &attr)
		if err := dfsError(rc); err != nil {
			return nil, errors.Wrap(err, "failed to query container")
		}
		C.daos_oclass_id2name(attr.da_oclass_id, &oclass[0])
		ci.ObjectClass = C.GoString(&oclass[0])
		ci.ChunkSize = uint64(attr.da_chunk_size)

		if err := dfsError(C.dfs_umount(dfs)); err != nil {
			return nil, errors.Wrap(err, "failed to unmount container")
		}
	}

	return ci, nil
}

func (cmd *containerBaseCmd) connectPool(flags C.uint, ap *C.struct_cmd_args_s) (func(), error) {
	if err := cmd.poolBaseCmd.connectPool(flags); err != nil {
		return nil, err
	}

	if ap != nil {
		ap.pool = cmd.cPoolHandle
		if err := copyUUID(&ap.p_uuid, cmd.poolUUID); err != nil {
			cmd.disconnectPool()
			return nil, err
		}
	}

	return cmd.disconnectPool, nil
}

type containerCreateCmd struct {
	containerBaseCmd

	Type        ContTypeFlag         `long:"type" short:"t" description:"container type"`
	Path        string               `long:"path" short:"d" description:"container namespace path"`
	ChunkSize   ChunkSizeFlag        `long:"chunk-size" short:"z" description:"container chunk size"`
	ObjectClass ObjClassFlag         `long:"oclass" short:"o" description:"default object class"`
	Properties  CreatePropertiesFlag `long:"properties" description:"container properties"`
	Label       string               `long:"label" short:"l" description:"container label"`
	Mode        ConsModeFlag         `long:"mode" short:"M" description:"DFS consistency mode"`
	ACLFile     string               `long:"acl-file" short:"A" description:"input file containing ACL"`
	User        string               `long:"user" short:"u" description:"user who will own the container (username@[domain])"`
	Group       string               `long:"group" short:"g" description:"group who will own the container (group@[domain])"`
	ContFlag    ContainerID          `long:"cont" short:"c" description:"container UUID (optional)"`
}

func (cmd *containerCreateCmd) Execute(_ []string) (err error) {
	ap, deallocCmdArgs, err := allocCmdArgs(cmd.Logger)
	if err != nil {
		return err
	}
	defer deallocCmdArgs()

	if cmd.ContFlag.HasUUID() {
		cmd.contUUID = cmd.ContFlag.UUID
		if err := copyUUID(&ap.c_uuid, cmd.contUUID); err != nil {
			return err
		}
	}

	if cmd.PoolID().Empty() {
		if cmd.Path == "" {
			return errors.New("no pool ID or dfs path supplied")
		}

		ap.path = C.CString(cmd.Path)
		rc := C.resolve_duns_pool(ap)
		freeString(ap.path)
		if err := daosError(rc); err != nil {
			return errors.Wrapf(err, "failed to resolve pool id from %q; use --pool <id>", filepath.Dir(cmd.Path))
		}

		pu, err := uuidFromC(ap.p_uuid)
		if err != nil {
			return err
		}
		cmd.poolBaseCmd.Args.Pool.UUID = pu
	}

	disconnectPool, err := cmd.connectPool(C.DAOS_PC_RW, ap)
	if err != nil {
		return err
	}
	defer disconnectPool()

	ap.c_op = C.CONT_CREATE

	if cmd.User != "" {
		ap.user = C.CString(cmd.User)
		defer freeString(ap.user)
	}
	if cmd.Group != "" {
		ap.group = C.CString(cmd.Group)
		defer freeString(ap.group)
	}
	if cmd.ACLFile != "" {
		ap.aclfile = C.CString(cmd.ACLFile)
		defer freeString(ap.aclfile)
	}

	if cmd.Label != "" {
		for key := range cmd.Properties.ParsedProps {
			if key == "label" {
				return errors.New("can't use both --label and --properties label:")
			}
		}
		if err := cmd.Properties.AddPropVal("label", cmd.Label); err != nil {
			return err
		}
		cmd.contLabel = cmd.Label
	}

	if cmd.Properties.props != nil {
		ap.props = cmd.Properties.props
	}

	ap._type = cmd.Type.Type
	switch ap._type {
	case C.DAOS_PROP_CO_LAYOUT_POSIX:
		// POSIX containers have extra attributes
		if cmd.ChunkSize.Set {
			ap.chunk_size = cmd.ChunkSize.Size
		}
		if cmd.ObjectClass.Set {
			ap.oclass = cmd.ObjectClass.Class
		}
		if cmd.Mode.Set {
			ap.mode = cmd.Mode.Mode
		}
	}

	var rc C.int
	if cmd.Path != "" {
		ap.path = C.CString(cmd.Path)
		defer freeString(ap.path)
		rc = C.cont_create_uns_hdlr(ap)
	} else {
		rc = C.cont_create_hdlr(ap)
	}
	if err := daosError(rc); err != nil {
		return errors.Wrap(err, "failed to create container")
	}

	cmd.contUUID, err = uuidFromC(ap.c_uuid)
	if err != nil {
		return err
	}

	var co_id string
	if cmd.contUUID == uuid.Nil {
		cmd.contLabel = C.GoString(&ap.cont_str[0])
		co_id = cmd.contLabel
	} else {
		co_id = cmd.contUUID.String()
	}

	cmd.Debugf("created container: %s", co_id)

	if err := cmd.openContainer(C.DAOS_COO_RO); err != nil {
		return errors.Wrapf(err, "failed to open new container %s", co_id)
	}
	defer cmd.closeContainer()

	var ci *containerInfo
	ci, err = cmd.queryContainer()
	if err != nil {
		if errors.Cause(err) != drpc.DaosNoPermission {
			return errors.Wrapf(err, "failed to query new container %s", co_id)
		}

		// Special case for creating a container without permission to query it.
		cmd.Errorf("container %s was created, but query failed", co_id)

		ci = new(containerInfo)
		ci.PoolUUID = &cmd.poolUUID
		ci.Type = cmd.Type.String()
		ci.ContainerUUID = &cmd.contUUID
		ci.ContainerLabel = cmd.Label
	}

	if cmd.jsonOutputEnabled() {
		return cmd.outputJSON(ci, nil)
	}

	var bld strings.Builder
	if err := printContainerInfo(&bld, ci, false); err != nil {
		return err
	}
	cmd.Info(bld.String())

	return nil
}

type existingContainerCmd struct {
	containerBaseCmd

	Path     string      `long:"path" short:"d" description:"unified namespace path"`
	ContFlag ContainerID `long:"cont" short:"c" description:"container UUID (deprecated; use positional arg)"`
	Args     struct {
		Container ContainerID `positional-arg-name:"<container name or UUID>"`
	} `positional-args:"yes"`
}

func (cmd *existingContainerCmd) ContainerID() ContainerID {
	if !cmd.ContFlag.Empty() {
		return cmd.ContFlag
	}
	return cmd.Args.Container
}

func (cmd *existingContainerCmd) resolveContainer(ap *C.struct_cmd_args_s) (err error) {
	switch {
	case cmd.Path != "" && !(cmd.PoolID().Empty() && cmd.ContainerID().Empty()):
		return errors.New("can't specify --path with pool ID or container ID")
	case cmd.Path == "" && (cmd.PoolID().Empty() || cmd.ContainerID().Empty()):
		return errors.New("pool and container ID must be specified if --path not used")
	}

	if cmd.Path != "" {
		if ap == nil {
			return errors.New("ap cannot be nil with --path")
		}
		if err = resolveDunsPath(cmd.Path, ap); err != nil {
			return
		}

		cmd.poolBaseCmd.Args.Pool.Label = C.GoString(&ap.pool_str[0])
		cmd.contLabel = C.GoString(&ap.cont_str[0])
		cmd.contUUID = cmd.Args.Container.UUID
	} else {
		switch {
		case cmd.ContainerID().HasLabel():
			cmd.contLabel = cmd.ContainerID().Label
			if ap != nil {
				cLabel := C.CString(cmd.ContainerID().Label)
				defer freeString(cLabel)
				C.strncpy(&ap.cont_str[0], cLabel, C.DAOS_PROP_LABEL_MAX_LEN)
			}
		case cmd.ContainerID().HasUUID():
			cmd.contUUID = cmd.ContainerID().UUID
			if ap != nil {
				cUUIDstr := C.CString(cmd.contUUID.String())
				defer freeString(cUUIDstr)
				C.strncpy(&ap.cont_str[0], cUUIDstr, C.DAOS_PROP_LABEL_MAX_LEN)
			}
		default:
			return errors.New("no container label or UUID supplied")
		}
	}

	cmd.Debugf("pool ID: %s, container ID: %s", cmd.PoolID(), cmd.ContainerID())

	return nil
}

func (cmd *existingContainerCmd) resolveAndConnect(contFlags C.uint, ap *C.struct_cmd_args_s) (cleanFn func(), err error) {
	if err = cmd.resolveContainer(ap); err != nil {
		return
	}

	var cleanupPool func()
	cleanupPool, err = cmd.connectPool(C.DAOS_PC_RO, ap)
	if err != nil {
		return
	}

	if err = cmd.openContainer(contFlags); err != nil {
		cleanupPool()
		return
	}

	if ap != nil {
		if err = copyUUID(&ap.c_uuid, cmd.contUUID); err != nil {
			cleanupPool()
			return
		}
		ap.cont = cmd.cContHandle
	}

	return func() {
		cmd.closeContainer()
		cleanupPool()
	}, nil
}

func (cmd *existingContainerCmd) getAttr(name string) (*attribute, error) {
	return getDaosAttribute(cmd.cContHandle, contAttr, name)
}

type containerListCmd struct {
	poolBaseCmd
}

func listContainers(hdl C.daos_handle_t) ([]*ContainerID, error) {
	extra_cont_margin := C.size_t(16)

	// First call gets the current number of containers.
	var ncont C.daos_size_t
	rc := C.daos_pool_list_cont(hdl, &ncont, nil, nil)
	if err := daosError(rc); err != nil {
		return nil, errors.Wrap(err, "pool list containers failed")
	}

	// No containers.
	if ncont == 0 {
		return nil, nil
	}

	var cConts *C.struct_daos_pool_cont_info
	// Extend ncont with a safety margin to account for containers
	// that might have been created since the first API call.
	ncont += extra_cont_margin
	cConts = (*C.struct_daos_pool_cont_info)(C.calloc(C.sizeof_struct_daos_pool_cont_info, ncont))
	if cConts == nil {
		return nil, errors.New("calloc() for containers failed")
	}
	dpciSlice := (*[1 << 30]C.struct_daos_pool_cont_info)(
		unsafe.Pointer(cConts))[:ncont:ncont]
	cleanup := func() {
		C.free(unsafe.Pointer(cConts))
	}

	rc = C.daos_pool_list_cont(hdl, &ncont, cConts, nil)
	if err := daosError(rc); err != nil {
		cleanup()
		return nil, err
	}

	out := make([]*ContainerID, ncont)
	for i := range out {
		out[i] = new(ContainerID)
		out[i].UUID = uuid.Must(uuidFromC(dpciSlice[i].pci_uuid))
		out[i].Label = C.GoString(&dpciSlice[i].pci_label[0])
	}

	C.free(unsafe.Pointer(cConts))

	return out, nil
}

func printContainers(out io.Writer, contIDs []*ContainerID) {
	if len(contIDs) == 0 {
		fmt.Fprintf(out, "No containers.\n")
		return
	}

	uuidTitle := "UUID"
	labelTitle := "Label"
	titles := []string{uuidTitle, labelTitle}

	table := []txtfmt.TableRow{}
	for _, id := range contIDs {
		table = append(table,
			txtfmt.TableRow{
				uuidTitle:  id.UUID.String(),
				labelTitle: id.Label,
			})
	}

	tf := txtfmt.NewTableFormatter(titles...)
	tf.InitWriter(out)
	tf.Format(table)
}

func (cmd *containerListCmd) Execute(_ []string) error {
	cleanup, err := cmd.resolveAndConnect(C.DAOS_PC_RO, nil)
	if err != nil {
		return err
	}
	defer cleanup()

	contIDs, err := listContainers(cmd.cPoolHandle)
	if err != nil {
		return errors.Wrapf(err,
			"unable to list containers for pool %s", cmd.PoolID())
	}

	if cmd.jsonOutputEnabled() {
		return cmd.outputJSON(contIDs, nil)
	}

	var bld strings.Builder
	printContainers(&bld, contIDs)
	cmd.Info(bld.String())

	return nil
}

type containerDestroyCmd struct {
	existingContainerCmd

	Force bool `long:"force" short:"f" description:"force the container destroy"`
}

func (cmd *containerDestroyCmd) Execute(_ []string) error {
	ap, deallocCmdArgs, err := allocCmdArgs(cmd.Logger)
	if err != nil {
		return err
	}
	defer deallocCmdArgs()

	if err := cmd.resolveContainer(ap); err != nil {
		return err
	}

	var cleanup func()
	cleanup, err = cmd.connectPool(C.DAOS_COO_RW, ap)
	if err != nil {
		// Even if we don't have pool-level write permissions, we may
		// have delete permissions at the container level.
		cleanup, err = cmd.connectPool(C.DAOS_COO_RO, ap)
		if err != nil {
			return err
		}
	}
	defer cleanup()

	cmd.Debugf("destroying container %s (force: %t)",
		cmd.ContainerID(), cmd.Force)

	var rc C.int
	switch {
	case cmd.Path != "":
		cPath := C.CString(cmd.Path)
		defer freeString(cPath)
		rc = C.duns_destroy_path(cmd.cPoolHandle, cPath)
	case cmd.ContainerID().HasUUID():
		cUUIDstr := C.CString(cmd.contUUID.String())
		defer freeString(cUUIDstr)
		rc = C.daos_cont_destroy(cmd.cPoolHandle, cUUIDstr,
			goBool2int(cmd.Force), nil)
	case cmd.ContainerID().Label != "":
		cLabel := C.CString(cmd.ContainerID().Label)
		defer freeString(cLabel)
		rc = C.daos_cont_destroy(cmd.cPoolHandle,
			cLabel, goBool2int(cmd.Force), nil)
	default:
		return errors.New("no UUID or label or path for container")
	}

	if err := daosError(rc); err != nil {
		return errors.Wrapf(err,
			"failed to destroy container %s",
			cmd.ContainerID())
	}

	if cmd.ContainerID().Empty() {
		cmd.Infof("Successfully destroyed container %s", cmd.Path)
	} else {
		cmd.Infof("Successfully destroyed container %s", cmd.ContainerID())
	}

	return nil
}

type containerListObjectsCmd struct {
	existingContainerCmd

	Epoch uint64 `long:"epc" short:"e" description:"container epoch"`
}

func (cmd *containerListObjectsCmd) Execute(_ []string) error {
	ap, deallocCmdArgs, err := allocCmdArgs(cmd.Logger)
	if err != nil {
		return err
	}
	defer deallocCmdArgs()

	cleanup, err := cmd.resolveAndConnect(C.DAOS_COO_RW, ap)
	if err != nil {
		return err
	}
	defer cleanup()

	if cmd.Epoch > 0 {
		ap.epc = C.uint64_t(cmd.Epoch)
	}

	// TODO: Build a Go slice so that we can JSON-format the list.
	rc := C.cont_list_objs_hdlr(ap)
	if err := daosError(rc); err != nil {
		return errors.Wrapf(err,
			"failed to list objects in container %s", cmd.ContainerID())
	}

	return nil
}

type containerStatCmd struct {
	existingContainerCmd
}

func (cmd *containerStatCmd) Execute(_ []string) error {
	return nil
}

func printContainerInfo(out io.Writer, ci *containerInfo, verbose bool) error {
	rows := []txtfmt.TableRow{
		{"Container UUID": ci.ContainerUUID.String()},
	}
	if ci.ContainerLabel != "" && ci.ContainerLabel != labelNotSetStr {
		rows = append(rows, txtfmt.TableRow{"Container Label": ci.ContainerLabel})
	}
	rows = append(rows, txtfmt.TableRow{"Container Type": ci.Type})

	if verbose {
		rows = append(rows, []txtfmt.TableRow{
			{"Pool UUID": ci.PoolUUID.String()},
			{"Number of snapshots": fmt.Sprintf("%d", *ci.NumSnapshots)},
			{"Latest Persistent Snapshot": fmt.Sprintf("%#x", *ci.LatestSnapshot)},
			{"Container redundancy factor": fmt.Sprintf("%d", *ci.RedundancyFactor)},
		}...)

		if ci.ObjectClass != "" {
			rows = append(rows, txtfmt.TableRow{"Object Class": ci.ObjectClass})
		}
		if ci.ChunkSize > 0 {
			rows = append(rows, txtfmt.TableRow{"Chunk Size": humanize.IBytes(ci.ChunkSize)})
		}
	}
	_, err := fmt.Fprintln(out, txtfmt.FormatEntity("", rows))
	return err
}

type containerInfo struct {
	dci              C.daos_cont_info_t
	PoolUUID         *uuid.UUID `json:"pool_uuid"`
	ContainerUUID    *uuid.UUID `json:"container_uuid"`
	ContainerLabel   string     `json:"container_label,omitempty"`
	LatestSnapshot   *uint64    `json:"latest_snapshot"`
	RedundancyFactor *uint32    `json:"redundancy_factor"`
	NumSnapshots     *uint32    `json:"num_snapshots"`
	Type             string     `json:"container_type"`
	ObjectClass      string     `json:"object_class,omitempty"`
	ChunkSize        uint64     `json:"chunk_size,omitempty"`
}

func (ci *containerInfo) MarshalJSON() ([]byte, error) {
	type toJSON containerInfo
	return json.Marshal(&struct {
		*toJSON
	}{
		toJSON: (*toJSON)(ci),
	})
}

// as an experiment, try creating a Go struct whose members are
// pointers into the C struct.
func newContainerInfo(poolUUID, contUUID *uuid.UUID) *containerInfo {
	ci := new(containerInfo)

	ci.PoolUUID = poolUUID
	ci.ContainerUUID = contUUID
	ci.LatestSnapshot = (*uint64)(&ci.dci.ci_lsnapshot)
	ci.RedundancyFactor = (*uint32)(&ci.dci.ci_redun_fac)
	ci.NumSnapshots = (*uint32)(&ci.dci.ci_nsnapshots)

	return ci
}

type containerQueryCmd struct {
	existingContainerCmd
}

func (cmd *containerQueryCmd) Execute(_ []string) error {
	ap, deallocCmdArgs, err := allocCmdArgs(cmd.Logger)
	if err != nil {
		return err
	}
	defer deallocCmdArgs()

	cleanup, err := cmd.resolveAndConnect(C.DAOS_COO_RO, ap)
	if err != nil {
		return err
	}
	defer cleanup()

	ci, err := cmd.queryContainer()
	if err != nil {
		return errors.Wrapf(err,
			"failed to query container %s",
			cmd.contUUID)
	}

	if cmd.jsonOutputEnabled() {
		return cmd.outputJSON(ci, nil)
	}

	var bld strings.Builder
	if err := printContainerInfo(&bld, ci, true); err != nil {
		return err
	}
	cmd.Info(bld.String())

	return nil
}

type containerCloneCmd struct {
	daosCmd

	Source      string `long:"src" short:"S" description:"source container" required:"1"`
	Destination string `long:"dst" short:"D" description:"destination container" required:"1"`
}

func (cmd *containerCloneCmd) Execute(_ []string) error {
	ap, deallocCmdArgs, err := allocCmdArgs(cmd.Logger)
	if err != nil {
		return err
	}
	defer deallocCmdArgs()

	disconnect, err := cmd.initDAOS()
	if err != nil {
		return err
	}
	defer disconnect()

	ap.src = C.CString(cmd.Source)
	defer freeString(ap.src)
	ap.dst = C.CString(cmd.Destination)
	defer freeString(ap.dst)

	ap.c_op = C.CONT_CLONE
	rc := C.cont_clone_hdlr(ap)

	if err := daosError(rc); err != nil {
		return errors.Wrapf(err,
			"failed to clone container %s",
			cmd.Source)
	}

	return nil
}

type containerCheckCmd struct {
	existingContainerCmd

	Epoch uint64 `long:"epc" short:"e" description:"container epoch"`
}

func (cmd *containerCheckCmd) Execute(_ []string) error {
	ap, deallocCmdArgs, err := allocCmdArgs(cmd.Logger)
	if err != nil {
		return err
	}
	defer deallocCmdArgs()

	cleanup, err := cmd.resolveAndConnect(C.DAOS_COO_RW, ap)
	if err != nil {
		return err
	}
	defer cleanup()

	if cmd.Epoch > 0 {
		ap.epc = C.uint64_t(cmd.Epoch)
	}

	rc := C.cont_check_hdlr(ap)
	if err := daosError(rc); err != nil {
		return errors.Wrapf(err,
			"failed to check container %s",
			cmd.ContainerID())
	}

	return nil
}

type containerListAttrsCmd struct {
	existingContainerCmd

	Verbose bool `long:"verbose" short:"V" description:"Include values"`
}

func (cmd *containerListAttrsCmd) Execute(args []string) error {
	ap, deallocCmdArgs, err := allocCmdArgs(cmd.Logger)
	if err != nil {
		return err
	}
	defer deallocCmdArgs()

	cleanup, err := cmd.resolveAndConnect(C.DAOS_COO_RO, ap)
	if err != nil {
		return err
	}
	defer cleanup()

	attrs, err := listDaosAttributes(cmd.cContHandle, contAttr, cmd.Verbose)
	if err != nil {
		return errors.Wrapf(err,
			"failed to list attributes for container %s",
			cmd.ContainerID())
	}

	if cmd.jsonOutputEnabled() {
		if cmd.Verbose {
			return cmd.outputJSON(attrs.asMap(), nil)
		}
		return cmd.outputJSON(attrs.asList(), nil)
	}

	var bld strings.Builder
	title := fmt.Sprintf("Attributes for container %s:", cmd.ContainerID())
	printAttributes(&bld, title, attrs...)

	cmd.Info(bld.String())

	return nil
}

type containerDelAttrCmd struct {
	existingContainerCmd

	FlagAttr string `long:"attr" short:"a" description:"attribute name (deprecated; use positional argument)"`
	Args     struct {
		Attr string `positional-arg-name:"<attribute name>"`
	} `positional-args:"yes"`
}

func (cmd *containerDelAttrCmd) Execute(args []string) error {
	if cmd.FlagAttr != "" {
		cmd.Args.Attr = cmd.FlagAttr
	}
	if cmd.Args.Attr == "" {
		return errors.New("attribute name is required")
	}

	ap, deallocCmdArgs, err := allocCmdArgs(cmd.Logger)
	if err != nil {
		return err
	}
	defer deallocCmdArgs()

	cleanup, err := cmd.resolveAndConnect(C.DAOS_COO_RW, ap)
	if err != nil {
		return err
	}
	defer cleanup()

	if err := delDaosAttribute(cmd.cContHandle, contAttr, cmd.Args.Attr); err != nil {
		return errors.Wrapf(err,
			"failed to delete attribute %q on container %s",
			cmd.Args.Attr, cmd.ContainerID())
	}

	return nil
}

type containerGetAttrCmd struct {
	existingContainerCmd

	FlagAttr string `long:"attr" short:"a" description:"attribute name (deprecated; use positional argument)"`
	Args     struct {
		Attr string `positional-arg-name:"<attribute name>"`
	} `positional-args:"yes"`
}

func (cmd *containerGetAttrCmd) Execute(args []string) error {
	if cmd.FlagAttr != "" {
		cmd.Args.Attr = cmd.FlagAttr
	}
	if cmd.Args.Attr == "" {
		return errors.New("attribute name is required")
	}

	ap, deallocCmdArgs, err := allocCmdArgs(cmd.Logger)
	if err != nil {
		return err
	}
	defer deallocCmdArgs()

	cleanup, err := cmd.resolveAndConnect(C.DAOS_COO_RO, ap)
	if err != nil {
		return err
	}
	defer cleanup()

	attr, err := cmd.getAttr(cmd.Args.Attr)
	if err != nil {
		return errors.Wrapf(err,
			"failed to get attribute %q from container %s",
			cmd.Args.Attr, cmd.ContainerID())
	}

	if cmd.jsonOutputEnabled() {
		return cmd.outputJSON(attr, nil)
	}

	var bld strings.Builder
	title := fmt.Sprintf("Attributes for container %s:", cmd.ContainerID())
	printAttributes(&bld, title, attr)

	cmd.Info(bld.String())

	return nil
}

type containerSetAttrCmd struct {
	existingContainerCmd

	FlagAttr  string `long:"attr" short:"a" description:"attribute name (deprecated; use positional argument)"`
	FlagValue string `long:"value" short:"v" description:"attribute value (deprecated; use positional argument)"`
	Args      struct {
		Attr  string `positional-arg-name:"<attribute name>"`
		Value string `positional-arg-name:"<attribute value>"`
	} `positional-args:"yes"`
}

func (cmd *containerSetAttrCmd) Execute(args []string) error {
	if cmd.FlagAttr != "" {
		cmd.Args.Attr = cmd.FlagAttr
	}
	if cmd.FlagValue != "" {
		cmd.Args.Value = cmd.FlagValue
	}

	if cmd.Args.Attr == "" {
		return errors.New("attribute name is required")
	}
	if cmd.Args.Value == "" {
		return errors.New("attribute value is required")
	}

	ap, deallocCmdArgs, err := allocCmdArgs(cmd.Logger)
	if err != nil {
		return err
	}
	defer deallocCmdArgs()

	cleanup, err := cmd.resolveAndConnect(C.DAOS_COO_RW, ap)
	if err != nil {
		return err
	}
	defer cleanup()

	if err := setDaosAttribute(cmd.cContHandle, contAttr, &attribute{
		Name:  cmd.Args.Attr,
		Value: []byte(cmd.Args.Value),
	}); err != nil {
		return errors.Wrapf(err,
			"failed to set attribute %q on container %s",
			cmd.Args.Attr, cmd.ContainerID())
	}

	return nil
}

type containerGetPropCmd struct {
	existingContainerCmd

	Properties GetPropertiesFlag `long:"properties" description:"container properties to get" default:"all"`
}

func (cmd *containerGetPropCmd) Execute(args []string) error {
	ap, deallocCmdArgs, err := allocCmdArgs(cmd.Logger)
	if err != nil {
		return err
	}
	defer deallocCmdArgs()

	cleanup, err := cmd.resolveAndConnect(C.DAOS_COO_RO, ap)
	if err != nil {
		return err
	}
	defer cleanup()

	props, freeProps, err := getContainerProperties(cmd.cContHandle, cmd.Properties.names...)
	defer freeProps()
	if err != nil {
		return errors.Wrapf(err,
			"failed to fetch properties for container %s",
			cmd.ContainerID())
	}

	if len(cmd.Properties.names) == len(propHdlrs) {
		aclProps, cleanupAcl, err := getContAcl(cmd.cContHandle)
		if err != nil && err != drpc.DaosNoPermission {
			return errors.Wrapf(err,
				"failed to query ACL for container %s",
				cmd.ContainerID())
		}
		if cleanupAcl != nil {
			defer cleanupAcl()
		}
		for _, prop := range aclProps {
			if prop.entry.dpe_type == C.DAOS_PROP_CO_ACL {
				props = append(props, prop)
				break
			}
		}
	}

	if cmd.jsonOutputEnabled() {
		return cmd.outputJSON(props, nil)
	}

	title := fmt.Sprintf("Properties for container %s", cmd.ContainerID())
	var bld strings.Builder
	printProperties(&bld, title, props...)

	cmd.Info(bld.String())

	return nil
}

type containerSetPropCmd struct {
	existingContainerCmd

	Properties SetPropertiesFlag `long:"properties" required:"1" description:"container properties to set"`
}

func (cmd *containerSetPropCmd) Execute(args []string) error {
	ap, deallocCmdArgs, err := allocCmdArgs(cmd.Logger)
	if err != nil {
		return err
	}
	defer deallocCmdArgs()

	cleanup, err := cmd.resolveAndConnect(C.DAOS_COO_RW, ap)
	if err != nil {
		return err
	}
	defer cleanup()

	ap.props = cmd.Properties.props

	rc := C.cont_set_prop_hdlr(ap)
	if err := daosError(rc); err != nil {
		return errors.Errorf("failed to set properties on container %s",
			cmd.ContainerID())
	}

	return nil
}

// Experiment below with container ID completion.

type cmplCmd struct {
	cliOptions

	// Consume these to leave the pool id as the only
	// positional argument.
	Args struct {
		Object  string
		Command string
	} `positional-args:"yes"`
}

type poolFlagCmd struct {
	cmplCmd
	poolBaseCmd
}

func parsePoolFlag() *poolFlagCmd {
	// Avoid recursion when doing completion resolution.
	gfcVal, gfcActive := os.LookupEnv("GO_FLAGS_COMPLETION")
	os.Unsetenv("GO_FLAGS_COMPLETION")
	defer func() {
		if gfcActive {
			os.Setenv("GO_FLAGS_COMPLETION", gfcVal)
		}
	}()

	var pfc poolFlagCmd
	parser := flags.NewParser(&pfc, flags.HelpFlag|flags.PassDoubleDash|flags.IgnoreUnknown)
	parser.ParseArgs(os.Args[1:])

	return &pfc
}

type ContainerID struct {
	ui.LabelOrUUIDFlag
}

// Implement the completion handler to provide a list of container IDs
// as completion items.
func (f *ContainerID) Complete(match string) (comps []flags.Completion) {
	pf := parsePoolFlag()
	pf.Logger = &logging.LeveledLogger{}

	fini, err := pf.initDAOS()
	if err != nil {
		return
	}
	defer fini()

	cleanup, err := pf.resolveAndConnect(C.DAOS_PC_RO, nil)
	if err != nil {
		return
	}
	defer cleanup()

	contIDs, err := listContainers(pf.cPoolHandle)
	if err != nil {
		return
	}

	for _, id := range contIDs {
		if strings.HasPrefix(id.String(), match) {
			comps = append(comps, flags.Completion{
				Item: id.String(),
			})
		}
	}

	return
}<|MERGE_RESOLUTION|>--- conflicted
+++ resolved
@@ -87,13 +87,8 @@
 		cLabel := C.CString(cmd.contLabel)
 		defer freeString(cLabel)
 
-<<<<<<< HEAD
 		cmd.Debugf("opening container: %s", cmd.contLabel)
-		rc = C.daos_cont_open2(cmd.cPoolHandle, cLabel, openFlags,
-=======
-		cmd.log.Debugf("opening container: %s", cmd.contLabel)
 		rc = C.daos_cont_open(cmd.cPoolHandle, cLabel, openFlags,
->>>>>>> c9a0577c
 			&cmd.cContHandle, &contInfo, nil)
 		if rc == 0 {
 			var err error
@@ -116,13 +111,8 @@
 	return daosError(rc)
 }
 
-<<<<<<< HEAD
-func (cmd *containerBaseCmd) closeContainer() error {
+func (cmd *containerBaseCmd) closeContainer() {
 	cmd.Debugf("closing container: %s", cmd.contUUID)
-	return daosError(C.daos_cont_close(cmd.cContHandle, nil))
-=======
-func (cmd *containerBaseCmd) closeContainer() {
-	cmd.log.Debugf("closing container: %s", cmd.contUUID)
 	// Hack for NLT fault injection testing: If the rc
 	// is -DER_NOMEM, retry once in order to actually
 	// shut down and release resources.
@@ -132,9 +122,8 @@
 	}
 
 	if err := daosError(rc); err != nil {
-		cmd.log.Errorf("container close failed: %s", err)
-	}
->>>>>>> c9a0577c
+		cmd.Errorf("container close failed: %s", err)
+	}
 }
 
 func (cmd *containerBaseCmd) queryContainer() (*containerInfo, error) {
