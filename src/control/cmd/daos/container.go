//
// (C) Copyright 2021 Intel Corporation.
//
// SPDX-License-Identifier: BSD-2-Clause-Patent
//

package main

import (
	"encoding/json"
	"fmt"
	"io"
	"os"
	"strings"
	"unsafe"

	"github.com/dustin/go-humanize"
	"github.com/google/uuid"
	"github.com/jessevdk/go-flags"
	"github.com/pkg/errors"

	"github.com/daos-stack/daos/src/control/drpc"
	"github.com/daos-stack/daos/src/control/lib/txtfmt"
	"github.com/daos-stack/daos/src/control/lib/ui"
	"github.com/daos-stack/daos/src/control/logging"
)

/*
#include "util.h"
*/
import "C"

type containerCmd struct {
	Create      containerCreateCmd      `command:"create" description:"create a container"`
	Destroy     containerDestroyCmd     `command:"destroy" description:"destroy a container"`
	ListObjects containerListObjectsCmd `command:"list-objects" alias:"list-obj" description:"list all objects in container"`
	Query       containerQueryCmd       `command:"query" description:"query a container"`
	Stat        containerStatCmd        `command:"stat" description:"get container statistics"`
	Clone       containerCloneCmd       `command:"clone" description:"clone a container"`
	Check       containerCheckCmd       `command:"check" description:"check objects' consistency in a container"`

	ListAttributes  containerListAttributesCmd  `command:"list-attributes" alias:"list-attrs" description:"list container user-defined attributes"`
	DeleteAttribute containerDeleteAttributeCmd `command:"delete-attribute" alias:"del-attr" description:"delete container user-defined attribute"`
	GetAttribute    containerGetAttributeCmd    `command:"get-attribute" alias:"get-attr" description:"get container user-defined attribute"`
	SetAttribute    containerSetAttributeCmd    `command:"set-attribute" alias:"set-attr" description:"set container user-defined attribute"`

	GetProperty containerGetPropertyCmd `command:"get-property" alias:"get-prop" description:"get container user-defined attribute"`
	SetProperty containerSetPropertyCmd `command:"set-property" alias:"set-prop" description:"set container user-defined attribute"`

	GetACL       containerGetACLCmd       `command:"get-acl" description:"get a container's ACL"`
	OverwriteACL containerOverwriteACLCmd `command:"overwrite-acl" alias:"replace" description:"replace a container's ACL"`
	UpdateACL    containerUpdateACLCmd    `command:"update-acl" description:"update a container's ACL"`
	DeleteACL    containerDeleteACLCmd    `command:"delete-acl" description:"delete a container's ACL"`
	SetOwner     containerSetOwnerCmd     `command:"set-owner" description:"change ownership for a container"`

	CreateSnapshot   containerSnapshotCreateCmd   `command:"create-snapshot" alias:"create-snap" description:"create container snapshot"`
	DestroySnapshot  containerSnapshotDestroyCmd  `command:"destroy-snapshot" alias:"destroy-snap" description:"destroy container snapshot"`
	ListSnapshots    containerSnapshotListCmd     `command:"list-snapshots" alias:"list-snaps" description:"list container snapshots"`
	RollbackSnapshot containerSnapshotRollbackCmd `command:"rollback" alias:"rb" description:"roll back container to specified snapshot"`
}

type containerBaseCmd struct {
	poolBaseCmd
	contUUID  uuid.UUID
<<<<<<< HEAD
	contLabel string
=======
	contLabel *C.char
>>>>>>> a2d2b727

	cContHandle C.daos_handle_t
}

func (cmd *containerBaseCmd) contUUIDPtr() *C.uchar {
	if cmd.contUUID == uuid.Nil {
		cmd.log.Error("contUUIDPtr(): nil UUID")
		return nil
	}
	return (*C.uchar)(unsafe.Pointer(&cmd.contUUID[0]))
}

func (cmd *containerBaseCmd) openContainer() error {
	openFlags := C.uint(C.DAOS_COO_RW | C.DAOS_COO_FORCE)

	var rc C.int
	switch {
	case cmd.contLabel != "":
		var contInfo C.daos_cont_info_t
		cLabel := C.CString(cmd.contLabel)
		defer freeString(cLabel)

		rc = C.daos_cont_open_by_label(cmd.cPoolHandle, cLabel,
			openFlags, &cmd.cContHandle, &contInfo, nil)
		if rc == 0 {
			var err error
			cmd.contUUID, err = uuidFromC(contInfo.ci_uuid)
			if err != nil {
				cmd.closeContainer()
				return err
			}
		}
	case cmd.contUUID != uuid.Nil:
		rc = C.daos_cont_open(cmd.cPoolHandle, cmd.contUUIDPtr(),
			openFlags, &cmd.cContHandle, nil, nil)
	default:
		return errors.New("no container UUID or label supplied")
	}

<<<<<<< HEAD
=======
	return nil
}

func (cmd *containerBaseCmd) openContainer() error {
	var ci C.daos_cont_info_t

	if cmd.contLabel != nil {
		rc := C.daos_cont_open_by_label(cmd.cPoolHandle, cmd.contLabel,
			C.DAOS_COO_RW|C.DAOS_COO_FORCE, &cmd.cContHandle, &ci, nil)
		if err := daosError(rc); err != nil {
			return err
		}

		cmd.contUUID = uuid.Must(uuidFromC(ci.ci_uuid))
		return daosError(rc)
	}

	rc := C.daos_cont_open(cmd.cPoolHandle, cmd.contUUIDPtr(),
		C.DAOS_COO_RW|C.DAOS_COO_FORCE, &cmd.cContHandle, &ci, nil)

>>>>>>> a2d2b727
	return daosError(rc)
}

func (cmd *containerBaseCmd) closeContainer() error {
	cmd.log.Debugf("closing container %s", cmd.contUUID)
	return daosError(C.daos_cont_close(cmd.cContHandle, nil))
}

func (cmd *containerBaseCmd) queryContainer() (*containerInfo, error) {
	ci := newContainerInfo(&cmd.poolUUID, &cmd.contUUID)
	var cType [10]C.char

	props, entries, err := allocProps(1)
	if err != nil {
		return nil, err
	}
	entries[0].dpe_type = C.DAOS_PROP_CO_LAYOUT_TYPE
	props.dpp_nr++
	defer func() { C.daos_prop_free(props) }()

	rc := C.daos_cont_query(cmd.cContHandle, &ci.dci, props, nil)
	if err := daosError(rc); err != nil {
		return nil, err
	}

	lType := C.get_dpe_val(&entries[0])
	C.daos_unparse_ctype(C.ushort(lType), &cType[0])
	ci.Type = C.GoString(&cType[0])

	if lType == C.DAOS_PROP_CO_LAYOUT_POSIX {
		var dfs *C.dfs_t
		var attr C.dfs_attr_t
		var oclass [10]C.char

		rc := C.dfs_mount(cmd.cPoolHandle, cmd.cContHandle, C.O_RDONLY, &dfs)
		if err := dfsError(rc); err != nil {
			return nil, errors.Wrap(err, "failed to mount container")
		}

		rc = C.dfs_query(dfs, &attr)
		if err := dfsError(rc); err != nil {
			return nil, errors.Wrap(err, "failed to query container")
		}
		C.daos_oclass_id2name(attr.da_oclass_id, &oclass[0])
		ci.ObjectClass = C.GoString(&oclass[0])
		ci.ChunkSize = uint64(attr.da_chunk_size)

		if err := dfsError(C.dfs_umount(dfs)); err != nil {
			return nil, errors.Wrap(err, "failed to unmount container")
		}
	}

	return ci, nil
}

func (cmd *containerBaseCmd) connectPool(ap *C.struct_cmd_args_s) (func(), error) {
	if err := cmd.poolBaseCmd.connectPool(); err != nil {
		return nil, err
	}

	if ap != nil {
		ap.pool = cmd.cPoolHandle
		if err := copyUUID(&ap.p_uuid, cmd.poolUUID); err != nil {
			cmd.disconnectPool()
			return nil, err
		}
	}

	return cmd.disconnectPool, nil
}

type containerCreateCmd struct {
	containerBaseCmd

	Type        string         `long:"type" short:"t" description:"container type" choice:"POSIX" choice:"HDF5"`
	Path        string         `long:"path" short:"d" description:"container namespace path"`
	ChunkSize   ChunkSizeFlag  `long:"chunk-size" short:"z" description:"container chunk size"`
	ObjectClass ObjClassFlag   `long:"oclass" short:"o" description:"default object class"`
	Properties  PropertiesFlag `long:"properties" description:"container properties"`
	Mode        ConsModeFlag   `long:"mode" short:"M" description:"DFS consistency mode"`
	ACLFile     string         `long:"acl-file" short:"A" description:"input file containing ACL"`
	User        string         `long:"user" short:"u" description:"user who will own the container (username@[domain])"`
	Group       string         `long:"group" short:"g" description:"group who will own the container (group@[domain])"`
	ContFlag    ContainerID    `long:"cont" short:"c" description:"container UUID (optional)"`
	Args        struct {
		Container ContainerID `positional-arg-name:"<container UUID (optional)>"`
	} `positional-args:"yes"`
}

func (cmd *containerCreateCmd) getUserUUID() uuid.UUID {
	for _, id := range []ContainerID{cmd.Args.Container, cmd.ContFlag} {
		if id.HasUUID() {
			return id.UUID
		}
	}
	return uuid.Nil
}

func (cmd *containerCreateCmd) Execute(_ []string) (err error) {
	if cu := cmd.getUserUUID(); cu != uuid.Nil {
		cmd.contUUID = cu
	} else {
		cmd.contUUID = uuid.New()
	}

	ap, deallocCmdArgs, err := allocCmdArgs(cmd.log)
	if err != nil {
		return err
	}
	defer deallocCmdArgs()

	disconnectPool, err := cmd.connectPool(ap)
	if err != nil {
		return err
	}
	defer disconnectPool()

	if err := copyUUID(&ap.c_uuid, cmd.contUUID); err != nil {
		return err
	}
	ap.c_op = C.CONT_CREATE

	if cmd.User != "" {
		ap.user = C.CString(cmd.User)
		defer freeString(ap.user)
	}
	if cmd.Group != "" {
		ap.group = C.CString(cmd.Group)
		defer freeString(ap.group)
	}
	if cmd.ACLFile != "" {
		ap.aclfile = C.CString(cmd.ACLFile)
		defer freeString(ap.aclfile)
	}
	if cmd.Properties.props != nil {
		ap.props = cmd.Properties.props
	}

	switch cmd.Type {
	case "POSIX":
		ap._type = C.DAOS_PROP_CO_LAYOUT_POSIX

		if cmd.ChunkSize.Set {
			ap.chunk_size = cmd.ChunkSize.Size
		}
		if cmd.ObjectClass.Set {
			ap.oclass = cmd.ObjectClass.Class
		}
		if cmd.Mode.Set {
			ap.mode = cmd.Mode.Mode
		}
	case "HDF5":
		ap._type = C.DAOS_PROP_CO_LAYOUT_HDF5
	}

	var rc C.int
	if cmd.Path != "" {
		ap.path = C.CString(cmd.Path)
		defer freeString(ap.path)
		rc = C.cont_create_uns_hdlr(ap)
	} else {
		rc = C.cont_create_hdlr(ap)
	}
	if err := daosError(rc); err != nil {
		return errors.Wrap(err, "failed to create container")
	}

	if err := cmd.openContainer(); err != nil {
		return errors.Wrapf(err,
			"failed to open new container %s", cmd.contUUID)
	}
	defer cmd.closeContainer()

	ci, err := cmd.queryContainer()
	if err != nil {
		return errors.Wrapf(err,
			"failed to query new container %s",
			cmd.contUUID)
	}

	if cmd.jsonOutputEnabled() {
		return cmd.outputJSON(ci, nil)
	}

	var bld strings.Builder
	if err := printContainerInfo(&bld, ci); err != nil {
		return err
	}
	cmd.log.Info(bld.String())

	return nil
}

type existingContainerCmd struct {
	containerBaseCmd

	Path     string      `long:"path" short:"d" description:"unified namespace path"`
	ContFlag ContainerID `long:"cont" short:"c" description:"container UUID (deprecated; use positional arg)"`
	Args     struct {
		Container ContainerID `positional-arg-name:"<container name or UUID>"`
	} `positional-args:"yes"`
}

func (cmd *existingContainerCmd) ContainerID() ContainerID {
	if !cmd.ContFlag.Empty() {
		return cmd.ContFlag
	}
	return cmd.Args.Container
}

func (cmd *existingContainerCmd) resolveContainer(ap *C.struct_cmd_args_s) (err error) {
	switch {
	case cmd.Path != "" && !(cmd.PoolID().Empty() && cmd.ContainerID().Empty()):
		return errors.New("can't specify --path with pool ID or container ID")
	case cmd.Path == "" && (cmd.PoolID().Empty() || cmd.ContainerID().Empty()):
		return errors.New("pool and container ID must be specified if --path not used")
	}

	if cmd.Path != "" {
		if ap == nil {
			return errors.New("ap cannot be nil with --path")
		}
		if err = resolveDunsPath(cmd.Path, ap); err != nil {
			return
		}
<<<<<<< HEAD
		cmd.poolBaseCmd.Args.Pool.UUID, err = uuidFromC(ap.p_uuid)
		if err != nil {
			return
		}

		cmd.Args.Container.UUID, err = uuidFromC(ap.c_uuid)
		if err != nil {
			return
=======

		if ap.pool_label != nil {
			cmd.poolLabel = ap.pool_label
			defer freeString(ap.pool_label)
		} else {
			cmd.poolUUID, err = uuidFromC(ap.p_uuid)
			if err != nil {
				return
			}
		}

		if ap.cont_label != nil {
			cmd.contLabel = ap.cont_label
			defer freeString(ap.cont_label)
		} else {
			cmd.contUUID, err = uuidFromC(ap.c_uuid)
			if err != nil {
				return
			}
>>>>>>> a2d2b727
		}
		cmd.contUUID = cmd.Args.Container.UUID
	} else {
		switch {
		case cmd.ContainerID().HasLabel():
			cmd.contLabel = cmd.ContainerID().Label
		case cmd.ContainerID().HasUUID():
			cmd.contUUID = cmd.ContainerID().UUID
		default:
			return errors.New("no container label or UUID supplied")
		}
	}

<<<<<<< HEAD
	cmd.log.Debugf("pool ID: %s, container ID: %s",
		cmd.PoolID(), cmd.ContainerID())

	return nil
}

func (cmd *existingContainerCmd) resolveAndConnect(ap *C.struct_cmd_args_s) (cleanFn func(), err error) {
	if err = cmd.resolveContainer(ap); err != nil {
		return
	}

	var cleanupPool func()
	cleanupPool, err = cmd.connectPool(ap)
	if err != nil {
		return
=======
	if cmd.contLabel != nil {
		cmd.Args.Container.SetLabel(C.GoString(cmd.contLabel))
	}

	var cleanupPool func()
	cleanupPool, err = cmd.poolBaseCmd.resolveAndConnect(ap)
	if err != nil {
		return
	}

	if cmd.contUUID == uuid.Nil && cmd.contLabel == nil {
		if err = cmd.resolveContainer(cmd.ContainerID()); err != nil {
			return
		}
>>>>>>> a2d2b727
	}

	if err = cmd.openContainer(); err != nil {
		return
	}

	if ap != nil {
		if err = copyUUID(&ap.c_uuid, cmd.contUUID); err != nil {
			return
		}
		ap.cont = cmd.cContHandle
	}

	return func() {
		cmd.closeContainer()
		cleanupPool()
	}, nil
}

func (cmd *existingContainerCmd) getAttr(name string) (*attribute, error) {
	return getDaosAttribute(cmd.cContHandle, contAttr, name)
}

type containerDestroyCmd struct {
	existingContainerCmd

	Force bool `long:"force" short:"f" description:"force the container destroy"`
}

func (cmd *containerDestroyCmd) Execute(_ []string) error {
	ap, deallocCmdArgs, err := allocCmdArgs(cmd.log)
	if err != nil {
		return err
	}
	defer deallocCmdArgs()

	if err := cmd.resolveContainer(ap); err != nil {
		return err
	}
	if cmd.ContainerID().HasUUID() {
		cleanup, err := cmd.connectPool(ap)
		if err != nil {
			return err
		}
		defer cleanup()
	} else {
		// When we don't have the container UUID, we
		// have to open it in order to obtain the UUID
		// for the destroy operation.
		cleanup, err := cmd.resolveAndConnect(ap)
		if err != nil {
			return err
		}
		defer cleanup()
		// Close the container before destroying.
		_ = cmd.closeContainer()
	}

	rc := C.daos_cont_destroy(cmd.cPoolHandle,
		cmd.contUUIDPtr(), goBool2int(cmd.Force), nil)

	if err := daosError(rc); err != nil {
		return errors.Wrapf(err,
			"failed to destroy container %s",
			cmd.ContainerID())
	}

	return nil
}

type containerListObjectsCmd struct {
	existingContainerCmd

	Epoch uint64 `long:"epc" short:"e" description:"container epoch"`
}

func (cmd *containerListObjectsCmd) Execute(_ []string) error {
	ap, deallocCmdArgs, err := allocCmdArgs(cmd.log)
	if err != nil {
		return err
	}
	defer deallocCmdArgs()

	cleanup, err := cmd.resolveAndConnect(ap)
	if err != nil {
		return err
	}
	defer cleanup()

	if cmd.Epoch > 0 {
		ap.epc = C.uint64_t(cmd.Epoch)
	}

	// TODO: Build a Go slice so that we can JSON-format the list.
	rc := C.cont_list_objs_hdlr(ap)
	if err := daosError(rc); err != nil {
		return errors.Wrapf(err,
			"failed to list objects in container %s", cmd.ContainerID())
	}

	return nil
}

type containerStatCmd struct {
	existingContainerCmd
}

func (cmd *containerStatCmd) Execute(_ []string) error {
	return nil
}

func printContainerInfo(out io.Writer, ci *containerInfo) error {
	epochs := ci.SnapshotEpochs()
	epochStrs := make([]string, *ci.NumSnapshots)
	for i := uint32(0); i < *ci.NumSnapshots; i++ {
		epochStrs[i] = fmt.Sprintf("%d", epochs[i])
	}

	rows := []txtfmt.TableRow{
		{"Pool UUID": ci.PoolUUID.String()},
		{"Container UUID": ci.ContainerUUID.String()},
		{"Number of snapshots": fmt.Sprintf("%d", *ci.NumSnapshots)},
		{"Latest Persistent Snapshot": fmt.Sprintf("%d", *ci.LatestSnapshot)},
		{"Highest Aggregated Epoch": fmt.Sprintf("%d", *ci.HighestAggregatedEpoch)},
		{"Container redundancy factor": fmt.Sprintf("%d", *ci.RedundancyFactor)},
		{"Snapshot Epochs": strings.Join(epochStrs, ",")},
		{"Container Type": ci.Type},
	}

	if ci.ObjectClass != "" {
		rows = append(rows, txtfmt.TableRow{"Object Class": ci.ObjectClass})
	}
	if ci.ChunkSize > 0 {
		rows = append(rows, txtfmt.TableRow{"Chunk Size": humanize.IBytes(ci.ChunkSize)})
	}

	_, err := fmt.Fprintln(out, txtfmt.FormatEntity("", rows))
	return err
}

type containerInfo struct {
	dci                    C.daos_cont_info_t
	PoolUUID               *uuid.UUID `json:"pool_uuid"`
	ContainerUUID          *uuid.UUID `json:"container_uuid"`
	LatestSnapshot         *uint64    `json:"latest_snapshot"`
	RedundancyFactor       *uint32    `json:"redundancy_factor"`
	NumSnapshots           *uint32    `json:"num_snapshots"`
	HighestAggregatedEpoch *uint64    `json:"highest_aggregated_epoch"`
	Type                   string     `json:"container_type"`
	ObjectClass            string     `json:"object_class,omitempty"`
	ChunkSize              uint64     `json:"chunk_size,omitempty"`
}

func (ci *containerInfo) SnapshotEpochs() []uint64 {
	if ci.dci.ci_snapshots == nil {
		return nil
	}

	// return a Go slice backed by the C array of snapshot epochs
	return (*[1 << 30]uint64)(unsafe.Pointer(ci.dci.ci_snapshots))[:*ci.NumSnapshots:*ci.NumSnapshots]
}

func (ci *containerInfo) MarshalJSON() ([]byte, error) {
	type toJSON containerInfo
	return json.Marshal(&struct {
		SnapshotEpochs []uint64 `json:"snapshot_epochs"`
		*toJSON
	}{
		SnapshotEpochs: ci.SnapshotEpochs(),
		toJSON:         (*toJSON)(ci),
	})
}

// as an experiment, try creating a Go struct whose members are
// pointers into the C struct.
func newContainerInfo(poolUUID, contUUID *uuid.UUID) *containerInfo {
	ci := new(containerInfo)

	ci.PoolUUID = poolUUID
	ci.ContainerUUID = contUUID
	ci.LatestSnapshot = (*uint64)(&ci.dci.ci_lsnapshot)
	ci.RedundancyFactor = (*uint32)(&ci.dci.ci_redun_fac)
	ci.NumSnapshots = (*uint32)(&ci.dci.ci_nsnapshots)
	ci.HighestAggregatedEpoch = (*uint64)(&ci.dci.ci_hae)

	return ci
}

type containerQueryCmd struct {
	existingContainerCmd
}

func (cmd *containerQueryCmd) Execute(_ []string) error {
	ap, deallocCmdArgs, err := allocCmdArgs(cmd.log)
	if err != nil {
		return err
	}
	defer deallocCmdArgs()

	cleanup, err := cmd.resolveAndConnect(ap)
	if err != nil {
		return err
	}
	defer cleanup()

	ci, err := cmd.queryContainer()
	if err != nil {
		return errors.Wrapf(err,
			"failed to query container %s",
			cmd.contUUID)
	}

	if cmd.jsonOutputEnabled() {
		return cmd.outputJSON(ci, nil)
	}

	var bld strings.Builder
	if err := printContainerInfo(&bld, ci); err != nil {
		return err
	}
	cmd.log.Info(bld.String())

	return nil
}

type containerCloneCmd struct {
	daosCmd

	Source      string `long:"src" short:"S" description:"source container" required:"1"`
	Destination string `long:"dst" short:"D" description:"destination container" required:"1"`
}

func (cmd *containerCloneCmd) Execute(_ []string) error {
	ap, deallocCmdArgs, err := allocCmdArgs(cmd.log)
	if err != nil {
		return err
	}
	defer deallocCmdArgs()

	disconnect, err := cmd.initDAOS()
	if err != nil {
		return err
	}
	defer disconnect()

	ap.src = C.CString(cmd.Source)
	defer freeString(ap.src)
	ap.dst = C.CString(cmd.Destination)
	defer freeString(ap.dst)

	ap.c_op = C.CONT_CLONE
	rc := C.cont_clone_hdlr(ap)

	if err := daosError(rc); err != nil {
		return errors.Wrapf(err,
			"failed to clone container %s",
			cmd.Source)
	}

	return nil
}

type containerCheckCmd struct {
	existingContainerCmd

	Epoch uint64 `long:"epc" short:"e" description:"container epoch"`
}

func (cmd *containerCheckCmd) Execute(_ []string) error {
	ap, deallocCmdArgs, err := allocCmdArgs(cmd.log)
	if err != nil {
		return err
	}
	defer deallocCmdArgs()

	cleanup, err := cmd.resolveAndConnect(ap)
	if err != nil {
		return err
	}
	defer cleanup()

	if cmd.Epoch > 0 {
		ap.epc = C.uint64_t(cmd.Epoch)
	}

	rc := C.cont_check_hdlr(ap)
	if err := daosError(rc); err != nil {
		return errors.Wrapf(err,
			"failed to check container %s",
			cmd.ContainerID())
	}

	return nil
}

type containerListAttributesCmd struct {
	existingContainerCmd

	Verbose bool `long:"verbose" short:"V" description:"Include values"`
}

func (cmd *containerListAttributesCmd) Execute(args []string) error {
	ap, deallocCmdArgs, err := allocCmdArgs(cmd.log)
	if err != nil {
		return err
	}
	defer deallocCmdArgs()

	cleanup, err := cmd.resolveAndConnect(ap)
	if err != nil {
		return err
	}
	defer cleanup()

	attrs, err := listDaosAttributes(cmd.cContHandle, contAttr, cmd.Verbose)
	if err != nil {
		return errors.Wrapf(err,
			"failed to list attributes for container %s",
			cmd.ContainerID())
	}

	if cmd.jsonOutputEnabled() {
		return cmd.outputJSON(attrs, nil)
	}

	var bld strings.Builder
	title := fmt.Sprintf("Attributes for container %s:", cmd.ContainerID())
	printAttributes(&bld, title, attrs...)

	cmd.log.Info(bld.String())

	return nil
}

type containerDeleteAttributeCmd struct {
	existingContainerCmd

	Args struct {
		Name string `positional-arg-name:"<attribute name>"`
	} `positional-args:"yes" required:"yes"`
}

func (cmd *containerDeleteAttributeCmd) Execute(args []string) error {
	ap, deallocCmdArgs, err := allocCmdArgs(cmd.log)
	if err != nil {
		return err
	}
	defer deallocCmdArgs()

	cleanup, err := cmd.resolveAndConnect(ap)
	if err != nil {
		return err
	}
	defer cleanup()

	if err := delDaosAttribute(cmd.cContHandle, contAttr, cmd.Args.Name); err != nil {
		return errors.Wrapf(err,
			"failed to delete attribute %q on container %s",
			cmd.Args.Name, cmd.ContainerID())
	}

	return nil
}

type containerGetAttributeCmd struct {
	existingContainerCmd

	Args struct {
		Name string `positional-arg-name:"<attribute name>"`
	} `positional-args:"yes" required:"yes"`
}

func (cmd *containerGetAttributeCmd) Execute(args []string) error {
	ap, deallocCmdArgs, err := allocCmdArgs(cmd.log)
	if err != nil {
		return err
	}
	defer deallocCmdArgs()

	cleanup, err := cmd.resolveAndConnect(ap)
	if err != nil {
		return err
	}
	defer cleanup()

	attr, err := cmd.getAttr(cmd.Args.Name)
	if err != nil {
		return errors.Wrapf(err,
			"failed to get attribute %q from container %s",
			cmd.Args.Name, cmd.ContainerID())
	}

	if cmd.jsonOutputEnabled() {
		return cmd.outputJSON(attr, nil)
	}

	var bld strings.Builder
	title := fmt.Sprintf("Attributes for container %s:", cmd.ContainerID())
	printAttributes(&bld, title, attr)

	cmd.log.Info(bld.String())

	return nil
}

type containerSetAttributeCmd struct {
	existingContainerCmd

	Args struct {
		Attr  string `positional-arg-name:"<attribute name>"`
		Value string `positional-arg-name:"<attribute value>"`
	} `positional-args:"yes"`
	FlagAttr  string `long:"attr" short:"a" description:"attribute name"`
	FlagValue string `long:"value" short:"v" description:"attribute value"`
}

func (cmd *containerSetAttributeCmd) Execute(args []string) error {
	if cmd.FlagAttr != "" {
		cmd.Args.Attr = cmd.FlagAttr
	}
	if cmd.FlagValue != "" {
		cmd.Args.Value = cmd.FlagValue
	}

	ap, deallocCmdArgs, err := allocCmdArgs(cmd.log)
	if err != nil {
		return err
	}
	defer deallocCmdArgs()

	cleanup, err := cmd.resolveAndConnect(ap)
	if err != nil {
		return err
	}
	defer cleanup()

	if err := setDaosAttribute(cmd.cContHandle, contAttr, &attribute{
		Name:  cmd.Args.Attr,
		Value: cmd.Args.Value,
	}); err != nil {
		return errors.Wrapf(err,
			"failed to set attribute %q on container %s",
			cmd.Args.Attr, cmd.ContainerID())
	}

	return nil
}

type containerGetPropertyCmd struct {
	existingContainerCmd

	Properties GetPropertiesFlag `long:"properties" description:"container properties to get" default:"all"`
}

func (cmd *containerGetPropertyCmd) Execute(args []string) error {
	ap, deallocCmdArgs, err := allocCmdArgs(cmd.log)
	if err != nil {
		return err
	}
	defer deallocCmdArgs()

	cleanup, err := cmd.resolveAndConnect(ap)
	if err != nil {
		return err
	}
	defer cleanup()

	props, freeProps, err := getContainerProperties(cmd.cContHandle, cmd.Properties.names...)
	defer freeProps()
	if err != nil {
		return errors.Wrapf(err,
			"failed to fetch properties for container %s",
			cmd.ContainerID())
	}

	if len(cmd.Properties.names) == len(propHdlrs) {
		aclProps, cleanupAcl, err := getContAcl(cmd.cContHandle)
		if err != nil && err != drpc.DaosNoPermission {
			return errors.Wrapf(err,
				"failed to query ACL for container %s",
				cmd.ContainerID())
		}
		if cleanupAcl != nil {
			defer cleanupAcl()
		}
		for _, prop := range aclProps {
			if prop.entry.dpe_type == C.DAOS_PROP_CO_ACL {
				props = append(props, prop)
				break
			}
		}
	}

	if cmd.jsonOutputEnabled() {
		return cmd.outputJSON(props, nil)
	}

	title := fmt.Sprintf("Properties for container %s", cmd.ContainerID())
	var bld strings.Builder
	printProperties(&bld, title, props...)

	cmd.log.Info(bld.String())

	return nil
}

type containerSetPropertyCmd struct {
	existingContainerCmd

	Properties SetPropertiesFlag `long:"properties" required:"1" description:"container properties to set"`
}

func (cmd *containerSetPropertyCmd) Execute(args []string) error {
	ap, deallocCmdArgs, err := allocCmdArgs(cmd.log)
	if err != nil {
		return err
	}
	defer deallocCmdArgs()

	cleanup, err := cmd.resolveAndConnect(ap)
	if err != nil {
		return err
	}
	defer cleanup()

	ap.props = cmd.Properties.props

	rc := C.cont_set_prop_hdlr(ap)
	if err := daosError(rc); err != nil {
		return errors.Errorf("failed to set properties on container %s",
			cmd.ContainerID())
	}

	return nil
}

// Experiment below with container ID completion.

type cmplCmd struct {
	cliOptions

	// Consume these to leave the pool id as the only
	// positional argument.
	Args struct {
		Object  string
		Command string
	} `positional-args:"yes"`
}

type poolFlagCmd struct {
	cmplCmd
	poolBaseCmd
}

func parsePoolFlag() *poolFlagCmd {
	// Avoid recursion when doing completion resolution.
	gfcVal, gfcActive := os.LookupEnv("GO_FLAGS_COMPLETION")
	os.Unsetenv("GO_FLAGS_COMPLETION")
	defer func() {
		if gfcActive {
			os.Setenv("GO_FLAGS_COMPLETION", gfcVal)
		}
	}()

	var pfc poolFlagCmd
	parser := flags.NewParser(&pfc, flags.HelpFlag|flags.PassDoubleDash|flags.IgnoreUnknown)
	parser.ParseArgs(os.Args[1:])

	return &pfc
}

type ContainerID struct {
	ui.LabelOrUUIDFlag
}

// Implement the completion handler to provide a list of container IDs
// as completion items.
func (f *ContainerID) Complete(match string) (comps []flags.Completion) {
	pf := parsePoolFlag()
	pf.log = &logging.LeveledLogger{}

	fini, err := pf.initDAOS()
	if err != nil {
		return
	}
	defer fini()

	cleanup, err := pf.resolveAndConnect(nil)
	if err != nil {
		return
	}
	defer cleanup()

	contIDs, err := poolListContainers(pf.cPoolHandle)
	if err != nil {
		return
	}

	for _, id := range contIDs {
		if strings.HasPrefix(id.String(), match) {
			comps = append(comps, flags.Completion{
				Item: id.String(),
			})
		}
	}

	return
}<|MERGE_RESOLUTION|>--- conflicted
+++ resolved
@@ -62,11 +62,7 @@
 type containerBaseCmd struct {
 	poolBaseCmd
 	contUUID  uuid.UUID
-<<<<<<< HEAD
 	contLabel string
-=======
-	contLabel *C.char
->>>>>>> a2d2b727
 
 	cContHandle C.daos_handle_t
 }
@@ -106,29 +102,6 @@
 		return errors.New("no container UUID or label supplied")
 	}
 
-<<<<<<< HEAD
-=======
-	return nil
-}
-
-func (cmd *containerBaseCmd) openContainer() error {
-	var ci C.daos_cont_info_t
-
-	if cmd.contLabel != nil {
-		rc := C.daos_cont_open_by_label(cmd.cPoolHandle, cmd.contLabel,
-			C.DAOS_COO_RW|C.DAOS_COO_FORCE, &cmd.cContHandle, &ci, nil)
-		if err := daosError(rc); err != nil {
-			return err
-		}
-
-		cmd.contUUID = uuid.Must(uuidFromC(ci.ci_uuid))
-		return daosError(rc)
-	}
-
-	rc := C.daos_cont_open(cmd.cPoolHandle, cmd.contUUIDPtr(),
-		C.DAOS_COO_RW|C.DAOS_COO_FORCE, &cmd.cContHandle, &ci, nil)
-
->>>>>>> a2d2b727
 	return daosError(rc)
 }
 
@@ -354,36 +327,25 @@
 		if err = resolveDunsPath(cmd.Path, ap); err != nil {
 			return
 		}
-<<<<<<< HEAD
-		cmd.poolBaseCmd.Args.Pool.UUID, err = uuidFromC(ap.p_uuid)
-		if err != nil {
-			return
-		}
-
-		cmd.Args.Container.UUID, err = uuidFromC(ap.c_uuid)
-		if err != nil {
-			return
-=======
 
 		if ap.pool_label != nil {
-			cmd.poolLabel = ap.pool_label
-			defer freeString(ap.pool_label)
+			cmd.poolBaseCmd.Args.Pool.Label = C.GoString(ap.pool_label)
+			freeString(ap.pool_label)
 		} else {
-			cmd.poolUUID, err = uuidFromC(ap.p_uuid)
+			cmd.poolBaseCmd.Args.Pool.UUID, err = uuidFromC(ap.p_uuid)
 			if err != nil {
 				return
 			}
 		}
 
 		if ap.cont_label != nil {
-			cmd.contLabel = ap.cont_label
-			defer freeString(ap.cont_label)
+			cmd.contLabel = C.GoString(ap.cont_label)
+			freeString(ap.cont_label)
 		} else {
-			cmd.contUUID, err = uuidFromC(ap.c_uuid)
+			cmd.Args.Container.UUID, err = uuidFromC(ap.c_uuid)
 			if err != nil {
 				return
 			}
->>>>>>> a2d2b727
 		}
 		cmd.contUUID = cmd.Args.Container.UUID
 	} else {
@@ -397,7 +359,6 @@
 		}
 	}
 
-<<<<<<< HEAD
 	cmd.log.Debugf("pool ID: %s, container ID: %s",
 		cmd.PoolID(), cmd.ContainerID())
 
@@ -413,22 +374,6 @@
 	cleanupPool, err = cmd.connectPool(ap)
 	if err != nil {
 		return
-=======
-	if cmd.contLabel != nil {
-		cmd.Args.Container.SetLabel(C.GoString(cmd.contLabel))
-	}
-
-	var cleanupPool func()
-	cleanupPool, err = cmd.poolBaseCmd.resolveAndConnect(ap)
-	if err != nil {
-		return
-	}
-
-	if cmd.contUUID == uuid.Nil && cmd.contLabel == nil {
-		if err = cmd.resolveContainer(cmd.ContainerID()); err != nil {
-			return
-		}
->>>>>>> a2d2b727
 	}
 
 	if err = cmd.openContainer(); err != nil {
