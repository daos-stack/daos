--- conflicted
+++ resolved
@@ -37,11 +37,8 @@
 	ResetAttr      fsResetAttrCmd      `command:"reset-attr" description:"reset fs attributes"`
 	ResetChunkSize fsResetChunkSizeCmd `command:"reset-chunk-size" description:"reset fs chunk size"`
 	ResetObjClass  fsResetOclassCmd    `command:"reset-oclass" description:"reset fs obj class"`
-<<<<<<< HEAD
+	DfuseQuery     fsDfuseQueryCmd     `command:"query" description:"Query dfuse for memory usage"`
 	DfuseEvict     fsDfuseEvictCmd     `command:"evict" description:"Evict object from dfuse"`
-=======
-	DfuseQuery     fsDfuseQueryCmd     `command:"query" description:"Query dfuse for memory usage"`
->>>>>>> 03ef5e9e
 }
 
 type fsCopyCmd struct {
@@ -434,15 +431,6 @@
 	return nil
 }
 
-<<<<<<< HEAD
-type fsDfuseEvictCmd struct {
-	daosCmd
-
-	Path string `long:"path" description:"Path to evict from dfuse" required:"1"`
-}
-
-func (cmd *fsDfuseEvictCmd) Execute(_ []string) error {
-=======
 type fsDfuseQueryCmd struct {
 	daosCmd
 
@@ -452,23 +440,11 @@
 }
 
 func (cmd *fsDfuseQueryCmd) Execute(_ []string) error {
->>>>>>> 03ef5e9e
-	ap, deallocCmdArgs, err := allocCmdArgs(cmd.Logger)
-	if err != nil {
-		return err
-	}
-
-<<<<<<< HEAD
-	ap.path = C.CString(cmd.Path)
-	defer freeString(ap.path)
-	defer deallocCmdArgs()
-
-	rc := C.dfuse_evict(ap)
-	if err := daosError(rc); err != nil {
-		return errors.Wrapf(err, "failed to evict %s", cmd.Path)
-	}
-
-=======
+	ap, deallocCmdArgs, err := allocCmdArgs(cmd.Logger)
+	if err != nil {
+		return err
+	}
+
 	ap.path = C.CString(cmd.Args.Path)
 	defer freeString(ap.path)
 	defer deallocCmdArgs()
@@ -499,6 +475,31 @@
 	cmd.Infof("     Inodes: %d", ap.dfuse_mem.inode_count)
 	cmd.Infof(" Open files: %d", ap.dfuse_mem.fh_count)
 
->>>>>>> 03ef5e9e
+	return nil
+}
+
+type fsDfuseEvictCmd struct {
+	daosCmd
+
+	Args struct {
+		Path string `positional-arg-name:"path" description:"Path to evict from dfuse" required:"1"`
+	} `positional-args:"yes"`
+
+}
+
+func (cmd *fsDfuseEvictCmd) Execute(_ []string) error {
+	ap, deallocCmdArgs, err := allocCmdArgs(cmd.Logger)
+	if err != nil {
+		return err
+	}
+
+	ap.path = C.CString(cmd.Args.Path)
+	defer freeString(ap.path)
+	defer deallocCmdArgs()
+
+	rc := C.dfuse_evict(ap)
+	if err := daosError(rc); err != nil {
+		return errors.Wrapf(err, "failed to evict %s", cmd.Args.Path)
+	}
 	return nil
 }