--- conflicted
+++ resolved
@@ -82,7 +82,6 @@
 	}
 	defer deallocCmdArgs()
 
-<<<<<<< HEAD
 	if cmd.DfsPath != "" {
 		if cmd.Path != "" {
 			return errors.New("Cannot use both --dfs-path and --path")
@@ -96,9 +95,7 @@
 		ap.dfs_prefix = C.CString(cmd.DfsPrefix)
 	}
 
-=======
 	flags := C.uint(C.DAOS_COO_RW)
->>>>>>> 02efcad6
 	op := os.Args[2]
 	switch op {
 	case "set-attr":
