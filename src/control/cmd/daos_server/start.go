--- conflicted
+++ resolved
@@ -20,32 +20,17 @@
 type startCmd struct {
 	cmdutil.LogCmd
 	cfgCmd
-<<<<<<< HEAD
 	start       serverStarter
 	Port        uint16  `short:"p" long:"port" description:"Port for the gRPC management interfect to listen on"`
 	MountPath   string  `short:"s" long:"storage" description:"Storage path"`
 	Modules     *string `short:"m" long:"modules" description:"List of server modules to load"`
 	Targets     uint16  `short:"t" long:"targets" description:"Number of targets to use (default use all cores)"`
 	NrXsHelpers *uint16 `short:"x" long:"xshelpernr" description:"Number of helper XS per VOS target"`
-	FirstCore   uint16  `short:"f" long:"firstcore" default:"0" description:"Index of first core for service thread"`
+	FirstCore   *uint16 `short:"f" long:"firstcore" description:"Index of first core for service thread"`
 	Group       string  `short:"g" long:"group" description:"Server group name"`
 	SocketDir   string  `short:"d" long:"socket_dir" description:"Location for all daos_server & daos_engine sockets"`
 	Insecure    bool    `short:"i" long:"insecure" description:"Allow for insecure connections"`
 	AutoFormat  bool    `long:"auto-format" description:"Automatically format storage on server start to bring-up engines without requiring dmg storage format command"`
-=======
-	start               serverStarter
-	Port                uint16  `short:"p" long:"port" description:"Port for the gRPC management interfect to listen on"`
-	MountPath           string  `short:"s" long:"storage" description:"Storage path"`
-	Modules             *string `short:"m" long:"modules" description:"List of server modules to load"`
-	Targets             uint16  `short:"t" long:"targets" description:"Number of targets to use (default use all cores)"`
-	NrXsHelpers         *uint16 `short:"x" long:"xshelpernr" description:"Number of helper XS per VOS target"`
-	FirstCore           *uint16 `short:"f" long:"firstcore" description:"Index of first core for service thread"`
-	Group               string  `short:"g" long:"group" description:"Server group name"`
-	SocketDir           string  `short:"d" long:"socket_dir" description:"Location for all daos_server & daos_engine sockets"`
-	Insecure            bool    `short:"i" long:"insecure" description:"Allow for insecure connections"`
-	RecreateSuperblocks bool    `long:"recreate-superblocks" description:"Recreate missing superblocks rather than failing"`
-	AutoFormat          bool    `long:"auto-format" description:"Automatically format storage on server start to bring-up engines without requiring dmg storage format command"`
->>>>>>> bf8fb55b
 }
 
 func (cmd *startCmd) setCLIOverrides() error {
