//
// (C) Copyright 2019-2021 Intel Corporation.
//
// SPDX-License-Identifier: BSD-2-Clause-Patent
//

package main

import (
	"os"

	"github.com/pkg/errors"

	"github.com/daos-stack/daos/src/control/common"
	"github.com/daos-stack/daos/src/control/logging"
	"github.com/daos-stack/daos/src/control/server"
	"github.com/daos-stack/daos/src/control/server/config"
)

type serverStarter func(*logging.LeveledLogger, *config.Server) error

type startCmd struct {
	logCmd
	cfgCmd
	start               serverStarter
	Port                uint16  `short:"p" long:"port" description:"Port for the gRPC management interfect to listen on"`
	MountPath           string  `short:"s" long:"storage" description:"Storage path"`
	Modules             *string `short:"m" long:"modules" description:"List of server modules to load"`
	Targets             uint16  `short:"t" long:"targets" description:"number of targets to use (default use all cores)"`
	NrXsHelpers         *uint16 `short:"x" long:"xshelpernr" description:"number of helper XS per VOS target"`
	FirstCore           uint16  `short:"f" long:"firstcore" default:"0" description:"index of first core for service thread"`
	Group               string  `short:"g" long:"group" description:"Server group name"`
	SocketDir           string  `short:"d" long:"socket_dir" description:"Location for all daos_server & daos_engine sockets"`
	Insecure            bool    `short:"i" long:"insecure" description:"allow for insecure connections"`
	RecreateSuperblocks bool    `long:"recreate-superblocks" description:"recreate missing superblocks rather than failing"`
}

func (cmd *startCmd) setCLIOverrides() error {
	// Override certificate support if specified in cliOpts
	if cmd.Insecure {
		cmd.config.TransportConfig.AllowInsecure = true
	}
	if cmd.Port > 0 {
		cmd.config.ControlPort = int(cmd.Port)
	}
	if cmd.MountPath != "" {
		cmd.log.Info("NOTICE: -s, --storage is deprecated")
		if len(cmd.config.Engines) < 1 {
			return errors.New("config has zero engines")
		}
		if len(cmd.config.Engines[0].Storage.Tiers) < 1 ||
			!cmd.config.Engines[0].Storage.Tiers[0].IsSCM() {
			return errors.New("first storage tier of engine 0 must be SCM")
		}
		cmd.config.Engines[0].Storage.Tiers[0].Scm.MountPoint = cmd.MountPath
	}
	if cmd.Group != "" {
		cmd.config.WithSystemName(cmd.Group)
	}
	if cmd.SocketDir != "" {
		cmd.config.WithSocketDir(cmd.SocketDir)
	}
	if cmd.Modules != nil {
		cmd.config.WithModules(*cmd.Modules)
	}
	cmd.config.RecreateSuperblocks = cmd.RecreateSuperblocks

	for _, srv := range cmd.config.Engines {
<<<<<<< HEAD
		for _, storageCfg := range srv.Storage.Tiers {
			storageCfg.Bdev.Hostname = host
		}

=======
>>>>>>> 1071704b
		if cmd.Targets > 0 {
			srv.WithTargetCount(int(cmd.Targets))
		}
		if cmd.NrXsHelpers != nil {
			srv.WithHelperStreamCount(int(*cmd.NrXsHelpers))
		}
		if cmd.FirstCore > 0 {
			srv.WithServiceThreadCore(int(cmd.FirstCore))
		}
	}

	return nil
}

func (cmd *startCmd) configureLogging() error {
	// Set log level mask for default logger from config,
	// unless it was explicitly set to debug via CLI flag.
	applyLogConfig := func() {
		switch logging.LogLevel(cmd.config.ControlLogMask) {
		case logging.LogLevelDebug:
			cmd.log.SetLevel(logging.LogLevelDebug)
			cmd.log.Debugf("Switching control log level to DEBUG")
		case logging.LogLevelError:
			cmd.log.Debugf("Switching control log level to ERROR")
			cmd.log.SetLevel(logging.LogLevelError)
		}

		if cmd.config.ControlLogJSON {
			cmd.log = cmd.log.WithJSONOutput()
		}
	}

	hostname, err := os.Hostname()
	if err != nil {
		return err
	}

	for i, srv := range cmd.config.Engines {
		if srv.LogFile == "" {
			cmd.log.Errorf("no daos log file specified for server %d", i)
		}
	}

	// Set log file for default logger if specified in config.
	if cmd.config.ControlLogFile != "" {
		f, err := common.AppendFile(cmd.config.ControlLogFile)
		if err != nil {
			return errors.WithMessage(err, "create log file")
		}

		cmd.log.Infof("%s logging to file %s",
			os.Args[0], cmd.config.ControlLogFile)
		// Create an additional set of loggers which append everything
		// to the specified file.
		cmd.log = cmd.log.
			WithErrorLogger(logging.NewErrorLogger(hostname, f)).
			WithInfoLogger(logging.NewInfoLogger(hostname, f)).
			WithDebugLogger(logging.NewDebugLogger(f))
		applyLogConfig()

		return nil
	}

	cmd.log.Info("no control log file specified; logging to stdout")
	applyLogConfig()

	return nil
}

func (cmd *startCmd) Execute(args []string) error {
	if cmd.start == nil {
		cmd.start = server.Start
	}

	if err := cmd.configureLogging(); err != nil {
		return err
	}

	return cmd.start(cmd.log, cmd.config)
}<|MERGE_RESOLUTION|>--- conflicted
+++ resolved
@@ -66,13 +66,6 @@
 	cmd.config.RecreateSuperblocks = cmd.RecreateSuperblocks
 
 	for _, srv := range cmd.config.Engines {
-<<<<<<< HEAD
-		for _, storageCfg := range srv.Storage.Tiers {
-			storageCfg.Bdev.Hostname = host
-		}
-
-=======
->>>>>>> 1071704b
 		if cmd.Targets > 0 {
 			srv.WithTargetCount(int(cmd.Targets))
 		}
