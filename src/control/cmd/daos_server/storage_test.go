--- conflicted
+++ resolved
@@ -206,21 +206,12 @@
 		}
 		cmd.NrHugepages = testNrHugePages
 		cmd.TargetUser = username
-		cmd.PCIAllowList = fmt.Sprintf("%s%s%s", common.MockPCIAddr(1),
-			storage.BdevPciAddrSep, common.MockPCIAddr(2))
-		cmd.PCIBlockList = common.MockPCIAddr(1)
+		cmd.PCIAllowList = fmt.Sprintf("%s%s%s", test.MockPCIAddr(1),
+			storage.BdevPciAddrSep, test.MockPCIAddr(2))
+		cmd.PCIBlockList = test.MockPCIAddr(1)
 		return cmd
 	}
-<<<<<<< HEAD
 	bdevResetCmd := newBdevPrepCmd()
-=======
-	bdevPrepCmd.NrHugepages = testNrHugePages
-	bdevPrepCmd.TargetUser = username
-	bdevPrepCmd.PCIAllowList = fmt.Sprintf("%s%s%s", test.MockPCIAddr(1),
-		storage.BdevPciAddrSep, test.MockPCIAddr(2))
-	bdevPrepCmd.PCIBlockList = test.MockPCIAddr(1)
-	bdevResetCmd := bdevPrepCmd
->>>>>>> 227752d7
 	bdevResetCmd.Reset = true
 
 	for name, tc := range map[string]struct {
@@ -286,9 +277,9 @@
 			expPrepCall: &storage.BdevPrepareRequest{
 				HugePageCount: testNrHugePages,
 				TargetUser:    "root",
-				PCIAllowList: fmt.Sprintf("%s%s%s", common.MockPCIAddr(1),
-					storage.BdevPciAddrSep, common.MockPCIAddr(2)),
-				PCIBlockList: common.MockPCIAddr(1),
+				PCIAllowList: fmt.Sprintf("%s%s%s", test.MockPCIAddr(1),
+					storage.BdevPciAddrSep, test.MockPCIAddr(2)),
+				PCIBlockList: test.MockPCIAddr(1),
 				DisableVFIO:  true,
 			},
 		},
