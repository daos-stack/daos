//
// (C) Copyright 2022-2023 Intel Corporation.
//
// SPDX-License-Identifier: BSD-2-Clause-Patent
//

package main

import (
	"context"
	"testing"

	"github.com/daos-stack/daos/src/control/common/test"
	"github.com/daos-stack/daos/src/control/lib/control"
	"github.com/daos-stack/daos/src/control/logging"
	"github.com/daos-stack/daos/src/control/security"
	"github.com/daos-stack/daos/src/control/server/config"
	"github.com/daos-stack/daos/src/control/server/engine"
	"github.com/daos-stack/daos/src/control/server/storage"
	"github.com/dustin/go-humanize"
	"github.com/google/go-cmp/cmp"
	"github.com/google/go-cmp/cmp/cmpopts"
	"github.com/pkg/errors"
)

func TestDaosServer_Auto_Commands(t *testing.T) {
	runCmdTests(t, []cmdTest{
		{
			"Generate with no access point",
			"config generate",
			printCommand(t, &configGenCmd{
				AccessPoints: "localhost",
				NetClass:     "infiniband",
			}),
			nil,
		},
		{
			"Generate with defaults",
			"config generate -a foo",
			printCommand(t, &configGenCmd{
				AccessPoints: "foo",
				NetClass:     "infiniband",
			}),
			nil,
		},
		{
			"Generate with no nvme",
			"config generate -a foo --scm-only",
			printCommand(t, &configGenCmd{
				AccessPoints: "foo",
				SCMOnly:      true,
				NetClass:     "infiniband",
			}),
			nil,
		},
		{
			"Generate with storage parameters",
			"config generate -a foo --num-engines 2",
			printCommand(t, &configGenCmd{
				AccessPoints: "foo",
				NrEngines:    2,
				NetClass:     "infiniband",
			}),
			nil,
		},
		{
			"Generate with short option storage parameters",
			"config generate -a foo -e 2 -s",
			printCommand(t, &configGenCmd{
				AccessPoints: "foo",
				NrEngines:    2,
				NetClass:     "infiniband",
				SCMOnly:      true,
			}),
			nil,
		},
		{
			"Generate with ethernet network device class",
			"config generate -a foo --net-class ethernet",
			printCommand(t, &configGenCmd{
				AccessPoints: "foo",
				NetClass:     "ethernet",
			}),
			nil,
		},
		{
			"Generate with infiniband network device class",
			"config generate -a foo --net-class infiniband",
			printCommand(t, &configGenCmd{
				AccessPoints: "foo",
				NetClass:     "infiniband",
			}),
			nil,
		},
		{
			"Generate with deprecated network device class",
			"config generate -a foo --net-class best-available",
			"",
			errors.New("Invalid value"),
		},
		{
			"Generate with unsupported network device class",
			"config generate -a foo --net-class loopback",
			"",
			errors.New("Invalid value"),
		},
		{
			"Generate with tmpfs scm",
			"config generate -a foo --use-tmpfs-scm",
			printCommand(t, &configGenCmd{
				AccessPoints: "foo",
				NetClass:     "infiniband",
				UseTmpfsSCM:  true,
			}),
			nil,
		},
		{
			"Nonexistent subcommand",
			"network quack",
			"",
			errors.New("Unknown command"),
		},
	})
}

// The Control API calls made in configGenCmd.confGen() are already well tested so just do some
// sanity checking here to prevent regressions.
func TestDaosServer_Auto_confGen(t *testing.T) {
	eth0 := &control.HostFabricInterface{
		Provider: "ofi+tcp", Device: "eth0", NumaNode: 0, NetDevClass: 1, Priority: 2,
	}
	eth1 := &control.HostFabricInterface{
		Provider: "ofi+tcp", Device: "eth1", NumaNode: 1, NetDevClass: 1, Priority: 3,
	}
	ib0 := &control.HostFabricInterface{
		Provider: "ofi+psm2", Device: "ib0", NumaNode: 0, NetDevClass: 32, Priority: 0,
	}
	ib1 := &control.HostFabricInterface{
		Provider: "ofi+psm2", Device: "ib1", NumaNode: 1, NetDevClass: 32, Priority: 1,
	}
	exmplEngineCfgs := []*engine.Config{
		control.MockEngineCfg(t, 0, 2, 4).WithTargetCount(18).WithHelperStreamCount(4),
		control.MockEngineCfg(t, 1, 1, 3).WithTargetCount(18).WithHelperStreamCount(4),
	}
<<<<<<< HEAD
	baseConfig := func(prov string, ecs []*engine.Config) *config.Server {
		for idx, ec := range ecs {
			ec.WithStorageConfigOutputPath(fmt.Sprintf("/mnt/daos%d/daos_nvme.conf", idx)).
				WithStorageVosEnv("NVME").
				WithStorageIndex(uint32(idx))
		}
		return config.DefaultServer().
			WithControlLogFile("").
			WithFabricProvider(prov).
			WithDisableVMD(false).
			WithEngines(ecs...)
=======
	mockMemTotal := humanize.GiByte * 12
	mockRamdiskSize := 4 // RoundDownGiB(12*0.75/2)
	tmpfsEngineCfgs := []*engine.Config{
		control.MockEngineCfgTmpfs(t, 0, mockRamdiskSize, 2, 4).
			WithTargetCount(18).WithHelperStreamCount(4),
		control.MockEngineCfgTmpfs(t, 1, mockRamdiskSize, 1, 3).
			WithTargetCount(18).WithHelperStreamCount(4),
>>>>>>> f925cc17
	}

	for name, tc := range map[string]struct {
		accessPoints string
		nrEngines    int
		scmOnly      bool
		netClass     string
		tmpfsSCM     bool
		hf           *control.HostFabric
		hfErr        error
		hs           *control.HostStorage
		hsErr        error
		expCfg       *config.Server
		expErr       error
	}{
		"fetching host fabric fails": {
			hfErr:  errors.New("bad fetch"),
			expErr: errors.New("bad fetch"),
		},
		"nil host fabric returned": {
			expErr: errors.New("nil HostFabric"),
		},
		"empty host fabric returned": {
			hf: &control.HostFabric{},
			hs: &control.HostStorage{
				ScmNamespaces: storage.ScmNamespaces{storage.MockScmNamespace()},
			},
			expErr: errors.New("requires nonzero"),
		},
		"fetching host storage fails": {
			hf: &control.HostFabric{
				Interfaces: []*control.HostFabricInterface{
					eth0, eth1, ib0, ib1,
				},
				NumaCount:    1,
				CoresPerNuma: 1,
			},
			hsErr:  errors.New("bad fetch"),
			expErr: errors.New("bad fetch"),
		},
		"nil host storage returned": {
			hf: &control.HostFabric{
				Interfaces: []*control.HostFabricInterface{
					eth0, eth1, ib0, ib1,
				},
				NumaCount:    1,
				CoresPerNuma: 1,
			},
			expErr: errors.New("nil HostStorage"),
		},
		"empty host storage returned": {
			hf: &control.HostFabric{
				Interfaces: []*control.HostFabricInterface{
					eth0, eth1, ib0, ib1,
				},
				NumaCount:    1,
				CoresPerNuma: 1,
			},
			hs:     &control.HostStorage{},
			expErr: errors.New("requires nonzero"),
		},
		"single engine; dcpm on numa 1": {
			hf: &control.HostFabric{
				Interfaces: []*control.HostFabricInterface{
					eth0, eth1, ib0, ib1,
				},
				NumaCount:    2,
				CoresPerNuma: 24,
			},
			hs: &control.HostStorage{
				ScmNamespaces: storage.ScmNamespaces{
					storage.MockScmNamespace(0),
					storage.MockScmNamespace(1),
				},
				MemInfo: control.MemInfo{HugePageSizeKb: 2048},
				NvmeDevices: storage.NvmeControllers{
					storage.MockNvmeController(1),
					storage.MockNvmeController(2),
					storage.MockNvmeController(3),
					storage.MockNvmeController(4),
				},
			},
			expCfg: control.MockServerCfg(t, "ofi+psm2", exmplEngineCfgs).
				WithNrHugePages(18432).
				WithAccessPoints("localhost:10001").
				WithControlLogFile("/tmp/daos_server.log"),
		},
		"access points set": {
			accessPoints: "moon-111,mars-115,jupiter-119",
			hf: &control.HostFabric{
				Interfaces: []*control.HostFabricInterface{
					eth0, eth1, ib0, ib1,
				},
				NumaCount:    2,
				CoresPerNuma: 24,
			},
			hs: &control.HostStorage{
				ScmNamespaces: storage.ScmNamespaces{
					storage.MockScmNamespace(0),
					storage.MockScmNamespace(1),
				},
				MemInfo: control.MemInfo{HugePageSizeKb: 2048},
				NvmeDevices: storage.NvmeControllers{
					storage.MockNvmeController(1),
					storage.MockNvmeController(2),
					storage.MockNvmeController(3),
					storage.MockNvmeController(4),
				},
			},
			expCfg: control.MockServerCfg(t, "ofi+psm2", exmplEngineCfgs).
				WithNrHugePages(18432).
				WithAccessPoints("localhost:10001").
				WithAccessPoints("moon-111:10001", "mars-115:10001", "jupiter-119:10001").
				WithControlLogFile("/tmp/daos_server.log"),
		},
		"unmet min nr ssds": {
			hf: &control.HostFabric{
				Interfaces: []*control.HostFabricInterface{
					eth0, eth1, ib0, ib1,
				},
				NumaCount:    2,
				CoresPerNuma: 24,
			},
			hs: &control.HostStorage{
				ScmNamespaces: storage.ScmNamespaces{
					storage.MockScmNamespace(0),
					storage.MockScmNamespace(1),
				},
				MemInfo:     control.MemInfo{HugePageSizeKb: 2048},
				NvmeDevices: storage.NvmeControllers{},
			},
			expErr: errors.New("insufficient number of ssds"),
		},
		"unmet nr engines": {
			nrEngines: 8,
			hf: &control.HostFabric{
				Interfaces: []*control.HostFabricInterface{
					eth0, eth1, ib0, ib1,
				},
				NumaCount:    2,
				CoresPerNuma: 24,
			},
			hs: &control.HostStorage{
				ScmNamespaces: storage.ScmNamespaces{
					storage.MockScmNamespace(0),
					storage.MockScmNamespace(1),
				},
				MemInfo: control.MemInfo{HugePageSizeKb: 2048},
				NvmeDevices: storage.NvmeControllers{
					storage.MockNvmeController(1),
					storage.MockNvmeController(2),
					storage.MockNvmeController(3),
					storage.MockNvmeController(4),
				},
			},
			expErr: errors.New("insufficient number of pmem"),
		},
		"bad net class": {
			netClass: "foo",
			hf: &control.HostFabric{
				Interfaces: []*control.HostFabricInterface{
					eth0, eth1, ib0, ib1,
				},
				NumaCount:    2,
				CoresPerNuma: 24,
			},
			hs: &control.HostStorage{
				ScmNamespaces: storage.ScmNamespaces{
					storage.MockScmNamespace(0),
					storage.MockScmNamespace(1),
				},
				MemInfo: control.MemInfo{HugePageSizeKb: 2048},
				NvmeDevices: storage.NvmeControllers{
					storage.MockNvmeController(1),
					storage.MockNvmeController(2),
					storage.MockNvmeController(3),
					storage.MockNvmeController(4),
				},
			},
			expErr: errors.New("unrecognized net-class"),
		},
		"tmpfs scm": {
			tmpfsSCM: true,
			hf: &control.HostFabric{
				Interfaces: []*control.HostFabricInterface{
					eth0, eth1, ib0, ib1,
				},
				NumaCount:    2,
				CoresPerNuma: 24,
			},
			hs: &control.HostStorage{
				ScmNamespaces: storage.ScmNamespaces{
					storage.MockScmNamespace(0),
					storage.MockScmNamespace(1),
				},
				MemInfo: control.MemInfo{
					HugePageSizeKb: 2048,
					MemTotal:       int(mockMemTotal / humanize.KiByte),
				},
				NvmeDevices: storage.NvmeControllers{
					storage.MockNvmeController(1),
					storage.MockNvmeController(2),
					storage.MockNvmeController(3),
					storage.MockNvmeController(4),
				},
			},
			expCfg: control.MockServerCfg(t, "ofi+psm2", tmpfsEngineCfgs).
				WithNrHugePages(18432).
				WithAccessPoints("localhost:10001").
				WithControlLogFile("/tmp/daos_server.log"),
		},
	} {
		t.Run(name, func(t *testing.T) {
			log, buf := logging.NewTestLogger(name)
			defer test.ShowBufferOnFailure(t, buf)

			// Mimic go-flags default values.
			if tc.netClass == "" {
				tc.netClass = "infiniband"
			}
			if tc.accessPoints == "" {
				tc.accessPoints = "localhost"
			}

			cmd := &configGenCmd{
				AccessPoints: tc.accessPoints,
				NrEngines:    tc.nrEngines,
				SCMOnly:      tc.scmOnly,
				NetClass:     tc.netClass,
				UseTmpfsSCM:  tc.tmpfsSCM,
			}
			cmd.Logger = log

			gf := func(_ context.Context, _ logging.Logger) (*control.HostFabric, error) {
				return tc.hf, tc.hfErr
			}

			gs := func(_ context.Context, _ logging.Logger) (*control.HostStorage, error) {
				return tc.hs, tc.hsErr
			}

			gotCfg, gotErr := cmd.confGen(context.TODO(), gf, gs)
			test.CmpErr(t, tc.expErr, gotErr)
			if tc.expErr != nil {
				return
			}

			cmpOpts := []cmp.Option{
				cmp.Comparer(func(x, y *storage.BdevDeviceList) bool {
					if x == nil && y == nil {
						return true
					}
					return x.Equals(y)
				}),
				cmpopts.IgnoreUnexported(security.CertificateConfig{}),
			}

			if diff := cmp.Diff(tc.expCfg, gotCfg, cmpOpts...); diff != "" {
				t.Fatalf("unexpected config generated (-want, +got):\n%s\n", diff)
			}
		})
	}
}<|MERGE_RESOLUTION|>--- conflicted
+++ resolved
@@ -142,19 +142,6 @@
 		control.MockEngineCfg(t, 0, 2, 4).WithTargetCount(18).WithHelperStreamCount(4),
 		control.MockEngineCfg(t, 1, 1, 3).WithTargetCount(18).WithHelperStreamCount(4),
 	}
-<<<<<<< HEAD
-	baseConfig := func(prov string, ecs []*engine.Config) *config.Server {
-		for idx, ec := range ecs {
-			ec.WithStorageConfigOutputPath(fmt.Sprintf("/mnt/daos%d/daos_nvme.conf", idx)).
-				WithStorageVosEnv("NVME").
-				WithStorageIndex(uint32(idx))
-		}
-		return config.DefaultServer().
-			WithControlLogFile("").
-			WithFabricProvider(prov).
-			WithDisableVMD(false).
-			WithEngines(ecs...)
-=======
 	mockMemTotal := humanize.GiByte * 12
 	mockRamdiskSize := 4 // RoundDownGiB(12*0.75/2)
 	tmpfsEngineCfgs := []*engine.Config{
@@ -162,7 +149,6 @@
 			WithTargetCount(18).WithHelperStreamCount(4),
 		control.MockEngineCfgTmpfs(t, 1, mockRamdiskSize, 1, 3).
 			WithTargetCount(18).WithHelperStreamCount(4),
->>>>>>> f925cc17
 	}
 
 	for name, tc := range map[string]struct {
