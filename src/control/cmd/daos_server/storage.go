--- conflicted
+++ resolved
@@ -54,35 +54,21 @@
 		return err
 	}
 
-<<<<<<< HEAD
-	if cmd.HelperLogFile != "" {
-		if err := os.Setenv(pbin.DaosAdminLogFileEnvVar, cmd.HelperLogFile); err != nil {
-			cmd.Errorf("unable to configure privileged helper logging: %s", err)
-=======
 	op := "Prepare"
 	if cmd.Reset {
 		op = "Reset"
 	}
 
-	cmd.log.Info(op + " locally-attached NVMe storage...")
+	cmd.Info(op + " locally-attached NVMe storage...")
 
 	if cmd.TargetUser == "" {
 		runningUser, err := user.Current()
 		if err != nil {
 			return errors.Wrap(err, "couldn't lookup running user")
->>>>>>> c4b4df47
 		}
 		cmd.TargetUser = runningUser.Username
 	}
 
-<<<<<<< HEAD
-	// This is a little ugly, but allows for easier unit testing.
-	// FIXME: With the benefit of hindsight, it seems apparent
-	// that we should have made these Execute() methods thin
-	// wrappers around more easily-testable functions.
-	if cmd.scs == nil {
-		cmd.scs = server.NewStorageControlService(cmd.Logger, config.DefaultServer().Engines)
-=======
 	// Prepare NVMe access through SPDK
 	if _, err := prep(storage.BdevPrepareRequest{
 		HugePageCount: cmd.NrHugepages,
@@ -93,7 +79,6 @@
 		EnableVMD:     true, // vmd will be prepared if available
 	}); err != nil {
 		return scanErrors.add(err)
->>>>>>> c4b4df47
 	}
 
 	return nil
@@ -110,19 +95,14 @@
 		return errors.New("(-S|--scm-ns-per-socket) should be set to at least 1")
 	}
 
-<<<<<<< HEAD
-	if prepNvme {
-		cmd.Info(op + " locally-attached NVMe storage...")
-=======
 	op := "Prepare"
 	if cmd.Reset {
 		op = "Reset"
 	}
->>>>>>> c4b4df47
-
-	cmd.log.Info(op + " locally-attached SCM...")
-
-	if err := cmd.Warn(cmd.log); err != nil {
+
+	cmd.Info(op + " locally-attached SCM...")
+
+	if err := cmd.Warn(cmd.Logger); err != nil {
 		return scanErrors.add(err)
 	}
 
@@ -134,15 +114,8 @@
 	if err != nil {
 		return scanErrors.add(err)
 	}
-	cmd.log.Debugf("%s scm resp: %+v", op, resp)
-
-<<<<<<< HEAD
-	if prepScm && len(scmScan.Modules) > 0 {
-		cmd.Info(op + " locally-attached SCM...")
-
-		if err := cmd.CheckWarn(cmd.Logger, scmScan.State); err != nil {
-			return common.ConcatErrors(scanErrors, err)
-=======
+	cmd.Debugf("%s scm resp: %+v", op, resp)
+
 	state := resp.State
 
 	// PMem resource allocations have been updated, prompt the user for reboot.
@@ -158,31 +131,9 @@
 			msg = "PMem AppDirect interleaved regions will be removed. "
 		case storage.ScmStateNoFreeCapacity:
 			msg = "PMem namespaces removed and AppDirect interleaved regions will be removed. "
->>>>>>> c4b4df47
-		}
-		cmd.log.Info(msg + storage.ScmMsgRebootRequired)
-
-<<<<<<< HEAD
-		// Prepare SCM modules to be presented as pmem device files.
-		// Pass evaluated state to avoid running GetScmState() twice.
-		resp, err := cmd.scs.ScmPrepare(storage.ScmPrepareRequest{Reset: cmd.Reset})
-		if err != nil {
-			return common.ConcatErrors(scanErrors, err)
-		}
-		if resp.RebootRequired {
-			cmd.Info(storage.ScmMsgRebootRequired)
-		} else if len(resp.Namespaces) > 0 {
-			var bld strings.Builder
-			if err := pretty.PrintScmNamespaces(resp.Namespaces, &bld); err != nil {
-				return err
-			}
-			cmd.Infof("SCM namespaces:\n%s\n", bld.String())
-		} else {
-			cmd.Info("no SCM namespaces")
-		}
-	} else if prepScm {
-		cmd.Info("No SCM modules detected; skipping operation")
-=======
+		}
+		cmd.Info(msg + storage.ScmMsgRebootRequired)
+
 		return nil
 	}
 
@@ -196,12 +147,11 @@
 	if cmd.Reset {
 		// Respond to resultant state on prepare reset.
 		if state == storage.ScmStateNoRegions {
-			cmd.log.Info("SCM reset successfully!")
+			cmd.Info("SCM reset successfully!")
 			return nil
 		}
 
 		return scanErrors.add(errors.Errorf("unexpected state %q after prepare reset", state))
->>>>>>> c4b4df47
 	}
 
 	// Respond to state reported by prepare setup.
@@ -220,7 +170,7 @@
 		if err := pretty.PrintScmNamespaces(resp.Namespaces, &bld); err != nil {
 			return err
 		}
-		cmd.log.Infof("%s\n", bld.String())
+		cmd.Infof("%s\n", bld.String())
 	default:
 		scanErrors.add(errors.Errorf("unexpected state %q after prepare reset", state))
 	}
@@ -231,7 +181,7 @@
 func (cmd *storagePrepareCmd) Execute(args []string) error {
 	if cmd.HelperLogFile != "" {
 		if err := os.Setenv(pbin.DaosAdminLogFileEnvVar, cmd.HelperLogFile); err != nil {
-			cmd.log.Errorf("unable to configure privileged helper logging: %s", err)
+			cmd.Errorf("unable to configure privileged helper logging: %s", err)
 		}
 	}
 
@@ -240,7 +190,7 @@
 	// that we should have made these Execute() methods thin
 	// wrappers around more easily-testable functions.
 	if cmd.scs == nil {
-		cmd.scs = server.NewStorageControlService(cmd.log, config.DefaultServer().Engines)
+		cmd.scs = server.NewStorageControlService(cmd.Logger, config.DefaultServer().Engines)
 	}
 
 	scanErrors := make(errs, 0, 2)
