//
// (C) Copyright 2019-2024 Intel Corporation.
//
// SPDX-License-Identifier: BSD-2-Clause-Patent
//

package main

import (
	"context"
	"strings"

	"github.com/pkg/errors"

	"github.com/daos-stack/daos/src/control/cmd/dmg/pretty"
	"github.com/daos-stack/daos/src/control/common"
	"github.com/daos-stack/daos/src/control/common/cmdutil"
	"github.com/daos-stack/daos/src/control/lib/control"
	"github.com/daos-stack/daos/src/control/lib/hardware"
	"github.com/daos-stack/daos/src/control/lib/hardware/hwprov"
)

const allProviders = "all"

type networkCmd struct {
	Scan networkScanCmd `command:"scan" description:"Scan for network interface devices on local server"`
}

// networkScanCmd is the struct representing the command to scan the machine for network interface devices
// that match the given fabric provider.
type networkScanCmd struct {
	optCfgCmd
	cmdutil.LogCmd
	FabricProvider string `short:"p" long:"provider" description:"Filter device list to those that support the given OFI provider or 'all' for all available (default is the provider specified in daos_server.yml)"`
}

func fabricInterfaceSetToHostFabric(fis *hardware.FabricInterfaceSet, filterProvider string) *control.HostFabric {
	hf := &control.HostFabric{}
	for _, fiName := range fis.Names() {
		fi, err := fis.GetInterface(fiName)
		if err != nil {
			continue
		}

		if fi.DeviceClass == hardware.Loopback {
			// Ignore loopback
			continue
		}

		netIFs := common.NewStringSet(fi.NetInterfaces.ToSlice()...)
		if len(fi.NetInterfaces) == 0 {
			netIFs.Add(fi.Name)
		}

		for _, devName := range netIFs.ToSlice() {
			for _, provider := range fi.Providers.ToSlice() {
				if filterProvider == allProviders ||
					strings.HasPrefix(provider.Name, filterProvider) {
					hf.AddInterface(&control.HostFabricInterface{
						Provider:    provider.Name,
						Device:      devName,
						NumaNode:    uint32(fi.NUMANode),
						NetDevClass: fi.DeviceClass,
						Priority:    uint32(provider.Priority),
					})
				}
			}
		}
	}

	return hf
}

func GetLocalFabricIfaces(ctx context.Context, fs *hardware.FabricScanner, filterProvider string) (*control.HostFabric, error) {
	results, err := fs.Scan(ctx, filterProvider)
	if err != nil {
		return nil, err
	}

	return fabricInterfaceSetToHostFabric(results, filterProvider), nil
}

func (cmd *networkScanCmd) Execute(_ []string) error {
	if err := common.CheckDupeProcess(); err != nil {
		return err
	}

	ctx := cmd.MustLogCtx()
	fs := hwprov.DefaultFabricScanner(cmd.Logger)

	var prov string
	switch {
	case cmd.FabricProvider != "":
		if !strings.EqualFold(cmd.FabricProvider, allProviders) {
			prov = cmd.FabricProvider
		}
	case cmd.config.Fabric.Provider != "":
		priProv, err := cmd.config.Fabric.GetPrimaryProvider()
<<<<<<< HEAD
		if err == nil {
			prov = priProv
		}
=======
		if err != nil {
			return errors.Wrapf(err, "unable to get fabric provider from config")
		}
		prov = priProv
>>>>>>> 625b3ee9
	}

	hf, err := GetLocalFabricIfaces(ctx, fs, prov)
	if err != nil {
		return err
	}
	cmd.Debugf("discovered fabric interfaces: %+v", hf.Interfaces)
	hfm := make(control.HostFabricMap)
	if err := hfm.Add("localhost", hf); err != nil {
		return err
	}

	var bld strings.Builder
	if err := pretty.PrintHostFabricMap(hfm, &bld); err != nil {
		return err
	}
	cmd.Info(bld.String())

	return nil
}<|MERGE_RESOLUTION|>--- conflicted
+++ resolved
@@ -96,16 +96,10 @@
 		}
 	case cmd.config.Fabric.Provider != "":
 		priProv, err := cmd.config.Fabric.GetPrimaryProvider()
-<<<<<<< HEAD
-		if err == nil {
-			prov = priProv
-		}
-=======
 		if err != nil {
 			return errors.Wrapf(err, "unable to get fabric provider from config")
 		}
 		prov = priProv
->>>>>>> 625b3ee9
 	}
 
 	hf, err := GetLocalFabricIfaces(ctx, fs, prov)
