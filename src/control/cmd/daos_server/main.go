//
// (C) Copyright 2019-2022 Intel Corporation.
//
// SPDX-License-Identifier: BSD-2-Clause-Patent
//

package main

import (
	"context"
	"fmt"
	"os"
	"path"

	"github.com/jessevdk/go-flags"
	"github.com/pkg/errors"

	"github.com/daos-stack/daos/src/control/build"
	"github.com/daos-stack/daos/src/control/common"
	"github.com/daos-stack/daos/src/control/common/cmdutil"
	"github.com/daos-stack/daos/src/control/fault"
	"github.com/daos-stack/daos/src/control/lib/hardware/hwprov"
	"github.com/daos-stack/daos/src/control/logging"
	"github.com/daos-stack/daos/src/control/pbin"
)

const defaultConfigFile = "daos_server.yml"

// helperLogCmd is an embeddable type that extends a command with
// helper privileged binary logging capabilities.
type helperLogCmd struct {
	HelperLogFile string `short:"l" long:"helper-log-file" description:"Log file location for debug from daos_server_helper binary"`
}

func (hlc *helperLogCmd) setHelperLogFile() error {
	filename := hlc.HelperLogFile
	if filename == "" {
		return nil
	}

	return errors.Wrap(os.Setenv(pbin.DaosPrivHelperLogFileEnvVar, filename),
		"unable to configure privileged helper logging")
}

type iommuCheckFn func() (bool, error)

type iommuChecker interface {
	setIOMMUChecker(iommuCheckFn)
}

type iommuCheckerCmd struct {
	isIOMMUEnabled iommuCheckFn
}

func (icc *iommuCheckerCmd) setIOMMUChecker(fn iommuCheckFn) {
	if icc == nil {
		return
	}
	icc.isIOMMUEnabled = fn
}

// IsIOMMUEnabled implements hardware.IOMMUDetector interface.
func (icc *iommuCheckerCmd) IsIOMMUEnabled() (bool, error) {
	if icc == nil {
		return false, errors.New("nil pointer receiver")
	}
	if icc.isIOMMUEnabled == nil {
		return false, errors.New("nil isIOMMUEnabled function")
	}

	return icc.isIOMMUEnabled()
}

type execTestFn func() error

type mainOpts struct {
	AllowProxy bool `long:"allow-proxy" description:"Allow proxy configuration via environment"`
	// Minimal set of top-level options
	ConfigPath string `short:"o" long:"config" description:"Server config file path"`
	// TODO(DAOS-3129): This should be -d, but it conflicts with the start
	// subcommand's -d flag when we default to running it.
	Debug   bool `short:"b" long:"debug" description:"Enable debug output"`
	JSONLog bool `short:"J" long:"json-logging" description:"Enable JSON-formatted log output"`
	Syslog  bool `long:"syslog" description:"Enable logging to syslog"`

	// Define subcommands
	SCM           scmCmd                 `command:"scm" description:"Perform tasks related to locally-attached SCM storage"`
	NVMe          nvmeCmd                `command:"nvme" description:"Perform tasks related to locally-attached NVMe storage"`
	LegacyStorage legacyStorageCmd       `command:"storage" description:"Perform tasks related to locally-attached storage (deprecated, use scm or nvme instead)"`
	Start         startCmd               `command:"start" description:"Start daos_server"`
	Network       networkCmd             `command:"network" description:"Perform network device scan based on fabric provider"`
	Version       versionCmd             `command:"version" description:"Print daos_server version"`
	MgmtSvc       msCmdRoot              `command:"ms" description:"Perform tasks related to management service replicas"`
	DumpTopo      hwprov.DumpTopologyCmd `command:"dump-topology" description:"Dump system topology"`

	// Allow a set of tests to be run before executing commands.
	preExecTests []execTestFn
}

type versionCmd struct{}

func (cmd *versionCmd) Execute(_ []string) error {
	fmt.Printf("%s v%s\n", build.ControlPlaneName, build.DaosVersion)
	return nil
}

func exitWithError(log *logging.LeveledLogger, err error) {
	log.Debugf("%+v", err)
	log.Errorf("%v", err)
	if fault.HasResolution(err) {
		log.Error(fault.ShowResolutionFor(err))
	}
	os.Exit(1)
}

func parseOpts(args []string, opts *mainOpts, log *logging.LeveledLogger) error {
	p := flags.NewParser(opts, flags.HelpFlag|flags.PassDoubleDash)
	p.SubcommandsOptional = false
	p.CommandHandler = func(cmd flags.Commander, cmdArgs []string) error {
		if len(cmdArgs) > 0 {
			// don't support positional arguments, extra cmdArgs are unexpected
			return errors.Errorf("unexpected commandline arguments: %v", cmdArgs)
		}

		switch cmd.(type) {
		case *versionCmd:
			// No pre-exec tests or setup needed for these commands; just
			// execute them directly.
			return cmd.Execute(nil)
		default:
			for _, test := range opts.preExecTests {
				if err := test(); err != nil {
					return err
				}
			}
		}

		if !opts.AllowProxy {
			common.ScrubProxyVariables()
		}
		if opts.Debug {
			log.SetLevel(logging.LogLevelDebug)
		}
		if opts.JSONLog {
			log.WithJSONOutput()
		}
		if opts.Syslog {
			// Don't log debug stuff to syslog.
			log.WithInfoLogger((&logging.DefaultInfoLogger{}).WithSyslogOutput())
			log.WithErrorLogger((&logging.DefaultErrorLogger{}).WithSyslogOutput())
		}

		if logCmd, ok := cmd.(cmdutil.LogSetter); ok {
			logCmd.SetLog(log)
		}

		if cfgCmd, ok := cmd.(cfgLoader); ok {
			if opts.ConfigPath == "" {
				log.Debugf("Using build config directory %q", build.ConfigDir)
				opts.ConfigPath = path.Join(build.ConfigDir, defaultConfigFile)
			}

			if err := cfgCmd.loadConfig(opts.ConfigPath); err != nil {
				return errors.Wrapf(err, "failed to load config from %s", cfgCmd.configPath())
			}
			if _, err := os.Stat(opts.ConfigPath); err == nil {
				log.Infof("DAOS Server config loaded from %s", cfgCmd.configPath())
			}

			if ovrCmd, ok := cfgCmd.(cliOverrider); ok {
				if err := ovrCmd.setCLIOverrides(); err != nil {
					return errors.Wrap(err, "failed to set CLI config overrides")
				}
			}
		} else if opts.ConfigPath != "" {
			return errors.Errorf("DAOS Server config filepath has been supplied but " +
				"this command will not use it")
		}

		if iccCmd, ok := cmd.(iommuChecker); ok {
			iccCmd.setIOMMUChecker(hwprov.DefaultIOMMUDetector(log).IsIOMMUEnabled)
		}

		if err := cmd.Execute(cmdArgs); err != nil {
			return err
		}

		return nil
	}

	// Parse commandline flags which override options loaded from config.
	_, err := p.ParseArgs(args)
	if err != nil {
		return err
	}

	return nil
}

func main() {
	log := logging.NewCommandLineLogger()
<<<<<<< HEAD
	var opts mainOpts

	// Check this right away to avoid lots of annoying failures later.
	if err := pbin.CheckHelper(log, pbin.DaosPrivHelperName); err != nil {
		exitWithError(log, err)
=======
	opts := mainOpts{
		preExecTests: []execTestFn{
			// Check that the privileged helper is installed and working.
			func() error {
				return pbin.CheckHelper(log, pbin.DaosAdminName)
			},
		},
>>>>>>> 3ee1f4b1
	}

	if err := parseOpts(os.Args[1:], &opts, log); err != nil {
		if errors.Cause(err) == context.Canceled {
			log.Infof("%s (pid %d) shutting down", build.ControlPlaneName, os.Getpid())
			os.Exit(0)
		}
		if fe, ok := errors.Cause(err).(*flags.Error); ok && fe.Type == flags.ErrHelp {
			log.Info(fe.Error())
			os.Exit(0)
		}
		exitWithError(log, err)
	}
}<|MERGE_RESOLUTION|>--- conflicted
+++ resolved
@@ -199,21 +199,13 @@
 
 func main() {
 	log := logging.NewCommandLineLogger()
-<<<<<<< HEAD
-	var opts mainOpts
-
-	// Check this right away to avoid lots of annoying failures later.
-	if err := pbin.CheckHelper(log, pbin.DaosPrivHelperName); err != nil {
-		exitWithError(log, err)
-=======
 	opts := mainOpts{
 		preExecTests: []execTestFn{
 			// Check that the privileged helper is installed and working.
 			func() error {
-				return pbin.CheckHelper(log, pbin.DaosAdminName)
+				return pbin.CheckHelper(log, pbin.DaosPrivHelperName)
 			},
 		},
->>>>>>> 3ee1f4b1
 	}
 
 	if err := parseOpts(os.Args[1:], &opts, log); err != nil {
