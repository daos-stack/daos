//
// (C) Copyright 2019-2021 Intel Corporation.
//
// SPDX-License-Identifier: BSD-2-Clause-Patent
//

package main

import (
	"bytes"
	"os"
	"path"
	"reflect"
	"regexp"
	"strings"
	"testing"

	"github.com/google/go-cmp/cmp"
	"github.com/google/go-cmp/cmp/cmpopts"

	"github.com/daos-stack/daos/src/control/common"
	"github.com/daos-stack/daos/src/control/lib/netdetect"
	"github.com/daos-stack/daos/src/control/logging"
	"github.com/daos-stack/daos/src/control/security"
	"github.com/daos-stack/daos/src/control/server/config"
	"github.com/daos-stack/daos/src/control/server/engine"
	"github.com/daos-stack/daos/src/control/server/storage"
)

func testExpectedError(t *testing.T, expected, actual error) {
	t.Helper()

	errRe := regexp.MustCompile(expected.Error())
	if !errRe.MatchString(actual.Error()) {
		t.Fatalf("error string %q doesn't match expected error %q", actual, expected)
	}
}

func genMinimalConfig() *config.Server {
	cfg := config.DefaultServer().
		WithFabricProvider("foo").
		WithProviderValidator(netdetect.ValidateProviderStub).
		WithNUMAValidator(netdetect.ValidateNUMAStub).
		WithGetNetworkDeviceClass(getDeviceClassStub).
		WithEngines(
			engine.NewConfig().
				WithStorage(
					storage.NewTierConfig().
						WithScmClass("ram").
						WithScmRamdiskSize(1).
						WithScmMountPoint("/mnt/daos"),
				).
				WithFabricInterface("foo0").
				WithFabricInterfacePort(42),
		)
	cfg.Path = path.Join(os.Args[0], cfg.Path)
	return cfg
}

func genDefaultExpected() *config.Server {
	return genMinimalConfig().
		WithEngines(
			engine.NewConfig().
<<<<<<< HEAD
				WithStorage(
					storage.NewTierConfig().
						WithBdevHostname(hostname).
						WithScmClass("ram").
						WithScmRamdiskSize(1).
						WithScmMountPoint("/mnt/daos"),
				).
=======
				WithScmClass("ram").
				WithScmRamdiskSize(1).
				WithScmMountPoint("/mnt/daos").
>>>>>>> 1071704b
				WithFabricInterface("foo0").
				WithFabricInterfacePort(42),
		)
}

func cmpArgs(t *testing.T, wantConfig, gotConfig *engine.Config) {
	t.Helper()

	wantArgs, err := wantConfig.CmdLineArgs()
	if err != nil {
		t.Fatal(err)
	}
	gotArgs, err := gotConfig.CmdLineArgs()
	if err != nil {
		t.Fatal(err)
	}

	if diff := cmp.Diff(wantArgs, gotArgs); diff != "" {
		t.Fatalf("(-want, +got)\n%s", diff)
	}
}

func cmpEnv(t *testing.T, wantConfig, gotConfig *engine.Config) {
	t.Helper()

	wantEnv, err := wantConfig.CmdLineEnv()
	if err != nil {
		t.Fatal(err)
	}
	gotEnv, err := gotConfig.CmdLineEnv()
	if err != nil {
		t.Fatal(err)
	}

	cmpOpts := []cmp.Option{
		cmpopts.SortSlices(func(a, b string) bool { return a < b }),
	}
	if diff := cmp.Diff(wantEnv, gotEnv, cmpOpts...); diff != "" {
		t.Fatalf("(-want, +got)\n%s", diff)
	}
}

func getDeviceClassStub(netdev string) (uint32, error) {
	return 0, nil
}

func TestStartOptions(t *testing.T) {
	insecureTransport := config.DefaultServer().TransportConfig
	insecureTransport.AllowInsecure = true

	for desc, tc := range map[string]struct {
		argList  []string
		expCfgFn func(*config.Server) *config.Server
		expErr   error
	}{
		"None": {
			argList:  []string{},
			expCfgFn: func(cfg *config.Server) *config.Server { return cfg },
		},
		"Port (short)": {
			argList: []string{"-p", "42"},
			expCfgFn: func(cfg *config.Server) *config.Server {
				return cfg.WithControlPort(42)
			},
		},
		"Port (long)": {
			argList: []string{"--port=42"},
			expCfgFn: func(cfg *config.Server) *config.Server {
				return cfg.WithControlPort(42)
			},
		},
		"Storage Path (short)": {
			argList: []string{"-s", "/foo/bar"},
			expCfgFn: func(cfg *config.Server) *config.Server {
				cfg.Engines[0].Storage.Tiers[0].WithScmMountPoint("/foo/bar")
				return cfg
			},
		},
		"Storage Path (long)": {
			argList: []string{"--storage=/foo/bar"},
			expCfgFn: func(cfg *config.Server) *config.Server {
				cfg.Engines[0].Storage.Tiers[0].WithScmMountPoint("/foo/bar")
				return cfg
			},
		},
		"Modules (short)": {
			argList: []string{"-m", "foo,bar"},
			expCfgFn: func(cfg *config.Server) *config.Server {
				return cfg.WithModules("foo,bar")
			},
		},
		"Modules (long)": {
			argList: []string{"--modules=foo,bar"},
			expCfgFn: func(cfg *config.Server) *config.Server {
				return cfg.WithModules("foo,bar")
			},
		},
		"Targets (short)": {
			argList: []string{"-t", "42"},
			expCfgFn: func(cfg *config.Server) *config.Server {
				cfg.Engines[0].WithTargetCount(42)
				return cfg
			},
		},
		"Targets (long)": {
			argList: []string{"--targets=42"},
			expCfgFn: func(cfg *config.Server) *config.Server {
				cfg.Engines[0].WithTargetCount(42)
				return cfg
			},
		},
		"XS Helpers (short)": {
			argList: []string{"-x", "0"},
			expCfgFn: func(cfg *config.Server) *config.Server {
				cfg.Engines[0].WithHelperStreamCount(0)
				return cfg
			},
		},
		"XS Helpers (long)": {
			argList: []string{"--xshelpernr=1"},
			expCfgFn: func(cfg *config.Server) *config.Server {
				cfg.Engines[0].WithHelperStreamCount(1)
				return cfg
			},
		},
		"First Core (short)": {
			argList: []string{"-f", "42"},
			expCfgFn: func(cfg *config.Server) *config.Server {
				cfg.Engines[0].WithServiceThreadCore(42)
				return cfg
			},
		},
		"First Core (long)": {
			argList: []string{"--firstcore=42"},
			expCfgFn: func(cfg *config.Server) *config.Server {
				cfg.Engines[0].WithServiceThreadCore(42)
				return cfg
			},
		},
		"Server Group (short)": {
			argList: []string{"-g", "foo"},
			expCfgFn: func(cfg *config.Server) *config.Server {
				return cfg.WithSystemName("foo")
			},
		},
		"Server Group (long)": {
			argList: []string{"--group=foo"},
			expCfgFn: func(cfg *config.Server) *config.Server {
				return cfg.WithSystemName("foo")
			},
		},
		"SocketDir (short)": {
			argList: []string{"-d", "/foo/bar"},
			expCfgFn: func(cfg *config.Server) *config.Server {
				return cfg.WithSocketDir("/foo/bar")
			},
		},
		"SocketDir (long)": {
			argList: []string{"--socket_dir=/foo/bar"},
			expCfgFn: func(cfg *config.Server) *config.Server {
				return cfg.WithSocketDir("/foo/bar")
			},
		},
		"Insecure (short)": {
			argList: []string{"-i"},
			expCfgFn: func(cfg *config.Server) *config.Server {
				return cfg.WithTransportConfig(insecureTransport)
			},
		},
		"Insecure (long)": {
			argList: []string{"--insecure"},
			expCfgFn: func(cfg *config.Server) *config.Server {
				return cfg.WithTransportConfig(insecureTransport)
			},
		},
	} {
		t.Run(desc, func(t *testing.T) {
			log, buf := logging.NewTestLogger(t.Name())
			defer common.ShowBufferOnFailure(t, buf)

			var gotConfig *config.Server
			var opts mainOpts
			opts.Start.start = func(log *logging.LeveledLogger, cfg *config.Server) error {
				gotConfig = cfg
				return nil
			}

			opts.Start.config = genMinimalConfig().
				WithProviderValidator(netdetect.ValidateProviderStub).
				WithNUMAValidator(netdetect.ValidateNUMAStub).
				WithGetNetworkDeviceClass(getDeviceClassStub)
			wantConfig := tc.expCfgFn(genDefaultExpected().
				WithProviderValidator(netdetect.ValidateProviderStub).
				WithNUMAValidator(netdetect.ValidateNUMAStub).
				WithGetNetworkDeviceClass(getDeviceClassStub))

			err := parseOpts(append([]string{"start"}, tc.argList...), &opts, log)
			if err != tc.expErr {
				if tc.expErr == nil {
					t.Fatalf("expected nil error, got %+v", err)
				}
				testExpectedError(t, tc.expErr, err)
			}

			cmpOpts := []cmp.Option{
				cmpopts.IgnoreUnexported(
					config.Server{},
					security.CertificateConfig{},
				),
				cmpopts.IgnoreFields(config.Server{}, "GetDeviceClassFn"),
				cmpopts.SortSlices(func(a, b string) bool { return a < b }),
			}
			if diff := cmp.Diff(wantConfig, gotConfig, cmpOpts...); diff != "" {
				t.Fatalf("(-want +got):\n%s", diff)
			}

			cmpArgs(t, wantConfig.Engines[0], gotConfig.Engines[0])
			cmpEnv(t, wantConfig.Engines[0], gotConfig.Engines[0])
		})
	}
}

func TestStartLoggingOptions(t *testing.T) {
	for desc, tc := range map[string]struct {
		argList   []string
		logFnName string
		input     string
		wantRe    *regexp.Regexp
	}{
		"Debug (Short)": {
			argList:   []string{"-b"},
			logFnName: "Debug",
			input:     "hello",
			wantRe:    regexp.MustCompile(`hello\n$`),
		},
		"Debug (Long)": {
			argList:   []string{"--debug"},
			logFnName: "Debug",
			input:     "hello",
			wantRe:    regexp.MustCompile(`hello\n$`),
		},
		"JSON Logs (Short)": {
			argList:   []string{"-J"},
			logFnName: "Info",
			input:     "hello",
			wantRe:    regexp.MustCompile(`"message":"hello"`),
		},
		"JSON Logs (Long)": {
			argList:   []string{"--json-logging"},
			logFnName: "Info",
			input:     "hello",
			wantRe:    regexp.MustCompile(`"message":"hello"`),
		},
	} {
		t.Run(desc, func(t *testing.T) {
			var logBuf bytes.Buffer
			log := logging.NewCombinedLogger(t.Name(), &logBuf)

			var opts mainOpts
			opts.Start.start = func(log *logging.LeveledLogger, cfg *config.Server) error {
				return nil
			}
			opts.Start.config = genMinimalConfig()

			if err := parseOpts(append(tc.argList, "start"), &opts, log); err != nil {
				t.Fatal(err)
			}

			// Normally don't want to use reflection, but in this
			// case it allows us to create a new logger for each
			// test run.
			logFn := reflect.ValueOf(log).MethodByName(tc.logFnName)
			logFn.Call([]reflect.Value{reflect.ValueOf(tc.input)})

			got := logBuf.String()
			if !tc.wantRe.MatchString(got) {
				t.Fatalf("expected %q to match %s", got, tc.wantRe)
			}
		})
	}
}

func TestStartLoggingConfiguration(t *testing.T) {
	for desc, tc := range map[string]struct {
		configFn  func(*config.Server) *config.Server
		logFnName string
		input     string
		wantRe    *regexp.Regexp
	}{
		"JSON": {
			configFn: func(cfg *config.Server) *config.Server {
				return cfg.WithControlLogJSON(true)
			},
			logFnName: "Info",
			input:     "hello",
			wantRe:    regexp.MustCompile(`"message":"hello"`),
		},
		"Debug": {
			configFn: func(cfg *config.Server) *config.Server {
				return cfg.WithControlLogMask(config.ControlLogLevelDebug)
			},
			logFnName: "Debug",
			input:     "hello",
			wantRe:    regexp.MustCompile(`hello`),
		},
		"Error": {
			configFn: func(cfg *config.Server) *config.Server {
				return cfg.WithControlLogMask(config.ControlLogLevelError)
			},
			logFnName: "Info",
			input:     "hello",
			wantRe:    regexp.MustCompile(`^$`),
		},
	} {
		t.Run(desc, func(t *testing.T) {
			var logBuf bytes.Buffer
			log := logging.NewCombinedLogger(t.Name(), &logBuf)

			var opts mainOpts
			opts.Start.start = func(log *logging.LeveledLogger, cfg *config.Server) error {
				return nil
			}
			opts.Start.config = tc.configFn(genMinimalConfig())

			if err := parseOpts([]string{"start"}, &opts, log); err != nil {
				t.Fatal(err)
			}

			logFn := reflect.ValueOf(log).MethodByName(tc.logFnName)
			logFn.Call([]reflect.Value{reflect.ValueOf(tc.input)})

			got := logBuf.String()
			if !tc.wantRe.MatchString(got) {
				// dirty hacks
				if tc.wantRe.String() == regexp.MustCompile(`^$`).String() {
					if strings.Contains(got, tc.input) {
						t.Fatalf("expected %q to not contain %q", got, tc.input)
					}
					return
				}
				t.Fatalf("expected %q to match %s", got, tc.wantRe)
			}
		})
	}
}<|MERGE_RESOLUTION|>--- conflicted
+++ resolved
@@ -61,19 +61,12 @@
 	return genMinimalConfig().
 		WithEngines(
 			engine.NewConfig().
-<<<<<<< HEAD
 				WithStorage(
 					storage.NewTierConfig().
-						WithBdevHostname(hostname).
 						WithScmClass("ram").
 						WithScmRamdiskSize(1).
 						WithScmMountPoint("/mnt/daos"),
 				).
-=======
-				WithScmClass("ram").
-				WithScmRamdiskSize(1).
-				WithScmMountPoint("/mnt/daos").
->>>>>>> 1071704b
 				WithFabricInterface("foo0").
 				WithFabricInterfacePort(42),
 		)
