--- conflicted
+++ resolved
@@ -135,15 +135,8 @@
 	ExcludeFabricIfaces common.StringSet           `yaml:"exclude_fabric_ifaces,omitempty"`
 	IncludeFabricIfaces common.StringSet           `yaml:"include_fabric_ifaces,omitempty"`
 	FabricInterfaces    []*NUMAFabricConfig        `yaml:"fabric_ifaces,omitempty"`
-<<<<<<< HEAD
 	ProviderIdx         uint                       `yaml:"provider_idx"`
-	TelemetryPort       int                        `yaml:"telemetry_port,omitempty"`
-	TelemetryEnabled    bool                       `yaml:"telemetry_enabled,omitempty"`
-	TelemetryRetain     time.Duration              `yaml:"telemetry_retain,omitempty"`
-=======
-	ProviderIdx         uint                       // TODO SRS-31: Enable with multiprovider functionality
 	Telemetry           TelemetryConfig            `yaml:",inline"`
->>>>>>> 02df902b
 }
 
 // Validate performs basic validation of the configuration.
