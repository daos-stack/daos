//
// (C) Copyright 2020-2024 Intel Corporation.
//
// SPDX-License-Identifier: BSD-2-Clause-Patent
//

package main

import (
	"fmt"
	"os"
	"time"

	"github.com/pkg/errors"
	"gopkg.in/yaml.v2"

	"github.com/daos-stack/daos/src/control/build"
	"github.com/daos-stack/daos/src/control/common"
	"github.com/daos-stack/daos/src/control/lib/daos"
	"github.com/daos-stack/daos/src/control/security"
)

const (
	defaultConfigFile = "daos_agent.yml"
	defaultRuntimeDir = "/var/run/daos_agent"
)

type refreshMinutes time.Duration

func (rm *refreshMinutes) UnmarshalYAML(unmarshal func(interface{}) error) error {
	var mins uint
	if err := unmarshal(&mins); err != nil {
		return err
	}
	*rm = refreshMinutes(time.Duration(mins) * time.Minute)
	return nil
}

func (rm refreshMinutes) Duration() time.Duration {
	return time.Duration(rm)
}

// Config defines the agent configuration.
type Config struct {
	SystemName          string                     `yaml:"name"`
	AccessPoints        []string                   `yaml:"access_points"`
	ControlPort         int                        `yaml:"port"`
	RuntimeDir          string                     `yaml:"runtime_dir"`
	LogFile             string                     `yaml:"log_file"`
	LogLevel            common.ControlLogLevel     `yaml:"control_log_mask,omitempty"`
	CredentialConfig    *security.CredentialConfig `yaml:"credential_config"`
	TransportConfig     *security.TransportConfig  `yaml:"transport_config"`
	DisableCache        bool                       `yaml:"disable_caching,omitempty"`
	CacheExpiration     refreshMinutes             `yaml:"cache_expiration,omitempty"`
	DisableAutoEvict    bool                       `yaml:"disable_auto_evict,omitempty"`
	EvictOnStart        bool                       `yaml:"enable_evict_on_start,omitempty"`
	ExcludeFabricIfaces common.StringSet           `yaml:"exclude_fabric_ifaces,omitempty"`
	IncludeFabricIfaces common.StringSet           `yaml:"include_fabric_ifaces,omitempty"`
	FabricInterfaces    []*NUMAFabricConfig        `yaml:"fabric_ifaces,omitempty"`
	ProviderIdx         uint                       // TODO SRS-31: Enable with multiprovider functionality
	TelemetryConfig     *security.TelemetryConfig  `yaml:"telemetry_config"`
	// Support Old config options.
	TelemetryPort    int           `yaml:"telemetry_port,omitempty"`
	TelemetryEnabled bool          `yaml:"telemetry_enabled,omitempty"`
	TelemetryRetain  time.Duration `yaml:"telemetry_retain,omitempty"`
}

// Validate performs basic validation of the configuration.
func (c *Config) Validate() error {
	if c == nil {
		return errors.New("config is nil")
	}

	if !daos.SystemNameIsValid(c.SystemName) {
		return fmt.Errorf("invalid system name: %s", c.SystemName)
	}

	if c.TelemetryRetain > 0 && c.TelemetryPort == 0 {
		return errors.New("telemetry_retain requires telemetry_port")
	}

	if c.TelemetryEnabled && c.TelemetryPort == 0 {
		return errors.New("telemetry_enabled requires telemetry_port")
	}

	if len(c.ExcludeFabricIfaces) > 0 && len(c.IncludeFabricIfaces) > 0 {
		return errors.New("cannot specify both exclude_fabric_ifaces and include_fabric_ifaces")
	}

	return nil
}

// TelemetryExportEnabled returns true if client telemetry export is enabled.
func (c *Config) TelemetryExportEnabled() bool {
	return c.TelemetryConfig.Port > 0
}

// NUMAFabricConfig defines a list of fabric interfaces that belong to a NUMA
// node.
type NUMAFabricConfig struct {
	NUMANode   int                      `yaml:"numa_node"`
	Interfaces []*FabricInterfaceConfig `yaml:"devices"`
}

// FabricInterfaceConfig defines a specific fabric interface device.
type FabricInterfaceConfig struct {
	Interface string `yaml:"iface"`
	Domain    string `yaml:"domain"`
}

// LoadConfig reads a config file and uses it to populate a Config.
func LoadConfig(cfgPath string) (*Config, error) {
	if cfgPath == "" {
		return nil, errors.New("no config path supplied")
	}
	data, err := os.ReadFile(cfgPath)
	if err != nil {
		return nil, errors.Wrap(err, "reading config file")
	}

	cfg := DefaultConfig()
	if err := yaml.UnmarshalStrict(data, cfg); err != nil {
		return nil, errors.Wrapf(err, "parsing config: %s", cfgPath)
	}

<<<<<<< HEAD
	if !daos.SystemNameIsValid(cfg.SystemName) {
		return nil, fmt.Errorf("invalid system name: %s", cfg.SystemName)
	}

	// Support Old config options and copy it to the underline new structure value.
	if cfg.TelemetryRetain > 0 {
		cfg.TelemetryConfig.Retain = cfg.TelemetryRetain
	}

	if cfg.TelemetryPort != 0 {
		cfg.TelemetryConfig.Port = cfg.TelemetryPort
	}

	if cfg.TelemetryEnabled {
		cfg.TelemetryConfig.Enabled = cfg.TelemetryEnabled
	}

	if cfg.TelemetryConfig.Retain > 0 && cfg.TelemetryConfig.Port == 0 {
		return nil, errors.New("telemetry_retain requires telemetry_port")
	}

	if cfg.TelemetryConfig.Enabled && cfg.TelemetryConfig.Port == 0 {
		return nil, errors.New("telemetry_enabled requires telemetry_port")
=======
	if err := cfg.Validate(); err != nil {
		return nil, errors.Wrap(err, "agent config validation failed")
>>>>>>> e74680c4
	}

	if !cfg.TelemetryConfig.AllowInsecure {
		if cfg.TelemetryConfig.HttpsCert == "" || cfg.TelemetryConfig.HttpsKey == "" {
			return nil, errors.New("For secure mode, https_cert and https_key required under telemetry_config")
		}
	}

	return cfg, nil
}

// DefaultConfig creates a basic default configuration.
func DefaultConfig() *Config {
	localServer := fmt.Sprintf("localhost:%d", build.DefaultControlPort)
	return &Config{
		SystemName:       build.DefaultSystemName,
		ControlPort:      build.DefaultControlPort,
		AccessPoints:     []string{localServer},
		RuntimeDir:       defaultRuntimeDir,
		LogLevel:         common.DefaultControlLogLevel,
		TransportConfig:  security.DefaultAgentTransportConfig(),
		CredentialConfig: &security.CredentialConfig{},
		TelemetryConfig:  security.DefaultClientTelemetryConfig(),
	}
}<|MERGE_RESOLUTION|>--- conflicted
+++ resolved
@@ -75,11 +75,24 @@
 		return fmt.Errorf("invalid system name: %s", c.SystemName)
 	}
 
-	if c.TelemetryRetain > 0 && c.TelemetryPort == 0 {
+	// Support Old config options and copy it to the underline new structure value.
+	if c.TelemetryRetain > 0 {
+		c.TelemetryConfig.Retain = c.TelemetryRetain
+	}
+
+	if c.TelemetryPort != 0 {
+		c.TelemetryConfig.Port = c.TelemetryPort
+	}
+
+	if c.TelemetryEnabled {
+		c.TelemetryConfig.Enabled = c.TelemetryEnabled
+	}
+
+	if c.TelemetryConfig.Retain > 0 && c.TelemetryConfig.Port == 0 {
 		return errors.New("telemetry_retain requires telemetry_port")
 	}
 
-	if c.TelemetryEnabled && c.TelemetryPort == 0 {
+	if c.TelemetryConfig.Enabled && c.TelemetryConfig.Port == 0 {
 		return errors.New("telemetry_enabled requires telemetry_port")
 	}
 
@@ -123,34 +136,8 @@
 		return nil, errors.Wrapf(err, "parsing config: %s", cfgPath)
 	}
 
-<<<<<<< HEAD
-	if !daos.SystemNameIsValid(cfg.SystemName) {
-		return nil, fmt.Errorf("invalid system name: %s", cfg.SystemName)
-	}
-
-	// Support Old config options and copy it to the underline new structure value.
-	if cfg.TelemetryRetain > 0 {
-		cfg.TelemetryConfig.Retain = cfg.TelemetryRetain
-	}
-
-	if cfg.TelemetryPort != 0 {
-		cfg.TelemetryConfig.Port = cfg.TelemetryPort
-	}
-
-	if cfg.TelemetryEnabled {
-		cfg.TelemetryConfig.Enabled = cfg.TelemetryEnabled
-	}
-
-	if cfg.TelemetryConfig.Retain > 0 && cfg.TelemetryConfig.Port == 0 {
-		return nil, errors.New("telemetry_retain requires telemetry_port")
-	}
-
-	if cfg.TelemetryConfig.Enabled && cfg.TelemetryConfig.Port == 0 {
-		return nil, errors.New("telemetry_enabled requires telemetry_port")
-=======
 	if err := cfg.Validate(); err != nil {
 		return nil, errors.Wrap(err, "agent config validation failed")
->>>>>>> e74680c4
 	}
 
 	if !cfg.TelemetryConfig.AllowInsecure {
