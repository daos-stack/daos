//
// (C) Copyright 2021-2024 Intel Corporation.
//
// SPDX-License-Identifier: BSD-2-Clause-Patent
//

package main

import (
	"testing"
	"time"

	"github.com/google/go-cmp/cmp"
	"github.com/google/go-cmp/cmp/cmpopts"
	"github.com/pkg/errors"

	"github.com/daos-stack/daos/src/control/common"
	"github.com/daos-stack/daos/src/control/common/test"
	"github.com/daos-stack/daos/src/control/security"
)

func TestAgent_LoadConfig(t *testing.T) {
	dir, cleanup := test.CreateTestDir(t)
	defer cleanup()

	junkFile := test.CreateTestFile(t, dir, "One ring to rule them all\n")
	emptyFile := test.CreateTestFile(t, dir, "")

	withoutOptCfg := test.CreateTestFile(t, dir, `
name: shire
access_points: ["one:10001", "two:10001"]
port: 4242
runtime_dir: /tmp/runtime
log_file: /home/frodo/logfile
transport_config:
  allow_insecure: true
`)

	optCfg := test.CreateTestFile(t, dir, `
name: shire
access_points: ["one:10001", "two:10001"]
port: 4242
runtime_dir: /tmp/runtime
log_file: /home/frodo/logfile
control_log_mask: debug
disable_caching: true
cache_expiration: 30
disable_auto_evict: true
credential_config:
  cache_expiration: 10m
  client_user_map:
    1000:
      user: frodo
      group: baggins
      groups: ["ringbearers"]
transport_config:
  allow_insecure: true
exclude_fabric_ifaces: ["ib3"]
fabric_ifaces:
-
  numa_node: 0
  devices:
  -
     iface: ib0
     domain: mlx5_0
  -
     iface: ib1
     domain: mlx5_1
-
  numa_node: 1
  devices:
  -
     iface: ib2
     domain: mlx5_2
  -
     iface: ib3
     domain: mlx5_3
`)

	badLogMaskCfg := test.CreateTestFile(t, dir, `
name: shire
access_points: ["one:10001", "two:10001"]
port: 4242
runtime_dir: /tmp/runtime
log_file: /home/frodo/logfile
control_log_mask: gandalf
transport_config:
  allow_insecure: true
`)

<<<<<<< HEAD
	telemetryRetainWithBadPort := test.CreateTestFile(t, dir, `
=======
	badFilterCfg := test.CreateTestFile(t, dir, `
>>>>>>> e74680c4
name: shire
access_points: ["one:10001", "two:10001"]
port: 4242
runtime_dir: /tmp/runtime
log_file: /home/frodo/logfile
<<<<<<< HEAD
control_log_mask: debug
transport_config:
  allow_insecure: true
telemetry_config:
  telemetry_retain: 1m
  telemetry_port: 0
`)

	telemetryEnabledWithBadPort := test.CreateTestFile(t, dir, `
name: shire
access_points: ["one:10001", "two:10001"]
port: 4242
runtime_dir: /tmp/runtime
log_file: /home/frodo/logfile
control_log_mask: debug
transport_config:
  allow_insecure: true
telemetry_config:
  telemetry_enabled: true
  telemetry_port: 0
`)

	telemetryWithoutHttpsCert := test.CreateTestFile(t, dir, `
name: shire
access_points: ["one:10001", "two:10001"]
port: 4242
runtime_dir: /tmp/runtime
log_file: /home/frodo/logfile
control_log_mask: debug
transport_config:
  allow_insecure: true
telemetry_config:
  allow_insecure: false
  https_cert: ""
`)

	telemetryWithoutHttpsKey := test.CreateTestFile(t, dir, `
name: shire
access_points: ["one:10001", "two:10001"]
port: 4242
runtime_dir: /tmp/runtime
log_file: /home/frodo/logfile
control_log_mask: debug
transport_config:
  allow_insecure: true
telemetry_config:
  allow_insecure: false
  https_key: ""
=======
transport_config:
  allow_insecure: true
include_fabric_ifaces: ["ib0"]
exclude_fabric_ifaces: ["ib3"]
>>>>>>> e74680c4
`)

	for name, tc := range map[string]struct {
		path      string
		expResult *Config
		expErr    error
	}{
		"empty path": {
			expErr: errors.New("no config path"),
		},
		"bad path": {
			path:   "/not/real/path",
			expErr: errors.New("no such file"),
		},
		"not a config file": {
			path:   junkFile,
			expErr: errors.New("yaml: unmarshal error"),
		},
		"empty config file": {
			path:      emptyFile,
			expResult: DefaultConfig(),
		},
		"telemetry retain with no port": {
			path:   telemetryRetainWithBadPort,
			expErr: errors.New("telemetry_retain requires telemetry_port"),
		},
		"telemetry enabled with no port": {
			path:   telemetryEnabledWithBadPort,
			expErr: errors.New("telemetry_enabled requires telemetry_port"),
		},
		"telemetry with secure mode with no server certificate": {
			path:   telemetryWithoutHttpsCert,
			expErr: errors.New("For secure mode, https_cert and https_key required under telemetry_config"),
		},
		"telemetry with secure mode with no server key": {
			path:   telemetryWithoutHttpsKey,
			expErr: errors.New("For secure mode, https_cert and https_key required under telemetry_config"),
		},
		"without optional items": {
			path: withoutOptCfg,
			expResult: &Config{
				SystemName:       "shire",
				AccessPoints:     []string{"one:10001", "two:10001"},
				ControlPort:      4242,
				RuntimeDir:       "/tmp/runtime",
				LogFile:          "/home/frodo/logfile",
				LogLevel:         common.DefaultControlLogLevel,
				CredentialConfig: &security.CredentialConfig{},
				TransportConfig: &security.TransportConfig{
					AllowInsecure:     true,
					CertificateConfig: DefaultConfig().TransportConfig.CertificateConfig,
				},
				TelemetryConfig: security.DefaultClientTelemetryConfig(),
			},
		},
		"bad log mask": {
			path:   badLogMaskCfg,
			expErr: errors.New("not a valid log level"),
		},
		"bad filter config": {
			path:   badFilterCfg,
			expErr: errors.New("cannot specify both exclude_fabric_ifaces and include_fabric_ifaces"),
		},
		"all options": {
			path: optCfg,
			expResult: &Config{
				SystemName:       "shire",
				AccessPoints:     []string{"one:10001", "two:10001"},
				ControlPort:      4242,
				RuntimeDir:       "/tmp/runtime",
				LogFile:          "/home/frodo/logfile",
				LogLevel:         common.ControlLogLevelDebug,
				DisableCache:     true,
				CacheExpiration:  refreshMinutes(30 * time.Minute),
				DisableAutoEvict: true,
				CredentialConfig: &security.CredentialConfig{
					CacheExpiration: time.Minute * 10,
					ClientUserMap: map[uint32]*security.MappedClientUser{
						1000: {
							User:   "frodo",
							Group:  "baggins",
							Groups: []string{"ringbearers"},
						},
					},
				},
				TransportConfig: &security.TransportConfig{
					AllowInsecure:     true,
					CertificateConfig: DefaultConfig().TransportConfig.CertificateConfig,
				},
				TelemetryConfig:     security.DefaultClientTelemetryConfig(),
				ExcludeFabricIfaces: common.NewStringSet("ib3"),
				FabricInterfaces: []*NUMAFabricConfig{
					{
						NUMANode: 0,
						Interfaces: []*FabricInterfaceConfig{
							{
								Interface: "ib0",
								Domain:    "mlx5_0",
							},
							{
								Interface: "ib1",
								Domain:    "mlx5_1",
							},
						},
					},
					{
						NUMANode: 1,
						Interfaces: []*FabricInterfaceConfig{
							{
								Interface: "ib2",
								Domain:    "mlx5_2",
							},
							{
								Interface: "ib3",
								Domain:    "mlx5_3",
							},
						},
					},
				},
			},
		},
	} {
		t.Run(name, func(t *testing.T) {
			result, err := LoadConfig(tc.path)

			test.CmpErr(t, tc.expErr, err)
			if diff := cmp.Diff(tc.expResult, result, cmpopts.IgnoreUnexported(security.CertificateConfig{})); diff != "" {
				t.Fatalf("(want-, got+):\n%s", diff)
			}
		})
	}
}<|MERGE_RESOLUTION|>--- conflicted
+++ resolved
@@ -88,17 +88,20 @@
   allow_insecure: true
 `)
 
-<<<<<<< HEAD
+	badFilterCfg := test.CreateTestFile(t, dir, `
+name: shire
+access_points: ["one:10001", "two:10001"]
+port: 4242
+runtime_dir: /tmp/runtime
+log_file: /home/frodo/logfile
+transport_config:
+  allow_insecure: true
+include_fabric_ifaces: ["ib0"]
+exclude_fabric_ifaces: ["ib3"]
+`)
+
 	telemetryRetainWithBadPort := test.CreateTestFile(t, dir, `
-=======
-	badFilterCfg := test.CreateTestFile(t, dir, `
->>>>>>> e74680c4
-name: shire
-access_points: ["one:10001", "two:10001"]
-port: 4242
-runtime_dir: /tmp/runtime
-log_file: /home/frodo/logfile
-<<<<<<< HEAD
+
 control_log_mask: debug
 transport_config:
   allow_insecure: true
@@ -147,12 +150,6 @@
 telemetry_config:
   allow_insecure: false
   https_key: ""
-=======
-transport_config:
-  allow_insecure: true
-include_fabric_ifaces: ["ib0"]
-exclude_fabric_ifaces: ["ib3"]
->>>>>>> e74680c4
 `)
 
 	for name, tc := range map[string]struct {
