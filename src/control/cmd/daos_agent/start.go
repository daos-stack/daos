//
// (C) Copyright 2020-2022 Intel Corporation.
//
// SPDX-License-Identifier: BSD-2-Clause-Patent
//

package main

import (
	"context"
	"os"
	"os/signal"
	"path/filepath"
	"syscall"
	"time"

	"github.com/daos-stack/daos/src/control/common/cmdutil"
	"github.com/daos-stack/daos/src/control/drpc"
	"github.com/daos-stack/daos/src/control/lib/hardware/hwloc"
	"github.com/daos-stack/daos/src/control/lib/hardware/hwprov"
)

const (
	agentSockName = "daos_agent.sock"
)

type startCmd struct {
	cmdutil.LogCmd
	configCmd
	ctlInvokerCmd
}

func (cmd *startCmd) Execute(_ []string) error {
	cmd.Debugf("Starting %s (pid %d)", versionString(), os.Getpid())
	startedAt := time.Now()

	ctx, shutdown := context.WithCancel(context.Background())
	defer shutdown()

	sockPath := filepath.Join(cmd.cfg.RuntimeDir, agentSockName)
	cmd.Debugf("Full socket path is now: %s", sockPath)

	drpcServer, err := drpc.NewDomainSocketServer(cmd.Logger, sockPath)
	if err != nil {
		cmd.Errorf("Unable to create socket server: %v", err)
		return err
	}

	aicEnabled := !cmd.attachInfoCacheDisabled()
	if !aicEnabled {
<<<<<<< HEAD
		cmd.Debugf("GetAttachInfo agent caching has been disabled\n")
=======
		cmd.log.Debugf("GetAttachInfo agent caching has been disabled")
>>>>>>> c4b4df47
	}

	ficEnabled := !cmd.fabricCacheDisabled()
	if !ficEnabled {
<<<<<<< HEAD
		cmd.Debugf("Local fabric interface caching has been disabled\n")
=======
		cmd.log.Debugf("Local fabric interface caching has been disabled")
>>>>>>> c4b4df47
	}

	hwprovFini, err := hwprov.Init(cmd.Logger)
	if err != nil {
		return err
	}
	defer hwprovFini()

	procmon := NewProcMon(cmd.Logger, cmd.ctlInvoker, cmd.cfg.SystemName)
	procmon.startMonitoring(ctx)

	fabricCache := newLocalFabricCache(cmd.Logger, ficEnabled)
	if len(cmd.cfg.FabricInterfaces) > 0 {
		// Cache is required to use user-defined fabric interfaces
		fabricCache.enabled.SetTrue()
		nf := NUMAFabricFromConfig(cmd.Logger, cmd.cfg.FabricInterfaces)
		fabricCache.Cache(ctx, nf)
	}

	drpcServer.RegisterRPCModule(NewSecurityModule(cmd.Logger, cmd.cfg.TransportConfig))
	drpcServer.RegisterRPCModule(&mgmtModule{
		log:        cmd.Logger,
		sys:        cmd.cfg.SystemName,
		ctlInvoker: cmd.ctlInvoker,
		attachInfo: newAttachInfoCache(cmd.Logger, aicEnabled),
		fabricInfo: fabricCache,
		numaGetter: hwprov.DefaultProcessNUMAProvider(cmd.Logger),
		monitor:    procmon,
	})

	// Cache hwloc data in context on startup, since it'll be used extensively at runtime.
	hwlocCtx, err := hwloc.CacheContext(ctx, cmd.Logger)
	if err != nil {
		return err
	}
	defer hwloc.Cleanup(hwlocCtx)

	err = drpcServer.Start(hwlocCtx)
	if err != nil {
		cmd.Errorf("Unable to start socket server on %s: %v", sockPath, err)
		return err
	}

	cmd.Debugf("startup complete in %s", time.Since(startedAt))
	cmd.Infof("%s (pid %d) listening on %s", versionString(), os.Getpid(), sockPath)

	// Setup signal handlers so we can block till we get SIGINT or SIGTERM
	signals := make(chan os.Signal)
	finish := make(chan struct{})

	signal.Notify(signals, syscall.SIGINT, syscall.SIGTERM, syscall.SIGPIPE)
	// Anonymous goroutine to wait on the signals channel and tell the
	// program to finish when it receives a signal. Since we notify on
	// SIGINT and SIGTERM we should only catch these on a kill or ctrl+c
	// SIGPIPE is caught and logged to avoid killing the agent.
	// The syntax looks odd but <- Channel means wait on any input on the
	// channel.
	var shutdownRcvd time.Time
	go func() {
		sig := <-signals
		switch sig {
		case syscall.SIGPIPE:
			cmd.Infof("Signal received.  Caught non-fatal %s; continuing", sig)
		default:
			shutdownRcvd = time.Now()
			cmd.Infof("Signal received.  Caught %s; shutting down", sig)
			close(finish)
		}
	}()
	<-finish

	cmd.Debugf("shutdown complete in %s", time.Since(shutdownRcvd))
	return nil
}

func (cmd *startCmd) attachInfoCacheDisabled() bool {
	return cmd.cfg.DisableCache || os.Getenv("DAOS_AGENT_DISABLE_CACHE") == "true"
}

func (cmd *startCmd) fabricCacheDisabled() bool {
	return cmd.cfg.DisableCache || os.Getenv("DAOS_AGENT_DISABLE_OFI_CACHE") == "true"
}<|MERGE_RESOLUTION|>--- conflicted
+++ resolved
@@ -48,20 +48,12 @@
 
 	aicEnabled := !cmd.attachInfoCacheDisabled()
 	if !aicEnabled {
-<<<<<<< HEAD
-		cmd.Debugf("GetAttachInfo agent caching has been disabled\n")
-=======
-		cmd.log.Debugf("GetAttachInfo agent caching has been disabled")
->>>>>>> c4b4df47
+		cmd.Debug("GetAttachInfo agent caching has been disabled")
 	}
 
 	ficEnabled := !cmd.fabricCacheDisabled()
 	if !ficEnabled {
-<<<<<<< HEAD
-		cmd.Debugf("Local fabric interface caching has been disabled\n")
-=======
-		cmd.log.Debugf("Local fabric interface caching has been disabled")
->>>>>>> c4b4df47
+		cmd.Debug("Local fabric interface caching has been disabled")
 	}
 
 	hwprovFini, err := hwprov.Init(cmd.Logger)
