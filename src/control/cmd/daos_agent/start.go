--- conflicted
+++ resolved
@@ -15,13 +15,8 @@
 	"time"
 
 	"github.com/daos-stack/daos/src/control/drpc"
-<<<<<<< HEAD
 	"github.com/daos-stack/daos/src/control/lib/hardware/hwloc"
 	"github.com/daos-stack/daos/src/control/lib/hardware/hwprov"
-=======
-	"github.com/daos-stack/daos/src/control/lib/hardware/hwprov"
-	"github.com/daos-stack/daos/src/control/lib/netdetect"
->>>>>>> b1e3e198
 )
 
 const (
@@ -60,27 +55,12 @@
 		cmd.log.Debugf("Local fabric interface caching has been disabled\n")
 	}
 
-<<<<<<< HEAD
-=======
 	hwprovFini, err := hwprov.Init(cmd.log)
 	if err != nil {
 		return err
 	}
 	defer hwprovFini()
 
-	netCtx, err := netdetect.Init(context.Background())
-	defer netdetect.CleanUp(netCtx)
-	if err != nil {
-		cmd.log.Errorf("Unable to initialize netdetect services")
-		return err
-	}
-
-	numaAware := netdetect.HasNUMA(netCtx)
-	if !numaAware {
-		cmd.log.Debugf("This system is not NUMA aware.  Any devices found are reported as NUMA node 0.")
-	}
-
->>>>>>> b1e3e198
 	procmon := NewProcMon(cmd.log, cmd.ctlInvoker, cmd.cfg.SystemName)
 	procmon.startMonitoring(ctx)
 
