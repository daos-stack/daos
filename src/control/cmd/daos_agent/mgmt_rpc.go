//
// (C) Copyright 2019-2023 Intel Corporation.
//
// SPDX-License-Identifier: BSD-2-Clause-Patent
//

package main

import (
	"net"
	"strings"
	"sync"
	"time"

	"github.com/pkg/errors"
	"golang.org/x/net/context"
	"golang.org/x/sys/unix"
	"google.golang.org/protobuf/proto"

	"github.com/daos-stack/daos/src/control/common"
<<<<<<< HEAD
=======
	pblog "github.com/daos-stack/daos/src/control/common/proto"
>>>>>>> c4209a2a
	"github.com/daos-stack/daos/src/control/common/proto/convert"
	mgmtpb "github.com/daos-stack/daos/src/control/common/proto/mgmt"
	"github.com/daos-stack/daos/src/control/drpc"
	"github.com/daos-stack/daos/src/control/fault"
	"github.com/daos-stack/daos/src/control/fault/code"
	"github.com/daos-stack/daos/src/control/lib/control"
	"github.com/daos-stack/daos/src/control/lib/daos"
	"github.com/daos-stack/daos/src/control/lib/hardware"
	"github.com/daos-stack/daos/src/control/logging"
)

// mgmtModule represents the daos_agent dRPC module. It acts mostly as a
// Management Service proxy, handling dRPCs sent by libdaos by forwarding them
// to MS.
type mgmtModule struct {
	attachInfoMutex sync.RWMutex

	log            logging.Logger
	sys            string
	ctlInvoker     control.Invoker
	attachInfo     *attachInfoCache
	fabricInfo     *localFabricCache
	monitor        *procMon
	useDefaultNUMA bool

	numaGetter     hardware.ProcessNUMAProvider
	providerIdx    uint
	devClassGetter hardware.NetDevClassProvider
	devStateGetter hardware.NetDevStateProvider
	fabricScanner  *hardware.FabricScanner
	netIfaces      func() ([]net.Interface, error)
}

func (mod *mgmtModule) HandleCall(ctx context.Context, session *drpc.Session, method drpc.Method, req []byte) ([]byte, error) {
	uc, ok := session.Conn.(*net.UnixConn)
	if !ok {
		return nil, errors.Errorf("session.Conn type conversion failed")
	}

	file, err := uc.File()
	if err != nil {
		return nil, err
	}
	defer file.Close()

	fd := int(file.Fd())
	cred, err := unix.GetsockoptUcred(fd, unix.SOL_SOCKET, unix.SO_PEERCRED)
	if err != nil {
		return nil, err
	}

	if agentIsShuttingDown(ctx) {
		mod.log.Errorf("agent is shutting down, dropping %s", method)
		return nil, drpc.NewFailureWithMessage("agent is shutting down")
	}

	switch method {
	case drpc.MethodGetAttachInfo:
		return mod.handleGetAttachInfo(ctx, req, cred.Pid)
	case drpc.MethodNotifyPoolConnect:
		return nil, mod.handleNotifyPoolConnect(ctx, req, cred.Pid)
	case drpc.MethodNotifyPoolDisconnect:
		return nil, mod.handleNotifyPoolDisconnect(ctx, req, cred.Pid)
	case drpc.MethodNotifyExit:
		// There isn't anything we can do here if this fails so just
		// call the disconnect handler and return success.
		mod.handleNotifyExit(ctx, cred.Pid)
		return nil, nil
	}

	return nil, drpc.UnknownMethodFailure()
}

func (mod *mgmtModule) ID() drpc.ModuleID {
	return drpc.ModuleMgmt
}

// handleGetAttachInfo invokes the GetAttachInfo dRPC.  The agent determines the
// NUMA node for the client process based on its PID.  Then based on the
// server's provider, chooses a matching network interface and domain from the
// client machine that has the same NUMA affinity.  It is considered an error if
// the client application is bound to a NUMA node that does not have a network
// device / provider combination with the same NUMA affinity.
//
// The agent caches the local device data and all possible responses the first
// time this dRPC is invoked. Subsequent calls receive the cached data.
// The use of cached data may be disabled by exporting
// "DAOS_AGENT_DISABLE_CACHE=true" in the environment running the daos_agent.
func (mod *mgmtModule) handleGetAttachInfo(ctx context.Context, reqb []byte, pid int32) ([]byte, error) {
	pbReq := new(mgmtpb.GetAttachInfoReq)
	if err := proto.Unmarshal(reqb, pbReq); err != nil {
		return nil, drpc.UnmarshalingPayloadFailure()
	}

	client := &procInfo{
		pid: pid,
	}
	procName, err := common.GetProcName(int(pid))
	if err == nil {
		client.name = procName
	}
	mod.log.Tracef("%s: %s", client, pblog.Debug(pbReq))

	// Check the system name. Due to the special daos_init-dc_mgmt_net_cfg
	// case, where the system name is not available, we let an empty
	// system name indicates such, and hence skip the check.
	if pbReq.Sys != "" && pbReq.Sys != mod.sys {
		mod.log.Errorf("%s: %s: unknown system name", client, pbReq.Sys)
		respb, err := proto.Marshal(&mgmtpb.GetAttachInfoResp{Status: int32(daos.InvalidInput)})
		if err != nil {
			return nil, drpc.MarshalingFailure()
		}
		return respb, err
	}

	numaNode, err := mod.getNUMANode(ctx, pid)
	if err != nil {
		mod.log.Errorf("%s: unable to get NUMA node: %s", client, err)
		return nil, err
	}
	mod.log.Tracef("%s: detected numa %d", client, numaNode)

	resp, err := mod.getAttachInfo(ctx, int(numaNode), pbReq)
	switch {
	case fault.IsFaultCode(err, code.ServerWrongSystem):
		resp = &mgmtpb.GetAttachInfoResp{Status: int32(daos.ControlIncompatible)}
	case fault.IsFaultCode(err, code.SecurityInvalidCert):
		resp = &mgmtpb.GetAttachInfoResp{Status: int32(daos.BadCert)}
	case control.IsMSConnectionFailure(err):
		resp = &mgmtpb.GetAttachInfoResp{Status: int32(daos.Unreachable)}
	case err != nil:
		return nil, err
	}

	if resp.ClientNetHint != nil {
		mod.log.Infof("%s: numa:%d iface:%s dom:%s prov:%s srx:%d", client, numaNode,
			resp.ClientNetHint.Interface, resp.ClientNetHint.Domain,
			resp.ClientNetHint.Provider, resp.ClientNetHint.SrvSrxSet)
	}
	mod.log.Tracef("%s: %s", client, pblog.Debug(resp))
	return proto.Marshal(resp)
}

func (mod *mgmtModule) getNUMANode(ctx context.Context, pid int32) (uint, error) {
	if mod.useDefaultNUMA {
		return 0, nil
	}

	numaNode, err := mod.numaGetter.GetNUMANodeIDForPID(ctx, pid)
	if errors.Is(err, hardware.ErrNoNUMANodes) {
		mod.log.Debug("system is not NUMA-aware")
		mod.useDefaultNUMA = true
		return 0, nil
	} else if err != nil {
		return 0, errors.Wrapf(err, "failed to get NUMA node ID for pid %d", pid)
	}

	return numaNode, nil
}

func (mod *mgmtModule) getAttachInfo(ctx context.Context, numaNode int, req *mgmtpb.GetAttachInfoReq) (*mgmtpb.GetAttachInfoResp, error) {
	rawResp, err := mod.getAttachInfoResp(ctx, numaNode, req.Sys)
	if err != nil {
		mod.log.Errorf("failed to fetch remote AttachInfo: %s", err.Error())
		return nil, err
	}

	resp, err := mod.selectAttachInfo(ctx, rawResp, req.Interface, req.Domain)
	if err != nil {
		return nil, err
	}

<<<<<<< HEAD
	// Requested fabric interface/domain behave as a simple override. If we weren't able to
	// validate them, we return them to the user with the understanding that perhaps the user
	// knows what they're doing.
	iface := req.Interface
	domain := req.Domain
	if req.Interface == "" {
		fabricIF, err := mod.getFabricInterface(ctx, &FabricIfaceParams{
			NUMANode: numaNode,
			DevClass: hardware.NetDevClass(resp.ClientNetHint.NetDevClass),
			Provider: resp.ClientNetHint.Provider,
		})
		if err != nil {
			mod.log.Errorf("failed to fetch fabric interface of type %s: %s",
				hardware.NetDevClass(resp.ClientNetHint.NetDevClass), err.Error())
			return nil, err
		}

		iface = fabricIF.Name
		domain = fabricIF.Domain
	}

	resp.ClientNetHint.Interface = iface
	resp.ClientNetHint.Domain = iface
	if domain != "" {
		resp.ClientNetHint.Domain = domain
		mod.log.Debugf("OFI_DOMAIN for %s has been detected as: %s",
=======
	resp.ClientNetHint.Interface = fabricIF.Name
	resp.ClientNetHint.Domain = fabricIF.Name
	if fabricIF.Domain != "" {
		resp.ClientNetHint.Domain = fabricIF.Domain
		mod.log.Tracef("device %s: OFI_DOMAIN detected as: %s",
>>>>>>> c4209a2a
			resp.ClientNetHint.Interface, resp.ClientNetHint.Domain)
	}

	return resp, nil
}

func (mod *mgmtModule) getAttachInfoResp(ctx context.Context, numaNode int, sys string) (*mgmtpb.GetAttachInfoResp, error) {
	return mod.attachInfo.Get(ctx, numaNode, sys, mod.getAttachInfoRemote)
}

func (mod *mgmtModule) selectAttachInfo(ctx context.Context, srvResp *mgmtpb.GetAttachInfoResp, iface, domain string) (*mgmtpb.GetAttachInfoResp, error) {
	reqProviders := mod.getIfaceProviders(ctx, iface, domain)

	if mod.providerIdx > 0 {
		// Secondary provider indices begin at 1
		resp, err := mod.selectSecondaryAttachInfo(srvResp, mod.providerIdx)
		if err != nil {
			return nil, err
		}

		if len(reqProviders) != 0 && !reqProviders.Has(resp.ClientNetHint.Provider) {
			mod.log.Errorf("requested fabric interface %q (domain: %q) does not report support for configured provider %q (idx %d)",
				iface, domain, resp.ClientNetHint.Provider, mod.providerIdx)
		}

		return resp, nil
	}

	if len(reqProviders) == 0 || reqProviders.Has(srvResp.ClientNetHint.Provider) {
		return srvResp, nil
	}

	mod.log.Debugf("primary provider is not supported by requested interface %q domain %q (supports: %s)", iface, domain, strings.Join(reqProviders.ToSlice(), ", "))

	// We can try to be smart about choosing a provider if the client requested a specific interface
	for _, hint := range srvResp.SecondaryClientNetHints {
		if reqProviders.Has(hint.Provider) {
			mod.log.Debugf("found secondary provider supported by requested interface: %q (idx %d)", hint.Provider, hint.ProviderIdx)
			return mod.selectSecondaryAttachInfo(srvResp, uint(hint.ProviderIdx))
		}
	}

	mod.log.Errorf("no supported provider for requested interface %q domain %q, using primary by default")
	return srvResp, nil
}

func (mod *mgmtModule) getIfaceProviders(ctx context.Context, iface, domain string) common.StringSet {
	providers := common.NewStringSet()
	if iface == "" {
		return providers
	}

	if domain == "" {
		domain = iface
	}

	if fis, err := mod.getFabricInterface(ctx, &FabricIfaceParams{
		Interface: iface,
		Domain:    domain,
	}); err != nil {
		mod.log.Errorf("requested fabric interface %q (domain %q) may not function as desired: %s", iface, domain, err)
	} else {
		providers.Add(fis.Providers()...)
	}

	mod.log.Debugf("requested interface %q (domain: %q) supports providers: %s", iface, domain, strings.Join(providers.ToSlice(), ", "))
	return providers
}

func (mod *mgmtModule) selectSecondaryAttachInfo(srvResp *mgmtpb.GetAttachInfoResp, provIdx uint) (*mgmtpb.GetAttachInfoResp, error) {
	if provIdx == 0 {
		return nil, errors.New("provider index 0 is not a secondary provider")
	}
	maxIdx := len(srvResp.SecondaryClientNetHints)
	if int(provIdx) > maxIdx {
		return nil, errors.Errorf("provider index %d out of range (maximum: %d)", provIdx, maxIdx)
	}

	hint := srvResp.SecondaryClientNetHints[provIdx-1]
	if hint.ProviderIdx != uint32(provIdx) {
		return nil, errors.Errorf("malformed network hint: expected provider index %d, got %d", provIdx, hint.ProviderIdx)
	}
	mod.log.Debugf("getting secondary provider %s URIs", hint.Provider)
	uris, err := mod.getProviderIdxURIs(srvResp, provIdx)
	if err != nil {
		return nil, err
	}

	return &mgmtpb.GetAttachInfoResp{
		Status:        srvResp.Status,
		RankUris:      uris,
		MsRanks:       srvResp.MsRanks,
		ClientNetHint: hint,
	}, nil
}

func (mod *mgmtModule) getProviderIdxURIs(srvResp *mgmtpb.GetAttachInfoResp, idx uint) ([]*mgmtpb.GetAttachInfoResp_RankUri, error) {
	uris := []*mgmtpb.GetAttachInfoResp_RankUri{}
	for _, uri := range srvResp.SecondaryRankUris {
		if uri.ProviderIdx == uint32(idx) {
			uris = append(uris, uri)
		}
	}

	if len(uris) == 0 {
		return nil, errors.Errorf("no rank URIs for provider idx %d", mod.providerIdx)
	}

	return uris, nil
}

func (mod *mgmtModule) getAttachInfoRemote(ctx context.Context, numaNode int, sys string) (*mgmtpb.GetAttachInfoResp, error) {
	// Ask the MS for _all_ info, regardless of pbReq.AllRanks, so that the
	// cache can serve future "pbReq.AllRanks == true" requests.
	req := new(control.GetAttachInfoReq)
	req.SetSystem(sys)
	req.AllRanks = true
	resp, err := control.GetAttachInfo(ctx, mod.ctlInvoker, req)
	if err != nil {
		return nil, errors.Wrapf(err, "GetAttachInfo %+v", req)
	}

	if resp.ClientNetHint.Provider == "" {
		return nil, errors.New("GetAttachInfo response contained no provider")
	}

	pbResp := new(mgmtpb.GetAttachInfoResp)
	if err := convert.Types(resp, pbResp); err != nil {
		return nil, errors.Wrap(err, "Failed to convert GetAttachInfo response")
	}

	return pbResp, nil
}

func (mod *mgmtModule) getFabricInterface(ctx context.Context, params *FabricIfaceParams) (*FabricInterface, error) {
	mod.attachInfoMutex.Lock()
	defer mod.attachInfoMutex.Unlock()

	if mod.fabricInfo.IsCached() {
		return mod.getCachedInterface(ctx, params)
	}

	if err := mod.waitFabricReady(ctx, params.DevClass); err != nil {
		return nil, err
	}

	result, err := mod.fabricScanner.Scan(ctx, params.Provider)
	if err != nil {
		return nil, err
	}

	mod.fabricInfo.CacheScan(ctx, result)

	return mod.getCachedInterface(ctx, params)
}

func (mod *mgmtModule) getCachedInterface(ctx context.Context, params *FabricIfaceParams) (*FabricInterface, error) {
	if params.Interface != "" {
		fi, err := mod.fabricInfo.localNUMAFabric.FindDevice(params)
		if err != nil {
			return nil, err
		}
		return fi[0], nil
	}
	return mod.fabricInfo.GetDevice(params)
}

func (mod *mgmtModule) waitFabricReady(ctx context.Context, netDevClass hardware.NetDevClass) error {
	if mod.netIfaces == nil {
		mod.netIfaces = net.Interfaces
	}
	ifaces, err := mod.netIfaces()
	if err != nil {
		return err
	}

	var needIfaces []string
	for _, iface := range ifaces {
		devClass, err := mod.devClassGetter.GetNetDevClass(iface.Name)
		if err != nil {
			return err
		}
		if devClass == netDevClass {
			needIfaces = append(needIfaces, iface.Name)
		}
	}

	return hardware.WaitFabricReady(ctx, mod.log, hardware.WaitFabricReadyParams{
		StateProvider:  mod.devStateGetter,
		FabricIfaces:   needIfaces,
		IgnoreUnusable: true,
		IterationSleep: time.Second,
	})
}

func (mod *mgmtModule) handleNotifyPoolConnect(ctx context.Context, reqb []byte, pid int32) error {
	pbReq := new(mgmtpb.PoolMonitorReq)
	if err := proto.Unmarshal(reqb, pbReq); err != nil {
		return drpc.UnmarshalingPayloadFailure()
	}
	mod.monitor.AddPoolHandle(ctx, pid, pbReq)
	return nil
}

func (mod *mgmtModule) handleNotifyPoolDisconnect(ctx context.Context, reqb []byte, pid int32) error {
	pbReq := new(mgmtpb.PoolMonitorReq)
	if err := proto.Unmarshal(reqb, pbReq); err != nil {
		return drpc.UnmarshalingPayloadFailure()
	}
	mod.monitor.RemovePoolHandle(ctx, pid, pbReq)
	return nil
}

// handleNotifyExit crafts a new request for the process monitor to inform the
// monitor that a process is exiting. Even though the process is terminating
// cleanly disconnect will inform the control plane of any outstanding handles
// that the process held open.
func (mod *mgmtModule) handleNotifyExit(ctx context.Context, pid int32) {
	mod.monitor.NotifyExit(ctx, pid)
}<|MERGE_RESOLUTION|>--- conflicted
+++ resolved
@@ -18,10 +18,7 @@
 	"google.golang.org/protobuf/proto"
 
 	"github.com/daos-stack/daos/src/control/common"
-<<<<<<< HEAD
-=======
 	pblog "github.com/daos-stack/daos/src/control/common/proto"
->>>>>>> c4209a2a
 	"github.com/daos-stack/daos/src/control/common/proto/convert"
 	mgmtpb "github.com/daos-stack/daos/src/control/common/proto/mgmt"
 	"github.com/daos-stack/daos/src/control/drpc"
@@ -194,7 +191,6 @@
 		return nil, err
 	}
 
-<<<<<<< HEAD
 	// Requested fabric interface/domain behave as a simple override. If we weren't able to
 	// validate them, we return them to the user with the understanding that perhaps the user
 	// knows what they're doing.
@@ -220,14 +216,7 @@
 	resp.ClientNetHint.Domain = iface
 	if domain != "" {
 		resp.ClientNetHint.Domain = domain
-		mod.log.Debugf("OFI_DOMAIN for %s has been detected as: %s",
-=======
-	resp.ClientNetHint.Interface = fabricIF.Name
-	resp.ClientNetHint.Domain = fabricIF.Name
-	if fabricIF.Domain != "" {
-		resp.ClientNetHint.Domain = fabricIF.Domain
-		mod.log.Tracef("device %s: OFI_DOMAIN detected as: %s",
->>>>>>> c4209a2a
+		mod.log.Tracef("OFI_DOMAIN for %s has been detected as: %s",
 			resp.ClientNetHint.Interface, resp.ClientNetHint.Domain)
 	}
 
