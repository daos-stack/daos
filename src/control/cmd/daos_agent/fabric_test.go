--- conflicted
+++ resolved
@@ -370,37 +370,18 @@
 			provider: "ofi+sockets",
 			nf: &NUMAFabric{
 				numaMap: map[int][]*FabricInterface{
-<<<<<<< HEAD
-					0: {
-						fabricInterfaceFromHardware(&hardware.FabricInterface{
-							NetInterface: "t1",
-							Name:         "t1",
-							DeviceClass:  hardware.Infiniband,
-							Providers:    common.NewStringSet("ofi+sockets"),
-						}),
-					},
-					3: {
-						fabricInterfaceFromHardware(&hardware.FabricInterface{
-							NetInterface: "t2",
-							Name:         "t2",
-							DeviceClass:  hardware.Ether,
-							Providers:    common.NewStringSet("ofi+sockets"),
-						}),
-					},
-=======
 					0: fabricInterfacesFromHardware(&hardware.FabricInterface{
 						NetInterfaces: common.NewStringSet("t1"),
 						Name:          "t1",
 						DeviceClass:   hardware.Infiniband,
 						Providers:     common.NewStringSet("ofi+sockets"),
 					}),
-					1: fabricInterfacesFromHardware(&hardware.FabricInterface{
+					3: fabricInterfacesFromHardware(&hardware.FabricInterface{
 						NetInterfaces: common.NewStringSet("t2"),
 						Name:          "t2",
 						DeviceClass:   hardware.Ether,
 						Providers:     common.NewStringSet("ofi+sockets"),
 					}),
->>>>>>> 723ae128
 				},
 			},
 			node:        1,
