--- conflicted
+++ resolved
@@ -658,14 +658,10 @@
 		go func(n int) {
 			defer wg.Done()
 
-<<<<<<< HEAD
-			_, err := mod.getAttachInfo(context.Background(), 0,
+			_, err := mod.getAttachInfo(test.Context(t), 0,
 				&mgmtpb.GetAttachInfoReq{
 					Sys: sysName,
 				})
-=======
-			_, err := mod.getAttachInfo(test.Context(t), 0, sysName)
->>>>>>> c4209a2a
 			if err != nil {
 				panic(errors.Wrapf(err, "thread %d", n))
 			}
