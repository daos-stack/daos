//
<<<<<<< HEAD
// (C) Copyright 2020-2022 Intel Corporation.
=======
// (C) Copyright 2020-2024 Intel Corporation.
>>>>>>> 625b3ee9
//
// SPDX-License-Identifier: BSD-2-Clause-Patent
//

package main

import (
	"fmt"
	"os"

	"github.com/pkg/errors"

	"github.com/daos-stack/daos/src/control/common/cmdutil"
	"github.com/daos-stack/daos/src/control/lib/control"
	"github.com/daos-stack/daos/src/control/lib/txtfmt"
)

type dumpAttachInfoCmd struct {
	configCmd
	ctlInvokerCmd
	cmdutil.LogCmd
	cmdutil.JSONOutputCmd
	Output      string `short:"o" long:"output" default:"stdout" description:"Dump output to this location"`
<<<<<<< HEAD
	ProviderIdx *uint  `short:"n" long:"provider_idx" description:"Index of provider to fetch (if multiple)"`
=======
	ProviderIdx *uint  // TODO SRS-31: Enable with multiprovider functionality: `short:"n" long:"provider_idx" description:"Index of provider to fetch (if multiple)"`
>>>>>>> 625b3ee9
}

func (cmd *dumpAttachInfoCmd) Execute(_ []string) error {
	out := os.Stdout
	if cmd.Output != "stdout" {
		f, err := os.Create(cmd.Output)
		if err != nil {
			return errors.Wrapf(err, "failed to create %q", cmd.Output)
		}
		defer f.Close()
		out = f
	}

	ctx := cmd.MustLogCtx()
	req := &control.GetAttachInfoReq{
		AllRanks: true,
	}
	req.SetSystem(cmd.cfg.SystemName)
	resp, err := control.GetAttachInfo(ctx, cmd.ctlInvoker, req)
	if err != nil {
		return errors.Wrap(err, "GetAttachInfo failed")
	}

	if cmd.JSONOutputEnabled() {
		return cmd.OutputJSON(resp, err)
	}

	providerIdx := cmd.cfg.ProviderIdx
	if cmd.ProviderIdx != nil {
		providerIdx = *cmd.ProviderIdx
	}

<<<<<<< HEAD
	ranks, err := getServiceRanksForProviderIdx(resp, int(providerIdx))
=======
	ranks, err := getServiceRanksForProviderIdx(resp, providerIdx)
>>>>>>> 625b3ee9
	if err != nil {
		return err
	}

	system := cmd.cfg.SystemName
	if resp.System != "" {
		system = resp.System
	}

	/**
	 * cart/crt_group.c:crt_group_config_save()
	 *
	 * Save attach info to file with the name
	 * "<singleton_attach_path>/grpid.attach_info_tmp".
	 * The format of the file is:
	 * line 1: the process set name
	 * line 2: process set size
	 * line 3: "all" or "self"
	 *         "all" means dump all ranks' uri
	 *         "self" means only dump this rank's uri
	 * line 4 ~ N: <rank> <uri>
	 *
	 * An example file named daos_server.attach_info_tmp:
	 * ========================
	 * name daos_server
	 * size 1
	 * all
	 * 0 tcp://192.168.0.1:1234
	 * ========================
	 */
	ew := txtfmt.NewErrWriter(out)
	fmt.Fprintf(ew, "name %s\n", system)
	fmt.Fprintf(ew, "size %d\n", len(ranks))
	fmt.Fprintln(ew, "all")
	for _, psr := range ranks {
		fmt.Fprintf(ew, "%d %s\n", psr.Rank, psr.Uri)
	}

	return ew.Err
}

<<<<<<< HEAD
func getServiceRanksForProviderIdx(inResp *control.GetAttachInfoResp, idx int) ([]*control.PrimaryServiceRank, error) {
=======
func getServiceRanksForProviderIdx(inResp *control.GetAttachInfoResp, idx uint) ([]*control.PrimaryServiceRank, error) {
>>>>>>> 625b3ee9
	if idx == 0 {
		// Primary provider
		return inResp.ServiceRanks, nil
	}

<<<<<<< HEAD
	secIdx := idx - 1
=======
	secIdx := int(idx) - 1
>>>>>>> 625b3ee9
	if secIdx < 0 || secIdx >= len(inResp.AlternateClientNetHints) {
		return nil, errors.Errorf("provider index must be in range 0 <= idx <= %d", len(inResp.AlternateClientNetHints))
	}

	hint := inResp.AlternateClientNetHints[secIdx]
	ranks := make([]*control.PrimaryServiceRank, 0)
	for _, r := range inResp.AlternateServiceRanks {
		if r.ProviderIdx == hint.ProviderIdx {
			ranks = append(ranks, r)
		}
	}

	if len(ranks) == 0 {
		return nil, errors.Errorf("no ranks for provider %q (idx %d)", hint.Provider, idx)
	}

	return ranks, nil
}<|MERGE_RESOLUTION|>--- conflicted
+++ resolved
@@ -1,9 +1,5 @@
 //
-<<<<<<< HEAD
-// (C) Copyright 2020-2022 Intel Corporation.
-=======
 // (C) Copyright 2020-2024 Intel Corporation.
->>>>>>> 625b3ee9
 //
 // SPDX-License-Identifier: BSD-2-Clause-Patent
 //
@@ -27,11 +23,7 @@
 	cmdutil.LogCmd
 	cmdutil.JSONOutputCmd
 	Output      string `short:"o" long:"output" default:"stdout" description:"Dump output to this location"`
-<<<<<<< HEAD
 	ProviderIdx *uint  `short:"n" long:"provider_idx" description:"Index of provider to fetch (if multiple)"`
-=======
-	ProviderIdx *uint  // TODO SRS-31: Enable with multiprovider functionality: `short:"n" long:"provider_idx" description:"Index of provider to fetch (if multiple)"`
->>>>>>> 625b3ee9
 }
 
 func (cmd *dumpAttachInfoCmd) Execute(_ []string) error {
@@ -64,11 +56,7 @@
 		providerIdx = *cmd.ProviderIdx
 	}
 
-<<<<<<< HEAD
-	ranks, err := getServiceRanksForProviderIdx(resp, int(providerIdx))
-=======
 	ranks, err := getServiceRanksForProviderIdx(resp, providerIdx)
->>>>>>> 625b3ee9
 	if err != nil {
 		return err
 	}
@@ -110,21 +98,13 @@
 	return ew.Err
 }
 
-<<<<<<< HEAD
-func getServiceRanksForProviderIdx(inResp *control.GetAttachInfoResp, idx int) ([]*control.PrimaryServiceRank, error) {
-=======
 func getServiceRanksForProviderIdx(inResp *control.GetAttachInfoResp, idx uint) ([]*control.PrimaryServiceRank, error) {
->>>>>>> 625b3ee9
 	if idx == 0 {
 		// Primary provider
 		return inResp.ServiceRanks, nil
 	}
 
-<<<<<<< HEAD
-	secIdx := idx - 1
-=======
 	secIdx := int(idx) - 1
->>>>>>> 625b3ee9
 	if secIdx < 0 || secIdx >= len(inResp.AlternateClientNetHints) {
 		return nil, errors.Errorf("provider index must be in range 0 <= idx <= %d", len(inResp.AlternateClientNetHints))
 	}
