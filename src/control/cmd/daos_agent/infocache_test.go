//
// (C) Copyright 2020-2021 Intel Corporation.
//
// SPDX-License-Identifier: BSD-2-Clause-Patent
//

package main

import (
	"context"
	"fmt"
	"math/rand"
	"strings"
	"sync"
	"testing"
	"time"

	"google.golang.org/protobuf/proto"

	"github.com/daos-stack/daos/src/control/common"
	mgmtpb "github.com/daos-stack/daos/src/control/common/proto/mgmt"
	"github.com/daos-stack/daos/src/control/lib/atm"
	"github.com/daos-stack/daos/src/control/lib/netdetect"
	"github.com/daos-stack/daos/src/control/logging"
)

const maxConcurrent = 100

type netdetectCleanup func(context.Context)

func initCache(t *testing.T, scanResults []*netdetect.FabricScan, aiCache *attachInfoCache) (context.Context, netdetectCleanup) {
	netCtx, err := netdetect.Init(context.Background())
	if err != nil {
		t.Fatalf("failed to init netdetect context: %v", err)
	}
	resp := &mgmtpb.GetAttachInfoResp{
		ClientNetHint: &mgmtpb.ClientNetHint{},
	}
	err = aiCache.initResponseCache(netCtx, resp, scanResults)
	if err != nil {
		t.Fatalf("initResponseCache error: %v", err)
	}
	return netCtx, netdetect.CleanUp
}

func TestInfoCacheInitNoScanResults(t *testing.T) {
	log, buf := logging.NewTestLogger(t.Name())
	defer common.ShowBufferOnFailure(t, buf)
	enabled := atm.NewBool(true)
	scanResults := []*netdetect.FabricScan{}
	aiCache := attachInfoCache{log: log, enabled: enabled}

	netCtx, cleanupFn := initCache(t, scanResults, &aiCache)
	defer cleanupFn(netCtx)

	common.AssertTrue(t, aiCache.isCached() == true, "initResponseCache failed to initialized")

	for name, tc := range map[string]struct {
		numaNode   int
		deviceName string
	}{
		"info cache response for numa 0": {
			numaNode:   0,
			deviceName: "eth0",
		},
		"info cache response for numa 1": {
			numaNode:   1,
			deviceName: "eth1",
		},
		"info cache response for numa 2": {
			numaNode:   2,
			deviceName: "eth2",
		},
	} {
		t.Run(name, func(t *testing.T) {
			var res []byte
			var err error
			if aiCache.isCached() {
				res, err = aiCache.getResponse(tc.numaNode)
				common.AssertEqual(t, err, nil, "getResponse error")
			}
			resp := &mgmtpb.GetAttachInfoResp{}
			if err = proto.Unmarshal(res, resp); err != nil {
				t.Errorf("Expected error on proto.Unmarshal, got %+v", err)
			}
			hint := resp.GetClientNetHint()
			common.AssertTrue(t, hint.GetInterface() == defaultNetworkDevice, fmt.Sprintf("Expected default interface: %s, got %s", defaultNetworkDevice, hint.GetInterface()))
			common.AssertTrue(t, hint.GetDomain() == defaultDomain, fmt.Sprintf("Expected default domain: %s, got %s", defaultDomain, hint.GetDomain()))
		})
	}
}

func TestInfoCacheInit(t *testing.T) {
	log, buf := logging.NewTestLogger(t.Name())
	defer common.ShowBufferOnFailure(t, buf)
	enabled := atm.NewBool(true)
	scanResults := []*netdetect.FabricScan{
		{Provider: "ofi+sockets", DeviceName: "eth0_node0", NUMANode: 0},
		{Provider: "ofi+sockets", DeviceName: "eth1_node0", NUMANode: 0},
		{Provider: "ofi+sockets", DeviceName: "eth2_node0", NUMANode: 0},
		{Provider: "ofi+sockets", DeviceName: "eth3_node0", NUMANode: 0},
		{Provider: "ofi+sockets", DeviceName: "eth0_node1", NUMANode: 1},
		{Provider: "ofi+sockets", DeviceName: "eth1_node1", NUMANode: 1},
		{Provider: "ofi+sockets", DeviceName: "eth0_node2", NUMANode: 2},
		{Provider: "ofi+sockets", DeviceName: "eth1_node2", NUMANode: 2},
		{Provider: "ofi+sockets", DeviceName: "eth2_node2", NUMANode: 2},
		{Provider: "ofi+sockets", DeviceName: "eth3_node2", NUMANode: 2}}

	aiCache := attachInfoCache{log: log, enabled: enabled}

	netCtx, cleanupFn := initCache(t, scanResults, &aiCache)
	defer cleanupFn(netCtx)

	for name, tc := range map[string]struct {
		numaNode int
		numDevs  int
	}{
		"info cache response for numa 0": {
			numaNode: 0,
			numDevs:  4,
		},
		"info cache response for numa 1": {
			numaNode: 1,
			numDevs:  2,
		},
		"info cache response for numa 2": {
			numaNode: 2,
			numDevs:  4,
		},
	} {
		t.Run(name, func(t *testing.T) {

			numDevs := len(aiCache.numaDeviceMarshResp[tc.numaNode])
			common.AssertEqual(t, numDevs, tc.numDevs,
				fmt.Sprintf("initResponseCache error - expected %d cached responses, got %d", tc.numDevs, numDevs))
		})
	}
}

func TestInfoCacheInitWithDeviceFiltering(t *testing.T) {
	log, buf := logging.NewTestLogger(t.Name())
	defer common.ShowBufferOnFailure(t, buf)
	enabled := atm.NewBool(true)

	scanResults := []*netdetect.FabricScan{
		{Provider: "ofi+sockets", DeviceName: "eth0_node0", NUMANode: 0, NetDevClass: netdetect.Ether},
		{Provider: "ofi+sockets", DeviceName: "eth1_node0", NUMANode: 0, NetDevClass: netdetect.Ether},
		{Provider: "ofi+sockets", DeviceName: "eth2_node0", NUMANode: 0, NetDevClass: netdetect.Ether},
		{Provider: "ofi+sockets", DeviceName: "ib0_node0", NUMANode: 0, NetDevClass: netdetect.Infiniband},
		{Provider: "ofi+sockets", DeviceName: "eth0_node1", NUMANode: 1, NetDevClass: netdetect.Ether},
		{Provider: "ofi+sockets", DeviceName: "ib1_node1", NUMANode: 1, NetDevClass: netdetect.Infiniband},
		{Provider: "ofi+sockets", DeviceName: "eth0_node2", NUMANode: 2, NetDevClass: netdetect.Ether},
		{Provider: "ofi+sockets", DeviceName: "eth1_node2", NUMANode: 2, NetDevClass: netdetect.Ether},
		{Provider: "ofi+sockets", DeviceName: "eth2_node2", NUMANode: 2, NetDevClass: netdetect.Ether},
		{Provider: "ofi+sockets", DeviceName: "eth3_node2", NUMANode: 2, NetDevClass: netdetect.Ether}}

	aiCache := attachInfoCache{log: log, enabled: enabled}

	netCtx, cleanupFn := initCache(t, scanResults, &aiCache)
	defer cleanupFn(netCtx)

	for name, tc := range map[string]struct {
		numaNode          int
		numDevs           int
		serverNetDevClass uint32
	}{
		"info cache device with filtering for Ethernet with numa 0": {
			numaNode:          0,
			numDevs:           3,
			serverNetDevClass: netdetect.Ether,
		},
		"info cache device with filtering for Ethernet with numa 1": {
			numaNode:          1,
			numDevs:           1,
			serverNetDevClass: netdetect.Ether,
		},
		"info cache device with filtering for Ethernet with numa 2": {
			numaNode:          2,
			numDevs:           4,
			serverNetDevClass: netdetect.Ether,
		},
		"info cache device with filtering for Infiniband with numa 0": {
			numaNode:          0,
			numDevs:           1,
			serverNetDevClass: netdetect.Infiniband,
		},
		"info cache device with filtering for Infiniband with numa 1": {
			numaNode:          1,
			numDevs:           1,
			serverNetDevClass: netdetect.Infiniband,
		},
		"info cache device with filtering for Infiniband with numa 2": {
			numaNode:          2,
			numDevs:           0,
			serverNetDevClass: netdetect.Infiniband,
		},
	} {
		t.Run(name, func(t *testing.T) {
			resp := &mgmtpb.GetAttachInfoResp{
				ClientNetHint: &mgmtpb.ClientNetHint{
					NetDevClass: tc.serverNetDevClass,
				},
			}
			err := aiCache.initResponseCache(netCtx, resp, scanResults)
			common.AssertEqual(t, err, nil, "initResponseCache error")

			numDevs := len(aiCache.numaDeviceMarshResp[tc.numaNode])
			common.AssertEqual(t, numDevs, tc.numDevs,
				fmt.Sprintf("initResponseCache error - expected %d cached responses, got %d", tc.numDevs, numDevs))
		})
	}
}

// TestInfoCacheGetResponse reads an entry from the cache for the specified NUMA node
// and verifies that it got the exact response that was expected.
func TestInfoCacheGetResponse(t *testing.T) {
	log, buf := logging.NewTestLogger(t.Name())
	defer common.ShowBufferOnFailure(t, buf)
	enabled := atm.NewBool(true)
	scanResults := []*netdetect.FabricScan{
		{Provider: "ofi+sockets", DeviceName: "eth0", NUMANode: 0},
		{Provider: "ofi+sockets", DeviceName: "eth1", NUMANode: 1},
		{Provider: "ofi+sockets", DeviceName: "eth2", NUMANode: 2}}

	aiCache := attachInfoCache{log: log, enabled: enabled}

	netCtx, cleanupFn := initCache(t, scanResults, &aiCache)
	defer cleanupFn(netCtx)

	devList := func(devs ...string) []string {
		return devs
	}

	for name, tc := range map[string]struct {
		numaNode       int
		allowedDevices []string
	}{
		"info cache response for numa 0": {
			numaNode:       0,
			allowedDevices: devList("eth0"),
		},
		"info cache response for numa 1": {
			numaNode:       1,
			allowedDevices: devList("eth1"),
		},
		"info cache response for numa 2": {
			numaNode:       2,
			allowedDevices: devList("eth2"),
		},
		"info cache response one for numa 3 with no devices": {
			numaNode:       3,
			allowedDevices: devList("eth0", "eth1", "eth2"),
		},
		"info cache response two for numa 3 with no devices": {
			numaNode:       3,
			allowedDevices: devList("eth0", "eth1", "eth2"),
		},
		"info cache response three for numa 3 with no devices": {
			numaNode:       3,
			allowedDevices: devList("eth0", "eth1", "eth2"),
		},
	} {
		t.Run(name, func(t *testing.T) {
			res, err := aiCache.getResponse(tc.numaNode)
			common.AssertEqual(t, err, nil, "getResponse error")

			resp := &mgmtpb.GetAttachInfoResp{}
			if err = proto.Unmarshal(res, resp); err != nil {
				t.Errorf("Expected error on proto.Unmarshal, got %+v", err)
			}
<<<<<<< HEAD
			hint := resp.GetClientNetHint()
			common.AssertTrue(t, hint.GetInterface() == tc.deviceName, fmt.Sprintf("Expected: %s, got %s", tc.deviceName, hint.GetInterface()))
=======

			for _, dev := range tc.allowedDevices {
				if resp.GetInterface() == dev {
					return
				}
			}
			t.Fatalf("response device %s was not in list of allowed devices (%+v)", resp.GetInterface(), tc.allowedDevices)
>>>>>>> f5afe180
		})
	}
}

// TestInfoCacheDefaultNumaNode reads an entry from the cache for the specified NUMA node
// and verifies the default response does not depend specifically on NUMA 0.
func TestInfoCacheDefaultNumaNode(t *testing.T) {
	log, buf := logging.NewTestLogger(t.Name())
	defer common.ShowBufferOnFailure(t, buf)
	enabled := atm.NewBool(true)
	scanResults := []*netdetect.FabricScan{
		{Provider: "ofi+sockets", DeviceName: "eth1", NUMANode: 1},
		{Provider: "ofi+sockets", DeviceName: "eth2", NUMANode: 2}}

	aiCache := attachInfoCache{log: log, enabled: enabled}

	netCtx, cleanupFn := initCache(t, scanResults, &aiCache)
	defer cleanupFn(netCtx)

	for name, tc := range map[string]struct {
		numaNode   int
		deviceName string
	}{
		"info cache response for numa 0 with no devices": {
			numaNode:   0,
			deviceName: "eth1",
		},
		"info cache response for numa 1": {
			numaNode:   1,
			deviceName: "eth1",
		},
		"info cache response for numa 2": {
			numaNode:   2,
			deviceName: "eth2",
		},
		"info cache response for numa 3 with no devices": {
			numaNode:   3,
			deviceName: "eth1",
		},
	} {
		t.Run(name, func(t *testing.T) {
			res, err := aiCache.getResponse(tc.numaNode)
			common.AssertEqual(t, err, nil, "getResponse error")

			resp := &mgmtpb.GetAttachInfoResp{}
			if err = proto.Unmarshal(res, resp); err != nil {
				t.Errorf("Expected error on proto.Unmarshal, got %+v", err)
			}
			hint := resp.GetClientNetHint()
			common.AssertTrue(t, hint.GetInterface() == tc.deviceName, fmt.Sprintf("Expected: %s, got %s", tc.deviceName, hint.GetInterface()))
		})
	}
}

// TestInfoCacheLoadBalancer verifies that the load balancer provided the desired response.
// This test initializes the info cache with multiple devices per NUMA node and a predictable
// set of data for the cache.  The load balancer is expected to assign each cached response
// per NUMA node in linear order.
func TestInfoCacheLoadBalancer(t *testing.T) {
	log, buf := logging.NewTestLogger(t.Name())
	defer common.ShowBufferOnFailure(t, buf)
	enabled := atm.NewBool(true)
	scanResults := []*netdetect.FabricScan{
		{Provider: "ofi+sockets", DeviceName: "eth0_node0", NUMANode: 0},
		{Provider: "ofi+sockets", DeviceName: "eth1_node0", NUMANode: 0},
		{Provider: "ofi+sockets", DeviceName: "eth2_node0", NUMANode: 0},
		{Provider: "ofi+sockets", DeviceName: "eth3_node0", NUMANode: 0},
		{Provider: "ofi+sockets", DeviceName: "eth0_node1", NUMANode: 1},
		{Provider: "ofi+sockets", DeviceName: "eth1_node1", NUMANode: 1},
		{Provider: "ofi+sockets", DeviceName: "eth1_node2", NUMANode: 1},
		{Provider: "ofi+sockets", DeviceName: "eth0_node2", NUMANode: 2},
		{Provider: "ofi+sockets", DeviceName: "eth1_node2", NUMANode: 2},
		{Provider: "ofi+sockets", DeviceName: "eth0_node3", NUMANode: 3},
		{Provider: "ofi+sockets", DeviceName: "eth0_node7", NUMANode: 7},
		{Provider: "ofi+sockets", DeviceName: "eth1_node7", NUMANode: 7},
		{Provider: "ofi+sockets", DeviceName: "eth2_node7", NUMANode: 7},
		{Provider: "ofi+sockets", DeviceName: "eth3_node7", NUMANode: 7},
		{Provider: "ofi+sockets", DeviceName: "eth4_node7", NUMANode: 7},
	}

	aiCache := attachInfoCache{log: log, enabled: enabled}

	netCtx, cleanupFn := initCache(t, scanResults, &aiCache)
	defer cleanupFn(netCtx)

	var results map[int][]byte
	var response map[int]*mgmtpb.GetAttachInfoResp
	results = make(map[int][]byte)
	response = make(map[int]*mgmtpb.GetAttachInfoResp)

	for name, tc := range map[string]struct {
		numaNode   int
		numDevices int
		deviceName string
		neighbor   string
	}{
		"load balancer infocache entry numa 0 with 4 devices": {
			numaNode:   0,
			numDevices: 4,
			deviceName: "eth0_node0",
			neighbor:   "eth1_node0",
		},
		"load balancer infocache entry numa 1 with 3 devices": {
			numaNode:   1,
			numDevices: 3,
			deviceName: "eth0_node1",
			neighbor:   "eth1_node1",
		},
		"load balancer infocache entry numa 2 with 2 devices": {
			numaNode:   2,
			numDevices: 2,
			deviceName: "eth0_node2",
			neighbor:   "eth1_node2",
		},
		"load balancer infocache entry numa 3 with 1 device": {
			numaNode:   3,
			numDevices: 1,
			deviceName: "eth0_node3",
			neighbor:   "eth0_node3",
		},
		// This entry shows that numa nodes entries need not be contiguous
		"load balancer infocache entry numa 7 with 5 devices": {
			numaNode:   7,
			numDevices: 5,
			deviceName: "eth0_node7",
			neighbor:   "eth1_node7",
		},
	} {
		t.Run(name, func(t *testing.T) {
			for i := 0; i < tc.numDevices+2; i++ {
				var err error
				results[i], err = aiCache.getResponse(tc.numaNode)
				common.AssertEqual(t, err, nil, "getResponse error")
				response[i] = &mgmtpb.GetAttachInfoResp{}
				if err = proto.Unmarshal(results[i], response[i]); err != nil {
					t.Errorf("Expected error on proto.Unmarshal, got %+v", err)
				}
			}

			// verifies that the load balancer rolled back to the beginning of the list
			common.AssertTrue(t, response[0].GetClientNetHint().GetInterface() == response[tc.numDevices].GetClientNetHint().GetInterface(),
				fmt.Sprintf("expected: %s, got %s", response[0].GetClientNetHint().GetInterface(), response[tc.numDevices].GetClientNetHint().GetInterface()))

			// verifies that the device name is exactly the one expected
			common.AssertTrue(t, response[0].GetClientNetHint().GetInterface() == tc.deviceName,
				fmt.Sprintf("expected: %s, got %s", tc.deviceName, response[0].GetClientNetHint().GetInterface()))

			// verifies that the neighbor response is what was expected
			common.AssertTrue(t, response[tc.numDevices+1].GetClientNetHint().GetInterface() == tc.neighbor,
				fmt.Sprintf("expected: %s, got %s", tc.neighbor, response[tc.numDevices+1].GetClientNetHint().GetInterface()))
		})
	}
}

// getResponse is called as a concurrent routine to access the info cache.
// The cache contains responses with interface names specific to each NUMA node.
// Aside from actually generating a failure due to a race condition, the response
// data is checked to make sure it contains a device known to be associated with the
// given numa node.
func getResponse(t *testing.T, aiCache *attachInfoCache, numaNode int, wg *sync.WaitGroup) {
	defer wg.Done()
	res, err := aiCache.getResponse(numaNode)
	common.AssertEqual(t, err, nil, "TestInfoCacheConcurrentAccess getResponse error")

	resp := &mgmtpb.GetAttachInfoResp{}
	if err = proto.Unmarshal(res, resp); err != nil {
		t.Errorf("Expected error on proto.Unmarshal, got %+v", err)
	}

	deviceName := fmt.Sprintf("_node%d", numaNode)
	hint := resp.GetClientNetHint()
	if !strings.HasSuffix(hint.GetInterface(), deviceName) {
		t.Errorf("TestInfoCacheConcurrentAccess response mismatch.  Devicename: %s, does not have suffix: %s", hint.GetInterface(), deviceName)
	}
}

// TestInfoCacheConcurrentAccess launches maxConcurrent go routines
// that concurrently access the info cache.  This test verifies that there are
// no race conditions accessing the shared cache.
func TestInfoCacheConcurrentAccess(t *testing.T) {
	log, buf := logging.NewTestLogger(t.Name())
	defer common.ShowBufferOnFailure(t, buf)
	enabled := atm.NewBool(true)
	scanResults := []*netdetect.FabricScan{
		{Provider: "ofi+sockets", DeviceName: "eth0_node0", NUMANode: 0, Priority: 0},
		{Provider: "ofi+sockets", DeviceName: "eth1_node0", NUMANode: 0, Priority: 1},
		{Provider: "ofi+sockets", DeviceName: "eth2_node0", NUMANode: 0, Priority: 2},
		{Provider: "ofi+sockets", DeviceName: "eth3_node0", NUMANode: 0, Priority: 3},
		{Provider: "ofi+sockets", DeviceName: "eth0_node1", NUMANode: 1, Priority: 0},
		{Provider: "ofi+sockets", DeviceName: "eth1_node1", NUMANode: 1, Priority: 1},
		{Provider: "ofi+sockets", DeviceName: "eth0_node2", NUMANode: 2, Priority: 0},
		{Provider: "ofi+sockets", DeviceName: "eth1_node2", NUMANode: 2, Priority: 1},
		{Provider: "ofi+sockets", DeviceName: "eth2_node2", NUMANode: 2, Priority: 2},
		{Provider: "ofi+sockets", DeviceName: "eth3_node2", NUMANode: 2, Priority: 3}}

	aiCache := attachInfoCache{log: log, enabled: enabled}

	netCtx, cleanupFn := initCache(t, scanResults, &aiCache)
	defer cleanupFn(netCtx)

	var wg sync.WaitGroup
	maxNumaNodes := 3
	rand.Seed(time.Now().UnixNano())
	for i := 0; i < maxConcurrent; i++ {
		wg.Add(1)
		go func(n int) {
			time.Sleep(time.Duration(rand.Intn(100)) * time.Microsecond)
			getResponse(t, &aiCache, n, &wg)
		}(i % maxNumaNodes)
	}
	wg.Wait()
}<|MERGE_RESOLUTION|>--- conflicted
+++ resolved
@@ -268,18 +268,14 @@
 			if err = proto.Unmarshal(res, resp); err != nil {
 				t.Errorf("Expected error on proto.Unmarshal, got %+v", err)
 			}
-<<<<<<< HEAD
 			hint := resp.GetClientNetHint()
-			common.AssertTrue(t, hint.GetInterface() == tc.deviceName, fmt.Sprintf("Expected: %s, got %s", tc.deviceName, hint.GetInterface()))
-=======
 
 			for _, dev := range tc.allowedDevices {
-				if resp.GetInterface() == dev {
+				if hint.GetInterface() == dev {
 					return
 				}
 			}
-			t.Fatalf("response device %s was not in list of allowed devices (%+v)", resp.GetInterface(), tc.allowedDevices)
->>>>>>> f5afe180
+			t.Fatalf("response device %s was not in list of allowed devices (%+v)", hint.GetInterface(), tc.allowedDevices)
 		})
 	}
 }
