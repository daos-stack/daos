//
// (C) Copyright 2020-2021 Intel Corporation.
//
// SPDX-License-Identifier: BSD-2-Clause-Patent
//

package main

import (
	"context"
	"testing"

	"github.com/google/go-cmp/cmp"
	"github.com/pkg/errors"

	"github.com/daos-stack/daos/src/control/common"
	mgmtpb "github.com/daos-stack/daos/src/control/common/proto/mgmt"
	"github.com/daos-stack/daos/src/control/lib/atm"
	"github.com/daos-stack/daos/src/control/lib/hardware"
	"github.com/daos-stack/daos/src/control/logging"
)

func TestAgent_newAttachInfoCache(t *testing.T) {
	for name, tc := range map[string]struct {
		enabled bool
	}{
		"enabled": {
			enabled: true,
		},
		"disabled": {
			enabled: false,
		},
	} {
		t.Run(name, func(t *testing.T) {
			log, buf := logging.NewTestLogger(t.Name())
			defer common.ShowBufferOnFailure(t, buf)

			cache := newAttachInfoCache(log, tc.enabled)

			if cache == nil {
				t.Fatal("expected non-nil cache")
			}

			common.AssertEqual(t, log, cache.log, "")
			common.AssertEqual(t, tc.enabled, cache.isEnabled(), "isEnabled()")
			common.AssertFalse(t, cache.isCached(), "default state is uncached")
		})
	}
}

func TestAgent_attachInfoCache_Get(t *testing.T) {
	srvResp := &mgmtpb.GetAttachInfoResp{
		Status: -1000,
		RankUris: []*mgmtpb.GetAttachInfoResp_RankUri{
			{Rank: 1, Uri: "firsturi"},
			{Rank: 2, Uri: "nexturi"},
		},
	}

	for name, tc := range map[string]struct {
		aic       *attachInfoCache
		cache     *mgmtpb.GetAttachInfoResp
		expCached bool
		expRemote bool
		remoteErr bool
		expErr    error
	}{
		"not enabled": {
			aic:       &attachInfoCache{},
			expRemote: true,
		},
		"not cached": {
			aic:       &attachInfoCache{enabled: atm.NewBool(true)},
			expRemote: true,
			expCached: true,
		},
		"cached": {
			aic:       &attachInfoCache{enabled: atm.NewBool(true)},
			cache:     srvResp,
			expCached: true,
		},
		"remote fails": {
			aic:       &attachInfoCache{enabled: atm.NewBool(true)},
			expRemote: true,
			remoteErr: true,
			expErr:    errors.New("no soup for you"),
		},
	} {
		t.Run(name, func(t *testing.T) {
			if tc.cache != nil {
				tc.aic.attachInfo = tc.cache
				tc.aic.initialized.SetTrue()
			}

			if tc.aic == nil {
				return
			}

			numaNode := 42
			sysName := "snekSezSyss"
			remoteInvoked := atm.NewBool(false)
			getFn := func(_ context.Context, node int, name string) (*mgmtpb.GetAttachInfoResp, error) {
				common.AssertEqual(t, numaNode, node, "node was not supplied")
				common.AssertEqual(t, sysName, name, "name was not supplied")

				remoteInvoked.SetTrue()
				if tc.remoteErr {
					return nil, tc.expErr
				}
				return srvResp, nil
			}

			cachedResp, gotErr := tc.aic.Get(context.Background(), numaNode, sysName, getFn)
			common.CmpErr(t, tc.expErr, gotErr)
			if tc.expErr != nil {
				return
			}
			if diff := cmp.Diff(srvResp, cachedResp, common.DefaultCmpOpts()...); diff != "" {
				t.Fatalf("-want, +got:\n%s", diff)
			}

			common.AssertEqual(t, tc.expCached, tc.aic.isCached(), "cache state")
			common.AssertEqual(t, tc.expRemote, remoteInvoked.Load(), "remote invoked")
		})
	}
}

func TestAgent_newLocalFabricCache(t *testing.T) {
	for name, tc := range map[string]struct {
		enabled bool
	}{
		"enabled": {
			enabled: true,
		},
		"disabled": {},
	} {
		t.Run(name, func(t *testing.T) {
			log, buf := logging.NewTestLogger(t.Name())
			defer common.ShowBufferOnFailure(t, buf)

			cache := newLocalFabricCache(log, tc.enabled)

			if cache == nil {
				t.Fatal("expected non-nil cache")
			}

			common.AssertEqual(t, log, cache.log, "")
			common.AssertFalse(t, cache.IsCached(), "default state is uncached")
			common.AssertEqual(t, tc.enabled, cache.IsEnabled(), "")
		})
	}
}

func newTestFabricCache(t *testing.T, log logging.Logger, cacheMap *NUMAFabric) *localFabricCache {
	t.Helper()

	cache := newLocalFabricCache(log, true)
	if cache == nil {
		t.Fatalf("nil cache")
	}
	cache.localNUMAFabric = cacheMap
	cache.initialized.SetTrue()

	cache.localNUMAFabric.getAddrInterface = getMockNetInterfaceSuccess

	return cache
}

func TestAgent_localFabricCache_IsEnabled(t *testing.T) {
	for name, tc := range map[string]struct {
		fic        *localFabricCache
		expEnabled bool
	}{
		"nil": {},
		"not enabled": {
			fic: &localFabricCache{},
		},
		"enabled": {
			fic:        &localFabricCache{enabled: atm.NewBool(true)},
			expEnabled: true,
		},
	} {
		t.Run(name, func(t *testing.T) {
			enabled := tc.fic.IsEnabled()

			common.AssertEqual(t, tc.expEnabled, enabled, "IsEnabled()")
		})
	}
}

func TestAgent_localFabricCache_CacheScan(t *testing.T) {
	for name, tc := range map[string]struct {
		lfc       *localFabricCache
		input     *hardware.FabricInterfaceSet
		expCached bool
		expResult *NUMAFabric
	}{
		"nil": {},
		"disabled": {
			lfc: newLocalFabricCache(nil, false),
		},
		"no devices in scan": {
			lfc:       newLocalFabricCache(nil, true),
			expCached: true,
			expResult: &NUMAFabric{
				numaMap: map[int][]*FabricInterface{},
			},
		},
		"successfully cached": {
			lfc: newLocalFabricCache(nil, true),
<<<<<<< HEAD
			input: hardware.NewFabricInterfaceSet(
				&hardware.FabricInterface{
					Providers:   common.NewStringSet("ofi+sockets"),
					Name:        "test0",
					OSDevice:    "os_test0",
=======
			input: []*netdetect.FabricScan{
				{
					Provider:    "ofi+tcp",
					DeviceName:  "test0",
>>>>>>> 58e49a1a
					NUMANode:    1,
					DeviceClass: hardware.Ether,
				},
<<<<<<< HEAD
				&hardware.FabricInterface{
					Providers:   common.NewStringSet("ofi+verbs"),
					Name:        "test1",
					OSDevice:    "os_test1",
					NUMANode:    0,
					DeviceClass: hardware.Infiniband,
=======
				{
					Provider:    "ofi+tcp",
					DeviceName:  "lo",
					NUMANode:    1,
					NetDevClass: netdetect.Loopback,
>>>>>>> 58e49a1a
				},
				&hardware.FabricInterface{
					Providers:   common.NewStringSet("ofi+sockets"),
					Name:        "test2",
					OSDevice:    "os_test2",
					NUMANode:    0,
					DeviceClass: hardware.Ether,
				},
<<<<<<< HEAD
				&hardware.FabricInterface{
					Providers:   common.NewStringSet("ofi+sockets"),
					Name:        "lo",
					OSDevice:    "lo",
=======
				{
					Provider:    "ofi+tcp",
					DeviceName:  "test2",
>>>>>>> 58e49a1a
					NUMANode:    0,
					DeviceClass: hardware.Loopback,
				},
			),
			expCached: true,
			expResult: &NUMAFabric{
				numaMap: map[int][]*FabricInterface{
					0: {
<<<<<<< HEAD

						{
							Name:        "lo",
							Domain:      "lo",
							NetDevClass: hardware.Loopback,
							Providers:   []string{"ofi+sockets"},
						},
=======
						{
							Name:        "test1",
							NetDevClass: netdetect.Infiniband,
							Providers:   []string{"ofi+verbs"},
						},
						{
							Name:        "test2",
							NetDevClass: netdetect.Ether,
							Providers:   []string{"ofi+tcp"},
						},
					},
					1: {
						{
							Name:        "test0",
							NetDevClass: netdetect.Ether,
							Providers:   []string{"ofi+tcp"},
						},
						{
							Name:        "lo",
							NetDevClass: netdetect.Loopback,
							Providers:   []string{"ofi+tcp"},
						},
					},
				},
			},
		},
		"with device alias": {
			lfc: &localFabricCache{
				enabled: atm.NewBool(true),
				getDevAlias: func(_ context.Context, dev string) (string, error) {
					return dev + "_alias", nil
				},
			},
			input: []*netdetect.FabricScan{
				{
					Provider:    "ofi+tcp",
					DeviceName:  "test0",
					NUMANode:    2,
					NetDevClass: netdetect.Ether,
				},
				{
					Provider:    "ofi+verbs",
					DeviceName:  "test1",
					NUMANode:    1,
					NetDevClass: netdetect.Infiniband,
				},
				{
					Provider:    "ofi+tcp",
					DeviceName:  "test2",
					NUMANode:    1,
					NetDevClass: netdetect.Ether,
				},
			},
			expCached: true,
			expResult: &NUMAFabric{
				numaMap: map[int][]*FabricInterface{
					1: {
>>>>>>> 58e49a1a
						{
							Name:        "os_test1",
							Domain:      "test1",
							NetDevClass: hardware.Infiniband,
							Providers:   []string{"ofi+verbs"},
						},
						{
<<<<<<< HEAD
							Name:        "os_test2",
							Domain:      "test2",
							NetDevClass: hardware.Ether,
							Providers:   []string{"ofi+sockets"},
=======
							Name:        "test2",
							NetDevClass: netdetect.Ether,
							Domain:      "test2_alias",
							Providers:   []string{"ofi+tcp"},
>>>>>>> 58e49a1a
						},
					},
					1: {
						{
<<<<<<< HEAD
							Name:        "os_test0",
							Domain:      "test0",
							NetDevClass: hardware.Ether,
							Providers:   []string{"ofi+sockets"},
=======
							Name:        "test0",
							NetDevClass: netdetect.Ether,
							Domain:      "test0_alias",
							Providers:   []string{"ofi+tcp"},
>>>>>>> 58e49a1a
						},
					},
				},
			},
		},
	} {
		t.Run(name, func(t *testing.T) {
			log, buf := logging.NewTestLogger(t.Name())
			defer common.ShowBufferOnFailure(t, buf)

			if tc.lfc != nil {
				tc.lfc.log = log
			}

			tc.lfc.CacheScan(context.TODO(), tc.input)

			common.AssertEqual(t, tc.expCached, tc.lfc.IsCached(), "IsCached()")

			if tc.lfc == nil {
				return
			}

			if tc.expCached {
				if diff := cmp.Diff(tc.expResult.numaMap, tc.lfc.localNUMAFabric.numaMap); diff != "" {
					t.Fatalf("-want, +got:\n%s", diff)
				}
			} else if len(tc.lfc.localNUMAFabric.numaMap) > 0 {
				t.Fatalf("expected nothing cached, found: %+v", tc.lfc.localNUMAFabric.numaMap)
			}
		})
	}
}

func TestAgent_localFabricCache_Cache(t *testing.T) {
	for name, tc := range map[string]struct {
		lfc       *localFabricCache
		input     *NUMAFabric
		expCached bool
	}{
		"nil": {},
		"nil NUMAFabric": {
			lfc: newLocalFabricCache(nil, true),
		},
		"no NUMA nodes": {
			lfc: newLocalFabricCache(nil, true),
			input: &NUMAFabric{
				numaMap: map[int][]*FabricInterface{},
			},
			expCached: true,
		},
		"successfully cached": {
			lfc: newLocalFabricCache(nil, true),
			input: &NUMAFabric{
				numaMap: map[int][]*FabricInterface{
					0: {
						{
							Name:        "test1",
							NetDevClass: hardware.Infiniband,
						},
						{
							Name:        "test2",
							NetDevClass: hardware.Ether,
						},
					},
					1: {
						{
							Name:        "test0",
							NetDevClass: hardware.Ether,
						},
					},
				},
			},
			expCached: true,
		},
	} {
		t.Run(name, func(t *testing.T) {
			log, buf := logging.NewTestLogger(t.Name())
			defer common.ShowBufferOnFailure(t, buf)

			if tc.lfc != nil {
				tc.lfc.log = log
			}

			tc.lfc.Cache(context.TODO(), tc.input)

			common.AssertEqual(t, tc.expCached, tc.lfc.IsCached(), "IsCached()")

			if tc.lfc == nil {
				return
			}

			if tc.lfc.localNUMAFabric == nil {
				t.Fatal("NUMAFabric in cache is nil")
			}

			if tc.expCached {
				if diff := cmp.Diff(tc.input.numaMap, tc.lfc.localNUMAFabric.numaMap); diff != "" {
					t.Fatalf("-want, +got:\n%s", diff)
				}
			} else if len(tc.lfc.localNUMAFabric.numaMap) > 0 {
				t.Fatalf("expected nothing cached, got: %+v", tc.lfc.localNUMAFabric.numaMap)
			}
		})
	}
}

func TestAgent_localFabricCache_GetDevice(t *testing.T) {
	populatedCache := &NUMAFabric{
		numaMap: map[int][]*FabricInterface{
			0: {
				{
					Name:        "test1",
					NetDevClass: hardware.Infiniband,
					Domain:      "test1_alias",
					Providers:   []string{"ofi+verbs"},
				},
				{
					Name:        "test2",
					NetDevClass: hardware.Ether,
					Domain:      "test2_alias",
					Providers:   []string{"ofi+sockets"},
				},
			},
			1: {
				{
					Name:        "test3",
					NetDevClass: hardware.Infiniband,
					Domain:      "test3_alias",
					Providers:   []string{"ofi+verbs"},
				},
				{
					Name:        "test4",
					NetDevClass: hardware.Infiniband,
					Domain:      "test4_alias",
					Providers:   []string{"ofi+verbs"},
				},
				{
					Name:        "test5",
					NetDevClass: hardware.Ether,
					Domain:      "test5_alias",
					Providers:   []string{"ofi+sockets"},
				},
			},
			2: {
				{
					Name:        "test6",
					NetDevClass: hardware.Ether,
					Providers:   []string{"ofi+sockets"},
				},
				{
					Name:        "test7",
					NetDevClass: hardware.Ether,
					Domain:      "test7_alias",
					Providers:   []string{"ofi+sockets", "ofi+verbs"},
				},
			},
		},
	}

	for name, tc := range map[string]struct {
		lfc         *localFabricCache
		numaNode    int
		netDevClass hardware.NetDevClass
		provider    string
		expDevice   *FabricInterface
		expErr      error
	}{
		"nil cache": {
			expErr: NotCachedErr,
		},
		"nothing cached": {
			lfc:    &localFabricCache{},
			expErr: NotCachedErr,
		},
		"request verbs": {
			lfc:         newTestFabricCache(t, nil, populatedCache),
			numaNode:    2,
			provider:    "ofi+verbs",
			netDevClass: hardware.Ether,
			expDevice: &FabricInterface{
				Name:        "test7",
				NetDevClass: hardware.Ether,
				Domain:      "test7_alias",
				Providers:   []string{"ofi+sockets", "ofi+verbs"},
			},
		},
		"request sockets": {
			lfc:         newTestFabricCache(t, nil, populatedCache),
			numaNode:    0,
			provider:    "ofi+sockets",
			netDevClass: hardware.Ether,
			expDevice: &FabricInterface{
				Name:        "test2",
				NetDevClass: hardware.Ether,
				Domain:      "test2_alias",
				Providers:   []string{"ofi+sockets"},
			},
		},
	} {
		t.Run(name, func(t *testing.T) {
			log, buf := logging.NewTestLogger(t.Name())
			defer common.ShowBufferOnFailure(t, buf)

			if tc.lfc != nil {
				tc.lfc.log = log
				if tc.lfc.localNUMAFabric != nil {
					tc.lfc.localNUMAFabric.log = log
				}
			}

			if tc.provider == "" {
				tc.provider = "ofi+tcp"
			}

			dev, err := tc.lfc.GetDevice(tc.numaNode, tc.netDevClass, tc.provider)

			common.CmpErr(t, tc.expErr, err)
			if diff := cmp.Diff(tc.expDevice, dev); diff != "" {
				t.Fatalf("-want, +got:\n%s", diff)
			}
		})
	}
}<|MERGE_RESOLUTION|>--- conflicted
+++ resolved
@@ -208,35 +208,20 @@
 		},
 		"successfully cached": {
 			lfc: newLocalFabricCache(nil, true),
-<<<<<<< HEAD
 			input: hardware.NewFabricInterfaceSet(
 				&hardware.FabricInterface{
 					Providers:   common.NewStringSet("ofi+sockets"),
 					Name:        "test0",
 					OSDevice:    "os_test0",
-=======
-			input: []*netdetect.FabricScan{
-				{
-					Provider:    "ofi+tcp",
-					DeviceName:  "test0",
->>>>>>> 58e49a1a
 					NUMANode:    1,
 					DeviceClass: hardware.Ether,
 				},
-<<<<<<< HEAD
 				&hardware.FabricInterface{
 					Providers:   common.NewStringSet("ofi+verbs"),
 					Name:        "test1",
 					OSDevice:    "os_test1",
 					NUMANode:    0,
 					DeviceClass: hardware.Infiniband,
-=======
-				{
-					Provider:    "ofi+tcp",
-					DeviceName:  "lo",
-					NUMANode:    1,
-					NetDevClass: netdetect.Loopback,
->>>>>>> 58e49a1a
 				},
 				&hardware.FabricInterface{
 					Providers:   common.NewStringSet("ofi+sockets"),
@@ -245,16 +230,10 @@
 					NUMANode:    0,
 					DeviceClass: hardware.Ether,
 				},
-<<<<<<< HEAD
 				&hardware.FabricInterface{
 					Providers:   common.NewStringSet("ofi+sockets"),
 					Name:        "lo",
 					OSDevice:    "lo",
-=======
-				{
-					Provider:    "ofi+tcp",
-					DeviceName:  "test2",
->>>>>>> 58e49a1a
 					NUMANode:    0,
 					DeviceClass: hardware.Loopback,
 				},
@@ -263,7 +242,6 @@
 			expResult: &NUMAFabric{
 				numaMap: map[int][]*FabricInterface{
 					0: {
-<<<<<<< HEAD
 
 						{
 							Name:        "lo",
@@ -271,65 +249,6 @@
 							NetDevClass: hardware.Loopback,
 							Providers:   []string{"ofi+sockets"},
 						},
-=======
-						{
-							Name:        "test1",
-							NetDevClass: netdetect.Infiniband,
-							Providers:   []string{"ofi+verbs"},
-						},
-						{
-							Name:        "test2",
-							NetDevClass: netdetect.Ether,
-							Providers:   []string{"ofi+tcp"},
-						},
-					},
-					1: {
-						{
-							Name:        "test0",
-							NetDevClass: netdetect.Ether,
-							Providers:   []string{"ofi+tcp"},
-						},
-						{
-							Name:        "lo",
-							NetDevClass: netdetect.Loopback,
-							Providers:   []string{"ofi+tcp"},
-						},
-					},
-				},
-			},
-		},
-		"with device alias": {
-			lfc: &localFabricCache{
-				enabled: atm.NewBool(true),
-				getDevAlias: func(_ context.Context, dev string) (string, error) {
-					return dev + "_alias", nil
-				},
-			},
-			input: []*netdetect.FabricScan{
-				{
-					Provider:    "ofi+tcp",
-					DeviceName:  "test0",
-					NUMANode:    2,
-					NetDevClass: netdetect.Ether,
-				},
-				{
-					Provider:    "ofi+verbs",
-					DeviceName:  "test1",
-					NUMANode:    1,
-					NetDevClass: netdetect.Infiniband,
-				},
-				{
-					Provider:    "ofi+tcp",
-					DeviceName:  "test2",
-					NUMANode:    1,
-					NetDevClass: netdetect.Ether,
-				},
-			},
-			expCached: true,
-			expResult: &NUMAFabric{
-				numaMap: map[int][]*FabricInterface{
-					1: {
->>>>>>> 58e49a1a
 						{
 							Name:        "os_test1",
 							Domain:      "test1",
@@ -337,32 +256,18 @@
 							Providers:   []string{"ofi+verbs"},
 						},
 						{
-<<<<<<< HEAD
 							Name:        "os_test2",
 							Domain:      "test2",
 							NetDevClass: hardware.Ether,
 							Providers:   []string{"ofi+sockets"},
-=======
-							Name:        "test2",
-							NetDevClass: netdetect.Ether,
-							Domain:      "test2_alias",
-							Providers:   []string{"ofi+tcp"},
->>>>>>> 58e49a1a
 						},
 					},
 					1: {
 						{
-<<<<<<< HEAD
 							Name:        "os_test0",
 							Domain:      "test0",
 							NetDevClass: hardware.Ether,
 							Providers:   []string{"ofi+sockets"},
-=======
-							Name:        "test0",
-							NetDevClass: netdetect.Ether,
-							Domain:      "test0_alias",
-							Providers:   []string{"ofi+tcp"},
->>>>>>> 58e49a1a
 						},
 					},
 				},
