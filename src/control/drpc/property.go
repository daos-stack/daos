--- conflicted
+++ resolved
@@ -8,15 +8,11 @@
 import "unsafe"
 
 /*
-<<<<<<< HEAD
 #cgo LDFLAGS: -ldaos_common -lcart -lgurt
-
+#include <daos_prop.h>
+#include <daos_pool.h>
 #include <daos_prop.h>
 #include <daos_srv/policy.h>
-=======
-#include <daos_prop.h>
-#include <daos_pool.h>
->>>>>>> ac3c72f7
 */
 import "C"
 
