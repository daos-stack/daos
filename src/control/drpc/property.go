//
// (C) Copyright 2019-2022 Intel Corporation.
//
// SPDX-License-Identifier: BSD-2-Clause-Patent
//
package drpc

import (
	"math"
	"unsafe"
)

/*
#cgo LDFLAGS: -ldaos_common -lgurt -lcart
#include <daos_prop.h>
#include <daos_pool.h>
#include <daos/object.h>
#include <daos/cont_props.h>
#include <daos_srv/policy.h>
#include <daos_srv/control.h>
*/
import "C"

const (
	// MaxLabelLength is the maximum length of a label.
	MaxLabelLength = C.DAOS_PROP_LABEL_MAX_LEN
)

const (
	// PoolPropertyLabel is a string that a user can associate with a pool.
	PoolPropertyLabel = C.DAOS_PROP_PO_LABEL
	// PoolPropertyACL is the Access Control List for a pool.
	PoolPropertyACL = C.DAOS_PROP_PO_ACL
	// PoolPropertyReservedSpace is the ratio of space that can be reserved
	// on each target for rebuild purposes.
	PoolPropertyReservedSpace = C.DAOS_PROP_PO_SPACE_RB
	// PoolPropertySelfHealing defines the self-healing behavior of the pool.
	PoolPropertySelfHealing = C.DAOS_PROP_PO_SELF_HEAL
	// PoolPropertySpaceReclaim defines the free space reclamation behavior of the pool.
	PoolPropertySpaceReclaim = C.DAOS_PROP_PO_RECLAIM
	// PoolPropertyOwner is the user who acts as the owner of the pool.
	PoolPropertyOwner = C.DAOS_PROP_PO_OWNER
	// PoolPropertyOwnerGroup is the group that acts as the owner of the pool.
	PoolPropertyOwnerGroup = C.DAOS_PROP_PO_OWNER_GROUP
	// PoolPropertyECCellSize is the EC Cell size.
	PoolPropertyECCellSize = C.DAOS_PROP_PO_EC_CELL_SZ
	// PoolPropertyRedunFac defines redundancy factor of the pool.
	PoolPropertyRedunFac = C.DAOS_PROP_PO_REDUN_FAC
	// PoolPropertyECPda is performance domain affinity level of EC object.
	PoolPropertyECPda = C.DAOS_PROP_PO_EC_PDA
	// PoolPropertyRPPda is performance domain affinity level of replicated object.
	PoolPropertyRPPda = C.DAOS_PROP_PO_RP_PDA
	// PoolPropertyPolicy is the tiering policy set for a pool
	PoolPropertyPolicy = C.DAOS_PROP_PO_POLICY
	//PoolPropertyGlobalVersion is aggregation of pool/container/object/keys version.
	PoolPropertyGlobalVersion = C.DAOS_PROP_PO_GLOBAL_VERSION
	//PoolPropertyUpgradeStatus is pool upgrade status
	PoolPropertyUpgradeStatus = C.DAOS_PROP_PO_UPGRADE_STATUS
)

const (
	// PoolSpaceReclaimDisabled sets the PoolPropertySpaceReclaim property to disabled.
	PoolSpaceReclaimDisabled = C.DAOS_RECLAIM_DISABLED
	// PoolSpaceReclaimLazy sets the PoolPropertySpaceReclaim property to lazy.
	PoolSpaceReclaimLazy = C.DAOS_RECLAIM_LAZY
	// PoolSpaceReclaimSnapshot sets the PoolPropertySpaceReclaim property to snapshot.
	PoolSpaceReclaimSnapshot = C.DAOS_RECLAIM_SNAPSHOT
	// PoolSpaceReclaimBatch sets the PoolPropertySpaceReclaim property to batch.
	PoolSpaceReclaimBatch = C.DAOS_RECLAIM_BATCH
	// PoolSpaceReclaimTime sets the PoolPropertySpaceReclaim property to time.
	PoolSpaceReclaimTime = C.DAOS_RECLAIM_TIME
)

const (
	// PoolSelfHealingAutoExclude sets the self-healing strategy to auto-exclude.
	PoolSelfHealingAutoExclude = C.DAOS_SELF_HEAL_AUTO_EXCLUDE
	// PoolSelfHealingAutoRebuild sets the self-healing strategy to auto-rebuild.
	PoolSelfHealingAutoRebuild = C.DAOS_SELF_HEAL_AUTO_REBUILD
)

const (
	// MediaTypeScm is the media type for SCM.
	MediaTypeScm = C.DAOS_MEDIA_SCM
	// MediaTypeNvme is the media type for NVMe.
	MediaTypeNvme = C.DAOS_MEDIA_NVME
)

const (
<<<<<<< HEAD
	// PoolUpgradeStatusNotStarted indicates pool upgrading not started yet.
	PoolUpgradeStatusNotStarted = C.DAOS_UPGRADE_STATUS_NOT_STARTED
	// PoolUpgradeStatusInProgress defines pool upgrading is in progress.
	PoolUpgradeStatusInProgress = C.DAOS_UPGRADE_STATUS_IN_PROGRESS
	//PoolUpgradeStatusCompleted defines pool upgrading completed last time.
	PoolUpgradeStatusCompleted = C.DAOS_UPGRADE_STATUS_COMPLETED
	//PoolUpgradeStatusFailed defines pool upgrading operation failed.
	PoolUpgradeStatusFailed = C.DAOS_UPGRADE_STATUS_FAILED
=======
	// DaosMdCapEnv is the name of the environment variable defining the size of a metadata pmem
	// pool/file in MiBs.
	DaosMdCapEnv = C.DAOS_MD_CAP_ENV
	// DefaultDaosMdCapSize is the default size of a metadata pmem pool/file in MiBs.
	DefaultDaosMdCapSize = C.DEFAULT_DAOS_MD_CAP_SIZE
>>>>>>> f690e756
)

// LabelIsValid checks a label to verify that it meets length/content
// requirements.
func LabelIsValid(label string) bool {
	cLabel := C.CString(label)
	defer C.free(unsafe.Pointer(cLabel))

	return bool(C.daos_label_is_valid(cLabel))
}

// EcCellSizeIsValid checks EC cell Size to verify that it meets size
// requirements.
func EcCellSizeIsValid(sz uint64) bool {
	if sz > math.MaxUint32 {
		return false
	}
	return bool(C.daos_ec_cs_valid(C.uint32_t(sz)))
}

// EcPdaIsValid checks EC performance domain affinity level that it
// doesn't exceed max unsigned int 32 bits.
func EcPdaIsValid(pda uint64) bool {
	if pda > math.MaxUint32 {
		return false
	}
	return bool(C.daos_ec_pda_valid(C.uint32_t(pda)))
}

// RpPdaIsValid checks RP performance domain affinity level that it
// doesn't exceed max unsigned int 32 bits.
func RpPdaIsValid(pda uint64) bool {
	if pda > math.MaxUint32 {
		return false
	}
	return bool(C.daos_rp_pda_valid(C.uint32_t(pda)))
}

// PoolPolicy defines a type to be used to represent DAOS pool policies.
type PoolPolicy uint32

const (
	// PoolPolicyIoSize sets the pool's policy to io_size
	PoolPolicyIoSize PoolPolicy = C.DAOS_MEDIA_POLICY_IO_SIZE
	// PoolPolicyWriteIntensivity sets the pool's policy to write_intensivity
	PoolPolicyWriteIntensivity PoolPolicy = C.DAOS_MEDIA_POLICY_WRITE_INTENSIVITY
)

// PoolPolicyIsValid returns a boolean indicating whether or not the
// pool tiering policy string is valid.
func PoolPolicyIsValid(polStr string) bool {
	var polDesc C.struct_policy_desc_t

	cStr := C.CString(polStr)
	defer C.free(unsafe.Pointer(cStr))

	return bool(C.daos_policy_try_parse(cStr, &polDesc))
}<|MERGE_RESOLUTION|>--- conflicted
+++ resolved
@@ -86,7 +86,6 @@
 )
 
 const (
-<<<<<<< HEAD
 	// PoolUpgradeStatusNotStarted indicates pool upgrading not started yet.
 	PoolUpgradeStatusNotStarted = C.DAOS_UPGRADE_STATUS_NOT_STARTED
 	// PoolUpgradeStatusInProgress defines pool upgrading is in progress.
@@ -95,13 +94,14 @@
 	PoolUpgradeStatusCompleted = C.DAOS_UPGRADE_STATUS_COMPLETED
 	//PoolUpgradeStatusFailed defines pool upgrading operation failed.
 	PoolUpgradeStatusFailed = C.DAOS_UPGRADE_STATUS_FAILED
-=======
+)
+
+const (
 	// DaosMdCapEnv is the name of the environment variable defining the size of a metadata pmem
 	// pool/file in MiBs.
 	DaosMdCapEnv = C.DAOS_MD_CAP_ENV
 	// DefaultDaosMdCapSize is the default size of a metadata pmem pool/file in MiBs.
 	DefaultDaosMdCapSize = C.DEFAULT_DAOS_MD_CAP_SIZE
->>>>>>> f690e756
 )
 
 // LabelIsValid checks a label to verify that it meets length/content
