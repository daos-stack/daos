--- conflicted
+++ resolved
@@ -116,15 +116,9 @@
 
 	if force || getConsent() {
 		fmt.Println("")
-<<<<<<< HEAD
-		cCtrlrResults, cModuleResults := conns.UpdateStorage(params)
+		cCtrlrResults, cModuleResults := conns.UpdateStorage(req)
 		fmt.Printf("NVMe storage update results:\n%s", cCtrlrResults)
 		fmt.Printf("SCM storage update results:\n%s", cModuleResults)
-=======
-		cCtrlrResults, cModuleResults := conns.UpdateStorage(req)
-		fmt.Printf(unpackClientMap(cCtrlrResults), "NVMe storage update result")
-		fmt.Printf(unpackClientMap(cModuleResults), "SCM storage update result")
->>>>>>> 2dfc1ae8
 	}
 }
 
