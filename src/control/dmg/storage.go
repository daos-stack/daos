//
// (C) Copyright 2019 Intel Corporation.
//
// Licensed under the Apache License, Version 2.0 (the "License");
// you may not use this file except in compliance with the License.
// You may obtain a copy of the License at
//
//    http://www.apache.org/licenses/LICENSE-2.0
//
// Unless required by applicable law or agreed to in writing, software
// distributed under the License is distributed on an "AS IS" BASIS,
// WITHOUT WARRANTIES OR CONDITIONS OF ANY KIND, either express or implied.
// See the License for the specific language governing permissions and
// limitations under the License.
//
// GOVERNMENT LICENSE RIGHTS-OPEN SOURCE SOFTWARE
// The Government's rights to use, modify, reproduce, release, perform, display,
// or disclose this software are subject to the terms of the Apache License as
// provided in Contract No. 8F-30005.
// Any reproduction of computer software, computer software documentation, or
// portions thereof marked with this legend must also reproduce the markings.
//

package main

import (
	"fmt"
	"os"

	pb "github.com/daos-stack/daos/src/control/common/proto/mgmt"
)

// StorCmd is the struct representing the top-level storage subcommand.
type StorCmd struct {
	Scan   ScanStorCmd   `command:"scan" alias:"s" description:"Scan SCM and NVMe storage attached to remote servers."`
	Format FormatStorCmd `command:"format" alias:"f" description:"Format SCM and NVMe storage attached to remote servers."`
	Update UpdateStorCmd `command:"fwupdate" alias:"u" description:"Update firmware on NVMe storage attached to remote servers."`
}

// ScanStorCmd is the struct representing the scan storage subcommand.
type ScanStorCmd struct{}

// run NVMe and SCM storage query on all connected servers
func scanStor() {
	cCtrlrs, cModules := conns.ScanStorage()

	fmt.Printf(
		unpackClientMap(cCtrlrs),
		"NVMe SSD controller and constituent namespace")

	fmt.Printf(unpackClientMap(cModules), "SCM module")
}

// Execute is run when ScanStorCmd activates
func (s *ScanStorCmd) Execute(args []string) error {
	if err := appSetup(true /* broadcast */); err != nil {
		return err
	}

	scanStor()

	// exit immediately to avoid continuation of main
	os.Exit(0)
	// never reached
	return nil
}

// FormatStorCmd is the struct representing the format storage subcommand.
type FormatStorCmd struct {
	Force bool `short:"f" long:"force" description:"Perform format without prompting for confirmation"`
}

// run NVMe and SCM storage format on all connected servers
func formatStor(force bool) {
	fmt.Println(
		"This is a destructive operation and storage devices " +
			"specified in the server config file will be erased.\n" +
			"Please be patient as it may take several minutes.\n" +
			"Are you sure you want to continue? (yes/no)")

	if force || getConsent() {
		fmt.Println("")
		cCtrlrResults, cMountResults := conns.FormatStorage()
		fmt.Printf(unpackClientMap(cCtrlrResults), "NVMe storage format result")
		fmt.Printf(unpackClientMap(cMountResults), "SCM storage format result")
	}
}

// Execute is run when FormatStorCmd activates
func (s *FormatStorCmd) Execute(args []string) error {
	if err := appSetup(true /* broadcast */); err != nil {
		return err
	}

	formatStor(s.Force)

	// exit immediately to avoid continuation of main
	os.Exit(0)
	// never reached
	return nil
}

// UpdateStorCmd is the struct representing the update storage subcommand.
type UpdateStorCmd struct {
	Force        bool   `short:"f" long:"force" description:"Perform update without prompting for confirmation"`
	NVMeModel    string `short:"m" long:"nvme-model" description:"Only update firmware on NVMe SSDs with this model name/number." required:"1"`
	NVMeStartRev string `short:"r" long:"nvme-fw-rev" description:"Only update firmware on NVMe SSDs currently running this firmware revision." required:"1"`
	NVMeFwPath   string `short:"p" long:"nvme-fw-path" description:"Update firmware on NVMe SSDs with image file at this path (path must be accessible on all servers)." required:"1"`
	NVMeFwSlot   int    `short:"s" default:"0" long:"nvme-fw-slot" description:"Update firmware on NVMe SSDs to this firmware register."`
}

// run NVMe and SCM storage update on all connected servers
<<<<<<< HEAD
func updateStor(req *pb.UpdateStorageReq) {
=======
func updateStor(params *pb.UpdateStorageParams, force bool) {
>>>>>>> 6fbbbba1
	fmt.Println(
		"This could be a destructive operation and storage devices " +
			"specified in the server config file will have firmware " +
			"updated. Please check this is a supported upgrade path " +
			"and be patient as it may take several minutes.\n" +
			"Are you sure you want to continue? (yes/no)")

	if force || getConsent() {
		fmt.Println("")
		cCtrlrResults, cModuleResults := conns.UpdateStorage(req)
		fmt.Printf(unpackClientMap(cCtrlrResults), "NVMe storage update result")
		fmt.Printf(unpackClientMap(cModuleResults), "SCM storage update result")
	}
}

// Execute is run when UpdateStorCmd activates
func (u *UpdateStorCmd) Execute(args []string) error {
	if err := appSetup(true /* broadcast */); err != nil {
		fmt.Printf("app setup returned %s", err)
		return err
	}

	// only populate nvme fwupdate params for the moment
	updateStor(
		&pb.UpdateStorageReq{
			Nvme: &pb.UpdateNvmeReq{
				Model: u.NVMeModel, Startrev: u.NVMeStartRev,
				Path: u.NVMeFwPath, Slot: int32(u.NVMeFwSlot),
			},
		}, u.Force)

	// exit immediately to avoid continuation of main
	os.Exit(0)
	// never reached
	return nil
}

// TODO: implement burn-in subcommand

//func getFioConfig(c *ishell.Context) (configPath string, err error) {
//	// fetch existing configuration files
//	paths, err := mgmtClient.FetchFioConfigPaths()
//	if err != nil {
//		return
//	}
//	// cut prefix to display filenames not full path
//	configChoices := functional.Map(
//		paths, func(p string) string { return filepath.Base(p) })
//	// add custom path option
//	configChoices = append(configChoices, "custom path")
//
//	choiceIdx := c.MultiChoice(
//		configChoices,
//		"Select the fio configuration you would like to run on the selected controllers.")
//
//	// if custom path selected (last index), process input
//	if choiceIdx == len(configChoices)-1 {
//		// disable the '>>>' for cleaner same line input.
//		c.ShowPrompt(false)
//		defer c.ShowPrompt(true) // revert after user input.
//
//		c.Print("Please enter fio configuration file-path [has file extension .fio]: ")
//		path := c.ReadLine()
//
//		if path == "" {
//			return "", fmt.Errorf("no filepath provided")
//		}
//		if filepath.Ext(path) != ".fio" {
//			return "", fmt.Errorf("provided filepath does not end in .fio")
//		}
//		if !filepath.IsAbs(path) {
//			return "", fmt.Errorf("provided filepath is not absolute")
//		}
//
//		configPath = path
//	} else {
//		configPath = paths[choiceIdx]
//	}
//
//	return
//}

//func nvmeTaskLookup(
//	c *ishell.Context, ctrlrs []*pb.NvmeController, feature string) error {
//
//	switch feature {
//	case "nvme-fw-update":
//		params, err := getUpdateParams(c)
//		if err != nil {
//			c.Println("Problem reading user inputs: ", err)
//			return err
//		}
//
//		for _, ctrlr := range ctrlrs {
//			c.Printf("\nController: %+v\n", ctrlr)
//			c.Printf(
//				"\t- Updating firmware on slot %d with image %s.\n",
//				params.Slot, params.Path)
//
//			params.Ctrlr = ctrlr
//
//			newFwrev, err := mgmtClient.UpdateNvmeCtrlr(params)
//			if err != nil {
//				c.Println("\nProblem updating firmware: ", err)
//				return err
//			}
//			c.Printf(
//				"\nSuccessfully updated firmware from revision %s to %s!\n",
//				params.Ctrlr.Fwrev, newFwrev)
//		}
//	case "nvme-burn-in":
//		configPath, err := getFioConfig(c)
//		if err != nil {
//			c.Println("Problem reading user inputs: ", err)
//			return err
//		}
//
//		for _, ctrlr := range ctrlrs {
//			c.Printf("\nController: %+v\n", ctrlr)
//			c.Printf(
//				"\t- Running burn-in validation with spdk fio plugin using job file %s.\n\n",
//				filepath.Base(configPath))
//			_, err := mgmtClient.BurnInNvme(ctrlr.Id, configPath)
//			if err != nil {
//				return err
//			}
//		}
//	default:
//		c.Printf("Sorry, task '%s' has not been implemented.\n", feature)
//	}
//
//	return nil
//}<|MERGE_RESOLUTION|>--- conflicted
+++ resolved
@@ -110,11 +110,7 @@
 }
 
 // run NVMe and SCM storage update on all connected servers
-<<<<<<< HEAD
-func updateStor(req *pb.UpdateStorageReq) {
-=======
 func updateStor(params *pb.UpdateStorageParams, force bool) {
->>>>>>> 6fbbbba1
 	fmt.Println(
 		"This could be a destructive operation and storage devices " +
 			"specified in the server config file will have firmware " +
