--- conflicted
+++ resolved
@@ -177,11 +177,7 @@
 				c.Println(err)
 			}
 
-<<<<<<< HEAD
-			updateStor(req)
-=======
 			updateStor(params, false)
->>>>>>> 6fbbbba1
 		},
 	})
 
