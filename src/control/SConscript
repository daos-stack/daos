#!/bin/env python
"""Build DAOS Control Plane"""
# pylint: disable=too-many-locals
import sys
import os
import subprocess
from os.path import join, isdir
from os import urandom
from binascii import b2a_hex
import daos_build

Import('env', 'prereqs', 'daos_version', 'conf_dir', 'gurt_lib', 'cart_lib', 'client_common')

GO_COMPILER = 'go'
MIN_GO_VERSION = '1.12.0'
GO_BIN = env.get("GO_BIN", env.WhereIs(GO_COMPILER))


def check_dir_exists(path):
    """
    Check if path points to an existing directory. If it is a file but not a
    directory, delete it.
    """
    if not isdir(path):
        # Not a directory - clear out any file
        if os.path.exists(path):
            os.unlink(path)
        return False
    return True


def get_install_src_dir(repopath, name):
    """Get the Gopath-based directory to run 'go install' on"""
    return join(repopath, "src", "control", "cmd", name)


def get_install_bin_path(benv, name):
    """Get the final installation location for a binary with a given name"""
    return join(benv.subst("$PREFIX"), "bin", name)


def is_firmware_mgmt_build(benv):
    "Check whether this build has firmware management enabled."
    return benv["FIRMWARE_MGMT"] == 1

<<<<<<< HEAD

def is_ucx_build():
    "Check whether this build has UCX enabled."
    return prereqs.check_component('ucx')


=======
>>>>>>> fbb87b19
def get_build_tags(benv):
    "Get custom go build tags."
    tags = []
    if is_firmware_mgmt_build(benv):
        tags.append("firmware")
<<<<<<< HEAD
    if is_ucx_build():
        tags.append("ucx")
    if len(tags) == 0:
        return ""
=======
    tags.append("ucx")
>>>>>>> fbb87b19
    return "-tags {}".format(','.join(tags))


def is_release_build(benv):
    "Check whether this build is for release."
    return benv.get("BUILD_TYPE") == "release"


def get_build_flags(benv):
    """Return string of build flags"""
    flags = ""
    if not is_release_build(benv):
        # enable race detector for non-release builds
        flags += "-race"
    return flags


def install_go_manpage(menv, name):
    """
    Dynamically generate a man-page for a tool.
    """
    gen_bin = join('$BUILD_DIR', 'src/control/bin', name)
    name_ver = f'{name}.8'
    build_path = join('$BUILD_DIR', 'src/control', name_ver)
    install_path = join(menv.subst("$PREFIX"), 'share/man/man8', name_ver)
    menv.Command(build_path, [gen_bin, gurt_lib], f'{gen_bin} manpage -o {build_path}')
    menv.InstallAs(install_path, build_path)
    return install_path


# pylint: disable=too-many-arguments
def install_go_bin(denv, gosrc, libs, name, install_name):
    """
    Build a Go binary whose source is under directory 'name' and install it
    as 'install_name'.
    libs should be a list of scons-built libraries, or None if none are needed.
    """
    # Repository path shared by DAOS Go package import paths
    repopath = join("github.com", "daos-stack", "daos")

    mod_src = join(gosrc, "cmd", name, "main.go")  # Module src
    install_src = get_install_src_dir(repopath, name)
    install_bin = get_install_bin_path(denv, install_name)
    build_bin = join('$BUILD_DIR', 'src/control/bin', name)
    src = [mod_src]

    if libs is None:
        libs = []
    libs.extend([gurt_lib, cart_lib])

    def gen_build_id():
        """generate a unique build id per binary for use by RPM
           https://fedoraproject.org/wiki/PackagingDrafts/Go#Build_ID"""
        buildid = b2a_hex(urandom(20))
        return '0x' + buildid.decode()

    def go_ldflags():
        "Create the ldflags option for the Go build."
        path = 'github.com/daos-stack/daos/src/control/build'
        return ' '.join(['-ldflags',
                         '"-X {}.DaosVersion={}'.format(path, daos_version),
                         '-X {}.ConfigDir={}'.format(path, conf_dir),
                         '-B %s"' % gen_build_id()])
    # Must be run from the top of the source dir in order to
    # pick up the vendored modules.
    # Propagate useful GO environment variables from the caller
    if 'GOCACHE' in os.environ:
        denv['ENV']['GOCACHE'] = os.environ['GOCACHE']
    denv.Command(build_bin, src + libs,
                 'cd %s; %s build -mod vendor %s %s %s -o %s %s' %
                 (gosrc, GO_BIN, go_ldflags(), get_build_flags(denv),
                  get_build_tags(denv), build_bin, install_src))
    # Use the intermediate build location in order to play nicely
    # with --install-sandbox.
    denv.Requires(build_bin, [client_common])
    denv.InstallAs(install_bin, build_bin)
    return install_bin
# pylint: enable=too-many-arguments


def configure_go(denv):
    """Do Go compiler checks"""
    if GetOption('help') or GetOption('clean'):
        return

    def check_go_version(context):
        """Check GO Version"""
        context.Display('Checking for Go compiler... ')
        if GO_BIN:
            context.Display(GO_BIN + '\n')
        else:
            context.Result(0)
            return 0

        context.Display('Checking %s version... ' % GO_BIN)
        cmd_rc = subprocess.run([GO_BIN, 'version'], check=True, stdout=subprocess.PIPE)
        out = cmd_rc.stdout.decode('utf-8')
        if len(out.split(' ')) < 3:
            context.Result('failed to get version from "%s"' % out)
            return 0

        # go version go1.2.3 Linux/amd64
        go_version = out.split(' ')[2].replace('go', '')
        if len([x for x, y in
                zip(go_version.split('.'), MIN_GO_VERSION.split('.'))
                if int(x) < int(y)]) > 0:
            context.Result('%s is too old (min supported: %s) '
                           % (go_version, MIN_GO_VERSION))
            return 0
        context.Result('%s' % go_version)
        return 1

    conf = Configure(denv, custom_tests={'CheckGoVersion': check_go_version})
    # pylint: disable=no-member
    if not conf.CheckGoVersion():
        print('no usable Go compiler found (yum install golang?)')
        sys.exit(1)
    conf.Finish()
    # pylint: enable=no-member


def scons():
    """Execute build"""
    env.AppendUnique(LIBPATH=[Dir('.')])

    denv = env.Clone()

    if denv.get("COMPILER") == 'covc':
        denv.Replace(CC='gcc', CXX='g++')

    # if SPDK_PREFIX differs from PREFIX, copy dir so files can be accessed at
    # runtime
    prefix = denv.subst("$PREFIX")
    sprefix = denv.subst("$SPDK_PREFIX")
    if sprefix not in ["", prefix]:
        def install_dir(ienv, srcdir, _destdir):
            """walk a directory and install targets"""
            for root, _dirs, files in os.walk(srcdir):
                dest_root = os.path.relpath(root, sprefix)
                for fname in files:
                    full_name = os.path.join(root, fname)
                    dest = os.path.join(prefix, dest_root)
                    ienv.Install(dest, full_name)

        for _dir in [join("share", "spdk", "scripts"), join("include", "spdk")]:
            target = join(prefix, _dir)
            source = join(sprefix, _dir)
            install_dir(denv, source, target)

    configure_go(denv)

    # Version-controlled DAOS Go source directory src/control
    gosrc = Dir('.').srcnode().abspath

    prereqs.require(denv, 'ofi', 'hwloc')
    prereqs.require(denv, 'ucx')
    # Sets CGO_LDFLAGS for rpath options
    daos_build.add_rpaths(denv, "..", True, True)
    denv.AppendENVPath("CGO_CFLAGS", denv.subst("$_CPPINCFLAGS"), sep=" ")
    if prereqs.client_requested():
        agentbin = install_go_bin(denv, gosrc, None, "daos_agent", "daos_agent")
        dmgbin = install_go_bin(denv, gosrc, None, "dmg", "dmg")
        if prereqs.test_requested():
            drpcbin = install_go_bin(denv, gosrc, None, "drpc_test", "hello_drpc")
            AlwaysBuild(drpcbin)

        AlwaysBuild([agentbin, dmgbin])

        Import('daos_hdlrs_lib')
        dbenv = denv.Clone()
        dblibs = dbenv.subst("-L$BUILD_DIR/src/gurt "
                             "-L$BUILD_DIR/src/cart "
                             "-L$BUILD_DIR/src/client/dfs "
                             "-L$BUILD_DIR/src/utils $_RPATH")
        dbenv.AppendENVPath("CGO_LDFLAGS", dblibs, sep=" ")
        daosbin = install_go_bin(dbenv, gosrc, [daos_hdlrs_lib], "daos", "daos")
        AlwaysBuild([daosbin])

        menv = denv.Clone()
        dmg_man = install_go_manpage(menv, "dmg")
        daos_man = install_go_manpage(menv, "daos")
        AlwaysBuild([dmg_man, daos_man])

    if not prereqs.server_requested():
        return

    senv = denv.Clone()

    denv.AppendENVPath("CGO_CFLAGS", denv.subst("$_CPPINCFLAGS"), sep=" ")

    SConscript('lib/spdk/SConscript', exports='denv')

    daos_build.add_rpaths(denv, "..", True, True)

    # Copy setup_spdk.sh script to be executed at daos_server runtime.
    senv.Install(join('$PREFIX', 'share/daos/control'),
                 join(gosrc, 'server/init/setup_spdk.sh'))

    serverbin = install_go_bin(senv, gosrc, None, "daos_server",
                               "daos_server")

    aenv = denv.Clone()
    denv = aenv
    prereqs.require(denv, 'spdk')

    aenv.AppendUnique(LINKFLAGS=["-Wl,--no-as-needed"])
    prereqs.require(aenv, 'pmdk', 'spdk', 'ofi', 'hwloc')
    aenv.Replace(RPATH=[])
    cgolibdirs = aenv.subst("-L$BUILD_DIR/src/control/lib/spdk "
                            "-L$BUILD_DIR/src/gurt "
                            "-L$BUILD_DIR/src/cart "
                            "-L$SPDK_PREFIX/lib "
                            "-L$OFI_PREFIX/lib $_RPATH")
    # Explicitly link RTE & SPDK libs for CGO access
    ldopts = cgolibdirs + " -lspdk_env_dpdk -lspdk_nvme -lspdk_vmd -lrte_mempool" + \
        " -lrte_mempool_ring -lrte_bus_pci -lnvme_control -lnuma -ldl"
    aenv.AppendENVPath("CGO_LDFLAGS", ldopts, sep=" ")

    aenv.AppendENVPath("CGO_CFLAGS",
                       senv.subst("-I$SPDK_PREFIX/include "
                                  "-I$OFI_PREFIX/include"),
                       sep=" ")

    # Sets CGO_LDFLAGS for rpath
    daos_build.add_rpaths(aenv, None, True, True)
    adminbin = install_go_bin(aenv, gosrc, [denv.nvmecontrol], "daos_admin",
                              "daos_admin")

    AlwaysBuild([serverbin, adminbin])

    if is_firmware_mgmt_build(denv):
        print("(EXPERIMENTAL) Building DAOS firmware tools")
        fwbin = install_go_bin(aenv, gosrc, [denv.nvmecontrol], "daos_firmware",
                               "daos_firmware")
        AlwaysBuild([fwbin])


if __name__ == "SCons.Script":
    scons()<|MERGE_RESOLUTION|>--- conflicted
+++ resolved
@@ -43,28 +43,13 @@
     "Check whether this build has firmware management enabled."
     return benv["FIRMWARE_MGMT"] == 1
 
-<<<<<<< HEAD
-
-def is_ucx_build():
-    "Check whether this build has UCX enabled."
-    return prereqs.check_component('ucx')
-
-
-=======
->>>>>>> fbb87b19
+
 def get_build_tags(benv):
     "Get custom go build tags."
     tags = []
     if is_firmware_mgmt_build(benv):
         tags.append("firmware")
-<<<<<<< HEAD
-    if is_ucx_build():
-        tags.append("ucx")
-    if len(tags) == 0:
-        return ""
-=======
     tags.append("ucx")
->>>>>>> fbb87b19
     return "-tags {}".format(','.join(tags))
 
 
