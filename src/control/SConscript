#!/bin/env python
"""Build DAOS Control Plane"""
#pylint: disable=too-many-locals
import os
import sys
from os.path import join, isdir
from os import urandom
from binascii import b2a_hex

Import('env', 'prereqs', 'DAOS_VERSION', 'CONF_DIR')

GO_COMPILER = 'go'
MIN_GO_VERSION = '1.12.0'
GO_BIN = env.get("GO_BIN", env.WhereIs(GO_COMPILER))

def check_dir_exists(path):
    """
    Check if path points to an existing directory. If it is a file but not a
    directory, delete it.
    """
    if not isdir(path):
        # Not a directory - clear out any file
        if os.path.exists(path):
            os.unlink(path)
        return False
    return True

def get_install_src_dir(repopath, name):
    """Get the Gopath-based directory to run 'go install' on"""
    return join(repopath, "src", "control", "cmd", name)

def get_install_bin_path(benv, name):
    """Get the final installation location for a binary with a given name"""
    return join(benv.subst("$PREFIX"), "bin", name)

#pylint: disable=too-many-arguments
def install_go_bin(denv, gosrc, libs, name, install_name):
    """
    Build a Go binary whose source is under directory 'name' and install it
    as 'install_name'.
    libs should be a list of scons-built libraries, or None if none are needed.
    """
    # Repository path shared by DAOS Go package import paths
    repopath = join("github.com", "daos-stack", "daos")

    mod_src = join(gosrc, "cmd", name, "main.go") # Module src
    install_src = get_install_src_dir(repopath, name)
    install_bin = get_install_bin_path(denv, install_name)
    build_bin = join('$BUILD_DIR', 'src/control/bin', name)
    src = [mod_src]
    if libs is not None:
        src.extend(libs)
    def gen_build_id():
        """generate a unique build id per binary for use by RPM
           https://fedoraproject.org/wiki/PackagingDrafts/Go#Build_ID"""
        buildid = b2a_hex(urandom(20))
        if isinstance(buildid, str):
            # Python 2 is a str already, using decode() here transforms it
            # into a 'unicode' type
            return '0x' + buildid
        # Python 3 is a bytes, decode() it to a str
        return '0x' + buildid.decode()

    def go_ldflags():
        return ' '.join(['-ldflags',
                         '"-X github.com/daos-stack/daos/src/control/build.DaosVersion=%s' % DAOS_VERSION,
                         '-X github.com/daos-stack/daos/src/control/build.ConfigDir=%s' % CONF_DIR,
                         '-B %s"' % gen_build_id()])
    # Must be run from the top of the source dir in order to
    # pick up the vendored modules.
    denv.Command(build_bin, src,
                 'cd %s; %s build -mod vendor -v %s -o %s %s' %
                 (gosrc, GO_BIN, go_ldflags(), build_bin, install_src))
    # Use the intermediate build location in order to play nicely
    # with --install-sandbox.
    denv.InstallAs(install_bin, build_bin)
    return install_bin
#pylint: enable=too-many-arguments

def scons():
    """Execute build"""
    env.AppendUnique(LIBPATH=[Dir('.')])

    denv = env.Clone()

    # if SPDK_PREFIX differs from PREFIX, copy dir so files can be accessed at
    # runtime
    prefix = denv.subst("$PREFIX")
    sprefix = denv.subst("$SPDK_PREFIX")
    if sprefix not in ["", prefix]:
        def install_dir(ienv, srcdir, _destdir):
            """walk a directory and install targets"""
            for root, _dirs, files in os.walk(srcdir):
                dest_root = os.path.relpath(root, sprefix)
                for fname in files:
                    full_name = os.path.join(root, fname)
                    dest = os.path.join(prefix, dest_root)
                    ienv.Install(dest, full_name)

        for _dir in [join("share", "spdk", "scripts"), join("include", "spdk")]:
            target = join(prefix, _dir)
            source = join(sprefix, _dir)
            install_dir(denv, source, target)

    def check_go_version(context):
        """Check GO Version"""
        context.Display('Checking for Go compiler in $PATH... ')
        if GO_BIN:
            context.Display(GO_BIN + '\n')
        else:
            context.Result(0)
            return 0

        context.Display('Checking %s version... ' % GO_BIN)
        out = os.popen('%s version' % GO_BIN).read()
        if len(out.split(' ')) < 3:
            context.Result('failed to get version from "%s"' % out)
            return 0

        # go version go1.2.3 linux/amd64
        go_version = out.split(' ')[2].replace('go', '')
        if len([x for x, y in
                zip(go_version.split('.'), MIN_GO_VERSION.split('.'))
                if int(x) < int(y)]) > 0:
            context.Result('%s is too old (min supported: %s) '
                           % (go_version, MIN_GO_VERSION))
            return 0
        context.Result('%s' % go_version)
        return 1

    conf = Configure(denv, custom_tests={'CheckGoVersion': check_go_version})
    # pylint: disable=no-member
    if not conf.CheckGoVersion():
        print('no usable Go compiler found (yum install golang?)')
        sys.exit(1)
    conf.Finish()
    # pylint: enable=no-member

    # Version-controlled DAOS Go source directory src/control
    gosrc = Dir('.').srcnode().abspath

    prereqs.require(denv, 'cart')

    denv.AppendENVPath("CGO_CFLAGS", denv.subst("-I$CART_PREFIX/include"),
                       sep=" ")

    agentbin = install_go_bin(denv, gosrc, None, "agent", "daos_agent")
    dmgbin = install_go_bin(denv, gosrc, None, "dmg", "dmg")
    drpcbin = install_go_bin(denv, gosrc, None, "drpc_test", "hello_drpc")

    AlwaysBuild([agentbin, dmgbin, drpcbin])

    SConscript('lib/spdk/SConscript', exports='denv')

    senv = denv.Clone()
    prereqs.require(senv, 'pmdk', 'spdk', 'ofi', 'hwloc')

<<<<<<< HEAD
    senv.AppendENVPath("CGO_LDFLAGS",
                       senv.subst("-L$BUILD_DIR/src/control/lib/spdk "
                                  "-L$PREFIX/lib64 -L$SPDK_PREFIX/lib "
                                  "-L$HWLOC_PREFIX/lib -L$OFI_PREFIX/lib "
                                  "-L$ISAL_PREFIX/lib $_RPATH"))
=======
    cgolibdirs = senv.subst("-L$BUILD_DIR/src/control/lib/spdk "
                            "-L$PREFIX/lib64 -L$SPDK_PREFIX/lib "
                            "-L$HWLOC_PREFIX/lib -L$OFI_PREFIX/lib "
                            "-L$ISAL_PREFIX/lib $_RPATH")
    # Explicitly link RTE & SPDK libs for CGO access.
    senv.AppendENVPath("CGO_LDFLAGS", cgolibdirs + \
                       " -lspdk_env_dpdk -lspdk_thread -lspdk_bdev" + \
                       " -lspdk_copy -lrte_mempool  -lrte_mempool_ring" + \
                       " -lrte_bus_pci -lrte_pci -lrte_ring -lrte_mbuf" + \
                       " -lrte_eal -lrte_kvargs -lspdk_bdev_aio" + \
                       " -lspdk_bdev_nvme -lspdk_bdev_malloc -lspdk_conf" + \
                       " -lspdk_blob -lspdk_nvme -lspdk_util -lspdk_json" + \
                       " -lspdk_jsonrpc -lspdk_rpc -lspdk_trace" + \
                       " -lspdk_sock -lspdk_log -lspdk_notify" + \
                       " -lspdk_blob_bdev -lnuma -ldl -lisal", sep=" ")
>>>>>>> a67063f8

    senv.AppendENVPath("CGO_CFLAGS",
                       senv.subst("-I$SPDK_PREFIX/include "
                                  "-I$HWLOC_PREFIX/include "
                                  "-I$OFI_PREFIX/include"),
                       sep=" ")

    # Copy setup_spdk.sh script to be executed at daos_server runtime.
    senv.Install(join('$PREFIX', 'share/daos/control'),
                 join(gosrc, 'server/init/setup_spdk.sh'))

    serverbin = install_go_bin(senv, gosrc, [denv.nvmecontrol], "daos_server",
                               "daos_server")
    adminbin = install_go_bin(senv, gosrc, [denv.nvmecontrol], "daos_admin",
                              "daos_admin")

    AlwaysBuild([serverbin, adminbin])

if __name__ == "SCons.Script":
    scons()<|MERGE_RESOLUTION|>--- conflicted
+++ resolved
@@ -155,29 +155,11 @@
     senv = denv.Clone()
     prereqs.require(senv, 'pmdk', 'spdk', 'ofi', 'hwloc')
 
-<<<<<<< HEAD
     senv.AppendENVPath("CGO_LDFLAGS",
                        senv.subst("-L$BUILD_DIR/src/control/lib/spdk "
                                   "-L$PREFIX/lib64 -L$SPDK_PREFIX/lib "
                                   "-L$HWLOC_PREFIX/lib -L$OFI_PREFIX/lib "
                                   "-L$ISAL_PREFIX/lib $_RPATH"))
-=======
-    cgolibdirs = senv.subst("-L$BUILD_DIR/src/control/lib/spdk "
-                            "-L$PREFIX/lib64 -L$SPDK_PREFIX/lib "
-                            "-L$HWLOC_PREFIX/lib -L$OFI_PREFIX/lib "
-                            "-L$ISAL_PREFIX/lib $_RPATH")
-    # Explicitly link RTE & SPDK libs for CGO access.
-    senv.AppendENVPath("CGO_LDFLAGS", cgolibdirs + \
-                       " -lspdk_env_dpdk -lspdk_thread -lspdk_bdev" + \
-                       " -lspdk_copy -lrte_mempool  -lrte_mempool_ring" + \
-                       " -lrte_bus_pci -lrte_pci -lrte_ring -lrte_mbuf" + \
-                       " -lrte_eal -lrte_kvargs -lspdk_bdev_aio" + \
-                       " -lspdk_bdev_nvme -lspdk_bdev_malloc -lspdk_conf" + \
-                       " -lspdk_blob -lspdk_nvme -lspdk_util -lspdk_json" + \
-                       " -lspdk_jsonrpc -lspdk_rpc -lspdk_trace" + \
-                       " -lspdk_sock -lspdk_log -lspdk_notify" + \
-                       " -lspdk_blob_bdev -lnuma -ldl -lisal", sep=" ")
->>>>>>> a67063f8
 
     senv.AppendENVPath("CGO_CFLAGS",
                        senv.subst("-I$SPDK_PREFIX/include "
