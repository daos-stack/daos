--- conflicted
+++ resolved
@@ -211,15 +211,7 @@
         install_go_bin(denv, gosrc, None, "daos_agent", "daos_agent")
         dmgbin = install_go_bin(denv, gosrc, None, "dmg", "dmg")
         if prereqs.test_requested():
-<<<<<<< HEAD
-            drpcbin = install_go_bin(denv, gosrc, None, "drpc_test",
-                                     "hello_drpc")
-=======
             drpcbin = install_go_bin(denv, gosrc, None, "drpc_test", "hello_drpc")
-            AlwaysBuild(drpcbin)
-
-        AlwaysBuild([agentbin, dmgbin])
->>>>>>> f822cfaa
 
         dbenv = denv.Clone()
         dblibs = dbenv.subst("-L$BUILD_DIR/src/gurt "
