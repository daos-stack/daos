--- conflicted
+++ resolved
@@ -282,7 +282,6 @@
 	return buf.String()
 }
 
-<<<<<<< HEAD
 func (rm ResultStateMap) String() string {
 	var buf bytes.Buffer
 	servers := make([]string, 0, len(rm))
@@ -299,48 +298,6 @@
 	return buf.String()
 }
 
-// ClientCtrlrMap is an alias for query results of NVMe controllers (and
-// any residing namespaces) on connected servers keyed on address.
-type ClientCtrlrMap map[string]proto.CtrlrResults
-
-func (ccm ClientCtrlrMap) String() string {
-	var buf bytes.Buffer
-	servers := make([]string, 0, len(ccm))
-
-	for server := range ccm {
-		servers = append(servers, server)
-	}
-	sort.Strings(servers)
-
-	for _, server := range servers {
-		fmt.Fprintf(&buf, "%s:\n%s\n", server, ccm[server])
-	}
-
-	return buf.String()
-}
-
-// ClientMountMap is an alias for query results of SCM regions mounted
-// on connected servers keyed on address.
-type ClientMountMap map[string]proto.MountResults
-
-func (cmm ClientMountMap) String() string {
-	var buf bytes.Buffer
-	servers := make([]string, 0, len(cmm))
-
-	for server := range cmm {
-		servers = append(servers, server)
-	}
-	sort.Strings(servers)
-
-	for _, server := range servers {
-		fmt.Fprintf(&buf, "%s:\n%s\n", server, cmm[server])
-	}
-
-	return buf.String()
-}
-
-=======
->>>>>>> 03189ff9
 // ScmScanResult represents the result of scanning for SCM
 // modules installed on a storage node and SCM namespaces.
 type ScmScanResult struct {
