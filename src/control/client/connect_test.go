--- conflicted
+++ resolved
@@ -37,15 +37,9 @@
 	"github.com/daos-stack/daos/src/control/logging"
 )
 
-<<<<<<< HEAD
 func connectSetupServers(
 	servers Addresses, log logging.Logger,
-	state State, features []*Feature, ctrlrs NvmeControllers,
-=======
-func connectSetup(
-	log logging.Logger,
 	state State, features []*ctlpb.Feature, ctrlrs NvmeControllers,
->>>>>>> 5cdd7331
 	ctrlrResults NvmeControllerResults, modules ScmModules,
 	moduleResults ScmModuleResults, pmems PmemDevices, mountResults ScmMountResults,
 	scanRet error, formatRet error, updateRet error, burninRet error,
