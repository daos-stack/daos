--- conflicted
+++ resolved
@@ -210,37 +210,12 @@
 		"fails": {
 			formatRet: MockErr,
 		},
-<<<<<<< HEAD
-		{
-			MockErr,
-		},
-	}
-
-	for _, tt := range tests {
-		cc := connectSetup(
-			log, Ready, MockFeatures, MockCtrlrs, MockCtrlrResults, MockModules,
-			MockModuleResults, MockPmemDevices, MockMountResults, nil,
-			tt.formatRet, nil, nil, nil, nil, MockACL)
-
-		cNvmeMap, cMountMap := cc.StorageFormat()
-
-		if tt.formatRet != nil {
-			for _, addr := range MockServers {
-				AssertEqual(
-					t, cNvmeMap[addr],
-					CtrlrResults{Err: tt.formatRet},
-					"unexpected error for nvme result")
-				AssertEqual(
-					t, cMountMap[addr],
-					MountResults{Err: tt.formatRet},
-					"unexpected error for scm mount result")
-=======
 	} {
 		t.Run(name, func(t *testing.T) {
 			cc := connectSetup(
 				log, Ready, MockFeatures, MockCtrlrs, MockCtrlrResults, MockModules,
 				MockModuleResults, MockPmemDevices, MockMountResults, nil, tt.formatRet, nil, nil,
-				nil, nil)
+				nil, nil, MockACL)
 
 			cNvmeMap, cMountMap := cc.StorageFormat(tt.reformat)
 
@@ -256,7 +231,6 @@
 						"unexpected error for scm mount result")
 				}
 				return
->>>>>>> 135ea73b
 			}
 
 			AssertEqual(
