--- conflicted
+++ resolved
@@ -169,21 +169,9 @@
 
 	cc := defaultClientSetup(log)
 
-<<<<<<< HEAD
-	clientResp := cc.StorageScan(&StorageScanReq{NvmeHealth: false})
-
-	if diff := cmp.Diff(MockNvmeScanResults(MockCtrlrs, MockServers, false), clientResp.Nvme); diff != "" {
-		t.Fatalf("unexpected per-client NVMe controllers (-want, +got):\n%s\n", diff)
-	}
-
-	if diff := cmp.Diff(MockScmScanResults(MockScmModules, MockScmNamespaces, MockServers), clientResp.Scm); diff != "" {
-		t.Fatalf("unexpected client SCM modules and namespaces (-want, +got):\n%s\n", diff)
-	}
-=======
 	clientResp := cc.StorageScan(&StorageScanReq{})
 
 	AssertEqual(t, MockScanResp(MockCtrlrs, MockScmModules, MockScmNamespaces, MockServers, false), clientResp, "")
->>>>>>> de64a121
 }
 
 func TestStorageFormat(t *testing.T) {
