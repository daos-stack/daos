--- conflicted
+++ resolved
@@ -78,11 +78,8 @@
 	StoragePrepare(*ctlpb.StoragePrepareReq) ResultMap
 	SystemMemberQuery() (common.SystemMembers, error)
 	SystemStop() (common.SystemMemberResults, error)
-<<<<<<< HEAD
 	LeaderQuery(string) (string, []string, error)
-=======
 	ListPools(ListPoolsReq) (*ListPoolsResp, error)
->>>>>>> 15ec3a4c
 }
 
 // connList is an implementation of Connect and stores controllers
