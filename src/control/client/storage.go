--- conflicted
+++ resolved
@@ -87,8 +87,8 @@
 	cScmScan[address] = &ScmScanResult{Err: err}
 }
 
-func (c *connList) getNvmeResult(resp *ctlpb.ScanNvmeResp) *NvmeScanResult {
-	nvmeResult := &NvmeScanResult{}
+func (c *connList) getNvmeResult(resp *ctlpb.ScanNvmeResp, withHealth bool) *NvmeScanResult {
+	nvmeResult := &NvmeScanResult{Health: withHealth}
 
 	nState := resp.GetState()
 	if nState.GetStatus() != ctlpb.ResponseStatus_CTL_SUCCESS {
@@ -150,40 +150,8 @@
 			continue
 		}
 
-<<<<<<< HEAD
-		// Process storage subsystem responses.
-		nvmeResult := &NvmeScanResult{Health: params.NvmeHealth} // output specifier
-		scmResult := &ScmScanResult{}
-
-		nState := resp.Nvme.GetState()
-		if nState.GetStatus() != ctlpb.ResponseStatus_CTL_SUCCESS {
-			msg := nState.GetError()
-			if msg == "" {
-				msg = fmt.Sprintf("nvme %+v", nState.GetStatus())
-			}
-			nvmeResult.Err = errors.Errorf(msg)
-		} else {
-			nvmeResult.Resp = resp.Nvme.Ctrlrs
-		}
-
-		sState := resp.Scm.GetState()
-		if sState.GetStatus() != ctlpb.ResponseStatus_CTL_SUCCESS {
-			msg := sState.GetError()
-			if msg == "" {
-				msg = fmt.Sprintf("scm %+v", sState.GetStatus())
-			}
-			scmResult.Err = errors.Errorf(msg)
-		} else {
-			scmResult.Modules = scmModulesFromPB(resp.Scm.GetModules())
-			scmResult.Namespaces = scmNamespacesFromPB(resp.Scm.GetPmems())
-		}
-
-		cNvmeScan[res.Address] = nvmeResult
-		cScmScan[res.Address] = scmResult
-=======
-		cNvmeScan[res.Address] = c.getNvmeResult(resp.Nvme)
+		cNvmeScan[res.Address] = c.getNvmeResult(resp.Nvme, params.NvmeHealth)
 		cScmScan[res.Address] = c.getScmResult(resp.Scm)
->>>>>>> 200ea380
 	}
 
 	return &StorageScanResp{Nvme: cNvmeScan, Scm: cScmScan}
