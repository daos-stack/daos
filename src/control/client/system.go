--- conflicted
+++ resolved
@@ -102,7 +102,8 @@
 	return results
 }
 
-<<<<<<< HEAD
+// LeaderQuery requests the current Management Service leader and the set of
+// MS replicas.
 func (c *connList) LeaderQuery(system string) (leader string, replicas []string, err error) {
 	if len(c.controllers) == 0 {
 		err = errors.New("no controllers defined")
@@ -117,7 +118,8 @@
 	}
 
 	return resp.CurrentLeader, resp.Replicas, nil
-=======
+}
+
 // ListPoolsReq contains the inputs for the list pools command.
 type ListPoolsReq struct {
 	SysName string
@@ -157,5 +159,4 @@
 	return &ListPoolsResp{
 		Pools: poolDiscoveriesFromPB(pbResp.Pools),
 	}, nil
->>>>>>> 15ec3a4c
 }