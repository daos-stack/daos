//
// (C) Copyright 2018-2019 Intel Corporation.
//
// Licensed under the Apache License, Version 2.0 (the "License");
// you may not use this file except in compliance with the License.
// You may obtain a copy of the License at
//
//    http://www.apache.org/licenses/LICENSE-2.0
//
// Unless required by applicable law or agreed to in writing, software
// distributed under the License is distributed on an "AS IS" BASIS,
// WITHOUT WARRANTIES OR CONDITIONS OF ANY KIND, either express or implied.
// See the License for the specific language governing permissions and
// limitations under the License.
//
// GOVERNMENT LICENSE RIGHTS-OPEN SOURCE SOFTWARE
// The Government's rights to use, modify, reproduce, release, perform, display,
// or disclose this software are subject to the terms of the Apache License as
// provided in Contract No. 8F-30005.
// Any reproduction of computer software, computer software documentation, or
// portions thereof marked with this legend must also reproduce the markings.
//

package client

import (
	"fmt"
	"io"

	"github.com/pkg/errors"
	"golang.org/x/net/context"
	grpc "google.golang.org/grpc"
	"google.golang.org/grpc/connectivity"

	. "github.com/daos-stack/daos/src/control/common"
	ctlpb "github.com/daos-stack/daos/src/control/common/proto/ctl"
	mgmtpb "github.com/daos-stack/daos/src/control/common/proto/mgmt"
	. "github.com/daos-stack/daos/src/control/common/storage"
	"github.com/daos-stack/daos/src/control/logging"
	"github.com/daos-stack/daos/src/control/security"
)

var (
	MockServers      = Addresses{"1.2.3.4:10000", "1.2.3.5:10001"}
	MockFeatures     = []*ctlpb.Feature{MockFeaturePB()}
	MockCtrlrs       = NvmeControllers{MockControllerPB("E2010413")}
	MockSuccessState = ctlpb.ResponseState{Status: ctlpb.ResponseStatus_CTRL_SUCCESS}
	MockState        = ctlpb.ResponseState{
		Status: ctlpb.ResponseStatus_CTRL_ERR_APP,
		Error:  "example application error",
	}
	MockCtrlrResults = NvmeControllerResults{
		&ctlpb.NvmeControllerResult{
			Pciaddr: "0000:81:00.0",
			State:   &MockState,
		},
	}
	MockModules       = ScmModules{MockModulePB()}
	MockModuleResults = ScmModuleResults{
		&ctlpb.ScmModuleResult{
			Loc:   &ctlpb.ScmModule_Location{},
			State: &MockState,
		},
	}
	MockPmemDevices  = PmemDevices{MockPmemDevicePB()}
	MockMounts       = ScmMounts{MockMountPB()}
	MockMountResults = ScmMountResults{
		&ctlpb.ScmMountResult{
			Mntpoint: "/mnt/daos",
			State:    &MockState,
		},
	}
	MockACL = &mockGetACLResult{
		acl: []string{
			"A::OWNER@:rw",
			"A::GROUP@:r",
		},
	}
	MockErr = errors.New("unknown failure")
)

type mgmtCtlListFeaturesClient struct {
	grpc.ClientStream
	features      []*ctlpb.Feature
	alreadyCalled bool
}

func (m *mgmtCtlListFeaturesClient) Recv() (*ctlpb.Feature, error) {
	if m.alreadyCalled {
		return nil, io.EOF
	}
	m.alreadyCalled = true

	// TODO: expand to return multiple features in stream
	return m.features[0], nil
}

type mgmtCtlStorageFormatClient struct {
	grpc.ClientStream
	ctrlrResults  NvmeControllerResults
	mountResults  ScmMountResults
	alreadyCalled bool
}

func (m *mgmtCtlStorageFormatClient) Recv() (*ctlpb.StorageFormatResp, error) {
	if m.alreadyCalled {
		return nil, io.EOF
	}
	m.alreadyCalled = true

	return &ctlpb.StorageFormatResp{
		Crets: m.ctrlrResults,
		Mrets: m.mountResults,
	}, nil
}

type mgmtCtlStorageUpdateClient struct {
	grpc.ClientStream
	ctrlrResults  NvmeControllerResults
	moduleResults ScmModuleResults
	alreadyCalled bool
}

func (m *mgmtCtlStorageUpdateClient) Recv() (*ctlpb.StorageUpdateResp, error) {
	if m.alreadyCalled {
		return nil, io.EOF
	}
	m.alreadyCalled = true

	return &ctlpb.StorageUpdateResp{
		Crets: m.ctrlrResults,
		Mrets: m.moduleResults,
	}, nil
}

type mgmtCtlStorageBurnInClient struct {
	grpc.ClientStream
	ctrlrResults  NvmeControllerResults
	mountResults  ScmMountResults
	alreadyCalled bool
}

func (m *mgmtCtlStorageBurnInClient) Recv() (*ctlpb.StorageBurnInResp, error) {
	if m.alreadyCalled {
		return nil, io.EOF
	}
	m.alreadyCalled = true

	return &ctlpb.StorageBurnInResp{
		Crets: m.ctrlrResults,
		Mrets: m.mountResults,
	}, nil
}

type mgmtCtlFetchFioConfigPathsClient struct {
	grpc.ClientStream
	alreadyCalled bool
}

func (m *mgmtCtlFetchFioConfigPathsClient) Recv() (*ctlpb.FilePath, error) {
	if m.alreadyCalled {
		return nil, io.EOF
	}
	m.alreadyCalled = true

	return &ctlpb.FilePath{Path: "/tmp/fioconf.test.example"}, nil
}

type mockMgmtCtlClient struct {
	features      []*ctlpb.Feature
	ctrlrs        NvmeControllers
	ctrlrResults  NvmeControllerResults
	modules       ScmModules
	moduleResults ScmModuleResults
	pmems         PmemDevices
	mountResults  ScmMountResults
	scanRet       error
	formatRet     error
	updateRet     error
	burninRet     error
}

func (m *mockMgmtCtlClient) ListFeatures(ctx context.Context, req *ctlpb.EmptyReq, o ...grpc.CallOption) (ctlpb.MgmtCtl_ListFeaturesClient, error) {
	return &mgmtCtlListFeaturesClient{features: m.features}, nil
}

func (m *mockMgmtCtlClient) StoragePrepare(ctx context.Context, req *ctlpb.StoragePrepareReq, o ...grpc.CallOption) (*ctlpb.StoragePrepareResp, error) {
	// return successful prepare results, state member messages
	// initialise with zero values indicating mgmt.CTRL_SUCCESS
	return &ctlpb.StoragePrepareResp{
		Nvme: &ctlpb.PrepareNvmeResp{
			State: &MockSuccessState,
		},
		Scm: &ctlpb.PrepareScmResp{
			State: &MockSuccessState,
		},
	}, m.scanRet
}

func (m *mockMgmtCtlClient) StorageScan(ctx context.Context, req *ctlpb.StorageScanReq, o ...grpc.CallOption) (*ctlpb.StorageScanResp, error) {
	// return successful query results, state member messages
	// initialise with zero values indicating mgmt.CTRL_SUCCESS
	return &ctlpb.StorageScanResp{
		Nvme: &ctlpb.ScanNvmeResp{
			State:  &MockSuccessState,
			Ctrlrs: m.ctrlrs,
		},
		Scm: &ctlpb.ScanScmResp{
			State:   &MockSuccessState,
			Modules: m.modules,
			Pmems:   m.pmems,
		},
	}, m.scanRet
}

func (m *mockMgmtCtlClient) StorageFormat(ctx context.Context, req *ctlpb.StorageFormatReq, o ...grpc.CallOption) (ctlpb.MgmtCtl_StorageFormatClient, error) {
	return &mgmtCtlStorageFormatClient{ctrlrResults: m.ctrlrResults, mountResults: m.mountResults}, m.formatRet
}

func (m *mockMgmtCtlClient) StorageUpdate(ctx context.Context, req *ctlpb.StorageUpdateReq, o ...grpc.CallOption) (ctlpb.MgmtCtl_StorageUpdateClient, error) {
	return &mgmtCtlStorageUpdateClient{ctrlrResults: m.ctrlrResults, moduleResults: m.moduleResults}, m.updateRet
}

func (m *mockMgmtCtlClient) StorageBurnIn(ctx context.Context, req *ctlpb.StorageBurnInReq, o ...grpc.CallOption) (ctlpb.MgmtCtl_StorageBurnInClient, error) {
	return &mgmtCtlStorageBurnInClient{ctrlrResults: m.ctrlrResults, mountResults: m.mountResults}, m.burninRet
}

func (m *mockMgmtCtlClient) FetchFioConfigPaths(ctx context.Context, req *ctlpb.EmptyReq, o ...grpc.CallOption) (ctlpb.MgmtCtl_FetchFioConfigPathsClient, error) {
	return &mgmtCtlFetchFioConfigPathsClient{}, nil
}

func (m *mockMgmtCtlClient) SystemMemberQuery(ctx context.Context, req *ctlpb.SystemMemberQueryReq, o ...grpc.CallOption) (*ctlpb.SystemMemberQueryResp, error) {
	return &ctlpb.SystemMemberQueryResp{}, nil
}

func (m *mockMgmtCtlClient) SystemStop(ctx context.Context, req *ctlpb.SystemStopReq, o ...grpc.CallOption) (*ctlpb.SystemStopResp, error) {
	return &ctlpb.SystemStopResp{}, nil
}

func newMockMgmtCtlClient(
	features []*ctlpb.Feature,
	ctrlrs NvmeControllers,
	ctrlrResults NvmeControllerResults,
	modules ScmModules,
	moduleResults ScmModuleResults,
	pmems PmemDevices,
	mountResults ScmMountResults,
	scanRet error,
	formatRet error,
	updateRet error,
	burninRet error,
) ctlpb.MgmtCtlClient {
	return &mockMgmtCtlClient{
		MockFeatures, ctrlrs, ctrlrResults, modules, moduleResults, pmems,
		mountResults, scanRet, formatRet, updateRet, burninRet,
	}
}

type mockGetACLResult struct {
	acl    []string
	status int32
	err    error
}

type mockMgmtSvcClient struct {
	getACLRet *mockGetACLResult
}

func (m *mockMgmtSvcClient) PoolCreate(ctx context.Context, req *mgmtpb.PoolCreateReq, o ...grpc.CallOption) (*mgmtpb.PoolCreateResp, error) {
	// return successful pool creation results
	// initialise with zero values indicating mgmt.CTRL_SUCCESS
	return &mgmtpb.PoolCreateResp{}, nil
}

func (m *mockMgmtSvcClient) PoolDestroy(ctx context.Context, req *mgmtpb.PoolDestroyReq, o ...grpc.CallOption) (*mgmtpb.PoolDestroyResp, error) {
	// return successful pool destroy results
	// initialise with zero values indicating mgmt.CTRL_SUCCESS
	return &mgmtpb.PoolDestroyResp{}, nil
}

<<<<<<< HEAD
func (m *mockMgmtSvcClient) BioHealthQuery(ctx context.Context, req *mgmtpb.BioHealthReq, o ...grpc.CallOption) (*mgmtpb.BioHealthResp, error) {
=======
func (m *mockMgmtSvcClient) PoolGetACL(ctx context.Context, req *mgmtpb.GetACLReq, o ...grpc.CallOption) (*mgmtpb.GetACLResp, error) {
	if m.getACLRet.err != nil {
		return nil, m.getACLRet.err
	}
	return &mgmtpb.GetACLResp{ACL: m.getACLRet.acl, Status: m.getACLRet.status}, nil
}

func (m *mockMgmtSvcClient) BioHealthQuery(
	ctx context.Context,
	req *mgmtpb.BioHealthReq,
	o ...grpc.CallOption,
) (*mgmtpb.BioHealthResp, error) {
>>>>>>> c5c15504

	// return successful bio health results
	// initialise with zero values indicating mgmt.CTRL_SUCCESS
	return &mgmtpb.BioHealthResp{}, nil
}

func (m *mockMgmtSvcClient) SmdListDevs(ctx context.Context, req *mgmtpb.SmdDevReq, o ...grpc.CallOption) (*mgmtpb.SmdDevResp, error) {

	// return successful SMD device list
	// initialise with zero values indicating mgmt.CTRL_SUCCESS
	return &mgmtpb.SmdDevResp{}, nil
}

func (m *mockMgmtSvcClient) SmdListPools(ctx context.Context, req *mgmtpb.SmdPoolReq, o ...grpc.CallOption) (*mgmtpb.SmdPoolResp, error) {

	// return successful SMD pool list
	// initialise with zero values indicating mgmt.CTRL_SUCCESS
	return &mgmtpb.SmdPoolResp{}, nil
}

func (m *mockMgmtSvcClient) DevStateQuery(ctx context.Context, req *mgmtpb.DevStateReq, o ...grpc.CallOption) (*mgmtpb.DevStateResp, error) {

	// return successful device state
	// initialise with zero values indicating mgmt.CTRL_SUCCESS
	return &mgmtpb.DevStateResp{}, nil
}

func (m *mockMgmtSvcClient) StorageSetFaulty(ctx context.Context, req *mgmtpb.DevStateReq, o ...grpc.CallOption) (*mgmtpb.DevStateResp, error) {

	// return suscessful FAULTY device state
	// initialise with zero values indicating mgmt.CTRL_SUCCESS
	return &mgmtpb.DevStateResp{}, nil
}

func (m *mockMgmtSvcClient) Join(ctx context.Context, req *mgmtpb.JoinReq, o ...grpc.CallOption) (*mgmtpb.JoinResp, error) {

	return &mgmtpb.JoinResp{}, nil
}

func (m *mockMgmtSvcClient) GetAttachInfo(ctx context.Context, in *mgmtpb.GetAttachInfoReq, opts ...grpc.CallOption) (*mgmtpb.GetAttachInfoResp, error) {
	return &mgmtpb.GetAttachInfoResp{}, nil
}

func (m *mockMgmtSvcClient) KillRank(ctx context.Context, req *mgmtpb.DaosRank, o ...grpc.CallOption) (*mgmtpb.DaosResp, error) {
	return &mgmtpb.DaosResp{}, nil
}

func newMockMgmtSvcClient(getACLResult *mockGetACLResult) mgmtpb.MgmtSvcClient {
	return &mockMgmtSvcClient{
		getACLResult,
	}
}

// implement mock/stub behaviour for Control
type mockControl struct {
	address    string
	connState  connectivity.State
	connectRet error
	ctlClient  ctlpb.MgmtCtlClient
	svcClient  mgmtpb.MgmtSvcClient
	log        logging.Logger
}

func (m *mockControl) connect(addr string, cfg *security.TransportConfig) error {
	if m.connectRet == nil {
		m.address = addr
	}

	return m.connectRet
}

func (m *mockControl) disconnect() error { return nil }

func (m *mockControl) connected() (connectivity.State, bool) {
	return m.connState, checkState(m.connState)
}

func (m *mockControl) getAddress() string { return m.address }

func (m *mockControl) getCtlClient() ctlpb.MgmtCtlClient {
	return m.ctlClient
}

func (m *mockControl) getSvcClient() mgmtpb.MgmtSvcClient {
	return m.svcClient
}

func (m *mockControl) logger() logging.Logger {
	return m.log
}

func newMockControl(
	log logging.Logger,
	address string, state connectivity.State, connectRet error,
	cClient ctlpb.MgmtCtlClient, sClient mgmtpb.MgmtSvcClient) Control {

	return &mockControl{address, state, connectRet, cClient, sClient, log}
}

type mockControllerFactory struct {
	state         connectivity.State
	features      []*ctlpb.Feature
	ctrlrs        NvmeControllers
	ctrlrResults  NvmeControllerResults
	modules       ScmModules
	moduleResults ScmModuleResults
	pmems         PmemDevices
	mountResults  ScmMountResults
	log           logging.Logger
	// to provide error injection into Control objects
	scanRet      error
	formatRet    error
	updateRet    error
	burninRet    error
	killRet      error
	connectRet   error
	getACLResult *mockGetACLResult
}

func (m *mockControllerFactory) create(address string, cfg *security.TransportConfig) (Control, error) {
	// returns controller with mock properties specified in constructor
	cClient := newMockMgmtCtlClient(
		m.features, m.ctrlrs, m.ctrlrResults,
		m.modules, m.moduleResults, m.pmems, m.mountResults,
		m.scanRet, m.formatRet, m.updateRet, m.burninRet)

	sClient := newMockMgmtSvcClient(m.getACLResult)

	controller := newMockControl(m.log, address, m.state, m.connectRet, cClient, sClient)

	err := controller.connect(address, cfg)

	return controller, err
}

func newMockConnect(log logging.Logger,
	state connectivity.State, features []*ctlpb.Feature, ctrlrs NvmeControllers,
	ctrlrResults NvmeControllerResults, modules ScmModules,
	moduleResults ScmModuleResults, pmems PmemDevices, mountResults ScmMountResults,
	scanRet error, formatRet error, updateRet error, burninRet error,
	killRet error, connectRet error, getACLRet *mockGetACLResult) Connect {

	return &connList{
		log: log,
		factory: &mockControllerFactory{
			state, MockFeatures, ctrlrs, ctrlrResults, modules,
			moduleResults, pmems, mountResults, log, scanRet,
			formatRet, updateRet, burninRet, killRet, connectRet,
			getACLRet,
		},
	}
}

func defaultMockConnect(log logging.Logger) Connect {
	return newMockConnect(
		log, connectivity.Ready, MockFeatures, MockCtrlrs, MockCtrlrResults, MockModules,
		MockModuleResults, MockPmemDevices, MockMountResults,
		nil, nil, nil, nil, nil, nil, nil)
}

// NewClientFM provides a mock ClientFeatureMap for testing.
func NewClientFM(features []*ctlpb.Feature, addrs Addresses) ClientFeatureMap {
	cf := make(ClientFeatureMap)
	for _, addr := range addrs {
		fMap := make(FeatureMap)
		for _, f := range features {
			fMap[f.Fname.Name] = fmt.Sprintf(
				"category %s, %s", f.Category.Category, f.Description)
		}
		cf[addr] = FeatureResult{fMap, nil}
	}
	return cf
}

// NewClientNvme provides a mock ClientCtrlrMap populated with ctrlr details
func NewClientNvme(ctrlrs NvmeControllers, addrs Addresses) ClientCtrlrMap {
	cMap := make(ClientCtrlrMap)
	for _, addr := range addrs {
		cMap[addr] = CtrlrResults{Ctrlrs: ctrlrs}
	}
	return cMap
}

// NewClientNvmeResults provides a mock ClientCtrlrMap populated with controller
// operation responses
func NewClientNvmeResults(
	results []*ctlpb.NvmeControllerResult, addrs Addresses) ClientCtrlrMap {

	cMap := make(ClientCtrlrMap)
	for _, addr := range addrs {
		cMap[addr] = CtrlrResults{Responses: results}
	}
	return cMap
}

// NewClientScm provides a mock ClientModuleMap populated with scm module details
func NewClientScm(mms ScmModules, addrs Addresses) ClientModuleMap {
	cMap := make(ClientModuleMap)
	for _, addr := range addrs {
		cMap[addr] = ModuleResults{Modules: mms}
	}
	return cMap
}

// NewClientScmResults provides a mock ClientModuleMap populated with scm
// module operation responses
func NewClientScmResults(
	results []*ctlpb.ScmModuleResult, addrs Addresses) ClientModuleMap {

	cMap := make(ClientModuleMap)
	for _, addr := range addrs {
		cMap[addr] = ModuleResults{Responses: results}
	}
	return cMap
}

// NewClientPmem provides a mock ClientPmemMap populated with pmem device file details
func NewClientPmem(pms PmemDevices, addrs Addresses) ClientPmemMap {
	cMap := make(ClientPmemMap)
	for _, addr := range addrs {
		cMap[addr] = PmemResults{Devices: pms}
	}
	return cMap
}

// NewClientScmMount provides a mock ClientMountMap populated with scm mount details
func NewClientScmMount(mounts ScmMounts, addrs Addresses) ClientMountMap {
	cMap := make(ClientMountMap)
	for _, addr := range addrs {
		cMap[addr] = MountResults{Mounts: mounts}
	}
	return cMap
}

// NewClientScmMountResults provides a mock ClientMountMap populated with scm mount
// operation responses
func NewClientScmMountResults(
	results []*ctlpb.ScmMountResult, addrs Addresses) ClientMountMap {

	cMap := make(ClientMountMap)
	for _, addr := range addrs {
		cMap[addr] = MountResults{Responses: results}
	}
	return cMap
}<|MERGE_RESOLUTION|>--- conflicted
+++ resolved
@@ -278,26 +278,18 @@
 	return &mgmtpb.PoolDestroyResp{}, nil
 }
 
-<<<<<<< HEAD
 func (m *mockMgmtSvcClient) BioHealthQuery(ctx context.Context, req *mgmtpb.BioHealthReq, o ...grpc.CallOption) (*mgmtpb.BioHealthResp, error) {
-=======
+
+	// return successful bio health results
+	// initialise with zero values indicating mgmt.CTRL_SUCCESS
+	return &mgmtpb.BioHealthResp{}, nil
+}
+
 func (m *mockMgmtSvcClient) PoolGetACL(ctx context.Context, req *mgmtpb.GetACLReq, o ...grpc.CallOption) (*mgmtpb.GetACLResp, error) {
 	if m.getACLRet.err != nil {
 		return nil, m.getACLRet.err
 	}
 	return &mgmtpb.GetACLResp{ACL: m.getACLRet.acl, Status: m.getACLRet.status}, nil
-}
-
-func (m *mockMgmtSvcClient) BioHealthQuery(
-	ctx context.Context,
-	req *mgmtpb.BioHealthReq,
-	o ...grpc.CallOption,
-) (*mgmtpb.BioHealthResp, error) {
->>>>>>> c5c15504
-
-	// return successful bio health results
-	// initialise with zero values indicating mgmt.CTRL_SUCCESS
-	return &mgmtpb.BioHealthResp{}, nil
 }
 
 func (m *mockMgmtSvcClient) SmdListDevs(ctx context.Context, req *mgmtpb.SmdDevReq, o ...grpc.CallOption) (*mgmtpb.SmdDevResp, error) {
