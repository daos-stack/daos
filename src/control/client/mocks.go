--- conflicted
+++ resolved
@@ -210,13 +210,6 @@
 	return &mgmtpb.PoolDestroyResp{}, nil
 }
 
-func (m *mockMgmtSvcClient) BioHealthQuery(ctx context.Context, req *mgmtpb.BioHealthReq, o ...grpc.CallOption) (*mgmtpb.BioHealthResp, error) {
-
-	// return successful bio health results
-	// initialise with zero values indicating mgmt.CTRL_SUCCESS
-	return &mgmtpb.BioHealthResp{}, nil
-}
-
 func (m *mockMgmtSvcClient) PoolGetACL(ctx context.Context, req *mgmtpb.GetACLReq, o ...grpc.CallOption) (*mgmtpb.GetACLResp, error) {
 	if m.getACLRet.err != nil {
 		return nil, m.getACLRet.err
@@ -224,26 +217,14 @@
 	return &mgmtpb.GetACLResp{ACL: m.getACLRet.acl, Status: m.getACLRet.status}, nil
 }
 
-<<<<<<< HEAD
+func (m *mockMgmtSvcClient) BioHealthQuery(ctx context.Context, req *mgmtpb.BioHealthReq, o ...grpc.CallOption) (*mgmtpb.BioHealthResp, error) {
+
+	// return successful bio health results
+	// initialise with zero values indicating mgmt.CTL_SUCCESS
+	return &mgmtpb.BioHealthResp{}, nil
+}
+
 func (m *mockMgmtSvcClient) SmdListDevs(ctx context.Context, req *mgmtpb.SmdDevReq, o ...grpc.CallOption) (*mgmtpb.SmdDevResp, error) {
-=======
-func (m *mockMgmtSvcClient) BioHealthQuery(
-	ctx context.Context,
-	req *mgmtpb.BioHealthReq,
-	o ...grpc.CallOption,
-) (*mgmtpb.BioHealthResp, error) {
-
-	// return successful bio health results
-	// initialise with zero values indicating mgmt.CTL_SUCCESS
-	return &mgmtpb.BioHealthResp{}, nil
-}
-
-func (m *mockMgmtSvcClient) SmdListDevs(
-	ctx context.Context,
-	req *mgmtpb.SmdDevReq,
-	o ...grpc.CallOption,
-) (*mgmtpb.SmdDevResp, error) {
->>>>>>> 80f12a24
 
 	// return successful SMD device list
 	// initialise with zero values indicating mgmt.CTL_SUCCESS
