--- conflicted
+++ resolved
@@ -331,23 +331,10 @@
 	return &mgmtpb.DaosResp{}, nil
 }
 
-<<<<<<< HEAD
-func (m *mockMgmtSvcClient) SystemMemberQuery(ctx context.Context, req *mgmtpb.SystemMemberQueryReq, o ...grpc.CallOption) (*mgmtpb.SystemMemberQueryResp, error) {
-	return &mgmtpb.SystemMemberQueryResp{}, nil
-}
-
-func (m *mockMgmtSvcClient) SystemStop(ctx context.Context, req *mgmtpb.SystemStopReq, o ...grpc.CallOption) (*mgmtpb.SystemStopResp, error) {
-	return &mgmtpb.SystemStopResp{}, nil
-}
-
 func newMockMgmtSvcClient(getACLResult *mockGetACLResult) mgmtpb.MgmtSvcClient {
 	return &mockMgmtSvcClient{
 		getACLResult,
 	}
-=======
-func newMockMgmtSvcClient() mgmtpb.MgmtSvcClient {
-	return &mockMgmtSvcClient{}
->>>>>>> 5cdd7331
 }
 
 // implement mock/stub behaviour for Control
