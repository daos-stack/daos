--- conflicted
+++ resolved
@@ -256,55 +256,35 @@
 	return &mgmtpb.PoolDestroyResp{}, nil
 }
 
-func (m *mockMgmtSvcClient) BioHealthQuery(
-	ctx context.Context,
-	req *mgmtpb.BioHealthReq,
-	o ...grpc.CallOption,
-) (*mgmtpb.BioHealthResp, error) {
+func (m *mockMgmtSvcClient) BioHealthQuery(ctx context.Context, req *mgmtpb.BioHealthReq, o ...grpc.CallOption) (*mgmtpb.BioHealthResp, error) {
 
 	// return successful bio health results
 	// initialise with zero values indicating mgmt.CTRL_SUCCESS
 	return &mgmtpb.BioHealthResp{}, nil
 }
 
-func (m *mockMgmtSvcClient) SmdListDevs(
-	ctx context.Context,
-	req *mgmtpb.SmdDevReq,
-	o ...grpc.CallOption,
-) (*mgmtpb.SmdDevResp, error) {
+func (m *mockMgmtSvcClient) SmdListDevs(ctx context.Context, req *mgmtpb.SmdDevReq, o ...grpc.CallOption) (*mgmtpb.SmdDevResp, error) {
 
 	// return successful SMD device list
 	// initialise with zero values indicating mgmt.CTRL_SUCCESS
 	return &mgmtpb.SmdDevResp{}, nil
 }
 
-<<<<<<< HEAD
-func (m *mockMgmtSvcClient) DevStateQuery(
-	ctx context.Context,
-	req *pb.DevStateReq,
-	o ...grpc.CallOption,
-) (*pb.DevStateResp, error) {
+func (m *mockMgmtSvcClient) DevStateQuery(ctx context.Context, req *mgmtpb.DevStateReq, o ...grpc.CallOption) (*mgmtpb.DevStateResp, error) {
 
 	// return successful device state
 	// initialise with zero values indicating mgmt.CTRL_SUCCESS
-	return &pb.DevStateResp{}, nil
-}
-
-func (m *mockMgmtSvcClient) StorageSetFaulty(
-	ctx context.Context,
-	req *pb.DevStateReq,
-	o ...grpc.CallOption,
-) (*pb.DevStateResp, error) {
+	return &mgmtpb.DevStateResp{}, nil
+}
+
+func (m *mockMgmtSvcClient) StorageSetFaulty(ctx context.Context, req *mgmtpb.DevStateReq, o ...grpc.CallOption) (*mgmtpb.DevStateResp, error) {
 
 	// return suscessful FAULTY device state
 	// initialise with zero values indicating mgmt.CTRL_SUCCESS
-	return &pb.DevStateResp{}, nil
-}
-
-func (m *mockMgmtSvcClient) Join(ctx context.Context, req *pb.JoinReq, o ...grpc.CallOption) (*pb.JoinResp, error) {
-=======
+	return &mgmtpb.DevStateResp{}, nil
+}
+
 func (m *mockMgmtSvcClient) Join(ctx context.Context, req *mgmtpb.JoinReq, o ...grpc.CallOption) (*mgmtpb.JoinResp, error) {
->>>>>>> 77dc2601
 
 	return &mgmtpb.JoinResp{}, nil
 }
