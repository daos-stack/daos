--- conflicted
+++ resolved
@@ -188,7 +188,6 @@
 	}, m.scanRet
 }
 
-<<<<<<< HEAD
 func (m *mockMgmtCtlClient) DeviceHealthQuery(
 	ctx context.Context, req *pb.QueryHealthReq, o ...grpc.CallOption) (
 	*pb.QueryHealthResp, error) {
@@ -199,15 +198,6 @@
 	}, m.healthRet
 }
 
-
-func (m *mockMgmtCtlClient) FormatStorage(
-	ctx context.Context, req *pb.FormatStorageReq, o ...grpc.CallOption) (
-	pb.MgmtCtl_FormatStorageClient, error) {
-
-	return &mgmtCtlFormatStorageClient{
-		ctrlrResults: m.ctrlrResults, mountResults: m.mountResults,
-	}, m.formatRet
-=======
 func (m *mockMgmtCtlClient) StorageScan(ctx context.Context, req *pb.StorageScanReq, o ...grpc.CallOption) (*pb.StorageScanResp, error) {
 	// return successful query results, state member messages
 	// initialise with zero values indicating mgmt.CTRL_SUCCESS
@@ -221,7 +211,6 @@
 			Modules: m.modules,
 		},
 	}, m.scanRet
->>>>>>> b70242ec
 }
 
 func (m *mockMgmtCtlClient) StorageFormat(ctx context.Context, req *pb.StorageFormatReq, o ...grpc.CallOption) (pb.MgmtCtl_StorageFormatClient, error) {
@@ -255,12 +244,8 @@
 ) pb.MgmtCtlClient {
 	return &mockMgmtCtlClient{
 		MockFeatures, ctrlrs, ctrlrResults, modules, moduleResults,
-<<<<<<< HEAD
 		mountResults, scanRet, healthRet, formatRet, updateRet,
-		burninRet, killRet,
-=======
-		mountResults, scanRet, formatRet, updateRet, burninRet,
->>>>>>> b70242ec
+		burninRet,
 	}
 }
 
@@ -278,7 +263,6 @@
 	return &pb.DestroyPoolResp{}, nil
 }
 
-<<<<<<< HEAD
 func (m *mockMgmtSvcClient) BioHealthQuery(
 	ctx context.Context,
 	req *pb.BioHealthReq,
@@ -301,12 +285,7 @@
 	return &pb.SmdDevResp{}, nil
 }
 
-func (m *mockMgmtSvcClient) Join(
-	ctx context.Context, req *pb.JoinReq, o ...grpc.CallOption) (
-	*pb.JoinResp, error) {
-=======
 func (m *mockMgmtSvcClient) Join(ctx context.Context, req *pb.JoinReq, o ...grpc.CallOption) (*pb.JoinResp, error) {
->>>>>>> b70242ec
 
 	return &pb.JoinResp{}, nil
 }
@@ -386,12 +365,7 @@
 	cClient := newMockMgmtCtlClient(
 		m.features, m.ctrlrs, m.ctrlrResults,
 		m.modules, m.moduleResults, m.mountResults,
-<<<<<<< HEAD
-		m.scanRet, m.healthRet, m.formatRet, m.updateRet, m.burninRet,
-		m.killRet)
-=======
-		m.scanRet, m.formatRet, m.updateRet, m.burninRet)
->>>>>>> b70242ec
+		m.scanRet, m.healthRet, m.formatRet, m.updateRet, m.burninRet)
 
 	sClient := newMockMgmtSvcClient()
 
