--- conflicted
+++ resolved
@@ -45,13 +45,10 @@
 	RASRankDown       RASID = C.RAS_RANK_DOWN
 	RASRankNoResponse RASID = C.RAS_RANK_NO_RESPONSE
 	RASPoolRepsUpdate RASID = C.RAS_POOL_REPS_UPDATE
-<<<<<<< HEAD
 	RASSwimRankAlive  RASID = C.RAS_SWIM_RANK_ALIVE
 	RASSwimRankDead   RASID = C.RAS_SWIM_RANK_DEAD
-=======
 	RASSystemStop     RASID = C.RAS_SYSTEM_STOP
 	RASSystemStart    RASID = C.RAS_SYSTEM_START
->>>>>>> 5da70421
 )
 
 func (id RASID) String() string {
