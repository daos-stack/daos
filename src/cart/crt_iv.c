/*
 * (C) Copyright 2016-2021 Intel Corporation.
 *
 * Licensed under the Apache License, Version 2.0 (the "License");
 * you may not use this file except in compliance with the License.
 * You may obtain a copy of the License at
 *
 * http://www.apache.org/licenses/LICENSE-2.0
 *
 * Unless required by applicable law or agreed to in writing, software
 * distributed under the License is distributed on an "AS IS" BASIS,
 * WITHOUT WARRANTIES OR CONDITIONS OF ANY KIND, either express or implied.
 * See the License for the specific language governing permissions and
 * limitations under the License.
 *
 * GOVERNMENT LICENSE RIGHTS-OPEN SOURCE SOFTWARE
 * The Government's rights to use, modify, reproduce, release, perform, display,
 * or disclose this software are subject to the terms of the Apache License as
 * provided in Contract No. 8F-30005.
 * Any reproduction of computer software, computer software documentation, or
 * portions thereof marked with this legend must also reproduce the markings.
 */
/**
 * This file is part of CaRT. It implements IV APIs.
 */
/* TODO list for stage2:
 * - iv_ver is not passed to most calls
 * - root_node flag is not passed during fetch/update
 * - update aggregation
 * - sync/refresh called on all nodes; might want to exclude update path
 * - CRT_IV_CLASS features (crt_iv_class::ivc_feats) not implemented
 * - Use hash table for list of keys in progress
 * - Support of endian-agnostic ivns_internal
 **/

#define D_LOGFAC	DD_FAC(iv)

#include "crt_internal.h"
#include "cart/iv.h"

#define IV_DBG(key, msg, ...) \
	D_DEBUG(DB_TRACE, "[key=%p] " msg, (key)->iov_buf, ##__VA_ARGS__)

static D_LIST_HEAD(ns_list);

/* Lock for manimuplation of ns_list and ns_id */
static pthread_mutex_t ns_list_lock = PTHREAD_MUTEX_INITIALIZER;

/* Structure for uniquely identifying iv namespace */
struct crt_ivns_id {
	/* Group name associated with namespace */
	crt_group_id_t	ii_group_name;

	/* Unique namespace ID within the group */
	uint32_t	ii_nsid;
};

/* Structure for storing/passing of global namespace */
struct crt_global_ns {
	/* Namespace ID */
	struct crt_ivns_id	gn_ivns_id;
	/* Number of classes for this namespace; used for sanity check */
	uint32_t		gn_num_class;
	/* Associated tree topology */
	int			gn_tree_topo;

};

/* Structure for iv fetch callback info */
struct iv_fetch_cb_info {
	/* Fetch completion callback function and its argument */
	crt_iv_comp_cb_t		 ifc_comp_cb;
	void				*ifc_comp_cb_arg;

	/* Local bulk handle for iv value */
	crt_bulk_t			 ifc_bulk_hdl;

	/* Optional child's rpc and child's bulk handle, if child exists */
	crt_rpc_t			*ifc_child_rpc;
	crt_bulk_t			 ifc_child_bulk;

	crt_iv_key_t			 ifc_iv_key;
	/* IV value */
	d_sg_list_t			 ifc_iv_value;

	/* IV namespace */
	struct crt_ivns_internal	*ifc_ivns_internal;

	/* Class ID for ivns_internal */
	uint32_t			 ifc_class_id;

	/* User private data */
	void				*ifc_user_priv;
};

/* Structure for storing of pending iv fetch operations */
struct pending_fetch {
	struct iv_fetch_cb_info		*pf_cb_info;

	/* Link to ivf_key_in_progress::kip_pending_fetch_list */
	d_list_t			 pf_link;
};

/* Structure for list of all pending fetches for given key */
struct ivf_key_in_progress {
	crt_iv_key_t	kip_key;
	d_list_t	kip_pending_fetch_list;
	pthread_mutex_t	kip_lock;

	bool		kip_rpc_in_progress;
	uint32_t	kip_refcnt;
	/* Link to crt_ivns_internal::cii_keys_in_progress_list */
	d_list_t	kip_link;

	/* Payload for kip_key->iov_buf */
	uintptr_t	payload[0];
};

/* Internal ivns structure */
struct crt_ivns_internal {
	/* IV Classes registered with this iv namespace */
	struct crt_iv_class		*cii_iv_classes;

	/* Context associated with IV namespace */
	crt_context_t			 cii_ctx;

	/* Private group struct associated with IV namespace */
	struct crt_grp_priv		*cii_grp_priv;

	/* Global namespace identifier */
	struct crt_global_ns		 cii_gns;

	/* Link list of all keys in progress */
	d_list_t			 cii_keys_in_progress_list;

	/* Lock for modification of pending list */
	pthread_mutex_t			 cii_lock;

	/* Link to ns_list */
	d_list_t			 cii_link;

	/* ref count spinlock */
	pthread_spinlock_t		 cii_ref_lock;

	/* reference count */
	int				 cii_ref_count;
	/* completion callback for crt_iv_namespace_destroy() */
	crt_iv_namespace_destroy_cb_t	 cii_destroy_cb;
	/* user data for cii_destroy_cb() */
	void				*cii_destroy_cb_arg;
	/* user private data associated with ns */
	void				*cii_user_priv;
};

static void
handle_response_cb(const struct crt_cb_info *cb_info);

static void
ivns_destroy(struct crt_ivns_internal *ivns_internal)
{
	crt_iv_namespace_destroy_cb_t	 destroy_cb;
	crt_iv_namespace_t		 ivns;
	void				*cb_arg;

	D_MUTEX_LOCK(&ns_list_lock);
	d_list_del(&ivns_internal->cii_link);
	D_MUTEX_UNLOCK(&ns_list_lock);

	ivns = ivns_internal;
	destroy_cb = ivns_internal->cii_destroy_cb;
	cb_arg = ivns_internal->cii_destroy_cb_arg;

	if (destroy_cb)
		destroy_cb(ivns, cb_arg);

	/* addref in crt_grp_lookup_int_grpid or crt_iv_namespace_create */
	crt_grp_priv_decref(ivns_internal->cii_grp_priv);

	D_MUTEX_DESTROY(&ivns_internal->cii_lock);
	D_SPIN_DESTROY(&ivns_internal->cii_ref_lock);

	D_FREE(ivns_internal->cii_iv_classes);
	D_FREE(ivns_internal->cii_gns.gn_ivns_id.ii_group_name);
	D_FREE(ivns_internal);
}

#define IVNS_ADDREF(xx)					\
do {								\
	int __ref;						\
	struct crt_ivns_internal *__ivns = xx;			\
								\
	D_SPIN_LOCK(&__ivns->cii_ref_lock);			\
	D_ASSERTF(__ivns->cii_ref_count != 0,			\
		"%p addref from zero\n", __ivns);		\
	__ref = ++__ivns->cii_ref_count;			\
	D_SPIN_UNLOCK(&__ivns->cii_ref_lock);			\
	D_DEBUG(DB_TRACE, "addref to %d ivns=%p\n",		\
		 __ref, __ivns);				\
} while (0)

#define IVNS_DECREF_N(xx, num)					\
do {								\
	int __ref;						\
	struct crt_ivns_internal *__ivns = xx;			\
								\
	if (__ivns == NULL)					\
		break;						\
								\
	D_SPIN_LOCK(&__ivns->cii_ref_lock);			\
	D_ASSERTF(__ivns->cii_ref_count >= (num),		\
		"%p decref(%d) from %d\n",			\
		__ivns, num, __ivns->cii_ref_count);		\
	__ivns->cii_ref_count -= num;				\
	__ref = __ivns->cii_ref_count;				\
	D_SPIN_UNLOCK(&__ivns->cii_ref_lock);			\
	D_DEBUG(DB_TRACE, "decref to %d ivns=%p\n",		\
		__ref, __ivns);					\
								\
	if (__ref == 0)						\
		ivns_destroy(__ivns);				\
} while (0)

#define IVNS_DECREF(xx) IVNS_DECREF_N(xx, 1)

static int
crt_ivf_bulk_transfer(struct crt_ivns_internal *ivns_internal,
		      uint32_t class_id, d_iov_t *iv_key,
		      d_sg_list_t *iv_value, crt_bulk_t dest_bulk,
		      crt_rpc_t *rpc, void *user_priv);

static struct crt_iv_ops *
crt_iv_ops_get(struct crt_ivns_internal *ivns_internal, uint32_t class_id);

static bool
crt_iv_keys_match(crt_iv_key_t *key1, crt_iv_key_t *key2)
{
	/* Those below are critical, unrecoverable errors */
	D_ASSERT(key1 != NULL);
	D_ASSERT(key2 != NULL);
	D_ASSERT(key1->iov_buf != NULL);
	D_ASSERT(key2->iov_buf != NULL);

	if (key1->iov_len != key2->iov_len)
		return false;

	if (memcmp(key1->iov_buf, key2->iov_buf, key1->iov_len) == 0)
		return true;

	return false;
}

/* Check if key is in progress; if so return locked KIP entry */
static struct ivf_key_in_progress *
crt_ivf_key_in_progress_find(struct crt_ivns_internal *ivns,
			     struct crt_iv_ops *ops, crt_iv_key_t *key)
{
	struct ivf_key_in_progress *entry;
	bool found = false;

	d_list_for_each_entry(entry, &ivns->cii_keys_in_progress_list,
			      kip_link) {
		/* Use keys_match callback if client provided one */
		if (ops->ivo_keys_match) {
			if (ops->ivo_keys_match(ivns, &entry->kip_key, key)) {
				found = true;
				break;
			}
		} else {
			if (crt_iv_keys_match(&entry->kip_key, key)) {
				found = true;
				break;
			}
		}
	}

	if (found) {
		D_MUTEX_LOCK(&entry->kip_lock);
		return entry;
	}

	return NULL;
}

/* Mark key as being in progress */
static struct ivf_key_in_progress *
crt_ivf_key_in_progress_set(struct crt_ivns_internal *ivns,
			    crt_iv_key_t *key)
{
	struct ivf_key_in_progress	*entry;
	int				rc;

	D_ALLOC(entry, offsetof(struct ivf_key_in_progress,
				payload[0]) + key->iov_buf_len);
	if (entry == NULL)
		return NULL;

	rc = D_MUTEX_INIT(&entry->kip_lock, 0);
	if (rc != 0) {
		D_FREE(entry);
		return NULL;
	}

	entry->kip_key.iov_buf = entry->payload;
	entry->kip_key.iov_buf_len = key->iov_buf_len;
	entry->kip_key.iov_len = key->iov_len;

	entry->kip_refcnt = 0;

	memcpy(entry->kip_key.iov_buf, key->iov_buf, key->iov_buf_len);
	D_INIT_LIST_HEAD(&entry->kip_pending_fetch_list);

	/* TODO: Change to hash table */
	d_list_add_tail(&entry->kip_link, &ivns->cii_keys_in_progress_list);

	D_MUTEX_LOCK(&entry->kip_lock);

	return entry;
}

/* Reverse operation of crt_ivf_key_in_progress_set
 * Caller must hold entry->kip_lock before calling
 * Returns true if entry is destroyed, false otherwise
 */
static bool
crt_ivf_key_in_progress_unset(struct crt_ivns_internal *ivns,
			      struct ivf_key_in_progress *entry)
{
	if (!entry)
		return true;

	entry->kip_refcnt--;
	D_DEBUG(DB_TRACE, "kip_entry=%p  refcnt=%d\n", entry,
		entry->kip_refcnt);

	if (entry->kip_refcnt == 0) {
		d_list_del(&entry->kip_link);

		D_MUTEX_UNLOCK(&entry->kip_lock);
		D_MUTEX_DESTROY(&entry->kip_lock);
		D_FREE(entry);
		return true;
	}

	return false;
}

/* Add key to the list of pending requests */
static int
crt_ivf_pending_request_add(
			struct crt_ivns_internal *ivns_internal,
			struct crt_iv_ops *iv_ops,
			struct ivf_key_in_progress *entry,
			struct iv_fetch_cb_info *iv_info)
{
	struct pending_fetch	*pending_fetch;

	/* ivo_on_get() was done by the caller of crt_ivf_rpc_issue */
	iv_ops->ivo_on_put(ivns_internal, &iv_info->ifc_iv_value,
				iv_info->ifc_user_priv);

	D_ALLOC_PTR(pending_fetch);
	if (pending_fetch == NULL)
		return -DER_NOMEM;

	IVNS_ADDREF(iv_info->ifc_ivns_internal);
	pending_fetch->pf_cb_info = iv_info;

	d_list_add_tail(&pending_fetch->pf_link,
			&entry->kip_pending_fetch_list);
	return 0;
}

/* Finalize fetch operation by either performing bulk transfer or
 * invoking fetch completion callback
 */
static int
crt_ivf_finalize(struct iv_fetch_cb_info *iv_info, crt_iv_key_t *iv_key,
		 int output_rc)
{
	crt_rpc_t		*rpc;
	int			 rc = 0;
	struct crt_iv_ops	*iv_ops;
	d_sg_list_t		*iv_value;

	iv_value = &iv_info->ifc_iv_value;
	rpc = iv_info->ifc_child_rpc;
	iv_ops = crt_iv_ops_get(iv_info->ifc_ivns_internal,
				iv_info->ifc_class_id);
	D_ASSERT(iv_ops != NULL);

	if (rpc) {
		/* If there is child to respond to - bulk transfer to it */
		if (output_rc == 0) {
			/* Note: function will increment ref count on 'rpc' */
			rc = crt_ivf_bulk_transfer(iv_info->ifc_ivns_internal,
						   iv_info->ifc_class_id,
						   iv_key, iv_value,
						   iv_info->ifc_child_bulk,
						   rpc,
						   iv_info->ifc_user_priv);

			if (rc != 0)
				D_ERROR("Bulk transfer failed for key=%p\n",
					iv_key);
		} else {
			struct crt_iv_fetch_out *output;

			iv_ops->ivo_on_put(iv_info->ifc_ivns_internal,
					   iv_value, iv_info->ifc_user_priv);

			output = crt_reply_get(rpc);
			output->ifo_rc = output_rc;

			rc = crt_reply_send(rpc);
			D_ASSERT(rc == 0);
		}

		/* addref done in crt_hdlr_iv_fetch */
		RPC_PUB_DECREF(rpc);
	} else {
		iv_info->ifc_comp_cb(iv_info->ifc_ivns_internal,
					iv_info->ifc_class_id,
					iv_key, NULL,
					iv_value,
					output_rc,
					iv_info->ifc_comp_cb_arg);

		iv_ops->ivo_on_put(iv_info->ifc_ivns_internal,
				   iv_value, iv_info->ifc_user_priv);
	}
	return rc;
}

/* Process pending requests for the specified ivns and key */
static int
crt_ivf_pending_reqs_process(struct crt_ivns_internal *ivns_internal,
			     uint32_t class_id,
			     struct ivf_key_in_progress *kip_entry,
			     uint32_t rc_value)
{
	struct crt_iv_ops		*iv_ops;
	struct pending_fetch		*pending_fetch;
	struct iv_fetch_cb_info		*iv_info;
	struct crt_iv_fetch_out		*output;
	int				 rc = 0;
	bool				 put_needed = false;

	iv_ops = crt_iv_ops_get(ivns_internal, class_id);
	D_ASSERT(iv_ops != NULL);

	/* Key is not in progress - safe to exit */
	if (!kip_entry)
		D_GOTO(exit, rc);

	D_DEBUG(DB_TRACE, "Processing requests for kip_entry=%p\n", kip_entry);

	/* Go through list of all pending fetches and finalize each one */
	while ((pending_fetch = d_list_pop_entry(
					&kip_entry->kip_pending_fetch_list,
					 struct pending_fetch,
					 pf_link))) {
		d_sg_list_t tmp_iv_value = {0};

		iv_info = pending_fetch->pf_cb_info;

		IV_DBG(&iv_info->ifc_iv_key,
		       "Processing request for kip=%p\n", kip_entry);

		/* Pending remote fetch case */
		if (iv_info->ifc_child_rpc) {
			IV_DBG(&iv_info->ifc_iv_key,
			       "pending remote fetch for kip=%p\n", kip_entry);

			/* For failed fetches respond to the child with error */
			if (rc_value != 0) {
				output = crt_reply_get(iv_info->ifc_child_rpc);

				output->ifo_rc = rc_value;

				/* Failing to send response isn't fatal */
				rc = crt_reply_send(iv_info->ifc_child_rpc);
				if (rc != 0)
					D_ERROR("crt_reply_send() rc=%d\n",
						rc);

				/* addref done in crt_hdlr_iv_fetch */
				RPC_PUB_DECREF(iv_info->ifc_child_rpc);

				IVNS_DECREF(iv_info->ifc_ivns_internal);
				D_FREE(iv_info);

				D_FREE(pending_fetch);
				continue;
			}

			rc = iv_ops->ivo_on_get(ivns_internal,
					&iv_info->ifc_iv_key, 0,
					CRT_IV_PERM_READ,
					&tmp_iv_value, &iv_info->ifc_user_priv);

			put_needed = false;
			if (rc == 0) {
				put_needed = true;
				rc = iv_ops->ivo_on_fetch(ivns_internal,
					&iv_info->ifc_iv_key, 0x0,
					CRT_IV_FLAG_PENDING_FETCH,
					&tmp_iv_value, iv_info->ifc_user_priv);
			}

			if (rc == 0) {
				/* Function will do IVNS_ADDREF if needed */
				crt_ivf_bulk_transfer(ivns_internal,
						      class_id,
						      &iv_info->ifc_iv_key,
						      &tmp_iv_value,
						      iv_info->ifc_child_bulk,
						      iv_info->ifc_child_rpc,
						      iv_info->ifc_user_priv);

			} else {
				D_ERROR("Failed to process pending request\n");

				output = crt_reply_get(iv_info->ifc_child_rpc);

				output->ifo_rc = rc;
				crt_reply_send(iv_info->ifc_child_rpc);

				if (put_needed) {
					iv_ops->ivo_on_put(ivns_internal,
						&tmp_iv_value,
						iv_info->ifc_user_priv);
				}
			}

			/* addref done in crt_hdlr_iv_fetch */
			RPC_PUB_DECREF(iv_info->ifc_child_rpc);
		} else {
			IV_DBG(&iv_info->ifc_iv_key,
			       "pending local fetch for kip=%p\n", kip_entry);

			if (rc_value != 0) {
				iv_info->ifc_comp_cb(ivns_internal, class_id,
						     &iv_info->ifc_iv_key,
						     NULL,
						     &tmp_iv_value, rc_value,
						     iv_info->ifc_comp_cb_arg);

				IVNS_DECREF(iv_info->ifc_ivns_internal);
				D_FREE(iv_info);
				D_FREE(pending_fetch);

				continue;
			}

			/* Pending local fetch case */
			rc = iv_ops->ivo_on_get(ivns_internal,
					&iv_info->ifc_iv_key,
					0, CRT_IV_PERM_READ, &tmp_iv_value,
					&iv_info->ifc_user_priv);

			put_needed = false;

			if (rc == 0) {
				put_needed = true;

				rc = iv_ops->ivo_on_fetch(ivns_internal,
						&iv_info->ifc_iv_key,
						0x0,
						CRT_IV_FLAG_PENDING_FETCH,
						&tmp_iv_value,
						iv_info->ifc_user_priv);
			} else {
				rc_value = rc;
			}

			iv_info->ifc_comp_cb(ivns_internal, class_id,
					&iv_info->ifc_iv_key, NULL,
					&tmp_iv_value, rc_value,
					iv_info->ifc_comp_cb_arg);

			if (put_needed)
				iv_ops->ivo_on_put(ivns_internal, &tmp_iv_value,
					   iv_info->ifc_user_priv);
		}

		IVNS_DECREF(iv_info->ifc_ivns_internal);
		D_FREE(iv_info);
		D_FREE(pending_fetch);
	}

	D_DEBUG(DB_TRACE, "Done processing requests for kip_entry=%p\n",
		kip_entry);

	kip_entry->kip_rpc_in_progress = false;
	D_MUTEX_UNLOCK(&kip_entry->kip_lock);

	/* Grab an entry again and make sure RPC hasn't been submitted
	* by crt_ivf_rpc_issue() logic
	*/
	D_MUTEX_LOCK(&ivns_internal->cii_lock);
	D_MUTEX_LOCK(&kip_entry->kip_lock);
	D_DEBUG(DB_TRACE, "kip_entry=%p in_prog=%d\n",
		kip_entry, kip_entry->kip_rpc_in_progress);

	if (kip_entry->kip_rpc_in_progress == false) {
		if (crt_ivf_key_in_progress_unset(ivns_internal,
						  kip_entry) == false)
			D_MUTEX_UNLOCK(&kip_entry->kip_lock);
	} else {
		D_MUTEX_UNLOCK(&kip_entry->kip_lock);
	}
	D_MUTEX_UNLOCK(&ivns_internal->cii_lock);

exit:
	return rc;
}

/* Helper function to lookup ivns_internal based on ivns id */
static struct crt_ivns_internal *
crt_ivns_internal_lookup(struct crt_ivns_id *ivns_id)
{
	struct crt_ivns_internal *entry;

	D_MUTEX_LOCK(&ns_list_lock);
	d_list_for_each_entry(entry, &ns_list, cii_link) {
		/* avoid checkpatch warning */
		if ((entry->cii_gns.gn_ivns_id.ii_nsid == ivns_id->ii_nsid) &&
<<<<<<< HEAD
		(strcmp(entry->cii_gns.gn_ivns_id.ii_group_name,
			ivns_id->ii_group_name) == 0)) {
=======
		    (strcmp(entry->cii_gns.gn_ivns_id.ii_group_name,
			    ivns_id->ii_group_name) == 0)) {
>>>>>>> 4a18095e
			IVNS_ADDREF(entry);

			D_MUTEX_UNLOCK(&ns_list_lock);
			return entry;
		}
	}
	D_MUTEX_UNLOCK(&ns_list_lock);

	D_ERROR("Failed to lookup IVNS for %s:%d\n",
		ivns_id->ii_group_name,
		ivns_id->ii_nsid);

	return NULL;
}

/* Return internal ivns based on passed ivns */
static struct crt_ivns_internal *
crt_ivns_internal_get(crt_iv_namespace_t ivns)
{
	struct crt_ivns_internal *ivns_internal;

	ivns_internal = (struct crt_ivns_internal *)ivns;

	/* Perform lookup for verification purposes */
	return crt_ivns_internal_lookup(&ivns_internal->cii_gns.gn_ivns_id);
}

/* Allocate and populate new ivns internal structure. This function is
 * called both when creating new ivns and attaching existing global ivns
 */
static struct crt_ivns_internal *
crt_ivns_internal_create(crt_context_t crt_ctx, struct crt_grp_priv *grp_priv,
			 struct crt_iv_class *iv_classes, uint32_t num_class,
			 int tree_topo, uint32_t nsid, void *user_priv)
{
	struct crt_ivns_internal	*ivns_internal;
	struct crt_ivns_id		*internal_ivns_id;
	int				rc;

	D_ALLOC_PTR(ivns_internal);
	if (ivns_internal == NULL)
		D_GOTO(exit, 0);

	rc = D_MUTEX_INIT(&ivns_internal->cii_lock, 0);
	if (rc != 0) {
		D_FREE(ivns_internal);
		D_GOTO(exit, ivns_internal = NULL);
	}

	rc = D_SPIN_INIT(&ivns_internal->cii_ref_lock, 0);
	if (rc != 0) {
		D_MUTEX_DESTROY(&ivns_internal->cii_lock);
		D_FREE(ivns_internal);
		D_GOTO(exit, ivns_internal = NULL);
	}

	ivns_internal->cii_ref_count = 1;

	D_ALLOC_ARRAY(ivns_internal->cii_iv_classes, num_class);
	if (ivns_internal->cii_iv_classes == NULL) {
		D_MUTEX_DESTROY(&ivns_internal->cii_lock);
		D_SPIN_DESTROY(&ivns_internal->cii_ref_lock);
		D_FREE(ivns_internal);
		D_GOTO(exit, ivns_internal = NULL);
	}

	D_INIT_LIST_HEAD(&ivns_internal->cii_keys_in_progress_list);

	internal_ivns_id = &ivns_internal->cii_gns.gn_ivns_id;

	internal_ivns_id->ii_nsid = nsid;
	D_STRNDUP(internal_ivns_id->ii_group_name,
		  grp_priv->gp_pub.cg_grpid,
		  CRT_GROUP_ID_MAX_LEN);

	if (internal_ivns_id->ii_group_name == NULL) {
		D_FREE(ivns_internal->cii_iv_classes);
		D_MUTEX_DESTROY(&ivns_internal->cii_lock);
		D_SPIN_DESTROY(&ivns_internal->cii_ref_lock);
		D_FREE(ivns_internal);
		D_GOTO(exit, ivns_internal = NULL);
	}

	memcpy(ivns_internal->cii_iv_classes, iv_classes,
	       sizeof(*iv_classes) * num_class);

	ivns_internal->cii_gns.gn_num_class = num_class;
	ivns_internal->cii_gns.gn_tree_topo = tree_topo;
	ivns_internal->cii_ctx = crt_ctx;

	ivns_internal->cii_grp_priv = grp_priv;
	ivns_internal->cii_user_priv = user_priv;

	D_MUTEX_LOCK(&ns_list_lock);
	d_list_add_tail(&ivns_internal->cii_link, &ns_list);
	D_MUTEX_UNLOCK(&ns_list_lock);

exit:
	return ivns_internal;
}

int
crt_iv_namespace_create(crt_context_t crt_ctx, crt_group_t *grp, int tree_topo,
			struct crt_iv_class *iv_classes, uint32_t num_classes,
			uint32_t iv_ns_id, crt_iv_namespace_t *ivns)
{
	return crt_iv_namespace_create_priv(crt_ctx, grp, tree_topo, iv_classes,
					    num_classes, iv_ns_id, NULL, ivns);
}

int
crt_iv_namespace_create_priv(crt_context_t crt_ctx, crt_group_t *grp,
			     int tree_topo, struct crt_iv_class *iv_classes,
			     uint32_t num_classes, uint32_t iv_ns_id,
			     void *user_priv,
			     crt_iv_namespace_t *ivns)
{
	struct crt_ivns_internal	*ivns_internal = NULL;
	struct crt_grp_priv		*grp_priv = NULL;
	int				rc = 0;

	if (ivns == NULL) {
		D_ERROR("Passed ivns is NULL\n");
		D_GOTO(exit, rc = -DER_INVAL);
	}

	grp_priv = crt_grp_pub2priv(grp);
	if (grp_priv == NULL) {
		D_ERROR("Invalid group passed\n");
		D_GOTO(exit, rc = -DER_INVAL);
	}
	/* decref done in crt_iv_namespace_destroy */
	crt_grp_priv_addref(grp_priv);

	ivns_internal = crt_ivns_internal_create(crt_ctx, grp_priv,
						 iv_classes, num_classes,
						 tree_topo, iv_ns_id,
						 user_priv);
	if (ivns_internal == NULL) {
		D_ERROR("Failed to create internal ivns\n");
		D_GOTO(exit, rc = -DER_NOMEM);
	}

	*ivns = (crt_iv_namespace_t)ivns_internal;

exit:
	if (rc != 0) {
		D_FREE(ivns_internal);
		if (grp_priv)
			crt_grp_priv_decref(grp_priv);
	}

	return rc;
}

int
crt_iv_namespace_priv_set(crt_iv_namespace_t *ivns, void *priv)
{
	struct crt_ivns_internal	*ivns_internal;
	int				rc = 0;

	if (ivns == NULL) {
		D_ERROR("NULL ivns passed\n");
		D_GOTO(exit, rc = -DER_INVAL);
	}

	ivns_internal = crt_ivns_internal_get(ivns);

	if (ivns_internal == NULL) {
		D_ERROR("Invalid ivns passed\n");
		D_GOTO(exit, rc = -DER_INVAL);
	}

	ivns_internal->cii_user_priv = priv;
	IVNS_DECREF(ivns_internal);

exit:
	return rc;
}

int
crt_iv_namespace_priv_get(crt_iv_namespace_t *ivns, void **priv)
{
	struct crt_ivns_internal	*ivns_internal;
	int				rc = 0;

	if (ivns == NULL) {
		D_ERROR("NULL ivns passed\n");
		D_GOTO(exit, rc = -DER_INVAL);
	}

	if (priv == NULL) {
		D_ERROR("NULL priv passed\n");
		D_GOTO(exit, rc = -DER_INVAL);
	}

	ivns_internal = crt_ivns_internal_get(ivns);

	if (ivns_internal == NULL) {
		D_ERROR("Invalid ivns passed\n");
		D_GOTO(exit, rc = -DER_INVAL);
	}

	*priv = ivns_internal->cii_user_priv;
	IVNS_DECREF(ivns_internal);
exit:
	return rc;
}

int
crt_iv_namespace_id_get(crt_iv_namespace_t *ivns, uint32_t *id)
{
	struct crt_ivns_internal	*ivns_internal;
	int			     rc = 0;

	if (ivns == NULL) {
		D_ERROR("NULL ivns passed\n");
		D_GOTO(exit, rc = -DER_INVAL);
	}

	if (id == NULL) {
		D_ERROR("NULL id passed\n");
		D_GOTO(exit, rc = -DER_INVAL);
	}

	ivns_internal = crt_ivns_internal_get(ivns);
	if (ivns_internal == NULL) {
		D_ERROR("Invalid ivns passed\n");
		D_GOTO(exit, rc = -DER_INVAL);
	}

	*id = ivns_internal->cii_gns.gn_ivns_id.ii_nsid;

	IVNS_DECREF(ivns_internal);
exit:
	return rc;
}

int
crt_iv_namespace_destroy(crt_iv_namespace_t ivns,
			 crt_iv_namespace_destroy_cb_t destroy_cb,
			 void *cb_arg)
{
	struct crt_ivns_internal	*ivns_internal;
	int				rc = 0;

	ivns_internal = crt_ivns_internal_get(ivns);
	if (ivns_internal == NULL) {
		D_ERROR("Invalid ivns passed\n");
		D_GOTO(exit, rc = -DER_INVAL);
	}

	ivns_internal->cii_destroy_cb = destroy_cb;
	ivns_internal->cii_destroy_cb_arg = cb_arg;

	/* addref done in crt_ivns_internal_get() and at attach/create time  */
	IVNS_DECREF_N(ivns_internal, 2);
exit:
	return rc;
}

/* Return iv_ops based on class_id passed */
static struct crt_iv_ops *
crt_iv_ops_get(struct crt_ivns_internal *ivns_internal, uint32_t class_id)
{
	if (ivns_internal == NULL) {
		D_ERROR("ivns_internal was NULL\n");
		return NULL;
	}

	if (class_id >= ivns_internal->cii_gns.gn_num_class) {
		D_ERROR("class_id=%d exceeds num_class=%d\n", class_id,
			ivns_internal->cii_gns.gn_num_class);
		return NULL;
	}

	return ivns_internal->cii_iv_classes[class_id].ivc_ops;
}

/* Callback info for fetch's bulk transfer completion */
struct crt_ivf_transfer_cb_info {
	/* IV namespace */
	struct crt_ivns_internal	*tci_ivns_internal;

	/* Class ID for which operation was done */
	uint32_t			 tci_class_id;

	/* IV Key for which fetch was performed */
	d_iov_t				 tci_iv_key;

	/* IV value for which fetch was performed */
	d_sg_list_t			 tci_iv_value;

	/* User private data */
	void				*tci_user_priv;
};

/* Completion callback for fetch's bulk transfer */
static int
crt_ivf_bulk_transfer_done_cb(const struct crt_bulk_cb_info *info)
{
	struct crt_ivf_transfer_cb_info	*cb_info;
	struct crt_iv_fetch_out		*output;
	struct crt_iv_ops		*iv_ops;
	crt_rpc_t			*rpc;
	int				rc = 0;

	/* Something is really bad if info is NULL */
	D_ASSERT(info != NULL);

	cb_info = info->bci_arg;
	rpc = info->bci_bulk_desc->bd_rpc;

	output = crt_reply_get(rpc);
	output->ifo_rc = info->bci_rc;

	iv_ops = crt_iv_ops_get(cb_info->tci_ivns_internal,
				cb_info->tci_class_id);
	D_ASSERT(iv_ops != NULL);

	rc = iv_ops->ivo_on_put(cb_info->tci_ivns_internal,
			&cb_info->tci_iv_value,
			cb_info->tci_user_priv);
	if (rc != 0)
		D_ERROR("ivo_on_put() failed; rc = %d\n", rc);

	/* Keep freeing things even if something fails */
	rc = crt_reply_send(rpc);
	if (rc != 0)
		D_ERROR("crt_reply_send() failed; rc = %d\n", rc);

	rc = crt_bulk_free(info->bci_bulk_desc->bd_local_hdl);
	if (rc != 0)
		D_ERROR("crt_bulk_free() failed; rc = %d\n", rc);

	RPC_PUB_DECREF(rpc);

	/* ADDREF done in crt_ivf_bulk_transfer */
	IVNS_DECREF(cb_info->tci_ivns_internal);
	D_FREE(cb_info);

	return rc;
}

/* Helper function to issue bulk transfer */
static int
crt_ivf_bulk_transfer(struct crt_ivns_internal *ivns_internal,
		      uint32_t class_id, d_iov_t *iv_key,
		      d_sg_list_t *iv_value, crt_bulk_t dest_bulk,
		      crt_rpc_t *rpc, void *user_priv)
{
	struct crt_ivf_transfer_cb_info	*cb_info = NULL;
	struct crt_bulk_desc		bulk_desc;
	crt_bulk_opid_t			opid;
	crt_bulk_t			bulk_hdl;
	struct crt_iv_fetch_out		*output;
	int				size;
	int				i;
	int				rc = 0;

	output = crt_reply_get(rpc);
	if (output == NULL) {
		D_ERROR("output was NULL\n");
		D_GOTO(exit, rc = -DER_INVAL);
	}

	rc = crt_bulk_create(rpc->cr_ctx, iv_value, CRT_BULK_RW,
			     &bulk_hdl);
	if (rc != 0) {
		D_ERROR("crt_bulk_create() failed with rc=%d\n", rc);
		D_GOTO(exit, rc);
	}

	/* Calculate total size of all iovs in sg list */
	size = 0;
	for (i = 0; i < iv_value->sg_nr; i++)
		size += iv_value->sg_iovs[i].iov_buf_len;

	/* crt_req_decref done in crt_ivf_bulk_transfer_done_cb */
	RPC_PUB_ADDREF(rpc);

	bulk_desc.bd_rpc = rpc;
	bulk_desc.bd_bulk_op = CRT_BULK_PUT;
	bulk_desc.bd_remote_hdl = dest_bulk;
	bulk_desc.bd_remote_off = 0;
	bulk_desc.bd_local_hdl = bulk_hdl;
	bulk_desc.bd_local_off = 0;
	bulk_desc.bd_len = size;

	D_ALLOC_PTR(cb_info);

	if (cb_info == NULL)
		D_GOTO(cleanup, rc = -DER_NOMEM);

	cb_info->tci_ivns_internal = ivns_internal;
	IVNS_ADDREF(ivns_internal);

	cb_info->tci_class_id = class_id;
	cb_info->tci_iv_key = *iv_key;
	cb_info->tci_iv_value = *iv_value;
	cb_info->tci_user_priv = user_priv;

	rc = crt_bulk_transfer(&bulk_desc, crt_ivf_bulk_transfer_done_cb,
			       cb_info, &opid);
cleanup:
	if (rc != 0) {
		D_ERROR("Bulk transfer failed; rc=%d\n", rc);

		output->ifo_rc = rc;
		rc = crt_reply_send(rpc);
		D_ASSERT(rc == 0);

		RPC_PUB_DECREF(rpc);

		crt_bulk_free(bulk_hdl);

		if (cb_info) {
			IVNS_DECREF(cb_info->tci_ivns_internal);
			D_FREE(cb_info);
		}
	}
exit:
	return rc;
}

/* Fetch response handler (from previous request)*/
static void
handle_ivfetch_response(const struct crt_cb_info *cb_info)
{
	struct iv_fetch_cb_info		*iv_info = cb_info->cci_arg;
	crt_rpc_t			*rpc = cb_info->cci_rpc;
	struct crt_iv_fetch_in		*input = crt_req_get(rpc);
	struct crt_iv_fetch_out		*output = crt_reply_get(rpc);
	struct crt_iv_ops		*iv_ops;
	struct crt_ivns_internal	*ivns;
	struct ivf_key_in_progress	*kip_entry;
	uint32_t			class_id;
	int				rc;

	if (cb_info->cci_rc == 0x0)
		rc = output->ifo_rc;
	else
		rc = cb_info->cci_rc;

	ivns = iv_info->ifc_ivns_internal;
	class_id = iv_info->ifc_class_id;

	iv_ops = crt_iv_ops_get(ivns, class_id);
	D_ASSERT(iv_ops != NULL);

	IV_DBG(&input->ifi_key, "response received, rc = %d\n", rc);

	/* In case of a failure, call on_refresh with NULL iv_value */
	iv_ops->ivo_on_refresh(ivns, &input->ifi_key,
				0, /* TODO: iv_ver */
				rc == 0 ? &iv_info->ifc_iv_value : NULL,
				false, rc, iv_info->ifc_user_priv);

	if (iv_info->ifc_bulk_hdl != 0x0)
		crt_bulk_free(iv_info->ifc_bulk_hdl);

	D_MUTEX_LOCK(&ivns->cii_lock);
	kip_entry = crt_ivf_key_in_progress_find(ivns, iv_ops, &input->ifi_key);
	D_MUTEX_UNLOCK(&ivns->cii_lock);

	/* Finalization of fetch and processing of pending fetches must happen
	* after ivo_on_refresh() is invoked which would cause value associated
	* with the input->ifi_key to be updated
	*
	* Any unsuccessful fetch needs to process all pending requests before
	* finalizing, as the original caller might resubmit a failed fetch
	* for fault handling upon finalization. Not processing pending
	* fetches prior to finalization will cause new fetches done as
	* part of the fault handling to be added to the pending list.
	*
	* Any successful fetch should process all pending requests after
	* finalization as finalization can end up marking iv value as 'usable'
	* in some implementations of the framework callbacks
	**/
	if (rc != 0)
		crt_ivf_pending_reqs_process(ivns, class_id, kip_entry, rc);

	/* Finalize fetch operation */
	crt_ivf_finalize(iv_info, &input->ifi_key, rc);

	if (rc == 0)
		crt_ivf_pending_reqs_process(ivns, class_id, kip_entry, rc);

	/* ADDREF done by caller of crt_ivf_rpc_issue() */
	IVNS_DECREF(iv_info->ifc_ivns_internal);
	D_FREE(iv_info);
}

/* Helper function to issue internal iv_fetch RPC */
static int
crt_ivf_rpc_issue(d_rank_t dest_node, crt_iv_key_t *iv_key,
		  d_sg_list_t *iv_value, d_rank_t root_node,
		  uint32_t grp_ver,
		  struct iv_fetch_cb_info *cb_info)
{
	struct crt_ivns_internal	*ivns_internal;
	struct crt_iv_fetch_in		*input;
	crt_bulk_t			local_bulk = CRT_BULK_NULL;
	crt_endpoint_t			ep = {0};
	crt_rpc_t			*rpc;
	struct ivf_key_in_progress	*entry;
	int				rc = 0;
	struct crt_iv_ops		*iv_ops;
	uint32_t			local_grp_ver;

	ivns_internal = cb_info->ifc_ivns_internal;

	iv_ops = crt_iv_ops_get(ivns_internal, cb_info->ifc_class_id);
	D_ASSERT(iv_ops != NULL);

	IV_DBG(iv_key, "rpc to be issued to rank=%d\n", dest_node);

	/* Check if RPC for this key has already been submitted */
	D_MUTEX_LOCK(&ivns_internal->cii_lock);
	entry = crt_ivf_key_in_progress_find(ivns_internal, iv_ops, iv_key);

	/* If entry exists, rpc was sent at some point */
	if (entry) {
		/* If rpc is in progress, add request to the pending list */
		if (entry->kip_rpc_in_progress == true) {
			rc = crt_ivf_pending_request_add(ivns_internal, iv_ops,
							 entry, cb_info);

			IV_DBG(iv_key, "added to kip_entry=%p\n", entry);
			D_MUTEX_UNLOCK(&entry->kip_lock);
			D_MUTEX_UNLOCK(&ivns_internal->cii_lock);
			return rc;
		}
		IV_DBG(iv_key, "kip_entry=%p present\n", entry);
	} else {
		/* New request, rpc does not exit previously */
		entry = crt_ivf_key_in_progress_set(ivns_internal, iv_key);
		if (!entry) {
			D_ERROR("crt_ivf_key_in_progres_set() failed\n");
			D_MUTEX_UNLOCK(&ivns_internal->cii_lock);
			return -DER_NOMEM;
		}
		IV_DBG(iv_key, "new kip_entry=%p added\n", entry);
	}

	/* RPC is in progress */
	entry->kip_rpc_in_progress = true;
	entry->kip_refcnt++;

	IV_DBG(iv_key, "kip_entry=%p refcnt=%d\n", entry, entry->kip_refcnt);

	D_MUTEX_UNLOCK(&entry->kip_lock);
	D_MUTEX_UNLOCK(&ivns_internal->cii_lock);

	rc = crt_bulk_create(ivns_internal->cii_ctx, iv_value, CRT_BULK_RW,
			     &local_bulk);
	if (rc != 0) {
		D_ERROR("crt_bulk_create() failed; rc = %d\n", rc);
		D_GOTO(exit, rc);
	}

	/* Note: destination node is using global rank already */
	ep.ep_grp = NULL;
	ep.ep_rank = dest_node;

	rc = crt_req_create(ivns_internal->cii_ctx, &ep, CRT_OPC_IV_FETCH,
			    &rpc);
	if (rc != 0) {
		D_ERROR("crt_req_create() failed; rc = %d\n", rc);
		D_GOTO(exit, rc);
	}

	input = crt_req_get(rpc);
	D_ASSERT(input != NULL);

	input->ifi_value_bulk = local_bulk;

	cb_info->ifc_bulk_hdl = local_bulk;

	d_iov_set(&input->ifi_key, iv_key->iov_buf, iv_key->iov_buf_len);
	input->ifi_class_id = cb_info->ifc_class_id;
	input->ifi_root_node = root_node;

	input->ifi_ivns_id = ivns_internal->cii_gns.gn_ivns_id.ii_nsid;
	input->ifi_ivns_group = ivns_internal->cii_gns.gn_ivns_id.ii_group_name;

	/*
	 * If version passed in does not match current ivns version,
	 * then the version has changed during the rpc build process.
	 * MUST not set it to (could cause a race):
	 *    input->ifi_grp_ver = ivns_internal->cii_grp_priv->gp_membs_ver
	 */
	local_grp_ver = ivns_internal->cii_grp_priv->gp_membs_ver;
	if (local_grp_ver == grp_ver) {
		input->ifi_grp_ver = grp_ver;
	} else {
		D_ERROR("Group Version Changed: From %d: To %d\n",
			grp_ver, local_grp_ver);
		D_GOTO(exit, rc = -DER_GRPVER);
	}

	rc = crt_req_send(rpc, handle_response_cb, cb_info);

	IV_DBG(iv_key, "crt_req_send() to %d rc=%d\n", dest_node, rc);
exit:
	if (rc != 0) {
		D_ERROR("Failed to send rpc to remote node = %d\n", dest_node);

		D_MUTEX_LOCK(&ivns_internal->cii_lock);

		/* Only unset if there are no pending fetches for this key */
		entry = crt_ivf_key_in_progress_find(ivns_internal,
						     iv_ops, iv_key);

		if (entry) {
			if (d_list_empty(&entry->kip_pending_fetch_list)) {
				/* returns false if entry is not destroyed */
				if (!crt_ivf_key_in_progress_unset(
						ivns_internal, entry))
					D_MUTEX_UNLOCK(&entry->kip_lock);
			} else {
				D_MUTEX_UNLOCK(&entry->kip_lock);
			}
		}

		D_MUTEX_UNLOCK(&ivns_internal->cii_lock);
		if (local_bulk != CRT_BULK_NULL)
			crt_bulk_free(local_bulk);
	}
	return rc;
}

/* Returns the parent of 'cur_node' into 'ret_node' on success */
static int
crt_iv_ranks_parent_get(struct crt_ivns_internal *ivns_internal,
			d_rank_t cur_node, d_rank_t root_node,
			d_rank_t *ret_node)
{
	d_rank_t		 parent_rank;
	int			 rc;

	D_ASSERT(ret_node != NULL);

	if (cur_node == root_node) {
		*ret_node = root_node;
		return 0;
	}

	D_ASSERT(ivns_internal->cii_grp_priv != NULL);

	rc = crt_tree_get_parent(ivns_internal->cii_grp_priv, 0, NULL,
				 ivns_internal->cii_gns.gn_tree_topo,
				 root_node, cur_node, &parent_rank);
	if (rc == 0)
		*ret_node = parent_rank;

	D_DEBUG(DB_TRACE, "parent lookup: current=%d, root=%d, parent=%d "
			  "rc=%d\n",
			  cur_node, root_node, parent_rank, rc);
	return rc;
}

/* Return next parent (in ret_node) for the current rank and root_node */
static int
crt_iv_parent_get(struct crt_ivns_internal *ivns_internal,
		  d_rank_t root_node, d_rank_t *ret_node)
{
	d_rank_t self = ivns_internal->cii_grp_priv->gp_self;

	if (self == CRT_NO_RANK) {
		D_DEBUG(DB_TRACE, "%s: self rank not known yet\n",
			ivns_internal->cii_grp_priv->gp_pub.cg_grpid);
		return -DER_GRPVER;
	}

	return crt_iv_ranks_parent_get(ivns_internal, self, root_node,
				       ret_node);
}

/* Internal handler for CRT_OPC_IV_FETCH RPC call*/
static void
crt_hdlr_iv_fetch_aux(void *arg)
{
	struct crt_iv_fetch_in		*input;
	struct crt_iv_fetch_out		*output;
	struct crt_ivns_id		ivns_id;
	struct crt_ivns_internal	*ivns_internal = NULL;
	struct crt_iv_ops		*iv_ops = NULL;
	d_sg_list_t			 iv_value = {0};
	bool				 put_needed = false;
	void				*user_priv = NULL;
	crt_rpc_t			*rpc_req;
	uint32_t			 grp_ver_entry;
	uint32_t			 grp_ver_current;
	int				 rc = 0;

	rpc_req = arg;
	input = crt_req_get(rpc_req);
	output = crt_reply_get(rpc_req);

	ivns_id.ii_group_name = input->ifi_ivns_group;
	ivns_id.ii_nsid = input->ifi_ivns_id;

	/* ADDREF */
	ivns_internal = crt_ivns_internal_lookup(&ivns_id);
	if (ivns_internal == NULL) {
		D_ERROR("Failed to lookup ivns internal!\n");
		D_GOTO(send_error, rc = -DER_NONEXIST);
	}

	/* This function is called with ivns_internal ref count held. Since
	 * we grabbed our own ref count in lookup, decrement ref count.
	 * Reconsider creating wrapper function with passed ivns
	 */
	IVNS_DECREF(ivns_internal);

	/*
	 * Check if current group version matches that of the ifi structure.
	 * Test whether the current node changed its version number from
	 * the time it initially received a request to the time it
	 * is to send the response.
	 */
	grp_ver_entry = ivns_internal->cii_grp_priv->gp_membs_ver;
	if (grp_ver_entry != input->ifi_grp_ver) {
		D_ERROR("Group (%s) version mismatch. Local: %d Remote :%d\n",
			ivns_id.ii_group_name, grp_ver_entry,
			input->ifi_grp_ver);
		D_GOTO(send_error, rc = -DER_GRPVER);
	}

	iv_ops = crt_iv_ops_get(ivns_internal, input->ifi_class_id);
	if (iv_ops == NULL) {
		D_ERROR("Returned iv_ops were NULL\n");
		D_GOTO(send_error, rc = -DER_INVAL);
	}

	IV_DBG(&input->ifi_key, "fetch handler entered\n");
	rc = iv_ops->ivo_on_get(ivns_internal, &input->ifi_key,
				0, CRT_IV_PERM_READ, &iv_value, &user_priv);
	if (rc != 0) {
		D_ERROR("ivo_on_get failed; rc=%d\n", rc);
		D_GOTO(send_error, rc);
	}

	put_needed = true;

	rc = iv_ops->ivo_on_fetch(ivns_internal, &input->ifi_key, 0,
				  0x0, &iv_value, user_priv);
	if (rc == 0) {
		/* Note: This increments ref count on 'rpc_req' and ivns */
		rc = crt_ivf_bulk_transfer(ivns_internal,
					   input->ifi_class_id,
					   &input->ifi_key,
					   &iv_value, input->ifi_value_bulk,
					   rpc_req, user_priv);
		if (rc != 0) {
			D_ERROR("bulk transfer failed; rc = %d\n", rc);
			D_GOTO(send_error, rc);
		}
	} else if (rc == -DER_IVCB_FORWARD) {
		/* Forward the request to the parent */
		d_rank_t next_node;
		struct iv_fetch_cb_info *cb_info;

		if (ivns_internal->cii_grp_priv->gp_self ==
							input->ifi_root_node) {
			D_ERROR("Forward requested for root node\n");
			D_GOTO(send_error, rc = -DER_INVAL);
		}

		rc = iv_ops->ivo_on_put(ivns_internal, &iv_value, user_priv);
		if (rc != 0) {
			D_ERROR("ivo_on_put() returned rc = %d\n", rc);
			D_GOTO(send_error, rc);
		}

		put_needed = false;

		/* Reset the iv_value, since it maybe freed in on_put() */
		memset(&iv_value, 0, sizeof(iv_value));
		rc = iv_ops->ivo_on_get(ivns_internal, &input->ifi_key,
					0, CRT_IV_PERM_WRITE, &iv_value,
					&user_priv);
		if (rc != 0) {
			D_ERROR("ivo_on_get() returned rc = %d\n", rc);
			D_GOTO(send_error, rc);
		}

		put_needed = true;

		/* get group version and next node to transfer to */
		D_RWLOCK_RDLOCK(&ivns_internal->cii_grp_priv->gp_rwlock);
		grp_ver_current = ivns_internal->cii_grp_priv->gp_membs_ver;
		rc = crt_iv_parent_get(ivns_internal, input->ifi_root_node,
				       &next_node);
		D_RWLOCK_UNLOCK(&ivns_internal->cii_grp_priv->gp_rwlock);
		if (rc != 0) {
			D_DEBUG(DB_TRACE, "crt_iv_parent_get() returned %d\n",
				rc);
			D_GOTO(send_error, rc = -DER_OOG);
		}

		/* Check here for change in group */
		if (grp_ver_entry != grp_ver_current) {
			D_ERROR("Group (%s) version changed. "
				"On Entry: %d:: Changed To :%d\n",
				ivns_id.ii_group_name,
				grp_ver_entry, grp_ver_current);
			D_GOTO(send_error, rc = -DER_GRPVER);
		}

		D_ALLOC_PTR(cb_info);
		if (cb_info == NULL)
			D_GOTO(send_error, rc = -DER_NOMEM);

		cb_info->ifc_child_rpc = rpc_req;
		cb_info->ifc_child_bulk = input->ifi_value_bulk;

		/* crt_req_decref done in crt_ivf_finalize */
		RPC_PUB_ADDREF(rpc_req);

		cb_info->ifc_iv_value = iv_value;
		cb_info->ifc_iv_key = input->ifi_key;

		cb_info->ifc_ivns_internal = ivns_internal;
		IVNS_ADDREF(ivns_internal);

		cb_info->ifc_class_id = input->ifi_class_id;
		cb_info->ifc_user_priv = user_priv;

		rc = crt_ivf_rpc_issue(next_node,
				       &input->ifi_key, &cb_info->ifc_iv_value,
				       input->ifi_root_node, grp_ver_entry,
				       cb_info);
		if (rc != 0) {
			D_ERROR("Failed to issue fetch rpc; rc = %d\n", rc);
			RPC_PUB_DECREF(rpc_req);

			IVNS_DECREF(cb_info->ifc_ivns_internal);
			D_FREE(cb_info);
			D_GOTO(send_error, rc);
		}
	} else {
		D_ERROR("ERROR happened with rc = %d\n", rc);
		D_GOTO(send_error, rc);
	}

	/* addref in crt_hdlr_iv_fetch */
	RPC_PUB_DECREF(rpc_req);
	IV_DBG(&input->ifi_key, "fetch handler exiting\n");

	/* ADDREF done in lookup above */
	IVNS_DECREF(ivns_internal);
	return;

send_error:
	if (put_needed && iv_ops)
		iv_ops->ivo_on_put(ivns_internal, &iv_value, user_priv);
	output->ifo_rc = rc;
	rc = crt_reply_send(rpc_req);
	if (rc != DER_SUCCESS) {
		D_ERROR("crt_reply_send failed, rc: %d, opc: %#x.\n",
			rc, rpc_req->cr_opc);
	}

	/* ADDREF done in lookup above */
	if (ivns_internal)
		IVNS_DECREF(ivns_internal);

	/* addref in crt_hdlr_iv_fetch */
	RPC_PUB_DECREF(rpc_req);
}

/* Internal handler for CRT_OPC_IV_FETCH RPC call*/
void
crt_hdlr_iv_fetch(crt_rpc_t *rpc_req)
{
	struct crt_iv_fetch_in		*input;
	struct crt_iv_fetch_out		*output;
	struct crt_ivns_id		ivns_id;
	struct crt_ivns_internal	*ivns_internal = NULL;
	struct crt_iv_ops		*iv_ops;
	uint32_t			 grp_ver;
	int				 rc;

	input = crt_req_get(rpc_req);
	output = crt_reply_get(rpc_req);

	ivns_id.ii_group_name = input->ifi_ivns_group;
	ivns_id.ii_nsid = input->ifi_ivns_id;

	/* ADDREF */
	ivns_internal = crt_ivns_internal_lookup(&ivns_id);
	if (ivns_internal == NULL) {
		D_ERROR("Failed to look up ivns_id! ivns_id=%s:%d\n",
			ivns_id.ii_group_name, ivns_id.ii_nsid);
		D_GOTO(send_error, rc = -DER_NONEXIST);
	}

	/* Check local group version matching with in coming request */
	grp_ver = ivns_internal->cii_grp_priv->gp_membs_ver;

	if (grp_ver != input->ifi_grp_ver) {
		D_ERROR("Group (%s) version mismatch. Local: %d Remote :%d\n",
			ivns_id.ii_group_name, grp_ver,
			input->ifi_grp_ver);
		D_GOTO(send_error, rc = -DER_GRPVER);
	}

	iv_ops = crt_iv_ops_get(ivns_internal, input->ifi_class_id);
	if (iv_ops == NULL) {
		D_ERROR("Returned iv_ops were NULL, class_id: %d\n",
			input->ifi_class_id);
		D_GOTO(send_error, rc = -DER_INVAL);
	}

	/* prevent rpc_req from being destroyed, dec ref in
	 * crt_hdlr_iv_fetch_aux
	 */
	RPC_PUB_ADDREF(rpc_req);

	/* rpc_req::input->ifi_nsid.iov_buf refers to this ivns. Prevent
	 * this ivns from being destroyed until crt_hdlr_iv_fetch_aux()
	 * can grab its own reference.
	 * TODO: Consider wrapping rpc_req and ivns in a struct
	 * in ivo_pre_fetch() case, and change handler function.
	 */
	IVNS_ADDREF(ivns_internal);

	if (iv_ops->ivo_pre_fetch != NULL) {
		D_DEBUG(DB_TRACE, "Executing ivo_pre_fetch\n");
		iv_ops->ivo_pre_fetch(ivns_internal,
				      &input->ifi_key,
				      crt_hdlr_iv_fetch_aux,
				      rpc_req);
	} else {
		crt_hdlr_iv_fetch_aux(rpc_req);
	}

	/* ADDREF done above in lookup */
	IVNS_DECREF(ivns_internal);
	return;

send_error:
	output->ifo_rc = rc;
	rc = crt_reply_send(rpc_req);
	if (rc != DER_SUCCESS)
		D_ERROR("crt_reply_send failed, rc: %d, opc: %#x.\n",
			rc, rpc_req->cr_opc);

	/* ADDREF done above in lookup */
	if (ivns_internal)
		IVNS_DECREF(ivns_internal);
}

static int
get_shortcut_path(struct crt_ivns_internal *ivns, d_rank_t root_rank,
		  crt_iv_shortcut_t shortcut, d_rank_t *next_node)
{
	int rc = 0;

	D_ASSERT(ivns != NULL);
	D_ASSERT(next_node != NULL);

	switch (shortcut) {
	case CRT_IV_SHORTCUT_TO_ROOT:
		*next_node = root_rank;
		break;

	case CRT_IV_SHORTCUT_NONE:
		rc = crt_iv_parent_get(ivns, root_rank, next_node);
		if (rc != 0) {
			D_DEBUG(DB_TRACE, "crt_iv_parent_get() returned %d\n",
				rc);
			D_GOTO(exit, rc = -DER_OOG);
		}
		break;

	default:
		D_ERROR("Unknown shortcut=%d specified\n", shortcut);
		D_GOTO(exit, rc = -DER_INVAL);
	}
exit:
	return rc;
}

int
crt_iv_fetch(crt_iv_namespace_t ivns, uint32_t class_id,
	     crt_iv_key_t *iv_key, crt_iv_ver_t *iv_ver,
	     crt_iv_shortcut_t shortcut,
	     crt_iv_comp_cb_t fetch_comp_cb, void *cb_arg)
{
	struct crt_ivns_internal	*ivns_internal = NULL;
	struct crt_iv_ops		*iv_ops;
	struct iv_fetch_cb_info		*cb_info = NULL;
	d_rank_t			 root_rank;
	d_rank_t			 next_node = 1;
	int				 rc;
	d_sg_list_t			*iv_value = NULL;
	void				*user_priv = NULL;
	bool				 put_needed = false;
	uint32_t			 grp_ver_entry;

	if (iv_key == NULL) {
		D_ERROR("iv_key is NULL\n");
		return -DER_INVAL;
	}

	IV_DBG(iv_key, "fetch issued\n");

	/* ADDREF */
	ivns_internal = crt_ivns_internal_get(ivns);

	if (ivns_internal == NULL) {
		D_ERROR("Invalid ivns\n");
		return -DER_NONEXIST;
	}

	/* Get group name space internal operations */
	iv_ops = crt_iv_ops_get(ivns_internal, class_id);
	if (iv_ops == NULL) {
		D_ERROR("Failed to get iv_ops for class_id = %d\n", class_id);
		/* ADDREF done above in lookup */
		IVNS_DECREF(ivns_internal);
		return -DER_INVAL;
	}

	/* Get local version and associated root rank for latter comparison. */
	D_RWLOCK_RDLOCK(&ivns_internal->cii_grp_priv->gp_rwlock);
	grp_ver_entry = ivns_internal->cii_grp_priv->gp_membs_ver;
	rc = iv_ops->ivo_on_hash(ivns_internal, iv_key, &root_rank);
	D_RWLOCK_UNLOCK(&ivns_internal->cii_grp_priv->gp_rwlock);
	if (rc != 0) {
		D_CDEBUG(rc == -DER_NOTLEADER, DB_ANY, DLOG_ERR,
			 "ivo_on_hash() failed, rc="DF_RC"\n",
			 DP_RC(rc));
		D_GOTO(exit, rc);
	}

	/* Allocate memory pointer for scatter/gather list */
	D_ALLOC_PTR(iv_value);
	if (iv_value == NULL)
		D_GOTO(exit, rc = -DER_NOMEM);

	rc = iv_ops->ivo_on_get(ivns_internal, iv_key, 0, CRT_IV_PERM_READ,
				iv_value, &user_priv);
	if (rc != 0) {
		D_ERROR("ivo_on_get() failed; rc = %d\n", rc);
		D_GOTO(exit, rc);
	}
	put_needed = true;

	rc = iv_ops->ivo_on_fetch(ivns_internal, iv_key, 0,
				  0, iv_value, user_priv);

	/* The fetch info is contained on current server.  */
	if (rc == 0) {
		/* Finish up the completion call back */
		iv_ops->ivo_on_refresh(ivns_internal, iv_key, 0,
				iv_value, false, 0x0, user_priv);
		fetch_comp_cb(ivns_internal, class_id, iv_key, NULL,
			      iv_value, rc, cb_arg);
		iv_ops->ivo_on_put(ivns_internal, iv_value, user_priv);
		D_FREE(iv_value);

		/* ADDREF done above in lookup */
		IVNS_DECREF(ivns_internal);
		return rc;
	} else if (rc != -DER_IVCB_FORWARD) {
		/* We got error, call the callback and exit */
		iv_ops->ivo_on_refresh(ivns_internal, iv_key, 0,
				NULL, false, rc, user_priv);

		fetch_comp_cb(ivns_internal, class_id, iv_key, NULL,
			      NULL, rc, cb_arg);

		iv_ops->ivo_on_put(ivns_internal, iv_value, user_priv);
		D_FREE(iv_value);

		/* ADDREF done above in lookup */
		IVNS_DECREF(ivns_internal);
		return rc;
	}
	/*
	 * The request is not located on current server.
	 * Create an rpc request to external server.
	 * Return read-only copy and request 'write' version of iv_value
	 * Free up previous iv_value structure.
	 */
	iv_ops->ivo_on_put(ivns_internal, iv_value, user_priv);
	put_needed = false;

	/* Setup user private pointer.  Alloc and fill in iv_value structure */
	rc = iv_ops->ivo_on_get(ivns_internal, iv_key, 0, CRT_IV_PERM_WRITE,
				iv_value, &user_priv);
	if (rc != 0) {
		D_ERROR("ivo_on_get() failed; rc = %d\n", rc);
		D_GOTO(exit, rc);
	}
	put_needed = true;

	/*
	 * If we reached here, means we got DER_IVCB_FORWARD
	 * Donot need a version check after call.
	 * We will create a new rpc for synchronization
	*/
	rc = get_shortcut_path(ivns_internal, root_rank, shortcut, &next_node);

	if (rc != 0)
		D_GOTO(exit, rc);

	IV_DBG(iv_key, "root=%d next_parent=%d\n", root_rank, next_node);

	D_ALLOC_PTR(cb_info);
	if (cb_info == NULL)
		D_GOTO(exit, rc = -DER_NOMEM);

	cb_info->ifc_user_priv = user_priv;
	cb_info->ifc_child_rpc = NULL;
	cb_info->ifc_bulk_hdl = CRT_BULK_NULL;

	cb_info->ifc_comp_cb = fetch_comp_cb;
	cb_info->ifc_comp_cb_arg = cb_arg;

	cb_info->ifc_iv_value = *iv_value;
	cb_info->ifc_iv_key = *iv_key;

	cb_info->ifc_ivns_internal = ivns_internal;
	IVNS_ADDREF(cb_info->ifc_ivns_internal);
	cb_info->ifc_class_id = class_id;

	/* Issue a forwarding rpc to next node in list */
	rc = crt_ivf_rpc_issue(next_node, iv_key, iv_value, root_rank,
			       grp_ver_entry, cb_info);
exit:
	if (rc != 0) {
		fetch_comp_cb(ivns, class_id, iv_key, NULL,
			      NULL, rc, cb_arg);

		if (put_needed)
			iv_ops->ivo_on_put(ivns, iv_value, user_priv);
		D_CDEBUG(rc == -DER_NOTLEADER, DB_ANY, DLOG_ERR,
<<<<<<< HEAD
			 "ivo_on_put() failed, rc="DF_RC"\n",
=======
			 "Failed to issue IV fetch; rc = " DF_RC "\n",
>>>>>>> 4a18095e
			 DP_RC(rc));

		if (cb_info) {
			IVNS_DECREF(cb_info->ifc_ivns_internal);
			D_FREE(cb_info);
		}
	}

	D_FREE(iv_value);

	/* ADDREF done in lookup above */
	if (ivns_internal)
		IVNS_DECREF(ivns_internal);
	return rc;
}

/***************************************************************
 * IV UPDATE codebase
 **************************************************************/

static void
crt_hdlr_iv_sync_aux(void *arg)
{
	int				rc = 0;
	struct crt_iv_sync_in		*input;
	struct crt_iv_sync_out		*output;
	struct crt_ivns_internal	*ivns_internal;
	struct crt_iv_ops		*iv_ops = NULL;
	struct crt_ivns_id		ivns_id;
	crt_iv_sync_t			*sync_type;
	d_sg_list_t			iv_value = {0};
	bool				 need_put = false;
	void				*user_priv = NULL;
	crt_rpc_t			*rpc_req;
	uint32_t			 grp_ver;

	rpc_req = arg;
	/* This is an internal call. All errors are fatal */
	input = crt_req_get(rpc_req);
	D_ASSERT(input != NULL);

	output = crt_reply_get(rpc_req);
	D_ASSERT(output != NULL);

	ivns_id.ii_group_name = input->ivs_ivns_group;
	ivns_id.ii_nsid = input->ivs_ivns_id;
	sync_type = (crt_iv_sync_t *)input->ivs_sync_type.iov_buf;

	/* ADDREF */
	ivns_internal = crt_ivns_internal_lookup(&ivns_id);

	/*
	 * In some use-cases, sync can arrive to a node that hasn't attached
	 * iv namespace yet. Treat such errors as fatal if the flag is set.
	 */
	if (ivns_internal == NULL) {
		D_ERROR("ivns_internal was NULL. ivns_id=%s:%d\n",
			ivns_id.ii_group_name, ivns_id.ii_nsid);

		if (sync_type->ivs_flags & CRT_IV_SYNC_FLAG_NS_ERRORS_FATAL)
			D_ASSERT(ivns_internal != NULL);
		else
			D_GOTO(exit, rc = -DER_NONEXIST);
	}

<<<<<<< HEAD
=======
	/* Check group version match */
	grp_ver = ivns_internal->cii_grp_priv->gp_membs_ver;
	if (grp_ver != input->ivs_grp_ver) {
		D_ERROR("Group (%s) version mismatch. Local: %d Remote :%d\n",
			ivns_id.ii_group_name, grp_ver,
			input->ivs_grp_ver);
		D_GOTO(exit, rc = -DER_GRPVER);
	}

>>>>>>> 4a18095e
	iv_ops = crt_iv_ops_get(ivns_internal, input->ivs_class_id);
	D_ASSERT(iv_ops != NULL);

	/* If bulk is not set, we issue invalidate call */
	if (rpc_req->cr_co_bulk_hdl == CRT_BULK_NULL) {
		rc = iv_ops->ivo_on_refresh(ivns_internal, &input->ivs_key,
					0, NULL, true, 0x0, NULL);
		D_GOTO(exit, rc);
	}

	/* If bulk is set, issue sync call based on ivs_event */
	switch (sync_type->ivs_event) {
	case CRT_IV_SYNC_EVENT_UPDATE:
	{
		d_sg_list_t	tmp_iv;
		d_iov_t		*tmp_iovs;

		rc = iv_ops->ivo_on_get(ivns_internal, &input->ivs_key,
				0, CRT_IV_PERM_READ, &iv_value, &user_priv);
		if (rc != 0) {
			D_ERROR("ivo_on_get() failed; rc=%d\n", rc);
			D_GOTO(exit, rc);
		}

		need_put = true;

		D_ALLOC_ARRAY(tmp_iovs, iv_value.sg_nr);
		if (tmp_iovs == NULL) {
			D_ERROR("Failed to allocate temporary iovs\n");
			D_GOTO(exit, rc = -DER_NOMEM);
		}

		tmp_iv.sg_nr = iv_value.sg_nr;
		tmp_iv.sg_iovs = tmp_iovs;

		/* Populate tmp_iv.sg_iovs[0] to [sg_nr] */
		rc = crt_bulk_access(rpc_req->cr_co_bulk_hdl, &tmp_iv);
		if (rc != 0) {
			D_FREE(tmp_iovs);
			D_ERROR("crt_bulk_access() failed; rc=%d\n", rc);
			D_GOTO(exit, rc);
		}

		rc = iv_ops->ivo_on_refresh(ivns_internal, &input->ivs_key,
					0, &tmp_iv, false, 0, user_priv);
		D_FREE(tmp_iovs);
		if (rc != 0) {
			D_ERROR("ivo_on_refresh() failed; rc=%d\n", rc);
			D_GOTO(exit, rc);
		}

		rc = iv_ops->ivo_on_put(ivns_internal, &iv_value, user_priv);
		if (rc != 0) {
			D_ERROR("ivo_on_put() failed; rc=%d\n", rc);
			D_GOTO(exit, rc);
		}
		need_put = false;

		break;
	}

	case CRT_IV_SYNC_EVENT_NOTIFY:
		rc = iv_ops->ivo_on_refresh(ivns_internal, &input->ivs_key,
					    0, 0, false, 0, user_priv);
		if (rc != 0) {
			D_ERROR("ivo_on_refresh() failed; rc=%d\n", rc);
			D_GOTO(exit, rc);
		}

		break;

	default:
		D_ERROR("Unknown event type %#x", sync_type->ivs_event);
		D_GOTO(exit, rc = -DER_INVAL);
		break;
	}

exit:
	if (need_put && iv_ops)
		iv_ops->ivo_on_put(ivns_internal, &iv_value, user_priv);

	output->rc = rc;
	crt_reply_send(rpc_req);

	/* ADDREF done in lookup above */
	IVNS_DECREF(ivns_internal);

	/* add ref in crt_hdlr_iv_sync */
	RPC_PUB_DECREF(rpc_req);
}

/* Handler for internal SYNC CORPC */
void
crt_hdlr_iv_sync(crt_rpc_t *rpc_req)
{
	struct crt_iv_sync_in		*input;
	struct crt_iv_sync_out		*output;
	struct crt_ivns_internal	*ivns_internal = NULL;
	struct crt_iv_ops		*iv_ops = NULL;
	struct crt_ivns_id		ivns_id;
	crt_iv_sync_t			*sync_type;
	uint32_t			 grp_ver;
	int				 rc = 0;

	/* This is an internal call. All errors are fatal */
	input = crt_req_get(rpc_req);
	D_ASSERT(input != NULL);

	output = crt_reply_get(rpc_req);
	D_ASSERT(output != NULL);

	ivns_id.ii_group_name = input->ivs_ivns_group;
	ivns_id.ii_nsid = input->ivs_ivns_id;
	sync_type = (crt_iv_sync_t *)input->ivs_sync_type.iov_buf;

	/* ADDREF */
	ivns_internal = crt_ivns_internal_lookup(&ivns_id);

	/* In some use-cases sync can arrive to a node that hasn't attached
	* iv namespace yet. Treat such errors as fatal if the flag is set.
	**/
	if (ivns_internal == NULL) {
		D_ERROR("ivns_internal was NULL. ivns_id=%s:%d\n",
			ivns_id.ii_group_name, ivns_id.ii_nsid);

		D_ASSERT(!(sync_type->ivs_flags &
			   CRT_IV_SYNC_FLAG_NS_ERRORS_FATAL));
		D_GOTO(exit, rc = -DER_NONEXIST);
	}

<<<<<<< HEAD
=======
	/* Check group version match */
	grp_ver = ivns_internal->cii_grp_priv->gp_membs_ver;
	if (grp_ver != input->ivs_grp_ver) {
		D_ERROR("Group (%s) version mismatch. Local: %d Remote :%d\n",
			ivns_id.ii_group_name, grp_ver,
			input->ivs_grp_ver);
		D_GOTO(exit, rc = -DER_GRPVER);
	}

>>>>>>> 4a18095e
	iv_ops = crt_iv_ops_get(ivns_internal, input->ivs_class_id);
	D_ASSERT(iv_ops != NULL);

	/* prevent rpc_req from being destroyed, decref in
	 * crt_hdlr_iv_sync_aux()
	 */
	RPC_PUB_ADDREF(rpc_req);
	if (iv_ops->ivo_pre_refresh != NULL) {
		D_DEBUG(DB_TRACE, "Executing ivo_pre_refresh\n");
		iv_ops->ivo_pre_refresh(ivns_internal, &input->ivs_key,
					crt_hdlr_iv_sync_aux, rpc_req);
	} else {
		crt_hdlr_iv_sync_aux(rpc_req);
	}

	/* ADDREF done in lookup above */
	IVNS_DECREF(ivns_internal);
	return;
exit:
	output->rc = rc;
	crt_reply_send(rpc_req);

	if (ivns_internal) {
		/* ADDREF done in lookup above */
		IVNS_DECREF(ivns_internal);
	}
}

/* Results aggregate function for sync CORPC */
int
crt_iv_sync_corpc_aggregate(crt_rpc_t *source, crt_rpc_t *result, void *arg)
{
	struct crt_iv_sync_out *output_source;
	struct crt_iv_sync_out *output_result;

	output_source = crt_reply_get(source);
	output_result = crt_reply_get(result);

	/* Only set new rc if so far rc is 0 */
	if (output_result->rc == 0) {
		if (output_source->rc != 0)
			output_result->rc = output_source->rc;
	}

	return 0;
}

static int
call_pre_sync_cb(struct crt_ivns_internal *ivns_internal,
		 struct crt_iv_sync_in *input, crt_rpc_t *rpc_req)
{
	struct crt_iv_ops	*iv_ops;
	d_sg_list_t		 iv_value;
	d_sg_list_t		 tmp_iv;
	d_iov_t			*tmp_iovs = NULL;
	void			*user_priv;
	bool			 need_put = false;
	int			 rc;

	iv_ops = crt_iv_ops_get(ivns_internal, input->ivs_class_id);
	D_ASSERT(iv_ops != NULL);

	rc = iv_ops->ivo_on_get(ivns_internal, &input->ivs_key, 0,
				CRT_IV_PERM_READ, &iv_value,
				&user_priv);
	if (rc != 0) {
		D_ERROR("ivo_on_get() failed; rc=%d\n", rc);
		D_GOTO(exit, rc);
	}
	need_put = true;

	if (rpc_req->cr_co_bulk_hdl != CRT_BULK_NULL) {
		D_ALLOC_ARRAY(tmp_iovs, iv_value.sg_nr);
		if (tmp_iovs == NULL) {
			D_ERROR("Failed to allocate temporary iovs\n");
			D_GOTO(exit, rc);
		}

		tmp_iv.sg_nr = iv_value.sg_nr;
		tmp_iv.sg_iovs = tmp_iovs;

		/* Populate tmp_iv.sg_iovs[0] to [sg_nr] */
		rc = crt_bulk_access(rpc_req->cr_co_bulk_hdl, &tmp_iv);
		if (rc != 0) {
			D_ERROR("crt_bulk_access() failed; rc=%d\n", rc);
			D_GOTO(exit, rc);
		}
	}

	D_DEBUG(DB_TRACE, "Executing ivo_pre_sync\n");
	rc = iv_ops->ivo_pre_sync(ivns_internal, &input->ivs_key, 0,
				  &tmp_iv, user_priv);
	if (rc != 0)
		D_ERROR("ivo_pre_sync() failed; rc=%d\n", rc);

exit:
	D_FREE(tmp_iovs);
	if (need_put)
		iv_ops->ivo_on_put(ivns_internal, &iv_value, user_priv);
	return rc;
}

int
crt_iv_sync_corpc_pre_forward(crt_rpc_t *rpc, void *arg)
{
	struct crt_iv_sync_in		*input;
	struct crt_ivns_internal	*ivns_internal;
	struct crt_iv_ops		*iv_ops;
	struct crt_ivns_id		 ivns_id;
	crt_iv_sync_t			*sync_type;
	int				 rc = 0;

	/* This is an internal call. All errors are fatal */
	input = crt_req_get(rpc);
	D_ASSERT(input != NULL);

	ivns_id.ii_group_name = input->ivs_ivns_group;
	ivns_id.ii_nsid = input->ivs_ivns_id;
	sync_type = (crt_iv_sync_t *)input->ivs_sync_type.iov_buf;

	ivns_internal = crt_ivns_internal_lookup(&ivns_id);

	/* In some use-cases sync can arrive to a node that hasn't attached
	* iv namespace yet. Treat such errors as fatal if the flag is set.
	**/
	if (ivns_internal == NULL) {
		D_ERROR("ivns_internal was NULL. ivns_id=%s:%d\n",
			ivns_id.ii_group_name, ivns_id.ii_nsid);

		D_ASSERT(!(sync_type->ivs_flags &
			   CRT_IV_SYNC_FLAG_NS_ERRORS_FATAL));
		return -DER_NONEXIST;
	}

	iv_ops = crt_iv_ops_get(ivns_internal, input->ivs_class_id);
	D_ASSERT(iv_ops != NULL);

	if (iv_ops->ivo_pre_sync != NULL)
		rc = call_pre_sync_cb(ivns_internal, input, rpc);

	IVNS_DECREF(ivns_internal);
	return rc;
}

/* Callback structure for iv sync RPC */
struct iv_sync_cb_info {
	/* Local bulk handle to free in callback */
	crt_bulk_t			isc_bulk_hdl;

	/* Internal IV namespace */
	struct crt_ivns_internal	*isc_ivns_internal;

	/* Class id associated with namespace */
	uint32_t			isc_class_id;

	/* IV key/value; used for issuing completion callback */
	crt_iv_key_t			isc_iv_key;
	d_sg_list_t			isc_iv_value;

	/* Flag indicating whether to perform callback */
	bool				isc_do_callback;

	/* Completion callback, arguments for it and rc */
	crt_iv_comp_cb_t		isc_update_comp_cb;
	void				*isc_cb_arg;
	int				isc_update_rc;

	/* user private data */
	void				*isc_user_priv;

	/* sync type */
	crt_iv_sync_t			isc_sync_type;
};

/* IV_SYNC response handler */
static void
handle_ivsync_response(const struct crt_cb_info *cb_info)
{
	struct iv_sync_cb_info	*iv_sync = cb_info->cci_arg;
	struct crt_iv_ops	*iv_ops;

	if (iv_sync->isc_bulk_hdl != CRT_BULK_NULL)
		crt_bulk_free(iv_sync->isc_bulk_hdl);

	/* do_callback is set based on sync value specified */
	if (iv_sync->isc_do_callback) {
		iv_ops = crt_iv_ops_get(iv_sync->isc_ivns_internal,
					iv_sync->isc_class_id);
		D_ASSERT(iv_ops != NULL);

		if (cb_info->cci_rc != 0)
			iv_sync->isc_update_rc = cb_info->cci_rc;

		iv_sync->isc_update_comp_cb(iv_sync->isc_ivns_internal,
					iv_sync->isc_class_id,
					&iv_sync->isc_iv_key,
					NULL,
					&iv_sync->isc_iv_value,
					iv_sync->isc_update_rc,
					iv_sync->isc_cb_arg);

		iv_ops->ivo_on_put(iv_sync->isc_ivns_internal, NULL,
					iv_sync->isc_user_priv);
		D_FREE(iv_sync->isc_iv_key.iov_buf);
	} else {
		D_DEBUG(DB_TRACE, "Call Back not supplied\n");
		D_ASSERT(iv_sync->isc_ivns_internal == NULL);
	}

	if (iv_sync->isc_sync_type.ivs_comp_cb)
		iv_sync->isc_sync_type.ivs_comp_cb(
			iv_sync->isc_sync_type.ivs_comp_cb_arg,
			cb_info->cci_rc);

	if (iv_sync->isc_ivns_internal)
		IVNS_DECREF(iv_sync->isc_ivns_internal);
	D_FREE(iv_sync);
}

/* Helper function to issue update sync
 * Important note: iv_key and iv_value are destroyed right after this call,
 * as such they need to be copied over
 **/
static int
crt_ivsync_rpc_issue(struct crt_ivns_internal *ivns_internal, uint32_t class_id,
		     crt_iv_key_t *iv_key, crt_iv_ver_t *iv_ver,
		     d_sg_list_t *iv_value, crt_iv_sync_t *sync_type,
		     d_rank_t src_node, d_rank_t dst_node,
		     crt_iv_comp_cb_t update_comp_cb, void *cb_arg,
		     void *user_priv, int update_rc)
{
	crt_rpc_t		*corpc_req;
	struct crt_iv_sync_in	*input;
	int			rc = 0;
	bool			delay_completion = false;
	struct iv_sync_cb_info	*iv_sync_cb = NULL;
	struct crt_iv_ops	*iv_ops;
	crt_bulk_t		local_bulk = CRT_BULK_NULL;
	d_rank_list_t		excluded_list;
	d_rank_t		excluded_ranks[1]; /* Excluding self */

	iv_ops = crt_iv_ops_get(ivns_internal, class_id);
	D_ASSERT(iv_ops != NULL);

	switch (sync_type->ivs_mode) {
	case CRT_IV_SYNC_NONE:
		D_DEBUG(DB_TRACE, "NONE syncMode\n");
		D_GOTO(exit, rc = 0);

	case CRT_IV_SYNC_EAGER:
		D_DEBUG(DB_TRACE, "EAGER syncMode\n");
		delay_completion = true;
		break;

	case CRT_IV_SYNC_LAZY:
		D_DEBUG(DB_TRACE, "LAZY syncMode\n");
		delay_completion = false;
		break;

	default:
		D_ERROR("Unknown ivs_mode %d\n", sync_type->ivs_mode);
		D_GOTO(exit, rc = -DER_INVAL);
	}

	/* Exclude self from corpc */
	excluded_list.rl_nr = 1;
	excluded_list.rl_ranks = excluded_ranks;
	excluded_ranks[0] = ivns_internal->cii_grp_priv->gp_self;
	/* Perform refresh on local node */
	if (sync_type->ivs_event == CRT_IV_SYNC_EVENT_UPDATE)
		rc = iv_ops->ivo_on_refresh(ivns_internal, iv_key, 0,
					iv_value, iv_value ? false : true,
					0, user_priv);
	else if (sync_type->ivs_event == CRT_IV_SYNC_EVENT_NOTIFY)
		rc = iv_ops->ivo_on_refresh(ivns_internal, iv_key, 0,
					NULL, iv_value ? false : true,
					0, user_priv);
	else {
		D_ERROR("Unknown ivs_event %d\n", sync_type->ivs_event);
		D_GOTO(exit, rc = -DER_INVAL);
	}

	local_bulk = CRT_BULK_NULL;
	if (iv_value != NULL) {
		D_DEBUG(DB_TRACE, "Create Bulk\n");
		rc = crt_bulk_create(ivns_internal->cii_ctx, iv_value,
				     CRT_BULK_RO, &local_bulk);
		if (rc != 0) {
			D_ERROR("ctt_bulk_create() failed; rc=%d\n", rc);
			D_GOTO(exit, rc);
		}
	}

	rc = crt_corpc_req_create(ivns_internal->cii_ctx,
				  &ivns_internal->cii_grp_priv->gp_pub,
				  &excluded_list,
				  CRT_OPC_IV_SYNC,
				  local_bulk, NULL, 0,
				  ivns_internal->cii_gns.gn_tree_topo,
				  &corpc_req);
	if (rc != 0) {
		D_ERROR("crt_corpc_req_create() failed; rc=%d\n", rc);
		D_GOTO(exit, rc);
	}

	input = crt_req_get(corpc_req);
	D_ASSERT(input != NULL);

	D_ALLOC_PTR(iv_sync_cb);
	if (iv_sync_cb == NULL) {
		/* Avoid checkpatch warning */
		D_GOTO(exit, rc = -DER_NOMEM);
	}

	iv_sync_cb->isc_sync_type = *sync_type;
	input->ivs_ivns_id = ivns_internal->cii_gns.gn_ivns_id.ii_nsid;
	input->ivs_ivns_group = ivns_internal->cii_gns.gn_ivns_id.ii_group_name;
	input->ivs_grp_ver = ivns_internal->cii_grp_priv->gp_membs_ver;
	d_iov_set(&input->ivs_key, iv_key->iov_buf, iv_key->iov_buf_len);
	d_iov_set(&input->ivs_sync_type, &iv_sync_cb->isc_sync_type,
		  sizeof(crt_iv_sync_t));

	input->ivs_class_id = class_id;

	iv_sync_cb->isc_bulk_hdl = local_bulk;
	iv_sync_cb->isc_do_callback = delay_completion;
	iv_sync_cb->isc_user_priv = user_priv;
	iv_sync_cb->isc_ivns_internal = NULL;

	/* Perform callback from sync response handler */
	if (iv_sync_cb->isc_do_callback) {
		iv_sync_cb->isc_ivns_internal = ivns_internal;
		IVNS_ADDREF(ivns_internal);

		iv_sync_cb->isc_update_comp_cb = update_comp_cb;
		iv_sync_cb->isc_cb_arg = cb_arg;
		iv_sync_cb->isc_update_rc = update_rc;
		iv_sync_cb->isc_class_id = class_id;

		/* Copy iv_key over as it will get destroyed after this call */
		D_ALLOC(iv_sync_cb->isc_iv_key.iov_buf, iv_key->iov_buf_len);
		if (iv_sync_cb->isc_iv_key.iov_buf == NULL) {
			/* Avoid checkpatch warning */
			D_GOTO(exit, rc = -DER_NOMEM);
		}

		memcpy(iv_sync_cb->isc_iv_key.iov_buf, iv_key->iov_buf,
		       iv_key->iov_buf_len);

		iv_sync_cb->isc_iv_key.iov_buf_len = iv_key->iov_buf_len;
		iv_sync_cb->isc_iv_key.iov_len = iv_key->iov_len;

		/* Copy underlying sg_list as iv_value pointer will not be valid
		* once this function exits
		**/
		if (iv_value)
			iv_sync_cb->isc_iv_value = *iv_value;
	}

	rc = crt_req_send(corpc_req, handle_response_cb, iv_sync_cb);
	if (rc != 0)
		D_ERROR("crt_req_send() failed; rc=%d\n", rc);

exit:
	if (delay_completion == false || rc != 0) {
		if (rc != 0)
			update_rc = rc;

		update_comp_cb(ivns_internal, class_id, iv_key, NULL, iv_value,
			       update_rc, cb_arg);

		/* on_get() done in crt_iv_update_internal */
		iv_ops->ivo_on_put(ivns_internal, NULL, user_priv);
	}

	if (rc != 0) {
		if (local_bulk != CRT_BULK_NULL)
			crt_bulk_free(local_bulk);

		if (iv_sync_cb) {
			if (iv_sync_cb->isc_ivns_internal)
				IVNS_DECREF(iv_sync_cb->isc_ivns_internal);
			D_FREE(iv_sync_cb->isc_iv_key.iov_buf);
			D_FREE(iv_sync_cb);
		}
		if (sync_type->ivs_comp_cb)
			sync_type->ivs_comp_cb(sync_type->ivs_comp_cb_arg, rc);
	}
	return rc;
}

struct update_cb_info {
	/* Update completion callback and argument */
	crt_iv_comp_cb_t		uci_comp_cb;
	void				*uci_cb_arg;

	/* RPC of the caller if one exists */
	crt_rpc_t			*uci_child_rpc;

	/* Internal IV namespace and IV class id */
	struct crt_ivns_internal	*uci_ivns_internal;
	uint32_t			uci_class_id;

	/* Local bulk handle and associated iv value */
	crt_bulk_t			uci_bulk_hdl;
	d_sg_list_t			uci_iv_value;

	/* Caller of the crt_iv_update() API */
	d_rank_t			uci_caller_rank;

	/* Sync type associated with this update */
	crt_iv_sync_t			uci_sync_type;

	/* User private data */
	void				*uci_user_priv;
};

/* Helper function for finalizing of transfer back of the iv_value
 * from a parent back to the child
 */
static void
finalize_transfer_back(struct update_cb_info *cb_info, int rc)
{
	struct crt_ivns_internal	*ivns;
	struct crt_iv_ops		*iv_ops;
	struct crt_iv_update_out	*child_output;

	child_output = crt_reply_get(cb_info->uci_child_rpc);
	child_output->rc = rc;

	ivns = cb_info->uci_ivns_internal;

	iv_ops = crt_iv_ops_get(ivns, cb_info->uci_class_id);
	D_ASSERT(iv_ops != NULL);

	iv_ops->ivo_on_put(ivns, &cb_info->uci_iv_value,
				cb_info->uci_user_priv);

	crt_reply_send(cb_info->uci_child_rpc);
	/* ADDREF done in crt_hdlr_iv_update */
	RPC_PUB_DECREF(cb_info->uci_child_rpc);
	crt_bulk_free(cb_info->uci_bulk_hdl);

	/* addref in transfer_back_to_child() */
	IVNS_DECREF(cb_info->uci_ivns_internal);
	D_FREE(cb_info);
}

/* Bulk update completion callback for transferring values back
 * to the original caller/child.
 */
static int
bulk_update_transfer_back_done(const struct crt_bulk_cb_info *info)
{
	finalize_transfer_back(info->bci_arg, info->bci_rc);
	return 0;
}

/* Helper function to transfer iv_value back to child */
static
int transfer_back_to_child(crt_iv_key_t *key, struct update_cb_info *cb_info,
			   bool do_refresh, int update_rc)
{
	struct crt_bulk_desc		bulk_desc = {0};
	struct crt_iv_update_in		*child_input;
	struct crt_ivns_internal	*ivns;
	struct crt_iv_ops		*iv_ops;
	int				size = 0;
	int				i;
	int				rc = 0;

	ivns = cb_info->uci_ivns_internal;

	iv_ops = crt_iv_ops_get(ivns, cb_info->uci_class_id);
	D_ASSERT(iv_ops != NULL);

	if (do_refresh)
		iv_ops->ivo_on_refresh(ivns, key, 0,
				&cb_info->uci_iv_value,
				false, update_rc, cb_info->uci_user_priv);

	/* No more children -- we are the originator; call update_cb */
	if (cb_info->uci_child_rpc == NULL) {
		cb_info->uci_comp_cb(ivns, cb_info->uci_class_id, key, NULL,
				&cb_info->uci_iv_value, update_rc,
				cb_info->uci_cb_arg);

		/* Corresponding on_get() done in crt_iv_update_internal */
		iv_ops->ivo_on_put(ivns, NULL,
				cb_info->uci_user_priv);

		if (cb_info->uci_bulk_hdl != CRT_BULK_NULL)
			crt_bulk_free(cb_info->uci_bulk_hdl);

		/* addref done in crt_hdlr_iv_update */
		IVNS_DECREF(cb_info->uci_ivns_internal);
		D_FREE(cb_info);
		return 0;
	}

	/* Perform bulk transfer back to the child */
	child_input = crt_req_get(cb_info->uci_child_rpc);

	/* Calculate size of iv value */
	for (i = 0; i < cb_info->uci_iv_value.sg_nr; i++)
		size += cb_info->uci_iv_value.sg_iovs[i].iov_buf_len;

	bulk_desc.bd_rpc = cb_info->uci_child_rpc;
	bulk_desc.bd_bulk_op = CRT_BULK_PUT;
	bulk_desc.bd_remote_hdl = child_input->ivu_iv_value_bulk;
	bulk_desc.bd_remote_off = 0;
	bulk_desc.bd_local_hdl = cb_info->uci_bulk_hdl;
	bulk_desc.bd_local_off = 0;
	bulk_desc.bd_len = size;

	rc = crt_bulk_transfer(&bulk_desc, bulk_update_transfer_back_done,
			       cb_info, 0);
	if (rc != 0) {
		D_ERROR("Failed to transfer data back\n");
		/* IVNS_DECREF done in the function */
		finalize_transfer_back(cb_info, rc);
	}
	return rc;
}

/* IV_UPDATE internal rpc response handler */
static void
handle_ivupdate_response(const struct crt_cb_info *cb_info)
{
	struct update_cb_info	 *iv_info = cb_info->cci_arg;
	struct crt_iv_update_in	 *input = crt_req_get(cb_info->cci_rpc);
	struct crt_iv_update_out *output = crt_reply_get(cb_info->cci_rpc);
	struct crt_iv_update_out *child_output;
	struct crt_iv_ops	 *iv_ops;
	int			 rc;

	/* For bi-directional updates, transfer data back to child */
	if (iv_info->uci_sync_type.ivs_flags & CRT_IV_SYNC_BIDIRECTIONAL) {
		transfer_back_to_child(&input->ivu_key, iv_info, true,
				       cb_info->cci_rc);
		D_GOTO(exit, 0);
	}

	if (iv_info->uci_child_rpc) {
		child_output = crt_reply_get(iv_info->uci_child_rpc);

		/* uci_bulk_hdl will not be set for invalidate call */
		if (iv_info->uci_bulk_hdl != CRT_BULK_NULL) {
			iv_ops = crt_iv_ops_get(iv_info->uci_ivns_internal,
						iv_info->uci_class_id);
			D_ASSERT(iv_ops != NULL);

			rc = iv_ops->ivo_on_put(iv_info->uci_ivns_internal,
						&iv_info->uci_iv_value,
						iv_info->uci_user_priv);

			if (rc != 0) {
				D_ERROR("ivo_on_put() failed; rc=%d\n", rc);
				child_output->rc = rc;
			} else {
				child_output->rc = output->rc;
			}
		} else {
			child_output->rc = output->rc;
		}

		if (cb_info->cci_rc != 0)
			child_output->rc = cb_info->cci_rc;

		/* Fatal if reply send fails */
		rc = crt_reply_send(iv_info->uci_child_rpc);
		D_ASSERT(rc == 0);

		/* ADDREF done in crt_hdlr_iv_update */
		RPC_PUB_DECREF(iv_info->uci_child_rpc);
	} else {
		d_sg_list_t *tmp_iv_value;

		if (iv_info->uci_bulk_hdl == NULL)
			tmp_iv_value = NULL;
		else
			tmp_iv_value = &iv_info->uci_iv_value;

		rc = output->rc;

		if (cb_info->cci_rc != 0)
			rc = cb_info->cci_rc;

		crt_ivsync_rpc_issue(iv_info->uci_ivns_internal,
<<<<<<< HEAD
					iv_info->uci_class_id,
					&input->ivu_key, 0,
					tmp_iv_value,
					&iv_info->uci_sync_type,
					input->ivu_caller_node,
					input->ivu_root_node,
					iv_info->uci_comp_cb,
					iv_info->uci_cb_arg,
					iv_info->uci_user_priv,
					rc);
=======
				     iv_info->uci_class_id,
				     &input->ivu_key, 0,
				     tmp_iv_value,
				     &iv_info->uci_sync_type,
				     input->ivu_caller_node,
				     input->ivu_root_node,
				     iv_info->uci_comp_cb,
				     iv_info->uci_cb_arg,
				     iv_info->uci_user_priv,
				     rc);
>>>>>>> 4a18095e
	}

	if (iv_info->uci_bulk_hdl != CRT_BULK_NULL)
		crt_bulk_free(iv_info->uci_bulk_hdl);

	/* addref done in crt_hdlr_iv_update */
	IVNS_DECREF(iv_info->uci_ivns_internal);
	D_FREE(iv_info);
exit:
	;	/* avoid compiler error: gcc 3.4 */
}

/* Helper function to issue IV UPDATE RPC*/
static int
crt_ivu_rpc_issue(d_rank_t dest_rank, crt_iv_key_t *iv_key,
		  d_sg_list_t *iv_value, crt_iv_sync_t *sync_type,
		  d_rank_t root_rank, uint32_t grp_ver,
		  struct update_cb_info *cb_info)
{
	struct crt_ivns_internal	*ivns_internal;
	struct crt_iv_update_in		*input;
	crt_bulk_t			local_bulk = CRT_BULK_NULL;
	crt_endpoint_t			ep = {0};
	crt_rpc_t			*rpc;
	int				rc = 0;
	uint32_t			local_grp_ver;

	ivns_internal = cb_info->uci_ivns_internal;

	/* Note: destination node is using global rank already */
	ep.ep_grp = NULL;
	ep.ep_rank = dest_rank;

	rc = crt_req_create(ivns_internal->cii_ctx, &ep, CRT_OPC_IV_UPDATE,
			    &rpc);
	if (rc != 0) {
		D_ERROR("crt_req_create() failed; rc=%d\n", rc);
		D_GOTO(exit, rc);
	}

	input = crt_req_get(rpc);

	/* Update with NULL value is invalidate call */
	if (iv_value) {
		rc = crt_bulk_create(ivns_internal->cii_ctx, iv_value,
				     CRT_BULK_RW, &local_bulk);

		if (rc != 0) {
			D_ERROR("crt_bulk_create() failed; rc=%d\n", rc);
			D_GOTO(exit, rc);
		}
	} else {
		local_bulk = CRT_BULK_NULL;
	}

	input->ivu_iv_value_bulk = local_bulk;
	cb_info->uci_bulk_hdl = local_bulk;

	d_iov_set(&input->ivu_key, iv_key->iov_buf, iv_key->iov_buf_len);
	input->ivu_class_id = cb_info->uci_class_id;
	input->ivu_root_node = root_rank;
	input->ivu_caller_node = cb_info->uci_caller_rank;

	/* iv_value might not be set */
	if (iv_value)
		cb_info->uci_iv_value = *iv_value;

	input->ivu_ivns_id = ivns_internal->cii_gns.gn_ivns_id.ii_nsid;
	input->ivu_ivns_group = ivns_internal->cii_gns.gn_ivns_id.ii_group_name;

	/*
	 * If the current version does not match that which has come in,
	 * then the version number does not match that version associated
	 * with the root rank node we are sending to.
	 */
	local_grp_ver =  ivns_internal->cii_grp_priv->gp_membs_ver;
	if (grp_ver != local_grp_ver) {
		D_ERROR("Group (%s) version mismatch. "
			"On entry: %d: Changed to :%d\n",
			ivns_internal->cii_gns.gn_ivns_id.ii_group_name,
			grp_ver, local_grp_ver);
		D_GOTO(exit, rc = -DER_GRPVER);
	}
	input->ivu_grp_ver = grp_ver;

	/* Do not need sync comp cb for update */
	cb_info->uci_sync_type = *sync_type;
	d_iov_set(&input->ivu_sync_type, &cb_info->uci_sync_type,
		  sizeof(crt_iv_sync_t));
	rc = crt_req_send(rpc, handle_response_cb, cb_info);
	if (rc != 0)
		D_ERROR("crt_req_send() failed; rc=%d\n", rc);

exit:
	if (rc != 0) {
		if (local_bulk != CRT_BULK_NULL)
			crt_bulk_free(local_bulk);
	}
	return rc;
}

static void
handle_response_internal(void *arg)
{
	const struct crt_cb_info *cb_info = arg;
	crt_rpc_t		 *rpc = cb_info->cci_rpc;

	switch (rpc->cr_opc) {
	case CRT_OPC_IV_FETCH:
		handle_ivfetch_response(cb_info);
		break;

	case CRT_OPC_IV_SYNC:
		handle_ivsync_response(cb_info);
		break;

	case CRT_OPC_IV_UPDATE:
		handle_ivupdate_response(cb_info);
		break;
	default:
		D_ERROR("wrong opc: cb_info %p: rpc %p: opc %#x\n",
			cb_info, rpc, rpc->cr_opc);
	}
}

static void
handle_response_cb_internal(void *arg)
{
	struct crt_cb_info	*cb_info = arg;
	crt_rpc_t		*rpc = cb_info->cci_rpc;
	struct crt_rpc_priv	*rpc_priv;

	handle_response_internal(arg);

	rpc_priv = container_of(rpc, struct crt_rpc_priv, crp_pub);
	RPC_DECREF(rpc_priv);
	D_FREE(cb_info);
}

static void
handle_response_cb(const struct crt_cb_info *cb_info)
{
	crt_rpc_t		*rpc = cb_info->cci_rpc;
	struct crt_rpc_priv	*rpc_priv;
	struct crt_context	*crt_ctx;

	rpc_priv = container_of(rpc, struct crt_rpc_priv, crp_pub);
	D_ASSERT(rpc_priv != NULL);
	crt_ctx = rpc_priv->crp_pub.cr_ctx;

	/* Current call back response */
	if (crt_ctx->cc_iv_resp_cb != NULL) {
		int rc;
		struct crt_cb_info *info;

		D_ALLOC_PTR(info);
		if (info == NULL) {
			D_WARN("allocate fails, do cb directly\n");
			goto callback;
		}

		/* Create child process to handle the call back */
		RPC_ADDREF(rpc_priv);
		info->cci_rpc = cb_info->cci_rpc;
		info->cci_rc = cb_info->cci_rc;
		info->cci_arg = cb_info->cci_arg;
		rc = crt_ctx->cc_iv_resp_cb((crt_context_t)crt_ctx,
					    info,
					    handle_response_cb_internal,
					    crt_ctx->cc_rpc_cb_arg);
		if (rc) {
			D_WARN("rpc_cb failed %d, do cb directly\n", rc);
			RPC_DECREF(rpc_priv);
			D_FREE(info);
			goto callback;
		}
		return;
	}
callback:
	handle_response_internal((void *)cb_info);
}

/* bulk transfer update callback info */
struct bulk_update_cb_info {
	struct crt_ivns_internal *buc_ivns;

	/* Input buffer for iv update rpc */
	struct crt_iv_update_in	*buc_input;
	/* Local bulk handle to free */
	crt_bulk_t		buc_bulk_hdl;
	/* IV value */
	d_sg_list_t		buc_iv_value;
	/* Users private data */
	void			*buc_user_priv;
};

static int
bulk_update_transfer_done_aux(const struct crt_bulk_cb_info *info)
{
	struct bulk_update_cb_info	*cb_info;
	struct crt_ivns_internal	*ivns_internal;
	struct crt_iv_ops		*iv_ops;
	struct crt_iv_update_in		*input;
	struct crt_iv_update_out	*output;
	struct update_cb_info		*update_cb_info = NULL;
	int				rc = 0;
	d_rank_t			next_rank;
	int				update_rc;
	crt_iv_sync_t			*sync_type;
	uint32_t			grp_ver;

	cb_info = info->bci_arg;

	input = cb_info->buc_input;

	ivns_internal = cb_info->buc_ivns;
	D_ASSERT(ivns_internal != NULL);

	iv_ops = crt_iv_ops_get(ivns_internal, input->ivu_class_id);
	D_ASSERT(iv_ops != NULL);

	output = crt_reply_get(info->bci_bulk_desc->bd_rpc);
	D_ASSERT(output != NULL);

	update_rc = iv_ops->ivo_on_update(ivns_internal,
			&input->ivu_key, 0, false, &cb_info->buc_iv_value,
			cb_info->buc_user_priv);

	sync_type = input->ivu_sync_type.iov_buf;

	D_ALLOC_PTR(update_cb_info);
	if (update_cb_info == NULL)
		D_GOTO(send_error, rc = -DER_NOMEM);

	update_cb_info->uci_child_rpc = info->bci_bulk_desc->bd_rpc;

	update_cb_info->uci_ivns_internal = ivns_internal;
	IVNS_ADDREF(ivns_internal);

	update_cb_info->uci_class_id = input->ivu_class_id;
	update_cb_info->uci_caller_rank = input->ivu_caller_node;
	update_cb_info->uci_sync_type = *sync_type;
	update_cb_info->uci_user_priv = cb_info->buc_user_priv;
	update_cb_info->uci_iv_value = cb_info->buc_iv_value;
	update_cb_info->uci_bulk_hdl = cb_info->buc_bulk_hdl;

	if (update_rc == -DER_IVCB_FORWARD) {
		/*
		 * Forward request to the parent
		 * Get group version to associate with next_rank.
		 * Pass it down to crt_ivu_rpc_issue
		 */
		D_RWLOCK_RDLOCK(&ivns_internal->cii_grp_priv->gp_rwlock);
		grp_ver = ivns_internal->cii_grp_priv->gp_membs_ver;

		rc = crt_iv_parent_get(ivns_internal,
				       input->ivu_root_node, &next_rank);
		D_RWLOCK_UNLOCK(&ivns_internal->cii_grp_priv->gp_rwlock);

		if (rc != 0) {
			D_DEBUG(DB_TRACE, "crt_iv_parent_get() returned %d\n",
				rc);
			D_GOTO(send_error, rc = -DER_OOG);
		}

		rc = crt_ivu_rpc_issue(next_rank, &input->ivu_key,
				       &cb_info->buc_iv_value, sync_type,
				       input->ivu_root_node, grp_ver,
				       update_cb_info);
		if (rc != 0) {
			D_ERROR("crt_ivu_rpc_issue() failed, rc = %d\n", rc);
			D_GOTO(send_error, rc);
		}
	} else if (update_rc == 0) {
		/* If sync was bi-directional - trasnfer value back */
		if (sync_type->ivs_flags & CRT_IV_SYNC_BIDIRECTIONAL) {
			rc = transfer_back_to_child(&input->ivu_key,
						    update_cb_info,
						    false, update_rc);
			if (rc == 0)
				rc = update_rc;

			D_GOTO(exit, rc);
		}

		rc = iv_ops->ivo_on_put(ivns_internal,
					&cb_info->buc_iv_value,
					cb_info->buc_user_priv);
		output->rc = rc;
		crt_reply_send(info->bci_bulk_desc->bd_rpc);

		RPC_PUB_DECREF(info->bci_bulk_desc->bd_rpc);
		IVNS_DECREF(update_cb_info->uci_ivns_internal);
		D_FREE(update_cb_info);

	} else {
		D_GOTO(send_error, rc = update_rc);
	}

	rc = crt_bulk_free(cb_info->buc_bulk_hdl);
exit:
	return rc;

send_error:
	rc = crt_bulk_free(cb_info->buc_bulk_hdl);

	if (update_cb_info) {
		IVNS_DECREF(update_cb_info->uci_ivns_internal);
		D_FREE(update_cb_info);
	}

	output->rc = rc;

	crt_reply_send(info->bci_bulk_desc->bd_rpc);
	RPC_PUB_DECREF(info->bci_bulk_desc->bd_rpc);
	return rc;
}

static void
bulk_update_transfer_done_aux_wrapper(void *arg)
{
	struct crt_bulk_cb_info		*info;
	struct bulk_update_cb_info	*cb_info;

	info = arg;

	D_DEBUG(DB_TRACE, "Triggering bulk_update_transfer_done_aux()\n");

	bulk_update_transfer_done_aux(info);

	cb_info = info->bci_arg;

	/* addref done by crt_hdlr_iv_update() */
	IVNS_DECREF(cb_info->buc_ivns);
	D_FREE(cb_info);

	D_FREE(info->bci_bulk_desc);
	D_FREE(info);
}

static int
bulk_update_transfer_done(const struct crt_bulk_cb_info *info)
{
	struct crt_bulk_cb_info		*info_dup;
	struct bulk_update_cb_info	*cb_info;
	struct crt_ivns_internal	*ivns_internal;
	struct crt_iv_ops		*iv_ops;
	struct crt_iv_update_in		*input;
	struct crt_iv_update_out	*output;
	int				 rc = DER_SUCCESS;

	cb_info = info->bci_arg;

	input = cb_info->buc_input;

	ivns_internal = cb_info->buc_ivns;
	D_ASSERT(ivns_internal != NULL);

	iv_ops = crt_iv_ops_get(ivns_internal, input->ivu_class_id);
	D_ASSERT(iv_ops != NULL);

	output = crt_reply_get(info->bci_bulk_desc->bd_rpc);
	D_ASSERT(output != NULL);

	if (info->bci_rc != 0) {
		D_ERROR("bulk update transfer failed; rc = %d",
			info->bci_rc);
		D_GOTO(send_error, rc = info->bci_rc);
	}

	if (iv_ops->ivo_pre_update != NULL) {
		D_ALLOC_PTR(info_dup);
		if (info_dup == NULL)
			D_GOTO(send_error, rc = -DER_NOMEM);

		D_ALLOC_PTR(info_dup->bci_bulk_desc);
		if (info_dup->bci_bulk_desc == NULL) {
			D_FREE(info_dup);
			D_GOTO(send_error, rc = -DER_NOMEM);
		}

		/* cb_info is inside of bci_arg */
		info_dup->bci_arg = info->bci_arg;
		info_dup->bci_rc = info->bci_rc;
		crt_bulk_desc_dup(info_dup->bci_bulk_desc,
				  info->bci_bulk_desc);
		IV_DBG(&input->ivu_key, "Executing ivo_pre_update\n");

		/* Note: cb_info free-ed by the aux_wrapper */
		iv_ops->ivo_pre_update(ivns_internal, &input->ivu_key,
				       bulk_update_transfer_done_aux_wrapper,
				       info_dup);
	} else {
		bulk_update_transfer_done_aux(info);

		/* addref done by crt_hdlr_iv_update() */
		IVNS_DECREF(cb_info->buc_ivns);
		D_FREE(cb_info);
	}
	return rc;

send_error:
	output->rc = rc;
	crt_reply_send(info->bci_bulk_desc->bd_rpc);

	crt_bulk_free(cb_info->buc_bulk_hdl);
	RPC_PUB_DECREF(info->bci_bulk_desc->bd_rpc);

	/* addref done by crt_hdlr_iv_update() */
	IVNS_DECREF(cb_info->buc_ivns);
	D_FREE(cb_info);
	return rc;
}

/* IV UPDATE RPC handler */
void
crt_hdlr_iv_update(crt_rpc_t *rpc_req)
{
	struct crt_iv_update_in		*input;
	struct crt_iv_update_out	*output;
	struct crt_ivns_id		ivns_id;
	struct crt_ivns_internal	*ivns_internal = NULL;
	struct crt_iv_ops		*iv_ops;
	d_sg_list_t			iv_value = {0};
	struct crt_bulk_desc		bulk_desc;
	crt_bulk_t			local_bulk_handle;
	struct bulk_update_cb_info	*cb_info;
	crt_iv_sync_t			*sync_type;
	d_rank_t			next_rank;
	struct update_cb_info		*update_cb_info;
	int				size;
	void				*user_priv;
	int				i;
	uint32_t			grp_ver_entry;
	uint32_t			grp_ver_current;
	int				rc = 0;

	input = crt_req_get(rpc_req);
	output = crt_reply_get(rpc_req);

	D_ASSERT(input != NULL);
	D_ASSERT(output != NULL);

	ivns_id.ii_group_name = input->ivu_ivns_group;
	ivns_id.ii_nsid = input->ivu_ivns_id;

	/* ADDREF */
	ivns_internal = crt_ivns_internal_lookup(&ivns_id);

	if (ivns_internal == NULL) {
		D_ERROR("Invalid internal ivns\n");
		D_GOTO(send_error, rc = -DER_NONEXIST);
	}

	/* Check group version match with rpc request*/
	grp_ver_entry = ivns_internal->cii_grp_priv->gp_membs_ver;
	if (grp_ver_entry != input->ivu_grp_ver) {
		D_ERROR("Group (%s) version mismatch. Local: %d Remote :%d\n",
			ivns_id.ii_group_name, grp_ver_entry,
			input->ivu_grp_ver);
		D_GOTO(send_error, rc = -DER_GRPVER);
	}

	iv_ops = crt_iv_ops_get(ivns_internal, input->ivu_class_id);

	if (iv_ops == NULL) {
		D_ERROR("Invalid class id passed\n");
		D_GOTO(send_error, rc = -DER_INVAL);
	}

	if (input->ivu_iv_value_bulk == CRT_BULK_NULL) {
		rc = iv_ops->ivo_on_refresh(ivns_internal, &input->ivu_key,
					    0, NULL, true, 0, NULL);
		if (rc == -DER_IVCB_FORWARD) {
			/*
			 * MUST use version number prior to rpc version
			 * check get next_rank to send to.
			 * Otherwise, we could miss a version change that
			 * happens between these 2 points.
			 */
			rc = crt_iv_parent_get(ivns_internal,
					       input->ivu_root_node,
					       &next_rank);
			if (rc != 0) {
				D_DEBUG(DB_TRACE, "crt_iv_parent_get() rc=%d\n",
					rc);
				D_GOTO(send_error, rc = -DER_OOG);
			}

			/*
			 * Check here for change in version prior to getting
			 * next
			 */
			grp_ver_current = ivns_internal->cii_grp_priv->
							  gp_membs_ver;
			if (grp_ver_entry != grp_ver_current) {
				D_ERROR("Group (%s) version mismatch. "
					"On Entry: %d:: Changed to:%d\n",
					ivns_id.ii_group_name,
					grp_ver_entry, grp_ver_current);
				D_GOTO(send_error, rc = -DER_GRPVER);
			}

			D_ALLOC_PTR(update_cb_info);
			if (update_cb_info == NULL)
				D_GOTO(send_error, rc = -DER_NOMEM);

			sync_type = (crt_iv_sync_t *)
					input->ivu_sync_type.iov_buf;

			update_cb_info->uci_child_rpc = rpc_req;
			RPC_PUB_ADDREF(rpc_req);
			update_cb_info->uci_ivns_internal = ivns_internal;
			IVNS_ADDREF(ivns_internal);
			update_cb_info->uci_class_id = input->ivu_class_id;
			update_cb_info->uci_caller_rank =
							input->ivu_caller_node;

			update_cb_info->uci_sync_type = *sync_type;

			rc = crt_ivu_rpc_issue(next_rank, &input->ivu_key,
					       NULL, sync_type,
					       input->ivu_root_node,
					       grp_ver_entry,
					       update_cb_info);

			if (rc != 0) {
				RPC_PUB_DECREF(rpc_req);
				IVNS_DECREF(update_cb_info->uci_ivns_internal);
				D_FREE(update_cb_info);
				D_GOTO(send_error, rc);
			}

		} else if (rc == 0) {
			output->rc = rc;
			rc = crt_reply_send(rpc_req);
		} else {
			D_GOTO(send_error, rc);
		}

		D_GOTO(exit, rc = 0);
	}

	rc = iv_ops->ivo_on_get(ivns_internal, &input->ivu_key, 0,
				CRT_IV_PERM_WRITE, &iv_value, &user_priv);
	if (rc != 0) {
		D_ERROR("ivo_on_get() failed; rc=%d\n", rc);
		D_GOTO(send_error, rc);
	}

	size = 0;
	for (i = 0; i < iv_value.sg_nr; i++)
		size += iv_value.sg_iovs[i].iov_buf_len;

	rc = crt_bulk_create(rpc_req->cr_ctx, &iv_value, CRT_BULK_RW,
			     &local_bulk_handle);
	if (rc != 0) {
		D_ERROR("crt_bulk_create() failed; rc=%d\n", rc);
		D_GOTO(send_error, rc);
	}

	bulk_desc.bd_rpc = rpc_req;
	RPC_PUB_ADDREF(rpc_req);
	bulk_desc.bd_bulk_op = CRT_BULK_GET;
	bulk_desc.bd_remote_hdl = input->ivu_iv_value_bulk;
	bulk_desc.bd_remote_off = 0;
	bulk_desc.bd_local_hdl = local_bulk_handle;
	bulk_desc.bd_local_off = 0;
	bulk_desc.bd_len = size;

	D_ALLOC_PTR(cb_info);
	if (cb_info == NULL) {
		RPC_PUB_DECREF(bulk_desc.bd_rpc);
		crt_bulk_free(local_bulk_handle);
		D_GOTO(send_error, rc = -DER_NOMEM);
	}

	cb_info->buc_ivns = ivns_internal;
	IVNS_ADDREF(ivns_internal);
	cb_info->buc_input = input;
	cb_info->buc_bulk_hdl = local_bulk_handle;
	cb_info->buc_iv_value = iv_value;
	cb_info->buc_user_priv = user_priv;

	rc = crt_bulk_transfer(&bulk_desc, bulk_update_transfer_done,
			       cb_info, 0);
	if (rc != 0) {
		D_ERROR("crt_bulk_transfer() failed; rc=%d\n", rc);
		crt_bulk_free(local_bulk_handle);
		RPC_PUB_DECREF(bulk_desc.bd_rpc);
		IVNS_DECREF(cb_info->buc_ivns);
		D_FREE(cb_info);
		D_GOTO(send_error, rc);
	}

exit:
	/* ADDREF done in lookup above */
	IVNS_DECREF(ivns_internal);
	return;

send_error:
	output->rc = rc;
	crt_reply_send(rpc_req);

	/* ADDREF done in lookup above */
	if (ivns_internal)
		IVNS_DECREF(ivns_internal);
}

static int
check_sync_type(crt_iv_sync_t *sync)
{
	int rc = 0;

	D_ASSERT(sync != NULL);

	/* Bidirectional sync is only allowed during UPDATE event */
	if (sync->ivs_flags & CRT_IV_SYNC_BIDIRECTIONAL) {
		if (sync->ivs_mode != CRT_IV_SYNC_NONE) {
			D_ERROR("ivs_mode must be set to CRT_IV_SYNC_NONE\n");
			return -DER_INVAL;
		}

		if (sync->ivs_event != CRT_IV_SYNC_EVENT_UPDATE) {
			D_ERROR("ivs_event must be set to "
				"CRT_IV_SYNC_EVENT_UPDATE\n");
			return -DER_INVAL;
		}
	}
	return rc;
}

static int
crt_iv_update_internal(crt_iv_namespace_t ivns, uint32_t class_id,
		       crt_iv_key_t *iv_key, crt_iv_ver_t *iv_ver,
		       d_sg_list_t *iv_value, crt_iv_shortcut_t shortcut,
		       crt_iv_sync_t sync_type, crt_iv_comp_cb_t update_comp_cb,
		       void *cb_arg)
{
	struct crt_iv_ops		*iv_ops;
	struct crt_ivns_internal	*ivns_internal = NULL;
	d_rank_t			 root_rank;
	d_rank_t			 next_node;
	struct update_cb_info		*cb_info;
	void				*priv;
	int				 rc = 0;
	uint32_t			 grp_ver;
	uint32_t			 grp_ver2;

	rc = check_sync_type(&sync_type);
	if (rc != 0) {
		D_ERROR("Invalid sync specified\n");
		D_GOTO(exit, rc);
	}

	/* IVNS_ADDREF is done upon successful get */
	ivns_internal = crt_ivns_internal_get(ivns);
	if (ivns_internal == NULL) {
		D_ERROR("Invalid ivns specified\n");
		D_GOTO(exit, rc = -DER_NONEXIST);
	}

	if (ivns_internal->cii_grp_priv->gp_self == CRT_NO_RANK) {
		IV_DBG(iv_key, "%s: self rank not known yet\n",
		       ivns_internal->cii_grp_priv->gp_pub.cg_grpid);
		D_GOTO(exit, rc = -DER_GRPVER);
	}

	iv_ops = crt_iv_ops_get(ivns_internal, class_id);
	if (iv_ops == NULL) {
		D_ERROR("Invalid class_id specified\n");
		D_GOTO(exit, rc = -DER_INVAL);
	}

	/* Need to get a version number associated with root_rank. */
	D_RWLOCK_RDLOCK(&ivns_internal->cii_grp_priv->gp_rwlock);
	grp_ver =  ivns_internal->cii_grp_priv->gp_membs_ver;

	rc = iv_ops->ivo_on_hash(ivns, iv_key, &root_rank);
	D_RWLOCK_UNLOCK(&ivns_internal->cii_grp_priv->gp_rwlock);
	if (rc != 0) {
		D_CDEBUG(rc == -DER_NOTLEADER, DB_ANY, DLOG_ERR,
			 "ivo_on_hash() failed, rc="DF_RC"\n",
			 DP_RC(rc));
		D_GOTO(exit, rc);
	}

	rc = iv_ops->ivo_on_get(ivns, iv_key,
				0, CRT_IV_PERM_WRITE, NULL, &priv);

	if (iv_value != NULL)
		rc = iv_ops->ivo_on_update(ivns, iv_key, 0,
			(root_rank == ivns_internal->cii_grp_priv->gp_self),
			iv_value, priv);
	else
		rc = iv_ops->ivo_on_refresh(ivns, iv_key, 0, NULL,
					true, 0, priv);

	if (rc == 0) {
		if (sync_type.ivs_flags & CRT_IV_SYNC_BIDIRECTIONAL) {
			rc = update_comp_cb(ivns_internal, class_id, iv_key,
					    NULL, iv_value, rc, cb_arg);

			/* on_get() done above */
			iv_ops->ivo_on_put(ivns_internal, NULL, priv);
		} else {
			/* issue sync. will call completion callback */
			crt_ivsync_rpc_issue(ivns_internal, class_id,
					     iv_key, iv_ver, iv_value,
					     &sync_type,
					     ivns_internal->cii_grp_priv->
							    gp_self,
					     root_rank, update_comp_cb,
					     cb_arg, priv, rc);
		}

		D_GOTO(exit, rc);
	} else  if (rc == -DER_IVCB_FORWARD) {
<<<<<<< HEAD
=======
		/*
		 * Send synchronization to parent
		 * Need to get a version number associated with next node.
		 * Need to compare with previous version.  If not equal,
		 * then there has been a version change in between.
		 */
		D_RWLOCK_RDLOCK(&ivns_internal->cii_grp_priv->gp_rwlock);
		grp_ver2 =  ivns_internal->cii_grp_priv->gp_membs_ver;

>>>>>>> 4a18095e
		rc = get_shortcut_path(ivns_internal, root_rank, shortcut,
				       &next_node);
		D_RWLOCK_UNLOCK(&ivns_internal->cii_grp_priv->gp_rwlock);
		if (rc != 0)
			D_GOTO(put, rc);

		if (grp_ver != grp_ver2) {
			D_ERROR("Group (%s) version mismatch. "
				"On Entry: %d:: Changed to:%d\n",
				ivns_internal->cii_gns.gn_ivns_id.ii_group_name,
				grp_ver, grp_ver2);
			D_GOTO(exit, rc = -DER_GRPVER);
		}

		/* comp_cb is only for sync update for now */
		D_ASSERT(sync_type.ivs_comp_cb == NULL);
		D_ALLOC_PTR(cb_info);
		if (cb_info == NULL)
			D_GOTO(put, rc = -DER_NOMEM);

		cb_info->uci_comp_cb = update_comp_cb;
		cb_info->uci_cb_arg = cb_arg;

		cb_info->uci_child_rpc = NULL;
		cb_info->uci_ivns_internal = ivns_internal;
		IVNS_ADDREF(ivns_internal);

		cb_info->uci_class_id = class_id;
		cb_info->uci_caller_rank = ivns_internal->cii_grp_priv->gp_self;
		cb_info->uci_user_priv = priv;

		rc = crt_ivu_rpc_issue(next_node, iv_key, iv_value,
				       &sync_type, root_rank,
				       grp_ver, cb_info);

		if (rc != 0) {
			D_ERROR("crt_ivu_rpc_issue() failed; rc=%d\n", rc);
			IVNS_DECREF(cb_info->uci_ivns_internal);
			D_FREE(cb_info);
			D_GOTO(put, rc);
		}
		D_GOTO(exit, rc);

	} else {
		D_ERROR("ivo_on_update failed with rc = %d\n", rc);

		update_comp_cb(ivns, class_id, iv_key, NULL,
			       iv_value, rc, cb_arg);
		D_GOTO(put, rc);
	}

put:
	iv_ops->ivo_on_put(ivns, NULL, priv);
exit:
	if (rc != 0 && sync_type.ivs_comp_cb)
		sync_type.ivs_comp_cb(sync_type.ivs_comp_cb_arg, rc);

	if (ivns_internal)
		IVNS_DECREF(ivns_internal);
	return rc;
}

int
crt_iv_update(crt_iv_namespace_t ivns, uint32_t class_id,
	      crt_iv_key_t *iv_key, crt_iv_ver_t *iv_ver,
	      d_sg_list_t *iv_value, crt_iv_shortcut_t shortcut,
	      crt_iv_sync_t sync_type, crt_iv_comp_cb_t update_comp_cb,
	      void *cb_arg)
{
	int rc;

	/* TODO: In future consider allowing updates with NULL value.
	* Currently calling crt_iv_update_internal with NULL value results in
	* internal 'invalidate' call being done on the specified key.
	*
	* All other checks are performed inside of crt_iv_update_interna.
	*/
	if (iv_value == NULL) {
		D_ERROR("iv_value is NULL\n");

		rc = -DER_INVAL;
		update_comp_cb(ivns, class_id, iv_key, NULL, iv_value,
			       rc, cb_arg);

		if (sync_type.ivs_comp_cb)
			sync_type.ivs_comp_cb(sync_type.ivs_comp_cb_arg, rc);
		D_GOTO(exit, rc);
	}

	rc = crt_iv_update_internal(ivns, class_id, iv_key, iv_ver, iv_value,
				    shortcut, sync_type, update_comp_cb,
				    cb_arg);
exit:
	return rc;
}

int
crt_iv_invalidate(crt_iv_namespace_t ivns, uint32_t class_id,
		  crt_iv_key_t *iv_key, crt_iv_ver_t *iv_ver,
		  crt_iv_shortcut_t shortcut, crt_iv_sync_t sync_type,
		  crt_iv_comp_cb_t invali_comp_cb,
		  void *cb_arg)
{
	return crt_iv_update_internal(ivns, class_id, iv_key, iv_ver, NULL,
			shortcut, sync_type, invali_comp_cb, cb_arg);
}

int
crt_iv_get_nchildren(crt_iv_namespace_t ivns, uint32_t class_id,
		     crt_iv_key_t *iv_key, uint32_t *nchildren)
{
	struct crt_iv_ops		*iv_ops;
	struct crt_ivns_internal	*ivns_internal = NULL;
	d_rank_t			 root_rank;
	d_rank_t			 self_rank;
	int				 rc = 0;

	if (iv_key == NULL || nchildren == NULL) {
		D_ERROR("invalid parameter (NULL key or nchildren).\n");
		D_GOTO(exit, rc = -DER_INVAL);
	}

	ivns_internal = crt_ivns_internal_get(ivns);
	if (ivns_internal == NULL) {
		D_ERROR("Invalid ivns specified\n");
		D_GOTO(exit, rc = -DER_NONEXIST);
	}

	self_rank = ivns_internal->cii_grp_priv->gp_self;
	if (self_rank == CRT_NO_RANK) {
		D_DEBUG(DB_TRACE, "%s: self rank not known yet\n",
			ivns_internal->cii_grp_priv->gp_pub.cg_grpid);
		D_GOTO(exit, rc = -DER_GRPVER);
	}

	iv_ops = crt_iv_ops_get(ivns_internal, class_id);
	if (iv_ops == NULL) {
		D_ERROR("Invalid class_id specified\n");
		D_GOTO(exit, rc = -DER_INVAL);
	}
	rc = iv_ops->ivo_on_hash(ivns, iv_key, &root_rank);
	if (rc != 0) {
		D_CDEBUG(rc == -DER_NOTLEADER, DB_ANY, DLOG_ERR,
			 "ivo_on_hash() failed, rc="DF_RC"\n",
			 DP_RC(rc));
		D_GOTO(exit, rc);
	}

	rc = crt_tree_get_nchildren(ivns_internal->cii_grp_priv, 0, NULL,
				    ivns_internal->cii_gns.gn_tree_topo,
				    root_rank, self_rank,
				    nchildren);
	if (rc != 0)
		D_ERROR("grp %s, root %d self %d failed rc=%d.\n",
			ivns_internal->cii_grp_priv->gp_pub.cg_grpid,
			root_rank, self_rank, rc);

exit:
	/* addref done in crt_ivns_internal_get() */
	if (ivns_internal)
		IVNS_DECREF(ivns_internal);
	return rc;
}<|MERGE_RESOLUTION|>--- conflicted
+++ resolved
@@ -625,13 +625,8 @@
 	d_list_for_each_entry(entry, &ns_list, cii_link) {
 		/* avoid checkpatch warning */
 		if ((entry->cii_gns.gn_ivns_id.ii_nsid == ivns_id->ii_nsid) &&
-<<<<<<< HEAD
-		(strcmp(entry->cii_gns.gn_ivns_id.ii_group_name,
-			ivns_id->ii_group_name) == 0)) {
-=======
 		    (strcmp(entry->cii_gns.gn_ivns_id.ii_group_name,
 			    ivns_id->ii_group_name) == 0)) {
->>>>>>> 4a18095e
 			IVNS_ADDREF(entry);
 
 			D_MUTEX_UNLOCK(&ns_list_lock);
@@ -1774,11 +1769,7 @@
 		if (put_needed)
 			iv_ops->ivo_on_put(ivns, iv_value, user_priv);
 		D_CDEBUG(rc == -DER_NOTLEADER, DB_ANY, DLOG_ERR,
-<<<<<<< HEAD
 			 "ivo_on_put() failed, rc="DF_RC"\n",
-=======
-			 "Failed to issue IV fetch; rc = " DF_RC "\n",
->>>>>>> 4a18095e
 			 DP_RC(rc));
 
 		if (cb_info) {
@@ -1844,8 +1835,6 @@
 			D_GOTO(exit, rc = -DER_NONEXIST);
 	}
 
-<<<<<<< HEAD
-=======
 	/* Check group version match */
 	grp_ver = ivns_internal->cii_grp_priv->gp_membs_ver;
 	if (grp_ver != input->ivs_grp_ver) {
@@ -1855,7 +1844,6 @@
 		D_GOTO(exit, rc = -DER_GRPVER);
 	}
 
->>>>>>> 4a18095e
 	iv_ops = crt_iv_ops_get(ivns_internal, input->ivs_class_id);
 	D_ASSERT(iv_ops != NULL);
 
@@ -1986,8 +1974,6 @@
 		D_GOTO(exit, rc = -DER_NONEXIST);
 	}
 
-<<<<<<< HEAD
-=======
 	/* Check group version match */
 	grp_ver = ivns_internal->cii_grp_priv->gp_membs_ver;
 	if (grp_ver != input->ivs_grp_ver) {
@@ -1997,7 +1983,6 @@
 		D_GOTO(exit, rc = -DER_GRPVER);
 	}
 
->>>>>>> 4a18095e
 	iv_ops = crt_iv_ops_get(ivns_internal, input->ivs_class_id);
 	D_ASSERT(iv_ops != NULL);
 
@@ -2587,18 +2572,6 @@
 			rc = cb_info->cci_rc;
 
 		crt_ivsync_rpc_issue(iv_info->uci_ivns_internal,
-<<<<<<< HEAD
-					iv_info->uci_class_id,
-					&input->ivu_key, 0,
-					tmp_iv_value,
-					&iv_info->uci_sync_type,
-					input->ivu_caller_node,
-					input->ivu_root_node,
-					iv_info->uci_comp_cb,
-					iv_info->uci_cb_arg,
-					iv_info->uci_user_priv,
-					rc);
-=======
 				     iv_info->uci_class_id,
 				     &input->ivu_key, 0,
 				     tmp_iv_value,
@@ -2609,7 +2582,6 @@
 				     iv_info->uci_cb_arg,
 				     iv_info->uci_user_priv,
 				     rc);
->>>>>>> 4a18095e
 	}
 
 	if (iv_info->uci_bulk_hdl != CRT_BULK_NULL)
@@ -3328,8 +3300,6 @@
 
 		D_GOTO(exit, rc);
 	} else  if (rc == -DER_IVCB_FORWARD) {
-<<<<<<< HEAD
-=======
 		/*
 		 * Send synchronization to parent
 		 * Need to get a version number associated with next node.
@@ -3339,7 +3309,6 @@
 		D_RWLOCK_RDLOCK(&ivns_internal->cii_grp_priv->gp_rwlock);
 		grp_ver2 =  ivns_internal->cii_grp_priv->gp_membs_ver;
 
->>>>>>> 4a18095e
 		rc = get_shortcut_path(ivns_internal, root_rank, shortcut,
 				       &next_node);
 		D_RWLOCK_UNLOCK(&ivns_internal->cii_grp_priv->gp_rwlock);
