--- conflicted
+++ resolved
@@ -1,6 +1,5 @@
 /*
  * (C) Copyright 2016-2022 Intel Corporation.
- * (C) Copyright 2025 Google LLC
  * (C) Copyright 2025 Hewlett Packard Enterprise Development LP
  * (C) Copyright 2025 Google LLC
  *
@@ -114,15 +113,10 @@
 		int i;
 
 		D_ALLOC_ARRAY(ret_hdl->iovs, sgl->sg_nr);
-<<<<<<< HEAD
-		if (ret_hdl->iovs == NULL)
-			D_GOTO(out, rc = -DER_NOMEM);
-=======
 		if (ret_hdl->iovs == NULL) {
 			D_FREE(ret_hdl);
 			D_GOTO(out, rc = -DER_NOMEM);
 		}
->>>>>>> c563ca53
 		for (i = 0; i < sgl->sg_nr; i++)
 			ret_hdl->iovs[i] = sgl->sg_iovs[i];
 		ret_hdl->sgl.sg_nr     = sgl->sg_nr;
@@ -243,11 +237,8 @@
 	if (bulk != NULL) {
 		if (bulk->iovs)
 			D_FREE(bulk->iovs);
-<<<<<<< HEAD
 		if (bulk->bulk_orig_uri)
 			D_FREE(bulk->bulk_orig_uri);
-=======
->>>>>>> c563ca53
 		D_FREE(bulk);
 	}
 	return rc;
