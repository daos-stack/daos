--- conflicted
+++ resolved
@@ -1829,28 +1829,6 @@
 				rpc_priv->crp_corpc_info->co_grp_priv,
 				rpc_priv->crp_corpc_info->co_root);
 
-<<<<<<< HEAD
-		if (pri_root == self_rank)
-			skip_check = true;
-	}
-
-	if ((self_rank != *rpc_priv->crp_header.p_dst_rank) ||
-	    (crt_ctx->cc_idx != *rpc_priv->crp_header.p_dst_tag)) {
-		if (!skip_check) {
-			D_ERROR("Mismatch rpc: %p opc: %x rank:%d tag:%d "
-				"self:%d cc_idx:%d ep_rank:%d ep_tag:%d\n",
-				rpc_priv,
-				rpc_priv->crp_pub.cr_opc,
-				*rpc_priv->crp_header.p_dst_rank,
-				*rpc_priv->crp_header.p_dst_tag,
-				self_rank,
-				crt_ctx->cc_idx,
-				rpc_priv->crp_pub.cr_ep.ep_rank,
-				rpc_priv->crp_pub.cr_ep.ep_tag);
-
-			D_GOTO(out, rc = -DER_BAD_TARGET);
-		}
-=======
 		if (self_rank == CRT_NO_RANK || pri_root == self_rank)
 			goto skip_check;
 	}
@@ -1864,7 +1842,6 @@
 			rpc_priv->crp_pub.cr_ep.ep_rank, rpc_priv->crp_pub.cr_ep.ep_tag);
 
 		D_GOTO(out, rc = -DER_BAD_TARGET);
->>>>>>> c5f248ba
 	}
 skip_check:
 
