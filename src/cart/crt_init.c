--- conflicted
+++ resolved
@@ -434,14 +434,9 @@
 crt_provider_t
 crt_str_to_provider(const char *str_provider)
 {
-<<<<<<< HEAD
 	int	provider_idx = CRT_PROV_UNKNOWN;
 	int	i, len;
 	char	*p = NULL;
-=======
-	crt_provider_t prov = CRT_PROV_UNKNOWN;
-	int            i;
->>>>>>> c4c3a54e
 
 	if (str_provider == NULL)
 		return prov;
