--- conflicted
+++ resolved
@@ -806,11 +806,7 @@
 	return rc;
 }
 
-<<<<<<< HEAD
-static inline na_bool_t is_integer_str(const char *str)
-=======
 static inline bool is_integer_str(char *str)
->>>>>>> 5e6311fb
 {
 	const char *p;
 
