--- conflicted
+++ resolved
@@ -544,23 +544,6 @@
 }
 
 static void
-<<<<<<< HEAD
-apply_if_not_set(const char *env_name, const char *new_value)
-{
-	char *old_val;
-
-	old_val = getenv(env_name);
-
-	if (old_val == NULL) {
-		/* d_log_check: disable=print-string */
-		D_INFO("%s not set, setting to %s\n", env_name, new_value);
-		setenv(env_name, new_value, true);
-	}
-}
-
-static void
-=======
->>>>>>> 217aab97
 prov_settings_apply(bool primary, crt_provider_t prov, crt_init_options_t *opt)
 {
 	uint32_t mrc_enable = 0;
