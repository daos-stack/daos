--- conflicted
+++ resolved
@@ -82,17 +82,13 @@
 	crt_gdata.cg_inited = 0;
 	crt_gdata.cg_primary_prov = CRT_PROV_OFI_TCP_RXM;
 
-<<<<<<< HEAD
 	/* By default set number of secondary remote tags to 1 */
 	crt_gdata.cg_num_remote_tags = 1;
 	crt_gdata.cg_last_remote_tag = 0;
 
-	d_srand(d_timeus_secdiff(0) + getpid());
-=======
 	rc = d_gettime(&now);
 	D_ASSERTF(rc == 0, "d_gettime: " DF_RC "\n", DP_RC(rc));
 	d_srand(now.tv_sec * 1000 * 1000 * 1000 + now.tv_nsec + getpid());
->>>>>>> 499b8b6e
 	start_rpcid = ((uint64_t)d_rand()) << 32;
 
 	crt_gdata.cg_rpcid = start_rpcid;
