--- conflicted
+++ resolved
@@ -599,7 +599,6 @@
 				provider_env = tmp;
 		}
 
-<<<<<<< HEAD
 		if (opt && opt->cio_interface)
 			interface_env = opt->cio_interface;
 		else {
@@ -608,11 +607,6 @@
 			tmp = getenv("D_INTERFACE");
 			if (tmp)
 				interface_env = tmp;
-=======
-		if (!provider_found) {
-			D_ERROR("Requested provider %s not found\n", addr_env);
-			D_GOTO(unlock, rc = -DER_NONEXIST);
->>>>>>> d63af68b
 		}
 
 		if (opt && opt->cio_domain)
@@ -643,35 +637,35 @@
 
 		rc = __split_arg(provider_env, &provider_str0, &provider_str1);
 		if (rc != 0)
-			D_GOTO(cleanup, rc);
+			D_GOTO(unlock, rc);
 
 		primary_provider = crt_str_to_provider(provider_str0);
 		secondary_provider = crt_str_to_provider(provider_str1);
 
 		if (primary_provider == CRT_PROV_UNKNOWN) {
 			D_ERROR("Requested provider %s not found\n", provider_env);
-			D_GOTO(cleanup, rc = -DER_NONEXIST);
+			D_GOTO(unlock, rc = -DER_NONEXIST);
 		}
 
 		rc = __split_arg(interface_env, &iface0, &iface1);
 		if (rc != 0)
-			D_GOTO(cleanup, rc);
+			D_GOTO(unlock, rc);
 		rc = __split_arg(domain_env, &domain0, &domain1);
 		if (rc != 0)
-			D_GOTO(cleanup, rc);
+			D_GOTO(unlock, rc);
 		rc = __split_arg(port_str, &port0, &port1);
 		if (rc != 0)
-			D_GOTO(cleanup, rc);
+			D_GOTO(unlock, rc);
 
 		if (iface0 == NULL) {
 			D_ERROR("Empty interface specified\n");
-			D_GOTO(cleanup, rc = -DER_INVAL);
+			D_GOTO(unlock, rc = -DER_INVAL);
 		}
 
 		rc = prov_data_init(&crt_gdata.cg_prov_gdata_primary,
 				    primary_provider, true, opt);
 		if (rc != 0)
-			D_GOTO(cleanup, rc);
+			D_GOTO(unlock, rc);
 
 		prov_settings_apply(true, primary_provider, opt);
 		crt_gdata.cg_primary_prov = primary_provider;
@@ -679,7 +673,7 @@
 		rc = crt_na_config_init(true, primary_provider, iface0, domain0, port0);
 		if (rc != 0) {
 			D_ERROR("crt_na_config_init() failed, "DF_RC"\n", DP_RC(rc));
-			D_GOTO(cleanup, rc);
+			D_GOTO(unlock, rc);
 		}
 
 		if (secondary_provider != CRT_PROV_UNKNOWN) {
@@ -713,14 +707,8 @@
 
 			rc = crt_na_config_init(false, tmp_prov, iface1, domain1, port1);
 			if (rc != 0) {
-<<<<<<< HEAD
 				D_ERROR("crt_na_config_init() failed, "DF_RC"\n", DP_RC(rc));
 				D_GOTO(cleanup, rc);
-=======
-				D_ERROR("crt_na_ofi_config_init() failed, "
-					DF_RC"\n", DP_RC(rc));
-				D_GOTO(unlock, rc);
->>>>>>> d63af68b
 			}
 		}
 
