--- conflicted
+++ resolved
@@ -1291,14 +1291,11 @@
 	D_FREE(na_cfg->noc_auth_key);
 	D_FREE(na_cfg->noc_iface_str);
 	na_cfg->noc_port = 0;
-<<<<<<< HEAD
+	na_cfg->noc_iface_total = 0;
 }
 
 void
 crt_reset_lock()
 {
 	D_RWLOCK_INIT(&crt_gdata.cg_rwlock, NULL);
-=======
-	na_cfg->noc_iface_total = 0;
->>>>>>> b1100e02
 }