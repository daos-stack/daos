--- conflicted
+++ resolved
@@ -630,11 +630,6 @@
 	proto_query->pq_user_arg = arg;
 	proto_query->pq_coq->coq_base = base_opc;
 
-<<<<<<< HEAD
-	rc = crt_req_set_timeout(rpc_req, timeout);
-	/** Should only fail if invalid parameter */
-	D_ASSERT(rc == 0);
-=======
 	if (timeout != 0) {
 		/** The global timeout may be overwritten by the per context timeout
 		 * so let's use the API to get the actual setting.
@@ -649,7 +644,6 @@
 			D_ASSERT(rc == 0);
 		}
 	}
->>>>>>> 3375a344
 
 	rc = crt_req_send(rpc_req, proto_query_cb, proto_query);
 	if (rc != 0)
