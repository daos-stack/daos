/*
 * (C) Copyright 2016-2021 Intel Corporation.
 *
 * SPDX-License-Identifier: BSD-2-Clause-Patent
 */
/**
 * This file is part of CaRT. It implements the RPC register related APIs and
 * internal handling.
 */
#define D_LOGFAC	DD_FAC(rpc)

#include <semaphore.h>
#include "crt_internal.h"

static int
crt_proto_query_local(crt_opcode_t base_opc, uint32_t ver);

/* init L2, alloc 32 entries by default */
static int
crt_opc_map_L2_create(struct crt_opc_map_L2 *L2_entry)
{
	D_ALLOC_ARRAY(L2_entry->L2_map, 32);
	if (L2_entry->L2_map == NULL)
		return -DER_NOMEM;

	return DER_SUCCESS;
}

/* bits is the number of bits for protocol portion of the opcode */
int
crt_opc_map_create()
{
	struct crt_opc_map	*map;
	uint32_t		count;
	int			rc;
	int			i;
	unsigned int		bits = 8;

	D_ALLOC_PTR(map);
	if (map == NULL)
		return -DER_NOMEM;

	D_INIT_LIST_HEAD(&map->com_coq_list);

	count = ~(0xFFFFFFFFUL >> bits << bits) + 1;
	D_ALLOC_ARRAY(map->com_map, count);
	if (map->com_map == NULL)
		D_GOTO(out, rc = -DER_NOMEM);

	map->com_num_slots_total = count;
	/* initialize the first 16 entries. Grow on demand */
	for (i = 0; i < 16; i++) {
		rc = crt_opc_map_L2_create(&map->com_map[i]);
		if (rc != DER_SUCCESS) {
			D_ERROR("crt_opc_map_L2_create() failed, " DF_RC "\n",
				DP_RC(rc));
			D_GOTO(out, rc);
		}
	}

	rc = D_RWLOCK_INIT(&map->com_rwlock, NULL);
	if (rc != 0) {
		D_ERROR("Failed to create mutex for CaRT opc map.\n");
		D_GOTO(out, rc);
	}

	crt_gdata.cg_opc_map = map;

out:
	if (rc != 0)
		crt_opc_map_destroy(map);
	return rc;
}

static void
crt_opc_map_L3_destroy(struct crt_opc_map_L3 *L3_entry)
{
	if (L3_entry == NULL)
		return;

	L3_entry->L3_num_slots_total = 0;
	L3_entry->L3_num_slots_used = 0;
	D_FREE(L3_entry->L3_map);
}

static void
crt_opc_map_L2_destroy(struct crt_opc_map_L2 *L2_entry)
{
	int	i;

	if (L2_entry == NULL)
		return;

	for (i = 0; i < L2_entry->L2_num_slots_total; i++)
		crt_opc_map_L3_destroy(&L2_entry->L2_map[i]);

	L2_entry->L2_num_slots_total = 0;
	L2_entry->L2_num_slots_used = 0;

	D_FREE(L2_entry->L2_map);
}

void
crt_opc_map_destroy(struct crt_opc_map *map)
{
	struct crt_opc_queried *coq, *next;
	int			i;

	D_ASSERT(map != NULL);

	if (map->com_map == NULL) {
		D_DEBUG(DB_TRACE, "opc map empty, skipping.\n");
		goto skip;
	}

	for (i = 0; i < map->com_num_slots_total; i++)
		crt_opc_map_L2_destroy(&map->com_map[i]);
	D_FREE(map->com_map);

	d_list_for_each_entry_safe(coq, next, &map->com_coq_list, coq_list)
		D_FREE(coq);

skip:
	D_RWLOCK_DESTROY(&map->com_rwlock);

	crt_gdata.cg_opc_map = NULL;
	D_FREE(map);
}

static int
crt_proto_lookup(struct crt_opc_map *map, crt_opcode_t opc, int locked)
{
	unsigned int	L1_idx;
	unsigned int	L2_idx;
	int		rc = DER_SUCCESS;

	if (locked == 0)
		D_RWLOCK_RDLOCK(&map->com_rwlock);

	L1_idx = opc >> 24;
	L2_idx = (opc & CRT_PROTO_VER_MASK) >> 16;

	if (L1_idx >= map->com_num_slots_total) {
		D_ERROR("base opc %d out of range [0, 255]\n", L1_idx);
		D_GOTO(out, rc = -DER_NONEXIST);
	}

	if (map->com_map[L1_idx].L2_num_slots_total == 0) {
		D_ERROR("base opc %d not registered\n", L1_idx);
		D_GOTO(out, rc = -DER_NONEXIST);
	}

	if (L2_idx >= map->com_map[L1_idx].L2_num_slots_total) {
		D_ERROR("version number %d out of range [0, %d]\n", L2_idx,
			map->com_map[L1_idx].L2_num_slots_total - 1);
		D_GOTO(out, rc = -DER_UNREG);
	}

	if (map->com_map[L1_idx].L2_map[L2_idx].L3_num_slots_total == 0) {
		D_ERROR("version number %d has no entries\n", L2_idx);
		D_GOTO(out, rc = -DER_UNREG);
	}

out:
	if (locked == 0)
		D_RWLOCK_UNLOCK(&map->com_rwlock);

	return rc;
}

struct crt_opc_info *
crt_opc_lookup(struct crt_opc_map *map, crt_opcode_t opc, int locked)
{
	struct crt_opc_info	*info = NULL;
	unsigned int		 L1_idx;
	unsigned int		 L2_idx;
	unsigned int		 L3_idx;

	L1_idx = opc >> 24;
	L2_idx = (opc & CRT_PROTO_VER_MASK) >> 16;
	L3_idx = opc & CRT_PROTO_COUNT_MASK;

	if (locked == 0)
		D_RWLOCK_RDLOCK(&map->com_rwlock);

	if (L1_idx >= map->com_num_slots_total) {
		D_WARN("base opc %d out of range [0, %d]\n", L1_idx,
<<<<<<< HEAD
			map->com_num_slots_total);
		goto out;
	}
	if (L2_idx >= map->com_map[L1_idx].L2_num_slots_total) {
		D_WARN("version number %d out of range [0, %d]\n", L2_idx,
			map->com_map[L1_idx].L2_num_slots_total);
		goto out;
	}
	if (L3_idx >= map->com_map[L1_idx].L2_map[L2_idx].L3_num_slots_total) {
		D_WARN("rpc id %d out of range [0, %d]\n", L3_idx,
			map->com_map[L1_idx].L2_map[L2_idx].L3_num_slots_total);
		goto out;
=======
		       map->com_num_slots_total);
		D_GOTO(out, 0);
	}
	if (L2_idx >= map->com_map[L1_idx].L2_num_slots_total) {
		D_WARN("version number %d out of range [0, %d]\n", L2_idx,
		       map->com_map[L1_idx].L2_num_slots_total);
		D_GOTO(out, 0);
	}
	if (L3_idx >= map->com_map[L1_idx].L2_map[L2_idx].L3_num_slots_total) {
		D_WARN("rpc id %d out of range [0, %d]\n", L3_idx,
		       map->com_map[L1_idx].L2_map[L2_idx].L3_num_slots_total);
		D_GOTO(out, 0);
>>>>>>> 8139a3c6
	}

	info = &map->com_map[L1_idx].L2_map[L2_idx].L3_map[L3_idx];
out:
	if (locked == 0)
		D_RWLOCK_UNLOCK(&map->com_rwlock);

	return info;
}

static int
crt_opc_reg(struct crt_opc_info *opc_info, crt_opcode_t opc, uint32_t flags,
	    struct crt_req_format *crf, crt_rpc_cb_t rpc_cb,
	    struct crt_corpc_ops *co_ops)
{
	size_t	size_in  = 0;
	size_t	size_out = 0;
	int	rc = 0;

	if (opc_info->coi_inited == 1) {
		D_ERROR("RPC with opcode %#x already registered\n",
			opc_info->coi_opc);
		D_GOTO(out, rc = -DER_EXIST);
	};

	opc_info->coi_opc = opc;
	opc_info->coi_crf = crf;
	opc_info->coi_proc_init = 1;
	if (rpc_cb != NULL) {
		opc_info->coi_rpc_cb = rpc_cb;
		opc_info->coi_rpccb_init = 1;
	}
	if (co_ops != NULL) {
		opc_info->coi_co_ops = co_ops;
		opc_info->coi_coops_init = 1;
	}
	if (opc_info->coi_crf != NULL) {
		size_in  = opc_info->coi_crf->crf_size_in;
		size_out = opc_info->coi_crf->crf_size_out;
	}

	opc_info->coi_inited = 1;

	/* Calculate the size required for the RPC.
	 *
	 * If crp_forward is enabled memory is only allocated for output buffer,
	 * not input so put the output buffer first and allocate input_offset
	 * bytes only if forward is set.
	 */
	opc_info->coi_output_offset = D_ALIGNUP(sizeof(struct crt_rpc_priv),
						64);
	opc_info->coi_input_offset  = D_ALIGNUP(opc_info->coi_output_offset +
						size_out, 64);
	opc_info->coi_rpc_size = sizeof(struct crt_rpc_priv) +
				 opc_info->coi_input_offset + size_in;

	/* set RPC features */
	opc_info->coi_no_reply = D_BIT_IS_SET(flags, CRT_RPC_FEAT_NO_REPLY);
	opc_info->coi_reset_timer = D_BIT_IS_SET(flags, CRT_RPC_FEAT_NO_TIMEOUT);
	opc_info->coi_queue_front = D_BIT_IS_SET(flags, CRT_RPC_FEAT_QUEUE_FRONT);

	D_DEBUG(DB_TRACE,
		"opc %#x, no_reply %s, reset_timer %s, queue_front %s\n",
		opc,
		opc_info->coi_no_reply ? "enabled" : "disabled",
		opc_info->coi_reset_timer ? "enabled" : "disabled",
		opc_info->coi_queue_front ? "enabled" : "disabled");

out:
	return rc;
}

static int
crt_opc_reg_internal(struct crt_opc_info *opc_info, crt_opcode_t opc,
		     struct crt_proto_rpc_format *prf)
{
	struct crt_req_format	*crf = prf->prf_req_fmt;
	int			 rc = 0;

	/* when no input/output parameter needed, the crf can be NULL */
	if (crf == NULL)
		D_GOTO(reg_opc, rc);

	if (crf->crf_size_in > CRT_MAX_INPUT_SIZE ||
	    crf->crf_size_out > CRT_MAX_OUTPUT_SIZE) {
		D_ERROR("input_size "DF_U64" or output_size "DF_U64" "
			"too large.\n", crf->crf_size_in, crf->crf_size_out);
		D_GOTO(out, rc = -DER_INVAL);
	}

reg_opc:
	rc = crt_opc_reg(opc_info, opc, prf->prf_flags, crf, prf->prf_hdlr,
			 prf->prf_co_ops);
	if (rc != 0)
		D_ERROR("rpc (opc: %#x) register failed, rc: %d.\n", opc, rc);

out:
	return rc;
}

static inline bool
validate_base_opcode(crt_opcode_t base_opc)
{
	/* only the base opc bits could be set*/
	if (base_opc == 0)
		return false;
	if (base_opc & ~CRT_PROTO_BASEOPC_MASK)
		return false;
	/* the base opc CRT_PROTO_BASEOPC_MASK is reserved for internal RPCs */
	if (base_opc == CRT_PROTO_BASEOPC_MASK)
		return false;

	return true;
}

static int
crt_proto_reg_L3(struct crt_opc_map_L3 *L3_map,
		 struct crt_proto_format *cpf)
{
	struct crt_opc_info	*info_array;
	int			 i;
	int			 rc = 0;

	D_ASSERT(L3_map != NULL);

	/* make sure array is big enough, realloc if necessary */
	if (L3_map->L3_num_slots_total < cpf->cpf_count) {
		D_REALLOC_ARRAY(info_array, L3_map->L3_map, cpf->cpf_count);
		if (info_array == NULL)
			return -DER_NOMEM;
		/* set new space to 0 */
		memset(&info_array[L3_map->L3_num_slots_total], 0,
		       (cpf->cpf_count - L3_map->L3_num_slots_total)
			* sizeof(struct crt_opc_info));
		L3_map->L3_map = info_array;
		L3_map->L3_num_slots_total = cpf->cpf_count;
	}

	for (i = 0; i < cpf->cpf_count; i++) {
		struct crt_proto_rpc_format *prf = &cpf->cpf_prf[i];

		rc = crt_opc_reg_internal(&L3_map->L3_map[i],
					  CRT_PROTO_OPC(cpf->cpf_base,
							cpf->cpf_ver,
							i),
					  prf);
		if (rc != 0) {
			D_ERROR("crt_opc_reg_internal(opc: %#x) failed, rc %d.\n",
				CRT_PROTO_OPC(cpf->cpf_base, cpf->cpf_ver, i),
				rc);
			return rc;
		}
	}

	return rc;
}

static struct crt_opc_map_L3 *
get_L3_map(struct crt_opc_map_L2 *L2_map, struct crt_proto_format *cpf)
{
	struct crt_opc_map_L3 *new_map;

	if (L2_map->L2_num_slots_total < cpf->cpf_ver + 1) {
		D_REALLOC_ARRAY(new_map, L2_map->L2_map, (cpf->cpf_ver + 1));
		if (new_map == NULL)
			return NULL;
		memset(&new_map[L2_map->L2_num_slots_total], 0,
		       (cpf->cpf_ver + 1 - L2_map->L2_num_slots_total)
			* sizeof(struct crt_opc_map_L3));
		L2_map->L2_map = new_map;
		L2_map->L2_num_slots_total = cpf->cpf_ver + 1;
	}
	return &L2_map->L2_map[cpf->cpf_ver];
}

static int
crt_proto_reg_L2(struct crt_opc_map_L2 *L2_map,
		 struct crt_proto_format *cpf)
{
	struct crt_opc_map_L3	*L3_map;
	int			 rc;

	D_ASSERT(L2_map != NULL);

	/* get entry pointer, realloc if array not big enough */
	L3_map = get_L3_map(L2_map, cpf);
	if (L3_map == NULL)
		return -DER_NOMEM;

	if (L3_map->L3_num_slots_total == 0)
		L2_map->L2_num_slots_used++;
	rc = crt_proto_reg_L3(L3_map, cpf);
	if (rc != 0)
		D_ERROR("crt_proto_reg_L3() failed, " DF_RC "\n", DP_RC(rc));

	return rc;
}

static int
crt_proto_reg_L1(struct crt_opc_map *map, struct crt_proto_format *cpf)
{
	struct crt_opc_map_L2	*L2_map;
	int			 index;
	int			 rc;

	D_ASSERT(map != NULL);

	index = cpf->cpf_base >> 24;
	D_ASSERT(index >= 0 && index < map->com_num_slots_total);

	D_RWLOCK_WRLOCK(&map->com_rwlock);
	L2_map = &map->com_map[index];
	D_ASSERT(L2_map != NULL);

	rc = crt_proto_reg_L2(L2_map, cpf);
	if (rc != 0)
		D_ERROR("crt_proto_reg_L2() failed, " DF_RC "\n", DP_RC(rc));
	D_RWLOCK_UNLOCK(&map->com_rwlock);

	return rc;
}

static int
crt_proto_register_common(struct crt_proto_format *cpf)
{
	int rc;

	if (cpf->cpf_ver > CRT_PROTO_MAX_VER) {
		D_ERROR("Invalid version number %d, max version number is "
			"%lu.\n", cpf->cpf_ver, CRT_PROTO_MAX_VER);
		return -DER_INVAL;
	}

	if (cpf->cpf_count > CRT_PROTO_MAX_COUNT) {
		D_ERROR("Invalid member RPC count %d, max count is %lu.\n",
			cpf->cpf_count, CRT_PROTO_MAX_COUNT);
		return -DER_INVAL;
	}

	if (cpf->cpf_count == 0) {
		D_ERROR("Invalid member RPC count %d\n",
			cpf->cpf_count);
		return -DER_INVAL;
	}

	if (cpf->cpf_prf == NULL) {
		D_ERROR("prf can't be NULL\n");
		return -DER_INVAL;
	}

	/* Check the list of previously queried protocols, and log a warning if
	 * a client is using a protocol without checking the version.
	 */
	if (!crt_gdata.cg_server) {
		struct crt_opc_queried	*coq;
		bool			found = false;

		/* Allow the internal protocol to be registered, it contains the
		 * proto query RPC so needs to be
		 */
		if (cpf->cpf_base == CRT_OPC_INTERNAL_BASE)
			found = true;

		d_list_for_each_entry(coq, &crt_gdata.cg_opc_map->com_coq_list,
				      coq_list) {
			if ((coq->coq_base == cpf->cpf_base) &&
			    (coq->coq_version == cpf->cpf_ver)) {
				found = true;
				break;
			}
		}

		if (!found)

			/* TODO: Make this a D_WARN and resolve client issues
			 * after the 1.2 release.
			 */
			D_DEBUG(DB_ALL, "Registering protocol without checking"
				" %s.%#x %d\n",
				cpf->cpf_name, cpf->cpf_base, cpf->cpf_ver);
	}

	/* reg L1 */
	rc = crt_proto_reg_L1(crt_gdata.cg_opc_map, cpf);
	if (rc != 0)
		D_ERROR("crt_proto_reg_L1() failed, "
			"protocol: '%s', version %u, base_opc %#x. " DF_RC "\n",
			cpf->cpf_name, cpf->cpf_ver, cpf->cpf_base, DP_RC(rc));
	else
		D_DEBUG(DB_TRACE, "registered protocol: '%s', version %u, "
			"base_opc %#x.\n",
			cpf->cpf_name, cpf->cpf_ver, cpf->cpf_base);

	return rc;
}

int
crt_proto_register(struct crt_proto_format *cpf)
{
	if (cpf == NULL) {
		D_ERROR("cpf can't be NULL.\n");
		return -DER_INVAL;
	}

	/* validate base_opc is in range */
	if (!validate_base_opcode(cpf->cpf_base)) {
		D_ERROR("Invalid base_opc: %#x.\n", cpf->cpf_base);
		return -DER_INVAL;
	}

	return crt_proto_register_common(cpf);
}

int
crt_proto_register_internal(struct crt_proto_format *cpf)
{
	if (cpf == NULL) {
		D_ERROR("cpf can't be NULL.\n");
		return -DER_INVAL;
	}

	/* validate base_opc is in range */
	/* TODO: This doesn't make any sense, a XOR used as a truth value is
	 * just checking equlity so only one mask would be allowed here
	 */
	if (cpf->cpf_base ^ CRT_PROTO_BASEOPC_MASK) {
		D_ERROR("Invalid base_opc: %#x.\n", cpf->cpf_base);
		return -DER_INVAL;
	}

	return crt_proto_register_common(cpf);
}

struct proto_query_t {
	crt_proto_query_cb_t	pq_user_cb;
	void			*pq_user_arg;
	struct crt_opc_queried  *pq_coq;
};

static void
proto_query_cb(const struct crt_cb_info *cb_info)
{
	crt_rpc_t			*rpc_req = cb_info->cci_rpc;
	struct crt_proto_query_in	*rpc_req_input;
	struct crt_proto_query_out	*rpc_req_output;
	struct proto_query_t		*proto_query = cb_info->cci_arg;
	struct crt_proto_query_cb_info	 user_cb_info = {};

	if (cb_info->cci_rc != 0) {
		D_ERROR("rpc (opc: %#x failed, rc: %d.\n", rpc_req->cr_opc,
			cb_info->cci_rc);
		D_GOTO(out, user_cb_info.pq_rc = cb_info->cci_rc);
	}

	rpc_req_input = crt_req_get(rpc_req);
	D_FREE(rpc_req_input->pq_ver.iov_buf);

	rpc_req_output = crt_reply_get(rpc_req);
	user_cb_info.pq_rc = rpc_req_output->pq_rc;
	user_cb_info.pq_ver = rpc_req_output->pq_ver;
	user_cb_info.pq_arg = proto_query->pq_user_arg;

out:
	if (user_cb_info.pq_rc == 0) {
		struct crt_opc_queried *coq = proto_query->pq_coq;

		coq->coq_version = user_cb_info.pq_ver;
		d_list_add(&coq->coq_list,
			   &crt_gdata.cg_opc_map->com_coq_list);
	} else {
		D_FREE(proto_query->pq_coq);
	}

	proto_query->pq_user_cb(&user_cb_info);

	D_FREE(proto_query);
}

int
crt_proto_query(crt_endpoint_t *tgt_ep, crt_opcode_t base_opc,
		uint32_t *ver, int count, crt_proto_query_cb_t cb, void *arg)
{
	crt_rpc_t			*rpc_req;
	crt_context_t			 crt_ctx;
	struct crt_proto_query_in	*rpc_req_input;
	struct proto_query_t		*proto_query = NULL;
	uint32_t			*tmp_array = NULL;
	int				 rc = DER_SUCCESS;

	if (ver == NULL) {
		D_ERROR("ver is NULL.\n");
		return -DER_INVAL;
	}

	if (cb == NULL)
		D_WARN("crt_proto_query() is not useful when cb is NULL.\n");

	crt_ctx = crt_context_lookup(0);
	if (crt_ctx == NULL) {
		D_ERROR("crt_context 0 doesn't exist.\n");
		return -DER_INVAL;
	}

	rc = crt_req_create(crt_ctx, tgt_ep, CRT_OPC_PROTO_QUERY, &rpc_req);
	if (rc != 0) {
		D_ERROR("crt_req_create() failed, rc: %d\n", rc);
		D_GOTO(out, rc);
	}

	rpc_req_input = crt_req_get(rpc_req);

	D_ALLOC_ARRAY(tmp_array, count);
	if (tmp_array == NULL)
		D_GOTO(out, rc = -DER_NOMEM);
	memcpy(tmp_array, ver, sizeof(tmp_array[0]) * count);

	/* set input */
	d_iov_set_safe(&rpc_req_input->pq_ver, tmp_array, sizeof(*ver) * count);
	rpc_req_input->pq_ver_count = count;
	rpc_req_input->pq_base_opc = base_opc;

	D_ALLOC_PTR(proto_query);
	if (proto_query == NULL)
		D_GOTO(out, rc = -DER_NOMEM);

	D_ALLOC_PTR(proto_query->pq_coq);
	if (proto_query->pq_coq == NULL)
		D_GOTO(out, rc = -DER_NOMEM);

	proto_query->pq_user_cb = cb;
	proto_query->pq_user_arg = arg;
	proto_query->pq_coq->coq_base = base_opc;

	rc = crt_req_send(rpc_req, proto_query_cb, proto_query);
	if (rc != 0)
		D_ERROR("crt_req_send() failed, rc: %d.\n", rc);

out:
	if (rc != DER_SUCCESS) {
		if (proto_query) {
			D_FREE(proto_query->pq_coq);
			D_FREE(proto_query);
		}

		D_FREE(tmp_array);
	}

	return rc;
}

/* local operation, query if base_opc with version number ver is registered. */
static int
crt_proto_query_local(crt_opcode_t base_opc, uint32_t ver)
{
	crt_opcode_t		 opc;

	opc = CRT_PROTO_OPC(base_opc, ver, 0);

	return crt_proto_lookup(crt_gdata.cg_opc_map, opc, CRT_LOCKED);
}

void
crt_hdlr_proto_query(crt_rpc_t *rpc_req)
{
	struct crt_proto_query_in	*rpc_req_input;
	struct crt_proto_query_out	*rpc_req_output;
	uint32_t			*version_array;
	int				 count;
	int				 i;
	uint32_t			 high_ver = 0;
	int				 rc_tmp = -DER_NONEXIST;
	int				 rc = -DER_NONEXIST;

	rpc_req_input = crt_req_get(rpc_req);
	rpc_req_output = crt_reply_get(rpc_req);

	version_array = rpc_req_input->pq_ver.iov_buf;
	D_ASSERT(version_array != NULL);
	count = rpc_req_input->pq_ver_count;

	D_RWLOCK_RDLOCK(&crt_gdata.cg_opc_map->com_rwlock);
	for (i = 0; i < count; i++) {
		uint32_t ver = version_array[i];

		if (ver < high_ver)
			continue;
		rc_tmp = crt_proto_query_local(rpc_req_input->pq_base_opc, ver);
		if (rc_tmp != DER_SUCCESS)
			continue;

		if (ver >= high_ver) {
			high_ver = ver;
			rc = DER_SUCCESS;
		}
	}
	D_RWLOCK_UNLOCK(&crt_gdata.cg_opc_map->com_rwlock);

	if (rc != DER_SUCCESS)
		rc = rc_tmp;

	D_DEBUG(DB_TRACE, "high_ver %u\n", high_ver);
	rpc_req_output->pq_ver = high_ver;
	rpc_req_output->pq_rc = rc;
	rc = crt_reply_send(rpc_req);
	if (rc != 0)
		D_ERROR("crt_reply_send() failed, rc: %d\n", rc);
}<|MERGE_RESOLUTION|>--- conflicted
+++ resolved
@@ -185,33 +185,18 @@
 
 	if (L1_idx >= map->com_num_slots_total) {
 		D_WARN("base opc %d out of range [0, %d]\n", L1_idx,
-<<<<<<< HEAD
-			map->com_num_slots_total);
+		       map->com_num_slots_total);
 		goto out;
-	}
-	if (L2_idx >= map->com_map[L1_idx].L2_num_slots_total) {
-		D_WARN("version number %d out of range [0, %d]\n", L2_idx,
-			map->com_map[L1_idx].L2_num_slots_total);
-		goto out;
-	}
-	if (L3_idx >= map->com_map[L1_idx].L2_map[L2_idx].L3_num_slots_total) {
-		D_WARN("rpc id %d out of range [0, %d]\n", L3_idx,
-			map->com_map[L1_idx].L2_map[L2_idx].L3_num_slots_total);
-		goto out;
-=======
-		       map->com_num_slots_total);
-		D_GOTO(out, 0);
 	}
 	if (L2_idx >= map->com_map[L1_idx].L2_num_slots_total) {
 		D_WARN("version number %d out of range [0, %d]\n", L2_idx,
 		       map->com_map[L1_idx].L2_num_slots_total);
-		D_GOTO(out, 0);
+		goto out;
 	}
 	if (L3_idx >= map->com_map[L1_idx].L2_map[L2_idx].L3_num_slots_total) {
 		D_WARN("rpc id %d out of range [0, %d]\n", L3_idx,
 		       map->com_map[L1_idx].L2_map[L2_idx].L3_num_slots_total);
-		D_GOTO(out, 0);
->>>>>>> 8139a3c6
+		goto out;
 	}
 
 	info = &map->com_map[L1_idx].L2_map[L2_idx].L3_map[L3_idx];
