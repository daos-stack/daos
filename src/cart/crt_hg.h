/*
 * (C) Copyright 2016-2024 Intel Corporation.
 * (C) Copyright 2025 Hewlett Packard Enterprise Development LP
<<<<<<< HEAD
=======
 * (C) Copyright 2025 Google LLC
>>>>>>> 97dfd294
 *
 * SPDX-License-Identifier: BSD-2-Clause-Patent
 */
/**
 * This file is part of CaRT. It is the header file of bridging to mercury.
 */
#ifndef __CRT_HG_H__
#define __CRT_HG_H__

#include <gurt/list.h>

#include <mercury.h>
#include <mercury_types.h>
#include <mercury_macros.h>
#include <mercury_proc.h>
#include <mercury_proc_string.h>
#include <mercury_log.h>
#include <mercury_config.h>

/** the shared HG RPC ID used for all CRT opc */
#define CRT_HG_RPCID		(0xDA036868)
#define CRT_HG_ONEWAY_RPCID	(0xDA036869)

/** MAX number of HG handles in pool */
#define CRT_HG_POOL_MAX_NUM	(512)
/** number of prepost HG handles when enable pool */
#define CRT_HG_POOL_PREPOST_NUM	(16)

/** interval at which to republish HG diagnostics as metrics */
#define CRT_HG_TM_PUB_INTERVAL_US 1 * (1000 * 1000)

/** default values for init / incr to prepost handles */
#define CRT_HG_POST_INIT        (512)
#define CRT_HG_POST_INCR        (512)
#define CRT_HG_MRECV_BUF        (16)

#define CRT_UCX_STR             "ucx"

struct crt_rpc_priv;
struct crt_common_hdr;
struct crt_corpc_hdr;

/**
 * Enumeration specifying providers supported by the library
 */
typedef enum {
	CRT_PROV_SM = 0,
	CRT_PROV_OFI_SOCKETS,
	CRT_PROV_OFI_VERBS_RXM,
	CRT_PROV_OFI_GNI,
	CRT_PROV_OFI_TCP,
	CRT_PROV_OFI_TCP_RXM,
	CRT_PROV_OFI_CXI,
	CRT_PROV_OFI_OPX,
	CRT_PROV_OFI_LAST = CRT_PROV_OFI_OPX,
	CRT_PROV_UCX,
	CRT_PROV_UCX_LAST = CRT_PROV_UCX,
	/* Note: This entry should be the last valid one in enum */
	CRT_PROV_COUNT,
	CRT_PROV_UNKNOWN = -1,
} crt_provider_t;

crt_provider_t
crt_prov_str_to_prov(const char *prov_str);

int
crt_hg_parse_uri(const char *uri, crt_provider_t *prov, char *addr);

static inline bool
crt_provider_is_ucx(crt_provider_t prov)
{
	return (prov >= CRT_PROV_UCX) && (prov <= CRT_PROV_UCX_LAST);
}

static inline bool
crt_provider_is_ofi(crt_provider_t prov)
{
	return (prov >= CRT_PROV_OFI_SOCKETS) &&
	       (prov <= CRT_PROV_OFI_LAST);
}

struct crt_na_dict {
	/** String identifying the provider */
	char	*nad_str;
	/** Alternative string */
	char	*nad_alt_str;
	int	nad_type;
	/** a flag of explicitly bind with IP:port to create NA class */
	bool	nad_port_bind;
	/** a flag to indicate if endpoints are contiguous */
	bool	nad_contig_eps;
	/** a flag to indicate if nad_str is allocated on the heap */
	bool     nad_str_alloc;
};

extern struct crt_na_dict crt_na_dict[];

struct crt_hg_hdl {
	/* link to crt_hg_pool::chp_hg_list */
	d_list_t		chh_link;
	/* HG handle */
	hg_handle_t		chh_hdl;
};

struct crt_hg_pool {
	pthread_spinlock_t	chp_lock;
	/* number of HG handles in pool */
	int32_t			chp_num;
	/* maximum number of HG handles in pool */
	int32_t			chp_max_num;
	/* HG handle list */
	d_list_t		chp_list;
	bool			chp_enabled;
};

/** HG metrics (republished from class diagnostics counters) */
struct crt_hg_metrics {
	struct d_tm_node_t *chm_bulks;
	struct d_tm_node_t *chm_mr_copies;
	struct d_tm_node_t *chm_active_rpcs;
	struct d_tm_node_t *chm_extra_bulk_resp;
	struct d_tm_node_t *chm_extra_bulk_req;
	struct d_tm_node_t *chm_resp_recv;
	struct d_tm_node_t *chm_resp_sent;
	struct d_tm_node_t *chm_req_recv;
	struct d_tm_node_t *chm_req_sent;
};

/** HG context */
struct crt_hg_context {
	/* Flag indicating whether hg class is shared; true for SEP mode */
	bool               chc_shared_hg_class;
	hg_class_t        *chc_hgcla;              /* HG class */
	hg_context_t      *chc_hgctx;              /* HG context */
	hg_class_t        *chc_bulkcla;            /* bulk class */
	hg_context_t      *chc_bulkctx;            /* bulk context */
	struct crt_hg_pool chc_hg_pool;            /* HG handle pool */
	int                chc_provider;           /* provider */
	bool               chc_thread_mode_single; /* thread safety */
	uint64_t              chc_diag_pub_ts;        /* time of last diagnostics pub */
	struct crt_hg_metrics chc_metrics;            /* HG metrics */
};

/* crt_hg.c */
int crt_hg_get_protocol_info(const char *info_string, struct na_protocol_info **na_protocol_info_p);
void crt_hg_free_protocol_info(struct na_protocol_info *na_protocol_info);
int crt_hg_init(void);
int crt_hg_fini(void);
int crt_hg_ctx_init(struct crt_hg_context *hg_ctx, crt_provider_t provider, int ctx_idx, bool primary, int iface_idx);
int crt_hg_ctx_fini(struct crt_hg_context *hg_ctx);
int crt_hg_req_create(struct crt_hg_context *hg_ctx,
		      struct crt_rpc_priv *rpc_priv);
void crt_hg_req_destroy(struct crt_rpc_priv *rpc_priv);
void crt_hg_req_send(struct crt_rpc_priv *rpc_priv);
int crt_hg_reply_send(struct crt_rpc_priv *rpc_priv);
void crt_hg_reply_error_send(struct crt_rpc_priv *rpc_priv, int error_code);
int crt_hg_req_cancel(struct crt_rpc_priv *rpc_priv);
int crt_hg_progress(struct crt_hg_context *hg_ctx, int64_t timeout);
int crt_hg_addr_free(struct crt_hg_context *hg_ctx, hg_addr_t addr);
int crt_hg_get_addr(hg_class_t *hg_class, char *addr_str, size_t *str_size);

int crt_rpc_handler_common(hg_handle_t hg_hdl);

/* crt_hg_proc.c */
int crt_hg_unpack_header(hg_handle_t hg_hdl, struct crt_rpc_priv *rpc_priv,
			 crt_proc_t *proc);
void crt_hg_header_copy(struct crt_rpc_priv *in, struct crt_rpc_priv *out);
void crt_hg_unpack_cleanup(crt_proc_t proc);
int crt_hg_unpack_body(struct crt_rpc_priv *rpc_priv, crt_proc_t proc);
int crt_proc_in_common(crt_proc_t proc, crt_rpc_input_t *data);
int crt_proc_out_common(crt_proc_t proc, crt_rpc_output_t *data);

bool crt_provider_is_contig_ep(crt_provider_t provider);
bool crt_provider_is_port_based(crt_provider_t provider);
char *crt_provider_name_get(crt_provider_t provider);
uint32_t crt_provider_num_ifaces_get(bool primary, crt_provider_t provider);
bool crt_provider_is_sep(bool primary, crt_provider_t provider);
void crt_provider_set_sep(bool primary, crt_provider_t provider, bool enable);
int crt_provider_get_cur_ctx_num(bool primary, crt_provider_t provider);
int crt_provider_get_ctx_idx(bool primary, crt_provider_t provider);
void crt_provider_put_ctx_idx(bool primary, crt_provider_t provider, int idx);
int crt_provider_get_max_ctx_num(bool primary, crt_provider_t provider);
d_list_t *crt_provider_get_ctx_list(bool primary, crt_provider_t provider);
void crt_provider_get_ctx_list_and_num(bool primary, crt_provider_t provider, d_list_t **list, int *num);
char* crt_provider_iface_str_get(bool primary, crt_provider_t provider, int iface_idx);
struct crt_na_config*
crt_provider_get_na_config(bool primary, crt_provider_t provider);

static inline int
crt_hgret_2_der(int hg_ret)
{
	switch (hg_ret) {
	case HG_SUCCESS:
		return 0;
	case HG_TIMEOUT:
		return -DER_TIMEDOUT;
	case HG_INVALID_ARG:
		return -DER_INVAL;
	case HG_MSGSIZE:
	case HG_OVERFLOW:
		return -DER_OVERFLOW;
	case HG_NOMEM:
		return -DER_NOMEM;
	case HG_CANCELED:
		return -DER_CANCELED;
	case HG_BUSY:
		return -DER_BUSY;
	case HG_FAULT:
	case HG_PROTOCOL_ERROR:
		return -DER_HG_FATAL;
	case HG_PERMISSION:
	case HG_ACCESS:
		return -DER_NO_PERM;
	default:
		return -DER_HG;
	};
}

static inline int
crt_der_2_hgret(int der)
{
	switch (der) {
	case 0:
		return HG_SUCCESS;
	case -DER_TIMEDOUT:
		return HG_TIMEOUT;
	case -DER_INVAL:
		return HG_INVALID_ARG;
	case -DER_OVERFLOW:
		return HG_MSGSIZE;
	case -DER_NOMEM:
		return HG_NOMEM;
	case -DER_CANCELED:
		return HG_CANCELED;
	case -DER_BUSY:
		return HG_BUSY;
	default:
		return HG_OTHER_ERROR;
	};
}

static inline int
crt_hg_bulk_get_sgnum(hg_bulk_t hg_bulk_hdl)
{
	D_ASSERT(hg_bulk_hdl != HG_BULK_NULL);

	return HG_Bulk_get_segment_count(hg_bulk_hdl);
}

static inline int
crt_hg_bulk_get_len(hg_bulk_t hg_bulk_hdl)
{
	D_ASSERT(hg_bulk_hdl != HG_BULK_NULL);

	return HG_Bulk_get_size(hg_bulk_hdl);
}

int
crt_hg_bulk_create(struct crt_hg_context *hg_ctx, d_sg_list_t *sgl, crt_bulk_perm_t bulk_perm,
		   hg_bulk_t *bulk_hdl);
int
crt_hg_bulk_bind(hg_bulk_t bulk_hdl, struct crt_hg_context *hg_ctx);
int
crt_hg_bulk_access(hg_bulk_t bulk_hdl, d_sg_list_t *sgl);
int
<<<<<<< HEAD
crt_hg_bulk_transfer(struct crt_bulk_desc *bulk_desc, crt_bulk_cb_t verify_cb,
		     crt_bulk_cb_t complete_cb, void *arg, crt_bulk_opid_t *opid, bool bind);
=======
crt_hg_bulk_transfer(struct crt_bulk_desc *bulk_desc, crt_bulk_cb_t complete_cb, void *arg,
		     crt_bulk_opid_t *opid, bool bind);
void
crt_hg_republish_diags(struct crt_hg_context *hg_ctx);
>>>>>>> 97dfd294

#endif /* __CRT_HG_H__ */<|MERGE_RESOLUTION|>--- conflicted
+++ resolved
@@ -1,10 +1,7 @@
 /*
  * (C) Copyright 2016-2024 Intel Corporation.
  * (C) Copyright 2025 Hewlett Packard Enterprise Development LP
-<<<<<<< HEAD
-=======
  * (C) Copyright 2025 Google LLC
->>>>>>> 97dfd294
  *
  * SPDX-License-Identifier: BSD-2-Clause-Patent
  */
@@ -270,14 +267,9 @@
 int
 crt_hg_bulk_access(hg_bulk_t bulk_hdl, d_sg_list_t *sgl);
 int
-<<<<<<< HEAD
-crt_hg_bulk_transfer(struct crt_bulk_desc *bulk_desc, crt_bulk_cb_t verify_cb,
-		     crt_bulk_cb_t complete_cb, void *arg, crt_bulk_opid_t *opid, bool bind);
-=======
 crt_hg_bulk_transfer(struct crt_bulk_desc *bulk_desc, crt_bulk_cb_t complete_cb, void *arg,
 		     crt_bulk_opid_t *opid, bool bind);
 void
 crt_hg_republish_diags(struct crt_hg_context *hg_ctx);
->>>>>>> 97dfd294
 
 #endif /* __CRT_HG_H__ */