--- conflicted
+++ resolved
@@ -720,20 +720,10 @@
 
 		rc2 = *rpc_priv->crp_header.p_rc;
 		if (rc2 != 0) {
-<<<<<<< HEAD
-			if (rc2 != -DER_GRPVER)
-				RPC_ERROR(rpc_priv, "RPC failed to execute on target. "
-					  "error code: "DF_RC"\n", DP_RC(rc2));
-			else
-				RPC_TRACE(DB_NET, rpc_priv, "RPC failed to execute on target. "
-					  "error code: "DF_RC"\n", DP_RC(rc2));
-=======
 			RPC_CWARN(crt_quiet_error(rc2), DB_NET, rpc_priv,
 				  "RPC failed to execute on target. "
 				  "error code: " DF_RC "\n",
 				  DP_RC(rc2));
->>>>>>> c5f248ba
-
 			D_GOTO(out, rc);
 		}
 	}
