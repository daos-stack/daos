--- conflicted
+++ resolved
@@ -60,7 +60,6 @@
 #define atomic_store_relaxed(ptr, value) \
 	atomic_store_explicit(ptr, value, memory_order_relaxed)
 
-<<<<<<< HEAD
 #define atomic_load_relaxed(ptr) atomic_load_explicit(ptr, memory_order_relaxed)
 
 #define atomic_fetch_sub_relaxed(ptr, value)			\
@@ -68,13 +67,6 @@
 
 #define atomic_fetch_add_relaxed(ptr, value)			\
 	atomic_fetch_add_explicit(ptr, value, memory_order_relaxed)
-=======
-#define atomic_load_relaxed(ptr) \
-	atomic_load_explicit(ptr, memory_order_relaxed)
-
-#define atomic_dec_release(ptr) \
-	atomic_fetch_sub_explicit(ptr, 1, memory_order_release)
->>>>>>> c1d622d3
 
 #else
 
@@ -95,14 +87,9 @@
  * actual synchronization after the store as the store isn't
  * required.
  */
-<<<<<<< HEAD
-#define atomic_load_relaxed(ptr) atomic_fetch_add(ptr, 0)
-=======
 #define atomic_load_consume(ptr) atomic_fetch_add(ptr, 0)
 #define atomic_load_relaxed(ptr) atomic_fetch_add(ptr, 0)
-#define atomic_dec_release(ptr) __sync_fetch_and_sub(ptr, 1)
 #define ATOMIC
->>>>>>> c1d622d3
 
 #define ATOMIC
 
