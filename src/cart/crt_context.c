/*
 * (C) Copyright 2016-2024 Intel Corporation.
 * (C) Copyright 2025 Google LLC
 *
 * SPDX-License-Identifier: BSD-2-Clause-Patent
 */
/**
 * This file is part of CaRT. It implements the CaRT context related APIs.
 */
#define D_LOGFAC	DD_FAC(rpc)

#include "crt_internal.h"

static void crt_epi_destroy(struct crt_ep_inflight *epi);
static int context_quotas_init(crt_context_t crt_ctx);
static int context_quotas_finalize(crt_context_t crt_ctx);

static inline int get_quota_resource(crt_context_t crt_ctx, crt_quota_type_t quota);
static inline void put_quota_resource(crt_context_t crt_ctx, crt_quota_type_t quota);

static struct crt_ep_inflight *
epi_link2ptr(d_list_t *rlink)
{
	D_ASSERT(rlink != NULL);
	return container_of(rlink, struct crt_ep_inflight, epi_link);
}

static uint32_t
epi_op_key_hash(struct d_hash_table *hhtab, const void *key,
		unsigned int ksize)
{
	D_ASSERT(ksize == sizeof(d_rank_t));

	return (uint32_t)(*(const uint32_t *)key
			 & ((1U << CRT_EPI_TABLE_BITS) - 1));
}

static bool
epi_op_key_cmp(struct d_hash_table *hhtab, d_list_t *rlink,
	  const void *key, unsigned int ksize)
{
	struct crt_ep_inflight *epi = epi_link2ptr(rlink);

	D_ASSERT(ksize == sizeof(d_rank_t));
	/* TODO: use global rank */

	return epi->epi_ep.ep_rank == *(d_rank_t *)key;
}

static uint32_t
epi_op_rec_hash(struct d_hash_table *htable, d_list_t *link)
{
	struct crt_ep_inflight *epi = epi_link2ptr(link);

	return (uint32_t)epi->epi_ep.ep_rank
			& ((1U << CRT_EPI_TABLE_BITS) - 1);
}

static void
epi_op_rec_addref(struct d_hash_table *hhtab, d_list_t *rlink)
{
	epi_link2ptr(rlink)->epi_ref++;
}

static bool
epi_op_rec_decref(struct d_hash_table *hhtab, d_list_t *rlink)
{
	struct crt_ep_inflight *epi = epi_link2ptr(rlink);

	epi->epi_ref--;
	return epi->epi_ref == 0;
}

static void
epi_op_rec_free(struct d_hash_table *hhtab, d_list_t *rlink)
{
	crt_epi_destroy(epi_link2ptr(rlink));
}

static d_hash_table_ops_t epi_table_ops = {
	.hop_key_hash		= epi_op_key_hash,
	.hop_key_cmp		= epi_op_key_cmp,
	.hop_rec_hash		= epi_op_rec_hash,
	.hop_rec_addref		= epi_op_rec_addref,
	.hop_rec_decref		= epi_op_rec_decref,
	.hop_rec_free		= epi_op_rec_free,
};

static void
crt_epi_destroy(struct crt_ep_inflight *epi)
{
	D_ASSERT(epi != NULL);

	D_ASSERT(epi->epi_ref == 0);
	D_ASSERT(epi->epi_initialized == 1);

	D_ASSERT(d_list_empty(&epi->epi_req_waitq));
	D_ASSERT(epi->epi_req_wait_num == 0);

	D_ASSERT(d_list_empty(&epi->epi_req_q));
	D_ASSERT(epi->epi_req_num >= epi->epi_reply_num);

	/* crt_list_del_init(&epi->epi_link); */
	D_MUTEX_DESTROY(&epi->epi_mutex);

	D_FREE(epi);
}

static int
crt_ep_empty(d_list_t *rlink, void *arg)
{
	struct crt_ep_inflight	*epi;

	epi = epi_link2ptr(rlink);

	return (d_list_empty(&epi->epi_req_waitq) &&
		epi->epi_req_wait_num == 0 &&
		d_list_empty(&epi->epi_req_q) &&
		epi->epi_req_num >= epi->epi_reply_num) ? 0 : 1;
}

bool
crt_context_ep_empty(crt_context_t crt_ctx)
{
	struct crt_context	*ctx;
	int			 rc;

	ctx = crt_ctx;
	D_MUTEX_LOCK(&ctx->cc_mutex);
	rc = d_hash_table_traverse(&ctx->cc_epi_table, crt_ep_empty, NULL);
	D_MUTEX_UNLOCK(&ctx->cc_mutex);

	return rc == 0;
}

static int
crt_context_init(crt_context_t crt_ctx)
{
	struct crt_context	*ctx;
	uint32_t		 bh_node_cnt;
	int			 rc;

	D_ASSERT(crt_ctx != NULL);
	ctx = crt_ctx;

	rc = D_MUTEX_INIT(&ctx->cc_mutex, NULL);
	if (rc != 0)
		D_GOTO(out, rc);

	rc = D_MUTEX_INIT(&ctx->cc_quotas.mutex, NULL);
	if (rc != 0) {
		D_MUTEX_DESTROY(&ctx->cc_mutex);
		D_GOTO(out, rc);
	}

	D_INIT_LIST_HEAD(&ctx->cc_quotas.rpc_waitq);
	D_INIT_LIST_HEAD(&ctx->cc_link);

	/* create timeout binheap */
	bh_node_cnt = CRT_DEFAULT_CREDITS_PER_EP_CTX * 64;
	rc = d_binheap_create_inplace(DBH_FT_NOLOCK, bh_node_cnt,
				      NULL /* priv */, &crt_timeout_bh_ops,
				      &ctx->cc_bh_timeout);
	if (rc != 0) {
		D_ERROR("d_binheap_create() failed, " DF_RC "\n", DP_RC(rc));
		D_GOTO(out_mutex_destroy, rc);
	}

	/* create epi table, use external lock */
	rc = d_hash_table_create_inplace(D_HASH_FT_NOLOCK, CRT_EPI_TABLE_BITS,
					 NULL, &epi_table_ops,
					 &ctx->cc_epi_table);
	if (rc != 0) {
		D_ERROR("d_hash_table_create() failed, " DF_RC "\n", DP_RC(rc));
		D_GOTO(out_binheap_destroy, rc);
	}

	rc = context_quotas_init(crt_ctx);

	D_GOTO(out, rc);

out_binheap_destroy:
	d_binheap_destroy_inplace(&ctx->cc_bh_timeout);
out_mutex_destroy:
	D_MUTEX_DESTROY(&ctx->cc_mutex);
out:
	return rc;
}

int
crt_context_uri_get(crt_context_t crt_ctx, char **uri)
{
	struct crt_context	*ctx = NULL;

	if (crt_ctx == NULL || uri == NULL) {
		D_ERROR("Invalid null parameters (%p) (%p)\n", crt_ctx, uri);
		return -DER_INVAL;
	}

	ctx = crt_ctx;
	D_STRNDUP(*uri, ctx->cc_self_uri, CRT_ADDR_STR_MAX_LEN);
	if (*uri == NULL)
		return -DER_NOMEM;

	return DER_SUCCESS;
}

static int
crt_context_provider_create(crt_context_t *crt_ctx, crt_provider_t provider, bool primary,
			    int iface_idx)
{
	struct crt_context	*ctx = NULL;
	int			rc = 0;
	size_t			uri_len = CRT_ADDR_STR_MAX_LEN;
	int			ctx_idx;
	int			max_ctx_num;
	d_list_t		*ctx_list;

	if (crt_ctx == NULL) {
		D_ERROR("invalid parameter of NULL crt_ctx.\n");
		D_GOTO(out, rc = -DER_INVAL);
	}

	D_RWLOCK_WRLOCK(&crt_gdata.cg_rwlock);
	ctx_idx = crt_provider_get_ctx_idx(primary, provider);

	if (ctx_idx < 0) {
		max_ctx_num = crt_provider_get_max_ctx_num(primary, provider);
		D_WARN("Provider: %d; Context limit (%d) reached\n",
		       provider, max_ctx_num);
		D_RWLOCK_UNLOCK(&crt_gdata.cg_rwlock);
		D_GOTO(out, rc = -DER_AGAIN);
	}

	D_ALLOC_PTR(ctx);
	if (ctx == NULL) {
		crt_provider_put_ctx_idx(primary, provider, ctx_idx);
		D_RWLOCK_UNLOCK(&crt_gdata.cg_rwlock);
		D_GOTO(out, rc = -DER_NOMEM);
	}

	rc = crt_context_init(ctx);
	if (rc != 0) {
		D_ERROR("crt_context_init() failed, " DF_RC "\n", DP_RC(rc));
		D_FREE(ctx);
		crt_provider_put_ctx_idx(primary, provider, ctx_idx);
		D_RWLOCK_UNLOCK(&crt_gdata.cg_rwlock);
		D_GOTO(out, rc);
	}

	ctx->cc_primary = primary;
	ctx->cc_idx = ctx_idx;

	rc = crt_hg_ctx_init(&ctx->cc_hg_ctx, provider, ctx_idx, primary, iface_idx);
	if (rc != 0) {
		D_ERROR("crt_hg_ctx_init() failed, " DF_RC "\n", DP_RC(rc));
		D_RWLOCK_UNLOCK(&crt_gdata.cg_rwlock);
		crt_context_destroy(ctx, true);
		D_GOTO(out, rc);
	}

	rc = crt_hg_get_addr(ctx->cc_hg_ctx.chc_hgcla, ctx->cc_self_uri, &uri_len);
	if (rc != 0) {
		D_ERROR("ctx_hg_get_addr() failed; rc: %d.\n", rc);
		D_RWLOCK_UNLOCK(&crt_gdata.cg_rwlock);
		crt_context_destroy(ctx, true);
		D_GOTO(out, rc);
	}

	ctx_list = crt_provider_get_ctx_list(primary, provider);
	d_list_add_tail(&ctx->cc_link, ctx_list);

	D_RWLOCK_UNLOCK(&crt_gdata.cg_rwlock);

	/** initialize sensors for servers */
	if (crt_gdata.cg_use_sensors && crt_is_service()) {
		int	ret;
		char	*prov;

		prov = crt_provider_name_get(ctx->cc_hg_ctx.chc_provider);
		ret = d_tm_add_metric(&ctx->cc_timedout, D_TM_COUNTER,
				      "Total number of timed out RPC requests",
				      "reqs", "net/%s/req_timeout/ctx_%u",
				      prov, ctx->cc_idx);
		if (ret)
			DL_WARN(ret, "Failed to create timed out req counter");

		ret = d_tm_add_metric(&ctx->cc_timedout_uri, D_TM_COUNTER,
				      "Total number of timed out URI lookup "
				      "requests", "reqs",
				      "net/%s/uri_lookup_timeout/ctx_%u",
				      prov, ctx->cc_idx);
		if (ret)
			DL_WARN(ret, "Failed to create timed out uri req counter:");

		ret = d_tm_add_metric(&ctx->cc_failed_addr, D_TM_COUNTER,
				      "Total number of failed address "
				      "resolution attempts", "reqs",
				      "net/%s/failed_addr/ctx_%u",
				      prov, ctx->cc_idx);
		if (ret)
			DL_WARN(ret, "Failed to create failed addr counter");

		ret = d_tm_add_metric(&ctx->cc_net_glitches, D_TM_COUNTER,
				      "Total number of network glitch errors", "errors",
				      "net/%s/glitch/ctx_%u", prov, ctx->cc_idx);
		if (ret)
			DL_WARN(ret, "Failed to create network glitch counter");

		ret = d_tm_add_metric(&ctx->cc_swim_delay, D_TM_STATS_GAUGE,
				      "SWIM delay measurements", "delay",
				      "net/%s/swim_delay/ctx_%u", prov, ctx->cc_idx);
		if (ret)
			DL_WARN(ret, "Failed to create SWIM delay gauge");

		ret = d_tm_add_metric(&ctx->cc_quotas.rpc_waitq_depth, D_TM_GAUGE,
				      "Current count of enqueued RPCs", "rpcs",
				      "net/%s/waitq_depth/ctx_%u", prov, ctx->cc_idx);
		if (ret)
			DL_WARN(ret, "Failed to create rpc waitq gauge");

		ret = d_tm_add_metric(&ctx->cc_quotas.rpc_quota_exceeded, D_TM_COUNTER,
				      "Total number of exceeded RPC quota errors",
				      "errors", "net/%s/quota_exceeded/ctx_%u",
				      prov, ctx->cc_idx);
		if (ret)
			DL_WARN(ret, "Failed to create quota exceeded counter");
	}

	if (crt_is_service() &&
	    crt_gdata.cg_auto_swim_disable == 0 &&
	    ctx->cc_idx == crt_gdata.cg_swim_crt_idx) {
		rc = crt_swim_init(crt_gdata.cg_swim_crt_idx);
		if (rc) {
			D_ERROR("crt_swim_init() failed rc: %d.\n", rc);
			crt_context_destroy(ctx, true);
			D_GOTO(out, rc);
		}

		if (provider == CRT_PROV_OFI_SOCKETS || provider == CRT_PROV_OFI_TCP_RXM) {
			struct crt_grp_priv	*grp_priv = crt_gdata.cg_grp->gg_primary_grp;
			struct crt_swim_membs	*csm = &grp_priv->gp_membs_swim;

			D_DEBUG(DB_TRACE, "Slow network provider is detected, "
					  "increase SWIM timeouts by twice.\n");

			swim_suspect_timeout_set(swim_suspect_timeout_get() * 2);
			swim_ping_timeout_set(swim_ping_timeout_get() * 2);
			swim_period_set(swim_period_get() * 2);
			csm->csm_ctx->sc_default_ping_timeout *= 2;
		}
	}

	*crt_ctx = (crt_context_t)ctx;
	D_DEBUG(DB_TRACE, "created context (idx %d)\n", ctx->cc_idx);

out:
	return rc;
}

bool
crt_context_is_primary(crt_context_t crt_ctx)
{
	struct crt_context *ctx = crt_ctx;

	return ctx->cc_primary;
}

int
crt_context_create(crt_context_t *crt_ctx)
{
	return crt_context_provider_create(crt_ctx, crt_gdata.cg_primary_prov, true, 0);
}

uint32_t
crt_num_ifaces_get(void)
{
	return crt_provider_num_ifaces_get(true, crt_gdata.cg_primary_prov);
}

int
crt_context_create_on_iface_idx(uint32_t iface_index, crt_context_t *crt_ctx)
{
	uint32_t num_ifaces;

	if (crt_is_service()) {
		D_ERROR("API not available on servers\n");
		return -DER_NOSYS;
	}

	num_ifaces = crt_num_ifaces_get();
	if (num_ifaces == 0) {
		D_ERROR("No interfaces specified at startup\n");
		return -DER_INVAL;
	}

	if (iface_index >= num_ifaces) {
		D_ERROR("interface index %d outside of range [0-%d]\n",
			iface_index, num_ifaces - 1);
		return -DER_INVAL;
	}

	return crt_context_provider_create(crt_ctx, crt_gdata.cg_primary_prov, true, iface_index);
}

int
crt_iface_name2idx(const char *iface_name, int *idx)
{
	uint32_t	num_ifaces;
	int		i;
	char		*name;

	num_ifaces = crt_provider_num_ifaces_get(true, crt_gdata.cg_primary_prov);

	for (i = 0; i < num_ifaces; i++) {
		name = crt_provider_iface_str_get(true, crt_gdata.cg_primary_prov, i);

		if (!name)
			return -DER_INVAL;

		if (strcmp(name, iface_name) == 0) {
			*idx = i;
			return DER_SUCCESS;
		}
	}

	return -DER_INVAL;
}

int
crt_context_create_on_iface(const char *iface_name, crt_context_t *crt_ctx)
{
	int idx;
	int rc;

	rc = crt_iface_name2idx(iface_name, &idx);
	if (rc != 0)
		D_GOTO(out, rc);

	D_DEBUG(DB_ALL, "%s resolved to index=%d\n", iface_name, idx);

	return crt_context_create_on_iface_idx(idx, crt_ctx);
out:
	return rc;
}


/* TODO: Add crt_context_create_secondary_on_iface_idx() if needed */
int
crt_context_create_secondary(crt_context_t *crt_ctx, int idx)
{
	crt_provider_t sec_prov;

	if (crt_gdata.cg_secondary_provs == NULL) {
		D_ERROR("Secondary provider not initialized\n");
		return -DER_INVAL;
	}

	/* TODO: Use idx later to ref other providers */
	sec_prov = crt_gdata.cg_secondary_provs[0];
	if (sec_prov == CRT_PROV_UNKNOWN) {
		D_ERROR("Unknown secondary provider\n");
		return -DER_INVAL;
	}

	return crt_context_provider_create(crt_ctx, sec_prov, false, 0 /* interface index */);
}

int
crt_context_register_rpc_task(crt_context_t ctx, crt_rpc_task_t process_cb,
			      crt_rpc_task_t iv_resp_cb, void *arg)
{
	struct crt_context *crt_ctx = ctx;

	if (ctx == CRT_CONTEXT_NULL || process_cb == NULL) {
		D_ERROR("Invalid parameter: ctx %p cb %p\n",
			ctx, process_cb);
		return -DER_INVAL;
	}

	crt_ctx->cc_rpc_cb = process_cb;
	crt_ctx->cc_iv_resp_cb = iv_resp_cb;
	crt_ctx->cc_rpc_cb_arg = arg;
	return 0;
}

bool
crt_rpc_completed(struct crt_rpc_priv *rpc_priv)
{
	bool	rc = false;

	D_SPIN_LOCK(&rpc_priv->crp_lock);
	if (rpc_priv->crp_completed) {
		rc = true;
	} else {
		rpc_priv->crp_completed = 1;
		rc = false;
	}
	D_SPIN_UNLOCK(&rpc_priv->crp_lock);

	return rc;
}

void
crt_rpc_complete_and_unlock(struct crt_rpc_priv *rpc_priv, int rc)
{
	D_ASSERT(rpc_priv != NULL);

	if (crt_rpc_completed(rpc_priv)) {
		crt_rpc_unlock(rpc_priv);
		RPC_ERROR(rpc_priv, "already completed, possibly due to duplicated completions.\n");
		return;
	}

	if (rc == -DER_CANCELED)
		rpc_priv->crp_state = RPC_STATE_CANCELED;
	else if (rc == -DER_TIMEDOUT)
		rpc_priv->crp_state = RPC_STATE_TIMEOUT;
	else if (rc == -DER_UNREACH)
		rpc_priv->crp_state = RPC_STATE_FWD_UNREACH;
	else
		rpc_priv->crp_state = RPC_STATE_COMPLETED;

	crt_rpc_unlock(rpc_priv);

	if (rpc_priv->crp_complete_cb != NULL) {
		struct crt_cb_info	cbinfo;

		cbinfo.cci_rpc = &rpc_priv->crp_pub;
		cbinfo.cci_arg = rpc_priv->crp_arg;
		cbinfo.cci_rc = rc;
		if (cbinfo.cci_rc == 0)
			cbinfo.cci_rc = rpc_priv->crp_reply_hdr.cch_rc;

		if (cbinfo.cci_rc != 0)
			RPC_CWARN(crt_quiet_error(cbinfo.cci_rc), DB_NET, rpc_priv,
				  "failed, " DF_RC "\n", DP_RC(cbinfo.cci_rc));

		RPC_TRACE(DB_TRACE, rpc_priv,
			  "Invoking RPC callback (rank %d tag %d) rc: "
			  DF_RC "\n",
			  rpc_priv->crp_pub.cr_ep.ep_rank,
			  rpc_priv->crp_pub.cr_ep.ep_tag,
			  DP_RC(cbinfo.cci_rc));

		rpc_priv->crp_complete_cb(&cbinfo);
	}

	RPC_DECREF(rpc_priv);
}

/* Flag bits definition for crt_ctx_epi_abort */
#define CRT_EPI_ABORT_FORCE	(0x1)
#define CRT_EPI_ABORT_WAIT	(0x2)

/* abort the RPCs in in-flight queue and waitq in the epi. */
static int
crt_ctx_epi_abort(struct crt_ep_inflight *epi, int flags)
{
	struct crt_context	*ctx;
	struct crt_rpc_priv	*rpc_priv, *rpc_next;
	struct d_vec_pointers	 rpcs;
	bool			 msg_logged;
	int			 force, wait;
	uint64_t		 ts_start, ts_now;
	int			 i;
	int			 rc = 0;

	rc = d_vec_pointers_init(&rpcs, 8 /* cap */);
	if (rc != 0)
		D_GOTO(out, rc);

	/*
	 * DAOS-7306: This mutex is needed in order to avoid double
	 * completions that would happen otherwise. safe list processing
	 * is not sufficient to avoid the race
	 */
	D_MUTEX_LOCK(&epi->epi_mutex);

	ctx = epi->epi_ctx;
	D_ASSERT(ctx != NULL);

	/* empty queue, nothing to do */
	if (d_list_empty(&epi->epi_req_waitq) &&
	    d_list_empty(&epi->epi_req_q))
		D_GOTO(out_mutex, rc = 0);

	force = flags & CRT_EPI_ABORT_FORCE;
	wait = flags & CRT_EPI_ABORT_WAIT;
	if (force == 0) {
		D_ERROR("cannot abort endpoint (idx %d, rank %d, req_wait_num "
			DF_U64", req_num "DF_U64", reply_num "DF_U64", "
			"in-flight "DF_U64", with force == 0.\n", ctx->cc_idx,
			epi->epi_ep.ep_rank, epi->epi_req_wait_num,
			epi->epi_req_num, epi->epi_reply_num,
			epi->epi_req_num - epi->epi_reply_num);
		D_GOTO(out_mutex, rc = -DER_BUSY);
	}

	/* take references to RPCs in waitq */
	msg_logged = false;
	d_list_for_each_entry_safe(rpc_priv, rpc_next, &epi->epi_req_waitq, crp_epi_link) {
		D_ASSERT(epi->epi_req_wait_num > 0);
		if (msg_logged == false) {
			D_DEBUG(DB_NET, "destroy context (idx %d, rank %d, "
				"req_wait_num "DF_U64").\n", ctx->cc_idx,
				epi->epi_ep.ep_rank, epi->epi_req_wait_num);
			msg_logged = true;
		}

		RPC_ADDREF(rpc_priv);
		rc = d_vec_pointers_append(&rpcs, rpc_priv);
		if (rc != 0) {
			RPC_DECREF(rpc_priv);
			D_GOTO(out_mutex, rc);
		}
	}

	/* take references to RPCs in in-flight queue */
	msg_logged = false;
	d_list_for_each_entry_safe(rpc_priv, rpc_next, &epi->epi_req_q, crp_epi_link) {
		D_ASSERT(epi->epi_req_num > epi->epi_reply_num);
		if (msg_logged == false) {
			D_DEBUG(DB_NET,
				"destroy context (idx %d, rank %d, "
				"epi_req_num "DF_U64", epi_reply_num "
				""DF_U64", in-flight "DF_U64").\n",
				ctx->cc_idx, epi->epi_ep.ep_rank,
				epi->epi_req_num, epi->epi_reply_num,
				epi->epi_req_num - epi->epi_reply_num);
			msg_logged = true;
		}

		RPC_ADDREF(rpc_priv);
		rc = d_vec_pointers_append(&rpcs, rpc_priv);
		if (rc != 0) {
			RPC_DECREF(rpc_priv);
			D_GOTO(out_mutex, rc);
		}
	}

	D_MUTEX_UNLOCK(&epi->epi_mutex);
	for (i = 0; i < rpcs.p_len; i++) {
		rpc_priv = rpcs.p_buf[i];
		rc = crt_req_abort(&rpc_priv->crp_pub);
		if (rc != 0) {
			D_DEBUG(DB_NET,
				"crt_req_abort(opc: %#x) failed, rc: %d.\n",
				rpc_priv->crp_pub.cr_opc, rc);
			rc = 0;
			continue;
		}
	}
	D_MUTEX_LOCK(&epi->epi_mutex);

	ts_start = d_timeus_secdiff(0);
	while (wait != 0) {
		/* make sure all above aborting finished */
		if (d_list_empty(&epi->epi_req_waitq) &&
		    d_list_empty(&epi->epi_req_q)) {
			wait = 0;
		} else {
			D_MUTEX_UNLOCK(&epi->epi_mutex);
			rc = crt_progress(ctx, 1);
			D_MUTEX_LOCK(&epi->epi_mutex);
			if (rc != 0 && rc != -DER_TIMEDOUT) {
				D_ERROR("crt_progress failed, rc %d.\n", rc);
				break;
			}
			ts_now = d_timeus_secdiff(0);
			if (ts_now - ts_start > 2 * CRT_DEFAULT_TIMEOUT_US) {
				D_ERROR("stop progress due to timed out.\n");
				d_list_for_each_entry(rpc_priv, &epi->epi_req_q, crp_epi_link)
					RPC_ERROR(rpc_priv,
						  "in-flight: still not aborted: state=%d\n",
						  rpc_priv->crp_state);
				d_list_for_each_entry(rpc_priv, &epi->epi_req_waitq, crp_epi_link)
					RPC_ERROR(rpc_priv,
						  "waiting: still not aborted: state=%d\n",
						  rpc_priv->crp_state);
				rc = -DER_TIMEDOUT;
				break;
			}
		}
	}

out_mutex:
	D_MUTEX_UNLOCK(&epi->epi_mutex);
	for (i = 0; i < rpcs.p_len; i++) {
		rpc_priv = rpcs.p_buf[i];
		RPC_DECREF(rpc_priv);
	}
	d_vec_pointers_fini(&rpcs);
out:
	return rc;
}

/* See crt_rank_abort. */
static pthread_rwlock_t crt_context_destroy_lock = PTHREAD_RWLOCK_INITIALIZER;

static int
crt_context_epis_append(d_list_t *rlink, void *arg)
{
	struct d_vec_pointers	*epis = arg;
	struct crt_ep_inflight	*epi = epi_link2ptr(rlink);
	int			 rc;

	d_hash_rec_addref(&epi->epi_ctx->cc_epi_table, rlink);
	rc = d_vec_pointers_append(epis, epi);
	if (rc != 0)
		d_hash_rec_decref(&epi->epi_ctx->cc_epi_table, rlink);
	return rc;
}

static int
crt_context_abort(struct crt_context *ctx, bool force)
{
	struct d_vec_pointers	epis;
	int			flags;
	int			i;
	int			rc;

	rc = d_vec_pointers_init(&epis, 16 /* cap */);
	if (rc != 0)
		D_GOTO(out, rc);

	D_MUTEX_LOCK(&ctx->cc_mutex);
	rc = d_hash_table_traverse(&ctx->cc_epi_table, crt_context_epis_append, &epis);
	D_MUTEX_UNLOCK(&ctx->cc_mutex);
	if (rc != 0)
		D_GOTO(out_epis, rc);

	flags = force ? (CRT_EPI_ABORT_FORCE | CRT_EPI_ABORT_WAIT) : 0;

	for (i = 0; i < epis.p_len; i++) {
		struct crt_ep_inflight *epi = epis.p_buf[i];

		rc = crt_ctx_epi_abort(epi, flags);
		if (rc != 0)
			break;
	}

out_epis:
	D_MUTEX_LOCK(&ctx->cc_mutex);
	for (i = 0; i < epis.p_len; i++) {
		struct crt_ep_inflight *epi = epis.p_buf[i];

		d_hash_rec_decref(&ctx->cc_epi_table, &epi->epi_link);
	}
	D_MUTEX_UNLOCK(&ctx->cc_mutex);
	d_vec_pointers_fini(&epis);
out:
	return rc;
}

int
crt_context_destroy(crt_context_t crt_ctx, int force)
{
	struct crt_context	*ctx;
	uint32_t		 timeout_sec;
	int			 provider;
	int			 rc = 0;
	int			 i;

	D_RWLOCK_RDLOCK(&crt_context_destroy_lock);

	if (crt_ctx == CRT_CONTEXT_NULL) {
		D_ERROR("invalid parameter (NULL crt_ctx).\n");
		D_GOTO(out, rc = -DER_INVAL);
	}
	if (!crt_initialized()) {
		D_ERROR("CRT not initialized.\n");
		D_GOTO(out, rc = -DER_UNINIT);
	}

	rc = context_quotas_finalize(crt_ctx);
	if (rc) {
		DL_ERROR(rc, "context_quotas_finalize() failed");
		if (!force)
			D_GOTO(out, rc);
	}

	ctx = crt_ctx;
	rc = crt_grp_ctx_invalid(ctx, false /* locked */);
	if (rc) {
		DL_ERROR(rc, "crt_grp_ctx_invalid() failed");
		if (!force)
			D_GOTO(out, rc);
	}

	timeout_sec = crt_swim_rpc_timeout();
	for (i = 0; i < CRT_SWIM_FLUSH_ATTEMPTS; i++) {
		rc = crt_context_abort(ctx, force);
		if (rc == 0)
			break; /* ready to destroy */

		D_DEBUG(DB_TRACE, "destroy context (idx %d, force %d), "
			"crt_context_abort failed rc: %d.\n",
			ctx->cc_idx, force, rc);

		if (i > 5)
			D_ERROR("destroy context (idx %d, force %d) "
				"takes too long time. This is attempt %d of %d.\n",
				ctx->cc_idx, force, i, CRT_SWIM_FLUSH_ATTEMPTS);
		/* Flush SWIM RPC already sent */
		rc = crt_context_flush(crt_ctx, timeout_sec);
		if (rc)
			/* give a chance to other threads to complete */
			usleep(1000); /* 1ms */
	}

	if (!force && rc && i == CRT_SWIM_FLUSH_ATTEMPTS)
		D_GOTO(out, rc);

	D_MUTEX_LOCK(&ctx->cc_mutex);

	rc = d_hash_table_destroy_inplace(&ctx->cc_epi_table, true /* force */);
	if (rc) {
		D_ERROR("destroy context (idx %d, force %d), "
			"d_hash_table_destroy_inplace failed, rc: %d.\n",
			ctx->cc_idx, force, rc);
		if (!force) {
			D_MUTEX_UNLOCK(&ctx->cc_mutex);
			D_GOTO(out, rc);
		}
	}

	d_binheap_destroy_inplace(&ctx->cc_bh_timeout);

	D_MUTEX_UNLOCK(&ctx->cc_mutex);

	provider = ctx->cc_hg_ctx.chc_provider;

	rc = crt_hg_ctx_fini(&ctx->cc_hg_ctx);
	if (rc) {
		D_ERROR("crt_hg_ctx_fini failed() rc: " DF_RC "\n", DP_RC(rc));

		if (!force)
			D_GOTO(out, rc);
	}

	D_RWLOCK_WRLOCK(&crt_gdata.cg_rwlock);

	crt_provider_put_ctx_idx(ctx->cc_primary, provider, ctx->cc_idx);
	d_list_del(&ctx->cc_link);

	D_RWLOCK_UNLOCK(&crt_gdata.cg_rwlock);

	D_MUTEX_DESTROY(&ctx->cc_mutex);
	D_DEBUG(DB_TRACE, "destroyed context (idx %d, force %d)\n", ctx->cc_idx, force);
	D_FREE(ctx);

out:
	D_RWLOCK_UNLOCK(&crt_context_destroy_lock);
	return rc;
}

int
crt_context_flush(crt_context_t crt_ctx, uint64_t timeout)
{
	uint64_t	ts_now = 0;
	uint64_t	ts_deadline = 0;
	int		rc = 0;

	if (timeout > 0)
		ts_deadline = d_timeus_secdiff(timeout);

	do {
		rc = crt_progress(crt_ctx, 1);
		if (rc != DER_SUCCESS && rc != -DER_TIMEDOUT) {
			D_ERROR("crt_progress() failed, rc: %d\n", rc);
			break;
		}
		if (crt_context_ep_empty(crt_ctx)) {
			rc = DER_SUCCESS;
			break;
		}
		if (timeout == 0)
			continue;
		ts_now = d_timeus_secdiff(0);
	} while (ts_now <= ts_deadline);

	if (timeout > 0 && ts_now >= ts_deadline)
		rc = -DER_TIMEDOUT;

	return rc;
}

/** May return -DER_BUSY if there is a concurrent crt_context destroy. */
int
crt_rank_abort(d_rank_t rank)
{
	struct crt_context	*ctx = NULL;
	struct crt_ep_inflight	*epi;
	d_list_t		*rlink;
	int			 flags;
	int			 rc = 0;
	d_list_t		*ctx_list;
	int			 ctx_num;
	struct d_vec_pointers	 ctxs;
	struct d_vec_pointers	 epis;
	int			 i;

	/*
	 * To avoid acquiring cg_rwlock, cc_mutex, and epi_mutex in wrong
	 * orders, we hold at most one of them at a time.
	 */

	/*
	 * Acquiring crt_context_destroy_lock ensures that the contexts in ctxs
	 * will not be destroyed. We don't block if the lock is busy, because a
	 * crt_context_destroy call may take the lock for quite some time.
	 */
	rc = D_RWLOCK_TRYWRLOCK(&crt_context_destroy_lock);
	if (rc != 0)
		D_GOTO(out, rc);

	D_RWLOCK_RDLOCK(&crt_gdata.cg_rwlock);
	/* TODO: Do we need to handle secondary providers? */
	crt_provider_get_ctx_list_and_num(true, crt_gdata.cg_primary_prov, &ctx_list, &ctx_num);
	rc = d_vec_pointers_init(&ctxs, ctx_num);
	if (rc != 0) {
		D_RWLOCK_UNLOCK(&crt_gdata.cg_rwlock);
		D_GOTO(out_crt_context_destroy_lock, rc);
	}
	d_list_for_each_entry(ctx, ctx_list, cc_link) {
		rc = d_vec_pointers_append(&ctxs, ctx);
		if (rc != 0) {
			D_RWLOCK_UNLOCK(&crt_gdata.cg_rwlock);
			D_GOTO(out_ctxs, rc);
		}
	}
	D_RWLOCK_UNLOCK(&crt_gdata.cg_rwlock);

	rc = d_vec_pointers_init(&epis, 16 /* cap */);
	if (rc != 0)
		D_GOTO(out_ctxs, rc);
	for (i = 0; i < ctxs.p_len; i++) {
		ctx = ctxs.p_buf[i];
		D_MUTEX_LOCK(&ctx->cc_mutex);
		rlink = d_hash_rec_find(&ctx->cc_epi_table, &rank, sizeof(rank));
		if (rlink != NULL) {
			rc = d_vec_pointers_append(&epis, epi_link2ptr(rlink));
			if (rc != 0) {
				d_hash_rec_decref(&ctx->cc_epi_table, rlink);
				D_MUTEX_UNLOCK(&ctx->cc_mutex);
				D_GOTO(out_epis, rc);
			}
		}
		D_MUTEX_UNLOCK(&ctx->cc_mutex);
	}

	for (i = 0; i < epis.p_len; i++) {
		epi = epis.p_buf[i];
		flags = CRT_EPI_ABORT_FORCE;
		rc = crt_ctx_epi_abort(epi, flags);
		if (rc != 0) {
			D_ERROR("context (idx %d), ep_abort (rank %d), failed rc: %d.\n",
				epi->epi_ctx->cc_idx, rank, rc);
			D_GOTO(out_epis, rc);
		}
	}

out_epis:
	for (i = 0; i < epis.p_len; i++) {
		epi = epis.p_buf[i];
		ctx = epi->epi_ctx;
		D_MUTEX_LOCK(&ctx->cc_mutex);
		d_hash_rec_decref(&ctx->cc_epi_table, &epi->epi_link);
		D_MUTEX_UNLOCK(&ctx->cc_mutex);
	}
	d_vec_pointers_fini(&epis);
out_ctxs:
	d_vec_pointers_fini(&ctxs);
out_crt_context_destroy_lock:
	D_RWLOCK_UNLOCK(&crt_context_destroy_lock);
out:
	return rc;
}

int
crt_ep_abort(crt_endpoint_t *ep) {
	return crt_rank_abort(ep->ep_rank);
}

int
crt_rank_abort_all(crt_group_t *grp)
{
	struct crt_grp_priv	*grp_priv;
	d_rank_list_t		*grp_membs;
	int			i;
	int			rc, rc2;

	grp_priv = crt_grp_pub2priv(grp);
	grp_membs = grp_priv_get_membs(grp_priv);
	rc2 = 0;

	if (grp_membs == NULL) {
		D_ERROR("No members in the group\n");
		D_GOTO(out, rc2 = -DER_INVAL);
	}

	D_RWLOCK_RDLOCK(&grp_priv->gp_rwlock);
	for (i = 0; i < grp_membs->rl_nr; i++) {
		D_DEBUG(DB_ALL, "Aborting RPCs to rank=%d\n",
			grp_membs->rl_ranks[i]);

		rc = crt_rank_abort(grp_membs->rl_ranks[i]);
		if (rc != DER_SUCCESS) {
			D_WARN("Abort to rank=%d failed with rc=%d\n",
			       grp_membs->rl_ranks[i], rc);
			rc2 = rc;
		}
	}
	D_RWLOCK_UNLOCK(&grp_priv->gp_rwlock);

out:
	return rc2;
}

/* caller should already hold crt_ctx->cc_mutex */
int
crt_req_timeout_track(struct crt_rpc_priv *rpc_priv)
{
	struct crt_context *crt_ctx = rpc_priv->crp_pub.cr_ctx;
	int rc;

	D_ASSERT(crt_ctx != NULL);

	if (rpc_priv->crp_in_binheap == 1)
		D_GOTO(out, rc = 0);

	/* add to binheap for timeout tracking */
	RPC_ADDREF(rpc_priv); /* decref in crt_req_timeout_untrack */
	rc = d_binheap_insert(&crt_ctx->cc_bh_timeout,
			      &rpc_priv->crp_timeout_bp_node);
	if (rc == 0) {
		rpc_priv->crp_in_binheap = 1;
	} else {
		RPC_ERROR(rpc_priv, "d_binheap_insert failed, rc: %d\n", rc);
		RPC_DECREF(rpc_priv);
	}

out:
	return rc;
}

/* caller should already hold crt_ctx->cc_mutex */
void
crt_req_timeout_untrack(struct crt_rpc_priv *rpc_priv)
{
	struct crt_context *crt_ctx = rpc_priv->crp_pub.cr_ctx;

	D_ASSERT(crt_ctx != NULL);

	/* remove from timeout binheap */
	if (rpc_priv->crp_in_binheap == 1) {
		rpc_priv->crp_in_binheap = 0;
		d_binheap_remove(&crt_ctx->cc_bh_timeout,
				 &rpc_priv->crp_timeout_bp_node);
		RPC_DECREF(rpc_priv); /* addref in crt_req_timeout_track */
	}
}

static bool
crt_req_timeout_reset(struct crt_rpc_priv *rpc_priv)
{
	struct crt_opc_info	*opc_info;
	struct crt_context	*crt_ctx;
	crt_endpoint_t		*tgt_ep;
	int			 rc;

	crt_ctx = rpc_priv->crp_pub.cr_ctx;
	opc_info = rpc_priv->crp_opc_info;
	D_ASSERT(opc_info != NULL);

	if (opc_info->coi_reset_timer == 0) {
		RPC_TRACE(DB_NET, rpc_priv, "reset_timer not enabled.\n");
		return false;
	}
	if (rpc_priv->crp_state == RPC_STATE_CANCELED ||
	    rpc_priv->crp_state == RPC_STATE_COMPLETED) {
		RPC_TRACE(DB_NET, rpc_priv, "state %#x, not resetting timer.\n",
			  rpc_priv->crp_state);
		return false;
	}

	tgt_ep = &rpc_priv->crp_pub.cr_ep;
	if (!CRT_RANK_PRESENT(tgt_ep->ep_grp, tgt_ep->ep_rank)) {
		RPC_TRACE(DB_NET, rpc_priv,
			"grp %p, rank %d already evicted.\n",
			tgt_ep->ep_grp, tgt_ep->ep_rank);
		return false;
	}

	tgt_ep = &rpc_priv->crp_pub.cr_ep;

	RPC_TRACE(DB_NET, rpc_priv, "reset_timer enabled.\n");

	crt_set_timeout(rpc_priv);
	D_MUTEX_LOCK(&crt_ctx->cc_mutex);
	rc = crt_req_timeout_track(rpc_priv);
	D_MUTEX_UNLOCK(&crt_ctx->cc_mutex);
	if (rc != 0) {
		RPC_ERROR(rpc_priv,
			"crt_req_timeout_track(opc: %#x) failed, rc: %d.\n",
			rpc_priv->crp_pub.cr_opc, rc);
		return false;
	}

	return true;
}

static void
crt_req_timeout_hdlr(struct crt_rpc_priv *rpc_priv)
{
	struct crt_context		*crt_ctx;
	struct crt_grp_priv		*grp_priv;
	crt_endpoint_t			*tgt_ep;
	crt_rpc_t			*ul_req;
	struct crt_uri_lookup_in	*ul_in;
	int				 rc;

	crt_rpc_lock(rpc_priv);

	if (crt_req_timeout_reset(rpc_priv)) {
		crt_rpc_unlock(rpc_priv);
		RPC_TRACE(DB_NET, rpc_priv, "reached timeout. Renewed for another cycle.\n");
		return;
	};

	tgt_ep = &rpc_priv->crp_pub.cr_ep;
	grp_priv = crt_grp_pub2priv(tgt_ep->ep_grp);
	crt_ctx = rpc_priv->crp_pub.cr_ctx;

	if (crt_gdata.cg_use_sensors)
		d_tm_inc_counter(crt_ctx->cc_timedout, 1);

	switch (rpc_priv->crp_state) {
	case RPC_STATE_INITED:
	case RPC_STATE_QUEUED:
		RPC_INFO(rpc_priv, "aborting %s rpc to group %s, tgt %d:%d, tgt_uri %s\n",
			 rpc_priv->crp_state == RPC_STATE_QUEUED ? "queued" : "inited",
			 grp_priv->gp_pub.cg_grpid, tgt_ep->ep_rank, tgt_ep->ep_tag,
			 rpc_priv->crp_tgt_uri);
		crt_context_req_untrack(rpc_priv);
		crt_rpc_complete_and_unlock(rpc_priv, -DER_TIMEDOUT);
		break;
	case RPC_STATE_URI_LOOKUP:
		ul_req = rpc_priv->crp_ul_req;
		D_ASSERT(ul_req != NULL);
		ul_in = crt_req_get(ul_req);
		RPC_INFO(rpc_priv,
			 "failed due to URI_LOOKUP(rpc_priv %p) to group %s,"
			 "rank %d through PSR %d timedout\n",
			 container_of(ul_req, struct crt_rpc_priv, crp_pub), ul_in->ul_grp_id,
			 ul_in->ul_rank, ul_req->cr_ep.ep_rank);

		if (crt_gdata.cg_use_sensors)
			d_tm_inc_counter(crt_ctx->cc_timedout_uri, 1);
		crt_req_abort(ul_req);
		/*
		 * don't crt_rpc_complete_and_unlock rpc_priv here, because crt_req_abort
		 * above will lead to ul_req's completion callback --
		 * crt_req_uri_lookup_by_rpc_cb() be called inside there will
		 * complete this rpc_priv.
		 */
		/* crt_rpc_complete_and_unlock(rpc_priv, -DER_PROTO); */
		crt_rpc_unlock(rpc_priv);
		break;
	case RPC_STATE_FWD_UNREACH:
		RPC_INFO(rpc_priv,
			 "failed due to group %s, rank %d, tgt_uri %s can't reach the target\n",
			 grp_priv->gp_pub.cg_grpid, tgt_ep->ep_rank, rpc_priv->crp_tgt_uri);
		crt_context_req_untrack(rpc_priv);
		crt_rpc_complete_and_unlock(rpc_priv, -DER_UNREACH);
		break;
	case RPC_STATE_REQ_SENT:
		/* At this point, RPC should always be completed by
		 * Mercury
		 */
		RPC_INFO(rpc_priv, "aborting in-flight to group %s, rank %d, tgt_uri %s\n",
			 grp_priv->gp_pub.cg_grpid, tgt_ep->ep_rank, rpc_priv->crp_tgt_uri);
		rc = crt_hg_req_cancel(rpc_priv);
		if (rc != 0) {
			RPC_WARN(rpc_priv,
				 "crt_hg_req_cancel failed, rc: %d, "
				 "opc: %#x.\n",
				 rc, rpc_priv->crp_pub.cr_opc);
			crt_context_req_untrack(rpc_priv);
		}
		crt_rpc_unlock(rpc_priv);
		break;
	default:
		RPC_TRACE(DB_NET, rpc_priv, "nothing to do: state=%d\n", rpc_priv->crp_state);
		crt_rpc_unlock(rpc_priv);
		break;
	}
}

static void
crt_context_timeout_check(struct crt_context *crt_ctx)
{
	struct crt_rpc_priv		*rpc_priv;
	struct d_binheap_node		*bh_node;
	d_list_t			 timeout_list;
	uint64_t			 ts_now;
<<<<<<< HEAD
	bool                             should_republish = false;
	int                              err_to_print  = 0;
	int                              left_to_print = 0;
=======
	bool                             print_once = false;
>>>>>>> dc2f1acb

	D_ASSERT(crt_ctx != NULL);

	D_INIT_LIST_HEAD(&timeout_list);
	ts_now = d_timeus_secdiff(0);

	D_MUTEX_LOCK(&crt_ctx->cc_mutex);
	while (1) {
		bh_node = d_binheap_root(&crt_ctx->cc_bh_timeout);
		if (bh_node == NULL)
			break;
		rpc_priv = container_of(bh_node, struct crt_rpc_priv,
					crp_timeout_bp_node);
		if (rpc_priv->crp_timeout_ts > ts_now)
			break;

		/* +1 to prevent it from being released in timeout_untrack */
		RPC_ADDREF(rpc_priv);
		crt_req_timeout_untrack(rpc_priv);
		rpc_priv->crp_timeout_ts = 0;

		D_ASSERTF(d_list_empty(&rpc_priv->crp_tmp_link_timeout),
			  "already on timeout list\n");
		d_list_add_tail(&rpc_priv->crp_tmp_link_timeout, &timeout_list);
	};

	/* piggy-back on the timeout processing so that we don't need to do another gettime() */
	if (ts_now - crt_ctx->cc_hg_ctx.chc_diag_pub_ts > CRT_HG_TM_PUB_INTERVAL_US) {
		should_republish                   = true;
		crt_ctx->cc_hg_ctx.chc_diag_pub_ts = ts_now;
	}
	D_MUTEX_UNLOCK(&crt_ctx->cc_mutex);

	/* handle the timeout RPCs */
	while ((rpc_priv =
		    d_list_pop_entry(&timeout_list, struct crt_rpc_priv, crp_tmp_link_timeout))) {
		/* NB: The reason that the error message is printed at INFO
		 * level is because the user should know how serious the error
		 * is and they will print the RPC error at appropriate level */
		if (!print_once) {
			print_once = true;

			RPC_WARN(rpc_priv,
				 "ctx_id %d, (status: %#x) timed out (%d seconds), "
				 "target (%d:%d)\n",
				 crt_ctx->cc_idx, rpc_priv->crp_state, rpc_priv->crp_timeout_sec,
				 rpc_priv->crp_pub.cr_ep.ep_rank, rpc_priv->crp_pub.cr_ep.ep_tag);
		} else {
			RPC_INFO(rpc_priv,
				 "ctx_id %d, (status: %#x) timed out (%d seconds), "
				 "target (%d:%d)\n",
				 crt_ctx->cc_idx, rpc_priv->crp_state, rpc_priv->crp_timeout_sec,
				 rpc_priv->crp_pub.cr_ep.ep_rank, rpc_priv->crp_pub.cr_ep.ep_tag);
		}

		crt_req_timeout_hdlr(rpc_priv);
		RPC_DECREF(rpc_priv);
	}

	/* periodically republish Mercury-level counters as DAOS metrics */
	if (should_republish)
		crt_hg_republish_diags(&crt_ctx->cc_hg_ctx);
}

/*
 * Track the rpc request per context
 * return CRT_REQ_TRACK_IN_INFLIGHQ - tacked in crt_ep_inflight::epi_req_q
 *        CRT_REQ_TRACK_IN_WAITQ    - queued in crt_ep_inflight::epi_req_waitq
 *        negative value            - other error case such as -DER_NOMEM
 */
int
crt_context_req_track(struct crt_rpc_priv *rpc_priv)
{
	struct crt_context	*crt_ctx = rpc_priv->crp_pub.cr_ctx;
	struct crt_ep_inflight	*epi = NULL;
	d_list_t		*rlink;
	d_rank_t		 ep_rank;
	int			 rc = 0;
	int 			quota_rc = 0;
	struct crt_grp_priv	*grp_priv;

	D_ASSERT(crt_ctx != NULL);

	if (rpc_priv->crp_pub.cr_opc == CRT_OPC_URI_LOOKUP) {
		RPC_TRACE(DB_NET, rpc_priv,
			  "bypass tracking for URI_LOOKUP.\n");
		D_GOTO(out, rc = CRT_REQ_TRACK_IN_INFLIGHQ);
	}

	/* check inflight quota. if exceeded, queue this rpc */
	quota_rc = get_quota_resource(rpc_priv->crp_pub.cr_ctx, CRT_QUOTA_RPCS);

	grp_priv = crt_grp_pub2priv(rpc_priv->crp_pub.cr_ep.ep_grp);
	ep_rank = crt_grp_priv_get_primary_rank(grp_priv,
				rpc_priv->crp_pub.cr_ep.ep_rank);

	/* lookup the crt_ep_inflight (create one if not found) */
	D_MUTEX_LOCK(&crt_ctx->cc_mutex);
	rlink = d_hash_rec_find(&crt_ctx->cc_epi_table, (void *)&ep_rank,
				sizeof(ep_rank));
	if (rlink == NULL) {
		D_ALLOC_PTR(epi);
		if (epi == NULL)
			D_GOTO(out_unlock, rc = -DER_NOMEM);

		/* init the epi fields */
		D_INIT_LIST_HEAD(&epi->epi_link);
		epi->epi_ep.ep_rank = ep_rank;
		epi->epi_ctx = crt_ctx;
		D_INIT_LIST_HEAD(&epi->epi_req_q);
		epi->epi_req_num = 0;
		epi->epi_reply_num = 0;
		D_INIT_LIST_HEAD(&epi->epi_req_waitq);
		epi->epi_req_wait_num = 0;
		/* epi_ref init as 1 to avoid other thread delete it but here
		 * still need to access it, decref before exit this routine. */
		epi->epi_ref = 1;
		epi->epi_initialized = 1;
		rc = D_MUTEX_INIT(&epi->epi_mutex, NULL);
		if (rc != 0)
			D_GOTO(out_unlock, rc);

		rc = d_hash_rec_insert(&crt_ctx->cc_epi_table, &ep_rank,
				       sizeof(ep_rank), &epi->epi_link,
				       true /* exclusive */);
		if (rc != 0) {
			D_ERROR("d_hash_rec_insert failed, rc: %d.\n", rc);
			D_MUTEX_DESTROY(&epi->epi_mutex);
			D_GOTO(out_unlock, rc);
		}
	} else {
		epi = epi_link2ptr(rlink);
		D_ASSERT(epi->epi_ctx == crt_ctx);
	}
	D_MUTEX_UNLOCK(&crt_ctx->cc_mutex);

	/* add the RPC req to crt_ep_inflight */
	D_MUTEX_LOCK(&epi->epi_mutex);
	D_ASSERT(epi->epi_req_num >= epi->epi_reply_num);
	crt_set_timeout(rpc_priv);
	rpc_priv->crp_epi = epi;
	RPC_ADDREF(rpc_priv);

	if (quota_rc == -DER_QUOTA_LIMIT) {
		epi->epi_req_num++;
		rpc_priv->crp_state = RPC_STATE_QUEUED;
		rc = CRT_REQ_TRACK_IN_WAITQ;
	} else if (crt_gdata.cg_credit_ep_ctx != 0 &&
	    (epi->epi_req_num - epi->epi_reply_num) >= crt_gdata.cg_credit_ep_ctx) {
		if (rpc_priv->crp_opc_info->coi_queue_front)
			d_list_add(&rpc_priv->crp_epi_link, &epi->epi_req_waitq);
		else
			d_list_add_tail(&rpc_priv->crp_epi_link, &epi->epi_req_waitq);

		epi->epi_req_wait_num++;
		rpc_priv->crp_state = RPC_STATE_QUEUED;
		rc = CRT_REQ_TRACK_IN_WAITQ;
	} else {
		D_MUTEX_LOCK(&crt_ctx->cc_mutex);
		rc = crt_req_timeout_track(rpc_priv);
		D_MUTEX_UNLOCK(&crt_ctx->cc_mutex);
		if (rc == 0) {
			d_list_add_tail(&rpc_priv->crp_epi_link, &epi->epi_req_q);
			epi->epi_req_num++;
			rc = CRT_REQ_TRACK_IN_INFLIGHQ;
		} else {
			RPC_ERROR(rpc_priv, "crt_req_timeout_track failed, rc: %d.\n", rc);
			/* roll back the addref above */
			RPC_DECREF(rpc_priv);
		}
	}

	rpc_priv->crp_ctx_tracked = 1;
	D_MUTEX_UNLOCK(&epi->epi_mutex);

	/* reference taken by d_hash_rec_find or "epi->epi_ref = 1" above */
	D_MUTEX_LOCK(&crt_ctx->cc_mutex);
	d_hash_rec_decref(&crt_ctx->cc_epi_table, &epi->epi_link);

	if (quota_rc == -DER_QUOTA_LIMIT) {
		d_list_add_tail(&rpc_priv->crp_waitq_link, &crt_ctx->cc_quotas.rpc_waitq);
		d_tm_inc_gauge(crt_ctx->cc_quotas.rpc_waitq_depth, 1);
	}

	D_MUTEX_UNLOCK(&crt_ctx->cc_mutex);

out:
	return rc;

out_unlock:
	D_MUTEX_UNLOCK(&crt_ctx->cc_mutex);
	D_FREE(epi);
	return rc;
}

static inline int64_t
credits_available(struct crt_ep_inflight *epi)
{
	int64_t inflight = epi->epi_req_num - epi->epi_reply_num;

	/* TODO: inflight right now includes items queued in quota waitq, and can exceed credit limit */
	if (inflight > crt_gdata.cg_credit_ep_ctx)
		return 0;

	return crt_gdata.cg_credit_ep_ctx - inflight;
}

/* Not to be called on URI_LOOKUP RPCs. */
static void
crt_context_req_untrack_internal(struct crt_rpc_priv *rpc_priv)
{
	struct crt_context	*crt_ctx = rpc_priv->crp_pub.cr_ctx;
	struct crt_ep_inflight	*epi = rpc_priv->crp_epi;

	D_ASSERT(crt_ctx != NULL);
	D_ASSERT(epi != NULL);
	D_ASSERT(rpc_priv->crp_state == RPC_STATE_INITED ||
		 rpc_priv->crp_state == RPC_STATE_QUEUED ||
		 rpc_priv->crp_state == RPC_STATE_COMPLETED ||
		 rpc_priv->crp_state == RPC_STATE_TIMEOUT ||
		 rpc_priv->crp_state == RPC_STATE_URI_LOOKUP ||
		 rpc_priv->crp_state == RPC_STATE_CANCELED ||
		 rpc_priv->crp_state == RPC_STATE_FWD_UNREACH);

	D_MUTEX_LOCK(&epi->epi_mutex);

	/* Prevent simultaneous untrack from progress thread and
	 * main rpc execution thread.
	 */
	if (rpc_priv->crp_ctx_tracked == 0) {
		RPC_TRACE(DB_NET, rpc_priv,
			"rpc is not tracked already.\n");
		D_MUTEX_UNLOCK(&epi->epi_mutex);
		return;
	}

	/* remove from wait or in-flight queue */
	d_list_del_init(&rpc_priv->crp_epi_link);
	if (rpc_priv->crp_state == RPC_STATE_COMPLETED) {
		epi->epi_reply_num++;
	} else if (rpc_priv->crp_state == RPC_STATE_QUEUED) {
		epi->epi_req_wait_num--;
	} else {/* RPC_CANCELED or RPC_INITED or RPC_TIMEOUT */
		epi->epi_req_num--;
	}

	D_ASSERT(epi->epi_req_num >= epi->epi_reply_num);

	D_MUTEX_UNLOCK(&epi->epi_mutex);

	if (!crt_req_timedout(rpc_priv)) {
		D_MUTEX_LOCK(&crt_ctx->cc_mutex);
		crt_req_timeout_untrack(rpc_priv);
		D_MUTEX_UNLOCK(&crt_ctx->cc_mutex);
	}

	rpc_priv->crp_ctx_tracked = 0;

	/* decref corresponding to addref in crt_context_req_track */
	RPC_DECREF(rpc_priv);
}

static void
dispatch_rpc(struct crt_rpc_priv *rpc) {
	int rc;

	D_ASSERTF(rpc != NULL, "rpc is NULL\n");

	crt_rpc_lock(rpc);

	/* RPC got cancelled or timed out before it got here, it got already completed*/
	if (rpc->crp_timeout_ts == 0) {
		crt_rpc_unlock(rpc);
		return;
	}

	rc = crt_req_send_internal(rpc);
	if (rc == 0) {
		crt_rpc_unlock(rpc);
	} else {
		RPC_ADDREF(rpc);
		RPC_ERROR(rpc, "crt_req_send_internal failed, rc: %d\n", rc);
		rpc->crp_state = RPC_STATE_INITED;
		crt_context_req_untrack_internal(rpc);
		/* for error case here */
		crt_rpc_complete_and_unlock(rpc, rc);
	}
}

void
crt_context_req_untrack(struct crt_rpc_priv *rpc_priv)
{
	struct crt_context	*crt_ctx = rpc_priv->crp_pub.cr_ctx;
	struct crt_ep_inflight	*epi;
	d_list_t		 submit_list;
	struct crt_rpc_priv	*tmp_rpc;
	int			 rc;

	D_ASSERT(crt_ctx != NULL);

	if (rpc_priv->crp_pub.cr_opc == CRT_OPC_URI_LOOKUP)
		return;

	epi = rpc_priv->crp_epi;
	D_ASSERT(epi != NULL);

	/* Dispatch one rpc from wait_q if any or return resource back */
	D_MUTEX_LOCK(&crt_ctx->cc_mutex);
	tmp_rpc = d_list_pop_entry(&crt_ctx->cc_quotas.rpc_waitq,
				   struct crt_rpc_priv, crp_waitq_link);
	D_MUTEX_UNLOCK(&crt_ctx->cc_mutex);

	if (tmp_rpc != NULL) {
		dispatch_rpc(tmp_rpc);
		d_tm_dec_gauge(crt_ctx->cc_quotas.rpc_waitq_depth, 1);
	} else {
		put_quota_resource(rpc_priv->crp_pub.cr_ctx, CRT_QUOTA_RPCS);
	}

	crt_context_req_untrack_internal(rpc_priv);

	/* done if ep credit flow control is disabled */
	if (crt_gdata.cg_credit_ep_ctx == 0)
		return;

	D_INIT_LIST_HEAD(&submit_list);

	D_MUTEX_LOCK(&epi->epi_mutex);

	/* process waitq */
	while (credits_available(epi) > 0 && !d_list_empty(&epi->epi_req_waitq)) {
		D_ASSERT(epi->epi_req_wait_num > 0);
		tmp_rpc = d_list_entry(epi->epi_req_waitq.next, struct crt_rpc_priv, crp_epi_link);
		RPC_ADDREF(tmp_rpc);
		D_MUTEX_UNLOCK(&epi->epi_mutex);

		crt_rpc_lock(tmp_rpc);
		D_MUTEX_LOCK(&epi->epi_mutex);
		if (tmp_rpc->crp_state == RPC_STATE_QUEUED && credits_available(epi) > 0) {
			bool submit_rpc = true;

			tmp_rpc->crp_state = RPC_STATE_INITED;
			/* RPC got cancelled or timed out before it got here */
			if (tmp_rpc->crp_timeout_ts == 0) {
				submit_rpc = false;
			} else {
				crt_set_timeout(tmp_rpc);

				D_MUTEX_LOCK(&crt_ctx->cc_mutex);
				rc = crt_req_timeout_track(tmp_rpc);
				D_MUTEX_UNLOCK(&crt_ctx->cc_mutex);
				if (rc != 0)
					RPC_ERROR(tmp_rpc,
						  "crt_req_timeout_track failed, rc: %d.\n", rc);
			}

			/* remove from waitq and add to in-flight queue */
			d_list_move_tail(&tmp_rpc->crp_epi_link, &epi->epi_req_q);
			epi->epi_req_wait_num--;
			D_ASSERT(epi->epi_req_wait_num >= 0);
			epi->epi_req_num++;
			D_ASSERT(epi->epi_req_num >= epi->epi_reply_num);

			/* add to submit list if not cancelled or timed out already  */
			if (submit_rpc) {
				/* prevent rpc from being released before it is dispatched below */
				RPC_ADDREF(tmp_rpc);

				D_ASSERTF(d_list_empty(&tmp_rpc->crp_tmp_link_submit),
					  "already on submit list\n");
				d_list_add_tail(&tmp_rpc->crp_tmp_link_submit, &submit_list);
			}
		}
		D_MUTEX_UNLOCK(&epi->epi_mutex);
		crt_rpc_unlock(tmp_rpc);
		RPC_DECREF(tmp_rpc);

		D_MUTEX_LOCK(&epi->epi_mutex);
	}

	D_MUTEX_UNLOCK(&epi->epi_mutex);

	/* re-submit the rpc req */
	while (
	    (tmp_rpc = d_list_pop_entry(&submit_list, struct crt_rpc_priv, crp_tmp_link_submit))) {
		dispatch_rpc(tmp_rpc);
		/* addref done above during d_list_add_tail */
		RPC_DECREF(tmp_rpc);
	}
}

/* TODO: Need per-provider call */
crt_context_t
crt_context_lookup_locked(int ctx_idx)
{
	struct crt_context	*ctx;
	d_list_t		*ctx_list;
	int			i;

	ctx_list = crt_provider_get_ctx_list(true, crt_gdata.cg_primary_prov);

	d_list_for_each_entry(ctx, ctx_list, cc_link) {
		if (ctx->cc_idx == ctx_idx)
			return ctx;
	}

	for (i = 0; i < crt_gdata.cg_num_secondary_provs; i++) {
		ctx_list = crt_provider_get_ctx_list(false, crt_gdata.cg_secondary_provs[i]);

		d_list_for_each_entry(ctx, ctx_list, cc_link) {
			if (ctx->cc_idx == ctx_idx) {
				return ctx;
			}
		}
	}
	return NULL;
}

crt_context_t
crt_context_lookup(int ctx_idx)
{
	struct crt_context	*ctx;
	bool			found = false;
	int			i;
	d_list_t		*ctx_list;

	D_RWLOCK_RDLOCK(&crt_gdata.cg_rwlock);

	ctx_list = crt_provider_get_ctx_list(true, crt_gdata.cg_primary_prov);

	d_list_for_each_entry(ctx, ctx_list, cc_link) {
		if (ctx->cc_idx == ctx_idx) {
			found = true;
			D_GOTO(unlock, 0);
		}
	}

	for (i = 0; i < crt_gdata.cg_num_secondary_provs; i++) {
		ctx_list = crt_provider_get_ctx_list(false, crt_gdata.cg_secondary_provs[i]);

		d_list_for_each_entry(ctx, ctx_list, cc_link) {
			if (ctx->cc_idx == ctx_idx) {
				found = true;
				break;
			}
		}
	}

unlock:
	D_RWLOCK_UNLOCK(&crt_gdata.cg_rwlock);


	return (found == true) ? ctx : NULL;
}

int
crt_context_idx(crt_context_t crt_ctx, int *ctx_idx)
{
	struct crt_context	*ctx;
	int			rc = 0;

	if (crt_ctx == CRT_CONTEXT_NULL || ctx_idx == NULL) {
		D_ERROR("invalid parameter, crt_ctx: %p, ctx_idx: %p.\n",
			crt_ctx, ctx_idx);
		D_GOTO(out, rc = -DER_INVAL);
	}

	ctx = crt_ctx;
	*ctx_idx = ctx->cc_idx;

out:
	return rc;
}

int
crt_get_nr_secondary_providers(void)
{
	return crt_gdata.cg_num_secondary_provs;
}

int
crt_self_uri_get_secondary(int secondary_idx, char **uri)
{
	char *addr;

	if (secondary_idx != 0) {
		D_ERROR("Only index=0 supported for now\n");
		return -DER_NONEXIST;
	}

	if ((crt_gdata.cg_prov_gdata_secondary == NULL) ||
	    (secondary_idx >= crt_gdata.cg_num_secondary_provs)) {
		return -DER_NONEXIST;
	}

	addr = crt_gdata.cg_prov_gdata_secondary[secondary_idx].cpg_addr;

	D_STRNDUP(*uri, addr, CRT_ADDR_STR_MAX_LEN - 1);

	if (!*uri)
		return -DER_NOMEM;

	return DER_SUCCESS;
}

int
crt_self_uri_get(int tag, char **uri)
{
	struct crt_context	*tmp_crt_ctx;
	char			*tmp_uri = NULL;
	int			 rc = 0;

	if (uri == NULL) {
		D_ERROR("uri can't be NULL.\n");
		D_GOTO(out, rc = -DER_INVAL);
	}

	tmp_crt_ctx = crt_context_lookup(tag);
	if (tmp_crt_ctx == NULL) {
		D_ERROR("crt_context_lookup(%d) failed.\n", tag);
		D_GOTO(out, rc = -DER_NONEXIST);
	}

	D_STRNDUP(tmp_uri, tmp_crt_ctx->cc_self_uri, CRT_ADDR_STR_MAX_LEN - 1);
	*uri = tmp_uri;

out:
	return rc;
}

int
crt_context_num(int *ctx_num)
{
	if (ctx_num == NULL) {
		D_ERROR("invalid parameter of NULL ctx_num.\n");
		return -DER_INVAL;
	}

	*ctx_num = crt_gdata.cg_prov_gdata_primary.cpg_ctx_num;
	return 0;
}

bool
crt_context_empty(crt_provider_t provider, int locked)
{
	bool rc = false;

	if (locked == 0)
		D_RWLOCK_RDLOCK(&crt_gdata.cg_rwlock);

	rc = d_list_empty(&crt_gdata.cg_prov_gdata_primary.cpg_ctx_list);

	if (locked == 0)
		D_RWLOCK_UNLOCK(&crt_gdata.cg_rwlock);

	return rc;
}

static int64_t
crt_exec_progress_cb(struct crt_context *ctx, int64_t timeout)
{
	struct crt_prog_cb_priv	*cbs_prog;
	crt_progress_cb		 cb_func;
	void			*cb_args;
	size_t			 cbs_size, i;
	int			 ctx_idx;
	int			 rc;

	if (unlikely(crt_plugin_gdata.cpg_inited == 0 || ctx == NULL))
		return timeout;

	rc = crt_context_idx(ctx, &ctx_idx);
	if (unlikely(rc)) {
		D_ERROR("crt_context_idx() failed, rc: %d.\n", rc);
		return timeout;
	}

	cbs_size = crt_plugin_gdata.cpg_prog_size[ctx_idx];
	cbs_prog = crt_plugin_gdata.cpg_prog_cbs[ctx_idx];

	for (i = 0; i < cbs_size; i++) {
		cb_func = cbs_prog[i].cpcp_func;
		cb_args = cbs_prog[i].cpcp_args;
		/* check for and execute progress callbacks here */
		if (cb_func != NULL)
			timeout = cb_func(ctx, timeout, cb_args);
	}

	return timeout;
}

int
crt_progress_cond(crt_context_t crt_ctx, int64_t timeout,
		  crt_progress_cond_cb_t cond_cb, void *arg)
{
	struct crt_context	*ctx;
	int64_t			 hg_timeout;
	uint64_t		 now;
	uint64_t		 end = 0;
	int			 rc = 0;

	/** validate input parameters */
	if (unlikely(crt_ctx == CRT_CONTEXT_NULL || cond_cb == NULL)) {
		D_ERROR("invalid parameter (%p)\n", cond_cb);
		return -DER_INVAL;
	}

	/**
	 * Invoke the callback once first, in case the condition is met before
	 * calling progress
	 */
	rc = cond_cb(arg);
	if (rc > 0)
		/** exit as per the callback request */
		return 0;
	if (unlikely(rc < 0))
		/** something wrong happened during the callback execution */
		return rc;

	ctx = crt_ctx;

	/** Progress with callback and non-null timeout */
	if (timeout > 0) {
		now = d_timeus_secdiff(0);
		end = now + timeout;
	}

	/**
	 * Call progress once before processing timeouts in case
	 * any replies are pending in the queue
	 */
	rc = crt_hg_progress(&ctx->cc_hg_ctx, 0);
	if (unlikely(rc && rc != -DER_TIMEDOUT)) {
		D_ERROR("crt_hg_progress failed with %d\n", rc);
		return rc;
	}

	/** loop until callback returns non-null value */
	while ((rc = cond_cb(arg)) == 0) {
		crt_context_timeout_check(ctx);
		timeout = crt_exec_progress_cb(ctx, timeout);

		if (timeout < 0) {
			/**
			 * For infinite timeout, use a mercury timeout of 1 ms to avoid
			 * being blocked indefinitely if another thread has called
			 * crt_hg_progress() behind our back
			 */
			hg_timeout = 1000;
		} else if (timeout == 0) {
			hg_timeout = 0;
		} else { /** timeout > 0 */
			/** similarly, probe more frequently if timeout is large */
			if (timeout > 1000 * 1000)
				hg_timeout = 1000 * 1000;
			else
				hg_timeout = timeout;
		}

		rc = crt_hg_progress(&ctx->cc_hg_ctx, hg_timeout);
		if (unlikely(rc && rc != -DER_TIMEDOUT)) {
			D_ERROR("crt_hg_progress failed with %d\n", rc);
			return rc;
		}

		/** check for timeout */
		if (timeout < 0)
			continue;

		now = d_timeus_secdiff(0);
		if (timeout == 0 || now >= end) {
			/** try callback one last time just in case */
			rc = cond_cb(arg);
			if (unlikely(rc != 0))
				break;
			return -DER_TIMEDOUT;
		}
	}

	if (rc > 0)
		rc = 0;

	return rc;
}

int
crt_progress(crt_context_t crt_ctx, int64_t timeout)
{
	struct crt_context	*ctx;
	int			 rc = 0;

	/** validate input parameters */
	if (unlikely(crt_ctx == CRT_CONTEXT_NULL)) {
		D_ERROR("invalid parameter (NULL crt_ctx).\n");
		return -DER_INVAL;
	}

	ctx = crt_ctx;

	/**
	 * call progress once w/o any timeout before processing timed out
	 * requests in case any replies are pending in the queue
	 */
	rc = crt_hg_progress(&ctx->cc_hg_ctx, 0);
	if (unlikely(rc && rc != -DER_TIMEDOUT))
		D_ERROR("crt_hg_progress failed, rc: %d.\n", rc);

	/**
	 * process timeout and progress callback after this initial call to
	 * progress
	 */
	crt_context_timeout_check(ctx);
	timeout = crt_exec_progress_cb(ctx, timeout);

	if (timeout != 0 && (rc == 0 || rc == -DER_TIMEDOUT)) {
		/** call progress once again with the real timeout */
		rc = crt_hg_progress(&ctx->cc_hg_ctx, timeout);
		if (unlikely(rc && rc != -DER_TIMEDOUT))
			D_ERROR("crt_hg_progress failed, rc: %d.\n", rc);
	}

	return rc;
}

/**
 * to use this function, the user has to:
 * 1) define a callback function user_cb
 * 2) call crt_register_progress_cb(user_cb);
 */
int
crt_register_progress_cb(crt_progress_cb func, int ctx_idx, void *args)
{
	struct crt_prog_cb_priv	*cbs_prog;
	size_t i, cbs_size;
	int rc = 0;

	if (ctx_idx >= CRT_SRV_CONTEXT_NUM) {
		D_ERROR("ctx_idx %d >= %d\n", ctx_idx, CRT_SRV_CONTEXT_NUM);
		D_GOTO(out, rc = -DER_INVAL);
	}

	D_MUTEX_LOCK(&crt_plugin_gdata.cpg_mutex);

	cbs_size = crt_plugin_gdata.cpg_prog_size[ctx_idx];
	cbs_prog = crt_plugin_gdata.cpg_prog_cbs[ctx_idx];

	for (i = 0; i < cbs_size; i++) {
		if (cbs_prog[i].cpcp_func == func &&
		    cbs_prog[i].cpcp_args == args) {
			D_GOTO(out_unlock, rc = -DER_EXIST);
		}
	}

	for (i = 0; i < cbs_size; i++) {
		if (cbs_prog[i].cpcp_func == NULL) {
			cbs_prog[i].cpcp_args = args;
			cbs_prog[i].cpcp_func = func;
			D_GOTO(out_unlock, rc = 0);
		}
	}

	D_FREE(crt_plugin_gdata.cpg_prog_cbs_old[ctx_idx]);

	crt_plugin_gdata.cpg_prog_cbs_old[ctx_idx] = cbs_prog;
	cbs_size += CRT_CALLBACKS_NUM;

	D_ALLOC_ARRAY(cbs_prog, cbs_size);
	if (cbs_prog == NULL) {
		crt_plugin_gdata.cpg_prog_cbs_old[ctx_idx] = NULL;
		D_GOTO(out_unlock, rc = -DER_NOMEM);
	}

	if (i > 0)
		memcpy(cbs_prog, crt_plugin_gdata.cpg_prog_cbs_old[ctx_idx],
		       i * sizeof(*cbs_prog));
	cbs_prog[i].cpcp_args = args;
	cbs_prog[i].cpcp_func = func;

	crt_plugin_gdata.cpg_prog_cbs[ctx_idx]  = cbs_prog;
	crt_plugin_gdata.cpg_prog_size[ctx_idx] = cbs_size;

out_unlock:
	D_MUTEX_UNLOCK(&crt_plugin_gdata.cpg_mutex);
out:
	return rc;
}

int
crt_unregister_progress_cb(crt_progress_cb func, int ctx_idx, void *args)
{
	struct crt_prog_cb_priv	*cbs_prog;
	size_t i, cbs_size;
	int rc = -DER_NONEXIST;

	if (ctx_idx >= CRT_SRV_CONTEXT_NUM) {
		D_ERROR("ctx_idx %d >= %d\n", ctx_idx, CRT_SRV_CONTEXT_NUM);
		D_GOTO(out, rc = -DER_INVAL);
	}

	D_MUTEX_LOCK(&crt_plugin_gdata.cpg_mutex);

	cbs_size = crt_plugin_gdata.cpg_prog_size[ctx_idx];
	cbs_prog = crt_plugin_gdata.cpg_prog_cbs[ctx_idx];

	for (i = 0; i < cbs_size; i++) {
		if (cbs_prog[i].cpcp_func == func &&
		    cbs_prog[i].cpcp_args == args) {
			cbs_prog[i].cpcp_func = NULL;
			cbs_prog[i].cpcp_args = NULL;
			D_GOTO(out_unlock, rc = 0);
		}
	}

out_unlock:
	D_FREE(crt_plugin_gdata.cpg_prog_cbs_old[ctx_idx]);

	D_MUTEX_UNLOCK(&crt_plugin_gdata.cpg_mutex);
out:
	return rc;
}

int
crt_context_set_timeout(crt_context_t crt_ctx, uint32_t timeout_sec)
{
	struct crt_context	*ctx;
	int			rc = 0;

	if (crt_ctx == CRT_CONTEXT_NULL) {
		D_ERROR("NULL context passed\n");
		D_GOTO(exit, rc = -DER_INVAL);
	}

	if (timeout_sec == 0) {
		D_ERROR("Invalid value 0 for timeout specified\n");
		D_GOTO(exit, rc = -DER_INVAL);
	}

	ctx = crt_ctx;
	ctx->cc_timeout_sec = timeout_sec;

exit:
	return rc;
}

int
crt_context_get_timeout(crt_context_t crt_ctx, uint32_t *timeout_sec)
{
	struct crt_context	*ctx = crt_ctx;
	int			 rc = 0;

	if (crt_ctx == CRT_CONTEXT_NULL) {
		D_ERROR("NULL context passed\n");
		rc = -DER_INVAL;
	} else if (ctx->cc_timeout_sec != 0) {
		*timeout_sec = ctx->cc_timeout_sec;
	} else {
		*timeout_sec = crt_gdata.cg_timeout;
	}

	return rc;
}

/* Force complete the rpc. Used for handling of unreachable rpcs */
void
crt_req_force_completion(struct crt_rpc_priv *rpc_priv)
{
	struct crt_context	*crt_ctx;

	RPC_TRACE(DB_TRACE, rpc_priv, "Force completing rpc\n");

	if (rpc_priv == NULL) {
		D_ERROR("Invalid argument, rpc_priv == NULL\n");
		return;
	}

	if (rpc_priv->crp_pub.cr_opc == CRT_OPC_URI_LOOKUP) {
		RPC_TRACE(DB_TRACE, rpc_priv, "Skipping for opcode: %#x\n",
			  CRT_OPC_URI_LOOKUP);
		return;
	}

	/* Handle unreachable rpcs similarly to timed out rpcs */
	crt_ctx = rpc_priv->crp_pub.cr_ctx;

	/**
	 *  set the RPC's expiration time stamp to the past, move it to the top
	 *  of the heap.
	 */
	D_MUTEX_LOCK(&crt_ctx->cc_mutex);
	crt_req_timeout_untrack(rpc_priv);
	rpc_priv->crp_timeout_ts = 0;
	crt_req_timeout_track(rpc_priv);
	D_MUTEX_UNLOCK(&crt_ctx->cc_mutex);
}

static int
context_quotas_init(crt_context_t crt_ctx)
{
	struct crt_context	*ctx = crt_ctx;
	struct crt_quotas	*quotas;
	int			rc = 0;

	if (ctx == NULL) {
		D_ERROR("NULL context\n");
		D_GOTO(out, rc = -DER_INVAL);
	}

	quotas = &ctx->cc_quotas;

	quotas->limit[CRT_QUOTA_RPCS]   = crt_gdata.cg_rpc_quota;
	quotas->current[CRT_QUOTA_RPCS] = 0;
	quotas->enabled[CRT_QUOTA_RPCS] = crt_gdata.cg_rpc_quota > 0 ? true : false;
out:
	return rc;
}

static int
context_quotas_finalize(crt_context_t crt_ctx)
{
	struct crt_context	*ctx = crt_ctx;

	if (ctx == NULL) {
		D_ERROR("NULL context\n");
		return -DER_INVAL;
	}

	for (int i = 0; i < CRT_QUOTA_COUNT; i++)
		ctx->cc_quotas.enabled[i] = false;

	return DER_SUCCESS;
}

int
crt_context_quota_limit_set(crt_context_t crt_ctx, crt_quota_type_t quota, int value)
{
	struct crt_context	*ctx = crt_ctx;
	int			rc = 0;

	if (ctx == NULL) {
		D_ERROR("NULL context\n");
		D_GOTO(out, rc = -DER_INVAL);
	}

	if (quota < 0 || quota >= CRT_QUOTA_COUNT) {
		D_ERROR("Invalid quota %d passed\n", quota);
		D_GOTO(out, rc = -DER_INVAL);
	}

	D_MUTEX_LOCK(&ctx->cc_quotas.mutex);
	ctx->cc_quotas.limit[quota] = value;
	D_MUTEX_UNLOCK(&ctx->cc_quotas.mutex);

out:
	return rc;
}

int
crt_context_quota_limit_get(crt_context_t crt_ctx, crt_quota_type_t quota, int *value)
{
	struct crt_context	*ctx = crt_ctx;
	int			rc = 0;

	if (ctx == NULL) {
		D_ERROR("NULL context\n");
		D_GOTO(out, rc = -DER_INVAL);
	}

	if (quota < 0 || quota >= CRT_QUOTA_COUNT) {
		D_ERROR("Invalid quota %d passed\n", quota);
		D_GOTO(out, rc = -DER_INVAL);
	}

	if (value == NULL) {
		D_ERROR("NULL value\n");
		D_GOTO(out, rc = -DER_INVAL);
	}

	*value = ctx->cc_quotas.limit[quota];

out:
	return rc;
}

static inline int
get_quota_resource(crt_context_t crt_ctx, crt_quota_type_t quota)
{
	struct crt_context	*ctx = crt_ctx;
	int			rc = 0;

	D_ASSERTF(ctx != NULL, "NULL context\n");
	D_ASSERTF(quota >= 0 && quota < CRT_QUOTA_COUNT, "Invalid quota\n");

	/* If quotas not enabled or unlimited quota */
	if (!ctx->cc_quotas.enabled[quota] || ctx->cc_quotas.limit[quota] == 0)
		return 0;

	/* It's ok if we go slightly above quota in a corner case, but avoid locks */
	if (ctx->cc_quotas.current[quota] < ctx->cc_quotas.limit[quota]) {
		atomic_fetch_add(&ctx->cc_quotas.current[quota], 1);
	} else {
		D_DEBUG(DB_TRACE, "Quota limit (%d) reached for quota_type=%d\n",
			ctx->cc_quotas.limit[quota], quota);
		d_tm_inc_counter(ctx->cc_quotas.rpc_quota_exceeded, 1);
		rc = -DER_QUOTA_LIMIT;
	}

	return rc;
}

static inline void
put_quota_resource(crt_context_t crt_ctx, crt_quota_type_t quota)
{
	struct crt_context	*ctx = crt_ctx;

	D_ASSERTF(ctx != NULL, "NULL context\n");
	D_ASSERTF(quota >= 0 && quota < CRT_QUOTA_COUNT, "Invalid quota\n");

	/* If quotas not enabled or unlimited quota */
	if (!ctx->cc_quotas.enabled[quota] || ctx->cc_quotas.limit[quota] == 0)
		return;

	D_ASSERTF(ctx->cc_quotas.current[quota] > 0, "Invalid current limit");
	atomic_fetch_sub(&ctx->cc_quotas.current[quota], 1);

	return;
}<|MERGE_RESOLUTION|>--- conflicted
+++ resolved
@@ -1205,13 +1205,7 @@
 	struct d_binheap_node		*bh_node;
 	d_list_t			 timeout_list;
 	uint64_t			 ts_now;
-<<<<<<< HEAD
-	bool                             should_republish = false;
-	int                              err_to_print  = 0;
-	int                              left_to_print = 0;
-=======
 	bool                             print_once = false;
->>>>>>> dc2f1acb
 
 	D_ASSERT(crt_ctx != NULL);
 
@@ -1236,12 +1230,6 @@
 		D_ASSERTF(d_list_empty(&rpc_priv->crp_tmp_link_timeout),
 			  "already on timeout list\n");
 		d_list_add_tail(&rpc_priv->crp_tmp_link_timeout, &timeout_list);
-	};
-
-	/* piggy-back on the timeout processing so that we don't need to do another gettime() */
-	if (ts_now - crt_ctx->cc_hg_ctx.chc_diag_pub_ts > CRT_HG_TM_PUB_INTERVAL_US) {
-		should_republish                   = true;
-		crt_ctx->cc_hg_ctx.chc_diag_pub_ts = ts_now;
 	}
 	D_MUTEX_UNLOCK(&crt_ctx->cc_mutex);
 
@@ -1270,10 +1258,6 @@
 		crt_req_timeout_hdlr(rpc_priv);
 		RPC_DECREF(rpc_priv);
 	}
-
-	/* periodically republish Mercury-level counters as DAOS metrics */
-	if (should_republish)
-		crt_hg_republish_diags(&crt_ctx->cc_hg_ctx);
 }
 
 /*
