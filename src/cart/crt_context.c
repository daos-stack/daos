--- conflicted
+++ resolved
@@ -1258,55 +1258,25 @@
 	/* handle the timeout RPCs */
 	while ((rpc_priv =
 		    d_list_pop_entry(&timeout_list, struct crt_rpc_priv, crp_tmp_link_timeout))) {
-<<<<<<< HEAD
-		/*
-		 * This error is annoying and fills the logs. For now prevent bursts of timeouts
-		 * happening at the same time.
-		 *
-		 * Ideally we would also limit to 1 error per target. Can keep track of it in per
-		 * target cache used for hg_addrs.
-		 *
-		 * Extra lookup cost of cache entry would be ok as this is an error case
-		 **/
-
-		if (err_to_print > 0) {
-			RPC_ERROR(rpc_priv,
-				  "ctx_id %d, (status: %#x) timed out (%d seconds) [deadline:%d], "
-				  "target (%d:%d)\n",
-				  crt_ctx->cc_idx, rpc_priv->crp_state, rpc_priv->crp_timeout_sec,
-				  rpc_priv->crp_deadline_sec, rpc_priv->crp_pub.cr_ep.ep_rank,
-				  rpc_priv->crp_pub.cr_ep.ep_tag);
-			err_to_print--;
-			left_to_print--;
-
-			if (err_to_print == 0 && left_to_print > 0)
-				D_ERROR(" %d more rpcs timed out. rest logged at INFO level\n",
-					left_to_print);
-=======
 		/* NB: The reason that the error message is printed at INFO
 		 * level is because the user should know how serious the error
 		 * is and they will print the RPC error at appropriate level */
 		if (!print_once) {
 			print_once = true;
->>>>>>> c585239c
 
 			RPC_WARN(rpc_priv,
-				 "ctx_id %d, (status: %#x) timed out (%d seconds), "
+				 "ctx_id %d, (status: %#x) timed out (%d seconds) [deadline:%d], "
 				 "target (%d:%d)\n",
 				 crt_ctx->cc_idx, rpc_priv->crp_state, rpc_priv->crp_timeout_sec,
-				 rpc_priv->crp_pub.cr_ep.ep_rank, rpc_priv->crp_pub.cr_ep.ep_tag);
+				 rpc_priv->crp_deadline_sec, rpc_priv->crp_pub.cr_ep.ep_rank,
+				 rpc_priv->crp_pub.cr_ep.ep_tag);
 		} else {
 			RPC_INFO(rpc_priv,
 				 "ctx_id %d, (status: %#x) timed out (%d seconds) [deadline:%d], "
 				 "target (%d:%d)\n",
 				 crt_ctx->cc_idx, rpc_priv->crp_state, rpc_priv->crp_timeout_sec,
-<<<<<<< HEAD
 				 rpc_priv->crp_deadline_sec, rpc_priv->crp_pub.cr_ep.ep_rank,
 				 rpc_priv->crp_pub.cr_ep.ep_tag);
-			left_to_print--;
-=======
-				 rpc_priv->crp_pub.cr_ep.ep_rank, rpc_priv->crp_pub.cr_ep.ep_tag);
->>>>>>> c585239c
 		}
 
 		crt_req_timeout_hdlr(rpc_priv);
