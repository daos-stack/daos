/*
 * (C) Copyright 2016-2022 Intel Corporation.
 *
 * SPDX-License-Identifier: BSD-2-Clause-Patent
 */
/**
 * This file is part of CaRT. It implements the CaRT context related APIs.
 */
#define D_LOGFAC	DD_FAC(rpc)

#include "crt_internal.h"

static void crt_epi_destroy(struct crt_ep_inflight *epi);

static struct crt_ep_inflight *
epi_link2ptr(d_list_t *rlink)
{
	D_ASSERT(rlink != NULL);
	return container_of(rlink, struct crt_ep_inflight, epi_link);
}

static uint32_t
epi_op_key_hash(struct d_hash_table *hhtab, const void *key,
		unsigned int ksize)
{
	D_ASSERT(ksize == sizeof(d_rank_t));

	return (uint32_t)(*(const uint32_t *)key
			 & ((1U << CRT_EPI_TABLE_BITS) - 1));
}

static bool
epi_op_key_cmp(struct d_hash_table *hhtab, d_list_t *rlink,
	  const void *key, unsigned int ksize)
{
	struct crt_ep_inflight *epi = epi_link2ptr(rlink);

	D_ASSERT(ksize == sizeof(d_rank_t));
	/* TODO: use global rank */

	return epi->epi_ep.ep_rank == *(d_rank_t *)key;
}

static uint32_t
epi_op_rec_hash(struct d_hash_table *htable, d_list_t *link)
{
	struct crt_ep_inflight *epi = epi_link2ptr(link);

	return (uint32_t)epi->epi_ep.ep_rank
			& ((1U << CRT_EPI_TABLE_BITS) - 1);
}

static void
epi_op_rec_addref(struct d_hash_table *hhtab, d_list_t *rlink)
{
	epi_link2ptr(rlink)->epi_ref++;
}

static bool
epi_op_rec_decref(struct d_hash_table *hhtab, d_list_t *rlink)
{
	struct crt_ep_inflight *epi = epi_link2ptr(rlink);

	epi->epi_ref--;
	return epi->epi_ref == 0;
}

static void
epi_op_rec_free(struct d_hash_table *hhtab, d_list_t *rlink)
{
	crt_epi_destroy(epi_link2ptr(rlink));
}

static d_hash_table_ops_t epi_table_ops = {
	.hop_key_hash		= epi_op_key_hash,
	.hop_key_cmp		= epi_op_key_cmp,
	.hop_rec_hash		= epi_op_rec_hash,
	.hop_rec_addref		= epi_op_rec_addref,
	.hop_rec_decref		= epi_op_rec_decref,
	.hop_rec_free		= epi_op_rec_free,
};

static void
crt_epi_destroy(struct crt_ep_inflight *epi)
{
	D_ASSERT(epi != NULL);

	D_ASSERT(epi->epi_ref == 0);
	D_ASSERT(epi->epi_initialized == 1);

	D_ASSERT(d_list_empty(&epi->epi_req_waitq));
	D_ASSERT(epi->epi_req_wait_num == 0);

	D_ASSERT(d_list_empty(&epi->epi_req_q));
	D_ASSERT(epi->epi_req_num >= epi->epi_reply_num);

	/* crt_list_del_init(&epi->epi_link); */
	D_MUTEX_DESTROY(&epi->epi_mutex);

	D_FREE(epi);
}

static int
crt_ep_empty(d_list_t *rlink, void *arg)
{
	struct crt_ep_inflight	*epi;

	epi = epi_link2ptr(rlink);

	return (d_list_empty(&epi->epi_req_waitq) &&
		epi->epi_req_wait_num == 0 &&
		d_list_empty(&epi->epi_req_q) &&
		epi->epi_req_num >= epi->epi_reply_num) ? 0 : 1;
}

bool
crt_context_ep_empty(crt_context_t crt_ctx)
{
	struct crt_context	*ctx;
	int			 rc;

	ctx = crt_ctx;
	D_MUTEX_LOCK(&ctx->cc_mutex);
	rc = d_hash_table_traverse(&ctx->cc_epi_table, crt_ep_empty, NULL);
	D_MUTEX_UNLOCK(&ctx->cc_mutex);

	return rc == 0;
}

static int
crt_context_init(crt_context_t crt_ctx)
{
	struct crt_context	*ctx;
	uint32_t		 bh_node_cnt;
	int			 rc;

	D_ASSERT(crt_ctx != NULL);
	ctx = crt_ctx;

	rc = D_MUTEX_INIT(&ctx->cc_mutex, NULL);
	if (rc != 0)
		D_GOTO(out, rc);

	D_INIT_LIST_HEAD(&ctx->cc_link);

	/* create timeout binheap */
	bh_node_cnt = CRT_DEFAULT_CREDITS_PER_EP_CTX * 64;
	rc = d_binheap_create_inplace(DBH_FT_NOLOCK, bh_node_cnt,
				      NULL /* priv */, &crt_timeout_bh_ops,
				      &ctx->cc_bh_timeout);
	if (rc != 0) {
		D_ERROR("d_binheap_create() failed, " DF_RC "\n", DP_RC(rc));
		D_GOTO(out_mutex_destroy, rc);
	}

	/* create epi table, use external lock */
	rc = d_hash_table_create_inplace(D_HASH_FT_NOLOCK, CRT_EPI_TABLE_BITS,
					 NULL, &epi_table_ops,
					 &ctx->cc_epi_table);
	if (rc != 0) {
		D_ERROR("d_hash_table_create() failed, " DF_RC "\n", DP_RC(rc));
		D_GOTO(out_binheap_destroy, rc);
	}

	D_GOTO(out, rc);

out_binheap_destroy:
	d_binheap_destroy_inplace(&ctx->cc_bh_timeout);
out_mutex_destroy:
	D_MUTEX_DESTROY(&ctx->cc_mutex);
out:
	return rc;
}

int
crt_context_provider_create(crt_context_t *crt_ctx, crt_provider_t provider, bool primary);

int
crt_context_create_on_provider(crt_context_t *crt_ctx, const char *provider, bool primary)
{
	int	provider_idx = -1;

	provider_idx = crt_str_to_provider(provider);
	if (provider_idx == -1) {
		D_ERROR("Invalid requested provider '%s'\n", provider);
		return -DER_INVAL;
	}

	return crt_context_provider_create(crt_ctx, provider_idx, primary);
}

int
crt_context_uri_get(crt_context_t crt_ctx, char **uri)
{
	struct crt_context	*ctx = NULL;

	if (crt_ctx == NULL || uri == NULL) {
		D_ERROR("Invalid null parameters\n");
		return -DER_INVAL;
	}

	ctx = crt_ctx;
	D_STRNDUP(*uri, ctx->cc_self_uri, CRT_ADDR_STR_MAX_LEN);
	if (*uri == NULL)
		return DER_NOMEM;

	return DER_SUCCESS;
}

int
crt_context_provider_create(crt_context_t *crt_ctx, crt_provider_t provider, bool primary)
{
	struct crt_context	*ctx = NULL;
	int			rc = 0;
	size_t			uri_len = CRT_ADDR_STR_MAX_LEN;
	int			cur_ctx_num;
	int			max_ctx_num;
	d_list_t		*ctx_list;

	if (crt_ctx == NULL) {
		D_ERROR("invalid parameter of NULL crt_ctx.\n");
		D_GOTO(out, rc = -DER_INVAL);
	}

	D_RWLOCK_WRLOCK(&crt_gdata.cg_rwlock);
<<<<<<< HEAD
	sep_mode = crt_provider_is_sep(primary, provider);
	cur_ctx_num = crt_provider_get_cur_ctx_num(primary, provider);
	max_ctx_num = crt_provider_get_max_ctx_num(primary, provider);

	if (sep_mode &&
	    cur_ctx_num >= max_ctx_num) {
		D_WARN("Number of active contexts (%d) reached limit (%d).\n",
			cur_ctx_num, max_ctx_num);
=======
	cur_ctx_num = crt_provider_get_cur_ctx_num(primary, provider);
	max_ctx_num = crt_provider_get_max_ctx_num(primary, provider);

	if (cur_ctx_num >= max_ctx_num) {
		D_WARN("Provider: %d; Number of active contexts (%d) reached limit (%d).\n",
			provider, cur_ctx_num, max_ctx_num);
>>>>>>> 0459ef5f
		D_RWLOCK_UNLOCK(&crt_gdata.cg_rwlock);
		D_GOTO(out, rc = -DER_AGAIN);
	}

	D_ALLOC_PTR(ctx);
	if (ctx == NULL) {
		D_RWLOCK_UNLOCK(&crt_gdata.cg_rwlock);
		D_GOTO(out, rc = -DER_NOMEM);
	}

	rc = crt_context_init(ctx);
	if (rc != 0) {
		D_ERROR("crt_context_init() failed, " DF_RC "\n", DP_RC(rc));
		D_FREE(ctx);
		D_RWLOCK_UNLOCK(&crt_gdata.cg_rwlock);
		D_GOTO(out, rc);
	}

	ctx->cc_primary = primary;

	rc = crt_hg_ctx_init(&ctx->cc_hg_ctx, provider, cur_ctx_num, primary);

	if (rc != 0) {
		D_ERROR("crt_hg_ctx_init() failed, " DF_RC "\n", DP_RC(rc));
		D_RWLOCK_UNLOCK(&crt_gdata.cg_rwlock);
		crt_context_destroy(ctx, true);
		D_GOTO(out, rc);
	}

	rc = crt_hg_get_addr(ctx->cc_hg_ctx.chc_hgcla,
			     ctx->cc_self_uri, &uri_len);
	if (rc != 0) {
		D_ERROR("ctx_hg_get_addr() failed; rc: %d.\n", rc);
		D_RWLOCK_UNLOCK(&crt_gdata.cg_rwlock);
		crt_context_destroy(ctx, true);
		D_GOTO(out, rc);
	}

	ctx->cc_idx = cur_ctx_num;

	ctx_list = crt_provider_get_ctx_list(primary, provider);

	d_list_add_tail(&ctx->cc_link, ctx_list);
	crt_provider_inc_cur_ctx_num(primary, provider);

	D_RWLOCK_UNLOCK(&crt_gdata.cg_rwlock);

	/** initialize sensors */
	if (crt_gdata.cg_use_sensors) {
		int	ret;
		char	*prov;

		prov = crt_provider_name_get(ctx->cc_hg_ctx.chc_provider);
		ret = d_tm_add_metric(&ctx->cc_timedout, D_TM_COUNTER,
				      "Total number of timed out RPC requests",
				      "reqs", "net/%s/req_timeout/ctx_%u",
				      prov, ctx->cc_idx);
		if (ret)
			D_WARN("Failed to create timed out req counter: "DF_RC
			       "\n", DP_RC(ret));

		ret = d_tm_add_metric(&ctx->cc_timedout_uri, D_TM_COUNTER,
				      "Total number of timed out URI lookup "
				      "requests", "reqs",
				      "net/%s/uri_lookup_timeout/ctx_%u",
				      prov, ctx->cc_idx);
		if (ret)
			D_WARN("Failed to create timed out uri req counter: "
			       DF_RC"\n", DP_RC(ret));

		ret = d_tm_add_metric(&ctx->cc_failed_addr, D_TM_COUNTER,
				      "Total number of failed address "
				      "resolution attempts", "reqs",
				      "net/%s/failed_addr/ctx_%u",
				      prov, ctx->cc_idx);
		if (ret)
			D_WARN("Failed to create failed addr counter: "DF_RC
			       "\n", DP_RC(ret));
	}

	if (crt_is_service() &&
	    crt_gdata.cg_auto_swim_disable == 0 &&
	    ctx->cc_idx == crt_gdata.cg_swim_crt_idx) {
		rc = crt_swim_init(crt_gdata.cg_swim_crt_idx);
		if (rc) {
			D_ERROR("crt_swim_init() failed rc: %d.\n", rc);
			crt_context_destroy(ctx, true);
			D_GOTO(out, rc);
		}

		if (provider == CRT_PROV_OFI_SOCKETS || provider == CRT_PROV_OFI_TCP_RXM) {
			struct crt_grp_priv	*grp_priv = crt_gdata.cg_grp->gg_primary_grp;
			struct crt_swim_membs	*csm = &grp_priv->gp_membs_swim;

			D_DEBUG(DB_TRACE, "Slow network provider is detected, "
					  "increase SWIM timeouts by twice.\n");

			swim_suspect_timeout_set(swim_suspect_timeout_get() * 2);
			swim_ping_timeout_set(swim_ping_timeout_get() * 2);
			swim_period_set(swim_period_get() * 2);
			csm->csm_ctx->sc_default_ping_timeout *= 2;
		}
	}

	*crt_ctx = (crt_context_t)ctx;
	D_DEBUG(DB_TRACE, "created context (idx %d)\n", ctx->cc_idx);

out:
	return rc;
}

bool
crt_context_is_primary(crt_context_t crt_ctx)
{
	struct crt_context *ctx;

	ctx = crt_ctx;

	return ctx->cc_primary;
}

int
crt_context_create(crt_context_t *crt_ctx)
{
	return crt_context_provider_create(crt_ctx, crt_gdata.cg_primary_prov, true);
}

int
crt_context_create_secondary(crt_context_t *crt_ctx, int idx)
{
	crt_provider_t sec_prov;

	if (crt_gdata.cg_secondary_provs == NULL) {
		D_ERROR("Secondary provider not initialized\n");
		return -DER_INVAL;
	}

	/* TODO: Use idx later to ref other providers */
	sec_prov = crt_gdata.cg_secondary_provs[0];
	if (sec_prov == CRT_PROV_UNKNOWN) {
		D_ERROR("Unknown secondary provider\n");
		return -DER_INVAL;
	}

	return crt_context_provider_create(crt_ctx, sec_prov, false);
}

int
crt_context_register_rpc_task(crt_context_t ctx, crt_rpc_task_t process_cb,
			      crt_rpc_task_t iv_resp_cb, void *arg)
{
	struct crt_context *crt_ctx = ctx;

	if (ctx == CRT_CONTEXT_NULL || process_cb == NULL) {
		D_ERROR("Invalid parameter: ctx %p cb %p\n",
			ctx, process_cb);
		return -DER_INVAL;
	}

	crt_ctx->cc_rpc_cb = process_cb;
	crt_ctx->cc_iv_resp_cb = iv_resp_cb;
	crt_ctx->cc_rpc_cb_arg = arg;
	return 0;
}

bool
crt_rpc_completed(struct crt_rpc_priv *rpc_priv)
{
	bool	rc = false;

	D_SPIN_LOCK(&rpc_priv->crp_lock);
	if (rpc_priv->crp_completed) {
		rc = true;
	} else {
		rpc_priv->crp_completed = 1;
		rc = false;
	}
	D_SPIN_UNLOCK(&rpc_priv->crp_lock);

	return rc;
}

void
crt_rpc_complete(struct crt_rpc_priv *rpc_priv, int rc)
{
	D_ASSERT(rpc_priv != NULL);

	if (crt_rpc_completed(rpc_priv)) {
		RPC_ERROR(rpc_priv, "already completed, possibly due to duplicated completions.\n");
		return;
	}

	if (rc == -DER_CANCELED)
		rpc_priv->crp_state = RPC_STATE_CANCELED;
	else if (rc == -DER_TIMEDOUT)
		rpc_priv->crp_state = RPC_STATE_TIMEOUT;
	else if (rc == -DER_UNREACH)
		rpc_priv->crp_state = RPC_STATE_FWD_UNREACH;
	else
		rpc_priv->crp_state = RPC_STATE_COMPLETED;

	if (rpc_priv->crp_complete_cb != NULL) {
		struct crt_cb_info	cbinfo;

		cbinfo.cci_rpc = &rpc_priv->crp_pub;
		cbinfo.cci_arg = rpc_priv->crp_arg;
		cbinfo.cci_rc = rc;
		if (cbinfo.cci_rc == 0)
			cbinfo.cci_rc = rpc_priv->crp_reply_hdr.cch_rc;

		if (cbinfo.cci_rc != 0)
			RPC_CERROR(crt_quiet_error(cbinfo.cci_rc), DB_NET, rpc_priv,
				   "failed, " DF_RC "\n", DP_RC(cbinfo.cci_rc));

		RPC_TRACE(DB_TRACE, rpc_priv,
			  "Invoking RPC callback (rank %d tag %d) rc: "
			  DF_RC "\n",
			  rpc_priv->crp_pub.cr_ep.ep_rank,
			  rpc_priv->crp_pub.cr_ep.ep_tag,
			  DP_RC(cbinfo.cci_rc));

		rpc_priv->crp_complete_cb(&cbinfo);
	}

	RPC_DECREF(rpc_priv);
}

/* Flag bits definition for crt_ctx_epi_abort */
#define CRT_EPI_ABORT_FORCE	(0x1)
#define CRT_EPI_ABORT_WAIT	(0x2)

/* abort the RPCs in inflight queue and waitq in the epi. */
static int
crt_ctx_epi_abort(d_list_t *rlink, void *arg)
{
	struct crt_ep_inflight	*epi;
	struct crt_context	*ctx;
	struct crt_rpc_priv	*rpc_priv, *rpc_next;
	bool			 msg_logged;
	int			 flags, force, wait;
	uint64_t		 ts_start, ts_now;
	int			 rc = 0;

	D_ASSERT(rlink != NULL);
	D_ASSERT(arg != NULL);
	epi = epi_link2ptr(rlink);

	/*
	 * DAOS-7306: This mutex is needed in order to avoid double
	 * completions that would happen otherwise. safe list processing
	 * is not sufficient to avoid the race
	 */
	D_MUTEX_LOCK(&epi->epi_mutex);
	ctx = epi->epi_ctx;
	D_ASSERT(ctx != NULL);

	/* empty queue, nothing to do */
	if (d_list_empty(&epi->epi_req_waitq) &&
	    d_list_empty(&epi->epi_req_q))
		D_GOTO(out, rc = 0);

	flags = *(int *)arg;
	force = flags & CRT_EPI_ABORT_FORCE;
	wait = flags & CRT_EPI_ABORT_WAIT;
	if (force == 0) {
		D_ERROR("cannot abort endpoint (idx %d, rank %d, req_wait_num "
			DF_U64", req_num "DF_U64", reply_num "DF_U64", "
			"inflight "DF_U64", with force == 0.\n", ctx->cc_idx,
			epi->epi_ep.ep_rank, epi->epi_req_wait_num,
			epi->epi_req_num, epi->epi_reply_num,
			epi->epi_req_num - epi->epi_reply_num);
		D_GOTO(out, rc = -DER_BUSY);
	}

	/* abort RPCs in waitq */
	msg_logged = false;

	d_list_for_each_entry_safe(rpc_priv, rpc_next, &epi->epi_req_waitq,
				   crp_epi_link) {
		D_ASSERT(epi->epi_req_wait_num > 0);
		if (msg_logged == false) {
			D_DEBUG(DB_NET, "destroy context (idx %d, rank %d, "
				"req_wait_num "DF_U64").\n", ctx->cc_idx,
				epi->epi_ep.ep_rank, epi->epi_req_wait_num);
			msg_logged = true;
		}
		/* Just remove from wait_q, decrease the wait_num and destroy
		 * the request. Trigger the possible completion callback. */
		D_ASSERT(rpc_priv->crp_state == RPC_STATE_QUEUED);
		d_list_del_init(&rpc_priv->crp_epi_link);
		epi->epi_req_wait_num--;
		crt_rpc_complete(rpc_priv, -DER_CANCELED);
	}

	/* abort RPCs in inflight queue */
	msg_logged = false;
	d_list_for_each_entry_safe(rpc_priv, rpc_next, &epi->epi_req_q,
				   crp_epi_link) {
		D_ASSERT(epi->epi_req_num > epi->epi_reply_num);
		if (msg_logged == false) {
			D_DEBUG(DB_NET,
				"destroy context (idx %d, rank %d, "
				"epi_req_num "DF_U64", epi_reply_num "
				""DF_U64", inflight "DF_U64").\n",
				ctx->cc_idx, epi->epi_ep.ep_rank,
				epi->epi_req_num, epi->epi_reply_num,
				epi->epi_req_num - epi->epi_reply_num);
			msg_logged = true;
		}

		rc = crt_req_abort(&rpc_priv->crp_pub);
		if (rc != 0) {
			D_DEBUG(DB_NET,
				"crt_req_abort(opc: %#x) failed, rc: %d.\n",
				rpc_priv->crp_pub.cr_opc, rc);
			rc = 0;
			continue;
		}
	}

	ts_start = d_timeus_secdiff(0);
	while (wait != 0) {
		/* make sure all above aborting finished */
		if (d_list_empty(&epi->epi_req_waitq) &&
		    d_list_empty(&epi->epi_req_q)) {
			wait = 0;
		} else {
			D_MUTEX_UNLOCK(&epi->epi_mutex);
			D_MUTEX_UNLOCK(&ctx->cc_mutex);
			rc = crt_progress(ctx, 1);
			D_MUTEX_LOCK(&ctx->cc_mutex);
			D_MUTEX_LOCK(&epi->epi_mutex);
			if (rc != 0 && rc != -DER_TIMEDOUT) {
				D_ERROR("crt_progress failed, rc %d.\n", rc);
				break;
			}
			ts_now = d_timeus_secdiff(0);
			if (ts_now - ts_start > 2 * CRT_DEFAULT_TIMEOUT_US) {
				D_ERROR("stop progress due to timed out.\n");
				rc = -DER_TIMEDOUT;
				break;
			}
		}
	}

out:
	D_MUTEX_UNLOCK(&epi->epi_mutex);
	return rc;
}

int
crt_context_destroy(crt_context_t crt_ctx, int force)
{
	struct crt_context	*ctx;
	uint32_t		 timeout_sec;
	int			 flags;
	int                      provider;
	int			 rc = 0;
	int			 i;

	if (crt_ctx == CRT_CONTEXT_NULL) {
		D_ERROR("invalid parameter (NULL crt_ctx).\n");
		D_GOTO(out, rc = -DER_INVAL);
	}
	if (!crt_initialized()) {
		D_ERROR("CRT not initialized.\n");
		D_GOTO(out, rc = -DER_UNINIT);
	}

	ctx = crt_ctx;
	rc = crt_grp_ctx_invalid(ctx, false /* locked */);
	if (rc) {
		D_ERROR("crt_grp_ctx_invalid failed, rc: %d.\n", rc);
		if (!force)
			D_GOTO(out, rc);
	}

	timeout_sec = crt_swim_rpc_timeout();
	flags = force ? (CRT_EPI_ABORT_FORCE | CRT_EPI_ABORT_WAIT) : 0;
	D_MUTEX_LOCK(&ctx->cc_mutex);
	for (i = 0; i < CRT_SWIM_FLUSH_ATTEMPTS; i++) {
		rc = d_hash_table_traverse(&ctx->cc_epi_table,
					   crt_ctx_epi_abort, &flags);
		if (rc == 0)
			break; /* ready to destroy */

		D_MUTEX_UNLOCK(&ctx->cc_mutex);
		D_DEBUG(DB_TRACE, "destroy context (idx %d, force %d), "
			"d_hash_table_traverse failed rc: %d.\n",
			ctx->cc_idx, force, rc);
		if (i > 5)
			D_ERROR("destroy context (idx %d, force %d) "
				"takes too long time. This is attempt %d of %d.\n",
				ctx->cc_idx, force, i, CRT_SWIM_FLUSH_ATTEMPTS);
		/* Flush SWIM RPC already sent */
		rc = crt_context_flush(crt_ctx, timeout_sec);
		if (rc)
			/* give a chance to other threads to complete */
			usleep(1000); /* 1ms */
		D_MUTEX_LOCK(&ctx->cc_mutex);
	}

	if (!force && rc && i == CRT_SWIM_FLUSH_ATTEMPTS)
		D_GOTO(err_unlock, rc);

	rc = d_hash_table_destroy_inplace(&ctx->cc_epi_table, true /* force */);
	if (rc) {
		D_ERROR("destroy context (idx %d, force %d), "
			"d_hash_table_destroy_inplace failed, rc: %d.\n",
			ctx->cc_idx, force, rc);
		if (!force)
			D_GOTO(err_unlock, rc);
	}

	d_binheap_destroy_inplace(&ctx->cc_bh_timeout);

	D_MUTEX_UNLOCK(&ctx->cc_mutex);

	provider = ctx->cc_hg_ctx.chc_provider;

	rc = crt_hg_ctx_fini(&ctx->cc_hg_ctx);
	if (rc) {
		D_ERROR("crt_hg_ctx_fini failed() rc: " DF_RC "\n", DP_RC(rc));
		D_GOTO(out, rc);
	}

	D_RWLOCK_WRLOCK(&crt_gdata.cg_rwlock);
	crt_provider_dec_cur_ctx_num(ctx->cc_primary, provider);
	d_list_del(&ctx->cc_link);
	D_RWLOCK_UNLOCK(&crt_gdata.cg_rwlock);

	D_MUTEX_DESTROY(&ctx->cc_mutex);
	D_DEBUG(DB_TRACE, "destroyed context (idx %d, force %d)\n",
		ctx->cc_idx, force);
	D_FREE(ctx);

out:
	return rc;

err_unlock:
	D_MUTEX_UNLOCK(&ctx->cc_mutex);
	return rc;
}

int
crt_context_flush(crt_context_t crt_ctx, uint64_t timeout)
{
	uint64_t	ts_now = 0;
	uint64_t	ts_deadline = 0;
	int		rc = 0;

	if (timeout > 0)
		ts_deadline = d_timeus_secdiff(timeout);

	do {
		rc = crt_progress(crt_ctx, 1);
		if (rc != DER_SUCCESS && rc != -DER_TIMEDOUT) {
			D_ERROR("crt_progress() failed, rc: %d\n", rc);
			break;
		}
		if (crt_context_ep_empty(crt_ctx)) {
			rc = DER_SUCCESS;
			break;
		}
		if (timeout == 0)
			continue;
		ts_now = d_timeus_secdiff(0);
	} while (ts_now <= ts_deadline);

	if (timeout > 0 && ts_now >= ts_deadline)
		rc = -DER_TIMEDOUT;

	return rc;
}

int
crt_rank_abort(d_rank_t rank)
{
	struct crt_context	*ctx = NULL;
	d_list_t		*rlink;
	int			 flags;
	int			 rc = 0;
	d_list_t		*ctx_list;

	D_RWLOCK_RDLOCK(&crt_gdata.cg_rwlock);

	/* TODO: Do we need to handle secondary providers? */
	ctx_list = crt_provider_get_ctx_list(true, crt_gdata.cg_primary_prov);
	d_list_for_each_entry(ctx, ctx_list, cc_link) {
		rc = 0;
		D_MUTEX_LOCK(&ctx->cc_mutex);
		rlink = d_hash_rec_find(&ctx->cc_epi_table,
					(void *)&rank, sizeof(rank));
		if (rlink != NULL) {
			flags = CRT_EPI_ABORT_FORCE;
			rc = crt_ctx_epi_abort(rlink, &flags);
			d_hash_rec_decref(&ctx->cc_epi_table, rlink);
		}
		D_MUTEX_UNLOCK(&ctx->cc_mutex);
		if (rc != 0) {
			D_ERROR("context (idx %d), ep_abort (rank %d), "
				"failed rc: %d.\n",
				ctx->cc_idx, rank, rc);
			break;
		}
	}

	D_RWLOCK_UNLOCK(&crt_gdata.cg_rwlock);

	return rc;
}

int
crt_ep_abort(crt_endpoint_t *ep) {
	return crt_rank_abort(ep->ep_rank);
}

int
crt_rank_abort_all(crt_group_t *grp)
{
	struct crt_grp_priv	*grp_priv;
	d_rank_list_t		*grp_membs;
	int			i;
	int			rc, rc2;

	grp_priv = crt_grp_pub2priv(grp);
	grp_membs = grp_priv_get_membs(grp_priv);
	rc2 = 0;

	if (grp_membs == NULL) {
		D_ERROR("No members in the group\n");
		D_GOTO(out, rc2 = -DER_INVAL);
	}

	D_RWLOCK_RDLOCK(&grp_priv->gp_rwlock);
	for (i = 0; i < grp_membs->rl_nr; i++) {
		D_DEBUG(DB_ALL, "Aborting RPCs to rank=%d\n",
			grp_membs->rl_ranks[i]);

		rc = crt_rank_abort(grp_membs->rl_ranks[i]);
		if (rc != DER_SUCCESS) {
			D_WARN("Abort to rank=%d failed with rc=%d\n",
			       grp_membs->rl_ranks[i], rc);
			rc2 = rc;
		}
	}
	D_RWLOCK_UNLOCK(&grp_priv->gp_rwlock);

out:
	return rc2;
}

/* caller should already hold crt_ctx->cc_mutex */
int
crt_req_timeout_track(struct crt_rpc_priv *rpc_priv)
{
	struct crt_context *crt_ctx = rpc_priv->crp_pub.cr_ctx;
	int rc;

	D_ASSERT(crt_ctx != NULL);

	if (rpc_priv->crp_in_binheap == 1)
		D_GOTO(out, rc = 0);

	/* add to binheap for timeout tracking */
	RPC_ADDREF(rpc_priv); /* decref in crt_req_timeout_untrack */
	rc = d_binheap_insert(&crt_ctx->cc_bh_timeout,
			      &rpc_priv->crp_timeout_bp_node);
	if (rc == 0) {
		rpc_priv->crp_in_binheap = 1;
	} else {
		RPC_ERROR(rpc_priv,
			  "d_binheap_insert failed, rc: %d\n",
			  rc);
		RPC_DECREF(rpc_priv);
	}

out:
	return rc;
}

/* caller should already hold crt_ctx->cc_mutex */
void
crt_req_timeout_untrack(struct crt_rpc_priv *rpc_priv)
{
	struct crt_context *crt_ctx = rpc_priv->crp_pub.cr_ctx;

	D_ASSERT(crt_ctx != NULL);

	/* remove from timeout binheap */
	if (rpc_priv->crp_in_binheap == 1) {
		rpc_priv->crp_in_binheap = 0;
		d_binheap_remove(&crt_ctx->cc_bh_timeout,
				 &rpc_priv->crp_timeout_bp_node);
		RPC_DECREF(rpc_priv); /* addref in crt_req_timeout_track */
	}
}

static bool
crt_req_timeout_reset(struct crt_rpc_priv *rpc_priv)
{
	struct crt_opc_info	*opc_info;
	struct crt_context	*crt_ctx;
	crt_endpoint_t		*tgt_ep;
	int			 rc;

	crt_ctx = rpc_priv->crp_pub.cr_ctx;
	opc_info = rpc_priv->crp_opc_info;
	D_ASSERT(opc_info != NULL);

	if (opc_info->coi_reset_timer == 0) {
		RPC_TRACE(DB_NET, rpc_priv, "reset_timer not enabled.\n");
		return false;
	}
	if (rpc_priv->crp_state == RPC_STATE_CANCELED ||
	    rpc_priv->crp_state == RPC_STATE_COMPLETED) {
		RPC_TRACE(DB_NET, rpc_priv, "state %#x, not resetting timer.\n",
			  rpc_priv->crp_state);
		return false;
	}

	tgt_ep = &rpc_priv->crp_pub.cr_ep;
	if (!CRT_RANK_PRESENT(tgt_ep->ep_grp, tgt_ep->ep_rank)) {
		RPC_TRACE(DB_NET, rpc_priv,
			"grp %p, rank %d already evicted.\n",
			tgt_ep->ep_grp, tgt_ep->ep_rank);
		return false;
	}

	tgt_ep = &rpc_priv->crp_pub.cr_ep;

	RPC_TRACE(DB_NET, rpc_priv, "reset_timer enabled.\n");

	crt_set_timeout(rpc_priv);
	D_MUTEX_LOCK(&crt_ctx->cc_mutex);
	rc = crt_req_timeout_track(rpc_priv);
	D_MUTEX_UNLOCK(&crt_ctx->cc_mutex);
	if (rc != 0) {
		RPC_ERROR(rpc_priv,
			"crt_req_timeout_track(opc: %#x) failed, rc: %d.\n",
			rpc_priv->crp_pub.cr_opc, rc);
		return false;
	}

	return true;
}

static inline void
crt_req_timeout_hdlr(struct crt_rpc_priv *rpc_priv)
{
	struct crt_context		*crt_ctx;
	struct crt_grp_priv		*grp_priv;
	crt_endpoint_t			*tgt_ep;
	crt_rpc_t			*ul_req;
	struct crt_uri_lookup_in	*ul_in;
	int				 rc;

	if (crt_req_timeout_reset(rpc_priv)) {
		RPC_TRACE(DB_NET, rpc_priv,
			  "reached timeout. Renewed for another cycle.\n");
		return;
	};

	tgt_ep = &rpc_priv->crp_pub.cr_ep;
	grp_priv = crt_grp_pub2priv(tgt_ep->ep_grp);
	crt_ctx = rpc_priv->crp_pub.cr_ctx;

	if (crt_gdata.cg_use_sensors)
		d_tm_inc_counter(crt_ctx->cc_timedout, 1);

	switch (rpc_priv->crp_state) {
	case RPC_STATE_URI_LOOKUP:
		ul_req = rpc_priv->crp_ul_req;
		D_ASSERT(ul_req != NULL);
		ul_in = crt_req_get(ul_req);
		RPC_ERROR(rpc_priv,
			  "failed due to URI_LOOKUP(rpc_priv %p) to group %s,"
			  "rank %d through PSR %d timedout\n",
			  container_of(ul_req, struct crt_rpc_priv, crp_pub),
			  ul_in->ul_grp_id,
			  ul_in->ul_rank,
			  ul_req->cr_ep.ep_rank);

		if (crt_gdata.cg_use_sensors)
			d_tm_inc_counter(crt_ctx->cc_timedout_uri, 1);
		crt_req_abort(ul_req);
		/*
		 * don't crt_rpc_complete rpc_priv here, because crt_req_abort
		 * above will lead to ul_req's completion callback --
		 * crt_req_uri_lookup_by_rpc_cb() be called inside there will
		 * complete this rpc_priv.
		 */
		/* crt_rpc_complete(rpc_priv, -DER_PROTO); */
		break;
	case RPC_STATE_ADDR_LOOKUP:
		RPC_ERROR(rpc_priv,
			  "failed due to ADDR_LOOKUP to group %s, rank %d, tgt_uri %s timedout\n",
			  grp_priv->gp_pub.cg_grpid,
			  tgt_ep->ep_rank,
			  rpc_priv->crp_tgt_uri);
		if (crt_gdata.cg_use_sensors)
			d_tm_inc_counter(crt_ctx->cc_failed_addr, 1);
		crt_context_req_untrack(rpc_priv);
		crt_rpc_complete(rpc_priv, -DER_UNREACH);
		break;
	case RPC_STATE_FWD_UNREACH:
		RPC_ERROR(rpc_priv,
			  "failed due to group %s, rank %d, tgt_uri %s can't reach the target\n",
			  grp_priv->gp_pub.cg_grpid,
			  tgt_ep->ep_rank,
			  rpc_priv->crp_tgt_uri);
		crt_context_req_untrack(rpc_priv);
		crt_rpc_complete(rpc_priv, -DER_UNREACH);
		break;
	default:
		if (rpc_priv->crp_on_wire) {
			/* At this point, RPC should always be completed by
			 * Mercury
			 */
			RPC_ERROR(rpc_priv,
				  "aborting to group %s, rank %d, tgt_uri %s\n",
				  grp_priv->gp_pub.cg_grpid,
				  tgt_ep->ep_rank, rpc_priv->crp_tgt_uri);
			rc = crt_req_abort(&rpc_priv->crp_pub);
			if (rc)
				crt_context_req_untrack(rpc_priv);
		}
		break;
	}
}

static void
crt_context_timeout_check(struct crt_context *crt_ctx)
{
	struct crt_rpc_priv		*rpc_priv;
	struct d_binheap_node		*bh_node;
	d_list_t			 timeout_list;
	uint64_t			 ts_now;

	D_ASSERT(crt_ctx != NULL);

	D_INIT_LIST_HEAD(&timeout_list);
	ts_now = d_timeus_secdiff(0);

	D_MUTEX_LOCK(&crt_ctx->cc_mutex);
	while (1) {
		bh_node = d_binheap_root(&crt_ctx->cc_bh_timeout);
		if (bh_node == NULL)
			break;
		rpc_priv = container_of(bh_node, struct crt_rpc_priv,
					crp_timeout_bp_node);
		if (rpc_priv->crp_timeout_ts > ts_now)
			break;

		/* +1 to prevent it from being released in timeout_untrack */
		RPC_ADDREF(rpc_priv);
		crt_req_timeout_untrack(rpc_priv);

		d_list_add_tail(&rpc_priv->crp_tmp_link, &timeout_list);
	};
	D_MUTEX_UNLOCK(&crt_ctx->cc_mutex);

	/* handle the timeout RPCs */
	while ((rpc_priv = d_list_pop_entry(&timeout_list,
					    struct crt_rpc_priv,
					    crp_tmp_link))) {
		RPC_ERROR(rpc_priv,
			  "ctx_id %d, (status: %#x) timed out (%d seconds), "
			  "target (%d:%d)\n",
			  crt_ctx->cc_idx,
			  rpc_priv->crp_state,
			  rpc_priv->crp_timeout_sec,
			  rpc_priv->crp_pub.cr_ep.ep_rank,
			  rpc_priv->crp_pub.cr_ep.ep_tag);

		crt_req_timeout_hdlr(rpc_priv);
		RPC_DECREF(rpc_priv);
	}
}

/*
 * Track the rpc request per context
 * return CRT_REQ_TRACK_IN_INFLIGHQ - tacked in crt_ep_inflight::epi_req_q
 *        CRT_REQ_TRACK_IN_WAITQ    - queued in crt_ep_inflight::epi_req_waitq
 *        negative value            - other error case such as -DER_NOMEM
 */
int
crt_context_req_track(struct crt_rpc_priv *rpc_priv)
{
	struct crt_context	*crt_ctx = rpc_priv->crp_pub.cr_ctx;
	struct crt_ep_inflight	*epi = NULL;
	d_list_t		*rlink;
	d_rank_t		 ep_rank;
	int			 rc = 0;
	struct crt_grp_priv	*grp_priv;

	D_ASSERT(crt_ctx != NULL);

	if (rpc_priv->crp_pub.cr_opc == CRT_OPC_URI_LOOKUP) {
		RPC_TRACE(DB_NET, rpc_priv,
			  "bypass tracking for URI_LOOKUP.\n");
		D_GOTO(out, rc = CRT_REQ_TRACK_IN_INFLIGHQ);
	}

	grp_priv = crt_grp_pub2priv(rpc_priv->crp_pub.cr_ep.ep_grp);
	ep_rank = crt_grp_priv_get_primary_rank(grp_priv,
				rpc_priv->crp_pub.cr_ep.ep_rank);

	/* lookup the crt_ep_inflight (create one if not found) */
	D_MUTEX_LOCK(&crt_ctx->cc_mutex);
	rlink = d_hash_rec_find(&crt_ctx->cc_epi_table, (void *)&ep_rank,
				sizeof(ep_rank));
	if (rlink == NULL) {
		D_ALLOC_PTR(epi);
		if (epi == NULL)
			D_GOTO(out_unlock, rc = -DER_NOMEM);

		/* init the epi fields */
		D_INIT_LIST_HEAD(&epi->epi_link);
		epi->epi_ep.ep_rank = ep_rank;
		epi->epi_ctx = crt_ctx;
		D_INIT_LIST_HEAD(&epi->epi_req_q);
		epi->epi_req_num = 0;
		epi->epi_reply_num = 0;
		D_INIT_LIST_HEAD(&epi->epi_req_waitq);
		epi->epi_req_wait_num = 0;
		/* epi_ref init as 1 to avoid other thread delete it but here
		 * still need to access it, decref before exit this routine. */
		epi->epi_ref = 1;
		epi->epi_initialized = 1;
		rc = D_MUTEX_INIT(&epi->epi_mutex, NULL);
		if (rc != 0)
			D_GOTO(out_unlock, rc);

		rc = d_hash_rec_insert(&crt_ctx->cc_epi_table, &ep_rank,
				       sizeof(ep_rank), &epi->epi_link,
				       true /* exclusive */);
		if (rc != 0) {
			D_ERROR("d_hash_rec_insert failed, rc: %d.\n", rc);
			D_MUTEX_DESTROY(&epi->epi_mutex);
			D_GOTO(out_unlock, rc);
		}
	} else {
		epi = epi_link2ptr(rlink);
		D_ASSERT(epi->epi_ctx == crt_ctx);
	}
	D_MUTEX_UNLOCK(&crt_ctx->cc_mutex);

	/* add the RPC req to crt_ep_inflight */
	D_MUTEX_LOCK(&epi->epi_mutex);
	D_ASSERT(epi->epi_req_num >= epi->epi_reply_num);
	crt_set_timeout(rpc_priv);
	rpc_priv->crp_epi = epi;
	RPC_ADDREF(rpc_priv);

	if (crt_gdata.cg_credit_ep_ctx != 0 &&
	    (epi->epi_req_num - epi->epi_reply_num) >= crt_gdata.cg_credit_ep_ctx) {
		if (rpc_priv->crp_opc_info->coi_queue_front) {
			d_list_add(&rpc_priv->crp_epi_link,
					&epi->epi_req_waitq);
		} else {
			d_list_add_tail(&rpc_priv->crp_epi_link,
					&epi->epi_req_waitq);
		}

		epi->epi_req_wait_num++;
		rpc_priv->crp_state = RPC_STATE_QUEUED;
		rc = CRT_REQ_TRACK_IN_WAITQ;
	} else {
		D_MUTEX_LOCK(&crt_ctx->cc_mutex);
		rc = crt_req_timeout_track(rpc_priv);
		D_MUTEX_UNLOCK(&crt_ctx->cc_mutex);
		if (rc == 0) {
			d_list_add_tail(&rpc_priv->crp_epi_link,
					&epi->epi_req_q);
			epi->epi_req_num++;
			rc = CRT_REQ_TRACK_IN_INFLIGHQ;
		} else {
			RPC_ERROR(rpc_priv,
				"crt_req_timeout_track failed, rc: %d.\n", rc);
			/* roll back the addref above */
			RPC_DECREF(rpc_priv);
		}
	}

	rpc_priv->crp_ctx_tracked = 1;
	D_MUTEX_UNLOCK(&epi->epi_mutex);

	/* reference taken by d_hash_rec_find or "epi->epi_ref = 1" above */
	D_MUTEX_LOCK(&crt_ctx->cc_mutex);
	d_hash_rec_decref(&crt_ctx->cc_epi_table, &epi->epi_link);
	D_MUTEX_UNLOCK(&crt_ctx->cc_mutex);

out:
	return rc;

out_unlock:
	D_MUTEX_UNLOCK(&crt_ctx->cc_mutex);
	if (epi != NULL)
		D_FREE(epi);
	return rc;
}

void
crt_context_req_untrack(struct crt_rpc_priv *rpc_priv)
{
	struct crt_context	*crt_ctx = rpc_priv->crp_pub.cr_ctx;
	struct crt_ep_inflight	*epi;
	int64_t			 credits, inflight;
	d_list_t		 submit_list;
	struct crt_rpc_priv	*tmp_rpc;
	int			 rc;

	D_ASSERT(crt_ctx != NULL);

	if (rpc_priv->crp_pub.cr_opc == CRT_OPC_URI_LOOKUP) {
		RPC_TRACE(DB_NET, rpc_priv,
			  "bypass untracking for URI_LOOKUP.\n");
		return;
	}

	D_ASSERT(rpc_priv->crp_state == RPC_STATE_INITED    ||
		 rpc_priv->crp_state == RPC_STATE_COMPLETED ||
		 rpc_priv->crp_state == RPC_STATE_TIMEOUT ||
		 rpc_priv->crp_state == RPC_STATE_ADDR_LOOKUP ||
		 rpc_priv->crp_state == RPC_STATE_URI_LOOKUP ||
		 rpc_priv->crp_state == RPC_STATE_CANCELED ||
		 rpc_priv->crp_state == RPC_STATE_FWD_UNREACH);
	epi = rpc_priv->crp_epi;
	D_ASSERT(epi != NULL);

	D_INIT_LIST_HEAD(&submit_list);

	D_MUTEX_LOCK(&epi->epi_mutex);

	/* Prevent simultaneous untrack from progress thread and
	 * main rpc execution thread.
	 */
	if (rpc_priv->crp_ctx_tracked == 0) {
		RPC_TRACE(DB_NET, rpc_priv,
			"rpc is not tracked already.\n");
		D_MUTEX_UNLOCK(&epi->epi_mutex);
		return;
	}

	/* remove from inflight queue */
	d_list_del_init(&rpc_priv->crp_epi_link);
	if (rpc_priv->crp_state == RPC_STATE_COMPLETED) {
		epi->epi_reply_num++;
	} else {/* RPC_CANCELED or RPC_INITED or RPC_TIMEOUT */
		epi->epi_req_num--;
	}
	D_ASSERT(epi->epi_req_num >= epi->epi_reply_num);

	if (!crt_req_timedout(rpc_priv)) {
		D_MUTEX_LOCK(&crt_ctx->cc_mutex);
		crt_req_timeout_untrack(rpc_priv);
		D_MUTEX_UNLOCK(&crt_ctx->cc_mutex);
	}

	rpc_priv->crp_ctx_tracked = 0;

	/* decref corresponding to addref in crt_context_req_track */
	RPC_DECREF(rpc_priv);

	/* done if flow control disabled */
	if (crt_gdata.cg_credit_ep_ctx == 0) {
		D_MUTEX_UNLOCK(&epi->epi_mutex);
		return;
	}

	/* process waitq */
	inflight = epi->epi_req_num - epi->epi_reply_num;
	D_ASSERT(inflight >= 0 && inflight <= crt_gdata.cg_credit_ep_ctx);
	credits = crt_gdata.cg_credit_ep_ctx - inflight;
	while (credits > 0 && !d_list_empty(&epi->epi_req_waitq)) {
		D_ASSERT(epi->epi_req_wait_num > 0);
		tmp_rpc = d_list_entry(epi->epi_req_waitq.next,
					struct crt_rpc_priv, crp_epi_link);
		tmp_rpc->crp_state = RPC_STATE_INITED;
		crt_set_timeout(tmp_rpc);

		D_MUTEX_LOCK(&crt_ctx->cc_mutex);
		rc = crt_req_timeout_track(tmp_rpc);
		D_MUTEX_UNLOCK(&crt_ctx->cc_mutex);
		if (rc != 0)
			RPC_ERROR(tmp_rpc,
				"crt_req_timeout_track failed, rc: %d.\n", rc);

		/* remove from waitq and add to in-flight queue */
		d_list_move_tail(&tmp_rpc->crp_epi_link, &epi->epi_req_q);
		epi->epi_req_wait_num--;
		D_ASSERT(epi->epi_req_wait_num >= 0);
		epi->epi_req_num++;
		D_ASSERT(epi->epi_req_num >= epi->epi_reply_num);

		/* add to resend list */
		d_list_add_tail(&tmp_rpc->crp_tmp_link, &submit_list);
		credits--;
	}

	D_MUTEX_UNLOCK(&epi->epi_mutex);

	/* re-submit the rpc req */
	while ((tmp_rpc = d_list_pop_entry(&submit_list, struct crt_rpc_priv, crp_tmp_link))) {
		rc = crt_req_send_internal(tmp_rpc);
		if (rc == 0)
			continue;

		RPC_ADDREF(tmp_rpc);
		RPC_ERROR(tmp_rpc, "crt_req_send_internal failed, rc: %d\n",
			rc);
		tmp_rpc->crp_state = RPC_STATE_INITED;
		crt_context_req_untrack(tmp_rpc);
		/* for error case here */
		crt_rpc_complete(tmp_rpc, rc);
	}
}

/* TODO: Need per-provider call */
crt_context_t
crt_context_lookup_locked(int ctx_idx)
{
	struct crt_context	*ctx;
	d_list_t		*ctx_list;
	int			i;

	ctx_list = crt_provider_get_ctx_list(true, crt_gdata.cg_primary_prov);

	d_list_for_each_entry(ctx, ctx_list, cc_link) {
		if (ctx->cc_idx == ctx_idx)
			return ctx;
	}

	for (i = 0; i < crt_gdata.cg_num_secondary_provs; i++) {
		ctx_list = crt_provider_get_ctx_list(false, crt_gdata.cg_secondary_provs[i]);

		d_list_for_each_entry(ctx, ctx_list, cc_link) {
			if (ctx->cc_idx == ctx_idx) {
				return ctx;
			}
		}
	}
	return NULL;
}

crt_context_t
crt_context_lookup(int ctx_idx)
{
	struct crt_context	*ctx;
	bool			found = false;
	int			i;
	d_list_t		*ctx_list;

	D_RWLOCK_RDLOCK(&crt_gdata.cg_rwlock);

	ctx_list = crt_provider_get_ctx_list(true, crt_gdata.cg_primary_prov);

	d_list_for_each_entry(ctx, ctx_list, cc_link) {
		if (ctx->cc_idx == ctx_idx) {
			found = true;
			D_GOTO(unlock, 0);
<<<<<<< HEAD
		}
	}

	for (i = 0; i < crt_gdata.cg_num_secondary_provs; i++) {
		ctx_list = crt_provider_get_ctx_list(false, crt_gdata.cg_secondary_provs[i]);

		d_list_for_each_entry(ctx, ctx_list, cc_link) {
			if (ctx->cc_idx == ctx_idx) {
				found = true;
				break;
			}
		}
	}

=======
		}
	}

	for (i = 0; i < crt_gdata.cg_num_secondary_provs; i++) {
		ctx_list = crt_provider_get_ctx_list(false, crt_gdata.cg_secondary_provs[i]);

		d_list_for_each_entry(ctx, ctx_list, cc_link) {
			if (ctx->cc_idx == ctx_idx) {
				found = true;
				break;
			}
		}
	}

>>>>>>> 0459ef5f
unlock:
	D_RWLOCK_UNLOCK(&crt_gdata.cg_rwlock);


	return (found == true) ? ctx : NULL;
}

int
crt_context_idx(crt_context_t crt_ctx, int *ctx_idx)
{
	struct crt_context	*ctx;
	int			rc = 0;

	if (crt_ctx == CRT_CONTEXT_NULL || ctx_idx == NULL) {
		D_ERROR("invalid parameter, crt_ctx: %p, ctx_idx: %p.\n",
			crt_ctx, ctx_idx);
		D_GOTO(out, rc = -DER_INVAL);
	}

	ctx = crt_ctx;
	*ctx_idx = ctx->cc_idx;

out:
	return rc;
}

int
crt_get_nr_secondary_providers(void)
{
	return crt_gdata.cg_num_secondary_provs;
}

int
crt_self_uri_get_secondary(int secondary_idx, char **uri)
{
	char *addr;

	if (secondary_idx != 0) {
		D_ERROR("Only index=0 supported for now\n");
		return -DER_NONEXIST;
	}

	if ((crt_gdata.cg_prov_gdata_secondary == NULL) ||
	    (secondary_idx >= crt_gdata.cg_num_secondary_provs)) {
		return -DER_NONEXIST;
	}

	addr = crt_gdata.cg_prov_gdata_secondary[secondary_idx].cpg_addr;

	D_STRNDUP(*uri, addr, CRT_ADDR_STR_MAX_LEN - 1);

	if (!*uri)
		return -DER_NOMEM;

	return DER_SUCCESS;
}

int
crt_self_uri_get(int tag, char **uri)
{
	struct crt_context	*tmp_crt_ctx;
	char			*tmp_uri = NULL;
	int			 rc = 0;

	if (uri == NULL) {
		D_ERROR("uri can't be NULL.\n");
		D_GOTO(out, rc = -DER_INVAL);
	}

	tmp_crt_ctx = crt_context_lookup(tag);
	if (tmp_crt_ctx == NULL) {
		D_ERROR("crt_context_lookup(%d) failed.\n", tag);
		D_GOTO(out, rc = -DER_NONEXIST);
	}

	D_STRNDUP(tmp_uri, tmp_crt_ctx->cc_self_uri, CRT_ADDR_STR_MAX_LEN - 1);

	*uri = tmp_uri;

out:
	return rc;
}

int
crt_context_num(int *ctx_num)
{
	if (ctx_num == NULL) {
		D_ERROR("invalid parameter of NULL ctx_num.\n");
		return -DER_INVAL;
	}

	*ctx_num = crt_gdata.cg_prov_gdata_primary.cpg_ctx_num;
	return 0;
}

bool
crt_context_empty(int provider, int locked)
{
	bool rc = false;

	if (locked == 0)
		D_RWLOCK_RDLOCK(&crt_gdata.cg_rwlock);

	rc = d_list_empty(&crt_gdata.cg_prov_gdata_primary.cpg_ctx_list);

	if (locked == 0)
		D_RWLOCK_UNLOCK(&crt_gdata.cg_rwlock);

	return rc;
}

static int64_t
crt_exec_progress_cb(struct crt_context *ctx, int64_t timeout)
{
	struct crt_prog_cb_priv	*cbs_prog;
	crt_progress_cb		 cb_func;
	void			*cb_args;
	size_t			 cbs_size, i;
	int			 ctx_idx;
	int			 rc;

	if (unlikely(crt_plugin_gdata.cpg_inited == 0 || ctx == NULL))
		return timeout;

	rc = crt_context_idx(ctx, &ctx_idx);
	if (unlikely(rc)) {
		D_ERROR("crt_context_idx() failed, rc: %d.\n", rc);
		return timeout;
	}

	cbs_size = crt_plugin_gdata.cpg_prog_size[ctx_idx];
	cbs_prog = crt_plugin_gdata.cpg_prog_cbs[ctx_idx];

	for (i = 0; i < cbs_size; i++) {
		cb_func = cbs_prog[i].cpcp_func;
		cb_args = cbs_prog[i].cpcp_args;
		/* check for and execute progress callbacks here */
		if (cb_func != NULL)
			timeout = cb_func(ctx, timeout, cb_args);
	}

	return timeout;
}

int
crt_progress_cond(crt_context_t crt_ctx, int64_t timeout,
		  crt_progress_cond_cb_t cond_cb, void *arg)
{
	struct crt_context	*ctx;
	int64_t			 hg_timeout;
	uint64_t		 now;
	uint64_t		 end = 0;
	int			 rc = 0;

	/** validate input parameters */
	if (unlikely(crt_ctx == CRT_CONTEXT_NULL || cond_cb == NULL)) {
		D_ERROR("invalid parameter (%p)\n", cond_cb);
		return -DER_INVAL;
	}

	/**
	 * Invoke the callback once first, in case the condition is met before
	 * calling progress
	 */
	rc = cond_cb(arg);
	if (rc > 0)
		/** exit as per the callback request */
		return 0;
	if (unlikely(rc < 0))
		/** something wrong happened during the callback execution */
		return rc;

	ctx = crt_ctx;

	/** Progress with callback and non-null timeout */
	if (timeout > 0) {
		now = d_timeus_secdiff(0);
		end = now + timeout;
	}

	/**
	 * Call progress once before processing timeouts in case
	 * any replies are pending in the queue
	 */
	rc = crt_hg_progress(&ctx->cc_hg_ctx, 0);
	if (unlikely(rc && rc != -DER_TIMEDOUT)) {
		D_ERROR("crt_hg_progress failed with %d\n", rc);
		return rc;
	}

	/** loop until callback returns non-null value */
	while ((rc = cond_cb(arg)) == 0) {
		crt_context_timeout_check(ctx);
		timeout = crt_exec_progress_cb(ctx, timeout);

		if (timeout < 0) {
			/**
			 * For infinite timeout, use a mercury timeout of 1 ms to avoid
			 * being blocked indefinitely if another thread has called
			 * crt_hg_progress() behind our back
			 */
			hg_timeout = 1000;
		} else if (timeout == 0) {
			hg_timeout = 0;
		} else { /** timeout > 0 */
			/** similarly, probe more frequently if timeout is large */
			if (timeout > 1000 * 1000)
				hg_timeout = 1000 * 1000;
			else
				hg_timeout = timeout;
		}

		rc = crt_hg_progress(&ctx->cc_hg_ctx, hg_timeout);
		if (unlikely(rc && rc != -DER_TIMEDOUT)) {
			D_ERROR("crt_hg_progress failed with %d\n", rc);
			return rc;
		}

		/** check for timeout */
		if (timeout < 0)
			continue;

		now = d_timeus_secdiff(0);
		if (timeout == 0 || now >= end) {
			/** try callback one last time just in case */
			rc = cond_cb(arg);
			if (unlikely(rc != 0))
				break;
			return -DER_TIMEDOUT;
		}
	}

	if (rc > 0)
		rc = 0;

	return rc;
}

int
crt_progress(crt_context_t crt_ctx, int64_t timeout)
{
	struct crt_context	*ctx;
	int			 rc = 0;

	/** validate input parameters */
	if (unlikely(crt_ctx == CRT_CONTEXT_NULL)) {
		D_ERROR("invalid parameter (NULL crt_ctx).\n");
		return -DER_INVAL;
	}

	ctx = crt_ctx;

	/**
	 * call progress once w/o any timeout before processing timed out
	 * requests in case any replies are pending in the queue
	 */
	rc = crt_hg_progress(&ctx->cc_hg_ctx, 0);
	if (unlikely(rc && rc != -DER_TIMEDOUT))
		D_ERROR("crt_hg_progress failed, rc: %d.\n", rc);

	/**
	 * process timeout and progress callback after this initial call to
	 * progress
	 */
	crt_context_timeout_check(ctx);
	timeout = crt_exec_progress_cb(ctx, timeout);

	if (timeout != 0 && (rc == 0 || rc == -DER_TIMEDOUT)) {
		/** call progress once again with the real timeout */
		rc = crt_hg_progress(&ctx->cc_hg_ctx, timeout);
		if (unlikely(rc && rc != -DER_TIMEDOUT))
			D_ERROR("crt_hg_progress failed, rc: %d.\n", rc);
	}

	return rc;
}

/**
 * to use this function, the user has to:
 * 1) define a callback function user_cb
 * 2) call crt_register_progress_cb(user_cb);
 */
int
crt_register_progress_cb(crt_progress_cb func, int ctx_idx, void *args)
{
	struct crt_prog_cb_priv	*cbs_prog;
	size_t i, cbs_size;
	int rc = 0;

	if (ctx_idx >= CRT_SRV_CONTEXT_NUM) {
		D_ERROR("ctx_idx %d >= %d\n", ctx_idx, CRT_SRV_CONTEXT_NUM);
		D_GOTO(out, rc = -DER_INVAL);
	}

	D_MUTEX_LOCK(&crt_plugin_gdata.cpg_mutex);

	cbs_size = crt_plugin_gdata.cpg_prog_size[ctx_idx];
	cbs_prog = crt_plugin_gdata.cpg_prog_cbs[ctx_idx];

	for (i = 0; i < cbs_size; i++) {
		if (cbs_prog[i].cpcp_func == func &&
		    cbs_prog[i].cpcp_args == args) {
			D_GOTO(out_unlock, rc = -DER_EXIST);
		}
	}

	for (i = 0; i < cbs_size; i++) {
		if (cbs_prog[i].cpcp_func == NULL) {
			cbs_prog[i].cpcp_args = args;
			cbs_prog[i].cpcp_func = func;
			D_GOTO(out_unlock, rc = 0);
		}
	}

	if (crt_plugin_gdata.cpg_prog_cbs_old[ctx_idx] != NULL)
		D_FREE(crt_plugin_gdata.cpg_prog_cbs_old[ctx_idx]);

	crt_plugin_gdata.cpg_prog_cbs_old[ctx_idx] = cbs_prog;
	cbs_size += CRT_CALLBACKS_NUM;

	D_ALLOC_ARRAY(cbs_prog, cbs_size);
	if (cbs_prog == NULL) {
		crt_plugin_gdata.cpg_prog_cbs_old[ctx_idx] = NULL;
		D_GOTO(out_unlock, rc = -DER_NOMEM);
	}

	if (i > 0)
		memcpy(cbs_prog, crt_plugin_gdata.cpg_prog_cbs_old[ctx_idx],
		       i * sizeof(*cbs_prog));
	cbs_prog[i].cpcp_args = args;
	cbs_prog[i].cpcp_func = func;

	crt_plugin_gdata.cpg_prog_cbs[ctx_idx]  = cbs_prog;
	crt_plugin_gdata.cpg_prog_size[ctx_idx] = cbs_size;

out_unlock:
	D_MUTEX_UNLOCK(&crt_plugin_gdata.cpg_mutex);
out:
	return rc;
}

int
crt_unregister_progress_cb(crt_progress_cb func, int ctx_idx, void *args)
{
	struct crt_prog_cb_priv	*cbs_prog;
	size_t i, cbs_size;
	int rc = -DER_NONEXIST;

	if (ctx_idx >= CRT_SRV_CONTEXT_NUM) {
		D_ERROR("ctx_idx %d >= %d\n", ctx_idx, CRT_SRV_CONTEXT_NUM);
		D_GOTO(out, rc = -DER_INVAL);
	}

	D_MUTEX_LOCK(&crt_plugin_gdata.cpg_mutex);

	cbs_size = crt_plugin_gdata.cpg_prog_size[ctx_idx];
	cbs_prog = crt_plugin_gdata.cpg_prog_cbs[ctx_idx];

	for (i = 0; i < cbs_size; i++) {
		if (cbs_prog[i].cpcp_func == func &&
		    cbs_prog[i].cpcp_args == args) {
			cbs_prog[i].cpcp_func = NULL;
			cbs_prog[i].cpcp_args = NULL;
			D_GOTO(out_unlock, rc = 0);
		}
	}

out_unlock:
	D_FREE(crt_plugin_gdata.cpg_prog_cbs_old[ctx_idx]);

	D_MUTEX_UNLOCK(&crt_plugin_gdata.cpg_mutex);
out:
	return rc;
}

int
crt_context_set_timeout(crt_context_t crt_ctx, uint32_t timeout_sec)
{
	struct crt_context	*ctx;
	int			rc = 0;

	if (crt_ctx == CRT_CONTEXT_NULL) {
		D_ERROR("NULL context passed\n");
		D_GOTO(exit, rc = -DER_INVAL);
	}

	if (timeout_sec == 0) {
		D_ERROR("Invalid value 0 for timeout specified\n");
		D_GOTO(exit, rc = -DER_INVAL);
	}

	ctx = crt_ctx;
	ctx->cc_timeout_sec = timeout_sec;

exit:
	return rc;
}

/* Execute handling for unreachable rpcs */
void
crt_req_force_timeout(struct crt_rpc_priv *rpc_priv)
{
	struct crt_context	*crt_ctx;

	RPC_TRACE(DB_TRACE, rpc_priv, "Handling unreachable rpc\n");

	if (rpc_priv == NULL) {
		D_ERROR("Invalid argument, rpc_priv == NULL\n");
		return;
	}

	if (rpc_priv->crp_pub.cr_opc == CRT_OPC_URI_LOOKUP) {
		RPC_TRACE(DB_TRACE, rpc_priv, "Skipping for opcode: %#x\n",
			  CRT_OPC_URI_LOOKUP);
		return;
	}

	/* Handle unreachable rpcs similarly to timed out rpcs */
	crt_ctx = rpc_priv->crp_pub.cr_ctx;

	/**
	 *  set the RPC's expiration time stamp to the past, move it to the top
	 *  of the heap.
	 */
	D_MUTEX_LOCK(&crt_ctx->cc_mutex);
	crt_req_timeout_untrack(rpc_priv);
	rpc_priv->crp_timeout_ts = 0;
	crt_req_timeout_track(rpc_priv);
	D_MUTEX_UNLOCK(&crt_ctx->cc_mutex);
}<|MERGE_RESOLUTION|>--- conflicted
+++ resolved
@@ -223,23 +223,12 @@
 	}
 
 	D_RWLOCK_WRLOCK(&crt_gdata.cg_rwlock);
-<<<<<<< HEAD
-	sep_mode = crt_provider_is_sep(primary, provider);
-	cur_ctx_num = crt_provider_get_cur_ctx_num(primary, provider);
-	max_ctx_num = crt_provider_get_max_ctx_num(primary, provider);
-
-	if (sep_mode &&
-	    cur_ctx_num >= max_ctx_num) {
-		D_WARN("Number of active contexts (%d) reached limit (%d).\n",
-			cur_ctx_num, max_ctx_num);
-=======
 	cur_ctx_num = crt_provider_get_cur_ctx_num(primary, provider);
 	max_ctx_num = crt_provider_get_max_ctx_num(primary, provider);
 
 	if (cur_ctx_num >= max_ctx_num) {
 		D_WARN("Provider: %d; Number of active contexts (%d) reached limit (%d).\n",
 			provider, cur_ctx_num, max_ctx_num);
->>>>>>> 0459ef5f
 		D_RWLOCK_UNLOCK(&crt_gdata.cg_rwlock);
 		D_GOTO(out, rc = -DER_AGAIN);
 	}
@@ -1302,7 +1291,6 @@
 		if (ctx->cc_idx == ctx_idx) {
 			found = true;
 			D_GOTO(unlock, 0);
-<<<<<<< HEAD
 		}
 	}
 
@@ -1317,22 +1305,6 @@
 		}
 	}
 
-=======
-		}
-	}
-
-	for (i = 0; i < crt_gdata.cg_num_secondary_provs; i++) {
-		ctx_list = crt_provider_get_ctx_list(false, crt_gdata.cg_secondary_provs[i]);
-
-		d_list_for_each_entry(ctx, ctx_list, cc_link) {
-			if (ctx->cc_idx == ctx_idx) {
-				found = true;
-				break;
-			}
-		}
-	}
-
->>>>>>> 0459ef5f
 unlock:
 	D_RWLOCK_UNLOCK(&crt_gdata.cg_rwlock);
 
