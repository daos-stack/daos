--- conflicted
+++ resolved
@@ -2428,20 +2428,11 @@
 		D_GOTO(out, rc = -DER_INVAL);
 	}
 
-<<<<<<< HEAD
 	rc = crt_grp_lc_uri_insert(grp_priv, rank, tag, uri);
 	if (rc != 0) {
-		D_ERROR("crt_grp_lc_uri_insert() failed; rc=%d\n", rc);
+		D_ERROR("crt_grp_lc_uri_insert() failed, " DF_RC "\n",
+			DP_RC(rc));
 		D_GOTO(out, rc);
-=======
-	for (i = 0; i < CRT_SRV_CONTEXT_NUM; i++) {
-		rc = crt_grp_lc_uri_insert(grp_priv, i, rank, tag, uri);
-		if (rc != 0) {
-			D_ERROR("crt_grp_lc_uri_insert() failed, " DF_RC "\n",
-				DP_RC(rc));
-			D_GOTO(out, rc);
-		}
->>>>>>> 7d85e519
 	}
 
 	/* Only add node to membership list once, for tag 0 */
