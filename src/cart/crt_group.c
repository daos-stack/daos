--- conflicted
+++ resolved
@@ -1532,11 +1532,7 @@
 		ul_out->ul_uri = tmp_uri;
 		ul_out->ul_tag = ul_in->ul_tag;
 		if (crt_gdata.cg_use_sensors)
-<<<<<<< HEAD
-			d_tm_increment_counter(crt_gdata.cg_uri_self, 1);
-=======
 			d_tm_inc_counter(crt_gdata.cg_uri_self, 1);
->>>>>>> 04cb16e1
 		D_GOTO(out, rc);
 	}
 
@@ -1548,11 +1544,7 @@
 
 	if (ul_out->ul_uri != NULL) {
 		if (crt_gdata.cg_use_sensors)
-<<<<<<< HEAD
-			d_tm_increment_counter(crt_gdata.cg_uri_other, 1);
-=======
 			d_tm_inc_counter(crt_gdata.cg_uri_other, 1);
->>>>>>> 04cb16e1
 		D_GOTO(out, rc);
 	}
 
