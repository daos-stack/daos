{
    dlopen leaks
    Memcheck:Leak
    match-leak-kinds: reachable
    ...
    fun:_dl_open
}
{
<<<<<<< HEAD
   FI leak 0
   Memcheck:Leak
   match-leak-kinds: reachable
   fun:calloc
   fun:_dlerror_run
   fun:dlopen@@GLIBC_2.2.5
   fun:fi_ini
   ...
   fun:na_ofi_getinfo
   fun:na_ofi_check_protocol
   ...
   fun:crt_hg_ctx_init
   ...
=======
    FI leak 0
    Memcheck:Leak
    match-leak-kinds: reachable
    fun:calloc
    fun:_dlerror_run
    fun:dlopen@@GLIBC_2.2.5
    ...
    fun:crt_hg_init
    fun:crt_init_opt
>>>>>>> 0823658f
}
{
   FI leak 1
   Memcheck:Leak
   match-leak-kinds: reachable
   fun:malloc
   fun:ibv_fork_init
   fun:fi_ibv_init_info
   fun:fi_ibv_getinfo
   ...
   fun:na_ofi_getinfo
   fun:na_ofi_check_protocol
   ...
<<<<<<< HEAD
   fun:crt_hg_ctx_init
   ...
=======
   fun:crt_hg_init
   fun:crt_init_opt
>>>>>>> 0823658f
}
{
   FI leak 2
   Memcheck:Leak
   match-leak-kinds: reachable
   fun:malloc
   fun:ibv_fork_init
   fun:fi_ibv_init_info
   fun:fi_verbs_ini
   fun:fi_ini
   ...
   fun:na_ofi_getinfo
   fun:na_ofi_check_protocol
   ...
<<<<<<< HEAD
   fun:crt_hg_ctx_init
   ...
=======
   fun:crt_hg_init
   fun:crt_init_opt
>>>>>>> 0823658f
}
{
   FI leak 3
   Memcheck:Leak
   match-leak-kinds: definite
   fun:calloc
   fun:sock_rx_new_buffered_entry
   fun:sock_pe_progress_rx_pe_entry
   fun:sock_pe_progress_rx_ctx
   fun:sock_pe_progress_thread
   fun:start_thread
   fun:clone
}
{
   FI leak 4
   Memcheck:Leak
   match-leak-kinds: indirect
   fun:calloc
   fun:sock_rx_new_buffered_entry
   fun:sock_pe_progress_rx_pe_entry
   fun:sock_pe_progress_rx_ctx
   fun:sock_pe_progress_thread
   fun:start_thread
   fun:clone
}
{
   FI leak 5
   Memcheck:Leak
   match-leak-kinds: possible
   fun:malloc
   fun:strdup
   fun:fi_param_define@@FABRIC_1.0
   fun:ofi_hook_init
   fun:fi_ini
   fun:fi_getinfo@@FABRIC_1.2
   fun:na_ofi_getinfo
   fun:na_ofi_check_protocol
   ...
<<<<<<< HEAD
   fun:crt_hg_ctx_init
   ...
=======
   fun:crt_hg_init
   fun:crt_init_opt
>>>>>>> 0823658f
}
{
    CRYPTO leaks malloc
    Memcheck:Leak
    match-leak-kinds: reachable
    fun:malloc
    ...
    obj:*/libcrypto.so.1.*
    ...
}
{
    CRYPTO leaks calloc
    Memcheck:Leak
    match-leak-kinds: reachable
    fun:calloc
    ...
    obj:*/libcrypto.so.1.*
    ...
}
{
   PSM2 leak 1
   Memcheck:Leak
   match-leak-kinds: reachable
   fun:malloc
   fun:sysfs_init
   fun:_dl_init
   obj:/usr/lib64/ld-2.17.so
}
{
   mercury bug/leak 1
   Memcheck:Addr4
   fun:OPA_load_int
   fun:hg_atomic_get32
   fun:na_ofi_cq_process_event
   fun:na_ofi_progress
   fun:NA_Progress
}
{
   mercury bug/leak 2
   Memcheck:Addr8
   fun:na_ofi_complete
   fun:na_ofi_cq_process_event
   fun:na_ofi_progress
   fun:NA_Progress
}
{
   orterun --mca pml ob1 leak
   Memcheck:Param
   socketcall.sendto(msg)
   fun:send
   fun:mca_btl_tcp_send_blocking
   obj:/usr/lib64/openmpi3/lib/openmpi/mca_btl_tcp.so
   fun:opal_libevent2022_event_base_loop
   fun:opal_progress
   ...
}
{
   libfabric leak
   Memcheck:Leak
   match-leak-kinds: definite
   fun:malloc
   fun:ofi_rbmap_insert
   fun:ofi_mr_map_insert
   fun:sock_regattr
   fun:sock_reg
   fun:fi_mr_reg
   fun:na_ofi_domain_open
   fun:na_ofi_initialize
   ...
<<<<<<< HEAD
   fun:crt_hg_ctx_init
=======
   fun:crt_hg_init
   fun:crt_init_opt
}
{
   dl open leaks
   Memcheck:Leak
   match-leak-kinds: reachable
   fun:malloc
   ...
   fun:_dl_init
>>>>>>> 0823658f
   ...
}<|MERGE_RESOLUTION|>--- conflicted
+++ resolved
@@ -6,31 +6,15 @@
     fun:_dl_open
 }
 {
-<<<<<<< HEAD
    FI leak 0
    Memcheck:Leak
    match-leak-kinds: reachable
    fun:calloc
    fun:_dlerror_run
    fun:dlopen@@GLIBC_2.2.5
-   fun:fi_ini
-   ...
-   fun:na_ofi_getinfo
-   fun:na_ofi_check_protocol
    ...
    fun:crt_hg_ctx_init
    ...
-=======
-    FI leak 0
-    Memcheck:Leak
-    match-leak-kinds: reachable
-    fun:calloc
-    fun:_dlerror_run
-    fun:dlopen@@GLIBC_2.2.5
-    ...
-    fun:crt_hg_init
-    fun:crt_init_opt
->>>>>>> 0823658f
 }
 {
    FI leak 1
@@ -41,16 +25,8 @@
    fun:fi_ibv_init_info
    fun:fi_ibv_getinfo
    ...
-   fun:na_ofi_getinfo
-   fun:na_ofi_check_protocol
-   ...
-<<<<<<< HEAD
    fun:crt_hg_ctx_init
    ...
-=======
-   fun:crt_hg_init
-   fun:crt_init_opt
->>>>>>> 0823658f
 }
 {
    FI leak 2
@@ -62,16 +38,8 @@
    fun:fi_verbs_ini
    fun:fi_ini
    ...
-   fun:na_ofi_getinfo
-   fun:na_ofi_check_protocol
-   ...
-<<<<<<< HEAD
    fun:crt_hg_ctx_init
    ...
-=======
-   fun:crt_hg_init
-   fun:crt_init_opt
->>>>>>> 0823658f
 }
 {
    FI leak 3
@@ -110,13 +78,8 @@
    fun:na_ofi_getinfo
    fun:na_ofi_check_protocol
    ...
-<<<<<<< HEAD
    fun:crt_hg_ctx_init
    ...
-=======
-   fun:crt_hg_init
-   fun:crt_init_opt
->>>>>>> 0823658f
 }
 {
     CRYPTO leaks malloc
@@ -186,11 +149,8 @@
    fun:na_ofi_domain_open
    fun:na_ofi_initialize
    ...
-<<<<<<< HEAD
    fun:crt_hg_ctx_init
-=======
-   fun:crt_hg_init
-   fun:crt_init_opt
+   ...
 }
 {
    dl open leaks
@@ -199,6 +159,5 @@
    fun:malloc
    ...
    fun:_dl_init
->>>>>>> 0823658f
    ...
 }