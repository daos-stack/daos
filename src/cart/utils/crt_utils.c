--- conflicted
+++ resolved
@@ -482,12 +482,8 @@
 
 	ofi_interface = getenv("OFI_INTERFACE");
 	if (!ofi_interface) {
-<<<<<<< HEAD
-		rc = setenv("OFI_INTERFACE", crt_net_cfg_info.interface, 1);
-		/* d_log_check: disable=print-string */
-=======
 		rc = d_setenv("OFI_INTERFACE", crt_net_cfg_info.interface, 1);
->>>>>>> 217aab97
+		/* d_log_check: disable=print-string */
 		D_INFO("Setting OFI_INTERFACE=%s\n", crt_net_cfg_info.interface);
 		if (rc != 0)
 			D_GOTO(cleanup, rc = d_errno2der(errno));
@@ -498,12 +494,8 @@
 
 	ofi_domain = getenv("OFI_DOMAIN");
 	if (!ofi_domain) {
-<<<<<<< HEAD
-		rc = setenv("OFI_DOMAIN", crt_net_cfg_info.domain, 1);
-		/* d_log_check: disable=print-string */
-=======
 		rc = d_setenv("OFI_DOMAIN", crt_net_cfg_info.domain, 1);
->>>>>>> 217aab97
+		/* d_log_check: disable=print-string */
 		D_INFO("Setting OFI_DOMAIN=%s\n", crt_net_cfg_info.domain);
 		if (rc != 0)
 			D_GOTO(cleanup, rc = d_errno2der(errno));
