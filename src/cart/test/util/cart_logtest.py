#!/usr/bin/env python3
# Copyright (C) 2018-2019 Intel Corporation
# All rights reserved.
#
# Redistribution and use in source and binary forms, with or without
# modification, are permitted for any purpose (including commercial purposes)
# provided that the following conditions are met:
#
# 1. Redistributions of source code must retain the above copyright notice,
#    this list of conditions, and the following disclaimer.
#
# 2. Redistributions in binary form must reproduce the above copyright notice,
#    this list of conditions, and the following disclaimer in the
#    documentation and/or materials provided with the distribution.
#
# 3. In addition, redistributions of modified forms of the source or binary
#    code must carry prominent notices stating that the original code was
#    changed and the date of the change.
#
#  4. All publications or advertising materials mentioning features or use of
#     this software are asked, but not required, to acknowledge that it was
#     developed by Intel Corporation and credit the contributors.
#
# 5. Neither the name of Intel Corporation, nor the name of any Contributor
#    may be used to endorse or promote products derived from this software
#    without specific prior written permission.
#
# THIS SOFTWARE IS PROVIDED BY THE COPYRIGHT HOLDERS AND CONTRIBUTORS "AS IS"
# AND ANY EXPRESS OR IMPLIED WARRANTIES, INCLUDING, BUT NOT LIMITED TO, THE
# IMPLIED WARRANTIES OF MERCHANTABILITY AND FITNESS FOR A PARTICULAR PURPOSE
# ARE DISCLAIMED. IN NO EVENT SHALL THE COPYRIGHT HOLDER BE LIABLE FOR ANY
# DIRECT, INDIRECT, INCIDENTAL, SPECIAL, EXEMPLARY, OR CONSEQUENTIAL DAMAGES
# (INCLUDING, BUT NOT LIMITED TO, PROCUREMENT OF SUBSTITUTE GOODS OR SERVICES;
# LOSS OF USE, DATA, OR PROFITS; OR BUSINESS INTERRUPTION) HOWEVER CAUSED AND
# ON ANY THEORY OF LIABILITY, WHETHER IN CONTRACT, STRICT LIABILITY, OR TORT
# (INCLUDING NEGLIGENCE OR OTHERWISE) ARISING IN ANY WAY OUT OF THE USE OF
# THIS SOFTWARE, EVEN IF ADVISED OF THE POSSIBILITY OF SUCH DAMAGE.
"""
This provides consistency checking for CaRT log files.
"""

import sys
import pprint
import tabulate
from collections import OrderedDict, Counter

import cart_logparse

class LogCheckError(Exception):
    """Error in the log parsing code"""
    def __str__(self):
        return self.__doc__

class NotAllFreed(LogCheckError):
    """Not all memory allocations freed"""

class WarningStrict(LogCheckError):
    """Error for warnings from strict files"""

class WarningMode(LogCheckError):
    """Error for warnings in strict mode"""

class ActiveDescriptors(LogCheckError):
    """Active descriptors at end of log file"""

class LogError(LogCheckError):
    """Errors detected in log file"""

# CaRT Error numbers to convert to strings.
C_ERRNOS = {0: '-DER_SUCCESS',
            -1006: 'DER_UNREACH',
            -1011: '-DER_TIMEDOUT',
            -1032: '-DER_EVICTED'}

# Use a global variable here so show_line can remember previously reported
# error lines.
shown_logs = set()

# List of known locations where there may be a mismatch, this is a
# dict of functions, each with a unordered list of variables that are
# freed by the function.
# Typically this is where memory is allocated in one file, and freed in
# another.
mismatch_alloc_ok = {'crt_self_uri_get': ('tmp_uri'),
                     'crt_rpc_handler_common': ('rpc_priv'),
                     'crt_proc_d_iov_t': ('div->iov_buf'),
                     'grp_add_to_membs_list': ('tmp'),
                     'grp_regen_linear_list': ('tmp_ptr'),
                     'crt_proc_d_string_t': ('*data'),
                     'crt_hg_init': ('*addr'),
                     'crt_proc_d_rank_list_t': ('rank_list',
                                                'rank_list->rl_ranks'),
                     'path_gen': ('*fpath'),
                     'ds_pool_tgt_map_update': ('arg'),
                     'get_attach_info': ('reqb'),
                     'iod_fetch': ('biovs'),
                     'bio_sgl_init': ('sgl->bs_iovs'),
                     'process_credential_response': ('bytes'),
                     'pool_map_find_tgts': ('*tgt_pp'),
                     'daos_acl_dup': ('acl_copy'),
                     'dfuse_pool_lookup': ('ie', 'dfs', 'dfp'),
                     'pool_prop_read': ('prop->dpp_entries[idx].dpe_str',
                                        'prop->dpp_entries[idx].dpe_val_ptr'),
                     'cont_prop_read': ('prop->dpp_entries[idx].dpe_str',
                                        'prop->dpp_entries[idx].dpe_val_ptr'),
                     'cont_prop_default_copy': ('entry_def->dpe_str'),
                     'cont_iv_prop_g2l': ('prop_entry->dpe_str'),
                     'enum_cont_cb': ('ptr'),
                     'obj_enum_prep_sgls': ('dst_sgls[i].sg_iovs',
                                            'dst_sgls[i].sg_iovs[j].iov_buf'),
                     'notify_ready': ('reqb'),
                     'pool_svc_name_cb': ('s'),
                     'local_name_to_principal_name': ('*name'),
                     'pack_daos_response': ('body'),
                     'ds_mgmt_drpc_get_attach_info': ('body'),
                     'mgmt_svc_locate_cb': ('s'),
                     'mgmt_svc_name_cb': ('s'),
                     'pool_prop_default_copy': ('entry_def->dpe_str'),
                     'pool_iv_prop_g2l': ('prop_entry->dpe_str'),
                     'daos_prop_entry_copy': ('entry_dup->dpe_str'),
                     'daos_prop_dup': ('entry_dup->dpe_str'),
                     'auth_cred_to_iov': ('packed')}

mismatch_free_ok = {'crt_finalize': ('crt_gdata.cg_addr'),
                    'crt_group_psr_set': ('uri'),
                    'crt_hdlr_uri_lookup': ('tmp_uri'),
                    'crt_rpc_priv_free': ('rpc_priv'),
                    'crt_init_opt': ('crt_gdata.cg_addr'),
                    'cont_prop_default_copy': ('entry_def->dpe_str'),
                    'ds_pool_list_cont_handler': ('cont_buf'),
                    'dtx_resync_ult': ('arg'),
                    'fini_free': ('svc->s_name',
                                  'svc->s_db_path'),
                    'daos_sgl_fini': ('sgl->sg_iovs[i].iov_buf',
                                      'sgl->sg_iovs'),
                    'd_rank_list_free': ('rank_list',
                                         'rank_list->rl_ranks'),
                    'pool_prop_default_copy': ('entry_def->dpe_str'),
                    'pool_svc_store_uuid_cb': ('path'),
                    'ds_mgmt_svc_start': ('uri'),
                    'ds_rsvc_lookup': ('path'),
                    'daos_acl_free': ('acl'),
                    'daos_drpc_free': ('pointer'),
                    'pool_child_add_one': ('path'),
                    'bio_sgl_fini': ('sgl->bs_iovs'),
                    'daos_iov_free': ('iov->iov_buf'),
                    'daos_prop_entry_free_value': ('entry->dpe_str',
                                                   'entry->dpe_val_ptr'),
                    'main': ('dfs'),
                    'start_one': ('path'),
                    'pool_svc_load_uuid_cb': ('path'),
                    'ie_sclose': ('ie', 'dfs', 'dfp'),
                    'notify_ready': ('req.uri'),
                    'get_tgt_rank': ('tgts')}

EFILES = ['src/common/misc.c',
          'src/common/prop.c',
          'src/cart/crt_hg_proc.c',
          'src/security/cli_security.c',
          'src/client/dfuse/dfuse_core.c']

mismatch_alloc_seen = {}
mismatch_free_seen = {}

wf = None

def show_line(line, sev, msg):
    """Output a log line in gcc error format"""

    # Only report each individual line once.

    log = "{}:{}:1: {}: {} '{}'".format(line.filename,
                                        line.lineno,
                                        sev,
                                        msg,
                                        line.get_anon_msg())
    if log in shown_logs:
        return
    print(log)
    if wf:
        wf.add(line, sev, msg)
    shown_logs.add(log)

def add_line_count_to_dict(line, target):
    """Add entry for a output line into a dict"""

    # This is used for keeping tabs on how many allocations/frees there
    # have been.
    if line.function not in target:
        target[line.function] = {}
    var = line.get_field(3).strip("':")
    if var not in target[line.function]:
        target[line.function][var] = 0
    target[line.function][var] += 1

class hwm_counter():
    """Class to track integer values, with high-water mark"""

    # Used for memory allocation sizes currently.
    def __init__(self):
        self.__val = 0
        self.__hwm = 0
        self.__acount = 0
        self.__fcount = 0

    def __str__(self):
        return "Total:{:,} HWM:{:,} {} allocations, {} frees".\
            format(self.__val,
                   self.__hwm,
                   self.__acount,
                   self.__fcount)

    def add(self, val):
        """Add a value"""
        self.__acount += 1
        if val < 0:
            return
        self.__val += val
        if self.__val > self.__hwm:
            self.__hwm = self.__val

    def subtract(self, val):
        """Subtract a value"""
        self.__fcount += 1
        if val < 0:
            return
        self.__val -= val

#pylint: disable=too-many-statements
#pylint: disable=too-many-locals
#pylint: disable=too-few-public-methods
class LogTest():
    """Log testing"""

    def __init__(self, log_iter):
        self._li = log_iter
        self.hide_fi_calls = False
        self.fi_triggered = False
        self.fi_location = None

    def check_log_file(self, abort_on_warning, show_memleaks=True):
        """Check a single log file for consistency"""

        for pid in self._li.get_pids():
            self.rpc_reporting(pid)
            self._check_pid_from_log_file(pid, abort_on_warning,
                                          show_memleaks=show_memleaks)

#pylint: disable=too-many-branches,too-many-nested-blocks
    def _check_pid_from_log_file(self, pid, abort_on_warning,
                                 show_memleaks=True):
        """Check a pid from a single log file for consistency"""

        # Dict of active descriptors.
        active_desc = OrderedDict()
        active_desc['root'] = None

        # Dict of active RPCs
        active_rpcs = OrderedDict()

        err_count = 0
        warnings_strict = False
        warnings_mode = False

        regions = OrderedDict()
        memsize = hwm_counter()

        old_regions = {}

        error_files = set()

        have_debug = False

        trace_lines = 0
        non_trace_lines = 0

        for line in self._li.new_iter(pid=pid, stateful=True):
            if abort_on_warning:
                if line.level <= cart_logparse.LOG_LEVELS['WARN']:
                    show = True
                    if self.hide_fi_calls:
                        if line.is_fi_site():
                            show = False
                            self.fi_triggered = True
                        elif line.is_fi_alloc_fail():
                            show = False
                            self.fi_location = line
                        elif '-1009' in line.get_msg():
                            # For the fault injection test do not report
                            # errors for lines that print -DER_NOMEM, as
                            # this highlights other errors and lines which
                            # report an error, but not a fault code.
                            show = False
                    elif line.rpc:
                        # Ignore the SWIM RPC opcode, as this often sends RPCs
                        # that fail during shutdown.
                        if line.rpc_opcode == '0xfe000000':
                            show = False
                    if show:
                        # Allow WARNING or ERROR messages, but anything higher
                        # like assert should trigger a failure.
                        if line.level < cart_logparse.LOG_LEVELS['ERR']:
                            show_line(line, 'HIGH', 'error in strict mode')
                        else:
                            show_line(line, 'NORMAL', 'warning in strict mode')
                        warnings_mode = True
            if line.trace:
                trace_lines += 1
                if not have_debug and \
                   line.level > cart_logparse.LOG_LEVELS['INFO']:
                    have_debug = True
                desc = line.descriptor
                if line.is_new():
                    if desc in active_desc:
                        show_line(active_desc[desc], 'NORMAL',
                                  'not deregistered')
                        show_line(line, 'NORMAL', 'already exists')
                        err_count += 1
                    if line.parent not in active_desc:
                        show_line(line, 'error', 'add with bad parent')
                        if line.parent in regions:
                            show_line(regions[line.parent], 'NORMAL',
                                      'used as parent without registering')
                        err_count += 1
                    active_desc[desc] = line
                elif line.is_link():
                    parent = line.parent
                    if parent not in active_desc:
                        show_line(line, 'NORMAL', 'link with bad parent')
                        err_count += 1
                    desc = parent
                elif line.is_new_rpc():
                    active_rpcs[line.descriptor] = line
                if line.is_dereg():
                    if desc in active_desc:
                        del active_desc[desc]
                    else:
                        show_line(line, 'NORMAL', 'invalid desc remove')
                        err_count += 1
                elif line.is_dereg_rpc():
                    if desc in active_rpcs:
                        del active_rpcs[desc]
                    else:
                        show_line(line, 'NORMAL', 'invalid rpc remove')
                        err_count += 1
                else:
                    if desc not in active_desc and \
                       desc not in active_rpcs and \
                       have_debug and line.filename not in EFILES:

                        # There's something about this particular function
                        # that makes it very slow at logging output.
                        show_line(line, 'NORMAL', 'inactive desc')
                        if line.descriptor in regions:
                            show_line(regions[line.descriptor], 'NORMAL',
                                      'Used as descriptor without registering')
                        error_files.add(line.filename)
                        err_count += 1
            else:
                non_trace_lines += 1
                if line.is_calloc():
                    pointer = line.get_field(-1).rstrip('.')
                    if pointer in regions:
                        show_line(regions[pointer], 'NORMAL',
                                  'new allocation seen for same pointer')
                        err_count += 1
                    regions[pointer] = line
                    memsize.add(line.calloc_size())
                elif line.is_free():
                    pointer = line.get_field(-1).rstrip('.')
                    # If a pointer is freed then automatically remove the
                    # descriptor
                    if pointer in active_desc:
                        del active_desc[pointer]
                    if pointer in regions:
                        if line.mask != regions[pointer].mask:
                            fvar = line.get_field(3).strip("'")
                            afunc = regions[pointer].function
                            avar = regions[pointer].get_field(3).strip("':")
                            if line.function in mismatch_free_ok and \
                               fvar in mismatch_free_ok[line.function] and \
                               afunc in mismatch_alloc_ok and \
                               avar in mismatch_alloc_ok[afunc]:
                                pass
                            else:
                                show_line(regions[pointer], 'LOW',
                                          'mask mismatch in alloc/free')
                                show_line(line, 'LOW',
                                          'mask mismatch in alloc/free')
                                err_count += 1
                            add_line_count_to_dict(line, mismatch_free_seen)
                            add_line_count_to_dict(regions[pointer],
                                                   mismatch_alloc_seen)
                        if line.level != regions[pointer].level:
                            show_line(regions[pointer], 'LOW',
                                      'level mismatch in alloc/free')
                            show_line(line, 'LOW',
                                      'level mismatch in alloc/free')
                            err_count += 1
                        memsize.subtract(regions[pointer].calloc_size())
                        old_regions[pointer] = [regions[pointer], line]
                        del regions[pointer]
                    elif pointer != '(nil)':
                        if pointer in old_regions:
                            show_line(old_regions[pointer][0], 'ERROR',
                                      'double-free allocation point')
                            show_line(old_regions[pointer][1], 'ERROR',
                                      '1st double-free location')
                            show_line(line, 'ERROR',
                                      '2nd double-free location')
                        else:
                            show_line(line, 'HIGH', 'free of unknown memory')
                        err_count += 1
                elif line.is_realloc():
                    new_pointer = line.get_field(-3)
                    old_pointer = line.get_field(-1)[:-2].split(':')[-1]
                    if new_pointer != '(nil)' and old_pointer != '(nil)':
                        memsize.subtract(regions[old_pointer].calloc_size())
                    regions[new_pointer] = line
                    memsize.add(line.calloc_size())
                    if old_pointer not in (new_pointer, '(nil)'):
                        if old_pointer in regions:
                            del regions[old_pointer]
                        else:
                            show_line(line, 'NORMAL',
                                      'realloc of unknown memory')
                            err_count += 1

        del active_desc['root']

        # This isn't currently used anyway.
        #if not have_debug:
        #    print('DEBUG not enabled, No log consistency checking possible')

        total_lines = trace_lines + non_trace_lines
        p_trace = trace_lines * 1.0 / total_lines * 100

        print("Pid {}, {} lines total, {} trace ({:.2f}%)".format(pid,
                                                                  total_lines,
                                                                  trace_lines,
                                                                  p_trace))

        print("Memsize: {}".format(memsize))

        if False:
            pp = pprint.PrettyPrinter()
            if mismatch_alloc_seen:
                print('Mismatched allocations were allocated here:')
                print(pp.pformat(mismatch_alloc_seen))
            if mismatch_free_seen:
                print('Mismatched allocations were freed here:')
                print(pp.pformat(mismatch_free_seen))

        # Special case the fuse arg values as these are allocated by IOF
        # but freed by fuse itself.
        # Skip over CaRT issues for now to get this landed, we can enable them
        # once this is stable.
        lost_memory = False
<<<<<<< HEAD
        if show_memleaks:
            for (_, line) in regions.items():
                if line.function in memleak_ok:
                    continue
                pointer = line.get_field(-1).rstrip('.')
                if pointer in active_desc:
                    show_line(line, 'NORMAL', 'descriptor not freed')
                    del active_desc[pointer]
                else:
                    show_line(line, 'NORMAL', 'memory not freed')
                lost_memory = True
=======
        for (_, line) in regions.items():
            pointer = line.get_field(-1).rstrip('.')
            if pointer in active_desc:
                show_line(line, 'NORMAL', 'descriptor not freed')
                del active_desc[pointer]
            else:
                show_line(line, 'NORMAL', 'memory not freed')
            lost_memory = True
>>>>>>> 41031568

        if active_desc:
            for (_, line) in active_desc.items():
                show_line(line, 'NORMAL', 'desc not deregistered')
            raise ActiveDescriptors()

        if active_rpcs:
            for (_, line) in active_rpcs.items():
                show_line(line, 'NORMAL', 'rpc not deregistered')
        if error_files or err_count:
            raise LogError()
        if lost_memory:
            raise NotAllFreed()
        if warnings_strict:
            raise WarningStrict()
        if warnings_mode:
            raise WarningMode()
#pylint: enable=too-many-branches,too-many-nested-blocks

    def rpc_reporting(self, pid):
        """RPC reporting for RPC state machine, for mutiprocesses"""
        op_state_counters = {}
        c_states = {}
        c_state_names = set()

        # Use to convert from descriptor to opcode.
        current_opcodes = {}

        for line in self._li.new_iter(pid=pid):
            rpc_state = None
            opcode = None

            if line.is_new_rpc():
                rpc_state = 'ALLOCATED'
                opcode = line.get_field(-4)
                if opcode == 'per':
                    opcode = line.get_field(-8)
            elif line.is_dereg_rpc():
                rpc_state = 'DEALLOCATED'
            elif line.endswith('submitted.'):
                rpc_state = 'SUBMITTED'
            elif line.function == 'crt_hg_req_send' and \
                 line.get_field(-6) == ('sent'):
                rpc_state = 'SENT'

            elif line.is_callback():
                rpc = line.descriptor
                rpc_state = 'COMPLETED'
                result = line.get_field(-1).rstrip('.')
                result = C_ERRNOS.get(int(result), result)
                c_state_names.add(result)
                opcode = current_opcodes[line.descriptor]
                try:
                    c_states[opcode][result] += 1
                except KeyError:

                    c_states[opcode] = Counter()
                    c_states[opcode][result] += 1
            else:
                continue

            rpc = line.descriptor

            if rpc_state == 'ALLOCATED':
                current_opcodes[rpc] = opcode
            else:
                opcode = current_opcodes[rpc]
            if rpc_state == 'DEALLOCATED':
                del current_opcodes[rpc]

            if opcode not in op_state_counters:
                op_state_counters[opcode] = {'ALLOCATED' :0,
                                             'DEALLOCATED': 0,
                                             'SENT':0,
                                             'COMPLETED':0,
                                             'SUBMITTED':0}
            op_state_counters[opcode][rpc_state] += 1

        if not bool(op_state_counters):
            print('No rpcs in log file')
            return

        table = []
        errors = []
        names = sorted(c_state_names)
        if names:
            try:
                names.remove('-DER_SUCCESS')
            except ValueError:
                pass
            names.insert(0, '-DER_SUCCESS')
        headers = ['OPCODE',
                   'ALLOCATED',
                   'SUBMITTED',
                   'SENT',
                   'COMPLETED',
                   'DEALLOCATED']

        for state in names:
            headers.append(state)
        for (op, counts) in sorted(op_state_counters.items()):
            row = [op,
                   counts['ALLOCATED'],
                   counts['SUBMITTED'],
                   counts['SENT'],
                   counts['COMPLETED'],
                   counts['DEALLOCATED']]
            for state in names:
                try:
                    row.append(c_states[op].get(state, ''))
                except KeyError:
                    row.append('')
            table.append(row)
            if counts['ALLOCATED'] != counts['DEALLOCATED']:
                errors.append("ERROR: Opcode {}: Alloc'd Total = {}, "
                              "Dealloc'd Total = {}". \
                              format(op,
                                     counts['ALLOCATED'],
                                     counts['DEALLOCATED']))

        print('Opcode State Transition Tally')
        print(tabulate.tabulate(table,
                                headers=headers,
                                stralign='right'))

        if errors:
            for error in errors:
                print(error)


def trace_one_file(filename):
    """Trace a single file"""
    log_iter = cart_logparse.LogIter(filename)
    test_iter = LogTest(log_iter)
    test_iter.check_log_file(False)

if __name__ == '__main__':
    if len(sys.argv) == 2:
        trace_one_file(sys.argv[1])<|MERGE_RESOLUTION|>--- conflicted
+++ resolved
@@ -456,11 +456,8 @@
         # Skip over CaRT issues for now to get this landed, we can enable them
         # once this is stable.
         lost_memory = False
-<<<<<<< HEAD
         if show_memleaks:
             for (_, line) in regions.items():
-                if line.function in memleak_ok:
-                    continue
                 pointer = line.get_field(-1).rstrip('.')
                 if pointer in active_desc:
                     show_line(line, 'NORMAL', 'descriptor not freed')
@@ -468,16 +465,6 @@
                 else:
                     show_line(line, 'NORMAL', 'memory not freed')
                 lost_memory = True
-=======
-        for (_, line) in regions.items():
-            pointer = line.get_field(-1).rstrip('.')
-            if pointer in active_desc:
-                show_line(line, 'NORMAL', 'descriptor not freed')
-                del active_desc[pointer]
-            else:
-                show_line(line, 'NORMAL', 'memory not freed')
-            lost_memory = True
->>>>>>> 41031568
 
         if active_desc:
             for (_, line) in active_desc.items():
