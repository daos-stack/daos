/*
 * (C) Copyright 2016-2023 Intel Corporation.
 *
 * SPDX-License-Identifier: BSD-2-Clause-Patent
 */
/**
 * This file is part of CaRT. It gives out the data types internally used by
 * CaRT and not in other specific header files.
 */

#ifndef __CRT_RPC_H__
#define __CRT_RPC_H__

#include <gurt/heap.h>
#include "gurt/common.h"

/* default RPC timeout 60 seconds */
#define CRT_DEFAULT_TIMEOUT_S	(60) /* second */
#define CRT_DEFAULT_TIMEOUT_US	(CRT_DEFAULT_TIMEOUT_S * 1e6) /* micro-second */

/* uri lookup max retry times */
#define CRT_URI_LOOKUP_RETRY_MAX	(8)

extern struct d_binheap_ops crt_timeout_bh_ops;
void crt_hdlr_rank_evict(crt_rpc_t *rpc_req);
void crt_hdlr_memb_sample(crt_rpc_t *rpc_req);

/* RPC flags, these are sent over the wire as part of the protocol so can
 * be set at the origin and read by the target
 */
enum crt_rpc_flags_internal {
	/* flag of collective RPC (bcast) */
	CRT_RPC_FLAG_COLL		= (1U << 16),
	/* flag of targeting primary group */
	CRT_RPC_FLAG_PRIMARY_GRP	= (1U << 17),
};

struct crt_corpc_hdr {
	/* internal group ID name */
	d_string_t		 coh_grpid;
	/* collective bulk handle */
	crt_bulk_t		 coh_bulk_hdl;
	/* optional filter ranks (see crt_corpc_req_create) */
	d_rank_list_t		*coh_filter_ranks;
	/* optional inline ranks, for example piggyback the group members */
	d_rank_list_t		*coh_inline_ranks;
	/* group membership version */
	uint32_t		 coh_grp_ver;
	uint32_t		 coh_tree_topo;
	/* root rank of the tree, it is the logical rank within the group */
	uint32_t		 coh_root;
	uint32_t		 coh_padding;
};

/* CaRT layer common header */
struct crt_common_hdr {
	uint32_t	cch_opc;
	/* RPC request flag, see enum crt_rpc_flags_internal */
	uint32_t	cch_flags;
	/* HLC timestamp */
	uint64_t	cch_hlc;
	/* RPC id */
	uint64_t	cch_rpcid;
	/* destination rank in default primary group */
	d_rank_t	cch_dst_rank;
	/* originator rank in default primary group */
	d_rank_t	cch_src_rank;
<<<<<<< HEAD
	/* tag to which rpc request was sent to */
	uint32_t	cch_dst_tag;
	/* flags */
	/* indicates whether rpc originator intended to send on a primary ctx */
	uint32_t	cch_src_is_primary : 1;

=======
	/* destination tag */
	uint16_t	cch_dst_tag;
	/* source timeout, to be replaced by deadline eventually */
	uint16_t	cch_src_timeout;
>>>>>>> b2a284c9
	/* used in crp_reply_hdr to propagate rpc failure back to sender */
	uint32_t	cch_rc;
};


typedef enum {
	RPC_STATE_INITED = 0x36,
	RPC_STATE_QUEUED, /* queued for flow controlling */
	RPC_STATE_REQ_SENT,
	RPC_STATE_COMPLETED,
	RPC_STATE_CANCELED,
	RPC_STATE_TIMEOUT,
	RPC_STATE_URI_LOOKUP,
	RPC_STATE_FWD_UNREACH,
} crt_rpc_state_t;

/* corpc info to track the tree topo and child RPCs info */
struct crt_corpc_info {
	struct crt_grp_priv	*co_grp_priv;
	/* filter ranks (see crt_corpc_req_create) */
	d_rank_list_t		*co_filter_ranks;
	uint32_t		 co_grp_ver;
	uint32_t		 co_tree_topo;
	d_rank_t		 co_root;
	/* the priv passed in crt_corpc_req_create */
	void			*co_priv;
	/* child RPCs list */
	d_list_t		 co_child_rpcs;
	/*
	 * replied child RPC list, when a child RPC being replied and parent
	 * RPC has not been locally handled, we can not aggregate the reply
	 * as it possibly be over-written by local RPC handler. So when child
	 * RPC being replied and parent RPC not finished, the child RPC is
	 * queued at co_replied_rpcs.
	 */
	d_list_t		 co_replied_rpcs;
	uint32_t		 co_child_num;
	uint32_t		 co_child_ack_num;
	uint32_t		 co_child_failed_num;
	/*
	 * co_local_done is the flag of local RPC finish handling
	 * (local reply ready).
	 */
	uint32_t		 co_local_done:1,
	/* co_root_excluded is the flag of root in excluded rank list */
				 co_root_excluded:1,
	/* flag of if refcount taken for co_grp_priv */
				 co_grp_ref_taken:1;
	int			 co_rc;
};

struct crt_rpc_priv {
	crt_rpc_t		crp_pub; /* public part */
	/* link to crt_ep_inflight::epi_req_q/::epi_req_waitq */
	d_list_t		crp_epi_link;
	/* tmp_link used in crt_context_req_untrack */
	d_list_t		crp_tmp_link;
	/* link to parent RPC crp_opc_info->co_child_rpcs/co_replied_rpcs */
	d_list_t		crp_parent_link;
	/* binheap node for timeout management, in crt_context::cc_bh_timeout */
	struct d_binheap_node	crp_timeout_bp_node;
	/* the timeout in seconds set by user */
	uint32_t		crp_timeout_sec;
	/* time stamp to be timeout, the key of timeout binheap */
	uint64_t		crp_timeout_ts;
	crt_cb_t		crp_complete_cb;
	void			*crp_arg; /* argument for crp_complete_cb */
	struct crt_ep_inflight	*crp_epi; /* point back to in-flight ep */

	ATOMIC uint32_t		crp_refcount;
	crt_rpc_state_t		crp_state; /* RPC state */
	hg_handle_t		crp_hg_hdl; /* HG request handle */
	hg_addr_t		crp_hg_addr; /* target na address */
	struct crt_hg_hdl	*crp_hdl_reuse; /* reused hg_hdl */
	crt_phy_addr_t		crp_tgt_uri; /* target uri address */
	crt_rpc_t		*crp_ul_req; /* uri lookup request */

	uint32_t		crp_ul_retry; /* uri lookup retry counter */

	int			crp_ul_idx; /* index last tried */

	struct crt_grp_priv	*crp_grp_priv; /* group private pointer */
	/*
	 * RPC request flag, see enum crt_rpc_flags/crt_rpc_flags_internal,
	 * match with crp_req_hdr.cch_flags.
	 */
	uint32_t		crp_flags;
	uint32_t		crp_srv:1, /* flag of server received request */
				crp_output_got:1,
				crp_input_got:1,
				/* flag of collective RPC request */
				crp_coll:1,
				/* flag of crp_tgt_uri need to be freed */
				crp_uri_free:1,
				/* flag of forwarded rpc for corpc */
				crp_forward:1,
				/* flag of in timeout binheap */
				crp_in_binheap:1,
				/* set if a call to crt_req_reply pending */
				crp_reply_pending:1,
				/* set to 1 if target ep is set */
				crp_have_ep:1,
				/* RPC is tracked by the context */
				crp_ctx_tracked:1,
				/* 1 if RPC fails HLC epsilon check */
				crp_fail_hlc:1,
				/* RPC completed flag */
				crp_completed:1,
				/* RPC originated from a primary provider */
				crp_src_is_primary:1;

	struct crt_opc_info	*crp_opc_info;
	/* corpc info, only valid when (crp_coll == 1) */
	struct crt_corpc_info	*crp_corpc_info;
	pthread_spinlock_t	crp_lock;
	/*
	 * Prevent data races on most crt_rpc_priv fields from crt_req_send,
	 * crt_hg_req_send_cb, uri_lookup_cb, and crt_req_timeout_hdlr. The
	 * following fine-to-coarse lock order shall be followed:
	 *
	 *   crt_rpc_priv.crp_mutex
	 *   crt_ep_inflight.epi_mutex
	 *   crt_context.cc_mutex
	 *   crt_gdata.cg_rwlock
	 */
	pthread_mutex_t		crp_mutex;
	struct crt_common_hdr	crp_reply_hdr; /* common header for reply */
	struct crt_common_hdr	crp_req_hdr; /* common header for request */
	struct crt_corpc_hdr	crp_coreq_hdr; /* collective request header */
};

static inline void
crt_rpc_lock(struct crt_rpc_priv *rpc_priv)
{
	D_MUTEX_LOCK(&rpc_priv->crp_mutex);
}

static inline void
crt_rpc_unlock(struct crt_rpc_priv *rpc_priv)
{
	D_MUTEX_UNLOCK(&rpc_priv->crp_mutex);
}

#define CRT_PROTO_INTERNAL_VERSION 4
#define CRT_PROTO_FI_VERSION 3
#define CRT_PROTO_ST_VERSION 1
#define CRT_PROTO_CTL_VERSION 1
#define CRT_PROTO_IV_VERSION 1

/* LIST of internal RPCS in form of:
 * OPCODE, flags, FMT, handler, corpc_hdlr,
 * TODO: CRT_OPC_CTL_LS should be in the ctl protocol however cart_ctl uses
 * this to ping the server waiting for start so needs to work before
 * proto_query() can be called.
 */
#define CRT_INTERNAL_RPCS_LIST						\
	X(CRT_OPC_URI_LOOKUP,						\
		0, &CQF_crt_uri_lookup,					\
		crt_hdlr_uri_lookup, NULL)				\
	X(CRT_OPC_PROTO_QUERY,						\
		0, &CQF_crt_proto_query,				\
		crt_hdlr_proto_query, NULL)				\
	X(CRT_OPC_CTL_LS,						\
		0, &CQF_crt_ctl_ep_ls,					\
		crt_hdlr_ctl_ls, NULL)					\

#define CRT_FI_RPCS_LIST						\
	X(CRT_OPC_CTL_FI_TOGGLE,					\
		0, &CQF_crt_ctl_fi_toggle,				\
		crt_hdlr_ctl_fi_toggle, NULL)				\
	X(CRT_OPC_CTL_FI_SET_ATTR,					\
		0, &CQF_crt_ctl_fi_attr_set,				\
		crt_hdlr_ctl_fi_attr_set, NULL)				\

#define CRT_ST_RPCS_LIST						\
	X(CRT_OPC_SELF_TEST_BOTH_EMPTY,					\
		0, NULL,						\
		crt_self_test_msg_handler, NULL)			\
	X(CRT_OPC_SELF_TEST_SEND_ID_REPLY_IOV,				\
		0, &CQF_crt_st_send_id_reply_iov,			\
		crt_self_test_msg_handler, NULL)			\
	X(CRT_OPC_SELF_TEST_SEND_IOV_REPLY_EMPTY,			\
		0, &CQF_crt_st_send_iov_reply_empty,			\
		crt_self_test_msg_handler, NULL)			\
	X(CRT_OPC_SELF_TEST_BOTH_IOV,					\
		0, &CQF_crt_st_both_iov,				\
		crt_self_test_msg_handler, NULL)			\
	X(CRT_OPC_SELF_TEST_SEND_BULK_REPLY_IOV,			\
		0, &CQF_crt_st_send_bulk_reply_iov,			\
		crt_self_test_msg_handler, NULL)			\
	X(CRT_OPC_SELF_TEST_SEND_IOV_REPLY_BULK,			\
		0, &CQF_crt_st_send_iov_reply_bulk,			\
		crt_self_test_msg_handler, NULL)			\
	X(CRT_OPC_SELF_TEST_BOTH_BULK,					\
		0, &CQF_crt_st_both_bulk,				\
		crt_self_test_msg_handler, NULL)			\
	X(CRT_OPC_SELF_TEST_OPEN_SESSION,				\
		0, &CQF_crt_st_open_session,				\
		crt_self_test_open_session_handler, NULL)		\
	X(CRT_OPC_SELF_TEST_CLOSE_SESSION,				\
		0, &CQF_crt_st_close_session,				\
		crt_self_test_close_session_handler, NULL)		\
	X(CRT_OPC_SELF_TEST_START,					\
		0, &CQF_crt_st_start,					\
		crt_self_test_start_handler, NULL)			\
	X(CRT_OPC_SELF_TEST_STATUS_REQ,					\
		0, &CQF_crt_st_status_req,				\
		crt_self_test_status_req_handler, NULL)			\

#define CRT_CTL_RPCS_LIST						\
	X(CRT_OPC_CTL_LOG_SET,						\
		0, &CQF_crt_ctl_log_set,				\
		crt_hdlr_ctl_log_set, NULL)				\
	X(CRT_OPC_CTL_LOG_ADD_MSG,					\
		0, &CQF_crt_ctl_log_add_msg,				\
		crt_hdlr_ctl_log_add_msg, NULL)				\
	X(CRT_OPC_CTL_GET_URI_CACHE,					\
		0, &CQF_crt_ctl_get_uri_cache,				\
		crt_hdlr_ctl_get_uri_cache, NULL)			\
	X(CRT_OPC_CTL_GET_HOSTNAME,					\
		0, &CQF_crt_ctl_get_host,				\
		crt_hdlr_ctl_get_hostname, NULL)			\
	X(CRT_OPC_CTL_GET_PID,						\
		0, &CQF_crt_ctl_get_pid,				\
		crt_hdlr_ctl_get_pid, NULL)				\

#define CRT_IV_RPCS_LIST						\
	X(CRT_OPC_IV_FETCH,						\
		0, &CQF_crt_iv_fetch,					\
		crt_hdlr_iv_fetch, NULL)				\
	X(CRT_OPC_IV_UPDATE,						\
		0, &CQF_crt_iv_update,					\
		crt_hdlr_iv_update, NULL)				\
	X(CRT_OPC_IV_SYNC,						\
		0, &CQF_crt_iv_sync,					\
		crt_hdlr_iv_sync, &crt_iv_sync_co_ops)			\

/* Define for RPC enum population below */
#define X(a, b, c, d, e) a,

/* CRT internal opcode definitions, must be 0xFF00xxxx.*/
#define CRT_OPC_INTERNAL_BASE	0xFF000000UL
enum {
	__FIRST_INTERNAL  = CRT_PROTO_OPC(CRT_OPC_INTERNAL_BASE,
					  CRT_PROTO_INTERNAL_VERSION, 0) - 1,
	CRT_INTERNAL_RPCS_LIST
};

/* CRT fault injection opcode definitions, must be 0xFF00xxxx.*/
#define CRT_OPC_FI_BASE		0xF1000000UL
enum {
	__FIRST_FI  = CRT_PROTO_OPC(CRT_OPC_FI_BASE,
				    CRT_PROTO_FI_VERSION, 0) - 1,
	CRT_FI_RPCS_LIST
};

/* CRT self-test opcode definitions, must be 0xFF00xxxx.*/
#define CRT_OPC_ST_BASE		0xF2000000UL
enum {
	__FIRST_ST  = CRT_PROTO_OPC(CRT_OPC_ST_BASE,
				    CRT_PROTO_ST_VERSION, 0) - 1,
	CRT_ST_RPCS_LIST
};

/* CRT ctl opcode definitions, must be 0xFF00xxxx.*/
#define CRT_OPC_CTL_BASE		0xF3000000UL
enum {
	__FIRST_CTL  = CRT_PROTO_OPC(CRT_OPC_CTL_BASE,
				     CRT_PROTO_CTL_VERSION, 0) - 1,
	CRT_CTL_RPCS_LIST
};

/* CRT IV opcode definitions, must be 0xFF00xxxx.*/
#define CRT_OPC_IV_BASE		0xF4000000UL
enum {
	__FIRST_IV  = CRT_PROTO_OPC(CRT_OPC_IV_BASE,
				    CRT_PROTO_IV_VERSION, 0) - 1,
	CRT_IV_RPCS_LIST
};

#define CRT_OPC_SWIM_BASE	0xFE000000UL

#undef X

static inline bool
crt_opc_is_swim(crt_opcode_t opc)
{
	return ((opc & CRT_PROTO_BASEOPC_MASK) == CRT_OPC_SWIM_BASE);
}

#define CRT_SEQ_GRP_CACHE					 \
	((d_rank_t)		(gc_rank)		CRT_VAR) \
	((uint32_t)		(gc_tag)		CRT_VAR) \
	((d_string_t)		(gc_uri)		CRT_VAR)

CRT_GEN_STRUCT(crt_grp_cache, CRT_SEQ_GRP_CACHE)

#define CRT_ISEQ_URI_LOOKUP	/* input fields */		 \
	((crt_group_id_t)	(ul_grp_id)		CRT_VAR) \
	((d_rank_t)		(ul_rank)		CRT_VAR) \
	((uint32_t)		(ul_tag)		CRT_VAR)

#define CRT_OSEQ_URI_LOOKUP	/* output fields */		 \
	((crt_phy_addr_t)	(ul_uri)		CRT_VAR) \
	((uint32_t)		(ul_tag)		CRT_VAR) \
	((int32_t)		(ul_rc)			CRT_VAR)

CRT_RPC_DECLARE(crt_uri_lookup, CRT_ISEQ_URI_LOOKUP, CRT_OSEQ_URI_LOOKUP)

#define CRT_ISEQ_ST_SEND_ID	/* input fields */		 \
	((uint64_t)		(unused1)		CRT_VAR)

#define CRT_ISEQ_ST_SEND_ID_IOV	/* input fields */		 \
	((uint64_t)		(unused1)		CRT_VAR) \
	((d_iov_t)		(unused2)		CRT_VAR)

#define CRT_ISEQ_ST_SEND_ID_IOV_BULK /* input fields */		 \
	((uint64_t)		(unused1)		CRT_VAR) \
	((d_iov_t)		(unused2)		CRT_VAR) \
	((crt_bulk_t)		(unused3)		CRT_VAR)

#define CRT_ISEQ_ST_SEND_ID_BULK /* input fields */		 \
	((uint64_t)		(unused1)		CRT_VAR) \
	((crt_bulk_t)		(unused2)		CRT_VAR)

#define CRT_OSEQ_ST_REPLY_EMPTY	/* output fields */

#define CRT_OSEQ_ST_REPLY_IOV	/* output fields */		 \
	((d_iov_t)		(unused1)		CRT_VAR)

CRT_RPC_DECLARE(crt_st_send_id_reply_iov,
		CRT_ISEQ_ST_SEND_ID, CRT_OSEQ_ST_REPLY_IOV)

CRT_RPC_DECLARE(crt_st_send_iov_reply_empty,
		CRT_ISEQ_ST_SEND_ID_IOV, CRT_OSEQ_ST_REPLY_EMPTY)

CRT_RPC_DECLARE(crt_st_both_iov,
		CRT_ISEQ_ST_SEND_ID_IOV, CRT_OSEQ_ST_REPLY_IOV)

CRT_RPC_DECLARE(crt_st_send_iov_reply_bulk,
		CRT_ISEQ_ST_SEND_ID_IOV_BULK, CRT_OSEQ_ST_REPLY_EMPTY)

CRT_RPC_DECLARE(crt_st_send_bulk_reply_iov,
		CRT_ISEQ_ST_SEND_ID_BULK, CRT_OSEQ_ST_REPLY_IOV)

CRT_RPC_DECLARE(crt_st_both_bulk,
		CRT_ISEQ_ST_SEND_ID_BULK, CRT_OSEQ_ST_REPLY_EMPTY)

#define CRT_ISEQ_ST_SEND_SESSION /* input fields */		 \
	((uint32_t)		(unused1)		CRT_VAR) \
	((uint32_t)		(unused2)		CRT_VAR) \
	((uint32_t)		(unused3)		CRT_VAR) \
	((uint32_t)		(unused4)		CRT_VAR)

#define CRT_OSEQ_ST_REPLY_ID	/* output fields */		 \
	((uint64_t)		(unused1)		CRT_VAR)

CRT_RPC_DECLARE(crt_st_open_session,
		CRT_ISEQ_ST_SEND_SESSION, CRT_OSEQ_ST_REPLY_ID)

CRT_RPC_DECLARE(crt_st_close_session,
		CRT_ISEQ_ST_SEND_ID, CRT_OSEQ_ST_REPLY_EMPTY)

#define CRT_ISEQ_ST_START	/* input fields */		 \
	((crt_group_id_t)	(unused1)		CRT_VAR) \
	((d_iov_t)		(unused2)		CRT_VAR) \
	((uint32_t)		(unused3)		CRT_VAR) \
	((uint32_t)		(unused4)		CRT_VAR) \
	((uint32_t)		(unused5)		CRT_VAR) \
	((uint32_t)		(unused6)		CRT_VAR) \
	((uint32_t)		(unused7)		CRT_VAR)

#define CRT_OSEQ_ST_START	/* output fields */		 \
	((int32_t)		(unused1)		CRT_VAR)

CRT_RPC_DECLARE(crt_st_start, CRT_ISEQ_ST_START, CRT_OSEQ_ST_START)

#define CRT_ISEQ_ST_STATUS_REQ	/* input fields */		 \
	((crt_bulk_t)		(unused1)		CRT_VAR)

#define CRT_OSEQ_ST_STATUS_REQ	/* output fields */		 \
	((uint64_t)		(test_duration_ns)	CRT_VAR) \
	((uint32_t)		(num_remaining)		CRT_VAR) \
	((int32_t)		(status)		CRT_VAR)

CRT_RPC_DECLARE(crt_st_status_req,
		CRT_ISEQ_ST_STATUS_REQ, CRT_OSEQ_ST_STATUS_REQ)

#define CRT_ISEQ_IV_FETCH	/* input fields */		 \
	/* Namespace ID */					 \
	((uint32_t)		(ifi_ivns_id)		CRT_VAR) \
	((uint32_t)		(ifi_grp_ver)		CRT_VAR) \
	((crt_group_id_t)	(ifi_ivns_group)	CRT_VAR) \
	/* IV Key */						 \
	((d_iov_t)		(ifi_key)		CRT_VAR) \
	/* Bulk handle for iv value */				 \
	((crt_bulk_t)		(ifi_value_bulk)	CRT_VAR) \
	/* Class id */						 \
	((int32_t)		(ifi_class_id)		CRT_VAR) \
	/* Root node for current fetch operation */		 \
	((d_rank_t)		(ifi_root_node)		CRT_VAR)

#define CRT_OSEQ_IV_FETCH	/* output fields */		 \
	((int32_t)		(ifo_rc)		CRT_VAR)

CRT_RPC_DECLARE(crt_iv_fetch, CRT_ISEQ_IV_FETCH, CRT_OSEQ_IV_FETCH)

#define CRT_ISEQ_IV_UPDATE	/* input fields */		 \
	/* IV namespace ID */					 \
	((uint32_t)		(ivu_ivns_id)		CRT_VAR) \
	((uint32_t)		(ivu_grp_ver)		CRT_VAR) \
	((crt_group_id_t)	(ivu_ivns_group)	CRT_VAR) \
	/* IOV for key */					 \
	((d_iov_t)		(ivu_key)		CRT_VAR) \
	/* IOV for sync */					 \
	((d_iov_t)		(ivu_sync_type)		CRT_VAR) \
	/* Bulk handle for iv value */				 \
	((crt_bulk_t)		(ivu_iv_value_bulk)	CRT_VAR) \
	/* Root node for IV UPDATE */				 \
	((d_rank_t)		(ivu_root_node)		CRT_VAR) \
	/* Original node that issued crt_iv_update call */	 \
	((d_rank_t)		(ivu_caller_node)	CRT_VAR) \
	/* Class ID */						 \
	((uint32_t)		(ivu_class_id)		CRT_VAR) \
	((uint32_t)		(padding)		CRT_VAR)

#define CRT_OSEQ_IV_UPDATE	/* output fields */		 \
	((uint64_t)		(rc)			CRT_VAR)

CRT_RPC_DECLARE(crt_iv_update, CRT_ISEQ_IV_UPDATE, CRT_OSEQ_IV_UPDATE)

#define CRT_ISEQ_IV_SYNC	/* input fields */		 \
	/* IV Namespace ID */					 \
	((uint32_t)		(ivs_ivns_id)		CRT_VAR) \
	((uint32_t)		(ivs_grp_ver)		CRT_VAR) \
	((crt_group_id_t)	(ivs_ivns_group)	CRT_VAR) \
	/* IOV for key */					 \
	((d_iov_t)		(ivs_key)		CRT_VAR) \
	/* IOV for sync type */					 \
	((d_iov_t)		(ivs_sync_type)		CRT_VAR) \
	/* IV Class ID */					 \
	((uint32_t)		(ivs_class_id)		CRT_VAR)

#define CRT_OSEQ_IV_SYNC	/* output fields */		 \
	((int32_t)		(rc)			CRT_VAR)

CRT_RPC_DECLARE(crt_iv_sync, CRT_ISEQ_IV_SYNC, CRT_OSEQ_IV_SYNC)

#define CRT_ISEQ_CTL		/* input fields */		 \
	((crt_group_id_t)	(cel_grp_id)		CRT_VAR) \
	((d_rank_t)		(cel_rank)		CRT_VAR)

#define CRT_OSEQ_CTL_EP_LS	/* output fields */		 \
	((d_iov_t)		(cel_addr_str)		CRT_VAR) \
	((int32_t)		(cel_ctx_num)		CRT_VAR) \
	((int32_t)		(cel_rc)		CRT_VAR)

CRT_RPC_DECLARE(crt_ctl_ep_ls, CRT_ISEQ_CTL, CRT_OSEQ_CTL_EP_LS)

#define CRT_OSEQ_CTL_GET_URI_CACHE /* output fields */		 \
	((struct crt_grp_cache)	(cguc_grp_cache)	CRT_ARRAY) \
	((int32_t)		(cguc_rc)		CRT_VAR)

CRT_RPC_DECLARE(crt_ctl_get_uri_cache, CRT_ISEQ_CTL, CRT_OSEQ_CTL_GET_URI_CACHE)

#define CRT_OSEQ_CTL_GET_HOST	/* output fields */		 \
	((d_iov_t)		(cgh_hostname)		CRT_VAR) \
	((int32_t)		(cgh_rc)		CRT_VAR)

CRT_RPC_DECLARE(crt_ctl_get_host, CRT_ISEQ_CTL, CRT_OSEQ_CTL_GET_HOST)

#define CRT_OSEQ_CTL_GET_PID	/* output fields */		 \
	((int32_t)		(cgp_pid)		CRT_VAR) \
	((int32_t)		(cgp_rc)		CRT_VAR)

CRT_RPC_DECLARE(crt_ctl_get_pid, CRT_ISEQ_CTL, CRT_OSEQ_CTL_GET_PID)

#define CRT_ISEQ_PROTO_QUERY	/* input fields */		 \
	((d_iov_t)		(pq_ver)		CRT_VAR) \
	((int32_t)		(pq_ver_count)		CRT_VAR) \
	((uint32_t)		(pq_base_opc)		CRT_VAR)

#define CRT_OSEQ_PROTO_QUERY	/* output fields */		 \
	((uint32_t)		(pq_ver)		CRT_VAR) \
	((int32_t)		(pq_rc)			CRT_VAR)

CRT_RPC_DECLARE(crt_proto_query, CRT_ISEQ_PROTO_QUERY, CRT_OSEQ_PROTO_QUERY)

#define CRT_ISEQ_CTL_FI_ATTR_SET	/* input fields */	 \
	((uint32_t)		(fa_fault_id)		CRT_VAR) \
	((uint32_t)		(fa_interval)		CRT_VAR) \
	((uint64_t)		(fa_max_faults)		CRT_VAR) \
	((uint32_t)		(fa_err_code)		CRT_VAR) \
	((uint32_t)		(fa_probability_x)	CRT_VAR) \
	((d_string_t)		(fa_argument)		CRT_VAR) \
	((uint32_t)		(fa_probability_y)	CRT_VAR)

#define CRT_OSEQ_CTL_FI_ATTR_SET	/* output fields */	 \
	((int32_t)		(fa_ret)		CRT_VAR)

CRT_RPC_DECLARE(crt_ctl_fi_attr_set, CRT_ISEQ_CTL_FI_ATTR_SET,
		CRT_OSEQ_CTL_FI_ATTR_SET)

#define CRT_ISEQ_CTL_FI_TOGGLE		/* input fields */	 \
	((bool)		(op)			CRT_VAR)

#define CRT_OSEQ_CTL_FI_TOGGLE		/* output fields */	 \
	((int32_t)		(rc)			CRT_VAR)

CRT_RPC_DECLARE(crt_ctl_fi_toggle,
		CRT_ISEQ_CTL_FI_TOGGLE, CRT_OSEQ_CTL_FI_TOGGLE)

#define CRT_ISEQ_CTL_LOG_SET		/* input fields */	\
	((d_string_t)		(log_mask)	CRT_VAR)

#define CRT_OSEQ_CTL_LOG_SET		/* output fields */	\
	((int32_t)		(rc)		CRT_VAR)

CRT_RPC_DECLARE(crt_ctl_log_set, CRT_ISEQ_CTL_LOG_SET, CRT_OSEQ_CTL_LOG_SET)

#define CRT_ISEQ_CTL_LOG_ADD_MSG	/* input fields */	\
	((d_string_t)		(log_msg)	CRT_VAR)

#define CRT_OSEQ_CTL_LOG_ADD_MSG	/* output fields */	\
	((int32_t)		(rc)		CRT_VAR)

CRT_RPC_DECLARE(crt_ctl_log_add_msg, CRT_ISEQ_CTL_LOG_ADD_MSG,
		CRT_OSEQ_CTL_LOG_ADD_MSG)

/* Internal macros for crt_req_(add|dec)ref from within cart.  These take
 * a crt_internal_rpc pointer and provide better logging than the public
 * functions however only work when a private pointer is held.
 *
 * Note that we conservatively use the default, strict memory order for both
 * RPC_ADDREF and RPC_DECREF, leaving relaxations to future work.
 */
#define RPC_ADDREF(RPC) do {						\
		int __ref;						\
		__ref = atomic_fetch_add(&(RPC)->crp_refcount, 1);	\
		D_ASSERTF(__ref != 0, "%p addref from zero\n", (RPC));	\
		RPC_TRACE(DB_NET, RPC, "addref to %u.\n", __ref + 1);	\
	} while (0)

#define RPC_DECREF(RPC) do {						\
		int __ref;						\
		__ref = atomic_fetch_sub(&(RPC)->crp_refcount, 1);	\
		D_ASSERTF(__ref != 0, "%p decref from zero\n", (RPC));	\
		RPC_TRACE(DB_NET, RPC, "decref to %u.\n", __ref - 1);	\
		if (__ref == 1)						\
			crt_req_destroy(RPC);				\
	} while (0)

#define RPC_PUB_ADDREF(RPC) do {					\
		struct crt_rpc_priv *_rpc_priv;				\
		D_ASSERT((RPC) != NULL);				\
		_rpc_priv = container_of((RPC), struct crt_rpc_priv, crp_pub); \
		RPC_ADDREF(_rpc_priv);					\
	} while (0)

#define RPC_PUB_DECREF(RPC) do {					\
		struct crt_rpc_priv *_rpc_priv;				\
		D_ASSERT((RPC) != NULL);				\
		_rpc_priv = container_of((RPC), struct crt_rpc_priv, crp_pub); \
		RPC_DECREF(_rpc_priv);					\
	} while (0)

void crt_req_destroy(struct crt_rpc_priv *rpc_priv);

static inline bool
crt_rpc_cb_customized(struct crt_context *crt_ctx,
		      crt_rpc_t *rpc_pub)
{
	return crt_ctx->cc_rpc_cb != NULL;
}

/* crt_rpc.c */
int crt_rpc_priv_alloc(crt_opcode_t opc, struct crt_rpc_priv **priv_allocated,
		       bool forward);
void crt_rpc_priv_free(struct crt_rpc_priv *rpc_priv);
void crt_rpc_priv_init(struct crt_rpc_priv *rpc_priv, crt_context_t crt_ctx, bool srv_flag);
void crt_rpc_priv_fini(struct crt_rpc_priv *rpc_priv);
int crt_req_create_internal(crt_context_t crt_ctx, crt_endpoint_t *tgt_ep,
			    crt_opcode_t opc, bool forward, crt_rpc_t **req);
int crt_internal_rpc_register(bool server);
int crt_rpc_common_hdlr(struct crt_rpc_priv *rpc_priv);
int crt_req_send_internal(struct crt_rpc_priv *rpc_priv);

static inline bool
crt_req_timedout(struct crt_rpc_priv *rpc_priv)
{
	return (rpc_priv->crp_state == RPC_STATE_REQ_SENT ||
		rpc_priv->crp_state == RPC_STATE_URI_LOOKUP ||
		rpc_priv->crp_state == RPC_STATE_TIMEOUT ||
		rpc_priv->crp_state == RPC_STATE_FWD_UNREACH) &&
	       !rpc_priv->crp_in_binheap;
}

static inline void
crt_set_timeout(struct crt_rpc_priv *rpc_priv)
{
	D_ASSERT(rpc_priv != NULL);

	if (rpc_priv->crp_timeout_sec == 0)
		rpc_priv->crp_timeout_sec = crt_gdata.cg_timeout;

	rpc_priv->crp_timeout_ts = d_timeus_secdiff(rpc_priv->crp_timeout_sec);
}

/* Convert opcode to string. Only returns string for internal RPCs */
char *crt_opc_to_str(crt_opcode_t opc);

bool crt_rpc_completed(struct crt_rpc_priv *rpc_priv);

/* crt_corpc.c */
int crt_corpc_req_hdlr(struct crt_rpc_priv *rpc_priv);
void crt_corpc_reply_hdlr(const struct crt_cb_info *cb_info);
int crt_corpc_common_hdlr(struct crt_rpc_priv *rpc_priv);
void crt_corpc_info_fini(struct crt_rpc_priv *rpc_priv);

/* crt_iv.c */
void crt_hdlr_iv_fetch(crt_rpc_t *rpc_req);
void crt_hdlr_iv_update(crt_rpc_t *rpc_req);
void crt_hdlr_iv_sync(crt_rpc_t *rpc_req);
int crt_iv_sync_corpc_aggregate(crt_rpc_t *source, crt_rpc_t *result,
				void *arg);
int crt_iv_sync_corpc_pre_forward(crt_rpc_t *rpc, void *arg);

/* crt_register.c */
int
crt_proto_register_internal(struct crt_proto_format *crf);

#endif /* __CRT_RPC_H__ */<|MERGE_RESOLUTION|>--- conflicted
+++ resolved
@@ -65,19 +65,12 @@
 	d_rank_t	cch_dst_rank;
 	/* originator rank in default primary group */
 	d_rank_t	cch_src_rank;
-<<<<<<< HEAD
-	/* tag to which rpc request was sent to */
-	uint32_t	cch_dst_tag;
-	/* flags */
-	/* indicates whether rpc originator intended to send on a primary ctx */
-	uint32_t	cch_src_is_primary : 1;
-
-=======
 	/* destination tag */
 	uint16_t	cch_dst_tag;
 	/* source timeout, to be replaced by deadline eventually */
 	uint16_t	cch_src_timeout;
->>>>>>> b2a284c9
+	/* indicates whether rpc originator intended to send on a primary ctx */
+	uint32_t	cch_src_is_primary : 1;
 	/* used in crp_reply_hdr to propagate rpc failure back to sender */
 	uint32_t	cch_rc;
 };
