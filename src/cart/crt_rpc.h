--- conflicted
+++ resolved
@@ -624,28 +624,11 @@
  * Note that we conservatively use the default, strict memory order for both
  * RPC_ADDREF and RPC_DECREF, leaving relaxations to future work.
  */
-<<<<<<< HEAD
-#define RPC_ADDREF(RPC) do {						\
-		int __ref;						\
-		__ref = atomic_fetch_add(&(RPC)->crp_refcount, 1);	\
-		RPT_ADDREF(RPC, __ref, __func__, __LINE__);		\
-		D_ASSERTF(__ref != 0, "%p addref from zero\n", (RPC));	\
-		RPC_TRACE(DB_NET, RPC, "addref to %u.\n", __ref + 1);	\
-	} while (0)
-
-#define RPC_DECREF(RPC) do {						\
-		int __ref;						\
-		__ref = atomic_fetch_sub(&(RPC)->crp_refcount, 1);	\
-		RPT_DECREF(RPC, __ref, __func__, __LINE__);		\
-		D_ASSERTF(__ref != 0, "%p decref from zero\n", (RPC));	\
-		RPC_TRACE(DB_NET, RPC, "decref to %u.\n", __ref - 1);	\
-		if (__ref == 1)						\
-			crt_req_destroy(RPC);				\
-=======
 #define RPC_ADDREF(RPC)                                                                            \
 	do {                                                                                       \
 		int __ref;                                                                         \
 		__ref = atomic_fetch_add(&(RPC)->crp_refcount, 1);                                 \
+		RPT_ADDREF(RPC, __ref, __func__, __LINE__);                                        \
 		D_ASSERTF(__ref != 0, "%p addref from zero\n", (RPC));                             \
 		RPC_TRACE(DB_NET, (RPC), "addref to %u.\n", __ref + 1);                            \
 	} while (0)
@@ -655,11 +638,11 @@
 	do {                                                                                       \
 		int __ref;                                                                         \
 		__ref = atomic_fetch_sub(&(RPC)->crp_refcount, 1);                                 \
+		RPT_DECREF(RPC, __ref, __func__, __LINE__);                                        \
 		D_ASSERTF(__ref != 0, "%p decref from zero\n", (RPC));                             \
 		D_DEBUG(DB_NET, "%p: decref to %u", (RPC), __ref - 1);                             \
 		if (__ref == 1)                                                                    \
 			crt_req_destroy(RPC);                                                      \
->>>>>>> a6679c88
 	} while (0)
 
 #define RPC_PUB_ADDREF(RPC) do {					\
