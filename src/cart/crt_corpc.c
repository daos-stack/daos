/*
 * (C) Copyright 2016-2021 Intel Corporation.
 *
 * SPDX-License-Identifier: BSD-2-Clause-Patent
 */
/**
 * This file is part of CaRT. It implements the main collective RPC routines.
 */
#define D_LOGFAC	DD_FAC(corpc)

#include "crt_internal.h"

static inline int
crt_corpc_info_init(struct crt_rpc_priv *rpc_priv,
		    struct crt_grp_priv *grp_priv, bool grp_ref_taken,
		    d_rank_list_t *filter_ranks, uint32_t grp_ver,
		    crt_bulk_t co_bulk_hdl, void *priv, uint32_t flags,
		    int tree_topo, d_rank_t grp_root, bool init_hdr,
		    bool root_excluded)
{
	struct crt_corpc_info	*co_info;
	struct crt_corpc_hdr	*co_hdr;
	int			 rc;

	D_ASSERT(rpc_priv != NULL);
	D_ASSERT(grp_priv != NULL);

	D_ALLOC_PTR(co_info);
	if (co_info == NULL)
		D_GOTO(out, rc = -DER_NOMEM);

	rc = d_rank_list_dup_sort_uniq(&co_info->co_filter_ranks, filter_ranks);
	if (rc != 0) {
<<<<<<< HEAD
		D_ERROR("d_rank_list_dup failed, rc: %d.\n", rc);
		D_FREE(co_info);
=======
		RPC_ERROR(rpc_priv, "d_rank_list_dup failed: "DF_RC"\n",
			  DP_RC(rc));
		D_FREE_PTR(co_info);
>>>>>>> 1bc2be36
		D_GOTO(out, rc);
	}
	if (!grp_ref_taken)
		crt_grp_priv_addref(grp_priv);
	co_info->co_grp_ref_taken = 1;
	co_info->co_grp_priv = grp_priv;

	co_info->co_grp_ver = grp_ver;
	co_info->co_tree_topo = tree_topo;
	co_info->co_root = grp_root;
	co_info->co_root_excluded = root_excluded;

	rpc_priv->crp_pub.cr_co_bulk_hdl = co_bulk_hdl;
	co_info->co_priv = priv;
	D_INIT_LIST_HEAD(&co_info->co_child_rpcs);
	D_INIT_LIST_HEAD(&co_info->co_replied_rpcs);

	/* init the corpc header */
	co_hdr = &rpc_priv->crp_coreq_hdr;
	if (init_hdr) {
		rpc_priv->crp_flags |= CRT_RPC_FLAG_COLL;
		if (co_info->co_grp_priv->gp_primary)
			rpc_priv->crp_flags |= CRT_RPC_FLAG_PRIMARY_GRP;
		if (flags & CRT_RPC_FLAG_FILTER_INVERT)
			rpc_priv->crp_flags |= CRT_RPC_FLAG_FILTER_INVERT;

		co_hdr->coh_grpid = grp_priv->gp_pub.cg_grpid;
		co_hdr->coh_filter_ranks = co_info->co_filter_ranks;
		co_hdr->coh_inline_ranks = NULL;
		co_hdr->coh_grp_ver = grp_ver;
		co_hdr->coh_tree_topo = tree_topo;
		co_hdr->coh_root = grp_root;
	}

	co_hdr->coh_bulk_hdl = co_bulk_hdl;

	rpc_priv->crp_corpc_info = co_info;
	rpc_priv->crp_coll = 1;

out:
	return rc;
}

void
crt_corpc_info_fini(struct crt_rpc_priv *rpc_priv)
{
	D_ASSERT(rpc_priv->crp_coll && rpc_priv->crp_corpc_info);
	d_rank_list_free(rpc_priv->crp_corpc_info->co_filter_ranks);
	if (rpc_priv->crp_corpc_info->co_grp_ref_taken)
		crt_grp_priv_decref(rpc_priv->crp_corpc_info->co_grp_priv);
	D_FREE(rpc_priv->crp_corpc_info);
}

static int
crt_corpc_initiate(struct crt_rpc_priv *rpc_priv)
{
	struct crt_grp_gdata	*grp_gdata;
	struct crt_grp_priv	*grp_priv;
	struct crt_corpc_hdr	*co_hdr;
	bool			 grp_ref_taken = false;
	int			 rc = 0;

	D_ASSERT(rpc_priv != NULL && (rpc_priv->crp_flags & CRT_RPC_FLAG_COLL));
	grp_gdata = crt_gdata.cg_grp;
	D_ASSERT(grp_gdata != NULL);

	co_hdr = &rpc_priv->crp_coreq_hdr;
	if (rpc_priv->crp_flags & CRT_RPC_FLAG_PRIMARY_GRP) {
		grp_priv = grp_gdata->gg_primary_grp;
		D_ASSERT(grp_priv != NULL);
	} else {
		grp_priv = crt_grp_lookup_grpid(co_hdr->coh_grpid);
		if (grp_priv != NULL) {
			grp_ref_taken = true;
		} else {
			/* the local SG does not match others SG, so let's
			 * return GRPVER to retry until pool map is updated
			 * or the pool is stopped.
			 */
			RPC_ERROR(rpc_priv, "crt_grp_lookup_grpid: %s failed: "
				  DF_RC"\n", co_hdr->coh_grpid,
				  DP_RC(-DER_GRPVER));
			D_GOTO(out, rc = -DER_GRPVER);
		}
	}

	rc = crt_corpc_info_init(rpc_priv, grp_priv, grp_ref_taken,
				 co_hdr->coh_filter_ranks,
				 co_hdr->coh_grp_ver /* grp_ver */,
				 rpc_priv->crp_pub.cr_co_bulk_hdl,
				 NULL /* priv */, rpc_priv->crp_flags,
				 co_hdr->coh_tree_topo, co_hdr->coh_root,
				 false /* init_hdr */,
				 false /* root_excluded */);
	if (rc != 0) {
		/* rollback refcount taken in above */
		if (grp_ref_taken)
			crt_grp_priv_decref(grp_priv);
		RPC_ERROR(rpc_priv, "crt_corpc_info_init failed: "DF_RC"\n",
			  DP_RC(rc));
		D_GOTO(out, rc);
	}

	rc = crt_corpc_req_hdlr(rpc_priv);
	if (rc != 0)
		RPC_ERROR(rpc_priv, "crt_corpc_req_hdlr failed: "DF_RC"\n",
			  DP_RC(rc));

out:
	return rc;
}

static int
crt_corpc_chained_bulk_cb(const struct crt_bulk_cb_info *cb_info)
{
	crt_rpc_t			*rpc_req;
	struct crt_rpc_priv		*rpc_priv;
	struct crt_bulk_desc		*bulk_desc;
	crt_bulk_t			 local_bulk_hdl;
	void				*bulk_buf;
	int				 rc = 0;

	rc = cb_info->bci_rc;
	bulk_desc = cb_info->bci_bulk_desc;
	rpc_req = bulk_desc->bd_rpc;
	bulk_buf = cb_info->bci_arg;
	D_ASSERT(rpc_req != NULL && bulk_buf != NULL);

	rpc_priv = container_of(rpc_req, struct crt_rpc_priv, crp_pub);

	local_bulk_hdl = bulk_desc->bd_local_hdl;
	D_ASSERT(local_bulk_hdl != NULL);

	if (rc != 0) {
		RPC_ERROR(rpc_priv, "crt_corpc_chained_bulk_cb, bulk failed: "
			  DF_RC"\n", DP_RC(rc));
		D_FREE(bulk_buf);
		D_GOTO(out, rc);
	}

	rpc_priv->crp_pub.cr_co_bulk_hdl = local_bulk_hdl;
	rc = crt_corpc_initiate(rpc_priv);
	if (rc != 0) {
		RPC_ERROR(rpc_priv, "crt_corpc_initiate failed: "DF_RC"\n",
			  DP_RC(rc));
		crt_hg_reply_error_send(rpc_priv, rc);
	}

out:
	RPC_DECREF(rpc_priv);
	return rc;
}

static int
crt_corpc_free_chained_bulk(crt_bulk_t bulk_hdl)
{
	d_iov_t		*iovs = NULL;
	d_sg_list_t	 sgl;
	uint32_t	 seg_num;
	int		 i, rc = 0;

	if (bulk_hdl == CRT_BULK_NULL)
		return 0;

	sgl.sg_nr = 0;
	sgl.sg_iovs = NULL;
	rc = crt_bulk_access(bulk_hdl, &sgl);
	if (rc != -DER_TRUNC) {
		if (rc == 0)
			rc = -DER_PROTO;
		D_ERROR("crt_bulk_access failed: "DF_RC"\n", DP_RC(rc));
		D_GOTO(out, rc);
	}

	seg_num = sgl.sg_nr_out;
	if (seg_num == 0) {
		D_ERROR("bad zero seg_num.\n");
		D_GOTO(out, rc = -DER_PROTO);
	}
	D_ALLOC_ARRAY(iovs, seg_num);
	if (iovs == NULL)
		D_GOTO(out, rc = -DER_NOMEM);

	sgl.sg_nr = seg_num;
	sgl.sg_iovs = iovs;
	rc = crt_bulk_access(bulk_hdl, &sgl);
	if (rc != 0) {
		D_ERROR("crt_bulk_access failed: "DF_RC"\n", DP_RC(rc));
		D_GOTO(out, rc);
	}

	for (i = 0; i < seg_num; i++)
		D_FREE(iovs[i].iov_buf);

	rc = crt_bulk_free(bulk_hdl);
	if (rc != 0)
		D_ERROR("crt_bulk_free failed: "DF_RC"\n", DP_RC(rc));

out:
	D_FREE(iovs);
	return rc;
}

/* only be called in crt_rpc_handler_common after RPC header unpacked */
int
crt_corpc_common_hdlr(struct crt_rpc_priv *rpc_priv)
{
	struct crt_corpc_hdr	*co_hdr;
	crt_bulk_t		 parent_bulk_hdl, local_bulk_hdl;
	d_sg_list_t		 bulk_sgl;
	d_iov_t			 bulk_iov;
	size_t			 bulk_len;
	struct crt_bulk_desc	 bulk_desc;
	int			 rc = 0;

	D_ASSERT(rpc_priv != NULL && (rpc_priv->crp_flags & CRT_RPC_FLAG_COLL));

	if (!crt_initialized()) {
		D_ERROR("CaRT not initialized yet.\n");
		D_GOTO(out, rc = -DER_UNINIT);
	}
	if (!crt_is_service()) {
		D_ERROR("corpc invalid on client-side.\n");
		D_GOTO(out, rc = -DER_NO_PERM);
	}

	/* handle possible chained bulk first and then initiate the corpc */
	co_hdr = &rpc_priv->crp_coreq_hdr;
	parent_bulk_hdl = co_hdr->coh_bulk_hdl;
	if (parent_bulk_hdl != CRT_BULK_NULL) {
		rc = crt_bulk_get_len(parent_bulk_hdl, &bulk_len);
		if (rc != 0 || bulk_len == 0) {
			RPC_ERROR(rpc_priv, "crt_bulk_get_len failed: "
				  DF_RC"\n", DP_RC(rc));
			D_GOTO(out, rc);
		}

		D_ALLOC(bulk_iov.iov_buf, bulk_len);
		if (bulk_iov.iov_buf == NULL)
			D_GOTO(out, rc = -DER_NOMEM);
		bulk_iov.iov_buf_len = bulk_len;
		bulk_sgl.sg_nr = 1;
		bulk_sgl.sg_iovs = &bulk_iov;

		rc = crt_bulk_create(rpc_priv->crp_pub.cr_ctx, &bulk_sgl,
				     CRT_BULK_RW, &local_bulk_hdl);
		if (rc != 0) {
			RPC_ERROR(rpc_priv, "crt_bulk_create failed: "
				  DF_RC"\n", DP_RC(rc));
			D_FREE(bulk_iov.iov_buf);
			D_GOTO(out, rc);
		}

		bulk_desc.bd_rpc = &rpc_priv->crp_pub;
		bulk_desc.bd_bulk_op = CRT_BULK_GET;
		bulk_desc.bd_remote_hdl = parent_bulk_hdl;
		bulk_desc.bd_remote_off = 0;
		bulk_desc.bd_local_hdl = local_bulk_hdl;
		bulk_desc.bd_local_off = 0;
		bulk_desc.bd_len = bulk_len;

		RPC_ADDREF(rpc_priv);

		rc = crt_bulk_transfer(&bulk_desc, crt_corpc_chained_bulk_cb,
				       bulk_iov.iov_buf, NULL);
		if (rc != 0) {
			RPC_ERROR(rpc_priv, "crt_bulk_transfer failed: "
				  DF_RC"\n", DP_RC(rc));
			D_FREE(bulk_iov.iov_buf);
			RPC_DECREF(rpc_priv);
		}
		D_GOTO(out, rc);
	} else {
		rpc_priv->crp_pub.cr_co_bulk_hdl = CRT_BULK_NULL;
		rc = crt_corpc_initiate(rpc_priv);
		if (rc != 0)
			RPC_ERROR(rpc_priv, "crt_corpc_initiate failed: "
				  DF_RC"\n", DP_RC(rc));
	}

out:
	if (rc != 0)
		RPC_ERROR(rpc_priv, "crt_corpc_common_hdlr failed: "
			  DF_RC"\n", DP_RC(rc));
	return rc;
}

int
crt_corpc_req_create(crt_context_t crt_ctx, crt_group_t *grp,
		     d_rank_list_t *filter_ranks, crt_opcode_t opc,
		     crt_bulk_t co_bulk_hdl, void *priv,  uint32_t flags,
		     int tree_topo, crt_rpc_t **req)
{
	struct crt_grp_priv	*grp_priv = NULL;
	struct crt_grp_gdata	*grp_gdata;
	struct crt_rpc_priv	*rpc_priv = NULL;
	d_rank_list_t		*tobe_filter_ranks = NULL;
	bool			 root_excluded = false;
	bool			 filter_invert;
	d_rank_t		 grp_root, pri_root;
	uint32_t		 grp_ver;
	int			 rc = 0;

	if (crt_ctx == CRT_CONTEXT_NULL || req == NULL) {
		D_ERROR("invalid parameter (NULL crt_ctx or req).\n");
		D_GOTO(out, rc = -DER_INVAL);
	}
	if (!crt_initialized()) {
		D_ERROR("CaRT not initialized yet.\n");
		D_GOTO(out, rc = -DER_UNINIT);
	}
	if (!crt_is_service()) {
		D_ERROR("corpc invalid on client-side.\n");
		D_GOTO(out, rc = -DER_NO_PERM);
	}
	if (!crt_tree_topo_valid(tree_topo)) {
		D_ERROR("invalid parameter of tree_topo: %#x.\n", tree_topo);
		D_GOTO(out, rc = -DER_INVAL);
	}

	grp_gdata = crt_gdata.cg_grp;
	D_ASSERT(grp_gdata != NULL);

	grp_priv = crt_grp_pub2priv(grp);

	rc = crt_rpc_priv_alloc(opc, &rpc_priv, false /* forward */);
	if (rc != 0) {
		D_ERROR("crt_rpc_priv_alloc(opc: %#x) failed: "DF_RC"\n", opc,
			DP_RC(rc));
		D_GOTO(out, rc);
	}

	D_ASSERT(rpc_priv != NULL);
	rc = crt_rpc_priv_init(rpc_priv, crt_ctx, false /* srv_flag */);
	if (rc != 0) {
		D_ERROR("crt_rpc_priv_init(opc: %#x) failed: "DF_RC"\n", opc,
			DP_RC(rc));
		D_GOTO(out, rc);
	}

	rpc_priv->crp_grp_priv = grp_priv;

	/* grp_root is logical rank number in this group */
	grp_root = grp_priv->gp_self;
	if (grp_root == CRT_NO_RANK) {
		D_DEBUG(DB_NET, "%s: self rank not known yet\n",
			grp_priv->gp_pub.cg_grpid);
		D_GOTO(out, rc = -DER_GRPVER);
	}
	pri_root = crt_grp_priv_get_primary_rank(grp_priv, grp_root);

	tobe_filter_ranks = filter_ranks;
	/*
	 * if bcast initiator is not in the scope, here we add it and set
	 * a special flag to indicate need not to execute RPC handler.
	 */
	rc = d_rank_in_rank_list(filter_ranks, pri_root);
	filter_invert = flags & CRT_RPC_FLAG_FILTER_INVERT;
	if ((filter_invert && !rc) || (!filter_invert && rc)) {
		rc = d_rank_list_dup(&tobe_filter_ranks, filter_ranks);
		if (rc != 0)
			D_GOTO(out, rc);

		root_excluded = true;

		/* make sure pri_root is in the scope */
		if (filter_invert) {
			rc = d_rank_list_append(tobe_filter_ranks, pri_root);
			if (rc != 0)
				D_GOTO(out, rc);
		} else {
			d_rank_list_t	tmp_rank_list;
			d_rank_t	tmp_rank;

			tmp_rank = pri_root;
			tmp_rank_list.rl_nr = 1;
			tmp_rank_list.rl_ranks = &tmp_rank;
			d_rank_list_filter(&tmp_rank_list, tobe_filter_ranks,
					   true /* exclude */);
		}
	}

	D_RWLOCK_RDLOCK(&grp_priv->gp_rwlock);
	grp_ver = grp_priv->gp_membs_ver;
	D_RWLOCK_UNLOCK(&grp_priv->gp_rwlock);

	rc = crt_corpc_info_init(rpc_priv, grp_priv, false, tobe_filter_ranks,
				 grp_ver /* grp_ver */, co_bulk_hdl, priv,
				 flags, tree_topo, grp_root,
				 true /* init_hdr */, root_excluded);
	if (rc != 0) {
		RPC_ERROR(rpc_priv, "crt_corpc_info_init failed: "DF_RC"\n",
			  DP_RC(rc));
		D_GOTO(out, rc);
	}

	*req = &rpc_priv->crp_pub;
out:
	if (rc < 0)
		crt_rpc_priv_free(rpc_priv);
	if (root_excluded)
		d_rank_list_free(tobe_filter_ranks);
	return rc;
}

static inline void
corpc_add_child_rpc(struct crt_rpc_priv *parent_rpc_priv,
		    struct crt_rpc_priv *child_rpc_priv)
{
	crt_rpc_t		*parent_rpc;
	crt_rpc_t		*child_rpc;
	struct crt_corpc_info	*co_info;
	struct crt_corpc_hdr	*parent_co_hdr, *child_co_hdr;

	D_ASSERT(parent_rpc_priv != NULL);
	D_ASSERT(child_rpc_priv != NULL);
	D_ASSERT(parent_rpc_priv->crp_coll == 1 &&
		 parent_rpc_priv->crp_corpc_info != NULL);
	D_ASSERT(child_rpc_priv->crp_forward);

	parent_rpc = &parent_rpc_priv->crp_pub;
	child_rpc = &child_rpc_priv->crp_pub;

	/*
	 * child RPC inherit input buffers from parent RPC, in crt_rpc_priv_init
	 * use rpc_priv->crp_forward flag to indicate it cr_input is not part of
	 * the rpc allocation.  see crt_rpc_inout_buff_fini.
	 */
	child_rpc->cr_input_size = parent_rpc->cr_input_size;
	child_rpc->cr_input = parent_rpc->cr_input;

	/* inherit crp_flag from parent */
	child_rpc_priv->crp_flags = parent_rpc_priv->crp_flags;

	/* inherit crp_coreq_hdr from parent */
	parent_co_hdr = &parent_rpc_priv->crp_coreq_hdr;
	child_co_hdr = &child_rpc_priv->crp_coreq_hdr;
	child_co_hdr->coh_grpid = parent_co_hdr->coh_grpid;
	/* child's coh_bulk_hdl is different with parent_co_hdr */
	child_co_hdr->coh_bulk_hdl = parent_rpc_priv->crp_pub.cr_co_bulk_hdl;
	child_co_hdr->coh_filter_ranks = parent_co_hdr->coh_filter_ranks;
	child_co_hdr->coh_inline_ranks = parent_co_hdr->coh_inline_ranks;
	child_co_hdr->coh_grp_ver = parent_co_hdr->coh_grp_ver;
	child_co_hdr->coh_tree_topo = parent_co_hdr->coh_tree_topo;
	child_co_hdr->coh_root = parent_co_hdr->coh_root;
	child_co_hdr->coh_padding = parent_co_hdr->coh_padding;

	co_info = parent_rpc_priv->crp_corpc_info;

	RPC_ADDREF(child_rpc_priv);

	D_SPIN_LOCK(&parent_rpc_priv->crp_lock);
	d_list_add_tail(&child_rpc_priv->crp_parent_link,
			&co_info->co_child_rpcs);
	D_SPIN_UNLOCK(&parent_rpc_priv->crp_lock);
}

static inline void
corpc_del_child_rpc_locked(struct crt_rpc_priv *parent_rpc_priv,
			   struct crt_rpc_priv *child_rpc_priv)
{
	D_ASSERT(parent_rpc_priv != NULL);
	D_ASSERT(child_rpc_priv != NULL);
	D_ASSERT(parent_rpc_priv->crp_coll == 1 &&
		 parent_rpc_priv->crp_corpc_info != NULL);

	d_list_del_init(&child_rpc_priv->crp_parent_link);
	/* decref corresponds to the addref in corpc_add_child_rpc */
	RPC_DECREF(child_rpc_priv);
}

static inline void
crt_corpc_fail_parent_rpc(struct crt_rpc_priv *parent_rpc_priv, int failed_rc)
{
	parent_rpc_priv->crp_reply_hdr.cch_rc = failed_rc;
	parent_rpc_priv->crp_corpc_info->co_rc = failed_rc;
	if (failed_rc != -DER_GRPVER)
		RPC_ERROR(parent_rpc_priv,
			  "CORPC failed: "DF_RC"\n", DP_RC(failed_rc));
	else
		RPC_TRACE(DB_NET, parent_rpc_priv,
			  "CORPC failed: "DF_RC"\n", DP_RC(failed_rc));
}

static inline void
crt_corpc_complete(struct crt_rpc_priv *rpc_priv)
{
	struct crt_corpc_info	*co_info;
	d_rank_t		 myrank;
	bool			 am_root;
	int			 rc;

	co_info = rpc_priv->crp_corpc_info;
	D_ASSERT(co_info != NULL);

	myrank = co_info->co_grp_priv->gp_self;
	am_root = (myrank == co_info->co_root);
	if (am_root) {
		crt_rpc_complete(rpc_priv, co_info->co_rc);
	} else {
		if (co_info->co_rc != 0)
			crt_corpc_fail_parent_rpc(rpc_priv, co_info->co_rc);
		rc = crt_hg_reply_send(rpc_priv);
		if (rc != 0)
			RPC_ERROR(rpc_priv, "crt_hg_reply_send failed: "
				  DF_RC"\n", DP_RC(rc));
		/*
		 * on root node, don't need to free chained bulk handle as it is
		 * created and passed in by user.
		 */
		rc = crt_corpc_free_chained_bulk(
			rpc_priv->crp_coreq_hdr.coh_bulk_hdl);
		if (rc != 0)
			RPC_ERROR(rpc_priv,
				  "crt_corpc_free_chainded_bulk failed: "
				  DF_RC"\n", DP_RC(rc));
		/*
		 * reset it to NULL to avoid crt_proc_corpc_hdr->
		 * crt_proc_crt_bulk_t free the bulk handle again.
		 */
		rpc_priv->crp_coreq_hdr.coh_bulk_hdl = NULL;
	}

	/* correspond to addref in crt_corpc_req_hdlr */
	RPC_DECREF(rpc_priv);
}

static inline void
crt_corpc_fail_child_rpc(struct crt_rpc_priv *parent_rpc_priv,
			 uint32_t failed_num, int failed_rc)
{
	struct crt_corpc_info	*co_info;
	uint32_t		 wait_num;
	uint32_t		 done_num;
	bool			 req_done = false;

	D_ASSERT(parent_rpc_priv != NULL);
	co_info = parent_rpc_priv->crp_corpc_info;
	D_ASSERT(co_info != NULL);

	D_SPIN_LOCK(&parent_rpc_priv->crp_lock);

	wait_num = co_info->co_child_num;
	/* the extra +1 is for local RPC handler */
	if (co_info->co_root_excluded == 0)
		wait_num++;

	done_num = co_info->co_child_ack_num + co_info->co_child_failed_num;
	done_num += failed_num;
	D_ASSERT(done_num <= wait_num);
	co_info->co_rc = failed_rc;
	co_info->co_child_failed_num += failed_num;
	if (wait_num == done_num)
		req_done = true;
	crt_corpc_fail_parent_rpc(parent_rpc_priv, failed_rc);

	D_SPIN_UNLOCK(&parent_rpc_priv->crp_lock);

	if (req_done == true)
		crt_corpc_complete(parent_rpc_priv);
}

void
crt_corpc_reply_hdlr(const struct crt_cb_info *cb_info)
{
	struct crt_rpc_priv	*parent_rpc_priv;
	struct crt_corpc_info	*co_info;
	struct crt_rpc_priv	*child_rpc_priv;
	crt_rpc_t		*child_req;
	struct crt_opc_info	*opc_info;
	struct crt_corpc_ops	*co_ops;
	bool			 req_done = false;
	uint32_t		 wait_num, done_num;
	int			 rc = 0;

	child_req = cb_info->cci_rpc;
	parent_rpc_priv = cb_info->cci_arg;
	D_ASSERT(child_req != NULL && parent_rpc_priv != NULL);
	child_rpc_priv = container_of(child_req, struct crt_rpc_priv, crp_pub);
	co_info = parent_rpc_priv->crp_corpc_info;
	D_ASSERT(co_info != NULL);
	D_ASSERT(parent_rpc_priv->crp_pub.cr_opc == child_req->cr_opc);
	opc_info = parent_rpc_priv->crp_opc_info;
	D_ASSERT(opc_info != NULL);

	D_SPIN_LOCK(&parent_rpc_priv->crp_lock);

	wait_num = co_info->co_child_num;
	/* the extra +1 is for local RPC handler */
	if (co_info->co_root_excluded == 0) {
		wait_num++;
	} else {
		D_ASSERT(parent_rpc_priv != child_rpc_priv);
		co_info->co_local_done = 1;
	}

	rc = cb_info->cci_rc;
	if (rc != 0) {
<<<<<<< HEAD
		RPC_ERROR(child_rpc_priv, "error, rc: "DF_RC"\n", DP_RC(rc));
=======
		D_ERROR("RPC(opc: %#x) failed: "DF_RC"\n",
			child_req->cr_opc, DP_RC(rc));
>>>>>>> 1bc2be36
		co_info->co_rc = rc;
	}
	/* propagate failure rc to parent */
	if (child_rpc_priv->crp_reply_hdr.cch_rc != 0)
		crt_corpc_fail_parent_rpc(parent_rpc_priv,
					  child_rpc_priv->crp_reply_hdr.cch_rc);

	co_ops = opc_info->coi_co_ops;
	if (co_ops == NULL) {
		co_info->co_child_ack_num++;
		if (parent_rpc_priv != child_rpc_priv)
			corpc_del_child_rpc_locked(parent_rpc_priv,
						   child_rpc_priv);
		goto aggregate_done;
	}

	if (parent_rpc_priv == child_rpc_priv) {
		struct crt_rpc_priv	*tmp_rpc_priv, *next;

		co_info->co_local_done = 1;
		/* aggregate previously replied RPCs */
		d_list_for_each_entry_safe(tmp_rpc_priv, next,
					   &co_info->co_replied_rpcs,
					   crp_parent_link) {
			D_ASSERT(tmp_rpc_priv != parent_rpc_priv);
			D_ASSERT(co_ops->co_aggregate != NULL);
			rc = co_ops->co_aggregate(&tmp_rpc_priv->crp_pub,
						  &parent_rpc_priv->crp_pub,
						  co_info->co_priv);
			if (rc != 0) {
				D_ERROR("co_ops->co_aggregate(opc: %#x) "
					"failed: "DF_RC"\n",
					child_req->cr_opc, DP_RC(rc));
				rc = 0;
			}
			co_info->co_child_ack_num++;
			D_DEBUG(DB_NET, "parent rpc %p, child rpc %p, "
				"wait_num %d, ack_num %d.\n", parent_rpc_priv,
				child_rpc_priv, wait_num,
				co_info->co_child_ack_num);
			corpc_del_child_rpc_locked(parent_rpc_priv,
						   tmp_rpc_priv);
		}
	}

	/* reply aggregate */
	if (co_info->co_local_done == 1) {
		if (child_rpc_priv != parent_rpc_priv) {
			if (co_info->co_root_excluded == 1 &&
			    co_info->co_child_ack_num == 0 &&
			    parent_rpc_priv->crp_pub.cr_output_size > 0) {
				/*
				 * when root excluded, copy first reply's
				 * content to parent and zero child's copy so
				 * that any pointers contained therein belong
				 * solely to parent.
				 */
				memcpy(parent_rpc_priv->crp_pub.cr_output,
				       child_rpc_priv->crp_pub.cr_output,
				       parent_rpc_priv->crp_pub.cr_output_size);
				memset(child_rpc_priv->crp_pub.cr_output, 0,
				       child_rpc_priv->crp_pub.cr_output_size);
			} else {
				D_ASSERT(co_ops->co_aggregate != NULL);
				rc = co_ops->co_aggregate(child_req,
					&parent_rpc_priv->crp_pub,
					co_info->co_priv);
				if (rc != 0) {
					D_ERROR("co_ops->co_aggregate(opc: %#x)"
						" failed: "DF_RC"\n",
						child_req->cr_opc, DP_RC(rc));
					rc = 0;
				}
			}
		}
		co_info->co_child_ack_num++;
		D_DEBUG(DB_NET, "parent rpc %p, child rpc %p, wait_num %d, "
			"ack_num %d.\n", parent_rpc_priv, child_rpc_priv,
			wait_num, co_info->co_child_ack_num);
		if (parent_rpc_priv != child_rpc_priv)
			corpc_del_child_rpc_locked(parent_rpc_priv,
						   child_rpc_priv);
	} else {
		D_ASSERT(wait_num > co_info->co_child_ack_num);
		d_list_move_tail(&child_rpc_priv->crp_parent_link,
				 &co_info->co_replied_rpcs);
		D_DEBUG(DB_NET, "parent rpc %p, child rpc %p move to "
			"replided rpcs.\n", parent_rpc_priv, child_rpc_priv);
	}

aggregate_done:
	done_num = co_info->co_child_ack_num + co_info->co_child_failed_num;
	D_ASSERT(wait_num >= done_num);
	if (wait_num == done_num)
		req_done = true;

	D_SPIN_UNLOCK(&parent_rpc_priv->crp_lock);

	if (req_done) {
		bool am_root;

		RPC_ADDREF(parent_rpc_priv);
		crt_corpc_complete(parent_rpc_priv);

		am_root = (co_info->co_grp_priv->gp_self ==
			   co_info->co_root);
		if (co_ops && co_ops->co_post_reply && !am_root)
			co_ops->co_post_reply(&parent_rpc_priv->crp_pub,
					co_info->co_priv);
		RPC_DECREF(parent_rpc_priv);
	}

	if (parent_rpc_priv != child_rpc_priv) {
		/* Corresponding ADDREF done before crt_req_send() */
		RPC_DECREF(parent_rpc_priv);
	}
}

int
crt_corpc_req_hdlr(struct crt_rpc_priv *rpc_priv)
{
	struct crt_corpc_info	*co_info;
	d_rank_list_t		*children_rank_list = NULL;
	struct crt_rpc_priv	*child_rpc_priv;
	struct crt_opc_info	*opc_info;
	struct crt_corpc_ops	*co_ops;
	bool			 ver_match;
	int			 i, rc = 0;

	co_info = rpc_priv->crp_corpc_info;
	D_ASSERT(co_info != NULL);

	/* corresponds to decref in crt_corpc_complete */
	RPC_ADDREF(rpc_priv);

	opc_info = rpc_priv->crp_opc_info;
	co_ops = opc_info->coi_co_ops;

	if (rpc_priv->crp_fail_hlc)
		D_GOTO(forward_done, rc = -DER_HLC_SYNC);

	/* Invoke pre-forward callback first if it is registered */
	if (co_ops && co_ops->co_pre_forward) {
		rc = co_ops->co_pre_forward(&rpc_priv->crp_pub,
					    co_info->co_priv);
		if (rc != 0) {
			RPC_ERROR(rpc_priv,
				  "co_pre_forward(group %s) failed: "DF_RC"\n",
				  co_info->co_grp_priv->gp_pub.cg_grpid,
				  DP_RC(rc));
			crt_corpc_fail_parent_rpc(rpc_priv, rc);
			D_GOTO(forward_done, rc);
		}
	}

	/*
	 * Check the self rank after calling the pre-forward callback, which
	 * might have changed the self rank from CRT_NO_RANK to a valid value.
	 */
	if (co_info->co_grp_priv->gp_self == CRT_NO_RANK) {
		RPC_TRACE(DB_NET, rpc_priv, "%s: self rank not known yet\n",
			  co_info->co_grp_priv->gp_pub.cg_grpid);
		rc = -DER_GRPVER;
		crt_corpc_fail_parent_rpc(rpc_priv, rc);
		D_GOTO(forward_done, rc);
	}

	rc = crt_tree_get_children(co_info->co_grp_priv, co_info->co_grp_ver,
				   rpc_priv->crp_flags &
				   CRT_RPC_FLAG_FILTER_INVERT,
				   co_info->co_filter_ranks,
				   co_info->co_tree_topo, co_info->co_root,
				   co_info->co_grp_priv->gp_self,
				   &children_rank_list, &ver_match);

	if (rc != 0) {
		RPC_ERROR(rpc_priv,
			  "crt_tree_get_children(group %s) failed: "DF_RC"\n",
			  co_info->co_grp_priv->gp_pub.cg_grpid, DP_RC(rc));
		crt_corpc_fail_parent_rpc(rpc_priv, rc);
		D_GOTO(forward_done, rc);
	}

	co_info->co_child_num = (children_rank_list == NULL) ? 0 :
				children_rank_list->rl_nr;
	co_info->co_child_ack_num = 0;

	D_DEBUG(DB_TRACE, "group %s grp_rank %d, co_info->co_child_num: %d.\n",
		co_info->co_grp_priv->gp_pub.cg_grpid,
		co_info->co_grp_priv->gp_self, co_info->co_child_num);

	if (!ver_match) {
		D_INFO("parent version and local version mismatch.\n");
		rc = -DER_GRPVER;
		co_info->co_child_num = 0;
		crt_corpc_fail_parent_rpc(rpc_priv, rc);
		D_GOTO(forward_done, rc);
	}

	/* firstly forward RPC to children if any */
	for (i = 0; i < co_info->co_child_num; i++) {
		crt_rpc_t	*child_rpc;
		crt_endpoint_t	 tgt_ep = {0};

		tgt_ep.ep_rank = children_rank_list->rl_ranks[i];
		tgt_ep.ep_tag = rpc_priv->crp_pub.cr_ep.ep_tag;
		tgt_ep.ep_grp = &co_info->co_grp_priv->gp_pub;

		rc = crt_req_create_internal(rpc_priv->crp_pub.cr_ctx, &tgt_ep,
					     rpc_priv->crp_pub.cr_opc,
					     true /* forward */, &child_rpc);
		if (rc != 0) {
			RPC_ERROR(rpc_priv,
				  "crt_req_create(tgt_ep: %d) failed: "
				  DF_RC"\n", tgt_ep.ep_rank, DP_RC(rc));
			crt_corpc_fail_child_rpc(rpc_priv,
						 co_info->co_child_num - i, rc);
			D_GOTO(forward_done, rc);
		}
		D_ASSERT(child_rpc != NULL);
		D_ASSERT(child_rpc->cr_output_size ==
			rpc_priv->crp_pub.cr_output_size);
		D_ASSERT(child_rpc->cr_output_size == 0 ||
			 child_rpc->cr_output != NULL);
		D_ASSERT(child_rpc->cr_input_size == 0);
		D_ASSERT(child_rpc->cr_input == NULL);

		child_rpc_priv = container_of(child_rpc, struct crt_rpc_priv,
					      crp_pub);

		corpc_add_child_rpc(rpc_priv, child_rpc_priv);

		child_rpc_priv->crp_grp_priv = co_info->co_grp_priv;

		RPC_ADDREF(rpc_priv);
		rc = crt_req_send(child_rpc, crt_corpc_reply_hdlr, rpc_priv);
		if (rc != 0) {
			RPC_ERROR(rpc_priv,
				  "crt_req_send(tgt_ep: %d) failed: "
				  DF_RC"\n", tgt_ep.ep_rank, DP_RC(rc));
			RPC_DECREF(rpc_priv);

			/*
			 * in the case of failure, the crt_corpc_reply_hdlr
			 * will be called for this child_rpc, so just need
			 * to fail rest child rpcs
			 */
			if (i != (co_info->co_child_num - 1))
				crt_corpc_fail_child_rpc(rpc_priv,
					co_info->co_child_num - i - 1, rc);
			D_GOTO(forward_done, rc);
		}
	}

forward_done:
	/* NOOP bcast (no child and root excluded) */
	if (co_info->co_child_num == 0 && co_info->co_root_excluded)
		crt_corpc_complete(rpc_priv);

	if (co_info->co_root_excluded == 1) {
		if (co_info->co_grp_priv->gp_self == co_info->co_root) {
			/* don't return error for root */
			rc = 0;
		}
		D_GOTO(out, rc);
	}

	/* invoke RPC handler on local node */
	rc = crt_rpc_common_hdlr(rpc_priv);
	if (rc != 0) {
		RPC_ERROR(rpc_priv, "crt_rpc_common_hdlr failed: "DF_RC"\n",
			  DP_RC(rc));
		crt_corpc_fail_child_rpc(rpc_priv, 1, rc);

		D_SPIN_LOCK(&rpc_priv->crp_lock);
		co_info->co_local_done = 1;
		rpc_priv->crp_reply_pending = 0;
		D_SPIN_UNLOCK(&rpc_priv->crp_lock);

		/* Handle ref count difference between call on root vs
		 * call on intermediate nodes
		 */
		if (co_info->co_root != co_info->co_grp_priv->gp_self)
			RPC_DECREF(rpc_priv);

		rc = 0;
	}

out:
	if (children_rank_list != NULL)
		d_rank_list_free(children_rank_list);

	return rc;
}<|MERGE_RESOLUTION|>--- conflicted
+++ resolved
@@ -31,14 +31,9 @@
 
 	rc = d_rank_list_dup_sort_uniq(&co_info->co_filter_ranks, filter_ranks);
 	if (rc != 0) {
-<<<<<<< HEAD
-		D_ERROR("d_rank_list_dup failed, rc: %d.\n", rc);
-		D_FREE(co_info);
-=======
 		RPC_ERROR(rpc_priv, "d_rank_list_dup failed: "DF_RC"\n",
 			  DP_RC(rc));
 		D_FREE_PTR(co_info);
->>>>>>> 1bc2be36
 		D_GOTO(out, rc);
 	}
 	if (!grp_ref_taken)
@@ -637,12 +632,7 @@
 
 	rc = cb_info->cci_rc;
 	if (rc != 0) {
-<<<<<<< HEAD
 		RPC_ERROR(child_rpc_priv, "error, rc: "DF_RC"\n", DP_RC(rc));
-=======
-		D_ERROR("RPC(opc: %#x) failed: "DF_RC"\n",
-			child_req->cr_opc, DP_RC(rc));
->>>>>>> 1bc2be36
 		co_info->co_rc = rc;
 	}
 	/* propagate failure rc to parent */
