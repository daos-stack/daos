--- conflicted
+++ resolved
@@ -780,11 +780,7 @@
 		/* Corresponding ADDREF done before crt_req_send() */
 		RPC_DECREF(parent_rpc_priv);
 	}
-<<<<<<< HEAD
-	return;
-	CRT_EXIT();
-=======
->>>>>>> 2dc285bc
+	CRT_EXIT();
 }
 
 int
