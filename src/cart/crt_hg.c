--- conflicted
+++ resolved
@@ -859,10 +859,6 @@
 	if (prov_data->cpg_max_unexp_size > 0)
 		init_info.na_init_info.max_unexpected_size = prov_data->cpg_max_unexp_size;
 
-<<<<<<< HEAD
-	init_info.request_post_init = crt_gdata.cg_post_init;
-	init_info.request_post_incr = crt_gdata.cg_post_incr;
-=======
 	init_info.request_post_init         = crt_gdata.cg_post_init;
 	init_info.request_post_incr         = crt_gdata.cg_post_incr;
 	init_info.multi_recv_op_max         = crt_gdata.cg_mrecv_buf;
@@ -870,9 +866,8 @@
 	/* Separate SWIM traffic in an effort to prevent potential congestion. */
 	if (crt_is_service() && ctx_idx == crt_gdata.cg_swim_crt_idx)
 		init_info.traffic_class = (enum na_traffic_class)crt_gdata.cg_swim_tc;
->>>>>>> bde13c31
-
-	hg_class = HG_Init_opt(info_string, crt_is_service(), &init_info);
+
+	hg_class = HG_Init_opt2(info_string, crt_is_service(), HG_VERSION(2, 4), &init_info);
 	if (hg_class == NULL) {
 		D_ERROR("Could not initialize HG class.\n");
 		D_GOTO(out, rc = -DER_HG);
