#!python
# (C) Copyright 2016-2021 Intel Corporation.
#
# SPDX-License-Identifier: BSD-2-Clause-Patent
#
"""Build CaRT components"""

import os
import sys
import daos_build
# pylint: disable=no-name-in-module
# pylint: disable=import-error
# pylint: disable=ungrouped-imports
import SCons.Action

HEADERS = ['api.h', 'iv.h', 'types.h', 'swim.h']

SRC = ['crt_bulk.c', 'crt_context.c', 'crt_corpc.c',
       'crt_ctl.c', 'crt_debug.c', 'crt_group.c', 'crt_hg.c', 'crt_hg_proc.c',
       'crt_init.c', 'crt_iv.c', 'crt_register.c',
       'crt_rpc.c', 'crt_self_test_client.c', 'crt_self_test_service.c',
       'crt_swim.c', 'crt_tree.c', 'crt_tree_flat.c', 'crt_tree_kary.c',
       'crt_tree_knomial.c', 'crt_hlc.c', 'crt_hlct.c']

LIB_SRC = ['crt_utils.c']

####################################
# Create cart utility share objects
####################################
def build_utility_shared_obj(denv):
    """Build cart utility library"""
    cart_utils_objs  = denv.SharedObject(LIB_SRC)
    Export('cart_utils_objs')

# pylint: disable=unused-argument
def macro_expand(target, source, env):
    """Function for PostAction"""
    scope = r"'/struct [^ ]*_\(in\|out\) {/,/};/p'"
    sed_e = r"-e 's/\s\s*/ /g' -e 's/};struct /};\nstruct /g'"
    sed_d = r"-e 's/\([{;]\) /\1\t/g' -e 's/\([{;]\)/\1\n/g'"
    grepv = r"'struct sockaddr_in {'"
    tgts = ""
    for tgt in target:
        tgts += "%s_grep " % tgt.abspath
        os.system("sed -n %s %s | tr -d '\\n' | sed %s > %s_grep"
                  % (scope, tgt.abspath, sed_e, tgt.abspath))
    h_name = "src/cart/_structures_from_macros_.h"
    h_file = os.path.join(Dir('#').abspath, h_name)
    with open(h_file, "w") as outfile:
        outfile.write("/* Automatically generated with structures\n"
                      " * expanded from CRT_RPC_DECLARE() macros\n *\n")
        with open("LICENSE", "r") as infile:
            for line in infile.readlines():
                if line == "\n":
                    outfile.write(" *\n")
                else:
                    outfile.write(" * " + line)
            infile.close()
        outfile.write(" */\n\n")
        outfile.close()
    if tgts != "":
        os.system("cat %s | grep -v %s | sort -u | sed %s >> %s"
                  % (tgts, grepv, sed_d, h_file))
# pylint: enable=unused-argument

def scons():
    """Scons function"""

    # Generate the common libraries used by everyone
    SConscript('swim/SConscript')
    Default('swim')

<<<<<<< HEAD
    Import('env', 'prereqs', 'swim_targets', 'gurt_lib', 'CART_VERSION')
    Import('conf_dir')
=======
    Import('env', 'prereqs', 'swim_targets', 'CART_VERSION')
    Import('conf_dir', 'base_env')

    base_env.AppendUnique(LIBPATH=[Dir('.')])
>>>>>>> 90a50600

    env.Alias('install', '$PREFIX')

    # There is probably a better way to do this but let's get it linking first
    env.AppendUnique(LIBPATH=[Dir('.')])
    env.AppendUnique(LINKFLAGS=["-Wl,-rpath-link=%s" % Dir('.').path])
    env.AppendUnique(CPPPATH=[Dir('.').srcnode()])
    env.AppendUnique(CPPPATH=[Dir('include').srcnode()])
    env.AppendUnique(CPPPATH=[Dir('../gurt').srcnode()])
    for header in HEADERS:
        env.Install(os.path.join('$PREFIX', 'include', 'cart'),
                    os.path.join('../include', 'cart', header))

    prereqs.require(env, 'mercury', headers_only=True)

    denv = env.Clone(LIBS=[])

    # Generate cart utility shared objects
    build_utility_shared_obj(denv)

    denv.AppendUnique(LIBS=['gurt'])
    prereqs.require(denv, 'mercury')

    cart_targets = denv.SharedObject(SRC)

    compiler = env.get('COMPILER').lower()
    if compiler != 'covc':
        pp_env = denv.Clone()

        # pylint: disable=no-member
        pp_files = pp_env.Preprocess(SRC)
        pp_env.AddPostAction(pp_files, SCons.Action.Action(macro_expand, None))
        # pylint: enable=no-member

        denv.Requires(cart_targets, pp_files)

    cart_lib = daos_build.library(denv, 'libcart', [cart_targets, swim_targets],
                                  SHLIBVERSION=CART_VERSION)
    denv.Requires(cart_lib, [swim_targets, gurt_lib])
    denv.InstallVersionedLib('$PREFIX/lib64/', cart_lib,
                             SHLIBVERSION=CART_VERSION)

    Default(cart_lib)
    Export('cart_lib', 'cart_targets')

    if not env.GetOption('clean') and not env.GetOption('help'):

        print("Checking local headers can be included")
        broken_includes = False
        config_env = env.Clone()
        config = Configure(config_env)
        for header in HEADERS:
            if not config.CheckHeader(os.path.join('cart', header)):
                broken_includes = True
        config.Finish()

        if broken_includes:
            print("Broken local header files, cannot continue")
            Exit(2)

    Export('env', 'prereqs')

    env.Install(conf_dir, ['utils/memcheck-cart.supp',
                           'utils/fault-inject-cart.yaml'])


if __name__ == "SCons.Script":
    scons()<|MERGE_RESOLUTION|>--- conflicted
+++ resolved
@@ -70,15 +70,10 @@
     SConscript('swim/SConscript')
     Default('swim')
 
-<<<<<<< HEAD
     Import('env', 'prereqs', 'swim_targets', 'gurt_lib', 'CART_VERSION')
-    Import('conf_dir')
-=======
-    Import('env', 'prereqs', 'swim_targets', 'CART_VERSION')
     Import('conf_dir', 'base_env')
 
     base_env.AppendUnique(LIBPATH=[Dir('.')])
->>>>>>> 90a50600
 
     env.Alias('install', '$PREFIX')
 
