#!python
# (C) Copyright 2016-2020 Intel Corporation.
#
# Licensed under the Apache License, Version 2.0 (the "License");
# you may not use this file except in compliance with the License.
# You may obtain a copy of the License at
#
# http://www.apache.org/licenses/LICENSE-2.0
#
# Unless required by applicable law or agreed to in writing, software
# distributed under the License is distributed on an "AS IS" BASIS,
# WITHOUT WARRANTIES OR CONDITIONS OF ANY KIND, either express or implied.
# See the License for the specific language governing permissions and
# limitations under the License.
#
# GOVERNMENT LICENSE RIGHTS-OPEN SOURCE SOFTWARE
# The Government's rights to use, modify, reproduce, release, perform, display,
# or disclose this software are subject to the terms of the Apache License as
# provided in Contract No. 8F-30005.
# Any reproduction of computer software, computer software documentation, or
# portions thereof marked with this legend must also reproduce the markings.
#
"""Build CaRT components"""

import os
import sys

# pylint: disable=no-name-in-module
# pylint: disable=import-error
import SCons.Action
# pylint: enable=import-error
# pylint: enable=no-name-in-module

HEADERS = ['api.h', 'iv.h', 'types.h', 'swim.h']

<<<<<<< HEAD
SRC = ['crt_bulk.c', 'crt_context.c', 'crt_corpc.c',
       'crt_ctl.c', 'crt_debug.c', 'crt_group.c', 'crt_hg.c', 'crt_hg_proc.c',
       'crt_init.c', 'crt_iv.c', 'crt_register.c',
       'crt_rpc.c', 'crt_self_test_client.c', 'crt_self_test_service.c',
       'crt_swim.c', 'crt_tree.c', 'crt_tree_flat.c', 'crt_tree_kary.c',
       'crt_tree_knomial.c', 'crt_hlc.c']

# pylint: disable=unused-argument
def macro_expand(target, source, env):
    """Function for PostAction"""
    scope = r"'/struct [^ ]*_\(in\|out\) {/,/};/p'"
    sed_e = r"-e 's/\s\s*/ /g' -e 's/};struct /};\nstruct /g'"
    sed_d = r"-e 's/\([{;]\) /\1\t/g' -e 's/\([{;]\)/\1\n/g'"
    grepv = r"'struct sockaddr_in {'"
    tgts = ""
    for tgt in target:
        tgts += "%s_grep " % tgt.abspath
        os.system("sed -n %s %s | tr -d '\\n' | sed %s > %s_grep"
                  % (scope, tgt.abspath, sed_e, tgt.abspath))
    h_name = "src/cart/_structures_from_macros_.h"
    h_file = os.path.join(Dir('#').abspath, h_name)
    with open(h_file, "w") as outfile:
        outfile.write("/* Automatically generated with structures\n"
                      " * expanded from CRT_RPC_DECLARE() macros\n *\n")
        with open("LICENSE", "r") as infile:
            for line in infile.readlines():
                if line == "\n":
                    outfile.write(" *\n")
                else:
                    outfile.write(" * " + line)
            infile.close()
        outfile.write(" */\n\n")
        outfile.close()
    if tgts != "":
        os.system("cat %s | grep -v %s | sort -u | sed %s >> %s"
                  % (tgts, grepv, sed_d, h_file))
# pylint: enable=unused-argument

=======
>>>>>>> 303516f3
def scons():
    """Scons function"""

    Import('env', 'prereqs', 'swim_targets', 'gurt_lib', 'CART_VERSION')

    env.Alias('install', '$PREFIX')

<<<<<<< HEAD
    # There is probably a better way to do this but let's get it linking first
    env.AppendUnique(LIBPATH=[Dir('.')])
    env.AppendUnique(LINKFLAGS=["-Wl,-rpath-link=%s" % Dir('.').path])
    env.AppendUnique(CPPPATH=[Dir('.').srcnode()])
    env.AppendUnique(CPPPATH=[Dir('include').srcnode()])
    env.AppendUnique(CPPPATH=[Dir('../gurt').srcnode()])
    for header in HEADERS:
        env.Install(os.path.join('$PREFIX', 'include', 'cart'),
                    os.path.join('../include', 'cart', header))

    denv = env.Clone()

    denv.AppendUnique(LIBS=['gurt'])
    prereqs.require(denv, 'mercury')

    cart_targets = denv.SharedObject(SRC)

    compiler = env.get('COMPILER').lower()
    if compiler != 'covc':
        pp_env = Environment(TOOLS=['default', 'extra'])
        pp_env.AppendUnique(CPPPATH=[Dir('../include').srcnode(),
                                     Dir('.').srcnode()])
        prereqs.require(pp_env, 'mercury', headers_only=True)

        # pylint: disable=no-member
        pp_files = pp_env.Preprocess(SRC)
        pp_env.AddPostAction(pp_files, SCons.Action.Action(macro_expand, None))
        # pylint: enable=no-member

        denv.Requires(cart_targets, pp_files)

    cart_lib = daos_build.library(denv, 'libcart', [cart_targets, swim_targets],
                                  SHLIBVERSION=CART_VERSION)
    denv.Requires(cart_lib, [swim_targets, gurt_lib])
    denv.InstallVersionedLib('$PREFIX/lib64/', cart_lib,
                             SHLIBVERSION=CART_VERSION)

    Default(cart_lib)
    Export('cart_lib', 'cart_targets')

    if not env.GetOption('clean') and not env.GetOption('help'):

        print("Checking local headers can be included")
        broken_includes = False
        config_env = env.Clone()
        config = Configure(config_env)
        for header in HEADERS:
            if not config.CheckHeader(os.path.join('cart', header)):
                broken_includes = True
        config.Finish()

        if broken_includes:
            print("Broken local header files, cannot continue")
            Exit(2)

=======
>>>>>>> 303516f3
    Export('env', 'prereqs')

    # generate targets in specific build dir to avoid polluting the source code
    SConscript('test/SConscript')

    env.Install('$PREFIX/etc', ['utils/memcheck-cart.supp',
                                'utils/fault-inject-cart.yaml'])


if __name__ == "SCons.Script":
    scons()<|MERGE_RESOLUTION|>--- conflicted
+++ resolved
@@ -33,7 +33,6 @@
 
 HEADERS = ['api.h', 'iv.h', 'types.h', 'swim.h']
 
-<<<<<<< HEAD
 SRC = ['crt_bulk.c', 'crt_context.c', 'crt_corpc.c',
        'crt_ctl.c', 'crt_debug.c', 'crt_group.c', 'crt_hg.c', 'crt_hg_proc.c',
        'crt_init.c', 'crt_iv.c', 'crt_register.c',
@@ -72,8 +71,6 @@
                   % (tgts, grepv, sed_d, h_file))
 # pylint: enable=unused-argument
 
-=======
->>>>>>> 303516f3
 def scons():
     """Scons function"""
 
@@ -81,7 +78,6 @@
 
     env.Alias('install', '$PREFIX')
 
-<<<<<<< HEAD
     # There is probably a better way to do this but let's get it linking first
     env.AppendUnique(LIBPATH=[Dir('.')])
     env.AppendUnique(LINKFLAGS=["-Wl,-rpath-link=%s" % Dir('.').path])
@@ -137,8 +133,6 @@
             print("Broken local header files, cannot continue")
             Exit(2)
 
-=======
->>>>>>> 303516f3
     Export('env', 'prereqs')
 
     # generate targets in specific build dir to avoid polluting the source code
