--- conflicted
+++ resolved
@@ -1,10 +1,7 @@
 /*
  * (C) Copyright 2016-2024 Intel Corporation.
-<<<<<<< HEAD
+ * (C) Copyright 2025 Hewlett Packard Enterprise Development LP
  * (C) Copyright 2025 Google LLC
-=======
- * (C) Copyright 2025 Hewlett Packard Enterprise Development LP
->>>>>>> 1280a02d
  *
  * SPDX-License-Identifier: BSD-2-Clause-Patent
  */
