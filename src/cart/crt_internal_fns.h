--- conflicted
+++ resolved
@@ -41,14 +41,6 @@
 void crt_req_timeout_untrack(struct crt_rpc_priv *rpc_priv);
 void crt_req_force_timeout(struct crt_rpc_priv *rpc_priv);
 
-<<<<<<< HEAD
-/** crt_hlct.c */
-uint64_t crt_hlct_get(void);
-void crt_hlct_sync(uint64_t msg);
-=======
-void crt_trigger_hlc_error_cb(void);
->>>>>>> 1a0b8ecb
-
 /** some simple helper functions */
 
 static inline bool
