--- conflicted
+++ resolved
@@ -182,9 +182,6 @@
  . D_CLIENT_METRICS_DUMP_DIR
    Set parent directory for client side metrics. Each client will write its metrics to
    a file with the pattern <D_CLIENT_METRICS_DUMP_DIR>/<DAOS_JOBID>-<pid>.csv. As a
-<<<<<<< HEAD
-   convenience, setting this variable automatically sets D_CLIENT_METRICS_ENABLE=1.
-=======
    convenience, setting this variable automatically sets D_CLIENT_METRICS_ENABLE=1.
 
    D_POST_INIT
@@ -209,4 +206,3 @@
    (server only) Select a traffic class for the SWIM protocol to use and prevent potential
    traffic congestion. Available options are: "unspec" (default), "best_effort",
    "low_latency", "bulk_data".
->>>>>>> bde13c31
