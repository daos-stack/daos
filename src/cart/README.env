--- conflicted
+++ resolved
@@ -109,13 +109,8 @@
    contexts than CRT_CTX_NUM, context creation will fail.
 
  . D_FI_CONFIG
-<<<<<<< HEAD
    Specifies the fault injection configuration file. If this variable is not set
-   or set to empty, fault injection is disabled.
-=======
-   Sepcifies the fault injection configuration file. If this variable is not set
    or set to empty, fault injection is disabled.
 
  . CRT_DISABLE_MEM_PIN
-   Disables server-side memory pinning for CART-890 workaround
->>>>>>> 1812929e
+   Disables server-side memory pinning for CART-890 workaround