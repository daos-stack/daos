/*
 * (C) Copyright 2016-2019 Intel Corporation.
 *
 * Licensed under the Apache License, Version 2.0 (the "License");
 * you may not use this file except in compliance with the License.
 * You may obtain a copy of the License at
 *
 *    http://www.apache.org/licenses/LICENSE-2.0
 *
 * Unless required by applicable law or agreed to in writing, software
 * distributed under the License is distributed on an "AS IS" BASIS,
 * WITHOUT WARRANTIES OR CONDITIONS OF ANY KIND, either express or implied.
 * See the License for the specific language governing permissions and
 * limitations under the License.
 *
 * GOVERNMENT LICENSE RIGHTS-OPEN SOURCE SOFTWARE
 * The Government's rights to use, modify, reproduce, release, perform, display,
 * or disclose this software are subject to the terms of the Apache License as
 * provided in Contract No. B609815.
 * Any reproduction of computer software, computer software documentation, or
 * portions thereof marked with this legend must also reproduce the markings.
 */
/**
 * ds_mgmt: Internal Declarations
 *
 * This file contains all declarations that are only used by ds_mgmts.
 * All external variables and functions must have a "ds_mgmt_" prefix.
 */

#ifndef __SRV_MGMT_INTERNAL_H__
#define __SRV_MGMT_INTERNAL_H__

#include <gurt/list.h>
#include <daos/common.h>
#include <daos/rpc.h>
#include <daos/rsvc.h>
#include <daos_srv/daos_server.h>
#include <daos_srv/rdb.h>
#include <daos_srv/rsvc.h>
#include <daos_srv/smd.h>

#include "mgmt.pb-c.h"
#include "rpc.h"
#include "srv_layout.h"

/** srv.c */
void ds_mgmt_hdlr_svc_rip(crt_rpc_t *rpc);
void ds_mgmt_params_set_hdlr(crt_rpc_t *rpc);
void ds_mgmt_tgt_params_set_hdlr(crt_rpc_t *rpc);
void ds_mgmt_profile_hdlr(crt_rpc_t *rpc);

/** srv_system.c */

/* Management service */
struct mgmt_svc {
	struct ds_rsvc		ms_rsvc;
	ABT_rwlock		ms_lock;
	rdb_path_t		ms_root;
	rdb_path_t		ms_servers;
	rdb_path_t		ms_uuids;
	rdb_path_t		ms_pools;
	ABT_mutex		ms_mutex;
	bool			ms_step_down;
	bool			ms_distribute;
	ABT_cond		ms_distribute_cv;
	ABT_thread		ms_distributord;
	uint32_t		ms_map_version;
	uint32_t		ms_rank_next;
};

int ds_mgmt_system_module_init(void);
void ds_mgmt_system_module_fini(void);
int ds_mgmt_svc_start(bool create, size_t size, bool bootstrap, uuid_t srv_uuid,
		      char *addr);
int ds_mgmt_svc_stop(void);
int ds_mgmt_svc_lookup_leader(struct mgmt_svc **svc, struct rsvc_hint *hint);
void ds_mgmt_svc_put_leader(struct mgmt_svc *svc);
struct mgmt_join_in {
	uint32_t		ji_rank;
	struct server_rec	ji_server;
};
struct mgmt_join_out {
	uint32_t		jo_rank;
	uint8_t			jo_flags;	/* server_rec.sr_flags */
	struct rsvc_hint	jo_hint;
};
int ds_mgmt_join_handler(struct mgmt_join_in *in, struct mgmt_join_out *out);
int ds_mgmt_get_attach_info_handler(Mgmt__GetAttachInfoResp *resp);

/** srv_pool.c */
int ds_mgmt_create_pool(uuid_t pool_uuid, const char *group, char *tgt_dev,
			d_rank_list_t *targets, size_t scm_size,
			size_t nvme_size, daos_prop_t *prop, uint32_t svc_nr,
			d_rank_list_t **svcp);
int ds_mgmt_destroy_pool(uuid_t pool_uuid, const char *group, uint32_t force);
void ds_mgmt_hdlr_pool_create(crt_rpc_t *rpc_req);
void ds_mgmt_hdlr_pool_destroy(crt_rpc_t *rpc_req);

/** srv_query.c */

/* Device health stats from bio_dev_state */
struct mgmt_bio_health {
	struct bio_dev_state	 mb_dev_state;
	uuid_t			 mb_devid;
};

int ds_mgmt_bio_health_query(struct mgmt_bio_health *mbh, uuid_t uuid,
			     char *tgt_id);
int ds_mgmt_smd_list_devs(Mgmt__SmdDevResp *resp);
<<<<<<< HEAD
int ds_mgmt_dev_state_query(uuid_t uuid, Mgmt__DevStateResp *resp,
			    bool set_state);
=======
int ds_mgmt_smd_list_pools(Mgmt__SmdPoolResp *resp);
>>>>>>> 76df100d

/** srv_target.c */
int ds_mgmt_tgt_init(void);
void ds_mgmt_tgt_fini(void);
void ds_mgmt_hdlr_tgt_create(crt_rpc_t *rpc_req);
void ds_mgmt_hdlr_tgt_destroy(crt_rpc_t *rpc_req);
int ds_mgmt_tgt_create_aggregator(crt_rpc_t *source, crt_rpc_t *result,
				  void *priv);
void ds_mgmt_tgt_profile_hdlr(crt_rpc_t *rpc);
int ds_mgmt_tgt_map_update_pre_forward(crt_rpc_t *rpc, void *arg);
void ds_mgmt_hdlr_tgt_map_update(crt_rpc_t *rpc);
int ds_mgmt_tgt_map_update_aggregator(crt_rpc_t *source, crt_rpc_t *result,
				      void *priv);

#endif /* __SRV_MGMT_INTERNAL_H__ */<|MERGE_RESOLUTION|>--- conflicted
+++ resolved
@@ -107,12 +107,9 @@
 int ds_mgmt_bio_health_query(struct mgmt_bio_health *mbh, uuid_t uuid,
 			     char *tgt_id);
 int ds_mgmt_smd_list_devs(Mgmt__SmdDevResp *resp);
-<<<<<<< HEAD
+int ds_mgmt_smd_list_pools(Mgmt__SmdPoolResp *resp);
 int ds_mgmt_dev_state_query(uuid_t uuid, Mgmt__DevStateResp *resp,
 			    bool set_state);
-=======
-int ds_mgmt_smd_list_pools(Mgmt__SmdPoolResp *resp);
->>>>>>> 76df100d
 
 /** srv_target.c */
 int ds_mgmt_tgt_init(void);
