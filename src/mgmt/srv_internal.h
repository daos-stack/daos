--- conflicted
+++ resolved
@@ -104,14 +104,10 @@
 int ds_mgmt_pool_update_acl(uuid_t pool_uuid, struct daos_acl *acl,
 			    daos_prop_t **result);
 int ds_mgmt_pool_delete_acl(uuid_t pool_uuid, const char *principal,
-<<<<<<< HEAD
 			    daos_prop_t **result);
-=======
-			    struct daos_acl **result);
 int ds_mgmt_pool_list_cont(uuid_t uuid,
 			   struct daos_pool_cont_info **containers,
 			   uint64_t *ncontainers);
->>>>>>> e3608a79
 
 /** srv_query.c */
 
