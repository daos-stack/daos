/*
 * (C) Copyright 2016-2019 Intel Corporation.
 *
 * Licensed under the Apache License, Version 2.0 (the "License");
 * you may not use this file except in compliance with the License.
 * You may obtain a copy of the License at
 *
 *    http://www.apache.org/licenses/LICENSE-2.0
 *
 * Unless required by applicable law or agreed to in writing, software
 * distributed under the License is distributed on an "AS IS" BASIS,
 * WITHOUT WARRANTIES OR CONDITIONS OF ANY KIND, either express or implied.
 * See the License for the specific language governing permissions and
 * limitations under the License.
 *
 * GOVERNMENT LICENSE RIGHTS-OPEN SOURCE SOFTWARE
 * The Government's rights to use, modify, reproduce, release, perform, display,
 * or disclose this software are subject to the terms of the Apache License as
 * provided in Contract No. B609815.
 * Any reproduction of computer software, computer software documentation, or
 * portions thereof marked with this legend must also reproduce the markings.
 */
/**
 * ds_mgmt: Internal Declarations
 *
 * This file contains all declarations that are only used by ds_mgmts.
 * All external variables and functions must have a "ds_mgmt_" prefix.
 */

#ifndef __SRV_MGMT_INTERNAL_H__
#define __SRV_MGMT_INTERNAL_H__

#include <gurt/list.h>
#include <daos/common.h>
#include <daos/rpc.h>
#include <daos/rsvc.h>
#include <daos_srv/daos_server.h>

#include "rpc.h"
#include "srv_layout.h"

/** srv.c */
void ds_mgmt_hdlr_svc_rip(crt_rpc_t *rpc);
void ds_mgmt_params_set_hdlr(crt_rpc_t *rpc);
void ds_mgmt_tgt_params_set_hdlr(crt_rpc_t *rpc);
void ds_mgmt_profile_hdlr(crt_rpc_t *rpc);

/** srv_system.c */
int ds_mgmt_system_module_init(void);
void ds_mgmt_system_module_fini(void);
int ds_mgmt_svc_start(bool create, size_t size, bool bootstrap, uuid_t srv_uuid,
		      char *addr);
int ds_mgmt_svc_stop(void);
struct mgmt_join_in {
	uint32_t		ji_rank;
	struct server_rec	ji_server;
};
struct mgmt_join_out {
	uint32_t		jo_rank;
	uint8_t			jo_flags;	/* server_rec.sr_flags */
	struct rsvc_hint	jo_hint;
};
int ds_mgmt_join_handler(struct mgmt_join_in *in, struct mgmt_join_out *out);

/** srv_pool.c */
void ds_mgmt_hdlr_pool_create(crt_rpc_t *rpc_req);
void ds_mgmt_hdlr_pool_destroy(crt_rpc_t *rpc_req);

/** srv_target.c */
int ds_mgmt_tgt_init(void);
void ds_mgmt_tgt_fini(void);
void ds_mgmt_hdlr_tgt_create(crt_rpc_t *rpc_req);
void ds_mgmt_hdlr_tgt_destroy(crt_rpc_t *rpc_req);
int ds_mgmt_tgt_create_aggregator(crt_rpc_t *source, crt_rpc_t *result,
				  void *priv);
<<<<<<< HEAD
int ds_mgmt_tgt_map_update_pre_forward(crt_rpc_t *rpc, void *arg);
void ds_mgmt_hdlr_tgt_map_update(crt_rpc_t *rpc);
int ds_mgmt_tgt_map_update_aggregator(crt_rpc_t *source, crt_rpc_t *result,
				      void *priv);
=======
void ds_mgmt_tgt_profile_hdlr(crt_rpc_t *rpc);
>>>>>>> 74069b00

#endif /* __SRV_MGMT_INTERNAL_H__ */<|MERGE_RESOLUTION|>--- conflicted
+++ resolved
@@ -73,13 +73,10 @@
 void ds_mgmt_hdlr_tgt_destroy(crt_rpc_t *rpc_req);
 int ds_mgmt_tgt_create_aggregator(crt_rpc_t *source, crt_rpc_t *result,
 				  void *priv);
-<<<<<<< HEAD
+void ds_mgmt_tgt_profile_hdlr(crt_rpc_t *rpc);
 int ds_mgmt_tgt_map_update_pre_forward(crt_rpc_t *rpc, void *arg);
 void ds_mgmt_hdlr_tgt_map_update(crt_rpc_t *rpc);
 int ds_mgmt_tgt_map_update_aggregator(crt_rpc_t *source, crt_rpc_t *result,
 				      void *priv);
-=======
-void ds_mgmt_tgt_profile_hdlr(crt_rpc_t *rpc);
->>>>>>> 74069b00
 
 #endif /* __SRV_MGMT_INTERNAL_H__ */