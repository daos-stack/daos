--- conflicted
+++ resolved
@@ -446,19 +446,6 @@
 	int		i;
 	int		rc;
 
-<<<<<<< HEAD
-	if (!pmixless) {
-		rc = crt_group_attach((char *)name, &group);
-		if (rc != 0) {
-			D_ERROR("failed to attach to group %s: "DF_RC"\n", name,
-				DP_RC(rc));
-			goto err;
-		}
-		goto out;
-	}
-
-=======
->>>>>>> 5ffd7d83
 	rc = crt_group_view_create((char *)name, &group);
 	if (rc != 0) {
 		D_ERROR("failed to create group %s: "DF_RC"\n", name,
@@ -497,19 +484,9 @@
 {
 	int rc = 0;
 
-<<<<<<< HEAD
-	if (!server) {
-		if (!pmixless)
-			rc = crt_group_detach(group);
-		else
-			rc = crt_group_view_destroy(group);
-	}
-	D_ASSERTF(rc == 0, ""DF_RC"\n", DP_RC(rc));
-=======
 	if (!server)
 		rc = crt_group_view_destroy(group);
-	D_ASSERTF(rc == 0, "%d\n", rc);
->>>>>>> 5ffd7d83
+	D_ASSERTF(rc == 0, ""DF_RC"\n", DP_RC(rc));
 }
 
 static int
