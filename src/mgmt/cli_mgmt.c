--- conflicted
+++ resolved
@@ -242,11 +242,7 @@
 
 	/* Prepare the GetAttachInfo request. */
 	req.sys = (char *)name;
-<<<<<<< HEAD
 	req.all_ranks = all_ranks;
-	req.jobid = dc_jobid;
-=======
->>>>>>> dbb74ecc
 	reqb_size = mgmt__get_attach_info_req__get_packed_size(&req);
 	D_ALLOC(reqb, reqb_size);
 	if (reqb == NULL) {
