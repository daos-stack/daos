/*
 * (C) Copyright 2016-2020 Intel Corporation.
 *
 * Licensed under the Apache License, Version 2.0 (the "License");
 * you may not use this file except in compliance with the License.
 * You may obtain a copy of the License at
 *
 *    http://www.apache.org/licenses/LICENSE-2.0
 *
 * Unless required by applicable law or agreed to in writing, software
 * distributed under the License is distributed on an "AS IS" BASIS,
 * WITHOUT WARRANTIES OR CONDITIONS OF ANY KIND, either express or implied.
 * See the License for the specific language governing permissions and
 * limitations under the License.
 *
 * GOVERNMENT LICENSE RIGHTS-OPEN SOURCE SOFTWARE
 * The Government's rights to use, modify, reproduce, release, perform, display,
 * or disclose this software are subject to the terms of the Apache License as
 * provided in Contract No. B609815.
 * Any reproduction of computer software, computer software documentation, or
 * portions thereof marked with this legend must also reproduce the markings.
 */
/**
 * \file
 *
 * DAOS management client library. It exports the mgmt API defined in
 * daos_mgmt.h
 */

#define D_LOGFAC	DD_FAC(mgmt)

#include <daos/mgmt.h>

#include <daos/agent.h>
#include <daos/drpc_modules.h>
#include <daos/drpc.pb-c.h>
#include <daos/event.h>
#include <daos/job.h>
#include "svc.pb-c.h"
#include "rpc.h"
#include <errno.h>

int
dc_cp(tse_task_t *task, void *data)
{
	struct cp_arg	*arg = data;
	int		 rc = task->dt_result;

	if (rc)
		D_ERROR("RPC error: "DF_RC"\n", DP_RC(rc));

	dc_mgmt_sys_detach(arg->sys);
	crt_req_decref(arg->rpc);
	return rc;
}

int
<<<<<<< HEAD
dc_mgmt_set_params(tse_task_t *task)
{
	daos_set_params_t		*args;
	struct cp_arg			cp_arg;
	struct mgmt_params_set_in	*in;
	crt_endpoint_t			ep;
	crt_rpc_t			*rpc = NULL;
	crt_opcode_t			opc;
	int				rc;
=======
dc_mgmt_svc_rip(tse_task_t *task)
{
	daos_svc_rip_t		*args;
	struct cp_arg		 cp_arg;
	crt_endpoint_t		 svr_ep;
	crt_rpc_t		*rpc = NULL;
	crt_opcode_t		 opc;
	struct mgmt_svc_rip_in	*rip_in;
	int			 rc;
>>>>>>> f3200918

	args = dc_task_get_args(task);
	rc = dc_mgmt_sys_attach(args->grp, &cp_arg.sys);
	if (rc != 0) {
<<<<<<< HEAD
		D_ERROR("failed to attach to grp %s, rc "DF_RC".\n", args->grp,
			DP_RC(rc));
=======
		D_ERROR("failed to attach to grp %s, rc "DF_RC".\n",
			args->grp, DP_RC(rc));
>>>>>>> f3200918
		rc = -DER_INVAL;
		goto out_task;
	}

<<<<<<< HEAD
	ep.ep_grp = cp_arg.sys->sy_group;
	/* if rank == -1 means it will set params on all servers, which we will
	 * send it to 0 temporarily.
	 */
	ep.ep_rank = args->rank == -1 ? 0 : args->rank;
	ep.ep_tag = daos_rpc_tag(DAOS_REQ_MGMT, 0);
	opc = DAOS_RPC_OPCODE(MGMT_PARAMS_SET, DAOS_MGMT_MODULE,
			      DAOS_MGMT_VERSION);
	rc = crt_req_create(daos_task2ctx(task), &ep, opc, &rpc);
=======
	svr_ep.ep_grp = cp_arg.sys->sy_group;
	svr_ep.ep_rank = args->rank;
	svr_ep.ep_tag = daos_rpc_tag(DAOS_REQ_MGMT, 0);
	opc = DAOS_RPC_OPCODE(MGMT_SVC_RIP, DAOS_MGMT_MODULE,
			      DAOS_MGMT_VERSION);
	rc = crt_req_create(daos_task2ctx(task), &svr_ep, opc, &rpc);
>>>>>>> f3200918
	if (rc != 0) {
		D_ERROR("crt_req_create(MGMT_SVC_RIP) failed, rc: "DF_RC".\n",
			DP_RC(rc));
		D_GOTO(err_grp, rc);
	}

	D_ASSERT(rpc != NULL);
<<<<<<< HEAD
	in = crt_req_get(rpc);
	D_ASSERT(in != NULL);

	/** fill in request buffer */
	in->ps_rank = args->rank;
	in->ps_key_id = args->key_id;
	in->ps_value = args->value;
	in->ps_value_extra = args->value_extra;
=======
	rip_in = crt_req_get(rpc);
	D_ASSERT(rip_in != NULL);

	/** fill in request buffer */
	rip_in->rip_flags = args->force;
>>>>>>> f3200918

	crt_req_addref(rpc);
	cp_arg.rpc = rpc;

<<<<<<< HEAD
	rc = tse_task_register_comp_cb(task, cp, &cp_arg, sizeof(cp_arg));
	if (rc != 0)
		D_GOTO(err_rpc, rc);

	D_DEBUG(DB_MGMT, "set parameter %d/%u/"DF_U64".\n", args->rank,
		 args->key_id, args->value);
=======
	rc = tse_task_register_comp_cb(task, dc_cp, &cp_arg, sizeof(cp_arg));
	if (rc != 0)
		D_GOTO(err_rpc, rc);

	D_DEBUG(DB_MGMT, "killing rank %u\n", args->rank);
>>>>>>> f3200918

	/** send the request */
	return daos_rpc_send(rpc, task);

err_rpc:
	crt_req_decref(rpc);
err_grp:
	dc_mgmt_sys_detach(cp_arg.sys);
out_task:
	tse_task_complete(task, rc);
	return rc;
}

int
dc_mgmt_profile(char *path, int avg, bool start)
{
	struct dc_mgmt_sys	*sys;
	struct mgmt_profile_in	*in;
	crt_endpoint_t		ep;
	crt_rpc_t		*rpc = NULL;
	crt_opcode_t		opc;
	int			rc;

	rc = dc_mgmt_sys_attach(NULL, &sys);
	if (rc != 0) {
		D_ERROR("failed to attach to grp rc "DF_RC"\n", DP_RC(rc));
		return -DER_INVAL;
	}

	ep.ep_grp = sys->sy_group;
	ep.ep_rank = 0;
	ep.ep_tag = daos_rpc_tag(DAOS_REQ_MGMT, 0);
	opc = DAOS_RPC_OPCODE(MGMT_PROFILE, DAOS_MGMT_MODULE,
			      DAOS_MGMT_VERSION);
	rc = crt_req_create(daos_get_crt_ctx(), &ep, opc, &rpc);
	if (rc != 0) {
		D_ERROR("crt_req_create failed, rc: "DF_RC"\n", DP_RC(rc));
		D_GOTO(err_grp, rc);
	}

	D_ASSERT(rpc != NULL);
	in = crt_req_get(rpc);
	in->p_path = path;
	in->p_avg = avg;
	in->p_op = start ? MGMT_PROFILE_START : MGMT_PROFILE_STOP;
	/** send the request */
	rc = daos_rpc_send_wait(rpc);
err_grp:
	D_DEBUG(DB_MGMT, "mgmt profile: rc "DF_RC"\n", DP_RC(rc));
	dc_mgmt_sys_detach(sys);
	return rc;
}

struct dc_mgmt_psr {
	d_rank_t	 rank;
	char		*uri;
};

#define copy_str(dest, src)				\
({							\
	int	__rc = 1;				\
	size_t	__size = strnlen(src, sizeof(dest));	\
							\
	if (__size != sizeof(dest)) {			\
		memcpy(dest, src, __size + 1);		\
		__rc = 0;				\
	}						\
	__rc;						\
})

static void
put_attach_info(int npsrs, struct dc_mgmt_psr *psrs)
{
	int i;

	if (psrs == NULL)
		return;

	for (i = 0; i < npsrs; i++)
		D_FREE(psrs[i].uri);
	D_FREE(psrs);
}

/*
 * Get the attach info (i.e., the CaRT PSRs) for name. npsrs outputs the number
 * of elements in psrs. psrs outputs the array of struct dc_mgmt_psr objects.
 * Callers are responsible for freeing psrs using put_attach_info.
 */
static int
get_attach_info(const char *name, int *npsrs, struct dc_mgmt_psr **psrs,
		struct sys_info *sy_info)
{
	struct drpc_alloc	 alloc = PROTO_ALLOCATOR_INIT(alloc);
	struct drpc		*ctx;
	Mgmt__GetAttachInfoReq	 req = MGMT__GET_ATTACH_INFO_REQ__INIT;
	Mgmt__GetAttachInfoResp	*resp;
	uint8_t			*reqb;
	size_t			 reqb_size;
	Drpc__Call		*dreq;
	Drpc__Response		*dresp;
	struct dc_mgmt_psr      *p;
	int			 i;
	int			 rc;

	D_DEBUG(DB_MGMT, "getting attach info for %s\n", name);

	/* Connect to daos_agent. */
	D_ASSERT(dc_agent_sockpath != NULL);
	rc = drpc_connect(dc_agent_sockpath, &ctx);
	if (rc != -DER_SUCCESS) {
		D_ERROR("failed to connect to %s " DF_RC "\n",
			dc_agent_sockpath, DP_RC(rc));
		D_GOTO(out, 0);
	}

	/* Prepare the GetAttachInfo request. */
	req.sys = (char *)name;
	req.jobid = dc_jobid;
	reqb_size = mgmt__get_attach_info_req__get_packed_size(&req);
	D_ALLOC(reqb, reqb_size);
	if (reqb == NULL) {
		rc = -DER_NOMEM;
		goto out_ctx;
	}
	mgmt__get_attach_info_req__pack(&req, reqb);
	rc = drpc_call_create(ctx, DRPC_MODULE_MGMT,
				DRPC_METHOD_MGMT_GET_ATTACH_INFO, &dreq);
	if (rc != 0) {
		D_FREE(reqb);
		goto out_ctx;
	}
	dreq->body.len = reqb_size;
	dreq->body.data = reqb;

	/* Make the GetAttachInfo call and get the response. */
	rc = drpc_call(ctx, R_SYNC, dreq, &dresp);
	if (rc != 0) {
		D_ERROR("GetAttachInfo call failed: "DF_RC"\n", DP_RC(rc));
		goto out_dreq;
	}
	if (dresp->status != DRPC__STATUS__SUCCESS) {
		D_ERROR("GetAttachInfo unsuccessful: %d\n", dresp->status);
		rc = -DER_MISC;
		goto out_dresp;
	}
	resp = mgmt__get_attach_info_resp__unpack(&alloc.alloc, dresp->body.len,
						  dresp->body.data);
	if (alloc.oom)
		D_GOTO(out_dresp, rc = -DER_NOMEM);
	if (resp == NULL) {
		D_ERROR("failed to unpack GetAttachInfo response\n");
		rc = -DER_MISC;
		goto out_dresp;
	}
	if (resp->status != 0) {
		D_ERROR("GetAttachInfo failed: %d\n", resp->status);
		rc = resp->status;
		goto out_resp;
	}

	/* Output to the caller. */
	D_ALLOC_ARRAY(p, resp->n_psrs);
	if (p == NULL) {
		rc = -DER_NOMEM;
		goto out_resp;
	}
	for (i = 0; i < resp->n_psrs; i++) {
		p[i].rank = resp->psrs[i]->rank;
		D_ASPRINTF(p[i].uri, "%s", resp->psrs[i]->uri);
		if (p[i].uri == NULL) {
			rc = -DER_NOMEM;
			break;
		}
	}
	if (rc != 0) {
		for (; i >= 0; i--) {
			if (p[i].uri != NULL)
				D_FREE(p[i].uri);
		}
		D_FREE(p);
		goto out_resp;
	}
	*npsrs = resp->n_psrs;
	*psrs = p;

	if (sy_info) {
		if (strnlen(resp->provider, sizeof(sy_info->provider)) == 0) {
			D_ERROR("GetAttachInfo failed: %d. "
				"provider is undefined. "
				"libdaos.so is incompatible with DAOS Agent.\n",
				resp->status);
			D_GOTO(out_resp, rc = -DER_AGENT_INCOMPAT);
		}

		if (strnlen(resp->interface, sizeof(sy_info->interface)) == 0) {
			D_ERROR("GetAttachInfo failed: %d. "
				"interface is undefined. "
				"libdaos.so is incompatible with DAOS Agent.\n",
				resp->status);
			D_GOTO(out_resp, rc = -DER_AGENT_INCOMPAT);
		}

		if (strnlen(resp->domain, sizeof(sy_info->domain)) == 0) {
			D_ERROR("GetAttachInfo failed: %d. "
				"domain string is undefined. "
				"libdaos.so is incompatible with DAOS Agent.\n",
				resp->status);
			D_GOTO(out_resp, rc = -DER_AGENT_INCOMPAT);
		}

		if (copy_str(sy_info->provider, resp->provider)) {
			D_ERROR("GetAttachInfo failed: %d. "
				"provider string too long.\n",
				resp->status);

			D_GOTO(out_resp, rc = -DER_INVAL);
		}

		if (copy_str(sy_info->interface, resp->interface)) {
			D_ERROR("GetAttachInfo failed: %d. "
				"interface string too long\n",
				resp->status);
			D_GOTO(out_resp, rc = -DER_INVAL);
		}

		if (copy_str(sy_info->domain, resp->domain)) {
			D_ERROR("GetAttachInfo failed: %d. "
				"domain string too long\n",
				resp->status);
			D_GOTO(out_resp, rc = -DER_INVAL);
		}

		sy_info->crt_ctx_share_addr = resp->crtctxshareaddr;
		sy_info->crt_timeout = resp->crttimeout;

		D_DEBUG(DB_MGMT,
			"GetAttachInfo Provider: %s, Interface: %s, Domain: %s,"
			"CRT_CTX_SHARE_ADDR: %u, CRT_TIMEOUT: %u\n",
			sy_info->provider, sy_info->interface, sy_info->domain,
			sy_info->crt_ctx_share_addr, sy_info->crt_timeout);
	} else {
		D_ERROR("GetAttachInfo failed: %d. "
			"libdaos.so is incompatible with DAOS Agent.\n",
			resp->status);
		D_GOTO(out_resp, rc = -DER_AGENT_INCOMPAT);
	}

out_resp:
	mgmt__get_attach_info_resp__free_unpacked(resp, &alloc.alloc);
out_dresp:
	drpc_response_free(dresp);
out_dreq:
	/* This also frees reqb via dreq->body.data. */
	drpc_call_free(dreq);
out_ctx:
	drpc_close(ctx);
out:
	return rc;
}

/*
 * Get the CaRT network configuration for this client node
 * via the get_attach_info() dRPC.
 * Configure the client's local environment with these parameters
 */
int dc_mgmt_net_cfg(const char *name)
{
	int rc;
	int npsrs = 0;
	char buf[SYS_INFO_BUF_SIZE];
	char *crt_timeout;
	char *ofi_interface;
	char *ofi_domain;
	struct sys_info sy_info;
	struct dc_mgmt_psr *psrs = NULL;

	if (name == NULL)
		name = DAOS_DEFAULT_SYS_NAME;

	/* Query the agent for the CaRT network configuration parameters */
	rc = get_attach_info(name, &npsrs, &psrs, &sy_info);
	if (rc != 0)
		goto cleanup;

	/* These two are always set */
	rc = setenv("CRT_PHY_ADDR_STR", sy_info.provider, 1);
	if (rc != 0)
		D_GOTO(cleanup, rc = d_errno2der(errno));

	sprintf(buf, "%d", sy_info.crt_ctx_share_addr);
	rc = setenv("CRT_CTX_SHARE_ADDR", buf, 1);
	if (rc != 0)
		D_GOTO(cleanup, rc = d_errno2der(errno));

	/* Allow client env overrides for these three */
	crt_timeout = getenv("CRT_TIMEOUT");
	if (!crt_timeout) {
		sprintf(buf, "%d", sy_info.crt_timeout);
		rc = setenv("CRT_TIMEOUT", buf, 1);
		if (rc != 0)
			D_GOTO(cleanup, rc = d_errno2der(errno));
	} else {
		D_INFO("Using client provided CRT_TIMEOUT: %s\n",
			crt_timeout);
	}

	ofi_interface = getenv("OFI_INTERFACE");
	if (!ofi_interface) {
		rc = setenv("OFI_INTERFACE", sy_info.interface, 1);
		if (rc != 0)
			D_GOTO(cleanup, rc = d_errno2der(errno));
	} else {
		D_INFO("Using client provided OFI_INTERFACE: %s\n",
			ofi_interface);
	}

	ofi_domain = getenv("OFI_DOMAIN");
	if (!ofi_domain) {
		rc = setenv("OFI_DOMAIN", sy_info.domain, 1);
		if (rc != 0)
			D_GOTO(cleanup, rc = d_errno2der(errno));
	} else {
		D_INFO("Using client provided OFI_DOMAIN: %s\n", ofi_domain);
	}

	D_DEBUG(DB_MGMT,
		"CaRT initialization with:\n"
		"\tOFI_INTERFACE=%s, OFI_DOMAIN: %s, CRT_PHY_ADDR_STR: %s, "
		"CRT_CTX_SHARE_ADDR: %s, CRT_TIMEOUT: %s\n",
		getenv("OFI_INTERFACE"), getenv("OFI_DOMAIN"),
		getenv("CRT_PHY_ADDR_STR"),
		getenv("CRT_CTX_SHARE_ADDR"), getenv("CRT_TIMEOUT"));

cleanup:
	/* free the psrs allocated by get_attach_info() */
	put_attach_info(npsrs, psrs);

	return rc;
}

/*
 * Send an upcall to the agent to notify it of a clean process shutdown.
 */
int
dc_mgmt_disconnect(void)
{
	struct drpc_alloc	 alloc = PROTO_ALLOCATOR_INIT(alloc);
	struct drpc		 *ctx;
	Drpc__Call		 *dreq;
	Drpc__Response		 *dresp;
	int			 rc;

	D_DEBUG(DB_MGMT, "disconnecting process for pid:%d\n", getpid());

	/* Connect to daos_agent. */
	D_ASSERT(dc_agent_sockpath != NULL);
	rc = drpc_connect(dc_agent_sockpath, &ctx);
	if (rc != -DER_SUCCESS) {
		D_ERROR("failed to connect to %s " DF_RC "\n",
			dc_agent_sockpath, DP_RC(rc));
		D_GOTO(out, 0);
	}

	rc = drpc_call_create(ctx, DRPC_MODULE_MGMT,
			      DRPC_METHOD_MGMT_DISCONNECT, &dreq);
	if (rc != 0)
		goto out_ctx;

	/* Make the Process Disconnect call and get the response. */
	rc = drpc_call(ctx, R_SYNC, dreq, &dresp);
	if (rc != 0) {
		D_ERROR("Process Disconnect call failed: "DF_RC"\n", DP_RC(rc));
		goto out_dreq;
	}
	if (dresp->status != DRPC__STATUS__SUCCESS) {
		D_ERROR("Process Disconnect unsuccessful: %d\n", dresp->status);
		rc = -DER_MISC;
		goto out_dresp;
	}

out_dresp:
	drpc_response_free(dresp);
out_dreq:
	drpc_call_free(dreq);
out_ctx:
	drpc_close(ctx);
out:
	return rc;
}


#define SYS_BUF_MAGIC 0x98234ad3

struct psr_buf {
	uint32_t	psrb_rank;
	char		psrb_uri[CRT_ADDR_STR_MAX_LEN];
};

struct sys_buf {
	uint32_t	syb_magic;
	uint32_t	syb_npsrbs;
	char		syb_name[DAOS_SYS_NAME_MAX + 1];
	struct psr_buf	syb_psrbs[0];
};

/* Convert psrbs[npsrbs] to psrs[npsrs]. */
static int
get_attach_info_from_buf(int npsrbs, struct psr_buf *psrbs, int *npsrs,
			 struct dc_mgmt_psr **psrs)
{
	struct dc_mgmt_psr     *p;
	int			i;
	int			rc = 0;

	D_ALLOC_ARRAY(p, npsrbs);
	if (p == NULL)
		return -DER_NOMEM;

	for (i = 0; i < npsrbs; i++) {
		p[i].rank = psrbs[i].psrb_rank;
		D_ASPRINTF(p[i].uri, "%s", psrbs[i].psrb_uri);
		if (p[i].uri == NULL) {
			rc = -DER_NOMEM;
			break;
		}
	}
	if (rc != 0) {
		for (; i >= 0; i--) {
			if (p[i].uri != NULL)
				D_FREE(p[i].uri);
		}
		D_FREE(p);
		return rc;
	}

	*npsrs = npsrbs;
	*psrs = p;
	return 0;
}

static int
attach_group(const char *name, int npsrs, struct dc_mgmt_psr *psrs,
	     crt_group_t **groupp)
{
	crt_group_t    *group;
	int		i;
	int		rc;

	rc = crt_group_view_create((char *)name, &group);
	if (rc != 0) {
		D_ERROR("failed to create group %s: "DF_RC"\n", name,
			DP_RC(rc));
		goto err;
	}

	for (i = 0; i < npsrs; i++) {
		rc = crt_group_primary_rank_add(daos_get_crt_ctx(), group,
						psrs[i].rank, psrs[i].uri);
		if (rc != 0) {
			D_ERROR("failed to add rank %u URI %s to group %s: "
				DF_RC "\n",
				psrs[i].rank, psrs[i].uri, name, DP_RC(rc));
			goto err_group;
		}

		rc = crt_group_psr_set(group, psrs[i].rank);
		if (rc != 0) {
			D_ERROR("failed to set rank %u as group %s PSR: "
				DF_RC "\n",
				psrs[i].rank, name, DP_RC(rc));
			goto err_group;
		}
	}

	*groupp = group;
	return 0;

err_group:
	crt_group_view_destroy(group);
err:
	return rc;
}

static void
detach_group(bool server, crt_group_t *group)
{
	int rc = 0;

	if (!server)
		rc = crt_group_view_destroy(group);
	D_ASSERTF(rc == 0, ""DF_RC"\n", DP_RC(rc));
}

static int
attach(const char *name, int npsrbs, struct psr_buf *psrbs,
       struct dc_mgmt_sys **sysp)
{
	struct dc_mgmt_sys     *sys;
	crt_group_t	       *group;
	int			rc;

	D_DEBUG(DB_MGMT, "attaching to system '%s'\n", name);

	D_ALLOC_PTR(sys);
	if (sys == NULL) {
		rc = -DER_NOMEM;
		goto err;
	}
	D_INIT_LIST_HEAD(&sys->sy_link);
	rc = snprintf(sys->sy_name, sizeof(sys->sy_name), "%s", name);
	D_ASSERTF(rc >= 0, ""DF_RC"\n", DP_RC(rc));
	if (rc >= sizeof(sys->sy_name)) {
		D_ERROR("system name %s longer than %zu bytes\n", sys->sy_name,
			sizeof(sys->sy_name) - 1);
		rc = -DER_OVERFLOW;
		goto err_sys;
	}

	group = crt_group_lookup((char *)name);
	if (group != NULL) {
		/* This is one of the servers. Skip the get_attach_info call. */
		sys->sy_server = true;
		sys->sy_group = group;
		goto out;
	}

	if (psrbs == NULL)
		rc = get_attach_info(name, &sys->sy_npsrs, &sys->sy_psrs,
				     &sys->sy_info);
	else
		rc = get_attach_info_from_buf(npsrbs, psrbs, &sys->sy_npsrs,
					      &sys->sy_psrs);
	if (rc != 0)
		goto err_sys;
	if (sys->sy_npsrs < 1) {
		D_ERROR(">= 1 PSRs required: %d\n", sys->sy_npsrs);
		rc = -DER_MISC;
		goto err_psrs;
	}

	rc = attach_group(name, sys->sy_npsrs, sys->sy_psrs, &sys->sy_group);
	if (rc != 0)
		goto err_psrs;

out:
	*sysp = sys;
	return 0;

err_psrs:
	put_attach_info(sys->sy_npsrs, sys->sy_psrs);
err_sys:
	D_FREE(sys);
err:
	return rc;
}

static void
detach(struct dc_mgmt_sys *sys)
{
	D_DEBUG(DB_MGMT, "detaching from system '%s'\n", sys->sy_name);
	D_ASSERT(d_list_empty(&sys->sy_link));
	D_ASSERTF(sys->sy_ref == 0, "%d\n", sys->sy_ref);
	detach_group(sys->sy_server, sys->sy_group);
	if (!sys->sy_server)
		put_attach_info(sys->sy_npsrs, sys->sy_psrs);
	D_FREE(sys);
}

static D_LIST_HEAD(systems);
static pthread_mutex_t systems_lock = PTHREAD_MUTEX_INITIALIZER;

static struct dc_mgmt_sys *
lookup_sys(const char *name)
{
	struct dc_mgmt_sys *sys;

	d_list_for_each_entry(sys, &systems, sy_link) {
		if (strcmp(sys->sy_name, name) == 0)
			return sys;
	}
	return NULL;
}

static int
sys_attach(const char *name, int npsrbs, struct psr_buf *psrbs,
	   struct dc_mgmt_sys **sysp)
{
	struct dc_mgmt_sys     *sys;
	int			rc = 0;

	if (name == NULL)
		name = DAOS_DEFAULT_SYS_NAME;

	D_MUTEX_LOCK(&systems_lock);

	sys = lookup_sys(name);
	if (sys != NULL)
		goto ok;

	rc = attach(name, npsrbs, psrbs, &sys);
	if (rc != 0)
		goto out_lock;

	d_list_add(&sys->sy_link, &systems);

ok:
	sys->sy_ref++;
	*sysp = sys;
out_lock:
	D_MUTEX_UNLOCK(&systems_lock);
	return rc;
}

/**
 * Attach to system \a name.
 *
 * \param[in]		name	system name
 * \param[in,out]	sys	system handle
 */
int
dc_mgmt_sys_attach(const char *name, struct dc_mgmt_sys **sysp)
{
	if (name == NULL)
		name = DAOS_DEFAULT_SYS_NAME;

	return sys_attach(name, 0 /* npsrs */, NULL /* psrs */, sysp);
}

/**
 * Detach from system \a sys.
 *
 * \param[in]	sys	system handle
 */
void
dc_mgmt_sys_detach(struct dc_mgmt_sys *sys)
{
	D_ASSERT(sys != NULL);
	D_MUTEX_LOCK(&systems_lock);
	sys->sy_ref--;
	if (sys->sy_ref == 0) {
		d_list_del_init(&sys->sy_link);
		detach(sys);
	}
	D_MUTEX_UNLOCK(&systems_lock);
}

/**
 * Encode \a sys into \a buf of capacity \a cap. If \a buf is NULL, just return
 * the number of bytes that would be required. If \a buf is not NULL and \a cap
 * is insufficient, return -DER_TRUNC.
 */
ssize_t
dc_mgmt_sys_encode(struct dc_mgmt_sys *sys, void *buf, size_t cap)
{
	struct sys_buf *sysb = buf;
	size_t		len;
	int		i;

	len = sizeof(*sysb) + sizeof(sysb->syb_psrbs[0]) * sys->sy_npsrs;

	if (sysb == NULL)
		return len;

	if (cap < len)
		return -DER_TRUNC;

	sysb->syb_magic = SYS_BUF_MAGIC;
	sysb->syb_npsrbs = sys->sy_npsrs;
	D_CASSERT(sizeof(sysb->syb_name) == sizeof(sys->sy_name));
	strncpy(sysb->syb_name, sys->sy_name, sizeof(sysb->syb_name));

	for (i = 0; i < sys->sy_npsrs; i++) {
		struct psr_buf *psrb = &sysb->syb_psrbs[i];

		psrb->psrb_rank = sys->sy_psrs[i].rank;
		strncpy(psrb->psrb_uri, sys->sy_psrs[i].uri,
			sizeof(psrb->psrb_uri) - 1);
		psrb->psrb_uri[sizeof(psrb->psrb_uri) - 1] = '\0';
	}

	return len;
}

/** Decode \a buf of length \a len. */
ssize_t
dc_mgmt_sys_decode(void *buf, size_t len, struct dc_mgmt_sys **sysp)
{
	struct sys_buf *sysb;
	bool		swap = false;
	int		i;

	if (len < sizeof(*sysb)) {
		D_ERROR("truncated sys_buf: %zu < %zu\n", len, sizeof(*sysb));
		return -DER_IO;
	}
	sysb = buf;

	if (sysb->syb_magic != SYS_BUF_MAGIC) {
		if (sysb->syb_magic == D_SWAP32(SYS_BUF_MAGIC)) {
			swap = true;
		} else {
			D_ERROR("bad sys_buf magic: %x\n", sysb->syb_magic);
			return -DER_IO;
		}
	}

	if (swap) {
		D_SWAP32S(&sysb->syb_magic);
		D_SWAP32S(&sysb->syb_npsrbs);
		/* sysb->syb_name does not need swapping. */
		/* sysb->syb_psrbs is decoded below. */
	}

	if (len <
	    sizeof(*sysb) + sizeof(sysb->syb_psrbs[0]) * sysb->syb_npsrbs) {
		D_ERROR("truncated sys_buf.syb_psrbs: %zu < %zu\n", len,
			sizeof(*sysb) +
			sizeof(sysb->syb_psrbs[0]) * sysb->syb_npsrbs);
		return -DER_IO;
	}

	for (i = 0; i < sysb->syb_npsrbs; i++) {
		struct psr_buf *psrb = &sysb->syb_psrbs[i];

		if (swap) {
			D_SWAP32S(&psrb->psrb_rank);
			/* psrb->psrb_uri does not need swapping. */
		}
	}

	return sys_attach(sysb->syb_name, sysb->syb_npsrbs, sysb->syb_psrbs,
			  sysp);
}

/* For a given pool UUID, contact mgmt. service for up to date list
 * of pool service replica ranks. Note: synchronous RPC with caller already
 * in a task execution context. On successful return, caller is responsible
 * for freeing the d_rank_list_t allocated here.
 */
int
dc_mgmt_get_pool_svc_ranks(struct dc_mgmt_sys *sys, const uuid_t puuid,
			   d_rank_list_t **svcranksp)
{
	crt_endpoint_t				srv_ep;
	crt_rpc_t			       *rpc = NULL;
	struct mgmt_pool_get_svcranks_in       *rpc_in;
	struct mgmt_pool_get_svcranks_out      *rpc_out;
	crt_opcode_t				opc;
	int					rc;

	/* TODO: when MS supports multiple replicas search for leader */
	srv_ep.ep_grp = sys->sy_group;
	srv_ep.ep_rank = sys->sy_psrs[0].rank;
	srv_ep.ep_tag = daos_rpc_tag(DAOS_REQ_MGMT, 0);
	opc = DAOS_RPC_OPCODE(MGMT_POOL_GET_SVCRANKS, DAOS_MGMT_MODULE,
			      DAOS_MGMT_VERSION);

	rc = crt_req_create(daos_get_crt_ctx(), &srv_ep, opc, &rpc);
	if (rc != 0) {
		D_ERROR(DF_UUID ": crt_req_create() failed, "DF_RC "\n",
			DP_UUID(puuid), DP_RC(rc));
		return rc;
	}

	rpc_in = crt_req_get(rpc);
	D_ASSERT(rpc_in != NULL);
	uuid_copy(rpc_in->gsr_puuid, puuid);

	crt_req_addref(rpc);
	rc = daos_rpc_send_wait(rpc);
	if (rc != 0) {
		D_ERROR(DF_UUID ": daos_rpc_send_wait() failed, "DF_RC "\n",
			DP_UUID(puuid), DP_RC(rc));
		goto decref;
	}

	rpc_out = crt_reply_get(rpc);
	D_ASSERT(rpc_out != NULL);
	rc = rpc_out->gsr_rc;
	if (rc != 0) {
		D_ERROR(DF_UUID ": MGMT_POOL_GET_SVCRANKS rpc failed, "
			DF_RC "\n", DP_UUID(puuid), DP_RC(rc));
		goto decref;
	}

	rc = d_rank_list_dup(svcranksp, rpc_out->gsr_ranks);
	if (rc != 0)
		D_ERROR(DF_UUID ": d_rank_list_dup() failed, "DF_RC "\n",
			DP_UUID(puuid), DP_RC(rc));

decref:
	crt_req_decref(rpc);
	return rc;
}
/**
 * Initialize management interface
 */
int
dc_mgmt_init()
{
	int rc;

	rc = daos_rpc_register(&mgmt_proto_fmt, MGMT_PROTO_CLI_COUNT,
				NULL, DAOS_MGMT_MODULE);
	if (rc != 0)
		D_ERROR("failed to register mgmt RPCs: "DF_RC"\n", DP_RC(rc));

	return rc;
}

/**
 * Finalize management interface
 */
void
dc_mgmt_fini()
{
	daos_rpc_unregister(&mgmt_proto_fmt);
}

int dc2_mgmt_svc_rip(tse_task_t *task)
{
	return -DER_NOSYS;
}<|MERGE_RESOLUTION|>--- conflicted
+++ resolved
@@ -55,115 +55,6 @@
 }
 
 int
-<<<<<<< HEAD
-dc_mgmt_set_params(tse_task_t *task)
-{
-	daos_set_params_t		*args;
-	struct cp_arg			cp_arg;
-	struct mgmt_params_set_in	*in;
-	crt_endpoint_t			ep;
-	crt_rpc_t			*rpc = NULL;
-	crt_opcode_t			opc;
-	int				rc;
-=======
-dc_mgmt_svc_rip(tse_task_t *task)
-{
-	daos_svc_rip_t		*args;
-	struct cp_arg		 cp_arg;
-	crt_endpoint_t		 svr_ep;
-	crt_rpc_t		*rpc = NULL;
-	crt_opcode_t		 opc;
-	struct mgmt_svc_rip_in	*rip_in;
-	int			 rc;
->>>>>>> f3200918
-
-	args = dc_task_get_args(task);
-	rc = dc_mgmt_sys_attach(args->grp, &cp_arg.sys);
-	if (rc != 0) {
-<<<<<<< HEAD
-		D_ERROR("failed to attach to grp %s, rc "DF_RC".\n", args->grp,
-			DP_RC(rc));
-=======
-		D_ERROR("failed to attach to grp %s, rc "DF_RC".\n",
-			args->grp, DP_RC(rc));
->>>>>>> f3200918
-		rc = -DER_INVAL;
-		goto out_task;
-	}
-
-<<<<<<< HEAD
-	ep.ep_grp = cp_arg.sys->sy_group;
-	/* if rank == -1 means it will set params on all servers, which we will
-	 * send it to 0 temporarily.
-	 */
-	ep.ep_rank = args->rank == -1 ? 0 : args->rank;
-	ep.ep_tag = daos_rpc_tag(DAOS_REQ_MGMT, 0);
-	opc = DAOS_RPC_OPCODE(MGMT_PARAMS_SET, DAOS_MGMT_MODULE,
-			      DAOS_MGMT_VERSION);
-	rc = crt_req_create(daos_task2ctx(task), &ep, opc, &rpc);
-=======
-	svr_ep.ep_grp = cp_arg.sys->sy_group;
-	svr_ep.ep_rank = args->rank;
-	svr_ep.ep_tag = daos_rpc_tag(DAOS_REQ_MGMT, 0);
-	opc = DAOS_RPC_OPCODE(MGMT_SVC_RIP, DAOS_MGMT_MODULE,
-			      DAOS_MGMT_VERSION);
-	rc = crt_req_create(daos_task2ctx(task), &svr_ep, opc, &rpc);
->>>>>>> f3200918
-	if (rc != 0) {
-		D_ERROR("crt_req_create(MGMT_SVC_RIP) failed, rc: "DF_RC".\n",
-			DP_RC(rc));
-		D_GOTO(err_grp, rc);
-	}
-
-	D_ASSERT(rpc != NULL);
-<<<<<<< HEAD
-	in = crt_req_get(rpc);
-	D_ASSERT(in != NULL);
-
-	/** fill in request buffer */
-	in->ps_rank = args->rank;
-	in->ps_key_id = args->key_id;
-	in->ps_value = args->value;
-	in->ps_value_extra = args->value_extra;
-=======
-	rip_in = crt_req_get(rpc);
-	D_ASSERT(rip_in != NULL);
-
-	/** fill in request buffer */
-	rip_in->rip_flags = args->force;
->>>>>>> f3200918
-
-	crt_req_addref(rpc);
-	cp_arg.rpc = rpc;
-
-<<<<<<< HEAD
-	rc = tse_task_register_comp_cb(task, cp, &cp_arg, sizeof(cp_arg));
-	if (rc != 0)
-		D_GOTO(err_rpc, rc);
-
-	D_DEBUG(DB_MGMT, "set parameter %d/%u/"DF_U64".\n", args->rank,
-		 args->key_id, args->value);
-=======
-	rc = tse_task_register_comp_cb(task, dc_cp, &cp_arg, sizeof(cp_arg));
-	if (rc != 0)
-		D_GOTO(err_rpc, rc);
-
-	D_DEBUG(DB_MGMT, "killing rank %u\n", args->rank);
->>>>>>> f3200918
-
-	/** send the request */
-	return daos_rpc_send(rpc, task);
-
-err_rpc:
-	crt_req_decref(rpc);
-err_grp:
-	dc_mgmt_sys_detach(cp_arg.sys);
-out_task:
-	tse_task_complete(task, rc);
-	return rc;
-}
-
-int
 dc_mgmt_profile(char *path, int avg, bool start)
 {
 	struct dc_mgmt_sys	*sys;
