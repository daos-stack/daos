/*
 * (C) Copyright 2019-2020 Intel Corporation.
 *
 * Licensed under the Apache License, Version 2.0 (the "License");
 * you may not use this file except in compliance with the License.
 * You may obtain a copy of the License at
 *
 *    http://www.apache.org/licenses/LICENSE-2.0
 *
 * Unless required by applicable law or agreed to in writing, software
 * distributed under the License is distributed on an "AS IS" BASIS,
 * WITHOUT WARRANTIES OR CONDITIONS OF ANY KIND, either express or implied.
 * See the License for the specific language governing permissions and
 * limitations under the License.
 *
 * GOVERNMENT LICENSE RIGHTS-OPEN SOURCE SOFTWARE
 * The Government's rights to use, modify, reproduce, release, perform, display,
 * or disclose this software are subject to the terms of the Apache License as
 * provided in Contract No. 8F-30005.
 * Any reproduction of computer software, computer software documentation, or
 * portions thereof marked with this legend must also reproduce the markings.
 */

/**
 * Mocks for DAOS mgmt unit tests
 */

#include "../srv.pb-c.h"
#include "../srv_internal.h"
#include "mocks.h"

/*
 * Mocks
 */

int		ds_mgmt_pool_get_acl_return;
daos_prop_t	*ds_mgmt_pool_get_acl_return_acl;
uuid_t		ds_mgmt_pool_get_acl_uuid;
void		*ds_mgmt_pool_get_acl_acl_ptr;
int
ds_mgmt_pool_get_acl(uuid_t pool_uuid, daos_prop_t **acl)
{
	uuid_copy(ds_mgmt_pool_get_acl_uuid, pool_uuid);
	ds_mgmt_pool_get_acl_acl_ptr = (void *)acl;

	if (acl != NULL && ds_mgmt_pool_get_acl_return_acl != NULL) {
		size_t len = ds_mgmt_pool_get_acl_return_acl->dpp_nr;

		/*
		 * Need to manually copy to allow mock to return potentially
		 * invalid values.
		 */
		*acl = daos_prop_alloc(len);
		daos_prop_copy(*acl, ds_mgmt_pool_get_acl_return_acl);
	}

	return ds_mgmt_pool_get_acl_return;
}

void
mock_ds_mgmt_pool_get_acl_setup(void)
{
	ds_mgmt_pool_get_acl_return = 0;
	ds_mgmt_pool_get_acl_return_acl = NULL;
	uuid_clear(ds_mgmt_pool_get_acl_uuid);
	ds_mgmt_pool_get_acl_acl_ptr = NULL;
}

void
mock_ds_mgmt_pool_get_acl_teardown(void)
{
	daos_prop_free(ds_mgmt_pool_get_acl_return_acl);
	ds_mgmt_pool_get_acl_return_acl = NULL;
}

int		ds_mgmt_pool_overwrite_acl_return;
uuid_t		ds_mgmt_pool_overwrite_acl_uuid;
struct daos_acl	*ds_mgmt_pool_overwrite_acl_acl;
daos_prop_t	*ds_mgmt_pool_overwrite_acl_result;
void		*ds_mgmt_pool_overwrite_acl_result_ptr;
int
ds_mgmt_pool_overwrite_acl(uuid_t pool_uuid, struct daos_acl *acl,
			   daos_prop_t **result)
{
	uuid_copy(ds_mgmt_pool_overwrite_acl_uuid, pool_uuid);
	if (acl != NULL)
		ds_mgmt_pool_overwrite_acl_acl = daos_acl_dup(acl);
	ds_mgmt_pool_overwrite_acl_result_ptr = (void *)result;
	if (result != NULL)
		*result = daos_prop_dup(ds_mgmt_pool_overwrite_acl_result,
					true);
	return ds_mgmt_pool_overwrite_acl_return;
}

void
mock_ds_mgmt_pool_overwrite_acl_setup(void)
{
	ds_mgmt_pool_overwrite_acl_return = 0;
	uuid_clear(ds_mgmt_pool_overwrite_acl_uuid);
	ds_mgmt_pool_overwrite_acl_acl = NULL;
	ds_mgmt_pool_overwrite_acl_result = NULL;
	ds_mgmt_pool_overwrite_acl_result_ptr = NULL;
}

void
mock_ds_mgmt_pool_overwrite_acl_teardown(void)
{
	daos_acl_free(ds_mgmt_pool_overwrite_acl_acl);
	daos_prop_free(ds_mgmt_pool_overwrite_acl_result);
}

int		ds_mgmt_pool_update_acl_return;
uuid_t		ds_mgmt_pool_update_acl_uuid;
struct daos_acl	*ds_mgmt_pool_update_acl_acl;
daos_prop_t	*ds_mgmt_pool_update_acl_result;
void		*ds_mgmt_pool_update_acl_result_ptr;
int
ds_mgmt_pool_update_acl(uuid_t pool_uuid, struct daos_acl *acl,
			daos_prop_t **result)
{
	uuid_copy(ds_mgmt_pool_update_acl_uuid, pool_uuid);
	if (acl != NULL)
		ds_mgmt_pool_update_acl_acl = daos_acl_dup(acl);
	ds_mgmt_pool_update_acl_result_ptr = (void *)result;
	if (result != NULL)
		*result = daos_prop_dup(ds_mgmt_pool_update_acl_result, true);
	return ds_mgmt_pool_update_acl_return;
}

void
mock_ds_mgmt_pool_update_acl_setup(void)
{
	ds_mgmt_pool_update_acl_return = 0;
	uuid_clear(ds_mgmt_pool_update_acl_uuid);
	ds_mgmt_pool_update_acl_acl = NULL;
	ds_mgmt_pool_update_acl_result = NULL;
	ds_mgmt_pool_update_acl_result_ptr = NULL;
}

void
mock_ds_mgmt_pool_update_acl_teardown(void)
{
	daos_acl_free(ds_mgmt_pool_update_acl_acl);
	daos_prop_free(ds_mgmt_pool_update_acl_result);
}

int		ds_mgmt_pool_delete_acl_return;
uuid_t		ds_mgmt_pool_delete_acl_uuid;
const char	*ds_mgmt_pool_delete_acl_principal;
daos_prop_t	*ds_mgmt_pool_delete_acl_result;
void		*ds_mgmt_pool_delete_acl_result_ptr;
int
ds_mgmt_pool_delete_acl(uuid_t pool_uuid, const char *principal,
			daos_prop_t **result)
{
	uuid_copy(ds_mgmt_pool_delete_acl_uuid, pool_uuid);
	ds_mgmt_pool_delete_acl_principal = principal;
	ds_mgmt_pool_delete_acl_result_ptr = (void *)result;
	if (result != NULL)
		*result = daos_prop_dup(ds_mgmt_pool_delete_acl_result, true);
	return ds_mgmt_pool_delete_acl_return;
}

void
mock_ds_mgmt_pool_delete_acl_setup(void)
{
	ds_mgmt_pool_delete_acl_return = 0;
	uuid_clear(ds_mgmt_pool_delete_acl_uuid);
	ds_mgmt_pool_delete_acl_principal = NULL;
	ds_mgmt_pool_delete_acl_result = NULL;
	ds_mgmt_pool_delete_acl_result_ptr = NULL;
}

void
mock_ds_mgmt_pool_delete_acl_teardown(void)
{
	daos_prop_free(ds_mgmt_pool_delete_acl_result);
}

int				ds_mgmt_list_pools_return;
char				ds_mgmt_list_pools_group[DAOS_SYS_NAME_MAX + 1];
void				*ds_mgmt_list_pools_npools_ptr;
uint64_t			ds_mgmt_list_pools_npools;
void				*ds_mgmt_list_pools_poolsp_ptr;
struct mgmt_list_pools_one	*ds_mgmt_list_pools_poolsp_out;
void				*ds_mgmt_list_pools_len_ptr;
size_t				ds_mgmt_list_pools_len_out;
int
ds_mgmt_list_pools(const char *group, uint64_t *npools,
		   struct mgmt_list_pools_one **poolsp, size_t *pools_len)
{
	size_t i;

	strncpy(ds_mgmt_list_pools_group, group, DAOS_SYS_NAME_MAX);

	ds_mgmt_list_pools_npools_ptr = (void *)npools;
	if (npools != NULL)
		ds_mgmt_list_pools_npools = *npools;

	ds_mgmt_list_pools_poolsp_ptr = (void *)poolsp;
	if (poolsp != NULL && ds_mgmt_list_pools_poolsp_out != NULL) {
		D_ALLOC_ARRAY(*poolsp, ds_mgmt_list_pools_len_out);
		for (i = 0; i < ds_mgmt_list_pools_len_out; i++) {
			uuid_copy((*poolsp)[i].lp_puuid,
				  ds_mgmt_list_pools_poolsp_out[i].lp_puuid);
			(*poolsp)[i].lp_svc = d_rank_list_alloc(0);
			d_rank_list_copy((*poolsp)[i].lp_svc,
				ds_mgmt_list_pools_poolsp_out[i].lp_svc);
		}
	}

	ds_mgmt_list_pools_len_ptr = (void *)pools_len;
	if (pools_len != NULL)
		*pools_len = ds_mgmt_list_pools_len_out;

	return ds_mgmt_list_pools_return;
}

void
mock_ds_mgmt_list_pools_setup(void)
{
	ds_mgmt_list_pools_return = 0;

	memset(ds_mgmt_list_pools_group, 0, sizeof(ds_mgmt_list_pools_group));

	ds_mgmt_list_pools_npools_ptr = NULL;
	ds_mgmt_list_pools_npools = 0;

	ds_mgmt_list_pools_len_ptr = NULL;
	ds_mgmt_list_pools_len_out = 0;

	ds_mgmt_list_pools_poolsp_ptr = NULL;
	ds_mgmt_list_pools_poolsp_out = NULL;
}

void
mock_ds_mgmt_list_pools_gen_pools(size_t num_pools)
{
	size_t i;

	ds_mgmt_list_pools_len_out = num_pools;

	D_ALLOC_ARRAY(ds_mgmt_list_pools_poolsp_out, num_pools);
	for (i = 0; i < num_pools; i++) {
		struct mgmt_list_pools_one *pool;

		pool = &(ds_mgmt_list_pools_poolsp_out[i]);
		uuid_generate(pool->lp_puuid);

		pool->lp_svc = d_rank_list_alloc(1);
		pool->lp_svc->rl_ranks[0] = i;
	}
}

void
mock_ds_mgmt_list_pools_teardown(void)
{
	ds_mgmt_free_pool_list(&ds_mgmt_list_pools_poolsp_out,
			       ds_mgmt_list_pools_len_out);
}

void
ds_mgmt_free_pool_list(struct mgmt_list_pools_one **poolsp, uint64_t len)
{
	uint64_t i;

	if (*poolsp != NULL) {
		for (i = 0; i < len; i++)
			d_rank_list_free((*poolsp)[i].lp_svc);

		D_FREE(*poolsp);
	}
}

int		ds_mgmt_pool_set_prop_return;
daos_prop_t	*ds_mgmt_pool_set_prop_prop;
daos_prop_t	*ds_mgmt_pool_set_prop_result;
void		*ds_mgmt_pool_set_prop_result_ptr;
int
ds_mgmt_pool_set_prop(uuid_t pool_uuid, daos_prop_t *prop,
		      daos_prop_t **result)
{
	if (prop != NULL)
		ds_mgmt_pool_set_prop_prop = daos_prop_dup(prop, true);
	ds_mgmt_pool_set_prop_result_ptr = (void *)result;

	if (result != NULL && ds_mgmt_pool_set_prop_result != NULL) {
		size_t len = ds_mgmt_pool_set_prop_result->dpp_nr;

		*result = daos_prop_alloc(len);
		daos_prop_copy(*result, ds_mgmt_pool_set_prop_result);
	}

	return ds_mgmt_pool_set_prop_return;
}

void
mock_ds_mgmt_pool_set_prop_setup(void)
{
	ds_mgmt_pool_set_prop_return = 0;
	ds_mgmt_pool_set_prop_prop = NULL;
	ds_mgmt_pool_set_prop_result = NULL;
	ds_mgmt_pool_set_prop_result_ptr = NULL;
}

void
mock_ds_mgmt_pool_set_prop_teardown(void)
{
	daos_prop_free(ds_mgmt_pool_set_prop_result);
	daos_prop_free(ds_mgmt_pool_set_prop_prop);
}

/*
 * Mock ds_mgmt_pool_list_cont
 */
int				 ds_mgmt_pool_list_cont_return;
struct daos_pool_cont_info	*ds_mgmt_pool_list_cont_out;
uint64_t			 ds_mgmt_pool_list_cont_nc_out;

int ds_mgmt_pool_list_cont(uuid_t uuid,
			   struct daos_pool_cont_info **containers,
			   uint64_t *ncontainers)
{
	if (containers != NULL && ncontainers != NULL &&
	    ds_mgmt_pool_list_cont_out != NULL) {
		*ncontainers = ds_mgmt_pool_list_cont_nc_out;
		D_ALLOC_ARRAY(*containers, *ncontainers);
		memcpy(*containers, ds_mgmt_pool_list_cont_out,
		       *ncontainers * sizeof(struct daos_pool_cont_info));
	}

	return ds_mgmt_pool_list_cont_return;
}

void
mock_ds_mgmt_list_cont_gen_cont(size_t ncont) {
	size_t i;

	D_ALLOC_ARRAY(ds_mgmt_pool_list_cont_out, ncont);
	ds_mgmt_pool_list_cont_nc_out = ncont;
	for (i = 0; i < ncont; i++)
		uuid_generate(ds_mgmt_pool_list_cont_out[i].pci_uuid);
}

void
mock_ds_mgmt_pool_list_cont_setup(void)
{
	ds_mgmt_pool_list_cont_return = 0;
	ds_mgmt_pool_list_cont_nc_out = 0;
	ds_mgmt_pool_list_cont_out = NULL;
}

void mock_ds_mgmt_pool_list_cont_teardown(void)
{
	if (ds_mgmt_pool_list_cont_out != NULL) {
		D_FREE(ds_mgmt_pool_list_cont_out);
		ds_mgmt_pool_list_cont_out = NULL;
	}
}

int			ds_mgmt_pool_query_return;
uuid_t			ds_mgmt_pool_query_uuid;
daos_pool_info_t	ds_mgmt_pool_query_info_out;
daos_pool_info_t	ds_mgmt_pool_query_info_in;
void			*ds_mgmt_pool_query_info_ptr;
int
ds_mgmt_pool_query(uuid_t pool_uuid, daos_pool_info_t *pool_info)
{
	uuid_copy(ds_mgmt_pool_query_uuid, pool_uuid);
	ds_mgmt_pool_query_info_ptr = (void *)pool_info;
	if (pool_info != NULL) {
		ds_mgmt_pool_query_info_in = *pool_info;
		*pool_info = ds_mgmt_pool_query_info_out;
	}
	return ds_mgmt_pool_query_return;
}

void
mock_ds_mgmt_pool_query_setup(void)
{
	ds_mgmt_pool_query_return = 0;
	uuid_clear(ds_mgmt_pool_query_uuid);
	ds_mgmt_pool_query_info_ptr = NULL;
	memset(&ds_mgmt_pool_query_info_out, 0, sizeof(daos_pool_info_t));
}

int	ds_mgmt_cont_set_owner_return;
uuid_t	ds_mgmt_cont_set_owner_pool;
uuid_t	ds_mgmt_cont_set_owner_cont;
char	*ds_mgmt_cont_set_owner_user;
char	*ds_mgmt_cont_set_owner_group;
int
ds_mgmt_cont_set_owner(uuid_t pool_uuid, uuid_t cont_uuid, const char *user,
		       const char *group)
{
	uuid_copy(ds_mgmt_cont_set_owner_pool, pool_uuid);
	uuid_copy(ds_mgmt_cont_set_owner_cont, cont_uuid);
	if (user != NULL)
		D_STRNDUP(ds_mgmt_cont_set_owner_user, user,
			  DAOS_ACL_MAX_PRINCIPAL_LEN);
	if (group != NULL)
		D_STRNDUP(ds_mgmt_cont_set_owner_group, group,
			  DAOS_ACL_MAX_PRINCIPAL_LEN);

	return ds_mgmt_cont_set_owner_return;
}

void
mock_ds_mgmt_cont_set_owner_setup(void)
{
	ds_mgmt_cont_set_owner_return = 0;

	uuid_clear(ds_mgmt_cont_set_owner_pool);
	uuid_clear(ds_mgmt_cont_set_owner_cont);
	ds_mgmt_cont_set_owner_user = NULL;
	ds_mgmt_cont_set_owner_group = NULL;
}
void mock_ds_mgmt_cont_set_owner_teardown(void)
{
	D_FREE(ds_mgmt_cont_set_owner_user);
	D_FREE(ds_mgmt_cont_set_owner_group);
}

int     ds_mgmt_target_update_return;
uuid_t  ds_mgmt_target_update_uuid;
int
ds_mgmt_pool_target_update_state(uuid_t pool_uuid, uint32_t rank,
				struct pool_target_id_list *target_list,
				pool_comp_state_t state)
{
	uuid_copy(ds_mgmt_target_update_uuid, pool_uuid);
	return ds_mgmt_target_update_return;
}

void
mock_ds_mgmt_exclude_setup(void)
{
	ds_mgmt_target_update_return = 0;
	uuid_clear(ds_mgmt_target_update_uuid);
}

<<<<<<< HEAD
int     ds_mgmt_pool_extend_return;
uuid_t  ds_mgmt_pool_extend_uuid;
int
ds_mgmt_pool_extend(uuid_t pool_uuid, d_rank_list_t *rank_list,
			const char *group, char *tgt_dev,  size_t scm_size,
			size_t nvme_size, daos_prop_t *prop)
{
	uuid_copy(ds_mgmt_pool_extend_uuid, pool_uuid);
	return ds_mgmt_pool_extend_return;
}

void
mock_ds_mgmt_pool_extend_setup(void)
{
	ds_mgmt_pool_extend_return = 0;
	uuid_clear(ds_mgmt_pool_extend_uuid);
=======
int     ds_mgmt_pool_evict_return;
uuid_t  ds_mgmt_pool_evict_uuid;
int
ds_mgmt_evict_pool(uuid_t pool_uuid, const char *group)
{
	uuid_copy(ds_mgmt_pool_evict_uuid, pool_uuid);
	return ds_mgmt_pool_evict_return;
}

void
mock_ds_mgmt_pool_evict_setup(void)
{
	ds_mgmt_pool_evict_return = 0;
	uuid_clear(ds_mgmt_pool_evict_uuid);
>>>>>>> c14b7bdc
}

/*
 * Stubs, to avoid linker errors
 * TODO: Implement mocks when there is a test that uses these
 */
int
crt_rank_self_set(d_rank_t rank)
{
	return 0;
}

void
dss_init_state_set(enum dss_init_state state)
{
}

int
ds_mgmt_svc_start(bool create, size_t size, bool bootstrap, uuid_t srv_uuid,
		  char *addr)
{
	return 0;
}

size_t
ds_rsvc_get_md_cap(void)
{
	return 0;
}

int
ds_mgmt_get_attach_info_handler(Mgmt__GetAttachInfoResp *resp, bool all_ranks)
{
	return 0;
}

int
ds_mgmt_join_handler(struct mgmt_join_in *in, struct mgmt_join_out *out)
{
	return 0;
}

int
ds_mgmt_create_pool(uuid_t pool_uuid, const char *group, char *tgt_dev,
		    d_rank_list_t *targets, size_t scm_size,
		    size_t nvme_size, daos_prop_t *prop, uint32_t svc_nr,
		    d_rank_list_t **svcp)
{
	return 0;
}

int
ds_mgmt_destroy_pool(uuid_t pool_uuid, const char *group, uint32_t force)
{
	return 0;
}

int
ds_mgmt_bio_health_query(struct mgmt_bio_health *mbh, uuid_t uuid,
			 char *tgt_id)
{
	return 0;
}

int
ds_mgmt_smd_list_devs(Mgmt__SmdDevResp *resp)
{
	return 0;
}

int
ds_mgmt_smd_list_pools(Mgmt__SmdPoolResp *resp)
{
	return 0;
}

int
ds_mgmt_dev_state_query(uuid_t uuid, Mgmt__DevStateResp *resp)
{
	return 0;
}

int
ds_mgmt_dev_set_faulty(uuid_t uuid, Mgmt__DevStateResp *resp)
{
	return 0;
}<|MERGE_RESOLUTION|>--- conflicted
+++ resolved
@@ -439,7 +439,6 @@
 	uuid_clear(ds_mgmt_target_update_uuid);
 }
 
-<<<<<<< HEAD
 int     ds_mgmt_pool_extend_return;
 uuid_t  ds_mgmt_pool_extend_uuid;
 int
@@ -456,7 +455,8 @@
 {
 	ds_mgmt_pool_extend_return = 0;
 	uuid_clear(ds_mgmt_pool_extend_uuid);
-=======
+}
+
 int     ds_mgmt_pool_evict_return;
 uuid_t  ds_mgmt_pool_evict_uuid;
 int
@@ -471,7 +471,6 @@
 {
 	ds_mgmt_pool_evict_return = 0;
 	uuid_clear(ds_mgmt_pool_evict_uuid);
->>>>>>> c14b7bdc
 }
 
 /*
