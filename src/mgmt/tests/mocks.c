--- conflicted
+++ resolved
@@ -335,17 +335,6 @@
 ds_mgmt_smd_list_pools(Mgmt__SmdPoolResp *resp)
 {
 	return 0;
-<<<<<<< HEAD
-}
-
-int ds_mgmt_list_pools(const char *group, uint64_t *npools,
-		       struct mgmt_list_pools_one **poolsp, size_t *pools_len)
-{
-	return 0;
-}
-
-void
-ds_mgmt_free_pool_list(struct mgmt_list_pools_one **poolsp, uint64_t len) {
 }
 
 int
@@ -358,6 +347,4 @@
 ds_mgmt_dev_set_faulty(uuid_t uuid, Mgmt__DevStateResp *resp)
 {
 	return 0;
-=======
->>>>>>> 15ec3a4c
 }