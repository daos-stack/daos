"""Build management server module"""
import daos_build

def scons():
    """Execute build"""
    Import('env', 'prereqs')

    env.AppendUnique(LIBPATH=[Dir('.')])

    denv = env.Clone()

    prereqs.require(denv, 'argobots', 'protobufc', 'hwloc')

    common = denv.SharedObject(['rpc.c', 'mgmt.pb-c.c', 'pool.pb-c.c',
                                'srv.pb-c.c', 'storage_query.pb-c.c'])
    # Management server module
    mgmt_srv = daos_build.library(denv, 'mgmt',
                                  [common, 'srv.c', 'srv_layout.c',
                                   'srv_pool.c', 'srv_system.c',
<<<<<<< HEAD
                                   'srv_target.c', 'srv_query.c'])
    denv.Install('$PREFIX/lib64/daos_srv', mgmt_srv)
=======
                                   'srv_target.c', 'srv_query.c',
                                   'srv_drpc.c'])
    denv.Install('$PREFIX/lib/daos_srv', mgmt_srv)
>>>>>>> a0e58d1a

    # Management client library
    dc_mgmt_tgts = common + denv.SharedObject(['cli_mgmt.c', 'cli_pool.c'])
    Export('dc_mgmt_tgts')

if __name__ == "SCons.Script":
    scons()<|MERGE_RESOLUTION|>--- conflicted
+++ resolved
@@ -17,14 +17,9 @@
     mgmt_srv = daos_build.library(denv, 'mgmt',
                                   [common, 'srv.c', 'srv_layout.c',
                                    'srv_pool.c', 'srv_system.c',
-<<<<<<< HEAD
-                                   'srv_target.c', 'srv_query.c'])
-    denv.Install('$PREFIX/lib64/daos_srv', mgmt_srv)
-=======
                                    'srv_target.c', 'srv_query.c',
                                    'srv_drpc.c'])
-    denv.Install('$PREFIX/lib/daos_srv', mgmt_srv)
->>>>>>> a0e58d1a
+    denv.Install('$PREFIX/lib64/daos_srv', mgmt_srv)
 
     # Management client library
     dc_mgmt_tgts = common + denv.SharedObject(['cli_mgmt.c', 'cli_pool.c'])
