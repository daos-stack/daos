"""Build management server module"""
import daos_build

def scons():
    """Execute build"""
    Import('env', 'prereqs')

    env.AppendUnique(LIBPATH=[Dir('.')])

    denv = env.Clone()

    prereqs.require(denv, 'argobots', 'protobufc')

    common = denv.SharedObject(['rpc.c', 'mgmt.pb-c.c', 'pool.pb-c.c',
                                'srv.pb-c.c', 'storage_query.pb-c.c'])
    # Management server module
    mgmt_srv = daos_build.library(denv, 'mgmt',
                                  [common, 'srv.c', 'srv_layout.c',
                                   'srv_pool.c', 'srv_system.c',
<<<<<<< HEAD
                                   'srv_target.c'])
    denv.Install('$PREFIX/lib64/daos_srv', mgmt_srv)
=======
                                   'srv_target.c', 'srv_query.c'])
    denv.Install('$PREFIX/lib/daos_srv', mgmt_srv)
>>>>>>> 99ba0605

    # Management client library
    dc_mgmt_tgts = common + denv.SharedObject(['cli_mgmt.c', 'cli_pool.c'])
    Export('dc_mgmt_tgts')

if __name__ == "SCons.Script":
    scons()<|MERGE_RESOLUTION|>--- conflicted
+++ resolved
@@ -17,13 +17,8 @@
     mgmt_srv = daos_build.library(denv, 'mgmt',
                                   [common, 'srv.c', 'srv_layout.c',
                                    'srv_pool.c', 'srv_system.c',
-<<<<<<< HEAD
-                                   'srv_target.c'])
+                                   'srv_target.c', 'srv_query.c'])
     denv.Install('$PREFIX/lib64/daos_srv', mgmt_srv)
-=======
-                                   'srv_target.c', 'srv_query.c'])
-    denv.Install('$PREFIX/lib/daos_srv', mgmt_srv)
->>>>>>> 99ba0605
 
     # Management client library
     dc_mgmt_tgts = common + denv.SharedObject(['cli_mgmt.c', 'cli_pool.c'])
