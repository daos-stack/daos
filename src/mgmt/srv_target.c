/*
 * (C) Copyright 2016-2019 Intel Corporation.
 *
 * Licensed under the Apache License, Version 2.0 (the "License");
 * you may not use this file except in compliance with the License.
 * You may obtain a copy of the License at
 *
 *    http://www.apache.org/licenses/LICENSE-2.0
 *
 * Unless required by applicable law or agreed to in writing, software
 * distributed under the License is distributed on an "AS IS" BASIS,
 * WITHOUT WARRANTIES OR CONDITIONS OF ANY KIND, either express or implied.
 * See the License for the specific language governing permissions and
 * limitations under the License.
 *
 * GOVERNMENT LICENSE RIGHTS-OPEN SOURCE SOFTWARE
 * The Government's rights to use, modify, reproduce, release, perform, display,
 * or disclose this software are subject to the terms of the Apache License as
 * provided in Contract No. B609815.
 * Any reproduction of computer software, computer software documentation, or
 * portions thereof marked with this legend must also reproduce the markings.
 */
/*
 * Target Methods
 */
#define D_LOGFAC	DD_FAC(mgmt)

#include <sys/stat.h>
#include <fcntl.h>
#include <linux/falloc.h>
#include <sys/sysinfo.h>
#include <ftw.h>
#include <dirent.h>

#include <daos_srv/vos.h>
#include <daos_srv/pool.h>
#include <daos_srv/daos_mgmt_srv.h>

#include "srv_internal.h"
#include "srv_layout.h"		/* for a couple of constants only */

/** directory for newly created pool, reclaimed on restart */
static char *newborns_path;
/** directory for destroyed pool */
static char *zombies_path;

static inline int
dir_fsync(const char *path)
{
	int	fd;
	int	rc;

	fd = open(path, O_RDONLY|O_DIRECTORY);
	if (fd < 0) {
		D_ERROR("failed to open %s for sync: %d\n", path, errno);
		return daos_errno2der(errno);
	}

	rc = fsync(fd);
	if (rc < 0) {
		D_ERROR("failed to fync %s: %d\n", path, errno);
		rc = daos_errno2der(errno);
	}

	(void)close(fd);

	return rc;
}

static int
destroy_cb(const char *path, const struct stat *sb, int flag,
	   struct FTW *ftwbuf)
{
	int rc;

	if (ftwbuf->level == 0)
		return 0;

	if (flag == FTW_DP || flag == FTW_D)
		rc = rmdir(path);
	else
		rc = unlink(path);
	if (rc)
		D_ERROR("failed to remove %s\n", path);
	return rc;
}

static int
subtree_destroy(const char *path)
{
	int rc;

	rc = nftw(path, destroy_cb, 32, FTW_DEPTH | FTW_PHYS | FTW_MOUNT);
	if (rc)
		rc = daos_errno2der(errno);

	return rc;
}

int
ds_mgmt_tgt_init(void)
{
	mode_t	stored_mode, mode;
	int	rc;

	/** create the path string */
	rc = asprintf(&newborns_path, "%s/NEWBORNS", dss_storage_path);
	if (rc < 0)
		D_GOTO(err, rc = -DER_NOMEM);
	rc = asprintf(&zombies_path, "%s/ZOMBIES", dss_storage_path);
	if (rc < 0)
		D_GOTO(err_newborns, rc = -DER_NOMEM);

	stored_mode = umask(0);
	mode = S_IRWXU | S_IRWXG | S_IRWXO;
	/** create NEWBORNS directory if it does not exist already */
	rc = mkdir(newborns_path, mode);
	if (rc < 0 && errno != EEXIST) {
		D_ERROR("failed to create NEWBORNS dir: %d\n", errno);
		umask(stored_mode);
		D_GOTO(err_zombies, rc = daos_errno2der(errno));
	}

	/** create ZOMBIES directory if it does not exist already */
	rc = mkdir(zombies_path, mode);
	if (rc < 0 && errno != EEXIST) {
		D_ERROR("failed to create ZOMBIES dir: %d\n", errno);
		umask(stored_mode);
		D_GOTO(err_zombies, rc = daos_errno2der(errno));
	}
	umask(stored_mode);

	/** remove leftover from previous runs */
	rc = subtree_destroy(newborns_path);
	if (rc)
		/** only log error, will try again next time */
		D_ERROR("failed to cleanup NEWBORNS dir: %d, will try again\n",
			rc);
	rc = subtree_destroy(zombies_path);
	if (rc)
		/** only log error, will try again next time */
		D_ERROR("failed to cleanup ZOMBIES dir: %d, will try again\n",
			rc);
	return 0;

err_zombies:
	D_FREE(zombies_path);
err_newborns:
	D_FREE(newborns_path);
err:
	return rc;
}

void
ds_mgmt_tgt_fini(void)
{
	D_FREE(zombies_path);
	D_FREE(newborns_path);
}

static int
path_gen(const uuid_t pool_uuid, const char *dir, const char *fname, int *idx,
	 char **fpath)
{
	int	 size;
	int	 off;

	/** *fpath = dir + "/" + pool_uuid + "/" + fname + idx */

	/** DAOS_UUID_STR_SIZE includes the trailing '\0' */
	size = strlen(dir) + 1 /* "/" */ + DAOS_UUID_STR_SIZE;
	if (fname != NULL || idx != NULL)
		size += 1 /* "/" */;
	if (fname)
		size += strlen(fname);
	if (idx)
		size += snprintf(NULL, 0, "%d", *idx);

	D_ALLOC(*fpath, size);
	if (*fpath == NULL)
		return -DER_NOMEM;

	off = sprintf(*fpath, "%s", dir);
	off += sprintf(*fpath + off, "/");
	uuid_unparse_lower(pool_uuid, *fpath + off);
	off += DAOS_UUID_STR_SIZE - 1;
	if (fname != NULL || idx != NULL)
		off += sprintf(*fpath + off, "/");
	if (fname)
		off += sprintf(*fpath + off, "%s", fname);
	if (idx)
		sprintf(*fpath + off, "%d", *idx);

	return 0;
}

/**
 * Generate path to a target file for pool \a pool_uuid with a filename set to
 * \a fname and suffixed by \a idx. \a idx can be NULL.
 */
int
ds_mgmt_tgt_file(const uuid_t pool_uuid, const char *fname, int *idx,
		 char **fpath)
{
	return path_gen(pool_uuid, dss_storage_path, fname, idx, fpath);
}

/**
 * Iterate pools that have targets on this node by scanning the storage. \a cb
 * will be called with the UUID of each pool. When \a cb returns an rc,
 *
 *   - if rc == 0, the iteration continues;
 *   - if rc == 1, the iteration stops and returns 0;
 *   - otherwise, the iteration stops and returns rc.
 *
 * \param[in]	cb	callback called for each pool
 * \param[in]	arg	argument passed to each \a cb call
 */
int
ds_mgmt_tgt_pool_iterate(int (*cb)(uuid_t uuid, void *arg), void *arg)
{
	DIR    *storage;
	int	rc;
	int	rc_tmp;

	storage = opendir(dss_storage_path);
	if (storage == NULL) {
		D_ERROR("failed to open %s: %d\n", dss_storage_path, errno);
		return daos_errno2der(errno);
	}

	for (;;) {
		struct dirent  *entry;
		uuid_t		uuid;

		rc = 0;
		errno = 0;
		entry = readdir(storage);
		if (entry == NULL) {
			if (errno != 0) {
				D_ERROR("failed to read %s: %d\n",
					dss_storage_path, errno);
				rc = daos_errno2der(errno);
			}
			break;
		}

		/* A pool directory must have a valid UUID as its name. */
		rc = uuid_parse(entry->d_name, uuid);
		if (rc != 0)
			continue;

		rc = cb(uuid, arg);
		if (rc != 0) {
			if (rc == 1)
				rc = 0;
			break;
		}
	}

	rc_tmp = closedir(storage);
	if (rc_tmp != 0) {
		D_ERROR("failed to close %s: %d\n", dss_storage_path, errno);
		rc_tmp = daos_errno2der(errno);
	}

	return rc == 0 ? rc_tmp : rc;
}

struct vos_pool_arg {
	uuid_t		vpa_uuid;
	daos_size_t	vpa_scm_size;
	daos_size_t	vpa_nvme_size;
};

static int
tgt_vos_create_one(void *varg)
{
	struct dss_module_info	*info = dss_get_module_info();
	struct vos_pool_arg	*vpa = varg;
	char			*path = NULL;
	int			 rc;

	rc = path_gen(vpa->vpa_uuid, newborns_path, VOS_FILE, &info->dmi_tgt_id,
		      &path);
	if (rc)
		return rc;

	rc = vos_pool_create(path, (unsigned char *)vpa->vpa_uuid,
			     vpa->vpa_scm_size, vpa->vpa_nvme_size);
	if (rc)
		D_ERROR(DF_UUID": failed to init vos pool %s: %d\n",
			DP_UUID(vpa->vpa_uuid), path, rc);

	if (path)
		D_FREE(path);
	return rc;
}

struct vos_create {
	uuid_t		vc_uuid;
	daos_size_t	vc_scm_size;
	int		vc_tgt_nr;
	int		vc_rc;
};

static void *
tgt_vos_preallocate(void *arg)
{
	char			*path = NULL;
	struct vos_create	*vc = arg;
	int			 i;
	int			 fd = -1;

	for (i = 0; i < vc->vc_tgt_nr; i++) {
		vc->vc_rc = path_gen(vc->vc_uuid, newborns_path, VOS_FILE, &i,
				     &path);
		if (vc->vc_rc)
			break;

		D_DEBUG(DB_MGMT, DF_UUID": creating vos file %s\n",
			DP_UUID(vc->vc_uuid), path);

		fd = open(path, O_CREAT|O_RDWR, 0600);
		if (fd < 0) {
			vc->vc_rc = daos_errno2der(errno);
			D_ERROR(DF_UUID": failed to create vos file %s: %d\n",
				DP_UUID(vc->vc_uuid), path, vc->vc_rc);
			break;
		}

		/**
		 * Pre-allocate blocks for vos files in order to provide
		 * consistent performance and avoid entering into the backend
		 * filesystem allocator through page faults.
		 * Use fallocate(2) instead of posix_fallocate(3) since the
		 * latter is bogus with tmpfs.
		 */
		vc->vc_rc = fallocate(fd, 0, 0, vc->vc_scm_size);
		if (vc->vc_rc) {
			vc->vc_rc = daos_errno2der(errno);
			D_ERROR(DF_UUID": failed to allocate vos file %s with "
				"size: "DF_U64", rc: %d, %s.\n",
				DP_UUID(vc->vc_uuid), path, vc->vc_scm_size,
				vc->vc_rc, strerror(errno));
			break;
		}

		vc->vc_rc = fsync(fd);
		(void)close(fd);
		fd = -1;
		if (vc->vc_rc) {
			D_ERROR(DF_UUID": failed to sync vos pool %s: %d\n",
				DP_UUID(vc->vc_uuid), path, vc->vc_rc);
			vc->vc_rc = daos_errno2der(errno);
			break;
		}
		D_FREE(path);
	}

	if (fd != -1)
		close(fd);

	D_FREE(path);

	return NULL;
}

static int
tgt_vos_create(uuid_t uuid, daos_size_t tgt_scm_size, daos_size_t tgt_nvme_size)
{
	daos_size_t		scm_size, nvme_size;
	struct vos_create	vc = {0};
	int			rc = 0;
	pthread_t		thread;


	/**
	 * Create one VOS file per execution stream
	 * 16MB minimum per pmemobj file (SCM partition)
	 */
	D_ASSERT(dss_tgt_nr > 0);
	scm_size = max(tgt_scm_size / dss_tgt_nr, 1 << 24);
	nvme_size = tgt_nvme_size / dss_tgt_nr;

	vc.vc_tgt_nr = dss_tgt_nr;
	vc.vc_scm_size = scm_size;
	uuid_copy(vc.vc_uuid, uuid);

	rc = pthread_create(&thread, NULL, tgt_vos_preallocate, &vc);
	if (rc != 0) {
		rc = daos_errno2der(errno);
		D_ERROR(DF_UUID": failed to create thread for vos file "
			"creation: %d\n", DP_UUID(uuid), rc);
		return rc;
	}

	for (;;) {
		rc = pthread_tryjoin_np(thread, NULL);
		if (rc == 0)
			break;
		ABT_thread_yield();
	}

	rc = vc.vc_rc;
	if (!rc) {
		struct vos_pool_arg	vpa;

		uuid_copy(vpa.vpa_uuid, uuid);
		/* A zero size accommodates the existing file */
		vpa.vpa_scm_size = 0;
		vpa.vpa_nvme_size = nvme_size;

		rc = dss_thread_collective(tgt_vos_create_one, &vpa, 0);
	}

	/** brute force cleanup to be done by the caller */
	return rc;
}

static int
tgt_create(uuid_t pool_uuid, uuid_t tgt_uuid, daos_size_t scm_size,
	   daos_size_t nvme_size, char *path)
{
	char	*newborn = NULL;
	int	 rc;

	/** XXX: many synchronous/blocking operations below */

	/** create the pool directory under NEWBORNS */
	rc = path_gen(pool_uuid, newborns_path, NULL, NULL, &newborn);
	if (rc)
		return rc;

	rc = mkdir(newborn, 0700);
	if (rc < 0 && errno != EEXIST) {
		D_ERROR("failed to created pool directory: "DF_RC"\n",
			DP_RC(rc));
		D_GOTO(out, rc = daos_errno2der(errno));
	}

	/** create VOS files */
	rc = tgt_vos_create(pool_uuid, scm_size, nvme_size);
	if (rc)
		D_GOTO(out_tree, rc);

	/** initialize DAOS-M target and fetch uuid */
	rc = ds_pool_create(pool_uuid, newborn, tgt_uuid);
	if (rc) {
		D_ERROR("ds_pool_create failed, rc: "DF_RC"\n", DP_RC(rc));
		D_GOTO(out_tree, rc);
	}

	/** ready for prime time, move away from NEWBORNS dir */
	rc = rename(newborn, path);
	if (rc < 0) {
		D_ERROR("failed to rename pool directory: "DF_RC"\n",
			DP_RC(rc));
		D_GOTO(out_tree, rc = daos_errno2der(errno));
	}

	/** make sure the rename is persistent */
	rc = dir_fsync(path);

	D_GOTO(out, rc);

out_tree:
	/** cleanup will be re-executed on several occasions */
	(void)subtree_destroy(newborn);
	(void)rmdir(newborn);
out:
	D_FREE(newborn);
	return rc;
}

int
ds_mgmt_tgt_create_aggregator(crt_rpc_t *source, crt_rpc_t *result,
			      void *priv)
{
	struct mgmt_tgt_create_out	*tc_out;
	struct mgmt_tgt_create_out	*ret_out;
	uuid_t				*tc_uuids;
	d_rank_t			*tc_ranks;
	unsigned int			tc_uuids_nr;
	uuid_t				*ret_uuids;
	d_rank_t			*ret_ranks;
	unsigned int			ret_uuids_nr;
	uuid_t				*new_uuids;
	d_rank_t			*new_ranks;
	unsigned int			new_uuids_nr;
	int				i;

	tc_out = crt_reply_get(source);
	tc_uuids_nr = tc_out->tc_tgt_uuids.ca_count;
	tc_uuids = tc_out->tc_tgt_uuids.ca_arrays;
	tc_ranks = tc_out->tc_ranks.ca_arrays;

	ret_out = crt_reply_get(result);
	ret_uuids_nr = ret_out->tc_tgt_uuids.ca_count;
	ret_uuids = ret_out->tc_tgt_uuids.ca_arrays;
	ret_ranks = ret_out->tc_ranks.ca_arrays;

	if (tc_out->tc_rc != 0)
		ret_out->tc_rc = tc_out->tc_rc;
	if (tc_uuids_nr == 0)
		return 0;

	new_uuids_nr = ret_uuids_nr + tc_uuids_nr;

	/* Append tc_uuids to ret_uuids */
	D_ALLOC_ARRAY(new_uuids, new_uuids_nr);
	if (new_uuids == NULL)
		return -DER_NOMEM;

	D_ALLOC_ARRAY(new_ranks, new_uuids_nr);
	if (new_ranks == NULL) {
		D_FREE(new_uuids);
		return -DER_NOMEM;
	}

	for (i = 0; i < ret_uuids_nr + tc_uuids_nr; i++) {
		if (i < ret_uuids_nr) {
			uuid_copy(new_uuids[i], ret_uuids[i]);
			new_ranks[i] = ret_ranks[i];
		} else {
			uuid_copy(new_uuids[i], tc_uuids[i - ret_uuids_nr]);
			new_ranks[i] = tc_ranks[i - ret_uuids_nr];
		}
	}

	D_FREE(ret_uuids);
	D_FREE(ret_ranks);

	ret_out->tc_tgt_uuids.ca_arrays = new_uuids;
	ret_out->tc_tgt_uuids.ca_count = new_uuids_nr;
	ret_out->tc_ranks.ca_arrays = new_ranks;
	ret_out->tc_ranks.ca_count = new_uuids_nr;
	return 0;
}

/**
 * RPC handler for target creation
 */
void
ds_mgmt_hdlr_tgt_create(crt_rpc_t *tc_req)
{
	struct mgmt_tgt_create_in	*tc_in;
	struct mgmt_tgt_create_out	*tc_out;
	uuid_t				tgt_uuid;
	d_rank_t			*rank;
	uuid_t				*tmp_tgt_uuid;
	char				*path = NULL;
	int				 rc = 0;

	/** incoming request buffer */
	tc_in = crt_req_get(tc_req);
	/** reply buffer */
	tc_out = crt_reply_get(tc_req);
	D_ASSERT(tc_in != NULL && tc_out != NULL);

	/** generate path to the target directory */
	rc = ds_mgmt_tgt_file(tc_in->tc_pool_uuid, NULL, NULL, &path);
	if (rc)
		D_GOTO(out, rc);

	/** check whether the target already exists */
	rc = access(path, F_OK);
	if (rc >= 0) {
		/** target already exists, let's reuse it for idempotence */
		/** TODO: fetch tgt uuid from existing DSM pool */
		uuid_generate(tgt_uuid);

		/**
		 * flush again in case the previous one in tgt_create()
		 * failed
		 */
		rc = dir_fsync(path);
	} else if (errno == ENOENT) {
		/** target doesn't exist, create one */
		rc = tgt_create(tc_in->tc_pool_uuid, tgt_uuid,
				tc_in->tc_scm_size, tc_in->tc_nvme_size, path);
	} else {
		rc = daos_errno2der(errno);
	}

	if (rc)
		D_GOTO(free, rc);

	D_ALLOC_PTR(tmp_tgt_uuid);
	if (tmp_tgt_uuid == NULL)
		D_GOTO(free, rc = -DER_NOMEM);

	uuid_copy(*tmp_tgt_uuid, tgt_uuid);
	tc_out->tc_tgt_uuids.ca_arrays = tmp_tgt_uuid;
	tc_out->tc_tgt_uuids.ca_count = 1;

	D_ALLOC_PTR(rank);
	if (rank == NULL)
		D_GOTO(free, rc = -DER_NOMEM);

	rc = crt_group_rank(NULL, rank);
	D_ASSERT(rc == 0);
	tc_out->tc_ranks.ca_arrays = rank;
	tc_out->tc_ranks.ca_count = 1;

	rc = ds_pool_start(tc_in->tc_pool_uuid);
	if (rc != 0)
		D_ERROR(DF_UUID": failed to start pool: %d\n",
			DP_UUID(tc_in->tc_pool_uuid), rc);

free:
	D_FREE(path);
out:
	tc_out->tc_rc = rc;
	crt_reply_send(tc_req);
}

int
tgt_kill_pool(void *args)
{
	struct d_uuid	*id = args;

	/* XXX: there are a few test cases that leak pool close
	 * before destroying pool, we have to force the kill to pass
	 * those tests, but we should try to disable "force" and
	 * fix those issues in the future.
	 */
	return vos_pool_kill(id->uuid, true);
}

static int
tgt_destroy(uuid_t pool_uuid, char *path)
{
	char	      *zombie = NULL;
	struct d_uuid  id;
	int	       rc;

	/** XXX: many synchronous/blocking operations below */

	/** move target directory to ZOMBIES */
	rc = path_gen(pool_uuid, zombies_path, NULL, NULL, &zombie);
	if (rc)
		return rc;

	/* destroy blobIDs first */
	uuid_copy(id.uuid, pool_uuid);
	rc = dss_thread_collective(tgt_kill_pool, &id, 0);
	if (rc)
		D_GOTO(out, rc);

	rc = rename(path, zombie);
	if (rc < 0)
		D_GOTO(out, rc = daos_errno2der(errno));

	/** make sure the rename is persistent */
	rc = dir_fsync(zombie);
	if (rc < 0)
		D_GOTO(out, rc);

	/**
	 * once successfully moved to the ZOMBIES directory, the target will
	 * take care of retrying on failure and thus always report success to
	 * the caller.
	 */
	(void)subtree_destroy(zombie);
	(void)rmdir(zombie);
out:
	D_FREE(zombie);
	return rc;
}

/**
 * RPC handler for target destroy
 */
void
ds_mgmt_hdlr_tgt_destroy(crt_rpc_t *td_req)
{
	struct mgmt_tgt_destroy_in	*td_in;
	struct mgmt_tgt_destroy_out	*td_out;
	char				*path;
	int				  rc;

	/** incoming request buffer */
	td_in = crt_req_get(td_req);
	/** reply buffer */
	td_out = crt_reply_get(td_req);
	D_ASSERT(td_in != NULL && td_out != NULL);

	ds_pool_stop(td_in->td_pool_uuid);

	/** generate path to the target directory */
	rc = ds_mgmt_tgt_file(td_in->td_pool_uuid, NULL, NULL, &path);
	if (rc)
		D_GOTO(out, rc);

	/** check whether the target exists */
	rc = access(path, F_OK);
	if (rc >= 0) {
		/** target is still there, destroy it */
		rc = tgt_destroy(td_req->cr_input, path);
	} else if (errno == ENOENT) {
		char	*zombie;

		/**
		 * target is gone already, report success for idempotence
		 * that said, the previous flush in tgt_destroy() might have
		 * failed, so flush again.
		 */
		rc = path_gen(td_in->td_pool_uuid, zombies_path, NULL, NULL,
			      &zombie);
		if (rc)
			D_GOTO(out, rc);
		rc = dir_fsync(path);
		if (rc == -DER_NONEXIST)
			rc = 0;
		D_FREE(zombie);
	} else {
		rc = daos_errno2der(errno);
	}

	D_FREE(path);
out:
	td_out->td_rc = rc;
	crt_reply_send(td_req);
}

/**
 * Set parameter on a single target.
 */
void
ds_mgmt_tgt_params_set_hdlr(crt_rpc_t *rpc)
{
	struct mgmt_tgt_params_set_in	*in;
	struct mgmt_tgt_params_set_out	*out;
	int rc;

	in = crt_req_get(rpc);
	D_ASSERT(in != NULL);

	rc = dss_parameters_set(in->tps_key_id, in->tps_value);
	if (rc == 0 && in->tps_key_id == DSS_KEY_FAIL_LOC)
		rc = dss_parameters_set(DSS_KEY_FAIL_VALUE,
					in->tps_value_extra);
	if (rc)
		D_ERROR("Set parameter failed key_id %d: rc %d\n",
			 in->tps_key_id, rc);

	out = crt_reply_get(rpc);
	out->srv_rc = rc;
	crt_reply_send(rpc);
}

static int
tgt_profile_task(void *arg)
{
	struct mgmt_profile_in *in = arg;
	int mod_id = 0;
	int rc = 0;

	for (mod_id = 0; mod_id < 64; mod_id++) {
		uint64_t mask = 1 << mod_id;
		struct dss_module *module;

		if (!(in->p_module & mask))
			continue;

		module = dss_module_get(mod_id);
		if (module == NULL || module->sm_mod_ops == NULL) {
			D_ERROR("no module sm_mod_ops %d\n", mod_id);
			continue;
		}

		if (in->p_op == MGMT_PROFILE_START)
			rc = module->sm_mod_ops->dms_profile_start(in->p_path);
		else
			rc = module->sm_mod_ops->dms_profile_stop();
		if (rc)
			break;
	}

	D_DEBUG(DB_MGMT, "profile task: rc "DF_RC"\n", DP_RC(rc));
	return rc;
}

/**
 * start/stop profile on a single target.
 */
void
ds_mgmt_tgt_profile_hdlr(crt_rpc_t *rpc)
{
	struct mgmt_profile_in	*in;
	struct mgmt_profile_out	*out;
	int rc;

	in = crt_req_get(rpc);
	D_ASSERT(in != NULL);

	rc = dss_task_collective(tgt_profile_task, in, 0);

	out = crt_reply_get(rpc);
	out->p_rc = rc;
	crt_reply_send(rpc);
}

/**
 * Do Mark on a single target.
 */
void
ds_mgmt_tgt_mark_hdlr(crt_rpc_t *rpc)
{
	struct mgmt_mark_in	*in;
	struct mgmt_mark_out	*out;

	in = crt_req_get(rpc);
	D_ASSERT(in != NULL);

	D_DEBUG(DB_TRACE, "Mark trace %s.\n", in->m_mark);

	out = crt_reply_get(rpc);
	out->m_rc = 0;
	crt_reply_send(rpc);
}

int
ds_mgmt_tgt_map_update_pre_forward(crt_rpc_t *rpc, void *arg)
{
	struct mgmt_tgt_map_update_in  *in = crt_req_get(rpc);
	uint32_t			version;
	int				rc;

	rc = crt_group_version(NULL /* grp */, &version);
	D_ASSERTF(rc == 0, "%d\n", rc);
	D_DEBUG(DB_MGMT, "in=%u current=%u\n", in->tm_map_version, version);
	if (in->tm_map_version <= version)
		return 0;

<<<<<<< HEAD
	rc = crt_group_rank(group, &self_rank);
	if (rc != 0) {
		D_DEBUG(DB_MGMT, "self rank unknown: "DF_RC"\n", DP_RC(rc));
		return rc;
	}

	rc = crt_group_ranks_get(group, &ranks);
	if (rc != 0) {
		D_ERROR("failed to get existing ranks: "DF_RC"\n", DP_RC(rc));
=======
	rc = ds_mgmt_group_update(CRT_GROUP_MOD_OP_REPLACE,
				  in->tm_servers.ca_arrays,
				  in->tm_servers.ca_count, in->tm_map_version);
	if (rc != 0)
>>>>>>> 5ffd7d83
		return rc;

	D_INFO("updated group: %u -> %u\n", version, in->tm_map_version);
	return 0;
}

void
ds_mgmt_hdlr_tgt_map_update(crt_rpc_t *rpc)
{
	struct mgmt_tgt_map_update_in  *in = crt_req_get(rpc);
	struct mgmt_tgt_map_update_out *out = crt_reply_get(rpc);
	uint32_t			version;
	int				rc;

	/*
	 * If ds_mgmt_tgt_map_update_pre_forward succeeded, in->tm_map_version
	 * should be <= the system group version.
	 */
	rc = crt_group_version(NULL /* grp */, &version);
	D_ASSERTF(rc == 0, "%d\n", rc);
	if (in->tm_map_version > version)
		out->tm_rc = 1;

	crt_reply_send(rpc);
}

int
ds_mgmt_tgt_map_update_aggregator(crt_rpc_t *source, crt_rpc_t *result,
				  void *priv)
{
	struct mgmt_tgt_map_update_out *out_source = crt_reply_get(source);
	struct mgmt_tgt_map_update_out *out_result = crt_reply_get(result);

	out_result->tm_rc += out_source->tm_rc;
	return 0;
}<|MERGE_RESOLUTION|>--- conflicted
+++ resolved
@@ -834,22 +834,10 @@
 	if (in->tm_map_version <= version)
 		return 0;
 
-<<<<<<< HEAD
-	rc = crt_group_rank(group, &self_rank);
-	if (rc != 0) {
-		D_DEBUG(DB_MGMT, "self rank unknown: "DF_RC"\n", DP_RC(rc));
-		return rc;
-	}
-
-	rc = crt_group_ranks_get(group, &ranks);
-	if (rc != 0) {
-		D_ERROR("failed to get existing ranks: "DF_RC"\n", DP_RC(rc));
-=======
 	rc = ds_mgmt_group_update(CRT_GROUP_MOD_OP_REPLACE,
 				  in->tm_servers.ca_arrays,
 				  in->tm_servers.ca_count, in->tm_map_version);
 	if (rc != 0)
->>>>>>> 5ffd7d83
 		return rc;
 
 	D_INFO("updated group: %u -> %u\n", version, in->tm_map_version);
