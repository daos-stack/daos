--- conflicted
+++ resolved
@@ -22,56 +22,6 @@
 /* LIST of internal RPCS in form of:
  * OPCODE, flags, FMT, handler, corpc_hdlr,
  */
-<<<<<<< HEAD
-#define MGMT_PROTO_CLI_RPC_LIST						\
-	X(MGMT_SVC_RIP,							\
-		DAOS_RPC_NO_REPLY, &CQF_mgmt_svc_rip,			\
-		ds_mgmt_hdlr_svc_rip, NULL),				\
-	X(MGMT_PARAMS_SET,						\
-		0, &CQF_mgmt_params_set,				\
-		ds_mgmt_params_set_hdlr, NULL),				\
-	X(MGMT_PROFILE,							\
-		0, &CQF_mgmt_profile,					\
-		ds_mgmt_profile_hdlr, NULL),				\
-	X(MGMT_POOL_GET_SVCRANKS,					\
-		0, &CQF_mgmt_pool_get_svcranks,				\
-		ds_mgmt_pool_get_svcranks_hdlr, NULL),			\
-	X(MGMT_POOL_FIND,						\
-		0, &CQF_mgmt_pool_find,					\
-		ds_mgmt_pool_find_hdlr, NULL),				\
-	X(MGMT_MARK,							\
-		0, &CQF_mgmt_mark,					\
-		ds_mgmt_mark_hdlr, NULL),				\
-	X(MGMT_GET_BS_STATE,						\
-		0, &CQF_mgmt_get_bs_state,				\
-		ds_mgmt_hdlr_get_bs_state, NULL)
-#define MGMT_PROTO_SRV_RPC_LIST						\
-	X(MGMT_TGT_CREATE,						\
-		0, &CQF_mgmt_tgt_create,				\
-		ds_mgmt_hdlr_tgt_create,				\
-		&ds_mgmt_hdlr_tgt_create_co_ops),			\
-	X(MGMT_TGT_DESTROY,						\
-		0, &CQF_mgmt_tgt_destroy,				\
-		ds_mgmt_hdlr_tgt_destroy, NULL),			\
-	X(MGMT_TGT_PARAMS_SET,						\
-		0, &CQF_mgmt_tgt_params_set,				\
-		ds_mgmt_tgt_params_set_hdlr, NULL),			\
-	X(MGMT_TGT_PROFILE,						\
-		0, &CQF_mgmt_profile,					\
-		ds_mgmt_tgt_profile_hdlr, NULL),			\
-	X(MGMT_TGT_MAP_UPDATE,						\
-		0, &CQF_mgmt_tgt_map_update,				\
-		ds_mgmt_hdlr_tgt_map_update,				\
-		&ds_mgmt_hdlr_tgt_map_update_co_ops),			\
-	X(MGMT_TGT_MARK,						\
-		0, &CQF_mgmt_mark,					\
-		ds_mgmt_tgt_mark_hdlr, NULL),				\
-	X(MGMT_TGT_SHARD_DESTROY,					\
-		0, &CQF_mgmt_tgt_shard_destroy,				\
-		ds_mgmt_hdlr_tgt_shard_destroy, NULL)
-
-
-=======
 #define MGMT_PROTO_CLI_RPC_LIST                                                                    \
 	X(MGMT_SVC_RIP, DAOS_RPC_NO_REPLY, &CQF_mgmt_svc_rip, ds_mgmt_hdlr_svc_rip, NULL)          \
 	X(MGMT_PARAMS_SET, 0, &CQF_mgmt_params_set, ds_mgmt_params_set_hdlr, NULL)                 \
@@ -89,8 +39,9 @@
 	X(MGMT_TGT_PROFILE, 0, &CQF_mgmt_profile, ds_mgmt_tgt_profile_hdlr, NULL)                  \
 	X(MGMT_TGT_MAP_UPDATE, 0, &CQF_mgmt_tgt_map_update, ds_mgmt_hdlr_tgt_map_update,           \
 	  &ds_mgmt_hdlr_tgt_map_update_co_ops)                                                     \
-	X(MGMT_TGT_MARK, 0, &CQF_mgmt_mark, ds_mgmt_tgt_mark_hdlr, NULL)
->>>>>>> 5360285c
+	X(MGMT_TGT_MARK, 0, &CQF_mgmt_mark, ds_mgmt_tgt_mark_hdlr, NULL)                           \
+	X(MGMT_TGT_SHARD_DESTROY, 0, &CQF_mgmt_tgt_shard_destroy, ds_mgmt_hdlr_tgt_shard_destroy,  \
+	  NULL)
 
 /* Define for RPC enum population below */
 #define X(a, ...) a,
