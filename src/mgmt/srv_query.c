/**
 * (C) Copyright 2016-2020 Intel Corporation.
 *
 * Licensed under the Apache License, Version 2.0 (the "License");
 * you may not use this file except in compliance with the License.
 * You may obtain a copy of the License at
 *
 *    http://www.apache.org/licenses/LICENSE-2.0
 *
 * Unless required by applicable law or agreed to in writing, software
 * distributed under the License is distributed on an "AS IS" BASIS,
 * WITHOUT WARRANTIES OR CONDITIONS OF ANY KIND, either express or implied.
 * See the License for the specific language governing permissions and
 * limitations under the License.
 *
 * GOVERNMENT LICENSE RIGHTS-OPEN SOURCE SOFTWARE
 * The Government's rights to use, modify, reproduce, release, perform, display,
 * or disclose this software are subject to the terms of the Apache License as
 * provided in Contract No. B609815.
 * Any reproduction of computer software, computer software documentation, or
 * portions thereof marked with this legend must also reproduce the markings.
 */
/*
 * ds_mgmt: Storage Query Methods
 */
#define D_LOGFAC	DD_FAC(mgmt)

#include <daos_srv/bio.h>
#include <daos_srv/smd.h>

#include "srv_internal.h"


static void
bs_state_query(void *arg)
{
	struct dss_module_info	*info = dss_get_module_info();
	struct bio_xs_context	*bxc;
	int			*bs_state = arg;

	D_ASSERT(info != NULL);
	D_DEBUG(DB_MGMT, "BIO blobstore state query on xs:%d, tgt:%d\n",
		info->dmi_xs_id, info->dmi_tgt_id);

	bxc = info->dmi_nvme_ctxt;
	if (bxc == NULL) {
		D_ERROR("BIO NVMe context not initialized for xs:%d, tgt:%d\n",
			info->dmi_xs_id, info->dmi_tgt_id);
		return;
	}

	bio_get_bs_state(bs_state, bxc);
}

/*
 * CaRT RPC handler for management service "get blobstore state" (C API)
 *
 * Internal blobstore states returned for test validation only.
 */
int ds_mgmt_get_bs_state(uuid_t bs_uuid, int *bs_state)
{
	struct smd_dev_info		*dev_info;
	ABT_thread			 thread;
	int				 tgt_id;
	int				 rc;

	/*
	 * Query per-server metadata (SMD) to get target ID(s) for given device.
	 */
	if (!uuid_is_null(bs_uuid)) {
		rc = smd_dev_get_by_id(bs_uuid, &dev_info);
		if (rc != 0) {
			D_ERROR("Blobstore UUID:"DF_UUID" not found\n",
				DP_UUID(bs_uuid));
			return rc;
		}
		if (dev_info->sdi_tgts == NULL) {
			D_ERROR("No targets mapped to device\n");
			rc = -DER_NONEXIST;
			goto out;
		}
		/* Default tgt_id is the first mapped tgt */
		tgt_id = dev_info->sdi_tgts[0];
	} else {
		D_ERROR("Blobstore UUID is not provided for state query\n");
		return -DER_INVAL;

	}

	/* Create a ULT on the tgt_id */
	D_DEBUG(DB_MGMT, "Starting ULT on tgt_id:%d\n", tgt_id);
	/* TODO Add a new DSS_ULT_BIO tag */
	rc = dss_ult_create(bs_state_query, (void *)bs_state, DSS_ULT_GC,
			    tgt_id, 0, &thread);
	if (rc != 0) {
		D_ERROR("Unable to create a ULT on tgt_id:%d\n", tgt_id);
		goto out;
	}

	ABT_thread_join(thread);
	ABT_thread_free(&thread);

out:
	smd_free_dev_info(dev_info);
	return rc;
}

void
ds_mgmt_hdlr_get_bs_state(crt_rpc_t *rpc_req)
{
	struct mgmt_get_bs_state_in	*bs_in;
	struct mgmt_get_bs_state_out	*bs_out;
	uuid_t				 bs_uuid;
	int				 bs_state;
	int				 rc;


	bs_in = crt_req_get(rpc_req);
	D_ASSERT(bs_in != NULL);
	bs_out = crt_reply_get(rpc_req);
	D_ASSERT(bs_out != NULL);

	uuid_copy(bs_uuid, bs_in->bs_uuid);

	rc = ds_mgmt_get_bs_state(bs_uuid, &bs_state);

	uuid_copy(bs_out->bs_uuid, bs_uuid);
	bs_out->bs_state = bs_state;
	bs_out->bs_rc = rc;

	rc = crt_reply_send(rpc_req);
	if (rc != 0)
		D_ERROR("crt_reply_send failed, rc: "DF_RC"\n", DP_RC(rc));
}

static void
bio_health_query(void *arg)
{
	struct mgmt_bio_health	*mbh = arg;
	struct dss_module_info	*info = dss_get_module_info();
	struct bio_xs_context	*bxc;
	int			 rc;

	D_ASSERT(info != NULL);
	D_DEBUG(DB_MGMT, "BIO health stats query on xs:%d, tgt:%d\n",
		info->dmi_xs_id, info->dmi_tgt_id);

	bxc = info->dmi_nvme_ctxt;
	if (bxc == NULL) {
		D_ERROR("BIO NVMe context not initialized for xs:%d, tgt:%d\n",
			info->dmi_xs_id, info->dmi_tgt_id);
		return;
	}

	rc = bio_get_dev_state(&mbh->mb_dev_state, bxc);
	if (rc != 0) {
		D_ERROR("Error getting BIO device state\n");
		return;
	}
}

int
ds_mgmt_bio_health_query(struct mgmt_bio_health *mbh, uuid_t dev_uuid,
			char *tgt)
{
	struct smd_dev_info	*dev_info;
	ABT_thread		 thread;
	int			 tgt_id;
	int			 rc = 0;

	if (uuid_is_null(dev_uuid) && strlen(tgt) == 0) {
		/* Either dev uuid or tgt id needs to be specified for query */
		D_ERROR("Neither dev_uuid or tgt_id specified for BIO query\n");
		return -DER_INVAL;
	}

	/*
	 * Query per-server metadata (SMD) to get either target ID(s) for given
	 * device or alternatively the device mapped to a given target.
	 */
	if (!uuid_is_null(dev_uuid)) {
		rc = smd_dev_get_by_id(dev_uuid, &dev_info);
		if (rc != 0) {
			D_ERROR("Device UUID:"DF_UUID" not found\n",
				DP_UUID(dev_uuid));
			return rc;
		}
		if (dev_info->sdi_tgts == NULL) {
			D_ERROR("No targets mapped to device\n");
			rc = -DER_NONEXIST;
			goto out;
		}
		/* Default tgt_id is the first mapped tgt */
		tgt_id = dev_info->sdi_tgts[0];
	} else {
		tgt_id = atoi(tgt);
		rc = smd_dev_get_by_tgt(tgt_id, &dev_info);
		if (rc != 0) {
			D_ERROR("Tgt_id:%d not found\n", tgt_id);
			return rc;
		}
		uuid_copy(dev_uuid, dev_info->sdi_id);
	}

	D_DEBUG(DB_MGMT, "Querying BIO Health Data for dev:"DF_UUID"\n",
		DP_UUID(dev_uuid));
	uuid_copy(mbh->mb_devid, dev_uuid);

	/* Create a ULT on the tgt_id */
	D_DEBUG(DB_MGMT, "Starting ULT on tgt_id:%d\n", tgt_id);
	/* TODO Add a new DSS_ULT_BIO tag */
	rc = dss_ult_create(bio_health_query, mbh, DSS_ULT_GC, tgt_id, 0,
			    &thread);
	if (rc != 0) {
		D_ERROR("Unable to create a ULT on tgt_id:%d\n", tgt_id);
		goto out;
	}

	ABT_thread_join(thread);
	ABT_thread_free(&thread);

out:
	smd_free_dev_info(dev_info);
	return rc;
}

struct bio_list_devs_info {
	d_list_t	dev_list;
	int		dev_list_cnt;
};

static int
bio_query_dev_list(void *arg)
{
	struct bio_list_devs_info	*list_devs_info = arg;
	struct dss_module_info		*info = dss_get_module_info();
	struct bio_xs_context		*bxc;
	int				 rc;

	D_ASSERT(info != NULL);

	bxc = info->dmi_nvme_ctxt;
	if (bxc == NULL) {
		D_ERROR("BIO NVMe context not initialized for xs:%d, tgt:%d\n",
			info->dmi_xs_id, info->dmi_tgt_id);
		return -DER_INVAL;
	}

	rc = bio_dev_list(bxc, &list_devs_info->dev_list,
			  &list_devs_info->dev_list_cnt);
	if (rc != 0) {
		D_ERROR("Error getting BIO device list\n");
		return rc;
	}

	return 0;
}

int
ds_mgmt_smd_list_devs(Mgmt__SmdDevResp *resp)
{
	struct bio_dev_info	   *dev_info = NULL, *tmp;
	struct bio_list_devs_info   list_devs_info = { 0 };
	enum bio_dev_state	    state;
	int			    buflen = 10;
	int			    i = 0, j;
	int			    rc = 0;

	D_DEBUG(DB_MGMT, "Querying BIO & SMD device list\n");

	D_INIT_LIST_HEAD(&list_devs_info.dev_list);

	rc = dss_ult_execute(bio_query_dev_list, &list_devs_info, NULL, NULL,
			     DSS_ULT_GC, 0, 0);
	if (rc != 0) {
		D_ERROR("Unable to create a ULT\n");
		goto out;
	}

<<<<<<< HEAD
	D_ALLOC_ARRAY(resp->devices, dev_list_cnt);
	if (resp->devices == NULL)
=======
	D_ALLOC_ARRAY(resp->devices, list_devs_info.dev_list_cnt);
	if (resp->devices == NULL) {
		D_ERROR("Failed to allocate devices for resp\n");
>>>>>>> 56fdfffd
		return -DER_NOMEM;

	d_list_for_each_entry_safe(dev_info, tmp, &list_devs_info.dev_list,
				   bdi_link) {
		D_ALLOC_PTR(resp->devices[i]);
		if (resp->devices[i] == NULL) {
			rc = -DER_NOMEM;
			break;
		}
		mgmt__smd_dev_resp__device__init(resp->devices[i]);
		D_ALLOC(resp->devices[i]->uuid, DAOS_UUID_STR_SIZE);
		if (resp->devices[i]->uuid == NULL) {
			rc = -DER_NOMEM;
			break;
		}
		uuid_unparse_lower(dev_info->bdi_dev_id,
				   resp->devices[i]->uuid);

		D_ALLOC(resp->devices[i]->state, buflen);
		if (resp->devices[i]->state == NULL) {
			D_ERROR("Failed to allocate device state");
			rc = -DER_NOMEM;
			break;
		}
		/* BIO device state is determined by device flags */
		if (dev_info->bdi_flags & NVME_DEV_FL_PLUGGED) {
			if (dev_info->bdi_flags & NVME_DEV_FL_FAULTY)
				state = BIO_DEV_FAULTY;
			else if (dev_info->bdi_flags & NVME_DEV_FL_INUSE)
				state = BIO_DEV_NORMAL;
			else
				state = BIO_DEV_NEW;
		} else
			state = BIO_DEV_OUT;

		strncpy(resp->devices[i]->state,
			bio_dev_state_enum_to_str(state), buflen);

		resp->devices[i]->n_tgt_ids = dev_info->bdi_tgt_cnt;
		D_ALLOC(resp->devices[i]->tgt_ids,
			sizeof(int) * dev_info->bdi_tgt_cnt);
		if (resp->devices[i]->tgt_ids == NULL) {
			rc = -DER_NOMEM;
			break;
		}
		for (j = 0; j < dev_info->bdi_tgt_cnt; j++)
			resp->devices[i]->tgt_ids[j] = dev_info->bdi_tgts[j];

		d_list_del(&dev_info->bdi_link);
		/* Frees sdi_tgts and dev_info */
		bio_free_dev_info(dev_info);
		dev_info = NULL;

		i++;
	}

	/* Free all devices if there was an error allocating any */
	if (rc != 0) {
		d_list_for_each_entry_safe(dev_info, tmp,
					   &list_devs_info.dev_list,
					   bdi_link) {
			d_list_del(&dev_info->bdi_link);
			bio_free_dev_info(dev_info);
		}
		for (; i >= 0; i--) {
			if (resp->devices[i] != NULL) {
				if (resp->devices[i]->uuid != NULL)
					D_FREE(resp->devices[i]->uuid);
				if (resp->devices[i]->tgt_ids != NULL)
					D_FREE(resp->devices[i]->tgt_ids);
				if (resp->devices[i]->state != NULL)
					D_FREE(resp->devices[i]->state);
				D_FREE(resp->devices[i]);
			}
		}
		D_FREE(resp->devices);
		resp->devices = NULL;
		resp->n_devices = 0;
		goto out;
	}
	resp->n_devices = list_devs_info.dev_list_cnt;

out:

	return rc;
}

int
ds_mgmt_smd_list_pools(Mgmt__SmdPoolResp *resp)
{
	struct smd_pool_info	*pool_info = NULL, *tmp;
	d_list_t		 pool_list;
	int			 pool_list_cnt = 0;
	int			 i = 0, j;
	int			 rc = 0;

	D_DEBUG(DB_MGMT, "Querying SMD pool list\n");

	D_INIT_LIST_HEAD(&pool_list);
	rc = smd_pool_list(&pool_list, &pool_list_cnt);
	if (rc != 0) {
		D_ERROR("Failed to get all VOS pools from SMD\n");
		return rc;
	}

	D_ALLOC_ARRAY(resp->pools, pool_list_cnt);
	if (resp->pools == NULL)
		return -DER_NOMEM;

	d_list_for_each_entry_safe(pool_info, tmp, &pool_list, spi_link) {
		D_ALLOC_PTR(resp->pools[i]);
		if (resp->pools[i] == NULL) {
			rc = -DER_NOMEM;
			break;
		}
		mgmt__smd_pool_resp__pool__init(resp->pools[i]);
		D_ALLOC(resp->pools[i]->uuid, DAOS_UUID_STR_SIZE);
		if (resp->pools[i]->uuid == NULL) {
			rc = -DER_NOMEM;
			break;
		}
		uuid_unparse_lower(pool_info->spi_id, resp->pools[i]->uuid);

		resp->pools[i]->n_tgt_ids = pool_info->spi_tgt_cnt;
		D_ALLOC(resp->pools[i]->tgt_ids,
			sizeof(int) * pool_info->spi_tgt_cnt);
		if (resp->pools[i]->tgt_ids == NULL) {
			rc = -DER_NOMEM;
			break;
		}
		for (j = 0; j < pool_info->spi_tgt_cnt; j++)
			resp->pools[i]->tgt_ids[j] = pool_info->spi_tgts[j];

		resp->pools[i]->n_blobs = pool_info->spi_tgt_cnt;
		D_ALLOC(resp->pools[i]->blobs,
			sizeof(uint64_t) * pool_info->spi_tgt_cnt);
		if (resp->pools[i]->blobs == NULL) {
			rc = -DER_NOMEM;
			break;
		}
		for (j = 0; j < pool_info->spi_tgt_cnt; j++)
			resp->pools[i]->blobs[j] = pool_info->spi_blobs[j];


		d_list_del(&pool_info->spi_link);
		/* Frees spi_tgts, spi_blobs, and pool_info */
		smd_free_pool_info(pool_info);
		pool_info = NULL;

		i++;
	}

	/* Free all pools if there was an error allocating any */
	if (rc != 0) {
		d_list_for_each_entry_safe(pool_info, tmp, &pool_list,
					   spi_link) {
			d_list_del(&pool_info->spi_link);
			smd_free_pool_info(pool_info);
		}
		for (; i >= 0; i--) {
			if (resp->pools[i] != NULL) {
				if (resp->pools[i]->uuid != NULL)
					D_FREE(resp->pools[i]->uuid);
				if (resp->pools[i]->tgt_ids != NULL)
					D_FREE(resp->pools[i]->tgt_ids);
				if (resp->pools[i]->blobs != NULL)
					D_FREE(resp->pools[i]->blobs);
				D_FREE(resp->pools[i]);
			}
		}
		D_FREE(resp->pools);
		resp->n_pools = 0;
		goto out;
	}
	resp->n_pools = pool_list_cnt;

out:
	return rc;
}

int
ds_mgmt_dev_state_query(uuid_t dev_uuid, Mgmt__DevStateResp *resp)
{
	struct smd_dev_info	*dev_info;
	int			 buflen = 10;
	int			 rc = 0;

	if (uuid_is_null(dev_uuid))
		return -DER_INVAL;

	D_DEBUG(DB_MGMT, "Querying SMD device state for dev:"DF_UUID"\n",
		DP_UUID(dev_uuid));

	/*
	 * Query per-server metadata (SMD) to get NVMe device info for given
	 * device UUID.
	 */
	rc = smd_dev_get_by_id(dev_uuid, &dev_info);
	if (rc != 0) {
		D_ERROR("Device UUID:"DF_UUID" not found\n", DP_UUID(dev_uuid));
		return rc;
	}

	D_ALLOC(resp->dev_state, buflen);
	if (resp->dev_state == NULL) {
		rc = -DER_NOMEM;
		goto out;
	}
	strncpy(resp->dev_state,
		smd_state_enum_to_str(dev_info->sdi_state), buflen);

	D_ALLOC(resp->dev_uuid, DAOS_UUID_STR_SIZE);
	if (resp->dev_uuid == NULL)
		D_GOTO(out, rc = -DER_NOMEM);

	uuid_unparse_lower(dev_uuid, resp->dev_uuid);

out:
	smd_free_dev_info(dev_info);

	if (rc != 0) {
		if (resp->dev_state != NULL)
			D_FREE(resp->dev_state);
		if (resp->dev_uuid != NULL)
			D_FREE(resp->dev_uuid);
	}

	return rc;
}

static void
bio_faulty_state_set(void *arg)
{
	struct dss_module_info	*info = dss_get_module_info();
	struct bio_xs_context	*bxc;
	int			 rc;

	D_ASSERT(info != NULL);
	D_DEBUG(DB_MGMT, "BIO health state set on xs:%d, tgt:%d\n",
		info->dmi_xs_id, info->dmi_tgt_id);

	bxc = info->dmi_nvme_ctxt;
	if (bxc == NULL) {
		D_ERROR("BIO NVMe context not initialized for xs:%d, tgt:%d\n",
			info->dmi_xs_id, info->dmi_tgt_id);
		return;
	}

	rc = bio_dev_set_faulty(bxc);
	if (rc != 0) {
		D_ERROR("Error setting FAULTY BIO device state\n");
		return;
	}
}

int
ds_mgmt_dev_set_faulty(uuid_t dev_uuid, Mgmt__DevStateResp *resp)
{
	struct smd_dev_info	*dev_info;
	ABT_thread		 thread;
	int			 tgt_id;
	int			 buflen = 10;
	int			 rc = 0;

	if (uuid_is_null(dev_uuid))
		return -DER_INVAL;

	D_DEBUG(DB_MGMT, "Setting FAULTY SMD device state for dev:"DF_UUID"\n",
		DP_UUID(dev_uuid));

	/*
	 * Query per-server metadata (SMD) to get NVMe device info for given
	 * device UUID.
	 */
	rc = smd_dev_get_by_id(dev_uuid, &dev_info);
	if (rc != 0) {
		D_ERROR("Device UUID:"DF_UUID" not found\n", DP_UUID(dev_uuid));
		return rc;
	}
	if (dev_info->sdi_tgts == NULL) {
		D_ERROR("No targets mapped to device\n");
		rc = -DER_NONEXIST;
		goto out;
	}
	/* Default tgt_id is the first mapped tgt */
	tgt_id = dev_info->sdi_tgts[0];

	D_ALLOC(resp->dev_state, buflen);
	if (resp->dev_state == NULL)
		D_GOTO(out, rc = -DER_NOMEM);

	D_ALLOC(resp->dev_uuid, DAOS_UUID_STR_SIZE);
	if (resp->dev_uuid == NULL)
		D_GOTO(out, rc = -DER_NOMEM);

	uuid_unparse_lower(dev_uuid, resp->dev_uuid);

	/* Create a ULT on the tgt_id */
	D_DEBUG(DB_MGMT, "Starting ULT on tgt_id:%d\n", tgt_id);
	/* TODO Add a new DSS_ULT_BIO tag */
	rc = dss_ult_create(bio_faulty_state_set, NULL, DSS_ULT_GC,
			    tgt_id, 0, &thread);
	if (rc != 0) {
		D_ERROR("Unable to create a ULT on tgt_id:%d\n", tgt_id);
		goto out;
	}

	ABT_thread_join(thread);
	ABT_thread_free(&thread);

out:
	dev_info->sdi_state = SMD_DEV_FAULTY;
	strncpy(resp->dev_state,
		smd_state_enum_to_str(dev_info->sdi_state), buflen);
	smd_free_dev_info(dev_info);

	if (rc != 0) {
		if (resp->dev_state != NULL)
			D_FREE(resp->dev_state);
		if (resp->dev_uuid != NULL)
			D_FREE(resp->dev_uuid);
	}

	return rc;
}

struct bio_replace_dev_info {
	uuid_t		old_dev;
	uuid_t		new_dev;
};

static int
bio_storage_dev_replace(void *arg)
{
	struct bio_replace_dev_info	*replace_dev_info = arg;
	struct dss_module_info		*info = dss_get_module_info();
	struct bio_xs_context		*bxc;
	int				 rc;

	D_ASSERT(info != NULL);

	bxc = info->dmi_nvme_ctxt;
	if (bxc == NULL) {
		D_ERROR("BIO NVMe context not initialized for xs:%d, tgt:%d\n",
			info->dmi_xs_id, info->dmi_tgt_id);
		return -DER_INVAL;
	}

	rc = bio_replace_dev(bxc, replace_dev_info->old_dev,
			     replace_dev_info->new_dev);
	if (rc != 0) {
		D_ERROR("Error replacing BIO device\n");
		return rc;
	}

	return 0;
}

int
ds_mgmt_dev_replace(uuid_t old_dev_uuid, uuid_t new_dev_uuid,
		    Mgmt__DevReplaceResp *resp)
{
	struct bio_replace_dev_info	 replace_dev_info = { 0 };
	int				 buflen = 10;
	int				 rc = 0;

	if (uuid_is_null(old_dev_uuid))
		return -DER_INVAL;
	if (uuid_is_null(new_dev_uuid))
		return -DER_INVAL;

	D_DEBUG(DB_MGMT, "Replacing device:"DF_UUID" with device:"DF_UUID"\n",
		DP_UUID(old_dev_uuid), DP_UUID(new_dev_uuid));

	D_ALLOC(resp->new_dev_uuid, DAOS_UUID_STR_SIZE);
	if (resp->new_dev_uuid == NULL) {
		D_ERROR("Failed to allocate new device uuid");
		rc = -DER_NOMEM;
		goto out;
	}
	uuid_unparse_lower(new_dev_uuid, resp->new_dev_uuid);

	D_ALLOC(resp->dev_state, buflen);
	if (resp->dev_state == NULL) {
		D_ERROR("Failed to allocate device state");
		rc = -DER_NOMEM;
		goto out;
	}

	uuid_copy(replace_dev_info.old_dev, old_dev_uuid);
	uuid_copy(replace_dev_info.new_dev, new_dev_uuid);
	rc = dss_ult_execute(bio_storage_dev_replace, &replace_dev_info, NULL,
			     NULL, DSS_ULT_GC, 0, 0);
	if (rc != 0) {
		D_ERROR("Unable to create a ULT\n");
		goto out;
	}

	/* BIO device state after reintegration should be NORMAL */
	strncpy(resp->dev_state, smd_state_enum_to_str(SMD_DEV_NORMAL),
		buflen);
out:

	if (rc != 0) {
		if (resp->dev_state != NULL)
			D_FREE(resp->dev_state);
		if (resp->new_dev_uuid != NULL)
			D_FREE(resp->new_dev_uuid);
	}

	return rc;
}<|MERGE_RESOLUTION|>--- conflicted
+++ resolved
@@ -277,14 +277,8 @@
 		goto out;
 	}
 
-<<<<<<< HEAD
-	D_ALLOC_ARRAY(resp->devices, dev_list_cnt);
+	D_ALLOC_ARRAY(resp->devices, list_devs_info.dev_list_cnt);
 	if (resp->devices == NULL)
-=======
-	D_ALLOC_ARRAY(resp->devices, list_devs_info.dev_list_cnt);
-	if (resp->devices == NULL) {
-		D_ERROR("Failed to allocate devices for resp\n");
->>>>>>> 56fdfffd
 		return -DER_NOMEM;
 
 	d_list_for_each_entry_safe(dev_info, tmp, &list_devs_info.dev_list,
