/**
 * (C) Copyright 2016-2023 Intel Corporation.
 *
 * SPDX-License-Identifier: BSD-2-Clause-Patent
 */
/*
 * ds_mgmt: Storage Query Methods
 */
#define D_LOGFAC	DD_FAC(mgmt)

#include <daos_srv/bio.h>
#include <daos_srv/smd.h>
#include <daos_srv/control.h>

#include "srv_internal.h"


struct bs_state_query_arg {
	int			bs_arg_state;
	uuid_t			bs_arg_uuid;
};

static void
bs_state_query(void *arg)
{
	struct dss_module_info		*info = dss_get_module_info();
	struct bio_xs_context		*bxc;
	struct bs_state_query_arg	*bs_arg = arg;
	int				 rc;

	D_ASSERT(info != NULL);
	D_DEBUG(DB_MGMT, "BIO blobstore state query on xs:%d, tgt:%d\n",
		info->dmi_xs_id, info->dmi_tgt_id);

	bxc = info->dmi_nvme_ctxt;
	if (bxc == NULL) {
		D_ERROR("BIO NVMe context not initialized for xs:%d, tgt:%d\n",
			info->dmi_xs_id, info->dmi_tgt_id);
		return;
	}

	rc = bio_get_bs_state(&bs_arg->bs_arg_state, bs_arg->bs_arg_uuid, bxc);
	if (rc)
		D_ERROR("Blobstore query on dev:"DF_UUID" failed. "DF_RC"\n",
			DP_UUID(bs_arg->bs_arg_uuid), DP_RC(rc));
}

static inline enum dss_xs_type
init_xs_type()
{
	return bio_nvme_configured(SMD_DEV_TYPE_META) ?  DSS_XS_SYS : DSS_XS_VOS;
}

static inline int
tgt2xs_type(int tgt_id)
{
	return tgt_id == BIO_SYS_TGT_ID ? DSS_XS_SYS : DSS_XS_VOS;
}

/*
 * CaRT RPC handler for management service "get blobstore state" (C API)
 *
 * Internal blobstore states returned for test validation only.
 */
int ds_mgmt_get_bs_state(uuid_t bs_uuid, int *bs_state)
{
	struct smd_dev_info		*dev_info;
	ABT_thread			 thread;
	int				 tgt_id;
	int				 rc;
	struct bs_state_query_arg	 bs_arg;

	/*
	 * Query per-server metadata (SMD) to get target ID(s) for given device.
	 */
	if (!uuid_is_null(bs_uuid)) {
		rc = smd_dev_get_by_id(bs_uuid, &dev_info);
		if (rc != 0) {
			D_ERROR("Blobstore UUID:"DF_UUID" not found\n",
				DP_UUID(bs_uuid));
			return rc;
		}
		if (dev_info->sdi_tgts == NULL) {
			D_ERROR("No targets mapped to device\n");
			rc = -DER_NONEXIST;
			goto out;
		}
		/* Default tgt_id is the first mapped tgt */
		tgt_id = dev_info->sdi_tgts[0];
	} else {
		D_ERROR("Blobstore UUID is not provided for state query\n");
		return -DER_INVAL;
	}

	/* Create a ULT on the tgt_id */
	D_DEBUG(DB_MGMT, "Starting ULT on tgt_id:%d\n", tgt_id);
	uuid_copy(bs_arg.bs_arg_uuid, bs_uuid);
	*bs_state = -1;
	rc = dss_ult_create(bs_state_query, (void *)&bs_arg, tgt2xs_type(tgt_id),
			    tgt_id, 0, &thread);
	if (rc != 0) {
		D_ERROR("Unable to create a ULT on tgt_id:%d\n", tgt_id);
		goto out;
	}

	ABT_thread_join(thread);
	ABT_thread_free(&thread);
	/* Set 'bs_state' after state query ULT executed */
	*bs_state = bs_arg.bs_arg_state;
out:
	smd_dev_free_info(dev_info);
	return rc;
}

void
ds_mgmt_hdlr_get_bs_state(crt_rpc_t *rpc_req)
{
	struct mgmt_get_bs_state_in	*bs_in;
	struct mgmt_get_bs_state_out	*bs_out;
	uuid_t				 bs_uuid;
	int				 bs_state;
	int				 rc;


	bs_in = crt_req_get(rpc_req);
	D_ASSERT(bs_in != NULL);
	bs_out = crt_reply_get(rpc_req);
	D_ASSERT(bs_out != NULL);

	uuid_copy(bs_uuid, bs_in->bs_uuid);

	rc = ds_mgmt_get_bs_state(bs_uuid, &bs_state);

	uuid_copy(bs_out->bs_uuid, bs_uuid);
	bs_out->bs_state = bs_state;
	bs_out->bs_rc = rc;

	rc = crt_reply_send(rpc_req);
	if (rc != 0)
		D_ERROR("crt_reply_send failed, rc: "DF_RC"\n", DP_RC(rc));
}

static void
bio_health_query(void *arg)
{
	struct mgmt_bio_health	*mbh = arg;
	struct dss_module_info	*info = dss_get_module_info();
	struct bio_xs_context	*bxc;
	int			 rc;

	D_ASSERT(info != NULL);
	D_DEBUG(DB_MGMT, "BIO health stats query on xs:%d, tgt:%d\n",
		info->dmi_xs_id, info->dmi_tgt_id);

	bxc = info->dmi_nvme_ctxt;
	if (bxc == NULL) {
		D_ERROR("BIO NVMe context not initialized for xs:%d, tgt:%d\n",
			info->dmi_xs_id, info->dmi_tgt_id);
		return;
	}

	rc = bio_get_dev_state(&mbh->mb_dev_state, mbh->mb_devid,
			       bxc, mbh->mb_meta_size, mbh->mb_rdb_size);
	if (rc != 0) {
		D_ERROR("Error getting BIO device state\n");
		return;
	}
}

int
ds_mgmt_bio_health_query(struct mgmt_bio_health *mbh, uuid_t dev_uuid)
{
	struct smd_dev_info	*dev_info;
	ABT_thread		 thread;
	int			 tgt_id;
	int			 rc = 0;

	if (uuid_is_null(dev_uuid)) {
		D_ERROR("dev_uuid is required for BIO query\n");
		return -DER_INVAL;
	}

	/*
	 * Query per-server metadata (SMD) to get either target ID(s) for given
	 * device.
	 */
	rc = smd_dev_get_by_id(dev_uuid, &dev_info);
	if (rc != 0) {
		D_ERROR("Device UUID:"DF_UUID" not found\n",
			DP_UUID(dev_uuid));
		return rc;
	}
	if (dev_info->sdi_tgts == NULL) {
		D_ERROR("No targets mapped to device\n");
		rc = -DER_NONEXIST;
		goto out;
	}
	/* Use the first mapped tgt */
	tgt_id = dev_info->sdi_tgts[0];

	D_DEBUG(DB_MGMT, "Querying BIO Health Data for dev:"DF_UUID"\n",
		DP_UUID(dev_uuid));
	uuid_copy(mbh->mb_devid, dev_uuid);

	/* Create a ULT on the tgt_id */
	D_DEBUG(DB_MGMT, "Starting ULT on tgt_id:%d\n", tgt_id);
	rc = dss_ult_create(bio_health_query, mbh, tgt2xs_type(tgt_id), tgt_id, 0,
			    &thread);
	if (rc != 0) {
		D_ERROR("Unable to create a ULT on tgt_id:%d\n", tgt_id);
		goto out;
	}

	ABT_thread_join(thread);
	ABT_thread_free(&thread);

out:
	smd_dev_free_info(dev_info);
	return rc;
}

struct bio_led_manage_info {
	uuid_t		 dev_uuid;
	char		*tr_addr;
	Ctl__LedAction	 action;
	Ctl__LedState	*state;
	uint64_t	 duration;
};

static int
bio_storage_dev_manage_led(void *arg)
{
	struct bio_led_manage_info *led_info = arg;
	struct dss_module_info	   *mod_info = dss_get_module_info();
	struct bio_xs_context	   *bxc = NULL;
	int			    rc = 0;

	D_ASSERT(mod_info != NULL);
	D_ASSERT(led_info != NULL);
	D_ASSERT(led_info->state != NULL);

	bxc = mod_info->dmi_nvme_ctxt;
	if (bxc == NULL) {
		D_ERROR("BIO NVMe context not initialized for xs:%d, tgt:%d\n",
			mod_info->dmi_xs_id, mod_info->dmi_tgt_id);
		return -DER_INVAL;
	}

	/* Set the LED of the VMD device to a FAULT state, tr_addr and state may be updated */
	rc = bio_led_manage(bxc, led_info->tr_addr, led_info->dev_uuid,
			    (unsigned int)led_info->action, (unsigned int *)led_info->state,
			    led_info->duration);
	if ((rc != 0) && (rc != -DER_NOTSUPPORTED))
		DL_ERROR(rc, "bio_led_manage failed on device:" DF_UUID " (action: %s, state %s)",
			 DP_UUID(led_info->dev_uuid),
			 ctl__led_action__descriptor.values[led_info->action].name,
			 ctl__led_state__descriptor.values[*led_info->state].name);

	return rc;
}

struct bio_list_devs_info {
	d_list_t	dev_list;
	int		dev_list_cnt;
	uuid_t		devid;
	int		*state;
};

static int
bio_query_dev_list(void *arg)
{
	struct bio_list_devs_info	*list_devs_info = arg;
	struct dss_module_info		*info = dss_get_module_info();
	struct bio_xs_context		*bxc;
	int				 rc;

	D_ASSERT(info != NULL);

	bxc = info->dmi_nvme_ctxt;
	if (bxc == NULL) {
		D_ERROR("BIO NVMe context not initialized for xs:%d, tgt:%d\n",
			info->dmi_xs_id, info->dmi_tgt_id);
		return -DER_INVAL;
	}

	rc = bio_dev_list(bxc, &list_devs_info->dev_list,
			  &list_devs_info->dev_list_cnt);
	if (rc != 0) {
		D_ERROR("Error getting BIO device list\n");
		return rc;
	}

	return 0;
}

static int
copy_str2ctrlr(char **dst, const char *src)
{
	int len;

	D_ASSERT(src != NULL);
	D_ASSERT(dst != NULL);

	if ((*dst != NULL) && (strnlen(*dst, NVME_DETAIL_BUFLEN) != 0)) {
		D_ERROR("attempting to copy to non-empty destination");
		return -DER_INVAL;
	}

	len = strnlen(src, NVME_DETAIL_BUFLEN);
	if (len == NVME_DETAIL_BUFLEN) {
		D_ERROR("src buf too large");
		return -DER_INVAL;
	}

	D_ALLOC(*dst, len + 1);
	if (*dst == NULL)
		return -DER_NOMEM;

	if (copy_ascii(*dst, len + 1, src, len) != 0) {
		D_ERROR("copy_ascii: '%s'\n", src);
		return -DER_INVAL;
	}

	return 0;
}

static int
add_ctrlr_details(Ctl__NvmeController *ctrlr, struct bio_dev_info *dev_info)
{
	int rc;

	rc = copy_str2ctrlr(&ctrlr->pci_addr, dev_info->bdi_traddr);
	if (rc != 0)
		return rc;
	rc = copy_str2ctrlr(&ctrlr->model, dev_info->bdi_ctrlr->model);
	if (rc != 0)
		return rc;
	rc = copy_str2ctrlr(&ctrlr->serial, dev_info->bdi_ctrlr->serial);
	if (rc != 0)
		return rc;
	rc = copy_str2ctrlr(&ctrlr->fw_rev, dev_info->bdi_ctrlr->fw_rev);
	if (rc != 0)
		return rc;
	rc = copy_str2ctrlr(&ctrlr->vendor_id, dev_info->bdi_ctrlr->vendor_id);
	if (rc != 0)
		return rc;
	rc = copy_str2ctrlr(&ctrlr->pci_dev_type, dev_info->bdi_ctrlr->pci_type);
	if (rc != 0)
		return rc;
	ctrlr->socket_id = dev_info->bdi_ctrlr->socket_id;

	D_DEBUG(DB_MGMT, "ctrlr details: '%s' '%s' '%s' '%s' '%s' '%s' '%d'\n", ctrlr->pci_addr,
		ctrlr->model, ctrlr->serial, ctrlr->fw_rev, ctrlr->vendor_id, ctrlr->pci_dev_type,
		ctrlr->socket_id);

	return 0;
}

int
ds_mgmt_smd_list_devs(Ctl__SmdDevResp *resp)
{
	struct bio_dev_info		*dev_info = NULL, *tmp;
	struct bio_list_devs_info	 list_devs_info = { 0 };
	struct bio_led_manage_info       led_info       = {0};
	Ctl__LedState                    led_state;
	int				 rc = 0;
	int				 i = 0, j;

	D_DEBUG(DB_MGMT, "Querying BIO & SMD device list\n");

	D_INIT_LIST_HEAD(&list_devs_info.dev_list);

	rc = dss_ult_execute(bio_query_dev_list, &list_devs_info, NULL, NULL,
			     init_xs_type(), 0, 0);
	if (rc != 0) {
		D_ERROR("Unable to create a ULT\n");
		goto out;
	}

	D_ALLOC_ARRAY(resp->devices, list_devs_info.dev_list_cnt);
	if (resp->devices == NULL)
		return -DER_NOMEM;

	d_list_for_each_entry_safe(dev_info, tmp, &list_devs_info.dev_list, bdi_link) {
		D_ALLOC_PTR(resp->devices[i]);
		if (resp->devices[i] == NULL) {
			rc = -DER_NOMEM;
			break;
		}
		ctl__smd_device__init(resp->devices[i]);
		/*
		 * XXX: These fields are initialized as "empty string" by above
		 * protobuf auto-generated function, to avoid error cleanup
		 * code mistakenly free the "empty string", let's reset them as
		 * NULL.
		 */
		resp->devices[i]->uuid    = NULL;
		resp->devices[i]->tgt_ids = NULL;

		D_ALLOC(resp->devices[i]->uuid, DAOS_UUID_STR_SIZE);
		if (resp->devices[i]->uuid == NULL) {
			rc = -DER_NOMEM;
			break;
		}
		uuid_unparse_lower(dev_info->bdi_dev_id, resp->devices[i]->uuid);

		resp->devices[i]->role_bits = dev_info->bdi_dev_roles;

		resp->devices[i]->n_tgt_ids = dev_info->bdi_tgt_cnt;
		D_ALLOC(resp->devices[i]->tgt_ids, sizeof(int) * dev_info->bdi_tgt_cnt);
		if (resp->devices[i]->tgt_ids == NULL) {
			rc = -DER_NOMEM;
			break;
		}
		for (j = 0; j < dev_info->bdi_tgt_cnt; j++)
			resp->devices[i]->tgt_ids[j] = dev_info->bdi_tgts[j];

		if (dev_info->bdi_ctrlr == NULL) {
			D_ERROR("ctrlr not initialized in bio_dev_info");
			rc = -DER_INVAL;
			break;
		}

		/* Populate NVMe controller details */

		D_ALLOC_PTR(resp->devices[i]->ctrlr);
		if (resp->devices[i]->ctrlr == NULL) {
			rc = -DER_NOMEM;
			break;
		}
		ctl__nvme_controller__init(resp->devices[i]->ctrlr);

		rc = add_ctrlr_details(resp->devices[i]->ctrlr, dev_info);
		if (rc != 0)
			break;

		/* Populate NVMe namespace id and capacity */

		if (dev_info->bdi_ctrlr->nss == NULL) {
			D_ERROR("nss not initialized in bio_dev_info");
			rc = -DER_INVAL;
			break;
		}
		D_ASSERT(dev_info->bdi_ctrlr->nss->next == NULL);

		/* When describing a SMD, only one NVMe namespace is relevant */
		D_ALLOC_ARRAY(resp->devices[i]->ctrlr->namespaces, 1);
		if (resp->devices[i]->ctrlr->namespaces == NULL) {
			rc = -DER_NOMEM;
			break;
		}
		D_ALLOC_PTR(resp->devices[i]->ctrlr->namespaces[0]);
		if (resp->devices[i]->ctrlr->namespaces[0] == NULL) {
			rc = -DER_NOMEM;
			break;
		}
		resp->devices[i]->ctrlr->n_namespaces = 1;
		ctl__nvme_controller__namespace__init(resp->devices[i]->ctrlr->namespaces[0]);

		resp->devices[i]->ctrlr->namespaces[0]->id   = dev_info->bdi_ctrlr->nss->id;
		resp->devices[i]->ctrlr->namespaces[0]->size = dev_info->bdi_ctrlr->nss->size;
		resp->devices[i]->ctrlr_namespace_id = dev_info->bdi_ctrlr->nss->id;

		D_DEBUG(DB_MGMT, "ns id/size: '%d' '%ld'\n",
			resp->devices[i]->ctrlr->namespaces[0]->id,
			resp->devices[i]->ctrlr->namespaces[0]->size);

		/* Populate NVMe device state */

		if ((dev_info->bdi_flags & NVME_DEV_FL_PLUGGED) == 0) {
			resp->devices[i]->ctrlr->dev_state = CTL__NVME_DEV_STATE__UNPLUGGED;
			goto next_dev;
		}

		if ((dev_info->bdi_flags & NVME_DEV_FL_FAULTY) != 0)
			resp->devices[i]->ctrlr->dev_state = CTL__NVME_DEV_STATE__EVICTED;
		else if ((dev_info->bdi_flags & NVME_DEV_FL_INUSE) == 0)
			resp->devices[i]->ctrlr->dev_state = CTL__NVME_DEV_STATE__NEW;
		else
			resp->devices[i]->ctrlr->dev_state = CTL__NVME_DEV_STATE__NORMAL;

		/* Fetch LED State if VMD is enabled and device is plugged */

		uuid_copy(led_info.dev_uuid, dev_info->bdi_dev_id);
		led_info.action = CTL__LED_ACTION__GET;
		led_state = CTL__LED_STATE__NA;
		led_info.state = &led_state;
		led_info.duration = 0;
		rc = dss_ult_execute(bio_storage_dev_manage_led, &led_info, NULL, NULL,
				     init_xs_type(),
				     0, 0);
		if (rc != 0) {
			if (rc == -DER_NOTSUPPORTED) {
				resp->devices[i]->ctrlr->led_state = CTL__LED_STATE__NA;
				/* Reset rc for non-VMD case */
				rc = 0;
			} else {
				break;
			}
		}
		resp->devices[i]->ctrlr->led_state = led_state;

next_dev:
		d_list_del(&dev_info->bdi_link);
		/* Frees sdi_tgts and dev_info */
		bio_free_dev_info(dev_info);
		dev_info = NULL;

		i++;
	}

	/* Free all devices if there was an error allocating any */
	if (rc != 0) {
		d_list_for_each_entry_safe(dev_info, tmp, &list_devs_info.dev_list, bdi_link) {
			d_list_del(&dev_info->bdi_link);
			bio_free_dev_info(dev_info);
		}
		for (; i >= 0; i--) {
			if (resp->devices[i] != NULL) {
				ds_mgmt_smd_free_dev(resp->devices[i]);
				D_FREE(resp->devices[i]);
			}
		}
		D_FREE(resp->devices);
		resp->devices = NULL;
		resp->n_devices = 0;
		goto out;
	}
	resp->n_devices = list_devs_info.dev_list_cnt;

out:
	return rc;
}

int
ds_mgmt_smd_list_pools(Ctl__SmdPoolResp *resp)
{
	struct smd_pool_info	*pool_info = NULL, *tmp;
	d_list_t		 pool_list;
	int			 pool_list_cnt = 0;
	int			 i = 0, j;
	int			 rc = 0;

	D_DEBUG(DB_MGMT, "Querying SMD pool list\n");

	D_INIT_LIST_HEAD(&pool_list);
	rc = smd_pool_list(&pool_list, &pool_list_cnt);
	if (rc != 0) {
		D_ERROR("Failed to get all VOS pools from SMD\n");
		return rc;
	}

	D_ALLOC_ARRAY(resp->pools, pool_list_cnt);
	if (resp->pools == NULL)
		return -DER_NOMEM;

	d_list_for_each_entry_safe(pool_info, tmp, &pool_list, spi_link) {
		D_ALLOC_PTR(resp->pools[i]);
		if (resp->pools[i] == NULL) {
			rc = -DER_NOMEM;
			break;
		}
		ctl__smd_pool_resp__pool__init(resp->pools[i]);
		/* See "empty string" comments in ds_mgmt_smd_list_devs() */
		resp->pools[i]->uuid = NULL;

		D_ALLOC(resp->pools[i]->uuid, DAOS_UUID_STR_SIZE);
		if (resp->pools[i]->uuid == NULL) {
			rc = -DER_NOMEM;
			break;
		}
		uuid_unparse_lower(pool_info->spi_id, resp->pools[i]->uuid);

		resp->pools[i]->n_tgt_ids = pool_info->spi_tgt_cnt[SMD_DEV_TYPE_DATA];
		D_ALLOC(resp->pools[i]->tgt_ids,
			sizeof(int) * pool_info->spi_tgt_cnt[SMD_DEV_TYPE_DATA]);
		if (resp->pools[i]->tgt_ids == NULL) {
			rc = -DER_NOMEM;
			break;
		}
		for (j = 0; j < pool_info->spi_tgt_cnt[SMD_DEV_TYPE_DATA]; j++)
			resp->pools[i]->tgt_ids[j] = pool_info->spi_tgts[SMD_DEV_TYPE_DATA][j];

		resp->pools[i]->n_blobs = pool_info->spi_tgt_cnt[SMD_DEV_TYPE_DATA];
		D_ALLOC(resp->pools[i]->blobs,
			sizeof(uint64_t) * pool_info->spi_tgt_cnt[SMD_DEV_TYPE_DATA]);
		if (resp->pools[i]->blobs == NULL) {
			rc = -DER_NOMEM;
			break;
		}
		for (j = 0; j < pool_info->spi_tgt_cnt[SMD_DEV_TYPE_DATA]; j++)
			resp->pools[i]->blobs[j] = pool_info->spi_blobs[SMD_DEV_TYPE_DATA][j];


		d_list_del(&pool_info->spi_link);
		/* Frees spi_tgts, spi_blobs, and pool_info */
		smd_pool_free_info(pool_info);
		pool_info = NULL;

		i++;
	}

	/* Free all pools if there was an error allocating any */
	if (rc != 0) {
		d_list_for_each_entry_safe(pool_info, tmp, &pool_list,
					   spi_link) {
			d_list_del(&pool_info->spi_link);
			smd_pool_free_info(pool_info);
		}
		for (; i >= 0; i--) {
			if (resp->pools[i] != NULL) {
				if (resp->pools[i]->uuid != NULL)
					D_FREE(resp->pools[i]->uuid);
				if (resp->pools[i]->tgt_ids != NULL)
					D_FREE(resp->pools[i]->tgt_ids);
				if (resp->pools[i]->blobs != NULL)
					D_FREE(resp->pools[i]->blobs);
				D_FREE(resp->pools[i]);
			}
		}
		D_FREE(resp->pools);
		resp->n_pools = 0;
		goto out;
	}
	resp->n_pools = pool_list_cnt;

out:
	return rc;
}

struct bio_faulty_dev_info {
	uuid_t	bf_dev_uuid;
};

static void
bio_faulty_state_set(void *arg)
{
	struct dss_module_info		*info = dss_get_module_info();
	struct bio_xs_context		*bxc;
	struct bio_faulty_dev_info	*bfdi = arg;
	int				 rc;

	D_ASSERT(info != NULL);
	D_DEBUG(DB_MGMT, "BIO health state set on xs:%d, tgt:%d\n",
		info->dmi_xs_id, info->dmi_tgt_id);

	bxc = info->dmi_nvme_ctxt;
	if (bxc == NULL) {
		D_ERROR("BIO NVMe context not initialized for xs:%d, tgt:%d\n",
			info->dmi_xs_id, info->dmi_tgt_id);
		return;
	}

	rc = bio_dev_set_faulty(bxc, bfdi->bf_dev_uuid);
	if (rc != 0) {
		D_ERROR("Error setting FAULTY BIO device state\n");
		return;
	}
}

int
ds_mgmt_dev_set_faulty(uuid_t dev_uuid, Ctl__DevManageResp *resp)
{
	struct bio_led_manage_info	 led_info = { 0 };
	struct bio_faulty_dev_info	 faulty_info = { 0 };
	struct smd_dev_info		*dev_info;
	ABT_thread			 thread;
	Ctl__LedState			 led_state;
	int				 tgt_id;
	int				 rc = 0;

	if (uuid_is_null(dev_uuid))
		return -DER_INVAL;

	D_DEBUG(DB_MGMT, "Setting FAULTY SMD device state for dev:"DF_UUID"\n",
		DP_UUID(dev_uuid));

	/*
	 * Query per-server metadata (SMD) to get NVMe device info for given
	 * device UUID.
	 */
	rc = smd_dev_get_by_id(dev_uuid, &dev_info);
	if (rc != 0) {
		D_ERROR("Device UUID:"DF_UUID" not found\n", DP_UUID(dev_uuid));
		return rc;
	}

	if (dev_info->sdi_tgts == NULL) {
		D_ERROR("No targets mapped to device\n");
		D_GOTO(out, rc = -DER_NONEXIST);
	}
	/* Default tgt_id is the first mapped tgt */
	tgt_id = dev_info->sdi_tgts[0];

	uuid_copy(faulty_info.bf_dev_uuid, dev_uuid);
	/* Create a ULT on the tgt_id */
	D_DEBUG(DB_MGMT, "Starting ULT on tgt_id:%d\n", tgt_id);
	rc = dss_ult_create(bio_faulty_state_set, (void *)&faulty_info,
			    tgt2xs_type(tgt_id), tgt_id, 0, &thread);
	if (rc != 0) {
		DL_ERROR(rc, "ULT did not complete faulty_state_set on tgt_id:%d", tgt_id);
		goto out;
	}

	ABT_thread_join(thread);
	ABT_thread_free(&thread);

	dev_info->sdi_state = SMD_DEV_FAULTY;

	D_ALLOC_PTR(resp->device);
	if (resp->device == NULL) {
		D_GOTO(out, rc = -DER_NOMEM);
	}
	ctl__smd_device__init(resp->device);
	resp->device->uuid = NULL;

	D_ALLOC(resp->device->uuid, DAOS_UUID_STR_SIZE);
	if (resp->device->uuid == NULL) {
		D_GOTO(out, rc = -DER_NOMEM);
	}
	uuid_unparse_lower(dev_uuid, resp->device->uuid);

	uuid_copy(led_info.dev_uuid, dev_uuid);
	led_info.action = CTL__LED_ACTION__SET;
	led_state = CTL__LED_STATE__ON;
	led_info.state = &led_state;
	/* Indicate infinite duration */
	led_info.duration = 0;

	/* Set the VMD LED to FAULTY state on init xstream */
	rc = dss_ult_execute(bio_storage_dev_manage_led, &led_info, NULL, NULL,
			     init_xs_type(), 0, 0);
	if (rc != 0) {
		if (rc == -DER_NOTSUPPORTED)
			/* Reset rc for non-VMD case */
			rc = 0;
		else
			DL_ERROR(rc, "FAULT LED state not set on device:" DF_UUID,
				 DP_UUID(dev_uuid));
	}

out:
	smd_dev_free_info(dev_info);

	return rc;
}

int
ds_mgmt_dev_manage_led(Ctl__LedManageReq *req, Ctl__DevManageResp *resp)
{
	struct bio_led_manage_info	led_info = { 0 };
	Ctl__LedState			led_state;
	int				rc = 0;

	D_ASSERT(req->ids != NULL);

	D_ALLOC_PTR(resp->device);
	if (resp->device == NULL) {
		return -DER_NOMEM;
	}
	ctl__smd_device__init(resp->device);
	resp->device->uuid = NULL;

<<<<<<< HEAD
	led_info.tr_addr  = req->ids;
=======
	D_ALLOC_PTR(resp->device->ctrlr);
	if (resp->device->ctrlr == NULL) {
		return -DER_NOMEM;
	}
	ctl__nvme_controller__init(resp->device->ctrlr);

	D_ALLOC(resp->device->ctrlr->pci_addr, ADDR_STR_MAX_LEN + 1);
	if (resp->device->ctrlr->pci_addr == NULL)
		return -DER_NOMEM;
	if ((req->ids == NULL) || (strlen(req->ids) == 0)) {
		D_ERROR("PCI address not provided in request\n");
		return -DER_INVAL;
	}
	strncpy(resp->device->ctrlr->pci_addr, req->ids, ADDR_STR_MAX_LEN + 1);

	/* pci_addr will be used if set and get populated if not */
	led_info.tr_addr  = resp->device->ctrlr->pci_addr;
>>>>>>> 6360b73e
	led_info.action = req->led_action;
	led_state = req->led_state;
	led_info.state = &led_state;
	led_info.duration = req->led_duration_mins * 60 * (NSEC_PER_SEC / NSEC_PER_USEC);

	/* Manage the VMD LED state on init xstream */
	rc = dss_ult_execute(bio_storage_dev_manage_led, &led_info, NULL, NULL,
			     init_xs_type(), 0, 0);
	if (rc != 0) {
<<<<<<< HEAD
		if (rc == -DER_NOSYS)
			/* Reset rc for non-VMD case */
			rc = 0;
=======
		resp->device->ctrlr->led_state = CTL__LED_STATE__NA;
		if (rc == -DER_NOTSUPPORTED)
			/* Reset rc for non-VMD case */
			rc = 0;
	} else {
		resp->device->ctrlr->led_state = (Ctl__LedState)led_state;
>>>>>>> 6360b73e
	}

	return rc;
}

struct bio_replace_dev_info {
	uuid_t		old_dev;
	uuid_t		new_dev;
};

static int
bio_storage_dev_replace(void *arg)
{
	struct bio_replace_dev_info	*replace_dev_info = arg;
	struct dss_module_info		*info = dss_get_module_info();
	struct bio_xs_context		*bxc;
	int				 rc;

	D_ASSERT(info != NULL);

	bxc = info->dmi_nvme_ctxt;
	if (bxc == NULL) {
		D_ERROR("BIO NVMe context not initialized for xs:%d, tgt:%d\n",
			info->dmi_xs_id, info->dmi_tgt_id);
		return -DER_INVAL;
	}

	rc = bio_replace_dev(bxc, replace_dev_info->old_dev,
			     replace_dev_info->new_dev);
	if (rc != 0) {
		D_ERROR("Error replacing BIO device\n");
		return rc;
	}

	return 0;
}

int
ds_mgmt_dev_replace(uuid_t old_dev_uuid, uuid_t new_dev_uuid, Ctl__DevManageResp *resp)
{
	struct bio_replace_dev_info	 replace_dev_info = { 0 };
	int                              rc;

	if (uuid_is_null(old_dev_uuid))
		return -DER_INVAL;
	if (uuid_is_null(new_dev_uuid))
		return -DER_INVAL;

	D_DEBUG(DB_MGMT, "Replacing device:"DF_UUID" with device:"DF_UUID"\n",
		DP_UUID(old_dev_uuid), DP_UUID(new_dev_uuid));

	D_ALLOC(resp->device->uuid, DAOS_UUID_STR_SIZE);
	if (resp->device->uuid == NULL)
		return -DER_NOMEM;
	uuid_unparse_lower(new_dev_uuid, resp->device->uuid);

	uuid_copy(replace_dev_info.old_dev, old_dev_uuid);
	uuid_copy(replace_dev_info.new_dev, new_dev_uuid);
	rc = dss_ult_execute(bio_storage_dev_replace, &replace_dev_info, NULL, NULL,
			     init_xs_type(), 0, 0);
	if (rc != 0)
		DL_ERROR(rc, "ULT did not complete storage_dev_replace");
<<<<<<< HEAD

out:
	if (rc != 0) {
		if (resp->device->uuid != NULL)
			D_FREE(resp->device->uuid);
	}
=======
>>>>>>> 6360b73e

	return rc;
}<|MERGE_RESOLUTION|>--- conflicted
+++ resolved
@@ -761,9 +761,6 @@
 	ctl__smd_device__init(resp->device);
 	resp->device->uuid = NULL;
 
-<<<<<<< HEAD
-	led_info.tr_addr  = req->ids;
-=======
 	D_ALLOC_PTR(resp->device->ctrlr);
 	if (resp->device->ctrlr == NULL) {
 		return -DER_NOMEM;
@@ -781,7 +778,6 @@
 
 	/* pci_addr will be used if set and get populated if not */
 	led_info.tr_addr  = resp->device->ctrlr->pci_addr;
->>>>>>> 6360b73e
 	led_info.action = req->led_action;
 	led_state = req->led_state;
 	led_info.state = &led_state;
@@ -791,18 +787,12 @@
 	rc = dss_ult_execute(bio_storage_dev_manage_led, &led_info, NULL, NULL,
 			     init_xs_type(), 0, 0);
 	if (rc != 0) {
-<<<<<<< HEAD
-		if (rc == -DER_NOSYS)
-			/* Reset rc for non-VMD case */
-			rc = 0;
-=======
 		resp->device->ctrlr->led_state = CTL__LED_STATE__NA;
 		if (rc == -DER_NOTSUPPORTED)
 			/* Reset rc for non-VMD case */
 			rc = 0;
 	} else {
 		resp->device->ctrlr->led_state = (Ctl__LedState)led_state;
->>>>>>> 6360b73e
 	}
 
 	return rc;
@@ -865,15 +855,6 @@
 			     init_xs_type(), 0, 0);
 	if (rc != 0)
 		DL_ERROR(rc, "ULT did not complete storage_dev_replace");
-<<<<<<< HEAD
-
-out:
-	if (rc != 0) {
-		if (resp->device->uuid != NULL)
-			D_FREE(resp->device->uuid);
-	}
-=======
->>>>>>> 6360b73e
 
 	return rc;
 }