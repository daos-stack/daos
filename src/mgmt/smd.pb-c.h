/* Generated by the protocol buffer compiler.  DO NOT EDIT! */
/* Generated from: smd.proto */

#ifndef PROTOBUF_C_smd_2eproto__INCLUDED
#define PROTOBUF_C_smd_2eproto__INCLUDED

#include <protobuf-c/protobuf-c.h>

PROTOBUF_C__BEGIN_DECLS

#if PROTOBUF_C_VERSION_NUMBER < 1003000
# error This file was generated by a newer version of protoc-c which is incompatible with your libprotobuf-c headers. Please update your headers.
#elif 1003000 < PROTOBUF_C_MIN_COMPILER_VERSION
# error This file was generated by an older version of protoc-c which is incompatible with your libprotobuf-c headers. Please regenerate this file with a newer version of protoc-c.
#endif


typedef struct _Ctl__BioHealthReq Ctl__BioHealthReq;
typedef struct _Ctl__BioHealthResp Ctl__BioHealthResp;
typedef struct _Ctl__SmdDevice Ctl__SmdDevice;
typedef struct _Ctl__SmdDevReq Ctl__SmdDevReq;
typedef struct _Ctl__SmdDevResp Ctl__SmdDevResp;
typedef struct _Ctl__SmdPoolReq Ctl__SmdPoolReq;
typedef struct _Ctl__SmdPoolResp Ctl__SmdPoolResp;
typedef struct _Ctl__SmdPoolResp__Pool Ctl__SmdPoolResp__Pool;
typedef struct _Ctl__SmdQueryReq Ctl__SmdQueryReq;
typedef struct _Ctl__SmdQueryResp Ctl__SmdQueryResp;
typedef struct _Ctl__SmdQueryResp__SmdDeviceWithHealth Ctl__SmdQueryResp__SmdDeviceWithHealth;
typedef struct _Ctl__SmdQueryResp__Pool Ctl__SmdQueryResp__Pool;
typedef struct _Ctl__SmdQueryResp__RankResp Ctl__SmdQueryResp__RankResp;
typedef struct _Ctl__LedManageReq Ctl__LedManageReq;
typedef struct _Ctl__DevReplaceReq Ctl__DevReplaceReq;
typedef struct _Ctl__SetFaultyReq Ctl__SetFaultyReq;
typedef struct _Ctl__DevManageResp Ctl__DevManageResp;
typedef struct _Ctl__SmdManageReq Ctl__SmdManageReq;
typedef struct _Ctl__SmdManageResp Ctl__SmdManageResp;
typedef struct _Ctl__SmdManageResp__Result Ctl__SmdManageResp__Result;
typedef struct _Ctl__SmdManageResp__RankResp Ctl__SmdManageResp__RankResp;


/* --- enums --- */

typedef enum _Ctl__NvmeDevState {
  /*
   * Device is in a normal operational state
   */
  CTL__NVME_DEV_STATE__NORMAL = 0,
  /*
   * Device is new and is not yet in-use
   */
  CTL__NVME_DEV_STATE__NEW = 1,
  /*
   * Device is faulty and has been evicted
   */
  CTL__NVME_DEV_STATE__EVICTED = 2
    PROTOBUF_C__FORCE_ENUM_TO_BE_INT_SIZE(CTL__NVME_DEV_STATE)
} Ctl__NvmeDevState;
typedef enum _Ctl__LedState {
  /*
   * Equivalent to SPDK_VMD_LED_STATE_OFF
   */
  CTL__LED_STATE__OFF = 0,
  /*
   * Equivalent to SPDK_VMD_LED_STATE_IDENTIFY	(4Hz blink)
   */
  CTL__LED_STATE__QUICK_BLINK = 1,
  /*
   * Equivalent to SPDK_VMD_LED_STATE_FAULT	(solid on)
   */
  CTL__LED_STATE__ON = 2,
  /*
   * Equivalent to SPDK_VMD_LED_STATE_REBUILD	(1Hz blink)
   */
  CTL__LED_STATE__SLOW_BLINK = 3,
  /*
   * Equivalent to SPDK_VMD_LED_STATE_UNKNOWN	(VMD not enabled)
   */
  CTL__LED_STATE__NA = 4
    PROTOBUF_C__FORCE_ENUM_TO_BE_INT_SIZE(CTL__LED_STATE)
} Ctl__LedState;
typedef enum _Ctl__LedAction {
  CTL__LED_ACTION__GET = 0,
  CTL__LED_ACTION__SET = 1,
  CTL__LED_ACTION__RESET = 2
    PROTOBUF_C__FORCE_ENUM_TO_BE_INT_SIZE(CTL__LED_ACTION)
} Ctl__LedAction;

/* --- messages --- */

struct  _Ctl__BioHealthReq
{
  ProtobufCMessage base;
  char *dev_uuid;
  char *tgt_id;
};
#define CTL__BIO_HEALTH_REQ__INIT \
 { PROTOBUF_C_MESSAGE_INIT (&ctl__bio_health_req__descriptor) \
    , (char *)protobuf_c_empty_string, (char *)protobuf_c_empty_string }


/*
 * BioHealthResp mirrors nvme_health_stats structure.
 */
struct  _Ctl__BioHealthResp
{
  ProtobufCMessage base;
  uint64_t timestamp;
  /*
   * Device health details
   */
  uint32_t warn_temp_time;
  uint32_t crit_temp_time;
  uint64_t ctrl_busy_time;
  uint64_t power_cycles;
  uint64_t power_on_hours;
  uint64_t unsafe_shutdowns;
  uint64_t media_errs;
  uint64_t err_log_entries;
  /*
   * I/O error counters
   */
  uint32_t bio_read_errs;
  uint32_t bio_write_errs;
  uint32_t bio_unmap_errs;
  uint32_t checksum_errs;
  /*
   * in Kelvin
   */
  uint32_t temperature;
  /*
   * Critical warnings
   */
  protobuf_c_boolean temp_warn;
  protobuf_c_boolean avail_spare_warn;
  protobuf_c_boolean dev_reliability_warn;
  protobuf_c_boolean read_only_warn;
  /*
   * volatile memory backup
   */
  protobuf_c_boolean volatile_mem_warn;
  /*
   * DAOS err code
   */
  int32_t status;
  /*
   * UUID of blobstore
   */
  char *dev_uuid;
  /*
   * Usage stats
   */
  /*
   * size of blobstore
   */
  uint64_t total_bytes;
  /*
   * free space in blobstore
   */
  uint64_t avail_bytes;
  /*
   * Intel vendor SMART attributes
   */
  /*
   * percent remaining
   */
  uint32_t program_fail_cnt_norm;
  /*
   * current value
   */
  uint64_t program_fail_cnt_raw;
  uint32_t erase_fail_cnt_norm;
  uint64_t erase_fail_cnt_raw;
  uint32_t wear_leveling_cnt_norm;
  uint32_t wear_leveling_cnt_min;
  uint32_t wear_leveling_cnt_max;
  uint32_t wear_leveling_cnt_avg;
  uint64_t endtoend_err_cnt_raw;
  uint64_t crc_err_cnt_raw;
  uint64_t media_wear_raw;
  uint64_t host_reads_raw;
  uint64_t workload_timer_raw;
  uint32_t thermal_throttle_status;
  uint64_t thermal_throttle_event_cnt;
  uint64_t retry_buffer_overflow_cnt;
  uint64_t pll_lock_loss_cnt;
  uint64_t nand_bytes_written;
  uint64_t host_bytes_written;
  /*
   * Engine configs properties
   */
  /*
   * blobstore cluster size in bytes
   */
  uint64_t cluster_size;
};
#define CTL__BIO_HEALTH_RESP__INIT \
 { PROTOBUF_C_MESSAGE_INIT (&ctl__bio_health_resp__descriptor) \
    , 0, 0, 0, 0, 0, 0, 0, 0, 0, 0, 0, 0, 0, 0, 0, 0, 0, 0, 0, 0, (char *)protobuf_c_empty_string, 0, 0, 0, 0, 0, 0, 0, 0, 0, 0, 0, 0, 0, 0, 0, 0, 0, 0, 0, 0, 0, 0 }


/*
 * SmdDevice represents a DAOS BIO device, identified by a UUID written into a label stored on a
 * SPDK blobstore created on a NVMe namespace. Multiple SmdDevices may exist per NVMe controller.
 */
struct  _Ctl__SmdDevice
{
  ProtobufCMessage base;
  /*
   * UUID of blobstore
   */
  char *uuid;
  /*
   * VOS target IDs
   */
  size_t n_tgt_ids;
  int32_t *tgt_ids;
  /*
   * Transport address of blobstore
   */
  char *tr_addr;
  /*
   * NVMe device state
   */
  Ctl__NvmeDevState dev_state;
  /*
   * LED state
   */
  Ctl__LedState led_state;
  /*
   * blobstore clusters total bytes
   */
  uint64_t total_bytes;
  /*
   * blobstore clusters available bytes
   */
  uint64_t avail_bytes;
  /*
   * blobstore cluster size in bytes
   */
  uint64_t cluster_size;
  /*
   * DAOS I/O Engine using controller
   */
  uint32_t rank;
};
#define CTL__SMD_DEVICE__INIT \
 { PROTOBUF_C_MESSAGE_INIT (&ctl__smd_device__descriptor) \
    , (char *)protobuf_c_empty_string, 0,NULL, (char *)protobuf_c_empty_string, CTL__NVME_DEV_STATE__NORMAL, CTL__LED_STATE__OFF, 0, 0, 0, 0 }


struct  _Ctl__SmdDevReq
{
  ProtobufCMessage base;
};
#define CTL__SMD_DEV_REQ__INIT \
 { PROTOBUF_C_MESSAGE_INIT (&ctl__smd_dev_req__descriptor) \
     }


struct  _Ctl__SmdDevResp
{
  ProtobufCMessage base;
  int32_t status;
  size_t n_devices;
  Ctl__SmdDevice **devices;
};
#define CTL__SMD_DEV_RESP__INIT \
 { PROTOBUF_C_MESSAGE_INIT (&ctl__smd_dev_resp__descriptor) \
    , 0, 0,NULL }


struct  _Ctl__SmdPoolReq
{
  ProtobufCMessage base;
};
#define CTL__SMD_POOL_REQ__INIT \
 { PROTOBUF_C_MESSAGE_INIT (&ctl__smd_pool_req__descriptor) \
     }


struct  _Ctl__SmdPoolResp__Pool
{
  ProtobufCMessage base;
  /*
   * UUID of VOS pool
   */
  char *uuid;
  /*
   * VOS target IDs
   */
  size_t n_tgt_ids;
  int32_t *tgt_ids;
  /*
   * SPDK blobs
   */
  size_t n_blobs;
  uint64_t *blobs;
};
#define CTL__SMD_POOL_RESP__POOL__INIT \
 { PROTOBUF_C_MESSAGE_INIT (&ctl__smd_pool_resp__pool__descriptor) \
    , (char *)protobuf_c_empty_string, 0,NULL, 0,NULL }


struct  _Ctl__SmdPoolResp
{
  ProtobufCMessage base;
  int32_t status;
  size_t n_pools;
  Ctl__SmdPoolResp__Pool **pools;
};
#define CTL__SMD_POOL_RESP__INIT \
 { PROTOBUF_C_MESSAGE_INIT (&ctl__smd_pool_resp__descriptor) \
    , 0, 0,NULL }


struct  _Ctl__SmdQueryReq
{
  ProtobufCMessage base;
  /*
   * Indicate query should omit devices
   */
  protobuf_c_boolean omit_devices;
  /*
   * Indicate query should omit pools
   */
  protobuf_c_boolean omit_pools;
  /*
   * Indicate query should include BIO health for devices
   */
  protobuf_c_boolean include_bio_health;
  /*
   * Constrain query to this UUID (pool or device)
   */
  char *uuid;
  /*
   * Restrict response to only include info about this rank
   */
  uint32_t rank;
  /*
   * Restrict response to only include info about this VOS target
   */
  char *target;
};
#define CTL__SMD_QUERY_REQ__INIT \
 { PROTOBUF_C_MESSAGE_INIT (&ctl__smd_query_req__descriptor) \
    , 0, 0, 0, (char *)protobuf_c_empty_string, 0, (char *)protobuf_c_empty_string }


struct  _Ctl__SmdQueryResp__SmdDeviceWithHealth
{
  ProtobufCMessage base;
  Ctl__SmdDevice *details;
  /*
   * optional BIO health
   */
  Ctl__BioHealthResp *health;
};
#define CTL__SMD_QUERY_RESP__SMD_DEVICE_WITH_HEALTH__INIT \
 { PROTOBUF_C_MESSAGE_INIT (&ctl__smd_query_resp__smd_device_with_health__descriptor) \
    , NULL, NULL }


struct  _Ctl__SmdQueryResp__Pool
{
  ProtobufCMessage base;
  /*
   * UUID of VOS pool
   */
  char *uuid;
  /*
   * VOS target IDs
   */
  size_t n_tgt_ids;
  int32_t *tgt_ids;
  /*
   * SPDK blobs
   */
  size_t n_blobs;
  uint64_t *blobs;
};
#define CTL__SMD_QUERY_RESP__POOL__INIT \
 { PROTOBUF_C_MESSAGE_INIT (&ctl__smd_query_resp__pool__descriptor) \
    , (char *)protobuf_c_empty_string, 0,NULL, 0,NULL }


struct  _Ctl__SmdQueryResp__RankResp
{
  ProtobufCMessage base;
  /*
   * rank to which this response corresponds
   */
  uint32_t rank;
  /*
   * List of devices on the rank
   */
  size_t n_devices;
  Ctl__SmdQueryResp__SmdDeviceWithHealth **devices;
  /*
   * List of pools on the rank
   */
  size_t n_pools;
  Ctl__SmdQueryResp__Pool **pools;
};
#define CTL__SMD_QUERY_RESP__RANK_RESP__INIT \
 { PROTOBUF_C_MESSAGE_INIT (&ctl__smd_query_resp__rank_resp__descriptor) \
    , 0, 0,NULL, 0,NULL }


struct  _Ctl__SmdQueryResp
{
  ProtobufCMessage base;
  /*
   * DAOS error code
   */
  int32_t status;
  /*
   * List of per-rank responses
   */
  size_t n_ranks;
  Ctl__SmdQueryResp__RankResp **ranks;
};
#define CTL__SMD_QUERY_RESP__INIT \
 { PROTOBUF_C_MESSAGE_INIT (&ctl__smd_query_resp__descriptor) \
    , 0, 0,NULL }


struct  _Ctl__LedManageReq
{
  ProtobufCMessage base;
  /*
   * List of Device-UUIDs and/or PCI-addresses
   */
  char *ids;
  /*
   * LED action to perform
   */
  Ctl__LedAction led_action;
  /*
<<<<<<< HEAD
   * LED control case
   */
  Ctl__LedState led_state;
};
#define CTL__LED_MANAGE_REQ__INIT \
 { PROTOBUF_C_MESSAGE_INIT (&ctl__led_manage_req__descriptor) \
    , (char *)protobuf_c_empty_string, CTL__LED_ACTION__GET, CTL__LED_STATE__OFF }
=======
   * LED state to set (used if action is SET)
   */
  Ctl__LedState led_state;
  /*
   * LED action duration (how long to blink LED in minutes)
   */
  uint32_t led_duration_mins;
};
#define CTL__LED_MANAGE_REQ__INIT \
 { PROTOBUF_C_MESSAGE_INIT (&ctl__led_manage_req__descriptor) \
    , (char *)protobuf_c_empty_string, CTL__LED_ACTION__GET, CTL__LED_STATE__OFF, 0 }
>>>>>>> e1d65722


struct  _Ctl__DevReplaceReq
{
  ProtobufCMessage base;
  /*
   * UUID of old (hot-removed) blobstore/device
   */
  char *old_dev_uuid;
  /*
   * UUID of new (hot-plugged) blobstore/device
   */
  char *new_dev_uuid;
  /*
   * Skip device reintegration if set
   */
  protobuf_c_boolean no_reint;
};
#define CTL__DEV_REPLACE_REQ__INIT \
 { PROTOBUF_C_MESSAGE_INIT (&ctl__dev_replace_req__descriptor) \
    , (char *)protobuf_c_empty_string, (char *)protobuf_c_empty_string, 0 }


struct  _Ctl__SetFaultyReq
{
  ProtobufCMessage base;
  /*
   * Device-UUID (as recorded in SMD)
   */
  char *uuid;
};
#define CTL__SET_FAULTY_REQ__INIT \
 { PROTOBUF_C_MESSAGE_INIT (&ctl__set_faulty_req__descriptor) \
    , (char *)protobuf_c_empty_string }


struct  _Ctl__DevManageResp
{
  ProtobufCMessage base;
  /*
   * DAOS error code
   */
  int32_t status;
  /*
   * Details of device that has been managed
   */
  Ctl__SmdDevice *device;
};
#define CTL__DEV_MANAGE_RESP__INIT \
 { PROTOBUF_C_MESSAGE_INIT (&ctl__dev_manage_resp__descriptor) \
    , 0, NULL }


typedef enum {
  CTL__SMD_MANAGE_REQ__OP__NOT_SET = 0,
  CTL__SMD_MANAGE_REQ__OP_LED = 1,
  CTL__SMD_MANAGE_REQ__OP_REPLACE = 2,
  CTL__SMD_MANAGE_REQ__OP_FAULTY = 3
    PROTOBUF_C__FORCE_ENUM_TO_BE_INT_SIZE(CTL__SMD_MANAGE_REQ__OP)
} Ctl__SmdManageReq__OpCase;

struct  _Ctl__SmdManageReq
{
  ProtobufCMessage base;
  Ctl__SmdManageReq__OpCase op_case;
  union {
    /*
     * Request to manage LED state
     */
    Ctl__LedManageReq *led;
    /*
     * Request to replace SMD device
     */
    Ctl__DevReplaceReq *replace;
    /*
     * Request to set SMD device faulty
     */
    Ctl__SetFaultyReq *faulty;
  };
};
#define CTL__SMD_MANAGE_REQ__INIT \
 { PROTOBUF_C_MESSAGE_INIT (&ctl__smd_manage_req__descriptor) \
    , CTL__SMD_MANAGE_REQ__OP__NOT_SET, {0} }


struct  _Ctl__SmdManageResp__Result
{
  ProtobufCMessage base;
  /*
   * DAOS error code
   */
  int32_t status;
  Ctl__SmdDevice *device;
};
#define CTL__SMD_MANAGE_RESP__RESULT__INIT \
 { PROTOBUF_C_MESSAGE_INIT (&ctl__smd_manage_resp__result__descriptor) \
    , 0, NULL }


struct  _Ctl__SmdManageResp__RankResp
{
  ProtobufCMessage base;
  /*
   * Rank to which this response corresponds
   */
  uint32_t rank;
  /*
   * List of device results on the rank
   */
  size_t n_results;
  Ctl__SmdManageResp__Result **results;
};
#define CTL__SMD_MANAGE_RESP__RANK_RESP__INIT \
 { PROTOBUF_C_MESSAGE_INIT (&ctl__smd_manage_resp__rank_resp__descriptor) \
    , 0, 0,NULL }


struct  _Ctl__SmdManageResp
{
  ProtobufCMessage base;
  /*
   * List of per-rank responses
   */
  size_t n_ranks;
  Ctl__SmdManageResp__RankResp **ranks;
};
#define CTL__SMD_MANAGE_RESP__INIT \
 { PROTOBUF_C_MESSAGE_INIT (&ctl__smd_manage_resp__descriptor) \
    , 0,NULL }


/* Ctl__BioHealthReq methods */
void   ctl__bio_health_req__init
                     (Ctl__BioHealthReq         *message);
size_t ctl__bio_health_req__get_packed_size
                     (const Ctl__BioHealthReq   *message);
size_t ctl__bio_health_req__pack
                     (const Ctl__BioHealthReq   *message,
                      uint8_t             *out);
size_t ctl__bio_health_req__pack_to_buffer
                     (const Ctl__BioHealthReq   *message,
                      ProtobufCBuffer     *buffer);
Ctl__BioHealthReq *
       ctl__bio_health_req__unpack
                     (ProtobufCAllocator  *allocator,
                      size_t               len,
                      const uint8_t       *data);
void   ctl__bio_health_req__free_unpacked
                     (Ctl__BioHealthReq *message,
                      ProtobufCAllocator *allocator);
/* Ctl__BioHealthResp methods */
void   ctl__bio_health_resp__init
                     (Ctl__BioHealthResp         *message);
size_t ctl__bio_health_resp__get_packed_size
                     (const Ctl__BioHealthResp   *message);
size_t ctl__bio_health_resp__pack
                     (const Ctl__BioHealthResp   *message,
                      uint8_t             *out);
size_t ctl__bio_health_resp__pack_to_buffer
                     (const Ctl__BioHealthResp   *message,
                      ProtobufCBuffer     *buffer);
Ctl__BioHealthResp *
       ctl__bio_health_resp__unpack
                     (ProtobufCAllocator  *allocator,
                      size_t               len,
                      const uint8_t       *data);
void   ctl__bio_health_resp__free_unpacked
                     (Ctl__BioHealthResp *message,
                      ProtobufCAllocator *allocator);
/* Ctl__SmdDevice methods */
void   ctl__smd_device__init
                     (Ctl__SmdDevice         *message);
size_t ctl__smd_device__get_packed_size
                     (const Ctl__SmdDevice   *message);
size_t ctl__smd_device__pack
                     (const Ctl__SmdDevice   *message,
                      uint8_t             *out);
size_t ctl__smd_device__pack_to_buffer
                     (const Ctl__SmdDevice   *message,
                      ProtobufCBuffer     *buffer);
Ctl__SmdDevice *
       ctl__smd_device__unpack
                     (ProtobufCAllocator  *allocator,
                      size_t               len,
                      const uint8_t       *data);
void   ctl__smd_device__free_unpacked
                     (Ctl__SmdDevice *message,
                      ProtobufCAllocator *allocator);
/* Ctl__SmdDevReq methods */
void   ctl__smd_dev_req__init
                     (Ctl__SmdDevReq         *message);
size_t ctl__smd_dev_req__get_packed_size
                     (const Ctl__SmdDevReq   *message);
size_t ctl__smd_dev_req__pack
                     (const Ctl__SmdDevReq   *message,
                      uint8_t             *out);
size_t ctl__smd_dev_req__pack_to_buffer
                     (const Ctl__SmdDevReq   *message,
                      ProtobufCBuffer     *buffer);
Ctl__SmdDevReq *
       ctl__smd_dev_req__unpack
                     (ProtobufCAllocator  *allocator,
                      size_t               len,
                      const uint8_t       *data);
void   ctl__smd_dev_req__free_unpacked
                     (Ctl__SmdDevReq *message,
                      ProtobufCAllocator *allocator);
/* Ctl__SmdDevResp methods */
void   ctl__smd_dev_resp__init
                     (Ctl__SmdDevResp         *message);
size_t ctl__smd_dev_resp__get_packed_size
                     (const Ctl__SmdDevResp   *message);
size_t ctl__smd_dev_resp__pack
                     (const Ctl__SmdDevResp   *message,
                      uint8_t             *out);
size_t ctl__smd_dev_resp__pack_to_buffer
                     (const Ctl__SmdDevResp   *message,
                      ProtobufCBuffer     *buffer);
Ctl__SmdDevResp *
       ctl__smd_dev_resp__unpack
                     (ProtobufCAllocator  *allocator,
                      size_t               len,
                      const uint8_t       *data);
void   ctl__smd_dev_resp__free_unpacked
                     (Ctl__SmdDevResp *message,
                      ProtobufCAllocator *allocator);
/* Ctl__SmdPoolReq methods */
void   ctl__smd_pool_req__init
                     (Ctl__SmdPoolReq         *message);
size_t ctl__smd_pool_req__get_packed_size
                     (const Ctl__SmdPoolReq   *message);
size_t ctl__smd_pool_req__pack
                     (const Ctl__SmdPoolReq   *message,
                      uint8_t             *out);
size_t ctl__smd_pool_req__pack_to_buffer
                     (const Ctl__SmdPoolReq   *message,
                      ProtobufCBuffer     *buffer);
Ctl__SmdPoolReq *
       ctl__smd_pool_req__unpack
                     (ProtobufCAllocator  *allocator,
                      size_t               len,
                      const uint8_t       *data);
void   ctl__smd_pool_req__free_unpacked
                     (Ctl__SmdPoolReq *message,
                      ProtobufCAllocator *allocator);
/* Ctl__SmdPoolResp__Pool methods */
void   ctl__smd_pool_resp__pool__init
                     (Ctl__SmdPoolResp__Pool         *message);
/* Ctl__SmdPoolResp methods */
void   ctl__smd_pool_resp__init
                     (Ctl__SmdPoolResp         *message);
size_t ctl__smd_pool_resp__get_packed_size
                     (const Ctl__SmdPoolResp   *message);
size_t ctl__smd_pool_resp__pack
                     (const Ctl__SmdPoolResp   *message,
                      uint8_t             *out);
size_t ctl__smd_pool_resp__pack_to_buffer
                     (const Ctl__SmdPoolResp   *message,
                      ProtobufCBuffer     *buffer);
Ctl__SmdPoolResp *
       ctl__smd_pool_resp__unpack
                     (ProtobufCAllocator  *allocator,
                      size_t               len,
                      const uint8_t       *data);
void   ctl__smd_pool_resp__free_unpacked
                     (Ctl__SmdPoolResp *message,
                      ProtobufCAllocator *allocator);
/* Ctl__SmdQueryReq methods */
void   ctl__smd_query_req__init
                     (Ctl__SmdQueryReq         *message);
size_t ctl__smd_query_req__get_packed_size
                     (const Ctl__SmdQueryReq   *message);
size_t ctl__smd_query_req__pack
                     (const Ctl__SmdQueryReq   *message,
<<<<<<< HEAD
                      uint8_t             *out);
size_t ctl__smd_query_req__pack_to_buffer
                     (const Ctl__SmdQueryReq   *message,
                      ProtobufCBuffer     *buffer);
Ctl__SmdQueryReq *
       ctl__smd_query_req__unpack
                     (ProtobufCAllocator  *allocator,
                      size_t               len,
                      const uint8_t       *data);
void   ctl__smd_query_req__free_unpacked
                     (Ctl__SmdQueryReq *message,
                      ProtobufCAllocator *allocator);
/* Ctl__SmdQueryResp__SmdDeviceWithHealth methods */
void   ctl__smd_query_resp__smd_device_with_health__init
                     (Ctl__SmdQueryResp__SmdDeviceWithHealth         *message);
/* Ctl__SmdQueryResp__Pool methods */
void   ctl__smd_query_resp__pool__init
                     (Ctl__SmdQueryResp__Pool         *message);
/* Ctl__SmdQueryResp__RankResp methods */
void   ctl__smd_query_resp__rank_resp__init
                     (Ctl__SmdQueryResp__RankResp         *message);
/* Ctl__SmdQueryResp methods */
void   ctl__smd_query_resp__init
                     (Ctl__SmdQueryResp         *message);
size_t ctl__smd_query_resp__get_packed_size
                     (const Ctl__SmdQueryResp   *message);
size_t ctl__smd_query_resp__pack
                     (const Ctl__SmdQueryResp   *message,
                      uint8_t             *out);
size_t ctl__smd_query_resp__pack_to_buffer
                     (const Ctl__SmdQueryResp   *message,
                      ProtobufCBuffer     *buffer);
Ctl__SmdQueryResp *
       ctl__smd_query_resp__unpack
                     (ProtobufCAllocator  *allocator,
                      size_t               len,
                      const uint8_t       *data);
void   ctl__smd_query_resp__free_unpacked
                     (Ctl__SmdQueryResp *message,
                      ProtobufCAllocator *allocator);
/* Ctl__LedManageReq methods */
void   ctl__led_manage_req__init
                     (Ctl__LedManageReq         *message);
size_t ctl__led_manage_req__get_packed_size
                     (const Ctl__LedManageReq   *message);
size_t ctl__led_manage_req__pack
                     (const Ctl__LedManageReq   *message,
                      uint8_t             *out);
size_t ctl__led_manage_req__pack_to_buffer
                     (const Ctl__LedManageReq   *message,
                      ProtobufCBuffer     *buffer);
Ctl__LedManageReq *
       ctl__led_manage_req__unpack
                     (ProtobufCAllocator  *allocator,
                      size_t               len,
                      const uint8_t       *data);
=======
                      uint8_t             *out);
size_t ctl__smd_query_req__pack_to_buffer
                     (const Ctl__SmdQueryReq   *message,
                      ProtobufCBuffer     *buffer);
Ctl__SmdQueryReq *
       ctl__smd_query_req__unpack
                     (ProtobufCAllocator  *allocator,
                      size_t               len,
                      const uint8_t       *data);
void   ctl__smd_query_req__free_unpacked
                     (Ctl__SmdQueryReq *message,
                      ProtobufCAllocator *allocator);
/* Ctl__SmdQueryResp__SmdDeviceWithHealth methods */
void   ctl__smd_query_resp__smd_device_with_health__init
                     (Ctl__SmdQueryResp__SmdDeviceWithHealth         *message);
/* Ctl__SmdQueryResp__Pool methods */
void   ctl__smd_query_resp__pool__init
                     (Ctl__SmdQueryResp__Pool         *message);
/* Ctl__SmdQueryResp__RankResp methods */
void   ctl__smd_query_resp__rank_resp__init
                     (Ctl__SmdQueryResp__RankResp         *message);
/* Ctl__SmdQueryResp methods */
void   ctl__smd_query_resp__init
                     (Ctl__SmdQueryResp         *message);
size_t ctl__smd_query_resp__get_packed_size
                     (const Ctl__SmdQueryResp   *message);
size_t ctl__smd_query_resp__pack
                     (const Ctl__SmdQueryResp   *message,
                      uint8_t             *out);
size_t ctl__smd_query_resp__pack_to_buffer
                     (const Ctl__SmdQueryResp   *message,
                      ProtobufCBuffer     *buffer);
Ctl__SmdQueryResp *
       ctl__smd_query_resp__unpack
                     (ProtobufCAllocator  *allocator,
                      size_t               len,
                      const uint8_t       *data);
void   ctl__smd_query_resp__free_unpacked
                     (Ctl__SmdQueryResp *message,
                      ProtobufCAllocator *allocator);
/* Ctl__LedManageReq methods */
void   ctl__led_manage_req__init
                     (Ctl__LedManageReq         *message);
size_t ctl__led_manage_req__get_packed_size
                     (const Ctl__LedManageReq   *message);
size_t ctl__led_manage_req__pack
                     (const Ctl__LedManageReq   *message,
                      uint8_t             *out);
size_t ctl__led_manage_req__pack_to_buffer
                     (const Ctl__LedManageReq   *message,
                      ProtobufCBuffer     *buffer);
Ctl__LedManageReq *
       ctl__led_manage_req__unpack
                     (ProtobufCAllocator  *allocator,
                      size_t               len,
                      const uint8_t       *data);
>>>>>>> e1d65722
void   ctl__led_manage_req__free_unpacked
                     (Ctl__LedManageReq *message,
                      ProtobufCAllocator *allocator);
/* Ctl__DevReplaceReq methods */
void   ctl__dev_replace_req__init
                     (Ctl__DevReplaceReq         *message);
size_t ctl__dev_replace_req__get_packed_size
                     (const Ctl__DevReplaceReq   *message);
size_t ctl__dev_replace_req__pack
                     (const Ctl__DevReplaceReq   *message,
                      uint8_t             *out);
size_t ctl__dev_replace_req__pack_to_buffer
                     (const Ctl__DevReplaceReq   *message,
                      ProtobufCBuffer     *buffer);
Ctl__DevReplaceReq *
       ctl__dev_replace_req__unpack
                     (ProtobufCAllocator  *allocator,
                      size_t               len,
                      const uint8_t       *data);
void   ctl__dev_replace_req__free_unpacked
                     (Ctl__DevReplaceReq *message,
                      ProtobufCAllocator *allocator);
/* Ctl__SetFaultyReq methods */
void   ctl__set_faulty_req__init
                     (Ctl__SetFaultyReq         *message);
size_t ctl__set_faulty_req__get_packed_size
                     (const Ctl__SetFaultyReq   *message);
size_t ctl__set_faulty_req__pack
                     (const Ctl__SetFaultyReq   *message,
                      uint8_t             *out);
size_t ctl__set_faulty_req__pack_to_buffer
                     (const Ctl__SetFaultyReq   *message,
                      ProtobufCBuffer     *buffer);
Ctl__SetFaultyReq *
       ctl__set_faulty_req__unpack
                     (ProtobufCAllocator  *allocator,
                      size_t               len,
                      const uint8_t       *data);
void   ctl__set_faulty_req__free_unpacked
                     (Ctl__SetFaultyReq *message,
                      ProtobufCAllocator *allocator);
/* Ctl__DevManageResp methods */
void   ctl__dev_manage_resp__init
                     (Ctl__DevManageResp         *message);
size_t ctl__dev_manage_resp__get_packed_size
                     (const Ctl__DevManageResp   *message);
size_t ctl__dev_manage_resp__pack
                     (const Ctl__DevManageResp   *message,
                      uint8_t             *out);
size_t ctl__dev_manage_resp__pack_to_buffer
                     (const Ctl__DevManageResp   *message,
                      ProtobufCBuffer     *buffer);
Ctl__DevManageResp *
       ctl__dev_manage_resp__unpack
                     (ProtobufCAllocator  *allocator,
                      size_t               len,
                      const uint8_t       *data);
void   ctl__dev_manage_resp__free_unpacked
                     (Ctl__DevManageResp *message,
                      ProtobufCAllocator *allocator);
/* Ctl__SmdManageReq methods */
void   ctl__smd_manage_req__init
                     (Ctl__SmdManageReq         *message);
size_t ctl__smd_manage_req__get_packed_size
                     (const Ctl__SmdManageReq   *message);
size_t ctl__smd_manage_req__pack
                     (const Ctl__SmdManageReq   *message,
                      uint8_t             *out);
size_t ctl__smd_manage_req__pack_to_buffer
                     (const Ctl__SmdManageReq   *message,
                      ProtobufCBuffer     *buffer);
Ctl__SmdManageReq *
       ctl__smd_manage_req__unpack
                     (ProtobufCAllocator  *allocator,
                      size_t               len,
                      const uint8_t       *data);
void   ctl__smd_manage_req__free_unpacked
                     (Ctl__SmdManageReq *message,
                      ProtobufCAllocator *allocator);
/* Ctl__SmdManageResp__Result methods */
void   ctl__smd_manage_resp__result__init
                     (Ctl__SmdManageResp__Result         *message);
/* Ctl__SmdManageResp__RankResp methods */
void   ctl__smd_manage_resp__rank_resp__init
                     (Ctl__SmdManageResp__RankResp         *message);
/* Ctl__SmdManageResp methods */
void   ctl__smd_manage_resp__init
                     (Ctl__SmdManageResp         *message);
size_t ctl__smd_manage_resp__get_packed_size
                     (const Ctl__SmdManageResp   *message);
size_t ctl__smd_manage_resp__pack
                     (const Ctl__SmdManageResp   *message,
                      uint8_t             *out);
size_t ctl__smd_manage_resp__pack_to_buffer
                     (const Ctl__SmdManageResp   *message,
                      ProtobufCBuffer     *buffer);
Ctl__SmdManageResp *
       ctl__smd_manage_resp__unpack
                     (ProtobufCAllocator  *allocator,
                      size_t               len,
                      const uint8_t       *data);
void   ctl__smd_manage_resp__free_unpacked
                     (Ctl__SmdManageResp *message,
                      ProtobufCAllocator *allocator);
/* --- per-message closures --- */

typedef void (*Ctl__BioHealthReq_Closure)
                 (const Ctl__BioHealthReq *message,
                  void *closure_data);
typedef void (*Ctl__BioHealthResp_Closure)
                 (const Ctl__BioHealthResp *message,
                  void *closure_data);
typedef void (*Ctl__SmdDevice_Closure)
                 (const Ctl__SmdDevice *message,
                  void *closure_data);
typedef void (*Ctl__SmdDevReq_Closure)
                 (const Ctl__SmdDevReq *message,
                  void *closure_data);
typedef void (*Ctl__SmdDevResp_Closure)
                 (const Ctl__SmdDevResp *message,
                  void *closure_data);
typedef void (*Ctl__SmdPoolReq_Closure)
                 (const Ctl__SmdPoolReq *message,
                  void *closure_data);
typedef void (*Ctl__SmdPoolResp__Pool_Closure)
                 (const Ctl__SmdPoolResp__Pool *message,
                  void *closure_data);
typedef void (*Ctl__SmdPoolResp_Closure)
                 (const Ctl__SmdPoolResp *message,
                  void *closure_data);
typedef void (*Ctl__SmdQueryReq_Closure)
                 (const Ctl__SmdQueryReq *message,
                  void *closure_data);
typedef void (*Ctl__SmdQueryResp__SmdDeviceWithHealth_Closure)
                 (const Ctl__SmdQueryResp__SmdDeviceWithHealth *message,
                  void *closure_data);
typedef void (*Ctl__SmdQueryResp__Pool_Closure)
                 (const Ctl__SmdQueryResp__Pool *message,
                  void *closure_data);
typedef void (*Ctl__SmdQueryResp__RankResp_Closure)
                 (const Ctl__SmdQueryResp__RankResp *message,
                  void *closure_data);
typedef void (*Ctl__SmdQueryResp_Closure)
                 (const Ctl__SmdQueryResp *message,
                  void *closure_data);
typedef void (*Ctl__LedManageReq_Closure)
                 (const Ctl__LedManageReq *message,
                  void *closure_data);
typedef void (*Ctl__DevReplaceReq_Closure)
                 (const Ctl__DevReplaceReq *message,
                  void *closure_data);
typedef void (*Ctl__SetFaultyReq_Closure)
                 (const Ctl__SetFaultyReq *message,
                  void *closure_data);
typedef void (*Ctl__DevManageResp_Closure)
                 (const Ctl__DevManageResp *message,
                  void *closure_data);
typedef void (*Ctl__SmdManageReq_Closure)
                 (const Ctl__SmdManageReq *message,
                  void *closure_data);
typedef void (*Ctl__SmdManageResp__Result_Closure)
                 (const Ctl__SmdManageResp__Result *message,
                  void *closure_data);
typedef void (*Ctl__SmdManageResp__RankResp_Closure)
                 (const Ctl__SmdManageResp__RankResp *message,
                  void *closure_data);
typedef void (*Ctl__SmdManageResp_Closure)
                 (const Ctl__SmdManageResp *message,
                  void *closure_data);

/* --- services --- */


/* --- descriptors --- */

extern const ProtobufCEnumDescriptor    ctl__nvme_dev_state__descriptor;
extern const ProtobufCEnumDescriptor    ctl__led_state__descriptor;
extern const ProtobufCEnumDescriptor    ctl__led_action__descriptor;
extern const ProtobufCMessageDescriptor ctl__bio_health_req__descriptor;
extern const ProtobufCMessageDescriptor ctl__bio_health_resp__descriptor;
extern const ProtobufCMessageDescriptor ctl__smd_device__descriptor;
extern const ProtobufCMessageDescriptor ctl__smd_dev_req__descriptor;
extern const ProtobufCMessageDescriptor ctl__smd_dev_resp__descriptor;
extern const ProtobufCMessageDescriptor ctl__smd_pool_req__descriptor;
extern const ProtobufCMessageDescriptor ctl__smd_pool_resp__descriptor;
extern const ProtobufCMessageDescriptor ctl__smd_pool_resp__pool__descriptor;
extern const ProtobufCMessageDescriptor ctl__smd_query_req__descriptor;
extern const ProtobufCMessageDescriptor ctl__smd_query_resp__descriptor;
extern const ProtobufCMessageDescriptor ctl__smd_query_resp__smd_device_with_health__descriptor;
extern const ProtobufCMessageDescriptor ctl__smd_query_resp__pool__descriptor;
extern const ProtobufCMessageDescriptor ctl__smd_query_resp__rank_resp__descriptor;
extern const ProtobufCMessageDescriptor ctl__led_manage_req__descriptor;
extern const ProtobufCMessageDescriptor ctl__dev_replace_req__descriptor;
extern const ProtobufCMessageDescriptor ctl__set_faulty_req__descriptor;
extern const ProtobufCMessageDescriptor ctl__dev_manage_resp__descriptor;
extern const ProtobufCMessageDescriptor ctl__smd_manage_req__descriptor;
extern const ProtobufCMessageDescriptor ctl__smd_manage_resp__descriptor;
extern const ProtobufCMessageDescriptor ctl__smd_manage_resp__result__descriptor;
extern const ProtobufCMessageDescriptor ctl__smd_manage_resp__rank_resp__descriptor;

PROTOBUF_C__END_DECLS


#endif  /* PROTOBUF_C_smd_2eproto__INCLUDED */<|MERGE_RESOLUTION|>--- conflicted
+++ resolved
@@ -436,15 +436,6 @@
    */
   Ctl__LedAction led_action;
   /*
-<<<<<<< HEAD
-   * LED control case
-   */
-  Ctl__LedState led_state;
-};
-#define CTL__LED_MANAGE_REQ__INIT \
- { PROTOBUF_C_MESSAGE_INIT (&ctl__led_manage_req__descriptor) \
-    , (char *)protobuf_c_empty_string, CTL__LED_ACTION__GET, CTL__LED_STATE__OFF }
-=======
    * LED state to set (used if action is SET)
    */
   Ctl__LedState led_state;
@@ -456,7 +447,6 @@
 #define CTL__LED_MANAGE_REQ__INIT \
  { PROTOBUF_C_MESSAGE_INIT (&ctl__led_manage_req__descriptor) \
     , (char *)protobuf_c_empty_string, CTL__LED_ACTION__GET, CTL__LED_STATE__OFF, 0 }
->>>>>>> e1d65722
 
 
 struct  _Ctl__DevReplaceReq
@@ -731,7 +721,6 @@
                      (const Ctl__SmdQueryReq   *message);
 size_t ctl__smd_query_req__pack
                      (const Ctl__SmdQueryReq   *message,
-<<<<<<< HEAD
                       uint8_t             *out);
 size_t ctl__smd_query_req__pack_to_buffer
                      (const Ctl__SmdQueryReq   *message,
@@ -788,64 +777,6 @@
                      (ProtobufCAllocator  *allocator,
                       size_t               len,
                       const uint8_t       *data);
-=======
-                      uint8_t             *out);
-size_t ctl__smd_query_req__pack_to_buffer
-                     (const Ctl__SmdQueryReq   *message,
-                      ProtobufCBuffer     *buffer);
-Ctl__SmdQueryReq *
-       ctl__smd_query_req__unpack
-                     (ProtobufCAllocator  *allocator,
-                      size_t               len,
-                      const uint8_t       *data);
-void   ctl__smd_query_req__free_unpacked
-                     (Ctl__SmdQueryReq *message,
-                      ProtobufCAllocator *allocator);
-/* Ctl__SmdQueryResp__SmdDeviceWithHealth methods */
-void   ctl__smd_query_resp__smd_device_with_health__init
-                     (Ctl__SmdQueryResp__SmdDeviceWithHealth         *message);
-/* Ctl__SmdQueryResp__Pool methods */
-void   ctl__smd_query_resp__pool__init
-                     (Ctl__SmdQueryResp__Pool         *message);
-/* Ctl__SmdQueryResp__RankResp methods */
-void   ctl__smd_query_resp__rank_resp__init
-                     (Ctl__SmdQueryResp__RankResp         *message);
-/* Ctl__SmdQueryResp methods */
-void   ctl__smd_query_resp__init
-                     (Ctl__SmdQueryResp         *message);
-size_t ctl__smd_query_resp__get_packed_size
-                     (const Ctl__SmdQueryResp   *message);
-size_t ctl__smd_query_resp__pack
-                     (const Ctl__SmdQueryResp   *message,
-                      uint8_t             *out);
-size_t ctl__smd_query_resp__pack_to_buffer
-                     (const Ctl__SmdQueryResp   *message,
-                      ProtobufCBuffer     *buffer);
-Ctl__SmdQueryResp *
-       ctl__smd_query_resp__unpack
-                     (ProtobufCAllocator  *allocator,
-                      size_t               len,
-                      const uint8_t       *data);
-void   ctl__smd_query_resp__free_unpacked
-                     (Ctl__SmdQueryResp *message,
-                      ProtobufCAllocator *allocator);
-/* Ctl__LedManageReq methods */
-void   ctl__led_manage_req__init
-                     (Ctl__LedManageReq         *message);
-size_t ctl__led_manage_req__get_packed_size
-                     (const Ctl__LedManageReq   *message);
-size_t ctl__led_manage_req__pack
-                     (const Ctl__LedManageReq   *message,
-                      uint8_t             *out);
-size_t ctl__led_manage_req__pack_to_buffer
-                     (const Ctl__LedManageReq   *message,
-                      ProtobufCBuffer     *buffer);
-Ctl__LedManageReq *
-       ctl__led_manage_req__unpack
-                     (ProtobufCAllocator  *allocator,
-                      size_t               len,
-                      const uint8_t       *data);
->>>>>>> e1d65722
 void   ctl__led_manage_req__free_unpacked
                      (Ctl__LedManageReq *message,
                       ProtobufCAllocator *allocator);
