--- conflicted
+++ resolved
@@ -723,7 +723,6 @@
 }
 
 int
-<<<<<<< HEAD
 ds_mgmt_pool_extend(uuid_t pool_uuid, d_rank_list_t *rank_list,
 			const char *group, char *tgt_dev,  size_t scm_size,
 			size_t nvme_size, daos_prop_t *prop)
@@ -731,7 +730,31 @@
 	int			rc;
 	d_rank_list_t		*ranks;
 	struct mgmt_svc		*svc;
-=======
+
+	D_DEBUG(DB_MGMT, "extend pool "DF_UUID"\n", DP_UUID(pool_uuid));
+
+	rc = ds_mgmt_svc_lookup_leader(&svc, NULL /* hint */);
+	if (rc != 0)
+		goto out;
+
+	rc = ds_mgmt_pool_get_svc_ranks(svc, pool_uuid, &ranks);
+	if (rc != 0)
+		goto out_svc;
+
+	D_DEBUG(DB_MGMT, "Extend DAOS pool for "DF_UUID" not supported.\n",
+			DP_UUID(pool_uuid));
+	rc = -DER_NOSYS;
+
+	d_rank_list_free(ranks);
+
+out_svc:
+	ds_mgmt_svc_put_leader(svc);
+out:
+	return rc;
+
+}
+
+int
 ds_mgmt_evict_pool(uuid_t pool_uuid, const char *group)
 {
 	struct mgmt_svc	*svc;
@@ -739,23 +762,7 @@
 	int		 rc;
 
 	D_DEBUG(DB_MGMT, "evict pool "DF_UUID"\n", DP_UUID(pool_uuid));
->>>>>>> c14b7bdc
-
-	rc = ds_mgmt_svc_lookup_leader(&svc, NULL /* hint */);
-	if (rc != 0)
-		goto out;
-
-<<<<<<< HEAD
-	rc = ds_mgmt_pool_get_svc_ranks(svc, pool_uuid, &ranks);
-	if (rc != 0)
-		goto out_svc;
-
-	D_DEBUG(DB_MGMT, "Extend DAOS pool for "DF_UUID" not supported.\n",
-			DP_UUID(pool_uuid));
-	rc = -DER_NOSYS;
-
-	d_rank_list_free(ranks);
-=======
+
 	rc = ds_mgmt_pool_get_svc_ranks(svc, pool_uuid, &psvcranks);
 	if (rc != 0) {
 		D_ERROR("Failed to get pool service ranks "DF_UUID" rc: %d\n",
@@ -775,17 +782,12 @@
 		DP_UUID(pool_uuid));
 out_ranks:
 	d_rank_list_free(psvcranks);
->>>>>>> c14b7bdc
 out_svc:
 	ds_mgmt_svc_put_leader(svc);
-out:
-	return rc;
-}
-
-<<<<<<< HEAD
-=======
-
->>>>>>> c14b7bdc
+
+	return rc;
+}
+
 int
 ds_mgmt_pool_target_update_state(uuid_t pool_uuid, uint32_t rank,
 				 struct pool_target_id_list *target_list,
