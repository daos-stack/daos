--- conflicted
+++ resolved
@@ -582,13 +582,10 @@
 out_svc:
 	ds_mgmt_svc_put_leader(svc);
 out:
-<<<<<<< HEAD
 	d_rank_list_free(filtered_targets);
 	d_rank_list_free(pg_ranks);
-=======
 	if (rank_list != NULL)
 		d_rank_list_free(rank_list);
->>>>>>> 781748fa
 	D_DEBUG(DB_MGMT, "create pool "DF_UUID": "DF_RC"\n", DP_UUID(pool_uuid),
 		DP_RC(rc));
 	return rc;
