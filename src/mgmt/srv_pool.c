--- conflicted
+++ resolved
@@ -412,13 +412,8 @@
 	D_DEBUG(DB_MGMT, "Querying pool "DF_UUID"\n", DP_UUID(pool_uuid));
 
 	return dsc_pool_svc_query(pool_uuid, svc_ranks, mgmt_ps_call_deadline(), enabled_ranks,
-<<<<<<< HEAD
-				  disabled_ranks, suspect_ranks, pool_info, pool_layout_ver,
+				  disabled_ranks, dead_ranks, pool_info, pool_layout_ver,
 				  upgrade_layout_ver, mem_file_bytes);
-=======
-				  disabled_ranks, dead_ranks, pool_info, pool_layout_ver,
-				  upgrade_layout_ver);
->>>>>>> b1a16a8c
 }
 
 /**
