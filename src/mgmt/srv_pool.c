--- conflicted
+++ resolved
@@ -202,14 +202,10 @@
 			D_GOTO(out, rc);
 
 		rc = d_rank_list_to_str(targets, &tgt_str);
-<<<<<<< HEAD
-		if (rc != 0)
-=======
 		if (rc != 0) {
 			D_FREE(pg_str);
->>>>>>> 4373168d
 			D_GOTO(out, rc);
-
+		}
 		D_ERROR(DF_UUID": targets (%s) contains ranks not in pg (%s)\n",
 			DP_UUID(pool_uuid), tgt_str, pg_str);
 
