--- conflicted
+++ resolved
@@ -414,20 +414,6 @@
 }
 
 static void
-<<<<<<< HEAD
-process_setup_request(Drpc__Call *drpc_req, Mgmt__DaosResponse *daos_resp)
-{
-	mgmt__daos_response__init(daos_resp);
-
-	/* response status is populated with SUCCESS on init */
-	D_DEBUG(DB_MGMT, "Received request to set up server\n");
-
-	dss_init_state_set(DSS_INIT_STATE_SET_UP);
-}
-
-static void
-pack_daos_response(Mgmt__DaosResponse *daos_resp, Drpc__Response *drpc_resp)
-=======
 process_destroypool_request(Drpc__Call *drpc_req, Mgmt__DaosResp *daos_resp)
 {
 	Mgmt__DestroyPoolReq	*daos_req = NULL;
@@ -472,8 +458,17 @@
 }
 
 static void
+process_setup_request(Drpc__Call *drpc_req, Mgmt__DaosResponse *daos_resp)
+{
+	/* response status is populated with SUCCESS on init */
+	mgmt__daos_response__init(daos_resp);
+
+	D_DEBUG(DB_MGMT, "Received request to set up server\n");
+
+	dss_init_state_set(DSS_INIT_STATE_SET_UP);
+}
+
 pack_daos_response(Mgmt__DaosResp *daos_resp, Drpc__Response *drpc_resp)
->>>>>>> 01fe9e6e
 {
 	uint8_t	*body;
 	size_t	len;
@@ -604,13 +599,12 @@
 		D_FREE(create_pool_resp->uuid);
 		D_FREE(create_pool_resp);
 		break;
-<<<<<<< HEAD
+	case DRPC_METHOD_MGMT_DESTROY_POOL:
+		process_destroypool_request(drpc_req, daos_resp);
+		pack_daos_response(daos_resp, drpc_resp);
+		break;
 	case DRPC_METHOD_MGMT_SET_UP:
 		process_setup_request(drpc_req, daos_resp);
-=======
-	case DRPC_METHOD_MGMT_DESTROY_POOL:
-		process_destroypool_request(drpc_req, daos_resp);
->>>>>>> 01fe9e6e
 		pack_daos_response(daos_resp, drpc_resp);
 		break;
 	default:
