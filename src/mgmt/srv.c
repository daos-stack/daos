--- conflicted
+++ resolved
@@ -114,16 +114,14 @@
 	case DRPC_METHOD_MGMT_SMD_LIST_POOLS:
 		ds_mgmt_drpc_smd_list_pools(drpc_req, drpc_resp);
 		break;
-<<<<<<< HEAD
 	case DRPC_METHOD_MGMT_DEV_STATE_QUERY:
 		ds_mgmt_drpc_dev_state_query(drpc_req, drpc_resp);
 		break;
 	case DRPC_METHOD_MGMT_SET_FAULTY_STATE:
 		ds_mgmt_drpc_dev_set_faulty(drpc_req, drpc_resp);
-=======
+		break;
 	case DRPC_METHOD_MGMT_POOL_GET_ACL:
 		ds_mgmt_drpc_pool_get_acl(drpc_req, drpc_resp);
->>>>>>> c5c15504
 		break;
 	default:
 		drpc_resp->status = DRPC__STATUS__UNKNOWN_METHOD;
