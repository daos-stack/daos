--- conflicted
+++ resolved
@@ -615,11 +615,6 @@
 {
 	Mgmt__DaosResp	*resp = NULL;
 
-<<<<<<< HEAD
-	D_INFO("Received request to start MS\n");
-
-=======
->>>>>>> ec82a775
 	D_ALLOC_PTR(resp);
 	if (resp == NULL) {
 		drpc_resp->status = DRPC__STATUS__FAILURE;
