--- conflicted
+++ resolved
@@ -71,1075 +71,6 @@
 #undef X
 
 static void
-<<<<<<< HEAD
-pack_daos_response(Mgmt__DaosResp *daos_resp, Drpc__Response *drpc_resp)
-{
-	uint8_t	*body;
-	size_t	len;
-
-	len = mgmt__daos_resp__get_packed_size(daos_resp);
-	D_ALLOC(body, len);
-	if (body == NULL) {
-		drpc_resp->status = DRPC__STATUS__FAILURE;
-		D_ERROR("Failed to allocate drpc response body\n");
-		return;
-	}
-
-	if (mgmt__daos_resp__pack(daos_resp, body) != len) {
-		drpc_resp->status = DRPC__STATUS__FAILURE;
-		D_ERROR("Unexpected num bytes for daos resp\n");
-		return;
-	}
-
-	/* Populate drpc response body with packed daos response */
-	drpc_resp->body.len = len;
-	drpc_resp->body.data = body;
-}
-
-static void
-process_killrank_request(Drpc__Call *drpc_req, Drpc__Response *drpc_resp)
-{
-	Mgmt__DaosRank		*req = NULL;
-	Mgmt__DaosResp		*resp = NULL;
-
-	/* Unpack the inner request from the drpc call body */
-	req = mgmt__daos_rank__unpack(
-		NULL, drpc_req->body.len, drpc_req->body.data);
-	if (req == NULL) {
-		drpc_resp->status = DRPC__STATUS__FAILURE;
-		D_ERROR("Failed to unpack req (kill rank)\n");
-		return;
-	}
-
-	D_INFO("Received request to kill rank (%u) on pool (%s)\n",
-		req->rank, req->pool_uuid);
-
-	D_ALLOC_PTR(resp);
-	if (resp == NULL) {
-		drpc_resp->status = DRPC__STATUS__FAILURE;
-		D_ERROR("Failed to allocate daos response ref\n");
-		mgmt__daos_rank__free_unpacked(req, NULL);
-		return;
-	}
-
-	/* Response status is populated with SUCCESS on init. */
-	mgmt__daos_resp__init(resp);
-
-	/* TODO: do something with request and populate daos response status */
-
-	mgmt__daos_rank__free_unpacked(req, NULL);
-	pack_daos_response(resp, drpc_resp);
-	D_FREE(resp);
-}
-
-static void
-process_setrank_request(Drpc__Call *drpc_req, Drpc__Response *drpc_resp)
-{
-	Mgmt__SetRankReq	*req = NULL;
-	Mgmt__DaosResp		*resp = NULL;
-	int			rc;
-
-	/* Unpack the inner request from the drpc call body */
-	req = mgmt__set_rank_req__unpack(
-		NULL, drpc_req->body.len, drpc_req->body.data);
-	if (req == NULL) {
-		drpc_resp->status = DRPC__STATUS__FAILURE;
-		D_ERROR("Failed to unpack req (set rank)\n");
-		return;
-	}
-
-	D_INFO("Received request to set rank to %u\n",
-		req->rank);
-
-	D_ALLOC_PTR(resp);
-	if (resp == NULL) {
-		drpc_resp->status = DRPC__STATUS__FAILURE;
-		D_ERROR("Failed to allocate daos response ref\n");
-		mgmt__set_rank_req__free_unpacked(req, NULL);
-		return;
-	}
-
-	/* Response status is populated with SUCCESS on init. */
-	mgmt__daos_resp__init(resp);
-
-	rc = crt_rank_self_set(req->rank);
-	if (rc != 0) {
-		D_ERROR("Failed to set self rank %u: %d\n", req->rank, rc);
-		resp->status = rc;
-	}
-
-	dss_init_state_set(DSS_INIT_STATE_RANK_SET);
-
-	mgmt__set_rank_req__free_unpacked(req, NULL);
-	pack_daos_response(resp, drpc_resp);
-	D_FREE(resp);
-}
-
-/*
- * TODO: Make sure the MS doesn't accept any requests until StartMS completes.
- * See also process_startms_request.
- */
-static void
-process_createms_request(Drpc__Call *drpc_req, Drpc__Response *drpc_resp)
-{
-	Mgmt__CreateMsReq	*req = NULL;
-	Mgmt__DaosResp		*resp = NULL;
-	uuid_t			uuid;
-	int			rc;
-
-	/* Unpack the inner request from the drpc call body */
-	req = mgmt__create_ms_req__unpack(
-		NULL, drpc_req->body.len, drpc_req->body.data);
-	if (req == NULL) {
-		drpc_resp->status = DRPC__STATUS__FAILURE;
-		D_ERROR("Failed to unpack req (create MS)\n");
-		return;
-	}
-
-	D_INFO("Received request to create MS (bootstrap=%d)\n",
-		req->bootstrap);
-
-	D_ALLOC_PTR(resp);
-	if (resp == NULL) {
-		drpc_resp->status = DRPC__STATUS__FAILURE;
-		D_ERROR("Failed to allocate daos response ref\n");
-		mgmt__create_ms_req__free_unpacked(req, NULL);
-		return;
-	}
-
-	/* Response status is populated with SUCCESS on init. */
-	mgmt__daos_resp__init(resp);
-
-	if (req->bootstrap) {
-		rc = uuid_parse(req->uuid, uuid);
-		if (rc != 0) {
-			D_ERROR("Unable to parse server UUID: %s\n",
-				req->uuid);
-			goto out;
-		}
-	}
-
-	rc = ds_mgmt_svc_start(true /* create */, ds_rsvc_get_md_cap(),
-			       req->bootstrap, uuid, req->addr);
-	if (rc != 0)
-		D_ERROR("Failed to create MS (bootstrap=%d): %d\n",
-			req->bootstrap, rc);
-
-out:
-	mgmt__create_ms_req__free_unpacked(req, NULL);
-	resp->status = rc;
-	pack_daos_response(resp, drpc_resp);
-	D_FREE(resp);
-}
-
-/*
- * TODO: Make sure the MS doesn't accept any requests until StartMS completes.
- * See also process_createms_request, which already starts the MS.
- */
-static void
-process_startms_request(Drpc__Call *drpc_req, Drpc__Response *drpc_resp)
-{
-	Mgmt__DaosResp	*resp = NULL;
-	int rc;
-
-	D_INFO("Received request to start MS\n");
-
-	D_ALLOC_PTR(resp);
-	if (resp == NULL) {
-		drpc_resp->status = DRPC__STATUS__FAILURE;
-		D_ERROR("Failed to allocate daos response ref\n");
-		return;
-	}
-
-	/* Response status is populated with SUCCESS on init. */
-	mgmt__daos_resp__init(resp);
-
-	rc = ds_mgmt_svc_start(false /* !create */, 0 /* size */,
-			       false /* !bootstrap */, NULL /* uuid */,
-			       NULL /* addr */);
-	if (rc == -DER_ALREADY) {
-		D_DEBUG(DB_MGMT, "MS already started\n");
-	} else if (rc != 0) {
-		D_ERROR("Failed to start MS: %d\n", rc);
-		resp->status = rc;
-	}
-
-	pack_daos_response(resp, drpc_resp);
-	D_FREE(resp);
-}
-
-static void
-process_getattachinfo_request(Drpc__Call *drpc_req, Drpc__Response *drpc_resp)
-{
-	Mgmt__GetAttachInfoReq	*req = NULL;
-	Mgmt__GetAttachInfoResp	*resp = NULL;
-	uint8_t			*body;
-	size_t			len;
-	int			rc;
-
-	/* Unpack the inner request from the drpc call body */
-	req = mgmt__get_attach_info_req__unpack(
-		NULL, drpc_req->body.len, drpc_req->body.data);
-
-	if (req == NULL) {
-		drpc_resp->status = DRPC__STATUS__FAILURE;
-		D_ERROR("Failed to unpack req (get attach info)\n");
-		return;
-	}
-
-	D_INFO("Received request to get attach info\n");
-
-	D_ALLOC_PTR(resp);
-	if (resp == NULL) {
-		drpc_resp->status = DRPC__STATUS__FAILURE;
-		D_ERROR("Failed to allocate inner response ref\n");
-		mgmt__get_attach_info_req__free_unpacked(req, NULL);
-		return;
-	}
-
-	/* Response status is populated with SUCCESS on init. */
-	mgmt__get_attach_info_resp__init(resp);
-
-	rc = ds_mgmt_get_attach_info_handler(resp);
-	if (rc != 0) {
-		D_ERROR("Failed to get attach info: %d\n", rc);
-		resp->status = rc;
-	}
-
-	len = mgmt__get_attach_info_resp__get_packed_size(resp);
-	D_ALLOC(body, len);
-	if (body == NULL) {
-		drpc_resp->status = DRPC__STATUS__FAILURE;
-		D_ERROR("Failed to allocate drpc response body\n");
-	} else {
-		mgmt__get_attach_info_resp__pack(resp, body);
-		drpc_resp->body.len = len;
-		drpc_resp->body.data = body;
-	}
-
-	mgmt__get_attach_info_req__free_unpacked(req, NULL);
-	D_FREE(resp);
-}
-
-static void
-process_join_request(Drpc__Call *drpc_req, Drpc__Response *drpc_resp)
-{
-	Mgmt__JoinReq		*req = NULL;
-	Mgmt__JoinResp		*resp = NULL;
-	struct mgmt_join_in	in = {};
-	struct mgmt_join_out	out = {};
-	uint8_t			*body;
-	size_t			len;
-	int			rc;
-
-	/* Unpack the inner request from the drpc call body */
-	req = mgmt__join_req__unpack(
-		NULL, drpc_req->body.len, drpc_req->body.data);
-
-	if (req == NULL) {
-		drpc_resp->status = DRPC__STATUS__FAILURE;
-		D_ERROR("Failed to unpack req (join)\n");
-		return;
-	}
-
-	D_INFO("Received request to join\n");
-
-	D_ALLOC_PTR(resp);
-	if (resp == NULL) {
-		drpc_resp->status = DRPC__STATUS__FAILURE;
-		D_ERROR("Failed to allocate daos response ref\n");
-		mgmt__join_req__free_unpacked(req, NULL);
-		return;
-	}
-
-	/* Response status is populated with SUCCESS on init. */
-	mgmt__join_resp__init(resp);
-
-	in.ji_rank = req->rank;
-	in.ji_server.sr_flags = SERVER_IN;
-	in.ji_server.sr_nctxs = req->nctxs;
-	rc = uuid_parse(req->uuid, in.ji_server.sr_uuid);
-	if (rc != 0) {
-		D_ERROR("Failed to parse UUID: %s\n", req->uuid);
-		goto out;
-	}
-	len = strnlen(req->addr, ADDR_STR_MAX_LEN);
-	if (len >= ADDR_STR_MAX_LEN) {
-		D_ERROR("Server address '%.*s...' too long\n", ADDR_STR_MAX_LEN,
-			req->addr);
-		rc = -DER_INVAL;
-		goto out;
-	}
-	memcpy(in.ji_server.sr_addr, req->addr, len + 1);
-	len = strnlen(req->uri, ADDR_STR_MAX_LEN);
-	if (len >= ADDR_STR_MAX_LEN) {
-		D_ERROR("Self URI '%.*s...' too long\n", ADDR_STR_MAX_LEN,
-			req->uri);
-		rc = -DER_INVAL;
-		goto out;
-	}
-	memcpy(in.ji_server.sr_uri, req->uri, len + 1);
-
-	rc = ds_mgmt_join_handler(&in, &out);
-	if (rc != 0) {
-		D_ERROR("Failed to join: %d\n", rc);
-		goto out;
-	}
-
-	resp->rank = out.jo_rank;
-	if (out.jo_flags & SERVER_IN)
-		resp->state = MGMT__JOIN_RESP__STATE__IN;
-	else
-		resp->state = MGMT__JOIN_RESP__STATE__OUT;
-
-out:
-	resp->status = rc;
-	len = mgmt__join_resp__get_packed_size(resp);
-	D_ALLOC(body, len);
-	if (body == NULL) {
-		drpc_resp->status = DRPC__STATUS__FAILURE;
-		D_ERROR("Failed to allocate drpc response body\n");
-	} else {
-		mgmt__join_resp__pack(resp, body);
-		drpc_resp->body.len = len;
-		drpc_resp->body.data = body;
-	}
-
-	mgmt__join_req__free_unpacked(req, NULL);
-	D_FREE(resp);
-}
-
-static int
-ace_strs_to_acl(char **ace_strs, size_t ace_nr, struct daos_acl **acl)
-{
-	struct daos_ace	**tmp_aces;
-	struct daos_acl	*tmp_acl;
-	size_t		i;
-	int		rc;
-
-	if (ace_strs == NULL || ace_nr == 0)
-		return 0; /* nothing to do */
-
-	D_ALLOC_ARRAY(tmp_aces, ace_nr);
-	if (tmp_aces == NULL)
-		return -DER_NOMEM;
-
-	for (i = 0; i < ace_nr; i++) {
-		rc = daos_ace_from_str(ace_strs[i], &(tmp_aces[i]));
-		if (rc != 0) {
-			D_ERROR("Failed to convert string '%s' to ACE, "
-				"err=%d\n", ace_strs[i], rc);
-			D_GOTO(out, rc);
-		}
-	}
-
-	tmp_acl = daos_acl_create(tmp_aces, ace_nr);
-	if (tmp_acl == NULL) {
-		D_ERROR("Failed to allocate ACL\n");
-		D_GOTO(out, rc = -DER_NOMEM);
-	}
-
-	*acl = tmp_acl;
-	rc = 0;
-
-out:
-	for (i = 0; i < ace_nr; i++)
-		daos_ace_free(tmp_aces[i]);
-	D_FREE(tmp_aces);
-	return rc;
-}
-
-static int
-create_pool_props(daos_prop_t **out_prop, char *owner, char *owner_grp,
-		  char **ace_list, size_t ace_nr)
-{
-	char		*out_owner = NULL;
-	char		*out_owner_grp = NULL;
-	struct daos_acl	*out_acl = NULL;
-	daos_prop_t	*new_prop = NULL;
-	uint32_t	entries = 0;
-	uint32_t	idx = 0;
-	int		rc = 0;
-
-	rc = ace_strs_to_acl(ace_list, ace_nr, &out_acl);
-	if (rc != 0)
-		D_GOTO(err_out, rc);
-
-	if (out_acl != NULL)
-		entries++;
-
-	if (owner != NULL && *owner != '\0') {
-		D_ASPRINTF(out_owner, "%s", owner);
-		if (out_owner == NULL) {
-			rc = -DER_NOMEM;
-			goto err_out;
-		}
-
-		entries++;
-	}
-
-	if (owner_grp != NULL && *owner_grp != '\0') {
-		D_ASPRINTF(out_owner_grp, "%s", owner_grp);
-		if (out_owner_grp == NULL) {
-			rc = -DER_NOMEM;
-			goto err_out;
-		}
-
-		entries++;
-	}
-
-	if (entries == 0) {
-		D_ERROR("No prop entries provided, aborting!\n");
-		rc = -DER_INVAL;
-		goto err_out;
-	}
-
-	new_prop = daos_prop_alloc(entries);
-	if (new_prop == NULL) {
-		rc = -DER_NOMEM;
-		goto err_out;
-	}
-
-	if (out_owner != NULL) {
-		new_prop->dpp_entries[idx].dpe_type = DAOS_PROP_PO_OWNER;
-		new_prop->dpp_entries[idx].dpe_str = out_owner;
-		idx++;
-	}
-
-	if (out_owner_grp != NULL) {
-		new_prop->dpp_entries[idx].dpe_type = DAOS_PROP_PO_OWNER_GROUP;
-		new_prop->dpp_entries[idx].dpe_str = out_owner_grp;
-		idx++;
-	}
-
-	if (out_acl != NULL) {
-		new_prop->dpp_entries[idx].dpe_type = DAOS_PROP_PO_ACL;
-		new_prop->dpp_entries[idx].dpe_val_ptr = out_acl;
-		idx++;
-	}
-
-	*out_prop = new_prop;
-
-	return rc;
-
-err_out:
-	daos_prop_free(new_prop);
-	daos_acl_free(out_acl);
-	D_FREE(out_owner_grp);
-	D_FREE(out_owner);
-	return rc;
-}
-
-static void
-process_poolcreate_request(Drpc__Call *drpc_req, Drpc__Response *drpc_resp)
-{
-	Mgmt__PoolCreateReq	*req = NULL;
-	Mgmt__PoolCreateResp	*resp = NULL;
-	d_rank_list_t		*targets = NULL;
-	d_rank_list_t		*svc = NULL;
-	uuid_t			pool_uuid;
-	daos_prop_t		*prop = NULL;
-	int			buflen = 16;
-	int			index;
-	int			i;
-	char			*extra = NULL;
-	uint8_t			*body;
-	size_t			len;
-	int			rc;
-
-	/* Unpack the inner request from the drpc call body */
-	req = mgmt__pool_create_req__unpack(NULL, drpc_req->body.len,
-						 drpc_req->body.data);
-
-	if (req == NULL) {
-		drpc_resp->status = DRPC__STATUS__FAILURE;
-		D_ERROR("Failed to unpack req (create pool)\n");
-		return;
-	}
-
-	D_INFO("Received request to create pool\n");
-
-	D_ALLOC_PTR(resp);
-	if (resp == NULL) {
-		drpc_resp->status = DRPC__STATUS__FAILURE;
-		D_ERROR("Failed to allocate daos response ref\n");
-		mgmt__pool_create_req__free_unpacked(req, NULL);
-		return;
-	}
-
-	/* Response status is populated with SUCCESS on init */
-	mgmt__pool_create_resp__init(resp);
-
-	/* Parse targets rank list. */
-	if (strlen(req->ranks) != 0) {
-		targets = daos_rank_list_parse(req->ranks, ",");
-		if (targets == NULL) {
-			D_ERROR("failed to parse target ranks\n");
-			rc = -DER_INVAL;
-			goto out;
-		}
-		D_DEBUG(DB_MGMT, "ranks in: %s\n", req->ranks);
-	}
-
-	rc = uuid_parse(req->uuid, pool_uuid);
-	if (rc != 0) {
-		D_ERROR("Unable to parse pool UUID %s: %d\n", req->uuid,
-			rc);
-		goto out;
-	}
-	D_DEBUG(DB_MGMT, DF_UUID": creating pool\n", DP_UUID(pool_uuid));
-
-	rc = create_pool_props(&prop, req->user, req->usergroup, req->acl,
-			       req->n_acl);
-	if (rc != 0)
-		goto out;
-
-	/* Ranks to allocate targets (in) & svc for pool replicas (out). */
-	rc = ds_mgmt_create_pool(pool_uuid, req->sys, "pmem", targets,
-				 req->scmbytes, req->nvmebytes,
-				 prop, req->numsvcreps, &svc);
-	if (targets != NULL)
-		d_rank_list_free(targets);
-	if (rc != 0) {
-		D_ERROR("failed to create pool: %d\n", rc);
-		goto out;
-	}
-
-	assert(svc->rl_nr > 0);
-
-	D_ALLOC(resp->svcreps, buflen);
-	if (resp->svcreps == NULL) {
-		D_ERROR("failed to allocate buffer");
-		rc = -DER_NOMEM;
-		goto out_svc;
-	}
-
-	/* Populate the pool service replica ranks string. */
-	index = sprintf(resp->svcreps, "%u", svc->rl_ranks[0]);
-
-	for (i = 1; i < svc->rl_nr; i++) {
-		index += snprintf(&resp->svcreps[index], buflen-index,
-				  ",%u", svc->rl_ranks[i]);
-		if (index >= buflen) {
-			buflen *= 2;
-
-			D_ALLOC(extra, buflen);
-
-			if (extra == NULL) {
-				D_ERROR("failed to allocate buffer");
-				rc = -DER_NOMEM;
-				goto out_svc;
-			}
-
-			index = snprintf(extra, buflen, "%s,%u",
-					 resp->svcreps, svc->rl_ranks[i]);
-
-			D_FREE(resp->svcreps);
-			resp->svcreps = extra;
-		}
-	}
-
-	D_DEBUG(DB_MGMT, "%d service replicas: %s\n", svc->rl_nr,
-		resp->svcreps);
-
-out_svc:
-	d_rank_list_free(svc);
-out:
-	resp->status = rc;
-	len = mgmt__pool_create_resp__get_packed_size(resp);
-	D_ALLOC(body, len);
-	if (body == NULL) {
-		drpc_resp->status = DRPC__STATUS__FAILURE;
-		D_ERROR("Failed to allocate drpc response body\n");
-	} else {
-		mgmt__pool_create_resp__pack(resp, body);
-		drpc_resp->body.len = len;
-		drpc_resp->body.data = body;
-	}
-
-	mgmt__pool_create_req__free_unpacked(req, NULL);
-
-	daos_prop_free(prop);
-
-	/** check for '\0' which is a static allocation from protobuf */
-	if (resp->svcreps && resp->svcreps[0] != '\0')
-		D_FREE(resp->svcreps);
-	D_FREE(resp);
-}
-
-static void
-process_pooldestroy_request(Drpc__Call *drpc_req, Drpc__Response *drpc_resp)
-{
-	Mgmt__PoolDestroyReq	*req = NULL;
-	Mgmt__PoolDestroyResp	*resp = NULL;
-	uuid_t			uuid;
-	uint8_t			*body;
-	size_t			len;
-	int			rc;
-
-	/* Unpack the inner request from the drpc call body */
-	req = mgmt__pool_destroy_req__unpack(
-		NULL, drpc_req->body.len, drpc_req->body.data);
-
-	if (req == NULL) {
-		drpc_resp->status = DRPC__STATUS__FAILURE;
-		D_ERROR("Failed to unpack req (destroy pool)\n");
-		return;
-	}
-
-	D_INFO("Received request to destroy pool %s\n",
-		req->uuid);
-
-	D_ALLOC_PTR(resp);
-	if (resp == NULL) {
-		drpc_resp->status = DRPC__STATUS__FAILURE;
-		D_ERROR("Failed to allocate daos response ref\n");
-		mgmt__pool_destroy_req__free_unpacked(req, NULL);
-		return;
-	}
-
-	/* Response status is populated with SUCCESS on init. */
-	mgmt__pool_destroy_resp__init(resp);
-
-	rc = uuid_parse(req->uuid, uuid);
-	if (rc != 0) {
-		D_ERROR("Unable to parse pool UUID %s: %d\n", req->uuid,
-			rc);
-		goto out;
-	}
-
-	/* Sys and force params are currently ignored in receiver. */
-	rc = ds_mgmt_destroy_pool(uuid, req->sys,
-				  (req->force == true) ? 1 : 0);
-	if (rc != 0) {
-		D_ERROR("Failed to destroy pool %s: %d\n", req->uuid, rc);
-		goto out;
-	}
-
-out:
-	resp->status = rc;
-	len = mgmt__pool_destroy_resp__get_packed_size(resp);
-	D_ALLOC(body, len);
-	if (body == NULL) {
-		drpc_resp->status = DRPC__STATUS__FAILURE;
-		D_ERROR("Failed to allocate drpc response body\n");
-	} else {
-		mgmt__pool_destroy_resp__pack(resp, body);
-		drpc_resp->body.len = len;
-		drpc_resp->body.data = body;
-	}
-
-	mgmt__pool_destroy_req__free_unpacked(req, NULL);
-	D_FREE(resp);
-}
-
-static void
-process_smdlistdevs_request(Drpc__Call *drpc_req, Drpc__Response *drpc_resp)
-{
-	Mgmt__SmdDevReq		*req = NULL;
-	Mgmt__SmdDevResp	*resp = NULL;
-	uint8_t			*body;
-	size_t			 len;
-	int			 i;
-	int			 rc = 0;
-
-	/* Unpack the inner request from the drpc call body */
-	req = mgmt__smd_dev_req__unpack(
-		NULL, drpc_req->body.len, drpc_req->body.data);
-
-	if (req == NULL) {
-		drpc_resp->status = DRPC__STATUS__FAILURE;
-		D_ERROR("Failed to unpack req (smd list devs)\n");
-		return;
-	}
-
-	D_INFO("Received request to list SMD devices\n");
-
-	D_ALLOC_PTR(resp);
-	if (resp == NULL) {
-		drpc_resp->status = DRPC__STATUS__FAILURE;
-		D_ERROR("Failed to allocate daos response ref\n");
-		mgmt__smd_dev_req__free_unpacked(req, NULL);
-		return;
-	}
-
-	/* Response status is populated with SUCCESS on init. */
-	mgmt__smd_dev_resp__init(resp);
-
-	rc = ds_mgmt_smd_list_devs(resp);
-	if (rc != 0)
-		D_ERROR("Failed to list SMD devices :%d\n", rc);
-
-	resp->status = rc;
-	len = mgmt__smd_dev_resp__get_packed_size(resp);
-	D_ALLOC(body, len);
-	if (body == NULL) {
-		drpc_resp->status = DRPC__STATUS__FAILURE;
-		D_ERROR("Failed to allocate drpc response body\n");
-	} else {
-		mgmt__smd_dev_resp__pack(resp, body);
-		drpc_resp->body.len = len;
-		drpc_resp->body.data = body;
-	}
-
-	mgmt__smd_dev_req__free_unpacked(req, NULL);
-
-	/* all devs should already be freed upon error */
-	if (rc != 0)
-		goto out;
-
-	for (i = 0; i < resp->n_devices; i++) {
-		if (resp->devices[i] != NULL) {
-			if (resp->devices[i]->uuid != NULL)
-				D_FREE(resp->devices[i]->uuid);
-			if (resp->devices[i]->tgt_ids != NULL)
-				D_FREE(resp->devices[i]->tgt_ids);
-			D_FREE(resp->devices[i]);
-		}
-	}
-	D_FREE(resp->devices);
-out:
-	D_FREE(resp);
-}
-
-static void
-process_smdlistpools_request(Drpc__Call *drpc_req, Drpc__Response *drpc_resp)
-{
-	Mgmt__SmdPoolReq	*req = NULL;
-	Mgmt__SmdPoolResp	*resp = NULL;
-	uint8_t			*body;
-	size_t			 len;
-	int			 i;
-	int			 rc = 0;
-
-	/* Unpack the inner request from the drpc call body */
-	req = mgmt__smd_pool_req__unpack(
-		NULL, drpc_req->body.len, drpc_req->body.data);
-
-	if (req == NULL) {
-		drpc_resp->status = DRPC__STATUS__FAILURE;
-		D_ERROR("Failed to unpack req (smd list pools)\n");
-		return;
-	}
-
-	D_INFO("Received request to list SMD pools\n");
-
-	D_ALLOC_PTR(resp);
-	if (resp == NULL) {
-		drpc_resp->status = DRPC__STATUS__FAILURE;
-		D_ERROR("Failed to allocate daos response ref\n");
-		mgmt__smd_pool_req__free_unpacked(req, NULL);
-		return;
-	}
-
-	/* Response status is populated with SUCCESS on init. */
-	mgmt__smd_pool_resp__init(resp);
-
-	rc = ds_mgmt_smd_list_pools(resp);
-	if (rc != 0)
-		D_ERROR("Failed to list SMD pools :%d\n", rc);
-
-	resp->status = rc;
-	len = mgmt__smd_pool_resp__get_packed_size(resp);
-	D_ALLOC(body, len);
-	if (body == NULL) {
-		drpc_resp->status = DRPC__STATUS__FAILURE;
-		D_ERROR("Failed to allocate drpc response body\n");
-	} else {
-		mgmt__smd_pool_resp__pack(resp, body);
-		drpc_resp->body.len = len;
-		drpc_resp->body.data = body;
-	}
-
-	mgmt__smd_pool_req__free_unpacked(req, NULL);
-
-	/* all pools should already be freed upon error */
-	if (rc != 0)
-		goto out;
-	for (i = 0; i < resp->n_pools; i++) {
-		if (resp->pools[i] != NULL) {
-			if (resp->pools[i]->uuid != NULL)
-				D_FREE(resp->pools[i]->uuid);
-			if (resp->pools[i]->tgt_ids != NULL)
-				D_FREE(resp->pools[i]->tgt_ids);
-			if (resp->pools[i]->blobs != NULL)
-				D_FREE(resp->pools[i]->blobs);
-			D_FREE(resp->pools[i]);
-		}
-	}
-	D_FREE(resp->pools);
-out:
-	D_FREE(resp);
-}
-
-static void
-process_biohealth_request(Drpc__Call *drpc_req, Drpc__Response *drpc_resp)
-{
-	Mgmt__BioHealthReq	*req = NULL;
-	Mgmt__BioHealthResp	*resp = NULL;
-	struct mgmt_bio_health	*bio_health = NULL;
-	struct bio_dev_state	 bds;
-	uuid_t			 uuid;
-	uint8_t			*body;
-	size_t			 len;
-	int			 rc = 0;
-
-	/* Unpack the inner request from the drpc call body */
-	req = mgmt__bio_health_req__unpack(
-		NULL, drpc_req->body.len, drpc_req->body.data);
-
-	if (req == NULL) {
-		drpc_resp->status = DRPC__STATUS__FAILURE;
-		D_ERROR("Failed to unpack req (bio health query)\n");
-		return;
-	}
-
-	D_DEBUG(DB_MGMT, "Received request to query BIO health data\n");
-
-	D_ALLOC_PTR(resp);
-	if (resp == NULL) {
-		drpc_resp->status = DRPC__STATUS__FAILURE;
-		D_ERROR("Failed to allocate daos response ref\n");
-		mgmt__bio_health_req__free_unpacked(req, NULL);
-		return;
-	}
-
-	/* Response status is populated with SUCCESS on init. */
-	mgmt__bio_health_resp__init(resp);
-
-	D_ALLOC_PTR(bio_health);
-	if (bio_health == NULL) {
-		D_ERROR("Failed to allocate bio health struct\n");
-		rc = -DER_NOMEM;
-		goto out;
-	}
-
-	if (strlen(req->dev_uuid) != 0) {
-		if (uuid_parse(req->dev_uuid, uuid) != 0) {
-			D_ERROR("Unable to parse device UUID %s: %d\n",
-				req->dev_uuid, rc);
-			uuid_clear(uuid);
-		}
-	} else
-		uuid_clear(uuid); /* need to set uuid = NULL */
-
-	rc = ds_mgmt_bio_health_query(bio_health, uuid, req->tgt_id);
-	if (rc != 0) {
-		D_ERROR("Failed to query BIO health data :%d\n", rc);
-		goto out;
-	}
-
-	D_ALLOC(resp->dev_uuid, DAOS_UUID_STR_SIZE);
-	if (resp->dev_uuid == NULL) {
-		D_ERROR("failed to allocate buffer");
-		rc = -DER_NOMEM;
-		goto out;
-	}
-
-	uuid_unparse_lower(bio_health->mb_devid, resp->dev_uuid);
-	bds = bio_health->mb_dev_state;
-	resp->error_count = bds.bds_error_count;
-	resp->temperature = bds.bds_temperature;
-	resp->media_errors = bds.bds_media_errors[0];
-	resp->read_errs = bds.bds_bio_read_errs;
-	resp->write_errs = bds.bds_bio_write_errs;
-	resp->unmap_errs = bds.bds_bio_unmap_errs;
-	resp->checksum_errs = bds.bds_checksum_errs;
-	resp->temp = bds.bds_temp_warning ? true : false;
-	resp->spare = bds.bds_avail_spare_warning ? true : false;
-	resp->readonly = bds.bds_read_only_warning ? true : false;
-	resp->device_reliability = bds.bds_dev_reliabilty_warning ?
-					true : false;
-	resp->volatile_memory = bds.bds_volatile_mem_warning ? true : false;
-
-out:
-	resp->status = rc;
-	len = mgmt__bio_health_resp__get_packed_size(resp);
-	D_ALLOC(body, len);
-	if (body == NULL) {
-		drpc_resp->status = DRPC__STATUS__FAILURE;
-		D_ERROR("Failed to allocate drpc response body\n");
-	} else {
-		mgmt__bio_health_resp__pack(resp, body);
-		drpc_resp->body.len = len;
-		drpc_resp->body.data = body;
-	}
-
-	mgmt__bio_health_req__free_unpacked(req, NULL);
-
-	if (resp->dev_uuid != NULL)
-		D_FREE(resp->dev_uuid);
-	D_FREE(resp);
-
-	if (bio_health != NULL)
-		D_FREE(bio_health);
-}
-
-static void
-process_devstate_request(Drpc__Call *drpc_req, Drpc__Response *drpc_resp)
-{
-	Mgmt__DevStateReq	*req = NULL;
-	Mgmt__DevStateResp	*resp = NULL;
-	uint8_t			*body;
-	size_t			 len;
-	uuid_t			 uuid;
-	int			 rc = 0;
-
-	/* Unpack the inner request from the drpc call body */
-	req = mgmt__dev_state_req__unpack(
-		NULL, drpc_req->body.len, drpc_req->body.data);
-
-	if (req == NULL) {
-		drpc_resp->status = DRPC__STATUS__FAILURE;
-		D_ERROR("Failed to unpack req (dev state query)\n");
-		return;
-	}
-
-	D_INFO("Received request to query device state\n");
-
-	D_ALLOC_PTR(resp);
-	if (resp == NULL) {
-		drpc_resp->status = DRPC__STATUS__FAILURE;
-		D_ERROR("Failed to allocate daos response ref\n");
-		mgmt__dev_state_req__free_unpacked(req, NULL);
-		return;
-	}
-
-	/* Response status is populated with SUCCESS on init. */
-	mgmt__dev_state_resp__init(resp);
-
-	if (strlen(req->dev_uuid) != 0) {
-		if (uuid_parse(req->dev_uuid, uuid) != 0) {
-			D_ERROR("Unable to parse device UUID %s: %d\n",
-				req->dev_uuid, rc);
-			uuid_clear(uuid);
-		}
-	} else
-		uuid_clear(uuid); /* need to set uuid = NULL */
-
-	rc = ds_mgmt_dev_state_query(uuid, resp, /*set state*/false);
-	if (rc != 0)
-		D_ERROR("Failed to query device state :%d\n", rc);
-
-	resp->status = rc;
-	len = mgmt__dev_state_resp__get_packed_size(resp);
-	D_ALLOC(body, len);
-	if (body == NULL) {
-		drpc_resp->status = DRPC__STATUS__FAILURE;
-		D_ERROR("Failed to allocate drpc response body\n");
-	} else {
-		mgmt__dev_state_resp__pack(resp, body);
-		drpc_resp->body.len = len;
-		drpc_resp->body.data = body;
-	}
-
-	mgmt__dev_state_req__free_unpacked(req, NULL);
-
-	if (rc == 0) {
-		if (resp->dev_state != NULL)
-			D_FREE(resp->dev_state);
-		if (resp->dev_uuid != NULL)
-			D_FREE(resp->dev_uuid);
-	}
-
-	D_FREE(resp);
-}
-
-static void
-process_setfaulty_request(Drpc__Call *drpc_req, Drpc__Response *drpc_resp)
-{
-	Mgmt__DevStateReq	*req = NULL;
-	Mgmt__DevStateResp	*resp = NULL;
-	uint8_t			*body;
-	size_t			 len;
-	uuid_t			 uuid;
-	int			 rc = 0;
-
-	/* Unpack the inner request from the drpc call body */
-	req = mgmt__dev_state_req__unpack(
-		NULL, drpc_req->body.len, drpc_req->body.data);
-
-	if (req == NULL) {
-		drpc_resp->status = DRPC__STATUS__FAILURE;
-		D_ERROR("Failed to unpack req (dev state set faulty)\n");
-		return;
-	}
-
-	D_INFO("Received request to set device state to FAULTY\n");
-
-	D_ALLOC_PTR(resp);
-	if (resp == NULL) {
-		drpc_resp->status = DRPC__STATUS__FAILURE;
-		D_ERROR("Failed to allocate daos response ref\n");
-		mgmt__dev_state_req__free_unpacked(req, NULL);
-		return;
-	}
-
-	/* Response status is populated with SUCCESS on init. */
-	mgmt__dev_state_resp__init(resp);
-
-	if (strlen(req->dev_uuid) != 0) {
-		if (uuid_parse(req->dev_uuid, uuid) != 0) {
-			D_ERROR("Unable to parse device UUID %s: %d\n",
-				req->dev_uuid, rc);
-			uuid_clear(uuid);
-		}
-	} else
-		uuid_clear(uuid); /* need to set uuid = NULL */
-
-	rc = ds_mgmt_dev_state_query(uuid, resp, /*set state*/true);
-	if (rc != 0)
-		D_ERROR("Failed to set FAULTY device state :%d\n", rc);
-
-	resp->status = rc;
-	len = mgmt__dev_state_resp__get_packed_size(resp);
-	D_ALLOC(body, len);
-	if (body == NULL) {
-		drpc_resp->status = DRPC__STATUS__FAILURE;
-		D_ERROR("Failed to allocate drpc response body\n");
-	} else {
-		mgmt__dev_state_resp__pack(resp, body);
-		drpc_resp->body.len = len;
-		drpc_resp->body.data = body;
-	}
-
-	mgmt__dev_state_req__free_unpacked(req, NULL);
-
-	if (rc == 0) {
-		if (resp->dev_state != NULL)
-			D_FREE(resp->dev_state);
-		if (resp->dev_uuid != NULL)
-			D_FREE(resp->dev_uuid);
-	}
-	D_FREE(resp);
-}
-
-static void
-process_setup_request(Drpc__Call *drpc_req, Drpc__Response *drpc_resp)
-{
-	Mgmt__DaosResp	*resp = NULL;
-
-	D_INFO("Received request to setup server\n");
-
-	D_ALLOC_PTR(resp);
-	if (resp == NULL) {
-		drpc_resp->status = DRPC__STATUS__FAILURE;
-		D_ERROR("Failed to allocate daos response ref\n");
-		return;
-	}
-
-	/* Response status is populated with SUCCESS on init. */
-	mgmt__daos_resp__init(resp);
-
-	dss_init_state_set(DSS_INIT_STATE_SET_UP);
-
-	pack_daos_response(resp, drpc_resp);
-	D_FREE(resp);
-}
-
-static void
-=======
->>>>>>> 657585b7
 process_drpc_request(Drpc__Call *drpc_req, Drpc__Response *drpc_resp)
 {
 	/**
@@ -1184,10 +115,10 @@
 		ds_mgmt_drpc_smd_list_pools(drpc_req, drpc_resp);
 		break;
 	case DRPC_METHOD_MGMT_DEV_STATE_QUERY:
-		process_devstate_request(drpc_req, drpc_resp);
+		ds_mgmt_drpc_dev_state_query(drpc_req, drpc_resp);
 		break;
 	case DRPC_METHOD_MGMT_SET_FAULTY_STATE:
-		process_setfaulty_request(drpc_req, drpc_resp);
+		ds_mgmt_drpc_dev_set_faulty(drpc_req, drpc_resp);
 		break;
 	default:
 		drpc_resp->status = DRPC__STATUS__UNKNOWN_METHOD;
