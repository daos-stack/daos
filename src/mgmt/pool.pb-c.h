/* Generated by the protocol buffer compiler.  DO NOT EDIT! */
/* Generated from: pool.proto */

#ifndef PROTOBUF_C_pool_2eproto__INCLUDED
#define PROTOBUF_C_pool_2eproto__INCLUDED

#include <protobuf-c/protobuf-c.h>

PROTOBUF_C__BEGIN_DECLS

#if PROTOBUF_C_VERSION_NUMBER < 1003000
# error This file was generated by a newer version of protoc-c which is incompatible with your libprotobuf-c headers. Please update your headers.
#elif 1003000 < PROTOBUF_C_MIN_COMPILER_VERSION
# error This file was generated by an older version of protoc-c which is incompatible with your libprotobuf-c headers. Please regenerate this file with a newer version of protoc-c.
#endif


typedef struct _Mgmt__PoolCreateReq Mgmt__PoolCreateReq;
typedef struct _Mgmt__PoolCreateResp Mgmt__PoolCreateResp;
typedef struct _Mgmt__PoolDestroyReq Mgmt__PoolDestroyReq;
typedef struct _Mgmt__PoolDestroyResp Mgmt__PoolDestroyResp;


/* --- enums --- */


/* --- messages --- */

/*
 * PoolCreateReq supplies new pool parameters.
 */
struct  _Mgmt__PoolCreateReq
{
  ProtobufCMessage base;
  uint64_t scmbytes;
  uint64_t nvmebytes;
  /*
   * comma separated integers
   */
  char *ranks;
  /*
   * desired number of pool service replicas
   */
  uint32_t numsvcreps;
  /*
   * formatted user e.g. "bob@"
   */
  char *user;
  /*
   * formatted group e.g. "builders@"
   */
  char *usergroup;
  /*
   * DAOS system identifier
   */
  char *sys;
  /*
   * Access Control Entries in short string format
   */
  size_t n_acl;
  char **acl;
};
<<<<<<< HEAD
#define MGMT__CREATE_POOL_REQ__INIT \
 { PROTOBUF_C_MESSAGE_INIT (&mgmt__create_pool_req__descriptor) \
    , 0, 0, (char *)protobuf_c_empty_string, 0, (char *)protobuf_c_empty_string, (char *)protobuf_c_empty_string, (char *)protobuf_c_empty_string, 0,NULL }
=======
#define MGMT__POOL_CREATE_REQ__INIT \
 { PROTOBUF_C_MESSAGE_INIT (&mgmt__pool_create_req__descriptor) \
    , 0, 0, (char *)protobuf_c_empty_string, 0, (char *)protobuf_c_empty_string, (char *)protobuf_c_empty_string, (char *)protobuf_c_empty_string }
>>>>>>> 567ade1e


/*
 * PoolCreateResp returns created pool uuid and ranks.
 */
struct  _Mgmt__PoolCreateResp
{
  ProtobufCMessage base;
  /*
   * DAOS error code
   */
  int32_t status;
  /*
   * new pool's uuid
   */
  char *uuid;
  /*
   * comma separated integers
   */
  char *svcreps;
};
#define MGMT__POOL_CREATE_RESP__INIT \
 { PROTOBUF_C_MESSAGE_INIT (&mgmt__pool_create_resp__descriptor) \
    , 0, (char *)protobuf_c_empty_string, (char *)protobuf_c_empty_string }


/*
 * PoolDestroyReq supplies pool identifier and force flag.
 */
struct  _Mgmt__PoolDestroyReq
{
  ProtobufCMessage base;
  /*
   * uuid of pool to destroy
   */
  char *uuid;
  /*
   * DAOS system identifier
   */
  char *sys;
  /*
   * destroy regardless of active connections
   */
  protobuf_c_boolean force;
};
#define MGMT__POOL_DESTROY_REQ__INIT \
 { PROTOBUF_C_MESSAGE_INIT (&mgmt__pool_destroy_req__descriptor) \
    , (char *)protobuf_c_empty_string, (char *)protobuf_c_empty_string, 0 }


/*
 * PoolDestroyResp returns resultant state of destroy operation.
 */
struct  _Mgmt__PoolDestroyResp
{
  ProtobufCMessage base;
  /*
   * DAOS error code
   */
  int32_t status;
};
#define MGMT__POOL_DESTROY_RESP__INIT \
 { PROTOBUF_C_MESSAGE_INIT (&mgmt__pool_destroy_resp__descriptor) \
    , 0 }


/* Mgmt__PoolCreateReq methods */
void   mgmt__pool_create_req__init
                     (Mgmt__PoolCreateReq         *message);
size_t mgmt__pool_create_req__get_packed_size
                     (const Mgmt__PoolCreateReq   *message);
size_t mgmt__pool_create_req__pack
                     (const Mgmt__PoolCreateReq   *message,
                      uint8_t             *out);
size_t mgmt__pool_create_req__pack_to_buffer
                     (const Mgmt__PoolCreateReq   *message,
                      ProtobufCBuffer     *buffer);
Mgmt__PoolCreateReq *
       mgmt__pool_create_req__unpack
                     (ProtobufCAllocator  *allocator,
                      size_t               len,
                      const uint8_t       *data);
void   mgmt__pool_create_req__free_unpacked
                     (Mgmt__PoolCreateReq *message,
                      ProtobufCAllocator *allocator);
/* Mgmt__PoolCreateResp methods */
void   mgmt__pool_create_resp__init
                     (Mgmt__PoolCreateResp         *message);
size_t mgmt__pool_create_resp__get_packed_size
                     (const Mgmt__PoolCreateResp   *message);
size_t mgmt__pool_create_resp__pack
                     (const Mgmt__PoolCreateResp   *message,
                      uint8_t             *out);
size_t mgmt__pool_create_resp__pack_to_buffer
                     (const Mgmt__PoolCreateResp   *message,
                      ProtobufCBuffer     *buffer);
Mgmt__PoolCreateResp *
       mgmt__pool_create_resp__unpack
                     (ProtobufCAllocator  *allocator,
                      size_t               len,
                      const uint8_t       *data);
void   mgmt__pool_create_resp__free_unpacked
                     (Mgmt__PoolCreateResp *message,
                      ProtobufCAllocator *allocator);
/* Mgmt__PoolDestroyReq methods */
void   mgmt__pool_destroy_req__init
                     (Mgmt__PoolDestroyReq         *message);
size_t mgmt__pool_destroy_req__get_packed_size
                     (const Mgmt__PoolDestroyReq   *message);
size_t mgmt__pool_destroy_req__pack
                     (const Mgmt__PoolDestroyReq   *message,
                      uint8_t             *out);
size_t mgmt__pool_destroy_req__pack_to_buffer
                     (const Mgmt__PoolDestroyReq   *message,
                      ProtobufCBuffer     *buffer);
Mgmt__PoolDestroyReq *
       mgmt__pool_destroy_req__unpack
                     (ProtobufCAllocator  *allocator,
                      size_t               len,
                      const uint8_t       *data);
void   mgmt__pool_destroy_req__free_unpacked
                     (Mgmt__PoolDestroyReq *message,
                      ProtobufCAllocator *allocator);
/* Mgmt__PoolDestroyResp methods */
void   mgmt__pool_destroy_resp__init
                     (Mgmt__PoolDestroyResp         *message);
size_t mgmt__pool_destroy_resp__get_packed_size
                     (const Mgmt__PoolDestroyResp   *message);
size_t mgmt__pool_destroy_resp__pack
                     (const Mgmt__PoolDestroyResp   *message,
                      uint8_t             *out);
size_t mgmt__pool_destroy_resp__pack_to_buffer
                     (const Mgmt__PoolDestroyResp   *message,
                      ProtobufCBuffer     *buffer);
Mgmt__PoolDestroyResp *
       mgmt__pool_destroy_resp__unpack
                     (ProtobufCAllocator  *allocator,
                      size_t               len,
                      const uint8_t       *data);
void   mgmt__pool_destroy_resp__free_unpacked
                     (Mgmt__PoolDestroyResp *message,
                      ProtobufCAllocator *allocator);
/* --- per-message closures --- */

typedef void (*Mgmt__PoolCreateReq_Closure)
                 (const Mgmt__PoolCreateReq *message,
                  void *closure_data);
typedef void (*Mgmt__PoolCreateResp_Closure)
                 (const Mgmt__PoolCreateResp *message,
                  void *closure_data);
typedef void (*Mgmt__PoolDestroyReq_Closure)
                 (const Mgmt__PoolDestroyReq *message,
                  void *closure_data);
typedef void (*Mgmt__PoolDestroyResp_Closure)
                 (const Mgmt__PoolDestroyResp *message,
                  void *closure_data);

/* --- services --- */


/* --- descriptors --- */

extern const ProtobufCMessageDescriptor mgmt__pool_create_req__descriptor;
extern const ProtobufCMessageDescriptor mgmt__pool_create_resp__descriptor;
extern const ProtobufCMessageDescriptor mgmt__pool_destroy_req__descriptor;
extern const ProtobufCMessageDescriptor mgmt__pool_destroy_resp__descriptor;

PROTOBUF_C__END_DECLS


#endif  /* PROTOBUF_C_pool_2eproto__INCLUDED */<|MERGE_RESOLUTION|>--- conflicted
+++ resolved
@@ -60,15 +60,9 @@
   size_t n_acl;
   char **acl;
 };
-<<<<<<< HEAD
-#define MGMT__CREATE_POOL_REQ__INIT \
- { PROTOBUF_C_MESSAGE_INIT (&mgmt__create_pool_req__descriptor) \
-    , 0, 0, (char *)protobuf_c_empty_string, 0, (char *)protobuf_c_empty_string, (char *)protobuf_c_empty_string, (char *)protobuf_c_empty_string, 0,NULL }
-=======
 #define MGMT__POOL_CREATE_REQ__INIT \
  { PROTOBUF_C_MESSAGE_INIT (&mgmt__pool_create_req__descriptor) \
     , 0, 0, (char *)protobuf_c_empty_string, 0, (char *)protobuf_c_empty_string, (char *)protobuf_c_empty_string, (char *)protobuf_c_empty_string }
->>>>>>> 567ade1e
 
 
 /*
