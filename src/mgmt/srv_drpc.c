--- conflicted
+++ resolved
@@ -135,16 +135,9 @@
 		req->rank);
 
 	rc = crt_rank_self_set(req->rank);
-<<<<<<< HEAD
-	if (rc != 0) {
+	if (rc != 0)
 		D_ERROR("Failed to set self rank %u: "DF_RC"\n", req->rank,
 			DP_RC(rc));
-		resp->status = rc;
-	}
-=======
-	if (rc != 0)
-		D_ERROR("Failed to set self rank %u: %d\n", req->rank, rc);
->>>>>>> 496f9803
 
 	resp.status = rc;
 	pack_daos_response(&resp, drpc_resp);
@@ -214,13 +207,8 @@
 	if (rc == -DER_ALREADY) {
 		D_DEBUG(DB_MGMT, "MS already started\n");
 	} else if (rc != 0) {
-<<<<<<< HEAD
 		D_ERROR("Failed to start MS: "DF_RC"\n", DP_RC(rc));
-		resp->status = rc;
-=======
-		D_ERROR("Failed to start MS: %d\n", rc);
 		resp.status = rc;
->>>>>>> 496f9803
 	}
 
 	pack_daos_response(&resp, drpc_resp);
@@ -247,28 +235,9 @@
 
 	D_INFO("Received request to get attach info\n");
 
-<<<<<<< HEAD
-	D_ALLOC_PTR(resp);
-	if (resp == NULL) {
-		drpc_resp->status = DRPC__STATUS__FAILURE;
-		D_ERROR("Failed to allocate inner response ref\n");
-		mgmt__get_attach_info_req__free_unpacked(req, NULL);
-		return;
-	}
-
-	/* Response status is populated with SUCCESS on init. */
-	mgmt__get_attach_info_resp__init(resp);
-
-	rc = ds_mgmt_get_attach_info_handler(resp);
-	if (rc != 0) {
-		D_ERROR("Failed to get attach info: "DF_RC"\n", DP_RC(rc));
-		resp->status = rc;
-	}
-=======
 	rc = ds_mgmt_get_attach_info_handler(&resp);
 	if (rc != 0)
-		D_ERROR("Failed to get attach info: %d\n", rc);
->>>>>>> 496f9803
+		D_ERROR("Failed to get attach info: "DF_RC"\n", DP_RC(rc));
 
 	resp.status = rc;
 
