/*
 * (C) Copyright 2019-2020 Intel Corporation.
 *
 * Licensed under the Apache License, Version 2.0 (the "License");
 * you may not use this file except in compliance with the License.
 * You may obtain a copy of the License at
 *
 *    http://www.apache.org/licenses/LICENSE-2.0
 *
 * Unless required by applicable law or agreed to in writing, software
 * distributed under the License is distributed on an "AS IS" BASIS,
 * WITHOUT WARRANTIES OR CONDITIONS OF ANY KIND, either express or implied.
 * See the License for the specific language governing permissions and
 * limitations under the License.
 *
 * GOVERNMENT LICENSE RIGHTS-OPEN SOURCE SOFTWARE
 * The Government's rights to use, modify, reproduce, release, perform, display,
 * or disclose this software are subject to the terms of the Apache License as
 * provided in Contract No. 8F-30005.
 * Any reproduction of computer software, computer software documentation, or
 * portions thereof marked with this legend must also reproduce the markings.
 */
/**
 * This file is part of the DAOS server. It implements the handlers to
 * process incoming dRPC requests for management tasks.
 */
#define D_LOGFAC	DD_FAC(mgmt)

#include <signal.h>
#include <daos_srv/daos_server.h>
#include <daos_srv/pool.h>
#include <daos_api.h>
#include <daos_security.h>

#include "srv.pb-c.h"
#include "acl.pb-c.h"
#include "pool.pb-c.h"
#include "cont.pb-c.h"
#include "srv_internal.h"
#include "drpc_internal.h"

static int
rank_list_to_uint32_array(d_rank_list_t *rl, uint32_t **ints, size_t *len);

static void
pack_daos_response(Mgmt__DaosResp *daos_resp, Drpc__Response *drpc_resp)
{
	uint8_t	*body;
	size_t	 len;

	len = mgmt__daos_resp__get_packed_size(daos_resp);
	D_ALLOC(body, len);
	if (body == NULL) {
		drpc_resp->status = DRPC__STATUS__FAILED_MARSHAL;
	} else {
		mgmt__daos_resp__pack(daos_resp, body);
		drpc_resp->body.len = len;
		drpc_resp->body.data = body;
	}
}

void
ds_mgmt_drpc_prep_shutdown(Drpc__Call *drpc_req, Drpc__Response *drpc_resp)
{
	struct drpc_alloc	alloc = PROTO_ALLOCATOR_INIT(alloc);
	Mgmt__PrepShutdownReq	*req = NULL;
	Mgmt__DaosResp		 resp = MGMT__DAOS_RESP__INIT;

	/* Unpack the inner request from the drpc call body */
	req = mgmt__prep_shutdown_req__unpack(&alloc.alloc,
					      drpc_req->body.len,
					      drpc_req->body.data);
	if (alloc.oom || req == NULL) {
		drpc_resp->status = DRPC__STATUS__FAILED_UNMARSHAL_PAYLOAD;
		D_ERROR("Failed to unpack req (prep shutdown)\n");
		return;
	}

	D_INFO("Received request to prep shutdown %u\n", req->rank);

#ifndef DRPC_TEST
	ds_pool_disable_evict();
#endif

	/* TODO: disable auto evict and pool rebuild here */
	D_INFO("Service rank %d is being prepared for controlled shutdown\n",
		req->rank);

	pack_daos_response(&resp, drpc_resp);
	mgmt__prep_shutdown_req__free_unpacked(req, &alloc.alloc);
}

void
ds_mgmt_drpc_ping_rank(Drpc__Call *drpc_req, Drpc__Response *drpc_resp)
{
	struct drpc_alloc	alloc = PROTO_ALLOCATOR_INIT(alloc);
	Mgmt__PingRankReq	*req = NULL;
	Mgmt__DaosResp		 resp = MGMT__DAOS_RESP__INIT;

	/* Unpack the inner request from the drpc call body */
	req = mgmt__ping_rank_req__unpack(&alloc.alloc,
					  drpc_req->body.len,
					  drpc_req->body.data);
	if (alloc.oom || req == NULL) {
		drpc_resp->status = DRPC__STATUS__FAILED_UNMARSHAL_PAYLOAD;
		D_ERROR("Failed to unpack req (ping rank)\n");
		return;
	}

	D_INFO("Received request to ping rank %u\n", req->rank);

	/* TODO: verify iosrv components are functioning as expected */

	pack_daos_response(&resp, drpc_resp);
	mgmt__ping_rank_req__free_unpacked(req, &alloc.alloc);
}

void
ds_mgmt_drpc_set_rank(Drpc__Call *drpc_req, Drpc__Response *drpc_resp)
{
	struct drpc_alloc	alloc = PROTO_ALLOCATOR_INIT(alloc);
	Mgmt__SetRankReq	*req = NULL;
	Mgmt__DaosResp		 resp = MGMT__DAOS_RESP__INIT;
	int			 rc;

	/* Unpack the inner request from the drpc call body */
	req = mgmt__set_rank_req__unpack(&alloc.alloc,
					 drpc_req->body.len,
					 drpc_req->body.data);
	if (alloc.oom || req == NULL) {
		drpc_resp->status = DRPC__STATUS__FAILED_UNMARSHAL_PAYLOAD;
		D_ERROR("Failed to unpack req (set rank)\n");
		return;
	}

	D_INFO("Received request to set rank to %u\n", req->rank);

	rc = crt_rank_self_set(req->rank);
	if (rc != 0)
		D_ERROR("Failed to set self rank %u: "DF_RC"\n", req->rank,
			DP_RC(rc));

	resp.status = rc;
	pack_daos_response(&resp, drpc_resp);
	mgmt__set_rank_req__free_unpacked(req, &alloc.alloc);
}

/*
 * TODO: Make sure the MS doesn't accept any requests until StartMS completes.
 * See also process_startms_request.
 */
void
ds_mgmt_drpc_create_mgmt_svc(Drpc__Call *drpc_req, Drpc__Response *drpc_resp)
{
	struct drpc_alloc	alloc = PROTO_ALLOCATOR_INIT(alloc);
	Mgmt__CreateMsReq	*req = NULL;
	Mgmt__DaosResp		 resp = MGMT__DAOS_RESP__INIT;
	uuid_t			 uuid;
	int			 rc;

	/* Unpack the inner request from the drpc call body */
	req = mgmt__create_ms_req__unpack(&alloc.alloc,
					  drpc_req->body.len,
					  drpc_req->body.data);
	if (alloc.oom || req == NULL) {
		drpc_resp->status = DRPC__STATUS__FAILED_UNMARSHAL_PAYLOAD;
		D_ERROR("Failed to unpack req (create MS)\n");
		return;
	}

	D_INFO("Received request to create MS (bootstrap=%d)\n",
		req->bootstrap);

	if (req->bootstrap) {
		rc = uuid_parse(req->uuid, uuid);
		if (rc != 0) {
			D_ERROR("Unable to parse server UUID: %s\n",
				req->uuid);
			D_GOTO(out, rc = -DER_INVAL);
		}
	}

	rc = ds_mgmt_svc_start(true /* create */, ds_rsvc_get_md_cap(),
			       req->bootstrap, uuid, req->addr);
	if (rc != 0)
		D_ERROR("Failed to create MS (bootstrap=%d): "DF_RC"\n",
			req->bootstrap, DP_RC(rc));

out:
	resp.status = rc;
	pack_daos_response(&resp, drpc_resp);
	mgmt__create_ms_req__free_unpacked(req, &alloc.alloc);
}

/*
 * TODO: Make sure the MS doesn't accept any requests until StartMS completes.
 * See also process_createms_request, which already starts the MS.
 */
void
ds_mgmt_drpc_start_mgmt_svc(Drpc__Call *drpc_req, Drpc__Response *drpc_resp)
{
	Mgmt__DaosResp	resp = MGMT__DAOS_RESP__INIT;
	int		rc;

	D_INFO("Received request to start MS\n");

	rc = ds_mgmt_svc_start(false /* !create */, 0 /* size */,
			       false /* !bootstrap */, NULL /* uuid */,
			       NULL /* addr */);
	if (rc == -DER_ALREADY) {
		D_DEBUG(DB_MGMT, "MS already started\n");
	} else if (rc != 0) {
		D_ERROR("Failed to start MS: "DF_RC"\n", DP_RC(rc));
		resp.status = rc;
	}

	pack_daos_response(&resp, drpc_resp);
}

void
ds_mgmt_drpc_get_attach_info(Drpc__Call *drpc_req, Drpc__Response *drpc_resp)
{
	struct drpc_alloc	alloc = PROTO_ALLOCATOR_INIT(alloc);
	Mgmt__GetAttachInfoReq	*req = NULL;
	Mgmt__GetAttachInfoResp	 resp = MGMT__GET_ATTACH_INFO_RESP__INIT;
	uint8_t			*body;
	size_t			 len;
	int			 rc;
	bool			 all_ranks = false;

	/* Unpack the inner request from the drpc call body */
	req = mgmt__get_attach_info_req__unpack(&alloc.alloc,
						drpc_req->body.len,
						drpc_req->body.data);

	if (alloc.oom || req == NULL) {
		drpc_resp->status = DRPC__STATUS__FAILED_UNMARSHAL_PAYLOAD;
		D_ERROR("Failed to unpack req (get attach info)\n");
		return;
	}

	D_INFO("Received request to get attach info (allranks=%d)\n",
		req->allranks);

	if (req->allranks)
		all_ranks = true;

	rc = ds_mgmt_get_attach_info_handler(&resp, all_ranks);
	if (rc != 0)
		D_ERROR("Failed to get attach info: "DF_RC"\n", DP_RC(rc));

	resp.status = rc;

	len = mgmt__get_attach_info_resp__get_packed_size(&resp);
	D_ALLOC(body, len);
	if (body == NULL) {
		drpc_resp->status = DRPC__STATUS__FAILED_MARSHAL;
	} else {
		mgmt__get_attach_info_resp__pack(&resp, body);
		drpc_resp->body.len = len;
		drpc_resp->body.data = body;
	}

	mgmt__get_attach_info_req__free_unpacked(req, &alloc.alloc);
}

void
ds_mgmt_drpc_join(Drpc__Call *drpc_req, Drpc__Response *drpc_resp)
{
	struct drpc_alloc	alloc = PROTO_ALLOCATOR_INIT(alloc);
	Mgmt__JoinReq		*req = NULL;
	Mgmt__JoinResp		 resp = MGMT__JOIN_RESP__INIT;
	struct mgmt_join_in	 in = {};
	struct mgmt_join_out	 out = {};
	uint8_t			*body;
	size_t			 len;
	int			 rc;

	/* Unpack the inner request from the drpc call body */
	req = mgmt__join_req__unpack(&alloc.alloc,
				     drpc_req->body.len,
				     drpc_req->body.data);

	if (alloc.oom || req == NULL) {
		drpc_resp->status = DRPC__STATUS__FAILED_UNMARSHAL_PAYLOAD;
		D_ERROR("Failed to unpack req (join)\n");
		return;
	}

	D_INFO("Received request to join\n");

	in.ji_rank = req->rank;
	in.ji_server.sr_flags = SERVER_IN;
	in.ji_server.sr_nctxs = req->nctxs;
	rc = uuid_parse(req->uuid, in.ji_server.sr_uuid);
	if (rc != 0) {
		D_ERROR("Failed to parse UUID: %s\n", req->uuid);
		D_GOTO(out, rc = -DER_INVAL);
	}
	len = strnlen(req->addr, ADDR_STR_MAX_LEN);
	if (len >= ADDR_STR_MAX_LEN) {
		D_ERROR("Server address '%.*s...' too long\n", ADDR_STR_MAX_LEN,
			req->addr);
		D_GOTO(out, rc = -DER_INVAL);
	}
	memcpy(in.ji_server.sr_addr, req->addr, len + 1);
	len = strnlen(req->uri, ADDR_STR_MAX_LEN);
	if (len >= ADDR_STR_MAX_LEN) {
		D_ERROR("Self URI '%.*s...' too long\n", ADDR_STR_MAX_LEN,
			req->uri);
		D_GOTO(out, rc = -DER_INVAL);
	}
	memcpy(in.ji_server.sr_uri, req->uri, len + 1);

	rc = ds_mgmt_join_handler(&in, &out);
	if (rc != 0) {
		D_ERROR("Failed to join: "DF_RC"\n", DP_RC(rc));
		goto out;
	}

	resp.rank = out.jo_rank;
	if (out.jo_flags & SERVER_IN)
		resp.state = MGMT__JOIN_RESP__STATE__IN;
	else
		resp.state = MGMT__JOIN_RESP__STATE__OUT;

out:
	resp.status = rc;
	len = mgmt__join_resp__get_packed_size(&resp);
	D_ALLOC(body, len);
	if (body == NULL) {
		drpc_resp->status = DRPC__STATUS__FAILED_MARSHAL;
	} else {
		mgmt__join_resp__pack(&resp, body);
		drpc_resp->body.len = len;
		drpc_resp->body.data = body;
	}

	mgmt__join_req__free_unpacked(req, &alloc.alloc);
}

static int
create_pool_props(daos_prop_t **out_prop, char *owner, char *owner_grp,
		  const char **ace_list, size_t ace_nr)
{
	char		*out_owner = NULL;
	char		*out_owner_grp = NULL;
	struct daos_acl	*out_acl = NULL;
	daos_prop_t	*new_prop = NULL;
	uint32_t	entries = 0;
	uint32_t	idx = 0;
	int		rc = 0;

	if (ace_list != NULL && ace_nr > 0) {
		rc = daos_acl_from_strs(ace_list, ace_nr, &out_acl);
		if (rc != 0)
			D_GOTO(err_out, rc);

		entries++;
	}

	if (owner != NULL && *owner != '\0') {
		D_ASPRINTF(out_owner, "%s", owner);
		if (out_owner == NULL)
			D_GOTO(err_out, rc = -DER_NOMEM);

		entries++;
	}

	if (owner_grp != NULL && *owner_grp != '\0') {
		D_ASPRINTF(out_owner_grp, "%s", owner_grp);
		if (out_owner_grp == NULL)
			D_GOTO(err_out, rc = -DER_NOMEM);

		entries++;
	}

	if (entries == 0) {
		D_ERROR("No prop entries provided, aborting!\n");
		D_GOTO(err_out, rc = -DER_INVAL);
	}

	new_prop = daos_prop_alloc(entries);
	if (new_prop == NULL)
		D_GOTO(err_out, rc = -DER_NOMEM);

	if (out_owner != NULL) {
		new_prop->dpp_entries[idx].dpe_type = DAOS_PROP_PO_OWNER;
		new_prop->dpp_entries[idx].dpe_str = out_owner;
		idx++;
	}

	if (out_owner_grp != NULL) {
		new_prop->dpp_entries[idx].dpe_type = DAOS_PROP_PO_OWNER_GROUP;
		new_prop->dpp_entries[idx].dpe_str = out_owner_grp;
		idx++;
	}

	if (out_acl != NULL) {
		new_prop->dpp_entries[idx].dpe_type = DAOS_PROP_PO_ACL;
		new_prop->dpp_entries[idx].dpe_val_ptr = out_acl;
		idx++;
	}

	*out_prop = new_prop;

	return rc;

err_out:
	daos_prop_free(new_prop);
	daos_acl_free(out_acl);
	D_FREE(out_owner_grp);
	D_FREE(out_owner);
	return rc;
}

static d_rank_list_t *
uint32_array_to_rank_list(uint32_t *ints, size_t len)
{
	d_rank_list_t	*result;
	size_t		i;

	result = d_rank_list_alloc(len);
	if (result == NULL)
		return NULL;

	for (i = 0; i < len; i++)
		result->rl_ranks[i] = (d_rank_t)ints[i];

	return result;
}

void
ds_mgmt_drpc_pool_create(Drpc__Call *drpc_req, Drpc__Response *drpc_resp)
{
	struct drpc_alloc	alloc = PROTO_ALLOCATOR_INIT(alloc);
	Mgmt__PoolCreateReq	*req = NULL;
	Mgmt__PoolCreateResp	 resp = MGMT__POOL_CREATE_RESP__INIT;
	d_rank_list_t		*targets = NULL;
	d_rank_list_t		*svc = NULL;
	uuid_t			 pool_uuid;
	daos_prop_t		*prop = NULL;
	uint8_t			*body;
	size_t			 len;
	int			 rc;

	/* Unpack the inner request from the drpc call body */
	req = mgmt__pool_create_req__unpack(&alloc.alloc, drpc_req->body.len,
					    drpc_req->body.data);
	if (alloc.oom || req == NULL) {
		drpc_resp->status = DRPC__STATUS__FAILED_UNMARSHAL_PAYLOAD;
		D_ERROR("Failed to unpack req (create pool)\n");
		return;
	}

	D_INFO("Received request to create pool on %zu ranks\n", req->n_ranks);

	if (req->n_ranks > 0) {
		targets = uint32_array_to_rank_list(req->ranks, req->n_ranks);
		if (targets == NULL)
			D_GOTO(out, rc = -DER_NOMEM);
	}

	rc = uuid_parse(req->uuid, pool_uuid);
	if (rc != 0) {
		D_ERROR("Unable to parse pool UUID %s: "DF_RC"\n", req->uuid,
			DP_RC(rc));
		D_GOTO(out, rc = -DER_INVAL);
	}
	D_DEBUG(DB_MGMT, DF_UUID": creating pool\n", DP_UUID(pool_uuid));

	rc = create_pool_props(&prop, req->user, req->usergroup,
			       (const char **)req->acl, req->n_acl);
	if (rc != 0)
		goto out;

	/* Ranks to allocate targets (in) & svc for pool replicas (out). */
	rc = ds_mgmt_create_pool(pool_uuid, req->sys, "pmem", targets,
				 req->scmbytes, req->nvmebytes,
				 prop, req->numsvcreps, &svc);
	if (targets != NULL)
		d_rank_list_free(targets);
	if (rc != 0) {
		D_ERROR("failed to create pool: "DF_RC"\n", DP_RC(rc));
		goto out;
	}

	D_ASSERT(svc->rl_nr > 0);

	rc = rank_list_to_uint32_array(svc, &resp.svcreps, &resp.n_svcreps);
	if (rc != 0)
		D_GOTO(out_svc, rc);

	D_DEBUG(DB_MGMT, "%d service replicas\n", svc->rl_nr);

out_svc:
	d_rank_list_free(svc);
out:
	resp.status = rc;
	len = mgmt__pool_create_resp__get_packed_size(&resp);
	D_ALLOC(body, len);
	if (body == NULL) {
		drpc_resp->status = DRPC__STATUS__FAILED_MARSHAL;
	} else {
		mgmt__pool_create_resp__pack(&resp, body);
		drpc_resp->body.len = len;
		drpc_resp->body.data = body;
	}

	mgmt__pool_create_req__free_unpacked(req, &alloc.alloc);

	daos_prop_free(prop);

	/** check for '\0' which is a static allocation from protobuf */
	if (resp.svcreps)
		D_FREE(resp.svcreps);
}

void
ds_mgmt_drpc_pool_destroy(Drpc__Call *drpc_req, Drpc__Response *drpc_resp)
{
	struct drpc_alloc	alloc = PROTO_ALLOCATOR_INIT(alloc);
	Mgmt__PoolDestroyReq	*req = NULL;
	Mgmt__PoolDestroyResp	 resp = MGMT__POOL_DESTROY_RESP__INIT;
	uuid_t			 uuid;
	uint8_t			*body;
	size_t			 len;
	int			 rc;

	/* Unpack the inner request from the drpc call body */
	req = mgmt__pool_destroy_req__unpack(&alloc.alloc,
					     drpc_req->body.len,
					     drpc_req->body.data);

	if (alloc.oom || req == NULL) {
		drpc_resp->status = DRPC__STATUS__FAILED_UNMARSHAL_PAYLOAD;
		D_ERROR("Failed to unpack req (destroy pool)\n");
		return;
	}

	D_INFO("Received request to destroy pool %s\n", req->uuid);

	rc = uuid_parse(req->uuid, uuid);
	if (rc != 0) {
		D_ERROR("Unable to parse pool UUID %s: "DF_RC"\n", req->uuid,
			DP_RC(rc));
		D_GOTO(out, rc = -DER_INVAL);
	}

	/* Sys and force params are currently ignored in receiver. */
	rc = ds_mgmt_destroy_pool(uuid, req->sys,
				  (req->force == true) ? 1 : 0);
	if (rc != 0) {
		D_ERROR("Failed to destroy pool %s: "DF_RC"\n", req->uuid,
			DP_RC(rc));
		goto out;
	}

out:
	resp.status = rc;
	len = mgmt__pool_destroy_resp__get_packed_size(&resp);
	D_ALLOC(body, len);
	if (body == NULL) {
		drpc_resp->status = DRPC__STATUS__FAILED_MARSHAL;
	} else {
		mgmt__pool_destroy_resp__pack(&resp, body);
		drpc_resp->body.len = len;
		drpc_resp->body.data = body;
	}

	mgmt__pool_destroy_req__free_unpacked(req, &alloc.alloc);
}

void
ds_mgmt_drpc_pool_evict(Drpc__Call *drpc_req, Drpc__Response *drpc_resp)
{
	struct drpc_alloc	alloc = PROTO_ALLOCATOR_INIT(alloc);
	Mgmt__PoolEvictReq	*req = NULL;
	Mgmt__PoolEvictResp	 resp = MGMT__POOL_EVICT_RESP__INIT;
	uuid_t			 uuid;
	uint8_t			*body;
	size_t			 len;
	int			 rc;

	/* Unpack the inner request from the drpc call body */
	req = mgmt__pool_evict_req__unpack(&alloc.alloc,
					   drpc_req->body.len,
					   drpc_req->body.data);

	if (alloc.oom || req == NULL) {
		drpc_resp->status = DRPC__STATUS__FAILED_UNMARSHAL_PAYLOAD;
		D_ERROR("Failed to unpack req (evict pool_connections)\n");
		return;
	}

	D_INFO("Received request to evict pool connections %s\n", req->uuid);

	rc = uuid_parse(req->uuid, uuid);
	if (rc != 0) {
		D_ERROR("Unable to parse pool UUID %s: "DF_RC"\n", req->uuid,
			DP_RC(rc));
		D_GOTO(out, rc = -DER_INVAL);
	}

	rc = ds_mgmt_evict_pool(uuid, req->sys);
	if (rc != 0) {
		D_ERROR("Failed to evict pool connections %s: "DF_RC"\n",
			req->uuid, DP_RC(rc));
		goto out;
	}

out:
	resp.status = rc;
	len = mgmt__pool_evict_resp__get_packed_size(&resp);
	D_ALLOC(body, len);
	if (body == NULL) {
		drpc_resp->status = DRPC__STATUS__FAILED_MARSHAL;
		D_ERROR("Failed to allocate drpc response body\n");
	} else {
		mgmt__pool_evict_resp__pack(&resp, body);
		drpc_resp->body.len = len;
		drpc_resp->body.data = body;
	}

	mgmt__pool_evict_req__free_unpacked(req, &alloc.alloc);
}

static int
pool_change_target_state(char *id, size_t n_targetidx, uint32_t *targetidx,
			 uint32_t rank, pool_comp_state_t state)
{
	uuid_t				uuid;
	struct pool_target_id_list	target_id_list;
	int				num_idxs;
	int				rc, i;

	num_idxs = (n_targetidx > 0) ? n_targetidx : 1;
	rc = uuid_parse(id, uuid);
	if (rc != 0) {
		D_ERROR("Unable to parse pool UUID %s: "DF_RC"\n", id,
			DP_RC(rc));
		return -DER_INVAL;
	}

	rc = pool_target_id_list_alloc(num_idxs, &target_id_list);
	if (rc)
		return rc;

	if (n_targetidx > 0) {
		for (i = 0; i < n_targetidx; ++i)
			target_id_list.pti_ids[i].pti_id = targetidx[i];
	} else
		target_id_list.pti_ids[0].pti_id = -1;

	rc = ds_mgmt_pool_target_update_state(uuid, rank, &target_id_list,
					      state);
	if (rc != 0) {
		D_ERROR("Failed to set pool target up %s: "DF_RC"\n", uuid,
			DP_RC(rc));
	}

	pool_target_id_list_free(&target_id_list);
	return rc;
}

void
ds_mgmt_drpc_pool_exclude(Drpc__Call *drpc_req, Drpc__Response *drpc_resp)
{
	struct drpc_alloc	alloc = PROTO_ALLOCATOR_INIT(alloc);
	Mgmt__PoolExcludeReq	*req = NULL;
	Mgmt__PoolExcludeResp	resp;
	uint8_t			*body;
	size_t			len;
	int			rc;

	mgmt__pool_exclude_resp__init(&resp);

	/* Unpack the inner request from the drpc call body */
	req = mgmt__pool_exclude_req__unpack(&alloc.alloc,
					     drpc_req->body.len,
					     drpc_req->body.data);

	if (alloc.oom || req == NULL) {
		drpc_resp->status = DRPC__STATUS__FAILED_UNMARSHAL_PAYLOAD;
		D_ERROR("Failed to unpack req (Exclude target)\n");
		return;
	}

	rc = pool_change_target_state(req->uuid, req->n_targetidx,
			req->targetidx, req->rank, PO_COMP_ST_DOWN);

	resp.status = rc;
	len = mgmt__pool_exclude_resp__get_packed_size(&resp);
	D_ALLOC(body, len);
	if (body == NULL) {
		drpc_resp->status = DRPC__STATUS__FAILED_MARSHAL;
	} else {
		mgmt__pool_exclude_resp__pack(&resp, body);
		drpc_resp->body.len = len;
		drpc_resp->body.data = body;
	}

	mgmt__pool_exclude_req__free_unpacked(req, &alloc.alloc);
}

void
ds_mgmt_drpc_pool_drain(Drpc__Call *drpc_req, Drpc__Response *drpc_resp)
{
	struct drpc_alloc	alloc = PROTO_ALLOCATOR_INIT(alloc);
	Mgmt__PoolDrainReq	*req = NULL;
	Mgmt__PoolDrainResp	resp;
	uint8_t			*body;
	size_t			len;
	int			rc;

	mgmt__pool_drain_resp__init(&resp);

	/* Unpack the inner request from the drpc call body */
	req = mgmt__pool_drain_req__unpack(&alloc.alloc,
					   drpc_req->body.len,
					   drpc_req->body.data);

	if (alloc.oom || req == NULL) {
		drpc_resp->status = DRPC__STATUS__FAILED_UNMARSHAL_PAYLOAD;
		D_ERROR("Failed to unpack req (Drain target)\n");
		return;
	}

	rc = pool_change_target_state(req->uuid, req->n_targetidx,
			req->targetidx, req->rank, PO_COMP_ST_DRAIN);

	resp.status = rc;
	len = mgmt__pool_drain_resp__get_packed_size(&resp);
	D_ALLOC(body, len);
	if (body == NULL) {
		drpc_resp->status = DRPC__STATUS__FAILED_MARSHAL;
		D_ERROR("Failed to allocate drpc response body\n");
	} else {
		mgmt__pool_drain_resp__pack(&resp, body);
		drpc_resp->body.len = len;
		drpc_resp->body.data = body;
	}

	mgmt__pool_drain_req__free_unpacked(req, &alloc.alloc);
}
void
ds_mgmt_drpc_pool_extend(Drpc__Call *drpc_req, Drpc__Response *drpc_resp)
{
	struct drpc_alloc	alloc = PROTO_ALLOCATOR_INIT(alloc);
	Mgmt__PoolExtendReq	*req = NULL;
	Mgmt__PoolExtendResp	resp;
	d_rank_list_t		*rank_list = NULL;
	uuid_t			uuid;
	uint8_t			*body;
	size_t			len;
	int			rc;

	mgmt__pool_extend_resp__init(&resp);

	/* Unpack the inner request from the drpc call body */
	req = mgmt__pool_extend_req__unpack(&alloc.alloc,
					    drpc_req->body.len,
					    drpc_req->body.data);

	if (alloc.oom || req == NULL) {
		drpc_resp->status = DRPC__STATUS__FAILED_UNMARSHAL_PAYLOAD;
		D_ERROR("Failed to unpack req (Extend target)\n");
		return;
	}

	rc = uuid_parse(req->uuid, uuid);
	if (rc != 0) {
		D_ERROR("Unable to parse pool UUID %s: "DF_RC"\n", req->uuid,
			DP_RC(rc));
		D_GOTO(out, rc = -DER_INVAL);
	}

	rank_list = uint32_array_to_rank_list(req->ranks, req->n_ranks);
	if (rank_list == NULL)
		D_GOTO(out, rc = -DER_NOMEM);

	rc = ds_mgmt_pool_extend(uuid, rank_list, "pmem", req->scmbytes,
				req->nvmebytes);

	if (rc != 0)
		D_ERROR("Failed to extend pool %s: "DF_RC"\n", req->uuid,
			DP_RC(rc));

out:
	if (rank_list != NULL)
		d_rank_list_free(rank_list);
	resp.status = rc;
	len = mgmt__pool_extend_resp__get_packed_size(&resp);
	D_ALLOC(body, len);
	if (body == NULL) {
		drpc_resp->status = DRPC__STATUS__FAILED_MARSHAL;
		D_ERROR("Failed to allocate drpc response body\n");
	} else {
		mgmt__pool_extend_resp__pack(&resp, body);
		drpc_resp->body.len = len;
		drpc_resp->body.data = body;
	}

	mgmt__pool_extend_req__free_unpacked(req, &alloc.alloc);
}

void
ds_mgmt_drpc_pool_reintegrate(Drpc__Call *drpc_req, Drpc__Response *drpc_resp)
{
	struct drpc_alloc		alloc = PROTO_ALLOCATOR_INIT(alloc);
	Mgmt__PoolReintegrateReq	*req = NULL;
	Mgmt__PoolReintegrateResp	resp;
	uint8_t				*body;
	size_t				len;
	int				rc;

	mgmt__pool_reintegrate_resp__init(&resp);

	/* Unpack the inner request from the drpc call body */
	req = mgmt__pool_reintegrate_req__unpack(&alloc.alloc,
						 drpc_req->body.len,
						 drpc_req->body.data);

	if (alloc.oom || req == NULL) {
		drpc_resp->status = DRPC__STATUS__FAILED_UNMARSHAL_PAYLOAD;
		D_ERROR("Failed to unpack req (Reintegrate target)\n");
		return;
	}

	rc = pool_change_target_state(req->uuid, req->n_targetidx,
			req->targetidx, req->rank, PO_COMP_ST_UP);

	resp.status = rc;
	len = mgmt__pool_reintegrate_resp__get_packed_size(&resp);
	D_ALLOC(body, len);
	if (body == NULL) {
		drpc_resp->status = DRPC__STATUS__FAILED_MARSHAL;
	} else {
		mgmt__pool_reintegrate_resp__pack(&resp, body);
		drpc_resp->body.len = len;
		drpc_resp->body.data = body;
	}

	mgmt__pool_reintegrate_req__free_unpacked(req, &alloc.alloc);
}

void ds_mgmt_drpc_pool_set_prop(Drpc__Call *drpc_req, Drpc__Response *drpc_resp)
{
	struct drpc_alloc		alloc = PROTO_ALLOCATOR_INIT(alloc);
	Mgmt__PoolSetPropReq	*req         = NULL;
	Mgmt__PoolSetPropResp	 resp        = MGMT__POOL_SET_PROP_RESP__INIT;
	daos_prop_t		*new_prop    = NULL;
	daos_prop_t		*result      = NULL;
	char			*out_str_val = NULL;
	struct daos_prop_entry	*entry;
	uuid_t			 uuid;
	uint8_t			*body;
	size_t			 len;
	int			 rc;

	/* Unpack the inner request from the drpc call body */
	req = mgmt__pool_set_prop_req__unpack(&alloc.alloc, drpc_req->body.len,
					     drpc_req->body.data);

	if (alloc.oom || req == NULL) {
		drpc_resp->status = DRPC__STATUS__FAILED_UNMARSHAL_PAYLOAD;
		D_ERROR("Failed to unpack req (pool setprop)\n");
		return;
	}

	D_INFO("Received request to set pool property on %s\n", req->uuid);

	rc = uuid_parse(req->uuid, uuid);
	if (rc != 0) {
		D_ERROR("Couldn't parse '%s' to UUID\n", req->uuid);
		D_GOTO(out, rc = -DER_INVAL);
	}

	new_prop = daos_prop_alloc(1);
	if (new_prop == NULL) {
		D_ERROR("Failed to allocate daos property\n");
		D_GOTO(out, rc = -DER_NOMEM);
	}

	if (req->property_case != MGMT__POOL_SET_PROP_REQ__PROPERTY_NUMBER) {
		D_ERROR("Pool property request must be numeric\n");
		D_GOTO(out, rc = -DER_INVAL);
	}
	new_prop->dpp_entries[0].dpe_type = req->number;

	switch (req->value_case) {
	case MGMT__POOL_SET_PROP_REQ__VALUE_STRVAL:
		D_ASPRINTF(out_str_val, "%s", req->strval);
		if (out_str_val == NULL)
			D_GOTO(out, rc = -DER_NOMEM);
		new_prop->dpp_entries[0].dpe_str = out_str_val;
		break;
	case MGMT__POOL_SET_PROP_REQ__VALUE_NUMVAL:
		new_prop->dpp_entries[0].dpe_val = req->numval;
		break;
	default:
		D_ERROR("Pool property request with no value (%d)\n",
				req->value_case);
		D_GOTO(out, rc = -DER_INVAL);
	}

	rc = ds_mgmt_pool_set_prop(uuid, new_prop, &result);
	if (rc != 0) {
		D_ERROR("Failed to set pool property on %s: %d\n",
				req->uuid, rc);
		goto out;
	}

	if (result == NULL) {
		D_ERROR("Null set pool property response\n");
		D_GOTO(out, rc = -DER_NOMEM);
	}

	entry = daos_prop_entry_get(result, req->number);
	if (entry == NULL) {
		D_ERROR("Did not receive property %d in result\n",
			req->number);
		D_GOTO(out_result, rc = -DER_INVAL);
	}

	if (entry->dpe_type != req->number) {
		D_ERROR("Property req/resp mismatch (%d != %d)",
			entry->dpe_type, req->number);
		D_GOTO(out_result, rc = -DER_INVAL);
	}

	resp.property_case = MGMT__POOL_SET_PROP_RESP__PROPERTY_NUMBER;
	resp.number = entry->dpe_type;

	switch (req->value_case) {
	case MGMT__POOL_SET_PROP_REQ__VALUE_STRVAL:
		if (entry->dpe_str == NULL)
			D_GOTO(out_result, rc = -DER_INVAL);
		D_ASPRINTF(resp.strval, "%s",
			   entry->dpe_str);
		if (resp.strval == NULL)
			D_GOTO(out_result, rc = -DER_NOMEM);
		resp.value_case = MGMT__POOL_SET_PROP_RESP__VALUE_STRVAL;
		break;
	case MGMT__POOL_SET_PROP_REQ__VALUE_NUMVAL:
		resp.numval = entry->dpe_val;
		resp.value_case = MGMT__POOL_SET_PROP_RESP__VALUE_NUMVAL;
		break;
	default:
		D_ERROR("Pool property response with no value (%d)\n",
				req->value_case);
		D_GOTO(out_result, rc = -DER_INVAL);
	}

out_result:
	daos_prop_free(result);

out:
	daos_prop_free(new_prop);
	D_FREE(out_str_val);

	resp.status = rc;
	len = mgmt__pool_set_prop_resp__get_packed_size(&resp);
	D_ALLOC(body, len);
	if (body == NULL) {
		drpc_resp->status = DRPC__STATUS__FAILED_MARSHAL;
	} else {
		mgmt__pool_set_prop_resp__pack(&resp, body);
		drpc_resp->body.len  = len;
		drpc_resp->body.data = body;
	}

	if (req->value_case == MGMT__POOL_SET_PROP_REQ__VALUE_STRVAL)
		D_FREE(resp.strval);
	mgmt__pool_set_prop_req__free_unpacked(req, &alloc.alloc);
}

static void
free_ace_list(char **list, size_t len)
{
	size_t i;

	if (list == NULL)
		return; /* nothing to do */

	for (i = 0; i < len; i++)
		D_FREE(list[i]);

	D_FREE(list);
}

static void
free_resp_acl(Mgmt__ACLResp *resp)
{
	free_ace_list(resp->acl, resp->n_acl);
}

static int
add_acl_to_response(struct daos_acl *acl, Mgmt__ACLResp *resp)
{
	char	**ace_list = NULL;
	size_t	ace_nr = 0;
	int	rc;

	if (acl == NULL)
		return 0; /* nothing to do */

	rc = daos_acl_to_strs(acl, &ace_list, &ace_nr);
	if (rc != 0) {
		D_ERROR("Couldn't convert ACL to string list, rc="DF_RC"",
			DP_RC(rc));
		return rc;
	}

	resp->n_acl = ace_nr;
	resp->acl = ace_list;

	return 0;
}

static int
prop_to_acl_response(daos_prop_t *prop, Mgmt__ACLResp *resp)
{
	struct daos_prop_entry	*entry;
	int			rc = 0;

	entry = daos_prop_entry_get(prop, DAOS_PROP_PO_ACL);
	if (entry != NULL) {
		rc = add_acl_to_response((struct daos_acl *)entry->dpe_val_ptr,
					 resp);
		if (rc != 0)
			return rc;
	}

	entry = daos_prop_entry_get(prop, DAOS_PROP_PO_OWNER);
	if (entry != NULL && entry->dpe_str != NULL)
		D_STRNDUP(resp->owneruser, entry->dpe_str,
			  DAOS_ACL_MAX_PRINCIPAL_LEN);

	entry = daos_prop_entry_get(prop, DAOS_PROP_PO_OWNER_GROUP);
	if (entry != NULL && entry->dpe_str != NULL)
		D_STRNDUP(resp->ownergroup, entry->dpe_str,
			  DAOS_ACL_MAX_PRINCIPAL_LEN);

	return 0;
}

static void
pack_acl_resp(Mgmt__ACLResp *acl_resp, Drpc__Response *drpc_resp)
{
	size_t	len;
	uint8_t	*body;

	len = mgmt__aclresp__get_packed_size(acl_resp);
	D_ALLOC(body, len);
	if (body == NULL) {
		drpc_resp->status = DRPC__STATUS__FAILED_MARSHAL;
	} else {
		mgmt__aclresp__pack(acl_resp, body);
		drpc_resp->body.len = len;
		drpc_resp->body.data = body;
	}
}

void
ds_mgmt_drpc_pool_get_acl(Drpc__Call *drpc_req, Drpc__Response *drpc_resp)
{
	struct drpc_alloc	alloc = PROTO_ALLOCATOR_INIT(alloc);
	Mgmt__GetACLReq		*req = NULL;
	Mgmt__ACLResp		resp = MGMT__ACLRESP__INIT;
	int			rc;
	uuid_t			pool_uuid;
	daos_prop_t		*access_prop = NULL;

	req = mgmt__get_aclreq__unpack(&alloc.alloc, drpc_req->body.len,
				       drpc_req->body.data);
	if (alloc.oom || req == NULL) {
		D_ERROR("Failed to unpack GetACLReq\n");
		drpc_resp->status = DRPC__STATUS__FAILED_UNMARSHAL_PAYLOAD;
		return;
	}

	D_INFO("Received request to get ACL for pool %s\n", req->uuid);

	if (uuid_parse(req->uuid, pool_uuid) != 0) {
		D_ERROR("Couldn't parse '%s' to UUID\n", req->uuid);
		D_GOTO(out, rc = -DER_INVAL);
	}

	rc = ds_mgmt_pool_get_acl(pool_uuid, &access_prop);
	if (rc != 0) {
		D_ERROR("Couldn't get pool ACL, rc="DF_RC"\n", DP_RC(rc));
		D_GOTO(out, rc);
	}

	rc = prop_to_acl_response(access_prop, &resp);
	if (rc != 0)
		D_GOTO(out_acl, rc);

out_acl:
	daos_prop_free(access_prop);
out:
	resp.status = rc;

	pack_acl_resp(&resp, drpc_resp);
	free_resp_acl(&resp);

	mgmt__get_aclreq__free_unpacked(req, &alloc.alloc);
}

/*
 * Pulls params out of the ModifyACLReq and validates them.
 */
static int
get_params_from_modify_acl_req(Drpc__Call *drpc_req, uuid_t uuid_out,
			       struct daos_acl **acl_out)
{
	struct drpc_alloc	alloc = PROTO_ALLOCATOR_INIT(alloc);
	Mgmt__ModifyACLReq	*req = NULL;
	int			rc;

	req = mgmt__modify_aclreq__unpack(&alloc.alloc, drpc_req->body.len,
					  drpc_req->body.data);
	if (alloc.oom || req == NULL) {
		D_ERROR("Failed to unpack ModifyACLReq\n");
		return -DER_PROTO;
	}

	if (uuid_parse(req->uuid, uuid_out) != 0) {
		D_ERROR("Couldn't parse UUID\n");
		D_GOTO(out, rc = -DER_INVAL);
	}

	rc = daos_acl_from_strs((const char **)req->acl, req->n_acl, acl_out);
	if (rc != 0) {
		D_ERROR("Couldn't parse requested ACL strings to DAOS ACL, "
			"rc="DF_RC"\n", DP_RC(rc));
		D_GOTO(out, rc);
	}

out:
	mgmt__modify_aclreq__free_unpacked(req, &alloc.alloc);
	return rc;
}

void
ds_mgmt_drpc_pool_overwrite_acl(Drpc__Call *drpc_req, Drpc__Response *drpc_resp)
{
	Mgmt__ACLResp	resp = MGMT__ACLRESP__INIT;
	int		rc = 0;
	uuid_t		pool_uuid;
	struct daos_acl	*acl = NULL;
	daos_prop_t	*result = NULL;

	rc = get_params_from_modify_acl_req(drpc_req, pool_uuid, &acl);
	if (rc == -DER_PROTO) {
		drpc_resp->status = DRPC__STATUS__FAILED_UNMARSHAL_PAYLOAD;
		return;
	}
	if (rc != 0)
		D_GOTO(out, rc);

	rc = ds_mgmt_pool_overwrite_acl(pool_uuid, acl, &result);
	if (rc != 0) {
		D_ERROR("Couldn't overwrite pool ACL, rc="DF_RC"\n", DP_RC(rc));
		D_GOTO(out_acl, rc);
	}

	rc = prop_to_acl_response(result, &resp);
	daos_prop_free(result);

out_acl:
	daos_acl_free(acl);
out:
	resp.status = rc;

	pack_acl_resp(&resp, drpc_resp);
	free_resp_acl(&resp);
}

void
ds_mgmt_drpc_pool_update_acl(Drpc__Call *drpc_req, Drpc__Response *drpc_resp)
{
	Mgmt__ACLResp	resp = MGMT__ACLRESP__INIT;
	int		rc = 0;
	uuid_t		pool_uuid;
	struct daos_acl	*acl = NULL;
	daos_prop_t	*result = NULL;

	rc = get_params_from_modify_acl_req(drpc_req, pool_uuid, &acl);
	if (rc == -DER_PROTO) {
		drpc_resp->status = DRPC__STATUS__FAILED_UNMARSHAL_PAYLOAD;
		return;
	}
	if (rc != 0)
		D_GOTO(out, rc);

	rc = ds_mgmt_pool_update_acl(pool_uuid, acl, &result);
	if (rc != 0) {
		D_ERROR("Couldn't update pool ACL, rc=%d\n", rc);
		D_GOTO(out_acl, rc);
	}

	rc = prop_to_acl_response(result, &resp);
	daos_prop_free(result);

out_acl:
	daos_acl_free(acl);
out:
	resp.status = rc;

	pack_acl_resp(&resp, drpc_resp);
	free_resp_acl(&resp);
}

void
ds_mgmt_drpc_pool_delete_acl(Drpc__Call *drpc_req, Drpc__Response *drpc_resp)
{
	struct drpc_alloc	alloc = PROTO_ALLOCATOR_INIT(alloc);
	Mgmt__DeleteACLReq	*req;
	Mgmt__ACLResp		resp = MGMT__ACLRESP__INIT;
	int			rc = 0;
	uuid_t			pool_uuid;
	daos_prop_t		*result = NULL;

	req = mgmt__delete_aclreq__unpack(&alloc.alloc, drpc_req->body.len,
					  drpc_req->body.data);
	if (alloc.oom || req == NULL) {
		D_ERROR("Failed to unpack DeleteACLReq\n");
		drpc_resp->status = DRPC__STATUS__FAILED_UNMARSHAL_PAYLOAD;
		return;
	}

	if (uuid_parse(req->uuid, pool_uuid) != 0) {
		D_ERROR("Couldn't parse UUID\n");
		D_GOTO(out, rc = -DER_INVAL);
	}

	rc = ds_mgmt_pool_delete_acl(pool_uuid, req->principal, &result);
	if (rc != 0) {
		D_ERROR("Couldn't delete entry from pool ACL, rc=%d\n", rc);
		D_GOTO(out, rc);
	}

	rc = prop_to_acl_response(result, &resp);
	daos_prop_free(result);

out:
	resp.status = rc;

	pack_acl_resp(&resp, drpc_resp);
	free_resp_acl(&resp);

	mgmt__delete_aclreq__free_unpacked(req, &alloc.alloc);
}

static int
rank_list_to_uint32_array(d_rank_list_t *rl, uint32_t **ints, size_t *len)
{
	uint32_t i;

	D_ALLOC_ARRAY(*ints, rl->rl_nr);
	if (*ints == NULL)
		return -DER_NOMEM;

	*len = rl->rl_nr;

	for (i = 0; i < rl->rl_nr; i++)
		(*ints)[i] = (uint32_t)rl->rl_ranks[i];

	return 0;
}

void
ds_mgmt_drpc_list_pools(Drpc__Call *drpc_req, Drpc__Response *drpc_resp)
{
	struct drpc_alloc		alloc = PROTO_ALLOCATOR_INIT(alloc);
	Mgmt__ListPoolsReq		*req = NULL;
	Mgmt__ListPoolsResp		 resp = MGMT__LIST_POOLS_RESP__INIT;
	uint8_t				*body;
	size_t				 len;
	struct mgmt_list_pools_one	*pools = NULL;
	size_t				 pools_len = 0;
	int				 i;
	int				 rc = 0;

	/* Unpack the inner request from the drpc call body */
	req = mgmt__list_pools_req__unpack(&alloc.alloc, drpc_req->body.len,
					   drpc_req->body.data);
	if (alloc.oom || req == NULL) {
		drpc_resp->status = DRPC__STATUS__FAILED_UNMARSHAL_PAYLOAD;
		D_ERROR("Failed to unpack req (list pools)\n");
		mgmt__list_pools_req__free_unpacked(req, &alloc.alloc);
		return;
	}

	D_INFO("Received request to list pools in DAOS system %s\n", req->sys);

	/* Get all the pools - don't care how many */
	rc = ds_mgmt_list_pools(req->sys, NULL, &pools, &pools_len);
	if (rc != 0) {
		D_ERROR("Failed to list pools in %s :"DF_RC"\n", req->sys,
			DP_RC(rc));
		D_GOTO(out, rc);
	}

	if (pools) {
		D_ALLOC_ARRAY(resp.pools, pools_len);
		if (resp.pools == NULL)
			D_GOTO(out, rc = -DER_NOMEM);

		resp.n_pools = pools_len;

		for (i = 0; i < pools_len; i++) {
			d_rank_list_t	*svc = pools[i].lp_svc;
			uint32_t	*svcreps;
			size_t		svcreps_len;

			D_ALLOC_PTR(resp.pools[i]);
			if (resp.pools[i] == NULL)
				D_GOTO(out, rc = -DER_NOMEM);
			mgmt__list_pools_resp__pool__init(resp.pools[i]);

			D_ALLOC(resp.pools[i]->uuid, DAOS_UUID_STR_SIZE);
			if (resp.pools[i]->uuid == NULL)
				D_GOTO(out, rc = -DER_NOMEM);
			uuid_unparse(pools[i].lp_puuid, resp.pools[i]->uuid);

			rc = rank_list_to_uint32_array(svc, &svcreps,
						       &svcreps_len);
			if (rc != 0)
				D_GOTO(out, rc);

			resp.pools[i]->svcreps = svcreps;
			resp.pools[i]->n_svcreps = svcreps_len;
		}
	} else if (pools_len != 0) {
		D_ERROR("Invalid results - pools=NULL, pools_len=%lu\n",
			pools_len);
		D_GOTO(out, rc = -DER_MISC);
	}

out:
	resp.status = rc;

	len = mgmt__list_pools_resp__get_packed_size(&resp);
	D_ALLOC(body, len);
	if (body == NULL) {
		drpc_resp->status = DRPC__STATUS__FAILED_MARSHAL;
	} else {
		mgmt__list_pools_resp__pack(&resp, body);
		drpc_resp->body.len = len;
		drpc_resp->body.data = body;
	}

	mgmt__list_pools_req__free_unpacked(req, &alloc.alloc);

	if (resp.pools) {
		for (i = 0; i < resp.n_pools; i++) {
			if (resp.pools[i]) {
				if (resp.pools[i]->uuid)
					D_FREE(resp.pools[i]->uuid);
				if (resp.pools[i]->svcreps)
					D_FREE(resp.pools[i]->svcreps);
				D_FREE(resp.pools[i]);
			}
		}
		D_FREE(resp.pools);
	}

	ds_mgmt_free_pool_list(&pools, pools_len);
}

void
ds_mgmt_drpc_pool_list_cont(Drpc__Call *drpc_req, Drpc__Response *drpc_resp)
{
	struct drpc_alloc		alloc = PROTO_ALLOCATOR_INIT(alloc);
	Mgmt__ListContReq		*req = NULL;
	Mgmt__ListContResp		 resp = MGMT__LIST_CONT_RESP__INIT;
	uuid_t				 req_uuid;
	uint8_t				*body;
	size_t				 len;
	struct daos_pool_cont_info	*containers = NULL;
	uint64_t			 containers_len = 0;
	int				 i;
	int				 rc = 0;

	/* Unpack the inner request from the drpc call body */
	req = mgmt__list_cont_req__unpack(&alloc.alloc, drpc_req->body.len,
					  drpc_req->body.data);

	if (alloc.oom || req == NULL) {
		drpc_resp->status = DRPC__STATUS__FAILED_UNMARSHAL_PAYLOAD;
		D_ERROR("Failed to unpack req (list containers)\n");
		mgmt__list_cont_req__free_unpacked(req, &alloc.alloc);
		return;
	}

	D_INFO("Received request to list containers in DAOS pool %s\n",
		req->uuid);

	/* resp.containers, n_containers are NULL/0 */

	if (uuid_parse(req->uuid, req_uuid) != 0) {
		D_ERROR("Failed to parse pool uuid %s\n", req->uuid);
		D_GOTO(out, rc = -DER_INVAL);
	}
	rc = ds_mgmt_pool_list_cont(req_uuid, &containers, &containers_len);
	if (rc != 0) {
		D_ERROR("Failed to list containers in pool %s :%d\n",
			req->uuid, rc);
		D_GOTO(out, rc);
	}

	if (containers) {
		D_ALLOC_ARRAY(resp.containers, containers_len);
		if (resp.containers == NULL)
			D_GOTO(out, rc = -DER_NOMEM);
	}
	resp.n_containers = containers_len;

	for (i = 0; i < containers_len; i++) {
		D_ALLOC_PTR(resp.containers[i]);
		if (resp.containers[i] == NULL)
			D_GOTO(out, rc = -DER_NOMEM);

		mgmt__list_cont_resp__cont__init(resp.containers[i]);

		D_ALLOC(resp.containers[i]->uuid, DAOS_UUID_STR_SIZE);
		if (resp.containers[i]->uuid == NULL)
			D_GOTO(out, rc = -DER_NOMEM);
		uuid_unparse(containers[i].pci_uuid, resp.containers[i]->uuid);
	}

out:
	resp.status = rc;
	len = mgmt__list_cont_resp__get_packed_size(&resp);
	D_ALLOC(body, len);
	if (body == NULL) {
		drpc_resp->status = DRPC__STATUS__FAILED_MARSHAL;
	} else {
		mgmt__list_cont_resp__pack(&resp, body);
		drpc_resp->body.len = len;
		drpc_resp->body.data = body;
	}

	mgmt__list_cont_req__free_unpacked(req, &alloc.alloc);

	if (resp.containers) {
		for (i = 0; i < resp.n_containers; i++) {
			if (resp.containers[i]) {
				if (resp.containers[i]->uuid)
					D_FREE(resp.containers[i]->uuid);
				D_FREE(resp.containers[i]);
			}
		}
		D_FREE(resp.containers);
	}

	D_FREE(containers);
}

static void
storage_usage_stats_from_pool_space(Mgmt__StorageUsageStats *stats,
				    struct daos_pool_space *space,
				    unsigned int media_type)
{
	D_ASSERT(media_type < DAOS_MEDIA_MAX);

	stats->total = space->ps_space.s_total[media_type];
	stats->free = space->ps_space.s_free[media_type];
	stats->min = space->ps_free_min[media_type];
	stats->max = space->ps_free_max[media_type];
	stats->mean = space->ps_free_mean[media_type];
}

static void
pool_rebuild_status_from_info(Mgmt__PoolRebuildStatus *rebuild,
			      struct daos_rebuild_status *info)
{
	rebuild->status = info->rs_errno;
	if (rebuild->status == 0) {
		rebuild->objects = info->rs_obj_nr;
		rebuild->records = info->rs_rec_nr;

		if (info->rs_version == 0)
			rebuild->state = MGMT__POOL_REBUILD_STATUS__STATE__IDLE;
		else if (info->rs_done)
			rebuild->state = MGMT__POOL_REBUILD_STATUS__STATE__DONE;
		else
			rebuild->state = MGMT__POOL_REBUILD_STATUS__STATE__BUSY;
	}
}

void
ds_mgmt_drpc_pool_query(Drpc__Call *drpc_req, Drpc__Response *drpc_resp)
{
	struct drpc_alloc	alloc = PROTO_ALLOCATOR_INIT(alloc);
	int			rc = 0;
	Mgmt__PoolQueryReq	*req;
	Mgmt__PoolQueryResp	resp = MGMT__POOL_QUERY_RESP__INIT;
	Mgmt__StorageUsageStats	scm = MGMT__STORAGE_USAGE_STATS__INIT;
	Mgmt__StorageUsageStats	nvme = MGMT__STORAGE_USAGE_STATS__INIT;
	Mgmt__PoolRebuildStatus	rebuild = MGMT__POOL_REBUILD_STATUS__INIT;
	uuid_t			uuid;
	daos_pool_info_t	pool_info = {0};
	size_t			len;
	uint8_t			*body;

	req = mgmt__pool_query_req__unpack(&alloc.alloc, drpc_req->body.len,
					   drpc_req->body.data);
	if (alloc.oom || req == NULL) {
		D_ERROR("Failed to unpack pool query req\n");
		drpc_resp->status = DRPC__STATUS__FAILED_UNMARSHAL_PAYLOAD;
		return;
	}

	D_INFO("Received request to query DAOS pool %s\n", req->uuid);

	if (uuid_parse(req->uuid, uuid) != 0) {
		D_ERROR("Failed to parse pool uuid %s\n", req->uuid);
		D_GOTO(out, rc = -DER_INVAL);
	}

	pool_info.pi_bits = DPI_ALL;
	rc = ds_mgmt_pool_query(uuid, &pool_info);
	if (rc != 0) {
		D_ERROR("Failed to query the pool, rc=%d\n", rc);
		D_GOTO(out, rc);
	}

	/* Populate the response */
	resp.uuid = req->uuid;
	resp.totaltargets = pool_info.pi_ntargets;
	resp.disabledtargets = pool_info.pi_ndisabled;
	resp.activetargets = pool_info.pi_space.ps_ntargets;
	resp.totalnodes = pool_info.pi_nnodes;
	resp.leader = pool_info.pi_leader;
	resp.version = pool_info.pi_map_ver;

	storage_usage_stats_from_pool_space(&scm, &pool_info.pi_space,
					    DAOS_MEDIA_SCM);
	resp.scm = &scm;

	storage_usage_stats_from_pool_space(&nvme, &pool_info.pi_space,
					    DAOS_MEDIA_NVME);
	resp.nvme = &nvme;

	pool_rebuild_status_from_info(&rebuild, &pool_info.pi_rebuild_st);
	resp.rebuild = &rebuild;

out:
	resp.status = rc;

	len = mgmt__pool_query_resp__get_packed_size(&resp);
	D_ALLOC(body, len);
	if (body == NULL) {
		drpc_resp->status = DRPC__STATUS__FAILED_MARSHAL;
	} else {
		mgmt__pool_query_resp__pack(&resp, body);
		drpc_resp->body.len = len;
		drpc_resp->body.data = body;
	}

	mgmt__pool_query_req__free_unpacked(req, &alloc.alloc);
}

void
ds_mgmt_drpc_smd_list_devs(Drpc__Call *drpc_req, Drpc__Response *drpc_resp)
{
	struct drpc_alloc	alloc = PROTO_ALLOCATOR_INIT(alloc);
	Mgmt__SmdDevReq		*req = NULL;
	Mgmt__SmdDevResp	*resp = NULL;
	uint8_t			*body;
	size_t			 len;
	int			 i;
	int			 rc = 0;

	/* Unpack the inner request from the drpc call body */
	req = mgmt__smd_dev_req__unpack(&alloc.alloc,
					drpc_req->body.len,
					drpc_req->body.data);

	if (alloc.oom || req == NULL) {
		drpc_resp->status = DRPC__STATUS__FAILED_UNMARSHAL_PAYLOAD;
		D_ERROR("Failed to unpack req (smd list devs)\n");
		return;
	}

	D_INFO("Received request to list SMD devices\n");

	D_ALLOC_PTR(resp);
	if (resp == NULL) {
		drpc_resp->status = DRPC__STATUS__FAILURE;
<<<<<<< HEAD
		mgmt__smd_dev_req__free_unpacked(req, NULL);
=======
		D_ERROR("Failed to allocate daos response ref\n");
		mgmt__smd_dev_req__free_unpacked(req, &alloc.alloc);
>>>>>>> d0b53734
		return;
	}

	/* Response status is populated with SUCCESS on init. */
	mgmt__smd_dev_resp__init(resp);

	rc = ds_mgmt_smd_list_devs(resp);
	if (rc != 0)
		D_ERROR("Failed to list SMD devices :"DF_RC"\n", DP_RC(rc));

	resp->status = rc;
	len = mgmt__smd_dev_resp__get_packed_size(resp);
	D_ALLOC(body, len);
	if (body == NULL) {
		drpc_resp->status = DRPC__STATUS__FAILED_MARSHAL;
	} else {
		mgmt__smd_dev_resp__pack(resp, body);
		drpc_resp->body.len = len;
		drpc_resp->body.data = body;
	}

	mgmt__smd_dev_req__free_unpacked(req, &alloc.alloc);

	/* all devs should already be freed upon error */
	if (rc != 0)
		goto out;

	for (i = 0; i < resp->n_devices; i++) {
		if (resp->devices[i] != NULL) {
			if (resp->devices[i]->uuid != NULL)
				D_FREE(resp->devices[i]->uuid);
			if (resp->devices[i]->tgt_ids != NULL)
				D_FREE(resp->devices[i]->tgt_ids);
			D_FREE(resp->devices[i]);
		}
	}
	D_FREE(resp->devices);
out:
	D_FREE(resp);
}

void
ds_mgmt_drpc_smd_list_pools(Drpc__Call *drpc_req, Drpc__Response *drpc_resp)
{
	struct drpc_alloc	alloc = PROTO_ALLOCATOR_INIT(alloc);
	Mgmt__SmdPoolReq	*req = NULL;
	Mgmt__SmdPoolResp	*resp = NULL;
	uint8_t			*body;
	size_t			 len;
	int			 i;
	int			 rc = 0;

	/* Unpack the inner request from the drpc call body */
	req = mgmt__smd_pool_req__unpack(&alloc.alloc,
					 drpc_req->body.len,
					 drpc_req->body.data);

	if (alloc.oom || req == NULL) {
		drpc_resp->status = DRPC__STATUS__FAILED_UNMARSHAL_PAYLOAD;
		D_ERROR("Failed to unpack req (smd list pools)\n");
		return;
	}

	D_INFO("Received request to list SMD pools\n");

	D_ALLOC_PTR(resp);
	if (resp == NULL) {
		drpc_resp->status = DRPC__STATUS__FAILURE;
<<<<<<< HEAD
		mgmt__smd_pool_req__free_unpacked(req, NULL);
=======
		D_ERROR("Failed to allocate daos response ref\n");
		mgmt__smd_pool_req__free_unpacked(req, &alloc.alloc);
>>>>>>> d0b53734
		return;
	}

	/* Response status is populated with SUCCESS on init. */
	mgmt__smd_pool_resp__init(resp);

	rc = ds_mgmt_smd_list_pools(resp);
	if (rc != 0)
		D_ERROR("Failed to list SMD pools :"DF_RC"\n", DP_RC(rc));

	resp->status = rc;
	len = mgmt__smd_pool_resp__get_packed_size(resp);
	D_ALLOC(body, len);
	if (body == NULL) {
		drpc_resp->status = DRPC__STATUS__FAILED_MARSHAL;
	} else {
		mgmt__smd_pool_resp__pack(resp, body);
		drpc_resp->body.len = len;
		drpc_resp->body.data = body;
	}

	mgmt__smd_pool_req__free_unpacked(req, &alloc.alloc);

	/* all pools should already be freed upon error */
	if (rc != 0)
		goto out;
	for (i = 0; i < resp->n_pools; i++) {
		if (resp->pools[i] != NULL) {
			if (resp->pools[i]->uuid != NULL)
				D_FREE(resp->pools[i]->uuid);
			if (resp->pools[i]->tgt_ids != NULL)
				D_FREE(resp->pools[i]->tgt_ids);
			if (resp->pools[i]->blobs != NULL)
				D_FREE(resp->pools[i]->blobs);
			D_FREE(resp->pools[i]);
		}
	}
	D_FREE(resp->pools);
out:
	D_FREE(resp);
}

void
ds_mgmt_drpc_bio_health_query(Drpc__Call *drpc_req, Drpc__Response *drpc_resp)
{
	struct drpc_alloc	alloc = PROTO_ALLOCATOR_INIT(alloc);
	Mgmt__BioHealthReq	*req = NULL;
	Mgmt__BioHealthResp	*resp = NULL;
	struct mgmt_bio_health	*bio_health = NULL;
	struct nvme_health_stats stats;
	uuid_t			 uuid;
	uint8_t			*body;
	size_t			 len;
	int			 rc = 0;

	/* Unpack the inner request from the drpc call body */
	req = mgmt__bio_health_req__unpack(&alloc.alloc,
					   drpc_req->body.len,
					   drpc_req->body.data);

	if (alloc.oom || req == NULL) {
		drpc_resp->status = DRPC__STATUS__FAILED_UNMARSHAL_PAYLOAD;
		D_ERROR("Failed to unpack req (bio health query)\n");
		return;
	}

	D_INFO("Received request to query BIO health data\n");

	D_ALLOC_PTR(resp);
	if (resp == NULL) {
		drpc_resp->status = DRPC__STATUS__FAILURE;
<<<<<<< HEAD
		mgmt__bio_health_req__free_unpacked(req, NULL);
=======
		D_ERROR("Failed to allocate daos response ref\n");
		mgmt__bio_health_req__free_unpacked(req, &alloc.alloc);
>>>>>>> d0b53734
		return;
	}

	/* Response status is populated with SUCCESS on init. */
	mgmt__bio_health_resp__init(resp);

	if (strlen(req->dev_uuid) != 0) {
		rc = uuid_parse(req->dev_uuid, uuid);
		if (rc != 0) {
			D_ERROR("Unable to parse device UUID %s: "DF_RC"\n",
				req->dev_uuid, DP_RC(rc));
			D_GOTO(out, rc = -DER_INVAL);
		}
	} else
		uuid_clear(uuid); /* need to set uuid = NULL */

	D_ALLOC_PTR(bio_health);
<<<<<<< HEAD
	if (bio_health == NULL)
		D_GOTO(out, rc = -DER_NOMEM);
=======
	if (bio_health == NULL) {
		D_ERROR("Failed to allocate bio health struct\n");
		D_GOTO(out, rc = -DER_NOMEM);
	}
>>>>>>> d0b53734

	rc = ds_mgmt_bio_health_query(bio_health, uuid, req->tgt_id);
	if (rc != 0) {
		D_ERROR("Failed to query BIO health data :"DF_RC"\n",
			DP_RC(rc));
		goto out;
	}

	D_ALLOC(resp->dev_uuid, DAOS_UUID_STR_SIZE);
<<<<<<< HEAD
	if (resp->dev_uuid == NULL)
		D_GOTO(out, rc = -DER_NOMEM);
=======
	if (resp->dev_uuid == NULL) {
		D_ERROR("failed to allocate buffer");
		D_GOTO(out, rc = -DER_NOMEM);
	}
>>>>>>> d0b53734

	uuid_unparse_lower(bio_health->mb_devid, resp->dev_uuid);
	stats = bio_health->mb_dev_state;
	resp->timestamp = stats.timestamp;
	resp->warn_temp_time = stats.warn_temp_time;
	resp->crit_temp_time = stats.crit_temp_time;
	resp->ctrl_busy_time = stats.ctrl_busy_time;
	resp->power_cycles = stats.power_cycles;
	resp->power_on_hours = stats.power_on_hours;
	resp->unsafe_shutdowns = stats.unsafe_shutdowns;
	resp->err_log_entries = stats.err_log_entries;
	resp->err_count = stats.err_count;
	resp->temperature = stats.temperature;
	resp->media_errs = stats.media_errs;
	resp->bio_read_errs = stats.bio_read_errs;
	resp->bio_write_errs = stats.bio_write_errs;
	resp->bio_unmap_errs = stats.bio_unmap_errs;
	resp->checksum_errs = stats.checksum_errs;
	resp->temp_warn = stats.temp_warn;
	resp->avail_spare_warn = stats.avail_spare_warn;
	resp->read_only_warn = stats.read_only_warn;
	resp->dev_reliability_warn = stats.dev_reliability_warn;
	resp->volatile_mem_warn = stats.volatile_mem_warn;

	D_STRNDUP(resp->model, stats.model, HEALTH_STAT_STR_LEN);
	if (resp->model == NULL) {
		D_ERROR("failed to allocate model ID buffer");
		D_GOTO(out, rc = -DER_NOMEM);
	}

	D_STRNDUP(resp->serial, stats.serial, HEALTH_STAT_STR_LEN);
	if (resp->serial == NULL) {
		D_ERROR("failed to allocate serial ID buffer");
		D_GOTO(out, rc = -DER_NOMEM);
	}

out:
	resp->status = rc;
	len = mgmt__bio_health_resp__get_packed_size(resp);
	D_ALLOC(body, len);
	if (body == NULL) {
		drpc_resp->status = DRPC__STATUS__FAILED_MARSHAL;
	} else {
		mgmt__bio_health_resp__pack(resp, body);
		drpc_resp->body.len = len;
		drpc_resp->body.data = body;
	}

	mgmt__bio_health_req__free_unpacked(req, &alloc.alloc);
	D_FREE(resp);

	if (bio_health != NULL)
		D_FREE(bio_health);
}

void
ds_mgmt_drpc_dev_state_query(Drpc__Call *drpc_req, Drpc__Response *drpc_resp)
{
	struct drpc_alloc	alloc = PROTO_ALLOCATOR_INIT(alloc);
	Mgmt__DevStateReq	*req = NULL;
	Mgmt__DevStateResp	*resp = NULL;
	uint8_t			*body;
	size_t			 len;
	uuid_t			 uuid;
	int			 rc = 0;

	/* Unpack the inner request from the drpc call body */
	req = mgmt__dev_state_req__unpack(&alloc.alloc,
					  drpc_req->body.len,
					  drpc_req->body.data);

	if (alloc.oom || req == NULL) {
		drpc_resp->status = DRPC__STATUS__FAILURE;
		D_ERROR("Failed to unpack req (dev state query)\n");
		return;
	}

	D_INFO("Received request to query device state\n");

	D_ALLOC_PTR(resp);
	if (resp == NULL) {
		drpc_resp->status = DRPC__STATUS__FAILURE;
<<<<<<< HEAD
		mgmt__dev_state_req__free_unpacked(req, NULL);
=======
		D_ERROR("Failed to allocate daos response ref\n");
		mgmt__dev_state_req__free_unpacked(req, &alloc.alloc);
>>>>>>> d0b53734
		return;
	}

	/* Response status is populated with SUCCESS on init. */
	mgmt__dev_state_resp__init(resp);

	if (strlen(req->dev_uuid) != 0) {
		if (uuid_parse(req->dev_uuid, uuid) != 0) {
			D_ERROR("Unable to parse device UUID %s: %d\n",
				req->dev_uuid, rc);
			uuid_clear(uuid);
		}
	} else
		uuid_clear(uuid); /* need to set uuid = NULL */

	rc = ds_mgmt_dev_state_query(uuid, resp);
	if (rc != 0)
		D_ERROR("Failed to query device state :%d\n", rc);

	resp->status = rc;
	len = mgmt__dev_state_resp__get_packed_size(resp);
	D_ALLOC(body, len);
	if (body == NULL) {
		drpc_resp->status = DRPC__STATUS__FAILURE;
	} else {
		mgmt__dev_state_resp__pack(resp, body);
		drpc_resp->body.len = len;
		drpc_resp->body.data = body;
	}

	mgmt__dev_state_req__free_unpacked(req, &alloc.alloc);

	if (rc == 0) {
		if (resp->dev_state != NULL)
			D_FREE(resp->dev_state);
		if (resp->dev_uuid != NULL)
			D_FREE(resp->dev_uuid);
	}

	D_FREE(resp);
}

void
ds_mgmt_drpc_dev_set_faulty(Drpc__Call *drpc_req, Drpc__Response *drpc_resp)
{
	struct drpc_alloc	alloc = PROTO_ALLOCATOR_INIT(alloc);
	Mgmt__DevStateReq	*req = NULL;
	Mgmt__DevStateResp	*resp = NULL;
	uint8_t			*body;
	size_t			 len;
	uuid_t			 uuid;
	int			 rc = 0;

	/* Unpack the inner request from the drpc call body */
	req = mgmt__dev_state_req__unpack(&alloc.alloc,
					  drpc_req->body.len,
					  drpc_req->body.data);

	if (alloc.oom || req == NULL) {
		drpc_resp->status = DRPC__STATUS__FAILURE;
		D_ERROR("Failed to unpack req (dev state set faulty)\n");
		return;
	}

	D_INFO("Received request to set device state to FAULTY\n");

	D_ALLOC_PTR(resp);
	if (resp == NULL) {
		drpc_resp->status = DRPC__STATUS__FAILURE;
<<<<<<< HEAD
		mgmt__dev_state_req__free_unpacked(req, NULL);
=======
		D_ERROR("Failed to allocate daos response ref\n");
		mgmt__dev_state_req__free_unpacked(req, &alloc.alloc);
>>>>>>> d0b53734
		return;
	}

	/* Response status is populated with SUCCESS on init. */
	mgmt__dev_state_resp__init(resp);

	if (strlen(req->dev_uuid) != 0) {
		if (uuid_parse(req->dev_uuid, uuid) != 0) {
			D_ERROR("Unable to parse device UUID %s: %d\n",
				req->dev_uuid, rc);
			uuid_clear(uuid);
		}
	} else
		uuid_clear(uuid); /* need to set uuid = NULL */

	rc = ds_mgmt_dev_set_faulty(uuid, resp);
	if (rc != 0)
		D_ERROR("Failed to set FAULTY device state :%d\n", rc);

	resp->status = rc;
	len = mgmt__dev_state_resp__get_packed_size(resp);
	D_ALLOC(body, len);
	if (body == NULL) {
		drpc_resp->status = DRPC__STATUS__FAILURE;
	} else {
		mgmt__dev_state_resp__pack(resp, body);
		drpc_resp->body.len = len;
		drpc_resp->body.data = body;
	}

	mgmt__dev_state_req__free_unpacked(req, &alloc.alloc);

	if (rc == 0) {
		if (resp->dev_state != NULL)
			D_FREE(resp->dev_state);
		if (resp->dev_uuid != NULL)
			D_FREE(resp->dev_uuid);
	}

	D_FREE(resp);
}

void
ds_mgmt_drpc_set_up(Drpc__Call *drpc_req, Drpc__Response *drpc_resp)
{
	Mgmt__DaosResp	resp = MGMT__DAOS_RESP__INIT;

	D_INFO("Received request to setup server\n");

	dss_init_state_set(DSS_INIT_STATE_SET_UP);

	pack_daos_response(&resp, drpc_resp);
}

void
ds_mgmt_drpc_cont_set_owner(Drpc__Call *drpc_req, Drpc__Response *drpc_resp)
{
	struct drpc_alloc	alloc = PROTO_ALLOCATOR_INIT(alloc);
	Mgmt__ContSetOwnerReq	*req = NULL;
	Mgmt__ContSetOwnerResp	 resp = MGMT__CONT_SET_OWNER_RESP__INIT;
	uint8_t			*body;
	size_t			 len;
	uuid_t			 pool_uuid, cont_uuid;
	int			 rc = 0;

	req = mgmt__cont_set_owner_req__unpack(&alloc.alloc, drpc_req->body.len,
					       drpc_req->body.data);

	if (alloc.oom || req == NULL) {
		D_ERROR("Failed to unpack req (cont set owner)\n");
		drpc_resp->status = DRPC__STATUS__FAILED_UNMARSHAL_PAYLOAD;
		return;
	}

	D_INFO("Received request to change container owner\n");

	if (uuid_parse(req->contuuid, cont_uuid) != 0) {
		D_ERROR("Container UUID is invalid\n");
		D_GOTO(out, rc = -DER_INVAL);
	}

	if (uuid_parse(req->pooluuid, pool_uuid) != 0) {
		D_ERROR("Pool UUID is invalid\n");
		D_GOTO(out, rc = -DER_INVAL);
	}

	rc = ds_mgmt_cont_set_owner(pool_uuid, cont_uuid, req->owneruser,
				    req->ownergroup);
	if (rc != 0)
		D_ERROR("Set owner failed: %d\n", rc);

out:
	resp.status = rc;
	len = mgmt__cont_set_owner_resp__get_packed_size(&resp);
	D_ALLOC(body, len);
	if (body == NULL) {
		drpc_resp->status = DRPC__STATUS__FAILED_MARSHAL;
	} else {
		mgmt__cont_set_owner_resp__pack(&resp, body);
		drpc_resp->body.len = len;
		drpc_resp->body.data = body;
	}

	mgmt__cont_set_owner_req__free_unpacked(req, &alloc.alloc);
}
<|MERGE_RESOLUTION|>--- conflicted
+++ resolved
@@ -1592,12 +1592,7 @@
 	D_ALLOC_PTR(resp);
 	if (resp == NULL) {
 		drpc_resp->status = DRPC__STATUS__FAILURE;
-<<<<<<< HEAD
-		mgmt__smd_dev_req__free_unpacked(req, NULL);
-=======
-		D_ERROR("Failed to allocate daos response ref\n");
 		mgmt__smd_dev_req__free_unpacked(req, &alloc.alloc);
->>>>>>> d0b53734
 		return;
 	}
 
@@ -1666,12 +1661,7 @@
 	D_ALLOC_PTR(resp);
 	if (resp == NULL) {
 		drpc_resp->status = DRPC__STATUS__FAILURE;
-<<<<<<< HEAD
-		mgmt__smd_pool_req__free_unpacked(req, NULL);
-=======
-		D_ERROR("Failed to allocate daos response ref\n");
 		mgmt__smd_pool_req__free_unpacked(req, &alloc.alloc);
->>>>>>> d0b53734
 		return;
 	}
 
@@ -1743,12 +1733,7 @@
 	D_ALLOC_PTR(resp);
 	if (resp == NULL) {
 		drpc_resp->status = DRPC__STATUS__FAILURE;
-<<<<<<< HEAD
-		mgmt__bio_health_req__free_unpacked(req, NULL);
-=======
-		D_ERROR("Failed to allocate daos response ref\n");
 		mgmt__bio_health_req__free_unpacked(req, &alloc.alloc);
->>>>>>> d0b53734
 		return;
 	}
 
@@ -1766,15 +1751,8 @@
 		uuid_clear(uuid); /* need to set uuid = NULL */
 
 	D_ALLOC_PTR(bio_health);
-<<<<<<< HEAD
 	if (bio_health == NULL)
 		D_GOTO(out, rc = -DER_NOMEM);
-=======
-	if (bio_health == NULL) {
-		D_ERROR("Failed to allocate bio health struct\n");
-		D_GOTO(out, rc = -DER_NOMEM);
-	}
->>>>>>> d0b53734
 
 	rc = ds_mgmt_bio_health_query(bio_health, uuid, req->tgt_id);
 	if (rc != 0) {
@@ -1784,15 +1762,8 @@
 	}
 
 	D_ALLOC(resp->dev_uuid, DAOS_UUID_STR_SIZE);
-<<<<<<< HEAD
 	if (resp->dev_uuid == NULL)
 		D_GOTO(out, rc = -DER_NOMEM);
-=======
-	if (resp->dev_uuid == NULL) {
-		D_ERROR("failed to allocate buffer");
-		D_GOTO(out, rc = -DER_NOMEM);
-	}
->>>>>>> d0b53734
 
 	uuid_unparse_lower(bio_health->mb_devid, resp->dev_uuid);
 	stats = bio_health->mb_dev_state;
@@ -1875,12 +1846,7 @@
 	D_ALLOC_PTR(resp);
 	if (resp == NULL) {
 		drpc_resp->status = DRPC__STATUS__FAILURE;
-<<<<<<< HEAD
-		mgmt__dev_state_req__free_unpacked(req, NULL);
-=======
-		D_ERROR("Failed to allocate daos response ref\n");
 		mgmt__dev_state_req__free_unpacked(req, &alloc.alloc);
->>>>>>> d0b53734
 		return;
 	}
 
@@ -1950,12 +1916,7 @@
 	D_ALLOC_PTR(resp);
 	if (resp == NULL) {
 		drpc_resp->status = DRPC__STATUS__FAILURE;
-<<<<<<< HEAD
-		mgmt__dev_state_req__free_unpacked(req, NULL);
-=======
-		D_ERROR("Failed to allocate daos response ref\n");
 		mgmt__dev_state_req__free_unpacked(req, &alloc.alloc);
->>>>>>> d0b53734
 		return;
 	}
 
