--- conflicted
+++ resolved
@@ -3034,7 +3034,49 @@
 }
 
 void
-<<<<<<< HEAD
+ds_mgmt_drpc_get_group_status(Drpc__Call *drpc_req, Drpc__Response *drpc_resp)
+{
+	struct drpc_alloc        alloc = PROTO_ALLOCATOR_INIT(alloc);
+	Mgmt__GetGroupStatusReq *req;
+	Mgmt__GetGroupStatusResp resp = MGMT__GET_GROUP_STATUS_RESP__INIT;
+	uint8_t                 *body;
+	size_t                   len;
+	int                      rc;
+
+	req = mgmt__get_group_status_req__unpack(&alloc.alloc, drpc_req->body.len,
+						 drpc_req->body.data);
+	if (alloc.oom || req == NULL) {
+		D_ERROR("Failed to unpack req (get group status)\n");
+		drpc_resp->status = DRPC__STATUS__FAILED_UNMARSHAL_PAYLOAD;
+		return;
+	}
+
+	D_INFO("Received request to get group status: group_version=%u\n", req->group_version);
+
+	rc = ds_mgmt_get_group_status(req->group_version, &resp.dead_ranks, &resp.n_dead_ranks);
+	if (rc != 0) {
+		DL_CDEBUG(rc == -DER_GRPVER, DLOG_DBG, DLOG_ERR, rc, "Failed to get group status");
+		resp.dead_ranks   = NULL;
+		resp.n_dead_ranks = 0;
+	}
+	resp.status = rc;
+
+	len = mgmt__get_group_status_resp__get_packed_size(&resp);
+	D_ALLOC(body, len);
+	if (body == NULL) {
+		D_ERROR("Failed to allocate response body (get group status)\n");
+		drpc_resp->status = DRPC__STATUS__FAILED_MARSHAL;
+	} else {
+		mgmt__get_group_status_resp__pack(&resp, body);
+		drpc_resp->body.len  = len;
+		drpc_resp->body.data = body;
+	}
+
+	mgmt__get_group_status_req__free_unpacked(req, &alloc.alloc);
+	D_FREE(resp.dead_ranks);
+}
+
+void
 ds_mgmt_drpc_check_set_policy(Drpc__Call *drpc_req, Drpc__Response *drpc_resp)
 {
 	uint8_t                 *body;
@@ -3054,26 +3096,10 @@
 						 drpc_req->body.data);
 	if (alloc.oom || req == NULL) {
 		D_ERROR("Failed to unpack req (set policy for check)\n");
-=======
-ds_mgmt_drpc_get_group_status(Drpc__Call *drpc_req, Drpc__Response *drpc_resp)
-{
-	struct drpc_alloc        alloc = PROTO_ALLOCATOR_INIT(alloc);
-	Mgmt__GetGroupStatusReq *req;
-	Mgmt__GetGroupStatusResp resp = MGMT__GET_GROUP_STATUS_RESP__INIT;
-	uint8_t                 *body;
-	size_t                   len;
-	int                      rc;
-
-	req = mgmt__get_group_status_req__unpack(&alloc.alloc, drpc_req->body.len,
-						 drpc_req->body.data);
-	if (alloc.oom || req == NULL) {
-		D_ERROR("Failed to unpack req (get group status)\n");
->>>>>>> 8e7bec7a
-		drpc_resp->status = DRPC__STATUS__FAILED_UNMARSHAL_PAYLOAD;
-		return;
-	}
-
-<<<<<<< HEAD
+		drpc_resp->status = DRPC__STATUS__FAILED_UNMARSHAL_PAYLOAD;
+		return;
+	}
+
 	D_INFO("Received request to set policy for check\n");
 
 	rc = ds_mgmt_check_set_policy(req->n_policies, req->policies);
@@ -3088,33 +3114,9 @@
 		drpc_resp->status = DRPC__STATUS__FAILED_MARSHAL;
 	} else {
 		mgmt__daos_resp__pack(&resp, body);
-=======
-	D_INFO("Received request to get group status: group_version=%u\n", req->group_version);
-
-	rc = ds_mgmt_get_group_status(req->group_version, &resp.dead_ranks, &resp.n_dead_ranks);
-	if (rc != 0) {
-		DL_CDEBUG(rc == -DER_GRPVER, DLOG_DBG, DLOG_ERR, rc, "Failed to get group status");
-		resp.dead_ranks   = NULL;
-		resp.n_dead_ranks = 0;
-	}
-	resp.status = rc;
-
-	len = mgmt__get_group_status_resp__get_packed_size(&resp);
-	D_ALLOC(body, len);
-	if (body == NULL) {
-		D_ERROR("Failed to allocate response body (get group status)\n");
-		drpc_resp->status = DRPC__STATUS__FAILED_MARSHAL;
-	} else {
-		mgmt__get_group_status_resp__pack(&resp, body);
->>>>>>> 8e7bec7a
 		drpc_resp->body.len  = len;
 		drpc_resp->body.data = body;
 	}
 
-<<<<<<< HEAD
 	mgmt__check_set_policy_req__free_unpacked(req, &alloc.alloc);
-=======
-	mgmt__get_group_status_req__free_unpacked(req, &alloc.alloc);
-	D_FREE(resp.dead_ranks);
->>>>>>> 8e7bec7a
 }