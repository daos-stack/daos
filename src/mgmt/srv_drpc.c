/*
 * (C) Copyright 2019-2024 Intel Corporation.
 * (C) Copyright 2025 Hewlett Packard Enterprise Development LP
 * (C) Copyright 2025 Google LLC
 *
 * SPDX-License-Identifier: BSD-2-Clause-Patent
 */
/**
 * This file is part of the DAOS Engine. It implements the handlers to
 * process incoming dRPC requests for management tasks.
 */
#define D_LOGFAC	DD_FAC(mgmt)

#include <signal.h>
#include <daos_srv/daos_engine.h>
#include <daos_srv/pool.h>
#include <daos_api.h>
#include <daos_security.h>

#include "svc.pb-c.h"
#include "acl.pb-c.h"
#include "pool.pb-c.h"
#include "cont.pb-c.h"
#include "server.pb-c.h"
#include "check.pb-c.h"
#include "srv_internal.h"
#include "drpc_internal.h"

static void
pack_daos_response(Mgmt__DaosResp *daos_resp, Drpc__Response *drpc_resp)
{
	uint8_t	*body;
	size_t	 len;

	len = mgmt__daos_resp__get_packed_size(daos_resp);
	D_ALLOC(body, len);
	if (body == NULL) {
		drpc_resp->status = DRPC__STATUS__FAILED_MARSHAL;
	} else {
		mgmt__daos_resp__pack(daos_resp, body);
		drpc_resp->body.len = len;
		drpc_resp->body.data = body;
	}
}

void
ds_mgmt_drpc_prep_shutdown(Drpc__Call *drpc_req, Drpc__Response *drpc_resp)
{
	struct drpc_alloc	 alloc = PROTO_ALLOCATOR_INIT(alloc);
	Mgmt__PrepShutdownReq	*req = NULL;
	Mgmt__DaosResp		 resp = MGMT__DAOS_RESP__INIT;

	/* Unpack the inner request from the drpc call body */
	req = mgmt__prep_shutdown_req__unpack(&alloc.alloc,
					      drpc_req->body.len,
					      drpc_req->body.data);
	if (alloc.oom || req == NULL) {
		drpc_resp->status = DRPC__STATUS__FAILED_UNMARSHAL_PAYLOAD;
		D_ERROR("Failed to unpack req (prep shutdown)\n");
		return;
	}

	D_INFO("Received request to prep shutdown %u\n", req->rank);

#ifndef DRPC_TEST
	ds_pool_disable_exclude();
#endif

	D_INFO("Service rank %d is being prepared for controlled shutdown\n",
		req->rank);

	pack_daos_response(&resp, drpc_resp);
	mgmt__prep_shutdown_req__free_unpacked(req, &alloc.alloc);
}

void
ds_mgmt_drpc_ping_rank(Drpc__Call *drpc_req, Drpc__Response *drpc_resp)
{
	struct drpc_alloc	 alloc = PROTO_ALLOCATOR_INIT(alloc);
	Mgmt__PingRankReq	*req = NULL;
	Mgmt__DaosResp		 resp = MGMT__DAOS_RESP__INIT;

	/* Unpack the inner request from the drpc call body */
	req = mgmt__ping_rank_req__unpack(&alloc.alloc,
					  drpc_req->body.len,
					  drpc_req->body.data);
	if (alloc.oom || req == NULL) {
		drpc_resp->status = DRPC__STATUS__FAILED_UNMARSHAL_PAYLOAD;
		D_ERROR("Failed to unpack req (ping rank)\n");
		return;
	}

	D_INFO("Received request to ping rank %u\n", req->rank);

	/* TODO: verify engine components are functioning as expected */

	pack_daos_response(&resp, drpc_resp);
	mgmt__ping_rank_req__free_unpacked(req, &alloc.alloc);
}

void
ds_mgmt_drpc_set_log_masks(Drpc__Call *drpc_req, Drpc__Response *drpc_resp)
{
	struct drpc_alloc	 alloc = PROTO_ALLOCATOR_INIT(alloc);
	Ctl__SetLogMasksReq	*req = NULL;
	Ctl__SetLogMasksResp	 resp;
	uint8_t			*body;
	size_t			 len;
	char                     retbuf[1024] = {'\0'};

	/* Unpack the inner request from the drpc call body */
	req = ctl__set_log_masks_req__unpack(&alloc.alloc,
					     drpc_req->body.len,
					     drpc_req->body.data);
	if (alloc.oom || req == NULL) {
		drpc_resp->status = DRPC__STATUS__FAILED_UNMARSHAL_PAYLOAD;
		D_ERROR("Failed to unpack req (set log masks)\n");
		return;
	}

	/** Response status is populated with SUCCESS (0) on init */
	ctl__set_log_masks_resp__init(&resp);

	/**
	 * Assuming req->masks and req->streams are null terminated strings, update engine log
	 * masks and debug stream mask.
	 */
	d_log_sync_mask_ex(req->masks, req->streams);

	/** Check settings have persisted */
	d_log_getmasks(retbuf, 0, sizeof(retbuf), 0);
	D_INFO("Received request to set log masks '%s' masks are now %s, debug streams (DD_MASK) "
	       "set to '%s'\n", req->masks, retbuf, req->streams);

	/* b/390177544: Adjust mercury/libfabric logging at runtime */
	if (strstr(retbuf, "external=DBUG") != NULL) {
		crt_hg_set_log_level("debug");
		crt_hg_set_log_subsys("hg,na,libfabric");
		D_INFO("enabled DEBUG logging for external facility\n");
	} else {
		/* if it's not DEBUG, reset it to defaults */
		crt_hg_reset_log_level();
		crt_hg_reset_log_subsys();
		D_INFO("reset logging to defaults for external facility\n");
	}

	len = ctl__set_log_masks_resp__get_packed_size(&resp);
	D_ALLOC(body, len);
	if (body == NULL) {
		drpc_resp->status = DRPC__STATUS__FAILED_MARSHAL;
	} else {
		ctl__set_log_masks_resp__pack(&resp, body);
		drpc_resp->body.len = len;
		drpc_resp->body.data = body;
	}

	ctl__set_log_masks_req__free_unpacked(req, &alloc.alloc);
}

void
ds_mgmt_drpc_set_rank(Drpc__Call *drpc_req, Drpc__Response *drpc_resp)
{
	struct drpc_alloc	alloc = PROTO_ALLOCATOR_INIT(alloc);
	Mgmt__SetRankReq	*req = NULL;
	Mgmt__DaosResp		 resp = MGMT__DAOS_RESP__INIT;
	int			 rc;

	/* Unpack the inner request from the drpc call body */
	req = mgmt__set_rank_req__unpack(&alloc.alloc,
					 drpc_req->body.len,
					 drpc_req->body.data);
	if (alloc.oom || req == NULL) {
		drpc_resp->status = DRPC__STATUS__FAILED_UNMARSHAL_PAYLOAD;
		D_ERROR("Failed to unpack req (set rank)\n");
		return;
	}

	D_INFO("Received request to set rank to %u and map_version to %u\n", req->rank,
	       req->map_version);

	rc = crt_rank_self_set(req->rank, req->map_version);
	if (rc != 0)
		D_ERROR("Failed to set self rank %u: "DF_RC"\n", req->rank,
			DP_RC(rc));

	resp.status = rc;
	pack_daos_response(&resp, drpc_resp);
	mgmt__set_rank_req__free_unpacked(req, &alloc.alloc);
}

void
ds_mgmt_drpc_group_update(Drpc__Call *drpc_req, Drpc__Response *drpc_resp)
{
	struct drpc_alloc	alloc = PROTO_ALLOCATOR_INIT(alloc);
	Mgmt__GroupUpdateReq	*req = NULL;
	Mgmt__GroupUpdateResp	resp = MGMT__GROUP_UPDATE_RESP__INIT;
	struct mgmt_grp_up_in	in = {};
	uint8_t			*body;
	size_t			 len;
	int			 rc, i;

	/* Unpack the inner request from the drpc call body */
	req = mgmt__group_update_req__unpack(&alloc.alloc, drpc_req->body.len, drpc_req->body.data);

	if (alloc.oom || req == NULL) {
		drpc_resp->status = DRPC__STATUS__FAILED_UNMARSHAL_PAYLOAD;
		D_ERROR("Failed to unpack req (group_update)\n");
		return;
	}

	D_INFO("Received request to update group map with %zu ranks.\n",
	       req->n_engines);

	D_ALLOC_ARRAY(in.gui_servers, req->n_engines);
	if (in.gui_servers == NULL) {
		rc = -DER_NOMEM;
		goto out;
	}

	for (i = 0; i < req->n_engines; i++) {
		in.gui_servers[i].se_rank = req->engines[i]->rank;
		in.gui_servers[i].se_incarnation = req->engines[i]->incarnation;
		in.gui_servers[i].se_uri = req->engines[i]->uri;
	}
	in.gui_n_servers = req->n_engines;
	in.gui_map_version = req->map_version;

	rc = ds_mgmt_group_update_handler(&in);
out:
	if (in.gui_servers != NULL)
		D_FREE(in.gui_servers);

	resp.status = rc;
	len = mgmt__group_update_resp__get_packed_size(&resp);
	D_ALLOC(body, len);
	if (body == NULL) {
		drpc_resp->status = DRPC__STATUS__FAILED_MARSHAL;
	} else {
		mgmt__group_update_resp__pack(&resp, body);
		drpc_resp->body.len = len;
		drpc_resp->body.data = body;
	}

	mgmt__group_update_req__free_unpacked(req, &alloc.alloc);
}

static int
conv_req_props(daos_prop_t **out_prop, bool set_props,
	       Mgmt__PoolProperty **req_props, size_t n_props)
{
	daos_prop_t		*new_props = NULL;
	struct daos_prop_entry	*entry = NULL;
	int			 i, rc = 0;

	D_ASSERT(out_prop != NULL);
	D_ASSERT(req_props != NULL);

	if (n_props < 1)
		return 0;

	new_props = daos_prop_alloc(n_props);
	if (new_props == NULL) {
		return -DER_NOMEM;
	}

	for (i = 0; i < n_props; i++) {
		entry = &new_props->dpp_entries[i];
		entry->dpe_type = req_props[i]->number;

		if (!set_props)
			continue;

		switch (req_props[i]->value_case) {
		case MGMT__POOL_PROPERTY__VALUE_STRVAL:
			if (req_props[i]->strval == NULL) {
				D_ERROR("string value is NULL\n");
				D_GOTO(out, rc = -DER_PROTO);
			}

			D_STRNDUP(entry->dpe_str, req_props[i]->strval,
				DAOS_PROP_LABEL_MAX_LEN);
			if (entry->dpe_str == NULL)
				D_GOTO(out, rc = -DER_NOMEM);
			break;
		case MGMT__POOL_PROPERTY__VALUE_NUMVAL:
			entry->dpe_val = req_props[i]->numval;
			break;
		default:
			D_ERROR("Pool property request with no value (%d)\n",
				req_props[i]->value_case);
			D_GOTO(out, rc = -DER_INVAL);
		}
	}
out:
	if (rc != 0)
		daos_prop_free(new_props);
	else
		*out_prop = new_props;

	return rc;
}

static int
create_pool_props(daos_prop_t **out_prop, uint32_t numsvcreps, char *owner, char *owner_grp,
		  const char **ace_list, size_t ace_nr)
{
	uint64_t	out_svc_rf = DAOS_PROP_PO_SVC_REDUN_FAC_DEFAULT;
	char		*out_owner = NULL;
	char		*out_owner_grp = NULL;
	struct daos_acl	*out_acl = NULL;
	daos_prop_t	*new_prop = NULL;
	uint32_t	entries = 1;
	uint32_t	idx = 0;
	int		rc = 0;

	if (numsvcreps > 0) {
#ifndef DRPC_TEST
		out_svc_rf = ds_pool_svc_rf_from_nreplicas(numsvcreps);
#else
		if (numsvcreps % 2 == 0)
			numsvcreps--;
		out_svc_rf = numsvcreps / 2;
#endif
		if (!daos_svc_rf_is_valid(out_svc_rf)) {
			D_ERROR("invalid numsvcreps %u\n", numsvcreps);
			rc = -DER_INVAL;
			goto err_out;
		}
	}

	if (ace_list != NULL && ace_nr > 0) {
		rc = daos_acl_from_strs(ace_list, ace_nr, &out_acl);
		if (rc != 0)
			D_GOTO(err_out, rc);

		entries++;
	}

	if (owner != NULL && *owner != '\0') {
		D_ASPRINTF(out_owner, "%s", owner);
		if (out_owner == NULL)
			D_GOTO(err_out, rc = -DER_NOMEM);

		entries++;
	}

	if (owner_grp != NULL && *owner_grp != '\0') {
		D_ASPRINTF(out_owner_grp, "%s", owner_grp);
		if (out_owner_grp == NULL)
			D_GOTO(err_out, rc = -DER_NOMEM);

		entries++;
	}

	new_prop = daos_prop_alloc(entries);
	if (new_prop == NULL)
		D_GOTO(err_out, rc = -DER_NOMEM);

	new_prop->dpp_entries[idx].dpe_type = DAOS_PROP_PO_SVC_REDUN_FAC;
	new_prop->dpp_entries[idx].dpe_val = out_svc_rf;
	idx++;

	if (out_owner != NULL) {
		new_prop->dpp_entries[idx].dpe_type = DAOS_PROP_PO_OWNER;
		new_prop->dpp_entries[idx].dpe_str = out_owner;
		idx++;
	}

	if (out_owner_grp != NULL) {
		new_prop->dpp_entries[idx].dpe_type = DAOS_PROP_PO_OWNER_GROUP;
		new_prop->dpp_entries[idx].dpe_str = out_owner_grp;
		idx++;
	}

	if (out_acl != NULL) {
		new_prop->dpp_entries[idx].dpe_type = DAOS_PROP_PO_ACL;
		new_prop->dpp_entries[idx].dpe_val_ptr = out_acl;
		idx++;
	}

	*out_prop = new_prop;

	return rc;

err_out:
	daos_prop_free(new_prop);
	daos_acl_free(out_acl);
	D_FREE(out_owner_grp);
	D_FREE(out_owner);
	return rc;
}

static int pool_create_fill_resp(Mgmt__PoolCreateResp *resp, uuid_t uuid, d_rank_list_t *svc_ranks)
{
	int			rc = 0;
	int			index;
	d_rank_list_t	       *enabled_ranks = NULL;
	daos_pool_info_t	pool_info = { .pi_bits = DPI_ENGINES_ENABLED | DPI_SPACE };

	D_ASSERT(svc_ranks != NULL);
	D_ASSERT(svc_ranks->rl_nr > 0);

	rc = rank_list_to_uint32_array(svc_ranks, &resp->svc_reps, &resp->n_svc_reps);
	if (rc != 0) {
		D_ERROR("Failed to convert svc rank list: rc=%d\n", rc);
		D_GOTO(out, rc);
	}

	D_DEBUG(DB_MGMT, "%d service replicas\n", svc_ranks->rl_nr);

	rc =
	    ds_mgmt_pool_query(uuid, svc_ranks, &enabled_ranks, NULL, NULL, &pool_info, NULL, NULL);
	if (rc != 0) {
		D_ERROR("Failed to query created pool: rc=%d\n", rc);
		D_GOTO(out, rc);
	}

	resp->svc_ldr = pool_info.pi_leader;

	rc = rank_list_to_uint32_array(enabled_ranks, &resp->tgt_ranks, &resp->n_tgt_ranks);
	if (rc != 0) {
		D_ERROR("Failed to convert enabled target rank list: rc=%d\n", rc);
		D_GOTO(out, rc);
	}

	for (index = 0; index < DAOS_MEDIA_MAX; ++index) {
		D_ASSERT(pool_info.pi_space.ps_space.s_total[index] % resp->n_tgt_ranks == 0);
	}
	D_ALLOC_ARRAY(resp->tier_bytes, DAOS_MEDIA_MAX);
	if (resp->tier_bytes == NULL) {
		rc = -DER_NOMEM;
		D_GOTO(out, rc);
	}
	resp->n_tier_bytes = DAOS_MEDIA_MAX;
	for (index = 0; index < DAOS_MEDIA_MAX; ++index) {
		resp->tier_bytes[index] =
			pool_info.pi_space.ps_space.s_total[index] / resp->n_tgt_ranks;
	}

out:
	d_rank_list_free(enabled_ranks);
	return rc;
}

void
ds_mgmt_drpc_pool_create(Drpc__Call *drpc_req, Drpc__Response *drpc_resp)
{
	struct drpc_alloc	alloc = PROTO_ALLOCATOR_INIT(alloc);
	Mgmt__PoolCreateReq	*req = NULL;
	Mgmt__PoolCreateResp	 resp = MGMT__POOL_CREATE_RESP__INIT;
	d_rank_list_t		*targets = NULL;
	d_rank_list_t		*svc = NULL;
	uuid_t			 pool_uuid;
	daos_prop_t		*prop = NULL;
	daos_prop_t		*req_props = NULL;
	daos_prop_t		*base_props = NULL;
	uint8_t			*body;
	size_t			 len;
	int			 rc;

	/* Unpack the inner request from the drpc call body */
	req = mgmt__pool_create_req__unpack(&alloc.alloc, drpc_req->body.len,
					    drpc_req->body.data);
	if (alloc.oom || req == NULL) {
		drpc_resp->status = DRPC__STATUS__FAILED_UNMARSHAL_PAYLOAD;
		D_ERROR("Failed to unpack req (create pool)\n");
		return;
	}

	D_INFO("Received request to create pool on %zu ranks.\n", req->n_ranks);

	if (req->n_tierbytes != DAOS_MEDIA_MAX)
		D_GOTO(out, rc = -DER_INVAL);

	if (req->n_properties > 0) {
		rc = conv_req_props(&req_props, true,
				    req->properties, req->n_properties);
		if (rc != 0) {
			D_ERROR("get_req_props() failed: "DF_RC"\n", DP_RC(rc));
			goto out;
		}
	}

	if (req->n_ranks > 0) {
		targets = uint32_array_to_rank_list(req->ranks, req->n_ranks);
		if (targets == NULL)
			D_GOTO(out, rc = -DER_NOMEM);
	}

	if (uuid_parse(req->uuid, pool_uuid) != 0) {
		rc = -DER_INVAL;
		DL_ERROR(rc, "Pool UUID is invalid");
		goto out;
	}
	D_DEBUG(DB_MGMT, DF_UUID": creating pool\n", DP_UUID(pool_uuid));

	rc = create_pool_props(&base_props, req->numsvcreps, req->user, req->usergroup,
			       (const char **)req->acl, req->n_acl);
	if (rc != 0)
		goto out;

	if (req->n_properties > 0) {
		prop = daos_prop_merge(base_props, req_props);
		if (prop == NULL) {
			D_GOTO(out, rc = -DER_NOMEM);
		}
	} else {
		prop = base_props;
		base_props = NULL;
	}

	/* Ranks to allocate targets (in) & svc for pool replicas (out). */
	rc = ds_mgmt_create_pool(pool_uuid, req->sys, "pmem", targets,
				 req->tierbytes[DAOS_MEDIA_SCM], req->tierbytes[DAOS_MEDIA_NVME],
				 prop, &svc, req->n_faultdomains, req->faultdomains,
				 req->meta_blob_size);
	if (rc != 0) {
		D_ERROR("failed to create pool: "DF_RC"\n", DP_RC(rc));
		goto out;
	}

	rc = pool_create_fill_resp(&resp, pool_uuid, svc);
	d_rank_list_free(svc);

out:
	resp.status = rc;
	len = mgmt__pool_create_resp__get_packed_size(&resp);
	D_ALLOC(body, len);
	if (body == NULL) {
		drpc_resp->status = DRPC__STATUS__FAILED_MARSHAL;
	} else {
		mgmt__pool_create_resp__pack(&resp, body);
		drpc_resp->body.len = len;
		drpc_resp->body.data = body;
	}

	mgmt__pool_create_req__free_unpacked(req, &alloc.alloc);

	daos_prop_free(base_props);
	daos_prop_free(req_props);
	daos_prop_free(prop);

	if (targets != NULL)
		d_rank_list_free(targets);

	D_FREE(resp.tier_bytes);
	D_FREE(resp.tgt_ranks);
	D_FREE(resp.svc_reps);
}

void
ds_mgmt_drpc_pool_destroy(Drpc__Call *drpc_req, Drpc__Response *drpc_resp)
{
	struct drpc_alloc	alloc = PROTO_ALLOCATOR_INIT(alloc);
	Mgmt__PoolDestroyReq	*req = NULL;
	Mgmt__PoolDestroyResp	 resp = MGMT__POOL_DESTROY_RESP__INIT;
	uuid_t			 uuid;
	d_rank_list_t		*ranks = NULL;
	uint8_t			*body;
	size_t			 len;
	int			 rc;

	/* Unpack the inner request from the drpc call body */
	req = mgmt__pool_destroy_req__unpack(&alloc.alloc,
					     drpc_req->body.len,
					     drpc_req->body.data);

	if (alloc.oom || req == NULL) {
		drpc_resp->status = DRPC__STATUS__FAILED_UNMARSHAL_PAYLOAD;
		D_ERROR("Failed to unpack req (destroy pool)\n");
		return;
	}

	D_INFO("Received request to destroy pool %s\n", req->id);

	if (uuid_parse(req->id, uuid) != 0) {
		rc = -DER_INVAL;
		DL_ERROR(rc, "Pool UUID is invalid");
		goto out;
	}

	/*
	 * Note that req->svc_ranks in this dRPC indicates on which ranks we
	 * shall attempt to destroy the pool, not the set of PS ranks, despite
	 * the name. See the caller code in mgmtSvc.PoolDestroy.
	 */
	ranks = uint32_array_to_rank_list(req->svc_ranks, req->n_svc_ranks);
	if (ranks == NULL)
		D_GOTO(out, rc = -DER_NOMEM);

	rc = ds_mgmt_destroy_pool(uuid, ranks);
	if (rc != 0) {
		D_ERROR("Failed to destroy pool %s: "DF_RC"\n", req->id,
			DP_RC(rc));
	}

	d_rank_list_free(ranks);

out:
	resp.status = rc;
	len = mgmt__pool_destroy_resp__get_packed_size(&resp);
	D_ALLOC(body, len);
	if (body == NULL) {
		drpc_resp->status = DRPC__STATUS__FAILED_MARSHAL;
	} else {
		mgmt__pool_destroy_resp__pack(&resp, body);
		drpc_resp->body.len = len;
		drpc_resp->body.data = body;
	}

	mgmt__pool_destroy_req__free_unpacked(req, &alloc.alloc);
}

void
ds_mgmt_drpc_pool_evict(Drpc__Call *drpc_req, Drpc__Response *drpc_resp)
{
	struct drpc_alloc	alloc = PROTO_ALLOCATOR_INIT(alloc);
	Mgmt__PoolEvictReq	*req = NULL;
	Mgmt__PoolEvictResp	 resp = MGMT__POOL_EVICT_RESP__INIT;
	uuid_t			 uuid;
	uuid_t			*handles = NULL;
	int			 n_handles = 0;
	char			*machine = NULL;
	uint32_t		 count = 0;
	d_rank_list_t		*svc_ranks = NULL;
	uint8_t			*body;
	size_t			 len;
	uint32_t		 destroy = 0;
	uint32_t		 force_destroy = 0;
	int			 rc;
	int			 i;


	/* Unpack the inner request from the drpc call body */
	req = mgmt__pool_evict_req__unpack(&alloc.alloc,
					   drpc_req->body.len,
					   drpc_req->body.data);

	if (alloc.oom || req == NULL) {
		drpc_resp->status = DRPC__STATUS__FAILED_UNMARSHAL_PAYLOAD;
		D_ERROR("Failed to unpack req (evict pool_connections)\n");
		return;
	}

	D_INFO("Received request to evict pool connections %s\n", req->id);

	if (uuid_parse(req->id, uuid) != 0) {
		rc = -DER_INVAL;
		DL_ERROR(rc, "Pool UUID is invalid");
		goto out;
	}

	svc_ranks = uint32_array_to_rank_list(req->svc_ranks, req->n_svc_ranks);
	if (svc_ranks == NULL)
		D_GOTO(out, rc = -DER_NOMEM);

	if (req->handles) {
		D_ALLOC(handles, sizeof(uuid_t) * req->n_handles);
		if (handles == NULL) {
			d_rank_list_free(svc_ranks);
			D_GOTO(out, rc = -DER_NOMEM);
		}
		for (i = 0; i < req->n_handles; i++) {
			if (uuid_parse(req->handles[i], handles[i]) != 0) {
				rc = -DER_INVAL;
				DL_ERROR(rc, "Handle UUID is invalid");
				goto out_free;
			}
		}
		n_handles = req->n_handles;
	} else if (req->destroy) {
		handles = NULL;
		n_handles = 0;
		destroy = 1;
		force_destroy = (req->force_destroy ? 1 : 0);
	} else if (req->machine != protobuf_c_empty_string) {
		machine = req->machine;
	} else {
		handles = NULL;
		n_handles = 0;
	}

	rc = ds_mgmt_evict_pool(uuid, svc_ranks, handles, n_handles, destroy, force_destroy,
				machine, &count);
	if (rc != 0)
		D_ERROR("Failed to evict pool connections %s: "DF_RC"\n", req->id, DP_RC(rc));

out_free:
	d_rank_list_free(svc_ranks);
	D_FREE(handles);

out:
	resp.status = rc;
	resp.count = count;
	len = mgmt__pool_evict_resp__get_packed_size(&resp);
	D_ALLOC(body, len);
	if (body == NULL) {
		drpc_resp->status = DRPC__STATUS__FAILED_MARSHAL;
	} else {
		mgmt__pool_evict_resp__pack(&resp, body);
		drpc_resp->body.len = len;
		drpc_resp->body.data = body;
	}

	mgmt__pool_evict_req__free_unpacked(req, &alloc.alloc);
}

static int
pool_change_target_state(char *id, d_rank_list_t *svc_ranks, size_t n_targetidx,
			 uint32_t *targetidx, uint32_t rank, pool_comp_state_t state,
			 size_t scm_size, size_t nvme_size, bool skip_rf_check)
{
	uuid_t				uuid;
	struct pool_target_addr_list	target_addr_list;
	int				num_addrs;
	int				rc, i;

	num_addrs = (n_targetidx > 0) ? n_targetidx : 1;
	if (uuid_parse(id, uuid) != 0) {
		rc = -DER_INVAL;
		DL_ERROR(rc, "Pool UUID is invalid");
		return rc;
	}

	rc = pool_target_addr_list_alloc(num_addrs, &target_addr_list);
	if (rc)
		return rc;

	if (n_targetidx > 0) {
		for (i = 0; i < n_targetidx; ++i) {
			target_addr_list.pta_addrs[i].pta_target = targetidx[i];
			target_addr_list.pta_addrs[i].pta_rank = rank;
		}
	} else {
		target_addr_list.pta_addrs[0].pta_target = -1;
		target_addr_list.pta_addrs[0].pta_rank = rank;
	}

	rc = ds_mgmt_pool_target_update_state(uuid, svc_ranks, &target_addr_list, state, scm_size,
					      nvme_size, skip_rf_check);
	if (rc != 0) {
		D_ERROR("Failed to set pool target up "DF_UUID": "DF_RC"\n",
			DP_UUID(uuid), DP_RC(rc));
	}

	pool_target_addr_list_free(&target_addr_list);
	return rc;
}

void
ds_mgmt_drpc_pool_exclude(Drpc__Call *drpc_req, Drpc__Response *drpc_resp)
{
	struct drpc_alloc	alloc = PROTO_ALLOCATOR_INIT(alloc);
	Mgmt__PoolExcludeReq	*req = NULL;
	Mgmt__PoolExcludeResp	resp;
	d_rank_list_t		*svc_ranks = NULL;
	uint8_t			*body;
	size_t			len;
	int			rc;

	mgmt__pool_exclude_resp__init(&resp);

	/* Unpack the inner request from the drpc call body */
	req = mgmt__pool_exclude_req__unpack(&alloc.alloc,
					     drpc_req->body.len,
					     drpc_req->body.data);

	if (alloc.oom || req == NULL) {
		drpc_resp->status = DRPC__STATUS__FAILED_UNMARSHAL_PAYLOAD;
		D_ERROR("Failed to unpack req (Exclude target)\n");
		return;
	}

	svc_ranks = uint32_array_to_rank_list(req->svc_ranks, req->n_svc_ranks);
	if (svc_ranks == NULL)
		D_GOTO(out, rc = -DER_NOMEM);

	rc = pool_change_target_state(req->id, svc_ranks, req->n_targetidx, req->targetidx,
				      req->rank, PO_COMP_ST_DOWN, 0 /* scm_size */,
				      0 /* nvme_size */, req->force);

	d_rank_list_free(svc_ranks);

out:
	resp.status = rc;
	len = mgmt__pool_exclude_resp__get_packed_size(&resp);
	D_ALLOC(body, len);
	if (body == NULL) {
		drpc_resp->status = DRPC__STATUS__FAILED_MARSHAL;
	} else {
		mgmt__pool_exclude_resp__pack(&resp, body);
		drpc_resp->body.len = len;
		drpc_resp->body.data = body;
	}

	mgmt__pool_exclude_req__free_unpacked(req, &alloc.alloc);
}

void
ds_mgmt_drpc_pool_drain(Drpc__Call *drpc_req, Drpc__Response *drpc_resp)
{
	struct drpc_alloc	alloc = PROTO_ALLOCATOR_INIT(alloc);
	Mgmt__PoolDrainReq	*req = NULL;
	Mgmt__PoolDrainResp	resp;
	d_rank_list_t		*svc_ranks = NULL;
	uint8_t			*body;
	size_t			len;
	int			rc;

	mgmt__pool_drain_resp__init(&resp);

	/* Unpack the inner request from the drpc call body */
	req = mgmt__pool_drain_req__unpack(&alloc.alloc,
					   drpc_req->body.len,
					   drpc_req->body.data);

	if (alloc.oom || req == NULL) {
		drpc_resp->status = DRPC__STATUS__FAILED_UNMARSHAL_PAYLOAD;
		D_ERROR("Failed to unpack req (Drain target)\n");
		return;
	}

	svc_ranks = uint32_array_to_rank_list(req->svc_ranks, req->n_svc_ranks);
	if (svc_ranks == NULL)
		D_GOTO(out, rc = -DER_NOMEM);

	rc = pool_change_target_state(req->id, svc_ranks, req->n_targetidx, req->targetidx,
				      req->rank, PO_COMP_ST_DRAIN, 0 /* scm_size */,
				      0 /* nvme_size */, false);

	d_rank_list_free(svc_ranks);

out:
	resp.status = rc;
	len = mgmt__pool_drain_resp__get_packed_size(&resp);
	D_ALLOC(body, len);
	if (body == NULL) {
		drpc_resp->status = DRPC__STATUS__FAILED_MARSHAL;
	} else {
		mgmt__pool_drain_resp__pack(&resp, body);
		drpc_resp->body.len = len;
		drpc_resp->body.data = body;
	}

	mgmt__pool_drain_req__free_unpacked(req, &alloc.alloc);
}

void
ds_mgmt_drpc_pool_extend(Drpc__Call *drpc_req, Drpc__Response *drpc_resp)
{
	struct drpc_alloc	alloc = PROTO_ALLOCATOR_INIT(alloc);
	Mgmt__PoolExtendReq	*req = NULL;
	Mgmt__PoolExtendResp	resp;
	d_rank_list_t		*rank_list = NULL;
	d_rank_list_t		*svc_ranks = NULL;
	uuid_t			uuid;
	uint8_t			*body;
	size_t			len;
	uint64_t		scm_bytes, nvme_bytes = 0;
	int			rc;

	mgmt__pool_extend_resp__init(&resp);

	/* Unpack the inner request from the drpc call body */
	req = mgmt__pool_extend_req__unpack(&alloc.alloc,
					    drpc_req->body.len,
					    drpc_req->body.data);

	if (alloc.oom || req == NULL) {
		drpc_resp->status = DRPC__STATUS__FAILED_UNMARSHAL_PAYLOAD;
		D_ERROR("Failed to unpack req (Extend target)\n");
		return;
	}

	if (req->n_tierbytes == 0 || req->n_tierbytes > DAOS_MEDIA_MAX) {
		D_ERROR("Invalid number of storage tiers: "DF_U64"\n",
			req->n_tierbytes);
		D_GOTO(out, rc = -DER_INVAL);
	}

	scm_bytes = req->tierbytes[DAOS_MEDIA_SCM];
	if (req->n_tierbytes > DAOS_MEDIA_NVME) {
		nvme_bytes = req->tierbytes[DAOS_MEDIA_NVME];
	}

	if (uuid_parse(req->id, uuid) != 0) {
		rc = -DER_INVAL;
		DL_ERROR(rc, "Pool UUID is invalid");
		D_GOTO(out, rc = -DER_INVAL);
	}

	rank_list = uint32_array_to_rank_list(req->ranks, req->n_ranks);
	if (rank_list == NULL)
		D_GOTO(out, rc = -DER_NOMEM);

	svc_ranks = uint32_array_to_rank_list(req->svc_ranks, req->n_svc_ranks);
	if (svc_ranks == NULL)
		D_GOTO(out_list, rc = -DER_NOMEM);

	rc = ds_mgmt_pool_extend(uuid, svc_ranks, rank_list, "pmem",
				 scm_bytes, nvme_bytes,
				 req->n_faultdomains, req->faultdomains);

	if (rc != 0)
		D_ERROR("Failed to extend pool %s: "DF_RC"\n", req->id,
			DP_RC(rc));

	d_rank_list_free(svc_ranks);

	/* For the moment, just echo back the allocations from the request.
	 * In the future, we may need to adjust the allocations somehow and
	 * this is how we would let the caller know.
	 */
	resp.n_tier_bytes = req->n_tierbytes;
	resp.tier_bytes = req->tierbytes;

out_list:
	d_rank_list_free(rank_list);
out:
	resp.status = rc;
	len = mgmt__pool_extend_resp__get_packed_size(&resp);
	D_ALLOC(body, len);
	if (body == NULL) {
		drpc_resp->status = DRPC__STATUS__FAILED_MARSHAL;
	} else {
		mgmt__pool_extend_resp__pack(&resp, body);
		drpc_resp->body.len = len;
		drpc_resp->body.data = body;
	}

	mgmt__pool_extend_req__free_unpacked(req, &alloc.alloc);
}

void
ds_mgmt_drpc_pool_reintegrate(Drpc__Call *drpc_req, Drpc__Response *drpc_resp)
{
	struct drpc_alloc		alloc = PROTO_ALLOCATOR_INIT(alloc);
	Mgmt__PoolReintReq              *req   = NULL;
	Mgmt__PoolReintResp              resp;
	d_rank_list_t			*svc_ranks = NULL;
	uint8_t				*body;
	size_t				len;
	uint64_t			scm_bytes;
	uint64_t			nvme_bytes = 0;
	int				rc;

	mgmt__pool_reint_resp__init(&resp);

	/* Unpack the inner request from the drpc call body */
	req = mgmt__pool_reint_req__unpack(&alloc.alloc, drpc_req->body.len, drpc_req->body.data);

	if (alloc.oom || req == NULL) {
		drpc_resp->status = DRPC__STATUS__FAILED_UNMARSHAL_PAYLOAD;
		D_ERROR("Failed to unpack req (Reintegrate target)\n");
		return;
	}

	if (req->n_tierbytes == 0 || req->n_tierbytes > DAOS_MEDIA_MAX) {
		D_ERROR("Invalid number of storage tiers: "DF_U64"\n",
			req->n_tierbytes);
		D_GOTO(out, rc = -DER_INVAL);
	}

	scm_bytes = req->tierbytes[DAOS_MEDIA_SCM];
	if (req->n_tierbytes > DAOS_MEDIA_NVME) {
		nvme_bytes = req->tierbytes[DAOS_MEDIA_NVME];
	}

	svc_ranks = uint32_array_to_rank_list(req->svc_ranks, req->n_svc_ranks);
	if (svc_ranks == NULL)
		D_GOTO(out, rc = -DER_NOMEM);

	rc = pool_change_target_state(req->id, svc_ranks, req->n_targetidx, req->targetidx,
				      req->rank, PO_COMP_ST_UP, scm_bytes, nvme_bytes, false);

	d_rank_list_free(svc_ranks);

out:
	resp.status = rc;
	len         = mgmt__pool_reint_resp__get_packed_size(&resp);
	D_ALLOC(body, len);
	if (body == NULL) {
		drpc_resp->status = DRPC__STATUS__FAILED_MARSHAL;
	} else {
		mgmt__pool_reint_resp__pack(&resp, body);
		drpc_resp->body.len = len;
		drpc_resp->body.data = body;
	}

	mgmt__pool_reint_req__free_unpacked(req, &alloc.alloc);
}

void ds_mgmt_drpc_pool_set_prop(Drpc__Call *drpc_req, Drpc__Response *drpc_resp)
{
	struct drpc_alloc	alloc = PROTO_ALLOCATOR_INIT(alloc);
	Mgmt__PoolSetPropReq	*req = NULL;
	Mgmt__PoolSetPropResp	 resp = MGMT__POOL_SET_PROP_RESP__INIT;
	daos_prop_t		*new_props = NULL;
	uuid_t			 uuid;
	d_rank_list_t		*svc_ranks = NULL;
	uint8_t			*body;
	size_t			 len;
	int			 rc;

	/* Unpack the inner request from the drpc call body */
	req = mgmt__pool_set_prop_req__unpack(&alloc.alloc, drpc_req->body.len,
					      drpc_req->body.data);

	if (alloc.oom || req == NULL) {
		drpc_resp->status = DRPC__STATUS__FAILED_UNMARSHAL_PAYLOAD;
		D_ERROR("Failed to unpack req (pool setprop)\n");
		return;
	}

	if (uuid_parse(req->id, uuid) != 0) {
		rc = -DER_INVAL;
		DL_ERROR(rc, "Pool UUID is invalid");
		goto out;
	}

	D_INFO(DF_UUID": received request to set pool properties\n",
	       DP_UUID(uuid));

	rc = conv_req_props(&new_props, true,
			    req->properties, req->n_properties);
	if (rc != 0)
		goto out;

	svc_ranks = uint32_array_to_rank_list(req->svc_ranks, req->n_svc_ranks);
	if (svc_ranks == NULL)
		D_GOTO(out, rc = -DER_NOMEM);

	rc = ds_mgmt_pool_set_prop(uuid, svc_ranks, new_props);
	if (rc != 0) {
		D_ERROR(DF_UUID": failed to set pool properties: "DF_RC"\n",
			DP_UUID(uuid), DP_RC(rc));
		goto out_ranks;
	}

out_ranks:
	d_rank_list_free(svc_ranks);
out:
	daos_prop_free(new_props);

	resp.status = rc;
	len = mgmt__pool_set_prop_resp__get_packed_size(&resp);
	D_ALLOC(body, len);
	if (body == NULL) {
		drpc_resp->status = DRPC__STATUS__FAILED_MARSHAL;
	} else {
		mgmt__pool_set_prop_resp__pack(&resp, body);
		drpc_resp->body.len  = len;
		drpc_resp->body.data = body;
	}

	mgmt__pool_set_prop_req__free_unpacked(req, &alloc.alloc);
}

void
ds_mgmt_drpc_pool_upgrade(Drpc__Call *drpc_req, Drpc__Response *drpc_resp)
{
	struct drpc_alloc	alloc = PROTO_ALLOCATOR_INIT(alloc);
	Mgmt__PoolUpgradeReq	*req = NULL;
	Mgmt__PoolUpgradeResp	 resp = MGMT__POOL_UPGRADE_RESP__INIT;
	uuid_t			 uuid;
	d_rank_list_t		*svc_ranks = NULL;
	uint8_t			*body;
	size_t			 len;
	int			 rc;

	/* Unpack the inner request from the drpc call body */
	req = mgmt__pool_upgrade_req__unpack(&alloc.alloc,
					     drpc_req->body.len,
					     drpc_req->body.data);

	if (alloc.oom || req == NULL) {
		drpc_resp->status = DRPC__STATUS__FAILED_UNMARSHAL_PAYLOAD;
		D_ERROR("Failed to unpack req (upgrade pool)\n");
		return;
	}

	D_INFO("Received request to upgrade pool %s\n", req->id);

	if (uuid_parse(req->id, uuid) != 0) {
		rc = -DER_INVAL;
		DL_ERROR(rc, "Pool UUID is invalid");
		goto out;
	}

	svc_ranks = uint32_array_to_rank_list(req->svc_ranks, req->n_svc_ranks);
	if (svc_ranks == NULL)
		D_GOTO(out, rc = -DER_NOMEM);

	rc = ds_mgmt_pool_upgrade(uuid, svc_ranks);

	d_rank_list_free(svc_ranks);

out:
	resp.status = rc;
	len = mgmt__pool_upgrade_resp__get_packed_size(&resp);
	D_ALLOC(body, len);
	if (body == NULL) {
		drpc_resp->status = DRPC__STATUS__FAILED_MARSHAL;
	} else {
		mgmt__pool_upgrade_resp__pack(&resp, body);
		drpc_resp->body.len = len;
		drpc_resp->body.data = body;
	}

	mgmt__pool_upgrade_req__free_unpacked(req, &alloc.alloc);
}

void
free_response_props(Mgmt__PoolProperty **props, size_t n_props)
{
	int i;

	for (i = 0; i < n_props; i++) {
		if (props[i]->value_case == MGMT__POOL_PROPERTY__VALUE_STRVAL)
			D_FREE(props[i]->strval);
		D_FREE(props[i]);
	}

	D_FREE(props);
}

static int
add_props_to_resp(daos_prop_t *prop, Mgmt__PoolGetPropResp *resp)
{
	Mgmt__PoolProperty	**resp_props;
	struct daos_prop_entry	*entry;
	int			 i, rc = 0;
	int			 valid_prop_nr = 0;
	int			 j = 0;

	if (prop == NULL || prop->dpp_nr == 0)
		return 0;

	for (i = 0; i < prop->dpp_nr; i++) {
		entry = &prop->dpp_entries[i];
		if (daos_prop_is_set(entry))
			valid_prop_nr++;
	}

	if (valid_prop_nr == 0)
		return 0;

	D_ALLOC_ARRAY(resp_props, valid_prop_nr);
	if (resp_props == NULL)
		return -DER_NOMEM;

	for (i = 0; i < prop->dpp_nr; i++) {
		entry = &prop->dpp_entries[i];
		if (!daos_prop_is_set(entry))
			continue;
		D_ALLOC(resp_props[j], sizeof(Mgmt__PoolProperty));
		if (resp_props[j] == NULL)
			D_GOTO(out, rc = -DER_NOMEM);
		mgmt__pool_property__init(resp_props[j]);

		resp_props[j]->number = entry->dpe_type;

		if (daos_prop_has_str(entry)) {
			if (entry->dpe_str == NULL) {
				D_ERROR("prop string unset\n");
				D_GOTO(out, rc = -DER_INVAL);
			}

			resp_props[j]->value_case =
				MGMT__POOL_PROPERTY__VALUE_STRVAL;
			D_STRNDUP(resp_props[j]->strval, entry->dpe_str,
				  DAOS_PROP_LABEL_MAX_LEN);
			if (resp_props[j]->strval == NULL)
				D_GOTO(out, rc = -DER_NOMEM);
		} else if (daos_prop_has_ptr(entry)) {
			switch (entry->dpe_type) {
			case DAOS_PROP_PO_SVC_LIST:
				if (entry->dpe_val_ptr == NULL) {
					D_ERROR("svc rank list unset\n");
					D_GOTO(out, rc = -DER_INVAL);
				}
				rc = d_rank_list_to_str((d_rank_list_t *)entry->dpe_val_ptr,
							&resp_props[j]->strval);
				if (rc != 0)
					D_GOTO(out, rc);
				resp_props[j]->value_case =
					MGMT__POOL_PROPERTY__VALUE_STRVAL;
				break;
			default:
				D_ERROR("pointer-value props not supported\n");
				D_GOTO(out, rc = -DER_INVAL);
			}
		} else {
			resp_props[j]->numval = entry->dpe_val;
			resp_props[j]->value_case =
				MGMT__POOL_PROPERTY__VALUE_NUMVAL;
		}
		j++;
	}

	resp->properties = resp_props;
	resp->n_properties = valid_prop_nr;

out:
	if (rc != 0)
		free_response_props(resp_props, valid_prop_nr);

	return rc;
}

void ds_mgmt_drpc_pool_get_prop(Drpc__Call *drpc_req, Drpc__Response *drpc_resp)
{
	struct drpc_alloc	alloc = PROTO_ALLOCATOR_INIT(alloc);
	Mgmt__PoolGetPropReq	*req = NULL;
	Mgmt__PoolGetPropResp	 resp = MGMT__POOL_GET_PROP_RESP__INIT;
	daos_prop_t		*props = NULL;
	uuid_t			 uuid;
	d_rank_list_t		*svc_ranks = NULL;
	uint8_t			*body;
	size_t			 len;
	int			 rc;

	/* Unpack the inner request from the drpc call body */
	req = mgmt__pool_get_prop_req__unpack(&alloc.alloc, drpc_req->body.len,
					      drpc_req->body.data);

	if (alloc.oom || req == NULL) {
		drpc_resp->status = DRPC__STATUS__FAILED_UNMARSHAL_PAYLOAD;
		D_ERROR("Failed to unpack req (pool getprop)\n");
		return;
	}

	if (uuid_parse(req->id, uuid) != 0) {
		rc = -DER_INVAL;
		DL_ERROR(rc, "Pool UUID is invalid");
		goto out;
	}

	D_INFO(DF_UUID": received request to get pool properties\n",
	       DP_UUID(uuid));

	rc = conv_req_props(&props, false, req->properties, req->n_properties);
	if (rc != 0)
		goto out;

	svc_ranks = uint32_array_to_rank_list(req->svc_ranks, req->n_svc_ranks);
	if (svc_ranks == NULL)
		D_GOTO(out, rc = -DER_NOMEM);

	rc = ds_mgmt_pool_get_prop(uuid, svc_ranks, props);
	if (rc != 0) {
		D_ERROR(DF_UUID": failed to get pool properties: "DF_RC"\n",
			DP_UUID(uuid), DP_RC(rc));
		goto out_ranks;
	}

	rc = add_props_to_resp(props, &resp);
	if (rc != 0)
		goto out_ranks;

out_ranks:
	d_rank_list_free(svc_ranks);
out:
	daos_prop_free(props);

	resp.status = rc;
	len = mgmt__pool_get_prop_resp__get_packed_size(&resp);
	D_ALLOC(body, len);
	if (body == NULL) {
		drpc_resp->status = DRPC__STATUS__FAILED_MARSHAL;
	} else {
		mgmt__pool_get_prop_resp__pack(&resp, body);
		drpc_resp->body.len  = len;
		drpc_resp->body.data = body;
	}

	free_response_props(resp.properties, resp.n_properties);
	mgmt__pool_get_prop_req__free_unpacked(req, &alloc.alloc);
}

static void
free_ace_list(char **list, size_t len)
{
	size_t i;

	if (list == NULL)
		return; /* nothing to do */

	for (i = 0; i < len; i++)
		D_FREE(list[i]);

	D_FREE(list);
}

static void
free_resp_acl(Mgmt__ACLResp *resp)
{
	if (resp->acl != NULL) {
		if (resp->acl->owner_user && resp->acl->owner_user[0] != '\0')
			D_FREE(resp->acl->owner_user);
		if (resp->acl->owner_group && resp->acl->owner_group[0] != '\0')
			D_FREE(resp->acl->owner_group);
		free_ace_list(resp->acl->entries, resp->acl->n_entries);
		D_FREE(resp->acl);
	}
}

static int
add_acl_to_response(struct daos_acl *acl, Mgmt__ACLResp *resp)
{
	char	**ace_list = NULL;
	size_t	ace_nr = 0;
	int	rc;

	if (acl == NULL)
		return 0; /* nothing to do */

	rc = daos_acl_to_strs(acl, &ace_list, &ace_nr);
	if (rc != 0) {
		D_ERROR("Couldn't convert ACL to string list: " DF_RC "\n", DP_RC(rc));
		return rc;
	}

	resp->acl->n_entries = ace_nr;
	resp->acl->entries = ace_list;

	return 0;
}

static int
prop_to_acl_response(daos_prop_t *prop, Mgmt__ACLResp *resp)
{
	struct daos_prop_entry	*entry;
	int			rc = 0;

	D_ALLOC_PTR(resp->acl);
	if (resp->acl == NULL)
		return -DER_NOMEM;
	mgmt__access_control_list__init(resp->acl);

	entry = daos_prop_entry_get(prop, DAOS_PROP_PO_ACL);
	if (entry != NULL) {
		rc = add_acl_to_response((struct daos_acl *)entry->dpe_val_ptr,
					 resp);
		if (rc != 0)
			return rc;
	}

	entry = daos_prop_entry_get(prop, DAOS_PROP_PO_OWNER);
	if (entry != NULL && entry->dpe_str != NULL &&
	    entry->dpe_str[0] != '\0')
		D_STRNDUP(resp->acl->owner_user, entry->dpe_str,
			  DAOS_ACL_MAX_PRINCIPAL_LEN);

	entry = daos_prop_entry_get(prop, DAOS_PROP_PO_OWNER_GROUP);
	if (entry != NULL && entry->dpe_str != NULL &&
	    entry->dpe_str[0] != '\0')
		D_STRNDUP(resp->acl->owner_group, entry->dpe_str,
			  DAOS_ACL_MAX_PRINCIPAL_LEN);

	return 0;
}

static void
pack_acl_resp(Mgmt__ACLResp *acl_resp, Drpc__Response *drpc_resp)
{
	size_t	len;
	uint8_t	*body;

	len = mgmt__aclresp__get_packed_size(acl_resp);
	D_ALLOC(body, len);
	if (body == NULL) {
		drpc_resp->status = DRPC__STATUS__FAILED_MARSHAL;
	} else {
		mgmt__aclresp__pack(acl_resp, body);
		drpc_resp->body.len = len;
		drpc_resp->body.data = body;
	}
}

void
ds_mgmt_drpc_pool_get_acl(Drpc__Call *drpc_req, Drpc__Response *drpc_resp)
{
	struct drpc_alloc	alloc = PROTO_ALLOCATOR_INIT(alloc);
	Mgmt__GetACLReq		*req = NULL;
	Mgmt__ACLResp		resp = MGMT__ACLRESP__INIT;
	int			rc;
	uuid_t			pool_uuid;
	daos_prop_t		*access_prop = NULL;
	d_rank_list_t		*svc_ranks = NULL;

	req = mgmt__get_aclreq__unpack(&alloc.alloc, drpc_req->body.len,
				       drpc_req->body.data);
	if (alloc.oom || req == NULL) {
		D_ERROR("Failed to unpack GetACLReq\n");
		drpc_resp->status = DRPC__STATUS__FAILED_UNMARSHAL_PAYLOAD;
		return;
	}

	D_INFO("Received request to get ACL for pool %s\n", req->id);

	if (uuid_parse(req->id, pool_uuid) != 0) {
		rc = -DER_INVAL;
		DL_ERROR(rc, "Pool UUID is invalid");
		goto out;
	}

	svc_ranks = uint32_array_to_rank_list(req->svc_ranks, req->n_svc_ranks);
	if (svc_ranks == NULL)
		D_GOTO(out, rc = -DER_NOMEM);

	rc = ds_mgmt_pool_get_acl(pool_uuid, svc_ranks, &access_prop);
	if (rc != 0) {
		D_ERROR("Couldn't get pool ACL, rc="DF_RC"\n", DP_RC(rc));
		D_GOTO(out_ranks, rc);
	}

	rc = prop_to_acl_response(access_prop, &resp);
	if (rc != 0)
		D_GOTO(out_acl, rc);

out_acl:
	daos_prop_free(access_prop);
out_ranks:
	d_rank_list_free(svc_ranks);
out:
	resp.status = rc;

	pack_acl_resp(&resp, drpc_resp);
	free_resp_acl(&resp);

	mgmt__get_aclreq__free_unpacked(req, &alloc.alloc);
}

/*
 * Pulls params out of the ModifyACLReq and validates them.
 */
static int
get_params_from_modify_acl_req(Drpc__Call *drpc_req, uuid_t uuid_out,
			       d_rank_list_t **svc_ranks_out,
			       struct daos_acl **acl_out)
{
	struct drpc_alloc	alloc = PROTO_ALLOCATOR_INIT(alloc);
	Mgmt__ModifyACLReq	*req = NULL;
	d_rank_list_t		*svc_ranks = NULL;
	int			rc;

	req = mgmt__modify_aclreq__unpack(&alloc.alloc, drpc_req->body.len,
					  drpc_req->body.data);
	if (alloc.oom || req == NULL) {
		D_ERROR("Failed to unpack ModifyACLReq\n");
		return -DER_PROTO;
	}

	if (uuid_parse(req->id, uuid_out) != 0) {
		rc = -DER_INVAL;
		DL_ERROR(rc, "UUID is invalid");
		goto out;
	}

	rc = daos_acl_from_strs((const char **)req->entries, req->n_entries, acl_out);
	if (rc != 0) {
		D_ERROR("Couldn't parse requested ACL strings to DAOS ACL, "
			"rc="DF_RC"\n", DP_RC(rc));
		D_GOTO(out, rc);
	}

	svc_ranks = uint32_array_to_rank_list(req->svc_ranks, req->n_svc_ranks);
	if (svc_ranks == NULL)
		D_GOTO(out, rc = -DER_NOMEM);
	*svc_ranks_out = svc_ranks;

out:
	mgmt__modify_aclreq__free_unpacked(req, &alloc.alloc);
	return rc;
}

void
ds_mgmt_drpc_pool_overwrite_acl(Drpc__Call *drpc_req, Drpc__Response *drpc_resp)
{
	Mgmt__ACLResp	resp = MGMT__ACLRESP__INIT;
	int		rc = 0;
	uuid_t		pool_uuid;
	d_rank_list_t	*svc_ranks = NULL;
	struct daos_acl	*acl = NULL;
	daos_prop_t	*result = NULL;

	rc = get_params_from_modify_acl_req(drpc_req, pool_uuid,
					    &svc_ranks, &acl);
	if (rc == -DER_PROTO) {
		drpc_resp->status = DRPC__STATUS__FAILED_UNMARSHAL_PAYLOAD;
		return;
	}
	if (rc != 0)
		D_GOTO(out, rc);

	rc = ds_mgmt_pool_overwrite_acl(pool_uuid, svc_ranks, acl, &result);
	if (rc != 0) {
		D_ERROR("Couldn't overwrite pool ACL, rc="DF_RC"\n", DP_RC(rc));
		D_GOTO(out_acl, rc);
	}

	rc = prop_to_acl_response(result, &resp);
	daos_prop_free(result);

out_acl:
	d_rank_list_free(svc_ranks);
	daos_acl_free(acl);
out:
	resp.status = rc;

	pack_acl_resp(&resp, drpc_resp);
	free_resp_acl(&resp);
}

void
ds_mgmt_drpc_pool_update_acl(Drpc__Call *drpc_req, Drpc__Response *drpc_resp)
{
	Mgmt__ACLResp	resp = MGMT__ACLRESP__INIT;
	int		rc = 0;
	uuid_t		pool_uuid;
	d_rank_list_t	*svc_ranks = NULL;
	struct daos_acl	*acl = NULL;
	daos_prop_t	*result = NULL;

	rc = get_params_from_modify_acl_req(drpc_req, pool_uuid,
					    &svc_ranks, &acl);
	if (rc == -DER_PROTO) {
		drpc_resp->status = DRPC__STATUS__FAILED_UNMARSHAL_PAYLOAD;
		return;
	}
	if (rc != 0)
		D_GOTO(out, rc);

	rc = ds_mgmt_pool_update_acl(pool_uuid, svc_ranks, acl, &result);
	if (rc != 0) {
		D_ERROR("Couldn't update pool ACL, rc=%d\n", rc);
		D_GOTO(out_acl, rc);
	}

	rc = prop_to_acl_response(result, &resp);
	daos_prop_free(result);

out_acl:
	d_rank_list_free(svc_ranks);
	daos_acl_free(acl);
out:
	resp.status = rc;

	pack_acl_resp(&resp, drpc_resp);
	free_resp_acl(&resp);
}

void
ds_mgmt_drpc_pool_delete_acl(Drpc__Call *drpc_req, Drpc__Response *drpc_resp)
{
	struct drpc_alloc	alloc = PROTO_ALLOCATOR_INIT(alloc);
	Mgmt__DeleteACLReq	*req;
	Mgmt__ACLResp		resp = MGMT__ACLRESP__INIT;
	int			rc = 0;
	uuid_t			pool_uuid;
	d_rank_list_t		*svc_ranks;
	daos_prop_t		*result = NULL;

	req = mgmt__delete_aclreq__unpack(&alloc.alloc, drpc_req->body.len,
					  drpc_req->body.data);
	if (alloc.oom || req == NULL) {
		D_ERROR("Failed to unpack DeleteACLReq\n");
		drpc_resp->status = DRPC__STATUS__FAILED_UNMARSHAL_PAYLOAD;
		return;
	}

	if (uuid_parse(req->id, pool_uuid) != 0) {
		rc = -DER_INVAL;
		DL_ERROR(rc, "Pool UUID is invalid");
		goto out;
	}

	svc_ranks = uint32_array_to_rank_list(req->svc_ranks, req->n_svc_ranks);
	if (svc_ranks == NULL)
		D_GOTO(out, rc = -DER_NOMEM);

	rc = ds_mgmt_pool_delete_acl(pool_uuid, svc_ranks,
				     req->principal, &result);
	if (rc != 0) {
		D_ERROR("Couldn't delete entry from pool ACL, rc=%d\n", rc);
		D_GOTO(out_ranks, rc);
	}

	rc = prop_to_acl_response(result, &resp);
	daos_prop_free(result);

out_ranks:
	d_rank_list_free(svc_ranks);
out:
	resp.status = rc;

	pack_acl_resp(&resp, drpc_resp);
	free_resp_acl(&resp);

	mgmt__delete_aclreq__free_unpacked(req, &alloc.alloc);
}

void
ds_mgmt_drpc_pool_list_cont(Drpc__Call *drpc_req, Drpc__Response *drpc_resp)
{
	struct drpc_alloc		alloc = PROTO_ALLOCATOR_INIT(alloc);
	Mgmt__ListContReq		*req = NULL;
	Mgmt__ListContResp		 resp = MGMT__LIST_CONT_RESP__INIT;
	uuid_t				 req_uuid;
	d_rank_list_t			*svc_ranks;
	uint8_t				*body;
	size_t				 len;
	struct daos_pool_cont_info	*containers = NULL;
	uint64_t			 containers_len = 0;
	int				 i;
	int				 rc = 0;

	/* Unpack the inner request from the drpc call body */
	req = mgmt__list_cont_req__unpack(&alloc.alloc, drpc_req->body.len,
					  drpc_req->body.data);

	if (alloc.oom || req == NULL) {
		drpc_resp->status = DRPC__STATUS__FAILED_UNMARSHAL_PAYLOAD;
		D_ERROR("Failed to unpack req (list containers)\n");
		mgmt__list_cont_req__free_unpacked(req, &alloc.alloc);
		return;
	}

	D_INFO("Received request to list containers in DAOS pool %s\n",
		req->id);

	/* resp.containers, n_containers are NULL/0 */

	if (uuid_parse(req->id, req_uuid) != 0) {
		rc = -DER_INVAL;
		DL_ERROR(rc, "Pool UUID is invalid");
		goto out;
	}

	svc_ranks = uint32_array_to_rank_list(req->svc_ranks, req->n_svc_ranks);
	if (svc_ranks == NULL)
		D_GOTO(out, rc = -DER_NOMEM);

	rc = ds_mgmt_pool_list_cont(req_uuid, svc_ranks,
				    &containers, &containers_len);
	if (rc != 0) {
		D_ERROR("Failed to list containers in pool %s :%d\n",
			req->id, rc);
		D_GOTO(out_ranks, rc);
	}

	if (containers) {
		D_ALLOC_ARRAY(resp.containers, containers_len);
		if (resp.containers == NULL)
			D_GOTO(out_ranks, rc = -DER_NOMEM);
	}
	resp.n_containers = containers_len;

	D_DEBUG(DB_MGMT, "Found %lu containers in DAOS pool %s\n", containers_len, req->id);

	for (i = 0; i < containers_len; i++) {
		D_ALLOC_PTR(resp.containers[i]);
		if (resp.containers[i] == NULL)
			D_GOTO(out_ranks, rc = -DER_NOMEM);

		mgmt__list_cont_resp__cont__init(resp.containers[i]);

		D_ALLOC(resp.containers[i]->uuid, DAOS_UUID_STR_SIZE);
		if (resp.containers[i]->uuid == NULL)
			D_GOTO(out_ranks, rc = -DER_NOMEM);
		uuid_unparse(containers[i].pci_uuid, resp.containers[i]->uuid);
	}

out_ranks:
	d_rank_list_free(svc_ranks);
out:
	resp.status = rc;
	len = mgmt__list_cont_resp__get_packed_size(&resp);
	D_ALLOC(body, len);
	if (body == NULL) {
		drpc_resp->status = DRPC__STATUS__FAILED_MARSHAL;
	} else {
		mgmt__list_cont_resp__pack(&resp, body);
		drpc_resp->body.len = len;
		drpc_resp->body.data = body;
	}

	mgmt__list_cont_req__free_unpacked(req, &alloc.alloc);

	if (resp.containers) {
		for (i = 0; i < resp.n_containers; i++) {
			if (resp.containers[i]) {
				if (resp.containers[i]->uuid)
					D_FREE(resp.containers[i]->uuid);
				D_FREE(resp.containers[i]);
			}
		}
		D_FREE(resp.containers);
	}

	D_FREE(containers);
}

static void
storage_usage_stats_from_pool_space(Mgmt__StorageUsageStats *stats,
				    struct daos_pool_space *space,
				    unsigned int media_type)
{
	D_ASSERT(media_type < DAOS_MEDIA_MAX);

	stats->media_type = media_type;
	stats->total = space->ps_space.s_total[media_type];
	stats->free = space->ps_space.s_free[media_type];
	stats->min = space->ps_free_min[media_type];
	stats->max = space->ps_free_max[media_type];
	stats->mean = space->ps_free_mean[media_type];
}

static void
pool_rebuild_status_from_info(Mgmt__PoolRebuildStatus *rebuild,
			      struct daos_rebuild_status *info)
{
	rebuild->status = info->rs_errno;
	if (rebuild->status == 0) {
		rebuild->objects = info->rs_obj_nr;
		rebuild->records = info->rs_rec_nr;

		if (info->rs_version == 0)
			rebuild->state = MGMT__POOL_REBUILD_STATUS__STATE__IDLE;
		else if (info->rs_state == DRS_COMPLETED)
			rebuild->state = MGMT__POOL_REBUILD_STATUS__STATE__DONE;
		else
			rebuild->state = MGMT__POOL_REBUILD_STATUS__STATE__BUSY;
	}
}

static void
pool_query_free_tier_stats(Mgmt__PoolQueryResp *resp)
{
	if (resp->tier_stats != NULL) {
		D_FREE(resp->tier_stats);
		resp->tier_stats = NULL;
	}
	resp->n_tier_stats = 0;
}

void
ds_mgmt_drpc_pool_query(Drpc__Call *drpc_req, Drpc__Response *drpc_resp)
{
<<<<<<< HEAD
	struct drpc_alloc       alloc = PROTO_ALLOCATOR_INIT(alloc);
	int                     rc    = 0;
	Mgmt__PoolQueryReq     *req;
	Mgmt__PoolQueryResp     resp    = MGMT__POOL_QUERY_RESP__INIT;
	Mgmt__StorageUsageStats scm     = MGMT__STORAGE_USAGE_STATS__INIT;
	Mgmt__StorageUsageStats nvme    = MGMT__STORAGE_USAGE_STATS__INIT;
	Mgmt__PoolRebuildStatus rebuild = MGMT__POOL_REBUILD_STATUS__INIT;
	uuid_t                  uuid;
	daos_pool_info_t        pool_info          = {0};
	d_rank_list_t          *svc_ranks          = NULL;
	d_rank_list_t          *enabled_ranks      = NULL;
	d_rank_list_t          *disabled_ranks     = NULL;
	d_rank_list_t          *dead_ranks         = NULL;
	char                   *enabled_ranks_str  = NULL;
	char                   *disabled_ranks_str = NULL;
	char                   *dead_ranks_str     = NULL;
	size_t                  len;
	uint8_t                *body;
=======
	struct drpc_alloc	alloc = PROTO_ALLOCATOR_INIT(alloc);
	int			rc = 0;
	Mgmt__PoolQueryReq	*req;
	Mgmt__PoolQueryResp	resp = MGMT__POOL_QUERY_RESP__INIT;
	Mgmt__StorageUsageStats	scm = MGMT__STORAGE_USAGE_STATS__INIT;
	Mgmt__StorageUsageStats	nvme = MGMT__STORAGE_USAGE_STATS__INIT;
	Mgmt__PoolRebuildStatus	rebuild = MGMT__POOL_REBUILD_STATUS__INIT;
	uuid_t			uuid;
	daos_pool_info_t	pool_info = {0};
	d_rank_list_t		*svc_ranks;
	d_rank_list_t           *ranks          = NULL;
	d_rank_list_t           *dead_ranks     = NULL;
	char			*range_list_str = NULL;
	char                    *dead_ranks_str = NULL;
	size_t			len;
	uint8_t			*body;
>>>>>>> 4373168d

	req = mgmt__pool_query_req__unpack(&alloc.alloc, drpc_req->body.len,
					   drpc_req->body.data);
	if (alloc.oom || req == NULL) {
		D_ERROR("Failed to unpack pool query req\n");
		drpc_resp->status = DRPC__STATUS__FAILED_UNMARSHAL_PAYLOAD;
		return;
	}

	D_INFO("Received request to query DAOS pool %s\n", req->id);

	if (uuid_parse(req->id, uuid) != 0) {
		DL_ERROR(-DER_INVAL, "Pool UUID is invalid");
		D_GOTO(error, rc = -DER_INVAL);
	}

	svc_ranks = uint32_array_to_rank_list(req->svc_ranks, req->n_svc_ranks);
	if (svc_ranks == NULL)
		D_GOTO(error, rc = -DER_NOMEM);

	pool_info.pi_bits = req->query_mask;
	rc = ds_mgmt_pool_query(uuid, svc_ranks, &enabled_ranks, &disabled_ranks, &dead_ranks,
				&pool_info, &resp.pool_layout_ver, &resp.upgrade_layout_ver);
	if (rc != 0) {
		DL_ERROR(rc, DF_UUID ": Failed to query the pool", DP_UUID(uuid));
		D_GOTO(error, rc);
	}

<<<<<<< HEAD
	rc = d_rank_list_to_str(enabled_ranks, &enabled_ranks_str);
	if (rc != 0) {
		DL_ERROR(rc, DF_UUID ": Failed to serialize the list of enabled ranks",
			 DP_UUID(uuid));
		D_GOTO(error, rc);
	}
	if (enabled_ranks_str != NULL)
		D_DEBUG(DB_MGMT, DF_UUID ": list of enabled ranks: %s\n", DP_UUID(uuid),
			enabled_ranks_str);

	rc = d_rank_list_to_str(disabled_ranks, &disabled_ranks_str);
	if (rc != 0) {
		DL_ERROR(rc, DF_UUID ": Failed to serialize the list of disabled ranks",
			 DP_UUID(uuid));
		D_GOTO(error, rc);
	}
	rc = d_rank_list_to_str(dead_ranks, &dead_ranks_str);
	if (rc != 0) {
		DL_ERROR(rc, DF_UUID ": Failed to serialize the list of dead ranks", DP_UUID(uuid));
		D_GOTO(error, rc);
	}
	if (disabled_ranks_str != NULL)
		D_DEBUG(DB_MGMT, DF_UUID ": list of disabled ranks: %s\n", DP_UUID(uuid),
			disabled_ranks_str);
	if (dead_ranks_str != NULL)
		D_DEBUG(DB_MGMT, DF_UUID ": list of dead ranks: %s\n", DP_UUID(uuid),
			dead_ranks_str);
=======
	/* Calculate and stringify rank ranges to return to control plane for display */
	rc = d_rank_list_to_str(ranks, &range_list_str);
	if (rc != 0) {
		DL_ERROR(rc, DF_UUID ": Failed to serialize the list of enabled ranks",
			 DP_UUID(uuid));
		D_GOTO(out_ranks, rc);
	} else if (range_list_str == NULL) {
		D_STRNDUP(range_list_str, "[]", strlen("[]"));
	}

	rc = d_rank_list_to_str(dead_ranks, &dead_ranks_str);
	if (rc != 0) {
		DL_ERROR(rc, DF_UUID ": Failed to serialize the list of disabled ranks",
			 DP_UUID(uuid));
		D_GOTO(out_dead_ranks, rc);
	} else if (dead_ranks_str == NULL) {
		D_STRNDUP(dead_ranks_str, "[]", strlen("[]"));
	}

	D_DEBUG(DB_MGMT, DF_UUID ": %s ranks: %s, dead_ranks: %s\n", DP_UUID(uuid),
		pool_info.pi_bits & DPI_ENGINES_ENABLED ? "ENABLED" : "DISABLED", range_list_str,
		dead_ranks_str);
>>>>>>> 4373168d

	/* Populate the response */
	resp.query_mask       = pool_info.pi_bits;
	resp.uuid             = req->id;
	resp.total_targets    = pool_info.pi_ntargets;
	resp.disabled_targets = pool_info.pi_ndisabled;
	resp.active_targets   = pool_info.pi_space.ps_ntargets;
	resp.total_engines    = pool_info.pi_nnodes;
	resp.svc_ldr          = pool_info.pi_leader;
	resp.svc_reps         = req->svc_ranks;
	resp.n_svc_reps       = req->n_svc_ranks;
<<<<<<< HEAD
	resp.version          = pool_info.pi_map_ver;
	if (enabled_ranks_str != NULL)
		resp.enabled_ranks = enabled_ranks_str;
	if (disabled_ranks_str != NULL)
		resp.disabled_ranks = disabled_ranks_str;
	if (dead_ranks_str != NULL)
		resp.dead_ranks = dead_ranks_str;

	D_ALLOC_ARRAY(resp.tier_stats, DAOS_MEDIA_MAX);
	if (resp.tier_stats == NULL)
		D_GOTO(error, rc = -DER_NOMEM);
=======
	resp.version = pool_info.pi_map_ver;
	resp.enabled_ranks    = (req->query_mask & DPI_ENGINES_ENABLED) ? range_list_str : "";
	resp.disabled_ranks   = (req->query_mask & DPI_ENGINES_DISABLED) ? range_list_str : "";
	resp.dead_ranks       = dead_ranks_str;

	D_ALLOC_ARRAY(resp.tier_stats, DAOS_MEDIA_MAX);
	if (resp.tier_stats == NULL)
		D_GOTO(out_dead_ranks, rc = -DER_NOMEM);
>>>>>>> 4373168d

	storage_usage_stats_from_pool_space(&scm, &pool_info.pi_space,
					    DAOS_MEDIA_SCM);
	resp.tier_stats[DAOS_MEDIA_SCM] = &scm;
	resp.n_tier_stats++;

	storage_usage_stats_from_pool_space(&nvme, &pool_info.pi_space,
					    DAOS_MEDIA_NVME);
	resp.tier_stats[DAOS_MEDIA_NVME] = &nvme;
	resp.n_tier_stats++;

	pool_rebuild_status_from_info(&rebuild, &pool_info.pi_rebuild_st);
	resp.rebuild = &rebuild;

<<<<<<< HEAD
error:
=======
out_dead_ranks:
	d_rank_list_free(dead_ranks);
out_ranks:
	d_rank_list_free(ranks);
out_svc_ranks:
	d_rank_list_free(svc_ranks);
out:
>>>>>>> 4373168d
	resp.status = rc;

	len = mgmt__pool_query_resp__get_packed_size(&resp);
	D_ALLOC(body, len);
	if (body == NULL) {
		drpc_resp->status = DRPC__STATUS__FAILED_MARSHAL;
	} else {
		mgmt__pool_query_resp__pack(&resp, body);
		drpc_resp->body.len = len;
		drpc_resp->body.data = body;
	}

	mgmt__pool_query_req__free_unpacked(req, &alloc.alloc);

	d_rank_list_free(enabled_ranks);
	D_FREE(enabled_ranks_str);
	d_rank_list_free(disabled_ranks);
	D_FREE(disabled_ranks_str);
	d_rank_list_free(dead_ranks);
	D_FREE(dead_ranks_str);
	d_rank_list_free(svc_ranks);
	pool_query_free_tier_stats(&resp);
}

void
ds_mgmt_drpc_pool_query_targets(Drpc__Call *drpc_req, Drpc__Response *drpc_resp)
{
	struct drpc_alloc		alloc = PROTO_ALLOCATOR_INIT(alloc);
	int				rc = 0;
	Mgmt__PoolQueryTargetReq	*req;
	Mgmt__PoolQueryTargetResp	resp = MGMT__POOL_QUERY_TARGET_RESP__INIT;
	uint32_t			i;
	uuid_t				uuid;
	d_rank_list_t			*svc_ranks;
	d_rank_list_t			*tgts;
	size_t				len;
	uint8_t				*body;
	daos_target_info_t		*infos = NULL;
	Mgmt__PoolQueryTargetInfo	*resp_infos = NULL;

	req = mgmt__pool_query_target_req__unpack(&alloc.alloc, drpc_req->body.len,
						  drpc_req->body.data);
	if (alloc.oom || req == NULL) {
		D_ERROR("Failed to unpack pool query targets req\n");
		drpc_resp->status = DRPC__STATUS__FAILED_UNMARSHAL_PAYLOAD;
		return;
	}

	D_INFO("Received request to query DAOS pool %s, %zu targets\n", req->id, req->n_targets);

	if (uuid_parse(req->id, uuid) != 0) {
		rc = -DER_INVAL;
		DL_ERROR(rc, "Pool UUID is invalid");
		goto out;
	}

	svc_ranks = uint32_array_to_rank_list(req->svc_ranks, req->n_svc_ranks);
	if (svc_ranks == NULL)
		D_GOTO(out, rc = -DER_NOMEM);

	tgts = uint32_array_to_rank_list(req->targets, req->n_targets);
	if (tgts == NULL)
		D_GOTO(out_ranks, rc = -DER_NOMEM);

	rc = ds_mgmt_pool_query_targets(uuid, svc_ranks, req->rank, tgts, &infos);
	if (rc != 0) {
		D_ERROR("ds_mgmt_pool_query_targets() failed, pool %s rank %u, "DF_RC"\n",
			req->id, req->rank, DP_RC(rc));
		goto out_tgts;
	}

	/* Populate the response */
	/* array of pointers to Mgmt__PoolQueryTargetInfo */
	D_ALLOC_ARRAY(resp.infos, req->n_targets);
	if (resp.infos == NULL)
		D_GOTO(out_infos, rc = -DER_NOMEM);
	resp.n_infos = req->n_targets;

	/* array of Mgmt__PoolQueryTargetInfo so we don't have to allocate individually */
	D_ALLOC_ARRAY(resp_infos, req->n_targets);
	if (resp_infos == NULL)
		D_GOTO(out_infos, rc = -DER_NOMEM);

	for (i = 0; i < req->n_targets; i++) {
		int				j;
		Mgmt__StorageTargetUsage	*space;

		resp.infos[i] = &resp_infos[i];
		mgmt__pool_query_target_info__init(resp.infos[i]);

		resp.infos[i]->type = (Mgmt__PoolQueryTargetInfo__TargetType) infos[i].ta_type;
		resp.infos[i]->state = (Mgmt__PoolQueryTargetInfo__TargetState) infos[i].ta_state;
		D_ALLOC_ARRAY(resp.infos[i]->space, DAOS_MEDIA_MAX);
		if (resp.infos[i]->space == NULL)
			D_GOTO(out_infos, rc = -DER_NOMEM);
		resp.infos[i]->n_space = DAOS_MEDIA_MAX;

		D_ALLOC_ARRAY(space, DAOS_MEDIA_MAX);
		if (space == NULL)
			D_GOTO(out_infos, rc = -DER_NOMEM);

		for (j = 0; j < DAOS_MEDIA_MAX; j++) {
			resp.infos[i]->space[j] = &space[j];
			mgmt__storage_target_usage__init(resp.infos[i]->space[j]);

			resp.infos[i]->space[j]->total = infos[i].ta_space.s_total[j];
			resp.infos[i]->space[j]->free = infos[i].ta_space.s_free[j];
			resp.infos[i]->space[j]->media_type = j;
		}
	}

out_infos:
	D_FREE(infos);
out_tgts:
	d_rank_list_free(tgts);
out_ranks:
	d_rank_list_free(svc_ranks);
out:
	resp.status = rc;

	len = mgmt__pool_query_target_resp__get_packed_size(&resp);
	D_ALLOC(body, len);
	if (body == NULL) {
		drpc_resp->status = DRPC__STATUS__FAILED_MARSHAL;
	} else {
		mgmt__pool_query_target_resp__pack(&resp, body);
		drpc_resp->body.len = len;
		drpc_resp->body.data = body;
	}

	mgmt__pool_query_target_req__free_unpacked(req, &alloc.alloc);

	for (i = 0; i < resp.n_infos; i++) {
		D_FREE(resp.infos[i]->space[0]);
		D_FREE(resp.infos[i]->space);
	}
	D_FREE(resp.infos);
	D_FREE(resp_infos);
}

void
ds_mgmt_smd_free_dev(Ctl__SmdDevice *dev)
{
	D_FREE(dev->uuid);
	D_FREE(dev->tgt_ids);
	if (dev->ctrlr != NULL) {
		D_FREE(dev->ctrlr->model);
		D_FREE(dev->ctrlr->serial);
		D_FREE(dev->ctrlr->pci_addr);
		D_FREE(dev->ctrlr->fw_rev);
		D_FREE(dev->ctrlr->vendor_id);
		D_FREE(dev->ctrlr->pci_dev_type);
		D_FREE(dev->ctrlr->pci_cfg);
		if (dev->ctrlr->namespaces != NULL) {
			D_FREE(dev->ctrlr->namespaces[0]);
			D_FREE(dev->ctrlr->namespaces);
			dev->ctrlr->namespaces   = NULL;
			dev->ctrlr->n_namespaces = 0;
		}
	}
}

void
ds_mgmt_drpc_smd_list_devs(Drpc__Call *drpc_req, Drpc__Response *drpc_resp)
{
	struct drpc_alloc	alloc = PROTO_ALLOCATOR_INIT(alloc);
	Ctl__SmdDevReq		*req = NULL;
	Ctl__SmdDevResp		*resp = NULL;
	uint8_t			*body;
	size_t			 len;
	int			 i;
	int			 rc = 0;

	/* Unpack the inner request from the drpc call body */
	req = ctl__smd_dev_req__unpack(&alloc.alloc, drpc_req->body.len, drpc_req->body.data);

	if (alloc.oom || req == NULL) {
		drpc_resp->status = DRPC__STATUS__FAILED_UNMARSHAL_PAYLOAD;
		D_ERROR("Failed to unpack req (smd list devs)\n");
		return;
	}

	D_INFO("Received request to list SMD devices\n");

	D_ALLOC_PTR(resp);
	if (resp == NULL) {
		drpc_resp->status = DRPC__STATUS__FAILURE;
		ctl__smd_dev_req__free_unpacked(req, &alloc.alloc);
		return;
	}

	/* Response status is populated with SUCCESS on init. */
	ctl__smd_dev_resp__init(resp);

	rc = ds_mgmt_smd_list_devs(resp);
	if (rc != 0)
		D_ERROR("Failed to list SMD devices :"DF_RC"\n", DP_RC(rc));

	resp->status = rc;
	len = ctl__smd_dev_resp__get_packed_size(resp);
	D_ALLOC(body, len);
	if (body == NULL) {
		drpc_resp->status = DRPC__STATUS__FAILED_MARSHAL;
	} else {
		ctl__smd_dev_resp__pack(resp, body);
		drpc_resp->body.len = len;
		drpc_resp->body.data = body;
	}

	ctl__smd_dev_req__free_unpacked(req, &alloc.alloc);

	/* all devs should already be freed upon error */
	if (rc != 0)
		goto out;

	for (i = 0; i < resp->n_devices; i++) {
		if (resp->devices[i] != NULL) {
			ds_mgmt_smd_free_dev(resp->devices[i]);
			D_FREE(resp->devices[i]);
		}
	}
	D_FREE(resp->devices);
out:
	D_FREE(resp);
}

void
ds_mgmt_drpc_smd_list_pools(Drpc__Call *drpc_req, Drpc__Response *drpc_resp)
{
	struct drpc_alloc	alloc = PROTO_ALLOCATOR_INIT(alloc);
	Ctl__SmdPoolReq		*req = NULL;
	Ctl__SmdPoolResp	*resp = NULL;
	uint8_t			*body;
	size_t			 len;
	int			 i;
	int			 rc = 0;

	/* Unpack the inner request from the drpc call body */
	req = ctl__smd_pool_req__unpack(&alloc.alloc, drpc_req->body.len, drpc_req->body.data);

	if (alloc.oom || req == NULL) {
		drpc_resp->status = DRPC__STATUS__FAILED_UNMARSHAL_PAYLOAD;
		D_ERROR("Failed to unpack req (smd list pools)\n");
		return;
	}

	D_INFO("Received request to list SMD pools\n");

	D_ALLOC_PTR(resp);
	if (resp == NULL) {
		drpc_resp->status = DRPC__STATUS__FAILURE;
		ctl__smd_pool_req__free_unpacked(req, &alloc.alloc);
		return;
	}

	/* Response status is populated with SUCCESS on init. */
	ctl__smd_pool_resp__init(resp);

	rc = ds_mgmt_smd_list_pools(resp);
	if (rc != 0)
		D_ERROR("Failed to list SMD pools :"DF_RC"\n", DP_RC(rc));

	resp->status = rc;
	len = ctl__smd_pool_resp__get_packed_size(resp);
	D_ALLOC(body, len);
	if (body == NULL) {
		drpc_resp->status = DRPC__STATUS__FAILED_MARSHAL;
	} else {
		ctl__smd_pool_resp__pack(resp, body);
		drpc_resp->body.len = len;
		drpc_resp->body.data = body;
	}

	ctl__smd_pool_req__free_unpacked(req, &alloc.alloc);

	/* all pools should already be freed upon error */
	if (rc != 0)
		goto out;
	for (i = 0; i < resp->n_pools; i++) {
		if (resp->pools[i] != NULL) {
			if (resp->pools[i]->uuid != NULL)
				D_FREE(resp->pools[i]->uuid);
			if (resp->pools[i]->tgt_ids != NULL)
				D_FREE(resp->pools[i]->tgt_ids);
			if (resp->pools[i]->blobs != NULL)
				D_FREE(resp->pools[i]->blobs);
			D_FREE(resp->pools[i]);
		}
	}
	D_FREE(resp->pools);
out:
	D_FREE(resp);
}

void
ds_mgmt_drpc_bio_health_query(Drpc__Call *drpc_req, Drpc__Response *drpc_resp)
{
	struct drpc_alloc	alloc = PROTO_ALLOCATOR_INIT(alloc);
	Ctl__BioHealthReq	*req = NULL;
	Ctl__BioHealthResp	*resp = NULL;
	struct mgmt_bio_health	*bio_health = NULL;
	struct nvme_stats	 stats;
	uuid_t			 uuid;
	uint8_t			*body;
	size_t			 len;
	int			 rc = 0;

	/* Unpack the inner request from the drpc call body */
	req = ctl__bio_health_req__unpack(&alloc.alloc, drpc_req->body.len, drpc_req->body.data);

	if (alloc.oom || req == NULL) {
		drpc_resp->status = DRPC__STATUS__FAILED_UNMARSHAL_PAYLOAD;
		D_ERROR("Failed to unpack req (bio health query)\n");
		return;
	}

	D_INFO("Received request to query BIO health data\n");

	D_ALLOC_PTR(resp);
	if (resp == NULL) {
		drpc_resp->status = DRPC__STATUS__FAILURE;
		ctl__bio_health_req__free_unpacked(req, &alloc.alloc);
		return;
	}

	/* Response status is populated with SUCCESS on init. */
	ctl__bio_health_resp__init(resp);

	if (strlen(req->dev_uuid) != 0) {
		if (uuid_parse(req->dev_uuid, uuid) != 0) {
			rc = -DER_INVAL;
			DL_ERROR(rc, "Device UUID is invalid");
			goto out;
		}
	} else
		uuid_clear(uuid); /* need to set uuid = NULL */

	D_ALLOC_PTR(bio_health);
	if (bio_health == NULL)
		D_GOTO(out, rc = -DER_NOMEM);

	bio_health->mb_meta_size = req->meta_size;
	bio_health->mb_rdb_size = req->rdb_size;
	rc = ds_mgmt_bio_health_query(bio_health, uuid);
	if (rc != 0) {
		D_ERROR("Failed to query BIO health data :"DF_RC"\n",
			DP_RC(rc));
		goto out;
	}

	D_ALLOC(resp->dev_uuid, DAOS_UUID_STR_SIZE);
	if (resp->dev_uuid == NULL)
		D_GOTO(out, rc = -DER_NOMEM);

	uuid_unparse_lower(bio_health->mb_devid, resp->dev_uuid);
	stats = bio_health->mb_dev_state;
	resp->timestamp = stats.timestamp;
	resp->warn_temp_time = stats.warn_temp_time;
	resp->crit_temp_time = stats.crit_temp_time;
	resp->ctrl_busy_time = stats.ctrl_busy_time;
	resp->power_cycles = stats.power_cycles;
	resp->power_on_hours = stats.power_on_hours;
	resp->unsafe_shutdowns = stats.unsafe_shutdowns;
	resp->err_log_entries = stats.err_log_entries;
	resp->temperature = stats.temperature;
	resp->media_errs = stats.media_errs;
	resp->bio_read_errs = stats.bio_read_errs;
	resp->bio_write_errs = stats.bio_write_errs;
	resp->bio_unmap_errs = stats.bio_unmap_errs;
	resp->checksum_errs = stats.checksum_errs;
	resp->temp_warn = stats.temp_warn;
	resp->avail_spare_warn = stats.avail_spare_warn;
	resp->read_only_warn = stats.read_only_warn;
	resp->dev_reliability_warn = stats.dev_reliability_warn;
	resp->volatile_mem_warn = stats.volatile_mem_warn;
	resp->total_bytes = stats.total_bytes;
	resp->avail_bytes = stats.avail_bytes;
	resp->cluster_size = stats.cluster_size;
	resp->meta_wal_size = stats.meta_wal_size;
	resp->rdb_wal_size = stats.rdb_wal_size;
	resp->program_fail_cnt_norm = stats.program_fail_cnt_norm;
	resp->program_fail_cnt_raw = stats.program_fail_cnt_raw;
	resp->erase_fail_cnt_norm = stats.erase_fail_cnt_norm;
	resp->erase_fail_cnt_raw = stats.erase_fail_cnt_raw;
	resp->wear_leveling_cnt_norm = stats.wear_leveling_cnt_norm;
	resp->wear_leveling_cnt_min = stats.wear_leveling_cnt_min;
	resp->wear_leveling_cnt_max = stats.wear_leveling_cnt_max;
	resp->wear_leveling_cnt_avg = stats.wear_leveling_cnt_avg;
	resp->endtoend_err_cnt_raw = stats.endtoend_err_cnt_raw;
	resp->crc_err_cnt_raw = stats.crc_err_cnt_raw;
	resp->media_wear_raw = stats.media_wear_raw;
	resp->host_reads_raw = stats.host_reads_raw;
	resp->workload_timer_raw = stats.workload_timer_raw;
	resp->thermal_throttle_status = stats.thermal_throttle_status;
	resp->thermal_throttle_event_cnt = stats.thermal_throttle_event_cnt;
	resp->retry_buffer_overflow_cnt = stats.retry_buffer_overflow_cnt;
	resp->pll_lock_loss_cnt = stats.pll_lock_loss_cnt;
	resp->nand_bytes_written = stats.nand_bytes_written;
	resp->host_bytes_written = stats.host_bytes_written;

out:
	resp->status = rc;
	len = ctl__bio_health_resp__get_packed_size(resp);
	D_ALLOC(body, len);
	if (body == NULL) {
		drpc_resp->status = DRPC__STATUS__FAILED_MARSHAL;
	} else {
		ctl__bio_health_resp__pack(resp, body);
		drpc_resp->body.len = len;
		drpc_resp->body.data = body;
	}

	ctl__bio_health_req__free_unpacked(req, &alloc.alloc);
	D_FREE(resp);

	if (bio_health != NULL)
		D_FREE(bio_health);
}

static void
drpc_dev_manage_pack(Ctl__DevManageResp *resp, Drpc__Response *drpc_resp)
{
	size_t	 len = ctl__dev_manage_resp__get_packed_size(resp);
	uint8_t	*body = NULL;

	D_ALLOC(body, len);
	if (body == NULL) {
		drpc_resp->status = DRPC__STATUS__FAILED_MARSHAL;
	} else {
		ctl__dev_manage_resp__pack(resp, body);
		drpc_resp->body.len = len;
		drpc_resp->body.data = body;
	}
}

static void
drpc_dev_manage_free(Ctl__DevManageResp *resp)
{
	if (resp != NULL) {
		if (resp->device != NULL) {
			ds_mgmt_smd_free_dev(resp->device);
			D_FREE(resp->device);
		}
		D_FREE(resp);
	}
}

void
ds_mgmt_drpc_dev_set_faulty(Drpc__Call *drpc_req, Drpc__Response *drpc_resp)
{
	struct drpc_alloc	 alloc = PROTO_ALLOCATOR_INIT(alloc);
	Ctl__SetFaultyReq	*req = NULL;
	Ctl__DevManageResp	*resp = NULL;
	uuid_t			 dev_uuid;
	int			 rc = 0;

	req = ctl__set_faulty_req__unpack(&alloc.alloc, drpc_req->body.len, drpc_req->body.data);

	if (alloc.oom || req == NULL) {
		D_ERROR("Failed to unpack req (dev state set faulty)\n");
		drpc_resp->status = DRPC__STATUS__FAILED_UNMARSHAL_PAYLOAD;
		return;
	}

	D_INFO("Received request to set device state to FAULTY\n");

	D_ALLOC_PTR(resp);
	if (resp == NULL) {
		drpc_resp->status = DRPC__STATUS__FAILURE;
		ctl__set_faulty_req__free_unpacked(req, &alloc.alloc);
		return;
	}

	ctl__dev_manage_resp__init(resp);

	if (uuid_parse(req->uuid, dev_uuid) != 0) {
		rc = -DER_INVAL;
		DL_ERROR(rc, "Device UUID is invalid");
		goto pack_resp;
	}

	rc = ds_mgmt_dev_set_faulty(dev_uuid, resp);
	if (rc != 0)
		D_ERROR("Failed to set FAULTY device state :%d\n", rc);

pack_resp:
	resp->status = rc;
	drpc_dev_manage_pack(resp, drpc_resp);
	drpc_dev_manage_free(resp);
	ctl__set_faulty_req__free_unpacked(req, &alloc.alloc);
}

void
ds_mgmt_drpc_dev_manage_led(Drpc__Call *drpc_req, Drpc__Response *drpc_resp)
{
	struct drpc_alloc	 alloc = PROTO_ALLOCATOR_INIT(alloc);
	Ctl__LedManageReq	*req = NULL;
	Ctl__DevManageResp	*resp = NULL;
	int			 rc = 0;

	req = ctl__led_manage_req__unpack(&alloc.alloc, drpc_req->body.len, drpc_req->body.data);

	if (alloc.oom || req == NULL) {
		D_ERROR("Failed to unpack req (dev manage led)\n");
		drpc_resp->status = DRPC__STATUS__FAILED_UNMARSHAL_PAYLOAD;
		return;
	}

	D_INFO("Received request to manage LED at address %s\n", req->ids);

	D_ALLOC_PTR(resp);
	if (resp == NULL) {
		drpc_resp->status = DRPC__STATUS__FAILURE;
		ctl__led_manage_req__free_unpacked(req, &alloc.alloc);
		return;
	}

	ctl__dev_manage_resp__init(resp);

	rc = ds_mgmt_dev_manage_led(req, resp);
	if (rc != 0)
		D_ERROR("Failed to manage LED state (%d)\n", rc);

	resp->status = rc;
	drpc_dev_manage_pack(resp, drpc_resp);
	drpc_dev_manage_free(resp);
	ctl__led_manage_req__free_unpacked(req, &alloc.alloc);
}

void
ds_mgmt_drpc_dev_replace(Drpc__Call *drpc_req, Drpc__Response *drpc_resp)
{
	struct drpc_alloc	alloc = PROTO_ALLOCATOR_INIT(alloc);
	Ctl__DevReplaceReq	*req = NULL;
	Ctl__DevManageResp	*resp = NULL;
	uuid_t			 old_uuid;
	uuid_t			 new_uuid;
	int			 rc = 0;

	/* Unpack the inner request from the drpc call body */
	req = ctl__dev_replace_req__unpack(&alloc.alloc, drpc_req->body.len, drpc_req->body.data);

	if (alloc.oom || req == NULL) {
		D_ERROR("Failed to unpack req (dev replace)\n");
		drpc_resp->status = DRPC__STATUS__FAILED_UNMARSHAL_PAYLOAD;
		return;
	}

	D_INFO("Received request to replace device %s with device %s\n",
	       req->old_dev_uuid, req->new_dev_uuid);

	D_ALLOC_PTR(resp);
	if (resp == NULL) {
		drpc_resp->status = DRPC__STATUS__FAILURE;
		ctl__dev_replace_req__free_unpacked(req, &alloc.alloc);
		return;
	}

	/* Response status is populated with SUCCESS on init. */
	ctl__dev_manage_resp__init(resp);

	D_ALLOC_PTR(resp->device);
	if (resp->device == NULL) {
		drpc_resp->status = DRPC__STATUS__FAILURE;
		drpc_dev_manage_free(resp);
		ctl__dev_replace_req__free_unpacked(req, &alloc.alloc);
		return;
	}

	ctl__smd_device__init(resp->device);
	/* Init empty strings to NULL to avoid error cleanup with free */
	resp->device->uuid = NULL;

	if (uuid_parse(req->old_dev_uuid, old_uuid) != 0) {
		rc = -DER_INVAL;
		DL_ERROR(rc, "Old device UUID is invalid");
		goto pack_resp;
	}

	if (uuid_parse(req->new_dev_uuid, new_uuid) != 0) {
		rc = -DER_INVAL;
		DL_ERROR(rc, "New device UUID is invalid");
		goto pack_resp;
	}

	/* TODO DAOS-6283: Implement no-reint device replacement option */

	rc = ds_mgmt_dev_replace(old_uuid, new_uuid, resp);
	if (rc != 0)
		D_ERROR("Failed to replace device %s with %s (%d)\n", req->old_dev_uuid,
			req->new_dev_uuid, rc);

pack_resp:
	resp->status = rc;
	drpc_dev_manage_pack(resp, drpc_resp);
	drpc_dev_manage_free(resp);
	ctl__dev_replace_req__free_unpacked(req, &alloc.alloc);
}

void
ds_mgmt_drpc_set_up(Drpc__Call *drpc_req, Drpc__Response *drpc_resp)
{
	Mgmt__DaosResp	resp = MGMT__DAOS_RESP__INIT;
	int		rc;

	D_INFO("Received request to setup engine\n");

	rc = dss_module_setup_all();
	if (rc != 0) {
		D_ERROR("Module setup failed: %d\n", rc);
		goto err;
	}

	D_INFO("Modules successfully set up\n");

	dss_init_state_set(DSS_INIT_STATE_SET_UP);
err:
	resp.status = rc;
	pack_daos_response(&resp, drpc_resp);
}

void
ds_mgmt_drpc_cont_set_owner(Drpc__Call *drpc_req, Drpc__Response *drpc_resp)
{
	struct drpc_alloc	alloc = PROTO_ALLOCATOR_INIT(alloc);
	Mgmt__ContSetOwnerReq	*req = NULL;
	Mgmt__DaosResp           resp  = MGMT__DAOS_RESP__INIT;
	uint8_t			*body;
	size_t                   len;
	d_rank_list_t		*svc_ranks = NULL;
	uuid_t                   pool_uuid;
	int			 rc = 0;

	req = mgmt__cont_set_owner_req__unpack(&alloc.alloc, drpc_req->body.len,
					       drpc_req->body.data);

	if (alloc.oom || req == NULL) {
		D_ERROR("Failed to unpack req (cont set owner)\n");
		drpc_resp->status = DRPC__STATUS__FAILED_UNMARSHAL_PAYLOAD;
		return;
	}

	D_INFO("Received request to change owner for container '%s' in pool '%s'\n", req->cont_id,
	       req->pool_id);

	if (uuid_parse(req->pool_id, pool_uuid) != 0) {
		DL_ERROR(-DER_INVAL, "Pool UUID is invalid");
		D_GOTO(out, rc = -DER_INVAL);
	}

	svc_ranks = uint32_array_to_rank_list(req->svc_ranks, req->n_svc_ranks);
	if (svc_ranks == NULL)
		D_GOTO(out, rc = -DER_NOMEM);

	rc = ds_mgmt_cont_set_owner(pool_uuid, svc_ranks, req->cont_id, req->owner_user,
				    req->owner_group);
	if (rc != 0)
		D_ERROR("Container set owner failed: " DF_RC "\n", DP_RC(rc));

	d_rank_list_free(svc_ranks);

out:
	resp.status = rc;
	len         = mgmt__daos_resp__get_packed_size(&resp);
	D_ALLOC(body, len);
	if (body == NULL) {
		drpc_resp->status = DRPC__STATUS__FAILED_MARSHAL;
	} else {
		mgmt__daos_resp__pack(&resp, body);
		drpc_resp->body.len = len;
		drpc_resp->body.data = body;
	}

	mgmt__cont_set_owner_req__free_unpacked(req, &alloc.alloc);
}

/*
 * NOTE: It is the control plane to choose the check leader and generate the rank list.
 *	 There are some requirements for the rank list:
 *	 1. There are no repeated ranks in the list.
 *	 2. Better to sort ranks in the list that will much speedup searching rank in the list.
 */
void
ds_mgmt_drpc_check_start(Drpc__Call *drpc_req, Drpc__Response *drpc_resp)
{
	struct drpc_alloc	 alloc = PROTO_ALLOCATOR_INIT(alloc);
	Mgmt__CheckStartReq	*req = NULL;
	Mgmt__CheckStartResp	 resp = MGMT__CHECK_START_RESP__INIT;
	uint8_t			*body;
	size_t			 len;
	int			 rc = 0;

	if (!ds_mgmt_check_enabled()) {
		D_ERROR("Not in check mode\n");
		drpc_resp->status = DRPC__STATUS__UNKNOWN_MODULE;
		return;
	}

	req = mgmt__check_start_req__unpack(&alloc.alloc, drpc_req->body.len, drpc_req->body.data);
	if (alloc.oom || req == NULL) {
		D_ERROR("Failed to unpack req (start check)\n");
		drpc_resp->status = DRPC__STATUS__FAILED_UNMARSHAL_PAYLOAD;
		return;
	}

	D_INFO("Received request to start check\n");

	rc = ds_mgmt_check_start(req->n_ranks, req->ranks, req->n_policies, req->policies,
				 req->n_uuids, req->uuids, req->flags, -1 /* phase */);
	if (rc < 0)
		D_ERROR("Failed to start check: "DF_RC"\n", DP_RC(rc));

	resp.status = rc;
	len = mgmt__check_start_resp__get_packed_size(&resp);
	D_ALLOC(body, len);
	if (body == NULL) {
		D_ERROR("Failed to allocate response body (start check)\n");
		drpc_resp->status = DRPC__STATUS__FAILED_MARSHAL;
	} else {
		mgmt__check_start_resp__pack(&resp, body);
		drpc_resp->body.len = len;
		drpc_resp->body.data = body;
	}

	mgmt__check_start_req__free_unpacked(req, &alloc.alloc);
}

/*
 * It is the control plane's duty to guarantee that if the check leader is still available,
 * then the CHK_STOP dRPC needs to be sent to the check leader.
 */
void
ds_mgmt_drpc_check_stop(Drpc__Call *drpc_req, Drpc__Response *drpc_resp)
{
	struct drpc_alloc	 alloc = PROTO_ALLOCATOR_INIT(alloc);
	Mgmt__CheckStopReq	*req = NULL;
	Mgmt__CheckStopResp	 resp = MGMT__CHECK_STOP_RESP__INIT;
	uint8_t			*body;
	size_t			 len;
	int			 rc = 0;

	if (!ds_mgmt_check_enabled()) {
		D_ERROR("Not in check mode\n");
		drpc_resp->status = DRPC__STATUS__UNKNOWN_MODULE;
		return;
	}

	req = mgmt__check_stop_req__unpack(&alloc.alloc, drpc_req->body.len, drpc_req->body.data);
	if (alloc.oom || req == NULL) {
		D_ERROR("Failed to unpack req (stop check)\n");
		drpc_resp->status = DRPC__STATUS__FAILED_UNMARSHAL_PAYLOAD;
		return;
	}

	D_INFO("Received request to stop check\n");

	rc = ds_mgmt_check_stop(req->n_uuids, req->uuids);
	if (rc != 0)
		D_ERROR("Failed to stop check: "DF_RC"\n", DP_RC(rc));

	resp.status = rc;
	len = mgmt__check_stop_resp__get_packed_size(&resp);
	D_ALLOC(body, len);
	if (body == NULL) {
		D_ERROR("Failed to allocate response body (stop check)\n");
		drpc_resp->status = DRPC__STATUS__FAILED_MARSHAL;
	} else {
		mgmt__check_stop_resp__pack(&resp, body);
		drpc_resp->body.len = len;
		drpc_resp->body.data = body;
	}

	mgmt__check_stop_req__free_unpacked(req, &alloc.alloc);
}

static void
ds_chk_query_free(Mgmt__CheckQueryResp *resp)
{
	Mgmt__CheckQueryPool	*pool;
	Mgmt__CheckQueryTarget	*target;
	int			 i;
	int			 j;

	D_FREE(resp->inconsistency);
	D_FREE(resp->time);

	if (resp->pools != NULL) {
		for (i = 0; i < resp->n_pools; i++) {
			pool = resp->pools[i];
			if (pool == NULL)
				break;

			D_FREE(pool->uuid);
			D_FREE(pool->inconsistency);
			D_FREE(pool->time);
			if (pool->targets != NULL) {
				for (j = 0; j < pool->n_targets; j++) {
					target = pool->targets[j];
					if (target == NULL)
						break;

					D_FREE(target->inconsistency);
					D_FREE(target->time);

					D_FREE(target);
				}

				D_FREE(pool->targets);
			}

			D_FREE(pool);
		}

		D_FREE(resp->pools);
	}
}

static int
ds_chk_copy_inconsistency(Mgmt__CheckQueryInconsist **dst, struct chk_statistics *src)
{
	int	rc = 0;

	D_ALLOC_PTR(*dst);
	if (*dst == NULL)
		D_GOTO(out, rc = -DER_NOMEM);

	mgmt__check_query_inconsist__init(*dst);
	(*dst)->total = src->cs_total;
	(*dst)->repaired = src->cs_repaired;
	(*dst)->ignored = src->cs_ignored;
	(*dst)->failed = src->cs_failed;

out:
	return rc;
}

static int
ds_chk_copy_time(Mgmt__CheckQueryTime **dst, struct chk_time *src)
{
	int	rc = 0;

	D_ALLOC_PTR(*dst);
	if (*dst == NULL)
		D_GOTO(out, rc = -DER_NOMEM);

	mgmt__check_query_time__init(*dst);
	(*dst)->start_time = src->ct_start_time;
	(*dst)->misc_time = src->ct_stop_time;

out:
	return rc;
}

static int
ds_chk_query_head_cb(uint32_t ins_status, uint32_t ins_phase, struct chk_statistics *inconsistency,
		     struct chk_time *time, size_t n_pools, void *buf)
{
	Mgmt__CheckQueryResp	*resp = buf;
	int			 rc = 0;

	resp->ins_status = ins_status;
	resp->ins_phase = ins_phase;

	rc = ds_chk_copy_inconsistency(&resp->inconsistency, inconsistency);
	if (resp->inconsistency == NULL)
		D_GOTO(out, rc = -DER_NOMEM);

	rc = ds_chk_copy_time(&resp->time, time);
	if (resp->time == NULL)
		D_GOTO(out, rc = -DER_NOMEM);

	D_ALLOC_ARRAY(resp->pools, n_pools);
	if (resp->pools == NULL)
		D_GOTO(out, rc = -DER_NOMEM);

	resp->n_pools = n_pools;

out:
	if (rc != 0)
		ds_chk_query_free(resp);

	return rc;
}

static int
ds_chk_query_pool_cb(struct chk_query_pool_shard *shard, uint32_t idx, void *buf)
{
	Mgmt__CheckQueryResp	*resp = buf;
	Mgmt__CheckQueryPool	*pool;
	Mgmt__CheckQueryTarget	*target;
	int			 rc;
	int			 i;

	D_ALLOC_PTR(pool);
	if (pool == NULL)
		D_GOTO(out, rc = -DER_NOMEM);

	mgmt__check_query_pool__init(pool);
	resp->pools[idx] = pool;
	D_ASPRINTF(pool->uuid, DF_UUIDF, DP_UUID(shard->cqps_uuid));
	if (pool->uuid == NULL)
		D_GOTO(out, rc = -DER_NOMEM);

	pool->status = shard->cqps_status;
	pool->phase = shard->cqps_phase;
	rc = ds_chk_copy_inconsistency(&pool->inconsistency, &shard->cqps_statistics);
	if (pool->inconsistency == NULL)
		D_GOTO(out, rc = -DER_NOMEM);

	rc = ds_chk_copy_time(&pool->time, &shard->cqps_time);
	if (pool->time == NULL)
		D_GOTO(out, rc = -DER_NOMEM);

	D_ALLOC_ARRAY(pool->targets, shard->cqps_target_nr);
	if (pool->targets == NULL)
		D_GOTO(out, rc = -DER_NOMEM);

	pool->n_targets = shard->cqps_target_nr;
	for (i = 0; i < shard->cqps_target_nr; i++) {
		D_ALLOC_PTR(target);
		if (target == NULL)
			D_GOTO(out, rc = -DER_NOMEM);

		mgmt__check_query_target__init(target);
		pool->targets[i] = target;
		target->rank = shard->cqps_targets[i].cqt_rank;
		target->target = shard->cqps_targets[i].cqt_tgt;
		target->status = shard->cqps_targets[i].cqt_ins_status;
		rc = ds_chk_copy_inconsistency(&target->inconsistency,
					       &shard->cqps_targets[i].cqt_statistics);
		if (target->inconsistency == NULL)
			D_GOTO(out, rc = -DER_NOMEM);

		rc = ds_chk_copy_time(&target->time, &shard->cqps_targets[i].cqt_time);
		if (target->time == NULL)
			D_GOTO(out, rc = -DER_NOMEM);
	}

out:
	if (rc != 0)
		ds_chk_query_free(resp);

	return rc;
}

/*
 * NOTE: One pool may have M pool shards on M daos engines. Each of them has each own status and
 *	 summary in the qurey result. They have the same UUID and contiguous each other. Control
 *	 plane can decide how to show them to the admin based on the qurey option.
 *
 *	 Similarly, each pool shard may have N vos target on the engine. Then there will be M * N
 *	 vos targets for the whole pool. Each of them has each own check summary in qurey result.
 *	 It is the control plane's duty to re-organize related result before showing to the admin.
 *
 *	 If some required pool is absence in the qurey result, then means that it does not exist.
 *
 *	 On the other hand, it is the control plane's duty to guarantee that if the check leader
 *	 is still available, the CHK_QUERY dRPC needs to be sent to the check leader. Otherwise,
 *	 the query result may be not inaccurate.
 */
void
ds_mgmt_drpc_check_query(Drpc__Call *drpc_req, Drpc__Response *drpc_resp)
{
	struct drpc_alloc		 alloc = PROTO_ALLOCATOR_INIT(alloc);
	Mgmt__CheckQueryReq		*req = NULL;
	Mgmt__CheckQueryResp		 resp = MGMT__CHECK_QUERY_RESP__INIT;
	uuid_t				*pools = NULL;
	uint8_t				*body;
	size_t				 len;
	int				 rc = 0;

	if (!ds_mgmt_check_enabled()) {
		D_ERROR("Not in check mode\n");
		drpc_resp->status = DRPC__STATUS__UNKNOWN_MODULE;
		return;
	}

	req = mgmt__check_query_req__unpack(&alloc.alloc, drpc_req->body.len, drpc_req->body.data);
	if (alloc.oom || req == NULL) {
		D_ERROR("Failed to unpack req (query check)\n");
		drpc_resp->status = DRPC__STATUS__FAILED_UNMARSHAL_PAYLOAD;
		return;
	}

	D_INFO("Received request to query check\n");

	rc = ds_mgmt_check_query(req->n_uuids, req->uuids, ds_chk_query_head_cb,
				 ds_chk_query_pool_cb, &resp);
	if (rc != 0)
		D_ERROR("Failed to query check: "DF_RC"\n", DP_RC(rc));

	resp.req_status = rc;
	len = mgmt__check_query_resp__get_packed_size(&resp);
	D_ALLOC(body, len);
	if (body == NULL) {
		D_ERROR("Failed to allocate response body (query check)\n");
		drpc_resp->status = DRPC__STATUS__FAILED_MARSHAL;
	} else {
		mgmt__check_query_resp__pack(&resp, body);
		drpc_resp->body.len = len;
		drpc_resp->body.data = body;
	}

	D_FREE(pools);
	ds_chk_query_free(&resp);
	mgmt__check_query_req__free_unpacked(req, &alloc.alloc);
}

static void
ds_chk_prob_free(Mgmt__CheckInconsistPolicy **policies, uint32_t policy_nr)
{
	int	i;

	if (policies != NULL) {
		for (i = 0; i < policy_nr; i++)
			D_FREE(policies[i]);
		D_FREE(policies);
	}
}

#define ALL_CHK_POLICY	CHK__CHECK_INCONSIST_CLASS__CIC_UNKNOWN

static int
ds_chk_prop_cb(void *buf, uint32_t policies[], int cnt, uint32_t flags)
{
	Mgmt__CheckInconsistPolicy	**ply = NULL;
	Mgmt__CheckPropResp		 *resp = buf;
	int				  rc = 0;
	int				  i = 0;

	D_ASSERTF(cnt <= ALL_CHK_POLICY, "Too many inconsistency policies %u/%u\n",
		  cnt, ALL_CHK_POLICY);

	D_ALLOC_ARRAY(ply, cnt);
	if (ply == NULL)
		return -DER_NOMEM;

	for (i = 0; i < cnt; i++) {
		D_ALLOC(ply[i], sizeof(*ply[i]));
		if (ply[i] == NULL)
			D_GOTO(out, rc = -DER_NOMEM);

		mgmt__check_inconsist_policy__init(ply[i]);
		ply[i]->inconsist_cas = i;
		ply[i]->inconsist_act = policies[i];
	}


out:
	if (rc != 0) {
		ds_chk_prob_free(ply, i);
	} else {
		resp->policies = ply;
		resp->n_policies = cnt;
		resp->flags = flags;
	}

	return rc;
}

void
ds_mgmt_drpc_check_prop(Drpc__Call *drpc_req, Drpc__Response *drpc_resp)
{
	struct drpc_alloc		 alloc = PROTO_ALLOCATOR_INIT(alloc);
	Mgmt__CheckPropReq		*req = NULL;
	Mgmt__CheckPropResp		 resp = MGMT__CHECK_PROP_RESP__INIT;
	uint8_t				*body;
	size_t				 len;
	int				 rc = 0;

	if (!ds_mgmt_check_enabled()) {
		D_ERROR("Not in check mode\n");
		drpc_resp->status = DRPC__STATUS__UNKNOWN_MODULE;
		return;
	}

	req = mgmt__check_prop_req__unpack(&alloc.alloc, drpc_req->body.len, drpc_req->body.data);
	if (alloc.oom || req == NULL) {
		D_ERROR("Failed to unpack req (get property for check)\n");
		drpc_resp->status = DRPC__STATUS__FAILED_UNMARSHAL_PAYLOAD;
		return;
	}

	D_INFO("Received request to get property for check\n");

	rc = ds_mgmt_check_prop(ds_chk_prop_cb, &resp);
	if (rc != 0)
		D_ERROR("Failed to set get property for check: "DF_RC"\n", DP_RC(rc));

	resp.status = rc;
	len = mgmt__check_prop_resp__get_packed_size(&resp);
	D_ALLOC(body, len);
	if (body == NULL) {
		D_ERROR("Failed to allocate response body (get property for check)\n");
		drpc_resp->status = DRPC__STATUS__FAILED_MARSHAL;
	} else {
		mgmt__check_prop_resp__pack(&resp, body);
		drpc_resp->body.len = len;
		drpc_resp->body.data = body;
	}

	ds_chk_prob_free(resp.policies, resp.n_policies);
	mgmt__check_prop_req__free_unpacked(req, &alloc.alloc);
}

void
ds_mgmt_drpc_check_act(Drpc__Call *drpc_req, Drpc__Response *drpc_resp)
{
	struct drpc_alloc	 alloc = PROTO_ALLOCATOR_INIT(alloc);
	Mgmt__CheckActReq	*req = NULL;
	Mgmt__CheckActResp	 resp = MGMT__CHECK_ACT_RESP__INIT;
	uint8_t			*body;
	size_t			 len;
	int			 rc = 0;

	if (!ds_mgmt_check_enabled()) {
		D_ERROR("Not in check mode\n");
		drpc_resp->status = DRPC__STATUS__UNKNOWN_MODULE;
		return;
	}

	req = mgmt__check_act_req__unpack(&alloc.alloc, drpc_req->body.len, drpc_req->body.data);
	if (alloc.oom || req == NULL) {
		D_ERROR("Failed to unpack req (set action for check)\n");
		drpc_resp->status = DRPC__STATUS__FAILED_UNMARSHAL_PAYLOAD;
		return;
	}

	D_INFO("Received request to set action for check\n");

	rc = ds_mgmt_check_act(req->seq, req->act, req->for_all);
	if (rc != 0)
		D_ERROR("Failed to set action for check: "DF_RC"\n", DP_RC(rc));

	resp.status = rc;
	len = mgmt__check_act_resp__get_packed_size(&resp);
	D_ALLOC(body, len);
	if (body == NULL) {
		D_ERROR("Failed to allocate response body (set action for check)\n");
		drpc_resp->status = DRPC__STATUS__FAILED_MARSHAL;
	} else {
		mgmt__check_act_resp__pack(&resp, body);
		drpc_resp->body.len = len;
		drpc_resp->body.data = body;
	}

	mgmt__check_act_req__free_unpacked(req, &alloc.alloc);
}<|MERGE_RESOLUTION|>--- conflicted
+++ resolved
@@ -1748,26 +1748,6 @@
 void
 ds_mgmt_drpc_pool_query(Drpc__Call *drpc_req, Drpc__Response *drpc_resp)
 {
-<<<<<<< HEAD
-	struct drpc_alloc       alloc = PROTO_ALLOCATOR_INIT(alloc);
-	int                     rc    = 0;
-	Mgmt__PoolQueryReq     *req;
-	Mgmt__PoolQueryResp     resp    = MGMT__POOL_QUERY_RESP__INIT;
-	Mgmt__StorageUsageStats scm     = MGMT__STORAGE_USAGE_STATS__INIT;
-	Mgmt__StorageUsageStats nvme    = MGMT__STORAGE_USAGE_STATS__INIT;
-	Mgmt__PoolRebuildStatus rebuild = MGMT__POOL_REBUILD_STATUS__INIT;
-	uuid_t                  uuid;
-	daos_pool_info_t        pool_info          = {0};
-	d_rank_list_t          *svc_ranks          = NULL;
-	d_rank_list_t          *enabled_ranks      = NULL;
-	d_rank_list_t          *disabled_ranks     = NULL;
-	d_rank_list_t          *dead_ranks         = NULL;
-	char                   *enabled_ranks_str  = NULL;
-	char                   *disabled_ranks_str = NULL;
-	char                   *dead_ranks_str     = NULL;
-	size_t                  len;
-	uint8_t                *body;
-=======
 	struct drpc_alloc	alloc = PROTO_ALLOCATOR_INIT(alloc);
 	int			rc = 0;
 	Mgmt__PoolQueryReq	*req;
@@ -1784,7 +1764,6 @@
 	char                    *dead_ranks_str = NULL;
 	size_t			len;
 	uint8_t			*body;
->>>>>>> 4373168d
 
 	req = mgmt__pool_query_req__unpack(&alloc.alloc, drpc_req->body.len,
 					   drpc_req->body.data);
@@ -1813,35 +1792,6 @@
 		D_GOTO(error, rc);
 	}
 
-<<<<<<< HEAD
-	rc = d_rank_list_to_str(enabled_ranks, &enabled_ranks_str);
-	if (rc != 0) {
-		DL_ERROR(rc, DF_UUID ": Failed to serialize the list of enabled ranks",
-			 DP_UUID(uuid));
-		D_GOTO(error, rc);
-	}
-	if (enabled_ranks_str != NULL)
-		D_DEBUG(DB_MGMT, DF_UUID ": list of enabled ranks: %s\n", DP_UUID(uuid),
-			enabled_ranks_str);
-
-	rc = d_rank_list_to_str(disabled_ranks, &disabled_ranks_str);
-	if (rc != 0) {
-		DL_ERROR(rc, DF_UUID ": Failed to serialize the list of disabled ranks",
-			 DP_UUID(uuid));
-		D_GOTO(error, rc);
-	}
-	rc = d_rank_list_to_str(dead_ranks, &dead_ranks_str);
-	if (rc != 0) {
-		DL_ERROR(rc, DF_UUID ": Failed to serialize the list of dead ranks", DP_UUID(uuid));
-		D_GOTO(error, rc);
-	}
-	if (disabled_ranks_str != NULL)
-		D_DEBUG(DB_MGMT, DF_UUID ": list of disabled ranks: %s\n", DP_UUID(uuid),
-			disabled_ranks_str);
-	if (dead_ranks_str != NULL)
-		D_DEBUG(DB_MGMT, DF_UUID ": list of dead ranks: %s\n", DP_UUID(uuid),
-			dead_ranks_str);
-=======
 	/* Calculate and stringify rank ranges to return to control plane for display */
 	rc = d_rank_list_to_str(ranks, &range_list_str);
 	if (rc != 0) {
@@ -1864,7 +1814,6 @@
 	D_DEBUG(DB_MGMT, DF_UUID ": %s ranks: %s, dead_ranks: %s\n", DP_UUID(uuid),
 		pool_info.pi_bits & DPI_ENGINES_ENABLED ? "ENABLED" : "DISABLED", range_list_str,
 		dead_ranks_str);
->>>>>>> 4373168d
 
 	/* Populate the response */
 	resp.query_mask       = pool_info.pi_bits;
@@ -1876,19 +1825,7 @@
 	resp.svc_ldr          = pool_info.pi_leader;
 	resp.svc_reps         = req->svc_ranks;
 	resp.n_svc_reps       = req->n_svc_ranks;
-<<<<<<< HEAD
-	resp.version          = pool_info.pi_map_ver;
-	if (enabled_ranks_str != NULL)
-		resp.enabled_ranks = enabled_ranks_str;
-	if (disabled_ranks_str != NULL)
-		resp.disabled_ranks = disabled_ranks_str;
-	if (dead_ranks_str != NULL)
-		resp.dead_ranks = dead_ranks_str;
-
-	D_ALLOC_ARRAY(resp.tier_stats, DAOS_MEDIA_MAX);
-	if (resp.tier_stats == NULL)
-		D_GOTO(error, rc = -DER_NOMEM);
-=======
+
 	resp.version = pool_info.pi_map_ver;
 	resp.enabled_ranks    = (req->query_mask & DPI_ENGINES_ENABLED) ? range_list_str : "";
 	resp.disabled_ranks   = (req->query_mask & DPI_ENGINES_DISABLED) ? range_list_str : "";
@@ -1897,7 +1834,6 @@
 	D_ALLOC_ARRAY(resp.tier_stats, DAOS_MEDIA_MAX);
 	if (resp.tier_stats == NULL)
 		D_GOTO(out_dead_ranks, rc = -DER_NOMEM);
->>>>>>> 4373168d
 
 	storage_usage_stats_from_pool_space(&scm, &pool_info.pi_space,
 					    DAOS_MEDIA_SCM);
@@ -1912,9 +1848,6 @@
 	pool_rebuild_status_from_info(&rebuild, &pool_info.pi_rebuild_st);
 	resp.rebuild = &rebuild;
 
-<<<<<<< HEAD
-error:
-=======
 out_dead_ranks:
 	d_rank_list_free(dead_ranks);
 out_ranks:
@@ -1922,7 +1855,6 @@
 out_svc_ranks:
 	d_rank_list_free(svc_ranks);
 out:
->>>>>>> 4373168d
 	resp.status = rc;
 
 	len = mgmt__pool_query_resp__get_packed_size(&resp);
