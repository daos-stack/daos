--- conflicted
+++ resolved
@@ -169,10 +169,7 @@
 	plt_spare_tgts_get(pl_uuid, oid, failed_tgts, 2, spare_tgt_ranks,
 			   pl_debug_msg, shard_ids, &spare_cnt, &po_ver,
 			   PL_TYPE_RING, SPARE_MAX_NUM, po_map, pl_map);
-<<<<<<< HEAD
-=======
-	plt_obj_rebuild_unique_check(shard_ids, spare_cnt, COMPONENT_NR);
->>>>>>> b885f3ac
+	plt_obj_rebuild_unique_check(shard_ids, spare_cnt, COMPONENT_NR);
 	D_ASSERT(spare_cnt == 2);
 	D_ASSERT(shard_ids[0] == 0);
 	D_ASSERT(shard_ids[1] == 1);
@@ -187,10 +184,7 @@
 	plt_reint_tgts_get(pl_uuid, oid, failed_tgts, 1, reint_tgts, 1,
 			spare_tgt_ranks, shard_ids, &spare_cnt, PL_TYPE_RING,
 			SPARE_MAX_NUM, po_map, pl_map, &po_ver, pl_debug_msg);
-<<<<<<< HEAD
-=======
-	plt_obj_rebuild_unique_check(shard_ids, spare_cnt, COMPONENT_NR);
->>>>>>> b885f3ac
+	plt_obj_rebuild_unique_check(shard_ids, spare_cnt, COMPONENT_NR);
 	D_PRINT("reintegrated target %d. expected target %d\n",
 		reint_tgts[0], lo_3->ol_shards[0].po_target);
 	D_ASSERT(spare_cnt == 1);
@@ -228,15 +222,6 @@
 	plt_reint_tgts_get(pl_uuid, oid, failed_tgts, 1, reint_tgts, 2,
 			spare_tgt_ranks, shard_ids, &spare_cnt, PL_TYPE_RING,
 			SPARE_MAX_NUM, po_map, pl_map, &po_ver, pl_debug_msg);
-<<<<<<< HEAD
-	D_PRINT("reintegrated target %d and %d. expected target "
-		"%d and %d\n", reint_tgts[0], reint_tgts[1],
-		lo_3->ol_shards[0].po_target, spare_tgt_ranks[1]);
-	D_ASSERT(spare_cnt == 2);
-	D_ASSERT(shard_ids[0] == 0);
-	D_ASSERT(spare_tgt_ranks[0] == lo_3->ol_shards[0].po_target);
-	D_ASSERT(spare_tgt_ranks[1] == spare_tgt_candidate[0]);
-=======
 	plt_obj_rebuild_unique_check(shard_ids, spare_cnt, COMPONENT_NR);
 	D_PRINT("reintegrated target %d and %d. expected target "
 		"%d and %d\n", reint_tgts[0], reint_tgts[1],
@@ -245,7 +230,6 @@
 	D_ASSERT(shard_ids[1] == 0);
 	D_ASSERT(spare_tgt_ranks[1] == lo_3->ol_shards[0].po_target);
 	D_ASSERT(spare_tgt_ranks[0] == spare_tgt_candidate[0]);
->>>>>>> b885f3ac
 
 	failed_tgts[0] = spare_tgt_candidate[0];
 	failed_tgts[1] = spare_tgt_candidate[1];
