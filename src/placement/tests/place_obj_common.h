--- conflicted
+++ resolved
@@ -68,7 +68,6 @@
 		   struct pool_map *po_map, struct pl_map *pl_map);
 
 void
-<<<<<<< HEAD
 gen_pool_and_placement_map(int num_domains, int nodes_per_domain,
 			   int vos_per_target, pl_map_type_t pl_type,
 			   struct pool_map **po_map_out,
@@ -77,7 +76,8 @@
 void
 free_pool_and_placement_map(struct pool_map *po_map_in,
 			    struct pl_map *pl_map_in);
-=======
+
+void
 plt_reint_tgts_get(uuid_t pl_uuid, daos_obj_id_t oid, uint32_t *failed_tgts,
 		   int failed_cnt, uint32_t *reint_tgts, int reint_cnt,
 		   uint32_t *spare_tgt_ranks, uint32_t *shard_ids,
@@ -85,5 +85,4 @@
 		   uint32_t spare_max_nr, struct pool_map *po_map,
 		   struct pl_map *pl_map, uint32_t *po_ver, bool pl_debug_msg);
 
->>>>>>> 82f5f931
 #endif /*   PL_MAP_COMMON_H   */