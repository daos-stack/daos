/**
 * (C) Copyright 2016-2018 Intel Corporation.
 *
 * Licensed under the Apache License, Version 2.0 (the "License");
 * you may not use this file except in compliance with the License.
 * You may obtain a copy of the License at
 *
 *    http://www.apache.org/licenses/LICENSE-2.0
 *
 * Unless required by applicable law or agreed to in writing, software
 * distributed under the License is distributed on an "AS IS" BASIS,
 * WITHOUT WARRANTIES OR CONDITIONS OF ANY KIND, either express or implied.
 * See the License for the specific language governing permissions and
 * limitations under the License.
 *
 * GOVERNMENT LICENSE RIGHTS-OPEN SOURCE SOFTWARE
 * The Government's rights to use, modify, reproduce, release, perform, display,
 * or disclose this software are subject to the terms of the Apache License as
 * provided in Contract No. B609815.
 * Any reproduction of computer software, computer software documentation, or
 * portions thereof marked with this legend must also reproduce the markings.
 */
#define D_LOGFAC	DD_FAC(tests)

#include <daos/common.h>
#include <daos/placement.h>
#include <daos.h>
#include "place_obj_common.h"

void
plt_obj_place(daos_obj_id_t oid, struct pl_obj_layout **layout,
		struct pl_map *pl_map)
{
	struct daos_obj_md	 md;
	int			 i;
	int			 rc;

	memset(&md, 0, sizeof(md));
	md.omd_id  = oid;
	md.omd_ver = 1;

	D_PRINT("plt_obj_place\n");
	rc = pl_obj_place(pl_map, &md, NULL, layout);
	D_ASSERT(rc == 0);

	D_PRINT("Layout of object "DF_OID"\n", DP_OID(oid));
	for (i = 0; i < (*layout)->ol_nr; i++)
		D_PRINT("%d ", (*layout)->ol_shards[i].po_target);

	D_PRINT("\n");
}

void
plt_obj_layout_check(struct pl_obj_layout *layout, uint32_t pool_size)
{
	int i;
	int target_num;
	uint8_t *target_set;

	D_ALLOC_ARRAY(target_set, pool_size);
	D_ASSERT(target_set != NULL);

	for (i = 0; i < layout->ol_nr; i++) {
		target_num = layout->ol_shards[i].po_target;

		D_ASSERT(target_num != -1);
		D_ASSERT(target_set[target_num] != 1);
		target_set[target_num] = 1;
	}
}

void
plt_obj_rebuild_unique_check(uint32_t *shard_ids, uint32_t num_shards,
		uint32_t pool_size)
{
	int i;
	int  target_num;
	uint8_t *target_set;

	D_ALLOC_ARRAY(target_set, pool_size);
	D_ASSERT(target_set != NULL);

	for (i = 0; i < num_shards; i++) {
		target_num = shard_ids[i];

		D_ASSERT(target_set[target_num] != 1);
		target_set[target_num] = 1;
	}
}

bool
pt_obj_layout_match(struct pl_obj_layout *lo_1, struct pl_obj_layout *lo_2,
		uint32_t dom_nr)
{
	int	i;

	D_ASSERT(lo_1->ol_nr == lo_2->ol_nr);
	D_ASSERT(lo_1->ol_nr > 0 && lo_1->ol_nr <= dom_nr);

	for (i = 0; i < lo_1->ol_nr; i++) {
		if (lo_1->ol_shards[i].po_target !=
		    lo_2->ol_shards[i].po_target)
			return false;
	}

	return true;
}

void
plt_set_tgt_status(uint32_t id, int status, uint32_t ver,
		struct pool_map *po_map, bool pl_debug_msg)
{
	struct pool_target	*target;
	char			*str;
	int			 rc;

	switch (status) {
	case PO_COMP_ST_UP:
		str = "PO_COMP_ST_UP";
		break;
	case PO_COMP_ST_UPIN:
		str = "PO_COMP_ST_UPIN";
		break;
	case PO_COMP_ST_DOWN:
		str = "PO_COMP_ST_DOWN";
		break;
	case PO_COMP_ST_DOWNOUT:
		str = "PO_COMP_ST_DOWNOUT";
		break;
	default:
		str = "unknown";
		break;
	};

	rc = pool_map_find_target(po_map, id, &target);
	D_ASSERT(rc == 1);
	if (pl_debug_msg)
		D_PRINT("set target id %d, rank %d as %s, ver %d.\n",
			id, target->ta_comp.co_rank, str, ver);
	target->ta_comp.co_status = status;
	target->ta_comp.co_fseq = ver;
	rc = pool_map_set_version(po_map, ver);
	D_ASSERT(rc == 0);
}

void
plt_fail_tgt(uint32_t id, uint32_t *po_ver, struct pool_map *po_map,
		bool pl_debug_msg)
{
	(*po_ver)++;
	plt_set_tgt_status(id, PO_COMP_ST_DOWN, *po_ver, po_map, pl_debug_msg);
}

void
plt_reint_tgt(uint32_t id, uint32_t *po_ver, struct pool_map *po_map,
		bool pl_debug_msg)
{
	(*po_ver)++;
	plt_set_tgt_status(id, PO_COMP_ST_UP, *po_ver, po_map, pl_debug_msg);
}

void
plt_add_tgt(uint32_t id, uint32_t *po_ver, struct pool_map *po_map,
		bool pl_debug_msg)
{
	(*po_ver)++;
	plt_set_tgt_status(id, PO_COMP_ST_UPIN, *po_ver, po_map, pl_debug_msg);
}

void
plt_spare_tgts_get(uuid_t pl_uuid, daos_obj_id_t oid, uint32_t *failed_tgts,
		   int failed_cnt, uint32_t *spare_tgt_ranks, bool pl_debug_msg,
		   uint32_t *shard_ids, uint32_t *spare_cnt, uint32_t *po_ver,
		   pl_map_type_t map_type, uint32_t spare_max_nr,
		   struct pool_map *po_map, struct pl_map *pl_map)
{
	struct daos_obj_md	md = { 0 };
	int			i;
	int			rc;

	for (i = 0; i < failed_cnt; i++)
		plt_fail_tgt(failed_tgts[i], po_ver, po_map, pl_debug_msg);

	rc = pl_map_update(pl_uuid, po_map, false, map_type);
	D_ASSERT(rc == 0);
	pl_map = pl_map_find(pl_uuid, oid);
	D_ASSERT(pl_map != NULL);
	dc_obj_fetch_md(oid, &md);
	md.omd_ver = *po_ver;
	*spare_cnt = pl_obj_find_rebuild(pl_map, &md, NULL, *po_ver,
					 spare_tgt_ranks, shard_ids,
					 spare_max_nr, -1);
	D_PRINT("spare_cnt %d for version %d -\n", *spare_cnt, *po_ver);
	for (i = 0; i < *spare_cnt; i++)
		D_PRINT("shard %d, spare target rank %d\n",
			shard_ids[i], spare_tgt_ranks[i]);

	pl_map_decref(pl_map);

	for (i = 0; i < failed_cnt; i++)
		plt_add_tgt(failed_tgts[i], po_ver, po_map, pl_debug_msg);
}

void
<<<<<<< HEAD
gen_pool_and_placement_map(int num_domains, int nodes_per_domain,
			   int vos_per_target, pl_map_type_t pl_type,
			   struct pool_map **po_map_out,
			   struct pl_map **pl_map_out)
{
	struct pool_buf         *buf;
	int                      i;
	struct pl_map_init_attr  mia;
	int                      nr;
	struct pool_component   *comps;
	struct pool_component   *comp;
	int                      rc;

	nr = num_domains + (nodes_per_domain * num_domains) +
	     (num_domains * nodes_per_domain * vos_per_target);
	D_ALLOC_ARRAY(comps, nr);
	D_ASSERT(comps != NULL);

	comp = &comps[0];
	/* fake the pool map */
	for (i = 0; i < num_domains; i++, comp++) {
		comp->co_type   = PO_COMP_TP_RACK;
		comp->co_status = PO_COMP_ST_UPIN;
		comp->co_id     = i;
		comp->co_rank   = i;
		comp->co_ver    = 1;
		comp->co_nr     = nodes_per_domain;
	}

	for (i = 0; i < num_domains * nodes_per_domain; i++, comp++) {
		comp->co_type   = PO_COMP_TP_NODE;
		comp->co_status = PO_COMP_ST_UPIN;
		comp->co_id     = i;
		comp->co_rank   = i;
		comp->co_ver    = 1;
		comp->co_nr     = vos_per_target;
	}

	for (i = 0; i < num_domains * nodes_per_domain * vos_per_target;
	     i++, comp++) {
		comp->co_type   = PO_COMP_TP_TARGET;
		comp->co_status = PO_COMP_ST_UPIN;
		comp->co_id     = i;
		comp->co_rank   = i;
		comp->co_ver    = 1;
		comp->co_nr     = 1;
	}

	buf = pool_buf_alloc(nr);
	D_ASSERT(buf != NULL);

	rc = pool_buf_attach(buf, comps, nr);
	D_ASSERT(rc == 0);

	rc = pool_map_create(buf, 1, po_map_out);
	D_ASSERT(rc == 0);

	mia.ia_type         = pl_type;
	mia.ia_ring.ring_nr = 1;
	mia.ia_ring.domain  = PO_COMP_TP_RACK;

	rc = pl_map_create(*po_map_out, &mia, pl_map_out);
	D_ASSERT(rc == 0);
}

void
free_pool_and_placement_map(struct pool_map *po_map_in,
			    struct pl_map *pl_map_in)
{
	struct pool_buf *buf;

	pool_buf_extract(po_map_in, &buf);
	pool_map_decref(po_map_in);
	pool_buf_free(buf);

	pl_map_decref(pl_map_in);
=======
plt_reint_tgts_get(uuid_t pl_uuid, daos_obj_id_t oid, uint32_t *failed_tgts,
		   int failed_cnt, uint32_t *reint_tgts, int reint_cnt,
		   uint32_t *spare_tgt_ranks, uint32_t *shard_ids,
		   uint32_t *spare_cnt, pl_map_type_t map_type,
		   uint32_t spare_max_nr, struct pool_map *po_map,
		   struct pl_map *pl_map, uint32_t *po_ver, bool pl_debug_msg)
{
	struct daos_obj_md	md = { 0 };
	int			i;
	int			rc;

	for (i = 0; i < failed_cnt; i++)
		plt_fail_tgt(failed_tgts[i], po_ver, po_map, pl_debug_msg);

	for (i = 0; i < reint_cnt; i++)
		plt_reint_tgt(reint_tgts[i], po_ver, po_map, pl_debug_msg);

	rc = pl_map_update(pl_uuid, po_map, false, map_type);
	D_ASSERT(rc == 0);
	pl_map = pl_map_find(pl_uuid, oid);
	D_ASSERT(pl_map != NULL);
	dc_obj_fetch_md(oid, &md);
	md.omd_ver = *po_ver;
	rc = pl_obj_find_reint(pl_map, &md, NULL, *po_ver,
					 spare_tgt_ranks, shard_ids,
					 spare_max_nr, -1);

	D_ASSERT(rc >= 0);
	*spare_cnt = rc;

	D_PRINT("reint_cnt %d for version %d -\n", *spare_cnt, *po_ver);
	for (i = 0; i < *spare_cnt; i++)
		D_PRINT("shard %d, spare target rank %d\n",
			shard_ids[i], spare_tgt_ranks[i]);

	pl_map_decref(pl_map);

	for (i = 0; i < reint_cnt; i++)
		plt_add_tgt(reint_tgts[i], po_ver, po_map, pl_debug_msg);

	for (i = 0; i < failed_cnt; i++)
		plt_add_tgt(failed_tgts[i], po_ver, po_map, pl_debug_msg);
>>>>>>> 82f5f931
}<|MERGE_RESOLUTION|>--- conflicted
+++ resolved
@@ -67,6 +67,8 @@
 		D_ASSERT(target_set[target_num] != 1);
 		target_set[target_num] = 1;
 	}
+
+	D_FREE(target_set);
 }
 
 void
@@ -86,6 +88,8 @@
 		D_ASSERT(target_set[target_num] != 1);
 		target_set[target_num] = 1;
 	}
+
+	D_FREE(target_set);
 }
 
 bool
@@ -196,13 +200,11 @@
 			shard_ids[i], spare_tgt_ranks[i]);
 
 	pl_map_decref(pl_map);
-
 	for (i = 0; i < failed_cnt; i++)
 		plt_add_tgt(failed_tgts[i], po_ver, po_map, pl_debug_msg);
 }
 
 void
-<<<<<<< HEAD
 gen_pool_and_placement_map(int num_domains, int nodes_per_domain,
 			   int vos_per_target, pl_map_type_t pl_type,
 			   struct pool_map **po_map_out,
@@ -279,7 +281,9 @@
 	pool_buf_free(buf);
 
 	pl_map_decref(pl_map_in);
-=======
+
+}
+void
 plt_reint_tgts_get(uuid_t pl_uuid, daos_obj_id_t oid, uint32_t *failed_tgts,
 		   int failed_cnt, uint32_t *reint_tgts, int reint_cnt,
 		   uint32_t *spare_tgt_ranks, uint32_t *shard_ids,
@@ -322,5 +326,4 @@
 
 	for (i = 0; i < failed_cnt; i++)
 		plt_add_tgt(failed_tgts[i], po_ver, po_map, pl_debug_msg);
->>>>>>> 82f5f931
 }