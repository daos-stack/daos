/**
 * (C) Copyright 2016-2021 Intel Corporation.
 *
 * SPDX-License-Identifier: BSD-2-Clause-Patent
 */
#define D_LOGFAC	DD_FAC(tests)

#include <daos/common.h>
#include <daos/placement.h>
#include <daos.h>
#include "place_obj_common.h"
#include <daos_obj_class.h>
#include <daos/pool_map.h>
#include <stdarg.h>
#include <stddef.h>
#include <setjmp.h>
#include <cmocka.h>
#include <daos/tests_lib.h>

void
print_layout(struct pl_obj_layout *layout)
{
	int grp;
	int sz;
	int index;

	for (grp = 0; grp < layout->ol_grp_nr; ++grp) {
		printf("[");
		for (sz = 0; sz < layout->ol_grp_size; ++sz) {
			struct pl_obj_shard shard;

			index = (grp * layout->ol_grp_size) + sz;
			shard = layout->ol_shards[index];
			printf("%d=>%d%s ", shard.po_shard, shard.po_target,
			       shard.po_rebuilding ? "R" : "");
		}
		printf("\b]");
	}
	printf("\n");
}

int
plt_obj_place(daos_obj_id_t oid, struct pl_obj_layout **layout,
		struct pl_map *pl_map, bool print_layout_flag)
{
	struct daos_obj_md	 md;
	int			 rc;

	memset(&md, 0, sizeof(md));
	md.omd_id  = oid;
	D_ASSERT(pl_map != NULL);
	md.omd_ver = pool_map_get_version(pl_map->pl_poolmap);

	rc = pl_obj_place(pl_map, &md, NULL, layout);

	if (print_layout_flag) {
		if (*layout != NULL)
			print_layout(*layout);
		else
			print_message("No layout created.\n");
	}

	return rc;
}

/*
 * Verifies that num_allowed_failures (-1 target) is not exceeded and the same
 * target isn't used more than once.
 */
void
plt_obj_layout_check(struct pl_obj_layout *layout, uint32_t pool_size,
		int num_allowed_failures)
{
	int i;
	int target_num;
	uint8_t *target_set;

	D_ALLOC_ARRAY(target_set, pool_size);
	D_ASSERT(target_set != NULL);

	for (i = 0; i < layout->ol_nr; i++) {
		target_num = layout->ol_shards[i].po_target;

		if (target_num == -1)
			num_allowed_failures--;
		D_ASSERT(num_allowed_failures >= 0);

		if (target_num != -1) {
			D_ASSERT(target_set[target_num] != 1);
			target_set[target_num] = 1;
		}
	}
	D_FREE(target_set);
}

void
plt_obj_rebuild_layout_check(struct pl_obj_layout *layout,
		struct pl_obj_layout *org_layout, uint32_t pool_size,
		int *down_tgts, int num_down, int num_spares_left,
		uint32_t num_spares_returned, uint32_t *spare_tgt_ranks,
		uint32_t *shard_ids)
{
	uint32_t	curr_tgt_id;
	uint32_t	spare_id;
	int		i, layout_idx;

	/* Rebuild for DOWN targets should not generate an extended layout */
	D_ASSERT(layout->ol_nr == org_layout->ol_nr);

	/* Rebuild targets should be no more than down targets */
	D_ASSERT(num_spares_returned <= num_down);

	/* If rebuild returns targets they should be in the layout */
	for (i = 0; i < num_spares_returned; ++i) {
		spare_id = spare_tgt_ranks[i];
		for (layout_idx = 0; layout_idx < layout->ol_nr; ++layout_idx) {
			if (spare_id == layout->ol_shards[layout_idx].po_target)
				break;
		}
		D_ASSERT(layout_idx < layout->ol_nr);

		/* Target IDs for spare target shards should be -1 */
		curr_tgt_id = layout->ol_shards[shard_ids[i]].po_target;
		D_ASSERT(curr_tgt_id == spare_id);
	}

	/* Down targets should not be in the layout */
	for (i = 0; i < num_down; ++i) {
		spare_id = down_tgts[i];
		for (layout_idx = 0; layout_idx < layout->ol_nr; ++layout_idx) {
			curr_tgt_id = layout->ol_shards[layout_idx].po_target;
			D_ASSERT(spare_id != curr_tgt_id);
		}
	}
}

void
plt_obj_drain_layout_check(struct pl_obj_layout *layout,
		struct pl_obj_layout *org_layout, uint32_t pool_size,
		int *draining_tgts, int num_draining, int num_spares,
		uint32_t num_spares_returned, uint32_t *spare_tgt_ranks,
		uint32_t *shard_ids)
{
	uint32_t	curr_tgt_id;
	uint32_t	spare_id;
	bool		contains_drain_tgt;
	int		i, layout_idx, org_idx;

	contains_drain_tgt = false;
	/* If layout before draining does not contain the element being drained
	 * then skip most tests, this layout shouldn't be effected
	 */
	for (i = 0; i < num_draining; ++i) {
		spare_id = draining_tgts[i];
		for (org_idx = 0; org_idx < org_layout->ol_nr; ++org_idx) {
			curr_tgt_id = org_layout->ol_shards[org_idx].po_target;
			if (spare_id == curr_tgt_id) {
				contains_drain_tgt = true;
				break;
			}
		}

		if (org_idx < org_layout->ol_nr)
			break;
	}

	if (contains_drain_tgt == false) {
		D_ASSERT(layout->ol_nr == org_layout->ol_nr);
		D_ASSERT(num_spares_returned == 0);
		return;
	}

	/* Rebuild targets should be no more than down targets */
	D_ASSERT(num_spares_returned <= num_draining);

	/* If rebuild returns targets they should be in the layout */
	for (i = 0; i < num_spares_returned; ++i) {
		spare_id = spare_tgt_ranks[i];
		for (layout_idx = 0; layout_idx < layout->ol_nr; ++layout_idx) {
			if (spare_id == layout->ol_shards[layout_idx].po_target)
				break;
		}
		D_ASSERT(layout_idx < layout->ol_nr);

	}

	/* Draining targets should be in the layout */
	for (i = 0; i < num_draining; ++i) {
		spare_id = draining_tgts[i];
		for (layout_idx = 0; layout_idx < layout->ol_nr; ++layout_idx) {
			if (spare_id == layout->ol_shards[layout_idx].po_target)
				break;
		}
		D_ASSERT(layout_idx < layout->ol_nr);
	}
}

void
plt_obj_reint_layout_check(struct pl_obj_layout *layout,
		struct pl_obj_layout *org_layout, uint32_t pool_size,
		int *reint_tgts, int num_reint, int num_spares,
		uint32_t num_spares_returned, uint32_t *spare_tgt_ranks,
		uint32_t *shard_ids)
{
	uint32_t	reint_id;
	uint32_t	curr_tgt_id;
	uint8_t		*target_set;
	bool		contains_reint_tgt;
	int		i;

	D_ALLOC_ARRAY(target_set, pool_size);
	D_ASSERT(target_set != NULL);

	/*
	 * If org_layout does not contain a target to be reintegrated
	 * then the layout should be the same as before reintegration
	 * started
	 */
	contains_reint_tgt = false;
	for (i = 0; i < org_layout->ol_nr; ++i) {
		curr_tgt_id = org_layout->ol_shards[i].po_target;
		if (curr_tgt_id != -1)
			target_set[curr_tgt_id] = 1;
	}

	for (i = 0; i < num_reint; ++i) {
		if (target_set[reint_tgts[i]] == 1) {
			contains_reint_tgt = true;
			target_set[reint_tgts[i]] = 2;
		}
	}

	if (contains_reint_tgt == false) {
		D_ASSERT(plt_obj_layout_match(layout, org_layout));
		D_ASSERT(num_spares_returned == 0);
		D_FREE(target_set);
		return;
	}

	/* Layout should be extended */
	D_ASSERT(org_layout->ol_nr < layout->ol_nr);

	/* Rebuild targets should be no more than down targets */
	D_ASSERT(num_spares_returned > 0);
	D_ASSERT(num_spares_returned <= num_reint);

	/* Layout should contain targets returned by rebuild */
	for (i = 0; i < num_spares_returned; ++i) {
		reint_id = spare_tgt_ranks[i];
		D_ASSERT(target_set[reint_id] == 2);
	}
	D_FREE(target_set);
}

void
plt_obj_add_layout_check(struct pl_obj_layout *layout,
			 struct pl_obj_layout *org_layout, uint32_t pool_size,
		uint32_t num_spares_returned, uint32_t *spare_tgt_ranks,
		uint32_t *shard_ids)
{
	uint32_t	curr_tgt_id;
	uint32_t	spare_id;
	uint8_t		*target_set;
	bool		contains_new_tgt;
	int		i;

	D_ALLOC_ARRAY(target_set, pool_size);
	D_ASSERT(target_set != NULL);

	/*
	 * If org_layout does not contain a target to be reintegrated
	 * then the layout should be the same as before reintegration
	 * started
	 */
	contains_new_tgt = false;
	for (i = 0; i < org_layout->ol_nr; ++i) {
		curr_tgt_id = org_layout->ol_shards[i].po_target;
		if (curr_tgt_id != -1)
			target_set[curr_tgt_id] = 1;
	}

	for (i = 0; i < layout->ol_nr; ++i) {
		curr_tgt_id = layout->ol_shards[i].po_target;
		if (curr_tgt_id != -1) {
			contains_new_tgt = true;
			target_set[curr_tgt_id] = 2;
		}
	}

	if (contains_new_tgt == false || org_layout->ol_nr == layout->ol_nr) {
		D_ASSERT(plt_obj_layout_match(layout, org_layout));
		D_ASSERT(num_spares_returned == 0);
		D_FREE(target_set);
		return;
	}

	/* Layout should be extended */
	D_ASSERT(org_layout->ol_nr < layout->ol_nr);

	/* we should have new targets */
	D_ASSERT(num_spares_returned > 0);

	/* Layout should contain targets returned by rebuild */
	for (i = 0; i < num_spares_returned; ++i) {
		spare_id = spare_tgt_ranks[i];
		D_ASSERT(target_set[spare_id] == 2);
	}
	D_FREE(target_set);
}
void
plt_obj_rebuild_unique_check(uint32_t *shard_ids, uint32_t num_shards,
			     uint32_t pool_size)
{
	int i;
	int  target_num;
	uint8_t *target_set;

	D_ALLOC_ARRAY(target_set, pool_size);
	D_ASSERT(target_set != NULL);

	for (i = 0; i < num_shards; i++) {
		target_num = shard_ids[i];

		D_ASSERT(target_set[target_num] != 1);
		target_set[target_num] = 1;
	}

	D_FREE(target_set);
}

bool
plt_obj_layout_match(struct pl_obj_layout *lo_1, struct pl_obj_layout *lo_2)
{
	int	i;

	if (lo_1->ol_nr != lo_2->ol_nr)
		return false;

	for (i = 0; i < lo_1->ol_nr; i++) {
		if (lo_1->ol_shards[i].po_target !=
		    lo_2->ol_shards[i].po_target)
			return false;
	}

	return true;
}

static pool_comp_type_t
plt_next_level(pool_comp_type_t current)
{
	switch (current) {
	case PO_COMP_TP_ROOT:
		return PO_COMP_TP_RACK;
	case PO_COMP_TP_RACK:
		return PO_COMP_TP_NODE;
	case PO_COMP_TP_NODE:
<<<<<<< HEAD
=======
		return PO_COMP_TP_TARGET;

	/* these are not used by the test layout */
	case PO_COMP_TP_TARGET:
	case PO_COMP_TP_UNKNOWN:
>>>>>>> 90d1efe4
	default:
		return PO_COMP_TP_TARGET;
	}
}

void
plt_set_domain_status(uint32_t id, int status, uint32_t *ver,
		      struct pool_map *po_map, bool pl_debug_msg,
		      enum pool_comp_type level)
{
	struct pool_domain	*domain;
	char			*str;
	int			 rc;

	switch (status) {
	case PO_COMP_ST_UP:
		str = "PO_COMP_ST_UP";
		break;
	case PO_COMP_ST_UPIN:
		str = "PO_COMP_ST_UPIN";
		break;
	case PO_COMP_ST_DOWN:
		str = "PO_COMP_ST_DOWN";
		break;
	case PO_COMP_ST_DRAIN:
		str = "PO_COMP_ST_DRAIN";
		break;
	case PO_COMP_ST_DOWNOUT:
		str = "PO_COMP_ST_DOWNOUT";
		break;
	case PO_COMP_ST_NEW:
		str = "PO_COMP_ST_NEW";
		break;
	default:
		str = "unknown";
		break;
	}

	rc = pool_map_find_domain(po_map, level, id, &domain);
	D_ASSERT(rc == 1);

	int i;

	for (i = 0; i < domain->do_child_nr; i++) {
		plt_set_domain_status(domain->do_children[i].do_comp.co_id,
				      status, ver,
				      po_map, pl_debug_msg,
				      plt_next_level(level));
	}
	if (level == PO_COMP_TP_NODE) {
		for (i = 0; i < domain->do_target_nr; i++) {
			plt_set_tgt_status(domain->do_targets[i].ta_comp.co_id,
				status, ver, po_map, pl_debug_msg);
		}
	}

	if (pl_debug_msg)
		D_PRINT("set domain id %d, rank %d as %s, ver %d.\n",
			id, domain->do_comp.co_rank, str, *ver);
	domain->do_comp.co_status = status;
	domain->do_comp.co_fseq = *ver;

	pool_map_update_failed_cnt(po_map);
	rc = pool_map_set_version(po_map, *ver);
	D_ASSERT(rc == 0);
}

void
plt_set_tgt_status(uint32_t id, int status, uint32_t *ver,
		struct pool_map *po_map, bool pl_debug_msg)
{
	struct pool_target	*target;
	char			*str;
	int			 rc;

	switch (status) {
	case PO_COMP_ST_UP:
		str = "PO_COMP_ST_UP";
		break;
	case PO_COMP_ST_UPIN:
		str = "PO_COMP_ST_UPIN";
		break;
	case PO_COMP_ST_DOWN:
		str = "PO_COMP_ST_DOWN";
		break;
	case PO_COMP_ST_DRAIN:
		str = "PO_COMP_ST_DRAIN";
		break;
	case PO_COMP_ST_DOWNOUT:
		str = "PO_COMP_ST_DOWNOUT";
		break;
	case PO_COMP_ST_NEW:
		str = "PO_COMP_ST_NEW";
		break;
	default:
		str = "unknown";
		break;
	};

	rc = pool_map_find_target(po_map, id, &target);
	D_ASSERT(rc == 1);
	(*ver)++;
	target->ta_comp.co_status = status;

	if (status == PO_COMP_ST_DRAIN || status == PO_COMP_ST_DOWN)
		target->ta_comp.co_fseq = *ver;
	if (pl_debug_msg)
		D_PRINT("set target id %d, rank %d as %s, ver %d.\n",
			id, target->ta_comp.co_rank, str, *ver);
	pool_map_update_failed_cnt(po_map);
	rc = pool_map_set_version(po_map, *ver);
	D_ASSERT(rc == 0);
}

void
plt_drain_tgt(uint32_t id, uint32_t *po_ver, struct pool_map *po_map,
		bool pl_debug_msg)
{
	plt_set_tgt_status(id, PO_COMP_ST_DRAIN, po_ver, po_map, pl_debug_msg);
}

void
plt_fail_tgt(uint32_t id, uint32_t *po_ver, struct pool_map *po_map,
		bool pl_debug_msg)
{
	plt_set_tgt_status(id, PO_COMP_ST_DOWN, po_ver, po_map, pl_debug_msg);
}

void
plt_fail_tgt_out(uint32_t id, uint32_t *po_ver, struct pool_map *po_map,
		bool pl_debug_msg)
{
	plt_set_tgt_status(id, PO_COMP_ST_DOWNOUT, po_ver, po_map,
			   pl_debug_msg);
}

void
plt_reint_tgt(uint32_t id, uint32_t *po_ver, struct pool_map *po_map,
		bool pl_debug_msg)
{
	plt_set_tgt_status(id, PO_COMP_ST_UP, po_ver, po_map, pl_debug_msg);
}

void
plt_reint_tgt_up(uint32_t id, uint32_t *po_ver, struct pool_map *po_map,
		bool pl_debug_msg)
{
	plt_set_tgt_status(id, PO_COMP_ST_UPIN, po_ver, po_map, pl_debug_msg);
}

void
plt_spare_tgts_get(uuid_t pl_uuid, daos_obj_id_t oid, uint32_t *failed_tgts,
		   int failed_cnt, uint32_t *spare_tgt_ranks, bool pl_debug_msg,
		   uint32_t *shard_ids, uint32_t *spare_cnt, uint32_t *po_ver,
		   pl_map_type_t map_type, uint32_t spare_max_nr,
		   struct pool_map *po_map, struct pl_map *pl_map)
{
	struct daos_obj_md	md = { 0 };
	int			i;
	int			rc;

	for (i = 0; i < failed_cnt; i++)
		plt_fail_tgt(failed_tgts[i], po_ver, po_map, pl_debug_msg);

	rc = pl_map_update(pl_uuid, po_map, false, map_type);
	assert_success(rc);
	pl_map = pl_map_find(pl_uuid, oid);
	D_ASSERT(pl_map != NULL);
	dc_obj_fetch_md(oid, &md);
	md.omd_ver = *po_ver;
	*spare_cnt = pl_obj_find_rebuild(pl_map, &md, NULL, *po_ver,
					 spare_tgt_ranks, shard_ids,
					 spare_max_nr);
	D_PRINT("spare_cnt %d for version %d -\n", *spare_cnt, *po_ver);
	for (i = 0; i < *spare_cnt; i++)
		D_PRINT("shard %d, spare target rank %d\n",
			shard_ids[i], spare_tgt_ranks[i]);

	pl_map_decref(pl_map);
	for (i = 0; i < failed_cnt; i++)
		plt_reint_tgt_up(failed_tgts[i], po_ver, po_map, pl_debug_msg);
}

void
gen_pool_and_placement_map(int num_domains, int nodes_per_domain,
			   int vos_per_target, pl_map_type_t pl_type,
			   struct pool_map **po_map_out,
			   struct pl_map **pl_map_out)
{
	struct pool_buf         *buf;
	int                      i;
	struct pl_map_init_attr  mia;
	int                      nr;
	struct pool_component   *comps;
	struct pool_component   *comp;
	int                      rc;

	nr = num_domains + (nodes_per_domain * num_domains) +
	     (num_domains * nodes_per_domain * vos_per_target);
	D_ALLOC_ARRAY(comps, nr);
	D_ASSERT(comps != NULL);

	comp = &comps[0];
	/* fake the pool map */
	for (i = 0; i < num_domains; i++, comp++) {
		comp->co_type   = PO_COMP_TP_RACK;
		comp->co_status = PO_COMP_ST_UPIN;
		comp->co_id     = i;
		comp->co_rank   = i;
		comp->co_ver    = 1;
		comp->co_nr     = nodes_per_domain;
	}

	for (i = 0; i < num_domains * nodes_per_domain; i++, comp++) {
		comp->co_type   = PO_COMP_TP_NODE;
		comp->co_status = PO_COMP_ST_UPIN;
		comp->co_id     = i;
		comp->co_rank   = i;
		comp->co_ver    = 1;
		comp->co_nr     = vos_per_target;
	}

	for (i = 0; i < num_domains * nodes_per_domain * vos_per_target;
	     i++, comp++) {
		comp->co_type   = PO_COMP_TP_TARGET;
		comp->co_status = PO_COMP_ST_UPIN;
		comp->co_id     = i;
		comp->co_rank   = i / vos_per_target;
		comp->co_index	= i % vos_per_target;
		comp->co_ver    = 1;
		comp->co_nr     = 1;
	}

	buf = pool_buf_alloc(nr);
	D_ASSERT(buf != NULL);

	rc = pool_buf_attach(buf, comps, nr);
	assert_success(rc);

	/* No longer needed, copied into pool buf */
	D_FREE(comps);

	rc = pool_map_create(buf, 1, po_map_out);
	assert_success(rc);

	/* No longer needed, copied into pool map */
	D_FREE(buf);

	mia.ia_type         = pl_type;
	mia.ia_ring.ring_nr = 1;
	mia.ia_ring.domain  = PO_COMP_TP_RACK;

	rc = pl_map_create(*po_map_out, &mia, pl_map_out);
	assert_success(rc);
}

void
gen_pool_and_placement_map_non_standard(int num_domains,
			   int domain_targets[], pl_map_type_t pl_type,
			   struct pool_map **po_map_out,
			   struct pl_map **pl_map_out)
{
	struct pl_map_init_attr	 mia;
	struct pool_buf		*buf;
	struct pool_component	*comps;
	struct pool_component	*comp;
	int			 i;
	int			 nr;
	uint32_t		 node_idx = 0;
	uint32_t		 node_tgt_count = 0;
	int			 rc;

	/* count total components */
	nr = num_domains * 2; /* 1 for rack and 1 for node */
	for (i = 0; i < num_domains; i++)
		nr += domain_targets[i];

	D_ALLOC_ARRAY(comps, nr);
	D_ASSERT(comps != NULL);

	comp = &comps[0];
	/* fake the pool map */
	for (i = 0; i < num_domains; i++, comp++) {
		comp->co_type   = PO_COMP_TP_RACK;
		comp->co_status = PO_COMP_ST_UPIN;
		comp->co_id     = i;
		comp->co_rank   = i;
		comp->co_ver    = 1;
		comp->co_nr     = 1; /* hard code 1 node each */
	}

	/* Using 1 node for each domain */
	for (i = 0; i < num_domains; i++, comp++) {
		comp->co_type   = PO_COMP_TP_NODE;
		comp->co_status = PO_COMP_ST_UPIN;
		comp->co_id     = i;
		comp->co_rank   = i;
		comp->co_ver    = 1;
		comp->co_nr     = domain_targets[i];
	}



	/* what's left are targets */
	for (i = 0; i < nr - (num_domains * 2); i++, comp++) {
		comp->co_type   = PO_COMP_TP_TARGET;
		comp->co_status = PO_COMP_ST_UPIN;
		comp->co_id     = i;
		if (domain_targets[node_idx] < node_tgt_count) {
			node_idx++;
			node_tgt_count = 0;
		} else {
			node_tgt_count++;
		}
		comp->co_rank   = node_idx;

		comp->co_ver    = 1;
		comp->co_nr     = 1;
	}

	buf = pool_buf_alloc(nr);
	D_ASSERT(buf != NULL);

	rc = pool_buf_attach(buf, comps, nr);
	assert_success(rc);

	/* No longer needed, copied into pool buf */
	D_FREE(comps);

	rc = pool_map_create(buf, 1, po_map_out);
	assert_success(rc);

	/* No longer needed, copied into pool map */
	D_FREE(buf);

	mia.ia_type         = pl_type;
	mia.ia_ring.ring_nr = 1;
	mia.ia_ring.domain  = PO_COMP_TP_RACK;

	rc = pl_map_create(*po_map_out, &mia, pl_map_out);
	assert_success(rc);
}

void
free_pool_and_placement_map(struct pool_map *po_map_in,
			    struct pl_map *pl_map_in)
{
	struct pool_buf *buf;

	pool_buf_extract(po_map_in, &buf);
	pool_map_decref(po_map_in);
	pool_buf_free(buf);

	pl_map_decref(pl_map_in);

}
void
plt_reint_tgts_get(uuid_t pl_uuid, daos_obj_id_t oid, uint32_t *failed_tgts,
		   int failed_cnt, uint32_t *reint_tgts, int reint_cnt,
		   uint32_t *spare_tgt_ranks, uint32_t *shard_ids,
		   uint32_t *spare_cnt, pl_map_type_t map_type,
		   uint32_t spare_max_nr, struct pool_map *po_map,
		   struct pl_map *pl_map, uint32_t *po_ver, bool pl_debug_msg)
{
	struct daos_obj_md	md = { 0 };
	int			i;
	int			rc;

	for (i = 0; i < failed_cnt; i++)
		plt_fail_tgt(failed_tgts[i], po_ver, po_map, pl_debug_msg);

	for (i = 0; i < reint_cnt; i++)
		plt_reint_tgt(reint_tgts[i], po_ver, po_map, pl_debug_msg);

	rc = pl_map_update(pl_uuid, po_map, false, map_type);
	assert_success(rc);
	pl_map = pl_map_find(pl_uuid, oid);
	D_ASSERT(pl_map != NULL);
	dc_obj_fetch_md(oid, &md);
	md.omd_ver = *po_ver;
	rc = pl_obj_find_reint(pl_map, &md, NULL, *po_ver, spare_tgt_ranks,
			       shard_ids, spare_max_nr);

	D_ASSERT(rc >= 0);
	*spare_cnt = rc;

	D_PRINT("reint_cnt %d for version %d -\n", *spare_cnt, *po_ver);
	for (i = 0; i < *spare_cnt; i++)
		D_PRINT("shard %d, spare target rank %d\n",
			shard_ids[i], spare_tgt_ranks[i]);

	pl_map_decref(pl_map);

	for (i = 0; i < reint_cnt; i++)
		plt_reint_tgt_up(reint_tgts[i], po_ver, po_map, pl_debug_msg);

	for (i = 0; i < failed_cnt; i++)
		plt_reint_tgt_up(failed_tgts[i], po_ver, po_map, pl_debug_msg);
}

int
get_object_classes(daos_oclass_id_t **oclass_id_pp)
{
	const uint32_t str_size = (16 << 10);
	char *oclass_names;
	char oclass[64];
	daos_oclass_id_t *oclass_id;
	uint32_t length = 0;
	uint32_t num_oclass = 0;
	uint32_t oclass_str_index = 0;
	uint32_t i, oclass_index;

	D_ALLOC(oclass_names, str_size);
	if (!oclass_names)
		return -1;

	length = daos_oclass_names_list(str_size, oclass_names);

	for (i = 0; i < length; ++i) {
		if (oclass_names[i] == ',')
			num_oclass++;
	}

	D_ALLOC_ARRAY(*oclass_id_pp, num_oclass);

	for (i = 0, oclass_index = 0; i < length; ++i) {
		if (oclass_names[i] == ',') {
			oclass_id = &(*oclass_id_pp)[oclass_index];
			oclass[oclass_str_index] = 0;
			*oclass_id = daos_oclass_name2id(oclass);

			oclass_index++;
			oclass_str_index = 0;
		} else if (oclass_names[i] != ' ') {
			oclass[oclass_str_index] = oclass_names[i];
			oclass_str_index++;
		}
	}
	D_FREE(oclass_names);
	return num_oclass;
}

int
extend_test_pool_map(struct pool_map *map,
		     uint32_t nnodes, uuid_t target_uuids[],
		     d_rank_list_t *rank_list, uint32_t ndomains,
		     uint32_t *domains, bool *updated_p,
		     uint32_t *map_version_p,
		     uint32_t dss_tgt_nr)
{
	struct pool_buf	*map_buf = NULL;
	uint32_t	map_version;
	int		ntargets;
	int		rc;

	ntargets = nnodes * dss_tgt_nr;

	map_version = pool_map_get_version(map) + 1;

	rc = gen_pool_buf(map, &map_buf, map_version, ndomains, nnodes,
			  ntargets, domains, target_uuids, rank_list, NULL,
			dss_tgt_nr);
	assert_success(rc);

	/* Extend the current pool map */
	rc = pool_map_extend(map, map_version, map_buf);
	if (rc != 0) {
		if (map_buf != NULL)
			pool_buf_free(map_buf);
	}

	assert_success(rc);

	return rc;
}

bool
is_max_class_obj(daos_oclass_id_t cid)
{
	struct daos_oclass_attr *oc_attr;
	daos_obj_id_t oid;

	oid.hi = 5;
	oid.lo = rand();
	daos_obj_set_oid(&oid, 0, cid, 0);
	oc_attr = daos_oclass_attr_find(oid);

	if (oc_attr->ca_grp_nr == DAOS_OBJ_GRP_MAX ||
	    oc_attr->u.rp.r_num == DAOS_OBJ_REPL_MAX)
		return true;
	return false;
}<|MERGE_RESOLUTION|>--- conflicted
+++ resolved
@@ -354,14 +354,6 @@
 	case PO_COMP_TP_RACK:
 		return PO_COMP_TP_NODE;
 	case PO_COMP_TP_NODE:
-<<<<<<< HEAD
-=======
-		return PO_COMP_TP_TARGET;
-
-	/* these are not used by the test layout */
-	case PO_COMP_TP_TARGET:
-	case PO_COMP_TP_UNKNOWN:
->>>>>>> 90d1efe4
 	default:
 		return PO_COMP_TP_TARGET;
 	}
