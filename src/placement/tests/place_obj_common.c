/**
 * (C) Copyright 2016-2018 Intel Corporation.
 *
 * Licensed under the Apache License, Version 2.0 (the "License");
 * you may not use this file except in compliance with the License.
 * You may obtain a copy of the License at
 *
 *    http://www.apache.org/licenses/LICENSE-2.0
 *
 * Unless required by applicable law or agreed to in writing, software
 * distributed under the License is distributed on an "AS IS" BASIS,
 * WITHOUT WARRANTIES OR CONDITIONS OF ANY KIND, either express or implied.
 * See the License for the specific language governing permissions and
 * limitations under the License.
 *
 * GOVERNMENT LICENSE RIGHTS-OPEN SOURCE SOFTWARE
 * The Government's rights to use, modify, reproduce, release, perform, display,
 * or disclose this software are subject to the terms of the Apache License as
 * provided in Contract No. B609815.
 * Any reproduction of computer software, computer software documentation, or
 * portions thereof marked with this legend must also reproduce the markings.
 */
#define D_LOGFAC	DD_FAC(tests)

#include <daos/common.h>
#include <daos/placement.h>
#include <daos.h>
#include "place_obj_common.h"

void
plt_obj_place(daos_obj_id_t oid, struct pl_obj_layout **layout,
		struct pl_map *pl_map)
{
	struct daos_obj_md	 md;
	int			 i;
	int			 rc;

	memset(&md, 0, sizeof(md));
	md.omd_id  = oid;
	md.omd_ver = 1;

	D_PRINT("plt_obj_place\n");
	rc = pl_obj_place(pl_map, &md, NULL, layout);
	D_ASSERT(rc == 0);

	D_PRINT("Layout of object "DF_OID"\n", DP_OID(oid));
	for (i = 0; i < (*layout)->ol_nr; i++)
		D_PRINT("%d ", (*layout)->ol_shards[i].po_target);

	D_PRINT("\n");
}

void
plt_obj_layout_check(struct pl_obj_layout *layout, uint32_t pool_size)
{
	int i;
	int target_num;
	uint8_t *target_set;

	D_ALLOC_ARRAY(target_set, pool_size);
	D_ASSERT(target_set != NULL);

	for (i = 0; i < layout->ol_nr; i++) {
		target_num = layout->ol_shards[i].po_target;

		D_ASSERT(target_num != -1);
		D_ASSERT(target_set[target_num] != 1);
		target_set[target_num] = 1;
	}
}

void
plt_obj_rebuild_unique_check(uint32_t *shard_ids, uint32_t num_shards,
		uint32_t pool_size)
{
	int i;
	int  target_num;
	uint8_t *target_set;

	D_ALLOC_ARRAY(target_set, pool_size);
	D_ASSERT(target_set != NULL);

	for (i = 0; i < num_shards; i++) {
		target_num = shard_ids[i];

		D_ASSERT(target_set[target_num] != 1);
		target_set[target_num] = 1;
	}
}

bool
pt_obj_layout_match(struct pl_obj_layout *lo_1, struct pl_obj_layout *lo_2,
		uint32_t dom_nr)
{
	int	i;

	D_ASSERT(lo_1->ol_nr == lo_2->ol_nr);
	D_ASSERT(lo_1->ol_nr > 0 && lo_1->ol_nr <= dom_nr);

	for (i = 0; i < lo_1->ol_nr; i++) {
		if (lo_1->ol_shards[i].po_target !=
		    lo_2->ol_shards[i].po_target)
			return false;
	}

	return true;
}

void
plt_set_tgt_status(uint32_t id, int status, uint32_t ver,
		struct pool_map *po_map, bool pl_debug_msg)
{
	struct pool_target	*target;
	char			*str;
	int			 rc;

	switch (status) {
	case PO_COMP_ST_UP:
		str = "PO_COMP_ST_UP";
		break;
	case PO_COMP_ST_UPIN:
		str = "PO_COMP_ST_UPIN";
		break;
	case PO_COMP_ST_DOWN:
		str = "PO_COMP_ST_DOWN";
		break;
	case PO_COMP_ST_DOWNOUT:
		str = "PO_COMP_ST_DOWNOUT";
		break;
	default:
		str = "unknown";
		break;
	};

	rc = pool_map_find_target(po_map, id, &target);
	D_ASSERT(rc == 1);
	if (pl_debug_msg)
		D_PRINT("set target id %d, rank %d as %s, ver %d.\n",
			id, target->ta_comp.co_rank, str, ver);
	target->ta_comp.co_status = status;
	target->ta_comp.co_fseq = ver;
	rc = pool_map_set_version(po_map, ver);
	D_ASSERT(rc == 0);
}

void
plt_fail_tgt(uint32_t id, uint32_t *po_ver, struct pool_map *po_map,
		bool pl_debug_msg)
{
	(*po_ver)++;
	plt_set_tgt_status(id, PO_COMP_ST_DOWN, *po_ver, po_map, pl_debug_msg);
}

void
plt_reint_tgt(uint32_t id, uint32_t *po_ver, struct pool_map *po_map,
		bool pl_debug_msg)
{
	(*po_ver)++;
	plt_set_tgt_status(id, PO_COMP_ST_UP, *po_ver, po_map, pl_debug_msg);
}

void
plt_add_tgt(uint32_t id, uint32_t *po_ver, struct pool_map *po_map,
		bool pl_debug_msg)
{
	(*po_ver)++;
	plt_set_tgt_status(id, PO_COMP_ST_UPIN, *po_ver, po_map, pl_debug_msg);
}

void
plt_spare_tgts_get(uuid_t pl_uuid, daos_obj_id_t oid, uint32_t *failed_tgts,
		   int failed_cnt, uint32_t *spare_tgt_ranks, bool pl_debug_msg,
		   uint32_t *shard_ids, uint32_t *spare_cnt, uint32_t *po_ver,
		   pl_map_type_t map_type, uint32_t spare_max_nr,
		   struct pool_map *po_map, struct pl_map *pl_map)
{
	struct daos_obj_md	md = { 0 };
	int			i;
	int			rc;

	for (i = 0; i < failed_cnt; i++)
		plt_fail_tgt(failed_tgts[i], po_ver, po_map, pl_debug_msg);

	rc = pl_map_update(pl_uuid, po_map, false, map_type);
	D_ASSERT(rc == 0);
	pl_map = pl_map_find(pl_uuid, oid);
	D_ASSERT(pl_map != NULL);
	dc_obj_fetch_md(oid, &md);
	md.omd_ver = *po_ver;
	*spare_cnt = pl_obj_find_rebuild(pl_map, &md, NULL, *po_ver,
					 spare_tgt_ranks, shard_ids,
					 spare_max_nr, -1);
	D_PRINT("spare_cnt %d for version %d -\n", *spare_cnt, *po_ver);
	for (i = 0; i < *spare_cnt; i++)
		D_PRINT("shard %d, spare target rank %d\n",
			shard_ids[i], spare_tgt_ranks[i]);

	pl_map_decref(pl_map);

	for (i = 0; i < failed_cnt; i++)
		plt_add_tgt(failed_tgts[i], po_ver, po_map, pl_debug_msg);
}

void
plt_reint_tgts_get(uuid_t pl_uuid, daos_obj_id_t oid, uint32_t *failed_tgts,
		   int failed_cnt, uint32_t *reint_tgts, int reint_cnt,
		   uint32_t *spare_tgt_ranks, uint32_t *shard_ids,
		   uint32_t *spare_cnt, pl_map_type_t map_type,
		   uint32_t spare_max_nr, struct pool_map *po_map,
		   struct pl_map *pl_map, uint32_t *po_ver, bool pl_debug_msg)
{
	struct daos_obj_md	md = { 0 };
	int			i;
	int			rc;

	for (i = 0; i < failed_cnt; i++)
		plt_fail_tgt(failed_tgts[i], po_ver, po_map, pl_debug_msg);

	for (i = 0; i < reint_cnt; i++)
		plt_reint_tgt(reint_tgts[i], po_ver, po_map, pl_debug_msg);

	rc = pl_map_update(pl_uuid, po_map, false, map_type);
	D_ASSERT(rc == 0);
	pl_map = pl_map_find(pl_uuid, oid);
	D_ASSERT(pl_map != NULL);
	dc_obj_fetch_md(oid, &md);
	md.omd_ver = *po_ver;
	rc = pl_obj_find_reint(pl_map, &md, NULL, *po_ver,
					 spare_tgt_ranks, shard_ids,
					 spare_max_nr, -1);

	D_ASSERT(rc >= 0);
	*spare_cnt = rc;

	D_PRINT("reint_cnt %d for version %d -\n", *spare_cnt, *po_ver);
	for (i = 0; i < *spare_cnt; i++)
		D_PRINT("shard %d, spare target rank %d\n",
			shard_ids[i], spare_tgt_ranks[i]);

	pl_map_decref(pl_map);

<<<<<<< HEAD
	for (i = 0; i < failed_cnt; i++)
		plt_add_tgt(failed_tgts[i], po_ver, po_map, pl_debug_msg);
	for (i = 0; i < reint_cnt; i++)
		plt_add_tgt(reint_tgts[i], po_ver, po_map, pl_debug_msg);
=======
	for (i = 0; i < reint_cnt; i++)
		plt_add_tgt(reint_tgts[i], po_ver, po_map, pl_debug_msg);

	for (i = 0; i < failed_cnt; i++)
		plt_add_tgt(failed_tgts[i], po_ver, po_map, pl_debug_msg);
>>>>>>> b885f3ac
}<|MERGE_RESOLUTION|>--- conflicted
+++ resolved
@@ -239,16 +239,9 @@
 
 	pl_map_decref(pl_map);
 
-<<<<<<< HEAD
-	for (i = 0; i < failed_cnt; i++)
-		plt_add_tgt(failed_tgts[i], po_ver, po_map, pl_debug_msg);
 	for (i = 0; i < reint_cnt; i++)
 		plt_add_tgt(reint_tgts[i], po_ver, po_map, pl_debug_msg);
-=======
-	for (i = 0; i < reint_cnt; i++)
-		plt_add_tgt(reint_tgts[i], po_ver, po_map, pl_debug_msg);
 
 	for (i = 0; i < failed_cnt; i++)
 		plt_add_tgt(failed_tgts[i], po_ver, po_map, pl_debug_msg);
->>>>>>> b885f3ac
 }