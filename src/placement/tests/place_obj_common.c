/**
 * (C) Copyright 2016-2023 Intel Corporation.
 *
 * SPDX-License-Identifier: BSD-2-Clause-Patent
 */
#define D_LOGFAC	DD_FAC(tests)

#include <daos/common.h>
#include <daos/placement.h>
#include <daos.h>
#include "place_obj_common.h"
#include <daos_obj_class.h>
#include <daos/pool_map.h>
#include <stdarg.h>
#include <stddef.h>
#include <setjmp.h>
#include <cmocka.h>
#include <daos/tests_lib.h>

bool fail_domain_node;
void
print_layout(struct pl_obj_layout *layout)
{
	int grp;
	int sz;
	int index;

	for (grp = 0; grp < layout->ol_grp_nr; ++grp) {
		printf("[");
		for (sz = 0; sz < layout->ol_grp_size; ++sz) {
			struct pl_obj_shard shard;

			index = (grp * layout->ol_grp_size) + sz;
			shard = layout->ol_shards[index];
			printf("%d=>%d%s ", shard.po_shard, shard.po_target,
			       shard.po_rebuilding ? "R" : "");
		}
		printf("\b]");
	}
	printf("\n");
}

int
plt_obj_place(daos_obj_id_t oid, uint32_t pda, struct pl_obj_layout **layout,
		struct pl_map *pl_map, bool print_layout_flag)
{
	struct daos_obj_md	 md;
	int			 rc;

	memset(&md, 0, sizeof(md));
	md.omd_id  = oid;
	md.omd_pda = pda;
	D_ASSERT(pl_map != NULL);
	md.omd_ver = pool_map_get_version(pl_map->pl_poolmap);

	rc = pl_obj_place(pl_map, PLT_LAYOUT_VERSION, &md, 0, NULL, layout);
	if (print_layout_flag) {
		if (*layout != NULL)
			print_layout(*layout);
		else
			print_message("No layout created.\n");
	}

	return rc;
}

/*
 * Verifies that num_allowed_failures (-1 target) is not exceeded and the same
 * target isn't used more than once.
 */
void
plt_obj_layout_check(struct pl_obj_layout *layout, uint32_t pool_size,
		int num_allowed_failures)
{
	int i;
	int target_num;
	uint8_t *target_set;

	D_ALLOC_ARRAY(target_set, pool_size);
	D_ASSERT(target_set != NULL);

	for (i = 0; i < layout->ol_nr; i++) {
		target_num = layout->ol_shards[i].po_target;

		if (target_num == -1)
			num_allowed_failures--;
		D_ASSERT(num_allowed_failures >= 0);

		if (target_num != -1) {
			D_ASSERT(target_set[target_num] != 1);
			target_set[target_num] = 1;
		}
	}
	D_FREE(target_set);
}

void
plt_obj_rebuild_layout_check(struct pl_obj_layout *layout,
		struct pl_obj_layout *org_layout, uint32_t pool_size,
		int *down_tgts, int num_down, int num_spares_left,
		uint32_t num_spares_returned, uint32_t *spare_tgt_ranks,
		uint32_t *shard_ids)
{
	uint32_t	curr_tgt_id;
	uint32_t	spare_id;
	int		i, layout_idx;

	/* Rebuild for DOWN targets should not generate an extended layout */
	D_ASSERT(layout->ol_nr == org_layout->ol_nr);

	/* Rebuild targets should be no more than down targets */
	D_ASSERT(num_spares_returned <= num_down);

	/* If rebuild returns targets they should be in the layout */
	for (i = 0; i < num_spares_returned; ++i) {
		spare_id = spare_tgt_ranks[i];
		for (layout_idx = 0; layout_idx < layout->ol_nr; ++layout_idx) {
			if (spare_id == layout->ol_shards[layout_idx].po_target)
				break;
		}
		D_ASSERT(layout_idx < layout->ol_nr);

		/* Target IDs for spare target shards should be -1 */
		curr_tgt_id = layout->ol_shards[shard_ids[i]].po_target;
		D_ASSERT(curr_tgt_id == spare_id);
	}

	/* Down targets should not be in the layout */
	for (i = 0; i < num_down; ++i) {
		spare_id = down_tgts[i];
		for (layout_idx = 0; layout_idx < layout->ol_nr; ++layout_idx) {
			curr_tgt_id = layout->ol_shards[layout_idx].po_target;
			D_ASSERT(spare_id != curr_tgt_id);
		}
	}
}

void
plt_obj_drain_layout_check(struct pl_obj_layout *layout,
		struct pl_obj_layout *org_layout, uint32_t pool_size,
		int *draining_tgts, int num_draining, int num_spares,
		uint32_t num_spares_returned, uint32_t *spare_tgt_ranks,
		uint32_t *shard_ids)
{
	uint32_t	curr_tgt_id;
	uint32_t	spare_id;
	bool		contains_drain_tgt;
	int		i, layout_idx, org_idx;

	contains_drain_tgt = false;
	/* If layout before draining does not contain the element being drained
	 * then skip most tests, this layout shouldn't be effected
	 */
	for (i = 0; i < num_draining; ++i) {
		spare_id = draining_tgts[i];
		for (org_idx = 0; org_idx < org_layout->ol_nr; ++org_idx) {
			curr_tgt_id = org_layout->ol_shards[org_idx].po_target;
			if (spare_id == curr_tgt_id) {
				contains_drain_tgt = true;
				break;
			}
		}

		if (org_idx < org_layout->ol_nr)
			break;
	}

	if (contains_drain_tgt == false) {
		D_ASSERT(layout->ol_nr == org_layout->ol_nr);
		D_ASSERT(num_spares_returned == 0);
		return;
	}

	/* Rebuild targets should be no more than down targets */
	D_ASSERT(num_spares_returned <= num_draining);

	/* If rebuild returns targets they should be in the layout */
	for (i = 0; i < num_spares_returned; ++i) {
		spare_id = spare_tgt_ranks[i];
		for (layout_idx = 0; layout_idx < layout->ol_nr; ++layout_idx) {
			if (spare_id == layout->ol_shards[layout_idx].po_target)
				break;
		}
		D_ASSERT(layout_idx < layout->ol_nr);

	}

	/* Draining targets should be in the layout */
	for (i = 0; i < num_draining; ++i) {
		spare_id = draining_tgts[i];
		for (layout_idx = 0; layout_idx < layout->ol_nr; ++layout_idx) {
			if (spare_id == layout->ol_shards[layout_idx].po_target)
				break;
		}
		D_ASSERT(layout_idx < layout->ol_nr);
	}
}

void
plt_obj_reint_layout_check(struct pl_obj_layout *layout,
		struct pl_obj_layout *org_layout, uint32_t pool_size,
		int *reint_tgts, int num_reint, int num_spares,
		uint32_t num_spares_returned, uint32_t *spare_tgt_ranks,
		uint32_t *shard_ids)
{
	uint32_t	reint_id;
	uint32_t	curr_tgt_id;
	uint8_t		*target_set;
	bool		contains_reint_tgt;
	int		i;

	D_ALLOC_ARRAY(target_set, pool_size);
	D_ASSERT(target_set != NULL);

	/*
	 * If org_layout does not contain a target to be reintegrated
	 * then the layout should be the same as before reintegration
	 * started
	 */
	contains_reint_tgt = false;
	for (i = 0; i < org_layout->ol_nr; ++i) {
		curr_tgt_id = org_layout->ol_shards[i].po_target;
		if (curr_tgt_id != -1)
			target_set[curr_tgt_id] = 1;
	}

	for (i = 0; i < num_reint; ++i) {
		if (target_set[reint_tgts[i]] == 1) {
			contains_reint_tgt = true;
			target_set[reint_tgts[i]] = 2;
		}
	}

	if (contains_reint_tgt == false) {
		D_ASSERT(plt_obj_layout_match(layout, org_layout));
		D_ASSERT(num_spares_returned == 0);
		D_FREE(target_set);
		return;
	}

	/* Layout should be extended */
	D_ASSERT(org_layout->ol_nr < layout->ol_nr);

	/* Rebuild targets should be no more than down targets */
	D_ASSERT(num_spares_returned > 0);
	D_ASSERT(num_spares_returned <= num_reint);

	/* Layout should contain targets returned by rebuild */
	for (i = 0; i < num_spares_returned; ++i) {
		reint_id = spare_tgt_ranks[i];
		D_ASSERT(target_set[reint_id] == 2);
	}
	D_FREE(target_set);
}

void
plt_obj_add_layout_check(struct pl_obj_layout *layout,
			 struct pl_obj_layout *org_layout, uint32_t pool_size,
		uint32_t num_spares_returned, uint32_t *spare_tgt_ranks,
		uint32_t *shard_ids)
{
	uint32_t	curr_tgt_id;
	uint32_t	spare_id;
	uint8_t		*target_set;
	bool		contains_new_tgt;
	int		i;

	D_ALLOC_ARRAY(target_set, pool_size);
	D_ASSERT(target_set != NULL);

	/*
	 * If org_layout does not contain a target to be reintegrated
	 * then the layout should be the same as before reintegration
	 * started
	 */
	contains_new_tgt = false;
	for (i = 0; i < org_layout->ol_nr; ++i) {
		curr_tgt_id = org_layout->ol_shards[i].po_target;
		if (curr_tgt_id != -1)
			target_set[curr_tgt_id] = 1;
	}

	for (i = 0; i < layout->ol_nr; ++i) {
		curr_tgt_id = layout->ol_shards[i].po_target;
		if (curr_tgt_id != -1) {
			contains_new_tgt = true;
			target_set[curr_tgt_id] = 2;
		}
	}

	if (contains_new_tgt == false || org_layout->ol_nr == layout->ol_nr) {
		D_ASSERT(plt_obj_layout_match(layout, org_layout));
		D_ASSERT(num_spares_returned == 0);
		D_FREE(target_set);
		return;
	}

	/* Layout should be extended */
	D_ASSERT(org_layout->ol_nr < layout->ol_nr);

	/* we should have new targets */
	D_ASSERT(num_spares_returned > 0);

	/* Layout should contain targets returned by rebuild */
	for (i = 0; i < num_spares_returned; ++i) {
		spare_id = spare_tgt_ranks[i];
		D_ASSERT(target_set[spare_id] == 2);
	}
	D_FREE(target_set);
}
void
plt_obj_rebuild_unique_check(uint32_t *shard_ids, uint32_t num_shards,
			     uint32_t pool_size)
{
	int i;
	int  target_num;
	uint8_t *target_set;

	D_ALLOC_ARRAY(target_set, pool_size);
	D_ASSERT(target_set != NULL);

	for (i = 0; i < num_shards; i++) {
		target_num = shard_ids[i];

		D_ASSERT(target_set[target_num] != 1);
		target_set[target_num] = 1;
	}

	D_FREE(target_set);
}

bool
plt_obj_layout_match(struct pl_obj_layout *lo_1, struct pl_obj_layout *lo_2)
{
	int	i;

	if (lo_1->ol_nr != lo_2->ol_nr)
		return false;

	for (i = 0; i < lo_1->ol_nr; i++) {
		if (lo_1->ol_shards[i].po_target !=
		    lo_2->ol_shards[i].po_target)
			return false;
	}

	return true;
}

static pool_comp_type_t
plt_next_level(pool_comp_type_t current)
{
	switch (current) {
	case PO_COMP_TP_ROOT:
		return PO_COMP_TP_NODE;
	case PO_COMP_TP_NODE:
		return PO_COMP_TP_RANK;
	case PO_COMP_TP_RANK:
	default:
		return PO_COMP_TP_TARGET;
	}
}

void
plt_set_domain_status(uint32_t id, int status, uint32_t *ver,
		      struct pool_map *po_map, bool pl_debug_msg,
		      enum pool_comp_type level)
{
	struct pool_domain	*domain;
	char			*str;
	int			 rc;

	switch (status) {
	case PO_COMP_ST_UP:
		str = "PO_COMP_ST_UP";
		break;
	case PO_COMP_ST_UPIN:
		str = "PO_COMP_ST_UPIN";
		break;
	case PO_COMP_ST_DOWN:
		str = "PO_COMP_ST_DOWN";
		break;
	case PO_COMP_ST_DRAIN:
		str = "PO_COMP_ST_DRAIN";
		break;
	case PO_COMP_ST_DOWNOUT:
		str = "PO_COMP_ST_DOWNOUT";
		break;
	case PO_COMP_ST_NEW:
		str = "PO_COMP_ST_NEW";
		break;
	default:
		str = "unknown";
		break;
	}

	rc = pool_map_find_domain(po_map, level, id, &domain);
	D_ASSERT(rc == 1);

	int i;

	for (i = 0; i < domain->do_child_nr; i++) {
		plt_set_domain_status(domain->do_children[i].do_comp.co_id,
				      status, ver,
				      po_map, pl_debug_msg,
				      plt_next_level(level));
	}
	if (level == PO_COMP_TP_RANK) {
		for (i = 0; i < domain->do_target_nr; i++) {
			plt_set_tgt_status(domain->do_targets[i].ta_comp.co_id,
				status, ver, po_map, pl_debug_msg);
		}
	}

	if (pl_debug_msg)
		D_PRINT("set domain id %d, rank %d as %s, ver %d.\n",
			id, domain->do_comp.co_rank, str, *ver);
	domain->do_comp.co_status = status;
	domain->do_comp.co_fseq = *ver;

	pool_map_update_failed_cnt(po_map);
	rc = pool_map_set_version(po_map, *ver);
	D_ASSERT(rc == 0);
}

void
plt_set_tgt_status(uint32_t id, int status, uint32_t *ver,
		struct pool_map *po_map, bool pl_debug_msg)
{
	struct pool_target	*target;
	char			*str;
	int			 rc;

	switch (status) {
	case PO_COMP_ST_UP:
		str = "PO_COMP_ST_UP";
		break;
	case PO_COMP_ST_UPIN:
		str = "PO_COMP_ST_UPIN";
		break;
	case PO_COMP_ST_DOWN:
		str = "PO_COMP_ST_DOWN";
		break;
	case PO_COMP_ST_DRAIN:
		str = "PO_COMP_ST_DRAIN";
		break;
	case PO_COMP_ST_DOWNOUT:
		str = "PO_COMP_ST_DOWNOUT";
		break;
	case PO_COMP_ST_NEW:
		str = "PO_COMP_ST_NEW";
		break;
	default:
		str = "unknown";
		break;
	};

	rc = pool_map_find_target(po_map, id, &target);
	D_ASSERT(rc == 1);
	(*ver)++;
	target->ta_comp.co_status = status;

	if (status == PO_COMP_ST_DRAIN || status == PO_COMP_ST_DOWN)
		target->ta_comp.co_fseq = *ver;
	if (pl_debug_msg)
		D_PRINT("set target id %d, rank %d as %s, ver %d.\n",
			id, target->ta_comp.co_rank, str, *ver);
	pool_map_update_failed_cnt(po_map);
	rc = pool_map_set_version(po_map, *ver);
	D_ASSERT(rc == 0);
}

void
plt_drain_tgt(uint32_t id, uint32_t *po_ver, struct pool_map *po_map,
		bool pl_debug_msg)
{
	plt_set_tgt_status(id, PO_COMP_ST_DRAIN, po_ver, po_map, pl_debug_msg);
}

void
plt_fail_tgt(uint32_t id, uint32_t *po_ver, struct pool_map *po_map,
		bool pl_debug_msg)
{
	plt_set_tgt_status(id, PO_COMP_ST_DOWN, po_ver, po_map, pl_debug_msg);
}

void
plt_fail_tgt_out(uint32_t id, uint32_t *po_ver, struct pool_map *po_map,
		bool pl_debug_msg)
{
	plt_set_tgt_status(id, PO_COMP_ST_DOWNOUT, po_ver, po_map,
			   pl_debug_msg);
}

void
plt_reint_tgt(uint32_t id, uint32_t *po_ver, struct pool_map *po_map,
		bool pl_debug_msg)
{
	plt_set_tgt_status(id, PO_COMP_ST_UP, po_ver, po_map, pl_debug_msg);
}

void
plt_reint_tgt_up(uint32_t id, uint32_t *po_ver, struct pool_map *po_map,
		bool pl_debug_msg)
{
	plt_set_tgt_status(id, PO_COMP_ST_UPIN, po_ver, po_map, pl_debug_msg);
}

void
plt_spare_tgts_get(uuid_t pl_uuid, daos_obj_id_t oid, uint32_t *failed_tgts,
		   int failed_cnt, uint32_t *spare_tgt_ranks, bool pl_debug_msg,
		   uint32_t *shard_ids, uint32_t *spare_cnt, uint32_t *po_ver,
		   pl_map_type_t map_type, uint32_t spare_max_nr,
		   struct pool_map *po_map, struct pl_map *pl_map)
{
	struct daos_obj_md	md = { 0 };
	int			i;
	int			rc;

	for (i = 0; i < failed_cnt; i++)
		plt_fail_tgt(failed_tgts[i], po_ver, po_map, pl_debug_msg);

	rc = pl_map_update(pl_uuid, po_map, false, map_type);
	assert_success(rc);
	pl_map = pl_map_find(pl_uuid, oid);
	D_ASSERT(pl_map != NULL);
	dc_obj_fetch_md(oid, &md);
	md.omd_ver = *po_ver;
	rc = pl_obj_find_rebuild(pl_map, PLT_LAYOUT_VERSION, &md, NULL, *po_ver,
				 spare_tgt_ranks, shard_ids,
				 spare_max_nr);
	D_ASSERT(rc >= 0);
	*spare_cnt = rc;
	D_PRINT("spare_cnt %d for version %d -\n", *spare_cnt, *po_ver);
	for (i = 0; i < *spare_cnt; i++)
		D_PRINT("shard %d, spare target rank %d\n",
			shard_ids[i], spare_tgt_ranks[i]);

	pl_map_decref(pl_map);
	for (i = 0; i < failed_cnt; i++)
		plt_reint_tgt_up(failed_tgts[i], po_ver, po_map, pl_debug_msg);
}

void
gen_pool_and_placement_map(int num_pds, int fdoms_per_pd, int nodes_per_domain,
			   int vos_per_target, pl_map_type_t pl_type, int fdom_lvl,
			   struct pool_map **po_map_out, struct pl_map **pl_map_out)
{
	struct pool_buf         *buf;
	int                      i;
	struct pl_map_init_attr  mia;
	int                      nr = 0;
	int			 num_domains;
	struct pool_component   *comps;
	struct pool_component   *comp;
	int                      rc;

	if (num_pds < 1)
		num_pds = 1;
	num_domains = num_pds * fdoms_per_pd;
	if (num_pds >= 2)
		nr = num_pds;
	nr += num_domains + (nodes_per_domain * num_domains) +
	      (num_domains * nodes_per_domain * vos_per_target);
	D_ALLOC_ARRAY(comps, nr);
	D_ASSERT(comps != NULL);

	comp = &comps[0];
	/* fake the pool map */
	for (i = 0; i < num_pds && num_pds >= 2; i++, comp++) {
		comp->co_type   = PO_COMP_TP_GRP;
		comp->co_status = PO_COMP_ST_UPIN;
		comp->co_id     = i;
		comp->co_rank   = i;
		comp->co_ver    = 1;
		comp->co_nr     = fdoms_per_pd;
	}

	for (i = 0; i < num_domains; i++, comp++) {
		comp->co_type   = PO_COMP_TP_NODE;
		comp->co_status = PO_COMP_ST_UPIN;
		comp->co_id     = i;
		comp->co_rank   = i;
		comp->co_ver    = 1;
		comp->co_nr     = nodes_per_domain;
	}

	for (i = 0; i < num_domains * nodes_per_domain; i++, comp++) {
		comp->co_type   = PO_COMP_TP_RANK;
		comp->co_status = PO_COMP_ST_UPIN;
		comp->co_id     = i;
		comp->co_rank   = i;
		comp->co_ver    = 1;
		comp->co_nr     = vos_per_target;
	}

	for (i = 0; i < num_domains * nodes_per_domain * vos_per_target;
	     i++, comp++) {
		comp->co_type   = PO_COMP_TP_TARGET;
		comp->co_status = PO_COMP_ST_UPIN;
		comp->co_id     = i;
		comp->co_rank   = i / vos_per_target;
		comp->co_index	= i % vos_per_target;
		comp->co_ver    = 1;
		comp->co_nr     = 1;
	}

	buf = pool_buf_alloc(nr);
	D_ASSERT(buf != NULL);

	rc = pool_buf_attach(buf, comps, nr);
	assert_success(rc);

	/* No longer needed, copied into pool buf */
	D_FREE(comps);

	rc = pool_map_create(buf, 1, po_map_out);
	assert_success(rc);

	/* No longer needed, copied into pool map */
	D_FREE(buf);

	D_ASSERTF(fdom_lvl == PO_COMP_TP_RANK || fdom_lvl == PO_COMP_TP_NODE,
		  "bad fdom_lvl %d\n", fdom_lvl);
	mia.ia_type         = pl_type;
<<<<<<< HEAD
	mia.ia_ring.domain  = fdom_lvl;

=======
	if (fail_domain_node)
		mia.ia_ring.domain  = PO_COMP_TP_NODE;
	else
		mia.ia_ring.domain = PO_COMP_TP_RANK;
>>>>>>> a7fe4528
	rc = pl_map_create(*po_map_out, &mia, pl_map_out);
	assert_success(rc);
}

void
gen_pool_and_placement_map_non_standard(int num_domains,
			   int domain_targets[], pl_map_type_t pl_type,
			   struct pool_map **po_map_out,
			   struct pl_map **pl_map_out)
{
	struct pl_map_init_attr	 mia;
	struct pool_buf		*buf;
	struct pool_component	*comps;
	struct pool_component	*comp;
	int			 i;
	int			 nr;
	uint32_t		 node_idx = 0;
	uint32_t		 node_tgt_count = 0;
	int			 rc;

	/* count total components */
	nr = num_domains * 2; /* 1 for rack and 1 for node */
	for (i = 0; i < num_domains; i++)
		nr += domain_targets[i];

	D_ALLOC_ARRAY(comps, nr);
	D_ASSERT(comps != NULL);

	comp = &comps[0];
	/* fake the pool map */
	for (i = 0; i < num_domains; i++, comp++) {
		comp->co_type   = PO_COMP_TP_NODE;
		comp->co_status = PO_COMP_ST_UPIN;
		comp->co_id     = i;
		comp->co_rank   = i;
		comp->co_ver    = 1;
		comp->co_nr     = 1; /* hard code 1 node each */
	}

	/* Using 1 node for each domain */
	for (i = 0; i < num_domains; i++, comp++) {
		comp->co_type   = PO_COMP_TP_RANK;
		comp->co_status = PO_COMP_ST_UPIN;
		comp->co_id     = i;
		comp->co_rank   = i;
		comp->co_ver    = 1;
		comp->co_nr     = domain_targets[i];
	}



	/* what's left are targets */
	for (i = 0; i < nr - (num_domains * 2); i++, comp++) {
		comp->co_type   = PO_COMP_TP_TARGET;
		comp->co_status = PO_COMP_ST_UPIN;
		comp->co_id     = i;
		if (domain_targets[node_idx] < node_tgt_count) {
			node_idx++;
			node_tgt_count = 0;
		} else {
			node_tgt_count++;
		}
		comp->co_rank   = node_idx;

		comp->co_ver    = 1;
		comp->co_nr     = 1;
	}

	buf = pool_buf_alloc(nr);
	D_ASSERT(buf != NULL);

	rc = pool_buf_attach(buf, comps, nr);
	assert_success(rc);

	/* No longer needed, copied into pool buf */
	D_FREE(comps);

	rc = pool_map_create(buf, 1, po_map_out);
	assert_success(rc);

	/* No longer needed, copied into pool map */
	D_FREE(buf);

	mia.ia_type         = pl_type;
	mia.ia_ring.ring_nr = 1;
	mia.ia_ring.domain  = PO_COMP_TP_RANK;

	rc = pl_map_create(*po_map_out, &mia, pl_map_out);
	assert_success(rc);
}

void
free_pool_and_placement_map(struct pool_map *po_map_in,
			    struct pl_map *pl_map_in)
{
	struct pool_buf *buf;

	if (pool_buf_extract(po_map_in, &buf))
		return;
	pool_map_decref(po_map_in);
	pool_buf_free(buf);

	pl_map_decref(pl_map_in);

}
void
plt_reint_tgts_get(uuid_t pl_uuid, daos_obj_id_t oid, uint32_t *failed_tgts,
		   int failed_cnt, uint32_t *reint_tgts, int reint_cnt,
		   uint32_t *spare_tgt_ranks, uint32_t *shard_ids,
		   uint32_t *spare_cnt, pl_map_type_t map_type,
		   uint32_t spare_max_nr, struct pool_map *po_map,
		   struct pl_map *pl_map, uint32_t *po_ver, bool pl_debug_msg)
{
	struct daos_obj_md	md = { 0 };
	int			i;
	int			rc;

	for (i = 0; i < failed_cnt; i++)
		plt_fail_tgt(failed_tgts[i], po_ver, po_map, pl_debug_msg);

	for (i = 0; i < reint_cnt; i++)
		plt_reint_tgt(reint_tgts[i], po_ver, po_map, pl_debug_msg);

	rc = pl_map_update(pl_uuid, po_map, false, map_type);
	assert_success(rc);
	pl_map = pl_map_find(pl_uuid, oid);
	D_ASSERT(pl_map != NULL);
	dc_obj_fetch_md(oid, &md);
	md.omd_ver = *po_ver;
	rc = pl_obj_find_reint(pl_map, PLT_LAYOUT_VERSION, &md, NULL, *po_ver,
			       spare_tgt_ranks, shard_ids, spare_max_nr);

	D_ASSERT(rc >= 0);
	*spare_cnt = rc;

	D_PRINT("reint_cnt %d for version %d -\n", *spare_cnt, *po_ver);
	for (i = 0; i < *spare_cnt; i++)
		D_PRINT("shard %d, spare target rank %d\n",
			shard_ids[i], spare_tgt_ranks[i]);

	pl_map_decref(pl_map);

	for (i = 0; i < reint_cnt; i++)
		plt_reint_tgt_up(reint_tgts[i], po_ver, po_map, pl_debug_msg);

	for (i = 0; i < failed_cnt; i++)
		plt_reint_tgt_up(failed_tgts[i], po_ver, po_map, pl_debug_msg);
}

int
get_object_classes(daos_oclass_id_t **oclass_id_pp)
{
	const uint32_t str_size = (16 << 10);
	char *oclass_names;
	char oclass[64];
	daos_oclass_id_t *oclass_id;
	ssize_t length = 0;
	uint32_t num_oclass = 0;
	uint32_t oclass_str_index = 0;
	uint32_t i, oclass_index;

	D_ALLOC(oclass_names, str_size);
	if (!oclass_names)
		return -1;

	length = daos_oclass_names_list(str_size, oclass_names);
	if (length < 0) {
		D_FREE(oclass_names);
		return length;
	}

	for (i = 0; i < length; ++i) {
		if (oclass_names[i] == ',')
			num_oclass++;
	}

	D_ALLOC_ARRAY(*oclass_id_pp, num_oclass);

	for (i = 0, oclass_index = 0; i < length; ++i) {
		if (oclass_names[i] == ',') {
			oclass_id = &(*oclass_id_pp)[oclass_index];
			oclass[oclass_str_index] = 0;
			*oclass_id = daos_oclass_name2id(oclass);

			oclass_index++;
			oclass_str_index = 0;
		} else if (oclass_names[i] != ' ') {
			oclass[oclass_str_index] = oclass_names[i];
			oclass_str_index++;
		}
	}
	D_FREE(oclass_names);
	return num_oclass;
}

int
extend_test_pool_map(struct pool_map *map, uint32_t nnodes,
		     uint32_t ndomains, uint32_t *domains, bool *updated_p,
		     uint32_t *map_version_p, uint32_t dss_tgt_nr)
{
	struct pool_buf	*map_buf = NULL;
	uint32_t	map_version;
	int		ntargets;
	int		rc;

	ntargets = nnodes * dss_tgt_nr;

	map_version = pool_map_get_version(map) + 1;

	rc = gen_pool_buf(map, &map_buf, map_version, ndomains, nnodes, ntargets, domains,
			  dss_tgt_nr);
	assert_success(rc);

	D_ASSERT(map_buf != NULL);
	/* Extend the current pool map */
	rc = pool_map_extend(map, map_version, map_buf);
	if (rc != 0) {
		pool_buf_free(map_buf);
	}

	assert_success(rc);

	return rc;
}

bool
is_max_class_obj(daos_oclass_id_t cid)
{
	struct daos_oclass_attr	*oc_attr;
	daos_obj_id_t		oid;
	uint32_t		grp_nr;
	int			rc;

	oid.hi = 5;
	oid.lo = rand();
	rc = daos_obj_set_oid_by_class(&oid, 0, cid, 0);
	assert_success(rc == 0);

	oc_attr = daos_oclass_attr_find(oid, &grp_nr);

	if (grp_nr == DAOS_OBJ_GRP_MAX ||
	    oc_attr->u.rp.r_num == DAOS_OBJ_REPL_MAX)
		return true;
	return false;
}<|MERGE_RESOLUTION|>--- conflicted
+++ resolved
@@ -621,16 +621,11 @@
 
 	D_ASSERTF(fdom_lvl == PO_COMP_TP_RANK || fdom_lvl == PO_COMP_TP_NODE,
 		  "bad fdom_lvl %d\n", fdom_lvl);
-	mia.ia_type         = pl_type;
-<<<<<<< HEAD
-	mia.ia_ring.domain  = fdom_lvl;
-
-=======
-	if (fail_domain_node)
+	mia.ia_type = pl_type;
+	if (fail_domain_node || fdom_lvl == PO_COMP_TP_NODE)
 		mia.ia_ring.domain  = PO_COMP_TP_NODE;
 	else
 		mia.ia_ring.domain = PO_COMP_TP_RANK;
->>>>>>> a7fe4528
 	rc = pl_map_create(*po_map_out, &mia, pl_map_out);
 	assert_success(rc);
 }
