--- conflicted
+++ resolved
@@ -1363,39 +1363,6 @@
 static void
 down_up_sequences1(void **state)
 {
-<<<<<<< HEAD
-	struct pool_map		*po_map;
-	struct pl_map		*pl_map;
-	uint32_t		spare_tgt_ranks[SPARE_MAX_NUM];
-	uint32_t		shard_ids[SPARE_MAX_NUM];
-	uint32_t		po_ver;
-	d_rank_list_t		rank_list;
-	daos_obj_id_t		oid;
-	uuid_t			pl_uuid;
-	struct daos_obj_md	*md_arr;
-	struct daos_obj_md	md = { 0 };
-	struct pl_obj_layout	*layout;
-	struct pl_obj_layout	**org_layout;
-	int			test_num;
-	int			num_new_spares;
-	int			rc, i;
-	uuid_t target_uuids[NUM_TO_EXTEND] = {"e0ab4def", "60fcd487"};
-	struct pool_component	domains[NUM_TO_EXTEND] = {
-		{
-			.co_type = PO_COMP_TP_RACK,
-			.co_id = 1234,
-			.co_nr = 1,
-		},
-		{
-			.co_type = PO_COMP_TP_RACK,
-			.co_id = 5678,
-			.co_nr = 1,
-		}
-	};
-
-	if (is_max_class_obj(cid))
-		return;
-=======
 	struct jm_test_ctx	ctx;
 	uint32_t		shard_target_1;
 	uint32_t		shard_target_2;
@@ -1427,7 +1394,6 @@
 
 	jtc_fini(&ctx);
 }
->>>>>>> 0d0d4628
 
 /*
  * ------------------------
