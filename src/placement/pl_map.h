/**
 * (C) Copyright 2016-2019 Intel Corporation.
 *
 * Licensed under the Apache License, Version 2.0 (the "License");
 * you may not use this file except in compliance with the License.
 * You may obtain a copy of the License at
 *
 *    http://www.apache.org/licenses/LICENSE-2.0
 *
 * Unless required by applicable law or agreed to in writing, software
 * distributed under the License is distributed on an "AS IS" BASIS,
 * WITHOUT WARRANTIES OR CONDITIONS OF ANY KIND, either express or implied.
 * See the License for the specific language governing permissions and
 * limitations under the License.
 *
 * GOVERNMENT LICENSE RIGHTS-OPEN SOURCE SOFTWARE
 * The Government's rights to use, modify, reproduce, release, perform, display,
 * or disclose this software are subject to the terms of the Apache License as
 * provided in Contract No. B609815.
 * Any reproduction of computer software, computer software documentation, or
 * portions thereof marked with this legend must also reproduce the markings.
 */
/**
 * This file is part of daos_sr
 *
 * src/placement/pl_map.h
 */

#ifndef __PL_MAP_H__
#define __PL_MAP_H__

#include <daos/placement.h>

struct pl_map_ops;

/**
 * Function table for placement map.
 */
struct pl_map_ops {
	/** create a placement map */
	int (*o_create)(struct pool_map *poolmap,
			struct pl_map_init_attr *mia,
			struct pl_map **mapp);
	/** destroy a placement map */
	void (*o_destroy)(struct pl_map *map);
	/** print debug information of a placement map */
	void (*o_print)(struct pl_map *map);

	/** object methods */
	/** see \a pl_map_obj_select and \a pl_map_obj_rebalance */
	int (*o_obj_place)(struct pl_map *map,
			   struct daos_obj_md *md,
			   struct daos_obj_shard_md *shard_md,
			   struct pl_obj_layout **layout_pp);
	/** see \a pl_map_obj_rebuild */
	int (*o_obj_find_rebuild)(struct pl_map *map,
				  struct daos_obj_md *md,
				  struct daos_obj_shard_md *shard_md,
				  uint32_t rebuild_ver,
				  uint32_t *tgt_rank,
				  uint32_t *shard_id,
				  unsigned int array_size, int myrank);
	int (*o_obj_find_reint)(struct pl_map *map,
				  struct daos_obj_md *md,
				  struct daos_obj_shard_md *shard_md,
				  uint32_t reint_ver,
				  uint32_t *tgt_rank,
				  uint32_t *shard_id,
				  unsigned int array_size, int myrank);
};

unsigned int pl_obj_shard2grp_head(struct daos_obj_shard_md *shard_md,
				   struct daos_oclass_attr *oc_attr);
unsigned int pl_obj_shard2grp_index(struct daos_obj_shard_md *shard_md,
				    struct daos_oclass_attr *oc_attr);

/** Common placement map functions */

/**
 * This struct is used to to hold information while
 * finding rebuild targets for shards located on unavailable
 * targets.
 */
struct failed_shard {
	d_list_t        fs_list;
	uint32_t        fs_shard_idx;
	uint32_t        fs_fseq;
	uint32_t        fs_tgt_id;
	uint8_t         fs_status;
};

void
remap_add_one(d_list_t *remap_list, struct failed_shard *f_new);
void
reint_add_one(d_list_t *remap_list, struct failed_shard *f_new);

int
remap_alloc_one(d_list_t *remap_list, unsigned int shard_idx,
<<<<<<< HEAD
		struct pool_target *tgt);
int
reint_alloc_one(d_list_t *remap_list, unsigned int shard_idx,
		struct pool_target *tgt);
=======
		struct pool_target *tgt, bool for_reint);
>>>>>>> b885f3ac

void
remap_list_free_all(d_list_t *remap_list);

void
remap_dump(d_list_t *remap_list, struct daos_obj_md *md,
	   char *comment);

int
op_get_grp_size(unsigned int domain_nr, unsigned int *grp_size,
		daos_obj_id_t oid);

int
remap_list_fill(struct pl_map *map, struct daos_obj_md *md,
		struct daos_obj_shard_md *shard_md, uint32_t rebuild_ver,
		uint32_t *tgt_id, uint32_t *shard_idx,
		unsigned int array_size, int myrank, int *idx,
		struct pl_obj_layout *layout, d_list_t *remap_list);

void
determine_valid_spares(struct pool_target *spare_tgt, struct daos_obj_md *md,
		       bool spare_avail, d_list_t **current,
<<<<<<< HEAD
		       d_list_t *remap_list, bool ignore_up,
=======
		       d_list_t *remap_list, bool for_reint,
>>>>>>> b885f3ac
		       struct failed_shard *f_shard,
		       struct pl_obj_shard *l_shard);

int
spec_place_rank_get(unsigned int *pos, daos_obj_id_t oid,
		    struct pool_map *pl_poolmap);

#endif /* __PL_MAP_H__ */<|MERGE_RESOLUTION|>--- conflicted
+++ resolved
@@ -96,14 +96,7 @@
 
 int
 remap_alloc_one(d_list_t *remap_list, unsigned int shard_idx,
-<<<<<<< HEAD
-		struct pool_target *tgt);
-int
-reint_alloc_one(d_list_t *remap_list, unsigned int shard_idx,
-		struct pool_target *tgt);
-=======
 		struct pool_target *tgt, bool for_reint);
->>>>>>> b885f3ac
 
 void
 remap_list_free_all(d_list_t *remap_list);
@@ -126,11 +119,7 @@
 void
 determine_valid_spares(struct pool_target *spare_tgt, struct daos_obj_md *md,
 		       bool spare_avail, d_list_t **current,
-<<<<<<< HEAD
-		       d_list_t *remap_list, bool ignore_up,
-=======
 		       d_list_t *remap_list, bool for_reint,
->>>>>>> b885f3ac
 		       struct failed_shard *f_shard,
 		       struct pl_obj_shard *l_shard);
 
