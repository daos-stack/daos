/**
 * (C) Copyright 2016-2019 Intel Corporation.
 *
 * Licensed under the Apache License, Version 2.0 (the "License");
 * you may not use this file except in compliance with the License.
 * You may obtain a copy of the License at
 *
 *    http://www.apache.org/licenses/LICENSE-2.0
 *
 * Unless required by applicable law or agreed to in writing, software
 * distributed under the License is distributed on an "AS IS" BASIS,
 * WITHOUT WARRANTIES OR CONDITIONS OF ANY KIND, either express or implied.
 * See the License for the specific language governing permissions and
 * limitations under the License.
 *
 * GOVERNMENT LICENSE RIGHTS-OPEN SOURCE SOFTWARE
 * The Government's rights to use, modify, reproduce, release, perform, display,
 * or disclose this software are subject to the terms of the Apache License as
 * provided in Contract No. B609815.
 * Any reproduction of computer software, computer software documentation, or
 * portions thereof marked with this legend must also reproduce the markings.
 */
/**
 * This file is part of daos_sr
 *
 * src/placement/pl_map.h
 */

#ifndef __PL_MAP_H__
#define __PL_MAP_H__

#include <daos/placement.h>

struct pl_map_ops;

/**
 * Function table for placement map.
 */
struct pl_map_ops {
	/** create a placement map */
	int (*o_create)(struct pool_map *poolmap,
			struct pl_map_init_attr *mia,
			struct pl_map **mapp);
	/** destroy a placement map */
	void (*o_destroy)(struct pl_map *map);
	/** print debug information of a placement map */
	void (*o_print)(struct pl_map *map);

	/** object methods */
	/** see \a pl_map_obj_select and \a pl_map_obj_rebalance */
	int (*o_obj_place)(struct pl_map *map,
			   struct daos_obj_md *md,
			   struct daos_obj_shard_md *shard_md,
			   struct pl_obj_layout **layout_pp);
	/** see \a pl_map_obj_rebuild */
	int (*o_obj_find_rebuild)(struct pl_map *map,
				  struct daos_obj_md *md,
				  struct daos_obj_shard_md *shard_md,
				  uint32_t rebuild_ver,
				  uint32_t *tgt_rank,
				  uint32_t *shard_id,
				  unsigned int array_size, int myrank);
	int (*o_obj_find_reint)(struct pl_map *map,
				  struct daos_obj_md *md,
				  struct daos_obj_shard_md *shard_md,
				  uint32_t reint_ver,
				  uint32_t *tgt_rank,
				  uint32_t *shard_id,
				  unsigned int array_size, int myrank);
	int (*o_obj_find_addition)(struct pl_map *map,
<<<<<<< HEAD
				  struct daos_obj_md *md,
=======
				   struct daos_obj_md *md,
>>>>>>> 5421b34d
				  struct daos_obj_shard_md *shard_md,
				  uint32_t reint_ver,
				  uint32_t *tgt_rank,
				  uint32_t *shard_id,
				  unsigned int array_size, int myrank);

};

unsigned int pl_obj_shard2grp_head(struct daos_obj_shard_md *shard_md,
				   struct daos_oclass_attr *oc_attr);
unsigned int pl_obj_shard2grp_index(struct daos_obj_shard_md *shard_md,
				    struct daos_oclass_attr *oc_attr);

/** Common placement map functions */

/**
 * This struct is used to to hold information while
 * finding rebuild targets for shards located on unavailable
 * targets.
 */
struct failed_shard {
	d_list_t        fs_list;
	uint32_t        fs_shard_idx;
	uint32_t        fs_fseq;
	uint32_t        fs_tgt_id;
	uint8_t         fs_status;
};

void
remap_add_one(d_list_t *remap_list, struct failed_shard *f_new);
void
reint_add_one(d_list_t *remap_list, struct failed_shard *f_new);

int
remap_alloc_one(d_list_t *remap_list, unsigned int shard_idx,
		struct pool_target *tgt, bool for_reint);

int
remap_insert_copy_one(d_list_t *remap_list, struct failed_shard *original);

void
remap_list_free_all(d_list_t *remap_list);

void
remap_dump(d_list_t *remap_list, struct daos_obj_md *md,
	   char *comment);

int
op_get_grp_size(unsigned int domain_nr, unsigned int *grp_size,
		daos_obj_id_t oid);

int
remap_list_fill(struct pl_map *map, struct daos_obj_md *md,
		struct daos_obj_shard_md *shard_md, uint32_t rebuild_ver,
		uint32_t *tgt_id, uint32_t *shard_idx,
		unsigned int array_size, int myrank, int *idx,
		struct pl_obj_layout *layout, d_list_t *remap_list,
		bool fill_addition);

void
determine_valid_spares(struct pool_target *spare_tgt, struct daos_obj_md *md,
		       bool spare_avail, d_list_t **current,
		       d_list_t *remap_list, bool for_reint,
		       struct failed_shard *f_shard,
		       struct pl_obj_shard *l_shard);

int
spec_place_rank_get(unsigned int *pos, daos_obj_id_t oid,
		    struct pool_map *pl_poolmap);

int
pl_map_extend(struct pl_obj_layout *layout, d_list_t *extended_list);

bool
is_pool_adding(struct pool_domain *dom);

#endif /* __PL_MAP_H__ */<|MERGE_RESOLUTION|>--- conflicted
+++ resolved
@@ -68,11 +68,7 @@
 				  uint32_t *shard_id,
 				  unsigned int array_size, int myrank);
 	int (*o_obj_find_addition)(struct pl_map *map,
-<<<<<<< HEAD
-				  struct daos_obj_md *md,
-=======
 				   struct daos_obj_md *md,
->>>>>>> 5421b34d
 				  struct daos_obj_shard_md *shard_md,
 				  uint32_t reint_ver,
 				  uint32_t *tgt_rank,
