/**
 *
 * (C) Copyright 2016-2023 Intel Corporation.
 *
 * SPDX-License-Identifier: BSD-2-Clause-Patent
 */
/**
 * src/placement/jump_map_version.c
 */
#define D_LOGFAC        DD_FAC(placement)
#include "pl_map.h"
#include "jump_map.h"
#include <inttypes.h>
#include <daos/pool_map.h>
#include <isa-l.h>

static bool
is_new_added_dom(struct pool_component *comp)
{
	return (comp->co_status == PO_COMP_ST_UP && comp->co_fseq <= 1) ||
		comp->co_status == PO_COMP_ST_NEW;
}

static bool
is_excluded_comp(struct pool_component *comp, bool exclude_new)
{
	/* All other non new added targets/ranks should not be excluded */
	if (is_new_added_dom(comp) && exclude_new)
		return true;

	return false;
}

static inline uint32_t
get_num_domains(struct pool_domain *curr_dom, bool exclude_new, pool_comp_type_t fdom_lvl)
{
	struct pool_domain *next_dom;
	struct pool_target *next_target;
	uint32_t num_dom;

	if (curr_dom->do_children == NULL || curr_dom->do_comp.co_type == fdom_lvl)
		num_dom = curr_dom->do_target_nr;
	else
		num_dom = curr_dom->do_child_nr;

	D_ASSERTF(num_dom > 0, "num dom %u\n", num_dom);
	if (curr_dom->do_children == NULL || curr_dom->do_comp.co_type == fdom_lvl) {
		next_target = &curr_dom->do_targets[num_dom - 1];

		while (num_dom - 1 > 0 && is_excluded_comp(&next_target->ta_comp, exclude_new)) {
			num_dom--;
			next_target = &curr_dom->do_targets[num_dom - 1];
		}
	} else {
		next_dom = &curr_dom->do_children[num_dom - 1];

		while (num_dom - 1 > 0 && is_excluded_comp(&next_dom->do_comp, exclude_new)) {
			num_dom--;
			next_dom = &curr_dom->do_children[num_dom - 1];
		}
	}

	return num_dom;
}

static bool
tgt_isset_range(struct pool_target *tgts, uint8_t *tgts_used,
		uint32_t start_tgt, uint32_t end_tgt, bool exclude_new)
{
	uint32_t index;

	for (index = start_tgt; index <= end_tgt; ++index) {
		if (is_excluded_comp(&tgts[index].ta_comp, exclude_new))
			continue;
		if (isclr(tgts_used, index))
			return false;
	}

	return true;
}

static bool
dom_isset_range(struct pool_domain *doms, uint8_t *doms_bits,
		uint32_t start_dom, uint32_t end_dom, bool exclude_new)
{
	uint32_t index;

	for (index = start_dom; index <= end_dom; ++index) {
		if (is_excluded_comp(&doms[index].do_comp, exclude_new))
			continue;
		if (isclr(doms_bits, index))
			return false;
	}

	return true;
}

static bool
dom_isset_2ranges(struct pool_domain *doms, uint8_t *doms_bits1, uint8_t *doms_bits2,
		  uint32_t start_dom, uint32_t end_dom, bool exclude_new)
{
	uint32_t index;

	for (index = start_dom; index <= end_dom; ++index) {
		if (is_excluded_comp(&doms[index].do_comp, exclude_new))
			continue;

		if (isclr(doms_bits1, index) && isclr(doms_bits2, index))
			return false;
	}

	return true;
}

static bool
is_dom_full(struct pool_domain *dom, struct pool_domain *root,
	    uint8_t *dom_full, bool exclude_new)
{
	uint32_t start_dom = dom->do_children - root;
	uint32_t end_dom = start_dom + (dom->do_child_nr - 1);

	if (dom_isset_range(root, dom_full, start_dom, end_dom, exclude_new))
		return true;

	return false;
}

struct pool_target *
_get_target(struct pool_domain *doms, uint32_t tgt_idx, bool exclude_new)
{
	uint32_t idx = 0;
	uint32_t i;

	for (i = 0; i < doms->do_target_nr; i++) {
		if (!is_excluded_comp(&doms->do_targets[i].ta_comp, exclude_new)) {
			if (idx == tgt_idx)
				return &doms->do_targets[idx];
			idx++;
		}
	}
	return NULL;
}

struct pool_domain *
_get_dom(struct pool_domain *doms, uint32_t dom_idx, bool exclude_new)
{
	uint32_t idx = 0;
	uint32_t i;

	for (i = 0; i < doms->do_child_nr; i++) {
		if (!is_excluded_comp(&doms->do_children[i].do_comp, exclude_new)) {
			if (idx == dom_idx)
				return &doms->do_children[idx];
			idx++;
		}
	}
	return NULL;
}

/**
 * This function recursively chooses a single target to be used in the
 * object shard layout. This function is called for every shard that needs a
 * placement location.
 *
 * \param[in]   root_pos        The root domain of the pool map.
 * \param[in]   curr_pd         The current performance domain that is being used to
 *                              determine the target location for this shard.
 *                              When there is no PD, it is same as root domain.
 * \param[out]  target          This variable is used when returning the
 *                              selected target for this shard.
 * \param[out]  dom             This variable is used when returning the
 *                              selected domain for this shard.
 * \param[in]   obj_key         a unique key generated using the object ID.
 *                              This is used in jump consistent hash.
 * \param[in]   dom_used        This is a contiguous array that contains
 *                              information on whether or not an internal node
 *                              (non-target) in a domain has been used.
 * \param[in]   dom_full	This is a contiguous array that contains
 *                              information on whether or not all targets of the
 *                              domain has been occupied.
 * \param[in]	dom_cur_grp_used The array contains information if the domain
 *                              is used by the current group, so it can try not
 *                              put the different shards in the same domain.
 * \param[in]   used_targets    A list of the targets that have been used. We
 *                              iterate through this when selecting the next
 *                              target in a placement to determine if that
 *                              location is valid.
 * \param[in]   shard_num       the current shard number. This is used when
 *                              selecting a target to determine if repeated
 *                              targets are allowed in the case that there
 *                              are more shards than targets
 * \param[in]	exclude_new	exclude new target/rank during mapping.
 * \param[in]   fdom_lvl	failure domain of the current pool map
 * \param[in]   grp_size	object group size.
 * \param[out]  pd_ignored	true means the PD restrict is ignored inside the loop
 */
#define MAX_STACK	5
static void
__get_target_v1(struct pool_domain *root_pos, struct pool_domain *curr_pd,
		struct pool_target **target, struct pool_domain **dom, uint64_t obj_key,
		uint8_t *dom_used, uint8_t *dom_full, uint8_t *dom_cur_grp_used, uint8_t *tgts_used,
		int shard_num, bool exclude_new, pool_comp_type_t fdom_lvl, uint32_t grp_size,
		bool *pd_ignored)
{
	int                     range_set;
	uint8_t                 found_target = 0;
	struct pool_domain      *curr_dom;
	struct pool_domain	*dom_stack[MAX_STACK] = { 0 };
	int			top = -1;

	obj_key = crc(obj_key, shard_num);
	curr_dom = curr_pd;
	do {
		uint32_t        avail_doms;

		/* Retrieve number of nodes in this domain */
		avail_doms = get_num_domains(curr_dom, exclude_new, fdom_lvl);

		/* If choosing target (lowest fault domain level) */
		if (curr_dom->do_comp.co_type == fdom_lvl) {
			uint32_t        fail_num = 0;
			uint32_t        tgt_idx;
			uint32_t        start_tgt;
			uint32_t        end_tgt;
			uint32_t	selected_tgt;

			start_tgt = curr_dom->do_targets - root_pos->do_targets;
			end_tgt = start_tgt + (curr_dom->do_target_nr - 1);

			range_set = tgt_isset_range(root_pos->do_targets, tgts_used,
						    start_tgt, end_tgt, exclude_new);
			if (range_set) {
				/* Used up all targets in this domain */
				D_ASSERT(top != -1);
				curr_dom = dom_stack[top--]; /* try parent */
				continue;
			}

			/*
			 * Must crc key because jump consistent hash
			 * requires an even distribution or it will
			 * not work
			 */
			obj_key = crc(obj_key, fail_num++);
			/* Get target for shard */
			selected_tgt = d_hash_jump(obj_key, avail_doms);
			do {
				selected_tgt = selected_tgt % avail_doms;
				/* Retrieve actual target using index */
				*target = _get_target(curr_dom, selected_tgt, exclude_new);
				/* Get target id to check if target used */
				tgt_idx = *target - root_pos->do_targets;
				selected_tgt++;
			} while (isset(tgts_used, tgt_idx));

			setbit(tgts_used, tgt_idx);
			D_DEBUG(DB_PL, "selected tgt %d\n", tgt_idx);
			D_ASSERTF(isclr(dom_full, (uint32_t)(curr_dom - root_pos)),
				  "selected_tgt %u\n", (uint32_t)(curr_dom - root_pos));
			range_set = tgt_isset_range(root_pos->do_targets, tgts_used,
						    start_tgt, end_tgt, exclude_new);
			if (range_set) {
				/* Used up all targets in this domain */
				setbit(dom_full, curr_dom - root_pos);
				D_DEBUG(DB_PL, "dom %d used up\n", (int)(curr_dom - root_pos));
				/* Check and set if all of its parent are full */
				while(top != -1) {
					if (is_dom_full(dom_stack[top], root_pos, dom_full,
							exclude_new)) {
						uint32_t off = dom_stack[top] - root_pos;

						D_DEBUG(DB_PL, "dom %u used up\n", off);
						setbit(dom_full, off);
					}
					--top;
				}
			}
			*dom = curr_dom;
			/* Found target (which may be available or not) */
			found_target = 1;
		} else {
			uint32_t	selected_dom;
			uint32_t        fail_num = 0;
			uint32_t        start_dom;
			uint32_t        end_dom;
			uint64_t        key = obj_key;

			start_dom = (curr_dom->do_children) - root_pos;
			end_dom = start_dom + (curr_dom->do_child_nr - 1);

			/* Check if all targets under the domain range has been
			 * used up (occupied), go back to its parent if it does.
			 */
			range_set = is_dom_full(curr_dom, root_pos, dom_full, exclude_new);
			if (range_set) {
				if (top == -1) {
					if (curr_pd != root_pos) {
						/* all domains within the PD are full, ignore the
						 * PD restrict.
						 */
						D_DEBUG(DB_PL, "PD[%d] all doms are full, weak the "
							"PD restrict\n",
							(int)(curr_dom - root_pos));
						curr_pd = root_pos;
						curr_dom = curr_pd;
						*pd_ignored = true;
						continue;
					}
					/* shard nr > target nr, no extra target for the shard */
					*target = NULL;
					return;
				}
				setbit(dom_full, curr_dom - root_pos);
				D_DEBUG(DB_PL, "used up dom %d\n",
					(int)(curr_dom - root_pos));
				setbit(dom_cur_grp_used, curr_dom - root_pos);
				curr_dom = dom_stack[top--];
				continue;
			}

			/* Check if all children has been used for the current group or full */
			range_set = dom_isset_2ranges(root_pos, dom_full, dom_cur_grp_used,
						      start_dom, end_dom, exclude_new);
			if (range_set) {
				if (top == -1) {
					if (curr_pd != root_pos && grp_size > 1) {
						/* All domains within the PD are full, ignore the
						 * PD restrict. For non-replica (grp_size 1) case,
						 * keep the PD restrict until all targets under the
						 * domain range has been used up (see above check
						 * for dom_full bitmap).
						 */
						D_DEBUG(DB_PL, "PD[%d] all doms are full, weak the "
							"PD restrict\n",
							(int)(curr_dom - root_pos));
						curr_pd = root_pos;
						curr_dom = curr_pd;
						*pd_ignored = true;
						continue;
					}
					*target = NULL;
					return;
				}
				setbit(dom_cur_grp_used, curr_dom - root_pos);
				D_DEBUG(DB_PL, "set grp_used %d\n", (int)(curr_dom - root_pos));
				curr_dom = dom_stack[top--];
				continue;
			}

			/* Check if all children has been used for the current group or the
			 * object.
			 */
			range_set = dom_isset_2ranges(root_pos, dom_used, dom_cur_grp_used,
						      start_dom, end_dom, exclude_new);
			if (range_set) {
				int idx;

				for (idx = start_dom; idx <= end_dom; ++idx)
					if (!isset(dom_full, idx)) {
						clrbit(dom_used, idx);
						D_DEBUG(DB_PL, "clrbit dom_used %d\n", idx);
					}
				if (top == -1)
					curr_dom = curr_pd;
				else
					curr_dom = dom_stack[top--];
				continue;
			}

			/* Keep choosing the new domain until the one has not been used. */
			do {
				struct pool_domain *_dom;

				selected_dom = d_hash_jump(key, avail_doms);
				key = crc(key, fail_num++);
				_dom = _get_dom(curr_dom, selected_dom, exclude_new);
				selected_dom = _dom - curr_dom->do_children;
			} while (isset(dom_used, start_dom + selected_dom) ||
				 isset(dom_cur_grp_used, start_dom + selected_dom));

			D_ASSERTF(isclr(dom_full, start_dom + selected_dom), "selected_dom %u\n",
				  selected_dom);
			/* Mark this domain as used */
			if (curr_dom == curr_pd && curr_pd != root_pos)
				setbit(dom_used, (int)(curr_dom - root_pos));
			D_DEBUG(DB_PL, "selected dom %d\n", start_dom + selected_dom);
			setbit(dom_used, start_dom + selected_dom);
			setbit(dom_cur_grp_used, start_dom + selected_dom);
			D_ASSERT(top < MAX_STACK - 1);
			top++;
			dom_stack[top] = curr_dom;
			curr_dom = &curr_dom->do_children[selected_dom];
			obj_key = crc(obj_key, curr_dom->do_comp.co_id);
		}
	} while (!found_target);
}

/* Only reset all used dom/tgts bits if all domain has been used. */
static void
dom_reset_bit(struct pool_domain *dom, uint8_t *dom_bits, struct pool_domain *root,
	      bool exclude_new, uint32_t fdom_lvl)
{
	struct pool_domain	*tree;
	uint32_t		dom_nr;

	tree = dom;
	dom_nr = 1;
	for (; tree != NULL; tree = tree[0].do_children) {
		uint32_t start_dom = tree - root;
		uint32_t end_dom = start_dom + dom_nr - 1;
		uint32_t next_dom_nr = 0;
		int	 i;

		if (tree->do_children) {
			if (!dom_isset_range(root, dom_bits, start_dom,
					     end_dom, exclude_new))
				return;
			for (i = 0; i < dom_nr; i++) {
				clrbit(dom_bits, start_dom + i);
				next_dom_nr += dom->do_child_nr;
			}
		} else {
			clrbit(dom_bits, start_dom);
		}
		dom_nr = next_dom_nr;
	}
}

static void
dom_reset_full(struct pool_domain *dom, uint8_t *dom_bits, uint8_t *tgts_used,
	       struct pool_domain *root, bool exclude_new, uint32_t fdom_lvl)
{
	int i;

	dom_reset_bit(dom, dom_bits, root, exclude_new, fdom_lvl);

	/* check and reset all used tgts bits under the domain */
	for (i = 0; i < dom->do_target_nr; i++) {
		if (!isset(tgts_used, &dom->do_targets[i] - root->do_targets))
			return;
	}
	for (i = 0; i < dom->do_target_nr; i++)
		clrbit(tgts_used, &dom->do_targets[i] - root->do_targets);
}

static bool
dom_tgts_are_avaible(struct pool_domain *dom, uint32_t allow_status, uint32_t allow_version)
{
	int i;

	for (i = 0; i < dom->do_target_nr; i++) {
		struct pool_target *tgt;
		uint32_t status;

		tgt = &dom->do_targets[i];
		status = tgt->ta_comp.co_status;
		if (tgt->ta_comp.co_status == PO_COMP_ST_DOWN) {
			if (tgt->ta_comp.co_fseq > allow_version)
				status = PO_COMP_ST_UPIN;
		} else if (tgt->ta_comp.co_status == PO_COMP_ST_UP) {
			if (tgt->ta_comp.co_in_ver > allow_version)
				status = PO_COMP_ST_DOWNOUT;
		}
		if (status & allow_status)
			return true;
	}
	return false;
}

/* Reset dom/targets tracking bits for remapping the layout */
static void
reset_dom_cur_grp_v1(struct pool_domain *root, struct pool_domain *curr_pd,
		     uint8_t *dom_cur_grp_used, uint8_t *dom_cur_grp_real, uint8_t *dom_full,
		     uint8_t *tgts_used, bool exclude_new, uint32_t fdom_lvl,
		     uint32_t allow_status, uint32_t allow_version)
{
	struct pool_domain	*tree;
	uint32_t		dom_nr;

	tree = curr_pd;
	dom_nr = 1;
	D_DEBUG(DB_PL, "bitmap resetting... curr_pd at dom[%d] (0 is root)\n",
		(int)(curr_pd - root));
	/* Walk through the failure domain to reset full, current_group and tgts used bits */
	for (; tree != NULL && tree->do_comp.co_type >= fdom_lvl; tree = tree[0].do_children) {
		uint32_t start_dom = tree - root;
		uint32_t end_dom = start_dom + dom_nr - 1;
		uint32_t next_dom_nr = 0;
		bool	reset_full = false;
		bool	reset = false;
		int	i;

		/* reset all bits if it is above failure domain */
		if (tree->do_comp.co_type > fdom_lvl) {
			for (i = 0; i < dom_nr; i++) {
				uint32_t curr_dom_off = start_dom + i;
				struct pool_domain *dom = &root[curr_dom_off];

				if (dom->do_children)
					next_dom_nr += dom->do_child_nr;

				clrbit(dom_cur_grp_used, start_dom + i);
				clrbit(dom_full, start_dom + i);
			}
			dom_nr = next_dom_nr;
			continue;
		}

		/* There are still domain available, so no need reset any bits. */
		if (!dom_isset_2ranges(root, dom_full, dom_cur_grp_used,
				       start_dom, end_dom, exclude_new))
			break;

		/* If there are domains, which are not used by this group,
		 * let's reset the full bits first, which might cause multiple shards
		 * from the same object in the same target.
		 */
		if (!dom_isset_range(root, dom_cur_grp_used, start_dom, end_dom,
				     exclude_new)) {
			for (i = 0; i < dom_nr; i++) {
				uint32_t		dom_off = start_dom + i;
				struct pool_domain	*dom = &root[dom_off];

				if (!isset(dom_cur_grp_used, dom_off) &&
				    isset(dom_full, dom_off))
					dom_reset_full(dom, dom_full, tgts_used, root,
						       exclude_new, fdom_lvl);
			}
			break;
		}

		/* Since then all domains have been tried, then let's check if any domain
		 * are not really used due to the chosen target is not available.
		 */
		for (i = 0; i < dom_nr; i++) {
			struct pool_domain *dom = &root[start_dom + i];

			if (!isset(dom_cur_grp_real, start_dom + i)) {
				uint32_t start_tgt;
				uint32_t end_tgt;

				start_tgt = dom->do_targets - root->do_targets;
				end_tgt = start_tgt + dom->do_target_nr - 1;
				if (!tgt_isset_range(root->do_targets, tgts_used,
						     start_tgt, end_tgt, exclude_new)) {
					dom_reset_bit(dom, dom_cur_grp_used, root,
						      exclude_new, fdom_lvl);
					reset = true;
				}
			}
		}

		if (reset)
			break;

		reset = false;
		/* All targets other than on the real used domain has been used up, let's
		 * reset these domain and tgt used bits */
		for (i = 0; i < dom_nr; i++) {
			struct pool_domain *dom = &root[start_dom + i];

			if (!isset(dom_cur_grp_real, start_dom + i) &&
			    dom_tgts_are_avaible(dom, allow_status, allow_version)) {
				dom_reset_full(dom, dom_full, tgts_used, root,
					       exclude_new, fdom_lvl);
				dom_reset_bit(dom, dom_cur_grp_used, root,
					      exclude_new, fdom_lvl);
				reset = true;
			}
		}

		if (reset)
			break;

		/* Finally reset cur_group_used, which  multiple shards
		 * from the same group be in the same domain.
		 */
		if (dom_isset_range(root, dom_full, start_dom, end_dom, exclude_new))
			reset_full = true;

		for (i = 0; i < dom_nr; i++) {
			struct pool_domain *dom = &root[start_dom + i];

			if (reset_full)
				dom_reset_full(dom, dom_full, tgts_used, root,
					       exclude_new, fdom_lvl);

			dom_reset_bit(dom, dom_cur_grp_used, root, exclude_new, fdom_lvl);
		}
		break;
	}
}

static void
get_target_v1(struct pool_domain *root, struct pool_domain *curr_pd, struct pool_target **target,
	      struct pool_domain **dom, uint64_t key, uint8_t *dom_used, uint8_t *dom_full,
	      uint8_t *dom_cur_grp_used, uint8_t *dom_cur_grp_real, uint8_t *tgts_used,
	      int shard_num, uint32_t allow_status, uint32_t allow_version,
	      pool_comp_type_t fdom_lvl, uint32_t grp_size)
{
	struct pool_target	*found = NULL;
	bool			 exclude_new = true;
	bool			 pd_ignored;

	/* For extending case, it needs to get the layout in two cases, with UP/NEW target
	 * and without UP/NEW targets, then tell the difference, see placement/jump_map.c.
	 */
	/* NB: It does not tell other status of the target in this function, to make sure
	 * the target is mapped according to the failure sequence strictly. And other target
	 * status check is done in get_object_layout().
	 */
	if (allow_status & PO_COMP_ST_UP)
		exclude_new = false;

	while (found == NULL) {
		pd_ignored = false;
		__get_target_v1(root, curr_pd, &found, dom, key, dom_used, dom_full,
				dom_cur_grp_used, tgts_used, shard_num, exclude_new,
				fdom_lvl, grp_size, &pd_ignored);
		if (found == NULL) {
			if (pd_ignored)
				reset_dom_cur_grp_v1(root, root, dom_cur_grp_used, dom_cur_grp_real,
						     dom_full, tgts_used, exclude_new, fdom_lvl,
						     allow_status, allow_version);
			else
				reset_dom_cur_grp_v1(root, curr_pd, dom_cur_grp_used,
						     dom_cur_grp_real, dom_full, tgts_used,
						     exclude_new, fdom_lvl, allow_status,
						     allow_version);
		}
	}
	*target = found;
}

static void
reset_dom_cur_grp_v0(uint8_t *dom_cur_grp_used, uint8_t *dom_occupied, uint32_t dom_size)
{
	int i;

	for (i = 0; i < dom_size; i++) {
		if (isset(dom_occupied, i)) {
			/* if all targets used up, this dom will not be used anyway */
			setbit(dom_cur_grp_used, i);
		} else {
			/* otherwise reset it */
			clrbit(dom_cur_grp_used, i);
		}
	}
}

/**
 * This function recursively chooses a single target to be used in the
 * object shard layout. This function is called for every shard that needs a
 * placement location.
 *
 * \param[in]   curr_dom        The current domain that is being used to
 *                              determine the target location for this shard.
 *                              initially the root node of the pool map.
 * \param[out]  target          This variable is used when returning the
 *                              selected target for this shard.
 * \param[in]   obj_key         a unique key generated using the object ID.
 *                              This is used in jump consistent hash.
 * \param[in]   dom_used        This is a contiguous array that contains
 *                              information on whether or not an internal node
 *                              (non-target) in a domain has been used.
 * \param[in]   dom_occupied    This is a contiguous array that contains
 *                              information on whether or not all targets of the
 *                              domain has been occupied.
 * \param[in]	dom_cur_grp_used The array contains information if the domain
 *                              is used by the current group, so it can try not
 *                              put the different shards in the same domain.
 * \param[in]   used_targets    A list of the targets that have been used. We
 *                              iterate through this when selecting the next
 *                              target in a placement to determine if that
 *                              location is valid.
 * \param[in]   shard_num       the current shard number. This is used when
 *                              selecting a target to determine if repeated
 *                              targets are allowed in the case that there
 *                              are more shards than targets
 *
 */
#define MAX_STACK	5
static void
get_target_v0(struct pool_domain *curr_dom, struct pool_target **target,
	      uint64_t obj_key, uint8_t *dom_used, uint8_t *dom_occupied,
	      uint8_t *dom_cur_grp_used, uint8_t *tgts_used,
	      int shard_num, uint32_t allow_status, pool_comp_type_t fdom_lvl)
{
	int                     range_set;
	uint8_t                 found_target = 0;
	uint32_t                selected_dom;
	struct pool_domain      *root_pos;
	struct pool_domain	*dom_stack[MAX_STACK] = { 0 };
	uint32_t		dom_size;
	int			top = -1;

	obj_key = crc(obj_key, shard_num);
	root_pos = curr_dom;
	dom_size = (struct pool_domain *)(root_pos->do_targets) - (root_pos) + 1;
retry:
	do {
		uint32_t        num_doms;

		/* Retrieve number of nodes in this domain */
		num_doms = get_num_domains(curr_dom, allow_status & PO_COMP_ST_UP,
					   fdom_lvl);

		/* If choosing target (lowest fault domain level) */
		if (curr_dom->do_children == NULL || curr_dom->do_comp.co_type == fdom_lvl) {
			uint32_t        fail_num = 0;
			uint32_t        dom_id;
			uint32_t        start_tgt;
			uint32_t        end_tgt;

			start_tgt = curr_dom->do_targets - root_pos->do_targets;
			end_tgt = start_tgt + (num_doms - 1);

			range_set = isset_range(tgts_used, start_tgt, end_tgt);
			if (range_set) {
				/* Used up all targets in this domain */
				D_ASSERT(top != -1);
				curr_dom = dom_stack[top--]; /* try parent */
				continue;
			}

			/*
			 * Must crc key because jump consistent hash
			 * requires an even distribution or it will
			 * not work
			 */
			obj_key = crc(obj_key, fail_num++);
			/* Get target for shard */
			selected_dom = d_hash_jump(obj_key, num_doms);
			do {
				selected_dom = selected_dom % num_doms;
				/* Retrieve actual target using index */
				*target = &curr_dom->do_targets[selected_dom];
				/* Get target id to check if target used */
				dom_id = *target - root_pos->do_targets;
				selected_dom++;
			} while (isset(tgts_used, dom_id));

			setbit(tgts_used, dom_id);
			setbit(dom_cur_grp_used, curr_dom - root_pos);
			range_set = isset_range(tgts_used, start_tgt, end_tgt);
			if (range_set) {
				/* Used up all targets in this domain */
				setbit(dom_occupied, curr_dom - root_pos);
				D_DEBUG(DB_PL, "dom %p %d used up\n",
					dom_occupied, (int)(curr_dom - root_pos));
			}

			/* Found target (which may be available or not) */
			found_target = 1;
		} else {
			uint32_t        fail_num = 0;
			uint64_t        start_dom;
			uint64_t        end_dom;
			uint64_t        key;

			key = obj_key;

			start_dom = (curr_dom->do_children) - root_pos;
			end_dom = start_dom + (num_doms - 1);

			/* Check if all targets under the domain range has been
			 * used up (occupied), go back to its parent if it does.
			 */
			range_set = isset_range(dom_occupied, start_dom, end_dom);
			if (range_set) {
				if (top == -1) {
					/* shard nr > target nr, no extra target for the shard */
					*target = NULL;
					return;
				}
				setbit(dom_occupied, curr_dom - root_pos);
				D_DEBUG(DB_PL, "used up dom %d\n",
					(int)(curr_dom - root_pos));
				setbit(dom_cur_grp_used, curr_dom - root_pos);
				curr_dom = dom_stack[top--];
				continue;
			}

			/* Check if all domain range has been used for the current group */
			range_set = isset_range(dom_cur_grp_used, start_dom, end_dom);
			if (range_set) {
				if (top == -1) {
					/* all domains have been used by the current group,
					 * then we cleanup the dom_cur_grp_used bits, i.e.
					 * the shards within the same group might be put
					 * to the same domain.
					 */
					reset_dom_cur_grp_v0(dom_cur_grp_used, dom_occupied,
							     dom_size);
					goto retry;
				}
				setbit(dom_cur_grp_used, curr_dom - root_pos);
				curr_dom = dom_stack[top--];
				continue;
			}

			/* Check if all targets under the domain have been used, and try to reset
			 * the used targets.
			 */
			range_set = isset_range(dom_used, start_dom, end_dom);
			if (range_set) {
				int idx;
				bool reset_used = false;

				for (idx = start_dom; idx <= end_dom; ++idx) {
					if (isset(dom_occupied, idx)) {
						/* If all targets of the domain has been used up,
						 * then these targets can not be reused. And also
						 * set the group bits here to make the check easier.
						 */
						setbit(dom_cur_grp_used, idx);
					} else if (isclr(dom_cur_grp_used, idx)) {
						/* If the domain has been used for the current
						 * group, then let's do not reset the used bits,
						 * i.e. do not choose the domain unless all domain
						 * are used. see above.
						 */
						clrbit(dom_used, idx);
						reset_used = true;
					}
				}
				/* if all children of the current dom have been
				 * used, then let's go back its parent to check
				 * its siblings.
				 */
				if (curr_dom != root_pos) {
					setbit(dom_used, curr_dom - root_pos);
					D_ASSERT(top != -1);
					curr_dom = dom_stack[top--];
				} else {
					/* If no used dom is being reset at root level, then it
					 * means all domain has been used for the group. So let's
					 * reset dom_cur_grp_used and start put multiple domain in
					 * the same group.
					 */
					if (!reset_used)
						reset_dom_cur_grp_v0(dom_cur_grp_used, dom_occupied,
								     dom_size);
					curr_dom = root_pos;
				}
				continue;
			}
			/*
			 * Keep choosing new domains until one that has
			 * not been used is found
			 */
			do {
				selected_dom = d_hash_jump(key, num_doms);
				key = crc(key, fail_num++);
			} while (isset(dom_used, start_dom + selected_dom));

			/* Mark this domain as used */
			setbit(dom_used, start_dom + selected_dom);
			D_ASSERT(top < MAX_STACK - 1);
			dom_stack[++top] = curr_dom;
			curr_dom = &curr_dom->do_children[selected_dom];
			obj_key = crc(obj_key, curr_dom->do_comp.co_id);
		}
	} while (!found_target);
}

void
get_target(struct pool_domain *root, struct pool_domain *curr_pd, uint32_t layout_ver,
	   struct pool_target **target, struct pool_domain **dom, uint64_t key, uint8_t *dom_used,
	   uint8_t *dom_full, uint8_t *dom_cur_grp_used, uint8_t *dom_cur_grp_real,
	   uint8_t *tgts_used, int shard_num, uint32_t allow_status, uint32_t allow_version,
	   pool_comp_type_t fdom_lvl, uint32_t grp_size, uint32_t *spare_left, bool *spare_avail)
{
	switch(layout_ver) {
	case 0:
		/**
		 * Version 0 layout will never put multiple shards in the same target, so
		 * if there are no spare targets left, it will stop assigning the target
		 * to shard, which will leave some shards as -1.
		 */
		if (spare_left && *spare_left == 0) {
			if (spare_avail)
				*spare_avail = false;
			break;
		}

		get_target_v0(root, target, key, dom_used, dom_full, dom_cur_grp_used,
			      tgts_used, shard_num, allow_status, fdom_lvl);
		if (spare_avail) {
			if ( --(*spare_left) > 0)
				*spare_avail = true;
			else
				*spare_avail = false;
		}
		break;
	case 1:
<<<<<<< HEAD
		/**
		 * New layout(>1) will always try to assign target to the shard due to the high
		 * overhead of the EC degraded fetch, so it might put multiple shards in the
		 * same target, i.e. it will never check the spare target here.
		 */
		get_target_v1(root, target, key, dom_used, dom_full, dom_cur_grp_used,
			      tgts_used, shard_num, allow_status, fdom_lvl);
=======
		get_target_v1(root, curr_pd, target, dom, key, dom_used, dom_full, dom_cur_grp_used,
			      dom_cur_grp_real, tgts_used, shard_num, allow_status, allow_version,
			      fdom_lvl, grp_size);
>>>>>>> f8f46788
		if (spare_avail)
			*spare_avail = true;
		break;
	default:
		break;
	}
}<|MERGE_RESOLUTION|>--- conflicted
+++ resolved
@@ -894,19 +894,14 @@
 		}
 		break;
 	case 1:
-<<<<<<< HEAD
 		/**
-		 * New layout(>1) will always try to assign target to the shard due to the high
+		 * New layout(>= 1) will always try to assign target to the shard due to the high
 		 * overhead of the EC degraded fetch, so it might put multiple shards in the
 		 * same target, i.e. it will never check the spare target here.
 		 */
-		get_target_v1(root, target, key, dom_used, dom_full, dom_cur_grp_used,
-			      tgts_used, shard_num, allow_status, fdom_lvl);
-=======
 		get_target_v1(root, curr_pd, target, dom, key, dom_used, dom_full, dom_cur_grp_used,
 			      dom_cur_grp_real, tgts_used, shard_num, allow_status, allow_version,
 			      fdom_lvl, grp_size);
->>>>>>> f8f46788
 		if (spare_avail)
 			*spare_avail = true;
 		break;
