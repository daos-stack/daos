--- conflicted
+++ resolved
@@ -232,11 +232,7 @@
 	D_ASSERT(layout != NULL);
 
 	for (i = 0; i < layout->ol_nr; i++) {
-<<<<<<< HEAD
-		if ((!ignore_rebuild_shard &&
-=======
 		if ((ignore_rebuild_shard &&
->>>>>>> 7c749ea8
 		     (layout->ol_shards[i].po_rebuilding ||
 		      layout->ol_shards[i].po_reintegrating)) ||
 		     layout->ol_shards[i].po_target == -1)
