--- conflicted
+++ resolved
@@ -456,12 +456,8 @@
 static void
 get_target(struct pool_domain *root_pos, struct pool_domain *curr_pd, struct pool_target **target,
 	   uint64_t obj_key, uint8_t *dom_used, uint8_t *dom_occupied, uint8_t *dom_cur_grp_used,
-<<<<<<< HEAD
 	   uint8_t *tgts_used, int shard_num, uint32_t grp_size, uint32_t allow_status,
 	   pool_comp_type_t fdom_lvl, bool remap)
-=======
-	   uint8_t *tgts_used, int shard_num, uint32_t allow_status, pool_comp_type_t fdom_lvl)
->>>>>>> 1051abe9
 {
 	struct pool_domain	*curr_dom;
 	int                     range_set;
@@ -577,7 +573,7 @@
 				grp_shard_nr_left = grp_size - (shard_num % grp_size);
 				grp_dom_nr_used = 0;
 				if (remap || curr_dom_used_by_grp ||
-				    curr_dom->do_comp.co_type != fdom_lvl ||
+				    curr_dom->do_comp.co_type <= fdom_lvl ||
 				    curr_pd != root_pos) {
 					curr_dom = dom_stack[top--];
 					continue;
@@ -822,14 +818,9 @@
 			rebuild_key = crc(key, f_shard->fs_shard_idx);
 			curr_pd = jm_obj_shard_pd(jmop, shard_id);
 			get_target(root, curr_pd, &spare_tgt, crc(key, rebuild_key), dom_used,
-<<<<<<< HEAD
 				   dom_occupied, dgu->dgu_used, tgts_used, shard_id,
-				   jmop->jmop_grp_size, allow_status, jmap->jmp_redundant_dom,
+				   jmop->jmop_grp_size, allow_status, jmop->jmop_fdom_lvl,
 				   true);
-=======
-				   dom_occupied, dgu->dgu_used, tgts_used, shard_id, allow_status,
-				   jmop->jmop_fdom_lvl);
->>>>>>> 1051abe9
 			D_ASSERT(spare_tgt != NULL);
 			D_DEBUG(DB_PL, "Trying new target: "DF_TARGET"\n",
 				DP_TARGET(spare_tgt));
@@ -1043,13 +1034,8 @@
 			} else {
 				curr_pd = jm_obj_shard_pd(jmop, k);
 				get_target(root, curr_pd, &target, key, dom_used, dom_occupied,
-<<<<<<< HEAD
 					   dom_cur_grp_used, tgts_used, k, jmop->jmop_grp_size,
-					   allow_status, jmap->jmp_redundant_dom, false);
-=======
-					   dom_cur_grp_used, tgts_used, k, allow_status,
-					   jmop->jmop_fdom_lvl);
->>>>>>> 1051abe9
+					   allow_status, jmop->jmop_fdom_lvl, false);
 			}
 
 			if (target == NULL) {
