/**
 * (C) Copyright 2016-2019 Intel Corporation.
 *
 * Licensed under the Apache License, Version 2.0 (the "License");
 * you may not use this file except in compliance with the License.
 * You may obtain a copy of the License at
 *
 *    http://www.apache.org/licenses/LICENSE-2.0
 *
 * Unless required by applicable law or agreed to in writing, software
 * distributed under the License is distributed on an "AS IS" BASIS,
 * WITHOUT WARRANTIES OR CONDITIONS OF ANY KIND, either express or implied.
 * See the License for the specific language governing permissions and
 * limitations under the License.
 *
 * GOVERNMENT LICENSE RIGHTS-OPEN SOURCE SOFTWARE
 * The Government's rights to use, modify, reproduce, release, perform, display,
 * or disclose this software are subject to the terms of the Apache License as
 * provided in Contract No. B609815.
 * Any reproduction of computer software, computer software documentation, or
 * portions thereof marked with this legend must also reproduce the markings.
 */
/**
 * src/placement/pl_map_common.c
 */
#define D_LOGFAC        DD_FAC(placement)

#include "pl_map.h"

/**
 * Add a new failed shard into remap list
 *
 * \param[in] remap_list        List for the failed shard to be added onto.
 * \param[in] f_new             Failed shard to be added.
 */
void
remap_add_one(d_list_t *remap_list, struct failed_shard *f_new)
{
	struct failed_shard     *f_shard;

	d_list_t                *tmp;

	D_DEBUG(DB_PL, "fnew: %u", f_new->fs_shard_idx);

	/* All failed shards are sorted by fseq in ascending order */
	d_list_for_each_prev(tmp, remap_list) {
		f_shard = d_list_entry(tmp, struct failed_shard, fs_list);
		/*
		* Since we can only reuild one target at a time, the
		* target fseq should be assigned uniquely, even if all
		* the targets of the same domain failed at same time.
		*/
		D_DEBUG(DB_PL, "fnew: %u, fshard: %u", f_new->fs_shard_idx,
			f_shard->fs_shard_idx);

		D_ASSERTF(f_new->fs_fseq != f_shard->fs_fseq,
			  "same fseq %u!\n", f_new->fs_fseq);

		if (f_new->fs_fseq < f_shard->fs_fseq)
			continue;

		d_list_add(&f_new->fs_list, tmp);
		return;
	}
	d_list_add(&f_new->fs_list, remap_list);
}

/**
   * Allocate a new failed shard then add it into remap list
   *
   * \param[in] remap_list        List for the failed shard to be added onto.
   * \param[in] shard_idx         The shard number of the failed shard.
   * \paramp[in] tgt              The failed target that will be added to the
   *                              remap list.
   */
int
remap_alloc_one(d_list_t *remap_list, unsigned int shard_idx,
		struct pool_target *tgt, bool for_reint)
{
	struct failed_shard *f_new;

	D_ALLOC_PTR(f_new);
	if (f_new == NULL)
		return -DER_NOMEM;

	D_INIT_LIST_HEAD(&f_new->fs_list);
	f_new->fs_shard_idx = shard_idx;
	f_new->fs_fseq = tgt->ta_comp.co_fseq;
	f_new->fs_status = tgt->ta_comp.co_status;

	if (!for_reint) {
		f_new->fs_tgt_id = -1;
		remap_add_one(remap_list, f_new);
	} else {
		f_new->fs_tgt_id = tgt->ta_comp.co_id;
		d_list_add_tail(&f_new->fs_list, remap_list);
	}

	return 0;
}

/**
 * Free all elements in the remap list
 *
 * \param[in] The remap list to be freed.
 */
inline void
remap_list_free_all(d_list_t *remap_list)
{
	struct failed_shard *f_shard;

	while ((f_shard = d_list_pop_entry(remap_list, struct failed_shard,
			fs_list)))
		D_FREE(f_shard);
}

/** dump remap list, for debug only */
void
remap_dump(d_list_t *remap_list, struct daos_obj_md *md,
	   char *comment)
{
	struct failed_shard *f_shard;

	D_DEBUG(DB_PL, "remap list for "DF_OID", %s, ver %d\n",
		DP_OID(md->omd_id), comment, md->omd_ver);

	d_list_for_each_entry(f_shard, remap_list, fs_list) {
		D_DEBUG(DB_PL, "fseq:%u, shard_idx:%u status:%u rank %d\n",
			f_shard->fs_fseq, f_shard->fs_shard_idx,
			f_shard->fs_status, f_shard->fs_tgt_id);
	}
}

/**
* If replication max use all available domains as specified
* in map initialization.
*/
int
op_get_grp_size(unsigned int domain_nr, unsigned int *grp_size,
		daos_obj_id_t oid)
{
	struct daos_oclass_attr *oc_attr;

	oc_attr = daos_oclass_attr_find(oid);

	*grp_size = daos_oclass_grp_size(oc_attr);
	D_ASSERT(*grp_size != 0);

	if (*grp_size == DAOS_OBJ_REPL_MAX)
		*grp_size = domain_nr;

	if (*grp_size > domain_nr) {
		D_ERROR("obj="DF_OID": grp size (%u) (%u) is larger than "
			"domain nr (%u)\n", DP_OID(oid), *grp_size,
			DAOS_OBJ_REPL_MAX, domain_nr);
		return -DER_INVAL;
	}

	return 0;
}

int
spec_place_rank_get(unsigned int *pos, daos_obj_id_t oid,
		    struct pool_map *pl_poolmap)
{
	struct pool_target      *tgts;
	unsigned int            tgts_nr;
	d_rank_t                rank;
	int                     tgt;
	int                     current_index;

	D_ASSERT(daos_obj_id2class(oid) == DAOS_OC_R3S_SPEC_RANK ||
		 daos_obj_id2class(oid) == DAOS_OC_R1S_SPEC_RANK ||
		 daos_obj_id2class(oid) == DAOS_OC_R2S_SPEC_RANK);

	/* locate rank in the pool map targets */
	tgts = pool_map_targets(pl_poolmap);
	tgts_nr = pool_map_target_nr(pl_poolmap);
	/* locate rank in the pool map targets */
	rank = daos_oclass_sr_get_rank(oid);
	tgt = daos_oclass_st_get_tgt(oid);

	for (current_index = 0; current_index < tgts_nr; current_index++) {
		if (rank == tgts[current_index].ta_comp.co_rank &&
		    (tgt == tgts[current_index].ta_comp.co_index))
			break;
	}
	if (current_index == tgts_nr)
		return -DER_INVAL;

	*pos = current_index;
	return 0;
}

int
remap_list_fill(struct pl_map *map, struct daos_obj_md *md,
		struct daos_obj_shard_md *shard_md, uint32_t r_ver,
		uint32_t *tgt_id, uint32_t *shard_idx,
		unsigned int array_size, int myrank, int *idx,
		struct pl_obj_layout *layout, d_list_t *remap_list)
{
	struct failed_shard     *f_shard;
	struct pl_obj_shard     *l_shard;
	int                     rc = 0;

	d_list_for_each_entry(f_shard, remap_list, fs_list) {
		l_shard = &layout->ol_shards[f_shard->fs_shard_idx];

		if (f_shard->fs_fseq > r_ver)
			break;

		if (f_shard->fs_status == PO_COMP_ST_DOWN ||
		    f_shard->fs_status == PO_COMP_ST_UP ||
		    f_shard->fs_status == PO_COMP_ST_DRAIN) {
			/*
			 * Target id is used for rw, but rank is used
			 * for rebuild, perhaps they should be unified.
			 */
			if (l_shard->po_shard != -1) {
				struct pool_target      *target;
				int                      leader;

				D_ASSERT(f_shard->fs_tgt_id != -1);
				D_ASSERT(*idx < array_size);

				/* If the caller does not care about DTX related
				 * things (myrank == -1), then fill it directly.
				 */
				if (myrank == -1)
					goto fill;

				leader = pl_select_leader(md->omd_id,
					l_shard->po_shard, layout->ol_nr,
					true, pl_obj_get_shard, layout);

				if (leader < 0) {
					D_WARN("Not sure whether current shard "
					       "is leader or not for obj "
					       DF_OID", fseq:%d, status:%d, "
					       "ver:%d, shard:%d, rc = %d\n",
					       DP_OID(md->omd_id),
					       f_shard->fs_fseq,
					       f_shard->fs_status, r_ver,
					       l_shard->po_shard, leader);
					goto fill;
				}

				rc = pool_map_find_target(map->pl_poolmap,
							  leader, &target);
				D_ASSERT(rc == 1);

				if (myrank != target->ta_comp.co_rank) {
					/* The leader shard is not on current
					* server, then current server cannot
					 * know whether DTXs for current shard
					 * have been re-synced or not. So skip
					 * the shard that will be handled by
					 * the leader on another server.
					 */
					D_DEBUG(DB_PL, "Current replica (%d)"
						"isn't the leader (%d) for obj "
						DF_OID", fseq:%d, status:%d, "
						"ver:%d, shard:%d, skip it\n",
						myrank, target->ta_comp.co_rank,
						DP_OID(md->omd_id),
						f_shard->fs_fseq,
						f_shard->fs_status,
						r_ver, l_shard->po_shard);
					continue;
				}

fill:
				D_DEBUG(DB_PL, "Current replica (%d) is the "
					"leader for obj "DF_OID", fseq:%d, "
					"ver:%d, shard:%d, to be rebuilt.\n",
					myrank, DP_OID(md->omd_id),
					f_shard->fs_fseq,
					r_ver, l_shard->po_shard);
				tgt_id[*idx] = f_shard->fs_tgt_id;
				shard_idx[*idx] = l_shard->po_shard;
				(*idx)++;
			}
		} else if (f_shard->fs_tgt_id != -1) {
			rc = -DER_ALREADY;
			D_ERROR(""DF_OID" rebuild is done for "
				"fseq:%d(status:%d)? rbd_ver:%d rc %d\n",
				DP_OID(md->omd_id), f_shard->fs_fseq,
				f_shard->fs_status, r_ver, rc);
		}
	}

	return rc;
}

void
determine_valid_spares(struct pool_target *spare_tgt, struct daos_obj_md *md,
		bool spare_avail, d_list_t **current, d_list_t *remap_list,
		bool for_reint, struct failed_shard *f_shard,
		struct pl_obj_shard *l_shard)
{
	struct failed_shard *f_tmp;

	if (!spare_avail)
		goto next_fail;

	/* The selected spare target is down as well */
	if (pool_target_unavail(spare_tgt, for_reint)) {
		D_ASSERTF(spare_tgt->ta_comp.co_fseq !=
			  f_shard->fs_fseq, "same fseq %u!\n",
			  f_shard->fs_fseq);

		/* If the spare target fseq > the current object pool
		 * version, the current failure shard will be handled
		 * by the following rebuild.
		 */
		if (spare_tgt->ta_comp.co_fseq > md->omd_ver) {
			D_DEBUG(DB_PL, DF_OID", fseq %d rank %d"
				" ver %d\n", DP_OID(md->omd_id),
				spare_tgt->ta_comp.co_fseq,
				spare_tgt->ta_comp.co_rank,
				md->omd_ver);
			spare_avail = false;
			goto next_fail;
		}

		/*
		 * The selected spare is down prior to current failed
		 * one, then it can't be a valid spare, let's skip it
		 * and try next spare on the ring.
		 */
		if (spare_tgt->ta_comp.co_fseq < f_shard->fs_fseq)
			return; /* try next spare */
		/*
		 * If both failed target and spare target are down, then
		 * add the spare target to the fail list for remap, and
		 * try next spare.
		 */
		if (f_shard->fs_status == PO_COMP_ST_DOWN ||
		    f_shard->fs_status == PO_COMP_ST_DRAIN)
			D_ASSERTF(spare_tgt->ta_comp.co_status !=
				  PO_COMP_ST_DOWNOUT,
				  "down fseq(%u) < downout fseq(%u)\n",
				  f_shard->fs_fseq,
				  spare_tgt->ta_comp.co_fseq);

		f_shard->fs_fseq = spare_tgt->ta_comp.co_fseq;
		f_shard->fs_status = spare_tgt->ta_comp.co_status;

		(*current) = (*current)->next;
		d_list_del_init(&f_shard->fs_list);
		remap_add_one(remap_list, f_shard);

		/* Continue with the failed shard has minimal fseq */
		if ((*current) == remap_list) {
			(*current) = &f_shard->fs_list;
		} else {
			f_tmp = d_list_entry((*current),
					     struct failed_shard,
					     fs_list);
			if (f_shard->fs_fseq < f_tmp->fs_fseq)
				(*current) = &f_shard->fs_list;
		}
		return; /* try next spare */
	}
next_fail:
	if (spare_avail) {
		/* The selected spare target is up and ready */
		l_shard->po_target = spare_tgt->ta_comp.co_id;
<<<<<<< HEAD
		l_shard->po_fseq = spare_tgt->ta_comp.co_fseq;
=======
		l_shard->po_fseq = f_shard->fs_fseq;
>>>>>>> 14c72ee2

		/*
		 * Mark the shard as 'rebuilding' so that read will
		 * skip this shard.
		 */
		if (f_shard->fs_status == PO_COMP_ST_DOWN ||
		    f_shard->fs_status == PO_COMP_ST_DRAIN) {
			l_shard->po_rebuilding = 1;
			f_shard->fs_tgt_id = spare_tgt->ta_comp.co_id;
		}
	} else {
		l_shard->po_shard = -1;
		l_shard->po_target = -1;
	}
	(*current) = (*current)->next;
}

int
pl_map_extend(struct pl_obj_layout *layout, d_list_t *extended_list)
{
	struct pl_obj_shard	*new_shards;
	struct pl_obj_shard     *org_shard;
	struct failed_shard	*f_shard;
	d_list_t		*current;
	uint8_t                 *grp_map;
	uint32_t                *grp_count;
	uint32_t                max_fail_grp;
	uint32_t		new_group_size;
	uint32_t		grp;
	uint32_t		grp_idx;
	int i, j, k = 0;
	int rc = 0;

	grp_map = NULL;
	grp_count = NULL;

	/* Empty list, no extension needed */
	if (extended_list == extended_list->next)
		goto out;

	D_ALLOC_ARRAY(grp_map, (layout->ol_nr / 8) + 1);
	D_ALLOC_ARRAY(grp_count, layout->ol_grp_nr);
	if (grp_count == NULL || grp_map == NULL)
		D_GOTO(out, rc = -DER_NOMEM);

	i = 0;
	max_fail_grp = 0;

	current = extended_list->next;
	while (current != extended_list) {
		f_shard = d_list_entry(current, struct failed_shard, fs_list);
		grp = f_shard->fs_shard_idx / layout->ol_grp_size;

		if (isset(grp_map, f_shard->fs_tgt_id) == false) {
			setbit(grp_map, f_shard->fs_tgt_id);
			grp_count[grp]++;

			if (max_fail_grp < grp_count[grp])
				max_fail_grp = grp_count[grp];
		} else
			d_list_del_init(&f_shard->fs_list);

		current = current->next;
	}


	new_group_size = layout->ol_grp_size + max_fail_grp;
	D_ALLOC_ARRAY(new_shards, new_group_size * layout->ol_grp_nr);
	if (new_shards == NULL)
		return -DER_NOMEM;

	while (k < layout->ol_nr) {
		for (j = 0; j < layout->ol_grp_size; ++j, ++k, ++i)
			new_shards[i] = layout->ol_shards[k];
		for (; j < new_group_size; ++j, ++i) {
			new_shards[i].po_shard = -1;
			new_shards[i].po_target = -1;
		}
	}

	current = extended_list->next;
	while (current != extended_list) {
		f_shard = d_list_entry(current, struct failed_shard, fs_list);
		org_shard = &new_shards[f_shard->fs_shard_idx];

		grp = f_shard->fs_shard_idx / layout->ol_grp_size;
		grp_idx = ((grp + 1) * layout->ol_grp_size) + grp;
		grp_count[grp]--;
		grp_idx += grp_count[grp];

		new_shards[grp_idx].po_fseq = f_shard->fs_fseq;
		new_shards[grp_idx].po_shard = f_shard->fs_shard_idx;
		new_shards[grp_idx].po_target = f_shard->fs_tgt_id;
		if (org_shard->po_fseq > f_shard->fs_shard_idx &&
				org_shard->po_target != -1)
			new_shards[grp_idx].po_rebuilding = 1;
		else
			new_shards[grp_idx].po_rebuilding = 0;

		current = current->next;
	}

	layout->ol_grp_size += max_fail_grp;
	layout->ol_nr = layout->ol_grp_size * layout->ol_grp_nr;

	D_FREE(layout->ol_shards);
	layout->ol_shards = new_shards;

out:
	D_FREE(grp_map);
	D_FREE(grp_count);
	remap_list_free_all(extended_list);
	return rc;
}<|MERGE_RESOLUTION|>--- conflicted
+++ resolved
@@ -366,11 +366,7 @@
 	if (spare_avail) {
 		/* The selected spare target is up and ready */
 		l_shard->po_target = spare_tgt->ta_comp.co_id;
-<<<<<<< HEAD
-		l_shard->po_fseq = spare_tgt->ta_comp.co_fseq;
-=======
 		l_shard->po_fseq = f_shard->fs_fseq;
->>>>>>> 14c72ee2
 
 		/*
 		 * Mark the shard as 'rebuilding' so that read will
