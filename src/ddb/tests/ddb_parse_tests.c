/**
 * (C) Copyright 2022 Intel Corporation.
 *
 * SPDX-License-Identifier: BSD-2-Clause-Patent
 */
#include <daos/tests_lib.h>
#include <gurt/debug.h>
#include <ddb_common.h>
#include <ddb_parse.h>
#include "ddb_cmocka.h"
#include "ddb_test_driver.h"

static int
fake_print(const char *fmt, ...)
{
	return 0;
}

#define assert_parsed_words2(str, count, ...) \
	__assert_parsed_words2(str, count, (char *[])__VA_ARGS__)
static void
__assert_parsed_words2(const char *str, int count, char **expected_words)
{
	struct argv_parsed	parse_args = {0};
	int			i;

	assert_success(ddb_str2argv_create(str, &parse_args));
	assert_int_equal(count, parse_args.ap_argc);

	for (i = 0; i < parse_args.ap_argc; i++)
		assert_string_equal(parse_args.ap_argv[i], expected_words[i]);

	ddb_str2argv_free(&parse_args);
}

static void
assert_parsed_fail(const char *str)
{
	struct argv_parsed	parse_args = {0};
	int			rc;

	rc = ddb_str2argv_create(str, &parse_args);
	ddb_str2argv_free(&parse_args);
	assert_rc_equal(-DER_INVAL, rc);
}

/*
 * -----------------------------------------------
 * Test implementations
 * -----------------------------------------------
 */

#define assert_invalid_f_path(path, parts) assert_invalid(vos_path_parse(path, &parts))
#define assert_f_path(path, parts) assert_success(vos_path_parse(path, &parts))

static void
vos_file_parts_tests(void **state)
{
	struct vos_file_parts parts = {0};
	uuid_t expected_uuid;

	uuid_parse("12345678-1234-1234-1234-123456789012", expected_uuid);

	assert_invalid_f_path("", parts);
	assert_invalid_f_path("/mnt/daos", parts);
	assert_invalid_f_path("/mnt/daos/12345678-1234-1234-1234-123456789012", parts);

	assert_f_path("/mnt/daos/12345678-1234-1234-1234-123456789012/vos-1", parts);

	assert_string_equal("/mnt/daos", parts.vf_db_path);
	assert_uuid_equal(expected_uuid, parts.vf_pool_uuid);
	assert_string_equal("vos-1", parts.vf_vos_file);
	assert_int_equal(1, parts.vf_target_idx);
}

static void
string_to_argv_tests(void **state)
{
	assert_parsed_words2("one", 1, { "one" });
	assert_parsed_words2("one two", 2, {"one", "two"});
	assert_parsed_words2("one two three four five", 5, {"one", "two", "three", "four", "five"});
	assert_parsed_words2("one 'two two two'", 2, {"one", "two two two"});
	assert_parsed_words2("one 'two two two' three", 3, {"one", "two two two", "three"});
	assert_parsed_words2("one \"two two two\" three", 3, {"one", "two two two", "three"});

	assert_parsed_fail("one>");
	assert_parsed_fail("one<");
	assert_parsed_fail("'one");
	assert_parsed_fail(" \"one");
	assert_parsed_fail("one \"two");
}

#define assert_invalid_program_args(argc, ...) \
	assert_rc_equal(-DER_INVAL, _assert_invalid_program_args(argc, ((char*[])__VA_ARGS__)))
static int
_assert_invalid_program_args(uint32_t argc, char **argv)
{
	struct program_args	pa;
	struct ddb_ctx		ctx = {
		.dc_io_ft.ddb_print_message = fake_print,
		.dc_io_ft.ddb_print_error = fake_print
	};

	return ddb_parse_program_args(&ctx, argc, argv, &pa);
}

#define assert_program_args(expected_program_args, argc, ...) \
	assert_success(_assert_program_args(&expected_program_args, argc, ((char*[])__VA_ARGS__)))
static int
_assert_program_args(struct program_args *expected_pa, uint32_t argc, char **argv)
{
	struct program_args	pa = {0};
	int			rc;
	struct ddb_ctx		ctx = {
		.dc_io_ft.ddb_print_message = fake_print,
		.dc_io_ft.ddb_print_error = fake_print
	};

	rc = ddb_parse_program_args(&ctx, argc, argv, &pa);
	if (rc != 0)
		return rc;


	if (expected_pa->pa_r_cmd_run != NULL && pa.pa_r_cmd_run != NULL &&
	    strcmp(expected_pa->pa_r_cmd_run, pa.pa_r_cmd_run) != 0) {
		print_error("ERROR: %s != %s\n", expected_pa->pa_r_cmd_run, pa.pa_r_cmd_run);
		return -DER_INVAL;
	}

	if (expected_pa->pa_cmd_file != NULL &&  pa.pa_cmd_file != NULL &&
	    strcmp(expected_pa->pa_cmd_file, pa.pa_cmd_file) != 0) {
		print_error("ERROR: %s != %s\n", expected_pa->pa_cmd_file, pa.pa_cmd_file);
		return -DER_INVAL;
	}

	return 0;
}

static void
parse_args_tests(void **state)
{
	struct program_args pa = {0};

	assert_invalid_program_args(2, {"", "-z"});
	assert_invalid_program_args(3, {"", "command1", "command2"});
	pa.pa_r_cmd_run = "command";
	assert_program_args(pa, 3, {"", "-R", "command"});
	pa.pa_r_cmd_run = "";

	pa.pa_cmd_file = "path";
	assert_program_args(pa, 3, {"", "-f", "path"});
}

#define assert_vtp_eq(a, b) \
do { \
	assert_uuid_equal(a.vtp_path.vtp_cont, b.vtp_path.vtp_cont); \
	assert_int_equal(a.vtp_cont_idx, b.vtp_cont_idx); \
	assert_int_equal(a.vtp_oid_idx, b.vtp_oid_idx); \
	assert_int_equal(a.vtp_dkey_idx, b.vtp_dkey_idx); \
	assert_int_equal(a.vtp_akey_idx, b.vtp_akey_idx); \
	assert_int_equal(a.vtp_recx_idx, b.vtp_recx_idx); \
	assert_int_equal(a.vtp_path.vtp_oid.id_pub.hi, b.vtp_path.vtp_oid.id_pub.hi); \
	assert_int_equal(a.vtp_path.vtp_oid.id_pub.lo, b.vtp_path.vtp_oid.id_pub.lo); \
	assert_int_equal(a.vtp_path.vtp_dkey.iov_len, b.vtp_path.vtp_dkey.iov_len); \
	if (a.vtp_path.vtp_dkey.iov_len > 0) \
		assert_memory_equal(a.vtp_path.vtp_dkey.iov_buf, b.vtp_path.vtp_dkey.iov_buf, \
					a.vtp_path.vtp_dkey.iov_len); \
	assert_int_equal(a.vtp_path.vtp_akey.iov_len, b.vtp_path.vtp_akey.iov_len); \
	if (a.vtp_path.vtp_akey.iov_len > 0) \
		assert_memory_equal(a.vtp_path.vtp_akey.iov_buf, b.vtp_path.vtp_akey.iov_buf, \
					a.vtp_path.vtp_akey.iov_len); \
	} while (0)

#define assert_invalid_path(path) \
do { \
	struct dv_tree_path_builder __vt = {0}; \
		daos_handle_t poh = {0}; \
		assert_rc_equal(-DER_INVAL, ddb_vtp_init(poh, path, &__vt)); \
} while (0)

#define assert_path(path, expected) \
do { \
	struct dv_tree_path_builder __vt = {0}; \
	daos_handle_t poh = {0}; \
	assert_success(ddb_vtp_init(poh, path, &__vt)); \
	assert_vtp_eq(expected, __vt); \
	ddb_vtp_fini(&__vt); \
} while (0)


/** easily setup an iov and allocate */
static void
iov_alloc(d_iov_t *iov, size_t len)
{
	D_ALLOC(iov->iov_buf, len);
	assert_non_null(iov->iov_buf);
	iov->iov_buf_len = iov->iov_len = len;
}

static void
iov_alloc_str(d_iov_t *iov, const char *str)
{
	iov_alloc(iov, strlen(str));
	memcpy(iov->iov_buf, str, strlen(str));
}

static void
vos_path_parse_tests(void **state)
{
	struct dv_tree_path_builder expected_vt = {0};

	ddb_vos_tree_path_setup(&expected_vt);

	/* empty paths are valid */
	assert_path("", expected_vt);

	/* first part must be a valid uuid */
	assert_invalid_path("12345678");

	uuid_parse("12345678-1234-1234-1234-123456789012", expected_vt.vtp_path.vtp_cont);

	/* handle just container */
	assert_path("12345678-1234-1234-1234-123456789012", expected_vt);
	assert_path("/12345678-1234-1234-1234-123456789012", expected_vt);
	assert_path("12345678-1234-1234-1234-123456789012/", expected_vt);
	assert_path("/12345678-1234-1234-1234-123456789012/", expected_vt);

	/* handle container and object id */
	assert_invalid_path("/12345678-1234-1234-1234-123456789012/4321.");
	expected_vt.vtp_path.vtp_oid.id_pub.lo = 1234;
	expected_vt.vtp_path.vtp_oid.id_pub.hi = 4321;

	assert_path("/12345678-1234-1234-1234-123456789012/4321.1234", expected_vt);

	/* handle dkey */
	iov_alloc_str(&expected_vt.vtp_path.vtp_dkey, "dkey");
	assert_path("/12345678-1234-1234-1234-123456789012/4321.1234/dkey", expected_vt);
	assert_path("/12345678-1234-1234-1234-123456789012/4321.1234/dkey/", expected_vt);

	iov_alloc_str(&expected_vt.vtp_path.vtp_akey, "akey");
	assert_path("/12345678-1234-1234-1234-123456789012/4321.1234/dkey/akey", expected_vt);
	assert_path("/12345678-1234-1234-1234-123456789012/4321.1234/dkey/akey/", expected_vt);

	expected_vt.vtp_path.vtp_recx.rx_idx = 1;
	expected_vt.vtp_path.vtp_recx.rx_nr = 5;
	assert_path("/12345678-1234-1234-1234-123456789012/4321.1234/dkey/akey/{1-6}",
		    expected_vt);

	daos_iov_free(&expected_vt.vtp_path.vtp_dkey);
	daos_iov_free(&expected_vt.vtp_path.vtp_akey);
}

static void
vos_path_parse_and_print_tests(void **state)
{
	struct dv_tree_path_builder	 vt = {0};
	daos_handle_t			 poh = {0};
	struct ddb_ctx			 ctx = {0};
	char				*path;

<<<<<<< HEAD
	path = "/12435678-1234-1234-1234-124356789012/1234.4321.0/akey/dkey";
=======
	path = "/12435678-1234-1234-1234-124356789012/1234.4321.0.0/'akey'/'dkey'";
>>>>>>> f5f8fd9f

	ctx.dc_io_ft.ddb_print_message = dvt_fake_print;

	assert_success(ddb_vtp_init(poh, path, &vt));

	vtp_print(&ctx, &vt.vtp_path, false);

	assert_string_equal(path, dvt_fake_print_buffer);

	ddb_vtp_fini(&vt);
}

static void
parse_idx_tests(void **state)
{
	struct dv_tree_path_builder expected_vt = {0};

	ddb_vos_tree_path_setup(&expected_vt);

	expected_vt.vtp_cont_idx = 1;
	assert_path("[1]", expected_vt);

	expected_vt.vtp_cont_idx = 11;
	assert_path("[11]", expected_vt);

	expected_vt.vtp_cont_idx = 1234;
	assert_path("[1234]", expected_vt);

	expected_vt.vtp_cont_idx = 1;
	expected_vt.vtp_oid_idx = 2;
	expected_vt.vtp_dkey_idx = 3;
	expected_vt.vtp_akey_idx = 4;

	expected_vt.vtp_recx_idx = 5;
	assert_path("[1]/[2]/[3]/[4]/[5]", expected_vt);
}

static void
has_parts_tests(void **state)
{
	struct dv_tree_path vtp = {0};

	assert_false(dv_has_cont(&vtp));
	uuid_copy(vtp.vtp_cont, g_uuids[0]);
	assert_true(dv_has_cont(&vtp));

	assert_false(dv_has_obj(&vtp));
	vtp.vtp_oid = g_oids[0];
	assert_true(dv_has_obj(&vtp));

	assert_false(dv_has_dkey(&vtp));
	vtp.vtp_dkey = g_dkeys[0];
	assert_true(dv_has_dkey(&vtp));

	assert_false(dv_has_akey(&vtp));
	vtp.vtp_akey = g_akeys[0];
	assert_true(dv_has_akey(&vtp));
}

#define assert_invalid_parse_dtx_id(str) \
	do { \
		struct dtx_id __dtx_id = {0}; \
		assert_invalid(ddb_parse_dtx_id(str, &__dtx_id)); \
	} while (0)

static void
parse_dtx_id_tests(void **state)
{
	struct dtx_id id;
	uuid_t uuid;

	assert_invalid_parse_dtx_id(NULL);
	assert_invalid_parse_dtx_id("");
	assert_invalid_parse_dtx_id("garbage.more_garbage");
	assert_invalid_parse_dtx_id("12345678-1234-1243-1243-124356789012.garbage");
	assert_invalid_parse_dtx_id("garbage.123456890");

	assert_success(ddb_parse_dtx_id("12345678-1234-1243-1243-124356789012.123456890", &id));
	uuid_parse("12345678-1234-1243-1243-124356789012", uuid);
	assert_uuid_equal(uuid, id.dti_uuid);
	assert_int_equal(0x123456890, id.dti_hlc);
}

/*
 * -----------------------------------------------
 * Execute
 * -----------------------------------------------
 */
#define TEST(x) {#x, x, NULL, NULL}
int
ddb_parse_tests_run()
{
	static const struct CMUnitTest tests[] = {
		TEST(vos_file_parts_tests),
		TEST(string_to_argv_tests),
		TEST(parse_args_tests),
		TEST(vos_path_parse_tests),
		TEST(vos_path_parse_and_print_tests),
		TEST(parse_idx_tests),
		TEST(has_parts_tests),
		TEST(parse_dtx_id_tests)
	};
	return cmocka_run_group_tests_name("DDB helper parsing function tests", tests,
					   NULL, NULL);
}<|MERGE_RESOLUTION|>--- conflicted
+++ resolved
@@ -258,11 +258,7 @@
 	struct ddb_ctx			 ctx = {0};
 	char				*path;
 
-<<<<<<< HEAD
-	path = "/12435678-1234-1234-1234-124356789012/1234.4321.0/akey/dkey";
-=======
-	path = "/12435678-1234-1234-1234-124356789012/1234.4321.0.0/'akey'/'dkey'";
->>>>>>> f5f8fd9f
+	path = "/12435678-1234-1234-1234-124356789012/1234.4321.0.0/akey/dkey";
 
 	ctx.dc_io_ft.ddb_print_message = dvt_fake_print;
 
