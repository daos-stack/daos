--- conflicted
+++ resolved
@@ -130,15 +130,9 @@
 
 static int
 vos_parse_ilog(struct vos_ilog_info *info, daos_epoch_t epoch,
-<<<<<<< HEAD
 	       daos_epoch_t bound, const struct ilog_time_rec *punch) {
-	struct ilog_entry	*entry;
 	struct ilog_time_rec	*any_punch = &info->ii_prior_any_punch;
-=======
-	       daos_epoch_t bound, const struct vos_punch_record *punch) {
-	struct ilog_entry	entry;
-	struct vos_punch_record	*any_punch = &info->ii_prior_any_punch;
->>>>>>> 583cda60
+	struct ilog_entry	 entry;
 	daos_epoch_t		 entry_epc;
 
 	D_ASSERT(punch->tr_epc <= epoch);
@@ -180,17 +174,10 @@
 		if (entry.ie_status == -DER_INPROGRESS)
 			return -DER_INPROGRESS;
 
-<<<<<<< HEAD
-		if (vos_ilog_punch_covered(entry, &info->ii_prior_any_punch)) {
-			info->ii_prior_any_punch.tr_epc = entry->ie_id.id_epoch;
+		if (vos_ilog_punch_covered(&entry, &info->ii_prior_any_punch)) {
+			info->ii_prior_any_punch.tr_epc = entry.ie_id.id_epoch;
 			info->ii_prior_any_punch.tr_minor_epc =
-				entry->ie_id.id_punch_minor_eph;
-=======
-		if (vos_ilog_punch_covered(&entry, &info->ii_prior_any_punch)) {
-			info->ii_prior_any_punch.pr_epc = entry.ie_id.id_epoch;
-			info->ii_prior_any_punch.pr_minor_epc =
 				entry.ie_id.id_punch_minor_eph;
->>>>>>> 583cda60
 		}
 
 		if (entry.ie_status == ILOG_UNCOMMITTED) {
@@ -217,21 +204,12 @@
 
 		D_ASSERT(entry.ie_status == ILOG_COMMITTED);
 
-<<<<<<< HEAD
-		if (ilog_has_punch(entry)) {
-			info->ii_prior_punch.tr_epc = entry->ie_id.id_epoch;
+		if (ilog_has_punch(&entry)) {
+			info->ii_prior_punch.tr_epc = entry.ie_id.id_epoch;
 			info->ii_prior_punch.tr_minor_epc =
-				entry->ie_id.id_punch_minor_eph;
-			if (!ilog_is_punch(entry))
-				info->ii_create = entry->ie_id.id_epoch;
-=======
-		if (ilog_has_punch(&entry)) {
-			info->ii_prior_punch.pr_epc = entry.ie_id.id_epoch;
-			info->ii_prior_punch.pr_minor_epc =
 				entry.ie_id.id_punch_minor_eph;
 			if (!ilog_is_punch(&entry))
 				info->ii_create = entry.ie_id.id_epoch;
->>>>>>> 583cda60
 			break;
 		}
 
@@ -375,14 +353,11 @@
 	D_DEBUG(DB_TRACE, "Checking and updating incarnation log in range "
 		DF_X64"-"DF_X64"\n", max_epr.epr_lo, max_epr.epr_hi);
 
-<<<<<<< HEAD
 	if (cont->vc_epr_discard.epr_hi != 0 && max_epr.epr_lo < cont->vc_epr_discard.epr_hi + 1) {
 		/** Assume the epoch is being discarded so set the low higher */
 		max_epr.epr_lo = cont->vc_epr_discard.epr_hi + 1;
 	}
-=======
 	has_cond = cond == VOS_ILOG_COND_UPDATE || cond == VOS_ILOG_COND_INSERT;
->>>>>>> 583cda60
 
 	/** Do a fetch first.  The log may already exist */
 	rc = vos_ilog_fetch(vos_cont2umm(cont), vos_cont2hdl(cont),
