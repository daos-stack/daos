--- conflicted
+++ resolved
@@ -182,13 +182,12 @@
 vos_tx_end(struct vos_container *cont, struct dtx_handle *dth_in,
 	   struct vos_rsrvd_scm **rsrvd_scmp, d_list_t *nvme_exts, int err)
 {
-<<<<<<< HEAD
 	struct dtx_handle	*dth = dth_in;
 	struct dtx_rsrvd_uint	*dru;
 	struct dtx_handle	 tmp = {0};
 	int			 rc = err;
 
-	if (dth == NULL) {
+	if (!dtx_is_valid_handle(dth)) {
 		/** Created a dummy dth handle for publishing extents */
 		dth = &tmp;
 		tmp.dth_modification_cnt = dth->dth_op_seq = 1;
@@ -196,10 +195,6 @@
 		tmp.dth_rsrvds = &dth->dth_rsrvd_inline;
 		tmp.dth_coh = vos_cont2hdl(cont);
 	}
-=======
-	if (!dtx_is_valid_handle(dth))
-		return umem_tx_end(umm, err);
->>>>>>> 3d63d026
 
 	if (!dth->dth_local_tx_started)
 		return err;
