--- conflicted
+++ resolved
@@ -49,41 +49,6 @@
 #endif
 }
 
-<<<<<<< HEAD
-=======
-int
-vos_csum_enabled(void)
-{
-#ifdef VOS_STANDALONE
-	return vsa_imems_inst->vis_enable_checksum;
-#else
-	return vos_tls_get()->vtl_imems_inst.vis_enable_checksum;
-#endif
-}
-
-int
-vos_csum_compute(d_sg_list_t *sgl, daos_csum_buf_t *csum)
-{
-	int	rc;
-#ifdef VOS_STANDALONE
-	daos_csum_t *checksum = &vsa_imems_inst->vis_checksum;
-#else
-	daos_csum_t *checksum =
-		&vos_tls_get()->vtl_imems_inst.vis_checksum;
-#endif
-	rc = daos_csum_compute(checksum, sgl);
-	if (rc != 0) {
-		D_ERROR("Checksum compute error from VOS: %d\n", rc);
-		return rc;
-	}
-
-	csum->cs_len = csum->cs_buf_len = daos_csum_get_size(checksum);
-	rc = daos_csum_get(checksum, csum);
-	if (rc != 0)
-		D_ERROR("Error while obtaining checksum :%d\n", rc);
-	return rc;
-}
-
 int
 vos_bio_addr_free(struct vos_pool *pool, bio_addr_t *addr, daos_size_t nob)
 {
@@ -110,7 +75,6 @@
 	return rc;
 }
 
->>>>>>> bd07375c
 /**
  * VOS in-memory structure creation.
  * Handle-hash:
