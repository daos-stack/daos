/**
 * (C) Copyright 2016-2022 Intel Corporation.
 *
 * SPDX-License-Identifier: BSD-2-Clause-Patent
 */
/**
 * Common internal functions for VOS
 * vos/vos_common.c
 *
 * Author: Vishwanath Venkatesan <vishwanath.venkatesan@intel.com>
 */
#define D_LOGFAC	DD_FAC(vos)

#include <fcntl.h>
#include <daos/common.h>
#include <daos/rpc.h>
#include <daos/lru.h>
#include <daos/btree_class.h>
#include <daos_srv/vos.h>
#include <daos_srv/ras.h>
#include <daos_srv/daos_engine.h>
#include <daos_srv/smd.h>
#include <vos_internal.h>

struct vos_self_mode {
	struct vos_tls		*self_tls;
	struct bio_xs_context	*self_xs_ctxt;
	pthread_mutex_t		 self_lock;
	bool			 self_nvme_init;
	int			 self_ref;
};

struct vos_self_mode		 self_mode = {
	.self_lock	= PTHREAD_MUTEX_INITIALIZER,
};

#define DF_MAX_BUF 128
void
vos_report_layout_incompat(const char *type, int version, int min_version,
			   int max_version, uuid_t *uuid)
{
	char buf[DF_MAX_BUF];

	snprintf(buf, DF_MAX_BUF, "Incompatible %s may not be opened. Version"
		 " %d is outside acceptable range %d-%d", type, version,
		 min_version, max_version);
	buf[DF_MAX_BUF - 1] = 0; /* Shut up any static analyzers */

	if (ds_notify_ras_event == NULL) {
		D_CRIT("%s\n", buf);
		return;
	}

	ds_notify_ras_event(RAS_POOL_DF_INCOMPAT, buf, RAS_TYPE_INFO,
			    RAS_SEV_ERROR, NULL, NULL, NULL, NULL, uuid,
			    NULL, NULL, NULL, NULL);
}

struct vos_tls *
vos_tls_get(void)
{
#ifdef VOS_STANDALONE
	return self_mode.self_tls;
#else
	return dss_module_key_get(dss_tls_get(), &vos_module_key);
#endif
}

/** Add missing timestamp cache entries.  This should be called
 *  when execution may have been short circuited by a non-existent
 *  entity so we can fill in the negative timestamps before doing
 *  timestamp updates.
 */
void
vos_ts_add_missing(struct vos_ts_set *ts_set, daos_key_t *dkey, int akey_nr,
		   struct vos_akey_data *ad)
{
	daos_key_t	*akey;
	int		 i, rc, remaining;

	if (!vos_ts_in_tx(ts_set) || dkey == NULL)
		return;

	if (ts_set->ts_etype == VOS_TS_TYPE_DKEY) {
		/** Add the negative dkey entry */
		rc = vos_ts_set_add(ts_set, 0 /* don't care */,
				    dkey->iov_buf,
				    (int)dkey->iov_len);
		D_ASSERT(rc == 0);
	}

	remaining = (VOS_TS_TYPE_AKEY + akey_nr) - ts_set->ts_init_count;

	/** Add negative akey entries */
	for (i = akey_nr - remaining; i < akey_nr; i++) {
		akey = ad->ad_is_iod ?
			&ad->ad_iods[i].iod_name : &ad->ad_keys[i];
		rc = vos_ts_set_add(ts_set, 0 /* don't care */,
				    akey->iov_buf,
				    (int)akey->iov_len);
		D_ASSERT(rc == 0);
	}
}

#ifdef VOS_STANDALONE
int
vos_profile_start(char *path, int avg)
{
	struct vos_tls *tls = vos_tls_get();
	struct daos_profile *dp;
	int rc;

	if (tls == NULL)
		return 0;

	rc = daos_profile_init(&dp, path, avg, 0, 0);
	if (rc)
		return rc;

	tls->vtl_dp = dp;
	return 0;
}

void
vos_profile_stop()
{
	struct vos_tls *tls = vos_tls_get();

	if (tls == NULL || tls->vtl_dp == NULL)
		return;

	daos_profile_dump(tls->vtl_dp);
	daos_profile_destroy(tls->vtl_dp);
	tls->vtl_dp = NULL;
}

#endif

struct bio_xs_context *
vos_xsctxt_get(void)
{
#ifdef VOS_STANDALONE
	return self_mode.self_xs_ctxt;
#else
	return dss_get_module_info()->dmi_nvme_ctxt;
#endif
}

int
vos_bio_addr_free(struct vos_pool *pool, bio_addr_t *addr, daos_size_t nob)
{
	int	rc;

	if (bio_addr_is_hole(addr))
		return 0;

	if (addr->ba_type == DAOS_MEDIA_SCM) {
		rc = umem_free(&pool->vp_umm, addr->ba_off);
	} else {
		uint64_t blk_off;
		uint32_t blk_cnt;

		D_ASSERT(addr->ba_type == DAOS_MEDIA_NVME);
		blk_off = vos_byte2blkoff(addr->ba_off);
		blk_cnt = vos_byte2blkcnt(nob);

		rc = vea_free(pool->vp_vea_info, blk_off, blk_cnt);
		if (rc)
			D_ERROR("Error on block ["DF_U64", %u] free. "DF_RC"\n",
				blk_off, blk_cnt, DP_RC(rc));
	}
	return rc;
}

static int
vos_tx_publish(struct dtx_handle *dth, bool publish)
{
	struct vos_container	*cont = vos_hdl2cont(dth->dth_coh);
	struct dtx_rsrvd_uint	*dru;
	struct umem_rsrvd_act	*scm;
	int			 rc;
	int			 i;

	if (dth->dth_rsrvds == NULL)
		return 0;

	for (i = 0; i < dth->dth_rsrvd_cnt; i++) {
		dru = &dth->dth_rsrvds[i];
		rc = vos_publish_scm(cont, dru->dru_scm, publish);
		D_FREE(dru->dru_scm);

		/* FIXME: Currently, vos_publish_blocks() will release
		 *	  reserved information in 'dru_nvme_list' from
		 *	  DRAM. So if vos_publish_blocks() failed, the
		 *	  reserve information in DRAM for those former
		 *	  published ones cannot be rollback. That will
		 *	  cause space leaking before in-memory reserve
		 *	  information synced with persistent allocation
		 *	  heap until the server restart.
		 *
		 *	  It is not fatal, will be handled later.
		 */
		if (rc && publish)
			return rc;

		/** Function checks if list is empty */
		rc = vos_publish_blocks(cont, &dru->dru_nvme,
					publish, VOS_IOS_GENERIC);
		if (rc && publish)
			return rc;
	}

	for (i = 0; i < dth->dth_deferred_cnt; i++) {
		scm = dth->dth_deferred[i];
		rc = vos_publish_scm(cont, scm, publish);
		D_FREE(dth->dth_deferred[i]);

		if (rc && publish)
			return rc;
	}

	/** Handle the deferred NVMe cancellations */
	if (!publish)
		vos_publish_blocks(cont, &dth->dth_deferred_nvme,
				   false, VOS_IOS_GENERIC);

	return 0;
}

int
vos_tx_begin(struct dtx_handle *dth, struct umem_instance *umm)
{
	int	rc;

	if (dth == NULL)
		return umem_tx_begin(umm, vos_txd_get());

	/** Note: On successful return, dth tls gets set and will be cleared by the corresponding
	 *        call to vos_tx_end.  This is to avoid ever keeping that set after a call to
	 *        umem_tx_end, which may yield for bio operations.
	 */

	if (dth->dth_local_tx_started) {
		vos_dth_set(dth);
		return 0;
	}

	rc = umem_tx_begin(umm, vos_txd_get());
	if (rc == 0) {
		dth->dth_local_tx_started = 1;
		vos_dth_set(dth);
	}

	return rc;
}

int
vos_tx_end(struct vos_container *cont, struct dtx_handle *dth_in,
	   struct umem_rsrvd_act **rsrvd_scmp, d_list_t *nvme_exts,
	   bool started, int err)
{
	struct dtx_handle	*dth = dth_in;
	struct dtx_rsrvd_uint	*dru;
	struct vos_dtx_cmt_ent	*dce = NULL;
	struct dtx_handle	 tmp = {0};

	if (!dtx_is_valid_handle(dth)) {
		/** Created a dummy dth handle for publishing extents */
		dth = &tmp;
		tmp.dth_modification_cnt = dth->dth_op_seq = 1;
		tmp.dth_local_tx_started = started ? 1 : 0;
		tmp.dth_rsrvds = &dth->dth_rsrvd_inline;
		tmp.dth_coh = vos_cont2hdl(cont);
		D_INIT_LIST_HEAD(&tmp.dth_deferred_nvme);
	}

	if (rsrvd_scmp != NULL) {
		D_ASSERT(nvme_exts != NULL);
		dru = &dth->dth_rsrvds[dth->dth_rsrvd_cnt++];
		dru->dru_scm = *rsrvd_scmp;
		*rsrvd_scmp = NULL;

		D_INIT_LIST_HEAD(&dru->dru_nvme);
		d_list_splice_init(nvme_exts, &dru->dru_nvme);
	}

	if (!dth->dth_local_tx_started)
		goto cancel;

	/* Not the last modification. */
	if (err == 0 && dth->dth_modification_cnt > dth->dth_op_seq) {
		vos_dth_set(NULL);
		return 0;
	}

	dth->dth_local_tx_started = 0;

	if (dtx_is_valid_handle(dth_in) && err == 0)
		err = vos_dtx_prepared(dth, &dce);

	if (err == 0)
		err = vos_tx_publish(dth, true);

	vos_dth_set(NULL);

	err = umem_tx_end(vos_cont2umm(cont), err);

cancel:
	if (err != 0) {
		/* The transaction aborted or failed to commit. */
		vos_tx_publish(dth, false);
		if (dtx_is_valid_handle(dth_in))
			vos_dtx_cleanup_internal(dth);
	}

	if (dce != NULL) {
		struct vos_dtx_act_ent	*dae = dth_in->dth_ent;

		vos_dtx_post_handle(cont, &dae, &dce, 1, false,
				    err != 0 ? true : false);
		dth_in->dth_ent = NULL;
	}

	return err;
}

/**
 * VOS in-memory structure creation.
 * Handle-hash:
 * -----------
 * Uses in-memory daos_uuid hash to maintain one
 * reference per thread in heap for each pool/container.
 * Calls to pool/container open/close track references
 * through internal refcounting.
 *
 * Object-cache:
 * ------------
 * In-memory object cache for object index in PMEM
 * Created once for standalone mode and once for every
 * TLS instance.
 */

static void
vos_tls_fini(void *data)
{
	struct vos_tls *tls = data;

	/* All GC callers should have exited, but they can still leave
	 * uncleaned pools behind. It is OK to free these pool handles with
	 * leftover, because GC can clean up leftover when it starts again.
	 */
	D_ASSERTF(tls->vtl_gc_running == 0, "GC running = %d\n",
		  tls->vtl_gc_running);

	while (!d_list_empty(&tls->vtl_gc_pools)) {
		struct vos_pool *pool;

		pool = d_list_entry(tls->vtl_gc_pools.next,
				    struct vos_pool, vp_gc_link);
		gc_del_pool(pool);
	}

	if (tls->vtl_ocache)
		vos_obj_cache_destroy(tls->vtl_ocache);

	if (tls->vtl_pool_hhash)
		d_uhash_destroy(tls->vtl_pool_hhash);

	if (tls->vtl_cont_hhash)
		d_uhash_destroy(tls->vtl_cont_hhash);

	umem_fini_txd(&tls->vtl_txd);
	if (tls->vtl_ts_table)
		vos_ts_table_free(&tls->vtl_ts_table);
	D_FREE(tls);
}

static void *
vos_tls_init(int xs_id, int tgt_id)
{
	struct vos_tls *tls;
	int		rc;

	D_ALLOC_PTR(tls);
	if (tls == NULL)
		return NULL;

	D_INIT_LIST_HEAD(&tls->vtl_gc_pools);
	rc = vos_obj_cache_create(LRU_CACHE_BITS, &tls->vtl_ocache);
	if (rc) {
		D_ERROR("Error in creating object cache\n");
		goto failed;
	}

	rc = d_uhash_create(D_HASH_FT_NOLOCK, VOS_POOL_HHASH_BITS,
			    &tls->vtl_pool_hhash);
	if (rc) {
		D_ERROR("Error in creating POOL ref hash: "DF_RC"\n",
			DP_RC(rc));
		goto failed;
	}

	rc = d_uhash_create(D_HASH_FT_NOLOCK | D_HASH_FT_EPHEMERAL,
			    VOS_CONT_HHASH_BITS, &tls->vtl_cont_hhash);
	if (rc) {
		D_ERROR("Error in creating CONT ref hash: "DF_RC"\n",
			DP_RC(rc));
		goto failed;
	}

	rc = umem_init_txd(&tls->vtl_txd);
	if (rc) {
		D_ERROR("Error in creating txd: %d\n", rc);
		goto failed;
	}

	rc = vos_ts_table_alloc(&tls->vtl_ts_table);
	if (rc) {
		D_ERROR("Error in creating timestamp table: %d\n", rc);
		goto failed;
	}

	if (tgt_id < 0)
		/** skip sensor setup on standalone vos & sys xstream */
		return tls;

	rc = d_tm_add_metric(&tls->vtl_committed, D_TM_STATS_GAUGE,
			     "Number of committed entries kept around for reply"
			     " reconstruction", "entries",
			     "io/dtx/committed/tgt_%u", tgt_id);
	if (rc)
		D_WARN("Failed to create committed cnt sensor: "DF_RC"\n",
		       DP_RC(rc));

	return tls;
failed:
	vos_tls_fini(tls);
	return NULL;
}

struct dss_module_key vos_module_key = {
	.dmk_tags = DAOS_SERVER_TAG,
	.dmk_index = -1,
	.dmk_init = vos_tls_init,
	.dmk_fini = vos_tls_fini,
};

daos_epoch_t	vos_start_epoch = DAOS_EPOCH_MAX;

static int
vos_mod_init(void)
{
	int	 rc = 0;

	if (vos_start_epoch == DAOS_EPOCH_MAX)
		vos_start_epoch = crt_hlc_get();

	rc = vos_pool_settings_init();
	if (rc != 0) {
		D_ERROR("VOS pool setting initialization error\n");
		return rc;
	}

	rc = vos_cont_tab_register();
	if (rc) {
		D_ERROR("VOS CI btree initialization error\n");
		return rc;
	}

	rc = vos_dtx_table_register();
	if (rc) {
		D_ERROR("DTX btree initialization error\n");
		return rc;
	}

	/**
	 * Registering the class for OI btree
	 * and KV btree
	 */
	rc = vos_obj_tab_register();
	if (rc) {
		D_ERROR("VOS OI btree initialization error\n");
		return rc;
	}

	rc = obj_tree_register();
	if (rc) {
		D_ERROR("Failed to register vos trees\n");
		return rc;
	}

	rc = vos_ilog_init();
	if (rc)
		D_ERROR("Failed to initialize incarnation log capability\n");

	d_getenv_int("DAOS_VOS_AGG_THRESH", &vos_agg_nvme_thresh);
	if (vos_agg_nvme_thresh == 0 || vos_agg_nvme_thresh > 256)
		vos_agg_nvme_thresh = VOS_MW_NVME_THRESH;
	/* Round down to 2^n blocks */
	if (vos_agg_nvme_thresh > 1)
		vos_agg_nvme_thresh = (vos_agg_nvme_thresh / 2) * 2;

	D_INFO("Set aggregate NVMe record threshold to %u blocks (blk_sz:%lu).\n",
	       vos_agg_nvme_thresh, VOS_BLK_SZ);

	return rc;
}

static int
vos_mod_fini(void)
{
	return 0;
}

static inline int
vos_metrics_count(void)
{
	return vea_metrics_count();
}

static void
vos_metrics_free(void *data)
{
	struct vos_pool_metrics *vp_metrics = data;

	if (vp_metrics->vp_vea_metrics != NULL)
		vea_metrics_free(vp_metrics->vp_vea_metrics);
	D_FREE(data);
}

#define VOS_AGG_DIR	"vos_aggregation"

static inline char *
agg_op2str(unsigned int agg_op)
{
	switch (agg_op) {
	case AGG_OP_SCAN:
		return "scanned";
	case AGG_OP_SKIP:
		return "skipped";
	case AGG_OP_DEL:
		return "deleted";
	default:
		return "unknown";
	}
}

static void *
vos_metrics_alloc(const char *path, int tgt_id)
{
	struct vos_pool_metrics	*vp_metrics;
	struct vos_agg_metrics	*vam;
	char			 desc[40];
	int			 i, rc;

	D_ASSERT(tgt_id >= 0);

	D_ALLOC_PTR(vp_metrics);
	if (vp_metrics == NULL)
		return NULL;

	vp_metrics->vp_vea_metrics = vea_metrics_alloc(path, tgt_id);
	if (vp_metrics->vp_vea_metrics == NULL) {
		vos_metrics_free(vp_metrics);
		return NULL;
	}

	vam = &vp_metrics->vp_agg_metrics;

	/* VOS aggregation EPR scan duration */
	rc = d_tm_add_metric(&vam->vam_epr_dur, D_TM_DURATION | D_TM_CLOCK_THREAD_CPUTIME,
			     "EPR scan duration", NULL, "%s/%s/epr_duration/tgt_%u",
			     path, VOS_AGG_DIR, tgt_id);
	if (rc)
		D_WARN("Failed to create 'epr_duration' telemetry: "DF_RC"\n", DP_RC(rc));

	/* VOS aggregation scanned/skipped/deleted objs/dkeys/akeys */
	for (i = 0; i < AGG_OP_MERGE; i++) {
		snprintf(desc, sizeof(desc), "%s objs", agg_op2str(i));
		rc = d_tm_add_metric(&vam->vam_obj[i], D_TM_COUNTER, desc, NULL,
				     "%s/%s/obj_%s/tgt_%u", path, VOS_AGG_DIR,
				     agg_op2str(i), tgt_id);
		if (rc)
			D_WARN("Failed to create 'obj_%s' telemetry : "DF_RC"\n",
			       agg_op2str(i), DP_RC(rc));

		snprintf(desc, sizeof(desc), "%s dkeys", agg_op2str(i));
		rc = d_tm_add_metric(&vam->vam_dkey[i], D_TM_COUNTER, desc, NULL,
				     "%s/%s/dkey_%s/tgt_%u", path, VOS_AGG_DIR,
				     agg_op2str(i), tgt_id);
		if (rc)
			D_WARN("Failed to create 'dkey_%s' telemetry : "DF_RC"\n",
			       agg_op2str(i), DP_RC(rc));

		snprintf(desc, sizeof(desc), "%s akeys", agg_op2str(i));
		rc = d_tm_add_metric(&vam->vam_akey[i], D_TM_COUNTER, desc, NULL,
				     "%s/%s/akey_%s/tgt_%u", path, VOS_AGG_DIR,
				     agg_op2str(i), tgt_id);
		if (rc)
			D_WARN("Failed to create 'akey_%s' telemetry : "DF_RC"\n",
			       agg_op2str(i), DP_RC(rc));
	}

	/* VOS aggregation hit uncommitted entries */
	rc = d_tm_add_metric(&vam->vam_uncommitted, D_TM_COUNTER, "uncommitted entries", NULL,
			     "%s/%s/uncommitted/tgt_%u", path, VOS_AGG_DIR, tgt_id);
	if (rc)
		D_WARN("Failed to create 'uncommitted' telemetry : "DF_RC"\n", DP_RC(rc));

	/* VOS aggregation hit CSUM errors */
	rc = d_tm_add_metric(&vam->vam_csum_errs, D_TM_COUNTER, "CSUM errors", NULL,
			     "%s/%s/csum_errors/tgt_%u", path, VOS_AGG_DIR, tgt_id);
	if (rc)
		D_WARN("Failed to create 'csum_errors' telemetry : "DF_RC"\n", DP_RC(rc));

	/* VOS aggregation SV deletions */
	rc = d_tm_add_metric(&vam->vam_del_sv, D_TM_COUNTER, "deleted single values", NULL,
			     "%s/%s/deleted_sv/tgt_%u", path, VOS_AGG_DIR, tgt_id);
	if (rc)
		D_WARN("Failed to create 'deleted_sv' telemetry : "DF_RC"\n", DP_RC(rc));

	/* VOS aggregation EV deletions */
	rc = d_tm_add_metric(&vam->vam_del_ev, D_TM_COUNTER, "deleted array values", NULL,
			     "%s/%s/deleted_ev/tgt_%u", path, VOS_AGG_DIR, tgt_id);
	if (rc)
		D_WARN("Failed to create 'deleted_ev' telemetry : "DF_RC"\n", DP_RC(rc));

	/* VOS aggregation total merged recx */
	rc = d_tm_add_metric(&vam->vam_merge_recs, D_TM_COUNTER, "total merged recs", NULL,
			     "%s/%s/merged_recs/tgt_%u", path, VOS_AGG_DIR, tgt_id);
	if (rc)
		D_WARN("Failed to create 'merged_recs' telemetry : "DF_RC"\n", DP_RC(rc));

	/* VOS aggregation total merged size */
	rc = d_tm_add_metric(&vam->vam_merge_size, D_TM_COUNTER, "total merged size", "bytes",
			     "%s/%s/merged_size/tgt_%u", path, VOS_AGG_DIR, tgt_id);
	if (rc)
		D_WARN("Failed to create 'merged_size' telemetry : "DF_RC"\n", DP_RC(rc));

	return vp_metrics;
}

struct dss_module_metrics vos_metrics = {
	.dmm_tags = DAOS_TGT_TAG,
	.dmm_init = vos_metrics_alloc,
	.dmm_fini = vos_metrics_free,
	.dmm_nr_metrics = vos_metrics_count,
};

struct dss_module vos_srv_module =  {
	.sm_name	= "vos_srv",
	.sm_mod_id	= DAOS_VOS_MODULE,
	.sm_ver		= 1,
	.sm_proto_count	= 1,
	.sm_init	= vos_mod_init,
	.sm_fini	= vos_mod_fini,
	.sm_key		= &vos_module_key,
	.sm_metrics	= &vos_metrics,
};

static void
vos_self_nvme_fini(void)
{
	if (self_mode.self_xs_ctxt != NULL) {
		bio_xsctxt_free(self_mode.self_xs_ctxt);
		self_mode.self_xs_ctxt = NULL;
	}
	if (self_mode.self_nvme_init) {
		bio_nvme_fini();
		self_mode.self_nvme_init = false;
	}
}

/* Storage path, NVMe config & numa node used by standalone VOS */
#define VOS_NVME_CONF		"daos_nvme.conf"
#define VOS_NVME_NUMA_NODE	DAOS_NVME_NUMANODE_NONE
#define VOS_NVME_MEM_SIZE	1024
#define VOS_NVME_HUGEPAGE_SIZE	2	/* 2MB */
#define VOS_NVME_NR_TARGET	1

static int
vos_self_nvme_init(const char *vos_path, uint32_t tgt_id)
{
	char	*nvme_conf;
	int	 rc, fd;

	D_ASSERT(vos_path != NULL);
	D_ASPRINTF(nvme_conf, "%s/%s", vos_path, VOS_NVME_CONF);
	if (nvme_conf == NULL)
		return -DER_NOMEM;

	/* IV tree used by VEA */
	rc = dbtree_class_register(DBTREE_CLASS_IV,
				   BTR_FEAT_UINT_KEY | BTR_FEAT_DIRECT_KEY,
				   &dbtree_iv_ops);
	if (rc != 0 && rc != -DER_EXIST)
		goto out;

	/* IFV tree used by VEA */
	rc = dbtree_class_register(DBTREE_CLASS_IFV, BTR_FEAT_UINT_KEY | BTR_FEAT_DIRECT_KEY,
				   &dbtree_ifv_ops);
	if (rc != 0 && rc != -DER_EXIST)
		goto out;

	/* Only use hugepages if NVME SSD configuration existed. */
	fd = open(nvme_conf, O_RDONLY, 0600);
	if (fd < 0) {
		rc = bio_nvme_init(NULL, VOS_NVME_NUMA_NODE, 0, 0,
				   VOS_NVME_NR_TARGET, true);
	} else {
		rc = bio_nvme_init(nvme_conf, VOS_NVME_NUMA_NODE,
				   VOS_NVME_MEM_SIZE, VOS_NVME_HUGEPAGE_SIZE,
				   VOS_NVME_NR_TARGET, true);
		close(fd);
	}

	if (rc)
		goto out;

	self_mode.self_nvme_init = true;
	rc = bio_xsctxt_alloc(&self_mode.self_xs_ctxt, tgt_id, true);
out:
	D_FREE(nvme_conf);
	return rc;
}

static void
vos_self_fini_locked(void)
{
	vos_self_nvme_fini();
	vos_db_fini();
	smd_fini();

	if (self_mode.self_tls) {
		vos_tls_fini(self_mode.self_tls);
		self_mode.self_tls = NULL;
	}
	ABT_finalize();
}

void
vos_self_fini(void)
{
	/* Clean up things left behind in standalone mode.
	 * NB: this function is only defined for standalone mode.
	 */
	gc_wait();

	D_MUTEX_LOCK(&self_mode.self_lock);

	D_ASSERT(self_mode.self_ref > 0);
	self_mode.self_ref--;
	if (self_mode.self_ref == 0)
		vos_self_fini_locked();

	D_MUTEX_UNLOCK(&self_mode.self_lock);
}

static const char	*vos_db_path;
static bool		 vos_use_sys_db;

static int vos_smd_init(void)
{
	int rc;

	D_ASSERT(vos_db_path != NULL);
	if (vos_use_sys_db)
		rc = vos_db_init(vos_db_path);
	else
		rc = vos_db_init_ex(vos_db_path, "self_db", true, true);
	if (rc)
		return rc;

	rc = smd_init(vos_db_get());
	if (rc)
		vos_db_fini();

	return rc;
}

static void vos_smd_fini(void)
{
	vos_db_fini();
	smd_fini();
}

int
vos_self_init(const char *db_path, bool use_sys_db, int tgt_id)
{
	char	*evt_mode;
	int	 rc = 0;

	D_MUTEX_LOCK(&self_mode.self_lock);
	if (self_mode.self_ref) {
		self_mode.self_ref++;
		D_GOTO(out, rc);
	}

	rc = ABT_init(0, NULL);
	if (rc != 0) {
		D_MUTEX_UNLOCK(&self_mode.self_lock);
		return rc;
	}

	vos_start_epoch = 0;

#if VOS_STANDALONE
	self_mode.self_tls = vos_tls_init(0, -1);
	if (!self_mode.self_tls) {
		ABT_finalize();
		D_MUTEX_UNLOCK(&self_mode.self_lock);
		return rc;
	}
#endif
	rc = vos_mod_init();
	if (rc)
		D_GOTO(failed, rc);

<<<<<<< HEAD
	vos_db_path = db_path;
	vos_use_sys_db = use_sys_db;
	bio_register_smd_ops(vos_smd_init, vos_smd_fini);
=======
	if (use_sys_db)
		rc = vos_db_init(db_path);
	else
		rc = vos_db_init_ex(db_path, "self_db", true, true);
	if (rc)
		goto out;

	rc = smd_init(vos_db_get());
	if (rc)
		goto out;
>>>>>>> 355a50eb

	rc = vos_self_nvme_init(db_path, tgt_id);
	if (rc)
		D_GOTO(failed, rc);

	evt_mode = getenv("DAOS_EVTREE_MODE");
	if (evt_mode) {
		if (strcasecmp("soff", evt_mode) == 0) {
			vos_evt_feats &= ~EVT_FEATS_SUPPORTED;
			vos_evt_feats |= EVT_FEAT_SORT_SOFF;
		} else if (strcasecmp("dist_even", evt_mode) == 0) {
			vos_evt_feats &= ~EVT_FEATS_SUPPORTED;
			vos_evt_feats |= EVT_FEAT_SORT_DIST_EVEN;
		}
	}
	switch (vos_evt_feats & EVT_FEATS_SUPPORTED) {
	case EVT_FEAT_SORT_SOFF:
		D_INFO("Using start offset sort for evtree\n");
		break;
	case EVT_FEAT_SORT_DIST_EVEN:
		D_INFO("Using distance sort for evtree with even split\n");
		break;
	default:
		D_INFO("Using distance with closest side split for evtree "
		       "(default)\n");
	}

	self_mode.self_ref = 1;
out:
	D_MUTEX_UNLOCK(&self_mode.self_lock);
	return 0;
failed:
	vos_self_fini_locked();
	D_MUTEX_UNLOCK(&self_mode.self_lock);
	return rc;
}<|MERGE_RESOLUTION|>--- conflicted
+++ resolved
@@ -816,22 +816,9 @@
 	if (rc)
 		D_GOTO(failed, rc);
 
-<<<<<<< HEAD
 	vos_db_path = db_path;
 	vos_use_sys_db = use_sys_db;
 	bio_register_smd_ops(vos_smd_init, vos_smd_fini);
-=======
-	if (use_sys_db)
-		rc = vos_db_init(db_path);
-	else
-		rc = vos_db_init_ex(db_path, "self_db", true, true);
-	if (rc)
-		goto out;
-
-	rc = smd_init(vos_db_get());
-	if (rc)
-		goto out;
->>>>>>> 355a50eb
 
 	rc = vos_self_nvme_init(db_path, tgt_id);
 	if (rc)
