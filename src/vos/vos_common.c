/**
 * (C) Copyright 2016-2019 Intel Corporation.
 *
 * Licensed under the Apache License, Version 2.0 (the "License");
 * you may not use this file except in compliance with the License.
 * You may obtain a copy of the License at
 *
 *    http://www.apache.org/licenses/LICENSE-2.0
 *
 * Unless required by applicable law or agreed to in writing, software
 * distributed under the License is distributed on an "AS IS" BASIS,
 * WITHOUT WARRANTIES OR CONDITIONS OF ANY KIND, either express or implied.
 * See the License for the specific language governing permissions and
 * limitations under the License.
 *
 * GOVERNMENT LICENSE RIGHTS-OPEN SOURCE SOFTWARE
 * The Government's rights to use, modify, reproduce, release, perform, display,
 * or disclose this software are subject to the terms of the Apache License as
 * provided in Contract No. B609815.
 * Any reproduction of computer software, computer software documentation, or
 * portions thereof marked with this legend must also reproduce the markings.
 */
/**
 * Common internal functions for VOS
 * vos/vos_common.c
 *
 * Author: Vishwanath Venkatesan <vishwanath.venkatesan@intel.com>
 */
#define D_LOGFAC	DD_FAC(vos)

#include <daos/common.h>
#include <daos/rpc.h>
#include <daos_srv/daos_server.h>
#include <vos_internal.h>
#include <daos/lru.h>
#include <daos/btree_class.h>

static pthread_mutex_t	mutex = PTHREAD_MUTEX_INITIALIZER;

static bool vsa_nvme_init;
static struct vos_tls	*standalone_tls;

struct vos_tls *
vos_tls_get(void)
{
#ifdef VOS_STANDALONE
	return standalone_tls;
#else
	struct vos_tls			*tls;
	struct dss_thread_local_storage	*dtc;

	dtc = dss_tls_get();
	tls = (struct vos_tls *)dss_module_key_get(dtc, &vos_module_key);
	return tls;
#endif /* VOS_STANDALONE */
}

/**
 * Object cache based on mode of instantiation
 */
struct daos_lru_cache*
vos_get_obj_cache(void)
{
	return vos_tls_get()->vtl_imems_inst.vis_ocache;
}

int
<<<<<<< HEAD
=======
vos_csum_enabled(void)
{
	return vos_tls_get()->vtl_imems_inst.vis_enable_checksum;
}

int
vos_csum_compute(d_sg_list_t *sgl, daos_csum_buf_t *csum)
{
	int	rc;

	daos_csum_t *checksum =
		&vos_tls_get()->vtl_imems_inst.vis_checksum;
	rc = daos_csum_compute(checksum, sgl);
	if (rc != 0) {
		D_ERROR("Checksum compute error from VOS: %d\n", rc);
		return rc;
	}

	csum->cs_len = csum->cs_buf_len = daos_csum_get_size(checksum);
	rc = daos_csum_get(checksum, csum);
	if (rc != 0)
		D_ERROR("Error while obtaining checksum :%d\n", rc);
	return rc;
}

int
>>>>>>> 62a0a999
vos_bio_addr_free(struct vos_pool *pool, bio_addr_t *addr, daos_size_t nob)
{
	int	rc;

	if (bio_addr_is_hole(addr))
		return 0;

	if (addr->ba_type == DAOS_MEDIA_SCM) {
		rc = umem_free(&pool->vp_umm, addr->ba_off);
	} else {
		uint64_t blk_off;
		uint32_t blk_cnt;

		D_ASSERT(addr->ba_type == DAOS_MEDIA_NVME);
		blk_off = vos_byte2blkoff(addr->ba_off);
		blk_cnt = vos_byte2blkcnt(nob);

		rc = vea_free(pool->vp_vea_info, blk_off, blk_cnt);
		if (rc)
			D_ERROR("Error on block ["DF_U64", %u] free. %d\n",
				blk_off, blk_cnt, rc);
	}
	return rc;
}

/**
 * VOS in-memory structure creation.
 * Handle-hash:
 * -----------
 * Uses in-memory daos_uuid hash to maintain one
 * reference per thread in heap for each pool/container.
 * Calls to pool/container open/close track references
 * through internal refcounting.
 *
 * Object-cache:
 * ------------
 * In-memory object cache for object index in PMEM
 * Created once for standalone mode and once for every
 * TLS instance.
 */

static inline void
vos_imem_strts_destroy(struct vos_imem_strts *imem_inst)
{
	if (imem_inst->vis_ocache)
		vos_obj_cache_destroy(imem_inst->vis_ocache);

	if (imem_inst->vis_pool_hhash)
		d_uhash_destroy(imem_inst->vis_pool_hhash);

	if (imem_inst->vis_cont_hhash)
		d_uhash_destroy(imem_inst->vis_cont_hhash);
}

static inline int
vos_imem_strts_create(struct vos_imem_strts *imem_inst)
{
	int		rc;

	rc = vos_obj_cache_create(LRU_CACHE_BITS,
				  &imem_inst->vis_ocache);
	if (rc) {
		D_ERROR("Error in createing object cache\n");
		return rc;
	}

	rc = d_uhash_create(0 /* no locking */, VOS_POOL_HHASH_BITS,
			    &imem_inst->vis_pool_hhash);
	if (rc) {
		D_ERROR("Error in creating POOL ref hash: %d\n", rc);
		goto failed;
	}

	rc = d_uhash_create(D_HASH_FT_EPHEMERAL, VOS_CONT_HHASH_BITS,
			    &imem_inst->vis_cont_hhash);
	if (rc) {
		D_ERROR("Error in creating CONT ref hash: %d\n", rc);
		goto failed;
	}

	return 0;

failed:
	vos_imem_strts_destroy(imem_inst);
	return rc;
}

static void *
vos_tls_init(const struct dss_thread_local_storage *dtls,
	     struct dss_module_key *key)
{
	struct vos_tls *tls;
	int rc;

	D_ALLOC_PTR(tls);
	if (tls == NULL)
		return NULL;

	D_INIT_LIST_HEAD(&tls->vtl_gc_pools);
	if (vos_imem_strts_create(&tls->vtl_imems_inst)) {
		D_FREE(tls);
		return NULL;
	}

	rc = umem_init_txd(&tls->vtl_txd);
	if (rc) {
		vos_imem_strts_destroy(&tls->vtl_imems_inst);
		D_FREE(tls);
		return NULL;
	}

	tls->vtl_dth = NULL;
	return tls;
}

static void
vos_tls_fini(const struct dss_thread_local_storage *dtls,
	     struct dss_module_key *key, void *data)
{
	struct vos_tls *tls = data;

	D_ASSERT(d_list_empty(&tls->vtl_gc_pools));
	vos_imem_strts_destroy(&tls->vtl_imems_inst);
	umem_fini_txd(&tls->vtl_txd);

	D_FREE(tls);
}

struct dss_module_key vos_module_key = {
	.dmk_tags = DAOS_SERVER_TAG,
	.dmk_index = -1,
	.dmk_init = vos_tls_init,
	.dmk_fini = vos_tls_fini,
};

static int
vos_mod_init(void)
{
	int	 rc = 0;

	rc = vos_cont_tab_register();
	if (rc) {
		D_ERROR("VOS CI btree initialization error\n");
		return rc;
	}

	rc = vos_dtx_table_register();
	if (rc) {
		D_ERROR("DTX btree initialization error\n");
		return rc;
	}

	rc = vos_dtx_cos_register();
	if (rc != 0) {
		D_ERROR("DTX CoS btree initialization error\n");
		return rc;
	}

	/**
	 * Registering the class for OI btree
	 * and KV btree
	 */
	rc = vos_obj_tab_register();
	if (rc) {
		D_ERROR("VOS OI btree initialization error\n");
		return rc;
	}

	rc = obj_tree_register();
	if (rc)
		D_ERROR("Failed to register vos trees\n");

	return rc;
}

static int
vos_mod_fini(void)
{
	return 0;
}

struct dss_module vos_srv_module =  {
	.sm_name	= "vos_srv",
	.sm_mod_id	= DAOS_VOS_MODULE,
	.sm_ver		= DAOS_VOS_VERSION,
	.sm_init	= vos_mod_init,
	.sm_fini	= vos_mod_fini,
	.sm_key		= &vos_module_key,
};

static void
vos_nvme_fini(void)
{
	if (vsa_xsctxt_inst != NULL) {
		bio_xsctxt_free(vsa_xsctxt_inst);
		vsa_xsctxt_inst = NULL;
	}
	if (vsa_nvme_init) {
		bio_nvme_fini();
		vsa_nvme_init = false;
	}
}

/* Storage path, NVMe config & shm_id used by standalone VOS */
#define VOS_STORAGE_PATH	"/mnt/daos"
#define VOS_NVME_CONF		"/etc/daos_nvme.conf"
#define VOS_NVME_SHM_ID		DAOS_NVME_SHMID_NONE

static int
vos_nvme_init(void)
{
	int rc;

	/* IV tree used by VEA */
	rc = dbtree_class_register(DBTREE_CLASS_IV,
				   BTR_FEAT_UINT_KEY,
				   &dbtree_iv_ops);
	if (rc != 0 && rc != -DER_EXIST)
		return rc;

	rc = bio_nvme_init(VOS_STORAGE_PATH, VOS_NVME_CONF, VOS_NVME_SHM_ID,
			   NULL);
	if (rc)
		return rc;
	vsa_nvme_init = true;

	rc = bio_xsctxt_alloc(&vsa_xsctxt_inst, -1 /* Self poll */);
	return rc;
}

static int	vos_inited;

static void
vos_fini_locked(void)
{
	if (standalone_tls) {
		vos_tls_fini(NULL, NULL, standalone_tls);
		standalone_tls = NULL;
	}
	vos_nvme_fini();
	ABT_finalize();
}

void
vos_fini(void)
{
	D_MUTEX_LOCK(&mutex);

	D_ASSERT(vos_inited > 0);
	vos_inited--;
	if (vos_inited == 0)
		vos_fini_locked();

	D_MUTEX_UNLOCK(&mutex);
}

int
vos_init(void)
{
	char		*evt_mode;
	int		 rc = 0;

	D_MUTEX_LOCK(&mutex);
	if (vos_inited) {
		vos_inited++;
		D_GOTO(out, rc);
	}

	rc = ABT_init(0, NULL);
	if (rc != 0) {
		D_MUTEX_UNLOCK(&mutex);
		return rc;
	}

#if VOS_STANDALONE
	standalone_tls = vos_tls_init(NULL, NULL);
	if (!standalone_tls) {
		ABT_finalize();
		D_MUTEX_UNLOCK(&mutex);
		return rc;
	}
#endif
	rc = vos_mod_init();
	if (rc)
		D_GOTO(failed, rc);

	rc = vos_nvme_init();
	if (rc)
		D_GOTO(failed, rc);

	evt_mode = getenv("DAOS_EVTREE_MODE");
	if (evt_mode) {
		if (strcasecmp("soff", evt_mode) == 0)
			vos_evt_feats = EVT_FEAT_SORT_SOFF;
		else if (strcasecmp("dist_even", evt_mode) == 0)
			vos_evt_feats = EVT_FEAT_SORT_DIST_EVEN;
	}
	switch (vos_evt_feats) {
	case EVT_FEAT_SORT_SOFF:
		D_INFO("Using start offset sort for evtree\n");
		break;
	case EVT_FEAT_SORT_DIST_EVEN:
		D_INFO("Using distance sort sort for evtree with even split\n");
		break;
	default:
		D_INFO("Using distance with closest side split for evtree "
		       "(default)\n");
	}
	vos_inited = 1;
out:
	D_MUTEX_UNLOCK(&mutex);
	return 0;
failed:
	vos_fini_locked();
	D_MUTEX_UNLOCK(&mutex);
	return rc;
}<|MERGE_RESOLUTION|>--- conflicted
+++ resolved
@@ -65,35 +65,6 @@
 }
 
 int
-<<<<<<< HEAD
-=======
-vos_csum_enabled(void)
-{
-	return vos_tls_get()->vtl_imems_inst.vis_enable_checksum;
-}
-
-int
-vos_csum_compute(d_sg_list_t *sgl, daos_csum_buf_t *csum)
-{
-	int	rc;
-
-	daos_csum_t *checksum =
-		&vos_tls_get()->vtl_imems_inst.vis_checksum;
-	rc = daos_csum_compute(checksum, sgl);
-	if (rc != 0) {
-		D_ERROR("Checksum compute error from VOS: %d\n", rc);
-		return rc;
-	}
-
-	csum->cs_len = csum->cs_buf_len = daos_csum_get_size(checksum);
-	rc = daos_csum_get(checksum, csum);
-	if (rc != 0)
-		D_ERROR("Error while obtaining checksum :%d\n", rc);
-	return rc;
-}
-
-int
->>>>>>> 62a0a999
 vos_bio_addr_free(struct vos_pool *pool, bio_addr_t *addr, daos_size_t nob)
 {
 	int	rc;
