--- conflicted
+++ resolved
@@ -1896,27 +1896,7 @@
 
 finish:
 	if (tree_depth_fail)
-<<<<<<< HEAD
-		fail_msg("Node not split\n");
-	if (mem_cmp_fail) {
-		D_PRINT("Actual Data\n");
-		D_PRINT("===========\n");
-		for (counter = 0; counter < read_counter; counter++)
-			D_PRINT("%c", actual_data[counter]);
-		D_PRINT("\n");
-		D_PRINT("Expected Data\n");
-		D_PRINT("===========\n");
-		for (counter = 0; counter < last_offset; counter++)
-			D_PRINT("%c", expected_data[counter]);
-		D_PRINT("\n");
-		fail_msg("Actual/Expected Data MisMatch\n");
-	}
-	D_FREE(actual_data);
-finish1:
-	D_FREE(data);
-=======
 		fail_msg("Node not splitted\n");
->>>>>>> 76e041c5
 	D_FREE(expected_data);
 	D_FREE(expected_epochs);
 	rc = evt_destroy(toh);
