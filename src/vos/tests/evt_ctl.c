/**
 * (C) Copyright 2017-2023 Intel Corporation.
 *
 * SPDX-License-Identifier: BSD-2-Clause-Patent
 */
#define D_LOGFAC	DD_FAC(tests)

#include <stdlib.h>
#include <stdarg.h>
#include <stddef.h>
#include <setjmp.h>
#include <cmocka.h>
#include <stdio.h>
#include <fcntl.h>
#include <string.h>
#include <errno.h>
#include <sys/types.h>
#include <sys/stat.h>
#include <sys/mman.h>
#include <sys/ioctl.h>
#include <uuid/uuid.h>
#include <stdlib.h>
#include <unistd.h>
#include <getopt.h>
#include <time.h>

#include <daos_srv/evtree.h>
#include <daos_srv/bio.h>
#include <daos/tests_lib.h>
#include <daos_pool.h>
#include <daos/cmd_parser.h>
#include <utest_common.h>

/*
 * The following structure used to
 * pass bool value , command line information
 * to various functions
 */
struct test_input_value {
	bool             input;
	int		 rect_nr;
	char             *optval;
};

struct test_input_value tst_fn_val;

/**
 * An example for integer key evtree .
 */

static struct utest_context	*ts_utx;
static struct umem_attr		*ts_uma;
static int                       ts_feats = EVT_FEAT_DEFAULT | EVT_FEAT_DYNAMIC_ROOT;

#define ORDER_DEF_INTERNAL	13
#define	ORDER_DEF		16
#define	ORDER_TEST_SIZE		200

static int			ts_order = ORDER_DEF;

static struct evt_root		*ts_root;
static daos_handle_t		ts_toh;

#define EVT_SEP			','
#define EVT_SEP_VAL		':'
#define EVT_SEP_EXT		'-'
#define EVT_SEP_MNR		'.'
#define EVT_SEP_EPC		'@'

/* Data sizes */
#define D_1K_SIZE		1024
#define D_16K_SIZE		(16 * 1024)
#define D_256K_SIZE		(256 * 1024)
#define D_512K_SIZE		(512 * 1024)
#define D_1M_SIZE		(1024 * 1024)
#define D_256M_SIZE		(256 * 1024 * 1024)

#define POOL_NAME "/mnt/daos/evtree-utest"
#define POOL_SIZE ((1024 * 1024  * 1024ULL))

struct test_arg {
	struct utest_context	*ta_utx;
	struct umem_attr	*ta_uma;
	struct evt_root		*ta_root;
	char			*ta_pool_name;
};

/* variables for test group */
static char		**test_group_args;
static int		test_group_argc;

static int
ts_evt_bio_free(struct umem_instance *umm, struct evt_desc *desc,
		daos_size_t nob, void *args)
{
	struct utest_context *utx;

	if (args)
		utx = ((struct test_arg *)args)->ta_utx;
	else
		utx = ts_utx;

	if (!bio_addr_is_hole(&desc->dc_ex_addr))
		utest_free(utx, desc->dc_ex_addr.ba_off);
	return 0;
}

static struct evt_desc_cbs	ts_evt_desc_cbs  = {
	.dc_bio_free_cb		= ts_evt_bio_free,
};

static int
ts_evt_bio_nofree(struct umem_instance *umm, struct evt_desc *desc,
		daos_size_t nob, void *args)
{
	/* caller is responsible for free */
	return 0;
}

static struct evt_desc_cbs	ts_evt_desc_nofree_cbs  = {
	.dc_bio_free_cb		= ts_evt_bio_nofree,
};

static void
ts_open_create(void)
{
	bool    create;
	char    *arg;
	int	rc;

	create = tst_fn_val.input;
	arg = tst_fn_val.optval;

	if (daos_handle_is_valid(ts_toh)) {
		D_PRINT("Tree has been opened\n");
		fail();
	}

	if (create && arg != NULL) {
		if (arg[0] != 'o' || arg[1] != EVT_SEP_VAL) {
			D_PRINT("incorrect format for tree order: %s\n", arg);
			fail();
		}

		ts_order = atoi(&arg[2]);
		if (ts_order < EVT_ORDER_MIN || ts_order > EVT_ORDER_MAX) {
			D_PRINT("Invalid tree order %d\n", ts_order);
			fail();
		}

	}

	if (create) {
		D_PRINT("Create evtree with order %d\n", ts_order);
		rc = evt_create(ts_root, ts_feats, ts_order, ts_uma,
				&ts_evt_desc_cbs, &ts_toh);
	} else {
		D_PRINT("Open evtree\n");
		rc = evt_open(ts_root, ts_uma, &ts_evt_desc_cbs, &ts_toh);
	}

	if (rc != 0) {
		D_PRINT("Tree %s failed: "DF_RC"\n", create ? "create" : "open",
			DP_RC(rc));
		fail();
	}
}

static void
ts_close_destroy(void)
{
	bool destroy;
	int rc;

	destroy = tst_fn_val.input;

	if (daos_handle_is_inval(ts_toh)) {
		D_PRINT("Invalid tree open handle\n");
		fail();
	}

	if (destroy) {
		D_PRINT("Destroy evtree\n");
		rc = evt_destroy(ts_toh);
	} else {
		D_PRINT("Close evtree\n");
		rc = evt_close(ts_toh);
	}

	ts_toh = DAOS_HDL_INVAL;
	if (rc != 0) {
		D_PRINT("Tree %s failed: "DF_RC"\n",
			destroy ? "destroy" : "close", DP_RC(rc));
		fail();
	}
}

static int
ts_parse_rect(char *str, struct evt_rect *rect, daos_epoch_range_t *epr_in,
	      char **val_p, bool *should_pass)
{
	char			*tmp;
	daos_epoch_range_t	 epr = {0, DAOS_EPOCH_MAX};

	if (should_pass == NULL) {
		if (str[0] == '-') {
			D_PRINT("should_pass not supported %s\n", str);
			return -1;
		}
		goto parse_rect;
	}
	*should_pass = true;
	if (str[0] == '-') {
		str++;
		*should_pass = false;
	}
parse_rect:
	rect->rc_ex.ex_lo = strtoull(str, NULL, 10);

	tmp = strchr(str, EVT_SEP_EXT);
	if (tmp == NULL) {
		D_PRINT("Invalid input string %s\n", str);
		return -1;
	}

	str = tmp + 1;
	rect->rc_ex.ex_hi = strtoull(str, NULL, 10);
	tmp = strchr(str, EVT_SEP_EPC);
	if (tmp == NULL) {
		D_PRINT("Invalid input string %s\n", str);
		return -1;
	}

	str = tmp + 1;
	rect->rc_epc = epr.epr_lo = strtoull(str, NULL, 10);
	tmp = strchr(str, EVT_SEP_MNR);
	if (tmp == NULL) {
		rect->rc_minor_epc = 1;
	} else {
		str = tmp + 1;
		rect->rc_minor_epc = atoi(str);
	}

	tmp = strchr(str, EVT_SEP_EXT);
	if (tmp != NULL) {
		str = tmp + 1;
		epr.epr_hi = strtoull(str, NULL, 10);
	}

	if (epr_in != NULL)
		*epr_in = epr;

	if (val_p == NULL) /* called by evt_find */
		return 0;

	tmp = strchr(str, EVT_SEP_VAL);
	if (tmp == NULL) {
		*val_p = NULL; /* punch */
		return 0;
	}

	str = tmp + 1;
	if (should_pass == NULL) {
		if (strlen(str) < 1 || strlen(str) > 2) {
			D_PRINT("Expected one of [-][HhBbVbCc]: got %s\n", str);
			return -1;
		}
		goto done;
	}

	if (strlen(str) != evt_rect_width(rect)) {
		D_PRINT("Length of string cannot match extent size %d/%d "
			"str=%s rect="DF_RECT"\n",
			(int)strlen(str), (int)evt_rect_width(rect), str,
			DP_RECT(rect));
		return -1;
	}
done:
	*val_p = str;
	return 0;
}

static void
init_mem(void *ptr, size_t size, const void *src_mem)
{
	memcpy(ptr, src_mem, size);
}

static inline int
bio_alloc_init(struct utest_context *utx, bio_addr_t *addr, const void *src,
	       size_t size)
{
	int		rc;
	umem_off_t	umoff;

	addr->ba_type = DAOS_MEDIA_SCM;
	if (src == NULL) {
		BIO_ADDR_SET_HOLE(addr);
		return 0;
	} else {
		BIO_ADDR_CLEAR_HOLE(addr);
	}
	rc = utest_alloc(utx, &umoff, size, init_mem, src);

	if (rc != 0)
		goto end;

	bio_addr_set(addr, DAOS_MEDIA_SCM, umoff);
end:
	return rc;
}

static int
bio_strdup(struct utest_context *utx, bio_addr_t *addr, const char *str)
{
	size_t len = 0;

	if (str != NULL)
		len = strlen(str) + 1;

	return bio_alloc_init(utx, addr, str, len);
}

static void
ts_add_rect(void)
{
	char			*val;
	bio_addr_t		 bio_addr = {0}; /* Fake bio addr */
	struct evt_entry_in	 entry = {0};
	int			 rc;
	bool			 should_pass;
	static int		 total_added;
	char			*arg;

	arg = tst_fn_val.optval;

	if (arg == NULL) {
		D_PRINT("No parameters\n");
		fail();
	}

	rc = ts_parse_rect(arg, &entry.ei_rect, NULL, &val, &should_pass);
	if (rc != 0) {
		D_PRINT("Parsing tree failure "DF_RC"\n", DP_RC(rc));
		fail();
	}
	D_PRINT("Insert "DF_RECT": val=%s expect_pass=%s (total in tree=%d)\n",
		DP_RECT(&entry.ei_rect), val ? val : "<NULL>",
		should_pass ? "true" : "false", total_added);


	rc = bio_strdup(ts_utx, &bio_addr, val);
	if (rc != 0) {
		D_FATAL("Insufficient memory for test\n");
		fail();
	}
	entry.ei_addr = bio_addr;
	entry.ei_ver = 0;
	entry.ei_bound = entry.ei_rect.rc_epc;
	entry.ei_inob = val == NULL ? 0 : 1;

	rc = evt_insert(ts_toh, &entry, NULL);
	if (rc == 1)
		rc = 0;
	if (rc == 0)
		total_added++;

	if (rc != 0 && !bio_addr_is_hole(&bio_addr))
		utest_free(ts_utx, bio_addr.ba_off);

	if (should_pass) {
		if (rc != 0) {
			D_FATAL("Add rect failed "DF_RC"\n", DP_RC(rc));
			fail();
		}
	} else {
		if (rc == 0) {
			D_FATAL("Add rect should have failed\n");
			fail();
		}
	}
}

static void
ts_delete_rect()
{
	char			*val;
	struct evt_entry	 ent;
	struct evt_rect		 rect;
	int			 rc;
	bool			 should_pass;
	static int		 total_deleted;
	char			*arg;

	arg = tst_fn_val.optval;
	if (arg == NULL)
		fail();

	rc = ts_parse_rect(arg, &rect, NULL, &val, &should_pass);
	if (rc != 0)
		fail();

	D_PRINT("Delete "DF_RECT": val=%s expect_pass=%s (total in tree=%d)\n",
		DP_RECT(&rect), val ? val : "<NULL>",
		should_pass ? "true" : "false", total_deleted);

	rc = evt_delete(ts_toh, &rect, &ent);

	if (rc == 0)
		total_deleted++;

	if (should_pass) {
		if (rc != 0) {
			D_FATAL("Delete rect failed "DF_RC"\n", DP_RC(rc));
		} else if (evt_rect_width(&rect) !=
			   evt_extent_width(&ent.en_sel_ext)) {
			rc = 1;
			D_FATAL("Returned rectangle width doesn't match\n");
		}
	} else {
		if (rc == 0) {
			D_FATAL("Delete rect should have failed\n");
			fail();
		}
		rc = 0;
	}

}

static void
ts_remove_rect(void)
{
	char			*arg;
	struct evt_rect		 rect;
	daos_epoch_range_t	 epr;
	int			 rc;
	bool			 should_pass;

	arg = tst_fn_val.optval;
	if (arg == NULL)
		fail();

	rc = ts_parse_rect(arg, &rect, &epr, NULL, &should_pass);
	if (rc != 0)
		fail();

	D_PRINT("Remove all "DF_EXT"@"DF_X64"-"DF_X64" expect_pass=%s\n",
		DP_EXT(&rect.rc_ex), epr.epr_lo, epr.epr_hi,
		should_pass ? "true" : "false");

	rc = evt_remove_all(ts_toh, &rect.rc_ex, &epr);

	if (should_pass) {
		if (rc < 0) {
			D_FATAL("Remove rect failed "DF_RC"\n", DP_RC(rc));
			fail();
		}
	} else {
		if (rc >= 0) {
			D_FATAL("Remove rect should have failed\n");
			fail();
		}
	}
}


static void
ts_find_rect(void)
{
	struct evt_entry	*ent;
	char			*val;
	struct evt_filter	 filter = {0};
	bio_addr_t		 addr;
	struct evt_rect		 rect;
	EVT_ENT_ARRAY_LG_PTR(ent_array);
	int			 rc;
	bool			 should_pass;
	char			*arg;

	arg = tst_fn_val.optval;
	if (arg == NULL)
		fail();

	rc = ts_parse_rect(arg, &rect, NULL, &val, &should_pass);
	if (rc != 0)
		fail();

	D_PRINT("Search rectangle "DF_RECT"\n", DP_RECT(&rect));

	filter.fr_epr.epr_lo = 0;
	filter.fr_epr.epr_hi = rect.rc_epc;
	filter.fr_epoch = filter.fr_epr.epr_hi;
	filter.fr_ex = rect.rc_ex;
	evt_ent_array_init(ent_array, 0);
	rc = evt_find(ts_toh, &filter, ent_array);
	if (rc != 0)
		D_FATAL("Add rect failed "DF_RC"\n", DP_RC(rc));

	evt_ent_array_for_each(ent, ent_array) {
		bool punched;
		addr = ent->en_addr;

		punched = bio_addr_is_hole(&addr);
		D_PRINT("Find rect "DF_ENT" width=%d "
			"val=%.*s\n", DP_ENT(ent),
			(int)evt_extent_width(&ent->en_sel_ext),
			punched ? 4 : (int)evt_extent_width(&ent->en_sel_ext),
			punched ? "None" : (char *)utest_off2ptr(ts_utx,
								 addr.ba_off));
	}

	evt_ent_array_fini(ent_array);
}

static void
ts_list_rect(void)
{
	char			*val;
	daos_anchor_t		 anchor;
	struct evt_filter	 filter = {0};
	struct evt_rect		 rect;
	daos_epoch_range_t	 epr;
	daos_handle_t		 ih;
	int			 i;
	char			*arg;
	int			 rc, rc2;
	int			 options = 0;
	bool			 probe = true;

	arg = tst_fn_val.optval;
	if (arg == NULL) {
		filter.fr_ex.ex_lo = 0;
		filter.fr_ex.ex_hi = ~(0ULL);
		filter.fr_epr.epr_lo = 0;
		filter.fr_epr.epr_hi = DAOS_EPOCH_MAX;
		filter.fr_epoch = filter.fr_epr.epr_hi;
		goto start;
	}

	rc = ts_parse_rect(arg, &rect, &epr, &val, NULL);
	if (rc != 0)
		fail();
	filter.fr_ex = rect.rc_ex;
	filter.fr_epr = epr;
	filter.fr_epoch = filter.fr_epr.epr_hi;
	if (!val)
		goto start;

	i = 0;
	if (val[0] == '-') {
		options = EVT_ITER_REVERSE;
		i = 1;
	}

	switch (val[i]) {
	case 'H':
		options |= EVT_ITER_EMBEDDED | EVT_ITER_VISIBLE |
			EVT_ITER_SKIP_HOLES;
		break;
	case 'h':
		options |= EVT_ITER_VISIBLE | EVT_ITER_SKIP_HOLES;
		probe = false;
		break;
	case 'V':
		options |= EVT_ITER_EMBEDDED;
	case 'v':
		options |= EVT_ITER_VISIBLE;
		probe = false;
		break;
	case 'C':
		options |= EVT_ITER_EMBEDDED;
	case 'c':
		options |= EVT_ITER_COVERED;
		probe = false;
		break;
	default:
		D_PRINT("Unknown iterator type: %c\n", val[0]);
		fail();
	}

start:
	rc = evt_iter_prepare(ts_toh, options, &filter, &ih);
	if (rc != 0) {
		D_PRINT("Failed to prepare iterator: "DF_RC"\n", DP_RC(rc));
		fail();
	}

	rc = evt_iter_probe(ih, EVT_ITER_FIRST, NULL, NULL);
	if (rc == -DER_NONEXIST)
		D_GOTO(out, rc = 0);

	if (rc != 0) {
		D_PRINT("Failed to probe: "DF_RC"\n", DP_RC(rc));
		D_GOTO(out, rc);
	}

	for (i = 0;; i++) {
		struct evt_entry	ent;
		unsigned int		inob = 0;

		rc = evt_iter_fetch(ih, &inob, &ent, &anchor);
		if (rc == 0) {
			if (inob != 1) {
				D_PRINT("Unexpected value for inob: %d\n",
					inob);
				fail();
			}
			D_PRINT("%d) "DF_ENT", val_addr="DF_U64" val=%.*s\n",
				i, DP_ENT(&ent),
				(uint64_t)utest_off2ptr(ts_utx,
							ent.en_addr.ba_off),
				bio_addr_is_hole(&ent.en_addr) ?
				4 : (int)evt_extent_width(&ent.en_sel_ext),
				bio_addr_is_hole(&ent.en_addr) ?
				"None" :
				(char *)utest_off2ptr(ts_utx,
						      ent.en_addr.ba_off));

			if (!probe)
				goto skip_probe;
			if (i % 3 == 0) {
				rect.rc_ex = ent.en_sel_ext;
				rect.rc_epc = ent.en_epoch;
				rect.rc_minor_epc = ent.en_minor_epc;
				rc = evt_iter_probe(ih, EVT_ITER_FIND,
						    &rect, NULL);
			}
			if (i % 3 == 1) {
				rc = evt_iter_probe(ih, EVT_ITER_FIND,
						    NULL, &anchor);
			}
		}
skip_probe:

		if (rc == -DER_NONEXIST) {
			D_PRINT("Found %d entries\n", i);
			D_GOTO(out, rc = 0);
		}

		if (rc != 0)
			D_GOTO(out, rc);

		rc = evt_iter_next(ih);
		if (rc != 0)
			D_GOTO(out, rc);
	}
out:
	rc2 = evt_iter_finish(ih);
	assert_rc_equal(rc2, 0);
}

#define TS_VAL_CYCLE	4

static void
ts_many_add(void)
{
	char			*buf;
	char			*tmp;
	uint64_t		*seq;
	struct evt_rect		*rect;
	struct evt_entry_in	 entry = {0};
	bio_addr_t		 bio_addr = {0}; /* Fake bio addr */
	long			 offset = 0;
	int			 size;
	int			 nr;
	int			 i;
	int			 rc;
	char			*arg;
	/* argument format: "s:NUM,e:NUM,n:NUM"
	 * s: start offset
	 * e: extent size
	 * n: number of extents
	 */
	arg = tst_fn_val.optval;
	if (!arg) {
		D_PRINT("need input parameters s:NUM,e:NUM,n:NUM\n");
		fail();
	}

	if (arg[0] == 's') {
		if (arg[1] != EVT_SEP_VAL) {
			D_PRINT("Invalid parameter %s\n", arg);
			fail();
		}
		offset = strtol(&arg[2], &tmp, 0);
		if (*tmp != EVT_SEP) {
			D_PRINT("Invalid parameter %s\n", arg);
			fail();
		}
		arg = tmp + 1;
	}

	if (arg[0] != 'e' || arg[1] != EVT_SEP_VAL) {
		D_PRINT("Invalid parameter %s\n", arg);
		fail();
	}

	size = strtol(&arg[2], &tmp, 0);
	if (size <= 0) {
		D_PRINT("Invalid extent size %d\n", size);
		fail();
	}
	if (*tmp != EVT_SEP) {
		D_PRINT("Invalid parameter %s\n", arg);
		fail();
	}
	arg = tmp + 1;

	if (arg[0] != 'n' || arg[1] != EVT_SEP_VAL) {
		D_PRINT("Invalid parameter %s\n", arg);
		fail();
	}
	nr = strtol(&arg[2], &tmp, 0);
	if (nr <= 0) {
		D_PRINT("Invalid extent number %d\n", nr);
		fail();
	}
	tst_fn_val.rect_nr = nr;

	D_ALLOC(buf, size);
	if (!buf)
		fail();

	seq = dts_rand_iarr_alloc_set(nr, 0, true);
	if (!seq) {
		D_FREE(buf);
		fail();
	}

	rect = &entry.ei_rect;

	for (i = 0; i < nr; i++) {
		rect->rc_ex.ex_lo = offset + seq[i] * size;
		rect->rc_ex.ex_hi = rect->rc_ex.ex_lo + size - 1;
		rect->rc_epc = (seq[i] % TS_VAL_CYCLE) + 1;

		memset(buf, 'a' + seq[i] % TS_VAL_CYCLE, size - 1);

		rc = bio_strdup(ts_utx, &bio_addr, buf);
		if (rc != 0) {
			D_FATAL("Insufficient memory for test\n");
			fail();
		}
		entry.ei_bound = entry.ei_rect.rc_epc;
		entry.ei_addr = bio_addr;
		entry.ei_ver = 0;
		entry.ei_inob = 1;

		rc = evt_insert(ts_toh, &entry, NULL);
		if (rc == 1)
			rc = 0;
		if (rc != 0) {
			D_FATAL("Add rect %d failed "DF_RC"\n", i, DP_RC(rc));
			fail();
		}
	}

	D_FREE(buf);
	D_FREE(seq);
}

static void
ts_tree_debug(void)
{
	int	level;
	char   *arg;

	arg = tst_fn_val.optval;
	level = atoi(arg);
	evt_debug(ts_toh, level);
}

static void
ts_drain(void)
{
	static int const drain_creds = 256;
	int	rc;

	ts_many_add();
	while (1) {
		bool destroyed = false;
		int creds = drain_creds;

		rc = evt_drain(ts_toh, &creds, &destroyed);
		if (rc) {
			print_message("Failed to drain: %s\n", d_errstr(rc));
			fail();
		}
		print_message("drained %d of %d\n", drain_creds - creds,
			      tst_fn_val.rect_nr);
		if (destroyed) {
			print_message("tree is empty\n");
			break;
		}
	}
}

int
teardown_builtin(void **state)
{
	struct test_arg *arg = *state;
	int		 rc;

	if (arg == NULL) {
		print_message("state not set, likely due to group-setup"
			      " issue\n");
		return 0;
	}

	rc = utest_utx_destroy(arg->ta_utx);

	D_FREE(arg->ta_pool_name);
	ts_evt_desc_cbs.dc_bio_free_args = NULL;

	return rc;
}
int
setup_builtin(void **state)
{
	struct test_arg	*arg = *state;
	static int	 tnum;
	int		 rc = 0;

	D_ASPRINTF(arg->ta_pool_name, "/mnt/daos/evtree-test-%d", tnum++);
	if (arg->ta_pool_name == NULL) {
		print_message("Failed to allocate test struct\n");
		return 1;
	}

	rc = utest_pmem_create(arg->ta_pool_name, POOL_SIZE,
			       sizeof(*arg->ta_root), NULL, &arg->ta_utx);
	if (rc != 0) {
		perror("Evtree internal test couldn't create pool");
		rc = 1;
		goto failed;
	}

	arg->ta_root = utest_utx2root(arg->ta_utx);
	arg->ta_uma = utest_utx2uma(arg->ta_utx);
	ts_evt_desc_cbs.dc_bio_free_args = arg;

	return 0;
failed:
	D_FREE(arg->ta_pool_name);
	return rc;
}

static int
global_setup(void **state)
{
	struct test_arg	*arg;

	D_ALLOC_PTR(arg);
	if (arg == NULL) {
		print_message("Failed to allocate test struct\n");
		return 1;
	}

	*state = arg;

	return 0;
}

static int
global_teardown(void **state)
{
	struct test_arg	*arg = *state;

	D_FREE(arg);

	return 0;
}

#define NUM_EPOCHS 100
#define NUM_PARTIAL 11
#define NUM_EXTENTS 30

/* copy_exp_val_to_array
* Input parameters : flag, evtdata
* Input/Output parameters : val, exp_size
*/
static void
copy_exp_val_to_array(int flag, int **evtdata,
					int *val, int *exp_size)
{
	int epoch;
	int offset;
	int loop_count;
	int count;
	int	incr = 0;

	count = *exp_size;

	for (epoch = 1; epoch <= NUM_EPOCHS; epoch++) {
	if (epoch < NUM_EPOCHS) {
		switch (flag) {
		case EVT_ITER_COVERED:
			incr = 0;
		break;
		default:
		break;
		}
		if (flag == EVT_ITER_VISIBLE) {
			val[epoch] = evtdata[epoch][epoch];
			 count++;
		} else if (flag == EVT_ITER_COVERED) {
			for (offset = epoch; offset >= 1; offset--) {
				if (evtdata[offset][epoch+incr] != 0) {
					val[count] =
					evtdata[offset][epoch+incr];
					count++;
				}
			}
		} else {
			if ((evtdata[epoch][epoch] & 0xFF) != 0xFF) {
				count++;
				val[count] = evtdata[epoch][epoch];
			}
		}
	} else {
		if (flag == EVT_ITER_VISIBLE) {
			for (offset = epoch;
			offset < NUM_EXTENTS + epoch; offset++) {
				val[offset] = evtdata[epoch][offset];
				 count++;
			}
		} else if (flag == (EVT_ITER_COVERED)) {
			for (loop_count = epoch;
				loop_count < NUM_EXTENTS+epoch; loop_count++) {
				for (offset = epoch; offset >= 1 ; offset--) {
					if (evtdata[offset][loop_count] != 0) {
						val[count] =
						evtdata[offset][loop_count];
						count++;
					}
				}
			}
		} else {
			for (offset = epoch; offset < NUM_EXTENTS + epoch;
			offset++) {
				if ((evtdata[epoch][offset] & 0xFF) != 0xFF) {
					count++;
					val[count] = evtdata[epoch][offset];
				}
			}
		}
	}
	}
	*exp_size = count;
}

/* create_expected_data:
* Input values:  iter_flag, evt_data
* Input/Output : expval, rev_expval
*/
static void
create_expected_data(int iter_flag, int **evt_data,
					int *expval, int *rev_expval)
{
	int expected_size;
	int count;
	int loop_count;

	count = 0;
	switch (iter_flag) {
	case EVT_ITER_EMBEDDED:
		print_message("EVT_ITER_EMBEDDED\n");
	break;
	case EVT_ITER_VISIBLE:
		print_message("EVT_ITER_VISIBLE\n");
		copy_exp_val_to_array(iter_flag, evt_data, expval, &count);
	break;
	case EVT_ITER_COVERED:
		print_message("EVT_ITER_VISIBLE (COVERED)\n");
		count = 1;
		copy_exp_val_to_array(iter_flag, evt_data, expval, &count);
	break;
	case (EVT_ITER_SKIP_HOLES|EVT_ITER_VISIBLE):
		print_message("EVT_ITER_SKIP_HOLES (VISIBLE)\n");
		copy_exp_val_to_array(iter_flag, evt_data, expval, &count);
	break;
	case (EVT_ITER_REVERSE | EVT_ITER_SKIP_HOLES
			| EVT_ITER_VISIBLE):
		print_message("EVT_ITER_REVERSE (SKIP_HOLES and VISIBLE)\n");
	break;
	case (EVT_ITER_REVERSE | EVT_ITER_COVERED):
		print_message("EVT_ITER_REVERSE (VISIBLE and COVERED)\n");
	break;
	case (EVT_ITER_REVERSE | EVT_ITER_VISIBLE):
		print_message("EVT_ITER_REVERSE (VISIBLE)\n");
	break;
	default:
		print_message("Invalid Flag\n");
	}
	if ((iter_flag & EVT_ITER_COVERED) == EVT_ITER_COVERED)
		expected_size = count-1;
	else
		expected_size = count;
	for (loop_count = expected_size,
		count = 1; loop_count >= 1;
		loop_count--, count++) {
		rev_expval[count] = expval[loop_count];
	}
}

/* test_evt_iter_flags :
*
* Validate the following conditions:
*   EVT_ITER_VISIBLE|EVT_ITER_SKIP_HOLES
*   EVT_ITER_REVERSE|EVT_ITER_VISIBLE|EVT_ITER_SKIP_HOLES
*   EVT_ITER_VISIBLE
*   EVT_ITER_REVERSE|EVT_ITER_VISIBLE
*   EVT_ITER_COVERED
*   EVT_ITER_REVERSE|EVT_ITER_COVERED
*   EVT_ITER_EMBEDDED
*/
static void
test_evt_iter_flags(void **state)
{
	struct test_arg		*arg = *state;
	int			*value;
	daos_handle_t		 toh;
	daos_handle_t		 ih;
	struct evt_entry_in	 entry = {0};
	struct evt_entry	 ent;
	int			rc;
	int			epoch;
	int			offset;
	int			sum;
	int			iter_count;
	int			count;
	uint32_t	inob;
	int		**data;
	int		*exp_val;
	int		*actual_val;
	int		*rev_exp_val;
	int		hole_epoch;
	int		val[] = {
		EVT_ITER_VISIBLE | EVT_ITER_SKIP_HOLES,
		EVT_ITER_REVERSE | EVT_ITER_VISIBLE | EVT_ITER_SKIP_HOLES,
		EVT_ITER_VISIBLE,
		EVT_ITER_REVERSE|EVT_ITER_VISIBLE,
		EVT_ITER_COVERED,
		EVT_ITER_REVERSE|EVT_ITER_COVERED,
		EVT_ITER_EMBEDDED};
	int		t_repeats;

	/* Create a evtree */
	rc = evt_create(arg->ta_root, ts_feats, ORDER_DEF_INTERNAL, arg->ta_uma,
			&ts_evt_desc_cbs, &toh);
	assert_rc_equal(rc, 0);
	D_ALLOC_ARRAY(data, (NUM_EPOCHS + 1));
	if (data == NULL)
		goto end;
	for (count = 0; count < NUM_EPOCHS + 1; count++) {
		D_ALLOC_ARRAY(data[count], (NUM_EPOCHS+NUM_EXTENTS+1));
		if (data[count] == NULL) {
			print_message("Cannot allocate Memory\n");
			goto finish3;
		}
	}
	D_ALLOC_ARRAY(exp_val, (NUM_EPOCHS+1)*
				(NUM_EPOCHS+NUM_EXTENTS+1));
	if (exp_val == NULL)
		goto finish2;
	D_ALLOC_ARRAY(actual_val, (NUM_EPOCHS+1)*
				(NUM_EPOCHS+NUM_EXTENTS+1));
	if (actual_val == NULL)
		goto finish1;
	D_ALLOC_ARRAY(rev_exp_val, (NUM_EPOCHS+1)*
				(NUM_EPOCHS+NUM_EXTENTS+1));
	if (rev_exp_val == NULL)
		goto finish;
	/* Insert a bunch of entries with hole*/
	srand(time(0));
	hole_epoch = (rand() % 28) + 1;
	print_message("Hole inserted %d epoch.\n", hole_epoch);
	for (epoch = 1; epoch <= NUM_EPOCHS; epoch++) {
		for (offset = epoch; offset < NUM_EXTENTS + epoch; offset++) {
			entry.ei_rect.rc_ex.ex_lo = offset;
			entry.ei_rect.rc_ex.ex_hi = offset;
			entry.ei_rect.rc_epc = epoch;
			memset(&entry.ei_csum, 0, sizeof(entry.ei_csum));
			entry.ei_ver = 0;
			entry.ei_bound = epoch;
			/* Insert a hole at random epoch */
			if (epoch == hole_epoch)
				entry.ei_inob = 0;
			else
				entry.ei_inob = sizeof(offset);
			sum = offset - epoch + 1;
			/* Use 0xFF as mask to mark a data as hole */
			/* The data we use range from 1 to 30. */
			if (entry.ei_inob == 0) {
				data[epoch][offset] = 0xFF;
				rc = bio_alloc_init(arg->ta_utx,
					&entry.ei_addr,	NULL, 0);
			} else {
				data[epoch][offset] = sum;
				rc = bio_alloc_init(arg->ta_utx,
					&entry.ei_addr,
					&sum, sizeof(sum));
			}
			if (rc != 0)
				goto finish;
			rc = evt_insert(toh, &entry, NULL);
			if (rc == 1)
				rc = 0;
			if (rc != 0)
				goto finish;
		}
	}
	for (iter_count = 0; iter_count < (
		sizeof(val)/sizeof(int)); iter_count++) {
		memset(exp_val, 0,
			(NUM_EPOCHS+1)*(NUM_EPOCHS+NUM_EXTENTS+1)*
			sizeof(int));
		memset(actual_val, 0,
			(NUM_EPOCHS+1)*(NUM_EPOCHS+NUM_EXTENTS+1)*
			sizeof(int));
		create_expected_data(val[iter_count], data, exp_val,
				     rev_exp_val);
		rc = evt_iter_prepare(toh, val[iter_count], NULL, &ih);
		if (rc != 0)
			goto finish;
		rc = evt_iter_probe(ih, EVT_ITER_FIRST, NULL, NULL);
		if (rc != 0)
			goto finish;
		sum = 0;
		count = 0;
		/* Gather the evtree data using evt_iter_fetch */
		for (;;) {
			rc = evt_iter_fetch(ih, &inob, &ent, NULL);
			if (rc == -DER_NONEXIST)
				break;
			if (rc != 0)
				goto finish;
			count++;
			if (!bio_addr_is_hole(&ent.en_addr)) {
				value = utest_off2ptr(arg->ta_utx,
					ent.en_addr.ba_off);
				actual_val[count] = *value;
				sum += *value;
			} else {
				actual_val[count] = 0xFF;
			}
			rc = evt_iter_next(ih);
			if (rc == -DER_NONEXIST)
				break;
			if (rc != 0)
				goto finish;
		}
		print_message("Compare Expected/Actual Result\n");
		if (val[iter_count] == EVT_ITER_EMBEDDED) {
			t_repeats = 0;
			for (t_repeats = 1; t_repeats < (NUM_EXTENTS+1);
				t_repeats++) {
				sum = 01;
				for (count = 0; count < (NUM_EPOCHS+1)*
					(NUM_EPOCHS+NUM_EXTENTS+1); count++) {
					if (actual_val[count] == t_repeats)
						++sum;
				}
				if (sum != NUM_EPOCHS)
					rc = 1;
				else
					rc = 0;
			}
		} else if (((val[iter_count] & EVT_ITER_EMBEDDED)
			!= EVT_ITER_EMBEDDED) &&
			((val[iter_count] &
			EVT_ITER_REVERSE) != EVT_ITER_REVERSE)) {
			rc = memcmp(exp_val, actual_val,
				(NUM_EPOCHS+1)*(NUM_EPOCHS+NUM_EXTENTS+1)*
				sizeof(int));
		} else {
			rc = memcmp(actual_val, rev_exp_val,
				(NUM_EPOCHS+1)*(NUM_EPOCHS+NUM_EXTENTS+1)*
				sizeof(int));

		}
		print_message("RC: %d\n", rc);
		assert_int_equal(rc, 0);
		if (rc != 0)
			goto finish;
		rc = evt_iter_finish(ih);
		if (rc != 0)
			goto finish;
	}
finish:
	D_FREE(rev_exp_val);
finish1:
	D_FREE(actual_val);
finish2:
	D_FREE(exp_val);
finish3:
	for (count = 0; count < NUM_EPOCHS + 1; count++)
		D_FREE(data[count]);
end:
	D_FREE(data);
	rc = evt_destroy(toh);
	assert_rc_equal(rc, 0);
}

static void
test_evt_iter_delete(void **state)
{
	struct test_arg		*arg = *state;
	int			*value;
	daos_handle_t		 toh;
	daos_handle_t		 ih;
	struct evt_entry_in	 entry = {0};
	struct evt_entry	 ent;
	int			 rc;
	int			 epoch;
	int			 offset;
	int			 sum, expected_sum;
	struct evt_filter	 filter = {0};
	uint32_t		 inob;

	rc = evt_create(arg->ta_root, ts_feats, ORDER_DEF_INTERNAL, arg->ta_uma,
			&ts_evt_desc_nofree_cbs, &toh);
	assert_rc_equal(rc, 0);
	rc = utest_sync_mem_status(arg->ta_utx);
	assert_int_equal(rc, 0);

	rc = evt_has_data(arg->ta_root, arg->ta_uma);
	assert_rc_equal(rc, 0);

	/* Insert a bunch of entries */
	for (epoch = 1; epoch <= NUM_EPOCHS; epoch++) {
		for (offset = epoch; offset < NUM_EXTENTS + epoch; offset++) {
			entry.ei_rect.rc_ex.ex_lo = offset;
			entry.ei_rect.rc_ex.ex_hi = offset;
			entry.ei_rect.rc_epc = epoch;
			entry.ei_bound = epoch;
			memset(&entry.ei_csum, 0, sizeof(entry.ei_csum));
			entry.ei_ver = 0;
			entry.ei_inob = sizeof(offset);
			sum = offset - epoch + 1;
			rc = bio_alloc_init(arg->ta_utx, &entry.ei_addr, &sum,
					    sizeof(sum));
			assert_int_equal(rc, 0);

			rc = evt_insert(toh, &entry, NULL);
			if (rc == 1)
				rc = 0;
			assert_rc_equal(rc, 0);
			rc = utest_check_mem_increase(arg->ta_utx);
			assert_int_equal(rc, 0);
			rc = utest_sync_mem_status(arg->ta_utx);
			assert_int_equal(rc, 0);
		}
	}
	rc = evt_has_data(arg->ta_root, arg->ta_uma);
	assert_rc_equal(rc, 1);

	rc = evt_iter_prepare(toh, EVT_ITER_VISIBLE, NULL, &ih);
	assert_rc_equal(rc, 0);
	rc = evt_iter_probe(ih, EVT_ITER_FIRST, NULL, NULL);
	assert_rc_equal(rc, 0);
	sum = 0;
	for (;;) {
		rc = evt_iter_fetch(ih, &inob, &ent, NULL);
		if (rc == -DER_NONEXIST)
			break;
		assert_rc_equal(rc, 0);
		assert_int_equal(inob, sizeof(sum));

		value = utest_off2ptr(arg->ta_utx, ent.en_addr.ba_off);
		sum += *value;

		rc = evt_iter_next(ih);
		if (rc == -DER_NONEXIST)
			break;
		assert_rc_equal(rc, 0);
	}
	expected_sum = NUM_EPOCHS + (NUM_EXTENTS * (NUM_EXTENTS + 1) / 2) - 1;
	assert_int_equal(expected_sum, sum);
	rc = evt_iter_finish(ih);
	assert_rc_equal(rc, 0);


	filter.fr_ex.ex_lo = 0;
	filter.fr_ex.ex_hi = NUM_EPOCHS + NUM_EXTENTS;
	filter.fr_epr.epr_lo = NUM_EPOCHS - NUM_PARTIAL + 1;
	filter.fr_epr.epr_hi = DAOS_EPOCH_MAX;
	filter.fr_epoch = filter.fr_epr.epr_hi;
	rc = evt_iter_prepare(toh, 0, &filter, &ih);
	assert_rc_equal(rc, 0);

	rc = evt_iter_probe(ih, EVT_ITER_FIRST, NULL, NULL);
	assert_rc_equal(rc, 0);

	sum = 0;

	/* Delete some of the entries */
	for (;;) {
		rc = evt_iter_delete(ih, &ent);
		if (rc == -DER_NONEXIST)
			break;

		assert_rc_equal(rc, 0);

		assert_false(bio_addr_is_hole(&ent.en_addr));

		value = utest_off2ptr(arg->ta_utx, ent.en_addr.ba_off);

		sum += *value;
		utest_free(arg->ta_utx, ent.en_addr.ba_off);
	}
	expected_sum = NUM_PARTIAL * (NUM_EXTENTS * (NUM_EXTENTS + 1) / 2);
	assert_int_equal(expected_sum, sum);

	rc = evt_iter_finish(ih);
	assert_rc_equal(rc, 0);

	/* No filter so delete everything */
	rc = evt_iter_prepare(toh, 0, NULL, &ih);
	assert_rc_equal(rc, 0);

	rc = evt_iter_probe(ih, EVT_ITER_FIRST, NULL, NULL);
	assert_rc_equal(rc, 0);

	/* Ok, delete the rest */
	while (!evt_iter_empty(ih)) {
		rc = evt_iter_delete(ih, &ent);
		assert_rc_equal(rc, 0);

		assert_false(bio_addr_is_hole(&ent.en_addr));

		value = utest_off2ptr(arg->ta_utx, ent.en_addr.ba_off);

		sum += *value;
		utest_free(arg->ta_utx, ent.en_addr.ba_off);
		rc = utest_check_mem_decrease(arg->ta_utx);
		assert_int_equal(rc, 0);
		rc = utest_sync_mem_status(arg->ta_utx);
		assert_int_equal(rc, 0);
	}
	rc = evt_iter_finish(ih);
	assert_rc_equal(rc, 0);

	expected_sum = NUM_EPOCHS * (NUM_EXTENTS * (NUM_EXTENTS + 1) / 2);
	assert_int_equal(expected_sum, sum);
	rc = utest_check_mem_initial_status(arg->ta_utx);
	assert_int_equal(rc, 0);
	rc = evt_destroy(toh);
	assert_rc_equal(rc, 0);
}

static void
test_evt_find_internal(void **state)
{
	struct test_arg		*arg = *state;
	daos_handle_t		 toh;
	struct evt_entry_in	 entry = {0};
	struct evt_entry	 *ent;
	struct evt_filter	 filter = {0};
	char                     *value;
	EVT_ENT_ARRAY_LG_PTR(ent_array);
	bio_addr_t		 addr;
	int			 rc;
	int			 epoch;
	int			 offset;
	int			 hole_epoch;
	char testdata[] = "deadbeef";

	/* Create a evtree */
	rc = evt_create(arg->ta_root, ts_feats, ORDER_DEF_INTERNAL, arg->ta_uma,
			&ts_evt_desc_cbs, &toh);
	assert_rc_equal(rc, 0);
	rc = utest_sync_mem_status(arg->ta_utx);
	assert_int_equal(rc, 0);
	srand(time(0));
	hole_epoch = (rand() % 98) + 1;
	print_message("Hole inserted %d epoch.\n", hole_epoch);
	/* Insert data : deadbeef */
	for (epoch = 1; epoch <= NUM_EPOCHS; epoch++) {
		for (offset = epoch;
			offset < sizeof(testdata) + epoch;
			offset += sizeof(testdata)) {
			entry.ei_rect.rc_ex.ex_lo = offset;
			entry.ei_rect.rc_ex.ex_hi = offset+sizeof(testdata);
			entry.ei_rect.rc_epc = epoch;
			entry.ei_bound = epoch;
			memset(&entry.ei_csum, 0, sizeof(entry.ei_csum));
			entry.ei_ver = 0;
			/* Insert a hole at random epoch */
			if (epoch == hole_epoch)
				entry.ei_inob = 0;
			else
				entry.ei_inob = sizeof(testdata);
			if (entry.ei_inob == 0) {
				rc = bio_alloc_init(arg->ta_utx,
						&entry.ei_addr, NULL, 0);
				assert_int_equal(rc, 0);
			} else {
				rc = bio_alloc_init(arg->ta_utx,
						&entry.ei_addr,
						testdata, sizeof(testdata));
				assert_int_equal(rc, 0);
			}
			rc = evt_insert(toh, &entry, NULL);
			if (rc == 1)
				rc = 0;
			assert_rc_equal(rc, 0);
			rc = utest_check_mem_increase(arg->ta_utx);
			assert_int_equal(rc, 0);
			rc = utest_sync_mem_status(arg->ta_utx);
			assert_int_equal(rc, 0);
		}
	}
	/*
	 * Delete each record from last and run evt_find
	 * you get deadbeef, d (2-records). Covered records
	 * should be exposed on each deletes
	 */
	filter.fr_epr.epr_lo = 0;
	for (epoch = NUM_EPOCHS; epoch > 0; epoch--) {
		filter.fr_ex.ex_lo = epoch - 1;
		filter.fr_ex.ex_hi = epoch + 9;
		filter.fr_epr.epr_hi = epoch;
		filter.fr_epoch = filter.fr_epr.epr_hi;
		evt_ent_array_init(ent_array, 1);
		rc = evt_find(toh, &filter, ent_array);
		if (rc != 0)
			D_FATAL("Find rect failed "DF_RC"\n", DP_RC(rc));
		evt_ent_array_for_each(ent, ent_array) {
			bool punched;
			static char buf[10];

			addr = ent->en_addr;
			strcpy(buf, " ");
			punched = bio_addr_is_hole(&addr);
			if (punched) {
				D_PRINT("Find rect " DF_ENT " (punch)\n", DP_ENT(ent));
			} else {
				/** Must have a valid address if the extent isn't punched */
				value = utest_off2ptr(arg->ta_utx, addr.ba_off);
				D_ASSERT(value != NULL);
				D_PRINT("Find rect " DF_ENT " width=%d val=%.*s\n", DP_ENT(ent),
					(int)evt_extent_width(&ent->en_sel_ext),
					(int)evt_extent_width(&ent->en_sel_ext), value);
			}
			punched ? strcpy(buf, "None") :
			strncpy(buf,
				(char *)utest_off2ptr(arg->ta_utx, addr.ba_off),
				(int)evt_extent_width(&ent->en_sel_ext));
			if (punched) {
				rc = strcmp(buf, "None");
				if (rc != 0)
					fail_msg("Data Check Failed");
			} else {
				if ((int)evt_extent_width(&ent->en_sel_ext)
					== 1) {
					rc = strcmp(buf, "d");
					if (rc != 0)
						fail_msg("Data Check Failed");
				} else {
					rc = strcmp(buf, "deadbeef");
					if (rc != 0)
						fail_msg("Data Check Failed");
				}
			}
		}
		/* Delete the last visible record */
		entry.ei_rect.rc_ex.ex_lo = epoch;
		entry.ei_rect.rc_ex.ex_hi = filter.fr_ex.ex_hi;
		entry.ei_rect.rc_epc = filter.fr_epr.epr_hi;
		filter.fr_epoch = filter.fr_epr.epr_hi;
		rc = evt_delete(toh, &entry.ei_rect, NULL);
		assert_rc_equal(rc, 0);
		rc = utest_check_mem_decrease(arg->ta_utx);
		assert_int_equal(rc, 0);
		rc = utest_sync_mem_status(arg->ta_utx);
		assert_int_equal(rc, 0);
		evt_ent_array_fini(ent_array);
	}
	rc = utest_check_mem_initial_status(arg->ta_utx);
	assert_int_equal(rc, 0);
	/* Destroy the tree */
	rc = evt_destroy(toh);
	assert_rc_equal(rc, 0);
}
/*
* Validate the following conditions:
*   EVT_ITER_VISIBLE|EVT_ITER_SKIP_HOLES
*   EVT_ITER_REVERSE|EVT_ITER_VISIBLE|EVT_ITER_SKIP_HOLES
*   EVT_ITER_VISIBLE
*   EVT_ITER_COVERED|EVT_ITER_EMBEDDED
*   EVT_ITER_REVERSE|EVT_ITER_VISIBLE
*   EVT_ITER_COVERED
*   EVT_ITER_REVERSE|EVT_ITER_COVERED
*   EVT_ITER_EMBEDDED
*/
static void
test_evt_iter_delete_internal(void **state)
{
	struct test_arg		*arg = *state;
	daos_handle_t		 toh;
	daos_handle_t		 ih;
	struct evt_entry_in	 entry = {0};
	int			 rc;
	int			 epoch;
	int			 offset;
	int		val[] = {
		EVT_ITER_VISIBLE | EVT_ITER_SKIP_HOLES,
		EVT_ITER_REVERSE | EVT_ITER_VISIBLE | EVT_ITER_SKIP_HOLES,
		EVT_ITER_VISIBLE,
		EVT_ITER_COVERED|EVT_ITER_EMBEDDED,
		EVT_ITER_REVERSE|EVT_ITER_VISIBLE,
		EVT_ITER_COVERED,
		EVT_ITER_REVERSE|EVT_ITER_COVERED,
		EVT_ITER_EMBEDDED};
	int			 iter_count;

	rc = evt_create(arg->ta_root, ts_feats, ORDER_DEF_INTERNAL, arg->ta_uma,
			&ts_evt_desc_cbs, &toh);
	assert_rc_equal(rc, 0);

	/* Insert a bunch of entries */
	for (epoch = 1; epoch <= NUM_EPOCHS; epoch++) {
		for (offset = epoch; offset < NUM_EXTENTS + epoch; offset++) {
			entry.ei_rect.rc_ex.ex_lo = offset;
			entry.ei_rect.rc_ex.ex_hi = offset;
			entry.ei_rect.rc_epc = epoch;
			entry.ei_bound = epoch;
			memset(&entry.ei_csum, 0, sizeof(entry.ei_csum));
			entry.ei_ver = 0;
			entry.ei_inob = sizeof(offset);
			rc = bio_alloc_init(arg->ta_utx, &entry.ei_addr,
					    &offset, sizeof(offset));
			assert_int_equal(rc, 0);

			rc = evt_insert(toh, &entry, NULL);
			if (rc == 1)
				rc = 0;
			assert_rc_equal(rc, 0);
		}
	}
	for (iter_count = 0; iter_count < (
		sizeof(val)/sizeof(int)); iter_count++) {
		struct evt_entry ent;

		/* No filter so delete everything */
		rc = evt_iter_prepare(toh, val[iter_count], NULL, &ih);
		assert_rc_equal(rc, 0);

		rc = evt_iter_probe(ih, EVT_ITER_FIRST, NULL, NULL);
		assert_rc_equal(rc, 0);

		/* Ok, delete the rest */
		while (!evt_iter_empty(ih)) {
			rc = evt_iter_delete(ih, &ent);
			if (val[iter_count] == EVT_ITER_EMBEDDED) {
				assert_rc_equal(rc, 0);
			} else {
				assert_int_not_equal(rc, 0);
				/* exit the loop */
				break;
			}
		}
		rc = evt_iter_finish(ih);
		assert_rc_equal(rc, 0);
	}
	rc = evt_destroy(toh);
	assert_rc_equal(rc, 0);
}

static void
test_evt_variable_record_size_internal(void **state)
{
	struct test_arg		*arg = *state;
	daos_handle_t		 toh;
	struct evt_entry_in	 entry = {0};
	int			 rc, count;
	int			 epoch;
	const int		val[] = {D_1K_SIZE,
					D_16K_SIZE};
	uint64_t		data_size;
	char                     *data;

	rc = evt_create(arg->ta_root, ts_feats, ORDER_DEF_INTERNAL,
			arg->ta_uma, &ts_evt_desc_cbs, &toh);
	assert_rc_equal(rc, 0);
	for (count = 0; count < sizeof(val)/sizeof(int); count++) {
		/* Try to insert a bunch of entries with variable data sizes */
		data_size = val[count];
		D_ALLOC(data, data_size);
		strcpy(data, "EVTree: Test Variable Record Size");
		for (epoch = 1; epoch < 3 ; epoch++) {
			entry.ei_rect.rc_ex.ex_lo = epoch;
			entry.ei_rect.rc_ex.ex_hi = epoch + data_size;
			entry.ei_rect.rc_epc = epoch;
			entry.ei_ver = 0;
			entry.ei_inob = data_size;
			entry.ei_bound = epoch;

			memset(&entry.ei_csum, 0, sizeof(entry.ei_csum));

			rc = bio_alloc_init(arg->ta_utx, &entry.ei_addr,
					    data, data_size);
			assert_int_equal(rc, 0);
			rc = evt_insert(toh, &entry, NULL);
			if (rc == 1)
				rc = 0;
			if (count > 0)
				assert_int_not_equal(rc, 0);
			else
				assert_rc_equal(rc, 0);
		}
		D_FREE(data);
	}
	rc = evt_destroy(toh);
	assert_rc_equal(rc, 0);
}

static void
test_evt_various_data_size_internal(void **state)
{
	struct test_arg		*arg = *state;
	daos_handle_t		 toh;
	daos_handle_t		 ih;
	struct evt_entry_in	 entry = {0};
	int			 rc, count;
	int			 epoch;
	const int		val[] = {D_1K_SIZE,
					D_16K_SIZE,
					D_256K_SIZE,
					D_512K_SIZE,
					D_1M_SIZE,
					D_256M_SIZE};
	uint64_t		data_size;
	char                     *data;
	EVT_ENT_ARRAY_LG_PTR(ent_array);
	struct evt_entry	 *ent;
	bio_addr_t		 addr;
	struct evt_filter	 filter = {0};
	int			 iteration = 0;

	for (count = 0; count < sizeof(val)/sizeof(int); count++) {
		rc = evt_create(arg->ta_root, ts_feats, ORDER_DEF_INTERNAL,
				arg->ta_uma, &ts_evt_desc_cbs, &toh);
		assert_rc_equal(rc, 0);
		rc = utest_sync_mem_status(arg->ta_utx);
		assert_int_equal(rc, 0);
		data_size = val[count];
		D_PRINT("Data Size: %ld\n", data_size);
		D_ALLOC(data, data_size);
		strcpy(data, "EVTree: Out of Memory");
		/* Loop does the following : evt_insert,
		* evt_find (first epoch) and evt_delete (random deletes)
		* till out of space condition
		*/
		iteration = 0;
		for (epoch = 1; ; epoch++) {
			if (DAOS_ON_VALGRIND) {
				iteration++;
				if (iteration > 20)
					break;
			}
			entry.ei_rect.rc_ex.ex_lo = epoch;
			entry.ei_rect.rc_ex.ex_hi = epoch + data_size - 1;
			entry.ei_rect.rc_epc = epoch;
			entry.ei_ver = 0;
			entry.ei_bound = epoch;
			entry.ei_inob = data_size;

			memset(&entry.ei_csum, 0, sizeof(entry.ei_csum));

			rc = bio_alloc_init(arg->ta_utx, &entry.ei_addr,
					    data, data_size);
			if (rc != 0) {
				assert_rc_equal(rc, -DER_NOSPACE);
				break;
			}
			rc = evt_insert(toh, &entry, NULL);
			if (rc == 1)
				rc = 0;
			if (rc != 0) {
				assert_rc_equal(rc, -DER_NOSPACE);
				break;
			}
			rc = utest_check_mem_increase(arg->ta_utx);
			assert_int_equal(rc, 0);
			rc = utest_sync_mem_status(arg->ta_utx);
			assert_int_equal(rc, 0);
			if (epoch == 1) {
				evt_ent_array_init(ent_array, 0);
				filter.fr_ex.ex_lo = epoch;
				filter.fr_ex.ex_hi = epoch + data_size - 1;
				filter.fr_epr.epr_hi = epoch;
				filter.fr_epoch = filter.fr_epr.epr_hi;
				rc = evt_find(toh, &filter, ent_array);
				if (rc != 0)
					D_FATAL("Find rect failed "DF_RC"\n",
						DP_RC(rc));
				evt_ent_array_for_each(ent, ent_array) {
					static char *actual;

					D_ALLOC(actual, data_size);
					addr = ent->en_addr;
					strncpy(actual,
					(char *)utest_off2ptr(arg->ta_utx,
						addr.ba_off),
					(int)evt_extent_width(
						&ent->en_sel_ext));
					rc = strcmp(actual, data);
					if (rc != 0) {
						D_FREE(actual);
						D_FREE(data);
						fail_msg("Data Check Failed\n");
					}
					D_FREE(actual);
				}
				evt_ent_array_fini(ent_array);
			}
			/* Delete a record*/
			if (epoch % 10 == 0) {
				entry.ei_rect.rc_ex.ex_lo = epoch;
				entry.ei_rect.rc_ex.ex_hi = epoch + data_size
							    - 1;
				entry.ei_rect.rc_epc = epoch;

				rc = evt_delete(toh, &entry.ei_rect, NULL);
				assert_rc_equal(rc, 0);
				rc = utest_check_mem_decrease(arg->ta_utx);
				assert_int_equal(rc, 0);
				rc = utest_sync_mem_status(arg->ta_utx);
				assert_int_equal(rc, 0);
			}
		}
		/* Delete remaining records: evt_iter_delete */
		rc = evt_iter_prepare(toh, 0, NULL, &ih);
		assert_rc_equal(rc, 0);
		rc = evt_iter_probe(ih, EVT_ITER_FIRST, NULL, NULL);
		assert_rc_equal(rc, 0);
		print_message("Deleting evtree contents\n");
		while (!evt_iter_empty(ih)) {
			rc = evt_iter_delete(ih, NULL);
			assert_rc_equal(rc, 0);
			rc = utest_check_mem_decrease(arg->ta_utx);
			assert_int_equal(rc, 0);
			rc = utest_sync_mem_status(arg->ta_utx);
			assert_int_equal(rc, 0);
		}
		rc = evt_iter_finish(ih);
		assert_rc_equal(rc, 0);
		/* Free allocated memory */
		D_FREE(data);
		rc = evt_destroy(toh);
		assert_rc_equal(rc, 0);
	}
}

static int
insert_val(struct test_arg *arg, daos_handle_t toh, daos_epoch_t epoch, uint64_t start_offset,
	   const char *data, uint64_t length)
{
	struct evt_entry_in	 entry = {0};
	int                      rc;

	entry.ei_rect.rc_ex.ex_lo = start_offset;
	entry.ei_rect.rc_ex.ex_hi = start_offset + length - 1;
	entry.ei_rect.rc_epc = epoch;
	entry.ei_ver = 0;
	entry.ei_bound = epoch;
	entry.ei_inob = 1;

	memset(&entry.ei_csum, 0, sizeof(entry.ei_csum));

	rc = bio_alloc_init(arg->ta_utx, &entry.ei_addr, &data, length);
	if (rc != 0)
		return rc;

	return evt_insert(toh, &entry, NULL);
}

static int
insert_one(struct test_arg *arg, daos_handle_t toh, daos_epoch_t epoch, uint64_t start_offset,
	   uint64_t length)
{
	char *data;
	int   rc;

	D_ALLOC_ARRAY(data, length);
	if (data == NULL)
		return -DER_NOMEM;
	memset(data, 'a', length);

	rc = insert_val(arg, toh, epoch, start_offset, data, length);

	D_FREE(data);

	return rc;
}

static int
insert_str(struct test_arg *arg, daos_handle_t toh, daos_epoch_t epoch, uint64_t start_offset,
	   const char *str)
{
	return insert_val(arg, toh, epoch, start_offset, str, strnlen(str, 32));
}

static void
test_evt_agg_check(void **state)
{
	struct test_arg		*arg = *state;
	daos_handle_t		 toh;
	int			 rc;
	int			 epoch;

	epoch = 1;
	rc = evt_create(arg->ta_root, ts_feats, ORDER_DEF_INTERNAL,
			arg->ta_uma, &ts_evt_desc_cbs, &toh);
	assert_rc_equal(rc, 0);

	rc = insert_one(arg, toh, epoch++, 0, 1);
	assert_rc_equal(rc, 0);

	rc = insert_one(arg, toh, epoch++, 1, 2);
	assert_rc_equal(rc, 1); /* Adjacent is aggregatable */

	rc = insert_one(arg, toh, epoch++, 10, 5);
	assert_rc_equal(rc, 0); /** Standalone, not aggregatable */

	rc = insert_one(arg, toh, epoch++, 9, 8);
	assert_rc_equal(rc, 1); /** Encapsulates prior extent, aggregatable */

	rc = insert_one(arg, toh, epoch++, 7, 2);
	assert_rc_equal(rc, 1); /** Adjacent to prior extent, aggregatable */

	rc = insert_one(arg, toh, epoch++, 5, 1);
	assert_rc_equal(rc, 0); /** Standalone, not aggregatable */

	rc = insert_one(arg, toh, epoch++, 11, 2);
	assert_rc_equal(rc, 1); /** Partial coverage, aggregatable */

	rc = insert_one(arg, toh, epoch++, DAOS_EC_PARITY_BIT | 1000, 2);
	assert_rc_equal(rc, 1); /** Parity written with non-parity in tree, aggregatable */

	rc = insert_one(arg, toh, epoch++, 1000, 2);
	assert_rc_equal(rc, 1); /** Simulate partial write with in-tree parity, aggregatable */

	rc = evt_destroy(toh);
	assert_rc_equal(rc, 0);
}

static void
test_evt_node_size_internal(void **state)
{
	struct test_arg		*arg = *state;
	daos_handle_t		 toh;
	int			order_size, rc;
	bool			evt_created;

	for (order_size = 0; order_size < ORDER_TEST_SIZE; order_size++) {
		evt_created = false;
		rc = evt_create(arg->ta_root, ts_feats, order_size,
				arg->ta_uma, &ts_evt_desc_cbs, &toh);
		if ((order_size >= EVT_ORDER_MIN) && (order_size <= EVT_ORDER_MAX)) {
			assert_rc_equal(rc, 0);
			evt_created = true;
		} else {
			assert_int_not_equal(rc, 0);
		}
		if (evt_created) {
			rc = evt_destroy(toh);
			assert_rc_equal(rc, 0);
		}
	}
}

struct expected_epochs {
	int	major_epc;
	int	minor_epc;
};

void
set_data(struct test_arg *arg, daos_handle_t toh, char *dest_data,
	 struct expected_epochs *dest_epc, int start, int size, const char *src,
	 int major_epc, int minor_epc)
{
	struct evt_entry_in	entry = {0};
	int			i, rc;
	int			end = start + size;

	if (dest_data != NULL)
		memcpy(dest_data + start, src, size);

	for (i = start; i < end; i++) {
		dest_epc[i].major_epc = major_epc;
		dest_epc[i].minor_epc = minor_epc;
	}

	entry.ei_rect.rc_ex.ex_lo = start;
	entry.ei_rect.rc_ex.ex_hi = end - 1;
	entry.ei_rect.rc_epc = major_epc;
	entry.ei_bound = major_epc;
	entry.ei_rect.rc_minor_epc = minor_epc;
	entry.ei_ver = 0;
	entry.ei_inob = 1;
	memset(&entry.ei_csum, 0, sizeof(entry.ei_csum));
	rc = bio_alloc_init(arg->ta_utx, &entry.ei_addr,
			    src, size);
	assert_int_equal(rc, 0);
	rc = evt_insert(toh, &entry, NULL);
	if (rc == 1)
		rc = 0;
	assert_rc_equal(rc, 0);
}

void
check_data(struct test_arg *arg, char *expected_data,
	   struct expected_epochs *expected_epochs, const struct evt_entry *ent)
{
	struct expected_epochs	*expected_epoch;
	char			*actual_data;

	expected_epoch = &expected_epochs[ent->en_sel_ext.ex_lo];

	actual_data = utest_off2ptr(arg->ta_utx, ent->en_addr.ba_off);
	if (actual_data == NULL)
		fail_msg("Read a hole where data was expected\n");

	if (memcmp(expected_data + ent->en_sel_ext.ex_lo, actual_data,
		   evt_extent_width(&ent->en_sel_ext)) != 0) {
		fail_msg("Extent mismatch %.*s != %.*s\n",
			 (int)evt_extent_width(&ent->en_sel_ext), actual_data,
			 (int)evt_extent_width(&ent->en_sel_ext),
			 expected_data + ent->en_sel_ext.ex_lo);
	}
	if (expected_epoch->major_epc != ent->en_epoch)
		fail_msg("Major epoch unexpected %x != "DF_X64"\n",
			 expected_epoch->major_epc, ent->en_epoch);
	if (expected_epoch->minor_epc != ent->en_minor_epc)
		fail_msg("Minor epoch unexpected %d != %d\n",
			 expected_epoch->minor_epc, ent->en_minor_epc);
}

static void
test_evt_overlap_split(struct test_arg *arg, int major_num, int minor_num)
{
	daos_handle_t		toh;
	daos_handle_t		ih;
	int			data_sizes[] = {1, 7, 4, 9, 5};
	int			offset_mult[] = {17, 113, 47, 21, 13, 101, 67,
						 47, 57, 31, 11, 71, 143, 19};
	int			data_size;
	int			rc;
	struct evt_entry	ent;
	int			minor_epc;
	int			major_epc;
	int			total_size;
	const char		*mystr = NULL;
	char			*expected_data = NULL;
	struct expected_epochs	*expected_epochs = NULL;
	uint32_t		 inob;
	int			tree_depth_fail = 0;

	rc = evt_create(arg->ta_root, ts_feats, ORDER_DEF_INTERNAL,
				arg->ta_uma, &ts_evt_desc_cbs, &toh);
	assert_rc_equal(rc, 0);
	/** Arbitrary character array, not too large to create many overlaps */
	total_size = NUM_EPOCHS * 2;
	D_ALLOC_ARRAY(expected_epochs, total_size);
	if (expected_epochs == NULL)
		goto finish;

	D_ALLOC_ARRAY(expected_data, total_size);
	if (expected_data == NULL)
		goto finish;

	memset(expected_data, 'X', total_size);

	set_data(arg, toh, NULL, expected_epochs, 0, total_size,
		 expected_data, 1, 1);

	memset(expected_data, 'X', total_size);

	for (major_epc = 1; major_epc <= major_num; major_epc++) {
		for (minor_epc = 1; minor_epc <= minor_num; minor_epc++) {
			int epoch = (major_epc - 1) * minor_num + minor_epc;
			int start;

			/** We write extent #1 above so skip it */
			if (epoch == 1)
				continue;

			data_size = data_sizes[epoch % ARRAY_SIZE(data_sizes)];
			start = offset_mult[epoch % ARRAY_SIZE(offset_mult)];
			start = (start * epoch) % total_size;
			if ((start + data_size) > total_size)
				start = (start + data_size) % total_size;

			switch (data_size) {
			case 1:
				mystr = "?";
				break;
			case 4:
				mystr = "dead";
				break;
			case 5:
				mystr = "moral";
				break;
			case 7:
				mystr = "January";
				break;
			case 9:
				mystr = "wonderful";
				break;
			default:
				fail_msg("Unexpected size");
				break;
			}
			set_data(arg, toh, expected_data,
				 expected_epochs, start, data_size,
				 mystr, major_epc, minor_epc);
		}
	}

	rc = evt_iter_prepare(toh, EVT_ITER_VISIBLE, NULL, &ih);
	if (rc != 0)
		goto finish;
	rc = evt_iter_probe(ih, EVT_ITER_FIRST, NULL, NULL);
	if (rc != 0)
		goto finish;

	for (;;) {
		rc = evt_iter_fetch(ih, &inob, &ent, NULL);
		if (rc == -DER_NONEXIST)
			break;
		assert_rc_equal(rc, 0);
		check_data(arg, expected_data, expected_epochs, &ent);
		rc = evt_iter_next(ih);
		if (rc == -DER_NONEXIST)
			break;
		assert_rc_equal(rc, 0);
	}

	rc = evt_iter_finish(ih);
	assert_rc_equal(rc, 0);

	D_PRINT("Tree depth :%d\n", arg->ta_root->tr_depth);
	if (arg->ta_root->tr_depth < 2)
		tree_depth_fail = 1;


finish:
	if (tree_depth_fail)
		fail_msg("Node not split\n");
	D_FREE(expected_data);
	D_FREE(expected_epochs);
	rc = evt_destroy(toh);
	assert_rc_equal(rc, 0);
}

#define NUM_MINOR 20
D_CASSERT((NUM_EPOCHS % NUM_MINOR) == 0);
#define NUM_MAJOR (NUM_EPOCHS / NUM_MINOR)
static void
test_evt_overlap_split_internal(void **state)
{
	struct test_arg		*arg = *state;

	test_evt_overlap_split(arg, NUM_EPOCHS, 1);
	test_evt_overlap_split(arg, NUM_MAJOR, NUM_MINOR);
	test_evt_overlap_split(arg, 1, NUM_EPOCHS);
}

static inline int
insert_and_check(daos_handle_t toh, struct evt_entry_in *entry, int idx, int nr)
{
	int		rc;
	static int	epoch = 1;

	entry->ei_rect.rc_ex.ex_lo = idx;
	entry->ei_rect.rc_ex.ex_hi = idx + nr - 1;
	entry->ei_rect.rc_epc = epoch;
	entry->ei_bound = epoch;
	rc = evt_insert(toh, entry, NULL);
	if (rc == 1)
		rc = 0;
	assert_rc_equal(rc, 0);

	return epoch++;
}

#define EVT_ALLOC_BUG_NR 1000
static void
test_evt_ent_alloc_bug(void **state)
{
	struct test_arg		*arg = *state;
	daos_handle_t		 toh;
	daos_handle_t		 ih;
	struct evt_entry_in	 entry_in = {0};
	struct evt_entry	 entry = {0};
	int			 rc;
	int			 count = 0;
	uint32_t		 inob;
	int			 last = 0;
	int			 idx1, nr1, idx2, nr2, idx3, nr3;

	rc = evt_create(arg->ta_root, ts_feats, ORDER_DEF_INTERNAL, arg->ta_uma,
			&ts_evt_desc_cbs, &toh);
	assert_rc_equal(rc, 0);

	idx1 = 0;
	nr1  = 500;
	idx2 = idx1 + nr1;
	nr2  = nr1;
	idx3 = idx1 + 1;
	nr3  = idx2 + nr2 - idx1 - 2;
	entry_in.ei_ver = 0;
	entry_in.ei_inob = 0;
	/* We will insert nothing but holes as we are just checking sorted
	 * iteration.
	 */
	bio_alloc_init(arg->ta_utx, &entry_in.ei_addr, NULL, 0);

	/* Fill in the entries */
	while (nr1 > 0 && nr2 > 0 && nr3 > 0) {
		last = insert_and_check(toh, &entry_in, idx1, nr1);
		if (last >= EVT_ALLOC_BUG_NR)
			break;
		idx1 += 2;
		nr1 -= 4;
		last = insert_and_check(toh, &entry_in, idx2, nr2);
		if (last >= EVT_ALLOC_BUG_NR)
			break;
		idx2 += 2;
		nr2 -= 4;
		last = insert_and_check(toh, &entry_in, idx3, nr3);
		if (last >= EVT_ALLOC_BUG_NR)
			break;
		idx3 += 2;
		nr3 -= 4;
	}

	/* Now, do a sorted iteration */
	rc = evt_iter_prepare(toh, EVT_ITER_VISIBLE | EVT_ITER_COVERED, NULL,
			      &ih);
	assert_rc_equal(rc, 0);

	rc = evt_iter_probe(ih, EVT_ITER_FIRST, NULL, NULL);
	assert_rc_equal(rc, 0);

	/* Ok, count the entries */
	while (!evt_iter_fetch(ih, &inob, &entry, NULL)) {
		rc = evt_iter_next(ih);
		if (rc == -DER_NONEXIST)
			break;
		assert_rc_equal(rc, 0);
		count++;
	}
	print_message("Number of entries is %d\n", count);
	rc = evt_iter_finish(ih);
	assert_rc_equal(rc, 0);

	rc = evt_destroy(toh);
	assert_rc_equal(rc, 0);

	assert_in_range(count, last, last * 3);
}

static void
test_evt_root_deactivate_bug(void **state)
{
	struct test_arg		*arg = *state;
	daos_handle_t		 toh;
	struct evt_entry_in	 entry_in = {0};
	int			 rc;

	rc = evt_create(arg->ta_root, ts_feats, ORDER_DEF_INTERNAL, arg->ta_uma,
			&ts_evt_desc_cbs, &toh);
	assert_rc_equal(rc, 0);

	entry_in.ei_ver = 0;
	entry_in.ei_inob = 0;
	/* We will insert nothing but holes as we are just checking sorted
	 * iteration.
	 */
	bio_alloc_init(arg->ta_utx, &entry_in.ei_addr, NULL, 0);

	insert_and_check(toh, &entry_in, 0, 1);

	rc = evt_delete(toh, &entry_in.ei_rect, NULL);
	assert_rc_equal(rc, 0);

	/* Insert it again now */
	insert_and_check(toh, &entry_in, 0, 1);

	rc = evt_destroy(toh);
	assert_rc_equal(rc, 0);
}

static void
test_evt_outer_punch(void **state)
{
	struct test_arg		*arg = *state;
	int			*value;
	daos_handle_t		 toh;
	daos_handle_t		 ih;
	struct evt_entry_in	 entry = {0};
	struct evt_entry	 ent;
	int			 rc;
	int			 epoch;
	int			 offset;
	int			 count;
	int			 sum, visible, covered;
	struct evt_filter	 filter = {0};
	uint32_t		 inob;

	rc = evt_create(arg->ta_root, ts_feats, ORDER_DEF_INTERNAL, arg->ta_uma,
			&ts_evt_desc_nofree_cbs, &toh);
	assert_rc_equal(rc, 0);
	sum = 1;

	/* Insert a bunch of entries */
	for (epoch = 1; epoch <= NUM_EPOCHS; epoch++) {
		for (count = 0; count < NUM_EXTENTS; count++) {
			offset = count * NUM_EXTENTS;
			entry.ei_rect.rc_ex.ex_lo = offset;
			entry.ei_rect.rc_ex.ex_hi = offset;
			entry.ei_rect.rc_epc = epoch;
			entry.ei_bound = epoch;
			memset(&entry.ei_csum, 0, sizeof(entry.ei_csum));
			entry.ei_ver = 0;
			entry.ei_inob = sizeof(offset);
			rc = bio_alloc_init(arg->ta_utx, &entry.ei_addr, &sum,
					    sizeof(sum));
			assert_int_equal(rc, 0);

			rc = evt_insert(toh, &entry, NULL);
			if (rc == 1)
				rc = 0;
			assert_rc_equal(rc, 0);
		}
	}

	filter.fr_ex.ex_lo = 0;
	filter.fr_ex.ex_hi = NUM_EPOCHS * NUM_EXTENTS;
	filter.fr_epr.epr_lo = 0;
	filter.fr_punch_epc = NUM_EPOCHS - 1;
	filter.fr_punch_minor_epc = EVT_MINOR_EPC_MAX;
	filter.fr_epr.epr_hi = DAOS_EPOCH_MAX;
	filter.fr_epoch = filter.fr_epr.epr_hi;
	rc = evt_iter_prepare(toh, EVT_ITER_VISIBLE | EVT_ITER_COVERED,
			      &filter, &ih);
	assert_rc_equal(rc, 0);

	rc = evt_iter_probe(ih, EVT_ITER_FIRST, NULL, NULL);
	assert_rc_equal(rc, 0);

	visible = covered = 0;

	for (;;) {
		rc = evt_iter_fetch(ih, &inob, &ent, NULL);
		assert_rc_equal(rc, 0);

		assert_false(bio_addr_is_hole(&ent.en_addr));

		value = utest_off2ptr(arg->ta_utx, ent.en_addr.ba_off);

		if (ent.en_visibility & EVT_COVERED) {
			covered += *value;
			assert_true(ent.en_epoch <= (NUM_EPOCHS - 1));
			assert_false(ent.en_visibility & EVT_VISIBLE);
		} else {
			visible += *value;
			assert_true(ent.en_epoch == NUM_EPOCHS);
			assert_false(ent.en_visibility & EVT_COVERED);
			assert_true(ent.en_visibility & EVT_VISIBLE);
		}

		rc = evt_iter_next(ih);
		if (rc == -DER_NONEXIST)
			break;
		assert_rc_equal(rc, 0);
	}
	assert_int_equal(visible, NUM_EXTENTS);
	assert_int_equal(covered, (NUM_EPOCHS - 1) * NUM_EXTENTS);

	rc = evt_iter_finish(ih);
	assert_rc_equal(rc, 0);

	/* If user specifies punch for unsorted iterator, it will mark
	 * punched entries EVT_COVERED
	 */
	rc = evt_iter_prepare(toh, 0, &filter, &ih);
	assert_rc_equal(rc, 0);

	rc = evt_iter_probe(ih, EVT_ITER_FIRST, NULL, NULL);
	assert_rc_equal(rc, 0);

	visible = covered = 0;

	for (;;) {
		rc = evt_iter_fetch(ih, &inob, &ent, NULL);
		assert_rc_equal(rc, 0);

		assert_false(bio_addr_is_hole(&ent.en_addr));

		value = utest_off2ptr(arg->ta_utx, ent.en_addr.ba_off);

		if (ent.en_visibility & EVT_COVERED) {
			covered += *value;
			assert_true(ent.en_epoch <= (NUM_EPOCHS - 1));
			assert_false(ent.en_visibility & EVT_VISIBLE);
		} else {
			visible += *value;
			assert_true(ent.en_epoch == NUM_EPOCHS);
		}

		rc = evt_iter_next(ih);
		if (rc == -DER_NONEXIST)
			break;
		assert_rc_equal(rc, 0);
	}
	assert_int_equal(visible, NUM_EXTENTS);
	assert_int_equal(covered, (NUM_EPOCHS - 1) * NUM_EXTENTS);

	rc = evt_iter_finish(ih);
	assert_rc_equal(rc, 0);

	rc = evt_destroy(toh);
	assert_rc_equal(rc, 0);
}

static void
test_dyn_root_yield(void **state)
{
	struct test_arg  *arg = *state;
	daos_handle_t     toh;
	daos_handle_t     ih[2];
	struct evt_entry  ent;
	int               rc;
	int               i;
	int               epoch  = 1;
	struct evt_filter filter = {0};
	uint32_t          inob;
	daos_anchor_t     anchor[2] = {0};

	rc = evt_create(arg->ta_root, ts_feats, ORDER_DEF_INTERNAL, arg->ta_uma,
			&ts_evt_desc_nofree_cbs, &toh);
	assert_rc_equal(rc, 0);

	rc = insert_str(arg, toh, epoch++, 0, "Hello World");
	assert_rc_equal(rc, 0);

	filter.fr_ex.ex_lo        = 0;
	filter.fr_ex.ex_hi        = 1000;
	filter.fr_punch_minor_epc = 0;
	filter.fr_epr.epr_hi      = DAOS_EPOCH_MAX;
	filter.fr_epoch           = filter.fr_epr.epr_hi;
	rc = evt_iter_prepare(toh, EVT_ITER_VISIBLE | EVT_ITER_COVERED, &filter, &ih[0]);
	assert_rc_equal(rc, 0);

	rc = evt_iter_prepare(toh, 0, &filter, &ih[1]);
	assert_rc_equal(rc, 0);

	for (i = 0; i < 2; i++) {
		rc = evt_iter_probe(ih[i], EVT_ITER_FIRST, NULL, NULL);
		assert_rc_equal(rc, 0);
		rc = evt_iter_fetch(ih[i], &inob, &ent, &anchor[i]);
		assert_rc_equal(rc, 0);
		assert_false(bio_addr_is_hole(&ent.en_addr));
	}

	rc = insert_str(arg, toh, epoch++, 0, "Hello");
	assert_rc_equal(rc, 1);
	rc = insert_str(arg, toh, epoch++, 16, "Hello World");
	assert_rc_equal(rc, 0);
	rc = insert_str(arg, toh, epoch++, 32, "Hello World");
	assert_rc_equal(rc, 0);
	rc = insert_str(arg, toh, epoch++, 48, "Hello World");
	assert_rc_equal(rc, 0);
	rc = insert_str(arg, toh, epoch++, 64, "Hello World");
	assert_rc_equal(rc, 0);
	rc = insert_str(arg, toh, epoch++, 80, "Hello World");
	assert_rc_equal(rc, 0);

	for (i = 0; i < 2; i++) {
		rc = evt_iter_probe(ih[i], EVT_ITER_FIND, NULL, &anchor[i]);
		assert_rc_equal(rc, 0);

		for (;;) {
			rc = evt_iter_fetch(ih[i], &inob, &ent, &anchor[i]);
			assert_rc_equal(rc, 0);
			assert_false(bio_addr_is_hole(&ent.en_addr));

			rc = evt_iter_next(ih[i]);
			if (rc == -DER_NONEXIST)
				break;
			assert_rc_equal(rc, 0);
		}
		rc = evt_iter_finish(ih[i]);
		assert_rc_equal(rc, 0);
	}

	rc = evt_destroy(toh);
	assert_rc_equal(rc, 0);
}

static int
run_internal_tests(char *test_name)
{
	static const struct CMUnitTest evt_builtin[] = {
	    {"EVT050: evt_iter_delete", test_evt_iter_delete, setup_builtin, teardown_builtin},
	    {"EVT051: evt_iter_delete_internal", test_evt_iter_delete_internal, setup_builtin,
	     teardown_builtin},
	    {"EVT052: evt_ent_alloc_bug", test_evt_ent_alloc_bug, setup_builtin, teardown_builtin},
	    {"EVT053: evt_root_deactivate_bug", test_evt_root_deactivate_bug, setup_builtin,
	     teardown_builtin},
	    {"EVT054: evt_iter_flags", test_evt_iter_flags, setup_builtin, teardown_builtin},
	    {"EVT055: evt_find_internal", test_evt_find_internal, setup_builtin, teardown_builtin},
	    {"EVT015: evt_overlap_split_internal", test_evt_overlap_split_internal, setup_builtin,
	     teardown_builtin},
	    {"EVT016: evt_variable_record_size_internal", test_evt_variable_record_size_internal,
	     setup_builtin, teardown_builtin},
	    {"EVT017: evt_iter_outer_punch", test_evt_outer_punch, setup_builtin, teardown_builtin},
	    {"EVT018: evt_node_size_internal", test_evt_node_size_internal, setup_builtin,
	     teardown_builtin},
	    {"EVT019: evt_various_data_size_internal", test_evt_various_data_size_internal,
	     setup_builtin, teardown_builtin},
	    {"EVT020: evt_agg_check", test_evt_agg_check, setup_builtin, teardown_builtin},
	    {"EVT021: dynamic root change during yield", test_dyn_root_yield, setup_builtin,
	     teardown_builtin},
	    {NULL, NULL, NULL, NULL}};

	return cmocka_run_group_tests_name(test_name, evt_builtin,
					   global_setup, global_teardown);
}

static struct option ts_ops[] = {
	{ "create",	required_argument,	NULL,	'C'	},
	{ "destroy",	no_argument,		NULL,	'D'	},
	{ "open",	no_argument,		NULL,	'o'	},
	{ "close",	no_argument,		NULL,	'c'	},
	{ "drain",	required_argument,	NULL,	'e'	},
	{ "add",	required_argument,	NULL,	'a'	},
	{ "many_add",	required_argument,	NULL,	'm'	},
	{ "find",	required_argument,	NULL,	'f'	},
	{ "remove_all",	required_argument,	NULL,	'r'	},
	{ "delete",	required_argument,	NULL,	'd'	},
	{ "list",	optional_argument,	NULL,	'l'	},
	{ "debug",	required_argument,	NULL,	'b'	},
	{ "test",	required_argument,	NULL,	't'	},
	{ "sort",	required_argument,	NULL,	's'	},
	{ NULL,		0,			NULL,	0	},
};

static int
ts_cmd_run(char opc, char *args)
{
	int	 rc = 0;

	tst_fn_val.optval = args;
	tst_fn_val.input = true;

	switch (opc) {
	case 'C':
		ts_open_create();
		break;
	case 'D':
		ts_close_destroy();
		break;
	case 'o':
		tst_fn_val.input = false;
		tst_fn_val.optval = NULL;
		ts_open_create();
		break;
	case 'c':
		tst_fn_val.input = false;
		ts_close_destroy();
		break;
	case 'a':
		ts_add_rect();
		break;
	case 'm':
		ts_many_add();
		break;
	case 'e':
		ts_drain();
		break;
	case 'f':
		ts_find_rect();
		break;
	case 'l':
		ts_list_rect();
		break;
	case 'd':
		ts_delete_rect();
		break;
	case 'r':
		ts_remove_rect();
		break;
	case 'b':
		ts_tree_debug();
		break;
	case 't':
		break;
	case 's':
		if (strcasecmp(args, "soff") == 0)
			ts_feats = EVT_FEAT_SORT_SOFF;
		else if (strcasecmp(args, "dist_even") == 0)
			ts_feats = EVT_FEAT_SORT_DIST_EVEN;
		break;
	default:
		D_PRINT("Unsupported command %c\n", opc);
		rc = 0;
		break;
	}

	return rc;
}

static void
ts_group(void **state)
{

	int	opc = 0;

	while ((opc = getopt_long(test_group_argc, test_group_args,
				  "C:a:m:e:f:g:d:b:Docl::ts:r:", ts_ops, NULL)) != -1) {
		ts_cmd_run(opc, optarg);
	}
}

static int
run_cmd_line_test(char *test_name, char **args, int argc)
{

	const struct CMUnitTest evt_test[] = {
		{ test_name, ts_group, NULL, NULL},
	};

	test_group_args = args;
	test_group_argc = argc;

	return cmocka_run_group_tests_name(test_name,
					   evt_test,
					   NULL,
					   NULL);
}

int
main(int argc, char **argv)
{
	struct timeval	tv;
	int		rc;
	int		j;
	int		start_idx;
	char           *test_name;

	d_register_alt_assert(mock_assert);

	gettimeofday(&tv, NULL);
	srand(tv.tv_usec);

	ts_toh = DAOS_HDL_INVAL;

	rc = daos_debug_init(DAOS_LOG_DEFAULT);
	if (rc != 0)
		return rc;

	/* Capture test_name args if any */
	start_idx = 0;
	test_name = "evtree default test suite name";
	if (argc > 1) {
		/* Get test suite variables */
		if (strcmp(argv[1], "--start-test") == 0) {
			start_idx = 2;
			test_name = argv[start_idx];
		}
	}
	optind = start_idx;
<<<<<<< HEAD
	/* Create pool - pmem or vmem */
	if (create_pmem) {
		rc = utest_pmem_create(POOL_NAME, POOL_SIZE, sizeof(*ts_root),
				       NULL, &ts_utx);
	} else {
		rc = utest_vmem_create(sizeof(*ts_root), &ts_utx);
	}
=======
	/* Create pmem pool */
	rc = utest_pmem_create(POOL_NAME, POOL_SIZE, sizeof(*ts_root), &ts_utx);
>>>>>>> e4150a5d
	if (rc != 0) {
		perror("Evtree test couldn't create pool");
		return rc;
	}

	ts_root = utest_utx2root(ts_utx);
	ts_uma = utest_utx2uma(ts_utx);

	/* Start interactive session*/
	if ((argc - optind) == 1) {
		print_message("Starting interactive session...\n");
		rc = cmd_parser(ts_ops, "$ > ", ts_cmd_run);
		goto out;
	}

	/* Execute Internal tests in the command */
	for (j = 0; j < argc; j++) {
		if (strcmp(argv[j], "-t") == 0) {
			rc = run_internal_tests(test_name);
			if (rc != 0)
				D_PRINT("Internal tests failed rc="DF_RC"\n",
					DP_RC(rc));
			goto out;
		}
	}

	/* Execute the sequence of tests */
	rc = run_cmd_line_test(test_name, argv, argc);
 out:
	daos_debug_fini();
	rc += utest_utx_destroy(ts_utx);
	return rc;
}<|MERGE_RESOLUTION|>--- conflicted
+++ resolved
@@ -2576,18 +2576,8 @@
 		}
 	}
 	optind = start_idx;
-<<<<<<< HEAD
-	/* Create pool - pmem or vmem */
-	if (create_pmem) {
-		rc = utest_pmem_create(POOL_NAME, POOL_SIZE, sizeof(*ts_root),
-				       NULL, &ts_utx);
-	} else {
-		rc = utest_vmem_create(sizeof(*ts_root), &ts_utx);
-	}
-=======
 	/* Create pmem pool */
-	rc = utest_pmem_create(POOL_NAME, POOL_SIZE, sizeof(*ts_root), &ts_utx);
->>>>>>> e4150a5d
+	rc = utest_pmem_create(POOL_NAME, POOL_SIZE, sizeof(*ts_root), NULL, &ts_utx);
 	if (rc != 0) {
 		perror("Evtree test couldn't create pool");
 		return rc;
