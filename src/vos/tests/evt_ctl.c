/**
 * (C) Copyright 2017-2019 Intel Corporation.
 *
 * Licensed under the Apache License, Version 2.0 (the "License");
 * you may not use this file except in compliance with the License.
 * You may obtain a copy of the License at
 *
 *    http://www.apache.org/licenses/LICENSE-2.0
 *
 * Unless required by applicable law or agreed to in writing, software
 * distributed under the License is distributed on an "AS IS" BASIS,
 * WITHOUT WARRANTIES OR CONDITIONS OF ANY KIND, either express or implied.
 * See the License for the specific language governing permissions and
 * limitations under the License.
 *
 * GOVERNMENT LICENSE RIGHTS-OPEN SOURCE SOFTWARE
 * The Government's rights to use, modify, reproduce, release, perform, display,
 * or disclose this software are subject to the terms of the Apache License as
 * provided in Contract No. B609815.
 * Any reproduction of computer software, computer software documentation, or
 * portions thereof marked with this legend must also reproduce the markings.
 */
#define D_LOGFAC	DD_FAC(tests)

#include <stdlib.h>
#include <stdarg.h>
#include <stddef.h>
#include <setjmp.h>
#include <cmocka.h>
#include <stdio.h>
#include <fcntl.h>
#include <string.h>
#include <errno.h>
#include <sys/types.h>
#include <sys/stat.h>
#include <sys/mman.h>
#include <sys/ioctl.h>
#include <uuid/uuid.h>
#include <stdlib.h>
#include <unistd.h>
#include <getopt.h>
#include <time.h>

#include <daos_srv/evtree.h>
#include <daos_srv/bio.h>
#include <daos/tests_lib.h>
#include <utest_common.h>

/*
 * The following structure used to
 * pass bool value , command line information
 * to various functions
 */
struct test_input_value {
	bool             input;
	int		 rect_nr;
	char             *optval;
};

struct test_input_value tst_fn_val;

/**
 * An example for integer key evtree .
 */

static struct utest_context	*ts_utx;
static struct umem_attr		*ts_uma;
static int			 ts_feats = EVT_FEAT_DEFAULT;

#define ORDER_DEF_INTERNAL	13
#define ORDER_DEF		16
#define	ORDER_TEST_SIZE		200

#define EVT_MIN_ORDER	4
#define EVT_MAX_ORDER	128

static int			ts_order = ORDER_DEF;

static struct evt_root		*ts_root;
static daos_handle_t		ts_toh;

#define EVT_SEP			','
#define EVT_SEP_VAL		':'
#define EVT_SEP_EXT		'-'
#define EVT_SEP_EPC		'@'

/* Data sizes */
#define D_1K_SIZE		1024
#define D_16K_SIZE		(16 * 1024)
#define D_256K_SIZE		(256 * 1024)
#define D_512K_SIZE		(512 * 1024)
#define D_1M_SIZE		(1024 * 1024)
#define D_256M_SIZE		(256 * 1024 * 1024)

#define POOL_NAME "/mnt/daos/evtree-utest"
#define POOL_SIZE ((1024 * 1024  * 1024ULL))

struct test_arg {
	struct utest_context	*ta_utx;
	struct umem_attr	*ta_uma;
	struct evt_root		*ta_root;
	char			*ta_pool_name;
};

static int
ts_evt_bio_free(struct umem_instance *umm, struct evt_desc *desc,
		daos_size_t nob, void *args)
{
	struct utest_context *utx;

	if (args)
		utx = ((struct test_arg *)args)->ta_utx;
	else
		utx = ts_utx;

	if (!bio_addr_is_hole(&desc->dc_ex_addr))
		utest_free(utx, desc->dc_ex_addr.ba_off);
	return 0;
}

static struct evt_desc_cbs	ts_evt_desc_cbs  = {
	.dc_bio_free_cb		= ts_evt_bio_free,
};

static int
ts_evt_bio_nofree(struct umem_instance *umm, struct evt_desc *desc,
		daos_size_t nob, void *args)
{
	/* caller is responsible for free */
	return 0;
}

static struct evt_desc_cbs	ts_evt_desc_nofree_cbs  = {
	.dc_bio_free_cb		= ts_evt_bio_nofree,
};

static void
ts_open_create(void **state)
{
	bool    create;
	char    *arg;
	int	rc;

	create = tst_fn_val.input;
	arg = tst_fn_val.optval;

	if (!daos_handle_is_inval(ts_toh)) {
		D_PRINT("Tree has been opened\n");
		fail();
	}

	if (create && arg != NULL) {
		if (arg[0] != 'o' || arg[1] != EVT_SEP_VAL) {
			D_PRINT("incorrect format for tree order: %s\n", arg);
			fail();
		}

		ts_order = atoi(&arg[2]);
		if (ts_order < EVT_ORDER_MIN || ts_order > EVT_ORDER_MAX) {
			D_PRINT("Invalid tree order %d\n", ts_order);
			fail();
		}

	}

	if (create) {
		D_PRINT("Create evtree with order %d\n", ts_order);
		rc = evt_create(ts_root, ts_feats, ts_order, ts_uma,
				&ts_evt_desc_cbs, &ts_toh);
	} else {
		D_PRINT("Open evtree\n");
		rc = evt_open(ts_root, ts_uma, &ts_evt_desc_cbs, &ts_toh);
	}

	if (rc != 0) {
		D_PRINT("Tree %s failed: %d\n", create ? "create" : "open", rc);
		fail();
	}
}

static void
ts_close_destroy(void **state)
{
	bool destroy;
	int rc;

	destroy = tst_fn_val.input;

	if (daos_handle_is_inval(ts_toh)) {
		D_PRINT("Invalid tree open handle\n");
		fail();
	}

	if (destroy) {
		D_PRINT("Destroy evtree\n");
		rc = evt_destroy(ts_toh);
	} else {
		D_PRINT("Close evtree\n");
		rc = evt_close(ts_toh);
	}

	ts_toh = DAOS_HDL_INVAL;
	if (rc != 0) {
		D_PRINT("Tree %s failed: %d\n",
			destroy ? "destroy" : "close", rc);
		fail();
	}
}

static int
ts_parse_rect(char *str, struct evt_rect *rect, daos_epoch_t *high,
	      char **val_p, bool *should_pass)
{
	char	*tmp;

	if (should_pass == NULL) {
		if (str[0] == '-') {
			D_PRINT("should_pass not supported %s\n", str);
			return -1;
		}
		goto parse_rect;
	}
	*should_pass = true;
	if (str[0] == '-') {
		str++;
		*should_pass = false;
	}
parse_rect:
	rect->rc_ex.ex_lo = atoi(str);

	tmp = strchr(str, EVT_SEP_EXT);
	if (tmp == NULL) {
		D_PRINT("Invalid input string %s\n", str);
		return -1;
	}

	str = tmp + 1;
	rect->rc_ex.ex_hi = atoi(str);
	tmp = strchr(str, EVT_SEP_EPC);
	if (tmp == NULL) {
		D_PRINT("Invalid input string %s\n", str);
		return -1;
	}

	str = tmp + 1;
	rect->rc_epc = atoi(str);

	if (high) {
		*high = DAOS_EPOCH_MAX;
		tmp = strchr(str, EVT_SEP_EXT);
		if (tmp == NULL)
			goto parse_value;
		str = tmp + 1;
		*high = atoi(str);
	}

parse_value:
	if (val_p == NULL) /* called by evt_find */
		return 0;

	tmp = strchr(str, EVT_SEP_VAL);
	if (tmp == NULL) {
		*val_p = NULL; /* punch */
		return 0;
	}

	str = tmp + 1;
	if (should_pass == NULL) {
		if (strlen(str) < 1 || strlen(str) > 2) {
			D_PRINT("Expected one of [-][HhBbVbCc]: got %s\n", str);
			return -1;
		}
		goto done;
	}

	if (strlen(str) != evt_rect_width(rect)) {
		D_PRINT("Length of string cannot match extent size %d/%d "
			"str=%s rect="DF_RECT"\n",
			(int)strlen(str), (int)evt_rect_width(rect), str,
			DP_RECT(rect));
		return -1;
	}
done:
	*val_p = str;
	return 0;
}

static void
init_mem(void *ptr, size_t size, const void *src_mem)
{
	memcpy(ptr, src_mem, size);
}

static inline int
bio_alloc_init(struct utest_context *utx, bio_addr_t *addr, const void *src,
	       size_t size)
{
	int		rc;
	umem_off_t	umoff;

	addr->ba_type = DAOS_MEDIA_SCM;
	if (src == NULL) {
		addr->ba_hole = 1;
		return 0;
	} else {
		addr->ba_hole = 0;
	}
	rc = utest_alloc(utx, &umoff, size, init_mem, src);

	if (rc != 0)
		goto end;

	bio_addr_set(addr, DAOS_MEDIA_SCM, umoff);
end:
	return rc;
}

static int
bio_strdup(struct utest_context *utx, bio_addr_t *addr, const char *str)
{
	size_t len = 0;

	if (str != NULL)
		len = strlen(str) + 1;

	return bio_alloc_init(utx, addr, str, len);
}

static void
ts_add_rect(void **state)
{
	char			*val;
	bio_addr_t		 bio_addr = {0}; /* Fake bio addr */
	struct evt_entry_in	 entry = {0};
	int			 rc;
	bool			 should_pass;
	static int		 total_added;
	char			*arg;

	arg = tst_fn_val.optval;

	if (arg == NULL) {
		D_PRINT("No parameters %s\n", arg);
		fail();
	}

	rc = ts_parse_rect(arg, &entry.ei_rect, NULL, &val, &should_pass);
	if (rc != 0) {
		D_PRINT("Parsing tree failure %d\n", rc);
		fail();
	}
	D_PRINT("Insert "DF_RECT": val=%s expect_pass=%s (total in tree=%d)\n",
		DP_RECT(&entry.ei_rect), val ? val : "<NULL>",
		should_pass ? "true" : "false", total_added);


	rc = bio_strdup(ts_utx, &bio_addr, val);
	if (rc != 0) {
		D_FATAL("Insufficient memory for test\n");
		fail();
	}
	entry.ei_addr = bio_addr;
	entry.ei_ver = 0;
	entry.ei_inob = val == NULL ? 0 : 1;

	rc = evt_insert(ts_toh, &entry);
	if (rc == 0)
		total_added++;
	if (should_pass) {
		if (rc != 0)
			D_FATAL("Add rect failed %d\n", rc);
	} else {
		if (rc == 0) {
			D_FATAL("Add rect should have failed\n");
			fail();
		}
		rc = 0;
	}

}

static void
ts_delete_rect(void **state)
{
	char			*val;
	struct evt_entry	 ent;
	struct evt_rect		 rect;
	int			 rc;
	bool			 should_pass;
	static int		 total_deleted;
	char			*arg;

	arg = tst_fn_val.optval;
	if (arg == NULL)
		fail();

	rc = ts_parse_rect(arg, &rect, NULL, &val, &should_pass);
	if (rc != 0)
		fail();

	D_PRINT("Delete "DF_RECT": val=%s expect_pass=%s (total in tree=%d)\n",
		DP_RECT(&rect), val ? val : "<NULL>",
		should_pass ? "true" : "false", total_deleted);

	rc = evt_delete(ts_toh, &rect, &ent);

	if (rc == 0)
		total_deleted++;

	if (should_pass) {
		if (rc != 0) {
			D_FATAL("Delete rect failed %d\n", rc);
		} else if (evt_rect_width(&rect) !=
			   evt_extent_width(&ent.en_sel_ext)) {
			rc = 1;
			D_FATAL("Returned rectangle width doesn't match\n");
		}
	} else {
		if (rc == 0) {
			D_FATAL("Delete rect should have failed\n");
			fail();
		}
		rc = 0;
	}

}

static void
ts_find_rect(void **state)
{
	struct evt_entry	*ent;
	char			*val;
	bio_addr_t		 addr;
	struct evt_rect		 rect;
	daos_epoch_range_t	 epr;
	struct evt_entry_array	 ent_array;
	int			 rc;
	bool			 should_pass;
	char			*arg;

	arg = tst_fn_val.optval;
	if (arg == NULL)
		fail();

	rc = ts_parse_rect(arg, &rect, NULL, &val, &should_pass);
	if (rc != 0)
		fail();

	D_PRINT("Search rectangle "DF_RECT"\n", DP_RECT(&rect));

	epr.epr_lo = 0;
	epr.epr_hi = rect.rc_epc;
	evt_ent_array_init(&ent_array);
	rc = evt_find(ts_toh, &epr, &rect.rc_ex, &ent_array);
	if (rc != 0)
		D_FATAL("Add rect failed %d\n", rc);

	evt_ent_array_for_each(ent, &ent_array) {
		bool punched;
		addr = ent->en_addr;

		punched = bio_addr_is_hole(&addr);
		D_PRINT("Find rect "DF_ENT" width=%d "
			"val=%.*s\n", DP_ENT(ent),
			(int)evt_extent_width(&ent->en_sel_ext),
			punched ? 4 : (int)evt_extent_width(&ent->en_sel_ext),
			punched ? "None" : (char *)utest_off2ptr(ts_utx,
								 addr.ba_off));
	}

	evt_ent_array_fini(&ent_array);
}

static void
ts_list_rect(void **state)
{
	char			*val;
	daos_anchor_t		 anchor;
	struct evt_filter	 filter = {0};
	struct evt_rect		 rect;
	daos_epoch_t		 high = DAOS_EPOCH_MAX;
	daos_handle_t		 ih;
	int			 i;
	char			*arg;
	int			 rc;
	int			 options = 0;
	bool			 probe = true;

	arg = tst_fn_val.optval;
	if (arg == NULL) {
		filter.fr_ex.ex_lo = 0;
		filter.fr_ex.ex_hi = ~(0ULL);
		filter.fr_epr.epr_lo = 0;
		filter.fr_epr.epr_hi = DAOS_EPOCH_MAX;
		goto start;
	}

	rc = ts_parse_rect(arg, &rect, &high, &val, NULL);
	if (rc != 0)
		fail();
	filter.fr_ex = rect.rc_ex;
	filter.fr_epr.epr_lo = rect.rc_epc;
	filter.fr_epr.epr_hi = high;
	if (!val)
		goto start;

	i = 0;
	if (val[0] == '-') {
		options = EVT_ITER_REVERSE;
		i = 1;
	}

	switch (val[i]) {
	case 'H':
		options |= EVT_ITER_EMBEDDED | EVT_ITER_VISIBLE |
			EVT_ITER_SKIP_HOLES;
		break;
	case 'h':
		options |= EVT_ITER_VISIBLE | EVT_ITER_SKIP_HOLES;
		probe = false;
		break;
	case 'V':
		options |= EVT_ITER_EMBEDDED;
	case 'v':
		options |= EVT_ITER_VISIBLE;
		probe = false;
		break;
	case 'C':
		options |= EVT_ITER_EMBEDDED;
	case 'c':
		options |= EVT_ITER_COVERED;
		probe = false;
		break;
	case 'B':
		options |= EVT_ITER_EMBEDDED;
	case 'b':
		options |= (EVT_ITER_VISIBLE | EVT_ITER_COVERED);
		/* Don't skip the probe in this case just to test that path */
		break;
	default:
		D_PRINT("Unknown iterator type: %c\n", val[0]);
		fail();
	}

start:
	rc = evt_iter_prepare(ts_toh, options, &filter, &ih);
	if (rc != 0) {
		D_PRINT("Failed to prepare iterator: %d\n", rc);
		fail();
	}

	rc = evt_iter_probe(ih, EVT_ITER_FIRST, NULL, NULL);
	if (rc == -DER_NONEXIST)
		D_GOTO(out, rc = 0);

	if (rc != 0) {
		D_PRINT("Failed to probe: %d\n", rc);
		D_GOTO(out, rc);
	}

	for (i = 0;; i++) {
		struct evt_entry	ent;
		unsigned int		inob = 0;

		rc = evt_iter_fetch(ih, &inob, &ent, &anchor);
		if (rc == 0) {
			if (inob != 1) {
				D_PRINT("Unexpected value for inob: %d\n",
					inob);
				fail();
			}
			D_PRINT("%d) "DF_ENT", val_addr="DF_U64" val=%.*s\n",
				i, DP_ENT(&ent),
				(uint64_t)utest_off2ptr(ts_utx,
							ent.en_addr.ba_off),
				bio_addr_is_hole(&ent.en_addr) ?
				4 : (int)evt_extent_width(&ent.en_sel_ext),
				bio_addr_is_hole(&ent.en_addr) ?
				"None" :
				(char *)utest_off2ptr(ts_utx,
						      ent.en_addr.ba_off));

			if (!probe)
				goto skip_probe;
			if (i % 3 == 0) {
				rect.rc_ex = ent.en_sel_ext;
				rect.rc_epc = ent.en_epoch;
				rc = evt_iter_probe(ih, EVT_ITER_FIND,
						    &rect, NULL);
			}
			if (i % 3 == 1) {
				rc = evt_iter_probe(ih, EVT_ITER_FIND,
						    NULL, &anchor);
			}
		}
skip_probe:

		if (rc == -DER_NONEXIST) {
			D_PRINT("Found %d entries\n", i);
			D_GOTO(out, rc = 0);
		}

		if (rc != 0)
			D_GOTO(out, rc);

		rc = evt_iter_next(ih);
	}
 out:
	evt_iter_finish(ih);
}

#define TS_VAL_CYCLE	4

static void
ts_many_add(void **state)
{
	char			*buf;
	char			*tmp;
	int			*seq;
	struct evt_rect		*rect;
	struct evt_entry_in	 entry = {0};
	bio_addr_t		 bio_addr = {0}; /* Fake bio addr */
	long			 offset = 0;
	int			 size;
	int			 nr;
	int			 i;
	int			 rc;
	char			*arg;
	/* argument format: "s:NUM,e:NUM,n:NUM"
	 * s: start offset
	 * e: extent size
	 * n: number of extents
	 */
	arg = tst_fn_val.optval;
	if (!arg) {
		D_PRINT("need input parameters s:NUM,e:NUM,n:NUM\n");
		fail();
	}

	if (arg[0] == 's') {
		if (arg[1] != EVT_SEP_VAL) {
			D_PRINT("Invalid parameter %s\n", arg);
			fail();
		}
		offset = strtol(&arg[2], &tmp, 0);
		if (*tmp != EVT_SEP) {
			D_PRINT("Invalid parameter %s\n", arg);
			fail();
		}
		arg = tmp + 1;
	}

	if (arg[0] != 'e' || arg[1] != EVT_SEP_VAL) {
		D_PRINT("Invalid parameter %s\n", arg);
		fail();
	}

	size = strtol(&arg[2], &tmp, 0);
	if (size <= 0) {
		D_PRINT("Invalid extent size %d\n", size);
		fail();
	}
	if (*tmp != EVT_SEP) {
		D_PRINT("Invalid parameter %s\n", arg);
		fail();
	}
	arg = tmp + 1;

	if (arg[0] != 'n' || arg[1] != EVT_SEP_VAL) {
		D_PRINT("Invalid parameter %s\n", arg);
		fail();
	}
	nr = strtol(&arg[2], &tmp, 0);
	if (nr <= 0) {
		D_PRINT("Invalid extent number %d\n", nr);
		fail();
	}
	tst_fn_val.rect_nr = nr;

	D_ALLOC(buf, size);
	if (!buf)
		fail();

	seq = dts_rand_iarr_alloc(nr, 0, true);
	if (!seq) {
		D_FREE(buf);
		fail();
	}

	rect = &entry.ei_rect;

	for (i = 0; i < nr; i++) {
		rect->rc_ex.ex_lo = offset + seq[i] * size;
		rect->rc_ex.ex_hi = rect->rc_ex.ex_lo + size - 1;
		rect->rc_epc = (seq[i] % TS_VAL_CYCLE) + 1;

		memset(buf, 'a' + seq[i] % TS_VAL_CYCLE, size - 1);

		rc = bio_strdup(ts_utx, &bio_addr, buf);
		if (rc != 0) {
			D_FATAL("Insufficient memory for test\n");
			fail();
		}
		entry.ei_addr = bio_addr;
		entry.ei_ver = 0;
		entry.ei_inob = 1;

		rc = evt_insert(ts_toh, &entry);
		if (rc != 0) {
			D_FATAL("Add rect %d failed %d\n", i, rc);
			fail();
		}
	}

	D_FREE(buf);
	D_FREE(seq);
}

static void
ts_tree_debug(void **state)
{
	int	level;
	char   *arg;

	arg = tst_fn_val.optval;
	level = atoi(arg);
	evt_debug(ts_toh, level);
}

static void
ts_drain(void **state)
{
	static int const drain_creds = 256;
	int	rc;

	ts_many_add(state);
	while (1) {
		bool destroyed = false;
		int creds = drain_creds;

		rc = evt_drain(ts_toh, &creds, &destroyed);
		if (rc) {
			print_message("Failed to drain: %s\n", d_errstr(rc));
			fail();
		}
		print_message("drained %d of %d\n", drain_creds - creds,
			      tst_fn_val.rect_nr);
		if (destroyed) {
			print_message("tree is empty\n");
			break;
		}
	}
}

int
teardown_builtin(void **state)
{
	struct test_arg *arg = *state;
	int		 rc;

	if (arg == NULL) {
		print_message("state not set, likely due to group-setup"
			      " issue\n");
		return 0;
	}

	rc = utest_utx_destroy(arg->ta_utx);

	D_FREE(arg->ta_pool_name);
	ts_evt_desc_cbs.dc_bio_free_args = NULL;

	return rc;
}
int
setup_builtin(void **state)
{
	struct test_arg	*arg = *state;
	static int	 tnum;
	int		 rc = 0;

	D_ASPRINTF(arg->ta_pool_name, "/mnt/daos/evtree-test-%d", tnum++);
	if (arg->ta_pool_name == NULL) {
		print_message("Failed to allocate test struct\n");
		return 1;
	}

	rc = utest_pmem_create(arg->ta_pool_name, POOL_SIZE,
			       sizeof(*arg->ta_root), &arg->ta_utx);
	if (rc != 0) {
		perror("Evtree internal test couldn't create pool");
		rc = 1;
		goto failed;
	}

	arg->ta_root = utest_utx2root(arg->ta_utx);
	arg->ta_uma = utest_utx2uma(arg->ta_utx);
	ts_evt_desc_cbs.dc_bio_free_args = arg;

	return 0;
failed:
	D_FREE(arg->ta_pool_name);
	return rc;
}

static int
global_setup(void **state)
{
	struct test_arg	*arg;

	D_ALLOC_PTR(arg);
	if (arg == NULL) {
		print_message("Failed to allocate test struct\n");
		return 1;
	}

	*state = arg;

	return 0;
}

static int
global_teardown(void **state)
{
	struct test_arg	*arg = *state;

	D_FREE(arg);

	return 0;
}

#define NUM_EPOCHS 100
#define NUM_PARTIAL 11
#define NUM_EXTENTS 30

/* copy_exp_val_to_array
* Input parameters : flag, evtdata
* Input/Output parameters : val, exp_size
*/
static void
copy_exp_val_to_array(int flag, int **evtdata,
					int *val, int *exp_size)
{
	int epoch;
	int offset;
	int loop_count;
	int count;
	int	incr = 0;

	count = *exp_size;

	for (epoch = 1; epoch <= NUM_EPOCHS; epoch++) {
	if (epoch < NUM_EPOCHS) {
		switch (flag) {
		case EVT_ITER_COVERED:
			incr = 1;
		break;
		case EVT_ITER_VISIBLE | EVT_ITER_COVERED:
			incr = 0;
		break;
		default:
		break;
		}
		if (flag == EVT_ITER_VISIBLE) {
			val[epoch] = evtdata[epoch][epoch];
			 count++;
		} else if ((flag == EVT_ITER_COVERED) ||
		(flag == (EVT_ITER_VISIBLE | EVT_ITER_COVERED))) {
			for (offset = epoch; offset >= 1; offset--) {
				if (evtdata[offset][epoch+incr] != 0) {
					val[count] =
					evtdata[offset][epoch+incr];
					count++;
				}
			}
		} else {
			if ((evtdata[epoch][epoch] & 0xFF) != 0xFF) {
				count++;
				val[count] = evtdata[epoch][epoch];
			}
		}
	} else {
		if (flag == EVT_ITER_VISIBLE) {
			for (offset = epoch;
			offset < NUM_EXTENTS + epoch; offset++) {
				val[offset] = evtdata[epoch][offset];
				 count++;
			}
		} else if (flag == EVT_ITER_COVERED) {
			for (loop_count = epoch+1;
			loop_count < NUM_EXTENTS+epoch;
			loop_count++) {
				for (offset = epoch-1; offset >= 1;
					offset--) {
					if (evtdata[offset][loop_count] != 0) {
						val[count] =
						evtdata[offset][loop_count];
						count++;
				   }
				}
			}
		} else if (flag == (EVT_ITER_VISIBLE | EVT_ITER_COVERED)) {
			for (loop_count = epoch;
				loop_count < NUM_EXTENTS+epoch; loop_count++) {
				for (offset = epoch; offset >= 1 ; offset--) {
					if (evtdata[offset][loop_count] != 0) {
						val[count] =
						evtdata[offset][loop_count];
						count++;
					}
				}
			}
		} else {
			for (offset = epoch; offset < NUM_EXTENTS + epoch;
			offset++) {
				if ((evtdata[epoch][offset] & 0xFF) != 0xFF) {
					count++;
					val[count] = evtdata[epoch][offset];
				}
			}
		}
	}
	}
	*exp_size = count;
}

/* create_expected_data:
* Input values:  iter_flag, evt_data
* Input/Output : expval, rev_expval
*/
static void
create_expected_data(int iter_flag, int **evt_data,
					int *expval, int *rev_expval)
{
	int expected_size;
	int count;
	int loop_count;

	count = 0;
	switch (iter_flag) {
	case EVT_ITER_EMBEDDED:
		print_message("EVT_ITER_EMBEDDED\n");
	break;
	case EVT_ITER_VISIBLE:
		print_message("EVT_ITER_VISIBLE\n");
		copy_exp_val_to_array(iter_flag, evt_data, expval, &count);
	break;
	case EVT_ITER_COVERED:
		print_message("EVT_ITER_COVERED\n");
		count = 1;
		copy_exp_val_to_array(iter_flag, evt_data, expval, &count);
	break;
	case (EVT_ITER_VISIBLE | EVT_ITER_COVERED):
		print_message("EVT_ITER_VISIBLE (COVERED)\n");
		count = 1;
		copy_exp_val_to_array(iter_flag, evt_data, expval, &count);
	break;
	case (EVT_ITER_SKIP_HOLES|EVT_ITER_VISIBLE):
		print_message("EVT_ITER_SKIP_HOLES (VISIBLE)\n");
		copy_exp_val_to_array(iter_flag, evt_data, expval, &count);
	break;
	case (EVT_ITER_REVERSE | EVT_ITER_SKIP_HOLES
			| EVT_ITER_VISIBLE):
		print_message("EVT_ITER_REVERSE (SKIP_HOLES and VISIBLE)\n");
	break;
	case (EVT_ITER_REVERSE | EVT_ITER_COVERED):
		 print_message("EVT_ITER_REVERSE (COVERED)\n");
	break;
	case (EVT_ITER_REVERSE | EVT_ITER_VISIBLE | EVT_ITER_COVERED):
		print_message("EVT_ITER_REVERSE (VISIBLE and COVERED)\n");
	break;
	case (EVT_ITER_REVERSE | EVT_ITER_VISIBLE):
		print_message("EVT_ITER_REVERSE (VISIBLE)\n");
	break;
	default:
		print_message("Invalid Flag\n");
	}
	if ((iter_flag & EVT_ITER_COVERED) == EVT_ITER_COVERED)
		expected_size = count-1;
	else
		expected_size = count;
	for (loop_count = expected_size,
		count = 1; loop_count >= 1;
		loop_count--, count++) {
		rev_expval[count] = expval[loop_count];
	}
}

/* test_evt_iter_flags :
*
* Validate the following conditions:
*   10: EVT_ITER_VISIBLE|EVT_ITER_SKIP_HOLES
*   26: EVT_ITER_REVERSE|EVT_ITER_VISIBLE|EVT_ITER_SKIP_HOLES
*    2: EVT_ITER_VISIBLE
*   18: EVT_ITER_REVERSE|EVT_ITER_VISIBLE
*    4: EVT_ITER_COVERED
*   20: EVT_ITER_REVERSE|EVT_ITER_COVERED
*    6: EVT_ITER_COVERED|EVT_ITER_VISIBLE
*   22: EVT_ITER_REVERSE|EVT_ITER_COVERED|EVT_ITER_VISIBLE
*    1: EVT_ITER_EMBEDDED
*/
static void
test_evt_iter_flags(void **state)
{
	struct test_arg		*arg = *state;
	int			*value;
	daos_handle_t		 toh;
	daos_handle_t		 ih;
	struct evt_entry_in	 entry = {0};
	struct evt_entry	 ent;
	int			rc;
	int			epoch;
	int			offset;
	int			sum;
	int			iter_count;
	int			count;
	uint32_t	inob;
	int		**data;
	int		*exp_val;
	int		*actual_val;
	int		*rev_exp_val;
	int		hole_epoch;
	int		val[] = {10, 26, 2, 18, 4, 20, 6, 22, 1};
	int		t_repeats;

	/* Create a evtree */
	rc = evt_create(arg->ta_root, ts_feats, ORDER_DEF_INTERNAL, arg->ta_uma,
			&ts_evt_desc_cbs, &toh);
	assert_int_equal(rc, 0);
	D_ALLOC_ARRAY(data, (NUM_EPOCHS+1));
	if (data == NULL)
		goto end;
	for (count = 0; count < NUM_EPOCHS+1; count++) {
		D_ALLOC_ARRAY(data[count], (NUM_EPOCHS+NUM_EXTENTS+1));
		if (data[count] == NULL) {
			print_message("Cannot allocate Memory\n");
			goto end;
		}
	}
	D_ALLOC_ARRAY(exp_val, (NUM_EPOCHS+1)*
				(NUM_EPOCHS+NUM_EXTENTS+1));
	if (exp_val == NULL)
		goto finish2;
	D_ALLOC_ARRAY(actual_val, (NUM_EPOCHS+1)*
				(NUM_EPOCHS+NUM_EXTENTS+1));
	if (actual_val == NULL)
		goto finish1;
	D_ALLOC_ARRAY(rev_exp_val, (NUM_EPOCHS+1)*
				(NUM_EPOCHS+NUM_EXTENTS+1));
	if (rev_exp_val == NULL)
		goto finish;
	/* Insert a bunch of entries with hole*/
	srand(time(0));
	hole_epoch = (rand() % 28) + 1;
	print_message("Hole inserted %d epoch.\n", hole_epoch);
	for (epoch = 1; epoch <= NUM_EPOCHS; epoch++) {
		for (offset = epoch; offset < NUM_EXTENTS + epoch; offset++) {
			entry.ei_rect.rc_ex.ex_lo = offset;
			entry.ei_rect.rc_ex.ex_hi = offset;
			entry.ei_rect.rc_epc = epoch;
			memset(&entry.ei_csum, 0, sizeof(entry.ei_csum));
			entry.ei_ver = 0;
			/* Insert a hole at random epoch */
			if (epoch == hole_epoch)
				entry.ei_inob = 0;
			else
				entry.ei_inob = sizeof(offset);
			sum = offset - epoch + 1;
			/* Use 0xFF as mask to mark a data as hole */
			/* The data we use range from 1 to 30. */
			if (entry.ei_inob == 0) {
				data[epoch][offset] = 0xFF;
				rc = bio_alloc_init(arg->ta_utx,
					&entry.ei_addr,	NULL, 0);
			} else {
				data[epoch][offset] = sum;
				rc = bio_alloc_init(arg->ta_utx,
					&entry.ei_addr,
					&sum, sizeof(sum));
			}
			if (rc != 0)
				goto finish;
			rc = evt_insert(toh, &entry);
			if (rc != 0)
				goto finish;
		}
	}
	for (iter_count = 0; iter_count < (
		sizeof(val)/sizeof(int)); iter_count++) {
		memset(exp_val, 0,
			(NUM_EPOCHS+1)*(NUM_EPOCHS+NUM_EXTENTS+1)*
			sizeof(int));
		memset(actual_val, 0,
			(NUM_EPOCHS+1)*(NUM_EPOCHS+NUM_EXTENTS+1)*
			sizeof(int));
		create_expected_data(val[iter_count],
			data, exp_val, rev_exp_val);
		rc = evt_iter_prepare(toh, val[iter_count], NULL, &ih);
		if (rc != 0)
			goto finish;
		rc = evt_iter_probe(ih, EVT_ITER_FIRST, NULL, NULL);
		if (rc != 0)
			goto finish;
		sum = 0;
		count = 0;
		/* Gather the evtree data using evt_iter_fetch */
		for (;;) {
			rc = evt_iter_fetch(ih, &inob, &ent, NULL);
			if (rc == -DER_NONEXIST)
				break;
			if (rc != 0)
				goto finish;
			count++;
			if (!bio_addr_is_hole(&ent.en_addr)) {
				value = utest_off2ptr(arg->ta_utx,
					ent.en_addr.ba_off);
				actual_val[count] = *value;
				sum += *value;
			} else {
				actual_val[count] = 0xFF;
			}
			rc = evt_iter_next(ih);
			if (rc == -DER_NONEXIST)
				break;
			if (rc != 0)
				goto finish;
		}
		print_message("Compare Expected/Actual Result\n");
		if (val[iter_count] == EVT_ITER_EMBEDDED) {
			t_repeats = 0;
			for (t_repeats = 1; t_repeats < (NUM_EXTENTS+1);
				t_repeats++) {
				sum = 01;
				for (count = 0; count < (NUM_EPOCHS+1)*
					(NUM_EPOCHS+NUM_EXTENTS+1); count++) {
					if (actual_val[count] == t_repeats)
						++sum;
				}
				if (sum != NUM_EPOCHS)
					rc = 1;
				else
					rc = 0;
			}
		} else if (((val[iter_count] & EVT_ITER_EMBEDDED)
			!= EVT_ITER_EMBEDDED) &&
			((val[iter_count] &
			EVT_ITER_REVERSE) != EVT_ITER_REVERSE)) {
			rc = memcmp(exp_val, actual_val,
				(NUM_EPOCHS+1)*(NUM_EPOCHS+NUM_EXTENTS+1)*
				sizeof(int));
		} else {
			rc = memcmp(actual_val, rev_exp_val,
				(NUM_EPOCHS+1)*(NUM_EPOCHS+NUM_EXTENTS+1)*
				sizeof(int));

		}
		print_message("RC: %d\n", rc);
		if (rc != 0)
			goto finish;
		rc = evt_iter_finish(ih);
		if (rc != 0)
			goto finish;
	}
finish:
	D_FREE(rev_exp_val);
finish1:
	D_FREE(actual_val);
finish2:
	D_FREE(exp_val);
end:
	D_FREE(data);
	rc = evt_destroy(toh);
	assert_int_equal(rc, 0);
}

static void
test_evt_iter_delete(void **state)
{
	struct test_arg		*arg = *state;
	int			*value;
	daos_handle_t		 toh;
	daos_handle_t		 ih;
	struct evt_entry_in	 entry = {0};
	struct evt_entry	 ent;
	int			 rc;
	int			 epoch;
	int			 offset;
	int			 sum, expected_sum;
	struct evt_filter	 filter = {0};
	uint32_t		 inob;

	rc = evt_create(arg->ta_root, ts_feats, ORDER_DEF_INTERNAL, arg->ta_uma,
			&ts_evt_desc_nofree_cbs, &toh);
	assert_int_equal(rc, 0);
	rc = utest_sync_mem_status(arg->ta_utx);
	assert_int_equal(rc, 0);
	/* Insert a bunch of entries */
	for (epoch = 1; epoch <= NUM_EPOCHS; epoch++) {
		for (offset = epoch; offset < NUM_EXTENTS + epoch; offset++) {
			entry.ei_rect.rc_ex.ex_lo = offset;
			entry.ei_rect.rc_ex.ex_hi = offset;
			entry.ei_rect.rc_epc = epoch;
			memset(&entry.ei_csum, 0, sizeof(entry.ei_csum));
			entry.ei_ver = 0;
			entry.ei_inob = sizeof(offset);
			sum = offset - epoch + 1;
			rc = bio_alloc_init(arg->ta_utx, &entry.ei_addr, &sum,
					    sizeof(sum));
			assert_int_equal(rc, 0);

			rc = evt_insert(toh, &entry);
			assert_int_equal(rc, 0);
			rc = utest_check_mem_increase(arg->ta_utx);
			assert_int_equal(rc, 0);
			rc = utest_sync_mem_status(arg->ta_utx);
			assert_int_equal(rc, 0);
		}
	}

	rc = evt_iter_prepare(toh, EVT_ITER_VISIBLE, NULL, &ih);
	assert_int_equal(rc, 0);
	rc = evt_iter_probe(ih, EVT_ITER_FIRST, NULL, NULL);
	assert_int_equal(rc, 0);
	sum = 0;
	for (;;) {
		rc = evt_iter_fetch(ih, &inob, &ent, NULL);
		if (rc == -DER_NONEXIST)
			break;
		assert_int_equal(rc, 0);
		assert_int_equal(inob, sizeof(sum));

		value = utest_off2ptr(arg->ta_utx, ent.en_addr.ba_off);
		sum += *value;

		rc = evt_iter_next(ih);
		if (rc == -DER_NONEXIST)
			break;
		assert_int_equal(rc, 0);
	}
	expected_sum = NUM_EPOCHS + (NUM_EXTENTS * (NUM_EXTENTS + 1) / 2) - 1;
	assert_int_equal(expected_sum, sum);
	rc = evt_iter_finish(ih);
	assert_int_equal(rc, 0);


	filter.fr_ex.ex_lo = 0;
	filter.fr_ex.ex_hi = NUM_EPOCHS + NUM_EXTENTS;
	filter.fr_epr.epr_lo = NUM_EPOCHS - NUM_PARTIAL + 1;
	filter.fr_epr.epr_hi = DAOS_EPOCH_MAX;
	rc = evt_iter_prepare(toh, 0, &filter, &ih);
	assert_int_equal(rc, 0);

	rc = evt_iter_probe(ih, EVT_ITER_FIRST, NULL, NULL);
	assert_int_equal(rc, 0);

	sum = 0;

	/* Delete some of the entries */
	for (;;) {
		rc = evt_iter_delete(ih, &ent);
		if (rc == -DER_NONEXIST)
			break;

		assert_int_equal(rc, 0);

		assert_false(bio_addr_is_hole(&ent.en_addr));

		value = utest_off2ptr(arg->ta_utx, ent.en_addr.ba_off);

		sum += *value;
		utest_free(arg->ta_utx, ent.en_addr.ba_off);
	}
	expected_sum = NUM_PARTIAL * (NUM_EXTENTS * (NUM_EXTENTS + 1) / 2);
	assert_int_equal(expected_sum, sum);

	rc = evt_iter_finish(ih);
	assert_int_equal(rc, 0);

	/* No filter so delete everything */
	rc = evt_iter_prepare(toh, 0, NULL, &ih);
	assert_int_equal(rc, 0);

	rc = evt_iter_probe(ih, EVT_ITER_FIRST, NULL, NULL);
	assert_int_equal(rc, 0);

	/* Ok, delete the rest */
	while (!evt_iter_empty(ih)) {
		rc = evt_iter_delete(ih, &ent);
		assert_int_equal(rc, 0);

		assert_false(bio_addr_is_hole(&ent.en_addr));

		value = utest_off2ptr(arg->ta_utx, ent.en_addr.ba_off);

		sum += *value;
		utest_free(arg->ta_utx, ent.en_addr.ba_off);
		rc = utest_check_mem_decrease(arg->ta_utx);
		assert_int_equal(rc, 0);
		rc = utest_sync_mem_status(arg->ta_utx);
		assert_int_equal(rc, 0);
	}
	rc = evt_iter_finish(ih);
	assert_int_equal(rc, 0);

	expected_sum = NUM_EPOCHS * (NUM_EXTENTS * (NUM_EXTENTS + 1) / 2);
	assert_int_equal(expected_sum, sum);
	rc = utest_check_mem_initial_status(arg->ta_utx);
	assert_int_equal(rc, 0);
	rc = evt_destroy(toh);
	assert_int_equal(rc, 0);
}

static void
test_evt_find_internal(void **state)
{
	struct test_arg		*arg = *state;
	daos_handle_t		 toh;
	daos_handle_t		 ih;
	struct evt_entry_in	 entry = {0};
	struct evt_entry	 *ent;
	struct evt_extent	 extent;
	daos_epoch_range_t	 epr;
	struct evt_entry_array	 ent_array;
	bio_addr_t		 addr;
	int			 rc;
	int			 epoch;
	int			 offset;
	int			 hole_epoch;
	char testdata[] = "deadbeef";

	/* Create a evtree */
	rc = evt_create(arg->ta_root, ts_feats, ORDER_DEF_INTERNAL, arg->ta_uma,
			&ts_evt_desc_cbs, &toh);
	assert_int_equal(rc, 0);
	rc = utest_sync_mem_status(arg->ta_utx);
	assert_int_equal(rc, 0);
	srand(time(0));
	hole_epoch = (rand() % 98) + 1;
	print_message("Hole inserted %d epoch.\n", hole_epoch);
	/* Insert data : deadbeef */
	for (epoch = 1; epoch <= NUM_EPOCHS; epoch++) {
		for (offset = epoch;
			offset < sizeof(testdata) + epoch;
			offset += sizeof(testdata)) {
			entry.ei_rect.rc_ex.ex_lo = offset;
			entry.ei_rect.rc_ex.ex_hi = offset+sizeof(testdata);
			entry.ei_rect.rc_epc = epoch;
			memset(&entry.ei_csum, 0, sizeof(entry.ei_csum));
			entry.ei_ver = 0;
			/* Insert a hole at random epoch */
			if (epoch == hole_epoch)
				entry.ei_inob = 0;
			else
				entry.ei_inob = sizeof(testdata);
			if (entry.ei_inob == 0) {
				rc = bio_alloc_init(arg->ta_utx,
						&entry.ei_addr, NULL, 0);
				assert_int_equal(rc, 0);
			} else {
				rc = bio_alloc_init(arg->ta_utx,
						&entry.ei_addr,
						testdata, sizeof(testdata));
				assert_int_equal(rc, 0);
			}
			rc = evt_insert(toh, &entry);
			assert_int_equal(rc, 0);
			rc = utest_check_mem_increase(arg->ta_utx);
			assert_int_equal(rc, 0);
			rc = utest_sync_mem_status(arg->ta_utx);
			assert_int_equal(rc, 0);
		}
	}
	/*Prepare and Probe the tree. Iteration flags not set */
	rc = evt_iter_prepare(toh, 0, NULL, &ih);
	assert_int_equal(rc, 0);
	rc = evt_iter_probe(ih, EVT_ITER_FIRST, NULL, NULL);
	assert_int_equal(rc, 0);
	/*
	 * Delete each record from last and run evt_find
	 * you get deadbeef, d (2-records). Covered records
	 * should be exposed on each deletes
	 */
	epr.epr_lo = 0;
	for (epoch = NUM_EPOCHS; epoch > 0; epoch--) {
		extent.ex_lo = epoch-1;
		extent.ex_hi = epoch+9;
		epr.epr_hi = epoch;
		evt_ent_array_init(&ent_array);
		rc = evt_find(toh, &epr, &extent, &ent_array);
		if (rc != 0)
			D_FATAL("Find rect failed %d\n", rc);
		evt_ent_array_for_each(ent, &ent_array) {
			bool punched;
			static char buf[10];

			addr = ent->en_addr;
			strcpy(buf, " ");
			punched = bio_addr_is_hole(&addr);
			D_PRINT("Find rect "DF_ENT" width=%d val=%.*s\n",
			DP_ENT(ent),
			(int)evt_extent_width(&ent->en_sel_ext),
			punched ? 4 : (int)evt_extent_width(&ent->en_sel_ext),
			punched ? "None" : (char *)utest_off2ptr(arg->ta_utx,
								 addr.ba_off));
			punched ? strcpy(buf, "None") :
			strncpy(buf,
				(char *)utest_off2ptr(arg->ta_utx, addr.ba_off),
				(int)evt_extent_width(&ent->en_sel_ext));
			if (punched) {
				rc = strcmp(buf, "None");
				if (rc != 0)
					fail_msg("Data Check Failed");
			} else {
				if ((int)evt_extent_width(&ent->en_sel_ext)
					== 1) {
					rc = strcmp(buf, "d");
					if (rc != 0)
						fail_msg("Data Check Failed");
				} else {
					rc = strcmp(buf, "deadbeef");
					if (rc != 0)
						fail_msg("Data Check Failed");
				}
			}
		}
		/* Delete the last visible record */
		entry.ei_rect.rc_ex.ex_lo = epoch;
		entry.ei_rect.rc_ex.ex_hi = extent.ex_hi;
		entry.ei_rect.rc_epc = epr.epr_hi;
		rc = evt_delete(toh, &entry.ei_rect, NULL);
		assert_int_equal(rc, 0);
		rc = utest_check_mem_decrease(arg->ta_utx);
		assert_int_equal(rc, 0);
		rc = utest_sync_mem_status(arg->ta_utx);
		assert_int_equal(rc, 0);
		evt_ent_array_fini(&ent_array);
	}
	rc = utest_check_mem_initial_status(arg->ta_utx);
	assert_int_equal(rc, 0);
	/* Destroy the tree */
	rc = evt_destroy(toh);
	assert_int_equal(rc, 0);

}
/*
*   10: EVT_ITER_VISIBLE|EVT_ITER_SKIP_HOLES
*   26: EVT_ITER_REVERSE|EVT_ITER_VISIBLE|EVT_ITER_SKIP_HOLES
*    2: EVT_ITER_VISIBLE
*   18: EVT_ITER_REVERSE|EVT_ITER_VISIBLE
*    4: EVT_ITER_COVERED
*   20: EVT_ITER_REVERSE|EVT_ITER_COVERED
*    6: EVT_ITER_COVERED|EVT_ITER_VISIBLE
*   22: EVT_ITER_REVERSE|EVT_ITER_COVERED|EVT_ITER_VISIBLE
*/
static void
test_evt_iter_delete_internal(void **state)
{
	struct test_arg		*arg = *state;
	daos_handle_t		 toh;
	daos_handle_t		 ih;
	struct evt_entry_in	 entry = {0};
	int			 rc;
	int			 epoch;
	int			 offset;
	int			 val[] = {10, 26, 2, 18, 4, 20, 6, 22, 0};
	int			 iter_count;

	rc = evt_create(arg->ta_root, ts_feats, ORDER_DEF_INTERNAL, arg->ta_uma,
			&ts_evt_desc_cbs, &toh);
	assert_int_equal(rc, 0);

	/* Insert a bunch of entries */
	for (epoch = 1; epoch <= NUM_EPOCHS; epoch++) {
		for (offset = epoch; offset < NUM_EXTENTS + epoch; offset++) {
			entry.ei_rect.rc_ex.ex_lo = offset;
			entry.ei_rect.rc_ex.ex_hi = offset;
			entry.ei_rect.rc_epc = epoch;
			memset(&entry.ei_csum, 0, sizeof(entry.ei_csum));
			entry.ei_ver = 0;
			entry.ei_inob = sizeof(offset);
			rc = bio_alloc_init(arg->ta_utx, &entry.ei_addr,
					    &offset, sizeof(offset));
			assert_int_equal(rc, 0);

			rc = evt_insert(toh, &entry);
			assert_int_equal(rc, 0);
		}
	}
	for (iter_count = 0; iter_count < (
		sizeof(val)/sizeof(int)); iter_count++) {
		struct evt_entry ent;

		/* No filter so delete everything */
		rc = evt_iter_prepare(toh, val[iter_count], NULL, &ih);
		assert_int_equal(rc, 0);

		rc = evt_iter_probe(ih, EVT_ITER_FIRST, NULL, NULL);
		assert_int_equal(rc, 0);

		/* Ok, delete the rest */
		while (!evt_iter_empty(ih)) {
			rc = evt_iter_delete(ih, &ent);
			if (val[iter_count] == 0) {
				assert_int_equal(rc, 0);
			} else {
				assert_int_not_equal(rc, 0);
				/* exit the loop */
				break;
			}
		}
		rc = evt_iter_finish(ih);
		assert_int_equal(rc, 0);
	}
	rc = evt_destroy(toh);
	assert_int_equal(rc, 0);
}

static void
test_evt_variable_record_size_internal(void **state)
{
	struct test_arg		*arg = *state;
	daos_handle_t		 toh;
	struct evt_entry_in	 entry = {0};
	int			 rc, count;
	int			 epoch;
	const int		val[] = {D_1K_SIZE,
					D_16K_SIZE};
	uint64_t		data_size;
	char                     *data;

	rc = evt_create(arg->ta_root, ts_feats, ORDER_DEF_INTERNAL,
			arg->ta_uma, &ts_evt_desc_cbs, &toh);
	assert_int_equal(rc, 0);
	for (count = 0; count < sizeof(val)/sizeof(int); count++) {
		/* Try to insert a bunch of entries with variable data sizes */
		data_size = val[count];
		D_ALLOC(data, data_size);
		strcpy(data, "EVTree: Test Variable Record Size");
		for (epoch = 1; epoch < 3 ; epoch++) {
			entry.ei_rect.rc_ex.ex_lo = epoch;
			entry.ei_rect.rc_ex.ex_hi = epoch + data_size;
			entry.ei_rect.rc_epc = epoch;
			entry.ei_ver = 0;
			entry.ei_inob = data_size;

			memset(&entry.ei_csum, 0, sizeof(entry.ei_csum));

			rc = bio_alloc_init(arg->ta_utx, &entry.ei_addr,
					    data, data_size);
			assert_int_equal(rc, 0);
			rc = evt_insert(toh, &entry);
			if (count > 0)
				assert_int_not_equal(rc, 0);
			else
				assert_int_equal(rc, 0);
		}
		D_FREE(data);
	}
	rc = evt_destroy(toh);
	assert_int_equal(rc, 0);
}

static void
test_evt_various_data_size_internal(void **state)
{
	struct test_arg		*arg = *state;
	daos_handle_t		 toh;
	daos_handle_t		 ih;
	struct evt_entry_in	 entry = {0};
	int			 rc, count;
	int			 epoch;
	const int		val[] = {D_1K_SIZE,
					D_16K_SIZE,
					D_256K_SIZE,
					D_512K_SIZE,
					D_1M_SIZE,
					D_256M_SIZE};
	uint64_t		data_size;
	char                     *data;
	struct evt_entry_array	 ent_array;
	struct evt_entry	 *ent;
	bio_addr_t		 addr;
	struct evt_extent	 extent;
	daos_epoch_range_t	 epr;

	for (count = 0; count < sizeof(val)/sizeof(int); count++) {
		rc = evt_create(arg->ta_root, ts_feats, ORDER_DEF_INTERNAL,
				arg->ta_uma, &ts_evt_desc_cbs, &toh);
		assert_int_equal(rc, 0);
		rc = utest_sync_mem_status(arg->ta_utx);
		assert_int_equal(rc, 0);
		data_size = val[count];
		D_PRINT("Data Size: %ld\n", data_size);
		D_ALLOC(data, data_size);
		strcpy(data, "EVTree: Out of Memory");
		epr.epr_lo = 0;
		/* Loop does the following : evt_insert,
		* evt_find (first epoch) and evt_delete (random deletes)
		* till out of space condition
		*/
		for (epoch = 1; ; epoch++) {
			entry.ei_rect.rc_ex.ex_lo = epoch;
			entry.ei_rect.rc_ex.ex_hi = epoch + data_size;
			entry.ei_rect.rc_epc = epoch;
			entry.ei_ver = 0;
			entry.ei_inob = data_size;

			memset(&entry.ei_csum, 0, sizeof(entry.ei_csum));

			rc = bio_alloc_init(arg->ta_utx, &entry.ei_addr,
					    data, data_size);
			if (rc != 0) {
				assert_int_equal(rc, -DER_NOSPACE);
				break;
			}
			rc = evt_insert(toh, &entry);
			if (rc != 0) {
				assert_int_equal(rc, -DER_NOSPACE);
				break;
			}
			rc = utest_check_mem_increase(arg->ta_utx);
			assert_int_equal(rc, 0);
			rc = utest_sync_mem_status(arg->ta_utx);
			assert_int_equal(rc, 0);
			if (epoch == 1) {
				evt_ent_array_init(&ent_array);
				extent.ex_lo = epoch;
				extent.ex_hi = epoch + data_size;
				epr.epr_hi = epoch;
				rc = evt_find(toh, &epr, &extent, &ent_array);
				if (rc != 0)
					D_FATAL("Find rect failed %d\n", rc);
				evt_ent_array_for_each(ent, &ent_array) {
					static char *actual;

					D_ALLOC(actual, data_size);
					addr = ent->en_addr;
					strncpy(actual,
					(char *)utest_off2ptr(arg->ta_utx,
						addr.ba_off),
					(int)evt_extent_width(
						&ent->en_sel_ext));
					rc = strcmp(actual, data);
					if (rc != 0) {
						D_FREE(actual);
						D_FREE(data);
						fail_msg("Data Check Failed\n");
					}
					D_FREE(actual);
				}
				evt_ent_array_fini(&ent_array);
			}
			/* Delete a record*/
			if (epoch % 10 == 0) {
				entry.ei_rect.rc_ex.ex_lo = epoch;
				entry.ei_rect.rc_ex.ex_hi = epoch + data_size;
				entry.ei_rect.rc_epc = epoch;

				rc = evt_delete(toh, &entry.ei_rect, NULL);
				assert_int_equal(rc, 0);
				rc = utest_check_mem_decrease(arg->ta_utx);
				assert_int_equal(rc, 0);
				rc = utest_sync_mem_status(arg->ta_utx);
				assert_int_equal(rc, 0);
			}
		}
		/* Delete remaining records: evt_iter_delete */
		rc = evt_iter_prepare(toh, 0, NULL, &ih);
		assert_int_equal(rc, 0);
		rc = evt_iter_probe(ih, EVT_ITER_FIRST, NULL, NULL);
		assert_int_equal(rc, 0);
		print_message("Deleting evtree contents\n");
		while (!evt_iter_empty(ih)) {
			rc = evt_iter_delete(ih, NULL);
			assert_int_equal(rc, 0);
			rc = utest_check_mem_decrease(arg->ta_utx);
			assert_int_equal(rc, 0);
			rc = utest_sync_mem_status(arg->ta_utx);
			assert_int_equal(rc, 0);
		}
		rc = evt_iter_finish(ih);
		assert_int_equal(rc, 0);
		/* Free allocated memory */
		D_FREE(data);
		rc = evt_destroy(toh);
		assert_int_equal(rc, 0);
	}
}

static void
test_evt_node_size_internal(void **state)
{
	struct test_arg		*arg = *state;
	daos_handle_t		 toh;
	int			order_size, rc;
	bool			evt_created;

	for (order_size = 0; order_size < ORDER_TEST_SIZE; order_size++) {
		evt_created = false;
		rc = evt_create(arg->ta_root, ts_feats, order_size,
				arg->ta_uma, &ts_evt_desc_cbs, &toh);
		if ((order_size >= EVT_MIN_ORDER) &&
		(order_size <= EVT_MAX_ORDER)) {
			assert_int_equal(rc, 0);
			evt_created = true;
		} else {
			assert_int_not_equal(rc, 0);
		}
		if (evt_created) {
			rc = evt_destroy(toh);
			assert_int_equal(rc, 0);
		}
	}
}

/* Args : Input : string_val pointer
*                 num: number of time to repeat string val
*         Output: ret_string: Returns concatenated string.
*/
void repeat_string(char *ret_string, char *string_val, int num)
{
	int	counter;

	counter = num;
	strcpy(ret_string, string_val);
	counter--;
	while (counter-- > 0)
		strcat(ret_string, string_val);
}

static void
test_evt_overlap_split_internal(void **state)
{
	struct test_arg		*arg = *state;
	daos_handle_t		toh;
	daos_handle_t		ih;
	struct evt_entry	ent;
	int			rc;
	struct evt_entry_in	entry = {0};
	int			epoch;
	int			record_size, data_size;
	char			*data;
	char			*expected_data = NULL;
	char			*actual_data = NULL;
	char			*read_data = NULL;
	uint32_t		 inob;
	int			data_len = 9;
	int			tree_depth_fail = 0;
	int			mem_cmp_fail = 0;
	int			read_counter, counter, temp_val;
	int			last_offset = 0;

	rc = evt_create(arg->ta_root, ts_feats, ORDER_DEF_INTERNAL,
				arg->ta_uma, &ts_evt_desc_cbs, &toh);
	assert_int_equal(rc, 0);
	/* Overall data : September
	* overlap value1: Wonderful
	* overlap value2: Rainydays
	*/
	record_size = ((data_len * NUM_EPOCHS) + 1);
	/* First data malloc is for record_size.
	* Other data malloc is only for 9 bytes.
	* for loop frees the data every time.
	*/
	D_ALLOC_ARRAY(data, record_size);
	if (data == NULL)
		goto finish;
	repeat_string(data, "September", NUM_EPOCHS);
	data_size = record_size;

	D_ALLOC_ARRAY(expected_data, NUM_EPOCHS * record_size);
	if (expected_data == NULL)
		goto finish1;
	D_ALLOC_ARRAY(actual_data, NUM_EPOCHS * record_size);
	if (actual_data == NULL)
		goto finish2;

	for (epoch = 1; epoch < NUM_EPOCHS; epoch++) {
	/* Write a big extent at epoch 1.
	* Then, write some data in the front, end, middle
	* at different epochs and see whether overlapped data
	* is visible.
	*/
		if (epoch > 1) {
			/* For epoch=1, the data size is different.
			* All other epoch, data size is same.
			* The data is freed on each loop.
			*/
			data_size = 9;
			D_ALLOC_ARRAY(data, data_size);
			if (data == NULL)
				goto finish;
		}
		switch (epoch) {
		case 1:
			/* Initial long data */
			entry.ei_rect.rc_ex.ex_lo = epoch;
			entry.ei_rect.rc_ex.ex_hi = data_size;
			memcpy(expected_data, data, data_size);
			break;
		case 2:
			/* Add some value in front */
			memcpy(data, "Wonderful", strlen("Wonderful"));
			entry.ei_rect.rc_ex.ex_lo = epoch - 1;
			entry.ei_rect.rc_ex.ex_hi = data_size;
			memcpy(expected_data, data, data_size);
			break;
		case 3:
			/* Add something in the middle */
			memcpy(data, "Rainydays", strlen("Rainydays"));
			temp_val = epoch * data_size;
			entry.ei_rect.rc_ex.ex_lo = temp_val + 1;
			entry.ei_rect.rc_ex.ex_hi = temp_val +
			data_size;
			memcpy(&expected_data[temp_val], data,
				data_size);
			break;
		case 4:
			/* Add something at the end */
			memcpy(data, "deafbeefs", strlen("deadbeefs"));
			temp_val = NUM_EPOCHS * data_size;
			entry.ei_rect.rc_ex.ex_lo = temp_val + 1;
			entry.ei_rect.rc_ex.ex_hi = temp_val +
			data_size;
			memcpy(&expected_data[temp_val], data,
			data_size);
			last_offset = temp_val + data_size;
			break;
		default:
			/* Create extent far away for node split */
			memcpy(data, "Wildfire", strlen("Wildfire"));
			temp_val = epoch * NUM_EPOCHS * NUM_EPOCHS;
			entry.ei_rect.rc_ex.ex_lo = temp_val + 1;
			entry.ei_rect.rc_ex.ex_hi = temp_val +
			data_size;
			memcpy(&expected_data[last_offset],
			data, data_size);
			last_offset += data_size;
			break;
		}
		entry.ei_rect.rc_epc = epoch;
		entry.ei_ver = 0;
		entry.ei_inob = 1;

		memset(&entry.ei_csum, 0, sizeof(entry.ei_csum));
		rc = bio_alloc_init(arg->ta_utx, &entry.ei_addr,
				    data, data_size);
		assert_int_equal(rc, 0);
		rc = evt_insert(toh, &entry);
		assert_int_equal(rc, 0);
		D_FREE(data);
	}

	rc = evt_iter_prepare(toh, EVT_ITER_VISIBLE, NULL, &ih);
	if (rc != 0)
		goto finish;
	rc = evt_iter_probe(ih, EVT_ITER_FIRST, NULL, NULL);
	if (rc != 0)
		goto finish;

	read_counter = 0;

	for (;;) {
		rc = evt_iter_fetch(ih, &inob, &ent, NULL);
		if (rc == -DER_NONEXIST)
			break;
		assert_int_equal(rc, 0);
		read_data = utest_off2ptr(arg->ta_utx, ent.en_addr.ba_off);
		for (counter = 0;
		counter < (int)evt_extent_width(&ent.en_sel_ext); counter++) {
			memcpy(&actual_data[read_counter], &read_data[counter],
				sizeof(char));
			read_counter++;
		}
		rc = evt_iter_next(ih);
		if (rc == -DER_NONEXIST)
			break;
		assert_int_equal(rc, 0);
	}

	rc = memcmp(actual_data, expected_data,
		NUM_EPOCHS * record_size *
		sizeof(char));
	if (rc != 0) {
		mem_cmp_fail = 1;
		goto finish;
	}


	D_PRINT("Tree depth :%d\n", arg->ta_root->tr_depth);
	if (arg->ta_root->tr_depth < 2)
		tree_depth_fail = 1;


finish:
	if (tree_depth_fail)
		fail_msg("Node not splitted\n");
	if (mem_cmp_fail) {
		D_PRINT("Actual Data\n");
		D_PRINT("===========\n");
		for (counter = 0; counter < read_counter; counter++)
			D_PRINT("%c", actual_data[counter]);
		D_PRINT("\n");
		D_PRINT("Expected Data\n");
		D_PRINT("===========\n");
		for (counter = 0; counter < last_offset; counter++)
			D_PRINT("%c", expected_data[counter]);
		D_PRINT("\n");
		fail_msg("Actual/Expected Data MisMatch\n");
	}
	D_FREE(actual_data);
finish1:
	D_FREE(data);
finish2:
	D_FREE(expected_data);
	rc = evt_destroy(toh);
	assert_int_equal(rc, 0);
}

static inline int
insert_and_check(daos_handle_t toh, struct evt_entry_in *entry, int idx, int nr)
{
	int		rc;
	static int	epoch = 1;

	entry->ei_rect.rc_ex.ex_lo = idx;
	entry->ei_rect.rc_ex.ex_hi = idx + nr - 1;
	entry->ei_rect.rc_epc = epoch;
	rc = evt_insert(toh, entry);
	assert_int_equal(rc, 0);

	return epoch++;
}

#define EVT_ALLOC_BUG_NR 1000
static void
test_evt_ent_alloc_bug(void **state)
{
	struct test_arg		*arg = *state;
	daos_handle_t		 toh;
	daos_handle_t		 ih;
	struct evt_entry_in	 entry_in = {0};
	struct evt_entry	 entry = {0};
	int			 rc;
	int			 count = 0;
	uint32_t		 inob;
	int			 last = 0;
	int			 idx1, nr1, idx2, nr2, idx3, nr3;

	rc = evt_create(arg->ta_root, ts_feats, ORDER_DEF_INTERNAL, arg->ta_uma,
			&ts_evt_desc_cbs, &toh);
	assert_int_equal(rc, 0);

	idx1 = 0;
	nr1  = 500;
	idx2 = idx1 + nr1;
	nr2  = nr1;
	idx3 = idx1 + 1;
	nr3  = idx2 + nr2 - idx1 - 2;
	entry_in.ei_ver = 0;
	entry_in.ei_inob = 0;
	/* We will insert nothing but holes as we are just checking sorted
	 * iteration.
	 */
	bio_alloc_init(arg->ta_utx, &entry_in.ei_addr, NULL, 0);

	/* Fill in the entries */
	while (nr1 > 0 && nr2 > 0 && nr3 > 0) {
		last = insert_and_check(toh, &entry_in, idx1, nr1);
		if (last >= EVT_ALLOC_BUG_NR)
			break;
		idx1 += 2;
		nr1 -= 4;
		last = insert_and_check(toh, &entry_in, idx2, nr2);
		if (last >= EVT_ALLOC_BUG_NR)
			break;
		idx2 += 2;
		nr2 -= 4;
		last = insert_and_check(toh, &entry_in, idx3, nr3);
		if (last >= EVT_ALLOC_BUG_NR)
			break;
		idx3 += 2;
		nr3 -= 4;
	}

	/* Now, do a sorted iteration */
	rc = evt_iter_prepare(toh, EVT_ITER_VISIBLE | EVT_ITER_COVERED, NULL,
			      &ih);
	assert_int_equal(rc, 0);

	rc = evt_iter_probe(ih, EVT_ITER_FIRST, NULL, NULL);
	assert_int_equal(rc, 0);

	/* Ok, count the entries */
	while (!evt_iter_fetch(ih, &inob, &entry, NULL)) {
		rc = evt_iter_next(ih);
		if (rc == -DER_NONEXIST)
			break;
		assert_int_equal(rc, 0);
		count++;
	}
	print_message("Number of entries is %d\n", count);
	rc = evt_iter_finish(ih);
	assert_int_equal(rc, 0);

	rc = evt_destroy(toh);
	assert_int_equal(rc, 0);

	assert_in_range(count, last, last * 3);
}

static void
test_evt_root_deactivate_bug(void **state)
{
	struct test_arg		*arg = *state;
	daos_handle_t		 toh;
	struct evt_entry_in	 entry_in = {0};
	int			 rc;

	rc = evt_create(arg->ta_root, ts_feats, ORDER_DEF_INTERNAL, arg->ta_uma,
			&ts_evt_desc_cbs, &toh);
	assert_int_equal(rc, 0);

	entry_in.ei_ver = 0;
	entry_in.ei_inob = 0;
	/* We will insert nothing but holes as we are just checking sorted
	 * iteration.
	 */
	bio_alloc_init(arg->ta_utx, &entry_in.ei_addr, NULL, 0);

	insert_and_check(toh, &entry_in, 0, 1);

	rc = evt_delete(toh, &entry_in.ei_rect, NULL);
	assert_int_equal(rc, 0);

	/* Insert it again now */
	insert_and_check(toh, &entry_in, 0, 1);

	rc = evt_destroy(toh);
	assert_int_equal(rc, 0);
}
static int
run_create_test(void)
{
	static const struct CMUnitTest evt_create[] = {
		{ "EVT001: evt_create", ts_open_create, NULL, NULL},
		{ NULL, NULL, NULL, NULL }
	};

	return cmocka_run_group_tests_name("evtree create test", evt_create,
					   NULL, NULL);
}

static int
run_destroy_test(void)
{
	static const struct CMUnitTest evt_destroy[] = {
		{ "EVT002: evt_destroy", ts_close_destroy, NULL, NULL},
		{ NULL, NULL, NULL, NULL }
	};

	return cmocka_run_group_tests_name("evtree destroy test", evt_destroy,
						NULL, NULL);
}

static int
run_add_test(void)
{
	static const struct CMUnitTest evt_add_rect[] = {
		{ "EVT003: evt_add_rect", ts_add_rect, NULL, NULL},
		{ NULL, NULL, NULL, NULL }
	};

	return cmocka_run_group_tests_name("evtree add test", evt_add_rect,
						NULL, NULL);
}

static int
run_many_add_test(void)
{
	static const struct CMUnitTest evt_many_add[] = {
		{ "EVT004: evt_many_add", ts_many_add, NULL, NULL},
		{ NULL, NULL, NULL, NULL }
	};

	return cmocka_run_group_tests_name("evtree many add test",
						evt_many_add, NULL, NULL);
}

static int
run_find_rect_test(void)
{
	static const struct CMUnitTest evt_find_rect[] = {
		{ "EVT005: evt_find_rect", ts_find_rect, NULL, NULL},
		{ NULL, NULL, NULL, NULL }
	};

	return cmocka_run_group_tests_name("evtree find rect test",
						evt_find_rect, NULL, NULL);
}

static int
run_list_rect_test(void)
{
	static const struct CMUnitTest evt_list_rect[] = {
		{ "EVT006: evt_list_rect", ts_list_rect, NULL, NULL},
		{ NULL, NULL, NULL, NULL }
	};

	return cmocka_run_group_tests_name("evtree list rect test",
						evt_list_rect, NULL, NULL);
}

static int
run_delete_rect_test(void)
{
	static const struct CMUnitTest evt_delete_rect[] = {
		{ "EVT007: evt_delete_rect", ts_delete_rect, NULL, NULL},
		{ NULL, NULL, NULL, NULL }
	};

	return cmocka_run_group_tests_name("evtree delete rect test",
						evt_delete_rect, NULL, NULL);
}

static int
run_tree_debug_test(void)
{
	static const struct CMUnitTest evt_tree_debug[] = {
		{ "EVT008: evt_tree_debug", ts_tree_debug, NULL, NULL},
		{ NULL, NULL, NULL, NULL }
	};

	return cmocka_run_group_tests_name("evtree tree debug test",
					evt_tree_debug, NULL, NULL);
}

static int
run_drain_test(void)
{
	static const struct CMUnitTest evt_drain[] = {
		{ "EVT009: evt_drain", ts_drain, NULL, NULL},
		{ NULL, NULL, NULL, NULL }
	};

	return cmocka_run_group_tests_name("evtree drain test",
					   evt_drain, NULL, NULL);
}

static void
test_evt_outer_punch(void **state)
{
	struct test_arg		*arg = *state;
	int			*value;
	daos_handle_t		 toh;
	daos_handle_t		 ih;
	struct evt_entry_in	 entry = {0};
	struct evt_entry	 ent;
	int			 rc;
	int			 epoch;
	int			 offset;
	int			 count;
	int			 sum, visible, covered;
	struct evt_filter	 filter = {0};
	uint32_t		 inob;

	rc = evt_create(arg->ta_root, ts_feats, ORDER_DEF_INTERNAL, arg->ta_uma,
			&ts_evt_desc_nofree_cbs, &toh);
	assert_int_equal(rc, 0);
	sum = 1;

	/* Insert a bunch of entries */
	for (epoch = 1; epoch <= NUM_EPOCHS; epoch++) {
		for (count = 0; count < NUM_EXTENTS; count++) {
			offset = count * NUM_EXTENTS;
			entry.ei_rect.rc_ex.ex_lo = offset;
			entry.ei_rect.rc_ex.ex_hi = offset;
			entry.ei_rect.rc_epc = epoch;
			memset(&entry.ei_csum, 0, sizeof(entry.ei_csum));
			entry.ei_ver = 0;
			entry.ei_inob = sizeof(offset);
			rc = bio_alloc_init(arg->ta_utx, &entry.ei_addr, &sum,
					    sizeof(sum));
			assert_int_equal(rc, 0);

			rc = evt_insert(toh, &entry);
			assert_int_equal(rc, 0);
		}
	}

	filter.fr_ex.ex_lo = 0;
	filter.fr_ex.ex_hi = NUM_EPOCHS * NUM_EXTENTS;
	filter.fr_epr.epr_lo = 0;
	filter.fr_punch = NUM_EPOCHS - 1;
	filter.fr_epr.epr_hi = DAOS_EPOCH_MAX;
	rc = evt_iter_prepare(toh, EVT_ITER_VISIBLE | EVT_ITER_COVERED,
			      &filter, &ih);
	assert_int_equal(rc, 0);

	rc = evt_iter_probe(ih, EVT_ITER_FIRST, NULL, NULL);
	assert_int_equal(rc, 0);

	visible = covered = 0;

	for (;;) {
		rc = evt_iter_fetch(ih, &inob, &ent, NULL);
		assert_int_equal(rc, 0);

		assert_false(bio_addr_is_hole(&ent.en_addr));

		value = utest_off2ptr(arg->ta_utx, ent.en_addr.ba_off);

		if (ent.en_visibility & EVT_COVERED) {
			covered += *value;
			assert_true(ent.en_epoch <= (NUM_EPOCHS - 1));
			assert_false(ent.en_visibility & EVT_VISIBLE);
		} else {
			visible += *value;
			assert_true(ent.en_epoch == NUM_EPOCHS);
			assert_false(ent.en_visibility & EVT_COVERED);
			assert_true(ent.en_visibility & EVT_VISIBLE);
		}

		rc = evt_iter_next(ih);
		if (rc == -DER_NONEXIST)
			break;
		assert_int_equal(rc, 0);
	}
	assert_int_equal(visible, NUM_EXTENTS);
	assert_int_equal(covered, (NUM_EPOCHS - 1) * NUM_EXTENTS);

	rc = evt_iter_finish(ih);
	assert_int_equal(rc, 0);

	/* If user specifies punch for unsorted iterator, it will mark
	 * punched entries EVT_COVERED
	 */
	rc = evt_iter_prepare(toh, 0, &filter, &ih);
	assert_int_equal(rc, 0);

	rc = evt_iter_probe(ih, EVT_ITER_FIRST, NULL, NULL);
	assert_int_equal(rc, 0);

	visible = covered = 0;

	for (;;) {
		rc = evt_iter_fetch(ih, &inob, &ent, NULL);
		assert_int_equal(rc, 0);

		assert_false(bio_addr_is_hole(&ent.en_addr));

		value = utest_off2ptr(arg->ta_utx, ent.en_addr.ba_off);

		if (ent.en_visibility & EVT_COVERED) {
			covered += *value;
			assert_true(ent.en_epoch <= (NUM_EPOCHS - 1));
			assert_false(ent.en_visibility & EVT_VISIBLE);
		} else {
			visible += *value;
			assert_true(ent.en_epoch == NUM_EPOCHS);
		}

		rc = evt_iter_next(ih);
		if (rc == -DER_NONEXIST)
			break;
		assert_int_equal(rc, 0);
	}
	assert_int_equal(visible, NUM_EXTENTS);
	assert_int_equal(covered, (NUM_EPOCHS - 1) * NUM_EXTENTS);

	rc = evt_iter_finish(ih);
	assert_int_equal(rc, 0);

	rc = evt_destroy(toh);
	assert_int_equal(rc, 0);
}

static int
run_internal_tests(void)
{
	static const struct CMUnitTest evt_builtin[] = {
		{ "EVT050: evt_iter_delete", test_evt_iter_delete,
			setup_builtin, teardown_builtin},
		{ "EVT051: evt_iter_delete_internal",
			test_evt_iter_delete_internal,
			setup_builtin, teardown_builtin},
		{ "EVT052: evt_ent_alloc_bug",
			test_evt_ent_alloc_bug,
			setup_builtin, teardown_builtin},
		{ "EVT053: evt_root_deactivate_bug",
			test_evt_root_deactivate_bug,
			setup_builtin, teardown_builtin},
		{ "EVT054: evt_iter_flags",
			test_evt_iter_flags,
			setup_builtin, teardown_builtin},
		{ "EVT055: evt_find_internal",
			test_evt_find_internal,
			setup_builtin, teardown_builtin},
		{ "EVT015: evt_various_data_size_internal",
			test_evt_various_data_size_internal,
			setup_builtin, teardown_builtin},
		{ "EVT016: evt_variable_record_size_internal",
			test_evt_variable_record_size_internal,
			setup_builtin, teardown_builtin},
<<<<<<< HEAD
		{ "EVT017: evt_node_size_internal",
			test_evt_node_size_internal,
			setup_builtin, teardown_builtin},
		{ "EVT018: evt_overlap_split_internal",
			test_evt_overlap_split_internal,
=======
		{ "EVT017: evt_iter_outer_punch",
			test_evt_outer_punch,
>>>>>>> 8de64bc1
			setup_builtin, teardown_builtin},
		{ NULL, NULL, NULL, NULL }
	};

	return cmocka_run_group_tests_name("evtree built-in tests", evt_builtin,
					   global_setup, global_teardown);
}

static struct option ts_ops[] = {
	{ "create",	required_argument,	NULL,	'C'	},
	{ "destroy",	no_argument,		NULL,	'D'	},
	{ "open",	no_argument,		NULL,	'o'	},
	{ "close",	no_argument,		NULL,	'c'	},
	{ "drain",	required_argument,	NULL,	'e'	},
	{ "add",	required_argument,	NULL,	'a'	},
	{ "many_add",	required_argument,	NULL,	'm'	},
	{ "find",	required_argument,	NULL,	'f'	},
	{ "delete",	required_argument,	NULL,	'd'	},
	{ "list",	optional_argument,	NULL,	'l'	},
	{ "debug",	required_argument,	NULL,	'b'	},
	{ "test",	required_argument,	NULL,	't'	},
	{ "sort",	required_argument,	NULL,	's'	},
	{ NULL,		0,			NULL,	0	},
};

static int
ts_cmd_run(char opc, char *args)
{
	int	rc = 0;

	tst_fn_val.optval = args;
	tst_fn_val.input = true;

	switch (opc) {
	case 'C':
		rc = run_create_test();
		break;
	case 'D':
		rc = run_destroy_test();
		break;
	case 'o':
		tst_fn_val.input = false;
		tst_fn_val.optval = NULL;
		rc = run_create_test();
		break;
	case 'c':
		tst_fn_val.input = false;
		rc = run_destroy_test();
		break;
	case 'a':
		rc = run_add_test();
		break;
	case 'm':
		rc = run_many_add_test();
		break;
	case 'e':
		rc = run_drain_test();
		break;
	case 'f':
		rc = run_find_rect_test();
		break;
	case 'l':
		rc = run_list_rect_test();
		break;
	case 'd':
		rc = run_delete_rect_test();
		break;
	case 'b':
		rc = run_tree_debug_test();
		break;
	case 't':
		rc = run_internal_tests();
		break;
	case 's':
		if (strcasecmp(args, "soff") == 0)
			ts_feats = EVT_FEAT_SORT_SOFF;
		else if (strcasecmp(args, "dist_even") == 0)
			ts_feats = EVT_FEAT_SORT_DIST_EVEN;
		break;
	default:
		D_PRINT("Unsupported command %c\n", opc);
		rc = 0;
		break;
	}
	if (rc != 0)
		D_PRINT("opc=%d failed with rc=%d\n", opc, rc);

	return rc;
}

int
main(int argc, char **argv)
{
	struct timeval	tv;
	int		rc;

	gettimeofday(&tv, NULL);
	srand(tv.tv_usec);

	ts_toh = DAOS_HDL_INVAL;

	rc = daos_debug_init(NULL);
	if (rc != 0)
		return rc;

	optind = 0;
	if (argc > 1 && strcmp(argv[1], "pmem") == 0) {
		optind = 1;
		rc = utest_pmem_create(POOL_NAME, POOL_SIZE, sizeof(*ts_root),
				       &ts_utx);
	} else {
		rc = utest_vmem_create(sizeof(*ts_root), &ts_utx);
	}

	if (rc != 0)
		return rc;

	ts_root = utest_utx2root(ts_utx);
	ts_uma = utest_utx2uma(ts_utx);

	if ((argc - optind) == 1) {
		rc = dts_cmd_parser(ts_ops, "$ > ", ts_cmd_run);
		goto out;
	}

	while ((rc = getopt_long(argc, argv, "C:a:m:e:f:g:d:b:Docl::ts:",
				 ts_ops, NULL)) != -1) {
		rc = ts_cmd_run(rc, optarg);
		if (rc != 0)
			goto out;
	}
	rc = 0;
 out:
	daos_debug_fini();
	rc += utest_utx_destroy(ts_utx);
	return rc;
}<|MERGE_RESOLUTION|>--- conflicted
+++ resolved
@@ -2301,16 +2301,14 @@
 		{ "EVT016: evt_variable_record_size_internal",
 			test_evt_variable_record_size_internal,
 			setup_builtin, teardown_builtin},
-<<<<<<< HEAD
-		{ "EVT017: evt_node_size_internal",
+		{ "EVT017: evt_iter_outer_punch", 
+			test_evt_outer_punch, 
+			setup_builtin, teardown_builtin}, 
+		{ "EVT018: evt_node_size_internal",
 			test_evt_node_size_internal,
 			setup_builtin, teardown_builtin},
-		{ "EVT018: evt_overlap_split_internal",
+		{ "EVT019: evt_overlap_split_internal",
 			test_evt_overlap_split_internal,
-=======
-		{ "EVT017: evt_iter_outer_punch",
-			test_evt_outer_punch,
->>>>>>> 8de64bc1
 			setup_builtin, teardown_builtin},
 		{ NULL, NULL, NULL, NULL }
 	};
