"""Build versioned object store tests"""
import daos_build

def scons():
    """Execute build"""
    Import('denv', 'prereqs', 'utest_utils')

    libraries = ['vos', 'bio', 'abt', 'pthread', 'daos_common', 'daos_tests',
                 'gurt', 'cart', 'uuid', 'pthread', 'pmemobj', 'cmocka', 'gomp']

    prereqs.require(denv, 'argobots')

    # Add runtime paths for daos libraries
    denv.AppendUnique(RPATH=[Literal(r'\$$ORIGIN/../lib/daos_srv')])

    vos_test_src = ['vos_tests.c', 'vts_io.c', 'vts_pool.c', 'vts_container.c',
<<<<<<< HEAD
                    denv.Object("vts_common.c"), 'vts_purge.c',
                    'csum_extent_tests.c']
=======
                    denv.Object("vts_common.c"), 'vts_aggregate.c']
>>>>>>> 273ded43
    vos_tests = daos_build.program(denv, 'vos_tests', vos_test_src,
                                   LIBS=libraries)
    denv.AppendUnique(CPPPATH=["../../common/tests"])
    evt_ctl = daos_build.program(denv, 'evt_ctl', ['evt_ctl.c', utest_utils],
                                 LIBS=libraries)

    denv.Install('$PREFIX/bin/', vos_tests)
    denv.Install('$PREFIX/bin/', evt_ctl)

if __name__ == "SCons.Script":
    scons()<|MERGE_RESOLUTION|>--- conflicted
+++ resolved
@@ -14,12 +14,8 @@
     denv.AppendUnique(RPATH=[Literal(r'\$$ORIGIN/../lib/daos_srv')])
 
     vos_test_src = ['vos_tests.c', 'vts_io.c', 'vts_pool.c', 'vts_container.c',
-<<<<<<< HEAD
-                    denv.Object("vts_common.c"), 'vts_purge.c',
+                    denv.Object("vts_common.c"), 'vts_aggregate.c',
                     'csum_extent_tests.c']
-=======
-                    denv.Object("vts_common.c"), 'vts_aggregate.c']
->>>>>>> 273ded43
     vos_tests = daos_build.program(denv, 'vos_tests', vos_test_src,
                                    LIBS=libraries)
     denv.AppendUnique(CPPPATH=["../../common/tests"])
