--- conflicted
+++ resolved
@@ -681,71 +681,58 @@
 	return 0;
 }
 
-<<<<<<< HEAD
+static int
+ts_test_init(void **state)
+{
+	int			 i;
+	struct vos_ts_table	*ts_table;
+	struct ts_test_arg	*ts_arg;
+	int			 rc;
+
+	D_ALLOC_PTR(ts_arg);
+	if (ts_arg == NULL)
+		return 1;
+
+	*state = ts_arg;
+
+	alloc_ts_cache(state);
+
+	ts_table = vos_ts_table_get();
+
+	for (i = 0; i < VOS_TS_TYPE_COUNT; i++)
+		ts_arg->ta_counts[i] = ts_table->tt_type_info[i].ti_count;
+
+	rc = vos_ts_set_allocate(&ts_arg->ta_ts_set, VOS_OF_USE_TIMESTAMPS, 1);
+	if (rc != 0) {
+		D_FREE(ts_arg);
+		return rc;
+	}
+
+	return 0;
+}
+
+static int
+ts_test_fini(void **state)
+{
+	struct ts_test_arg	*ts_arg = *state;
+
+	vos_ts_set_free(ts_arg->ta_ts_set);
+	vos_ts_table_set(ts_arg->old_table);
+	D_FREE(ts_arg);
+
+	return 0;
+}
+
+
 
 static const struct CMUnitTest ts_tests[] = {
 	{ "VOS600.1: LRU array test", lru_array_test, init_lru_test,
 		finalize_lru_test},
 	{ "VOS600.2: LRU array stress", lru_array_stress_test, init_lru_test,
 		finalize_lru_test},
-	{ "VOS600.4: LRU multi-level array", lru_array_multi_test,
+	{ "VOS600.3: LRU multi-level array", lru_array_multi_test,
 		init_lru_multi_test, finalize_lru_test},
-	{ "VOS600.3: VOS timestamp allocation test", ilog_test_ts_get,
-		alloc_ts_cache, NULL},
-};
-
-=======
->>>>>>> 79811866
-static int
-ts_test_init(void **state)
-{
-	int			 i;
-	struct vos_ts_table	*ts_table;
-	struct ts_test_arg	*ts_arg;
-	int			 rc;
-
-	D_ALLOC_PTR(ts_arg);
-	if (ts_arg == NULL)
-		return 1;
-
-	*state = ts_arg;
-
-	alloc_ts_cache(state);
-
-	ts_table = vos_ts_table_get();
-
-	for (i = 0; i < VOS_TS_TYPE_COUNT; i++)
-		ts_arg->ta_counts[i] = ts_table->tt_type_info[i].ti_count;
-
-	rc = vos_ts_set_allocate(&ts_arg->ta_ts_set, VOS_OF_USE_TIMESTAMPS, 1);
-	if (rc != 0) {
-		D_FREE(ts_arg);
-		return rc;
-	}
-
-	return 0;
-}
-
-static int
-ts_test_fini(void **state)
-{
-	struct ts_test_arg	*ts_arg = *state;
-
-	vos_ts_set_free(ts_arg->ta_ts_set);
-	vos_ts_table_set(ts_arg->old_table);
-	D_FREE(ts_arg);
-
-	return 0;
-}
-
-
-
-static const struct CMUnitTest ts_tests[] = {
-	{ "VOS600.1: LRU array test", lru_array_test, init_lru_test,
-		finalize_lru_test},
-	{ "VOS600.2: LRU array stress", lru_array_stress_test, init_lru_test,
-		finalize_lru_test},
-	{ "VOS600.3: VOS timestamp allocation test", ilog_test_ts_get,
+	{ "VOS600.4: VOS timestamp allocation test", ilog_test_ts_get,
 		ts_test_init, ts_test_fini},
 };
 
