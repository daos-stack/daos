--- conflicted
+++ resolved
@@ -107,12 +107,8 @@
 	uuid_generate_time_safe(tcx->tc_co_uuid);
 
 	/* specify @psize as both NVMe size and SCM size */
-<<<<<<< HEAD
-	rc = vos_pool_create(tcx->tc_po_name, tcx->tc_po_uuid, psize, psize, 0, 0,
-=======
-	rc = vos_pool_create(tcx->tc_po_name, tcx->tc_po_uuid, psize, psize, 0, 0 /* version */,
->>>>>>> 5655ac97
-			     &tcx->tc_po_hdl);
+	rc = vos_pool_create(tcx->tc_po_name, tcx->tc_po_uuid, psize, psize, 0 /* meta_sz */,
+			     0 /* flags */, 0 /* version */, &tcx->tc_po_hdl);
 	if (rc) {
 		print_error("vpool create %s failed with error : %d\n",
 			    tcx->tc_po_name, rc);
@@ -272,13 +268,8 @@
 
 	/* Use pool size as blob size for this moment. */
 	if (tsc_create_pool(tsc)) {
-<<<<<<< HEAD
-		rc = vos_pool_create(pmem_file, tsc->tsc_pool_uuid, 0,
-				     tsc->tsc_nvme_size, 0, 0, &poh);
-=======
-		rc = vos_pool_create(pmem_file, tsc->tsc_pool_uuid, 0, tsc->tsc_nvme_size, 0,
-				     0 /* version */, &poh);
->>>>>>> 5655ac97
+		rc = vos_pool_create(pmem_file, tsc->tsc_pool_uuid, 0, tsc->tsc_nvme_size,
+				     0 /* meta_sz */, 0 /* flags */, 0 /* version */, &poh);
 		if (rc)
 			goto out;
 	} else {
