/**
 * (C) Copyright 2019-2020 Intel Corporation.
 *
 * Licensed under the Apache License, Version 2.0 (the "License");
 * you may not use this file except in compliance with the License.
 * You may obtain a copy of the License at
 *
 *    http://www.apache.org/licenses/LICENSE-2.0
 *
 * Unless required by applicable law or agreed to in writing, software
 * distributed under the License is distributed on an "AS IS" BASIS,
 * WITHOUT WARRANTIES OR CONDITIONS OF ANY KIND, either express or implied.
 * See the License for the specific language governing permissions and
 * limitations under the License.
 *
 * GOVERNMENT LICENSE RIGHTS-OPEN SOURCE SOFTWARE
 * The Government's rights to use, modify, reproduce, release, perform, display,
 * or disclose this software are subject to the terms of the Apache License as
 * provided in Contract No. B609815.
 * Any reproduction of computer software, computer software documentation, or
 * portions thereof marked with this legend must also reproduce the markings.
 */
/**
 * This file is part of vos/tests/
 *
 * vos/tests/vts_pm.c
 */
#define D_LOGFAC	DD_FAC(tests)

#include "vts_io.h"
#include "vts_array.h"

#define BUF_SIZE 2000
static int buf_size = BUF_SIZE;
struct pm_info {
	daos_unit_oid_t	pi_oid;
	daos_handle_t	pi_aoh;
	daos_epoch_t	pi_epoch;
	char		pi_fetch_buf[BUF_SIZE];
	char		pi_update_buf[BUF_SIZE];
	char		pi_fill_buf[BUF_SIZE];
};


static int
pm_setup(void **state)
{
	struct io_test_args	*arg = *state;
	struct pm_info		*info;
	int			 rc;

	arg->custom = NULL;

	D_ALLOC_PTR(info);
	if (info == NULL)
		return -DER_NOMEM;

	info->pi_epoch = 1;

	rc = vts_array_alloc(arg->ctx.tc_co_hdl, info->pi_epoch,
			     sizeof(int32_t), 0, 0, &info->pi_oid);
	if (rc != 0)
		goto fail;

	memset(info->pi_fill_buf, 0xa, sizeof(info->pi_fill_buf));

	rc = vts_array_open(arg->ctx.tc_co_hdl, info->pi_oid, &info->pi_aoh);
	if (rc == 0) {
		arg->custom = info;
		return 0;
	}

	vts_array_free(arg->ctx.tc_co_hdl, info->pi_oid);
fail:
	D_FREE(info);
	return rc;
}

static int
pm_teardown(void **state)
{
	struct io_test_args	*arg = *state;
	struct pm_info		*info = arg->custom;

	vts_array_close(info->pi_aoh);
	vts_array_free(arg->ctx.tc_co_hdl, info->pi_oid);

	D_FREE(info);

	return 0;
}

struct counts {
	int num_objs;
	int num_punched_objs;
	int num_dkeys;
	int num_punched_dkeys;
	int num_akeys;
	int num_punched_akeys;
	int num_recx;
	int num_punched_recx;
};

static int
count_cb(daos_handle_t ih, vos_iter_entry_t *entry, vos_iter_type_t type,
	 vos_iter_param_t *param, void *cb_arg, unsigned int *acts)
{
	struct counts	*counts = cb_arg;

	switch (type) {
	default:
		break;
	case VOS_ITER_DKEY:
		counts->num_dkeys++;
		if (entry->ie_punch)
			counts->num_punched_dkeys++;
		break;
	case VOS_ITER_AKEY:
		counts->num_akeys++;
		if (entry->ie_punch)
			counts->num_punched_akeys++;
		break;
	case VOS_ITER_RECX:
		counts->num_recx++;
		if (bio_addr_is_hole(&entry->ie_biov.bi_addr))
			counts->num_punched_recx++;
		break;
	case VOS_ITER_OBJ:
		counts->num_objs++;
		if (entry->ie_punch)
			counts->num_punched_objs++;
		break;
	}

	return 0;
}

static void
vos_check(void **state, vos_iter_param_t *param, vos_iter_type_t type,
	  const struct counts *expected)
{
	struct counts		 counts = {0};
	struct vos_iter_anchors	 anchors = {0};
	int			 rc;

	rc = vos_iterate(param, type, true, &anchors, count_cb, NULL, &counts);
	assert_int_equal(rc, 0);
	assert_int_equal(expected->num_objs, counts.num_objs);
	assert_int_equal(expected->num_dkeys, counts.num_dkeys);
	assert_int_equal(expected->num_akeys, counts.num_akeys);
	assert_int_equal(expected->num_recx, counts.num_recx);
	assert_int_equal(expected->num_punched_objs, counts.num_punched_objs);
	assert_int_equal(expected->num_punched_dkeys, counts.num_punched_dkeys);
	assert_int_equal(expected->num_punched_akeys, counts.num_punched_akeys);
	assert_int_equal(expected->num_punched_recx, counts.num_punched_recx);
}

static void
vos_check_obj(void **state, daos_epoch_t epoch, int flags, int objs,
	      int punched_objs, int dkeys, int punched_dkeys, int akeys,
	      int punched_akeys, int recxs, int punched_recx)
{
	struct io_test_args	*arg = *state;
	vos_iter_param_t	 param = {0};
	struct counts		 counts = {0};

	param.ip_hdl = arg->ctx.tc_co_hdl;
	param.ip_flags = flags;
	param.ip_ih = DAOS_HDL_INVAL;
	param.ip_epr.epr_hi = epoch;
	param.ip_epr.epr_lo = 0;
	counts.num_objs = objs;
	counts.num_dkeys = dkeys;
	counts.num_akeys = akeys;
	counts.num_recx = recxs;
	counts.num_punched_objs = punched_objs;
	counts.num_punched_dkeys = punched_dkeys;
	counts.num_punched_akeys = punched_akeys;
	counts.num_punched_recx = punched_recx;

	vos_check(state, &param, VOS_ITER_OBJ, &counts);
}

static void
vos_check_dkey(void **state, daos_epoch_t epoch, int flags, daos_unit_oid_t oid,
	       int dkeys, int punched_dkeys, int akeys, int punched_akeys,
	       int recxs, int punched_recx)
{
	struct io_test_args	*arg = *state;
	vos_iter_param_t	 param = {0};
	struct counts		 counts = {0};

	param.ip_hdl = arg->ctx.tc_co_hdl;
	param.ip_flags = flags;
	param.ip_ih = DAOS_HDL_INVAL;
	param.ip_epr.epr_hi = epoch;
	param.ip_epr.epr_lo = 0;
	param.ip_oid = oid;
	counts.num_dkeys = dkeys;
	counts.num_akeys = akeys;
	counts.num_recx = recxs;
	counts.num_punched_dkeys = punched_dkeys;
	counts.num_punched_akeys = punched_akeys;
	counts.num_punched_recx = punched_recx;

	vos_check(state, &param, VOS_ITER_DKEY, &counts);
}

static void
vos_check_akey(void **state, daos_epoch_t epoch, int flags, daos_unit_oid_t oid,
	       daos_key_t *dkey, int akeys, int punched_akeys, int recxs,
	       int punched_recx)
{
	struct io_test_args	*arg = *state;
	vos_iter_param_t	 param = {0};
	struct counts		 counts = {0};

	param.ip_hdl = arg->ctx.tc_co_hdl;
	param.ip_flags = flags;
	param.ip_ih = DAOS_HDL_INVAL;
	param.ip_epr.epr_hi = epoch;
	param.ip_epr.epr_lo = 0;
	param.ip_oid = oid;
	param.ip_dkey = *dkey;
	counts.num_akeys = akeys;
	counts.num_recx = recxs;
	counts.num_punched_akeys = punched_akeys;
	counts.num_punched_recx = punched_recx;

	vos_check(state, &param, VOS_ITER_AKEY, &counts);
}

static void
vos_check_recx(void **state, daos_epoch_t epoch, int flags, daos_unit_oid_t oid,
	       daos_key_t *dkey, daos_key_t *akey, int recxs, int punched_recx)
{
	struct io_test_args	*arg = *state;
	vos_iter_param_t	 param = {0};
	struct counts		 counts = {0};

	param.ip_hdl = arg->ctx.tc_co_hdl;
	param.ip_flags = flags;
	param.ip_ih = DAOS_HDL_INVAL;
	param.ip_epr.epr_hi = epoch;
	param.ip_epr.epr_lo = 0;
	param.ip_oid = oid;
	param.ip_dkey = *dkey;
	param.ip_akey = *akey;
	counts.num_recx = recxs;
	counts.num_punched_recx = punched_recx;

	vos_check(state, &param, VOS_ITER_RECX, &counts);
}

static void
array_set_get_size(void **state)
{
	struct io_test_args	*arg = *state;
	struct pm_info		*info = arg->custom;
	size_t			 size;
	int			 rc;
	int			 flags;

	rc = vts_array_set_size(info->pi_aoh, 2, 1000);
	assert_int_equal(rc, 0);

	rc = vts_array_get_size(info->pi_aoh, 3, &size);
	assert_int_equal(rc, 0);
	assert_int_equal(size, 1000);

	rc = vts_array_set_size(info->pi_aoh, 4, 5);
	assert_int_equal(rc, 0);

	rc = vts_array_get_size(info->pi_aoh, 5, &size);
	assert_int_equal(rc, 0);
	assert_int_equal(size, 5);

	rc = vts_array_reset(&info->pi_aoh, 6, 7, 1, 0, 0);
	assert_int_equal(rc, 0);

	rc = vts_array_get_size(info->pi_aoh, 8, &size);
	assert_int_equal(rc, 0);
	assert_int_equal(size, 0);

	flags = VOS_IT_EPC_RR | VOS_IT_RECX_VISIBLE;
	vos_check_obj(state, 9, flags, 1, 0, 1, 0, 1, 0, 0, 0);
	vos_check_obj(state, 3, flags, 1, 1, 2, 1, 2, 0, 1, 0);
	vos_check_obj(state, 5, flags, 1, 1, 2, 0, 2, 0, 2, 1);
}

static void
array_size_write(void **state)
{
	struct io_test_args	*arg = *state;
	struct pm_info		*info = arg->custom;
	uint64_t		 start_size;
	uint64_t		 punch_size;
	uint64_t		 per_key = 3;
	uint64_t		 akey_size = 5;
	daos_epoch_t		 epoch = 10;
	int			 rc;
	int			 i;

	rc = vts_array_reset(&info->pi_aoh, epoch, epoch + 1, 1, 2, 1);
	epoch += 2;

	memset(info->pi_update_buf, 'x', BUF_SIZE);

	for (i = 0; i < 5; i++) {
		for (start_size = BUF_SIZE, punch_size = 0;
		     punch_size < start_size;
		     start_size -= 11, punch_size += 53) {
			rc = vts_array_write(info->pi_aoh, epoch++, 0,
					     start_size, info->pi_update_buf);
			assert_int_equal(rc, 0);

			memcpy(info->pi_fetch_buf, info->pi_fill_buf, BUF_SIZE);
			rc = vts_array_read(info->pi_aoh, epoch++, 0, BUF_SIZE,
					    info->pi_fetch_buf);
			assert_int_equal(rc, 0);
			assert_memory_equal(info->pi_fetch_buf,
					    info->pi_update_buf, start_size);
			assert_memory_equal(info->pi_fetch_buf + start_size,
					    info->pi_fill_buf,
					    BUF_SIZE - start_size);

			rc = vts_array_set_size(info->pi_aoh, epoch++,
						punch_size);
			assert_int_equal(rc, 0);

			memcpy(info->pi_fetch_buf, info->pi_fill_buf, BUF_SIZE);
			rc = vts_array_read(info->pi_aoh, epoch++, 0, BUF_SIZE,
					    info->pi_fetch_buf);
			assert_int_equal(rc, 0);
			assert_memory_equal(info->pi_fetch_buf,
					    info->pi_update_buf, punch_size);
			assert_memory_equal(info->pi_fetch_buf + punch_size,
					    info->pi_fill_buf,
					    BUF_SIZE - punch_size);
		}

		rc = vts_array_reset(&info->pi_aoh, epoch, epoch + 1, 1,
				     per_key, akey_size);
		per_key += 11;
		akey_size += 7;
		epoch += 2;
	}
}

/* User fills update buffer, after finished, fetch buffer should have identical
 * contents.
 */
static void
array_read_write_punch_size(void **state, daos_epoch_t epc_in,
			    daos_epoch_t *epc_out, bool punch, int iter,
			    size_t rec_size, size_t max_elem, int inc)
{
	struct io_test_args	*arg = *state;
	struct pm_info		*info = arg->custom;
	daos_epoch_t		 epoch = epc_in;
	daos_size_t		 size;
	uint64_t		 per_key = 5;
	uint64_t		 akey_size = 1;
	uint64_t		 new_size = 7;
	int			 rc;
	int			 div = 2;
	int			 i;

	rc = vts_array_reset(&info->pi_aoh, epoch, epoch + 1, rec_size,
			     per_key, akey_size);
	assert_int_equal(rc, 0);
	epoch += 2;

	per_key += inc;
	akey_size += inc;

	for (i = 0; i < iter; i++) {
		rc = vts_array_write(info->pi_aoh, epoch++, 0, max_elem,
				     info->pi_update_buf);
		assert_int_equal(rc, 0);

		rc = vts_array_get_size(info->pi_aoh, epoch++, &size);
		assert_int_equal(rc, 0);
		assert_int_equal(size, max_elem);

		memset(info->pi_fetch_buf, 0xa, max_elem * rec_size);
		rc = vts_array_read(info->pi_aoh, epoch++, 0, max_elem,
				    info->pi_fetch_buf);
		assert_int_equal(rc, 0);
		assert_memory_equal(info->pi_update_buf, info->pi_fetch_buf,
				    max_elem * rec_size);

		rc = vts_array_set_size(info->pi_aoh, epoch++, new_size);
		assert_int_equal(rc, 0);

		memset(info->pi_fetch_buf, 0xa, max_elem * rec_size);
		rc = vts_array_read(info->pi_aoh, epoch++, 0, max_elem,
				    info->pi_fetch_buf);
		assert_int_equal(rc, 0);
		assert_memory_equal(info->pi_update_buf, info->pi_fetch_buf,
				    new_size * rec_size);
		assert_memory_equal(info->pi_fetch_buf + (rec_size * new_size),
				    info->pi_fill_buf,
				    (max_elem - new_size) * rec_size);

		rc = vts_array_get_size(info->pi_aoh, epoch++, &size);
		assert_int_equal(rc, 0);
		assert_int_equal(size, new_size);

		new_size++;
		if (!punch)
			continue;

		rc = vts_array_reset(&info->pi_aoh, epoch, epoch + 1,
				     rec_size, per_key, akey_size);
		assert_int_equal(rc, 0);
		epoch += 2;
		per_key += inc;
		akey_size += inc;

		rc = vts_array_set_iosize(info->pi_aoh, per_key / div);
		div++;

		rc = vts_array_get_size(info->pi_aoh, epoch++, &size);
		assert_int_equal(rc, 0);
		assert_int_equal(size, 0);

	}

	/* Now make sure fetch buf == update buf by writing again and reading */
	rc = vts_array_write(info->pi_aoh, epoch++, 0, max_elem,
			     info->pi_update_buf);
	assert_int_equal(rc, 0);

	memset(info->pi_fetch_buf, 0xa, max_elem * rec_size);
	rc = vts_array_read(info->pi_aoh, epoch++, 0, max_elem,
			    info->pi_fetch_buf);
	assert_int_equal(rc, 0);

	*epc_out = epoch;
}

static void
array_1(void **state)
{
	struct io_test_args	*arg = *state;
	struct pm_info		*info = arg->custom;
	int32_t			*fetch_buf = (int32_t *)info->pi_fetch_buf;
	int32_t			*update_buf = (int32_t *)info->pi_update_buf;
	daos_epoch_t		 epoch = 0;
	int			 max_elem = buf_size / sizeof(int32_t);
	int			 i;

	/** Setup initial input */
	for (i = 0; i < max_elem; i++)
		update_buf[i] = i;

	array_read_write_punch_size(state, 2, &epoch, true, 10,
				    sizeof(int32_t), max_elem, 1);

	assert_memory_equal(update_buf, fetch_buf,
			    sizeof(update_buf[0]) * max_elem);

	/** Change up the input array */
	for (i = 0; i < max_elem; i++)
		update_buf[i] = i + 1;

	/* Run it again without the punches */
	array_read_write_punch_size(state, epoch, &epoch, false, 10,
				    sizeof(int32_t), max_elem, 1);

	assert_memory_equal(update_buf, fetch_buf,
			    sizeof(update_buf[0]) * max_elem);
}

static void
array_2(void **state)
{
	struct io_test_args	*arg = *state;
	struct pm_info		*info = arg->custom;
	char			*fetch_buf = (char *)info->pi_fetch_buf;
	char			*update_buf = (char *)info->pi_update_buf;
	daos_epoch_t		 epoch = 0;
	int			 max_elem = buf_size / sizeof(char);
	int			 i;

	/** Setup initial input */
	for (i = 0; i < max_elem; i++)
		update_buf[i] = i % 26 + 'a';

	array_read_write_punch_size(state, 2, &epoch, true, 10,
				    sizeof(char), max_elem, 1);

	assert_memory_equal(update_buf, fetch_buf,
			    sizeof(update_buf[0]) * max_elem);

	/** Change up the input array */
	for (i = 0; i < max_elem; i++)
		update_buf[i] = (i + 1) % 26 + 'a';

	/* Run it again without the punches */
	array_read_write_punch_size(state, epoch, &epoch, false, 10,
				    sizeof(char), max_elem, 1);

	assert_memory_equal(update_buf, fetch_buf,
			    sizeof(update_buf[0]) * max_elem);
}

static void
array_3(void **state)
{
	struct io_test_args	*arg = *state;
	struct pm_info		*info = arg->custom;
	int32_t			*fetch_buf = (int32_t *)info->pi_fetch_buf;
	int32_t			*update_buf = (int32_t *)info->pi_update_buf;
	daos_epoch_t		 epoch = 0;
	int			 max_elem = buf_size / sizeof(int32_t);
	int			 i;

	/** Setup initial input */
	for (i = 0; i < max_elem; i++)
		update_buf[i] = i;

	array_read_write_punch_size(state, 2, &epoch, true, 10,
				    sizeof(int32_t), max_elem, 0);

	assert_memory_equal(update_buf, fetch_buf,
			    sizeof(update_buf[0]) * max_elem);

	/** Change up the input array */
	for (i = 0; i < max_elem; i++)
		update_buf[i] = i + 1;

	/* Run it again without the punches */
	array_read_write_punch_size(state, epoch, &epoch, false, 10,
				    sizeof(int32_t), max_elem, 0);

	assert_memory_equal(update_buf, fetch_buf,
			    sizeof(update_buf[0]) * max_elem);
}

static void
array_4(void **state)
{
	struct io_test_args	*arg = *state;
	struct pm_info		*info = arg->custom;
	char			*fetch_buf = (char *)info->pi_fetch_buf;
	char			*update_buf = (char *)info->pi_update_buf;
	daos_epoch_t		 epoch = 0;
	int			 max_elem = buf_size / sizeof(char);
	int			 i;

	/** Setup initial input */
	for (i = 0; i < max_elem; i++)
		update_buf[i] = i % 26 + 'a';

	array_read_write_punch_size(state, 2, &epoch, true, 10,
				    sizeof(char), max_elem, 0);

	assert_memory_equal(update_buf, fetch_buf,
			    sizeof(update_buf[0]) * max_elem);

	/** Change up the input array */
	for (i = 0; i < max_elem; i++)
		update_buf[i] = (i + 1) % 26 + 'a';

	/* Run it again without the punches */
	array_read_write_punch_size(state, epoch, &epoch, false, 10,
				    sizeof(char), max_elem, 0);

	assert_memory_equal(update_buf, fetch_buf,
			    sizeof(update_buf[0]) * max_elem);
}


static void
punch_model_test(void **state)
{
	struct io_test_args	*arg = *state;
	int			rc = 0;
	daos_key_t		dkey;
	daos_key_t		akey;
	daos_recx_t		rex;
	daos_iod_t		iod;
	d_sg_list_t		sgl;
	const char		*expected = "HelloWorld";
	const char		*under = "HelloLonelyWorld";
	const char		*latest = "Goodbye";
	char			buf[32] = {0};
	char			dkey_buf[UPDATE_DKEY_SIZE];
	char			akey_buf[UPDATE_AKEY_SIZE];
	daos_unit_oid_t		oid;

	test_args_reset(arg, VPOOL_SIZE);

	memset(&rex, 0, sizeof(rex));
	memset(&iod, 0, sizeof(iod));

	/* Set up dkey and akey */
	oid = gen_oid(arg->ofeat);
	vts_key_gen(&dkey_buf[0], arg->dkey_size, true, arg);
	vts_key_gen(&akey_buf[0], arg->akey_size, false, arg);
	set_iov(&dkey, &dkey_buf[0], arg->ofeat & DAOS_OF_DKEY_UINT64);
	set_iov(&akey, &akey_buf[0], arg->ofeat & DAOS_OF_AKEY_UINT64);

	rex.rx_idx = 0;
	rex.rx_nr = strlen(under);

	iod.iod_type = DAOS_IOD_ARRAY;
	iod.iod_size = 1;
	iod.iod_name = akey;
	iod.iod_recxs = &rex;
	iod.iod_nr = 1;

	/* Allocate memory for the scatter-gather list */
	rc = daos_sgl_init(&sgl, 1);
	assert_int_equal(rc, 0);

	d_iov_set(&sgl.sg_iovs[0], (void *)under, strlen(under));

	/* Write the original value (under) */
<<<<<<< HEAD
	rc = vos_obj_update(arg->ctx.tc_co_hdl, oid, 1, 0, 0, &dkey, 1, &iod,
=======
	rc = vos_obj_update(arg->ctx.tc_co_hdl, oid, 1, 0, &dkey, 1, &iod, NULL,
>>>>>>> be0518c4
			    &sgl);
	assert_int_equal(rc, 0);
	/* Punch the akey */
	rc = vos_obj_punch(arg->ctx.tc_co_hdl, oid, 2, 0, 0, &dkey, 1, &akey,
			   NULL);
	assert_int_equal(rc, 0);

	/* Write the new value (expected) */
	rex.rx_nr = strlen(expected);
	d_iov_set(&sgl.sg_iovs[0], (void *)expected, strlen(expected));
<<<<<<< HEAD
	rc = vos_obj_update(arg->ctx.tc_co_hdl, oid, 3, 0, 0, &dkey, 1, &iod,
=======
	rc = vos_obj_update(arg->ctx.tc_co_hdl, oid, 3, 0, &dkey, 1, &iod, NULL,
>>>>>>> be0518c4
			    &sgl);
	assert_int_equal(rc, 0);

	/* Now read back original # of bytes */
	rex.rx_nr = strlen(under);
	d_iov_set(&sgl.sg_iovs[0], (void *)buf, strlen(under));
	rc = vos_obj_fetch(arg->ctx.tc_co_hdl, oid, 4, 0, &dkey, 1,
			   &iod, &sgl);
	assert_int_equal(rc, 0);

	assert_int_equal(strncmp(buf, expected, strlen(under)), 0);

	/* Write the original value at latest epoch (under) */
	d_iov_set(&sgl.sg_iovs[0], (void *)under, strlen(under));
<<<<<<< HEAD
	rc = vos_obj_update(arg->ctx.tc_co_hdl, oid, 5, 0, 0, &dkey, 1, &iod,
=======
	rc = vos_obj_update(arg->ctx.tc_co_hdl, oid, 5, 0, &dkey, 1, &iod, NULL,
>>>>>>> be0518c4
			    &sgl);
	assert_int_equal(rc, 0);
	/* Punch the dkey */
	rc = vos_obj_punch(arg->ctx.tc_co_hdl, oid, 6, 0, 0, &dkey, 0, NULL,
			   NULL);
	assert_int_equal(rc, 0);

	/* Write the new value (expected) at latest epoch*/
	rex.rx_nr = strlen(expected);
	d_iov_set(&sgl.sg_iovs[0], (void *)expected, strlen(expected));
<<<<<<< HEAD
	rc = vos_obj_update(arg->ctx.tc_co_hdl, oid, 7, 0, 0, &dkey, 1, &iod,
=======
	rc = vos_obj_update(arg->ctx.tc_co_hdl, oid, 7, 0, &dkey, 1, &iod, NULL,
>>>>>>> be0518c4
			    &sgl);
	assert_int_equal(rc, 0);

	memset(buf, 0, sizeof(buf));
	/* Now read back original # of bytes */
	rex.rx_nr = strlen(under);
	d_iov_set(&sgl.sg_iovs[0], (void *)buf, strlen(under));
	rc = vos_obj_fetch(arg->ctx.tc_co_hdl, oid, 8, 0, &dkey, 1,
			   &iod, &sgl);
	assert_int_equal(rc, 0);

	assert_int_equal(strncmp(buf, expected, strlen(under)), 0);

	/* Write one more at 9 */
	rex.rx_nr = strlen(expected);
	d_iov_set(&sgl.sg_iovs[0], (void *)expected, strlen(expected));
<<<<<<< HEAD
	rc = vos_obj_update(arg->ctx.tc_co_hdl, oid, 9, 0, 0, &dkey, 1, &iod,
=======
	rc = vos_obj_update(arg->ctx.tc_co_hdl, oid, 9, 0, &dkey, 1, &iod, NULL,
>>>>>>> be0518c4
			    &sgl);
	assert_int_equal(rc, 0);

	/* Punch the object at 10 */
	rc = vos_obj_punch(arg->ctx.tc_co_hdl, oid, 10, 0, 0, NULL, 0, NULL,
			   NULL);
	assert_int_equal(rc, 0);

	/* Write one more at 11 */
	rex.rx_nr = strlen(latest);
	d_iov_set(&sgl.sg_iovs[0], (void *)latest, strlen(latest));
<<<<<<< HEAD
	rc = vos_obj_update(arg->ctx.tc_co_hdl, oid, 11, 0, 0, &dkey, 1, &iod,
			    &sgl);
=======
	rc = vos_obj_update(arg->ctx.tc_co_hdl, oid, 11, 0, &dkey, 1, &iod,
			    NULL, &sgl);
>>>>>>> be0518c4
	assert_int_equal(rc, 0);

	/** read old one for sanity */
	memset(buf, 0, sizeof(buf));
	rex.rx_nr = strlen(under);
	d_iov_set(&sgl.sg_iovs[0], (void *)buf, strlen(under));
	rc = vos_obj_fetch(arg->ctx.tc_co_hdl, oid, 5, 0, &dkey, 1,
			   &iod, &sgl);
	assert_int_equal(rc, 0);
	assert_int_equal(strncmp(buf, under, strlen(under)), 0);

	/* Non recursive iteration first */
	vos_check_recx(state, 8, 0, oid, &dkey, &akey, 1, 0);

	(void)vos_check_akey; /* For now, unused. Reference to avoid warning */

	/* Now recurse at an epoch prior to punches */
	vos_check_dkey(state, 1, 0, oid, 1, 1, 1, 1, 1, 0);

	/* Now recurse including punched entries */
	vos_check_dkey(state, 8, VOS_IT_PUNCHED, oid, 1, 0, 1, 0, 4, 0);

	/* Now recurse after punch, not including punched entries */
	vos_check_obj(state, 10, 0, 0, 0, 0, 0, 0, 0, 0, 0);

	/* Now recurse including punched entries after object punch */
	vos_check_obj(state, 10, VOS_IT_PUNCHED, 1, 0, 1, 0, 1, 0, 5, 0);

	/* Now recurse visible entries at 11 */
	vos_check_obj(state, 11, 0, 1, 0, 1, 0, 1, 0, 1, 0);

	/** Read the value at 11 */
	memset(buf, 0, sizeof(buf));
	rex.rx_nr = strlen(under);
	d_iov_set(&sgl.sg_iovs[0], (void *)buf, strlen(under));
	rc = vos_obj_fetch(arg->ctx.tc_co_hdl, oid, 11, 0, &dkey, 1,
			   &iod, &sgl);
	assert_int_equal(rc, 0);
	assert_int_equal(sgl.sg_iovs[0].iov_len, strlen(latest));
	assert_int_equal(strncmp(buf, latest, strlen(latest)), 0);

	daos_sgl_fini(&sgl, false);

	rc = vos_obj_query_key(arg->ctx.tc_co_hdl, oid,
			       DAOS_GET_RECX | DAOS_GET_MAX,
			       11, &dkey, &akey, &rex);
	assert_int_equal(rc, 0);
	assert_int_equal(rex.rx_idx, 0);
	assert_int_equal(rex.rx_nr, strlen(latest));
}

static void
simple_multi_update(void **state)
{
	struct io_test_args	*arg = *state;
	int			rc = 0;
	daos_key_t		dkey;
	daos_iod_t		iod[2] = {0};
	d_sg_list_t		sgl[2] = {0};
	const char		*values[2] = {"HelloWorld", "HelloLonelyWorld"};
	const char		*overwrite[2] = {"ByeWorld", "ByeLonelyWorld"};
	uint8_t			dkey_val = 0;
	char			akey[2] = {'a', 'b'};
	char			buf[2][32] = {0};
	daos_unit_oid_t		oid;
	int			i;

	test_args_reset(arg, VPOOL_SIZE);

	memset(iod, 0, sizeof(iod));

	/* Set up dkey and akey */
	oid = gen_oid(0);
	d_iov_set(&dkey, &dkey_val, sizeof(dkey_val));

	for (i = 0; i < 2; i++) {
		rc = daos_sgl_init(&sgl[i], 1);
		assert_int_equal(rc, 0);
		iod[i].iod_type = DAOS_IOD_SINGLE;
		iod[i].iod_size = strlen(values[i]) + 1;
		d_iov_set(&sgl[i].sg_iovs[0], (void *)values[i],
			  strlen(values[i]) + 1);
		d_iov_set(&iod[i].iod_name, &akey[i], sizeof(akey[i]));
		iod[i].iod_nr = 1;
		iod[i].iod_recxs = NULL;
	}

<<<<<<< HEAD
	rc = vos_obj_update(arg->ctx.tc_co_hdl, oid, 1, 0, 0, &dkey, 2, iod,
=======
	rc = vos_obj_update(arg->ctx.tc_co_hdl, oid, 1, 0, &dkey, 2, iod, NULL,
>>>>>>> be0518c4
			    sgl);
	assert_int_equal(rc, 0);

	for (i = 0; i < 2; i++) {
		iod[i].iod_size = 0; /* size fetch */
		d_iov_set(&sgl[i].sg_iovs[0], (void *)buf[i], sizeof(buf[i]));
	}

	rc = vos_obj_fetch(arg->ctx.tc_co_hdl, oid, 1, 0, &dkey, 2,
			   iod, sgl);
	assert_int_equal(rc, 0);

	for (i = 0; i < 2; i++) {
		assert_true(iod[i].iod_size == (strlen(values[i]) + 1));
		assert_memory_equal(buf[i], values[i], strlen(values[i]) + 1);
		/* Setup next update */
		iod[i].iod_size = strlen(overwrite[i]) + 1;
		d_iov_set(&sgl[i].sg_iovs[0], (void *)overwrite[i],
			  strlen(overwrite[i]) + 1);
	}

	rc = vos_obj_punch(arg->ctx.tc_co_hdl, oid, 2, 0, 0, NULL, 0, NULL,
			   NULL);
	assert_int_equal(rc, 0);

<<<<<<< HEAD
	rc = vos_obj_update(arg->ctx.tc_co_hdl, oid, 1, 0, 0, &dkey, 2, iod,
=======
	rc = vos_obj_update(arg->ctx.tc_co_hdl, oid, 1, 0, &dkey, 2, iod, NULL,
>>>>>>> be0518c4
			    sgl);
	assert_int_equal(rc, 0);

	for (i = 0; i < 2; i++) {
		iod[i].iod_size = 0; /* size fetch */
		d_iov_set(&sgl[i].sg_iovs[0], (void *)buf[i], sizeof(buf[i]));
	}

	rc = vos_obj_fetch(arg->ctx.tc_co_hdl, oid, 1, 0, &dkey, 2,
			   iod, sgl);
	assert_int_equal(rc, 0);

	for (i = 0; i < 2; i++) {
		assert_true(iod[i].iod_size == (strlen(overwrite[i]) + 1));
		assert_memory_equal(buf[i], overwrite[i],
				    strlen(overwrite[i]) + 1);
		daos_sgl_fini(&sgl[i], false);
	}
}

static void
object_punch_and_fetch(void **state)
{
	struct io_test_args	*arg = *state;
	const char		*value = "HelloCruelWorld";
	daos_key_t		 update_keys[2];
	daos_key_t		 punch_keys[2];
	daos_key_t		*punch_akeys[2];
	daos_key_t		*actual_keys[2];
	daos_key_t		 dkey;
	daos_iod_t		 iod = {0};
	d_sg_list_t		 sgl = {0};
	daos_unit_oid_t		 oid;
	daos_epoch_t		 epoch = 1;
	int			 i = 0;
	int			 rc = 0;
	uint8_t			 stable_key = 0;
	char			 key1 = 'a';
	char			 key2 = 'b';
	char			 buf[32] = {0};

	test_args_reset(arg, VPOOL_SIZE);

	rc = daos_sgl_init(&sgl, 1);
	assert_int_equal(rc, 0);
	d_iov_set(&update_keys[0], &stable_key, sizeof(stable_key));
	d_iov_set(&update_keys[1], &key1, sizeof(key1));
	d_iov_set(&punch_keys[0], &stable_key, sizeof(stable_key));
	d_iov_set(&punch_keys[1], &key2, sizeof(key2));
	punch_akeys[0] = &punch_keys[1];
	punch_akeys[1] = NULL;
	actual_keys[0] = &dkey;
	actual_keys[1] = &iod.iod_name;

	for (i = 0; i < 2; i++) {
		/* Set up dkey and akey */
		oid = gen_oid(0);

		*actual_keys[0] = update_keys[i];
		*actual_keys[1] = update_keys[1 - i];

		iod.iod_type = DAOS_IOD_SINGLE;
		iod.iod_size = 0;
		d_iov_set(&sgl.sg_iovs[0], (void *)value, sizeof(value));
		iod.iod_nr = 1;
		iod.iod_recxs = NULL;

<<<<<<< HEAD
		rc = vos_obj_update(arg->ctx.tc_co_hdl, oid, epoch++, 0, 0,
				    &dkey, 1, &iod, &sgl);
=======
		rc = vos_obj_update(arg->ctx.tc_co_hdl, oid, epoch++, 0, &dkey,
				    1, &iod, NULL, &sgl);
>>>>>>> be0518c4
		assert_int_equal(rc, 0);

		*actual_keys[0] = punch_keys[i];
		*actual_keys[1] = punch_keys[1 - i];

		rc = vos_obj_punch(arg->ctx.tc_co_hdl, oid, epoch++, 0, 0,
				   &dkey, 1 - i, punch_akeys[i], NULL);
		assert_int_equal(rc, 0);

		iod.iod_size = 0;
		d_iov_set(&sgl.sg_iovs[0], (void *)buf, sizeof(buf));

		rc = vos_obj_fetch(arg->ctx.tc_co_hdl, oid, epoch++, 0, &dkey,
				   1, &iod, &sgl);
		assert_int_equal(rc, 0);
		assert_int_equal(iod.iod_size, 0);
	}

	daos_sgl_fini(&sgl, false);
}

#define SM_BUF_LEN 64

static void
sgl_test(void **state)
{
	struct io_test_args	*arg = *state;
	daos_key_t		 dkey;
	daos_iod_t		 iod = {0};
	d_iov_t			 sg_iov[SM_BUF_LEN] = {0};
	d_sg_list_t		 sgl;
	daos_recx_t		 recx[SM_BUF_LEN];
	char			 rbuf[SM_BUF_LEN];
	daos_unit_oid_t		 oid;
	daos_epoch_t		 epoch = 1;
	int			 i = 0;
	int			 rc = 0;
	char			 val = 'x';
	char			 key1 = 'a';
	char			 key2 = 'b';

	test_args_reset(arg, VPOOL_SIZE);

	oid = gen_oid(0);

	d_iov_set(&dkey, &key1, sizeof(key1));
	d_iov_set(&iod.iod_name, &key2, sizeof(key2));
	sgl.sg_nr = 1;
	sgl.sg_nr_out = 0;
	sgl.sg_iovs = sg_iov;

	d_iov_set(&sg_iov[0], &val, sizeof(val));
	iod.iod_nr = 1;
	iod.iod_size = 1;
	recx[0].rx_nr = 1;
	iod.iod_recxs = recx;
	iod.iod_type = DAOS_IOD_ARRAY;

	/* Write just index 2 */
	recx[0].rx_idx = 2;
<<<<<<< HEAD
	rc = vos_obj_update(arg->ctx.tc_co_hdl, oid, epoch++, 0, 0, &dkey,
			    1, &iod, &sgl);
=======
	rc = vos_obj_update(arg->ctx.tc_co_hdl, oid, epoch++, 0, &dkey, 1, &iod,
			    NULL, &sgl);
>>>>>>> be0518c4
	assert_int_equal(rc, 0);

	memset(rbuf, 'a', sizeof(rbuf));
	iod.iod_size = 0;
	d_iov_set(&sg_iov[0], rbuf, sizeof(rbuf));
	recx[0].rx_idx = 0;
	recx[0].rx_nr = SM_BUF_LEN;

	/* Fetch whole buffer */
	rc = vos_obj_fetch(arg->ctx.tc_co_hdl, oid, epoch++, 0, &dkey, 1,
			   &iod, &sgl);
	assert_int_equal(rc, 0);
	assert_int_equal(iod.iod_size, 1);
	for (i = 0; i < SM_BUF_LEN; i++) {
		if (i == 2)
			assert_int_equal((int)rbuf[i], (int)val);
		else
			assert_int_equal((int)rbuf[i], (int)'a');
	}

	/* Fetch every other record to contiguous buffer */
	memset(rbuf, 'a', sizeof(rbuf));
	d_iov_set(&sg_iov[0], rbuf, SM_BUF_LEN / 2);
	iod.iod_size = 0;
	iod.iod_nr = SM_BUF_LEN / 2;
	for (i = 0; i < SM_BUF_LEN / 2; i++) {
		recx[i].rx_idx = i * 2;
		recx[i].rx_nr = 1;
	}
	rc = vos_obj_fetch(arg->ctx.tc_co_hdl, oid, epoch++, 0, &dkey, 1,
			   &iod, &sgl);
	assert_int_equal(rc, 0);
	assert_int_equal(iod.iod_size, 1);
	for (i = 0; i < SM_BUF_LEN; i++) {
		if (i == 1)
			assert_int_equal((int)rbuf[i], (int)val);
		else
			assert_int_equal((int)rbuf[i], (int)'a');
	}

	/* Fetch every other record to non-contiguous buffer */
	memset(rbuf, 'a', sizeof(rbuf));
	for (i = 0; i < SM_BUF_LEN / 2; i++) {
		/* Mix it up a bit with the offsets */
		d_iov_set(&sg_iov[i], &rbuf[((i + 3) * 2) % SM_BUF_LEN], 1);
	}
	sgl.sg_nr = SM_BUF_LEN;
	iod.iod_size = 0;
	rc = vos_obj_fetch(arg->ctx.tc_co_hdl, oid, epoch++, 0, &dkey, 1,
			   &iod, &sgl);
	assert_int_equal(rc, 0);
	assert_int_equal(iod.iod_size, 1);
	for (i = 0; i < SM_BUF_LEN; i++) {
		if (i == 8)
			assert_int_equal((int)rbuf[i], (int)val);
		else
			assert_int_equal((int)rbuf[i], (int)'a');
	}

}

static const struct CMUnitTest punch_model_tests[] = {
	{ "VOS800: VOS punch model array set/get size",
	  array_set_get_size, pm_setup, pm_teardown },
	{ "VOS801: VOS punch model array read/write/punch int32_t",
	  array_1, pm_setup, pm_teardown },
	{ "VOS802: VOS punch model array read/write/punch char",
	  array_2, pm_setup, pm_teardown },
	{ "VOS803: VOS punch model array read/write/punch int32_t static",
	  array_3, pm_setup, pm_teardown },
	{ "VOS804: VOS punch model array read/write/punch char static",
	  array_4, pm_setup, pm_teardown },
	{ "VOS805: Simple punch model test", punch_model_test, NULL, NULL},
	{ "VOS806: Multi update", simple_multi_update, NULL, NULL},
	{ "VOS807: Array Set/get size, write, punch",
	  array_size_write, pm_setup, pm_teardown },
	{ "VOS808: Object punch and fetch",
	  object_punch_and_fetch, NULL, NULL },
	{ "VOS809: SGL test", sgl_test, NULL, NULL },
};

int
run_pm_tests(void)
{
	if (DAOS_ON_VALGRIND)
		buf_size = 100;
	return cmocka_run_group_tests_name("VOS Punch Model tests",
					   punch_model_tests, setup_io,
					   teardown_io);
}<|MERGE_RESOLUTION|>--- conflicted
+++ resolved
@@ -619,12 +619,8 @@
 	d_iov_set(&sgl.sg_iovs[0], (void *)under, strlen(under));
 
 	/* Write the original value (under) */
-<<<<<<< HEAD
 	rc = vos_obj_update(arg->ctx.tc_co_hdl, oid, 1, 0, 0, &dkey, 1, &iod,
-=======
-	rc = vos_obj_update(arg->ctx.tc_co_hdl, oid, 1, 0, &dkey, 1, &iod, NULL,
->>>>>>> be0518c4
-			    &sgl);
+			    NULL, &sgl);
 	assert_int_equal(rc, 0);
 	/* Punch the akey */
 	rc = vos_obj_punch(arg->ctx.tc_co_hdl, oid, 2, 0, 0, &dkey, 1, &akey,
@@ -634,12 +630,8 @@
 	/* Write the new value (expected) */
 	rex.rx_nr = strlen(expected);
 	d_iov_set(&sgl.sg_iovs[0], (void *)expected, strlen(expected));
-<<<<<<< HEAD
 	rc = vos_obj_update(arg->ctx.tc_co_hdl, oid, 3, 0, 0, &dkey, 1, &iod,
-=======
-	rc = vos_obj_update(arg->ctx.tc_co_hdl, oid, 3, 0, &dkey, 1, &iod, NULL,
->>>>>>> be0518c4
-			    &sgl);
+			    NULL, &sgl);
 	assert_int_equal(rc, 0);
 
 	/* Now read back original # of bytes */
@@ -653,12 +645,8 @@
 
 	/* Write the original value at latest epoch (under) */
 	d_iov_set(&sgl.sg_iovs[0], (void *)under, strlen(under));
-<<<<<<< HEAD
 	rc = vos_obj_update(arg->ctx.tc_co_hdl, oid, 5, 0, 0, &dkey, 1, &iod,
-=======
-	rc = vos_obj_update(arg->ctx.tc_co_hdl, oid, 5, 0, &dkey, 1, &iod, NULL,
->>>>>>> be0518c4
-			    &sgl);
+			    NULL, &sgl);
 	assert_int_equal(rc, 0);
 	/* Punch the dkey */
 	rc = vos_obj_punch(arg->ctx.tc_co_hdl, oid, 6, 0, 0, &dkey, 0, NULL,
@@ -668,12 +656,8 @@
 	/* Write the new value (expected) at latest epoch*/
 	rex.rx_nr = strlen(expected);
 	d_iov_set(&sgl.sg_iovs[0], (void *)expected, strlen(expected));
-<<<<<<< HEAD
 	rc = vos_obj_update(arg->ctx.tc_co_hdl, oid, 7, 0, 0, &dkey, 1, &iod,
-=======
-	rc = vos_obj_update(arg->ctx.tc_co_hdl, oid, 7, 0, &dkey, 1, &iod, NULL,
->>>>>>> be0518c4
-			    &sgl);
+			    NULL, &sgl);
 	assert_int_equal(rc, 0);
 
 	memset(buf, 0, sizeof(buf));
@@ -689,12 +673,8 @@
 	/* Write one more at 9 */
 	rex.rx_nr = strlen(expected);
 	d_iov_set(&sgl.sg_iovs[0], (void *)expected, strlen(expected));
-<<<<<<< HEAD
 	rc = vos_obj_update(arg->ctx.tc_co_hdl, oid, 9, 0, 0, &dkey, 1, &iod,
-=======
-	rc = vos_obj_update(arg->ctx.tc_co_hdl, oid, 9, 0, &dkey, 1, &iod, NULL,
->>>>>>> be0518c4
-			    &sgl);
+			    NULL, &sgl);
 	assert_int_equal(rc, 0);
 
 	/* Punch the object at 10 */
@@ -705,13 +685,8 @@
 	/* Write one more at 11 */
 	rex.rx_nr = strlen(latest);
 	d_iov_set(&sgl.sg_iovs[0], (void *)latest, strlen(latest));
-<<<<<<< HEAD
 	rc = vos_obj_update(arg->ctx.tc_co_hdl, oid, 11, 0, 0, &dkey, 1, &iod,
-			    &sgl);
-=======
-	rc = vos_obj_update(arg->ctx.tc_co_hdl, oid, 11, 0, &dkey, 1, &iod,
 			    NULL, &sgl);
->>>>>>> be0518c4
 	assert_int_equal(rc, 0);
 
 	/** read old one for sanity */
@@ -799,12 +774,8 @@
 		iod[i].iod_recxs = NULL;
 	}
 
-<<<<<<< HEAD
 	rc = vos_obj_update(arg->ctx.tc_co_hdl, oid, 1, 0, 0, &dkey, 2, iod,
-=======
-	rc = vos_obj_update(arg->ctx.tc_co_hdl, oid, 1, 0, &dkey, 2, iod, NULL,
->>>>>>> be0518c4
-			    sgl);
+			    NULL, sgl);
 	assert_int_equal(rc, 0);
 
 	for (i = 0; i < 2; i++) {
@@ -829,12 +800,8 @@
 			   NULL);
 	assert_int_equal(rc, 0);
 
-<<<<<<< HEAD
 	rc = vos_obj_update(arg->ctx.tc_co_hdl, oid, 1, 0, 0, &dkey, 2, iod,
-=======
-	rc = vos_obj_update(arg->ctx.tc_co_hdl, oid, 1, 0, &dkey, 2, iod, NULL,
->>>>>>> be0518c4
-			    sgl);
+			    NULL, sgl);
 	assert_int_equal(rc, 0);
 
 	for (i = 0; i < 2; i++) {
@@ -901,13 +868,8 @@
 		iod.iod_nr = 1;
 		iod.iod_recxs = NULL;
 
-<<<<<<< HEAD
 		rc = vos_obj_update(arg->ctx.tc_co_hdl, oid, epoch++, 0, 0,
-				    &dkey, 1, &iod, &sgl);
-=======
-		rc = vos_obj_update(arg->ctx.tc_co_hdl, oid, epoch++, 0, &dkey,
-				    1, &iod, NULL, &sgl);
->>>>>>> be0518c4
+				    &dkey, 1, &iod, NULL, &sgl);
 		assert_int_equal(rc, 0);
 
 		*actual_keys[0] = punch_keys[i];
@@ -968,13 +930,8 @@
 
 	/* Write just index 2 */
 	recx[0].rx_idx = 2;
-<<<<<<< HEAD
-	rc = vos_obj_update(arg->ctx.tc_co_hdl, oid, epoch++, 0, 0, &dkey,
-			    1, &iod, &sgl);
-=======
-	rc = vos_obj_update(arg->ctx.tc_co_hdl, oid, epoch++, 0, &dkey, 1, &iod,
-			    NULL, &sgl);
->>>>>>> be0518c4
+	rc = vos_obj_update(arg->ctx.tc_co_hdl, oid, epoch++, 0, 0, &dkey, 1,
+			    &iod, NULL, &sgl);
 	assert_int_equal(rc, 0);
 
 	memset(rbuf, 'a', sizeof(rbuf));
