/**
 * (C) Copyright 2019-2020 Intel Corporation.
 *
 * Licensed under the Apache License, Version 2.0 (the "License");
 * you may not use this file except in compliance with the License.
 * You may obtain a copy of the License at
 *
 *    http://www.apache.org/licenses/LICENSE-2.0
 *
 * Unless required by applicable law or agreed to in writing, software
 * distributed under the License is distributed on an "AS IS" BASIS,
 * WITHOUT WARRANTIES OR CONDITIONS OF ANY KIND, either express or implied.
 * See the License for the specific language governing permissions and
 * limitations under the License.
 *
 * GOVERNMENT LICENSE RIGHTS-OPEN SOURCE SOFTWARE
 * The Government's rights to use, modify, reproduce, release, perform, display,
 * or disclose this software are subject to the terms of the Apache License as
 * provided in Contract No. B609815.
 * Any reproduction of computer software, computer software documentation, or
 * portions thereof marked with this legend must also reproduce the markings.
 */
/**
 * This file is part of vos/tests/
 *
 * vos/tests/vts_array.c
 */
#define D_LOGFAC	DD_FAC(tests)

#include "vts_io.h"
#include "vts_array.h"

struct vts_metadata {
	uint64_t	 vm_magic;
	uint64_t	 vm_record_size;
	uint64_t	 vm_per_key;
	uint64_t	 vm_akey_size;
};

struct vts_array {
	daos_unit_oid_t		 va_oid;
	daos_handle_t		 va_coh;
	daos_iod_t		 va_iod;
	daos_iod_t		 va_sv_iod;
	d_iov_t			 va_dkey;
	uint64_t		 va_recx_nr;
	daos_recx_t		*va_recx;
	d_iov_t			*va_iovs;
	uint64_t		 va_dkey_value;
	uint64_t		 va_io_size;
	d_sg_list_t		 va_sgl;
	struct vts_metadata	 va_meta;
	uint8_t			*va_akey_value;
	uint8_t			*va_zero;
};

#define ARRAY_MAGIC 0xdeadbeef

static daos_handle_t
vts_array2hdl(struct vts_array *array)
{
	daos_handle_t	aoh;

	aoh.cookie = (uint64_t)array;

	return aoh;
}

static struct vts_array *
vts_hdl2array(daos_handle_t aoh)
{
	struct vts_array	*array = (struct vts_array *)aoh.cookie;

	D_ASSERT(array != NULL && array->va_meta.vm_magic == ARRAY_MAGIC);

	return array;
}

static int
array_open(struct vts_array *array)
{
	D_ALLOC_ARRAY(array->va_akey_value, array->va_meta.vm_akey_size);
	if (array->va_akey_value == NULL)
		return -DER_NOMEM;

	D_ALLOC_ARRAY(array->va_zero, array->va_meta.vm_record_size);
	if (array->va_zero == NULL)
		return -DER_NOMEM;

	array->va_recx_nr = array->va_io_size = array->va_meta.vm_per_key;
	D_ALLOC_ARRAY(array->va_recx, array->va_io_size);
	if (array->va_recx == NULL)
		return -DER_NOMEM;

	D_ALLOC_ARRAY(array->va_iovs, array->va_io_size);
	if (array->va_recx == NULL)
		return -DER_NOMEM;

	return 0;
}

static int
array_init(struct vts_array *in, daos_handle_t coh, daos_unit_oid_t oid,
	   struct vts_array **out)
{
	D_ASSERT((in == NULL && out != NULL) || (in != NULL && out == NULL));

	if (in == NULL) {
		D_ALLOC_PTR(in);
		if (in == NULL)
			return -DER_NOMEM;
	} else {
		memset(in, 0, sizeof(*in));
	}

	if (out)
		*out = in;

	d_iov_set(&in->va_dkey, &in->va_dkey_value, sizeof(in->va_dkey_value));
	in->va_iod.iod_type = DAOS_IOD_ARRAY;
	in->va_iod.iod_recxs = in->va_recx;
	in->va_iod.iod_nr = 1;
	in->va_coh = coh;
	in->va_oid = oid;

	in->va_sv_iod.iod_type = DAOS_IOD_SINGLE;
	in->va_sv_iod.iod_recxs = NULL;
	in->va_sv_iod.iod_nr = 1;
	in->va_sv_iod.iod_size = sizeof(struct vts_metadata);

	return 0;
}

static void
array_fini(struct vts_array *in, bool free_array)
{
	in->va_meta.vm_magic = 0;
	if (!free_array)
		return;

	D_FREE(in->va_zero);
	D_FREE(in->va_akey_value);
	D_FREE(in->va_recx);
	D_FREE(in->va_iovs);
	D_FREE(in);
}

static int
update_array(struct vts_array *array, daos_epoch_t epoch, uint64_t dkey,
	     uint64_t rec_size, uint64_t offset, uint64_t nr, void *values)
{
	d_sg_list_t	*sgls = NULL;
	d_sg_list_t	 sgl;
	uint64_t	 cursor = offset;
	uint64_t	 left = nr;
	int		 idx = 0;

	if (values)
		sgls = &sgl;

	while (cursor < (offset + nr)) {
		array->va_recx[idx].rx_idx = cursor;
		if (left > array->va_io_size)
			array->va_recx[idx].rx_nr = array->va_io_size;
		else
			array->va_recx[idx].rx_nr = left;
		if (values) {
			d_iov_set(&array->va_iovs[idx],
				  values + (cursor - offset) * rec_size,
				  array->va_recx[idx].rx_nr * rec_size);
		}

		cursor += array->va_io_size;
		left -= array->va_io_size;
		idx++;
	}

	array->va_iod.iod_recxs = array->va_recx;
	array->va_iod.iod_nr = idx;
	sgl.sg_iovs = array->va_iovs;
	sgl.sg_nr = idx;
	sgl.sg_nr_out = 0;

	array->va_dkey_value = dkey;
	array->va_iod.iod_size = rec_size;
	d_iov_set(&array->va_iod.iod_name, array->va_akey_value,
		  array->va_meta.vm_akey_size);

	D_DEBUG(DB_IO, "Writing "DF_U64" records of size "DF_U64" at offset "
		DF_U64"\n", nr, rec_size, offset);
<<<<<<< HEAD
	return vos_obj_update(array->va_coh, array->va_oid, epoch, 0, 0,
			      &array->va_dkey, 1, &array->va_iod, sgls);
=======
	return vos_obj_update(array->va_coh, array->va_oid, epoch, 0,
			      &array->va_dkey, 1, &array->va_iod, NULL, sgls);
>>>>>>> be0518c4
}

static int
fetch_array(struct vts_array *array, daos_epoch_t epoch, uint64_t dkey,
	    uint64_t rec_size, uint64_t offset, uint64_t nr, void *values)
{
	d_sg_list_t	 sgl;
	d_sg_list_t	*sgls = &sgl;
	uint64_t	 cursor = offset;
	uint64_t	 left = nr;
	int		 idx = 0;

	while (cursor < (offset + nr)) {
		array->va_recx[idx].rx_idx = cursor;
		if (left > array->va_io_size)
			array->va_recx[idx].rx_nr = array->va_io_size;
		else
			array->va_recx[idx].rx_nr = left;
		if (values) {
			d_iov_set(&array->va_iovs[idx],
				  values + (cursor - offset) * rec_size,
				  array->va_recx[idx].rx_nr * rec_size);
		}

		cursor += array->va_io_size;
		left -= array->va_io_size;
		idx++;
	}

	array->va_iod.iod_nr = idx;
	sgl.sg_iovs = array->va_iovs;
	sgl.sg_nr = idx;
	sgl.sg_nr_out = 0;

	array->va_iod.iod_size = rec_size;
	array->va_dkey_value = dkey;
	d_iov_set(&array->va_iod.iod_name, array->va_akey_value,
		  array->va_meta.vm_akey_size);

	D_DEBUG(DB_IO, "Reading "DF_U64" records of size "DF_U64" at offset "
		DF_U64"\n", nr, rec_size, offset);
	return vos_obj_fetch(array->va_coh, array->va_oid, epoch, 0,
			     &array->va_dkey, 1, &array->va_iod, sgls);
}

static int
update_meta(struct vts_array *array, daos_epoch_t epoch,
	    struct vts_metadata *meta)
{
	d_sg_list_t	 sgl = {0};
	d_iov_t		 iov;
	uint8_t		 akey = 0;

	array->va_dkey_value = 0;
	d_iov_set(&iov, meta, sizeof(*meta));
	sgl.sg_iovs = &iov;
	sgl.sg_nr = 1;

	d_iov_set(&array->va_sv_iod.iod_name, &akey, sizeof(akey));

	D_DEBUG(DB_IO, "Writing metadata at epoch "DF_U64"\n", epoch);
<<<<<<< HEAD
	return vos_obj_update(array->va_coh, array->va_oid, epoch, 0, 0,
			      &array->va_dkey, 1, &array->va_sv_iod, &sgl);
=======
	return vos_obj_update(array->va_coh, array->va_oid, epoch, 0,
			&array->va_dkey, 1, &array->va_sv_iod, NULL, &sgl);
>>>>>>> be0518c4
}

static int
fetch_meta(struct vts_array *array, daos_epoch_t epoch,
	   struct vts_metadata *meta)
{
	d_sg_list_t	 sgl = {0};
	d_iov_t		 iov;
	uint8_t		 akey = 0;

	array->va_dkey_value = 0;
	d_iov_set(&iov, meta, sizeof(*meta));
	sgl.sg_iovs = &iov;
	sgl.sg_nr = 1;

	d_iov_set(&array->va_sv_iod.iod_name, &akey, sizeof(akey));

	D_DEBUG(DB_IO, "Reading metadata at epoch "DF_U64"\n", epoch);
	return vos_obj_fetch(array->va_coh, array->va_oid, epoch, 0,
			     &array->va_dkey, 1, &array->va_sv_iod, &sgl);
}


int
vts_array_alloc(daos_handle_t coh, daos_epoch_t epoch, daos_size_t record_size,
		daos_size_t nr_per_key, daos_size_t akey_size,
		daos_unit_oid_t *oid)
{
	struct vts_array	 array;
	struct vts_metadata	 meta;
	int			 rc = 0;

	*oid = dts_unit_oid_gen(0, DAOS_OF_DKEY_UINT64, 0);
	rc = array_init(&array, coh, *oid, NULL);
	if (rc != 0)
		return rc;

	meta.vm_magic = ARRAY_MAGIC;
	meta.vm_record_size = record_size;
	meta.vm_per_key = nr_per_key ? nr_per_key : 8;
	meta.vm_akey_size = akey_size ? akey_size : 1;
	rc = update_meta(&array, epoch, &meta);

	array_fini(&array, false);

	if (rc != 0)
		D_ERROR("Failed to create array: "DF_RC"\n", DP_RC(rc));

	return rc;
}

int
vts_array_free(daos_handle_t coh, daos_unit_oid_t oid)
{
	return vos_obj_delete(coh, oid);
}

int
vts_array_open(daos_handle_t coh, daos_unit_oid_t oid, daos_handle_t *aoh)
{
	struct vts_array	*array;
	int			 rc;

	rc = array_init(NULL, coh, oid, &array);
	if (rc != 0)
		return rc;

	rc = fetch_meta(array, DAOS_EPOCH_MAX, &array->va_meta);
	if (rc != 0 || array->va_meta.vm_magic != ARRAY_MAGIC) {
		if (rc == 0)
			rc = -DER_INVAL;
		array_fini(array, true);
		return rc;
	}

	rc = array_open(array);
	if (rc != 0) {
		array_fini(array, true);
		return rc;
	}

	D_ASSERT(array->va_meta.vm_magic == ARRAY_MAGIC);
	*aoh = vts_array2hdl(array);
	return 0;
}

int
vts_array_reset(daos_handle_t *aoh, daos_epoch_t punch_epoch,
		daos_epoch_t create_epoch, daos_size_t record_size,
		daos_size_t nr_per_key, daos_size_t akey_size)
{
	struct vts_array	*array = vts_hdl2array(*aoh);
	struct vts_metadata	 meta;
	daos_handle_t		 coh;
	daos_unit_oid_t		 oid;
	int			 rc;

	D_ASSERT(punch_epoch < create_epoch);

	rc = vos_obj_punch(array->va_coh, array->va_oid, punch_epoch, 0, 0,
			   NULL, 0, NULL, NULL);
	if (rc != 0)
		return rc;

	meta.vm_magic = ARRAY_MAGIC;
	meta.vm_record_size = record_size;
	meta.vm_per_key = nr_per_key ? nr_per_key : 8;
	meta.vm_akey_size = akey_size ? akey_size : 1;
	rc = update_meta(array, create_epoch, &meta);
	if (rc != 0)
		return rc;

	oid = array->va_oid;
	coh = array->va_coh;

	vts_array_close(*aoh);
	return vts_array_open(coh, oid, aoh);
}

void
vts_array_close(daos_handle_t aoh)
{
	struct vts_array	*array = vts_hdl2array(aoh);

	array_fini(array, true);
}

int
vts_array_set_size(daos_handle_t aoh, daos_epoch_t epoch, daos_size_t new_size)
{
	struct vts_array	*array = vts_hdl2array(aoh);
	daos_size_t		 old_size;
	int			 rc;

	/* Should probably put this in vos transaction but keep it simple for
	 * now.
	 */
	D_DEBUG(DB_IO, "Getting the old array size\n");
	rc = vts_array_get_size(aoh, epoch, &old_size);
	if (rc != 0)
		return rc;

	D_DEBUG(DB_IO, "Old size is "DF_U64"\n", old_size);
	if (old_size > new_size) {
		D_DEBUG(DB_IO, "Truncate at "DF_U64"\n", new_size);
		rc = vts_array_punch(aoh, epoch, new_size, old_size - new_size);
		if (rc != 0)
			return rc;
		D_DEBUG(DB_IO, "Checking array size again\n");
		rc = vts_array_get_size(aoh, epoch, &old_size);
		if (rc != 0)
			return rc;
		D_DEBUG(DB_IO, "Size is now "DF_U64"\n", old_size);
	}

	if (old_size == new_size)
		return 0;

	return vts_array_write(aoh, epoch, new_size - 1, 1, array->va_zero);
}

int
vts_array_get_size(daos_handle_t aoh, daos_epoch_t epoch, daos_size_t *size)
{
	struct vts_array	*array = vts_hdl2array(aoh);
	daos_recx_t		 recx;
	int			 rc;
	d_iov_t			 dkey;
	uint64_t		 val;

	d_iov_set(&dkey, NULL, 0);
	d_iov_set(&array->va_iod.iod_name, array->va_akey_value,
		  array->va_meta.vm_akey_size);

	rc = vos_obj_query_key(array->va_coh, array->va_oid,
			       DAOS_GET_DKEY | DAOS_GET_RECX | DAOS_GET_MAX,
			       epoch, &dkey, &array->va_iod.iod_name,
			       &recx);

	if (rc == -DER_NONEXIST) {
		*size = 0;
		return 0;
	}

	if (rc != 0)
		return rc;

	val = *(uint64_t *)dkey.iov_buf;
	if (val == 0) {
		*size = 0;
		return 0;
	}

	*size = (val - 1) * array->va_meta.vm_per_key + recx.rx_idx +
		recx.rx_nr;

	return 0;
}

int
vts_array_set_iosize(daos_handle_t aoh, uint64_t io_size)
{
	struct vts_array	*array = vts_hdl2array(aoh);
	uint64_t		 new_size;
	uint64_t		 count;

	new_size = io_size;

	if (io_size != 0 && io_size <= array->va_meta.vm_per_key)
		goto resize;

	/* Default to per_key */
	new_size = array->va_meta.vm_per_key;
resize:
	count = array->va_meta.vm_per_key / new_size;
	if (array->va_meta.vm_per_key % new_size)
		count++;

	if (count > array->va_recx_nr) {
		d_iov_t		*iovs;
		daos_recx_t	*recx;

		count = count * 2;
		D_ALLOC_ARRAY(recx, count);
		if (recx == NULL)
			return -DER_NOMEM;
		D_ALLOC_ARRAY(iovs, count);
		if (iovs == NULL) {
			D_FREE(recx);
			return -DER_NOMEM;
		}

		D_FREE(array->va_recx);
		D_FREE(array->va_iovs);
		array->va_recx_nr = count;
		array->va_recx = recx;
		array->va_iovs = iovs;
	}

	array->va_io_size = new_size;
	return 0;
}

int
vts_array_write(daos_handle_t aoh, daos_epoch_t epoch, uint64_t offset,
		uint64_t count, void *elements)
{
	struct vts_array	*array = vts_hdl2array(aoh);
	void			*cursor = elements;
	uint64_t		 first;
	uint64_t		 last;
	uint64_t		 stripe;
	uint64_t		 stripe_offset;
	uint64_t		 nr;
	int			 rc = 0;

	first = offset / array->va_meta.vm_per_key;
	last = (offset + count - 1) / array->va_meta.vm_per_key;

	D_ASSERT(last >= first);
	for (stripe = first; stripe <= last; stripe++) {
		uint64_t	tmp;

		stripe_offset = 0;
		nr = array->va_meta.vm_per_key;

		tmp = offset % array->va_meta.vm_per_key;
		if (stripe == first && tmp != 0) {
			stripe_offset = tmp;
			nr = array->va_meta.vm_per_key - stripe_offset;
		}
		if (stripe == last) {
			tmp = (count + offset) % array->va_meta.vm_per_key;
			if (tmp == 0)
				tmp = array->va_meta.vm_per_key;
			nr = tmp - stripe_offset;
		}

		rc = update_array(array, epoch, stripe + 1,
				  array->va_meta.vm_record_size, stripe_offset,
				  nr, cursor);
		if (rc != 0)
			break;
		cursor += nr * array->va_meta.vm_record_size;
	}

	D_ASSERT(cursor ==
		 (elements + (count * array->va_meta.vm_record_size)));

	return rc;
}

int
vts_array_punch(daos_handle_t aoh, daos_epoch_t epoch, uint64_t offset,
		uint64_t count)
{
	struct vts_array	*array = vts_hdl2array(aoh);
	uint64_t		 first;
	uint64_t		 last;
	uint64_t		 stripe;
	uint64_t		 stripe_offset;
	uint64_t		 nr;
	int			 rc = 0;

	first = offset / array->va_meta.vm_per_key;
	last = (offset + count - 1) / array->va_meta.vm_per_key;

	D_ASSERT(last >= first);
	for (stripe = first; stripe <= last; stripe++) {
		uint64_t	tmp;

		stripe_offset = 0;
		nr = array->va_meta.vm_per_key;

		tmp = offset % array->va_meta.vm_per_key;
		if (stripe == first && tmp != 0) {
			stripe_offset = tmp;
			nr = array->va_meta.vm_per_key - stripe_offset;
		}
		if (stripe == last) {
			tmp = (count + offset) % array->va_meta.vm_per_key;
			if (tmp == 0)
				tmp = array->va_meta.vm_per_key;
			nr = tmp - stripe_offset;
		}

		if (nr != array->va_meta.vm_per_key) {
			rc = update_array(array, epoch, stripe + 1,
					  0 /* punch */, stripe_offset, nr,
					  NULL);
		} else {
			array->va_dkey_value = stripe + 1;
			rc = vos_obj_punch(array->va_coh, array->va_oid, epoch,
					   0, 0, &array->va_dkey, 0, NULL,
					   NULL);
		}
		if (rc != 0)
			break;
	}

	return rc;
}

int
vts_array_read(daos_handle_t aoh, daos_epoch_t epoch, uint64_t offset,
	       uint64_t count, void *elements)
{
	struct vts_array	*array = vts_hdl2array(aoh);
	void			*cursor = elements;
	uint64_t		 first;
	uint64_t		 last;
	uint64_t		 stripe;
	uint64_t		 stripe_offset;
	uint64_t		 nr;
	int			 rc = 0;

	first = offset / array->va_meta.vm_per_key;
	last = (offset + count - 1) / array->va_meta.vm_per_key;

	D_ASSERT(last >= first);
	for (stripe = first; stripe <= last; stripe++) {
		uint64_t	tmp;

		stripe_offset = 0;
		nr = array->va_meta.vm_per_key;

		tmp = offset % array->va_meta.vm_per_key;
		if (stripe == first && tmp != 0) {
			stripe_offset = tmp;
			nr = array->va_meta.vm_per_key - stripe_offset;
		}
		if (stripe == last) {
			tmp = (count + offset) % array->va_meta.vm_per_key;
			if (tmp == 0)
				tmp = array->va_meta.vm_per_key;
			nr = tmp - stripe_offset;
		}

		rc = fetch_array(array, epoch, stripe + 1,
				 array->va_meta.vm_record_size, stripe_offset,
				 nr, cursor);
		if (rc != 0)
			break;
		cursor += nr * array->va_meta.vm_record_size;
	}

	D_ASSERT(cursor ==
		 (elements + (count * array->va_meta.vm_record_size)));

	return rc;
}<|MERGE_RESOLUTION|>--- conflicted
+++ resolved
@@ -188,13 +188,8 @@
 
 	D_DEBUG(DB_IO, "Writing "DF_U64" records of size "DF_U64" at offset "
 		DF_U64"\n", nr, rec_size, offset);
-<<<<<<< HEAD
 	return vos_obj_update(array->va_coh, array->va_oid, epoch, 0, 0,
-			      &array->va_dkey, 1, &array->va_iod, sgls);
-=======
-	return vos_obj_update(array->va_coh, array->va_oid, epoch, 0,
 			      &array->va_dkey, 1, &array->va_iod, NULL, sgls);
->>>>>>> be0518c4
 }
 
 static int
@@ -256,13 +251,8 @@
 	d_iov_set(&array->va_sv_iod.iod_name, &akey, sizeof(akey));
 
 	D_DEBUG(DB_IO, "Writing metadata at epoch "DF_U64"\n", epoch);
-<<<<<<< HEAD
 	return vos_obj_update(array->va_coh, array->va_oid, epoch, 0, 0,
-			      &array->va_dkey, 1, &array->va_sv_iod, &sgl);
-=======
-	return vos_obj_update(array->va_coh, array->va_oid, epoch, 0,
 			&array->va_dkey, 1, &array->va_sv_iod, NULL, &sgl);
->>>>>>> be0518c4
 }
 
 static int
