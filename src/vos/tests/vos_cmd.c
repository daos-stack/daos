--- conflicted
+++ resolved
@@ -996,11 +996,7 @@
 
 	optind = 1;
 
-<<<<<<< HEAD
-	while ((c = getopt_long(args.a_nr, args.a_argv, "c:o:dw:p:ahrsP:R:ix:A:Dm", long_options,
-=======
-	while ((c = getopt_long(args.a_nr, args.a_argv, "c:o:dw:p:ahrsP:R:iIx:A:D", long_options,
->>>>>>> 427d135b
+	while ((c = getopt_long(args.a_nr, args.a_argv, "c:o:dw:p:ahrsP:R:iIx:A:Dm", long_options,
 				&option_index)) != -1) {
 		cinfo = &args.a_cmds[args.a_cmd_nr];
 		switch (c) {
