/**
 * (C) Copyright 2020-2022 Intel Corporation.
 *
 * SPDX-License-Identifier: BSD-2-Clause-Patent
 */

#include <stddef.h>
#include <setjmp.h>
#include <stdarg.h>
#include <cmocka.h>
#include <daos/test_utils.h>
#include <daos/checksum.h>
#include <daos_srv/evtree.h>
#include <daos_srv/srv_csum.h>
#include <daos_srv/vos_types.h>
#include <daos_srv/vos.h>
#include <fcntl.h>
#include <daos/tests_lib.h>

/*
 * ms_between_periods is a helper function for determining how much time to wait between
 * scrubs if mode is "timed"
 */
static void
ms_between_periods_tests(void **state)
{
#define ONE_SECOND_NS (1000000000) /* 1e+9 */
#define HALF_SECOND_NS (500000000) /* 5e+8 */
#define assert_ms_eq(exp, duration, periods, curr, elapsed_ns) do {  \
	struct timespec start;                                       \
	struct timespec elapsed;                                     \
	d_gettime(&start); elapsed = start;                          \
	d_timeinc(&elapsed, elapsed_ns);                             \
	assert_int_equal(exp,                                        \
		get_ms_between_periods(start, elapsed, duration,     \
		periods, curr));                                     \
	} while (false)

	/*
	 * ---------------------------------------------------------
	 * assert_ms_eq takes the following values in this order:
	 * Expected, duration, periods, current period, elapsed ns
	 * ---------------------------------------------------------
	 */

	/*
	 * First period, no time has elapsed, total of 10 periods in 10 seconds.
	 * Should be 1 second.
	 */
	assert_ms_eq(1000, 10, 10, 0, 0);

	/*
	 * With 10 periods and 10 second duration, then each period should
	 * take 1 second.
	 * if half a second has elapsed already for the first period, then only
	 * need to wait another half second
	 */
	assert_ms_eq(500, 10, 10, 0, HALF_SECOND_NS);

	/*
	 * With 10 periods and 10 second duration, then each period should
	 * take 1 second.
	 * if one second (or more) has elapsed already for the first period,
	 * then shouldn't wait at all
	 */
	assert_ms_eq(0, 10, 10, 0, ONE_SECOND_NS);
	assert_ms_eq(0, 10, 10, 0, ONE_SECOND_NS + HALF_SECOND_NS);

	/*
	 * With 10 periods and 10 second duration, then each period should
	 * take 1 second.
	 * if one and a half second has elapsed and in the second period,
	 * then should wait half a second
	 */
	assert_ms_eq(500, 10, 10, 1, ONE_SECOND_NS + HALF_SECOND_NS);

	/*
	 * Multiple tests with 5 periods into a 10 second duration
	 */
	assert_ms_eq(2000, 10, 5, 0, 0);
	assert_ms_eq(1750, 10, 5, 0, HALF_SECOND_NS / 2);
	assert_ms_eq(3750, 10, 5, 1, HALF_SECOND_NS / 2);

	/* No time has elapsed, but already done with all periods, plus
	 * some. Should wait full 10 seconds now, but not more
	 */
	assert_ms_eq(10000, 10, 5, 6, 0);
	assert_ms_eq(10000, 10, 5, 100, 0);

	/* What should wait be if duration isn't set and periods are not set */
	assert_ms_eq(0, 0, 0, 0, 0);

	/* periods is larger than duration in seconds */
	assert_ms_eq(908, 10, 11, 0, 1);
}

/**
 * Scrubbing tests are integration tests between checksum functionality
 * and VOS. VOS does not calculate any checksums so the checksums for the
 * data are calculated here in the tests, which makes it convenient for making
 * the data appear as though it is corrupted. In general the tests write data
 * using vos_obj_update, run the scanner, then try to fetch the data using
 * vos_obj_fetch. If the data is corrupted, vos_obj_fetch should return
 * -DER_CSUM. There are also callbacks that should be called appropriately
 * to handle progress of the scanner and when corruption is discovered.
 */

#define assert_csum_error(r) do {\
	int __rc = (r); \
	if (__rc != -DER_CSUM) \
		fail_msg("Expected -DER_CSUM but found: " DF_RC, DP_RC(__rc)); \
	} while (0)

/** easily setup and allocate an iov */
static void
iov_alloc(d_iov_t *iov, size_t len)
{
	D_ALLOC(iov->iov_buf, len);
	iov->iov_buf_len = iov->iov_len = len;
}

static void
iov_alloc_str(d_iov_t *iov, const char *str)
{
	iov_alloc(iov, strlen(str) + 1);
	strcpy(iov->iov_buf, str);
}

/** Different types of IOD configurations for the test */
enum TEST_IOD_TYPE {
	TEST_IOD_SINGLE, /** DAOS_IOD_SINGLE */
	TEST_IOD_ARRAY_1, /** DAOS_IOD_ARRAY with a single recx */
	TEST_IOD_ARRAY_2, /** DAOS_IOD_ARRAY with 2 recx, data split evenly */
	TEST_IOD_ARRAY_4, /** DAOS_IOD_ARRAY with 4 recx, data split evenly */
};

/**
 * setup the iod based on the iod test type. Will define the iod type, recxs
 * if an array with different record sizes and start indexes.
 */
static void
setup_iod_type(daos_iod_t *iod, int iod_type, daos_size_t data_len,
	       daos_recx_t *recx)
{
	int i;

	iod->iod_size = 1;

	switch (iod_type) {
	case TEST_IOD_SINGLE:
		iod->iod_type = DAOS_IOD_SINGLE;
		iod->iod_size = data_len;
		iod->iod_nr = 1;
		break;
	case TEST_IOD_ARRAY_1:
		iod->iod_nr = 1;
		iod->iod_recxs = recx;
		iod->iod_type = DAOS_IOD_ARRAY;
		iod->iod_recxs->rx_idx = 0;
		iod->iod_recxs->rx_nr = data_len;
		break;
	case TEST_IOD_ARRAY_2:
		iod->iod_type = DAOS_IOD_ARRAY;
		iod->iod_nr = 2;
		iod->iod_recxs = recx;
		for (i = 0; i < 2; i++) {
			iod->iod_recxs[i].rx_idx = 10 + i * data_len / 4;
			iod->iod_recxs[i].rx_nr = data_len / 4;
		}
		break;
	case TEST_IOD_ARRAY_4:
		iod->iod_type = DAOS_IOD_ARRAY;
		iod->iod_nr = 4;
		iod->iod_recxs = recx;
		for (i = 0; i < 4; i++) {
			iod->iod_recxs[i].rx_idx = 256 + i * data_len / 4;
			iod->iod_recxs[i].rx_nr = data_len / 4;
		}
		break;
	}
}

/** scrubbing test context */
struct sts_context {
	struct scrub_ctx	 tsc_scrub_ctx;
	char			 tsc_pmem_file[256];
	struct ds_pool		 tsc_pool;
	struct dss_module_info	 tsc_dmi;
	uuid_t			 tsc_pool_uuid;
	uuid_t			 tsc_cont_uuid;
	uint64_t		 tsc_scm_size;
	uint64_t		 tsc_nvme_size;
	daos_size_t		 tsc_chunk_size;
	daos_size_t		 tsc_data_len;
	daos_handle_t		 tsc_poh;
	daos_handle_t		 tsc_coh;
	struct daos_csummer	*tsc_csummer;
	sc_get_cont_fn_t	 tsc_get_cont_fn;
	sc_yield_fn_t		 tsc_yield_fn;
	sc_sleep_fn_t		 tsc_sleep_fn;
	sc_is_idle_fn_t		 tsc_is_idle_fn;
	void			*tsc_sched_arg;
	int			 tsc_fd;
	int			 tsc_expected_rc;
};

static void
sts_ctx_pool_init(struct sts_context *ctx)
{
	char		*pmem_file = ctx->tsc_pmem_file;
	daos_handle_t	 poh = DAOS_HDL_INVAL;
	int		 fd;
	int		 rc;

	if (!daos_file_is_dax(pmem_file)) {
		rc = open(pmem_file, O_CREAT | O_TRUNC | O_RDWR, 0666);
		if (rc < 0)
			fail_msg("Unable to open pmem_file");

		fd = rc;
		rc = fallocate(fd, 0, 0, ctx->tsc_scm_size);
		if (rc)
			fail_msg("fallocate failed: %d\n", rc);
		ctx->tsc_fd = fd;
	}

	/* Use pool size as blob size for this moment. */
<<<<<<< HEAD
	rc = vos_pool_create(pmem_file, ctx->tsc_pool_uuid, 0,
			     ctx->tsc_nvme_size, 0, 0, &poh);
=======
	rc = vos_pool_create(pmem_file, ctx->tsc_pool_uuid, 0, ctx->tsc_nvme_size, 0,
			     0 /* version */, &poh);
>>>>>>> 5655ac97
	assert_success(rc);

	ctx->tsc_poh = poh;
}

static void
sts_ctx_pool_fini(struct sts_context *ctx)
{
	int	rc;

	vos_pool_close(ctx->tsc_poh);
	rc = vos_pool_destroy(ctx->tsc_pmem_file, ctx->tsc_pool_uuid);
	D_ASSERTF(rc == 0 || rc == -DER_NONEXIST, "rc="DF_RC"\n", DP_RC(rc));
	close(ctx->tsc_fd);
}

static int
get_cont_fn(uuid_t pool_uuid, uuid_t cont_uuid, void *arg,
	    struct cont_scrub *cont)
{
	struct sts_context *ctx = arg;

	cont->scs_cont_csummer = ctx->tsc_csummer;
	cont->scs_cont_hdl = ctx->tsc_coh;
	uuid_copy(cont->scs_cont_uuid, cont_uuid);

	return 0;
}

static int
sts_ctx_cont_init(struct sts_context *ctx)
{
	daos_handle_t	coh = DAOS_HDL_INVAL;

	assert_success(vos_cont_create(ctx->tsc_poh, ctx->tsc_cont_uuid));
	assert_success(vos_cont_open(ctx->tsc_poh, ctx->tsc_cont_uuid, &coh));

	ctx->tsc_coh = coh;
	ctx->tsc_get_cont_fn = get_cont_fn;
	ctx->tsc_sched_arg = ctx;

	return 0;
}

static void
sts_ctx_cont_fini(struct sts_context *ctx)
{
	vos_cont_close(ctx->tsc_coh);
}


static struct daos_csummer *test_csummer;

static int
fake_yield(void *arg)
{
	return 0;
}

static bool fake_is_idle_result;
static bool
fake_is_idle()
{
	return fake_is_idle_result;
}

static void
sts_ctx_init(struct sts_context *ctx)
{
	/** default values */
	ctx->tsc_scm_size = (1024 * 1024 * 1024);
	if (ctx->tsc_scm_size == 0)
		ctx->tsc_scm_size = (1024 * 1024 * 1024);
	if (ctx->tsc_chunk_size == 0)
		ctx->tsc_chunk_size = 1024;
	if (ctx->tsc_data_len == 0)
		ctx->tsc_data_len = 1024;

	uuid_parse("12345678-1234-1234-1234-123456789012", ctx->tsc_pool_uuid);
	uuid_parse("87654321-4321-4321-4321-210987654321", ctx->tsc_cont_uuid);
	sprintf(ctx->tsc_pmem_file, "/mnt/daos/vos_scrubbing.pmem");


	sts_ctx_pool_init(ctx);
	sts_ctx_cont_init(ctx);

	ctx->tsc_yield_fn = fake_yield;
	ctx->tsc_is_idle_fn = fake_is_idle;
	assert_success(
		daos_csummer_init_with_type(&test_csummer,
					    HASH_TYPE_CRC16,
					    ctx->tsc_chunk_size, false));
	ctx->tsc_csummer = test_csummer;
}

static void
sts_ctx_fini(struct sts_context *ctx)
{
	daos_csummer_destroy(&ctx->tsc_csummer);
	sts_ctx_cont_fini(ctx);
	sts_ctx_pool_fini(ctx);
}

static void
set_test_oid(daos_unit_oid_t *oid, uint64_t oid_lo)
{
	oid->id_shard	= 1;
	oid->id_layout_ver = 0;
	oid->id_padding = 0;
	oid->id_pub.lo = oid_lo;
	daos_obj_set_oid(&oid->id_pub, 0, OR_RP_1, MAX_NUM_GROUPS, 0);
}

static int
sts_ctx_fetch(struct sts_context *ctx, int oid_lo, int iod_type,
	      const char *dkey_str, const char *akey_str, int epoch)
{
	daos_unit_oid_t	 oid = {0};
	daos_key_t	 dkey;
	daos_recx_t	 recx[4] = {0};
	daos_iod_t	 iod = {0};
	d_sg_list_t	 sgl;
	uint64_t	 data_len;
	char		*data;
	int		 rc;

	data_len = ctx->tsc_data_len;
	D_ALLOC(data, data_len);
	assert_non_null(data);

	set_test_oid(&oid, oid_lo);

	iov_alloc_str(&iod.iod_name, akey_str);
	setup_iod_type(&iod, iod_type, data_len, recx);

	d_sgl_init(&sgl, 1);
	d_iov_set(&sgl.sg_iovs[0], data, data_len);

	iov_alloc_str(&dkey, dkey_str);
	rc = vos_obj_fetch(ctx->tsc_coh, oid, epoch, 0, &dkey, 1, &iod, &sgl);

	/* If no data was returned then let test know */
	if (rc == 0 && sgl.sg_nr_out == 0)
		rc = -DER_NONEXIST;


	D_FREE(dkey.iov_buf);
	daos_iov_free(&iod.iod_name);
	D_FREE(data);
	d_sgl_fini(&sgl, false);

	return rc;
}

static void
sts_ctx_update(struct sts_context *ctx, int oid_lo, int iod_type,
	       const char *dkey_str, const char *akey_str,
	       int epoch, bool corrupt_it)
{
	daos_unit_oid_t		 oid = {0};
	daos_key_t		 dkey;
	struct dcs_iod_csums	*iod_csum = NULL;
	daos_iod_t		 iod = {0};
	daos_recx_t		 recx[4] = {0};
	d_sg_list_t		 sgl;
	size_t			 data_len;
	char			*data = NULL;
	int			 rc;

	set_test_oid(&oid, oid_lo);

	data_len = ctx->tsc_data_len;
	D_ALLOC(data, data_len);
	dts_buf_render(data, data_len);

	iov_alloc_str(&iod.iod_name, akey_str);
	setup_iod_type(&iod, iod_type, data_len, recx);

	d_sgl_init(&sgl, 1);
	d_iov_set(&sgl.sg_iovs[0], data, data_len);

	rc = daos_csummer_calc_iods(ctx->tsc_csummer, &sgl, &iod, NULL, 1,
				    false, NULL, 0, &iod_csum);
	assert_success(rc);
	if (corrupt_it) {
		uint32_t idx_to_corrupt = 0;

		if (iod.iod_type == DAOS_IOD_ARRAY) {
			/** corrupt last record */
			idx_to_corrupt = (iod.iod_recxs->rx_nr - 1)  *
				iod.iod_size;
		}

		((char *)sgl.sg_iovs[0].iov_buf)[idx_to_corrupt] += 2;

		/* confirm corruption */
		rc = daos_csummer_verify_iod(ctx->tsc_csummer, &iod, &sgl, iod_csum, NULL, 0, NULL);
		assert_csum_error(rc);
	}

	iov_alloc_str(&dkey, dkey_str);
	rc = vos_obj_update(ctx->tsc_coh, oid, epoch, 0, 0, &dkey, 1, &iod, iod_csum, &sgl);
	assert_success(rc);

	/**
	 * make sure can fetch right after update. Even if data was corrupted,
	 * it should still fetch fine
	 */
	rc = sts_ctx_fetch(ctx, oid_lo, iod_type, dkey_str, akey_str, epoch);
	assert_success(rc);

	daos_csummer_free_ic(ctx->tsc_csummer, &iod_csum);

	D_FREE(data);
	D_FREE(dkey.iov_buf);
	daos_iov_free(&iod.iod_name);
	d_sgl_fini(&sgl, false);
}

int fake_target_drain_call_count;
static int
fake_target_drain(struct ds_pool *pool)
{
	fake_target_drain_call_count++;
	return 0;
}

static void
sts_ctx_punch_dkey(struct sts_context *ctx, int oid_lo, const char *dkey_str,
		   int epoch)
{
	daos_unit_oid_t		 oid = {0};
	daos_key_t		 dkey;
	int			 rc;

	set_test_oid(&oid, oid_lo);

	iov_alloc_str(&dkey, dkey_str);
	rc = vos_obj_punch(ctx->tsc_coh, oid, epoch, 0, 0, &dkey, 0,
			   NULL, NULL);
	assert_success(rc);

	D_FREE(dkey.iov_buf);
}

static void
clear_ctx(struct scrub_ctx *ctx)
{
	uuid_clear(ctx->sc_cont_uuid);
	memset(&ctx->sc_cur_oid, 0, sizeof(ctx->sc_cur_oid));
	memset(&ctx->sc_dkey, 0, sizeof(ctx->sc_dkey));
	memset(&ctx->sc_iod, 0, sizeof(ctx->sc_iod));
	ctx->sc_epoch = 0;
	ctx->sc_minor_epoch = 0;
}

static void
sts_ctx_setup_scrub_ctx(struct sts_context *ctx)
{
	uuid_copy(ctx->tsc_scrub_ctx.sc_pool_uuid, ctx->tsc_pool_uuid);
	ctx->tsc_scrub_ctx.sc_vos_pool_hdl = ctx->tsc_poh;
	ctx->tsc_scrub_ctx.sc_sleep_fn = NULL;
	ctx->tsc_scrub_ctx.sc_yield_fn = ctx->tsc_yield_fn;
	ctx->tsc_scrub_ctx.sc_sleep_fn = ctx->tsc_sleep_fn;
	ctx->tsc_scrub_ctx.sc_is_idle_fn = ctx->tsc_is_idle_fn;
	ctx->tsc_scrub_ctx.sc_sched_arg = ctx->tsc_sched_arg;
	ctx->tsc_scrub_ctx.sc_cont_lookup_fn = ctx->tsc_get_cont_fn;
	ctx->tsc_scrub_ctx.sc_drain_pool_tgt_fn = fake_target_drain;
	ctx->tsc_scrub_ctx.sc_pool = &ctx->tsc_pool;
	ctx->tsc_scrub_ctx.sc_dmi = &ctx->tsc_dmi;
	ctx->tsc_scrub_ctx.sc_cont.scs_props_fetched = true;
}

static void
sts_ctx_do_scrub(struct sts_context *ctx)
{
	sts_ctx_setup_scrub_ctx(ctx);

	clear_ctx(&ctx->tsc_scrub_ctx);

	assert_rc_equal(ctx->tsc_expected_rc, vos_scrub_pool(&ctx->tsc_scrub_ctx));
}

/**
 * ----------------------------------------------------------------------------
 * Tests
 * ----------------------------------------------------------------------------
 */

static void
lazy_scrubbing_only_when_idle(void **state)
{
	struct sts_context *ctx = *state;

	/* setup data with corruption */
	sts_ctx_update(ctx, 1, TEST_IOD_SINGLE, "dkey", "akey", 1, true);
	ctx->tsc_pool.sp_scrub_mode = DAOS_SCRUB_MODE_LAZY;

	/* When not idle it shouldn't run the scrubber and won't find corruption */
	fake_is_idle_result = false;
	sts_ctx_do_scrub(ctx);
	/* value is still good because didn't actually scrub */
	assert_success(sts_ctx_fetch(ctx, 1, TEST_IOD_SINGLE, "dkey", "akey", 1));

	/* When idle it should now run the scrubber */
	fake_is_idle_result = true;
	sts_ctx_do_scrub(ctx);
	assert_csum_error(sts_ctx_fetch(ctx, 1, TEST_IOD_SINGLE, "dkey", "akey", 1));
}

static void
scrubbing_with_no_corruption_sv(void **state)
{
	struct sts_context *ctx = *state;

	/** setup data */
	sts_ctx_update(ctx, 1, TEST_IOD_SINGLE, "dkey", "akey", 1, false);

	/** act */
	ctx->tsc_pool.sp_scrub_mode = DAOS_SCRUB_MODE_LAZY;
	sts_ctx_do_scrub(ctx);

	/** verify after scrub value is still good */
	assert_success(sts_ctx_fetch(ctx, 1, TEST_IOD_SINGLE, "dkey", "akey", 1));
}

static void
scrubbing_with_no_corruption_array(void **state)
{
	struct sts_context *ctx = *state;

	ctx->tsc_data_len = 1024 * 1024;
	ctx->tsc_chunk_size = 1024;

	/** setup data */
	sts_ctx_update(ctx, 1, TEST_IOD_ARRAY_1, "dkey", "akey", 1, false);

	/** act */
	sts_ctx_do_scrub(ctx);

	/** verify after scrub value is still good */
	assert_success(sts_ctx_fetch(ctx, 1, TEST_IOD_ARRAY_1, "dkey", "akey", 1));
}

static void
scrubbing_with_sv_corrupted(void **state)
{
	struct sts_context *ctx = *state;

	/** setup data */
	sts_ctx_update(ctx, 1, TEST_IOD_SINGLE, "dkey", "akey", 1, true);

	/** act */
	sts_ctx_do_scrub(ctx);

	/** verify after scrub fetching the akey returns a csum error */
	assert_csum_error(sts_ctx_fetch(ctx, 1, TEST_IOD_SINGLE, "dkey", "akey", 1));
}

static void
corrupted_extent(void **state)
{
	struct sts_context *ctx = *state;


	ctx->tsc_data_len = ctx->tsc_chunk_size * 2;
	/** setup data */
	sts_ctx_update(ctx, 1, TEST_IOD_ARRAY_1, "dkey", "akey", 1, true);

	sts_ctx_do_scrub(ctx);

	assert_csum_error(sts_ctx_fetch(ctx, 1, TEST_IOD_ARRAY_1, "dkey", "akey", 1));
}

static void
scrubbing_with_arrays_corrupted(void **state)
{
	struct sts_context *ctx = *state;

	/** setup data */
	sts_ctx_update(ctx, 1, TEST_IOD_ARRAY_1, "dkey", "akey-1", 1, true);
	sts_ctx_update(ctx, 1, TEST_IOD_ARRAY_2, "dkey", "akey-2", 1, true);
	sts_ctx_update(ctx, 1, TEST_IOD_ARRAY_4, "dkey", "akey-4", 1, true);

	/** act */
	sts_ctx_do_scrub(ctx);

	/** verify after scrub fetching the akey values return csum errors */
	assert_csum_error(sts_ctx_fetch(ctx, 1, TEST_IOD_ARRAY_1, "dkey", "akey-1", 1));
	assert_csum_error(sts_ctx_fetch(ctx, 1, TEST_IOD_ARRAY_2, "dkey", "akey-2", 1));
	assert_csum_error(sts_ctx_fetch(ctx, 1, TEST_IOD_ARRAY_4, "dkey", "akey-4", 1));
}

static void
scrub_multiple_epochs(void **state)
{
	struct sts_context *ctx = *state;

	sts_ctx_update(ctx, 1, TEST_IOD_SINGLE, "dkey", "akey", 1, false);

	/** insert a corrupted value */
	sts_ctx_update(ctx, 1, TEST_IOD_SINGLE, "dkey", "akey-corrupted", 1, true);

	/** Cover corruption with write to later epoch */
	sts_ctx_update(ctx, 1, TEST_IOD_SINGLE, "dkey", "akey-corrupted", 2, false);

	/** Act */
	sts_ctx_do_scrub(ctx);

	/** corrupted akey should error */
	assert_csum_error(sts_ctx_fetch(ctx, 1, TEST_IOD_SINGLE, "dkey", "akey-corrupted", 1));

	/** non-corrupted akey should still succeed */
	assert_success(sts_ctx_fetch(ctx, 1, TEST_IOD_SINGLE, "dkey", "akey", 2));
}

static void
scrubbing_with_multiple_akeys(void **state)
{
	struct sts_context *ctx = *state;

	sts_ctx_update(ctx, 1, TEST_IOD_SINGLE, "dkey", "akey-1", 1, false);
	sts_ctx_update(ctx, 1, TEST_IOD_SINGLE, "dkey", "akey-2", 1, false);
	sts_ctx_update(ctx, 1, TEST_IOD_ARRAY_1, "dkey", "akey-3", 1, false);
	sts_ctx_update(ctx, 1, TEST_IOD_ARRAY_2, "dkey", "akey-4", 1, false);

	/** Act */
	sts_ctx_do_scrub(ctx);

	assert_success(sts_ctx_fetch(ctx, 1, TEST_IOD_SINGLE, "dkey", "akey-1", 1));
	assert_success(sts_ctx_fetch(ctx, 1, TEST_IOD_SINGLE, "dkey", "akey-2", 1));
	assert_success(sts_ctx_fetch(ctx, 1, TEST_IOD_ARRAY_1, "dkey", "akey-3", 1));
	assert_success(sts_ctx_fetch(ctx, 1, TEST_IOD_ARRAY_2, "dkey", "akey-4", 1));
}

static void
scrubbing_with_good_akey_then_bad_akey(void **state)
{
	struct sts_context *ctx = *state;

	sts_ctx_update(ctx, 1, TEST_IOD_SINGLE, "dkey", "akey", 1, false);

	sts_ctx_do_scrub(ctx);
	assert_success(sts_ctx_fetch(ctx, 1, TEST_IOD_SINGLE, "dkey", "akey", 1));
	ctx->tsc_scrub_ctx.sc_pool_start_scrub.tv_sec -= 10;

	sts_ctx_update(ctx, 1, TEST_IOD_SINGLE, "dkey", "akey", 1, true);
	sts_ctx_do_scrub(ctx);
	assert_csum_error(sts_ctx_fetch(ctx, 1, TEST_IOD_SINGLE, "dkey", "akey", 1));
}

static int
test_yield_deletes_extent(void *arg)
{
	struct sts_context	*ctx = arg;
	int			 rc;
	daos_epoch_range_t	 epr = {.epr_lo = 0,
		.epr_hi = DAOS_EPOCH_MAX - 1};
	daos_unit_oid_t		 oid = {0};

	oid.id_shard	= 0;
	oid.id_layout_ver = 0;
	oid.id_pub.lo = 1;
	daos_obj_set_oid(&oid.id_pub, 0, OR_RP_1, MAX_NUM_GROUPS, 0);

	/* insert another extent at a later epoch so the original extent is
	 * deleted by vos_aggregation.
	 */
	sts_ctx_update(ctx, 1, TEST_IOD_ARRAY_1, "dkey", "akey", 2, false);

	rc = vos_aggregate(ctx->tsc_coh, &epr, NULL, NULL,
			   VOS_AGG_FL_FORCE_SCAN | VOS_AGG_FL_FORCE_MERGE);
	assert_success(rc);

	return 0;
}

static int
test_sleep_deletes_extent(void *arg, uint32_t msec)
{
	return test_yield_deletes_extent(arg);
}

static void
extent_deleted_by_aggregation(void **state)
{
	struct sts_context *ctx = *state;

	sts_ctx_update(ctx, 1, TEST_IOD_ARRAY_1, "dkey", "akey", 1, true);

	ctx->tsc_yield_fn = test_yield_deletes_extent;
	ctx->tsc_sleep_fn = test_sleep_deletes_extent;
	ctx->tsc_sched_arg = ctx;

	sts_ctx_do_scrub(ctx);

	/* First epoch should not exist */
	assert_rc_equal(sts_ctx_fetch(ctx, 1, TEST_IOD_ARRAY_1, "dkey", "akey", 1), -DER_NONEXIST);
	/* Second (inserted by test_yield_deletes_extent) should now exist */
	assert_success(sts_ctx_fetch(ctx, 1, TEST_IOD_ARRAY_1, "dkey", "akey", 2));
}

static int
test_yield_deletes_dkey(void *arg)
{
	struct sts_context	*ctx = arg;
	int			 rc;
	daos_epoch_range_t	 epr = {.epr_lo = 0, .epr_hi = DAOS_EPOCH_MAX - 1};

	sts_ctx_punch_dkey(ctx, 1, "dkey", 2);

	rc = vos_aggregate(ctx->tsc_coh, &epr, NULL, NULL,
			   VOS_AGG_FL_FORCE_SCAN | VOS_AGG_FL_FORCE_MERGE);
	assert_success(rc);

	return 0;
}

static void
dkey_deleted_by_aggregation_with_multiple_extents(void **state)
{
	struct sts_context *ctx = *state;

	sts_ctx_update(ctx, 1, TEST_IOD_ARRAY_4, "dkey", "akey",
		       1, false);

	ctx->tsc_yield_fn = test_yield_deletes_dkey;
	ctx->tsc_sched_arg = ctx;

	sts_ctx_do_scrub(ctx);
}

static void
dkey_deleted_by_aggregation_with_multiple_akeys(void **state)
{
	struct sts_context *ctx = *state;

	sts_ctx_update(ctx, 1, TEST_IOD_ARRAY_1, "dkey", "akey1", 1, false);
	sts_ctx_update(ctx, 1, TEST_IOD_ARRAY_1, "dkey", "akey2", 1, false);
	sts_ctx_update(ctx, 1, TEST_IOD_ARRAY_1, "dkey", "akey3", 1, false);

	ctx->tsc_yield_fn = test_yield_deletes_dkey;
	ctx->tsc_sched_arg = ctx;

	sts_ctx_do_scrub(ctx);
}

static int
test_yield_deletes_container(void *arg)
{
	struct sts_context	*ctx = arg;
	int			 rc;

	rc = vos_cont_destroy(ctx->tsc_poh, ctx->tsc_cont_uuid);
	assert_rc_equal(-DER_BUSY, rc);

	return 0;
}

static void
container_deleted(void **state)
{
	struct sts_context *ctx = *state;

	sts_ctx_update(ctx, 1, TEST_IOD_ARRAY_1, "dkey", "akey1", 1, false);
	sts_ctx_update(ctx, 1, TEST_IOD_ARRAY_1, "dkey", "akey2", 1, false);
	sts_ctx_update(ctx, 1, TEST_IOD_ARRAY_1, "dkey", "akey3", 1, false);

	ctx->tsc_yield_fn = test_yield_deletes_container;
	ctx->tsc_sched_arg = ctx;

	sts_ctx_do_scrub(ctx);
}

static void
multiple_objects(void **state)
{
	struct sts_context *ctx = *state;

	sts_ctx_update(ctx, 1, TEST_IOD_SINGLE, "dkey", "akey", 1, false);
	sts_ctx_update(ctx, 2, TEST_IOD_SINGLE, "dkey", "akey", 1, false);
	sts_ctx_update(ctx, 3, TEST_IOD_SINGLE, "dkey", "akey", 1, false);
	sts_ctx_update(ctx, 4, TEST_IOD_SINGLE, "dkey", "akey", 1, true);

	sts_ctx_do_scrub(ctx);

	assert_success(sts_ctx_fetch(ctx, 1, TEST_IOD_SINGLE, "dkey", "akey", 1));
	assert_success(sts_ctx_fetch(ctx, 2, TEST_IOD_SINGLE, "dkey", "akey", 1));
	assert_success(sts_ctx_fetch(ctx, 3, TEST_IOD_SINGLE, "dkey", "akey", 1));
	assert_csum_error(sts_ctx_fetch(ctx, 4, TEST_IOD_SINGLE, "dkey", "akey", 1));
}

static void
drain_target(void **state)
{
	struct sts_context *ctx = *state;

	ctx->tsc_pool.sp_scrub_thresh = 4;

	sts_ctx_update(ctx, 1, TEST_IOD_SINGLE, "dkey", "akey1", 1, true);
	sts_ctx_update(ctx, 1, TEST_IOD_SINGLE, "dkey", "akey2", 1, true);
	sts_ctx_update(ctx, 1, TEST_IOD_SINGLE, "dkey", "akey3", 1, true);
	sts_ctx_update(ctx, 1, TEST_IOD_SINGLE, "dkey", "akey4", 1, true);

	ctx->tsc_expected_rc = -DER_SHUTDOWN;
	sts_ctx_do_scrub(ctx);
	assert_int_equal(1, fake_target_drain_call_count);

}

static void
no_drain_target(void **state)
{
	struct sts_context *ctx = *state;

	ctx->tsc_pool.sp_scrub_thresh = 0;
	sts_ctx_update(ctx, 1, TEST_IOD_SINGLE, "dkey", "akey0", 1, true);
	sts_ctx_update(ctx, 1, TEST_IOD_SINGLE, "dkey", "akey1", 1, true);
	sts_ctx_update(ctx, 1, TEST_IOD_SINGLE, "dkey", "akey2", 1, true);
	sts_ctx_update(ctx, 1, TEST_IOD_SINGLE, "dkey", "akey3", 1, true);
	sts_ctx_update(ctx, 1, TEST_IOD_SINGLE, "dkey", "akey4", 1, true);
	sts_ctx_update(ctx, 1, TEST_IOD_SINGLE, "dkey", "akey5", 1, true);
	sts_ctx_update(ctx, 1, TEST_IOD_SINGLE, "dkey", "akey6", 1, true);
	sts_ctx_update(ctx, 1, TEST_IOD_SINGLE, "dkey", "akey7", 1, true);
	sts_ctx_update(ctx, 1, TEST_IOD_SINGLE, "dkey", "akey8", 1, true);
	sts_ctx_update(ctx, 1, TEST_IOD_SINGLE, "dkey", "akey9", 1, true);

	sts_ctx_do_scrub(ctx);

	assert_int_equal(0, fake_target_drain_call_count);
}

static void
multiple_overlapping_extents(void **state)
{
	struct sts_context *ctx = *state;

	/*
	 * this will create 3 overlapping extents all starting at idx 0
	 * but different lengths
	 */
	ctx->tsc_data_len = 2048;
	sts_ctx_update(ctx, 1, TEST_IOD_ARRAY_1, "dkey", "akey", 1, false);
	ctx->tsc_data_len = 1024;
	sts_ctx_update(ctx, 1, TEST_IOD_ARRAY_1, "dkey", "akey", 2, false);
	ctx->tsc_data_len = 512;
	sts_ctx_update(ctx, 1, TEST_IOD_ARRAY_1, "dkey", "akey", 3, false);

	sts_ctx_do_scrub(ctx);

	ctx->tsc_data_len = 2048;
	assert_success(sts_ctx_fetch(ctx, 1, TEST_IOD_ARRAY_1, "dkey", "akey", 3));
}

void *scrub_wrapper_thread(void *arg) {
	struct sts_context *ctx = (struct sts_context *)arg;
	sts_ctx_do_scrub(ctx);
	return NULL;
}

/*
 * The following is a test to make sure can switch from lazy to timed, even when the system is
 * not idle for a long time.
 * - Start the scrubber in lazy mode and set the 'system' to idle so that
 *   the pool starts to scrub.
 * - In a separate thread run the vos_scrub_pool.
 * - On the first yield/sleep call the system will be set to busy. (It should get into the
 *   is idle check and will stay there because the system is busy.)
 * - Change the scrub mode to timed. This should get the scrubber out of the
 *   "is idle" check.
 *
 * The first two of the following functions will force the system to appear busy after
 * they are called.
 */

int
mock_sleep_changes_to_be_busy(void *args, uint32_t msec)
{
	fake_is_idle_result = false;
	/* don't actually need to sleep any */
	return 0;
}

static int
mock_yield_changes_to_be_busy(void *arg)
{
	fake_is_idle_result = false;
	return 0;
}

static void
scrubber_doesnot_get_stuck_in_lazy_mode(void **state)
{
	struct sts_context *ctx = *state;

	/* Insert some data */
	sts_ctx_update(ctx, 1, TEST_IOD_SINGLE, "dkey", "akey0", 1, true);
	sts_ctx_update(ctx, 1, TEST_IOD_SINGLE, "dkey", "akey1", 1, true);
	sts_ctx_update(ctx, 1, TEST_IOD_SINGLE, "dkey", "akey2", 1, true);

	/* start in lazy mode */
	ctx->tsc_pool.sp_scrub_mode = DAOS_SCRUB_MODE_LAZY;

	/*
	 * system is starts in idle so that the pool will begin to be scrubbed, but then after
	 * first yield/sleep call it will be switched to busy.
	 */
	ctx->tsc_is_idle_fn = fake_is_idle;
	fake_is_idle_result = true;
	ctx->tsc_sleep_fn = mock_sleep_changes_to_be_busy;
	ctx->tsc_yield_fn = mock_yield_changes_to_be_busy;

	/** Run vos_scrub_pool in a separate thread so can change the mode while it's running */
	pthread_t scrub_thread_id;
	if (pthread_create(&scrub_thread_id, NULL, &scrub_wrapper_thread, ctx) != 0)
		fail();

	/* Give the pool time to start being scrubbed */
	sleep(1);

	/*
	 * Now the pool will be stuck in a loop until the system becomes IDLE again ... or until
	 * mode is changed to TIMED, or OFF
	 */
	ctx->tsc_pool.sp_scrub_mode = DAOS_SCRUB_MODE_TIMED;
	ctx->tsc_pool.sp_scrub_freq_sec = 1;

	/* Wait for the thread to finish which should be pretty quick once scrub mode is TIMED */
	if (pthread_join(scrub_thread_id, NULL) != 0)
		fail();
}

static int
sts_setup(void **state)
{
	struct sts_context	*ctx;

	D_ALLOC_PTR(ctx);

	assert_non_null(ctx);
	sts_ctx_init(ctx);
	*state = ctx;

	/* set some defaults */
	ctx->tsc_pool.sp_scrub_mode = DAOS_SCRUB_MODE_LAZY;
	ctx->tsc_pool.sp_scrub_freq_sec = 1;
	ctx->tsc_pool.sp_scrub_thresh = 10;
	fake_target_drain_call_count = 0;
	fake_is_idle_result = true; /* should be idle most of the time */

	return 0;
}

static int
sts_teardown(void **state)
{
	struct sts_context *ctx = *state;

	sts_ctx_fini(ctx);
	D_FREE(ctx);

	return 0;
}

#define	TS(desc, test_fn) \
	{ desc, test_fn, sts_setup, sts_teardown }

static const struct CMUnitTest scrubbing_tests[] = {
	TS("calculate time between periods", ms_between_periods_tests),
	TS("CSUM_SCRUBBING_00: Only scrub when idle",
	   lazy_scrubbing_only_when_idle),
	TS("CSUM_SCRUBBING_01: SV with no corruption",
	   scrubbing_with_no_corruption_sv),
	TS("CSUM_SCRUBBING_02: Array with no corruption",
	   scrubbing_with_no_corruption_array),
	TS("CSUM_SCRUBBING_03: A single value corrupted",
	   scrubbing_with_sv_corrupted),
	TS("CSUM_SCRUBBING_04: A corrupted extent value",
	   corrupted_extent),
	TS("CSUM_SCRUBBING_05: Multiple corrupted extent values",
	   scrubbing_with_arrays_corrupted),
	TS("CSUM_SCRUBBING_06: Scrub multiple epochs",
	   scrub_multiple_epochs),
	TS("CSUM_SCRUBBING_06: Multiple keys, some corrupted values",
	   scrubbing_with_multiple_akeys),
	TS("CSUM_SCRUBBING_07: Multiple writes to same key, then corruption",
	   scrubbing_with_good_akey_then_bad_akey),
	TS("CSUM_SCRUBBING_08: Extent is deleted during scrub while yielding",
	   extent_deleted_by_aggregation),
	TS("CSUM_SCRUBBING_09.1: whole dkey is deleted during scrub while "
	   "yielding",
	   dkey_deleted_by_aggregation_with_multiple_extents),
	TS("CSUM_SCRUBBING_09.2: whole dkey is deleted during scrub while "
	   "yielding",
	   dkey_deleted_by_aggregation_with_multiple_akeys),
	TS("CSUM_SCRUBBING_09.3: Scrubbing has reference to container so "
	   "vos_cont_destroy will return DER_BUSY.",
	   container_deleted),
	TS("CSUM_SCRUBBING_10: Scrubbing multiple objects",
	   multiple_objects),
	TS("CSUM_SCRUBBING_11: When threshold is 0, no drain happens",
	   no_drain_target),
	TS("CSUM_SCRUBBING_12: Scrubbing multiple overlapping extents",
	   multiple_overlapping_extents),
	TS("CSUM_SCRUBBING_13: Evict pool target when threshold is exceeded",
	   drain_target),
	TS("CSUM_SCRUBBING_14: Scrubber doesn't get stuck in lazy mode when system is busy and "
	   "mode is changed to TIMED", scrubber_doesnot_get_stuck_in_lazy_mode),
};

int
run_scrubbing_tests(int argc, char *argv[])
{
	int rc = 0;

#if CMOCKA_FILTER_SUPPORTED == 1 /** for cmocka filter(requires cmocka 1.1.5) */
	char	 filter[1024];

	if (argc > 1) {
		snprintf(filter, 1024, "*%s*", argv[1]);
		cmocka_set_test_filter(filter);
	}
#endif

	rc += cmocka_run_group_tests_name(
		"Storage and retrieval of checksums for Single Value Type",
		scrubbing_tests, NULL, NULL);

	return rc;
}

int
main(int argc, char *argv[])
{
	int rc;

	assert_success(daos_debug_init(DAOS_LOG_DEFAULT));
	rc = vos_self_init("/mnt/daos", false, BIO_STANDALONE_TGT_ID);
	if (rc != 0) {
		print_error("Error initializing VOS instance: "DF_RC"\n",
			    DP_RC(rc));
		daos_debug_fini();
		return rc;
	}

	rc = run_scrubbing_tests(argc, argv);

	vos_self_fini();
	daos_debug_fini();

	return rc;
}<|MERGE_RESOLUTION|>--- conflicted
+++ resolved
@@ -225,13 +225,8 @@
 	}
 
 	/* Use pool size as blob size for this moment. */
-<<<<<<< HEAD
-	rc = vos_pool_create(pmem_file, ctx->tsc_pool_uuid, 0,
-			     ctx->tsc_nvme_size, 0, 0, &poh);
-=======
-	rc = vos_pool_create(pmem_file, ctx->tsc_pool_uuid, 0, ctx->tsc_nvme_size, 0,
-			     0 /* version */, &poh);
->>>>>>> 5655ac97
+	rc = vos_pool_create(pmem_file, ctx->tsc_pool_uuid, 0 /* scm_sz */, ctx->tsc_nvme_size,
+			     0 /* meta_sz */, 0 /* flags */, 0 /* version */, &poh);
 	assert_success(rc);
 
 	ctx->tsc_poh = poh;
