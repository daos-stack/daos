/**
 * (C) Copyright 2022-2024 Intel Corporation.
 *
 * SPDX-License-Identifier: BSD-2-Clause-Patent
 */
/**
 * This file is part of vos/tests/
 *
 * vos/tests/vts_wal.c
 */
#define D_LOGFAC	DD_FAC(tests)

#include <sys/types.h>
#include <sys/stat.h>
#include <fcntl.h>
#include <vos_internal.h>
#include "vts_io.h"

#define WAL_IO_KEYS		31
#define WAL_POOL_REFILLS	3
#define WAL_IO_MULTI_KEYS	10000
#define WAL_OBJ_KEYS		31

/* Define WAL_IO_EXTRA_CHK to one for comprehensive type checking */
#define WAL_IO_EXTRA_CHK	0

static int type_list[] = {
	0,
	DAOS_OT_AKEY_UINT64,
#if WAL_IO_EXTRA_CHK == 1
	DAOS_OT_AKEY_LEXICAL,
	DAOS_OT_DKEY_UINT64,
	DAOS_OT_DKEY_LEXICAL,
	DAOS_OT_MULTI_LEXICAL,
#endif
	DAOS_OT_MULTI_UINT64,
};

static int num_keys;
static enum daos_otype_t otype;

struct io_test_flag {
	char		*tf_str;
	unsigned int	 tf_bits;
};

static struct io_test_flag io_test_flags[] = {
	{ .tf_str = "default", .tf_bits = 0, },
	{ .tf_str = "ZC", .tf_bits = TF_ZERO_COPY, }, /* atomic_copy */
	{ .tf_str = "extent", .tf_bits = TF_REC_EXT, },
	{ .tf_str = "ZC + extent", .tf_bits = TF_ZERO_COPY | TF_REC_EXT, },
	{ .tf_str = NULL, },
};

/* mirror of enum in vos/tests/vts_common.c */
enum {
	TCX_NONE,
	TCX_PO_CREATE_OPEN,
	TCX_CO_CREATE,
	TCX_CO_OPEN,
	TCX_READY,
};

struct wal_test_args {
	char	*wta_clone;
	void	*wta_buf;
	int	 wta_buf_sz;
	bool	 wta_no_replay;
	bool	 wta_checkpoint;
};

static int
teardown_wal_test(void **state)
{
	struct wal_test_args	*arg = *state;

	if (arg == NULL) {
		print_message("state not set, likely due to group-setup issue\n");
		return 0;
	}

	unlink(arg->wta_clone);
	D_FREE(arg->wta_clone);
	D_FREE(arg->wta_buf);
	D_FREE(arg);
	return 0;
}

static int
setup_wal_test(void **state)
{
	struct wal_test_args	*arg = NULL;
	char			*pool_name;
	int			 rc;

	D_ALLOC(arg, sizeof(struct wal_test_args));
	if (arg == NULL)
		return -1;

	arg->wta_buf_sz = (32UL << 20);	/* 32MB */
	D_ALLOC(arg->wta_buf, arg->wta_buf_sz);
	if (arg->wta_buf == NULL)
		goto error;

	D_ASPRINTF(arg->wta_clone, "%s/pool_clone", vos_path);
	if (arg->wta_clone == NULL)
		goto error;

	rc = vts_pool_fallocate(&pool_name);
	if (rc)
		goto error;

	rc = rename(pool_name, arg->wta_clone);
	if (rc) {
		unlink(pool_name);
		free(pool_name);
		goto error;
	}
	free(pool_name);

	*state = arg;
	return 0;
error:
	D_FREE(arg->wta_clone);
	D_FREE(arg->wta_buf);
	D_FREE(arg);
	return -1;
}

static int
copy_pool_file(struct wal_test_args *arg, const char *src_pool, const char *dst_pool)
{
	struct stat	lstat;
	uint64_t	copy_sz, left;
	int		src_fd, dst_fd, rc;

	rc = stat(src_pool, &lstat);
	if (rc != 0) {
		D_ERROR("Stat source pool:%s failed. %s\n", src_pool, strerror(errno));
		return -1;
	}

	src_fd = open(src_pool, O_RDONLY);
	if (src_fd < 0) {
		D_ERROR("Open source pool:%s failed. %s\n", src_pool, strerror(errno));
		return -1;
	}

	dst_fd = open(dst_pool, O_WRONLY);
	if (dst_fd < 0) {
		D_ERROR("Open dest pool:%s failed. %s\n", dst_pool, strerror(errno));
		close(src_fd);
		return -1;
	}

	left = lstat.st_size;
	while (left > 0) {
		ssize_t	read_sz;

		copy_sz = min(left, arg->wta_buf_sz);

		read_sz = read(src_fd, arg->wta_buf, copy_sz);
		if (read_sz < copy_sz) {
			D_ERROR("Failed to read "DF_U64" bytes from source pool:%s. %s\n",
				copy_sz, src_pool, strerror(errno));
			rc = -1;
			break;
		}

		read_sz = write(dst_fd, arg->wta_buf, copy_sz);
		if (read_sz < copy_sz) {
			D_ERROR("Failed to write "DF_U64" bytes to dest pool:%s. %s\n",
				copy_sz, dst_pool, strerror(errno));
			rc = -1;
			break;
		}
		left -= copy_sz;
	}

	close(src_fd);
	close(dst_fd);
	return rc;
}

static inline int
save_pool(struct wal_test_args *arg, const char *pool_name)
{
	return copy_pool_file(arg, pool_name, arg->wta_clone);
}

static inline int
restore_pool(struct wal_test_args *arg, const char *pool_name)
{
	return copy_pool_file(arg, arg->wta_clone, pool_name);
}

static inline char *
media2str(unsigned int media)
{
	switch (media) {
	case DAOS_MEDIA_SCM:
		return "SCM";
	case DAOS_MEDIA_NVME:
		return "NVMe";
	default:
		return "Unknown";
	}
}

static int
compare_pool_info(vos_pool_info_t *info1, vos_pool_info_t *info2)
{
	struct vos_pool_space	*vps1 = &info1->pif_space;
	struct vos_pool_space	*vps2 = &info2->pif_space;
	struct vea_attr		*attr1 = &vps1->vps_vea_attr;
	struct vea_attr		*attr2 = &vps2->vps_vea_attr;
	unsigned int		 media;

	if (info1->pif_cont_nr != info2->pif_cont_nr) {
		print_error("cont nr is different, %lu != %lu\n",
			    info1->pif_cont_nr, info2->pif_cont_nr);
		return 1;
	}

	for (media = DAOS_MEDIA_SCM; media < DAOS_MEDIA_MAX; media++) {
		if (vps1->vps_space.s_total[media] != vps2->vps_space.s_total[media]) {
			print_error("Total space for %s is different, %lu != %lu\n",
				    media2str(media), vps1->vps_space.s_total[media],
				    vps2->vps_space.s_total[media]);
			return 1;
		}
		if (vps1->vps_space.s_free[media] != vps2->vps_space.s_free[media]) {
			print_error("Free space for %s is different, %lu != %lu\n",
				    media2str(media), vps1->vps_space.s_free[media],
				    vps2->vps_space.s_free[media]);
			return 1;
		}
	}

	if (memcmp(&vps1->vps_vea_attr, &vps2->vps_vea_attr, sizeof(struct vea_attr))) {
		print_error("VEA attr is different:\n");
		print_error("compat:%u/%u, blk_sz:%u/%u, hdr_blks:%u/%u, large_thresh:%u/%u, "
			    "tot_blks:%lu/%lu, free_blks:%lu/%lu\n",
			    attr1->va_compat, attr2->va_compat, attr1->va_blk_sz, attr2->va_blk_sz,
			    attr1->va_hdr_blks, attr2->va_hdr_blks, attr1->va_large_thresh,
			    attr2->va_large_thresh, attr1->va_tot_blks, attr2->va_tot_blks,
			    attr1->va_free_blks, attr2->va_free_blks);
		return 1;
	}

	return 0;
}

static void
wait_cb(void *arg, uint64_t chkpt_tx, uint64_t *committed_tx)
{
	uint64_t *committed_id = arg;

	*committed_tx = *committed_id;
	return;
}

static void
update_cb(void *arg, uint64_t id, uint32_t used_blocks, uint32_t total_blocks)
{
	uint64_t *committed_id = arg;

	*committed_id = id;
	return;
}

/* Create pool & cont, clear content in tmpfs, open pool by meta blob loading & WAL replay */
static void
wal_tst_pool_cont(void **state)
{
	struct wal_test_args	*arg = *state;
	char			*pool_name;
	uuid_t			 pool_id, cont_id;
	daos_handle_t		 poh, coh;
	vos_pool_info_t		 pool_info1 = { 0 }, pool_info2 = { 0 };
	int			 rc;

	if (arg->wta_no_replay)
		FAULT_INJECTION_REQUIRED();

	uuid_generate(pool_id);
	uuid_generate(cont_id);

	/* Create VOS pool file */
	rc = vts_pool_fallocate(&pool_name);
	assert_int_equal(rc, 0);

	/* Save the empty pool file */
	rc = save_pool(arg, pool_name);
	assert_int_equal(rc, 0);

	/* Create pool: Create meta & WAL blobs, write meta & WAL header */
	rc = vos_pool_create(pool_name, pool_id, 0 /* scm_sz */, VPOOL_1G, 0 /* meta_sz */,
			     0 /* flags */, 0 /* version */, NULL);
	assert_int_equal(rc, 0);

	/* Create cont: write WAL */
	rc = vos_pool_open(pool_name, pool_id, 0, &poh);
	assert_int_equal(rc, 0);

	rc = vos_cont_create(poh, cont_id);
	assert_int_equal(rc, 0);

	/* Query the pool info before restart */
	rc = vos_pool_query(poh, &pool_info1);
	assert_rc_equal(rc, 0);

	/* checkpoint pool */
	if (arg->wta_checkpoint) {
		struct umem_store	*store;
		uint64_t		 committed_id;

		vos_pool_checkpoint_init(poh, update_cb, wait_cb, &committed_id, &store);
		rc = vos_pool_checkpoint(poh);
		assert_rc_equal(rc, 0);
		vos_pool_checkpoint_fini(poh);
	}

	rc = vos_pool_close(poh);
	assert_int_equal(rc, 0);

	/* Restore pool content from the empty clone */
	rc = restore_pool(arg, pool_name);
	assert_int_equal(rc, 0);

	/* disable WAL replay to verify checkpoint works as expected */
	if (arg->wta_no_replay)
		daos_fail_loc_set(DAOS_WAL_NO_REPLAY | DAOS_FAIL_ALWAYS);

	/* Open pool: Open meta & WAL blobs, load meta & WAL header, replay WAL */
	rc = vos_pool_open(pool_name, pool_id, 0, &poh);
	assert_int_equal(rc, 0);

	/* Open cont */
	rc = vos_cont_open(poh, cont_id, &coh);
	assert_int_equal(rc, 0);

	/* Close cont */
	rc = vos_cont_close(coh);
	assert_rc_equal(rc, 0);

	/* Query pool info */
	rc = vos_pool_query(poh, &pool_info2);
	assert_rc_equal(rc, 0);

	/* Compare pool info */
	rc = compare_pool_info(&pool_info1, &pool_info2);
	assert_rc_equal(rc, 0);

	/* Destroy cont */
	rc = vos_cont_destroy(poh, cont_id);
	assert_rc_equal(rc, 0);

	/* Close pool: Flush meta & WAL header, close meta & WAL blobs */
	rc = vos_pool_close(poh);
	assert_int_equal(rc, 0);

	/* Destroy pool: Destroy meta & WAL blobs */
	rc = vos_pool_destroy(pool_name, pool_id);
	assert_int_equal(rc, 0);

	free(pool_name);
}

/* Re-open pool */
static void
wal_pool_refill(struct io_test_args *arg)
{
	daos_handle_t		poh, coh;
	vos_pool_info_t		pool_info1 = { 0 }, pool_info2 = { 0 };
	int			rc;
	struct vos_test_ctx	*tcx = &arg->ctx;

	rc = vos_cont_close(tcx->tc_co_hdl);
	assert_rc_equal(rc, 0);
	tcx->tc_step = TCX_CO_CREATE;
	poh = tcx->tc_po_hdl;

	/* Query pool usage */
	rc = vos_pool_query(poh, &pool_info1);
	assert_rc_equal(rc, 0);

	/* checkpoint pool if needed */
	if (arg->checkpoint || arg->fail_checkpoint) {
		struct umem_store	*store;
		uint64_t		 committed_id;

		vos_pool_checkpoint_init(poh, update_cb, wait_cb, &committed_id, &store);
		if (arg->fail_checkpoint) {
			daos_fail_loc_set(DAOS_MEM_FAIL_CHECKPOINT | DAOS_FAIL_ALWAYS);
			rc = vos_pool_checkpoint(poh);
			assert_rc_equal(rc, -DER_AGAIN);
		} else {
			rc = vos_pool_checkpoint(poh);
			assert_rc_equal(rc, 0);
		}
		vos_pool_checkpoint_fini(poh);
	}

	/* Close pool: Flush meta & WAL header, close meta & WAL blobs */
	rc = vos_pool_close(poh);
	assert_rc_equal(rc, 0);
	tcx->tc_step = TCX_NONE;

	if (arg->no_replay) {
		D_ASSERT(arg->fail_checkpoint == false);
		D_ASSERT(arg->checkpoint == true);
		daos_fail_loc_set(DAOS_WAL_NO_REPLAY | DAOS_FAIL_ALWAYS);
	}

	if (arg->fail_replay) {
		daos_fail_loc_set(DAOS_WAL_FAIL_REPLAY | DAOS_FAIL_ALWAYS);
		daos_fail_value_set(1000);
		poh = DAOS_HDL_INVAL;
		rc = vos_pool_open(tcx->tc_po_name, tcx->tc_po_uuid, 0, &poh);
		assert_rc_equal(rc, -DER_AGAIN);
		daos_fail_loc_set(0);
	}

	/* Open pool: Open meta & WAL blobs, load meta & WAL header, replay WAL */
	poh = DAOS_HDL_INVAL;
	rc = vos_pool_open(tcx->tc_po_name, tcx->tc_po_uuid, 0, &poh);
	assert_rc_equal(rc, 0);
	tcx->tc_po_hdl = poh;
	tcx->tc_step = TCX_CO_CREATE;

	/* Query pool info */
	rc = vos_pool_query(poh, &pool_info2);
	assert_rc_equal(rc, 0);

	/* Compare pool info */
	rc = compare_pool_info(&pool_info1, &pool_info2);
	assert_rc_equal(rc, 0);

	rc = vos_cont_open(poh, tcx->tc_co_uuid, &coh);
	assert_rc_equal(rc, 0);
	tcx->tc_co_hdl = coh;
	tcx->tc_step = TCX_READY;
}

/* Basic I/O test */
static void
wal_kv_basic(void **state)
{
	struct io_test_args	*arg = *state;
	daos_unit_oid_t		 oid;
	char			 dkey[UPDATE_DKEY_SIZE] = { 0 };
	char			 akey_sv_s[UPDATE_AKEY_SIZE] = { 0 };
	char			 akey_ev_s[UPDATE_AKEY_SIZE] = { 0 };
	char			 akey_sv_l[UPDATE_AKEY_SIZE] = { 0 };
	char			 akey_ev_l[UPDATE_AKEY_SIZE] = { 0 };
	daos_epoch_t		 epc_lo = 100, epoch;
	daos_recx_t		 recx = {.rx_idx = 0, .rx_nr = 1};
	char			*buf_s[2], *buf_l[2];
	char			*buf_v;
	unsigned int		 small_sz = 16, large_sz = 8192;
	int			 i;

	if (arg->no_replay)
		FAULT_INJECTION_REQUIRED();

	oid = dts_unit_oid_gen(0, 0);

	dts_key_gen(dkey, UPDATE_DKEY_SIZE, UPDATE_DKEY);
	dts_key_gen(akey_sv_s, UPDATE_AKEY_SIZE, UPDATE_AKEY);
	dts_key_gen(akey_sv_l, UPDATE_AKEY_SIZE, UPDATE_AKEY);
	dts_key_gen(akey_ev_s, UPDATE_AKEY_SIZE, UPDATE_AKEY);
	dts_key_gen(akey_ev_l, UPDATE_AKEY_SIZE, UPDATE_AKEY);

	for (i = 0; i < 2; i++) {
		D_ALLOC(buf_s[i], small_sz);
		assert_non_null(buf_s[i]);

		D_ALLOC(buf_l[i], large_sz);
		assert_non_null(buf_l[i]);
	}
	D_ALLOC(buf_v, large_sz);
	assert_non_null(buf_v);

	/* Update small EV/SV, large EV/SV (located on data blob) */
	epoch = epc_lo;
	update_value(arg, oid, epoch++, 0, dkey, akey_ev_s, DAOS_IOD_ARRAY, small_sz,
		     &recx, buf_s[0]);
	update_value(arg, oid, epoch++, 0, dkey, akey_sv_s, DAOS_IOD_SINGLE, small_sz,
		     &recx, buf_s[1]);
	update_value(arg, oid, epoch++, 0, dkey, akey_ev_l, DAOS_IOD_ARRAY, large_sz,
		     &recx, buf_l[0]);
	update_value(arg, oid, epoch++, 0, dkey, akey_sv_l, DAOS_IOD_SINGLE, large_sz,
		     &recx, buf_l[1]);

	/* Re-open pool and repaly WAL */
	wal_pool_refill(arg);

	/* Verify all values */
	epoch = epc_lo;
	fetch_value(arg, oid, epoch++, 0, dkey, akey_ev_s, DAOS_IOD_ARRAY, small_sz,
		    &recx, buf_v);
	assert_memory_equal(buf_v, buf_s[0], small_sz);

	fetch_value(arg, oid, epoch++, 0, dkey, akey_sv_s, DAOS_IOD_SINGLE, small_sz,
		    &recx, buf_v);
	assert_memory_equal(buf_v, buf_s[1], small_sz);

	fetch_value(arg, oid, epoch++, 0, dkey, akey_ev_l, DAOS_IOD_ARRAY, large_sz,
		    &recx, buf_v);
	assert_memory_equal(buf_v, buf_l[0], large_sz);

	fetch_value(arg, oid, epoch++, 0, dkey, akey_sv_l, DAOS_IOD_SINGLE, large_sz,
		    &recx, buf_v);
	assert_memory_equal(buf_v, buf_l[1], large_sz);

	for (i = 0; i < 2; i++) {
		D_FREE(buf_s[i]);
		D_FREE(buf_l[i]);
	}
	D_FREE(buf_v);
}

static void
wal_kv_large(void **state)
{
	struct io_test_args	*arg = *state;
	struct vos_test_ctx	*tcx = &arg->ctx;
	struct umem_instance	*umm;
	daos_unit_oid_t		 oid;
	char			 dkey[UPDATE_DKEY_SIZE] = { 0 };
	char			 akey_sv[4][UPDATE_AKEY_SIZE] = { 0 };
	char			 akey_ev[4][UPDATE_AKEY_SIZE] = { 0 };
	daos_epoch_t		 epc_lo = 100, epoch;
	daos_recx_t		 recx = {.rx_idx = 0, .rx_nr = 1};
	char			*bufs[4][2];
	char			*buf_v;
	unsigned int		 sizes[4] = { 1024, 2048, 4096, 8192 };
	unsigned int		 large_sz = 8192;
	int			 i, j, rc;

	dts_key_gen(dkey, UPDATE_DKEY_SIZE, UPDATE_DKEY);

	for (i = 0; i < 4; i++) {
		dts_key_gen(akey_sv[i], UPDATE_AKEY_SIZE, UPDATE_AKEY);
		dts_key_gen(akey_ev[i], UPDATE_AKEY_SIZE, UPDATE_AKEY);

		for (j = 0; j < 2; j++) {
			D_ALLOC(bufs[i][j], sizes[i]);
			assert_non_null(bufs[i][j]);
		}
	}
	D_ALLOC(buf_v, large_sz);
	assert_non_null(buf_v);

	/* Update small EV/SV, large EV/SV (located on data blob) */
	umm = &vos_hdl2cont(tcx->tc_co_hdl)->vc_pool->vp_umm;
	rc = umem_tx_begin(umm, vos_txd_get(true));
	assert_rc_equal(rc, 0);

	epoch = epc_lo;
	oid = arg->oid;
	for (i = 0; i < 4; i++) {
		update_value(arg, oid, epoch++, 0, dkey, akey_ev[i], DAOS_IOD_ARRAY,
			     sizes[i], &recx, bufs[i][0]);
		update_value(arg, oid, epoch++, 0, dkey, akey_sv[i], DAOS_IOD_SINGLE,
			     sizes[i], &recx, bufs[i][1]);
	}

	rc = umem_tx_end(umm, 0);
	assert_rc_equal(rc, 0);

	/* Re-open pool and repaly WAL */
	wal_pool_refill(arg);

	/* Verify all values */
	umm = &vos_hdl2cont(tcx->tc_co_hdl)->vc_pool->vp_umm;
	rc = umem_tx_begin(umm, vos_txd_get(true));
	assert_rc_equal(rc, 0);

	epoch = epc_lo;
	for (i = 0; i < 4; i++) {
		fetch_value(arg, oid, epoch++, 0, dkey, akey_ev[i], DAOS_IOD_ARRAY,
			    sizes[i], &recx, buf_v);
		assert_memory_equal(buf_v, bufs[i][0], sizes[i]);

		fetch_value(arg, oid, epoch++, 0, dkey, akey_sv[i], DAOS_IOD_SINGLE,
			    sizes[i], &recx, buf_v);
		assert_memory_equal(buf_v, bufs[i][1], sizes[i]);
	}

	rc = umem_tx_end(umm, 0);
	assert_rc_equal(rc, 0);

	for (i = 0; i < 4; i++)
		for (j = 0; j < 2; j++)
			D_FREE(bufs[i][j]);
	D_FREE(buf_v);
}

static void
wal_args_reset(struct io_test_args *args)
{
	args->oid = gen_oid(otype);
	args->otype = otype;
	if (is_daos_obj_type_set(otype, DAOS_OT_AKEY_UINT64)) {
		args->akey = NULL;
		args->akey_size = sizeof(uint64_t);
	}
	if (is_daos_obj_type_set(otype, DAOS_OT_DKEY_UINT64)) {
		args->dkey = NULL;
		args->dkey_size = sizeof(uint64_t);
	}
}

static int
setup_wal_io(void **state)
{
	int rc;

	rc = setup_io(state);
	if (rc == -1)
		return rc;

	test_args_reset((struct io_test_args *)*state, VPOOL_2G);
	wal_args_reset((struct io_test_args *)*state);
	return 0;
}

static struct io_test_args test_args;

#define MDTEST_META_BLOB_SIZE (256 * 1024 * 1024)
#define MDTEST_VOS_SIZE       (160 * 1024 * 1024)
#define MDTEST_MB_SIZE        (16 * 1024 * 1024)
#define MDTEST_MB_CNT         (MDTEST_META_BLOB_SIZE / MDTEST_MB_SIZE)
#define MDTEST_MB_VOS_CNT     (MDTEST_VOS_SIZE / MDTEST_MB_SIZE)
#define MDTEST_MAX_NEMB_CNT   (MDTEST_MB_VOS_CNT * 8 / 10)
#define MDTEST_MAX_EMB_CNT    (MDTEST_MB_CNT - MDTEST_MAX_NEMB_CNT)

static int
setup_mb_io(void **state)
{
	int rc;

	memset(&test_args, 0, sizeof(test_args));
	rc     = vts_ctx_init_ex(&test_args.ctx, MDTEST_VOS_SIZE, MDTEST_META_BLOB_SIZE);
	*state = (void *)&test_args;
	return rc;
}

static int
teardown_mb_io(void **state)
{
	struct io_test_args *args = (struct io_test_args *)*state;

	vts_ctx_fini(&args->ctx);
	return 0;
}

/* refill:true - perform the pool re-load and refill after every key update/punch */
static int
wal_update_and_fetch_dkey(struct io_test_args *arg, daos_epoch_t update_epoch,
			  daos_epoch_t fetch_epoch, char *update_buf, char *fetch_buf,
			  char *akey_buf, char *dkey_buf, bool refill)
{	int			rc = 0;
	d_iov_t			val_iov;
	daos_key_t		dkey;
	daos_key_t		akey;
	daos_recx_t		rex;
	char			verify_buf[UPDATE_BUF_SIZE];
	daos_iod_t		iod;
	d_sg_list_t		sgl;
	unsigned int		recx_size;
	unsigned int		recx_nr;
	bool			update, fetch;

	/* Setup */
	update = refill || (fetch_buf == NULL);
	fetch = (fetch_buf != NULL);

	memset(&iod, 0, sizeof(iod));
	memset(&rex, 0, sizeof(rex));
	memset(&sgl, 0, sizeof(sgl));

	if (arg->ta_flags & TF_REC_EXT) {
		iod.iod_type = DAOS_IOD_ARRAY;
		recx_size = UPDATE_REC_SIZE;
		recx_nr   = UPDATE_BUF_SIZE / UPDATE_REC_SIZE;
	} else {
		iod.iod_type = DAOS_IOD_SINGLE;
		recx_size = UPDATE_BUF_SIZE;
		recx_nr   = 1;
	}
	iod.iod_size	= recx_size;
	rex.rx_nr	= recx_nr;

	sgl.sg_nr = 1;
	sgl.sg_iovs = &val_iov;

	/* Generate a new A/D keys and data */
	if (update) {
		if (arg->ta_flags & TF_OVERWRITE) {
			memcpy(dkey_buf, last_dkey, arg->dkey_size);
			memcpy(akey_buf, last_akey, arg->akey_size);
		} else {
			vts_key_gen(dkey_buf, arg->dkey_size, true, arg);
			memcpy(last_dkey, dkey_buf, arg->dkey_size);

			vts_key_gen(akey_buf, arg->akey_size, false, arg);
			memcpy(last_akey, akey_buf, arg->akey_size);
		}

		dts_buf_render(update_buf, UPDATE_BUF_SIZE);
		d_iov_set(&val_iov, update_buf, UPDATE_BUF_SIZE);
	}

	set_iov(&dkey, dkey_buf,
		is_daos_obj_type_set(arg->otype, DAOS_OT_DKEY_UINT64));
	set_iov(&akey, akey_buf,
		is_daos_obj_type_set(arg->otype, DAOS_OT_AKEY_UINT64));

	rex.rx_idx	= hash_key(&dkey, is_daos_obj_type_set(arg->otype, DAOS_OT_DKEY_UINT64));
	iod.iod_name	= akey;
	iod.iod_recxs	= &rex;
	iod.iod_nr	= 1;

	if (update) {
		/* Act */
		rc = io_test_obj_update(arg, update_epoch, 0, &dkey, &iod, &sgl,
					NULL, true);
		if (rc)
			goto exit;

		/* Count */
		inc_cntr(arg->ta_flags);

		memset(verify_buf, 0, UPDATE_BUF_SIZE);
		d_iov_set(&val_iov, verify_buf, UPDATE_BUF_SIZE);
		iod.iod_size = DAOS_REC_ANY;

		/* Act again */
		rc = io_test_obj_fetch(arg, fetch_epoch, 0, &dkey, &iod, &sgl, true);
		if (rc)
			goto exit;

		/* Verify initialized data */
		if (arg->ta_flags & TF_REC_EXT)
			assert_int_equal(iod.iod_size, UPDATE_REC_SIZE);
		else
			assert_int_equal(iod.iod_size, UPDATE_BUF_SIZE);
		assert_memory_equal(update_buf, verify_buf, UPDATE_BUF_SIZE);
	}

	/* Refill VOS file from WAL: reopen pool & container */
	if (refill)
		wal_pool_refill(arg);

	/* Verify reconstructed data */
	if (fetch) {
		d_iov_set(&val_iov, fetch_buf, UPDATE_BUF_SIZE);
		set_iov(&iod.iod_name, akey_buf,
			is_daos_obj_type_set(arg->otype, DAOS_OT_AKEY_UINT64));
		set_iov(&dkey, dkey_buf,
			is_daos_obj_type_set(arg->otype, DAOS_OT_DKEY_UINT64));
		rex.rx_idx = hash_key(&dkey,
				      is_daos_obj_type_set(arg->otype, DAOS_OT_DKEY_UINT64));
		iod.iod_size = DAOS_REC_ANY;

		rc = io_test_obj_fetch(arg, fetch_epoch, 0, &dkey, &iod, &sgl, true);
		if (rc) {
			print_error("Failed to fetch reconstructed data: "DF_RC"\n", DP_RC(rc));
			goto exit;
		}

		if (arg->ta_flags & TF_REC_EXT)
			assert_int_equal(iod.iod_size, UPDATE_REC_SIZE);
		else
			assert_int_equal(iod.iod_size, UPDATE_BUF_SIZE);
		assert_memory_equal(update_buf, fetch_buf, UPDATE_BUF_SIZE);
	}
exit:
	return rc;
}

static void
wal_io_multiple_refills(void **state)
{
	struct io_test_args	*arg = *state;
	daos_epoch_t		 epoch;
	char			*update_buf = NULL;
	char			*fetch_buf = NULL;
	char			*akey_buf = NULL;
	char			*dkey_buf = NULL;
	int			 i, j, rc = 0;

	num_keys = WAL_POOL_REFILLS;

	D_ALLOC_NZ(update_buf, UPDATE_BUF_SIZE);
	assert_rc_equal(!!update_buf, true);
	D_ALLOC(fetch_buf, UPDATE_BUF_SIZE);
	assert_rc_equal(!!fetch_buf, true);
	D_ALLOC_NZ(akey_buf, UPDATE_AKEY_SIZE);
	assert_rc_equal(!!akey_buf, true);
	D_ALLOC_NZ(dkey_buf, UPDATE_DKEY_SIZE);
	assert_rc_equal(!!dkey_buf, true);

	for (i = 0; io_test_flags[i].tf_str != NULL; i++) {
		print_message("\t%d) update/fetch/verify (%s) test, multiple pool refills\n",
			      i, io_test_flags[i].tf_str);

		/* Update/fetch/verify, refill and fetch/verify again */
		epoch = gen_rand_epoch();
		arg->ta_flags = io_test_flags[i].tf_bits;
		for (j = 0; j < num_keys; j++) {
			rc = wal_update_and_fetch_dkey(arg, epoch, epoch,
						       update_buf, fetch_buf, akey_buf, dkey_buf,
						       true); /* refill after each update */
			assert_rc_equal(rc, 0);
		}
	}
	D_FREE(update_buf);
	D_FREE(fetch_buf);
	D_FREE(akey_buf);
	D_FREE(dkey_buf);
}

static void
wal_io_multiple_updates(void **state)
{
	struct io_test_args	*arg = *state;
	daos_epoch_t		 epoch;
	char			*update_buf = NULL;
	char			*fetch_buf = NULL;
	char			*akey_buf = NULL;
	char			*dkey_buf = NULL;
	char			*up, *f, *ak, *dk;
	int			 i, j, rc = 0;

<<<<<<< HEAD
	if (arg->fail_checkpoint || arg->fail_replay)
=======
	if (arg->fail_checkpoint || arg->no_replay || arg->fail_replay)
>>>>>>> 406f35b3
		FAULT_INJECTION_REQUIRED();

	num_keys = WAL_IO_MULTI_KEYS;
	if (arg->fail_checkpoint)
		num_keys = WAL_IO_MULTI_KEYS * 4;

	D_ALLOC_NZ(update_buf, UPDATE_BUF_SIZE * num_keys);
	assert_rc_equal(!!update_buf, true);
	D_ALLOC(fetch_buf, UPDATE_BUF_SIZE * num_keys);
	assert_rc_equal(!!fetch_buf, true);
	D_ALLOC_NZ(akey_buf, UPDATE_AKEY_SIZE * num_keys);
	assert_rc_equal(!!akey_buf, true);
	D_ALLOC_NZ(dkey_buf, UPDATE_DKEY_SIZE * num_keys);
	assert_rc_equal(!!dkey_buf, true);

	for (i = 0; io_test_flags[i].tf_str != NULL; i++) {
		print_message("\t%d) %dK update/fetch/verify (%s), verify after pool refill\n",
			      i, num_keys/1000, io_test_flags[i].tf_str);

		/* Update/fetch/verify */
		up = update_buf;
		ak = akey_buf;
		dk = dkey_buf;
		epoch = gen_rand_epoch();
		arg->ta_flags = io_test_flags[i].tf_bits;
		for (j = 0; j < num_keys; j++) {
			rc = wal_update_and_fetch_dkey(arg, epoch, epoch,
						       up, NULL, ak, dk,
						       false); /* don't refill */
			assert_rc_equal(rc, 0);

			up += UPDATE_BUF_SIZE;
			ak += UPDATE_AKEY_SIZE;
			dk += UPDATE_DKEY_SIZE;
		}

		/* Refill VOS file from WAL: reopen pool & container */
		wal_pool_refill(arg);

		/* Fetch/verify */
		up = update_buf;
		f = fetch_buf;
		ak = akey_buf;
		dk = dkey_buf;
		for (j = 0; j < num_keys; j++) {
			rc = wal_update_and_fetch_dkey(arg, epoch, epoch,
						       up, f, ak, dk,
						       false);
			assert_rc_equal(rc, 0);

			up += UPDATE_BUF_SIZE;
			f += UPDATE_BUF_SIZE;
			ak += UPDATE_AKEY_SIZE;
			dk += UPDATE_DKEY_SIZE;
		}

		if (arg->fail_replay || arg->fail_checkpoint)
			break;
	}
	D_FREE(update_buf);
	D_FREE(fetch_buf);
	D_FREE(akey_buf);
	D_FREE(dkey_buf);
}

static void
update_dkey(void **state, daos_unit_oid_t oid, daos_epoch_t epoch,
	    uint64_t dkey_value, const char *val)
{
	struct io_test_args	*arg = *state;
	daos_iod_t		iod = {0};
	d_sg_list_t		sgl = {0};
	daos_key_t		dkey;
	daos_key_t		akey;
	d_iov_t			val_iov;
	daos_recx_t		recx;
	uint64_t		akey_value = 0;
	int			rc = 0;

	d_iov_set(&dkey, &dkey_value, sizeof(dkey_value));
	d_iov_set(&akey, &akey_value, sizeof(akey_value));

	iod.iod_type = DAOS_IOD_ARRAY;
	iod.iod_name = akey;
	iod.iod_recxs = &recx;
	iod.iod_nr = 1;

	/* Attach buffer to sgl */
	d_iov_set(&val_iov, &val, strnlen(val, 32) + 1);
	sgl.sg_iovs = &val_iov;
	sgl.sg_nr = 1;

	iod.iod_size = 1;
	/* Set up rexs */
	recx.rx_idx = 0;
	recx.rx_nr = val_iov.iov_len;

	rc = vos_obj_update(arg->ctx.tc_co_hdl, oid, epoch++, 0, 0, &dkey, 1,
			    &iod, NULL, &sgl);
	assert_rc_equal(rc, 0);
}

static void
wal_io_query_key_punch_update(void **state)
{
	struct io_test_args	*arg = *state;
	int			rc = 0;
	daos_epoch_t		epoch = 1;
	daos_key_t		dkey = { 0 };
	daos_key_t		akey;
	daos_recx_t		recx_read;
	daos_unit_oid_t		oid;
	uint64_t		dkey_value;
	uint64_t		akey_value = 0;

	d_iov_set(&akey, &akey_value, sizeof(akey_value));

	oid = gen_oid(arg->otype);

	update_dkey(state, oid, epoch++, 0, "World");
	update_dkey(state, oid, epoch++, 12, "Goodbye");

	rc = vos_obj_query_key(arg->ctx.tc_co_hdl, oid,
			       DAOS_GET_MAX | DAOS_GET_DKEY | DAOS_GET_RECX,
			       epoch++, &dkey, &akey, &recx_read, NULL, 0, 0, NULL);
	assert_rc_equal(rc, 0);
	assert_int_equal(recx_read.rx_idx, 0);
	assert_int_equal(recx_read.rx_nr, sizeof("Goodbye"));
	assert_int_equal(*(uint64_t *)dkey.iov_buf, 12);

	/* Now punch the last dkey */
	dkey_value = 12;
	d_iov_set(&dkey, &dkey_value, sizeof(dkey_value));
	rc = vos_obj_punch(arg->ctx.tc_co_hdl, oid, epoch++, 0, 0, &dkey, 0,
			   NULL, NULL);
	assert_rc_equal(rc, 0);

	rc = vos_obj_query_key(arg->ctx.tc_co_hdl, oid,
			       DAOS_GET_MAX | DAOS_GET_DKEY | DAOS_GET_RECX,
			       epoch++, &dkey, &akey, &recx_read, NULL, 0, 0, NULL);
	assert_rc_equal(rc, 0);
	assert_int_equal(recx_read.rx_idx, 0);
	assert_int_equal(recx_read.rx_nr, sizeof("World"));
	assert_int_equal(*(uint64_t *)dkey.iov_buf, 0);

	/* Ok, now update the last one again */
	update_dkey(state, oid, epoch++, 12, "Hello!");

	rc = vos_obj_query_key(arg->ctx.tc_co_hdl, oid,
			       DAOS_GET_MAX | DAOS_GET_DKEY | DAOS_GET_RECX,
			       epoch++, &dkey, &akey, &recx_read, NULL, 0, 0, NULL);
	assert_rc_equal(rc, 0);
	assert_int_equal(recx_read.rx_nr, sizeof("Hello!"));
	assert_int_equal(recx_read.rx_idx, 0);
	assert_int_equal(*(uint64_t *)dkey.iov_buf, 12);

	/* Refill VOS file from WAL: reopen pool & container */
	wal_pool_refill(arg);

	/* Verify */
	rc = vos_obj_query_key(arg->ctx.tc_co_hdl, oid,
			       DAOS_GET_MAX | DAOS_GET_DKEY | DAOS_GET_RECX,
			       epoch++, &dkey, &akey, &recx_read, NULL, 0, 0, NULL);
	assert_rc_equal(rc, 0);
	assert_int_equal(recx_read.rx_nr, sizeof("Hello!"));
	assert_int_equal(recx_read.rx_idx, 0);
	assert_int_equal(*(uint64_t *)dkey.iov_buf, 12);
}

#define WAL_UPDATE_BUF_NR_SIZE 4
static uint64_t wal_key;

static inline void
wal_print_buf(char *buf, int val)
{
	char b[12];

	sprintf(b, "%0*d", WAL_UPDATE_BUF_NR_SIZE, val);
	memcpy(buf, b, WAL_UPDATE_BUF_NR_SIZE);
}

static inline void
wal_akey_gen(daos_key_t *akey, struct io_test_args *arg)
{
	char *buf = akey->iov_buf;

	if (is_daos_obj_type_set(arg->otype, DAOS_OT_AKEY_UINT64)) {
		memcpy(buf, &wal_key, sizeof(wal_key));
		akey->iov_len = akey->iov_buf_len = sizeof(wal_key);
	} else {
		akey->iov_len = akey->iov_buf_len =
			snprintf(buf, arg->akey_size,
				 "akey=%0*lu", WAL_UPDATE_BUF_NR_SIZE, wal_key);
	}
	wal_key++;
}

static inline void
wal_dkey_gen(d_iov_t *dkey, struct io_test_args *arg)
{
	char *buf = dkey->iov_buf;

	if (is_daos_obj_type_set(arg->otype, DAOS_OT_DKEY_UINT64)) {
		memcpy(buf, &wal_key, sizeof(wal_key));
		dkey->iov_len = dkey->iov_buf_len = sizeof(wal_key);
	} else {
		dkey->iov_len = dkey->iov_buf_len =
			snprintf(buf, arg->dkey_size,
				 "dkey=%0*lu", WAL_UPDATE_BUF_NR_SIZE, wal_key);
	}
	wal_key++;
}

static void
wal_objs_update_and_fetch(struct io_test_args *arg, daos_epoch_t epoch)
{
	daos_epoch_t	ep = epoch;
	int		obj_nr, dkey_nr, v_nr;
	int		oidx, didx, aidx, rc;
	d_iov_t		val_iov;
	daos_key_t	dkey;
	daos_recx_t	rex;
	daos_unit_oid_t	oids[num_keys];
	char		dkey_buf[UPDATE_DKEY_SIZE];
	char		akey_buf[UPDATE_AKEY_SIZE];
	char		update_buf[UPDATE_BUF_SIZE];
	char		fetch_buf[UPDATE_BUF_SIZE];
	daos_iod_t	iod;
	d_sg_list_t	sgl;
	bool		overwrite;

	wal_key = 1;
	obj_nr = dkey_nr = v_nr = num_keys;

	memset(&iod, 0, sizeof(iod));
	memset(&rex, 0, sizeof(rex));
	memset(&sgl, 0, sizeof(sgl));

	dts_buf_render(update_buf, UPDATE_BUF_SIZE);
	d_iov_set(&val_iov, update_buf, UPDATE_BUF_SIZE);
	sgl.sg_nr = 1;
	sgl.sg_nr_out = 0;
	sgl.sg_iovs = &val_iov;
	if (arg->ta_flags & TF_REC_EXT) {
		iod.iod_type	= DAOS_IOD_ARRAY;
		iod.iod_size	= UPDATE_REC_SIZE;
		rex.rx_nr	= UPDATE_BUF_SIZE / UPDATE_REC_SIZE;
	} else {
		iod.iod_type	= DAOS_IOD_SINGLE;
		iod.iod_size	= UPDATE_BUF_SIZE;
		rex.rx_nr	= 1;
	}

	iod.iod_recxs		= &rex;
	iod.iod_nr		= 1;
	iod.iod_name.iov_buf	= akey_buf;
	dkey.iov_buf		= dkey_buf;

	overwrite = (arg->ta_flags & TF_OVERWRITE);
	if (overwrite) {
		wal_dkey_gen(&dkey, arg);
		rex.rx_idx = hash_key(&dkey,
				      is_daos_obj_type_set(arg->otype, DAOS_OT_DKEY_UINT64));
		wal_akey_gen(&iod.iod_name, arg);
	}

	/* Update KVs */
	for (oidx = 0; oidx < obj_nr; oidx++) {
		arg->oid = oids[oidx] = gen_oid(arg->otype);

		for (didx = 0; didx < dkey_nr; didx++) {
			if (!overwrite) {
				wal_dkey_gen(&dkey, arg);
				rex.rx_idx = hash_key(&dkey,
					is_daos_obj_type_set(arg->otype, DAOS_OT_DKEY_UINT64));
			}

			for (aidx = 0; aidx < v_nr; aidx++) {
				wal_print_buf(update_buf, aidx + v_nr * (didx + dkey_nr * oidx));
				if (!overwrite)
					wal_akey_gen(&iod.iod_name, arg);

				rc = io_test_obj_update(arg, ep++, 0, &dkey, &iod, &sgl,
							NULL, true);
				assert_rc_equal(rc, 0);

				/* Count */
				inc_cntr(arg->ta_flags);
			}
		}
		/* Refill VOS file from WAL: reopen pool & container */
		if (oidx == 0)
			wal_pool_refill(arg);
	}

	wal_key = 1;
	if (overwrite) {
		wal_dkey_gen(&dkey, arg);
		rex.rx_idx = hash_key(&dkey,
				      is_daos_obj_type_set(arg->otype, DAOS_OT_DKEY_UINT64));
		wal_akey_gen(&iod.iod_name, arg);
		ep = epoch;
	}

	d_iov_set(&val_iov, fetch_buf, UPDATE_BUF_SIZE);

	/* Fetch/verify KVs */
	for (oidx = 0; oidx < obj_nr; oidx++) {
		arg->oid = oids[oidx];

		for (didx = 0; didx < dkey_nr; didx++) {
			if (!overwrite) {
				wal_dkey_gen(&dkey, arg);
				rex.rx_idx = hash_key(&dkey,
					is_daos_obj_type_set(arg->otype, DAOS_OT_DKEY_UINT64));
			}

			for (aidx = 0; aidx < v_nr; aidx++) {
				wal_print_buf(update_buf, aidx + v_nr * (didx + dkey_nr * oidx));
				if (!overwrite)
					wal_akey_gen(&iod.iod_name, arg);

				iod.iod_size = DAOS_REC_ANY;

				rc = io_test_obj_fetch(arg, ep++, 0, &dkey, &iod, &sgl, true);
				assert_rc_equal(rc, 0);

				if (arg->ta_flags & TF_REC_EXT)
					assert_int_equal(iod.iod_size, UPDATE_REC_SIZE);
				else
					assert_int_equal(iod.iod_size, UPDATE_BUF_SIZE);
				assert_memory_equal(update_buf, fetch_buf, UPDATE_BUF_SIZE);
			}
		}
	}
}

static void
wal_io_multiple_objects(void **state)
{
	struct io_test_args	*arg = *state;
	daos_epoch_t		 epoch;
	int i;

	num_keys = WAL_OBJ_KEYS;

	for (i = 0; io_test_flags[i].tf_str != NULL; i++) {
		print_message("\t%d) multiple objects update (%s) test\n",
			      i, io_test_flags[i].tf_str);

		epoch = gen_rand_epoch();
		arg->ta_flags = io_test_flags[i].tf_bits;

		/* Update KVs in num_keys objects, refill pool and fetch/verify all values */
		wal_objs_update_and_fetch(arg, epoch);
	}
}

static void
wal_io_multiple_objects_ovwr(void **state)
{
	struct io_test_args	*arg = *state;
	daos_epoch_t		 epoch;
	int i;

	num_keys = WAL_OBJ_KEYS;

	for (i = 0; io_test_flags[i].tf_str != NULL; i++) {
		print_message("\t%d) multiple objects overwrite (%s) test\n",
			      i, io_test_flags[i].tf_str);

		epoch = gen_rand_epoch();
		arg->ta_flags = io_test_flags[i].tf_bits;
		arg->ta_flags |= TF_OVERWRITE;

		/*
		 * Update same key value in num_keys objects,
		 * refill pool and fetch/verify the values
		 **/
		wal_objs_update_and_fetch(arg, epoch);
	}
}

static int
wal02_setup(void **state)
{
	struct wal_test_args	*arg = *state;

	arg->wta_no_replay = true;
	arg->wta_checkpoint = true;

	return 0;
}

static int
wal02_teardown(void **state)
{
	struct wal_test_args	*arg = *state;

	arg->wta_no_replay = false;
	arg->wta_checkpoint = false;
	daos_fail_loc_set(0);

	return 0;
}

static int
wal12_setup(void **state)
{
	struct io_test_args	*arg = *state;

	arg->no_replay = true;
	arg->checkpoint = true;

	return 0;
}

static int
wal_kv_teardown(void **state)
{
	struct io_test_args	*arg = *state;

	arg->no_replay = false;
	arg->checkpoint = false;
	arg->fail_replay = false;
	arg->fail_checkpoint = false;
	daos_fail_value_set(0);
	daos_fail_loc_set(0);

	return 0;
}

static int
wal13_setup(void **state)
{
	struct io_test_args	*arg = *state;

	arg->fail_replay = true;

	return 0;
}

static int
wal14_setup(void **state)
{
	struct io_test_args	*arg = *state;

	arg->fail_checkpoint = true;
	arg->checkpoint = true;

	return 0;
}

static void
wal_mb_tests(void **state)
{
	struct io_test_args  *arg = *state;
	struct vos_container *cont;
	struct umem_instance *umm;
	uint32_t              mb_id;
	uint64_t             *ptr;
	umem_off_t            umoff;

	cont = vos_hdl2cont(arg->ctx.tc_co_hdl);
	umm  = vos_cont2umm(cont);

	mb_id = umem_allot_mb_evictable(umm, 0);
	assert_true(mb_id != 0);
	umem_tx_begin(umm, NULL);
	umoff = umem_alloc_from_bucket(umm, 1024, mb_id);
	assert_false(UMOFF_IS_NULL(umoff));
	assert_true(umem_get_mb_from_offset(umm, umoff) == mb_id);
	ptr  = umem_off2ptr(umm, umoff);
	*ptr = 0xdeadcab;
	umem_tx_commit(umm);

	wal_pool_refill(arg);

	cont = vos_hdl2cont(arg->ctx.tc_co_hdl);
	umm  = vos_cont2umm(cont);

	ptr = umem_off2ptr(umm, umoff);
	assert_true(*ptr == 0xdeadcab);

	umem_atomic_free(umm, umoff);
}

struct bucket_alloc_info {
	umem_off_t start_umoff;
	uint32_t   num_allocs;
	uint32_t   mb_id;
	uint32_t   alloc_size;
};

#define CHECKPOINT_FREQ 10000
static void
checkpoint_fn(void *arg)
{
	struct umem_store *store;
	uint64_t           committed_id;
	daos_handle_t      phdl = *(daos_handle_t *)arg;
	int                rc;

	vos_pool_checkpoint_init(phdl, update_cb, wait_cb, &committed_id, &store);
	rc = vos_pool_checkpoint(phdl);
	assert_rc_equal(rc, 0);
	vos_pool_checkpoint_fini(phdl);
}

static void
alloc_bucket_to_full(struct umem_instance *umm, struct bucket_alloc_info *ainfo,
		     void (*chkpt_fn)(void *arg), void                   *arg)
{
	umem_off_t              umoff, prev_umoff;
	size_t                  alloc_size = 512;
	umem_off_t             *ptr;
	struct umem_cache_range rg = {0};
	struct umem_pin_handle *p_hdl;
	uint32_t                id = ainfo->mb_id;

	if (ainfo->alloc_size)
		alloc_size = ainfo->alloc_size;
	else
		ainfo->alloc_size = alloc_size;

	rg.cr_off  = umem_get_mb_base_offset(umm, id);
	rg.cr_size = 1;
	assert_true(umem_cache_pin(&umm->umm_pool->up_store, &rg, 1, 0, &p_hdl) == 0);

	if (UMOFF_IS_NULL(ainfo->start_umoff)) {
		umem_tx_begin(umm, NULL);
		ainfo->start_umoff = umem_alloc_from_bucket(umm, alloc_size, id);
		umem_tx_commit(umm);
		assert_false(UMOFF_IS_NULL(ainfo->start_umoff));
		ainfo->num_allocs++;
		assert_true(umem_get_mb_from_offset(umm, ainfo->start_umoff) == id);
		prev_umoff = ainfo->start_umoff;
		ptr        = (umem_off_t *)umem_off2ptr(umm, prev_umoff);
		*ptr       = UMOFF_NULL;
	} else
		prev_umoff = ainfo->start_umoff;

	while (true) {
		ptr   = (umem_off_t *)umem_off2ptr(umm, prev_umoff);
		umoff = *ptr;
		if (UMOFF_IS_NULL(umoff))
			break;
		prev_umoff = umoff;
	}

	while (1) {
		umem_tx_begin(umm, NULL);
		umoff = umem_alloc_from_bucket(umm, alloc_size, id);

		if (UMOFF_IS_NULL(umoff) || (umem_get_mb_from_offset(umm, umoff) != id)) {
			umem_tx_abort(umm, 1);
			break;
		}
		umem_tx_add(umm, prev_umoff, sizeof(umem_off_t));
		ptr  = (umem_off_t *)umem_off2ptr(umm, prev_umoff);
		*ptr = umoff;
		ptr  = (umem_off_t *)umem_off2ptr(umm, umoff);
		*ptr = UMOFF_NULL;
		umem_tx_commit(umm);
		prev_umoff = umoff;
		if (((ainfo->num_allocs++ % CHECKPOINT_FREQ) == 0) && (chkpt_fn != NULL))
			chkpt_fn(arg);
	}
	if (chkpt_fn != NULL)
		chkpt_fn(arg);
	umem_cache_unpin(&umm->umm_pool->up_store, p_hdl);
	print_message("Bulk Alloc: Bucket %d, start off %lu num_allocation %d\n", ainfo->mb_id,
		      ainfo->start_umoff, ainfo->num_allocs);
}

static void
free_bucket_by_pct(struct umem_instance *umm, struct bucket_alloc_info *ainfo, int pct,
		   void (*chkpt_fn)(void *arg), void *arg)
{
	int                     num_free = (ainfo->num_allocs * pct) / 100;
	umem_off_t              umoff, *ptr, next_umoff;
	struct umem_pin_handle *p_hdl;
	struct umem_cache_range rg = {0};
	int                     i, rc;

	assert_true((pct >= 0) && (pct <= 100));

	if (UMOFF_IS_NULL(ainfo->start_umoff))
		return;
	print_message("Bulk Free BEFORE: Bucket %d, start off %lu num_allocation %d\n",
		      ainfo->mb_id, ainfo->start_umoff, ainfo->num_allocs);

	rg.cr_off  = umem_get_mb_base_offset(umm, ainfo->mb_id);
	rg.cr_size = 1;
	rc         = umem_cache_pin(&umm->umm_pool->up_store, &rg, 1, 0, &p_hdl);
	assert_true(rc == 0);

	umoff = ainfo->start_umoff;
	for (i = 0; i < num_free; i++) {
		assert_true(umem_get_mb_from_offset(umm, umoff) == ainfo->mb_id);
		ptr        = (umem_off_t *)umem_off2ptr(umm, umoff);
		next_umoff = *ptr;
		umem_atomic_free(umm, umoff);
		umoff = next_umoff;
		if (((ainfo->num_allocs-- % CHECKPOINT_FREQ) == 0) && (chkpt_fn != NULL))
			chkpt_fn(arg);
		if (UMOFF_IS_NULL(umoff))
			break;
	}
	ainfo->start_umoff = umoff;
	if (chkpt_fn != NULL)
		chkpt_fn(arg);
	umem_cache_unpin(&umm->umm_pool->up_store, p_hdl);
	print_message("Bulk Free AFTER: Bucket %d, start off %lu num_allocation %d\n", ainfo->mb_id,
		      ainfo->start_umoff, ainfo->num_allocs);
}

static void
wal_mb_utilization_tests(void **state)
{
	struct io_test_args     *arg = *state;
	struct vos_container    *cont;
	struct umem_instance    *umm;
	struct bucket_alloc_info ainfo[MDTEST_MB_CNT + 1];
	uint32_t                 id;
	int                      i, j;
	int                      mb_reuse = 0;

	cont = vos_hdl2cont(arg->ctx.tc_co_hdl);
	umm  = vos_cont2umm(cont);

	assert_true(MDTEST_MAX_EMB_CNT >= 8);
	for (i = 0; i < MDTEST_MAX_EMB_CNT - 1; i++) {
		/* Create an MB and fill it with allocs */
		ainfo[i].mb_id       = umem_allot_mb_evictable(umm, 0);
		ainfo[i].num_allocs  = 0;
		ainfo[i].start_umoff = UMOFF_NULL;
		ainfo[i].alloc_size  = 0;
		assert_true(ainfo[i].mb_id != 0);
		alloc_bucket_to_full(umm, &ainfo[i], checkpoint_fn, &arg->ctx.tc_po_hdl);
	}

	/* Free 5% of space for MB 2 */
	free_bucket_by_pct(umm, &ainfo[0], 5, checkpoint_fn, &arg->ctx.tc_po_hdl); /* 90+ */
	/* Free 30% of space for MB 3 */
	free_bucket_by_pct(umm, &ainfo[1], 30, checkpoint_fn, &arg->ctx.tc_po_hdl); /* 30-75 */
	/* Free 80% of space for MB 4 */
	free_bucket_by_pct(umm, &ainfo[2], 80, checkpoint_fn, &arg->ctx.tc_po_hdl); /* 0-30 */
	/* Free 15% of space for MB 5 */
	free_bucket_by_pct(umm, &ainfo[3], 20, checkpoint_fn, &arg->ctx.tc_po_hdl); /* 75-90 */
	/* Free 10% of space for MB 6 */
	free_bucket_by_pct(umm, &ainfo[4], 18, checkpoint_fn, &arg->ctx.tc_po_hdl); /* 75-90 */
	/* Free 50% of space for MB 7 */
	free_bucket_by_pct(umm, &ainfo[5], 50, checkpoint_fn, &arg->ctx.tc_po_hdl); /* 30-75 */
	/* Free 90% of space for MB 8 */
	free_bucket_by_pct(umm, &ainfo[6], 90, NULL, NULL); /* 0-30 */

	wal_pool_refill(arg);
	cont = vos_hdl2cont(arg->ctx.tc_co_hdl);
	umm  = vos_cont2umm(cont);

	/* Allocator should return mb with utilization 30%-75% */
	id = umem_allot_mb_evictable(umm, 0);
	print_message("obtained id %d, expected is %d\n", id, ainfo[1].mb_id);
	assert_true(id == ainfo[1].mb_id);
	alloc_bucket_to_full(umm, &ainfo[1], checkpoint_fn, &arg->ctx.tc_po_hdl);
	id = umem_allot_mb_evictable(umm, 0);
	print_message("obtained id %d, expected is %d\n", id, ainfo[5].mb_id);
	assert_true(id == ainfo[5].mb_id);
	alloc_bucket_to_full(umm, &ainfo[5], checkpoint_fn, &arg->ctx.tc_po_hdl);

	/* Next preference should be 75%-90% */
	id = umem_allot_mb_evictable(umm, 0);
	print_message("obtained id %d, expected is %d\n", id, ainfo[3].mb_id);
	assert_true(id == ainfo[3].mb_id);
	alloc_bucket_to_full(umm, &ainfo[3], checkpoint_fn, &arg->ctx.tc_po_hdl);
	id = umem_allot_mb_evictable(umm, 0);
	print_message("obtained id %d, expected is %d\n", id, ainfo[4].mb_id);
	assert_true(id == ainfo[4].mb_id);
	alloc_bucket_to_full(umm, &ainfo[4], checkpoint_fn, &arg->ctx.tc_po_hdl);

	/* Next preference should be 0%-30% */
	id = umem_allot_mb_evictable(umm, 0);
	print_message("obtained id %d, expected is %d\n", id, ainfo[2].mb_id);
	assert_true(id == ainfo[2].mb_id);
	alloc_bucket_to_full(umm, &ainfo[2], checkpoint_fn, &arg->ctx.tc_po_hdl);
	id = umem_allot_mb_evictable(umm, 0);
	print_message("obtained id %d, expected is %d\n", id, ainfo[6].mb_id);
	assert_true(id == ainfo[6].mb_id);
	alloc_bucket_to_full(umm, &ainfo[6], checkpoint_fn, &arg->ctx.tc_po_hdl);

	/* Next is to create a new memory bucket. */
	id = umem_allot_mb_evictable(umm, 0);
	for (i = 0; i < MDTEST_MAX_EMB_CNT - 1; i++)
		assert_true(id != ainfo[i].mb_id);
	print_message("obtained id %d\n", id);

	/* If there are no more new evictable mb available it should return
	 * one with 90% or more utilization.
	 */
	for (i = MDTEST_MAX_EMB_CNT - 1; i < MDTEST_MB_CNT + 1; i++) {
		id = umem_allot_mb_evictable(umm, 0);
		for (j = 0; j < i; j++) {
			if (id == ainfo[j].mb_id) {
				print_message("reusing evictable mb %d\n", id);
				mb_reuse = 1;
				break;
			}
		}
		if (mb_reuse)
			break;
		ainfo[i].mb_id       = id;
		ainfo[i].num_allocs  = 0;
		ainfo[i].start_umoff = UMOFF_NULL;
		ainfo[i].alloc_size  = 0;
		assert_true(ainfo[i].mb_id != 0);
		alloc_bucket_to_full(umm, &ainfo[i], checkpoint_fn, &arg->ctx.tc_po_hdl);
	}

	print_message("evictable memory buckets created = %d\n", i);
	assert_true(i == MDTEST_MAX_EMB_CNT);
}

#define ZONE_MAX_SIZE (16 * 1024 * 1024)

static void
wal_mb_emb_evicts_emb(void **state)
{
	struct io_test_args     *arg = *state;
	struct vos_container    *cont;
	struct umem_instance    *umm;
	int                      i, j, po;
	struct bucket_alloc_info ainfo[MDTEST_MB_CNT + 1];
	uint32_t                 id;

	cont = vos_hdl2cont(arg->ctx.tc_co_hdl);
	umm  = vos_cont2umm(cont);

	/* Fill non-evictable buckets. */
	ainfo[0].mb_id       = 0;
	ainfo[0].num_allocs  = 0;
	ainfo[0].start_umoff = UMOFF_NULL;
	ainfo[0].alloc_size  = 0;
	alloc_bucket_to_full(umm, &ainfo[0], checkpoint_fn, &arg->ctx.tc_po_hdl);

	/*
	 * validate whether non-evictable mbs have actually consumed MDTEST_MAX_NEMB_CNT
	 */
	print_message("allocations in non-evictable mbs = %u\n", ainfo[0].num_allocs);
	print_message("space used in non-evictable mbs = %u\n",
		      ainfo[0].num_allocs * ainfo[0].alloc_size);
	po = (ainfo[0].num_allocs * ainfo[0].alloc_size + ZONE_MAX_SIZE - 1) / ZONE_MAX_SIZE;
	assert_true(po == MDTEST_MAX_NEMB_CNT);

	/* Now free few allocation to support spill */
	free_bucket_by_pct(umm, &ainfo[0], 20, checkpoint_fn, &arg->ctx.tc_po_hdl);

	/* Create and fill MDTEST_MB_CNT evictable memory buckets. */
	for (i = 1; i < MDTEST_MB_CNT + 1; i++) {
		/* Create an MB and fill it with allocs */
		id = umem_allot_mb_evictable(umm, 0);
		for (j = 0; j < i; j++) {
			if (id == ainfo[j].mb_id) {
				print_message("evictable mb reused at iteration %d\n", id);
				goto out;
			}
		}
		ainfo[i].mb_id       = id;
		ainfo[i].num_allocs  = 0;
		ainfo[i].start_umoff = UMOFF_NULL;
		ainfo[i].alloc_size  = 0;
		assert_true(ainfo[i].mb_id != 0);
		alloc_bucket_to_full(umm, &ainfo[i], checkpoint_fn, &arg->ctx.tc_po_hdl);
	}
out:
	assert_true(i == MDTEST_MAX_EMB_CNT + 1);

	/* Validate and free all allocations in evictable MBs */
	for (j = 0; j < i; j++)
		free_bucket_by_pct(umm, &ainfo[j], 100, checkpoint_fn, &arg->ctx.tc_po_hdl);
}

static void
wal_mb_nemb_evicts_emb(void **state)
{
	struct io_test_args     *arg = *state;
	struct vos_container    *cont;
	struct umem_instance    *umm;
	int                      i, j, po;
	struct bucket_alloc_info ainfo[MDTEST_MB_CNT + 1];
	uint32_t                 id;

	cont = vos_hdl2cont(arg->ctx.tc_co_hdl);
	umm  = vos_cont2umm(cont);

	/* Create and fill evictable memory buckets. */
	for (i = 1; i < MDTEST_MB_CNT + 1; i++) {
		/* Create an MB and fill it with allocs */
		id = umem_allot_mb_evictable(umm, 0);
		for (j = 1; j < i; j++) {
			if (id == ainfo[j].mb_id) {
				print_message("evictable mb reused at iteration %d\n", id);
				goto out;
			}
		}
		ainfo[i].mb_id       = id;
		ainfo[i].num_allocs  = 0;
		ainfo[i].start_umoff = UMOFF_NULL;
		ainfo[i].alloc_size  = 0;
		assert_true(ainfo[i].mb_id != 0);
		alloc_bucket_to_full(umm, &ainfo[i], checkpoint_fn, &arg->ctx.tc_po_hdl);
	}
out:
	assert_true(i == MDTEST_MAX_EMB_CNT + 1);

	/* Fill non-evictable buckets. */
	ainfo[0].mb_id       = 0;
	ainfo[0].num_allocs  = 0;
	ainfo[0].start_umoff = UMOFF_NULL;
	ainfo[0].alloc_size  = 0;
	alloc_bucket_to_full(umm, &ainfo[0], checkpoint_fn, &arg->ctx.tc_po_hdl);

	/*
	 * validate whether non-evictable mbs have actually consumed MDTEST_MAX_NEMB_CNT buckets.
	 */
	print_message("allocations in non-evictable mbs = %u\n", ainfo[0].num_allocs);
	print_message("space used in non-evictable mbs = %u\n",
		      ainfo[0].num_allocs * ainfo[0].alloc_size);
	po = (ainfo[0].num_allocs * ainfo[0].alloc_size + ZONE_MAX_SIZE - 1) / ZONE_MAX_SIZE;
	assert_true(po == MDTEST_MAX_NEMB_CNT);

	/* Validate and free all allocations in evictable MBs */
	for (j = 0; j < i; j++)
		free_bucket_by_pct(umm, &ainfo[j], 100, checkpoint_fn, &arg->ctx.tc_po_hdl);
}

static int
umoff_in_freelist(umem_off_t *free_list, int cnt, umem_off_t umoff, bool clear)
{
	int i;

	for (i = 0; i < cnt; i++)
		if (umoff == free_list[i])
			break;

	if (i < cnt) {
		if (clear)
			free_list[i] = UMOFF_NULL;
		return 1;
	}
	return 0;
}

static void
wal_umempobj_block_reuse_internal(void **state, int restart)
{
	struct io_test_args     *arg = *state;
	struct vos_container    *cont;
	struct umem_instance    *umm;
	umem_off_t               umoff, next_umoff, nnext_umoff;
	umem_off_t              *ptr_cur, *ptr_next;
	umem_off_t              *free_list[MDTEST_MB_CNT + 1];
	umem_off_t              *free_list_bk[MDTEST_MB_CNT + 1];
	int                      free_num[MDTEST_MB_CNT + 1];
	struct bucket_alloc_info ainfo[MDTEST_MB_CNT + 1];
	int                      i, j, cnt, rc, num, total_frees;
	struct umem_pin_handle  *p_hdl;
	struct umem_cache_range  rg = {0};
	uint64_t                 space_used_before, space_used_after;

	cont = vos_hdl2cont(arg->ctx.tc_co_hdl);
	umm  = vos_cont2umm(cont);

	/* Allocate from NE Buckets. It should use 80% 360M i.e, 16 buckets */
	ainfo[0].mb_id       = 0;
	ainfo[0].num_allocs  = 0;
	ainfo[0].start_umoff = UMOFF_NULL;
	ainfo[0].alloc_size  = 512;
	alloc_bucket_to_full(umm, &ainfo[0], checkpoint_fn, &arg->ctx.tc_po_hdl);

	/* Allocate from Evictable Buckets. */
	for (i = 1; i <= MDTEST_MAX_EMB_CNT; i++) {
		/* Create an MB and fill it with allocs */
		ainfo[i].mb_id       = umem_allot_mb_evictable(umm, 0);
		ainfo[i].num_allocs  = 0;
		ainfo[i].start_umoff = UMOFF_NULL;
		ainfo[i].alloc_size  = 512;
		assert_true(ainfo[i].mb_id != 0);
		alloc_bucket_to_full(umm, &ainfo[i], checkpoint_fn, &arg->ctx.tc_po_hdl);
	}

	/* Free few allocations from each NE bucket */
	umem_tx_begin(umm, NULL);
	umoff       = ainfo[0].start_umoff;
	num         = ainfo[0].num_allocs;
	free_num[0] = num / 10000;
	cnt         = 0;
	D_ALLOC_ARRAY(free_list[0], free_num[0]);
	for (j = 1; j <= num; j++) {
		ptr_cur    = (umem_off_t *)umem_off2ptr(umm, umoff);
		next_umoff = *ptr_cur;
		if ((j % 10000) == 0) {
			if (UMOFF_IS_NULL(next_umoff))
				break;
			ptr_next    = (umem_off_t *)umem_off2ptr(umm, next_umoff);
			nnext_umoff = *ptr_next;
			umem_tx_add_ptr(umm, ptr_cur, sizeof(umoff));
			*ptr_cur = nnext_umoff;
			umem_free(umm, next_umoff);
			print_message("id=0:Freeing offset %lu\n", next_umoff);
			ainfo->num_allocs--;
			free_list[0][cnt++] = next_umoff;
			umoff               = nnext_umoff;
		} else
			umoff = next_umoff;
		if (UMOFF_IS_NULL(umoff))
			break;
	}
	umem_tx_commit(umm);
	assert_true(cnt == free_num[0]);
	print_message("id=0:Total frees %d\n", cnt);

	/* Free few allocations from each E bucket */
	for (i = 1; i <= MDTEST_MAX_EMB_CNT; i++) {
		rg.cr_off  = umem_get_mb_base_offset(umm, ainfo[i].mb_id);
		rg.cr_size = 1;
		rc         = umem_cache_pin(&umm->umm_pool->up_store, &rg, 1, 0, &p_hdl);
		assert_true(rc == 0);

		umem_tx_begin(umm, NULL);
		umoff       = ainfo[i].start_umoff;
		num         = ainfo[i].num_allocs;
		free_num[i] = num / 10000;
		cnt         = 0;
		D_ALLOC_ARRAY(free_list[i], free_num[i]);
		for (j = 1; j <= num; j++) {
			ptr_cur    = (umem_off_t *)umem_off2ptr(umm, umoff);
			next_umoff = *ptr_cur;
			if ((j % 10000) == 0) {
				if (UMOFF_IS_NULL(next_umoff))
					break;
				ptr_next    = (umem_off_t *)umem_off2ptr(umm, next_umoff);
				nnext_umoff = *ptr_next;
				umem_tx_add_ptr(umm, ptr_cur, sizeof(umoff));
				*ptr_cur = nnext_umoff;
				umem_free(umm, next_umoff);
				print_message("id=%d:Freeing offset %lu\n", i, next_umoff);
				ainfo->num_allocs--;
				free_list[i][cnt++] = next_umoff;
				umoff               = nnext_umoff;
			} else
				umoff = next_umoff;
			if (UMOFF_IS_NULL(umoff))
				break;
		}
		umem_tx_commit(umm);
		umem_cache_unpin(&umm->umm_pool->up_store, p_hdl);
		assert_true(cnt == free_num[i]);
		print_message("id=%d:Total frees %d\n", ainfo[i].mb_id, cnt);
	}

	/* restart with or without checkpoint */
	if (restart) {
		wal_pool_refill(arg);
		cont = vos_hdl2cont(arg->ctx.tc_co_hdl);
		umm  = vos_cont2umm(cont);
	}

	for (i = 0; i < MDTEST_MAX_EMB_CNT + 1; i++) {
		D_ALLOC_ARRAY(free_list_bk[i], free_num[i]);
		memcpy(free_list_bk[i], free_list[i], free_num[i] * sizeof(umem_off_t));
	}

	/* Allocate from NE Buckets and it should reuse the previous freed blocks */
	for (j = 0; j < free_num[0]; j++) {
		umem_tx_begin(umm, NULL);
		umoff = umem_alloc(umm, ainfo[0].alloc_size);
		umem_tx_commit(umm);
		assert_true(!UMOFF_IS_NULL(umoff));
		assert_true(umoff_in_freelist(free_list[0], free_num[0], umoff, true));
	}

	/* New allocation should fail */
	umem_tx_begin(umm, NULL);
	umoff = umem_alloc(umm, ainfo[0].alloc_size);
	umem_tx_abort(umm, 1);
	assert_true(UMOFF_IS_NULL(umoff));

	/* Allocate from E Buckets and it should reuse the previous freed blocks */
	for (i = 1; i <= MDTEST_MAX_EMB_CNT; i++) {
		rg.cr_off  = umem_get_mb_base_offset(umm, ainfo[i].mb_id);
		rg.cr_size = 1;
		rc         = umem_cache_pin(&umm->umm_pool->up_store, &rg, 1, 0, &p_hdl);
		assert_true(rc == 0);

		for (j = 0; j < free_num[i]; j++) {
			umem_tx_begin(umm, NULL);
			umoff = umem_alloc_from_bucket(umm, ainfo[i].alloc_size, ainfo[i].mb_id);
			assert_true(!UMOFF_IS_NULL(umoff));
			umem_tx_commit(umm);
			assert_true(umoff_in_freelist(free_list[i], free_num[i], umoff, true));
		}
		umem_tx_begin(umm, NULL);
		/* New allocation should fail */
		umoff = umem_alloc(umm, ainfo[i].alloc_size);
		umem_tx_abort(umm, 1);
		assert_true(UMOFF_IS_NULL(umoff));
		print_message("Finished reallocating for id = %d\n", ainfo[i].mb_id);
		umem_cache_unpin(&umm->umm_pool->up_store, p_hdl);
	}

	/* Free the allocated memory to see whether they are properly accounted */
	rc = umempobj_get_heapusage(umm->umm_pool, &space_used_before);
	if (rc) {
		print_message("Failed to get heap usage\n");
		assert_true(rc == 0);
	}
	for (j = 0; j < free_num[0]; j++)
		umem_atomic_free(umm, free_list_bk[0][j]);
	D_FREE(free_list[0]);
	D_FREE(free_list_bk[0]);

	total_frees = free_num[0];

	for (i = 1; i <= MDTEST_MAX_EMB_CNT; i++) {
		rg.cr_off  = umem_get_mb_base_offset(umm, ainfo[i].mb_id);
		rg.cr_size = 1;
		rc         = umem_cache_pin(&umm->umm_pool->up_store, &rg, 1, 0, &p_hdl);
		assert_true(rc == 0);

		for (j = 0; j < free_num[i]; j++) {
			umoff = umem_atomic_free(umm, free_list_bk[i][j]);
		}
		umem_cache_unpin(&umm->umm_pool->up_store, p_hdl);
		total_frees += free_num[i];
		D_FREE(free_list[i]);
		D_FREE(free_list_bk[i]);
	}
	rc = umempobj_get_heapusage(umm->umm_pool, &space_used_after);
	if (rc) {
		print_message("Failed to get heap usage\n");
		assert_true(rc == 0);
	}
	print_message("Space usage: before free %lu, after free %lu, expected %lu\n",
		      space_used_before, space_used_after, (space_used_before - total_frees * 512));
	assert_true(space_used_after <= (space_used_before - total_frees * 512));
}

void
wal_umempobj_block_reuse(void **state)
{
	wal_umempobj_block_reuse_internal(state, 0);
}

void
wal_umempobj_replay_block_reuse(void **state)
{
	wal_umempobj_block_reuse_internal(state, 1);
}

void
wal_umempobj_chkpt_block_reuse(void **state)
{
	struct io_test_args *arg = *state;

	arg->checkpoint = true;
	arg->no_replay  = true;
	wal_umempobj_block_reuse_internal(state, 1);
	arg->checkpoint = false;
	arg->no_replay  = false;
	daos_fail_loc_set(0);
}

static const struct CMUnitTest wal_tests[] = {
    {"WAL01: Basic pool/cont create/destroy test", wal_tst_pool_cont, NULL, NULL},
    {"WAL02: Basic pool/cont create/destroy test with checkpointing", wal_tst_pool_cont,
      wal02_setup, wal02_teardown},
};

static const struct CMUnitTest wal_kv_basic_tests[] = {
    {"WAL10: Basic SV/EV small/large update/fetch/verify", wal_kv_basic, NULL, NULL},
    {"WAL11: Basic SV/EV large TX update/fetch/verify", wal_kv_large, NULL, NULL},
    {"WAL12: Basic SV/EV small/large update/fetch/verify checkpoint", wal_kv_basic,
     wal12_setup, wal_kv_teardown},
    {"WAL13: Interrupt replay", wal_io_multiple_updates, wal13_setup, wal_kv_teardown},
    {"WAL13: Interrupt checkpoint", wal_io_multiple_updates, wal14_setup, wal_kv_teardown},
};

static const struct CMUnitTest wal_io_tests[] = {
    {"WAL20: Update/fetch/verify test", wal_io_multiple_refills, NULL, NULL},
    {"WAL21: 10K update/fetch/verify test", wal_io_multiple_updates, NULL, NULL},
    {"WAL22: Objects Update(overwrite)/fetch test", wal_io_multiple_objects_ovwr, NULL, NULL},
    {"WAL23: Objects Update/fetch test", wal_io_multiple_objects, NULL, NULL},
};

static const struct CMUnitTest wal_io_int_tests[] = {
    {"WAL24: Key query punch with subsequent update", wal_io_query_key_punch_update, NULL, NULL},
};

static const struct CMUnitTest wal_MB_tests[] = {
    {"WAL30: UMEM MB Basic Test", wal_mb_tests, setup_mb_io, teardown_mb_io},
    {"WAL31: UMEM MB EMB selection based on utilization Test", wal_mb_utilization_tests,
     setup_mb_io, teardown_mb_io},
    {"WAL32: UMEM MB EMB eviction by other EMBs Test", wal_mb_emb_evicts_emb, setup_mb_io,
     teardown_mb_io},
    {"WAL33: UMEM MB EMB eviction by NEMB expansion Test", wal_mb_nemb_evicts_emb, setup_mb_io,
     teardown_mb_io},
    {"WAL34: UMEM MB garbage collection", wal_umempobj_block_reuse, setup_mb_io, teardown_mb_io},
    {"WAL35: UMEM MB checkpoint restart garbage collection", wal_umempobj_chkpt_block_reuse,
     setup_mb_io, teardown_mb_io},
    {"WAL36: UMEM MB restart replay garbage collection", wal_umempobj_replay_block_reuse,
     setup_mb_io, teardown_mb_io},
};

int
run_wal_tests(const char *cfg)
{
	char		 test_name[DTS_CFG_MAX];
	const char	*akey = "hashed";
	const char	*dkey = "hashed";
	int		 i, rc;

	if (!bio_nvme_configured(SMD_DEV_TYPE_META)) {
		print_message("MD_ON_SSD mode isn't enabled, skip all tests.\n");
		return 0;
	}

	dts_create_config(test_name, "WAL Pool and container tests %s", cfg);
	D_PRINT("Running %s\n", test_name);
	rc = cmocka_run_group_tests_name(test_name, wal_tests, setup_wal_test,
					   teardown_wal_test);

	dts_create_config(test_name, "WAL Basic SV and EV IO tests %s", cfg);
	D_PRINT("Running %s\n", test_name);
	otype = 0;
	rc += cmocka_run_group_tests_name(test_name, wal_kv_basic_tests,
						  setup_wal_io, teardown_io);

	for (i = 0; i < (sizeof(type_list) / sizeof(int)); i++) {
		otype = type_list[i];
		if (is_daos_obj_type_set(otype, DAOS_OT_DKEY_UINT64))
			dkey = "uint";
		if (is_daos_obj_type_set(otype, DAOS_OT_DKEY_LEXICAL))
			dkey = "lex";
		if (is_daos_obj_type_set(otype, DAOS_OT_AKEY_UINT64))
			akey = "uint";
		if (is_daos_obj_type_set(otype, DAOS_OT_AKEY_LEXICAL))
			akey = "lex";
		dts_create_config(test_name, "WAL0 Basic IO tests dkey=%-6s akey=%s %s", dkey, akey,
				  cfg);
		test_name[3] = '1';
		D_PRINT("Running %s\n", test_name);
		rc += cmocka_run_group_tests_name(test_name, wal_io_tests,
						  setup_wal_io, teardown_io);
		if (otype == DAOS_OT_MULTI_UINT64) {
			test_name[3] = '2';
			D_PRINT("Running %s\n", test_name);
			rc += cmocka_run_group_tests_name(test_name, wal_io_int_tests,
							  setup_wal_io, teardown_io);
		}
	}

	if (umempobj_get_backend_type() == DAOS_MD_BMEM_V2) {
		dts_create_config(test_name, "Memory Bucket tests with WAL %s", cfg);
		D_PRINT("Running %s\n", test_name);
		rc += cmocka_run_group_tests_name(test_name, wal_MB_tests, NULL, NULL);
	}
	return rc;
}<|MERGE_RESOLUTION|>--- conflicted
+++ resolved
@@ -836,11 +836,7 @@
 	char			*up, *f, *ak, *dk;
 	int			 i, j, rc = 0;
 
-<<<<<<< HEAD
-	if (arg->fail_checkpoint || arg->fail_replay)
-=======
 	if (arg->fail_checkpoint || arg->no_replay || arg->fail_replay)
->>>>>>> 406f35b3
 		FAULT_INJECTION_REQUIRED();
 
 	num_keys = WAL_IO_MULTI_KEYS;
