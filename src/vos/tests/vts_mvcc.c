/*
 * (C) Copyright 2020 Intel Corporation.
 *
 * Licensed under the Apache License, Version 2.0 (the "License");
 * you may not use this file except in compliance with the License.
 * You may obtain a copy of the License at
 *
 *    http://www.apache.org/licenses/LICENSE-2.0
 *
 * Unless required by applicable law or agreed to in writing, software
 * distributed under the License is distributed on an "AS IS" BASIS,
 * WITHOUT WARRANTIES OR CONDITIONS OF ANY KIND, either express or implied.
 * See the License for the specific language governing permissions and
 * limitations under the License.
 *
 * GOVERNMENT LICENSE RIGHTS-OPEN SOURCE SOFTWARE
 * The Government's rights to use, modify, reproduce, release, perform, display,
 * or disclose this software are subject to the terms of the Apache License as
 * provided in Contract No. B609815.
 * Any reproduction of computer software, computer software documentation, or
 * portions thereof marked with this legend must also reproduce the markings.
 */
/**
 * \file
 *
 * MVCC Tests
 *
 * These tests verify MVCC rules in src/vos/README.md. The code could use some
 * improvements:
 *
 *   - TODO: Begin and commit TXs explicitly in conflict_rw_exec_one and
 *           uncertainty_check_exec_one.
 *   - TODO: Move epochs from o_func parameter to tx_helpers.
 *   - TODO: Simplify mvcc_arg->i and the i, j parameters.
 *   - TODO: Collect ntotal, nskipped, and nfailed into a struct test_stat.
 */

#define D_LOGFAC DD_FAC(tests)

#include "vts_io.h"
#include "vts_array.h"

struct tx_helper {
	/** Current transaction handle */
	struct dtx_handle	*th_dth;
	/** Number of total ops in current tx */
	uint32_t		 th_nr_ops;
	/** Number of write ops in current tx */
	uint32_t		 th_nr_mods;
	/** Current op number */
	uint32_t		 th_op_seq;
	/** Upper bound of epoch uncertainty */
	daos_epoch_t		 th_epoch_bound;
	/** Whether to skip committing this TX */
	bool			 th_skip_commit;
};

struct mvcc_arg {
	/** used to generate different oids, etc. */
	int		i;
	/** Fail on failed test */
	bool		fail_fast;
	/** used to generate different epochs */
	daos_epoch_t	epoch;
};

enum type {
	T_R,	/* read */
	T_RTU,	/* read timestamp update */
	T_RW,	/* readwrite */
	T_W,	/* write */

	T_COUNT /* number of types */
};

enum level {
	L_C,	/* container */
	L_O,	/* object */
	L_D,	/* dkey */
	L_A,	/* akey */

	L_COUNT,	/* number of levels */
	L_NIL		/* not applicable */
};

enum read_type {
	R_R,	/* regular */
	R_E,	/* if empty */
	R_NE,	/* if nonempty */

	R_COUNT,	/* number of read types */
	R_NIL		/* not applicable */
};

enum write_type {
	W_NE,	/* become nonempty */
	W_E,	/* become empty */

	W_COUNT,	/* number of write types */
	W_NIL		/* not applicable */
};

typedef int (*op_func_t)(struct io_test_args *arg, struct tx_helper *txh,
			 char *path, daos_epoch_t epoch);

struct op {
	char		*o_name;
	enum type	 o_type;
	enum level	 o_rlevel;	/* for T_R || T_RW */
	enum level	 o_wlevel;	/* for T_W || T_RW */
	enum read_type	 o_rtype;	/* for T_R || T_RW */
	enum write_type	 o_wtype;	/* for T_W || T_RW */
	op_func_t	 o_func;
};

static bool
is_r(struct op *op)
{
	return op->o_type == T_R;
}

static bool
is_rtu(struct op *op)
{
	return op->o_type == T_RTU;
}

static bool
is_rw(struct op *op)
{
	return op->o_type == T_RW;
}

static bool
is_w(struct op *op)
{
	return op->o_type == T_W;
}

#define for_each_op(op) \
	for (op = &operations[0]; op->o_name != NULL; op++)

static bool
overlap(char *a, char *b)
{
	int	a_len = strlen(a);
	int	b_len = strlen(b);

	return (strncmp(a, b, min(a_len, b_len)) == 0);
}

/* template and path must be at least L_COUNT + 1 bytes. */
static void
set_path(struct op *op, char *template, char *path)
{
	enum level level;

	if (is_r(op) || is_rtu(op))
		level = op->o_rlevel;
	else if (is_rw(op))
		level = max(op->o_rlevel, op->o_wlevel);
	else
		level = op->o_wlevel;

	D_ASSERTF(level < L_COUNT, "%d\n", level);
	memcpy(path, template, level + 1);
	path[level + 1] = '\0';
}

static void
set_oid(int i, char *path, daos_unit_oid_t *oid)
{
	/*
	 * Only use the 64 bits in oid->id_pub.lo:
	 *
	 *   - Higher 56 bits are set to i.
	 *   - Lower 8 bits are set to the numeric value of path[L_O].
	 */
	oid->id_pub.hi = 0;
	D_ASSERT(L_O < strlen(path));
	oid->id_pub.lo = (i << 8) + path[L_O];
	daos_obj_generate_id(&oid->id_pub,
			     DAOS_OF_AKEY_UINT64 | DAOS_OF_DKEY_UINT64, 0, 0);
	oid->id_shard = 0;
	oid->id_pad_32 = 0;
}

static void
set_dkey(uint64_t i, char *path, daos_key_t *dkey)
{
	uint64_t key;

	D_ASSERT(L_D < strlen(path));
	key = (i << 32) + path[L_D];
	D_ASSERT(dkey->iov_buf_len >= sizeof(key));
	*(uint64_t *)dkey->iov_buf = key;
	dkey->iov_len = sizeof(key);
}

static void
set_akey(uint64_t i, char *path, daos_key_t *akey)
{
	uint64_t key = (i << 32) + path[L_A];

	D_ASSERT(L_A < strlen(path));
	key = (i << 32) + path[L_A];
	D_ASSERT(akey->iov_buf_len >= sizeof(key));
	*(uint64_t *)akey->iov_buf = key;
	akey->iov_len = sizeof(key);
}

static void
set_value(int i, char *path, d_iov_t *value)
{
	int rc;

	rc = snprintf(value->iov_buf, value->iov_buf_len, "%d-value-%s", i,
		      path);
	D_ASSERT(rc < value->iov_buf_len);
	value->iov_len = strlen(value->iov_buf) + 1;
}

static struct dtx_handle *
start_tx(daos_handle_t coh, daos_unit_oid_t oid, daos_epoch_t epoch,
	 struct tx_helper *txh)
{
	struct dtx_handle	*dth;

	if (txh == NULL)
		return NULL;

	dth = txh->th_dth;

	if (dth == NULL) {
		vts_dtx_begin_ex(&oid, coh, epoch, txh->th_epoch_bound, 0,
				 txh->th_nr_mods, &dth);
		txh->th_dth = dth;
	}

	return dth;
}

static void
stop_tx(daos_handle_t coh, struct tx_helper *txh, bool success, bool write)
{
	struct dtx_handle	*dth;
	struct dtx_id		 xid;
	int			 err;

	if (txh == NULL)
		return;

	dth = txh->th_dth;

	if (write)
		dth->dth_op_seq++;

	if (txh->th_nr_ops == txh->th_op_seq) {
		xid = dth->dth_xid;
		vts_dtx_end(dth);
		if (txh->th_nr_mods != 0) {
			if (success && !txh->th_skip_commit) {
				err = vos_dtx_commit(coh, &xid, 1, NULL);
				assert(err >= 0);
			}
		}
	}

	txh->th_op_seq++;
}

static int
tx_fetch(daos_handle_t coh, struct tx_helper *txh, daos_unit_oid_t oid,
	 daos_epoch_t epoch, uint64_t flags, daos_key_t *dkey,
	 unsigned int iod_nr, daos_iod_t *iod, d_sg_list_t *sgl)
{
	struct dtx_handle	*dth;
	int			 rc;

	dth = start_tx(coh, oid, epoch, txh);

	rc = vos_obj_fetch_ex(coh, oid, epoch, flags, dkey, iod_nr, iod, sgl,
			      dth);

	stop_tx(coh, txh, rc == 0, false);

	return rc;
}

static int
fetch_with_flags(struct io_test_args *arg, struct tx_helper *txh, char *path,
		 daos_epoch_t epoch, uint64_t flags)
{
	struct mvcc_arg	*mvcc_arg = arg->custom;
	daos_unit_oid_t	 oid;
	char		 dkey_buf[64];
	daos_key_t	 dkey = {dkey_buf, sizeof(dkey_buf), 0};
	char		 akey_buf[64];
	daos_key_t	 akey = {akey_buf, sizeof(akey_buf), 0};
	daos_iod_t	 iod;
	char		 value_buf[64] = {0};
	d_iov_t		 value = {value_buf, sizeof(value_buf), 0};
	d_sg_list_t	 sgl;
	daos_recx_t	 recx;

	set_oid(mvcc_arg->i, path, &oid);
	set_dkey(mvcc_arg->i, path, &dkey);
	set_akey(mvcc_arg->i, path, &akey);

	memset(&iod, 0, sizeof(iod));
	iod.iod_name = akey;
	iod.iod_type = DAOS_IOD_ARRAY;
	iod.iod_size = 1;
	iod.iod_nr = 1;
	iod.iod_recxs = &recx;
	recx.rx_idx = 0;
	recx.rx_nr = sizeof(value_buf);

	memset(&sgl, 0, sizeof(sgl));
	sgl.sg_nr = 1;
	sgl.sg_iovs = &value;

	return tx_fetch(arg->ctx.tc_co_hdl, txh, oid, epoch, flags, &dkey,
			1 /* iod_nr */, &iod, &sgl);
}

static int
fetch_f(struct io_test_args *arg, struct tx_helper *txh, char *path,
	daos_epoch_t epoch)
{
	return fetch_with_flags(arg, txh, path, epoch, 0 /* flags */);
}

static int
fetch_dne_f(struct io_test_args *arg, struct tx_helper *txh, char *path,
	    daos_epoch_t epoch)
{
	return fetch_with_flags(arg, txh, path, epoch, DAOS_COND_DKEY_FETCH);
}

static int
fetch_ane_f(struct io_test_args *arg, struct tx_helper *txh, char *path,
	    daos_epoch_t epoch)
{
	return fetch_with_flags(arg, txh, path, epoch, DAOS_COND_AKEY_FETCH);
}

static int
read_ts_o(struct io_test_args *arg, struct tx_helper *txh, char *path,
	  daos_epoch_t epoch, uint64_t flags, daos_key_t *dkey,
	  daos_iod_t *iod, unsigned int iod_nr)
{
	struct mvcc_arg	*mvcc_arg = arg->custom;
	daos_unit_oid_t	 oid;

	set_oid(mvcc_arg->i, path, &oid);

	return tx_fetch(arg->ctx.tc_co_hdl, txh, oid, epoch, flags, dkey,
			iod_nr, iod, NULL);
}

static int
read_ts_d(struct io_test_args *arg, struct tx_helper *txh, char *path,
	  daos_epoch_t epoch, uint64_t flags, daos_iod_t *iod,
	  unsigned int iod_nr)
{
	struct mvcc_arg	*mvcc_arg = arg->custom;
	char		 dkey_buf[64];
	daos_key_t	 dkey = {dkey_buf, sizeof(dkey_buf), 0};

	set_dkey(mvcc_arg->i, path, &dkey);

	return read_ts_o(arg, txh, path, epoch, flags, &dkey, iod, iod_nr);
}

static int
read_ts_o_f(struct io_test_args *arg, struct tx_helper *txh, char *path,
	    daos_epoch_t epoch)
{
	return read_ts_o(arg, txh, path, epoch, VOS_OF_FETCH_SET_TS_ONLY,
			 NULL, NULL, 0);
}

static int
read_ts_d_f(struct io_test_args *arg, struct tx_helper *txh, char *path,
	    daos_epoch_t epoch)
{
	return read_ts_d(arg, txh, path, epoch, VOS_OF_FETCH_SET_TS_ONLY,
			 NULL, 0);
}

static int
read_ts_a_f(struct io_test_args *arg, struct tx_helper *txh, char *path,
	    daos_epoch_t epoch)
{
	struct mvcc_arg	*mvcc_arg = arg->custom;
	daos_iod_t	 iod;
	char		 akey_buf[64];
	daos_key_t	 akey = {akey_buf, sizeof(akey_buf), 1};
	char		 value_buf[64] = {0};
	daos_recx_t	 recx;

	set_akey(mvcc_arg->i, path, &akey);
	memset(&iod, 0, sizeof(iod));
	iod.iod_name = akey;
	iod.iod_type = DAOS_IOD_ARRAY;
	iod.iod_size = 1;
	iod.iod_nr = 1;
	iod.iod_recxs = &recx;
	recx.rx_idx = 1;
	recx.rx_nr = sizeof(value_buf);

	return read_ts_d(arg, txh, path, epoch, VOS_OF_FETCH_SET_TS_ONLY,
			 &iod, iod.iod_nr);
}

static int
checkexisto_f(struct io_test_args *arg, struct tx_helper *txh, char *path,
	      daos_epoch_t epoch)
{
	return read_ts_o(arg, txh, path, epoch, VOS_OF_FETCH_CHECK_EXISTENCE |
			 VOS_OF_FETCH_SET_TS_ONLY, NULL, NULL, 0);
}


static int
checkexistd_f(struct io_test_args *arg, struct tx_helper *txh, char *path,
	      daos_epoch_t epoch)
{
	return read_ts_d(arg, txh, path, epoch, VOS_OF_FETCH_CHECK_EXISTENCE,
			 NULL, 0);
}

static int
checkexista_f(struct io_test_args *arg, struct tx_helper *txh, char *path,
	      daos_epoch_t epoch)
{
	struct mvcc_arg	*mvcc_arg = arg->custom;
	daos_iod_t	 iod;
	char		 akey_buf[64];
	daos_key_t	 akey = {akey_buf, sizeof(akey_buf), 1};
	char		 value_buf[64] = {0};
	daos_recx_t	 recx;

	set_akey(mvcc_arg->i, path, &akey);
	memset(&iod, 0, sizeof(iod));
	iod.iod_name = akey;
	iod.iod_type = DAOS_IOD_ARRAY;
	iod.iod_size = 1;
	iod.iod_nr = 1;
	iod.iod_recxs = &recx;
	recx.rx_idx = 1;
	recx.rx_nr = sizeof(value_buf);

	return read_ts_d(arg, txh, path, epoch, VOS_OF_FETCH_CHECK_EXISTENCE,
			 &iod, iod.iod_nr);
}

static int
tx_update(daos_handle_t coh, struct tx_helper *txh, daos_unit_oid_t oid,
	  daos_epoch_t epoch, uint64_t flags, daos_key_t *dkey,
	  unsigned int iod_nr, daos_iod_t *iod, d_sg_list_t *sgl)
{
	struct dtx_handle	*dth;
	int			 rc;

	dth = start_tx(coh, oid, epoch, txh);

	rc = vos_obj_update_ex(coh, oid, epoch, 0 /* pm_ver */, flags,
			       dkey, iod_nr, iod, NULL /* iods_csums */,
			       sgl, dth);

	stop_tx(coh, txh, rc == 0, true);

	return rc;
}

static int
update_with_flags(struct io_test_args *arg, struct tx_helper *txh, char *path,
		  daos_epoch_t epoch, uint64_t flags)
{
	struct mvcc_arg	*mvcc_arg = arg->custom;
	daos_unit_oid_t	 oid;
	char		 dkey_buf[64];
	daos_key_t	 dkey = {dkey_buf, sizeof(dkey_buf), 0};
	char		 akey_buf[64];
	daos_key_t	 akey = {akey_buf, sizeof(akey_buf), 0};
	daos_iod_t	 iod;
	char		 value_buf[64];
	d_iov_t		 value = {value_buf, sizeof(value_buf), 0};
	d_sg_list_t	 sgl;
	daos_recx_t	 recx;

	set_oid(mvcc_arg->i, path, &oid);
	set_dkey(mvcc_arg->i, path, &dkey);
	set_akey(mvcc_arg->i, path, &akey);
	set_value(mvcc_arg->i, path, &value);

	memset(&iod, 0, sizeof(iod));
	iod.iod_name = akey;
	iod.iod_type = DAOS_IOD_ARRAY;
	iod.iod_size = 1;
	iod.iod_nr = 1;
	iod.iod_recxs = &recx;
	recx.rx_idx = 0;
	recx.rx_nr = value.iov_len;

	memset(&sgl, 0, sizeof(sgl));
	sgl.sg_nr = 1;
	sgl.sg_iovs = &value;

	return tx_update(arg->ctx.tc_co_hdl, txh, oid, epoch, flags, &dkey,
			 1 /* iod_nr */, &iod, &sgl);
}

static int
update_f(struct io_test_args *arg, struct tx_helper *txh, char *path,
	 daos_epoch_t epoch)
{
	return update_with_flags(arg, txh, path, epoch, 0 /* flags */);
}

static int
update_de_f(struct io_test_args *arg, struct tx_helper *txh, char *path,
	    daos_epoch_t epoch)
{
	return update_with_flags(arg, txh, path, epoch,
				 VOS_OF_COND_DKEY_INSERT);
}

static int
update_dne_f(struct io_test_args *arg, struct tx_helper *txh, char *path,
	     daos_epoch_t epoch)
{
	return update_with_flags(arg, txh, path, epoch,
				 VOS_OF_COND_DKEY_UPDATE);
}

static int
update_ae_f(struct io_test_args *arg, struct tx_helper *txh, char *path,
	    daos_epoch_t epoch)
{
	return update_with_flags(arg, txh, path, epoch,
				 VOS_OF_COND_AKEY_INSERT);
}

static int
update_ane_f(struct io_test_args *arg, struct tx_helper *txh, char *path,
	     daos_epoch_t epoch)
{
	return update_with_flags(arg, txh, path, epoch,
				 VOS_OF_COND_AKEY_UPDATE);
}

static int
tx_punch(daos_handle_t coh, struct tx_helper *txh, daos_unit_oid_t oid,
	 daos_epoch_t epoch, uint64_t flags, daos_key_t *dkey,
	 unsigned int akey_nr, daos_key_t *akeys)
{
	struct dtx_handle	*dth;
	int			 rc;

	dth = start_tx(coh, oid, epoch, txh);

	rc = vos_obj_punch(coh, oid, epoch, 0 /* pm_ver */, flags, dkey,
			   akey_nr, akeys, dth);

	stop_tx(coh, txh, rc == 0, true);

	return rc;
}

static int
puncho_with_flags(struct io_test_args *arg, struct tx_helper *txh, char *path,
		  daos_epoch_t epoch, uint64_t flags)
{
	struct mvcc_arg	*mvcc_arg = arg->custom;
	daos_unit_oid_t	 oid;

	set_oid(mvcc_arg->i, path, &oid);

	return tx_punch(arg->ctx.tc_co_hdl, txh, oid, epoch, flags,
			NULL /* dkey */, 0 /* akey_nr */, NULL /* akeys */);
}

static int
puncho_f(struct io_test_args *arg, struct tx_helper *txh, char *path,
	 daos_epoch_t epoch)
{
	return puncho_with_flags(arg, txh, path, epoch, 0 /* flags */);
}

static int
puncho_one_f(struct io_test_args *arg, struct tx_helper *txh, char *path,
	     daos_epoch_t epoch)
{
	return puncho_with_flags(arg, txh, path, epoch, VOS_OF_COND_PUNCH);
}

static int
punchd_with_flags(struct io_test_args *arg, struct tx_helper *txh, char *path,
		  daos_epoch_t epoch, uint64_t flags)
{
	struct mvcc_arg	*mvcc_arg = arg->custom;
	daos_unit_oid_t	 oid;
	char		 dkey_buf[64];
	daos_key_t	 dkey = {dkey_buf, sizeof(dkey_buf), 0};

	set_oid(mvcc_arg->i, path, &oid);
	set_dkey(mvcc_arg->i, path, &dkey);

	return tx_punch(arg->ctx.tc_co_hdl, txh, oid, epoch, flags, &dkey,
			0 /* akey_nr */, NULL /* akeys */);
}

static int
punchd_f(struct io_test_args *arg, struct tx_helper *txh, char *path,
	 daos_epoch_t epoch)
{
	return punchd_with_flags(arg, txh, path, epoch, 0 /* flags */);
}

static int
punchd_dne_f(struct io_test_args *arg, struct tx_helper *txh, char *path,
	     daos_epoch_t epoch)
{
	return punchd_with_flags(arg, txh, path, epoch, VOS_OF_COND_PUNCH);
}

static int
puncha_with_flags(struct io_test_args *arg, struct tx_helper *txh, char *path,
		  daos_epoch_t epoch, uint64_t flags)
{
	struct mvcc_arg	*mvcc_arg = arg->custom;
	daos_unit_oid_t	 oid;
	uint64_t	 dkey_val;
	daos_key_t	 dkey = {&dkey_val, sizeof(dkey_val), 0};
	uint64_t	 akey_val;
	daos_key_t	 akey = {&akey_val, sizeof(akey_val), 0};

	set_oid(mvcc_arg->i, path, &oid);
	set_dkey(mvcc_arg->i, path, &dkey);
	set_akey(mvcc_arg->i, path, &akey);

	return tx_punch(arg->ctx.tc_co_hdl, txh, oid, epoch, flags, &dkey,
			1 /* akey_nr */, &akey);
}

static int
puncha_f(struct io_test_args *arg, struct tx_helper *txh, char *path,
	 daos_epoch_t epoch)
{
	return puncha_with_flags(arg, txh, path, epoch, 0 /* flags */);
}

static int
puncha_ane_f(struct io_test_args *arg, struct tx_helper *txh, char *path,
	     daos_epoch_t epoch)
{
	return puncha_with_flags(arg, txh, path, epoch, VOS_OF_COND_PUNCH);
}

static int
simple_cb(daos_handle_t ih, vos_iter_entry_t *entry, vos_iter_type_t type,
	  vos_iter_param_t *param, void *cb_arg, unsigned int *acts)
{
	/** At some point perhaps we want to verify something sane but for
	 *  now this is just a noop
	 */
	return 0;
}

static int
tx_list(vos_iter_param_t *param, vos_iter_type_t type, struct tx_helper *txh)
{
	struct dtx_handle	*dth;
	struct vos_iter_anchors	 anchors = {0};
	int			 rc;

	dth = start_tx(param->ip_hdl, param->ip_oid, param->ip_epr.epr_hi, txh);

	rc = vos_iterate(param, type, false, &anchors, simple_cb, NULL, NULL,
			 dth);

	stop_tx(param->ip_hdl, txh, rc == 0, false);

	return rc;
}

static int
listo_f(struct io_test_args *arg, struct tx_helper *txh, char *path,
	daos_epoch_t epoch)
{
	struct mvcc_arg		*mvcc_arg = arg->custom;
	vos_iter_param_t	 param = {0};

	param.ip_hdl = arg->ctx.tc_co_hdl;
	param.ip_epr.epr_hi = epoch;
	/** We may need to figure out how to initialize the dtx without an oid
	 *  but for now, just use the one we have
	 */
	set_oid(mvcc_arg->i, ".o", &param.ip_oid);

	return tx_list(&param, VOS_ITER_OBJ, txh);
}

static int
listd_f(struct io_test_args *arg, struct tx_helper *txh, char *path,
	daos_epoch_t epoch)
{
	struct mvcc_arg		*mvcc_arg = arg->custom;
	vos_iter_param_t	 param = {0};

	param.ip_hdl = arg->ctx.tc_co_hdl;
	param.ip_epr.epr_hi = epoch;

	set_oid(mvcc_arg->i, path, &param.ip_oid);

	return tx_list(&param, VOS_ITER_DKEY, txh);
}

static int
lista_f(struct io_test_args *arg, struct tx_helper *txh, char *path,
	daos_epoch_t epoch)
{
	struct mvcc_arg		*mvcc_arg = arg->custom;
	vos_iter_param_t	 param = {0};
	uint64_t		 dkey_val;
	daos_key_t		 dkey = {&dkey_val, sizeof(dkey_val), 0};

	set_dkey(mvcc_arg->i, path, &dkey);
	param.ip_hdl = arg->ctx.tc_co_hdl;
	param.ip_epr.epr_hi = epoch;
	param.ip_dkey = dkey;
	set_oid(mvcc_arg->i, path, &param.ip_oid);

	return tx_list(&param, VOS_ITER_AKEY, txh);
}

static int
listr_f(struct io_test_args *arg, struct tx_helper *txh, char *path,
	daos_epoch_t epoch)
{
	struct mvcc_arg		*mvcc_arg = arg->custom;
	vos_iter_param_t	 param = {0};
	uint64_t		 dkey_val;
	daos_key_t		 dkey = {&dkey_val, sizeof(dkey_val), 0};
	uint64_t		 akey_val;
	daos_key_t		 akey = {&akey_val, sizeof(akey_val), 0};

	set_dkey(mvcc_arg->i, path, &dkey);
	set_akey(mvcc_arg->i, path, &akey);
	param.ip_hdl = arg->ctx.tc_co_hdl;
	param.ip_epr.epr_hi = epoch;
	param.ip_dkey = dkey;
	param.ip_akey = akey;
	set_oid(mvcc_arg->i, path, &param.ip_oid);

	return tx_list(&param, VOS_ITER_RECX, txh);
}

static int
tx_query(daos_handle_t coh, struct tx_helper *txh, daos_epoch_t epoch,
	 daos_key_t *dkey, daos_key_t *akey, daos_recx_t *recx,
	 uint64_t flags, uint64_t i, char *path)
{
	struct dtx_handle	*dth;
	int			 rc;
	daos_unit_oid_t		 oid;

	set_oid(i, path, &oid);

	dth = start_tx(coh, oid, epoch, txh);

	rc = vos_obj_query_key(coh, oid, flags, epoch, dkey, akey, recx,
			       dth);

	stop_tx(coh, txh, rc == 0, false);

	return rc;
}

static int
querymaxd_f(struct io_test_args *arg, struct tx_helper *txh, char *path,
	    daos_epoch_t epoch)
{
	struct mvcc_arg	*mvcc_arg = arg->custom;
	uint64_t	 dkey_val = 0;
	daos_key_t	 dkey = {&dkey_val, sizeof(dkey_val), 0};

	return tx_query(arg->ctx.tc_co_hdl, txh, epoch, &dkey, NULL,
			NULL, DAOS_GET_DKEY | DAOS_GET_MAX, mvcc_arg->i, path);
}

static int
querymaxa_f(struct io_test_args *arg, struct tx_helper *txh, char *path,
	    daos_epoch_t epoch)
{
	struct mvcc_arg	*mvcc_arg = arg->custom;
	uint64_t	 dkey_val;
	daos_key_t	 dkey = {&dkey_val, sizeof(dkey_val), 0};
	uint64_t	 akey_val = 0;
	daos_key_t	 akey = {&akey_val, sizeof(akey_val), 0};

	set_dkey(mvcc_arg->i, path, &dkey);

	return tx_query(arg->ctx.tc_co_hdl, txh, epoch, &dkey, &akey, NULL,
			DAOS_GET_AKEY | DAOS_GET_MAX, mvcc_arg->i, path);
}

static int
querymaxr_f(struct io_test_args *arg, struct tx_helper *txh, char *path,
	    daos_epoch_t epoch)
{
	struct mvcc_arg	*mvcc_arg = arg->custom;
	uint64_t	 dkey_val;
	daos_key_t	 dkey = {&dkey_val, sizeof(dkey_val), 0};
	uint64_t	 akey_val;
	daos_key_t	 akey = {&akey_val, sizeof(akey_val), 0};
	daos_recx_t	 recx = {0};

	set_dkey(mvcc_arg->i, path, &dkey);
	set_akey(mvcc_arg->i, path, &akey);

	return tx_query(arg->ctx.tc_co_hdl, txh, epoch, &dkey, &akey, &recx,
			DAOS_GET_RECX | DAOS_GET_MAX, mvcc_arg->i, path);
}

static int
querymaxda_f(struct io_test_args *arg, struct tx_helper *txh, char *path,
	     daos_epoch_t epoch)
{
	struct mvcc_arg	*mvcc_arg = arg->custom;
	uint64_t	 dkey_val;
	daos_key_t	 dkey = {&dkey_val, sizeof(dkey_val), 0};
	uint64_t	 akey_val;
	daos_key_t	 akey = {&akey_val, sizeof(akey_val), 0};

	return tx_query(arg->ctx.tc_co_hdl, txh, epoch, &dkey, &akey, NULL,
			DAOS_GET_DKEY | DAOS_GET_AKEY | DAOS_GET_MAX,
			mvcc_arg->i, path);
}

static int
querymaxdr_f(struct io_test_args *arg, struct tx_helper *txh, char *path,
	     daos_epoch_t epoch)
{
	struct mvcc_arg	*mvcc_arg = arg->custom;
	uint64_t	 dkey_val;
	daos_key_t	 dkey = {&dkey_val, sizeof(dkey_val), 0};
	daos_recx_t	 recx = {0};
	uint64_t	 akey_val;
	daos_key_t	 akey = {&akey_val, sizeof(akey_val), 0};

	set_akey(mvcc_arg->i, "...a", &akey);

	return tx_query(arg->ctx.tc_co_hdl, txh, epoch, &dkey, &akey, &recx,
			DAOS_GET_DKEY | DAOS_GET_RECX | DAOS_GET_MAX,
			mvcc_arg->i, path);
}

static int
querymaxar_f(struct io_test_args *arg, struct tx_helper *txh, char *path,
	     daos_epoch_t epoch)
{
	struct mvcc_arg	*mvcc_arg = arg->custom;
	uint64_t	 dkey_val;
	daos_key_t	 dkey = {&dkey_val, sizeof(dkey_val), 0};
	uint64_t	 akey_val;
	daos_key_t	 akey = {&akey_val, sizeof(akey_val), 0};
	daos_recx_t	 recx = {0};

	set_dkey(mvcc_arg->i, path, &dkey);

	return tx_query(arg->ctx.tc_co_hdl, txh, epoch, &dkey, &akey, &recx,
			DAOS_GET_AKEY | DAOS_GET_RECX | DAOS_GET_MAX,
			mvcc_arg->i, path);
}

static int
querymaxdar_f(struct io_test_args *arg, struct tx_helper *txh, char *path,
	      daos_epoch_t epoch)
{
	struct mvcc_arg	*mvcc_arg = arg->custom;
	uint64_t	 dkey_val;
	daos_key_t	 dkey = {&dkey_val, sizeof(dkey_val), 0};
	uint64_t	 akey_val;
	daos_key_t	 akey = {&akey_val, sizeof(akey_val), 0};
	daos_recx_t	 recx = {0};

	return tx_query(arg->ctx.tc_co_hdl, txh, epoch, &dkey, &akey, &recx,
			DAOS_GET_DKEY | DAOS_GET_AKEY | DAOS_GET_MAX |
			DAOS_GET_RECX, mvcc_arg->i, path);
}

static int
querymind_f(struct io_test_args *arg, struct tx_helper *txh, char *path,
	    daos_epoch_t epoch)
{
	struct mvcc_arg	*mvcc_arg = arg->custom;
	uint64_t	 dkey_val = 0;
	daos_key_t	 dkey = {&dkey_val, sizeof(dkey_val), 0};

	return tx_query(arg->ctx.tc_co_hdl, txh, epoch, &dkey, NULL, NULL,
			DAOS_GET_DKEY | DAOS_GET_MIN, mvcc_arg->i, path);
}

static int
querymina_f(struct io_test_args *arg, struct tx_helper *txh, char *path,
	    daos_epoch_t epoch)
{
	struct mvcc_arg	*mvcc_arg = arg->custom;
	uint64_t	 dkey_val;
	daos_key_t	 dkey = {&dkey_val, sizeof(dkey_val), 0};
	uint64_t	 akey_val = 0;
	daos_key_t	 akey = {&akey_val, sizeof(akey_val), 0};

	set_dkey(mvcc_arg->i, path, &dkey);

	return tx_query(arg->ctx.tc_co_hdl, txh, epoch, &dkey, &akey, NULL,
			DAOS_GET_AKEY | DAOS_GET_MIN, mvcc_arg->i, path);
}

static int
queryminr_f(struct io_test_args *arg, struct tx_helper *txh, char *path,
	    daos_epoch_t epoch)
{
	struct mvcc_arg	*mvcc_arg = arg->custom;
	uint64_t	 dkey_val;
	daos_key_t	 dkey = {&dkey_val, sizeof(dkey_val), 0};
	uint64_t	 akey_val;
	daos_key_t	 akey = {&akey_val, sizeof(akey_val), 0};
	daos_recx_t	 recx = {0};

	set_dkey(mvcc_arg->i, path, &dkey);
	set_akey(mvcc_arg->i, path, &akey);

	return tx_query(arg->ctx.tc_co_hdl, txh, epoch, &dkey, &akey, &recx,
			DAOS_GET_RECX | DAOS_GET_MIN, mvcc_arg->i, path);
}

static int
queryminda_f(struct io_test_args *arg, struct tx_helper *txh, char *path,
	     daos_epoch_t epoch)
{
	struct mvcc_arg	*mvcc_arg = arg->custom;
	uint64_t	 dkey_val;
	daos_key_t	 dkey = {&dkey_val, sizeof(dkey_val), 0};
	uint64_t	 akey_val;
	daos_key_t	 akey = {&akey_val, sizeof(akey_val), 0};

	return tx_query(arg->ctx.tc_co_hdl, txh, epoch, &dkey, &akey, NULL,
			DAOS_GET_DKEY | DAOS_GET_AKEY | DAOS_GET_MIN,
			mvcc_arg->i, path);
}

static int
querymindr_f(struct io_test_args *arg, struct tx_helper *txh, char *path,
	     daos_epoch_t epoch)
{
	struct mvcc_arg	*mvcc_arg = arg->custom;
	uint64_t	 dkey_val;
	daos_key_t	 dkey = {&dkey_val, sizeof(dkey_val), 0};
	daos_recx_t	 recx = {0};
	uint64_t	 akey_val;
	daos_key_t	 akey = {&akey_val, sizeof(akey_val), 0};

	set_akey(mvcc_arg->i, "...a", &akey);

	return tx_query(arg->ctx.tc_co_hdl, txh, epoch, &dkey, &akey, &recx,
			DAOS_GET_DKEY | DAOS_GET_RECX | DAOS_GET_MIN,
			mvcc_arg->i, path);
}

static int
queryminar_f(struct io_test_args *arg, struct tx_helper *txh, char *path,
	     daos_epoch_t epoch)
{
	struct mvcc_arg	*mvcc_arg = arg->custom;
	uint64_t	 dkey_val;
	daos_key_t	 dkey = {&dkey_val, sizeof(dkey_val), 0};
	uint64_t	 akey_val;
	daos_key_t	 akey = {&akey_val, sizeof(akey_val), 0};
	daos_recx_t	 recx = {0};

	set_dkey(mvcc_arg->i, path, &dkey);

	return tx_query(arg->ctx.tc_co_hdl, txh, epoch, &dkey, &akey, &recx,
			DAOS_GET_AKEY | DAOS_GET_RECX | DAOS_GET_MIN,
			mvcc_arg->i, path);
}

static int
querymindar_f(struct io_test_args *arg, struct tx_helper *txh, char *path,
	      daos_epoch_t epoch)
{
	struct mvcc_arg	*mvcc_arg = arg->custom;
	uint64_t	 dkey_val;
	daos_key_t	 dkey = {&dkey_val, sizeof(dkey_val), 0};
	uint64_t	 akey_val;
	daos_key_t	 akey = {&akey_val, sizeof(akey_val), 0};
	daos_recx_t	 recx = {0};

	return tx_query(arg->ctx.tc_co_hdl, txh, epoch, &dkey, &akey, &recx,
			DAOS_GET_DKEY | DAOS_GET_AKEY | DAOS_GET_MIN |
			DAOS_GET_RECX, mvcc_arg->i, path);
}

static struct op operations[] = {
	/* {name,	type,	rlevel,	wlevel,	rtype,	wtype,	func} */

	/* Reads */
	{"fetch",	T_R,	L_A,	L_NIL,	R_R,	W_NIL,	fetch_f},
	{"fetch_dne",	T_R,	L_A,	L_NIL,	R_NE,	W_NIL,	fetch_dne_f},
	{"fetch_ane",	T_R,	L_A,	L_NIL,	R_NE,	W_NIL,	fetch_ane_f},
	{"listo",	T_R,	L_C,	L_NIL,	R_R,	W_NIL,	listo_f},
	{"listd",	T_R,	L_O,	L_NIL,	R_R,	W_NIL,	listd_f},
	{"lista",	T_R,	L_D,	L_NIL,	R_R,	W_NIL,	lista_f},
	{"listr",	T_R,	L_A,	L_NIL,	R_R,	W_NIL,	listr_f},
<<<<<<< HEAD
	{"queryc",	T_R,	L_C,	L_NIL,	R_R,	W_NIL,	NULL},
	{"queryo",	T_R,	L_O,	L_NIL,	R_R,	W_NIL,	NULL},
	{"queryd",	T_R,	L_D,	L_NIL,	R_R,	W_NIL,	NULL},
	/* Read timestamp update only cases */
	{"read_ts_o",	T_R,	L_O,	L_NIL,	R_R,	W_NIL,	read_ts_o_f},
	{"read_ts_d",	T_R,	L_D,	L_NIL,	R_R,	W_NIL,	read_ts_d_f},
	{"read_ts_a",	T_R,	L_A,	L_NIL,	R_R,	W_NIL,	read_ts_a_f},
	/* Check existence */
	{"checkexisto",	T_R,	L_O,	L_NIL,	R_NE,	W_NIL,	checkexisto_f},
	{"checkexistd",	T_R,	L_D,	L_NIL,	R_NE,	W_NIL,	checkexistd_f},
	{"checkexista",	T_R,	L_A,	L_NIL,	R_NE,	W_NIL,	checkexista_f},
=======
	{"querymaxd",	T_R,	L_O,	L_NIL,	R_NE,	W_NIL,	querymaxd_f},
	{"querymaxa",	T_R,	L_D,	L_NIL,	R_NE,	W_NIL,	querymaxa_f},
	{"querymaxr",	T_R,	L_A,	L_NIL,	R_NE,	W_NIL,	querymaxr_f},
	{"querymaxda",	T_R,	L_O,	L_NIL,	R_NE,	W_NIL,	querymaxda_f},
	{"querymaxdr",	T_R,	L_O,	L_NIL,	R_NE,	W_NIL,	querymaxdr_f},
	{"querymaxar",	T_R,	L_D,	L_NIL,	R_NE,	W_NIL,	querymaxar_f},
	{"querymaxdar",	T_R,	L_O,	L_NIL,	R_NE,	W_NIL,	querymaxdar_f},
	{"querymind",	T_R,	L_O,	L_NIL,	R_NE,	W_NIL,	querymind_f},
	{"querymina",	T_R,	L_D,	L_NIL,	R_NE,	W_NIL,	querymina_f},
	{"queryminr",	T_R,	L_A,	L_NIL,	R_NE,	W_NIL,	queryminr_f},
	{"queryminda",	T_R,	L_O,	L_NIL,	R_NE,	W_NIL,	queryminda_f},
	{"querymindr",	T_R,	L_O,	L_NIL,	R_NE,	W_NIL,	querymindr_f},
	{"queryminar",	T_R,	L_D,	L_NIL,	R_NE,	W_NIL,	queryminar_f},
	{"querymindar",	T_R,	L_O,	L_NIL,	R_NE,	W_NIL,	querymindar_f},

	/* Read timestamp updates */
	{"read_ts_o",	T_RTU,	L_O,	L_NIL,	R_R,	W_NIL,	read_ts_o_f},
	{"read_ts_d",	T_RTU,	L_D,	L_NIL,	R_R,	W_NIL,	read_ts_d_f},
	{"read_ts_a",	T_RTU,	L_A,	L_NIL,	R_R,	W_NIL,	read_ts_a_f},

>>>>>>> 86fae6f5
	/*
	 * Readwrites
	 *
	 *   "_de"	means "if dkey empty"
	 *   "_dne"	means "if dkey nonempty"
	 *   "_ae"	means "if akey empty"
	 *   "_ane"	means "if akey nonempty"
	 *   "_one"	means "if object nonempty"
	 *   "_ane"	means "if akey nonempty"
	 */
	{"update_de",	T_RW,	L_D,	L_A,	R_E,	W_NE,	update_de_f},
	{"update_dne",	T_RW,	L_D,	L_A,	R_NE,	W_NE,	update_dne_f},
	{"update_ae",	T_RW,	L_A,	L_A,	R_E,	W_NE,	update_ae_f},
	{"update_ane",	T_RW,	L_A,	L_A,	R_NE,	W_NE,	update_ane_f},
	{"puncho_one",	T_RW,	L_O,	L_O,	R_NE,	W_E,	puncho_one_f},
	{"punchd_dne",	T_RW,	L_D,	L_D,	R_NE,	W_E,	punchd_dne_f},
	{"puncha_ane",	T_RW,	L_A,	L_A,	R_NE,	W_E,	puncha_ane_f},

	/* Writes */
	{"update",	T_W,	L_NIL,	L_A,	R_NIL,	W_NE,	update_f},
	{"puncho",	T_W,	L_NIL,	L_O,	R_NIL,	W_E,	puncho_f},
	{"punchd",	T_W,	L_NIL,	L_D,	R_NIL,	W_E,	punchd_f},
	{"puncha",	T_W,	L_NIL,	L_A,	R_NIL,	W_E,	puncha_f},

	/* Terminator */
	{NULL,		0,	0,	0,	0,	0,	NULL}
};

/*
 * An excluded conflicting_rw case
 *
 * ec_we_minus_re:
 *
 *   we > re:	 1
 *   we = re:	 0
 *   we < re:	-1
 */
struct conflicting_rw_excluded_case {
	bool		 ec_empty;
	char		*ec_r;
	char		*ec_rp;
	char		*ec_w;
	char		*ec_wp;
	int64_t		 ec_we_minus_re;
	bool		 ec_same_tx;
};

static struct conflicting_rw_excluded_case conflicting_rw_excluded_cases[] = {
	/** Used to disable specific tests as necessary */
	/** These specific tests can be enabled when DAOS-4698 is fixed
	 *  and the line in vos_obj.c that references this ticket is
	 *  uncommented.
	 */
	{false,	"punchd_dne",	"cod",	"puncho_one",	"co",	0, false},
	{false,	"punchd_dne",	"cod",	"puncho_one",	"co",	1, false},
	{false,	"puncha_ane",	"coda",	"puncho_one",	"co",	0, false},
	{false,	"puncha_ane",	"coda",	"puncho_one",	"co",	1, false},
	{false, "puncha_ane",   "coda", "puncho_one",   "co",   0, true},
	{false, "punchd_dne",   "cod",  "puncho_one",   "co",   0, true},
};

static int64_t
we_minus_re(daos_epoch_t we, daos_epoch_t re)
{
	if (we > re)
		return 1;
	else if (we == re)
		return 0;
	else
		return -1;
}

static bool
conflicting_rw_is_excluded(bool empty, struct op *r, char *rp, daos_epoch_t re,
			   struct op *w, char *wp, daos_epoch_t we,
			   bool same_tx)
{
	int i;

	for (i = 0; i < ARRAY_SIZE(conflicting_rw_excluded_cases); i++) {
		struct conflicting_rw_excluded_case *c;

		c = &conflicting_rw_excluded_cases[i];
		if (c->ec_empty == empty && strcmp(c->ec_r, r->o_name) == 0 &&
		    strcmp(c->ec_rp, rp) == 0 &&
		    strcmp(c->ec_w, w->o_name) == 0 &&
		    strcmp(c->ec_wp, wp) == 0 &&
		    c->ec_we_minus_re == we_minus_re(we, re) &&
		    c->ec_same_tx == same_tx)
			return true;
	}

	return false;
}

/* Return the number of failures observed. */
static int
conflicting_rw_exec_one(struct io_test_args *arg, int i, int j, bool empty,
			struct op *r, char *rp, daos_epoch_t re,
			struct op *w, char *wp, daos_epoch_t we, bool same_tx,
			int *skipped)
{
	struct mvcc_arg		*mvcc_arg = arg->custom;
	struct tx_helper	*rtx;
	struct tx_helper	*wtx;
	struct tx_helper	 txh1 = {0};
	struct tx_helper	 txh2 = {0};
	int			 expected_rrc = 0;
	int			 expected_wrc = 0;
	int			 nfailed = 0;
	int			 rc;

	if (conflicting_rw_is_excluded(empty, r, rp, re, w, wp, we, same_tx)) {
		(*skipped)++;
		goto out;
	}

	/*
	 * Figure out the expected read result, perform read, and verify the
	 * result.
	 */
	if (r->o_rtype == R_E && !empty)
		expected_rrc = -DER_EXIST;
	else if (r->o_rtype == R_NE && empty)
		expected_rrc = -DER_NONEXIST;

	if (same_tx && expected_rrc != 0) {
		/** Not a valid use case as conditional updates are split in the
		 *  context of distributed transactions.  The conditional fetch
		 *  would mean either the update doesn't execute or should abort
		 *  the transaction if it returns -DER_EXIST
		 */
		goto out;
	}

	print_message("CASE %d.%d: %s, %s(%s, "DF_U64"), %s(%s, "DF_U64"), "
		      "%s TX [%d]\n", i, j, empty ? "empty" : "nonemtpy",
		      r->o_name, rp, re, w->o_name, wp, we,
		      same_tx ? "same" : "diff", mvcc_arg->i);

	if (same_tx) {
		rtx = wtx = &txh1;
		txh1.th_nr_ops = 2;
		txh1.th_op_seq = 1;
		if (is_rw(r))
			txh1.th_nr_mods = 2;
		else
			txh1.th_nr_mods = 1;
	} else {
		rtx = &txh1;
		wtx = &txh2;
		txh1.th_nr_ops = txh2.th_nr_ops = 1;
		txh1.th_op_seq = txh2.th_op_seq = 1;
		txh2.th_nr_mods = 1;
		if (is_rw(r))
			txh1.th_nr_mods = 1;
	}

	/* If requested, prepare the data that will be read. */
	if (!empty) {
		char	pp[L_COUNT + 1] = "coda";

		memcpy(pp, rp, strlen(rp));
		print_message("  update(%s, "DF_U64") before %s(%s, "
			      DF_U64"): ", pp, re - 1, r->o_name, rp, re);
		rc = update_f(arg, NULL /* txh */, pp, re - 1);
		print_message("%d\n", rc);
		if (rc != 0) {
			nfailed++;
			goto out;
		}
	}

	print_message("  %s(%s, "DF_U64") (expect %d): ",
		      r->o_name, rp, re, expected_rrc);
	rc = r->o_func(arg, rtx, rp, re);
	print_message("%d\n", rc);
	if (rc != expected_rrc) {
		nfailed++;
		goto out;
	}

	/*
	 * Figure out the expected readwrite or write result, perform the
	 * readwrite or write, and verify the result.
	 */
	if (re > we || (re == we && !same_tx))
		expected_wrc = -DER_TX_RESTART;
	if (is_rw(w)) {
		bool e;

		/*
		 * What shall be w's read result? This shall override its write
		 * result.
		 */
		if (re > we) {
			e = true;
		} else {
			e = empty;
			if (expected_rrc == 0 && is_rw(r))
				e = (r->o_wtype == W_E);
		}
		if (w->o_rtype == R_E && !e)
			expected_wrc = -DER_EXIST;
		else if (w->o_rtype == R_NE && e)
			expected_wrc = -DER_NONEXIST;
	}
	print_message("  %s(%s, "DF_U64") (expect %d): ",
		      w->o_name, wp, we, expected_wrc);
	rc = w->o_func(arg, wtx, wp, we);
	print_message("%d\n", rc);
	if (rc != expected_wrc)
		nfailed++;

out:
	if (nfailed > 0)
		print_message("FAILED: CASE %d.%d: %s, %s(%s, "DF_U64
			      "), %s(%s, "DF_U64"), %s TX [%d]\n", i, j,
			      empty ? "empty" : "nonemtpy", r->o_name, rp, re,
			      w->o_name, wp, we, same_tx ? "same" : "diff",
			      mvcc_arg->i);
	return nfailed;
}

/* Return the number of failures observed. */
static int
conflicting_rw_exec(struct io_test_args *arg, int i, struct op *r, struct op *w,
		    int *cases, int *skipped)
{
	struct mvcc_arg	*mvcc_arg = arg->custom;
	daos_epoch_t	 re;			/* r epoch */
	daos_epoch_t	 we;			/* w epoch */
	char		 rp[L_COUNT + 1] = {0};	/* r path */
	char		 wp[L_COUNT + 1] = {0};	/* w path */
	char		*path_template = "coda";
	bool		 emptiness[] = {true, false};
	int		 j = 0;
	int		 k;
	int		 nfailed = 0;

	/* Set overlapping paths. */
	set_path(r, path_template, rp);
	set_path(w, path_template, wp);
	D_ASSERTF(overlap(rp, wp), "overlap(\"%s\", \"%s\")", rp, wp);

	for (k = 0; k < ARRAY_SIZE(emptiness); k++) {
		bool empty = emptiness[k];

		/* Read, then write. re > we. */
		re = mvcc_arg->epoch + 10;
		we = mvcc_arg->epoch;
		nfailed += conflicting_rw_exec_one(arg, i, j, empty, r, rp,
						   re, w, wp, we,
						   false /* same_tx */,
						   skipped);
		(*cases)++;
		j++;
		mvcc_arg->i++;
		mvcc_arg->epoch += 100;

		/* Read, then write. re == we. Diff TX. */
		re = mvcc_arg->epoch;
		we = mvcc_arg->epoch;
		nfailed += conflicting_rw_exec_one(arg, i, j, empty, r, rp,
						   re, w, wp, we,
						   false /* same_tx */,
						   skipped);
		(*cases)++;
		j++;
		mvcc_arg->i++;
		mvcc_arg->epoch += 100;

		/* Read, then write. re == we. Same TX. */
		re = mvcc_arg->epoch;
		we = mvcc_arg->epoch;
		nfailed += conflicting_rw_exec_one(arg, i, j, empty, r, rp,
						   re, w, wp, we,
						   true /* same_tx */,
						   skipped);
		(*cases)++;
		j++;
		mvcc_arg->i++;
		mvcc_arg->epoch += 100;

		/* Read, then write. re < we. Shall write OK. */
		re = mvcc_arg->epoch;
		we = mvcc_arg->epoch + 10;
		nfailed += conflicting_rw_exec_one(arg, i, j, empty, r, rp,
						   re, w, wp, we,
						   false /* same_tx */,
						   skipped);
		(*cases)++;
		j++;
		mvcc_arg->i++;
		mvcc_arg->epoch += 100;
	}

	return nfailed;
}

/* Verify that a read causes a conflicting write to be rejected. */
static void
conflicting_rw(void **state)
{
	struct io_test_args	*arg = *state;
	struct mvcc_arg		*mvcc_arg = arg->custom;
	struct op		*r;
	struct op		*w;
	int			 i = 0;
	int			 nfailed = 0;
	int			 nskipped = 0;
	int			 ntot = 0;

	/* For each read, read timestamp update, or readwrite... */
	for_each_op(r) {
		if (!(is_r(r) || is_rtu(r) || is_rw(r)))
			continue;

		/* For each readwrite or write... */
		for_each_op(w) {
			if (!(is_rw(w) || is_w(w)))
				continue;

			nfailed += conflicting_rw_exec(arg, i, r, w, &ntot,
						       &nskipped);
			assert_true(!mvcc_arg->fail_fast || nfailed == 0);
			i++;
		}
	}

	print_message("total tests: %d, skipped %d\n", ntot, nskipped);

	if (nfailed > 0)
		fail_msg("%d failed cases", nfailed);
}

/* Return the number of failures observed. */
static int
uncertainty_check_exec_one(struct io_test_args *arg, int i, int j,
			   struct op *w, char *wp, daos_epoch_t we,
			   struct op *a, char *ap, daos_epoch_t ae,
			   daos_epoch_t bound, bool commit, int *skipped)
{
	struct mvcc_arg		*mvcc_arg = arg->custom;
	struct tx_helper	 txh1 = {0};
	struct tx_helper	 txh2 = {0};
	struct tx_helper	*wtx = &txh1;
	struct tx_helper	*atx = &txh2;
	int			 expected_arc;
	int			 nfailed = 0;
	int			 rc;

#define DF_CASE								\
	"CASE %d.%d: %s(%s, "DF_U64"), %s, %s(%s, "DF_U64") with bound "\
	DF_U64" [%d]"
#define DP_CASE(i, j, w, wp, we, commit, a, ap, ae, bound, argi)	\
	i, j, w->o_name, wp, we, commit ? "commit" : "do not commit",	\
	a->o_name, ap, ae, bound, argi

	print_message(DF_CASE"\n",
		      DP_CASE(i, j, w, wp, we, commit, a, ap, ae, bound,
			      mvcc_arg->i));

	wtx->th_nr_ops = 1;
	wtx->th_op_seq = 1;
	wtx->th_nr_mods = 1;
	if (!commit)
		wtx->th_skip_commit = true;
	atx->th_nr_ops = 1;
	atx->th_op_seq = 1;
	if (is_rw(a) || is_w(a))
		atx->th_nr_mods = 1;
	atx->th_epoch_bound = bound;

	/* Perform w. */
	print_message("  %s(%s, "DF_U64") (expect 0): ", w->o_name, wp, we);
	rc = w->o_func(arg, wtx, wp, we);
	print_message("%d\n", rc);
	if (rc != 0) {
		nfailed++;
		goto out;
	}

	/* Perform a. */
	if (we <= bound) {
		expected_arc = -DER_TX_RESTART;
	} else {
		if ((is_r(a) || is_rw(a)) && a->o_rtype == R_NE)
			expected_arc = -DER_NONEXIST;
		else
			expected_arc = 0;
	}
	print_message("  %s(%s, "DF_U64") (expect %d): ",
		      a->o_name, ap, ae, expected_arc);
	rc = a->o_func(arg, atx, ap, ae);
	print_message("%d\n", rc);
	if (rc != expected_arc)
		nfailed++;

out:
	if (nfailed > 0)
		print_message("FAILED: "DF_CASE"\n",
			      DP_CASE(i, j, w, wp, we, commit, a, ap, ae, bound,
				      mvcc_arg->i));
#undef DP_CASE
#undef DF_CASE
	return nfailed;
}

/* Return the number of failures observed. */
static int
uncertainty_check_exec(struct io_test_args *arg, int i, struct op *w,
		       struct op *a, int *cases, int *skipped)
{
	struct mvcc_arg	*mvcc_arg = arg->custom;
	daos_epoch_t	 we;			/* w epoch */
	daos_epoch_t	 ae;			/* a epoch */
	daos_epoch_t	 bound;			/* upper bound */
	char		 wp[L_COUNT + 1];	/* w path */
	char		 ap[L_COUNT + 1];	/* a path */
	char		*path_template = "coda";
	int		 j = 0;
	int		 nfailed = 0;

	/* Set overlapping paths. */
	set_path(w, path_template, wp);
	set_path(a, path_template, ap);
	D_ASSERTF(overlap(wp, ap), "overlap(\"%s\", \"%s\")", wp, ap);

	/* Write at the uncertainty upper bound, commit, then do operation a. */
	bound = mvcc_arg->epoch + 10;
	we = bound;
	ae = mvcc_arg->epoch;
	nfailed += uncertainty_check_exec_one(arg, i, j, w, wp, we, a, ap, ae,
					      bound, true /* commit */,
					      skipped);
	(*cases)++;
	j++;
	mvcc_arg->i++;
	mvcc_arg->epoch += 100;

	/*
	 * Write at the uncertainty upper bound, do not commit, then do
	 * operation a.
	 */
	bound = mvcc_arg->epoch + 10;
	we = bound;
	ae = mvcc_arg->epoch;
	nfailed += uncertainty_check_exec_one(arg, i, j, w, wp, we, a, ap, ae,
					      bound, false /* commit */,
					      skipped);
	(*cases)++;
	j++;
	mvcc_arg->i++;
	mvcc_arg->epoch += 100;

	/*
	 * Write above the uncertainty upper bound, commit, then do operation
	 * a.
	 */
	bound = mvcc_arg->epoch + 10;
	we = bound + 1;
	ae = mvcc_arg->epoch;
	nfailed += uncertainty_check_exec_one(arg, i, j, w, wp, we, a, ap, ae,
					      bound, true /* commit */,
					      skipped);
	(*cases)++;
	j++;
	mvcc_arg->i++;
	mvcc_arg->epoch += 100;

	return nfailed;
}

static void
uncertainty_check(void **state)
{
	struct io_test_args	*arg = *state;
	struct mvcc_arg		*mvcc_arg = arg->custom;
	struct op		*w;
	struct op		*a;
	int			 i = 0;
	int			 nfailed = 0;
	int			 nskipped = 0;
	int			 ntot = 0;

	/* For each write... */
	for_each_op(w) {
		if (!is_w(w))
			continue;

		/*
		 * For any operation that isn't a read timestamp update...
		 * (Read timestamp updates shall not perform epoch uncertainty
		 * checks.)
		 */
		for_each_op(a) {
			if (is_rtu(a))
				continue;

			nfailed += uncertainty_check_exec(arg, i, w, a, &ntot,
							  &nskipped);
			/* TODO: Enable once vos is ready. */
			nfailed = 0;
			assert_true(!mvcc_arg->fail_fast || nfailed == 0);
			i++;
		}
	}

	print_message("total tests: %d, skipped %d\n", ntot, nskipped);

	if (nfailed > 0)
		fail_msg("%d failed cases", nfailed);
}

static const struct CMUnitTest mvcc_tests[] = {
	{ "VOS900: Conflicting read and write",
	  conflicting_rw, NULL, NULL },
	{ "VOS901: Epoch uncertainty checks",
	  uncertainty_check, NULL, NULL },
};

static int
setup_mvcc(void **state)
{
	struct io_test_args	*arg;
	struct mvcc_arg		*mvcc_arg;
	int			 rc;

	rc = setup_io(state);
	if (rc != 0)
		return rc;

	arg = *state;
	D_ASSERT(arg->custom == NULL);
	D_ALLOC_PTR(mvcc_arg);
	D_ASSERT(mvcc_arg != NULL);
	mvcc_arg->epoch = 500;
	d_getenv_bool("CMOCKA_TEST_ABORT", &mvcc_arg->fail_fast);
	arg->custom = mvcc_arg;
	return 0;
}

static int
teardown_mvcc(void **state)
{
	struct io_test_args	*arg = *state;

	D_ASSERT(arg->custom != NULL);
	D_FREE(arg->custom);
	arg->custom = NULL;

	return teardown_io(state);
}

int
run_mvcc_tests(const char *cfg)
{
	char	test_name[DTS_CFG_MAX];

	dts_create_config(test_name, "VOS MVCC Tests %s", cfg);

	if (getenv("DAOS_IO_BYPASS")) {
		print_message("Skipping MVCC tests: DAOS_IO_BYPASS is set\n");
		return 0;
	}

	return cmocka_run_group_tests_name(test_name, mvcc_tests,
					   setup_mvcc, teardown_mvcc);
}<|MERGE_RESOLUTION|>--- conflicted
+++ resolved
@@ -1017,19 +1017,11 @@
 	{"listd",	T_R,	L_O,	L_NIL,	R_R,	W_NIL,	listd_f},
 	{"lista",	T_R,	L_D,	L_NIL,	R_R,	W_NIL,	lista_f},
 	{"listr",	T_R,	L_A,	L_NIL,	R_R,	W_NIL,	listr_f},
-<<<<<<< HEAD
-	{"queryc",	T_R,	L_C,	L_NIL,	R_R,	W_NIL,	NULL},
-	{"queryo",	T_R,	L_O,	L_NIL,	R_R,	W_NIL,	NULL},
-	{"queryd",	T_R,	L_D,	L_NIL,	R_R,	W_NIL,	NULL},
-	/* Read timestamp update only cases */
-	{"read_ts_o",	T_R,	L_O,	L_NIL,	R_R,	W_NIL,	read_ts_o_f},
-	{"read_ts_d",	T_R,	L_D,	L_NIL,	R_R,	W_NIL,	read_ts_d_f},
-	{"read_ts_a",	T_R,	L_A,	L_NIL,	R_R,	W_NIL,	read_ts_a_f},
 	/* Check existence */
 	{"checkexisto",	T_R,	L_O,	L_NIL,	R_NE,	W_NIL,	checkexisto_f},
 	{"checkexistd",	T_R,	L_D,	L_NIL,	R_NE,	W_NIL,	checkexistd_f},
 	{"checkexista",	T_R,	L_A,	L_NIL,	R_NE,	W_NIL,	checkexista_f},
-=======
+	/* VOS Query key */
 	{"querymaxd",	T_R,	L_O,	L_NIL,	R_NE,	W_NIL,	querymaxd_f},
 	{"querymaxa",	T_R,	L_D,	L_NIL,	R_NE,	W_NIL,	querymaxa_f},
 	{"querymaxr",	T_R,	L_A,	L_NIL,	R_NE,	W_NIL,	querymaxr_f},
@@ -1044,13 +1036,11 @@
 	{"querymindr",	T_R,	L_O,	L_NIL,	R_NE,	W_NIL,	querymindr_f},
 	{"queryminar",	T_R,	L_D,	L_NIL,	R_NE,	W_NIL,	queryminar_f},
 	{"querymindar",	T_R,	L_O,	L_NIL,	R_NE,	W_NIL,	querymindar_f},
-
 	/* Read timestamp updates */
 	{"read_ts_o",	T_RTU,	L_O,	L_NIL,	R_R,	W_NIL,	read_ts_o_f},
 	{"read_ts_d",	T_RTU,	L_D,	L_NIL,	R_R,	W_NIL,	read_ts_d_f},
 	{"read_ts_a",	T_RTU,	L_A,	L_NIL,	R_R,	W_NIL,	read_ts_a_f},
 
->>>>>>> 86fae6f5
 	/*
 	 * Readwrites
 	 *
