--- conflicted
+++ resolved
@@ -692,25 +692,7 @@
 };
 
 static struct conflicting_rw_excluded_case conflicting_rw_excluded_cases[] = {
-<<<<<<< HEAD
 	/** Used to disable specific tests as necessary */
-=======
-	{false,	"punchd_dne",	"cod",	"puncho_one",	"co",	0, false},
-	{false,	"punchd_dne",	"cod",	"puncho_one",	"co",	1, false},
-	{false,	"puncha_ane",	"coda",	"update_de",	"coda",	0, false},
-	{false,	"puncha_ane",	"coda",	"update_de",	"coda",	1, false},
-	{false,	"puncha_ane",	"coda",	"update_dne",	"coda",	0, false},
-	{false,	"puncha_ane",	"coda",	"update_dne",	"coda",	1, false},
-	{false,	"puncha_ane",	"coda",	"puncho_one",	"co",	0, false},
-	{false,	"puncha_ane",	"coda",	"puncho_one",	"co",	1, false},
-	{false,	"puncha_ane",	"coda",	"punchd_dne",	"cod",	0, false},
-	{false,	"puncha_ane",	"coda",	"punchd_dne",	"cod",	1, false},
-	{false, "puncha_ane",   "coda", "puncho_one",   "co",   0, true},
-	{false, "punchd_dne",   "cod",  "puncho_one",   "co",   0, true},
-	{false, "puncha_ane",   "coda", "update_de",    "coda", 0, true},
-	{false, "puncha_ane",   "coda", "update_dne",   "coda", 0, true},
-	{false, "puncha_ane",   "coda", "punchd_dne",   "cod",  0, true},
->>>>>>> 361d161c
 };
 
 static int64_t
@@ -750,22 +732,6 @@
 static int
 conflicting_rw_exec_one(struct io_test_args *arg, int i, int j, bool empty,
 			struct op *r, char *rp, daos_epoch_t re,
-<<<<<<< HEAD
-			struct op *w, char *wp, daos_epoch_t we,
-			bool *is_skipped)
-{
-	struct mvcc_arg	*mvcc_arg = arg->custom;
-	int		 expected_rrc = 0;
-	int		 expected_wrc = 0;
-	int		 nfailed = 0;
-	int		 rc;
-
-	if (is_excluded(empty, r, rp, re, w, wp, we)) {
-		*is_skipped = true;
-		goto out;
-	}
-	*is_skipped = false;
-=======
 			struct op *w, char *wp, daos_epoch_t we, bool same_tx)
 {
 	struct mvcc_arg		*mvcc_arg = arg->custom;
@@ -798,7 +764,6 @@
 		 */
 		goto out;
 	}
->>>>>>> 361d161c
 
 	print_message("CASE %d.%d: %s, %s(%s, "DF_U64"), %s(%s, "DF_U64"), "
 		      "%s TX [%d]\n", i, j, empty ? "empty" : "nonemtpy",
@@ -923,13 +888,6 @@
 		re = mvcc_arg->epoch + 10;
 		we = mvcc_arg->epoch;
 		nfailed += conflicting_rw_exec_one(arg, i, j, empty, r, rp,
-<<<<<<< HEAD
-						     re, w, wp, we,
-						     &is_skipped);
-		(*cases)++;
-		if (is_skipped)
-			(*skipped)++;
-=======
 						   re, w, wp, we,
 						   false /* same_tx */);
 		j++;
@@ -942,7 +900,6 @@
 		nfailed += conflicting_rw_exec_one(arg, i, j, empty, r, rp,
 						   re, w, wp, we,
 						   false /* same_tx */);
->>>>>>> 361d161c
 		j++;
 		mvcc_arg->i++;
 		mvcc_arg->epoch += 100;
@@ -951,16 +908,8 @@
 		re = mvcc_arg->epoch;
 		we = mvcc_arg->epoch;
 		nfailed += conflicting_rw_exec_one(arg, i, j, empty, r, rp,
-<<<<<<< HEAD
-						     re, w, wp, we,
-						     &is_skipped);
-		(*cases)++;
-		if (is_skipped)
-			(*skipped)++;
-=======
 						   re, w, wp, we,
 						   true /* same_tx */);
->>>>>>> 361d161c
 		j++;
 		mvcc_arg->i++;
 		mvcc_arg->epoch += 100;
@@ -969,16 +918,8 @@
 		re = mvcc_arg->epoch;
 		we = mvcc_arg->epoch + 10;
 		nfailed += conflicting_rw_exec_one(arg, i, j, empty, r, rp,
-<<<<<<< HEAD
-						     re, w, wp, we,
-						     &is_skipped);
-		(*cases)++;
-		if (is_skipped)
-			(*skipped)++;
-=======
 						   re, w, wp, we,
 						   false /* same_tx */);
->>>>>>> 361d161c
 		j++;
 		mvcc_arg->i++;
 		mvcc_arg->epoch += 100;
