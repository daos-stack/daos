--- conflicted
+++ resolved
@@ -35,15 +35,15 @@
 #include <daos/object.h>
 #include <daos/tests_lib.h>
 #include <daos_srv/vos.h>
-<<<<<<< HEAD
+
 #if D_HAS_WARNING(4, "-Wframe-larger-than")
 	#pragma GCC diagnostic ignored "-Wframe-larger-than="
-=======
+#endif
+
 #ifdef DAOS_HAS_VALGRIND
 #include <valgrind/valgrind.h>
 #else
 #define RUNNING_ON_VALGRIND 0
->>>>>>> e1c50172
 #endif
 
 #define VPOOL_16M	(16ULL << 20)
