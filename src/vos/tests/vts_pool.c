--- conflicted
+++ resolved
@@ -107,49 +107,6 @@
 }
 
 static void
-<<<<<<< HEAD
-pool_policy_update(void **state)
-{
-	int			ret = 0;
-	uuid_t			uuid;
-	struct vp_test_args	*arg = *state;
-	struct policy_desc_t	policy_desc;
-	struct vos_pool		*vp;
-
-	uuid_generate(uuid);
-	ret = vos_pool_create(arg->fname[0], uuid, VPOOL_256M, 0, 0, 0, NULL);
-
-	ret = vos_pool_open(arg->fname[0], uuid, 0, &arg->poh[0]);
-	assert_rc_equal(ret, 0);
-
-	policy_desc.policy = DAOS_MEDIA_POLICY_WRITE_INTENSIVITY;
-	policy_desc.params[0] = 123;
-	policy_desc.params[1] = 246;
-	policy_desc.params[2] = 667;
-	policy_desc.params[3] = 993;
-
-	ret = vos_pool_ctl(arg->poh[0], VOS_PO_CTL_SET_POLICY, &policy_desc);
-	assert_rc_equal(ret, 0);
-
-	vp = vos_hdl2pool(arg->poh[0]);
-	if (vp == NULL)
-		fail_msg("Cannot get vos_pool from hdl");
-
-	assert_int_equal(vp->vp_policy_desc.policy, policy_desc.policy);
-	assert_int_equal(vp->vp_policy_desc.params[0], policy_desc.params[0]);
-	assert_int_equal(vp->vp_policy_desc.params[1], policy_desc.params[1]);
-	assert_int_equal(vp->vp_policy_desc.params[2], policy_desc.params[2]);
-	assert_int_equal(vp->vp_policy_desc.params[3], policy_desc.params[3]);
-
-	ret = vos_pool_close(arg->poh[0]);
-	assert_rc_equal(ret, 0);
-	ret = vos_pool_destroy(arg->fname[0], uuid);
-	assert_rc_equal(ret, 0);
-}
-
-static void
-=======
->>>>>>> 8b95dfda
 pool_interop(void **state)
 {
 	struct vp_test_args	*arg = *state;
