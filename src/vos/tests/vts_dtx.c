--- conflicted
+++ resolved
@@ -593,15 +593,9 @@
 	/* The DTX in CoS cache will make related data record as readable. */
 	assert_memory_equal(update_buf, fetch_buf, UPDATE_BUF_SIZE);
 
-<<<<<<< HEAD
-	/* Commit the first 4 DTXs. */
-	rc = vos_dtx_commit(args->ctx.tc_co_hdl, &xid, 1);
-	assert_int_equal(rc, 0);
-=======
 	/* Commit the DTX. */
 	rc = vos_dtx_commit(args->ctx.tc_co_hdl, &xid, 1, NULL);
 	assert_int_equal(rc, 1);
->>>>>>> 105a85e7
 
 }
 
@@ -689,15 +683,9 @@
 		vts_dtx_end(dth);
 	}
 
-<<<<<<< HEAD
-	/* Commit the first 4 DTXs. */
-	rc = vos_dtx_commit(args->ctx.tc_co_hdl, xid, 4);
-	assert_int_equal(rc, 0);
-=======
 	/* Commit the fisrt 4 DTXs. */
 	rc = vos_dtx_commit(args->ctx.tc_co_hdl, xid, 4, NULL);
 	assert_int_equal(rc, 4);
->>>>>>> 105a85e7
 
 	param.ip_hdl = args->ctx.tc_co_hdl;
 	param.ip_ih = DAOS_HDL_INVAL;
