/**
 * (C) Copyright 2016-2019 Intel Corporation.
 *
 * Licensed under the Apache License, Version 2.0 (the "License");
 * you may not use this file except in compliance with the License.
 * You may obtain a copy of the License at
 *
 *    http://www.apache.org/licenses/LICENSE-2.0
 *
 * Unless required by applicable law or agreed to in writing, software
 * distributed under the License is distributed on an "AS IS" BASIS,
 * WITHOUT WARRANTIES OR CONDITIONS OF ANY KIND, either express or implied.
 * See the License for the specific language governing permissions and
 * limitations under the License.
 *
 * GOVERNMENT LICENSE RIGHTS-OPEN SOURCE SOFTWARE
 * The Government's rights to use, modify, reproduce, release, perform, display,
 * or disclose this software are subject to the terms of the Apache License as
 * provided in Contract No. B609815.
 * Any reproduction of computer software, computer software documentation, or
 * portions thereof marked with this legend must also reproduce the markings.
 */
/**
 * This file is part of daos
 *
 * vos/vos_obj.c
 */
#define D_LOGFAC	DD_FAC(vos)

#include <daos/common.h>
#include <daos/checksum.h>
#include <daos/btree.h>
#include <daos_types.h>
#include <daos_srv/vos.h>
#include <vos_internal.h>

/** Ensure the values of recx flags map to those exported by evtree */
D_CASSERT((uint32_t)VOS_VIS_FLAG_UNKNOWN == (uint32_t)EVT_UNKNOWN);
D_CASSERT((uint32_t)VOS_VIS_FLAG_COVERED == (uint32_t)EVT_COVERED);
D_CASSERT((uint32_t)VOS_VIS_FLAG_VISIBLE == (uint32_t)EVT_VISIBLE);
D_CASSERT((uint32_t)VOS_VIS_FLAG_PARTIAL == (uint32_t)EVT_PARTIAL);
D_CASSERT((uint32_t)VOS_VIS_FLAG_LAST == (uint32_t)EVT_LAST);

/**
 * @} vos_tree_helper
 */

static int
key_punch(struct vos_object *obj, daos_epoch_t epoch, uint32_t pm_ver,
	  daos_key_t *dkey, unsigned int akey_nr, daos_key_t *akeys,
	  uint32_t flags)
{
	struct vos_krec_df	*krec;
	struct vos_rec_bundle	 rbund;
	daos_csum_buf_t		 csum;
	d_iov_t			 riov;
	struct ilog_desc_cbs	 cbs;
	int			 rc;

	rc = obj_tree_init(obj);
	if (rc)
		D_GOTO(out, rc);

	tree_rec_bundle2iov(&rbund, &riov);
	rbund.rb_off	= UMOFF_NULL;
	rbund.rb_ver	= pm_ver;
	rbund.rb_csum	= &csum;
	memset(&csum, 0, sizeof(csum));

	if (!akeys) {
		rbund.rb_iov = dkey;
		rbund.rb_tclass	= VOS_BTR_DKEY;

		rc = key_tree_punch(obj, obj->obj_toh, epoch, dkey, &riov,
				    flags);
		if (rc != 0)
			D_GOTO(out, rc);

	} else {
		struct umem_instance	*umm;
		daos_handle_t		 toh, loh;
		int			 i;

		rc = key_tree_prepare(obj, obj->obj_toh, VOS_BTR_DKEY,
				      dkey, SUBTR_CREATE, DAOS_INTENT_PUNCH,
				      &krec, &toh);
		if (rc) {
			D_ERROR("Error preparing dkey: rc="DF_RC"\n",
				DP_RC(rc));
			D_GOTO(out, rc);
		}

		umm = vos_obj2umm(obj);

		/* A punch to the akey is an update on a DKEY so update the
		 * incarnation log.  This will normally be a noop but the
		 * log entry is needed because an existing dkey is implied.
		 */
		vos_ilog_desc_cbs_init(&cbs, vos_cont2hdl(obj->obj_cont));
		rc = ilog_open(umm, &krec->kr_ilog, &cbs, &loh);
		if (rc != 0) {
			D_ERROR("Error opening dkey ilog: rc="DF_RC"\n",
				DP_RC(rc));
			goto dkey_release;
		}

		rc = ilog_update(loh, epoch, false);
		if (rc != 0) {
			D_ERROR("Error updating ilog: rc="DF_RC"\n", DP_RC(rc));
			goto ilog_done;
		}

		rbund.rb_tclass	= VOS_BTR_AKEY;
		for (i = 0; i < akey_nr; i++) {
			rbund.rb_iov = &akeys[i];
			rc = key_tree_punch(obj, toh, epoch, &akeys[i], &riov,
					    flags);
			if (rc != 0) {
				D_ERROR("Error punching akey: rc="DF_RC"\n",
					DP_RC(rc));
				break;
			}
		}
ilog_done:
		ilog_close(loh);
dkey_release:
		key_tree_release(toh, 0);
	}
 out:
	return rc;
}

static int
obj_punch(daos_handle_t coh, struct vos_object *obj, daos_epoch_t epoch,
	  uint32_t flags)
{
	struct vos_container	*cont;
	int			 rc;

	cont = vos_hdl2cont(coh);
	rc = vos_oi_punch(cont, obj->obj_id, epoch, flags, obj->obj_df);
	if (rc)
		D_GOTO(failed, rc);

	/* evict it from catch, because future fetch should only see empty
	 * object (without obj_df)
	 */
	vos_obj_evict(obj);
failed:
	return rc;
}

/**
 * Punch an object, or punch a dkey, or punch an array of akeys.
 */
int
vos_obj_punch(daos_handle_t coh, daos_unit_oid_t oid, daos_epoch_t epoch,
	      uint32_t pm_ver, uint32_t flags, daos_key_t *dkey,
	      unsigned int akey_nr, daos_key_t *akeys, struct dtx_handle *dth)
{
	struct vos_container	*cont;
	struct vos_object	*obj = NULL;
	int			 rc = 0;

	D_DEBUG(DB_IO, "Punch "DF_UOID", epoch "DF_U64"\n",
		DP_UOID(oid), epoch);

	vos_dth_set(dth);
	cont = vos_hdl2cont(coh);

	rc = vos_tx_begin(vos_cont2umm(cont));
	if (rc != 0)
		goto reset;

	/* Commit the CoS DTXs via the PUNCH PMDK transaction. */
	if (dth != NULL && dth->dth_dti_cos_count > 0 &&
	    dth->dth_dti_cos_done == 0) {
		vos_dtx_commit_internal(cont, dth->dth_dti_cos,
					dth->dth_dti_cos_count);
		dth->dth_dti_cos_done = 1;
	}

	/* NB: punch always generate a new incarnation of the object */
	rc = vos_obj_hold(vos_obj_cache_current(), vos_hdl2cont(coh), oid,
			  epoch, false, DAOS_INTENT_PUNCH, &obj);
	if (rc == 0) {
		if (dkey) /* key punch */
			rc = key_punch(obj, epoch, pm_ver, dkey,
				       akey_nr, akeys, flags);
		else /* object punch */
			rc = obj_punch(coh, obj, epoch, flags);
	}

	if (dth != NULL && rc == 0)
		rc = vos_dtx_prepared(dth);

	rc = vos_tx_end(vos_cont2umm(cont), rc);
	if (obj != NULL)
		vos_obj_release(vos_obj_cache_current(), obj);

reset:
	vos_dth_set(NULL);
	if (rc != 0)
		D_DEBUG(DB_IO, "Failed to punch object "DF_UOID": rc = %d\n",
			DP_UOID(oid), rc);

	return rc;
}

int
vos_obj_delete(daos_handle_t coh, daos_unit_oid_t oid)
{
	struct daos_lru_cache	*occ  = vos_obj_cache_current();
	struct vos_container	*cont = vos_hdl2cont(coh);
	struct umem_instance	*umm = vos_cont2umm(cont);
	struct vos_object	*obj;
	int			 rc;

	rc = vos_obj_hold(occ, cont, oid, DAOS_EPOCH_MAX, true,
			  DAOS_INTENT_KILL, &obj);
	if (rc == -DER_NONEXIST)
		return 0;

	if (rc) {
		D_ERROR("Failed to hold object: %s\n", d_errstr(rc));
		return rc;
	}

	rc = vos_tx_begin(umm);
	if (rc)
		goto out;

	rc = vos_oi_delete(cont, obj->obj_id);
	if (rc)
		D_ERROR("Failed to delete object: %s\n", d_errstr(rc));

	rc = vos_tx_end(umm, rc);
	if (rc)
		goto out;

	/* NB: noop for full-stack mode */
	gc_wait_pool(vos_obj2pool(obj));
out:
	vos_obj_release(occ, obj);
	return rc;
}

/** Returns 0 if the the key is valid at epr->epr_hi */
static int
key_check_existence(struct vos_obj_iter *oiter, struct ilog_entries *entries,
		    daos_epoch_range_t *epr_out, daos_epoch_t *punched)
{
	struct ilog_entry		*entry;
	const daos_epoch_range_t	*epr = &oiter->it_epr;
	daos_epoch_t			 low_epoch = DAOS_EPOCH_MAX;
	daos_epoch_t			 in_progress = 0;
	daos_epoch_t			 punch = 0;
	bool				 skipped = false;

	ilog_foreach_entry_reverse(entries, entry) {
		if (entry->ie_id.id_epoch > epr->epr_hi) {
			/* skip records outside of our range but remember
			 * that they exist in case this key has no
			 * incarnation log entries.  In such case, we want
			 * to clean it up so if VOS_IT_PUNCHED is set,
			 * we will return such
			 */
			skipped = true;
			continue;
		}

		if (entry->ie_status == ILOG_INVISIBLE) {
			if (entry->ie_punch)
				return -DER_INPROGRESS;
			/* NB: Save in_progress epoch.  If there are no
			 * committed epochs, it will return -DER_INPROGRESS
			 * rather than -DER_NONEXIST to force caller to check
			 * the leader.  When VOS_IT_PURGE is set, nothing
			 * should be invisible.
			 */
			continue;
		}

		if (entry->ie_punch) {
			punch = entry->ie_id.id_epoch;
			break;
		}

		if (entry->ie_id.id_epoch < epr->epr_lo) {
			low_epoch = epr->epr_lo;
			break;
		}

		low_epoch = entry->ie_id.id_epoch;

		if (!epr_out && !punched)
			break;

		/* Continue scan til earliest epoch */
	}

	if (low_epoch == DAOS_EPOCH_MAX) {
		if (in_progress)
			return -DER_INPROGRESS;
		if ((oiter->it_flags & VOS_IT_PUNCHED) == 0)
			return -DER_NONEXIST;
		if (punched == 0 && skipped)
			return -DER_NONEXIST;
		/* Since there are no updates, just mark the whole thing as
		 * punched.
		 */
		if (punched)
			*punched = epr->epr_hi;
		return 0;
	}

	if ((oiter->it_flags & VOS_IT_PUNCHED) == 0) {
		if (epr_out && epr_out->epr_lo < low_epoch)
			epr_out->epr_lo = low_epoch;
		return 0;
	}

	if (punched && *punched < punch)
		*punched = punch;

	return 0;
}

static int
key_ilog_prepare(struct vos_obj_iter *oiter, daos_handle_t toh, int key_type,
		 daos_key_t *key, int flags, daos_handle_t *sub_toh,
		 daos_epoch_range_t *epr, daos_epoch_t *punched,
		 struct ilog_entries *entries)
{
	struct vos_krec_df	*krec = NULL;
	struct vos_object	*obj = oiter->it_obj;
	/* Grab all entries at or after the low epoch.  For visible keys
	 * we need to return the first subsequent punch so processes like
	 * rebuild can replay it so things are not visible at the next
	 * snapshot.
	 */
	daos_epoch_range_t	 range = {0, DAOS_EPOCH_MAX};
	int			 rc;

	rc = key_tree_prepare(obj, toh, key_type, key, flags,
			      vos_iter_intent(&oiter->it_iter), &krec,
			      sub_toh);
	if (rc == -DER_NONEXIST)
		return rc;

	if (rc != 0) {
		D_ERROR("Cannot load the prepare key tree: "DF_RC"\n",
			DP_RC(rc));
		return rc;
	}

	rc = key_ilog_fetch(obj, vos_iter_intent(&oiter->it_iter), &range, krec,
			    entries);
	if (rc != 0) {
		D_ERROR("Cannot fetch ilog for key tree: "DF_RC"\n", DP_RC(rc));
		goto fail;
	}

	rc = key_check_existence(oiter, entries, epr, punched);
	if (rc != 0) {
		if (rc == -DER_INPROGRESS)
			D_DEBUG(DB_TRACE, "Cannot load key tree because of"
				" conflicting modification\n");
		else
			D_ERROR("key non existent in specified range");
		goto fail;
	}
	return 0;
fail:
	if (sub_toh)
		key_tree_release(*sub_toh, false);
	return rc;
}

/**
 * @defgroup vos_obj_iters VOS object iterators
 * @{
 *
 * - iterate d-key
 * - iterate a-key (array)
 * - iterate recx
 */
static int
key_iter_fetch_helper(struct vos_obj_iter *oiter, struct vos_rec_bundle *rbund,
		      d_iov_t *keybuf, daos_anchor_t *anchor)
{
	d_iov_t			 kiov;
	d_iov_t			 riov;
	daos_csum_buf_t		 csum;

	tree_rec_bundle2iov(rbund, &riov);

	rbund->rb_iov	= keybuf;
	rbund->rb_csum	= &csum;

	d_iov_set(rbund->rb_iov, NULL, 0); /* no copy */
	dcb_set_null(rbund->rb_csum);

	return dbtree_iter_fetch(oiter->it_hdl, &kiov, &riov, anchor);
}

static void
key_record_punch(struct vos_obj_iter *oiter, struct ilog_entries *entries,
		 vos_iter_entry_t *ent)
{
	struct ilog_entry	*entry;

	ent->ie_key_punch = 0;

	ilog_foreach_entry(entries, entry) {
		if (entry->ie_id.id_epoch < oiter->it_epr.epr_lo)
			continue; /* skip historical punches */

		if (entry->ie_status == ILOG_INVISIBLE)
			continue; /* Skip any uncommited, punches */

		if (entry->ie_punch) {
			/* Only need one punch */
			ent->ie_key_punch = entry->ie_id.id_epoch;
			break;
		}
	}
}

static int
key_iter_fetch(struct vos_obj_iter *oiter, vos_iter_entry_t *ent,
	       daos_anchor_t *anchor, bool check_existence)
{

	struct vos_object	*obj = oiter->it_obj;
	struct vos_krec_df	*krec;
	struct vos_rec_bundle	 rbund;
	daos_epoch_range_t	 epr = {0, DAOS_EPOCH_MAX};
	daos_epoch_t		 punched;
	int			 rc;

	rc = key_iter_fetch_helper(oiter, &rbund, &ent->ie_key, anchor);

	if (rc != 0)
		return rc;

	D_ASSERT(rbund.rb_krec);
	if (oiter->it_iter.it_type == VOS_ITER_AKEY) {
		if (rbund.rb_krec->kr_bmap & KREC_BF_EVT) {
			ent->ie_child_type = VOS_ITER_RECX;
		} else if (rbund.rb_krec->kr_bmap & KREC_BF_BTR) {
			ent->ie_child_type = VOS_ITER_SINGLE;
		} else {
			ent->ie_child_type = VOS_ITER_NONE;
		}
	} else {
		ent->ie_child_type = VOS_ITER_AKEY;
	}

	krec = rbund.rb_krec;
	rc = key_ilog_fetch(obj, vos_iter_intent(&oiter->it_iter), &epr, krec,
			    &oiter->it_ilog_entries);

	if (rc != 0)
		return rc;

	if (!check_existence)
		goto record;

	epr = oiter->it_epr;
	punched = oiter->it_punched;
	rc = key_check_existence(oiter, &oiter->it_ilog_entries, &epr,
				 &punched);
	if (rc != 0) {
		if (rc == -DER_NONEXIST)
			return IT_OPC_NEXT;
		return rc;
	}
	ent->ie_epoch = epr.epr_lo;
	ent->ie_vis_flags = VOS_VIS_FLAG_VISIBLE;
	if (punched == epr.epr_hi) {
		/* The key has no visible subtrees so mark it covered */
		ent->ie_epoch = punched;
		ent->ie_vis_flags = VOS_VIS_FLAG_COVERED;
	}
record:
	key_record_punch(oiter, &oiter->it_ilog_entries, ent);
	return rc;
}

static int
key_iter_fetch_root(struct vos_obj_iter *oiter, vos_iter_type_t type,
		    struct vos_iter_info *info)
{
	struct vos_object	*obj = oiter->it_obj;
	struct vos_krec_df	*krec;
	struct vos_rec_bundle	 rbund;
	d_iov_t			 keybuf;
	int			 rc;

	rc = key_iter_fetch_helper(oiter, &rbund, &keybuf, NULL);

	if (rc != 0) {
		D_DEBUG(DB_TRACE, "Could not fetch key: rc = %d\n", rc);
		return rc;
	}

	krec = rbund.rb_krec;
	info->ii_vea_info = obj->obj_cont->vc_pool->vp_vea_info;
	info->ii_uma = vos_obj2uma(obj);

	info->ii_epr = oiter->it_epr;
	info->ii_punched = oiter->it_punched;
	/* Update the lower bound for nested iterator */
	rc = key_check_existence(oiter, &oiter->it_ilog_entries,
				 &info->ii_epr, &info->ii_punched);
	D_ASSERTF(rc == 0, "Current cursor should point at a valid entry: "
		  DF_RC"\n", DP_RC(rc));

	if (type == VOS_ITER_RECX) {
		if ((krec->kr_bmap & KREC_BF_EVT) == 0)
			return -DER_NONEXIST;
		info->ii_evt = &krec->kr_evt;
	} else {
		if ((krec->kr_bmap & KREC_BF_BTR) == 0)
			return -DER_NONEXIST;
		info->ii_btr = &krec->kr_btr;
	}

	return 0;
}

static int
key_iter_copy(struct vos_obj_iter *oiter, vos_iter_entry_t *ent,
	      d_iov_t *iov_out)
{
	if (ent->ie_key.iov_len > iov_out->iov_buf_len)
		return -DER_OVERFLOW;

	D_ASSERT(ent->ie_key.iov_buf != NULL);
	D_ASSERT(iov_out->iov_buf != NULL);

	memcpy(iov_out->iov_buf, ent->ie_key.iov_buf, ent->ie_key.iov_len);
	iov_out->iov_len = ent->ie_key.iov_len;
	return 0;
}

/**
 * Check if the current entry can match the iterator condition, this function
 * retuns IT_OPC_NOOP for true, returns IT_OPC_NEXT or IT_OPC_PROBE if further
 * operation is required. If IT_OPC_PROBE is returned, then the key to be
 * probed and its epoch range are also returned to @ent.
 */
static int
key_iter_match(struct vos_obj_iter *oiter, vos_iter_entry_t *ent)
{
	struct vos_object	*obj = oiter->it_obj;
	daos_epoch_range_t	*epr = &oiter->it_epr;
	struct ilog_entries	 entries;
	daos_handle_t		 toh;
	int			 rc;

	rc = key_iter_fetch(oiter, ent, NULL, true);
	if (rc != 0) {
		if (rc < 0)
			D_ERROR("Failed to fetch the entry: "DF_RC"\n",
				DP_RC(rc));
		return rc;
	}

	if ((oiter->it_iter.it_type == VOS_ITER_AKEY) ||
	    (oiter->it_akey.iov_buf == NULL)) /* dkey w/o akey as condition */
		return IT_OPC_NOOP;

	/* else: has akey as condition */
	if (epr->epr_lo != epr->epr_hi || (oiter->it_flags & VOS_IT_PUNCHED)) {
		D_ERROR("Cannot support epoch range for conditional iteration "
			"because it is not clearly defined.\n");
		return -DER_INVAL; /* XXX simplify it for now */
	}

	rc = key_tree_prepare(obj, obj->obj_toh, VOS_BTR_DKEY,
			      &ent->ie_key, 0, vos_iter_intent(&oiter->it_iter),
			      NULL, &toh);
	if (rc != 0) {
		D_DEBUG(DB_IO, "can't load the akey tree: %d\n", rc);
		return rc;
	}

	ilog_fetch_init(&entries);
	rc = key_ilog_prepare(oiter, toh, VOS_BTR_AKEY, &oiter->it_akey, 0,
			      NULL, NULL, NULL, &entries);
	if (rc == 0)
		rc = IT_OPC_NOOP;

	if (rc == -DER_NONEXIST)
		rc = IT_OPC_NEXT;

	ilog_fetch_finish(&entries);
	key_tree_release(toh, false);

	return rc;
}

/**
 * Check if the current item can match the provided condition (with the
 * giving a-key). If the item can't match the condition, this function
 * traverses the tree until a matched item is found.
 */
static int
key_iter_match_probe(struct vos_obj_iter *oiter)
{
	int	rc;

	while (1) {
		vos_iter_entry_t	entry;

		rc = key_iter_match(oiter, &entry);
		switch (rc) {
		default:
			D_ASSERT(rc < 0);
			D_ERROR("match failed, rc=%d\n", rc);
			goto out;

		case IT_OPC_NOOP:
			/* already match the condition, no further operation */
			rc = 0;
			goto out;

		case IT_OPC_NEXT:
			/* move to the next tree record */
			rc = dbtree_iter_next(oiter->it_hdl);
			if (rc)
				goto out;
			break;
		}
	}
 out:
	return rc;
}

static int
key_iter_probe(struct vos_obj_iter *oiter, daos_anchor_t *anchor)
{
	int	rc;

	rc = dbtree_iter_probe(oiter->it_hdl,
			       anchor ? BTR_PROBE_GE : BTR_PROBE_FIRST,
			       vos_iter_intent(&oiter->it_iter),
			       NULL, anchor);
	if (rc)
		D_GOTO(out, rc);

	rc = key_iter_match_probe(oiter);
	if (rc)
		D_GOTO(out, rc);
 out:
	return rc;
}

static int
key_iter_next(struct vos_obj_iter *oiter)
{
	int	rc;

	rc = dbtree_iter_next(oiter->it_hdl);
	if (rc)
		D_GOTO(out, rc);

	rc = key_iter_match_probe(oiter);
	if (rc)
		D_GOTO(out, rc);
out:
	return rc;
}

/**
 * Iterator for the d-key tree.
 */
static int
dkey_iter_prepare(struct vos_obj_iter *oiter, daos_key_t *akey)
{
	int	rc;

	oiter->it_akey = *akey;

	rc = dbtree_iter_prepare(oiter->it_obj->obj_toh, 0, &oiter->it_hdl);

	return rc;
}

/**
 * Iterator for the akey tree.
 */
static int
akey_iter_prepare(struct vos_obj_iter *oiter, daos_key_t *dkey)
{
	daos_handle_t		 toh;
	int			 rc;

	rc = key_ilog_prepare(oiter, oiter->it_obj->obj_toh, VOS_BTR_DKEY, dkey,
			      0, &toh, &oiter->it_epr, &oiter->it_punched,
			      &oiter->it_ilog_entries);
	if (rc != 0)
		goto failed;

	/* see BTR_ITER_EMBEDDED for the details */
	rc = dbtree_iter_prepare(toh, BTR_ITER_EMBEDDED, &oiter->it_hdl);
	key_tree_release(toh, false);

	if (rc == 0)
		return 0;

failed:
	D_ERROR("Could not prepare akey iterator "DF_RC"\n", DP_RC(rc));
	return rc;
}

/**
 * Record extent (recx) iterator
 */

/**
 * Record extent (recx) iterator
 */
static int singv_iter_fetch(struct vos_obj_iter *oiter,
			   vos_iter_entry_t *it_entry,
			   daos_anchor_t *anchor);
/**
 * Prepare the iterator for the recx tree.
 */
static int
singv_iter_prepare(struct vos_obj_iter *oiter, daos_key_t *dkey,
		   daos_key_t *akey)
{
	struct vos_object	*obj = oiter->it_obj;
	daos_handle_t		 ak_toh;
	daos_handle_t		 sv_toh;
	int			 rc;

	rc = key_ilog_prepare(oiter, obj->obj_toh, VOS_BTR_DKEY, dkey, 0,
			      &ak_toh, &oiter->it_epr, &oiter->it_punched,
			      &oiter->it_ilog_entries);
	if (rc != 0)
		return rc;

	rc = key_ilog_prepare(oiter, ak_toh, VOS_BTR_AKEY, akey, 0, &sv_toh,
			      &oiter->it_epr, &oiter->it_punched,
			      &oiter->it_ilog_entries);
	if (rc != 0)
		D_GOTO(failed_1, rc);

	/* see BTR_ITER_EMBEDDED for the details */
	rc = dbtree_iter_prepare(sv_toh, BTR_ITER_EMBEDDED, &oiter->it_hdl);
	if (rc != 0)
		D_DEBUG(DB_IO, "Cannot prepare singv iterator: "DF_RC"\n",
			DP_RC(rc));
	key_tree_release(sv_toh, false);
 failed_1:
	key_tree_release(ak_toh, false);
	return rc;
}

/**
 * Probe the single value based on @opc and conditions in @entry (epoch),
 * return the matched one to @entry.
 */
static int
singv_iter_probe_fetch(struct vos_obj_iter *oiter, dbtree_probe_opc_t opc,
		       vos_iter_entry_t *entry)
{
	struct vos_key_bundle	kbund;
	d_iov_t		kiov;
	int			rc;

	tree_key_bundle2iov(&kbund, &kiov);
	kbund.kb_epoch = entry->ie_epoch;

	rc = dbtree_iter_probe(oiter->it_hdl, opc,
			       vos_iter_intent(&oiter->it_iter), &kiov, NULL);
	if (rc != 0)
		return rc;

	memset(entry, 0, sizeof(*entry));
	rc = singv_iter_fetch(oiter, entry, NULL);
	return rc;
}

/**
 * Find the data that was written before/in the specified epoch of @oiter
 * for the recx in @entry. If this recx has no data for this epoch, then
 * this function will move on to the next recx and repeat this process.
 */
static int
singv_iter_probe_epr(struct vos_obj_iter *oiter, vos_iter_entry_t *entry)
{
	daos_epoch_range_t *epr = &oiter->it_epr;

	while (1) {
		int	opc;
		int	rc;

		switch (oiter->it_epc_expr) {
		default:
			return -DER_INVAL;

		case VOS_IT_EPC_EQ:
			if (entry->ie_epoch > epr->epr_hi)
				return -DER_NONEXIST;

			if (entry->ie_epoch < epr->epr_lo) {
				entry->ie_epoch = epr->epr_lo;
				opc = BTR_PROBE_EQ;
				break;
			}
			return 0;

		case VOS_IT_EPC_RE:
			if (entry->ie_epoch > epr->epr_hi)
				return -DER_NONEXIST;

			if (entry->ie_epoch < epr->epr_lo) {
				entry->ie_epoch = epr->epr_lo;
				opc = BTR_PROBE_GE;
				break;
			}
			return 0;

		case VOS_IT_EPC_RR:
			if (entry->ie_epoch < epr->epr_lo)
				return -DER_NONEXIST; /* end of story */

			if (entry->ie_epoch > epr->epr_hi) {
				entry->ie_epoch = epr->epr_hi;
				opc = BTR_PROBE_LE;
				break;
			}
			return 0;

		case VOS_IT_EPC_GE:
			if (entry->ie_epoch < epr->epr_lo) {
				entry->ie_epoch = epr->epr_lo;
				opc = BTR_PROBE_GE;
				break;
			}
			return 0;

		case VOS_IT_EPC_LE:
			if (entry->ie_epoch > epr->epr_lo) {
				entry->ie_epoch = epr->epr_lo;
				opc = BTR_PROBE_LE;
				break;
			}
			return 0;
		}
		rc = singv_iter_probe_fetch(oiter, opc, entry);
		if (rc != 0)
			return rc;
	}
}

static int
singv_iter_probe(struct vos_obj_iter *oiter, daos_anchor_t *anchor)
{
	vos_iter_entry_t	entry;
	daos_anchor_t		tmp = {0};
	int			opc;
	int			rc;

	if (oiter->it_epc_expr == VOS_IT_EPC_RR)
		opc = anchor == NULL ? BTR_PROBE_LAST : BTR_PROBE_LE;
	else
		opc = anchor == NULL ? BTR_PROBE_FIRST : BTR_PROBE_GE;

	rc = dbtree_iter_probe(oiter->it_hdl, opc,
			       vos_iter_intent(&oiter->it_iter), NULL, anchor);
	if (rc != 0)
		return rc;

	memset(&entry, 0, sizeof(entry));
	rc = singv_iter_fetch(oiter, &entry, &tmp);
	if (rc != 0)
		return rc;

	if (anchor != NULL) {
		if (memcmp(anchor, &tmp, sizeof(tmp)) == 0)
			return 0;

		D_DEBUG(DB_IO, "Can't find the provided anchor\n");
		/**
		 * the original recx has been merged/discarded, so we need to
		 * call singv_iter_probe_epr() and check if the current record
		 * can match the condition.
		 */
	}
	rc = singv_iter_probe_epr(oiter, &entry);
	return rc;
}

static int
singv_iter_fetch(struct vos_obj_iter *oiter, vos_iter_entry_t *it_entry,
		 daos_anchor_t *anchor)
{
	struct vos_key_bundle	kbund;
	struct vos_rec_bundle	rbund;
	d_iov_t			kiov;
	d_iov_t			riov;
	int			rc;

	tree_key_bundle2iov(&kbund, &kiov);
	kbund.kb_epoch	= it_entry->ie_epoch;

	tree_rec_bundle2iov(&rbund, &riov);
	rbund.rb_biov	= &it_entry->ie_biov;
	rbund.rb_csum	= &it_entry->ie_csum;

	memset(&it_entry->ie_biov, 0, sizeof(it_entry->ie_biov));
	dcb_set_null(rbund.rb_csum);

	rc = dbtree_iter_fetch(oiter->it_hdl, &kiov, &riov, anchor);
	if (rc)
		D_GOTO(out, rc);

	it_entry->ie_vis_flags = VOS_VIS_FLAG_VISIBLE;
	it_entry->ie_epoch	 = kbund.kb_epoch;
	if (it_entry->ie_epoch <= oiter->it_punched)
		it_entry->ie_vis_flags = VOS_VIS_FLAG_COVERED;
	it_entry->ie_rsize	 = rbund.rb_rsize;
	it_entry->ie_ver	 = rbund.rb_ver;
	it_entry->ie_recx.rx_idx = 0;
	it_entry->ie_recx.rx_nr  = 1;
 out:
	return rc;
}

static int
singv_iter_next(struct vos_obj_iter *oiter)
{
	vos_iter_entry_t entry;
	int		 rc;
	int		 opc;

	/* Only one SV rec is visible for the given @epoch,
	 * so return -DER_NONEXIST directly for the next().
	 */
	if (oiter->it_flags & VOS_IT_RECX_VISIBLE &&
	    !oiter->it_iter.it_for_purge)
		return -DER_NONEXIST;

	memset(&entry, 0, sizeof(entry));
	rc = singv_iter_fetch(oiter, &entry, NULL);
	if (rc != 0)
		return rc;

	if (oiter->it_epc_expr == VOS_IT_EPC_RE)
		entry.ie_epoch += 1;
	else if (oiter->it_epc_expr == VOS_IT_EPC_RR)
		entry.ie_epoch -= 1;
	else
		entry.ie_epoch = DAOS_EPOCH_MAX;

	opc = (oiter->it_epc_expr == VOS_IT_EPC_RR) ?
		BTR_PROBE_LE : BTR_PROBE_GE;

	rc = singv_iter_probe_fetch(oiter, opc, &entry);
	if (rc != 0)
		return rc;

	rc = singv_iter_probe_epr(oiter, &entry);
	return rc;
}

#define recx_flags_set(flags, setting)	\
	(((flags) & (setting)) == (setting))

static uint32_t
recx_get_flags(struct vos_obj_iter *oiter)
{
	uint32_t options = EVT_ITER_EMBEDDED;

	if (recx_flags_set(oiter->it_flags,
			   VOS_IT_RECX_VISIBLE | VOS_IT_RECX_SKIP_HOLES)) {
		options |= EVT_ITER_VISIBLE | EVT_ITER_SKIP_HOLES;
		D_ASSERT(!recx_flags_set(oiter->it_flags, VOS_IT_RECX_COVERED));
		goto done;
	}
	D_ASSERT(!recx_flags_set(oiter->it_flags, VOS_IT_RECX_SKIP_HOLES));
	if (oiter->it_flags & VOS_IT_RECX_VISIBLE)
		options |= EVT_ITER_VISIBLE;
	if (oiter->it_flags & VOS_IT_RECX_COVERED)
		options |= EVT_ITER_COVERED;

done:
	if (oiter->it_flags & VOS_IT_RECX_REVERSE)
		options |= EVT_ITER_REVERSE;
	if (oiter->it_flags & VOS_IT_FOR_PURGE)
		options |= EVT_ITER_FOR_PURGE;
	if (oiter->it_flags & VOS_IT_FOR_REBUILD)
		options |= EVT_ITER_FOR_REBUILD;
	return options;
}

/**
 * Prepare the iterator for the recx tree.
 */
static int
recx_iter_prepare(struct vos_obj_iter *oiter, daos_key_t *dkey,
		  daos_key_t *akey)
{
	struct vos_object	*obj = oiter->it_obj;
	struct evt_filter	 filter = {0};
	daos_handle_t		 ak_toh;
	daos_handle_t		 rx_toh;
	int			 rc;
	uint32_t		 options;

	rc = key_ilog_prepare(oiter, obj->obj_toh, VOS_BTR_DKEY, dkey, 0,
			      &ak_toh, &oiter->it_epr, &oiter->it_punched,
			      &oiter->it_ilog_entries);
	if (rc != 0)
		return rc;

	rc = key_ilog_prepare(oiter, ak_toh, VOS_BTR_AKEY, akey, SUBTR_EVT,
			      &rx_toh, &oiter->it_epr, &oiter->it_punched,
			      &oiter->it_ilog_entries);
	if (rc != 0)
		D_GOTO(failed, rc);

	filter.fr_ex.ex_lo = 0;
	filter.fr_ex.ex_hi = ~(0ULL);
	filter.fr_epr = oiter->it_epr;
	filter.fr_punch = oiter->it_punched;
	options = recx_get_flags(oiter);
	rc = evt_iter_prepare(rx_toh, options, &filter,
			      &oiter->it_hdl);
	if (rc != 0) {
		D_DEBUG(DB_IO, "Cannot prepare recx iterator : %d\n", rc);
	}
	key_tree_release(rx_toh, true);
 failed:
	key_tree_release(ak_toh, false);
	return rc;
}
static int
recx_iter_probe(struct vos_obj_iter *oiter, daos_anchor_t *anchor)
{
	int	opc;
	int	rc;

	opc = anchor ? EVT_ITER_FIND : EVT_ITER_FIRST;
	rc = evt_iter_probe(oiter->it_hdl, opc, NULL, anchor);
	return rc;
}

static int
recx_iter_fetch(struct vos_obj_iter *oiter, vos_iter_entry_t *it_entry,
		daos_anchor_t *anchor)
{
	struct evt_extent	*ext;
	struct evt_entry	 entry;
	int			 rc;
	unsigned int		 inob;

	rc = evt_iter_fetch(oiter->it_hdl, &inob, &entry, anchor);
	if (rc != 0)
		D_GOTO(out, rc);

	memset(it_entry, 0, sizeof(*it_entry));

	ext = &entry.en_sel_ext;
	it_entry->ie_epoch	 = entry.en_epoch;
	it_entry->ie_recx.rx_idx = ext->ex_lo;
	it_entry->ie_recx.rx_nr	 = evt_extent_width(ext);
	ext = &entry.en_ext;
	/* Also export the original extent and the visibility flags */
	it_entry->ie_orig_recx.rx_idx = ext->ex_lo;
	it_entry->ie_orig_recx.rx_nr	 = evt_extent_width(ext);
	it_entry->ie_vis_flags = entry.en_visibility;
	it_entry->ie_rsize	= inob;
	it_entry->ie_ver	= entry.en_ver;
	it_entry->ie_biov.bi_buf = NULL;
	it_entry->ie_biov.bi_data_len = it_entry->ie_recx.rx_nr *
					it_entry->ie_rsize;
	it_entry->ie_biov.bi_addr = entry.en_addr;
 out:
	return rc;
}

static int
recx_iter_copy(struct vos_obj_iter *oiter, vos_iter_entry_t *it_entry,
	       d_iov_t *iov_out)
{
	struct bio_io_context	*bioc;
	struct bio_iov		*biov = &it_entry->ie_biov;

	D_ASSERT(biov->bi_buf == NULL);
	D_ASSERT(iov_out->iov_buf != NULL);

	/* Skip copy and return success for a punched record */
	if (bio_addr_is_hole(&biov->bi_addr))
		return 0;
	else if (iov_out->iov_buf_len < biov->bi_data_len)
		return -DER_OVERFLOW;

	/*
	 * Set 'iov_len' beforehand, cause it will be used as copy
	 * size in bio_read().
	 */
	iov_out->iov_len = biov->bi_data_len;
	bioc = oiter->it_obj->obj_cont->vc_pool->vp_io_ctxt;
	D_ASSERT(bioc != NULL);

	return bio_read(bioc, biov->bi_addr, iov_out);
}

static int
recx_iter_next(struct vos_obj_iter *oiter)
{
	return evt_iter_next(oiter->it_hdl);
}

static int
recx_iter_fini(struct vos_obj_iter *oiter)
{
	return evt_iter_finish(oiter->it_hdl);
}

/**
 * common functions for iterator.
 */
static int vos_obj_iter_fini(struct vos_iterator *vitr);

/** prepare an object content iterator */
int
vos_obj_iter_prep(vos_iter_type_t type, vos_iter_param_t *param,
		  struct vos_iterator **iter_pp)
{
	struct vos_obj_iter *oiter;
	int		     rc;

	D_ALLOC_PTR(oiter);
	if (oiter == NULL)
		return -DER_NOMEM;

	ilog_fetch_init(&oiter->it_ilog_entries);
	oiter->it_iter.it_type = type;
	oiter->it_epr = param->ip_epr;
	oiter->it_punched = 0;
	oiter->it_epc_expr = param->ip_epc_expr;
	oiter->it_flags = param->ip_flags;
	if (param->ip_flags & VOS_IT_FOR_PURGE)
		oiter->it_iter.it_for_purge = 1;
	if (param->ip_flags & VOS_IT_FOR_REBUILD)
		oiter->it_iter.it_for_rebuild = 1;

	/* XXX the condition epoch ranges could cover multiple versions of
	 * the object/key if it's punched more than once. However, rebuild
	 * system should guarantee this will never happen.
	 */
	rc = vos_obj_hold(vos_obj_cache_current(), vos_hdl2cont(param->ip_hdl),
			  param->ip_oid, param->ip_epr.epr_hi, true,
			  vos_iter_intent(&oiter->it_iter), &oiter->it_obj);
	if (rc != 0)
		D_GOTO(failed, rc);

	if (vos_obj_is_empty(oiter->it_obj)) {
		D_DEBUG(DB_IO, "Empty object, nothing to iterate\n");
		D_GOTO(failed, rc = -DER_NONEXIST);
	}

	rc = obj_tree_init(oiter->it_obj);
	if (rc != 0)
		goto failed;

	switch (type) {
	default:
		D_ERROR("unknown iterator type %d.\n", type);
		rc = -DER_INVAL;
		break;

	case VOS_ITER_DKEY:
		rc = dkey_iter_prepare(oiter, &param->ip_akey);
		break;

	case VOS_ITER_AKEY:
		rc = akey_iter_prepare(oiter, &param->ip_dkey);
		break;

	case VOS_ITER_SINGLE:
		rc = singv_iter_prepare(oiter, &param->ip_dkey,
					&param->ip_akey);
		break;

	case VOS_ITER_RECX:
		rc = recx_iter_prepare(oiter, &param->ip_dkey, &param->ip_akey);
		break;
	}

	if (rc != 0)
		D_GOTO(failed, rc);

	*iter_pp = &oiter->it_iter;
	return 0;
 failed:
	vos_obj_iter_fini(&oiter->it_iter);
	return rc;
}

int
vos_obj_iter_nested_tree_fetch(struct vos_iterator *iter, vos_iter_type_t type,
			       struct vos_iter_info *info)
{
	struct vos_obj_iter	*oiter = vos_iter2oiter(iter);
	int			 rc = 0;

	switch (iter->it_type) {
	default:
		D_ASSERT(0);
	case VOS_ITER_RECX:
	case VOS_ITER_SINGLE:
		D_ERROR("Iterator type has no subtree\n");
		return -DER_INVAL;
	case VOS_ITER_DKEY:
		if (type != VOS_ITER_AKEY) {
			D_ERROR("Invalid nested iterator type for "
				"VOS_ITER_DKEY: %d\n", type);
			return -DER_INVAL;
		}
		break;
	case VOS_ITER_AKEY:
		if (type != VOS_ITER_RECX &&
		    type != VOS_ITER_SINGLE) {
			D_ERROR("Invalid nested iterator type for "
				"VOS_ITER_AKEY: %d\n", type);
			return -DER_INVAL;
		}
	};

	rc = key_iter_fetch_root(oiter, type, info);

	if (rc != 0) {
		D_DEBUG(DB_TRACE, "Failed to fetch and initialize cursor "
			"subtree: rc=%d\n", rc);
		return rc;
	}

	info->ii_obj = oiter->it_obj;

	return 0;
}

static int
nested_dkey_iter_init(struct vos_obj_iter *oiter, struct vos_iter_info *info)
{
	int	rc;

	/* XXX the condition epoch ranges could cover multiple versions of
	 * the object/key if it's punched more than once. However, rebuild
	 * system should guarantee this will never happen.
	 */
	rc = vos_obj_hold(vos_obj_cache_current(), vos_hdl2cont(info->ii_hdl),
			  info->ii_oid, info->ii_epr.epr_hi, true,
			  vos_iter_intent(&oiter->it_iter), &oiter->it_obj);
	if (rc != 0)
		return rc;

	if (vos_obj_is_empty(oiter->it_obj)) {
		D_DEBUG(DB_IO, "Empty object, nothing to iterate\n");
		D_GOTO(failed, rc = -DER_NONEXIST);
	}

	rc = obj_tree_init(oiter->it_obj);

	if (rc != 0)
		goto failed;

	rc = dkey_iter_prepare(oiter, info->ii_akey);

	if (rc != 0)
		goto failed;

	return 0;
failed:
	vos_obj_release(vos_obj_cache_current(), oiter->it_obj);

	return rc;
}

int
vos_obj_iter_nested_prep(vos_iter_type_t type, struct vos_iter_info *info,
			 struct vos_iterator **iter_pp)
{
	struct vos_object	*obj = info->ii_obj;
	struct vos_obj_iter	*oiter;
	struct evt_desc_cbs	 cbs;
	struct evt_filter	 filter = {0};
	daos_handle_t		 toh;
	int			 rc = 0;
	uint32_t		 options;

	D_ALLOC_PTR(oiter);
	if (oiter == NULL)
		return -DER_NOMEM;

	ilog_fetch_init(&oiter->it_ilog_entries);
	oiter->it_epr = info->ii_epr;
	oiter->it_punched = info->ii_punched;
	oiter->it_epc_expr = info->ii_epc_expr;
	oiter->it_flags = info->ii_flags;
	if (type != VOS_ITER_DKEY)
		oiter->it_obj = obj;
	if (info->ii_flags & VOS_IT_FOR_PURGE)
		oiter->it_iter.it_for_purge = 1;
	if (info->ii_flags & VOS_IT_FOR_REBUILD)
		oiter->it_iter.it_for_rebuild = 1;

	switch (type) {
	default:
		D_ERROR("unknown iterator type %d.\n", type);
		rc = -DER_INVAL;
		goto failed;

	case VOS_ITER_DKEY:
		rc = nested_dkey_iter_init(oiter, info);
		if (rc != 0)
			goto failed;
		goto success;
	case VOS_ITER_AKEY:
	case VOS_ITER_SINGLE:
		rc = dbtree_open_inplace_ex(info->ii_btr, info->ii_uma,
					vos_cont2hdl(obj->obj_cont),
					vos_obj2pool(obj), &toh);
		if (rc) {
			D_DEBUG(DB_TRACE, "Failed to open tree for iterator:"
				" rc = %d\n", rc);
			goto failed;
		}
		rc = dbtree_iter_prepare(toh, BTR_ITER_EMBEDDED,
					 &oiter->it_hdl);
		break;

	case VOS_ITER_RECX:
		vos_evt_desc_cbs_init(&cbs, vos_obj2pool(obj),
				      vos_cont2hdl(obj->obj_cont));
		rc = evt_open(info->ii_evt, info->ii_uma, &cbs, &toh);
		if (rc) {
			D_DEBUG(DB_TRACE, "Failed to open tree for iterator:"
				" rc = %d\n", rc);
			goto failed;
		}
		filter.fr_ex.ex_lo = 0;
		filter.fr_ex.ex_hi = ~(0ULL);
		filter.fr_epr = oiter->it_epr;
		filter.fr_punch = oiter->it_punched;
		options = recx_get_flags(oiter);
		rc = evt_iter_prepare(toh, options, &filter, &oiter->it_hdl);
		break;
	}
	key_tree_release(toh, type == VOS_ITER_RECX);

	if (rc != 0) {
		D_DEBUG(DB_TRACE, "Failed to prepare iterator: rc = %d\n", rc);
		goto failed;
	}

success:
	*iter_pp = &oiter->it_iter;
	return 0;
failed:
	ilog_fetch_finish(&oiter->it_ilog_entries);
	D_FREE(oiter);
	return rc;
}

/** release the object iterator */
static int
vos_obj_iter_fini(struct vos_iterator *iter)
{
	struct vos_obj_iter	*oiter = vos_iter2oiter(iter);
	int			 rc;

	if (daos_handle_is_inval(oiter->it_hdl))
		D_GOTO(out, rc = -DER_NO_HDL);

	switch (iter->it_type) {
	default:
		D_ASSERT(0);
		break;

	case VOS_ITER_DKEY:
	case VOS_ITER_AKEY:
	case VOS_ITER_SINGLE:
		rc = dbtree_iter_finish(oiter->it_hdl);
		break;

	case VOS_ITER_RECX:
		rc = recx_iter_fini(oiter);
		break;
	}
 out:
	/* Release the object only if we didn't borrow it from the parent
	 * iterator.   The generic code reference counts the iterators
	 * to ensure that a parent never gets removed before all nested
	 * iterators are finalized
	 */
	if (oiter->it_obj != NULL &&
	    (iter->it_type == VOS_ITER_DKEY || !iter->it_from_parent))
		vos_obj_release(vos_obj_cache_current(), oiter->it_obj);

	ilog_fetch_finish(&oiter->it_ilog_entries);
	D_FREE(oiter);
	return 0;
}

int
vos_obj_iter_probe(struct vos_iterator *iter, daos_anchor_t *anchor)
{
	struct vos_obj_iter *oiter = vos_iter2oiter(iter);

	switch (iter->it_type) {
	default:
		D_ASSERT(0);
		return -DER_INVAL;

	case VOS_ITER_DKEY:
	case VOS_ITER_AKEY:
		return key_iter_probe(oiter, anchor);

	case VOS_ITER_SINGLE:
		return singv_iter_probe(oiter, anchor);

	case VOS_ITER_RECX:
		return recx_iter_probe(oiter, anchor);
	}
}

static int
vos_obj_iter_next(struct vos_iterator *iter)
{
	struct vos_obj_iter *oiter = vos_iter2oiter(iter);

	switch (iter->it_type) {
	default:
		D_ASSERT(0);
		return -DER_INVAL;

	case VOS_ITER_DKEY:
	case VOS_ITER_AKEY:
		return key_iter_next(oiter);

	case VOS_ITER_SINGLE:
		return singv_iter_next(oiter);

	case VOS_ITER_RECX:
		return recx_iter_next(oiter);
	}
}

static int
vos_obj_iter_fetch(struct vos_iterator *iter, vos_iter_entry_t *it_entry,
		   daos_anchor_t *anchor)
{
	struct vos_obj_iter *oiter = vos_iter2oiter(iter);

	switch (iter->it_type) {
	default:
		D_ASSERT(0);
		return -DER_INVAL;

	case VOS_ITER_DKEY:
	case VOS_ITER_AKEY:
		return key_iter_fetch(oiter, it_entry, anchor, false);

	case VOS_ITER_SINGLE:
		return singv_iter_fetch(oiter, it_entry, anchor);

	case VOS_ITER_RECX:
		return recx_iter_fetch(oiter, it_entry, anchor);
	}
}

static int
vos_obj_iter_copy(struct vos_iterator *iter, vos_iter_entry_t *it_entry,
		  d_iov_t *iov_out)
{
	struct vos_obj_iter *oiter = vos_iter2oiter(iter);

	switch (iter->it_type) {
	case VOS_ITER_DKEY:
	case VOS_ITER_AKEY:
		return key_iter_copy(oiter, it_entry, iov_out);
	case VOS_ITER_SINGLE:
	case VOS_ITER_RECX:
		return recx_iter_copy(oiter, it_entry, iov_out);
	default:
		D_ASSERT(0);
		return -DER_INVAL;
	}
}

static int
obj_iter_delete(struct vos_obj_iter *oiter, void *args)
{
	struct umem_instance	*umm;
	int			 rc = 0;

	umm = vos_obj2umm(oiter->it_obj);

	rc = vos_tx_begin(umm);
	if (rc != 0)
		goto exit;

	rc = dbtree_iter_delete(oiter->it_hdl, args);

	rc = vos_tx_end(umm, rc);
exit:
	if (rc != 0)
		D_ERROR("Failed to delete iter entry: %d\n", rc);
	return rc;
}

static int
vos_obj_iter_delete(struct vos_iterator *iter, void *args)
{
	struct vos_obj_iter *oiter = vos_iter2oiter(iter);

	switch (iter->it_type) {
	default:
		D_ASSERT(0);
		return -DER_INVAL;

	case VOS_ITER_DKEY:
	case VOS_ITER_AKEY:
	case VOS_ITER_SINGLE:
		return obj_iter_delete(oiter, args);

	case VOS_ITER_RECX:
		return evt_iter_delete(oiter->it_hdl, NULL);
	}
}

static int
vos_obj_iter_empty(struct vos_iterator *iter)
{
	struct vos_obj_iter *oiter = vos_iter2oiter(iter);

	if (daos_handle_is_inval(oiter->it_hdl))
		return -DER_NO_HDL;

	switch (iter->it_type) {
	default:
		D_ASSERT(0);
		return -DER_INVAL;
	case VOS_ITER_DKEY:
	case VOS_ITER_AKEY:
	case VOS_ITER_SINGLE:
		return dbtree_iter_empty(oiter->it_hdl);
	case VOS_ITER_RECX:
		return evt_iter_empty(oiter->it_hdl);
	}
}

struct vos_iter_ops	vos_obj_iter_ops = {
	.iop_prepare		= vos_obj_iter_prep,
	.iop_nested_tree_fetch	= vos_obj_iter_nested_tree_fetch,
	.iop_nested_prepare	= vos_obj_iter_nested_prep,
	.iop_finish		= vos_obj_iter_fini,
	.iop_probe		= vos_obj_iter_probe,
	.iop_next		= vos_obj_iter_next,
	.iop_fetch		= vos_obj_iter_fetch,
	.iop_copy		= vos_obj_iter_copy,
	.iop_delete		= vos_obj_iter_delete,
	.iop_empty		= vos_obj_iter_empty,
};
/**
 * @} vos_obj_iters
<<<<<<< HEAD
 */
=======
 */

static int
vos_oi_set_attr_helper(daos_handle_t coh, daos_unit_oid_t oid,
		       daos_epoch_t epoch, uint64_t attr, bool set)
{
	struct umem_instance	*umm;
	struct vos_object	*obj = NULL;
	struct vos_container	*cont;
	daos_epoch_range_t	 epr = {epoch, epoch};
	int			 rc;

	cont = vos_hdl2cont(coh);
	umm = vos_cont2umm(cont);
	rc = vos_tx_begin(umm);
	if (rc != 0)
		goto exit;

	rc = vos_obj_hold(vos_obj_cache_current(), vos_hdl2cont(coh), oid,
			  epoch, false, DAOS_INTENT_UPDATE, &obj);
	if (rc != 0)
		goto end;

	rc = umem_tx_add_ptr(vos_obj2umm(obj), &obj->obj_df->vo_oi_attr,
			     sizeof(obj->obj_df->vo_oi_attr));
	if (rc != 0)
		goto end;

	if (set) {
		obj->obj_df->vo_oi_attr |= attr;
	} else {
		/* Only clear bits that are set */
		uint64_t to_clear = attr & obj->obj_df->vo_oi_attr;

		obj->obj_df->vo_oi_attr ^= to_clear;
	}

	rc = vos_df_ts_update(obj, &obj->obj_df->vo_latest, &epr);
end:
	rc = vos_tx_end(umm, rc);
exit:
	if (rc != 0)
		D_DEBUG(DB_IO, "Failed to set attributes on object: %d\n", rc);

	vos_obj_release(vos_obj_cache_current(), obj);
	return rc;
}

int
vos_oi_set_attr(daos_handle_t coh, daos_unit_oid_t oid, daos_epoch_t epoch,
		uint64_t attr)
{
	if (attr & VOS_OI_PUNCHED) {
		D_ERROR("Setting punched flag not allowed\n");
		return -DER_INVAL;
	}

	if (attr & VOS_OI_REMOVED) {
		D_ERROR("Setting removed flag not allowed\n");
		return -DER_INVAL;
	}

	D_DEBUG(DB_IO, "Set attributes "DF_UOID", epoch "DF_U64", attributes "
		 DF_X64"\n", DP_UOID(oid), epoch, attr);

	return vos_oi_set_attr_helper(coh, oid, epoch, attr, true);
}

int
vos_oi_clear_attr(daos_handle_t coh, daos_unit_oid_t oid, daos_epoch_t epoch,
		uint64_t attr)
{
	if (attr & VOS_OI_PUNCHED) {
		D_ERROR("Reset of punched flag not allowed\n");
		return -DER_INVAL;
	}

	if (attr & VOS_OI_REMOVED) {
		D_ERROR("Reset of removed flag not allowed\n");
		return -DER_INVAL;
	}

	D_DEBUG(DB_IO, "Clear attributes "DF_UOID", epoch "DF_U64
		 ", attributes "DF_X64"\n", DP_UOID(oid), epoch, attr);

	return vos_oi_set_attr_helper(coh, oid, epoch, attr, false);
}

int
vos_oi_get_attr(daos_handle_t coh, daos_unit_oid_t oid, daos_epoch_t epoch,
		struct dtx_handle *dth, uint64_t *attr)
{
	struct vos_object *obj;
	int		   rc = 0;

	D_DEBUG(DB_IO, "Get attributes "DF_UOID", epoch "DF_U64"\n",
		 DP_UOID(oid), epoch);

	if (attr == NULL) {
		D_ERROR("Invalid attribute argument\n");
		return -DER_INVAL;
	}

	vos_dth_set(dth);
	rc = vos_obj_hold(vos_obj_cache_current(), vos_hdl2cont(coh), oid,
			  epoch, true, DAOS_INTENT_DEFAULT, &obj);
	vos_dth_set(NULL);
	if (rc != 0)
		return rc;

	*attr = 0;

	if (obj->obj_df == NULL) /* nothing to do */
		D_GOTO(out, rc = 0);

	*attr = obj->obj_df->vo_oi_attr;

out:
	vos_obj_release(vos_obj_cache_current(), obj);
	return rc;
}
>>>>>>> 657585b7
<|MERGE_RESOLUTION|>--- conflicted
+++ resolved
@@ -1574,128 +1574,4 @@
 };
 /**
  * @} vos_obj_iters
-<<<<<<< HEAD
- */
-=======
- */
-
-static int
-vos_oi_set_attr_helper(daos_handle_t coh, daos_unit_oid_t oid,
-		       daos_epoch_t epoch, uint64_t attr, bool set)
-{
-	struct umem_instance	*umm;
-	struct vos_object	*obj = NULL;
-	struct vos_container	*cont;
-	daos_epoch_range_t	 epr = {epoch, epoch};
-	int			 rc;
-
-	cont = vos_hdl2cont(coh);
-	umm = vos_cont2umm(cont);
-	rc = vos_tx_begin(umm);
-	if (rc != 0)
-		goto exit;
-
-	rc = vos_obj_hold(vos_obj_cache_current(), vos_hdl2cont(coh), oid,
-			  epoch, false, DAOS_INTENT_UPDATE, &obj);
-	if (rc != 0)
-		goto end;
-
-	rc = umem_tx_add_ptr(vos_obj2umm(obj), &obj->obj_df->vo_oi_attr,
-			     sizeof(obj->obj_df->vo_oi_attr));
-	if (rc != 0)
-		goto end;
-
-	if (set) {
-		obj->obj_df->vo_oi_attr |= attr;
-	} else {
-		/* Only clear bits that are set */
-		uint64_t to_clear = attr & obj->obj_df->vo_oi_attr;
-
-		obj->obj_df->vo_oi_attr ^= to_clear;
-	}
-
-	rc = vos_df_ts_update(obj, &obj->obj_df->vo_latest, &epr);
-end:
-	rc = vos_tx_end(umm, rc);
-exit:
-	if (rc != 0)
-		D_DEBUG(DB_IO, "Failed to set attributes on object: %d\n", rc);
-
-	vos_obj_release(vos_obj_cache_current(), obj);
-	return rc;
-}
-
-int
-vos_oi_set_attr(daos_handle_t coh, daos_unit_oid_t oid, daos_epoch_t epoch,
-		uint64_t attr)
-{
-	if (attr & VOS_OI_PUNCHED) {
-		D_ERROR("Setting punched flag not allowed\n");
-		return -DER_INVAL;
-	}
-
-	if (attr & VOS_OI_REMOVED) {
-		D_ERROR("Setting removed flag not allowed\n");
-		return -DER_INVAL;
-	}
-
-	D_DEBUG(DB_IO, "Set attributes "DF_UOID", epoch "DF_U64", attributes "
-		 DF_X64"\n", DP_UOID(oid), epoch, attr);
-
-	return vos_oi_set_attr_helper(coh, oid, epoch, attr, true);
-}
-
-int
-vos_oi_clear_attr(daos_handle_t coh, daos_unit_oid_t oid, daos_epoch_t epoch,
-		uint64_t attr)
-{
-	if (attr & VOS_OI_PUNCHED) {
-		D_ERROR("Reset of punched flag not allowed\n");
-		return -DER_INVAL;
-	}
-
-	if (attr & VOS_OI_REMOVED) {
-		D_ERROR("Reset of removed flag not allowed\n");
-		return -DER_INVAL;
-	}
-
-	D_DEBUG(DB_IO, "Clear attributes "DF_UOID", epoch "DF_U64
-		 ", attributes "DF_X64"\n", DP_UOID(oid), epoch, attr);
-
-	return vos_oi_set_attr_helper(coh, oid, epoch, attr, false);
-}
-
-int
-vos_oi_get_attr(daos_handle_t coh, daos_unit_oid_t oid, daos_epoch_t epoch,
-		struct dtx_handle *dth, uint64_t *attr)
-{
-	struct vos_object *obj;
-	int		   rc = 0;
-
-	D_DEBUG(DB_IO, "Get attributes "DF_UOID", epoch "DF_U64"\n",
-		 DP_UOID(oid), epoch);
-
-	if (attr == NULL) {
-		D_ERROR("Invalid attribute argument\n");
-		return -DER_INVAL;
-	}
-
-	vos_dth_set(dth);
-	rc = vos_obj_hold(vos_obj_cache_current(), vos_hdl2cont(coh), oid,
-			  epoch, true, DAOS_INTENT_DEFAULT, &obj);
-	vos_dth_set(NULL);
-	if (rc != 0)
-		return rc;
-
-	*attr = 0;
-
-	if (obj->obj_df == NULL) /* nothing to do */
-		D_GOTO(out, rc = 0);
-
-	*attr = obj->obj_df->vo_oi_attr;
-
-out:
-	vos_obj_release(vos_obj_cache_current(), obj);
-	return rc;
-}
->>>>>>> 657585b7
+ */