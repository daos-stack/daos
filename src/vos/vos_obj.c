--- conflicted
+++ resolved
@@ -174,12 +174,7 @@
 	struct vos_ts_set	*ts_set;
 	struct vos_container	*cont;
 	struct vos_object	*obj = NULL;
-<<<<<<< HEAD
-	daos_epoch_range_t	 epr = {0, dth ? dth->dth_epoch : epoch};
-=======
 	daos_epoch_range_t	 epr = { 0 };
-	bool			 read_conflict = false;
->>>>>>> 3d63d026
 	int			 rc = 0;
 	uint64_t		 cflags = 0;
 
@@ -194,8 +189,7 @@
 	vos_dth_set(dth);
 	cont = vos_hdl2cont(coh);
 
-<<<<<<< HEAD
-	if (dth != NULL) {
+	if (dtx_is_valid_handle(dth)) {
 		if (akey_nr) {
 			cflags = VOS_TS_WRITE_AKEY;
 			if (flags & VOS_OF_COND_PUNCH)
@@ -212,13 +206,9 @@
 
 	}
 
-	rc = vos_ts_set_allocate(&ts_set, flags, cflags, akey_nr,
-				 dth ? &dth->dth_xid.dti_uuid : NULL);
-=======
-	rc = vos_ts_set_allocate(&ts_set, flags, akey_nr,
+	rc = vos_ts_set_allocate(&ts_set, flags, clfags, akey_nr,
 				 dtx_is_valid_handle(dth) ?
 				 &dth->dth_xid.dti_uuid : NULL);
->>>>>>> 3d63d026
 	if (rc != 0)
 		goto reset;
 
