/**
 * (C) Copyright 2016-2023 Intel Corporation.
 *
 * SPDX-License-Identifier: BSD-2-Clause-Patent
 */
/**
 * This file is part of daos
 *
 * vos/vos_obj.c
 */
#define D_LOGFAC	DD_FAC(vos)

#include <daos/common.h>
#include <daos/checksum.h>
#include <daos/btree.h>
#include <daos_types.h>
#include <daos_srv/vos.h>
#include "vos_internal.h"

/** Ensure the values of recx flags map to those exported by evtree */
D_CASSERT((uint32_t)VOS_VIS_FLAG_UNKNOWN == (uint32_t)EVT_UNKNOWN);
D_CASSERT((uint32_t)VOS_VIS_FLAG_COVERED == (uint32_t)EVT_COVERED);
D_CASSERT((uint32_t)VOS_VIS_FLAG_VISIBLE == (uint32_t)EVT_VISIBLE);
D_CASSERT((uint32_t)VOS_VIS_FLAG_PARTIAL == (uint32_t)EVT_PARTIAL);
D_CASSERT((uint32_t)VOS_VIS_FLAG_LAST == (uint32_t)EVT_LAST);

static inline bool
is_fake_iter(struct vos_obj_iter *oiter)
{
	return (oiter->it_flags & (VOS_IT_DKEY_EV | VOS_IT_DKEY_SV)) != 0;
}

static inline bool
fake_iter_child_is_array(struct vos_obj_iter *oiter)
{
	return (oiter->it_flags & VOS_IT_DKEY_EV) != 0;
}

bool vos_dkey_punch_propagate;

struct vos_key_info {
	umem_off_t		*ki_known_key;
	struct vos_object	*ki_obj;
	bool			 ki_non_empty;
	bool			 ki_has_uncommitted;
	const void		*ki_first;
};

static inline int
key_iter_fetch_helper(struct vos_obj_iter *oiter, struct vos_rec_bundle *rbund, d_iov_t *keybuf,
		      daos_anchor_t *anchor)
{
	d_iov_t			 kiov;
	d_iov_t			 riov;
	struct dcs_csum_info	 csum;

	tree_rec_bundle2iov(rbund, &riov);

	rbund->rb_iov	= keybuf;
	rbund->rb_csum	= &csum;

	d_iov_set(rbund->rb_iov, NULL, 0); /* no copy */
	ci_set_null(rbund->rb_csum);

	return dbtree_iter_fetch(oiter->it_hdl, &kiov, &riov, anchor);
}

/** This callback is invoked only if the tree is not empty */
static int
empty_tree_check(daos_handle_t ih, vos_iter_entry_t *entry,
		 vos_iter_type_t type, vos_iter_param_t *param, void *cb_arg,
		 unsigned int *acts)
{
	struct vos_iterator	*iter;
	struct vos_obj_iter	*oiter;
	struct vos_rec_bundle	 rbund = {0};
	d_iov_t			 key_iov;
	struct umem_instance	*umm;
	struct vos_key_info	*kinfo = cb_arg;
	int			 rc;

	if (kinfo->ki_first == entry->ie_key.iov_buf)
		return 1; /** We've seen this one before */

	/** Save the first thing we see so we can stop iteration early
	 *  if we see it again on 2nd pass.
	 */
	if (kinfo->ki_first == NULL)
		kinfo->ki_first = entry->ie_key.iov_buf;

	if (entry->ie_vis_flags == VOS_IT_UNCOMMITTED) {
		kinfo->ki_has_uncommitted = true;
		return 0;
	}

	iter = vos_hdl2iter(ih);
	oiter = vos_iter2oiter(iter);
	rc = key_iter_fetch_helper(oiter, &rbund, &key_iov, NULL);
	if (rc != 0)
		return rc;

	D_ASSERT(key_iov.iov_len == entry->ie_key.iov_len);
	D_ASSERT(((char *)key_iov.iov_buf)[0] == ((char *)entry->ie_key.iov_buf)[0]);
	D_ASSERT(((char *)key_iov.iov_buf)[key_iov.iov_len - 1] ==
		 ((char *)entry->ie_key.iov_buf)[key_iov.iov_len - 1]);
	umm = vos_obj2umm(kinfo->ki_obj);
	rc = umem_tx_add_ptr(umm, kinfo->ki_known_key, sizeof(*(kinfo->ki_known_key)));
	if (rc != 0)
		return rc;

	*(kinfo->ki_known_key) = umem_ptr2off(umm, rbund.rb_krec);

	kinfo->ki_non_empty = true;

	return 1; /* Return positive number to break iteration */
}

static int
tree_is_empty(struct vos_object *obj, umem_off_t *known_key, daos_handle_t toh,
	      const daos_epoch_range_t *epr, vos_iter_type_t type)
{
	daos_anchor_t		 anchor = {0};
	struct dtx_handle	*dth = vos_dth_get(obj->obj_cont->vc_pool->vp_sysdb);
	struct umem_instance	*umm;
	d_iov_t			 key;
	struct vos_key_info	 kinfo = {0};
	struct vos_krec_df	*krec;
	int			 rc;

	/** The address of the known_key, which actually points at the krec is guaranteed by PMDK
	 *  to be allocated at an 8 byte alignment so the low order bit is available to mark it as
	 *  punched.
	 */
	if (*known_key != UMOFF_NULL && (*known_key & 0x1) == 0)
		return 0;

	kinfo.ki_obj = obj;
	kinfo.ki_known_key = known_key;

	if (*known_key == UMOFF_NULL)
		goto tail;

	krec = umem_off2ptr(vos_obj2umm(obj), (*known_key & ~(1ULL)));
	d_iov_set(&key, vos_krec2key(krec), krec->kr_size);
	dbtree_key2anchor(toh, &key, &anchor);

	rc = vos_iterate_key(obj, toh, type, epr, true, empty_tree_check,
			     &kinfo, dth, &anchor);

	if (rc < 0)
		return rc;

	if (kinfo.ki_non_empty)
		return 0;

	/** Start from beginning one more time.  It will iterate until it
	 *  sees the first thing it saw
	 */
tail:
	rc = vos_iterate_key(obj, toh, type, epr, true, empty_tree_check,
			     &kinfo, dth, NULL);

	if (rc < 0)
		return rc;

	if (kinfo.ki_non_empty)
		return 0;

	/** We didn't find any committed entries, so reset to an unknown key */
	umm = vos_obj2umm(obj);
	rc = umem_tx_add_ptr(umm, known_key, sizeof(*known_key));
	if (rc != 0)
		return rc;

	*known_key = UMOFF_NULL;

	if (kinfo.ki_has_uncommitted)
		return -DER_INPROGRESS;

	/** The tree is empty */
	return 1;
}

static int
vos_propagate_check(struct vos_object *obj, umem_off_t *known_key, daos_handle_t toh,
		    struct vos_ts_set *ts_set, const daos_epoch_range_t *epr,
		    vos_iter_type_t type)
{
	const char	*tree_name = NULL;
	uint64_t	 punch_flag = VOS_OF_PUNCH_PROPAGATE;
	int		 rc = 0;
	uint32_t	 read_flag = 0;
	uint32_t	 write_flag = 0;

	if (vos_ts_set_check_conflict(ts_set, epr->epr_hi)) {
		D_DEBUG(DB_IO, "Failed to punch key: "DF_RC"\n",
			DP_RC(-DER_TX_RESTART));
		return -DER_TX_RESTART;
	}

	switch (type) {
	case VOS_ITER_DKEY:
		read_flag = VOS_TS_READ_OBJ;
		write_flag = VOS_TS_WRITE_OBJ;
		tree_name = "DKEY";
		if (!vos_dkey_punch_propagate)
			return 0; /** Unless we explicitly enable it, disable punch propagation */
	case VOS_ITER_AKEY:
		read_flag = VOS_TS_READ_DKEY;
		write_flag = VOS_TS_WRITE_DKEY;
		tree_name = "AKEY";
		break;
	default:
		D_ASSERT(0);
	}

	/** The check for propagation needs to update the read
	 *  time on the object as it's iterating the dkey tree
	 */
	vos_ts_set_append_cflags(ts_set, read_flag);

	rc = tree_is_empty(obj, known_key, toh, epr, type);
	if (rc > 0) {
		/** tree is now empty, set the flags so we can punch
		 *  the parent
		 */
		D_DEBUG(DB_TRACE, "%s tree empty, punching parent\n",
			tree_name);
		vos_ts_set_append_vflags(ts_set, punch_flag);
		vos_ts_set_append_cflags(ts_set, write_flag);

		return 1;
	}

	VOS_TX_LOG_FAIL(rc, "Could not check emptiness on punch: "DF_RC"\n",
			DP_RC(rc));

	return rc;
}

struct key_ilog_info {
	struct vos_ilog_info	ki_obj;
	struct vos_ilog_info	ki_dkey;
	struct vos_ilog_info	ki_akey;
};

/**
 * @} vos_tree_helper
 */
static int
key_punch(struct vos_object *obj, daos_epoch_t epoch, daos_epoch_t bound,
	  uint32_t pm_ver, daos_key_t *dkey, unsigned int akey_nr,
	  daos_key_t *akeys, uint64_t flags, struct vos_ts_set *ts_set)
{
	struct vos_krec_df	*krec;
	struct vos_rec_bundle	 rbund;
	struct dcs_csum_info	 csum;
	struct key_ilog_info	*info;
	daos_epoch_range_t	 epr = {0, epoch};
	d_iov_t			 riov;
	daos_handle_t		 toh = DAOS_HDL_INVAL;
	int			 i;
	int			 rc;

	D_ALLOC_PTR(info);
	if (info == NULL)
		return -DER_NOMEM;

	vos_ilog_fetch_init(&info->ki_obj);
	vos_ilog_fetch_init(&info->ki_dkey);
	vos_ilog_fetch_init(&info->ki_akey);
	rc = obj_tree_init(obj);
	if (rc)
		D_GOTO(out, rc);

	rc = vos_ilog_punch(obj->obj_cont, &obj->obj_df->vo_ilog, &epr, bound,
			    NULL, &info->ki_obj, ts_set, false, false);
	if (rc)
		D_GOTO(out, rc);

	tree_rec_bundle2iov(&rbund, &riov);
	rbund.rb_off	= UMOFF_NULL;
	rbund.rb_ver	= pm_ver;
	rbund.rb_csum	= &csum;
	ci_set_null(&csum);

	if (!akeys)
		goto punch_dkey;

	rc = key_tree_prepare(obj, obj->obj_toh, VOS_BTR_DKEY,
			      dkey, SUBTR_CREATE, DAOS_INTENT_PUNCH,
			      &krec, &toh, ts_set);
	if (rc) {
		D_ERROR("Error preparing dkey: rc="DF_RC"\n",
			DP_RC(rc));
		D_GOTO(out, rc);
	}

	rc = vos_ilog_punch(obj->obj_cont, &krec->kr_ilog, &epr, bound,
			    &info->ki_obj, &info->ki_dkey, ts_set, false,
			    false);
	if (rc)
		D_GOTO(out, rc);

	/* We do not need to add an incarnation log entry in parent tree
	 * on punch.   If the subtree has nothing but punches, no need
	 * to track that.  If it has updates, the parent tree will have
	 * updates
	 */
	rbund.rb_tclass	= VOS_BTR_AKEY;
	for (i = 0; i < akey_nr; i++) {
		rbund.rb_iov = &akeys[i];
		rc = key_tree_punch(obj, toh, epoch, bound, &akeys[i], &riov,
				    flags, ts_set, &krec->kr_known_akey, &info->ki_dkey,
				    &info->ki_akey);
		if (rc != 0) {
			VOS_TX_LOG_FAIL(rc, "Failed to punch akey: rc="
					DF_RC"\n", DP_RC(rc));
			break;
		}
	}

	if (rc == 0 && (flags & VOS_OF_REPLAY_PC) == 0) {
		/** Check if we need to propagate the punch */
		rc = vos_propagate_check(obj, &krec->kr_known_akey, toh, ts_set, &epr,
					 VOS_ITER_AKEY);
	}

	if (rc != 1) {
		/** key_tree_punch will handle dkey flags if punch is propagated */
		if (rc == 0)
			rc = vos_key_mark_agg(obj->obj_cont, krec, epoch);
		goto out;
	}
	/** else propagate the punch */

punch_dkey:
	rbund.rb_iov = dkey;
	rbund.rb_tclass	= VOS_BTR_DKEY;

	rc = key_tree_punch(obj, obj->obj_toh, epoch, bound, dkey, &riov,
			    flags, ts_set, &obj->obj_df->vo_known_dkey, &info->ki_obj,
			    &info->ki_dkey);
	if (rc != 0)
		D_GOTO(out, rc);

	if (rc == 0 && (flags & VOS_OF_REPLAY_PC) == 0) {
		/** Check if we need to propagate to object */
		rc = vos_propagate_check(obj, &obj->obj_df->vo_known_dkey, obj->obj_toh, ts_set,
					 &epr, VOS_ITER_DKEY);
	}
 out:
	vos_ilog_fetch_finish(&info->ki_obj);
	vos_ilog_fetch_finish(&info->ki_dkey);
	vos_ilog_fetch_finish(&info->ki_akey);

	if (daos_handle_is_valid(toh))
		key_tree_release(toh, (krec->kr_bmap & KREC_BF_EVT) != 0);

	D_FREE(info);

	return rc;
}

static int
obj_punch(daos_handle_t coh, struct vos_object *obj, daos_epoch_t epoch,
	  daos_epoch_t bound, uint64_t flags, struct vos_ts_set *ts_set)
{
	struct daos_lru_cache	*occ;
	struct vos_container	*cont;
	struct vos_ilog_info	*info;
	int			 rc;

	cont = vos_hdl2cont(coh);
	occ  = vos_obj_cache_current(cont->vc_pool->vp_sysdb);
	D_ALLOC_PTR(info);
	if (info == NULL)
		return -DER_NOMEM;
	vos_ilog_fetch_init(info);
	rc = vos_oi_punch(cont, obj->obj_id, epoch, bound, flags, obj->obj_df,
			  info, ts_set);
	if (rc)
		D_GOTO(failed, rc);

	/* evict it from cache, because future fetch should only see empty
	 * object (without obj_df)
	 */
	vos_obj_evict(occ, obj);
failed:
	vos_ilog_fetch_finish(info);
	D_FREE(info);
	return rc;
}

/** If the object/key doesn't exist, we should augment the set with any missing
 *  entries
 */
static void
vos_punch_add_missing(struct vos_ts_set *ts_set, daos_key_t *dkey, int akey_nr,
		      daos_key_t *akeys)
{
	struct vos_akey_data	ad;

	ad.ad_is_iod = false;
	ad.ad_keys = akeys;

	vos_ts_add_missing(ts_set, dkey, akey_nr, &ad);
}

/**
 * Punch an object, or punch a dkey, or punch an array of akeys.
 */
int
vos_obj_punch(daos_handle_t coh, daos_unit_oid_t oid, daos_epoch_t epoch,
	      uint32_t pm_ver, uint64_t flags, daos_key_t *dkey,
	      unsigned int akey_nr, daos_key_t *akeys, struct dtx_handle *dth)
{
	struct vos_dtx_act_ent	**daes = NULL;
	struct vos_dtx_cmt_ent	**dces = NULL;
	struct vos_ts_set	*ts_set;
	struct vos_container	*cont;
	struct vos_object	*obj = NULL;
	bool			 punch_obj = false;
	uint64_t		 hold_flags;
	daos_epoch_range_t	 epr = { 0 };
	daos_epoch_t		 bound;
	int			 rc = 0;
	uint64_t		 cflags = 0;

	if (oid.id_shard % 3 == 1 && DAOS_FAIL_CHECK(DAOS_DTX_FAIL_IO))
		return -DER_IO;

	cont = vos_hdl2cont(coh);

	if (vos_obj_skip_akey_supported(cont, oid) && dkey != NULL && akeys != NULL) {
		D_ERROR("Akey punch is not supported when no akey exists: " DF_UOID "\n",
			DP_UOID(oid));

		return -DER_INVAL;
	}

	if (dtx_is_valid_handle(dth)) {
		epr.epr_hi = dth->dth_epoch;
		bound = MAX(dth->dth_epoch_bound, dth->dth_epoch);
	} else {
		epr.epr_hi = epoch;
		bound = epoch;
	}

	D_DEBUG(DB_IO, "Punch "DF_UOID", epoch "DF_X64"\n",
		DP_UOID(oid), epr.epr_hi);

	if (dtx_is_valid_handle(dth)) {
		if (akey_nr) {
			cflags = VOS_TS_WRITE_AKEY;
			if (flags & VOS_OF_COND_PUNCH)
				cflags |= VOS_TS_READ_AKEY;
		} else if (dkey != NULL) {
			cflags = VOS_TS_WRITE_DKEY;
			if (flags & VOS_OF_COND_PUNCH)
				cflags |= VOS_TS_READ_DKEY;
		} else {
			cflags = VOS_TS_WRITE_OBJ;
			if (flags & VOS_OF_COND_PUNCH)
				cflags |= VOS_TS_READ_OBJ;
		}

	}

	rc = vos_ts_set_allocate(&ts_set, flags, cflags, akey_nr,
				 dth, cont->vc_pool->vp_sysdb);
	if (rc != 0)
		goto reset;

	rc = vos_ts_set_add(ts_set, cont->vc_ts_idx, NULL, 0);
	if (rc != 0)
		goto reset;

	rc = vos_tx_begin(dth, vos_cont2umm(cont), cont->vc_pool->vp_sysdb);
	if (rc != 0)
		goto reset;

	/* Commit the CoS DTXs via the PUNCH PMDK transaction. */
	if (dtx_is_valid_handle(dth) && dth->dth_dti_cos_count > 0 &&
	    !dth->dth_cos_done) {
		D_ALLOC_ARRAY(daes, dth->dth_dti_cos_count);
		if (daes == NULL)
			D_GOTO(reset, rc = -DER_NOMEM);

		D_ALLOC_ARRAY(dces, dth->dth_dti_cos_count);
		if (dces == NULL)
			D_GOTO(reset, rc = -DER_NOMEM);

		rc = vos_dtx_commit_internal(cont, dth->dth_dti_cos,
					     dth->dth_dti_cos_count, 0, NULL, daes, dces);
		if (rc <= 0)
			D_FREE(daes);
	}

	hold_flags = (flags & VOS_OF_COND_PUNCH) ? 0 : VOS_OBJ_CREATE;
	hold_flags |= VOS_OBJ_VISIBLE;
	/* NB: punch always generate a new incarnation of the object */
	rc = vos_obj_hold(vos_obj_cache_current(cont->vc_pool->vp_sysdb), vos_hdl2cont(coh),
			  oid, &epr, bound, hold_flags, DAOS_INTENT_PUNCH, &obj, ts_set);
	if (rc == 0) {
		if (dkey) { /* key punch */
			rc = key_punch(obj, epr.epr_hi, bound, pm_ver, dkey,
				       akey_nr, akeys, flags, ts_set);
			if (rc > 0)
				punch_obj = true;
		} else {
			punch_obj = true;
		}

		if (punch_obj)
			rc = obj_punch(coh, obj, epr.epr_hi, bound, flags,
				       ts_set);
		if (obj != NULL) {
			if (rc == 0 && epr.epr_hi > obj->obj_df->vo_max_write) {
				rc = umem_tx_xadd_ptr(
				    vos_cont2umm(cont), &obj->obj_df->vo_max_write,
				    sizeof(obj->obj_df->vo_max_write), UMEM_XADD_NO_SNAPSHOT);
				if (rc == 0)
					obj->obj_df->vo_max_write = epr.epr_hi;
			}

			if (rc == 0)
				rc = vos_mark_agg(cont, &obj->obj_df->vo_tree,
						  &cont->vc_cont_df->cd_obj_root, epoch);

			vos_obj_release(vos_obj_cache_current(cont->vc_pool->vp_sysdb),
					obj, rc != 0);
		}
	}

reset:
	if (rc != 0)
		D_DEBUG(DB_IO, "Failed to punch object "DF_UOID": rc = %d\n",
			DP_UOID(oid), rc);

	if (rc == 0 || rc == -DER_NONEXIST) {
		/** We must prevent underpunch with regular I/O */
		if (rc == 0 && (flags & VOS_OF_REPLAY_PC) == 0)
			bound = DAOS_EPOCH_MAX;
		if (vos_ts_wcheck(ts_set, epr.epr_hi, bound))
			rc = -DER_TX_RESTART;
	}

	if (rc == 0)
		vos_ts_set_upgrade(ts_set);

	if (rc == -DER_NONEXIST || rc == 0) {
		vos_punch_add_missing(ts_set, dkey, akey_nr, akeys);
		vos_ts_set_update(ts_set, epr.epr_hi);
	}

	if (rc == 0)
		vos_ts_set_wupdate(ts_set, epr.epr_hi);

	rc = vos_tx_end(cont, dth, NULL, NULL, true, NULL, rc);
	if (dtx_is_valid_handle(dth)) {
		if (rc == 0)
			dth->dth_cos_done = 1;
		else
			dth->dth_cos_done = 0;

		if (daes != NULL)
			vos_dtx_post_handle(cont, daes, dces, dth->dth_dti_cos_count,
					    false, rc != 0);
	}

	D_FREE(daes);
	D_FREE(dces);
	vos_ts_set_free(ts_set);

	return rc;
}

int
vos_obj_key2anchor(daos_handle_t coh, daos_unit_oid_t oid, daos_key_t *dkey, daos_key_t *akey,
		   daos_anchor_t *anchor)
{
	struct vos_container  *cont;
	struct vos_krec_df    *krec = NULL;
	struct daos_lru_cache *occ;
	int                    rc;
	int                    flags = 0;
	struct vos_object     *obj;
	daos_epoch_range_t     epr = {0, DAOS_EPOCH_MAX};
	daos_handle_t          toh;

	cont = vos_hdl2cont(coh);
	if (cont == NULL) {
		D_ERROR("Container is not open\n");
		return -DER_INVAL;
	}
	occ = vos_obj_cache_current(cont->vc_pool->vp_sysdb);

	rc = vos_obj_hold(occ, cont, oid, &epr, DAOS_EPOCH_MAX, 0, DAOS_INTENT_DEFAULT, &obj, NULL);
	if (rc != 0) {
		if (rc == -DER_NONEXIST) {
			daos_anchor_set_eof(anchor);
			return 0;
		}

		D_ERROR("Could not hold object oid=" DF_UOID " rc=" DF_RC "\n", DP_UOID(oid),
			DP_RC(rc));
		return rc;
	}

	rc = obj_tree_init(obj);
	if (rc)
		goto out;

	if (akey == NULL) {
		rc = dbtree_key2anchor(obj->obj_toh, dkey, anchor);
		D_DEBUG(DB_TRACE, "oid=" DF_UOID " " DF_DKEY " to anchor: rc=" DF_RC "\n",
			DP_UOID(oid), DP_KEY(dkey), DP_RC(rc));
		goto out;
	}

	/** If the dkey has no akey, this will enable the operation to succeed */
	if (vos_obj_skip_akey_supported(obj->obj_cont, obj->obj_id)) {
		flags |= SUBTR_FLAT;
		if (daos_is_array(obj->obj_id.id_pub))
			flags |= SUBTR_EVT;
	}

	/** Otherwise, we need to find the dkey to convert the akey to the anchor */
	rc = key_tree_prepare(obj, obj->obj_toh, VOS_BTR_DKEY, dkey, flags, DAOS_INTENT_DEFAULT,
			      &krec, &toh, NULL);
	if (rc) {
		if (rc == -DER_NONEXIST) {
			daos_anchor_set_eof(anchor);
			goto out;
		}
		DL_ERROR(rc, "Error preparing dkey: oid=" DF_UOID " " DF_DKEY, DP_UOID(oid),
			 DP_KEY(dkey));
		D_GOTO(out, rc);
	}

<<<<<<< HEAD
	rc = dbtree_key2anchor(toh, akey, anchor);
	D_DEBUG(DB_TRACE, "oid=" DF_UOID " " DF_DKEY " " DF_AKEY " to anchor: rc=" DF_RC "\n",
=======
	if (krec->kr_bmap & KREC_BF_NO_AKEY) {
		/** There is no akey tree to query.  In accordance with the design to fake it for
		 *  iterators, let's create a fake anchor
		 */
		vos_fake_anchor_create(anchor);
	} else {
		rc = dbtree_key2anchor(toh, akey, anchor);
	}
	D_DEBUG(DB_TRACE,
		"oid=" DF_UOID " dkey=" DF_KEY " akey=" DF_KEY " to anchor: rc=" DF_RC "\n",
>>>>>>> 1bd280f4
		DP_UOID(oid), DP_KEY(dkey), DP_KEY(akey), DP_RC(rc));

	key_tree_release(toh, (krec->kr_bmap & KREC_BF_EVT) != 0);
out:
	vos_obj_release(occ, obj, false);

	return rc;
}

static int
vos_obj_delete_internal(daos_handle_t coh, daos_unit_oid_t oid, bool only_delete_entry)
{
	struct vos_container	*cont = vos_hdl2cont(coh);
	struct daos_lru_cache	*occ  = vos_obj_cache_current(cont->vc_pool->vp_sysdb);
	struct umem_instance	*umm = vos_cont2umm(cont);
	struct vos_object	*obj;
	daos_epoch_range_t	 epr = {0, DAOS_EPOCH_MAX};
	int			 rc;

	rc = vos_obj_hold(occ, cont, oid, &epr, 0, VOS_OBJ_VISIBLE,
			  DAOS_INTENT_KILL, &obj, NULL);
	if (rc == -DER_NONEXIST)
		return 0;

	if (rc) {
		D_ERROR("Failed to hold object: " DF_RC "\n", DP_RC(rc));
		return rc;
	}

	rc = umem_tx_begin(umm, NULL);
	if (rc)
		goto out;

	rc = vos_oi_delete(cont, obj->obj_id, only_delete_entry);
	if (rc)
		D_ERROR("Failed to delete object: " DF_RC "\n", DP_RC(rc));

	rc = umem_tx_end(umm, rc);

out:
	vos_obj_release(occ, obj, true);
	return rc;
}

int
vos_obj_delete(daos_handle_t coh, daos_unit_oid_t oid)
{
	return vos_obj_delete_internal(coh, oid, false);
}

int
vos_obj_delete_ent(daos_handle_t coh, daos_unit_oid_t oid)
{
	return vos_obj_delete_internal(coh, oid, true);
}

/* Delete a key in its parent tree.
 * NB: there is no "delete" in DAOS data model, this is really for the
 * system DB, or space reclaim after data movement.
 */
int
vos_obj_del_key(daos_handle_t coh, daos_unit_oid_t oid, daos_key_t *dkey,
		daos_key_t *akey)
{
	struct vos_container	*cont = vos_hdl2cont(coh);
	struct daos_lru_cache	*occ  = vos_obj_cache_current(cont->vc_pool->vp_sysdb);
	struct umem_instance	*umm  = vos_cont2umm(cont);
	struct vos_object	*obj;
	daos_key_t		*key;
	daos_epoch_range_t	 epr = {0, DAOS_EPOCH_MAX};
	daos_handle_t		 toh;
	int			 rc;

	rc = vos_obj_hold(occ, cont, oid, &epr, 0, VOS_OBJ_VISIBLE | VOS_OBJ_KILL_DKEY,
			  DAOS_INTENT_KILL, &obj, NULL);
	if (rc == -DER_NONEXIST)
		return 0;

	if (rc) {
		D_ERROR("object hold error: "DF_RC"\n", DP_RC(rc));
		return rc;
	}

	rc = umem_tx_begin(umm, NULL);
	if (rc) {
		D_ERROR("memory TX start error: "DF_RC"\n", DP_RC(rc));
		goto out;
	}

	rc = obj_tree_init(obj);
	if (rc) {
		D_ERROR("init dkey tree error: "DF_RC"\n", DP_RC(rc));
		goto out_tx;
	}

	if (akey) { /* delete akey */
		key = akey;
		rc = key_tree_prepare(obj, obj->obj_toh, VOS_BTR_DKEY,
				      dkey, 0, DAOS_INTENT_PUNCH, NULL,
				      &toh, NULL);
		if (rc) {
			D_ERROR("open akey tree error: "DF_RC"\n", DP_RC(rc));
			goto out_tx;
		}
	} else { /* delete dkey */
		key = dkey;
		toh = obj->obj_toh;
	}

	rc = key_tree_delete(obj, toh, key);
	if (rc) {
		D_ERROR("delete key error: "DF_RC"\n", DP_RC(rc));
		goto out_tree;
	}
	/* fall through */
out_tree:
	if (akey)
		key_tree_release(toh, false);
out_tx:
	rc = umem_tx_end(umm, rc);
out:
	vos_obj_release(occ, obj, true);
	return rc;
}

static int
key_iter_ilog_check(struct vos_krec_df *krec, struct vos_obj_iter *oiter,
		    vos_iter_type_t type, daos_epoch_range_t *epr,
		    bool check_existence, struct vos_ts_set *ts_set)
{
	struct umem_instance	*umm;
	int			 rc;

	umm = vos_obj2umm(oiter->it_obj);
	rc = vos_ilog_fetch(umm, vos_cont2hdl(oiter->it_obj->obj_cont),
			    vos_iter_intent(&oiter->it_iter), &krec->kr_ilog,
			    oiter->it_epr.epr_hi, oiter->it_iter.it_bound, false,
			    &oiter->it_punched, NULL, &oiter->it_ilog_info);

	if (rc != 0)
		goto out;

	if (vos_has_uncertainty(ts_set, &oiter->it_ilog_info,
				oiter->it_epr.epr_hi, oiter->it_iter.it_bound))
		D_GOTO(out, rc = -DER_TX_RESTART);

	rc = vos_ilog_check(&oiter->it_ilog_info, &oiter->it_epr, epr,
			    (oiter->it_flags & VOS_IT_PUNCHED) == 0);
out:
	D_ASSERTF(check_existence || rc != -DER_NONEXIST,
		  "Probe is required before fetch\n");
	return rc;
}

static int
key_ilog_prepare(struct vos_obj_iter *oiter, daos_handle_t toh, int key_type, daos_key_t *key,
		 int flags, daos_handle_t *sub_toh, struct vos_krec_df **krecp,
		 daos_epoch_range_t *epr, struct vos_punch_record *punched,
		 struct vos_ilog_info *info, struct vos_ts_set *ts_set)
{
	struct vos_krec_df	*krec = NULL;
	struct vos_object	*obj = oiter->it_obj;
	int			 rc;

	if (krecp != NULL)
		*krecp = NULL;

	rc = key_tree_prepare(obj, toh, key_type, key, flags,
			      vos_iter_intent(&oiter->it_iter), &krec,
			      sub_toh, ts_set);
	if (rc == -DER_NONEXIST)
		return rc;

	if (rc != 0) {
		D_ERROR("Cannot load the prepare key tree: "DF_RC"\n",
			DP_RC(rc));
		return rc;
	}

	/* Update the lower bound for nested iterator */
	rc = key_iter_ilog_check(krec, oiter, key_type, epr, true, ts_set);
	if (rc != 0)
		goto fail;

	if (punched && vos_epc_punched(punched->pr_epc, punched->pr_minor_epc,
				       &info->ii_prior_punch))
		*punched = info->ii_prior_punch;

	if (krecp != NULL)
		*krecp = krec;

	return 0;
fail:
	if (sub_toh)
		key_tree_release(*sub_toh, flags & SUBTR_EVT);
	return rc;
}

static inline int
key_ilog_prepare_dkey(struct vos_obj_iter *oiter, daos_key_t *key, daos_handle_t *sub_toh,
		      struct vos_krec_df **krecp, struct vos_ts_set *ts_set)
{
	struct vos_object *obj   = oiter->it_obj;
	int                flags = 0;

	if (vos_obj_skip_akey_supported(obj->obj_cont, obj->obj_id)) {
		flags |= SUBTR_FLAT;
		if (daos_is_array(obj->obj_id.id_pub))
			flags |= SUBTR_EVT;
	}

	return key_ilog_prepare(oiter, obj->obj_toh, VOS_BTR_DKEY, key, flags, sub_toh, krecp,
				&oiter->it_epr, &oiter->it_punched, &oiter->it_ilog_info, ts_set);
}

/**
 * @defgroup vos_obj_iters VOS object iterators
 * @{
 *
 * - iterate d-key
 * - iterate a-key (array)
 * - iterate recx
 */

static int
key_iter_fill(struct vos_krec_df *krec, struct vos_obj_iter *oiter, bool check_existence,
	      vos_iter_entry_t *ent)
{
	daos_epoch_range_t	epr = {0, DAOS_EPOCH_MAX};
	uint32_t		ts_type;
	int			rc;

	if (oiter->it_iter.it_type == VOS_ITER_AKEY) {
		if (krec->kr_bmap & KREC_BF_EVT) {
			ent->ie_child_type = VOS_ITER_RECX;
		} else if (krec->kr_bmap & KREC_BF_BTR) {
			ent->ie_child_type = VOS_ITER_SINGLE;
		} else {
			ent->ie_child_type = VOS_ITER_NONE;
		}
		ts_type = VOS_TS_TYPE_AKEY;
	} else {
		ent->ie_child_type = VOS_ITER_AKEY;
		ts_type = VOS_TS_TYPE_DKEY;
	}

	rc = key_iter_ilog_check(krec, oiter, oiter->it_iter.it_type, &epr,
				 check_existence, NULL);
	if (rc == -DER_NONEXIST)
		return VOS_ITER_CB_SKIP;
	if (rc != 0) {
		if (!oiter->it_iter.it_show_uncommitted || rc != -DER_INPROGRESS)
			return rc;
		/** Mark the entry as uncommitted but return it to the iterator */
		ent->ie_vis_flags = VOS_IT_UNCOMMITTED;
	} else {
		ent->ie_vis_flags = VOS_VIS_FLAG_VISIBLE;
		if (oiter->it_ilog_info.ii_create == 0) {
			/* The key has no visible subtrees so mark it covered */
			ent->ie_vis_flags = VOS_VIS_FLAG_COVERED;
		}
	}

	ent->ie_epoch = epr.epr_hi;
	ent->ie_punch = oiter->it_ilog_info.ii_next_punch;
	ent->ie_obj_punch = oiter->it_obj->obj_ilog_info.ii_next_punch;
	vos_ilog_last_update(&krec->kr_ilog, ts_type, &ent->ie_last_update,
			     !!oiter->it_iter.it_for_sysdb);

	return 0;
}

static int
key_iter_fetch(struct vos_obj_iter *oiter, vos_iter_entry_t *ent,
	       daos_anchor_t *anchor, bool check_existence, uint32_t flags)
{

	uint64_t		 start_seq;
	vos_iter_desc_t		 desc;
	struct vos_rec_bundle	 rbund;
	struct vos_krec_df	*krec;
	struct dtx_handle	*dth;
	uint64_t		 feats;
	uint32_t		 ts_type;
	unsigned int		 acts;
	int			 rc;
	struct vos_object	*obj = oiter->it_obj;
	bool			 is_sysdb = obj->obj_cont->vc_pool->vp_sysdb;

	rc = key_iter_fetch_helper(oiter, &rbund, &ent->ie_key, anchor);
	D_ASSERTF(check_existence || rc != -DER_NONEXIST,
		  "Iterator should probe before fetch\n");
	if (rc != 0)
		return rc;

	D_ASSERT(rbund.rb_krec);
	krec = rbund.rb_krec;

	if (check_existence && oiter->it_iter.it_filter_cb != NULL &&
	    (flags & VOS_ITER_PROBE_AGAIN) == 0) {
		desc.id_type = oiter->it_iter.it_type;
		desc.id_key = ent->ie_key;
		desc.id_parent_punch = oiter->it_punched.pr_epc;
		if (krec->kr_bmap & KREC_BF_BTR)
			feats = dbtree_feats_get(&krec->kr_btr);
		else
			feats = evt_feats_get(&krec->kr_evt);
		if (!vos_feats_agg_time_get(feats, &desc.id_agg_write)) {
			if (desc.id_type == VOS_ITER_DKEY)
				ts_type = VOS_TS_TYPE_DKEY;
			else
				ts_type = VOS_TS_TYPE_AKEY;
			vos_ilog_last_update(&krec->kr_ilog, ts_type, &desc.id_agg_write,
					     !!oiter->it_iter.it_for_sysdb);
		}

		acts = 0;
		start_seq = vos_sched_seq(is_sysdb);
		dth = vos_dth_get(is_sysdb);
		vos_dth_set(NULL, is_sysdb);
		rc = oiter->it_iter.it_filter_cb(vos_iter2hdl(&oiter->it_iter), &desc,
						 oiter->it_iter.it_filter_arg,
						 &acts);
		vos_dth_set(dth, is_sysdb);
		if (rc != 0)
			return rc;
		if (start_seq != vos_sched_seq(is_sysdb))
			acts |= VOS_ITER_CB_YIELD;
		if (acts & (VOS_ITER_CB_EXIT | VOS_ITER_CB_ABORT | VOS_ITER_CB_RESTART |
			    VOS_ITER_CB_DELETE | VOS_ITER_CB_YIELD))
			return acts;
		if (acts & VOS_ITER_CB_SKIP)
			return VOS_ITER_CB_SKIP;
	}

	return key_iter_fill(krec, oiter, check_existence, ent);
}

static int
key_iter_fetch_root(struct vos_obj_iter *oiter, vos_iter_type_t type,
		    struct vos_iter_info *info)
{
	struct vos_object	*obj = oiter->it_obj;
	struct evt_desc_cbs      cbs;
	struct vos_krec_df	*krec;
	struct vos_rec_bundle	 rbund;
	d_iov_t			 keybuf;
	int			 rc;

	rc = key_iter_fetch_helper(oiter, &rbund, &keybuf, NULL);

	if (rc != 0) {
		D_ERROR("Could not fetch key: "DF_RC"\n", DP_RC(rc));
		return rc;
	}

	krec = rbund.rb_krec;
	info->ii_vea_info = obj->obj_cont->vc_pool->vp_vea_info;
	info->ii_uma = vos_obj2uma(obj);

	info->ii_epr = oiter->it_epr;
	info->ii_punched = oiter->it_punched;
	info->ii_filter_cb = oiter->it_iter.it_filter_cb;
	info->ii_filter_arg = oiter->it_iter.it_filter_arg;
	/* Update the lower bound for nested iterator */
	rc = key_iter_ilog_check(krec, oiter, type, &info->ii_epr, false, NULL);
	if (rc != 0)
		return rc;

	if (vos_epc_punched(info->ii_punched.pr_epc,
			    info->ii_punched.pr_minor_epc,
			    &oiter->it_ilog_info.ii_prior_punch))
		info->ii_punched = oiter->it_ilog_info.ii_prior_punch;

	if (type == VOS_ITER_RECX) {
		if ((krec->kr_bmap & KREC_BF_EVT) == 0)
			return -DER_NONEXIST;
		info->ii_evt = &krec->kr_evt;
	} else if (type == VOS_ITER_SINGLE || (krec->kr_bmap & KREC_BF_NO_AKEY) == 0) {
		if ((krec->kr_bmap & KREC_BF_BTR) == 0)
			return -DER_NONEXIST;
		info->ii_btr = &krec->kr_btr;
	} else {
		D_ASSERTF(type == VOS_ITER_AKEY, "type = %d\n", type);
		D_ASSERTF(krec->kr_bmap & KREC_BF_NO_AKEY, "krec->kr_bmap = %x\n", krec->kr_bmap);
		/** For fake akey, we open the subtree and store it in the
		 * iterator handle.  For nested case, go ahead and open the
		 * subtree
		 */
		if (krec->kr_bmap & KREC_BF_EVT) {
			vos_evt_desc_cbs_init(&cbs, vos_obj2pool(obj), vos_cont2hdl(obj->obj_cont));
			rc = evt_open(&krec->kr_evt, info->ii_uma, &cbs, &info->ii_tree_hdl);
			if (rc) {
				D_DEBUG(DB_TRACE,
					"Failed to open tree for nested iterator:"
					" rc = " DF_RC "\n",
					DP_RC(rc));
				return rc;
			}
			info->ii_fake_akey_flag = VOS_IT_DKEY_EV;
		} else {
			rc = dbtree_open_inplace_ex(&krec->kr_btr, info->ii_uma,
						    vos_cont2hdl(obj->obj_cont), vos_obj2pool(obj),
						    &info->ii_tree_hdl);
			if (rc) {
				D_DEBUG(DB_TRACE,
					"Failed to open tree for nested iterator:"
					" rc = " DF_RC "\n",
					DP_RC(rc));
				return rc;
			}
			info->ii_fake_akey_flag = VOS_IT_DKEY_SV;
		}
		info->ii_ilog_info = &oiter->it_ilog_info;
		info->ii_dkey_krec = krec;
	}

	return 0;
}

static int
key_iter_copy(struct vos_obj_iter *oiter, vos_iter_entry_t *ent,
	      d_iov_t *iov_out)
{
	if (ent->ie_key.iov_len > iov_out->iov_buf_len)
		return -DER_OVERFLOW;

	D_ASSERT(ent->ie_key.iov_buf != NULL);
	D_ASSERT(iov_out->iov_buf != NULL);

	memcpy(iov_out->iov_buf, ent->ie_key.iov_buf, ent->ie_key.iov_len);
	iov_out->iov_len = ent->ie_key.iov_len;
	return 0;
}

/** Check the current key */
static int
key_iter_match_probe(struct vos_obj_iter *oiter, daos_anchor_t *anchor, uint32_t flags)
{
	static __thread vos_iter_entry_t	entry;
	int					rc;

retry:
	rc = key_iter_fetch(oiter, &entry, anchor, true, flags);
	if (rc == VOS_ITER_CB_SKIP) {
		rc = dbtree_iter_next(oiter->it_hdl);
		if (rc == 0)
			goto retry;
	}
	D_ASSERT(rc <= 0 || (rc & (VOS_ITER_CB_EXIT | VOS_ITER_CB_DELETE | VOS_ITER_CB_YIELD |
				   VOS_ITER_CB_ABORT)) != 0);
	VOS_TX_TRACE_FAIL(rc, "match failed, rc="DF_RC"\n",
			  DP_RC(rc));
	return rc;
}

static int
key_iter_probe(struct vos_obj_iter *oiter, daos_anchor_t *anchor, uint32_t flags)
{
	int	next_opc;
	int	rc;

	next_opc = (flags & VOS_ITER_PROBE_NEXT) ? BTR_PROBE_GT : BTR_PROBE_GE;

	rc = dbtree_iter_probe(oiter->it_hdl,
			       vos_anchor_is_zero(anchor) ? BTR_PROBE_FIRST : next_opc,
			       vos_iter_intent(&oiter->it_iter),
			       NULL, anchor);
	if (rc)
		D_GOTO(out, rc);

	rc = key_iter_match_probe(oiter, anchor, flags);
 out:
	return rc;
}

static int
key_iter_next(struct vos_obj_iter *oiter, daos_anchor_t *anchor)
{
	int	rc;

	rc = dbtree_iter_next(oiter->it_hdl);
	if (rc)
		D_GOTO(out, rc);

	rc = key_iter_match_probe(oiter, anchor, 0);
out:
	return rc;
}

/**
 * Iterator for the d-key tree.
 */
static int
dkey_iter_prepare(struct vos_obj_iter *oiter)
{
	int	rc;

	rc = dbtree_iter_prepare(oiter->it_obj->obj_toh, 0, &oiter->it_hdl);

	return rc;
}

/**
 * Iterator for the akey tree.
 */
static int
akey_iter_prepare(struct vos_obj_iter *oiter, daos_key_t *dkey,
		  struct vos_ts_set *ts_set)
{
	daos_handle_t		 toh;
	struct vos_krec_df      *krec = NULL;
	int                      rc;

	rc = key_ilog_prepare_dkey(oiter, dkey, &toh, &krec, ts_set);
	if (rc != 0)
		goto failed;

	if (krec->kr_bmap & KREC_BF_NO_AKEY) {
		/** In such case, toh will refer to a child tree so we an
		 * initialize its iterator in such case as it is needed.
		 * We also set the type of the tree here so we know what
		 * type of nested iterator we need to use.
		 */
		oiter->it_hdl = toh;
		if (krec->kr_bmap & KREC_BF_EVT)
			oiter->it_flags |= VOS_IT_DKEY_EV;
		else
			oiter->it_flags |= VOS_IT_DKEY_SV;
		oiter->it_fake_akey = 0;
		oiter->it_dkey_krec = krec;
	} else {
		/* see BTR_ITER_EMBEDDED for the details */
		rc = dbtree_iter_prepare(toh, BTR_ITER_EMBEDDED, &oiter->it_hdl);
		key_tree_release(toh, false);
	}

	if (rc == 0)
		return 0;

failed:
	VOS_TX_LOG_FAIL(rc, "Could not prepare akey iterator "DF_RC"\n",
			DP_RC(rc));
	return rc;
}

static int
prepare_key_from_toh(struct vos_obj_iter *oiter, daos_handle_t toh)
{
	return dbtree_iter_prepare(toh, 0, &oiter->it_hdl);
}

/**
 * Record extent (recx) iterator
 */

/**
 * Record extent (recx) iterator
 */
static int singv_iter_fetch(struct vos_obj_iter *oiter,
			   vos_iter_entry_t *it_entry,
			   daos_anchor_t *anchor);
/**
 * Prepare the iterator for the recx tree.
 */
static int
singv_iter_prepare(struct vos_obj_iter *oiter, daos_key_t *dkey,
		   daos_key_t *akey)
{
	struct vos_krec_df      *krec = NULL;
	daos_handle_t		 ak_toh;
	daos_handle_t		 sv_toh;
	int			 rc;

	rc = key_ilog_prepare_dkey(oiter, dkey, &ak_toh, &krec, NULL);
	if (rc != 0)
		return rc;

	if (krec->kr_bmap & KREC_BF_NO_AKEY) {
		sv_toh = ak_toh;
		ak_toh = DAOS_HDL_INVAL;
	} else {
		rc = key_ilog_prepare(oiter, ak_toh, VOS_BTR_AKEY, akey, 0, &sv_toh, NULL,
				      &oiter->it_epr, &oiter->it_punched, &oiter->it_ilog_info,
				      NULL);
		if (rc != 0)
			D_GOTO(failed_1, rc);
	}

	/* see BTR_ITER_EMBEDDED for the details */
	rc = dbtree_iter_prepare(sv_toh, BTR_ITER_EMBEDDED, &oiter->it_hdl);
	if (rc != 0)
		D_DEBUG(DB_IO, "Cannot prepare singv iterator: "DF_RC"\n",
			DP_RC(rc));
	key_tree_release(sv_toh, false);
 failed_1:
	if (daos_handle_is_valid(ak_toh))
		key_tree_release(ak_toh, false);
	return rc;
}

/**
 * Probe the single value based on @opc and conditions in @entry (epoch),
 * return the matched one to @entry.
 */
static int
singv_iter_probe_fetch(struct vos_obj_iter *oiter, dbtree_probe_opc_t opc,
		       vos_iter_entry_t *entry)
{
	struct vos_svt_key	key;
	d_iov_t			kiov;
	int			rc;

	d_iov_set(&kiov, &key, sizeof(key));
	key.sk_epoch = entry->ie_epoch;
	key.sk_minor_epc = entry->ie_minor_epc;

	rc = dbtree_iter_probe(oiter->it_hdl, opc,
			       vos_iter_intent(&oiter->it_iter), &kiov, NULL);
	if (rc != 0)
		return rc;

	memset(entry, 0, sizeof(*entry));
	rc = singv_iter_fetch(oiter, entry, NULL);
	return rc;
}

/**
 * Find the data that was written before/in the specified epoch of @oiter
 * for the recx in @entry. If this recx has no data for this epoch, then
 * this function will move on to the next recx and repeat this process.
 */
static int
singv_iter_probe_epr(struct vos_obj_iter *oiter, vos_iter_entry_t *entry)
{
	daos_epoch_range_t *epr = &oiter->it_epr;

	while (1) {
		int	opc;
		int	rc;

		switch (oiter->it_epc_expr) {
		default:
			return -DER_INVAL;

		case VOS_IT_EPC_EQ:
			if (entry->ie_epoch > epr->epr_hi)
				return -DER_NONEXIST;

			if (entry->ie_epoch < epr->epr_lo) {
				entry->ie_epoch = epr->epr_lo;
				opc = BTR_PROBE_EQ;
				break;
			}
			return 0;

		case VOS_IT_EPC_RE:
			if (entry->ie_epoch > epr->epr_hi)
				return -DER_NONEXIST;

			if (entry->ie_epoch < epr->epr_lo) {
				entry->ie_epoch = epr->epr_lo;
				opc = BTR_PROBE_GE;
				break;
			}
			return 0;

		case VOS_IT_EPC_RR:
			if (entry->ie_epoch < epr->epr_lo) {
				return -DER_NONEXIST; /* end of story */
			}

			if (entry->ie_epoch > epr->epr_hi) {
				entry->ie_epoch = epr->epr_hi;
				opc = BTR_PROBE_LE;
				break;
			}
			return 0;

		case VOS_IT_EPC_GE:
			if (entry->ie_epoch < epr->epr_lo) {
				entry->ie_epoch = epr->epr_lo;
				opc = BTR_PROBE_GE;
				break;
			}
			return 0;

		case VOS_IT_EPC_LE:
			if (entry->ie_epoch > epr->epr_lo) {
				entry->ie_epoch = epr->epr_lo;
				opc = BTR_PROBE_LE;
				break;
			}
			return 0;
		}
		rc = singv_iter_probe_fetch(oiter, opc, entry);
		if (rc != 0)
			return rc;
	}
}

static int
singv_iter_probe(struct vos_obj_iter *oiter, daos_anchor_t *anchor, uint32_t flags)
{
	vos_iter_entry_t	entry;
	daos_anchor_t		tmp = {0};
	int			next_opc;
	int			opc;
	int			rc;

	if (oiter->it_epc_expr == VOS_IT_EPC_RR) {
		next_opc = (flags & VOS_ITER_PROBE_NEXT) ? BTR_PROBE_LT : BTR_PROBE_LE;
		opc = vos_anchor_is_zero(anchor) ? BTR_PROBE_LAST : next_opc;
	} else {
		next_opc = (flags & VOS_ITER_PROBE_NEXT) ? BTR_PROBE_GT : BTR_PROBE_GE;
		opc = vos_anchor_is_zero(anchor) ? BTR_PROBE_FIRST : next_opc;
	}

	rc = dbtree_iter_probe(oiter->it_hdl, opc,
			       vos_iter_intent(&oiter->it_iter), NULL, anchor);
	if (rc != 0)
		return rc;

	memset(&entry, 0, sizeof(entry));
	rc = singv_iter_fetch(oiter, &entry, &tmp);
	if (rc != 0)
		return rc;

	if (anchor != NULL) {
		if (memcmp(anchor, &tmp, sizeof(tmp)) == 0)
			return 0;

		D_DEBUG(DB_IO, "Can't find the provided anchor\n");
		/**
		 * the original recx has been merged/discarded, so we need to
		 * call singv_iter_probe_epr() and check if the current record
		 * can match the condition.
		 */
	}
	rc = singv_iter_probe_epr(oiter, &entry);
	return rc;
}

static int
singv_iter_fetch(struct vos_obj_iter *oiter, vos_iter_entry_t *it_entry,
		 daos_anchor_t *anchor)
{
	struct vos_svt_key	key;
	struct vos_rec_bundle	rbund;
	d_iov_t			kiov;
	d_iov_t			riov;
	int			rc;

	d_iov_set(&kiov, &key, sizeof(key));

	tree_rec_bundle2iov(&rbund, &riov);
	rbund.rb_biov	= &it_entry->ie_biov;
	rbund.rb_csum	= &it_entry->ie_csum;

	memset(&it_entry->ie_biov, 0, sizeof(it_entry->ie_biov));
	ci_set_null(rbund.rb_csum);

	rc = dbtree_iter_fetch(oiter->it_hdl, &kiov, &riov, anchor);
	if (rc)
		D_GOTO(out, rc);

	it_entry->ie_vis_flags = VOS_VIS_FLAG_VISIBLE;
	it_entry->ie_epoch	 = key.sk_epoch;
	it_entry->ie_minor_epc	 = key.sk_minor_epc;
	if (vos_epc_punched(it_entry->ie_epoch, it_entry->ie_minor_epc,
			    &oiter->it_punched)) {
		/* entry is covered by a key/object punch */
		it_entry->ie_vis_flags = VOS_VIS_FLAG_COVERED;
	}
	it_entry->ie_rsize	 = rbund.rb_rsize;
	it_entry->ie_gsize	 = rbund.rb_gsize;
	it_entry->ie_ver	 = rbund.rb_ver;
	it_entry->ie_recx.rx_idx = 0;
	it_entry->ie_recx.rx_nr  = 1;
	it_entry->ie_dtx_state	 = rbund.rb_dtx_state;
 out:
	return rc;
}

static int
singv_iter_next(struct vos_obj_iter *oiter)
{
	vos_iter_entry_t entry;
	int		 rc;
	int		 opc;
	int		 vis_flag;

	/* Only one SV rec is visible for the given @epoch,
	 * so return -DER_NONEXIST directly for the next().
	 */
	vis_flag = oiter->it_flags & VOS_IT_RECX_COVERED;
	if (vis_flag == VOS_IT_RECX_VISIBLE) {
		D_ASSERT(oiter->it_epc_expr == VOS_IT_EPC_RR ||
			 oiter->it_epc_expr == VOS_IT_EPC_RE);
		return -DER_NONEXIST;
	}

	memset(&entry, 0, sizeof(entry));
	rc = singv_iter_fetch(oiter, &entry, NULL);
	if (rc != 0)
		return rc;

	if (oiter->it_epc_expr == VOS_IT_EPC_RE)
		entry.ie_epoch += 1;
	else if (oiter->it_epc_expr == VOS_IT_EPC_RR)
		entry.ie_epoch -= 1;
	else
		entry.ie_epoch = DAOS_EPOCH_MAX;

	opc = (oiter->it_epc_expr == VOS_IT_EPC_RR) ?
		BTR_PROBE_LE : BTR_PROBE_GE;

	rc = singv_iter_probe_fetch(oiter, opc, &entry);
	if (rc != 0)
		return rc;

	rc = singv_iter_probe_epr(oiter, &entry);
	return rc;
}

#define recx_flags_set(flags, setting)	\
	(((flags) & (setting)) == (setting))

D_CASSERT((int)VOS_IT_RECX_COVERED == (int)EVT_ITER_COVERED);
D_CASSERT((int)VOS_IT_RECX_VISIBLE == (int)EVT_ITER_VISIBLE);
D_CASSERT((int)VOS_IT_RECX_SKIP_HOLES == (int)EVT_ITER_SKIP_HOLES);

static inline uint32_t
recx_get_flags(struct vos_obj_iter *oiter, bool embed)
{
	uint32_t options   = 0;
	uint32_t vis_flags = oiter->it_flags & (VOS_IT_RECX_COVERED |
						VOS_IT_RECX_SKIP_HOLES);

	if (embed)
		options |= EVT_ITER_EMBEDDED;

	options |= vis_flags;
	if (oiter->it_flags & VOS_IT_RECX_REVERSE)
		options |= EVT_ITER_REVERSE;
	if (oiter->it_flags & VOS_IT_FOR_PURGE)
		options |= EVT_ITER_FOR_PURGE;
	if (oiter->it_flags & VOS_IT_FOR_DISCARD)
		options |= EVT_ITER_FOR_DISCARD;
	if (oiter->it_flags & VOS_IT_FOR_MIGRATION)
		options |= EVT_ITER_FOR_MIGRATION;
	return options;
}

/**
 * Sets the range filter.
 */
static inline void
recx2filter(struct evt_filter *filter, daos_recx_t *recx)
{
	if (recx->rx_nr == 0) {
		filter->fr_ex.ex_lo = 0ULL;
		filter->fr_ex.ex_hi = ~(0ULL);
	} else {
		filter->fr_ex.ex_lo = recx->rx_idx;
		filter->fr_ex.ex_hi = recx->rx_idx + recx->rx_nr - 1;
	}
}

/**
 * Prepare the iterator for the recx tree.
 */
static int
recx_iter_prepare(struct vos_obj_iter *oiter, daos_key_t *dkey,
		  daos_key_t *akey, struct vos_ts_set *ts_set)
{
	struct vos_krec_df      *krec   = NULL;
	struct evt_filter	 filter = {0};
	daos_handle_t		 ak_toh;
	daos_handle_t		 rx_toh;
	int			 rc;
	uint32_t		 options;

	rc = key_ilog_prepare_dkey(oiter, dkey, &ak_toh, &krec, ts_set);
	if (rc != 0)
		return rc;

	if (krec->kr_bmap & KREC_BF_NO_AKEY) {
		rx_toh = ak_toh;
		ak_toh = DAOS_HDL_INVAL;
	} else {
		rc = key_ilog_prepare(oiter, ak_toh, VOS_BTR_AKEY, akey, SUBTR_EVT, &rx_toh, NULL,
				      &oiter->it_epr, &oiter->it_punched, &oiter->it_ilog_info,
				      ts_set);
		if (rc != 0)
			D_GOTO(failed, rc);
	}

	recx2filter(&filter, &oiter->it_recx);
	filter.fr_epr.epr_lo = oiter->it_epr.epr_lo;
	filter.fr_epr.epr_hi = oiter->it_iter.it_bound;
	filter.fr_epoch = oiter->it_epr.epr_hi;
	filter.fr_punch_epc = oiter->it_punched.pr_epc;
	filter.fr_punch_minor_epc = oiter->it_punched.pr_minor_epc;
	options                   = recx_get_flags(oiter, true);
	rc = evt_iter_prepare(rx_toh, options, &filter,
			      &oiter->it_hdl);
	if (rc != 0) {
		D_DEBUG(DB_IO, "Cannot prepare recx iterator : "DF_RC"\n",
			DP_RC(rc));
	}
	key_tree_release(rx_toh, true);
 failed:
	if (daos_handle_is_valid(ak_toh))
		key_tree_release(ak_toh, false);
	return rc;
}
static int
recx_iter_probe(struct vos_obj_iter *oiter, daos_anchor_t *anchor)
{
	int	opc;
	int	rc;

	opc = vos_anchor_is_zero(anchor) ? EVT_ITER_FIRST : EVT_ITER_FIND;
	rc = evt_iter_probe(oiter->it_hdl, opc, NULL, vos_anchor_is_zero(anchor) ? NULL : anchor);
	return rc;
}

static int
recx_iter_fetch(struct vos_obj_iter *oiter, vos_iter_entry_t *it_entry,
		daos_anchor_t *anchor)
{
	struct evt_extent	*ext;
	struct evt_entry	 entry;
	int			 rc;
	unsigned int		 inob;

	rc = evt_iter_fetch(oiter->it_hdl, &inob, &entry, anchor);
	if (rc != 0)
		D_GOTO(out, rc);

	memset(it_entry, 0, sizeof(*it_entry));

	ext = &entry.en_sel_ext;
	it_entry->ie_epoch	 = entry.en_epoch;
	it_entry->ie_minor_epc	 = entry.en_minor_epc;
	it_entry->ie_recx.rx_idx = ext->ex_lo;
	it_entry->ie_recx.rx_nr	 = evt_extent_width(ext);
	ext = &entry.en_ext;
	/* Also export the original extent and the visibility flags */
	it_entry->ie_orig_recx.rx_idx = ext->ex_lo;
	it_entry->ie_orig_recx.rx_nr	 = evt_extent_width(ext);
	it_entry->ie_vis_flags = entry.en_visibility;
	it_entry->ie_rsize	= inob;
	it_entry->ie_ver	= entry.en_ver;
	it_entry->ie_csum	= entry.en_csum;
	it_entry->ie_dtx_state	= dtx_alb2state(entry.en_avail_rc);
	bio_iov_set(&it_entry->ie_biov, entry.en_addr,
		    it_entry->ie_recx.rx_nr * it_entry->ie_rsize);
 out:
	return rc;
}

static int
recx_iter_copy(struct vos_obj_iter *oiter, vos_iter_entry_t *it_entry,
	       d_iov_t *iov_out)
{
	struct bio_io_context	*bioc;
	struct umem_instance	*umem;
	struct bio_iov		*biov = &it_entry->ie_biov;

	D_ASSERT(bio_iov2buf(biov) == NULL);
	D_ASSERT(iov_out->iov_buf != NULL);

	/* Skip copy and return success for a punched record */
	if (bio_addr_is_hole(&biov->bi_addr))
		return 0;
	else if (iov_out->iov_buf_len < bio_iov2len(biov))
		return -DER_OVERFLOW;

	/*
	 * Set 'iov_len' beforehand, cause it will be used as copy
	 * size in vos_media_read().
	 */
	iov_out->iov_len = bio_iov2len(biov);
	bioc = vos_data_ioctxt(oiter->it_obj->obj_cont->vc_pool);
	umem = &oiter->it_obj->obj_cont->vc_pool->vp_umm;

	return vos_media_read(bioc, umem, biov->bi_addr, iov_out);
}

static int
recx_iter_next(struct vos_obj_iter *oiter)
{
	return evt_iter_next(oiter->it_hdl);
}

static int
recx_iter_fini(struct vos_obj_iter *oiter)
{
	return evt_iter_finish(oiter->it_hdl);
}

/**
 * common functions for iterator.
 */
static int vos_obj_iter_fini(struct vos_iterator *vitr);

/** prepare an object content iterator */
int
vos_obj_iter_prep(vos_iter_type_t type, vos_iter_param_t *param,
		  struct vos_iterator **iter_pp,
		  struct vos_ts_set *ts_set)
{
	struct vos_obj_iter	*oiter;
	struct vos_container	*cont = vos_hdl2cont(param->ip_hdl);
	bool			 is_sysdb = cont->vc_pool->vp_sysdb;
	struct dtx_handle	*dth = vos_dth_get(is_sysdb);
	daos_epoch_t		 bound;
	int			 rc;

	D_ALLOC_PTR(oiter);
	if (oiter == NULL)
		return -DER_NOMEM;

	bound = dtx_is_valid_handle(dth) ? dth->dth_epoch_bound :
		param->ip_epr.epr_hi;
	oiter->it_iter.it_bound = MAX(bound, param->ip_epr.epr_hi);
	oiter->it_iter.it_filter_cb = param->ip_filter_cb;
	oiter->it_iter.it_filter_arg = param->ip_filter_arg;
	vos_ilog_fetch_init(&oiter->it_ilog_info);
	oiter->it_iter.it_type = type;
	oiter->it_epr = param->ip_epr;
	oiter->it_epc_expr = param->ip_epc_expr;

	oiter->it_flags = param->ip_flags;
	oiter->it_recx = param->ip_recx;
	if (param->ip_flags & VOS_IT_FOR_PURGE)
		oiter->it_iter.it_for_purge = 1;
	if (param->ip_flags & VOS_IT_FOR_DISCARD)
		oiter->it_iter.it_for_discard = 1;
	if (param->ip_flags & VOS_IT_FOR_MIGRATION)
		oiter->it_iter.it_for_migration = 1;
	if (is_sysdb)
		oiter->it_iter.it_for_sysdb = 1;
	if (param->ip_flags == VOS_IT_KEY_TREE) {
		/** Prepare the iterator from an already open tree handle.   See
		 *  vos_iterate_key
		 */
		D_ASSERT(type == VOS_ITER_DKEY || type == VOS_ITER_AKEY);
		oiter->it_obj = param->ip_dkey.iov_buf;
		rc = prepare_key_from_toh(oiter, param->ip_hdl);
		goto done;
	}

	rc = vos_ts_set_add(ts_set, cont->vc_ts_idx, NULL, 0);
	D_ASSERT(rc == 0);

	/* XXX the condition epoch ranges could cover multiple versions of
	 * the object/key if it's punched more than once. However, rebuild
	 * system should guarantee this will never happen.
	 */
	rc = vos_obj_hold(vos_obj_cache_current(is_sysdb), cont,
			  param->ip_oid, &oiter->it_epr,
			  oiter->it_iter.it_bound,
			  (oiter->it_flags & VOS_IT_PUNCHED) ? 0 :
			  VOS_OBJ_VISIBLE, vos_iter_intent(&oiter->it_iter),
			  &oiter->it_obj, ts_set);
	if (rc != 0) {
		VOS_TX_LOG_FAIL(rc, "Could not hold object to iterate: "DF_RC
				"\n", DP_RC(rc));
		D_GOTO(failed, rc);
	}

	oiter->it_punched = oiter->it_obj->obj_ilog_info.ii_prior_punch;

	rc = obj_tree_init(oiter->it_obj);
	if (rc != 0)
		goto failed;

	switch (type) {
	default:
		D_ERROR("unknown iterator type %d.\n", type);
		rc = -DER_INVAL;
		break;

	case VOS_ITER_DKEY:
		rc = dkey_iter_prepare(oiter);
		break;

	case VOS_ITER_AKEY:
		rc = akey_iter_prepare(oiter, &param->ip_dkey, ts_set);
		break;

	case VOS_ITER_SINGLE:
		rc = singv_iter_prepare(oiter, &param->ip_dkey,
					&param->ip_akey);
		break;

	case VOS_ITER_RECX:
		rc = recx_iter_prepare(oiter, &param->ip_dkey, &param->ip_akey,
				       ts_set);
		break;
	}

done:
	if (rc != 0)
		D_GOTO(failed, rc);

	*iter_pp = &oiter->it_iter;
	return 0;
 failed:
	vos_obj_iter_fini(&oiter->it_iter);
	return rc;
}

int
vos_obj_dkey_iter_nested_tree_fetch(struct vos_iterator *iter, vos_iter_type_t type,
				    struct vos_iter_info *info)
{
	struct vos_obj_iter	*oiter = vos_iter2oiter(iter);
	int			 rc = 0;

	if (unlikely(type != VOS_ITER_AKEY)) {
		D_ERROR("Invalid nested iterator type for "
			"VOS_ITER_DKEY: %d\n",
			type);
		return -DER_INVAL;
	}

	rc = key_iter_fetch_root(oiter, type, info);

	if (rc != 0) {
		D_DEBUG(DB_TRACE,
			"Failed to fetch and initialize cursor "
			"subtree: rc=" DF_RC "\n",
			DP_RC(rc));
		return rc;
	}

	info->ii_obj = oiter->it_obj;

	return 0;
}

int
vos_obj_akey_iter_nested_tree_fetch(struct vos_iterator *iter, vos_iter_type_t type,
				    struct vos_iter_info *info)
{
	struct vos_obj_iter *oiter = vos_iter2oiter(iter);
	int                  rc    = 0;

	if (unlikely(type != VOS_ITER_RECX && type != VOS_ITER_SINGLE)) {
		D_ERROR("Invalid nested iterator type for "
			"VOS_ITER_AKEY: %d\n",
			type);
		return -DER_INVAL;
	}

	if (is_fake_iter(oiter)) {
		info->ii_vea_info = oiter->it_obj->obj_cont->vc_pool->vp_vea_info;
		info->ii_uma      = vos_obj2uma(oiter->it_obj);

		info->ii_epr        = oiter->it_epr;
		info->ii_punched    = oiter->it_punched;
		info->ii_filter_cb  = oiter->it_iter.it_filter_cb;
		info->ii_filter_arg = oiter->it_iter.it_filter_arg;

		if (vos_epc_punched(info->ii_punched.pr_epc, info->ii_punched.pr_minor_epc,
				    &oiter->it_ilog_info.ii_prior_punch))
			info->ii_punched = oiter->it_ilog_info.ii_prior_punch;

		info->ii_tree_hdl = oiter->it_hdl;
		/** Tells the prepare that it should use the handle to prepare
		 * the nested tree handle to prepare nested iterator
		 */
		info->ii_fake_akey_flag = oiter->it_flags & (VOS_IT_DKEY_SV | VOS_IT_DKEY_EV);
		goto out;
	}

	rc = key_iter_fetch_root(oiter, type, info);

	if (rc != 0) {
		D_DEBUG(DB_TRACE, "Failed to fetch and initialize cursor "
			"subtree: rc="DF_RC"\n", DP_RC(rc));
		return rc;
	}

out:
	info->ii_obj = oiter->it_obj;

	return 0;
}

int
vos_obj_invalid_iter_nested_tree_fetch(struct vos_iterator *iter, vos_iter_type_t type,
				       struct vos_iter_info *info)
{
	D_ERROR("Iterator type has no subtree\n");
	return -DER_INVAL;
}

static int
dkey_nested_iter_init(struct vos_obj_iter *oiter, struct vos_iter_info *info)
{
	int			 rc;
	struct vos_container	*cont = vos_hdl2cont(info->ii_hdl);

	/* XXX the condition epoch ranges could cover multiple versions of
	 * the object/key if it's punched more than once. However, rebuild
	 * system should guarantee this will never happen.
	 */
	rc = vos_obj_hold(vos_obj_cache_current(cont->vc_pool->vp_sysdb), cont,
			  info->ii_oid, &info->ii_epr, oiter->it_iter.it_bound,
			  (oiter->it_flags & VOS_IT_PUNCHED) ? 0 :
			  VOS_OBJ_VISIBLE, vos_iter_intent(&oiter->it_iter),
			  &oiter->it_obj, NULL);

	D_ASSERTF(rc != -DER_NONEXIST,
		  "Nested iterator called without setting probe");
	if (rc != 0) {
		/** -DER_NONEXIST and -DER_INPROGRESS should be caught earlier.
		 *  This function should only be called after a successful
		 *  probe.
		 */
		D_ERROR("Could not hold object: "DF_RC"\n", DP_RC(rc));
		return rc;
	}

	rc = obj_tree_init(oiter->it_obj);

	if (rc != 0)
		goto failed;

	info->ii_punched = oiter->it_obj->obj_ilog_info.ii_prior_punch;

	rc = dkey_iter_prepare(oiter);

	if (rc != 0)
		goto failed;

	return 0;
failed:
	vos_obj_release(vos_obj_cache_current(cont->vc_pool->vp_sysdb), oiter->it_obj, false);

	return rc;
}

static inline int
nested_prep_common_init(struct vos_container *cont, struct vos_obj_iter **oiterp,
			struct vos_iter_info *info)
{
	struct vos_obj_iter     *oiter;
	struct dtx_handle	*dth;
	daos_epoch_t             bound;

	*oiterp = NULL;

	D_ALLOC_PTR(oiter);
	if (oiter == NULL)
		return -DER_NOMEM;

	*oiterp = oiter;
	vos_ilog_fetch_init(&oiter->it_ilog_info);
	dth                          = vos_dth_get(cont->vc_pool->vp_sysdb);
	bound = dtx_is_valid_handle(dth) ? dth->dth_epoch_bound :
		info->ii_epr.epr_hi;
	oiter->it_iter.it_bound = MAX(bound, info->ii_epr.epr_hi);
	oiter->it_epr = info->ii_epr;
	oiter->it_iter.it_filter_cb = info->ii_filter_cb;
	oiter->it_iter.it_filter_arg = info->ii_filter_arg;
	oiter->it_punched = info->ii_punched;
	oiter->it_epc_expr = info->ii_epc_expr;
	oiter->it_flags              = info->ii_flags;
	if (info->ii_flags & VOS_IT_FOR_PURGE)
		oiter->it_iter.it_for_purge = 1;
	if (info->ii_flags & VOS_IT_FOR_DISCARD)
		oiter->it_iter.it_for_discard = 1;
	if (info->ii_flags & VOS_IT_FOR_MIGRATION)
		oiter->it_iter.it_for_migration = 1;
	if (cont->vc_pool->vp_sysdb)
		oiter->it_iter.it_for_sysdb = 1;

	return 0;
}

static inline void
nested_prep_common_abort(struct vos_obj_iter *oiter)
{
	vos_ilog_fetch_finish(&oiter->it_ilog_info);
	D_FREE(oiter);
}

static int
vos_obj_dkey_iter_nested_prep(vos_iter_type_t type, struct vos_iter_info *info,
			      struct vos_iterator **iter_pp)
{
	struct vos_obj_iter *oiter;
	int                  rc = 0;

	if (type != VOS_ITER_DKEY) {
		D_ERROR("Unexpected type: %d\n", type);
		return -DER_INVAL;
	}

	rc = nested_prep_common_init(vos_hdl2cont(info->ii_hdl), &oiter, info);
	if (rc != 0)
		return rc;

	rc = dkey_nested_iter_init(oiter, info);
	if (rc == 0) {
		*iter_pp = &oiter->it_iter;
		return 0;
	}

	nested_prep_common_abort(oiter);
	return rc;
}

static int
vos_obj_akey_iter_nested_prep(vos_iter_type_t type, struct vos_iter_info *info,
			      struct vos_iterator **iter_pp)
{
	struct vos_object   *obj = info->ii_obj;
	struct vos_obj_iter *oiter;
	daos_handle_t        toh;
	int                  rc = 0;

	if (type != VOS_ITER_AKEY) {
		D_ERROR("Unexpected type: %d\n", type);
		return -DER_INVAL;
	}

	rc = nested_prep_common_init(obj->obj_cont, &oiter, info);

	oiter->it_obj = obj;

	if (info->ii_fake_akey_flag) {
		/** In this case, we already opened the subtree so just store it
		 * in the iterator handle for future use.
		 */
		vos_ilog_copy_info(&oiter->it_ilog_info, info->ii_ilog_info);
		oiter->it_hdl = info->ii_tree_hdl;
		oiter->it_flags |= info->ii_fake_akey_flag;
		oiter->it_fake_akey = 0;
		oiter->it_dkey_krec = info->ii_dkey_krec;
		goto success;
	}

	rc = dbtree_open_inplace_ex(info->ii_btr, info->ii_uma, vos_cont2hdl(obj->obj_cont),
				    vos_obj2pool(obj), &toh);
	if (rc) {
		D_DEBUG(DB_TRACE,
			"Failed to open tree for iterator:"
			" rc = " DF_RC "\n",
			DP_RC(rc));
		goto failed;
	}
	rc = dbtree_iter_prepare(toh, BTR_ITER_EMBEDDED, &oiter->it_hdl);

	key_tree_release(toh, false);

	if (rc != 0) {
		D_DEBUG(DB_TRACE, "Failed to prepare iterator: rc = "DF_RC"\n",
			DP_RC(rc));
		goto failed;
	}

success:
	*iter_pp = &oiter->it_iter;
	return 0;

failed:
	nested_prep_common_abort(oiter);
	return rc;
}

static int
vos_obj_iter_sv_nested_prep(vos_iter_type_t type, struct vos_iter_info *info,
			    struct vos_iterator **iter_pp)
{
	struct vos_object   *obj = info->ii_obj;
	struct vos_obj_iter *oiter;
	daos_handle_t        toh;
	int                  flags = BTR_ITER_EMBEDDED;
	int                  rc    = 0;

	if (type != VOS_ITER_SINGLE) {
		D_ERROR("Unexpected type: %d\n", type);
		return -DER_INVAL;
	}

	rc = nested_prep_common_init(obj->obj_cont, &oiter, info);

	oiter->it_obj = obj;
	if (info->ii_fake_akey_flag) {
		D_ASSERTF(info->ii_fake_akey_flag == VOS_IT_DKEY_SV, "Invalid value for flag: %x\n",
			  info->ii_fake_akey_flag);
		toh = info->ii_tree_hdl;
		/* Don't use embedded iterator here because we may not be the
		 * only nested iterator
		 */
		flags = 0;
		goto prepare;
	}

	rc = dbtree_open_inplace_ex(info->ii_btr, info->ii_uma, vos_cont2hdl(obj->obj_cont),
				    vos_obj2pool(obj), &toh);
	if (rc) {
		D_DEBUG(DB_TRACE,
			"Failed to open tree for iterator:"
			" rc = " DF_RC "\n",
			DP_RC(rc));
		goto failed;
	}
prepare:
	rc = dbtree_iter_prepare(toh, flags, &oiter->it_hdl);

	if (info->ii_fake_akey_flag == 0)
		key_tree_release(toh, false);

	if (rc != 0) {
		D_DEBUG(DB_TRACE, "Failed to prepare iterator: rc = " DF_RC "\n", DP_RC(rc));
		goto failed;
	}

	*iter_pp = &oiter->it_iter;
	return 0;

failed:
	nested_prep_common_abort(oiter);
	return rc;
}

static int
vos_obj_ev_iter_nested_prep(vos_iter_type_t type, struct vos_iter_info *info,
			    struct vos_iterator **iter_pp)
{
	struct vos_object   *obj = info->ii_obj;
	struct vos_obj_iter *oiter;
	struct evt_desc_cbs  cbs;
	struct evt_filter    filter = {0};
	daos_handle_t        toh;
	bool                 embed = true;
	int                  rc    = 0;
	uint32_t             options;

	if (type != VOS_ITER_RECX) {
		D_ERROR("Unexpected type: %d\n", type);
		return -DER_INVAL;
	}

	rc = nested_prep_common_init(obj->obj_cont, &oiter, info);

	oiter->it_obj = obj;

	if (info->ii_fake_akey_flag) {
		D_ASSERTF(info->ii_fake_akey_flag == VOS_IT_DKEY_EV, "Invalid value for flag: %x\n",
			  info->ii_fake_akey_flag);
		toh = info->ii_tree_hdl;
		/* We may not be the only nested iterator so don't use embedded
		 * iterator here
		 */
		embed = false;
		goto prepare;
	}

	vos_evt_desc_cbs_init(&cbs, vos_obj2pool(obj), vos_cont2hdl(obj->obj_cont));
	rc = evt_open(info->ii_evt, info->ii_uma, &cbs, &toh);
	if (rc) {
		D_DEBUG(DB_TRACE,
			"Failed to open tree for iterator:"
			" rc = " DF_RC "\n",
			DP_RC(rc));
		goto failed;
	}
prepare:
	recx2filter(&filter, &info->ii_recx);
	filter.fr_epr.epr_lo      = oiter->it_epr.epr_lo;
	filter.fr_epr.epr_hi      = oiter->it_iter.it_bound;
	filter.fr_epoch           = oiter->it_epr.epr_hi;
	filter.fr_punch_epc       = oiter->it_punched.pr_epc;
	filter.fr_punch_minor_epc = oiter->it_punched.pr_minor_epc;
	options                   = recx_get_flags(oiter, embed);
	rc                        = evt_iter_prepare(toh, options, &filter, &oiter->it_hdl);
	if (info->ii_fake_akey_flag == 0)
		key_tree_release(toh, type == VOS_ITER_RECX);

	if (rc != 0) {
		D_DEBUG(DB_TRACE, "Failed to prepare iterator: rc = " DF_RC "\n", DP_RC(rc));
		goto failed;
	}

	*iter_pp = &oiter->it_iter;
	return 0;
failed:
	nested_prep_common_abort(oiter);
	return rc;
}

/** release the object iterator */
static int
vos_obj_iter_fini(struct vos_iterator *iter)
{
	struct vos_obj_iter	*oiter = vos_iter2oiter(iter);
	int			 rc;
	struct vos_object	*object;

	if (daos_handle_is_inval(oiter->it_hdl))
		D_GOTO(out, rc = -DER_NO_HDL);

	switch (iter->it_type) {
	default:
		D_ASSERT(0);
		break;

	case VOS_ITER_DKEY:
	case VOS_ITER_AKEY:
		if (is_fake_iter(oiter)) {
			/** In fake akey iterator, we use the subtree handle, so
			 * release it here.
			 */
			key_tree_release(oiter->it_hdl, fake_iter_child_is_array(oiter));
			break;
		}
	case VOS_ITER_SINGLE:
		rc = dbtree_iter_finish(oiter->it_hdl);
		break;
	case VOS_ITER_RECX:
		rc = recx_iter_fini(oiter);
		break;
	}
 out:
	/* Release the object only if we didn't borrow it from the parent
	 * iterator.   The generic code reference counts the iterators
	 * to ensure that a parent never gets removed before all nested
	 * iterators are finalized
	 */
	object = oiter->it_obj;
	if (oiter->it_flags != VOS_IT_KEY_TREE && object != NULL &&
	    (iter->it_type == VOS_ITER_DKEY || !iter->it_from_parent))
		vos_obj_release(vos_obj_cache_current(object->obj_cont->vc_pool->vp_sysdb),
				object, false);

	vos_ilog_fetch_finish(&oiter->it_ilog_info);
	D_FREE(oiter);
	return 0;
}

int
vos_obj_dkey_iter_probe(struct vos_iterator *iter, daos_anchor_t *anchor, uint32_t flags)
{
	struct vos_obj_iter *oiter = vos_iter2oiter(iter);

	D_ASSERTF(iter->it_type == VOS_ITER_DKEY, "type is %d\n", iter->it_type);

	return key_iter_probe(oiter, anchor, flags);
}

int
vos_obj_akey_iter_probe(struct vos_iterator *iter, daos_anchor_t *anchor, uint32_t flags)
{
	struct vos_obj_iter *oiter = vos_iter2oiter(iter);

	D_ASSERTF(iter->it_type == VOS_ITER_AKEY, "type is %d\n", iter->it_type);

	if (is_fake_iter(oiter)) {
		if (vos_anchor_is_zero(anchor) || (flags & VOS_ITER_PROBE_NEXT) == 0) {
			oiter->it_fake_akey = '0';
			return 0;
		}
		/** Indicate we are done iterating */
		oiter->it_fake_akey = 0;
		return -DER_NONEXIST;
	}

	return key_iter_probe(oiter, anchor, flags);
}

int
vos_obj_sv_iter_probe(struct vos_iterator *iter, daos_anchor_t *anchor, uint32_t flags)
{
	struct vos_obj_iter *oiter = vos_iter2oiter(iter);

	D_ASSERTF(iter->it_type == VOS_ITER_SINGLE, "type is %d\n", iter->it_type);

	return singv_iter_probe(oiter, anchor, flags);
}

int
vos_obj_ev_iter_probe(struct vos_iterator *iter, daos_anchor_t *anchor, uint32_t flags)
{
	struct vos_obj_iter *oiter = vos_iter2oiter(iter);

	D_ASSERTF(iter->it_type == VOS_ITER_RECX, "type is %d\n", iter->it_type);

	return recx_iter_probe(oiter, anchor);
}

static int
vos_obj_dkey_iter_next(struct vos_iterator *iter, daos_anchor_t *anchor)
{
	struct vos_obj_iter *oiter = vos_iter2oiter(iter);

	D_ASSERTF(iter->it_type == VOS_ITER_DKEY, "type is %d\n", iter->it_type);

	return key_iter_next(oiter, anchor);
}

static int
vos_obj_akey_iter_next(struct vos_iterator *iter, daos_anchor_t *anchor)
{
	struct vos_obj_iter *oiter = vos_iter2oiter(iter);

	D_ASSERTF(iter->it_type == VOS_ITER_AKEY, "type is %d\n", iter->it_type);
	if (is_fake_iter(oiter)) {
		/** Indicate we are done iterating */
		oiter->it_fake_akey = 0;
		return -DER_NONEXIST;
	}

	return key_iter_next(oiter, anchor);
}

static int
vos_obj_sv_iter_next(struct vos_iterator *iter, daos_anchor_t *anchor)
{
	struct vos_obj_iter *oiter = vos_iter2oiter(iter);

	D_ASSERTF(iter->it_type == VOS_ITER_SINGLE, "type is %d\n", iter->it_type);
	return singv_iter_next(oiter);
}

static int
vos_obj_ev_iter_next(struct vos_iterator *iter, daos_anchor_t *anchor)
{
	struct vos_obj_iter *oiter = vos_iter2oiter(iter);

	D_ASSERTF(iter->it_type == VOS_ITER_RECX, "type is %d\n", iter->it_type);
	return recx_iter_next(oiter);
}

static int
vos_obj_dkey_iter_fetch(struct vos_iterator *iter, vos_iter_entry_t *it_entry,
			daos_anchor_t *anchor)
{
	struct vos_obj_iter *oiter = vos_iter2oiter(iter);

	D_ASSERTF(iter->it_type == VOS_ITER_DKEY, "type is %d\n", iter->it_type);

	return key_iter_fetch(oiter, it_entry, anchor, false, 0);
}

static int
vos_obj_akey_iter_fetch(struct vos_iterator *iter, vos_iter_entry_t *it_entry,
			daos_anchor_t *anchor)
{
	struct vos_obj_iter *oiter = vos_iter2oiter(iter);

	D_ASSERTF(iter->it_type == VOS_ITER_AKEY, "type is %d\n", iter->it_type);
	if (is_fake_iter(oiter)) {
		D_ASSERTF(oiter->it_fake_akey == '0', "Must probe before fetch");
		if (anchor != NULL)
			vos_fake_anchor_create(anchor);
		if (fake_iter_child_is_array(oiter))
			it_entry->ie_child_type = VOS_ITER_RECX;
		else
			it_entry->ie_child_type = VOS_ITER_SINGLE;
		it_entry->ie_vis_flags = VOS_VIS_FLAG_VISIBLE;
		if (oiter->it_ilog_info.ii_create == 0) {
			/* The key has no visible subtrees so mark it covered */
			it_entry->ie_vis_flags = VOS_VIS_FLAG_COVERED;
		}

		it_entry->ie_epoch     = oiter->it_epr.epr_hi;
		it_entry->ie_punch     = oiter->it_ilog_info.ii_next_punch;
		it_entry->ie_obj_punch = oiter->it_obj->obj_ilog_info.ii_next_punch;
		/** Use the dkey for this */
		vos_ilog_last_update(&oiter->it_dkey_krec->kr_ilog, VOS_TS_TYPE_DKEY,
				     &it_entry->ie_last_update, !!oiter->it_iter.it_for_sysdb);
		d_iov_set(&it_entry->ie_key, &oiter->it_fake_akey, sizeof(oiter->it_fake_akey));

		return 0;
	}

	return key_iter_fetch(oiter, it_entry, anchor, false, 0);
}

static int
vos_obj_sv_iter_fetch(struct vos_iterator *iter, vos_iter_entry_t *it_entry, daos_anchor_t *anchor)
{
	struct vos_obj_iter *oiter = vos_iter2oiter(iter);

	D_ASSERTF(iter->it_type == VOS_ITER_SINGLE, "type is %d\n", iter->it_type);
	return singv_iter_fetch(oiter, it_entry, anchor);
}

static int
vos_obj_ev_iter_fetch(struct vos_iterator *iter, vos_iter_entry_t *it_entry, daos_anchor_t *anchor)
{
	struct vos_obj_iter *oiter = vos_iter2oiter(iter);

	D_ASSERTF(iter->it_type == VOS_ITER_RECX, "type is %d\n", iter->it_type);
	return recx_iter_fetch(oiter, it_entry, anchor);
}

static int
vos_obj_iter_copy(struct vos_iterator *iter, vos_iter_entry_t *it_entry,
		  d_iov_t *iov_out)
{
	struct vos_obj_iter *oiter = vos_iter2oiter(iter);

	switch (iter->it_type) {
	case VOS_ITER_DKEY:
	case VOS_ITER_AKEY:
		return key_iter_copy(oiter, it_entry, iov_out);
	case VOS_ITER_SINGLE:
	case VOS_ITER_RECX:
		return recx_iter_copy(oiter, it_entry, iov_out);
	default:
		D_ASSERT(0);
		return -DER_INVAL;
	}
}

static int
obj_iter_delete(struct vos_obj_iter *oiter, void *args)
{
	struct umem_instance	*umm;
	int			 rc = 0;

	umm = vos_obj2umm(oiter->it_obj);

	rc = umem_tx_begin(umm, NULL);
	if (rc != 0)
		goto exit;

	rc = dbtree_iter_delete(oiter->it_hdl, args);

	rc = umem_tx_end(umm, rc);
exit:
	if (rc != 0)
		DL_CDEBUG(rc == -DER_TX_BUSY, DB_TRACE, DLOG_ERR, rc,
			  "Failed to delete iter entry");
	return rc;
}

/*
 * For a single value btree, grab the value of the current iter cursor, and use
 * the offset to get the durable format (pmem) structure with the bio_addr. Then
 * set it to corrupt.
 */
static int
sv_iter_corrupt(struct vos_obj_iter *oiter)
{
	struct umem_instance	*umm;
	struct vos_svt_key	 skey = {0};
	struct vos_rec_bundle	 rbund = {0};
	struct bio_iov		 biov = {0};
	daos_anchor_t		 anchor = {0};
	d_iov_t			 key, val;
	size_t			 addr_offset;
	struct vos_irec_df	*irec;
	int			 rc = 0;

	umm = vos_obj2umm(oiter->it_obj);

	rc = umem_tx_begin(umm, NULL);
	if (rc != 0)
		return rc;

	/* Bundle the key and value structures into appropriate iovs */
	tree_rec_bundle2iov(&rbund, &val);
	rbund.rb_biov = &biov;
	d_iov_set(&key, &skey, sizeof(skey));

	/* Fetch the key/value for the current iter cursor */
	rc = dbtree_iter_fetch(oiter->it_hdl, &key, &val, &anchor);
	if (rc != 0) {
		D_ERROR("dbtree_iter_fetch failed: "DF_RC"\n", DP_RC(rc));
		rc = umem_tx_end(umm, rc);
		return rc;
	}

	addr_offset = offsetof(struct vos_irec_df, ir_ex_addr);
	rc = umem_tx_add(umm, rbund.rb_off + addr_offset,
			 sizeof(*irec) - addr_offset);
	if (rc != 0) {
		D_ERROR("umem_tx_add failed: "DF_RC"\n", DP_RC(rc));
		rc = umem_tx_end(umm, rc);
		return rc;
	}

	D_DEBUG(DB_IO, "Setting record bio_addr flag to corrupted\n");
	irec = umem_off2ptr(umm, rbund.rb_off);
	BIO_ADDR_SET_CORRUPTED(&irec->ir_ex_addr);

	rc = umem_tx_end(umm, rc);
	return rc;
}

int
vos_obj_iter_check_punch(daos_handle_t ih)
{
	struct vos_iterator	*iter = vos_hdl2iter(ih);
	struct vos_obj_iter	*oiter = vos_iter2oiter(iter);
	struct umem_instance	*umm;
	struct vos_krec_df	*krec;
	struct vos_object	*obj;
	daos_key_t		 key;
	struct vos_rec_bundle	 rbund;
	int			 rc;

	D_ASSERTF(iter->it_type == VOS_ITER_AKEY ||
		  iter->it_type == VOS_ITER_DKEY,
		  "Punch check support only for keys, not values\n");

	rc = key_iter_fetch_helper(oiter, &rbund, &key, NULL);
	D_ASSERTF(rc != -DER_NONEXIST,
		  "Iterator should probe before aggregation\n");
	if (rc != 0)
		return rc;

	obj = oiter->it_obj;
	krec = rbund.rb_krec;
	umm = vos_obj2umm(oiter->it_obj);

	if (!vos_ilog_is_punched(vos_cont2hdl(obj->obj_cont), &krec->kr_ilog, &oiter->it_epr,
				 &oiter->it_punched, &oiter->it_ilog_info))
		return 0;

	/** Ok, ilog is fully punched, so we can move it to gc heap */
	rc = umem_tx_begin(umm, NULL);
	if (rc != 0)
		goto exit;

	/* Incarnation log is empty, delete the object */
	D_DEBUG(DB_IO, "Moving %s to gc heap\n",
		iter->it_type == VOS_ITER_DKEY ? "dkey" : "akey");

	rc = dbtree_iter_delete(oiter->it_hdl, obj->obj_cont);
	D_ASSERT(rc != -DER_NONEXIST);

	rc = umem_tx_end(umm, rc);
exit:
	if (rc == 0)
		return 1;

	return rc;
}
int
vos_obj_iter_aggregate(daos_handle_t ih, bool range_discard)
{
	struct vos_iterator	*iter = vos_hdl2iter(ih);
	struct vos_obj_iter	*oiter = vos_iter2oiter(iter);
	struct umem_instance	*umm;
	struct vos_krec_df	*krec;
	struct vos_object	*obj;
	daos_key_t		 key;
	struct vos_rec_bundle	 rbund;
	bool			 delete = false, invisible = false;
	int			 rc;

	D_ASSERTF(iter->it_type == VOS_ITER_AKEY ||
		  iter->it_type == VOS_ITER_DKEY,
		  "Aggregation only supported on keys\n");

	if (is_fake_iter(oiter))
		return 0; /** Defer this decision to the dkey iterator */

	rc = key_iter_fetch_helper(oiter, &rbund, &key, NULL);
	D_ASSERTF(rc != -DER_NONEXIST,
		  "Iterator should probe before aggregation\n");
	if (rc != 0)
		return rc;

	obj = oiter->it_obj;
	krec = rbund.rb_krec;
	umm = vos_obj2umm(oiter->it_obj);

	rc = umem_tx_begin(umm, NULL);
	if (rc != 0)
		goto exit;

	rc = vos_ilog_aggregate(vos_cont2hdl(obj->obj_cont), &krec->kr_ilog,
				&oiter->it_epr, iter->it_for_discard, false,
				&oiter->it_punched, &oiter->it_ilog_info);

	if (rc == 1) {
		/* Incarnation log is empty so delete the key */
		delete = true;
		D_DEBUG(DB_IO, "Removing %s from tree\n",
			iter->it_type == VOS_ITER_DKEY ? "dkey" : "akey");

		/* XXX: The value tree may be not empty because related prepared transaction can
		 *	be aborted. Then it will be added and handled via GC when ktr_rec_free().
		 */

		rc = dbtree_iter_delete(oiter->it_hdl, NULL);
		D_ASSERT(rc != -DER_NONEXIST);
	} else if (rc == -DER_NONEXIST) {
		/* Key no longer exists at epoch but isn't empty */
		invisible = true;
		rc = 0;
	}

	rc = umem_tx_end(umm, rc);

exit:
	if (rc == 0 && (delete || invisible))
		return delete ? 1 : 2;

	return rc;
}

static int
vos_obj_iter_process(struct vos_iterator *iter, vos_iter_proc_op_t op,
		     void *args)
{
	struct vos_obj_iter *oiter = vos_iter2oiter(iter);

	switch (op) {
	case VOS_ITER_PROC_OP_DELETE:
		switch (iter->it_type) {
		default:
			D_ASSERT(0);
			return -DER_INVAL;
		case VOS_ITER_DKEY:
		case VOS_ITER_AKEY:
			if (is_fake_iter(oiter))
				return 0;
		case VOS_ITER_SINGLE:
			return obj_iter_delete(oiter, args);
		case VOS_ITER_RECX:
			return evt_iter_delete(oiter->it_hdl, NULL);
		}
	case VOS_ITER_PROC_OP_MARK_CORRUPT:
		if (iter->it_type == VOS_ITER_SINGLE)
			return sv_iter_corrupt(oiter);
		if (iter->it_type == VOS_ITER_RECX)
			return evt_iter_corrupt(oiter->it_hdl);
		break;
	default:
		D_ASSERT(0);
	}
	return 0;
}

static int
vos_obj_iter_empty(struct vos_iterator *iter)
{
	struct vos_obj_iter *oiter = vos_iter2oiter(iter);
	bool                 evt   = false;

	if (daos_handle_is_inval(oiter->it_hdl))
		return -DER_NO_HDL;

	switch (iter->it_type) {
	default:
		D_ASSERT(0);
		return -DER_INVAL;
	case VOS_ITER_DKEY:
	case VOS_ITER_AKEY:
		if (oiter->it_flags & VOS_IT_DKEY_EV)
			evt = true;
	case VOS_ITER_SINGLE:
		if (!evt)
			return dbtree_iter_empty(oiter->it_hdl);
	case VOS_ITER_RECX:
		return evt_iter_empty(oiter->it_hdl);
	}
}

struct vos_iter_ops vos_obj_dkey_iter_ops = {
    .iop_prepare           = vos_obj_iter_prep,
    .iop_nested_tree_fetch = vos_obj_dkey_iter_nested_tree_fetch,
    .iop_nested_prepare    = vos_obj_dkey_iter_nested_prep,
    .iop_finish            = vos_obj_iter_fini,
    .iop_probe             = vos_obj_dkey_iter_probe,
    .iop_next              = vos_obj_dkey_iter_next,
    .iop_fetch             = vos_obj_dkey_iter_fetch,
    .iop_copy              = vos_obj_iter_copy,
    .iop_process           = vos_obj_iter_process,
    .iop_empty             = vos_obj_iter_empty,
};

struct vos_iter_ops vos_obj_akey_iter_ops = {
    .iop_prepare           = vos_obj_iter_prep,
    .iop_nested_tree_fetch = vos_obj_akey_iter_nested_tree_fetch,
    .iop_nested_prepare    = vos_obj_akey_iter_nested_prep,
    .iop_finish            = vos_obj_iter_fini,
    .iop_probe             = vos_obj_akey_iter_probe,
    .iop_next              = vos_obj_akey_iter_next,
    .iop_fetch             = vos_obj_akey_iter_fetch,
    .iop_copy              = vos_obj_iter_copy,
    .iop_process           = vos_obj_iter_process,
    .iop_empty             = vos_obj_iter_empty,
};

struct vos_iter_ops vos_obj_sv_iter_ops = {
    .iop_prepare           = vos_obj_iter_prep,
    .iop_nested_tree_fetch = vos_obj_invalid_iter_nested_tree_fetch,
    .iop_nested_prepare    = vos_obj_iter_sv_nested_prep,
    .iop_finish            = vos_obj_iter_fini,
    .iop_probe             = vos_obj_sv_iter_probe,
    .iop_next              = vos_obj_sv_iter_next,
    .iop_fetch             = vos_obj_sv_iter_fetch,
    .iop_copy              = vos_obj_iter_copy,
    .iop_process           = vos_obj_iter_process,
    .iop_empty             = vos_obj_iter_empty,
};

struct vos_iter_ops vos_obj_ev_iter_ops = {
    .iop_prepare           = vos_obj_iter_prep,
    .iop_nested_tree_fetch = vos_obj_invalid_iter_nested_tree_fetch,
    .iop_nested_prepare    = vos_obj_ev_iter_nested_prep,
    .iop_finish            = vos_obj_iter_fini,
    .iop_probe             = vos_obj_ev_iter_probe,
    .iop_next              = vos_obj_ev_iter_next,
    .iop_fetch             = vos_obj_ev_iter_fetch,
    .iop_copy              = vos_obj_iter_copy,
    .iop_process           = vos_obj_iter_process,
    .iop_empty             = vos_obj_iter_empty,
};
/**
 * @} vos_obj_iters
 */<|MERGE_RESOLUTION|>--- conflicted
+++ resolved
@@ -639,10 +639,6 @@
 		D_GOTO(out, rc);
 	}
 
-<<<<<<< HEAD
-	rc = dbtree_key2anchor(toh, akey, anchor);
-	D_DEBUG(DB_TRACE, "oid=" DF_UOID " " DF_DKEY " " DF_AKEY " to anchor: rc=" DF_RC "\n",
-=======
 	if (krec->kr_bmap & KREC_BF_NO_AKEY) {
 		/** There is no akey tree to query.  In accordance with the design to fake it for
 		 *  iterators, let's create a fake anchor
@@ -652,9 +648,8 @@
 		rc = dbtree_key2anchor(toh, akey, anchor);
 	}
 	D_DEBUG(DB_TRACE,
-		"oid=" DF_UOID " dkey=" DF_KEY " akey=" DF_KEY " to anchor: rc=" DF_RC "\n",
->>>>>>> 1bd280f4
-		DP_UOID(oid), DP_KEY(dkey), DP_KEY(akey), DP_RC(rc));
+		"oid=" DF_UOID " " DF_DKEY " " DF_AKEY " to anchor: rc=%d\n",
+		DP_UOID(oid), DP_KEY(dkey), DP_KEY(akey));
 
 	key_tree_release(toh, (krec->kr_bmap & KREC_BF_EVT) != 0);
 out:
