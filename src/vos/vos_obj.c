--- conflicted
+++ resolved
@@ -796,15 +796,8 @@
 
 	rc = key_iter_ilog_check(krec, oiter, oiter->it_iter.it_type, &epr,
 				 check_existence, NULL);
-<<<<<<< HEAD
-	if (rc == -DER_NONEXIST) {
-		/** Skipped a key that doesn't match iterator condition */
-		return IT_OPC_NEXT;
-	}
-=======
 	if (rc == -DER_NONEXIST)
 		return VOS_ITER_CB_SKIP;
->>>>>>> 457d565b
 	if (rc != 0) {
 		if (!oiter->it_iter.it_show_uncommitted || rc != -DER_INPROGRESS)
 			return rc;
