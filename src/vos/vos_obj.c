/**
 * (C) Copyright 2016-2020 Intel Corporation.
 *
 * Licensed under the Apache License, Version 2.0 (the "License");
 * you may not use this file except in compliance with the License.
 * You may obtain a copy of the License at
 *
 *    http://www.apache.org/licenses/LICENSE-2.0
 *
 * Unless required by applicable law or agreed to in writing, software
 * distributed under the License is distributed on an "AS IS" BASIS,
 * WITHOUT WARRANTIES OR CONDITIONS OF ANY KIND, either express or implied.
 * See the License for the specific language governing permissions and
 * limitations under the License.
 *
 * GOVERNMENT LICENSE RIGHTS-OPEN SOURCE SOFTWARE
 * The Government's rights to use, modify, reproduce, release, perform, display,
 * or disclose this software are subject to the terms of the Apache License as
 * provided in Contract No. B609815.
 * Any reproduction of computer software, computer software documentation, or
 * portions thereof marked with this legend must also reproduce the markings.
 */
/**
 * This file is part of daos
 *
 * vos/vos_obj.c
 */
#define D_LOGFAC	DD_FAC(vos)

#include <daos/common.h>
#include <daos/checksum.h>
#include <daos/btree.h>
#include <daos_types.h>
#include <daos_srv/vos.h>
#include <vos_internal.h>

/** Ensure the values of recx flags map to those exported by evtree */
D_CASSERT((uint32_t)VOS_VIS_FLAG_UNKNOWN == (uint32_t)EVT_UNKNOWN);
D_CASSERT((uint32_t)VOS_VIS_FLAG_COVERED == (uint32_t)EVT_COVERED);
D_CASSERT((uint32_t)VOS_VIS_FLAG_VISIBLE == (uint32_t)EVT_VISIBLE);
D_CASSERT((uint32_t)VOS_VIS_FLAG_PARTIAL == (uint32_t)EVT_PARTIAL);
D_CASSERT((uint32_t)VOS_VIS_FLAG_LAST == (uint32_t)EVT_LAST);

static int
empty_tree_check(daos_handle_t ih, vos_iter_entry_t *entry,
		 vos_iter_type_t type, vos_iter_param_t *param, void *cb_arg,
		 unsigned int *acts)
{
	bool	*empty = cb_arg;

	*empty = false;

	return 1; /* Return positive number to break iteration */
}

static int
tree_is_empty(struct vos_object *obj, daos_handle_t toh,
	      const daos_epoch_range_t *epr, vos_iter_type_t type)
{
	bool	empty = true;
	int	rc;

	rc = vos_iterate_key(obj, toh, type, epr, empty_tree_check, &empty);


	if (rc < 0)
		return rc;

	if (empty)
		return 1;

	return 0;
}

/**
 * @} vos_tree_helper
 */
static int
key_punch(struct vos_object *obj, daos_epoch_t epoch, uint32_t pm_ver,
	  daos_key_t *dkey, unsigned int akey_nr, daos_key_t *akeys,
	  uint64_t flags, struct vos_ts_set *ts_set)
{
	struct vos_krec_df	*krec;
	struct vos_rec_bundle	 rbund;
	struct dcs_csum_info	 csum;
	struct vos_ilog_info	 obj_info = {0};
	struct vos_ilog_info	 dkey_info = {0};
	struct vos_ilog_info	 akey_info = {0};
	daos_epoch_range_t	 epr = {0, epoch};
	d_iov_t			 riov;
	int			 rc;
	int			 propagated = 0;

	if (flags & VOS_OF_COND_PUNCH) {
		vos_ilog_fetch_init(&obj_info);
		vos_ilog_fetch_init(&dkey_info);
		vos_ilog_fetch_init(&akey_info);
	}
	rc = obj_tree_init(obj);
	if (rc)
		D_GOTO(out, rc);

	rc = vos_ilog_punch(obj->obj_cont, &obj->obj_df->vo_ilog, &epr, NULL,
			    &obj_info, ts_set, false, false);
	if (rc)
		D_GOTO(out, rc);

	tree_rec_bundle2iov(&rbund, &riov);
	rbund.rb_off	= UMOFF_NULL;
	rbund.rb_ver	= pm_ver;
	rbund.rb_csum	= &csum;
	ci_set_null(&csum);

	if (!akeys) {
punch_dkey:
		propagated = 0; /* Reset so we don't punch the object */
		rbund.rb_iov = dkey;
		rbund.rb_tclass	= VOS_BTR_DKEY;

		rc = key_tree_punch(obj, obj->obj_toh, epoch, dkey, &riov,
				    flags, ts_set, &obj_info, &dkey_info);
		if (rc != 0)
			D_GOTO(out, rc);

		if (rc == 0 && ts_set) {
			rc = tree_is_empty(obj, obj->obj_toh, &epr,
					   VOS_ITER_DKEY);
			if (rc > 0) {
				/** dkey tree is now empty, punch the object */
				propagated = 1;
				vos_ts_set_punch_propagate(ts_set,
							   VOS_TS_TYPE_OBJ);
				D_DEBUG(DB_TRACE,
					"DKEY tree empty, punching object\n");
				rc = 0;
			}

			if (rc != 0) {
				D_ERROR("Could not check emptiness on punch: "
					DF_RC"\n", DP_RC(rc));
			}
		}

	} else {
		daos_handle_t		 toh;
		int			 i;

		rc = key_tree_prepare(obj, obj->obj_toh, VOS_BTR_DKEY,
				      dkey, SUBTR_CREATE, DAOS_INTENT_PUNCH,
				      &krec, &toh, ts_set);
		if (rc) {
			D_ERROR("Error preparing dkey: rc="DF_RC"\n",
				DP_RC(rc));
			D_GOTO(out, rc);
		}

		rc = vos_ilog_punch(obj->obj_cont, &krec->kr_ilog, &epr,
				    &obj_info, &dkey_info, ts_set, false,
				    false);
		if (rc)
			D_GOTO(out, rc);

		/* We do not need to add an incarnation log entry in parent tree
		 * on punch.   If the subtree has nothing but punches, no need
		 * to track that.  If it has updates, the parent tree will have
		 * updates
		 */
		rbund.rb_tclass	= VOS_BTR_AKEY;
		for (i = 0; i < akey_nr; i++) {
			rbund.rb_iov = &akeys[i];
			rc = key_tree_punch(obj, toh, epoch, &akeys[i], &riov,
					    flags, ts_set, &dkey_info,
					    &akey_info);
			if (rc == -DER_TX_RESTART) {
				read_conflict = true;
				rc = 0; /** We should do existence checks on
					 *  all the akeys first.
					 */
			}

			if (rc != 0) {
				VOS_TX_LOG_FAIL(rc, "Failed to punch akey: rc="
						DF_RC"\n", DP_RC(rc));
				break;
			}
		}

		if (!read_conflict && rc == 0 && ts_set) {
			rc = tree_is_empty(obj, toh, &epr, VOS_ITER_AKEY);
			if (rc > 0) {
				/** akey tree is now empty, go punch the dkey */
				key_tree_release(toh, 0);
				vos_ts_set_punch_propagate(ts_set,
							   VOS_TS_TYPE_DKEY);
				propagated = 1;
				D_DEBUG(DB_TRACE,
					"AKEY tree is empty, punching dkey\n");
				goto punch_dkey;
			}

			if (rc != 0) {
				D_ERROR("Could not check emptiness on punch: "
					DF_RC"\n", DP_RC(rc));
			}
		}

		key_tree_release(toh, 0);
	}
 out:
	if (flags & VOS_OF_COND_PUNCH) {
		vos_ilog_fetch_finish(&obj_info);
		vos_ilog_fetch_finish(&dkey_info);
		vos_ilog_fetch_finish(&akey_info);
	}

<<<<<<< HEAD
	if (rc == 0 && read_conflict)
		rc = -DER_TX_RESTART;

	if (rc == 0 && propagated)
		rc = propagated;

=======
>>>>>>> 361d161c
	return rc;
}

static int
obj_punch(daos_handle_t coh, struct vos_object *obj, daos_epoch_t epoch,
	  uint64_t flags, struct vos_ts_set *ts_set)
{
	struct daos_lru_cache	*occ  = vos_obj_cache_current();
	struct vos_container	*cont;
	struct vos_ilog_info	 info;
	int			 rc;

	vos_ilog_fetch_init(&info);
	cont = vos_hdl2cont(coh);
	rc = vos_oi_punch(cont, obj->obj_id, epoch, flags, obj->obj_df, &info,
			  ts_set);
	if (rc)
		D_GOTO(failed, rc);

	/* evict it from cache, because future fetch should only see empty
	 * object (without obj_df)
	 */
	vos_obj_evict(occ, obj);
failed:
	vos_ilog_fetch_finish(&info);
	return rc;
}

<<<<<<< HEAD
static void
update_read_timestamps(struct vos_ts_set *ts_set, daos_epoch_t epoch,
		       int akey_nr, int err)
{
	struct vos_ts_entry	*entry;
	int			 akey_idx;

	if (ts_set == NULL)
		return;

	/** No conditional flags, so no timestamp updates */
	if ((ts_set->ts_flags & VOS_OF_COND_PUNCH) == 0)
		return;

	/** Aborted for another reason, no timestamp updates */
	if (err != 0 && err != -DER_NONEXIST)
		return;

	if (err == 0) {
		/** the update succeeded so any negative entries used for
		 *  checks should be changed to positive entries
		 */
		vos_ts_set_upgrade(ts_set);
	}

	entry = vos_ts_set_get_entry_type(ts_set, VOS_TS_TYPE_CONT, 0);
	entry->te_ts_rh = MAX(entry->te_ts_rh, epoch);
	entry = vos_ts_set_get_entry_type(ts_set, VOS_TS_TYPE_OBJ, 0);
	entry->te_ts_rh = MAX(entry->te_ts_rh, epoch);

	if (ts_set->ts_init_count == 2) {
		entry->te_ts_rl = MAX(entry->te_ts_rl, epoch);
		return;
	}
	if (entry->te_punch_propagated)
		entry->te_ts_rl = MAX(entry->te_ts_rl, epoch);
	entry = vos_ts_set_get_entry_type(ts_set, VOS_TS_TYPE_DKEY, 0);
	entry->te_ts_rh = MAX(entry->te_ts_rh, epoch);
	if (ts_set->ts_init_count == 3) {
		entry->te_ts_rl = MAX(entry->te_ts_rl, epoch);
		return;
	}
	if (entry->te_punch_propagated)
		entry->te_ts_rl = MAX(entry->te_ts_rl, epoch);

	for (akey_idx = 0; akey_idx < akey_nr; akey_idx++) {
		entry = vos_ts_set_get_entry_type(ts_set, VOS_TS_TYPE_AKEY,
						  akey_idx);
		if (entry == NULL)
			return;
		entry->te_ts_rl = MAX(entry->te_ts_rl, epoch);
		entry->te_ts_rh = MAX(entry->te_ts_rh, epoch);
	}
}


=======
>>>>>>> 361d161c
/**
 * Punch an object, or punch a dkey, or punch an array of akeys.
 */
int
vos_obj_punch(daos_handle_t coh, daos_unit_oid_t oid, daos_epoch_t epoch,
	      uint32_t pm_ver, uint64_t flags, daos_key_t *dkey,
	      unsigned int akey_nr, daos_key_t *akeys, struct dtx_handle *dth)
{
	struct vos_dtx_act_ent	**daes = NULL;
	struct vos_ts_set	*ts_set;
	struct vos_container	*cont;
	struct vos_object	*obj = NULL;
<<<<<<< HEAD
	bool			 punch_obj = false;
	daos_epoch_range_t	 epr = {0, dth ? dth->dth_epoch : epoch};
	bool			 read_conflict = false;
=======
	daos_epoch_range_t	 epr = { 0 };
>>>>>>> 361d161c
	int			 rc = 0;
	uint64_t		 cflags = 0;

	if (dtx_is_valid_handle(dth))
		epr.epr_hi = dth->dth_epoch;
	else
		epr.epr_hi = epoch;

	D_DEBUG(DB_IO, "Punch "DF_UOID", epoch "DF_U64"\n",
		DP_UOID(oid), epr.epr_hi);

	vos_dth_set(dth);
	cont = vos_hdl2cont(coh);

	if (dtx_is_valid_handle(dth)) {
		if (akey_nr) {
			cflags = VOS_TS_WRITE_AKEY;
			if (flags & VOS_OF_COND_PUNCH)
				cflags |= VOS_TS_READ_AKEY;
		} else if (dkey != NULL) {
			cflags = VOS_TS_WRITE_DKEY;
			if (flags & VOS_OF_COND_PUNCH)
				cflags |= VOS_TS_READ_DKEY;
		} else {
			cflags = VOS_TS_WRITE_OBJ;
			if (flags & VOS_OF_COND_PUNCH)
				cflags |= VOS_TS_READ_OBJ;
		}

	}

	rc = vos_ts_set_allocate(&ts_set, flags, cflags, akey_nr,
				 dtx_is_valid_handle(dth) ?
				 &dth->dth_xid : NULL);
	if (rc != 0)
		goto reset;

	rc = vos_ts_set_add(ts_set, cont->vc_ts_idx, NULL, 0);
	if (rc != 0)
		goto reset;

	rc = vos_tx_begin(dth, vos_cont2umm(cont));
	if (rc != 0)
		goto reset;

	/* Commit the CoS DTXs via the PUNCH PMDK transaction. */
	if (dtx_is_valid_handle(dth) && dth->dth_dti_cos_count > 0) {
		D_ALLOC_ARRAY(daes, dth->dth_dti_cos_count);
		if (daes == NULL)
			D_GOTO(abort, rc = -DER_NOMEM);

		rc = vos_dtx_commit_internal(cont, dth->dth_dti_cos,
					     dth->dth_dti_cos_count,
					     0, NULL, daes);
		if (rc <= 0)
			D_FREE(daes);
	}

	/* NB: punch always generate a new incarnation of the object */
	rc = vos_obj_hold(vos_obj_cache_current(), vos_hdl2cont(coh), oid, &epr,
			  (flags & VOS_OF_REPLAY_PC) ? false : true,
			  DAOS_INTENT_PUNCH, true, &obj, ts_set);
	if (rc == 0) {
		if (dkey) { /* key punch */
			rc = key_punch(obj, epr.epr_hi, pm_ver, dkey,
				       akey_nr, akeys, flags, ts_set);

			if (!read_conflict && rc > 0) {
				/** Punch the object too */
				punch_obj = true;
				rc = 0;
			}
		} else {
			punch_obj = true;
		}

		if (punch_obj)
			rc = obj_punch(coh, obj, epr.epr_hi, flags, ts_set);
	}

abort:
	rc = vos_tx_end(cont, dth, NULL, NULL, true, rc);

	if (obj != NULL)
		vos_obj_release(vos_obj_cache_current(), obj, rc != 0);
reset:
	if (rc != 0)
<<<<<<< HEAD
		vos_dtx_cleanup_dth(dth);
	vos_dth_set(NULL);

	if (rc == -DER_NONEXIST && (flags & VOS_OF_COND_PUNCH) == 0) {
		if (read_conflict || vos_ts_check_rh_conflict(ts_set,
							      epr.epr_hi))
			rc = -DER_TX_RESTART;
		else
			rc = 0;
	}

	VOS_TX_LOG_FAIL(rc, "Failed to punch object or key "DF_UOID": "
			DF_RC "\n", DP_UOID(oid), DP_RC(rc));

	update_read_timestamps(ts_set, epr.epr_hi, akey_nr, rc);
=======
		D_DEBUG(DB_IO, "Failed to punch object "DF_UOID": rc = %d\n",
			DP_UOID(oid), rc);
	else if (daes != NULL)
		vos_dtx_post_handle(cont, daes, dth->dth_dti_cos_count, false);

	D_FREE(daes);

	vos_dth_set(NULL);

	if (rc == 0)
		vos_ts_set_upgrade(ts_set);

	if (rc == -DER_NONEXIST || rc == 0)
		vos_ts_set_update(ts_set, epr.epr_hi);

>>>>>>> 361d161c
	vos_ts_set_free(ts_set);

	return rc;
}

int
vos_obj_delete(daos_handle_t coh, daos_unit_oid_t oid)
{
	struct daos_lru_cache	*occ  = vos_obj_cache_current();
	struct vos_container	*cont = vos_hdl2cont(coh);
	struct umem_instance	*umm = vos_cont2umm(cont);
	struct vos_object	*obj;
	daos_epoch_range_t	 epr = {0, DAOS_EPOCH_MAX};
	int			 rc;

	rc = vos_obj_hold(occ, cont, oid, &epr, true, DAOS_INTENT_KILL, true,
			  &obj, NULL);
	if (rc == -DER_NONEXIST)
		return 0;

	if (rc) {
		D_ERROR("Failed to hold object: %s\n", d_errstr(rc));
		return rc;
	}

	rc = umem_tx_begin(umm, NULL);
	if (rc)
		goto out;

	rc = vos_oi_delete(cont, obj->obj_id);
	if (rc)
		D_ERROR("Failed to delete object: %s\n", d_errstr(rc));

	rc = umem_tx_end(umm, rc);
	if (rc)
		goto out;

	/* NB: noop for full-stack mode */
	gc_wait();
out:
	vos_obj_release(occ, obj, true);
	return rc;
}

static int
key_iter_ilog_check(struct vos_krec_df *krec, struct vos_obj_iter *oiter,
		    vos_iter_type_t type, daos_epoch_range_t *epr,
		    bool check_existence)
{
	struct umem_instance	*umm;
	int			 rc;

	umm = vos_obj2umm(oiter->it_obj);
	rc = vos_ilog_fetch(umm, vos_cont2hdl(oiter->it_obj->obj_cont),
			    vos_iter_intent(&oiter->it_iter), &krec->kr_ilog,
			    oiter->it_epr.epr_hi, &oiter->it_punched,
			    NULL, &oiter->it_ilog_info);

	if (rc != 0)
		goto out;

	rc = vos_ilog_check(&oiter->it_ilog_info, &oiter->it_epr, epr,
			    (oiter->it_flags & VOS_IT_PUNCHED) == 0);

out:
	D_ASSERTF(check_existence || rc != -DER_NONEXIST,
		  "Probe is required before fetch\n");
	return rc;
}

static int
key_ilog_prepare(struct vos_obj_iter *oiter, daos_handle_t toh, int key_type,
		 daos_key_t *key, int flags, daos_handle_t *sub_toh,
		 daos_epoch_range_t *epr, struct vos_punch_record *punched,
		 struct vos_ilog_info *info, struct vos_ts_set *ts_set)
{
	struct vos_krec_df	*krec = NULL;
	struct vos_object	*obj = oiter->it_obj;
	int			 rc;

	rc = key_tree_prepare(obj, toh, key_type, key, flags,
			      vos_iter_intent(&oiter->it_iter), &krec,
			      sub_toh, ts_set);
	if (rc == -DER_NONEXIST)
		return rc;

	if (rc != 0) {
		D_ERROR("Cannot load the prepare key tree: "DF_RC"\n",
			DP_RC(rc));
		return rc;
	}

	/* Update the lower bound for nested iterator */
	rc = key_iter_ilog_check(krec, oiter, key_type, epr, true);
	if (rc != 0)
		goto fail;

	if (punched && vos_epc_punched(punched->pr_epc, punched->pr_minor_epc,
				       &info->ii_prior_punch))
		*punched = info->ii_prior_punch;

	return 0;
fail:
	if (sub_toh)
		key_tree_release(*sub_toh, flags & SUBTR_EVT);
	return rc;
}

/**
 * @defgroup vos_obj_iters VOS object iterators
 * @{
 *
 * - iterate d-key
 * - iterate a-key (array)
 * - iterate recx
 */
static int
key_iter_fetch_helper(struct vos_obj_iter *oiter, struct vos_rec_bundle *rbund,
		      d_iov_t *keybuf, daos_anchor_t *anchor)
{
	d_iov_t			 kiov;
	d_iov_t			 riov;
	struct dcs_csum_info	 csum;

	tree_rec_bundle2iov(rbund, &riov);

	rbund->rb_iov	= keybuf;
	rbund->rb_csum	= &csum;

	d_iov_set(rbund->rb_iov, NULL, 0); /* no copy */
	ci_set_null(rbund->rb_csum);

	return dbtree_iter_fetch(oiter->it_hdl, &kiov, &riov, anchor);
}

static int
key_iter_fetch(struct vos_obj_iter *oiter, vos_iter_entry_t *ent,
	       daos_anchor_t *anchor, bool check_existence)
{

	struct vos_krec_df	*krec;
	struct vos_rec_bundle	 rbund;
	daos_epoch_range_t	 epr = {0, DAOS_EPOCH_MAX};
	int			 rc;

	rc = key_iter_fetch_helper(oiter, &rbund, &ent->ie_key, anchor);
	D_ASSERTF(check_existence || rc != -DER_NONEXIST,
		  "Iterator should probe before fetch\n");
	if (rc != 0)
		return rc;

	D_ASSERT(rbund.rb_krec);
	if (oiter->it_iter.it_type == VOS_ITER_AKEY) {
		if (rbund.rb_krec->kr_bmap & KREC_BF_EVT) {
			ent->ie_child_type = VOS_ITER_RECX;
		} else if (rbund.rb_krec->kr_bmap & KREC_BF_BTR) {
			ent->ie_child_type = VOS_ITER_SINGLE;
		} else {
			ent->ie_child_type = VOS_ITER_NONE;
		}
	} else {
		ent->ie_child_type = VOS_ITER_AKEY;
	}

	krec = rbund.rb_krec;

	rc = key_iter_ilog_check(krec, oiter, oiter->it_iter.it_type, &epr,
				 check_existence);
	if (rc == -DER_NONEXIST)
		return IT_OPC_NEXT;
	if (rc != 0)
		return rc;

	ent->ie_epoch = epr.epr_hi;
	ent->ie_punch = oiter->it_ilog_info.ii_next_punch;
	ent->ie_vis_flags = VOS_VIS_FLAG_VISIBLE;
	if (oiter->it_ilog_info.ii_create == 0) {
		/* The key has no visible subtrees so mark it covered */
		ent->ie_vis_flags = VOS_VIS_FLAG_COVERED;
	}

	return 0;
}

static int
key_iter_fetch_root(struct vos_obj_iter *oiter, vos_iter_type_t type,
		    struct vos_iter_info *info)
{
	struct vos_object	*obj = oiter->it_obj;
	struct vos_krec_df	*krec;
	struct vos_rec_bundle	 rbund;
	d_iov_t			 keybuf;
	int			 rc;

	rc = key_iter_fetch_helper(oiter, &rbund, &keybuf, NULL);

	if (rc != 0) {
		D_ERROR("Could not fetch key: "DF_RC"\n", DP_RC(rc));
		return rc;
	}

	krec = rbund.rb_krec;
	info->ii_vea_info = obj->obj_cont->vc_pool->vp_vea_info;
	info->ii_uma = vos_obj2uma(obj);

	info->ii_epr = oiter->it_epr;
	info->ii_punched = oiter->it_punched;
	/* Update the lower bound for nested iterator */
	rc = key_iter_ilog_check(krec, oiter, type, &info->ii_epr, false);
	if (rc != 0)
		return rc;

	if (vos_epc_punched(info->ii_punched.pr_epc,
			    info->ii_punched.pr_minor_epc,
			    &oiter->it_ilog_info.ii_prior_punch))
		info->ii_punched = oiter->it_ilog_info.ii_prior_punch;

	if (type == VOS_ITER_RECX) {
		if ((krec->kr_bmap & KREC_BF_EVT) == 0)
			return -DER_NONEXIST;
		info->ii_evt = &krec->kr_evt;
	} else {
		if ((krec->kr_bmap & KREC_BF_BTR) == 0)
			return -DER_NONEXIST;
		info->ii_btr = &krec->kr_btr;
	}

	return 0;
}

static int
key_iter_copy(struct vos_obj_iter *oiter, vos_iter_entry_t *ent,
	      d_iov_t *iov_out)
{
	if (ent->ie_key.iov_len > iov_out->iov_buf_len)
		return -DER_OVERFLOW;

	D_ASSERT(ent->ie_key.iov_buf != NULL);
	D_ASSERT(iov_out->iov_buf != NULL);

	memcpy(iov_out->iov_buf, ent->ie_key.iov_buf, ent->ie_key.iov_len);
	iov_out->iov_len = ent->ie_key.iov_len;
	return 0;
}

/**
 * Check if the current entry can match the iterator condition, this function
 * returns IT_OPC_NOOP for true, returns IT_OPC_NEXT or IT_OPC_PROBE if further
 * operation is required. If IT_OPC_PROBE is returned, then the key to be
 * probed and its epoch range are also returned to @ent.
 */
static int
key_iter_match(struct vos_obj_iter *oiter, vos_iter_entry_t *ent)
{
	struct vos_object	*obj = oiter->it_obj;
	daos_epoch_range_t	*epr = &oiter->it_epr;
	struct vos_ilog_info	 info;
	daos_handle_t		 toh;
	int			 rc;

	rc = key_iter_fetch(oiter, ent, NULL, true);
	if (rc != 0) {
		VOS_TX_TRACE_FAIL(rc, "Failed to fetch the entry: "DF_RC"\n",
				  DP_RC(rc));
		return rc;
	}

	if ((oiter->it_iter.it_type == VOS_ITER_AKEY) ||
	    (oiter->it_akey.iov_buf == NULL)) /* dkey w/o akey as condition */
		return IT_OPC_NOOP;

	/* else: has akey as condition */
	if (epr->epr_lo != epr->epr_hi || (oiter->it_flags & VOS_IT_PUNCHED)) {
		D_ERROR("Cannot support epoch range for conditional iteration "
			"because it is not clearly defined.\n");
		return -DER_INVAL; /* XXX simplify it for now */
	}

	rc = key_tree_prepare(obj, obj->obj_toh, VOS_BTR_DKEY,
			      &ent->ie_key, 0, vos_iter_intent(&oiter->it_iter),
			      NULL, &toh, NULL);
	if (rc != 0) {
		D_DEBUG(DB_IO, "can't load the akey tree: "DF_RC"\n",
			DP_RC(rc));
		return rc;
	}

	vos_ilog_fetch_init(&info);
	rc = key_ilog_prepare(oiter, toh, VOS_BTR_AKEY, &oiter->it_akey, 0,
			      NULL, NULL, NULL, &info, NULL);
	if (rc == 0)
		rc = IT_OPC_NOOP;

	if (rc == -DER_NONEXIST)
		rc = IT_OPC_NEXT;

	vos_ilog_fetch_finish(&info);
	key_tree_release(toh, false);

	return rc;
}

/**
 * Check if the current item can match the provided condition (with the
 * giving a-key). If the item can't match the condition, this function
 * traverses the tree until a matched item is found.
 */
static int
key_iter_match_probe(struct vos_obj_iter *oiter)
{
	int	rc;

	while (1) {
		vos_iter_entry_t	entry;

		rc = key_iter_match(oiter, &entry);
		switch (rc) {
		default:
			D_ASSERT(rc < 0);
			VOS_TX_TRACE_FAIL(rc, "match failed, rc="DF_RC"\n",
					  DP_RC(rc));
			goto out;

		case IT_OPC_NOOP:
			/* already match the condition, no further operation */
			rc = 0;
			goto out;

		case IT_OPC_NEXT:
			/* move to the next tree record */
			rc = dbtree_iter_next(oiter->it_hdl);
			if (rc)
				goto out;
			break;
		}
	}
 out:
	return rc;
}

static int
key_iter_probe(struct vos_obj_iter *oiter, daos_anchor_t *anchor)
{
	int	rc;

	rc = dbtree_iter_probe(oiter->it_hdl,
			       anchor ? BTR_PROBE_GE : BTR_PROBE_FIRST,
			       vos_iter_intent(&oiter->it_iter),
			       NULL, anchor);
	if (rc)
		D_GOTO(out, rc);

	rc = key_iter_match_probe(oiter);
	if (rc)
		D_GOTO(out, rc);
 out:
	return rc;
}

static int
key_iter_next(struct vos_obj_iter *oiter)
{
	int	rc;

	rc = dbtree_iter_next(oiter->it_hdl);
	if (rc)
		D_GOTO(out, rc);

	rc = key_iter_match_probe(oiter);
	if (rc)
		D_GOTO(out, rc);
out:
	return rc;
}

/**
 * Iterator for the d-key tree.
 */
static int
dkey_iter_prepare(struct vos_obj_iter *oiter, daos_key_t *akey)
{
	int	rc;

	oiter->it_akey = *akey;

	rc = dbtree_iter_prepare(oiter->it_obj->obj_toh, 0, &oiter->it_hdl);

	return rc;
}

/**
 * Iterator for the akey tree.
 */
static int
akey_iter_prepare(struct vos_obj_iter *oiter, daos_key_t *dkey,
		  struct vos_ts_set *ts_set)
{
	daos_handle_t		 toh;
	int			 rc;

	rc = key_ilog_prepare(oiter, oiter->it_obj->obj_toh, VOS_BTR_DKEY, dkey,
			      0, &toh, &oiter->it_epr, &oiter->it_punched,
			      &oiter->it_ilog_info, ts_set);
	if (rc != 0)
		goto failed;

	/* see BTR_ITER_EMBEDDED for the details */
	rc = dbtree_iter_prepare(toh, BTR_ITER_EMBEDDED, &oiter->it_hdl);
	key_tree_release(toh, false);

	if (rc == 0)
		return 0;

failed:
	D_ERROR("Could not prepare akey iterator "DF_RC"\n", DP_RC(rc));
	return rc;
}

static int
prepare_key_from_toh(struct vos_obj_iter *oiter, daos_handle_t toh)
{
	return dbtree_iter_prepare(toh, 0, &oiter->it_hdl);
}

/**
 * Record extent (recx) iterator
 */

/**
 * Record extent (recx) iterator
 */
static int singv_iter_fetch(struct vos_obj_iter *oiter,
			   vos_iter_entry_t *it_entry,
			   daos_anchor_t *anchor);
/**
 * Prepare the iterator for the recx tree.
 */
static int
singv_iter_prepare(struct vos_obj_iter *oiter, daos_key_t *dkey,
		   daos_key_t *akey)
{
	struct vos_object	*obj = oiter->it_obj;
	daos_handle_t		 ak_toh;
	daos_handle_t		 sv_toh;
	int			 rc;

	rc = key_ilog_prepare(oiter, obj->obj_toh, VOS_BTR_DKEY, dkey, 0,
			      &ak_toh, &oiter->it_epr, &oiter->it_punched,
			      &oiter->it_ilog_info, NULL);
	if (rc != 0)
		return rc;

	rc = key_ilog_prepare(oiter, ak_toh, VOS_BTR_AKEY, akey, 0, &sv_toh,
			      &oiter->it_epr, &oiter->it_punched,
			      &oiter->it_ilog_info, NULL);
	if (rc != 0)
		D_GOTO(failed_1, rc);

	/* see BTR_ITER_EMBEDDED for the details */
	rc = dbtree_iter_prepare(sv_toh, BTR_ITER_EMBEDDED, &oiter->it_hdl);
	if (rc != 0)
		D_DEBUG(DB_IO, "Cannot prepare singv iterator: "DF_RC"\n",
			DP_RC(rc));
	key_tree_release(sv_toh, false);
 failed_1:
	key_tree_release(ak_toh, false);
	return rc;
}

/**
 * Probe the single value based on @opc and conditions in @entry (epoch),
 * return the matched one to @entry.
 */
static int
singv_iter_probe_fetch(struct vos_obj_iter *oiter, dbtree_probe_opc_t opc,
		       vos_iter_entry_t *entry)
{
	struct vos_svt_key	key;
	d_iov_t			kiov;
	int			rc;

	d_iov_set(&kiov, &key, sizeof(key));
	key.sk_epoch = entry->ie_epoch;
	key.sk_minor_epc = entry->ie_minor_epc;

	rc = dbtree_iter_probe(oiter->it_hdl, opc,
			       vos_iter_intent(&oiter->it_iter), &kiov, NULL);
	if (rc != 0)
		return rc;

	memset(entry, 0, sizeof(*entry));
	rc = singv_iter_fetch(oiter, entry, NULL);
	return rc;
}

/**
 * Find the data that was written before/in the specified epoch of @oiter
 * for the recx in @entry. If this recx has no data for this epoch, then
 * this function will move on to the next recx and repeat this process.
 */
static int
singv_iter_probe_epr(struct vos_obj_iter *oiter, vos_iter_entry_t *entry)
{
	daos_epoch_range_t *epr = &oiter->it_epr;

	while (1) {
		int	opc;
		int	rc;

		switch (oiter->it_epc_expr) {
		default:
			return -DER_INVAL;

		case VOS_IT_EPC_EQ:
			if (entry->ie_epoch > epr->epr_hi)
				return -DER_NONEXIST;

			if (entry->ie_epoch < epr->epr_lo) {
				entry->ie_epoch = epr->epr_lo;
				opc = BTR_PROBE_EQ;
				break;
			}
			return 0;

		case VOS_IT_EPC_RE:
			if (entry->ie_epoch > epr->epr_hi)
				return -DER_NONEXIST;

			if (entry->ie_epoch < epr->epr_lo) {
				entry->ie_epoch = epr->epr_lo;
				opc = BTR_PROBE_GE;
				break;
			}
			return 0;

		case VOS_IT_EPC_RR:
			if (entry->ie_epoch < epr->epr_lo)
				return -DER_NONEXIST; /* end of story */

			if (entry->ie_epoch > epr->epr_hi) {
				entry->ie_epoch = epr->epr_hi;
				opc = BTR_PROBE_LE;
				break;
			}
			return 0;

		case VOS_IT_EPC_GE:
			if (entry->ie_epoch < epr->epr_lo) {
				entry->ie_epoch = epr->epr_lo;
				opc = BTR_PROBE_GE;
				break;
			}
			return 0;

		case VOS_IT_EPC_LE:
			if (entry->ie_epoch > epr->epr_lo) {
				entry->ie_epoch = epr->epr_lo;
				opc = BTR_PROBE_LE;
				break;
			}
			return 0;
		}
		rc = singv_iter_probe_fetch(oiter, opc, entry);
		if (rc != 0)
			return rc;
	}
}

static int
singv_iter_probe(struct vos_obj_iter *oiter, daos_anchor_t *anchor)
{
	vos_iter_entry_t	entry;
	daos_anchor_t		tmp = {0};
	int			opc;
	int			rc;

	if (oiter->it_epc_expr == VOS_IT_EPC_RR)
		opc = anchor == NULL ? BTR_PROBE_LAST : BTR_PROBE_LE;
	else
		opc = anchor == NULL ? BTR_PROBE_FIRST : BTR_PROBE_GE;

	rc = dbtree_iter_probe(oiter->it_hdl, opc,
			       vos_iter_intent(&oiter->it_iter), NULL, anchor);
	if (rc != 0)
		return rc;

	memset(&entry, 0, sizeof(entry));
	rc = singv_iter_fetch(oiter, &entry, &tmp);
	if (rc != 0)
		return rc;

	if (anchor != NULL) {
		if (memcmp(anchor, &tmp, sizeof(tmp)) == 0)
			return 0;

		D_DEBUG(DB_IO, "Can't find the provided anchor\n");
		/**
		 * the original recx has been merged/discarded, so we need to
		 * call singv_iter_probe_epr() and check if the current record
		 * can match the condition.
		 */
	}
	rc = singv_iter_probe_epr(oiter, &entry);
	return rc;
}

static int
singv_iter_fetch(struct vos_obj_iter *oiter, vos_iter_entry_t *it_entry,
		 daos_anchor_t *anchor)
{
	struct vos_svt_key	key;
	struct vos_rec_bundle	rbund;
	d_iov_t			kiov;
	d_iov_t			riov;
	int			rc;

	d_iov_set(&kiov, &key, sizeof(key));

	tree_rec_bundle2iov(&rbund, &riov);
	rbund.rb_biov	= &it_entry->ie_biov;
	rbund.rb_csum	= &it_entry->ie_csum;

	memset(&it_entry->ie_biov, 0, sizeof(it_entry->ie_biov));
	ci_set_null(rbund.rb_csum);

	rc = dbtree_iter_fetch(oiter->it_hdl, &kiov, &riov, anchor);
	if (rc)
		D_GOTO(out, rc);

	it_entry->ie_vis_flags = VOS_VIS_FLAG_VISIBLE;
	it_entry->ie_epoch	 = key.sk_epoch;
	it_entry->ie_minor_epc	 = key.sk_minor_epc;
	if (vos_epc_punched(it_entry->ie_epoch, it_entry->ie_minor_epc,
			    &oiter->it_punched)) {
		/* entry is covered by a key/object punch */
		it_entry->ie_vis_flags = VOS_VIS_FLAG_COVERED;
	}
	it_entry->ie_rsize	 = rbund.rb_rsize;
	it_entry->ie_gsize	 = rbund.rb_gsize;
	it_entry->ie_ver	 = rbund.rb_ver;
	it_entry->ie_recx.rx_idx = 0;
	it_entry->ie_recx.rx_nr  = 1;
 out:
	return rc;
}

static int
singv_iter_next(struct vos_obj_iter *oiter)
{
	vos_iter_entry_t entry;
	int		 rc;
	int		 opc;

	/* Only one SV rec is visible for the given @epoch,
	 * so return -DER_NONEXIST directly for the next().
	 */
	if (oiter->it_flags & VOS_IT_RECX_VISIBLE &&
	    !(oiter->it_flags & VOS_IT_RECX_COVERED)) {
		D_ASSERT(oiter->it_epc_expr == VOS_IT_EPC_RR);
		return -DER_NONEXIST;
	}

	memset(&entry, 0, sizeof(entry));
	rc = singv_iter_fetch(oiter, &entry, NULL);
	if (rc != 0)
		return rc;

	if (oiter->it_epc_expr == VOS_IT_EPC_RE)
		entry.ie_epoch += 1;
	else if (oiter->it_epc_expr == VOS_IT_EPC_RR)
		entry.ie_epoch -= 1;
	else
		entry.ie_epoch = DAOS_EPOCH_MAX;

	opc = (oiter->it_epc_expr == VOS_IT_EPC_RR) ?
		BTR_PROBE_LE : BTR_PROBE_GE;

	rc = singv_iter_probe_fetch(oiter, opc, &entry);
	if (rc != 0)
		return rc;

	rc = singv_iter_probe_epr(oiter, &entry);
	return rc;
}

#define recx_flags_set(flags, setting)	\
	(((flags) & (setting)) == (setting))

static uint32_t
recx_get_flags(struct vos_obj_iter *oiter)
{
	uint32_t options = EVT_ITER_EMBEDDED;

	if (recx_flags_set(oiter->it_flags,
			   VOS_IT_RECX_VISIBLE | VOS_IT_RECX_SKIP_HOLES)) {
		options |= EVT_ITER_VISIBLE | EVT_ITER_SKIP_HOLES;
		D_ASSERT(!recx_flags_set(oiter->it_flags, VOS_IT_RECX_COVERED));
		goto done;
	}
	D_ASSERT(!recx_flags_set(oiter->it_flags, VOS_IT_RECX_SKIP_HOLES));
	if (oiter->it_flags & VOS_IT_RECX_VISIBLE)
		options |= EVT_ITER_VISIBLE;
	if (oiter->it_flags & VOS_IT_RECX_COVERED)
		options |= EVT_ITER_COVERED;

done:
	if (oiter->it_flags & VOS_IT_RECX_REVERSE)
		options |= EVT_ITER_REVERSE;
	if (oiter->it_flags & VOS_IT_FOR_PURGE)
		options |= EVT_ITER_FOR_PURGE;
	if (oiter->it_flags & VOS_IT_FOR_REBUILD)
		options |= EVT_ITER_FOR_REBUILD;
	return options;
}

/**
 * Prepare the iterator for the recx tree.
 */
static int
recx_iter_prepare(struct vos_obj_iter *oiter, daos_key_t *dkey,
		  daos_key_t *akey, struct vos_ts_set *ts_set)
{
	struct vos_object	*obj = oiter->it_obj;
	struct evt_filter	 filter = {0};
	daos_handle_t		 ak_toh;
	daos_handle_t		 rx_toh;
	int			 rc;
	uint32_t		 options;

	rc = key_ilog_prepare(oiter, obj->obj_toh, VOS_BTR_DKEY, dkey, 0,
			      &ak_toh, &oiter->it_epr, &oiter->it_punched,
			      &oiter->it_ilog_info, ts_set);
	if (rc != 0)
		return rc;

	rc = key_ilog_prepare(oiter, ak_toh, VOS_BTR_AKEY, akey, SUBTR_EVT,
			      &rx_toh, &oiter->it_epr, &oiter->it_punched,
			      &oiter->it_ilog_info, ts_set);
	if (rc != 0)
		D_GOTO(failed, rc);

	filter.fr_ex.ex_lo = 0;
	filter.fr_ex.ex_hi = ~(0ULL);
	filter.fr_epr = oiter->it_epr;
	filter.fr_punch_epc = oiter->it_punched.pr_epc;
	filter.fr_punch_minor_epc = oiter->it_punched.pr_minor_epc;
	options = recx_get_flags(oiter);
	rc = evt_iter_prepare(rx_toh, options, &filter,
			      &oiter->it_hdl);
	if (rc != 0) {
		D_DEBUG(DB_IO, "Cannot prepare recx iterator : "DF_RC"\n",
			DP_RC(rc));
	}
	key_tree_release(rx_toh, true);
 failed:
	key_tree_release(ak_toh, false);
	return rc;
}
static int
recx_iter_probe(struct vos_obj_iter *oiter, daos_anchor_t *anchor)
{
	int	opc;
	int	rc;

	opc = anchor ? EVT_ITER_FIND : EVT_ITER_FIRST;
	rc = evt_iter_probe(oiter->it_hdl, opc, NULL, anchor);
	return rc;
}

static int
recx_iter_fetch(struct vos_obj_iter *oiter, vos_iter_entry_t *it_entry,
		daos_anchor_t *anchor)
{
	struct evt_extent	*ext;
	struct evt_entry	 entry;
	int			 rc;
	unsigned int		 inob;

	rc = evt_iter_fetch(oiter->it_hdl, &inob, &entry, anchor);
	if (rc != 0)
		D_GOTO(out, rc);

	memset(it_entry, 0, sizeof(*it_entry));

	ext = &entry.en_sel_ext;
	it_entry->ie_epoch	 = entry.en_epoch;
	it_entry->ie_minor_epc	 = entry.en_minor_epc;
	it_entry->ie_recx.rx_idx = ext->ex_lo;
	it_entry->ie_recx.rx_nr	 = evt_extent_width(ext);
	ext = &entry.en_ext;
	/* Also export the original extent and the visibility flags */
	it_entry->ie_orig_recx.rx_idx = ext->ex_lo;
	it_entry->ie_orig_recx.rx_nr	 = evt_extent_width(ext);
	it_entry->ie_vis_flags = entry.en_visibility;
	it_entry->ie_rsize	= inob;
	it_entry->ie_ver	= entry.en_ver;
	it_entry->ie_csum	= entry.en_csum;
	bio_iov_set(&it_entry->ie_biov, entry.en_addr,
		    it_entry->ie_recx.rx_nr * it_entry->ie_rsize);
 out:
	return rc;
}

static int
recx_iter_copy(struct vos_obj_iter *oiter, vos_iter_entry_t *it_entry,
	       d_iov_t *iov_out)
{
	struct bio_io_context	*bioc;
	struct bio_iov		*biov = &it_entry->ie_biov;

	D_ASSERT(bio_iov2buf(biov) == NULL);
	D_ASSERT(iov_out->iov_buf != NULL);

	/* Skip copy and return success for a punched record */
	if (bio_addr_is_hole(&biov->bi_addr))
		return 0;
	else if (iov_out->iov_buf_len < bio_iov2len(biov))
		return -DER_OVERFLOW;

	/*
	 * Set 'iov_len' beforehand, cause it will be used as copy
	 * size in bio_read().
	 */
	iov_out->iov_len = bio_iov2len(biov);
	bioc = oiter->it_obj->obj_cont->vc_pool->vp_io_ctxt;
	D_ASSERT(bioc != NULL);

	return bio_read(bioc, biov->bi_addr, iov_out);
}

static int
recx_iter_next(struct vos_obj_iter *oiter)
{
	return evt_iter_next(oiter->it_hdl);
}

static int
recx_iter_fini(struct vos_obj_iter *oiter)
{
	return evt_iter_finish(oiter->it_hdl);
}

/**
 * common functions for iterator.
 */
static int vos_obj_iter_fini(struct vos_iterator *vitr);

/** prepare an object content iterator */
int
vos_obj_iter_prep(vos_iter_type_t type, vos_iter_param_t *param,
		  struct vos_iterator **iter_pp,
		  struct vos_ts_set *ts_set)
{
	struct vos_obj_iter	*oiter;
	struct vos_container	*cont;
	int			 rc;

	D_ALLOC_PTR(oiter);
	if (oiter == NULL)
		return -DER_NOMEM;

	vos_ilog_fetch_init(&oiter->it_ilog_info);
	oiter->it_iter.it_type = type;
	oiter->it_epr = param->ip_epr;
	oiter->it_epc_expr = param->ip_epc_expr;
	oiter->it_flags = param->ip_flags;
	if (param->ip_flags & VOS_IT_FOR_PURGE)
		oiter->it_iter.it_for_purge = 1;
	if (param->ip_flags & VOS_IT_FOR_REBUILD)
		oiter->it_iter.it_for_rebuild = 1;
	if (param->ip_flags == VOS_IT_KEY_TREE) {
		/** Prepare the iterator from an already open tree handle.   See
		 *  vos_iterate_key
		 */
		D_ASSERT(type == VOS_ITER_DKEY || type == VOS_ITER_AKEY);
		oiter->it_obj = param->ip_dkey.iov_buf;
		rc = prepare_key_from_toh(oiter, param->ip_hdl);
		goto done;
	}

	cont = vos_hdl2cont(param->ip_hdl);
	rc = vos_ts_set_add(ts_set, cont->vc_ts_idx, NULL, 0);
	D_ASSERT(rc == 0);

	/* XXX the condition epoch ranges could cover multiple versions of
	 * the object/key if it's punched more than once. However, rebuild
	 * system should guarantee this will never happen.
	 */
	rc = vos_obj_hold(vos_obj_cache_current(), cont,
			  param->ip_oid, &oiter->it_epr, true,
			  vos_iter_intent(&oiter->it_iter),
			  (oiter->it_flags & VOS_IT_PUNCHED) == 0,
			  &oiter->it_obj, ts_set);

	if (rc != 0) {
		VOS_TX_LOG_FAIL(rc, "Could not hold object to iterate: "DF_RC
				"\n", DP_RC(rc));
		D_GOTO(failed, rc);
	}

	oiter->it_punched = oiter->it_obj->obj_ilog_info.ii_prior_punch;

	rc = obj_tree_init(oiter->it_obj);
	if (rc != 0)
		goto failed;

	switch (type) {
	default:
		D_ERROR("unknown iterator type %d.\n", type);
		rc = -DER_INVAL;
		break;

	case VOS_ITER_DKEY:
		rc = dkey_iter_prepare(oiter, &param->ip_akey);
		break;

	case VOS_ITER_AKEY:
		rc = akey_iter_prepare(oiter, &param->ip_dkey, ts_set);
		break;

	case VOS_ITER_SINGLE:
		rc = singv_iter_prepare(oiter, &param->ip_dkey,
					&param->ip_akey);
		break;

	case VOS_ITER_RECX:
		rc = recx_iter_prepare(oiter, &param->ip_dkey, &param->ip_akey,
				       ts_set);
		break;
	}

done:
	if (rc != 0)
		D_GOTO(failed, rc);

	*iter_pp = &oiter->it_iter;
	return 0;
 failed:
	vos_obj_iter_fini(&oiter->it_iter);
	return rc;
}

int
vos_obj_iter_nested_tree_fetch(struct vos_iterator *iter, vos_iter_type_t type,
			       struct vos_iter_info *info)
{
	struct vos_obj_iter	*oiter = vos_iter2oiter(iter);
	int			 rc = 0;

	switch (iter->it_type) {
	default:
		D_ASSERT(0);
	case VOS_ITER_RECX:
	case VOS_ITER_SINGLE:
		D_ERROR("Iterator type has no subtree\n");
		return -DER_INVAL;
	case VOS_ITER_DKEY:
		if (type != VOS_ITER_AKEY) {
			D_ERROR("Invalid nested iterator type for "
				"VOS_ITER_DKEY: %d\n", type);
			return -DER_INVAL;
		}
		break;
	case VOS_ITER_AKEY:
		if (type != VOS_ITER_RECX &&
		    type != VOS_ITER_SINGLE) {
			D_ERROR("Invalid nested iterator type for "
				"VOS_ITER_AKEY: %d\n", type);
			return -DER_INVAL;
		}
	};

	rc = key_iter_fetch_root(oiter, type, info);

	if (rc != 0) {
		D_DEBUG(DB_TRACE, "Failed to fetch and initialize cursor "
			"subtree: rc="DF_RC"\n", DP_RC(rc));
		return rc;
	}

	info->ii_obj = oiter->it_obj;

	return 0;
}

static int
nested_dkey_iter_init(struct vos_obj_iter *oiter, struct vos_iter_info *info)
{
	int	rc;

	/* XXX the condition epoch ranges could cover multiple versions of
	 * the object/key if it's punched more than once. However, rebuild
	 * system should guarantee this will never happen.
	 */
	rc = vos_obj_hold(vos_obj_cache_current(), vos_hdl2cont(info->ii_hdl),
			  info->ii_oid, &info->ii_epr, true,
			  vos_iter_intent(&oiter->it_iter),
			  (oiter->it_flags & VOS_IT_PUNCHED) == 0,
			  &oiter->it_obj, NULL);

	D_ASSERTF(rc != -DER_NONEXIST,
		  "Nested iterator called without setting probe");
	if (rc != 0) {
		/** -DER_NONEXIST and -DER_INPROGRESS should be caught earlier.
		 *  This function should only be called after a successful
		 *  probe.
		 */
		D_ERROR("Could not hold object: "DF_RC"\n", DP_RC(rc));
		return rc;
	}

	rc = obj_tree_init(oiter->it_obj);

	if (rc != 0)
		goto failed;

	info->ii_punched = oiter->it_obj->obj_ilog_info.ii_prior_punch;

	rc = dkey_iter_prepare(oiter, info->ii_akey);

	if (rc != 0)
		goto failed;

	return 0;
failed:
	vos_obj_release(vos_obj_cache_current(), oiter->it_obj, false);

	return rc;
}

int
vos_obj_iter_nested_prep(vos_iter_type_t type, struct vos_iter_info *info,
			 struct vos_iterator **iter_pp)
{
	struct vos_object	*obj = info->ii_obj;
	struct vos_obj_iter	*oiter;
	struct evt_desc_cbs	 cbs;
	struct evt_filter	 filter = {0};
	daos_handle_t		 toh;
	int			 rc = 0;
	uint32_t		 options;

	D_ALLOC_PTR(oiter);
	if (oiter == NULL)
		return -DER_NOMEM;

	vos_ilog_fetch_init(&oiter->it_ilog_info);
	oiter->it_epr = info->ii_epr;
	oiter->it_punched = info->ii_punched;
	oiter->it_epc_expr = info->ii_epc_expr;
	oiter->it_flags = info->ii_flags;
	if (type != VOS_ITER_DKEY)
		oiter->it_obj = obj;
	if (info->ii_flags & VOS_IT_FOR_PURGE)
		oiter->it_iter.it_for_purge = 1;
	if (info->ii_flags & VOS_IT_FOR_REBUILD)
		oiter->it_iter.it_for_rebuild = 1;

	switch (type) {
	default:
		D_ERROR("unknown iterator type %d.\n", type);
		rc = -DER_INVAL;
		goto failed;

	case VOS_ITER_DKEY:
		rc = nested_dkey_iter_init(oiter, info);
		if (rc != 0)
			goto failed;
		goto success;
	case VOS_ITER_AKEY:
	case VOS_ITER_SINGLE:
		rc = dbtree_open_inplace_ex(info->ii_btr, info->ii_uma,
					vos_cont2hdl(obj->obj_cont),
					vos_obj2pool(obj), &toh);
		if (rc) {
			D_DEBUG(DB_TRACE, "Failed to open tree for iterator:"
				" rc = "DF_RC"\n", DP_RC(rc));
			goto failed;
		}
		rc = dbtree_iter_prepare(toh, BTR_ITER_EMBEDDED,
					 &oiter->it_hdl);
		break;

	case VOS_ITER_RECX:
		vos_evt_desc_cbs_init(&cbs, vos_obj2pool(obj),
				      vos_cont2hdl(obj->obj_cont));
		rc = evt_open(info->ii_evt, info->ii_uma, &cbs, &toh);
		if (rc) {
			D_DEBUG(DB_TRACE, "Failed to open tree for iterator:"
				" rc = "DF_RC"\n", DP_RC(rc));
			goto failed;
		}
		filter.fr_ex.ex_lo = 0;
		filter.fr_ex.ex_hi = ~(0ULL);
		filter.fr_epr = oiter->it_epr;
		filter.fr_punch_epc = oiter->it_punched.pr_epc;
		filter.fr_punch_minor_epc = oiter->it_punched.pr_minor_epc;
		options = recx_get_flags(oiter);
		rc = evt_iter_prepare(toh, options, &filter, &oiter->it_hdl);
		break;
	}
	key_tree_release(toh, type == VOS_ITER_RECX);

	if (rc != 0) {
		D_DEBUG(DB_TRACE, "Failed to prepare iterator: rc = "DF_RC"\n",
			DP_RC(rc));
		goto failed;
	}

success:
	*iter_pp = &oiter->it_iter;
	return 0;
failed:
	vos_ilog_fetch_finish(&oiter->it_ilog_info);
	D_FREE(oiter);
	return rc;
}

/** release the object iterator */
static int
vos_obj_iter_fini(struct vos_iterator *iter)
{
	struct vos_obj_iter	*oiter = vos_iter2oiter(iter);
	int			 rc;

	if (daos_handle_is_inval(oiter->it_hdl))
		D_GOTO(out, rc = -DER_NO_HDL);

	switch (iter->it_type) {
	default:
		D_ASSERT(0);
		break;

	case VOS_ITER_DKEY:
	case VOS_ITER_AKEY:
	case VOS_ITER_SINGLE:
		rc = dbtree_iter_finish(oiter->it_hdl);
		break;

	case VOS_ITER_RECX:
		rc = recx_iter_fini(oiter);
		break;
	}
 out:
	/* Release the object only if we didn't borrow it from the parent
	 * iterator.   The generic code reference counts the iterators
	 * to ensure that a parent never gets removed before all nested
	 * iterators are finalized
	 */
	if (oiter->it_flags != VOS_IT_KEY_TREE && oiter->it_obj != NULL &&
	    (iter->it_type == VOS_ITER_DKEY || !iter->it_from_parent))
		vos_obj_release(vos_obj_cache_current(), oiter->it_obj, false);

	vos_ilog_fetch_finish(&oiter->it_ilog_info);
	D_FREE(oiter);
	return 0;
}

int
vos_obj_iter_probe(struct vos_iterator *iter, daos_anchor_t *anchor)
{
	struct vos_obj_iter *oiter = vos_iter2oiter(iter);

	switch (iter->it_type) {
	default:
		D_ASSERT(0);
		return -DER_INVAL;

	case VOS_ITER_DKEY:
	case VOS_ITER_AKEY:
		return key_iter_probe(oiter, anchor);

	case VOS_ITER_SINGLE:
		return singv_iter_probe(oiter, anchor);

	case VOS_ITER_RECX:
		return recx_iter_probe(oiter, anchor);
	}
}

static int
vos_obj_iter_next(struct vos_iterator *iter)
{
	struct vos_obj_iter *oiter = vos_iter2oiter(iter);

	switch (iter->it_type) {
	default:
		D_ASSERT(0);
		return -DER_INVAL;

	case VOS_ITER_DKEY:
	case VOS_ITER_AKEY:
		return key_iter_next(oiter);

	case VOS_ITER_SINGLE:
		return singv_iter_next(oiter);

	case VOS_ITER_RECX:
		return recx_iter_next(oiter);
	}
}

static int
vos_obj_iter_fetch(struct vos_iterator *iter, vos_iter_entry_t *it_entry,
		   daos_anchor_t *anchor)
{
	struct vos_obj_iter *oiter = vos_iter2oiter(iter);

	switch (iter->it_type) {
	default:
		D_ASSERT(0);
		return -DER_INVAL;

	case VOS_ITER_DKEY:
	case VOS_ITER_AKEY:
		return key_iter_fetch(oiter, it_entry, anchor, false);

	case VOS_ITER_SINGLE:
		return singv_iter_fetch(oiter, it_entry, anchor);

	case VOS_ITER_RECX:
		return recx_iter_fetch(oiter, it_entry, anchor);
	}
}

static int
vos_obj_iter_copy(struct vos_iterator *iter, vos_iter_entry_t *it_entry,
		  d_iov_t *iov_out)
{
	struct vos_obj_iter *oiter = vos_iter2oiter(iter);

	switch (iter->it_type) {
	case VOS_ITER_DKEY:
	case VOS_ITER_AKEY:
		return key_iter_copy(oiter, it_entry, iov_out);
	case VOS_ITER_SINGLE:
	case VOS_ITER_RECX:
		return recx_iter_copy(oiter, it_entry, iov_out);
	default:
		D_ASSERT(0);
		return -DER_INVAL;
	}
}

static int
obj_iter_delete(struct vos_obj_iter *oiter, void *args)
{
	struct umem_instance	*umm;
	int			 rc = 0;

	umm = vos_obj2umm(oiter->it_obj);

	rc = umem_tx_begin(umm, NULL);
	if (rc != 0)
		goto exit;

	rc = dbtree_iter_delete(oiter->it_hdl, args);

	rc = umem_tx_end(umm, rc);
exit:
	if (rc != 0)
		D_ERROR("Failed to delete iter entry: "DF_RC"\n", DP_RC(rc));
	return rc;
}

int
vos_obj_iter_aggregate(daos_handle_t ih, bool discard)
{
	struct vos_iterator	*iter = vos_hdl2iter(ih);
	struct vos_obj_iter	*oiter = vos_iter2oiter(iter);
	struct umem_instance	*umm;
	struct vos_krec_df	*krec;
	struct vos_object	*obj;
	daos_key_t		 key;
	struct vos_rec_bundle	 rbund;
	bool			 reprobe = false;
	int			 rc;

	D_ASSERTF(iter->it_type == VOS_ITER_AKEY ||
		  iter->it_type == VOS_ITER_DKEY,
		  "Aggregation only supported on keys\n");

	rc = key_iter_fetch_helper(oiter, &rbund, &key, NULL);
	D_ASSERTF(rc != -DER_NONEXIST,
		  "Iterator should probe before aggregation\n");
	if (rc != 0)
		return rc;

	obj = oiter->it_obj;
	krec = rbund.rb_krec;
	umm = vos_obj2umm(oiter->it_obj);

	rc = umem_tx_begin(umm, NULL);
	if (rc != 0)
		goto exit;

	rc = vos_ilog_aggregate(vos_cont2hdl(obj->obj_cont), &krec->kr_ilog,
				&oiter->it_epr, discard,
				oiter->it_punched.pr_epc, &oiter->it_ilog_info);

	if (rc == 1) {
		/* Incarnation log is empty so delete the key */
		reprobe = true;
		D_DEBUG(DB_IO, "Removing %s from tree\n",
			iter->it_type == VOS_ITER_DKEY ? "dkey" : "akey");
		if (krec->kr_bmap & KREC_BF_BTR &&
		    !dbtree_is_empty_inplace(&krec->kr_btr)) {
			/* This should be an assert eventually but we can't
			 * at present prevent underpunch
			 */
			D_ERROR("Removing orphaned single value tree\n");
		} else if (krec->kr_bmap & KREC_BF_EVT &&
			   !evt_is_empty(&krec->kr_evt)) {
			/* This should be an assert eventually but we can't
			 * at present prevent underpunch
			 */
			D_ERROR("Removing orphaned array value tree\n");
		}
		rc = dbtree_iter_delete(oiter->it_hdl, NULL);
		D_ASSERT(rc != -DER_NONEXIST);
	} else if (rc == -DER_NONEXIST) {
		/* Key no longer exists at epoch but isn't empty */
		reprobe = true;
		rc = 0;
	}

	rc = umem_tx_end(umm, rc);

exit:
	if (rc == 0 && reprobe)
		return 1;

	return rc;

}

static int
vos_obj_iter_delete(struct vos_iterator *iter, void *args)
{
	struct vos_obj_iter *oiter = vos_iter2oiter(iter);

	switch (iter->it_type) {
	default:
		D_ASSERT(0);
		return -DER_INVAL;

	case VOS_ITER_DKEY:
	case VOS_ITER_AKEY:
	case VOS_ITER_SINGLE:
		return obj_iter_delete(oiter, args);

	case VOS_ITER_RECX:
		return evt_iter_delete(oiter->it_hdl, NULL);
	}
}

static int
vos_obj_iter_empty(struct vos_iterator *iter)
{
	struct vos_obj_iter *oiter = vos_iter2oiter(iter);

	if (daos_handle_is_inval(oiter->it_hdl))
		return -DER_NO_HDL;

	switch (iter->it_type) {
	default:
		D_ASSERT(0);
		return -DER_INVAL;
	case VOS_ITER_DKEY:
	case VOS_ITER_AKEY:
	case VOS_ITER_SINGLE:
		return dbtree_iter_empty(oiter->it_hdl);
	case VOS_ITER_RECX:
		return evt_iter_empty(oiter->it_hdl);
	}
}

struct vos_iter_ops	vos_obj_iter_ops = {
	.iop_prepare		= vos_obj_iter_prep,
	.iop_nested_tree_fetch	= vos_obj_iter_nested_tree_fetch,
	.iop_nested_prepare	= vos_obj_iter_nested_prep,
	.iop_finish		= vos_obj_iter_fini,
	.iop_probe		= vos_obj_iter_probe,
	.iop_next		= vos_obj_iter_next,
	.iop_fetch		= vos_obj_iter_fetch,
	.iop_copy		= vos_obj_iter_copy,
	.iop_delete		= vos_obj_iter_delete,
	.iop_empty		= vos_obj_iter_empty,
};
/**
 * @} vos_obj_iters
 */<|MERGE_RESOLUTION|>--- conflicted
+++ resolved
@@ -171,13 +171,6 @@
 			rc = key_tree_punch(obj, toh, epoch, &akeys[i], &riov,
 					    flags, ts_set, &dkey_info,
 					    &akey_info);
-			if (rc == -DER_TX_RESTART) {
-				read_conflict = true;
-				rc = 0; /** We should do existence checks on
-					 *  all the akeys first.
-					 */
-			}
-
 			if (rc != 0) {
 				VOS_TX_LOG_FAIL(rc, "Failed to punch akey: rc="
 						DF_RC"\n", DP_RC(rc));
@@ -185,7 +178,7 @@
 			}
 		}
 
-		if (!read_conflict && rc == 0 && ts_set) {
+		if (rc == 0 && ts_set) {
 			rc = tree_is_empty(obj, toh, &epr, VOS_ITER_AKEY);
 			if (rc > 0) {
 				/** akey tree is now empty, go punch the dkey */
@@ -213,15 +206,9 @@
 		vos_ilog_fetch_finish(&akey_info);
 	}
 
-<<<<<<< HEAD
-	if (rc == 0 && read_conflict)
-		rc = -DER_TX_RESTART;
-
 	if (rc == 0 && propagated)
 		rc = propagated;
 
-=======
->>>>>>> 361d161c
 	return rc;
 }
 
@@ -250,65 +237,6 @@
 	return rc;
 }
 
-<<<<<<< HEAD
-static void
-update_read_timestamps(struct vos_ts_set *ts_set, daos_epoch_t epoch,
-		       int akey_nr, int err)
-{
-	struct vos_ts_entry	*entry;
-	int			 akey_idx;
-
-	if (ts_set == NULL)
-		return;
-
-	/** No conditional flags, so no timestamp updates */
-	if ((ts_set->ts_flags & VOS_OF_COND_PUNCH) == 0)
-		return;
-
-	/** Aborted for another reason, no timestamp updates */
-	if (err != 0 && err != -DER_NONEXIST)
-		return;
-
-	if (err == 0) {
-		/** the update succeeded so any negative entries used for
-		 *  checks should be changed to positive entries
-		 */
-		vos_ts_set_upgrade(ts_set);
-	}
-
-	entry = vos_ts_set_get_entry_type(ts_set, VOS_TS_TYPE_CONT, 0);
-	entry->te_ts_rh = MAX(entry->te_ts_rh, epoch);
-	entry = vos_ts_set_get_entry_type(ts_set, VOS_TS_TYPE_OBJ, 0);
-	entry->te_ts_rh = MAX(entry->te_ts_rh, epoch);
-
-	if (ts_set->ts_init_count == 2) {
-		entry->te_ts_rl = MAX(entry->te_ts_rl, epoch);
-		return;
-	}
-	if (entry->te_punch_propagated)
-		entry->te_ts_rl = MAX(entry->te_ts_rl, epoch);
-	entry = vos_ts_set_get_entry_type(ts_set, VOS_TS_TYPE_DKEY, 0);
-	entry->te_ts_rh = MAX(entry->te_ts_rh, epoch);
-	if (ts_set->ts_init_count == 3) {
-		entry->te_ts_rl = MAX(entry->te_ts_rl, epoch);
-		return;
-	}
-	if (entry->te_punch_propagated)
-		entry->te_ts_rl = MAX(entry->te_ts_rl, epoch);
-
-	for (akey_idx = 0; akey_idx < akey_nr; akey_idx++) {
-		entry = vos_ts_set_get_entry_type(ts_set, VOS_TS_TYPE_AKEY,
-						  akey_idx);
-		if (entry == NULL)
-			return;
-		entry->te_ts_rl = MAX(entry->te_ts_rl, epoch);
-		entry->te_ts_rh = MAX(entry->te_ts_rh, epoch);
-	}
-}
-
-
-=======
->>>>>>> 361d161c
 /**
  * Punch an object, or punch a dkey, or punch an array of akeys.
  */
@@ -321,13 +249,8 @@
 	struct vos_ts_set	*ts_set;
 	struct vos_container	*cont;
 	struct vos_object	*obj = NULL;
-<<<<<<< HEAD
 	bool			 punch_obj = false;
-	daos_epoch_range_t	 epr = {0, dth ? dth->dth_epoch : epoch};
-	bool			 read_conflict = false;
-=======
 	daos_epoch_range_t	 epr = { 0 };
->>>>>>> 361d161c
 	int			 rc = 0;
 	uint64_t		 cflags = 0;
 
@@ -415,23 +338,6 @@
 		vos_obj_release(vos_obj_cache_current(), obj, rc != 0);
 reset:
 	if (rc != 0)
-<<<<<<< HEAD
-		vos_dtx_cleanup_dth(dth);
-	vos_dth_set(NULL);
-
-	if (rc == -DER_NONEXIST && (flags & VOS_OF_COND_PUNCH) == 0) {
-		if (read_conflict || vos_ts_check_rh_conflict(ts_set,
-							      epr.epr_hi))
-			rc = -DER_TX_RESTART;
-		else
-			rc = 0;
-	}
-
-	VOS_TX_LOG_FAIL(rc, "Failed to punch object or key "DF_UOID": "
-			DF_RC "\n", DP_UOID(oid), DP_RC(rc));
-
-	update_read_timestamps(ts_set, epr.epr_hi, akey_nr, rc);
-=======
 		D_DEBUG(DB_IO, "Failed to punch object "DF_UOID": rc = %d\n",
 			DP_UOID(oid), rc);
 	else if (daes != NULL)
@@ -447,7 +353,6 @@
 	if (rc == -DER_NONEXIST || rc == 0)
 		vos_ts_set_update(ts_set, epr.epr_hi);
 
->>>>>>> 361d161c
 	vos_ts_set_free(ts_set);
 
 	return rc;
