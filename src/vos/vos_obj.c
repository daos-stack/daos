/**
 * (C) Copyright 2016-2021 Intel Corporation.
 *
 * SPDX-License-Identifier: BSD-2-Clause-Patent
 */
/**
 * This file is part of daos
 *
 * vos/vos_obj.c
 */
#define D_LOGFAC	DD_FAC(vos)

#include <daos/common.h>
#include <daos/checksum.h>
#include <daos/btree.h>
#include <daos_types.h>
#include <daos_srv/vos.h>
#include <vos_internal.h>

/** Ensure the values of recx flags map to those exported by evtree */
D_CASSERT((uint32_t)VOS_VIS_FLAG_UNKNOWN == (uint32_t)EVT_UNKNOWN);
D_CASSERT((uint32_t)VOS_VIS_FLAG_COVERED == (uint32_t)EVT_COVERED);
D_CASSERT((uint32_t)VOS_VIS_FLAG_VISIBLE == (uint32_t)EVT_VISIBLE);
D_CASSERT((uint32_t)VOS_VIS_FLAG_PARTIAL == (uint32_t)EVT_PARTIAL);
D_CASSERT((uint32_t)VOS_VIS_FLAG_LAST == (uint32_t)EVT_LAST);

/** This callback is invoked only if the tree is not empty */
static int
empty_tree_check(daos_handle_t ih, vos_iter_entry_t *entry,
		 vos_iter_type_t type, vos_iter_param_t *param, void *cb_arg,
		 unsigned int *acts)
{
	bool	*empty = cb_arg;

	*empty = false;

	return 1; /* Return positive number to break iteration */
}

static int
tree_is_empty(struct vos_object *obj, daos_handle_t toh,
	      const daos_epoch_range_t *epr, vos_iter_type_t type)
{
	struct dtx_handle	*dth = vos_dth_get();
	bool			 empty = true;
	int			 rc;

	/** First ignore any uncommitted entries because they only matter
	 *  when there are no committed entries
	 */
	rc = vos_iterate_key(obj, toh, type, epr, true, empty_tree_check,
			     &empty, dth);

	if (rc < 0)
		return rc;

	if (!empty)
		return 0;

	/** Ok, there are no committed entries.  We need to run the iterator
	 *  on more time to ensure there are no uncommitted entries.  If there
	 *  are, this will return -DER_INPROGRESS.
	 */
	rc = vos_iterate_key(obj, toh, type, epr, false, empty_tree_check,
			     &empty, dth);

	if (rc < 0)
		return rc;

	/** The tree is empty */
	return 1;
}

static int
vos_propagate_check(struct vos_object *obj, daos_handle_t toh,
		    struct vos_ts_set *ts_set, const daos_epoch_range_t *epr,
		    vos_iter_type_t type)
{
	const char	*tree_name = NULL;
	uint64_t	 punch_flag = VOS_OF_PUNCH_PROPAGATE;
	int		 rc = 0;
	uint32_t	 read_flag = 0;
	uint32_t	 write_flag = 0;

	if (vos_ts_set_check_conflict(ts_set, epr->epr_hi)) {
		D_DEBUG(DB_IO, "Failed to punch key: "DF_RC"\n",
			DP_RC(-DER_TX_RESTART));
		return -DER_TX_RESTART;
	}

	switch (type) {
	case VOS_ITER_DKEY:
		read_flag = VOS_TS_READ_OBJ;
		write_flag = VOS_TS_WRITE_OBJ;
		tree_name = "DKEY";
		/** DAOS-4698.  Don't do emptiness check on dkey or propagate
		 *  to object until this rebuild bug is fixed.
		 */
		return 0;
	case VOS_ITER_AKEY:
		read_flag = VOS_TS_READ_DKEY;
		write_flag = VOS_TS_WRITE_DKEY;
		tree_name = "AKEY";
		break;
	default:
		D_ASSERT(0);
	}

	/** The check for propagation needs to update the read
	 *  time on the object as it's iterating the dkey tree
	 */
	vos_ts_set_append_cflags(ts_set, read_flag);

	rc = tree_is_empty(obj, toh, epr, type);
	if (rc > 0) {
		/** tree is now empty, set the flags so we can punch
		 *  the parent
		 */
		D_DEBUG(DB_TRACE, "%s tree empty, punching parent\n",
			tree_name);
		vos_ts_set_append_vflags(ts_set, punch_flag);
		vos_ts_set_append_cflags(ts_set, write_flag);

		return 1;
	}

	VOS_TX_LOG_FAIL(rc, "Could not check emptiness on punch: "DF_RC"\n",
			DP_RC(rc));

	return rc;
}

struct key_ilog_info {
	struct vos_ilog_info	ki_obj;
	struct vos_ilog_info	ki_dkey;
	struct vos_ilog_info	ki_akey;
};

/**
 * @} vos_tree_helper
 */
static int
key_punch(struct vos_object *obj, daos_epoch_t epoch, daos_epoch_t bound,
	  uint32_t pm_ver, daos_key_t *dkey, unsigned int akey_nr,
	  daos_key_t *akeys, uint64_t flags, struct vos_ts_set *ts_set)
{
	struct vos_krec_df	*krec;
	struct vos_rec_bundle	 rbund;
	struct dcs_csum_info	 csum;
	struct key_ilog_info	*info;
	daos_epoch_range_t	 epr = {0, epoch};
	d_iov_t			 riov;
	daos_handle_t		 toh = DAOS_HDL_INVAL;
	int			 i;
	int			 rc;

	D_ALLOC_PTR(info);
	if (info == NULL)
		return -DER_NOMEM;

	vos_ilog_fetch_init(&info->ki_obj);
	vos_ilog_fetch_init(&info->ki_dkey);
	vos_ilog_fetch_init(&info->ki_akey);
	rc = obj_tree_init(obj);
	if (rc)
		D_GOTO(out, rc);

	rc = vos_ilog_punch(obj->obj_cont, &obj->obj_df->vo_ilog, &epr, bound,
			    NULL, &info->ki_obj, ts_set, false, false);
	if (rc)
		D_GOTO(out, rc);

	tree_rec_bundle2iov(&rbund, &riov);
	rbund.rb_off	= UMOFF_NULL;
	rbund.rb_ver	= pm_ver;
	rbund.rb_csum	= &csum;
	ci_set_null(&csum);

	if (!akeys)
		goto punch_dkey;

	rc = key_tree_prepare(obj, obj->obj_toh, VOS_BTR_DKEY,
			      dkey, SUBTR_CREATE, DAOS_INTENT_PUNCH,
			      &krec, &toh, ts_set);
	if (rc) {
		D_ERROR("Error preparing dkey: rc="DF_RC"\n",
			DP_RC(rc));
		D_GOTO(out, rc);
	}

	rc = vos_ilog_punch(obj->obj_cont, &krec->kr_ilog, &epr, bound,
			    &info->ki_obj, &info->ki_dkey, ts_set, false,
			    false);
	if (rc)
		D_GOTO(out, rc);

	/* We do not need to add an incarnation log entry in parent tree
	 * on punch.   If the subtree has nothing but punches, no need
	 * to track that.  If it has updates, the parent tree will have
	 * updates
	 */
	rbund.rb_tclass	= VOS_BTR_AKEY;
	for (i = 0; i < akey_nr; i++) {
		rbund.rb_iov = &akeys[i];
		rc = key_tree_punch(obj, toh, epoch, bound, &akeys[i], &riov,
				    flags, ts_set, &info->ki_dkey,
				    &info->ki_akey);
		if (rc != 0) {
			VOS_TX_LOG_FAIL(rc, "Failed to punch akey: rc="
					DF_RC"\n", DP_RC(rc));
			break;
		}
	}

	if (rc == 0 && (flags & VOS_OF_REPLAY_PC) == 0) {
		/** Check if we need to propagate the punch */
		rc = vos_propagate_check(obj, toh, ts_set, &epr,
					 VOS_ITER_AKEY);
	}

	if (rc != 1)
		goto out;
	/** else propagate the punch */

punch_dkey:
	rbund.rb_iov = dkey;
	rbund.rb_tclass	= VOS_BTR_DKEY;

	rc = key_tree_punch(obj, obj->obj_toh, epoch, bound, dkey, &riov,
			    flags, ts_set, &info->ki_obj, &info->ki_dkey);
	if (rc != 0)
		D_GOTO(out, rc);

	if (rc == 0 && (flags & VOS_OF_REPLAY_PC) == 0) {
		/** Check if we need to propagate to object */
		rc = vos_propagate_check(obj, obj->obj_toh, ts_set,
					 &epr, VOS_ITER_DKEY);
	}
 out:
	vos_ilog_fetch_finish(&info->ki_obj);
	vos_ilog_fetch_finish(&info->ki_dkey);
	vos_ilog_fetch_finish(&info->ki_akey);

	if (daos_handle_is_valid(toh))
		key_tree_release(toh, 0);

	D_FREE(info);

	return rc;
}

static int
obj_punch(daos_handle_t coh, struct vos_object *obj, daos_epoch_t epoch,
	  daos_epoch_t bound, uint64_t flags, struct vos_ts_set *ts_set)
{
	struct daos_lru_cache	*occ  = vos_obj_cache_current();
	struct vos_container	*cont;
	struct vos_ilog_info	*info;
	int			 rc;

	D_ALLOC_PTR(info);
	if (info == NULL)
		return -DER_NOMEM;
	vos_ilog_fetch_init(info);
	cont = vos_hdl2cont(coh);
	rc = vos_oi_punch(cont, obj->obj_id, epoch, bound, flags, obj->obj_df,
			  info, ts_set);
	if (rc)
		D_GOTO(failed, rc);

	/* evict it from cache, because future fetch should only see empty
	 * object (without obj_df)
	 */
	vos_obj_evict(occ, obj);
failed:
	vos_ilog_fetch_finish(info);
	D_FREE(info);
	return rc;
}

/** If the object/key doesn't exist, we should augment the set with any missing
 *  entries
 */
static void
vos_punch_add_missing(struct vos_ts_set *ts_set, daos_key_t *dkey, int akey_nr,
		      daos_key_t *akeys)
{
	struct vos_akey_data	ad;

	ad.ad_is_iod = false;
	ad.ad_keys = akeys;

	vos_ts_add_missing(ts_set, dkey, akey_nr, &ad);
}

/**
 * Punch an object, or punch a dkey, or punch an array of akeys.
 */
int
vos_obj_punch(daos_handle_t coh, daos_unit_oid_t oid, daos_epoch_t epoch,
	      uint32_t pm_ver, uint64_t flags, daos_key_t *dkey,
	      unsigned int akey_nr, daos_key_t *akeys, struct dtx_handle *dth)
{
	struct vos_dtx_act_ent	**daes = NULL;
	struct vos_dtx_cmt_ent	**dces = NULL;
	struct vos_ts_set	*ts_set;
	struct vos_container	*cont;
	struct vos_object	*obj = NULL;
	bool			 punch_obj = false;
	uint64_t		 hold_flags;
	daos_epoch_range_t	 epr = { 0 };
	daos_epoch_t		 bound;
	int			 rc = 0;
	uint64_t		 cflags = 0;

	if (oid.id_shard % 3 == 1 && DAOS_FAIL_CHECK(DAOS_DTX_FAIL_IO))
		return -DER_IO;

	if (dtx_is_valid_handle(dth)) {
		epr.epr_hi = dth->dth_epoch;
		bound = MAX(dth->dth_epoch_bound, dth->dth_epoch);
	} else {
		epr.epr_hi = epoch;
		bound = epoch;
	}

	D_DEBUG(DB_IO, "Punch "DF_UOID", epoch "DF_U64"\n",
		DP_UOID(oid), epr.epr_hi);

	vos_dth_set(dth);
	cont = vos_hdl2cont(coh);

	if (dtx_is_valid_handle(dth)) {
		if (akey_nr) {
			cflags = VOS_TS_WRITE_AKEY;
			if (flags & VOS_OF_COND_PUNCH)
				cflags |= VOS_TS_READ_AKEY;
		} else if (dkey != NULL) {
			cflags = VOS_TS_WRITE_DKEY;
			if (flags & VOS_OF_COND_PUNCH)
				cflags |= VOS_TS_READ_DKEY;
		} else {
			cflags = VOS_TS_WRITE_OBJ;
			if (flags & VOS_OF_COND_PUNCH)
				cflags |= VOS_TS_READ_OBJ;
		}

	}

	rc = vos_ts_set_allocate(&ts_set, flags, cflags, akey_nr, dth);
	if (rc != 0)
		goto reset;

	rc = vos_ts_set_add(ts_set, cont->vc_ts_idx, NULL, 0);
	if (rc != 0)
		goto reset;

	rc = vos_tx_begin(dth, vos_cont2umm(cont));
	if (rc != 0)
		goto reset;

	/* Commit the CoS DTXs via the PUNCH PMDK transaction. */
	if (dtx_is_valid_handle(dth) && dth->dth_dti_cos_count > 0 &&
	    !dth->dth_cos_done) {
		D_ALLOC_ARRAY(daes, dth->dth_dti_cos_count);
		if (daes == NULL)
			D_GOTO(reset, rc = -DER_NOMEM);

		D_ALLOC_ARRAY(dces, dth->dth_dti_cos_count);
		if (dces == NULL)
			D_GOTO(reset, rc = -DER_NOMEM);

		rc = vos_dtx_commit_internal(cont, dth->dth_dti_cos,
					     dth->dth_dti_cos_count,
					     0, false, NULL, daes, dces);
		if (rc <= 0)
			D_FREE(daes);
	}

	hold_flags = (flags & VOS_OF_COND_PUNCH) ? 0 : VOS_OBJ_CREATE;
	hold_flags |= VOS_OBJ_VISIBLE;
	/* NB: punch always generate a new incarnation of the object */
	rc = vos_obj_hold(vos_obj_cache_current(), vos_hdl2cont(coh), oid, &epr,
			  bound, hold_flags, DAOS_INTENT_PUNCH, &obj, ts_set);
	if (rc == 0) {
		if (dkey) { /* key punch */
			rc = key_punch(obj, epr.epr_hi, bound, pm_ver, dkey,
				       akey_nr, akeys, flags, ts_set);
			if (rc > 0)
				punch_obj = true;
		} else {
			punch_obj = true;
		}

		if (punch_obj)
			rc = obj_punch(coh, obj, epr.epr_hi, bound, flags,
				       ts_set);
		if (obj != NULL)
			vos_obj_release(vos_obj_cache_current(), obj, rc != 0);
	}

reset:
	if (rc != 0)
		D_DEBUG(DB_IO, "Failed to punch object "DF_UOID": rc = %d\n",
			DP_UOID(oid), rc);

	if (rc == 0 || rc == -DER_NONEXIST) {
		/** We must prevent underpunch with regular I/O */
		if (rc == 0 && (flags & VOS_OF_REPLAY_PC) == 0)
			bound = DAOS_EPOCH_MAX;
		if (vos_ts_wcheck(ts_set, epr.epr_hi, bound))
			rc = -DER_TX_RESTART;
	}

	rc = vos_tx_end(cont, dth, NULL, NULL, true, rc);

	if (rc == 0) {
		vos_ts_set_upgrade(ts_set);
		if (daes != NULL) {
			vos_dtx_post_handle(cont, daes, dces,
					    dth->dth_dti_cos_count,
					    false, false);
			dth->dth_cos_done = 1;
		}
	} else if (daes != NULL) {
		vos_dtx_post_handle(cont, daes, dces,
				    dth->dth_dti_cos_count, false, true);
		dth->dth_cos_done = 1;
	}

	if (rc == -DER_NONEXIST || rc == 0) {
		vos_punch_add_missing(ts_set, dkey, akey_nr, akeys);
		vos_ts_set_update(ts_set, epr.epr_hi);
		if (rc == 0)
			vos_ts_set_wupdate(ts_set, epr.epr_hi);
	}

	D_FREE(daes);
	D_FREE(dces);
	vos_ts_set_free(ts_set);
	vos_dth_set(NULL);

	return rc;
}

int
vos_obj_delete_internal(daos_handle_t coh, daos_unit_oid_t oid, bool gc)
{
	struct daos_lru_cache	*occ  = vos_obj_cache_current();
	struct vos_container	*cont = vos_hdl2cont(coh);
	struct umem_instance	*umm = vos_cont2umm(cont);
	struct vos_object	*obj;
	daos_epoch_range_t	 epr = {0, DAOS_EPOCH_MAX};
	int			 rc;

	rc = vos_obj_hold(occ, cont, oid, &epr, 0, VOS_OBJ_VISIBLE,
			  DAOS_INTENT_KILL, &obj, NULL);
	if (rc == -DER_NONEXIST)
		return 0;

	if (rc) {
		D_ERROR("Failed to hold object: %s\n", d_errstr(rc));
		return rc;
	}

	rc = umem_tx_begin(umm, NULL);
	if (rc)
		goto out;

	rc = vos_oi_delete(cont, obj->obj_id, gc);
	if (rc)
		D_ERROR("Failed to delete object: %s\n", d_errstr(rc));

	rc = umem_tx_end(umm, rc);
	if (rc)
		goto out;
out:
	vos_obj_release(occ, obj, true);
	return rc;
}

int
vos_obj_delete(daos_handle_t coh, daos_unit_oid_t oid)
{
	return vos_obj_delete_internal(coh, oid, true);
}

/* Delete a key in its parent tree.
 * NB: there is no "delete" in DAOS data model, this is really for the
 * system DB, or space reclaim after data movement.
 */
int
vos_obj_del_key(daos_handle_t coh, daos_unit_oid_t oid, daos_key_t *dkey,
		daos_key_t *akey)
{
	struct daos_lru_cache	*occ  = vos_obj_cache_current();
	struct vos_container	*cont = vos_hdl2cont(coh);
	struct umem_instance	*umm  = vos_cont2umm(cont);
	struct vos_object	*obj;
	daos_key_t		*key;
	daos_epoch_range_t	 epr = {0, DAOS_EPOCH_MAX};
	daos_handle_t		 toh;
	int			 rc;

	rc = vos_obj_hold(occ, cont, oid, &epr, 0, VOS_OBJ_VISIBLE,
			  DAOS_INTENT_KILL, &obj, NULL);
	if (rc == -DER_NONEXIST)
		return 0;

	if (rc) {
		D_ERROR("object hold error: "DF_RC"\n", DP_RC(rc));
		return rc;
	}

	rc = umem_tx_begin(umm, NULL);
	if (rc) {
		D_ERROR("memory TX start error: "DF_RC"\n", DP_RC(rc));
		goto out;
	}

	rc = obj_tree_init(obj);
	if (rc) {
		D_ERROR("init dkey tree error: "DF_RC"\n", DP_RC(rc));
		goto out_tx;
	}

	if (akey) { /* delete akey */
		key = akey;
		rc = key_tree_prepare(obj, obj->obj_toh, VOS_BTR_DKEY,
				      dkey, 0, DAOS_INTENT_PUNCH, NULL,
				      &toh, NULL);
		if (rc) {
			D_ERROR("open akey tree error: "DF_RC"\n", DP_RC(rc));
			goto out_tx;
		}
	} else { /* delete dkey */
		key = dkey;
		toh = obj->obj_toh;
	}

	key_tree_delete(obj, toh, key);
	if (rc) {
		D_ERROR("delete key error: "DF_RC"\n", DP_RC(rc));
		goto out_tx;
	}
out_tx:
	rc = umem_tx_end(umm, rc);
out:
	if (akey)
		key_tree_release(toh, false);

	vos_obj_release(occ, obj, true);
	return rc;
}

static int
key_iter_ilog_check(struct vos_krec_df *krec, struct vos_obj_iter *oiter,
		    vos_iter_type_t type, daos_epoch_range_t *epr,
		    bool check_existence, struct vos_ts_set *ts_set)
{
	struct umem_instance	*umm;
	int			 rc;

	umm = vos_obj2umm(oiter->it_obj);
	rc = vos_ilog_fetch(umm, vos_cont2hdl(oiter->it_obj->obj_cont),
			    vos_iter_intent(&oiter->it_iter), &krec->kr_ilog,
			    oiter->it_epr.epr_hi, oiter->it_iter.it_bound,
			    &oiter->it_punched, NULL, &oiter->it_ilog_info);

	if (rc != 0)
		goto out;

	if (vos_has_uncertainty(ts_set, &oiter->it_ilog_info,
				oiter->it_epr.epr_hi, oiter->it_iter.it_bound))
		D_GOTO(out, rc = -DER_TX_RESTART);

	rc = vos_ilog_check(&oiter->it_ilog_info, &oiter->it_epr, epr,
			    (oiter->it_flags & VOS_IT_PUNCHED) == 0);

out:
	D_ASSERTF(check_existence || rc != -DER_NONEXIST,
		  "Probe is required before fetch\n");
	return rc;
}

static int
key_ilog_prepare(struct vos_obj_iter *oiter, daos_handle_t toh, int key_type,
		 daos_key_t *key, int flags, daos_handle_t *sub_toh,
		 daos_epoch_range_t *epr, struct ilog_time_rec *punched,
		 struct vos_ilog_info *info, struct vos_ts_set *ts_set)
{
	struct vos_krec_df	*krec = NULL;
	struct vos_object	*obj = oiter->it_obj;
	int			 rc;

	rc = key_tree_prepare(obj, toh, key_type, key, flags,
			      vos_iter_intent(&oiter->it_iter), &krec,
			      sub_toh, ts_set);
	if (rc == -DER_NONEXIST)
		return rc;

	if (rc != 0) {
		D_ERROR("Cannot load the prepare key tree: "DF_RC"\n",
			DP_RC(rc));
		return rc;
	}

	/* Update the lower bound for nested iterator */
	rc = key_iter_ilog_check(krec, oiter, key_type, epr, true, ts_set);
	if (rc != 0)
		goto fail;

	if (punched && vos_epc_punched(punched->tr_epc, punched->tr_minor_epc,
				       &info->ii_prior_punch))
		*punched = info->ii_prior_punch;

	return 0;
fail:
	if (sub_toh)
		key_tree_release(*sub_toh, flags & SUBTR_EVT);
	return rc;
}

/**
 * @defgroup vos_obj_iters VOS object iterators
 * @{
 *
 * - iterate d-key
 * - iterate a-key (array)
 * - iterate recx
 */
static int
key_iter_fetch_helper(struct vos_obj_iter *oiter, struct vos_rec_bundle *rbund,
		      d_iov_t *keybuf, daos_anchor_t *anchor)
{
	d_iov_t			 kiov;
	d_iov_t			 riov;
	struct dcs_csum_info	 csum;

	tree_rec_bundle2iov(rbund, &riov);

	rbund->rb_iov	= keybuf;
	rbund->rb_csum	= &csum;

	d_iov_set(rbund->rb_iov, NULL, 0); /* no copy */
	ci_set_null(rbund->rb_csum);

	return dbtree_iter_fetch(oiter->it_hdl, &kiov, &riov, anchor);
}

static int
key_iter_fetch(struct vos_obj_iter *oiter, vos_iter_entry_t *ent,
	       daos_anchor_t *anchor, bool check_existence)
{

	struct vos_krec_df	*krec;
	struct vos_rec_bundle	 rbund;
	daos_epoch_range_t	 epr = {0, DAOS_EPOCH_MAX};
	uint32_t		 ts_type;
	int			 rc;

	rc = key_iter_fetch_helper(oiter, &rbund, &ent->ie_key, anchor);
	D_ASSERTF(check_existence || rc != -DER_NONEXIST,
		  "Iterator should probe before fetch\n");
	if (rc != 0)
		return rc;

	D_ASSERT(rbund.rb_krec);
	if (oiter->it_iter.it_type == VOS_ITER_AKEY) {
		if (rbund.rb_krec->kr_bmap & KREC_BF_EVT) {
			ent->ie_child_type = VOS_ITER_RECX;
		} else if (rbund.rb_krec->kr_bmap & KREC_BF_BTR) {
			ent->ie_child_type = VOS_ITER_SINGLE;
		} else {
			ent->ie_child_type = VOS_ITER_NONE;
		}
		ts_type = VOS_TS_TYPE_AKEY;
	} else {
		ent->ie_child_type = VOS_ITER_AKEY;
		ts_type = VOS_TS_TYPE_DKEY;
	}

	krec = rbund.rb_krec;

	rc = key_iter_ilog_check(krec, oiter, oiter->it_iter.it_type, &epr,
				 check_existence, NULL);
	if (rc == -DER_NONEXIST)
		return IT_OPC_NEXT;
	if (rc != 0)
		return rc;

	ent->ie_epoch = epr.epr_hi;
	ent->ie_punch = oiter->it_ilog_info.ii_next_punch;
	ent->ie_obj_punch = oiter->it_obj->obj_ilog_info.ii_next_punch;
	ent->ie_vis_flags = VOS_VIS_FLAG_VISIBLE;
	ent->ie_future_create = oiter->it_ilog_info.ii_future_create.tr_epc;
	ent->ie_future_minor_epc = oiter->it_ilog_info.ii_future_create.tr_minor_epc;
	ent->ie_future_inprogress = oiter->it_ilog_info.ii_future_inprogress;
	if (oiter->it_ilog_info.ii_create == 0) {
		/* The key has no visible subtrees so mark it covered */
		ent->ie_vis_flags = VOS_VIS_FLAG_COVERED;
	}
	vos_ilog_last_update(&krec->kr_ilog, ts_type, &ent->ie_last_update);

	return 0;
}

static int
key_iter_fetch_root(struct vos_obj_iter *oiter, vos_iter_type_t type,
		    struct vos_iter_info *info)
{
	struct vos_object	*obj = oiter->it_obj;
	struct vos_krec_df	*krec;
	struct vos_rec_bundle	 rbund;
	d_iov_t			 keybuf;
	int			 rc;

	rc = key_iter_fetch_helper(oiter, &rbund, &keybuf, NULL);

	if (rc != 0) {
		D_ERROR("Could not fetch key: "DF_RC"\n", DP_RC(rc));
		return rc;
	}

	krec = rbund.rb_krec;
	info->ii_vea_info = obj->obj_cont->vc_pool->vp_vea_info;
	info->ii_uma = vos_obj2uma(obj);

	info->ii_epr = oiter->it_epr;
	info->ii_punched = oiter->it_punched;
	/* Update the lower bound for nested iterator */
	rc = key_iter_ilog_check(krec, oiter, type, &info->ii_epr, false, NULL);
	if (rc != 0)
		return rc;

	if (vos_epc_punched(info->ii_punched.tr_epc,
			    info->ii_punched.tr_minor_epc,
			    &oiter->it_ilog_info.ii_prior_punch))
		info->ii_punched = oiter->it_ilog_info.ii_prior_punch;

	if (type == VOS_ITER_RECX) {
		if ((krec->kr_bmap & KREC_BF_EVT) == 0)
			return -DER_NONEXIST;
		info->ii_evt = &krec->kr_evt;
	} else {
		if ((krec->kr_bmap & KREC_BF_BTR) == 0)
			return -DER_NONEXIST;
		info->ii_btr = &krec->kr_btr;
	}

	return 0;
}

static int
key_iter_copy(struct vos_obj_iter *oiter, vos_iter_entry_t *ent,
	      d_iov_t *iov_out)
{
	if (ent->ie_key.iov_len > iov_out->iov_buf_len)
		return -DER_OVERFLOW;

	D_ASSERT(ent->ie_key.iov_buf != NULL);
	D_ASSERT(iov_out->iov_buf != NULL);

	memcpy(iov_out->iov_buf, ent->ie_key.iov_buf, ent->ie_key.iov_len);
	iov_out->iov_len = ent->ie_key.iov_len;
	return 0;
}

/**
 * Check if the current entry can match the iterator condition, this function
 * returns IT_OPC_NOOP for true, returns IT_OPC_NEXT or IT_OPC_PROBE if further
 * operation is required. If IT_OPC_PROBE is returned, then the key to be
 * probed and its epoch range are also returned to @ent.
 */
static int
key_iter_match(struct vos_obj_iter *oiter, vos_iter_entry_t *ent)
{
	struct vos_object	*obj = oiter->it_obj;
	daos_epoch_range_t	*epr = &oiter->it_epr;
	struct vos_ilog_info	 info;
	daos_handle_t		 toh;
	int			 rc;

	rc = key_iter_fetch(oiter, ent, NULL, true);
	if (rc != 0) {
		VOS_TX_TRACE_FAIL(rc, "Failed to fetch the entry: "DF_RC"\n",
				  DP_RC(rc));
		return rc;
	}


	if ((oiter->it_iter.it_type == VOS_ITER_AKEY) ||
	    (oiter->it_akey.iov_buf == NULL)) /* dkey w/o akey as condition */
		return IT_OPC_NOOP;

	/* else: has akey as condition */
	if (epr->epr_lo != epr->epr_hi || (oiter->it_flags & VOS_IT_PUNCHED)) {
		D_ERROR("Cannot support epoch range for conditional iteration "
			"because it is not clearly defined.\n");
		return -DER_INVAL; /* XXX simplify it for now */
	}

	rc = key_tree_prepare(obj, obj->obj_toh, VOS_BTR_DKEY,
			      &ent->ie_key, 0, vos_iter_intent(&oiter->it_iter),
			      NULL, &toh, NULL);
	if (rc != 0) {
		D_DEBUG(DB_IO, "can't load the akey tree: "DF_RC"\n",
			DP_RC(rc));
		return rc;
	}

	vos_ilog_fetch_init(&info);
	rc = key_ilog_prepare(oiter, toh, VOS_BTR_AKEY, &oiter->it_akey, 0,
			      NULL, NULL, NULL, &info, NULL);
	if (rc == 0)
		rc = IT_OPC_NOOP;

	if (rc == -DER_NONEXIST)
		rc = IT_OPC_NEXT;

	vos_ilog_fetch_finish(&info);
	key_tree_release(toh, false);

	return rc;
}

/**
 * Check if the current item can match the provided condition (with the
 * giving a-key). If the item can't match the condition, this function
 * traverses the tree until a matched item is found.
 */
static int
key_iter_match_probe(struct vos_obj_iter *oiter)
{
	int	rc;

	while (1) {
		static __thread vos_iter_entry_t	entry;

		rc = key_iter_match(oiter, &entry);
		switch (rc) {
		default:
			D_ASSERT(rc < 0);
			VOS_TX_TRACE_FAIL(rc, "match failed, rc="DF_RC"\n",
					  DP_RC(rc));
			goto out;

		case IT_OPC_NOOP:
			/* already match the condition, no further operation */
			rc = 0;
			goto out;

		case IT_OPC_NEXT:
			/* move to the next tree record */
			rc = dbtree_iter_next(oiter->it_hdl);
			if (rc)
				goto out;
			break;
		}
	}
 out:
	return rc;
}

static int
key_iter_probe(struct vos_obj_iter *oiter, daos_anchor_t *anchor)
{
	int	rc;

	rc = dbtree_iter_probe(oiter->it_hdl,
			       anchor ? BTR_PROBE_GE : BTR_PROBE_FIRST,
			       vos_iter_intent(&oiter->it_iter),
			       NULL, anchor);
	if (rc)
		D_GOTO(out, rc);

	rc = key_iter_match_probe(oiter);
	if (rc)
		D_GOTO(out, rc);
 out:
	return rc;
}

static int
key_iter_next(struct vos_obj_iter *oiter)
{
	int	rc;

	rc = dbtree_iter_next(oiter->it_hdl);
	if (rc)
		D_GOTO(out, rc);

	rc = key_iter_match_probe(oiter);
	if (rc)
		D_GOTO(out, rc);
out:
	return rc;
}

/**
 * Iterator for the d-key tree.
 */
static int
dkey_iter_prepare(struct vos_obj_iter *oiter, daos_key_t *akey)
{
	int	rc;

	oiter->it_akey = *akey;

	rc = dbtree_iter_prepare(oiter->it_obj->obj_toh, 0, &oiter->it_hdl);

	return rc;
}

/**
 * Iterator for the akey tree.
 */
static int
akey_iter_prepare(struct vos_obj_iter *oiter, daos_key_t *dkey,
		  struct vos_ts_set *ts_set)
{
	daos_handle_t		 toh;
	int			 rc;

	rc = key_ilog_prepare(oiter, oiter->it_obj->obj_toh, VOS_BTR_DKEY, dkey,
			      0, &toh, &oiter->it_epr, &oiter->it_punched,
			      &oiter->it_ilog_info, ts_set);
	if (rc != 0)
		goto failed;

	/* see BTR_ITER_EMBEDDED for the details */
	rc = dbtree_iter_prepare(toh, BTR_ITER_EMBEDDED, &oiter->it_hdl);
	key_tree_release(toh, false);

	if (rc == 0)
		return 0;

failed:
	VOS_TX_LOG_FAIL(rc, "Could not prepare akey iterator "DF_RC"\n",
			DP_RC(rc));
	return rc;
}

static int
prepare_key_from_toh(struct vos_obj_iter *oiter, daos_handle_t toh)
{
	return dbtree_iter_prepare(toh, 0, &oiter->it_hdl);
}

/**
 * Record extent (recx) iterator
 */

/**
 * Record extent (recx) iterator
 */
static int singv_iter_fetch(struct vos_obj_iter *oiter,
			   vos_iter_entry_t *it_entry,
			   daos_anchor_t *anchor);
/**
 * Prepare the iterator for the recx tree.
 */
static int
singv_iter_prepare(struct vos_obj_iter *oiter, daos_key_t *dkey,
		   daos_key_t *akey)
{
	struct vos_object	*obj = oiter->it_obj;
	daos_handle_t		 ak_toh;
	daos_handle_t		 sv_toh;
	int			 rc;

	rc = key_ilog_prepare(oiter, obj->obj_toh, VOS_BTR_DKEY, dkey, 0,
			      &ak_toh, &oiter->it_epr, &oiter->it_punched,
			      &oiter->it_ilog_info, NULL);
	if (rc != 0)
		return rc;

	rc = key_ilog_prepare(oiter, ak_toh, VOS_BTR_AKEY, akey, 0, &sv_toh,
			      &oiter->it_epr, &oiter->it_punched,
			      &oiter->it_ilog_info, NULL);
	if (rc != 0)
		D_GOTO(failed_1, rc);

	/* see BTR_ITER_EMBEDDED for the details */
	rc = dbtree_iter_prepare(sv_toh, BTR_ITER_EMBEDDED, &oiter->it_hdl);
	if (rc != 0)
		D_DEBUG(DB_IO, "Cannot prepare singv iterator: "DF_RC"\n",
			DP_RC(rc));
	key_tree_release(sv_toh, false);
 failed_1:
	key_tree_release(ak_toh, false);
	return rc;
}

/**
 * Probe the single value based on @opc and conditions in @entry (epoch),
 * return the matched one to @entry.
 */
static int
singv_iter_probe_fetch(struct vos_obj_iter *oiter, dbtree_probe_opc_t opc,
		       vos_iter_entry_t *entry)
{
	struct vos_svt_key	key;
	d_iov_t			kiov;
	int			rc;

	d_iov_set(&kiov, &key, sizeof(key));
	key.sk_epoch = entry->ie_epoch;
	key.sk_minor_epc = entry->ie_minor_epc;

	rc = dbtree_iter_probe(oiter->it_hdl, opc,
			       vos_iter_intent(&oiter->it_iter), &kiov, NULL);
	if (rc != 0)
		return rc;

	memset(entry, 0, sizeof(*entry));
	rc = singv_iter_fetch(oiter, entry, NULL);
	return rc;
}

/**
 * Find the data that was written before/in the specified epoch of @oiter
 * for the recx in @entry. If this recx has no data for this epoch, then
 * this function will move on to the next recx and repeat this process.
 */
static int
singv_iter_probe_epr(struct vos_obj_iter *oiter, vos_iter_entry_t *entry)
{
	daos_epoch_range_t *epr = &oiter->it_epr;

	while (1) {
		int	opc;
		int	rc;

		switch (oiter->it_epc_expr) {
		default:
			return -DER_INVAL;

		case VOS_IT_EPC_EQ:
			if (entry->ie_epoch > epr->epr_hi)
				return -DER_NONEXIST;

			if (entry->ie_epoch < epr->epr_lo) {
				entry->ie_epoch = epr->epr_lo;
				opc = BTR_PROBE_EQ;
				break;
			}
			return 0;

		case VOS_IT_EPC_RE:
			if (entry->ie_epoch > epr->epr_hi)
				return -DER_NONEXIST;

			if (entry->ie_epoch < epr->epr_lo) {
				entry->ie_epoch = epr->epr_lo;
				opc = BTR_PROBE_GE;
				break;
			}
			return 0;

		case VOS_IT_EPC_RR:
			if (entry->ie_epoch < epr->epr_lo)
				return -DER_NONEXIST; /* end of story */

			if (entry->ie_epoch > epr->epr_hi) {
				entry->ie_epoch = epr->epr_hi;
				opc = BTR_PROBE_LE;
				break;
			}
			return 0;

		case VOS_IT_EPC_GE:
			if (entry->ie_epoch < epr->epr_lo) {
				entry->ie_epoch = epr->epr_lo;
				opc = BTR_PROBE_GE;
				break;
			}
			return 0;

		case VOS_IT_EPC_LE:
			if (entry->ie_epoch > epr->epr_lo) {
				entry->ie_epoch = epr->epr_lo;
				opc = BTR_PROBE_LE;
				break;
			}
			return 0;
		}
		rc = singv_iter_probe_fetch(oiter, opc, entry);
		if (rc != 0)
			return rc;
	}
}

static int
singv_iter_probe(struct vos_obj_iter *oiter, daos_anchor_t *anchor)
{
	vos_iter_entry_t	entry;
	daos_anchor_t		tmp = {0};
	int			opc;
	int			rc;

	if (oiter->it_epc_expr == VOS_IT_EPC_RR)
		opc = anchor == NULL ? BTR_PROBE_LAST : BTR_PROBE_LE;
	else
		opc = anchor == NULL ? BTR_PROBE_FIRST : BTR_PROBE_GE;

	rc = dbtree_iter_probe(oiter->it_hdl, opc,
			       vos_iter_intent(&oiter->it_iter), NULL, anchor);
	if (rc != 0)
		return rc;

	memset(&entry, 0, sizeof(entry));
	rc = singv_iter_fetch(oiter, &entry, &tmp);
	if (rc != 0)
		return rc;

	if (anchor != NULL) {
		if (memcmp(anchor, &tmp, sizeof(tmp)) == 0)
			return 0;

		D_DEBUG(DB_IO, "Can't find the provided anchor\n");
		/**
		 * the original recx has been merged/discarded, so we need to
		 * call singv_iter_probe_epr() and check if the current record
		 * can match the condition.
		 */
	}
	rc = singv_iter_probe_epr(oiter, &entry);
	return rc;
}

static int
singv_iter_fetch(struct vos_obj_iter *oiter, vos_iter_entry_t *it_entry,
		 daos_anchor_t *anchor)
{
	struct vos_svt_key	key;
	struct vos_rec_bundle	rbund;
	d_iov_t			kiov;
	d_iov_t			riov;
	int			rc;

	d_iov_set(&kiov, &key, sizeof(key));

	tree_rec_bundle2iov(&rbund, &riov);
	rbund.rb_biov	= &it_entry->ie_biov;
	rbund.rb_csum	= &it_entry->ie_csum;

	memset(&it_entry->ie_biov, 0, sizeof(it_entry->ie_biov));
	ci_set_null(rbund.rb_csum);

	rc = dbtree_iter_fetch(oiter->it_hdl, &kiov, &riov, anchor);
	if (rc)
		D_GOTO(out, rc);

	it_entry->ie_vis_flags = VOS_VIS_FLAG_VISIBLE;
	it_entry->ie_epoch	 = key.sk_epoch;
	it_entry->ie_minor_epc	 = key.sk_minor_epc;
	if (vos_epc_punched(it_entry->ie_epoch, it_entry->ie_minor_epc,
			    &oiter->it_punched)) {
		/* entry is covered by a key/object punch */
		it_entry->ie_vis_flags = VOS_VIS_FLAG_COVERED;
	}
	it_entry->ie_rsize	 = rbund.rb_rsize;
	it_entry->ie_gsize	 = rbund.rb_gsize;
	it_entry->ie_ver	 = rbund.rb_ver;
	it_entry->ie_recx.rx_idx = 0;
	it_entry->ie_recx.rx_nr  = 1;
	it_entry->ie_dtx_state	 = rbund.rb_dtx_state;
 out:
	return rc;
}

static int
singv_iter_next(struct vos_obj_iter *oiter)
{
	vos_iter_entry_t entry;
	int		 rc;
	int		 opc;
	int		 vis_flag;

	/* Only one SV rec is visible for the given @epoch,
	 * so return -DER_NONEXIST directly for the next().
	 */
	vis_flag = oiter->it_flags & VOS_IT_RECX_COVERED;
	if (vis_flag == VOS_IT_RECX_VISIBLE) {
		D_ASSERT(oiter->it_epc_expr == VOS_IT_EPC_RR);
		return -DER_NONEXIST;
	}

	memset(&entry, 0, sizeof(entry));
	rc = singv_iter_fetch(oiter, &entry, NULL);
	if (rc != 0)
		return rc;

	if (oiter->it_epc_expr == VOS_IT_EPC_RE)
		entry.ie_epoch += 1;
	else if (oiter->it_epc_expr == VOS_IT_EPC_RR)
		entry.ie_epoch -= 1;
	else
		entry.ie_epoch = DAOS_EPOCH_MAX;

	opc = (oiter->it_epc_expr == VOS_IT_EPC_RR) ?
		BTR_PROBE_LE : BTR_PROBE_GE;

	rc = singv_iter_probe_fetch(oiter, opc, &entry);
	if (rc != 0)
		return rc;

	rc = singv_iter_probe_epr(oiter, &entry);
	return rc;
}

#define recx_flags_set(flags, setting)	\
	(((flags) & (setting)) == (setting))

D_CASSERT((int)VOS_IT_RECX_COVERED == (int)EVT_ITER_COVERED);
D_CASSERT((int)VOS_IT_RECX_VISIBLE == (int)EVT_ITER_VISIBLE);
D_CASSERT((int)VOS_IT_RECX_SKIP_HOLES == (int)EVT_ITER_SKIP_HOLES);

static uint32_t
recx_get_flags(struct vos_obj_iter *oiter)
{
	uint32_t options = EVT_ITER_EMBEDDED;
	uint32_t vis_flags = oiter->it_flags & (VOS_IT_RECX_COVERED |
						VOS_IT_RECX_SKIP_HOLES);

	options |= vis_flags;
	if (oiter->it_flags & VOS_IT_RECX_REVERSE)
		options |= EVT_ITER_REVERSE;
	if (oiter->it_flags & VOS_IT_FOR_PURGE)
		options |= EVT_ITER_FOR_PURGE;
	if (oiter->it_flags & VOS_IT_FOR_MIGRATION)
		options |= EVT_ITER_FOR_MIGRATION;
	return options;
}

/**
 * Sets the range filter.
 */
static inline void
recx2filter(struct evt_filter *filter, daos_recx_t *recx)
{
	if (recx->rx_nr == 0) {
		filter->fr_ex.ex_lo = 0ULL;
		filter->fr_ex.ex_hi = ~(0ULL);
	} else {
		filter->fr_ex.ex_lo = recx->rx_idx;
		filter->fr_ex.ex_hi = recx->rx_idx + recx->rx_nr - 1;
	}
}

/**
 * Prepare the iterator for the recx tree.
 */
static int
recx_iter_prepare(struct vos_obj_iter *oiter, daos_key_t *dkey,
		  daos_key_t *akey, struct vos_ts_set *ts_set)
{
	struct vos_object	*obj = oiter->it_obj;
	struct evt_filter	 filter = {0};
	daos_handle_t		 ak_toh;
	daos_handle_t		 rx_toh;
	int			 rc;
	uint32_t		 options;

	rc = key_ilog_prepare(oiter, obj->obj_toh, VOS_BTR_DKEY, dkey, 0,
			      &ak_toh, &oiter->it_epr, &oiter->it_punched,
			      &oiter->it_ilog_info, ts_set);
	if (rc != 0)
		return rc;

	rc = key_ilog_prepare(oiter, ak_toh, VOS_BTR_AKEY, akey, SUBTR_EVT,
			      &rx_toh, &oiter->it_epr, &oiter->it_punched,
			      &oiter->it_ilog_info, ts_set);
	if (rc != 0)
		D_GOTO(failed, rc);

	recx2filter(&filter, &oiter->it_recx);
	filter.fr_epr.epr_lo = oiter->it_epr.epr_lo;
	filter.fr_epr.epr_hi = oiter->it_iter.it_bound;
	filter.fr_epoch = oiter->it_epr.epr_hi;
	filter.fr_punch_epc = oiter->it_punched.tr_epc;
	filter.fr_punch_minor_epc = oiter->it_punched.tr_minor_epc;
	options = recx_get_flags(oiter);
	rc = evt_iter_prepare(rx_toh, options, &filter,
			      &oiter->it_hdl);
	if (rc != 0) {
		D_DEBUG(DB_IO, "Cannot prepare recx iterator : "DF_RC"\n",
			DP_RC(rc));
	}
	key_tree_release(rx_toh, true);
 failed:
	key_tree_release(ak_toh, false);
	return rc;
}
static int
recx_iter_probe(struct vos_obj_iter *oiter, daos_anchor_t *anchor)
{
	int	opc;
	int	rc;

	opc = anchor ? EVT_ITER_FIND : EVT_ITER_FIRST;
	rc = evt_iter_probe(oiter->it_hdl, opc, NULL, anchor);
	return rc;
}

static int
recx_iter_fetch(struct vos_obj_iter *oiter, vos_iter_entry_t *it_entry,
		daos_anchor_t *anchor)
{
	struct evt_extent	*ext;
	struct evt_entry	 entry;
	int			 rc;
	unsigned int		 inob;

	rc = evt_iter_fetch(oiter->it_hdl, &inob, &entry, anchor);
	if (rc != 0)
		D_GOTO(out, rc);

	memset(it_entry, 0, sizeof(*it_entry));

	ext = &entry.en_sel_ext;
	it_entry->ie_epoch	 = entry.en_epoch;
	it_entry->ie_minor_epc	 = entry.en_minor_epc;
	it_entry->ie_recx.rx_idx = ext->ex_lo;
	it_entry->ie_recx.rx_nr	 = evt_extent_width(ext);
	ext = &entry.en_ext;
	/* Also export the original extent and the visibility flags */
	it_entry->ie_orig_recx.rx_idx = ext->ex_lo;
	it_entry->ie_orig_recx.rx_nr	 = evt_extent_width(ext);
	it_entry->ie_vis_flags = entry.en_visibility;
	it_entry->ie_rsize	= inob;
	it_entry->ie_ver	= entry.en_ver;
	it_entry->ie_csum	= entry.en_csum;
	it_entry->ie_dtx_state	= dtx_alb2state(entry.en_avail_rc);
	bio_iov_set(&it_entry->ie_biov, entry.en_addr,
		    it_entry->ie_recx.rx_nr * it_entry->ie_rsize);
 out:
	return rc;
}

static int
recx_iter_copy(struct vos_obj_iter *oiter, vos_iter_entry_t *it_entry,
	       d_iov_t *iov_out)
{
	struct bio_io_context	*bioc;
	struct bio_iov		*biov = &it_entry->ie_biov;

	D_ASSERT(bio_iov2buf(biov) == NULL);
	D_ASSERT(iov_out->iov_buf != NULL);

	/* Skip copy and return success for a punched record */
	if (bio_addr_is_hole(&biov->bi_addr))
		return 0;
	else if (iov_out->iov_buf_len < bio_iov2len(biov))
		return -DER_OVERFLOW;

	/*
	 * Set 'iov_len' beforehand, cause it will be used as copy
	 * size in bio_read().
	 */
	iov_out->iov_len = bio_iov2len(biov);
	bioc = oiter->it_obj->obj_cont->vc_pool->vp_io_ctxt;
	D_ASSERT(bioc != NULL);

	return bio_read(bioc, biov->bi_addr, iov_out);
}

static int
recx_iter_next(struct vos_obj_iter *oiter)
{
	return evt_iter_next(oiter->it_hdl);
}

static int
recx_iter_fini(struct vos_obj_iter *oiter)
{
	return evt_iter_finish(oiter->it_hdl);
}

/**
 * common functions for iterator.
 */
static int vos_obj_iter_fini(struct vos_iterator *vitr);

/** prepare an object content iterator */
int
vos_obj_iter_prep(vos_iter_type_t type, vos_iter_param_t *param,
		  struct vos_iterator **iter_pp,
		  struct vos_ts_set *ts_set)
{
	struct vos_obj_iter	*oiter;
	struct vos_container	*cont;
	struct dtx_handle	*dth = vos_dth_get();
	daos_epoch_t		 bound;
	int			 rc;

	D_ALLOC_PTR(oiter);
	if (oiter == NULL)
		return -DER_NOMEM;

	bound = dtx_is_valid_handle(dth) ? dth->dth_epoch_bound :
		param->ip_epr.epr_hi;
	oiter->it_iter.it_bound = MAX(bound, param->ip_epr.epr_hi);
	vos_ilog_fetch_init(&oiter->it_ilog_info);
	oiter->it_iter.it_type = type;
	oiter->it_epr = param->ip_epr;
	oiter->it_epc_expr = param->ip_epc_expr;

	oiter->it_flags = param->ip_flags;
	oiter->it_recx = param->ip_recx;
	if (param->ip_flags & VOS_IT_FOR_PURGE)
		oiter->it_iter.it_for_purge = 1;
	if (param->ip_flags & VOS_IT_FOR_MIGRATION)
		oiter->it_iter.it_for_migration = 1;
	if (param->ip_flags == VOS_IT_KEY_TREE) {
		/** Prepare the iterator from an already open tree handle.   See
		 *  vos_iterate_key
		 */
		D_ASSERT(type == VOS_ITER_DKEY || type == VOS_ITER_AKEY);
		oiter->it_obj = param->ip_dkey.iov_buf;
		rc = prepare_key_from_toh(oiter, param->ip_hdl);
		goto done;
	}

	cont = vos_hdl2cont(param->ip_hdl);
	rc = vos_ts_set_add(ts_set, cont->vc_ts_idx, NULL, 0);
	D_ASSERT(rc == 0);

	/* XXX the condition epoch ranges could cover multiple versions of
	 * the object/key if it's punched more than once. However, rebuild
	 * system should guarantee this will never happen.
	 */
	rc = vos_obj_hold(vos_obj_cache_current(), cont,
			  param->ip_oid, &oiter->it_epr,
			  oiter->it_iter.it_bound,
			  (oiter->it_flags & VOS_IT_PUNCHED) ? 0 :
			  VOS_OBJ_VISIBLE, vos_iter_intent(&oiter->it_iter),
			  &oiter->it_obj, ts_set);
	if (rc != 0) {
		VOS_TX_LOG_FAIL(rc, "Could not hold object to iterate: "DF_RC
				"\n", DP_RC(rc));
		D_GOTO(failed, rc);
	}

	oiter->it_punched = oiter->it_obj->obj_ilog_info.ii_prior_punch;

	rc = obj_tree_init(oiter->it_obj);
	if (rc != 0)
		goto failed;

	switch (type) {
	default:
		D_ERROR("unknown iterator type %d.\n", type);
		rc = -DER_INVAL;
		break;

	case VOS_ITER_DKEY:
		rc = dkey_iter_prepare(oiter, &param->ip_akey);
		break;

	case VOS_ITER_AKEY:
		rc = akey_iter_prepare(oiter, &param->ip_dkey, ts_set);
		break;

	case VOS_ITER_SINGLE:
		rc = singv_iter_prepare(oiter, &param->ip_dkey,
					&param->ip_akey);
		break;

	case VOS_ITER_RECX:
		rc = recx_iter_prepare(oiter, &param->ip_dkey, &param->ip_akey,
				       ts_set);
		break;
	}

done:
	if (rc != 0)
		D_GOTO(failed, rc);

	*iter_pp = &oiter->it_iter;
	return 0;
 failed:
	vos_obj_iter_fini(&oiter->it_iter);
	return rc;
}

int
vos_obj_iter_nested_tree_fetch(struct vos_iterator *iter, vos_iter_type_t type,
			       struct vos_iter_info *info)
{
	struct vos_obj_iter	*oiter = vos_iter2oiter(iter);
	int			 rc = 0;

	switch (iter->it_type) {
	default:
		D_ASSERT(0);
	case VOS_ITER_RECX:
	case VOS_ITER_SINGLE:
		D_ERROR("Iterator type has no subtree\n");
		return -DER_INVAL;
	case VOS_ITER_DKEY:
		if (type != VOS_ITER_AKEY) {
			D_ERROR("Invalid nested iterator type for "
				"VOS_ITER_DKEY: %d\n", type);
			return -DER_INVAL;
		}
		break;
	case VOS_ITER_AKEY:
		if (type != VOS_ITER_RECX &&
		    type != VOS_ITER_SINGLE) {
			D_ERROR("Invalid nested iterator type for "
				"VOS_ITER_AKEY: %d\n", type);
			return -DER_INVAL;
		}
	};

	rc = key_iter_fetch_root(oiter, type, info);

	if (rc != 0) {
		D_DEBUG(DB_TRACE, "Failed to fetch and initialize cursor "
			"subtree: rc="DF_RC"\n", DP_RC(rc));
		return rc;
	}

	info->ii_obj = oiter->it_obj;

	return 0;
}

static int
nested_dkey_iter_init(struct vos_obj_iter *oiter, struct vos_iter_info *info)
{
	int		rc;

	/* XXX the condition epoch ranges could cover multiple versions of
	 * the object/key if it's punched more than once. However, rebuild
	 * system should guarantee this will never happen.
	 */
	rc = vos_obj_hold(vos_obj_cache_current(), vos_hdl2cont(info->ii_hdl),
			  info->ii_oid, &info->ii_epr, oiter->it_iter.it_bound,
			  (oiter->it_flags & VOS_IT_PUNCHED) ? 0 :
			  VOS_OBJ_VISIBLE, vos_iter_intent(&oiter->it_iter),
			  &oiter->it_obj, NULL);

	D_ASSERTF(rc != -DER_NONEXIST,
		  "Nested iterator called without setting probe");
	if (rc != 0) {
		/** -DER_NONEXIST and -DER_INPROGRESS should be caught earlier.
		 *  This function should only be called after a successful
		 *  probe.
		 */
		D_ERROR("Could not hold object: "DF_RC"\n", DP_RC(rc));
		return rc;
	}

	rc = obj_tree_init(oiter->it_obj);

	if (rc != 0)
		goto failed;

	info->ii_punched = oiter->it_obj->obj_ilog_info.ii_prior_punch;

	rc = dkey_iter_prepare(oiter, info->ii_akey);

	if (rc != 0)
		goto failed;

	return 0;
failed:
	vos_obj_release(vos_obj_cache_current(), oiter->it_obj, false);

	return rc;
}

int
vos_obj_iter_nested_prep(vos_iter_type_t type, struct vos_iter_info *info,
			 struct vos_iterator **iter_pp)
{
	struct vos_object	*obj = info->ii_obj;
	struct vos_obj_iter	*oiter;
	struct dtx_handle	*dth = vos_dth_get();
	daos_epoch_t		 bound;
	struct evt_desc_cbs	 cbs;
	struct evt_filter	 filter = {0};
	daos_handle_t		 toh;
	int			 rc = 0;
	uint32_t		 options;

	D_ALLOC_PTR(oiter);
	if (oiter == NULL)
		return -DER_NOMEM;

	vos_ilog_fetch_init(&oiter->it_ilog_info);
	bound = dtx_is_valid_handle(dth) ? dth->dth_epoch_bound :
		info->ii_epr.epr_hi;
	oiter->it_iter.it_bound = MAX(bound, info->ii_epr.epr_hi);
	oiter->it_epr = info->ii_epr;
	oiter->it_punched = info->ii_punched;
	oiter->it_epc_expr = info->ii_epc_expr;
	oiter->it_flags = info->ii_flags;
	if (type != VOS_ITER_DKEY)
		oiter->it_obj = obj;
	if (info->ii_flags & VOS_IT_FOR_PURGE)
		oiter->it_iter.it_for_purge = 1;
	if (info->ii_flags & VOS_IT_FOR_MIGRATION)
		oiter->it_iter.it_for_migration = 1;

	switch (type) {
	default:
		D_ERROR("unknown iterator type %d.\n", type);
		rc = -DER_INVAL;
		goto failed;

	case VOS_ITER_DKEY:
		rc = nested_dkey_iter_init(oiter, info);
		if (rc != 0)
			goto failed;
		goto success;
	case VOS_ITER_SINGLE:
	case VOS_ITER_AKEY:
		rc = dbtree_open_inplace_ex(info->ii_btr, info->ii_uma,
					vos_cont2hdl(obj->obj_cont),
					vos_obj2pool(obj), &toh);
		if (rc) {
			D_DEBUG(DB_TRACE, "Failed to open tree for iterator:"
				" rc = "DF_RC"\n", DP_RC(rc));
			goto failed;
		}
		rc = dbtree_iter_prepare(toh, BTR_ITER_EMBEDDED,
					 &oiter->it_hdl);
		break;

	case VOS_ITER_RECX:
		vos_evt_desc_cbs_init(&cbs, vos_obj2pool(obj),
				      vos_cont2hdl(obj->obj_cont));
		rc = evt_open(info->ii_evt, info->ii_uma, &cbs, &toh);
		if (rc) {
			D_DEBUG(DB_TRACE, "Failed to open tree for iterator:"
				" rc = "DF_RC"\n", DP_RC(rc));
			goto failed;
		}
		recx2filter(&filter, &info->ii_recx);
		filter.fr_epr.epr_lo = oiter->it_epr.epr_lo;
		filter.fr_epr.epr_hi = oiter->it_iter.it_bound;
		filter.fr_epoch = oiter->it_epr.epr_hi;
		filter.fr_punch_epc = oiter->it_punched.tr_epc;
		filter.fr_punch_minor_epc = oiter->it_punched.tr_minor_epc;
		options = recx_get_flags(oiter);
		rc = evt_iter_prepare(toh, options, &filter, &oiter->it_hdl);
		break;
	}
	key_tree_release(toh, type == VOS_ITER_RECX);

	if (rc != 0) {
		D_DEBUG(DB_TRACE, "Failed to prepare iterator: rc = "DF_RC"\n",
			DP_RC(rc));
		goto failed;
	}

success:
	*iter_pp = &oiter->it_iter;
	return 0;
failed:
	vos_ilog_fetch_finish(&oiter->it_ilog_info);
	D_FREE(oiter);
	return rc;
}

/** release the object iterator */
static int
vos_obj_iter_fini(struct vos_iterator *iter)
{
	struct vos_obj_iter	*oiter = vos_iter2oiter(iter);
	int			 rc;

	if (daos_handle_is_inval(oiter->it_hdl))
		D_GOTO(out, rc = -DER_NO_HDL);

	switch (iter->it_type) {
	default:
		D_ASSERT(0);
		break;

	case VOS_ITER_DKEY:
	case VOS_ITER_AKEY:
	case VOS_ITER_SINGLE:
		rc = dbtree_iter_finish(oiter->it_hdl);
		break;

	case VOS_ITER_RECX:
		rc = recx_iter_fini(oiter);
		break;
	}
 out:
	/* Release the object only if we didn't borrow it from the parent
	 * iterator.   The generic code reference counts the iterators
	 * to ensure that a parent never gets removed before all nested
	 * iterators are finalized
	 */
	if (oiter->it_flags != VOS_IT_KEY_TREE && oiter->it_obj != NULL &&
	    (iter->it_type == VOS_ITER_DKEY || !iter->it_from_parent))
		vos_obj_release(vos_obj_cache_current(), oiter->it_obj, false);

	vos_ilog_fetch_finish(&oiter->it_ilog_info);
	D_FREE(oiter);
	return 0;
}

int
vos_obj_iter_probe(struct vos_iterator *iter, daos_anchor_t *anchor)
{
	struct vos_obj_iter *oiter = vos_iter2oiter(iter);

	switch (iter->it_type) {
	default:
		D_ASSERT(0);
		return -DER_INVAL;

	case VOS_ITER_DKEY:
	case VOS_ITER_AKEY:
		return key_iter_probe(oiter, anchor);

	case VOS_ITER_SINGLE:
		return singv_iter_probe(oiter, anchor);

	case VOS_ITER_RECX:
		return recx_iter_probe(oiter, anchor);
	}
}

static int
vos_obj_iter_next(struct vos_iterator *iter)
{
	struct vos_obj_iter *oiter = vos_iter2oiter(iter);

	switch (iter->it_type) {
	default:
		D_ASSERT(0);
		return -DER_INVAL;

	case VOS_ITER_DKEY:
	case VOS_ITER_AKEY:
		return key_iter_next(oiter);

	case VOS_ITER_SINGLE:
		return singv_iter_next(oiter);

	case VOS_ITER_RECX:
		return recx_iter_next(oiter);
	}
}

static int
vos_obj_iter_fetch(struct vos_iterator *iter, vos_iter_entry_t *it_entry,
		   daos_anchor_t *anchor)
{
	struct vos_obj_iter *oiter = vos_iter2oiter(iter);

	switch (iter->it_type) {
	default:
		D_ASSERT(0);
		return -DER_INVAL;

	case VOS_ITER_DKEY:
	case VOS_ITER_AKEY:
		return key_iter_fetch(oiter, it_entry, anchor, false);

	case VOS_ITER_SINGLE:
		return singv_iter_fetch(oiter, it_entry, anchor);

	case VOS_ITER_RECX:
		return recx_iter_fetch(oiter, it_entry, anchor);
	}
}

static int
vos_obj_iter_copy(struct vos_iterator *iter, vos_iter_entry_t *it_entry,
		  d_iov_t *iov_out)
{
	struct vos_obj_iter *oiter = vos_iter2oiter(iter);

	switch (iter->it_type) {
	case VOS_ITER_DKEY:
	case VOS_ITER_AKEY:
		return key_iter_copy(oiter, it_entry, iov_out);
	case VOS_ITER_SINGLE:
	case VOS_ITER_RECX:
		return recx_iter_copy(oiter, it_entry, iov_out);
	default:
		D_ASSERT(0);
		return -DER_INVAL;
	}
}

static int
obj_iter_delete(struct vos_obj_iter *oiter, void *args)
{
	struct umem_instance	*umm;
	int			 rc = 0;

	umm = vos_obj2umm(oiter->it_obj);

	rc = umem_tx_begin(umm, NULL);
	if (rc != 0)
		goto exit;

	rc = dbtree_iter_delete(oiter->it_hdl, args);

	rc = umem_tx_end(umm, rc);
exit:
	if (rc != 0)
		D_CDEBUG(rc == -DER_TX_BUSY, DB_TRACE, DLOG_ERR,
			 "Failed to delete iter entry: "DF_RC"\n", DP_RC(rc));
	return rc;
}

int
<<<<<<< HEAD
vos_obj_iter_aggregate(daos_handle_t ih, daos_epoch_t discard)
=======
vos_obj_iter_aggregate(daos_handle_t ih, daos_epoch_t discard, const struct ilog_time_rec *update)
>>>>>>> cb0b6b14
{
	struct vos_iterator	*iter = vos_hdl2iter(ih);
	struct vos_obj_iter	*oiter = vos_iter2oiter(iter);
	daos_epoch_range_t	 epr;
	struct umem_instance	*umm;
	struct vos_krec_df	*krec;
	struct vos_object	*obj;
	daos_key_t		 key;
	struct vos_rec_bundle	 rbund;
	bool			 reprobe = false;
	int			 rc;

	D_ASSERTF(iter->it_type == VOS_ITER_AKEY ||
		  iter->it_type == VOS_ITER_DKEY,
		  "Aggregation only supported on keys\n");

	rc = key_iter_fetch_helper(oiter, &rbund, &key, NULL);
	D_ASSERTF(rc != -DER_NONEXIST,
		  "Iterator should probe before aggregation\n");
	if (rc != 0)
		return rc;

	obj = oiter->it_obj;
	krec = rbund.rb_krec;
	umm = vos_obj2umm(oiter->it_obj);

	epr.epr_lo = oiter->it_epr.epr_lo;
	epr.epr_hi = discard == 0 ? oiter->it_epr.epr_hi : discard;

	rc = umem_tx_begin(umm, NULL);
	if (rc != 0)
		goto exit;

	rc = vos_ilog_aggregate(vos_cont2hdl(obj->obj_cont), &krec->kr_ilog,
<<<<<<< HEAD
				&epr, discard != 0, &oiter->it_punched, &oiter->it_ilog_info);
=======
				&epr, discard != 0, &oiter->it_punched, &oiter->it_ilog_info,
				update);
>>>>>>> cb0b6b14

	if (rc == 1) {
		/* Incarnation log is empty so delete the key */
		reprobe = true;
		D_DEBUG(DB_IO, "Removing %s from tree\n",
			iter->it_type == VOS_ITER_DKEY ? "dkey" : "akey");
		/** Orphaned values indicate an incarnation log bug.  It happens
		 *  when the key containing the subtree doesn't have a creation
		 *  timestamp for updates in the subtree.
		 */
		if (krec->kr_bmap & KREC_BF_BTR) {
			D_ASSERTF(dbtree_is_empty_inplace(&krec->kr_btr),
				  "Orphaned %s detected\n",
				  iter->it_type == VOS_ITER_DKEY ?
				  "akey" : "single value");
		} else if (krec->kr_bmap & KREC_BF_EVT) {
			D_ASSERTF(evt_is_empty(&krec->kr_evt),
				  "Orphaned array value detected\n");
		}
		rc = dbtree_iter_delete(oiter->it_hdl, NULL);
		D_ASSERT(rc != -DER_NONEXIST);
	} else if (rc == -DER_NONEXIST) {
		/* Key no longer exists at epoch but isn't empty */
		reprobe = true;
		rc = 0;
	}

	rc = umem_tx_end(umm, rc);

exit:
	if (rc == 0 && reprobe)
		return 1;

	return rc;
}

static int
vos_obj_iter_delete(struct vos_iterator *iter, void *args)
{
	struct vos_obj_iter *oiter = vos_iter2oiter(iter);

	switch (iter->it_type) {
	default:
		D_ASSERT(0);
		return -DER_INVAL;

	case VOS_ITER_DKEY:
	case VOS_ITER_AKEY:
	case VOS_ITER_SINGLE:
		return obj_iter_delete(oiter, args);

	case VOS_ITER_RECX:
		return evt_iter_delete(oiter->it_hdl, NULL);
	}
}

static int
vos_obj_iter_empty(struct vos_iterator *iter)
{
	struct vos_obj_iter *oiter = vos_iter2oiter(iter);

	if (daos_handle_is_inval(oiter->it_hdl))
		return -DER_NO_HDL;

	switch (iter->it_type) {
	default:
		D_ASSERT(0);
		return -DER_INVAL;
	case VOS_ITER_DKEY:
	case VOS_ITER_AKEY:
	case VOS_ITER_SINGLE:
		return dbtree_iter_empty(oiter->it_hdl);
	case VOS_ITER_RECX:
		return evt_iter_empty(oiter->it_hdl);
	}
}

struct vos_iter_ops	vos_obj_iter_ops = {
	.iop_prepare		= vos_obj_iter_prep,
	.iop_nested_tree_fetch	= vos_obj_iter_nested_tree_fetch,
	.iop_nested_prepare	= vos_obj_iter_nested_prep,
	.iop_finish		= vos_obj_iter_fini,
	.iop_probe		= vos_obj_iter_probe,
	.iop_next		= vos_obj_iter_next,
	.iop_fetch		= vos_obj_iter_fetch,
	.iop_copy		= vos_obj_iter_copy,
	.iop_delete		= vos_obj_iter_delete,
	.iop_empty		= vos_obj_iter_empty,
};
/**
 * @} vos_obj_iters
 */<|MERGE_RESOLUTION|>--- conflicted
+++ resolved
@@ -1816,11 +1816,7 @@
 }
 
 int
-<<<<<<< HEAD
-vos_obj_iter_aggregate(daos_handle_t ih, daos_epoch_t discard)
-=======
 vos_obj_iter_aggregate(daos_handle_t ih, daos_epoch_t discard, const struct ilog_time_rec *update)
->>>>>>> cb0b6b14
 {
 	struct vos_iterator	*iter = vos_hdl2iter(ih);
 	struct vos_obj_iter	*oiter = vos_iter2oiter(iter);
@@ -1855,12 +1851,8 @@
 		goto exit;
 
 	rc = vos_ilog_aggregate(vos_cont2hdl(obj->obj_cont), &krec->kr_ilog,
-<<<<<<< HEAD
-				&epr, discard != 0, &oiter->it_punched, &oiter->it_ilog_info);
-=======
 				&epr, discard != 0, &oiter->it_punched, &oiter->it_ilog_info,
 				update);
->>>>>>> cb0b6b14
 
 	if (rc == 1) {
 		/* Incarnation log is empty so delete the key */
