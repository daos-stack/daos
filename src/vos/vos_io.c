--- conflicted
+++ resolved
@@ -1236,40 +1236,8 @@
 	    const daos_epoch_range_t *epr, bool standalone)
 {
 	struct daos_recx_ep_list *shadow;
-<<<<<<< HEAD
-	bool			 standalone = ioc->ic_cont->vc_pool->vp_sysdb;
-
-	D_DEBUG(DB_IO, " " DF_AKEY " fetch %s epr " DF_X64 "-" DF_X64 "\n", DP_KEY(&iod->iod_name),
-		iod->iod_type == DAOS_IOD_ARRAY ? "array" : "single", ioc->ic_epr.epr_lo,
-		ioc->ic_epr.epr_hi);
-
-	if (is_array) {
-		if (iod->iod_nr == 0 || iod->iod_recxs == NULL) {
-			D_ASSERT(iod->iod_nr == 0 && iod->iod_recxs == NULL);
-			D_DEBUG(DB_TRACE, DF_AKEY " fetch array bypassed - NULL iod_recxs.\n",
-				DP_KEY(&iod->iod_name));
-			return 0;
-		}
-		flags |= SUBTR_EVT;
-	}
-
-	rc = key_tree_prepare(ioc->ic_obj, ak_toh,
-			      VOS_BTR_AKEY, &iod->iod_name, flags,
-			      DAOS_INTENT_DEFAULT, &krec,
-			      (ioc->ic_check_existence || ioc->ic_read_ts_only) ? NULL : &toh,
-			      ioc->ic_ts_set);
-
-	if (stop_check(ioc, VOS_OF_COND_AKEY_FETCH, iod, &rc, true)) {
-		if (rc == 0 && !ioc->ic_read_ts_only)
-			iod_empty_sgl(ioc, ioc->ic_sgl_at);
-		VOS_TX_LOG_FAIL(rc, "Failed to get " DF_AKEY " " DF_RC "\n", DP_KEY(&iod->iod_name),
-				DP_RC(rc));
-		goto out;
-	}
-=======
 	int                       rc = 0;
 	int                       i;
->>>>>>> 1bd280f4
 
 	if (ioc->ic_read_ts_only || ioc->ic_check_existence)
 		return rc;
@@ -1362,7 +1330,7 @@
 	bool                has_cond   = false;
 	bool                standalone = ioc->ic_cont->vc_pool->vp_sysdb;
 
-	D_DEBUG(DB_IO, "akey " DF_KEY " fetch %s epr " DF_X64 "-" DF_X64 "\n",
+	D_DEBUG(DB_IO, DF_AKEY " fetch %s epr " DF_X64 "-" DF_X64 "\n",
 		DP_KEY(&iod->iod_name), iod->iod_type == DAOS_IOD_ARRAY ? "array" : "single",
 		ioc->ic_epr.epr_lo, ioc->ic_epr.epr_hi);
 
@@ -1370,7 +1338,7 @@
 		if (iod->iod_nr == 0 || iod->iod_recxs == NULL) {
 			D_ASSERT(iod->iod_nr == 0 && iod->iod_recxs == NULL);
 			D_DEBUG(DB_TRACE,
-				"akey " DF_KEY " fetch array bypassed - NULL iod_recxs.\n",
+				DF_AKEY " fetch array bypassed - NULL iod_recxs.\n",
 				DP_KEY(&iod->iod_name));
 			return 0;
 		}
@@ -1384,7 +1352,7 @@
 	if (stop_check(ioc, VOS_OF_COND_AKEY_FETCH, iod, &rc, true)) {
 		if (rc == 0 && !ioc->ic_read_ts_only)
 			iod_empty_sgl(ioc, ioc->ic_sgl_at);
-		VOS_TX_LOG_FAIL(rc, "Failed to get akey " DF_KEY " " DF_RC "\n",
+		VOS_TX_LOG_FAIL(rc, "Failed to get " DF_AKEY " " DF_RC "\n",
 				DP_KEY(&iod->iod_name), DP_RC(rc));
 		goto out;
 	}
@@ -1843,8 +1811,8 @@
 
 		rc = akey_update_single(toh, pm_ver, iod->iod_size, gsize, ioc, minor_epc);
 		if (rc)
-			D_ERROR("akey " DF_KEY " update, akey_update_single failed, " DF_RC "\n",
-				DP_KEY(&iod->iod_name), DP_RC(rc));
+			DL_ERROR(rc,  DF_AKEY " update, akey_update_single failed",
+				DP_KEY(&iod->iod_name));
 		return rc;
 	}
 
@@ -1868,7 +1836,7 @@
 		}
 		if (rc != 0) {
 			VOS_TX_LOG_FAIL(rc,
-					DF_UOID " akey " DF_KEY " update, akey_update_recx"
+					DF_UOID " " DF_AKEY " update, akey_update_recx"
 						" failed, " DF_RC "\n",
 					DP_UOID(obj->obj_id), DP_KEY(&iod->iod_name), DP_RC(rc));
 			break;
@@ -1949,54 +1917,7 @@
 		goto out;
 	}
 
-<<<<<<< HEAD
-	if (iod->iod_type == DAOS_IOD_SINGLE) {
-		uint64_t	gsize = iod->iod_size;
-
-		/* See obj_singv_ec_rw_filter. */
-		if (ioc->ic_ec && iod->iod_recxs != NULL)
-			gsize = (uintptr_t)iod->iod_recxs;
-
-		rc = akey_update_single(toh, pm_ver, iod->iod_size, gsize, ioc,
-					minor_epc);
-		if (rc)
-			DL_ERROR(rc, DF_AKEY " update, akey_update_single failed",
-				 DP_KEY(&iod->iod_name));
-		goto out;
-	} /* else: array */
-
-	for (i = 0; i < iod->iod_nr; i++) {
-		umem_off_t	umoff = iod_update_umoff(ioc);
-
-		if (iod->iod_recxs[i].rx_nr == 0) {
-			D_ASSERT(UMOFF_IS_NULL(umoff));
-			D_DEBUG(DB_IO,
-				"Skip empty write IOD at %d: idx %lu, nr %lu\n",
-				i, (unsigned long)iod->iod_recxs[i].rx_idx,
-				(unsigned long)iod->iod_recxs[i].rx_nr);
-			continue;
-		}
-
-		recx_csum = recx_csum_at(iod_csums, i, iod);
-		rc = akey_update_recx(toh, pm_ver, &iod->iod_recxs[i],
-				      recx_csum, iod->iod_size, ioc,
-				      minor_epc);
-		if (rc == 1) {
-			ioc->ic_agg_needed = 1;
-			rc = 0;
-		}
-		if (rc != 0) {
-			VOS_TX_LOG_FAIL(rc,
-					DF_UOID " " DF_AKEY " update, akey_update_recx"
-						" failed, " DF_RC "\n",
-					DP_UOID(obj->obj_id), DP_KEY(&iod->iod_name), DP_RC(rc));
-			goto out;
-		}
-	}
-
-=======
 	rc = update_value(ioc, iod, iod_csums, pm_ver, toh, minor_epc);
->>>>>>> 1bd280f4
 out:
 	if (daos_handle_is_valid(toh))
 		key_tree_release(toh, is_array);
