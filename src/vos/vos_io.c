--- conflicted
+++ resolved
@@ -82,13 +82,8 @@
 				 ic_save_recx:1,
 				 ic_dedup:1, /** candidate for dedup */
 				 ic_read_ts_only:1,
-<<<<<<< HEAD
-				 ic_check_existence:1;
-
-=======
 				 ic_check_existence:1,
 				 ic_remove:1;
->>>>>>> 3464602d
 	/**
 	 * Input shadow recx lists, one for each iod. Now only used for degraded
 	 * mode EC obj fetch handling.
@@ -1397,14 +1392,11 @@
 
 	biov = iod_update_biov(ioc);
 	ent.ei_addr = biov->bi_addr;
-<<<<<<< HEAD
 	ent.ei_addr.ba_dedup = false;	/* Don't make this flag persistent */
-=======
 
 	if (ioc->ic_remove)
 		return evt_remove_all(toh, &ent.ei_rect.rc_ex, epoch);
 
->>>>>>> 3464602d
 	rc = evt_insert(toh, &ent, NULL);
 
 	if (ioc->ic_dedup && !rc && (rsize * recx->rx_nr) >= ioc->ic_dedup_th) {
