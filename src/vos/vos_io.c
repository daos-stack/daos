/**
 * (C) Copyright 2018-2020 Intel Corporation.
 *
 * Licensed under the Apache License, Version 2.0 (the "License");
 * you may not use this file except in compliance with the License.
 * You may obtain a copy of the License at
 *
 *    http://www.apache.org/licenses/LICENSE-2.0
 *
 * Unless required by applicable law or agreed to in writing, software
 * distributed under the License is distributed on an "AS IS" BASIS,
 * WITHOUT WARRANTIES OR CONDITIONS OF ANY KIND, either express or implied.
 * See the License for the specific language governing permissions and
 * limitations under the License.
 *
 * GOVERNMENT LICENSE RIGHTS-OPEN SOURCE SOFTWARE
 * The Government's rights to use, modify, reproduce, release, perform, display,
 * or disclose this software are subject to the terms of the Apache License as
 * provided in Contract No. B609815.
 * Any reproduction of computer software, computer software documentation, or
 * portions thereof marked with this legend must also reproduce the markings.
 */
/**
 * This file is part of daos
 *
 * vos/vos_io.c
 */
#define D_LOGFAC	DD_FAC(vos)

#include <daos/common.h>
#include <daos/checksum.h>
#include <daos/btree.h>
#include <daos_types.h>
#include <daos_srv/vos.h>
#include <daos.h>
#include "vos_internal.h"
#include "evt_priv.h"

/** I/O context */
struct vos_io_context {
	daos_epoch_range_t	 ic_epr;
	daos_unit_oid_t		 ic_oid;
	struct vos_container	*ic_cont;
	daos_iod_t		*ic_iods;
	struct dcs_iod_csums	*iod_csums;
	/** reference on the object */
	struct vos_object	*ic_obj;
	/** BIO descriptor, has ic_iod_nr SGLs */
	struct bio_desc		*ic_biod;
	struct vos_ts_set	*ic_ts_set;
	/** Checksums for bio_iovs in \ic_biod */
	struct dcs_csum_info	*ic_biov_csums;
	uint32_t		 ic_biov_csums_at;
	uint32_t		 ic_biov_csums_nr;
	/** current dkey info */
	struct vos_ilog_info	 ic_dkey_info;
	/** current akey info */
	struct vos_ilog_info	 ic_akey_info;
	/** cursor of SGL & IOV in BIO descriptor */
	unsigned int		 ic_sgl_at;
	unsigned int		 ic_iov_at;
	/** reserved SCM extents */
	unsigned int		 ic_actv_cnt;
	unsigned int		 ic_actv_at;
	struct pobj_action	*ic_actv;
	/** reserved offsets for SCM update */
	umem_off_t		*ic_umoffs;
	unsigned int		 ic_umoffs_cnt;
	unsigned int		 ic_umoffs_at;
	/** reserved NVMe extents */
	d_list_t		 ic_blk_exts;
	/** number DAOS IO descriptors */
	unsigned int		 ic_iod_nr;
	/** IO had a read conflict */
	bool			 ic_read_conflict;
	/** flags */
	unsigned int		 ic_update:1,
				 ic_size_fetch:1;
};

static inline struct umem_instance *
vos_ioc2umm(struct vos_io_context *ioc)
{
	return &ioc->ic_cont->vc_pool->vp_umm;
}

static struct vos_io_context *
vos_ioh2ioc(daos_handle_t ioh)
{
	return (struct vos_io_context *)ioh.cookie;
}

static daos_handle_t
vos_ioc2ioh(struct vos_io_context *ioc)
{
	daos_handle_t ioh;

	ioh.cookie = (uint64_t)ioc;
	return ioh;
}

static struct dcs_csum_info *
vos_ioc2csum(struct vos_io_context *ioc)
{
	if (ioc->iod_csums != NULL)
		return ioc->iod_csums[ioc->ic_sgl_at].ic_data;
	return NULL;
}

static void
iod_empty_sgl(struct vos_io_context *ioc, unsigned int sgl_at)
{
	struct bio_sglist *bsgl;

	D_ASSERT(sgl_at < ioc->ic_iod_nr);
	ioc->ic_iods[sgl_at].iod_size = 0;
	bsgl = bio_iod_sgl(ioc->ic_biod, sgl_at);
	bsgl->bs_nr_out = 0;
}

static void
vos_ioc_reserve_fini(struct vos_io_context *ioc)
{
	D_ASSERT(d_list_empty(&ioc->ic_blk_exts));
	D_ASSERT(ioc->ic_actv_at == 0);

	if (ioc->ic_actv_cnt != 0) {
		D_FREE(ioc->ic_actv);
		ioc->ic_actv = NULL;
	}

	if (ioc->ic_umoffs != NULL) {
		D_FREE(ioc->ic_umoffs);
		ioc->ic_umoffs = NULL;
	}
}

static int
vos_ioc_reserve_init(struct vos_io_context *ioc)
{
	int			 i, total_acts = 0;

	if (!ioc->ic_update)
		return 0;

	for (i = 0; i < ioc->ic_iod_nr; i++) {
		daos_iod_t *iod = &ioc->ic_iods[i];

		total_acts += iod->iod_nr;
	}

	D_ALLOC_ARRAY(ioc->ic_umoffs, total_acts);
	if (ioc->ic_umoffs == NULL)
		return -DER_NOMEM;

	if (vos_ioc2umm(ioc)->umm_ops->mo_reserve == NULL)
		return 0;

	D_ALLOC_ARRAY(ioc->ic_actv, total_acts);
	if (ioc->ic_actv == NULL)
		return -DER_NOMEM;

	ioc->ic_actv_cnt = total_acts;
	return 0;
}

static void
vos_ioc_destroy(struct vos_io_context *ioc, bool evict)
{
	if (ioc->ic_biod != NULL)
		bio_iod_free(ioc->ic_biod);

	if (ioc->ic_biov_csums != NULL)
		D_FREE(ioc->ic_biov_csums);

	if (ioc->ic_obj)
		vos_obj_release(vos_obj_cache_current(), ioc->ic_obj, evict);

	vos_ioc_reserve_fini(ioc);
	vos_ilog_fetch_finish(&ioc->ic_dkey_info);
	vos_ilog_fetch_finish(&ioc->ic_akey_info);
	vos_cont_decref(ioc->ic_cont);
	vos_ts_set_free(ioc->ic_ts_set);
	D_FREE(ioc);
}

static int
vos_ioc_create(daos_handle_t coh, daos_unit_oid_t oid, bool read_only,
	       daos_epoch_t epoch, uint64_t flags, unsigned int iod_nr,
	       daos_iod_t *iods, struct dcs_iod_csums *iod_csums,
	       bool size_fetch, struct vos_io_context **ioc_pp)
{
	struct vos_container *cont;
	struct vos_io_context *ioc = NULL;
	struct bio_io_context *bioc;
	int i, rc;

	if (iod_nr == 0) {
		D_ERROR("Invalid iod_nr (0).\n");
		rc = -DER_IO_INVAL;
		goto error;
	}

	D_ALLOC_PTR(ioc);
	if (ioc == NULL)
		return -DER_NOMEM;

	ioc->ic_iod_nr = iod_nr;
	ioc->ic_iods = iods;
	ioc->ic_epr.epr_hi = epoch;
	ioc->ic_epr.epr_lo = 0;
	ioc->ic_oid = oid;
	ioc->ic_cont = vos_hdl2cont(coh);
	vos_cont_addref(ioc->ic_cont);
	ioc->ic_update = !read_only;
	ioc->ic_size_fetch = size_fetch;
	ioc->ic_actv = NULL;
	ioc->ic_read_conflict = false;
	ioc->ic_actv_cnt = ioc->ic_actv_at = 0;
	ioc->ic_umoffs_cnt = ioc->ic_umoffs_at = 0;
	ioc->iod_csums = iod_csums;
	vos_ilog_fetch_init(&ioc->ic_dkey_info);
	vos_ilog_fetch_init(&ioc->ic_akey_info);
	D_INIT_LIST_HEAD(&ioc->ic_blk_exts);

	rc = vos_ioc_reserve_init(ioc);
	if (rc != 0)
		goto error;

	rc = vos_ts_set_allocate(&ioc->ic_ts_set, flags, iod_nr);
	if (rc != 0)
		goto error;

	cont = vos_hdl2cont(coh);

	bioc = cont->vc_pool->vp_io_ctxt;
	D_ASSERT(bioc != NULL);
	ioc->ic_biod = bio_iod_alloc(bioc, iod_nr, !read_only);
	if (ioc->ic_biod == NULL) {
		rc = -DER_NOMEM;
		goto error;
	}

	ioc->ic_biov_csums_nr = 1;
	ioc->ic_biov_csums_at = 0;
	D_ALLOC_ARRAY(ioc->ic_biov_csums, ioc->ic_biov_csums_nr);
	if (ioc->ic_biov_csums == NULL) {
		rc = -DER_NOMEM;
		goto error;
	}

	for (i = 0; i < iod_nr; i++) {
		int iov_nr = iods[i].iod_nr;
		struct bio_sglist *bsgl;

		if ((iods[i].iod_type == DAOS_IOD_SINGLE && iov_nr != 1) ||
		    (iov_nr == 0 && iods[i].iod_recxs != NULL)) {
			D_ERROR("Invalid iod_nr=%d, iod_type %d.\n",
				iov_nr, iods[i].iod_type);
			rc = -DER_IO_INVAL;
			goto error;
		}

		/* Don't bother to initialize SGLs for size fetch */
		if (ioc->ic_size_fetch)
			continue;

		bsgl = bio_iod_sgl(ioc->ic_biod, i);
		rc = bio_sgl_init(bsgl, iov_nr);
		if (rc != 0)
			goto error;
	}

	*ioc_pp = ioc;
	return 0;
error:
	if (ioc != NULL)
		vos_ioc_destroy(ioc, false);
	return rc;
}

static int
iod_fetch(struct vos_io_context *ioc, struct bio_iov *biov)
{
	struct bio_sglist *bsgl;
	int iov_nr, iov_at;

	if (ioc->ic_size_fetch)
		return 0;

	bsgl = bio_iod_sgl(ioc->ic_biod, ioc->ic_sgl_at);
	D_ASSERT(bsgl != NULL);
	iov_nr = bsgl->bs_nr;
	iov_at = ioc->ic_iov_at;

	D_ASSERT(iov_nr > iov_at);
	D_ASSERT(iov_nr >= bsgl->bs_nr_out);

	if (iov_at == iov_nr - 1) {
		struct bio_iov *biovs;

		D_ALLOC_ARRAY(biovs, (iov_nr * 2));
		if (biovs == NULL)
			return -DER_NOMEM;

		memcpy(biovs, &bsgl->bs_iovs[0], iov_nr * sizeof(*biovs));
		D_FREE(bsgl->bs_iovs);

		bsgl->bs_iovs = biovs;
		bsgl->bs_nr = iov_nr * 2;
	}

	bsgl->bs_iovs[iov_at] = *biov;
	bsgl->bs_nr_out++;
	ioc->ic_iov_at++;
	return 0;
}

static int
bsgl_csums_resize(struct vos_io_context *ioc)
{
	struct dcs_csum_info *csums = ioc->ic_biov_csums;
	uint32_t	 dcb_nr = ioc->ic_biov_csums_nr;

	if (ioc->ic_size_fetch)
		return 0;

	if (ioc->ic_biov_csums_at == dcb_nr - 1) {
		struct dcs_csum_info *new_infos;
		uint32_t	 new_nr = dcb_nr * 2;

		D_REALLOC_ARRAY(new_infos, csums, new_nr);
		if (new_infos == NULL)
			return -DER_NOMEM;

		ioc->ic_biov_csums = new_infos;
		ioc->ic_biov_csums_nr = new_nr;
	}

	return 0;
}

/** Save the checksum to a list that can be retrieved later */
static int
save_csum(struct vos_io_context *ioc, struct dcs_csum_info *csum_info,
	  struct evt_entry *entry)
{
	struct dcs_csum_info	*saved_csum_info;
	int			 rc;

	rc = bsgl_csums_resize(ioc);
	if (rc != 0)
		return rc;

	/**
	 * it's expected that the csum the csum_info points to is in memory
	 * that will persist until fetch is complete ... so memcpy isn't needed
	 */
	saved_csum_info = &ioc->ic_biov_csums[ioc->ic_biov_csums_at];
	*saved_csum_info = *csum_info;
	if (entry != NULL)
		evt_entry_csum_update(&entry->en_ext, &entry->en_sel_ext,
				      saved_csum_info);

	ioc->ic_biov_csums_at++;

	return 0;
}

/** Fetch the single value within the specified epoch range of an key */
static int
akey_fetch_single(daos_handle_t toh, const daos_epoch_range_t *epr,
		  daos_size_t *rsize, struct vos_io_context *ioc)
{
	struct vos_key_bundle	 kbund;
	struct vos_rec_bundle	 rbund;
	d_iov_t			 kiov; /* iov to carry key bundle */
	d_iov_t			 riov; /* iov to carry record bundle */
	struct bio_iov		 biov; /* iov to return data buffer */
	int			 rc;
	struct dcs_csum_info	csum_info = {0};

	tree_key_bundle2iov(&kbund, &kiov);
	kbund.kb_epoch	= epr->epr_hi;

	tree_rec_bundle2iov(&rbund, &riov);
	memset(&biov, 0, sizeof(biov));
	rbund.rb_biov	= &biov;
	rbund.rb_csum = &csum_info;

	rc = dbtree_fetch(toh, BTR_PROBE_LE, DAOS_INTENT_DEFAULT, &kiov, &kiov,
			  &riov);
	if (rc == -DER_NONEXIST) {
		rbund.rb_rsize = 0;
		bio_addr_set_hole(&biov.bi_addr, 1);
		rc = 0;
	} else if (rc != 0) {
		goto out;
	} else if (kbund.kb_epoch < epr->epr_lo) {
		/* The single value is before the valid epoch range (after a
		 * punch when incarnation log is available
		 */
		rc = 0;
		rbund.rb_rsize = 0;
		bio_addr_set_hole(&biov.bi_addr, 1);
	}
	if (ci_is_valid(&csum_info))
		save_csum(ioc, &csum_info, NULL);

	rc = iod_fetch(ioc, &biov);
	if (rc != 0)
		goto out;

	*rsize = rbund.rb_gsize;
out:
	return rc;
}

static inline void
biov_set_hole(struct bio_iov *biov, ssize_t len)
{
	memset(biov, 0, sizeof(*biov));
	bio_iov_set_len(biov, len);
	bio_addr_set_hole(&biov->bi_addr, 1);
}

/**
 * Calculate the bio_iov and extent chunk alignment and set appropriate
 * prefix & suffix on the biov so that whole chunks are fetched in case needed
 * for checksum calculation and verification.
 * Should only be called when the entity has a valid checksum.
 */
static void
biov_align_lens(struct bio_iov *biov, struct evt_entry *ent, daos_size_t rsize)
{
	struct evt_extent aligned_extent;

	aligned_extent = evt_entry_align_to_csum_chunk(ent, rsize);
	bio_iov_set_extra(biov,
			  (ent->en_sel_ext.ex_lo - aligned_extent.ex_lo) *
			  rsize,
			  (aligned_extent.ex_hi - ent->en_sel_ext.ex_hi) *
			  rsize);
}

/** Fetch an extent from an akey */
static int
akey_fetch_recx(daos_handle_t toh, const daos_epoch_range_t *epr,
		daos_recx_t *recx, daos_size_t *rsize_p,
		struct vos_io_context *ioc)
{
	struct evt_entry	*ent;
	/* At present, this is not exposed in interface but passing it toggles
	 * sorting and clipping of rectangles
	 */
	struct evt_entry_array	 ent_array = { 0 };
	struct evt_extent	 extent;
	struct bio_iov		 biov = {0};
	daos_size_t		 holes; /* hole width */
	daos_size_t		 rsize;
	daos_off_t		 index;
	daos_off_t		 end;
	bool			 csum_enabled = false;
	int			 rc;

	index = recx->rx_idx;
	end   = recx->rx_idx + recx->rx_nr;

	extent.ex_lo = index;
	extent.ex_hi = end - 1;

	evt_ent_array_init(&ent_array);
	rc = evt_find(toh, epr, &extent, &ent_array);
	if (rc != 0)
		goto failed;

	holes = 0;
	rsize = 0;
	evt_ent_array_for_each(ent, &ent_array) {
		daos_off_t	 lo = ent->en_sel_ext.ex_lo;
		daos_off_t	 hi = ent->en_sel_ext.ex_hi;
		daos_size_t	 nr;

		D_ASSERT(hi >= lo);
		nr = hi - lo + 1;

		if (lo != index) {
			D_ASSERTF(lo > index,
				  DF_U64"/"DF_U64", "DF_EXT", "DF_ENT"\n",
				  lo, index, DP_EXT(&extent),
				  DP_ENT(ent));
			holes += lo - index;
		}

		if (bio_addr_is_hole(&ent->en_addr)) { /* hole extent */
			index = lo + nr;
			holes += nr;
			continue;
		}

		if (holes != 0) {
			biov_set_hole(&biov, holes * ent_array.ea_inob);
			/* skip the hole */
			rc = iod_fetch(ioc, &biov);
			if (rc != 0)
				goto failed;
			holes = 0;
		}

		if (rsize == 0)
			rsize = ent_array.ea_inob;
		D_ASSERT(rsize == ent_array.ea_inob);

		bio_iov_set(&biov, ent->en_addr, nr * ent_array.ea_inob);

		if (ci_is_valid(&ent->en_csum)) {
			rc = save_csum(ioc, &ent->en_csum, ent);
			if (rc != 0)
				return rc;
			biov_align_lens(&biov, ent, rsize);
			csum_enabled = true;
		} else {
			bio_iov_set_extra(&biov, 0, 0);
			if (csum_enabled)
				D_ERROR("Checksum found in some entries, "
					"but not all\n");
		}

		rc = iod_fetch(ioc, &biov);
		if (rc != 0)
			goto failed;

		index = lo + nr;
	}

	D_ASSERT(index <= end);
	if (index < end)
		holes += end - index;

	if (holes != 0) { /* trailing holes */
		biov_set_hole(&biov, holes * ent_array.ea_inob);
		rc = iod_fetch(ioc, &biov);
		if (rc != 0)
			goto failed;
	}
	if (rsize_p)
		*rsize_p = rsize;
failed:
	evt_ent_array_fini(&ent_array);
	return rc;
}

/* Trim the tail holes for the current sgl */
static void
ioc_trim_tail_holes(struct vos_io_context *ioc)
{
	struct bio_sglist *bsgl;
	struct bio_iov *biov;
	int i;

	if (ioc->ic_size_fetch)
		return;

	bsgl = bio_iod_sgl(ioc->ic_biod, ioc->ic_sgl_at);
	for (i = ioc->ic_iov_at - 1; i >= 0; i--) {
		biov = &bsgl->bs_iovs[i];
		if (bio_addr_is_hole(&biov->bi_addr))
			bsgl->bs_nr_out--;
		else
			break;
	}

	if (bsgl->bs_nr_out == 0)
		iod_empty_sgl(ioc, ioc->ic_sgl_at);
}

static int
key_ilog_check(struct vos_io_context *ioc, struct vos_krec_df *krec,
	       const struct vos_ilog_info *parent, daos_epoch_range_t *epr_out,
	       struct vos_ilog_info *info)
{
	struct umem_instance	*umm;
	daos_epoch_range_t	 epr = ioc->ic_epr;
	int			 rc;

	umm = vos_obj2umm(ioc->ic_obj);
	rc = vos_ilog_fetch(umm, vos_cont2hdl(ioc->ic_cont),
			    DAOS_INTENT_DEFAULT, &krec->kr_ilog,
			    epr.epr_hi, 0, parent, info);
	if (rc != 0)
		goto out;

	rc = vos_ilog_check(info, &epr, epr_out, true);
out:
	D_DEBUG(DB_TRACE, "ilog check returned "DF_RC" epr_in="DF_X64"-"DF_X64
		" punch="DF_X64" epr_out="DF_X64"-"DF_X64"\n", DP_RC(rc),
		epr.epr_lo, epr.epr_hi, info->ii_prior_punch,
		epr_out ? epr_out->epr_lo : 0,
		epr_out ? epr_out->epr_hi : 0);
	return rc;
}

static int
akey_fetch(struct vos_io_context *ioc, daos_handle_t ak_toh)
{
	daos_iod_t		*iod = &ioc->ic_iods[ioc->ic_sgl_at];
	struct vos_krec_df	*krec = NULL;
	daos_epoch_range_t	 val_epr = {0};
	daos_handle_t		 toh = DAOS_HDL_INVAL;
	int			 i, rc;
	int			 flags = 0;
	bool			 is_array = (iod->iod_type == DAOS_IOD_ARRAY);

	D_DEBUG(DB_IO, "akey "DF_KEY" fetch %s epr "DF_X64"-"DF_X64"\n",
		DP_KEY(&iod->iod_name),
		iod->iod_type == DAOS_IOD_ARRAY ? "array" : "single",
		ioc->ic_epr.epr_lo, ioc->ic_epr.epr_hi);

	if (is_array)
		flags |= SUBTR_EVT;

	rc = key_tree_prepare(ioc->ic_obj, ak_toh,
			      VOS_BTR_AKEY, &iod->iod_name, flags,
			      DAOS_INTENT_DEFAULT, &krec, &toh, ioc->ic_ts_set);

	if (rc != 0) {
		if (rc == -DER_NONEXIST) {
			if (ioc->ic_ts_set &&
			    ioc->ic_ts_set->ts_flags & VOS_OF_COND_AKEY_FETCH)
				goto out;
			D_DEBUG(DB_IO, "Nonexistent akey "DF_KEY"\n",
				DP_KEY(&iod->iod_name));
			iod_empty_sgl(ioc, ioc->ic_sgl_at);
			rc = 0;
		} else {
			D_ERROR("Failed to fetch akey: "DF_RC"\n", DP_RC(rc));
		}
		goto out;
	}

	rc = key_ilog_check(ioc, krec, &ioc->ic_dkey_info, &val_epr,
			    &ioc->ic_akey_info);

	if (rc != 0) {
		if (rc == -DER_NONEXIST) {
			if (ioc->ic_ts_set &&
			    ioc->ic_ts_set->ts_flags & VOS_OF_COND_AKEY_FETCH)
				goto out;
			iod_empty_sgl(ioc, ioc->ic_sgl_at);
			D_DEBUG(DB_IO, "Nonexistent akey %.*s\n",
				(int)iod->iod_name.iov_len,
				(char *)iod->iod_name.iov_buf);
			rc = 0;
		} else {
			D_CDEBUG(rc == -DER_INPROGRESS, DB_IO, DLOG_ERR,
				 "Fetch akey failed: rc="DF_RC"\n",
				 DP_RC(rc));
		}
		goto out;
	}

	if (iod->iod_type == DAOS_IOD_SINGLE) {
		rc = akey_fetch_single(toh, &val_epr, &iod->iod_size, ioc);
		goto out;
	}

	iod->iod_size = 0;
	for (i = 0; i < iod->iod_nr; i++) {
		daos_size_t rsize;

		if (iod->iod_recxs[i].rx_nr == 0) {
			D_DEBUG(DB_IO,
				"Skip empty read IOD at %d: idx %lu, nr %lu\n",
				i, (unsigned long)iod->iod_recxs[i].rx_idx,
				(unsigned long)iod->iod_recxs[i].rx_nr);
			continue;
		}

		rc = akey_fetch_recx(toh, &val_epr, &iod->iod_recxs[i], &rsize,
				     ioc);
		if (rc != 0) {
			D_DEBUG(DB_IO, "Failed to fetch index %d: "DF_RC"\n", i,
				DP_RC(rc));
			goto out;
		}

		/*
		 * Empty tree or all holes, DAOS array API relies on zero
		 * iod_size to see if an array cell is empty.
		 */
		if (rsize == 0)
			continue;

		if (iod->iod_size == DAOS_REC_ANY)
			iod->iod_size = rsize;

		if (iod->iod_size != rsize) {
			D_ERROR("Cannot support mixed record size "
				DF_U64"/"DF_U64"\n", iod->iod_size, rsize);
			rc = -DER_INVAL;
			goto out;
		}
	}

	ioc_trim_tail_holes(ioc);
out:
	if (!daos_handle_is_inval(toh))
		key_tree_release(toh, is_array);

	return rc;
}

static void
iod_set_cursor(struct vos_io_context *ioc, unsigned int sgl_at)
{
	D_ASSERT(sgl_at < ioc->ic_iod_nr);
	D_ASSERT(ioc->ic_iods != NULL);

	ioc->ic_sgl_at = sgl_at;
	ioc->ic_iov_at = 0;
}

static int
dkey_fetch(struct vos_io_context *ioc, daos_key_t *dkey)
{
	struct vos_object	*obj = ioc->ic_obj;
	struct vos_krec_df	*krec;
	daos_handle_t		 toh = DAOS_HDL_INVAL;
	int			 i, rc;

	rc = obj_tree_init(obj);
	if (rc != 0)
		return rc;

	rc = key_tree_prepare(obj, obj->obj_toh, VOS_BTR_DKEY,
			      dkey, 0, DAOS_INTENT_DEFAULT, &krec,
			      &toh, ioc->ic_ts_set);

	if (rc == -DER_NONEXIST) {
		if (ioc->ic_ts_set &&
		    ioc->ic_ts_set->ts_flags & VOS_COND_FETCH_MASK)
			goto out;
		for (i = 0; i < ioc->ic_iod_nr; i++)
			iod_empty_sgl(ioc, i);
		D_DEBUG(DB_IO, "Nonexistent dkey\n");
		rc = 0;
		goto out;
	}

	if (rc != 0) {
		D_ERROR("Failed to prepare subtree: "DF_RC"\n", DP_RC(rc));
		goto out;
	}

	rc = key_ilog_check(ioc, krec, &obj->obj_ilog_info, &ioc->ic_epr,
			    &ioc->ic_dkey_info);

	if (rc != 0) {
		if (rc == -DER_NONEXIST) {
			if (ioc->ic_ts_set &&
			    ioc->ic_ts_set->ts_flags & VOS_COND_FETCH_MASK)
				goto out;
			for (i = 0; i < ioc->ic_iod_nr; i++)
				iod_empty_sgl(ioc, i);
			D_DEBUG(DB_IO, "Nonexistent dkey\n");
			rc = 0;
		} else {
			D_CDEBUG(rc == -DER_INPROGRESS, DB_IO, DLOG_ERR,
				 "Fetch dkey failed: rc="DF_RC"\n",
				 DP_RC(rc));
		}
		goto out;
	}

	for (i = 0; i < ioc->ic_iod_nr; i++) {
		iod_set_cursor(ioc, i);
		rc = akey_fetch(ioc, toh);
		if (rc != 0)
			break;
	}
out:
	if (!daos_handle_is_inval(toh))
		key_tree_release(toh, false);

	return rc;
}

int
vos_fetch_end(daos_handle_t ioh, int err)
{
	struct vos_io_context *ioc = vos_ioh2ioc(ioh);

	/* NB: it's OK to use the stale ioc->ic_obj for fetch_end */
	D_ASSERT(!ioc->ic_update);
	vos_ioc_destroy(ioc, false);
	return err;
}

static void
update_ts_on_fetch(struct vos_io_context *ioc, int err)
{
	struct vos_ts_set	*ts_set = ioc->ic_ts_set;
	struct vos_ts_entry	*entry;
	struct vos_ts_entry	*prev;
	int			 akey_idx;

	if (ts_set == NULL)
		return;

	/** Aborted for another reason, no timestamp updates */
	if (err != 0 && err != -DER_NONEXIST)
		return;

	/** Fetch is always a read of the value so always update the
	 *  both akey timestamps regardless
	 */
	entry = vos_ts_set_get_entry_type(ts_set, VOS_TS_TYPE_CONT, 0);
	entry->te_ts_rh = MAX(entry->te_ts_rh, ioc->ic_epr.epr_hi);
	entry = vos_ts_set_get_entry_type(ts_set, VOS_TS_TYPE_OBJ, 0);
	entry->te_ts_rh = MAX(entry->te_ts_rh, ioc->ic_epr.epr_hi);
	prev = entry;
	entry = vos_ts_set_get_entry_type(ts_set, VOS_TS_TYPE_DKEY, 0);

	if (entry == NULL)
		goto update_prev;
	if (ts_set->ts_flags & VOS_OF_COND_DKEY_FETCH)
		entry->te_ts_rl = MAX(entry->te_ts_rl, ioc->ic_epr.epr_hi);
	entry->te_ts_rh = MAX(entry->te_ts_rh, ioc->ic_epr.epr_hi);

	if (entry == prev)
		return;

	prev = entry;

	for (akey_idx = 0; akey_idx < ioc->ic_iod_nr; akey_idx++) {
		entry = vos_ts_set_get_entry_type(ts_set, VOS_TS_TYPE_AKEY,
						  akey_idx);
		if (entry == NULL)
			goto update_prev;

		entry->te_ts_rl = MAX(entry->te_ts_rl, ioc->ic_epr.epr_hi);
		entry->te_ts_rh = MAX(entry->te_ts_rh, ioc->ic_epr.epr_hi);
	}

	return;

update_prev:
	prev->te_ts_rl = MAX(prev->te_ts_rl, ioc->ic_epr.epr_hi);
}

int
vos_fetch_begin(daos_handle_t coh, daos_unit_oid_t oid, daos_epoch_t epoch,
		uint64_t flags, daos_key_t *dkey, unsigned int iod_nr,
		daos_iod_t *iods, bool size_fetch, daos_handle_t *ioh)
{
	struct vos_io_context	*ioc;
	struct vos_ts_entry	*entry;
	int i, rc;

	D_DEBUG(DB_TRACE, "Fetch "DF_UOID", desc_nr %d, epoch "DF_X64"\n",
		DP_UOID(oid), iod_nr, epoch);

	rc = vos_ioc_create(coh, oid, true, epoch, flags, iod_nr, iods, NULL,
			    size_fetch, &ioc);
	if (rc != 0)
		return rc;

	if (!vos_ts_lookup(ioc->ic_ts_set, ioc->ic_cont->vc_ts_idx, false,
			   &entry)) {
		/** Re-cache the container timestamps */
		entry = vos_ts_alloc(ioc->ic_ts_set, ioc->ic_cont->vc_ts_idx,
				     0);
	}

	rc = vos_obj_hold(vos_obj_cache_current(), ioc->ic_cont, oid,
			  &ioc->ic_epr, true, DAOS_INTENT_DEFAULT, true,
			  &ioc->ic_obj, ioc->ic_ts_set);
	if (rc != -DER_NONEXIST && rc != 0)
		goto out;

	if (rc == -DER_NONEXIST) {
		if (ioc->ic_ts_set &&
		    ioc->ic_ts_set->ts_flags & VOS_COND_FETCH_MASK)
			goto out;
		rc = 0;
		for (i = 0; i < iod_nr; i++)
			iod_empty_sgl(ioc, i);
	} else {
		rc = dkey_fetch(ioc, dkey);
		if (rc != 0)
			goto out;
	}

	*ioh = vos_ioc2ioh(ioc);

out:
	update_ts_on_fetch(ioc, rc);

	if (rc != 0)
		return vos_fetch_end(vos_ioc2ioh(ioc), rc);
	return 0;
}

static umem_off_t
iod_update_umoff(struct vos_io_context *ioc)
{
	umem_off_t umoff;

	D_ASSERTF(ioc->ic_umoffs_at < ioc->ic_umoffs_cnt,
		  "Invalid ioc_reserve at/cnt: %u/%u\n",
		  ioc->ic_umoffs_at, ioc->ic_umoffs_cnt);

	umoff = ioc->ic_umoffs[ioc->ic_umoffs_at];
	ioc->ic_umoffs_at++;

	return umoff;
}

static struct bio_iov *
iod_update_biov(struct vos_io_context *ioc)
{
	struct bio_sglist *bsgl;
	struct bio_iov *biov;

	bsgl = bio_iod_sgl(ioc->ic_biod, ioc->ic_sgl_at);
	D_ASSERT(bsgl->bs_nr_out != 0);
	D_ASSERT(bsgl->bs_nr_out > ioc->ic_iov_at);

	biov = &bsgl->bs_iovs[ioc->ic_iov_at];
	ioc->ic_iov_at++;

	return biov;
}

static int
akey_update_single(daos_handle_t toh, uint32_t pm_ver, daos_size_t rsize,
		   daos_size_t gsize, struct vos_io_context *ioc)
{
	struct vos_key_bundle	 kbund;
	struct vos_rec_bundle	 rbund;
	struct dcs_csum_info	 csum;
	d_iov_t			 kiov, riov;
	struct bio_iov		*biov;
	umem_off_t		 umoff;
	daos_epoch_t		 epoch = ioc->ic_epr.epr_hi;
	int			 rc;

	ci_set_null(&csum);
	tree_key_bundle2iov(&kbund, &kiov);
	kbund.kb_epoch	= epoch;


	umoff = iod_update_umoff(ioc);
	D_ASSERT(!UMOFF_IS_NULL(umoff));

	D_ASSERT(ioc->ic_iov_at == 0);
	biov = iod_update_biov(ioc);

	tree_rec_bundle2iov(&rbund, &riov);

	struct dcs_csum_info *value_csum = vos_ioc2csum(ioc);

	if (value_csum != NULL)
		rbund.rb_csum	= value_csum;
	else
		rbund.rb_csum	= &csum;

	rbund.rb_biov	= biov;
	rbund.rb_rsize	= rsize;
	rbund.rb_gsize	= gsize;
	rbund.rb_off	= umoff;
	rbund.rb_ver	= pm_ver;

	rc = dbtree_update(toh, &kiov, &riov);
	if (rc != 0)
		D_ERROR("Failed to update subtree: "DF_RC"\n", DP_RC(rc));

	return rc;
}

/**
 * Update a record extent.
 * See comment of vos_recx_fetch for explanation of @off_p.
 */
static int
akey_update_recx(daos_handle_t toh, uint32_t pm_ver, daos_recx_t *recx,
		 struct dcs_csum_info *csum, daos_size_t rsize,
		 struct vos_io_context *ioc)
{
	struct evt_entry_in	 ent;
	struct bio_iov		*biov;
	daos_epoch_t		 epoch = ioc->ic_epr.epr_hi;
	int rc;

	D_ASSERT(recx->rx_nr > 0);
	memset(&ent, 0, sizeof(ent));
	ent.ei_rect.rc_epc = epoch;
	ent.ei_rect.rc_ex.ex_lo = recx->rx_idx;
	ent.ei_rect.rc_ex.ex_hi = recx->rx_idx + recx->rx_nr - 1;
	ent.ei_ver = pm_ver;
	ent.ei_inob = rsize;

	if (ci_is_valid(csum)) {
		ent.ei_csum = *csum;
	}

	biov = iod_update_biov(ioc);
	ent.ei_addr = biov->bi_addr;
	rc = evt_insert(toh, &ent, NULL);

	return rc;
}

static int
akey_update(struct vos_io_context *ioc, uint32_t pm_ver, daos_handle_t ak_toh)
{
	struct vos_object	*obj = ioc->ic_obj;
	struct vos_krec_df	*krec = NULL;
	daos_iod_t		*iod = &ioc->ic_iods[ioc->ic_sgl_at];
	struct dcs_csum_info	*iod_csums = vos_ioc2csum(ioc);
	struct dcs_csum_info	*recx_csum = NULL;
	uint32_t		 update_cond = 0;
	bool			 is_array = (iod->iod_type == DAOS_IOD_ARRAY);
	int			 flags = SUBTR_CREATE;
	daos_handle_t		 toh = DAOS_HDL_INVAL;
	int			 i;
	int			 rc = 0;

	D_DEBUG(DB_TRACE, "akey "DF_KEY" update %s value eph "DF_X64"\n",
		DP_KEY(&iod->iod_name), is_array ? "array" : "single",
		ioc->ic_epr.epr_hi);

	if (is_array)
		flags |= SUBTR_EVT;

	rc = key_tree_prepare(obj, ak_toh, VOS_BTR_AKEY,
			      &iod->iod_name, flags, DAOS_INTENT_UPDATE,
			      &krec, &toh, ioc->ic_ts_set);
	if (rc != 0)
		return rc;

	if (vos_ts_check_rh_conflict(ioc->ic_ts_set, ioc->ic_epr.epr_hi))
		ioc->ic_read_conflict = true;

	if (ioc->ic_ts_set) {
		switch (ioc->ic_ts_set->ts_flags & VOS_COND_AKEY_UPDATE_MASK) {
		case VOS_OF_COND_AKEY_UPDATE:
			update_cond = VOS_ILOG_COND_UPDATE;
			break;
		case VOS_OF_COND_AKEY_INSERT:
			update_cond = VOS_ILOG_COND_INSERT;
			break;
		default:
			break;
		}
	}

	rc = vos_ilog_update(ioc->ic_cont, &krec->kr_ilog, &ioc->ic_epr,
			     &ioc->ic_dkey_info, &ioc->ic_akey_info,
			     update_cond, ioc->ic_ts_set);
	if (update_cond == VOS_ILOG_COND_UPDATE && rc == -DER_NONEXIST) {
		D_DEBUG(DB_IO, "Conditional update on non-existent akey\n");
		goto out;
	}
	if (update_cond == VOS_ILOG_COND_INSERT && rc == -DER_EXIST) {
		D_DEBUG(DB_IO, "Conditional insert on existent akey\n");
		goto out;
	}

	if (rc != 0) {
		D_ERROR("Failed to update akey ilog: "DF_RC"\n", DP_RC(rc));
		goto out;
	}

	if (iod->iod_type == DAOS_IOD_SINGLE) {
		uint64_t	gsize;

<<<<<<< HEAD
		D_DEBUG(DB_IO, "Single update eph "DF_X64"\n",
			ioc->ic_epr.epr_hi);
=======
>>>>>>> ed34d4ad
		gsize = (iod->iod_recxs == NULL) ? iod->iod_size :
						   (uintptr_t)iod->iod_recxs;
		rc = akey_update_single(toh, pm_ver, iod->iod_size, gsize, ioc);
		goto out;
	} /* else: array */

	for (i = 0; i < iod->iod_nr; i++) {
		umem_off_t	umoff = iod_update_umoff(ioc);

<<<<<<< HEAD
		D_DEBUG(DB_IO, "Array update %d eph "DF_X64"\n", i,
			ioc->ic_epr.epr_hi);

=======
>>>>>>> ed34d4ad
		if (iod->iod_recxs[i].rx_nr == 0) {
			D_ASSERT(UMOFF_IS_NULL(umoff));
			D_DEBUG(DB_IO,
				"Skip empty write IOD at %d: idx %lu, nr %lu\n",
				i, (unsigned long)iod->iod_recxs[i].rx_idx,
				(unsigned long)iod->iod_recxs[i].rx_nr);
			continue;
		}

		if (iod_csums != NULL)
			recx_csum = &iod_csums[i];
		rc = akey_update_recx(toh, pm_ver, &iod->iod_recxs[i],
				      recx_csum, iod->iod_size, ioc);
		if (rc != 0)
			goto out;
	}
out:
	if (!daos_handle_is_inval(toh))
		key_tree_release(toh, is_array);

	return rc;
}

static int
dkey_update(struct vos_io_context *ioc, uint32_t pm_ver, daos_key_t *dkey)
{
	struct vos_object	*obj = ioc->ic_obj;
	daos_handle_t		 ak_toh;
	struct vos_krec_df	*krec;
	uint32_t		 update_cond = 0;
	bool			 subtr_created = false;
	int			 i, rc;

	rc = obj_tree_init(obj);
	if (rc != 0)
		return rc;

	rc = key_tree_prepare(obj, obj->obj_toh, VOS_BTR_DKEY, dkey,
			      SUBTR_CREATE, DAOS_INTENT_UPDATE, &krec, &ak_toh,
			      ioc->ic_ts_set);
	if (rc != 0) {
		D_ERROR("Error preparing dkey tree: rc="DF_RC"\n", DP_RC(rc));
		goto out;
	}
	subtr_created = true;

	if (vos_ts_check_rl_conflict(ioc->ic_ts_set, ioc->ic_epr.epr_hi))
		ioc->ic_read_conflict = true;

	if (ioc->ic_ts_set) {
		switch (ioc->ic_ts_set->ts_flags & VOS_COND_DKEY_UPDATE_MASK) {
		case VOS_OF_COND_DKEY_UPDATE:
			update_cond = VOS_ILOG_COND_UPDATE;
			break;
		case VOS_OF_COND_DKEY_INSERT:
			update_cond = VOS_ILOG_COND_INSERT;
			break;
		default:
			break;
		}
	}

	rc = vos_ilog_update(ioc->ic_cont, &krec->kr_ilog, &ioc->ic_epr,
			     &obj->obj_ilog_info, &ioc->ic_dkey_info,
			     update_cond, ioc->ic_ts_set);
	if (update_cond == VOS_ILOG_COND_UPDATE && rc == -DER_NONEXIST) {
		D_DEBUG(DB_IO, "Conditional update on non-existent akey\n");
		goto out;
	}
	if (update_cond == VOS_ILOG_COND_INSERT && rc == -DER_EXIST) {
		D_DEBUG(DB_IO, "Conditional insert on existent akey\n");
		goto out;
	}
	if (rc != 0) {
		D_ERROR("Failed to update dkey ilog: "DF_RC"\n", DP_RC(rc));
		goto out;
	}

	for (i = 0; i < ioc->ic_iod_nr; i++) {
		iod_set_cursor(ioc, i);

		rc = akey_update(ioc, pm_ver, ak_toh);
		if (rc != 0)
			goto out;
	}
out:
	if (!subtr_created)
		return rc;

	if (rc != 0)
		goto release;

release:
	key_tree_release(ak_toh, false);

	return rc;
}

static daos_size_t
vos_recx2irec_size(daos_size_t rsize, struct dcs_csum_info *csum)
{
	struct vos_rec_bundle	rbund;

	rbund.rb_csum	= csum;
	rbund.rb_rsize	= rsize;

	return vos_irec_size(&rbund);
}

static int
vos_reserve(struct vos_io_context *ioc, uint16_t media, daos_size_t size,
	    uint64_t *off)
{
	struct vea_space_info	*vsi;
	struct vea_hint_context	*hint_ctxt;
	struct vea_resrvd_ext	*ext;
	uint32_t		 blk_cnt;
	umem_off_t		 umoff;
	int			 rc;

	if (media == DAOS_MEDIA_SCM) {
		if (ioc->ic_actv_cnt > 0) {
			struct pobj_action *act;

			D_ASSERT(ioc->ic_actv_cnt > ioc->ic_actv_at);
			D_ASSERT(ioc->ic_actv != NULL);
			act = &ioc->ic_actv[ioc->ic_actv_at];

			umoff = umem_reserve(vos_ioc2umm(ioc), act, size);
			if (!UMOFF_IS_NULL(umoff))
				ioc->ic_actv_at++;
		} else {
			umoff = umem_alloc(vos_ioc2umm(ioc), size);
		}

		if (!UMOFF_IS_NULL(umoff)) {
			ioc->ic_umoffs[ioc->ic_umoffs_cnt] = umoff;
			ioc->ic_umoffs_cnt++;
			*off = umoff;
		}

		return UMOFF_IS_NULL(umoff) ? -DER_NOSPACE : 0;
	}

	D_ASSERT(media == DAOS_MEDIA_NVME);

	vsi = ioc->ic_cont->vc_pool->vp_vea_info;
	D_ASSERT(vsi);
	hint_ctxt = ioc->ic_cont->vc_hint_ctxt[VOS_IOS_GENERIC];
	D_ASSERT(hint_ctxt);
	blk_cnt = vos_byte2blkcnt(size);

	rc = vea_reserve(vsi, blk_cnt, hint_ctxt, &ioc->ic_blk_exts);
	if (rc)
		return rc;

	ext = d_list_entry(ioc->ic_blk_exts.prev, struct vea_resrvd_ext,
			   vre_link);
	D_ASSERTF(ext->vre_blk_cnt == blk_cnt, "%u != %u\n",
		  ext->vre_blk_cnt, blk_cnt);
	D_ASSERT(ext->vre_blk_off != 0);

	*off = ext->vre_blk_off << VOS_BLK_SHIFT;
	return 0;
}

static int
iod_reserve(struct vos_io_context *ioc, struct bio_iov *biov)
{
	struct bio_sglist *bsgl;

	bsgl = bio_iod_sgl(ioc->ic_biod, ioc->ic_sgl_at);
	D_ASSERT(bsgl->bs_nr != 0);
	D_ASSERT(bsgl->bs_nr > bsgl->bs_nr_out);
	D_ASSERT(bsgl->bs_nr > ioc->ic_iov_at);

	bsgl->bs_iovs[ioc->ic_iov_at] = *biov;
	ioc->ic_iov_at++;
	bsgl->bs_nr_out++;

	D_DEBUG(DB_TRACE, "media %hu offset "DF_U64" size %zd\n",
		biov->bi_addr.ba_type, biov->bi_addr.ba_off,
		bio_iov2len(biov));
	return 0;
}

/* Reserve single value record on specified media */
static int
vos_reserve_single(struct vos_io_context *ioc, uint16_t media,
		   daos_size_t size)
{
	struct vos_irec_df	*irec;
	daos_size_t		 scm_size;
	umem_off_t		 umoff;
	struct bio_iov		 biov;
	uint64_t		 off = 0;
	int			 rc;
	struct dcs_csum_info	*value_csum = vos_ioc2csum(ioc);

	/*
	 * TODO:
	 * To eliminate internal fragmentaion, misaligned record (record size
	 * isn't aligned with 4K) on NVMe could be split into two parts, large
	 * aligned part will be stored on NVMe and being referenced by
	 * vos_irec_df->ir_ex_addr, small unaligned part will be stored on SCM
	 * along with vos_irec_df, being referenced by vos_irec_df->ir_body.
	 */
	scm_size = (media == DAOS_MEDIA_SCM) ?
		vos_recx2irec_size(size, value_csum) :
		vos_recx2irec_size(0, value_csum);

	rc = vos_reserve(ioc, DAOS_MEDIA_SCM, scm_size, &off);
	if (rc) {
		D_ERROR("Reserve SCM for SV failed. "DF_RC"\n", DP_RC(rc));
		return rc;
	}

	D_ASSERT(ioc->ic_umoffs_cnt > 0);
	umoff = ioc->ic_umoffs[ioc->ic_umoffs_cnt - 1];
	irec = (struct vos_irec_df *) umem_off2ptr(vos_ioc2umm(ioc), umoff);
	vos_irec_init_csum(irec, value_csum);

	memset(&biov, 0, sizeof(biov));
	if (size == 0) { /* punch */
		bio_addr_set_hole(&biov.bi_addr, 1);
		goto done;
	}

	if (media == DAOS_MEDIA_SCM) {
		char *payload_addr;

		/* Get the record payload offset */
		payload_addr = vos_irec2data(irec);
		D_ASSERT(payload_addr >= (char *)irec);
		off = umoff + (payload_addr - (char *)irec);
	} else {
		rc = vos_reserve(ioc, DAOS_MEDIA_NVME, size, &off);
		if (rc) {
			D_ERROR("Reserve NVMe for SV failed. "DF_RC"\n",
				DP_RC(rc));
			return rc;
		}
	}
done:
	bio_addr_set(&biov.bi_addr, media, off);
	bio_iov_set_len(&biov, size);
	rc = iod_reserve(ioc, &biov);

	return rc;
}

static int
vos_reserve_recx(struct vos_io_context *ioc, uint16_t media, daos_size_t size)
{
	struct bio_iov	biov;
	uint64_t	off = 0;
	int		rc;

	memset(&biov, 0, sizeof(biov));
	/* recx punch */
	if (size == 0 || media != DAOS_MEDIA_SCM) {
		ioc->ic_umoffs[ioc->ic_umoffs_cnt] = UMOFF_NULL;
		ioc->ic_umoffs_cnt++;
		if (size == 0) {
			bio_addr_set_hole(&biov.bi_addr, 1);
			goto done;
		}
	}

	/*
	 * TODO:
	 * To eliminate internal fragmentaion, misaligned recx (total recx size
	 * isn't aligned with 4K) on NVMe could be split into two evtree rects,
	 * larger rect will be stored on NVMe and small reminder on SCM.
	 */
	rc = vos_reserve(ioc, media, size, &off);
	if (rc) {
		D_ERROR("Reserve recx failed. "DF_RC"\n", DP_RC(rc));
		return rc;
	}
done:
	bio_addr_set(&biov.bi_addr, media, off);
	bio_iov_set_len(&biov, size);
	rc = iod_reserve(ioc, &biov);

	return rc;
}

/*
 * A simple media selection policy embedded in VOS, which select media by
 * akey type and record size.
 */
uint16_t
vos_media_select(struct vos_container *cont, daos_iod_type_t type,
		 daos_size_t size)
{
	struct vea_space_info *vsi = cont->vc_pool->vp_vea_info;

	if (vsi == NULL)
		return DAOS_MEDIA_SCM;
	else
		return (size >= VOS_BLK_SZ) ? DAOS_MEDIA_NVME : DAOS_MEDIA_SCM;
}

static int
akey_update_begin(struct vos_io_context *ioc)
{
	daos_iod_t *iod = &ioc->ic_iods[ioc->ic_sgl_at];
	int i, rc;

	if (iod->iod_type == DAOS_IOD_SINGLE && iod->iod_nr != 1) {
		D_ERROR("Invalid sv iod_nr=%d\n", iod->iod_nr);
		return -DER_IO_INVAL;
	}

	for (i = 0; i < iod->iod_nr; i++) {
		daos_size_t size;
		uint16_t media;

		size = (iod->iod_type == DAOS_IOD_SINGLE) ? iod->iod_size :
				iod->iod_recxs[i].rx_nr * iod->iod_size;

		media = vos_media_select(ioc->ic_cont, iod->iod_type, size);

		if (iod->iod_type == DAOS_IOD_SINGLE)
			rc = vos_reserve_single(ioc, media, size);
		else
			rc = vos_reserve_recx(ioc, media, size);
		if (rc)
			return rc;
	}
	return 0;
}

static int
dkey_update_begin(struct vos_io_context *ioc)
{
	int i, rc = 0;

	for (i = 0; i < ioc->ic_iod_nr; i++) {
		iod_set_cursor(ioc, i);
		rc = akey_update_begin(ioc);
		if (rc != 0)
			break;
	}

	return rc;
}

/* Publish or cancel the NVMe block reservations */
int
vos_publish_blocks(struct vos_container *cont, d_list_t *blk_list, bool publish,
		   enum vos_io_stream ios)
{
	struct vea_space_info	*vsi;
	struct vea_hint_context	*hint_ctxt;
	int			 rc;

	if (d_list_empty(blk_list))
		return 0;

	vsi = cont->vc_pool->vp_vea_info;
	D_ASSERT(vsi);
	hint_ctxt = cont->vc_hint_ctxt[ios];
	D_ASSERT(hint_ctxt);

	rc = publish ? vea_tx_publish(vsi, hint_ctxt, blk_list) :
		       vea_cancel(vsi, hint_ctxt, blk_list);
	if (rc)
		D_ERROR("Error on %s NVMe reservations. "DF_RC"\n",
			publish ? "publish" : "cancel", DP_RC(rc));

	return rc;
}

static void
update_cancel(struct vos_io_context *ioc)
{

	/* Cancel SCM reservations or free persistent allocations */
	if (ioc->ic_actv_at != 0) {
		D_ASSERT(ioc->ic_actv != NULL);
		umem_cancel(vos_ioc2umm(ioc), ioc->ic_actv, ioc->ic_actv_at);
		ioc->ic_actv_at = 0;
	} else if (ioc->ic_umoffs_cnt != 0 && ioc->ic_actv_cnt == 0) {
		struct umem_instance *umem = vos_ioc2umm(ioc);
		int i;

		D_ASSERT(umem->umm_id == UMEM_CLASS_VMEM);

		for (i = 0; i < ioc->ic_umoffs_cnt; i++) {
			if (!UMOFF_IS_NULL(ioc->ic_umoffs[i]))
				umem_free(umem, ioc->ic_umoffs[i]);
		}
	}

	/* Cancel NVMe reservations */
	vos_publish_blocks(ioc->ic_cont, &ioc->ic_blk_exts, false,
			   VOS_IOS_GENERIC);
}

static void
update_ts_on_update(struct vos_io_context *ioc, int err)
{
	struct vos_ts_set	*ts_set = ioc->ic_ts_set;
	struct vos_ts_entry	*entry;
	int			 akey_idx;

	if (ts_set == NULL)
		return;

	/** No conditional flags, so no timestamp updates */
	if ((ts_set->ts_flags & VOS_COND_UPDATE_MASK) == 0)
		return;

	/** Aborted for another reason, no timestamp updates */
	if (err != 0 && err != -DER_NONEXIST && err != -DER_EXIST)
		return;

	if (err == 0) {
		/** the update succeeded so any negative entries used for
		 *  checks should be changed to positive entries
		 */
		vos_ts_set_upgrade(ts_set);
	}

	entry = vos_ts_set_get_entry_type(ts_set, VOS_TS_TYPE_CONT, 0);
	entry->te_ts_rh = MAX(entry->te_ts_rh, ioc->ic_epr.epr_hi);
	entry = vos_ts_set_get_entry_type(ts_set, VOS_TS_TYPE_OBJ, 0);
	entry->te_ts_rh = MAX(entry->te_ts_rh, ioc->ic_epr.epr_hi);
	entry = vos_ts_set_get_entry_type(ts_set, VOS_TS_TYPE_DKEY, 0);
	if (ts_set->ts_flags & VOS_COND_DKEY_UPDATE_MASK)
		entry->te_ts_rl = MAX(entry->te_ts_rl, ioc->ic_epr.epr_hi);
	entry->te_ts_rh = MAX(entry->te_ts_rh, ioc->ic_epr.epr_hi);

	if ((ts_set->ts_flags & VOS_COND_AKEY_UPDATE_MASK) == 0)
		return;

	for (akey_idx = 0; akey_idx < ioc->ic_iod_nr; akey_idx++) {
		entry = vos_ts_set_get_entry_type(ts_set, VOS_TS_TYPE_AKEY,
						  akey_idx);
		entry->te_ts_rl = MAX(entry->te_ts_rl, ioc->ic_epr.epr_hi);
		entry->te_ts_rh = MAX(entry->te_ts_rh, ioc->ic_epr.epr_hi);
	}
}

int
vos_update_end(daos_handle_t ioh, uint32_t pm_ver, daos_key_t *dkey, int err,
	       struct dtx_handle *dth)
{
	struct vos_io_context	*ioc = vos_ioh2ioc(ioh);
	struct umem_instance	*umem;
	struct vos_ts_entry	*entry;
	uint64_t		time = 0;

	D_TIME_START(time, VOS_UPDATE_END);
	D_ASSERT(ioc->ic_update);

	if (err != 0)
		goto out;

	if (!vos_ts_lookup(ioc->ic_ts_set, ioc->ic_cont->vc_ts_idx, false,
			   &entry)) {
		/** Re-cache the container timestamps */
		entry = vos_ts_alloc(ioc->ic_ts_set, ioc->ic_cont->vc_ts_idx,
				     0);
	}

	if (vos_ts_check_rl_conflict(ioc->ic_ts_set, ioc->ic_epr.epr_hi))
		ioc->ic_read_conflict = true;

	umem = vos_ioc2umm(ioc);

	err = umem_tx_begin(umem, vos_txd_get());
	if (err)
		goto out;

	vos_dth_set(dth);
	err = vos_obj_hold(vos_obj_cache_current(), ioc->ic_cont, ioc->ic_oid,
			  &ioc->ic_epr, false, DAOS_INTENT_UPDATE, true,
			  &ioc->ic_obj, ioc->ic_ts_set);
	if (err != 0)
		goto abort;

	/** Check object timestamp */
	if (vos_ts_check_rl_conflict(ioc->ic_ts_set, ioc->ic_epr.epr_hi))
		ioc->ic_read_conflict = true;

	/* Commit the CoS DTXs via the IO PMDK transaction. */
	if (dth != NULL && dth->dth_dti_cos_count > 0 &&
	    dth->dth_dti_cos_done == 0) {
		vos_dtx_commit_internal(ioc->ic_obj->obj_cont, dth->dth_dti_cos,
					dth->dth_dti_cos_count, 0);
		dth->dth_dti_cos_done = 1;
	}

	/* Publish SCM reservations */
	if (ioc->ic_actv_at != 0) {
		err = umem_tx_publish(umem, ioc->ic_actv, ioc->ic_actv_at);
		ioc->ic_actv_at = 0;
		D_DEBUG(DB_TRACE, "publish ioc %p actv_at %d rc %d\n",
			ioc, ioc->ic_actv_cnt, err);
		if (err)
			goto abort;
	}

	/* Update tree index */
	err = dkey_update(ioc, pm_ver, dkey);
	if (err) {
		D_CDEBUG(err == -DER_EXIST || err == -DER_NONEXIST, DB_IO,
			 DLOG_ERR, "Failed to update tree index: "DF_RC"\n",
			 DP_RC(err));
		goto abort;
	}

	/** Now that we are past the existence checks, ensure there isn't a
	 * read conflict
	 */
	if (ioc->ic_read_conflict) {
		err = -DER_TX_RESTART;
		goto abort;
	}

	/* Publish NVMe reservations */
	err = vos_publish_blocks(ioc->ic_cont, &ioc->ic_blk_exts, true,
				 VOS_IOS_GENERIC);

	if (dth != NULL && err == 0)
		err = vos_dtx_prepared(dth);

abort:
	err = err ? umem_tx_abort(umem, err) : umem_tx_commit(umem);
out:
	if (err != 0) {
		vos_dtx_cleanup_dth(dth);
		update_cancel(ioc);
	}

	update_ts_on_update(ioc, err);

	D_TIME_END(time, VOS_UPDATE_END);
	vos_ioc_destroy(ioc, err != 0);
	vos_dth_set(NULL);

	return err;
}

int
vos_update_begin(daos_handle_t coh, daos_unit_oid_t oid, daos_epoch_t epoch,
		 uint64_t flags, daos_key_t *dkey, unsigned int iod_nr,
		 daos_iod_t *iods, struct dcs_iod_csums *iods_csums,
		 daos_handle_t *ioh, struct dtx_handle *dth)
{
	struct vos_io_context	*ioc;
	int			 rc;

<<<<<<< HEAD
	D_DEBUG(DB_IO, "Prepare IOC for "DF_UOID", iod_nr %d, epc "DF_X64"\n",
		DP_UOID(oid), iod_nr, dth ? dth->dth_epoch :  epoch);
=======
	D_DEBUG(DB_TRACE,
		"Prepare IOC for "DF_UOID", iod_nr %d, epc "DF_U64"\n",
		DP_UOID(oid), iod_nr, epoch);
>>>>>>> ed34d4ad

	rc = vos_ioc_create(coh, oid, false, dth ? dth->dth_epoch : epoch,
			    flags, iod_nr, iods, iods_csums, false, &ioc);
	if (rc != 0)
		goto done;

	rc = dkey_update_begin(ioc);
	if (rc != 0) {
		D_ERROR(DF_UOID"dkey update begin failed. %d\n", DP_UOID(oid),
			rc);
		vos_update_end(vos_ioc2ioh(ioc), 0, dkey, rc, dth);
		goto done;
	}
	*ioh = vos_ioc2ioh(ioc);
done:
	return rc;
}

struct bio_desc *
vos_ioh2desc(daos_handle_t ioh)
{
	struct vos_io_context *ioc = vos_ioh2ioc(ioh);

	D_ASSERT(ioc->ic_biod != NULL);
	return ioc->ic_biod;
}

struct dcs_csum_info *
vos_ioh2ci(daos_handle_t ioh)
{
	struct vos_io_context *ioc = vos_ioh2ioc(ioh);

	return ioc->ic_biov_csums;
}

uint32_t
vos_ioh2ci_nr(daos_handle_t ioh)
{
	struct vos_io_context *ioc = vos_ioh2ioc(ioh);

	return ioc->ic_biov_csums_at;
}

struct bio_sglist *
vos_iod_sgl_at(daos_handle_t ioh, unsigned int idx)
{
	struct vos_io_context *ioc = vos_ioh2ioc(ioh);

	if (idx > ioc->ic_iod_nr) {
		D_ERROR("Invalid SGL index %d >= %d\n",
			idx, ioc->ic_iod_nr);
		return NULL;
	}
	return bio_iod_sgl(ioc->ic_biod, idx);
}

/**
 * @defgroup vos_obj_update() & vos_obj_fetch() functions
 * @{
 */

/**
 * vos_obj_update() & vos_obj_fetch() are two helper functions used
 * for inline update and fetch, so far it's used by rdb, rebuild and
 * some test programs (daos_perf, vos tests, etc).
 *
 * Caveat: These two functions may yield, please use with caution.
 */
static int
vos_obj_copy(struct vos_io_context *ioc, d_sg_list_t *sgls,
	     unsigned int sgl_nr)
{
	int rc, err;

	D_ASSERT(sgl_nr == ioc->ic_iod_nr);
	rc = bio_iod_prep(ioc->ic_biod);
	if (rc)
		return rc;

	err = bio_iod_copy(ioc->ic_biod, sgls, sgl_nr);
	rc = bio_iod_post(ioc->ic_biod);

	return err ? err : rc;
}

int
vos_obj_update(daos_handle_t coh, daos_unit_oid_t oid, daos_epoch_t epoch,
	       uint32_t pm_ver, uint64_t flags, daos_key_t *dkey,
	       unsigned int iod_nr, daos_iod_t *iods,
	       struct dcs_iod_csums *iods_csums, d_sg_list_t *sgls)
{
	daos_handle_t ioh;
	int rc;

	rc = vos_update_begin(coh, oid, epoch, flags, dkey, iod_nr, iods,
			      iods_csums, &ioh, NULL);
	if (rc) {
		D_ERROR("Update "DF_UOID" failed "DF_RC"\n", DP_UOID(oid),
			DP_RC(rc));
		return rc;
	}

	if (sgls) {
		rc = vos_obj_copy(vos_ioh2ioc(ioh), sgls, iod_nr);
		if (rc)
			D_ERROR("Copy "DF_UOID" failed "DF_RC"\n", DP_UOID(oid),
				DP_RC(rc));
	}

	rc = vos_update_end(ioh, pm_ver, dkey, rc, NULL);
	return rc;
}

int
vos_obj_fetch(daos_handle_t coh, daos_unit_oid_t oid, daos_epoch_t epoch,
	      uint64_t flags, daos_key_t *dkey, unsigned int iod_nr,
	      daos_iod_t *iods, d_sg_list_t *sgls)
{
	daos_handle_t ioh;
	bool size_fetch = (sgls == NULL);
	int rc;

	rc = vos_fetch_begin(coh, oid, epoch, flags, dkey, iod_nr, iods,
			     size_fetch, &ioh);
	if (rc) {
		if (rc == -DER_INPROGRESS)
			D_DEBUG(DB_TRACE, "Cannot fetch "DF_UOID" because of "
				"conflict modification: "DF_RC"\n",
				DP_UOID(oid), DP_RC(rc));
		else
			D_ERROR("Fetch "DF_UOID" failed "DF_RC"\n",
				DP_UOID(oid), DP_RC(rc));
		return rc;
	}

	if (!size_fetch) {
		struct vos_io_context *ioc = vos_ioh2ioc(ioh);
		int i, j;

		for (i = 0; i < iod_nr; i++) {
			struct bio_sglist *bsgl = bio_iod_sgl(ioc->ic_biod, i);
			d_sg_list_t *sgl = &sgls[i];

			/* Inform caller the nonexistent of object/key */
			if (bsgl->bs_nr_out == 0) {
				for (j = 0; j < sgl->sg_nr; j++)
					sgl->sg_iovs[j].iov_len = 0;
			}
		}

		rc = vos_obj_copy(ioc, sgls, iod_nr);
		if (rc)
			D_ERROR("Copy "DF_UOID" failed "DF_RC"\n",
				DP_UOID(oid), DP_RC(rc));
	}

	rc = vos_fetch_end(ioh, rc);
	return rc;
}

/**
 * @} vos_obj_update() & vos_obj_fetch() functions
 */<|MERGE_RESOLUTION|>--- conflicted
+++ resolved
@@ -1075,11 +1075,6 @@
 	if (iod->iod_type == DAOS_IOD_SINGLE) {
 		uint64_t	gsize;
 
-<<<<<<< HEAD
-		D_DEBUG(DB_IO, "Single update eph "DF_X64"\n",
-			ioc->ic_epr.epr_hi);
-=======
->>>>>>> ed34d4ad
 		gsize = (iod->iod_recxs == NULL) ? iod->iod_size :
 						   (uintptr_t)iod->iod_recxs;
 		rc = akey_update_single(toh, pm_ver, iod->iod_size, gsize, ioc);
@@ -1089,12 +1084,6 @@
 	for (i = 0; i < iod->iod_nr; i++) {
 		umem_off_t	umoff = iod_update_umoff(ioc);
 
-<<<<<<< HEAD
-		D_DEBUG(DB_IO, "Array update %d eph "DF_X64"\n", i,
-			ioc->ic_epr.epr_hi);
-
-=======
->>>>>>> ed34d4ad
 		if (iod->iod_recxs[i].rx_nr == 0) {
 			D_ASSERT(UMOFF_IS_NULL(umoff));
 			D_DEBUG(DB_IO,
@@ -1651,14 +1640,8 @@
 	struct vos_io_context	*ioc;
 	int			 rc;
 
-<<<<<<< HEAD
-	D_DEBUG(DB_IO, "Prepare IOC for "DF_UOID", iod_nr %d, epc "DF_X64"\n",
-		DP_UOID(oid), iod_nr, dth ? dth->dth_epoch :  epoch);
-=======
-	D_DEBUG(DB_TRACE,
-		"Prepare IOC for "DF_UOID", iod_nr %d, epc "DF_U64"\n",
-		DP_UOID(oid), iod_nr, epoch);
->>>>>>> ed34d4ad
+	D_DEBUG(DB_TRACE, "Prepare IOC for "DF_UOID", iod_nr %d, epc "DF_X64
+		"\n", DP_UOID(oid), iod_nr, dth ? dth->dth_epoch :  epoch);
 
 	rc = vos_ioc_create(coh, oid, false, dth ? dth->dth_epoch : epoch,
 			    flags, iod_nr, iods, iods_csums, false, &ioc);
