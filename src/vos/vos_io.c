/**
 * (C) Copyright 2018-2023 Intel Corporation.
 *
 * SPDX-License-Identifier: BSD-2-Clause-Patent
 */
/**
 * This file is part of daos
 *
 * vos/vos_io.c
 */
#define D_LOGFAC	DD_FAC(vos)

#include <daos/common.h>
#include <daos/checksum.h>
#include <daos/btree.h>
#include <daos_types.h>
#include <daos_srv/vos.h>
#include <daos.h>
#include "vos_internal.h"
#include "evt_priv.h"
#include "vos_policy.h"
#include <daos/mem.h>

/** I/O context */
struct vos_io_context {
	EVT_ENT_ARRAY_LG_PTR(ic_ent_array);
	/** The epoch bound including uncertainty */
	daos_epoch_t		 ic_bound;
	daos_epoch_range_t	 ic_epr;
	daos_unit_oid_t		 ic_oid;
	struct vos_container	*ic_cont;
	daos_iod_t		*ic_iods;
	struct dcs_iod_csums	*ic_iod_csums;
	/** reference on the object */
	struct vos_object	*ic_obj;
	/** BIO descriptor, has ic_iod_nr SGLs */
	struct bio_desc		*ic_biod;
	struct vos_ts_set	*ic_ts_set;
	/** Checksums for bio_iovs in \ic_biod */
	struct dcs_ci_list	 ic_csum_list;
	/** current dkey info */
	struct vos_ilog_info	 ic_dkey_info;
	/** current akey info */
	struct vos_ilog_info	 ic_akey_info;
	/** cursor of SGL & IOV in BIO descriptor */
	unsigned int		 ic_sgl_at;
	unsigned int		 ic_iov_at;
	/** reserved SCM extents */
	struct umem_rsrvd_act	*ic_rsrvd_scm;
	/** reserved offsets for SCM update */
	umem_off_t		*ic_umoffs;
	unsigned int		 ic_umoffs_cnt;
	unsigned int		 ic_umoffs_at;
	/** reserved NVMe extents */
	d_list_t		 ic_blk_exts;
	daos_size_t		 ic_space_held[DAOS_MEDIA_MAX];
	/** number DAOS IO descriptors */
	unsigned int		 ic_iod_nr;
	/** deduplication threshold size */
	uint32_t		 ic_dedup_th;
	/** dedup entries to be inserted after transaction done */
	d_list_t		 ic_dedup_entries;
	/** duped SG lists for dedup verify */
	struct bio_sglist	*ic_dedup_bsgls;
	/** bulk data buffers for dedup verify */
	struct bio_desc		**ic_dedup_bufs;
	/** the total size of the IO */
	uint64_t		 ic_io_size;
	/** flags */
	unsigned int		 ic_update:1,
				 ic_size_fetch:1,
				 ic_save_recx:1,
				 ic_dedup:1, /** candidate for dedup */
				 ic_dedup_verify:1,
				 ic_read_ts_only:1,
				 ic_check_existence:1,
				 ic_remove:1,
				 ic_skip_fetch:1,
				 ic_agg_needed:1,
				 ic_ec:1; /**< see VOS_OF_EC */
	/**
	 * Input shadow recx lists, one for each iod. Now only used for degraded
	 * mode EC obj fetch handling.
	 */
	struct daos_recx_ep_list *ic_shadows;
	/**
	 * Output recx/epoch lists, one for each iod. To save the recx list when
	 * vos_fetch_begin() with VOS_OF_FETCH_RECX_LIST flag. User can get it
	 * by vos_ioh2recx_list() and shall free it by daos_recx_ep_list_free().
	 */
	struct daos_recx_ep_list *ic_recx_lists;
};

struct dedup_entry {
	d_list_t	 de_link;
	uint8_t		*de_csum_buf;
	uint16_t	 de_csum_type;
	int		 de_csum_len;
	bio_addr_t	 de_addr;
	size_t           de_data_len;
	int		 de_ref;
};

static inline struct dedup_entry *
dedup_rlink2entry(d_list_t *rlink)
{
	return container_of(rlink, struct dedup_entry, de_link);
}

static bool
dedup_key_cmp(struct d_hash_table *htable, d_list_t *rlink,
	      const void *key, unsigned int csum_len)
{
	struct dedup_entry	*entry = dedup_rlink2entry(rlink);
	struct dcs_csum_info	*csum = (struct dcs_csum_info *)key;

	D_ASSERT(entry->de_csum_len != 0);
	D_ASSERT(csum_len != 0);

	/** different containers might use different checksum algorithm */
	if (entry->de_csum_type != csum->cs_type)
		return false;

	/** overall checksum size (for all chunks) should match */
	if (entry->de_csum_len != csum_len)
		return false;

	D_ASSERT(csum->cs_csum != NULL);
	D_ASSERT(entry->de_csum_buf != NULL);

	return memcmp(entry->de_csum_buf, csum->cs_csum, csum_len) == 0;
}

static uint32_t
dedup_key_hash(struct d_hash_table *htable, const void *key,
	       unsigned int csum_len)
{
	struct dcs_csum_info	*csum = (struct dcs_csum_info *)key;

	D_ASSERT(csum_len != 0);
	D_ASSERT(csum->cs_csum != NULL);

	return d_hash_string_u32((const char *)csum->cs_csum, csum_len);
}

static void
dedup_rec_addref(struct d_hash_table *htable, d_list_t *rlink)
{
	struct dedup_entry	*entry = dedup_rlink2entry(rlink);

	entry->de_ref++;
}

static bool
dedup_rec_decref(struct d_hash_table *htable, d_list_t *rlink)
{
	struct dedup_entry	*entry = dedup_rlink2entry(rlink);

	D_ASSERT(entry->de_ref > 0);
	entry->de_ref--;

	return entry->de_ref == 0;
}

static void
dedup_rec_free(struct d_hash_table *htable, d_list_t *rlink)
{
	struct dedup_entry	*entry = dedup_rlink2entry(rlink);

	D_ASSERT(entry->de_ref == 0);
	D_ASSERT(entry->de_csum_buf != NULL);

	D_FREE(entry->de_csum_buf);
	D_FREE(entry);
}

static d_hash_table_ops_t dedup_hash_ops = {
	.hop_key_cmp	= dedup_key_cmp,
	.hop_key_hash	= dedup_key_hash,
	.hop_rec_addref	= dedup_rec_addref,
	.hop_rec_decref	= dedup_rec_decref,
	.hop_rec_free	= dedup_rec_free,
};

int
vos_dedup_init(struct vos_pool *pool)
{
	int	rc;

	rc = d_hash_table_create(D_HASH_FT_NOLOCK, 13, /* 8k buckets */
				 NULL, &dedup_hash_ops,
				 &pool->vp_dedup_hash);

	if (rc)
		D_ERROR(DF_UUID ": Init dedup hash failed. " DF_RC "\n", DP_UUID(pool->vp_id),
			DP_RC(rc));
	return rc;
}

void
vos_dedup_fini(struct vos_pool *pool)
{
	if (pool->vp_dedup_hash) {
		d_hash_table_destroy(pool->vp_dedup_hash, true);
		pool->vp_dedup_hash = NULL;
	}
}

void
vos_dedup_invalidate(struct vos_pool *pool)
{
	vos_dedup_fini(pool);
	vos_dedup_init(pool);
}

static bool
vos_dedup_lookup(struct vos_pool *pool, struct dcs_csum_info *csum,
		 daos_size_t csum_len, struct bio_iov *biov)
{
	struct dedup_entry	*entry;
	d_list_t		*rlink;

	if (!ci_is_valid(csum))
		return false;

	rlink = d_hash_rec_find(pool->vp_dedup_hash, csum, csum_len);
	if (rlink == NULL)
		return false;

	entry = dedup_rlink2entry(rlink);
	if (biov) {
		biov->bi_addr = entry->de_addr;
		BIO_ADDR_SET_DEDUP(&biov->bi_addr);
		biov->bi_data_len = entry->de_data_len;
		D_DEBUG(DB_IO, "Found dedup entry\n");
	}

	D_ASSERT(entry->de_ref > 1);

	d_hash_rec_decref(pool->vp_dedup_hash, rlink);

	return true;
}

static void
vos_dedup_update(struct vos_pool *pool, struct dcs_csum_info *csum,
		 daos_size_t csum_len, struct bio_iov *biov, d_list_t *list)
{
	struct dedup_entry	*entry;

	if (!ci_is_valid(csum) || csum_len == 0 ||
	    BIO_ADDR_IS_DEDUP(&biov->bi_addr))
		return;

	if (bio_addr_is_hole(&biov->bi_addr))
		return;

	if (vos_dedup_lookup(pool, csum, csum_len, NULL))
		return;

	D_ALLOC_PTR(entry);
	if (entry == NULL) {
		return;
	}
	D_INIT_LIST_HEAD(&entry->de_link);

	D_ASSERT(csum_len != 0);
	D_ALLOC(entry->de_csum_buf, csum_len);
	if (entry->de_csum_buf == NULL) {
		D_FREE(entry);
		return;
	}
	entry->de_csum_len	= csum_len;
	entry->de_csum_type	= csum->cs_type;
	entry->de_addr		= biov->bi_addr;
	entry->de_data_len	= biov->bi_data_len;
	memcpy(entry->de_csum_buf, csum->cs_csum, csum_len);

	d_list_add_tail(&entry->de_link, list);
	D_DEBUG(DB_IO, "Inserted dedup entry in list\n");
}

static void
vos_dedup_process(struct vos_pool *pool, d_list_t *list, bool abort)
{
	struct dedup_entry	*entry, *tmp;
	struct dcs_csum_info	 csum = { 0 };
	int			 rc;

	d_list_for_each_entry_safe(entry, tmp, list, de_link) {
		d_list_del_init(&entry->de_link);

		if (abort)
			goto free_entry;

		/*
		 * No yield since vos_dedup_update() is called, so it's safe
		 * to insert entries to hash without checking.
		 */
		csum.cs_csum = entry->de_csum_buf;
		csum.cs_type = entry->de_csum_type;

		rc = d_hash_rec_insert(pool->vp_dedup_hash, &csum,
				       entry->de_csum_len, &entry->de_link,
				       false);
		if (rc == 0) {
			D_DEBUG(DB_IO, "Inserted dedup entry\n");
			continue;
		}
		D_ERROR("Insert dedup entry failed. "DF_RC"\n", DP_RC(rc));
free_entry:
		D_FREE(entry->de_csum_buf);
		D_FREE(entry);
	}
}

static void
vos_dedup_free_bsgl(struct vos_io_context *ioc, unsigned int sgl_idx,
		    unsigned int *buf_idx)
{
	struct bio_sglist	*bsgl_dup;
	int			 i;

	D_ASSERT(*buf_idx >= sgl_idx);
	bsgl_dup = &ioc->ic_dedup_bsgls[sgl_idx];
	D_ASSERT(bsgl_dup != NULL);

	for (i = 0; i < bsgl_dup->bs_nr_out; i++) {
		struct bio_iov	*biov = &bsgl_dup->bs_iovs[i];

		if (biov->bi_buf == NULL)
			goto next;

		D_ASSERT(!BIO_ADDR_IS_DEDUP(&biov->bi_addr));
		if (!BIO_ADDR_IS_DEDUP_BUF(&biov->bi_addr))
			goto next;

		biov->bi_buf = NULL;
		D_ASSERT(ioc->ic_dedup_bufs[*buf_idx] != NULL);
		bio_buf_free(ioc->ic_dedup_bufs[*buf_idx]);
		ioc->ic_dedup_bufs[*buf_idx] = NULL;
next:
		D_ASSERT(ioc->ic_dedup_bufs[*buf_idx] == NULL);
		(*buf_idx)++;
	}
	bio_sgl_fini(bsgl_dup);
}

static struct vos_io_context *
vos_ioh2ioc(daos_handle_t ioh)
{
	return (struct vos_io_context *)ioh.cookie;
}

static void
vos_dedup_verify_fini(daos_handle_t ioh)
{
	struct vos_io_context	*ioc;
	unsigned int		 buf_idx = 0;
	int			 i;

	D_ASSERT(daos_handle_is_valid(ioh));
	ioc = vos_ioh2ioc(ioh);

	if (ioc->ic_dedup_bsgls == NULL) {
		D_ASSERT(ioc->ic_dedup_bufs == NULL);
		return;
	}

	D_ASSERT(ioc->ic_dedup_verify);
	D_ASSERT(ioc->ic_dedup_bufs != NULL);

	for (i = 0; i < ioc->ic_iod_nr; i++)
		vos_dedup_free_bsgl(ioc, i, &buf_idx);

	D_FREE(ioc->ic_dedup_bsgls);
	D_FREE(ioc->ic_dedup_bufs);
}

static int
vos_dedup_dup_bsgl(struct vos_io_context *ioc, unsigned int sgl_idx,
		   unsigned int *buf_idx, void *bulk_ctxt,
		   unsigned int bulk_perm)
{
	struct bio_io_context	*bioc;
	struct bio_desc		*buf;
	struct bio_sglist	*bsgl, *bsgl_dup;
	int			 i, rc;

	D_ASSERT(ioc->ic_dedup_verify);
	D_ASSERT(*buf_idx >= sgl_idx);

	bsgl = bio_iod_sgl(ioc->ic_biod, sgl_idx);
	D_ASSERT(bsgl != NULL);
	bsgl_dup = &ioc->ic_dedup_bsgls[sgl_idx];
	D_ASSERT(bsgl_dup != NULL);

	rc = bio_sgl_init(bsgl_dup, bsgl->bs_nr_out);
	if (rc != 0)
		return rc;

	bsgl_dup->bs_nr_out = bsgl->bs_nr_out;

	bioc = vos_data_ioctxt(ioc->ic_cont->vc_pool);
	for (i = 0; i < bsgl->bs_nr_out; i++) {
		struct bio_iov	*biov = &bsgl->bs_iovs[i];
		struct bio_iov	*biov_dup = &bsgl_dup->bs_iovs[i];

		if (bio_iov2buf(biov) == NULL)
			goto next;

		*biov_dup = *biov;
		/* Original biov isn't deduped, don't duplicate buffer */
		if (!BIO_ADDR_IS_DEDUP(&biov->bi_addr))
			goto next;

		D_ASSERT(bio_iov2len(biov) != 0);
		buf = bio_buf_alloc(bioc, bio_iov2len(biov), bulk_ctxt,
				    bulk_perm);
		if (buf == NULL) {
			D_ERROR("Failed to alloc "DF_U64" bytes\n",
				bio_iov2len(biov));
			/* clear original/copied buffer addr */
			biov_dup->bi_buf = NULL;
			return -DER_NOMEM;
		}
		ioc->ic_dedup_bufs[*buf_idx] = buf;

		biov_dup->bi_buf = bio_buf_addr(buf);
		D_ASSERT(biov_dup->bi_buf != NULL);

		BIO_ADDR_CLEAR_DEDUP(&biov_dup->bi_addr);
		BIO_ADDR_SET_DEDUP_BUF(&biov_dup->bi_addr);
		biov_dup->bi_addr.ba_off = UMOFF_NULL;
next:
		(*buf_idx)++;
	}

	return 0;
}

int
vos_dedup_verify_init(daos_handle_t ioh, void *bulk_ctxt,
		      unsigned int bulk_perm)
{
	struct vos_io_context	*ioc;
	struct bio_sglist	*bsgl;
	unsigned int		 buf_idx = 0;
	int			 i, rc = 0;

	D_ASSERT(daos_handle_is_valid(ioh));
	ioc = vos_ioh2ioc(ioh);

	if (!ioc->ic_dedup_verify)
		return 0;

	D_ASSERT(ioc->ic_dedup_bsgls == NULL);
	D_ALLOC_ARRAY(ioc->ic_dedup_bsgls, ioc->ic_iod_nr);
	if (ioc->ic_dedup_bsgls == NULL)
		return -DER_NOMEM;

	for (i = 0; i < ioc->ic_iod_nr; i++) {
		bsgl = bio_iod_sgl(ioc->ic_biod, i);
		D_ASSERT(bsgl != NULL);

		buf_idx += bsgl->bs_nr_out;
	}

	D_ASSERT(buf_idx > 0);
	D_ALLOC_ARRAY(ioc->ic_dedup_bufs, buf_idx);
	if (ioc->ic_dedup_bufs == NULL) {
		D_FREE(ioc->ic_dedup_bsgls);
		return -DER_NOMEM;
	}

	buf_idx = 0;
	for (i = 0; i < ioc->ic_iod_nr; i++) {
		rc = vos_dedup_dup_bsgl(ioc, i, &buf_idx,
					bulk_ctxt, bulk_perm);
		if (rc)
			break;
	}

	if (rc)
		vos_dedup_verify_fini(ioh);

	return rc;
}

static inline struct umem_instance *
vos_ioc2umm(struct vos_io_context *ioc)
{
	return &ioc->ic_cont->vc_pool->vp_umm;
}

static daos_handle_t
vos_ioc2ioh(struct vos_io_context *ioc)
{
	daos_handle_t ioh;

	ioh.cookie = (uint64_t)ioc;
	return ioh;
}

static void
iod_empty_sgl(struct vos_io_context *ioc, unsigned int sgl_at)
{
	struct bio_sglist *bsgl;

	D_ASSERT(sgl_at < ioc->ic_iod_nr);
	ioc->ic_iods[sgl_at].iod_size = 0;
	bsgl = bio_iod_sgl(ioc->ic_biod, sgl_at);
	bsgl->bs_nr_out = 0;
}

static void
vos_ioc_reserve_fini(struct vos_io_context *ioc)
{
	if (ioc->ic_rsrvd_scm != NULL) {
		D_ASSERT(umem_rsrvd_act_cnt(ioc->ic_rsrvd_scm) == 0);
		umem_rsrvd_act_free(&ioc->ic_rsrvd_scm);
	}

	D_ASSERT(d_list_empty(&ioc->ic_blk_exts));
	D_ASSERT(d_list_empty(&ioc->ic_dedup_entries));
	D_FREE(ioc->ic_umoffs);
}

static int
vos_ioc_reserve_init(struct vos_io_context *ioc, struct dtx_handle *dth)
{
	struct umem_rsrvd_act	*scm;
	int			 total_acts = 0;
	int			 i;

	if (!ioc->ic_update)
		return 0;

	for (i = 0; i < ioc->ic_iod_nr; i++) {
		daos_iod_t *iod = &ioc->ic_iods[i];

		total_acts += iod->iod_nr;
	}

	D_ALLOC_ARRAY(ioc->ic_umoffs, total_acts);
	if (ioc->ic_umoffs == NULL)
		return -DER_NOMEM;

	if (vos_ioc2umm(ioc)->umm_ops->mo_reserve == NULL)
		return 0;

	umem_rsrvd_act_alloc(vos_ioc2umm(ioc), &ioc->ic_rsrvd_scm, total_acts);
	if (ioc->ic_rsrvd_scm == NULL)
		return -DER_NOMEM;

	if (!dtx_is_valid_handle(dth) || dth->dth_deferred == NULL)
		return 0;

	/** Reserve enough space for any deferred actions */
	umem_rsrvd_act_alloc(vos_ioc2umm(ioc), &scm, total_acts);
	if (scm == NULL) {
		D_FREE(ioc->ic_rsrvd_scm);
		return -DER_NOMEM;
	}

	dth->dth_deferred[dth->dth_deferred_cnt++] = scm;

	return 0;
}

static void
vos_ioc_destroy(struct vos_io_context *ioc, bool evict)
{
	if (ioc->ic_biod != NULL)
		bio_iod_free(ioc->ic_biod);

	dcs_csum_info_list_fini(&ioc->ic_csum_list);

	if (ioc->ic_obj)
		vos_obj_release(vos_obj_cache_current(), ioc->ic_obj, evict);

	vos_ioc_reserve_fini(ioc);
	vos_ilog_fetch_finish(&ioc->ic_dkey_info);
	vos_ilog_fetch_finish(&ioc->ic_akey_info);
	vos_cont_decref(ioc->ic_cont);
	vos_ts_set_free(ioc->ic_ts_set);
	D_FREE(ioc);
}

static int
vos_ioc_create(daos_handle_t coh, daos_unit_oid_t oid, bool read_only,
	       daos_epoch_t epoch, unsigned int iod_nr,
	       daos_iod_t *iods, struct dcs_iod_csums *iod_csums,
	       uint32_t vos_flags, struct daos_recx_ep_list *shadows,
	       uint32_t dedup_th, struct dtx_handle *dth,
	       struct vos_io_context **ioc_pp)
{
	struct vos_container	*cont;
	struct vos_io_context	*ioc = NULL;
	struct bio_io_context	*bioc;
	daos_epoch_t		 bound;
	uint64_t		 cflags = 0;
	int			 i, rc;

	if (iod_nr == 0 &&
	    !(vos_flags &
	      (VOS_OF_FETCH_SET_TS_ONLY | VOS_OF_FETCH_CHECK_EXISTENCE))) {
		D_ERROR("Invalid iod_nr (0).\n");
		rc = -DER_IO_INVAL;
		goto error;
	}

	D_ALLOC_PTR(ioc);
	if (ioc == NULL)
		return -DER_NOMEM;

	ioc->ic_io_size = 0;
	ioc->ic_iod_nr = iod_nr;
	ioc->ic_iods = iods;
	ioc->ic_epr.epr_hi = dtx_is_valid_handle(dth) ? dth->dth_epoch : epoch;
	bound = dtx_is_valid_handle(dth) ? dth->dth_epoch_bound : epoch;
	ioc->ic_bound = MAX(bound, ioc->ic_epr.epr_hi);
	ioc->ic_epr.epr_lo = 0;
	ioc->ic_oid = oid;
	ioc->ic_cont = vos_hdl2cont(coh);
	vos_cont_addref(ioc->ic_cont);
	ioc->ic_update = !read_only;
	ioc->ic_size_fetch = ((vos_flags & VOS_OF_FETCH_SIZE_ONLY) != 0);
	ioc->ic_save_recx = ((vos_flags & VOS_OF_FETCH_RECX_LIST) != 0);
	ioc->ic_dedup = ((vos_flags & VOS_OF_DEDUP) != 0);
	ioc->ic_dedup_verify = ((vos_flags & VOS_OF_DEDUP_VERIFY) != 0);
	ioc->ic_skip_fetch = ((vos_flags & VOS_OF_SKIP_FETCH) != 0);
	ioc->ic_agg_needed = 0; /** Will be set if we detect a need for aggregation */
	ioc->ic_dedup_th = dedup_th;
	if (vos_flags & VOS_OF_FETCH_CHECK_EXISTENCE)
		ioc->ic_read_ts_only = ioc->ic_check_existence = 1;
	else if (vos_flags & VOS_OF_FETCH_SET_TS_ONLY)
		ioc->ic_read_ts_only = 1;
	ioc->ic_remove = ((vos_flags & VOS_OF_REMOVE) != 0);
	ioc->ic_ec = ((vos_flags & VOS_OF_EC) != 0);
	ioc->ic_umoffs_cnt = ioc->ic_umoffs_at = 0;
	ioc->ic_iod_csums = iod_csums;
	vos_ilog_fetch_init(&ioc->ic_dkey_info);
	vos_ilog_fetch_init(&ioc->ic_akey_info);
	D_INIT_LIST_HEAD(&ioc->ic_blk_exts);
	ioc->ic_shadows = shadows;
	D_INIT_LIST_HEAD(&ioc->ic_dedup_entries);

	rc = vos_ioc_reserve_init(ioc, dth);
	if (rc != 0)
		goto error;

	if (dtx_is_valid_handle(dth)) {
		if (read_only) {
			cflags = VOS_TS_READ_AKEY;
			if (vos_flags & VOS_OF_COND_DKEY_FETCH)
				cflags |= VOS_TS_READ_DKEY;
		} else {
			cflags = VOS_TS_WRITE_AKEY;
			if (vos_flags & VOS_COND_AKEY_UPDATE_MASK)
				cflags |= VOS_TS_READ_AKEY;
			/** This can be improved but for now, keep it simple.
			 *  It will mean updating read timestamps on any akeys
			 *  that don't have a condition set.
			 */
			if (vos_flags & VOS_OF_COND_PER_AKEY)
				cflags |= VOS_TS_READ_AKEY;
			if (vos_flags & VOS_COND_DKEY_UPDATE_MASK)
				cflags |= VOS_TS_READ_DKEY;
		}
	}

	rc = vos_ts_set_allocate(&ioc->ic_ts_set, vos_flags, cflags, iod_nr,
				 dth);
	if (rc != 0)
		goto error;

	if (ioc->ic_read_ts_only || ioc->ic_check_existence) {
		*ioc_pp = ioc;
		return 0;
	}

	cont = vos_hdl2cont(coh);
	bioc = vos_data_ioctxt(cont->vc_pool);
	ioc->ic_biod = bio_iod_alloc(bioc, vos_ioc2umm(ioc), iod_nr,
			read_only ? BIO_IOD_TYPE_FETCH : BIO_IOD_TYPE_UPDATE);
	if (ioc->ic_biod == NULL) {
		rc = -DER_NOMEM;
		goto error;
	}

	rc = dcs_csum_info_list_init(&ioc->ic_csum_list, iod_nr);
	if (rc != 0)
		goto error;

	for (i = 0; i < iod_nr; i++) {
		int iov_nr = iods[i].iod_nr;
		struct bio_sglist *bsgl;

		if ((iods[i].iod_type == DAOS_IOD_SINGLE && iov_nr != 1)) {
			D_ERROR("Invalid iod_nr=%d, iod_type %d.\n",
				iov_nr, iods[i].iod_type);
			rc = -DER_IO_INVAL;
			goto error;
		}

		/* Don't bother to initialize SGLs for size fetch */
		if (ioc->ic_size_fetch)
			continue;

		bsgl = bio_iod_sgl(ioc->ic_biod, i);
		rc = bio_sgl_init(bsgl, iov_nr);
		if (rc != 0)
			goto error;
	}

	*ioc_pp = ioc;
	return 0;
error:
	if (ioc != NULL)
		vos_ioc_destroy(ioc, false);
	return rc;
}

static int
iod_fetch(struct vos_io_context *ioc, struct bio_iov *biov)
{
	struct bio_sglist *bsgl;
	int iov_nr, iov_at;

	if (ioc->ic_size_fetch)
		return 0;

	bsgl = bio_iod_sgl(ioc->ic_biod, ioc->ic_sgl_at);
	D_ASSERT(bsgl != NULL);
	iov_nr = bsgl->bs_nr;
	iov_at = ioc->ic_iov_at;

	D_ASSERT(iov_nr > iov_at);
	D_ASSERT(iov_nr >= bsgl->bs_nr_out);

	if (iov_at == iov_nr - 1) {
		struct bio_iov *biovs;

		D_REALLOC_ARRAY(biovs, bsgl->bs_iovs, iov_nr, iov_nr * 2);
		if (biovs == NULL)
			return -DER_NOMEM;

		bsgl->bs_iovs = biovs;
		bsgl->bs_nr = iov_nr * 2;
	}

	bsgl->bs_iovs[iov_at] = *biov;
	bsgl->bs_nr_out++;
	ioc->ic_iov_at++;
	return 0;
}

/** Save the checksum to a list that can be retrieved later */
static int
save_csum(struct vos_io_context *ioc, struct dcs_csum_info *csum_info,
	  struct evt_entry *entry, daos_size_t rec_size)
{
	struct dcs_csum_info ci_duplicate;

	if (ioc->ic_size_fetch)
		return 0;

	if (entry == NULL)
		return dcs_csum_info_save(&ioc->ic_csum_list, csum_info);

	ci_duplicate = *csum_info;
	evt_entry_csum_update(&entry->en_ext, &entry->en_sel_ext, &ci_duplicate, rec_size);
	return dcs_csum_info_save(&ioc->ic_csum_list, &ci_duplicate);
}

/** Fetch the single value within the specified epoch range of an key */
static int
akey_fetch_single(daos_handle_t toh, const daos_epoch_range_t *epr,
		  daos_size_t *rsize, struct vos_io_context *ioc)
{
	struct vos_svt_key	 key;
	struct vos_rec_bundle	 rbund;
	d_iov_t			 kiov; /* iov to carry key bundle */
	d_iov_t			 riov; /* iov to carry record bundle */
	struct bio_iov		 biov; /* iov to return data buffer */
	int			 rc;
	struct dcs_csum_info	csum_info = {0};

	d_iov_set(&kiov, &key, sizeof(key));
	key.sk_epoch	= ioc->ic_bound;
	key.sk_minor_epc = VOS_SUB_OP_MAX;

	tree_rec_bundle2iov(&rbund, &riov);
	memset(&biov, 0, sizeof(biov));
	rbund.rb_biov	= &biov;
	rbund.rb_csum = &csum_info;

	rc = dbtree_fetch(toh, BTR_PROBE_LE, DAOS_INTENT_DEFAULT, &kiov, &kiov,
			  &riov);
	if (vos_dtx_hit_inprogress())
		D_GOTO(out, rc = (rc == 0 ? -DER_INPROGRESS : rc));

	if (rc == -DER_NONEXIST) {
		rbund.rb_gsize = 0;
		bio_addr_set_hole(&biov.bi_addr, 1);
		rc = 0;
	} else if (rc != 0) {
		goto out;
	} else if (key.sk_epoch < epr->epr_lo) {
		/* The single value is before the valid epoch range (after a
		 * punch when incarnation log is available)
		 */
		rc = 0;
		rbund.rb_gsize = 0;
		bio_addr_set_hole(&biov.bi_addr, 1);
	} else if (key.sk_epoch > epr->epr_hi) {
		/* Uncertainty violation */
		D_GOTO(out, rc = -DER_TX_RESTART);
	}

	if (ci_is_valid(&csum_info))
		save_csum(ioc, &csum_info, NULL, 0);

	if (BIO_ADDR_IS_CORRUPTED(&rbund.rb_biov->bi_addr)) {
		D_DEBUG(DB_CSUM, "Found corrupted record\n");
		return -DER_CSUM;
	}

	rc = iod_fetch(ioc, &biov);
	if (rc != 0)
		goto out;

	*rsize = rbund.rb_gsize;
	ioc->ic_io_size += rbund.rb_rsize;
out:
	return rc;
}

static inline void
biov_set_hole(struct bio_iov *biov, ssize_t len)
{
	memset(biov, 0, sizeof(*biov));
	bio_iov_set_len(biov, len);
	bio_addr_set_hole(&biov->bi_addr, 1);
}

/**
 * Calculate the bio_iov and extent chunk alignment and set appropriate
 * prefix & suffix on the biov so that whole chunks are fetched in case needed
 * for checksum calculation and verification.
 * Should only be called when the entity has a valid checksum.
 */
static void
biov_align_lens(struct bio_iov *biov, struct evt_entry *ent, daos_size_t rsize)
{
	struct evt_extent aligned_extent;

	aligned_extent = evt_entry_align_to_csum_chunk(ent, rsize);
	bio_iov_set_extra(biov,
			  (ent->en_sel_ext.ex_lo - aligned_extent.ex_lo) *
			  rsize,
			  (aligned_extent.ex_hi - ent->en_sel_ext.ex_hi) *
			  rsize);
}

/**
 * Save to recx/ep list, user can get it by vos_ioh2recx_list() and then free
 * the memory.
 */
static int
save_recx(struct vos_io_context *ioc, uint64_t rx_idx, uint64_t rx_nr,
	  daos_epoch_t ep, uint32_t rec_size, int type)
{
	struct daos_recx_ep_list	*recx_list;
	struct daos_recx_ep		 recx_ep;

	if (ioc->ic_recx_lists == NULL) {
		D_ALLOC_ARRAY(ioc->ic_recx_lists, ioc->ic_iod_nr);
		if (ioc->ic_recx_lists == NULL)
			return -DER_NOMEM;
	}

	recx_list = &ioc->ic_recx_lists[ioc->ic_sgl_at];
	recx_ep.re_recx.rx_idx = rx_idx;
	recx_ep.re_recx.rx_nr = rx_nr;
	recx_ep.re_ep = ep;
	recx_ep.re_type = type;
	recx_ep.re_rec_size = rec_size;

	return daos_recx_ep_add(recx_list, &recx_ep);
}

/** Fetch an extent from an akey */
static int
akey_fetch_recx(daos_handle_t toh, const daos_epoch_range_t *epr,
		daos_recx_t *recx, daos_epoch_t shadow_ep, daos_size_t *rsize_p,
		struct vos_io_context *ioc)
{
	struct evt_entry	*ent;
	/* At present, this is not exposed in interface but passing it toggles
	 * sorting and clipping of rectangles
	 */
	struct evt_filter	 filter;
	struct bio_iov		 biov = {0};
	daos_size_t		 holes; /* hole width */
	daos_size_t		 rsize;
	daos_off_t		 index;
	daos_off_t		 end;
	bool			 csum_enabled = false;
	bool			 with_shadow = (shadow_ep != DAOS_EPOCH_MAX);
	uint32_t		 inob;
	int			 rc;

	index = recx->rx_idx;
	end   = recx->rx_idx + recx->rx_nr;

	filter.fr_ex.ex_lo = index;
	filter.fr_ex.ex_hi = end - 1;
	filter.fr_epoch = epr->epr_hi;
	filter.fr_epr.epr_lo = epr->epr_lo;
	filter.fr_epr.epr_hi = ioc->ic_bound;
	filter.fr_punch_epc = ioc->ic_akey_info.ii_prior_punch.pr_epc;
	filter.fr_punch_minor_epc =
		ioc->ic_akey_info.ii_prior_punch.pr_minor_epc;
	evt_ent_array_init(ioc->ic_ent_array, 0);

	rc = evt_find(toh, &filter, ioc->ic_ent_array);
	if (rc != 0 || vos_dtx_hit_inprogress())
		D_GOTO(failed, rc = (rc == 0 ? -DER_INPROGRESS : rc));

	holes = 0;
	rsize = 0;
	inob = ioc->ic_ent_array->ea_inob;
	if (ioc->ic_skip_fetch)
		goto fill;

	evt_ent_array_for_each(ent, ioc->ic_ent_array) {
		daos_off_t	 lo = ent->en_sel_ext.ex_lo;
		daos_off_t	 hi = ent->en_sel_ext.ex_hi;
		daos_size_t	 nr;

		D_ASSERT(hi >= lo);
		nr = hi - lo + 1;

		if (BIO_ADDR_IS_CORRUPTED(&ent->en_addr)) {
			D_DEBUG(DB_CSUM, "Found corrupted entity: "DF_ENT"\n",
				DP_ENT(ent));
			rc = -DER_CSUM;
			goto failed;
		}

		if (lo != index) {
			D_ASSERTF(lo > index,
				  DF_U64"/"DF_U64", "DF_EXT", "DF_ENT"\n",
				  lo, index, DP_EXT(&filter.fr_ex),
				  DP_ENT(ent));
			holes += lo - index;
		}

		/* Hole extent, with_shadow case only used for EC obj */
		if (bio_addr_is_hole(&ent->en_addr) ||
		    (with_shadow && (ent->en_epoch < shadow_ep))) {
			index = lo + nr;
			holes += nr;
			continue;
		}

		if (holes != 0) {
			if (with_shadow) {
				rc = save_recx(ioc, lo - holes, holes,
					       shadow_ep, inob,
					       DRT_SHADOW);
				if (rc != 0)
					goto failed;
			}
			biov_set_hole(&biov, holes * inob);
			/* skip the hole */
			rc = iod_fetch(ioc, &biov);
			if (rc != 0)
				goto failed;
			holes = 0;
		}

		if (rsize == 0)
			rsize = inob;
		D_ASSERT(rsize == inob);

		if (ioc->ic_save_recx) {
			rc = save_recx(ioc, lo, nr, ent->en_epoch,
				       inob, DRT_NORMAL);
			if (rc != 0)
				goto failed;
		}
		bio_iov_set(&biov, ent->en_addr, nr * inob);
		ioc->ic_io_size += nr * inob;
		if (ci_is_valid(&ent->en_csum)) {
			rc = save_csum(ioc, &ent->en_csum, ent, rsize);
			if (rc != 0)
				goto failed;
			biov_align_lens(&biov, ent, rsize);
			csum_enabled = true;
		} else {
			bio_iov_set_extra(&biov, 0, 0);
			if (csum_enabled)
				D_ERROR("Checksum found in some entries, "
					"but not all\n");
		}

		rc = iod_fetch(ioc, &biov);
		if (rc != 0)
			goto failed;

		index = lo + nr;
	}

fill:
	D_ASSERT(index <= end);
	if (index < end)
		holes += end - index;

	if (holes != 0) { /* trailing holes */
		if (with_shadow) {
			rc = save_recx(ioc, end - holes, holes, shadow_ep,
				       inob, DRT_SHADOW);
			if (rc != 0)
				goto failed;
		}
		biov_set_hole(&biov, holes * inob);
		rc = iod_fetch(ioc, &biov);
		if (rc != 0)
			goto failed;
	}
	if (rsize_p && *rsize_p == 0)
		*rsize_p = rsize;
failed:
	evt_ent_array_fini(ioc->ic_ent_array);
	return rc;
}

/* Trim the tail holes for the current sgl */
static void
ioc_trim_tail_holes(struct vos_io_context *ioc)
{
	struct bio_sglist *bsgl;
	struct bio_iov *biov;
	int i;

	if (ioc->ic_size_fetch)
		return;

	bsgl = bio_iod_sgl(ioc->ic_biod, ioc->ic_sgl_at);
	for (i = ioc->ic_iov_at - 1; i >= 0; i--) {
		biov = &bsgl->bs_iovs[i];
		if (bio_addr_is_hole(&biov->bi_addr))
			bsgl->bs_nr_out--;
		else
			break;
	}

	if (bsgl->bs_nr_out == 0)
		iod_empty_sgl(ioc, ioc->ic_sgl_at);
}

static int
key_ilog_check(struct vos_io_context *ioc, struct vos_krec_df *krec,
	       const struct vos_ilog_info *parent, daos_epoch_range_t *epr_out,
	       struct vos_ilog_info *info, bool has_cond)
{
	struct umem_instance	*umm;
	daos_epoch_range_t	 epr = ioc->ic_epr;
	int			 rc;

	umm = vos_obj2umm(ioc->ic_obj);
	rc = vos_ilog_fetch(umm, vos_cont2hdl(ioc->ic_cont),
			    DAOS_INTENT_DEFAULT, &krec->kr_ilog,
			    epr.epr_hi, ioc->ic_bound, has_cond, NULL, parent, info);
	if (rc != 0)
		goto out;

	rc = vos_ilog_check(info, &epr, epr_out, true);
out:
	D_CDEBUG(rc == 0, DB_TRACE, DB_IO, "ilog check returned "DF_RC" epr_in="
		 DF_X64"-"DF_X64" punch="DF_PUNCH" epr_out="DF_X64"-"DF_X64"\n",
		 DP_RC(rc), epr.epr_lo, epr.epr_hi, DP_PUNCH(&info->ii_prior_punch),
		 epr_out ? epr_out->epr_lo : 0, epr_out ? epr_out->epr_hi : 0);
	return rc;
}

static void
akey_fetch_recx_get(daos_recx_t *iod_recx, struct daos_recx_ep_list *shadow,
		    daos_recx_t *fetch_recx, daos_epoch_t *shadow_ep)
{
	struct daos_recx_ep	*recx_ep;
	daos_recx_t		*recx;
	uint32_t		 i;

	if (shadow == NULL)
		goto no_shadow;

	for (i = 0; i < shadow->re_nr; i++) {
		recx_ep = &shadow->re_items[i];
		recx = &recx_ep->re_recx;
		if (!DAOS_RECX_PTR_OVERLAP(iod_recx, recx))
			continue;

		fetch_recx->rx_idx = iod_recx->rx_idx;
		fetch_recx->rx_nr = min((iod_recx->rx_idx + iod_recx->rx_nr),
					(recx->rx_idx + recx->rx_nr)) -
				    iod_recx->rx_idx;
		D_ASSERT(fetch_recx->rx_nr > 0 &&
			 fetch_recx->rx_nr <= iod_recx->rx_nr);
		iod_recx->rx_idx += fetch_recx->rx_nr;
		iod_recx->rx_nr -= fetch_recx->rx_nr;
		*shadow_ep = recx_ep->re_ep;
		return;
	}

no_shadow:
	*fetch_recx = *iod_recx;
	iod_recx->rx_idx += fetch_recx->rx_nr;
	iod_recx->rx_nr -= fetch_recx->rx_nr;
	*shadow_ep = DAOS_EPOCH_MAX;
}

static bool
stop_check(struct vos_io_context *ioc, uint64_t cond, daos_iod_t *iod, int *rc,
	   bool check_uncertainty)
{
	uint64_t	flags;

	if (*rc == 0)
		return false;

	if (*rc != -DER_NONEXIST)
		return true;

	if (vos_dtx_hit_inprogress()) {
		*rc = -DER_INPROGRESS;
		return true;
	}

	if (ioc->ic_check_existence)
		goto check;

	if (ioc->ic_ts_set == NULL) {
		*rc = 0;
		return true;
	}

	if (ioc->ic_read_ts_only) {
		*rc = 0;
		goto check;
	}

	if (iod != NULL && ioc->ic_ts_set->ts_flags & VOS_OF_COND_PER_AKEY) {
		/** Per akey flags have been specified */
		flags = iod->iod_flags;
	} else {
		flags = ioc->ic_ts_set->ts_flags;
	}

	if ((flags & cond) == 0) {
		*rc = 0;
		if (check_uncertainty)
			goto check;
		return true;
	}
check:
	if (vos_ts_wcheck(ioc->ic_ts_set, ioc->ic_epr.epr_hi,
			  ioc->ic_bound))
		*rc = -DER_TX_RESTART;

	return true;
}

static bool
has_uncertainty(const struct vos_io_context *ioc,
		const struct vos_ilog_info *info)
{
	return vos_has_uncertainty(ioc->ic_ts_set, info, ioc->ic_epr.epr_hi,
				   ioc->ic_bound);
}

static int
akey_fetch(struct vos_io_context *ioc, daos_handle_t ak_toh)
{
	daos_iod_t		*iod = &ioc->ic_iods[ioc->ic_sgl_at];
	struct vos_krec_df	*krec = NULL;
	daos_epoch_range_t	 val_epr = {0};
	daos_handle_t		 toh = DAOS_HDL_INVAL;
	int			 i, rc;
	int			 flags = 0;
	bool			 is_array = (iod->iod_type == DAOS_IOD_ARRAY);
	bool			 has_cond = false;
	struct daos_recx_ep_list *shadow;

	D_DEBUG(DB_IO, "akey "DF_KEY" fetch %s epr "DF_X64"-"DF_X64"\n",
		DP_KEY(&iod->iod_name),
		iod->iod_type == DAOS_IOD_ARRAY ? "array" : "single",
		ioc->ic_epr.epr_lo, ioc->ic_epr.epr_hi);

	if (is_array) {
		if (iod->iod_nr == 0 || iod->iod_recxs == NULL) {
			D_ASSERT(iod->iod_nr == 0 && iod->iod_recxs == NULL);
			D_DEBUG(DB_TRACE, "akey "DF_KEY" fetch array bypassed - NULL iod_recxs.\n",
				DP_KEY(&iod->iod_name));
			return 0;
		}
		flags |= SUBTR_EVT;
	}

	rc = key_tree_prepare(ioc->ic_obj, ak_toh,
			      VOS_BTR_AKEY, &iod->iod_name, flags,
			      DAOS_INTENT_DEFAULT, &krec,
			      (ioc->ic_check_existence || ioc->ic_read_ts_only) ? NULL : &toh,
			      ioc->ic_ts_set);

	if (stop_check(ioc, VOS_OF_COND_AKEY_FETCH, iod, &rc, true)) {
		if (rc == 0 && !ioc->ic_read_ts_only)
			iod_empty_sgl(ioc, ioc->ic_sgl_at);
		VOS_TX_LOG_FAIL(rc, "Failed to get akey "DF_KEY" "DF_RC"\n",
				DP_KEY(&iod->iod_name), DP_RC(rc));
		goto out;
	}

	if (ioc->ic_ts_set != NULL) {
		if (ioc->ic_ts_set->ts_flags & VOS_OF_COND_PER_AKEY &&
		    iod->iod_flags & VOS_OF_COND_AKEY_FETCH) {
			has_cond = true;
		} else if (!(ioc->ic_ts_set->ts_flags & VOS_OF_COND_PER_AKEY) &&
			   ioc->ic_ts_set->ts_flags & VOS_OF_COND_AKEY_FETCH) {
			has_cond = true;
		}
	}

	rc = key_ilog_check(ioc, krec, &ioc->ic_dkey_info, &val_epr,
			    &ioc->ic_akey_info, has_cond);

	if (stop_check(ioc, VOS_OF_COND_AKEY_FETCH, iod, &rc, false)) {
		if (rc == 0 && !ioc->ic_read_ts_only) {
			if (has_uncertainty(ioc, &ioc->ic_akey_info))
				goto fetch_value;
			iod_empty_sgl(ioc, ioc->ic_sgl_at);
		}
		VOS_TX_LOG_FAIL(rc, "Fetch akey failed: rc="DF_RC"\n",
				DP_RC(rc));
		goto out;
	}

fetch_value:
	if (ioc->ic_read_ts_only || ioc->ic_check_existence)
		goto out; /* skip value fetch */

	if (iod->iod_type == DAOS_IOD_SINGLE) {
		rc = akey_fetch_single(toh, &val_epr, &iod->iod_size, ioc);
		goto out;
	}

	iod->iod_size = 0;
	shadow = (ioc->ic_shadows == NULL) ? NULL :
					     &ioc->ic_shadows[ioc->ic_sgl_at];
	for (i = 0; i < iod->iod_nr; i++) {
		daos_recx_t	iod_recx;
		daos_recx_t	fetch_recx;
		daos_epoch_t	shadow_ep;
		daos_size_t	rsize = 0;

		if (iod->iod_recxs[i].rx_nr == 0) {
			D_DEBUG(DB_IO,
				"Skip empty read IOD at %d: idx %lu, nr %lu\n",
				i, (unsigned long)iod->iod_recxs[i].rx_idx,
				(unsigned long)iod->iod_recxs[i].rx_nr);
			continue;
		}

		iod_recx = iod->iod_recxs[i];
		while (iod_recx.rx_nr > 0) {
			akey_fetch_recx_get(&iod_recx, shadow, &fetch_recx,
					    &shadow_ep);
			rc = akey_fetch_recx(toh, &val_epr, &fetch_recx,
					     shadow_ep, &rsize, ioc);

			if (vos_dtx_continue_detect(rc))
				continue;

			if (rc != 0) {
				VOS_TX_LOG_FAIL(rc, "Failed to fetch index %d: "
						DF_RC"\n", i, DP_RC(rc));
				goto out;
			}
		}

		if (vos_dtx_hit_inprogress()) {
			D_DEBUG(DB_IO, "inprogress %d: idx %lu, nr %lu rsize "
				DF_U64"\n", i,
				(unsigned long)iod->iod_recxs[i].rx_idx,
				(unsigned long)iod->iod_recxs[i].rx_nr, rsize);
			continue;
		}

		D_DEBUG(DB_IO, "read IOD at %d: idx %lu, nr %lu rsize "
			DF_U64"\n", i, (unsigned long)iod->iod_recxs[i].rx_idx,
			(unsigned long)iod->iod_recxs[i].rx_nr, rsize);

		/*
		 * Empty tree or all holes, DAOS array API relies on zero
		 * iod_size to see if an array cell is empty.
		 */
		if (rsize == 0)
			continue;

		if (iod->iod_size == DAOS_REC_ANY)
			iod->iod_size = rsize;

		if (iod->iod_size != rsize) {
			D_ERROR("Cannot support mixed record size "
				DF_U64"/"DF_U64"\n", iod->iod_size, rsize);
			rc = -DER_INVAL;
			goto out;
		}
	}

	if (vos_dtx_hit_inprogress())
		goto out;

	ioc_trim_tail_holes(ioc);
out:
	if (daos_handle_is_valid(toh))
		key_tree_release(toh, is_array);

	return vos_dtx_hit_inprogress() ? -DER_INPROGRESS : rc;
}

static void
iod_set_cursor(struct vos_io_context *ioc, unsigned int sgl_at)
{
	D_ASSERT(sgl_at < ioc->ic_iod_nr);
	D_ASSERT(ioc->ic_iods != NULL);

	ioc->ic_sgl_at = sgl_at;
	ioc->ic_iov_at = 0;
}

static int
dkey_fetch(struct vos_io_context *ioc, daos_key_t *dkey)
{
	struct vos_object	*obj = ioc->ic_obj;
	struct vos_krec_df	*krec;
	daos_handle_t		 toh = DAOS_HDL_INVAL;
	int			 i, rc;
	bool			 has_cond;

	rc = obj_tree_init(obj);
	if (rc != 0)
		return rc;

	rc = key_tree_prepare(obj, obj->obj_toh, VOS_BTR_DKEY,
			      dkey, 0, DAOS_INTENT_DEFAULT, &krec,
			      &toh, ioc->ic_ts_set);
	if (stop_check(ioc, VOS_COND_FETCH_MASK | VOS_OF_COND_PER_AKEY, NULL,
		       &rc, true)) {
		D_DEBUG(DB_IO, "Stop fetch "DF_UOID": "DF_RC"\n", DP_UOID(obj->obj_id),
			DP_RC(rc));
		if (rc == 0 && !ioc->ic_read_ts_only) {
			for (i = 0; i < ioc->ic_iod_nr; i++)
				iod_empty_sgl(ioc, i);
		} else {
			VOS_TX_LOG_FAIL(rc, "Failed to fetch dkey: "DF_RC"\n",
					DP_RC(rc));
		}
		goto out;
	}

	if (ioc->ic_ts_set != NULL && ioc->ic_ts_set->ts_flags & VOS_OF_COND_DKEY_FETCH)
		has_cond = true;
	else
		has_cond = false;

	rc = key_ilog_check(ioc, krec, &obj->obj_ilog_info, &ioc->ic_epr,
			    &ioc->ic_dkey_info, has_cond);

	if (stop_check(ioc, VOS_COND_FETCH_MASK | VOS_OF_COND_PER_AKEY, NULL,
		       &rc, false)) {
		if (rc == 0 && !ioc->ic_read_ts_only) {
			D_DEBUG(DB_IO, "Stop fetch "DF_UOID": "DF_RC"\n", DP_UOID(obj->obj_id),
				DP_RC(rc));
			if (has_uncertainty(ioc, &ioc->ic_dkey_info)) {
				/** There is a value in the uncertainty range so
				 *  we need to continue the fetch.
				 */
				goto fetch_akey;
			}
			for (i = 0; i < ioc->ic_iod_nr; i++)
				iod_empty_sgl(ioc, i);
		} else {
			VOS_TX_LOG_FAIL(rc, "Fetch dkey failed: rc="DF_RC"\n",
					DP_RC(rc));
		}
		goto out;
	}

fetch_akey:
	for (i = 0; i < ioc->ic_iod_nr; i++) {
		iod_set_cursor(ioc, i);
		rc = akey_fetch(ioc, toh);
		if (vos_dtx_continue_detect(rc))
			continue;

		if (rc != 0)
			break;
	}

	/* Add this check to prevent some new added logic after above for(). */
	if (vos_dtx_hit_inprogress())
		goto out;

out:
	if (daos_handle_is_valid(toh))
		key_tree_release(toh, false);

	return vos_dtx_hit_inprogress() ? -DER_INPROGRESS : rc;
}

uint64_t
vos_get_io_size(daos_handle_t ioh)
{
	return vos_ioh2ioc(ioh)->ic_io_size;
}

int
vos_fetch_end(daos_handle_t ioh, daos_size_t *size, int err)
{
	struct vos_io_context *ioc = vos_ioh2ioc(ioh);

	/* NB: it's OK to use the stale ioc->ic_obj for fetch_end */
	D_ASSERT(!ioc->ic_update);
	if (size != NULL && err == 0)
		*size = ioc->ic_io_size;
	vos_ioc_destroy(ioc, false);
	return err;
}

/** If the object/key doesn't exist, we should augment the set with any missing
 *  entries
 */
static void
vos_fetch_add_missing(struct vos_ts_set *ts_set, daos_key_t *dkey, int iod_nr,
		      daos_iod_t *iods)
{
	struct vos_akey_data	ad;

	ad.ad_is_iod = true;
	ad.ad_iods = iods;

	vos_ts_add_missing(ts_set, dkey, iod_nr, &ad);
}

int
vos_fetch_begin(daos_handle_t coh, daos_unit_oid_t oid, daos_epoch_t epoch,
		daos_key_t *dkey, unsigned int iod_nr,
		daos_iod_t *iods, uint32_t vos_flags,
		struct daos_recx_ep_list *shadows, daos_handle_t *ioh,
		struct dtx_handle *dth)
{
	struct vos_io_context	*ioc;
	int			 i, rc;

	D_DEBUG(DB_TRACE, "Fetch "DF_UOID", desc_nr %d, epoch "DF_X64"\n",
		DP_UOID(oid), iod_nr, epoch);

	rc = vos_ioc_create(coh, oid, true, epoch, iod_nr, iods,
			    NULL, vos_flags, shadows, 0, dth, &ioc);
	if (rc != 0)
		return rc;

	vos_dth_set(dth);

	rc = vos_ts_set_add(ioc->ic_ts_set, ioc->ic_cont->vc_ts_idx, NULL, 0);
	D_ASSERT(rc == 0);

	rc = vos_obj_hold(vos_obj_cache_current(), ioc->ic_cont, oid,
			  &ioc->ic_epr, ioc->ic_bound, VOS_OBJ_VISIBLE,
			  DAOS_INTENT_DEFAULT, &ioc->ic_obj, ioc->ic_ts_set);
	if (stop_check(ioc, VOS_COND_FETCH_MASK | VOS_OF_COND_PER_AKEY, NULL,
		       &rc, false)) {
		if (rc == 0) {
			if (ioc->ic_read_ts_only)
				goto set_ioc;
			if (ioc->ic_obj != NULL &&
			    has_uncertainty(ioc, &ioc->ic_obj->obj_ilog_info))
				goto fetch_dkey;
			for (i = 0; i < iod_nr; i++)
				iod_empty_sgl(ioc, i);
			goto set_ioc;
		}
		goto out;
	}
fetch_dkey:
	if (dkey == NULL || dkey->iov_len == 0) {
		if (ioc->ic_read_ts_only)
			goto set_ioc;
		D_GOTO(out, rc = -DER_INVAL);
	}

	rc = dkey_fetch(ioc, dkey);
	if (rc != 0)
		goto out;
set_ioc:
	*ioh = vos_ioc2ioh(ioc);
out:
	vos_dth_set(NULL);

	if (rc == -DER_NONEXIST || rc == -DER_INPROGRESS ||
	    (rc == 0 && ioc->ic_read_ts_only)) {
		if (vos_ts_wcheck(ioc->ic_ts_set, ioc->ic_epr.epr_hi,
				  ioc->ic_bound))
			rc = -DER_TX_RESTART;
	}

	if (rc == -DER_NONEXIST || rc == 0) {
		vos_fetch_add_missing(ioc->ic_ts_set, dkey, iod_nr, iods);
		vos_ts_set_update(ioc->ic_ts_set, ioc->ic_epr.epr_hi);
	}

	if (rc != 0) {
		daos_recx_ep_list_free(ioc->ic_recx_lists, ioc->ic_iod_nr);
		ioc->ic_recx_lists = NULL;
		return vos_fetch_end(vos_ioc2ioh(ioc), NULL, rc);
	}
	return 0;
}

static umem_off_t
iod_update_umoff(struct vos_io_context *ioc)
{
	umem_off_t umoff;

	D_ASSERTF(ioc->ic_umoffs_at < ioc->ic_umoffs_cnt,
		  "Invalid ioc_reserve at/cnt: %u/%u\n",
		  ioc->ic_umoffs_at, ioc->ic_umoffs_cnt);

	umoff = ioc->ic_umoffs[ioc->ic_umoffs_at];
	ioc->ic_umoffs_at++;

	return umoff;
}

static struct bio_iov *
iod_update_biov(struct vos_io_context *ioc)
{
	struct bio_sglist *bsgl;
	struct bio_iov *biov;

	bsgl = bio_iod_sgl(ioc->ic_biod, ioc->ic_sgl_at);
	D_ASSERT(bsgl->bs_nr_out != 0);
	D_ASSERT(bsgl->bs_nr_out > ioc->ic_iov_at);

	biov = &bsgl->bs_iovs[ioc->ic_iov_at];
	ioc->ic_iov_at++;

	return biov;
}

static int
akey_update_single(daos_handle_t toh, uint32_t pm_ver, daos_size_t rsize,
		   daos_size_t gsize, struct vos_io_context *ioc,
		   uint16_t minor_epc)
{
	struct vos_svt_key	 key;
	struct vos_rec_bundle	 rbund;
	struct dcs_csum_info	 csum;
	d_iov_t			 kiov, riov;
	struct bio_iov		*biov;
	struct dcs_csum_info	*value_csum;
	umem_off_t		 umoff;
	daos_epoch_t		 epoch = ioc->ic_epr.epr_hi;
	int			 rc;

	ci_set_null(&csum);
	d_iov_set(&kiov, &key, sizeof(key));
	key.sk_epoch		= epoch;
	key.sk_minor_epc	= minor_epc;

	umoff = iod_update_umoff(ioc);
	D_ASSERT(!UMOFF_IS_NULL(umoff));

	D_ASSERT(ioc->ic_iov_at == 0);
	biov = iod_update_biov(ioc);

	tree_rec_bundle2iov(&rbund, &riov);

	value_csum = vos_csum_at(ioc->ic_iod_csums, ioc->ic_sgl_at);

	if (value_csum != NULL)
		rbund.rb_csum	= value_csum;
	else
		rbund.rb_csum	= &csum;

	rbund.rb_biov		= biov;
	rbund.rb_rsize		= rsize;
	rbund.rb_gsize		= gsize;
	rbund.rb_off		= umoff;
	rbund.rb_ver		= pm_ver;

	rc = dbtree_update(toh, &kiov, &riov);
	if (rc != 0)
		D_ERROR("Failed to update subtree: "DF_RC"\n", DP_RC(rc));

	ioc->ic_io_size += rsize;

	return rc;
}

/**
 * Update a record extent.
 * See comment of vos_recx_fetch for explanation of @off_p.
 */
static int
akey_update_recx(daos_handle_t toh, uint32_t pm_ver, daos_recx_t *recx,
		 struct dcs_csum_info *csum, daos_size_t rsize,
		 struct vos_io_context *ioc, uint16_t minor_epc)
{
	struct evt_entry_in	 ent;
	struct bio_iov		*biov;
	daos_epoch_t		 epoch = ioc->ic_epr.epr_hi;
	int rc;

	D_ASSERT(recx->rx_nr > 0);
	memset(&ent, 0, sizeof(ent));
	ent.ei_bound = ioc->ic_bound;
	ent.ei_rect.rc_epc = epoch;
	ent.ei_rect.rc_ex.ex_lo = recx->rx_idx;
	ent.ei_rect.rc_ex.ex_hi = recx->rx_idx + recx->rx_nr - 1;
	ent.ei_rect.rc_minor_epc = minor_epc;
	ent.ei_ver = pm_ver;
	ent.ei_inob = rsize;

	if (csum != NULL)
		ent.ei_csum = *csum;
	ioc->ic_io_size += recx->rx_nr * rsize;
	biov = iod_update_biov(ioc);
	ent.ei_addr = biov->bi_addr;
	/* Don't make this flag persistent */
	BIO_ADDR_CLEAR_DEDUP(&ent.ei_addr);

	if (ioc->ic_remove)
		return evt_remove_all(toh, &ent.ei_rect.rc_ex, &ioc->ic_epr);

	rc = evt_insert(toh, &ent, NULL);

	if (ioc->ic_dedup && !rc && (rsize * recx->rx_nr) >= ioc->ic_dedup_th) {
		daos_size_t csum_len = recx_csum_len(recx, csum, rsize);

		vos_dedup_update(vos_cont2pool(ioc->ic_cont), csum, csum_len,
				 biov, &ioc->ic_dedup_entries);
	}
	return rc;
}

static int
vos_evt_mark_agg(struct umem_instance *umm, struct evt_root *root, daos_epoch_t epoch)
{
	uint64_t	feats;

	feats = evt_feats_get(root);

	vos_feats_agg_time_update(epoch, &feats);

	return evt_feats_set(root, umm, feats);
}

static int
vos_btr_mark_agg(struct umem_instance *umm, struct btr_root *root, daos_epoch_t epoch)
{
	uint64_t	feats;

	feats = dbtree_feats_get(root);

	vos_feats_agg_time_update(epoch, &feats);

	return dbtree_feats_set(root, umm, feats);
}

int
vos_key_mark_agg(struct vos_container *cont, struct vos_krec_df *krec, daos_epoch_t epoch)
{
	struct umem_instance	*umm;

	if ((cont->vc_pool->vp_feats & VOS_POOL_FEAT_AGG_OPT) == 0)
		return 0;

	umm = vos_cont2umm(cont);
	if (krec->kr_bmap & KREC_BF_BTR)
		return vos_btr_mark_agg(umm, &krec->kr_btr, epoch);

	return vos_evt_mark_agg(umm, &krec->kr_evt, epoch);
}

int
vos_mark_agg(struct vos_container *cont, struct btr_root *dkey_root, struct btr_root *obj_root,
	     daos_epoch_t epoch)
{
	struct umem_instance	*umm;
	int			 rc;

	if ((cont->vc_pool->vp_feats & VOS_POOL_FEAT_AGG_OPT) == 0)
		return 0;

	umm = vos_cont2umm(cont);
	rc = vos_btr_mark_agg(umm, dkey_root, epoch);
	if (rc == 0)
		rc = vos_btr_mark_agg(umm, obj_root, epoch);

	return rc;
}

static int
vos_ioc_mark_agg(struct vos_io_context *ioc)
{
	if (!ioc->ic_agg_needed)
		return 0;

	return vos_mark_agg(ioc->ic_cont, &ioc->ic_obj->obj_df->vo_tree,
			    &ioc->ic_cont->vc_cont_df->cd_obj_root, ioc->ic_epr.epr_hi);
}

static int
akey_update(struct vos_io_context *ioc, uint32_t pm_ver, daos_handle_t ak_toh,
	    uint16_t minor_epc)
{
	struct vos_object	*obj = ioc->ic_obj;
	struct vos_krec_df	*krec = NULL;
	daos_iod_t		*iod = &ioc->ic_iods[ioc->ic_sgl_at];
	struct dcs_csum_info	*iod_csums = vos_csum_at(ioc->ic_iod_csums, ioc->ic_sgl_at);
	struct dcs_csum_info	*recx_csum;
	uint32_t		 update_cond = 0;
	bool			 is_array = (iod->iod_type == DAOS_IOD_ARRAY);
	int			 flags = SUBTR_CREATE;
	daos_handle_t		 toh = DAOS_HDL_INVAL;
	int			 i;
	int			 rc = 0;

	D_DEBUG(DB_TRACE, "akey "DF_KEY" update %s value eph "DF_X64"\n",
		DP_KEY(&iod->iod_name), is_array ? "array" : "single",
		ioc->ic_epr.epr_hi);

	if (is_array) {
		if (iod->iod_nr == 0 || iod->iod_recxs == NULL) {
			D_DEBUG(DB_TRACE, "akey "DF_KEY" update array bypassed - NULL iod_recxs.\n",
				DP_KEY(&iod->iod_name));
			return rc;
		}
		flags |= SUBTR_EVT;
	}

	rc = key_tree_prepare(obj, ak_toh, VOS_BTR_AKEY,
			      &iod->iod_name, flags, DAOS_INTENT_UPDATE,
			      &krec, &toh, ioc->ic_ts_set);
	if (rc < 0) {
		D_ERROR("akey "DF_KEY" update, key_tree_prepare failed, "DF_RC"\n",
			DP_KEY(&iod->iod_name), DP_RC(rc));
		return rc;
	}

	if (rc == 1) {
		rc = 0;
		ioc->ic_agg_needed = 1;
	}

	if (ioc->ic_ts_set) {
		uint64_t akey_flags;

		if (ioc->ic_ts_set->ts_flags & VOS_OF_COND_PER_AKEY)
			akey_flags = iod->iod_flags;
		else
			akey_flags = ioc->ic_ts_set->ts_flags;

		switch (akey_flags) {
		case VOS_OF_COND_AKEY_UPDATE:
			update_cond = VOS_ILOG_COND_UPDATE;
			break;
		case VOS_OF_COND_AKEY_INSERT:
			update_cond = VOS_ILOG_COND_INSERT;
			break;
		default:
			break;
		}
	}

	rc = vos_ilog_update(ioc->ic_cont, &krec->kr_ilog, &ioc->ic_epr,
			     ioc->ic_bound, &ioc->ic_dkey_info,
			     &ioc->ic_akey_info, update_cond, ioc->ic_ts_set);
	if (update_cond == VOS_ILOG_COND_UPDATE && rc == -DER_NONEXIST) {
		D_DEBUG(DB_IO, "Conditional update on non-existent akey\n");
		goto out;
	}
	if (update_cond == VOS_ILOG_COND_INSERT && rc == -DER_EXIST) {
		D_DEBUG(DB_IO, "Conditional insert on existent akey\n");
		goto out;
	}

	if (rc != 0) {
		VOS_TX_LOG_FAIL(rc, "Failed to update akey ilog: "DF_RC"\n",
				DP_RC(rc));
		goto out;
	}

	if (iod->iod_type == DAOS_IOD_SINGLE) {
		uint64_t	gsize = iod->iod_size;

		/* See obj_singv_ec_rw_filter. */
		if (ioc->ic_ec && iod->iod_recxs != NULL)
			gsize = (uintptr_t)iod->iod_recxs;

		rc = akey_update_single(toh, pm_ver, iod->iod_size, gsize, ioc,
					minor_epc);
		if (rc)
			D_ERROR("akey "DF_KEY" update, akey_update_single failed, "DF_RC"\n",
				DP_KEY(&iod->iod_name), DP_RC(rc));
		goto out;
	} /* else: array */

	for (i = 0; i < iod->iod_nr; i++) {
		umem_off_t	umoff = iod_update_umoff(ioc);

		if (iod->iod_recxs[i].rx_nr == 0) {
			D_ASSERT(UMOFF_IS_NULL(umoff));
			D_DEBUG(DB_IO,
				"Skip empty write IOD at %d: idx %lu, nr %lu\n",
				i, (unsigned long)iod->iod_recxs[i].rx_idx,
				(unsigned long)iod->iod_recxs[i].rx_nr);
			continue;
		}

		recx_csum = recx_csum_at(iod_csums, i, iod);
		rc = akey_update_recx(toh, pm_ver, &iod->iod_recxs[i],
				      recx_csum, iod->iod_size, ioc,
				      minor_epc);
		if (rc == 1) {
			ioc->ic_agg_needed = 1;
			rc = 0;
		}
		if (rc != 0) {
			VOS_TX_LOG_FAIL(rc, "akey "DF_KEY" update, akey_update_recx failed, "
					DF_RC"\n", DP_KEY(&iod->iod_name), DP_RC(rc));
			goto out;
		}
	}

out:
	if (daos_handle_is_valid(toh))
		key_tree_release(toh, is_array);

	if (rc == 0 && ioc->ic_agg_needed)
		rc = vos_key_mark_agg(ioc->ic_cont, krec, ioc->ic_epr.epr_hi);

	return rc;
}

static int
dkey_update(struct vos_io_context *ioc, uint32_t pm_ver, daos_key_t *dkey,
	    uint16_t minor_epc)
{
	struct vos_object	*obj = ioc->ic_obj;
	daos_handle_t		 ak_toh;
	struct vos_krec_df	*krec;
	uint32_t		 update_cond = 0;
	bool			 subtr_created = false;
	int			 i, rc;

	rc = obj_tree_init(obj);
	if (rc != 0)
		return rc;

	rc = key_tree_prepare(obj, obj->obj_toh, VOS_BTR_DKEY, dkey,
			      SUBTR_CREATE, DAOS_INTENT_UPDATE, &krec, &ak_toh,
			      ioc->ic_ts_set);
	if (rc != 0) {
		D_ERROR("Error preparing dkey tree: rc="DF_RC"\n", DP_RC(rc));
		goto out;
	}
	subtr_created = true;

	if (ioc->ic_ts_set) {
		if (ioc->ic_ts_set->ts_flags & VOS_COND_UPDATE_OP_MASK)
			update_cond = VOS_ILOG_COND_UPDATE;
		else if (ioc->ic_ts_set->ts_flags & VOS_OF_COND_DKEY_INSERT)
			update_cond = VOS_ILOG_COND_INSERT;
	}

	rc = vos_ilog_update(ioc->ic_cont, &krec->kr_ilog, &ioc->ic_epr,
			     ioc->ic_bound, &obj->obj_ilog_info,
			     &ioc->ic_dkey_info, update_cond, ioc->ic_ts_set);
	if (update_cond == VOS_ILOG_COND_UPDATE && rc == -DER_NONEXIST) {
		D_DEBUG(DB_IO, "Conditional update on non-existent akey\n");
		goto out;
	}
	if (update_cond == VOS_ILOG_COND_INSERT && rc == -DER_EXIST) {
		D_DEBUG(DB_IO, "Conditional insert on existent akey\n");
		goto out;
	}
	if (rc != 0) {
		VOS_TX_LOG_FAIL(rc, "Failed to update dkey ilog: "DF_RC"\n",
				DP_RC(rc));
		goto out;
	}

	for (i = 0; i < ioc->ic_iod_nr; i++) {
		iod_set_cursor(ioc, i);

		rc = akey_update(ioc, pm_ver, ak_toh, minor_epc);
		if (rc != 0)
			goto out;
	}

out:
	if (!subtr_created)
		return rc;

	if (rc != 0)
		goto release;

release:
	key_tree_release(ak_toh, false);

	if (rc == 0 && ioc->ic_agg_needed)
		rc = vos_key_mark_agg(ioc->ic_cont, krec, ioc->ic_epr.epr_hi);

	return rc;
}

daos_size_t
vos_recx2irec_size(daos_size_t rsize, struct dcs_csum_info *csum)
{
	struct vos_rec_bundle	rbund;

	rbund.rb_csum	= csum;
	rbund.rb_rsize	= rsize;

	return vos_irec_size(&rbund);
}

umem_off_t
vos_reserve_scm(struct vos_container *cont, struct umem_rsrvd_act *rsrvd_scm,
		daos_size_t size)
{
	umem_off_t	umoff;

	D_ASSERT(size > 0);

	if (vos_cont2umm(cont)->umm_ops->mo_reserve != NULL) {
		umoff = umem_reserve(vos_cont2umm(cont), rsrvd_scm, size);
	} else {
		umoff = umem_alloc(vos_cont2umm(cont), size);
	}

	return umoff;
}

int
vos_reserve_blocks(struct vos_container *cont, d_list_t *rsrvd_nvme,
		   daos_size_t size, enum vos_io_stream ios, uint64_t *off)
{
	struct vea_space_info	*vsi;
	struct vea_hint_context	*hint_ctxt;
	struct vea_resrvd_ext	*ext;
	uint32_t		 blk_cnt;
	int			 rc;

	vsi = vos_cont2pool(cont)->vp_vea_info;
	D_ASSERT(vsi);

	hint_ctxt = cont->vc_hint_ctxt[ios];
	D_ASSERT(hint_ctxt);

	blk_cnt = vos_byte2blkcnt(size);

	rc = vea_reserve(vsi, blk_cnt, hint_ctxt, rsrvd_nvme);
	if (rc)
		return rc;

	ext = d_list_entry(rsrvd_nvme->prev, struct vea_resrvd_ext, vre_link);
	D_ASSERTF(ext->vre_blk_cnt == blk_cnt, "%u != %u\n",
		  ext->vre_blk_cnt, blk_cnt);
	D_ASSERT(ext->vre_blk_off != 0);

	*off = ext->vre_blk_off << VOS_BLK_SHIFT;
	return 0;
}

static int
reserve_space(struct vos_io_context *ioc, uint16_t media, daos_size_t size,
	      uint64_t *off)
{
	uint64_t	now;
	int		rc;

	if (media == DAOS_MEDIA_SCM) {
		umem_off_t	umoff;

		umoff = vos_reserve_scm(ioc->ic_cont, ioc->ic_rsrvd_scm, size);
		if (!UMOFF_IS_NULL(umoff)) {
			ioc->ic_umoffs[ioc->ic_umoffs_cnt] = umoff;
			ioc->ic_umoffs_cnt++;
			*off = umoff;
			return 0;
		}

		now = daos_gettime_coarse();
		if (now - ioc->ic_cont->vc_io_nospc_ts > VOS_NOSPC_ERROR_INTVL) {
			D_ERROR("Reserve "DF_U64" from SCM failed\n", size);
			umempobj_log_fraginfo(vos_cont2pool(ioc->ic_cont)->vp_umm.umm_pool);
			ioc->ic_cont->vc_io_nospc_ts = now;
		}
		return -DER_NOSPACE;
	}

	D_ASSERT(media == DAOS_MEDIA_NVME);
	rc = vos_reserve_blocks(ioc->ic_cont, &ioc->ic_blk_exts, size, VOS_IOS_GENERIC, off);
	if (rc == -DER_NOSPACE) {
		now = daos_gettime_coarse();
		if (now - ioc->ic_cont->vc_io_nospc_ts > VOS_NOSPC_ERROR_INTVL) {
			D_ERROR("Reserve "DF_U64" from NVMe failed. "DF_RC"\n", size, DP_RC(rc));
			ioc->ic_cont->vc_io_nospc_ts = now;
		}
	} else if (rc) {
		D_ERROR("Reserve "DF_U64" from NVMe failed. "DF_RC"\n", size, DP_RC(rc));
	}
	return rc;
}

static int
iod_reserve(struct vos_io_context *ioc, struct bio_iov *biov)
{
	struct bio_sglist *bsgl;

	bsgl = bio_iod_sgl(ioc->ic_biod, ioc->ic_sgl_at);
	D_ASSERT(bsgl->bs_nr != 0);
	D_ASSERT(bsgl->bs_nr > bsgl->bs_nr_out);
	D_ASSERT(bsgl->bs_nr > ioc->ic_iov_at);

	bsgl->bs_iovs[ioc->ic_iov_at] = *biov;
	ioc->ic_iov_at++;
	bsgl->bs_nr_out++;

	D_DEBUG(DB_TRACE, "media %d offset "DF_X64" size %zd\n",
		biov->bi_addr.ba_type, biov->bi_addr.ba_off,
		bio_iov2len(biov));
	return 0;
}

/* Reserve single value record on specified media */
static int
vos_reserve_single(struct vos_io_context *ioc, uint16_t media,
		   daos_size_t size)
{
	struct vos_irec_df	*irec;
	daos_size_t		 scm_size;
	umem_off_t		 umoff;
	struct bio_iov		 biov;
	uint64_t		 off = 0;
	int			 rc;
	struct dcs_csum_info	*value_csum = vos_csum_at(ioc->ic_iod_csums, ioc->ic_sgl_at);

	/*
	 * TODO:
	 * To eliminate internal fragmentaion, misaligned record (record size
	 * isn't aligned with 4K) on NVMe could be split into two parts, large
	 * aligned part will be stored on NVMe and being referenced by
	 * vos_irec_df->ir_ex_addr, small unaligned part will be stored on SCM
	 * along with vos_irec_df, being referenced by vos_irec_df->ir_body.
	 */
	scm_size = (media == DAOS_MEDIA_SCM) ?
		vos_recx2irec_size(size, value_csum) :
		vos_recx2irec_size(0, value_csum);

	rc = reserve_space(ioc, DAOS_MEDIA_SCM, scm_size, &off);
	if (rc) {
		D_ERROR("Reserve SCM for SV failed. "DF_RC"\n", DP_RC(rc));
		return rc;
	}

	D_ASSERT(ioc->ic_umoffs_cnt > 0);
	umoff = ioc->ic_umoffs[ioc->ic_umoffs_cnt - 1];
	irec = (struct vos_irec_df *)umem_off2ptr(vos_ioc2umm(ioc), umoff);
	vos_irec_init_csum(irec, value_csum);

	memset(&biov, 0, sizeof(biov));
	if (size == 0) { /* punch */
		bio_addr_set_hole(&biov.bi_addr, 1);
		goto done;
	}

	if (media == DAOS_MEDIA_SCM) {
		char *payload_addr;

		/* Get the record payload offset */
		payload_addr = vos_irec2data(irec);
		D_ASSERT(payload_addr >= (char *)irec);
		off = umoff + (payload_addr - (char *)irec);
	} else {
		rc = reserve_space(ioc, DAOS_MEDIA_NVME, size, &off);
		if (rc) {
			D_ERROR("Reserve NVMe for SV failed. "DF_RC"\n",
				DP_RC(rc));
			return rc;
		}
	}
done:
	bio_addr_set(&biov.bi_addr, media, off);
	bio_iov_set_len(&biov, size);
	rc = iod_reserve(ioc, &biov);

	return rc;
}

static int
vos_reserve_recx(struct vos_io_context *ioc, uint16_t media, daos_size_t size,
		 struct dcs_csum_info *csum, daos_size_t csum_len)
{
	struct bio_iov	biov;
	uint64_t	off = 0;
	int		rc;

	memset(&biov, 0, sizeof(biov));
	/* recx punch */
	if (size == 0 || media != DAOS_MEDIA_SCM) {
		ioc->ic_umoffs[ioc->ic_umoffs_cnt] = UMOFF_NULL;
		ioc->ic_umoffs_cnt++;
		if (size == 0) {
			bio_addr_set_hole(&biov.bi_addr, 1);
			goto done;
		}
	}

	if (ioc->ic_dedup && size >= ioc->ic_dedup_th &&
	    vos_dedup_lookup(vos_cont2pool(ioc->ic_cont), csum, csum_len,
			     &biov)) {
		if (biov.bi_data_len == size) {
			D_ASSERT(biov.bi_addr.ba_off != 0);
			ioc->ic_umoffs[ioc->ic_umoffs_cnt] =
							biov.bi_addr.ba_off;
			ioc->ic_umoffs_cnt++;
			return iod_reserve(ioc, &biov);
		}
		memset(&biov, 0, sizeof(biov));
	}

	/*
	 * TODO:
	 * To eliminate internal fragmentaion, misaligned recx (total recx size
	 * isn't aligned with 4K) on NVMe could be split into two evtree rects,
	 * larger rect will be stored on NVMe and small reminder on SCM.
	 */
	rc = reserve_space(ioc, media, size, &off);
	if (rc) {
		D_ERROR("Reserve recx failed. "DF_RC"\n", DP_RC(rc));
		return rc;
	}
done:
	bio_addr_set(&biov.bi_addr, media, off);
	bio_iov_set_len(&biov, size);
	rc = iod_reserve(ioc, &biov);

	return rc;
}

static int
akey_update_begin(struct vos_io_context *ioc)
{
	struct dcs_csum_info	*iod_csums = vos_csum_at(ioc->ic_iod_csums, ioc->ic_sgl_at);
	struct dcs_csum_info	*recx_csum;
	daos_iod_t *iod = &ioc->ic_iods[ioc->ic_sgl_at];
	int i, rc;

	if (iod->iod_type == DAOS_IOD_SINGLE && iod->iod_nr != 1) {
		D_ERROR("Invalid sv iod_nr=%d\n", iod->iod_nr);
		return -DER_IO_INVAL;
	}

	for (i = 0; i < iod->iod_nr; i++) {
		daos_size_t size;
		uint16_t media;

		size = (iod->iod_type == DAOS_IOD_SINGLE) ? iod->iod_size :
				iod->iod_recxs[i].rx_nr * iod->iod_size;

		media = vos_policy_media_select(vos_cont2pool(ioc->ic_cont),
					 iod->iod_type, size, VOS_IOS_GENERIC);

		if (iod->iod_type == DAOS_IOD_SINGLE) {
			rc = vos_reserve_single(ioc, media, size);
		} else {
			daos_size_t csum_len;

			recx_csum = recx_csum_at(iod_csums, i, iod);
			csum_len = recx_csum_len(&iod->iod_recxs[i], recx_csum,
						 iod->iod_size);
			rc = vos_reserve_recx(ioc, media, size, recx_csum,
					      csum_len);
		}
		if (rc)
			return rc;
	}
	return 0;
}

static int
dkey_update_begin(struct vos_io_context *ioc)
{
	int i, rc = 0;

	for (i = 0; i < ioc->ic_iod_nr; i++) {
		iod_set_cursor(ioc, i);
		rc = akey_update_begin(ioc);
		if (rc != 0)
			break;
	}

	return rc;
}

int
vos_publish_scm(struct vos_container *cont, struct umem_rsrvd_act *rsrvd_scm,
		bool publish)
{
	int	rc = 0;

	if (publish)
		rc = umem_tx_publish(vos_cont2umm(cont), rsrvd_scm);
	else
		umem_cancel(vos_cont2umm(cont), rsrvd_scm);

	return rc;
}

/* Publish or cancel the NVMe block reservations */
int
vos_publish_blocks(struct vos_container *cont, d_list_t *blk_list, bool publish,
		   enum vos_io_stream ios)
{
	struct vea_space_info	*vsi;
	struct vea_hint_context	*hint_ctxt;
	int			 rc;

	if (d_list_empty(blk_list))
		return 0;

	vsi = cont->vc_pool->vp_vea_info;
	D_ASSERT(vsi);
	hint_ctxt = cont->vc_hint_ctxt[ios];
	D_ASSERT(hint_ctxt);

	rc = publish ? vea_tx_publish(vsi, hint_ctxt, blk_list) :
		       vea_cancel(vsi, hint_ctxt, blk_list);
	if (rc)
		D_ERROR("Error on %s NVMe reservations. "DF_RC"\n",
			publish ? "publish" : "cancel", DP_RC(rc));

	return rc;
}

static void
update_cancel(struct vos_io_context *ioc)
{
	/* Cancel SCM reservations or free persistent allocations */
	if (vos_cont2umm(ioc->ic_cont)->umm_ops->mo_reserve != NULL)
		return;

	if (ioc->ic_umoffs_cnt != 0) {
		struct umem_instance *umem = vos_ioc2umm(ioc);
		int i;

		D_ASSERT(umem->umm_id == UMEM_CLASS_VMEM);

		for (i = 0; i < ioc->ic_umoffs_cnt; i++) {
			if (!UMOFF_IS_NULL(ioc->ic_umoffs[i]))
				/* Ignore umem_free failure. */
				umem_free(umem, ioc->ic_umoffs[i]);
		}
	}

	/* Abort dedup entries */
	vos_dedup_process(vos_cont2pool(ioc->ic_cont), &ioc->ic_dedup_entries,
			  true /* abort */);
}

int
vos_update_end(daos_handle_t ioh, uint32_t pm_ver, daos_key_t *dkey, int err,
	       daos_size_t *size, struct dtx_handle *dth)
{
	struct vos_dtx_act_ent	**daes = NULL;
	struct vos_dtx_cmt_ent	**dces = NULL;
	struct vos_io_context	*ioc = vos_ioh2ioc(ioh);
	struct umem_instance	*umem;
	bool			 tx_started = false;

	D_ASSERT(ioc->ic_update);
	vos_dedup_verify_fini(ioh);

	umem = vos_ioc2umm(ioc);

	if (err != 0)
		goto abort;

	err = vos_ts_set_add(ioc->ic_ts_set, ioc->ic_cont->vc_ts_idx, NULL, 0);
	D_ASSERT(err == 0);

	err = vos_tx_begin(dth, umem);
	if (err != 0)
		goto abort;

	tx_started = true;

	/* Commit the CoS DTXs via the IO PMDK transaction. */
	if (dtx_is_valid_handle(dth) && dth->dth_dti_cos_count > 0 &&
	    !dth->dth_cos_done) {
		D_ALLOC_ARRAY(daes, dth->dth_dti_cos_count);
		if (daes == NULL)
			D_GOTO(abort, err = -DER_NOMEM);

		D_ALLOC_ARRAY(dces, dth->dth_dti_cos_count);
		if (dces == NULL)
			D_GOTO(abort, err = -DER_NOMEM);

		err = vos_dtx_commit_internal(ioc->ic_cont, dth->dth_dti_cos,
					      dth->dth_dti_cos_count, 0, NULL, daes, dces);
		if (err <= 0)
			D_FREE(daes);
	}

	err = vos_obj_hold(vos_obj_cache_current(), ioc->ic_cont, ioc->ic_oid,
			   &ioc->ic_epr, ioc->ic_bound,
			   VOS_OBJ_CREATE | VOS_OBJ_VISIBLE, DAOS_INTENT_UPDATE,
			   &ioc->ic_obj, ioc->ic_ts_set);
	if (err != 0)
		goto abort;

	/* Update tree index */
	err = dkey_update(ioc, pm_ver, dkey, dtx_is_valid_handle(dth) ?
			  dth->dth_op_seq : VOS_SUB_OP_MAX);
	if (err) {
		VOS_TX_LOG_FAIL(err, "Failed to update tree index: "DF_RC"\n",
				DP_RC(err));
		goto abort;
	}

	/** Now that we are past the existence checks, ensure there isn't a
	 * read conflict
	 */
	if (vos_ts_set_check_conflict(ioc->ic_ts_set, ioc->ic_epr.epr_hi)) {
		err = -DER_TX_RESTART;
		goto abort;
	}

abort:
	if (err == -DER_NONEXIST || err == -DER_EXIST ||
	    err == -DER_INPROGRESS) {
		if (vos_ts_wcheck(ioc->ic_ts_set, ioc->ic_epr.epr_hi,
				  ioc->ic_bound)) {
			err = -DER_TX_RESTART;
		}
	}

	if (err == 0 && ioc->ic_epr.epr_hi > ioc->ic_obj->obj_df->vo_max_write) {
		err = umem_tx_xadd_ptr(umem, &ioc->ic_obj->obj_df->vo_max_write,
				       sizeof(ioc->ic_obj->obj_df->vo_max_write),
				       UMEM_XADD_NO_SNAPSHOT);
		if (err == 0)
			ioc->ic_obj->obj_df->vo_max_write = ioc->ic_epr.epr_hi;
	}

	if (err == 0)
		err = vos_ioc_mark_agg(ioc);

<<<<<<< HEAD
	err = vos_tx_end(ioc->ic_cont, dth, &ioc->ic_rsrvd_scm,
			 &ioc->ic_blk_exts, tx_started, ioc->ic_biod, err);
	if (err == 0) {
=======
	if (err == 0)
>>>>>>> 322d0186
		vos_ts_set_upgrade(ioc->ic_ts_set);

	if (err == -DER_NONEXIST || err == -DER_EXIST || err == 0)
		vos_ts_set_update(ioc->ic_ts_set, ioc->ic_epr.epr_hi);

	if (err == 0)
		vos_ts_set_wupdate(ioc->ic_ts_set, ioc->ic_epr.epr_hi);

	err = vos_tx_end(ioc->ic_cont, dth, &ioc->ic_rsrvd_scm,
			 &ioc->ic_blk_exts, tx_started, err);
	if (err == 0)
		vos_dedup_process(vos_cont2pool(ioc->ic_cont), &ioc->ic_dedup_entries, false);

	if (dtx_is_valid_handle(dth)) {
		if (err == 0)
			dth->dth_cos_done = 1;
		else
			dth->dth_cos_done = 0;

		if (daes != NULL)
			vos_dtx_post_handle(ioc->ic_cont, daes, dces, dth->dth_dti_cos_count,
					    false, err != 0);
	}


	if (err != 0)
		update_cancel(ioc);

	vos_space_unhold(vos_cont2pool(ioc->ic_cont), &ioc->ic_space_held[0]);

	if (size != NULL && err == 0)
		*size = ioc->ic_io_size;
	D_FREE(daes);
	D_FREE(dces);
	vos_ioc_destroy(ioc, err != 0);

	return err;
}

static int
vos_check_akeys(int iod_nr, daos_iod_t *iods)
{
	int	i, j;

	if (iod_nr == 0)
		return 0;

	for (i = 0; i < iod_nr - 1; i++) {
		for (j = i + 1; j < iod_nr; j++) {
			if (iods[i].iod_name.iov_len !=
			    iods[j].iod_name.iov_len)
				continue;

			if (iods[i].iod_name.iov_buf ==
			    iods[j].iod_name.iov_buf)
				return -DER_NO_PERM;

			if (iods[i].iod_name.iov_buf == NULL ||
			    iods[j].iod_name.iov_buf == NULL)
				continue;

			if (memcmp(iods[i].iod_name.iov_buf,
				   iods[j].iod_name.iov_buf,
				   iods[i].iod_name.iov_len) == 0)
				return -DER_NO_PERM;
		}
	}

	return 0;
}

void
vos_update_renew_epoch(daos_handle_t ioh, struct dtx_handle *dth)
{
	struct vos_io_context	*ioc = vos_ioh2ioc(ioh);

	D_ASSERT(dtx_is_valid_handle(dth));

	ioc->ic_epr.epr_hi = dth->dth_epoch;
	ioc->ic_bound = MAX(dth->dth_epoch_bound, ioc->ic_epr.epr_hi);
}

int
vos_update_begin(daos_handle_t coh, daos_unit_oid_t oid, daos_epoch_t epoch,
		 uint64_t flags, daos_key_t *dkey, unsigned int iod_nr,
		 daos_iod_t *iods, struct dcs_iod_csums *iods_csums,
		 uint32_t dedup_th, daos_handle_t *ioh, struct dtx_handle *dth)
{
	struct vos_io_context	*ioc;
	int			 rc;

	if (oid.id_shard % 3 == 1 && DAOS_FAIL_CHECK(DAOS_DTX_FAIL_IO))
		return -DER_IO;

	if (dtx_is_valid_handle(dth))
		epoch = dth->dth_epoch;

	D_DEBUG(DB_TRACE, "Prepare IOC for "DF_UOID", iod_nr %d, epc "
		DF_X64", flags="DF_X64"\n", DP_UOID(oid), iod_nr, epoch, flags);

	rc = vos_check_akeys(iod_nr, iods);
	if (rc != 0) {
		D_ERROR("Detected duplicate akeys, operation not allowed\n");
		return rc;
	}

	rc = vos_ioc_create(coh, oid, false, epoch, iod_nr, iods, iods_csums,
			    flags, NULL, dedup_th, dth, &ioc);
	if (rc != 0)
		return rc;

	/* flags may have VOS_OF_CRIT to skip sys/held checks here */
	rc = vos_space_hold(vos_cont2pool(ioc->ic_cont), flags, dkey, iod_nr,
			    iods, iods_csums, &ioc->ic_space_held[0]);
	if (rc != 0) {
		D_ERROR(DF_UOID": Hold space failed. "DF_RC"\n",
			DP_UOID(oid), DP_RC(rc));
		goto error;
	}

	rc = dkey_update_begin(ioc);
	if (rc != 0) {
		D_ERROR(DF_UOID ": dkey update begin failed. " DF_RC "\n", DP_UOID(oid), DP_RC(rc));
		goto error;
	}
	*ioh = vos_ioc2ioh(ioc);
	return 0;
error:
	vos_update_end(vos_ioc2ioh(ioc), 0, dkey, rc, NULL, dth);
	return rc;
}

struct daos_recx_ep_list *
vos_ioh2recx_list(daos_handle_t ioh)
{
	return vos_ioh2ioc(ioh)->ic_recx_lists;
}

struct bio_desc *
vos_ioh2desc(daos_handle_t ioh)
{
	struct vos_io_context *ioc = vos_ioh2ioc(ioh);

	D_ASSERT(ioc->ic_biod != NULL);
	return ioc->ic_biod;
}

struct dcs_ci_list *
vos_ioh2ci(daos_handle_t ioh)
{
	struct vos_io_context *ioc = vos_ioh2ioc(ioh);

	return &ioc->ic_csum_list;
}

uint32_t
vos_ioh2ci_nr(daos_handle_t ioh)
{
	struct vos_io_context *ioc = vos_ioh2ioc(ioh);

	return ioc->ic_csum_list.dcl_csum_infos_nr;
}

struct bio_sglist *
vos_iod_sgl_at(daos_handle_t ioh, unsigned int idx)
{
	struct vos_io_context *ioc = vos_ioh2ioc(ioh);

	if (idx > ioc->ic_iod_nr) {
		D_ERROR("Invalid SGL index %d >= %d\n",
			idx, ioc->ic_iod_nr);
		return NULL;
	}

	if (ioc->ic_dedup_verify) {
		D_ASSERT(ioc->ic_dedup_bsgls != NULL);
		return &ioc->ic_dedup_bsgls[idx];
	}

	return bio_iod_sgl(ioc->ic_biod, idx);
}

void *
vos_iod_bulk_at(daos_handle_t ioh, unsigned int sgl_idx, unsigned int iov_idx,
		unsigned int *bulk_off)
{
	struct vos_io_context	*ioc;
	struct bio_desc		*buf;
	struct bio_sglist	*bsgl_dup;
	int			 buf_idx, i;

	if (daos_handle_is_inval(ioh))
		return NULL;

	ioc = vos_ioh2ioc(ioh);
	if (ioc->ic_dedup_verify) {
		D_ASSERT(ioc->ic_dedup_bsgls != NULL);
		D_ASSERT(ioc->ic_dedup_bufs != NULL);

		buf_idx = 0;
		for (i = 0; i < sgl_idx; i++) {
			bsgl_dup = &ioc->ic_dedup_bsgls[i];

			buf_idx += bsgl_dup->bs_nr_out;
		}

		bsgl_dup = &ioc->ic_dedup_bsgls[sgl_idx];
		D_ASSERT(iov_idx < bsgl_dup->bs_nr_out);
		buf_idx += iov_idx;

		buf = ioc->ic_dedup_bufs[buf_idx];
		if (buf != NULL)
			return bio_buf_bulk(buf, bulk_off);
		/* Not deduped data, fallthrough to bio_iod_bulk() */
	}

	return bio_iod_bulk(ioc->ic_biod, sgl_idx, iov_idx, bulk_off);
}

void
vos_set_io_csum(daos_handle_t ioh, struct dcs_iod_csums *csums)
{
	struct vos_io_context *ioc = vos_ioh2ioc(ioh);

	D_ASSERT(ioc != NULL);

	ioc->ic_iod_csums = csums;
}

/*
 * Check if the dedup data is identical to the RDMA data in a temporal
 * allocated DRAM extent, if memcmp fails, allocate a new SCM extent and
 * update it's address in VOS tree, otherwise, keep using the original
 * dedup data address in VOS tree.
 */
int
vos_dedup_verify(daos_handle_t ioh)
{
	struct vos_io_context	*ioc;
	struct bio_sglist	*bsgl, *bsgl_dup;
	int			 i, j, rc;
	umem_off_t		 off;

	D_ASSERT(daos_handle_is_valid(ioh));
	ioc = vos_ioh2ioc(ioh);

	if (!ioc->ic_dedup_verify)
		return 0;

	D_ASSERT(ioc->ic_dedup_bsgls != NULL);
	for (i = 0; i < ioc->ic_iod_nr; i++) {
		bsgl = bio_iod_sgl(ioc->ic_biod, i);
		D_ASSERT(bsgl != NULL);
		bsgl_dup = &ioc->ic_dedup_bsgls[i];
		D_ASSERT(bsgl_dup != NULL);

		D_ASSERT(bsgl->bs_nr_out == bsgl_dup->bs_nr_out);
		for (j = 0; j < bsgl->bs_nr_out; j++) {
			struct bio_iov	*biov = &bsgl->bs_iovs[j];
			struct bio_iov	*biov_dup = &bsgl_dup->bs_iovs[j];
			bio_addr_t	*addr = &biov->bi_addr;
			bio_addr_t	*addr_dup = &biov_dup->bi_addr;

			/* Hole */
			if (bio_iov2buf(biov) == NULL) {
				D_ASSERT(bio_iov2buf(biov_dup) == NULL);
				continue;
			}

			/* Non-deduped extent */
			if (!BIO_ADDR_IS_DEDUP(addr)) {
				D_ASSERT(!BIO_ADDR_IS_DEDUP(addr_dup));
				D_ASSERT(!BIO_ADDR_IS_DEDUP_BUF(addr_dup));
				continue;
			}
			D_ASSERT(BIO_ADDR_IS_DEDUP_BUF(addr_dup));

			D_ASSERT(bio_iov2len(biov) == bio_iov2len(biov_dup));
			rc = memcmp(bio_iov2buf(biov), bio_iov2buf(biov_dup),
				    bio_iov2len(biov));

			if (rc == 0) {	/* verify succeeded */
				D_DEBUG(DB_IO, "Verify dedup succeeded\n");
				continue;
			}

			/*
			 * Allocate new extent and replace the deduped address
			 * with new allocated address, so that the new address
			 * will be updated in VOS tree in later tx commit.
			 *
			 * TODO:
			 * - Support NVMe;
			 * - Deal with SCM leak on tx commit failure or server
			 *   crash;
			 */
			off = umem_atomic_alloc(vos_ioc2umm(ioc),
						bio_iov2len(biov),
						UMEM_TYPE_ANY);
			if (off == UMOFF_NULL) {
				D_ERROR("Failed to alloc "DF_U64" bytes SCM\n",
					bio_iov2len(biov));
				goto error;
			}

			biov->bi_addr.ba_off = off;
			biov->bi_buf = umem_off2ptr(vos_ioc2umm(ioc),
						bio_iov2off(biov));
			BIO_ADDR_CLEAR_DEDUP(&biov->bi_addr);

			umem_atomic_copy(vos_ioc2umm(ioc),
					 biov->bi_buf, biov_dup->bi_buf,
					 bio_iov2len(biov), UMEM_COMMIT_IMMEDIATE);

			/* For error cleanup */
			biov_dup->bi_addr.ba_off = biov->bi_addr.ba_off;

			D_DEBUG(DB_IO, "Verify dedup extents failed, "
				"use newly allocated extent\n");
		}
	}

	return 0;
error:
	for (i = 0; i < ioc->ic_iod_nr; i++) {
		bsgl_dup = &ioc->ic_dedup_bsgls[i];

		for (j = 0; j < bsgl_dup->bs_nr_out; j++) {
			struct bio_iov	*biov_dup = &bsgl_dup->bs_iovs[j];

			if (bio_iov2off(biov_dup) == UMOFF_NULL)
				continue;

			umem_atomic_free(vos_ioc2umm(ioc),
					 bio_iov2off(biov_dup));
			biov_dup->bi_addr.ba_off = UMOFF_NULL;
		}
	}

	return -DER_NOSPACE;
}

/**
 * @defgroup vos_obj_update() & vos_obj_fetch() functions
 * @{
 */

/**
 * vos_obj_update() & vos_obj_fetch() are two helper functions used
 * for inline update and fetch, so far it's used by rdb, rebuild and
 * some test programs (daos_perf, vos tests, etc).
 *
 * Caveat: These two functions may yield, please use with caution.
 */
static int
vos_obj_copy(struct vos_io_context *ioc, d_sg_list_t *sgls,
	     unsigned int sgl_nr)
{
	int rc;

	D_ASSERT(sgl_nr == ioc->ic_iod_nr);
	rc = bio_iod_prep(ioc->ic_biod, BIO_CHK_TYPE_IO, NULL, 0);
	if (rc)
		return rc;

	rc = bio_iod_copy(ioc->ic_biod, sgls, sgl_nr);
	rc = bio_iod_post(ioc->ic_biod, rc);

	return rc;
}

int
vos_obj_update_ex(daos_handle_t coh, daos_unit_oid_t oid, daos_epoch_t epoch,
		  uint32_t pm_ver, uint64_t flags, daos_key_t *dkey,
		  unsigned int iod_nr, daos_iod_t *iods,
		  struct dcs_iod_csums *iods_csums, d_sg_list_t *sgls,
		  struct dtx_handle *dth)
{
	daos_handle_t ioh;
	int rc;

	rc = vos_update_begin(coh, oid, epoch, flags, dkey, iod_nr, iods,
			      iods_csums, 0, &ioh, dth);
	if (rc) {
		D_ERROR("Update "DF_UOID" failed "DF_RC"\n", DP_UOID(oid),
			DP_RC(rc));
		return rc;
	}

	if (sgls) {
		rc = vos_obj_copy(vos_ioh2ioc(ioh), sgls, iod_nr);
		if (rc)
			D_ERROR("Copy "DF_UOID" failed "DF_RC"\n", DP_UOID(oid),
				DP_RC(rc));
	}

	rc = vos_update_end(ioh, pm_ver, dkey, rc, NULL, dth);
	return rc;
}

int
vos_obj_update(daos_handle_t coh, daos_unit_oid_t oid, daos_epoch_t epoch,
	       uint32_t pm_ver, uint64_t flags, daos_key_t *dkey,
	       unsigned int iod_nr, daos_iod_t *iods,
	       struct dcs_iod_csums *iods_csums, d_sg_list_t *sgls)
{
	return vos_obj_update_ex(coh, oid, epoch, pm_ver, flags, dkey, iod_nr,
				 iods, iods_csums, sgls, NULL);
}

int
vos_obj_array_remove(daos_handle_t coh, daos_unit_oid_t oid,
		     const daos_epoch_range_t *epr, const daos_key_t *dkey,
		     const daos_key_t *akey, const daos_recx_t *recx)
{
	struct vos_io_context	*ioc;
	daos_iod_t		 iod;
	daos_handle_t		 ioh;
	int			 rc;

	iod.iod_type = DAOS_IOD_ARRAY;
	iod.iod_recxs = (daos_recx_t *)recx;
	iod.iod_nr = 1;
	iod.iod_name = *akey;
	iod.iod_size = 0;

	rc = vos_update_begin(coh, oid, epr->epr_hi, VOS_OF_REMOVE,
			      (daos_key_t *)dkey, 1, &iod, NULL, 0,
			      &ioh, NULL);
	if (rc) {
		D_ERROR("Update "DF_UOID" failed "DF_RC"\n", DP_UOID(oid),
			DP_RC(rc));
		return rc;
	}

	ioc = vos_ioh2ioc(ioh);
	/** Set lower bound of epoch range */
	ioc->ic_epr.epr_lo = epr->epr_lo;

	rc = vos_update_end(ioh, 0 /* don't care */, (daos_key_t *)dkey, rc,
			    NULL, NULL);
	D_DEBUG(DB_IO, DF_UOID" remove "DF_RECX" epr_hi "DF_X64", epr_lo "
		DF_X64", "DF_RC"\n", DP_UOID(oid), DP_RECX(*recx), epr->epr_hi,
		epr->epr_lo, DP_RC(rc));
	return rc;
}

int
vos_obj_fetch_ex(daos_handle_t coh, daos_unit_oid_t oid, daos_epoch_t epoch,
		 uint64_t flags, daos_key_t *dkey, unsigned int iod_nr,
		 daos_iod_t *iods, d_sg_list_t *sgls, struct dtx_handle *dth)
{
	daos_handle_t	ioh;
	bool		size_fetch = (sgls == NULL);
	uint32_t	fetch_flags = size_fetch ? VOS_OF_FETCH_SIZE_ONLY : 0;
	uint32_t	vos_flags = flags | fetch_flags;
	int		rc;

	rc = vos_fetch_begin(coh, oid, epoch, dkey, iod_nr, iods,
			     vos_flags, NULL, &ioh, dth);
	if (rc) {
		VOS_TX_TRACE_FAIL(rc, "Cannot fetch "DF_UOID": "DF_RC"\n",
				  DP_UOID(oid), DP_RC(rc));
		return rc;
	}

	if (!size_fetch) {
		struct vos_io_context *ioc = vos_ioh2ioc(ioh);
		int i, j;

		for (i = 0; i < iod_nr; i++) {
			struct bio_sglist *bsgl = bio_iod_sgl(ioc->ic_biod, i);
			d_sg_list_t *sgl = &sgls[i];

			/* Inform caller the nonexistent of object/key */
			if (bsgl->bs_nr_out == 0) {
				for (j = 0; j < sgl->sg_nr; j++)
					sgl->sg_iovs[j].iov_len = 0;
			}
		}

		rc = vos_obj_copy(ioc, sgls, iod_nr);
		if (rc)
			D_ERROR("Copy "DF_UOID" failed "DF_RC"\n",
				DP_UOID(oid), DP_RC(rc));
	}

	rc = vos_fetch_end(ioh, NULL, rc);
	return rc;
}

int
vos_obj_fetch(daos_handle_t coh, daos_unit_oid_t oid, daos_epoch_t epoch,
	      uint64_t flags, daos_key_t *dkey, unsigned int iod_nr,
	      daos_iod_t *iods, d_sg_list_t *sgls)
{
	return vos_obj_fetch_ex(coh, oid, epoch, flags, dkey, iod_nr, iods,
				sgls, NULL);
}

/**
 * @} vos_obj_update() & vos_obj_fetch() functions
 */<|MERGE_RESOLUTION|>--- conflicted
+++ resolved
@@ -2374,23 +2374,17 @@
 	if (err == 0)
 		err = vos_ioc_mark_agg(ioc);
 
-<<<<<<< HEAD
+	if (err == 0)
+		vos_ts_set_upgrade(ioc->ic_ts_set);
+
+	if (err == -DER_NONEXIST || err == -DER_EXIST || err == 0)
+		vos_ts_set_update(ioc->ic_ts_set, ioc->ic_epr.epr_hi);
+
+	if (err == 0)
+		vos_ts_set_wupdate(ioc->ic_ts_set, ioc->ic_epr.epr_hi);
+
 	err = vos_tx_end(ioc->ic_cont, dth, &ioc->ic_rsrvd_scm,
 			 &ioc->ic_blk_exts, tx_started, ioc->ic_biod, err);
-	if (err == 0) {
-=======
-	if (err == 0)
->>>>>>> 322d0186
-		vos_ts_set_upgrade(ioc->ic_ts_set);
-
-	if (err == -DER_NONEXIST || err == -DER_EXIST || err == 0)
-		vos_ts_set_update(ioc->ic_ts_set, ioc->ic_epr.epr_hi);
-
-	if (err == 0)
-		vos_ts_set_wupdate(ioc->ic_ts_set, ioc->ic_epr.epr_hi);
-
-	err = vos_tx_end(ioc->ic_cont, dth, &ioc->ic_rsrvd_scm,
-			 &ioc->ic_blk_exts, tx_started, err);
 	if (err == 0)
 		vos_dedup_process(vos_cont2pool(ioc->ic_cont), &ioc->ic_dedup_entries, false);
 
@@ -2404,7 +2398,6 @@
 			vos_dtx_post_handle(ioc->ic_cont, daes, dces, dth->dth_dti_cos_count,
 					    false, err != 0);
 	}
-
 
 	if (err != 0)
 		update_cancel(ioc);
