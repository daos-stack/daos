/**
 * (C) Copyright 2018-2022 Intel Corporation.
 *
 * SPDX-License-Identifier: BSD-2-Clause-Patent
 */
/**
 * This file is part of daos
 *
 * vos/vos_io.c
 */
#define D_LOGFAC	DD_FAC(vos)

#include <daos/common.h>
#include <daos/checksum.h>
#include <daos/btree.h>
#include <daos_types.h>
#include <daos_srv/vos.h>
#include <daos.h>
#include "vos_internal.h"
#include "evt_priv.h"
#include "vos_policy.h"

/** I/O context */
struct vos_io_context {
	EVT_ENT_ARRAY_LG_PTR(ic_ent_array);
	/** The epoch bound including uncertainty */
	daos_epoch_t		 ic_bound;
	daos_epoch_range_t	 ic_epr;
	daos_unit_oid_t		 ic_oid;
	struct vos_container	*ic_cont;
	daos_iod_t		*ic_iods;
	struct dcs_iod_csums	*iod_csums;
	/** reference on the object */
	struct vos_object	*ic_obj;
	/** BIO descriptor, has ic_iod_nr SGLs */
	struct bio_desc		*ic_biod;
	struct vos_ts_set	*ic_ts_set;
	/** Checksums for bio_iovs in \ic_biod */
	struct dcs_csum_info	*ic_biov_csums;
	uint32_t		 ic_biov_csums_at;
	uint32_t		 ic_biov_csums_nr;
	/** current dkey info */
	struct vos_ilog_info	 ic_dkey_info;
	/** current akey info */
	struct vos_ilog_info	 ic_akey_info;
	/** cursor of SGL & IOV in BIO descriptor */
	unsigned int		 ic_sgl_at;
	unsigned int		 ic_iov_at;
	/** reserved SCM extents */
	struct vos_rsrvd_scm	*ic_rsrvd_scm;
	/** reserved offsets for SCM update */
	umem_off_t		*ic_umoffs;
	unsigned int		 ic_umoffs_cnt;
	unsigned int		 ic_umoffs_at;
	/** reserved NVMe extents */
	d_list_t		 ic_blk_exts;
	daos_size_t		 ic_space_held[DAOS_MEDIA_MAX];
	/** number DAOS IO descriptors */
	unsigned int		 ic_iod_nr;
	/** deduplication threshold size */
	uint32_t		 ic_dedup_th;
	/** dedup entries to be inserted after transaction done */
	d_list_t		 ic_dedup_entries;
	/** duped SG lists for dedup verify */
	struct bio_sglist	*ic_dedup_bsgls;
	/** bulk data buffers for dedup verify */
	struct bio_desc		**ic_dedup_bufs;
	/** the total size of the IO */
	uint64_t		 ic_io_size;
	/** flags */
	unsigned int		 ic_update:1,
				 ic_size_fetch:1,
				 ic_save_recx:1,
				 ic_dedup:1, /** candidate for dedup */
				 ic_dedup_verify:1,
				 ic_read_ts_only:1,
				 ic_check_existence:1,
				 ic_remove:1,
				 ic_skip_fetch:1,
				 ic_agg_needed:1,
				 ic_ec:1; /**< see VOS_OF_EC */
	/**
	 * Input shadow recx lists, one for each iod. Now only used for degraded
	 * mode EC obj fetch handling.
	 */
	struct daos_recx_ep_list *ic_shadows;
	/**
	 * Output recx/epoch lists, one for each iod. To save the recx list when
	 * vos_fetch_begin() with VOS_OF_FETCH_RECX_LIST flag. User can get it
	 * by vos_ioh2recx_list() and shall free it by daos_recx_ep_list_free().
	 */
	struct daos_recx_ep_list *ic_recx_lists;
};

struct dedup_entry {
	d_list_t	 de_link;
	uint8_t		*de_csum_buf;
	uint16_t	 de_csum_type;
	int		 de_csum_len;
	bio_addr_t	 de_addr;
	size_t           de_data_len;
	int		 de_ref;
};

static inline struct dedup_entry *
dedup_rlink2entry(d_list_t *rlink)
{
	return container_of(rlink, struct dedup_entry, de_link);
}

static bool
dedup_key_cmp(struct d_hash_table *htable, d_list_t *rlink,
	      const void *key, unsigned int csum_len)
{
	struct dedup_entry	*entry = dedup_rlink2entry(rlink);
	struct dcs_csum_info	*csum = (struct dcs_csum_info *)key;

	D_ASSERT(entry->de_csum_len != 0);
	D_ASSERT(csum_len != 0);

	/** different containers might use different checksum algorithm */
	if (entry->de_csum_type != csum->cs_type)
		return false;

	/** overall checksum size (for all chunks) should match */
	if (entry->de_csum_len != csum_len)
		return false;

	D_ASSERT(csum->cs_csum != NULL);
	D_ASSERT(entry->de_csum_buf != NULL);

	return memcmp(entry->de_csum_buf, csum->cs_csum, csum_len) == 0;
}

static uint32_t
dedup_key_hash(struct d_hash_table *htable, const void *key,
	       unsigned int csum_len)
{
	struct dcs_csum_info	*csum = (struct dcs_csum_info *)key;

	D_ASSERT(csum_len != 0);
	D_ASSERT(csum->cs_csum != NULL);

	return d_hash_string_u32((const char *)csum->cs_csum, csum_len);
}

static void
dedup_rec_addref(struct d_hash_table *htable, d_list_t *rlink)
{
	struct dedup_entry	*entry = dedup_rlink2entry(rlink);

	entry->de_ref++;
}

static bool
dedup_rec_decref(struct d_hash_table *htable, d_list_t *rlink)
{
	struct dedup_entry	*entry = dedup_rlink2entry(rlink);

	D_ASSERT(entry->de_ref > 0);
	entry->de_ref--;

	return entry->de_ref == 0;
}

static void
dedup_rec_free(struct d_hash_table *htable, d_list_t *rlink)
{
	struct dedup_entry	*entry = dedup_rlink2entry(rlink);

	D_ASSERT(entry->de_ref == 0);
	D_ASSERT(entry->de_csum_buf != NULL);

	D_FREE(entry->de_csum_buf);
	D_FREE(entry);
}

static d_hash_table_ops_t dedup_hash_ops = {
	.hop_key_cmp	= dedup_key_cmp,
	.hop_key_hash	= dedup_key_hash,
	.hop_rec_addref	= dedup_rec_addref,
	.hop_rec_decref	= dedup_rec_decref,
	.hop_rec_free	= dedup_rec_free,
};

int
vos_dedup_init(struct vos_pool *pool)
{
	int	rc;

	rc = d_hash_table_create(D_HASH_FT_NOLOCK, 13, /* 8k buckets */
				 NULL, &dedup_hash_ops,
				 &pool->vp_dedup_hash);

	if (rc)
		D_ERROR(DF_UUID": Init dedup hash failed. "DF_RC".\n",
			DP_UUID(pool->vp_id), DP_RC(rc));
	return rc;
}

void
vos_dedup_fini(struct vos_pool *pool)
{
	if (pool->vp_dedup_hash) {
		d_hash_table_destroy(pool->vp_dedup_hash, true);
		pool->vp_dedup_hash = NULL;
	}
}

void
vos_dedup_invalidate(struct vos_pool *pool)
{
	vos_dedup_fini(pool);
	vos_dedup_init(pool);
}

static bool
vos_dedup_lookup(struct vos_pool *pool, struct dcs_csum_info *csum,
		 daos_size_t csum_len, struct bio_iov *biov)
{
	struct dedup_entry	*entry;
	d_list_t		*rlink;

	if (!ci_is_valid(csum))
		return false;

	rlink = d_hash_rec_find(pool->vp_dedup_hash, csum, csum_len);
	if (rlink == NULL)
		return false;

	entry = dedup_rlink2entry(rlink);
	if (biov) {
		biov->bi_addr = entry->de_addr;
		BIO_ADDR_SET_DEDUP(&biov->bi_addr);
		biov->bi_data_len = entry->de_data_len;
		D_DEBUG(DB_IO, "Found dedup entry\n");
	}

	D_ASSERT(entry->de_ref > 1);

	d_hash_rec_decref(pool->vp_dedup_hash, rlink);

	return true;
}

static void
vos_dedup_update(struct vos_pool *pool, struct dcs_csum_info *csum,
		 daos_size_t csum_len, struct bio_iov *biov, d_list_t *list)
{
	struct dedup_entry	*entry;

	if (!ci_is_valid(csum) || csum_len == 0 ||
	    BIO_ADDR_IS_DEDUP(&biov->bi_addr))
		return;

	if (bio_addr_is_hole(&biov->bi_addr))
		return;

	if (vos_dedup_lookup(pool, csum, csum_len, NULL))
		return;

	D_ALLOC_PTR(entry);
	if (entry == NULL) {
		D_ERROR("Failed to allocate dedup entry\n");
		return;
	}
	D_INIT_LIST_HEAD(&entry->de_link);

	D_ASSERT(csum_len != 0);
	D_ALLOC(entry->de_csum_buf, csum_len);
	if (entry->de_csum_buf == NULL) {
		D_ERROR("Failed to allocate csum buf "DF_U64"\n", csum_len);
		D_FREE(entry);
		return;
	}
	entry->de_csum_len	= csum_len;
	entry->de_csum_type	= csum->cs_type;
	entry->de_addr		= biov->bi_addr;
	entry->de_data_len	= biov->bi_data_len;
	memcpy(entry->de_csum_buf, csum->cs_csum, csum_len);

	d_list_add_tail(&entry->de_link, list);
	D_DEBUG(DB_IO, "Inserted dedup entry in list\n");
}

static void
vos_dedup_process(struct vos_pool *pool, d_list_t *list, bool abort)
{
	struct dedup_entry	*entry, *tmp;
	struct dcs_csum_info	 csum = { 0 };
	int			 rc;

	d_list_for_each_entry_safe(entry, tmp, list, de_link) {
		d_list_del_init(&entry->de_link);

		if (abort)
			goto free_entry;

		/*
		 * No yield since vos_dedup_update() is called, so it's safe
		 * to insert entries to hash without checking.
		 */
		csum.cs_csum = entry->de_csum_buf;
		csum.cs_type = entry->de_csum_type;

		rc = d_hash_rec_insert(pool->vp_dedup_hash, &csum,
				       entry->de_csum_len, &entry->de_link,
				       false);
		if (rc == 0) {
			D_DEBUG(DB_IO, "Inserted dedup entry\n");
			continue;
		}
		D_ERROR("Insert dedup entry failed. "DF_RC"\n", DP_RC(rc));
free_entry:
		D_FREE(entry->de_csum_buf);
		D_FREE(entry);
	}
}

static void
vos_dedup_free_bsgl(struct vos_io_context *ioc, unsigned int sgl_idx,
		    unsigned int *buf_idx)
{
	struct bio_sglist	*bsgl_dup;
	int			 i;

	D_ASSERT(*buf_idx >= sgl_idx);
	bsgl_dup = &ioc->ic_dedup_bsgls[sgl_idx];
	D_ASSERT(bsgl_dup != NULL);

	for (i = 0; i < bsgl_dup->bs_nr_out; i++) {
		struct bio_iov	*biov = &bsgl_dup->bs_iovs[i];

		if (biov->bi_buf == NULL)
			goto next;

		D_ASSERT(!BIO_ADDR_IS_DEDUP(&biov->bi_addr));
		if (!BIO_ADDR_IS_DEDUP_BUF(&biov->bi_addr))
			goto next;

		biov->bi_buf = NULL;
		D_ASSERT(ioc->ic_dedup_bufs[*buf_idx] != NULL);
		bio_buf_free(ioc->ic_dedup_bufs[*buf_idx]);
		ioc->ic_dedup_bufs[*buf_idx] = NULL;
next:
		D_ASSERT(ioc->ic_dedup_bufs[*buf_idx] == NULL);
		(*buf_idx)++;
	}
	bio_sgl_fini(bsgl_dup);
}

static struct vos_io_context *
vos_ioh2ioc(daos_handle_t ioh)
{
	return (struct vos_io_context *)ioh.cookie;
}

static void
vos_dedup_verify_fini(daos_handle_t ioh)
{
	struct vos_io_context	*ioc;
	unsigned int		 buf_idx = 0;
	int			 i;

	D_ASSERT(daos_handle_is_valid(ioh));
	ioc = vos_ioh2ioc(ioh);

	if (ioc->ic_dedup_bsgls == NULL) {
		D_ASSERT(ioc->ic_dedup_bufs == NULL);
		return;
	}

	D_ASSERT(ioc->ic_dedup_verify);
	D_ASSERT(ioc->ic_dedup_bufs != NULL);

	for (i = 0; i < ioc->ic_iod_nr; i++)
		vos_dedup_free_bsgl(ioc, i, &buf_idx);

	D_FREE(ioc->ic_dedup_bsgls);
	D_FREE(ioc->ic_dedup_bufs);
}

static int
vos_dedup_dup_bsgl(struct vos_io_context *ioc, unsigned int sgl_idx,
		   unsigned int *buf_idx, void *bulk_ctxt,
		   unsigned int bulk_perm)
{
	struct bio_io_context	*bioc;
	struct bio_desc		*buf;
	struct bio_sglist	*bsgl, *bsgl_dup;
	int			 i, rc;

	D_ASSERT(ioc->ic_dedup_verify);
	D_ASSERT(*buf_idx >= sgl_idx);

	bsgl = bio_iod_sgl(ioc->ic_biod, sgl_idx);
	D_ASSERT(bsgl != NULL);
	bsgl_dup = &ioc->ic_dedup_bsgls[sgl_idx];
	D_ASSERT(bsgl_dup != NULL);

	rc = bio_sgl_init(bsgl_dup, bsgl->bs_nr_out);
	if (rc != 0)
		return rc;

	bsgl_dup->bs_nr_out = bsgl->bs_nr_out;

	bioc = ioc->ic_cont->vc_pool->vp_io_ctxt;
	for (i = 0; i < bsgl->bs_nr_out; i++) {
		struct bio_iov	*biov = &bsgl->bs_iovs[i];
		struct bio_iov	*biov_dup = &bsgl_dup->bs_iovs[i];

		if (bio_iov2buf(biov) == NULL)
			goto next;

		*biov_dup = *biov;
		/* Original biov isn't deduped, don't duplicate buffer */
		if (!BIO_ADDR_IS_DEDUP(&biov->bi_addr))
			goto next;

		D_ASSERT(bio_iov2len(biov) != 0);
		buf = bio_buf_alloc(bioc, bio_iov2len(biov), bulk_ctxt,
				    bulk_perm);
		if (buf == NULL) {
			D_ERROR("Failed to alloc "DF_U64" bytes\n",
				bio_iov2len(biov));
			return -DER_NOMEM;
		}
		ioc->ic_dedup_bufs[*buf_idx] = buf;

		biov_dup->bi_buf = bio_buf_addr(buf);
		D_ASSERT(biov_dup->bi_buf != NULL);

		BIO_ADDR_SET_NOT_DEDUP(&biov_dup->bi_addr);
		BIO_ADDR_SET_DEDUP_BUF(&biov_dup->bi_addr);
		biov_dup->bi_addr.ba_off = UMOFF_NULL;
next:
		(*buf_idx)++;
	}

	return 0;
}

int
vos_dedup_verify_init(daos_handle_t ioh, void *bulk_ctxt,
		      unsigned int bulk_perm)
{
	struct vos_io_context	*ioc;
	struct bio_sglist	*bsgl;
	unsigned int		 buf_idx = 0;
	int			 i, rc = 0;

	D_ASSERT(daos_handle_is_valid(ioh));
	ioc = vos_ioh2ioc(ioh);

	if (!ioc->ic_dedup_verify)
		return 0;

	D_ASSERT(ioc->ic_dedup_bsgls == NULL);
	D_ALLOC_ARRAY(ioc->ic_dedup_bsgls, ioc->ic_iod_nr);
	if (ioc->ic_dedup_bsgls == NULL)
		return -DER_NOMEM;

	for (i = 0; i < ioc->ic_iod_nr; i++) {
		bsgl = bio_iod_sgl(ioc->ic_biod, i);
		D_ASSERT(bsgl != NULL);

		buf_idx += bsgl->bs_nr_out;

	}

	D_ASSERT(buf_idx > 0);
	D_ALLOC_ARRAY(ioc->ic_dedup_bufs, buf_idx);
	if (ioc->ic_dedup_bufs == NULL) {
		D_FREE(ioc->ic_dedup_bsgls);
		return -DER_NOMEM;
	}

	buf_idx = 0;
	for (i = 0; i < ioc->ic_iod_nr; i++) {
		rc = vos_dedup_dup_bsgl(ioc, i, &buf_idx,
					bulk_ctxt, bulk_perm);
		if (rc)
			break;
	}

	if (rc)
		vos_dedup_verify_fini(ioh);

	return rc;
}

static inline struct umem_instance *
vos_ioc2umm(struct vos_io_context *ioc)
{
	return &ioc->ic_cont->vc_pool->vp_umm;
}

static daos_handle_t
vos_ioc2ioh(struct vos_io_context *ioc)
{
	daos_handle_t ioh;

	ioh.cookie = (uint64_t)ioc;
	return ioh;
}

static void
iod_empty_sgl(struct vos_io_context *ioc, unsigned int sgl_at)
{
	struct bio_sglist *bsgl;

	D_ASSERT(sgl_at < ioc->ic_iod_nr);
	ioc->ic_iods[sgl_at].iod_size = 0;
	bsgl = bio_iod_sgl(ioc->ic_biod, sgl_at);
	bsgl->bs_nr_out = 0;
}

static void
vos_ioc_reserve_fini(struct vos_io_context *ioc)
{
	if (ioc->ic_rsrvd_scm != NULL) {
		D_ASSERT(ioc->ic_rsrvd_scm->rs_actv_at == 0);
		D_FREE(ioc->ic_rsrvd_scm);
	}

	D_ASSERT(d_list_empty(&ioc->ic_blk_exts));
	D_ASSERT(d_list_empty(&ioc->ic_dedup_entries));
	D_FREE(ioc->ic_umoffs);
}

static int
vos_ioc_reserve_init(struct vos_io_context *ioc, struct dtx_handle *dth)
{
	struct vos_rsrvd_scm	*scm;
	size_t			 size;
	int			 total_acts = 0;
	int			 i;

	if (!ioc->ic_update)
		return 0;

	for (i = 0; i < ioc->ic_iod_nr; i++) {
		daos_iod_t *iod = &ioc->ic_iods[i];

		total_acts += iod->iod_nr;
	}

	D_ALLOC_ARRAY(ioc->ic_umoffs, total_acts);
	if (ioc->ic_umoffs == NULL)
		return -DER_NOMEM;

	if (vos_ioc2umm(ioc)->umm_ops->mo_reserve == NULL)
		return 0;

	size = sizeof(*ioc->ic_rsrvd_scm) +
		sizeof(struct pobj_action) * total_acts;
	D_ALLOC(ioc->ic_rsrvd_scm, size);
	if (ioc->ic_rsrvd_scm == NULL)
		return -DER_NOMEM;

	ioc->ic_rsrvd_scm->rs_actv_cnt = total_acts;

	if (!dtx_is_valid_handle(dth) || dth->dth_deferred == NULL)
		return 0;

	/** Reserve enough space for any deferred actions */
	D_ALLOC(scm, size);
	if (scm == NULL) {
		D_FREE(ioc->ic_rsrvd_scm);
		return -DER_NOMEM;
	}

	scm->rs_actv_cnt = total_acts;
	dth->dth_deferred[dth->dth_deferred_cnt++] = scm;

	return 0;
}

static void
vos_ioc_destroy(struct vos_io_context *ioc, bool evict)
{
	if (ioc->ic_biod != NULL)
		bio_iod_free(ioc->ic_biod);

	D_FREE(ioc->ic_biov_csums);

	if (ioc->ic_obj)
		vos_obj_release(vos_obj_cache_current(), ioc->ic_obj, evict);

	vos_ioc_reserve_fini(ioc);
	vos_ilog_fetch_finish(&ioc->ic_dkey_info);
	vos_ilog_fetch_finish(&ioc->ic_akey_info);
	vos_cont_decref(ioc->ic_cont);
	vos_ts_set_free(ioc->ic_ts_set);
	D_FREE(ioc);
}

static int
vos_ioc_create(daos_handle_t coh, daos_unit_oid_t oid, bool read_only,
	       daos_epoch_t epoch, unsigned int iod_nr,
	       daos_iod_t *iods, struct dcs_iod_csums *iod_csums,
	       uint32_t vos_flags, struct daos_recx_ep_list *shadows,
	       uint32_t dedup_th, struct dtx_handle *dth,
	       struct vos_io_context **ioc_pp)
{
	struct vos_container	*cont;
	struct vos_io_context	*ioc = NULL;
	struct bio_io_context	*bioc;
	daos_epoch_t		 bound;
	uint64_t		 cflags = 0;
	int			 i, rc;

	if (iod_nr == 0 &&
	    !(vos_flags &
	      (VOS_OF_FETCH_SET_TS_ONLY | VOS_OF_FETCH_CHECK_EXISTENCE))) {
		D_ERROR("Invalid iod_nr (0).\n");
		rc = -DER_IO_INVAL;
		goto error;
	}

	D_ALLOC_PTR(ioc);
	if (ioc == NULL)
		return -DER_NOMEM;

	ioc->ic_io_size = 0;
	ioc->ic_iod_nr = iod_nr;
	ioc->ic_iods = iods;
	ioc->ic_epr.epr_hi = dtx_is_valid_handle(dth) ? dth->dth_epoch : epoch;
	bound = dtx_is_valid_handle(dth) ? dth->dth_epoch_bound : epoch;
	ioc->ic_bound = MAX(bound, ioc->ic_epr.epr_hi);
	ioc->ic_epr.epr_lo = 0;
	ioc->ic_oid = oid;
	ioc->ic_cont = vos_hdl2cont(coh);
	vos_cont_addref(ioc->ic_cont);
	ioc->ic_update = !read_only;
	ioc->ic_size_fetch = ((vos_flags & VOS_OF_FETCH_SIZE_ONLY) != 0);
	ioc->ic_save_recx = ((vos_flags & VOS_OF_FETCH_RECX_LIST) != 0);
	ioc->ic_dedup = ((vos_flags & VOS_OF_DEDUP) != 0);
	ioc->ic_dedup_verify = ((vos_flags & VOS_OF_DEDUP_VERIFY) != 0);
	ioc->ic_skip_fetch = ((vos_flags & VOS_OF_SKIP_FETCH) != 0);
	ioc->ic_agg_needed = 0; /** Will be set if we detect a need for aggregation */
	ioc->ic_dedup_th = dedup_th;
	if (vos_flags & VOS_OF_FETCH_CHECK_EXISTENCE)
		ioc->ic_read_ts_only = ioc->ic_check_existence = 1;
	else if (vos_flags & VOS_OF_FETCH_SET_TS_ONLY)
		ioc->ic_read_ts_only = 1;
	ioc->ic_remove = ((vos_flags & VOS_OF_REMOVE) != 0);
	ioc->ic_ec = ((vos_flags & VOS_OF_EC) != 0);
	ioc->ic_umoffs_cnt = ioc->ic_umoffs_at = 0;
	ioc->iod_csums = iod_csums;
	vos_ilog_fetch_init(&ioc->ic_dkey_info);
	vos_ilog_fetch_init(&ioc->ic_akey_info);
	D_INIT_LIST_HEAD(&ioc->ic_blk_exts);
	ioc->ic_shadows = shadows;
	D_INIT_LIST_HEAD(&ioc->ic_dedup_entries);

	rc = vos_ioc_reserve_init(ioc, dth);
	if (rc != 0)
		goto error;

	if (dtx_is_valid_handle(dth)) {
		if (read_only) {
			cflags = VOS_TS_READ_AKEY;
			if (vos_flags & VOS_OF_COND_DKEY_FETCH)
				cflags |= VOS_TS_READ_DKEY;
		} else {
			cflags = VOS_TS_WRITE_AKEY;
			if (vos_flags & VOS_COND_AKEY_UPDATE_MASK)
				cflags |= VOS_TS_READ_AKEY;
			/** This can be improved but for now, keep it simple.
			 *  It will mean updating read timestamps on any akeys
			 *  that don't have a condition set.
			 */
			if (vos_flags & VOS_OF_COND_PER_AKEY)
				cflags |= VOS_TS_READ_AKEY;
			if (vos_flags & VOS_COND_DKEY_UPDATE_MASK)
				cflags |= VOS_TS_READ_DKEY;
		}
	}

	rc = vos_ts_set_allocate(&ioc->ic_ts_set, vos_flags, cflags, iod_nr,
				 dth);
	if (rc != 0)
		goto error;

	if (ioc->ic_read_ts_only || ioc->ic_check_existence) {
		*ioc_pp = ioc;
		return 0;
	}

	cont = vos_hdl2cont(coh);

	bioc = cont->vc_pool->vp_io_ctxt;
	D_ASSERT(bioc != NULL);
	ioc->ic_biod = bio_iod_alloc(bioc, iod_nr,
			read_only ? BIO_IOD_TYPE_FETCH : BIO_IOD_TYPE_UPDATE);
	if (ioc->ic_biod == NULL) {
		rc = -DER_NOMEM;
		goto error;
	}

	ioc->ic_biov_csums_nr = 1;
	ioc->ic_biov_csums_at = 0;
	D_ALLOC_ARRAY(ioc->ic_biov_csums, ioc->ic_biov_csums_nr);
	if (ioc->ic_biov_csums == NULL) {
		rc = -DER_NOMEM;
		goto error;
	}

	for (i = 0; i < iod_nr; i++) {
		int iov_nr = iods[i].iod_nr;
		struct bio_sglist *bsgl;

		if ((iods[i].iod_type == DAOS_IOD_SINGLE && iov_nr != 1) ||
		    (iov_nr == 0 && iods[i].iod_recxs != NULL)) {
			D_ERROR("Invalid iod_nr=%d, iod_type %d.\n",
				iov_nr, iods[i].iod_type);
			rc = -DER_IO_INVAL;
			goto error;
		}

		/* Don't bother to initialize SGLs for size fetch */
		if (ioc->ic_size_fetch)
			continue;

		bsgl = bio_iod_sgl(ioc->ic_biod, i);
		rc = bio_sgl_init(bsgl, iov_nr);
		if (rc != 0)
			goto error;
	}

	*ioc_pp = ioc;
	return 0;
error:
	if (ioc != NULL)
		vos_ioc_destroy(ioc, false);
	return rc;
}

static int
iod_fetch(struct vos_io_context *ioc, struct bio_iov *biov)
{
	struct bio_sglist *bsgl;
	int iov_nr, iov_at;

	if (ioc->ic_size_fetch)
		return 0;

	bsgl = bio_iod_sgl(ioc->ic_biod, ioc->ic_sgl_at);
	D_ASSERT(bsgl != NULL);
	iov_nr = bsgl->bs_nr;
	iov_at = ioc->ic_iov_at;

	D_ASSERT(iov_nr > iov_at);
	D_ASSERT(iov_nr >= bsgl->bs_nr_out);

	if (iov_at == iov_nr - 1) {
		struct bio_iov *biovs;

		D_REALLOC_ARRAY(biovs, bsgl->bs_iovs, iov_nr, iov_nr * 2);
		if (biovs == NULL)
			return -DER_NOMEM;

		bsgl->bs_iovs = biovs;
		bsgl->bs_nr = iov_nr * 2;
	}

	bsgl->bs_iovs[iov_at] = *biov;
	bsgl->bs_nr_out++;
	ioc->ic_iov_at++;
	return 0;
}

static int
bsgl_csums_resize(struct vos_io_context *ioc)
{
	struct dcs_csum_info *csums = ioc->ic_biov_csums;
	uint32_t	 dcb_nr = ioc->ic_biov_csums_nr;

	if (ioc->ic_biov_csums_at == dcb_nr - 1) {
		struct dcs_csum_info *new_infos;
		uint32_t	 new_nr = dcb_nr * 2;

		D_REALLOC_ARRAY(new_infos, csums, dcb_nr, new_nr);
		if (new_infos == NULL)
			return -DER_NOMEM;

		ioc->ic_biov_csums = new_infos;
		ioc->ic_biov_csums_nr = new_nr;
	}

	return 0;
}

/** Save the checksum to a list that can be retrieved later */
static int
save_csum(struct vos_io_context *ioc, struct dcs_csum_info *csum_info,
	  struct evt_entry *entry, daos_size_t rec_size)
{
	struct dcs_csum_info	*saved_csum_info;
	int			 rc;

	if (ioc->ic_size_fetch)
		return 0;

	rc = bsgl_csums_resize(ioc);
	if (rc != 0)
		return rc;

	/**
	 * it's expected that the csum the csum_info points to is in memory
	 * that will persist until fetch is complete ... so memcpy isn't needed
	 */
	saved_csum_info = &ioc->ic_biov_csums[ioc->ic_biov_csums_at];
	*saved_csum_info = *csum_info;
	if (entry != NULL)
		evt_entry_csum_update(&entry->en_ext, &entry->en_sel_ext,
				      saved_csum_info, rec_size);

	ioc->ic_biov_csums_at++;

	return 0;
}

/** Fetch the single value within the specified epoch range of an key */
static int
akey_fetch_single(daos_handle_t toh, const daos_epoch_range_t *epr,
		  daos_size_t *rsize, struct vos_io_context *ioc)
{
	struct vos_svt_key	 key;
	struct vos_rec_bundle	 rbund;
	d_iov_t			 kiov; /* iov to carry key bundle */
	d_iov_t			 riov; /* iov to carry record bundle */
	struct bio_iov		 biov; /* iov to return data buffer */
	int			 rc;
	struct dcs_csum_info	csum_info = {0};

	d_iov_set(&kiov, &key, sizeof(key));
	key.sk_epoch	= ioc->ic_bound;
	key.sk_minor_epc = VOS_SUB_OP_MAX;

	tree_rec_bundle2iov(&rbund, &riov);
	memset(&biov, 0, sizeof(biov));
	rbund.rb_biov	= &biov;
	rbund.rb_csum = &csum_info;

	rc = dbtree_fetch(toh, BTR_PROBE_LE, DAOS_INTENT_DEFAULT, &kiov, &kiov,
			  &riov);
	if (vos_dtx_hit_inprogress())
		D_GOTO(out, rc = (rc == 0 ? -DER_INPROGRESS : rc));

	if (rc == -DER_NONEXIST) {
		rbund.rb_gsize = 0;
		bio_addr_set_hole(&biov.bi_addr, 1);
		rc = 0;
	} else if (rc != 0) {
		goto out;
	} else if (key.sk_epoch < epr->epr_lo) {
		/* The single value is before the valid epoch range (after a
		 * punch when incarnation log is available)
		 */
		rc = 0;
		rbund.rb_gsize = 0;
		bio_addr_set_hole(&biov.bi_addr, 1);
	} else if (key.sk_epoch > epr->epr_hi) {
		/* Uncertainty violation */
		D_GOTO(out, rc = -DER_TX_RESTART);
	}

	if (ci_is_valid(&csum_info))
		save_csum(ioc, &csum_info, NULL, 0);

	rc = iod_fetch(ioc, &biov);
	if (rc != 0)
		goto out;

	*rsize = rbund.rb_gsize;
	ioc->ic_io_size += rbund.rb_rsize;
out:
	return rc;
}

static inline void
biov_set_hole(struct bio_iov *biov, ssize_t len)
{
	memset(biov, 0, sizeof(*biov));
	bio_iov_set_len(biov, len);
	bio_addr_set_hole(&biov->bi_addr, 1);
}

/**
 * Calculate the bio_iov and extent chunk alignment and set appropriate
 * prefix & suffix on the biov so that whole chunks are fetched in case needed
 * for checksum calculation and verification.
 * Should only be called when the entity has a valid checksum.
 */
static void
biov_align_lens(struct bio_iov *biov, struct evt_entry *ent, daos_size_t rsize)
{
	struct evt_extent aligned_extent;

	aligned_extent = evt_entry_align_to_csum_chunk(ent, rsize);
	bio_iov_set_extra(biov,
			  (ent->en_sel_ext.ex_lo - aligned_extent.ex_lo) *
			  rsize,
			  (aligned_extent.ex_hi - ent->en_sel_ext.ex_hi) *
			  rsize);
}

/**
 * Save to recx/ep list, user can get it by vos_ioh2recx_list() and then free
 * the memory.
 */
static int
save_recx(struct vos_io_context *ioc, uint64_t rx_idx, uint64_t rx_nr,
	  daos_epoch_t ep, uint32_t rec_size, int type)
{
	struct daos_recx_ep_list	*recx_list;
	struct daos_recx_ep		 recx_ep;

	if (ioc->ic_recx_lists == NULL) {
		D_ALLOC_ARRAY(ioc->ic_recx_lists, ioc->ic_iod_nr);
		if (ioc->ic_recx_lists == NULL)
			return -DER_NOMEM;
	}

	recx_list = &ioc->ic_recx_lists[ioc->ic_sgl_at];
	recx_ep.re_recx.rx_idx = rx_idx;
	recx_ep.re_recx.rx_nr = rx_nr;
	recx_ep.re_ep = ep;
	recx_ep.re_type = type;
	recx_ep.re_rec_size = rec_size;

	return daos_recx_ep_add(recx_list, &recx_ep);
}

/** Fetch an extent from an akey */
static int
akey_fetch_recx(daos_handle_t toh, const daos_epoch_range_t *epr,
		daos_recx_t *recx, daos_epoch_t shadow_ep, daos_size_t *rsize_p,
		struct vos_io_context *ioc)
{
	struct evt_entry	*ent;
	/* At present, this is not exposed in interface but passing it toggles
	 * sorting and clipping of rectangles
	 */
	struct evt_filter	 filter;
	struct bio_iov		 biov = {0};
	daos_size_t		 holes; /* hole width */
	daos_size_t		 rsize;
	daos_off_t		 index;
	daos_off_t		 end;
	bool			 csum_enabled = false;
	bool			 with_shadow = (shadow_ep != DAOS_EPOCH_MAX);
	uint32_t		 inob;
	int			 rc;

	index = recx->rx_idx;
	end   = recx->rx_idx + recx->rx_nr;

	filter.fr_ex.ex_lo = index;
	filter.fr_ex.ex_hi = end - 1;
	filter.fr_epoch = epr->epr_hi;
	filter.fr_epr.epr_lo = epr->epr_lo;
	filter.fr_epr.epr_hi = ioc->ic_bound;
	filter.fr_punch_epc = ioc->ic_akey_info.ii_prior_punch.pr_epc;
	filter.fr_punch_minor_epc =
		ioc->ic_akey_info.ii_prior_punch.pr_minor_epc;
	evt_ent_array_init(ioc->ic_ent_array, 0);

	rc = evt_find(toh, &filter, ioc->ic_ent_array);
	if (rc != 0 || vos_dtx_hit_inprogress())
		D_GOTO(failed, rc = (rc == 0 ? -DER_INPROGRESS : rc));

	holes = 0;
	rsize = 0;
	inob = ioc->ic_ent_array->ea_inob;
	if (ioc->ic_skip_fetch)
		goto fill;

	evt_ent_array_for_each(ent, ioc->ic_ent_array) {
		daos_off_t	 lo = ent->en_sel_ext.ex_lo;
		daos_off_t	 hi = ent->en_sel_ext.ex_hi;
		daos_size_t	 nr;

		D_ASSERT(hi >= lo);
		nr = hi - lo + 1;

		if (lo != index) {
			D_ASSERTF(lo > index,
				  DF_U64"/"DF_U64", "DF_EXT", "DF_ENT"\n",
				  lo, index, DP_EXT(&filter.fr_ex),
				  DP_ENT(ent));
			holes += lo - index;
		}

		/* Hole extent, with_shadow case only used for EC obj */
		if (bio_addr_is_hole(&ent->en_addr) ||
		    (with_shadow && (ent->en_epoch < shadow_ep))) {
			index = lo + nr;
			holes += nr;
			continue;
		}

		if (holes != 0) {
			if (with_shadow) {
				rc = save_recx(ioc, lo - holes, holes,
					       shadow_ep, inob,
					       DRT_SHADOW);
				if (rc != 0)
					goto failed;
			}
			biov_set_hole(&biov, holes * inob);
			/* skip the hole */
			rc = iod_fetch(ioc, &biov);
			if (rc != 0)
				goto failed;
			holes = 0;
		}

		if (rsize == 0)
			rsize = inob;
		D_ASSERT(rsize == inob);

		if (ioc->ic_save_recx) {
			rc = save_recx(ioc, lo, nr, ent->en_epoch,
				       inob, DRT_NORMAL);
			if (rc != 0)
				goto failed;
		}
		bio_iov_set(&biov, ent->en_addr, nr * inob);
		ioc->ic_io_size += nr * inob;
		if (ci_is_valid(&ent->en_csum)) {
			rc = save_csum(ioc, &ent->en_csum, ent, rsize);
			if (rc != 0)
				return rc;
			biov_align_lens(&biov, ent, rsize);
			csum_enabled = true;
		} else {
			bio_iov_set_extra(&biov, 0, 0);
			if (csum_enabled)
				D_ERROR("Checksum found in some entries, "
					"but not all\n");
		}

		rc = iod_fetch(ioc, &biov);
		if (rc != 0)
			goto failed;

		index = lo + nr;
	}

fill:
	D_ASSERT(index <= end);
	if (index < end)
		holes += end - index;

	if (holes != 0) { /* trailing holes */
		if (with_shadow) {
			rc = save_recx(ioc, end - holes, holes, shadow_ep,
				       inob, DRT_SHADOW);
			if (rc != 0)
				goto failed;
		}
		biov_set_hole(&biov, holes * inob);
		rc = iod_fetch(ioc, &biov);
		if (rc != 0)
			goto failed;
	}
	if (rsize_p && *rsize_p == 0)
		*rsize_p = rsize;
failed:
	evt_ent_array_fini(ioc->ic_ent_array);
	return rc;
}

/* Trim the tail holes for the current sgl */
static void
ioc_trim_tail_holes(struct vos_io_context *ioc)
{
	struct bio_sglist *bsgl;
	struct bio_iov *biov;
	int i;

	if (ioc->ic_size_fetch)
		return;

	bsgl = bio_iod_sgl(ioc->ic_biod, ioc->ic_sgl_at);
	for (i = ioc->ic_iov_at - 1; i >= 0; i--) {
		biov = &bsgl->bs_iovs[i];
		if (bio_addr_is_hole(&biov->bi_addr))
			bsgl->bs_nr_out--;
		else
			break;
	}

	if (bsgl->bs_nr_out == 0)
		iod_empty_sgl(ioc, ioc->ic_sgl_at);
}

static int
key_ilog_check(struct vos_io_context *ioc, struct vos_krec_df *krec,
	       const struct vos_ilog_info *parent, daos_epoch_range_t *epr_out,
	       struct vos_ilog_info *info)
{
	struct umem_instance	*umm;
	daos_epoch_range_t	 epr = ioc->ic_epr;
	int			 rc;

	umm = vos_obj2umm(ioc->ic_obj);
	rc = vos_ilog_fetch(umm, vos_cont2hdl(ioc->ic_cont),
			    DAOS_INTENT_DEFAULT, &krec->kr_ilog,
			    epr.epr_hi, ioc->ic_bound, 0, parent, info);
	if (rc != 0)
		goto out;

	rc = vos_ilog_check(info, &epr, epr_out, true);
out:
	D_CDEBUG(rc == 0, DB_TRACE, DB_IO, "ilog check returned "DF_RC" epr_in="
		 DF_X64"-"DF_X64" punch="DF_PUNCH" epr_out="DF_X64"-"DF_X64"\n",
		 DP_RC(rc), epr.epr_lo, epr.epr_hi, DP_PUNCH(&info->ii_prior_punch),
		 epr_out ? epr_out->epr_lo : 0, epr_out ? epr_out->epr_hi : 0);
	return rc;
}

static void
akey_fetch_recx_get(daos_recx_t *iod_recx, struct daos_recx_ep_list *shadow,
		    daos_recx_t *fetch_recx, daos_epoch_t *shadow_ep)
{
	struct daos_recx_ep	*recx_ep;
	daos_recx_t		*recx;
	uint32_t		 i;

	if (shadow == NULL)
		goto no_shadow;

	for (i = 0; i < shadow->re_nr; i++) {
		recx_ep = &shadow->re_items[i];
		recx = &recx_ep->re_recx;
		if (!DAOS_RECX_PTR_OVERLAP(iod_recx, recx))
			continue;

		fetch_recx->rx_idx = iod_recx->rx_idx;
		fetch_recx->rx_nr = min((iod_recx->rx_idx + iod_recx->rx_nr),
					(recx->rx_idx + recx->rx_nr)) -
				    iod_recx->rx_idx;
		D_ASSERT(fetch_recx->rx_nr > 0 &&
			 fetch_recx->rx_nr <= iod_recx->rx_nr);
		iod_recx->rx_idx += fetch_recx->rx_nr;
		iod_recx->rx_nr -= fetch_recx->rx_nr;
		*shadow_ep = recx_ep->re_ep;
		return;
	}

no_shadow:
	*fetch_recx = *iod_recx;
	iod_recx->rx_idx += fetch_recx->rx_nr;
	iod_recx->rx_nr -= fetch_recx->rx_nr;
	*shadow_ep = DAOS_EPOCH_MAX;
}

static bool
stop_check(struct vos_io_context *ioc, uint64_t cond, daos_iod_t *iod, int *rc,
	   bool check_uncertainty)
{
	uint64_t	flags;

	if (*rc == 0)
		return false;

	if (*rc != -DER_NONEXIST)
		return true;

	if (vos_dtx_hit_inprogress()) {
		*rc = -DER_INPROGRESS;
		return true;
	}

	if (ioc->ic_check_existence)
		goto check;

	if (ioc->ic_ts_set == NULL) {
		*rc = 0;
		return true;
	}

	if (ioc->ic_read_ts_only) {
		*rc = 0;
		goto check;
	}

	if (iod != NULL && ioc->ic_ts_set->ts_flags & VOS_OF_COND_PER_AKEY) {
		/** Per akey flags have been specified */
		flags = iod->iod_flags;
	} else {
		flags = ioc->ic_ts_set->ts_flags;
	}

	if ((flags & cond) == 0) {
		*rc = 0;
		if (check_uncertainty)
			goto check;
		return true;
	}
check:
	if (vos_ts_wcheck(ioc->ic_ts_set, ioc->ic_epr.epr_hi,
			  ioc->ic_bound))
		*rc = -DER_TX_RESTART;

	return true;
}

static bool
has_uncertainty(const struct vos_io_context *ioc,
		const struct vos_ilog_info *info)
{
	return vos_has_uncertainty(ioc->ic_ts_set, info, ioc->ic_epr.epr_hi,
				   ioc->ic_bound);
}

static int
akey_fetch(struct vos_io_context *ioc, daos_handle_t ak_toh)
{
	daos_iod_t		*iod = &ioc->ic_iods[ioc->ic_sgl_at];
	struct vos_krec_df	*krec = NULL;
	daos_epoch_range_t	 val_epr = {0};
	daos_handle_t		 toh = DAOS_HDL_INVAL;
	int			 i, rc;
	int			 flags = 0;
	bool			 is_array = (iod->iod_type == DAOS_IOD_ARRAY);
	struct daos_recx_ep_list *shadow;

	D_DEBUG(DB_IO, "akey "DF_KEY" fetch %s epr "DF_X64"-"DF_X64"\n",
		DP_KEY(&iod->iod_name),
		iod->iod_type == DAOS_IOD_ARRAY ? "array" : "single",
		ioc->ic_epr.epr_lo, ioc->ic_epr.epr_hi);

	if (is_array)
		flags |= SUBTR_EVT;

	rc = key_tree_prepare(ioc->ic_obj, ak_toh,
			      VOS_BTR_AKEY, &iod->iod_name, flags,
			      DAOS_INTENT_DEFAULT, &krec, &toh, ioc->ic_ts_set);

	if (stop_check(ioc, VOS_OF_COND_AKEY_FETCH, iod, &rc, true)) {
		if (rc == 0 && !ioc->ic_read_ts_only)
			iod_empty_sgl(ioc, ioc->ic_sgl_at);
		VOS_TX_LOG_FAIL(rc, "Failed to get akey "DF_KEY" "DF_RC"\n",
				DP_KEY(&iod->iod_name), DP_RC(rc));
		goto out;
	}

	rc = key_ilog_check(ioc, krec, &ioc->ic_dkey_info, &val_epr,
			    &ioc->ic_akey_info);

	if (stop_check(ioc, VOS_OF_COND_AKEY_FETCH, iod, &rc, false)) {
		if (rc == 0 && !ioc->ic_read_ts_only) {
			if (has_uncertainty(ioc, &ioc->ic_akey_info))
				goto fetch_value;
			iod_empty_sgl(ioc, ioc->ic_sgl_at);
		}
		VOS_TX_LOG_FAIL(rc, "Fetch akey failed: rc="DF_RC"\n",
				DP_RC(rc));
		goto out;
	}

fetch_value:
	if (ioc->ic_read_ts_only || ioc->ic_check_existence)
		goto out; /* skip value fetch */

	if (iod->iod_type == DAOS_IOD_SINGLE) {
		rc = akey_fetch_single(toh, &val_epr, &iod->iod_size, ioc);
		goto out;
	}

	iod->iod_size = 0;
	shadow = (ioc->ic_shadows == NULL) ? NULL :
					     &ioc->ic_shadows[ioc->ic_sgl_at];
	for (i = 0; i < iod->iod_nr; i++) {
		daos_recx_t	iod_recx;
		daos_recx_t	fetch_recx;
		daos_epoch_t	shadow_ep;
		daos_size_t	rsize = 0;

		if (iod->iod_recxs[i].rx_nr == 0) {
			D_DEBUG(DB_IO,
				"Skip empty read IOD at %d: idx %lu, nr %lu\n",
				i, (unsigned long)iod->iod_recxs[i].rx_idx,
				(unsigned long)iod->iod_recxs[i].rx_nr);
			continue;
		}

		iod_recx = iod->iod_recxs[i];
		while (iod_recx.rx_nr > 0) {
			akey_fetch_recx_get(&iod_recx, shadow, &fetch_recx,
					    &shadow_ep);
			rc = akey_fetch_recx(toh, &val_epr, &fetch_recx,
					     shadow_ep, &rsize, ioc);

			if (vos_dtx_continue_detect(rc))
				continue;

			if (rc != 0) {
				VOS_TX_LOG_FAIL(rc, "Failed to fetch index %d: "
						DF_RC"\n", i, DP_RC(rc));
				goto out;
			}
		}

		if (vos_dtx_hit_inprogress()) {
			D_DEBUG(DB_IO, "inprogress %d: idx %lu, nr %lu rsize "
				DF_U64"\n", i,
				(unsigned long)iod->iod_recxs[i].rx_idx,
				(unsigned long)iod->iod_recxs[i].rx_nr, rsize);
			continue;
		}

		D_DEBUG(DB_IO, "read IOD at %d: idx %lu, nr %lu rsize "
			DF_U64"\n", i, (unsigned long)iod->iod_recxs[i].rx_idx,
			(unsigned long)iod->iod_recxs[i].rx_nr, rsize);

		/*
		 * Empty tree or all holes, DAOS array API relies on zero
		 * iod_size to see if an array cell is empty.
		 */
		if (rsize == 0)
			continue;

		if (iod->iod_size == DAOS_REC_ANY)
			iod->iod_size = rsize;

		if (iod->iod_size != rsize) {
			D_ERROR("Cannot support mixed record size "
				DF_U64"/"DF_U64"\n", iod->iod_size, rsize);
			rc = -DER_INVAL;
			goto out;
		}
	}

	if (vos_dtx_hit_inprogress())
		goto out;

	ioc_trim_tail_holes(ioc);
out:
	if (daos_handle_is_valid(toh))
		key_tree_release(toh, is_array);

	return vos_dtx_hit_inprogress() ? -DER_INPROGRESS : rc;
}

static void
iod_set_cursor(struct vos_io_context *ioc, unsigned int sgl_at)
{
	D_ASSERT(sgl_at < ioc->ic_iod_nr);
	D_ASSERT(ioc->ic_iods != NULL);

	ioc->ic_sgl_at = sgl_at;
	ioc->ic_iov_at = 0;
}

static int
dkey_fetch(struct vos_io_context *ioc, daos_key_t *dkey)
{
	struct vos_object	*obj = ioc->ic_obj;
	struct vos_krec_df	*krec;
	daos_handle_t		 toh = DAOS_HDL_INVAL;
	int			 i, rc;

	rc = obj_tree_init(obj);
	if (rc != 0)
		return rc;

	rc = key_tree_prepare(obj, obj->obj_toh, VOS_BTR_DKEY,
			      dkey, 0, DAOS_INTENT_DEFAULT, &krec,
			      &toh, ioc->ic_ts_set);
	if (stop_check(ioc, VOS_COND_FETCH_MASK | VOS_OF_COND_PER_AKEY, NULL,
		       &rc, true)) {
		D_DEBUG(DB_IO, "Stop fetch "DF_UOID": "DF_RC"\n", DP_UOID(obj->obj_id),
			DP_RC(rc));
		if (rc == 0 && !ioc->ic_read_ts_only) {
			for (i = 0; i < ioc->ic_iod_nr; i++)
				iod_empty_sgl(ioc, i);
		} else {
			VOS_TX_LOG_FAIL(rc, "Failed to fetch dkey: "DF_RC"\n",
					DP_RC(rc));
		}
		goto out;
	}

	rc = key_ilog_check(ioc, krec, &obj->obj_ilog_info, &ioc->ic_epr,
			    &ioc->ic_dkey_info);

	if (stop_check(ioc, VOS_COND_FETCH_MASK | VOS_OF_COND_PER_AKEY, NULL,
		       &rc, false)) {
		if (rc == 0 && !ioc->ic_read_ts_only) {
			D_DEBUG(DB_IO, "Stop fetch "DF_UOID": "DF_RC"\n", DP_UOID(obj->obj_id),
				DP_RC(rc));
			if (has_uncertainty(ioc, &ioc->ic_dkey_info)) {
				/** There is a value in the uncertainty range so
				 *  we need to continue the fetch.
				 */
				goto fetch_akey;
			}
			for (i = 0; i < ioc->ic_iod_nr; i++)
				iod_empty_sgl(ioc, i);
		} else {
			VOS_TX_LOG_FAIL(rc, "Fetch dkey failed: rc="DF_RC"\n",
					DP_RC(rc));
		}
		goto out;
	}

fetch_akey:
	for (i = 0; i < ioc->ic_iod_nr; i++) {
		iod_set_cursor(ioc, i);
		rc = akey_fetch(ioc, toh);
		if (vos_dtx_continue_detect(rc))
			continue;

		if (rc != 0)
			break;
	}

	/* Add this check to prevent some new added logic after above for(). */
	if (vos_dtx_hit_inprogress())
		goto out;

out:
	if (daos_handle_is_valid(toh))
		key_tree_release(toh, false);

	return vos_dtx_hit_inprogress() ? -DER_INPROGRESS : rc;
}

int
vos_fetch_end(daos_handle_t ioh, daos_size_t *size, int err)
{
	struct vos_io_context *ioc = vos_ioh2ioc(ioh);

	/* NB: it's OK to use the stale ioc->ic_obj for fetch_end */
	D_ASSERT(!ioc->ic_update);
	if (size != NULL && err == 0)
		*size = ioc->ic_io_size;
	vos_ioc_destroy(ioc, false);
	return err;
}

/** If the object/key doesn't exist, we should augment the set with any missing
 *  entries
 */
static void
vos_fetch_add_missing(struct vos_ts_set *ts_set, daos_key_t *dkey, int iod_nr,
		      daos_iod_t *iods)
{
	struct vos_akey_data	ad;

	ad.ad_is_iod = true;
	ad.ad_iods = iods;

	vos_ts_add_missing(ts_set, dkey, iod_nr, &ad);
}

int
vos_fetch_begin(daos_handle_t coh, daos_unit_oid_t oid, daos_epoch_t epoch,
		daos_key_t *dkey, unsigned int iod_nr,
		daos_iod_t *iods, uint32_t vos_flags,
		struct daos_recx_ep_list *shadows, daos_handle_t *ioh,
		struct dtx_handle *dth)
{
	struct vos_io_context	*ioc;
	int			 i, rc;

	D_DEBUG(DB_TRACE, "Fetch "DF_UOID", desc_nr %d, epoch "DF_X64"\n",
		DP_UOID(oid), iod_nr, epoch);

	rc = vos_ioc_create(coh, oid, true, epoch, iod_nr, iods,
			    NULL, vos_flags, shadows, 0, dth, &ioc);
	if (rc != 0)
		return rc;

	vos_dth_set(dth);

	rc = vos_ts_set_add(ioc->ic_ts_set, ioc->ic_cont->vc_ts_idx, NULL, 0);
	D_ASSERT(rc == 0);

	rc = vos_obj_hold(vos_obj_cache_current(), ioc->ic_cont, oid,
			  &ioc->ic_epr, ioc->ic_bound, VOS_OBJ_VISIBLE,
			  DAOS_INTENT_DEFAULT, &ioc->ic_obj, ioc->ic_ts_set);
	if (stop_check(ioc, VOS_COND_FETCH_MASK | VOS_OF_COND_PER_AKEY, NULL,
		       &rc, false)) {
		if (rc == 0) {
			if (ioc->ic_read_ts_only)
				goto set_ioc;
			if (ioc->ic_obj != NULL &&
			    has_uncertainty(ioc, &ioc->ic_obj->obj_ilog_info))
				goto fetch_dkey;
			for (i = 0; i < iod_nr; i++)
				iod_empty_sgl(ioc, i);
			goto set_ioc;
		}
		goto out;
	}
fetch_dkey:
	if (dkey == NULL || dkey->iov_len == 0) {
		if (ioc->ic_read_ts_only)
			goto set_ioc;
		D_GOTO(out, rc = -DER_INVAL);
	}

	rc = dkey_fetch(ioc, dkey);
	if (rc != 0)
		goto out;
set_ioc:
	*ioh = vos_ioc2ioh(ioc);
out:
	vos_dth_set(NULL);

	if (rc == -DER_NONEXIST || rc == -DER_INPROGRESS ||
	    (rc == 0 && ioc->ic_read_ts_only)) {
		if (vos_ts_wcheck(ioc->ic_ts_set, ioc->ic_epr.epr_hi,
				  ioc->ic_bound))
			rc = -DER_TX_RESTART;
	}

	if (rc == -DER_NONEXIST || rc == 0) {
		vos_fetch_add_missing(ioc->ic_ts_set, dkey, iod_nr, iods);
		vos_ts_set_update(ioc->ic_ts_set, ioc->ic_epr.epr_hi);
	}

	if (rc != 0) {
		daos_recx_ep_list_free(ioc->ic_recx_lists, ioc->ic_iod_nr);
		ioc->ic_recx_lists = NULL;
		return vos_fetch_end(vos_ioc2ioh(ioc), NULL, rc);
	}
	return 0;
}

static umem_off_t
iod_update_umoff(struct vos_io_context *ioc)
{
	umem_off_t umoff;

	D_ASSERTF(ioc->ic_umoffs_at < ioc->ic_umoffs_cnt,
		  "Invalid ioc_reserve at/cnt: %u/%u\n",
		  ioc->ic_umoffs_at, ioc->ic_umoffs_cnt);

	umoff = ioc->ic_umoffs[ioc->ic_umoffs_at];
	ioc->ic_umoffs_at++;

	return umoff;
}

static struct bio_iov *
iod_update_biov(struct vos_io_context *ioc)
{
	struct bio_sglist *bsgl;
	struct bio_iov *biov;

	bsgl = bio_iod_sgl(ioc->ic_biod, ioc->ic_sgl_at);
	D_ASSERT(bsgl->bs_nr_out != 0);
	D_ASSERT(bsgl->bs_nr_out > ioc->ic_iov_at);

	biov = &bsgl->bs_iovs[ioc->ic_iov_at];
	ioc->ic_iov_at++;

	return biov;
}

static int
akey_update_single(daos_handle_t toh, uint32_t pm_ver, daos_size_t rsize,
		   daos_size_t gsize, struct vos_io_context *ioc,
		   uint16_t minor_epc)
{
	struct vos_svt_key	 key;
	struct vos_rec_bundle	 rbund;
	struct dcs_csum_info	 csum;
	d_iov_t			 kiov, riov;
	struct bio_iov		*biov;
	umem_off_t		 umoff;
	daos_epoch_t		 epoch = ioc->ic_epr.epr_hi;
	int			 rc;

	ci_set_null(&csum);
	d_iov_set(&kiov, &key, sizeof(key));
	key.sk_epoch		= epoch;
	key.sk_minor_epc	= minor_epc;

	umoff = iod_update_umoff(ioc);
	D_ASSERT(!UMOFF_IS_NULL(umoff));

	D_ASSERT(ioc->ic_iov_at == 0);
	biov = iod_update_biov(ioc);

	tree_rec_bundle2iov(&rbund, &riov);

	struct dcs_csum_info *value_csum = vos_csum_at(ioc->iod_csums, ioc->ic_sgl_at);

	if (value_csum != NULL)
		rbund.rb_csum	= value_csum;
	else
		rbund.rb_csum	= &csum;

	rbund.rb_biov	= biov;
	rbund.rb_rsize	= rsize;
	rbund.rb_gsize	= gsize;
	rbund.rb_off	= umoff;
	rbund.rb_ver	= pm_ver;

	rc = dbtree_update(toh, &kiov, &riov);
	if (rc != 0)
		D_ERROR("Failed to update subtree: "DF_RC"\n", DP_RC(rc));

	ioc->ic_io_size += rsize;

	return rc;
}

/**
 * Update a record extent.
 * See comment of vos_recx_fetch for explanation of @off_p.
 */
static int
akey_update_recx(daos_handle_t toh, uint32_t pm_ver, daos_recx_t *recx,
		 struct dcs_csum_info *csum, daos_size_t rsize,
		 struct vos_io_context *ioc, uint16_t minor_epc)
{
	struct evt_entry_in	 ent;
	struct bio_iov		*biov;
	daos_epoch_t		 epoch = ioc->ic_epr.epr_hi;
	int rc;

	D_ASSERT(recx->rx_nr > 0);
	memset(&ent, 0, sizeof(ent));
	ent.ei_bound = ioc->ic_bound;
	ent.ei_rect.rc_epc = epoch;
	ent.ei_rect.rc_ex.ex_lo = recx->rx_idx;
	ent.ei_rect.rc_ex.ex_hi = recx->rx_idx + recx->rx_nr - 1;
	ent.ei_rect.rc_minor_epc = minor_epc;
	ent.ei_ver = pm_ver;
	ent.ei_inob = rsize;

	if (csum != NULL)
		ent.ei_csum = *csum;
	ioc->ic_io_size += recx->rx_nr * rsize;
	biov = iod_update_biov(ioc);
	ent.ei_addr = biov->bi_addr;
	/* Don't make this flag persistent */
	BIO_ADDR_SET_NOT_DEDUP(&ent.ei_addr);

	if (ioc->ic_remove)
		return evt_remove_all(toh, &ent.ei_rect.rc_ex, &ioc->ic_epr);

	rc = evt_insert(toh, &ent, NULL);

	if (ioc->ic_dedup && !rc && (rsize * recx->rx_nr) >= ioc->ic_dedup_th) {
		daos_size_t csum_len = recx_csum_len(recx, csum, rsize);

		vos_dedup_update(vos_cont2pool(ioc->ic_cont), csum, csum_len,
				 biov, &ioc->ic_dedup_entries);
	}
	return rc;
}

int
<<<<<<< HEAD
vos_key_mark_agg(struct umem_instance *umm, struct vos_krec_df *krec)
=======
vos_key_flags_set(struct umem_instance *umm, struct vos_krec_df *krec)
>>>>>>> 2ce10cf3
{
	int	rc;
	uint8_t	bmap;

	bmap = krec->kr_bmap;
	if ((bmap & KREC_BF_AGG_OPT) == 0)
		return 0;

	if ((bmap & KREC_BF_AGG_NEEDED) == 0)
		bmap |= KREC_BF_AGG_NEEDED;
	else if (bmap & KREC_BF_AGG_FLAG)
		bmap &= ~KREC_BF_AGG_FLAG;

	if (bmap == krec->kr_bmap)
		return 0;

	rc = umem_tx_add_ptr(umm, &krec->kr_bmap, sizeof(krec->kr_bmap));
	if (rc == 0)
		krec->kr_bmap = bmap;

	return rc;
}

static int
<<<<<<< HEAD
vos_tree_mark_agg(struct umem_instance *umm, struct btr_root *root)
=======
vos_tree_flags_set(struct umem_instance *umm, struct btr_root *root)
>>>>>>> 2ce10cf3
{
	uint64_t	feats;

	feats = dbtree_feats_get(root);
	if ((feats & VOS_TREE_AGG_OPT) == 0)
		return 0;

	if ((feats & VOS_TREE_AGG_NEEDED) == 0)
		feats |= VOS_TREE_AGG_NEEDED;
	else if (feats & VOS_TREE_AGG_FLAG)
		feats &= ~VOS_TREE_AGG_FLAG;

	return dbtree_feats_set(root, umm, feats, true);
}

int
<<<<<<< HEAD
vos_mark_agg(struct umem_instance *umm, struct btr_root *obj_root,
=======
vos_obj_flags_set(struct umem_instance *umm, struct btr_root *obj_root,
>>>>>>> 2ce10cf3
		      struct btr_root *cont_root)
{
	int	rc;

<<<<<<< HEAD
	rc = vos_tree_mark_agg(umm, obj_root);
	if (rc == 0)
		rc = vos_tree_mark_agg(umm, cont_root);
=======
	rc = vos_tree_flags_set(umm, obj_root);
	if (rc == 0)
		rc = vos_tree_flags_set(umm, cont_root);
>>>>>>> 2ce10cf3

	return rc;
}

static int
<<<<<<< HEAD
vos_ioc_mark_agg(struct vos_io_context *ioc)
=======
vos_flags_set(struct vos_io_context *ioc)
>>>>>>> 2ce10cf3
{
	if (!ioc->ic_agg_needed)
		return 0;

<<<<<<< HEAD
	return vos_mark_agg(vos_ioc2umm(ioc), &ioc->ic_obj->obj_df->vo_tree,
			    &ioc->ic_cont->vc_cont_df->cd_obj_root);
=======
	return vos_obj_flags_set(vos_ioc2umm(ioc), &ioc->ic_obj->obj_df->vo_tree,
				 &ioc->ic_cont->vc_cont_df->cd_obj_root);
>>>>>>> 2ce10cf3
}

static int
akey_update(struct vos_io_context *ioc, uint32_t pm_ver, daos_handle_t ak_toh,
	    uint16_t minor_epc)
{
	struct vos_object	*obj = ioc->ic_obj;
	struct vos_krec_df	*krec = NULL;
	daos_iod_t		*iod = &ioc->ic_iods[ioc->ic_sgl_at];
	struct dcs_csum_info	*iod_csums = vos_csum_at(ioc->iod_csums, ioc->ic_sgl_at);
	struct dcs_csum_info	*recx_csum;
	uint32_t		 update_cond = 0;
	bool			 is_array = (iod->iod_type == DAOS_IOD_ARRAY);
	int			 flags = SUBTR_CREATE;
	daos_handle_t		 toh = DAOS_HDL_INVAL;
	int			 i;
	int			 rc = 0;

	D_DEBUG(DB_TRACE, "akey "DF_KEY" update %s value eph "DF_X64"\n",
		DP_KEY(&iod->iod_name), is_array ? "array" : "single",
		ioc->ic_epr.epr_hi);

	if (is_array)
		flags |= SUBTR_EVT;

	rc = key_tree_prepare(obj, ak_toh, VOS_BTR_AKEY,
			      &iod->iod_name, flags, DAOS_INTENT_UPDATE,
			      &krec, &toh, ioc->ic_ts_set);
	if (rc != 0 && rc != 1) {
		D_ERROR("akey "DF_KEY" update, key_tree_prepare failed, "DF_RC"\n",
			DP_KEY(&iod->iod_name), DP_RC(rc));
		return rc;
	}

	if (rc == 1) {
		rc = 0;
		ioc->ic_agg_needed = 1;
	}

	if (ioc->ic_ts_set) {
		uint64_t akey_flags;

		if (ioc->ic_ts_set->ts_flags & VOS_OF_COND_PER_AKEY)
			akey_flags = iod->iod_flags;
		else
			akey_flags = ioc->ic_ts_set->ts_flags;

		switch (akey_flags) {
		case VOS_OF_COND_AKEY_UPDATE:
			update_cond = VOS_ILOG_COND_UPDATE;
			break;
		case VOS_OF_COND_AKEY_INSERT:
			update_cond = VOS_ILOG_COND_INSERT;
			break;
		default:
			break;
		}
	}

	rc = vos_ilog_update(ioc->ic_cont, &krec->kr_ilog, &ioc->ic_epr,
			     ioc->ic_bound, &ioc->ic_dkey_info,
			     &ioc->ic_akey_info, update_cond, ioc->ic_ts_set);
	if (update_cond == VOS_ILOG_COND_UPDATE && rc == -DER_NONEXIST) {
		D_DEBUG(DB_IO, "Conditional update on non-existent akey\n");
		goto out;
	}
	if (update_cond == VOS_ILOG_COND_INSERT && rc == -DER_EXIST) {
		D_DEBUG(DB_IO, "Conditional insert on existent akey\n");
		goto out;
	}

	if (rc != 0) {
		VOS_TX_LOG_FAIL(rc, "Failed to update akey ilog: "DF_RC"\n",
				DP_RC(rc));
		goto out;
	}

	if (iod->iod_type == DAOS_IOD_SINGLE) {
		uint64_t	gsize = iod->iod_size;

		/* See obj_singv_ec_rw_filter. */
		if (ioc->ic_ec && iod->iod_recxs != NULL)
			gsize = (uintptr_t)iod->iod_recxs;

		rc = akey_update_single(toh, pm_ver, iod->iod_size, gsize, ioc,
					minor_epc);
		if (rc)
			D_ERROR("akey "DF_KEY" update, akey_update_single failed, "DF_RC"\n",
				DP_KEY(&iod->iod_name), DP_RC(rc));
		goto out;
	} /* else: array */

	for (i = 0; i < iod->iod_nr; i++) {
		umem_off_t	umoff = iod_update_umoff(ioc);

		if (iod->iod_recxs[i].rx_nr == 0) {
			D_ASSERT(UMOFF_IS_NULL(umoff));
			D_DEBUG(DB_IO,
				"Skip empty write IOD at %d: idx %lu, nr %lu\n",
				i, (unsigned long)iod->iod_recxs[i].rx_idx,
				(unsigned long)iod->iod_recxs[i].rx_nr);
			continue;
		}

		recx_csum = recx_csum_at(iod_csums, i, iod);
		rc = akey_update_recx(toh, pm_ver, &iod->iod_recxs[i],
				      recx_csum, iod->iod_size, ioc,
				      minor_epc);
		if (rc != 0) {
			D_ERROR("akey "DF_KEY" update, akey_update_recx failed, "DF_RC"\n",
				DP_KEY(&iod->iod_name), DP_RC(rc));
			goto out;
		}
	}

out:
	if (daos_handle_is_valid(toh))
		key_tree_release(toh, is_array);

	if (rc == 0 && ioc->ic_agg_needed)
<<<<<<< HEAD
		rc = vos_key_mark_agg(vos_ioc2umm(ioc), krec);
=======
		rc = vos_key_flags_set(vos_ioc2umm(ioc), krec);
>>>>>>> 2ce10cf3

	return rc;
}

static int
dkey_update(struct vos_io_context *ioc, uint32_t pm_ver, daos_key_t *dkey,
	    uint16_t minor_epc)
{
	struct vos_object	*obj = ioc->ic_obj;
	daos_handle_t		 ak_toh;
	struct vos_krec_df	*krec;
	uint32_t		 update_cond = 0;
	bool			 subtr_created = false;
	int			 i, rc;

	rc = obj_tree_init(obj);
	if (rc != 0)
		return rc;

	rc = key_tree_prepare(obj, obj->obj_toh, VOS_BTR_DKEY, dkey,
			      SUBTR_CREATE, DAOS_INTENT_UPDATE, &krec, &ak_toh,
			      ioc->ic_ts_set);
	if (rc != 0) {
		D_ERROR("Error preparing dkey tree: rc="DF_RC"\n", DP_RC(rc));
		goto out;
	}
	subtr_created = true;

	if (ioc->ic_ts_set) {
		if (ioc->ic_ts_set->ts_flags & VOS_COND_UPDATE_OP_MASK)
			update_cond = VOS_ILOG_COND_UPDATE;
		else if (ioc->ic_ts_set->ts_flags & VOS_OF_COND_DKEY_INSERT)
			update_cond = VOS_ILOG_COND_INSERT;
	}

	rc = vos_ilog_update(ioc->ic_cont, &krec->kr_ilog, &ioc->ic_epr,
			     ioc->ic_bound, &obj->obj_ilog_info,
			     &ioc->ic_dkey_info, update_cond, ioc->ic_ts_set);
	if (update_cond == VOS_ILOG_COND_UPDATE && rc == -DER_NONEXIST) {
		D_DEBUG(DB_IO, "Conditional update on non-existent akey\n");
		goto out;
	}
	if (update_cond == VOS_ILOG_COND_INSERT && rc == -DER_EXIST) {
		D_DEBUG(DB_IO, "Conditional insert on existent akey\n");
		goto out;
	}
	if (rc != 0) {
		VOS_TX_LOG_FAIL(rc, "Failed to update dkey ilog: "DF_RC"\n",
				DP_RC(rc));
		goto out;
	}

	for (i = 0; i < ioc->ic_iod_nr; i++) {
		iod_set_cursor(ioc, i);

		rc = akey_update(ioc, pm_ver, ak_toh, minor_epc);
		if (rc != 0)
			goto out;
	}

out:
	if (!subtr_created)
		return rc;

	if (rc != 0)
		goto release;

release:
	key_tree_release(ak_toh, false);

	if (rc == 0 && ioc->ic_agg_needed)
<<<<<<< HEAD
		rc = vos_key_mark_agg(vos_ioc2umm(ioc), krec);
=======
		rc = vos_key_flags_set(vos_ioc2umm(ioc), krec);
>>>>>>> 2ce10cf3

	return rc;
}

daos_size_t
vos_recx2irec_size(daos_size_t rsize, struct dcs_csum_info *csum)
{
	struct vos_rec_bundle	rbund;

	rbund.rb_csum	= csum;
	rbund.rb_rsize	= rsize;

	return vos_irec_size(&rbund);
}

umem_off_t
vos_reserve_scm(struct vos_container *cont, struct vos_rsrvd_scm *rsrvd_scm,
		daos_size_t size)
{
	umem_off_t	umoff;

	D_ASSERT(size > 0);

	if (vos_cont2umm(cont)->umm_ops->mo_reserve != NULL) {
		struct pobj_action *act;

		D_ASSERT(rsrvd_scm != NULL);
		D_ASSERT(rsrvd_scm->rs_actv_cnt > rsrvd_scm->rs_actv_at);

		act = &rsrvd_scm->rs_actv[rsrvd_scm->rs_actv_at];

		umoff = umem_reserve(vos_cont2umm(cont), act, size);
		if (!UMOFF_IS_NULL(umoff))
			rsrvd_scm->rs_actv_at++;
	} else {
		umoff = umem_alloc(vos_cont2umm(cont), size);
	}

	if (UMOFF_IS_NULL(umoff)) {
		daos_size_t scm_used, scm_active;
		int rc;

		rc = pmemobj_ctl_get(vos_cont2pool(cont)->vp_umm.umm_pool,
				     "stats.heap.run_allocated", &scm_used);
		if (rc)
			goto out;
		rc = pmemobj_ctl_get(vos_cont2pool(cont)->vp_umm.umm_pool,
				     "stats.heap.run_active", &scm_active);
		if (rc)
			goto out;
		D_ERROR("Reserve "DF_U64" from SCM failed, run_allocated: "
			""DF_U64", run_active: "DF_U64"\n",
			size, scm_used, scm_active);
	}
out:
	return umoff;
}

int
vos_reserve_blocks(struct vos_container *cont, d_list_t *rsrvd_nvme,
		   daos_size_t size, enum vos_io_stream ios, uint64_t *off)
{
	struct vea_space_info	*vsi;
	struct vea_hint_context	*hint_ctxt;
	struct vea_resrvd_ext	*ext;
	uint32_t		 blk_cnt;
	int			 rc;

	vsi = vos_cont2pool(cont)->vp_vea_info;
	D_ASSERT(vsi);

	hint_ctxt = cont->vc_hint_ctxt[ios];
	D_ASSERT(hint_ctxt);

	blk_cnt = vos_byte2blkcnt(size);

	rc = vea_reserve(vsi, blk_cnt, hint_ctxt, rsrvd_nvme);
	if (rc)
		return rc;

	ext = d_list_entry(rsrvd_nvme->prev, struct vea_resrvd_ext, vre_link);
	D_ASSERTF(ext->vre_blk_cnt == blk_cnt, "%u != %u\n",
		  ext->vre_blk_cnt, blk_cnt);
	D_ASSERT(ext->vre_blk_off != 0);

	*off = ext->vre_blk_off << VOS_BLK_SHIFT;
	return 0;
}

static int
reserve_space(struct vos_io_context *ioc, uint16_t media, daos_size_t size,
	      uint64_t *off)
{
	int	rc;

	if (media == DAOS_MEDIA_SCM) {
		umem_off_t	umoff;

		umoff = vos_reserve_scm(ioc->ic_cont, ioc->ic_rsrvd_scm, size);
		if (!UMOFF_IS_NULL(umoff)) {
			ioc->ic_umoffs[ioc->ic_umoffs_cnt] = umoff;
			ioc->ic_umoffs_cnt++;
			*off = umoff;
			return 0;
		}
		D_ERROR("Reserve "DF_U64" from SCM failed.\n", size);
		return -DER_NOSPACE;
	}

	D_ASSERT(media == DAOS_MEDIA_NVME);
	rc = vos_reserve_blocks(ioc->ic_cont, &ioc->ic_blk_exts, size,
				VOS_IOS_GENERIC, off);
	if (rc)
		D_ERROR("Reserve "DF_U64" from NVMe failed. "DF_RC"\n",
			size, DP_RC(rc));
	return rc;
}

static int
iod_reserve(struct vos_io_context *ioc, struct bio_iov *biov)
{
	struct bio_sglist *bsgl;

	bsgl = bio_iod_sgl(ioc->ic_biod, ioc->ic_sgl_at);
	D_ASSERT(bsgl->bs_nr != 0);
	D_ASSERT(bsgl->bs_nr > bsgl->bs_nr_out);
	D_ASSERT(bsgl->bs_nr > ioc->ic_iov_at);

	bsgl->bs_iovs[ioc->ic_iov_at] = *biov;
	ioc->ic_iov_at++;
	bsgl->bs_nr_out++;

	D_DEBUG(DB_TRACE, "media %d offset "DF_U64" size %zd\n",
		biov->bi_addr.ba_type, biov->bi_addr.ba_off,
		bio_iov2len(biov));
	return 0;
}

/* Reserve single value record on specified media */
static int
vos_reserve_single(struct vos_io_context *ioc, uint16_t media,
		   daos_size_t size)
{
	struct vos_irec_df	*irec;
	daos_size_t		 scm_size;
	umem_off_t		 umoff;
	struct bio_iov		 biov;
	uint64_t		 off = 0;
	int			 rc;
	struct dcs_csum_info	*value_csum = vos_csum_at(ioc->iod_csums, ioc->ic_sgl_at);

	/*
	 * TODO:
	 * To eliminate internal fragmentaion, misaligned record (record size
	 * isn't aligned with 4K) on NVMe could be split into two parts, large
	 * aligned part will be stored on NVMe and being referenced by
	 * vos_irec_df->ir_ex_addr, small unaligned part will be stored on SCM
	 * along with vos_irec_df, being referenced by vos_irec_df->ir_body.
	 */
	scm_size = (media == DAOS_MEDIA_SCM) ?
		vos_recx2irec_size(size, value_csum) :
		vos_recx2irec_size(0, value_csum);

	rc = reserve_space(ioc, DAOS_MEDIA_SCM, scm_size, &off);
	if (rc) {
		D_ERROR("Reserve SCM for SV failed. "DF_RC"\n", DP_RC(rc));
		return rc;
	}

	D_ASSERT(ioc->ic_umoffs_cnt > 0);
	umoff = ioc->ic_umoffs[ioc->ic_umoffs_cnt - 1];
	irec = (struct vos_irec_df *)umem_off2ptr(vos_ioc2umm(ioc), umoff);
	vos_irec_init_csum(irec, value_csum);

	memset(&biov, 0, sizeof(biov));
	if (size == 0) { /* punch */
		bio_addr_set_hole(&biov.bi_addr, 1);
		goto done;
	}

	if (media == DAOS_MEDIA_SCM) {
		char *payload_addr;

		/* Get the record payload offset */
		payload_addr = vos_irec2data(irec);
		D_ASSERT(payload_addr >= (char *)irec);
		off = umoff + (payload_addr - (char *)irec);
	} else {
		rc = reserve_space(ioc, DAOS_MEDIA_NVME, size, &off);
		if (rc) {
			D_ERROR("Reserve NVMe for SV failed. "DF_RC"\n",
				DP_RC(rc));
			return rc;
		}
	}
done:
	bio_addr_set(&biov.bi_addr, media, off);
	bio_iov_set_len(&biov, size);
	rc = iod_reserve(ioc, &biov);

	return rc;
}

static int
vos_reserve_recx(struct vos_io_context *ioc, uint16_t media, daos_size_t size,
		 struct dcs_csum_info *csum, daos_size_t csum_len)
{
	struct bio_iov	biov;
	uint64_t	off = 0;
	int		rc;

	memset(&biov, 0, sizeof(biov));
	/* recx punch */
	if (size == 0 || media != DAOS_MEDIA_SCM) {
		ioc->ic_umoffs[ioc->ic_umoffs_cnt] = UMOFF_NULL;
		ioc->ic_umoffs_cnt++;
		if (size == 0) {
			bio_addr_set_hole(&biov.bi_addr, 1);
			goto done;
		}
	}

	if (ioc->ic_dedup && size >= ioc->ic_dedup_th &&
	    vos_dedup_lookup(vos_cont2pool(ioc->ic_cont), csum, csum_len,
			     &biov)) {
		if (biov.bi_data_len == size) {
			D_ASSERT(biov.bi_addr.ba_off != 0);
			ioc->ic_umoffs[ioc->ic_umoffs_cnt] =
							biov.bi_addr.ba_off;
			ioc->ic_umoffs_cnt++;
			return iod_reserve(ioc, &biov);
		}
		memset(&biov, 0, sizeof(biov));
	}

	/*
	 * TODO:
	 * To eliminate internal fragmentaion, misaligned recx (total recx size
	 * isn't aligned with 4K) on NVMe could be split into two evtree rects,
	 * larger rect will be stored on NVMe and small reminder on SCM.
	 */
	rc = reserve_space(ioc, media, size, &off);
	if (rc) {
		D_ERROR("Reserve recx failed. "DF_RC"\n", DP_RC(rc));
		return rc;
	}
done:
	bio_addr_set(&biov.bi_addr, media, off);
	bio_iov_set_len(&biov, size);
	rc = iod_reserve(ioc, &biov);

	return rc;
}

static int
akey_update_begin(struct vos_io_context *ioc)
{
	struct dcs_csum_info	*iod_csums = vos_csum_at(ioc->iod_csums, ioc->ic_sgl_at);
	struct dcs_csum_info	*recx_csum;
	daos_iod_t *iod = &ioc->ic_iods[ioc->ic_sgl_at];
	int i, rc;

	if (iod->iod_type == DAOS_IOD_SINGLE && iod->iod_nr != 1) {
		D_ERROR("Invalid sv iod_nr=%d\n", iod->iod_nr);
		return -DER_IO_INVAL;
	}

	for (i = 0; i < iod->iod_nr; i++) {
		daos_size_t size;
		uint16_t media;

		size = (iod->iod_type == DAOS_IOD_SINGLE) ? iod->iod_size :
				iod->iod_recxs[i].rx_nr * iod->iod_size;

		media = vos_policy_media_select(vos_cont2pool(ioc->ic_cont),
					 iod->iod_type, size, VOS_IOS_GENERIC);

		if (iod->iod_type == DAOS_IOD_SINGLE) {
			rc = vos_reserve_single(ioc, media, size);
		} else {
			daos_size_t csum_len;

			recx_csum = recx_csum_at(iod_csums, i, iod);
			csum_len = recx_csum_len(&iod->iod_recxs[i], recx_csum,
						 iod->iod_size);
			rc = vos_reserve_recx(ioc, media, size, recx_csum,
					      csum_len);
		}
		if (rc)
			return rc;
	}
	return 0;
}

static int
dkey_update_begin(struct vos_io_context *ioc)
{
	int i, rc = 0;

	for (i = 0; i < ioc->ic_iod_nr; i++) {
		iod_set_cursor(ioc, i);
		rc = akey_update_begin(ioc);
		if (rc != 0)
			break;
	}

	return rc;
}

int
vos_publish_scm(struct vos_container *cont, struct vos_rsrvd_scm *rsrvd_scm,
		bool publish)
{
	int	rc = 0;

	if (rsrvd_scm == NULL || rsrvd_scm->rs_actv_at == 0)
		return 0;

	D_ASSERT(rsrvd_scm->rs_actv_at <= rsrvd_scm->rs_actv_cnt);

	if (publish)
		rc = umem_tx_publish(vos_cont2umm(cont), rsrvd_scm->rs_actv,
				     rsrvd_scm->rs_actv_at);
	else
		umem_cancel(vos_cont2umm(cont), rsrvd_scm->rs_actv,
			    rsrvd_scm->rs_actv_at);

	rsrvd_scm->rs_actv_at = 0;
	return rc;
}

/* Publish or cancel the NVMe block reservations */
int
vos_publish_blocks(struct vos_container *cont, d_list_t *blk_list, bool publish,
		   enum vos_io_stream ios)
{
	struct vea_space_info	*vsi;
	struct vea_hint_context	*hint_ctxt;
	int			 rc;

	if (d_list_empty(blk_list))
		return 0;

	vsi = cont->vc_pool->vp_vea_info;
	D_ASSERT(vsi);
	hint_ctxt = cont->vc_hint_ctxt[ios];
	D_ASSERT(hint_ctxt);

	rc = publish ? vea_tx_publish(vsi, hint_ctxt, blk_list) :
		       vea_cancel(vsi, hint_ctxt, blk_list);
	if (rc)
		D_ERROR("Error on %s NVMe reservations. "DF_RC"\n",
			publish ? "publish" : "cancel", DP_RC(rc));

	return rc;
}

static void
update_cancel(struct vos_io_context *ioc)
{
	/* Cancel SCM reservations or free persistent allocations */
	if (vos_cont2umm(ioc->ic_cont)->umm_ops->mo_reserve != NULL)
		return;

	if (ioc->ic_umoffs_cnt != 0) {
		struct umem_instance *umem = vos_ioc2umm(ioc);
		int i;

		D_ASSERT(umem->umm_id == UMEM_CLASS_VMEM);

		for (i = 0; i < ioc->ic_umoffs_cnt; i++) {
			if (!UMOFF_IS_NULL(ioc->ic_umoffs[i]))
				/* Ignore umem_free failure. */
				umem_free(umem, ioc->ic_umoffs[i]);
		}
	}

	/* Abort dedup entries */
	vos_dedup_process(vos_cont2pool(ioc->ic_cont), &ioc->ic_dedup_entries,
			  true /* abort */);
}

int
vos_update_end(daos_handle_t ioh, uint32_t pm_ver, daos_key_t *dkey, int err,
	       daos_size_t *size, struct dtx_handle *dth)
{
	struct vos_dtx_act_ent	**daes = NULL;
	struct vos_dtx_cmt_ent	**dces = NULL;
	struct vos_io_context	*ioc = vos_ioh2ioc(ioh);
	struct umem_instance	*umem;
	bool			 tx_started = false;

	D_ASSERT(ioc->ic_update);
	vos_dedup_verify_fini(ioh);

	umem = vos_ioc2umm(ioc);

	if (err != 0)
		goto abort;

	err = vos_ts_set_add(ioc->ic_ts_set, ioc->ic_cont->vc_ts_idx, NULL, 0);
	D_ASSERT(err == 0);

	err = vos_tx_begin(dth, umem);
	if (err != 0)
		goto abort;

	tx_started = true;

	vos_dth_set(dth);

	/* Commit the CoS DTXs via the IO PMDK transaction. */
	if (dtx_is_valid_handle(dth) && dth->dth_dti_cos_count > 0 &&
	    !dth->dth_cos_done) {
		D_ALLOC_ARRAY(daes, dth->dth_dti_cos_count);
		if (daes == NULL)
			D_GOTO(abort, err = -DER_NOMEM);

		D_ALLOC_ARRAY(dces, dth->dth_dti_cos_count);
		if (dces == NULL)
			D_GOTO(abort, err = -DER_NOMEM);

		err = vos_dtx_commit_internal(ioc->ic_cont, dth->dth_dti_cos,
					      dth->dth_dti_cos_count, 0, NULL, daes, dces);
		if (err <= 0)
			D_FREE(daes);
	}

	err = vos_obj_hold(vos_obj_cache_current(), ioc->ic_cont, ioc->ic_oid,
			   &ioc->ic_epr, ioc->ic_bound,
			   VOS_OBJ_CREATE | VOS_OBJ_VISIBLE, DAOS_INTENT_UPDATE,
			   &ioc->ic_obj, ioc->ic_ts_set);
	if (err != 0)
		goto abort;

	/* Update tree index */
	err = dkey_update(ioc, pm_ver, dkey, dtx_is_valid_handle(dth) ?
			  dth->dth_op_seq : VOS_SUB_OP_MAX);
	if (err) {
		VOS_TX_LOG_FAIL(err, "Failed to update tree index: "DF_RC"\n",
				DP_RC(err));
		goto abort;
	}

	/** Now that we are past the existence checks, ensure there isn't a
	 * read conflict
	 */
	if (vos_ts_set_check_conflict(ioc->ic_ts_set, ioc->ic_epr.epr_hi)) {
		err = -DER_TX_RESTART;
		goto abort;
	}

abort:
	if (err == -DER_NONEXIST || err == -DER_EXIST ||
	    err == -DER_INPROGRESS) {
		if (vos_ts_wcheck(ioc->ic_ts_set, ioc->ic_epr.epr_hi,
				  ioc->ic_bound)) {
			err = -DER_TX_RESTART;
		}
	}

	if (err == 0 && ioc->ic_epr.epr_hi > ioc->ic_obj->obj_df->vo_max_write) {
		if (DAOS_ON_VALGRIND)
			err = umem_tx_xadd_ptr(umem, &ioc->ic_obj->obj_df->vo_max_write,
					       sizeof(ioc->ic_obj->obj_df->vo_max_write),
					       POBJ_XADD_NO_SNAPSHOT);
		if (err == 0)
			ioc->ic_obj->obj_df->vo_max_write = ioc->ic_epr.epr_hi;
	}

	if (err == 0)
<<<<<<< HEAD
		err = vos_ioc_mark_agg(ioc);
=======
		err = vos_flags_set(ioc);
>>>>>>> 2ce10cf3

	err = vos_tx_end(ioc->ic_cont, dth, &ioc->ic_rsrvd_scm,
			 &ioc->ic_blk_exts, tx_started, err);
	if (err == 0) {
		vos_ts_set_upgrade(ioc->ic_ts_set);
		if (daes != NULL) {
			vos_dtx_post_handle(ioc->ic_cont, daes, dces,
					    dth->dth_dti_cos_count,
					    false, false);
			dth->dth_cos_done = 1;
		}
		vos_dedup_process(vos_cont2pool(ioc->ic_cont),
				  &ioc->ic_dedup_entries, false);
	} else if (daes != NULL) {
		vos_dtx_post_handle(ioc->ic_cont, daes, dces,
				    dth->dth_dti_cos_count, false, true);
		dth->dth_cos_done = 0;
	}

	if (err == -DER_NONEXIST || err == -DER_EXIST || err == 0) {
		vos_ts_set_update(ioc->ic_ts_set, ioc->ic_epr.epr_hi);
		if (err == 0)
			vos_ts_set_wupdate(ioc->ic_ts_set, ioc->ic_epr.epr_hi);
	}

	if (err != 0)
		update_cancel(ioc);

	vos_space_unhold(vos_cont2pool(ioc->ic_cont), &ioc->ic_space_held[0]);

	if (size != NULL && err == 0)
		*size = ioc->ic_io_size;
	D_FREE(daes);
	D_FREE(dces);
	vos_ioc_destroy(ioc, err != 0);
	vos_dth_set(NULL);

	return err;
}

static int
vos_check_akeys(int iod_nr, daos_iod_t *iods)
{
	int	i, j;

	if (iod_nr == 0)
		return 0;

	for (i = 0; i < iod_nr - 1; i++) {
		for (j = i + 1; j < iod_nr; j++) {
			if (iods[i].iod_name.iov_len !=
			    iods[j].iod_name.iov_len)
				continue;

			if (iods[i].iod_name.iov_buf ==
			    iods[j].iod_name.iov_buf)
				return -DER_NO_PERM;

			if (iods[i].iod_name.iov_buf == NULL ||
			    iods[j].iod_name.iov_buf == NULL)
				continue;

			if (memcmp(iods[i].iod_name.iov_buf,
				   iods[j].iod_name.iov_buf,
				   iods[i].iod_name.iov_len) == 0)
				return -DER_NO_PERM;
		}
	}

	return 0;
}

int
vos_update_begin(daos_handle_t coh, daos_unit_oid_t oid, daos_epoch_t epoch,
		 uint64_t flags, daos_key_t *dkey, unsigned int iod_nr,
		 daos_iod_t *iods, struct dcs_iod_csums *iods_csums,
		 uint32_t dedup_th, daos_handle_t *ioh, struct dtx_handle *dth)
{
	struct vos_io_context	*ioc;
	int			 rc;

	if (oid.id_shard % 3 == 1 && DAOS_FAIL_CHECK(DAOS_DTX_FAIL_IO))
		return -DER_IO;

	D_DEBUG(DB_TRACE, "Prepare IOC for "DF_UOID", iod_nr %d, epc "DF_X64
		", flags="DF_X64"\n", DP_UOID(oid), iod_nr,
		dtx_is_valid_handle(dth) ? dth->dth_epoch :  epoch, flags);

	rc = vos_check_akeys(iod_nr, iods);
	if (rc != 0) {
		D_ERROR("Detected duplicate akeys, operation not allowed\n");
		return rc;
	}

	rc = vos_ioc_create(coh, oid, false, epoch, iod_nr, iods, iods_csums,
			    flags, NULL, dedup_th, dth, &ioc);
	if (rc != 0)
		return rc;

	/* flags may have VOS_OF_CRIT to skip sys/held checks here */
	rc = vos_space_hold(vos_cont2pool(ioc->ic_cont), flags, dkey, iod_nr,
			    iods, iods_csums, &ioc->ic_space_held[0]);
	if (rc != 0) {
		D_ERROR(DF_UOID": Hold space failed. "DF_RC"\n",
			DP_UOID(oid), DP_RC(rc));
		goto error;
	}

	rc = dkey_update_begin(ioc);
	if (rc != 0) {
		D_ERROR(DF_UOID"dkey update begin failed. %d\n", DP_UOID(oid),
			rc);
		goto error;
	}
	*ioh = vos_ioc2ioh(ioc);
	return 0;
error:
	vos_update_end(vos_ioc2ioh(ioc), 0, dkey, rc, NULL, dth);
	return rc;
}

struct daos_recx_ep_list *
vos_ioh2recx_list(daos_handle_t ioh)
{
	return vos_ioh2ioc(ioh)->ic_recx_lists;
}

struct bio_desc *
vos_ioh2desc(daos_handle_t ioh)
{
	struct vos_io_context *ioc = vos_ioh2ioc(ioh);

	D_ASSERT(ioc->ic_biod != NULL);
	return ioc->ic_biod;
}

struct dcs_csum_info *
vos_ioh2ci(daos_handle_t ioh)
{
	struct vos_io_context *ioc = vos_ioh2ioc(ioh);

	return ioc->ic_biov_csums;
}

uint32_t
vos_ioh2ci_nr(daos_handle_t ioh)
{
	struct vos_io_context *ioc = vos_ioh2ioc(ioh);

	return ioc->ic_biov_csums_at;
}

struct bio_sglist *
vos_iod_sgl_at(daos_handle_t ioh, unsigned int idx)
{
	struct vos_io_context *ioc = vos_ioh2ioc(ioh);

	if (idx > ioc->ic_iod_nr) {
		D_ERROR("Invalid SGL index %d >= %d\n",
			idx, ioc->ic_iod_nr);
		return NULL;
	}

	if (ioc->ic_dedup_verify) {
		D_ASSERT(ioc->ic_dedup_bsgls != NULL);
		return &ioc->ic_dedup_bsgls[idx];
	}

	return bio_iod_sgl(ioc->ic_biod, idx);
}

void *
vos_iod_bulk_at(daos_handle_t ioh, unsigned int sgl_idx, unsigned int iov_idx,
		unsigned int *bulk_off)
{
	struct vos_io_context	*ioc;
	struct bio_desc		*buf;
	struct bio_sglist	*bsgl_dup;
	int			 buf_idx, i;

	if (daos_handle_is_inval(ioh))
		return NULL;

	ioc = vos_ioh2ioc(ioh);
	if (ioc->ic_dedup_verify) {
		D_ASSERT(ioc->ic_dedup_bsgls != NULL);
		D_ASSERT(ioc->ic_dedup_bufs != NULL);

		buf_idx = 0;
		for (i = 0; i < sgl_idx; i++) {
			bsgl_dup = &ioc->ic_dedup_bsgls[i];

			buf_idx += bsgl_dup->bs_nr_out;
		}

		bsgl_dup = &ioc->ic_dedup_bsgls[sgl_idx];
		D_ASSERT(iov_idx < bsgl_dup->bs_nr_out);
		buf_idx += iov_idx;

		buf = ioc->ic_dedup_bufs[buf_idx];
		if (buf != NULL)
			return bio_buf_bulk(buf, bulk_off);
		/* Not deduped data, fallthrough to bio_iod_bulk() */
	}

	return bio_iod_bulk(ioc->ic_biod, sgl_idx, iov_idx, bulk_off);
}

void
vos_set_io_csum(daos_handle_t ioh, struct dcs_iod_csums *csums)
{
	struct vos_io_context *ioc = vos_ioh2ioc(ioh);

	D_ASSERT(ioc != NULL);

	ioc->iod_csums = csums;
}

/*
 * XXX Dup these two helper functions for this moment, implement
 * non-transactional umem_alloc/free() later.
 */
static inline umem_off_t
umem_id2off(const struct umem_instance *umm, PMEMoid oid)
{
	if (OID_IS_NULL(oid))
		return UMOFF_NULL;

	return oid.off;
}

static inline PMEMoid
umem_off2id(const struct umem_instance *umm, umem_off_t umoff)
{
	PMEMoid	oid;

	if (UMOFF_IS_NULL(umoff))
		return OID_NULL;

	oid.pool_uuid_lo = umm->umm_pool_uuid_lo;
	oid.off = umem_off2offset(umoff);

	return oid;
}

/*
 * Check if the dedup data is identical to the RDMA data in a temporal
 * allocated DRAM extent, if memcmp fails, allocate a new SCM extent and
 * update it's address in VOS tree, otherwise, keep using the original
 * dedup data address in VOS tree.
 */
int
vos_dedup_verify(daos_handle_t ioh)
{
	struct vos_io_context	*ioc;
	struct bio_sglist	*bsgl, *bsgl_dup;
	int			 i, j, rc;
	PMEMoid			 oid;

	D_ASSERT(daos_handle_is_valid(ioh));
	ioc = vos_ioh2ioc(ioh);

	if (!ioc->ic_dedup_verify)
		return 0;

	D_ASSERT(ioc->ic_dedup_bsgls != NULL);
	for (i = 0; i < ioc->ic_iod_nr; i++) {
		bsgl = bio_iod_sgl(ioc->ic_biod, i);
		D_ASSERT(bsgl != NULL);
		bsgl_dup = &ioc->ic_dedup_bsgls[i];
		D_ASSERT(bsgl_dup != NULL);

		D_ASSERT(bsgl->bs_nr_out == bsgl_dup->bs_nr_out);
		for (j = 0; j < bsgl->bs_nr_out; j++) {
			struct bio_iov	*biov = &bsgl->bs_iovs[j];
			struct bio_iov	*biov_dup = &bsgl_dup->bs_iovs[j];
			bio_addr_t	*addr = &biov->bi_addr;
			bio_addr_t	*addr_dup = &biov_dup->bi_addr;

			/* Hole */
			if (bio_iov2buf(biov) == NULL) {
				D_ASSERT(bio_iov2buf(biov_dup) == NULL);
				continue;
			}

			/* Non-deduped extent */
			if (!BIO_ADDR_IS_DEDUP(addr)) {
				D_ASSERT(!BIO_ADDR_IS_DEDUP(addr_dup));
				D_ASSERT(!BIO_ADDR_IS_DEDUP_BUF(addr_dup));
				continue;
			}
			D_ASSERT(BIO_ADDR_IS_DEDUP_BUF(addr_dup));

			D_ASSERT(bio_iov2len(biov) == bio_iov2len(biov_dup));
			rc = memcmp(bio_iov2buf(biov), bio_iov2buf(biov_dup),
				    bio_iov2len(biov));

			if (rc == 0) {	/* verify succeeded */
				D_DEBUG(DB_IO, "Verify dedup succeeded\n");
				continue;
			}

			/*
			 * Allocate new extent and replace the deduped address
			 * with new allocated address, so that the new address
			 * will be updated in VOS tree in later tx commit.
			 *
			 * TODO:
			 * - Support NVMe;
			 * - Deal with SCM leak on tx commit failure or server
			 *   crash;
			 */
			rc = pmemobj_alloc(vos_ioc2umm(ioc)->umm_pool, &oid,
					   bio_iov2len(biov), UMEM_TYPE_ANY,
					   NULL, NULL);
			if (rc) {
				D_ERROR("Failed to alloc "DF_U64" bytes SCM\n",
					bio_iov2len(biov));
				goto error;
			}

			biov->bi_addr.ba_off = umem_id2off(vos_ioc2umm(ioc),
							   oid);
			biov->bi_buf = umem_off2ptr(vos_ioc2umm(ioc),
						bio_iov2off(biov));
			BIO_ADDR_SET_NOT_DEDUP(&biov->bi_addr);

			pmemobj_memcpy_persist(vos_ioc2umm(ioc)->umm_pool,
					       biov->bi_buf, biov_dup->bi_buf,
					       bio_iov2len(biov));

			/* For error cleanup */
			biov_dup->bi_addr.ba_off = biov->bi_addr.ba_off;

			D_DEBUG(DB_IO, "Verify dedup extents failed, "
				"use newly allocated extent\n");
		}
	}

	return 0;
error:
	for (i = 0; i < ioc->ic_iod_nr; i++) {
		bsgl_dup = &ioc->ic_dedup_bsgls[i];

		for (j = 0; j < bsgl_dup->bs_nr_out; j++) {
			struct bio_iov	*biov_dup = &bsgl_dup->bs_iovs[j];

			if (bio_iov2off(biov_dup) == UMOFF_NULL)
				continue;

			oid = umem_off2id(vos_ioc2umm(ioc),
					  bio_iov2off(biov_dup));
			pmemobj_free(&oid);
			biov_dup->bi_addr.ba_off = UMOFF_NULL;
		}
	}

	return -DER_NOSPACE;
}

/**
 * @defgroup vos_obj_update() & vos_obj_fetch() functions
 * @{
 */

/**
 * vos_obj_update() & vos_obj_fetch() are two helper functions used
 * for inline update and fetch, so far it's used by rdb, rebuild and
 * some test programs (daos_perf, vos tests, etc).
 *
 * Caveat: These two functions may yield, please use with caution.
 */
static int
vos_obj_copy(struct vos_io_context *ioc, d_sg_list_t *sgls,
	     unsigned int sgl_nr)
{
	int rc;

	D_ASSERT(sgl_nr == ioc->ic_iod_nr);
	rc = bio_iod_prep(ioc->ic_biod, BIO_CHK_TYPE_IO, NULL, 0);
	if (rc)
		return rc;

	rc = bio_iod_copy(ioc->ic_biod, sgls, sgl_nr);
	rc = bio_iod_post(ioc->ic_biod, rc);

	return rc;
}

int
vos_obj_update_ex(daos_handle_t coh, daos_unit_oid_t oid, daos_epoch_t epoch,
		  uint32_t pm_ver, uint64_t flags, daos_key_t *dkey,
		  unsigned int iod_nr, daos_iod_t *iods,
		  struct dcs_iod_csums *iods_csums, d_sg_list_t *sgls,
		  struct dtx_handle *dth)
{
	daos_handle_t ioh;
	int rc;

	rc = vos_update_begin(coh, oid, epoch, flags, dkey, iod_nr, iods,
			      iods_csums, 0, &ioh, dth);
	if (rc) {
		D_ERROR("Update "DF_UOID" failed "DF_RC"\n", DP_UOID(oid),
			DP_RC(rc));
		return rc;
	}

	if (sgls) {
		rc = vos_obj_copy(vos_ioh2ioc(ioh), sgls, iod_nr);
		if (rc)
			D_ERROR("Copy "DF_UOID" failed "DF_RC"\n", DP_UOID(oid),
				DP_RC(rc));
	}

	rc = vos_update_end(ioh, pm_ver, dkey, rc, NULL, dth);
	return rc;
}

int
vos_obj_update(daos_handle_t coh, daos_unit_oid_t oid, daos_epoch_t epoch,
	       uint32_t pm_ver, uint64_t flags, daos_key_t *dkey,
	       unsigned int iod_nr, daos_iod_t *iods,
	       struct dcs_iod_csums *iods_csums, d_sg_list_t *sgls)
{
	return vos_obj_update_ex(coh, oid, epoch, pm_ver, flags, dkey, iod_nr,
				 iods, iods_csums, sgls, NULL);
}

int
vos_obj_array_remove(daos_handle_t coh, daos_unit_oid_t oid,
		     const daos_epoch_range_t *epr, const daos_key_t *dkey,
		     const daos_key_t *akey, const daos_recx_t *recx)
{
	struct vos_io_context	*ioc;
	daos_iod_t		 iod;
	daos_handle_t		 ioh;
	int			 rc;

	iod.iod_type = DAOS_IOD_ARRAY;
	iod.iod_recxs = (daos_recx_t *)recx;
	iod.iod_nr = 1;
	iod.iod_name = *akey;
	iod.iod_size = 0;

	rc = vos_update_begin(coh, oid, epr->epr_hi, VOS_OF_REMOVE,
			      (daos_key_t *)dkey, 1, &iod, NULL, 0,
			      &ioh, NULL);
	if (rc) {
		D_ERROR("Update "DF_UOID" failed "DF_RC"\n", DP_UOID(oid),
			DP_RC(rc));
		return rc;
	}

	ioc = vos_ioh2ioc(ioh);
	/** Set lower bound of epoch range */
	ioc->ic_epr.epr_lo = epr->epr_lo;

	rc = vos_update_end(ioh, 0 /* don't care */, (daos_key_t *)dkey, rc,
			    NULL, NULL);
	D_DEBUG(DB_IO, DF_UOID" remove "DF_RECX" epr_hi "DF_X64", epr_lo "
		DF_X64", "DF_RC"\n", DP_UOID(oid), DP_RECX(*recx), epr->epr_hi,
		epr->epr_lo, DP_RC(rc));
	return rc;
}

int
vos_obj_fetch_ex(daos_handle_t coh, daos_unit_oid_t oid, daos_epoch_t epoch,
		 uint64_t flags, daos_key_t *dkey, unsigned int iod_nr,
		 daos_iod_t *iods, d_sg_list_t *sgls, struct dtx_handle *dth)
{
	daos_handle_t	ioh;
	bool		size_fetch = (sgls == NULL);
	uint32_t	fetch_flags = size_fetch ? VOS_OF_FETCH_SIZE_ONLY : 0;
	uint32_t	vos_flags = flags | fetch_flags;
	int		rc;

	rc = vos_fetch_begin(coh, oid, epoch, dkey, iod_nr, iods,
			     vos_flags, NULL, &ioh, dth);
	if (rc) {
		VOS_TX_TRACE_FAIL(rc, "Cannot fetch "DF_UOID": "DF_RC"\n",
				  DP_UOID(oid), DP_RC(rc));
		return rc;
	}

	if (!size_fetch) {
		struct vos_io_context *ioc = vos_ioh2ioc(ioh);
		int i, j;

		for (i = 0; i < iod_nr; i++) {
			struct bio_sglist *bsgl = bio_iod_sgl(ioc->ic_biod, i);
			d_sg_list_t *sgl = &sgls[i];

			/* Inform caller the nonexistent of object/key */
			if (bsgl->bs_nr_out == 0) {
				for (j = 0; j < sgl->sg_nr; j++)
					sgl->sg_iovs[j].iov_len = 0;
			}
		}

		rc = vos_obj_copy(ioc, sgls, iod_nr);
		if (rc)
			D_ERROR("Copy "DF_UOID" failed "DF_RC"\n",
				DP_UOID(oid), DP_RC(rc));
	}

	rc = vos_fetch_end(ioh, NULL, rc);
	return rc;
}

int
vos_obj_fetch(daos_handle_t coh, daos_unit_oid_t oid, daos_epoch_t epoch,
	      uint64_t flags, daos_key_t *dkey, unsigned int iod_nr,
	      daos_iod_t *iods, d_sg_list_t *sgls)
{
	return vos_obj_fetch_ex(coh, oid, epoch, flags, dkey, iod_nr, iods,
				sgls, NULL);
}

/**
 * @} vos_obj_update() & vos_obj_fetch() functions
 */<|MERGE_RESOLUTION|>--- conflicted
+++ resolved
@@ -1662,11 +1662,7 @@
 }
 
 int
-<<<<<<< HEAD
 vos_key_mark_agg(struct umem_instance *umm, struct vos_krec_df *krec)
-=======
-vos_key_flags_set(struct umem_instance *umm, struct vos_krec_df *krec)
->>>>>>> 2ce10cf3
 {
 	int	rc;
 	uint8_t	bmap;
@@ -1691,11 +1687,7 @@
 }
 
 static int
-<<<<<<< HEAD
 vos_tree_mark_agg(struct umem_instance *umm, struct btr_root *root)
-=======
-vos_tree_flags_set(struct umem_instance *umm, struct btr_root *root)
->>>>>>> 2ce10cf3
 {
 	uint64_t	feats;
 
@@ -1712,45 +1704,25 @@
 }
 
 int
-<<<<<<< HEAD
-vos_mark_agg(struct umem_instance *umm, struct btr_root *obj_root,
-=======
-vos_obj_flags_set(struct umem_instance *umm, struct btr_root *obj_root,
->>>>>>> 2ce10cf3
-		      struct btr_root *cont_root)
+vos_mark_agg(struct umem_instance *umm, struct btr_root *dkey_root, struct btr_root *obj_root)
 {
 	int	rc;
 
-<<<<<<< HEAD
-	rc = vos_tree_mark_agg(umm, obj_root);
+	rc = vos_tree_mark_agg(umm, dkey_root);
 	if (rc == 0)
-		rc = vos_tree_mark_agg(umm, cont_root);
-=======
-	rc = vos_tree_flags_set(umm, obj_root);
-	if (rc == 0)
-		rc = vos_tree_flags_set(umm, cont_root);
->>>>>>> 2ce10cf3
+		rc = vos_tree_mark_agg(umm, obj_root);
 
 	return rc;
 }
 
 static int
-<<<<<<< HEAD
 vos_ioc_mark_agg(struct vos_io_context *ioc)
-=======
-vos_flags_set(struct vos_io_context *ioc)
->>>>>>> 2ce10cf3
 {
 	if (!ioc->ic_agg_needed)
 		return 0;
 
-<<<<<<< HEAD
 	return vos_mark_agg(vos_ioc2umm(ioc), &ioc->ic_obj->obj_df->vo_tree,
 			    &ioc->ic_cont->vc_cont_df->cd_obj_root);
-=======
-	return vos_obj_flags_set(vos_ioc2umm(ioc), &ioc->ic_obj->obj_df->vo_tree,
-				 &ioc->ic_cont->vc_cont_df->cd_obj_root);
->>>>>>> 2ce10cf3
 }
 
 static int
@@ -1871,11 +1843,7 @@
 		key_tree_release(toh, is_array);
 
 	if (rc == 0 && ioc->ic_agg_needed)
-<<<<<<< HEAD
 		rc = vos_key_mark_agg(vos_ioc2umm(ioc), krec);
-=======
-		rc = vos_key_flags_set(vos_ioc2umm(ioc), krec);
->>>>>>> 2ce10cf3
 
 	return rc;
 }
@@ -1947,11 +1915,7 @@
 	key_tree_release(ak_toh, false);
 
 	if (rc == 0 && ioc->ic_agg_needed)
-<<<<<<< HEAD
 		rc = vos_key_mark_agg(vos_ioc2umm(ioc), krec);
-=======
-		rc = vos_key_flags_set(vos_ioc2umm(ioc), krec);
->>>>>>> 2ce10cf3
 
 	return rc;
 }
@@ -2423,11 +2387,7 @@
 	}
 
 	if (err == 0)
-<<<<<<< HEAD
 		err = vos_ioc_mark_agg(ioc);
-=======
-		err = vos_flags_set(ioc);
->>>>>>> 2ce10cf3
 
 	err = vos_tx_end(ioc->ic_cont, dth, &ioc->ic_rsrvd_scm,
 			 &ioc->ic_blk_exts, tx_started, err);
