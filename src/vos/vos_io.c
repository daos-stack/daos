--- conflicted
+++ resolved
@@ -70,15 +70,10 @@
 	daos_size_t		 ic_space_held[DAOS_MEDIA_MAX];
 	/** number DAOS IO descriptors */
 	unsigned int		 ic_iod_nr;
-<<<<<<< HEAD
-=======
-	/** IO had a read conflict */
-	bool			 ic_read_conflict;
 	/** deduplication threshold size */
 	uint32_t		 ic_dedup_th;
 	/** dedup entries to be inserted after transaction done */
 	d_list_t		 ic_dedup_entries;
->>>>>>> fd1b7d1d
 	/** flags */
 	unsigned int		 ic_update:1,
 				 ic_size_fetch:1,
