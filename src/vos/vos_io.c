/**
 * (C) Copyright 2018-2020 Intel Corporation.
 *
 * Licensed under the Apache License, Version 2.0 (the "License");
 * you may not use this file except in compliance with the License.
 * You may obtain a copy of the License at
 *
 *    http://www.apache.org/licenses/LICENSE-2.0
 *
 * Unless required by applicable law or agreed to in writing, software
 * distributed under the License is distributed on an "AS IS" BASIS,
 * WITHOUT WARRANTIES OR CONDITIONS OF ANY KIND, either express or implied.
 * See the License for the specific language governing permissions and
 * limitations under the License.
 *
 * GOVERNMENT LICENSE RIGHTS-OPEN SOURCE SOFTWARE
 * The Government's rights to use, modify, reproduce, release, perform, display,
 * or disclose this software are subject to the terms of the Apache License as
 * provided in Contract No. B609815.
 * Any reproduction of computer software, computer software documentation, or
 * portions thereof marked with this legend must also reproduce the markings.
 */
/**
 * This file is part of daos
 *
 * vos/vos_io.c
 */
#define D_LOGFAC	DD_FAC(vos)

#include <daos/common.h>
#include <daos/checksum.h>
#include <daos/btree.h>
#include <daos_types.h>
#include <daos_srv/vos.h>
#include <daos.h>
#include "vos_internal.h"
#include "evt_priv.h"

/** I/O context */
struct vos_io_context {
	daos_epoch_range_t	 ic_epr;
	daos_unit_oid_t		 ic_oid;
	struct vos_container	*ic_cont;
	daos_iod_t		*ic_iods;
	struct dcs_iod_csums	*iod_csums;
	/** reference on the object */
	struct vos_object	*ic_obj;
	/** BIO descriptor, has ic_iod_nr SGLs */
	struct bio_desc		*ic_biod;
	/** Checksums for bio_iovs in \ic_biod */
<<<<<<< HEAD
	daos_csum_buf_t		*ic_biov_dcbs;
	uint32_t		 ic_biov_dcb_at;
	uint32_t		 ic_biov_dcb_nr;
	uint64_t		 ic_flags;
	struct vos_ts_entry	*ic_cont_entry;
	struct vos_ts_entry	*ic_obj_entry;
	struct vos_ts_entry	*ic_dkey_entry;
	struct vos_ts_entry	**ic_akey_entry;
=======
	struct dcs_csum_info	*ic_biov_csums;
	uint32_t		 ic_biov_csums_at;
	uint32_t		 ic_biov_csums_nr;
>>>>>>> be0518c4
	/** current dkey info */
	struct vos_ilog_info	 ic_dkey_info;
	/** current akey info */
	struct vos_ilog_info	 ic_akey_info;
	/** cursor of SGL & IOV in BIO descriptor */
	unsigned int		 ic_sgl_at;
	unsigned int		 ic_iov_at;
	/** reserved SCM extents */
	unsigned int		 ic_actv_cnt;
	unsigned int		 ic_actv_at;
	struct pobj_action	*ic_actv;
	/** reserved offsets for SCM update */
	umem_off_t		*ic_umoffs;
	unsigned int		 ic_umoffs_cnt;
	unsigned int		 ic_umoffs_at;
	/** reserved NVMe extents */
	d_list_t		 ic_blk_exts;
	/** number DAOS IO descriptors */
	unsigned int		 ic_iod_nr;
	/** flags */
	unsigned int		 ic_update:1,
				 ic_size_fetch:1;
};

static inline struct umem_instance *
vos_ioc2umm(struct vos_io_context *ioc)
{
	return &ioc->ic_cont->vc_pool->vp_umm;
}

static struct vos_io_context *
vos_ioh2ioc(daos_handle_t ioh)
{
	return (struct vos_io_context *)ioh.cookie;
}

static daos_handle_t
vos_ioc2ioh(struct vos_io_context *ioc)
{
	daos_handle_t ioh;

	ioh.cookie = (uint64_t)ioc;
	return ioh;
}

static struct dcs_csum_info *
vos_ioc2csum(struct vos_io_context *ioc)
{
	if (ioc->iod_csums != NULL)
		return ioc->iod_csums[ioc->ic_sgl_at].ic_data;
	return NULL;
}

static struct dcs_iod_csums*
vos_ioc2iodcsum(struct vos_io_context *ioc)
{
	if (ioc->iod_csums != NULL)
		return &ioc->iod_csums[ioc->ic_sgl_at];
	return NULL;
}

static void
iod_empty_sgl(struct vos_io_context *ioc, unsigned int sgl_at)
{
	struct bio_sglist *bsgl;

	D_ASSERT(sgl_at < ioc->ic_iod_nr);
	ioc->ic_iods[sgl_at].iod_size = 0;
	bsgl = bio_iod_sgl(ioc->ic_biod, sgl_at);
	bsgl->bs_nr_out = 0;
}

static void
vos_ioc_reserve_fini(struct vos_io_context *ioc)
{
	D_ASSERT(d_list_empty(&ioc->ic_blk_exts));
	D_ASSERT(ioc->ic_actv_at == 0);

	if (ioc->ic_actv_cnt != 0) {
		D_FREE(ioc->ic_actv);
		ioc->ic_actv = NULL;
	}

	if (ioc->ic_umoffs != NULL) {
		D_FREE(ioc->ic_umoffs);
		ioc->ic_umoffs = NULL;
	}
}

static int
vos_ioc_reserve_init(struct vos_io_context *ioc)
{
	int			 i, total_acts = 0;

	if (!ioc->ic_update)
		return 0;

	for (i = 0; i < ioc->ic_iod_nr; i++) {
		daos_iod_t *iod = &ioc->ic_iods[i];

		total_acts += iod->iod_nr;
	}

	D_ALLOC_ARRAY(ioc->ic_umoffs, total_acts);
	if (ioc->ic_umoffs == NULL)
		return -DER_NOMEM;

	if (vos_ioc2umm(ioc)->umm_ops->mo_reserve == NULL)
		return 0;

	D_ALLOC_ARRAY(ioc->ic_actv, total_acts);
	if (ioc->ic_actv == NULL)
		return -DER_NOMEM;

	ioc->ic_actv_cnt = total_acts;
	return 0;
}

static void
vos_ioc_destroy(struct vos_io_context *ioc, bool evict)
{
	if (ioc->ic_biod != NULL)
		bio_iod_free(ioc->ic_biod);

	if (ioc->ic_biov_csums != NULL)
		D_FREE(ioc->ic_biov_csums);

	if (ioc->ic_obj)
		vos_obj_release(vos_obj_cache_current(), ioc->ic_obj, evict);

	vos_ioc_reserve_fini(ioc);
	vos_ilog_fetch_finish(&ioc->ic_dkey_info);
	vos_ilog_fetch_finish(&ioc->ic_akey_info);
	vos_cont_decref(ioc->ic_cont);
	D_FREE(ioc);
}

static int
vos_ioc_create(daos_handle_t coh, daos_unit_oid_t oid, bool read_only,
	       daos_epoch_t epoch, unsigned int iod_nr, daos_iod_t *iods,
	       struct dcs_iod_csums *iod_csums, bool size_fetch,
	       struct vos_io_context **ioc_pp)
{
	struct vos_container *cont;
	struct vos_io_context *ioc = NULL;
	struct bio_io_context *bioc;
	int i, rc;

	if (iod_nr == 0) {
		D_ERROR("Invalid iod_nr (0).\n");
		rc = -DER_IO_INVAL;
		goto error;
	}

	D_ALLOC_PTR(ioc);
	if (ioc == NULL)
		return -DER_NOMEM;

	ioc->ic_iod_nr = iod_nr;
	ioc->ic_iods = iods;
	ioc->ic_epr.epr_hi = epoch;
	ioc->ic_epr.epr_lo = 0;
	ioc->ic_oid = oid;
	ioc->ic_cont = vos_hdl2cont(coh);
	vos_cont_addref(ioc->ic_cont);
	ioc->ic_update = !read_only;
	ioc->ic_size_fetch = size_fetch;
	ioc->ic_actv = NULL;
	ioc->ic_actv_cnt = ioc->ic_actv_at = 0;
	ioc->ic_umoffs_cnt = ioc->ic_umoffs_at = 0;
	ioc->iod_csums = iod_csums;
	vos_ilog_fetch_init(&ioc->ic_dkey_info);
	vos_ilog_fetch_init(&ioc->ic_akey_info);
	D_INIT_LIST_HEAD(&ioc->ic_blk_exts);

	rc = vos_ioc_reserve_init(ioc);
	if (rc != 0)
		goto error;

	cont = vos_hdl2cont(coh);

	bioc = cont->vc_pool->vp_io_ctxt;
	D_ASSERT(bioc != NULL);
	ioc->ic_biod = bio_iod_alloc(bioc, iod_nr, !read_only);
	if (ioc->ic_biod == NULL) {
		rc = -DER_NOMEM;
		goto error;
	}

	ioc->ic_biov_csums_nr = 1;
	ioc->ic_biov_csums_at = 0;
	D_ALLOC_ARRAY(ioc->ic_biov_csums, ioc->ic_biov_csums_nr);
	if (ioc->ic_biov_csums == NULL)
		return -DER_NOMEM;

	for (i = 0; i < iod_nr; i++) {
		int iov_nr = iods[i].iod_nr;
		struct bio_sglist *bsgl;

		if ((iods[i].iod_type == DAOS_IOD_SINGLE && iov_nr != 1) ||
		    (iov_nr == 0 && iods[i].iod_recxs != NULL)) {
			D_ERROR("Invalid iod_nr=%d, iod_type %d.\n",
				iov_nr, iods[i].iod_type);
			rc = -DER_IO_INVAL;
			goto error;
		}

		/* Don't bother to initialize SGLs for size fetch */
		if (ioc->ic_size_fetch)
			continue;

		bsgl = bio_iod_sgl(ioc->ic_biod, i);
		rc = bio_sgl_init(bsgl, iov_nr);
		if (rc != 0)
			goto error;
	}

	*ioc_pp = ioc;
	return 0;
error:
	if (ioc != NULL)
		vos_ioc_destroy(ioc, false);
	return rc;
}

static int
iod_fetch(struct vos_io_context *ioc, struct bio_iov *biov)
{
	struct bio_sglist *bsgl;
	int iov_nr, iov_at;

	if (ioc->ic_size_fetch)
		return 0;

	bsgl = bio_iod_sgl(ioc->ic_biod, ioc->ic_sgl_at);
	D_ASSERT(bsgl != NULL);
	iov_nr = bsgl->bs_nr;
	iov_at = ioc->ic_iov_at;

	D_ASSERT(iov_nr > iov_at);
	D_ASSERT(iov_nr >= bsgl->bs_nr_out);

	if (iov_at == iov_nr - 1) {
		struct bio_iov *biovs;

		D_ALLOC_ARRAY(biovs, (iov_nr * 2));
		if (biovs == NULL)
			return -DER_NOMEM;

		memcpy(biovs, &bsgl->bs_iovs[0], iov_nr * sizeof(*biovs));
		D_FREE(bsgl->bs_iovs);

		bsgl->bs_iovs = biovs;
		bsgl->bs_nr = iov_nr * 2;
	}

	bsgl->bs_iovs[iov_at] = *biov;
	bsgl->bs_nr_out++;
	ioc->ic_iov_at++;
	return 0;
}

static int
bsgl_csums_resize(struct vos_io_context *ioc)
{
	struct dcs_csum_info *csums = ioc->ic_biov_csums;
	uint32_t	 dcb_nr = ioc->ic_biov_csums_nr;

	if (ioc->ic_size_fetch)
		return 0;

	if (ioc->ic_biov_csums_at == dcb_nr - 1) {
		struct dcs_csum_info *new_infos;
		uint32_t	 new_nr = dcb_nr * 2;

		D_REALLOC_ARRAY(new_infos, csums, new_nr);
		if (new_infos == NULL)
			return -DER_NOMEM;

		ioc->ic_biov_csums = new_infos;
		ioc->ic_biov_csums_nr = new_nr;
	}

	return 0;
}

/** Fetch the single value within the specified epoch range of an key */
static int
akey_fetch_single(daos_handle_t toh, const daos_epoch_range_t *epr,
		  daos_size_t *rsize, daos_size_t *gsize,
		  struct vos_io_context *ioc)
{
	struct vos_key_bundle	 kbund;
	struct vos_rec_bundle	 rbund;
	d_iov_t			 kiov; /* iov to carry key bundle */
	d_iov_t			 riov; /* iov to carry record bundle */
	struct bio_iov		 biov; /* iov to return data buffer */
	int			 rc;
	struct dcs_iod_csums	*iod_csum;

	iod_csum = vos_ioc2iodcsum(ioc);

	tree_key_bundle2iov(&kbund, &kiov);
	kbund.kb_epoch	= epr->epr_hi;

	tree_rec_bundle2iov(&rbund, &riov);
	memset(&biov, 0, sizeof(biov));
	rbund.rb_biov	= &biov;
	if (iod_csum != NULL)
		rbund.rb_csum	= &iod_csum->ic_data[0];
	else
		rbund.rb_csum = NULL;

	rc = dbtree_fetch(toh, BTR_PROBE_LE, DAOS_INTENT_DEFAULT, &kiov, &kiov,
			  &riov);
	if (rc == -DER_NONEXIST) {
		rbund.rb_rsize = 0;
		bio_addr_set_hole(&biov.bi_addr, 1);
		rc = 0;
	} else if (rc != 0) {
		goto out;
	} else if (kbund.kb_epoch < epr->epr_lo) {
		/* The single value is before the valid epoch range (after a
		 * punch when incarnation log is available
		 */
		rc = 0;
		rbund.rb_rsize = 0;
		bio_addr_set_hole(&biov.bi_addr, 1);
	}
	/* Get the iod_csum pointer and manipulate the checksum value
	 * for fault injection.
	 */
	if (DAOS_FAIL_CHECK(DAOS_CHECKSUM_FETCH_FAIL))
		rbund.rb_csum->cs_csum[0] += 2;

	rc = iod_fetch(ioc, &biov);
	if (rc != 0)
		goto out;

	*rsize = rbund.rb_rsize;
	*gsize = rbund.rb_gsize;
out:
	return rc;
}

static inline void
biov_set_hole(struct bio_iov *biov, ssize_t len)
{
	memset(biov, 0, sizeof(*biov));
	bio_iov_set_len(biov, len);
	bio_addr_set_hole(&biov->bi_addr, 1);
}

/** Save the entity checksum to a list that can be retrieved later */
static int
save_ent_csum(struct vos_io_context *ioc, struct evt_entry *ent)
{
	int rc;

	rc = bsgl_csums_resize(ioc);
	if (rc != 0)
		return rc;

	ioc->ic_biov_csums[ioc->ic_biov_csums_at] = ent->en_csum;
	if (DAOS_FAIL_CHECK(DAOS_CHECKSUM_FETCH_FAIL))
		/* poison the checksum */
		ioc->ic_biov_csums[ioc->ic_biov_csums_at].cs_csum[0] += 2;

	ioc->ic_biov_csums_at++;

	return 0;
}

/**
 * Calculate the bio_iov and extent chunk alignment and set appropriate
 * prefix & suffix on the biov so that whole chunks are fetched in case needed
 * for checksum calculation and verification.
 * Should only be called when the entity has a valid checksum.
 */
static void
biov_align_lens(struct bio_iov *biov, struct evt_entry *ent, daos_size_t rsize)
{
	struct evt_extent aligned_extent;

	aligned_extent = evt_entry_align_to_csum_chunk(ent, rsize);
	bio_iov_set_extra(biov,
			  (ent->en_sel_ext.ex_lo - aligned_extent.ex_lo) *
			  rsize,
			  (aligned_extent.ex_hi - ent->en_sel_ext.ex_hi) *
			  rsize);
}

/** Fetch an extent from an akey */
static int
akey_fetch_recx(daos_handle_t toh, const daos_epoch_range_t *epr,
		daos_recx_t *recx, daos_size_t *rsize_p,
		struct vos_io_context *ioc)
{
	struct evt_entry	*ent;
	/* At present, this is not exposed in interface but passing it toggles
	 * sorting and clipping of rectangles
	 */
	struct evt_entry_array	 ent_array = { 0 };
	struct evt_extent	 extent;
	struct bio_iov		 biov = {0};
	daos_size_t		 holes; /* hole width */
	daos_size_t		 rsize;
	daos_off_t		 index;
	daos_off_t		 end;
	bool			 csum_enabled = false;
	int			 rc;

	index = recx->rx_idx;
	end   = recx->rx_idx + recx->rx_nr;

	extent.ex_lo = index;
	extent.ex_hi = end - 1;

	evt_ent_array_init(&ent_array);
	rc = evt_find(toh, epr, &extent, &ent_array);
	if (rc != 0)
		goto failed;

	holes = 0;
	rsize = 0;
	evt_ent_array_for_each(ent, &ent_array) {
		daos_off_t	 lo = ent->en_sel_ext.ex_lo;
		daos_off_t	 hi = ent->en_sel_ext.ex_hi;
		daos_size_t	 nr;

		D_ASSERT(hi >= lo);
		nr = hi - lo + 1;

		if (lo != index) {
			D_ASSERTF(lo > index,
				  DF_U64"/"DF_U64", "DF_EXT", "DF_ENT"\n",
				  lo, index, DP_EXT(&extent),
				  DP_ENT(ent));
			holes += lo - index;
		}

		if (bio_addr_is_hole(&ent->en_addr)) { /* hole extent */
			index = lo + nr;
			holes += nr;
			continue;
		}

		if (holes != 0) {
			biov_set_hole(&biov, holes * ent_array.ea_inob);
			/* skip the hole */
			rc = iod_fetch(ioc, &biov);
			if (rc != 0)
				goto failed;
			holes = 0;
		}

		if (rsize == 0)
			rsize = ent_array.ea_inob;
		D_ASSERT(rsize == ent_array.ea_inob);

		bio_iov_set(&biov, ent->en_addr, nr * ent_array.ea_inob);

		if (ci_is_valid(&ent->en_csum)) {
			rc = save_ent_csum(ioc, ent);
			if (rc != 0)
				return rc;
			biov_align_lens(&biov, ent, rsize);
			csum_enabled = true;
		} else {
			bio_iov_set_extra(&biov, 0, 0);
			if (csum_enabled)
				D_ERROR("Checksum found in some entries, "
					"but not all");
		}

		rc = iod_fetch(ioc, &biov);
		if (rc != 0)
			goto failed;

		index = lo + nr;
	}

	D_ASSERT(index <= end);
	if (index < end)
		holes += end - index;

	if (holes != 0) { /* trailing holes */
		biov_set_hole(&biov, holes * ent_array.ea_inob);
		rc = iod_fetch(ioc, &biov);
		if (rc != 0)
			goto failed;
	}
	if (rsize_p)
		*rsize_p = rsize;
failed:
	evt_ent_array_fini(&ent_array);
	return rc;
}

/* Trim the tail holes for the current sgl */
static void
ioc_trim_tail_holes(struct vos_io_context *ioc)
{
	struct bio_sglist *bsgl;
	struct bio_iov *biov;
	int i;

	if (ioc->ic_size_fetch)
		return;

	bsgl = bio_iod_sgl(ioc->ic_biod, ioc->ic_sgl_at);
	for (i = ioc->ic_iov_at - 1; i >= 0; i--) {
		biov = &bsgl->bs_iovs[i];
		if (bio_addr_is_hole(&biov->bi_addr))
			bsgl->bs_nr_out--;
		else
			break;
	}

	if (bsgl->bs_nr_out == 0)
		iod_empty_sgl(ioc, ioc->ic_sgl_at);
}

static int
key_ilog_check(struct vos_io_context *ioc, struct vos_krec_df *krec,
	       const struct vos_ilog_info *parent, daos_epoch_range_t *epr_out,
	       struct vos_ilog_info *info)
{
	struct umem_instance	*umm;
	daos_epoch_range_t	 epr = ioc->ic_epr;
	int			 rc;

	umm = vos_obj2umm(ioc->ic_obj);
	rc = vos_ilog_fetch(umm, vos_cont2hdl(ioc->ic_cont),
			    DAOS_INTENT_DEFAULT, &krec->kr_ilog,
			    epr.epr_hi, 0, parent, info);
	if (rc != 0)
		goto out;

	rc = vos_ilog_check(info, &epr, epr_out, true);
out:
	D_DEBUG(DB_TRACE, "ilog check returned "DF_RC" epr_in="DF_U64"-"DF_U64
		" punch="DF_U64" epr_out="DF_U64"-"DF_U64"\n", DP_RC(rc),
		epr.epr_lo, epr.epr_hi, info->ii_prior_punch,
		epr_out ? epr_out->epr_lo : 0,
		epr_out ? epr_out->epr_hi : 0);
	return rc;
}

static int
akey_fetch(struct vos_io_context *ioc, daos_handle_t ak_toh)
{
	struct vos_ts_entry	*entry;
	daos_iod_t		*iod = &ioc->ic_iods[ioc->ic_sgl_at];
	struct vos_krec_df	*krec = NULL;
	daos_epoch_range_t	 val_epr = {0};
	daos_handle_t		 toh = DAOS_HDL_INVAL;
	int			 i, rc;
	int			 flags = 0;
	bool			 is_array = (iod->iod_type == DAOS_IOD_ARRAY);

	D_DEBUG(DB_IO, "akey "DF_KEY" fetch %s epr "DF_U64"-"DF_U64"\n",
		DP_KEY(&iod->iod_name),
		iod->iod_type == DAOS_IOD_ARRAY ? "array" : "single",
		ioc->ic_epr.epr_lo, ioc->ic_epr.epr_hi);

	if (is_array)
		flags |= SUBTR_EVT;

	rc = key_tree_prepare(ioc->ic_obj, ak_toh,
			      VOS_BTR_AKEY, &iod->iod_name, flags,
			      DAOS_INTENT_DEFAULT, &krec, &toh);

	if (rc != 0) {
		if (rc == -DER_NONEXIST) {
			D_DEBUG(DB_IO, "Nonexistent akey "DF_KEY"\n",
				DP_KEY(&iod->iod_name));
			iod_empty_sgl(ioc, ioc->ic_sgl_at);
			rc = 0;
		} else {
			D_ERROR("Failed to fetch akey: "DF_RC"\n", DP_RC(rc));
		}
		goto out;
	}

	entry = vos_ilog_ts_get(&krec->kr_ilog,
				ioc->ic_cont->vc_pool->vp_ts_table,
				VOS_TS_TYPE_AKEY);
	D_DEBUG(DB_TRACE, "entry = %p\n", entry);

	rc = key_ilog_check(ioc, krec, &ioc->ic_dkey_info, &val_epr,
			    &ioc->ic_akey_info);

	if (rc != 0) {
		if (rc == -DER_NONEXIST) {
			D_DEBUG(DB_IO, "Nonexistent akey %.*s\n",
				(int)iod->iod_name.iov_len,
				(char *)iod->iod_name.iov_buf);
			iod_empty_sgl(ioc, ioc->ic_sgl_at);
			rc = 0;
		} else {
			D_CDEBUG(rc == -DER_INPROGRESS, DB_IO, DLOG_ERR,
				 "Fetch akey failed: rc="DF_RC"\n",
				 DP_RC(rc));
		}
		goto out;
	}

	if (iod->iod_type == DAOS_IOD_SINGLE) {
		rc = akey_fetch_single(toh, &val_epr, &iod->iod_size,
				       &iod->iod_size, ioc);
		goto out;
	}

	iod->iod_size = 0;
	for (i = 0; i < iod->iod_nr; i++) {
		daos_size_t rsize;

		if (iod->iod_recxs[i].rx_nr == 0) {
			D_DEBUG(DB_IO,
				"Skip empty read IOD at %d: idx %lu, nr %lu\n",
				i, (unsigned long)iod->iod_recxs[i].rx_idx,
				(unsigned long)iod->iod_recxs[i].rx_nr);
			continue;
		}

		rc = akey_fetch_recx(toh, &val_epr, &iod->iod_recxs[i], &rsize,
				     ioc);
		if (rc != 0) {
			D_DEBUG(DB_IO, "Failed to fetch index %d: "DF_RC"\n", i,
				DP_RC(rc));
			goto out;
		}

		/*
		 * Empty tree or all holes, DAOS array API relies on zero
		 * iod_size to see if an array cell is empty.
		 */
		if (rsize == 0)
			continue;

		if (iod->iod_size == DAOS_REC_ANY)
			iod->iod_size = rsize;

		if (iod->iod_size != rsize) {
			D_ERROR("Cannot support mixed record size "
				DF_U64"/"DF_U64"\n", iod->iod_size, rsize);
			rc = -DER_INVAL;
			goto out;
		}
	}

	ioc_trim_tail_holes(ioc);
out:
	if (!daos_handle_is_inval(toh))
		key_tree_release(toh, is_array);

	return rc;
}

static void
iod_set_cursor(struct vos_io_context *ioc, unsigned int sgl_at)
{
	D_ASSERT(sgl_at < ioc->ic_iod_nr);
	D_ASSERT(ioc->ic_iods != NULL);

	ioc->ic_sgl_at = sgl_at;
	ioc->ic_iov_at = 0;
}

static int
dkey_fetch(struct vos_io_context *ioc, daos_key_t *dkey)
{
	struct vos_ts_entry	*entry;
	struct vos_object	*obj = ioc->ic_obj;
	struct vos_krec_df	*krec;
	daos_handle_t		 toh = DAOS_HDL_INVAL;
	int			 i, rc;

	rc = obj_tree_init(obj);
	if (rc != 0)
		return rc;

	rc = key_tree_prepare(obj, obj->obj_toh, VOS_BTR_DKEY,
			      dkey, 0, DAOS_INTENT_DEFAULT, &krec,
			      &toh);

	if (rc == -DER_NONEXIST) {
		for (i = 0; i < ioc->ic_iod_nr; i++)
			iod_empty_sgl(ioc, i);
		D_DEBUG(DB_IO, "Nonexistent dkey\n");
		rc = 0;
		goto out;
	}

	if (rc != 0) {
		D_ERROR("Failed to prepare subtree: "DF_RC"\n", DP_RC(rc));
		goto out;
	}

	entry = vos_ilog_ts_get(&krec->kr_ilog,
				ioc->ic_cont->vc_pool->vp_ts_table,
				VOS_TS_TYPE_DKEY);
	D_DEBUG(DB_TRACE, "entry = %p\n", entry);
	rc = key_ilog_check(ioc, krec, &obj->obj_ilog_info, &ioc->ic_epr,
			    &ioc->ic_dkey_info);

	if (rc != 0) {
		if (rc == -DER_NONEXIST) {
			for (i = 0; i < ioc->ic_iod_nr; i++)
				iod_empty_sgl(ioc, i);
			D_DEBUG(DB_IO, "Nonexistent dkey\n");
			rc = 0;
		} else {
			D_CDEBUG(rc == -DER_INPROGRESS, DB_IO, DLOG_ERR,
				 "Fetch dkey failed: rc="DF_RC"\n",
				 DP_RC(rc));
		}
		goto out;
	}

	for (i = 0; i < ioc->ic_iod_nr; i++) {
		iod_set_cursor(ioc, i);
		rc = akey_fetch(ioc, toh);
		if (rc != 0)
			break;
	}
out:
	if (!daos_handle_is_inval(toh))
		key_tree_release(toh, false);

	return rc;
}

int
vos_fetch_end(daos_handle_t ioh, int err)
{
	struct vos_io_context *ioc = vos_ioh2ioc(ioh);

	/* NB: it's OK to use the stale ioc->ic_obj for fetch_end */
	D_ASSERT(!ioc->ic_update);
	vos_ioc_destroy(ioc, false);
	return err;
}

int
vos_fetch_begin(daos_handle_t coh, daos_unit_oid_t oid, daos_epoch_t epoch,
		uint64_t flags, daos_key_t *dkey, unsigned int iod_nr,
		daos_iod_t *iods, bool size_fetch, daos_handle_t *ioh)
{
	struct vos_io_context *ioc;
	int i, rc;

	D_DEBUG(DB_TRACE, "Fetch "DF_UOID", desc_nr %d, epoch "DF_U64"\n",
		DP_UOID(oid), iod_nr, epoch);

	rc = vos_ioc_create(coh, oid, true, epoch, iod_nr, iods, NULL,
			    size_fetch,
			    &ioc);
	if (rc != 0)
		return rc;

	rc = vos_obj_hold(vos_obj_cache_current(), ioc->ic_cont, oid,
			  &ioc->ic_epr, true, DAOS_INTENT_DEFAULT, true,
			  &ioc->ic_obj);
	if (rc != -DER_NONEXIST && rc != 0)
		goto error;

	if (rc == -DER_NONEXIST) {
		rc = 0;
		for (i = 0; i < iod_nr; i++)
			iod_empty_sgl(ioc, i);
	} else {
		rc = dkey_fetch(ioc, dkey);
		if (rc != 0)
			goto error;
	}

	*ioh = vos_ioc2ioh(ioc);
	return 0;
error:
	return vos_fetch_end(vos_ioc2ioh(ioc), rc);
}

static umem_off_t
iod_update_umoff(struct vos_io_context *ioc)
{
	umem_off_t umoff;

	D_ASSERTF(ioc->ic_umoffs_at < ioc->ic_umoffs_cnt,
		  "Invalid ioc_reserve at/cnt: %u/%u\n",
		  ioc->ic_umoffs_at, ioc->ic_umoffs_cnt);

	umoff = ioc->ic_umoffs[ioc->ic_umoffs_at];
	ioc->ic_umoffs_at++;

	return umoff;
}

static struct bio_iov *
iod_update_biov(struct vos_io_context *ioc)
{
	struct bio_sglist *bsgl;
	struct bio_iov *biov;

	bsgl = bio_iod_sgl(ioc->ic_biod, ioc->ic_sgl_at);
	D_ASSERT(bsgl->bs_nr_out != 0);
	D_ASSERT(bsgl->bs_nr_out > ioc->ic_iov_at);

	biov = &bsgl->bs_iovs[ioc->ic_iov_at];
	ioc->ic_iov_at++;

	return biov;
}

static int
akey_update_single(daos_handle_t toh, uint32_t pm_ver, daos_size_t rsize,
		   daos_size_t gsize, struct vos_io_context *ioc)
{
	struct vos_key_bundle	 kbund;
	struct vos_rec_bundle	 rbund;
	struct dcs_csum_info	 csum;
	d_iov_t			 kiov, riov;
	struct bio_iov		*biov;
	umem_off_t		 umoff;
	daos_epoch_t		 epoch = ioc->ic_epr.epr_hi;
	int			 rc;

	ci_set_null(&csum);
	tree_key_bundle2iov(&kbund, &kiov);
	kbund.kb_epoch	= epoch;


	umoff = iod_update_umoff(ioc);
	D_ASSERT(!UMOFF_IS_NULL(umoff));

	D_ASSERT(ioc->ic_iov_at == 0);
	biov = iod_update_biov(ioc);

	tree_rec_bundle2iov(&rbund, &riov);

	if (DAOS_FAIL_CHECK(DAOS_CHECKSUM_UPDATE_FAIL)) {
		rbund.rb_csum	= &csum;
	} else {
		struct dcs_csum_info *value_csum = vos_ioc2csum(ioc);

		if (value_csum != NULL)
			rbund.rb_csum	= value_csum;
		else
			rbund.rb_csum	= &csum;
	}

	rbund.rb_biov	= biov;
	rbund.rb_rsize	= rsize;
	rbund.rb_gsize	= gsize;
	rbund.rb_off	= umoff;
	rbund.rb_ver	= pm_ver;

	rc = dbtree_update(toh, &kiov, &riov);
	if (rc != 0)
		D_ERROR("Failed to update subtree: "DF_RC"\n", DP_RC(rc));

	return rc;
}

/**
 * Update a record extent.
 * See comment of vos_recx_fetch for explanation of @off_p.
 */
static int
akey_update_recx(daos_handle_t toh, uint32_t pm_ver, daos_recx_t *recx,
		 struct dcs_csum_info *csum, daos_size_t rsize,
		 struct vos_io_context *ioc)
{
	struct evt_entry_in	 ent;
	struct bio_iov		*biov;
	daos_epoch_t		 epoch = ioc->ic_epr.epr_hi;
	int rc;

	D_ASSERT(recx->rx_nr > 0);
	memset(&ent, 0, sizeof(ent));
	ent.ei_rect.rc_epc = epoch;
	ent.ei_rect.rc_ex.ex_lo = recx->rx_idx;
	ent.ei_rect.rc_ex.ex_hi = recx->rx_idx + recx->rx_nr - 1;
	ent.ei_ver = pm_ver;
	ent.ei_inob = rsize;

	if (ci_is_valid(csum)) {
		ent.ei_csum = *csum;
		/* change the checksum for fault injection*/
		if (DAOS_FAIL_CHECK(DAOS_CHECKSUM_UPDATE_FAIL))
			ent.ei_csum.cs_csum[0] += 1;
	}

	biov = iod_update_biov(ioc);
	ent.ei_addr = biov->bi_addr;
	rc = evt_insert(toh, &ent);

	return rc;
}

static int
akey_update(struct vos_io_context *ioc, uint32_t pm_ver, daos_handle_t ak_toh)
{
	struct vos_object	*obj = ioc->ic_obj;
	struct vos_krec_df	*krec = NULL;
	daos_iod_t		*iod = &ioc->ic_iods[ioc->ic_sgl_at];
<<<<<<< HEAD
	struct vos_ts_entry	*entry;
=======
	struct dcs_csum_info	*iod_csums = vos_ioc2csum(ioc);
	struct dcs_csum_info	*recx_csum = NULL;
>>>>>>> be0518c4
	bool			 is_array = (iod->iod_type == DAOS_IOD_ARRAY);
	int			 flags = SUBTR_CREATE;
	daos_handle_t		 toh = DAOS_HDL_INVAL;
	int			 i;
	int			 rc = 0;

	D_DEBUG(DB_TRACE, "akey "DF_KEY" update %s value eph "DF_U64"\n",
		DP_KEY(&iod->iod_name), is_array ? "array" : "single",
		ioc->ic_epr.epr_hi);

	if (is_array)
		flags |= SUBTR_EVT;

	rc = key_tree_prepare(obj, ak_toh, VOS_BTR_AKEY,
			      &iod->iod_name, flags, DAOS_INTENT_UPDATE,
			      &krec, &toh);
	if (rc != 0)
		return rc;

	entry = vos_ilog_ts_get(&krec->kr_ilog,
				ioc->ic_cont->vc_pool->vp_ts_table,
				VOS_TS_TYPE_AKEY);
	D_DEBUG(DB_TRACE, "entry = %p\n", entry);
	rc = vos_ilog_update(ioc->ic_cont, &krec->kr_ilog, &ioc->ic_epr,
			     &ioc->ic_dkey_info, &ioc->ic_akey_info);
	if (rc != 0) {
		D_ERROR("Failed to update akey ilog: "DF_RC"\n", DP_RC(rc));
		goto out;
	}

	if (iod->iod_type == DAOS_IOD_SINGLE) {
		D_DEBUG(DB_IO, "Single update eph "DF_U64"\n",
			ioc->ic_epr.epr_hi);
		rc = akey_update_single(toh, pm_ver, iod->iod_size,
					iod->iod_size, ioc);
		goto out;
	} /* else: array */

	for (i = 0; i < iod->iod_nr; i++) {
		umem_off_t	umoff = iod_update_umoff(ioc);

		D_DEBUG(DB_IO, "Array update %d eph "DF_U64"\n", i,
			ioc->ic_epr.epr_hi);

		if (iod->iod_recxs[i].rx_nr == 0) {
			D_ASSERT(UMOFF_IS_NULL(umoff));
			D_DEBUG(DB_IO,
				"Skip empty write IOD at %d: idx %lu, nr %lu\n",
				i, (unsigned long)iod->iod_recxs[i].rx_idx,
				(unsigned long)iod->iod_recxs[i].rx_nr);
			continue;
		}

		if (iod_csums != NULL)
			recx_csum = &iod_csums[i];
		rc = akey_update_recx(toh, pm_ver, &iod->iod_recxs[i],
				      recx_csum, iod->iod_size, ioc);
		if (rc != 0)
			goto out;
	}
out:
	if (!daos_handle_is_inval(toh))
		key_tree_release(toh, is_array);

	return rc;
}

static int
dkey_update(struct vos_io_context *ioc, uint32_t pm_ver, daos_key_t *dkey)
{
	struct vos_object	*obj = ioc->ic_obj;
	daos_handle_t		 ak_toh;
	struct vos_ts_entry	*entry;
	struct vos_krec_df	*krec;
	bool			 subtr_created = false;
	int			 i, rc;

	rc = obj_tree_init(obj);
	if (rc != 0)
		return rc;

	rc = key_tree_prepare(obj, obj->obj_toh, VOS_BTR_DKEY, dkey,
			      SUBTR_CREATE, DAOS_INTENT_UPDATE, &krec, &ak_toh);
	if (rc != 0) {
		D_ERROR("Error preparing dkey tree: rc="DF_RC"\n", DP_RC(rc));
		goto out;
	}
	subtr_created = true;

	entry = vos_ilog_ts_get(&krec->kr_ilog,
				ioc->ic_cont->vc_pool->vp_ts_table,
				VOS_TS_TYPE_DKEY);
	D_DEBUG(DB_TRACE, "entry = %p\n", entry);
	rc = vos_ilog_update(ioc->ic_cont, &krec->kr_ilog, &ioc->ic_epr,
			     &obj->obj_ilog_info, &ioc->ic_dkey_info);
	if (rc != 0) {
		D_ERROR("Failed to update dkey ilog: "DF_RC"\n", DP_RC(rc));
		goto out;
	}

	for (i = 0; i < ioc->ic_iod_nr; i++) {
		iod_set_cursor(ioc, i);

		rc = akey_update(ioc, pm_ver, ak_toh);
		if (rc != 0)
			goto out;
	}
out:
	if (!subtr_created)
		return rc;

	if (rc != 0)
		goto release;

release:
	key_tree_release(ak_toh, false);

	return rc;
}

static daos_size_t
vos_recx2irec_size(daos_size_t rsize, struct dcs_csum_info *csum)
{
	struct vos_rec_bundle	rbund;

	rbund.rb_csum	= csum;
	rbund.rb_rsize	= rsize;

	return vos_irec_size(&rbund);
}

static int
vos_reserve(struct vos_io_context *ioc, uint16_t media, daos_size_t size,
	    uint64_t *off)
{
	struct vea_space_info	*vsi;
	struct vea_hint_context	*hint_ctxt;
	struct vea_resrvd_ext	*ext;
	uint32_t		 blk_cnt;
	umem_off_t		 umoff;
	int			 rc;

	if (media == DAOS_MEDIA_SCM) {
		if (ioc->ic_actv_cnt > 0) {
			struct pobj_action *act;

			D_ASSERT(ioc->ic_actv_cnt > ioc->ic_actv_at);
			D_ASSERT(ioc->ic_actv != NULL);
			act = &ioc->ic_actv[ioc->ic_actv_at];

			umoff = umem_reserve(vos_ioc2umm(ioc), act, size);
			if (!UMOFF_IS_NULL(umoff))
				ioc->ic_actv_at++;
		} else {
			umoff = umem_alloc(vos_ioc2umm(ioc), size);
		}

		if (!UMOFF_IS_NULL(umoff)) {
			ioc->ic_umoffs[ioc->ic_umoffs_cnt] = umoff;
			ioc->ic_umoffs_cnt++;
			*off = umoff;
		}

		return UMOFF_IS_NULL(umoff) ? -DER_NOSPACE : 0;
	}

	D_ASSERT(media == DAOS_MEDIA_NVME);

	vsi = ioc->ic_cont->vc_pool->vp_vea_info;
	D_ASSERT(vsi);
	hint_ctxt = ioc->ic_cont->vc_hint_ctxt[VOS_IOS_GENERIC];
	D_ASSERT(hint_ctxt);
	blk_cnt = vos_byte2blkcnt(size);

	rc = vea_reserve(vsi, blk_cnt, hint_ctxt, &ioc->ic_blk_exts);
	if (rc)
		return rc;

	ext = d_list_entry(ioc->ic_blk_exts.prev, struct vea_resrvd_ext,
			   vre_link);
	D_ASSERTF(ext->vre_blk_cnt == blk_cnt, "%u != %u\n",
		  ext->vre_blk_cnt, blk_cnt);
	D_ASSERT(ext->vre_blk_off != 0);

	*off = ext->vre_blk_off << VOS_BLK_SHIFT;
	return 0;
}

static int
iod_reserve(struct vos_io_context *ioc, struct bio_iov *biov)
{
	struct bio_sglist *bsgl;

	bsgl = bio_iod_sgl(ioc->ic_biod, ioc->ic_sgl_at);
	D_ASSERT(bsgl->bs_nr != 0);
	D_ASSERT(bsgl->bs_nr > bsgl->bs_nr_out);
	D_ASSERT(bsgl->bs_nr > ioc->ic_iov_at);

	bsgl->bs_iovs[ioc->ic_iov_at] = *biov;
	ioc->ic_iov_at++;
	bsgl->bs_nr_out++;

	D_DEBUG(DB_IO, "media %hu offset "DF_U64" size %zd\n",
		biov->bi_addr.ba_type, biov->bi_addr.ba_off,
		bio_iov2len(biov));
	return 0;
}

/* Reserve single value record on specified media */
static int
vos_reserve_single(struct vos_io_context *ioc, uint16_t media,
		   daos_size_t size)
{
	struct vos_irec_df	*irec;
	daos_size_t		 scm_size;
	umem_off_t		 umoff;
	struct bio_iov		 biov;
	uint64_t		 off = 0;
	int			 rc;
	struct dcs_csum_info	*value_csum = vos_ioc2csum(ioc);

	/*
	 * TODO:
	 * To eliminate internal fragmentaion, misaligned record (record size
	 * isn't aligned with 4K) on NVMe could be split into two parts, large
	 * aligned part will be stored on NVMe and being referenced by
	 * vos_irec_df->ir_ex_addr, small unaligned part will be stored on SCM
	 * along with vos_irec_df, being referenced by vos_irec_df->ir_body.
	 */
	scm_size = (media == DAOS_MEDIA_SCM) ?
		vos_recx2irec_size(size, value_csum) :
		vos_recx2irec_size(0, value_csum);

	rc = vos_reserve(ioc, DAOS_MEDIA_SCM, scm_size, &off);
	if (rc) {
		D_ERROR("Reserve SCM for SV failed. "DF_RC"\n", DP_RC(rc));
		return rc;
	}

	D_ASSERT(ioc->ic_umoffs_cnt > 0);
	umoff = ioc->ic_umoffs[ioc->ic_umoffs_cnt - 1];
	irec = (struct vos_irec_df *) umem_off2ptr(vos_ioc2umm(ioc), umoff);
	vos_irec_init_csum(irec, value_csum);

	memset(&biov, 0, sizeof(biov));
	if (size == 0) { /* punch */
		bio_addr_set_hole(&biov.bi_addr, 1);
		goto done;
	}

	if (media == DAOS_MEDIA_SCM) {
		char *payload_addr;

		/* Get the record payload offset */
		payload_addr = vos_irec2data(irec);
		D_ASSERT(payload_addr >= (char *)irec);
		off = umoff + (payload_addr - (char *)irec);
	} else {
		rc = vos_reserve(ioc, DAOS_MEDIA_NVME, size, &off);
		if (rc) {
			D_ERROR("Reserve NVMe for SV failed. "DF_RC"\n",
				DP_RC(rc));
			return rc;
		}
	}
done:
	bio_addr_set(&biov.bi_addr, media, off);
	bio_iov_set_len(&biov, size);
	rc = iod_reserve(ioc, &biov);

	return rc;
}

static int
vos_reserve_recx(struct vos_io_context *ioc, uint16_t media, daos_size_t size)
{
	struct bio_iov	biov;
	uint64_t	off = 0;
	int		rc;

	memset(&biov, 0, sizeof(biov));
	/* recx punch */
	if (size == 0 || media != DAOS_MEDIA_SCM) {
		ioc->ic_umoffs[ioc->ic_umoffs_cnt] = UMOFF_NULL;
		ioc->ic_umoffs_cnt++;
		if (size == 0) {
			bio_addr_set_hole(&biov.bi_addr, 1);
			goto done;
		}
	}

	/*
	 * TODO:
	 * To eliminate internal fragmentaion, misaligned recx (total recx size
	 * isn't aligned with 4K) on NVMe could be split into two evtree rects,
	 * larger rect will be stored on NVMe and small reminder on SCM.
	 */
	rc = vos_reserve(ioc, media, size, &off);
	if (rc) {
		D_ERROR("Reserve recx failed. "DF_RC"\n", DP_RC(rc));
		return rc;
	}
done:
	bio_addr_set(&biov.bi_addr, media, off);
	bio_iov_set_len(&biov, size);
	rc = iod_reserve(ioc, &biov);

	return rc;
}

/*
 * A simple media selection policy embedded in VOS, which select media by
 * akey type and record size.
 */
uint16_t
vos_media_select(struct vos_container *cont, daos_iod_type_t type,
		 daos_size_t size)
{
	struct vea_space_info *vsi = cont->vc_pool->vp_vea_info;

	if (vsi == NULL)
		return DAOS_MEDIA_SCM;
	else
		return (size >= VOS_BLK_SZ) ? DAOS_MEDIA_NVME : DAOS_MEDIA_SCM;
}

static int
akey_update_begin(struct vos_io_context *ioc)
{
	daos_iod_t *iod = &ioc->ic_iods[ioc->ic_sgl_at];
	int i, rc;

	if (iod->iod_type == DAOS_IOD_SINGLE && iod->iod_nr != 1) {
		D_ERROR("Invalid sv iod_nr=%d\n", iod->iod_nr);
		return -DER_IO_INVAL;
	}

	for (i = 0; i < iod->iod_nr; i++) {
		daos_size_t size;
		uint16_t media;

		size = (iod->iod_type == DAOS_IOD_SINGLE) ? iod->iod_size :
				iod->iod_recxs[i].rx_nr * iod->iod_size;

		media = vos_media_select(ioc->ic_cont, iod->iod_type, size);

		if (iod->iod_type == DAOS_IOD_SINGLE)
			rc = vos_reserve_single(ioc, media, size);
		else
			rc = vos_reserve_recx(ioc, media, size);
		if (rc)
			return rc;
	}
	return 0;
}

static int
dkey_update_begin(struct vos_io_context *ioc)
{
	int i, rc = 0;

	for (i = 0; i < ioc->ic_iod_nr; i++) {
		iod_set_cursor(ioc, i);
		rc = akey_update_begin(ioc);
		if (rc != 0)
			break;
	}

	return rc;
}

/* Publish or cancel the NVMe block reservations */
int
vos_publish_blocks(struct vos_container *cont, d_list_t *blk_list, bool publish,
		   enum vos_io_stream ios)
{
	struct vea_space_info	*vsi;
	struct vea_hint_context	*hint_ctxt;
	int			 rc;

	if (d_list_empty(blk_list))
		return 0;

	vsi = cont->vc_pool->vp_vea_info;
	D_ASSERT(vsi);
	hint_ctxt = cont->vc_hint_ctxt[ios];
	D_ASSERT(hint_ctxt);

	rc = publish ? vea_tx_publish(vsi, hint_ctxt, blk_list) :
		       vea_cancel(vsi, hint_ctxt, blk_list);
	if (rc)
		D_ERROR("Error on %s NVMe reservations. "DF_RC"\n",
			publish ? "publish" : "cancel", DP_RC(rc));

	return rc;
}

static void
update_cancel(struct vos_io_context *ioc)
{

	/* Cancel SCM reservations or free persistent allocations */
	if (ioc->ic_actv_at != 0) {
		D_ASSERT(ioc->ic_actv != NULL);
		umem_cancel(vos_ioc2umm(ioc), ioc->ic_actv, ioc->ic_actv_at);
		ioc->ic_actv_at = 0;
	} else if (ioc->ic_umoffs_cnt != 0 && ioc->ic_actv_cnt == 0) {
		struct umem_instance *umem = vos_ioc2umm(ioc);
		int i;

		D_ASSERT(umem->umm_id == UMEM_CLASS_VMEM);

		for (i = 0; i < ioc->ic_umoffs_cnt; i++) {
			if (!UMOFF_IS_NULL(ioc->ic_umoffs[i]))
				umem_free(umem, ioc->ic_umoffs[i]);
		}
	}

	/* Cancel NVMe reservations */
	vos_publish_blocks(ioc->ic_cont, &ioc->ic_blk_exts, false,
			   VOS_IOS_GENERIC);
}

int
vos_update_end(daos_handle_t ioh, uint32_t pm_ver, daos_key_t *dkey, int err,
	       struct dtx_handle *dth)
{
	struct vos_io_context	*ioc = vos_ioh2ioc(ioh);
	struct umem_instance	*umem;

	D_ASSERT(ioc->ic_update);

	if (err != 0)
		goto out;

	umem = vos_ioc2umm(ioc);

	err = umem_tx_begin(umem, vos_txd_get());
	if (err)
		goto out;

	vos_dth_set(dth);

	err = vos_obj_hold(vos_obj_cache_current(), ioc->ic_cont, ioc->ic_oid,
			  &ioc->ic_epr, false, DAOS_INTENT_UPDATE, true,
			  &ioc->ic_obj);
	if (err != 0)
		goto abort;

	/* Commit the CoS DTXs via the IO PMDK transaction. */
	if (dth != NULL && dth->dth_dti_cos_count > 0 &&
	    dth->dth_dti_cos_done == 0) {
		vos_dtx_commit_internal(ioc->ic_obj->obj_cont, dth->dth_dti_cos,
					dth->dth_dti_cos_count, 0);
		dth->dth_dti_cos_done = 1;
	}

	/* Publish SCM reservations */
	if (ioc->ic_actv_at != 0) {
		err = umem_tx_publish(umem, ioc->ic_actv, ioc->ic_actv_at);
		ioc->ic_actv_at = 0;
		D_DEBUG(DB_TRACE, "publish ioc %p actv_at %d rc %d\n",
			ioc, ioc->ic_actv_cnt, err);
		if (err)
			goto abort;
	}

	/* Update tree index */
	err = dkey_update(ioc, pm_ver, dkey);
	if (err) {
		D_ERROR("Failed to update tree index: %d\n", err);
		goto abort;
	}

	/* Publish NVMe reservations */
	err = vos_publish_blocks(ioc->ic_cont, &ioc->ic_blk_exts, true,
				 VOS_IOS_GENERIC);

	if (dth != NULL && err == 0)
		err = vos_dtx_prepared(dth);

abort:
	err = err ? umem_tx_abort(umem, err) : umem_tx_commit(umem);
out:
	if (err != 0) {
		vos_dtx_cleanup_dth(dth);
		update_cancel(ioc);
	}
	vos_ioc_destroy(ioc, err != 0);
	vos_dth_set(NULL);

	return err;
}

int
vos_update_begin(daos_handle_t coh, daos_unit_oid_t oid, daos_epoch_t epoch,
<<<<<<< HEAD
		 uint64_t flags, daos_key_t *dkey, unsigned int iod_nr,
		 daos_iod_t *iods, daos_handle_t *ioh, struct dtx_handle *dth)
=======
		 daos_key_t *dkey, unsigned int iod_nr, daos_iod_t *iods,
		 struct dcs_iod_csums *iods_csums, daos_handle_t *ioh,
		 struct dtx_handle *dth)
>>>>>>> be0518c4
{
	struct vos_io_context	*ioc;
	int			 rc;

	D_DEBUG(DB_IO, "Prepare IOC for "DF_UOID", iod_nr %d, epc "DF_U64"\n",
		DP_UOID(oid), iod_nr, epoch);

	rc = vos_ioc_create(coh, oid, false, epoch, iod_nr, iods, iods_csums,
			    false, &ioc);
	if (rc != 0)
		goto done;

	rc = dkey_update_begin(ioc);
	if (rc != 0) {
		D_ERROR(DF_UOID"dkey update begin failed. %d\n", DP_UOID(oid),
			rc);
		vos_update_end(vos_ioc2ioh(ioc), 0, dkey, rc, dth);
		goto done;
	}
	*ioh = vos_ioc2ioh(ioc);
done:
	return rc;
}

struct bio_desc *
vos_ioh2desc(daos_handle_t ioh)
{
	struct vos_io_context *ioc = vos_ioh2ioc(ioh);

	D_ASSERT(ioc->ic_biod != NULL);
	return ioc->ic_biod;
}

struct dcs_csum_info *
vos_ioh2ci(daos_handle_t ioh)
{
	struct vos_io_context *ioc = vos_ioh2ioc(ioh);

	return ioc->ic_biov_csums;
}

uint32_t
vos_ioh2ci_nr(daos_handle_t ioh)
{
	struct vos_io_context *ioc = vos_ioh2ioc(ioh);

	return ioc->ic_biov_csums_at;
}

struct bio_sglist *
vos_iod_sgl_at(daos_handle_t ioh, unsigned int idx)
{
	struct vos_io_context *ioc = vos_ioh2ioc(ioh);

	if (idx > ioc->ic_iod_nr) {
		D_ERROR("Invalid SGL index %d >= %d\n",
			idx, ioc->ic_iod_nr);
		return NULL;
	}
	return bio_iod_sgl(ioc->ic_biod, idx);
}

/**
 * @defgroup vos_obj_update() & vos_obj_fetch() functions
 * @{
 */

/**
 * vos_obj_update() & vos_obj_fetch() are two helper functions used
 * for inline update and fetch, so far it's used by rdb, rebuild and
 * some test programs (daos_perf, vos tests, etc).
 *
 * Caveat: These two functions may yield, please use with caution.
 */
static int
vos_obj_copy(struct vos_io_context *ioc, d_sg_list_t *sgls,
	     unsigned int sgl_nr)
{
	int rc, err;

	D_ASSERT(sgl_nr == ioc->ic_iod_nr);
	rc = bio_iod_prep(ioc->ic_biod);
	if (rc)
		return rc;

	err = bio_iod_copy(ioc->ic_biod, sgls, sgl_nr);
	rc = bio_iod_post(ioc->ic_biod);

	return err ? err : rc;
}

int
vos_obj_update(daos_handle_t coh, daos_unit_oid_t oid, daos_epoch_t epoch,
<<<<<<< HEAD
	       uint32_t pm_ver, uint64_t flags, daos_key_t *dkey,
	       unsigned int iod_nr, daos_iod_t *iods, d_sg_list_t *sgls)
=======
	       uint32_t pm_ver, daos_key_t *dkey, unsigned int iod_nr,
	       daos_iod_t *iods, struct dcs_iod_csums *iods_csums,
	       d_sg_list_t *sgls)
>>>>>>> be0518c4
{
	daos_handle_t ioh;
	int rc;

<<<<<<< HEAD
	rc = vos_update_begin(coh, oid, epoch, flags, dkey, iod_nr, iods, &ioh, NULL);
=======
	rc = vos_update_begin(coh, oid, epoch, dkey, iod_nr, iods, iods_csums,
			      &ioh, NULL);
>>>>>>> be0518c4
	if (rc) {
		D_ERROR("Update "DF_UOID" failed "DF_RC"\n", DP_UOID(oid),
			DP_RC(rc));
		return rc;
	}

	if (sgls) {
		rc = vos_obj_copy(vos_ioh2ioc(ioh), sgls, iod_nr);
		if (rc)
			D_ERROR("Copy "DF_UOID" failed "DF_RC"\n", DP_UOID(oid),
				DP_RC(rc));
	}

	rc = vos_update_end(ioh, pm_ver, dkey, rc, NULL);
	return rc;
}

int
vos_obj_fetch(daos_handle_t coh, daos_unit_oid_t oid, daos_epoch_t epoch,
	      uint64_t flags, daos_key_t *dkey, unsigned int iod_nr,
	      daos_iod_t *iods, d_sg_list_t *sgls)
{
	daos_handle_t ioh;
	bool size_fetch = (sgls == NULL);
	int rc;

	rc = vos_fetch_begin(coh, oid, epoch, flags, dkey, iod_nr, iods,
			     size_fetch, &ioh);
	if (rc) {
		if (rc == -DER_INPROGRESS)
			D_DEBUG(DB_TRACE, "Cannot fetch "DF_UOID" because of "
				"conflict modification: "DF_RC"\n",
				DP_UOID(oid), DP_RC(rc));
		else
			D_ERROR("Fetch "DF_UOID" failed "DF_RC"\n",
				DP_UOID(oid), DP_RC(rc));
		return rc;
	}

	if (!size_fetch) {
		struct vos_io_context *ioc = vos_ioh2ioc(ioh);
		int i, j;

		for (i = 0; i < iod_nr; i++) {
			struct bio_sglist *bsgl = bio_iod_sgl(ioc->ic_biod, i);
			d_sg_list_t *sgl = &sgls[i];

			/* Inform caller the nonexistent of object/key */
			if (bsgl->bs_nr_out == 0) {
				for (j = 0; j < sgl->sg_nr; j++)
					sgl->sg_iovs[j].iov_len = 0;
			}
		}

		rc = vos_obj_copy(ioc, sgls, iod_nr);
		if (rc)
			D_ERROR("Copy "DF_UOID" failed "DF_RC"\n",
				DP_UOID(oid), DP_RC(rc));
	}

	rc = vos_fetch_end(ioh, rc);
	return rc;
}

/**
 * @} vos_obj_update() & vos_obj_fetch() functions
 */<|MERGE_RESOLUTION|>--- conflicted
+++ resolved
@@ -47,21 +47,15 @@
 	struct vos_object	*ic_obj;
 	/** BIO descriptor, has ic_iod_nr SGLs */
 	struct bio_desc		*ic_biod;
-	/** Checksums for bio_iovs in \ic_biod */
-<<<<<<< HEAD
-	daos_csum_buf_t		*ic_biov_dcbs;
-	uint32_t		 ic_biov_dcb_at;
-	uint32_t		 ic_biov_dcb_nr;
 	uint64_t		 ic_flags;
 	struct vos_ts_entry	*ic_cont_entry;
 	struct vos_ts_entry	*ic_obj_entry;
 	struct vos_ts_entry	*ic_dkey_entry;
 	struct vos_ts_entry	**ic_akey_entry;
-=======
+	/** Checksums for bio_iovs in \ic_biod */
 	struct dcs_csum_info	*ic_biov_csums;
 	uint32_t		 ic_biov_csums_at;
 	uint32_t		 ic_biov_csums_nr;
->>>>>>> be0518c4
 	/** current dkey info */
 	struct vos_ilog_info	 ic_dkey_info;
 	/** current akey info */
@@ -969,12 +963,9 @@
 	struct vos_object	*obj = ioc->ic_obj;
 	struct vos_krec_df	*krec = NULL;
 	daos_iod_t		*iod = &ioc->ic_iods[ioc->ic_sgl_at];
-<<<<<<< HEAD
 	struct vos_ts_entry	*entry;
-=======
 	struct dcs_csum_info	*iod_csums = vos_ioc2csum(ioc);
 	struct dcs_csum_info	*recx_csum = NULL;
->>>>>>> be0518c4
 	bool			 is_array = (iod->iod_type == DAOS_IOD_ARRAY);
 	int			 flags = SUBTR_CREATE;
 	daos_handle_t		 toh = DAOS_HDL_INVAL;
@@ -1471,14 +1462,9 @@
 
 int
 vos_update_begin(daos_handle_t coh, daos_unit_oid_t oid, daos_epoch_t epoch,
-<<<<<<< HEAD
 		 uint64_t flags, daos_key_t *dkey, unsigned int iod_nr,
-		 daos_iod_t *iods, daos_handle_t *ioh, struct dtx_handle *dth)
-=======
-		 daos_key_t *dkey, unsigned int iod_nr, daos_iod_t *iods,
-		 struct dcs_iod_csums *iods_csums, daos_handle_t *ioh,
-		 struct dtx_handle *dth)
->>>>>>> be0518c4
+		 daos_iod_t *iods, struct dcs_iod_csums *iods_csums,
+		 daos_handle_t *ioh, struct dtx_handle *dth)
 {
 	struct vos_io_context	*ioc;
 	int			 rc;
@@ -1572,24 +1558,15 @@
 
 int
 vos_obj_update(daos_handle_t coh, daos_unit_oid_t oid, daos_epoch_t epoch,
-<<<<<<< HEAD
 	       uint32_t pm_ver, uint64_t flags, daos_key_t *dkey,
-	       unsigned int iod_nr, daos_iod_t *iods, d_sg_list_t *sgls)
-=======
-	       uint32_t pm_ver, daos_key_t *dkey, unsigned int iod_nr,
-	       daos_iod_t *iods, struct dcs_iod_csums *iods_csums,
-	       d_sg_list_t *sgls)
->>>>>>> be0518c4
+	       unsigned int iod_nr, daos_iod_t *iods,
+	       struct dcs_iod_csums *iods_csums, d_sg_list_t *sgls)
 {
 	daos_handle_t ioh;
 	int rc;
 
-<<<<<<< HEAD
-	rc = vos_update_begin(coh, oid, epoch, flags, dkey, iod_nr, iods, &ioh, NULL);
-=======
-	rc = vos_update_begin(coh, oid, epoch, dkey, iod_nr, iods, iods_csums,
-			      &ioh, NULL);
->>>>>>> be0518c4
+	rc = vos_update_begin(coh, oid, epoch, flags, dkey, iod_nr, iods,
+			      iods_csums, &ioh, NULL);
 	if (rc) {
 		D_ERROR("Update "DF_UOID" failed "DF_RC"\n", DP_UOID(oid),
 			DP_RC(rc));
