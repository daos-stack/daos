/**
 * (C) Copyright 2018-2020 Intel Corporation.
 *
 * Licensed under the Apache License, Version 2.0 (the "License");
 * you may not use this file except in compliance with the License.
 * You may obtain a copy of the License at
 *
 *    http://www.apache.org/licenses/LICENSE-2.0
 *
 * Unless required by applicable law or agreed to in writing, software
 * distributed under the License is distributed on an "AS IS" BASIS,
 * WITHOUT WARRANTIES OR CONDITIONS OF ANY KIND, either express or implied.
 * See the License for the specific language governing permissions and
 * limitations under the License.
 *
 * GOVERNMENT LICENSE RIGHTS-OPEN SOURCE SOFTWARE
 * The Government's rights to use, modify, reproduce, release, perform, display,
 * or disclose this software are subject to the terms of the Apache License as
 * provided in Contract No. B609815.
 * Any reproduction of computer software, computer software documentation, or
 * portions thereof marked with this legend must also reproduce the markings.
 */
/**
 * This file is part of daos
 *
 * vos/vos_io.c
 */
#define D_LOGFAC	DD_FAC(vos)

#include <daos/common.h>
#include <daos/checksum.h>
#include <daos/btree.h>
#include <daos_types.h>
#include <daos_srv/vos.h>
#include <daos.h>
#include "vos_internal.h"
#include "evt_priv.h"

/** I/O context */
struct vos_io_context {
	daos_epoch_range_t	 ic_epr;
	daos_unit_oid_t		 ic_oid;
	struct vos_container	*ic_cont;
	daos_iod_t		*ic_iods;
	struct dcs_iod_csums	*iod_csums;
	/** reference on the object */
	struct vos_object	*ic_obj;
	/** BIO descriptor, has ic_iod_nr SGLs */
	struct bio_desc		*ic_biod;
	struct vos_ts_set	*ic_ts_set;
	/** Checksums for bio_iovs in \ic_biod */
	struct dcs_csum_info	*ic_biov_csums;
	uint32_t		 ic_biov_csums_at;
	uint32_t		 ic_biov_csums_nr;
	/** current dkey info */
	struct vos_ilog_info	 ic_dkey_info;
	/** current akey info */
	struct vos_ilog_info	 ic_akey_info;
	/** cursor of SGL & IOV in BIO descriptor */
	unsigned int		 ic_sgl_at;
	unsigned int		 ic_iov_at;
	/** reserved SCM extents */
	struct vos_rsrvd_scm	*ic_rsrvd_scm;
	/** reserved offsets for SCM update */
	umem_off_t		*ic_umoffs;
	unsigned int		 ic_umoffs_cnt;
	unsigned int		 ic_umoffs_at;
	/** reserved NVMe extents */
	d_list_t		 ic_blk_exts;
	daos_size_t		 ic_space_held[DAOS_MEDIA_MAX];
	/** number DAOS IO descriptors */
	unsigned int		 ic_iod_nr;
	/** deduplication threshold size */
	uint32_t		 ic_dedup_th;
	/** dedup entries to be inserted after transaction done */
	d_list_t		 ic_dedup_entries;
	/** flags */
	unsigned int		 ic_update:1,
				 ic_size_fetch:1,
				 ic_save_recx:1,
				 ic_dedup:1, /** candidate for dedup */
				 ic_read_ts_only:1,
				 ic_check_existence:1,
				 ic_remove:1;
	/**
	 * Input shadow recx lists, one for each iod. Now only used for degraded
	 * mode EC obj fetch handling.
	 */
	struct daos_recx_ep_list *ic_shadows;
	/**
	 * Output recx/epoch lists, one for each iod. To save the recx list when
	 * vos_fetch_begin() with VOS_FETCH_RECX_LIST flag. User can get it by
	 * vos_ioh2recx_list() and should free it by daos_recx_ep_list_free().
	 */
	struct daos_recx_ep_list *ic_recx_lists;
};

static inline daos_size_t
recx_csum_len(daos_recx_t *recx, struct dcs_csum_info *csum,
	      daos_size_t rsize)
{
	if (!ci_is_valid(csum) || rsize == 0)
		return 0;
	return csum->cs_len * csum_chunk_count(csum->cs_chunksize,
			recx->rx_idx, recx->rx_idx + recx->rx_nr - 1, rsize);
}

struct dedup_entry {
	d_list_t	 de_link;
	uint8_t		*de_csum_buf;
	uint16_t	 de_csum_type;
	int		 de_csum_len;
	bio_addr_t	 de_addr;
	size_t           de_data_len;
	int		 de_ref;
};

static inline struct dedup_entry *
dedup_rlink2entry(d_list_t *rlink)
{
	return container_of(rlink, struct dedup_entry, de_link);
}

static bool
dedup_key_cmp(struct d_hash_table *htable, d_list_t *rlink,
	      const void *key, unsigned int csum_len)
{
	struct dedup_entry	*entry = dedup_rlink2entry(rlink);
	struct dcs_csum_info	*csum = (struct dcs_csum_info *)key;

	D_ASSERT(entry->de_csum_len != 0);
	D_ASSERT(csum_len != 0);

	/** different containers might use different checksum algorithm */
	if (entry->de_csum_type != csum->cs_type)
		return false;

	/** overall checksum size (for all chunks) should match */
	if (entry->de_csum_len != csum_len)
		return false;

	D_ASSERT(csum->cs_csum != NULL);
	D_ASSERT(entry->de_csum_buf != NULL);

	return memcmp(entry->de_csum_buf, csum->cs_csum, csum_len) == 0;
}

static uint32_t
dedup_key_hash(struct d_hash_table *htable, const void *key,
	       unsigned int csum_len)
{
	struct dcs_csum_info	*csum = (struct dcs_csum_info *)key;

	D_ASSERT(csum_len != 0);
	D_ASSERT(csum->cs_csum != NULL);

	return d_hash_string_u32((const char *)csum->cs_csum, csum_len);
}

static void
dedup_rec_addref(struct d_hash_table *htable, d_list_t *rlink)
{
	struct dedup_entry	*entry = dedup_rlink2entry(rlink);

	entry->de_ref++;
}

static bool
dedup_rec_decref(struct d_hash_table *htable, d_list_t *rlink)
{
	struct dedup_entry	*entry = dedup_rlink2entry(rlink);

	D_ASSERT(entry->de_ref > 0);
	entry->de_ref--;

	return entry->de_ref == 0;
}

static void
dedup_rec_free(struct d_hash_table *htable, d_list_t *rlink)
{
	struct dedup_entry	*entry = dedup_rlink2entry(rlink);

	D_ASSERT(entry->de_ref == 0);
	D_ASSERT(entry->de_csum_buf != NULL);

	D_FREE(entry->de_csum_buf);
	D_FREE(entry);
}

static d_hash_table_ops_t dedup_hash_ops = {
	.hop_key_cmp	= dedup_key_cmp,
	.hop_key_hash	= dedup_key_hash,
	.hop_rec_addref	= dedup_rec_addref,
	.hop_rec_decref	= dedup_rec_decref,
	.hop_rec_free	= dedup_rec_free,
};

int
vos_dedup_init(struct vos_pool *pool)
{
	int	rc;

	rc = d_hash_table_create(D_HASH_FT_NOLOCK, 13, /* 8k buckets */
				 NULL, &dedup_hash_ops,
				 &pool->vp_dedup_hash);

	if (rc)
		D_ERROR(DF_UUID": Init dedup hash failed. "DF_RC".\n",
			DP_UUID(pool->vp_id), DP_RC(rc));
	return rc;
}

void
vos_dedup_fini(struct vos_pool *pool)
{
	if (pool->vp_dedup_hash) {
		d_hash_table_destroy(pool->vp_dedup_hash, true);
		pool->vp_dedup_hash = NULL;
	}
}

void
vos_dedup_invalidate(struct vos_pool *pool)
{
	vos_dedup_fini(pool);
	vos_dedup_init(pool);
}

static bool
vos_dedup_lookup(struct vos_pool *pool, struct dcs_csum_info *csum,
		 daos_size_t csum_len, struct bio_iov *biov)
{
	struct dedup_entry	*entry;
	d_list_t		*rlink;

	if (!ci_is_valid(csum))
		return false;

	rlink = d_hash_rec_find(pool->vp_dedup_hash, csum, csum_len);
	if (rlink == NULL)
		return false;

	entry = dedup_rlink2entry(rlink);
	if (biov) {
		biov->bi_addr = entry->de_addr;
		biov->bi_addr.ba_dedup = true;
		biov->bi_data_len = entry->de_data_len;
		D_DEBUG(DB_IO, "Found dedup entry\n");
	}

	D_ASSERT(entry->de_ref > 1);

	d_hash_rec_decref(pool->vp_dedup_hash, rlink);

	return true;
}

static void
vos_dedup_update(struct vos_pool *pool, struct dcs_csum_info *csum,
		 daos_size_t csum_len, struct bio_iov *biov, d_list_t *list)
{
	struct dedup_entry	*entry;

	if (!ci_is_valid(csum) || csum_len == 0 || biov->bi_addr.ba_dedup)
		return;

	if (bio_addr_is_hole(&biov->bi_addr))
		return;

	if (vos_dedup_lookup(pool, csum, csum_len, NULL))
		return;

	D_ALLOC_PTR(entry);
	if (entry == NULL) {
		D_ERROR("Failed to allocate dedup entry\n");
		return;
	}
	D_INIT_LIST_HEAD(&entry->de_link);

	D_ASSERT(csum_len != 0);
	D_ALLOC(entry->de_csum_buf, csum_len);
	if (entry->de_csum_buf == NULL) {
		D_ERROR("Failed to allocate csum buf "DF_U64"\n", csum_len);
		D_FREE(entry);
		return;
	}
	entry->de_csum_len	= csum_len;
	entry->de_csum_type	= csum->cs_type;
	entry->de_addr		= biov->bi_addr;
	entry->de_data_len	= biov->bi_data_len;
	memcpy(entry->de_csum_buf, csum->cs_csum, csum_len);

	d_list_add_tail(&entry->de_link, list);
	D_DEBUG(DB_IO, "Inserted dedup entry in list\n");
}

static void
vos_dedup_process(struct vos_pool *pool, d_list_t *list, bool abort)
{
	struct dedup_entry	*entry, *tmp;
	struct dcs_csum_info	 csum = { 0 };
	int			 rc;

	d_list_for_each_entry_safe(entry, tmp, list, de_link) {
		d_list_del_init(&entry->de_link);

		if (abort)
			goto free_entry;

		/*
		 * No yield since vos_dedup_update() is called, so it's safe
		 * to insert entries to hash without checking.
		 */
		csum.cs_csum = entry->de_csum_buf;
		csum.cs_type = entry->de_csum_type;

		rc = d_hash_rec_insert(pool->vp_dedup_hash, &csum,
				       entry->de_csum_len, &entry->de_link,
				       false);
		if (rc == 0) {
			D_DEBUG(DB_IO, "Inserted dedup entry\n");
			continue;
		}
		D_ERROR("Insert dedup entry failed. "DF_RC"\n", DP_RC(rc));
free_entry:
		D_FREE(entry->de_csum_buf);
		D_FREE(entry);
	}
}

static inline struct umem_instance *
vos_ioc2umm(struct vos_io_context *ioc)
{
	return &ioc->ic_cont->vc_pool->vp_umm;
}

static struct vos_io_context *
vos_ioh2ioc(daos_handle_t ioh)
{
	return (struct vos_io_context *)ioh.cookie;
}

static daos_handle_t
vos_ioc2ioh(struct vos_io_context *ioc)
{
	daos_handle_t ioh;

	ioh.cookie = (uint64_t)ioc;
	return ioh;
}

static struct dcs_csum_info *
vos_ioc2csum(struct vos_io_context *ioc)
{
	/** is enabled and has csums (might not for punch) */
	if (ioc->iod_csums != NULL && ioc->iod_csums[ioc->ic_sgl_at].ic_nr > 0)
		return ioc->iod_csums[ioc->ic_sgl_at].ic_data;
	return NULL;
}

static void
iod_empty_sgl(struct vos_io_context *ioc, unsigned int sgl_at)
{
	struct bio_sglist *bsgl;

	D_ASSERT(sgl_at < ioc->ic_iod_nr);
	ioc->ic_iods[sgl_at].iod_size = 0;
	bsgl = bio_iod_sgl(ioc->ic_biod, sgl_at);
	bsgl->bs_nr_out = 0;
}

static void
vos_ioc_reserve_fini(struct vos_io_context *ioc)
{
	if (ioc->ic_rsrvd_scm != NULL) {
		D_ASSERT(ioc->ic_rsrvd_scm->rs_actv_at == 0);
		D_FREE(ioc->ic_rsrvd_scm);
	}

	D_ASSERT(d_list_empty(&ioc->ic_blk_exts));
	D_ASSERT(d_list_empty(&ioc->ic_dedup_entries));
	if (ioc->ic_umoffs != NULL) {
		D_FREE(ioc->ic_umoffs);
		ioc->ic_umoffs = NULL;
	}
}

static int
vos_ioc_reserve_init(struct vos_io_context *ioc, struct dtx_handle *dth)
{
	struct vos_rsrvd_scm	*scm;
	size_t			 size;
	int			 total_acts = 0;
	int			 i;

	if (!ioc->ic_update)
		return 0;

	for (i = 0; i < ioc->ic_iod_nr; i++) {
		daos_iod_t *iod = &ioc->ic_iods[i];

		total_acts += iod->iod_nr;
	}

	D_ALLOC_ARRAY(ioc->ic_umoffs, total_acts);
	if (ioc->ic_umoffs == NULL)
		return -DER_NOMEM;

	if (vos_ioc2umm(ioc)->umm_ops->mo_reserve == NULL)
		return 0;

	size = sizeof(*ioc->ic_rsrvd_scm) +
		sizeof(struct pobj_action) * total_acts;
	D_ALLOC(ioc->ic_rsrvd_scm, size);
	if (ioc->ic_rsrvd_scm == NULL)
		return -DER_NOMEM;

	ioc->ic_rsrvd_scm->rs_actv_cnt = total_acts;

	if (!dtx_is_valid_handle(dth) || dth->dth_deferred == NULL)
		return 0;

	/** Reserve enough space for any deferred actions */
	D_ALLOC(scm, size);
	if (scm == NULL) {
		D_FREE(ioc->ic_rsrvd_scm);
		return -DER_NOMEM;
	}

	scm->rs_actv_cnt = total_acts;
	dth->dth_deferred[dth->dth_deferred_cnt++] = scm;

	return 0;
}

static void
vos_ioc_destroy(struct vos_io_context *ioc, bool evict)
{
	if (ioc->ic_biod != NULL)
		bio_iod_free(ioc->ic_biod);

	if (ioc->ic_biov_csums != NULL)
		D_FREE(ioc->ic_biov_csums);

	if (ioc->ic_obj)
		vos_obj_release(vos_obj_cache_current(), ioc->ic_obj, evict);

	vos_ioc_reserve_fini(ioc);
	vos_ilog_fetch_finish(&ioc->ic_dkey_info);
	vos_ilog_fetch_finish(&ioc->ic_akey_info);
	vos_cont_decref(ioc->ic_cont);
	vos_ts_set_free(ioc->ic_ts_set);
	D_FREE(ioc);
}

static int
vos_ioc_create(daos_handle_t coh, daos_unit_oid_t oid, bool read_only,
	       daos_epoch_t epoch, uint64_t cond_flags, unsigned int iod_nr,
	       daos_iod_t *iods, struct dcs_iod_csums *iod_csums,
	       uint32_t fetch_flags, struct daos_recx_ep_list *shadows,
	       bool dedup, uint32_t dedup_th,
	       struct dtx_handle *dth, struct vos_io_context **ioc_pp)
{
	struct vos_container	*cont;
	struct vos_io_context	*ioc = NULL;
	struct bio_io_context	*bioc;
	uint64_t		 cflags = 0;
	int			 i, rc;

	if (iod_nr == 0 &&
	    !(fetch_flags &
	      (VOS_FETCH_SET_TS_ONLY | VOS_FETCH_CHECK_EXISTENCE))) {
		D_ERROR("Invalid iod_nr (0).\n");
		rc = -DER_IO_INVAL;
		goto error;
	}

	D_ALLOC_PTR(ioc);
	if (ioc == NULL)
		return -DER_NOMEM;

	ioc->ic_iod_nr = iod_nr;
	ioc->ic_iods = iods;
	ioc->ic_epr.epr_hi = dtx_is_valid_handle(dth) ? dth->dth_epoch : epoch;
	ioc->ic_epr.epr_lo = 0;
	ioc->ic_oid = oid;
	ioc->ic_cont = vos_hdl2cont(coh);
	vos_cont_addref(ioc->ic_cont);
	ioc->ic_update = !read_only;
	ioc->ic_size_fetch = ((fetch_flags & VOS_FETCH_SIZE_ONLY) != 0);
	ioc->ic_save_recx = ((fetch_flags & VOS_FETCH_RECX_LIST) != 0);
	ioc->ic_dedup = dedup;
	ioc->ic_dedup_th = dedup_th;
	ioc->ic_read_ts_only = ((fetch_flags & VOS_FETCH_SET_TS_ONLY) != 0);
	ioc->ic_check_existence =
		((fetch_flags & VOS_FETCH_CHECK_EXISTENCE) != 0);
	ioc->ic_remove =
		((cond_flags & VOS_OF_REMOVE) != 0);
	ioc->ic_umoffs_cnt = ioc->ic_umoffs_at = 0;
	ioc->iod_csums = iod_csums;
	vos_ilog_fetch_init(&ioc->ic_dkey_info);
	vos_ilog_fetch_init(&ioc->ic_akey_info);
	D_INIT_LIST_HEAD(&ioc->ic_blk_exts);
	ioc->ic_shadows = shadows;
	D_INIT_LIST_HEAD(&ioc->ic_dedup_entries);

	rc = vos_ioc_reserve_init(ioc, dth);
	if (rc != 0)
		goto error;

	if (dtx_is_valid_handle(dth)) {
		if (read_only) {
			cflags = VOS_TS_READ_AKEY;
			if (cond_flags & VOS_OF_COND_DKEY_FETCH)
				cflags |= VOS_TS_READ_DKEY;
		} else {
			cflags = VOS_TS_WRITE_AKEY;
			if (cond_flags & VOS_COND_AKEY_UPDATE_MASK)
				cflags |= VOS_TS_READ_AKEY;
			if (cond_flags & VOS_COND_DKEY_UPDATE_MASK)
				cflags |= VOS_TS_READ_DKEY;
		}
	}

	rc = vos_ts_set_allocate(&ioc->ic_ts_set, cond_flags, cflags, iod_nr,
				 dtx_is_valid_handle(dth) ?
				 &dth->dth_xid : NULL);
	if (rc != 0)
		goto error;

	if (ioc->ic_read_ts_only || ioc->ic_check_existence) {
		*ioc_pp = ioc;
		return 0;
	}

	cont = vos_hdl2cont(coh);

	bioc = cont->vc_pool->vp_io_ctxt;
	D_ASSERT(bioc != NULL);
	ioc->ic_biod = bio_iod_alloc(bioc, iod_nr, !read_only);
	if (ioc->ic_biod == NULL) {
		rc = -DER_NOMEM;
		goto error;
	}

	ioc->ic_biov_csums_nr = 1;
	ioc->ic_biov_csums_at = 0;
	D_ALLOC_ARRAY(ioc->ic_biov_csums, ioc->ic_biov_csums_nr);
	if (ioc->ic_biov_csums == NULL) {
		rc = -DER_NOMEM;
		goto error;
	}

	for (i = 0; i < iod_nr; i++) {
		int iov_nr = iods[i].iod_nr;
		struct bio_sglist *bsgl;

		if ((iods[i].iod_type == DAOS_IOD_SINGLE && iov_nr != 1) ||
		    (iov_nr == 0 && iods[i].iod_recxs != NULL)) {
			D_ERROR("Invalid iod_nr=%d, iod_type %d.\n",
				iov_nr, iods[i].iod_type);
			rc = -DER_IO_INVAL;
			goto error;
		}

		/* Don't bother to initialize SGLs for size fetch */
		if (ioc->ic_size_fetch)
			continue;

		bsgl = bio_iod_sgl(ioc->ic_biod, i);
		rc = bio_sgl_init(bsgl, iov_nr);
		if (rc != 0)
			goto error;
	}

	*ioc_pp = ioc;
	return 0;
error:
	if (ioc != NULL)
		vos_ioc_destroy(ioc, false);
	return rc;
}

static int
iod_fetch(struct vos_io_context *ioc, struct bio_iov *biov)
{
	struct bio_sglist *bsgl;
	int iov_nr, iov_at;

	if (ioc->ic_size_fetch)
		return 0;

	bsgl = bio_iod_sgl(ioc->ic_biod, ioc->ic_sgl_at);
	D_ASSERT(bsgl != NULL);
	iov_nr = bsgl->bs_nr;
	iov_at = ioc->ic_iov_at;

	D_ASSERT(iov_nr > iov_at);
	D_ASSERT(iov_nr >= bsgl->bs_nr_out);

	if (iov_at == iov_nr - 1) {
		struct bio_iov *biovs;

		D_REALLOC_ARRAY(biovs, bsgl->bs_iovs, (iov_nr * 2));
		if (biovs == NULL)
			return -DER_NOMEM;

		bsgl->bs_iovs = biovs;
		bsgl->bs_nr = iov_nr * 2;
	}

	bsgl->bs_iovs[iov_at] = *biov;
	bsgl->bs_nr_out++;
	ioc->ic_iov_at++;
	return 0;
}

static int
bsgl_csums_resize(struct vos_io_context *ioc)
{
	struct dcs_csum_info *csums = ioc->ic_biov_csums;
	uint32_t	 dcb_nr = ioc->ic_biov_csums_nr;

	if (ioc->ic_size_fetch)
		return 0;

	if (ioc->ic_biov_csums_at == dcb_nr - 1) {
		struct dcs_csum_info *new_infos;
		uint32_t	 new_nr = dcb_nr * 2;

		D_REALLOC_ARRAY(new_infos, csums, new_nr);
		if (new_infos == NULL)
			return -DER_NOMEM;

		ioc->ic_biov_csums = new_infos;
		ioc->ic_biov_csums_nr = new_nr;
	}

	return 0;
}

/** Save the checksum to a list that can be retrieved later */
static int
save_csum(struct vos_io_context *ioc, struct dcs_csum_info *csum_info,
	  struct evt_entry *entry, daos_size_t rec_size)
{
	struct dcs_csum_info	*saved_csum_info;
	int			 rc;

	if (ioc->ic_size_fetch)
		return 0;

	rc = bsgl_csums_resize(ioc);
	if (rc != 0)
		return rc;

	/**
	 * it's expected that the csum the csum_info points to is in memory
	 * that will persist until fetch is complete ... so memcpy isn't needed
	 */
	saved_csum_info = &ioc->ic_biov_csums[ioc->ic_biov_csums_at];
	*saved_csum_info = *csum_info;
	if (entry != NULL)
		evt_entry_csum_update(&entry->en_ext, &entry->en_sel_ext,
				      saved_csum_info, rec_size);

	ioc->ic_biov_csums_at++;

	return 0;
}

/** Fetch the single value within the specified epoch range of an key */
static int
akey_fetch_single(daos_handle_t toh, const daos_epoch_range_t *epr,
		  daos_size_t *rsize, struct vos_io_context *ioc)
{
	struct vos_svt_key	 key;
	struct vos_rec_bundle	 rbund;
	d_iov_t			 kiov; /* iov to carry key bundle */
	d_iov_t			 riov; /* iov to carry record bundle */
	struct bio_iov		 biov; /* iov to return data buffer */
	int			 rc;
	struct dcs_csum_info	csum_info = {0};

	d_iov_set(&kiov, &key, sizeof(key));
	key.sk_epoch	= epr->epr_hi;
	key.sk_minor_epc = VOS_MINOR_EPC_MAX;

	tree_rec_bundle2iov(&rbund, &riov);
	memset(&biov, 0, sizeof(biov));
	rbund.rb_biov	= &biov;
	rbund.rb_csum = &csum_info;

	rc = dbtree_fetch(toh, BTR_PROBE_LE, DAOS_INTENT_DEFAULT, &kiov, &kiov,
			  &riov);
	if (rc == -DER_NONEXIST) {
		rbund.rb_rsize = 0;
		bio_addr_set_hole(&biov.bi_addr, 1);
		rc = 0;
	} else if (rc != 0) {
		goto out;
	} else if (key.sk_epoch < epr->epr_lo) {
		/* The single value is before the valid epoch range (after a
		 * punch when incarnation log is available
		 */
		rc = 0;
		rbund.rb_rsize = 0;
		bio_addr_set_hole(&biov.bi_addr, 1);
	}
	if (ci_is_valid(&csum_info))
		save_csum(ioc, &csum_info, NULL, 0);

	rc = iod_fetch(ioc, &biov);
	if (rc != 0)
		goto out;

	*rsize = rbund.rb_gsize;
out:
	return rc;
}

static inline void
biov_set_hole(struct bio_iov *biov, ssize_t len)
{
	memset(biov, 0, sizeof(*biov));
	bio_iov_set_len(biov, len);
	bio_addr_set_hole(&biov->bi_addr, 1);
}

/**
 * Calculate the bio_iov and extent chunk alignment and set appropriate
 * prefix & suffix on the biov so that whole chunks are fetched in case needed
 * for checksum calculation and verification.
 * Should only be called when the entity has a valid checksum.
 */
static void
biov_align_lens(struct bio_iov *biov, struct evt_entry *ent, daos_size_t rsize)
{
	struct evt_extent aligned_extent;

	aligned_extent = evt_entry_align_to_csum_chunk(ent, rsize);
	bio_iov_set_extra(biov,
			  (ent->en_sel_ext.ex_lo - aligned_extent.ex_lo) *
			  rsize,
			  (aligned_extent.ex_hi - ent->en_sel_ext.ex_hi) *
			  rsize);
}

/**
 * Save to recx/ep list, user can get it by vos_ioh2recx_list() and then free
 * the memory.
 */
static int
save_recx(struct vos_io_context *ioc, uint64_t rx_idx, uint64_t rx_nr,
	  daos_epoch_t ep, uint32_t rec_size, int type)
{
	struct daos_recx_ep_list	*recx_list;
	struct daos_recx_ep		 recx_ep;

	if (ioc->ic_recx_lists == NULL) {
		D_ALLOC_ARRAY(ioc->ic_recx_lists, ioc->ic_iod_nr);
		if (ioc->ic_recx_lists == NULL)
			return -DER_NOMEM;
	}

	recx_list = &ioc->ic_recx_lists[ioc->ic_sgl_at];
	recx_ep.re_recx.rx_idx = rx_idx;
	recx_ep.re_recx.rx_nr = rx_nr;
	recx_ep.re_ep = ep;
	recx_ep.re_type = type;
	recx_ep.re_rec_size = rec_size;

	return daos_recx_ep_add(recx_list, &recx_ep);
}

/** Fetch an extent from an akey */
static int
akey_fetch_recx(daos_handle_t toh, const daos_epoch_range_t *epr,
		daos_recx_t *recx, daos_epoch_t shadow_ep, daos_size_t *rsize_p,
		struct vos_io_context *ioc)
{
	struct evt_entry	*ent;
	/* At present, this is not exposed in interface but passing it toggles
	 * sorting and clipping of rectangles
	 */
	struct evt_entry_array	 ent_array = { 0 };
	struct evt_filter	 filter;
	struct bio_iov		 biov = {0};
	daos_size_t		 holes; /* hole width */
	daos_size_t		 rsize;
	daos_off_t		 index;
	daos_off_t		 end;
	bool			 csum_enabled = false;
	bool			 with_shadow = (shadow_ep != DAOS_EPOCH_MAX);
	int			 rc;

	index = recx->rx_idx;
	end   = recx->rx_idx + recx->rx_nr;

	filter.fr_ex.ex_lo = index;
	filter.fr_ex.ex_hi = end - 1;
	filter.fr_epr = *epr;
	filter.fr_punch_epc = ioc->ic_akey_info.ii_prior_punch.pr_epc;
	filter.fr_punch_minor_epc =
		ioc->ic_akey_info.ii_prior_punch.pr_minor_epc;

	evt_ent_array_init(&ent_array);
	rc = evt_find(toh, &filter, &ent_array);
	if (rc != 0)
		goto failed;

	holes = 0;
	rsize = 0;
	evt_ent_array_for_each(ent, &ent_array) {
		daos_off_t	 lo = ent->en_sel_ext.ex_lo;
		daos_off_t	 hi = ent->en_sel_ext.ex_hi;
		daos_size_t	 nr;

		D_ASSERT(hi >= lo);
		nr = hi - lo + 1;

		if (lo != index) {
			D_ASSERTF(lo > index,
				  DF_U64"/"DF_U64", "DF_EXT", "DF_ENT"\n",
				  lo, index, DP_EXT(&filter.fr_ex),
				  DP_ENT(ent));
			holes += lo - index;
		}

		/* Hole extent, with_shadow case only used for EC obj */
		if (bio_addr_is_hole(&ent->en_addr) ||
		    (with_shadow && (ent->en_epoch < shadow_ep))) {
			index = lo + nr;
			holes += nr;
			continue;
		}

		if (holes != 0) {
			if (with_shadow) {
				rc = save_recx(ioc, lo - holes, holes,
					       shadow_ep, ent_array.ea_inob,
					       DRT_SHADOW);
				if (rc != 0)
					goto failed;
			}
			biov_set_hole(&biov, holes * ent_array.ea_inob);
			/* skip the hole */
			rc = iod_fetch(ioc, &biov);
			if (rc != 0)
				goto failed;
			holes = 0;
		}

		if (rsize == 0)
			rsize = ent_array.ea_inob;
		D_ASSERT(rsize == ent_array.ea_inob);

		if (ioc->ic_save_recx) {
			rc = save_recx(ioc, lo, nr, ent->en_epoch,
				       ent_array.ea_inob, DRT_NORMAL);
			if (rc != 0)
				goto failed;
		}
		bio_iov_set(&biov, ent->en_addr, nr * ent_array.ea_inob);

		if (ci_is_valid(&ent->en_csum)) {
			rc = save_csum(ioc, &ent->en_csum, ent, rsize);
			if (rc != 0)
				return rc;
			biov_align_lens(&biov, ent, rsize);
			csum_enabled = true;
		} else {
			bio_iov_set_extra(&biov, 0, 0);
			if (csum_enabled)
				D_ERROR("Checksum found in some entries, "
					"but not all\n");
		}

		rc = iod_fetch(ioc, &biov);
		if (rc != 0)
			goto failed;

		index = lo + nr;
	}

	D_ASSERT(index <= end);
	if (index < end)
		holes += end - index;

	if (holes != 0) { /* trailing holes */
		if (with_shadow) {
			rc = save_recx(ioc, end - holes, holes, shadow_ep,
				       ent_array.ea_inob, DRT_SHADOW);
			if (rc != 0)
				goto failed;
		}
		biov_set_hole(&biov, holes * ent_array.ea_inob);
		rc = iod_fetch(ioc, &biov);
		if (rc != 0)
			goto failed;
	}
	if (rsize_p && *rsize_p == 0)
		*rsize_p = rsize;
failed:
	evt_ent_array_fini(&ent_array);
	return rc;
}

/* Trim the tail holes for the current sgl */
static void
ioc_trim_tail_holes(struct vos_io_context *ioc)
{
	struct bio_sglist *bsgl;
	struct bio_iov *biov;
	int i;

	if (ioc->ic_size_fetch)
		return;

	bsgl = bio_iod_sgl(ioc->ic_biod, ioc->ic_sgl_at);
	for (i = ioc->ic_iov_at - 1; i >= 0; i--) {
		biov = &bsgl->bs_iovs[i];
		if (bio_addr_is_hole(&biov->bi_addr))
			bsgl->bs_nr_out--;
		else
			break;
	}

	if (bsgl->bs_nr_out == 0)
		iod_empty_sgl(ioc, ioc->ic_sgl_at);
}

static int
key_ilog_check(struct vos_io_context *ioc, struct vos_krec_df *krec,
	       const struct vos_ilog_info *parent, daos_epoch_range_t *epr_out,
	       struct vos_ilog_info *info)
{
	struct umem_instance	*umm;
	daos_epoch_range_t	 epr = ioc->ic_epr;
	int			 rc;

	umm = vos_obj2umm(ioc->ic_obj);
	rc = vos_ilog_fetch(umm, vos_cont2hdl(ioc->ic_cont),
			    DAOS_INTENT_DEFAULT, &krec->kr_ilog,
			    epr.epr_hi, 0, parent, info);
	if (rc != 0)
		goto out;

	rc = vos_ilog_check(info, &epr, epr_out, true);
out:
	D_DEBUG(DB_TRACE, "ilog check returned "DF_RC" epr_in="DF_X64"-"DF_X64
		" punch="DF_PUNCH" epr_out="DF_X64"-"DF_X64"\n", DP_RC(rc),
		epr.epr_lo, epr.epr_hi, DP_PUNCH(&info->ii_prior_punch),
		epr_out ? epr_out->epr_lo : 0,
		epr_out ? epr_out->epr_hi : 0);
	return rc;
}

static void
akey_fetch_recx_get(daos_recx_t *iod_recx, struct daos_recx_ep_list *shadow,
		    daos_recx_t *fetch_recx, daos_epoch_t *shadow_ep)
{
	struct daos_recx_ep	*recx_ep;
	daos_recx_t		*recx;
	uint32_t		 i;

	if (shadow == NULL)
		goto no_shadow;

	for (i = 0; i < shadow->re_nr; i++) {
		recx_ep = &shadow->re_items[i];
		recx = &recx_ep->re_recx;
		if (!DAOS_RECX_PTR_OVERLAP(iod_recx, recx))
			continue;

		fetch_recx->rx_idx = iod_recx->rx_idx;
		fetch_recx->rx_nr = min((iod_recx->rx_idx + iod_recx->rx_nr),
					(recx->rx_idx + recx->rx_nr)) -
				    iod_recx->rx_idx;
		D_ASSERT(fetch_recx->rx_nr > 0 &&
			 fetch_recx->rx_nr <= iod_recx->rx_nr);
		iod_recx->rx_idx += fetch_recx->rx_nr;
		iod_recx->rx_nr -= fetch_recx->rx_nr;
		*shadow_ep = recx_ep->re_ep;
		return;
	}

no_shadow:
	*fetch_recx = *iod_recx;
	iod_recx->rx_idx += fetch_recx->rx_nr;
	iod_recx->rx_nr -= fetch_recx->rx_nr;
	*shadow_ep = DAOS_EPOCH_MAX;
}

static int
akey_fetch(struct vos_io_context *ioc, daos_handle_t ak_toh)
{
	daos_iod_t		*iod = &ioc->ic_iods[ioc->ic_sgl_at];
	struct vos_krec_df	*krec = NULL;
	daos_epoch_range_t	 val_epr = {0};
	daos_handle_t		 toh = DAOS_HDL_INVAL;
	int			 i, rc;
	int			 flags = 0;
	bool			 is_array = (iod->iod_type == DAOS_IOD_ARRAY);
	struct daos_recx_ep_list *shadow;

	D_DEBUG(DB_IO, "akey "DF_KEY" fetch %s epr "DF_X64"-"DF_X64"\n",
		DP_KEY(&iod->iod_name),
		iod->iod_type == DAOS_IOD_ARRAY ? "array" : "single",
		ioc->ic_epr.epr_lo, ioc->ic_epr.epr_hi);

	if (is_array)
		flags |= SUBTR_EVT;

	rc = key_tree_prepare(ioc->ic_obj, ak_toh,
			      VOS_BTR_AKEY, &iod->iod_name, flags,
			      DAOS_INTENT_DEFAULT, &krec, &toh, ioc->ic_ts_set);

	if (rc != 0) {
		if (rc == -DER_NONEXIST) {
			if (ioc->ic_ts_set && (ioc->ic_read_ts_only ||
			    ioc->ic_ts_set->ts_flags & VOS_OF_COND_AKEY_FETCH))
				goto out;
			D_DEBUG(DB_IO, "Nonexistent akey "DF_KEY"\n",
				DP_KEY(&iod->iod_name));
			iod_empty_sgl(ioc, ioc->ic_sgl_at);
			rc = 0;
		} else {
			D_ERROR("Failed to fetch akey: "DF_RC"\n", DP_RC(rc));
		}
		goto out;
	}

	rc = key_ilog_check(ioc, krec, &ioc->ic_dkey_info, &val_epr,
			    &ioc->ic_akey_info);

	if (rc != 0) {
		if (rc == -DER_NONEXIST) {
			if (ioc->ic_ts_set && (ioc->ic_read_ts_only ||
			    ioc->ic_ts_set->ts_flags & VOS_OF_COND_AKEY_FETCH))
				goto out;
			iod_empty_sgl(ioc, ioc->ic_sgl_at);
			D_DEBUG(DB_IO, "Nonexistent akey %.*s\n",
				(int)iod->iod_name.iov_len,
				(char *)iod->iod_name.iov_buf);
			rc = 0;
		} else {
			D_CDEBUG(rc == -DER_INPROGRESS, DB_IO, DLOG_ERR,
				 "Fetch akey failed: rc="DF_RC"\n",
				 DP_RC(rc));
		}
		goto out;
	}

	if (ioc->ic_read_ts_only || ioc->ic_check_existence)
		D_GOTO(out, rc = 0);

	if (iod->iod_type == DAOS_IOD_SINGLE) {
		rc = akey_fetch_single(toh, &val_epr, &iod->iod_size, ioc);
		goto out;
	}

	iod->iod_size = 0;
	shadow = (ioc->ic_shadows == NULL) ? NULL :
					     &ioc->ic_shadows[ioc->ic_sgl_at];
	for (i = 0; i < iod->iod_nr; i++) {
		daos_recx_t	iod_recx;
		daos_recx_t	fetch_recx;
		daos_epoch_t	shadow_ep;
		daos_size_t	rsize = 0;

		if (iod->iod_recxs[i].rx_nr == 0) {
			D_DEBUG(DB_IO,
				"Skip empty read IOD at %d: idx %lu, nr %lu\n",
				i, (unsigned long)iod->iod_recxs[i].rx_idx,
				(unsigned long)iod->iod_recxs[i].rx_nr);
			continue;
		}

		iod_recx = iod->iod_recxs[i];
		while (iod_recx.rx_nr > 0) {
			akey_fetch_recx_get(&iod_recx, shadow, &fetch_recx,
					    &shadow_ep);
			rc = akey_fetch_recx(toh, &val_epr, &fetch_recx,
					     shadow_ep, &rsize, ioc);
			if (rc != 0) {
				D_DEBUG(DB_IO, "Failed to fetch index %d: "
					DF_RC"\n", i, DP_RC(rc));
				goto out;
			}
		}

		/*
		 * Empty tree or all holes, DAOS array API relies on zero
		 * iod_size to see if an array cell is empty.
		 */
		if (rsize == 0)
			continue;

		if (iod->iod_size == DAOS_REC_ANY)
			iod->iod_size = rsize;

		if (iod->iod_size != rsize) {
			D_ERROR("Cannot support mixed record size "
				DF_U64"/"DF_U64"\n", iod->iod_size, rsize);
			rc = -DER_INVAL;
			goto out;
		}
	}

	ioc_trim_tail_holes(ioc);
out:
	if (!daos_handle_is_inval(toh))
		key_tree_release(toh, is_array);

	return rc;
}

static void
iod_set_cursor(struct vos_io_context *ioc, unsigned int sgl_at)
{
	D_ASSERT(sgl_at < ioc->ic_iod_nr);
	D_ASSERT(ioc->ic_iods != NULL);

	ioc->ic_sgl_at = sgl_at;
	ioc->ic_iov_at = 0;
}

static int
dkey_fetch(struct vos_io_context *ioc, daos_key_t *dkey)
{
	struct vos_object	*obj = ioc->ic_obj;
	struct vos_krec_df	*krec;
	daos_handle_t		 toh = DAOS_HDL_INVAL;
	int			 i, rc;

	rc = obj_tree_init(obj);
	if (rc != 0)
		return rc;

	rc = key_tree_prepare(obj, obj->obj_toh, VOS_BTR_DKEY,
			      dkey, 0, DAOS_INTENT_DEFAULT, &krec,
			      &toh, ioc->ic_ts_set);

	if (rc == -DER_NONEXIST) {
		if (ioc->ic_ts_set && (ioc->ic_read_ts_only ||
		    ioc->ic_ts_set->ts_flags & VOS_COND_FETCH_MASK))
			goto out;
		for (i = 0; i < ioc->ic_iod_nr; i++)
			iod_empty_sgl(ioc, i);
		D_DEBUG(DB_IO, "Nonexistent dkey\n");
		rc = 0;
		goto out;
	}

	if (rc != 0) {
		D_ERROR("Failed to prepare subtree: "DF_RC"\n", DP_RC(rc));
		goto out;
	}

	rc = key_ilog_check(ioc, krec, &obj->obj_ilog_info, &ioc->ic_epr,
			    &ioc->ic_dkey_info);

	if (rc != 0) {
		if (rc == -DER_NONEXIST) {
			if (ioc->ic_ts_set && (ioc->ic_read_ts_only ||
			    ioc->ic_ts_set->ts_flags & VOS_COND_FETCH_MASK))
				goto out;
			for (i = 0; i < ioc->ic_iod_nr; i++)
				iod_empty_sgl(ioc, i);
			D_DEBUG(DB_IO, "Nonexistent dkey\n");
			rc = 0;
		} else {
			D_CDEBUG(rc == -DER_INPROGRESS, DB_IO, DLOG_ERR,
				 "Fetch dkey failed: rc="DF_RC"\n",
				 DP_RC(rc));
		}
		goto out;
	}

	for (i = 0; i < ioc->ic_iod_nr; i++) {
		iod_set_cursor(ioc, i);
		rc = akey_fetch(ioc, toh);
		if (rc != 0)
			break;
	}
out:
	if (!daos_handle_is_inval(toh))
		key_tree_release(toh, false);

	return rc;
}

int
vos_fetch_end(daos_handle_t ioh, int err)
{
	struct vos_io_context *ioc = vos_ioh2ioc(ioh);

	/* NB: it's OK to use the stale ioc->ic_obj for fetch_end */
	D_ASSERT(!ioc->ic_update);
	vos_ioc_destroy(ioc, false);
	return err;
}

int
vos_fetch_begin(daos_handle_t coh, daos_unit_oid_t oid, daos_epoch_t epoch,
		uint64_t cond_flags, daos_key_t *dkey, unsigned int iod_nr,
		daos_iod_t *iods, uint32_t fetch_flags,
		struct daos_recx_ep_list *shadows, daos_handle_t *ioh,
		struct dtx_handle *dth)
{
	struct vos_io_context	*ioc;
	int			 i, rc;

	D_DEBUG(DB_TRACE, "Fetch "DF_UOID", desc_nr %d, epoch "DF_X64"\n",
		DP_UOID(oid), iod_nr, epoch);

	rc = vos_ioc_create(coh, oid, true, epoch, cond_flags, iod_nr, iods,
			    NULL, fetch_flags, shadows, false, 0,
			    dth, &ioc);
	if (rc != 0)
		return rc;

	vos_dth_set(dth);

	rc = vos_ts_set_add(ioc->ic_ts_set, ioc->ic_cont->vc_ts_idx, NULL, 0);
	D_ASSERT(rc == 0);

	rc = vos_obj_hold(vos_obj_cache_current(), ioc->ic_cont, oid,
			  &ioc->ic_epr, true, DAOS_INTENT_DEFAULT, true,
			  &ioc->ic_obj, ioc->ic_ts_set);
	if (rc != -DER_NONEXIST && rc != 0)
		goto out;

	if (rc == -DER_NONEXIST) {
		if (ioc->ic_ts_set && (ioc->ic_read_ts_only ||
		    ioc->ic_ts_set->ts_flags & VOS_COND_FETCH_MASK))
			goto out;
		rc = 0;
		for (i = 0; i < iod_nr; i++)
			iod_empty_sgl(ioc, i);
	} else {
		if (dkey == NULL || dkey->iov_len == 0) {
			if (ioc->ic_read_ts_only)
				/* Set read TS on object. */
				rc = 0;
			else
				rc = -DER_INVAL;
			D_GOTO(out, rc);
		}

		rc = dkey_fetch(ioc, dkey);
		if (rc != 0)
			goto out;
	}

	*ioh = vos_ioc2ioh(ioc);

out:
	vos_dth_set(NULL);

	if (rc == -DER_NONEXIST || rc == 0)
		vos_ts_set_update(ioc->ic_ts_set, ioc->ic_epr.epr_hi);

	if (rc != 0) {
		daos_recx_ep_list_free(ioc->ic_recx_lists, ioc->ic_iod_nr);
		ioc->ic_recx_lists = NULL;
		return vos_fetch_end(vos_ioc2ioh(ioc), rc);
	}
	return 0;
}

static umem_off_t
iod_update_umoff(struct vos_io_context *ioc)
{
	umem_off_t umoff;

	D_ASSERTF(ioc->ic_umoffs_at < ioc->ic_umoffs_cnt,
		  "Invalid ioc_reserve at/cnt: %u/%u\n",
		  ioc->ic_umoffs_at, ioc->ic_umoffs_cnt);

	umoff = ioc->ic_umoffs[ioc->ic_umoffs_at];
	ioc->ic_umoffs_at++;

	return umoff;
}

static struct bio_iov *
iod_update_biov(struct vos_io_context *ioc)
{
	struct bio_sglist *bsgl;
	struct bio_iov *biov;

	bsgl = bio_iod_sgl(ioc->ic_biod, ioc->ic_sgl_at);
	D_ASSERT(bsgl->bs_nr_out != 0);
	D_ASSERT(bsgl->bs_nr_out > ioc->ic_iov_at);

	biov = &bsgl->bs_iovs[ioc->ic_iov_at];
	ioc->ic_iov_at++;

	return biov;
}

static int
akey_update_single(daos_handle_t toh, uint32_t pm_ver, daos_size_t rsize,
		   daos_size_t gsize, struct vos_io_context *ioc,
		   uint16_t minor_epc)
{
	struct vos_svt_key	 key;
	struct vos_rec_bundle	 rbund;
	struct dcs_csum_info	 csum;
	d_iov_t			 kiov, riov;
	struct bio_iov		*biov;
	umem_off_t		 umoff;
	daos_epoch_t		 epoch = ioc->ic_epr.epr_hi;
	int			 rc;

	ci_set_null(&csum);
	d_iov_set(&kiov, &key, sizeof(key));
	key.sk_epoch		= epoch;
	key.sk_minor_epc	= minor_epc;

	umoff = iod_update_umoff(ioc);
	D_ASSERT(!UMOFF_IS_NULL(umoff));

	D_ASSERT(ioc->ic_iov_at == 0);
	biov = iod_update_biov(ioc);

	tree_rec_bundle2iov(&rbund, &riov);

	struct dcs_csum_info *value_csum = vos_ioc2csum(ioc);

	if (value_csum != NULL)
		rbund.rb_csum	= value_csum;
	else
		rbund.rb_csum	= &csum;

	rbund.rb_biov	= biov;
	rbund.rb_rsize	= rsize;
	rbund.rb_gsize	= gsize;
	rbund.rb_off	= umoff;
	rbund.rb_ver	= pm_ver;

	rc = dbtree_update(toh, &kiov, &riov);
	if (rc != 0)
		D_ERROR("Failed to update subtree: "DF_RC"\n", DP_RC(rc));

	return rc;
}

/**
 * Update a record extent.
 * See comment of vos_recx_fetch for explanation of @off_p.
 */
static int
akey_update_recx(daos_handle_t toh, uint32_t pm_ver, daos_recx_t *recx,
		 struct dcs_csum_info *csum, daos_size_t rsize,
		 struct vos_io_context *ioc, uint16_t minor_epc)
{
	struct evt_entry_in	 ent;
	struct bio_iov		*biov;
	daos_epoch_t		 epoch = ioc->ic_epr.epr_hi;
	int rc;

	D_ASSERT(recx->rx_nr > 0);
	memset(&ent, 0, sizeof(ent));
	ent.ei_rect.rc_epc = epoch;
	ent.ei_rect.rc_ex.ex_lo = recx->rx_idx;
	ent.ei_rect.rc_ex.ex_hi = recx->rx_idx + recx->rx_nr - 1;
	ent.ei_rect.rc_minor_epc = minor_epc;
	ent.ei_ver = pm_ver;
	ent.ei_inob = rsize;

	if (ci_is_valid(csum)) {
		ent.ei_csum = *csum;
	}

	biov = iod_update_biov(ioc);
	ent.ei_addr = biov->bi_addr;
	ent.ei_addr.ba_dedup = false;	/* Don't make this flag persistent */

	if (ioc->ic_remove)
		return evt_remove_all(toh, &ent.ei_rect.rc_ex, &ioc->ic_epr);

	rc = evt_insert(toh, &ent, NULL);

	if (ioc->ic_dedup && !rc && (rsize * recx->rx_nr) >= ioc->ic_dedup_th) {
		daos_size_t csum_len = recx_csum_len(recx, csum, rsize);

		vos_dedup_update(vos_cont2pool(ioc->ic_cont), csum, csum_len,
				 biov, &ioc->ic_dedup_entries);
	}
	return rc;
}

static int
akey_update(struct vos_io_context *ioc, uint32_t pm_ver, daos_handle_t ak_toh,
	    uint16_t minor_epc)
{
	struct vos_object	*obj = ioc->ic_obj;
	struct vos_krec_df	*krec = NULL;
	daos_iod_t		*iod = &ioc->ic_iods[ioc->ic_sgl_at];
	struct dcs_csum_info	*iod_csums = vos_ioc2csum(ioc);
	struct dcs_csum_info	*recx_csum = NULL;
	uint32_t		 update_cond = 0;
	bool			 is_array = (iod->iod_type == DAOS_IOD_ARRAY);
	int			 flags = SUBTR_CREATE;
	daos_handle_t		 toh = DAOS_HDL_INVAL;
	int			 i;
	int			 rc = 0;

	D_DEBUG(DB_TRACE, "akey "DF_KEY" update %s value eph "DF_X64"\n",
		DP_KEY(&iod->iod_name), is_array ? "array" : "single",
		ioc->ic_epr.epr_hi);

	if (is_array)
		flags |= SUBTR_EVT;

	rc = key_tree_prepare(obj, ak_toh, VOS_BTR_AKEY,
			      &iod->iod_name, flags, DAOS_INTENT_UPDATE,
			      &krec, &toh, ioc->ic_ts_set);
	if (rc != 0)
		return rc;

	if (ioc->ic_ts_set) {
		switch (ioc->ic_ts_set->ts_flags & VOS_COND_AKEY_UPDATE_MASK) {
		case VOS_OF_COND_AKEY_UPDATE:
			update_cond = VOS_ILOG_COND_UPDATE;
			break;
		case VOS_OF_COND_AKEY_INSERT:
			update_cond = VOS_ILOG_COND_INSERT;
			break;
		default:
			break;
		}
	}

	rc = vos_ilog_update(ioc->ic_cont, &krec->kr_ilog, &ioc->ic_epr,
			     &ioc->ic_dkey_info, &ioc->ic_akey_info,
			     update_cond, ioc->ic_ts_set);
	if (update_cond == VOS_ILOG_COND_UPDATE && rc == -DER_NONEXIST) {
		D_DEBUG(DB_IO, "Conditional update on non-existent akey\n");
		goto out;
	}
	if (update_cond == VOS_ILOG_COND_INSERT && rc == -DER_EXIST) {
		D_DEBUG(DB_IO, "Conditional insert on existent akey\n");
		goto out;
	}

	if (rc != 0) {
		VOS_TX_LOG_FAIL(rc, "Failed to update akey ilog: "DF_RC"\n",
				DP_RC(rc));
		goto out;
	}

	if (iod->iod_type == DAOS_IOD_SINGLE) {
		uint64_t	gsize;

		gsize = (iod->iod_recxs == NULL) ? iod->iod_size :
						   (uintptr_t)iod->iod_recxs;
		rc = akey_update_single(toh, pm_ver, iod->iod_size, gsize, ioc,
					minor_epc);
		goto out;
	} /* else: array */

	for (i = 0; i < iod->iod_nr; i++) {
		umem_off_t	umoff = iod_update_umoff(ioc);

		if (iod->iod_recxs[i].rx_nr == 0) {
			D_ASSERT(UMOFF_IS_NULL(umoff));
			D_DEBUG(DB_IO,
				"Skip empty write IOD at %d: idx %lu, nr %lu\n",
				i, (unsigned long)iod->iod_recxs[i].rx_idx,
				(unsigned long)iod->iod_recxs[i].rx_nr);
			continue;
		}

		if (iod_csums != NULL)
			recx_csum = &iod_csums[i];
		rc = akey_update_recx(toh, pm_ver, &iod->iod_recxs[i],
				      recx_csum, iod->iod_size, ioc,
				      minor_epc);
		if (rc != 0)
			goto out;
	}
out:
	if (!daos_handle_is_inval(toh))
		key_tree_release(toh, is_array);

	return rc;
}

static int
dkey_update(struct vos_io_context *ioc, uint32_t pm_ver, daos_key_t *dkey,
	    uint16_t minor_epc)
{
	struct vos_object	*obj = ioc->ic_obj;
	daos_handle_t		 ak_toh;
	struct vos_krec_df	*krec;
	uint32_t		 update_cond = 0;
	bool			 subtr_created = false;
	int			 i, rc;

	rc = obj_tree_init(obj);
	if (rc != 0)
		return rc;

	rc = key_tree_prepare(obj, obj->obj_toh, VOS_BTR_DKEY, dkey,
			      SUBTR_CREATE, DAOS_INTENT_UPDATE, &krec, &ak_toh,
			      ioc->ic_ts_set);
	if (rc != 0) {
		D_ERROR("Error preparing dkey tree: rc="DF_RC"\n", DP_RC(rc));
		goto out;
	}
	subtr_created = true;

	if (ioc->ic_ts_set) {
		if (ioc->ic_ts_set->ts_flags & VOS_COND_UPDATE_OP_MASK)
			update_cond = VOS_ILOG_COND_UPDATE;
		else if (ioc->ic_ts_set->ts_flags & VOS_OF_COND_DKEY_INSERT)
			update_cond = VOS_ILOG_COND_INSERT;
	}

	rc = vos_ilog_update(ioc->ic_cont, &krec->kr_ilog, &ioc->ic_epr,
			     &obj->obj_ilog_info, &ioc->ic_dkey_info,
			     update_cond, ioc->ic_ts_set);
	if (update_cond == VOS_ILOG_COND_UPDATE && rc == -DER_NONEXIST) {
		D_DEBUG(DB_IO, "Conditional update on non-existent akey\n");
		goto out;
	}
	if (update_cond == VOS_ILOG_COND_INSERT && rc == -DER_EXIST) {
		D_DEBUG(DB_IO, "Conditional insert on existent akey\n");
		goto out;
	}
	if (rc != 0) {
		VOS_TX_LOG_FAIL(rc, "Failed to update dkey ilog: "DF_RC"\n",
				DP_RC(rc));
		goto out;
	}

	for (i = 0; i < ioc->ic_iod_nr; i++) {
		iod_set_cursor(ioc, i);

		rc = akey_update(ioc, pm_ver, ak_toh, minor_epc);
		if (rc != 0)
			goto out;
	}
out:
	if (!subtr_created)
		return rc;

	if (rc != 0)
		goto release;

release:
	key_tree_release(ak_toh, false);

	return rc;
}

daos_size_t
vos_recx2irec_size(daos_size_t rsize, struct dcs_csum_info *csum)
{
	struct vos_rec_bundle	rbund;

	rbund.rb_csum	= csum;
	rbund.rb_rsize	= rsize;

	return vos_irec_size(&rbund);
}

umem_off_t
vos_reserve_scm(struct vos_container *cont, struct vos_rsrvd_scm *rsrvd_scm,
		daos_size_t size)
{
	umem_off_t	umoff;

	D_ASSERT(size > 0);

	if (vos_cont2umm(cont)->umm_ops->mo_reserve != NULL) {
		struct pobj_action *act;

		D_ASSERT(rsrvd_scm != NULL);
		D_ASSERT(rsrvd_scm->rs_actv_cnt > rsrvd_scm->rs_actv_at);

		act = &rsrvd_scm->rs_actv[rsrvd_scm->rs_actv_at];

		umoff = umem_reserve(vos_cont2umm(cont), act, size);
		if (!UMOFF_IS_NULL(umoff))
			rsrvd_scm->rs_actv_at++;
	} else {
		umoff = umem_alloc(vos_cont2umm(cont), size);
	}

	return umoff;
}

int
vos_reserve_blocks(struct vos_container *cont, d_list_t *rsrvd_nvme,
		   daos_size_t size, enum vos_io_stream ios, uint64_t *off)
{
	struct vea_space_info	*vsi;
	struct vea_hint_context	*hint_ctxt;
	struct vea_resrvd_ext	*ext;
	uint32_t		 blk_cnt;
	int			 rc;

	vsi = vos_cont2pool(cont)->vp_vea_info;
	D_ASSERT(vsi);

	hint_ctxt = cont->vc_hint_ctxt[ios];
	D_ASSERT(hint_ctxt);

	blk_cnt = vos_byte2blkcnt(size);

	rc = vea_reserve(vsi, blk_cnt, hint_ctxt, rsrvd_nvme);
	if (rc)
		return rc;

	ext = d_list_entry(rsrvd_nvme->prev, struct vea_resrvd_ext, vre_link);
	D_ASSERTF(ext->vre_blk_cnt == blk_cnt, "%u != %u\n",
		  ext->vre_blk_cnt, blk_cnt);
	D_ASSERT(ext->vre_blk_off != 0);

	*off = ext->vre_blk_off << VOS_BLK_SHIFT;
	return 0;
}

static int
reserve_space(struct vos_io_context *ioc, uint16_t media, daos_size_t size,
	      uint64_t *off)
{
	int	rc;

	if (media == DAOS_MEDIA_SCM) {
		umem_off_t	umoff;

		umoff = vos_reserve_scm(ioc->ic_cont, ioc->ic_rsrvd_scm, size);
		if (!UMOFF_IS_NULL(umoff)) {
			ioc->ic_umoffs[ioc->ic_umoffs_cnt] = umoff;
			ioc->ic_umoffs_cnt++;
			*off = umoff;
			return 0;
		}
		D_ERROR("Reserve "DF_U64" from SCM failed.\n", size);
		return -DER_NOSPACE;
	}

	D_ASSERT(media == DAOS_MEDIA_NVME);
	rc = vos_reserve_blocks(ioc->ic_cont, &ioc->ic_blk_exts, size,
				VOS_IOS_GENERIC, off);
	if (rc)
		D_ERROR("Reserve "DF_U64" from NVMe failed. "DF_RC"\n",
			size, DP_RC(rc));
	return rc;
}

static int
iod_reserve(struct vos_io_context *ioc, struct bio_iov *biov)
{
	struct bio_sglist *bsgl;

	bsgl = bio_iod_sgl(ioc->ic_biod, ioc->ic_sgl_at);
	D_ASSERT(bsgl->bs_nr != 0);
	D_ASSERT(bsgl->bs_nr > bsgl->bs_nr_out);
	D_ASSERT(bsgl->bs_nr > ioc->ic_iov_at);

	bsgl->bs_iovs[ioc->ic_iov_at] = *biov;
	ioc->ic_iov_at++;
	bsgl->bs_nr_out++;

	D_DEBUG(DB_TRACE, "media %hu offset "DF_U64" size %zd\n",
		biov->bi_addr.ba_type, biov->bi_addr.ba_off,
		bio_iov2len(biov));
	return 0;
}

/* Reserve single value record on specified media */
static int
vos_reserve_single(struct vos_io_context *ioc, uint16_t media,
		   daos_size_t size)
{
	struct vos_irec_df	*irec;
	daos_size_t		 scm_size;
	umem_off_t		 umoff;
	struct bio_iov		 biov;
	uint64_t		 off = 0;
	int			 rc;
	struct dcs_csum_info	*value_csum = vos_ioc2csum(ioc);

	/*
	 * TODO:
	 * To eliminate internal fragmentaion, misaligned record (record size
	 * isn't aligned with 4K) on NVMe could be split into two parts, large
	 * aligned part will be stored on NVMe and being referenced by
	 * vos_irec_df->ir_ex_addr, small unaligned part will be stored on SCM
	 * along with vos_irec_df, being referenced by vos_irec_df->ir_body.
	 */
	scm_size = (media == DAOS_MEDIA_SCM) ?
		vos_recx2irec_size(size, value_csum) :
		vos_recx2irec_size(0, value_csum);

	rc = reserve_space(ioc, DAOS_MEDIA_SCM, scm_size, &off);
	if (rc) {
		D_ERROR("Reserve SCM for SV failed. "DF_RC"\n", DP_RC(rc));
		return rc;
	}

	D_ASSERT(ioc->ic_umoffs_cnt > 0);
	umoff = ioc->ic_umoffs[ioc->ic_umoffs_cnt - 1];
	irec = (struct vos_irec_df *) umem_off2ptr(vos_ioc2umm(ioc), umoff);
	vos_irec_init_csum(irec, value_csum);

	memset(&biov, 0, sizeof(biov));
	if (size == 0) { /* punch */
		bio_addr_set_hole(&biov.bi_addr, 1);
		goto done;
	}

	if (media == DAOS_MEDIA_SCM) {
		char *payload_addr;

		/* Get the record payload offset */
		payload_addr = vos_irec2data(irec);
		D_ASSERT(payload_addr >= (char *)irec);
		off = umoff + (payload_addr - (char *)irec);
	} else {
		rc = reserve_space(ioc, DAOS_MEDIA_NVME, size, &off);
		if (rc) {
			D_ERROR("Reserve NVMe for SV failed. "DF_RC"\n",
				DP_RC(rc));
			return rc;
		}
	}
done:
	bio_addr_set(&biov.bi_addr, media, off);
	bio_iov_set_len(&biov, size);
	rc = iod_reserve(ioc, &biov);

	return rc;
}

static int
vos_reserve_recx(struct vos_io_context *ioc, uint16_t media, daos_size_t size,
		 struct dcs_csum_info *csum, daos_size_t csum_len)
{
	struct bio_iov	biov;
	uint64_t	off = 0;
	int		rc;

	memset(&biov, 0, sizeof(biov));
	/* recx punch */
	if (size == 0 || media != DAOS_MEDIA_SCM) {
		ioc->ic_umoffs[ioc->ic_umoffs_cnt] = UMOFF_NULL;
		ioc->ic_umoffs_cnt++;
		if (size == 0) {
			bio_addr_set_hole(&biov.bi_addr, 1);
			goto done;
		}
	}

	if (ioc->ic_dedup && size >= ioc->ic_dedup_th &&
	    vos_dedup_lookup(vos_cont2pool(ioc->ic_cont), csum, csum_len,
			     &biov)) {
		if (biov.bi_data_len == size) {
			D_ASSERT(biov.bi_addr.ba_off != 0);
			ioc->ic_umoffs[ioc->ic_umoffs_cnt] =
							biov.bi_addr.ba_off;
			ioc->ic_umoffs_cnt++;
			return iod_reserve(ioc, &biov);
		}
		memset(&biov, 0, sizeof(biov));
	}

	/*
	 * TODO:
	 * To eliminate internal fragmentaion, misaligned recx (total recx size
	 * isn't aligned with 4K) on NVMe could be split into two evtree rects,
	 * larger rect will be stored on NVMe and small reminder on SCM.
	 */
	rc = reserve_space(ioc, media, size, &off);
	if (rc) {
		D_ERROR("Reserve recx failed. "DF_RC"\n", DP_RC(rc));
		return rc;
	}
done:
	bio_addr_set(&biov.bi_addr, media, off);
	bio_iov_set_len(&biov, size);
	rc = iod_reserve(ioc, &biov);

	return rc;
}

static int
akey_update_begin(struct vos_io_context *ioc)
{
	struct dcs_csum_info	*iod_csums = vos_ioc2csum(ioc);
	struct dcs_csum_info	*recx_csum;
	daos_iod_t *iod = &ioc->ic_iods[ioc->ic_sgl_at];
	int i, rc;

	if (iod->iod_type == DAOS_IOD_SINGLE && iod->iod_nr != 1) {
		D_ERROR("Invalid sv iod_nr=%d\n", iod->iod_nr);
		return -DER_IO_INVAL;
	}

	for (i = 0; i < iod->iod_nr; i++) {
		daos_size_t size;
		uint16_t media;

		size = (iod->iod_type == DAOS_IOD_SINGLE) ? iod->iod_size :
				iod->iod_recxs[i].rx_nr * iod->iod_size;

		media = vos_media_select(vos_cont2pool(ioc->ic_cont),
					 iod->iod_type, size);

		recx_csum = (iod_csums != NULL) ? &iod_csums[i] : NULL;

		if (iod->iod_type == DAOS_IOD_SINGLE) {
			rc = vos_reserve_single(ioc, media, size);
		} else {
			daos_size_t csum_len;

			csum_len = recx_csum_len(&iod->iod_recxs[i], recx_csum,
						 iod->iod_size);
			rc = vos_reserve_recx(ioc, media, size, recx_csum,
					      csum_len);
		}
		if (rc)
			return rc;
	}
	return 0;
}

static int
dkey_update_begin(struct vos_io_context *ioc)
{
	int i, rc = 0;

	for (i = 0; i < ioc->ic_iod_nr; i++) {
		iod_set_cursor(ioc, i);
		rc = akey_update_begin(ioc);
		if (rc != 0)
			break;
	}

	return rc;
}

int
vos_publish_scm(struct vos_container *cont, struct vos_rsrvd_scm *rsrvd_scm,
		bool publish)
{
	int	rc = 0;

	if (rsrvd_scm == NULL || rsrvd_scm->rs_actv_at == 0)
		return 0;

	D_ASSERT(rsrvd_scm->rs_actv_at <= rsrvd_scm->rs_actv_cnt);

	if (publish)
		rc = umem_tx_publish(vos_cont2umm(cont), rsrvd_scm->rs_actv,
				     rsrvd_scm->rs_actv_at);
	else
		umem_cancel(vos_cont2umm(cont), rsrvd_scm->rs_actv,
			    rsrvd_scm->rs_actv_at);

	rsrvd_scm->rs_actv_at = 0;
	return rc;
}

/* Publish or cancel the NVMe block reservations */
int
vos_publish_blocks(struct vos_container *cont, d_list_t *blk_list, bool publish,
		   enum vos_io_stream ios)
{
	struct vea_space_info	*vsi;
	struct vea_hint_context	*hint_ctxt;
	int			 rc;

	if (d_list_empty(blk_list))
		return 0;

	vsi = cont->vc_pool->vp_vea_info;
	D_ASSERT(vsi);
	hint_ctxt = cont->vc_hint_ctxt[ios];
	D_ASSERT(hint_ctxt);

	rc = publish ? vea_tx_publish(vsi, hint_ctxt, blk_list) :
		       vea_cancel(vsi, hint_ctxt, blk_list);
	if (rc)
		D_ERROR("Error on %s NVMe reservations. "DF_RC"\n",
			publish ? "publish" : "cancel", DP_RC(rc));

	return rc;
}

static void
update_cancel(struct vos_io_context *ioc)
{

	/* Cancel SCM reservations or free persistent allocations */
	if (vos_cont2umm(ioc->ic_cont)->umm_ops->mo_reserve != NULL)
		return;

	if (ioc->ic_umoffs_cnt != 0) {
		struct umem_instance *umem = vos_ioc2umm(ioc);
		int i;

		D_ASSERT(umem->umm_id == UMEM_CLASS_VMEM);

		for (i = 0; i < ioc->ic_umoffs_cnt; i++) {
			if (!UMOFF_IS_NULL(ioc->ic_umoffs[i]))
				/* Ignore umem_free failure. */
				umem_free(umem, ioc->ic_umoffs[i]);
		}
	}

	/* Abort dedup entries */
	vos_dedup_process(vos_cont2pool(ioc->ic_cont), &ioc->ic_dedup_entries,
			  true /* abort */);
}

int
vos_update_end(daos_handle_t ioh, uint32_t pm_ver, daos_key_t *dkey, int err,
	       struct dtx_handle *dth)
{
	struct vos_dtx_act_ent	**daes = NULL;
	struct vos_io_context	*ioc = vos_ioh2ioc(ioh);
	struct umem_instance	*umem;
	uint64_t		 time = 0;
	bool			 tx_started = false;

	VOS_TIME_START(time, VOS_UPDATE_END);
	D_ASSERT(ioc->ic_update);

	if (err != 0)
		goto abort;

	err = vos_ts_set_add(ioc->ic_ts_set, ioc->ic_cont->vc_ts_idx, NULL, 0);
	D_ASSERT(err == 0);

	umem = vos_ioc2umm(ioc);

	err = vos_tx_begin(dth, umem);
	if (err != 0)
		goto abort;

	tx_started = true;

	vos_dth_set(dth);

	/* Commit the CoS DTXs via the IO PMDK transaction. */
	if (dtx_is_valid_handle(dth) && dth->dth_dti_cos_count > 0) {
		D_ALLOC_ARRAY(daes, dth->dth_dti_cos_count);
		if (daes == NULL)
			D_GOTO(abort, err = -DER_NOMEM);

		err = vos_dtx_commit_internal(ioc->ic_cont, dth->dth_dti_cos,
					      dth->dth_dti_cos_count,
					      0, NULL, daes);
		if (err <= 0)
			D_FREE(daes);
	}

	err = vos_obj_hold(vos_obj_cache_current(), ioc->ic_cont, ioc->ic_oid,
			  &ioc->ic_epr, false, DAOS_INTENT_UPDATE, true,
			  &ioc->ic_obj, ioc->ic_ts_set);
	if (err != 0)
		goto abort;

	/* Update tree index */
	err = dkey_update(ioc, pm_ver, dkey, dtx_is_valid_handle(dth) ?
			  dth->dth_op_seq : VOS_MINOR_EPC_MAX);
	if (err) {
		VOS_TX_LOG_FAIL(err, "Failed to update tree index: "DF_RC"\n",
				DP_RC(err));
		goto abort;
	}

	/** Now that we are past the existence checks, ensure there isn't a
	 * read conflict
	 */
	if (vos_ts_set_check_conflict(ioc->ic_ts_set, ioc->ic_epr.epr_hi)) {
		err = -DER_TX_RESTART;
		goto abort;
	}

abort:
	err = vos_tx_end(ioc->ic_cont, dth, &ioc->ic_rsrvd_scm,
			 &ioc->ic_blk_exts, tx_started, err);

	if (err == 0) {
		if (daes != NULL)
			vos_dtx_post_handle(ioc->ic_cont, daes,
					    dth->dth_dti_cos_count, false);
		vos_dedup_process(vos_cont2pool(ioc->ic_cont),
				  &ioc->ic_dedup_entries, false);
	} else {
		update_cancel(ioc);
	}

	D_FREE(daes);

	if (err == 0)
		vos_ts_set_upgrade(ioc->ic_ts_set);

	if (err == -DER_NONEXIST || err == -DER_EXIST || err == 0)
		vos_ts_set_update(ioc->ic_ts_set, ioc->ic_epr.epr_hi);

	VOS_TIME_END(time, VOS_UPDATE_END);
	vos_space_unhold(vos_cont2pool(ioc->ic_cont), &ioc->ic_space_held[0]);

	vos_ioc_destroy(ioc, err != 0);
	vos_dth_set(NULL);

	return err;
}

int
vos_update_begin(daos_handle_t coh, daos_unit_oid_t oid, daos_epoch_t epoch,
		 uint64_t flags, daos_key_t *dkey, unsigned int iod_nr,
		 daos_iod_t *iods, struct dcs_iod_csums *iods_csums,
		 bool dedup, uint32_t dedup_th, daos_handle_t *ioh,
		 struct dtx_handle *dth)
{
	struct vos_io_context	*ioc;
	int			 rc;

	D_DEBUG(DB_TRACE, "Prepare IOC for "DF_UOID", iod_nr %d, epc "DF_X64
		"\n", DP_UOID(oid), iod_nr,
		dtx_is_valid_handle(dth) ? dth->dth_epoch :  epoch);

	rc = vos_ioc_create(coh, oid, false, epoch, flags, iod_nr, iods,
			    iods_csums, 0, NULL, dedup, dedup_th, dth, &ioc);
	if (rc != 0)
		return rc;

	/* flags may have VOS_OF_CRIT to skip sys/held checks here */
	rc = vos_space_hold(vos_cont2pool(ioc->ic_cont), flags, dkey, iod_nr,
			    iods, iods_csums, &ioc->ic_space_held[0]);
	if (rc != 0) {
		D_ERROR(DF_UOID": Hold space failed. "DF_RC"\n",
			DP_UOID(oid), DP_RC(rc));
		goto error;
	}

	rc = dkey_update_begin(ioc);
	if (rc != 0) {
		D_ERROR(DF_UOID"dkey update begin failed. %d\n", DP_UOID(oid),
			rc);
		goto error;
	}
	*ioh = vos_ioc2ioh(ioc);
	return 0;
error:
	vos_update_end(vos_ioc2ioh(ioc), 0, dkey, rc, dth);
	return rc;
}

struct daos_recx_ep_list *
vos_ioh2recx_list(daos_handle_t ioh)
{
	return vos_ioh2ioc(ioh)->ic_recx_lists;
}

struct bio_desc *
vos_ioh2desc(daos_handle_t ioh)
{
	struct vos_io_context *ioc = vos_ioh2ioc(ioh);

	D_ASSERT(ioc->ic_biod != NULL);
	return ioc->ic_biod;
}

struct dcs_csum_info *
vos_ioh2ci(daos_handle_t ioh)
{
	struct vos_io_context *ioc = vos_ioh2ioc(ioh);

	return ioc->ic_biov_csums;
}

uint32_t
vos_ioh2ci_nr(daos_handle_t ioh)
{
	struct vos_io_context *ioc = vos_ioh2ioc(ioh);

	return ioc->ic_biov_csums_at;
}

struct bio_sglist *
vos_iod_sgl_at(daos_handle_t ioh, unsigned int idx)
{
	struct vos_io_context *ioc = vos_ioh2ioc(ioh);

	if (idx > ioc->ic_iod_nr) {
		D_ERROR("Invalid SGL index %d >= %d\n",
			idx, ioc->ic_iod_nr);
		return NULL;
	}
	return bio_iod_sgl(ioc->ic_biod, idx);
}

/*
 * XXX Dup these two helper functions for this moment, implement
 * non-transactional umem_alloc/free() later.
 */
static inline umem_off_t
umem_id2off(const struct umem_instance *umm, PMEMoid oid)
{
	if (OID_IS_NULL(oid))
		return UMOFF_NULL;

	return oid.off;
}

static inline PMEMoid
umem_off2id(const struct umem_instance *umm, umem_off_t umoff)
{
	PMEMoid	oid;

	if (UMOFF_IS_NULL(umoff))
		return OID_NULL;

	oid.pool_uuid_lo = umm->umm_pool_uuid_lo;
	oid.off = umem_off2offset(umoff);

	return oid;
}

/* Duplicate bio_sglist for landing RDMA transfer data */
int
vos_dedup_dup_bsgl(daos_handle_t ioh, struct bio_sglist *bsgl,
		   struct bio_sglist *bsgl_dup)
{
	struct vos_io_context	*ioc = vos_ioh2ioc(ioh);
	int			 i, rc;

	D_ASSERT(!daos_handle_is_inval(ioh));
	D_ASSERT(bsgl != NULL);
	D_ASSERT(bsgl_dup != NULL);

	rc = bio_sgl_init(bsgl_dup, bsgl->bs_nr_out);
	if (rc != 0)
		return -DER_NOMEM;

	bsgl_dup->bs_nr_out = bsgl->bs_nr_out;

	for (i = 0; i < bsgl->bs_nr_out; i++) {
		struct bio_iov	*biov = &bsgl->bs_iovs[i];
		struct bio_iov	*biov_dup = &bsgl_dup->bs_iovs[i];
		PMEMoid		 oid;

		if (bio_iov2buf(biov) == NULL)
			continue;

		*biov_dup = *biov;
		/* Original biov isn't deduped, don't duplicate buffer */
		if (!biov->bi_addr.ba_dedup)
			continue;

		D_ASSERT(bio_iov2len(biov) != 0);
		/* Support SCM only for this moment */
		rc = pmemobj_alloc(vos_ioc2umm(ioc)->umm_pool, &oid,
				   bio_iov2len(biov), UMEM_TYPE_ANY, NULL,
				   NULL);
		if (rc) {
			D_ERROR("Failed to alloc "DF_U64" bytes SCM\n",
				bio_iov2len(biov));
			return -DER_NOMEM;
		}

		biov_dup->bi_addr.ba_off = umem_id2off(vos_ioc2umm(ioc), oid);
		biov_dup->bi_buf = umem_off2ptr(vos_ioc2umm(ioc),
						bio_iov2off(biov_dup));
	}

	return 0;
}

void
vos_dedup_free_bsgl(daos_handle_t ioh, struct bio_sglist *bsgl)
{
	struct vos_io_context	*ioc = vos_ioh2ioc(ioh);
	int			 i;

	D_ASSERT(!daos_handle_is_inval(ioh));
	for (i = 0; i < bsgl->bs_nr_out; i++) {
		struct bio_iov	*biov = &bsgl->bs_iovs[i];
		PMEMoid		 oid;

		if (UMOFF_IS_NULL(bio_iov2off(biov)))
			continue;
		/* Not duplicated buffer, don't free it */
		if (!biov->bi_addr.ba_dedup)
			continue;

		oid = umem_off2id(vos_ioc2umm(ioc), bio_iov2off(biov));
		pmemobj_free(&oid);
	}
}

/**
 * @defgroup vos_obj_update() & vos_obj_fetch() functions
 * @{
 */

/**
 * vos_obj_update() & vos_obj_fetch() are two helper functions used
 * for inline update and fetch, so far it's used by rdb, rebuild and
 * some test programs (daos_perf, vos tests, etc).
 *
 * Caveat: These two functions may yield, please use with caution.
 */
static int
vos_obj_copy(struct vos_io_context *ioc, d_sg_list_t *sgls,
	     unsigned int sgl_nr)
{
	int rc, err;

	D_ASSERT(sgl_nr == ioc->ic_iod_nr);
	rc = bio_iod_prep(ioc->ic_biod);
	if (rc)
		return rc;

	err = bio_iod_copy(ioc->ic_biod, sgls, sgl_nr);
	rc = bio_iod_post(ioc->ic_biod);

	return err ? err : rc;
}

int
vos_obj_update_ex(daos_handle_t coh, daos_unit_oid_t oid, daos_epoch_t epoch,
		  uint32_t pm_ver, uint64_t flags, daos_key_t *dkey,
		  unsigned int iod_nr, daos_iod_t *iods,
		  struct dcs_iod_csums *iods_csums, d_sg_list_t *sgls,
		  struct dtx_handle *dth)
{
	daos_handle_t ioh;
	int rc;

	rc = vos_update_begin(coh, oid, epoch, flags, dkey, iod_nr, iods,
			      iods_csums, false, 0, &ioh, dth);
	if (rc) {
		D_ERROR("Update "DF_UOID" failed "DF_RC"\n", DP_UOID(oid),
			DP_RC(rc));
		return rc;
	}

	if (sgls) {
		rc = vos_obj_copy(vos_ioh2ioc(ioh), sgls, iod_nr);
		if (rc)
			D_ERROR("Copy "DF_UOID" failed "DF_RC"\n", DP_UOID(oid),
				DP_RC(rc));
	}

	rc = vos_update_end(ioh, pm_ver, dkey, rc, dth);
	return rc;
}

int
vos_obj_update(daos_handle_t coh, daos_unit_oid_t oid, daos_epoch_t epoch,
	       uint32_t pm_ver, uint64_t flags, daos_key_t *dkey,
	       unsigned int iod_nr, daos_iod_t *iods,
	       struct dcs_iod_csums *iods_csums, d_sg_list_t *sgls)
{
	return vos_obj_update_ex(coh, oid, epoch, pm_ver, flags, dkey, iod_nr,
				 iods, iods_csums, sgls, NULL);
}

int
vos_obj_array_remove(daos_handle_t coh, daos_unit_oid_t oid,
		     const daos_epoch_range_t *epr, const daos_key_t *dkey,
		     const daos_key_t *akey, const daos_recx_t *recx)
{
	struct vos_io_context	*ioc;
	daos_iod_t		 iod;
	daos_handle_t		 ioh;
	int			 rc;

	iod.iod_type = DAOS_IOD_ARRAY;
	iod.iod_recxs = (daos_recx_t *)recx;
	iod.iod_nr = 1;
	iod.iod_name = *akey;
	iod.iod_size = 0;

<<<<<<< HEAD
	rc = vos_fetch_begin(coh, xyz, oid, epoch, dkey, iod_nr, iods, size_fetch,
			     &ioh);
=======
	rc = vos_update_begin(coh, oid, epr->epr_hi, VOS_OF_REMOVE,
			      (daos_key_t *)dkey, 1, &iod, NULL, false, 0,
			      &ioh, NULL);
>>>>>>> 361d161c
	if (rc) {
		D_ERROR("Update "DF_UOID" failed "DF_RC"\n", DP_UOID(oid),
			DP_RC(rc));
		return rc;
	}

	ioc = vos_ioh2ioc(ioh);
	/** Set lower bound of epoch range */
	ioc->ic_epr.epr_lo = epr->epr_lo;

	rc = vos_update_end(ioh, 0 /* don't care */, (daos_key_t *)dkey, rc,
			    NULL);
	return rc;
}

int
vos_obj_fetch_ex(daos_handle_t coh, daos_unit_oid_t oid, daos_epoch_t epoch,
		 uint64_t flags, daos_key_t *dkey, unsigned int iod_nr,
		 daos_iod_t *iods, d_sg_list_t *sgls, struct dtx_handle *dth)
{
	daos_handle_t	ioh;
	bool		size_fetch = (sgls == NULL);
	uint32_t	fetch_flags = size_fetch ? VOS_FETCH_SIZE_ONLY : 0;
	int		rc;

	rc = vos_fetch_begin(coh, oid, epoch, flags, dkey, iod_nr, iods,
			     fetch_flags, NULL, &ioh, dth);
	if (rc) {
		VOS_TX_TRACE_FAIL(rc, "Cannot fetch "DF_UOID": "DF_RC"\n",
				  DP_UOID(oid), DP_RC(rc));
		return rc;
	}

	if (!size_fetch) {
		struct vos_io_context *ioc = vos_ioh2ioc(ioh);
		int i, j;

		for (i = 0; i < iod_nr; i++) {
			struct bio_sglist *bsgl = bio_iod_sgl(ioc->ic_biod, i);
			d_sg_list_t *sgl = &sgls[i];

			/* Inform caller the nonexistent of object/key */
			if (bsgl->bs_nr_out == 0) {
				for (j = 0; j < sgl->sg_nr; j++)
					sgl->sg_iovs[j].iov_len = 0;
			}
		}

		rc = vos_obj_copy(ioc, sgls, iod_nr);
		if (rc)
			D_ERROR("Copy "DF_UOID" failed "DF_RC"\n",
				DP_UOID(oid), DP_RC(rc));
	}

	rc = vos_fetch_end(ioh, rc);
	return rc;
}

int
vos_obj_fetch(daos_handle_t coh, daos_unit_oid_t oid, daos_epoch_t epoch,
	      uint64_t flags, daos_key_t *dkey, unsigned int iod_nr,
	      daos_iod_t *iods, d_sg_list_t *sgls)
{
	return vos_obj_fetch_ex(coh, oid, epoch, flags, dkey, iod_nr, iods,
				sgls, NULL);
}

/**
 * @} vos_obj_update() & vos_obj_fetch() functions
 */<|MERGE_RESOLUTION|>--- conflicted
+++ resolved
@@ -2286,14 +2286,9 @@
 	iod.iod_name = *akey;
 	iod.iod_size = 0;
 
-<<<<<<< HEAD
-	rc = vos_fetch_begin(coh, xyz, oid, epoch, dkey, iod_nr, iods, size_fetch,
-			     &ioh);
-=======
 	rc = vos_update_begin(coh, oid, epr->epr_hi, VOS_OF_REMOVE,
 			      (daos_key_t *)dkey, 1, &iod, NULL, false, 0,
 			      &ioh, NULL);
->>>>>>> 361d161c
 	if (rc) {
 		D_ERROR("Update "DF_UOID" failed "DF_RC"\n", DP_UOID(oid),
 			DP_RC(rc));
