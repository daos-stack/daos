/**
 * (C) Copyright 2018-2020 Intel Corporation.
 *
 * Licensed under the Apache License, Version 2.0 (the "License");
 * you may not use this file except in compliance with the License.
 * You may obtain a copy of the License at
 *
 *    http://www.apache.org/licenses/LICENSE-2.0
 *
 * Unless required by applicable law or agreed to in writing, software
 * distributed under the License is distributed on an "AS IS" BASIS,
 * WITHOUT WARRANTIES OR CONDITIONS OF ANY KIND, either express or implied.
 * See the License for the specific language governing permissions and
 * limitations under the License.
 *
 * GOVERNMENT LICENSE RIGHTS-OPEN SOURCE SOFTWARE
 * The Government's rights to use, modify, reproduce, release, perform, display,
 * or disclose this software are subject to the terms of the Apache License as
 * provided in Contract No. B609815.
 * Any reproduction of computer software, computer software documentation, or
 * portions thereof marked with this legend must also reproduce the markings.
 */
/**
 * This file is part of daos
 *
 * vos/vos_io.c
 */
#define D_LOGFAC	DD_FAC(vos)

#include <daos/common.h>
#include <daos/checksum.h>
#include <daos/btree.h>
#include <daos_types.h>
#include <daos_srv/vos.h>
#include <daos.h>
#include "vos_internal.h"
#include "evt_priv.h"

/** I/O context */
struct vos_io_context {
	/** The epoch bound including uncertainty */
	daos_epoch_t		 ic_bound;
	daos_epoch_range_t	 ic_epr;
	daos_unit_oid_t		 ic_oid;
	struct vos_container	*ic_cont;
	daos_iod_t		*ic_iods;
	struct dcs_iod_csums	*iod_csums;
	/** reference on the object */
	struct vos_object	*ic_obj;
	/** BIO descriptor, has ic_iod_nr SGLs */
	struct bio_desc		*ic_biod;
	struct vos_ts_set	*ic_ts_set;
	/** Checksums for bio_iovs in \ic_biod */
	struct dcs_csum_info	*ic_biov_csums;
	uint32_t		 ic_biov_csums_at;
	uint32_t		 ic_biov_csums_nr;
	/** current dkey info */
	struct vos_ilog_info	 ic_dkey_info;
	/** current akey info */
	struct vos_ilog_info	 ic_akey_info;
	/** cursor of SGL & IOV in BIO descriptor */
	unsigned int		 ic_sgl_at;
	unsigned int		 ic_iov_at;
	/** reserved SCM extents */
	struct vos_rsrvd_scm	*ic_rsrvd_scm;
	/** reserved offsets for SCM update */
	umem_off_t		*ic_umoffs;
	unsigned int		 ic_umoffs_cnt;
	unsigned int		 ic_umoffs_at;
	/** reserved NVMe extents */
	d_list_t		 ic_blk_exts;
	daos_size_t		 ic_space_held[DAOS_MEDIA_MAX];
	/** number DAOS IO descriptors */
	unsigned int		 ic_iod_nr;
	/** deduplication threshold size */
	uint32_t		 ic_dedup_th;
	/** dedup entries to be inserted after transaction done */
	d_list_t		 ic_dedup_entries;
	/** flags */
	unsigned int		 ic_update:1,
				 ic_size_fetch:1,
				 ic_save_recx:1,
				 ic_dedup:1, /** candidate for dedup */
				 ic_read_ts_only:1,
				 ic_check_existence:1,
				 ic_remove:1;
	/**
	 * Input shadow recx lists, one for each iod. Now only used for degraded
	 * mode EC obj fetch handling.
	 */
	struct daos_recx_ep_list *ic_shadows;
	/**
	 * Output recx/epoch lists, one for each iod. To save the recx list when
	 * vos_fetch_begin() with VOS_OF_FETCH_RECX_LIST flag. User can get it
	 * by vos_ioh2recx_list() and shall free it by daos_recx_ep_list_free().
	 */
	struct daos_recx_ep_list *ic_recx_lists;
};

static inline daos_size_t
recx_csum_len(daos_recx_t *recx, struct dcs_csum_info *csum,
	      daos_size_t rsize)
{
	if (!ci_is_valid(csum) || rsize == 0)
		return 0;
	return (daos_size_t)csum->cs_len * csum_chunk_count(csum->cs_chunksize,
			recx->rx_idx, recx->rx_idx + recx->rx_nr - 1, rsize);
}

struct dedup_entry {
	d_list_t	 de_link;
	uint8_t		*de_csum_buf;
	uint16_t	 de_csum_type;
	int		 de_csum_len;
	bio_addr_t	 de_addr;
	size_t           de_data_len;
	int		 de_ref;
};

static inline struct dedup_entry *
dedup_rlink2entry(d_list_t *rlink)
{
	return container_of(rlink, struct dedup_entry, de_link);
}

static bool
dedup_key_cmp(struct d_hash_table *htable, d_list_t *rlink,
	      const void *key, unsigned int csum_len)
{
	struct dedup_entry	*entry = dedup_rlink2entry(rlink);
	struct dcs_csum_info	*csum = (struct dcs_csum_info *)key;

	D_ASSERT(entry->de_csum_len != 0);
	D_ASSERT(csum_len != 0);

	/** different containers might use different checksum algorithm */
	if (entry->de_csum_type != csum->cs_type)
		return false;

	/** overall checksum size (for all chunks) should match */
	if (entry->de_csum_len != csum_len)
		return false;

	D_ASSERT(csum->cs_csum != NULL);
	D_ASSERT(entry->de_csum_buf != NULL);

	return memcmp(entry->de_csum_buf, csum->cs_csum, csum_len) == 0;
}

static uint32_t
dedup_key_hash(struct d_hash_table *htable, const void *key,
	       unsigned int csum_len)
{
	struct dcs_csum_info	*csum = (struct dcs_csum_info *)key;

	D_ASSERT(csum_len != 0);
	D_ASSERT(csum->cs_csum != NULL);

	return d_hash_string_u32((const char *)csum->cs_csum, csum_len);
}

static void
dedup_rec_addref(struct d_hash_table *htable, d_list_t *rlink)
{
	struct dedup_entry	*entry = dedup_rlink2entry(rlink);

	entry->de_ref++;
}

static bool
dedup_rec_decref(struct d_hash_table *htable, d_list_t *rlink)
{
	struct dedup_entry	*entry = dedup_rlink2entry(rlink);

	D_ASSERT(entry->de_ref > 0);
	entry->de_ref--;

	return entry->de_ref == 0;
}

static void
dedup_rec_free(struct d_hash_table *htable, d_list_t *rlink)
{
	struct dedup_entry	*entry = dedup_rlink2entry(rlink);

	D_ASSERT(entry->de_ref == 0);
	D_ASSERT(entry->de_csum_buf != NULL);

	D_FREE(entry->de_csum_buf);
	D_FREE(entry);
}

static d_hash_table_ops_t dedup_hash_ops = {
	.hop_key_cmp	= dedup_key_cmp,
	.hop_key_hash	= dedup_key_hash,
	.hop_rec_addref	= dedup_rec_addref,
	.hop_rec_decref	= dedup_rec_decref,
	.hop_rec_free	= dedup_rec_free,
};

int
vos_dedup_init(struct vos_pool *pool)
{
	int	rc;

	rc = d_hash_table_create(D_HASH_FT_NOLOCK, 13, /* 8k buckets */
				 NULL, &dedup_hash_ops,
				 &pool->vp_dedup_hash);

	if (rc)
		D_ERROR(DF_UUID": Init dedup hash failed. "DF_RC".\n",
			DP_UUID(pool->vp_id), DP_RC(rc));
	return rc;
}

void
vos_dedup_fini(struct vos_pool *pool)
{
	if (pool->vp_dedup_hash) {
		d_hash_table_destroy(pool->vp_dedup_hash, true);
		pool->vp_dedup_hash = NULL;
	}
}

void
vos_dedup_invalidate(struct vos_pool *pool)
{
	vos_dedup_fini(pool);
	vos_dedup_init(pool);
}

static bool
vos_dedup_lookup(struct vos_pool *pool, struct dcs_csum_info *csum,
		 daos_size_t csum_len, struct bio_iov *biov)
{
	struct dedup_entry	*entry;
	d_list_t		*rlink;

	if (!ci_is_valid(csum))
		return false;

	rlink = d_hash_rec_find(pool->vp_dedup_hash, csum, csum_len);
	if (rlink == NULL)
		return false;

	entry = dedup_rlink2entry(rlink);
	if (biov) {
		biov->bi_addr = entry->de_addr;
		biov->bi_addr.ba_dedup = true;
		biov->bi_data_len = entry->de_data_len;
		D_DEBUG(DB_IO, "Found dedup entry\n");
	}

	D_ASSERT(entry->de_ref > 1);

	d_hash_rec_decref(pool->vp_dedup_hash, rlink);

	return true;
}

static void
vos_dedup_update(struct vos_pool *pool, struct dcs_csum_info *csum,
		 daos_size_t csum_len, struct bio_iov *biov, d_list_t *list)
{
	struct dedup_entry	*entry;

	if (!ci_is_valid(csum) || csum_len == 0 || biov->bi_addr.ba_dedup)
		return;

	if (bio_addr_is_hole(&biov->bi_addr))
		return;

	if (vos_dedup_lookup(pool, csum, csum_len, NULL))
		return;

	D_ALLOC_PTR(entry);
	if (entry == NULL) {
		D_ERROR("Failed to allocate dedup entry\n");
		return;
	}
	D_INIT_LIST_HEAD(&entry->de_link);

	D_ASSERT(csum_len != 0);
	D_ALLOC(entry->de_csum_buf, csum_len);
	if (entry->de_csum_buf == NULL) {
		D_ERROR("Failed to allocate csum buf "DF_U64"\n", csum_len);
		D_FREE(entry);
		return;
	}
	entry->de_csum_len	= csum_len;
	entry->de_csum_type	= csum->cs_type;
	entry->de_addr		= biov->bi_addr;
	entry->de_data_len	= biov->bi_data_len;
	memcpy(entry->de_csum_buf, csum->cs_csum, csum_len);

	d_list_add_tail(&entry->de_link, list);
	D_DEBUG(DB_IO, "Inserted dedup entry in list\n");
}

static void
vos_dedup_process(struct vos_pool *pool, d_list_t *list, bool abort)
{
	struct dedup_entry	*entry, *tmp;
	struct dcs_csum_info	 csum = { 0 };
	int			 rc;

	d_list_for_each_entry_safe(entry, tmp, list, de_link) {
		d_list_del_init(&entry->de_link);

		if (abort)
			goto free_entry;

		/*
		 * No yield since vos_dedup_update() is called, so it's safe
		 * to insert entries to hash without checking.
		 */
		csum.cs_csum = entry->de_csum_buf;
		csum.cs_type = entry->de_csum_type;

		rc = d_hash_rec_insert(pool->vp_dedup_hash, &csum,
				       entry->de_csum_len, &entry->de_link,
				       false);
		if (rc == 0) {
			D_DEBUG(DB_IO, "Inserted dedup entry\n");
			continue;
		}
		D_ERROR("Insert dedup entry failed. "DF_RC"\n", DP_RC(rc));
free_entry:
		D_FREE(entry->de_csum_buf);
		D_FREE(entry);
	}
}

static inline struct umem_instance *
vos_ioc2umm(struct vos_io_context *ioc)
{
	return &ioc->ic_cont->vc_pool->vp_umm;
}

static struct vos_io_context *
vos_ioh2ioc(daos_handle_t ioh)
{
	return (struct vos_io_context *)ioh.cookie;
}

static daos_handle_t
vos_ioc2ioh(struct vos_io_context *ioc)
{
	daos_handle_t ioh;

	ioh.cookie = (uint64_t)ioc;
	return ioh;
}

static struct dcs_csum_info *
vos_ioc2csum(struct vos_io_context *ioc)
{
	/** is enabled and has csums (might not for punch) */
	if (ioc->iod_csums != NULL && ioc->iod_csums[ioc->ic_sgl_at].ic_nr > 0)
		return ioc->iod_csums[ioc->ic_sgl_at].ic_data;
	return NULL;
}

static void
iod_empty_sgl(struct vos_io_context *ioc, unsigned int sgl_at)
{
	struct bio_sglist *bsgl;

	D_ASSERT(sgl_at < ioc->ic_iod_nr);
	ioc->ic_iods[sgl_at].iod_size = 0;
	bsgl = bio_iod_sgl(ioc->ic_biod, sgl_at);
	bsgl->bs_nr_out = 0;
}

static void
vos_ioc_reserve_fini(struct vos_io_context *ioc)
{
	if (ioc->ic_rsrvd_scm != NULL) {
		D_ASSERT(ioc->ic_rsrvd_scm->rs_actv_at == 0);
		D_FREE(ioc->ic_rsrvd_scm);
	}

	D_ASSERT(d_list_empty(&ioc->ic_blk_exts));
	D_ASSERT(d_list_empty(&ioc->ic_dedup_entries));
	if (ioc->ic_umoffs != NULL) {
		D_FREE(ioc->ic_umoffs);
		ioc->ic_umoffs = NULL;
	}
}

static int
vos_ioc_reserve_init(struct vos_io_context *ioc, struct dtx_handle *dth)
{
	struct vos_rsrvd_scm	*scm;
	size_t			 size;
	int			 total_acts = 0;
	int			 i;

	if (!ioc->ic_update)
		return 0;

	for (i = 0; i < ioc->ic_iod_nr; i++) {
		daos_iod_t *iod = &ioc->ic_iods[i];

		total_acts += iod->iod_nr;
	}

	D_ALLOC_ARRAY(ioc->ic_umoffs, total_acts);
	if (ioc->ic_umoffs == NULL)
		return -DER_NOMEM;

	if (vos_ioc2umm(ioc)->umm_ops->mo_reserve == NULL)
		return 0;

	size = sizeof(*ioc->ic_rsrvd_scm) +
		sizeof(struct pobj_action) * total_acts;
	D_ALLOC(ioc->ic_rsrvd_scm, size);
	if (ioc->ic_rsrvd_scm == NULL)
		return -DER_NOMEM;

	ioc->ic_rsrvd_scm->rs_actv_cnt = total_acts;

	if (!dtx_is_valid_handle(dth) || dth->dth_deferred == NULL)
		return 0;

	/** Reserve enough space for any deferred actions */
	D_ALLOC(scm, size);
	if (scm == NULL) {
		D_FREE(ioc->ic_rsrvd_scm);
		return -DER_NOMEM;
	}

	scm->rs_actv_cnt = total_acts;
	dth->dth_deferred[dth->dth_deferred_cnt++] = scm;

	return 0;
}

static void
vos_ioc_destroy(struct vos_io_context *ioc, bool evict)
{
	if (ioc->ic_biod != NULL)
		bio_iod_free(ioc->ic_biod);

	if (ioc->ic_biov_csums != NULL)
		D_FREE(ioc->ic_biov_csums);

	if (ioc->ic_obj)
		vos_obj_release(vos_obj_cache_current(), ioc->ic_obj, evict);

	vos_ioc_reserve_fini(ioc);
	vos_ilog_fetch_finish(&ioc->ic_dkey_info);
	vos_ilog_fetch_finish(&ioc->ic_akey_info);
	vos_cont_decref(ioc->ic_cont);
	vos_ts_set_free(ioc->ic_ts_set);
	D_FREE(ioc);
}

static int
vos_ioc_create(daos_handle_t coh, daos_unit_oid_t oid, bool read_only,
	       daos_epoch_t epoch, unsigned int iod_nr,
	       daos_iod_t *iods, struct dcs_iod_csums *iod_csums,
	       uint32_t vos_flags, struct daos_recx_ep_list *shadows,
	       bool dedup, uint32_t dedup_th,
	       struct dtx_handle *dth, struct vos_io_context **ioc_pp)
{
	struct vos_container	*cont;
	struct vos_io_context	*ioc = NULL;
	struct bio_io_context	*bioc;
	daos_epoch_t		 bound;
	uint64_t		 cflags = 0;
	int			 i, rc;

	if (iod_nr == 0 &&
	    !(vos_flags &
	      (VOS_OF_FETCH_SET_TS_ONLY | VOS_OF_FETCH_CHECK_EXISTENCE))) {
		D_ERROR("Invalid iod_nr (0).\n");
		rc = -DER_IO_INVAL;
		goto error;
	}

	D_ALLOC_PTR(ioc);
	if (ioc == NULL)
		return -DER_NOMEM;

	ioc->ic_iod_nr = iod_nr;
	ioc->ic_iods = iods;
	ioc->ic_epr.epr_hi = dtx_is_valid_handle(dth) ? dth->dth_epoch : epoch;
	bound = dtx_is_valid_handle(dth) ? dth->dth_epoch_bound : epoch;
	ioc->ic_bound = MAX(bound, ioc->ic_epr.epr_hi);
	ioc->ic_epr.epr_lo = 0;
	ioc->ic_oid = oid;
	ioc->ic_cont = vos_hdl2cont(coh);
	vos_cont_addref(ioc->ic_cont);
	ioc->ic_update = !read_only;
	ioc->ic_size_fetch = ((vos_flags & VOS_OF_FETCH_SIZE_ONLY) != 0);
	ioc->ic_save_recx = ((vos_flags & VOS_OF_FETCH_RECX_LIST) != 0);
	ioc->ic_dedup = dedup;
	ioc->ic_dedup_th = dedup_th;
	if (vos_flags & VOS_OF_FETCH_CHECK_EXISTENCE)
		ioc->ic_read_ts_only = ioc->ic_check_existence = 1;
	else if (vos_flags & VOS_OF_FETCH_SET_TS_ONLY)
		ioc->ic_read_ts_only = 1;
	ioc->ic_remove =
		((vos_flags & VOS_OF_REMOVE) != 0);
	ioc->ic_umoffs_cnt = ioc->ic_umoffs_at = 0;
	ioc->iod_csums = iod_csums;
	vos_ilog_fetch_init(&ioc->ic_dkey_info);
	vos_ilog_fetch_init(&ioc->ic_akey_info);
	D_INIT_LIST_HEAD(&ioc->ic_blk_exts);
	ioc->ic_shadows = shadows;
	D_INIT_LIST_HEAD(&ioc->ic_dedup_entries);

	rc = vos_ioc_reserve_init(ioc, dth);
	if (rc != 0)
		goto error;

	if (dtx_is_valid_handle(dth)) {
		if (read_only) {
			cflags = VOS_TS_READ_AKEY;
			if (vos_flags & VOS_OF_COND_DKEY_FETCH)
				cflags |= VOS_TS_READ_DKEY;
		} else {
			cflags = VOS_TS_WRITE_AKEY;
			if (vos_flags & VOS_COND_AKEY_UPDATE_MASK)
				cflags |= VOS_TS_READ_AKEY;
			/** This can be improved but for now, keep it simple.
			 *  It will mean updating read timestamps on any akeys
			 *  that don't have a condition set.
			 */
			if (vos_flags & VOS_OF_COND_PER_AKEY)
				cflags |= VOS_TS_READ_AKEY;
			if (vos_flags & VOS_COND_DKEY_UPDATE_MASK)
				cflags |= VOS_TS_READ_DKEY;
		}
	}

	rc = vos_ts_set_allocate(&ioc->ic_ts_set, vos_flags, cflags, iod_nr,
				 dtx_is_valid_handle(dth) ?
				 &dth->dth_xid : NULL);
	if (rc != 0)
		goto error;

	if (ioc->ic_read_ts_only || ioc->ic_check_existence) {
		*ioc_pp = ioc;
		return 0;
	}

	cont = vos_hdl2cont(coh);

	bioc = cont->vc_pool->vp_io_ctxt;
	D_ASSERT(bioc != NULL);
	ioc->ic_biod = bio_iod_alloc(bioc, iod_nr, !read_only);
	if (ioc->ic_biod == NULL) {
		rc = -DER_NOMEM;
		goto error;
	}

	ioc->ic_biov_csums_nr = 1;
	ioc->ic_biov_csums_at = 0;
	D_ALLOC_ARRAY(ioc->ic_biov_csums, ioc->ic_biov_csums_nr);
	if (ioc->ic_biov_csums == NULL) {
		rc = -DER_NOMEM;
		goto error;
	}

	for (i = 0; i < iod_nr; i++) {
		int iov_nr = iods[i].iod_nr;
		struct bio_sglist *bsgl;

		if ((iods[i].iod_type == DAOS_IOD_SINGLE && iov_nr != 1) ||
		    (iov_nr == 0 && iods[i].iod_recxs != NULL)) {
			D_ERROR("Invalid iod_nr=%d, iod_type %d.\n",
				iov_nr, iods[i].iod_type);
			rc = -DER_IO_INVAL;
			goto error;
		}

		/* Don't bother to initialize SGLs for size fetch */
		if (ioc->ic_size_fetch)
			continue;

		bsgl = bio_iod_sgl(ioc->ic_biod, i);
		rc = bio_sgl_init(bsgl, iov_nr);
		if (rc != 0)
			goto error;
	}

	*ioc_pp = ioc;
	return 0;
error:
	if (ioc != NULL)
		vos_ioc_destroy(ioc, false);
	return rc;
}

static int
iod_fetch(struct vos_io_context *ioc, struct bio_iov *biov)
{
	struct bio_sglist *bsgl;
	int iov_nr, iov_at;

	if (ioc->ic_size_fetch)
		return 0;

	bsgl = bio_iod_sgl(ioc->ic_biod, ioc->ic_sgl_at);
	D_ASSERT(bsgl != NULL);
	iov_nr = bsgl->bs_nr;
	iov_at = ioc->ic_iov_at;

	D_ASSERT(iov_nr > iov_at);
	D_ASSERT(iov_nr >= bsgl->bs_nr_out);

	if (iov_at == iov_nr - 1) {
		struct bio_iov *biovs;

		D_REALLOC_ARRAY(biovs, bsgl->bs_iovs, (iov_nr * 2));
		if (biovs == NULL)
			return -DER_NOMEM;

		bsgl->bs_iovs = biovs;
		bsgl->bs_nr = iov_nr * 2;
	}

	bsgl->bs_iovs[iov_at] = *biov;
	bsgl->bs_nr_out++;
	ioc->ic_iov_at++;
	return 0;
}

static int
bsgl_csums_resize(struct vos_io_context *ioc)
{
	struct dcs_csum_info *csums = ioc->ic_biov_csums;
	uint32_t	 dcb_nr = ioc->ic_biov_csums_nr;

	if (ioc->ic_size_fetch)
		return 0;

	if (ioc->ic_biov_csums_at == dcb_nr - 1) {
		struct dcs_csum_info *new_infos;
		uint32_t	 new_nr = dcb_nr * 2;

		D_REALLOC_ARRAY(new_infos, csums, new_nr);
		if (new_infos == NULL)
			return -DER_NOMEM;

		ioc->ic_biov_csums = new_infos;
		ioc->ic_biov_csums_nr = new_nr;
	}

	return 0;
}

/** Save the checksum to a list that can be retrieved later */
static int
save_csum(struct vos_io_context *ioc, struct dcs_csum_info *csum_info,
	  struct evt_entry *entry, daos_size_t rec_size)
{
	struct dcs_csum_info	*saved_csum_info;
	int			 rc;

	if (ioc->ic_size_fetch)
		return 0;

	rc = bsgl_csums_resize(ioc);
	if (rc != 0)
		return rc;

	/**
	 * it's expected that the csum the csum_info points to is in memory
	 * that will persist until fetch is complete ... so memcpy isn't needed
	 */
	saved_csum_info = &ioc->ic_biov_csums[ioc->ic_biov_csums_at];
	*saved_csum_info = *csum_info;
	if (entry != NULL)
		evt_entry_csum_update(&entry->en_ext, &entry->en_sel_ext,
				      saved_csum_info, rec_size);

	ioc->ic_biov_csums_at++;

	return 0;
}

/** Fetch the single value within the specified epoch range of an key */
static int
akey_fetch_single(daos_handle_t toh, const daos_epoch_range_t *epr,
		  daos_size_t *rsize, struct vos_io_context *ioc)
{
	struct vos_svt_key	 key;
	struct vos_rec_bundle	 rbund;
	d_iov_t			 kiov; /* iov to carry key bundle */
	d_iov_t			 riov; /* iov to carry record bundle */
	struct bio_iov		 biov; /* iov to return data buffer */
	int			 rc;
	struct dcs_csum_info	csum_info = {0};

	d_iov_set(&kiov, &key, sizeof(key));
	key.sk_epoch	= ioc->ic_bound;
	key.sk_minor_epc = VOS_MINOR_EPC_MAX;

	tree_rec_bundle2iov(&rbund, &riov);
	memset(&biov, 0, sizeof(biov));
	rbund.rb_biov	= &biov;
	rbund.rb_csum = &csum_info;

	rc = dbtree_fetch(toh, BTR_PROBE_LE, DAOS_INTENT_DEFAULT, &kiov, &kiov,
			  &riov);
	if (rc == -DER_NONEXIST) {
		rbund.rb_rsize = 0;
		bio_addr_set_hole(&biov.bi_addr, 1);
		rc = 0;
	} else if (rc != 0) {
		goto out;
	} else if (key.sk_epoch < epr->epr_lo) {
		/* The single value is before the valid epoch range (after a
		 * punch when incarnation log is available
		 */
		rc = 0;
		rbund.rb_rsize = 0;
		bio_addr_set_hole(&biov.bi_addr, 1);
	} else if (key.sk_epoch > epr->epr_hi) {
		/* Uncertainty violation */
		D_GOTO(out, rc = -DER_TX_RESTART);
	}

	if (ci_is_valid(&csum_info))
		save_csum(ioc, &csum_info, NULL, 0);

	rc = iod_fetch(ioc, &biov);
	if (rc != 0)
		goto out;

	*rsize = rbund.rb_gsize;
out:
	return rc;
}

static inline void
biov_set_hole(struct bio_iov *biov, ssize_t len)
{
	memset(biov, 0, sizeof(*biov));
	bio_iov_set_len(biov, len);
	bio_addr_set_hole(&biov->bi_addr, 1);
}

/**
 * Calculate the bio_iov and extent chunk alignment and set appropriate
 * prefix & suffix on the biov so that whole chunks are fetched in case needed
 * for checksum calculation and verification.
 * Should only be called when the entity has a valid checksum.
 */
static void
biov_align_lens(struct bio_iov *biov, struct evt_entry *ent, daos_size_t rsize)
{
	struct evt_extent aligned_extent;

	aligned_extent = evt_entry_align_to_csum_chunk(ent, rsize);
	bio_iov_set_extra(biov,
			  (ent->en_sel_ext.ex_lo - aligned_extent.ex_lo) *
			  rsize,
			  (aligned_extent.ex_hi - ent->en_sel_ext.ex_hi) *
			  rsize);
}

/**
 * Save to recx/ep list, user can get it by vos_ioh2recx_list() and then free
 * the memory.
 */
static int
save_recx(struct vos_io_context *ioc, uint64_t rx_idx, uint64_t rx_nr,
	  daos_epoch_t ep, uint32_t rec_size, int type)
{
	struct daos_recx_ep_list	*recx_list;
	struct daos_recx_ep		 recx_ep;

	if (ioc->ic_recx_lists == NULL) {
		D_ALLOC_ARRAY(ioc->ic_recx_lists, ioc->ic_iod_nr);
		if (ioc->ic_recx_lists == NULL)
			return -DER_NOMEM;
	}

	recx_list = &ioc->ic_recx_lists[ioc->ic_sgl_at];
	recx_ep.re_recx.rx_idx = rx_idx;
	recx_ep.re_recx.rx_nr = rx_nr;
	recx_ep.re_ep = ep;
	recx_ep.re_type = type;
	recx_ep.re_rec_size = rec_size;

	return daos_recx_ep_add(recx_list, &recx_ep);
}

/** Fetch an extent from an akey */
static int
akey_fetch_recx(daos_handle_t toh, const daos_epoch_range_t *epr,
		daos_recx_t *recx, daos_epoch_t shadow_ep, daos_size_t *rsize_p,
		struct vos_io_context *ioc)
{
	struct evt_entry	*ent;
	/* At present, this is not exposed in interface but passing it toggles
	 * sorting and clipping of rectangles
	 */
	struct evt_entry_array	 ent_array = { 0 };
	struct evt_filter	 filter;
	struct bio_iov		 biov = {0};
	daos_size_t		 holes; /* hole width */
	daos_size_t		 rsize;
	daos_off_t		 index;
	daos_off_t		 end;
	bool			 csum_enabled = false;
	bool			 with_shadow = (shadow_ep != DAOS_EPOCH_MAX);
	int			 rc;

	index = recx->rx_idx;
	end   = recx->rx_idx + recx->rx_nr;

	filter.fr_ex.ex_lo = index;
	filter.fr_ex.ex_hi = end - 1;
	filter.fr_epoch = epr->epr_hi;
	filter.fr_epr.epr_lo = epr->epr_lo;
	filter.fr_epr.epr_hi = ioc->ic_bound;
	filter.fr_punch_epc = ioc->ic_akey_info.ii_prior_punch.pr_epc;
	filter.fr_punch_minor_epc =
		ioc->ic_akey_info.ii_prior_punch.pr_minor_epc;

	evt_ent_array_init(&ent_array);
	rc = evt_find(toh, &filter, &ent_array);
	if (rc != 0)
		goto failed;

	holes = 0;
	rsize = 0;
	evt_ent_array_for_each(ent, &ent_array) {
		daos_off_t	 lo = ent->en_sel_ext.ex_lo;
		daos_off_t	 hi = ent->en_sel_ext.ex_hi;
		daos_size_t	 nr;

		D_ASSERT(hi >= lo);
		nr = hi - lo + 1;

		if (lo != index) {
			D_ASSERTF(lo > index,
				  DF_U64"/"DF_U64", "DF_EXT", "DF_ENT"\n",
				  lo, index, DP_EXT(&filter.fr_ex),
				  DP_ENT(ent));
			holes += lo - index;
		}

		/* Hole extent, with_shadow case only used for EC obj */
		if (bio_addr_is_hole(&ent->en_addr) ||
		    (with_shadow && (ent->en_epoch < shadow_ep))) {
			index = lo + nr;
			holes += nr;
			continue;
		}

		if (holes != 0) {
			if (with_shadow) {
				rc = save_recx(ioc, lo - holes, holes,
					       shadow_ep, ent_array.ea_inob,
					       DRT_SHADOW);
				if (rc != 0)
					goto failed;
			}
			biov_set_hole(&biov, holes * ent_array.ea_inob);
			/* skip the hole */
			rc = iod_fetch(ioc, &biov);
			if (rc != 0)
				goto failed;
			holes = 0;
		}

		if (rsize == 0)
			rsize = ent_array.ea_inob;
		D_ASSERT(rsize == ent_array.ea_inob);

		if (ioc->ic_save_recx) {
			rc = save_recx(ioc, lo, nr, ent->en_epoch,
				       ent_array.ea_inob, DRT_NORMAL);
			if (rc != 0)
				goto failed;
		}
		bio_iov_set(&biov, ent->en_addr, nr * ent_array.ea_inob);

		if (ci_is_valid(&ent->en_csum)) {
			rc = save_csum(ioc, &ent->en_csum, ent, rsize);
			if (rc != 0)
				return rc;
			biov_align_lens(&biov, ent, rsize);
			csum_enabled = true;
		} else {
			bio_iov_set_extra(&biov, 0, 0);
			if (csum_enabled)
				D_ERROR("Checksum found in some entries, "
					"but not all\n");
		}

		rc = iod_fetch(ioc, &biov);
		if (rc != 0)
			goto failed;

		index = lo + nr;
	}

	D_ASSERT(index <= end);
	if (index < end)
		holes += end - index;

	if (holes != 0) { /* trailing holes */
		if (with_shadow) {
			rc = save_recx(ioc, end - holes, holes, shadow_ep,
				       ent_array.ea_inob, DRT_SHADOW);
			if (rc != 0)
				goto failed;
		}
		biov_set_hole(&biov, holes * ent_array.ea_inob);
		rc = iod_fetch(ioc, &biov);
		if (rc != 0)
			goto failed;
	}
	if (rsize_p && *rsize_p == 0)
		*rsize_p = rsize;
failed:
	evt_ent_array_fini(&ent_array);
	return rc;
}

/* Trim the tail holes for the current sgl */
static void
ioc_trim_tail_holes(struct vos_io_context *ioc)
{
	struct bio_sglist *bsgl;
	struct bio_iov *biov;
	int i;

	if (ioc->ic_size_fetch)
		return;

	bsgl = bio_iod_sgl(ioc->ic_biod, ioc->ic_sgl_at);
	for (i = ioc->ic_iov_at - 1; i >= 0; i--) {
		biov = &bsgl->bs_iovs[i];
		if (bio_addr_is_hole(&biov->bi_addr))
			bsgl->bs_nr_out--;
		else
			break;
	}

	if (bsgl->bs_nr_out == 0)
		iod_empty_sgl(ioc, ioc->ic_sgl_at);
}

static int
key_ilog_check(struct vos_io_context *ioc, struct vos_krec_df *krec,
	       const struct vos_ilog_info *parent, daos_epoch_range_t *epr_out,
	       struct vos_ilog_info *info)
{
	struct umem_instance	*umm;
	daos_epoch_range_t	 epr = ioc->ic_epr;
	int			 rc;

	umm = vos_obj2umm(ioc->ic_obj);
	rc = vos_ilog_fetch(umm, vos_cont2hdl(ioc->ic_cont),
			    DAOS_INTENT_DEFAULT, &krec->kr_ilog,
			    epr.epr_hi, ioc->ic_bound, 0, parent, info);
	if (rc != 0)
		goto out;

	rc = vos_ilog_check(info, &epr, epr_out, true);
out:
	D_DEBUG(DB_TRACE, "ilog check returned "DF_RC" epr_in="DF_X64"-"DF_X64
		" punch="DF_PUNCH" epr_out="DF_X64"-"DF_X64"\n", DP_RC(rc),
		epr.epr_lo, epr.epr_hi, DP_PUNCH(&info->ii_prior_punch),
		epr_out ? epr_out->epr_lo : 0,
		epr_out ? epr_out->epr_hi : 0);
	return rc;
}

static void
akey_fetch_recx_get(daos_recx_t *iod_recx, struct daos_recx_ep_list *shadow,
		    daos_recx_t *fetch_recx, daos_epoch_t *shadow_ep)
{
	struct daos_recx_ep	*recx_ep;
	daos_recx_t		*recx;
	uint32_t		 i;

	if (shadow == NULL)
		goto no_shadow;

	for (i = 0; i < shadow->re_nr; i++) {
		recx_ep = &shadow->re_items[i];
		recx = &recx_ep->re_recx;
		if (!DAOS_RECX_PTR_OVERLAP(iod_recx, recx))
			continue;

		fetch_recx->rx_idx = iod_recx->rx_idx;
		fetch_recx->rx_nr = min((iod_recx->rx_idx + iod_recx->rx_nr),
					(recx->rx_idx + recx->rx_nr)) -
				    iod_recx->rx_idx;
		D_ASSERT(fetch_recx->rx_nr > 0 &&
			 fetch_recx->rx_nr <= iod_recx->rx_nr);
		iod_recx->rx_idx += fetch_recx->rx_nr;
		iod_recx->rx_nr -= fetch_recx->rx_nr;
		*shadow_ep = recx_ep->re_ep;
		return;
	}

no_shadow:
	*fetch_recx = *iod_recx;
	iod_recx->rx_idx += fetch_recx->rx_nr;
	iod_recx->rx_nr -= fetch_recx->rx_nr;
	*shadow_ep = DAOS_EPOCH_MAX;
}

static bool
stop_check(struct vos_io_context *ioc, uint64_t cond, daos_iod_t *iod, int *rc,
	   bool check_uncertainty)
{
	uint64_t	flags;

	if (*rc == 0)
		return false;

	if (*rc != -DER_NONEXIST)
		return true;

	if (ioc->ic_check_existence)
		goto check;

	if (ioc->ic_ts_set == NULL) {
		*rc = 0;
		return true;
	}

	if (ioc->ic_read_ts_only) {
		*rc = 0;
		goto check;
	}

	if (iod != NULL && ioc->ic_ts_set->ts_flags & VOS_OF_COND_PER_AKEY) {
		/** Per akey flags have been specified */
		flags = iod->iod_flags;
	} else {
		flags = ioc->ic_ts_set->ts_flags;
	}

	if ((flags & cond) == 0) {
		*rc = 0;
		if (check_uncertainty)
			goto check;
		return true;
	}
check:
	if (vos_ts_wcheck(ioc->ic_ts_set, ioc->ic_epr.epr_hi,
			  ioc->ic_bound))
		*rc = -DER_TX_RESTART;

	return true;
}

static bool
has_uncertainty(const struct vos_io_context *ioc,
		const struct vos_ilog_info *info)
{
	return vos_has_uncertainty(ioc->ic_ts_set, info, ioc->ic_epr.epr_hi,
				   ioc->ic_bound);
}

static int
akey_fetch(struct vos_io_context *ioc, daos_handle_t ak_toh)
{
	daos_iod_t		*iod = &ioc->ic_iods[ioc->ic_sgl_at];
	struct vos_krec_df	*krec = NULL;
	daos_epoch_range_t	 val_epr = {0};
	daos_handle_t		 toh = DAOS_HDL_INVAL;
	int			 i, rc;
	int			 flags = 0;
	bool			 is_array = (iod->iod_type == DAOS_IOD_ARRAY);
	struct daos_recx_ep_list *shadow;

	D_DEBUG(DB_IO, "akey "DF_KEY" fetch %s epr "DF_X64"-"DF_X64"\n",
		DP_KEY(&iod->iod_name),
		iod->iod_type == DAOS_IOD_ARRAY ? "array" : "single",
		ioc->ic_epr.epr_lo, ioc->ic_epr.epr_hi);

	if (is_array)
		flags |= SUBTR_EVT;

	rc = key_tree_prepare(ioc->ic_obj, ak_toh,
			      VOS_BTR_AKEY, &iod->iod_name, flags,
			      DAOS_INTENT_DEFAULT, &krec, &toh, ioc->ic_ts_set);

	if (stop_check(ioc, VOS_OF_COND_AKEY_FETCH, iod, &rc, true)) {
		if (rc == 0 && !ioc->ic_read_ts_only)
			iod_empty_sgl(ioc, ioc->ic_sgl_at);
		VOS_TX_LOG_FAIL(rc, "Failed to get akey "DF_KEY" "DF_RC"\n",
				DP_KEY(&iod->iod_name), DP_RC(rc));
		goto out;
	}

	rc = key_ilog_check(ioc, krec, &ioc->ic_dkey_info, &val_epr,
			    &ioc->ic_akey_info);

<<<<<<< HEAD
	if (rc != 0) {
		if (stop_on_empty(ioc, VOS_OF_COND_AKEY_FETCH, iod, &rc))
			goto out;
		if (rc == -DER_NONEXIST) {
			D_DEBUG(DB_IO, "Nonexistent akey "DF_KEY"\n",
				DP_KEY(&iod->iod_name));
			iod_empty_sgl(ioc, ioc->ic_sgl_at);
			rc = 0;
		} else {
			D_CDEBUG(rc == -DER_INPROGRESS, DB_IO, DLOG_ERR,
				 "Fetch akey failed: rc="DF_RC"\n",
				 DP_RC(rc));
=======
	if (stop_check(ioc, VOS_OF_COND_AKEY_FETCH, iod, &rc, false)) {
		if (rc == 0 && !ioc->ic_read_ts_only) {
			if (has_uncertainty(ioc, &ioc->ic_akey_info))
				goto fetch_value;
			iod_empty_sgl(ioc, ioc->ic_sgl_at);
>>>>>>> cccd9d64
		}
		VOS_TX_LOG_FAIL(rc, "Fetch akey failed: rc="DF_RC"\n",
				DP_RC(rc));
		goto out;
	}

fetch_value:
	if (ioc->ic_read_ts_only || ioc->ic_check_existence)
		goto out; /* skip value fetch */

	if (iod->iod_type == DAOS_IOD_SINGLE) {
		rc = akey_fetch_single(toh, &val_epr, &iod->iod_size, ioc);
		goto out;
	}

	iod->iod_size = 0;
	shadow = (ioc->ic_shadows == NULL) ? NULL :
					     &ioc->ic_shadows[ioc->ic_sgl_at];
	for (i = 0; i < iod->iod_nr; i++) {
		daos_recx_t	iod_recx;
		daos_recx_t	fetch_recx;
		daos_epoch_t	shadow_ep;
		daos_size_t	rsize = 0;

		if (iod->iod_recxs[i].rx_nr == 0) {
			D_DEBUG(DB_IO,
				"Skip empty read IOD at %d: idx %lu, nr %lu\n",
				i, (unsigned long)iod->iod_recxs[i].rx_idx,
				(unsigned long)iod->iod_recxs[i].rx_nr);
			continue;
		}

		iod_recx = iod->iod_recxs[i];
		while (iod_recx.rx_nr > 0) {
			akey_fetch_recx_get(&iod_recx, shadow, &fetch_recx,
					    &shadow_ep);
			rc = akey_fetch_recx(toh, &val_epr, &fetch_recx,
					     shadow_ep, &rsize, ioc);
			if (rc != 0) {
				D_DEBUG(DB_IO, "Failed to fetch index %d: "
					DF_RC"\n", i, DP_RC(rc));
				goto out;
			}
		}

		/*
		 * Empty tree or all holes, DAOS array API relies on zero
		 * iod_size to see if an array cell is empty.
		 */
		if (rsize == 0)
			continue;

		if (iod->iod_size == DAOS_REC_ANY)
			iod->iod_size = rsize;

		if (iod->iod_size != rsize) {
			D_ERROR("Cannot support mixed record size "
				DF_U64"/"DF_U64"\n", iod->iod_size, rsize);
			rc = -DER_INVAL;
			goto out;
		}
	}

	ioc_trim_tail_holes(ioc);
out:
	if (!daos_handle_is_inval(toh))
		key_tree_release(toh, is_array);

	return rc;
}

static void
iod_set_cursor(struct vos_io_context *ioc, unsigned int sgl_at)
{
	D_ASSERT(sgl_at < ioc->ic_iod_nr);
	D_ASSERT(ioc->ic_iods != NULL);

	ioc->ic_sgl_at = sgl_at;
	ioc->ic_iov_at = 0;
}

static int
dkey_fetch(struct vos_io_context *ioc, daos_key_t *dkey)
{
	struct vos_object	*obj = ioc->ic_obj;
	struct vos_krec_df	*krec;
	daos_handle_t		 toh = DAOS_HDL_INVAL;
	int			 i, rc;

	rc = obj_tree_init(obj);
	if (rc != 0)
		return rc;

	rc = key_tree_prepare(obj, obj->obj_toh, VOS_BTR_DKEY,
			      dkey, 0, DAOS_INTENT_DEFAULT, &krec,
			      &toh, ioc->ic_ts_set);

	if (stop_check(ioc, VOS_COND_FETCH_MASK | VOS_OF_COND_PER_AKEY, NULL,
		       &rc, true)) {
		if (rc == 0 && !ioc->ic_read_ts_only) {
			for (i = 0; i < ioc->ic_iod_nr; i++)
				iod_empty_sgl(ioc, i);
		} else {
			VOS_TX_LOG_FAIL(rc, "Failed to fetch dkey: "DF_RC"\n",
					DP_RC(rc));
		}
		goto out;
	}

	rc = key_ilog_check(ioc, krec, &obj->obj_ilog_info, &ioc->ic_epr,
			    &ioc->ic_dkey_info);

	if (stop_check(ioc, VOS_COND_FETCH_MASK | VOS_OF_COND_PER_AKEY, NULL,
		       &rc, false)) {
		if (rc == 0 && !ioc->ic_read_ts_only) {
			if (has_uncertainty(ioc, &ioc->ic_dkey_info)) {
				/** There is a value in the uncertainty range so
				 *  we need to continue the fetch.
				 */
				goto fetch_akey;
			}
			for (i = 0; i < ioc->ic_iod_nr; i++)
				iod_empty_sgl(ioc, i);
		} else {
			VOS_TX_LOG_FAIL(rc, "Fetch dkey failed: rc="DF_RC"\n",
					DP_RC(rc));
		}
		goto out;
	}

fetch_akey:
	for (i = 0; i < ioc->ic_iod_nr; i++) {
		iod_set_cursor(ioc, i);
		rc = akey_fetch(ioc, toh);
		if (rc != 0)
			break;
	}
out:
	if (!daos_handle_is_inval(toh))
		key_tree_release(toh, false);

	return rc;
}

int
vos_fetch_end(daos_handle_t ioh, int err)
{
	struct vos_io_context *ioc = vos_ioh2ioc(ioh);

	/* NB: it's OK to use the stale ioc->ic_obj for fetch_end */
	D_ASSERT(!ioc->ic_update);
	vos_ioc_destroy(ioc, false);
	return err;
}

int
vos_fetch_begin(daos_handle_t coh, daos_unit_oid_t oid, daos_epoch_t epoch,
		daos_key_t *dkey, unsigned int iod_nr,
		daos_iod_t *iods, uint32_t vos_flags,
		struct daos_recx_ep_list *shadows, daos_handle_t *ioh,
		struct dtx_handle *dth)
{
	struct vos_io_context	*ioc;
	int			 i, rc;

	D_DEBUG(DB_TRACE, "Fetch "DF_UOID", desc_nr %d, epoch "DF_X64"\n",
		DP_UOID(oid), iod_nr, epoch);

	rc = vos_ioc_create(coh, oid, true, epoch, iod_nr, iods,
			    NULL, vos_flags, shadows, false, 0,
			    dth, &ioc);
	if (rc != 0)
		return rc;

	vos_dth_set(dth);

	rc = vos_ts_set_add(ioc->ic_ts_set, ioc->ic_cont->vc_ts_idx, NULL, 0);
	D_ASSERT(rc == 0);

	rc = vos_obj_hold(vos_obj_cache_current(), ioc->ic_cont, oid,
			  &ioc->ic_epr, ioc->ic_bound, VOS_OBJ_VISIBLE,
			  DAOS_INTENT_DEFAULT, &ioc->ic_obj, ioc->ic_ts_set);
	if (stop_check(ioc, VOS_COND_FETCH_MASK | VOS_OF_COND_PER_AKEY, NULL,
		       &rc, false)) {
		if (rc == 0) {
			if (ioc->ic_read_ts_only)
				goto set_ioc;
			if (ioc->ic_obj != NULL &&
			    has_uncertainty(ioc, &ioc->ic_obj->obj_ilog_info))
				goto fetch_dkey;
			for (i = 0; i < iod_nr; i++)
				iod_empty_sgl(ioc, i);
			goto set_ioc;
		}
		goto out;
	}
fetch_dkey:
	if (dkey == NULL || dkey->iov_len == 0) {
		if (ioc->ic_read_ts_only)
			goto set_ioc;
		D_GOTO(out, rc = -DER_INVAL);
	}

	rc = dkey_fetch(ioc, dkey);
	if (rc != 0)
		goto out;
set_ioc:
	*ioh = vos_ioc2ioh(ioc);
out:
	vos_dth_set(NULL);

	if (rc == -DER_NONEXIST || rc == -DER_INPROGRESS ||
	    (rc == 0 && ioc->ic_read_ts_only)) {
		if (vos_ts_wcheck(ioc->ic_ts_set, ioc->ic_epr.epr_hi,
				  ioc->ic_bound))
			rc = -DER_TX_RESTART;
	}

	if (rc == -DER_NONEXIST || rc == 0)
		vos_ts_set_update(ioc->ic_ts_set, ioc->ic_epr.epr_hi);

	if (rc != 0) {
		daos_recx_ep_list_free(ioc->ic_recx_lists, ioc->ic_iod_nr);
		ioc->ic_recx_lists = NULL;
		return vos_fetch_end(vos_ioc2ioh(ioc), rc);
	}
	return 0;
}

static umem_off_t
iod_update_umoff(struct vos_io_context *ioc)
{
	umem_off_t umoff;

	D_ASSERTF(ioc->ic_umoffs_at < ioc->ic_umoffs_cnt,
		  "Invalid ioc_reserve at/cnt: %u/%u\n",
		  ioc->ic_umoffs_at, ioc->ic_umoffs_cnt);

	umoff = ioc->ic_umoffs[ioc->ic_umoffs_at];
	ioc->ic_umoffs_at++;

	return umoff;
}

static struct bio_iov *
iod_update_biov(struct vos_io_context *ioc)
{
	struct bio_sglist *bsgl;
	struct bio_iov *biov;

	bsgl = bio_iod_sgl(ioc->ic_biod, ioc->ic_sgl_at);
	D_ASSERT(bsgl->bs_nr_out != 0);
	D_ASSERT(bsgl->bs_nr_out > ioc->ic_iov_at);

	biov = &bsgl->bs_iovs[ioc->ic_iov_at];
	ioc->ic_iov_at++;

	return biov;
}

static int
akey_update_single(daos_handle_t toh, uint32_t pm_ver, daos_size_t rsize,
		   daos_size_t gsize, struct vos_io_context *ioc,
		   uint16_t minor_epc)
{
	struct vos_svt_key	 key;
	struct vos_rec_bundle	 rbund;
	struct dcs_csum_info	 csum;
	d_iov_t			 kiov, riov;
	struct bio_iov		*biov;
	umem_off_t		 umoff;
	daos_epoch_t		 epoch = ioc->ic_epr.epr_hi;
	int			 rc;

	ci_set_null(&csum);
	d_iov_set(&kiov, &key, sizeof(key));
	key.sk_epoch		= epoch;
	key.sk_minor_epc	= minor_epc;

	umoff = iod_update_umoff(ioc);
	D_ASSERT(!UMOFF_IS_NULL(umoff));

	D_ASSERT(ioc->ic_iov_at == 0);
	biov = iod_update_biov(ioc);

	tree_rec_bundle2iov(&rbund, &riov);

	struct dcs_csum_info *value_csum = vos_ioc2csum(ioc);

	if (value_csum != NULL)
		rbund.rb_csum	= value_csum;
	else
		rbund.rb_csum	= &csum;

	rbund.rb_biov	= biov;
	rbund.rb_rsize	= rsize;
	rbund.rb_gsize	= gsize;
	rbund.rb_off	= umoff;
	rbund.rb_ver	= pm_ver;

	rc = dbtree_update(toh, &kiov, &riov);
	if (rc != 0)
		D_ERROR("Failed to update subtree: "DF_RC"\n", DP_RC(rc));

	return rc;
}

/**
 * Update a record extent.
 * See comment of vos_recx_fetch for explanation of @off_p.
 */
static int
akey_update_recx(daos_handle_t toh, uint32_t pm_ver, daos_recx_t *recx,
		 struct dcs_csum_info *csum, daos_size_t rsize,
		 struct vos_io_context *ioc, uint16_t minor_epc)
{
	struct evt_entry_in	 ent;
	struct bio_iov		*biov;
	daos_epoch_t		 epoch = ioc->ic_epr.epr_hi;
	int rc;

	D_ASSERT(recx->rx_nr > 0);
	memset(&ent, 0, sizeof(ent));
	ent.ei_bound = ioc->ic_bound;
	ent.ei_rect.rc_epc = epoch;
	ent.ei_rect.rc_ex.ex_lo = recx->rx_idx;
	ent.ei_rect.rc_ex.ex_hi = recx->rx_idx + recx->rx_nr - 1;
	ent.ei_rect.rc_minor_epc = minor_epc;
	ent.ei_ver = pm_ver;
	ent.ei_inob = rsize;

	if (csum != NULL)
		ent.ei_csum = *csum;

	biov = iod_update_biov(ioc);
	ent.ei_addr = biov->bi_addr;
	ent.ei_addr.ba_dedup = false;	/* Don't make this flag persistent */

	if (ioc->ic_remove)
		return evt_remove_all(toh, &ent.ei_rect.rc_ex, &ioc->ic_epr);

	rc = evt_insert(toh, &ent, NULL);

	if (ioc->ic_dedup && !rc && (rsize * recx->rx_nr) >= ioc->ic_dedup_th) {
		daos_size_t csum_len = recx_csum_len(recx, csum, rsize);

		vos_dedup_update(vos_cont2pool(ioc->ic_cont), csum, csum_len,
				 biov, &ioc->ic_dedup_entries);
	}
	return rc;
}

static int
akey_update(struct vos_io_context *ioc, uint32_t pm_ver, daos_handle_t ak_toh,
	    uint16_t minor_epc)
{
	struct vos_object	*obj = ioc->ic_obj;
	struct vos_krec_df	*krec = NULL;
	daos_iod_t		*iod = &ioc->ic_iods[ioc->ic_sgl_at];
	struct dcs_csum_info	*iod_csums = vos_ioc2csum(ioc);
	struct dcs_csum_info	*recx_csum = NULL;
	uint32_t		 update_cond = 0;
	bool			 is_array = (iod->iod_type == DAOS_IOD_ARRAY);
	int			 flags = SUBTR_CREATE;
	daos_handle_t		 toh = DAOS_HDL_INVAL;
	int			 i;
	int			 rc = 0;

	D_DEBUG(DB_TRACE, "akey "DF_KEY" update %s value eph "DF_X64"\n",
		DP_KEY(&iod->iod_name), is_array ? "array" : "single",
		ioc->ic_epr.epr_hi);

	if (is_array)
		flags |= SUBTR_EVT;

	rc = key_tree_prepare(obj, ak_toh, VOS_BTR_AKEY,
			      &iod->iod_name, flags, DAOS_INTENT_UPDATE,
			      &krec, &toh, ioc->ic_ts_set);
	if (rc != 0)
		return rc;

	if (ioc->ic_ts_set) {
		uint64_t akey_flags;

		if (ioc->ic_ts_set->ts_flags & VOS_OF_COND_PER_AKEY)
			akey_flags = iod->iod_flags;
		else
			akey_flags = ioc->ic_ts_set->ts_flags;

		switch (akey_flags) {
		case VOS_OF_COND_AKEY_UPDATE:
			update_cond = VOS_ILOG_COND_UPDATE;
			break;
		case VOS_OF_COND_AKEY_INSERT:
			update_cond = VOS_ILOG_COND_INSERT;
			break;
		default:
			break;
		}
	}

	rc = vos_ilog_update(ioc->ic_cont, &krec->kr_ilog, &ioc->ic_epr,
			     ioc->ic_bound, &ioc->ic_dkey_info,
			     &ioc->ic_akey_info, update_cond, ioc->ic_ts_set);
	if (update_cond == VOS_ILOG_COND_UPDATE && rc == -DER_NONEXIST) {
		D_DEBUG(DB_IO, "Conditional update on non-existent akey\n");
		goto out;
	}
	if (update_cond == VOS_ILOG_COND_INSERT && rc == -DER_EXIST) {
		D_DEBUG(DB_IO, "Conditional insert on existent akey\n");
		goto out;
	}

	if (rc != 0) {
		VOS_TX_LOG_FAIL(rc, "Failed to update akey ilog: "DF_RC"\n",
				DP_RC(rc));
		goto out;
	}

	if (iod->iod_type == DAOS_IOD_SINGLE) {
		uint64_t	gsize;

		gsize = (iod->iod_recxs == NULL) ? iod->iod_size :
						   (uintptr_t)iod->iod_recxs;
		rc = akey_update_single(toh, pm_ver, iod->iod_size, gsize, ioc,
					minor_epc);
		goto out;
	} /* else: array */

	for (i = 0; i < iod->iod_nr; i++) {
		umem_off_t	umoff = iod_update_umoff(ioc);

		if (iod->iod_recxs[i].rx_nr == 0) {
			D_ASSERT(UMOFF_IS_NULL(umoff));
			D_DEBUG(DB_IO,
				"Skip empty write IOD at %d: idx %lu, nr %lu\n",
				i, (unsigned long)iod->iod_recxs[i].rx_idx,
				(unsigned long)iod->iod_recxs[i].rx_nr);
			continue;
		}

		if (iod_csums != NULL)
			recx_csum = &iod_csums[i];
		rc = akey_update_recx(toh, pm_ver, &iod->iod_recxs[i],
				      recx_csum, iod->iod_size, ioc,
				      minor_epc);
		if (rc != 0)
			goto out;
	}
out:
	if (!daos_handle_is_inval(toh))
		key_tree_release(toh, is_array);

	return rc;
}

static int
dkey_update(struct vos_io_context *ioc, uint32_t pm_ver, daos_key_t *dkey,
	    uint16_t minor_epc)
{
	struct vos_object	*obj = ioc->ic_obj;
	daos_handle_t		 ak_toh;
	struct vos_krec_df	*krec;
	uint32_t		 update_cond = 0;
	bool			 subtr_created = false;
	int			 i, rc;

	rc = obj_tree_init(obj);
	if (rc != 0)
		return rc;

	rc = key_tree_prepare(obj, obj->obj_toh, VOS_BTR_DKEY, dkey,
			      SUBTR_CREATE, DAOS_INTENT_UPDATE, &krec, &ak_toh,
			      ioc->ic_ts_set);
	if (rc != 0) {
		D_ERROR("Error preparing dkey tree: rc="DF_RC"\n", DP_RC(rc));
		goto out;
	}
	subtr_created = true;

	if (ioc->ic_ts_set) {
		if (ioc->ic_ts_set->ts_flags & VOS_COND_UPDATE_OP_MASK)
			update_cond = VOS_ILOG_COND_UPDATE;
		else if (ioc->ic_ts_set->ts_flags & VOS_OF_COND_DKEY_INSERT)
			update_cond = VOS_ILOG_COND_INSERT;
	}

	rc = vos_ilog_update(ioc->ic_cont, &krec->kr_ilog, &ioc->ic_epr,
			     ioc->ic_bound, &obj->obj_ilog_info,
			     &ioc->ic_dkey_info, update_cond, ioc->ic_ts_set);
	if (update_cond == VOS_ILOG_COND_UPDATE && rc == -DER_NONEXIST) {
		D_DEBUG(DB_IO, "Conditional update on non-existent akey\n");
		goto out;
	}
	if (update_cond == VOS_ILOG_COND_INSERT && rc == -DER_EXIST) {
		D_DEBUG(DB_IO, "Conditional insert on existent akey\n");
		goto out;
	}
	if (rc != 0) {
		VOS_TX_LOG_FAIL(rc, "Failed to update dkey ilog: "DF_RC"\n",
				DP_RC(rc));
		goto out;
	}

	for (i = 0; i < ioc->ic_iod_nr; i++) {
		iod_set_cursor(ioc, i);

		rc = akey_update(ioc, pm_ver, ak_toh, minor_epc);
		if (rc != 0)
			goto out;
	}
out:
	if (!subtr_created)
		return rc;

	if (rc != 0)
		goto release;

release:
	key_tree_release(ak_toh, false);

	return rc;
}

daos_size_t
vos_recx2irec_size(daos_size_t rsize, struct dcs_csum_info *csum)
{
	struct vos_rec_bundle	rbund;

	rbund.rb_csum	= csum;
	rbund.rb_rsize	= rsize;

	return vos_irec_size(&rbund);
}

umem_off_t
vos_reserve_scm(struct vos_container *cont, struct vos_rsrvd_scm *rsrvd_scm,
		daos_size_t size)
{
	umem_off_t	umoff;

	D_ASSERT(size > 0);

	if (vos_cont2umm(cont)->umm_ops->mo_reserve != NULL) {
		struct pobj_action *act;

		D_ASSERT(rsrvd_scm != NULL);
		D_ASSERT(rsrvd_scm->rs_actv_cnt > rsrvd_scm->rs_actv_at);

		act = &rsrvd_scm->rs_actv[rsrvd_scm->rs_actv_at];

		umoff = umem_reserve(vos_cont2umm(cont), act, size);
		if (!UMOFF_IS_NULL(umoff))
			rsrvd_scm->rs_actv_at++;
	} else {
		umoff = umem_alloc(vos_cont2umm(cont), size);
	}

	return umoff;
}

int
vos_reserve_blocks(struct vos_container *cont, d_list_t *rsrvd_nvme,
		   daos_size_t size, enum vos_io_stream ios, uint64_t *off)
{
	struct vea_space_info	*vsi;
	struct vea_hint_context	*hint_ctxt;
	struct vea_resrvd_ext	*ext;
	uint32_t		 blk_cnt;
	int			 rc;

	vsi = vos_cont2pool(cont)->vp_vea_info;
	D_ASSERT(vsi);

	hint_ctxt = cont->vc_hint_ctxt[ios];
	D_ASSERT(hint_ctxt);

	blk_cnt = vos_byte2blkcnt(size);

	rc = vea_reserve(vsi, blk_cnt, hint_ctxt, rsrvd_nvme);
	if (rc)
		return rc;

	ext = d_list_entry(rsrvd_nvme->prev, struct vea_resrvd_ext, vre_link);
	D_ASSERTF(ext->vre_blk_cnt == blk_cnt, "%u != %u\n",
		  ext->vre_blk_cnt, blk_cnt);
	D_ASSERT(ext->vre_blk_off != 0);

	*off = ext->vre_blk_off << VOS_BLK_SHIFT;
	return 0;
}

static int
reserve_space(struct vos_io_context *ioc, uint16_t media, daos_size_t size,
	      uint64_t *off)
{
	int	rc;

	if (media == DAOS_MEDIA_SCM) {
		umem_off_t	umoff;

		umoff = vos_reserve_scm(ioc->ic_cont, ioc->ic_rsrvd_scm, size);
		if (!UMOFF_IS_NULL(umoff)) {
			ioc->ic_umoffs[ioc->ic_umoffs_cnt] = umoff;
			ioc->ic_umoffs_cnt++;
			*off = umoff;
			return 0;
		}
		D_ERROR("Reserve "DF_U64" from SCM failed.\n", size);
		return -DER_NOSPACE;
	}

	D_ASSERT(media == DAOS_MEDIA_NVME);
	rc = vos_reserve_blocks(ioc->ic_cont, &ioc->ic_blk_exts, size,
				VOS_IOS_GENERIC, off);
	if (rc)
		D_ERROR("Reserve "DF_U64" from NVMe failed. "DF_RC"\n",
			size, DP_RC(rc));
	return rc;
}

static int
iod_reserve(struct vos_io_context *ioc, struct bio_iov *biov)
{
	struct bio_sglist *bsgl;

	bsgl = bio_iod_sgl(ioc->ic_biod, ioc->ic_sgl_at);
	D_ASSERT(bsgl->bs_nr != 0);
	D_ASSERT(bsgl->bs_nr > bsgl->bs_nr_out);
	D_ASSERT(bsgl->bs_nr > ioc->ic_iov_at);

	bsgl->bs_iovs[ioc->ic_iov_at] = *biov;
	ioc->ic_iov_at++;
	bsgl->bs_nr_out++;

	D_DEBUG(DB_TRACE, "media %hu offset "DF_U64" size %zd\n",
		biov->bi_addr.ba_type, biov->bi_addr.ba_off,
		bio_iov2len(biov));
	return 0;
}

/* Reserve single value record on specified media */
static int
vos_reserve_single(struct vos_io_context *ioc, uint16_t media,
		   daos_size_t size)
{
	struct vos_irec_df	*irec;
	daos_size_t		 scm_size;
	umem_off_t		 umoff;
	struct bio_iov		 biov;
	uint64_t		 off = 0;
	int			 rc;
	struct dcs_csum_info	*value_csum = vos_ioc2csum(ioc);

	/*
	 * TODO:
	 * To eliminate internal fragmentaion, misaligned record (record size
	 * isn't aligned with 4K) on NVMe could be split into two parts, large
	 * aligned part will be stored on NVMe and being referenced by
	 * vos_irec_df->ir_ex_addr, small unaligned part will be stored on SCM
	 * along with vos_irec_df, being referenced by vos_irec_df->ir_body.
	 */
	scm_size = (media == DAOS_MEDIA_SCM) ?
		vos_recx2irec_size(size, value_csum) :
		vos_recx2irec_size(0, value_csum);

	rc = reserve_space(ioc, DAOS_MEDIA_SCM, scm_size, &off);
	if (rc) {
		D_ERROR("Reserve SCM for SV failed. "DF_RC"\n", DP_RC(rc));
		return rc;
	}

	D_ASSERT(ioc->ic_umoffs_cnt > 0);
	umoff = ioc->ic_umoffs[ioc->ic_umoffs_cnt - 1];
	irec = (struct vos_irec_df *) umem_off2ptr(vos_ioc2umm(ioc), umoff);
	vos_irec_init_csum(irec, value_csum);

	memset(&biov, 0, sizeof(biov));
	if (size == 0) { /* punch */
		bio_addr_set_hole(&biov.bi_addr, 1);
		goto done;
	}

	if (media == DAOS_MEDIA_SCM) {
		char *payload_addr;

		/* Get the record payload offset */
		payload_addr = vos_irec2data(irec);
		D_ASSERT(payload_addr >= (char *)irec);
		off = umoff + (payload_addr - (char *)irec);
	} else {
		rc = reserve_space(ioc, DAOS_MEDIA_NVME, size, &off);
		if (rc) {
			D_ERROR("Reserve NVMe for SV failed. "DF_RC"\n",
				DP_RC(rc));
			return rc;
		}
	}
done:
	bio_addr_set(&biov.bi_addr, media, off);
	bio_iov_set_len(&biov, size);
	rc = iod_reserve(ioc, &biov);

	return rc;
}

static int
vos_reserve_recx(struct vos_io_context *ioc, uint16_t media, daos_size_t size,
		 struct dcs_csum_info *csum, daos_size_t csum_len)
{
	struct bio_iov	biov;
	uint64_t	off = 0;
	int		rc;

	memset(&biov, 0, sizeof(biov));
	/* recx punch */
	if (size == 0 || media != DAOS_MEDIA_SCM) {
		ioc->ic_umoffs[ioc->ic_umoffs_cnt] = UMOFF_NULL;
		ioc->ic_umoffs_cnt++;
		if (size == 0) {
			bio_addr_set_hole(&biov.bi_addr, 1);
			goto done;
		}
	}

	if (ioc->ic_dedup && size >= ioc->ic_dedup_th &&
	    vos_dedup_lookup(vos_cont2pool(ioc->ic_cont), csum, csum_len,
			     &biov)) {
		if (biov.bi_data_len == size) {
			D_ASSERT(biov.bi_addr.ba_off != 0);
			ioc->ic_umoffs[ioc->ic_umoffs_cnt] =
							biov.bi_addr.ba_off;
			ioc->ic_umoffs_cnt++;
			return iod_reserve(ioc, &biov);
		}
		memset(&biov, 0, sizeof(biov));
	}

	/*
	 * TODO:
	 * To eliminate internal fragmentaion, misaligned recx (total recx size
	 * isn't aligned with 4K) on NVMe could be split into two evtree rects,
	 * larger rect will be stored on NVMe and small reminder on SCM.
	 */
	rc = reserve_space(ioc, media, size, &off);
	if (rc) {
		D_ERROR("Reserve recx failed. "DF_RC"\n", DP_RC(rc));
		return rc;
	}
done:
	bio_addr_set(&biov.bi_addr, media, off);
	bio_iov_set_len(&biov, size);
	rc = iod_reserve(ioc, &biov);

	return rc;
}

static int
akey_update_begin(struct vos_io_context *ioc)
{
	struct dcs_csum_info	*iod_csums = vos_ioc2csum(ioc);
	struct dcs_csum_info	*recx_csum;
	daos_iod_t *iod = &ioc->ic_iods[ioc->ic_sgl_at];
	int i, rc;

	if (iod->iod_type == DAOS_IOD_SINGLE && iod->iod_nr != 1) {
		D_ERROR("Invalid sv iod_nr=%d\n", iod->iod_nr);
		return -DER_IO_INVAL;
	}

	for (i = 0; i < iod->iod_nr; i++) {
		daos_size_t size;
		uint16_t media;

		size = (iod->iod_type == DAOS_IOD_SINGLE) ? iod->iod_size :
				iod->iod_recxs[i].rx_nr * iod->iod_size;

		media = vos_media_select(vos_cont2pool(ioc->ic_cont),
					 iod->iod_type, size);

		recx_csum = (iod_csums != NULL) ? &iod_csums[i] : NULL;

		if (iod->iod_type == DAOS_IOD_SINGLE) {
			rc = vos_reserve_single(ioc, media, size);
		} else {
			daos_size_t csum_len;

			csum_len = recx_csum_len(&iod->iod_recxs[i], recx_csum,
						 iod->iod_size);
			rc = vos_reserve_recx(ioc, media, size, recx_csum,
					      csum_len);
		}
		if (rc)
			return rc;
	}
	return 0;
}

static int
dkey_update_begin(struct vos_io_context *ioc)
{
	int i, rc = 0;

	for (i = 0; i < ioc->ic_iod_nr; i++) {
		iod_set_cursor(ioc, i);
		rc = akey_update_begin(ioc);
		if (rc != 0)
			break;
	}

	return rc;
}

int
vos_publish_scm(struct vos_container *cont, struct vos_rsrvd_scm *rsrvd_scm,
		bool publish)
{
	int	rc = 0;

	if (rsrvd_scm == NULL || rsrvd_scm->rs_actv_at == 0)
		return 0;

	D_ASSERT(rsrvd_scm->rs_actv_at <= rsrvd_scm->rs_actv_cnt);

	if (publish)
		rc = umem_tx_publish(vos_cont2umm(cont), rsrvd_scm->rs_actv,
				     rsrvd_scm->rs_actv_at);
	else
		umem_cancel(vos_cont2umm(cont), rsrvd_scm->rs_actv,
			    rsrvd_scm->rs_actv_at);

	rsrvd_scm->rs_actv_at = 0;
	return rc;
}

/* Publish or cancel the NVMe block reservations */
int
vos_publish_blocks(struct vos_container *cont, d_list_t *blk_list, bool publish,
		   enum vos_io_stream ios)
{
	struct vea_space_info	*vsi;
	struct vea_hint_context	*hint_ctxt;
	int			 rc;

	if (d_list_empty(blk_list))
		return 0;

	vsi = cont->vc_pool->vp_vea_info;
	D_ASSERT(vsi);
	hint_ctxt = cont->vc_hint_ctxt[ios];
	D_ASSERT(hint_ctxt);

	rc = publish ? vea_tx_publish(vsi, hint_ctxt, blk_list) :
		       vea_cancel(vsi, hint_ctxt, blk_list);
	if (rc)
		D_ERROR("Error on %s NVMe reservations. "DF_RC"\n",
			publish ? "publish" : "cancel", DP_RC(rc));

	return rc;
}

static void
update_cancel(struct vos_io_context *ioc)
{

	/* Cancel SCM reservations or free persistent allocations */
	if (vos_cont2umm(ioc->ic_cont)->umm_ops->mo_reserve != NULL)
		return;

	if (ioc->ic_umoffs_cnt != 0) {
		struct umem_instance *umem = vos_ioc2umm(ioc);
		int i;

		D_ASSERT(umem->umm_id == UMEM_CLASS_VMEM);

		for (i = 0; i < ioc->ic_umoffs_cnt; i++) {
			if (!UMOFF_IS_NULL(ioc->ic_umoffs[i]))
				/* Ignore umem_free failure. */
				umem_free(umem, ioc->ic_umoffs[i]);
		}
	}

	/* Abort dedup entries */
	vos_dedup_process(vos_cont2pool(ioc->ic_cont), &ioc->ic_dedup_entries,
			  true /* abort */);
}

int
vos_update_end(daos_handle_t ioh, uint32_t pm_ver, daos_key_t *dkey, int err,
	       struct dtx_handle *dth)
{
	struct vos_dtx_act_ent	**daes = NULL;
	struct vos_io_context	*ioc = vos_ioh2ioc(ioh);
	struct umem_instance	*umem;
	uint64_t		 time = 0;
	bool			 tx_started = false;

	VOS_TIME_START(time, VOS_UPDATE_END);
	D_ASSERT(ioc->ic_update);

	if (err != 0)
		goto abort;

	err = vos_ts_set_add(ioc->ic_ts_set, ioc->ic_cont->vc_ts_idx, NULL, 0);
	D_ASSERT(err == 0);

	umem = vos_ioc2umm(ioc);

	err = vos_tx_begin(dth, umem);
	if (err != 0)
		goto abort;

	tx_started = true;

	vos_dth_set(dth);

	/* Commit the CoS DTXs via the IO PMDK transaction. */
	if (dtx_is_valid_handle(dth) && dth->dth_dti_cos_count > 0) {
		D_ALLOC_ARRAY(daes, dth->dth_dti_cos_count);
		if (daes == NULL)
			D_GOTO(abort, err = -DER_NOMEM);

		err = vos_dtx_commit_internal(ioc->ic_cont, dth->dth_dti_cos,
					      dth->dth_dti_cos_count,
					      0, NULL, daes);
		if (err <= 0)
			D_FREE(daes);
	}

	err = vos_obj_hold(vos_obj_cache_current(), ioc->ic_cont, ioc->ic_oid,
			   &ioc->ic_epr, ioc->ic_bound,
			   VOS_OBJ_CREATE | VOS_OBJ_VISIBLE, DAOS_INTENT_UPDATE,
			   &ioc->ic_obj, ioc->ic_ts_set);
	if (err != 0)
		goto abort;

	/* Update tree index */
	err = dkey_update(ioc, pm_ver, dkey, dtx_is_valid_handle(dth) ?
			  dth->dth_op_seq : VOS_MINOR_EPC_MAX);
	if (err) {
		VOS_TX_LOG_FAIL(err, "Failed to update tree index: "DF_RC"\n",
				DP_RC(err));
		goto abort;
	}

	/** Now that we are past the existence checks, ensure there isn't a
	 * read conflict
	 */
	if (vos_ts_set_check_conflict(ioc->ic_ts_set, ioc->ic_epr.epr_hi)) {
		err = -DER_TX_RESTART;
		goto abort;
	}

abort:
	if (err == -DER_NONEXIST || err == -DER_EXIST ||
	    err == -DER_INPROGRESS) {
		if (vos_ts_wcheck(ioc->ic_ts_set, ioc->ic_epr.epr_hi,
				  ioc->ic_bound)) {
			err = -DER_TX_RESTART;
		}
	}
	err = vos_tx_end(ioc->ic_cont, dth, &ioc->ic_rsrvd_scm,
			 &ioc->ic_blk_exts, tx_started, err);

	if (err == 0) {
		if (daes != NULL)
			vos_dtx_post_handle(ioc->ic_cont, daes,
					    dth->dth_dti_cos_count, false);
		vos_dedup_process(vos_cont2pool(ioc->ic_cont),
				  &ioc->ic_dedup_entries, false);
	} else {
		update_cancel(ioc);
	}

	D_FREE(daes);

	if (err == 0)
		vos_ts_set_upgrade(ioc->ic_ts_set);

	if (err == -DER_NONEXIST || err == -DER_EXIST || err == 0) {
		vos_ts_set_update(ioc->ic_ts_set, ioc->ic_epr.epr_hi);
		if (err == 0)
			vos_ts_set_wupdate(ioc->ic_ts_set, ioc->ic_epr.epr_hi);
	}

	VOS_TIME_END(time, VOS_UPDATE_END);
	vos_space_unhold(vos_cont2pool(ioc->ic_cont), &ioc->ic_space_held[0]);

	vos_ioc_destroy(ioc, err != 0);
	vos_dth_set(NULL);

	return err;
}

int
vos_update_begin(daos_handle_t coh, daos_unit_oid_t oid, daos_epoch_t epoch,
		 uint64_t flags, daos_key_t *dkey, unsigned int iod_nr,
		 daos_iod_t *iods, struct dcs_iod_csums *iods_csums,
		 bool dedup, uint32_t dedup_th, daos_handle_t *ioh,
		 struct dtx_handle *dth)
{
	struct vos_io_context	*ioc;
	int			 rc;

	D_DEBUG(DB_TRACE, "Prepare IOC for "DF_UOID", iod_nr %d, epc "DF_X64
		", flags="DF_X64"\n", DP_UOID(oid), iod_nr,
		dtx_is_valid_handle(dth) ? dth->dth_epoch :  epoch, flags);

	rc = vos_ioc_create(coh, oid, false, epoch, iod_nr, iods, iods_csums,
			    flags, NULL, dedup, dedup_th, dth, &ioc);
	if (rc != 0)
		return rc;

	/* flags may have VOS_OF_CRIT to skip sys/held checks here */
	rc = vos_space_hold(vos_cont2pool(ioc->ic_cont), flags, dkey, iod_nr,
			    iods, iods_csums, &ioc->ic_space_held[0]);
	if (rc != 0) {
		D_ERROR(DF_UOID": Hold space failed. "DF_RC"\n",
			DP_UOID(oid), DP_RC(rc));
		goto error;
	}

	rc = dkey_update_begin(ioc);
	if (rc != 0) {
		D_ERROR(DF_UOID"dkey update begin failed. %d\n", DP_UOID(oid),
			rc);
		goto error;
	}
	*ioh = vos_ioc2ioh(ioc);
	return 0;
error:
	vos_update_end(vos_ioc2ioh(ioc), 0, dkey, rc, dth);
	return rc;
}

struct daos_recx_ep_list *
vos_ioh2recx_list(daos_handle_t ioh)
{
	return vos_ioh2ioc(ioh)->ic_recx_lists;
}

struct bio_desc *
vos_ioh2desc(daos_handle_t ioh)
{
	struct vos_io_context *ioc = vos_ioh2ioc(ioh);

	D_ASSERT(ioc->ic_biod != NULL);
	return ioc->ic_biod;
}

struct dcs_csum_info *
vos_ioh2ci(daos_handle_t ioh)
{
	struct vos_io_context *ioc = vos_ioh2ioc(ioh);

	return ioc->ic_biov_csums;
}

uint32_t
vos_ioh2ci_nr(daos_handle_t ioh)
{
	struct vos_io_context *ioc = vos_ioh2ioc(ioh);

	return ioc->ic_biov_csums_at;
}

struct bio_sglist *
vos_iod_sgl_at(daos_handle_t ioh, unsigned int idx)
{
	struct vos_io_context *ioc = vos_ioh2ioc(ioh);

	if (idx > ioc->ic_iod_nr) {
		D_ERROR("Invalid SGL index %d >= %d\n",
			idx, ioc->ic_iod_nr);
		return NULL;
	}
	return bio_iod_sgl(ioc->ic_biod, idx);
}

/*
 * XXX Dup these two helper functions for this moment, implement
 * non-transactional umem_alloc/free() later.
 */
static inline umem_off_t
umem_id2off(const struct umem_instance *umm, PMEMoid oid)
{
	if (OID_IS_NULL(oid))
		return UMOFF_NULL;

	return oid.off;
}

static inline PMEMoid
umem_off2id(const struct umem_instance *umm, umem_off_t umoff)
{
	PMEMoid	oid;

	if (UMOFF_IS_NULL(umoff))
		return OID_NULL;

	oid.pool_uuid_lo = umm->umm_pool_uuid_lo;
	oid.off = umem_off2offset(umoff);

	return oid;
}

/* Duplicate bio_sglist for landing RDMA transfer data */
int
vos_dedup_dup_bsgl(daos_handle_t ioh, struct bio_sglist *bsgl,
		   struct bio_sglist *bsgl_dup)
{
	struct vos_io_context	*ioc = vos_ioh2ioc(ioh);
	int			 i, rc;

	D_ASSERT(!daos_handle_is_inval(ioh));
	D_ASSERT(bsgl != NULL);
	D_ASSERT(bsgl_dup != NULL);

	rc = bio_sgl_init(bsgl_dup, bsgl->bs_nr_out);
	if (rc != 0)
		return rc;

	bsgl_dup->bs_nr_out = bsgl->bs_nr_out;

	for (i = 0; i < bsgl->bs_nr_out; i++) {
		struct bio_iov	*biov = &bsgl->bs_iovs[i];
		struct bio_iov	*biov_dup = &bsgl_dup->bs_iovs[i];
		PMEMoid		 oid;

		if (bio_iov2buf(biov) == NULL)
			continue;

		*biov_dup = *biov;
		/* Original biov isn't deduped, don't duplicate buffer */
		if (!biov->bi_addr.ba_dedup)
			continue;

		D_ASSERT(bio_iov2len(biov) != 0);
		/* Support SCM only for this moment */
		rc = pmemobj_alloc(vos_ioc2umm(ioc)->umm_pool, &oid,
				   bio_iov2len(biov), UMEM_TYPE_ANY, NULL,
				   NULL);
		if (rc) {
			D_ERROR("Failed to alloc "DF_U64" bytes SCM\n",
				bio_iov2len(biov));
			return -DER_NOMEM;
		}

		biov_dup->bi_addr.ba_off = umem_id2off(vos_ioc2umm(ioc), oid);
		biov_dup->bi_buf = umem_off2ptr(vos_ioc2umm(ioc),
						bio_iov2off(biov_dup));
	}

	return 0;
}

void
vos_dedup_free_bsgl(daos_handle_t ioh, struct bio_sglist *bsgl)
{
	struct vos_io_context	*ioc = vos_ioh2ioc(ioh);
	int			 i;

	D_ASSERT(!daos_handle_is_inval(ioh));
	for (i = 0; i < bsgl->bs_nr_out; i++) {
		struct bio_iov	*biov = &bsgl->bs_iovs[i];
		PMEMoid		 oid;

		if (UMOFF_IS_NULL(bio_iov2off(biov)))
			continue;
		/* Not duplicated buffer, don't free it */
		if (!biov->bi_addr.ba_dedup)
			continue;

		oid = umem_off2id(vos_ioc2umm(ioc), bio_iov2off(biov));
		pmemobj_free(&oid);
	}
}

/**
 * @defgroup vos_obj_update() & vos_obj_fetch() functions
 * @{
 */

/**
 * vos_obj_update() & vos_obj_fetch() are two helper functions used
 * for inline update and fetch, so far it's used by rdb, rebuild and
 * some test programs (daos_perf, vos tests, etc).
 *
 * Caveat: These two functions may yield, please use with caution.
 */
static int
vos_obj_copy(struct vos_io_context *ioc, d_sg_list_t *sgls,
	     unsigned int sgl_nr)
{
	int rc, err;

	D_ASSERT(sgl_nr == ioc->ic_iod_nr);
	rc = bio_iod_prep(ioc->ic_biod);
	if (rc)
		return rc;

	err = bio_iod_copy(ioc->ic_biod, sgls, sgl_nr);
	rc = bio_iod_post(ioc->ic_biod);

	return err ? err : rc;
}

int
vos_obj_update_ex(daos_handle_t coh, daos_unit_oid_t oid, daos_epoch_t epoch,
		  uint32_t pm_ver, uint64_t flags, daos_key_t *dkey,
		  unsigned int iod_nr, daos_iod_t *iods,
		  struct dcs_iod_csums *iods_csums, d_sg_list_t *sgls,
		  struct dtx_handle *dth)
{
	daos_handle_t ioh;
	int rc;

	rc = vos_update_begin(coh, oid, epoch, flags, dkey, iod_nr, iods,
			      iods_csums, false, 0, &ioh, dth);
	if (rc) {
		D_ERROR("Update "DF_UOID" failed "DF_RC"\n", DP_UOID(oid),
			DP_RC(rc));
		return rc;
	}

	if (sgls) {
		rc = vos_obj_copy(vos_ioh2ioc(ioh), sgls, iod_nr);
		if (rc)
			D_ERROR("Copy "DF_UOID" failed "DF_RC"\n", DP_UOID(oid),
				DP_RC(rc));
	}

	rc = vos_update_end(ioh, pm_ver, dkey, rc, dth);
	return rc;
}

int
vos_obj_update(daos_handle_t coh, daos_unit_oid_t oid, daos_epoch_t epoch,
	       uint32_t pm_ver, uint64_t flags, daos_key_t *dkey,
	       unsigned int iod_nr, daos_iod_t *iods,
	       struct dcs_iod_csums *iods_csums, d_sg_list_t *sgls)
{
	return vos_obj_update_ex(coh, oid, epoch, pm_ver, flags, dkey, iod_nr,
				 iods, iods_csums, sgls, NULL);
}

int
vos_obj_array_remove(daos_handle_t coh, daos_unit_oid_t oid,
		     const daos_epoch_range_t *epr, const daos_key_t *dkey,
		     const daos_key_t *akey, const daos_recx_t *recx)
{
	struct vos_io_context	*ioc;
	daos_iod_t		 iod;
	daos_handle_t		 ioh;
	int			 rc;

	iod.iod_type = DAOS_IOD_ARRAY;
	iod.iod_recxs = (daos_recx_t *)recx;
	iod.iod_nr = 1;
	iod.iod_name = *akey;
	iod.iod_size = 0;

	rc = vos_update_begin(coh, oid, epr->epr_hi, VOS_OF_REMOVE,
			      (daos_key_t *)dkey, 1, &iod, NULL, false, 0,
			      &ioh, NULL);
	if (rc) {
		D_ERROR("Update "DF_UOID" failed "DF_RC"\n", DP_UOID(oid),
			DP_RC(rc));
		return rc;
	}

	ioc = vos_ioh2ioc(ioh);
	/** Set lower bound of epoch range */
	ioc->ic_epr.epr_lo = epr->epr_lo;

	rc = vos_update_end(ioh, 0 /* don't care */, (daos_key_t *)dkey, rc,
			    NULL);
	return rc;
}

int
vos_obj_fetch_ex(daos_handle_t coh, daos_unit_oid_t oid, daos_epoch_t epoch,
		 uint64_t flags, daos_key_t *dkey, unsigned int iod_nr,
		 daos_iod_t *iods, d_sg_list_t *sgls, struct dtx_handle *dth)
{
	daos_handle_t	ioh;
	bool		size_fetch = (sgls == NULL);
	uint32_t	fetch_flags = size_fetch ? VOS_OF_FETCH_SIZE_ONLY : 0;
	uint32_t	vos_flags = flags | fetch_flags;
	int		rc;

	rc = vos_fetch_begin(coh, oid, epoch, dkey, iod_nr, iods,
			     vos_flags, NULL, &ioh, dth);
	if (rc) {
		VOS_TX_TRACE_FAIL(rc, "Cannot fetch "DF_UOID": "DF_RC"\n",
				  DP_UOID(oid), DP_RC(rc));
		return rc;
	}

	if (!size_fetch) {
		struct vos_io_context *ioc = vos_ioh2ioc(ioh);
		int i, j;

		for (i = 0; i < iod_nr; i++) {
			struct bio_sglist *bsgl = bio_iod_sgl(ioc->ic_biod, i);
			d_sg_list_t *sgl = &sgls[i];

			/* Inform caller the nonexistent of object/key */
			if (bsgl->bs_nr_out == 0) {
				for (j = 0; j < sgl->sg_nr; j++)
					sgl->sg_iovs[j].iov_len = 0;
			}
		}

		rc = vos_obj_copy(ioc, sgls, iod_nr);
		if (rc)
			D_ERROR("Copy "DF_UOID" failed "DF_RC"\n",
				DP_UOID(oid), DP_RC(rc));
	}

	rc = vos_fetch_end(ioh, rc);
	return rc;
}

int
vos_obj_fetch(daos_handle_t coh, daos_unit_oid_t oid, daos_epoch_t epoch,
	      uint64_t flags, daos_key_t *dkey, unsigned int iod_nr,
	      daos_iod_t *iods, d_sg_list_t *sgls)
{
	return vos_obj_fetch_ex(coh, oid, epoch, flags, dkey, iod_nr, iods,
				sgls, NULL);
}

/**
 * @} vos_obj_update() & vos_obj_fetch() functions
 */<|MERGE_RESOLUTION|>--- conflicted
+++ resolved
@@ -1100,26 +1100,11 @@
 	rc = key_ilog_check(ioc, krec, &ioc->ic_dkey_info, &val_epr,
 			    &ioc->ic_akey_info);
 
-<<<<<<< HEAD
-	if (rc != 0) {
-		if (stop_on_empty(ioc, VOS_OF_COND_AKEY_FETCH, iod, &rc))
-			goto out;
-		if (rc == -DER_NONEXIST) {
-			D_DEBUG(DB_IO, "Nonexistent akey "DF_KEY"\n",
-				DP_KEY(&iod->iod_name));
-			iod_empty_sgl(ioc, ioc->ic_sgl_at);
-			rc = 0;
-		} else {
-			D_CDEBUG(rc == -DER_INPROGRESS, DB_IO, DLOG_ERR,
-				 "Fetch akey failed: rc="DF_RC"\n",
-				 DP_RC(rc));
-=======
 	if (stop_check(ioc, VOS_OF_COND_AKEY_FETCH, iod, &rc, false)) {
 		if (rc == 0 && !ioc->ic_read_ts_only) {
 			if (has_uncertainty(ioc, &ioc->ic_akey_info))
 				goto fetch_value;
 			iod_empty_sgl(ioc, ioc->ic_sgl_at);
->>>>>>> cccd9d64
 		}
 		VOS_TX_LOG_FAIL(rc, "Fetch akey failed: rc="DF_RC"\n",
 				DP_RC(rc));
