--- conflicted
+++ resolved
@@ -32,26 +32,11 @@
 #define V_TRACE(...) D_DEBUG(__VA_ARGS__)
 #endif
 
-<<<<<<< HEAD
-#define RECT_LO_BITS 32
-#define RECT_LO_MASK (((uint64_t)1 << RECT_LO_BITS) - 1)
-
 static inline void
 evt_ext_read(struct evt_extent *ext, const struct evt_rect_df *rin)
 {
-	uint64_t	len;
-
-	len = rin->rd_len_lo + (((uint64_t)rin->rd_len_hi) << RECT_LO_BITS);
-
-	ext->ex_lo = rin->rd_lo;
-	ext->ex_hi = rin->rd_lo + len - 1;
-=======
-static inline void
-evt_ext_read(struct evt_extent *ext, const struct evt_rect_df *rin)
-{
 	ext->ex_lo = rin->rd_lo;
 	ext->ex_hi = rin->rd_lo + rin->rd_len - 1;
->>>>>>> 9f5af645
 }
 
 /** Read and translate the rectangle in durable format to in-memory format */
@@ -67,22 +52,10 @@
 static inline void
 evt_rect_write(struct evt_rect_df *rout, const struct evt_rect *rin)
 {
-<<<<<<< HEAD
-	uint64_t	len;
-
-	len = rin->rc_ex.ex_hi - rin->rc_ex.ex_lo + 1;
-
-	rout->rd_epc = rin->rc_epc;
-	rout->rd_minor_epc = rin->rc_minor_epc;
-	rout->rd_lo = rin->rc_ex.ex_lo;
-	rout->rd_len_hi = len >> RECT_LO_BITS;
-	rout->rd_len_lo = len & RECT_LO_MASK;
-=======
 	rout->rd_len = rin->rc_ex.ex_hi - rin->rc_ex.ex_lo + 1;
 	rout->rd_epc = rin->rc_epc;
 	rout->rd_minor_epc = rin->rc_minor_epc;
 	rout->rd_lo = rin->rc_ex.ex_lo;
->>>>>>> 9f5af645
 };
 
 #define DF_BUF_LEN	128
@@ -1645,7 +1618,6 @@
 	int64_t		 diff1, diff2;
 
 	evt_rect_read(&mbr, evt_node_mbr_get(nd));
-<<<<<<< HEAD
 
 	diff1 = (mbr.rc_epc - rect->rc_epc) << 16;
 	if (diff1 < 0)
@@ -1655,17 +1627,6 @@
 	if (diff2 < 0)
 		diff2 = -diff2;
 
-=======
-
-	diff1 = (mbr.rc_epc - rect->rc_epc) << 16;
-	if (diff1 < 0)
-		diff1 = -diff1;
-
-	diff2 = (mbr.rc_minor_epc - rect->rc_minor_epc);
-	if (diff2 < 0)
-		diff2 = -diff2;
-
->>>>>>> 9f5af645
 	return diff1 + diff2;
 }
 
@@ -2023,9 +1984,6 @@
 	}
 
 	if (evt_rect_width(&entry->ei_rect) > MAX_RECT_WIDTH) {
-<<<<<<< HEAD
-		D_ERROR("Large extents not presently supported\n");
-=======
 		if (bio_addr_is_hole(&entry->ei_addr)) {
 			/** csum_bufp is specific to aggregation case and we
 			 * should never do this with aggregation.
@@ -2034,7 +1992,6 @@
 			return evt_large_hole_insert(toh, entry);
 		}
 		D_ERROR("Extent is too large\n");
->>>>>>> 9f5af645
 		/** If it's a punch, we can do a find on the rectangle and
 		 *  punch visible extents but for now, just reject the update
 		 */
