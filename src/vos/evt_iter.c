/**
 * (C) Copyright 2017-2021 Intel Corporation.
 *
 * SPDX-License-Identifier: BSD-2-Clause-Patent
 */
#define D_LOGFAC	DD_FAC(vos)

#include "evt_priv.h"

#define evt_iter_is_sorted(iter) \
	(((iter)->it_options & (EVT_ITER_VISIBLE | EVT_ITER_COVERED)) != 0)

static int
evt_validate_options(unsigned int options)
{
	if ((options & EVT_ITER_SKIP_HOLES) == 0)
		return 0;
	if ((options & EVT_ITER_COVERED) == EVT_ITER_VISIBLE)
		return 0;

	/* EVT_ITER_SKIP* should be used only with EVT_ITER_VISIBLE */
	D_ERROR("Misuse of EVT_ITER_SKIP_HOLES\n");
	return -DER_INVAL;
}

/**
 * Prepare a iterator based on evtree open handle.
 * see daos_srv/evtree.h for the details.
 */
int
evt_iter_prepare(daos_handle_t toh, unsigned int options,
		 const struct evt_filter *filter, daos_handle_t *ih)
{
	struct evt_iterator	*iter;
	struct evt_context	*tcx;
	int			 rc;

	rc = evt_validate_options(options);
	if (rc != 0)
		return rc;

	tcx = evt_hdl2tcx(toh);
	if (tcx == NULL)
		D_GOTO(out, rc = -DER_NO_HDL);

	if (options & EVT_ITER_EMBEDDED) {
		if (tcx->tc_ref != 1) {
			D_ERROR("Cannot share embedded iterator\n");
			D_GOTO(out, rc = -DER_BUSY);
		}

		iter = &tcx->tc_iter;
		evt_tcx_addref(tcx); /* +1 for caller */
		*ih = toh;
		rc = 0;

	} else {
		/* create a private context for this iterator */
		rc = evt_tcx_clone(tcx, &tcx);
		if (rc != 0)
			D_GOTO(out, rc);

		iter = &tcx->tc_iter;
		*ih = evt_tcx2hdl(tcx); /* +1 for caller */
		evt_tcx_decref(tcx); /* -1 for clone */
	}


	iter->it_state = EVT_ITER_INIT;
	iter->it_options = options;
	iter->it_forward = true;
	if (evt_iter_is_sorted(iter))
		iter->it_forward = (options & EVT_ITER_REVERSE) == 0;
	iter->it_skip_move = 0;
	iter->it_filter.fr_ex.ex_hi = ~(0ULL);
	iter->it_filter.fr_ex.ex_lo = 0;
	iter->it_filter.fr_epr.epr_lo = 0;
	iter->it_filter.fr_epr.epr_hi = DAOS_EPOCH_MAX;
	iter->it_filter.fr_epoch = DAOS_EPOCH_MAX;
	iter->it_filter.fr_punch_epc = 0;
	iter->it_filter.fr_punch_minor_epc = 0;
	if (filter)
		iter->it_filter = *filter;
 out:
	return rc;
}

/**
 * Release a iterator.
 * see daos_srv/evtree.h for the details.
 */
int
evt_iter_finish(daos_handle_t ih)
{
	struct evt_iterator	*iter;
	struct evt_context	*tcx;
	int			 rc = 0;

	tcx = evt_hdl2tcx(ih);
	if (tcx == NULL)
		D_GOTO(out, rc = -DER_NO_HDL);

	iter = &tcx->tc_iter;
	iter->it_state = EVT_ITER_NONE;

	evt_tcx_decref(tcx); /* -1 for prepare */
 out:
	return rc;
}

static int
evt_iter_probe_find(struct evt_iterator *iter, const struct evt_rect *rect)
{
	struct evt_entry_array	*enta;
	struct evt_rect		 rect2;
	int			 start;
	int			 end;
	int			 mid;
	int			 cmp = 0;

	enta = iter->it_entries;
	start = 0;
	end = enta->ea_ent_nr - 1;

	if (start == end) {
		mid = start;
		evt_ent2rect(&rect2, evt_ent_array_get(enta, mid));
		cmp = evt_rect_cmp(rect, &rect2);
	}

	while (start != end) {
		mid = start + ((end + 1 - start) / 2);
		evt_ent2rect(&rect2, evt_ent_array_get(enta, mid));
		cmp = evt_rect_cmp(rect, &rect2);

		if (cmp == 0)
			break;
		if (cmp < 0) {
			if (end == mid) {
				mid = start;
				evt_ent2rect(&rect2,
					     evt_ent_array_get(enta, mid));
				cmp = evt_rect_cmp(rect, &rect2);
				break;
			}
			end = mid;
		} else {
			start = mid;
		}
	}

	if (cmp == 0)
		return mid;

	/* We didn't find the entry.  Find next entry instead */
	if (iter->it_forward) { /* Grab GT */
		if (cmp > 0) { /* current is GT mid, so increment */
			mid++;
			if (mid == enta->ea_ent_nr)
				return -1;
		} /* Otherwise mid is GT */
	} else { /* Grab LT */
		if (cmp < 0) /* current is LT mid, so decrement */
			mid--; /* will be -1 if out of bounds */
		/* Otherwise mid is LT */
	}

	return mid;
}

static int
evt_iter_is_ready(struct evt_iterator *iter)
{
	D_DEBUG(DB_TRACE, "iterator state is %d\n", iter->it_state);

	switch (iter->it_state) {
	default:
		D_ASSERT(0);
	case EVT_ITER_NONE:
	case EVT_ITER_INIT:
		return -DER_NO_PERM;
	case EVT_ITER_FINI:
		return -DER_NONEXIST;
	case EVT_ITER_READY:
		return 0;
	}
}

static uint32_t
evt_iter_intent(struct evt_iterator *iter)
{
	if (iter->it_options & EVT_ITER_FOR_PURGE)
		return DAOS_INTENT_PURGE;
	if (iter->it_options & EVT_ITER_FOR_MIGRATION)
		return DAOS_INTENT_MIGRATION;
	return DAOS_INTENT_DEFAULT;
}

static inline bool
should_skip(struct evt_entry *entry, struct evt_iterator *iter)
{
	if ((iter->it_options & EVT_ITER_SKIP_HOLES) == 0)
		return false;

	if (bio_addr_is_hole(&entry->en_addr)) {
		if ((iter->it_options & EVT_ITER_SKIP_HOLES) ||
		    entry->en_minor_epc == EVT_MINOR_EPC_MAX)
			return true;
	}

	return false;
}

static int
evt_iter_move(struct evt_context *tcx, struct evt_iterator *iter)
{
	struct evt_desc		*desc;
	uint32_t		 intent;
	int			 rc = 0;
	int			 rc1;
	bool			 found;

	intent = evt_iter_intent(iter);
	if (evt_iter_is_sorted(iter)) {
		for (;;) {
			struct evt_entry	*entry;

			iter->it_index +=
				iter->it_forward ? 1 : -1;
			if (iter->it_index < 0 ||
			    iter->it_index == iter->it_entries->ea_ent_nr) {
				iter->it_state = EVT_ITER_FINI;
				D_GOTO(out, rc = -DER_NONEXIST);
			}

			entry = evt_ent_array_get(iter->it_entries,
						  iter->it_index);
			if (entry->en_avail_rc < 0)
				return entry->en_avail_rc;

			if (entry->en_avail_rc == ALB_UNAVAILABLE)
				continue;

			if (should_skip(entry, iter))
				continue;

			break;
		}
		goto ready;
	}

	while ((found = evt_move_trace(tcx))) {
		struct evt_trace	*trace;
		struct evt_node		*nd;
		struct evt_node_entry	*ne;
		struct evt_rect		 rect;

		trace = &tcx->tc_trace[tcx->tc_depth - 1];
		nd = evt_off2node(tcx, trace->tr_node);
		if (evt_node_is_leaf(tcx, nd)) {
			ne = evt_node_entry_at(tcx, nd, trace->tr_at);
			desc = evt_off2desc(tcx, ne->ne_child);
			rc1 = evt_desc_log_status(tcx, ne->ne_rect.rd_epc, desc,
						  intent);
			if (rc1 < 0)
				return rc1;

			if (rc1 == ALB_UNAVAILABLE)
				continue;
		}

		evt_nd_off_rect_read_at(tcx, trace->tr_node, trace->tr_at,
					&rect);
		if (evt_filter_rect(&iter->it_filter, &rect, true))
			continue;
		break;
	}

	if (!found) {
		iter->it_state = EVT_ITER_FINI;
		D_GOTO(out, rc = -DER_NONEXIST);
	}

ready:
	iter->it_state = EVT_ITER_READY;
 out:
	return rc;
}

static int
evt_iter_skip_holes(struct evt_context *tcx, struct evt_iterator *iter)
{
	struct evt_entry_array	*enta;
	struct evt_entry	*entry;

<<<<<<< HEAD
	if (iter->it_options & EVT_ITER_SKIP_HOLES) {
		enta = &iter->it_entries;
=======
	if (iter->it_options & (EVT_ITER_SKIP_HOLES | EVT_ITER_SKIP_REMOVED)) {
		enta = iter->it_entries;
>>>>>>> 8ebf81a7
		entry = evt_ent_array_get(enta, iter->it_index);

		if (should_skip(entry, iter))
			return evt_iter_move(tcx, iter);
	}
	return 0;
}

static int
evt_iter_probe_sorted(struct evt_context *tcx, struct evt_iterator *iter,
		      int opc, const struct evt_rect *rect,
		      const daos_anchor_t *anchor)
{
	struct evt_entry_array	*enta;
	struct evt_entry	*entry;
	struct evt_rect		 rtmp;
	uint32_t		 intent;
	int			 flags = 0;
	int			 rc = 0;
	int			 index;

	flags = iter->it_options & EVT_VIS_MASK;

	rtmp.rc_ex.ex_lo = iter->it_filter.fr_ex.ex_lo;
	rtmp.rc_ex.ex_hi = iter->it_filter.fr_ex.ex_hi;
	rtmp.rc_epc = DAOS_EPOCH_MAX;

	enta = iter->it_entries;
	intent = evt_iter_intent(iter);
	rc = evt_ent_array_fill(tcx, EVT_FIND_ALL, intent, &iter->it_filter,
				&rtmp, enta);
	if (rc == 0)
		rc = evt_ent_array_sort(tcx, enta, &iter->it_filter, flags);

	if (rc != 0)
		return rc;

	if (enta->ea_ent_nr == 0) {
		iter->it_state = EVT_ITER_FINI;
		return -DER_NONEXIST;
	}

	if (opc == EVT_ITER_FIRST) {
		index = iter->it_forward ? 0 : enta->ea_ent_nr - 1;
		iter->it_index = index;
		/* Mark the last entry */
		entry = evt_ent_array_get(enta, enta->ea_ent_nr - 1 - index);
		entry->en_visibility |= EVT_LAST;
		goto out;
	}

	if (opc != EVT_ITER_FIND) {
		D_ERROR("Unknown op code for evt iterator: %d\n", opc);
		return -DER_NOSYS;
	}

	rect = rect ? rect : (struct evt_rect *)&anchor->da_buf[0];
	/** If entry doesn't exist, it will return next entry */
	index = evt_iter_probe_find(iter, rect);
	if (index == -1)
		return -DER_NONEXIST;
	iter->it_index = index;
out:
	iter->it_state = EVT_ITER_READY;
	return evt_iter_skip_holes(tcx, iter);
}

static void
ent_array_reset(struct evt_context *tcx, struct evt_entry_array *ent_array)
{
	ent_array->ea_ent_nr = 0;
	ent_array->ea_inob = tcx->tc_inob;
}

int
evt_iter_probe(daos_handle_t ih, enum evt_iter_opc opc,
	       const struct evt_rect *rect, const daos_anchor_t *anchor)
{
	struct vos_iterator	*oiter = vos_hdl2iter(ih);
	struct evt_iterator	*iter;
	struct evt_context	*tcx;
	struct evt_entry_array	*enta;
	struct evt_rect		 rtmp;
	enum evt_find_opc	 fopc;
	int			 rc;

	tcx = evt_hdl2tcx(ih);
	if (tcx == NULL)
		D_GOTO(out, rc = -DER_NO_HDL);

	iter = &tcx->tc_iter;
	if (iter->it_state < EVT_ITER_INIT)
		D_GOTO(out, rc = -DER_NO_HDL);

	enta = iter->it_entries;
	ent_array_reset(tcx, enta);

	if (evt_iter_is_sorted(iter))
		return evt_iter_probe_sorted(tcx, iter, opc, rect, anchor);

	memset(&rtmp, 0, sizeof(rtmp));

	switch (opc) {
	default:
		D_GOTO(out, rc = -DER_NOSYS);
	case EVT_ITER_FIRST:
		fopc = EVT_FIND_FIRST;
		/* An extent that covers everything */
		rtmp.rc_ex.ex_lo = 0;
		rtmp.rc_ex.ex_hi = ~0ULL;
		rtmp.rc_epc = DAOS_EPOCH_MAX;
		rtmp.rc_minor_epc = EVT_MINOR_EPC_MAX;
		break;

	case EVT_ITER_FIND:
		if (!rect && !anchor)
			D_GOTO(out, rc = -DER_INVAL);

		/* Requires the exactly same extent, we require user to
		 * start over if anything changed (clipped, aggregated).
		 */
		fopc = EVT_FIND_SAME;
		if (rect == NULL)
			rect = (struct evt_rect *)&anchor->da_buf[0];

		rtmp = *rect;
	}

	rc = evt_ent_array_fill(tcx, fopc, vos_iter_intent(oiter),
				&iter->it_filter, &rtmp, enta);
	if (rc != 0)
		D_GOTO(out, rc);

	if (enta->ea_ent_nr == 0) {
		if (opc == EVT_ITER_FIND) /* cannot find the same extent */
			D_GOTO(out, rc = -DER_AGAIN);

		/* nothing in the tree */
		iter->it_state = EVT_ITER_FINI;
		rc = -DER_NONEXIST;
	} else {
		iter->it_state = EVT_ITER_READY;
		iter->it_skip_move = 0;
	}
 out:
	return rc;
}

/**
 * Move the iterator cursor to the next extent in the evtree.
 * See daos_srv/evtree.h for the details.
 */
int
evt_iter_next(daos_handle_t ih)
{
	struct evt_iterator	*iter;
	struct evt_context	*tcx;
	int			 rc;

	tcx = evt_hdl2tcx(ih);
	if (tcx == NULL)
		return -DER_NO_HDL;

	iter = &tcx->tc_iter;
	rc = evt_iter_is_ready(iter);
	if (rc != 0)
		return rc;

	if (iter->it_skip_move) {
		D_ASSERT(!evt_iter_is_sorted(iter));
		iter->it_skip_move = 0;
		return 0;
	}

	return evt_iter_move(tcx, iter);
}

int
evt_iter_empty(daos_handle_t ih)
{
	struct evt_context	*tcx;

	tcx = evt_hdl2tcx(ih);
	if (tcx == NULL)
		return -DER_NO_HDL;

	return tcx->tc_depth == 0;
}

int evt_iter_delete(daos_handle_t ih, struct evt_entry *ent)
{
	struct evt_context	*tcx;
	struct evt_iterator	*iter;
	struct evt_trace	*trace;
	struct evt_rect		 rect;
	int			 rc;
	int			 i;
	bool			 reset = false;

	tcx = evt_hdl2tcx(ih);
	if (tcx == NULL)
		return -DER_NO_HDL;

	iter = &tcx->tc_iter;

	if (evt_iter_is_sorted(iter))
		return -DER_NOSYS;

	rc = evt_iter_is_ready(iter);
	if (rc != 0)
		return rc;


	if (ent != NULL) {
		unsigned int inob;

		rc = evt_iter_fetch(ih, &inob, ent, NULL);
		if (rc)
			return rc;
	}

	trace = &tcx->tc_trace[tcx->tc_depth - 1];
	for (i = 0; i < tcx->tc_depth; i++) {
		trace->tr_tx_added = false;
		trace--;
	}

	rc = evt_tx_begin(tcx);
	if (rc != 0)
		return rc;

	rc = evt_node_delete(tcx);
	if (rc == -DER_NONEXIST) {
		rc = 0;
		reset = true;
	}

	rc = evt_tx_end(tcx, rc);

	if (rc != 0)
		goto out;

	/** Ok, now check the trace */
	if (tcx->tc_depth == 0 || reset) {
		iter->it_state = EVT_ITER_FINI;
		goto out;
	}

	iter->it_skip_move = 1;
	trace = &tcx->tc_trace[tcx->tc_depth - 1];
	evt_nd_off_rect_read_at(tcx, trace->tr_node, trace->tr_at, &rect);
	if (!evt_filter_rect(&iter->it_filter, &rect, true))
		goto out;

	D_DEBUG(DB_TRACE, "Skipping to next unfiltered entry\n");

	/* Skip to first unfiltered entry */
	evt_iter_move(tcx, iter);

out:
	return rc;
}

D_CASSERT(sizeof(((daos_anchor_t *)0)->da_buf) >= sizeof(struct evt_rect));

/**
 * Fetch the extent and its data address from the current iterator position.
 * See daos_srv/evtree.h for the details.
 */
int
evt_iter_fetch(daos_handle_t ih, unsigned int *inob, struct evt_entry *entry,
	       daos_anchor_t *anchor)
{
	struct evt_iterator	*iter;
	struct evt_context	*tcx;
	struct evt_node		*node;
	struct evt_rect		 rect;
	struct evt_trace	*trace;
	int			 rc;

	tcx = evt_hdl2tcx(ih);
	if (tcx == NULL)
		D_GOTO(out, rc = -DER_NO_HDL);

	if (entry == NULL || inob == NULL)
		D_GOTO(out, rc = -DER_INVAL);

	iter = &tcx->tc_iter;
	rc = evt_iter_is_ready(iter);
	if (rc != 0)
		D_GOTO(out, rc);

	if (evt_iter_is_sorted(iter)) {
		*entry = *evt_ent_array_get(iter->it_entries, iter->it_index);
		evt_ent2rect(&rect, entry);
		goto set_anchor;
	}
	trace = &tcx->tc_trace[tcx->tc_depth - 1];
	node = evt_off2node(tcx, trace->tr_node);
	evt_node_rect_read_at(tcx, node, trace->tr_at, &rect);

	if (entry)
		evt_entry_fill(tcx, node, trace->tr_at, NULL,
			       evt_iter_intent(iter), entry);

	/* There is no visibility flag for unsorted entries but go ahead and
	 * set it EVT_COVERED if user has specified a punch epoch in the filter
	 */
	if (evt_entry_punched(entry, &iter->it_filter))
		entry->en_visibility = EVT_COVERED;
set_anchor:
	*inob = tcx->tc_inob;

	if (anchor) {
		memset(anchor, 0, sizeof(*anchor));
		memcpy(&anchor->da_buf[0], &rect, sizeof(rect));
		anchor->da_type = DAOS_ANCHOR_TYPE_HKEY;
	}
	rc = 0;
 out:
	return rc;
}<|MERGE_RESOLUTION|>--- conflicted
+++ resolved
@@ -293,13 +293,8 @@
 	struct evt_entry_array	*enta;
 	struct evt_entry	*entry;
 
-<<<<<<< HEAD
 	if (iter->it_options & EVT_ITER_SKIP_HOLES) {
-		enta = &iter->it_entries;
-=======
-	if (iter->it_options & (EVT_ITER_SKIP_HOLES | EVT_ITER_SKIP_REMOVED)) {
 		enta = iter->it_entries;
->>>>>>> 8ebf81a7
 		entry = evt_ent_array_get(enta, iter->it_index);
 
 		if (should_skip(entry, iter))
