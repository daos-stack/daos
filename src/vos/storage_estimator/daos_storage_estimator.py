--- conflicted
+++ resolved
@@ -1,10 +1,6 @@
 #!/usr/bin/env python3
 '''
-<<<<<<< HEAD
-  (C) Copyright 2021-2023 Intel Corporation.
-=======
   (C) Copyright 2019-2023 Intel Corporation.
->>>>>>> eb5d780e
 
   SPDX-License-Identifier: BSD-2-Clause-Patent
 '''
