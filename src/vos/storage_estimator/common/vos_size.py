--- conflicted
+++ resolved
@@ -1,9 +1,5 @@
 '''
-<<<<<<< HEAD
-  (C) Copyright 2019-2022 Intel Corporation.
-=======
   (C) Copyright 2019-2023 Intel Corporation.
->>>>>>> 5434970c
 
   SPDX-License-Identifier: BSD-2-Clause-Patent
 '''
