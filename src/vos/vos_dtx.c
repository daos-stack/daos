--- conflicted
+++ resolved
@@ -634,8 +634,7 @@
 	if (rc != 0 || epoch != 0)
 		goto out;
 
-	vos_dtx_del_cos(cont, &DAE_OID(dae), dti, DAE_DKEY_HASH(dae),
-			DAE_INTENT(dae) == DAOS_INTENT_PUNCH ? true : false);
+	vos_dtx_del_cos(cont, dti);
 
 	/* XXX: Only mark the DTX as DTX_ST_COMMITTED (when commit) is not
 	 *	enough. Otherwise, some subsequent modification may change
@@ -643,15 +642,10 @@
 	 *	record as to the current DTX will have invalid reference(s)
 	 *	via its DTX record(s).
 	 */
-<<<<<<< HEAD
-	dtx_rec_release(umm, umoff, false, false, true);
-	vos_dtx_del_cos(cont, dti);
-=======
 	dtx_rec_release(umm, cont, dae, false, &dce->dce_bcb);
 	if (dce->dce_bcb != NULL)
 		d_list_add_tail(&dce->dce_bcb_link,
 				&dce->dce_bcb->bcb_dce_list);
->>>>>>> 1eed5302
 
 out:
 	D_DEBUG(DB_TRACE, "Commit the DTX "DF_DTI": rc = %d\n",
@@ -936,22 +930,14 @@
 			/* Handle it as aborted one. */
 			return ALB_UNAVAILABLE;
 
-<<<<<<< HEAD
-		rc = vos_dtx_lookup_cos(coh, &dtx->te_xid);
-		if (rc == 0)
-			return ALB_AVAILABLE_CLEAN;
-=======
 		D_WARN("Cannot find active DTX entry for "DF_DTI"\n",
 		       DP_DTI(&dae_df->dae_xid));
 		return rc;
 	}
->>>>>>> 1eed5302
 
 	dae = (struct vos_dtx_act_ent *)riov.iov_buf;
 
-	rc = vos_dtx_lookup_cos(coh, &DAE_OID(dae), &DAE_XID(dae),
-			DAE_DKEY_HASH(dae),
-			DAE_INTENT(dae) == DAOS_INTENT_PUNCH ? true : false);
+	rc = vos_dtx_lookup_cos(coh, &DAE_XID(dae));
 	if (rc == 0)
 		return ALB_AVAILABLE_CLEAN;
 
