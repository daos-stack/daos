/**
 * (C) Copyright 2019-2020 Intel Corporation.
 *
 * Licensed under the Apache License, Version 2.0 (the "License");
 * you may not use this file except in compliance with the License.
 * You may obtain a copy of the License at
 *
 *    http://www.apache.org/licenses/LICENSE-2.0
 *
 * Unless required by applicable law or agreed to in writing, software
 * distributed under the License is distributed on an "AS IS" BASIS,
 * WITHOUT WARRANTIES OR CONDITIONS OF ANY KIND, either express or implied.
 * See the License for the specific language governing permissions and
 * limitations under the License.
 *
 * GOVERNMENT LICENSE RIGHTS-OPEN SOURCE SOFTWARE
 * The Government's rights to use, modify, reproduce, release, perform, display,
 * or disclose this software are subject to the terms of the Apache License as
 * provided in Contract No. B609815.
 * Any reproduction of computer software, computer software documentation, or
 * portions thereof marked with this legend must also reproduce the markings.
 */
/**
 * This file is part of daos two-phase commit transaction.
 *
 * vos/vos_dtx.c
 */
#define D_LOGFAC	DD_FAC(vos)

#include <libpmem.h>
#include <daos_srv/vos.h>
#include "vos_layout.h"
#include "vos_internal.h"

/* Dummy offset for an aborted DTX address. */
#define DTX_UMOFF_ABORTED	1

/* 128 KB per SCM blob */
#define DTX_BLOB_SIZE		(1 << 17)

#define DTX_ACT_BLOB_MAGIC	0x14130a2b
#define DTX_CMT_BLOB_MAGIC	0x2502191c

static inline bool
umoff_is_null(umem_off_t umoff)
{
	return umoff == UMOFF_NULL;
}

static inline bool
dtx_is_aborted(umem_off_t umoff)
{
	return umem_off2flags(umoff) == DTX_UMOFF_ABORTED;
}

static void
dtx_set_aborted(umem_off_t *umoff)
{
	umem_off_set_null_flags(umoff, DTX_UMOFF_ABORTED);
}

static inline int
dtx_inprogress(struct dtx_handle *dth, struct vos_dtx_act_ent *dae, int pos)
{
	if (dae != NULL) {
		D_DEBUG(DB_IO, "Hit uncommitted DTX "DF_DTI" at %d\n",
			DP_DTI(&DAE_XID(dae)), pos);

		if (dth != NULL && dth->dth_conflict != NULL) {
			D_DEBUG(DB_IO, "Record conflict DTX "DF_DTI"\n",
				DP_DTI(&DAE_XID(dae)));
			daos_dti_copy(&dth->dth_conflict->dce_xid,
				      &DAE_XID(dae));
			dth->dth_conflict->dce_dkey = DAE_DKEY_HASH(dae);
		}
	} else {
		D_DEBUG(DB_IO, "Hit uncommitted (unknown) DTX at %d\n", pos);
	}

	return -DER_INPROGRESS;
}

static int
dtx_hkey_size(void)
{
	return sizeof(struct dtx_id);
}

static void
dtx_hkey_gen(struct btr_instance *tins, d_iov_t *key_iov, void *hkey)
{
	D_ASSERT(key_iov->iov_len == sizeof(struct dtx_id));

	memcpy(hkey, key_iov->iov_buf, key_iov->iov_len);
}

static int
dtx_hkey_cmp(struct btr_instance *tins, struct btr_record *rec, void *hkey)
{
	struct dtx_id	*hkey1 = (struct dtx_id *)&rec->rec_hkey[0];
	struct dtx_id	*hkey2 = (struct dtx_id *)hkey;
	int		 rc;

	rc = memcmp(hkey1, hkey2, sizeof(struct dtx_id));

	return dbtree_key_cmp_rc(rc);
}

static int
dtx_act_ent_alloc(struct btr_instance *tins, d_iov_t *key_iov,
		  d_iov_t *val_iov, struct btr_record *rec)
{
	struct vos_dtx_act_ent	*dae = val_iov->iov_buf;

	rec->rec_off = umem_ptr2off(&tins->ti_umm, dae);

	return 0;
}

static int
dtx_act_ent_free(struct btr_instance *tins, struct btr_record *rec,
		 void *args)
{
	struct vos_dtx_act_ent	*dae;

	dae = umem_off2ptr(&tins->ti_umm, rec->rec_off);
	rec->rec_off = UMOFF_NULL;

	if (args != NULL) {
		/* Return the record addreass (offset in DRAM).
		 * The caller will release it after using.
		 */
		D_ASSERT(dae != NULL);
		*(struct vos_dtx_act_ent **)args = dae;
	} else if (dae != NULL) {
		if (dae->dae_records != NULL)
			D_FREE(dae->dae_records);
		D_FREE_PTR(dae);
	}

	return 0;
}

static int
dtx_act_ent_fetch(struct btr_instance *tins, struct btr_record *rec,
		  d_iov_t *key_iov, d_iov_t *val_iov)
{
	struct vos_dtx_act_ent	*dae;

	D_ASSERT(val_iov != NULL);

	dae = umem_off2ptr(&tins->ti_umm, rec->rec_off);
	d_iov_set(val_iov, dae, sizeof(*dae));

	return 0;
}

static int
dtx_act_ent_update(struct btr_instance *tins, struct btr_record *rec,
		   d_iov_t *key, d_iov_t *val)
{
	D_ASSERTF(0, "Should never been called\n");
	return 0;
}

static btr_ops_t dtx_active_btr_ops = {
	.to_hkey_size	= dtx_hkey_size,
	.to_hkey_gen	= dtx_hkey_gen,
	.to_hkey_cmp	= dtx_hkey_cmp,
	.to_rec_alloc	= dtx_act_ent_alloc,
	.to_rec_free	= dtx_act_ent_free,
	.to_rec_fetch	= dtx_act_ent_fetch,
	.to_rec_update	= dtx_act_ent_update,
};

static int
dtx_cmt_ent_alloc(struct btr_instance *tins, d_iov_t *key_iov,
		  d_iov_t *val_iov, struct btr_record *rec)
{
	struct vos_container	*cont = tins->ti_priv;
	struct vos_dtx_cmt_ent	*dce = val_iov->iov_buf;

	rec->rec_off = umem_ptr2off(&tins->ti_umm, dce);
	if (!cont->vc_reindex_cmt_dtx || dce->dce_reindex) {
		d_list_add_tail(&dce->dce_committed_link,
				&cont->vc_dtx_committed_list);
		cont->vc_dtx_committed_count++;
	} else {
		d_list_add_tail(&dce->dce_committed_link,
				&cont->vc_dtx_committed_tmp_list);
		cont->vc_dtx_committed_tmp_count++;
	}

	return 0;
}

static int
dtx_cmt_ent_free(struct btr_instance *tins, struct btr_record *rec,
		 void *args)
{
	struct vos_container	*cont = tins->ti_priv;
	struct vos_dtx_cmt_ent	*dce;

	dce = umem_off2ptr(&tins->ti_umm, rec->rec_off);
	D_ASSERT(dce != NULL);

	rec->rec_off = UMOFF_NULL;
	d_list_del(&dce->dce_committed_link);
	if (!cont->vc_reindex_cmt_dtx || dce->dce_reindex)
		cont->vc_dtx_committed_count--;
	else
		cont->vc_dtx_committed_tmp_count--;
	D_FREE_PTR(dce);

	return 0;
}

static int
dtx_cmt_ent_fetch(struct btr_instance *tins, struct btr_record *rec,
		  d_iov_t *key_iov, d_iov_t *val_iov)
{
	if (val_iov != NULL) {
		struct vos_dtx_cmt_ent	*dce;

		dce = umem_off2ptr(&tins->ti_umm, rec->rec_off);
		d_iov_set(val_iov, dce, sizeof(*dce));
	}

	return 0;
}

static int
dtx_cmt_ent_update(struct btr_instance *tins, struct btr_record *rec,
		   d_iov_t *key, d_iov_t *val)
{
	struct vos_dtx_cmt_ent	*dce = val->iov_buf;

	dce->dce_exist = 1;

	return 0;
}

static btr_ops_t dtx_committed_btr_ops = {
	.to_hkey_size	= dtx_hkey_size,
	.to_hkey_gen	= dtx_hkey_gen,
	.to_hkey_cmp	= dtx_hkey_cmp,
	.to_rec_alloc	= dtx_cmt_ent_alloc,
	.to_rec_free	= dtx_cmt_ent_free,
	.to_rec_fetch	= dtx_cmt_ent_fetch,
	.to_rec_update	= dtx_cmt_ent_update,
};

int
vos_dtx_table_register(void)
{
	int	rc;

	rc = dbtree_class_register(VOS_BTR_DTX_ACT_TABLE, 0,
				   &dtx_active_btr_ops);
	if (rc != 0) {
		D_ERROR("Failed to register DTX active dbtree: %d\n", rc);
		return rc;
	}

	rc = dbtree_class_register(VOS_BTR_DTX_CMT_TABLE, 0,
				   &dtx_committed_btr_ops);
	if (rc != 0)
		D_ERROR("Failed to register DTX committed dbtree: %d\n", rc);

	return rc;
}

void
vos_dtx_table_destroy(struct umem_instance *umm, struct vos_cont_df *cont_df)
{
	struct vos_dtx_blob_df		*dbd;
	umem_off_t			 dbd_off;

	/* cd_dtx_committed_tail is next to cd_dtx_committed_head */
	umem_tx_add_ptr(umm, &cont_df->cd_dtx_committed_head,
			sizeof(cont_df->cd_dtx_committed_head) +
			sizeof(cont_df->cd_dtx_committed_tail));

	while (!umoff_is_null(cont_df->cd_dtx_committed_head)) {
		dbd_off = cont_df->cd_dtx_committed_head;
		dbd = umem_off2ptr(umm, dbd_off);
		cont_df->cd_dtx_committed_head = dbd->dbd_next;
		umem_free(umm, dbd_off);
	}

	cont_df->cd_dtx_committed_head = UMOFF_NULL;
	cont_df->cd_dtx_committed_tail = UMOFF_NULL;

	/* cd_dtx_active_tail is next to cd_dtx_active_head */
	umem_tx_add_ptr(umm, &cont_df->cd_dtx_active_head,
			sizeof(cont_df->cd_dtx_active_head) +
			sizeof(cont_df->cd_dtx_active_tail));

	while (!umoff_is_null(cont_df->cd_dtx_active_head)) {
		dbd_off = cont_df->cd_dtx_active_head;
		dbd = umem_off2ptr(umm, dbd_off);
		cont_df->cd_dtx_active_head = dbd->dbd_next;
		umem_free(umm, dbd_off);
	}

	cont_df->cd_dtx_active_head = UMOFF_NULL;
	cont_df->cd_dtx_active_tail = UMOFF_NULL;
}

static int
dtx_ilog_rec_release(struct umem_instance *umm, struct vos_container *cont,
		     struct vos_dtx_record_df *rec, struct vos_dtx_act_ent *dae,
		     bool abort)
{
	struct ilog_df		*ilog;
	daos_handle_t		 loh;
	struct ilog_desc_cbs	 cbs;
	struct ilog_id		 id;
	int			 rc;

	ilog = umem_off2ptr(umm, rec->dr_record);

	vos_ilog_desc_cbs_init(&cbs, vos_cont2hdl(cont));
	rc = ilog_open(umm, ilog, &cbs, &loh);
	if (rc != 0)
		return rc;

	id.id_epoch = DAE_EPOCH(dae);
	id.id_tx_id = dae->dae_df_off;

	if (abort)
		rc = ilog_abort(loh, &id);
	else
		rc = ilog_persist(loh, &id);

	ilog_close(loh);
	return rc;
}

static void
do_dtx_rec_release(struct umem_instance *umm, struct vos_container *cont,
		   struct vos_dtx_act_ent *dae, struct vos_dtx_record_df *rec,
		   struct vos_dtx_record_df *rec_df, int index, bool abort)
{
	if (umoff_is_null(rec->dr_record))
		return;

	/* Has been deregistered. */
	if (rec_df != NULL && umoff_is_null(rec_df[index].dr_record))
		return;

	switch (rec->dr_type) {
	case DTX_RT_ILOG: {
		dtx_ilog_rec_release(umm, cont, rec, dae, abort);
		break;
	}
	case DTX_RT_SVT: {
		struct vos_irec_df	*svt;

		svt = umem_off2ptr(umm, rec->dr_record);
		if (abort) {
			if (DAE_INDEX(dae) != -1)
				umem_tx_add_ptr(umm, &svt->ir_dtx,
						sizeof(svt->ir_dtx));
			dtx_set_aborted(&svt->ir_dtx);
		} else {
			umem_tx_add_ptr(umm, &svt->ir_dtx, sizeof(svt->ir_dtx));
			svt->ir_dtx = UMOFF_NULL;
		}
		break;
	}
	case DTX_RT_EVT: {
		struct evt_desc		*evt;

		evt = umem_off2ptr(umm, rec->dr_record);
		if (abort) {
			if (DAE_INDEX(dae) != -1)
				umem_tx_add_ptr(umm, &evt->dc_dtx,
						sizeof(evt->dc_dtx));
			dtx_set_aborted(&evt->dc_dtx);
		} else {
			umem_tx_add_ptr(umm, &evt->dc_dtx, sizeof(evt->dc_dtx));
			evt->dc_dtx = UMOFF_NULL;
		}
		break;
	}
	default:
		D_ERROR(DF_UOID" unknown DTX "DF_DTI" type %u\n",
			DP_UOID(DAE_OID(dae)), DP_DTI(&DAE_XID(dae)),
			rec->dr_type);
		break;
	}
}

static void
dtx_rec_release(struct vos_container *cont, struct vos_dtx_act_ent *dae,
		bool abort, umem_off_t *p_offset)
{
	struct umem_instance		*umm = vos_cont2umm(cont);
	struct vos_dtx_act_ent_df	*dae_df;
	struct vos_dtx_record_df	*rec_df = NULL;
	struct vos_dtx_blob_df		*dbd;
	int				 count;
	int				 i;

	D_ASSERT(DAE_INDEX(dae) >= 0);

	dbd = dae->dae_dbd;
	D_ASSERT(dbd->dbd_magic == DTX_ACT_BLOB_MAGIC);

	dae_df = umem_off2ptr(umm, dae->dae_df_off);
	D_ASSERT(dae_df != NULL);

	if (dae->dae_records != NULL) {
		D_ASSERT(DAE_REC_CNT(dae) > DTX_INLINE_REC_CNT);

		if (dae_df->dae_layout_gen != DAE_LAYOUT_GEN(dae))
			rec_df = umem_off2ptr(umm, dae_df->dae_rec_off);

		for (i = DAE_REC_CNT(dae) - DTX_INLINE_REC_CNT - 1; i >= 0; i--)
			do_dtx_rec_release(umm, cont, dae, &dae->dae_records[i],
					   rec_df, i, abort);

		D_FREE(dae->dae_records);
		dae->dae_records = NULL;
		dae->dae_rec_cap = 0;
	}

	if (dae_df->dae_layout_gen != DAE_LAYOUT_GEN(dae))
		rec_df = dae_df->dae_rec_inline;

	if (DAE_REC_CNT(dae) > DTX_INLINE_REC_CNT)
		count = DTX_INLINE_REC_CNT;
	else
		count = DAE_REC_CNT(dae);

	for (i = count - 1; i >= 0; i--)
		do_dtx_rec_release(umm, cont, dae, &DAE_REC_INLINE(dae)[i],
				   rec_df, i, abort);

	if (!umoff_is_null(dae_df->dae_rec_off))
		umem_free(umm, dae_df->dae_rec_off);

	if (dbd->dbd_count > 1 || dbd->dbd_index < dbd->dbd_cap) {
		umem_tx_add_ptr(umm, &dae_df->dae_flags,
				sizeof(dae_df->dae_flags));
		/* Mark the DTX entry as invalid in SCM. */
		dae_df->dae_flags = DTX_EF_INVALID;

		umem_tx_add_ptr(umm, &dbd->dbd_count, sizeof(dbd->dbd_count));
		dbd->dbd_count--;
	} else {
		struct vos_cont_df	*cont_df = cont->vc_cont_df;
		umem_off_t		 dbd_off;
		struct vos_dtx_blob_df	*tmp;

		dbd_off = umem_ptr2off(umm, dbd);
		tmp = umem_off2ptr(umm, dbd->dbd_prev);
		if (tmp != NULL) {
			umem_tx_add_ptr(umm, &tmp->dbd_next,
					sizeof(tmp->dbd_next));
			tmp->dbd_next = dbd->dbd_next;
		}

		tmp = umem_off2ptr(umm, dbd->dbd_next);
		if (tmp != NULL) {
			umem_tx_add_ptr(umm, &tmp->dbd_prev,
					sizeof(tmp->dbd_prev));
			tmp->dbd_prev = dbd->dbd_prev;
		}

		if (cont_df->cd_dtx_active_head == dbd_off) {
			umem_tx_add_ptr(umm, &cont_df->cd_dtx_active_head,
					sizeof(cont_df->cd_dtx_active_head));
			cont_df->cd_dtx_active_head = dbd->dbd_next;
		}

		if (cont_df->cd_dtx_active_tail == dbd_off) {
			umem_tx_add_ptr(umm, &cont_df->cd_dtx_active_tail,
					sizeof(cont_df->cd_dtx_active_tail));
			cont_df->cd_dtx_active_tail = dbd->dbd_prev;
		}

		if (p_offset != NULL)
			*p_offset = dbd_off;
		else
			umem_free(umm, dbd_off);
	}

	if (abort)
		D_FREE_PTR(dae);
}

static int
vos_dtx_commit_one(struct vos_container *cont, struct dtx_id *dti,
		   daos_epoch_t epoch, struct vos_dtx_cmt_ent **dce_p)
{
	struct vos_dtx_act_ent		*dae = NULL;
	struct vos_dtx_cmt_ent		*dce = NULL;
	d_iov_t				 kiov;
	d_iov_t				 riov;
	umem_off_t			 offset = UMOFF_NULL;
	int				 rc = 0;

	d_iov_set(&kiov, dti, sizeof(*dti));
	/* For single replicated object, we trigger commit just after local
	 * modification done. Under such case, the caller exactly knows the
	 * @epoch and no need to lookup the active DTX table. On the other
	 * hand, for modifying single replicated object, there is no DTX
	 * entry in the active DTX table.
	 */
	if (epoch == 0) {
		d_iov_set(&riov, NULL, 0);
		rc = dbtree_lookup(cont->vc_dtx_active_hdl, &kiov, &riov);
		if (rc == -DER_NONEXIST) {
			rc = dbtree_lookup(cont->vc_dtx_committed_hdl,
					   &kiov, NULL);
			goto out;
		}

		if (rc != 0)
			goto out;

		dae = (struct vos_dtx_act_ent *)riov.iov_buf;
	}

	D_ALLOC_PTR(dce);
	if (dce == NULL)
		D_GOTO(out, rc = -DER_NOMEM);

	DCE_XID(dce) = *dti;
	DCE_EPOCH(dce) = epoch != 0 ? epoch : DAE_EPOCH(dae);
	dce->dce_reindex = 0;

	d_iov_set(&riov, dce, sizeof(*dce));
	rc = dbtree_upsert(cont->vc_dtx_committed_hdl, BTR_PROBE_EQ,
			   DAOS_INTENT_UPDATE, &kiov, &riov);
	if (rc != 0 || epoch != 0)
		goto out;

	dtx_rec_release(cont, dae, false, &offset);
	rc = vos_dtx_del_cos(cont, &DAE_OID(dae), dti, DAE_DKEY_HASH(dae),
			DAE_INTENT(dae) == DAOS_INTENT_PUNCH ? true : false);
	if (rc != 0)
		D_GOTO(out, rc);

	/* If dbtree_delete() failed, the @dae will be left in the active DTX
	 * table until close the container. It is harmless but waste some DRAM.
	 */
	dbtree_delete(cont->vc_dtx_active_hdl, BTR_PROBE_BYPASS, &kiov, NULL);

	if (!umoff_is_null(offset))
		umem_free(vos_cont2umm(cont), offset);

out:
<<<<<<< HEAD
	D_CDEBUG(rc != 0 && rc != DER_NONEXIST, DLOG_ERR, DB_IO,
=======
	D_CDEBUG(rc != 0 && rc != -DER_NONEXIST, DLOG_ERR, DB_IO,
>>>>>>> b7cc654d
		 "Commit the DTX "DF_DTI": rc = "DF_RC"\n",
		 DP_DTI(dti), DP_RC(rc));
	if (rc != 0) {
		if (dce != NULL)
			D_FREE_PTR(dce);
	} else {
		*dce_p = dce;
	}

	return rc;
}

static int
vos_dtx_abort_one(struct vos_container *cont, daos_epoch_t epoch,
		  struct dtx_id *dti)
{
	struct vos_dtx_act_ent	*dae;
	d_iov_t			 riov;
	d_iov_t			 kiov;
	int			 rc;

	d_iov_set(&kiov, dti, sizeof(*dti));
	d_iov_set(&riov, NULL, 0);
	rc = dbtree_lookup(cont->vc_dtx_active_hdl, &kiov, &riov);
	if (rc != 0)
		goto out;

	if (epoch != 0) {
		dae = (struct vos_dtx_act_ent *)riov.iov_buf;
		if (DAE_EPOCH(dae) > epoch)
			D_GOTO(out, rc = -DER_NONEXIST);
	}

	rc = dbtree_delete(cont->vc_dtx_active_hdl, BTR_PROBE_BYPASS,
			   &kiov, &dae);
	if (rc == 0)
		dtx_rec_release(cont, dae, true, NULL);

out:
	D_DEBUG(DB_IO, "Abort the DTX "DF_DTI": rc = "DF_RC"\n", DP_DTI(dti),
		DP_RC(rc));

	return rc;
}

static bool
vos_dtx_is_normal_entry(struct umem_instance *umm, umem_off_t entry)
{
	if (umoff_is_null(entry) || dtx_is_aborted(entry))
		return false;

	return true;
}

static int
vos_dtx_extend_act_table(struct vos_container *cont)
{
	struct umem_instance		*umm = vos_cont2umm(cont);
	struct vos_cont_df		*cont_df = cont->vc_cont_df;
	struct vos_dtx_blob_df		*dbd;
	struct vos_dtx_blob_df		*tmp;
	umem_off_t			 dbd_off;

	dbd_off = umem_zalloc(umm, DTX_BLOB_SIZE);
	if (umoff_is_null(dbd_off)) {
		D_ERROR("No space when create actvie DTX table.\n");
		return -DER_NOSPACE;
	}

	dbd = umem_off2ptr(umm, dbd_off);
	dbd->dbd_magic = DTX_ACT_BLOB_MAGIC;
	dbd->dbd_cap = (DTX_BLOB_SIZE - sizeof(struct vos_dtx_blob_df)) /
			sizeof(struct vos_dtx_act_ent_df);

	tmp = umem_off2ptr(umm, cont_df->cd_dtx_active_tail);
	if (tmp == NULL) {
		D_ASSERT(umoff_is_null(cont_df->cd_dtx_active_head));

		/* cd_dtx_active_tail is next to cd_dtx_active_head */
		umem_tx_add_ptr(umm, &cont_df->cd_dtx_active_head,
				sizeof(cont_df->cd_dtx_active_head) +
				sizeof(cont_df->cd_dtx_active_tail));
		cont_df->cd_dtx_active_head = dbd_off;
	} else {
		umem_tx_add_ptr(umm, &tmp->dbd_next, sizeof(tmp->dbd_next));
		tmp->dbd_next = dbd_off;

		dbd->dbd_prev = cont_df->cd_dtx_active_tail;
		umem_tx_add_ptr(umm, &cont_df->cd_dtx_active_tail,
				sizeof(cont_df->cd_dtx_active_tail));
	}

	cont_df->cd_dtx_active_tail = dbd_off;

	return 0;
}

static int
vos_dtx_alloc(struct umem_instance *umm, struct dtx_handle *dth)
{
	struct vos_dtx_act_ent		*dae = NULL;
	struct vos_container		*cont;
	struct vos_cont_df		*cont_df;
	struct vos_dtx_blob_df		*dbd;
	d_iov_t				 kiov;
	d_iov_t				 riov;
	int				 rc = 0;

	cont = vos_hdl2cont(dth->dth_coh);
	D_ASSERT(cont != NULL);

	cont_df = cont->vc_cont_df;
	dth->dth_gen = cont->vc_dtx_resync_gen;

	D_ALLOC_PTR(dae);
	if (dae == NULL)
		return -DER_NOMEM;

	dbd = umem_off2ptr(umm, cont_df->cd_dtx_active_tail);
	if (dbd == NULL || dbd->dbd_index >= dbd->dbd_cap) {
		rc = vos_dtx_extend_act_table(cont);
		if (rc != 0)
			goto out;

		dbd = umem_off2ptr(umm, cont_df->cd_dtx_active_tail);
	}

	DAE_XID(dae) = dth->dth_xid;
	DAE_OID(dae) = dth->dth_oid;
	DAE_DKEY_HASH(dae) = dth->dth_dkey_hash;
	DAE_EPOCH(dae) = dth->dth_epoch;
	DAE_FLAGS(dae) = dth->dth_leader ? DTX_EF_LEADER : 0;
	DAE_INTENT(dae) = dth->dth_intent;
	DAE_SRV_GEN(dae) = dth->dth_gen;
	DAE_LAYOUT_GEN(dae) = dth->dth_gen;

	/* Will be set as dbd::dbd_index via vos_dtx_prepared(). */
	DAE_INDEX(dae) = -1;

	dae->dae_df_off = cont_df->cd_dtx_active_tail +
			offsetof(struct vos_dtx_blob_df, dbd_active_data) +
			sizeof(struct vos_dtx_act_ent_df) * dbd->dbd_index;
	dae->dae_dbd = dbd;

	d_iov_set(&kiov, &DAE_XID(dae), sizeof(DAE_XID(dae)));
	d_iov_set(&riov, dae, sizeof(*dae));
	rc = dbtree_upsert(cont->vc_dtx_active_hdl, BTR_PROBE_EQ,
			   DAOS_INTENT_UPDATE, &kiov, &riov);
	if (rc == 0) {
		dth->dth_ent = dae;
		dth->dth_actived = 1;
	}

out:
	if (rc != 0)
		D_FREE_PTR(dae);

	return rc;
}

static int
vos_dtx_append(struct umem_instance *umm, struct dtx_handle *dth,
	       umem_off_t record, uint32_t type)
{
	struct vos_dtx_act_ent		*dae = dth->dth_ent;
	struct vos_dtx_record_df	*rec;

	D_ASSERT(dae != NULL);

	if (DAE_REC_CNT(dae) < DTX_INLINE_REC_CNT) {
		rec = &DAE_REC_INLINE(dae)[DAE_REC_CNT(dae)];
	} else {
		if (DAE_REC_CNT(dae) >= dae->dae_rec_cap + DTX_INLINE_REC_CNT) {
			int	count;

			if (dae->dae_rec_cap == 0)
				count = DTX_REC_CAP_DEFAULT;
			else
				count = dae->dae_rec_cap * 2;

			D_ALLOC(rec, sizeof(*rec) * count);
			if (rec == NULL)
				return -DER_NOMEM;

			if (dae->dae_records != NULL) {
				memcpy(rec, dae->dae_records,
				       sizeof(*rec) * dae->dae_rec_cap);
				D_FREE(dae->dae_records);
			}

			dae->dae_records = rec;
			dae->dae_rec_cap = count;
		}

		rec = &dae->dae_records[DAE_REC_CNT(dae) - DTX_INLINE_REC_CNT];
	}

	rec->dr_type = type;
	rec->dr_record = record;

	/* The rec_cnt on-disk value will be refreshed via vos_dtx_prepared() */
	DAE_REC_CNT(dae)++;

	return 0;
}

int
vos_dtx_check_availability(struct umem_instance *umm, daos_handle_t coh,
			   umem_off_t entry, uint32_t intent, uint32_t type)
{
	struct dtx_handle		*dth = vos_dth_get();
	struct vos_container		*cont;
	struct vos_dtx_act_ent		*dae = NULL;
	struct vos_dtx_act_ent_df	*dae_df = NULL;
	d_iov_t				 kiov;
	d_iov_t				 riov;
	int				 rc;

	switch (type) {
	case DTX_RT_SVT:
	case DTX_RT_EVT:
	case DTX_RT_ILOG:
		break;
	default:
		D_ERROR("Unexpected DTX type %u\n", type);
		/* Everything is available to PURGE, even if it belongs to some
		 * uncommitted DTX that may be garbage because of corruption.
		 */
		if (intent == DAOS_INTENT_PURGE)
			return ALB_AVAILABLE_DIRTY;

		return -DER_INVAL;
	}

	if (intent == DAOS_INTENT_CHECK || intent == DAOS_INTENT_COS) {
		if (dtx_is_aborted(entry))
			return ALB_UNAVAILABLE;

		return ALB_AVAILABLE_CLEAN;
	}

	/* Committed */
	if (umoff_is_null(entry))
		return ALB_AVAILABLE_CLEAN;

	if (intent == DAOS_INTENT_PURGE)
		return ALB_AVAILABLE_DIRTY;

	/* Aborted */
	if (dtx_is_aborted(entry))
		return ALB_UNAVAILABLE;

	/* The DTX owner can always see the DTX. */
	if (dth != NULL && dth->dth_ent != NULL) {
		dae = dth->dth_ent;
		if (dae->dae_df_off == entry)
			return ALB_AVAILABLE_CLEAN;
	}

	cont = vos_hdl2cont(coh);
	D_ASSERT(cont != NULL);

	dae_df = umem_off2ptr(umm, entry);
	d_iov_set(&kiov, &dae_df->dae_xid, sizeof(dae_df->dae_xid));
	d_iov_set(&riov, NULL, 0);
	rc = dbtree_lookup(cont->vc_dtx_active_hdl, &kiov, &riov);
	if (rc != 0) {
		if (rc == -DER_NONEXIST)
			/* Handle it as aborted one. */
			return ALB_UNAVAILABLE;

		D_ERROR("Failed to find active DTX entry for "DF_DTI"\n",
			DP_DTI(&dae_df->dae_xid));
		return rc;
	}

	dae = (struct vos_dtx_act_ent *)riov.iov_buf;

	rc = vos_dtx_lookup_cos(coh, &DAE_OID(dae), &DAE_XID(dae),
			DAE_DKEY_HASH(dae),
			DAE_INTENT(dae) == DAOS_INTENT_PUNCH ? true : false);
	if (rc == 0)
		return ALB_AVAILABLE_CLEAN;

	if (rc != -DER_NONEXIST) {
		D_ERROR("Failed to check CoS for DTX entry "DF_DTI"\n",
			DP_DTI(&dae_df->dae_xid));
		return rc;
	}

	/* The followings are for non-committable cases. */

	if (intent == DAOS_INTENT_DEFAULT || intent == DAOS_INTENT_REBUILD) {
		if (!(DAE_FLAGS(dae) & DTX_EF_LEADER) ||
		    DAOS_FAIL_CHECK(DAOS_VOS_NON_LEADER)) {
			/* Inavailable for rebuild case. */
			if (intent == DAOS_INTENT_REBUILD)
				return ALB_UNAVAILABLE;

			/* Non-leader and non-rebuild case, return
			 * -DER_INPROGRESS, then the caller will retry
			 * the RPC with leader replica.
			 */
			return dtx_inprogress(NULL, dae, 1);
		}

		/* For leader, non-committed DTX is unavailable. */
		return ALB_UNAVAILABLE;
	}

	/* PUNCH DTX cannot be shared by others. */
	if (DAE_INTENT(dae) == DAOS_INTENT_PUNCH) {
		if (dth == NULL)
			/* XXX: For rebuild case, if some normal IO
			 *	has generated punch-record (by race)
			 *	before rebuild logic handling that,
			 *	then rebuild logic should ignore such
			 *	punch-record, because the punch epoch
			 *	will be higher than the rebuild epoch.
			 *	The rebuild logic needs to create the
			 *	original target record that exists on
			 *	other healthy replicas before punch.
			 */
			return ALB_UNAVAILABLE;

		return dtx_inprogress(dth, dae, 2);
	}

	/* PUNCH cannot share with others. */
	if (intent == DAOS_INTENT_PUNCH) {
		/* XXX: One corner case: if some DTXs share the same
		 *	object/key, and the original DTX that create
		 *	the object/key is aborted, then when we come
		 *	here, we do not know which DTX conflict with
		 *	me, so we can NOT set dth::dth_conflict that
		 *	will be used by DTX conflict handling logic.
		 */
		return dtx_inprogress(dth, dae, 3);
	}

	if (DAE_INTENT(dae) != DAOS_INTENT_UPDATE) {
		D_ERROR("Unexpected DTX intent %u\n", DAE_INTENT(dae));
		return -DER_INVAL;
	}

	D_ASSERT(intent == DAOS_INTENT_UPDATE);

	/* XXX: This seems NOT suitable. Before new punch model introduced,
	 *	we allow multiple concurrent modifications to update targets
	 *	under the same object/dkey/akey. That is the DTX share mode.
	 *	It should not cause any conflict.
	 */
	return dtx_inprogress(dth, dae, 4);
}

umem_off_t
vos_dtx_get(void)
{
	struct dtx_handle	*dth = vos_dth_get();
	struct vos_dtx_act_ent	*dae;

	if (dth == NULL || dth->dth_ent == NULL)
		return UMOFF_NULL;

	dae = dth->dth_ent;

	return dae->dae_df_off;
}

/* The caller has started PMDK transaction. */
int
vos_dtx_register_record(struct umem_instance *umm, umem_off_t record,
			uint32_t type, umem_off_t *tx_id)
{
	struct dtx_handle	*dth = vos_dth_get();
	int			 rc = 0;

	/* For single participator case, we only need committed DTX
	 * entry for handling resend case, nothing for active table.
	 */
	if (dth == NULL || dth->dth_solo) {
		*tx_id = UMOFF_NULL;
		return 0;
	}

	if (dth->dth_ent == NULL) {
		rc = vos_dtx_alloc(umm, dth);
		if (rc != 0)
			return rc;
	}

	rc = vos_dtx_append(umm, dth, record, type);
	if (rc == 0) {
		struct vos_dtx_act_ent	*dae = dth->dth_ent;

		/* Incarnation log entry implies a share */
		*tx_id = dae->dae_df_off;
		if (type == DTX_RT_ILOG)
			dth->dth_has_ilog = 1;
	}

	D_DEBUG(DB_IO, "Register DTX record for "DF_DTI
		": entry %p, type %d, %s ilog entry, rc %d\n",
		DP_DTI(&dth->dth_xid), dth->dth_ent, type,
		dth->dth_has_ilog ? "has" : "has not", rc);

	return rc;
}

/* The caller has started PMDK transaction. */
void
vos_dtx_deregister_record(struct umem_instance *umm, daos_handle_t coh,
			  umem_off_t entry, umem_off_t record)
{
	struct vos_container		*cont;
	struct vos_dtx_act_ent		*dae;
	struct vos_dtx_act_ent_df	*dae_df;
	struct vos_dtx_record_df	*rec_df;
	d_iov_t				 kiov;
	d_iov_t				 riov;
	int				 count;
	int				 rc;
	int				 i;

	if (!vos_dtx_is_normal_entry(umm, entry))
		return;

	dae_df = umem_off2ptr(umm, entry);
	if (daos_is_zero_dti(&dae_df->dae_xid) ||
	    dae_df->dae_flags & DTX_EF_INVALID)
		return;

	cont = vos_hdl2cont(coh);
	if (cont == NULL)
		goto handle_df;

	d_iov_set(&kiov, &dae_df->dae_xid, sizeof(dae_df->dae_xid));
	d_iov_set(&riov, NULL, 0);
	rc = dbtree_lookup(cont->vc_dtx_active_hdl, &kiov, &riov);
	if (rc != 0) {
		D_WARN("NOT find active DTX entry when deregister for "
		       DF_DTI"\n", DP_DTI(&dae_df->dae_xid));
		return;
	}

	dae = (struct vos_dtx_act_ent *)riov.iov_buf;
	if (DAE_REC_CNT(dae) > DTX_INLINE_REC_CNT)
		count = DTX_INLINE_REC_CNT;
	else
		count = DAE_REC_CNT(dae);

	for (i = 0; i < count; i++) {
		if (record == DAE_REC_INLINE(dae)[i].dr_record) {
			DAE_REC_INLINE(dae)[i].dr_record = UMOFF_NULL;
			goto handle_df;
		}
	}

	for (i = 0; i < DAE_REC_CNT(dae) - DTX_INLINE_REC_CNT; i++) {
		if (record == dae->dae_records[i].dr_record) {
			dae->dae_records[i].dr_record = UMOFF_NULL;
			goto handle_df;
		}
	}

	/* Not found */
	return;

handle_df:
	if (dae_df->dae_rec_cnt > DTX_INLINE_REC_CNT)
		count = DTX_INLINE_REC_CNT;
	else
		count = dae_df->dae_rec_cnt;

	rec_df = dae_df->dae_rec_inline;
	for (i = 0; i < count; i++) {
		if (rec_df[i].dr_record == record) {
			rec_df[i].dr_record = UMOFF_NULL;
			if (cont == NULL)
				dae_df->dae_layout_gen++;
			return;
		}
	}

	rec_df = umem_off2ptr(umm, dae_df->dae_rec_off);

	/* Not found */
	if (rec_df == NULL)
		return;

	for (i = 0; i < dae_df->dae_rec_cnt - DTX_INLINE_REC_CNT; i++) {
		if (rec_df[i].dr_record == record) {
			rec_df[i].dr_record = UMOFF_NULL;
			if (cont == NULL)
				dae_df->dae_layout_gen++;
			return;
		}
	}
}

int
vos_dtx_prepared(struct dtx_handle *dth)
{
	struct vos_dtx_act_ent		*dae = dth->dth_ent;
	struct vos_container		*cont;
	struct umem_instance		*umm;
	struct vos_dtx_blob_df		*dbd;

	if (dae == NULL)
		return 0;

	cont = vos_hdl2cont(dth->dth_coh);
	D_ASSERT(cont != NULL);

	if (dth->dth_solo) {
		int	rc;

		rc = vos_dtx_commit_internal(cont, &dth->dth_xid, 1,
					     dth->dth_epoch);
		if (rc == 0)
			dth->dth_sync = 1;

		return rc;
	}

	umm = vos_cont2umm(cont);
	dbd = dae->dae_dbd;

	/* If the DTX is for punch object that is quite possible affect
	 * subsequent operations, then synchronously commit the DTX when
	 * it becomes committable to avoid availability trouble.
	 */
	if (DAE_DKEY_HASH(dae) == 0)
		dth->dth_sync = 1;

	if (dae->dae_records != NULL) {
		struct vos_dtx_record_df	*rec_df;
		umem_off_t			 rec_off;
		int				 count;
		int				 size;

		count = DAE_REC_CNT(dae) - DTX_INLINE_REC_CNT;
		D_ASSERTF(count > 0, "Invalid DTX rec count %d\n", count);

		size = sizeof(struct vos_dtx_record_df) * count;
		rec_off = umem_zalloc(umm, size);
		if (umoff_is_null(rec_off)) {
			D_ERROR("No space to store active DTX "DF_DTI"\n",
				DP_DTI(&DAE_XID(dae)));
			return -DER_NOSPACE;
		}

		rec_df = umem_off2ptr(umm, rec_off);
		memcpy(rec_df, dae->dae_records, size);
		DAE_REC_OFF(dae) = rec_off;
	}

	DAE_INDEX(dae) = dbd->dbd_index;
	if (DAE_INDEX(dae) > 0) {
		pmem_memcpy_nodrain(umem_off2ptr(umm, dae->dae_df_off),
				    &dae->dae_base,
				    sizeof(struct vos_dtx_act_ent_df));
		/* dbd_index is next to dbd_count */
		umem_tx_add_ptr(umm, &dbd->dbd_count,
				sizeof(dbd->dbd_count) +
				sizeof(dbd->dbd_index));
	} else {
		memcpy(umem_off2ptr(umm, dae->dae_df_off),
		       &dae->dae_base, sizeof(struct vos_dtx_act_ent_df));
	}

	dbd->dbd_count++;
	dbd->dbd_index++;

	return 0;
}

static int
do_vos_dtx_check(daos_handle_t coh, struct dtx_id *dti, daos_epoch_t *epoch)
{
	struct vos_container	*cont;
	struct vos_dtx_act_ent	*dae;
	d_iov_t			 kiov;
	d_iov_t			 riov;
	int			 rc;

	cont = vos_hdl2cont(coh);
	D_ASSERT(cont != NULL);

	d_iov_set(&kiov, dti, sizeof(*dti));
	d_iov_set(&riov, NULL, 0);
	rc = dbtree_lookup(cont->vc_dtx_active_hdl, &kiov, &riov);
	if (rc == 0) {
		dae = (struct vos_dtx_act_ent *)riov.iov_buf;
		if (epoch != NULL) {
			if (*epoch == 0)
				*epoch = DAE_EPOCH(dae);
			else if (*epoch != DAE_EPOCH(dae))
				return -DER_MISMATCH;
		}

		return DTX_ST_PREPARED;
	}

	if (rc == -DER_NONEXIST) {
		rc = dbtree_lookup(cont->vc_dtx_committed_hdl, &kiov, NULL);
		if (rc == 0)
			return DTX_ST_COMMITTED;
	}

	return rc;
}

int
vos_dtx_check_resend(daos_handle_t coh, daos_unit_oid_t *oid,
		     struct dtx_id *xid, uint64_t dkey_hash,
		     bool punch, daos_epoch_t *epoch)
{
	struct vos_container	*cont;
	int			 rc;

	rc = vos_dtx_lookup_cos(coh, oid, xid, dkey_hash, punch);
	if (rc == 0)
		return DTX_ST_COMMITTED;

	if (rc != -DER_NONEXIST)
		return rc;

	rc = do_vos_dtx_check(coh, xid, epoch);
	if (rc != -DER_NONEXIST)
		return rc;

	cont = vos_hdl2cont(coh);
	D_ASSERT(cont != NULL);

	if (cont->vc_reindex_cmt_dtx)
		rc = -DER_AGAIN;

	return rc;
}

int
vos_dtx_check(daos_handle_t coh, struct dtx_id *dti)
{
	return do_vos_dtx_check(coh, dti, NULL);
}

int
vos_dtx_commit_internal(struct vos_container *cont, struct dtx_id *dtis,
			int count, daos_epoch_t epoch)
{
	struct vos_cont_df		*cont_df = cont->vc_cont_df;
	struct umem_instance		*umm = vos_cont2umm(cont);
	struct vos_dtx_blob_df		*dbd;
	struct vos_dtx_blob_df		*dbd_prev;
	umem_off_t			 dbd_off;
	struct vos_dtx_cmt_ent_df	*dce_df;
	int				 committed = 0;
	int				 slots = 0;
	int				 cur = 0;
	int				 rc = 0;
	int				 rc1 = 0;
	int				 i;
	int				 j;

	dbd = umem_off2ptr(umm, cont_df->cd_dtx_committed_tail);
	if (dbd != NULL)
		slots = dbd->dbd_cap - dbd->dbd_count;

	if (slots == 0)
		goto new_blob;

	umem_tx_add_ptr(umm, &dbd->dbd_count, sizeof(dbd->dbd_count));

again:
	if (slots > count)
		slots = count;

	count -= slots;

	if (slots > 1) {
		D_ALLOC(dce_df, sizeof(*dce_df) * slots);
		if (dce_df == NULL) {
			D_ERROR("Not enough DRAM to commit "DF_DTI"\n",
				DP_DTI(&dtis[cur]));

			/* For the DTXs that have been committed we will not
			 * re-insert them back into the active DTX table (in
			 * DRAM) even if we abort the PMDK transaction, then
			 * let's hide the error and commit former successful
			 * DTXs. The left non-committed DTXs will be handled
			 * next time.
			 */
			return committed > 0 ? 0 : -DER_NOMEM;
		}
	} else {
		dce_df = &dbd->dbd_commmitted_data[dbd->dbd_count];
	}

	for (i = 0, j = 0; i < slots && rc1 == 0; i++, cur++) {
		struct vos_dtx_cmt_ent	*dce = NULL;

		rc = vos_dtx_commit_one(cont, &dtis[cur], epoch, &dce);
		if (rc == 0 && dce != NULL)
			committed++;

		if (rc == -DER_NONEXIST)
			rc = 0;

		if (rc1 == 0)
			rc1 = rc;

		if (dce != NULL) {
			if (slots == 1)
				pmem_memcpy_nodrain(dce_df, &dce->dce_base,
						    sizeof(*dce_df));
			else
				memcpy(&dce_df[j], &dce->dce_base,
				       sizeof(dce_df[j]));
			j++;
		}
	}

	if (dce_df != &dbd->dbd_commmitted_data[dbd->dbd_count]) {
		if (j > 0)
			pmem_memcpy_nodrain(
				&dbd->dbd_commmitted_data[dbd->dbd_count],
				dce_df, sizeof(*dce_df) * j);
		D_FREE(dce_df);
	}

	if (j > 0)
		dbd->dbd_count += j;

	if (count == 0 || rc1 != 0)
		return committed > 0 ? 0 : rc1;

	if (j < slots) {
		slots -= j;
		goto again;
	}

new_blob:
	dbd_prev = dbd;

	/* Need new @dbd */
	dbd_off = umem_zalloc(umm, DTX_BLOB_SIZE);
	if (umoff_is_null(dbd_off)) {
		D_ERROR("No space to store committed DTX %d "DF_DTI"\n",
			count, DP_DTI(&dtis[cur]));
		return committed > 0 ? 0 : -DER_NOSPACE;
	}

	dbd = umem_off2ptr(umm, dbd_off);
	dbd->dbd_magic = DTX_CMT_BLOB_MAGIC;
	dbd->dbd_cap = (DTX_BLOB_SIZE - sizeof(struct vos_dtx_blob_df)) /
		       sizeof(struct vos_dtx_cmt_ent_df);
	dbd->dbd_prev = umem_ptr2off(umm, dbd_prev);

	/* Not allow to commit too many DTX together. */
	D_ASSERTF(count < dbd->dbd_cap, "Too many DTX: %d/%d\n",
		  count, dbd->dbd_cap);

	if (count > 1) {
		D_ALLOC(dce_df, sizeof(*dce_df) * count);
		if (dce_df == NULL) {
			D_ERROR("Not enough DRAM to commit "DF_DTI"\n",
				DP_DTI(&dtis[cur]));
			return committed > 0 ? 0 : -DER_NOMEM;
		}
	} else {
		dce_df = &dbd->dbd_commmitted_data[0];
	}

	if (dbd_prev == NULL) {
		D_ASSERT(umoff_is_null(cont_df->cd_dtx_committed_head));
		D_ASSERT(umoff_is_null(cont_df->cd_dtx_committed_tail));

		/* cd_dtx_committed_tail is next to cd_dtx_committed_head */
		umem_tx_add_ptr(umm, &cont_df->cd_dtx_committed_head,
				sizeof(cont_df->cd_dtx_committed_head) +
				sizeof(cont_df->cd_dtx_committed_tail));
		cont_df->cd_dtx_committed_head = dbd_off;
	} else {
		umem_tx_add_ptr(umm, &dbd_prev->dbd_next,
				sizeof(dbd_prev->dbd_next));
		dbd_prev->dbd_next = dbd_off;

		umem_tx_add_ptr(umm, &cont_df->cd_dtx_committed_tail,
				sizeof(cont_df->cd_dtx_committed_tail));
	}

	cont_df->cd_dtx_committed_tail = dbd_off;

	for (i = 0, j = 0; i < count && rc1 == 0; i++, cur++) {
		struct vos_dtx_cmt_ent	*dce = NULL;

		rc = vos_dtx_commit_one(cont, &dtis[cur], epoch, &dce);
		if (rc == 0 && dce != NULL)
			committed++;

		if (rc == -DER_NONEXIST)
			rc = 0;

		if (rc1 == 0)
			rc1 = rc;

		if (dce != NULL) {
			memcpy(&dce_df[j], &dce->dce_base, sizeof(dce_df[j]));
			j++;
		}
	}

	if (dce_df != &dbd->dbd_commmitted_data[0]) {
		if (j > 0)
			memcpy(&dbd->dbd_commmitted_data[0], dce_df,
			       sizeof(*dce_df) * j);
		D_FREE(dce_df);
	}

	dbd->dbd_count = j;

	return committed > 0 ? 0 : rc1;
}

int
vos_dtx_commit(daos_handle_t coh, struct dtx_id *dtis, int count)
{
	struct vos_container	*cont;
	int			 rc;

	cont = vos_hdl2cont(coh);
	D_ASSERT(cont != NULL);

	/* Commit multiple DTXs via single PMDK transaction. */
	rc = umem_tx_begin(vos_cont2umm(cont), NULL);
	if (rc == 0) {
		rc = vos_dtx_commit_internal(cont, dtis, count, 0);
		rc = umem_tx_end(vos_cont2umm(cont), rc);
	}

	return rc;
}

int
vos_dtx_abort(daos_handle_t coh, daos_epoch_t epoch, struct dtx_id *dtis,
	      int count)
{
	struct vos_container	*cont;
	int			 rc;
	int			 i;

	cont = vos_hdl2cont(coh);
	D_ASSERT(cont != NULL);

	/* Abort multiple DTXs via single PMDK transaction. */
	rc = umem_tx_begin(vos_cont2umm(cont), NULL);
	if (rc == 0) {
		int	aborted = 0;

		for (i = 0; i < count; i++) {
			rc = vos_dtx_abort_one(cont, epoch, &dtis[i]);
			if (rc == 0)
				aborted++;
		}

		/* Some vos_dtx_abort_one may hit failure, for example, not
		 * found related DTX entry in the active DTX table, that is
		 * not important, go ahead. Because each DTX is independent
		 * from the others. For the DTXs that have been aborted, we
		 * cannot re-insert them back into the active DTX table (in
		 * DRAM) even if we abort this PMDK transaction, then let's
		 * commit the PMDK transaction anyway.
		 */
		rc = umem_tx_end(vos_cont2umm(cont), aborted > 0 ? 0 : rc);
	}

	return rc;
}

int
vos_dtx_aggregate(daos_handle_t coh)
{
	struct vos_container		*cont;
	struct vos_cont_df		*cont_df;
	struct umem_instance		*umm;
	struct vos_dtx_blob_df		*dbd;
	struct vos_dtx_blob_df		*tmp;
	umem_off_t			 dbd_off;
	int				 rc;
	int				 i;

	cont = vos_hdl2cont(coh);
	D_ASSERT(cont != NULL);

	umm = vos_cont2umm(cont);
	cont_df = cont->vc_cont_df;

	dbd_off = cont_df->cd_dtx_committed_head;
	dbd = umem_off2ptr(umm, dbd_off);
	if (dbd == NULL || dbd->dbd_count == 0)
		return 0;

	rc = umem_tx_begin(umm, NULL);
	if (rc != 0)
		return rc;

	for (i = 0; i < dbd->dbd_count &&
	     !d_list_empty(&cont->vc_dtx_committed_list); i++) {
		struct vos_dtx_cmt_ent	*dce;
		d_iov_t			 kiov;

		dce = d_list_entry(cont->vc_dtx_committed_list.next,
				   struct vos_dtx_cmt_ent, dce_committed_link);
		d_iov_set(&kiov, &DCE_XID(dce), sizeof(DCE_XID(dce)));
		dbtree_delete(cont->vc_dtx_committed_hdl, BTR_PROBE_EQ,
			      &kiov, NULL);
	}

	tmp = umem_off2ptr(umm, dbd->dbd_next);
	if (tmp == NULL) {
		/* The last blob for committed DTX blob. */
		D_ASSERT(cont_df->cd_dtx_committed_tail ==
			 cont_df->cd_dtx_committed_head);

		umem_tx_add_ptr(umm, &cont_df->cd_dtx_committed_tail,
				sizeof(cont_df->cd_dtx_committed_tail));
		cont_df->cd_dtx_committed_tail = UMOFF_NULL;
	} else {
		umem_tx_add_ptr(umm, &tmp->dbd_prev, sizeof(tmp->dbd_prev));
		tmp->dbd_prev = UMOFF_NULL;
	}

	umem_tx_add_ptr(umm, &cont_df->cd_dtx_committed_head,
			sizeof(cont_df->cd_dtx_committed_head));
	cont_df->cd_dtx_committed_head = dbd->dbd_next;

	umem_free(umm, dbd_off);

	return umem_tx_end(umm, 0);
}

void
vos_dtx_stat(daos_handle_t coh, struct dtx_stat *stat)
{
	struct vos_container	*cont;

	cont = vos_hdl2cont(coh);
	D_ASSERT(cont != NULL);

	stat->dtx_committable_count = cont->vc_dtx_committable_count;
	stat->dtx_oldest_committable_time = vos_dtx_cos_oldest(cont);
	stat->dtx_committed_count = cont->vc_dtx_committed_count;
	if (d_list_empty(&cont->vc_dtx_committed_list)) {
		stat->dtx_oldest_committed_time = 0;
	} else {
		struct vos_dtx_cmt_ent	*dce;

		dce = d_list_entry(cont->vc_dtx_committed_list.next,
				   struct vos_dtx_cmt_ent, dce_committed_link);
		stat->dtx_oldest_committed_time = DCE_EPOCH(dce);
	}
}

int
vos_dtx_mark_sync(daos_handle_t coh, daos_unit_oid_t oid, daos_epoch_t epoch)
{
	struct vos_container	*cont;
	struct daos_lru_cache	*occ;
	struct vos_object	*obj;
	daos_epoch_range_t	 epr = {0, epoch};
	int	rc;

	cont = vos_hdl2cont(coh);
	occ = vos_obj_cache_current();
	rc = vos_obj_hold(occ, cont, oid, &epr, true,
			  DAOS_INTENT_DEFAULT, true, &obj, 0);
	if (rc != 0) {
		D_ERROR(DF_UOID" fail to mark sync: rc = "DF_RC"\n",
			DP_UOID(oid), DP_RC(rc));
		return rc;
	}

	if (obj->obj_df != NULL && obj->obj_df->vo_sync < epoch) {
		D_INFO("Update sync epoch "DF_U64" => "DF_U64
		       " for the obj "DF_UOID"\n",
		       obj->obj_sync_epoch, epoch, DP_UOID(oid));

		obj->obj_sync_epoch = epoch;
		pmemobj_memcpy_persist(vos_cont2umm(cont)->umm_pool,
				       &obj->obj_df->vo_sync, &epoch,
				       sizeof(obj->obj_df->vo_sync));
	}

	vos_obj_release(occ, obj, false);
	return 0;
}

int
vos_dtx_act_reindex(struct vos_container *cont)
{
	struct umem_instance		*umm = vos_cont2umm(cont);
	struct vos_cont_df		*cont_df = cont->vc_cont_df;
	struct vos_dtx_blob_df		*dbd;
	umem_off_t			 dbd_off = cont_df->cd_dtx_active_head;
	d_iov_t				 kiov;
	d_iov_t				 riov;
	int				 rc = 0;
	int				 i;

	while (1) {
		dbd = umem_off2ptr(umm, dbd_off);
		if (dbd == NULL)
			break;

		D_ASSERT(dbd->dbd_magic == DTX_ACT_BLOB_MAGIC);

		for (i = 0; i < dbd->dbd_index; i++) {
			struct vos_dtx_act_ent_df	*dae_df;
			struct vos_dtx_act_ent		*dae;
			int				 count;

			dae_df = &dbd->dbd_active_data[i];
			if (dae_df->dae_flags & DTX_EF_INVALID)
				continue;

			if (daos_is_zero_dti(&dae_df->dae_xid)) {
				D_WARN("Hit zero active DTX entry.\n");
				continue;
			}

			D_ALLOC_PTR(dae);
			if (dae == NULL)
				D_GOTO(out, rc = -DER_NOMEM);

			memcpy(&dae->dae_base, dae_df, sizeof(dae->dae_base));
			dae->dae_df_off = umem_ptr2off(umm, dae_df);
			dae->dae_dbd = dbd;

			if (DAE_REC_CNT(dae) <= DTX_INLINE_REC_CNT)
				goto insert;

			count = DAE_REC_CNT(dae) - DTX_INLINE_REC_CNT;
			D_ALLOC(dae->dae_records,
				sizeof(*dae->dae_records) * count);
			if (dae->dae_records == NULL) {
				D_FREE_PTR(dae);
				D_GOTO(out, rc = -DER_NOMEM);
			}

			memcpy(dae->dae_records,
			       umem_off2ptr(umm, dae_df->dae_rec_off),
			       sizeof(*dae->dae_records) * count);
			dae->dae_rec_cap = count;

insert:
			d_iov_set(&kiov, &DAE_XID(dae), sizeof(DAE_XID(dae)));
			d_iov_set(&riov, dae, sizeof(*dae));
			rc = dbtree_upsert(cont->vc_dtx_active_hdl,
					   BTR_PROBE_EQ, DAOS_INTENT_UPDATE,
					   &kiov, &riov);
			if (rc != 0) {
				if (dae->dae_records != NULL)
					D_FREE(dae->dae_records);
				D_FREE_PTR(dae);
				goto out;
			}
		}

		dbd_off = dbd->dbd_next;
	}

out:
	return rc > 0 ? 0 : rc;
}

int
vos_dtx_cmt_reindex(daos_handle_t coh, void *hint)
{
	struct umem_instance		*umm;
	struct vos_container		*cont;
	struct vos_cont_df		*cont_df;
	struct vos_dtx_cmt_ent		*dce;
	struct vos_dtx_blob_df		*dbd;
	umem_off_t			*dbd_off = hint;
	d_iov_t				 kiov;
	d_iov_t				 riov;
	int				 rc = 0;
	int				 i;

	cont = vos_hdl2cont(coh);
	D_ASSERT(cont != NULL);

	umm = vos_cont2umm(cont);
	cont_df = cont->vc_cont_df;

	if (umoff_is_null(*dbd_off))
		dbd = umem_off2ptr(umm, cont_df->cd_dtx_committed_head);
	else
		dbd = umem_off2ptr(umm, *dbd_off);

	if (dbd == NULL)
		D_GOTO(out, rc = 1);

	D_ASSERT(dbd->dbd_magic == DTX_CMT_BLOB_MAGIC);

	cont->vc_reindex_cmt_dtx = 1;

	for (i = 0; i < dbd->dbd_count; i++) {
		if (daos_is_zero_dti(&dbd->dbd_commmitted_data[i].dce_xid) ||
		    dbd->dbd_commmitted_data[i].dce_epoch == 0) {
			D_WARN("Skip invalid committed DTX entry\n");
			continue;
		}

		D_ALLOC_PTR(dce);
		if (dce == NULL)
			D_GOTO(out, rc = -DER_NOMEM);

		memcpy(&dce->dce_base, &dbd->dbd_commmitted_data[i],
		       sizeof(dce->dce_base));
		dce->dce_reindex = 1;

		d_iov_set(&kiov, &DCE_XID(dce), sizeof(DCE_XID(dce)));
		d_iov_set(&riov, dce, sizeof(*dce));
		rc = dbtree_upsert(cont->vc_dtx_committed_hdl, BTR_PROBE_EQ,
				   DAOS_INTENT_UPDATE, &kiov, &riov);
		if (rc != 0)
			goto out;

		/* The committed DTX entry is already in the index.
		 * Related re-index logic can stop.
		 */
		if (dce->dce_exist)
			D_GOTO(out, rc = 1);
	}

	if (dbd->dbd_count < dbd->dbd_cap || umoff_is_null(dbd->dbd_next))
		D_GOTO(out, rc = 1);

	*dbd_off = dbd->dbd_next;

out:
	if (rc > 0) {
		d_list_splice_init(&cont->vc_dtx_committed_tmp_list,
				   &cont->vc_dtx_committed_list);
		cont->vc_dtx_committed_count +=
				cont->vc_dtx_committed_tmp_count;
		cont->vc_dtx_committed_tmp_count = 0;
		cont->vc_reindex_cmt_dtx = 0;
	}

	return rc;
}

void
vos_dtx_cleanup_dth(struct dtx_handle *dth)
{
	d_iov_t	kiov;
	int	rc;

	if (dth == NULL || !dth->dth_actived)
		return;

	d_iov_set(&kiov, &dth->dth_xid, sizeof(dth->dth_xid));
	rc = dbtree_delete(vos_hdl2cont(dth->dth_coh)->vc_dtx_active_hdl,
			   BTR_PROBE_EQ, &kiov, NULL);
	if (rc != 0)
		D_ERROR(DF_UOID" failed to remove DTX entry "DF_DTI": %d\n",
			DP_UOID(dth->dth_oid), DP_DTI(&dth->dth_xid), rc);
	else
		dth->dth_actived = 0;
}<|MERGE_RESOLUTION|>--- conflicted
+++ resolved
@@ -553,11 +553,7 @@
 		umem_free(vos_cont2umm(cont), offset);
 
 out:
-<<<<<<< HEAD
-	D_CDEBUG(rc != 0 && rc != DER_NONEXIST, DLOG_ERR, DB_IO,
-=======
 	D_CDEBUG(rc != 0 && rc != -DER_NONEXIST, DLOG_ERR, DB_IO,
->>>>>>> b7cc654d
 		 "Commit the DTX "DF_DTI": rc = "DF_RC"\n",
 		 DP_DTI(dti), DP_RC(rc));
 	if (rc != 0) {
