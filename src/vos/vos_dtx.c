--- conflicted
+++ resolved
@@ -42,6 +42,12 @@
 #define DTX_CMT_BLOB_MAGIC	0x2502191c
 
 static inline bool
+umoff_is_null(umem_off_t umoff)
+{
+	return umoff == UMOFF_NULL;
+}
+
+static inline bool
 dtx_is_aborted(umem_off_t umoff)
 {
 	return umem_off2flags(umoff) == DTX_UMOFF_ABORTED;
@@ -54,99 +60,26 @@
 }
 
 static inline int
-dtx_inprogress(struct vos_dtx_act_ent *dae, int pos)
-{
-	if (dae != NULL)
+dtx_inprogress(struct dtx_handle *dth, struct vos_dtx_act_ent *dae, int pos)
+{
+	if (dae != NULL) {
 		D_DEBUG(DB_TRACE, "Hit uncommitted DTX "DF_DTI" at %d\n",
 			DP_DTI(&DAE_XID(dae)), pos);
-	else
+
+		if (dth != NULL && dth->dth_conflict != NULL) {
+			D_DEBUG(DB_TRACE, "Record conflict DTX "DF_DTI"\n",
+				DP_DTI(&DAE_XID(dae)));
+			daos_dti_copy(&dth->dth_conflict->dce_xid,
+				      &DAE_XID(dae));
+			dth->dth_conflict->dce_dkey = DAE_DKEY_HASH(dae);
+		}
+	} else {
 		D_DEBUG(DB_TRACE, "Hit uncommitted (unknown) DTX at %d\n", pos);
+	}
 
 	return -DER_INPROGRESS;
 }
 
-<<<<<<< HEAD
-static inline void
-dtx_record_conflict(struct dtx_handle *dth, struct vos_dtx_act_ent *dae)
-{
-	if (dth != NULL && dth->dth_conflict != NULL && dae != NULL) {
-		daos_dti_copy(&dth->dth_conflict->dce_xid, &DAE_XID(dae));
-		dth->dth_conflict->dce_dkey = DAE_DKEY_HASH(dae);
-	}
-}
-
-static struct dtx_batched_cleanup_blob *
-dtx_bcb_alloc(struct vos_container *cont, struct vos_dtx_blob_df *dbd)
-{
-	struct dtx_batched_cleanup_blob	*bcb;
-
-	D_ALLOC(bcb, sizeof(*bcb) + sizeof(umem_off_t) * dbd->dbd_cap);
-	if (bcb != NULL) {
-		D_INIT_LIST_HEAD(&bcb->bcb_dce_list);
-		bcb->bcb_dbd_off = umem_ptr2off(vos_cont2umm(cont), dbd);
-		d_list_add_tail(&bcb->bcb_cont_link,
-				&cont->vc_batched_cleanup_list);
-	}
-
-	return bcb;
-}
-
-static void
-dtx_batched_cleanup(struct vos_container *cont,
-		    struct dtx_batched_cleanup_blob *bcb, umem_off_t *next_dbd)
-{
-	struct umem_instance	*umm = vos_cont2umm(cont);
-	struct vos_cont_df	*cont_df = cont->vc_cont_df;
-	struct vos_dtx_blob_df	*dbd;
-	struct vos_dtx_blob_df	*tmp;
-	struct vos_dtx_cmt_ent	*dce;
-	int			 i;
-
-	dbd = umem_off2ptr(umm, bcb->bcb_dbd_off);
-	for (i = 0; i < dbd->dbd_index; i++) {
-		if (!dtx_is_null(bcb->bcb_recs[i]))
-			umem_free(umm, bcb->bcb_recs[i]);
-	}
-
-	if (next_dbd != NULL)
-		*next_dbd = dbd->dbd_next;
-
-	tmp = umem_off2ptr(umm, dbd->dbd_prev);
-	if (tmp != NULL) {
-		umem_tx_add_ptr(umm, &tmp->dbd_next, sizeof(tmp->dbd_next));
-		tmp->dbd_next = dbd->dbd_next;
-	}
-
-	tmp = umem_off2ptr(umm, dbd->dbd_next);
-	if (tmp != NULL) {
-		umem_tx_add_ptr(umm, &tmp->dbd_prev, sizeof(tmp->dbd_prev));
-		tmp->dbd_prev = dbd->dbd_prev;
-	}
-
-	if (cont_df->cd_dtx_active_head == bcb->bcb_dbd_off) {
-		umem_tx_add_ptr(umm, &cont_df->cd_dtx_active_head,
-				sizeof(cont_df->cd_dtx_active_head));
-		cont_df->cd_dtx_active_head = dbd->dbd_next;
-	}
-
-	if (cont_df->cd_dtx_active_tail == bcb->bcb_dbd_off) {
-		umem_tx_add_ptr(umm, &cont_df->cd_dtx_active_tail,
-				sizeof(cont_df->cd_dtx_active_tail));
-		cont_df->cd_dtx_active_tail = dbd->dbd_prev;
-	}
-
-	while ((dce = d_list_pop_entry(&bcb->bcb_dce_list,
-				       struct vos_dtx_cmt_ent,
-				       dce_bcb_link)) != NULL)
-		; /* NOP */
-
-	d_list_del(&bcb->bcb_cont_link);
-	umem_free(umm, bcb->bcb_dbd_off);
-	D_FREE(bcb);
-}
-
-=======
->>>>>>> d61eb27e
 static int
 dtx_hkey_size(void)
 {
@@ -277,56 +210,6 @@
 		cont->vc_dtx_committed_count--;
 	else
 		cont->vc_dtx_committed_tmp_count--;
-<<<<<<< HEAD
-
-	/* The committed DTX entry may be in aggregation now, if related
-	 * active DTX entry is waitting for batched cleanup, then cleanup
-	 * it by force before destroy the committed DTX entry (mainly for
-	 * DTX aggregation).
-	 */
-	if (!d_list_empty(&dce->dce_bcb_link)) {
-		struct umem_instance		*umm = vos_cont2umm(cont);
-		struct dtx_batched_cleanup_blob	*bcb = dce->dce_bcb;
-		struct vos_dtx_blob_df		*dbd;
-		int				 idx;
-
-		D_ASSERT(bcb != NULL);
-
-		idx = dce->dce_index;
-		D_ASSERT(idx >= 0);
-
-		dbd = umem_off2ptr(umm, bcb->bcb_dbd_off);
-
-		if (dbd->dbd_active_data[idx].dae_flags != DTX_EF_INVALID) {
-			struct vos_dtx_act_ent_df	*dae_df;
-
-			rc = vos_tx_begin(umm);
-			if (rc != 0)
-				return rc;
-
-			dae_df = &dbd->dbd_active_data[idx];
-			umem_tx_add_ptr(umm, &dae_df->dae_flags,
-					sizeof(dae_df->dae_flags));
-			dae_df->dae_flags = DTX_EF_INVALID;
-
-			D_ASSERT(dbd->dbd_count > bcb->bcb_dae_count);
-			umem_tx_add_ptr(umm, &dbd->dbd_count,
-					sizeof(dbd->dbd_count));
-			dbd->dbd_count--;
-
-			if (!dtx_is_null(bcb->bcb_recs[idx])) {
-				umem_free(umm, bcb->bcb_recs[idx]);
-				bcb->bcb_recs[idx] = UMOFF_NULL;
-			}
-
-			rc = vos_tx_end(umm, 0);
-		}
-
-		d_list_del(&dce->dce_bcb_link);
-	}
-
-=======
->>>>>>> d61eb27e
 	D_FREE_PTR(dce);
 
 	return 0;
@@ -398,7 +281,7 @@
 			sizeof(cont_df->cd_dtx_committed_head) +
 			sizeof(cont_df->cd_dtx_committed_tail));
 
-	while (!dtx_is_null(cont_df->cd_dtx_committed_head)) {
+	while (!umoff_is_null(cont_df->cd_dtx_committed_head)) {
 		dbd_off = cont_df->cd_dtx_committed_head;
 		dbd = umem_off2ptr(umm, dbd_off);
 		cont_df->cd_dtx_committed_head = dbd->dbd_next;
@@ -413,7 +296,7 @@
 			sizeof(cont_df->cd_dtx_active_head) +
 			sizeof(cont_df->cd_dtx_active_tail));
 
-	while (!dtx_is_null(cont_df->cd_dtx_active_head)) {
+	while (!umoff_is_null(cont_df->cd_dtx_active_head)) {
 		dbd_off = cont_df->cd_dtx_active_head;
 		dbd = umem_off2ptr(umm, dbd_off);
 		cont_df->cd_dtx_active_head = dbd->dbd_next;
@@ -459,11 +342,11 @@
 		   struct vos_dtx_act_ent *dae, struct vos_dtx_record_df *rec,
 		   struct vos_dtx_record_df *rec_df, int index, bool abort)
 {
-	if (dtx_is_null(rec->dr_record))
+	if (umoff_is_null(rec->dr_record))
 		return;
 
 	/* Has been deregistered. */
-	if (rec_df != NULL && dtx_is_null(rec_df[index].dr_record))
+	if (rec_df != NULL && umoff_is_null(rec_df[index].dr_record))
 		return;
 
 	switch (rec->dr_type) {
@@ -586,19 +469,11 @@
 			tmp->dbd_prev = dbd->dbd_prev;
 		}
 
-<<<<<<< HEAD
-		if (!dtx_is_null(dae_df->dae_rec_off))
-			umem_free(umm, dae_df->dae_rec_off);
-	} else {
-		bcb->bcb_recs[DAE_INDEX(dae)] = DAE_REC_OFF(dae);
-	}
-=======
 		if (cont_df->cd_dtx_active_head == dbd_off) {
 			umem_tx_add_ptr(umm, &cont_df->cd_dtx_active_head,
 					sizeof(cont_df->cd_dtx_active_head));
 			cont_df->cd_dtx_active_head = dbd->dbd_next;
 		}
->>>>>>> d61eb27e
 
 		if (cont_df->cd_dtx_active_tail == dbd_off) {
 			umem_tx_add_ptr(umm, &cont_df->cd_dtx_active_tail,
@@ -723,7 +598,7 @@
 static bool
 vos_dtx_is_normal_entry(struct umem_instance *umm, umem_off_t entry)
 {
-	if (dtx_is_null(entry) || dtx_is_aborted(entry))
+	if (umoff_is_null(entry) || dtx_is_aborted(entry))
 		return false;
 
 	return true;
@@ -739,7 +614,7 @@
 	umem_off_t			 dbd_off;
 
 	dbd_off = umem_zalloc(umm, DTX_BLOB_SIZE);
-	if (dtx_is_null(dbd_off)) {
+	if (umoff_is_null(dbd_off)) {
 		D_ERROR("No space when create actvie DTX table.\n");
 		return -DER_NOSPACE;
 	}
@@ -751,7 +626,7 @@
 
 	tmp = umem_off2ptr(umm, cont_df->cd_dtx_active_tail);
 	if (tmp == NULL) {
-		D_ASSERT(dtx_is_null(cont_df->cd_dtx_active_head));
+		D_ASSERT(umoff_is_null(cont_df->cd_dtx_active_head));
 
 		/* cd_dtx_active_tail is next to cd_dtx_active_head */
 		umem_tx_add_ptr(umm, &cont_df->cd_dtx_active_head,
@@ -793,6 +668,15 @@
 	if (dae == NULL)
 		return -DER_NOMEM;
 
+	dbd = umem_off2ptr(umm, cont_df->cd_dtx_active_tail);
+	if (dbd == NULL || dbd->dbd_index >= dbd->dbd_cap) {
+		rc = vos_dtx_extend_act_table(cont);
+		if (rc != 0)
+			goto out;
+
+		dbd = umem_off2ptr(umm, cont_df->cd_dtx_active_tail);
+	}
+
 	DAE_XID(dae) = dth->dth_xid;
 	DAE_OID(dae) = dth->dth_oid;
 	DAE_DKEY_HASH(dae) = dth->dth_dkey_hash;
@@ -802,37 +686,10 @@
 	DAE_SRV_GEN(dae) = dth->dth_gen;
 	DAE_LAYOUT_GEN(dae) = dth->dth_gen;
 
-	dbd = umem_off2ptr(umm, cont_df->cd_dtx_active_tail);
-	if (dbd == NULL || dbd->dbd_index >= dbd->dbd_cap) {
-		rc = vos_dtx_extend_act_table(cont);
-		if (rc != 0)
-			goto out;
-
-		dbd = umem_off2ptr(umm, cont_df->cd_dtx_active_tail);
-	}
-
-<<<<<<< HEAD
-	bcb = d_list_entry(cont->vc_batched_cleanup_list.prev,
-			   struct dtx_batched_cleanup_blob, bcb_cont_link);
-
 	/* Will be set as dbd::dbd_index via vos_dtx_prepared(). */
 	DAE_INDEX(dae) = -1;
-	dae->dae_df_off = bcb->bcb_dbd_off +
-=======
-	DAE_XID(dae) = dth->dth_xid;
-	DAE_OID(dae) = dth->dth_oid;
-	DAE_DKEY_HASH(dae) = dth->dth_dkey_hash;
-	DAE_EPOCH(dae) = dth->dth_epoch;
-	DAE_FLAGS(dae) = dth->dth_leader ? DTX_EF_LEADER : 0;
-	DAE_INTENT(dae) = dth->dth_intent;
-	DAE_SRV_GEN(dae) = dth->dth_gen;
-	DAE_LAYOUT_GEN(dae) = dth->dth_gen;
-
-	/* Will be set as dbd::dbd_index via vos_dtx_prepared(). */
-	DAE_INDEX(dae) = -1;
 
 	dae->dae_df_off = cont_df->cd_dtx_active_tail +
->>>>>>> d61eb27e
 			offsetof(struct vos_dtx_blob_df, dbd_active_data) +
 			sizeof(struct vos_dtx_act_ent_df) * dbd->dbd_index;
 	dae->dae_dbd = dbd;
@@ -935,7 +792,7 @@
 	}
 
 	/* Committed */
-	if (dtx_is_null(entry))
+	if (umoff_is_null(entry))
 		return ALB_AVAILABLE_CLEAN;
 
 	if (intent == DAOS_INTENT_PURGE)
@@ -996,7 +853,7 @@
 			 * -DER_INPROGRESS, then the caller will retry
 			 * the RPC with leader replica.
 			 */
-			return dtx_inprogress(dae, 1);
+			return dtx_inprogress(NULL, dae, 1);
 		}
 
 		/* For leader, non-committed DTX is unavailable. */
@@ -1018,9 +875,7 @@
 			 */
 			return ALB_UNAVAILABLE;
 
-		dtx_record_conflict(dth, dae);
-
-		return dtx_inprogress(dae, 2);
+		return dtx_inprogress(dth, dae, 2);
 	}
 
 	/* PUNCH cannot share with others. */
@@ -1032,9 +887,7 @@
 		 *	me, so we can NOT set dth::dth_conflict that
 		 *	will be used by DTX conflict handling logic.
 		 */
-		dtx_record_conflict(dth, dae);
-
-		return dtx_inprogress(dae, 3);
+		return dtx_inprogress(dth, dae, 3);
 	}
 
 	if (DAE_INTENT(dae) != DAOS_INTENT_UPDATE) {
@@ -1049,9 +902,7 @@
 	 *	under the same object/dkey/akey. That is the DTX share mode.
 	 *	It should not cause any conflict.
 	 */
-	dtx_record_conflict(dth, dae);
-
-	return dtx_inprogress(dae, 4);
+	return dtx_inprogress(dth, dae, 4);
 }
 
 umem_off_t
@@ -1060,7 +911,7 @@
 	struct dtx_handle	*dth = vos_dth_get();
 	struct vos_dtx_act_ent	*dae;
 
-	if (dth == NULL || dth->dth_solo)
+	if (dth == NULL || dth->dth_ent == NULL)
 		return UMOFF_NULL;
 
 	dae = dth->dth_ent;
@@ -1099,6 +950,11 @@
 		if (type == DTX_RT_ILOG)
 			dth->dth_has_ilog = 1;
 	}
+
+	D_DEBUG(DB_TRACE, "Register DTX record for "DF_DTI
+		": entry %p, type %d, %s ilog entry, rc %d\n",
+		DP_DTI(&dth->dth_xid), dth->dth_ent, type,
+		dth->dth_has_ilog ? "has" : "has not", rc);
 
 	return rc;
 }
@@ -1197,8 +1053,10 @@
 int
 vos_dtx_prepared(struct dtx_handle *dth)
 {
-	struct vos_dtx_act_ent	*dae = dth->dth_ent;
-	struct vos_container	*cont;
+	struct vos_dtx_act_ent		*dae = dth->dth_ent;
+	struct vos_container		*cont;
+	struct umem_instance		*umm;
+	struct vos_dtx_blob_df		*dbd;
 
 	if (dae == NULL)
 		return 0;
@@ -1206,70 +1064,66 @@
 	cont = vos_hdl2cont(dth->dth_coh);
 	D_ASSERT(cont != NULL);
 
-	/* The caller has already started the PMDK transaction
-	 * and add the DTX into the PMDK transaction.
+	if (dth->dth_solo) {
+		int	rc;
+
+		rc = vos_dtx_commit_internal(cont, &dth->dth_xid, 1,
+					     dth->dth_epoch);
+		if (rc == 0)
+			dth->dth_sync = 1;
+
+		return rc;
+	}
+
+	umm = vos_cont2umm(cont);
+	dbd = dae->dae_dbd;
+
+	/* If the DTX is for punch object that is quite possible affect
+	 * subsequent operations, then synchronously commit the DTX when
+	 * it becomes committable to avoid availability trouble.
 	 */
-
-	if (dth->dth_solo) {
-		vos_dtx_commit_internal(cont, &dth->dth_xid, 1, dth->dth_epoch);
+	if (DAE_DKEY_HASH(dae) == 0)
 		dth->dth_sync = 1;
+
+	if (dae->dae_records != NULL) {
+		struct vos_dtx_record_df	*rec_df;
+		umem_off_t			 rec_off;
+		int				 count;
+		int				 size;
+
+		count = DAE_REC_CNT(dae) - DTX_INLINE_REC_CNT;
+		D_ASSERTF(count > 0, "Invalid DTX rec count %d\n", count);
+
+		size = sizeof(struct vos_dtx_record_df) * count;
+		rec_off = umem_zalloc(umm, size);
+		if (umoff_is_null(rec_off)) {
+			D_ERROR("No space to store active DTX "DF_DTI"\n",
+				DP_DTI(&DAE_XID(dae)));
+			return -DER_NOSPACE;
+		}
+
+		rec_df = umem_off2ptr(umm, rec_off);
+		memcpy(rec_df, dae->dae_records, size);
+		DAE_REC_OFF(dae) = rec_off;
+	}
+
+	DAE_INDEX(dae) = dbd->dbd_index;
+	if (DAE_INDEX(dae) > 0) {
+		pmem_memcpy_nodrain(umem_off2ptr(umm, dae->dae_df_off),
+				    &dae->dae_base,
+				    sizeof(struct vos_dtx_act_ent_df));
+		/* dbd_index is next to dbd_count */
+		umem_tx_add_ptr(umm, &dbd->dbd_count,
+				sizeof(dbd->dbd_count) +
+				sizeof(dbd->dbd_index));
 	} else {
-		struct umem_instance		*umm = vos_cont2umm(cont);
-		struct vos_dtx_blob_df		*dbd = dae->dae_dbd;
-
-		/* If the DTX is for punch object that is quite possible affect
-		 * subsequent operations, then synchronously commit the DTX when
-		 * it becomes committable to avoid availability trouble.
-		 */
-		if (DAE_DKEY_HASH(dae) == 0)
-			dth->dth_sync = 1;
-
-		if (dae->dae_records != NULL) {
-			struct vos_dtx_record_df	*rec_df;
-			umem_off_t			 rec_off;
-			int				 size;
-
-			size = sizeof(struct vos_dtx_record_df) *
-				(DAE_REC_CNT(dae) - DTX_INLINE_REC_CNT);
-			rec_off = umem_zalloc(umm, size);
-			if (dtx_is_null(rec_off)) {
-				D_ERROR("No space to store active DTX (3) "
-					DF_DTI"\n", DP_DTI(&DAE_XID(dae)));
-				return -DER_NOSPACE;
-			}
-
-			rec_df = umem_off2ptr(umm, rec_off);
-			memcpy(rec_df, dae->dae_records, size);
-			DAE_REC_OFF(dae) = rec_off;
-		}
-
-		DAE_INDEX(dae) = dbd->dbd_index;
-		if (DAE_INDEX(dae) > 0) {
-			pmem_memcpy_nodrain(umem_off2ptr(umm, dae->dae_df_off),
-					    &dae->dae_base,
-					    sizeof(struct vos_dtx_act_ent_df));
-			/* dbd_index is next to dbd_count */
-			umem_tx_add_ptr(umm, &dbd->dbd_count,
-					sizeof(dbd->dbd_count) +
-					sizeof(dbd->dbd_index));
-		} else {
-			memcpy(umem_off2ptr(umm, dae->dae_df_off),
-			       &dae->dae_base,
-			       sizeof(struct vos_dtx_act_ent_df));
-		}
-
-		dbd->dbd_count++;
-		dbd->dbd_index++;
-
-		dae->dae_bcb->bcb_dae_count++;
-	}
-
-<<<<<<< HEAD
-=======
+		memcpy(umem_off2ptr(umm, dae->dae_df_off),
+		       &dae->dae_base, sizeof(struct vos_dtx_act_ent_df));
+	}
+
 	dbd->dbd_count++;
 	dbd->dbd_index++;
 
->>>>>>> d61eb27e
 	return 0;
 }
 
@@ -1440,7 +1294,7 @@
 
 	/* Need new @dbd */
 	dbd_off = umem_zalloc(umm, DTX_BLOB_SIZE);
-	if (dtx_is_null(dbd_off)) {
+	if (umoff_is_null(dbd_off)) {
 		D_ERROR("No space to store committed DTX %d "DF_DTI"\n",
 			count, DP_DTI(&dtis[cur]));
 		return committed > 0 ? 0 : -DER_NOSPACE;
@@ -1468,8 +1322,8 @@
 	}
 
 	if (dbd_prev == NULL) {
-		D_ASSERT(dtx_is_null(cont_df->cd_dtx_committed_head));
-		D_ASSERT(dtx_is_null(cont_df->cd_dtx_committed_tail));
+		D_ASSERT(umoff_is_null(cont_df->cd_dtx_committed_head));
+		D_ASSERT(umoff_is_null(cont_df->cd_dtx_committed_tail));
 
 		/* cd_dtx_committed_tail is next to cd_dtx_committed_head */
 		umem_tx_add_ptr(umm, &cont_df->cd_dtx_committed_head,
@@ -1688,119 +1542,6 @@
 	return 0;
 }
 
-<<<<<<< HEAD
-/*
- * To avoid frequent SCM modfication, we introduce batched cleanup mechanism
- * for DTX commit: when commit DTX, we do NOT modify related active DTX entry
- * in SCM immediately, instead, we keep related committed DTX entries in DRAM
- * and postpone to modify the active DTX table until the DTX entries in one
- * DTX entry blob all have been committed, then we directly release such DTX
- * entry blob via single umem_free(). Before the batched cleanup, the DTX in
- * the active DTX table is still valid although it has already been committed.
- *
- * If the server resetart, we need to re-establish the index active DTX table
- * in DRAM, under such case, those committed DTX entries but still valid in
- * the active DTX table should be filtered out. This function will check the
- * targets (that are modified via the DTX) whether have been committed or not.
- *
- * \return	+2 if current DTX blob is batched cleanup.
- *		+1 if current DTX entry has ever been committed.
- *		Zero if the DTX entry is not committed.
- *		Negative value if error.
- */
-static int
-dtx_act_handle_batched_cleanup(struct vos_container *cont,
-			       struct dtx_batched_cleanup_blob *bcb,
-			       struct vos_dtx_act_ent_df *dae_df,
-			       umem_off_t *next_dbd)
-{
-	struct umem_instance		*umm;
-	struct vos_dtx_blob_df		*dbd;
-	struct vos_dtx_record_df	*rec_df;
-	int				 idx = 0;
-	int				 rc;
-
-	if (daos_is_zero_dti(&dae_df->dae_xid) ||
-	    dae_df->dae_flags & DTX_EF_INVALID)
-		return 1;
-
-	if (dae_df->dae_rec_cnt == 0) {
-		D_ERROR(DF_UOID" invalid DTX rec cound (0) for DTX "DF_DTI"\n",
-			DP_UOID(dae_df->dae_oid), DP_DTI(&dae_df->dae_xid));
-		return -DER_IO;
-	}
-
-	umm = vos_cont2umm(cont);
-	rec_df = &dae_df->dae_rec_inline[0];
-
-again:
-	switch (rec_df->dr_type) {
-	case DTX_RT_ILOG:
-		/* XXX: To avoid complex ilog related status check, let's
-		 *	check next record. For pure ilog touched DTX case,
-		 *	we do NOT handle it via batched cleanup.
-		 */
-		idx++;
-		if (idx >= dae_df->dae_rec_cnt)
-			return 0;
-
-		if (idx < DTX_INLINE_REC_CNT) {
-			rec_df = &dae_df->dae_rec_inline[idx];
-		} else {
-			rec_df = umem_off2ptr(umm, dae_df->dae_rec_off);
-			rec_df = rec_df + idx - DTX_INLINE_REC_CNT;
-		}
-
-		goto again;
-	case DTX_RT_SVT: {
-		struct vos_irec_df	*svt;
-
-		svt = umem_off2ptr(umm, rec_df->dr_record);
-		if (!dtx_is_null(svt->ir_dtx))
-			return 0;
-		break;
-	}
-	case DTX_RT_EVT: {
-		struct evt_desc		*evt;
-
-		evt = umem_off2ptr(umm, rec_df->dr_record);
-		if (!dtx_is_null(evt->dc_dtx))
-			return 0;
-		break;
-	}
-	default:
-		D_ERROR(DF_UOID" invalid DTX record type %d for DTX "DF_DTI"\n",
-			DP_UOID(dae_df->dae_oid), rec_df->dr_type,
-			DP_DTI(&dae_df->dae_xid));
-		return -DER_IO;
-	}
-
-	rc = vos_tx_begin(umm);
-	if (rc != 0)
-		return rc;
-
-	if (!dtx_is_null(dae_df->dae_rec_off))
-		umem_free(umm, dae_df->dae_rec_off);
-
-	bcb->bcb_dae_count--;
-	dbd = umem_off2ptr(umm, bcb->bcb_dbd_off);
-	if (bcb->bcb_dae_count > 0 || dbd->dbd_index < dbd->dbd_cap) {
-		umem_tx_add_ptr(umm, &dae_df->dae_flags,
-				sizeof(dae_df->dae_flags));
-		dae_df->dae_flags = DTX_EF_INVALID;
-		umem_tx_add_ptr(umm, &dbd->dbd_count, sizeof(dbd->dbd_count));
-		dbd->dbd_count--;
-		rc = 1;
-	} else {
-		dtx_batched_cleanup(cont, bcb, next_dbd);
-		rc = 2;
-	}
-
-	return vos_tx_end(umm, 0);
-}
-
-=======
->>>>>>> d61eb27e
 int
 vos_dtx_act_reindex(struct vos_container *cont)
 {
@@ -1891,7 +1632,7 @@
 	umm = vos_cont2umm(cont);
 	cont_df = cont->vc_cont_df;
 
-	if (dtx_is_null(*dbd_off))
+	if (umoff_is_null(*dbd_off))
 		dbd = umem_off2ptr(umm, cont_df->cd_dtx_committed_head);
 	else
 		dbd = umem_off2ptr(umm, *dbd_off);
@@ -1932,7 +1673,7 @@
 			D_GOTO(out, rc = 1);
 	}
 
-	if (dbd->dbd_count < dbd->dbd_cap || dtx_is_null(dbd->dbd_next))
+	if (dbd->dbd_count < dbd->dbd_cap || umoff_is_null(dbd->dbd_next))
 		D_GOTO(out, rc = 1);
 
 	*dbd_off = dbd->dbd_next;
