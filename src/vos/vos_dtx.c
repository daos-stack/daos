/**
 * (C) Copyright 2019-2020 Intel Corporation.
 *
 * Licensed under the Apache License, Version 2.0 (the "License");
 * you may not use this file except in compliance with the License.
 * You may obtain a copy of the License at
 *
 *    http://www.apache.org/licenses/LICENSE-2.0
 *
 * Unless required by applicable law or agreed to in writing, software
 * distributed under the License is distributed on an "AS IS" BASIS,
 * WITHOUT WARRANTIES OR CONDITIONS OF ANY KIND, either express or implied.
 * See the License for the specific language governing permissions and
 * limitations under the License.
 *
 * GOVERNMENT LICENSE RIGHTS-OPEN SOURCE SOFTWARE
 * The Government's rights to use, modify, reproduce, release, perform, display,
 * or disclose this software are subject to the terms of the Apache License as
 * provided in Contract No. B609815.
 * Any reproduction of computer software, computer software documentation, or
 * portions thereof marked with this legend must also reproduce the markings.
 */
/**
 * This file is part of daos two-phase commit transaction.
 *
 * vos/vos_dtx.c
 */
#define D_LOGFAC	DD_FAC(vos)

#include <libpmem.h>
#include <daos_srv/vos.h>
#include "vos_layout.h"
#include "vos_internal.h"

/* 128 KB per SCM blob */
#define DTX_BLOB_SIZE		(1 << 17)
/** Ensure 16-bit signed int is sufficient to store record index */
D_CASSERT((DTX_BLOB_SIZE / sizeof(struct vos_dtx_act_ent_df)) <  (1 << 15));
D_CASSERT((DTX_BLOB_SIZE / sizeof(struct vos_dtx_cmt_ent_df)) <  (1 << 15));

#define DTX_ACT_BLOB_MAGIC	0x14130a2b
#define DTX_CMT_BLOB_MAGIC	0x2502191c

enum {
	DTX_UMOFF_ILOG		= (1 << 0),
	DTX_UMOFF_SVT		= (1 << 1),
	DTX_UMOFF_EVT		= (1 << 2),
};

#define DTX_UMOFF_TYPES		(DTX_UMOFF_ILOG | DTX_UMOFF_SVT | DTX_UMOFF_EVT)

static inline void
dtx_type2umoff_flag(umem_off_t *rec, uint32_t type)
{
	uint8_t		flag = 0;

	switch (type) {
	case DTX_RT_ILOG:
		flag = DTX_UMOFF_ILOG;
		break;
	case DTX_RT_SVT:
		flag = DTX_UMOFF_SVT;
		break;
	case DTX_RT_EVT:
		flag = DTX_UMOFF_EVT;
		break;
	default:
		D_ASSERT(0);
	}

	umem_off_set_flags(rec, flag);
}

static inline uint32_t
dtx_umoff_flag2type(umem_off_t umoff)
{
	switch (umem_off2flags(umoff) & DTX_UMOFF_TYPES) {
	case DTX_UMOFF_ILOG:
		return DTX_RT_ILOG;
	case DTX_UMOFF_SVT:
		return DTX_RT_SVT;
	case DTX_UMOFF_EVT:
		return DTX_RT_EVT;
	default:
		D_ASSERT(0);
	}

	return 0;
}

static inline bool
umoff_is_null(umem_off_t umoff)
{
	return umoff == UMOFF_NULL;
}

static inline bool
dtx_is_aborted(uint32_t tx_lid)
{
	return tx_lid == DTX_LID_ABORTED;
}

static void
dtx_set_aborted(uint32_t *tx_lid)
{
	*tx_lid = DTX_LID_ABORTED;
}

static inline int
dtx_inprogress(struct vos_dtx_act_ent *dae, int pos)
{
	D_DEBUG(DB_IO, "Hit uncommitted DTX "DF_DTI" lid=%d at %d\n",
		DP_DTI(&DAE_XID(dae)), DAE_LID(dae), pos);

	return -DER_INPROGRESS;
}

static int
dtx_hkey_size(void)
{
	return sizeof(struct dtx_id);
}

static void
dtx_hkey_gen(struct btr_instance *tins, d_iov_t *key_iov, void *hkey)
{
	D_ASSERT(key_iov->iov_len == sizeof(struct dtx_id));

	memcpy(hkey, key_iov->iov_buf, key_iov->iov_len);
}

static int
dtx_hkey_cmp(struct btr_instance *tins, struct btr_record *rec, void *hkey)
{
	struct dtx_id	*hkey1 = (struct dtx_id *)&rec->rec_hkey[0];
	struct dtx_id	*hkey2 = (struct dtx_id *)hkey;
	int		 rc;

	rc = memcmp(hkey1, hkey2, sizeof(struct dtx_id));

	return dbtree_key_cmp_rc(rc);
}

static int
dtx_act_ent_alloc(struct btr_instance *tins, d_iov_t *key_iov,
		  d_iov_t *val_iov, struct btr_record *rec)
{
	struct vos_dtx_act_ent	*dae = val_iov->iov_buf;

	rec->rec_off = umem_ptr2off(&tins->ti_umm, dae);

	return 0;
}

static int
dtx_act_ent_free(struct btr_instance *tins, struct btr_record *rec,
		 void *args)
{
	struct vos_dtx_act_ent	*dae;

	dae = umem_off2ptr(&tins->ti_umm, rec->rec_off);
	rec->rec_off = UMOFF_NULL;

	if (args != NULL) {
		/* Return the record addreass (offset in DRAM).
		* The caller will release it after using.
		*/
		D_ASSERT(dae != NULL);
		*(struct vos_dtx_act_ent **)args = dae;
	} else if (dae != NULL) {
		D_FREE(dae->dae_records);
		/** Only happens on destroy and the dae will be freed as part of
		 *  destroying the lru array.
		 */
	}

	return 0;
}

static int
dtx_act_ent_fetch(struct btr_instance *tins, struct btr_record *rec,
		  d_iov_t *key_iov, d_iov_t *val_iov)
{
	struct vos_dtx_act_ent	*dae;

	D_ASSERT(val_iov != NULL);

	dae = umem_off2ptr(&tins->ti_umm, rec->rec_off);
	d_iov_set(val_iov, dae, sizeof(*dae));

	return 0;
}

static int
dtx_act_ent_update(struct btr_instance *tins, struct btr_record *rec,
		   d_iov_t *key, d_iov_t *val)
{
	/* It is possible that when commit the DTX for the first time,
	 * it failed at removing the DTX entry from active table, but
	 * at that time the DTX entry has already been added into the
	 * committed table that is in DRAM. Currently, we do not have
	 * efficient way to recover such DRAM based btree structure,
	 * so just keep it there. Then when we re-commit such DTX, we
	 * may come here.
	 */
	return 0;
}

static btr_ops_t dtx_active_btr_ops = {
	.to_hkey_size	= dtx_hkey_size,
	.to_hkey_gen	= dtx_hkey_gen,
	.to_hkey_cmp	= dtx_hkey_cmp,
	.to_rec_alloc	= dtx_act_ent_alloc,
	.to_rec_free	= dtx_act_ent_free,
	.to_rec_fetch	= dtx_act_ent_fetch,
	.to_rec_update	= dtx_act_ent_update,
};

static int
dtx_cmt_ent_alloc(struct btr_instance *tins, d_iov_t *key_iov,
		  d_iov_t *val_iov, struct btr_record *rec)
{
	struct vos_container	*cont = tins->ti_priv;
	struct vos_dtx_cmt_ent	*dce = val_iov->iov_buf;

	rec->rec_off = umem_ptr2off(&tins->ti_umm, dce);
	if (!cont->vc_reindex_cmt_dtx || dce->dce_reindex) {
		d_list_add_tail(&dce->dce_committed_link,
				&cont->vc_dtx_committed_list);
		cont->vc_dtx_committed_count++;
	} else {
		d_list_add_tail(&dce->dce_committed_link,
				&cont->vc_dtx_committed_tmp_list);
		cont->vc_dtx_committed_tmp_count++;
	}

	return 0;
}

static int
dtx_cmt_ent_free(struct btr_instance *tins, struct btr_record *rec,
		 void *args)
{
	struct vos_container	*cont = tins->ti_priv;
	struct vos_dtx_cmt_ent	*dce;

	dce = umem_off2ptr(&tins->ti_umm, rec->rec_off);
	D_ASSERT(dce != NULL);

	rec->rec_off = UMOFF_NULL;
	d_list_del(&dce->dce_committed_link);
	if (!cont->vc_reindex_cmt_dtx || dce->dce_reindex)
		cont->vc_dtx_committed_count--;
	else
		cont->vc_dtx_committed_tmp_count--;
	D_FREE_PTR(dce);

	return 0;
}

static int
dtx_cmt_ent_fetch(struct btr_instance *tins, struct btr_record *rec,
		  d_iov_t *key_iov, d_iov_t *val_iov)
{
	if (val_iov != NULL) {
		struct vos_dtx_cmt_ent	*dce;

		dce = umem_off2ptr(&tins->ti_umm, rec->rec_off);
		d_iov_set(val_iov, dce, sizeof(*dce));
	}

	return 0;
}

static int
dtx_cmt_ent_update(struct btr_instance *tins, struct btr_record *rec,
		   d_iov_t *key, d_iov_t *val)
{
	struct vos_dtx_cmt_ent	*dce = val->iov_buf;

	dce->dce_exist = 1;

	return 0;
}

static btr_ops_t dtx_committed_btr_ops = {
	.to_hkey_size	= dtx_hkey_size,
	.to_hkey_gen	= dtx_hkey_gen,
	.to_hkey_cmp	= dtx_hkey_cmp,
	.to_rec_alloc	= dtx_cmt_ent_alloc,
	.to_rec_free	= dtx_cmt_ent_free,
	.to_rec_fetch	= dtx_cmt_ent_fetch,
	.to_rec_update	= dtx_cmt_ent_update,
};

int
vos_dtx_table_register(void)
{
	int	rc;

	rc = dbtree_class_register(VOS_BTR_DTX_ACT_TABLE, 0,
				   &dtx_active_btr_ops);
	if (rc != 0) {
		D_ERROR("Failed to register DTX active dbtree: %d\n", rc);
		return rc;
	}

	rc = dbtree_class_register(VOS_BTR_DTX_CMT_TABLE, 0,
				   &dtx_committed_btr_ops);
	if (rc != 0)
		D_ERROR("Failed to register DTX committed dbtree: %d\n", rc);

	return rc;
}

void
vos_dtx_table_destroy(struct umem_instance *umm, struct vos_cont_df *cont_df)
{
	struct vos_dtx_blob_df		*dbd;
	struct vos_dtx_act_ent_df	*dae_df;
	umem_off_t			 dbd_off;
	int				 i;

	/* cd_dtx_committed_tail is next to cd_dtx_committed_head */
	umem_tx_add_ptr(umm, &cont_df->cd_dtx_committed_head,
			sizeof(cont_df->cd_dtx_committed_head) +
			sizeof(cont_df->cd_dtx_committed_tail));

	while (!umoff_is_null(cont_df->cd_dtx_committed_head)) {
		dbd_off = cont_df->cd_dtx_committed_head;
		dbd = umem_off2ptr(umm, dbd_off);
		cont_df->cd_dtx_committed_head = dbd->dbd_next;
		umem_free(umm, dbd_off);
	}

	cont_df->cd_dtx_committed_head = UMOFF_NULL;
	cont_df->cd_dtx_committed_tail = UMOFF_NULL;

	/* cd_dtx_active_tail is next to cd_dtx_active_head */
	umem_tx_add_ptr(umm, &cont_df->cd_dtx_active_head,
			sizeof(cont_df->cd_dtx_active_head) +
			sizeof(cont_df->cd_dtx_active_tail));

	while (!umoff_is_null(cont_df->cd_dtx_active_head)) {
		dbd_off = cont_df->cd_dtx_active_head;
		dbd = umem_off2ptr(umm, dbd_off);

		for (i = 0; i < dbd->dbd_index; i++) {
			dae_df = &dbd->dbd_active_data[i];
			if (!(dae_df->dae_flags & DTE_INVALID) &&
			    !umoff_is_null(dae_df->dae_rec_off))
				umem_free(umm, dae_df->dae_rec_off);
		}

		cont_df->cd_dtx_active_head = dbd->dbd_next;
		umem_free(umm, dbd_off);
	}

	cont_df->cd_dtx_active_head = UMOFF_NULL;
	cont_df->cd_dtx_active_tail = UMOFF_NULL;
}

static int
dtx_ilog_rec_release(struct umem_instance *umm, struct vos_container *cont,
		     umem_off_t rec, struct vos_dtx_act_ent *dae, bool abort)
{
	struct ilog_df		*ilog;
	daos_handle_t		 loh;
	struct ilog_desc_cbs	 cbs;
	struct ilog_id		 id;
	int			 rc;

	ilog = umem_off2ptr(umm, umem_off2offset(rec));

	vos_ilog_desc_cbs_init(&cbs, vos_cont2hdl(cont));
	rc = ilog_open(umm, ilog, &cbs, &loh);
	if (rc != 0)
		return rc;

	id.id_epoch = DAE_EPOCH(dae);
	id.id_tx_id = DAE_LID(dae);

	if (abort)
		rc = ilog_abort(loh, &id);
	else
		rc = ilog_persist(loh, &id);

	ilog_close(loh);
	return rc;
}

static void
do_dtx_rec_release(struct umem_instance *umm, struct vos_container *cont,
		   struct vos_dtx_act_ent *dae, umem_off_t rec, bool abort)
{
	if (umoff_is_null(rec))
		return;

	switch (dtx_umoff_flag2type(rec)) {
	case DTX_RT_ILOG: {
		dtx_ilog_rec_release(umm, cont, rec, dae, abort);
		break;
	}
	case DTX_RT_SVT: {
		struct vos_irec_df	*svt;

		svt = umem_off2ptr(umm, umem_off2offset(rec));
		if (abort) {
			if (DAE_INDEX(dae) != -1)
				umem_tx_add_ptr(umm, &svt->ir_dtx,
						sizeof(svt->ir_dtx));
			dtx_set_aborted(&svt->ir_dtx);
		} else {
			umem_tx_add_ptr(umm, &svt->ir_dtx, sizeof(svt->ir_dtx));
			svt->ir_dtx = DTX_LID_COMMITTED;
		}
		break;
	}
	case DTX_RT_EVT: {
		struct evt_desc		*evt;

		evt = umem_off2ptr(umm, umem_off2offset(rec));
		if (abort) {
			if (DAE_INDEX(dae) != -1)
				umem_tx_add_ptr(umm, &evt->dc_dtx,
						sizeof(evt->dc_dtx));
			dtx_set_aborted(&evt->dc_dtx);
		} else {
			umem_tx_add_ptr(umm, &evt->dc_dtx, sizeof(evt->dc_dtx));
			evt->dc_dtx = DTX_LID_COMMITTED;
		}
		break;
	}
	default:
		D_ERROR(DF_UOID" unknown DTX "DF_DTI" type %u\n",
			DP_UOID(DAE_OID(dae)), DP_DTI(&DAE_XID(dae)),
			dtx_umoff_flag2type(rec));
		break;
	}
}

#define dtx_evict_lid(cont, dae)					\
	do {								\
		D_DEBUG(DB_TRACE, "Evicting lid "DF_DTI": lid=%d\n",	\
			DP_DTI(&DAE_XID(dae)), DAE_LID(dae));		\
		lrua_evictx(cont->vc_dtx_array,				\
			    DAE_LID(dae) - DTX_LID_RESERVED,		\
			    DAE_EPOCH(dae));				\
	} while (0)

static void
dtx_rec_release(struct vos_container *cont, struct vos_dtx_act_ent *dae,
		bool abort, umem_off_t *p_offset)
{
	struct umem_instance		*umm = vos_cont2umm(cont);
	struct vos_dtx_act_ent_df	*dae_df;
	struct vos_dtx_blob_df		*dbd;
	int				 count;
	int				 i;

	D_ASSERT(DAE_INDEX(dae) >= 0);

	dbd = dae->dae_dbd;
	D_ASSERT(dbd->dbd_magic == DTX_ACT_BLOB_MAGIC);

	dae_df = umem_off2ptr(umm, dae->dae_df_off);
	D_ASSERT(dae_df != NULL);

	if (dae->dae_records != NULL) {
		D_ASSERT(DAE_REC_CNT(dae) > DTX_INLINE_REC_CNT);

		for (i = DAE_REC_CNT(dae) - DTX_INLINE_REC_CNT - 1; i >= 0; i--)
			do_dtx_rec_release(umm, cont, dae, dae->dae_records[i],
					   abort);

		D_FREE(dae->dae_records);
		dae->dae_rec_cap = 0;
	}

	if (DAE_REC_CNT(dae) > DTX_INLINE_REC_CNT)
		count = DTX_INLINE_REC_CNT;
	else
		count = DAE_REC_CNT(dae);

	for (i = count - 1; i >= 0; i--)
		do_dtx_rec_release(umm, cont, dae, DAE_REC_INLINE(dae)[i],
				   abort);

	if (!umoff_is_null(dae_df->dae_rec_off))
		umem_free(umm, dae_df->dae_rec_off);

	if (dbd->dbd_count > 1 || dbd->dbd_index < dbd->dbd_cap) {
		umem_tx_add_ptr(umm, &dae_df->dae_flags,
				sizeof(dae_df->dae_flags));
		/* Mark the DTX entry as invalid in SCM. */
		dae_df->dae_flags = DTE_INVALID;

		umem_tx_add_ptr(umm, &dbd->dbd_count, sizeof(dbd->dbd_count));
		dbd->dbd_count--;
	} else {
		struct vos_cont_df	*cont_df = cont->vc_cont_df;
		umem_off_t		 dbd_off;
		struct vos_dtx_blob_df	*tmp;

		dbd_off = umem_ptr2off(umm, dbd);
		tmp = umem_off2ptr(umm, dbd->dbd_prev);
		if (tmp != NULL) {
			umem_tx_add_ptr(umm, &tmp->dbd_next,
					sizeof(tmp->dbd_next));
			tmp->dbd_next = dbd->dbd_next;
		}

		tmp = umem_off2ptr(umm, dbd->dbd_next);
		if (tmp != NULL) {
			umem_tx_add_ptr(umm, &tmp->dbd_prev,
					sizeof(tmp->dbd_prev));
			tmp->dbd_prev = dbd->dbd_prev;
		}

		if (cont_df->cd_dtx_active_head == dbd_off) {
			umem_tx_add_ptr(umm, &cont_df->cd_dtx_active_head,
					sizeof(cont_df->cd_dtx_active_head));
			cont_df->cd_dtx_active_head = dbd->dbd_next;
		}

		if (cont_df->cd_dtx_active_tail == dbd_off) {
			umem_tx_add_ptr(umm, &cont_df->cd_dtx_active_tail,
					sizeof(cont_df->cd_dtx_active_tail));
			cont_df->cd_dtx_active_tail = dbd->dbd_prev;
		}

		if (p_offset != NULL)
			*p_offset = dbd_off;
		else
			umem_free(umm, dbd_off);
	}

	if (abort)
		dtx_evict_lid(cont, dae);
}

static int
vos_dtx_commit_one(struct vos_container *cont, struct dtx_id *dti,
		   daos_epoch_t epoch, struct vos_dtx_cmt_ent **dce_p,
		   struct dtx_cos_key *dck)
{
	struct vos_dtx_act_ent		*dae = NULL;
	struct vos_dtx_cmt_ent		*dce = NULL;
	d_iov_t				 kiov;
	d_iov_t				 riov;
	umem_off_t			 offset = UMOFF_NULL;
	int				 rc = 0;

	d_iov_set(&kiov, dti, sizeof(*dti));
	/* For single replicated object, we trigger commit just after local
	 * modification done. Under such case, the caller exactly knows the
	 * @epoch and no need to lookup the active DTX table. On the other
	 * hand, for modifying single replicated object, there is no DTX
	 * entry in the active DTX table.
	 */
	if (epoch == 0) {
		d_iov_set(&riov, NULL, 0);
		rc = dbtree_lookup(cont->vc_dtx_active_hdl, &kiov, &riov);
		if (rc == -DER_NONEXIST) {
			rc = dbtree_lookup(cont->vc_dtx_committed_hdl,
					   &kiov, &riov);
			if (rc == 0 && dck != NULL) {
				dce = (struct vos_dtx_cmt_ent *)riov.iov_buf;
				dck->oid = DCE_OID(dce);
				dck->dkey_hash = DCE_DKEY_HASH(dce);
				dce = NULL;
			}

			goto out;
		}

		if (rc != 0)
			goto out;

		dae = (struct vos_dtx_act_ent *)riov.iov_buf;
	}

	D_ALLOC_PTR(dce);
	if (dce == NULL)
		D_GOTO(out, rc = -DER_NOMEM);

	if (dae != NULL) {
		memcpy(&dce->dce_base.dce_common, &dae->dae_base.dae_common,
		       sizeof(dce->dce_base.dce_common));
	} else {
		DCE_XID(dce) = *dti;
		DCE_EPOCH(dce) = epoch;
	}
	dce->dce_reindex = 0;

	d_iov_set(&riov, dce, sizeof(*dce));
	rc = dbtree_upsert(cont->vc_dtx_committed_hdl, BTR_PROBE_EQ,
			   DAOS_INTENT_UPDATE, &kiov, &riov);
	if (rc != 0 || epoch != 0)
		goto out;

	dtx_rec_release(cont, dae, false, &offset);

	rc = dbtree_delete(cont->vc_dtx_active_hdl, BTR_PROBE_BYPASS, &kiov,
			   &dae);

	if (rc == 0) {
		if (dck != NULL) {
			dck->oid = DAE_OID(dae);
			dck->dkey_hash = DAE_DKEY_HASH(dae);
		}

		dtx_evict_lid(cont, dae);
	}

	if (!umoff_is_null(offset))
		umem_free(vos_cont2umm(cont), offset);

out:
	D_CDEBUG(rc != 0 && rc != -DER_NONEXIST, DLOG_ERR, DB_IO,
		 "Commit the DTX "DF_DTI": rc = "DF_RC"\n",
		 DP_DTI(dti), DP_RC(rc));
	if (rc != 0) {
		if (dce != NULL)
			D_FREE_PTR(dce);
	} else {
		*dce_p = dce;
	}

	return rc;
}

static int
vos_dtx_abort_one(struct vos_container *cont, daos_epoch_t epoch,
		  struct dtx_id *dti)
{
	struct vos_dtx_act_ent	*dae;
	d_iov_t			 riov;
	d_iov_t			 kiov;
	int			 rc;

	d_iov_set(&kiov, dti, sizeof(*dti));
	d_iov_set(&riov, NULL, 0);
	rc = dbtree_lookup(cont->vc_dtx_active_hdl, &kiov, &riov);
	if (rc != 0)
		goto out;

	if (epoch != 0) {
		dae = (struct vos_dtx_act_ent *)riov.iov_buf;
		if (DAE_EPOCH(dae) > epoch)
			D_GOTO(out, rc = -DER_NONEXIST);
	}

	rc = dbtree_delete(cont->vc_dtx_active_hdl, BTR_PROBE_BYPASS,
			   &kiov, &dae);
	if (rc == 0)
		dtx_rec_release(cont, dae, true, NULL);

out:
	D_DEBUG(DB_IO, "Abort the DTX "DF_DTI": rc = "DF_RC"\n", DP_DTI(dti),
		DP_RC(rc));

	return rc;
}

static bool
vos_dtx_is_normal_entry(uint32_t entry)
{
	if (entry < DTX_LID_RESERVED)
		return false;

	return true;
}

static int
vos_dtx_extend_act_table(struct vos_container *cont)
{
	struct umem_instance		*umm = vos_cont2umm(cont);
	struct vos_cont_df		*cont_df = cont->vc_cont_df;
	struct vos_dtx_blob_df		*dbd;
	struct vos_dtx_blob_df		*tmp;
	umem_off_t			 dbd_off;

	dbd_off = umem_zalloc(umm, DTX_BLOB_SIZE);
	if (umoff_is_null(dbd_off)) {
		D_ERROR("No space when create actvie DTX table.\n");
		return -DER_NOSPACE;
	}

	dbd = umem_off2ptr(umm, dbd_off);
	dbd->dbd_magic = DTX_ACT_BLOB_MAGIC;
	dbd->dbd_cap = (DTX_BLOB_SIZE - sizeof(struct vos_dtx_blob_df)) /
			sizeof(struct vos_dtx_act_ent_df);

	tmp = umem_off2ptr(umm, cont_df->cd_dtx_active_tail);
	if (tmp == NULL) {
		D_ASSERT(umoff_is_null(cont_df->cd_dtx_active_head));

		/* cd_dtx_active_tail is next to cd_dtx_active_head */
		umem_tx_add_ptr(umm, &cont_df->cd_dtx_active_head,
				sizeof(cont_df->cd_dtx_active_head) +
				sizeof(cont_df->cd_dtx_active_tail));
		cont_df->cd_dtx_active_head = dbd_off;
	} else {
		umem_tx_add_ptr(umm, &tmp->dbd_next, sizeof(tmp->dbd_next));
		tmp->dbd_next = dbd_off;

		dbd->dbd_prev = cont_df->cd_dtx_active_tail;
		umem_tx_add_ptr(umm, &cont_df->cd_dtx_active_tail,
				sizeof(cont_df->cd_dtx_active_tail));
	}

	cont_df->cd_dtx_active_tail = dbd_off;

	return 0;
}

static int
vos_dtx_alloc(struct umem_instance *umm, struct dtx_handle *dth)
{
	struct vos_dtx_act_ent		*dae = NULL;
	struct vos_container		*cont;
	struct vos_cont_df		*cont_df;
	struct vos_dtx_blob_df		*dbd;
	uint32_t			 idx;
	d_iov_t				 kiov;
	d_iov_t				 riov;
	int				 rc = 0;

	cont = vos_hdl2cont(dth->dth_coh);
	D_ASSERT(cont != NULL);

	cont_df = cont->vc_cont_df;

	rc = lrua_allocx(cont->vc_dtx_array, &idx, dth->dth_epoch, &dae);
	if (rc != 0) {
		/** The array is full, need to commit some transactions first */
		if (rc == -DER_BUSY)
			return -DER_INPROGRESS;
		return rc;
	}

	dbd = umem_off2ptr(umm, cont_df->cd_dtx_active_tail);
	if (dbd == NULL || dbd->dbd_index >= dbd->dbd_cap) {
		rc = vos_dtx_extend_act_table(cont);
		if (rc != 0)
			goto out;

		dbd = umem_off2ptr(umm, cont_df->cd_dtx_active_tail);
	}

	DAE_LID(dae) = idx + DTX_LID_RESERVED;
	DAE_XID(dae) = dth->dth_xid;
	DAE_OID(dae) = dth->dth_oid;
	DAE_DKEY_HASH(dae) = dth->dth_dkey_hash;
	DAE_EPOCH(dae) = dth->dth_epoch;
	DAE_FLAGS(dae) = dth->dth_flags;
	DAE_VER(dae) = dth->dth_ver;

	/* Will be set as dbd::dbd_index via vos_dtx_prepared(). */
	DAE_INDEX(dae) = -1;

	dae->dae_df_off = cont_df->cd_dtx_active_tail +
			offsetof(struct vos_dtx_blob_df, dbd_active_data) +
			sizeof(struct vos_dtx_act_ent_df) * dbd->dbd_index;
	dae->dae_dbd = dbd;
	D_ASSERT(dbd->dbd_magic == DTX_ACT_BLOB_MAGIC);
	D_DEBUG(DB_IO, "Allocated new lid DTX: "DF_DTI" lid=%d dae=%p"
		" dae_dbd=%p\n", DP_DTI(&dth->dth_xid), DAE_LID(dae), dae, dbd);

	d_iov_set(&kiov, &DAE_XID(dae), sizeof(DAE_XID(dae)));
	d_iov_set(&riov, dae, sizeof(*dae));
	rc = dbtree_upsert(cont->vc_dtx_active_hdl, BTR_PROBE_EQ,
			   DAOS_INTENT_UPDATE, &kiov, &riov);
	if (rc == 0) {
		dth->dth_ent = dae;
		dth->dth_active = 1;
	}

out:
	if (rc != 0)
		dtx_evict_lid(cont, dae);

	return rc;
}

static int
vos_dtx_append(struct umem_instance *umm, struct dtx_handle *dth,
	       umem_off_t record, uint32_t type)
{
	struct vos_dtx_act_ent		*dae = dth->dth_ent;
	umem_off_t			*rec;

	D_ASSERT(dae != NULL);

	if (DAE_REC_CNT(dae) < DTX_INLINE_REC_CNT) {
		rec = &DAE_REC_INLINE(dae)[DAE_REC_CNT(dae)];
	} else {
		if (DAE_REC_CNT(dae) >= dae->dae_rec_cap + DTX_INLINE_REC_CNT) {
			int	count;

			if (dae->dae_rec_cap == 0)
				count = DTX_REC_CAP_DEFAULT;
			else
				count = dae->dae_rec_cap * 2;

			D_ALLOC_ARRAY(rec, count);
			if (rec == NULL)
				return -DER_NOMEM;

			if (dae->dae_records != NULL) {
				memcpy(rec, dae->dae_records,
				       sizeof(*rec) * dae->dae_rec_cap);
				D_FREE(dae->dae_records);
			}

			dae->dae_records = rec;
			dae->dae_rec_cap = count;
		}

		rec = &dae->dae_records[DAE_REC_CNT(dae) - DTX_INLINE_REC_CNT];
	}

	*rec = record;
	dtx_type2umoff_flag(rec, type);

	/* The rec_cnt on-disk value will be refreshed via vos_dtx_prepared() */
	DAE_REC_CNT(dae)++;

	return 0;
}

int
vos_dtx_check_availability(struct umem_instance *umm, daos_handle_t coh,
			   uint32_t entry, daos_epoch_t epoch, uint32_t intent,
			   uint32_t type)
{
	struct dtx_handle		*dth = vos_dth_get();
	struct vos_container		*cont;
	struct vos_dtx_act_ent		*dae = NULL;
	bool				 found;

	switch (type) {
	case DTX_RT_SVT:
	case DTX_RT_EVT:
	case DTX_RT_ILOG:
		break;
	default:
		D_ERROR("Unexpected DTX type %u\n", type);
		/* Everything is available to PURGE, even if it belongs to some
		 * uncommitted DTX that may be garbage because of corruption.
		 */
		if (intent == DAOS_INTENT_PURGE)
			return ALB_AVAILABLE_DIRTY;

		return -DER_INVAL;
	}

	if (intent == DAOS_INTENT_CHECK || intent == DAOS_INTENT_COS) {
		if (dtx_is_aborted(entry))
			return ALB_UNAVAILABLE;

		return ALB_AVAILABLE_CLEAN;
	}

	/* Committed */
	if (entry == DTX_LID_COMMITTED)
		return ALB_AVAILABLE_CLEAN;

	if (intent == DAOS_INTENT_PURGE)
		return ALB_AVAILABLE_DIRTY;

	/* Aborted */
	if (dtx_is_aborted(entry))
		return ALB_UNAVAILABLE;

	/* The DTX owner can always see the DTX. */
	if (dth != NULL && dth->dth_ent != NULL) {
		dae = dth->dth_ent;
		if (DAE_LID(dae) == entry && DAE_EPOCH(dae) == epoch)
			return ALB_AVAILABLE_CLEAN;
	}

	cont = vos_hdl2cont(coh);
	D_ASSERT(cont != NULL);

	found = lrua_lookupx(cont->vc_dtx_array, entry - DTX_LID_RESERVED,
			     epoch, &dae);

	if (!found) {
		/** If we move to not marking entries explicitly, this
		 *  state will mean it is committed
		 */
		D_DEBUG(DB_TRACE,
			"Entry %d "DF_U64" not in lru array, it must be"
			" committed\n", entry, epoch);
		return ALB_AVAILABLE_CLEAN;
	}

	if (dae->dae_committable)
		return ALB_AVAILABLE_CLEAN;

<<<<<<< HEAD
	if (rc != -DER_NONEXIST) {
		D_ERROR("Failed to check CoS for DTX entry "DF_DTI"\n",
			DP_DTI(&dae_df->dae_xid));
		return rc;
	}

	/* The following are for non-committable cases. */
=======
	/* The followings are for non-committable cases. */
>>>>>>> 105a85e7

	if (intent == DAOS_INTENT_DEFAULT || intent == DAOS_INTENT_REBUILD) {
		if (!(DAE_FLAGS(dae) & DTE_LEADER) ||
		    DAOS_FAIL_CHECK(DAOS_VOS_NON_LEADER)) {
			/* Inavailable for rebuild case. */
			if (intent == DAOS_INTENT_REBUILD)
				return ALB_UNAVAILABLE;

			/* Non-leader and non-rebuild case, return
			 * -DER_INPROGRESS, then the caller will retry
			 * the RPC with leader replica.
			 */
			return dtx_inprogress(dae, 1);
		}

		/* For leader, non-committed DTX is unavailable. */
		return ALB_UNAVAILABLE;
	}

	D_ASSERTF(intent == DAOS_INTENT_UPDATE || intent == DAOS_INTENT_PUNCH,
		  "Unexpected intent (1) %u\n", intent);

	if (type == DTX_RT_ILOG) {
		if (dth == NULL)
			/* XXX: For rebuild case, if some normal IO has
			 *	generated related record by race before
			 *	rebuild logic handling it. Then rebuild
			 *	logic should ignore such record because
			 *	its epoch is higher than rebuild epoch.
			 *	The rebuild logic needs to create the
			 *	original target record that exists on
			 *	other healthy replicas before punch.
			 */
			return ALB_UNAVAILABLE;

		return dtx_inprogress(dae, 2);
	}

	D_ASSERTF(intent == DAOS_INTENT_UPDATE,
		  "Unexpected intent (2) %u\n", intent);

	/*
	 * We do not share modification between two DTXs for SV/EV value.
	 * Because the value is epoch based, different DTXs use different
	 * epochs, then make them to be visible to each other.
	 */
	return ALB_AVAILABLE_CLEAN;
}

uint32_t
vos_dtx_get(void)
{
	struct dtx_handle	*dth = vos_dth_get();
	struct vos_dtx_act_ent	*dae;

	if (dth == NULL || dth->dth_ent == NULL)
		return DTX_LID_COMMITTED;

	dae = dth->dth_ent;

	return DAE_LID(dae);
}

/* The caller has started PMDK transaction. */
int
vos_dtx_register_record(struct umem_instance *umm, umem_off_t record,
			uint32_t type, uint32_t *tx_id)
{
	struct dtx_handle	*dth = vos_dth_get();
	int			 rc = 0;

	if (dth == NULL) {
		*tx_id = DTX_LID_COMMITTED;
		return 0;
	}

	/* For single participator case, we only need committed DTX
	 * entry for handling resend case, nothing for active table.
	 */
	if (dth->dth_solo) {
		dth->dth_active = 1;
		*tx_id = DTX_LID_COMMITTED;
		return 0;
	}

	if (dth->dth_ent == NULL) {
		rc = vos_dtx_alloc(umm, dth);
		if (rc != 0)
			return rc;
	}

	rc = vos_dtx_append(umm, dth, record, type);
	if (rc == 0) {
		struct vos_dtx_act_ent	*dae = dth->dth_ent;

		/* Incarnation log entry implies a share */
		*tx_id = DAE_LID(dae);
		if (type == DTX_RT_ILOG)
			dth->dth_modify_shared = 1;
	}

	D_DEBUG(DB_TRACE, "Register DTX record for "DF_DTI
		": lid=%d entry %p, type %d, %s ilog entry, rc %d\n",
		DP_DTI(&dth->dth_xid),
		DAE_LID((struct vos_dtx_act_ent *)dth->dth_ent), dth->dth_ent,
		type, dth->dth_modify_shared ? "has" : "has not", rc);

	return rc;
}

/* The caller has started PMDK transaction. */
void
vos_dtx_deregister_record(struct umem_instance *umm, daos_handle_t coh,
			  uint32_t entry, daos_epoch_t epoch, umem_off_t record)
{
	struct vos_container		*cont;
	struct vos_dtx_act_ent		*dae;
	struct vos_dtx_act_ent_df	*dae_df;
	umem_off_t			*rec_df;
	bool				 found;
	int				 count;
	int				 i;

	if (!vos_dtx_is_normal_entry(entry))
		return;

	D_ASSERT(entry >= DTX_LID_RESERVED);

	cont = vos_hdl2cont(coh);
	/* If "cont" is NULL, then we are destroying the container.
	 * Under such case, the DTX entry in DRAM has been removed,
	 * The on-disk entry will be destroyed soon.
	 */
	if (cont == NULL)
		return;

	found = lrua_lookupx(cont->vc_dtx_array, entry - DTX_LID_RESERVED,
			     epoch, &dae);
	if (!found) {
		D_WARN("Could not find active DTX record for lid=%d, epoch="
		       DF_U64"\n", entry, epoch);
		return;
	}

	dae_df = umem_off2ptr(umm, dae->dae_df_off);
	if (daos_is_zero_dti(&dae_df->dae_xid) ||
	    dae_df->dae_flags & DTE_INVALID)
		return;

	if (DAE_REC_CNT(dae) > DTX_INLINE_REC_CNT)
		count = DTX_INLINE_REC_CNT;
	else
		count = DAE_REC_CNT(dae);

	for (i = 0; i < count; i++) {
		if (record == umem_off2offset(DAE_REC_INLINE(dae)[i])) {
			DAE_REC_INLINE(dae)[i] = UMOFF_NULL;
			goto handle_df;
		}
	}

	for (i = 0; i < DAE_REC_CNT(dae) - DTX_INLINE_REC_CNT; i++) {
		if (record == umem_off2offset(dae->dae_records[i])) {
			dae->dae_records[i] = UMOFF_NULL;
			goto handle_df;
		}
	}

	/* Not found */
	return;

handle_df:
	if (dae_df->dae_rec_cnt > DTX_INLINE_REC_CNT)
		count = DTX_INLINE_REC_CNT;
	else
		count = dae_df->dae_rec_cnt;

	rec_df = dae_df->dae_rec_inline;
	for (i = 0; i < count; i++) {
		if (umem_off2offset(rec_df[i]) == record) {
			rec_df[i] = UMOFF_NULL;
			return;
		}
	}

	rec_df = umem_off2ptr(umm, dae_df->dae_rec_off);

	/* Not found */
	if (rec_df == NULL)
		return;

	for (i = 0; i < dae_df->dae_rec_cnt - DTX_INLINE_REC_CNT; i++) {
		if (umem_off2offset(rec_df[i]) == record) {
			rec_df[i] = UMOFF_NULL;
			return;
		}
	}
}

int
vos_dtx_prepared(struct dtx_handle *dth)
{
	struct vos_dtx_act_ent		*dae;
	struct vos_container		*cont;
	struct umem_instance		*umm;
	struct vos_dtx_blob_df		*dbd;

	if (!dth->dth_active)
		return 0;

	cont = vos_hdl2cont(dth->dth_coh);
	D_ASSERT(cont != NULL);

	if (dth->dth_solo) {
		int	rc;

		rc = vos_dtx_commit_internal(cont, &dth->dth_xid, 1,
					     dth->dth_epoch, NULL);
		dth->dth_active = 0;
		if (rc >= 0)
			dth->dth_sync = 1;

		return rc > 0 ? 0 : rc;
	}

	dae = dth->dth_ent;
	D_ASSERT(dae != NULL);

	umm = vos_cont2umm(cont);
	dbd = dae->dae_dbd;

	/* If the DTX is for punch object that is quite possible affect
	 * subsequent operations, then synchronously commit the DTX when
	 * it becomes committable to avoid availability trouble.
	 */
	if (DAE_DKEY_HASH(dae) == 0)
		dth->dth_sync = 1;

	if (dae->dae_records != NULL) {
		umem_off_t			*rec_df;
		umem_off_t			 rec_off;
		int				 count;
		int				 size;

		count = DAE_REC_CNT(dae) - DTX_INLINE_REC_CNT;
		D_ASSERTF(count > 0, "Invalid DTX rec count %d\n", count);

		size = sizeof(umem_off_t) * count;
		rec_off = umem_zalloc(umm, size);
		if (umoff_is_null(rec_off)) {
			D_ERROR("No space to store active DTX "DF_DTI"\n",
				DP_DTI(&DAE_XID(dae)));
			return -DER_NOSPACE;
		}

		rec_df = umem_off2ptr(umm, rec_off);
		memcpy(rec_df, dae->dae_records, size);
		DAE_REC_OFF(dae) = rec_off;
	}

	DAE_INDEX(dae) = dbd->dbd_index;
	if (DAE_INDEX(dae) > 0) {
		pmem_memcpy_nodrain(umem_off2ptr(umm, dae->dae_df_off),
				    &dae->dae_base,
				    sizeof(struct vos_dtx_act_ent_df));
		/* dbd_index is next to dbd_count */
		umem_tx_add_ptr(umm, &dbd->dbd_count,
				sizeof(dbd->dbd_count) +
				sizeof(dbd->dbd_index));
	} else {
		memcpy(umem_off2ptr(umm, dae->dae_df_off),
		       &dae->dae_base, sizeof(struct vos_dtx_act_ent_df));
	}

	dbd->dbd_count++;
	dbd->dbd_index++;

	return 0;
}

int
vos_dtx_check(daos_handle_t coh, struct dtx_id *dti, daos_epoch_t *epoch,
	      uint32_t *pm_ver, bool for_resent)
{
	struct vos_container	*cont;
	struct vos_dtx_act_ent	*dae;
	d_iov_t			 kiov;
	d_iov_t			 riov;
	int			 rc;

	cont = vos_hdl2cont(coh);
	D_ASSERT(cont != NULL);

	d_iov_set(&kiov, dti, sizeof(*dti));
	d_iov_set(&riov, NULL, 0);
	rc = dbtree_lookup(cont->vc_dtx_active_hdl, &kiov, &riov);
	if (rc == 0) {
		dae = (struct vos_dtx_act_ent *)riov.iov_buf;
		if (dae->dae_committable)
			return DTX_ST_COMMITTED;

		if (epoch != NULL) {
			if (*epoch == 0)
				*epoch = DAE_EPOCH(dae);
			else if (*epoch != DAE_EPOCH(dae))
				return -DER_MISMATCH;
		}

		if (pm_ver != NULL)
			*pm_ver = DAE_VER(dae);

		return DTX_ST_PREPARED;
	}

	if (rc == -DER_NONEXIST) {
		rc = dbtree_lookup(cont->vc_dtx_committed_hdl, &kiov, NULL);
		if (rc == 0)
			return DTX_ST_COMMITTED;
	}

	if (rc == -DER_NONEXIST && for_resent && cont->vc_reindex_cmt_dtx)
		rc = -DER_AGAIN;

	return rc;
}

int
vos_dtx_commit_internal(struct vos_container *cont, struct dtx_id *dtis,
			int count, daos_epoch_t epoch, struct dtx_cos_key *dcks)
{
	struct vos_cont_df		*cont_df = cont->vc_cont_df;
	struct umem_instance		*umm = vos_cont2umm(cont);
	struct vos_dtx_blob_df		*dbd;
	struct vos_dtx_blob_df		*dbd_prev;
	umem_off_t			 dbd_off;
	struct vos_dtx_cmt_ent_df	*dce_df;
	int				 committed = 0;
	int				 slots = 0;
	int				 cur = 0;
	int				 rc = 0;
	int				 rc1 = 0;
	int				 i;
	int				 j;

	dbd = umem_off2ptr(umm, cont_df->cd_dtx_committed_tail);
	if (dbd != NULL)
		slots = dbd->dbd_cap - dbd->dbd_count;

	if (slots == 0)
		goto new_blob;

	umem_tx_add_ptr(umm, &dbd->dbd_count, sizeof(dbd->dbd_count));

again:
	if (slots > count)
		slots = count;

	count -= slots;

	if (slots > 1) {
		D_ALLOC(dce_df, sizeof(*dce_df) * slots);
		if (dce_df == NULL) {
			D_ERROR("Not enough DRAM to commit "DF_DTI"\n",
				DP_DTI(&dtis[cur]));

			/* For the DTXs that have been committed we will not
			 * re-insert them back into the active DTX table (in
			 * DRAM) even if we abort the PMDK transaction, then
			 * let's hide the error and commit former successful
			 * DTXs. The left non-committed DTXs will be handled
			 * next time.
			 */
			return committed > 0 ? committed : -DER_NOMEM;
		}
	} else {
		dce_df = &dbd->dbd_commmitted_data[dbd->dbd_count];
	}

	for (i = 0, j = 0; i < slots && rc1 == 0; i++, cur++) {
		struct vos_dtx_cmt_ent	*dce = NULL;

		rc = vos_dtx_commit_one(cont, &dtis[cur], epoch, &dce,
					dcks != NULL ? &dcks[cur] : NULL);
		if (rc == 0)
			committed++;

		if (rc == -DER_NONEXIST)
			rc = 0;

		if (rc1 == 0)
			rc1 = rc;

		if (dce != NULL) {
			if (slots == 1)
				pmem_memcpy_nodrain(dce_df, &dce->dce_base,
						    sizeof(*dce_df));
			else
				memcpy(&dce_df[j], &dce->dce_base,
				       sizeof(dce_df[j]));
			j++;
		}
	}

	if (dce_df != &dbd->dbd_commmitted_data[dbd->dbd_count]) {
		if (j > 0)
			pmem_memcpy_nodrain(
				&dbd->dbd_commmitted_data[dbd->dbd_count],
				dce_df, sizeof(*dce_df) * j);
		D_FREE(dce_df);
	}

	if (j > 0)
		dbd->dbd_count += j;

	if (count == 0 || rc1 != 0)
		return committed > 0 ? committed : rc1;

	if (j < slots) {
		slots -= j;
		goto again;
	}

new_blob:
	dbd_prev = dbd;

	/* Need new @dbd */
	dbd_off = umem_zalloc(umm, DTX_BLOB_SIZE);
	if (umoff_is_null(dbd_off)) {
		D_ERROR("No space to store committed DTX %d "DF_DTI"\n",
			count, DP_DTI(&dtis[cur]));
		return committed > 0 ? committed : -DER_NOSPACE;
	}

	dbd = umem_off2ptr(umm, dbd_off);
	dbd->dbd_magic = DTX_CMT_BLOB_MAGIC;
	dbd->dbd_cap = (DTX_BLOB_SIZE - sizeof(struct vos_dtx_blob_df)) /
		       sizeof(struct vos_dtx_cmt_ent_df);
	dbd->dbd_prev = umem_ptr2off(umm, dbd_prev);

	/* Not allow to commit too many DTX together. */
	D_ASSERTF(count < dbd->dbd_cap, "Too many DTX: %d/%d\n",
		  count, dbd->dbd_cap);

	if (count > 1) {
		D_ALLOC(dce_df, sizeof(*dce_df) * count);
		if (dce_df == NULL) {
			D_ERROR("Not enough DRAM to commit "DF_DTI"\n",
				DP_DTI(&dtis[cur]));
			return committed > 0 ? committed : -DER_NOMEM;
		}
	} else {
		dce_df = &dbd->dbd_commmitted_data[0];
	}

	if (dbd_prev == NULL) {
		D_ASSERT(umoff_is_null(cont_df->cd_dtx_committed_head));
		D_ASSERT(umoff_is_null(cont_df->cd_dtx_committed_tail));

		/* cd_dtx_committed_tail is next to cd_dtx_committed_head */
		umem_tx_add_ptr(umm, &cont_df->cd_dtx_committed_head,
				sizeof(cont_df->cd_dtx_committed_head) +
				sizeof(cont_df->cd_dtx_committed_tail));
		cont_df->cd_dtx_committed_head = dbd_off;
	} else {
		umem_tx_add_ptr(umm, &dbd_prev->dbd_next,
				sizeof(dbd_prev->dbd_next));
		dbd_prev->dbd_next = dbd_off;

		umem_tx_add_ptr(umm, &cont_df->cd_dtx_committed_tail,
				sizeof(cont_df->cd_dtx_committed_tail));
	}

	cont_df->cd_dtx_committed_tail = dbd_off;

	for (i = 0, j = 0; i < count && rc1 == 0; i++, cur++) {
		struct vos_dtx_cmt_ent	*dce = NULL;

		rc = vos_dtx_commit_one(cont, &dtis[cur], epoch, &dce,
					dcks != NULL ? &dcks[cur] : NULL);
		if (rc == 0)
			committed++;

		if (rc == -DER_NONEXIST)
			rc = 0;

		if (rc1 == 0)
			rc1 = rc;

		if (dce != NULL) {
			memcpy(&dce_df[j], &dce->dce_base, sizeof(dce_df[j]));
			j++;
		}
	}

	if (dce_df != &dbd->dbd_commmitted_data[0]) {
		if (j > 0)
			memcpy(&dbd->dbd_commmitted_data[0], dce_df,
			       sizeof(*dce_df) * j);
		D_FREE(dce_df);
	}

	dbd->dbd_count = j;

	return committed > 0 ? committed : rc1;
}

int
vos_dtx_commit(daos_handle_t coh, struct dtx_id *dtis, int count,
	       struct dtx_cos_key *dcks)
{
	struct vos_container	*cont;
	int			 committed = 0;
	int			 rc;

	cont = vos_hdl2cont(coh);
	D_ASSERT(cont != NULL);

	/* Commit multiple DTXs via single PMDK transaction. */
	rc = umem_tx_begin(vos_cont2umm(cont), NULL);
	if (rc == 0) {
		committed = vos_dtx_commit_internal(cont, dtis, count, 0, dcks);
		rc = umem_tx_end(vos_cont2umm(cont),
				 committed > 0 ? 0 : committed);
	}

	return rc < 0 ? rc : committed;
}

int
vos_dtx_abort(daos_handle_t coh, daos_epoch_t epoch, struct dtx_id *dtis,
	      int count)
{
	struct vos_container	*cont;
	int			 rc;
	int			 i;

	cont = vos_hdl2cont(coh);
	D_ASSERT(cont != NULL);

	/* Abort multiple DTXs via single PMDK transaction. */
	rc = umem_tx_begin(vos_cont2umm(cont), NULL);
	if (rc == 0) {
		int	aborted = 0;

		for (i = 0; i < count; i++) {
			rc = vos_dtx_abort_one(cont, epoch, &dtis[i]);
			if (rc == 0)
				aborted++;
		}

		/* Some vos_dtx_abort_one may hit failure, for example, not
		 * found related DTX entry in the active DTX table, that is
		 * not important, go ahead. Because each DTX is independent
		 * from the others. For the DTXs that have been aborted, we
		 * cannot re-insert them back into the active DTX table (in
		 * DRAM) even if we abort this PMDK transaction, then let's
		 * commit the PMDK transaction anyway.
		 */
		rc = umem_tx_end(vos_cont2umm(cont), aborted > 0 ? 0 : rc);
	}

	return rc;
}

int
vos_dtx_aggregate(daos_handle_t coh)
{
	struct vos_container		*cont;
	struct vos_cont_df		*cont_df;
	struct umem_instance		*umm;
	struct vos_dtx_blob_df		*dbd;
	struct vos_dtx_blob_df		*tmp;
	umem_off_t			 dbd_off;
	int				 rc;
	int				 i;

	cont = vos_hdl2cont(coh);
	D_ASSERT(cont != NULL);

	umm = vos_cont2umm(cont);
	cont_df = cont->vc_cont_df;

	dbd_off = cont_df->cd_dtx_committed_head;
	dbd = umem_off2ptr(umm, dbd_off);
	if (dbd == NULL || dbd->dbd_count == 0)
		return 0;

	/** Take the opportunity to free some memory if we can */
	lrua_array_aggregate(cont->vc_dtx_array);

	rc = umem_tx_begin(umm, NULL);
	if (rc != 0)
		return rc;

	for (i = 0; i < dbd->dbd_count &&
	     !d_list_empty(&cont->vc_dtx_committed_list); i++) {
		struct vos_dtx_cmt_ent	*dce;
		d_iov_t			 kiov;

		dce = d_list_entry(cont->vc_dtx_committed_list.next,
				   struct vos_dtx_cmt_ent, dce_committed_link);
		d_iov_set(&kiov, &DCE_XID(dce), sizeof(DCE_XID(dce)));
		dbtree_delete(cont->vc_dtx_committed_hdl, BTR_PROBE_EQ,
			      &kiov, NULL);
	}

	tmp = umem_off2ptr(umm, dbd->dbd_next);
	if (tmp == NULL) {
		/* The last blob for committed DTX blob. */
		D_ASSERT(cont_df->cd_dtx_committed_tail ==
			 cont_df->cd_dtx_committed_head);

		umem_tx_add_ptr(umm, &cont_df->cd_dtx_committed_tail,
				sizeof(cont_df->cd_dtx_committed_tail));
		cont_df->cd_dtx_committed_tail = UMOFF_NULL;
	} else {
		umem_tx_add_ptr(umm, &tmp->dbd_prev, sizeof(tmp->dbd_prev));
		tmp->dbd_prev = UMOFF_NULL;
	}

	umem_tx_add_ptr(umm, &cont_df->cd_dtx_committed_head,
			sizeof(cont_df->cd_dtx_committed_head));
	cont_df->cd_dtx_committed_head = dbd->dbd_next;

	umem_free(umm, dbd_off);

	return umem_tx_end(umm, 0);
}

void
vos_dtx_stat(daos_handle_t coh, struct dtx_stat *stat)
{
	struct vos_container	*cont;

	cont = vos_hdl2cont(coh);
	D_ASSERT(cont != NULL);

	stat->dtx_committed_count = cont->vc_dtx_committed_count;
	if (d_list_empty(&cont->vc_dtx_committed_list)) {
		stat->dtx_oldest_committed_time = 0;
	} else {
		struct vos_dtx_cmt_ent	*dce;

		dce = d_list_entry(cont->vc_dtx_committed_list.next,
				   struct vos_dtx_cmt_ent, dce_committed_link);
		stat->dtx_oldest_committed_time = DCE_EPOCH(dce);
	}
}

void
vos_dtx_mark_committable(struct dtx_handle *dth)
{
	struct vos_dtx_act_ent	*dae = dth->dth_ent;

	if (dth->dth_active) {
		D_ASSERT(dae != NULL);

		dae->dae_committable = 1;
	}
}

int
vos_dtx_check_sync(daos_handle_t coh, daos_unit_oid_t oid, daos_epoch_t *epoch)
{
	struct vos_container	*cont;
	struct daos_lru_cache	*occ;
	struct vos_object	*obj;
	daos_epoch_range_t	 epr = {0, *epoch};
	int			 rc;

	cont = vos_hdl2cont(coh);
	occ = vos_obj_cache_current();

	/* Sync epoch check inside vos_obj_hold(). We do not
	 * care about whether it is for punch or update, use
	 * DAOS_INTENT_COS to bypass DTX conflict check.
	 */
	rc = vos_obj_hold(occ, cont, oid, &epr, true,
			  DAOS_INTENT_COS, true, &obj, 0);
	if (rc != 0) {
		D_ERROR(DF_UOID" fail to check sync: rc = "DF_RC"\n",
			DP_UOID(oid), DP_RC(rc));
	} else {
		*epoch = obj->obj_sync_epoch;
		vos_obj_release(occ, obj, false);
	}

	return rc;
}

int
vos_dtx_mark_sync(daos_handle_t coh, daos_unit_oid_t oid, daos_epoch_t epoch)
{
	struct vos_container	*cont;
	struct daos_lru_cache	*occ;
	struct vos_object	*obj;
	daos_epoch_range_t	 epr = {0, epoch};
	int	rc;

	cont = vos_hdl2cont(coh);
	occ = vos_obj_cache_current();
	rc = vos_obj_hold(occ, cont, oid, &epr, true,
			  DAOS_INTENT_DEFAULT, true, &obj, 0);
	if (rc != 0) {
		D_ERROR(DF_UOID" fail to mark sync: rc = "DF_RC"\n",
			DP_UOID(oid), DP_RC(rc));
		return rc;
	}

	if (obj->obj_df != NULL && obj->obj_df->vo_sync < epoch) {
		D_INFO("Update sync epoch "DF_U64" => "DF_U64
		       " for the obj "DF_UOID"\n",
		       obj->obj_sync_epoch, epoch, DP_UOID(oid));

		obj->obj_sync_epoch = epoch;
		pmemobj_memcpy_persist(vos_cont2umm(cont)->umm_pool,
				       &obj->obj_df->vo_sync, &epoch,
				       sizeof(obj->obj_df->vo_sync));
	}

	vos_obj_release(occ, obj, false);
	return 0;
}

int
vos_dtx_act_reindex(struct vos_container *cont)
{
	struct umem_instance		*umm = vos_cont2umm(cont);
	struct vos_cont_df		*cont_df = cont->vc_cont_df;
	struct vos_dtx_blob_df		*dbd;
	umem_off_t			 dbd_off = cont_df->cd_dtx_active_head;
	d_iov_t				 kiov;
	d_iov_t				 riov;
	int				 rc = 0;
	int				 i;

	while (1) {
		dbd = umem_off2ptr(umm, dbd_off);
		if (dbd == NULL)
			break;

		D_ASSERT(dbd->dbd_magic == DTX_ACT_BLOB_MAGIC);

		for (i = 0; i < dbd->dbd_index; i++) {
			struct vos_dtx_act_ent_df	*dae_df;
			struct vos_dtx_act_ent		*dae;
			int				 count;

			dae_df = &dbd->dbd_active_data[i];
			if (dae_df->dae_flags & DTE_INVALID)
				continue;

			if (daos_is_zero_dti(&dae_df->dae_xid)) {
				D_WARN("Hit zero active DTX entry.\n");
				continue;
			}

			if (dae_df->dae_lid < DTX_LID_RESERVED) {
				D_ERROR("Corruption in DTX table found, lid=%d"
					" is invalid\n", dae_df->dae_lid);
				D_GOTO(out, rc = -DER_IO);
			}
			rc = lrua_allocx_inplace(cont->vc_dtx_array,
					 dae_df->dae_lid - DTX_LID_RESERVED,
					 dae_df->dae_epoch, &dae);
			if (rc != 0) {
				if (rc == -DER_NOMEM) {
					D_ERROR("Not enough memory for DTX "
						"table\n");
				} else {
					D_ERROR("Corruption in DTX table found,"
						" lid=%d is invalid rc="DF_RC
						"\n", dae_df->dae_lid,
						DP_RC(rc));
					rc = -DER_IO;
				}
				D_GOTO(out, rc);
			}
			D_ASSERT(dae != NULL);

			D_DEBUG(DB_TRACE, "Re-indexed lid DTX: "DF_DTI
				" lid=%d\n", DP_DTI(&DAE_XID(dae)),
				DAE_LID(dae));

			memcpy(&dae->dae_base, dae_df, sizeof(dae->dae_base));
			dae->dae_df_off = umem_ptr2off(umm, dae_df);
			dae->dae_dbd = dbd;

			if (DAE_REC_CNT(dae) <= DTX_INLINE_REC_CNT)
				goto insert;

			count = DAE_REC_CNT(dae) - DTX_INLINE_REC_CNT;
			D_ALLOC(dae->dae_records,
				sizeof(*dae->dae_records) * count);
			if (dae->dae_records == NULL) {
				D_FREE_PTR(dae);
				D_GOTO(out, rc = -DER_NOMEM);
			}

			memcpy(dae->dae_records,
			       umem_off2ptr(umm, dae_df->dae_rec_off),
			       sizeof(*dae->dae_records) * count);
			dae->dae_rec_cap = count;

insert:
			d_iov_set(&kiov, &DAE_XID(dae), sizeof(DAE_XID(dae)));
			d_iov_set(&riov, dae, sizeof(*dae));
			rc = dbtree_upsert(cont->vc_dtx_active_hdl,
					   BTR_PROBE_EQ, DAOS_INTENT_UPDATE,
					   &kiov, &riov);
			if (rc != 0) {
				D_FREE(dae->dae_records);
				dtx_evict_lid(cont, dae);
				goto out;
			}
		}

		dbd_off = dbd->dbd_next;
	}

out:
	return rc > 0 ? 0 : rc;
}

int
vos_dtx_cmt_reindex(daos_handle_t coh, void *hint)
{
	struct umem_instance		*umm;
	struct vos_container		*cont;
	struct vos_cont_df		*cont_df;
	struct vos_dtx_cmt_ent		*dce;
	struct vos_dtx_blob_df		*dbd;
	umem_off_t			*dbd_off = hint;
	d_iov_t				 kiov;
	d_iov_t				 riov;
	int				 rc = 0;
	int				 i;

	cont = vos_hdl2cont(coh);
	D_ASSERT(cont != NULL);

	umm = vos_cont2umm(cont);
	cont_df = cont->vc_cont_df;

	if (umoff_is_null(*dbd_off))
		dbd = umem_off2ptr(umm, cont_df->cd_dtx_committed_head);
	else
		dbd = umem_off2ptr(umm, *dbd_off);

	if (dbd == NULL)
		D_GOTO(out, rc = 1);

	D_ASSERT(dbd->dbd_magic == DTX_CMT_BLOB_MAGIC);

	cont->vc_reindex_cmt_dtx = 1;

	for (i = 0; i < dbd->dbd_count; i++) {
		if (daos_is_zero_dti(&dbd->dbd_commmitted_data[i].dce_xid) ||
		    dbd->dbd_commmitted_data[i].dce_epoch == 0) {
			D_WARN("Skip invalid committed DTX entry\n");
			continue;
		}

		D_ALLOC_PTR(dce);
		if (dce == NULL)
			D_GOTO(out, rc = -DER_NOMEM);

		memcpy(&dce->dce_base, &dbd->dbd_commmitted_data[i],
		       sizeof(dce->dce_base));
		dce->dce_reindex = 1;

		d_iov_set(&kiov, &DCE_XID(dce), sizeof(DCE_XID(dce)));
		d_iov_set(&riov, dce, sizeof(*dce));
		rc = dbtree_upsert(cont->vc_dtx_committed_hdl, BTR_PROBE_EQ,
				   DAOS_INTENT_UPDATE, &kiov, &riov);
		if (rc != 0)
			goto out;

		/* The committed DTX entry is already in the index.
		 * Related re-index logic can stop.
		 */
		if (dce->dce_exist)
			D_GOTO(out, rc = 1);
	}

	if (dbd->dbd_count < dbd->dbd_cap || umoff_is_null(dbd->dbd_next))
		D_GOTO(out, rc = 1);

	*dbd_off = dbd->dbd_next;

out:
	if (rc > 0) {
		d_list_splice_init(&cont->vc_dtx_committed_tmp_list,
				   &cont->vc_dtx_committed_list);
		cont->vc_dtx_committed_count +=
				cont->vc_dtx_committed_tmp_count;
		cont->vc_dtx_committed_tmp_count = 0;
		cont->vc_reindex_cmt_dtx = 0;
	}

	return rc;
}

void
vos_dtx_cleanup_dth(struct dtx_handle *dth)
{
	struct vos_container	*cont;
	struct vos_dtx_act_ent	*dae;
	d_iov_t			 kiov;
	int			 rc;

	if (dth == NULL || !dth->dth_active)
		return;

	cont = vos_hdl2cont(dth->dth_coh);

	if (!dth->dth_solo) {
		d_iov_set(&kiov, &dth->dth_xid, sizeof(dth->dth_xid));
		rc = dbtree_delete(cont->vc_dtx_active_hdl, BTR_PROBE_EQ, &kiov,
				   &dae);
		if (rc != 0)
			D_ERROR(DF_UOID" failed to remove DTX entry "
				DF_DTI": rc = "DF_RC"\n", DP_UOID(dth->dth_oid),
				DP_DTI(&dth->dth_xid), DP_RC(rc));
		else
			dtx_evict_lid(cont, dae);
	}

	dth->dth_active = 0;
}<|MERGE_RESOLUTION|>--- conflicted
+++ resolved
@@ -900,18 +900,7 @@
 	if (dae->dae_committable)
 		return ALB_AVAILABLE_CLEAN;
 
-<<<<<<< HEAD
-	if (rc != -DER_NONEXIST) {
-		D_ERROR("Failed to check CoS for DTX entry "DF_DTI"\n",
-			DP_DTI(&dae_df->dae_xid));
-		return rc;
-	}
-
-	/* The following are for non-committable cases. */
-=======
 	/* The followings are for non-committable cases. */
->>>>>>> 105a85e7
-
 	if (intent == DAOS_INTENT_DEFAULT || intent == DAOS_INTENT_REBUILD) {
 		if (!(DAE_FLAGS(dae) & DTE_LEADER) ||
 		    DAOS_FAIL_CHECK(DAOS_VOS_NON_LEADER)) {
