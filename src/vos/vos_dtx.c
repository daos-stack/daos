/**
 * (C) Copyright 2019-2021 Intel Corporation.
 *
 * SPDX-License-Identifier: BSD-2-Clause-Patent
 */
/**
 * This file is part of daos two-phase commit transaction.
 *
 * vos/vos_dtx.c
 */
#define D_LOGFAC	DD_FAC(vos)

#include <libpmem.h>
#include <daos_srv/vos.h>
#include <daos/common.h>
#include "vos_layout.h"
#include "vos_internal.h"

/* 128 KB per SCM blob */
#define DTX_BLOB_SIZE		(1 << 17)
/** Ensure 16-bit signed int is sufficient to store record index */
D_CASSERT((DTX_BLOB_SIZE / sizeof(struct vos_dtx_act_ent_df)) <  (1 << 15));
D_CASSERT((DTX_BLOB_SIZE / sizeof(struct vos_dtx_cmt_ent_df)) <  (1 << 15));

#define DTX_ACT_BLOB_MAGIC	0x14130a2b
#define DTX_CMT_BLOB_MAGIC	0x2502191c

enum {
	DTX_UMOFF_ILOG		= (1 << 0),
	DTX_UMOFF_SVT		= (1 << 1),
	DTX_UMOFF_EVT		= (1 << 2),
};

#define DTX_UMOFF_TYPES		(DTX_UMOFF_ILOG | DTX_UMOFF_SVT | DTX_UMOFF_EVT)
#define DTX_INDEX_INVAL		(int32_t)(-1)

#define dtx_evict_lid(cont, dae)					\
	do {								\
		D_DEBUG(DB_TRACE, "Evicting lid "DF_DTI": lid=%d\n",	\
			DP_DTI(&DAE_XID(dae)), DAE_LID(dae));		\
		d_list_del_init(&dae->dae_link);			\
		lrua_evictx(cont->vc_dtx_array,				\
			    DAE_LID(dae) - DTX_LID_RESERVED,		\
			    DAE_EPOCH(dae));				\
	} while (0)

static inline void
dtx_memcpy_nodrain(struct umem_instance *umm, void *dest, const void *src,
		   size_t size)
{
	if (DAOS_ON_VALGRIND)
		umem_tx_xadd_ptr(umm, dest, size, POBJ_XADD_NO_SNAPSHOT);

	pmem_memcpy_nodrain(dest, src, size);
}

static inline void
dtx_type2umoff_flag(umem_off_t *rec, uint32_t type)
{
	uint8_t		flag = 0;

	switch (type) {
	case DTX_RT_ILOG:
		flag = DTX_UMOFF_ILOG;
		break;
	case DTX_RT_SVT:
		flag = DTX_UMOFF_SVT;
		break;
	case DTX_RT_EVT:
		flag = DTX_UMOFF_EVT;
		break;
	default:
		D_ASSERT(0);
	}

	umem_off_set_flags(rec, flag);
}

static inline uint32_t
dtx_umoff_flag2type(umem_off_t umoff)
{
	switch (umem_off2flags(umoff) & DTX_UMOFF_TYPES) {
	case DTX_UMOFF_ILOG:
		return DTX_RT_ILOG;
	case DTX_UMOFF_SVT:
		return DTX_RT_SVT;
	case DTX_UMOFF_EVT:
		return DTX_RT_EVT;
	default:
		D_ASSERT(0);
	}

	return 0;
}

static inline bool
umoff_is_null(umem_off_t umoff)
{
	return umoff == UMOFF_NULL;
}

static inline bool
dtx_is_aborted(uint32_t tx_lid)
{
	return tx_lid == DTX_LID_ABORTED;
}

static void
dtx_set_aborted(uint32_t *tx_lid)
{
	*tx_lid = DTX_LID_ABORTED;
}

static inline int
dtx_inprogress(struct vos_dtx_act_ent *dae, struct dtx_handle *dth,
	       bool hit_again, int pos)
{
	struct dtx_share_peer	*dsp;
	struct dtx_memberships	*mbs;
	bool			 s_try = false;

	if (dth == NULL)
		goto out;

	if (DAE_FLAGS(dae) & DTE_LEADER)
		goto out;

	/* If hit the same non-committed DTX again after once dtx_refresh,
	 * then ask client to retry, the leader may be waiting non-leader
	 * to reply at that time.
	 */
	if (hit_again) {
		while ((dsp = d_list_pop_entry(&dth->dth_share_tbd_list,
					       struct dtx_share_peer,
					       dsp_link)) != NULL)
			D_FREE(dsp);
		dth->dth_share_tbd_count = 0;
		goto out;
	}

	/* For the DTX with 'DTE_BLOCK' flag, we will sych commit them. But
	 * before it is committed, if someone wants to read related data on
	 * non-leader, we can make related IO handle to retry locally, that
	 * will not cause too much overhead unless the DTX hit some trouble
	 * (such as client or server failure) that may cause current reader
	 * to be blocked until such DTX has been handled by the new leader.
	 */

	if (!dth->dth_force_refresh && dth->dth_ver <= DAE_VER(dae)) {
		if (DAE_FLAGS(dae) & DTE_BLOCK &&
		    dth->dth_modification_cnt == 0) {
			if (dth->dth_share_tbd_count == 0)
				dth->dth_local_retry = 1;
			goto out;
		}

		if (DAE_MBS_FLAGS(dae) & DMF_SRDG_REP && dth->dth_dist == 0)
			goto out;
	}

	s_try = true;

	d_list_for_each_entry(dsp, &dth->dth_share_tbd_list, dsp_link) {
		if (memcmp(&dsp->dsp_xid, &DAE_XID(dae),
			   sizeof(struct dtx_id)) == 0)
			goto out;
	}

	if (dth->dth_share_tbd_count >= DTX_REFRESH_MAX)
		goto out;

	D_ALLOC(dsp, sizeof(*dsp) + DAE_MBS_DSIZE(dae));
	if (dsp == NULL) {
		D_ERROR("Hit uncommitted DTX "DF_DTI" at %d: lid=%d, "
			"but fail to alloc DRAM.\n",
			DP_DTI(&DAE_XID(dae)), pos, DAE_LID(dae));
		return -DER_NOMEM;
	}

	dsp->dsp_xid = DAE_XID(dae);
	dsp->dsp_oid = DAE_OID(dae);
	dsp->dsp_epoch = DAE_EPOCH(dae);
	dsp->dsp_dkey_hash = DAE_DKEY_HASH(dae);

	mbs = &dsp->dsp_mbs;
	mbs->dm_tgt_cnt = DAE_TGT_CNT(dae);
	mbs->dm_grp_cnt = DAE_GRP_CNT(dae);
	mbs->dm_data_size = DAE_MBS_DSIZE(dae);
	mbs->dm_flags = DAE_MBS_FLAGS(dae);
	mbs->dm_dte_flags = DAE_FLAGS(dae);
	if (DAE_MBS_DSIZE(dae) <= sizeof(DAE_MBS_INLINE(dae))) {
		memcpy(mbs->dm_data, DAE_MBS_INLINE(dae), DAE_MBS_DSIZE(dae));
	} else {
		struct umem_instance	*umm;

		umm = vos_cont2umm(vos_hdl2cont(dth->dth_coh));
		memcpy(mbs->dm_data, umem_off2ptr(umm, DAE_MBS_OFF(dae)),
		       DAE_MBS_DSIZE(dae));
	}

	d_list_add_tail(&dsp->dsp_link, &dth->dth_share_tbd_list);
	dth->dth_share_tbd_count++;

out:
	D_DEBUG(DB_IO,
		"%s hit uncommitted DTX "DF_DTI" at %d: dth %p (force %s, "
		"dist %s), lid=%d, flags %x/%x, may need %s retry.\n",
		hit_again ? "Repeat" : "First", DP_DTI(&DAE_XID(dae)), pos,
		dth, dth != NULL && dth->dth_force_refresh ? "yes" : "no",
		dth != NULL && dth->dth_dist ? "yes" : "no", DAE_LID(dae),
		DAE_FLAGS(dae), DAE_MBS_FLAGS(dae), s_try ? "server" :
		(dth != NULL && dth->dth_local_retry) ? "local" : "client");

	return -DER_INPROGRESS;
}

static void
dtx_act_ent_cleanup(struct vos_container *cont, struct vos_dtx_act_ent *dae,
		    struct dtx_handle *dth, bool evict)
{
	D_FREE(dae->dae_records);

	if (evict) {
		daos_unit_oid_t	*oids;
		int		 count;
		int		 i;

		if (dth != NULL) {
			if (dth->dth_oid_array != NULL) {
				D_ASSERT(dth->dth_oid_cnt > 0);

				count = dth->dth_oid_cnt;
				oids = dth->dth_oid_array;
			} else {
				count = 1;
				oids = &dth->dth_leader_oid;
			}
		} else {
			count = dae->dae_oid_cnt;
			oids = dae->dae_oids;
		}

		for (i = 0; i < count; i++)
			vos_obj_evict_by_oid(vos_obj_cache_current(), cont,
					     oids[i]);
	}

	if (dae->dae_oids != NULL && dae->dae_oids != &dae->dae_oid_inline &&
	    dae->dae_oids != &DAE_OID(dae)) {
		D_FREE(dae->dae_oids);
		dae->dae_oid_cnt = 0;
	}
}

static int
dtx_hkey_size(void)
{
	return sizeof(struct dtx_id);
}

static void
dtx_hkey_gen(struct btr_instance *tins, d_iov_t *key_iov, void *hkey)
{
	D_ASSERT(key_iov->iov_len == sizeof(struct dtx_id));

	memcpy(hkey, key_iov->iov_buf, key_iov->iov_len);
}

static int
dtx_hkey_cmp(struct btr_instance *tins, struct btr_record *rec, void *hkey)
{
	struct dtx_id	*hkey1 = (struct dtx_id *)&rec->rec_hkey[0];
	struct dtx_id	*hkey2 = (struct dtx_id *)hkey;
	int		 rc;

	rc = memcmp(hkey1, hkey2, sizeof(struct dtx_id));

	return dbtree_key_cmp_rc(rc);
}

static int
dtx_act_ent_alloc(struct btr_instance *tins, d_iov_t *key_iov,
		  d_iov_t *val_iov, struct btr_record *rec)
{
	struct vos_dtx_act_ent	*dae = val_iov->iov_buf;

	rec->rec_off = umem_ptr2off(&tins->ti_umm, dae);

	return 0;
}

static int
dtx_act_ent_free(struct btr_instance *tins, struct btr_record *rec,
		 void *args)
{
	struct vos_dtx_act_ent	*dae;

	dae = umem_off2ptr(&tins->ti_umm, rec->rec_off);
	rec->rec_off = UMOFF_NULL;
	d_list_del_init(&dae->dae_link);

	if (args != NULL) {
		/* Return the record addreass (offset in DRAM).
		* The caller will release it after using.
		*/
		D_ASSERT(dae != NULL);
		*(struct vos_dtx_act_ent **)args = dae;
	} else if (dae != NULL) {
		dtx_act_ent_cleanup(tins->ti_priv, dae, NULL, true);
	}

	return 0;
}

static int
dtx_act_ent_fetch(struct btr_instance *tins, struct btr_record *rec,
		  d_iov_t *key_iov, d_iov_t *val_iov)
{
	struct vos_dtx_act_ent	*dae;

	D_ASSERT(val_iov != NULL);

	dae = umem_off2ptr(&tins->ti_umm, rec->rec_off);
	d_iov_set(val_iov, dae, sizeof(*dae));

	return 0;
}

static int
dtx_act_ent_update(struct btr_instance *tins, struct btr_record *rec,
		   d_iov_t *key, d_iov_t *val)
{
	struct vos_container	*cont = tins->ti_priv;
	struct vos_dtx_act_ent	*dae_new = val->iov_buf;
	struct vos_dtx_act_ent	*dae_old;

	dae_old = umem_off2ptr(&tins->ti_umm, rec->rec_off);

	D_ASSERT(dae_old != dae_new);
	D_ASSERTF(dae_old->dae_aborted,
		  "NOT allow to update act DTX entry for "DF_DTI
		  " from epoch "DF_X64" to "DF_X64"\n",
		  DP_DTI(&DAE_XID(dae_old)),
		  DAE_EPOCH(dae_old), DAE_EPOCH(dae_new));

	rec->rec_off = umem_ptr2off(&tins->ti_umm, dae_new);
	dtx_evict_lid(cont, dae_old);

	return 0;
}

static btr_ops_t dtx_active_btr_ops = {
	.to_hkey_size	= dtx_hkey_size,
	.to_hkey_gen	= dtx_hkey_gen,
	.to_hkey_cmp	= dtx_hkey_cmp,
	.to_rec_alloc	= dtx_act_ent_alloc,
	.to_rec_free	= dtx_act_ent_free,
	.to_rec_fetch	= dtx_act_ent_fetch,
	.to_rec_update	= dtx_act_ent_update,
};

static int
dtx_cmt_ent_alloc(struct btr_instance *tins, d_iov_t *key_iov,
		  d_iov_t *val_iov, struct btr_record *rec)
{
	struct vos_tls		*tls = vos_tls_get();
	struct vos_container	*cont = tins->ti_priv;
	struct vos_dtx_cmt_ent	*dce = val_iov->iov_buf;

	rec->rec_off = umem_ptr2off(&tins->ti_umm, dce);
	cont->vc_dtx_committed_count++;
	cont->vc_pool->vp_dtx_committed_count++;
	d_tm_inc_gauge(tls->vtl_committed, 1);

	return 0;
}

static int
dtx_cmt_ent_free(struct btr_instance *tins, struct btr_record *rec,
		 void *args)
{
	struct vos_tls		*tls = vos_tls_get();
	struct vos_container	*cont = tins->ti_priv;
	struct vos_dtx_cmt_ent	*dce;

	dce = umem_off2ptr(&tins->ti_umm, rec->rec_off);
	D_ASSERT(dce != NULL);

	rec->rec_off = UMOFF_NULL;
	cont->vc_dtx_committed_count--;
	cont->vc_pool->vp_dtx_committed_count--;
	D_FREE_PTR(dce);
	d_tm_dec_gauge(tls->vtl_committed, 1);

	return 0;
}

static int
dtx_cmt_ent_fetch(struct btr_instance *tins, struct btr_record *rec,
		  d_iov_t *key_iov, d_iov_t *val_iov)
{
	if (val_iov != NULL) {
		struct vos_dtx_cmt_ent	*dce;

		dce = umem_off2ptr(&tins->ti_umm, rec->rec_off);
		d_iov_set(val_iov, dce, sizeof(*dce));
	}

	return 0;
}

static int
dtx_cmt_ent_update(struct btr_instance *tins, struct btr_record *rec,
		   d_iov_t *key, d_iov_t *val)
{
	struct vos_dtx_cmt_ent	*dce_new = val->iov_buf;
	struct vos_dtx_cmt_ent	*dce_old;

	dce_old = umem_off2ptr(&tins->ti_umm, rec->rec_off);

	/* Two possible cases for that:
	 *
	 * Case one:
	 * It is possible that when commit the DTX for the first time,
	 * it failed at removing the DTX entry from active table, but
	 * at that time the DTX entry has already been added into the
	 * committed table that is in DRAM. Currently, we do not have
	 * efficient way to recover such DRAM based btree structure,
	 * so just keep it there with 'dce_invalid' flags. Then when
	 * we re-commit such DTX, we may come here.
	 *
	 * Case two:
	 * As the vos_dtx_cmt_reindex() logic going, some RPC handler
	 * ULT may add more entries into the committed table. Then it
	 * is possible that vos_dtx_cmt_reindex() logic hit the entry
	 * in the committed blob that has already been added into the
	 * indexed table.
	 */

	if (dce_old->dce_invalid) {
		rec->rec_off = umem_ptr2off(&tins->ti_umm, dce_new);
		D_FREE(dce_old);
	} else if (!dce_old->dce_reindex) {
		D_ASSERTF(dce_new->dce_reindex, "Repeatedly commit DTX "
			  DF_DTI": old is %s, new is %s\n",
			  DP_DTI(&DCE_XID(dce_new)),
			  dce_old->dce_resent ? "resent" : "original",
			  dce_new->dce_resent ? "resent" : "original");
		dce_new->dce_exist = 1;
	}

	return 0;
}

static btr_ops_t dtx_committed_btr_ops = {
	.to_hkey_size	= dtx_hkey_size,
	.to_hkey_gen	= dtx_hkey_gen,
	.to_hkey_cmp	= dtx_hkey_cmp,
	.to_rec_alloc	= dtx_cmt_ent_alloc,
	.to_rec_free	= dtx_cmt_ent_free,
	.to_rec_fetch	= dtx_cmt_ent_fetch,
	.to_rec_update	= dtx_cmt_ent_update,
};

int
vos_dtx_table_register(void)
{
	int	rc;

	rc = dbtree_class_register(VOS_BTR_DTX_ACT_TABLE, 0,
				   &dtx_active_btr_ops);
	if (rc != 0) {
		D_ERROR("Failed to register DTX active dbtree: %d\n", rc);
		return rc;
	}

	rc = dbtree_class_register(VOS_BTR_DTX_CMT_TABLE,
				   BTR_FEAT_SKIP_LEAF_REBAL,
				   &dtx_committed_btr_ops);
	if (rc != 0)
		D_ERROR("Failed to register DTX committed dbtree: %d\n", rc);

	return rc;
}

int
vos_dtx_table_destroy(struct umem_instance *umm, struct vos_cont_df *cont_df)
{
	struct vos_dtx_blob_df		*dbd;
	struct vos_dtx_act_ent_df	*dae_df;
	umem_off_t			 dbd_off;
	int				 i;
	int				 rc;

	/* cd_dtx_committed_tail is next to cd_dtx_committed_head */
	rc = umem_tx_add_ptr(umm, &cont_df->cd_dtx_committed_head,
			     sizeof(cont_df->cd_dtx_committed_head) +
			     sizeof(cont_df->cd_dtx_committed_tail));
	if (rc != 0)
		return rc;

	while (!umoff_is_null(cont_df->cd_dtx_committed_head)) {
		dbd_off = cont_df->cd_dtx_committed_head;
		dbd = umem_off2ptr(umm, dbd_off);
		cont_df->cd_dtx_committed_head = dbd->dbd_next;
		rc = umem_free(umm, dbd_off);
		if (rc != 0)
			return rc;
	}

	cont_df->cd_dtx_committed_head = UMOFF_NULL;
	cont_df->cd_dtx_committed_tail = UMOFF_NULL;

	/* cd_dtx_active_tail is next to cd_dtx_active_head */
	rc = umem_tx_add_ptr(umm, &cont_df->cd_dtx_active_head,
			     sizeof(cont_df->cd_dtx_active_head) +
			     sizeof(cont_df->cd_dtx_active_tail));
	if (rc != 0)
		return rc;

	while (!umoff_is_null(cont_df->cd_dtx_active_head)) {
		dbd_off = cont_df->cd_dtx_active_head;
		dbd = umem_off2ptr(umm, dbd_off);

		for (i = 0; i < dbd->dbd_index; i++) {
			dae_df = &dbd->dbd_active_data[i];
			if (!(dae_df->dae_flags & DTE_INVALID)) {
				if (!umoff_is_null(dae_df->dae_rec_off)) {
					rc = umem_free(umm,
						       dae_df->dae_rec_off);
					if (rc != 0)
						return rc;
				}
				if (!umoff_is_null(dae_df->dae_mbs_off)) {
					rc = umem_free(umm,
						       dae_df->dae_mbs_off);
					if (rc != 0)
						return rc;
				}
			}
		}

		cont_df->cd_dtx_active_head = dbd->dbd_next;
		rc = umem_free(umm, dbd_off);
		if (rc != 0)
			return rc;
	}

	cont_df->cd_dtx_active_head = UMOFF_NULL;
	cont_df->cd_dtx_active_tail = UMOFF_NULL;

	return 0;
}

static int
dtx_ilog_rec_release(struct umem_instance *umm, struct vos_container *cont,
		     umem_off_t rec, struct vos_dtx_act_ent *dae, bool abort)
{
	struct ilog_df		*ilog;
	daos_handle_t		 loh;
	struct ilog_desc_cbs	 cbs;
	struct ilog_id		 id;
	int			 rc;

	ilog = umem_off2ptr(umm, umem_off2offset(rec));

	vos_ilog_desc_cbs_init(&cbs, vos_cont2hdl(cont));
	rc = ilog_open(umm, ilog, &cbs, &loh);
	if (rc != 0)
		return rc;

	id.id_epoch = DAE_EPOCH(dae);
	id.id_tx_id = DAE_LID(dae);

	if (abort)
		rc = ilog_abort(loh, &id);
	else
		rc = ilog_persist(loh, &id);

	ilog_close(loh);
	return rc;
}

static int
do_dtx_rec_release(struct umem_instance *umm, struct vos_container *cont,
		   struct vos_dtx_act_ent *dae, umem_off_t rec, bool abort)
{
	int	rc = 0;

	if (umoff_is_null(rec))
		return 0;

	switch (dtx_umoff_flag2type(rec)) {
	case DTX_RT_ILOG: {
		rc = dtx_ilog_rec_release(umm, cont, rec, dae, abort);
		break;
	}
	case DTX_RT_SVT: {
		struct vos_irec_df	*svt;

		svt = umem_off2ptr(umm, umem_off2offset(rec));
		if (abort) {
			if (DAE_INDEX(dae) != DTX_INDEX_INVAL) {
				rc = umem_tx_add_ptr(umm, &svt->ir_dtx,
						     sizeof(svt->ir_dtx));
				if (rc != 0)
					return rc;
			}

			dtx_set_aborted(&svt->ir_dtx);
		} else {
			rc = umem_tx_add_ptr(umm, &svt->ir_dtx,
					     sizeof(svt->ir_dtx));
			if (rc != 0)
				return rc;

			svt->ir_dtx = DTX_LID_COMMITTED;
		}
		break;
	}
	case DTX_RT_EVT: {
		struct evt_desc		*evt;

		evt = umem_off2ptr(umm, umem_off2offset(rec));
		if (abort) {
			if (DAE_INDEX(dae) != DTX_INDEX_INVAL) {
				rc = umem_tx_add_ptr(umm, &evt->dc_dtx,
						     sizeof(evt->dc_dtx));
				if (rc != 0)
					return rc;
			}

			dtx_set_aborted(&evt->dc_dtx);
		} else {
			rc = umem_tx_add_ptr(umm, &evt->dc_dtx,
					     sizeof(evt->dc_dtx));
			if (rc != 0)
				return rc;

			evt->dc_dtx = DTX_LID_COMMITTED;
		}
		break;
	}
	default:
		/* On-disk data corruption case. */
		rc = -DER_IO;
		D_ERROR("Unknown DTX "DF_DTI" type %u\n",
			DP_DTI(&DAE_XID(dae)), dtx_umoff_flag2type(rec));
		break;
	}

	return rc;
}

static int
dtx_rec_release(struct vos_container *cont, struct vos_dtx_act_ent *dae,
		bool abort)
{
	struct umem_instance		*umm = vos_cont2umm(cont);
	struct vos_dtx_act_ent_df	*dae_df;
	struct vos_dtx_blob_df		*dbd;
	int				 count;
	int				 i;
	int				 rc = 0;

	if (dae->dae_dbd == NULL)
		return 0;

	dbd = dae->dae_dbd;
	D_ASSERT(dbd->dbd_magic == DTX_ACT_BLOB_MAGIC);

	dae_df = umem_off2ptr(umm, dae->dae_df_off);
	D_ASSERT(dae_df != NULL);

	if (!umoff_is_null(dae_df->dae_mbs_off)) {
		/* dae_mbs_off will be invalid via flag DTE_INVALID. */
		rc = umem_free(umm, dae_df->dae_mbs_off);
		if (rc != 0)
			return rc;
	}

	if (dae->dae_records != NULL) {
		D_ASSERT(DAE_REC_CNT(dae) > DTX_INLINE_REC_CNT);

		for (i = DAE_REC_CNT(dae) - DTX_INLINE_REC_CNT - 1;
		     i >= 0; i--) {
			rc = do_dtx_rec_release(umm, cont, dae,
						dae->dae_records[i], abort);
			if (rc != 0)
				return rc;
		}
	}

	if (DAE_REC_CNT(dae) > DTX_INLINE_REC_CNT)
		count = DTX_INLINE_REC_CNT;
	else
		count = DAE_REC_CNT(dae);

	for (i = count - 1; i >= 0; i--) {
		rc = do_dtx_rec_release(umm, cont, dae, DAE_REC_INLINE(dae)[i],
					abort);
		if (rc != 0)
			return rc;
	}

	if (!umoff_is_null(dae_df->dae_rec_off)) {
		rc = umem_free(umm, dae_df->dae_rec_off);
		if (rc != 0)
			return rc;
	}

	if (dbd->dbd_count > 1 || dbd->dbd_index < dbd->dbd_cap) {
		rc = umem_tx_add_ptr(umm, &dae_df->dae_flags,
				sizeof(dae_df->dae_flags));
		if (rc != 0)
			return rc;

		/* Mark the DTX entry as invalid in SCM. */
		dae_df->dae_flags = DTE_INVALID;

		rc = umem_tx_add_ptr(umm, &dbd->dbd_count,
				     sizeof(dbd->dbd_count));
		if (rc != 0)
			return rc;

		dbd->dbd_count--;
	} else {
		struct vos_cont_df	*cont_df = cont->vc_cont_df;
		umem_off_t		 dbd_off;
		struct vos_dtx_blob_df	*tmp;

		dbd_off = umem_ptr2off(umm, dbd);
		tmp = umem_off2ptr(umm, dbd->dbd_prev);
		if (tmp != NULL) {
			rc = umem_tx_add_ptr(umm, &tmp->dbd_next,
					     sizeof(tmp->dbd_next));
			if (rc != 0)
				return rc;

			tmp->dbd_next = dbd->dbd_next;
		}

		tmp = umem_off2ptr(umm, dbd->dbd_next);
		if (tmp != NULL) {
			rc = umem_tx_add_ptr(umm, &tmp->dbd_prev,
					     sizeof(tmp->dbd_prev));
			if (rc != 0)
				return rc;

			tmp->dbd_prev = dbd->dbd_prev;
		}

		if (cont_df->cd_dtx_active_head == dbd_off) {
			rc = umem_tx_add_ptr(umm, &cont_df->cd_dtx_active_head,
					sizeof(cont_df->cd_dtx_active_head));
			if (rc != 0)
				return rc;

			cont_df->cd_dtx_active_head = dbd->dbd_next;
		}

		if (cont_df->cd_dtx_active_tail == dbd_off) {
			rc = umem_tx_add_ptr(umm, &cont_df->cd_dtx_active_tail,
					sizeof(cont_df->cd_dtx_active_tail));
			if (rc != 0)
				return rc;

			cont_df->cd_dtx_active_tail = dbd->dbd_prev;
		}

		rc = umem_free(umm, dbd_off);
	}

	return rc;
}

static int
vos_dtx_commit_one(struct vos_container *cont, struct dtx_id *dti,
		   daos_epoch_t epoch, bool resent,
		   struct vos_dtx_cmt_ent **dce_p,
		   struct vos_dtx_act_ent **dae_p,
		   bool *rm_cos, bool *fatal)
{
	struct vos_dtx_act_ent		*dae = NULL;
	struct vos_dtx_cmt_ent		*dce = NULL;
	d_iov_t				 kiov;
	d_iov_t				 riov;
	int				 rc = 0;

	d_iov_set(&kiov, dti, sizeof(*dti));
	/* For single replicated object, we trigger commit just after local
	 * modification done. Under such case, the caller exactly knows the
	 * @epoch and no need to lookup the active DTX table. On the other
	 * hand, for modifying single replicated object, there is no DTX
	 * entry in the active DTX table.
	 */
	if (epoch == 0) {
		d_iov_set(&riov, NULL, 0);
		rc = dbtree_lookup(cont->vc_dtx_active_hdl, &kiov, &riov);
		if (rc == -DER_NONEXIST) {
			rc = dbtree_lookup(cont->vc_dtx_committed_hdl,
					   &kiov, &riov);
			if (rc == 0) {
				dce = (struct vos_dtx_cmt_ent *)riov.iov_buf;
				if (dce->dce_invalid) {
					dce = NULL;
					D_GOTO(out, rc = -DER_NONEXIST);
				}

				dce = NULL;
			}

			goto out;
		}

		if (rc != 0)
			goto out;

		dae = riov.iov_buf;
		if (dae->dae_aborted) {
			D_ERROR("NOT allow to commit an aborted DTX "DF_DTI"\n",
				DP_DTI(dti));
			D_GOTO(out, rc = -DER_NONEXIST);
		}

		/* It has been committed before, but failed to be removed
		 * from the active table, just remove it again.
		 */
		if (dae->dae_committed) {
			rc = dbtree_delete(cont->vc_dtx_active_hdl,
					   BTR_PROBE_BYPASS, &kiov, &dae);
			if (rc == 0) {
				dtx_act_ent_cleanup(cont, dae, NULL, false);
				dtx_evict_lid(cont, dae);
			}

			goto out;
		}
	}

	D_ALLOC_PTR(dce);
	if (dce == NULL)
		D_GOTO(out, rc = -DER_NOMEM);

	if (dae != NULL) {
		DCE_XID(dce) = DAE_XID(dae);
		DCE_EPOCH(dce) = dae->dae_start_time;
		dce->dce_resent = dae->dae_resent;
	} else {
		struct dtx_handle	*dth = vos_dth_get();

		D_ASSERT(dtx_is_valid_handle(dth));

		DCE_XID(dce) = *dti;
		DCE_EPOCH(dce) = crt_hlc_get();
		dce->dce_resent = resent;
	}

	d_iov_set(&riov, dce, sizeof(*dce));
	rc = dbtree_upsert(cont->vc_dtx_committed_hdl, BTR_PROBE_EQ,
			   DAOS_INTENT_UPDATE, &kiov, &riov);
	if (rc != 0)
		goto out;

	*dce_p = dce;
	dce = NULL;

	if (epoch != 0)
		goto out;

	rc = dtx_rec_release(cont, dae, false);
	if (rc != 0) {
		*fatal = true;
		goto out;
	}

	D_ASSERT(dae_p != NULL);
	*dae_p = dae;

out:
	D_CDEBUG(rc != 0 && rc != -DER_NONEXIST, DLOG_ERR, DB_IO,
		 "Commit the DTX "DF_DTI": rc = "DF_RC"\n",
		 DP_DTI(dti), DP_RC(rc));
	if (rc != 0)
		D_FREE(dce);

	if (rm_cos != NULL && (rc == 0 || rc == -DER_NONEXIST))
		*rm_cos = true;

	return rc;
}

static int
vos_dtx_abort_one(struct vos_container *cont, daos_epoch_t epoch,
		  struct dtx_id *dti, struct vos_dtx_act_ent **dae_p,
		  bool *fatal)
{
	struct vos_dtx_act_ent	*dae;
	d_iov_t			 riov;
	d_iov_t			 kiov;
	int			 rc;

	d_iov_set(&kiov, dti, sizeof(*dti));
	d_iov_set(&riov, NULL, 0);
	rc = dbtree_lookup(cont->vc_dtx_active_hdl, &kiov, &riov);
	if (rc != 0)
		goto out;

	dae = riov.iov_buf;
	if (dae->dae_committable || dae->dae_committed) {
		D_ERROR("NOT allow to abort a committed DTX "DF_DTI"\n",
			DP_DTI(dti));
		D_GOTO(out, rc = -DER_NONEXIST);
	}

	/* It has been aborted before, but failed to be removed
	 * from the active table, just remove it again.
	 */
	if (dae->dae_aborted) {
		rc = dbtree_delete(cont->vc_dtx_active_hdl,
				   BTR_PROBE_BYPASS, &kiov, &dae);
		if (rc == 0) {
			dtx_act_ent_cleanup(cont, dae, NULL, true);
			dtx_evict_lid(cont, dae);
		}

		goto out;
	}

	/* XXX: If @epoch is zero, then it is a special abort: we will mark
	 *	related DTX as 'corrupted'. An corrupted DTX entry will not
	 *	be removed (destroyed) from the system, instead, it will be
	 *	kept there until related corruption (lost servers) has been
	 *	recovered or being cleanup via some special tools.
	 */
	if (epoch == 0) {
		struct umem_instance		*umm = vos_cont2umm(cont);
		struct vos_dtx_act_ent_df	*dae_df;

		dae_df = umem_off2ptr(umm, dae->dae_df_off);
		D_ASSERT(dae_df != NULL);

		rc = umem_tx_add_ptr(umm, &dae_df->dae_flags,
				     sizeof(dae_df->dae_flags));
		if (rc == 0) {
			dae_df->dae_flags |= DTE_CORRUPTED;
			DAE_FLAGS(dae) |= DTE_CORRUPTED;
		}
	} else {
		if (DAE_EPOCH(dae) > epoch)
			D_GOTO(out, rc = -DER_NONEXIST);

		rc = dtx_rec_release(cont, dae, true);
		if (rc != 0) {
			*fatal = true;
			goto out;
		}

		D_ASSERT(dae_p != NULL);
		*dae_p = dae;
	}

out:
	if (epoch == 0)
		D_CDEBUG(rc != 0, DLOG_ERR, DLOG_WARN,
			 "Mark the DTX entry "DF_DTI" as corrupted: "DF_RC"\n",
			 DP_DTI(dti), DP_RC(rc));
	else
		D_DEBUG(DB_IO, "Abort the DTX "DF_DTI": rc = "DF_RC"\n",
			DP_DTI(dti), DP_RC(rc));

	return rc;
}

static bool
vos_dtx_is_normal_entry(uint32_t entry)
{
	if (entry < DTX_LID_RESERVED)
		return false;

	return true;
}

static int
vos_dtx_extend_act_table(struct vos_container *cont)
{
	struct umem_instance		*umm = vos_cont2umm(cont);
	struct vos_cont_df		*cont_df = cont->vc_cont_df;
	struct vos_dtx_blob_df		*dbd;
	struct vos_dtx_blob_df		*tmp;
	umem_off_t			 dbd_off;
	int				 rc;

	dbd_off = umem_zalloc(umm, DTX_BLOB_SIZE);
	if (umoff_is_null(dbd_off)) {
		D_ERROR("No space when create actvie DTX table.\n");
		return -DER_NOSPACE;
	}

	dbd = umem_off2ptr(umm, dbd_off);
	dbd->dbd_magic = DTX_ACT_BLOB_MAGIC;
	dbd->dbd_cap = (DTX_BLOB_SIZE - sizeof(struct vos_dtx_blob_df)) /
			sizeof(struct vos_dtx_act_ent_df);

	tmp = umem_off2ptr(umm, cont_df->cd_dtx_active_tail);
	if (tmp == NULL) {
		D_ASSERT(umoff_is_null(cont_df->cd_dtx_active_head));

		/* cd_dtx_active_tail is next to cd_dtx_active_head */
		rc = umem_tx_add_ptr(umm, &cont_df->cd_dtx_active_head,
				     sizeof(cont_df->cd_dtx_active_head) +
				     sizeof(cont_df->cd_dtx_active_tail));
		if (rc != 0)
			return rc;

		cont_df->cd_dtx_active_head = dbd_off;
	} else {
		rc = umem_tx_add_ptr(umm, &tmp->dbd_next,
				     sizeof(tmp->dbd_next));
		if (rc != 0)
			return rc;

		tmp->dbd_next = dbd_off;

		dbd->dbd_prev = cont_df->cd_dtx_active_tail;
		rc = umem_tx_add_ptr(umm, &cont_df->cd_dtx_active_tail,
				     sizeof(cont_df->cd_dtx_active_tail));
		if (rc != 0)
			return rc;
	}

	cont_df->cd_dtx_active_tail = dbd_off;

	return 0;
}

static int
vos_dtx_alloc(struct vos_dtx_blob_df *dbd, struct dtx_handle *dth)
{
	struct vos_dtx_act_ent		*dae = NULL;
	struct vos_container		*cont;
	uint32_t			 idx;
	d_iov_t				 kiov;
	d_iov_t				 riov;
	int				 rc = 0;

	cont = vos_hdl2cont(dth->dth_coh);
	D_ASSERT(cont != NULL);

	rc = lrua_allocx(cont->vc_dtx_array, &idx, dth->dth_epoch, &dae);
	if (rc != 0) {
		/** The array is full, need to commit some transactions first */
		if (rc == -DER_BUSY)
			return -DER_INPROGRESS;
		return rc;
	}

	D_INIT_LIST_HEAD(&dae->dae_link);
	DAE_LID(dae) = idx + DTX_LID_RESERVED;
	DAE_XID(dae) = dth->dth_xid;
	DAE_OID(dae) = dth->dth_leader_oid;
	DAE_DKEY_HASH(dae) = dth->dth_dkey_hash;
	DAE_EPOCH(dae) = dth->dth_epoch;
	DAE_FLAGS(dae) = dth->dth_flags;
	DAE_VER(dae) = dth->dth_ver;

	if (dth->dth_resent)
		dae->dae_resent = 1;

	if (dth->dth_mbs != NULL) {
		DAE_TGT_CNT(dae) = dth->dth_mbs->dm_tgt_cnt;
		DAE_GRP_CNT(dae) = dth->dth_mbs->dm_grp_cnt;
		DAE_MBS_DSIZE(dae) = dth->dth_mbs->dm_data_size;
		DAE_MBS_FLAGS(dae) = dth->dth_mbs->dm_flags;
	} else {
		DAE_TGT_CNT(dae) = 1;
		DAE_GRP_CNT(dae) = 1;
		DAE_MBS_DSIZE(dae) = 0;
		DAE_MBS_FLAGS(dae) = 0;
	}

	if (dbd != NULL) {
		D_ASSERT(dbd->dbd_magic == DTX_ACT_BLOB_MAGIC);

		dae->dae_df_off = cont->vc_cont_df->cd_dtx_active_tail +
			offsetof(struct vos_dtx_blob_df, dbd_active_data) +
			sizeof(struct vos_dtx_act_ent_df) * dbd->dbd_index;
	}

	/* Will be set as dbd::dbd_index via vos_dtx_prepared(). */
	DAE_INDEX(dae) = DTX_INDEX_INVAL;
	dae->dae_dbd = dbd;
	D_DEBUG(DB_IO, "Allocated new lid DTX: "DF_DTI" lid=%d dae=%p"
		" dae_dbd=%p\n", DP_DTI(&dth->dth_xid), DAE_LID(dae), dae, dbd);

	d_iov_set(&kiov, &DAE_XID(dae), sizeof(DAE_XID(dae)));
	d_iov_set(&riov, dae, sizeof(*dae));
	rc = dbtree_upsert(cont->vc_dtx_active_hdl, BTR_PROBE_EQ,
			   DAOS_INTENT_UPDATE, &kiov, &riov);
	if (rc == 0) {
		dae->dae_start_time = crt_hlc_get();
		d_list_add_tail(&dae->dae_link, &cont->vc_dtx_act_list);
		dth->dth_ent = dae;
	} else {
		dtx_evict_lid(cont, dae);
	}

	return rc;
}

static int
vos_dtx_append(struct dtx_handle *dth, umem_off_t record, uint32_t type)
{
	struct vos_dtx_act_ent		*dae = dth->dth_ent;
	umem_off_t			*rec;

	D_ASSERT(dae != NULL);

	if (DAE_REC_CNT(dae) < DTX_INLINE_REC_CNT) {
		rec = &DAE_REC_INLINE(dae)[DAE_REC_CNT(dae)];
	} else {
		if (DAE_REC_CNT(dae) >= dae->dae_rec_cap + DTX_INLINE_REC_CNT) {
			int	count;

			if (dae->dae_rec_cap == 0)
				count = DTX_INLINE_REC_CNT;
			else
				count = dae->dae_rec_cap * 2;

			D_ALLOC_ARRAY(rec, count);
			if (rec == NULL)
				return -DER_NOMEM;

			if (dae->dae_records != NULL) {
				memcpy(rec, dae->dae_records,
				       sizeof(*rec) * dae->dae_rec_cap);
				D_FREE(dae->dae_records);
			}

			dae->dae_records = rec;
			dae->dae_rec_cap = count;
		}

		rec = &dae->dae_records[DAE_REC_CNT(dae) - DTX_INLINE_REC_CNT];
	}

	*rec = record;
	dtx_type2umoff_flag(rec, type);

	/* The rec_cnt on-disk value will be refreshed via vos_dtx_prepared() */
	DAE_REC_CNT(dae)++;

	return 0;
}

/*
 * Since no entries should be hidden from 'purge' (aggregation, discard,
 * remove) operations, ALB_UNAVAILABLE should never be returned for the
 * DAOS_INTENT_PURGE.
 */
int
vos_dtx_check_availability(daos_handle_t coh, uint32_t entry,
			   daos_epoch_t epoch, uint32_t intent, uint32_t type)
{
	struct dtx_handle		*dth = vos_dth_get();
	struct vos_container		*cont;
	struct vos_dtx_act_ent		*dae = NULL;
	bool				 found;

	if (dth != NULL && dth->dth_for_migration)
		intent = DAOS_INTENT_MIGRATION;

	switch (type) {
	case DTX_RT_SVT:
	case DTX_RT_EVT:
	case DTX_RT_ILOG:
		break;
	default:
		D_ERROR("Unexpected DTX type %u\n", type);
		/* Everything is available to PURGE, even if it belongs to some
		 * uncommitted DTX that may be garbage because of corruption.
		 */
		if (intent == DAOS_INTENT_PURGE)
			return ALB_AVAILABLE_DIRTY;

		return -DER_INVAL;
	}

	if (intent == DAOS_INTENT_CHECK) {
		if (dtx_is_aborted(entry))
			return ALB_UNAVAILABLE;

		return ALB_AVAILABLE_CLEAN;
	}

	/* Committed */
	if (entry == DTX_LID_COMMITTED)
		return ALB_AVAILABLE_CLEAN;

	/* Aborted */
	if (dtx_is_aborted(entry))
		return intent == DAOS_INTENT_PURGE ?
			ALB_AVAILABLE_ABORTED : ALB_UNAVAILABLE;

	cont = vos_hdl2cont(coh);
	D_ASSERT(cont != NULL);

	found = lrua_lookupx(cont->vc_dtx_array, entry - DTX_LID_RESERVED,
			     epoch, &dae);

	/* The DTX owner can always see the DTX. */
	if (found && dtx_is_valid_handle(dth) && dae == dth->dth_ent)
		return ALB_AVAILABLE_CLEAN;

	if (intent == DAOS_INTENT_PURGE)
		return ALB_AVAILABLE_DIRTY;

	if (!found) {
		/** If we move to not marking entries explicitly, this
		 *  state will mean it is committed
		 */
		D_DEBUG(DB_TRACE,
			"Entry %d "DF_U64" not in lru array, it must be"
			" committed\n", entry, epoch);
		return ALB_AVAILABLE_CLEAN;
	}

	if (dae->dae_committable || dae->dae_committed)
		return ALB_AVAILABLE_CLEAN;

	if (dae->dae_aborted)
		return ALB_UNAVAILABLE;

	/* Access corrupted DTX entry. */
	if (DAE_FLAGS(dae) & DTE_CORRUPTED) {
		/* Allow update/punch against corrupted SV or EV with new
		 * epoch. But if the obj/key is corrupted, or it is fetch
		 * operation, then return -DER_DATA_LOSS.
		 */
		if ((intent == DAOS_INTENT_UPDATE ||
		     intent == DAOS_INTENT_PUNCH) &&
		    (type == DTX_RT_SVT || type == DTX_RT_EVT))
			return ALB_AVAILABLE_CLEAN;

		/* Corrupted DTX is invisible to data migration. */
		if (intent == DAOS_INTENT_MIGRATION)
			return ALB_UNAVAILABLE;

		return -DER_DATA_LOSS;
	}

	if (DAOS_FAIL_CHECK(DAOS_DTX_MISS_COMMIT) ||
	    DAOS_FAIL_CHECK(DAOS_DTX_MISS_ABORT))
		return ALB_UNAVAILABLE;

	if (dth != NULL && !(DAE_FLAGS(dae) & DTE_LEADER) &&
	    (!(DAE_MBS_FLAGS(dae) & DMF_SRDG_REP) ||
	     dth->dth_force_refresh)) {
		struct dtx_share_peer	*dsp;

		d_list_for_each_entry(dsp, &dth->dth_share_cmt_list, dsp_link) {
			if (memcmp(&dsp->dsp_xid, &DAE_XID(dae),
				   sizeof(struct dtx_id)) == 0)
				return ALB_AVAILABLE_CLEAN;
		}

		d_list_for_each_entry(dsp, &dth->dth_share_abt_list, dsp_link) {
			if (memcmp(&dsp->dsp_xid, &DAE_XID(dae),
				   sizeof(struct dtx_id)) == 0)
				return ALB_UNAVAILABLE;
		}

		d_list_for_each_entry(dsp, &dth->dth_share_act_list, dsp_link) {
			if (memcmp(&dsp->dsp_xid, &DAE_XID(dae),
				   sizeof(struct dtx_id)) == 0) {
				if (!dtx_is_valid_handle(dth) ||
				    intent == DAOS_INTENT_IGNORE_NONCOMMITTED)
					return ALB_UNAVAILABLE;

				return dtx_inprogress(dae, dth, true, 4);
			}
		}
	}

	/* The following are for non-committable cases.
	 *
	 * Current CoS mechanism only works for single RDG based replicated
	 * object modification. For other cases, such as transaction across
	 * multiple RDGs, or modifying EC object, we may have to query with
	 * related leader.
	 */

	if (intent == DAOS_INTENT_IGNORE_NONCOMMITTED) {
		/* For transactional read, has to wait the non-committed
		 * modification to guarantee the transaction semantics.
		 */
		if (dtx_is_valid_handle(dth))
			return dtx_inprogress(dae, dth, false, 5);

		return ALB_UNAVAILABLE;
	}

	/* For rebuild fetch, if hit non-committed DTX, has to ask the
	 * sponsor to wait and retry, otherwise, the new in-rebuilding
	 * target may miss some data.
	 * Under such case, DTX resync on related leader server is not
	 * finished yet. The DTX entry may be stale, need refresh with
	 * the leader.
	 */
	if (intent == DAOS_INTENT_MIGRATION)
		return dtx_inprogress(dae, dth, false, 6);

	if (intent == DAOS_INTENT_DEFAULT) {
		if (!(DAE_FLAGS(dae) & DTE_LEADER) ||
		    DAOS_FAIL_CHECK(DAOS_VOS_NON_LEADER))
			/* Non-leader or rebuild case, return -DER_INPROGRESS,
			 * then the caller will retry the RPC (with leader).
			 */
			return dtx_inprogress(dae, dth, false, 1);

		/* For transactional read, has to wait the non-committed
		 * modification to guarantee the transaction semantics.
		 */
		if (dtx_is_valid_handle(dth))
			return dtx_inprogress(dae, dth, false, 2);

		/* For stand-alone read on leader, ignore non-committed DTX. */
		return ALB_UNAVAILABLE;
	}

	D_ASSERTF(intent == DAOS_INTENT_UPDATE || intent == DAOS_INTENT_PUNCH,
		  "Unexpected intent (1) %u\n", intent);

	if (type == DTX_RT_ILOG) {
		if (!dtx_is_valid_handle(dth))
			/* XXX: For rebuild case, if some normal IO has
			 *	generated related record by race before
			 *	rebuild logic handling it. Then rebuild
			 *	logic should ignore such record because
			 *	its epoch is higher than rebuild epoch.
			 *	The rebuild logic needs to create the
			 *	original target record that exists on
			 *	other healthy replicas before punch.
			 */
			return ALB_UNAVAILABLE;

		return dtx_inprogress(dae, dth, false, 3);
	}

	D_ASSERTF(intent == DAOS_INTENT_UPDATE,
		  "Unexpected intent (2) %u\n", intent);

	/*
	 * We do not share modification between two DTXs for SV/EV value.
	 * Because the value is epoch based, different DTXs use different
	 * epochs, then make them to be visible to each other.
	 */
	return ALB_AVAILABLE_CLEAN;
}

uint32_t
vos_dtx_get(void)
{
	struct dtx_handle	*dth = vos_dth_get();
	struct vos_dtx_act_ent	*dae;

	if (!dtx_is_valid_handle(dth) || dth->dth_ent == NULL)
		return DTX_LID_COMMITTED;

	dae = dth->dth_ent;

	return DAE_LID(dae);
}

int
vos_dtx_validation(struct dtx_handle *dth)
{
	struct vos_dtx_act_ent	*dae;
	int			 rc = 0;

	D_ASSERT(dtx_is_valid_handle(dth));

	dae = dth->dth_ent;

	/* During current ULT waiting for some event, such as bulk data
	 * transfer, some other has aborted the pre-allocated DTX entry.
	 * Under such case, return DTX_ST_ABORTED for retry by client.
	 *
	 * It is also possible that the DTX has been committed by other
	 * (for resend), then return DTX_ST_COMMITTED.
	 *
	 * More cases, the DTX entry is aborted by other during current
	 * ULT waiting. Then the DTX entry is recreated on the same (or
	 * not) cache slot.
	 */

	if (dae == NULL /* resentc case */ ||
	    !daos_dti_equal(&dth->dth_xid, &DAE_XID(dae))) {
		struct vos_container	*cont;
		d_iov_t			 kiov;
		d_iov_t			 riov;

		cont = vos_hdl2cont(dth->dth_coh);
		D_ASSERT(cont != NULL);

		d_iov_set(&kiov, &dth->dth_xid, sizeof(dth->dth_xid));
		d_iov_set(&riov, NULL, 0);

		rc = dbtree_lookup(cont->vc_dtx_committed_hdl, &kiov, &riov);
		if (rc == 0) {
			D_DEBUG(DB_IO, "DTX "DF_DTI" is committed by race(1)\n",
				DP_DTI(&dth->dth_xid));
			return DTX_ST_COMMITTED;
		}

		rc = dbtree_lookup(cont->vc_dtx_active_hdl, &kiov, &riov);
		if (rc != 0) {
			D_DEBUG(DB_IO, "DTX "DF_DTI" is aborted by race(1)\n",
				DP_DTI(&dth->dth_xid));
			return DTX_ST_ABORTED;
		}

		dae = riov.iov_buf;
	}

	if (dae->dae_committed) {
		D_DEBUG(DB_IO, "DTX "DF_DTI" is committed by race(2)\n",
			DP_DTI(&dth->dth_xid));
		return DTX_ST_COMMITTED;
	}

	if (dae->dae_aborted) {
		D_DEBUG(DB_IO, "DTX "DF_DTI" is aborted by race(2)\n",
			DP_DTI(&dth->dth_xid));
		return DTX_ST_ABORTED;
	}

	if (dae->dae_committable)
		return DTX_ST_COMMITTABLE;

	if (dae->dae_prepared)
		return DTX_ST_PREPARED;

	return DTX_ST_INITED;
}

/* The caller has started PMDK transaction. */
int
vos_dtx_register_record(struct umem_instance *umm, umem_off_t record,
			uint32_t type, uint32_t *tx_id)
{
	struct dtx_handle	*dth = vos_dth_get();
	struct vos_dtx_act_ent	*dae;
	int			 rc = 0;

	if (!dtx_is_valid_handle(dth)) {
		*tx_id = DTX_LID_COMMITTED;
		return 0;
	}

	/* For single participator case, we only hold committed DTX
	 * entry for handling resend case, not trace modified target.
	 */
	if (dth->dth_solo) {
		dth->dth_active = 1;
		*tx_id = DTX_LID_COMMITTED;
		return 0;
	}

	if (dth->dth_pinned) {
		rc = vos_dtx_validation(dth);
		switch (rc) {
		case DTX_ST_INITED:
			break;
		case DTX_ST_PREPARED:
		case DTX_ST_COMMITTED:
		case DTX_ST_COMMITTABLE:
			/* Prepared/committed (and may has been re-created
			 * before that), return -DER_AGAIN for leader retry.
			 */
			D_GOTO(out, rc = -DER_AGAIN);
		case DTX_ST_ABORTED:
			/* Aborted, return -DER_INPROGRESS for client retry. */
			D_GOTO(out, rc = -DER_INPROGRESS);
		default:
			D_ASSERT(0);
		}
	}

	dae = dth->dth_ent;
	if (!dth->dth_active) {
		struct vos_container	*cont;
		struct vos_cont_df	*cont_df;
		struct vos_dtx_blob_df	*dbd;

		cont = vos_hdl2cont(dth->dth_coh);
		D_ASSERT(cont != NULL);

		umm = vos_cont2umm(cont);
		cont_df = cont->vc_cont_df;

		dbd = umem_off2ptr(umm, cont_df->cd_dtx_active_tail);
		if (dbd == NULL || dbd->dbd_index >= dbd->dbd_cap) {
			rc = vos_dtx_extend_act_table(cont);
			if (rc != 0)
				goto out;

			dbd = umem_off2ptr(umm, cont_df->cd_dtx_active_tail);
		}

		if (dae == NULL) {
			rc = vos_dtx_alloc(dbd, dth);
			if (rc != 0)
				goto out;

			dae = dth->dth_ent;
		} else {
			D_ASSERT(dbd->dbd_magic == DTX_ACT_BLOB_MAGIC);

			dae->dae_df_off = cont_df->cd_dtx_active_tail +
					offsetof(struct vos_dtx_blob_df,
						 dbd_active_data) +
					sizeof(struct vos_dtx_act_ent_df) *
					dbd->dbd_index;
			dae->dae_dbd = dbd;
		}

		dth->dth_active = 1;
	}

	rc = vos_dtx_append(dth, record, type);
	if (rc == 0) {
		/* Incarnation log entry implies a share */
		*tx_id = DAE_LID(dae);
		if (type == DTX_RT_ILOG)
			dth->dth_modify_shared = 1;
	}

out:
	D_DEBUG(DB_TRACE, "Register DTX record for "DF_DTI
		": lid=%d entry %p, type %d, %s ilog entry, rc %d\n",
		DP_DTI(&dth->dth_xid),
		DAE_LID((struct vos_dtx_act_ent *)dth->dth_ent), dth->dth_ent,
		type, dth->dth_modify_shared ? "has" : "has not", rc);

	return rc;
}

/* The caller has started PMDK transaction. */
void
vos_dtx_deregister_record(struct umem_instance *umm, daos_handle_t coh,
			  uint32_t entry, daos_epoch_t epoch, umem_off_t record)
{
	struct vos_container		*cont;
	struct vos_dtx_act_ent		*dae;
	struct vos_dtx_act_ent_df	*dae_df;
	umem_off_t			*rec_df;
	bool				 found;
	int				 count;
	int				 i;

	if (!vos_dtx_is_normal_entry(entry))
		return;

	D_ASSERT(entry >= DTX_LID_RESERVED);

	cont = vos_hdl2cont(coh);
	/* If "cont" is NULL, then we are destroying the container.
	 * Under such case, the DTX entry in DRAM has been removed,
	 * The on-disk entry will be destroyed soon.
	 */
	if (cont == NULL)
		return;

	found = lrua_lookupx(cont->vc_dtx_array, entry - DTX_LID_RESERVED,
			     epoch, &dae);
	if (!found) {
		D_WARN("Could not find active DTX record for lid=%d, epoch="
		       DF_U64"\n", entry, epoch);
		return;
	}

	dae_df = umem_off2ptr(umm, dae->dae_df_off);
	if (daos_is_zero_dti(&dae_df->dae_xid) ||
	    dae_df->dae_flags & DTE_INVALID)
		return;

	if (DAE_REC_CNT(dae) > DTX_INLINE_REC_CNT)
		count = DTX_INLINE_REC_CNT;
	else
		count = DAE_REC_CNT(dae);

	for (i = 0; i < count; i++) {
		if (record == umem_off2offset(DAE_REC_INLINE(dae)[i])) {
			DAE_REC_INLINE(dae)[i] = UMOFF_NULL;
			goto handle_df;
		}
	}

	for (i = 0; i < DAE_REC_CNT(dae) - DTX_INLINE_REC_CNT; i++) {
		if (record == umem_off2offset(dae->dae_records[i])) {
			dae->dae_records[i] = UMOFF_NULL;
			goto handle_df;
		}
	}

	/* Not found */
	return;

handle_df:
	if (dae_df->dae_rec_cnt > DTX_INLINE_REC_CNT)
		count = DTX_INLINE_REC_CNT;
	else
		count = dae_df->dae_rec_cnt;

	rec_df = dae_df->dae_rec_inline;
	for (i = 0; i < count; i++) {
		if (umem_off2offset(rec_df[i]) == record) {
			rec_df[i] = UMOFF_NULL;
			return;
		}
	}

	rec_df = umem_off2ptr(umm, dae_df->dae_rec_off);

	/* Not found */
	if (rec_df == NULL)
		return;

	for (i = 0; i < dae_df->dae_rec_cnt - DTX_INLINE_REC_CNT; i++) {
		if (umem_off2offset(rec_df[i]) == record) {
			rec_df[i] = UMOFF_NULL;
			return;
		}
	}
}

int
vos_dtx_prepared(struct dtx_handle *dth, struct vos_dtx_cmt_ent **dce_p)
{
	struct vos_dtx_act_ent		*dae;
	struct vos_container		*cont;
	struct umem_instance		*umm;
	struct vos_dtx_blob_df		*dbd;
	umem_off_t			 rec_off;
	size_t				 size;
	int				 count;
	int				 rc;

	if (!dth->dth_active)
		return 0;

	cont = vos_hdl2cont(dth->dth_coh);
	D_ASSERT(cont != NULL);

	dae = dth->dth_ent;

	if (dth->dth_solo) {
		rc = vos_dtx_commit_internal(cont, &dth->dth_xid, 1,
<<<<<<< HEAD
					     dth->dth_epoch, NULL, NULL, dce_p);
=======
					     dth->dth_epoch,
					     dth->dth_resent ? true : false,
					     NULL, NULL, NULL);
>>>>>>> 34a172ba
		dth->dth_active = 0;
		dth->dth_pinned = 0;
		if (rc >= 0) {
			dth->dth_sync = 1;
			rc = 0;
		}

		return rc;
	}

	D_ASSERT(dae != NULL);

	umm = vos_cont2umm(cont);
	dbd = dae->dae_dbd;
	D_ASSERT(dbd != NULL);

	/* Use the dkey_hash for the last modification as the dkey_hash
	 * for the whole transaction. It will used as the index for DTX
	 * committable/CoS cache.
	 */
	DAE_DKEY_HASH(dae) = dth->dth_dkey_hash;

	/* If the DTX is for punch object that is quite possible affect
	 * subsequent operations, then synchronously commit the DTX when
	 * it becomes committable to avoid availability trouble.
	 *
	 * If someone (from non-leader) tried to refresh the DTX status
	 * before its 'prepared', then let's commit it synchronously.
	 */
	if ((DAE_DKEY_HASH(dae) == 0 || dae->dae_maybe_shared) &&
	    (dth->dth_modification_cnt > 0))
		dth->dth_sync = 1;

	if (dth->dth_oid_array != NULL) {
		D_ASSERT(dth->dth_oid_cnt > 0);

		dae->dae_oid_cnt = dth->dth_oid_cnt;
		if (dth->dth_oid_cnt == 1) {
			dae->dae_oid_inline = dth->dth_oid_array[0];
			dae->dae_oids = &dae->dae_oid_inline;
		} else {
			size = sizeof(daos_unit_oid_t) * dth->dth_oid_cnt;
			D_ALLOC_NZ(dae->dae_oids, size);
			if (dae->dae_oids == NULL) {
				/* Not fatal. */
				D_WARN("No DRAM to store ACT DTX OIDs "
				       DF_DTI"\n", DP_DTI(&DAE_XID(dae)));
				dae->dae_oid_cnt = 0;
			} else {
				memcpy(dae->dae_oids, dth->dth_oid_array, size);
			}
		}
	} else {
		dae->dae_oids = &DAE_OID(dae);
		dae->dae_oid_cnt = 1;
	}

	if (DAE_MBS_DSIZE(dae) <= sizeof(DAE_MBS_INLINE(dae))) {
		memcpy(DAE_MBS_INLINE(dae), dth->dth_mbs->dm_data,
		       DAE_MBS_DSIZE(dae));
	} else {
		rec_off = umem_zalloc(umm, DAE_MBS_DSIZE(dae));
		if (umoff_is_null(rec_off)) {
			D_ERROR("No space to store DTX mbs "
				DF_DTI"\n", DP_DTI(&DAE_XID(dae)));
			return -DER_NOSPACE;
		}

		memcpy(umem_off2ptr(umm, rec_off),
		       dth->dth_mbs->dm_data, DAE_MBS_DSIZE(dae));
		DAE_MBS_OFF(dae) = rec_off;
	}

	if (dae->dae_records != NULL) {
		count = DAE_REC_CNT(dae) - DTX_INLINE_REC_CNT;
		D_ASSERTF(count > 0, "Invalid DTX rec count %d\n", count);

		size = sizeof(umem_off_t) * count;
		rec_off = umem_zalloc(umm, size);
		if (umoff_is_null(rec_off)) {
			D_ERROR("No space to store active DTX "DF_DTI"\n",
				DP_DTI(&DAE_XID(dae)));
			return -DER_NOSPACE;
		}

		memcpy(umem_off2ptr(umm, rec_off), dae->dae_records, size);
		DAE_REC_OFF(dae) = rec_off;
	}

	DAE_INDEX(dae) = dbd->dbd_index;
	if (DAE_INDEX(dae) > 0) {
		dtx_memcpy_nodrain(umm, umem_off2ptr(umm, dae->dae_df_off),
				   &dae->dae_base,
				   sizeof(struct vos_dtx_act_ent_df));
		/* dbd_index is next to dbd_count */
		rc = umem_tx_add_ptr(umm, &dbd->dbd_count,
				     sizeof(dbd->dbd_count) +
				     sizeof(dbd->dbd_index));
		if (rc != 0)
			return rc;
	} else {
		memcpy(umem_off2ptr(umm, dae->dae_df_off),
		       &dae->dae_base, sizeof(struct vos_dtx_act_ent_df));
	}

	dbd->dbd_count++;
	dbd->dbd_index++;

	dae->dae_prepared = 1;

	return 0;
}

static struct dtx_memberships *
vos_dtx_pack_mbs(struct umem_instance *umm, struct vos_dtx_act_ent *dae)
{
	struct dtx_memberships	*tmp;
	size_t			 size;

	size = sizeof(*tmp) + DAE_MBS_DSIZE(dae);
	D_ALLOC(tmp, size);
	if (tmp == NULL)
		return NULL;

	tmp->dm_tgt_cnt = DAE_TGT_CNT(dae);
	tmp->dm_grp_cnt = DAE_GRP_CNT(dae);
	tmp->dm_data_size = DAE_MBS_DSIZE(dae);
	tmp->dm_flags = DAE_MBS_FLAGS(dae);
	tmp->dm_dte_flags = DAE_FLAGS(dae);
	if (tmp->dm_data_size <= sizeof(DAE_MBS_INLINE(dae)))
		memcpy(tmp->dm_data, DAE_MBS_INLINE(dae), tmp->dm_data_size);
	else
		memcpy(tmp->dm_data, umem_off2ptr(umm, DAE_MBS_OFF(dae)),
		       tmp->dm_data_size);

	return tmp;
}

int
vos_dtx_check(daos_handle_t coh, struct dtx_id *dti, daos_epoch_t *epoch,
	      uint32_t *pm_ver, struct dtx_memberships **mbs,
	      struct dtx_cos_key *dck, bool for_resent)
{
	struct vos_container	*cont;
	struct vos_dtx_act_ent	*dae;
	d_iov_t			 kiov;
	d_iov_t			 riov;
	int			 rc;

	cont = vos_hdl2cont(coh);
	D_ASSERT(cont != NULL);

	d_iov_set(&kiov, dti, sizeof(*dti));
	d_iov_set(&riov, NULL, 0);
	rc = dbtree_lookup(cont->vc_dtx_active_hdl, &kiov, &riov);
	if (rc == 0) {
		dae = riov.iov_buf;

		if (DAE_FLAGS(dae) & DTE_CORRUPTED)
			return DTX_ST_CORRUPTED;

		if (pm_ver != NULL)
			*pm_ver = DAE_VER(dae);

		if (dck != NULL) {
			dck->oid = DAE_OID(dae);
			dck->dkey_hash = DAE_DKEY_HASH(dae);
		}

		if (dae->dae_committed)
			return DTX_ST_COMMITTED;

		if (dae->dae_committable) {
			if (mbs != NULL)
				*mbs = vos_dtx_pack_mbs(vos_cont2umm(cont),
							dae);

			return DTX_ST_COMMITTABLE;
		}

		if (dae->dae_aborted)
			return -DER_NONEXIST;

		if (mbs != NULL)
			dae->dae_maybe_shared = 1;

		/* Leader has not finish the 'prepare' phase. */
		if (dae->dae_dbd == NULL)
			return -DER_INPROGRESS;

		if (epoch != NULL) {
			if (*epoch == 0)
				*epoch = DAE_EPOCH(dae);
			else if (*epoch != DAE_EPOCH(dae))
				return -DER_MISMATCH;
		}

		if (dae->dae_prepared || !for_resent)
			return DTX_ST_PREPARED;

		return -DER_INPROGRESS;
	}

	if (rc == -DER_NONEXIST) {
		rc = dbtree_lookup(cont->vc_dtx_committed_hdl, &kiov, &riov);
		if (rc == 0) {
			struct vos_dtx_cmt_ent	*dce;

			dce = (struct vos_dtx_cmt_ent *)riov.iov_buf;
			if (dce->dce_invalid)
				return -DER_NONEXIST;

			return DTX_ST_COMMITTED;
		}
	}

	if (rc == -DER_NONEXIST && for_resent && cont->vc_reindex_cmt_dtx)
		rc = -DER_INPROGRESS;

	return rc;
}

int
vos_dtx_commit_internal(struct vos_container *cont, struct dtx_id *dtis,
			int count, daos_epoch_t epoch,
			bool resent, bool *rm_cos,
			struct vos_dtx_act_ent **daes,
			struct vos_dtx_cmt_ent **dces)
{
	struct vos_cont_df		*cont_df = cont->vc_cont_df;
	struct umem_instance		*umm = vos_cont2umm(cont);
	struct vos_dtx_blob_df		*dbd;
	struct vos_dtx_blob_df		*dbd_prev;
	umem_off_t			 dbd_off;
	int				 committed = 0;
	int				 cur = 0;
	int				 rc = 0;
	int				 rc1 = 0;
	int				 i = 0;
	int				 j;
	bool				 fatal = false;
	bool				 allocated = false;

	dbd = umem_off2ptr(umm, cont_df->cd_dtx_committed_tail);
	if (dbd == NULL)
		goto new_blob;

	D_ASSERTF(dbd->dbd_magic == DTX_CMT_BLOB_MAGIC,
		  "Corrupted committed DTX blob %x\n", dbd->dbd_magic);

	D_ASSERTF(dbd->dbd_cap >= dbd->dbd_count,
		  "Invalid committed DTX blob slots %d/%d\n",
		  dbd->dbd_cap, dbd->dbd_count);

	if (dbd->dbd_cap == dbd->dbd_count)
		goto new_blob;

again:
	for (j = dbd->dbd_count; i < count && j < dbd->dbd_cap && rc1 == 0;
	     i++, cur++) {
		struct vos_dtx_cmt_ent	*dce = NULL;

		rc = vos_dtx_commit_one(cont, &dtis[cur], epoch, resent, &dce,
					daes != NULL ? &daes[cur] : NULL,
					rm_cos != NULL ? &rm_cos[cur] : NULL,
					&fatal);
		if (dces != NULL)
			dces[cur] = dce;

		if (fatal)
			goto out;

		if (rc == 0 && (daes == NULL || daes[cur] != NULL))
			committed++;

		if (rc == -DER_NONEXIST)
			rc = 0;

		if (rc1 == 0)
			rc1 = rc;

		if (dce != NULL)
			dtx_memcpy_nodrain(umm, &dbd->dbd_committed_data[j++],
					   &dce->dce_base,
					   sizeof(struct vos_dtx_cmt_ent_df));
	}

	if (!allocated) {
		/* Only need to add range for the first partial blob. */
		rc = umem_tx_add_ptr(umm, &dbd->dbd_count,
				     sizeof(dbd->dbd_count));
		if (rc != 0)
			D_GOTO(out, fatal = true);
	}

	dbd->dbd_count = j;

	if (i == count || rc1 != 0)
		goto out;

new_blob:
	dbd_prev = dbd;
	/* Need new @dbd */
	dbd_off = umem_zalloc(umm, DTX_BLOB_SIZE);
	if (umoff_is_null(dbd_off)) {
		D_ERROR("No space to store committed DTX %d "DF_DTI"\n",
			count, DP_DTI(&dtis[cur]));
		fatal = true;
		D_GOTO(out, rc = -DER_NOSPACE);
	}

	dbd = umem_off2ptr(umm, dbd_off);
	dbd->dbd_magic = DTX_CMT_BLOB_MAGIC;
	dbd->dbd_cap = (DTX_BLOB_SIZE - sizeof(struct vos_dtx_blob_df)) /
		       sizeof(struct vos_dtx_cmt_ent_df);
	dbd->dbd_prev = umem_ptr2off(umm, dbd_prev);

	if (dbd_prev == NULL) {
		D_ASSERT(umoff_is_null(cont_df->cd_dtx_committed_head));
		D_ASSERT(umoff_is_null(cont_df->cd_dtx_committed_tail));

		/* cd_dtx_committed_tail is next to cd_dtx_committed_head */
		rc = umem_tx_add_ptr(umm, &cont_df->cd_dtx_committed_head,
				     sizeof(cont_df->cd_dtx_committed_head) +
				     sizeof(cont_df->cd_dtx_committed_tail));
		if (rc != 0)
			D_GOTO(out, fatal = true);

		cont_df->cd_dtx_committed_head = dbd_off;
	} else {
		rc = umem_tx_add_ptr(umm, &dbd_prev->dbd_next,
				     sizeof(dbd_prev->dbd_next));
		if (rc != 0)
			D_GOTO(out, fatal = true);

		dbd_prev->dbd_next = dbd_off;

		rc = umem_tx_add_ptr(umm, &cont_df->cd_dtx_committed_tail,
				     sizeof(cont_df->cd_dtx_committed_tail));
		if (rc != 0)
			D_GOTO(out, fatal = true);
	}

	cont_df->cd_dtx_committed_tail = dbd_off;
	allocated = true;
	goto again;

out:
	return fatal ? rc : (committed > 0 ? committed : rc1);
}

void
vos_dtx_post_handle(struct vos_container *cont,
		    struct vos_dtx_act_ent **daes,
		    struct vos_dtx_cmt_ent **dces,
		    int count, bool abort, bool rollback)
{
	d_iov_t		kiov;
	int		rc;
	int		i;

	if (rollback) {
		D_ASSERT(!abort);

		if (dces == NULL)
			return;

		for (i = 0; i < count; i++) {
			if (dces[i] == NULL)
				continue;

			d_iov_set(&kiov, &DCE_XID(dces[i]),
				  sizeof(DCE_XID(dces[i])));
			rc = dbtree_delete(cont->vc_dtx_committed_hdl,
					   BTR_PROBE_EQ, &kiov, NULL);
			if (rc != 0 && rc != -DER_NONEXIST) {
				D_WARN("Failed to rollback cmt DTX entry "
				       DF_DTI": "DF_RC"\n",
				       DP_DTI(&DCE_XID(dces[i])), DP_RC(rc));
				dces[i]->dce_invalid = 1;
			}
		}

		return;
	}

	for (i = 0; i < count; i++) {
		if (daes[i] == NULL)
			continue;

		d_iov_set(&kiov, &DAE_XID(daes[i]), sizeof(DAE_XID(daes[i])));
		rc = dbtree_delete(cont->vc_dtx_active_hdl, BTR_PROBE_EQ,
				   &kiov, NULL);
		if (rc == 0 || rc == -DER_NONEXIST) {
			dtx_evict_lid(cont, daes[i]);
		} else {
			/* The DTX entry has been committed or aborted, but we
			 * cannot remove it from the active table, can mark it
			 * as 'committed' or 'aborted'. That will consume some
			 * DRAM until server restart.
			 */
			D_WARN("Cannot remove DTX "DF_DTI" from active table: "
			       DF_RC"\n", DP_DTI(&DAE_XID(daes[i])), DP_RC(rc));

			if (abort) {
				daes[i]->dae_aborted = 1;
				dtx_act_ent_cleanup(cont, daes[i], NULL, true);
			} else {
				daes[i]->dae_committed = 1;
				dtx_act_ent_cleanup(cont, daes[i], NULL, false);
			}
			DAE_FLAGS(daes[i]) &= ~DTE_CORRUPTED;
		}
	}
}

int
vos_dtx_commit(daos_handle_t coh, struct dtx_id *dtis, int count, bool *rm_cos)
{
	struct vos_dtx_act_ent	**daes = NULL;
	struct vos_dtx_cmt_ent	**dces = NULL;
	struct vos_container	 *cont;
	int			  committed = 0;
	int			  rc = 0;

	D_ASSERT(count > 0);

	D_ALLOC_ARRAY(daes, count);
	if (daes == NULL)
		D_GOTO(out, rc = -DER_NOMEM);

	D_ALLOC_ARRAY(dces, count);
	if (dces == NULL)
		D_GOTO(out, rc = -DER_NOMEM);

	cont = vos_hdl2cont(coh);
	D_ASSERT(cont != NULL);

	/* Commit multiple DTXs via single PMDK transaction. */
	rc = umem_tx_begin(vos_cont2umm(cont), NULL);
	if (rc == 0) {
		committed = vos_dtx_commit_internal(cont, dtis, count, 0,
<<<<<<< HEAD
						    rm_cos, daes, dces);
=======
						    false, rm_cos, daes, dces);
>>>>>>> 34a172ba
		rc = umem_tx_end(vos_cont2umm(cont),
				 committed > 0 ? 0 : committed);
		if (rc == 0)
			vos_dtx_post_handle(cont, daes, dces,
					    count, false, false);
		else
			vos_dtx_post_handle(cont, daes, dces,
					    count, false, true);
	}

out:
	D_FREE(daes);
	D_FREE(dces);

	return rc < 0 ? rc : committed;
}

int
vos_dtx_abort(daos_handle_t coh, daos_epoch_t epoch, struct dtx_id *dtis,
	      int count)
{
	struct vos_dtx_act_ent	**daes = NULL;
	struct vos_container	 *cont;
	int			  aborted = 0;
	int			  rc;
	int			  i;
	bool			  fatal = false;

	D_ASSERT(count > 0);

	D_ALLOC_ARRAY(daes, count);
	if (daes == NULL)
		return -DER_NOMEM;

	cont = vos_hdl2cont(coh);
	D_ASSERT(cont != NULL);

	/* Abort multiple DTXs via single PMDK transaction. */
	rc = umem_tx_begin(vos_cont2umm(cont), NULL);
	if (rc == 0) {
		for (i = 0; i < count; i++) {
			rc = vos_dtx_abort_one(cont, epoch, &dtis[i], &daes[i],
					       &fatal);
			if (fatal) {
				aborted = rc;
				break;
			}

			if (rc == 0 && daes[i] != NULL)
				aborted++;
		}

		rc = umem_tx_end(vos_cont2umm(cont), aborted > 0 ? 0 : rc);
		if (rc == 0)
			vos_dtx_post_handle(cont, daes, NULL, count,
					    true, false);
	}

	D_FREE(daes);

	return rc < 0 ? rc : aborted;
}

int
vos_dtx_aggregate(daos_handle_t coh)
{
	struct vos_container		*cont;
	struct vos_cont_df		*cont_df;
	struct umem_instance		*umm;
	struct vos_dtx_blob_df		*dbd;
	struct vos_dtx_blob_df		*tmp;
	umem_off_t			 dbd_off;
	int				 rc;
	int				 i;

	cont = vos_hdl2cont(coh);
	D_ASSERT(cont != NULL);

	cont_df = cont->vc_cont_df;
	dbd_off = cont_df->cd_dtx_committed_head;
	umm = vos_cont2umm(cont);

	dbd = umem_off2ptr(umm, dbd_off);
	if (dbd == NULL || dbd->dbd_count == 0)
		return 0;

	/** Take the opportunity to free some memory if we can */
	lrua_array_aggregate(cont->vc_dtx_array);

	rc = umem_tx_begin(umm, NULL);
	if (rc != 0) {
		D_ERROR("Failed to TX begin for DTX aggregation "UMOFF_PF": "
			DF_RC"\n", UMOFF_P(dbd_off), DP_RC(rc));
		return rc;
	}

	for (i = 0; i < dbd->dbd_count; i++) {
		struct vos_dtx_cmt_ent_df	*dce_df;
		d_iov_t				 kiov;

		dce_df = &dbd->dbd_committed_data[i];
		d_iov_set(&kiov, &dce_df->dce_xid, sizeof(dce_df->dce_xid));
		rc = dbtree_delete(cont->vc_dtx_committed_hdl, BTR_PROBE_EQ,
				   &kiov, NULL);
		if (rc != 0 && rc != -DER_NONEXIST) {
			D_ERROR("Failed to remove entry for DTX aggregation "
				UMOFF_PF": "DF_RC"\n",
				UMOFF_P(dbd_off), DP_RC(rc));
			goto out;
		}
	}

	tmp = umem_off2ptr(umm, dbd->dbd_next);
	if (tmp == NULL) {
		/* The last blob for committed DTX blob. */
		D_ASSERT(cont_df->cd_dtx_committed_tail ==
			 cont_df->cd_dtx_committed_head);

		rc = umem_tx_add_ptr(umm, &cont_df->cd_dtx_committed_tail,
				     sizeof(cont_df->cd_dtx_committed_tail));
		if (rc != 0) {
			D_ERROR("Failed to update tail for DTX aggregation "
				UMOFF_PF": "DF_RC"\n",
				UMOFF_P(dbd_off), DP_RC(rc));
			goto out;
		}

		cont_df->cd_dtx_committed_tail = UMOFF_NULL;
	} else {
		rc = umem_tx_add_ptr(umm, &tmp->dbd_prev,
				     sizeof(tmp->dbd_prev));
		if (rc != 0) {
			D_ERROR("Failed to update prev for DTX aggregation "
				UMOFF_PF": "DF_RC"\n",
				UMOFF_P(dbd_off), DP_RC(rc));
			goto out;
		}

		tmp->dbd_prev = UMOFF_NULL;
	}

	rc = umem_tx_add_ptr(umm, &cont_df->cd_dtx_committed_head,
			     sizeof(cont_df->cd_dtx_committed_head));
	if (rc != 0) {
		D_ERROR("Failed to update head for DTX aggregation "
			UMOFF_PF": "DF_RC"\n",
			UMOFF_P(dbd_off), DP_RC(rc));
		goto out;
	}

	cont_df->cd_dtx_committed_head = dbd->dbd_next;

	rc = umem_free(umm, dbd_off);

out:
	rc = umem_tx_end(umm, rc);
	if (rc != 0)
		D_ERROR("Failed to aggregate DTX blob "UMOFF_PF": "
			DF_RC"\n", UMOFF_P(dbd_off), DP_RC(rc));

	return rc;
}

void
vos_dtx_stat(daos_handle_t coh, struct dtx_stat *stat, uint32_t flags)
{
	struct vos_container	*cont;
	struct vos_cont_df	*cont_df;

	cont = vos_hdl2cont(coh);
	D_ASSERT(cont != NULL);

	if (d_list_empty(&cont->vc_dtx_act_list)) {
		stat->dtx_oldest_active_time = 0;
	} else {
		struct vos_dtx_act_ent	*dae;

		dae = d_list_entry(cont->vc_dtx_act_list.next,
				   struct vos_dtx_act_ent, dae_link);
		if (flags & DSF_SKIP_BAD) {
			while (DAE_FLAGS(dae) & DTE_CORRUPTED) {
				if (dae->dae_link.next ==
				    &cont->vc_dtx_act_list) {
					stat->dtx_oldest_active_time = 0;
					goto cmt;
				}

				dae = d_list_entry(dae->dae_link.next,
						   struct vos_dtx_act_ent,
						   dae_link);
			}
		}

		stat->dtx_oldest_active_time = dae->dae_start_time;
	}

cmt:
	stat->dtx_cont_cmt_count = cont->vc_dtx_committed_count;
	stat->dtx_pool_cmt_count = cont->vc_pool->vp_dtx_committed_count;

	stat->dtx_first_cmt_blob_time_up = 0;
	stat->dtx_first_cmt_blob_time_lo = 0;
	cont_df = cont->vc_cont_df;

	if (!umoff_is_null(cont_df->cd_dtx_committed_head)) {
		struct umem_instance		*umm = vos_cont2umm(cont);
		struct vos_dtx_blob_df		*dbd;
		struct vos_dtx_cmt_ent_df	*dce;
		int				 i;

		dbd = umem_off2ptr(umm, cont_df->cd_dtx_committed_head);

		for (i = 0; i < dbd->dbd_count; i++) {
			dce = &dbd->dbd_committed_data[i];

			if (!daos_is_zero_dti(&dce->dce_xid) &&
			    dce->dce_epoch != 0) {
				stat->dtx_first_cmt_blob_time_up =
							dce->dce_epoch;
				break;
			}
		}

		for (i = dbd->dbd_count - 1; i > 0; i--) {
			dce = &dbd->dbd_committed_data[i];

			if (!daos_is_zero_dti(&dce->dce_xid) &&
			    dce->dce_epoch != 0) {
				stat->dtx_first_cmt_blob_time_lo =
							dce->dce_epoch;
				break;
			}
		}
	}
}

void
vos_dtx_mark_committable(struct dtx_handle *dth)
{
	struct vos_dtx_act_ent	*dae = dth->dth_ent;

	if (dth->dth_active) {
		D_ASSERT(dae != NULL);

		dae->dae_committable = 1;
		DAE_FLAGS(dae) &= ~DTE_CORRUPTED;
	}
}

int
vos_dtx_mark_sync(daos_handle_t coh, daos_unit_oid_t oid, daos_epoch_t epoch)
{
	struct vos_container	*cont;
	struct daos_lru_cache	*occ;
	struct vos_object	*obj;
	daos_epoch_range_t	 epr = {0, epoch};
	int	rc;

	cont = vos_hdl2cont(coh);
	occ = vos_obj_cache_current();
	rc = vos_obj_hold(occ, cont, oid, &epr, 0, VOS_OBJ_VISIBLE,
			  DAOS_INTENT_DEFAULT, &obj, 0);
	if (rc != 0) {
		D_ERROR(DF_UOID" fail to mark sync: rc = "DF_RC"\n",
			DP_UOID(oid), DP_RC(rc));
		return rc;
	}

	if (obj->obj_df != NULL && obj->obj_df->vo_sync < epoch) {
		D_INFO("Update sync epoch "DF_U64" => "DF_U64
		       " for the obj "DF_UOID"\n",
		       obj->obj_sync_epoch, epoch, DP_UOID(oid));

		obj->obj_sync_epoch = epoch;
		pmemobj_memcpy_persist(vos_cont2umm(cont)->umm_pool,
				       &obj->obj_df->vo_sync, &epoch,
				       sizeof(obj->obj_df->vo_sync));
	}

	vos_obj_release(occ, obj, false);
	return 0;
}

int
vos_dtx_act_reindex(struct vos_container *cont)
{
	struct umem_instance		*umm = vos_cont2umm(cont);
	struct vos_cont_df		*cont_df = cont->vc_cont_df;
	struct vos_dtx_blob_df		*dbd;
	umem_off_t			 dbd_off = cont_df->cd_dtx_active_head;
	d_iov_t				 kiov;
	d_iov_t				 riov;
	int				 rc = 0;
	int				 i;

	while (1) {
		dbd = umem_off2ptr(umm, dbd_off);
		if (dbd == NULL)
			break;

		D_ASSERT(dbd->dbd_magic == DTX_ACT_BLOB_MAGIC);

		for (i = 0; i < dbd->dbd_index; i++) {
			struct vos_dtx_act_ent_df	*dae_df;
			struct vos_dtx_act_ent		*dae;

			dae_df = &dbd->dbd_active_data[i];
			if (dae_df->dae_flags & DTE_INVALID)
				continue;

			if (daos_is_zero_dti(&dae_df->dae_xid)) {
				D_WARN("Hit zero active DTX entry.\n");
				continue;
			}

			if (dae_df->dae_lid < DTX_LID_RESERVED) {
				D_ERROR("Corruption in DTX table found, lid=%d"
					" is invalid\n", dae_df->dae_lid);
				D_GOTO(out, rc = -DER_IO);
			}
			rc = lrua_allocx_inplace(cont->vc_dtx_array,
					 dae_df->dae_lid - DTX_LID_RESERVED,
					 dae_df->dae_epoch, &dae);
			if (rc != 0) {
				if (rc == -DER_NOMEM) {
					D_ERROR("Not enough memory for DTX "
						"table\n");
				} else {
					D_ERROR("Corruption in DTX table found,"
						" lid=%d is invalid rc="DF_RC
						"\n", dae_df->dae_lid,
						DP_RC(rc));
					rc = -DER_IO;
				}
				D_GOTO(out, rc);
			}
			D_ASSERT(dae != NULL);

			D_DEBUG(DB_TRACE, "Re-indexed lid DTX: "DF_DTI
				" lid=%d\n", DP_DTI(&DAE_XID(dae)),
				DAE_LID(dae));

			memcpy(&dae->dae_base, dae_df, sizeof(dae->dae_base));
			dae->dae_df_off = umem_ptr2off(umm, dae_df);
			dae->dae_dbd = dbd;
			D_INIT_LIST_HEAD(&dae->dae_link);

			if (DAE_REC_CNT(dae) > DTX_INLINE_REC_CNT) {
				size_t	size;
				int	count;

				count = DAE_REC_CNT(dae) - DTX_INLINE_REC_CNT;
				size = sizeof(*dae->dae_records) * count;

				D_ALLOC(dae->dae_records, size);
				if (dae->dae_records == NULL) {
					dtx_evict_lid(cont, dae);
					D_GOTO(out, rc = -DER_NOMEM);
				}

				memcpy(dae->dae_records,
				       umem_off2ptr(umm, dae_df->dae_rec_off),
				       size);
				dae->dae_rec_cap = count;
			}

			d_iov_set(&kiov, &DAE_XID(dae), sizeof(DAE_XID(dae)));
			d_iov_set(&riov, dae, sizeof(*dae));
			rc = dbtree_upsert(cont->vc_dtx_active_hdl,
					   BTR_PROBE_EQ, DAOS_INTENT_UPDATE,
					   &kiov, &riov);
			if (rc != 0) {
				D_FREE(dae->dae_records);
				dtx_evict_lid(cont, dae);
				goto out;
			}

			dae->dae_start_time = crt_hlc_get();
			d_list_add_tail(&dae->dae_link, &cont->vc_dtx_act_list);
		}

		dbd_off = dbd->dbd_next;
	}

out:
	return rc > 0 ? 0 : rc;
}

int
vos_dtx_cmt_reindex(daos_handle_t coh, void *hint)
{
	struct umem_instance		*umm;
	struct vos_container		*cont;
	struct vos_cont_df		*cont_df;
	struct vos_dtx_cmt_ent		*dce;
	struct vos_dtx_blob_df		*dbd;
	umem_off_t			*dbd_off = hint;
	d_iov_t				 kiov;
	d_iov_t				 riov;
	int				 rc = 0;
	int				 i;

	cont = vos_hdl2cont(coh);
	D_ASSERT(cont != NULL);

	umm = vos_cont2umm(cont);
	cont_df = cont->vc_cont_df;

	if (umoff_is_null(*dbd_off))
		dbd = umem_off2ptr(umm, cont_df->cd_dtx_committed_head);
	else
		dbd = umem_off2ptr(umm, *dbd_off);

	if (dbd == NULL)
		D_GOTO(out, rc = 1);

	D_ASSERTF(dbd->dbd_magic == DTX_CMT_BLOB_MAGIC,
		  "Corrupted committed DTX blob (2) %x\n", dbd->dbd_magic);

	cont->vc_reindex_cmt_dtx = 1;

	for (i = 0; i < dbd->dbd_count; i++) {
		if (daos_is_zero_dti(&dbd->dbd_committed_data[i].dce_xid) ||
		    dbd->dbd_committed_data[i].dce_epoch == 0) {
			D_WARN("Skip invalid committed DTX entry\n");
			continue;
		}

		D_ALLOC_PTR(dce);
		if (dce == NULL)
			D_GOTO(out, rc = -DER_NOMEM);

		memcpy(&dce->dce_base, &dbd->dbd_committed_data[i],
		       sizeof(dce->dce_base));
		dce->dce_reindex = 1;

		d_iov_set(&kiov, &DCE_XID(dce), sizeof(DCE_XID(dce)));
		d_iov_set(&riov, dce, sizeof(*dce));
		rc = dbtree_upsert(cont->vc_dtx_committed_hdl, BTR_PROBE_EQ,
				   DAOS_INTENT_UPDATE, &kiov, &riov);
		if (rc != 0) {
			D_FREE(dce);
			goto out;
		}

		/* The committed DTX entry is already in the index.
		 * Related re-index logic can stop.
		 */
		if (dce->dce_exist) {
			D_FREE(dce);
			D_GOTO(out, rc = 1);
		}
	}

	if (dbd->dbd_count < dbd->dbd_cap || umoff_is_null(dbd->dbd_next))
		D_GOTO(out, rc = 1);

	*dbd_off = dbd->dbd_next;

out:
	if (rc > 0)
		cont->vc_reindex_cmt_dtx = 0;

	return rc;
}

void
vos_dtx_cleanup_internal(struct dtx_handle *dth)
{
	struct vos_container	*cont;
	struct vos_dtx_act_ent	*dae = NULL;
	d_iov_t			 kiov;
	int			 rc;

	if (!dtx_is_valid_handle(dth) ||
	    (!dth->dth_active && dth->dth_ent == NULL))
		return;

	dth->dth_active = 0;
	cont = vos_hdl2cont(dth->dth_coh);

	if (dth->dth_pinned) {
		/* Only keep the DTX entry (header) for handling resend RPC,
		 * remove DTX records, purge related VOS objects from cache.
		 */
		dae = dth->dth_ent;
		D_ASSERT(dae != NULL);

		dtx_act_ent_cleanup(cont, dae, dth, true);
	} else {
		d_iov_set(&kiov, &dth->dth_xid, sizeof(dth->dth_xid));
		rc = dbtree_delete(cont->vc_dtx_active_hdl, BTR_PROBE_EQ, &kiov,
				   &dae);
		if (rc != 0) {
			if (rc != -DER_NONEXIST)
				D_ERROR("Fail to remove DTX entry "DF_DTI":"
					DF_RC"\n",
					DP_DTI(&dth->dth_xid), DP_RC(rc));

			dae = dth->dth_ent;
			if (dae != NULL)
				dae->dae_aborted = 1;
		}

		if (dae != NULL) {
			dtx_act_ent_cleanup(cont, dae, dth, true);
			if (rc == 0)
				dtx_evict_lid(cont, dae);
		}

		dth->dth_ent = NULL;
	}
}

void
vos_dtx_cleanup(struct dtx_handle *dth)
{
	struct vos_dtx_act_ent	*dae;
	struct vos_container	*cont;

	if (!dtx_is_valid_handle(dth))
		return;

	dae = dth->dth_ent;
	if (dae == NULL) {
		if (!dth->dth_active)
			return;
	} else {
		/* 'prepared' DTX can be either committed or aborted,
		 * but not cleanup.
		 */
		if (dae->dae_prepared)
			return;
	}

	dth->dth_pinned = 0;
	cont = vos_hdl2cont(dth->dth_coh);
	/** This will abort the transaction and callback to
	 *  vos_dtx_cleanup_internal
	 */
	vos_tx_end(cont, dth, NULL, NULL, true /* don't care */, -DER_CANCELED);
}

int
vos_dtx_pin(struct dtx_handle *dth, bool persistent)
{
	struct vos_container	*cont;
	struct umem_instance	*umm = NULL;
	struct vos_dtx_blob_df	*dbd = NULL;
	struct vos_dtx_cmt_ent	*dce = NULL;
	bool			 began = false;
	int			 rc = 0;

	if (!dtx_is_valid_handle(dth))
		return 0;

	if (dth->dth_ent != NULL) {
		if (!persistent || dth->dth_active)
			return 0;
	} else {
		D_ASSERT(dth->dth_pinned == 0);
	}

	cont = vos_hdl2cont(dth->dth_coh);
	D_ASSERT(cont != NULL);

	if (persistent) {
		struct vos_cont_df	*cont_df;

		umm = vos_cont2umm(cont);
		cont_df = cont->vc_cont_df;

		rc = umem_tx_begin(umm, NULL);
		if (rc != 0)
			goto out;

		began = true;
		dbd = umem_off2ptr(umm, cont_df->cd_dtx_active_tail);
		if (dbd == NULL || dbd->dbd_index >= dbd->dbd_cap) {
			rc = vos_dtx_extend_act_table(cont);
			if (rc != 0)
				return rc;

			dbd = umem_off2ptr(umm, cont_df->cd_dtx_active_tail);
		}
	}

	if (dth->dth_ent == NULL) {
		rc = vos_dtx_alloc(dbd, dth);
	} else {
		struct vos_dtx_act_ent	*dae = dth->dth_ent;

		D_ASSERT(dbd != NULL);
		D_ASSERT(dbd->dbd_magic == DTX_ACT_BLOB_MAGIC);

		dae->dae_df_off = cont->vc_cont_df->cd_dtx_active_tail +
			offsetof(struct vos_dtx_blob_df, dbd_active_data) +
			sizeof(struct vos_dtx_act_ent_df) * dbd->dbd_index;
		dae->dae_dbd = dbd;
	}

	if (rc == 0) {
		if (persistent) {
			dth->dth_active = 1;
			rc = vos_dtx_prepared(dth, &dce);
		} else {
			dth->dth_pinned = 1;
		}
	}

out:
	if (rc != 0) {
		if (dth->dth_ent != NULL) {
			dth->dth_pinned = 0;
			vos_dtx_cleanup_internal(dth);
		}

		D_ERROR("Failed to pin DTX entry for "DF_DTI": "DF_RC"\n",
			DP_DTI(&dth->dth_xid), DP_RC(rc));
	}

	if (began) {
		rc = umem_tx_end(umm, rc);
		if (dce != NULL) {
			struct vos_dtx_act_ent	*dae = dth->dth_ent;

			vos_dtx_post_handle(cont, &dae, &dce, 1,
					    false, rc != 0 ? true : false);
			dth->dth_ent = NULL;
		}
	}

	return rc;
}

/** Allocate space for saving the vos reservations and deferred actions */
int
vos_dtx_rsrvd_init(struct dtx_handle *dth)
{
	dth->dth_rsrvd_cnt = 0;
	dth->dth_deferred_cnt = 0;
	D_INIT_LIST_HEAD(&dth->dth_deferred_nvme);

	if (dth->dth_modification_cnt <= 1) {
		dth->dth_rsrvds = &dth->dth_rsrvd_inline;
		return 0;
	}

	D_ALLOC_ARRAY(dth->dth_rsrvds, dth->dth_modification_cnt);
	if (dth->dth_rsrvds == NULL)
		return -DER_NOMEM;

	D_ALLOC_ARRAY(dth->dth_deferred, dth->dth_modification_cnt);
	if (dth->dth_deferred == NULL) {
		D_FREE(dth->dth_rsrvds);
		return -DER_NOMEM;
	}

	return 0;
}

void
vos_dtx_rsrvd_fini(struct dtx_handle *dth)
{
	if (dth->dth_rsrvds != NULL) {
		D_ASSERT(d_list_empty(&dth->dth_deferred_nvme));
		D_FREE(dth->dth_deferred);
		if (dth->dth_rsrvds != &dth->dth_rsrvd_inline)
			D_FREE(dth->dth_rsrvds);
	}
}

int
vos_dtx_cache_reset(daos_handle_t coh)
{
	struct vos_container	*cont;
	struct umem_attr	 uma;
	uint64_t		 hint = 0;
	int			 rc = 0;

	cont = vos_hdl2cont(coh);
	D_ASSERT(cont != NULL);

	if (daos_handle_is_valid(cont->vc_dtx_active_hdl)) {
		rc = dbtree_destroy(cont->vc_dtx_active_hdl, NULL);
		if (rc != 0)
			D_WARN("Failed to destroy act DTX tree: "DF_RC"\n",
			       DP_RC(rc));
	}

	if (daos_handle_is_valid(cont->vc_dtx_committed_hdl)) {
		rc = dbtree_destroy(cont->vc_dtx_committed_hdl, NULL);
		if (rc != 0)
			D_WARN("Failed to destroy cmt DTX tree: "DF_RC"\n",
			       DP_RC(rc));
	}

	if (cont->vc_dtx_array)
		lrua_array_free(cont->vc_dtx_array);

	cont->vc_dtx_active_hdl = DAOS_HDL_INVAL;
	cont->vc_dtx_committed_hdl = DAOS_HDL_INVAL;
	cont->vc_dtx_committed_count = 0;

	rc = lrua_array_alloc(&cont->vc_dtx_array, DTX_ARRAY_LEN, DTX_ARRAY_NR,
			      sizeof(struct vos_dtx_act_ent),
			      LRU_FLAG_REUSE_UNIQUE,
			      NULL, NULL);
	if (rc != 0) {
		D_ERROR("Failed to re-create DTX active array: "DF_RC"\n",
			DP_RC(rc));
		goto out;
	}

	memset(&uma, 0, sizeof(uma));
	uma.uma_id = UMEM_CLASS_VMEM;

	rc = dbtree_create_inplace_ex(VOS_BTR_DTX_ACT_TABLE, 0,
				      DTX_BTREE_ORDER, &uma,
				      &cont->vc_dtx_active_btr,
				      DAOS_HDL_INVAL, cont,
				      &cont->vc_dtx_active_hdl);
	if (rc != 0) {
		D_ERROR("Failed to re-create DTX active btree: "DF_RC"\n",
			DP_RC(rc));
		goto out;
	}

	rc = dbtree_create_inplace_ex(VOS_BTR_DTX_CMT_TABLE, 0,
				      DTX_BTREE_ORDER, &uma,
				      &cont->vc_dtx_committed_btr,
				      DAOS_HDL_INVAL, cont,
				      &cont->vc_dtx_committed_hdl);
	if (rc != 0) {
		D_ERROR("Failed to re-create DTX committed btree: "DF_RC"\n",
			DP_RC(rc));
		goto out;
	}

	rc = vos_dtx_act_reindex(cont);
	if (rc != 0) {
		D_ERROR("Fail to reindex active DTX table: "DF_RC"\n",
			DP_RC(rc));
		goto out;
	}

	do {
		rc = vos_dtx_cmt_reindex(coh, &hint);
		if (rc < 0)
			D_ERROR("Fail to reindex committed DTX table: "
				DF_RC"\n", DP_RC(rc));
	} while (rc == 0);

out:
	D_DEBUG(DB_TRACE, "Reset the DTX cache: "DF_RC"\n", DP_RC(rc));

	return rc > 0 ? 0 : rc;
}<|MERGE_RESOLUTION|>--- conflicted
+++ resolved
@@ -1657,13 +1657,9 @@
 
 	if (dth->dth_solo) {
 		rc = vos_dtx_commit_internal(cont, &dth->dth_xid, 1,
-<<<<<<< HEAD
-					     dth->dth_epoch, NULL, NULL, dce_p);
-=======
 					     dth->dth_epoch,
 					     dth->dth_resent ? true : false,
-					     NULL, NULL, NULL);
->>>>>>> 34a172ba
+					     NULL, NULL, dce_p);
 		dth->dth_active = 0;
 		dth->dth_pinned = 0;
 		if (rc >= 0) {
@@ -2106,11 +2102,7 @@
 	rc = umem_tx_begin(vos_cont2umm(cont), NULL);
 	if (rc == 0) {
 		committed = vos_dtx_commit_internal(cont, dtis, count, 0,
-<<<<<<< HEAD
-						    rm_cos, daes, dces);
-=======
 						    false, rm_cos, daes, dces);
->>>>>>> 34a172ba
 		rc = umem_tx_end(vos_cont2umm(cont),
 				 committed > 0 ? 0 : committed);
 		if (rc == 0)
