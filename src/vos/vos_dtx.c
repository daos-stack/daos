--- conflicted
+++ resolved
@@ -41,33 +41,8 @@
 			    DAE_EPOCH(dae));						\
 	} while (0)
 
-<<<<<<< HEAD
-=======
 bool vos_skip_old_partial_dtx;
 
-static inline void
-dtx_type2umoff_flag(umem_off_t *rec, uint32_t type)
-{
-	uint8_t		flag = 0;
-
-	switch (type) {
-	case DTX_RT_ILOG:
-		flag = DTX_UMOFF_ILOG;
-		break;
-	case DTX_RT_SVT:
-		flag = DTX_UMOFF_SVT;
-		break;
-	case DTX_RT_EVT:
-		flag = DTX_UMOFF_EVT;
-		break;
-	default:
-		D_ASSERT(0);
-	}
-
-	umem_off_set_flags(rec, flag);
-}
-
->>>>>>> 1d2d343b
 static inline uint32_t
 dtx_umoff_flag2type(umem_off_t umoff)
 {
