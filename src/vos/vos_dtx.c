--- conflicted
+++ resolved
@@ -955,18 +955,11 @@
 			dth->dth_has_ilog = 1;
 	}
 
-<<<<<<< HEAD
-	D_DEBUG(DB_IO, "Register DTX record for "DF_DTI
+	D_DEBUG(DB_TRACE, "Register DTX record for "DF_DTI
 		": lid=%d entry %p, type %d, %s ilog entry, rc %d\n",
 		DP_DTI(&dth->dth_xid),
 		DAE_LID((struct vos_dtx_act_ent *)dth->dth_ent), dth->dth_ent,
 		type, dth->dth_has_ilog ? "has" : "has not", rc);
-=======
-	D_DEBUG(DB_TRACE, "Register DTX record for "DF_DTI
-		": entry %p, type %d, %s ilog entry, rc %d\n",
-		DP_DTI(&dth->dth_xid), dth->dth_ent, type,
-		dth->dth_has_ilog ? "has" : "has not", rc);
->>>>>>> ed34d4ad
 
 	return rc;
 }
