--- conflicted
+++ resolved
@@ -120,11 +120,8 @@
 	D_ASSERT(!dtx_is_null(rbund->trb_umoff));
 
 	/* Directly reference the input addreass (in SCM). */
-<<<<<<< HEAD
-	rec->rec_off = umem_id2off(&tins->ti_umm, rbund->trb_ummid);
-=======
-	rec->rec_mmid = umem_off2id(&tins->ti_umm, rbund->trb_umoff);
->>>>>>> 60a69310
+	rec->rec_off = rbund->trb_umoff;
+
 	return 0;
 }
 
@@ -139,14 +136,10 @@
 	/* Return the record addreass (offset in SCM). The caller will
 	 * release it after using.
 	 */
-<<<<<<< HEAD
-	*ummid = umem_off2id(&tins->ti_umm, rec->rec_off);
+	umoff = (umem_off_t *)args;
+	*umoff = rec->rec_off;
 	rec->rec_off = UMOFF_NULL;
-=======
-	umoff = (umem_off_t *)args;
-	*umoff = umem_id2off(&tins->ti_umm, rec->rec_mmid);
-	rec->rec_mmid = UMMID_NULL;
->>>>>>> 60a69310
+
 	return 0;
 }
 
