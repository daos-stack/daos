/**
 * (C) Copyright 2016-2024 Intel Corporation.
 *
 * SPDX-License-Identifier: BSD-2-Clause-Patent
 */
/**
 * Object cache for VOS OI table.
 * Object index is in Persistent memory. This cache in DRAM
 * maintains an LRU which is accessible in the I/O path. The object
 * index API defined for PMEM are used here by the cache..
 *
 * LRU cache implementation:
 * Simple LRU based object cache for Object index table
 * Uses a hashtable and a doubly linked list to set and get
 * entries. The size of both hashtable and linked list are
 * fixed length.
 *
 * Author: Vishwanath Venkatesan <vishwanath.venkatesan@intel.com>
 */
#define D_LOGFAC	DD_FAC(vos)

#include <stdint.h>
#include <stdbool.h>
#include <inttypes.h>
#include "vos_obj.h"
#include "vos_internal.h"
#include <daos_errno.h>

/**
 * Local type for VOS LRU key
 * VOS LRU key must consist of
 * Object ID and container UUID
 */
struct obj_lru_key {
	/* container the object belongs to */
	struct vos_container	*olk_cont;
	/* Object ID */
	daos_unit_oid_t		 olk_oid;
};

static inline void
init_object(struct vos_object *obj, daos_unit_oid_t oid, struct vos_container *cont)
{
	/**
	 * Saving a copy of oid to avoid looking up in vos_obj_df, which
	 * is a direct pointer to pmem data structure
	 */
	obj->obj_id	= oid;
	obj->obj_cont	= cont;
	vos_cont_addref(cont);
	vos_ilog_fetch_init(&obj->obj_ilog_info);
}

static int
obj_lop_alloc(void *key, unsigned int ksize, void *args,
	      struct daos_llink **llink_p)
{
	struct vos_object	*obj;
	struct obj_lru_key	*lkey;
	struct vos_container	*cont;
	struct vos_tls		*tls;
	int			 rc;

	cont = (struct vos_container *)args;
	D_ASSERT(cont != NULL);

	tls = vos_tls_get(cont->vc_pool->vp_sysdb);
	lkey = (struct obj_lru_key *)key;
	D_ASSERT(lkey != NULL);

	D_DEBUG(DB_TRACE, "cont="DF_UUID", obj="DF_UOID"\n",
		DP_UUID(cont->vc_id), DP_UOID(lkey->olk_oid));

	D_ALLOC_PTR(obj);
	if (!obj)
		D_GOTO(failed, rc = -DER_NOMEM);

	init_object(obj, lkey->olk_oid, cont);
	d_tm_inc_gauge(tls->vtl_obj_cnt, 1);
	*llink_p = &obj->obj_llink;
	rc = 0;
failed:
	return rc;
}

static bool
obj_lop_cmp_key(const void *key, unsigned int ksize, struct daos_llink *llink)
{
	struct vos_object	*obj;
	struct obj_lru_key	*lkey = (struct obj_lru_key *)key;

	D_ASSERT(ksize == sizeof(struct obj_lru_key));

	obj = container_of(llink, struct vos_object, obj_llink);
	return lkey->olk_cont == obj->obj_cont &&
	       !memcmp(&lkey->olk_oid, &obj->obj_id, sizeof(obj->obj_id));
}

static uint32_t
obj_lop_rec_hash(struct daos_llink *llink)
{
	struct obj_lru_key	 lkey;
	struct vos_object	*obj;

	obj = container_of(llink, struct vos_object, obj_llink);

	/* Create the key for obj cache */
	lkey.olk_cont = obj->obj_cont;
	lkey.olk_oid  = obj->obj_id;

	return d_hash_string_u32((const char *)&lkey, sizeof(lkey));
}

static inline void
clean_object(struct vos_object *obj)
{
	vos_ilog_fetch_finish(&obj->obj_ilog_info);
	if (obj->obj_cont != NULL)
		vos_cont_decref(obj->obj_cont);

	obj_tree_fini(obj);
}

static void
obj_lop_free(struct daos_llink *llink)
{
	struct vos_object	*obj;
	struct vos_tls		*tls;

	D_DEBUG(DB_TRACE, "lru free callback for vos_obj_cache\n");

	obj = container_of(llink, struct vos_object, obj_llink);
	tls = vos_tls_get(obj->obj_cont->vc_pool->vp_sysdb);
	d_tm_dec_gauge(tls->vtl_obj_cnt, 1);
	clean_object(obj);
	D_FREE(obj);
}

static void
obj_lop_print_key(void *key, unsigned int ksize)
{
	struct obj_lru_key	*lkey = (struct obj_lru_key *)key;
	struct vos_container	*cont = lkey->olk_cont;

	D_DEBUG(DB_TRACE, "pool="DF_UUID" cont="DF_UUID", obj="DF_UOID"\n",
		DP_UUID(cont->vc_pool->vp_id),
		DP_UUID(cont->vc_id), DP_UOID(lkey->olk_oid));
}

static struct daos_llink_ops obj_lru_ops = {
	.lop_free_ref	= obj_lop_free,
	.lop_alloc_ref	= obj_lop_alloc,
	.lop_cmp_keys	= obj_lop_cmp_key,
	.lop_rec_hash	= obj_lop_rec_hash,
	.lop_print_key	= obj_lop_print_key,
};

int
vos_obj_cache_create(int32_t cache_size, struct daos_lru_cache **occ)
{
	int	rc;

	D_DEBUG(DB_TRACE, "Creating an object cache %d\n", (1 << cache_size));
	rc = daos_lru_cache_create(cache_size, D_HASH_FT_NOLOCK,
				   &obj_lru_ops, occ);
	if (rc)
		D_ERROR("Error in creating lru cache: "DF_RC"\n", DP_RC(rc));
	return rc;
}

void
vos_obj_cache_destroy(struct daos_lru_cache *occ)
{
	D_ASSERT(occ != NULL);
	daos_lru_cache_destroy(occ);
}

static bool
obj_cache_evict_cond(struct daos_llink *llink, void *args)
{
	struct vos_container	*cont = (struct vos_container *)args;
	struct vos_object	*obj;

	if (cont == NULL)
		return true;

	obj = container_of(llink, struct vos_object, obj_llink);
	return obj->obj_cont == cont;
}

void
vos_obj_cache_evict(struct vos_container *cont)
{
	struct daos_lru_cache	*occ;

	occ = vos_obj_cache_get(cont->vc_pool->vp_sysdb);
	D_ASSERT(occ != NULL);

	daos_lru_cache_evict(occ, obj_cache_evict_cond, cont);
}

static __thread struct vos_object	 obj_local = {0};

static inline void
obj_put(struct daos_lru_cache *occ, struct vos_object *obj, bool evict)
{
	if (evict)
		daos_lru_ref_evict(occ, &obj->obj_llink);
	daos_lru_ref_release(occ, &obj->obj_llink);
}

static int
obj_get(struct daos_lru_cache *occ, struct vos_container *cont, daos_unit_oid_t oid,
	bool create, struct vos_object **obj_p)
{
	struct vos_object	*obj;
	struct daos_llink	*lret;
	struct obj_lru_key	 lkey;
	int			 rc;
	void			*create_flag;

	if (cont->vc_pool->vp_dying)
		D_GOTO(out, rc = -DER_SHUTDOWN);

	create_flag = create ? cont : NULL;
	lkey.olk_cont = cont;
	lkey.olk_oid = oid;

	rc = daos_lru_ref_hold(occ, &lkey, sizeof(lkey), create_flag, &lret);
	if (rc == 0) {
		obj = container_of(lret, struct vos_object, obj_llink);
		*obj_p = obj;
		return 0;
	}
out:
	if (rc == -DER_NONEXIST) {
		D_ASSERT(create_flag == NULL);
		D_DEBUG(DB_TRACE, DF_CONT": Object "DF_UOID" doesn't exist.\n",
			DP_CONT(cont->vc_pool->vp_id, cont->vc_id), DP_UOID(oid));
	} else if (rc) {
		DL_ERROR(rc, DF_CONT": Failed to find object "DF_UOID".",
			 DP_CONT(cont->vc_pool->vp_id, cont->vc_id), DP_UOID(oid));
	}

	return rc;
}

static inline void
obj_release(struct daos_lru_cache *occ, struct vos_object *obj, bool evict)
{

	D_ASSERT(obj != NULL);
	/* TODO: Unpin the object in md-on-ssd phase II */

	if (obj == &obj_local) {
		clean_object(obj);
		memset(obj, 0, sizeof(*obj));
		return;
	}

	obj_put(occ, obj, evict);
}

void
vos_obj_release(struct vos_object *obj, uint64_t flags, bool evict)
{
	struct daos_lru_cache	*occ;

	D_ASSERT(obj != &obj_local);

	occ = vos_obj_cache_get(obj->obj_cont->vc_pool->vp_sysdb);
	D_ASSERT(occ != NULL);

	if (flags & VOS_OBJ_AGGREGATE)
		obj->obj_aggregate = 0;
	else if (flags & VOS_OBJ_DISCARD)
		obj->obj_discard = 0;

	obj_release(occ, obj, evict);
}

/** Move local object to the lru cache */
static inline int
cache_object(struct daos_lru_cache *occ, struct vos_object **objp)
{
	struct vos_object	*obj_new;
	int			 rc;

	D_ASSERT(obj_local.obj_cont != NULL);
	rc = obj_get(occ, obj_local.obj_cont, obj_local.obj_id, true, &obj_new);
	if (rc != 0)
		return rc; /* Can't cache new object */

	/* This object should not be cached */
	D_ASSERT(obj_new != NULL);
	D_ASSERT(obj_new->obj_df == NULL);

	vos_ilog_fetch_move(&obj_new->obj_ilog_info, &obj_local.obj_ilog_info);
	obj_new->obj_toh = obj_local.obj_toh;
	obj_new->obj_ih = obj_local.obj_ih;
	obj_new->obj_sync_epoch = obj_local.obj_sync_epoch;
	obj_new->obj_df = obj_local.obj_df;
	obj_new->obj_zombie = obj_local.obj_zombie;
	obj_local.obj_toh = DAOS_HDL_INVAL;
	obj_local.obj_ih = DAOS_HDL_INVAL;

	clean_object(&obj_local);
	memset(&obj_local, 0, sizeof(obj_local));

	*objp = obj_new;

	return 0;
}

static bool
check_discard(struct vos_object *obj, uint64_t flags)
{
	bool discard = flags & VOS_OBJ_DISCARD;
	bool agg     = flags & VOS_OBJ_AGGREGATE;
	bool create  = flags & VOS_OBJ_CREATE;

	/* VOS aggregation is mutually exclusive with VOS discard.
	 * Object discard is mutually exclusive with VOS discard.
	 * EC aggregation is not mutually exclusive with anything.
	 * For simplicity, we do make all of them mutually exclusive on the same
	 * object.
	 */

	if (obj->obj_discard) {
		/** Mutually exclusive with create, discard and aggregation */
		if (create || discard || agg) {
			D_DEBUG(DB_EPC, "Conflict detected, discard already running on object\n");
			return true;
		}
	} else if (obj->obj_aggregate) {
		/** Mutually exclusive with discard */
		if (discard || agg) {
			D_DEBUG(DB_EPC,
				"Conflict detected, aggregation already running on object\n");
			return true;
		}
	}

	return false;
}

int
vos_obj_check_discard(struct vos_container *cont, daos_unit_oid_t oid, uint64_t flags)
{
	struct vos_object	*obj;
	struct daos_lru_cache	*occ;
	int			 rc;

	D_ASSERT(cont != NULL);
	D_ASSERT(cont->vc_pool);

	occ = vos_obj_cache_get(cont->vc_pool->vp_sysdb);
	D_ASSERT(occ != NULL);

	rc = obj_get(occ, cont, oid, false, &obj);
	if (rc == -DER_NONEXIST)
		return 0;
	else if (rc)
		return rc;

	if (check_discard(obj, flags))
		/* Update request will retry with this error */
		rc = (flags & VOS_OBJ_CREATE) ? -DER_UPDATE_AGAIN : -DER_BUSY;

	obj_release(occ, obj, false);
	return rc;
}

int
vos_obj_incarnate(struct vos_object *obj, daos_epoch_range_t *epr, daos_epoch_t bound,
		  uint64_t flags, uint32_t intent, struct vos_ts_set *ts_set)
{
	struct vos_container	*cont = obj->obj_cont;
	uint32_t		 cond_mask = 0;
	int			 rc;

	D_ASSERT((flags & (VOS_OBJ_AGGREGATE | VOS_OBJ_DISCARD)) == 0);
	D_ASSERT(intent == DAOS_INTENT_PUNCH || intent == DAOS_INTENT_UPDATE);

	if (obj->obj_df == NULL) {
		rc = vos_oi_alloc(cont, obj->obj_id, epr->epr_hi, &obj->obj_df, ts_set);
		if (rc) {
			DL_ERROR(rc, DF_CONT": Failed to allocate OI "DF_UOID".",
				 DP_CONT(cont->vc_pool->vp_id, cont->vc_id),
				 DP_UOID(obj->obj_id));
			return rc;
		}
		D_ASSERT(obj->obj_df);
	} else {
		vos_ilog_ts_ignore(vos_obj2umm(obj), &obj->obj_df->vo_ilog);
	}

	/* Check again since it could yield since vos_obj_hold() */
	if (check_discard(obj, flags))
		return -DER_UPDATE_AGAIN;

	/* Check the sync epoch */
	if (epr->epr_hi <= obj->obj_sync_epoch &&
	    vos_dth_get(obj->obj_cont->vc_pool->vp_sysdb) != NULL) {
		/* If someone has synced the object against the
		 * obj->obj_sync_epoch, then we do not allow to modify the
		 * object with old epoch. Let's ask the caller to retry with
		 * newer epoch.
		 *
		 * For rebuild case, the @dth will be NULL.
		 */
		D_ASSERT(obj->obj_sync_epoch > 0);

		D_INFO("Refuse %s obj "DF_UOID" because of the epoch "DF_U64
		       " is not newer than the sync epoch "DF_U64"\n",
		       intent == DAOS_INTENT_PUNCH ? "punch" : "update",
		       DP_UOID(obj->obj_id), epr->epr_hi, obj->obj_sync_epoch);
		return -DER_TX_RESTART;
	}

	/* It's done for DAOS_INTENT_PUNCH case */
	if (intent == DAOS_INTENT_PUNCH)
		return 0;

	/** If it's a conditional update, we need to preserve the -DER_NONEXIST
	 *  for the caller.
	 */
	if (ts_set && ts_set->ts_flags & VOS_COND_UPDATE_OP_MASK)
		cond_mask = VOS_ILOG_COND_UPDATE;
	rc = vos_ilog_update(cont, &obj->obj_df->vo_ilog, epr, bound, NULL,
			     &obj->obj_ilog_info, cond_mask, ts_set);
	if (rc == -DER_NONEXIST && cond_mask)
		rc = 0;

	if (rc != 0)
		VOS_TX_LOG_FAIL(rc, "Could not update object "DF_UOID" at "DF_U64": "DF_RC"\n",
				DP_UOID(obj->obj_id), epr->epr_hi, DP_RC(rc));
	return rc;
}

int
vos_obj_hold(struct vos_container *cont, daos_unit_oid_t oid, daos_epoch_range_t *epr,
	     daos_epoch_t bound, uint64_t flags, uint32_t intent, struct vos_object **obj_p,
	     struct vos_ts_set *ts_set)
{
	struct vos_object	*obj;
	struct daos_lru_cache	*occ;
	int			 rc, tmprc;
	bool			 create = false;

	D_ASSERT(cont != NULL);
	D_ASSERT(cont->vc_pool);
	D_ASSERT(obj_p != NULL);
	*obj_p = NULL;

	occ = vos_obj_cache_get(cont->vc_pool->vp_sysdb);
	D_ASSERT(occ != NULL);

	if (flags & VOS_OBJ_CREATE) {
		D_ASSERT(intent == DAOS_INTENT_UPDATE || intent == DAOS_INTENT_PUNCH);
		create = true;
	}

	D_DEBUG(DB_TRACE, "Try to hold cont="DF_UUID", obj="DF_UOID" "
		"layout=%u create=%d epr="DF_X64"-"DF_X64"\n", DP_UUID(cont->vc_id),
		DP_UOID(oid), oid.id_layout_ver, create, epr->epr_lo, epr->epr_hi);

	/* Lookup object cache */
	rc = obj_get(occ, cont, oid, create, &obj);
	if (rc == -DER_NONEXIST) {
		D_ASSERT(obj_local.obj_cont == NULL);
		obj = &obj_local;
		init_object(obj, oid, cont);
		rc = 0;
	} else if (rc) {
		D_GOTO(failed_2, rc);
	}

	if (obj->obj_zombie)
		D_GOTO(failed, rc = -DER_AGAIN);

	if (check_discard(obj, flags)) {
		/** Cleanup so unit test that triggers doesn't corrupt the state */
		obj_release(occ, obj, false);
		/* Update request will retry with this error */
		rc = create ? -DER_UPDATE_AGAIN : -DER_BUSY;
		goto failed_2;
	}

	/* Lookup OI table if the cached object is negative */
	if (obj->obj_df == NULL) {
		obj->obj_sync_epoch = 0;
		rc = vos_oi_find(cont, oid, &obj->obj_df, ts_set);
		if (rc == 0) {
			obj->obj_sync_epoch = obj->obj_df->vo_sync;
		} else if (rc == -DER_NONEXIST) {
			if (!create)
				goto failed;
			rc = 0;
		} else if (rc) {
			goto failed;
		}
	} else {
		tmprc = vos_ilog_ts_add(ts_set, &obj->obj_df->vo_ilog, &oid, sizeof(oid));
		D_ASSERT(tmprc == 0); /* Non-zero only valid for akey */
	}

	/* TODO: Pin the object in memory in md-on-ssd phase II. Revise the 'obj_local' implementation
	 * then, since this function could yield. */

	/* It's done for DAOS_INTENT_UPDATE or DAOS_INTENT_PUNCH or DAOS_INTENT_KILL */
	if (intent == DAOS_INTENT_UPDATE || intent == DAOS_INTENT_PUNCH ||
	    intent == DAOS_INTENT_KILL) {
		D_ASSERT((flags & (VOS_OBJ_AGGREGATE | VOS_OBJ_DISCARD)) == 0);
		if (obj == &obj_local) {
			D_ASSERT(create == false);
			rc = cache_object(occ, &obj);
			if (rc != 0)
				goto failed;
		}
		*obj_p = obj;
		return 0;
	}
	D_ASSERT(obj->obj_df != NULL);

<<<<<<< HEAD
	/* It's done for obj discard */
	if ((flags & VOS_OBJ_DISCARD))
=======
	/** If it's a conditional update, we need to preserve the -DER_NONEXIST
	 *  for the caller.
	 */
	if (ts_set && ts_set->ts_flags & VOS_COND_UPDATE_OP_MASK)
		cond_mask = VOS_ILOG_COND_UPDATE;
	rc = vos_ilog_update(cont, &obj->obj_df->vo_ilog, epr, bound, NULL,
			     &obj->obj_ilog_info, cond_mask, ts_set);
	if (rc == -DER_TX_RESTART)
		goto failed;
	if (rc == -DER_NONEXIST && !cond_mask)
>>>>>>> 9274bd32
		goto out;

	/* Object ilog check */
	rc = vos_ilog_fetch(vos_cont2umm(cont), vos_cont2hdl(cont), intent, &obj->obj_df->vo_ilog,
			    epr->epr_hi, bound, false, /* has_cond: no object level condition. */
			    NULL, NULL, &obj->obj_ilog_info);
	if (rc != 0) {
		if (vos_has_uncertainty(ts_set, &obj->obj_ilog_info, epr->epr_hi, bound))
			rc = -DER_TX_RESTART;
		D_DEBUG(DB_TRACE, "Object "DF_UOID" not found at " DF_U64"\n",
			DP_UOID(oid), epr->epr_hi);
		goto failed;
	}

	rc = vos_ilog_check(&obj->obj_ilog_info, epr, epr, flags & VOS_OBJ_VISIBLE);
	if (rc != 0) {
		D_DEBUG(DB_TRACE, "Object "DF_UOID" not visible at "DF_U64"-"DF_U64"\n",
			DP_UOID(oid), epr->epr_lo, epr->epr_hi);
		if (!vos_has_uncertainty(ts_set, &obj->obj_ilog_info, epr->epr_hi, bound))
			goto failed;

		/** If the creation is uncertain, go ahead and fall
		 *  through as if the object exists so we can do
		 *  actual uncertainty check.
		 */
	}
out:
	if (obj == &obj_local) {
		/** Ok, it's successful, go ahead and cache the object. */
		rc = cache_object(occ, &obj);
		if (rc != 0)
			goto failed;
	}
	*obj_p = obj;

	if (flags & VOS_OBJ_AGGREGATE)
		obj->obj_aggregate = 1;
	else if (flags & VOS_OBJ_DISCARD)
		obj->obj_discard = 1;

	return 0;

failed:
	obj_release(occ, obj, true);
failed_2:
	VOS_TX_LOG_FAIL(rc, "failed to hold object " DF_UOID ", rc=" DF_RC "\n", DP_UOID(oid),
			DP_RC(rc));

	return	rc;
}

void
vos_obj_evict(struct vos_object *obj)
{
	struct daos_lru_cache	*occ;

	D_ASSERT(obj != &obj_local);
	occ = vos_obj_cache_get(obj->obj_cont->vc_pool->vp_sysdb);
	D_ASSERT(occ != NULL);

	daos_lru_ref_evict(occ, &obj->obj_llink);
}

int
vos_obj_evict_by_oid(struct vos_container *cont, daos_unit_oid_t oid)
{
	struct daos_lru_cache	*occ;
	struct vos_object	*obj;
	int			 rc;

	occ = vos_obj_cache_get(cont->vc_pool->vp_sysdb);
	D_ASSERT(occ != NULL);

	rc = obj_get(occ, cont, oid, false, &obj);
	if (rc == 0) {
		obj_put(occ, obj, true);
		return 0;
	}

	return (rc == -DER_NONEXIST || rc == -DER_SHUTDOWN)? 0 : rc;
}<|MERGE_RESOLUTION|>--- conflicted
+++ resolved
@@ -360,8 +360,10 @@
 	rc = obj_get(occ, cont, oid, false, &obj);
 	if (rc == -DER_NONEXIST)
 		return 0;
-	else if (rc)
+	if (rc)
 		return rc;
+
+	/* TODO: Pin object in memory */
 
 	if (check_discard(obj, flags))
 		/* Update request will retry with this error */
@@ -429,7 +431,7 @@
 		cond_mask = VOS_ILOG_COND_UPDATE;
 	rc = vos_ilog_update(cont, &obj->obj_df->vo_ilog, epr, bound, NULL,
 			     &obj->obj_ilog_info, cond_mask, ts_set);
-	if (rc == -DER_NONEXIST && cond_mask)
+	if (rc == -DER_NONEXIST && !cond_mask)
 		rc = 0;
 
 	if (rc != 0)
@@ -473,7 +475,7 @@
 		init_object(obj, oid, cont);
 		rc = 0;
 	} else if (rc) {
-		D_GOTO(failed_2, rc);
+		D_GOTO(fail_log, rc);
 	}
 
 	if (obj->obj_zombie)
@@ -484,7 +486,7 @@
 		obj_release(occ, obj, false);
 		/* Update request will retry with this error */
 		rc = create ? -DER_UPDATE_AGAIN : -DER_BUSY;
-		goto failed_2;
+		goto fail_log;
 	}
 
 	/* Lookup OI table if the cached object is negative */
@@ -523,21 +525,8 @@
 	}
 	D_ASSERT(obj->obj_df != NULL);
 
-<<<<<<< HEAD
 	/* It's done for obj discard */
 	if ((flags & VOS_OBJ_DISCARD))
-=======
-	/** If it's a conditional update, we need to preserve the -DER_NONEXIST
-	 *  for the caller.
-	 */
-	if (ts_set && ts_set->ts_flags & VOS_COND_UPDATE_OP_MASK)
-		cond_mask = VOS_ILOG_COND_UPDATE;
-	rc = vos_ilog_update(cont, &obj->obj_df->vo_ilog, epr, bound, NULL,
-			     &obj->obj_ilog_info, cond_mask, ts_set);
-	if (rc == -DER_TX_RESTART)
-		goto failed;
-	if (rc == -DER_NONEXIST && !cond_mask)
->>>>>>> 9274bd32
 		goto out;
 
 	/* Object ilog check */
@@ -582,7 +571,7 @@
 
 failed:
 	obj_release(occ, obj, true);
-failed_2:
+fail_log:
 	VOS_TX_LOG_FAIL(rc, "failed to hold object " DF_UOID ", rc=" DF_RC "\n", DP_UOID(oid),
 			DP_RC(rc));
 
