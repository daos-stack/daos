--- conflicted
+++ resolved
@@ -1096,11 +1096,8 @@
 
 int
 vos_pool_create_ex(const char *path, uuid_t uuid, daos_size_t scm_sz, daos_size_t nvme_sz,
-<<<<<<< HEAD
-		   daos_size_t wal_sz, daos_size_t meta_sz, unsigned int flags, daos_handle_t *poh)
-=======
-		   daos_size_t wal_sz, unsigned int flags, uint32_t version, daos_handle_t *poh)
->>>>>>> 5655ac97
+		   daos_size_t wal_sz, daos_size_t meta_sz, unsigned int flags, uint32_t version,
+		   daos_handle_t *poh)
 {
 	struct umem_pool	*ph;
 	struct umem_attr	 uma = {0};
@@ -1116,20 +1113,15 @@
 	if (!path || uuid_is_null(uuid) || daos_file_is_dax(path))
 		return -DER_INVAL;
 
-<<<<<<< HEAD
-	D_DEBUG(DB_MGMT, "Pool Path: %s, size: "DF_U64":"DF_U64" (meta: "DF_U64"), "
-		"UUID: "DF_UUID"\n", path, scm_sz, nvme_sz, meta_sz, DP_UUID(uuid));
-=======
 	if (version == 0)
 		version = POOL_DF_VERSION;
 	else if (version < POOL_DF_VER_1 || version > POOL_DF_VERSION)
 		return -DER_INVAL;
 
 	D_DEBUG(DB_MGMT,
-		"Pool Path: %s, size: " DF_U64 ":" DF_U64 ", "
+		"Pool Path: %s, size: " DF_U64 ":" DF_U64 ":" DF_U64 ", "
 		"UUID: " DF_UUID ", version: %u\n",
-		path, scm_sz, nvme_sz, DP_UUID(uuid), version);
->>>>>>> 5655ac97
+		path, scm_sz, nvme_sz, meta_sz, DP_UUID(uuid), version);
 
 	if (flags & VOS_POF_SMALL)
 		flags |= VOS_POF_EXCL;
@@ -1264,18 +1256,11 @@
 }
 
 int
-vos_pool_create(const char *path, uuid_t uuid, daos_size_t scm_sz, daos_size_t nvme_sz,
-<<<<<<< HEAD
-		daos_size_t meta_sz, unsigned int flags, daos_handle_t *poh)
+vos_pool_create(const char *path, uuid_t uuid, daos_size_t scm_sz, daos_size_t data_sz,
+		daos_size_t meta_sz, unsigned int flags, uint32_t version, daos_handle_t *poh)
 {
 	/* create vos pool with default WAL size */
-	return vos_pool_create_ex(path, uuid, scm_sz, nvme_sz, 0, meta_sz, flags, poh);
-=======
-		unsigned int flags, uint32_t version, daos_handle_t *poh)
-{
-	/* create vos pool with default WAL size */
-	return vos_pool_create_ex(path, uuid, scm_sz, nvme_sz, 0, flags, version, poh);
->>>>>>> 5655ac97
+	return vos_pool_create_ex(path, uuid, scm_sz, data_sz, 0, meta_sz, flags, version, poh);
 }
 
 /**
