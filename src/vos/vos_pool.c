--- conflicted
+++ resolved
@@ -306,7 +306,6 @@
 	}
 
 	/* Create SPDK blob on NVMe device */
-<<<<<<< HEAD
 	if (bio_nvme_configured()) {
 		D_DEBUG(DB_MGMT,
 			"Creating blobs for xs:%p pool:"DF_UUID" scm_sz: %llu, nvme_sz: %llu\n",
@@ -319,13 +318,7 @@
 			bio_mc_flags |= BIO_MC_FL_NO_DATABLOB;
 
 		/* WAL size is same as scm size now */
-		rc = bio_mc_create(xs_ctxt, uuid, scm_sz, scm_sz, nvme_sz, 0, bio_mc_flags);
-=======
-	if (nvme_sz > 0 && bio_nvme_configured()) {
-		D_DEBUG(DB_MGMT, "Creating blob for xs:%p pool:"DF_UUID"\n",
-			xs_ctxt, DP_UUID(uuid));
-		rc = bio_mc_create(xs_ctxt, uuid, 0, 0, nvme_sz, 0);
->>>>>>> e63d66e0
+		rc = bio_mc_create(xs_ctxt, uuid, scm_sz, scm_sz, nvme_sz, bio_mc_flags);
 		if (rc != 0) {
 			D_ERROR("Error creating blob for xs:%p pool:"DF_UUID" "
 				""DF_RC"\n", xs_ctxt, DP_UUID(uuid), DP_RC(rc));
