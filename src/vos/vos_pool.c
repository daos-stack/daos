--- conflicted
+++ resolved
@@ -279,14 +279,10 @@
 vos_meta_flush_post(daos_handle_t fh, int err)
 {
 	struct bio_desc	*biod = (struct bio_desc *)fh.cookie;
-	int		 rc;
-
-	rc = bio_iod_post(biod, err);
-	bio_iod_free(biod);
-
-<<<<<<< HEAD
+
 	D_ASSERT(err == 0);
 	err = bio_iod_post(biod, err);
+	bio_iod_free(biod);
 	if (err) {
 		DL_ERROR(err, "Checkpointing flush failed.");
 		/* See the comment in vos_wal_commit() */
@@ -300,9 +296,6 @@
 	}
 
 	return err;
-=======
-	return rc;
->>>>>>> 51105db8
 }
 
 static inline int
