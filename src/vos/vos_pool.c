/**
 * (C) Copyright 2016-2025 Intel Corporation.
<<<<<<< HEAD
 * (C) Copyright 2025 Google LLC
=======
>>>>>>> c563ca53
 * (C) Copyright 2025 Hewlett Packard Enterprise Development LP
 *
 * SPDX-License-Identifier: BSD-2-Clause-Patent
 */
/**
 * Implementation for pool specific functions in VOS
 *
 * vos/vos_pool.c
 *
 * Author: Vishwanath Venkatesan <vishwanath.venkatesan@intel.com>
 */
#define D_LOGFAC	DD_FAC(vos)

#include <daos/common.h>
#include <daos_srv/vos.h>
#include <daos_srv/ras.h>
#include <daos_errno.h>
#include <gurt/hash.h>
#include <sys/stat.h>
#include <sys/types.h>
#include <sys/mman.h>
#include <sys/time.h>
#include <sys/resource.h>
#include "vos_layout.h"
#include "vos_internal.h"
#include <errno.h>
#include <unistd.h>
#include <string.h>
#include <fcntl.h>

#include <daos_pool.h>

static void
vos_iod2bsgl(struct umem_store *store, struct umem_store_iod *iod, struct bio_sglist *bsgl)
{
	struct bio_iov	*biov;
	bio_addr_t	 addr = { 0 };
	uint32_t	 off_bytes;
	int		 i;

	off_bytes = store->stor_hdr_blks * store->stor_blk_size;
	for (i = 0; i < iod->io_nr; i++) {
		biov = &bsgl->bs_iovs[i];

		bio_addr_set(&addr, DAOS_MEDIA_NVME, iod->io_regions[i].sr_addr + off_bytes);
		bio_iov_set(biov, addr, iod->io_regions[i].sr_size);
	}
	bsgl->bs_nr_out = bsgl->bs_nr;
}

static int
vos_meta_rwv(struct umem_store *store, struct umem_store_iod *iod, d_sg_list_t *sgl, bool update)
{
	struct bio_sglist	bsgl;
	struct bio_iov		local_biov;
	int			rc;

	D_ASSERT(store && store->stor_priv != NULL);
	D_ASSERT(iod->io_nr > 0);
	D_ASSERT(sgl->sg_nr > 0);

	if (update) {
		rc = bio_meta_clear_empty(store->stor_priv);
		if (rc)
			return rc;
	} else if (bio_meta_is_empty(store->stor_priv)) {
		return 0;
	}

	if (iod->io_nr == 1) {
		bsgl.bs_iovs = &local_biov;
		bsgl.bs_nr = 1;
	} else {
		rc = bio_sgl_init(&bsgl, iod->io_nr);
		if (rc)
			return rc;
	}
	vos_iod2bsgl(store, iod, &bsgl);

	if (update)
		rc = bio_writev(bio_mc2ioc(store->stor_priv, SMD_DEV_TYPE_META), &bsgl, sgl);
	else
		rc = bio_readv(bio_mc2ioc(store->stor_priv, SMD_DEV_TYPE_META), &bsgl, sgl);

	if (iod->io_nr > 1)
		bio_sgl_fini(&bsgl);

	return rc;
}

static inline int
vos_meta_readv(struct umem_store *store, struct umem_store_iod *iod, d_sg_list_t *sgl)
{
	return vos_meta_rwv(store, iod, sgl, false);
}


#define META_READ_BATCH_SIZE (1024 * 1024)

struct meta_load_control {
	ABT_mutex		mlc_lock;
	ABT_cond		mlc_cond;
	int			mlc_rc;
	int			mlc_inflights;
	int			mlc_wait_finished;
};

struct meta_load_arg {
	daos_off_t		  mla_off;
	uint64_t		  mla_read_size;
	char		         *mla_start;
	struct umem_store        *mla_store;
	struct meta_load_control *mla_control;
};

#define META_READ_QD_NR	4

static inline void
vos_meta_load_fn(void *arg)
{
	struct meta_load_arg	  *mla = arg;
	struct umem_store_iod	  iod;
	d_sg_list_t		  sgl;
	d_iov_t			  iov;
	int			  rc;
	struct meta_load_control *mlc = mla->mla_control;

	D_ASSERT(mla != NULL);
	iod.io_nr             = 1;
	iod.io_regions        = &iod.io_region;
	iod.io_region.sr_addr = mla->mla_off;
	iod.io_region.sr_size = mla->mla_read_size;

	sgl.sg_iovs   = &iov;
	sgl.sg_nr     = 1;
	sgl.sg_nr_out = 0;
	d_iov_set(&iov, mla->mla_start, mla->mla_read_size);

	rc = vos_meta_rwv(mla->mla_store, &iod, &sgl, false);
	if (!mlc->mlc_rc && rc)
		mlc->mlc_rc = rc;

	D_FREE(mla);
	mlc->mlc_inflights--;
	if (mlc->mlc_wait_finished && mlc->mlc_inflights == 0)
		ABT_cond_signal(mlc->mlc_cond);
	else if (!mlc->mlc_wait_finished && mlc->mlc_inflights == META_READ_QD_NR)
		ABT_cond_signal(mlc->mlc_cond);
}

static inline int
vos_meta_load(struct umem_store *store, char *start)
{
	uint64_t		 read_size;
	uint64_t		 remain_size = store->stor_size;
	daos_off_t		 off = 0;
	int			 rc = 0;
	struct meta_load_arg	*mla;
	struct meta_load_control mlc;

	mlc.mlc_inflights = 0;
	mlc.mlc_rc = 0;
	mlc.mlc_wait_finished = 0;
	rc = ABT_mutex_create(&mlc.mlc_lock);
	if (rc != ABT_SUCCESS) {
		rc = dss_abterr2der(rc);
		D_ERROR("Failed to create ABT mutex: %d\n", rc);
		return rc;
	}

	rc = ABT_cond_create(&mlc.mlc_cond);
	if (rc != ABT_SUCCESS) {
		rc = dss_abterr2der(rc);
		D_ERROR("Failed to create ABT cond: %d\n", rc);
		goto destroy_lock;
	}

	while (remain_size) {
		read_size =
		    (remain_size > META_READ_BATCH_SIZE) ? META_READ_BATCH_SIZE : remain_size;

		D_ALLOC_PTR(mla);
		if (mla == NULL) {
			rc = -DER_NOMEM;
			break;
		}
		mla->mla_off = off;
		mla->mla_read_size = read_size;
		mla->mla_start = start;
		mla->mla_store = store;
		mla->mla_control = &mlc;

		mlc.mlc_inflights++;
		rc = vos_exec(vos_meta_load_fn, (void *)mla);
		if (rc || mlc.mlc_rc) {
			if (rc) {
				D_FREE(mla);
				mlc.mlc_inflights--;
			}
			break;
		}

		if (mlc.mlc_inflights > META_READ_QD_NR) {
			ABT_mutex_lock(mlc.mlc_lock);
			ABT_cond_wait(mlc.mlc_cond, mlc.mlc_lock);
			ABT_mutex_unlock(mlc.mlc_lock);
			D_ASSERT(mlc.mlc_inflights <= META_READ_QD_NR);
		}

		off += read_size;
		start += read_size;
		remain_size -= read_size;
	}

	mlc.mlc_wait_finished = 1;
	if (mlc.mlc_inflights > 0) {
		ABT_mutex_lock(mlc.mlc_lock);
		ABT_cond_wait(mlc.mlc_cond, mlc.mlc_lock);
		ABT_mutex_unlock(mlc.mlc_lock);
		D_ASSERT(mlc.mlc_inflights == 0);
	}
	ABT_cond_free(&mlc.mlc_cond);

destroy_lock:
	ABT_mutex_free(&mlc.mlc_lock);
	return rc ? rc : mlc.mlc_rc;
}

static inline int
vos_meta_writev(struct umem_store *store, struct umem_store_iod *iod, d_sg_list_t *sgl)
{
	return vos_meta_rwv(store, iod, sgl, true);
}

static int
vos_meta_flush_prep(struct umem_store *store, struct umem_store_iod *iod, daos_handle_t *fh)
{
	struct bio_desc		*biod;
	struct bio_sglist	*bsgl;
	int			 rc;

	D_ASSERT(store && store->stor_priv != NULL);
	D_ASSERT(iod->io_nr > 0);
	D_ASSERT(fh != NULL);

	biod = bio_iod_alloc(bio_mc2ioc(store->stor_priv, SMD_DEV_TYPE_META),
			     NULL, 1, BIO_IOD_TYPE_UPDATE);
	if (biod == NULL)
		return -DER_NOMEM;

	bsgl = bio_iod_sgl(biod, 0);
	rc = bio_sgl_init(bsgl, iod->io_nr);
	if (rc)
		goto free;

	vos_iod2bsgl(store, iod, bsgl);

	rc = bio_iod_try_prep(biod, BIO_CHK_TYPE_LOCAL, NULL, 0);
	if (rc) {
		DL_CDEBUG(rc == -DER_AGAIN, DB_TRACE, DLOG_ERR, rc, "Failed to prepare DMA buffer");
		goto free;
	}

	fh->cookie = (uint64_t)biod;
	return 0;
free:
	bio_iod_free(biod);
	return rc;
}

static int
vos_meta_flush_copy(daos_handle_t fh, d_sg_list_t *sgl)
{
	struct bio_desc	*biod = (struct bio_desc *)fh.cookie;

	D_ASSERT(sgl->sg_nr > 0);
	return bio_iod_copy(biod, sgl, 1);
}

static int
vos_meta_flush_post(daos_handle_t fh, int err)
{
	struct bio_desc	*biod = (struct bio_desc *)fh.cookie;

	err = bio_iod_post(biod, err);
	bio_iod_free(biod);
	if (err) {
		DL_ERROR(err, "Checkpointing flush failed.");
		/* See the comment in vos_wal_commit() */
		if (err != -DER_NVME_IO) {
			D_ERROR("Checkpointing flush hit fatal error, kill engine...\n");
			err = kill(getpid(), SIGKILL);
			if (err != 0)
				D_ERROR("Failed to raise SIGKILL: %d\n", errno);
		}
	}

	return err;
}

#define VOS_WAL_DIR	"vos_wal"

void
vos_wal_metrics_init(struct vos_wal_metrics *vw_metrics, const char *path, int tgt_id)
{
	int	rc;

	/* Initialize metrics for WAL stats */
	rc = d_tm_add_metric(&vw_metrics->vwm_wal_sz, D_TM_STATS_GAUGE, "WAL tx size",
			     "bytes", "%s/%s/wal_sz/tgt_%d", path, VOS_WAL_DIR, tgt_id);
	if (rc)
		D_WARN("Failed to create WAL size telemetry: "DF_RC"\n", DP_RC(rc));

	rc = d_tm_add_metric(&vw_metrics->vwm_wal_qd, D_TM_STATS_GAUGE, "WAL tx QD",
			     "commits", "%s/%s/wal_qd/tgt_%d", path, VOS_WAL_DIR, tgt_id);
	if (rc)
		D_WARN("Failed to create WAL QD telemetry: "DF_RC"\n", DP_RC(rc));

	rc = d_tm_add_metric(&vw_metrics->vwm_wal_waiters, D_TM_STATS_GAUGE, "WAL waiters",
			     "transactions", "%s/%s/wal_waiters/tgt_%d", path, VOS_WAL_DIR, tgt_id);
	if (rc)
		D_WARN("Failed to create WAL waiters telemetry: "DF_RC"\n", DP_RC(rc));

	rc = d_tm_add_metric(&vw_metrics->vwm_wal_dur, D_TM_DURATION, "WAL commit duration", NULL,
			     "%s/%s/wal_dur/tgt_%d", path, VOS_WAL_DIR, tgt_id);
	if (rc)
		D_WARN("Failed to create WAL commit duration telemetry: " DF_RC "\n", DP_RC(rc));

	/* Initialize metrics for WAL replay */
	rc = d_tm_add_metric(&vw_metrics->vwm_replay_count, D_TM_COUNTER, "Number of WAL replays",
			     NULL, "%s/%s/replay_count/tgt_%u", path, VOS_WAL_DIR, tgt_id);
	if (rc)
		D_WARN("Failed to create 'replay_count' telemetry: "DF_RC"\n", DP_RC(rc));

	rc = d_tm_add_metric(&vw_metrics->vwm_replay_size, D_TM_GAUGE, "WAL replay size", "bytes",
			     "%s/%s/replay_size/tgt_%u", path, VOS_WAL_DIR, tgt_id);
	if (rc)
		D_WARN("Failed to create 'replay_size' telemetry: "DF_RC"\n", DP_RC(rc));

	rc = d_tm_add_metric(&vw_metrics->vwm_replay_time, D_TM_GAUGE, "WAL replay time", "us",
			     "%s/%s/replay_time/tgt_%u", path, VOS_WAL_DIR, tgt_id);
	if (rc)
		D_WARN("Failed to create 'replay_time' telemetry: "DF_RC"\n", DP_RC(rc));

	rc = d_tm_add_metric(&vw_metrics->vwm_replay_tx, D_TM_COUNTER,
			     "Number of replayed transactions", NULL,
			     "%s/%s/replay_transactions/tgt_%u", path, VOS_WAL_DIR, tgt_id);
	if (rc)
		D_WARN("Failed to create 'replay_transactions' telemetry: "DF_RC"\n", DP_RC(rc));


	rc = d_tm_add_metric(&vw_metrics->vwm_replay_ent, D_TM_COUNTER,
			     "Number of replayed log entries", NULL,
			     "%s/%s/replay_entries/tgt_%u", path, VOS_WAL_DIR, tgt_id);
	if (rc)
		D_WARN("Failed to create 'replay_entries' telemetry: "DF_RC"\n", DP_RC(rc));
}

static inline int
vos_wal_reserve(struct umem_store *store, uint64_t *tx_id)
{
	struct bio_wal_info	wal_info;
	struct vos_pool		*pool;
	struct bio_wal_stats	ws = { 0 };
	struct vos_wal_metrics	*vwm;
	int			rc;

	pool = store->vos_priv;

	if (unlikely(pool == NULL))
		goto reserve; /** In case there is any race for checkpoint init. */

	/** Update checkpoint state before reserve to ensure we activate checkpointing if there
	 *  is any space pressure in the WAL.
	 */
	bio_wal_query(store->stor_priv, &wal_info);

	pool->vp_update_cb(pool->vp_chkpt_arg, wal_info.wi_commit_id, wal_info.wi_used_blks,
			   wal_info.wi_tot_blks);

reserve:
	D_ASSERT(store && store->stor_priv != NULL);
	vwm = (struct vos_wal_metrics *)store->stor_stats;
	rc = bio_wal_reserve(store->stor_priv, tx_id, (vwm != NULL) ? &ws : NULL);
	if (rc == 0 && vwm != NULL)
		d_tm_set_gauge(vwm->vwm_wal_waiters, ws.ws_waiters);

	return rc;
}

static inline int
vos_wal_commit(struct umem_store *store, struct umem_wal_tx *wal_tx, void *data_iod)
{
	struct bio_wal_info     wal_info;
	struct vos_pool        *pool;
	struct bio_wal_stats    ws = {0};
	struct vos_wal_metrics *vwm;
	int                     rc;

	D_ASSERT(store && store->stor_priv != NULL);
	vwm = (struct vos_wal_metrics *)store->stor_stats;
	if (vwm != NULL)
		d_tm_mark_duration_start(vwm->vwm_wal_dur, D_TM_CLOCK_REALTIME);
	rc = bio_wal_commit(store->stor_priv, wal_tx, data_iod, (vwm != NULL) ? &ws : NULL);
	if (vwm != NULL)
		d_tm_mark_duration_end(vwm->vwm_wal_dur);
	if (rc) {
		DL_ERROR(rc, "WAL commit failed.");
		/*
		 * WAL commit could fail due to faulty NVMe or other fatal errors like ENOMEM
		 * or software bug.
		 *
		 * On NVMe I/O error, the NVMe device should have been marked as faulty (in
		 * the BIO module), and a series actions will be automatically triggered to
		 * take DOWN all impacted pool targets. We just suppress the error here since
		 * the caller (DAV) can't cope with commit error.
		 *
		 * On other fatal error, the best we can do is killing the engine...
		 */
		if (rc != -DER_NVME_IO) {
			D_ERROR("WAL commit hit fatal error, kill engine...\n");
			/* Dump stacktrace for debugging */
			D_ASSERT(0);
			rc = kill(getpid(), SIGKILL);
			if (rc != 0)
				D_ERROR("Failed to raise SIGKILL: %d\n", errno);
		}
		store->store_faulty = true;
	} else if (vwm != NULL) {
		d_tm_set_gauge(vwm->vwm_wal_sz, ws.ws_size);
		d_tm_set_gauge(vwm->vwm_wal_qd, ws.ws_qd);
	}

	pool = store->vos_priv;
	if (unlikely(pool == NULL))
		return 0; /** In case there is any race for checkpoint init. */

	/** Update checkpoint state after commit in case there is an active checkpoint waiting
	 *  for this commit to finish.
	 */
	bio_wal_query(store->stor_priv, &wal_info);

	pool->vp_update_cb(pool->vp_chkpt_arg, wal_info.wi_commit_id, wal_info.wi_used_blks,
			   wal_info.wi_tot_blks);

	return 0;
}

static inline int
vos_wal_replay(struct umem_store *store,
	       int (*replay_cb)(uint64_t tx_id, struct umem_action *act, void *arg),
	       void *arg)
{
	struct bio_wal_rp_stats wrs;
	int rc;

	D_ASSERT(store && store->stor_priv != NULL);
	rc = bio_wal_replay(store->stor_priv,
			    (store->stor_stats != NULL) ? &wrs : NULL,
			    replay_cb, arg);

	/* VOS file rehydration metrics */
	if (store->stor_stats != NULL && rc >= 0) {
		struct vos_wal_metrics *vwm = (struct vos_wal_metrics *)store->stor_stats;

		d_tm_inc_counter(vwm->vwm_replay_count, 1);
		d_tm_set_gauge(vwm->vwm_replay_size, wrs.wrs_sz);
		d_tm_set_gauge(vwm->vwm_replay_time, wrs.wrs_tm);
		d_tm_inc_counter(vwm->vwm_replay_tx, wrs.wrs_tx_cnt);
		d_tm_inc_counter(vwm->vwm_replay_ent, wrs.wrs_entries);
	}
	return rc;
}

static inline int
vos_wal_id_cmp(struct umem_store *store, uint64_t id1, uint64_t id2)
{
	D_ASSERT(store && store->stor_priv != NULL);
	return bio_wal_id_cmp(store->stor_priv, id1, id2);
}

struct umem_store_ops vos_store_ops = {
	.so_load	= vos_meta_load,
	.so_read	= vos_meta_readv,
	.so_write	= vos_meta_writev,
	.so_flush_prep	= vos_meta_flush_prep,
	.so_flush_copy	= vos_meta_flush_copy,
	.so_flush_post	= vos_meta_flush_post,
	.so_wal_reserv	= vos_wal_reserve,
	.so_wal_submit	= vos_wal_commit,
	.so_wal_replay	= vos_wal_replay,
	.so_wal_id_cmp	= vos_wal_id_cmp,
};

#define	CHKPT_TELEMETRY_DIR	"checkpoint"

void
vos_chkpt_metrics_init(struct vos_chkpt_metrics *vc_metrics, const char *path, int tgt_id)
{
	int rc;

	rc = d_tm_add_metric(&vc_metrics->vcm_duration, D_TM_DURATION, "Checkpoint duration", NULL,
			     "%s/%s/duration/tgt_%d", path, CHKPT_TELEMETRY_DIR, tgt_id);
	if (rc)
		D_WARN("failed to create checkpoint_duration metric: "DF_RC"\n", DP_RC(rc));

	rc = d_tm_add_metric(&vc_metrics->vcm_dirty_pages, D_TM_STATS_GAUGE,
			     "Number of dirty page blocks checkpointed", "16MiB",
			     "%s/%s/dirty_pages/tgt_%d", path, CHKPT_TELEMETRY_DIR, tgt_id);
	if (rc)
		D_WARN("failed to create checkpoint_dirty_pages metric: "DF_RC"\n", DP_RC(rc));

	rc = d_tm_add_metric(&vc_metrics->vcm_dirty_chunks, D_TM_STATS_GAUGE,
			     "Number of umem chunks checkpointed", "4KiB",
			     "%s/%s/dirty_chunks/tgt_%d", path, CHKPT_TELEMETRY_DIR, tgt_id);
	if (rc)
		D_WARN("failed to create checkpoint_dirty_chunks metric: "DF_RC"\n", DP_RC(rc));

	rc = d_tm_add_metric(&vc_metrics->vcm_iovs_copied, D_TM_STATS_GAUGE,
			     "Number of sgl iovs used to copy dirty chunks", NULL,
			     "%s/%s/iovs_copied/tgt_%d", path, CHKPT_TELEMETRY_DIR, tgt_id);
	if (rc)
		D_WARN("failed to create checkpoint_iovs_copied metric: "DF_RC"\n", DP_RC(rc));

	rc = d_tm_add_metric(&vc_metrics->vcm_wal_purged, D_TM_STATS_GAUGE,
			     "Size of WAL purged by the checkpoint", "4KiB",
			     "%s/%s/wal_purged/tgt_%d", path, CHKPT_TELEMETRY_DIR, tgt_id);
	if (rc)
		D_WARN("failed to create checkpoint_wal_purged metric: "DF_RC"\n", DP_RC(rc));

}

void
vos_pool_checkpoint_init(daos_handle_t poh, vos_chkpt_update_cb_t update_cb,
			 vos_chkpt_wait_cb_t wait_cb, void *arg, struct umem_store **storep)
{
	struct vos_pool      *pool;
	struct umem_instance *umm;
	struct umem_store    *store;
	struct bio_wal_info   wal_info;

	pool = vos_hdl2pool(poh);
	D_ASSERT(pool != NULL);

	umm   = vos_pool2umm(pool);
	store = &umm->umm_pool->up_store;

	pool->vp_update_cb = update_cb;
	pool->vp_wait_cb   = wait_cb;
	pool->vp_chkpt_arg = arg;
	store->vos_priv    = pool;

	*storep = store;

	bio_wal_query(store->stor_priv, &wal_info);

	/** Set the initial values */
	update_cb(arg, wal_info.wi_commit_id, wal_info.wi_used_blks, wal_info.wi_tot_blks);
}

void
vos_pool_checkpoint_fini(daos_handle_t poh)
{
	struct vos_pool      *pool;
	struct umem_instance *umm;
	struct umem_store    *store;

	pool = vos_hdl2pool(poh);
	D_ASSERT(pool != NULL);

	umm   = vos_pool2umm(pool);
	store = &umm->umm_pool->up_store;

	pool->vp_update_cb = NULL;
	pool->vp_wait_cb   = NULL;
	pool->vp_chkpt_arg = NULL;
	store->vos_priv    = NULL;
}

bool
vos_pool_needs_checkpoint(daos_handle_t poh)
{
	struct vos_pool *pool;

	pool = vos_hdl2pool(poh);
	D_ASSERT(pool != NULL);

	/** TODO: Revisit. */
	return bio_nvme_configured(SMD_DEV_TYPE_META);
}

int
vos_pool_checkpoint(daos_handle_t poh)
{
	struct vos_pool               *pool;
	uint64_t                       tx_id;
	struct umem_instance          *umm;
	struct umem_store             *store;
	struct bio_wal_info            wal_info;
	int                            rc;
	uint64_t                       purge_size = 0;
	struct umem_cache_chkpt_stats  stats;
	struct vos_chkpt_metrics      *chkpt_metrics = NULL;

	pool = vos_hdl2pool(poh);
	D_ASSERT(pool != NULL);

	umm   = vos_pool2umm(pool);
	store = &umm->umm_pool->up_store;

	if (pool->vp_metrics != NULL)
		chkpt_metrics = &pool->vp_metrics->vp_chkpt_metrics;

	if (chkpt_metrics != NULL)
		d_tm_mark_duration_start(chkpt_metrics->vcm_duration, D_TM_CLOCK_REALTIME);

	bio_wal_query(store->stor_priv, &wal_info);
	tx_id = wal_info.wi_commit_id;
	if (tx_id == wal_info.wi_ckp_id) {
		D_DEBUG(DB_TRACE, "No checkpoint needed for "DF_UUID"\n", DP_UUID(pool->vp_id));
		return 0;
	}

	D_DEBUG(DB_MD, "Checkpoint started pool=" DF_UUID ", committed_id=" DF_X64 "\n",
		DP_UUID(pool->vp_id), tx_id);

	rc = bio_meta_clear_empty(store->stor_priv);
	if (rc)
		return rc;

	rc = umem_cache_checkpoint(store, pool->vp_wait_cb, pool->vp_chkpt_arg, &tx_id, &stats);

	if (rc == 0)
		rc = bio_wal_checkpoint(store->stor_priv, tx_id, &purge_size);

	bio_wal_query(store->stor_priv, &wal_info);

	/* Update the used block info post checkpoint */
	pool->vp_update_cb(pool->vp_chkpt_arg, wal_info.wi_commit_id, wal_info.wi_used_blks,
			   wal_info.wi_tot_blks);

	D_DEBUG(DB_MD,
		"Checkpoint finished pool=" DF_UUID ", committed_id=" DF_X64 ", rc=" DF_RC "\n",
		DP_UUID(pool->vp_id), tx_id, DP_RC(rc));

	if (chkpt_metrics != NULL) {
		d_tm_mark_duration_end(chkpt_metrics->vcm_duration);
		if (!rc) {
			d_tm_set_gauge(chkpt_metrics->vcm_dirty_pages, stats.uccs_nr_pages);
			d_tm_set_gauge(chkpt_metrics->vcm_dirty_chunks, stats.uccs_nr_dchunks);
			d_tm_set_gauge(chkpt_metrics->vcm_iovs_copied, stats.uccs_nr_iovs);
			d_tm_set_gauge(chkpt_metrics->vcm_wal_purged, purge_size);
		}
	}
	return rc;
}

int
vos_pool_settings_init(bool md_on_ssd)
{
	return umempobj_settings_init(md_on_ssd);
}

static inline enum bio_mc_flags
vos2mc_flags(unsigned int vos_flags)
{
	enum bio_mc_flags mc_flags = 0;

	if (vos_flags & VOS_POF_RDB)
		mc_flags |= BIO_MC_FL_RDB;

	if (vos_flags & VOS_POF_FOR_RECREATE)
		mc_flags |= BIO_MC_FL_RECREATE;

	return mc_flags;
}

static int
vos_pmemobj_create(const char *path, uuid_t pool_id, const char *layout,
		   size_t scm_sz, size_t nvme_sz, size_t wal_sz, unsigned int flags,
		   struct umem_pool **ph)
{
	struct bio_xs_context	*xs_ctxt = vos_xsctxt_get();
	struct umem_store	 store = { 0 };
	struct bio_meta_context	*mc;
	struct umem_pool	*pop = NULL;
	enum bio_mc_flags	 mc_flags = vos2mc_flags(flags);
	size_t			 meta_sz = scm_sz;
	int			 rc, ret;

	*ph = NULL;
	/* always use PMEM mode for SMD */
	store.store_type = umempobj_get_backend_type();
	if (flags & VOS_POF_SYSDB) {
		store.store_type = DAOS_MD_PMEM;
		store.store_standalone = true;
	}

	/* No NVMe is configured or current xstream doesn't have NVMe context */
	if (!bio_nvme_configured(SMD_DEV_TYPE_MAX) || xs_ctxt == NULL)
		goto umem_create;

	if (!scm_sz) {
		struct stat lstat;

		rc = stat(path, &lstat);
		if (rc != 0)
			return daos_errno2der(errno);
		meta_sz = lstat.st_size;
	}

	D_DEBUG(DB_MGMT, "Create BIO meta context for xs:%p pool:"DF_UUID" "
		"meta_sz: %zu, nvme_sz: %zu wal_sz:%zu\n",
		xs_ctxt, DP_UUID(pool_id), meta_sz, nvme_sz, wal_sz);

	rc = bio_mc_create(xs_ctxt, pool_id, meta_sz, wal_sz, nvme_sz, mc_flags);
	if (rc != 0) {
		D_ERROR("Failed to create BIO meta context for xs:%p pool:"DF_UUID". "DF_RC"\n",
			xs_ctxt, DP_UUID(pool_id), DP_RC(rc));
		return rc;
	}

	rc = bio_mc_open(xs_ctxt, pool_id, mc_flags, &mc);
	if (rc != 0) {
		D_ERROR("Failed to open BIO meta context for xs:%p pool:"DF_UUID". "DF_RC"\n",
			xs_ctxt, DP_UUID(pool_id), DP_RC(rc));

		ret = bio_mc_destroy(xs_ctxt, pool_id, mc_flags);
		if (ret)
			D_ERROR("Failed to destroy BIO meta context. "DF_RC"\n", DP_RC(ret));

		return rc;
	}

	bio_meta_get_attr(mc, &store.stor_size, &store.stor_blk_size, &store.stor_hdr_blks);
	store.stor_priv = mc;
	store.stor_ops = &vos_store_ops;

umem_create:
	pop = umempobj_create(path, layout, UMEMPOBJ_ENABLE_STATS, scm_sz, 0600, &store);
	if (pop != NULL) {
		*ph = pop;
		return 0;
	}
	rc = daos_errno2der(errno);
	D_ASSERT(rc != 0);

	if (store.stor_priv != NULL) {
		ret = bio_mc_close(store.stor_priv);
		if (ret) {
			D_ERROR("Failed to close BIO meta context. "DF_RC"\n", DP_RC(ret));
			return rc;
		}
		ret = bio_mc_destroy(xs_ctxt, pool_id, mc_flags);
		if (ret)
			D_ERROR("Failed to destroy BIO meta context. "DF_RC"\n", DP_RC(ret));
	}

	return rc;
}

static int
vos_pmemobj_open(const char *path, uuid_t pool_id, const char *layout, unsigned int flags,
		 void *metrics, struct umem_pool **ph)
{
	struct bio_xs_context	*xs_ctxt = vos_xsctxt_get();
	struct umem_store	 store = { 0 };
	struct bio_meta_context	*mc;
	struct umem_pool	*pop;
	enum bio_mc_flags	 mc_flags = vos2mc_flags(flags);
	int			 rc, ret;

	*ph = NULL;
	/* always use PMEM mode for SMD */
	store.store_type = umempobj_get_backend_type();
	if (flags & VOS_POF_SYSDB) {
		store.store_type = DAOS_MD_PMEM;
		store.store_standalone = true;
	}

	/* No NVMe is configured or current xstream doesn't have NVMe context */
	if (!bio_nvme_configured(SMD_DEV_TYPE_MAX) || xs_ctxt == NULL)
		goto umem_open;

	D_DEBUG(DB_MGMT, "Open BIO meta context for xs:%p pool:"DF_UUID"\n",
		xs_ctxt, DP_UUID(pool_id));

	rc = bio_mc_open(xs_ctxt, pool_id, mc_flags, &mc);
	if (rc) {
		D_ERROR("Failed to open BIO meta context for xs:%p pool:"DF_UUID", "DF_RC"\n",
			xs_ctxt, DP_UUID(pool_id), DP_RC(rc));
		return rc;
	}

	bio_meta_get_attr(mc, &store.stor_size, &store.stor_blk_size, &store.stor_hdr_blks);
	store.stor_priv = mc;
	store.stor_ops = &vos_store_ops;
	if (metrics != NULL) {
		struct vos_pool_metrics	*vpm = (struct vos_pool_metrics *)metrics;

		store.stor_stats = &vpm->vp_wal_metrics;
	}

umem_open:
	pop = umempobj_open(path, layout, UMEMPOBJ_ENABLE_STATS, &store);
	if (pop != NULL) {
		*ph = pop;
		return 0;
	}
	rc = daos_errno2der(errno);
	D_ASSERT(rc != 0);

	if (store.stor_priv != NULL) {
		ret = bio_mc_close(store.stor_priv);
		if (ret)
			D_ERROR("Failed to close BIO meta context. "DF_RC"\n", DP_RC(ret));
	}

	return rc;
}

static inline void
vos_pmemobj_close(struct umem_pool *pop)
{
	struct umem_store	store;
	int			rc;

	store = pop->up_store;

	umempobj_close(pop);

	if (store.stor_priv != NULL) {
		rc = bio_mc_close(store.stor_priv);
		if (rc)
			D_ERROR("Failed to close BIO meta context. "DF_RC"\n", DP_RC(rc));
	}
}

static inline struct vos_pool_df *
vos_pool_pop2df(struct umem_pool *pop)
{
	return (struct vos_pool_df *)
		umempobj_get_rootptr(pop, sizeof(struct vos_pool_df));
}

static struct vos_pool *
pool_hlink2ptr(struct d_ulink *hlink)
{
	D_ASSERT(hlink != NULL);
	return container_of(hlink, struct vos_pool, vp_hlink);
}

static void
vos_delete_blob(uuid_t pool_uuid, unsigned int flags)
{
	struct bio_xs_context	*xs_ctxt = vos_xsctxt_get();
	enum bio_mc_flags	 mc_flags = vos2mc_flags(flags);
	int			 rc;

	/* NVMe device isn't configured */
	if (!bio_nvme_configured(SMD_DEV_TYPE_MAX) || xs_ctxt == NULL)
		return;

	D_DEBUG(DB_MGMT, "Deleting blob for xs:%p pool:"DF_UUID"\n",
		xs_ctxt, DP_UUID(pool_uuid));

	rc = bio_mc_destroy(xs_ctxt, pool_uuid, mc_flags);
	if (rc)
		D_ERROR("Destroying meta context blob for xs:%p pool="DF_UUID" failed: "DF_RC"\n",
			xs_ctxt, DP_UUID(pool_uuid), DP_RC(rc));

	return;
}

static void
pool_hop_free(struct d_ulink *hlink)
{
	struct vos_pool		*pool = pool_hlink2ptr(hlink);
	int			 rc;

	D_ASSERT(pool->vp_opened == 0);
	D_ASSERT(!gc_have_pool(pool));

	if (pool->vp_vea_info != NULL)
		vea_unload(pool->vp_vea_info);

	if (daos_handle_is_valid(pool->vp_cont_th))
		dbtree_close(pool->vp_cont_th);

	if (pool->vp_size != 0) {
		rc = munlock((void *)pool->vp_umm.umm_base, pool->vp_size);
		if (rc != 0)
			D_WARN("Failed to unlock pool memory at "DF_X64": errno=%d (%s)\n",
			       pool->vp_umm.umm_base, errno, strerror(errno));
		else
			D_DEBUG(DB_MGMT, "Unlocked VOS pool memory: "DF_U64" bytes at "DF_X64"\n",
				pool->vp_size, pool->vp_umm.umm_base);
	}

	if (pool->vp_uma.uma_pool)
		vos_pmemobj_close(pool->vp_uma.uma_pool);

	vos_dedup_fini(pool);

	if (pool->vp_dummy_ioctxt) {
		rc = bio_ioctxt_close(pool->vp_dummy_ioctxt);
		if (rc != 0)
			D_WARN("Failed to close dummy ioctxt: rc=%d\n", rc);
	}

	if (pool->vp_dying)
		vos_delete_blob(pool->vp_id, pool->vp_rdb ? VOS_POF_RDB : 0);

	D_FREE(pool);
}

static struct d_ulink_ops   pool_uuid_hops = {
	.uop_free       = pool_hop_free,
};

/** allocate DRAM instance of vos pool */
static int
pool_alloc(uuid_t uuid, struct vos_pool **pool_p)
{
	struct vos_pool		*pool;

	D_ALLOC_PTR(pool);
	if (pool == NULL)
		return -DER_NOMEM;

	d_uhash_ulink_init(&pool->vp_hlink, &pool_uuid_hops);
	D_INIT_LIST_HEAD(&pool->vp_gc_link);
	D_INIT_LIST_HEAD(&pool->vp_gc_cont);
	uuid_copy(pool->vp_id, uuid);

	*pool_p = pool;
	return 0;
}

static int
pool_link(struct vos_pool *pool, struct d_uuid *ukey, daos_handle_t *poh)
{
	int	rc;

	rc = d_uhash_link_insert(vos_pool_hhash_get(pool->vp_sysdb), ukey, NULL,
				 &pool->vp_hlink);
	if (rc) {
		D_ERROR("uuid hash table insert failed: "DF_RC"\n", DP_RC(rc));
		D_GOTO(failed, rc);
	}
	*poh = vos_pool2hdl(pool);
	return 0;
failed:
	return rc;
}

static int
pool_lookup(struct d_uuid *ukey, struct vos_pool **pool)
{
	struct d_ulink *hlink;
	bool		is_sysdb = uuid_compare(ukey->uuid, *vos_db_pool_uuid()) == 0 ?
					true : false;

	hlink = d_uhash_link_lookup(vos_pool_hhash_get(is_sysdb), ukey, NULL);
	if (hlink == NULL) {
		D_DEBUG(DB_MGMT, "can't find "DF_UUID"\n", DP_UUID(ukey->uuid));
		return -DER_NONEXIST;
	}

	*pool = pool_hlink2ptr(hlink);
	return 0;
}

static int
vos_blob_format_cb(void *cb_data)
{
	struct bio_blob_hdr	*blob_hdr = cb_data;
	struct bio_xs_context	*xs_ctxt = vos_xsctxt_get();
	struct bio_io_context	*ioctxt;
	int			 rc;

	/* Create a bio_io_context to get the blob */
	rc = bio_ioctxt_open(&ioctxt, xs_ctxt, blob_hdr->bbh_pool, false);
	if (rc) {
		D_ERROR("Failed to create an I/O context for writing blob "
			"header: "DF_RC"\n", DP_RC(rc));
		return rc;
	}

	/* Write the blob header info to blob offset 0 */
	rc = bio_write_blob_hdr(ioctxt, blob_hdr);
	if (rc)
		D_ERROR("Failed to write header for blob:"DF_U64" : "DF_RC"\n",
			blob_hdr->bbh_blob_id, DP_RC(rc));

	rc = bio_ioctxt_close(ioctxt);
	if (rc)
		D_ERROR("Failed to free I/O context: "DF_RC"\n", DP_RC(rc));

	return rc;
}

/**
 * Unmap (TRIM) the extent being freed
 */
static int
vos_blob_unmap_cb(d_sg_list_t *unmap_sgl, uint32_t blk_sz, void *data)
{
	struct bio_io_context	*ioctxt = data;
	int			 rc;

	/* unmap unused pages for NVMe media to perform more efficiently */
	rc = bio_blob_unmap_sgl(ioctxt, unmap_sgl, blk_sz);
	if (rc)
		D_ERROR("Blob unmap SGL failed. "DF_RC"\n", DP_RC(rc));

	return rc;
}

static int pool_open(void *ph, struct vos_pool_df *pool_df,
		     unsigned int flags, void *metrics, daos_handle_t *poh);

int
vos_pool_create_ex(const char *path, uuid_t uuid, daos_size_t scm_sz, daos_size_t nvme_sz,
		   daos_size_t wal_sz, unsigned int flags, uint32_t version, daos_handle_t *poh)
{
	struct umem_pool	*ph;
	struct umem_attr	 uma = {0};
	struct umem_instance	 umem = {0};
	struct vos_pool_df	*pool_df;
	struct bio_blob_hdr	 blob_hdr;
	uint32_t		 vea_compat = 0;
	daos_handle_t		 hdl;
	struct d_uuid		 ukey;
	struct vos_pool		*pool = NULL;
	int			 rc = 0;

	if (!path || uuid_is_null(uuid) || daos_file_is_dax(path))
		return -DER_INVAL;

	if (version == 0)
		version = POOL_DF_VERSION;
	else if (version < POOL_DF_VER_1 || version > POOL_DF_VERSION)
		return -DER_INVAL;

	D_DEBUG(DB_MGMT,
		"Pool Path: %s, size: " DF_U64 ":" DF_U64 ", "
		"UUID: " DF_UUID ", version: %u\n",
		path, scm_sz, nvme_sz, DP_UUID(uuid), version);

	if (flags & VOS_POF_SMALL)
		flags |= VOS_POF_EXCL;

	uuid_copy(ukey.uuid, uuid);
	rc = pool_lookup(&ukey, &pool);
	if (rc == 0) {
		D_ASSERT(pool != NULL);
		D_ERROR("Found already opened(%d) pool:%p dying(%d)\n",
			pool->vp_opened, pool, pool->vp_dying);
		vos_pool_decref(pool);
		return -DER_EXIST;
	}

	/* Path must be a file with a certain size when size argument is 0 */
	if (!scm_sz && access(path, F_OK) == -1) {
		D_ERROR("File not accessible (%d) when size is 0\n", errno);
		return daos_errno2der(errno);
	}

	rc = vos_pmemobj_create(path, uuid, VOS_POOL_LAYOUT, scm_sz, nvme_sz, wal_sz, flags, &ph);
	if (rc) {
		D_ERROR("Failed to create pool %s, scm_sz="DF_U64", nvme_sz="DF_U64". "DF_RC"\n",
			path, scm_sz, nvme_sz, DP_RC(rc));
		return rc;
	}

	pool_df = vos_pool_pop2df(ph);

	/* If the file is fallocated separately we need the fallocated size
	 * for setting in the root object.
	 */
	if (!scm_sz) {
		struct stat lstat;

		rc = stat(path, &lstat);
		if (rc != 0)
			D_GOTO(close, rc = daos_errno2der(errno));
		scm_sz = lstat.st_size;
	}

	uma.uma_id = umempobj_backend_type2class_id(ph->up_store.store_type);
	uma.uma_pool = ph;

	rc = umem_class_init(&uma, &umem);
	if (rc != 0)
		goto close;

	rc = umem_tx_begin(&umem, NULL);
	if (rc != 0)
		goto close;

	rc = umem_tx_add_ptr(&umem, pool_df, sizeof(*pool_df));
	if (rc != 0)
		goto end;

	memset(pool_df, 0, sizeof(*pool_df));
	rc = dbtree_create_inplace(VOS_BTR_CONT_TABLE, 0, VOS_CONT_ORDER,
				   &uma, &pool_df->pd_cont_root, &hdl);
	if (rc != 0)
		goto end;

	dbtree_close(hdl);

	uuid_copy(pool_df->pd_id, uuid);
	pool_df->pd_scm_sz	= scm_sz;
	pool_df->pd_nvme_sz	= nvme_sz;
	pool_df->pd_magic	= POOL_DF_MAGIC;
	if (DAOS_FAIL_CHECK(FLC_POOL_DF_VER))
		pool_df->pd_version = 0;
	else
		pool_df->pd_version = version;

	gc_init_pool(&umem, pool_df);
end:
	/**
	 * The transaction can in reality be aborted
	 * only when there is no memory, either due
	 * to loss of power or no more memory in pool
	 */
	if (rc == 0)
		rc = umem_tx_commit(&umem);
	else
		rc = umem_tx_abort(&umem, rc);

	if (rc != 0) {
		D_ERROR("Initialize pool root error: "DF_RC"\n", DP_RC(rc));
		goto close;
	}

	/* SCM only pool or data blob isn't configured */
	if (nvme_sz == 0 || !bio_nvme_configured(SMD_DEV_TYPE_DATA))
		goto open;

	/* Format SPDK blob header */
	blob_hdr.bbh_blk_sz = VOS_BLK_SZ;
	blob_hdr.bbh_hdr_sz = VOS_BLOB_HDR_BLKS;
	uuid_copy(blob_hdr.bbh_pool, uuid);

	/* Determine VEA compatibility bits */
	/* TODO: only enable bitmap for large pool size */
	if (version >= VOS_POOL_DF_2_6)
		vea_compat |= VEA_COMPAT_FEATURE_BITMAP;

	/* Format SPDK blob*/
	rc = vea_format(&umem, vos_txd_get(flags & VOS_POF_SYSDB), &pool_df->pd_vea_df,
			VOS_BLK_SZ, VOS_BLOB_HDR_BLKS, nvme_sz, vos_blob_format_cb,
			&blob_hdr, false, vea_compat);
	if (rc) {
		D_ERROR("Format blob error for pool:"DF_UUID". "DF_RC"\n",
			DP_UUID(uuid), DP_RC(rc));
		goto close;
	}

open:
	/* If the caller does not want a VOS pool handle, we're done. */
	if (poh == NULL)
		goto close;

	/* Create a VOS pool handle using ph. */
	rc = pool_open(ph, pool_df, flags, NULL, poh);
	ph = NULL;

close:
	/* Close this local handle, if it hasn't been consumed nor already
	 * been closed by pool_open upon error.
	 */
	if (ph != NULL)
		vos_pmemobj_close(ph);
	return rc;
}

int
vos_pool_create(const char *path, uuid_t uuid, daos_size_t scm_sz, daos_size_t nvme_sz,
		unsigned int flags, uint32_t version, daos_handle_t *poh)
{
	/* create vos pool with default WAL size */
	return vos_pool_create_ex(path, uuid, scm_sz, nvme_sz, 0, flags, version, poh);
}

/**
 * kill the pool before destroy:
 * - detach from GC, delete SPDK blob
 */
int
vos_pool_kill(uuid_t uuid, unsigned int flags)
{
	struct d_uuid	ukey;
	int		rc;

	uuid_copy(ukey.uuid, uuid);
	while (1) {
		struct vos_pool	*pool = NULL;

		rc = pool_lookup(&ukey, &pool);
		if (rc) {
			D_ASSERT(rc == -DER_NONEXIST);
			rc = 0;
			break;
		}
		D_ASSERT(pool->vp_sysdb == false);

		D_ASSERT(pool != NULL);
		if (gc_have_pool(pool)) {
			/* still pinned by GC, un-pin it because there is no
			 * need to run GC for this pool anymore.
			 */
			gc_del_pool(pool);
			vos_pool_decref(pool); /* -1 for lookup */
			continue;	/* try again */
		}
		pool->vp_dying = 1;
		vos_pool_decref(pool); /* -1 for lookup */

		ras_notify_eventf(RAS_POOL_DEFER_DESTROY, RAS_TYPE_INFO, RAS_SEV_WARNING,
				  NULL, NULL, NULL, NULL, &ukey.uuid, NULL, NULL, NULL, NULL,
				  "pool:"DF_UUID" destroy is deferred", DP_UUID(uuid));
		/* Blob destroy will be deferred to last vos_pool ref drop */
		return -DER_BUSY;
	}
	D_DEBUG(DB_MGMT, DF_UUID": No open handles, OK to delete: flags=%x\n", DP_UUID(uuid),
		flags);

	vos_delete_blob(uuid, flags);
	return 0;
}

/**
 * Destroy a Versioning Object Storage Pool (VOSP) and revoke all its handles
 */
int
vos_pool_destroy_ex(const char *path, uuid_t uuid, unsigned int flags)
{
	int	rc;

	D_DEBUG(DB_MGMT, "delete path: %s UUID: "DF_UUID"\n",
		path, DP_UUID(uuid));

	rc = vos_pool_kill(uuid, flags);
	if (rc)
		return rc;

	if (daos_file_is_dax(path))
		return -DER_INVAL;

	/**
	 * NB: no need to explicitly destroy container index table because
	 * pool file removal will do this for free.
	 */
	rc = remove(path);
	if (rc) {
		if (errno == ENOENT)
			D_GOTO(exit, rc = 0);
		D_ERROR("Failure deleting file from PMEM: %s\n",
			strerror(errno));
	}
exit:
	return rc;
}

int
vos_pool_destroy(const char *path, uuid_t uuid)
{
	return vos_pool_destroy_ex(path, uuid, 0);
}

enum {
	/** Memory locking flag not initialized */
	LM_FLAG_UNINIT,
	/** Memory locking disabled */
	LM_FLAG_DISABLED,
	/** Memory locking enabled */
	LM_FLAG_ENABLED
};

static void
lock_pool_memory(struct vos_pool *pool)
{
	static int	lock_mem = LM_FLAG_UNINIT;
	struct rlimit	rlim;
	size_t		lock_bytes;
	int		rc;

	if (lock_mem == LM_FLAG_UNINIT) {
		rc = getrlimit(RLIMIT_MEMLOCK, &rlim);
		if (rc != 0) {
			D_WARN("getrlimit() failed; errno=%d (%s)\n", errno, strerror(errno));
			lock_mem = LM_FLAG_DISABLED;
			return;
		}

		if (rlim.rlim_cur != RLIM_INFINITY || rlim.rlim_max != RLIM_INFINITY) {
			D_WARN("Infinite rlimit not detected, not locking VOS pool memory\n");
			lock_mem = LM_FLAG_DISABLED;
			return;
		}

		lock_mem = LM_FLAG_ENABLED;
	}

	if (lock_mem == LM_FLAG_DISABLED)
		return;

	/*
	 * Mlock may take several tens of seconds to complete when memory
	 * is tight, so mlock is skipped in current MD-on-SSD scenario.
	 */
	if (bio_nvme_configured(SMD_DEV_TYPE_META))
		return;

	lock_bytes = pool->vp_pool_df->pd_scm_sz;
	rc = mlock((void *)pool->vp_umm.umm_base, lock_bytes);
	if (rc != 0) {
		D_WARN("Could not lock memory for VOS pool "DF_U64" bytes at "DF_X64
		       "; errno=%d (%s)\n", lock_bytes, pool->vp_umm.umm_base,
		       errno, strerror(errno));
		return;
	}

	/* Only save the size if the locking was successful */
	pool->vp_size = lock_bytes;
	D_DEBUG(DB_MGMT, "Locking VOS pool in memory "DF_U64" bytes at "DF_X64"\n", pool->vp_size,
		pool->vp_umm.umm_base);
}

/*
 * If successful, this function consumes ph, and closes it upon any error.
 * So the caller shall not close ph in any case.
 */
static int
pool_open(void *ph, struct vos_pool_df *pool_df, unsigned int flags, void *metrics,
	  daos_handle_t *poh)
{
	struct vos_pool		*pool = NULL;
	struct umem_attr	*uma;
	struct d_uuid		 ukey;
	int			 rc;

	/* Create a new handle during open */
	rc = pool_alloc(pool_df->pd_id, &pool); /* returned with refcount=1 */
	if (rc != 0) {
		D_ERROR("Error allocating pool handle\n");
		vos_pmemobj_close(ph);
		return rc;
	}

	uma = &pool->vp_uma;
	uma->uma_pool = ph;
	uma->uma_id = umempobj_backend_type2class_id(uma->uma_pool->up_store.store_type);

	/* Initialize dummy data I/O context */
	rc = bio_ioctxt_open(&pool->vp_dummy_ioctxt, vos_xsctxt_get(), pool->vp_id, true);
	if (rc) {
		D_ERROR("Failed to open dummy I/O context. "DF_RC"\n", DP_RC(rc));
		D_GOTO(failed, rc);
	}

	/* initialize a umem instance for later btree operations */
	rc = umem_class_init(uma, &pool->vp_umm);
	if (rc != 0) {
		D_ERROR("Failed to instantiate umem: "DF_RC"\n", DP_RC(rc));
		D_GOTO(failed, rc);
	}

	/* Cache container table btree hdl */
	rc = dbtree_open_inplace_ex(&pool_df->pd_cont_root, &pool->vp_uma,
				    DAOS_HDL_INVAL, pool, &pool->vp_cont_th);
	if (rc) {
		D_ERROR("Container Tree open failed\n");
		D_GOTO(failed, rc);
	}

	pool->vp_metrics = metrics;
	if (!(flags & VOS_POF_FOR_FEATURE_FLAG) && bio_nvme_configured(SMD_DEV_TYPE_DATA) &&
	    pool_df->pd_nvme_sz != 0) {
		struct vea_unmap_context	 unmap_ctxt;
		struct vos_pool_metrics		*vp_metrics = metrics;
		void				*vea_metrics = NULL;

		if (vp_metrics)
			vea_metrics = vp_metrics->vp_vea_metrics;
		/* set unmap callback fp */
		unmap_ctxt.vnc_unmap = vos_blob_unmap_cb;
		unmap_ctxt.vnc_data = vos_data_ioctxt(pool);
		unmap_ctxt.vnc_ext_flush = flags & VOS_POF_EXTERNAL_FLUSH;
		rc = vea_load(&pool->vp_umm, vos_txd_get(flags & VOS_POF_SYSDB),
			      &pool_df->pd_vea_df, &unmap_ctxt, vea_metrics, &pool->vp_vea_info);
		if (rc) {
			D_ERROR("Failed to load block space info: "DF_RC"\n",
				DP_RC(rc));
			goto failed;
		}
	}

	rc = vos_dedup_init(pool);
	if (rc)
		goto failed;

	/* Insert the opened pool to the uuid hash table */
	uuid_copy(ukey.uuid, pool_df->pd_id);
	pool->vp_sysdb = !!(flags & VOS_POF_SYSDB);
	rc = pool_link(pool, &ukey, poh);
	if (rc) {
		D_ERROR("Error inserting into vos DRAM hash\n");
		D_GOTO(failed, rc);
	}

	pool->vp_dtx_committed_count = 0;
	pool->vp_pool_df             = pool_df;

	pool->vp_opened = 1;
	pool->vp_excl = !!(flags & VOS_POF_EXCL);
	pool->vp_small = !!(flags & VOS_POF_SMALL);
	pool->vp_rdb    = !!(flags & VOS_POF_RDB);
	if (pool_df->pd_version >= VOS_POOL_DF_2_4)
		pool->vp_feats |= VOS_POOL_FEAT_2_4;
	if (pool_df->pd_version >= VOS_POOL_DF_2_6)
		pool->vp_feats |= VOS_POOL_FEAT_2_6;

	if (pool->vp_vea_info == NULL)
		/** always store on SCM if no bdev */
		pool->vp_data_thresh = 0;
	else
		pool->vp_data_thresh = DAOS_PROP_PO_DATA_THRESH_DEFAULT;

	vos_space_sys_init(pool);
	/* Ensure GC is triggered after server restart */
	gc_add_pool(pool);
	lock_pool_memory(pool);
	D_DEBUG(DB_MGMT, "Opened pool %p df version %d\n", pool, pool_df->pd_version);
	return 0;
failed:
	vos_pool_decref(pool); /* -1 for myself */
	return rc;
}

int
vos_pool_open_metrics(const char *path, uuid_t uuid, unsigned int flags, void *metrics,
		      daos_handle_t *poh)
{
	struct vos_pool_df	*pool_df;
	struct vos_pool		*pool = NULL;
	struct d_uuid		 ukey;
	struct umem_pool	*ph;
	int			 rc;
	bool			 skip_uuid_check = flags & VOS_POF_SKIP_UUID_CHECK;

	if (path == NULL || poh == NULL) {
		D_ERROR("Invalid parameters.\n");
		return -DER_INVAL;
	}

	D_DEBUG(DB_MGMT, "Pool Path: %s, UUID: "DF_UUID"\n", path,
		DP_UUID(uuid));

	if (flags & VOS_POF_SMALL)
		flags |= VOS_POF_EXCL;

	if (!skip_uuid_check) {
		uuid_copy(ukey.uuid, uuid);
		rc = pool_lookup(&ukey, &pool);
		if (rc == 0) {
			D_ASSERT(pool != NULL);
			D_DEBUG(DB_MGMT, "Found already opened(%d) pool : %p\n",
				pool->vp_opened, pool);
			if (pool->vp_dying) {
				D_ERROR("Found dying pool : %p\n", pool);
				vos_pool_decref(pool);
				return -DER_BUSY;
			}
			if (!(flags & VOS_POF_FOR_CHECK_QUERY) &&
			    ((flags & VOS_POF_EXCL) || pool->vp_excl)) {
				vos_pool_decref(pool);
				return -DER_BUSY;
			}
			pool->vp_opened++;
			*poh = vos_pool2hdl(pool);
			return 0;
		}
	}

	rc = bio_xsctxt_health_check(vos_xsctxt_get(), false, false);
	if (rc) {
		DL_WARN(rc, DF_UUID": Skip pool open due to faulty NVMe.", DP_UUID(uuid));
		return rc;
	}

	rc = vos_pmemobj_open(path, uuid, VOS_POOL_LAYOUT, flags, metrics, &ph);
	if (rc) {
		D_ERROR("Error in opening the pool "DF_UUID". "DF_RC"\n",
			DP_UUID(uuid), DP_RC(rc));
		return rc;
	}

	pool_df = vos_pool_pop2df(ph);
	if (pool_df->pd_magic != POOL_DF_MAGIC) {
		D_CRIT("Unknown DF magic %x\n", pool_df->pd_magic);
		rc = -DER_DF_INVAL;
		goto out;
	}

	if (pool_df->pd_version > POOL_DF_VERSION ||
	    pool_df->pd_version < POOL_DF_VER_1) {
		D_ERROR("Unsupported DF version %x\n", pool_df->pd_version);
		/** Send a RAS notification */
		vos_report_layout_incompat("VOS pool", pool_df->pd_version,
					   POOL_DF_VER_1, POOL_DF_VERSION,
					   &ukey.uuid);
		rc = -DER_DF_INCOMPT;
		goto out;
	}

	if (!skip_uuid_check && uuid_compare(uuid, pool_df->pd_id)) {
		D_ERROR("Mismatch uuid, user="DF_UUIDF", pool="DF_UUIDF"\n",
			DP_UUID(uuid), DP_UUID(pool_df->pd_id));
		rc = -DER_ID_MISMATCH;
		goto out;
	}

	rc = pool_open(ph, pool_df, flags, metrics, poh);
	ph = NULL;

out:
	/* Close this local handle, if it hasn't been consumed nor already
	 * been closed by pool_open upon error.
	 */
	if (ph != NULL)
		vos_pmemobj_close(ph);
	return rc;
}

int
vos_pool_open(const char *path, uuid_t uuid, unsigned int flags, daos_handle_t *poh)
{
	return vos_pool_open_metrics(path, uuid, flags, NULL, poh);
}

int
vos_pool_upgrade(daos_handle_t poh, uint32_t version)
{
	struct vos_pool    *pool;
	struct vos_pool_df *pool_df;
	int                 rc = 0;

	pool = vos_hdl2pool(poh);
	D_ASSERT(pool != NULL);

	pool_df = pool->vp_pool_df;

	if (version <= pool_df->pd_version) {
		D_INFO(DF_UUID ": Ignore pool durable format upgrade from version %u to %u\n",
		       DP_UUID(pool->vp_id), pool_df->pd_version, version);
		return 0;
	}

	D_INFO(DF_UUID ": Attempting pool durable format upgrade from %d to %d\n",
	       DP_UUID(pool->vp_id), pool_df->pd_version, version);
	D_ASSERTF(version > pool_df->pd_version && version <= POOL_DF_VERSION,
		  "Invalid pool upgrade version %d, current version is %d\n", version,
		  pool_df->pd_version);

	if (version >= VOS_POOL_DF_2_6 && pool_df->pd_version < VOS_POOL_DF_2_6 &&
	    pool->vp_vea_info)
		rc = vea_upgrade(pool->vp_vea_info, &pool->vp_umm, &pool_df->pd_vea_df, version);
	if (rc)
		return rc;

	rc = umem_tx_begin(&pool->vp_umm, NULL);
	if (rc != 0)
		return rc;

	rc = umem_tx_add_ptr(&pool->vp_umm, &pool_df->pd_version, sizeof(pool_df->pd_version));
	if (rc != 0)
		goto end;

	pool_df->pd_version = version;

end:
	rc = umem_tx_end(&pool->vp_umm, rc);

	if (rc != 0)
		return rc;

	if (version >= VOS_POOL_DF_2_2)
		pool->vp_feats |= VOS_POOL_FEAT_2_2;
	if (version >= VOS_POOL_DF_2_4)
		pool->vp_feats |= VOS_POOL_FEAT_2_4;
	if (version >= VOS_POOL_DF_2_6)
		pool->vp_feats |= VOS_POOL_FEAT_2_6;

	return 0;
}

/**
 * Close a VOSP, all opened containers sharing this pool handle
 * will be revoked.
 */
int
vos_pool_close(daos_handle_t poh)
{
	struct vos_pool	*pool;

	pool = vos_hdl2pool(poh);
	if (pool == NULL) {
		D_ERROR("Cannot close a NULL handle\n");
		return -DER_NO_HDL;
	}
	D_DEBUG(DB_MGMT, "Close opened(%d) pool "DF_UUID" (%p).\n",
		pool->vp_opened, DP_UUID(pool->vp_id), pool);

	D_ASSERT(pool->vp_opened > 0);
	pool->vp_opened--;

	/* If the last reference is holding by GC */
	if (pool->vp_opened == 1 && gc_have_pool(pool))
		gc_del_pool(pool);
	else if (pool->vp_opened == 0)
		vos_pool_hash_del(pool);

	vos_pool_decref(pool); /* -1 for myself */
	return 0;
}

/**
 * Query attributes and statistics of the current pool
 */
int
vos_pool_query(daos_handle_t poh, vos_pool_info_t *pinfo)
{
	struct vos_pool		*pool;
	struct vos_pool_df	*pool_df;
	int			 rc;

	pool = vos_hdl2pool(poh);
	if (pool == NULL)
		return -DER_NO_HDL;

	pool_df = pool->vp_pool_df;

	D_ASSERT(pinfo != NULL);
	pinfo->pif_cont_nr = pool_df->pd_cont_nr;
	pinfo->pif_gc_stat = pool->vp_gc_stat_global;

	/*
	 * NOTE: The chk_pool_info::cpi_statistics contains the inconsistency statistics during
	 *	 phase range [CSP_DTX_RESYNC, CSP_AGGREGATION] for the pool shard on the target.
	 *	 Related information will be filled in subsequent CR project milestone.
	 */
	memset(&pinfo->pif_chk, 0, sizeof(pinfo->pif_chk));

	rc = vos_space_query(pool, &pinfo->pif_space, true);
	if (rc)
		D_ERROR("Query pool "DF_UUID" failed. "DF_RC"\n",
			DP_UUID(pool->vp_id), DP_RC(rc));
	return rc;
}

int
vos_pool_query_space(uuid_t pool_id, struct vos_pool_space *vps)
{
	struct vos_pool	*pool = NULL;
	struct d_uuid	 ukey;
	int		 rc;

	uuid_copy(ukey.uuid, pool_id);
	rc = pool_lookup(&ukey, &pool);
	if (rc) {
		D_ASSERT(rc == -DER_NONEXIST);
		return rc;
	}

	D_ASSERT(pool != NULL);
	D_ASSERT(pool->vp_sysdb == false);
	rc = vos_space_query(pool, vps, false);
	vos_pool_decref(pool);
	return rc;
}

int
vos_pool_space_sys_set(daos_handle_t poh, daos_size_t *space_sys)
{
	struct vos_pool	*pool = vos_hdl2pool(poh);

	if (pool == NULL)
		return -DER_NO_HDL;
	if (space_sys == NULL)
		return -DER_INVAL;

	return vos_space_sys_set(pool, space_sys);
}

int
vos_pool_ctl(daos_handle_t poh, enum vos_pool_opc opc, void *param)
{
	struct vos_pool		*pool;
	int			i;

	pool = vos_hdl2pool(poh);
	if (pool == NULL)
		return -DER_NO_HDL;

	switch (opc) {
	default:
		return -DER_NOSYS;
	case VOS_PO_CTL_RESET_GC:
		memset(&pool->vp_gc_stat_global, 0, sizeof(pool->vp_gc_stat_global));
		break;
	case VOS_PO_CTL_SET_DATA_THRESH:
		if (param == NULL)
			return -DER_INVAL;

		if (pool->vp_vea_info == NULL)
			/** no bdev, discard request */
			break;

		pool->vp_data_thresh = *((uint32_t *)param);
		break;
	case VOS_PO_CTL_SET_SPACE_RB:
		if (param == NULL)
			return -DER_INVAL;

		i = *((unsigned int *)param);
		if (i >= 100 || i < 0) {
			D_ERROR("Invalid space reserve ratio for rebuild. %d\n", i);
			return -DER_INVAL;
		}
		pool->vp_space_rb = i;
		break;
	}

	return 0;
}

/** Convenience function to return address of a bio_addr in pmem.  If it's a hole or NVMe address,
 *  it returns NULL.
 */
const void *
vos_pool_biov2addr(daos_handle_t poh, struct bio_iov *biov)
{
	struct vos_pool *pool;

	pool = vos_hdl2pool(poh);
	D_ASSERT(pool != NULL);

	if (bio_addr_is_hole(&biov->bi_addr))
		return NULL;

	if (bio_iov2media(biov) == DAOS_MEDIA_NVME)
		return NULL;

	return umem_off2ptr(vos_pool2umm(pool), bio_iov2raw_off(biov));
}

bool
vos_pool_feature_skip_start(daos_handle_t poh)
{
	struct vos_pool *vos_pool;

	vos_pool = vos_hdl2pool(poh);
	D_ASSERT(vos_pool != NULL);

	return vos_pool->vp_pool_df->pd_compat_flags & VOS_POOL_COMPAT_FLAG_SKIP_START;
}

bool
vos_pool_feature_immutable(daos_handle_t poh)
{
	struct vos_pool *vos_pool;

	vos_pool = vos_hdl2pool(poh);
	D_ASSERT(vos_pool != NULL);

	return vos_pool->vp_pool_df->pd_compat_flags & VOS_POOL_COMPAT_FLAG_IMMUTABLE;
}

bool
vos_pool_feature_skip_rebuild(daos_handle_t poh)
{
	struct vos_pool *vos_pool;

	vos_pool = vos_hdl2pool(poh);
	D_ASSERT(vos_pool != NULL);

	return vos_pool->vp_pool_df->pd_compat_flags & VOS_POOL_COMPAT_FLAG_SKIP_REBUILD;
}

bool
vos_pool_feature_skip_dtx_resync(daos_handle_t poh)
{
	struct vos_pool *vos_pool;

	vos_pool = vos_hdl2pool(poh);
	D_ASSERT(vos_pool != NULL);

	return vos_pool->vp_pool_df->pd_compat_flags & VOS_POOL_COMPAT_FLAG_SKIP_DTX_RESYNC;
}<|MERGE_RESOLUTION|>--- conflicted
+++ resolved
@@ -1,9 +1,6 @@
 /**
  * (C) Copyright 2016-2025 Intel Corporation.
-<<<<<<< HEAD
  * (C) Copyright 2025 Google LLC
-=======
->>>>>>> c563ca53
  * (C) Copyright 2025 Hewlett Packard Enterprise Development LP
  *
  * SPDX-License-Identifier: BSD-2-Clause-Patent
