--- conflicted
+++ resolved
@@ -104,15 +104,10 @@
 
 #define POOL_DF_MAGIC				0x5ca1ab1e
 
-<<<<<<< HEAD
-#define POOL_DF_VER_1				1
-#define POOL_DF_VERSION				13
-=======
 /** Lowest supported durable format version */
-#define POOL_DF_VER_1				12
+#define POOL_DF_VER_1				13
 /** Current durable format version */
 #define POOL_DF_VERSION				POOL_DF_VER_1
->>>>>>> 0ea4f4c6
 
 /**
  * Durable format for VOS pool
