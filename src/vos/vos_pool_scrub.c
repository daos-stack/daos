--- conflicted
+++ resolved
@@ -537,13 +537,6 @@
 	umem = &oiter->it_obj->obj_cont->vc_pool->vp_umm;
 	rc = vos_media_read(bio_ctx, umem, biov->bi_addr, &data);
 
-<<<<<<< HEAD
-	/* if vos_media_read of NVME then it might have yielded */
-	if (bio_iov2media(biov) == DAOS_MEDIA_NVME)
-		ctx->sc_did_yield = true;
-
-=======
->>>>>>> 728226b2
 	if (BIO_ADDR_IS_CORRUPTED(&biov->bi_addr)) {
 		/* Already know this is corrupt so just return */
 		if (sc_is_first_pass(ctx))
