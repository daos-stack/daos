--- conflicted
+++ resolved
@@ -1049,14 +1049,9 @@
 	if (mark)
 		vos_ilog_ts_mark(ts_set, ilog);
 
-<<<<<<< HEAD
 	rc = vos_ilog_punch(obj->obj_cont, ilog, &epr, parent,
-			    info, ts_set, true);
-=======
-	rc = vos_ilog_punch(obj->obj_cont, &krec->kr_ilog, &epr, parent,
 			    info, ts_set, true,
 			    (flags & VOS_OF_REPLAY_PC) != 0);
->>>>>>> 4d9dc384
 
 	if (rc == 0 && vos_ts_set_check_conflict(ts_set, epoch))
 		rc = -DER_TX_RESTART;
