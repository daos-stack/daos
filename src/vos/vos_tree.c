/**
 * (C) Copyright 2016-2020 Intel Corporation.
 *
 * Licensed under the Apache License, Version 2.0 (the "License");
 * you may not use this file except in compliance with the License.
 * You may obtain a copy of the License at
 *
 *    http://www.apache.org/licenses/LICENSE-2.0
 *
 * Unless required by applicable law or agreed to in writing, software
 * distributed under the License is distributed on an "AS IS" BASIS,
 * WITHOUT WARRANTIES OR CONDITIONS OF ANY KIND, either express or implied.
 * See the License for the specific language governing permissions and
 * limitations under the License.
 *
 * GOVERNMENT LICENSE RIGHTS-OPEN SOURCE SOFTWARE
 * The Government's rights to use, modify, reproduce, release, perform, display,
 * or disclose this software are subject to the terms of the Apache License as
 * provided in Contract No. B609815.
 * Any reproduction of computer software, computer software documentation, or
 * portions thereof marked with this legend must also reproduce the markings.
 */
/**
 * This file is part of daos
 *
 * vos/vos_tree.c
 */
#define D_LOGFAC	DD_FAC(vos)

#include <daos/btree.h>
#include <daos/mem.h>
#include <daos/object.h>
#include <daos_srv/vos.h>
#include "vos_internal.h"

int vos_evt_feats = EVT_FEAT_SORT_DIST;

/**
 * VOS Btree attributes, for tree registration and tree creation.
 */
struct vos_btr_attr {
	/** tree class ID */
	int		 ta_class;
	/** default tree order */
	int		 ta_order;
	/** feature bits */
	uint64_t	 ta_feats;
	/** name of tree type */
	char		*ta_name;
	/** customized tree functions */
	btr_ops_t	*ta_ops;
};

static struct vos_btr_attr *obj_tree_find_attr(unsigned tree_class);

static struct vos_svt_key *
iov2svt_key(d_iov_t *key_iov)
{
	D_ASSERT(key_iov->iov_len == sizeof(struct vos_svt_key));
	return (struct vos_svt_key *)key_iov->iov_buf;
}

static struct vos_rec_bundle *
iov2rec_bundle(d_iov_t *val_iov)
{
	D_ASSERT(val_iov->iov_len == sizeof(struct vos_rec_bundle));
	return (struct vos_rec_bundle *)val_iov->iov_buf;
}

/**
 * @defgroup vos_key_btree vos key-btree
 * @{
 */

/**
 * hashed key for the key-btree, it is stored in btr_record::rec_hkey
 */
struct ktr_hkey {
	/** murmur64 hash */
	uint64_t		kh_hash[2];
};

/**
 * Store a key and its checksum as a durable struct.
 */
static int
ktr_rec_store(struct btr_instance *tins, struct btr_record *rec,
	      d_iov_t *key_iov, struct vos_rec_bundle *rbund)
{
	struct vos_krec_df	*krec = vos_rec2krec(tins, rec);
	d_iov_t			*iov  = rbund->rb_iov;
	struct dcs_csum_info	*csum = rbund->rb_csum;
	char			*kbuf;

	krec->kr_cs_size = csum->cs_len;
	if (krec->kr_cs_size != 0) {
		D_ASSERT(csum->cs_csum);
		krec->kr_cs_type = csum->cs_type;
		memcpy(vos_krec2csum(krec), csum->cs_csum, csum->cs_len);
	}
	kbuf = vos_krec2key(krec);

	if (iov->iov_buf != NULL) {
		D_ASSERT(iov->iov_buf == key_iov->iov_buf);
		memcpy(kbuf, iov->iov_buf, iov->iov_len);
	} else {
		/* return it for RDMA */
		iov->iov_buf = kbuf;
	}
	krec->kr_size = iov->iov_len;
	return 0;
}

/**
 * Copy key and its checksum stored in \a rec into external buffer if it's
 * provided, otherwise return memory address of key and checksum.
 */
static int
ktr_rec_load(struct btr_instance *tins, struct btr_record *rec,
	     d_iov_t *key, struct vos_rec_bundle *rbund)
{
	struct vos_krec_df	*krec = vos_rec2krec(tins, rec);
	d_iov_t			*iov  = rbund->rb_iov;
	struct dcs_csum_info	*csum = rbund->rb_csum;
	char			*kbuf;

	kbuf = vos_krec2key(krec);
	iov->iov_len = krec->kr_size;

	if (key != NULL)
		d_iov_set(key, kbuf, krec->kr_size);

	if (iov->iov_buf == NULL) {
		iov->iov_buf = kbuf;
		iov->iov_buf_len = krec->kr_size;

	} else if (iov->iov_buf_len >= iov->iov_len) {
		memcpy(iov->iov_buf, kbuf, iov->iov_len);
	}

	csum->cs_len  = krec->kr_cs_size;
	csum->cs_type = krec->kr_cs_type;
	if (csum->cs_csum == NULL)
		csum->cs_csum = (uint8_t *) vos_krec2csum(krec);
	else if (csum->cs_buf_len > csum->cs_len)
		memcpy(csum->cs_csum, vos_krec2csum(krec), csum->cs_len);

	return 0;
}

/**
 * Customized functions for btree.
 */

/** size of hashed-key */
static int
ktr_hkey_size(void)
{
	return sizeof(struct ktr_hkey);
}

static int
ktr_rec_msize(int alloc_overhead)
{
	/* So this actually isn't currently the same for DKEY and AKEY but it
	 * will be shortly so didn't want to complicate the interface by
	 * passing the class.  Will need an update to support checksums but
	 * for now, this is a step.
	 */
	return alloc_overhead + sizeof(struct vos_krec_df);
}

/** generate hkey */
static void
ktr_hkey_gen(struct btr_instance *tins, d_iov_t *key_iov, void *hkey)
{
	struct ktr_hkey		*kkey  = (struct ktr_hkey *)hkey;

	kkey->kh_hash[0] = d_hash_murmur64(key_iov->iov_buf, key_iov->iov_len,
					   VOS_BTR_MUR_SEED);
	kkey->kh_hash[1] = d_hash_string_u32(key_iov->iov_buf,
					     key_iov->iov_len);
	vos_kh_set(kkey->kh_hash[0]);
}

/** compare the hashed key */
static int
ktr_hkey_cmp(struct btr_instance *tins, struct btr_record *rec, void *hkey)
{
	struct ktr_hkey *k1 = (struct ktr_hkey *)&rec->rec_hkey[0];
	struct ktr_hkey *k2 = (struct ktr_hkey *)hkey;

	if (k1->kh_hash[0] < k2->kh_hash[0])
		return BTR_CMP_LT;

	if (k1->kh_hash[0] > k2->kh_hash[0])
		return BTR_CMP_GT;

	if (k1->kh_hash[1] < k2->kh_hash[1])
		return BTR_CMP_LT;

	if (k1->kh_hash[1] > k2->kh_hash[1])
		return BTR_CMP_GT;

	return BTR_CMP_EQ;
}

static int
ktr_key_cmp_lexical(struct vos_krec_df *krec, d_iov_t *kiov)
{
	int cmp;

	/* First, compare the bytes */
	cmp = memcmp(vos_krec2key(krec), (char *)kiov->iov_buf,
		     min(krec->kr_size, kiov->iov_len));
	if (cmp)
		return dbtree_key_cmp_rc(cmp);

	/* Second, fallback to the length */
	if (krec->kr_size > kiov->iov_len)
		return BTR_CMP_GT;
	else if (krec->kr_size < kiov->iov_len)
		return BTR_CMP_LT;

	return BTR_CMP_EQ;
}

static int
ktr_key_cmp_default(struct vos_krec_df *krec, d_iov_t *kiov)
{
	/* This only gets called if hash comparison matches. */
	if (krec->kr_size > kiov->iov_len)
		return BTR_CMP_GT;

	if (krec->kr_size < kiov->iov_len)
		return BTR_CMP_LT;

	return dbtree_key_cmp_rc(
		memcmp(vos_krec2key(krec), kiov->iov_buf, kiov->iov_len));
}

/** compare the real key */
static int
ktr_key_cmp(struct btr_instance *tins, struct btr_record *rec,
	    d_iov_t *key_iov)
{
	struct vos_krec_df	*krec;
	uint64_t		 feats = tins->ti_root->tr_feats;
	int			 cmp = 0;

	krec  = vos_rec2krec(tins, rec);

	if (feats & VOS_KEY_CMP_LEXICAL)
		cmp = ktr_key_cmp_lexical(krec, key_iov);
	else
		cmp = ktr_key_cmp_default(krec, key_iov);

	if (cmp != BTR_CMP_EQ)
		return cmp;

	return BTR_CMP_EQ;
}

static void
ktr_key_encode(struct btr_instance *tins, d_iov_t *key,
	       daos_anchor_t *anchor)
{
	if (key) {
		struct vos_embedded_key *embedded =
			(struct vos_embedded_key *)anchor->da_buf;
		D_ASSERT(key->iov_len <= sizeof(embedded->ek_key));

		memcpy(embedded->ek_key, key->iov_buf, key->iov_len);
		/** Pointers will have to be set on decode. */
		embedded->ek_kiov.iov_len = key->iov_len;
		embedded->ek_kiov.iov_buf_len = sizeof(embedded->ek_key);
	}
}

static void
ktr_key_decode(struct btr_instance *tins, d_iov_t *key,
	       daos_anchor_t *anchor)
{
	struct vos_embedded_key *embedded =
		(struct vos_embedded_key *) anchor->da_buf;

	/* Fix the pointer first */
	embedded->ek_kiov.iov_buf = &embedded->ek_key[0];
	*key = embedded->ek_kiov;
}

/** create a new key-record, or install an externally allocated key-record */
static int
ktr_rec_alloc(struct btr_instance *tins, d_iov_t *key_iov,
	      d_iov_t *val_iov, struct btr_record *rec)
{
	struct vos_rec_bundle	*rbund;
	struct vos_krec_df	*krec;
	int			 rc = 0;

	rbund = iov2rec_bundle(val_iov);

	rec->rec_off = umem_zalloc(&tins->ti_umm, vos_krec_size(rbund));
	if (UMOFF_IS_NULL(rec->rec_off))
		return -DER_NOSPACE;

	krec = vos_rec2krec(tins, rec);
	rc = ilog_create(&tins->ti_umm, &krec->kr_ilog);
	if (rc != 0) {
		D_ERROR("Failure to create incarnation log\n");
		return rc;
	}

	if (rbund->rb_tclass == VOS_BTR_DKEY)
		krec->kr_bmap |= KREC_BF_DKEY;

	rbund->rb_krec = krec;

	ktr_rec_store(tins, rec, key_iov, rbund);

	return rc;
}

static int
ktr_rec_free(struct btr_instance *tins, struct btr_record *rec, void *args)
{
	struct vos_krec_df	*krec;
	struct umem_attr	 uma;
	struct ilog_desc_cbs	 cbs;
	int			 gc;
	int			 rc;

	if (UMOFF_IS_NULL(rec->rec_off))
		return 0;

	krec = vos_rec2krec(tins, rec);
	umem_attr_get(&tins->ti_umm, &uma);

	vos_ilog_desc_cbs_init(&cbs, tins->ti_coh);
	rc = ilog_destroy(&tins->ti_umm, &cbs, &krec->kr_ilog);
	if (rc != 0)
		return rc;

	vos_ilog_ts_evict(&krec->kr_ilog, (krec->kr_bmap & KREC_BF_DKEY) ?
			  VOS_TS_TYPE_DKEY : VOS_TS_TYPE_AKEY);

	D_ASSERT(tins->ti_priv);
	gc = (krec->kr_bmap & KREC_BF_DKEY) ? GC_DKEY : GC_AKEY;
	return gc_add_item((struct vos_pool *)tins->ti_priv, gc,
			   rec->rec_off, 0);
}

static int
ktr_rec_fetch(struct btr_instance *tins, struct btr_record *rec,
	      d_iov_t *key_iov, d_iov_t *val_iov)
{
	struct vos_krec_df	*krec = vos_rec2krec(tins, rec);
	struct vos_rec_bundle	*rbund = iov2rec_bundle(val_iov);

	rbund->rb_krec = krec;

	if (key_iov != NULL)
		ktr_rec_load(tins, rec, key_iov, rbund);

	return 0;
}

static int
ktr_rec_update(struct btr_instance *tins, struct btr_record *rec,
	       d_iov_t *key_iov, d_iov_t *val_iov)
{
	struct vos_rec_bundle	*rbund = iov2rec_bundle(val_iov);

	rbund->rb_krec = vos_rec2krec(tins, rec);
	/* NB: do nothing at here except return the sub-tree root,
	 * because the real update happens in the sub-tree (index &
	 * epoch tree).
	 */
	return 0;
}

static umem_off_t
ktr_node_alloc(struct btr_instance *tins, int size)
{
	/* Dynamic root could have smaller size */
	if (size == umem_slab_usize(&tins->ti_umm, VOS_SLAB_KEY_NODE))
		return vos_slab_alloc(&tins->ti_umm, size, VOS_SLAB_KEY_NODE);
	return umem_zalloc(&tins->ti_umm, size);
}

static btr_ops_t key_btr_ops = {
	.to_rec_msize		= ktr_rec_msize,
	.to_hkey_size		= ktr_hkey_size,
	.to_hkey_gen		= ktr_hkey_gen,
	.to_hkey_cmp		= ktr_hkey_cmp,
	.to_key_cmp		= ktr_key_cmp,
	.to_key_encode		= ktr_key_encode,
	.to_key_decode		= ktr_key_decode,
	.to_rec_alloc		= ktr_rec_alloc,
	.to_rec_free		= ktr_rec_free,
	.to_rec_fetch		= ktr_rec_fetch,
	.to_rec_update		= ktr_rec_update,
	.to_node_alloc		= ktr_node_alloc,
};

/**
 * @} vos_key_btree
 */

/**
 * @defgroup vos_singv_btr vos single value btree
 * @{
 */

static int
svt_rec_store(struct btr_instance *tins, struct btr_record *rec,
	      struct vos_svt_key *skey, struct vos_rec_bundle *rbund)
{
	struct dtx_handle	*dth	= vos_dth_get();
	struct vos_irec_df	*irec	= vos_rec2irec(tins, rec);
	struct dcs_csum_info	*csum	= rbund->rb_csum;
	struct bio_iov		*biov	= rbund->rb_biov;

	if (bio_iov2len(biov) != rbund->rb_rsize)
		return -DER_IO_INVAL;

	irec->ir_cs_size	= csum->cs_len;
	irec->ir_cs_type	= csum->cs_type;
	irec->ir_size		= bio_iov2len(biov);
	irec->ir_gsize		= rbund->rb_gsize;
	irec->ir_ex_addr	= biov->bi_addr;
	irec->ir_ver		= rbund->rb_ver;
	irec->ir_minor_epc	= skey->sk_minor_epc;

	if (irec->ir_size == 0) { /* it is a punch */
		csum->cs_csum = NULL;
		return 0;
	}
	/** at this point, it's assumed that enough was allocated for the irec
	 *  to hold a checksum of length csum->cs_len
	 */
	if (dtx_is_valid_handle(dth) && dth->dth_flags & DTE_LEADER &&
	    irec->ir_ex_addr.ba_type == DAOS_MEDIA_SCM &&
	    DAOS_FAIL_CHECK(DAOS_VC_DIFF_REC)) {
		void	*addr;

		irec->ir_cs_size = 0;
		irec->ir_cs_type = 0;
		addr = vos_irec2data(irec);
		*((int *)addr) = rand();
	} else {
		memcpy(vos_irec2csum(irec), csum->cs_csum, csum->cs_len);
	}

	return 0;
}

/**
 * Return memory address of data and checksum of this record.
 */
static int
svt_rec_load(struct btr_instance *tins, struct btr_record *rec,
	     struct vos_svt_key *key, struct vos_rec_bundle *rbund)
{
	daos_epoch_t		*epc  = (daos_epoch_t *)&rec->rec_hkey[0];
	struct vos_irec_df	*irec = vos_rec2irec(tins, rec);
	struct dcs_csum_info	*csum = rbund->rb_csum;
	struct bio_iov		*biov = rbund->rb_biov;

	if (key != NULL) {/* called from iterator */
		key->sk_epoch = *epc;
		key->sk_minor_epc = irec->ir_minor_epc;
	}

	/* NB: return record address, caller should copy/rma data for it */
	bio_iov_set_len(biov, irec->ir_size);
	biov->bi_addr = irec->ir_ex_addr;
	biov->bi_buf = NULL;

	if (irec->ir_size != 0 && csum) {
		csum->cs_len		= irec->ir_cs_size;
		csum->cs_buf_len	= irec->ir_cs_size;
		csum->cs_type		= irec->ir_cs_type;
		csum->cs_nr		= 1; /** sv only has 1 csum */
		csum->cs_chunksize	= CSUM_NO_CHUNK;
		if (csum->cs_csum)
			memcpy(csum->cs_csum,
			       vos_irec2csum(irec), csum->cs_len);
		else
			csum->cs_csum = (uint8_t *) vos_irec2csum(irec);
	}

	rbund->rb_rsize	= irec->ir_size;
	rbund->rb_gsize	= irec->ir_gsize;
	rbund->rb_ver	= irec->ir_ver;
	return 0;
}

/**
 * Customized functions for btree.
 */

/** size of hashed-key */
static int
svt_hkey_size(void)
{
	return sizeof(daos_epoch_t);
}

static int
svt_rec_msize(int alloc_overhead)
{
	/* Doesn't presently include checksum so the interface will need to
	 * change slightly for that.
	 */
	return alloc_overhead + sizeof(struct vos_irec_df);
}

/** generate hkey */
static void
svt_hkey_gen(struct btr_instance *tins, d_iov_t *key_iov, void *hkey)
{
	daos_epoch_t		*epc = hkey;
	struct vos_svt_key	*skey_in;

	D_ASSERT(key_iov->iov_len == sizeof(struct vos_svt_key));
	D_ASSERT(key_iov->iov_buf != NULL);

	skey_in = (struct vos_svt_key *)key_iov->iov_buf;
	*epc = skey_in->sk_epoch;
}

/** compare the hashed key */
static int
svt_hkey_cmp(struct btr_instance *tins, struct btr_record *rec, void *hkey)
{
	daos_epoch_t		*epc1 = (daos_epoch_t *)&rec->rec_hkey[0];
	daos_epoch_t		*epc2 = hkey;

	if (*epc1 < *epc2)
		return BTR_CMP_LT;

	if (*epc1 > *epc2)
		return BTR_CMP_GT;

	return BTR_CMP_EQ;
}

/** Single value is always pre-allocated so rbund->rb_off should be pointer to
 * it.   Just assert this condition to simplify the code a bit.
 */
static int
svt_rec_alloc_common(struct btr_instance *tins, struct btr_record *rec,
		     struct vos_svt_key *skey, struct vos_rec_bundle *rbund)
{
	struct vos_irec_df	*irec;
	int			 rc;

	D_ASSERT(!UMOFF_IS_NULL(rbund->rb_off));
	rc = umem_tx_xadd(&tins->ti_umm, rbund->rb_off, vos_irec_msize(rbund),
			  POBJ_XADD_NO_SNAPSHOT);
	if (rc != 0)
		return rc;

	rec->rec_off = rbund->rb_off;
	rbund->rb_off = UMOFF_NULL; /* taken over by btree */

	irec	= vos_rec2irec(tins, rec);
	rc = vos_dtx_register_record(&tins->ti_umm, rec->rec_off,
				     DTX_RT_SVT, &irec->ir_dtx);
	if (rc != 0)
		/* It is unnecessary to free the PMEM that will be dropped
		 * automatically when the PMDK transaction is aborted.
		 */
		return rc;

	rc = svt_rec_store(tins, rec, skey, rbund);
	return rc;
}

/** allocate a new record and fetch data */
static int
svt_rec_alloc(struct btr_instance *tins, d_iov_t *key_iov,
	       d_iov_t *val_iov, struct btr_record *rec)
{
	struct vos_svt_key	*skey = key_iov->iov_buf;
	struct vos_rec_bundle	*rbund;

	rbund = iov2rec_bundle(val_iov);

	return svt_rec_alloc_common(tins, rec, skey, rbund);
}

/** Find the nvme extent in reserved list and move it to deferred cancel list */
static void
cancel_nvme_exts(bio_addr_t *addr, struct dtx_handle *dth)
{
	struct vea_resrvd_ext	*ext;
	struct dtx_rsrvd_uint	*dru;
	int			 i;
	uint64_t		 blk_off;

	if (addr->ba_type != DAOS_MEDIA_NVME)
		return;

	blk_off = vos_byte2blkoff(addr->ba_off);

	/** Find the allocation and move it to the deferred list */
	for (i = 0; i < dth->dth_rsrvd_cnt; i++) {
		dru = &dth->dth_rsrvds[i];

		d_list_for_each_entry(ext, &dru->dru_nvme, vre_link) {
			if (ext->vre_blk_off == blk_off) {
				d_list_del(&ext->vre_link);
				d_list_add_tail(&ext->vre_link,
						&dth->dth_deferred_nvme);
				return;
			}
		}
	}

	D_ASSERT(0);
}

static int
svt_rec_free_internal(struct btr_instance *tins, struct btr_record *rec,
		      bool overwrite)
{
	daos_epoch_t		*epc = (daos_epoch_t *)&rec->rec_hkey[0];
	struct vos_irec_df	*irec = vos_rec2irec(tins, rec);
	bio_addr_t		*addr = &irec->ir_ex_addr;
	struct dtx_handle	*dth = NULL;
	struct vos_rsrvd_scm	*rsrvd_scm;
	struct pobj_action	*act;
	int			 i;

	if (UMOFF_IS_NULL(rec->rec_off))
		return 0;

	if (overwrite) {
		dth = vos_dth_get();
		if (dth == NULL)
			return -DER_NO_PERM; /* Not allowed */
	}

	vos_dtx_deregister_record(&tins->ti_umm, tins->ti_coh,
				  irec->ir_dtx, *epc, rec->rec_off);

	if (!overwrite) {
		/** TODO: handle NVME */
		/* SCM value is stored together with vos_irec_df */
		if (addr->ba_type == DAOS_MEDIA_NVME) {
			struct vos_pool *pool = tins->ti_priv;

			D_ASSERT(pool != NULL);
			vos_bio_addr_free(pool, addr, irec->ir_size);
		}

		return umem_free(&tins->ti_umm, rec->rec_off);
	}

	/** There can't be more cancellations than updates in this
	 *  modification so just use the current one
	 */
	D_ASSERT(dth->dth_op_seq > 0);
	D_ASSERT(dth->dth_op_seq <= dth->dth_deferred_cnt);
	i = dth->dth_op_seq - 1;
	rsrvd_scm = dth->dth_deferred[i];
	D_ASSERT(rsrvd_scm != NULL);
	D_ASSERT(rsrvd_scm->rs_actv_at < rsrvd_scm->rs_actv_cnt);

	act = &rsrvd_scm->rs_actv[rsrvd_scm->rs_actv_at];
	umem_defer_free(&tins->ti_umm, rec->rec_off, act);
	rsrvd_scm->rs_actv_at++;

	cancel_nvme_exts(addr, dth);

	return 0;
}

static int
svt_rec_free(struct btr_instance *tins, struct btr_record *rec, void *args)
{
	return svt_rec_free_internal(tins, rec, false);
}

static int
svt_rec_fetch(struct btr_instance *tins, struct btr_record *rec,
	       d_iov_t *key_iov, d_iov_t *val_iov)
{
	struct vos_svt_key	*key = NULL;
	struct vos_rec_bundle	*rbund;

	rbund = iov2rec_bundle(val_iov);
	if (key_iov != NULL)
		key = iov2svt_key(key_iov);

	svt_rec_load(tins, rec, key, rbund);
	return 0;
}

static int
svt_rec_update(struct btr_instance *tins, struct btr_record *rec,
		d_iov_t *key_iov, d_iov_t *val_iov)
{
	struct vos_svt_key	*skey;
	struct vos_irec_df	*irec;
	struct vos_rec_bundle	*rbund;
	int			 rc;

	rbund = iov2rec_bundle(val_iov);
	skey = (struct vos_svt_key *)key_iov->iov_buf;
	irec = vos_rec2irec(tins, rec);

	/** Disallow same epoch overwrite */
	if (skey->sk_minor_epc <= irec->ir_minor_epc)
		return -DER_NO_PERM;

	D_DEBUG(DB_IO, "Overwrite epoch "DF_X64".%d\n", skey->sk_epoch,
		skey->sk_minor_epc);

	rc = svt_rec_free_internal(tins, rec, true);
	if (rc != 0)
		return rc;

	return svt_rec_alloc_common(tins, rec, skey, rbund);
}

static int
svt_check_availability(struct btr_instance *tins, struct btr_record *rec,
		       uint32_t intent)
{
	daos_epoch_t		*epc = (daos_epoch_t *)&rec->rec_hkey[0];
	struct vos_irec_df	*svt;

	svt = umem_off2ptr(&tins->ti_umm, rec->rec_off);
	return vos_dtx_check_availability(tins->ti_coh, svt->ir_dtx, *epc,
					  intent, DTX_RT_SVT);
}

static umem_off_t
svt_node_alloc(struct btr_instance *tins, int size)
{
	/* Dynamic root could have smaller size */
	if (size == umem_slab_usize(&tins->ti_umm, VOS_SLAB_SV_NODE))
		return vos_slab_alloc(&tins->ti_umm, size, VOS_SLAB_SV_NODE);
	return umem_zalloc(&tins->ti_umm, size);
}

static btr_ops_t singv_btr_ops = {
	.to_rec_msize		= svt_rec_msize,
	.to_hkey_size		= svt_hkey_size,
	.to_hkey_gen		= svt_hkey_gen,
	.to_hkey_cmp		= svt_hkey_cmp,
	.to_rec_alloc		= svt_rec_alloc,
	.to_rec_free		= svt_rec_free,
	.to_rec_fetch		= svt_rec_fetch,
	.to_rec_update		= svt_rec_update,
	.to_check_availability	= svt_check_availability,
	.to_node_alloc		= svt_node_alloc,
};

/**
 * @} vos_singv_btr
 */
static struct vos_btr_attr vos_btr_attrs[] = {
	{
		.ta_class	= VOS_BTR_DKEY,
		.ta_order	= VOS_KTR_ORDER,
		.ta_feats	= VOS_OFEAT_BITS | BTR_FEAT_UINT_KEY |
				  BTR_FEAT_DIRECT_KEY | BTR_FEAT_DYNAMIC_ROOT,
		.ta_name	= "vos_dkey",
		.ta_ops		= &key_btr_ops,
	},
	{
		.ta_class	= VOS_BTR_AKEY,
		.ta_order	= VOS_KTR_ORDER,
		.ta_feats	= VOS_OFEAT_BITS | BTR_FEAT_UINT_KEY |
				  BTR_FEAT_DIRECT_KEY | BTR_FEAT_DYNAMIC_ROOT,
		.ta_name	= "vos_akey",
		.ta_ops		= &key_btr_ops,
	},
	{
		.ta_class	= VOS_BTR_SINGV,
		.ta_order	= VOS_SVT_ORDER,
		.ta_feats	= BTR_FEAT_DYNAMIC_ROOT,
		.ta_name	= "singv",
		.ta_ops		= &singv_btr_ops,
	},
	{
		.ta_class	= VOS_BTR_END,
		.ta_name	= "null",
	},
};

static int
evt_dop_bio_free(struct umem_instance *umm, struct evt_desc *desc,
		 daos_size_t nob, void *args)
{
	struct vos_pool *pool = (struct vos_pool *)args;

	return vos_bio_addr_free(pool, &desc->dc_ex_addr, nob);
}

static int
evt_dop_log_status(struct umem_instance *umm, daos_epoch_t epoch,
		   struct evt_desc *desc, int intent, void *args)
{
	daos_handle_t coh;

	coh.cookie = (unsigned long)args;
	D_ASSERT(coh.cookie != 0);
	return vos_dtx_check_availability(coh, desc->dc_dtx,
					  epoch, intent, DTX_RT_EVT);
}

int
evt_dop_log_add(struct umem_instance *umm, struct evt_desc *desc, void *args)
{
	return vos_dtx_register_record(umm, umem_ptr2off(umm, desc), DTX_RT_EVT,
				       &desc->dc_dtx);
}

static int
evt_dop_log_del(struct umem_instance *umm, daos_epoch_t epoch,
		struct evt_desc *desc, void *args)
{
	daos_handle_t	coh;

	coh.cookie = (unsigned long)args;
	vos_dtx_deregister_record(umm, coh, desc->dc_dtx, epoch,
				  umem_ptr2off(umm, desc));
	return 0;
}

void
vos_evt_desc_cbs_init(struct evt_desc_cbs *cbs, struct vos_pool *pool,
		      daos_handle_t coh)
{
	/* NB: coh is not required for destroy */
	cbs->dc_bio_free_cb	= evt_dop_bio_free;
	cbs->dc_bio_free_args	= (void *)pool;
	cbs->dc_log_status_cb	= evt_dop_log_status;
	cbs->dc_log_status_args	= (void *)(unsigned long)coh.cookie;
	cbs->dc_log_add_cb	= evt_dop_log_add;
	cbs->dc_log_add_args	= NULL;
	cbs->dc_log_del_cb	= evt_dop_log_del;
	cbs->dc_log_del_args	= (void *)(unsigned long)coh.cookie;
}

static int
tree_open_create(struct vos_object *obj, enum vos_tree_class tclass, int flags,
		 struct vos_krec_df *krec, daos_handle_t *sub_toh)
{
	struct umem_attr        *uma = vos_obj2uma(obj);
	struct vos_pool		*pool = vos_obj2pool(obj);
	daos_handle_t		 coh = vos_cont2hdl(obj->obj_cont);
	struct evt_desc_cbs	 cbs;
	int			 expected_flag;
	int			 unexpected_flag;
	int			 rc = 0;

	if (flags & SUBTR_EVT) {
		expected_flag = KREC_BF_EVT;
		unexpected_flag = KREC_BF_BTR;
	} else {
		expected_flag = KREC_BF_BTR;
		unexpected_flag = KREC_BF_EVT;
	}

	if (krec->kr_bmap & unexpected_flag) {
		if (flags & SUBTR_CREATE) {
			D_ERROR("Mixing single value and array not allowed\n");
			rc = -DER_NO_PERM;
			goto out;
		}
		D_DEBUG(DB_TRACE, "Attempt to fetch wrong value type\n");
		rc = -DER_NONEXIST;
		goto out;
	}

	vos_evt_desc_cbs_init(&cbs, pool, coh);
	if (krec->kr_bmap & expected_flag) {
		if (flags & SUBTR_EVT) {
			rc = evt_open(&krec->kr_evt, uma, &cbs, sub_toh);
		} else {
			rc = dbtree_open_inplace_ex(&krec->kr_btr, uma, coh,
						    pool, sub_toh);
		}
		if (rc != 0)
			D_ERROR("Failed to open tree: "DF_RC"\n", DP_RC(rc));

		goto out;
	}

	if ((flags & SUBTR_CREATE) == 0) {
		/** This can happen if application does a punch first before any
		 *  updates.   Simply return -DER_NONEXIST in such case.
		 */
		rc = -DER_NONEXIST;
		goto out;
	}

	if (flags & SUBTR_EVT) {
		rc = evt_create(&krec->kr_evt, vos_evt_feats, VOS_EVT_ORDER,
				uma, &cbs, sub_toh);
		if (rc != 0) {
			D_ERROR("Failed to create evtree: "DF_RC"\n",
				DP_RC(rc));
			goto out;
		}
	} else {
		struct vos_btr_attr	*ta;
		uint64_t		 tree_feats = 0;

		/* Step-1: find the btree attributes and create btree */
		if (tclass == VOS_BTR_DKEY) {
			uint64_t	obj_feats;

			/* Check and setup the akey key compare bits */
			obj_feats = daos_obj_id2feat(obj->obj_df->vo_id.id_pub);
			tree_feats = (uint64_t)obj_feats << VOS_OFEAT_SHIFT;
			if (obj_feats & DAOS_OF_AKEY_UINT64)
				tree_feats |= VOS_KEY_CMP_UINT64_SET;
			else if (obj_feats & DAOS_OF_AKEY_LEXICAL)
				tree_feats |= VOS_KEY_CMP_LEXICAL_SET;
		}


		ta = obj_tree_find_attr(tclass);

		D_DEBUG(DB_TRACE, "Create dbtree %s feats 0x"DF_X64"\n",
			ta->ta_name, tree_feats);

		rc = dbtree_create_inplace_ex(ta->ta_class, tree_feats,
					      ta->ta_order, uma, &krec->kr_btr,
					      coh, pool, sub_toh);
		if (rc != 0) {
			D_ERROR("Failed to create btree: "DF_RC"\n", DP_RC(rc));
			goto out;
		}
	}
	/* NB: Only happens on create so krec will be in the transaction log
	 * already.
	 */
	krec->kr_bmap |= expected_flag;
out:
	return rc;
}

/**
 * Load the subtree roots embedded in the parent tree record.
 *
 * akey tree	: all akeys under the same dkey
 * recx tree	: all record extents under the same akey, this function will
 *		  load both btree and evtree root.
 */
int
key_tree_prepare(struct vos_object *obj, daos_handle_t toh,
		 enum vos_tree_class tclass, daos_key_t *key, int flags,
		 uint32_t intent, struct vos_krec_df **krecp,
		 daos_handle_t *sub_toh, struct vos_ts_set *ts_set)
{
	struct ilog_df		*ilog = NULL;
	struct vos_krec_df	*krec = NULL;
	struct dcs_csum_info	 csum;
	struct vos_rec_bundle	 rbund;
	d_iov_t			 riov;
	int			 rc;
	int			 tmprc;

	/** reset the saved hash */
	vos_kh_set(0);

	if (krecp != NULL)
		*krecp = NULL;

	D_DEBUG(DB_TRACE, "prepare tree, flags=%x, tclass=%d\n", flags, tclass);
	if (tclass != VOS_BTR_AKEY && (flags & SUBTR_EVT))
		D_GOTO(out, rc = -DER_INVAL);

	tree_rec_bundle2iov(&rbund, &riov);
	rbund.rb_off	= UMOFF_NULL;
	rbund.rb_csum	= &csum;
	rbund.rb_tclass	= tclass;
	memset(&csum, 0, sizeof(csum));

	/* NB: In order to avoid complexities of passing parameters to the
	 * multi-nested tree, tree operations are not nested, instead:
	 *
	 * - In the case of fetch, we load the subtree root stored in the
	 *   parent tree leaf.
	 * - In the case of update/insert, we call dbtree_update() which may
	 *   create the root for the subtree, or just return it if it's already
	 *   there.
	 */
	rc = dbtree_fetch(toh, BTR_PROBE_EQ, intent, key,
			  NULL, &riov);
	switch (rc) {
	default:
		D_ERROR("fetch failed: "DF_RC"\n", DP_RC(rc));
		goto out;
	case 0:
		krec = rbund.rb_krec;
		ilog = &krec->kr_ilog;
		/** fall through to cache re-cache entry */
	case -DER_NONEXIST:
		/** Key hash already be calculated by dbtree_fetch so no need
		 *  to pass in the key here.
		 */
		tmprc = vos_ilog_ts_add(ts_set, ilog, NULL, 0);
		if (tmprc != 0) {
			rc = tmprc;
			D_ASSERT(tmprc == -DER_NO_PERM);
			D_ASSERT(tclass == VOS_BTR_AKEY);
			goto out;
		}
		break;
	}

	if (rc == -DER_NONEXIST) {
		if (!(flags & SUBTR_CREATE))
			goto out;

		rbund.rb_iov	= key;
		/* use BTR_PROBE_BYPASS to avoid probe again */
		rc = dbtree_upsert(toh, BTR_PROBE_BYPASS, intent, key, &riov);
		if (rc) {
			D_ERROR("Failed to upsert: "DF_RC"\n", DP_RC(rc));
			goto out;
		}
		krec = rbund.rb_krec;
		vos_ilog_ts_mark(ts_set, &krec->kr_ilog);
	}

	if (sub_toh) {
		D_ASSERT(krec != NULL);
		rc = tree_open_create(obj, tclass, flags, krec, sub_toh);
	}

	if (rc)
		goto out;

	D_ASSERT(krec != NULL);
	/* For updates, we need to be able to modify the epoch range */
	if (krecp != NULL)
		*krecp = krec;
 out:
	return rc;
}

/** Close the opened trees */
void
key_tree_release(daos_handle_t toh, bool is_array)
{
	int	rc;

	if (is_array)
		rc = evt_close(toh);
	else
		rc = dbtree_close(toh);

	D_ASSERT(rc == 0 || rc == -DER_NO_HDL);
}

/**
 * Punch a key in its parent tree.
 */
int
key_tree_punch(struct vos_object *obj, daos_handle_t toh, daos_epoch_t epoch,
	       d_iov_t *key_iov, d_iov_t *val_iov, uint64_t flags,
	       struct vos_ts_set *ts_set, struct vos_ilog_info *parent,
	       struct vos_ilog_info *info)
{
	struct vos_rec_bundle	*rbund = iov2rec_bundle(val_iov);
	struct vos_krec_df	*krec;
	struct ilog_df		*ilog = NULL;
	daos_epoch_range_t	 epr = {0, epoch};
<<<<<<< HEAD
	bool			 found = false;
=======
	bool			 mark = false;
>>>>>>> 361d161c
	int			 rc;
	int			 lrc;

	rc = dbtree_fetch(toh, BTR_PROBE_EQ, DAOS_INTENT_UPDATE, key_iov, NULL,
			  val_iov);

	if (rc == 0 || rc == -DER_NONEXIST) {
		if (rc == 0) {
			rbund = iov2rec_bundle(val_iov);
			krec = rbund->rb_krec;
			ilog = &krec->kr_ilog;
		}

		lrc = vos_ilog_ts_add(ts_set, ilog, NULL, 0);
		if (lrc != 0) {
			rc = lrc;
			goto done;
		}

		if (rc == -DER_NONEXIST) {
			if ((flags & VOS_OF_REPLAY_PC) != 0)
				goto insert_entry;
			if ((flags & VOS_OF_COND_PUNCH) == 0)
				rc = 0;
			goto done;
		}
		if (rc == -DER_NONEXIST && (flags & VOS_OF_COND_PUNCH)) {
			rc = -DER_NONEXIST;
			goto done;
		}
	} else if (rc != 0) {
		/** Abort on any other error */
		goto done;
	}

insert_entry:
	if (rc != 0) {
		/** If it's not a replay punch, we should not insert
		 *  anything.   In such case, ts_set will be NULL
		 */
		D_ASSERT(ts_set == NULL);
		D_ASSERT(rc == -DER_NONEXIST);
		/* use BTR_PROBE_BYPASS to avoid probe again */
		rc = dbtree_upsert(toh, BTR_PROBE_BYPASS, DAOS_INTENT_UPDATE,
				   key_iov, val_iov);
		if (rc)
			goto done;
	}

	/** Punch always adds a log entry */
	rbund = iov2rec_bundle(val_iov);
	krec = rbund->rb_krec;
	ilog = &krec->kr_ilog;

<<<<<<< HEAD
	rc = vos_ilog_punch(obj->obj_cont, &krec->kr_ilog, &epr, parent,
			    info, ts_set, true);
=======
	if (mark)
		vos_ilog_ts_mark(ts_set, ilog);

	rc = vos_ilog_punch(obj->obj_cont, ilog, &epr, parent,
			    info, ts_set, true,
			    (flags & VOS_OF_REPLAY_PC) != 0);
>>>>>>> 361d161c

	if (rc == 0 && vos_ts_set_check_conflict(ts_set, epoch))
		rc = -DER_TX_RESTART;
done:
	VOS_TX_LOG_FAIL(rc, "Failed to punch key: "DF_RC"\n", DP_RC(rc));

	return rc;
}

/** initialize tree for an object */
int
obj_tree_init(struct vos_object *obj)
{
	struct vos_btr_attr *ta	= &vos_btr_attrs[0];
	int		     rc;

	if (!daos_handle_is_inval(obj->obj_toh))
		return 0;

	D_ASSERT(obj->obj_df);
	if (obj->obj_df->vo_tree.tr_class == 0) {
		uint64_t	tree_feats	= 0;
		daos_ofeat_t	obj_feats;

		D_DEBUG(DB_DF, "Create btree for object\n");

		obj_feats = daos_obj_id2feat(obj->obj_df->vo_id.id_pub);
		/* Use hashed key if feature bits aren't set for object */
		tree_feats = (uint64_t)obj_feats << VOS_OFEAT_SHIFT;
		if (obj_feats & DAOS_OF_DKEY_UINT64)
			tree_feats |= VOS_KEY_CMP_UINT64_SET;
		else if (obj_feats & DAOS_OF_DKEY_LEXICAL)
			tree_feats |= VOS_KEY_CMP_LEXICAL_SET;

		rc = dbtree_create_inplace_ex(ta->ta_class, tree_feats,
					      ta->ta_order, vos_obj2uma(obj),
					      &obj->obj_df->vo_tree,
					      vos_cont2hdl(obj->obj_cont),
					      vos_obj2pool(obj),
					      &obj->obj_toh);
	} else {
		D_DEBUG(DB_DF, "Open btree for object\n");
		rc = dbtree_open_inplace_ex(&obj->obj_df->vo_tree,
					    vos_obj2uma(obj),
					    vos_cont2hdl(obj->obj_cont),
					    vos_obj2pool(obj), &obj->obj_toh);
	}
	return rc;
}

/** close btree for an object */
int
obj_tree_fini(struct vos_object *obj)
{
	int	rc = 0;

	/* NB: tree is created inplace, so don't need to destroy */
	if (!daos_handle_is_inval(obj->obj_toh)) {
		D_ASSERT(obj->obj_df);
		rc = dbtree_close(obj->obj_toh);
		obj->obj_toh = DAOS_HDL_INVAL;
	}
	return rc;
}

/** register all tree classes for VOS. */
int
obj_tree_register(void)
{
	struct vos_btr_attr *ta;
	int		     rc = 0;

	for (ta = &vos_btr_attrs[0]; ta->ta_class != VOS_BTR_END; ta++) {
		rc = dbtree_class_register(ta->ta_class, ta->ta_feats,
					   ta->ta_ops);
		if (rc != 0) {
			D_ERROR("Failed to register %s: "DF_RC"\n", ta->ta_name,
				DP_RC(rc));
			break;
		}
		D_DEBUG(DB_TRACE, "Register tree type %s\n", ta->ta_name);
	}
	return rc;
}

/** find the attributes of the subtree of @tree_class */
static struct vos_btr_attr *
obj_tree_find_attr(unsigned tree_class)
{
	int	i;

	switch (tree_class) {
	default:
	case VOS_BTR_SINGV:
		return NULL;

	case VOS_BTR_AKEY:
		tree_class = VOS_BTR_SINGV;
		break;

	case VOS_BTR_DKEY:
		/* TODO: change it to VOS_BTR_AKEY while adding akey support */
		tree_class = VOS_BTR_AKEY;
		break;
	}

	for (i = 0;; i++) {
		struct vos_btr_attr *ta = &vos_btr_attrs[i];

		D_DEBUG(DB_TRACE, "ta->ta_class: %d, tree_class: %d\n",
			ta->ta_class, tree_class);

		if (ta->ta_class == tree_class)
			return ta;

		if (ta->ta_class == VOS_BTR_END)
			return NULL;
	}
}<|MERGE_RESOLUTION|>--- conflicted
+++ resolved
@@ -1076,11 +1076,8 @@
 	struct vos_krec_df	*krec;
 	struct ilog_df		*ilog = NULL;
 	daos_epoch_range_t	 epr = {0, epoch};
-<<<<<<< HEAD
 	bool			 found = false;
-=======
 	bool			 mark = false;
->>>>>>> 361d161c
 	int			 rc;
 	int			 lrc;
 
@@ -1135,17 +1132,12 @@
 	krec = rbund->rb_krec;
 	ilog = &krec->kr_ilog;
 
-<<<<<<< HEAD
-	rc = vos_ilog_punch(obj->obj_cont, &krec->kr_ilog, &epr, parent,
-			    info, ts_set, true);
-=======
 	if (mark)
 		vos_ilog_ts_mark(ts_set, ilog);
 
 	rc = vos_ilog_punch(obj->obj_cont, ilog, &epr, parent,
 			    info, ts_set, true,
 			    (flags & VOS_OF_REPLAY_PC) != 0);
->>>>>>> 361d161c
 
 	if (rc == 0 && vos_ts_set_check_conflict(ts_set, epoch))
 		rc = -DER_TX_RESTART;
