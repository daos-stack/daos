/**
 * (C) Copyright 2016-2024 Intel Corporation.
 *
 * SPDX-License-Identifier: BSD-2-Clause-Patent
 */
/**
 * Layout definition for VOS root object
 * vos/vos_internal.h
 *
 * Author: Vishwanath Venkatesan <vishwanath.venkatesan@intel.com>
 */

#ifndef __VOS_INTERNAL_H__
#define __VOS_INTERNAL_H__

#include <gurt/list.h>
#include <gurt/hash.h>
#include <daos/btree.h>
#include <daos/common.h>
#include <daos/lru.h>
#include <daos_srv/daos_engine.h>
#include <daos_srv/bio.h>
#include <daos_srv/vos.h>
#include "vos_tls.h"
#include "vos_layout.h"
#include "vos_ilog.h"
#include "vos_obj.h"

#define VOS_MINOR_EPC_MAX EVT_MINOR_EPC_MAX

#define VOS_TX_LOG_FAIL(rc, ...)			\
	do {						\
		bool	__is_err = true;		\
							\
		if (rc >= 0)				\
			break;				\
		switch (rc) {				\
		case -DER_TX_RESTART:			\
		case -DER_INPROGRESS:			\
		case -DER_EXIST:			\
		case -DER_NONEXIST:			\
			__is_err = false;		\
			break;				\
		}					\
		D_CDEBUG(__is_err, DLOG_ERR, DB_IO,	\
			 __VA_ARGS__);			\
	} while (0)

#define VOS_TX_TRACE_FAIL(rc, ...)			\
	do {						\
		bool	__is_err = true;		\
							\
		if (rc >= 0)				\
			break;				\
		switch (rc) {				\
		case -DER_TX_RESTART:			\
		case -DER_INPROGRESS:			\
		case -DER_EXIST:			\
		case -DER_NONEXIST:			\
			__is_err = false;		\
			break;				\
		}					\
		D_CDEBUG(__is_err, DLOG_ERR, DB_TRACE,	\
			 __VA_ARGS__);			\
	} while (0)

#define VOS_CONT_ORDER		20	/* Order of container tree */
#define VOS_OBJ_ORDER           15      /* Order of object tree */
#define VOS_KTR_ORDER           20      /* Order of d/a-key tree */
#define VOS_SVT_ORDER           5       /* Order of single value tree */
#define VOS_EVT_ORDER           15      /* Order of evtree */
#define DTX_BTREE_ORDER         23      /* Order for DTX tree */
#define VEA_TREE_ODR		20	/* Order of a VEA tree */

extern struct dss_module_key vos_module_key;

#define VOS_POOL_HHASH_BITS 10 /* Up to 1024 pools */
#define VOS_CONT_HHASH_BITS 20 /* Up to 1048576 containers */

#define VOS_BLK_SHIFT		12	/* 4k */
#define VOS_BLK_SZ		(1UL << VOS_BLK_SHIFT) /* bytes */
#define VOS_BLOB_HDR_BLKS	1	/* block */

/** Up to 1 million lid entries split into 2048 expansion slots */
#define DTX_ARRAY_LEN		(1 << 20) /* Total array slots for DTX lid */
#define DTX_ARRAY_NR		(1 << 11)  /* Number of expansion arrays */

enum {
	/** Used for marking an in-tree record committed */
	DTX_LID_COMMITTED = 0,
	/** Used for marking an in-tree record aborted */
	DTX_LID_ABORTED,
	/** Reserved local ids */
	DTX_LID_RESERVED,
};

/**
 * If the highest bit (31th) of the DTX entry offset is set, then it is for
 * solo (single modification against single replicated object) transaction.
 */
#define DTX_LID_SOLO_BITS	31
#define DTX_LID_SOLO_FLAG	(1UL << DTX_LID_SOLO_BITS)
#define DTX_LID_SOLO_MASK	(DTX_LID_SOLO_FLAG - 1)

/*
 * When aggregate merge window reaches this size threshold, it will stop
 * growing and trigger window flush immediately.
 */
#define VOS_MW_FLUSH_THRESH	(1UL << 23)	/* 8MB */

/*
 * Default size (in blocks) threshold for merging NVMe records, we choose
 * 256 blocks as default value since the default DFS chunk size is 1MB.
 */
#define VOS_MW_NVME_THRESH	256		/* 256 * VOS_BLK_SZ = 1MB */

/*
 * Aggregation/Discard ULT yield when certain amount of credits consumed.
 *
 * More credits are used in tight mode to reduce re-probe on iterating;
 * Fewer credits are used in slack mode to avoid io performance fluctuation;
 */
enum {
	/* Maximum scans for tight mode */
	AGG_CREDS_SCAN_TIGHT	= 64,
	/* Maximum scans for slack mode */
	AGG_CREDS_SCAN_SLACK	= 32,
	/* Maximum obj/key/rec deletions for tight mode */
	AGG_CREDS_DEL_TIGHT	= 16,
	/* Maximum obj/key/rec deletions for slack mode */
	AGG_CREDS_DEL_SLACK	= 4,
	/* Maximum # of mw flush for tight mode */
	AGG_CREDS_MERGE_TIGHT	= 8,
	/* Maximum # of mw flush for slack mode */
	AGG_CREDS_MERGE_SLACK	= 2,
};

/* Throttle ENOSPACE error message */
#define VOS_NOSPC_ERROR_INTVL	60	/* seconds */

extern unsigned int vos_agg_nvme_thresh;
extern bool vos_dkey_punch_propagate;

static inline uint32_t vos_byte2blkcnt(uint64_t bytes)
{
	D_ASSERT(bytes != 0);
	return (bytes + VOS_BLK_SZ - 1) >> VOS_BLK_SHIFT;
}

static inline uint64_t vos_byte2blkoff(uint64_t bytes)
{
	D_ASSERT(bytes != 0);
	D_ASSERTF((bytes >> VOS_BLK_SHIFT) > 0, ""DF_U64"\n", bytes);
	D_ASSERTF(!(bytes & ((uint64_t)VOS_BLK_SZ - 1)), ""DF_U64"\n", bytes);
	return bytes >> VOS_BLK_SHIFT;
}

static inline void
agg_reserve_space(daos_size_t *rsrvd)
{
	daos_size_t	size = VOS_MW_FLUSH_THRESH * 5;

	rsrvd[DAOS_MEDIA_SCM]	+= size;
	rsrvd[DAOS_MEDIA_NVME]	+= size;
}

enum {
	AGG_OP_SCAN = 0,	/* scanned obj/dkey/akey */
	AGG_OP_SKIP,		/* skipped obj/dkey/akey */
	AGG_OP_DEL,		/* deleted obj/dkey/akey */
	/* Not used in metrics, must be the last item */
	AGG_OP_MERGE,		/* records merge operation */
	AGG_OP_MAX,
};

struct vos_agg_metrics {
	struct d_tm_node_t	*vam_epr_dur;		/* EPR(Epoch Range) scan duration */
	struct d_tm_node_t	*vam_obj[AGG_OP_MERGE];
	struct d_tm_node_t	*vam_dkey[AGG_OP_MERGE];
	struct d_tm_node_t	*vam_akey[AGG_OP_MERGE];
	struct d_tm_node_t	*vam_uncommitted;	/* Hit uncommitted entries */
	struct d_tm_node_t	*vam_csum_errs;		/* Hit CSUM errors */
	struct d_tm_node_t	*vam_del_sv;		/* Deleted SV records */
	struct d_tm_node_t	*vam_del_ev;		/* Deleted EV records */
	struct d_tm_node_t	*vam_merge_recs;	/* Total merged EV records */
	struct d_tm_node_t	*vam_merge_size;	/* Total merged size */
	struct d_tm_node_t	*vam_fail_count;	/* Aggregation failed */
};

struct vos_gc_metrics {
	struct d_tm_node_t *vgm_duration;  /* Duration of each gc scan */
	struct d_tm_node_t *vgm_cont_del;  /* containers reclaimed */
	struct d_tm_node_t *vgm_obj_del;   /* objects reclaimed */
	struct d_tm_node_t *vgm_dkey_del;  /* dkeys reclaimed */
	struct d_tm_node_t *vgm_akey_del;  /* akeys reclaimed */
	struct d_tm_node_t *vgm_ev_del;    /* EV records reclaimed */
	struct d_tm_node_t *vgm_sv_del;    /* SV records reclaimed */
	struct d_tm_node_t *vgm_slack_cnt; /* Slack mode count */
	struct d_tm_node_t *vgm_tight_cnt; /* Tight mode count */
};

/*
 * VOS Pool metrics for checkpoint activity.
 */
struct vos_chkpt_metrics {
	struct d_tm_node_t	*vcm_duration;
	struct d_tm_node_t	*vcm_dirty_pages;
	struct d_tm_node_t	*vcm_dirty_chunks;
	struct d_tm_node_t	*vcm_iovs_copied;
	struct d_tm_node_t	*vcm_wal_purged;
};

void vos_chkpt_metrics_init(struct vos_chkpt_metrics *vc_metrics, const char *path, int tgt_id);
void
vos_gc_metrics_init(struct vos_gc_metrics *vc_metrics, const char *path, int tgt_id);

struct vos_space_metrics {
	struct d_tm_node_t	*vsm_scm_used;		/* SCM space used */
	struct d_tm_node_t	*vsm_nvme_used;		/* NVMe space used */
	struct d_tm_node_t      *vsm_scm_total;         /* SCM space total */
	struct d_tm_node_t      *vsm_nvme_total;        /* NVMe space total */
	uint64_t		 vsm_last_update_ts;	/* Timeout counter */
};

/* VOS Pool metrics for vos file rehydration */
struct vos_rh_metrics {
	struct d_tm_node_t	*vrh_size;		/* WAL replay size */
	struct d_tm_node_t	*vrh_time;		/* WAL replay time */
	struct d_tm_node_t	*vrh_count;		/* Total replay count */
	struct d_tm_node_t	*vrh_entries;		/* Total replayed entry count */
	struct d_tm_node_t	*vrh_tx_cnt;		/* Total replayed TX count */
};

struct vos_pool_metrics {
	void			*vp_vea_metrics;
	struct vos_agg_metrics	 vp_agg_metrics;
	struct vos_gc_metrics    vp_gc_metrics;
	struct vos_space_metrics vp_space_metrics;
	struct vos_chkpt_metrics vp_chkpt_metrics;
	struct vos_rh_metrics	 vp_rh_metrics;
	/* TODO: add more metrics for VOS */
};

/**
 * VOS pool (DRAM)
 */
struct vos_pool {
	/** VOS uuid hash-link with refcnt */
	struct d_ulink		vp_hlink;
	/** number of openers */
	uint32_t                 vp_opened : 30;
	uint32_t                 vp_dying  : 1;
	/** exclusive handle (see VOS_POF_EXCL) */
	int			vp_excl:1;
	/* this pool is for sysdb */
	bool			vp_sysdb;
	/** this pool is for rdb */
	bool			vp_rdb;
	/** caller specifies pool is small (for sys space reservation) */
	bool			vp_small;
	/** UUID of vos pool */
	uuid_t			vp_id;
	/** memory attribute of the @vp_umm */
	struct umem_attr	vp_uma;
	/** memory class instance of the pool */
	struct umem_instance	vp_umm;
	/** Size of pool file */
	uint64_t		vp_size;
	/** Features enabled for this pool */
	uint64_t		vp_feats;
	/** btr handle for the container table */
	daos_handle_t		vp_cont_th;
	/** GC statistics of this pool */
	struct vos_gc_stat       vp_gc_stat_global;
	/** GC per slice statistics of this pool */
	struct vos_gc_stat	vp_gc_stat;
	/** link chain on vos_tls::vtl_gc_pools */
	d_list_t		vp_gc_link;
	/** List of open containers with objects in gc pool */
	d_list_t		vp_gc_cont;
	/** address of durable-format pool in SCM */
	struct vos_pool_df	*vp_pool_df;
	/** Dummy data I/O context */
	struct bio_io_context	*vp_dummy_ioctxt;
	/** In-memory free space tracking for NVMe device */
	struct vea_space_info	*vp_vea_info;
	/** Reserved sys space (for space reclaim, rebuild, etc.) in bytes */
	daos_size_t		vp_space_sys[DAOS_MEDIA_MAX];
	/** Held space by in-flight updates. In bytes */
	daos_size_t		vp_space_held[DAOS_MEDIA_MAX];
	/** Dedup hash */
	struct d_hash_table	*vp_dedup_hash;
	struct vos_pool_metrics	*vp_metrics;
	vos_chkpt_update_cb_t    vp_update_cb;
	vos_chkpt_wait_cb_t      vp_wait_cb;
	void                    *vp_chkpt_arg;
	/* The count of committed DTXs for the whole pool. */
	uint32_t		 vp_dtx_committed_count;
	/** Data threshold size */
	uint32_t		 vp_data_thresh;
	/** Space (in percentage) reserved for rebuild */
	unsigned int		 vp_space_rb;
};

/**
 * VOS container (DRAM)
 */
struct vos_container {
	/* VOS uuid hash with refcnt */
	struct d_ulink		vc_uhlink;
	/* VOS PMEMobjpool pointer */
	struct vos_pool		*vc_pool;
	/* Unique UID of VOS container */
	uuid_t			vc_id;
	/* DAOS handle for object index btree */
	daos_handle_t		vc_btr_hdl;
	/** Array for active DTX records */
	struct lru_array	*vc_dtx_array;
	/* The handle for active DTX table */
	daos_handle_t		vc_dtx_active_hdl;
	/* The handle for committed DTX table */
	daos_handle_t		vc_dtx_committed_hdl;
	/** The root of the B+ tree for active DTXs. */
	struct btr_root		vc_dtx_active_btr;
	/** The root of the B+ tree for committed DTXs. */
	struct btr_root		vc_dtx_committed_btr;
	/* The list for active DTXs, roughly ordered in time. */
	d_list_t		vc_dtx_act_list;
	/* The count of committed DTXs. */
	uint32_t		vc_dtx_committed_count;
	/** Index for timestamp lookup */
	uint32_t		*vc_ts_idx;
	/** Direct pointer to the VOS container */
	struct vos_cont_df	*vc_cont_df;
	/** Set if container has objects to garbage collect */
	d_list_t		vc_gc_link;
	/**
	 * Corresponding in-memory block allocator hints for the
	 * durable hints in vos_cont_df
	 */
	struct vea_hint_context	*vc_hint_ctxt[VOS_IOS_CNT];
	/* Current ongoing aggregation ERR */
	daos_epoch_range_t	vc_epr_aggregation;
	/* Current ongoing discard EPR */
	daos_epoch_range_t	vc_epr_discard;
	/* Last timestamp when VOS aggregation reporting ENOSPACE */
	uint64_t		vc_agg_nospc_ts;
	/* Last timestamp when IO reporting ENOSPACE */
	uint64_t		vc_io_nospc_ts;
	/* The (next) position for committed DTX entries reindex. */
	umem_off_t		vc_cmt_dtx_reindex_pos;
	/* The epoch for the latest committed solo DTX. Any solo
	 * * transaction with older epoch must have been committed.
	 */
	daos_epoch_t		vc_solo_dtx_epoch;

	/* The lowest active epoch and the highest committed epoch will
	 * be used as the start epoch during incremental reintegration,
	 * so during reintegration, vos_cont_open and dtx_cont_open will
	 * update these 2 epochs.
	 */
	daos_epoch_t		vc_lowest_act_eph;
	daos_epoch_t		vc_highest_cmt_eph;
	/* Various flags */
	unsigned int		vc_in_aggregation:1,
				vc_in_discard:1,
				vc_cmt_dtx_indexed:1;
	unsigned int		vc_obj_discard_count;
	unsigned int		vc_open_count;
};

struct vos_dtx_act_ent {
	struct vos_dtx_act_ent_df	 dae_base;
	umem_off_t			 dae_df_off;
	struct vos_dtx_blob_df		*dae_dbd;
	/* More DTX records if out of the inlined buffer. */
	umem_off_t			*dae_records;
	/* The capacity of dae_records, NOT including the inlined buffer. */
	int				 dae_rec_cap;

	/* The count of objects that are modified by this DTX. */
	int				 dae_oid_cnt;

	/* The single object OID if it is different from 'dae_base::dae_oid'. */
	daos_unit_oid_t			 dae_oid_inline;

	/* If single object is modified and if it is the same as the
	 * 'dae_base::dae_oid', then 'dae_oids' points to 'dae_base::dae_oid'.
	 *
	 * If the single object is different from 'dae_base::dae_oid',
	 * then 'dae_oids' points to the 'dae_oid_inline'.
	 *
	 * Otherwise, 'dae_oids' points to new buffer to hold more.
	 *
	 * These information is used for EC aggregation optimization.
	 * If server restarts, then we will lose the optimization but
	 * it is not fatal.
	 */
	daos_unit_oid_t			*dae_oids;
	/* The time (hlc) when the DTX entry is created. */
	uint64_t			 dae_start_time;
	/* Link into container::vc_dtx_act_list. */
	d_list_t			 dae_link;
	/* Back pointer to the DTX handle. */
	struct dtx_handle		*dae_dth;

	unsigned int			 dae_committable:1,
					 dae_committing:1,
					 dae_committed:1,
					 dae_aborting:1,
					 dae_aborted:1,
					 dae_maybe_shared:1,
					 /* Need validation on leader before commit/committable. */
					 dae_need_validation:1,
					 dae_need_release:1,
					 dae_preparing:1,
					 dae_prepared:1;
};

#define DAE_XID(dae)		((dae)->dae_base.dae_xid)
#define DAE_OID(dae)		((dae)->dae_base.dae_oid)
#define DAE_DKEY_HASH(dae)	((dae)->dae_base.dae_dkey_hash)
#define DAE_EPOCH(dae)		((dae)->dae_base.dae_epoch)
#define DAE_LID(dae)		((dae)->dae_base.dae_lid)
#define DAE_FLAGS(dae)		((dae)->dae_base.dae_flags)
#define DAE_MBS_FLAGS(dae)	((dae)->dae_base.dae_mbs_flags)
#define DAE_REC_INLINE(dae)	((dae)->dae_base.dae_rec_inline)
#define DAE_REC_CNT(dae)	((dae)->dae_base.dae_rec_cnt)
#define DAE_VER(dae)		((dae)->dae_base.dae_ver)
#define DAE_REC_OFF(dae)	((dae)->dae_base.dae_rec_off)
#define DAE_TGT_CNT(dae)	((dae)->dae_base.dae_tgt_cnt)
#define DAE_GRP_CNT(dae)	((dae)->dae_base.dae_grp_cnt)
#define DAE_MBS_DSIZE(dae)	((dae)->dae_base.dae_mbs_dsize)
#define DAE_INDEX(dae)		((dae)->dae_base.dae_index)
#define DAE_MBS_INLINE(dae)	((dae)->dae_base.dae_mbs_inline)
#define DAE_MBS_OFF(dae)	((dae)->dae_base.dae_mbs_off)

struct vos_dtx_cmt_ent {
	struct vos_dtx_cmt_ent_df	 dce_base;

	uint32_t			 dce_reindex:1,
					 dce_exist:1,
					 dce_invalid:1;
};

#define DCE_XID(dce)		((dce)->dce_base.dce_xid)
#define DCE_EPOCH(dce)		((dce)->dce_base.dce_epoch)
#define DCE_CMT_TIME(dce)	((dce)->dce_base.dce_cmt_time)

extern uint64_t vos_evt_feats;

/** Flags for internal use - Bit 63 can be used for another purpose so as to
 *  match corresponding internal flags for btree
 */
#define VOS_KEY_CMP_LEXICAL	(1ULL << 63)
/** Indicates that a tree has aggregation optimization enabled */
#define VOS_TF_AGG_OPT	(1ULL << 62)
/** Indicates that the stored bits from a timestamp are from an HLC */
#define VOS_TF_AGG_HLC	(1ULL << 61)
/** Number of bits to use for timestamp (roughly 1/4 ms granularity) */
#define VOS_AGG_NR_BITS	42
/** HLC differentiation bits */
#define VOS_AGG_NR_HLC_BITS	(64 - VOS_AGG_NR_BITS)
/** Lower bits of HLC used for rounding */
#define VOS_AGG_HLC_BITS	((1ULL << VOS_AGG_NR_HLC_BITS) - 1)
/** Mask to check if epoch is HLC. */
#define VOS_AGG_HLC_MASK	(VOS_AGG_HLC_BITS << (64 - VOS_AGG_NR_HLC_BITS))
/** Mask of bits of epoch */
#define VOS_AGG_EPOCH_MASK	(~VOS_AGG_HLC_MASK << (VOS_AGG_NR_HLC_BITS))
/** Start bit of stored timestamp */
#define VOS_TF_AGG_BIT	60
/** Right shift for stored portion of epoch */
#define VOS_AGG_RSHIFT	(63 - VOS_TF_AGG_BIT)
/** Left shift for stored portion of epoch */
#define VOS_AGG_LSHIFT	(64 - VOS_AGG_NR_BITS - VOS_AGG_RSHIFT)
/** In-place mask to get epoch from feature bits */
#define VOS_AGG_TIME_MASK	(VOS_AGG_EPOCH_MASK >> VOS_AGG_RSHIFT)

D_CASSERT((VOS_TF_AGG_HLC & VOS_AGG_TIME_MASK) == 0);
D_CASSERT(VOS_AGG_TIME_MASK & (1ULL << VOS_TF_AGG_BIT));
D_CASSERT((VOS_AGG_TIME_MASK & (1ULL << (VOS_TF_AGG_BIT + 1))) == 0);
D_CASSERT((VOS_AGG_TIME_MASK & (1ULL << (VOS_TF_AGG_BIT - VOS_AGG_NR_BITS))) == 0);

#define CHECK_VOS_TREE_FLAG(flag)	\
	D_CASSERT(((flag) & (EVT_FEATS_SUPPORTED | BTR_FEAT_MASK)) == 0)
CHECK_VOS_TREE_FLAG(VOS_KEY_CMP_LEXICAL);
CHECK_VOS_TREE_FLAG(VOS_TF_AGG_OPT);
CHECK_VOS_TREE_FLAG(VOS_AGG_TIME_MASK);

/* For solo transaction (single modification against single replicated object),
 * consider efficiency, we do not generate persistent DTX entry. Then we need
 * some special mechanism to maintain the semantics: any readable data must be
 * persistently visible unless it is over-written by newer modification. That
 * is the same behavior as non-solo cases. So if the local backend TX for the
 * solo transaction is in committing, then related modification is invisible
 * until related local backend TX has been successfully committed. (NOTE: in
 * committing modification maybe lost if engine crashed before commit done.)
 *
 * For this purpose, we will reuse the DTX entry index (uint32_t) in the data
 * record (ilog/svt/evt). Originally, such 32-bits integer is used as the DTX
 * entry offset in the DTX LRU array. Up to now, we only use the lower 20 bits
 * (DTX_ARRAY_LEN). Now, the highest (31th) bit will be used as a solo flag to
 * indicate a solo DTX. On the other hand, we will trace the epoch against the
 * container for the latest committed solo DTX. Anytime, for a given solo DTX,
 * if its epoch is newer than the one for the container known latest committed
 * solo DTX, then it is in committing status; otherwise, it has been committed.
 */
static inline bool
dtx_is_committed(uint32_t tx_lid, struct vos_container *cont, daos_epoch_t epoch)
{
	if (tx_lid == DTX_LID_COMMITTED)
		return true;

	D_ASSERT(cont != NULL);

	if (tx_lid & DTX_LID_SOLO_FLAG && cont->vc_solo_dtx_epoch >= epoch)
		return true;

	return false;
}

static inline bool
dtx_is_aborted(uint32_t tx_lid)
{
	return tx_lid == DTX_LID_ABORTED;
}

static inline bool
vos_dtx_is_normal_entry(uint32_t tx_lid)
{
	return tx_lid >= DTX_LID_RESERVED && !(tx_lid & DTX_LID_SOLO_FLAG);
}

static inline void
dtx_set_committed(uint32_t *tx_lid)
{
	*tx_lid = DTX_LID_COMMITTED;
}

static inline void
dtx_set_aborted(uint32_t *tx_lid)
{
	*tx_lid = DTX_LID_ABORTED;
}

/** Get the aggregatable write timestamp within 1/4 ms granularity */
static inline bool
vos_feats_agg_time_get(uint64_t feats, daos_epoch_t *epoch)
{
	if ((feats & VOS_TF_AGG_OPT) == 0)
		return false;

	if (feats & VOS_TF_AGG_HLC)
		*epoch = ((feats & VOS_AGG_TIME_MASK) << VOS_AGG_RSHIFT);
	else
		*epoch = ((feats & VOS_AGG_TIME_MASK) >> VOS_AGG_LSHIFT);

	return true;
}

/** Update the aggregatable write timestamp within 1/4 ms granularity */
static inline void
vos_feats_agg_time_update(daos_epoch_t epoch, uint64_t *feats)
{
	uint64_t	extra_flag = 0;
	daos_epoch_t	old_epoch = 0;

	if (!vos_feats_agg_time_get(*feats, &old_epoch))
		old_epoch = 0;

	if (epoch <= old_epoch) /** Only need to save newest */
		return;

	if (epoch & VOS_AGG_HLC_MASK) {
		/** We only save the top bits so round up so the stored timestamp works */
		epoch += VOS_AGG_HLC_BITS;
		epoch &= VOS_AGG_EPOCH_MASK;
		/** Ensure the resulting epoch is not zero regardless, mostly for standalone */
		epoch = (epoch >> VOS_AGG_RSHIFT);
		extra_flag = VOS_TF_AGG_HLC;
	} else {
		epoch = (epoch << VOS_AGG_LSHIFT);
	}

	*feats &= ~VOS_AGG_TIME_MASK;
	*feats |= epoch | VOS_TF_AGG_OPT | extra_flag;
}

#define VOS_KEY_CMP_UINT64_SET	(BTR_FEAT_UINT_KEY)
#define VOS_KEY_CMP_LEXICAL_SET	(VOS_KEY_CMP_LEXICAL | BTR_FEAT_DIRECT_KEY)

/** Iterator ops for objects and OIDs */
extern struct vos_iter_ops vos_oi_iter_ops;
extern struct vos_iter_ops vos_obj_dkey_iter_ops;
extern struct vos_iter_ops vos_obj_akey_iter_ops;
extern struct vos_iter_ops vos_obj_sv_iter_ops;
extern struct vos_iter_ops vos_obj_ev_iter_ops;
extern struct vos_iter_ops vos_cont_iter_ops;
extern struct vos_iter_ops vos_dtx_iter_ops;

static inline void
vos_pool_addref(struct vos_pool *pool)
{
	d_uhash_link_addref(vos_pool_hhash_get(pool->vp_sysdb), &pool->vp_hlink);
}

static inline void
vos_pool_decref(struct vos_pool *pool)
{
	d_uhash_link_putref(vos_pool_hhash_get(pool->vp_sysdb), &pool->vp_hlink);
}

static inline void
vos_pool_hash_del(struct vos_pool *pool)
{
	d_uhash_link_delete(vos_pool_hhash_get(pool->vp_sysdb), &pool->vp_hlink);
}

/**
 * Getting object cache
 * Wrapper for TLS and standalone mode
 */
static inline struct daos_lru_cache *
vos_get_obj_cache(void)
{
	return vos_tls_get(false)->vtl_ocache;
}

/**
 * Register btree class for container table, it is called within vos_init()
 *
 * \return		0 on success and negative on
 *			failure
 */
int
vos_cont_tab_register();

/**
 * VOS object index class register for btree
 * Called with vos_init()
 *
 * \return		0 on success and negative on
 *			failure
 */
int
vos_obj_tab_register();

/**
 * DTX table destroy
 * Called from vos_cont_destroy
 *
 * \param umm		[IN]	Instance of an unified memory class.
 * \param cont_df	[IN]	Pointer to the on-disk VOS container.
 *
 * \return		0 on success and negative on failure.
 */
int
vos_dtx_table_destroy(struct umem_instance *umm, struct vos_cont_df *cont_df);

/**
 * Register dbtree class for DTX table, it is called within vos_init().
 *
 * \return		0 on success and negative on failure
 */
int
vos_dtx_table_register(void);

/** Cleanup the dtx handle when aborting a transaction. */
void
vos_dtx_cleanup_internal(struct dtx_handle *dth);

/**
 * Check whether the record (to be accessible) is available to outside or not.
 *
 * \param coh		[IN]	The container open handle.
 * \param entry		[IN]	DTX local id
 * \param epoch		[IN]	Epoch of update
 * \param intent	[IN]	The request intent.
 * \param type		[IN]	The record type, see vos_dtx_record_types.
 * \param retry		[IN]	Whether need to retry if hit non-committed DTX entry.
 *
 * \return	positive value	If available to outside.
 *		zero		If unavailable to outside.
 *		-DER_INPROGRESS If the target record is in some
 *				uncommitted DTX, the caller
 *				needs to retry some time later.
 *				Or the caller is not sure about whether
 *				related DTX is committable or not, need
 *				to check with leader replica.
 *		negative value	For error cases.
 */
int
vos_dtx_check_availability(daos_handle_t coh, uint32_t entry,
			   daos_epoch_t epoch, uint32_t intent, uint32_t type, bool retry);

/**
 * Get local entry DTX state. Only used by VOS aggregation.
 *
 * \param entry		[IN]	DTX local id
 * \param cont		[IN]	Pointer to the vos container.
 * \param epoch		[IN]	Epoch for the entry.
 *
 * \return		DTX_ST_COMMITTED, DTX_ST_PREPARED or
 *			DTX_ST_ABORTED.
 */
static inline unsigned int
vos_dtx_ent_state(uint32_t entry, struct vos_container *cont, daos_epoch_t epoch)
{
	if (dtx_is_committed(entry, cont, epoch))
		return DTX_ST_COMMITTED;

	if (dtx_is_aborted(entry))
		return DTX_ST_ABORTED;

	return DTX_ST_PREPARED;
}

/**
 * Register the record (to be modified) to the DTX entry.
 *
 * \param umm		[IN]	Instance of an unified memory class.
 * \param record	[IN]	Address (offset) of the record (in SCM)
 *				to associate with the transaction.
 * \param type		[IN]	The record type, see vos_dtx_record_types.
 * \param dtx		[OUT]	tx_id is returned.  Caller is responsible
 *				to save it in the record.
 *
 * \return		0 on success and negative on failure.
 */
int
vos_dtx_register_record(struct umem_instance *umm, umem_off_t record,
			uint32_t type, uint32_t *tx_id);

/** Return the already active dtx id, if any */
uint32_t
vos_dtx_get(bool standalone);

/**
 * Deregister the record from the DTX entry.
 *
 * \param umm		[IN]	Instance of an unified memory class.
 * \param coh		[IN]	The container open handle.
 * \param entry		[IN]	The local DTX id.
 * \param epoch		[IN]	Epoch for the DTX.
 * \param record	[IN]	Address (offset) of the record to be
 *				deregistered.
 */
void
vos_dtx_deregister_record(struct umem_instance *umm, daos_handle_t coh,
			  uint32_t entry, daos_epoch_t epoch,
			  umem_off_t record);

/**
 * Mark the DTX as prepared locally.
 *
 * \param dth	[IN]	Pointer to the DTX handle.
 *
 * \return		0 on success and negative on failure.
 */
int
vos_dtx_prepared(struct dtx_handle *dth, struct vos_dtx_cmt_ent **dce_p);

int
vos_dtx_commit_internal(struct vos_container *cont, struct dtx_id dtis[],
			int count, daos_epoch_t epoch, bool rm_cos[],
			struct vos_dtx_act_ent **daes, struct vos_dtx_cmt_ent **dces);

int
vos_dtx_abort_internal(struct vos_container *cont, struct vos_dtx_act_ent *dae, bool force);

void
vos_dtx_post_handle(struct vos_container *cont,
		    struct vos_dtx_act_ent **daes,
		    struct vos_dtx_cmt_ent **dces,
		    int count, bool abort, bool rollback);

/**
 * Establish indexed active DTX table in DRAM.
 *
 * \param cont	[IN]	Pointer to the container.
 *
 * \return		0 on success and negative on failure.
 */
int
vos_dtx_act_reindex(struct vos_container *cont);

enum vos_tree_class {
	/** the first reserved tree class */
	VOS_BTR_BEGIN		= DBTREE_VOS_BEGIN,
	/** distribution key tree */
	VOS_BTR_DKEY		= (VOS_BTR_BEGIN + 0),
	/** attribute key tree */
	VOS_BTR_AKEY		= (VOS_BTR_BEGIN + 1),
	/** single value + epoch tree */
	VOS_BTR_SINGV		= (VOS_BTR_BEGIN + 2),
	/** object index table */
	VOS_BTR_OBJ_TABLE	= (VOS_BTR_BEGIN + 3),
	/** container index table */
	VOS_BTR_CONT_TABLE	= (VOS_BTR_BEGIN + 4),
	/** DAOS two-phase commit transaction table (active) */
	VOS_BTR_DTX_ACT_TABLE	= (VOS_BTR_BEGIN + 5),
	/** DAOS two-phase commit transaction table (committed) */
	VOS_BTR_DTX_CMT_TABLE	= (VOS_BTR_BEGIN + 6),
	/** The VOS incarnation log tree */
	VOS_BTR_ILOG		= (VOS_BTR_BEGIN + 7),
	/** the last reserved tree class */
	VOS_BTR_END,
};

int obj_tree_init(struct vos_object *obj);
int obj_tree_fini(struct vos_object *obj);
int obj_tree_register(void);

/**
 * Single value key
 */
struct vos_svt_key {
	/** Epoch of entry */
	uint64_t	sk_epoch;
	/** Minor epoch of entry */
	uint16_t	sk_minor_epc;
};

/**
 * Data structure which carries the value buffers, checksums and memory IDs
 * to the multi-nested btree.
 */
struct vos_rec_bundle {
	/** Optional, externally allocated buffer umoff */
	umem_off_t		 rb_off;
	/** checksum buffer for the daos key */
	struct dcs_csum_info	*rb_csum;
	/**
	 * Input  : value buffer (non-rdma data)
	 *	    TODO also support scatter/gather list input.
	 * Output : parameter to return value address.
	 */
	d_iov_t			*rb_iov;
	/**
	 * Single value record IOV.
	 */
	struct bio_iov		*rb_biov;
	/** Returned durable address of the btree record */
	struct vos_krec_df	*rb_krec;
	/** input record size */
	daos_size_t		 rb_rsize;
	/** global record size, needed for EC singv record */
	daos_size_t		 rb_gsize;
	/** pool map version */
	uint32_t		 rb_ver;
	/** tree class */
	enum vos_tree_class	 rb_tclass;
	/** DTX state */
	unsigned int		 rb_dtx_state;
};

#define VOS_SIZE_ROUND		8

/* size round up */
static inline uint64_t
vos_size_round(uint64_t size)
{
	return (size + VOS_SIZE_ROUND - 1) & ~(VOS_SIZE_ROUND - 1);
}

static inline struct vos_krec_df *
vos_rec2krec(struct btr_instance *tins, struct btr_record *rec)
{
	return (struct vos_krec_df *)umem_off2ptr(&tins->ti_umm, rec->rec_off);
}

static inline struct vos_irec_df *
vos_rec2irec(struct btr_instance *tins, struct btr_record *rec)
{
	return (struct vos_irec_df *)umem_off2ptr(&tins->ti_umm, rec->rec_off);
}

static inline uint64_t
vos_krec_size(struct vos_rec_bundle *rbund)
{
	d_iov_t	*key;
	daos_size_t	 psize;

	key = rbund->rb_iov;
	psize = vos_size_round(rbund->rb_csum->cs_len) + key->iov_len;
	return sizeof(struct vos_krec_df) + psize;
}

static inline void *
vos_krec2payload(struct vos_krec_df *krec)
{
	return (void *)&krec[1];
}

static inline char *
vos_krec2csum(struct vos_krec_df *krec)
{
	return krec->kr_cs_size ? vos_krec2payload(krec) : NULL;
}

static inline char *
vos_krec2key(struct vos_krec_df *krec)
{
	char *payload = vos_krec2payload(krec);

	return &payload[vos_size_round(krec->kr_cs_size)];
}

static inline uint16_t vos_irec2csum_size(struct vos_irec_df *irec)
{
	return irec->ir_cs_size;
}

static inline void vos_irec_init_csum(struct vos_irec_df *irec,
				      struct dcs_csum_info *csum)
{
	if (csum) {
		irec->ir_cs_size = csum->cs_len;
		irec->ir_cs_type = (uint8_t)csum->cs_type;
	} else {
		irec->ir_cs_size = 0;
		irec->ir_cs_type = 0;
	}
}

/** Size of metadata without user payload */
static inline uint64_t
vos_irec_msize(struct vos_rec_bundle *rbund)
{
	uint64_t size = 0;

	if (rbund->rb_csum != NULL)
		size = vos_size_round(rbund->rb_csum->cs_len);
	return size + sizeof(struct vos_irec_df);
}

static inline uint64_t
vos_irec_size(struct vos_rec_bundle *rbund)
{
	return vos_irec_msize(rbund) + rbund->rb_rsize;
}

static inline bool
vos_irec_size_equal(struct vos_irec_df *irec, struct vos_rec_bundle *rbund)
{
	if (irec->ir_size != rbund->rb_rsize)
		return false;

	if (vos_irec2csum_size(irec) != rbund->rb_csum->cs_len)
		return false;

	return true;
}

static inline char *
vos_irec2csum(struct vos_irec_df *irec)
{
	return irec->ir_cs_size == 0 ? NULL : &irec->ir_body[0];
}

static inline char *
vos_irec2data(struct vos_irec_df *irec)
{
	return &irec->ir_body[vos_size_round(vos_irec2csum_size(irec))];
}

static inline bool
vos_obj_is_empty(struct vos_object *obj)
{
	return !obj->obj_df || obj->obj_df->vo_tree.tr_class == 0;
}

static inline bool
vos_subtree_is_empty(daos_handle_t toh)
{
	return dbtree_is_empty(toh) == 1;
}

static inline bool vos_recx_is_equal(daos_recx_t *recx1, daos_recx_t *recx2)
{
	return !(memcmp(recx1, recx2, sizeof(daos_recx_t)));
}

static inline struct vos_pool *
vos_cont2pool(struct vos_container *cont)
{
	return cont->vc_pool;
}

static inline struct vos_pool *
vos_obj2pool(struct vos_object *obj)
{
	return vos_cont2pool(obj->obj_cont);
}

static inline struct umem_attr *
vos_obj2uma(struct vos_object *obj)
{
	return &obj->obj_cont->vc_pool->vp_uma;
}

static inline struct umem_instance *
vos_obj2umm(struct vos_object *obj)
{
	return &obj->obj_cont->vc_pool->vp_umm;
}

static inline daos_handle_t
vos_pool2hdl(struct vos_pool *pool)
{
	daos_handle_t poh;

	poh.cookie = (uint64_t)pool;
	return poh;
}

static inline struct vos_pool*
vos_hdl2pool(daos_handle_t poh)
{
	return (struct vos_pool *)(poh.cookie);
}

static inline daos_handle_t
vos_cont2hdl(struct vos_container *co)
{
	daos_handle_t coh;

	coh.cookie = (uint64_t)co;
	return coh;
}

static inline struct vos_container *
vos_hdl2cont(daos_handle_t coh)
{
	return (struct vos_container *)(coh.cookie);
}

void vos_cont_addref(struct vos_container *cont);
void vos_cont_decref(struct vos_container *cont);

/**
 * iterators
 */
enum vos_iter_state {
	/** iterator has no valid cursor */
	VOS_ITS_NONE,
	/** iterator has valid cursor (user can call next/probe) */
	VOS_ITS_OK,
	/** end of iteration, no more entries */
	VOS_ITS_END,
};

struct vos_iter_ops;

/** the common part of vos iterators */
struct vos_iterator {
	struct dtx_handle	*it_dth;
	struct vos_iter_ops	*it_ops;
	struct vos_iterator	*it_parent; /* parent iterator */
	struct vos_ts_set	*it_ts_set;
	vos_iter_filter_cb_t	 it_filter_cb;
	void			*it_filter_arg;
	uint64_t                 it_seq;
	struct vos_iter_anchors *it_anchors;
	daos_epoch_t		 it_bound;
	vos_iter_type_t		 it_type;
	enum vos_iter_state	 it_state;
	uint32_t		 it_ref_cnt;
	uint32_t it_from_parent : 1, it_for_purge : 1, it_for_discard : 1, it_for_migration : 1,
	    it_show_uncommitted : 1, it_ignore_uncommitted : 1, it_for_sysdb : 1;
};

/* Auxiliary structure for passing information between parent and nested
 * iterator
 */
struct vos_iter_info {
	/* retrieved container handle */
	daos_handle_t		 ii_hdl;
	union {
		/* Pointer to evtree for nested iterator */
		struct evt_root	*ii_evt;
		/* Pointer to btree for nested iterator */
		struct btr_root	*ii_btr;
		/** Open tree handle for nested iterator */
		daos_handle_t    ii_tree_hdl;
		/* oid to hold */
		daos_unit_oid_t	 ii_oid;
	};
	/* needed to open nested tree */
	struct umem_attr	*ii_uma;
	/* needed to open nested tree */
	struct vea_space_info	*ii_vea_info;
	/* Reference to vos object, set in iop_tree_prepare. */
	struct vos_object	*ii_obj;
	/** for fake akey, pass the parent ilog info */
	struct vos_ilog_info    *ii_ilog_info;
	/** address range (RECX); rx_nr == 0 means entire range (0:~0ULL) */
	daos_recx_t              ii_recx;
	daos_epoch_range_t	 ii_epr;
	/** highest epoch where parent obj/key was punched */
	struct vos_punch_record	 ii_punched;
	/** Filter callback */
	vos_iter_filter_cb_t	 ii_filter_cb;
	void			*ii_filter_arg;
	/** epoch logic expression for the iterator. */
	vos_it_epc_expr_t	 ii_epc_expr;
	/** iterator flags */
	uint32_t		 ii_flags;
	struct vos_krec_df      *ii_dkey_krec;
	/** Indicate this is a fake akey and which type */
	uint32_t                 ii_fake_akey_flag;
};

/** function table for vos iterator */
struct vos_iter_ops {
	/** prepare a new iterator with the specified type and parameters */
	int	(*iop_prepare)(vos_iter_type_t type, vos_iter_param_t *param,
			       struct vos_iterator **iter_pp,
			       struct vos_ts_set *ts_set);
	/** fetch the record that the cursor points to and open the subtree
	 *  corresponding to specified type, return info about the iterator
	 *  and nested object.   If NULL, it isn't supported for the parent
	 *  type.
	 */
	int	(*iop_nested_tree_fetch)(struct vos_iterator *iter,
					 vos_iter_type_t type,
					 struct vos_iter_info *info);
	/** prepare the nested iterator from state from parent.  Should close
	 *  the tree handle after preparing the iterator.  If NULL, it isn't
	 *  supported in the nested iterator.
	 */
	int	(*iop_nested_prepare)(vos_iter_type_t type,
				      struct vos_iter_info *info,
				      struct vos_iterator **iter_pp);
	/** finalize a iterator */
	int	(*iop_finish)(struct vos_iterator *iter);
	/** Set the iterating cursor to the provided @anchor */
	int	(*iop_probe)(struct vos_iterator *iter,
			     daos_anchor_t *anchor, uint32_t flags);
	/** move forward the iterating cursor */
	int	(*iop_next)(struct vos_iterator *iter, daos_anchor_t *anchor);
	/** fetch the record that the cursor points to */
	int	(*iop_fetch)(struct vos_iterator *iter,
			     vos_iter_entry_t *it_entry,
			     daos_anchor_t *anchor);
	/** copy out the record data */
	int	(*iop_copy)(struct vos_iterator *iter,
			    vos_iter_entry_t *it_entry, d_iov_t *iov_out);
	/** Delete the record that the cursor points to */
	int	(*iop_process)(struct vos_iterator *iter, vos_iter_proc_op_t op,
			       void *args);
	/**
	 * Optional, the iterator has no element.
	 *
	 * \return	1 empty
	 *		0 non-empty
	 *		-ve error code
	 */
	int	(*iop_empty)(struct vos_iterator *iter);
};

const char *vos_iter_type2name(vos_iter_type_t type);

static inline struct vos_iterator *
vos_hdl2iter(daos_handle_t hdl)
{
	return (struct vos_iterator *)hdl.cookie;
}

/** Internal bit for initializing iterator from open tree handle */
#define VOS_IT_KEY_TREE (1 << 31)
/** Ensure there is no overlap with public iterator flags (defined in
 *  src/include/daos_srv/vos_types.h).
 */
D_CASSERT((VOS_IT_KEY_TREE & VOS_IT_MASK) == 0);

/** Special internal marker for fake akey. If set, it_hdl will point
 *  at krec of the dkey.  We just need a struct as a placeholder
 *  to keep iterator presenting an akey to the caller.  This adds
 *  some small complication to VOS iterator but simplifies rebuild
 *  and other entities that use it. This flag must not conflict with
 *  other iterator flags.
 */
#define VOS_IT_DKEY_SV (1 << 30)
#define VOS_IT_DKEY_EV (1 << 29)
D_CASSERT((VOS_IT_DKEY_SV & VOS_IT_MASK) == 0);
D_CASSERT((VOS_IT_DKEY_EV & VOS_IT_MASK) == 0);

/** iterator for dkey/akey/recx */
struct vos_obj_iter {
	/* public part of the iterator */
	struct vos_iterator	 it_iter;
	/** Incarnation log entries for current iterator */
	struct vos_ilog_info	 it_ilog_info;
	/** For flat akey, this will open value tree handle and either
	 * VOS_IT_DKEY_SV or VOS_IT_DKEY_EV will be set.
	 */
	daos_handle_t            it_hdl;
	/** condition of the iterator: epoch logic expression */
	vos_it_epc_expr_t	 it_epc_expr;
	/** iterator flags */
	uint32_t		 it_flags;
	/** condition of the iterator: epoch range */
	daos_epoch_range_t	 it_epr;
	/** highest epoch where parent obj/key was punched */
	struct vos_punch_record  it_punched;
	/* reference on the object */
	struct vos_object	*it_obj;
	/** condition of the iterator: extent range */
	daos_recx_t              it_recx;
	/** For fake akey, save the dkey krec as well */
	struct vos_krec_df      *it_dkey_krec;
	/** Store the fake akey */
	char                     it_fake_akey;
};

static inline struct vos_obj_iter *
vos_iter2oiter(struct vos_iterator *iter)
{
	return container_of(iter, struct vos_obj_iter, it_iter);
}

static inline struct vos_obj_iter *
vos_hdl2oiter(daos_handle_t hdl)
{
	return vos_iter2oiter(vos_hdl2iter(hdl));
}

static inline daos_handle_t
vos_iter2hdl(struct vos_iterator *iter)
{
	daos_handle_t	hdl;

	hdl.cookie = (uint64_t)iter;
	return hdl;
}

/**
 * store a bundle of parameters into a iovec, which is going to be passed
 * into dbtree operations as a compound value (data buffer address, or ZC
 * buffer umoff, checksum etc).
 */
static inline void
tree_rec_bundle2iov(struct vos_rec_bundle *rbund, d_iov_t *iov)
{
	memset(rbund, 0, sizeof(*rbund));
	d_iov_set(iov, rbund, sizeof(*rbund));
}

enum {
	SUBTR_CREATE  = (1 << 0), /**< may create the subtree */
	SUBTR_EVT     = (1 << 1), /**< subtree is evtree */
	SUBTR_FLAT    = (1 << 2), /**< use flat kv on create */
	SUBTR_NO_OPEN = (1 << 3), /**< Don't initialize the subtree if the key is flat */
};

/* vos_common.c */
int
vos_bio_addr_free(struct vos_pool *pool, bio_addr_t *addr, daos_size_t nob);

void
vos_evt_desc_cbs_init(struct evt_desc_cbs *cbs, struct vos_pool *pool,
		      daos_handle_t coh);

int
vos_tx_begin(struct dtx_handle *dth, struct umem_instance *umm, bool is_sysdb);

/** Finish the transaction and publish or cancel the reservations or
 *  return if err == 0 and it's a multi-modification transaction that
 *  isn't complete.
 *
 * \param[in]	cont		the VOS container
 * \param[in]	dth_in		The dtx handle, if applicable
 * \param[in]	rsrvd_scmp	Pointer to reserved scm, will be consumed
 * \param[in]	nvme_exts	List of resreved nvme extents
 * \param[in]	started		Only applies when dth_in is invalid,
 *				indicates if vos_tx_begin was successful
 * \param[in]	biod		bio_desc for data I/O
 * \param[in]	err		the error code
 *
 * \return	err if non-zero, otherwise 0 or appropriate error
 */
int
vos_tx_end(struct vos_container *cont, struct dtx_handle *dth_in,
	   struct umem_rsrvd_act **rsrvd_actp, d_list_t *nvme_exts, bool started,
	   struct bio_desc *biod, int err);

/* vos_obj.c */
int
key_tree_prepare(struct vos_object *obj, daos_handle_t toh,
		 enum vos_tree_class tclass, daos_key_t *key, int flags,
		 uint32_t intent, struct vos_krec_df **krecp,
		 daos_handle_t *sub_toh, struct vos_ts_set *ts_set);
void
key_tree_release(daos_handle_t toh, bool is_array);
int
key_tree_punch(struct vos_object *obj, daos_handle_t toh, daos_epoch_t epoch,
	       daos_epoch_t bound, d_iov_t *key_iov, d_iov_t *val_iov,
	       uint64_t flags, struct vos_ts_set *ts_set, umem_off_t *known_key,
	       struct vos_ilog_info *parent, struct vos_ilog_info *info);
int
key_tree_delete(struct vos_object *obj, daos_handle_t toh, d_iov_t *key_iov);

/* vos_io.c */
daos_size_t
vos_recx2irec_size(daos_size_t rsize, struct dcs_csum_info *csum);

int
vos_dedup_init(struct vos_pool *pool);
void
vos_dedup_fini(struct vos_pool *pool);
void
vos_dedup_invalidate(struct vos_pool *pool);

umem_off_t
vos_reserve_scm(struct vos_container *cont, struct umem_rsrvd_act *rsrvd_scm,
		daos_size_t size);
int
vos_publish_scm(struct umem_instance *umm, struct umem_rsrvd_act *rsrvd_scm, bool publish);
int
vos_reserve_blocks(struct vos_container *cont, d_list_t *rsrvd_nvme,
		   daos_size_t size, enum vos_io_stream ios, uint64_t *off);

int
vos_publish_blocks(struct vos_container *cont, d_list_t *blk_list, bool publish,
		   enum vos_io_stream ios);

static inline struct umem_instance *
vos_pool2umm(struct vos_pool *pool)
{
	return &pool->vp_umm;
}

static inline struct umem_instance *
vos_cont2umm(struct vos_container *cont)
{
	return vos_pool2umm(cont->vc_pool);
}

static inline uint32_t
vos_iter_intent(struct vos_iterator *iter)
{
	if (iter->it_for_purge)
		return DAOS_INTENT_PURGE;
	if (iter->it_for_discard)
		return DAOS_INTENT_DISCARD;
	if (iter->it_ignore_uncommitted)
		return DAOS_INTENT_IGNORE_NONCOMMITTED;
	if (iter->it_for_migration)
		return DAOS_INTENT_MIGRATION;
	return DAOS_INTENT_DEFAULT;
}

void
gc_wait(void);
int
gc_add_pool(struct vos_pool *pool);
void
gc_del_pool(struct vos_pool *pool);
bool
gc_have_pool(struct vos_pool *pool);
int
gc_init_pool(struct umem_instance *umm, struct vos_pool_df *pd);
int
gc_init_cont(struct umem_instance *umm, struct vos_cont_df *cd);
void
gc_check_cont(struct vos_container *cont);
int
gc_add_item(struct vos_pool *pool, daos_handle_t coh,
	    enum vos_gc_type type, umem_off_t item_off, uint64_t args);
int
vos_gc_pool_tight(daos_handle_t poh, int *credits);
void
gc_reserve_space(daos_size_t *rsrvd);

/**
 * If the object is fully punched, bypass normal aggregation and move it to container
 * discard pool.
 *
 * \param ih[IN]	Iterator handle
 *
 * \return		Zero on Success
 *			1: entry is removed
 *			Negative value otherwise
 */
int
oi_iter_check_punch(daos_handle_t ih);

/**
 * Aggregate the creation/punch records in the current entry of the object
 * iterator.
 *
 * \param ih[IN]		Iterator handle
 * \param range_discard[IN]	Discard only uncommitted ilog entries (for reintegration)
 *
 * \return		Zero on Success
 *			Positive value if a reprobe is needed
 *			(1: entry is removed; 2: entry is invisible)
 *			Negative value otherwise
 */
int
oi_iter_aggregate(daos_handle_t ih, bool range_discard);

/**
 * If the key is fully punched, bypass normal aggregation and move it to container
 * discard pool.
 *
 * \param ih[IN]	Iterator handle
 *
 * \return		Zero on Success
 *			1: entry is removed
 *			Negative value otherwise
 */
int
vos_obj_iter_check_punch(daos_handle_t ih);

/**
 * Aggregate the creation/punch records in the current entry of the key
 * iterator.  If aggregation optimization is supported, it will clear the
 * aggregation flag and set the needed flag, accordingly.
 *
 * \param ih[IN]		Iterator handle
 * \param range_discard[IN]	Discard only uncommitted ilog entries (for reintegration)
 *
 * \return		Zero on Success
 *			Positive value if a reprobe is needed
 *			(1: entry is removed; 2: entry is invisible)
 *			Negative value otherwise
 */
int
vos_obj_iter_aggregate(daos_handle_t ih, bool range_discard);

/** Internal vos iterator API for iterating through keys using an
 *  open tree handle to initialize the iterator
 *
 *  \param obj[IN]			VOS object
 *  \param toh[IN]			Open key tree handle
 *  \param type[IN]			Iterator type (VOS_ITER_AKEY/DKEY only)
 *  \param epr[IN]			Valid epoch range for iteration
 *  \param show_uncommitted[IN]		Return uncommitted entries marked as instead of failing
 *  \param cb[IN]			Callback for key
 *  \param arg[IN]			argument to pass to callback
 *  \param dth[IN]			dtx handle
 *  \param anchor[IN]			Option anchor from where to start iterator
 */
int
vos_iterate_key(struct vos_object *obj, daos_handle_t toh, vos_iter_type_t type,
		const daos_epoch_range_t *epr, bool show_uncommitted,
		vos_iter_cb_t cb, void *arg, struct dtx_handle *dth, daos_anchor_t *anchor);

/** Start epoch of vos */
extern daos_epoch_t	vos_start_epoch;

/* vos_space.c */
void
vos_space_sys_init(struct vos_pool *pool);
int
vos_space_sys_set(struct vos_pool *pool, daos_size_t *space_sys);
int
vos_space_query(struct vos_pool *pool, struct vos_pool_space *vps, bool slow);
int
vos_space_hold(struct vos_pool *pool, uint64_t flags, daos_key_t *dkey,
	       unsigned int iod_nr, daos_iod_t *iods,
	       struct dcs_iod_csums *iods_csums, daos_size_t *space_hld);
void
vos_space_unhold(struct vos_pool *pool, daos_size_t *space_hld);
void
vos_space_update_metrics(struct vos_pool *pool);

static inline bool
vos_epc_punched(daos_epoch_t epc, uint16_t minor_epc,
		const struct vos_punch_record *punch)
{
	if (punch->pr_epc < epc)
		return false;

	if (punch->pr_epc > epc)
		return true;

	if (punch->pr_minor_epc >= minor_epc)
		return true;

	return false;
}

static inline bool
vos_dtx_hit_inprogress(bool standalone)
{
	struct dtx_handle	*dth;

	if (standalone)
		return false;

	dth = vos_dth_get(false);

	return dth != NULL && dth->dth_share_tbd_count > 0;
}

static inline bool
vos_dtx_continue_detect(int rc, bool standalone)
{
	struct dtx_handle	*dth;

	if (standalone)
		return false;

	dth = vos_dth_get(false);

	/* Continue to detect other potential in-prepared DTX. */
	return rc == -DER_INPROGRESS && dth != NULL &&
		dth->dth_share_tbd_count > 0 &&
		dth->dth_share_tbd_count < DTX_REFRESH_MAX;
}

static inline bool
vos_has_uncertainty(struct vos_ts_set *ts_set,
		    const struct vos_ilog_info *info, daos_epoch_t epoch,
		    daos_epoch_t bound)
{
	if (info->ii_uncertain_create)
		return true;

	return vos_ts_wcheck(ts_set, epoch, bound);
}

/** For dealing with common routines between punch and update where akeys are
 *  passed in different structures
 */
struct vos_akey_data {
	union {
		/** If ad_is_iod is true, array of iods is used for akeys */
		daos_iod_t	*ad_iods;
		/** If ad_is_iod is false, it's an array of akeys */
		daos_key_t	*ad_keys;
	};
	/** True if the the field above is an iod array */
	bool		 ad_is_iod;
};

/** Add any missing timestamps to the read set when an operation fails due to
 *  -DER_NONEXST.   This allows for fewer false conflicts on negative
 *  entries.
 *
 *  \param[in]	ts_set	The timestamp set
 *  \param[in]	dkey	Pointer to the dkey or NULL
 *  \param[in]	akey_nr	Number of akeys (or 0 if no akeys)
 *  \param[in]	ad	The actual akeys (either an array of akeys or iods)
 */
void
vos_ts_add_missing(struct vos_ts_set *ts_set, daos_key_t *dkey, int akey_nr,
		   struct vos_akey_data *ad);

/** Init VOS pool settings
 *
 *  \param	md_on_ssd[IN]	Boolean indicating if MD-on-SSD is enabled.
 *
 *  \return		Zero on Success, Error otherwise
 */
int
vos_pool_settings_init(bool md_on_ssd);

/** Raise a RAS event on incompatible durable format
 *
 * \param[in] type		Type of object with layout format
 *				incompatibility (e.g. VOS pool)
 * \param[in] version		Version of the object
 * \param[in] min_version	Minimum supported version
 * \param[in] max_version	Maximum supported version
 * \param[in] pool		(Optional) associated pool uuid
 */
void
vos_report_layout_incompat(const char *type, int version, int min_version,
			   int max_version, uuid_t *uuid);

static inline int
vos_offload_exec(int (*func)(void *), void *arg)
{
	if (dss_offload_exec != NULL)
		return dss_offload_exec(func, arg);
	else
		return func(arg);
}

static inline int
vos_exec(void (*func)(void *), void *arg)
{
	if (dss_main_exec != NULL)
		return dss_main_exec(func, arg);

	func(arg);

	return 0;
}

/* vos_csum_recalc.c */

struct csum_recalc {
	struct evt_extent	 cr_log_ext;
	struct evt_extent	*cr_phy_ext;
	struct dcs_csum_info	*cr_phy_csum;
	daos_off_t		 cr_phy_off;
};

struct csum_recalc_args {
	struct bio_sglist	*cra_bsgl;	/* read sgl */
	struct evt_entry_in	*cra_ent_in;    /* coalesced entry */
	struct csum_recalc	*cra_recalcs;   /* recalc info */
	unsigned int		 cra_seg_cnt;   /* # of read segments */
	int			 cra_rc;	/* return code */
};

int vos_csum_recalc_fn(void *recalc_args);

static inline bool
vos_dae_is_commit(struct vos_dtx_act_ent *dae)
{
	return dae->dae_committable || dae->dae_committing || dae->dae_committed;
}

static inline bool
vos_dae_is_abort(struct vos_dtx_act_ent *dae)
{
	return dae->dae_aborting || dae->dae_aborted;
}

static inline bool
vos_dae_is_prepare(struct vos_dtx_act_ent *dae)
{
	return dae->dae_preparing || dae->dae_prepared;
}

static inline bool
vos_dae_in_process(struct vos_dtx_act_ent *dae)
{
	return dae->dae_committing || dae->dae_aborting || dae->dae_preparing;
}

static inline struct dcs_csum_info *
vos_csum_at(struct dcs_iod_csums *iod_csums, unsigned int idx)
{
	/** is enabled and has csums (might not for punch) */
	if (iod_csums != NULL && iod_csums[idx].ic_nr > 0)
		return iod_csums[idx].ic_data;
	return NULL;
}

static inline struct dcs_csum_info *
recx_csum_at(struct dcs_csum_info *csums, unsigned int idx, daos_iod_t *iod)
{
	if (csums != NULL && csum_iod_is_supported(iod))
		return &csums[idx];
	return NULL;
}

static inline daos_size_t
recx_csum_len(daos_recx_t *recx, struct dcs_csum_info *csum,
	      daos_size_t rsize)
{
	if (!ci_is_valid(csum) || rsize == 0)
		return 0;
	return (daos_size_t)csum->cs_len * csum_chunk_count(csum->cs_chunksize,
			recx->rx_idx, recx->rx_idx + recx->rx_nr - 1, rsize);
}

/** Mark that the object and container need aggregation.
 *
 * \param[in] cont	VOS container
 * \param[in] dkey_root	Root of dkey tree (marked for object)
 * \param[in] obj_root	Root of object tree (marked for container)
 * \param[in] epoch	Epoch of aggregatable update
 *
 * \return 0 on success, error otherwise
 */
int
vos_mark_agg(struct vos_container *cont, struct btr_root *dkey_root, struct btr_root *obj_root,
	     daos_epoch_t epoch);

/** Mark that the key needs aggregation.
 *
 * \param[in] cont	VOS container
 * \param[in] krec	The key's record
 * \param[in] epoch	Epoch of aggregatable update
 *
 * \return 0 on success, error otherwise
 */
int
vos_key_mark_agg(struct vos_container *cont, struct vos_krec_df *krec, daos_epoch_t epoch);

/** Convenience function to return address of a bio_addr in pmem.  If it's a hole or NVMe address,
 *  it returns NULL.
 */
const void *
vos_pool_biov2addr(daos_handle_t poh, struct bio_iov *biov);

static inline bool
vos_anchor_is_zero(daos_anchor_t *anchor)
{
	return anchor == NULL || daos_anchor_is_zero(anchor);
}

static inline int
vos_media_read(struct bio_io_context *ioc, struct umem_instance *umem,
	       bio_addr_t addr, d_iov_t *iov_out)
{
	if (addr.ba_type == DAOS_MEDIA_NVME) {
		D_ASSERT(ioc != NULL);
		return bio_read(ioc, addr, iov_out);
	}

	D_ASSERT(umem != NULL);
	memcpy(iov_out->iov_buf, umem_off2ptr(umem, addr.ba_off), iov_out->iov_len);
	return 0;
}

static inline struct bio_meta_context *
vos_pool2mc(struct vos_pool *vp)
{
	D_ASSERT(vp && vp->vp_umm.umm_pool != NULL);
	return (struct bio_meta_context *)vp->vp_umm.umm_pool->up_store.stor_priv;
}

static inline struct bio_io_context *
vos_data_ioctxt(struct vos_pool *vp)
{
	struct bio_meta_context	*mc = vos_pool2mc(vp);

	if (mc != NULL && bio_mc2ioc(mc, SMD_DEV_TYPE_DATA) != NULL)
		return bio_mc2ioc(mc, SMD_DEV_TYPE_DATA);

	/* Use dummy I/O context when data blob doesn't exist */
	D_ASSERT(vp->vp_dummy_ioctxt != NULL);
	return vp->vp_dummy_ioctxt;
}

/*
 * When a local transaction includes data write to NVMe, we submit data write and WAL
 * write in parallel to reduce one NVMe I/O latency, and the WAL replay on recovery
 * relies on the data csum stored in WAL to verify the data integrity.
 *
 * To ensure the data integrity check on replay not being interfered by aggregation or
 * container destroy (which could delete/change the committed NVMe extent), we need to
 * explicitly flush WAL header before aggregation or container destroy, so that WAL
 * replay will be able to tell that the transactions (can be potentially interfered)
 * are already committed, and skip data integriy check over them.
 */
static inline int
vos_flush_wal_header(struct vos_pool *vp)
{
	struct bio_meta_context *mc = vos_pool2mc(vp);

	/* When both md-on-ssd and data blob are present */
	if (mc != NULL && bio_mc2ioc(mc, SMD_DEV_TYPE_WAL) != NULL &&
	    bio_mc2ioc(mc, SMD_DEV_TYPE_DATA) != NULL)
		return bio_wal_flush_header(mc);

	return 0;
}

/*
 * Check if the NVMe context of a VOS target is healthy.
 *
 * \param[in] coh	VOS container
 *
 * \return		0		: VOS target is healthy
 *			-DER_NVME_IO	: VOS target is faulty
 */
static inline int
vos_tgt_health_check(struct vos_container *cont)
{
	D_ASSERT(cont != NULL);
	D_ASSERT(cont->vc_pool != NULL);

	if (cont->vc_pool->vp_sysdb)
		return 0;

	return bio_xsctxt_health_check(vos_xsctxt_get());
}

int
vos_oi_upgrade_layout_ver(struct vos_container *cont, daos_unit_oid_t oid,
			  uint32_t layout_ver);

void vos_lru_free_track(void *arg, daos_size_t size);
void vos_lru_alloc_track(void *arg, daos_size_t size);

static inline bool
vos_obj_skip_akey_supported(struct vos_container *cont, daos_unit_oid_t oid)
{
	struct vos_pool *pool = vos_cont2pool(cont);

	if ((pool->vp_feats & VOS_POOL_FEAT_FLAT_DKEY) == 0)
		return false;

	if (daos_is_array(oid.id_pub) || daos_is_kv(oid.id_pub))
		return true;

	return false;
}

/** For flat trees, we sometimes need a fake akey anchor */
static inline void
vos_fake_anchor_create(daos_anchor_t *anchor)
{
	memset(&anchor->da_buf[0], 0, sizeof(anchor->da_buf));
	anchor->da_type = DAOS_ANCHOR_TYPE_HKEY;
}

<<<<<<< HEAD
/**
 * Insert object ID and its parent container into the array of objects touched by the ongoing
 * local transaction.
 *
 * \param[in] dth	DTX handle for ongoing local transaction
 * \param[in] cont	VOS container
 * \param[in] oid	Object ID
 *
 * \return		0		: Success.
 *			-DER_NOMEM	: Run out of the volatile memory.
 */
int
vos_insert_oid(struct dtx_handle *dth, struct vos_container *cont, daos_unit_oid_t *oid);
=======
static inline bool
vos_io_scm(struct vos_pool *pool, daos_iod_type_t type, daos_size_t size, enum vos_io_stream ios)
{
	if (pool->vp_vea_info == NULL)
		return true;

	if (pool->vp_data_thresh == 0)
		return true;

	if (size < pool->vp_data_thresh)
		return true;

	return false;
}
>>>>>>> 6f64147b

#endif /* __VOS_INTERNAL_H__ */<|MERGE_RESOLUTION|>--- conflicted
+++ resolved
@@ -1805,7 +1805,21 @@
 	anchor->da_type = DAOS_ANCHOR_TYPE_HKEY;
 }
 
-<<<<<<< HEAD
+static inline bool
+vos_io_scm(struct vos_pool *pool, daos_iod_type_t type, daos_size_t size, enum vos_io_stream ios)
+{
+	if (pool->vp_vea_info == NULL)
+		return true;
+
+	if (pool->vp_data_thresh == 0)
+		return true;
+
+	if (size < pool->vp_data_thresh)
+		return true;
+
+	return false;
+}
+
 /**
  * Insert object ID and its parent container into the array of objects touched by the ongoing
  * local transaction.
@@ -1819,21 +1833,5 @@
  */
 int
 vos_insert_oid(struct dtx_handle *dth, struct vos_container *cont, daos_unit_oid_t *oid);
-=======
-static inline bool
-vos_io_scm(struct vos_pool *pool, daos_iod_type_t type, daos_size_t size, enum vos_io_stream ios)
-{
-	if (pool->vp_vea_info == NULL)
-		return true;
-
-	if (pool->vp_data_thresh == 0)
-		return true;
-
-	if (size < pool->vp_data_thresh)
-		return true;
-
-	return false;
-}
->>>>>>> 6f64147b
 
 #endif /* __VOS_INTERNAL_H__ */