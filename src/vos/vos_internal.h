/**
 * (C) Copyright 2016-2022 Intel Corporation.
 *
 * SPDX-License-Identifier: BSD-2-Clause-Patent
 */
/**
 * Layout definition for VOS root object
 * vos/vos_internal.h
 *
 * Author: Vishwanath Venkatesan <vishwanath.venkatesan@intel.com>
 */

#ifndef __VOS_INTERNAL_H__
#define __VOS_INTERNAL_H__

#include <gurt/list.h>
#include <gurt/hash.h>
#include <daos/btree.h>
#include <daos/common.h>
#include <daos/lru.h>
#include <daos_srv/daos_engine.h>
#include <daos_srv/bio.h>
#include <daos_srv/policy.h>
#include "vos_tls.h"
#include "vos_layout.h"
#include "vos_ilog.h"
#include "vos_obj.h"

#define VOS_MINOR_EPC_MAX (VOS_SUB_OP_MAX + 1)
D_CASSERT(VOS_MINOR_EPC_MAX == EVT_MINOR_EPC_MAX);

#define VOS_TX_LOG_FAIL(rc, ...)			\
	do {						\
		bool	__is_err = true;		\
							\
		if (rc >= 0)				\
			break;				\
		switch (rc) {				\
		case -DER_TX_RESTART:			\
		case -DER_INPROGRESS:			\
		case -DER_EXIST:			\
		case -DER_NONEXIST:			\
			__is_err = false;		\
			break;				\
		}					\
		D_CDEBUG(__is_err, DLOG_ERR, DB_IO,	\
			 __VA_ARGS__);			\
	} while (0)

#define VOS_TX_TRACE_FAIL(rc, ...)			\
	do {						\
		bool	__is_err = true;		\
							\
		if (rc >= 0)				\
			break;				\
		switch (rc) {				\
		case -DER_TX_RESTART:			\
		case -DER_INPROGRESS:			\
		case -DER_EXIST:			\
		case -DER_NONEXIST:			\
			__is_err = false;		\
			break;				\
		}					\
		D_CDEBUG(__is_err, DLOG_ERR, DB_TRACE,	\
			 __VA_ARGS__);			\
	} while (0)

#define VOS_CONT_ORDER		20	/* Order of container tree */
#define VOS_OBJ_ORDER		20	/* Order of object tree */
#define VOS_KTR_ORDER		23	/* order of d/a-key tree */
#define VOS_SVT_ORDER		5	/* order of single value tree */
#define VOS_EVT_ORDER		23	/* evtree order */
#define DTX_BTREE_ORDER	23	/* Order for DTX tree */
#define VEA_TREE_ODR		20	/* Order of a VEA tree */

extern struct dss_module_key vos_module_key;

#define VOS_POOL_HHASH_BITS 10 /* Up to 1024 pools */
#define VOS_CONT_HHASH_BITS 20 /* Up to 1048576 containers */

#define VOS_BLK_SHIFT		12	/* 4k */
#define VOS_BLK_SZ		(1UL << VOS_BLK_SHIFT) /* bytes */
#define VOS_BLOB_HDR_BLKS	1	/* block */

/** Up to 1 million lid entries split into 2048 expansion slots */
#define DTX_ARRAY_LEN		(1 << 20) /* Total array slots for DTX lid */
#define DTX_ARRAY_NR		(1 << 11)  /* Number of expansion arrays */

enum {
	/** Used for marking an in-tree record committed */
	DTX_LID_COMMITTED = 0,
	/** Used for marking an in-tree record aborted */
	DTX_LID_ABORTED,
	/** Reserved local ids */
	DTX_LID_RESERVED,
};

/*
 * When aggregate merge window reaches this size threshold, it will stop
 * growing and trigger window flush immediately.
 */
#define VOS_MW_FLUSH_THRESH	(1UL << 23)	/* 8MB */

/*
 * Default size (in blocks) threshold for merging NVMe records, we choose
 * 256 blocks as default value since the default DFS chunk size is 1MB.
 */
#define VOS_MW_NVME_THRESH	256		/* 256 * VOS_BLK_SZ = 1MB */

/* Force aggregation/discard ULT yield on certain amount of tight loops */
#define VOS_AGG_CREDITS_MAX	32

extern unsigned int vos_agg_nvme_thresh;

static inline uint32_t vos_byte2blkcnt(uint64_t bytes)
{
	D_ASSERT(bytes != 0);
	return (bytes + VOS_BLK_SZ - 1) >> VOS_BLK_SHIFT;
}

static inline uint64_t vos_byte2blkoff(uint64_t bytes)
{
	D_ASSERT(bytes != 0);
	D_ASSERTF((bytes >> VOS_BLK_SHIFT) > 0, ""DF_U64"\n", bytes);
	D_ASSERTF(!(bytes & ((uint64_t)VOS_BLK_SZ - 1)), ""DF_U64"\n", bytes);
	return bytes >> VOS_BLK_SHIFT;
}

static inline void
agg_reserve_space(daos_size_t *rsrvd)
{
	daos_size_t	size = VOS_MW_FLUSH_THRESH * 5;

	rsrvd[DAOS_MEDIA_SCM]	+= size;
	rsrvd[DAOS_MEDIA_NVME]	+= size;
}

enum {
	AGG_OP_SCAN = 0,	/* scanned obj/dkey/akey */
	AGG_OP_SKIP,		/* skipped obj/dkey/akey */
	AGG_OP_DEL,		/* deleted obj/dkey/akey */
	AGG_OP_MAX,
};

struct vos_agg_metrics {
	struct d_tm_node_t	*vam_epr_dur;		/* EPR(Epoch Range) scan duration */
	struct d_tm_node_t	*vam_obj[AGG_OP_MAX];
	struct d_tm_node_t	*vam_dkey[AGG_OP_MAX];
	struct d_tm_node_t	*vam_akey[AGG_OP_MAX];
	struct d_tm_node_t	*vam_uncommitted;	/* Hit uncommitted entries */
	struct d_tm_node_t	*vam_csum_errs;		/* Hit CSUM errors */
	struct d_tm_node_t	*vam_del_sv;		/* Deleted SV records */
	struct d_tm_node_t	*vam_del_ev;		/* Deleted EV records */
	struct d_tm_node_t	*vam_merge_recs;	/* Total merged EV records */
	struct d_tm_node_t	*vam_merge_size;	/* Total merged size */
};

struct vos_pool_metrics {
	void			*vp_vea_metrics;
	struct vos_agg_metrics	 vp_agg_metrics;
	/* TODO: add more metrics for VOS */
};

/**
 * VOS pool (DRAM)
 */
struct vos_pool {
	/** VOS uuid hash-link with refcnt */
	struct d_ulink		vp_hlink;
	/** number of openers */
	int			vp_opened:30;
	int			vp_dying:1;
	/** exclusive handle (see VOS_POF_EXCL) */
	int			vp_excl:1;
	/** caller specifies pool is small (for sys space reservation) */
	bool			vp_small;
	/** UUID of vos pool */
	uuid_t			vp_id;
	/** memory attribute of the @vp_umm */
	struct umem_attr	vp_uma;
	/** memory class instance of the pool */
	struct umem_instance	vp_umm;
	/** Size of pool file */
	uint64_t		vp_size;
	/** btr handle for the container table */
	daos_handle_t		vp_cont_th;
	/** GC statistics of this pool */
	struct vos_gc_stat	vp_gc_stat;
	/** link chain on vos_tls::vtl_gc_pools */
	d_list_t		vp_gc_link;
	/** List of open containers with objects in gc pool */
	d_list_t		vp_gc_cont;
	/** address of durable-format pool in SCM */
	struct vos_pool_df	*vp_pool_df;
	/** I/O context */
	struct bio_io_context	*vp_io_ctxt;
	/** In-memory free space tracking for NVMe device */
	struct vea_space_info	*vp_vea_info;
	/** Reserved sys space (for space reclaim, rebuild, etc.) in bytes */
	daos_size_t		vp_space_sys[DAOS_MEDIA_MAX];
	/** Held space by inflight updates. In bytes */
	daos_size_t		vp_space_held[DAOS_MEDIA_MAX];
	/** Dedup hash */
	struct d_hash_table	*vp_dedup_hash;
	struct vos_pool_metrics	*vp_metrics;
	/* The count of committed DTXs for the whole pool. */
	uint32_t		 vp_dtx_committed_count;
	/** Tiering policy */
	struct policy_desc_t	vp_policy_desc;
};

/**
 * VOS container (DRAM)
 */
struct vos_container {
	/* VOS uuid hash with refcnt */
	struct d_ulink		vc_uhlink;
	/* VOS PMEMobjpool pointer */
	struct vos_pool		*vc_pool;
	/* Unique UID of VOS container */
	uuid_t			vc_id;
	/* DAOS handle for object index btree */
	daos_handle_t		vc_btr_hdl;
	/** Array for active DTX records */
	struct lru_array	*vc_dtx_array;
	/* The handle for active DTX table */
	daos_handle_t		vc_dtx_active_hdl;
	/* The handle for committed DTX table */
	daos_handle_t		vc_dtx_committed_hdl;
	/** The root of the B+ tree for active DTXs. */
	struct btr_root		vc_dtx_active_btr;
	/** The root of the B+ tree for committed DTXs. */
	struct btr_root		vc_dtx_committed_btr;
	/* The list for active DTXs, roughly ordered in time. */
	d_list_t		vc_dtx_act_list;
	/* The count of committed DTXs. */
	uint32_t		vc_dtx_committed_count;
	/** Index for timestamp lookup */
	uint32_t		*vc_ts_idx;
	/** Direct pointer to the VOS container */
	struct vos_cont_df	*vc_cont_df;
	/** Set if container has objects to garbage collect */
	d_list_t		vc_gc_link;
	/**
	 * Corresponding in-memory block allocator hints for the
	 * durable hints in vos_cont_df
	 */
	struct vea_hint_context	*vc_hint_ctxt[VOS_IOS_CNT];
	/* Current ongoing aggregation ERR */
	daos_epoch_range_t	vc_epr_aggregation;
	/* Current ongoing discard EPR */
	daos_epoch_range_t	vc_epr_discard;
	/* Last timestamp when VOS aggregation reporting ENOSPACE */
	uint64_t		vc_agg_nospc_ts;
	/* Various flags */
	unsigned int		vc_in_aggregation:1,
				vc_in_discard:1,
				vc_cmt_dtx_indexed:1;
	unsigned int		vc_obj_discard_count;
	unsigned int		vc_open_count;
};

struct vos_dtx_act_ent {
	struct vos_dtx_act_ent_df	 dae_base;
	umem_off_t			 dae_df_off;
	struct vos_dtx_blob_df		*dae_dbd;
	/* More DTX records if out of the inlined buffer. */
	umem_off_t			*dae_records;
	/* The capacity of dae_records, NOT including the inlined buffer. */
	int				 dae_rec_cap;

	/* The count of objects that are modified by this DTX. */
	int				 dae_oid_cnt;

	/* The single object OID if it is different from 'dae_base::dae_oid'. */
	daos_unit_oid_t			 dae_oid_inline;

	/* If single object is modified and if it is the same as the
	 * 'dae_base::dae_oid', then 'dae_oids' points to 'dae_base::dae_oid'.
	 *
	 * If the single object is differet from 'dae_base::dae_oid',
	 * then 'dae_oids' points to the 'dae_oid_inline'.
	 *
	 * Otherwise, 'dae_oids' points to new buffer to hold more.
	 *
	 * These information is used for EC aggregation optimization.
	 * If server restarts, then we will lose the optimization but
	 * it is not fatal.
	 */
	daos_unit_oid_t			*dae_oids;
	/* The time (hlc) when the DTX entry is created. */
	daos_epoch_t			 dae_start_time;
	/* Link into container::vc_dtx_act_list. */
	d_list_t			 dae_link;
	/* Back pointer to the DTX handle. */
	struct dtx_handle		*dae_dth;

	unsigned int			 dae_committable:1,
					 dae_committed:1,
					 dae_aborted:1,
					 dae_maybe_shared:1,
					 dae_prepared:1;
};

#define DAE_XID(dae)		((dae)->dae_base.dae_xid)
#define DAE_OID(dae)		((dae)->dae_base.dae_oid)
#define DAE_DKEY_HASH(dae)	((dae)->dae_base.dae_dkey_hash)
#define DAE_EPOCH(dae)		((dae)->dae_base.dae_epoch)
#define DAE_LID(dae)		((dae)->dae_base.dae_lid)
#define DAE_FLAGS(dae)		((dae)->dae_base.dae_flags)
#define DAE_MBS_FLAGS(dae)	((dae)->dae_base.dae_mbs_flags)
#define DAE_REC_INLINE(dae)	((dae)->dae_base.dae_rec_inline)
#define DAE_REC_CNT(dae)	((dae)->dae_base.dae_rec_cnt)
#define DAE_VER(dae)		((dae)->dae_base.dae_ver)
#define DAE_REC_OFF(dae)	((dae)->dae_base.dae_rec_off)
#define DAE_TGT_CNT(dae)	((dae)->dae_base.dae_tgt_cnt)
#define DAE_GRP_CNT(dae)	((dae)->dae_base.dae_grp_cnt)
#define DAE_MBS_DSIZE(dae)	((dae)->dae_base.dae_mbs_dsize)
#define DAE_INDEX(dae)		((dae)->dae_base.dae_index)
#define DAE_MBS_INLINE(dae)	((dae)->dae_base.dae_mbs_inline)
#define DAE_MBS_OFF(dae)	((dae)->dae_base.dae_mbs_off)

struct vos_dtx_cmt_ent {
	struct vos_dtx_cmt_ent_df	 dce_base;

	uint32_t			 dce_reindex:1,
					 dce_exist:1,
					 dce_invalid:1;
};

#define DCE_XID(dce)		((dce)->dce_base.dce_xid)
#define DCE_EPOCH(dce)		((dce)->dce_base.dce_epoch)
#define DCE_HANDLE_TIME(dce)	((dce)->dce_base.dce_handle_time)

extern uint64_t vos_evt_feats;

#define VOS_KEY_CMP_LEXICAL	(1ULL << 63)
#define VOS_TREE_AGG_OPT	EVT_FEAT_AGG_OPT
#define VOS_TREE_AGG_NEEDED	EVT_FEAT_AGG_NEEDED
#define VOS_TREE_AGG_FLAG	EVT_FEAT_AGG_FLAG
#define CHECK_VOS_TREE_FLAG(flag)	\
	D_CASSERT(((flag) & (EVT_FEATS_SUPPORTED | BTR_FEAT_MASK)) == 0)
CHECK_VOS_TREE_FLAG(VOS_KEY_CMP_LEXICAL);
CHECK_VOS_TREE_FLAG(VOS_TREE_AGG_OPT);
CHECK_VOS_TREE_FLAG(VOS_TREE_AGG_NEEDED);
CHECK_VOS_TREE_FLAG(VOS_TREE_AGG_FLAG);

#define VOS_KEY_CMP_UINT64_SET	(BTR_FEAT_UINT_KEY)
#define VOS_KEY_CMP_LEXICAL_SET	(VOS_KEY_CMP_LEXICAL | BTR_FEAT_DIRECT_KEY)

/** Iterator ops for objects and OIDs */
extern struct vos_iter_ops vos_oi_iter_ops;
extern struct vos_iter_ops vos_obj_iter_ops;
extern struct vos_iter_ops vos_cont_iter_ops;
extern struct vos_iter_ops vos_dtx_iter_ops;

static inline void
vos_pool_addref(struct vos_pool *pool)
{
	d_uhash_link_addref(vos_pool_hhash_get(), &pool->vp_hlink);
}

static inline void
vos_pool_decref(struct vos_pool *pool)
{
	d_uhash_link_putref(vos_pool_hhash_get(), &pool->vp_hlink);
}

static inline void
vos_pool_hash_del(struct vos_pool *pool)
{
	d_uhash_link_delete(vos_pool_hhash_get(), &pool->vp_hlink);
}

/**
 * Getting object cache
 * Wrapper for TLS and standalone mode
 */
static inline struct daos_lru_cache *
vos_get_obj_cache(void)
{
	return vos_tls_get()->vtl_ocache;
}

/**
 * Register btree class for container table, it is called within vos_init()
 *
 * \return		0 on success and negative on
 *			failure
 */
int
vos_cont_tab_register();

/**
 * VOS object index class register for btree
 * Called with vos_init()
 *
 * \return		0 on success and negative on
 *			failure
 */
int
vos_obj_tab_register();

/**
 * DTX table destroy
 * Called from vos_cont_destroy
 *
 * \param umm		[IN]	Instance of an unified memory class.
 * \param cont_df	[IN]	Pointer to the on-disk VOS container.
 *
 * \return		0 on success and negative on failure.
 */
int
vos_dtx_table_destroy(struct umem_instance *umm, struct vos_cont_df *cont_df);

/**
 * Register dbtree class for DTX table, it is called within vos_init().
 *
 * \return		0 on success and negative on failure
 */
int
vos_dtx_table_register(void);

/** Cleanup the dtx handle when aborting a transaction. */
void
vos_dtx_cleanup_internal(struct dtx_handle *dth);

/**
 * Check whether the record (to be accessible) is available to outside or not.
 *
 * \param coh		[IN]	The container open handle.
 * \param entry		[IN]	DTX local id
 * \param epoch		[IN]	Epoch of update
 * \param intent	[IN]	The request intent.
 * \param type		[IN]	The record type, see vos_dtx_record_types.
 * \param retry		[IN]	Whether need to retry if hit non-committed DTX entry.
 *
 * \return	positive value	If available to outside.
 *		zero		If unavailable to outside.
 *		-DER_INPROGRESS If the target record is in some
 *				uncommitted DTX, the caller
 *				needs to retry some time later.
 *				Or the caller is not sure about whether
 *				related DTX is committable or not, need
 *				to check with leader replica.
 *		negative value	For error cases.
 */
int
vos_dtx_check_availability(daos_handle_t coh, uint32_t entry,
			   daos_epoch_t epoch, uint32_t intent, uint32_t type, bool retry);

/**
 * Get local entry DTX state. Only used by VOS aggregation.
 *
 * \param entry		[IN]	DTX local id
 *
 * \return		DTX_ST_COMMITTED, DTX_ST_PREPARED or
 *			DTX_ST_ABORTED.
 */
static inline unsigned int
vos_dtx_ent_state(uint32_t entry)
{
	switch (entry) {
	case DTX_LID_COMMITTED:
		return DTX_ST_COMMITTED;
	case DTX_LID_ABORTED:
		return DTX_ST_ABORTED;
	default:
		return DTX_ST_PREPARED;
	}
}

/**
 * Register the record (to be modified) to the DTX entry.
 *
 * \param umm		[IN]	Instance of an unified memory class.
 * \param record	[IN]	Address (offset) of the record (in SCM)
 *				to associate with the transaction.
 * \param type		[IN]	The record type, see vos_dtx_record_types.
 * \param dtx		[OUT]	tx_id is returned.  Caller is responsible
 *				to save it in the record.
 *
 * \return		0 on success and negative on failure.
 */
int
vos_dtx_register_record(struct umem_instance *umm, umem_off_t record,
			uint32_t type, uint32_t *tx_id);

/** Return the already active dtx id, if any */
uint32_t
vos_dtx_get(void);

/**
 * Deregister the record from the DTX entry.
 *
 * \param umm		[IN]	Instance of an unified memory class.
 * \param coh		[IN]	The container open handle.
 * \param entry		[IN]	The local DTX id.
 * \param epoch		[IN]	Epoch for the DTX.
 * \param record	[IN]	Address (offset) of the record to be
 *				deregistered.
 */
void
vos_dtx_deregister_record(struct umem_instance *umm, daos_handle_t coh,
			  uint32_t entry, daos_epoch_t epoch,
			  umem_off_t record);

/**
 * Mark the DTX as prepared locally.
 *
 * \param dth	[IN]	Pointer to the DTX handle.
 *
 * \return		0 on success and negative on failure.
 */
int
vos_dtx_prepared(struct dtx_handle *dth, struct vos_dtx_cmt_ent **dce_p);

int
vos_dtx_commit_internal(struct vos_container *cont, struct dtx_id dtis[],
			int count, daos_epoch_t epoch, bool rm_cos[],
			struct vos_dtx_act_ent **daes, struct vos_dtx_cmt_ent **dces);

void
vos_dtx_post_handle(struct vos_container *cont,
		    struct vos_dtx_act_ent **daes,
		    struct vos_dtx_cmt_ent **dces,
		    int count, bool abort, bool rollback);

/**
 * Establish indexed active DTX table in DRAM.
 *
 * \param cont	[IN]	Pointer to the container.
 *
 * \return		0 on success and negative on failure.
 */
int
vos_dtx_act_reindex(struct vos_container *cont);

enum vos_tree_class {
	/** the first reserved tree class */
	VOS_BTR_BEGIN		= DBTREE_VOS_BEGIN,
	/** distribution key tree */
	VOS_BTR_DKEY		= (VOS_BTR_BEGIN + 0),
	/** attribute key tree */
	VOS_BTR_AKEY		= (VOS_BTR_BEGIN + 1),
	/** single value + epoch tree */
	VOS_BTR_SINGV		= (VOS_BTR_BEGIN + 2),
	/** object index table */
	VOS_BTR_OBJ_TABLE	= (VOS_BTR_BEGIN + 3),
	/** container index table */
	VOS_BTR_CONT_TABLE	= (VOS_BTR_BEGIN + 4),
	/** DAOS two-phase commit transaction table (active) */
	VOS_BTR_DTX_ACT_TABLE	= (VOS_BTR_BEGIN + 5),
	/** DAOS two-phase commit transaction table (committed) */
	VOS_BTR_DTX_CMT_TABLE	= (VOS_BTR_BEGIN + 6),
	/** The VOS incarnation log tree */
	VOS_BTR_ILOG		= (VOS_BTR_BEGIN + 7),
	/** the last reserved tree class */
	VOS_BTR_END,
};

int obj_tree_init(struct vos_object *obj);
int obj_tree_fini(struct vos_object *obj);
int obj_tree_register(void);

/**
 * Single value key
 */
struct vos_svt_key {
	/** Epoch of entry */
	uint64_t	sk_epoch;
	/** Minor epoch of entry */
	uint16_t	sk_minor_epc;
};

/**
 * Data structure which carries the value buffers, checksums and memory IDs
 * to the multi-nested btree.
 */
struct vos_rec_bundle {
	/** Optional, externally allocated buffer umoff */
	umem_off_t		 rb_off;
	/** checksum buffer for the daos key */
	struct dcs_csum_info	*rb_csum;
	/**
	 * Input  : value buffer (non-rdma data)
	 *	    TODO also support scatter/gather list input.
	 * Output : parameter to return value address.
	 */
	d_iov_t			*rb_iov;
	/**
	 * Single value record IOV.
	 */
	struct bio_iov		*rb_biov;
	/** Returned durable address of the btree record */
	struct vos_krec_df	*rb_krec;
	/** input record size */
	daos_size_t		 rb_rsize;
	/** global record size, needed for EC singv record */
	daos_size_t		 rb_gsize;
	/** pool map version */
	uint32_t		 rb_ver;
	/** tree class */
	enum vos_tree_class	 rb_tclass;
	/** DTX state */
	unsigned int		 rb_dtx_state;
};

#define VOS_SIZE_ROUND		8

/* size round up */
static inline uint64_t
vos_size_round(uint64_t size)
{
	return (size + VOS_SIZE_ROUND - 1) & ~(VOS_SIZE_ROUND - 1);
}

static inline struct vos_krec_df *
vos_rec2krec(struct btr_instance *tins, struct btr_record *rec)
{
	return (struct vos_krec_df *)umem_off2ptr(&tins->ti_umm, rec->rec_off);
}

static inline struct vos_irec_df *
vos_rec2irec(struct btr_instance *tins, struct btr_record *rec)
{
	return (struct vos_irec_df *)umem_off2ptr(&tins->ti_umm, rec->rec_off);
}

static inline uint64_t
vos_krec_size(struct vos_rec_bundle *rbund)
{
	d_iov_t	*key;
	daos_size_t	 psize;

	key = rbund->rb_iov;
	psize = vos_size_round(rbund->rb_csum->cs_len) + key->iov_len;
	return sizeof(struct vos_krec_df) + psize;
}

static inline void *
vos_krec2payload(struct vos_krec_df *krec)
{
	return (void *)&krec[1];
}

static inline char *
vos_krec2csum(struct vos_krec_df *krec)
{
	return krec->kr_cs_size ? vos_krec2payload(krec) : NULL;
}

static inline char *
vos_krec2key(struct vos_krec_df *krec)
{
	char *payload = vos_krec2payload(krec);

	return &payload[vos_size_round(krec->kr_cs_size)];
}

static inline uint16_t vos_irec2csum_size(struct vos_irec_df *irec)
{
	return irec->ir_cs_size;
}

static inline void vos_irec_init_csum(struct vos_irec_df *irec,
				      struct dcs_csum_info *csum)
{
	if (csum) {
		irec->ir_cs_size = csum->cs_len;
		irec->ir_cs_type = (uint8_t)csum->cs_type;
	} else {
		irec->ir_cs_size = 0;
		irec->ir_cs_type = 0;
	}
}

/** Size of metadata without user payload */
static inline uint64_t
vos_irec_msize(struct vos_rec_bundle *rbund)
{
	uint64_t size = 0;

	if (rbund->rb_csum != NULL)
		size = vos_size_round(rbund->rb_csum->cs_len);
	return size + sizeof(struct vos_irec_df);
}

static inline uint64_t
vos_irec_size(struct vos_rec_bundle *rbund)
{
	return vos_irec_msize(rbund) + rbund->rb_rsize;
}

static inline bool
vos_irec_size_equal(struct vos_irec_df *irec, struct vos_rec_bundle *rbund)
{
	if (irec->ir_size != rbund->rb_rsize)
		return false;

	if (vos_irec2csum_size(irec) != rbund->rb_csum->cs_len)
		return false;

	return true;
}

static inline char *
vos_irec2csum(struct vos_irec_df *irec)
{
	return irec->ir_cs_size == 0 ? NULL : &irec->ir_body[0];
}

static inline char *
vos_irec2data(struct vos_irec_df *irec)
{
	return &irec->ir_body[vos_size_round(vos_irec2csum_size(irec))];
}

static inline bool
vos_obj_is_empty(struct vos_object *obj)
{
	return !obj->obj_df || obj->obj_df->vo_tree.tr_class == 0;
}

static inline bool
vos_subtree_is_empty(daos_handle_t toh)
{
	return dbtree_is_empty(toh) == 1;
}

static inline bool vos_recx_is_equal(daos_recx_t *recx1, daos_recx_t *recx2)
{
	return !(memcmp(recx1, recx2, sizeof(daos_recx_t)));
}

static inline struct vos_pool *
vos_cont2pool(struct vos_container *cont)
{
	return cont->vc_pool;
}

static inline struct vos_pool *
vos_obj2pool(struct vos_object *obj)
{
	return vos_cont2pool(obj->obj_cont);
}

static inline struct umem_attr *
vos_obj2uma(struct vos_object *obj)
{
	return &obj->obj_cont->vc_pool->vp_uma;
}

static inline struct umem_instance *
vos_obj2umm(struct vos_object *obj)
{
	return &obj->obj_cont->vc_pool->vp_umm;
}

static inline daos_handle_t
vos_pool2hdl(struct vos_pool *pool)
{
	daos_handle_t poh;

	poh.cookie = (uint64_t)pool;
	return poh;
}

static inline struct vos_pool*
vos_hdl2pool(daos_handle_t poh)
{
	return (struct vos_pool *)(poh.cookie);
}

static inline daos_handle_t
vos_cont2hdl(struct vos_container *co)
{
	daos_handle_t coh;

	coh.cookie = (uint64_t)co;
	return coh;
}

static inline struct vos_container *
vos_hdl2cont(daos_handle_t coh)
{
	return (struct vos_container *)(coh.cookie);
}

void vos_cont_addref(struct vos_container *cont);
void vos_cont_decref(struct vos_container *cont);

/**
 * iterators
 */
enum vos_iter_state {
	/** iterator has no valid cursor */
	VOS_ITS_NONE,
	/** iterator has valid cursor (user can call next/probe) */
	VOS_ITS_OK,
	/** end of iteration, no more entries */
	VOS_ITS_END,
};

struct vos_iter_ops;

/** the common part of vos iterators */
struct vos_iterator {
	struct dtx_handle	*it_dth;
	struct vos_iter_ops	*it_ops;
	struct vos_iterator	*it_parent; /* parent iterator */
	struct vos_ts_set	*it_ts_set;
	vos_iter_filter_cb_t	 it_filter_cb;
	void			*it_filter_arg;
	daos_epoch_t		 it_bound;
	vos_iter_type_t		 it_type;
	enum vos_iter_state	 it_state;
	uint32_t		 it_ref_cnt;
	uint32_t		 it_from_parent:1,
				 it_skipped:1,
				 it_for_purge:1,
				 it_for_discard:1,
				 it_for_migration:1,
				 it_show_uncommitted:1,
				 it_ignore_uncommitted:1;
};

/* Auxiliary structure for passing information between parent and nested
 * iterator
 */
struct vos_iter_info {
	/* retrieved container handle */
	daos_handle_t		 ii_hdl;
	union {
		/* Pointer to evtree for nested iterator */
		struct evt_root	*ii_evt;
		/* Pointer to btree for nested iterator */
		struct btr_root	*ii_btr;
		/* oid to hold */
		daos_unit_oid_t	 ii_oid;
	};
	/* needed to open nested tree */
	struct umem_attr	*ii_uma;
	/* needed to open nested tree */
	struct vea_space_info	*ii_vea_info;
	/* Reference to vos object, set in iop_tree_prepare. */
	struct vos_object	*ii_obj;
	d_iov_t			*ii_akey; /* conditional akey */
	/** address range (RECX); rx_nr == 0 means entire range (0:~0ULL) */
	daos_recx_t              ii_recx;
	daos_epoch_range_t	 ii_epr;
	/** highest epoch where parent obj/key was punched */
	struct vos_punch_record	 ii_punched;
	/** Filter callback */
	vos_iter_filter_cb_t	 ii_filter_cb;
	void			*ii_filter_arg;
	/** epoch logic expression for the iterator. */
	vos_it_epc_expr_t	 ii_epc_expr;
	/** iterator flags */
	uint32_t		 ii_flags;

};

/** function table for vos iterator */
struct vos_iter_ops {
	/** prepare a new iterator with the specified type and parameters */
	int	(*iop_prepare)(vos_iter_type_t type, vos_iter_param_t *param,
			       struct vos_iterator **iter_pp,
			       struct vos_ts_set *ts_set);
	/** fetch the record that the cursor points to and open the subtree
	 *  corresponding to specified type, return info about the iterator
	 *  and nested object.   If NULL, it isn't supported for the parent
	 *  type.
	 */
	int	(*iop_nested_tree_fetch)(struct vos_iterator *iter,
					 vos_iter_type_t type,
					 struct vos_iter_info *info);
	/** prepare the nested iterator from state from parent.  Should close
	 *  the tree handle after preparing the iterator.  If NULL, it isn't
	 *  supported in the nested iterator.
	 */
	int	(*iop_nested_prepare)(vos_iter_type_t type,
				      struct vos_iter_info *info,
				      struct vos_iterator **iter_pp);
	/** finalize a iterator */
	int	(*iop_finish)(struct vos_iterator *iter);
	/** Set the iterating cursor to the provided @anchor */
	int	(*iop_probe)(struct vos_iterator *iter,
			     daos_anchor_t *anchor, uint32_t flags);
	/** move forward the iterating cursor */
	int	(*iop_next)(struct vos_iterator *iter, daos_anchor_t *anchor);
	/** fetch the record that the cursor points to */
	int	(*iop_fetch)(struct vos_iterator *iter,
			     vos_iter_entry_t *it_entry,
			     daos_anchor_t *anchor);
	/** copy out the record data */
	int	(*iop_copy)(struct vos_iterator *iter,
			    vos_iter_entry_t *it_entry, d_iov_t *iov_out);
	/** Delete the record that the cursor points to */
	int	(*iop_delete)(struct vos_iterator *iter,
			      void *args);
	/**
	 * Optional, the iterator has no element.
	 *
	 * \return	1 empty
	 *		0 non-empty
	 *		-ve error code
	 */
	int	(*iop_empty)(struct vos_iterator *iter);
};

const char *vos_iter_type2name(vos_iter_type_t type);

static inline struct vos_iterator *
vos_hdl2iter(daos_handle_t hdl)
{
	return (struct vos_iterator *)hdl.cookie;
}

/** iterator for dkey/akey/recx */
struct vos_obj_iter {
	/* public part of the iterator */
	struct vos_iterator	 it_iter;
	/** Incarnation log entries for current iterator */
	struct vos_ilog_info	 it_ilog_info;
	/** handle of iterator */
	daos_handle_t		 it_hdl;
	/** condition of the iterator: epoch logic expression */
	vos_it_epc_expr_t	 it_epc_expr;
	/** iterator flags */
	uint32_t		 it_flags;
	/** condition of the iterator: epoch range */
	daos_epoch_range_t	 it_epr;
	/** highest epoch where parent obj/key was punched */
	struct vos_punch_record	 it_punched;
	/** condition of the iterator: attribute key */
	daos_key_t		 it_akey;
	/* reference on the object */
	struct vos_object	*it_obj;
	/** condition of the iterator: extent range */
	daos_recx_t              it_recx;
};

static inline struct vos_obj_iter *
vos_iter2oiter(struct vos_iterator *iter)
{
	return container_of(iter, struct vos_obj_iter, it_iter);
}

static inline struct vos_obj_iter *
vos_hdl2oiter(daos_handle_t hdl)
{
	return vos_iter2oiter(vos_hdl2iter(hdl));
}

static inline daos_handle_t
vos_iter2hdl(struct vos_iterator *iter)
{
	daos_handle_t	hdl;

	hdl.cookie = (uint64_t)iter;
	return hdl;
}

/**
 * store a bundle of parameters into a iovec, which is going to be passed
 * into dbtree operations as a compound value (data buffer address, or ZC
 * buffer umoff, checksum etc).
 */
static inline void
tree_rec_bundle2iov(struct vos_rec_bundle *rbund, d_iov_t *iov)
{
	memset(rbund, 0, sizeof(*rbund));
	d_iov_set(iov, rbund, sizeof(*rbund));
}

enum {
	SUBTR_CREATE	= (1 << 0),	/**< may create the subtree */
	SUBTR_EVT	= (1 << 1),	/**< subtree is evtree */
};

/* vos_common.c */
int
vos_bio_addr_free(struct vos_pool *pool, bio_addr_t *addr, daos_size_t nob);

void
vos_evt_desc_cbs_init(struct evt_desc_cbs *cbs, struct vos_pool *pool,
		      daos_handle_t coh);

/* Reserve SCM through umem_reserve() for a PMDK transaction */
struct vos_rsrvd_scm {
	unsigned int		rs_actv_cnt;
	unsigned int		rs_actv_at;
	struct pobj_action	rs_actv[0];
};

int
vos_tx_begin(struct dtx_handle *dth, struct umem_instance *umm);

/** Finish the transaction and publish or cancel the reservations or
 *  return if err == 0 and it's a multi-modification transaction that
 *  isn't complete.
 *
 * \param[in]	cont		the VOS container
 * \param[in]	dth_in		The dtx handle, if applicable
 * \param[in]	rsrvd_scmp	Pointer to reserved scm, will be consumed
 * \param[in]	nvme_exts	List of resreved nvme extents
 * \param[in]	started		Only applies when dth_in is invalid,
 *				indicates if vos_tx_begin was successful
 * \param[in]	err		the error code
 *
 * \return	err if non-zero, otherwise 0 or appropriate error
 */
int
vos_tx_end(struct vos_container *cont, struct dtx_handle *dth_in,
	   struct vos_rsrvd_scm **rsrvd_scmp, d_list_t *nvme_exts, bool started,
	   int err);

/* vos_obj.c */
int
key_tree_prepare(struct vos_object *obj, daos_handle_t toh,
		 enum vos_tree_class tclass, daos_key_t *key, int flags,
		 uint32_t intent, struct vos_krec_df **krecp,
		 daos_handle_t *sub_toh, struct vos_ts_set *ts_set);
void
key_tree_release(daos_handle_t toh, bool is_array);
int
key_tree_punch(struct vos_object *obj, daos_handle_t toh, daos_epoch_t epoch,
	       daos_epoch_t bound, d_iov_t *key_iov, d_iov_t *val_iov,
	       uint64_t flags, struct vos_ts_set *ts_set, umem_off_t *known_key,
	       struct vos_ilog_info *parent, struct vos_ilog_info *info);
int
key_tree_delete(struct vos_object *obj, daos_handle_t toh, d_iov_t *key_iov);

/* vos_io.c */
daos_size_t
vos_recx2irec_size(daos_size_t rsize, struct dcs_csum_info *csum);

int
vos_dedup_init(struct vos_pool *pool);
void
vos_dedup_fini(struct vos_pool *pool);
void
vos_dedup_invalidate(struct vos_pool *pool);

umem_off_t
vos_reserve_scm(struct vos_container *cont, struct vos_rsrvd_scm *rsrvd_scm,
		daos_size_t size);
int
vos_publish_scm(struct vos_container *cont, struct vos_rsrvd_scm *rsrvd_scm,
		bool publish);
int
vos_reserve_blocks(struct vos_container *cont, d_list_t *rsrvd_nvme,
		   daos_size_t size, enum vos_io_stream ios, uint64_t *off);

int
vos_publish_blocks(struct vos_container *cont, d_list_t *blk_list, bool publish,
		   enum vos_io_stream ios);

static inline struct umem_instance *
vos_pool2umm(struct vos_pool *pool)
{
	return &pool->vp_umm;
}

static inline struct umem_instance *
vos_cont2umm(struct vos_container *cont)
{
	return vos_pool2umm(cont->vc_pool);
}

static inline uint32_t
vos_iter_intent(struct vos_iterator *iter)
{
	if (iter->it_for_purge)
		return DAOS_INTENT_PURGE;
	if (iter->it_for_discard)
		return DAOS_INTENT_DISCARD;
	if (iter->it_ignore_uncommitted)
		return DAOS_INTENT_IGNORE_NONCOMMITTED;
	if (iter->it_for_migration)
		return DAOS_INTENT_MIGRATION;
	return DAOS_INTENT_DEFAULT;
}

void
gc_wait(void);
int
gc_add_pool(struct vos_pool *pool);
void
gc_del_pool(struct vos_pool *pool);
bool
gc_have_pool(struct vos_pool *pool);
int
gc_init_pool(struct umem_instance *umm, struct vos_pool_df *pd);
int
gc_init_cont(struct umem_instance *umm, struct vos_cont_df *cd);
void
gc_check_cont(struct vos_container *cont);
int
gc_add_item(struct vos_pool *pool, daos_handle_t coh,
	    enum vos_gc_type type, umem_off_t item_off, uint64_t args);
int
vos_gc_pool_tight(daos_handle_t poh, int *credits);
void
gc_reserve_space(daos_size_t *rsrvd);

/**
 * If the object is fully punched, bypass normal aggregation and move it to container
 * discard pool.  If aggregation optimization is enabled, it will mark the object
 * as being aggregated.
 *
 * \param ih[IN]	Iterator handle
 * \param full_scan[IN]	Full scan flag is set
 *
 * \return		Zero on Success
 *			(1: entry is removed; 2: entry can be skipped)
 *			Negative value otherwise
 */
int
oi_iter_pre_aggregate(daos_handle_t ih, bool full_scan);

/**
 * Aggregate the creation/punch records in the current entry of the object
 * iterator. If aggregation optimization is supported, it will clear the
 * aggregation flag and set the needed flag, accordingly.

 *
 * \param ih[IN]		Iterator handle
 * \param range_discard[IN]	Discard only uncommitted ilog entries (for reintegration)
 * \param skipped[OUT]		Return 1 if any item was skipped in scan
 *
 * \return		Zero on Success
 *			Positive value if a reprobe is needed
 *			(1: entry is removed; 2: entry is invisible)
 *			Negative value otherwise
 */
int
oi_iter_aggregate(daos_handle_t ih, bool range_discard, uint64_t *skipped);

/**
 * If the key is fully punched, bypass normal aggregation and move it to container
 * discard pool. If aggregation optimization is enabled, it will mark the key
 * as being aggregated.
 *
 * \param ih[IN]	Iterator handle
 * \param full_scan[IN]	Full scan flag is set
 *
 * \return		Zero on Success
 *			(1: entry is removed; 2: entry can be skipped)
 *			Negative value otherwise
 */
int
vos_obj_iter_pre_aggregate(daos_handle_t ih, bool full_scan);

/**
 * Aggregate the creation/punch records in the current entry of the key
 * iterator.  If aggregation optimization is supported, it will clear the
 * aggregation flag and set the needed flag, accordingly.
 *
 * \param ih[IN]		Iterator handle
 * \param range_discard[IN]	Discard only uncommitted ilog entries (for reintegration)
 *
 * \return		Zero on Success
 *			Positive value if a reprobe is needed
 *			(1: entry is removed; 2: entry is invisible)
 *			Negative value otherwise
 */
int
vos_obj_iter_aggregate(daos_handle_t ih, bool range_discard);

/** Internal bit for initializing iterator from open tree handle */
#define VOS_IT_KEY_TREE	(1 << 31)
/** Ensure there is no overlap with public iterator flags (defined in
 *  src/include/daos_srv/vos_types.h).
 */
D_CASSERT((VOS_IT_KEY_TREE & VOS_IT_MASK) == 0);

/** Internal vos iterator API for iterating through keys using an
 *  open tree handle to initialize the iterator
 *
 *  \param obj[IN]			VOS object
 *  \param toh[IN]			Open key tree handle
 *  \param type[IN]			Iterator type (VOS_ITER_AKEY/DKEY only)
 *  \param epr[IN]			Valid epoch range for iteration
 *  \param show_uncommitted[IN]		Return uncommitted entries marked as instead of failing
 *  \param cb[IN]			Callback for key
 *  \param arg[IN]			argument to pass to callback
 *  \param dth[IN]			dtx handle
 *  \param anchor[IN]			Option anchor from where to start iterator
 */
int
vos_iterate_key(struct vos_object *obj, daos_handle_t toh, vos_iter_type_t type,
		const daos_epoch_range_t *epr, bool show_uncommitted,
		vos_iter_cb_t cb, void *arg, struct dtx_handle *dth, daos_anchor_t *anchor);

/** Start epoch of vos */
extern daos_epoch_t	vos_start_epoch;

/* Slab allocation */
enum {
	VOS_SLAB_OBJ_NODE	= 0,
	VOS_SLAB_KEY_NODE	= 1,
	VOS_SLAB_SV_NODE	= 2,
	VOS_SLAB_EVT_NODE	= 3,
	VOS_SLAB_EVT_DESC	= 4,
	VOS_SLAB_OBJ_DF		= 5,
	VOS_SLAB_EVT_NODE_SM	= 6,
	VOS_SLAB_MAX		= 7
};
D_CASSERT(VOS_SLAB_MAX <= UMM_SLABS_CNT);

static inline umem_off_t
vos_slab_alloc(struct umem_instance *umm, int size, int slab_id)
{
	/* evtree unit tests may skip slab register in vos_pool_open() */
	D_ASSERTF(!umem_slab_registered(umm, slab_id) ||
		  size == umem_slab_usize(umm, slab_id),
		  "registered: %d, id: %d, size: %d != %zu\n",
		  umem_slab_registered(umm, slab_id),
		  slab_id, size, umem_slab_usize(umm, slab_id));

	return umem_alloc_verb(umm, umem_slab_flags(umm, slab_id) |
					POBJ_FLAG_ZERO, size);
}

/* vos_space.c */
void
vos_space_sys_init(struct vos_pool *pool);
int
vos_space_sys_set(struct vos_pool *pool, daos_size_t *space_sys);
int
vos_space_query(struct vos_pool *pool, struct vos_pool_space *vps, bool slow);
int
vos_space_hold(struct vos_pool *pool, uint64_t flags, daos_key_t *dkey,
	       unsigned int iod_nr, daos_iod_t *iods,
	       struct dcs_iod_csums *iods_csums, daos_size_t *space_hld);
void
vos_space_unhold(struct vos_pool *pool, daos_size_t *space_hld);

static inline bool
vos_epc_punched(daos_epoch_t epc, uint16_t minor_epc,
		const struct vos_punch_record *punch)
{
	if (punch->pr_epc < epc)
		return false;

	if (punch->pr_epc > epc)
		return true;

	if (punch->pr_minor_epc >= minor_epc)
		return true;

	return false;
}

static inline bool
vos_dtx_hit_inprogress(void)
{
	struct dtx_handle	*dth = vos_dth_get();

	return dth != NULL && dth->dth_share_tbd_count > 0;
}

static inline bool
vos_dtx_continue_detect(int rc)
{
	struct dtx_handle	*dth = vos_dth_get();

	/* Continue to detect other potential in-prepared DTX. */
	return rc == -DER_INPROGRESS && dth != NULL &&
		dth->dth_share_tbd_count > 0 &&
		dth->dth_share_tbd_count < DTX_REFRESH_MAX;
}

static inline bool
vos_has_uncertainty(struct vos_ts_set *ts_set,
		    const struct vos_ilog_info *info, daos_epoch_t epoch,
		    daos_epoch_t bound)
{
	if (info->ii_uncertain_create)
		return true;

	return vos_ts_wcheck(ts_set, epoch, bound);
}

/** For dealing with common routines between punch and update where akeys are
 *  passed in different structures
 */
struct vos_akey_data {
	union {
		/** If ad_is_iod is true, array of iods is used for akeys */
		daos_iod_t	*ad_iods;
		/** If ad_is_iod is false, it's an array of akeys */
		daos_key_t	*ad_keys;
	};
	/** True if the the field above is an iod array */
	bool		 ad_is_iod;
};

/** Add any missing timestamps to the read set when an operation fails due to
 *  -DER_NONEXST.   This allows for fewer false conflicts on negative
 *  entries.
 *
 *  \param[in]	ts_set	The timestamp set
 *  \param[in]	dkey	Pointer to the dkey or NULL
 *  \param[in]	akey_nr	Number of akeys (or 0 if no akeys)
 *  \param[in]	ad	The actual akeys (either an array of akeys or iods)
 */
void
vos_ts_add_missing(struct vos_ts_set *ts_set, daos_key_t *dkey, int akey_nr,
		   struct vos_akey_data *ad);

int
vos_pool_settings_init(void);

/** Raise a RAS event on incompatible durable format
 *
 * \param[in] type		Type of object with layout format
 *				incompatibility (e.g. VOS pool)
 * \param[in] version		Version of the object
 * \param[in] min_version	Minimum supported version
 * \param[in] max_version	Maximum supported version
 * \param[in] pool		(Optional) associated pool uuid
 */
void
vos_report_layout_incompat(const char *type, int version, int min_version,
			   int max_version, uuid_t *uuid);

#define VOS_NOTIFY_RAS_EVENTF(...)			\
	do {						\
		if (ds_notify_ras_eventf == NULL)	\
			break;				\
		ds_notify_ras_eventf(__VA_ARGS__);	\
	} while (0)					\

static inline int
vos_offload_exec(int (*func)(void *), void *arg)
{
	if (dss_offload_exec != NULL)
		return dss_offload_exec(func, arg);
	else
		return func(arg);
}

static inline bool
umoff_is_null(umem_off_t umoff)
{
	return umoff == UMOFF_NULL;
}

/* vos_csum_recalc.c */

struct csum_recalc {
	struct evt_extent	 cr_log_ext;
	struct evt_extent	*cr_phy_ext;
	struct dcs_csum_info	*cr_phy_csum;
	daos_off_t		 cr_phy_off;
};

struct csum_recalc_args {
	struct bio_sglist	*cra_bsgl;	/* read sgl */
	struct evt_entry_in	*cra_ent_in;    /* coalesced entry */
	struct csum_recalc	*cra_recalcs;   /* recalc info */
	unsigned int		 cra_seg_cnt;   /* # of read segments */
	int			 cra_rc;	/* return code */
};

int vos_csum_recalc_fn(void *recalc_args);

static inline struct dcs_csum_info *
vos_csum_at(struct dcs_iod_csums *iod_csums, unsigned int idx)
{
	/** is enabled and has csums (might not for punch) */
	if (iod_csums != NULL && iod_csums[idx].ic_nr > 0)
		return iod_csums[idx].ic_data;
	return NULL;
}

static inline struct dcs_csum_info *
recx_csum_at(struct dcs_csum_info *csums, unsigned int idx, daos_iod_t *iod)
{
	if (csums != NULL && csum_iod_is_supported(iod))
		return &csums[idx];
	return NULL;
}

static inline daos_size_t
recx_csum_len(daos_recx_t *recx, struct dcs_csum_info *csum,
	      daos_size_t rsize)
{
	if (!ci_is_valid(csum) || rsize == 0)
		return 0;
	return (daos_size_t)csum->cs_len * csum_chunk_count(csum->cs_chunksize,
			recx->rx_idx, recx->rx_idx + recx->rx_nr - 1, rsize);
}

<<<<<<< HEAD
/** Mark that the object and container need aggregation. Caller must be in PMDK transaction
 *
 * \param[in] umm	umem instance
 * \param[in] dkey_root	Root of dkey tree (marked for object)
 * \param[in] obj_root	Root of object tree (marked for container)
 *
 * \return 0 on success, error otherwise
 */
int
vos_mark_agg(struct umem_instance *umm, struct btr_root *dkey_root, struct btr_root *obj_root);

/** Mark that the key needs aggregation. Caller must be in PMDK transaction
 *
 * \param[in] umm	umem instance
 * \param[in] krec	The key's record
 *
 * \return 0 on success, error otherwise
 */
int
vos_key_mark_agg(struct umem_instance *umm, struct vos_krec_df *krec);
=======
static inline bool
vos_anchor_is_zero(daos_anchor_t *anchor)
{
	return anchor == NULL || daos_anchor_is_zero(anchor);
}
>>>>>>> 457d565b

#endif /* __VOS_INTERNAL_H__ */<|MERGE_RESOLUTION|>--- conflicted
+++ resolved
@@ -1395,7 +1395,6 @@
 			recx->rx_idx, recx->rx_idx + recx->rx_nr - 1, rsize);
 }
 
-<<<<<<< HEAD
 /** Mark that the object and container need aggregation. Caller must be in PMDK transaction
  *
  * \param[in] umm	umem instance
@@ -1416,12 +1415,11 @@
  */
 int
 vos_key_mark_agg(struct umem_instance *umm, struct vos_krec_df *krec);
-=======
+
 static inline bool
 vos_anchor_is_zero(daos_anchor_t *anchor)
 {
 	return anchor == NULL || daos_anchor_is_zero(anchor);
 }
->>>>>>> 457d565b
 
 #endif /* __VOS_INTERNAL_H__ */