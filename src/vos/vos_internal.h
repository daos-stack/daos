--- conflicted
+++ resolved
@@ -1423,16 +1423,6 @@
 int
 vos_obj_iter_aggregate(daos_handle_t ih, bool range_discard);
 
-<<<<<<< HEAD
-/** Internal bit for initializing iterator from open tree handle */
-#define VOS_IT_KEY_TREE	(1 << 31)
-/** Ensure there is no overlap with public iterator flags (defined in
- *  src/include/internal/daos_srv/vos_types.h).
- */
-D_CASSERT((VOS_IT_KEY_TREE & VOS_IT_MASK) == 0);
-
-=======
->>>>>>> d0f71a30
 /** Internal vos iterator API for iterating through keys using an
  *  open tree handle to initialize the iterator
  *
