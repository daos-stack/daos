/**
 * (C) Copyright 2016-2022 Intel Corporation.
 *
 * SPDX-License-Identifier: BSD-2-Clause-Patent
 */
/**
 * Layout definition for VOS root object
 * vos/vos_internal.h
 *
 * Author: Vishwanath Venkatesan <vishwanath.venkatesan@intel.com>
 */

#ifndef __VOS_INTERNAL_H__
#define __VOS_INTERNAL_H__

#include <gurt/list.h>
#include <gurt/hash.h>
#include <daos/btree.h>
#include <daos/common.h>
#include <daos/lru.h>
#include <daos_srv/daos_engine.h>
#include <daos_srv/bio.h>
#include <daos_srv/policy.h>
#include "vos_tls.h"
#include "vos_layout.h"
#include "vos_ilog.h"
#include "vos_obj.h"

#define VOS_MINOR_EPC_MAX (VOS_SUB_OP_MAX + 1)
D_CASSERT(VOS_MINOR_EPC_MAX == EVT_MINOR_EPC_MAX);

#define VOS_TX_LOG_FAIL(rc, ...)			\
	do {						\
		bool	__is_err = true;		\
							\
		if (rc >= 0)				\
			break;				\
		switch (rc) {				\
		case -DER_TX_RESTART:			\
		case -DER_INPROGRESS:			\
		case -DER_EXIST:			\
		case -DER_NONEXIST:			\
			__is_err = false;		\
			break;				\
		}					\
		D_CDEBUG(__is_err, DLOG_ERR, DB_IO,	\
			 __VA_ARGS__);			\
	} while (0)

#define VOS_TX_TRACE_FAIL(rc, ...)			\
	do {						\
		bool	__is_err = true;		\
							\
		if (rc >= 0)				\
			break;				\
		switch (rc) {				\
		case -DER_TX_RESTART:			\
		case -DER_INPROGRESS:			\
		case -DER_EXIST:			\
		case -DER_NONEXIST:			\
			__is_err = false;		\
			break;				\
		}					\
		D_CDEBUG(__is_err, DLOG_ERR, DB_TRACE,	\
			 __VA_ARGS__);			\
	} while (0)

#define VOS_CONT_ORDER		20	/* Order of container tree */
#define VOS_OBJ_ORDER		20	/* Order of object tree */
#define VOS_KTR_ORDER		23	/* order of d/a-key tree */
#define VOS_SVT_ORDER		5	/* order of single value tree */
#define VOS_EVT_ORDER		23	/* evtree order */
#define DTX_BTREE_ORDER	23	/* Order for DTX tree */
#define VEA_TREE_ODR		20	/* Order of a VEA tree */

extern struct dss_module_key vos_module_key;

#define VOS_POOL_HHASH_BITS 10 /* Up to 1024 pools */
#define VOS_CONT_HHASH_BITS 20 /* Up to 1048576 containers */

#define VOS_BLK_SHIFT		12	/* 4k */
#define VOS_BLK_SZ		(1UL << VOS_BLK_SHIFT) /* bytes */
#define VOS_BLOB_HDR_BLKS	1	/* block */

/** Up to 1 million lid entries split into 2048 expansion slots */
#define DTX_ARRAY_LEN		(1 << 20) /* Total array slots for DTX lid */
#define DTX_ARRAY_NR		(1 << 11)  /* Number of expansion arrays */

enum {
	/** Used for marking an in-tree record committed */
	DTX_LID_COMMITTED = 0,
	/** Used for marking an in-tree record aborted */
	DTX_LID_ABORTED,
	/** Reserved local ids */
	DTX_LID_RESERVED,
};

/*
 * When aggregate merge window reaches this size threshold, it will stop
 * growing and trigger window flush immediately.
 */
#define VOS_MW_FLUSH_THRESH	(1UL << 23)	/* 8MB */

/*
 * Default size (in blocks) threshold for merging NVMe records, we choose
 * 256 blocks as default value since the default DFS chunk size is 1MB.
 */
#define VOS_MW_NVME_THRESH	256		/* 256 * VOS_BLK_SZ = 1MB */

<<<<<<< HEAD
/* Force aggregation/discard ULT yield on certain amount of tight loops */
#define VOS_AGG_CREDITS_MAX	64
=======
/*
 * Aggregation/Discard ULT yield when certain amount of credits consumed.
 *
 * More credits are used in tight mode to reduce re-probe on iterating;
 * Fewer credits are used in slack mode to avoid io performance fluctuation;
 */
enum {
	/* Maximum scans for tight mode */
	AGG_CREDS_SCAN_TIGHT	= 64,
	/* Maximum scans for slack mode */
	AGG_CREDS_SCAN_SLACK	= 32,
	/* Maximum obj/key/rec deletions for tight mode */
	AGG_CREDS_DEL_TIGHT	= 16,
	/* Maximum obj/key/rec deletions for slack mode */
	AGG_CREDS_DEL_SLACK	= 4,
	/* Maximum # of mw flush for tight mode */
	AGG_CREDS_MERGE_TIGHT	= 8,
	/* Maximum # of mw flush for slack mode */
	AGG_CREDS_MERGE_SLACK	= 2,
};
>>>>>>> f74ea729

extern unsigned int vos_agg_nvme_thresh;

static inline uint32_t vos_byte2blkcnt(uint64_t bytes)
{
	D_ASSERT(bytes != 0);
	return (bytes + VOS_BLK_SZ - 1) >> VOS_BLK_SHIFT;
}

static inline uint64_t vos_byte2blkoff(uint64_t bytes)
{
	D_ASSERT(bytes != 0);
	D_ASSERTF((bytes >> VOS_BLK_SHIFT) > 0, ""DF_U64"\n", bytes);
	D_ASSERTF(!(bytes & ((uint64_t)VOS_BLK_SZ - 1)), ""DF_U64"\n", bytes);
	return bytes >> VOS_BLK_SHIFT;
}

static inline void
agg_reserve_space(daos_size_t *rsrvd)
{
	daos_size_t	size = VOS_MW_FLUSH_THRESH * 5;

	rsrvd[DAOS_MEDIA_SCM]	+= size;
	rsrvd[DAOS_MEDIA_NVME]	+= size;
}

enum {
	AGG_OP_SCAN = 0,	/* scanned obj/dkey/akey */
	AGG_OP_SKIP,		/* skipped obj/dkey/akey */
	AGG_OP_DEL,		/* deleted obj/dkey/akey */
	/* Not used in metrics, must be the last item */
	AGG_OP_MERGE,		/* records merge operation */
	AGG_OP_MAX,
};

struct vos_agg_metrics {
	struct d_tm_node_t	*vam_epr_dur;		/* EPR(Epoch Range) scan duration */
	struct d_tm_node_t	*vam_obj[AGG_OP_MERGE];
	struct d_tm_node_t	*vam_dkey[AGG_OP_MERGE];
	struct d_tm_node_t	*vam_akey[AGG_OP_MERGE];
	struct d_tm_node_t	*vam_uncommitted;	/* Hit uncommitted entries */
	struct d_tm_node_t	*vam_csum_errs;		/* Hit CSUM errors */
	struct d_tm_node_t	*vam_del_sv;		/* Deleted SV records */
	struct d_tm_node_t	*vam_del_ev;		/* Deleted EV records */
	struct d_tm_node_t	*vam_merge_recs;	/* Total merged EV records */
	struct d_tm_node_t	*vam_merge_size;	/* Total merged size */
};

struct vos_pool_metrics {
	void			*vp_vea_metrics;
	struct vos_agg_metrics	 vp_agg_metrics;
	/* TODO: add more metrics for VOS */
};

/**
 * VOS pool (DRAM)
 */
struct vos_pool {
	/** VOS uuid hash-link with refcnt */
	struct d_ulink		vp_hlink;
	/** number of openers */
	int			vp_opened:30;
	int			vp_dying:1;
	/** exclusive handle (see VOS_POF_EXCL) */
	int			vp_excl:1;
	/** caller specifies pool is small (for sys space reservation) */
	bool			vp_small;
	/** UUID of vos pool */
	uuid_t			vp_id;
	/** memory attribute of the @vp_umm */
	struct umem_attr	vp_uma;
	/** memory class instance of the pool */
	struct umem_instance	vp_umm;
	/** Size of pool file */
	uint64_t		vp_size;
	/** btr handle for the container table */
	daos_handle_t		vp_cont_th;
	/** GC statistics of this pool */
	struct vos_gc_stat	vp_gc_stat;
	/** link chain on vos_tls::vtl_gc_pools */
	d_list_t		vp_gc_link;
	/** List of open containers with objects in gc pool */
	d_list_t		vp_gc_cont;
	/** address of durable-format pool in SCM */
	struct vos_pool_df	*vp_pool_df;
	/** I/O context */
	struct bio_io_context	*vp_io_ctxt;
	/** In-memory free space tracking for NVMe device */
	struct vea_space_info	*vp_vea_info;
	/** Reserved sys space (for space reclaim, rebuild, etc.) in bytes */
	daos_size_t		vp_space_sys[DAOS_MEDIA_MAX];
	/** Held space by inflight updates. In bytes */
	daos_size_t		vp_space_held[DAOS_MEDIA_MAX];
	/** Dedup hash */
	struct d_hash_table	*vp_dedup_hash;
	struct vos_pool_metrics	*vp_metrics;
	/* The count of committed DTXs for the whole pool. */
	uint32_t		 vp_dtx_committed_count;
	/** Tiering policy */
	struct policy_desc_t	vp_policy_desc;
};

/**
 * VOS container (DRAM)
 */
struct vos_container {
	/* VOS uuid hash with refcnt */
	struct d_ulink		vc_uhlink;
	/* VOS PMEMobjpool pointer */
	struct vos_pool		*vc_pool;
	/* Unique UID of VOS container */
	uuid_t			vc_id;
	/* DAOS handle for object index btree */
	daos_handle_t		vc_btr_hdl;
	/** Array for active DTX records */
	struct lru_array	*vc_dtx_array;
	/* The handle for active DTX table */
	daos_handle_t		vc_dtx_active_hdl;
	/* The handle for committed DTX table */
	daos_handle_t		vc_dtx_committed_hdl;
	/** The root of the B+ tree for active DTXs. */
	struct btr_root		vc_dtx_active_btr;
	/** The root of the B+ tree for committed DTXs. */
	struct btr_root		vc_dtx_committed_btr;
	/* The list for active DTXs, roughly ordered in time. */
	d_list_t		vc_dtx_act_list;
	/* The count of committed DTXs. */
	uint32_t		vc_dtx_committed_count;
	/** Index for timestamp lookup */
	uint32_t		*vc_ts_idx;
	/** Direct pointer to the VOS container */
	struct vos_cont_df	*vc_cont_df;
	/** Set if container has objects to garbage collect */
	d_list_t		vc_gc_link;
	/**
	 * Corresponding in-memory block allocator hints for the
	 * durable hints in vos_cont_df
	 */
	struct vea_hint_context	*vc_hint_ctxt[VOS_IOS_CNT];
	/* Current ongoing aggregation ERR */
	daos_epoch_range_t	vc_epr_aggregation;
	/* Current ongoing discard EPR */
	daos_epoch_range_t	vc_epr_discard;
	/* Last timestamp when VOS aggregation reporting ENOSPACE */
	uint64_t		vc_agg_nospc_ts;
	/* Various flags */
	unsigned int		vc_in_aggregation:1,
				vc_in_discard:1,
				vc_cmt_dtx_indexed:1;
	unsigned int		vc_obj_discard_count;
	unsigned int		vc_open_count;
};

struct vos_dtx_act_ent {
	struct vos_dtx_act_ent_df	 dae_base;
	umem_off_t			 dae_df_off;
	struct vos_dtx_blob_df		*dae_dbd;
	/* More DTX records if out of the inlined buffer. */
	umem_off_t			*dae_records;
	/* The capacity of dae_records, NOT including the inlined buffer. */
	int				 dae_rec_cap;

	/* The count of objects that are modified by this DTX. */
	int				 dae_oid_cnt;

	/* The single object OID if it is different from 'dae_base::dae_oid'. */
	daos_unit_oid_t			 dae_oid_inline;

	/* If single object is modified and if it is the same as the
	 * 'dae_base::dae_oid', then 'dae_oids' points to 'dae_base::dae_oid'.
	 *
	 * If the single object is differet from 'dae_base::dae_oid',
	 * then 'dae_oids' points to the 'dae_oid_inline'.
	 *
	 * Otherwise, 'dae_oids' points to new buffer to hold more.
	 *
	 * These information is used for EC aggregation optimization.
	 * If server restarts, then we will lose the optimization but
	 * it is not fatal.
	 */
	daos_unit_oid_t			*dae_oids;
	/* The time (hlc) when the DTX entry is created. */
	daos_epoch_t			 dae_start_time;
	/* Link into container::vc_dtx_act_list. */
	d_list_t			 dae_link;
	/* Back pointer to the DTX handle. */
	struct dtx_handle		*dae_dth;

	unsigned int			 dae_committable:1,
					 dae_committed:1,
					 dae_aborted:1,
					 dae_maybe_shared:1,
					 dae_prepared:1;
};

#define DAE_XID(dae)		((dae)->dae_base.dae_xid)
#define DAE_OID(dae)		((dae)->dae_base.dae_oid)
#define DAE_DKEY_HASH(dae)	((dae)->dae_base.dae_dkey_hash)
#define DAE_EPOCH(dae)		((dae)->dae_base.dae_epoch)
#define DAE_LID(dae)		((dae)->dae_base.dae_lid)
#define DAE_FLAGS(dae)		((dae)->dae_base.dae_flags)
#define DAE_MBS_FLAGS(dae)	((dae)->dae_base.dae_mbs_flags)
#define DAE_REC_INLINE(dae)	((dae)->dae_base.dae_rec_inline)
#define DAE_REC_CNT(dae)	((dae)->dae_base.dae_rec_cnt)
#define DAE_VER(dae)		((dae)->dae_base.dae_ver)
#define DAE_REC_OFF(dae)	((dae)->dae_base.dae_rec_off)
#define DAE_TGT_CNT(dae)	((dae)->dae_base.dae_tgt_cnt)
#define DAE_GRP_CNT(dae)	((dae)->dae_base.dae_grp_cnt)
#define DAE_MBS_DSIZE(dae)	((dae)->dae_base.dae_mbs_dsize)
#define DAE_INDEX(dae)		((dae)->dae_base.dae_index)
#define DAE_MBS_INLINE(dae)	((dae)->dae_base.dae_mbs_inline)
#define DAE_MBS_OFF(dae)	((dae)->dae_base.dae_mbs_off)

struct vos_dtx_cmt_ent {
	struct vos_dtx_cmt_ent_df	 dce_base;

	uint32_t			 dce_reindex:1,
					 dce_exist:1,
					 dce_invalid:1;
};

#define DCE_XID(dce)		((dce)->dce_base.dce_xid)
#define DCE_EPOCH(dce)		((dce)->dce_base.dce_epoch)
#define DCE_HANDLE_TIME(dce)	((dce)->dce_base.dce_handle_time)

extern uint64_t vos_evt_feats;

#define VOS_KEY_CMP_LEXICAL	(1ULL << 63)
#define VOS_TREE_AGG_OPT	EVT_FEAT_AGG_OPT
#define VOS_TREE_AGG_HLC	EVT_FEAT_AGG_HLC
#define VOS_TREE_AGG_TIME_MASK	EVT_FEAT_AGG_TIME_MASK

#define CHECK_VOS_TREE_FLAG(flag)	\
	D_CASSERT(((flag) & (EVT_FEATS_SUPPORTED | BTR_FEAT_MASK)) == 0)
CHECK_VOS_TREE_FLAG(VOS_KEY_CMP_LEXICAL);
CHECK_VOS_TREE_FLAG(VOS_TREE_AGG_OPT);
CHECK_VOS_TREE_FLAG(VOS_TREE_AGG_TIME_MASK);

/** Update the aggregatable write timestamp within 1/4 second granularity */
static inline void
vos_feats_agg_time_update(daos_epoch_t epoch, uint64_t *feats)
{
	uint64_t extra_flag = 0;

	if (epoch & 0xffffffff00000000ULL) {
		/** Assume aggregation only happens at most once every quarter second */
		epoch &= 0xffffffff00000000ULL;
		/** Ensure the resulting epoch is not zero regardless, mostly for standalone */
		epoch = (epoch >> 3);
		extra_flag = VOS_TREE_AGG_HLC;
	} else {
		epoch &= 0x0ffffffffULL;
		epoch = (epoch << 29);
	}

	*feats &= ~VOS_TREE_AGG_TIME_MASK;
	*feats |= epoch | VOS_TREE_AGG_OPT | extra_flag;
}

/** Get the aggregatable write timestamp within 1/4 second granularity */
static inline bool
vos_feats_agg_time_get(uint64_t feats, daos_epoch_t *epoch)
{
	if ((feats & VOS_TREE_AGG_OPT) == 0)
		return false;

	if (feats & VOS_TREE_AGG_HLC) {
		*epoch = ((feats & VOS_TREE_AGG_TIME_MASK) << 3);
		*epoch += 0xffffffffULL;
	} else {
		*epoch = ((feats & VOS_TREE_AGG_TIME_MASK) >> 29);
	}

	return true;
}

#define VOS_KEY_CMP_UINT64_SET	(BTR_FEAT_UINT_KEY)
#define VOS_KEY_CMP_LEXICAL_SET	(VOS_KEY_CMP_LEXICAL | BTR_FEAT_DIRECT_KEY)

/** Iterator ops for objects and OIDs */
extern struct vos_iter_ops vos_oi_iter_ops;
extern struct vos_iter_ops vos_obj_iter_ops;
extern struct vos_iter_ops vos_cont_iter_ops;
extern struct vos_iter_ops vos_dtx_iter_ops;

static inline void
vos_pool_addref(struct vos_pool *pool)
{
	d_uhash_link_addref(vos_pool_hhash_get(), &pool->vp_hlink);
}

static inline void
vos_pool_decref(struct vos_pool *pool)
{
	d_uhash_link_putref(vos_pool_hhash_get(), &pool->vp_hlink);
}

static inline void
vos_pool_hash_del(struct vos_pool *pool)
{
	d_uhash_link_delete(vos_pool_hhash_get(), &pool->vp_hlink);
}

/**
 * Getting object cache
 * Wrapper for TLS and standalone mode
 */
static inline struct daos_lru_cache *
vos_get_obj_cache(void)
{
	return vos_tls_get()->vtl_ocache;
}

/**
 * Register btree class for container table, it is called within vos_init()
 *
 * \return		0 on success and negative on
 *			failure
 */
int
vos_cont_tab_register();

/**
 * VOS object index class register for btree
 * Called with vos_init()
 *
 * \return		0 on success and negative on
 *			failure
 */
int
vos_obj_tab_register();

/**
 * DTX table destroy
 * Called from vos_cont_destroy
 *
 * \param umm		[IN]	Instance of an unified memory class.
 * \param cont_df	[IN]	Pointer to the on-disk VOS container.
 *
 * \return		0 on success and negative on failure.
 */
int
vos_dtx_table_destroy(struct umem_instance *umm, struct vos_cont_df *cont_df);

/**
 * Register dbtree class for DTX table, it is called within vos_init().
 *
 * \return		0 on success and negative on failure
 */
int
vos_dtx_table_register(void);

/** Cleanup the dtx handle when aborting a transaction. */
void
vos_dtx_cleanup_internal(struct dtx_handle *dth);

/**
 * Check whether the record (to be accessible) is available to outside or not.
 *
 * \param coh		[IN]	The container open handle.
 * \param entry		[IN]	DTX local id
 * \param epoch		[IN]	Epoch of update
 * \param intent	[IN]	The request intent.
 * \param type		[IN]	The record type, see vos_dtx_record_types.
 * \param retry		[IN]	Whether need to retry if hit non-committed DTX entry.
 *
 * \return	positive value	If available to outside.
 *		zero		If unavailable to outside.
 *		-DER_INPROGRESS If the target record is in some
 *				uncommitted DTX, the caller
 *				needs to retry some time later.
 *				Or the caller is not sure about whether
 *				related DTX is committable or not, need
 *				to check with leader replica.
 *		negative value	For error cases.
 */
int
vos_dtx_check_availability(daos_handle_t coh, uint32_t entry,
			   daos_epoch_t epoch, uint32_t intent, uint32_t type, bool retry);

/**
 * Get local entry DTX state. Only used by VOS aggregation.
 *
 * \param entry		[IN]	DTX local id
 *
 * \return		DTX_ST_COMMITTED, DTX_ST_PREPARED or
 *			DTX_ST_ABORTED.
 */
static inline unsigned int
vos_dtx_ent_state(uint32_t entry)
{
	switch (entry) {
	case DTX_LID_COMMITTED:
		return DTX_ST_COMMITTED;
	case DTX_LID_ABORTED:
		return DTX_ST_ABORTED;
	default:
		return DTX_ST_PREPARED;
	}
}

/**
 * Register the record (to be modified) to the DTX entry.
 *
 * \param umm		[IN]	Instance of an unified memory class.
 * \param record	[IN]	Address (offset) of the record (in SCM)
 *				to associate with the transaction.
 * \param type		[IN]	The record type, see vos_dtx_record_types.
 * \param dtx		[OUT]	tx_id is returned.  Caller is responsible
 *				to save it in the record.
 *
 * \return		0 on success and negative on failure.
 */
int
vos_dtx_register_record(struct umem_instance *umm, umem_off_t record,
			uint32_t type, uint32_t *tx_id);

/** Return the already active dtx id, if any */
uint32_t
vos_dtx_get(void);

/**
 * Deregister the record from the DTX entry.
 *
 * \param umm		[IN]	Instance of an unified memory class.
 * \param coh		[IN]	The container open handle.
 * \param entry		[IN]	The local DTX id.
 * \param epoch		[IN]	Epoch for the DTX.
 * \param record	[IN]	Address (offset) of the record to be
 *				deregistered.
 */
void
vos_dtx_deregister_record(struct umem_instance *umm, daos_handle_t coh,
			  uint32_t entry, daos_epoch_t epoch,
			  umem_off_t record);

/**
 * Mark the DTX as prepared locally.
 *
 * \param dth	[IN]	Pointer to the DTX handle.
 *
 * \return		0 on success and negative on failure.
 */
int
vos_dtx_prepared(struct dtx_handle *dth, struct vos_dtx_cmt_ent **dce_p);

int
vos_dtx_commit_internal(struct vos_container *cont, struct dtx_id dtis[],
			int count, daos_epoch_t epoch, bool rm_cos[],
			struct vos_dtx_act_ent **daes, struct vos_dtx_cmt_ent **dces);

void
vos_dtx_post_handle(struct vos_container *cont,
		    struct vos_dtx_act_ent **daes,
		    struct vos_dtx_cmt_ent **dces,
		    int count, bool abort, bool rollback);

/**
 * Establish indexed active DTX table in DRAM.
 *
 * \param cont	[IN]	Pointer to the container.
 *
 * \return		0 on success and negative on failure.
 */
int
vos_dtx_act_reindex(struct vos_container *cont);

enum vos_tree_class {
	/** the first reserved tree class */
	VOS_BTR_BEGIN		= DBTREE_VOS_BEGIN,
	/** distribution key tree */
	VOS_BTR_DKEY		= (VOS_BTR_BEGIN + 0),
	/** attribute key tree */
	VOS_BTR_AKEY		= (VOS_BTR_BEGIN + 1),
	/** single value + epoch tree */
	VOS_BTR_SINGV		= (VOS_BTR_BEGIN + 2),
	/** object index table */
	VOS_BTR_OBJ_TABLE	= (VOS_BTR_BEGIN + 3),
	/** container index table */
	VOS_BTR_CONT_TABLE	= (VOS_BTR_BEGIN + 4),
	/** DAOS two-phase commit transaction table (active) */
	VOS_BTR_DTX_ACT_TABLE	= (VOS_BTR_BEGIN + 5),
	/** DAOS two-phase commit transaction table (committed) */
	VOS_BTR_DTX_CMT_TABLE	= (VOS_BTR_BEGIN + 6),
	/** The VOS incarnation log tree */
	VOS_BTR_ILOG		= (VOS_BTR_BEGIN + 7),
	/** the last reserved tree class */
	VOS_BTR_END,
};

int obj_tree_init(struct vos_object *obj);
int obj_tree_fini(struct vos_object *obj);
int obj_tree_register(void);

/**
 * Single value key
 */
struct vos_svt_key {
	/** Epoch of entry */
	uint64_t	sk_epoch;
	/** Minor epoch of entry */
	uint16_t	sk_minor_epc;
};

/**
 * Data structure which carries the value buffers, checksums and memory IDs
 * to the multi-nested btree.
 */
struct vos_rec_bundle {
	/** Optional, externally allocated buffer umoff */
	umem_off_t		 rb_off;
	/** checksum buffer for the daos key */
	struct dcs_csum_info	*rb_csum;
	/**
	 * Input  : value buffer (non-rdma data)
	 *	    TODO also support scatter/gather list input.
	 * Output : parameter to return value address.
	 */
	d_iov_t			*rb_iov;
	/**
	 * Single value record IOV.
	 */
	struct bio_iov		*rb_biov;
	/** Returned durable address of the btree record */
	struct vos_krec_df	*rb_krec;
	/** input record size */
	daos_size_t		 rb_rsize;
	/** global record size, needed for EC singv record */
	daos_size_t		 rb_gsize;
	/** pool map version */
	uint32_t		 rb_ver;
	/** tree class */
	enum vos_tree_class	 rb_tclass;
	/** DTX state */
	unsigned int		 rb_dtx_state;
};

#define VOS_SIZE_ROUND		8

/* size round up */
static inline uint64_t
vos_size_round(uint64_t size)
{
	return (size + VOS_SIZE_ROUND - 1) & ~(VOS_SIZE_ROUND - 1);
}

static inline struct vos_krec_df *
vos_rec2krec(struct btr_instance *tins, struct btr_record *rec)
{
	return (struct vos_krec_df *)umem_off2ptr(&tins->ti_umm, rec->rec_off);
}

static inline struct vos_irec_df *
vos_rec2irec(struct btr_instance *tins, struct btr_record *rec)
{
	return (struct vos_irec_df *)umem_off2ptr(&tins->ti_umm, rec->rec_off);
}

static inline uint64_t
vos_krec_size(struct vos_rec_bundle *rbund)
{
	d_iov_t	*key;
	daos_size_t	 psize;

	key = rbund->rb_iov;
	psize = vos_size_round(rbund->rb_csum->cs_len) + key->iov_len;
	return sizeof(struct vos_krec_df) + psize;
}

static inline void *
vos_krec2payload(struct vos_krec_df *krec)
{
	return (void *)&krec[1];
}

static inline char *
vos_krec2csum(struct vos_krec_df *krec)
{
	return krec->kr_cs_size ? vos_krec2payload(krec) : NULL;
}

static inline char *
vos_krec2key(struct vos_krec_df *krec)
{
	char *payload = vos_krec2payload(krec);

	return &payload[vos_size_round(krec->kr_cs_size)];
}

static inline uint16_t vos_irec2csum_size(struct vos_irec_df *irec)
{
	return irec->ir_cs_size;
}

static inline void vos_irec_init_csum(struct vos_irec_df *irec,
				      struct dcs_csum_info *csum)
{
	if (csum) {
		irec->ir_cs_size = csum->cs_len;
		irec->ir_cs_type = (uint8_t)csum->cs_type;
	} else {
		irec->ir_cs_size = 0;
		irec->ir_cs_type = 0;
	}
}

/** Size of metadata without user payload */
static inline uint64_t
vos_irec_msize(struct vos_rec_bundle *rbund)
{
	uint64_t size = 0;

	if (rbund->rb_csum != NULL)
		size = vos_size_round(rbund->rb_csum->cs_len);
	return size + sizeof(struct vos_irec_df);
}

static inline uint64_t
vos_irec_size(struct vos_rec_bundle *rbund)
{
	return vos_irec_msize(rbund) + rbund->rb_rsize;
}

static inline bool
vos_irec_size_equal(struct vos_irec_df *irec, struct vos_rec_bundle *rbund)
{
	if (irec->ir_size != rbund->rb_rsize)
		return false;

	if (vos_irec2csum_size(irec) != rbund->rb_csum->cs_len)
		return false;

	return true;
}

static inline char *
vos_irec2csum(struct vos_irec_df *irec)
{
	return irec->ir_cs_size == 0 ? NULL : &irec->ir_body[0];
}

static inline char *
vos_irec2data(struct vos_irec_df *irec)
{
	return &irec->ir_body[vos_size_round(vos_irec2csum_size(irec))];
}

static inline bool
vos_obj_is_empty(struct vos_object *obj)
{
	return !obj->obj_df || obj->obj_df->vo_tree.tr_class == 0;
}

static inline bool
vos_subtree_is_empty(daos_handle_t toh)
{
	return dbtree_is_empty(toh) == 1;
}

static inline bool vos_recx_is_equal(daos_recx_t *recx1, daos_recx_t *recx2)
{
	return !(memcmp(recx1, recx2, sizeof(daos_recx_t)));
}

static inline struct vos_pool *
vos_cont2pool(struct vos_container *cont)
{
	return cont->vc_pool;
}

static inline struct vos_pool *
vos_obj2pool(struct vos_object *obj)
{
	return vos_cont2pool(obj->obj_cont);
}

static inline struct umem_attr *
vos_obj2uma(struct vos_object *obj)
{
	return &obj->obj_cont->vc_pool->vp_uma;
}

static inline struct umem_instance *
vos_obj2umm(struct vos_object *obj)
{
	return &obj->obj_cont->vc_pool->vp_umm;
}

static inline daos_handle_t
vos_pool2hdl(struct vos_pool *pool)
{
	daos_handle_t poh;

	poh.cookie = (uint64_t)pool;
	return poh;
}

static inline struct vos_pool*
vos_hdl2pool(daos_handle_t poh)
{
	return (struct vos_pool *)(poh.cookie);
}

static inline daos_handle_t
vos_cont2hdl(struct vos_container *co)
{
	daos_handle_t coh;

	coh.cookie = (uint64_t)co;
	return coh;
}

static inline struct vos_container *
vos_hdl2cont(daos_handle_t coh)
{
	return (struct vos_container *)(coh.cookie);
}

void vos_cont_addref(struct vos_container *cont);
void vos_cont_decref(struct vos_container *cont);

/**
 * iterators
 */
enum vos_iter_state {
	/** iterator has no valid cursor */
	VOS_ITS_NONE,
	/** iterator has valid cursor (user can call next/probe) */
	VOS_ITS_OK,
	/** end of iteration, no more entries */
	VOS_ITS_END,
};

struct vos_iter_ops;

/** the common part of vos iterators */
struct vos_iterator {
	struct dtx_handle	*it_dth;
	struct vos_iter_ops	*it_ops;
	struct vos_iterator	*it_parent; /* parent iterator */
	struct vos_ts_set	*it_ts_set;
	vos_iter_filter_cb_t	 it_filter_cb;
	void			*it_filter_arg;
	daos_epoch_t		 it_bound;
	vos_iter_type_t		 it_type;
	enum vos_iter_state	 it_state;
	uint32_t		 it_ref_cnt;
	uint32_t		 it_from_parent:1,
				 it_for_purge:1,
				 it_for_discard:1,
				 it_for_migration:1,
				 it_show_uncommitted:1,
				 it_ignore_uncommitted:1;
};

/* Auxiliary structure for passing information between parent and nested
 * iterator
 */
struct vos_iter_info {
	/* retrieved container handle */
	daos_handle_t		 ii_hdl;
	union {
		/* Pointer to evtree for nested iterator */
		struct evt_root	*ii_evt;
		/* Pointer to btree for nested iterator */
		struct btr_root	*ii_btr;
		/* oid to hold */
		daos_unit_oid_t	 ii_oid;
	};
	/* needed to open nested tree */
	struct umem_attr	*ii_uma;
	/* needed to open nested tree */
	struct vea_space_info	*ii_vea_info;
	/* Reference to vos object, set in iop_tree_prepare. */
	struct vos_object	*ii_obj;
	d_iov_t			*ii_akey; /* conditional akey */
	/** address range (RECX); rx_nr == 0 means entire range (0:~0ULL) */
	daos_recx_t              ii_recx;
	daos_epoch_range_t	 ii_epr;
	/** highest epoch where parent obj/key was punched */
	struct vos_punch_record	 ii_punched;
	/** Filter callback */
	vos_iter_filter_cb_t	 ii_filter_cb;
	void			*ii_filter_arg;
	/** epoch logic expression for the iterator. */
	vos_it_epc_expr_t	 ii_epc_expr;
	/** iterator flags */
	uint32_t		 ii_flags;

};

/** function table for vos iterator */
struct vos_iter_ops {
	/** prepare a new iterator with the specified type and parameters */
	int	(*iop_prepare)(vos_iter_type_t type, vos_iter_param_t *param,
			       struct vos_iterator **iter_pp,
			       struct vos_ts_set *ts_set);
	/** fetch the record that the cursor points to and open the subtree
	 *  corresponding to specified type, return info about the iterator
	 *  and nested object.   If NULL, it isn't supported for the parent
	 *  type.
	 */
	int	(*iop_nested_tree_fetch)(struct vos_iterator *iter,
					 vos_iter_type_t type,
					 struct vos_iter_info *info);
	/** prepare the nested iterator from state from parent.  Should close
	 *  the tree handle after preparing the iterator.  If NULL, it isn't
	 *  supported in the nested iterator.
	 */
	int	(*iop_nested_prepare)(vos_iter_type_t type,
				      struct vos_iter_info *info,
				      struct vos_iterator **iter_pp);
	/** finalize a iterator */
	int	(*iop_finish)(struct vos_iterator *iter);
	/** Set the iterating cursor to the provided @anchor */
	int	(*iop_probe)(struct vos_iterator *iter,
			     daos_anchor_t *anchor, uint32_t flags);
	/** move forward the iterating cursor */
	int	(*iop_next)(struct vos_iterator *iter, daos_anchor_t *anchor);
	/** fetch the record that the cursor points to */
	int	(*iop_fetch)(struct vos_iterator *iter,
			     vos_iter_entry_t *it_entry,
			     daos_anchor_t *anchor);
	/** copy out the record data */
	int	(*iop_copy)(struct vos_iterator *iter,
			    vos_iter_entry_t *it_entry, d_iov_t *iov_out);
	/** Delete the record that the cursor points to */
	int	(*iop_delete)(struct vos_iterator *iter,
			      void *args);
	/**
	 * Optional, the iterator has no element.
	 *
	 * \return	1 empty
	 *		0 non-empty
	 *		-ve error code
	 */
	int	(*iop_empty)(struct vos_iterator *iter);
};

const char *vos_iter_type2name(vos_iter_type_t type);

static inline struct vos_iterator *
vos_hdl2iter(daos_handle_t hdl)
{
	return (struct vos_iterator *)hdl.cookie;
}

/** iterator for dkey/akey/recx */
struct vos_obj_iter {
	/* public part of the iterator */
	struct vos_iterator	 it_iter;
	/** Incarnation log entries for current iterator */
	struct vos_ilog_info	 it_ilog_info;
	/** handle of iterator */
	daos_handle_t		 it_hdl;
	/** condition of the iterator: epoch logic expression */
	vos_it_epc_expr_t	 it_epc_expr;
	/** iterator flags */
	uint32_t		 it_flags;
	/** condition of the iterator: epoch range */
	daos_epoch_range_t	 it_epr;
	/** highest epoch where parent obj/key was punched */
	struct vos_punch_record	 it_punched;
	/** condition of the iterator: attribute key */
	daos_key_t		 it_akey;
	/* reference on the object */
	struct vos_object	*it_obj;
	/** condition of the iterator: extent range */
	daos_recx_t              it_recx;
};

static inline struct vos_obj_iter *
vos_iter2oiter(struct vos_iterator *iter)
{
	return container_of(iter, struct vos_obj_iter, it_iter);
}

static inline struct vos_obj_iter *
vos_hdl2oiter(daos_handle_t hdl)
{
	return vos_iter2oiter(vos_hdl2iter(hdl));
}

static inline daos_handle_t
vos_iter2hdl(struct vos_iterator *iter)
{
	daos_handle_t	hdl;

	hdl.cookie = (uint64_t)iter;
	return hdl;
}

/**
 * store a bundle of parameters into a iovec, which is going to be passed
 * into dbtree operations as a compound value (data buffer address, or ZC
 * buffer umoff, checksum etc).
 */
static inline void
tree_rec_bundle2iov(struct vos_rec_bundle *rbund, d_iov_t *iov)
{
	memset(rbund, 0, sizeof(*rbund));
	d_iov_set(iov, rbund, sizeof(*rbund));
}

enum {
	SUBTR_CREATE	= (1 << 0),	/**< may create the subtree */
	SUBTR_EVT	= (1 << 1),	/**< subtree is evtree */
};

/* vos_common.c */
int
vos_bio_addr_free(struct vos_pool *pool, bio_addr_t *addr, daos_size_t nob);

void
vos_evt_desc_cbs_init(struct evt_desc_cbs *cbs, struct vos_pool *pool,
		      daos_handle_t coh);

/* Reserve SCM through umem_reserve() for a PMDK transaction */
struct vos_rsrvd_scm {
	unsigned int		rs_actv_cnt;
	unsigned int		rs_actv_at;
	struct pobj_action	rs_actv[0];
};

int
vos_tx_begin(struct dtx_handle *dth, struct umem_instance *umm);

/** Finish the transaction and publish or cancel the reservations or
 *  return if err == 0 and it's a multi-modification transaction that
 *  isn't complete.
 *
 * \param[in]	cont		the VOS container
 * \param[in]	dth_in		The dtx handle, if applicable
 * \param[in]	rsrvd_scmp	Pointer to reserved scm, will be consumed
 * \param[in]	nvme_exts	List of resreved nvme extents
 * \param[in]	started		Only applies when dth_in is invalid,
 *				indicates if vos_tx_begin was successful
 * \param[in]	err		the error code
 *
 * \return	err if non-zero, otherwise 0 or appropriate error
 */
int
vos_tx_end(struct vos_container *cont, struct dtx_handle *dth_in,
	   struct vos_rsrvd_scm **rsrvd_scmp, d_list_t *nvme_exts, bool started,
	   int err);

/* vos_obj.c */
int
key_tree_prepare(struct vos_object *obj, daos_handle_t toh,
		 enum vos_tree_class tclass, daos_key_t *key, int flags,
		 uint32_t intent, struct vos_krec_df **krecp,
		 daos_handle_t *sub_toh, struct vos_ts_set *ts_set);
void
key_tree_release(daos_handle_t toh, bool is_array);
int
key_tree_punch(struct vos_object *obj, daos_handle_t toh, daos_epoch_t epoch,
	       daos_epoch_t bound, d_iov_t *key_iov, d_iov_t *val_iov,
	       uint64_t flags, struct vos_ts_set *ts_set, umem_off_t *known_key,
	       struct vos_ilog_info *parent, struct vos_ilog_info *info);
int
key_tree_delete(struct vos_object *obj, daos_handle_t toh, d_iov_t *key_iov);

/* vos_io.c */
daos_size_t
vos_recx2irec_size(daos_size_t rsize, struct dcs_csum_info *csum);

int
vos_dedup_init(struct vos_pool *pool);
void
vos_dedup_fini(struct vos_pool *pool);
void
vos_dedup_invalidate(struct vos_pool *pool);

umem_off_t
vos_reserve_scm(struct vos_container *cont, struct vos_rsrvd_scm *rsrvd_scm,
		daos_size_t size);
int
vos_publish_scm(struct vos_container *cont, struct vos_rsrvd_scm *rsrvd_scm,
		bool publish);
int
vos_reserve_blocks(struct vos_container *cont, d_list_t *rsrvd_nvme,
		   daos_size_t size, enum vos_io_stream ios, uint64_t *off);

int
vos_publish_blocks(struct vos_container *cont, d_list_t *blk_list, bool publish,
		   enum vos_io_stream ios);

static inline struct umem_instance *
vos_pool2umm(struct vos_pool *pool)
{
	return &pool->vp_umm;
}

static inline struct umem_instance *
vos_cont2umm(struct vos_container *cont)
{
	return vos_pool2umm(cont->vc_pool);
}

static inline uint32_t
vos_iter_intent(struct vos_iterator *iter)
{
	if (iter->it_for_purge)
		return DAOS_INTENT_PURGE;
	if (iter->it_for_discard)
		return DAOS_INTENT_DISCARD;
	if (iter->it_ignore_uncommitted)
		return DAOS_INTENT_IGNORE_NONCOMMITTED;
	if (iter->it_for_migration)
		return DAOS_INTENT_MIGRATION;
	return DAOS_INTENT_DEFAULT;
}

void
gc_wait(void);
int
gc_add_pool(struct vos_pool *pool);
void
gc_del_pool(struct vos_pool *pool);
bool
gc_have_pool(struct vos_pool *pool);
int
gc_init_pool(struct umem_instance *umm, struct vos_pool_df *pd);
int
gc_init_cont(struct umem_instance *umm, struct vos_cont_df *cd);
void
gc_check_cont(struct vos_container *cont);
int
gc_add_item(struct vos_pool *pool, daos_handle_t coh,
	    enum vos_gc_type type, umem_off_t item_off, uint64_t args);
int
vos_gc_pool_tight(daos_handle_t poh, int *credits);
void
gc_reserve_space(daos_size_t *rsrvd);

/**
 * Start aggregation of an object.  Mark object for aggregation for aggregation, if applicable
 *
 * \param ih[IN]	Iterator handle
 * \param full_scan[IN]	Full scan is needed regardless so just mark aggregation start
 *
 * \return		1 if aggregation is needed
 *			0 if aggregation can be skipped
 *			< 0 on error
 */
int
oi_iter_start_agg(daos_handle_t ih, bool full_scan);

/**
 * If the object is fully punched, bypass normal aggregation and move it to container
 * discard pool.
 *
 * \param ih[IN]	Iterator handle
 *
 * \return		Zero on Success
 *			1: entry is removed
 *			Negative value otherwise
 */
int
oi_iter_check_punch(daos_handle_t ih);

/**
 * Aggregate the creation/punch records in the current entry of the object
 * iterator.
 *
 * \param ih[IN]		Iterator handle
 * \param range_discard[IN]	Discard only uncommitted ilog entries (for reintegration)
 *
 * \return		Zero on Success
 *			Positive value if a reprobe is needed
 *			(1: entry is removed; 2: entry is invisible)
 *			Negative value otherwise
 */
int
oi_iter_aggregate(daos_handle_t ih, bool range_discard);

/**
 * Start aggregation of a key.  Mark key for aggregation for aggregation, if applicable
 *
 * \param ih[IN]	Iterator handle
 * \param full_scan[IN]	Full scan is needed regardless so just mark aggregation start
 *
 * \return		1 if aggregation is needed
 *			0 if aggregation can be skipped
 *			< 0 on error
 */

int
vos_obj_iter_start_agg(daos_handle_t ih, bool full_scan);

/**
 * If the key is fully punched, bypass normal aggregation and move it to container
 * discard pool.
 *
 * \param ih[IN]	Iterator handle
 *
 * \return		Zero on Success
 *			1: entry is removed
 *			Negative value otherwise
 */
int
vos_obj_iter_check_punch(daos_handle_t ih);

/**
 * Aggregate the creation/punch records in the current entry of the key
 * iterator.  If aggregation optimization is supported, it will clear the
 * aggregation flag and set the needed flag, accordingly.
 *
 * \param ih[IN]		Iterator handle
 * \param range_discard[IN]	Discard only uncommitted ilog entries (for reintegration)
 *
 * \return		Zero on Success
 *			Positive value if a reprobe is needed
 *			(1: entry is removed; 2: entry is invisible)
 *			Negative value otherwise
 */
int
vos_obj_iter_aggregate(daos_handle_t ih, bool range_discard);

/** Internal bit for initializing iterator from open tree handle */
#define VOS_IT_KEY_TREE	(1 << 31)
/** Ensure there is no overlap with public iterator flags (defined in
 *  src/include/daos_srv/vos_types.h).
 */
D_CASSERT((VOS_IT_KEY_TREE & VOS_IT_MASK) == 0);

/** Internal vos iterator API for iterating through keys using an
 *  open tree handle to initialize the iterator
 *
 *  \param obj[IN]			VOS object
 *  \param toh[IN]			Open key tree handle
 *  \param type[IN]			Iterator type (VOS_ITER_AKEY/DKEY only)
 *  \param epr[IN]			Valid epoch range for iteration
 *  \param show_uncommitted[IN]		Return uncommitted entries marked as instead of failing
 *  \param cb[IN]			Callback for key
 *  \param arg[IN]			argument to pass to callback
 *  \param dth[IN]			dtx handle
 *  \param anchor[IN]			Option anchor from where to start iterator
 */
int
vos_iterate_key(struct vos_object *obj, daos_handle_t toh, vos_iter_type_t type,
		const daos_epoch_range_t *epr, bool show_uncommitted,
		vos_iter_cb_t cb, void *arg, struct dtx_handle *dth, daos_anchor_t *anchor);

/** Start epoch of vos */
extern daos_epoch_t	vos_start_epoch;

/* Slab allocation */
enum {
	VOS_SLAB_OBJ_NODE	= 0,
	VOS_SLAB_KEY_NODE	= 1,
	VOS_SLAB_SV_NODE	= 2,
	VOS_SLAB_EVT_NODE	= 3,
	VOS_SLAB_EVT_DESC	= 4,
	VOS_SLAB_OBJ_DF		= 5,
	VOS_SLAB_EVT_NODE_SM	= 6,
	VOS_SLAB_MAX		= 7
};
D_CASSERT(VOS_SLAB_MAX <= UMM_SLABS_CNT);

static inline umem_off_t
vos_slab_alloc(struct umem_instance *umm, int size, int slab_id)
{
	/* evtree unit tests may skip slab register in vos_pool_open() */
	D_ASSERTF(!umem_slab_registered(umm, slab_id) ||
		  size == umem_slab_usize(umm, slab_id),
		  "registered: %d, id: %d, size: %d != %zu\n",
		  umem_slab_registered(umm, slab_id),
		  slab_id, size, umem_slab_usize(umm, slab_id));

	return umem_alloc_verb(umm, umem_slab_flags(umm, slab_id) |
					POBJ_FLAG_ZERO, size);
}

/* vos_space.c */
void
vos_space_sys_init(struct vos_pool *pool);
int
vos_space_sys_set(struct vos_pool *pool, daos_size_t *space_sys);
int
vos_space_query(struct vos_pool *pool, struct vos_pool_space *vps, bool slow);
int
vos_space_hold(struct vos_pool *pool, uint64_t flags, daos_key_t *dkey,
	       unsigned int iod_nr, daos_iod_t *iods,
	       struct dcs_iod_csums *iods_csums, daos_size_t *space_hld);
void
vos_space_unhold(struct vos_pool *pool, daos_size_t *space_hld);

static inline bool
vos_epc_punched(daos_epoch_t epc, uint16_t minor_epc,
		const struct vos_punch_record *punch)
{
	if (punch->pr_epc < epc)
		return false;

	if (punch->pr_epc > epc)
		return true;

	if (punch->pr_minor_epc >= minor_epc)
		return true;

	return false;
}

static inline bool
vos_dtx_hit_inprogress(void)
{
	struct dtx_handle	*dth = vos_dth_get();

	return dth != NULL && dth->dth_share_tbd_count > 0;
}

static inline bool
vos_dtx_continue_detect(int rc)
{
	struct dtx_handle	*dth = vos_dth_get();

	/* Continue to detect other potential in-prepared DTX. */
	return rc == -DER_INPROGRESS && dth != NULL &&
		dth->dth_share_tbd_count > 0 &&
		dth->dth_share_tbd_count < DTX_REFRESH_MAX;
}

static inline bool
vos_has_uncertainty(struct vos_ts_set *ts_set,
		    const struct vos_ilog_info *info, daos_epoch_t epoch,
		    daos_epoch_t bound)
{
	if (info->ii_uncertain_create)
		return true;

	return vos_ts_wcheck(ts_set, epoch, bound);
}

/** For dealing with common routines between punch and update where akeys are
 *  passed in different structures
 */
struct vos_akey_data {
	union {
		/** If ad_is_iod is true, array of iods is used for akeys */
		daos_iod_t	*ad_iods;
		/** If ad_is_iod is false, it's an array of akeys */
		daos_key_t	*ad_keys;
	};
	/** True if the the field above is an iod array */
	bool		 ad_is_iod;
};

/** Add any missing timestamps to the read set when an operation fails due to
 *  -DER_NONEXST.   This allows for fewer false conflicts on negative
 *  entries.
 *
 *  \param[in]	ts_set	The timestamp set
 *  \param[in]	dkey	Pointer to the dkey or NULL
 *  \param[in]	akey_nr	Number of akeys (or 0 if no akeys)
 *  \param[in]	ad	The actual akeys (either an array of akeys or iods)
 */
void
vos_ts_add_missing(struct vos_ts_set *ts_set, daos_key_t *dkey, int akey_nr,
		   struct vos_akey_data *ad);

int
vos_pool_settings_init(void);

/** Raise a RAS event on incompatible durable format
 *
 * \param[in] type		Type of object with layout format
 *				incompatibility (e.g. VOS pool)
 * \param[in] version		Version of the object
 * \param[in] min_version	Minimum supported version
 * \param[in] max_version	Maximum supported version
 * \param[in] pool		(Optional) associated pool uuid
 */
void
vos_report_layout_incompat(const char *type, int version, int min_version,
			   int max_version, uuid_t *uuid);

#define VOS_NOTIFY_RAS_EVENTF(...)			\
	do {						\
		if (ds_notify_ras_eventf == NULL)	\
			break;				\
		ds_notify_ras_eventf(__VA_ARGS__);	\
	} while (0)					\

static inline int
vos_offload_exec(int (*func)(void *), void *arg)
{
	if (dss_offload_exec != NULL)
		return dss_offload_exec(func, arg);
	else
		return func(arg);
}

static inline bool
umoff_is_null(umem_off_t umoff)
{
	return umoff == UMOFF_NULL;
}

/* vos_csum_recalc.c */

struct csum_recalc {
	struct evt_extent	 cr_log_ext;
	struct evt_extent	*cr_phy_ext;
	struct dcs_csum_info	*cr_phy_csum;
	daos_off_t		 cr_phy_off;
};

struct csum_recalc_args {
	struct bio_sglist	*cra_bsgl;	/* read sgl */
	struct evt_entry_in	*cra_ent_in;    /* coalesced entry */
	struct csum_recalc	*cra_recalcs;   /* recalc info */
	unsigned int		 cra_seg_cnt;   /* # of read segments */
	int			 cra_rc;	/* return code */
};

int vos_csum_recalc_fn(void *recalc_args);

static inline struct dcs_csum_info *
vos_csum_at(struct dcs_iod_csums *iod_csums, unsigned int idx)
{
	/** is enabled and has csums (might not for punch) */
	if (iod_csums != NULL && iod_csums[idx].ic_nr > 0)
		return iod_csums[idx].ic_data;
	return NULL;
}

static inline struct dcs_csum_info *
recx_csum_at(struct dcs_csum_info *csums, unsigned int idx, daos_iod_t *iod)
{
	if (csums != NULL && csum_iod_is_supported(iod))
		return &csums[idx];
	return NULL;
}

static inline daos_size_t
recx_csum_len(daos_recx_t *recx, struct dcs_csum_info *csum,
	      daos_size_t rsize)
{
	if (!ci_is_valid(csum) || rsize == 0)
		return 0;
	return (daos_size_t)csum->cs_len * csum_chunk_count(csum->cs_chunksize,
			recx->rx_idx, recx->rx_idx + recx->rx_nr - 1, rsize);
}

/** Mark that the object and container need aggregation.
 *
 * \param[in] umm	umem instance
 * \param[in] dkey_root	Root of dkey tree (marked for object)
 * \param[in] obj_root	Root of object tree (marked for container)
 * \param[in] epoch	Epoch of aggregatable update
 *
 * \return 0 on success, error otherwise
 */
int
vos_mark_agg(struct umem_instance *umm, struct btr_root *dkey_root, struct btr_root *obj_root,
	     daos_epoch_t epoch);

/** Mark that the key needs aggregation.
 *
 * \param[in] umm	umem instance
 * \param[in] krec	The key's record
 * \param[in] epoch	Epoch of aggregatable update
 *
 * \return 0 on success, error otherwise
 */
int
vos_key_mark_agg(struct umem_instance *umm, struct vos_krec_df *krec, daos_epoch_t epoch);

static inline bool
vos_anchor_is_zero(daos_anchor_t *anchor)
{
	return anchor == NULL || daos_anchor_is_zero(anchor);
}

#endif /* __VOS_INTERNAL_H__ */<|MERGE_RESOLUTION|>--- conflicted
+++ resolved
@@ -107,10 +107,6 @@
  */
 #define VOS_MW_NVME_THRESH	256		/* 256 * VOS_BLK_SZ = 1MB */
 
-<<<<<<< HEAD
-/* Force aggregation/discard ULT yield on certain amount of tight loops */
-#define VOS_AGG_CREDITS_MAX	64
-=======
 /*
  * Aggregation/Discard ULT yield when certain amount of credits consumed.
  *
@@ -131,7 +127,6 @@
 	/* Maximum # of mw flush for slack mode */
 	AGG_CREDS_MERGE_SLACK	= 2,
 };
->>>>>>> f74ea729
 
 extern unsigned int vos_agg_nvme_thresh;
 
