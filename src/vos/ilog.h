/**
 * (C) Copyright 2019-2020 Intel Corporation.
 *
 * Licensed under the Apache License, Version 2.0 (the "License");
 * you may not use this file except in compliance with the License.
 * You may obtain a copy of the License at
 *
 *    http://www.apache.org/licenses/LICENSE-2.0
 *
 * Unless required by applicable law or agreed to in writing, software
 * distributed under the License is distributed on an "AS IS" BASIS,
 * WITHOUT WARRANTIES OR CONDITIONS OF ANY KIND, either express or implied.
 * See the License for the specific language governing permissions and
 * limitations under the License.
 *
 * GOVERNMENT LICENSE RIGHTS-OPEN SOURCE SOFTWARE
 * The Government's rights to use, modify, reproduce, release, perform, display,
 * or disclose this software are subject to the terms of the Apache License as
 * provided in Contract No. B609815.
 * Any reproduction of computer software, computer software documentation, or
 * portions thereof marked with this legend must also reproduce the markings.
 */
/**
 * VOS Object/Key incarnation log
 * vos/ilog.h
 *
 * Author: Jeff Olivier <jeffrey.v.olivier@intel.com>
 */

#ifndef __ILOG_H__
#define __ILOG_H__
#include <daos_types.h>

struct ilog_id {
	/** DTX of entry */
	umem_off_t	id_tx_id;
	/** timestamp of entry */
	daos_epoch_t	id_epoch;
};

/** Opaque root for incarnation log */
struct  ilog_df {
	char	id_pad[24];
};

struct umem_instance;

enum ilog_status {
	/** Log status is not set */
	ILOG_INVALID,
	/** Log entry is visible to caller */
	ILOG_COMMITTED,
	/** Log entry is not yet visible */
	ILOG_UNCOMMITTED,
	/** Log entry can be removed */
	ILOG_REMOVED,
};

/** Near term hack to hook things up with existing DTX */
struct ilog_desc_cbs {
	/** Retrieve the status of a log entry (See enum ilog_status). On error
	 *  return error code < 0.
	 */
	int (*dc_log_status_cb)(struct umem_instance *umm, umem_off_t tx_id,
				uint32_t intent, void *args);
	void	*dc_log_status_args;
	/** Check if the log entry was created by current transaction */
	int (*dc_is_same_tx_cb)(struct umem_instance *umm, umem_off_t tx_id,
				bool *same, void *args);
	void	*dc_is_same_tx_args;
	/** Register the log entry with the transaction log */
	int (*dc_log_add_cb)(struct umem_instance *umm, umem_off_t ilog_off,
			     umem_off_t *tx_id, void *args);
	void	*dc_log_add_args;
	/** Remove the log entry from the transaction log */
	int (*dc_log_del_cb)(struct umem_instance *umm, umem_off_t ilog_off,
			     umem_off_t tx_id, void *args);
	void	*dc_log_del_args;
};

/** Globally initialize incarnation log */
int
ilog_init(void);

/** Create a new incarnation log in place
 *
 *  \param	umm[IN]		The umem instance
 *  \param	root[IN]	A pointer to the allocated root
 *
 *  \return 0 on success, error code on failure
 */
int
ilog_create(struct umem_instance *umm, struct ilog_df *root);

/** Open an existing incarnation log in place and create a handle to
 *  access it.
 *
 *  \param	umm[IN]		The umem instance
 *  \param	root[IN]	A pointer to the allocated root
 *  \param	cbs[in]		Incarnation log transaction log callbacks
 *  \param	loh[OUT]	Returned open log handle
 *
 *  \return 0 on success, error code on failure
 */
int
ilog_open(struct umem_instance *umm, struct ilog_df *root,
	  const struct ilog_desc_cbs *cbs, daos_handle_t *loh);

/** Close an open incarnation log handle
 *
 *  \param	loh[in]	Open handle to close
 *
 *  \return 0 on success, error code on failure
 */
int
ilog_close(daos_handle_t loh);

/** Destroy an incarnation log
 *
 *  \param	umm[in]		The umem instance
 *  \param	cbs[in]		Incarnation log transaction log callbacks
 *  \param	root[IN]	A pointer to an initialized incarnation log
 *
 *  \return 0 on success, error code on failure
 */
int
ilog_destroy(struct umem_instance *umm, struct ilog_desc_cbs *cbs,
	     struct ilog_df *root);

/** Logs or updates an entry in the incaration log identified by the epoch
 *  and the currently executing transaction.  If a visible creation entry
 *  exists, nothing will be logged and the function will succeed.
 *
 *  \param	loh[in]		Open log handle
 *  \param	epr[in]		Limiting range
 *  \param	epoch[in]	Epoch of update
 *  \param	punch[in]	Punch if true, update otherwise
 *
 *  \return 0 on success, error code on failure
 */
int
ilog_update(daos_handle_t loh, const daos_epoch_range_t *epr,
	    daos_epoch_t epoch, bool punch);

/** Updates specified log entry to mark it as persistent (remove
 * the transaction identifier from the entry.   Additionally, this will
 * remove redundant entries, such as later uncommitted upates.
 *
 *  \param	loh[in]		Open log handle
 *  \param	id[in]		Identifier for log entry
 *
 *  \return 0 on success, error code on failure
 */
int
ilog_persist(daos_handle_t loh, const struct ilog_id *id);

/** Removes an aborted entry from the incarnation log
 *
 *  \param	loh[in]		Open log handle
 *  \param	id[in]		Identifier for log entry
 *
 *  \return 0 on success, error code on failure
 */
int
ilog_abort(daos_handle_t loh, const struct ilog_id *id);

/** Incarnation log entry description */
struct ilog_entry {
	/** The epoch and tx_id for the log entry */
	struct ilog_id	ie_id;
	/** If true, entry is a punch, otherwise, it's a creation */
	bool		ie_punch;
	/** The status of the incarnation log entry.  See enum ilog_status */
	int32_t		ie_status;
};

#define ILOG_PRIV_SIZE 240
/** Structure for storing the full incarnation log for ilog_fetch.  The
 * fields shouldn't generally be accessed directly but via the iteration
 * APIs below.
 */
struct ilog_entries {
	/** Array of log entries */
	struct ilog_entry	*ie_entries;
	/** Number of entries in the log */
	int64_t			 ie_num_entries;
	/** Private log data */
	uint8_t			 ie_priv[ILOG_PRIV_SIZE];
};

/**
 * Cleanup the incarnation log
 *
 *  \param	umm[in]		The umem instance
 *  \param	root[in]	Pointer to log root
 *  \param	cbs[in]		Incarnation log transaction log callbacks
 *  \param	epr[in]		Epoch range for cleanup
 *  \param	discard[in]	Normally, aggregate will only remove entries
 *				that are provably not needed.  If discard is
 *				set, it will remove everything in the epoch
 *				range.
 *  \param	punched[in]	Max punch of parent incarnation log
 *  \param	entries[in]	Used for efficiency since aggregation is used
 *				by vos_iterator
 *
 *  \return	0		success
 *		1		success but indicates log is empty
 *		< 0		Error
 */
int
ilog_aggregate(struct umem_instance *umm, struct ilog_df *root,
	       const struct ilog_desc_cbs *cbs, const daos_epoch_range_t *epr,
	       bool discard, daos_epoch_t punched,
	       struct ilog_entries *entries);

/** Initialize an ilog_entries struct for fetch
 *
 *  \param	entries[in]	Allocated structure where entries are stored
 */
void
ilog_fetch_init(struct ilog_entries *entries);

/** Fetch the entire incarnation log.  This function will refresh only when
 * the underlying log or the intent has changed.  If the struct is shared
 * between multiple ULT's fetch should be done after every yield.
 *
 *  \param	umm[in]		The umem instance
 *  \param	root[in]	Pointer to log root
 *  \param	cbs[in]		Incarnation log transaction log callbacks
 *  \param	intent[in]	The intent of the operation
 *  \param	entries[in,out]	Allocated structure passed in will be filled
 *				with incarnation log entries in the range.
 *
 *  \return 0 on success, error code on failure
 */
int
ilog_fetch(struct umem_instance *umm, struct ilog_df *root,
	   const struct ilog_desc_cbs *cbs, uint32_t intent,
	   struct ilog_entries *entries);

/** Deallocate any memory associated with an ilog_entries struct for fetch
 *
 *  \param	entries[in]	Allocated structure to be finalized
 */
void
ilog_fetch_finish(struct ilog_entries *entries);

/** Iterator for fetched incarnation log entries
 *
 *  \param	entries[in]	The fetched entries
 */
#define ilog_foreach_entry(ents, entry)		\
	for (entry = &(ents)->ie_entries[0];	\
	     entry != &(ents)->ie_entries[(ents)->ie_num_entries]; entry++)

/** Reverse iterator for fetched incarnation log entries
 *
 *  \param	entries[in]	The fetched entries
 */
#define ilog_foreach_entry_reverse(ents, entry)				\
	for (entry = &(ents)->ie_entries[(ents)->ie_num_entries - 1];	\
	     entry != &(ents)->ie_entries[-1]; entry--)

<<<<<<< HEAD
/** Fetch the address of the timestamp index from the ilog entry
=======
/** Fetch the address of the timestamp index from the ilog
>>>>>>> a25c9558
 *
 * \param	entries[in]	The incarnation log
 *
 * \returns a pointer to the index
 */
uint32_t *
ilog_ts_idx_get(struct ilog_df *ilog_df);

/** Retrieve the current version of the incarnation log
 *
 * \param	loh[in]	Open log handle
 *
 * Returns the version of the log or 0 if log handle is invalid
 **/
uint32_t
ilog_version_get(daos_handle_t loh);

#endif /* __ILOG_H__ */<|MERGE_RESOLUTION|>--- conflicted
+++ resolved
@@ -261,11 +261,7 @@
 	for (entry = &(ents)->ie_entries[(ents)->ie_num_entries - 1];	\
 	     entry != &(ents)->ie_entries[-1]; entry--)
 
-<<<<<<< HEAD
-/** Fetch the address of the timestamp index from the ilog entry
-=======
 /** Fetch the address of the timestamp index from the ilog
->>>>>>> a25c9558
  *
  * \param	entries[in]	The incarnation log
  *
