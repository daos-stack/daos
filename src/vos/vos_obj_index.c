/**
 * (C) Copyright 2016-2022 Intel Corporation.
 *
 * SPDX-License-Identifier: BSD-2-Clause-Patent
 */
/**
 * VOS object table definition
 * vos/vos_obj_index.c
 *
 * Author: Vishwanath Venkatesan <vishwanath.venkatesan@intel.com>
 */
#define D_LOGFAC	DD_FAC(vos)

#include <daos/common.h>
#include <daos/btree.h>
#include <daos/object.h>
#include <daos_types.h>
#include <vos_internal.h>
#include <vos_ilog.h>
#include <vos_obj.h>

/** iterator for oid */
struct vos_oi_iter {
	/** embedded VOS common iterator */
	struct vos_iterator	oit_iter;
	/** Handle of iterator */
	daos_handle_t		oit_hdl;
	/** condition of the iterator: epoch range */
	daos_epoch_range_t	oit_epr;
	/** Reference to the container */
	struct vos_container	*oit_cont;
	/** Incarnation log entries for current entry */
	struct vos_ilog_info	 oit_ilog_info;
	/** punched epoch for current entry */
	daos_epoch_t		 oit_punched;
	/** cached iterator flags */
	uint32_t		 oit_flags;
};

static int
oi_hkey_size(void)
{
	return sizeof(daos_unit_oid_t);
}

static int
oi_rec_msize(int alloc_overhead)
{
	return alloc_overhead + sizeof(struct vos_obj_df);
}

static void
oi_hkey_gen(struct btr_instance *tins, d_iov_t *key_iov, void *hkey)
{
	D_ASSERT(key_iov->iov_len == sizeof(daos_unit_oid_t));

	memcpy(hkey, key_iov->iov_buf, sizeof(daos_unit_oid_t));
}

static int
oi_hkey_cmp(struct btr_instance *tins, struct btr_record *rec, void *hkey)
{
	daos_unit_oid_t	*oid1 = (daos_unit_oid_t *)&rec->rec_hkey[0];
	daos_unit_oid_t	*oid2 = (daos_unit_oid_t *)hkey;

	return dbtree_key_cmp_rc(memcmp(oid1, oid2, sizeof(*oid1)));
}

static int
oi_rec_alloc(struct btr_instance *tins, d_iov_t *key_iov,
	     d_iov_t *val_iov, struct btr_record *rec, d_iov_t *val_out)
{
	struct dtx_handle	*dth = vos_dth_get();
	struct vos_obj_df	*obj;
	daos_unit_oid_t		*key;
	umem_off_t		 obj_off;
	int			 rc;

	/* Allocate a PMEM value of type vos_obj_df */
	obj_off = vos_slab_alloc(&tins->ti_umm, sizeof(struct vos_obj_df),
				 VOS_SLAB_OBJ_DF);
	if (UMOFF_IS_NULL(obj_off))
		return -DER_NOSPACE;

	obj = umem_off2ptr(&tins->ti_umm, obj_off);

	D_ASSERT(key_iov->iov_len == sizeof(daos_unit_oid_t));
	key = key_iov->iov_buf;

	obj->vo_sync	= 0;
	obj->vo_id	= *key;
	rc = ilog_create(&tins->ti_umm, &obj->vo_ilog);
	if (rc != 0) {
		D_ERROR("Failure to create incarnation log: "DF_RC"\n",
			DP_RC(rc));
		return rc;
	}

	d_iov_set(val_iov, obj, sizeof(struct vos_obj_df));
	rec->rec_off = obj_off;

	/* For new created object, commit it synchronously to reduce
	 * potential conflict with subsequent modifications against
	 * the same object.
	 */
	if (dtx_is_valid_handle(dth))
		dth->dth_sync = 1;

	D_DEBUG(DB_TRACE, "alloc "DF_UOID" rec "DF_X64"\n",
		DP_UOID(obj->vo_id), rec->rec_off);
	return 0;
}

static int
oi_rec_free(struct btr_instance *tins, struct btr_record *rec, void *args)
{
	struct umem_instance	*umm = &tins->ti_umm;
	struct vos_obj_df	*obj;
	struct ilog_desc_cbs	 cbs;
	daos_handle_t		 coh;
	int			 rc;

	obj = umem_off2ptr(umm, rec->rec_off);

	vos_ilog_desc_cbs_init(&cbs, tins->ti_coh);
	rc = ilog_destroy(umm, &cbs, &obj->vo_ilog);
	if (rc != 0) {
		D_ERROR("Failed to destroy incarnation log: "DF_RC"\n",
			DP_RC(rc));
		return rc;
	}

	vos_ilog_ts_evict(&obj->vo_ilog, VOS_TS_TYPE_OBJ);

	D_ASSERT(tins->ti_priv);

	coh = vos_cont2hdl(args);
	return gc_add_item(tins->ti_priv, coh, GC_OBJ, rec->rec_off, 0);
}

static int
oi_rec_fetch(struct btr_instance *tins, struct btr_record *rec,
		 d_iov_t *key_iov, d_iov_t *val_iov)
{
	struct vos_obj_df	*obj;

	obj = umem_off2ptr(&tins->ti_umm, rec->rec_off);
	D_DEBUG(DB_TRACE, "fetch "DF_UOID" rec "DF_X64"\n",
		DP_UOID(obj->vo_id), rec->rec_off);

	D_ASSERT(val_iov != NULL);
	d_iov_set(val_iov, obj, sizeof(struct vos_obj_df));
	return 0;
}

static int
oi_rec_update(struct btr_instance *tins, struct btr_record *rec,
		  d_iov_t *key, d_iov_t *val, d_iov_t *val_out)
{
	D_ASSERTF(0, "Should never been called\n");
	return 0;
}

static umem_off_t
oi_node_alloc(struct btr_instance *tins, int size)
{
	return vos_slab_alloc(&tins->ti_umm, size, VOS_SLAB_OBJ_NODE);
}

static btr_ops_t oi_btr_ops = {
	.to_rec_msize		= oi_rec_msize,
	.to_hkey_size		= oi_hkey_size,
	.to_hkey_gen		= oi_hkey_gen,
	.to_hkey_cmp		= oi_hkey_cmp,
	.to_rec_alloc		= oi_rec_alloc,
	.to_rec_free		= oi_rec_free,
	.to_rec_fetch		= oi_rec_fetch,
	.to_rec_update		= oi_rec_update,
	.to_node_alloc		= oi_node_alloc,
};

/**
 * Locate a durable object in OI table.
 */
int
vos_oi_find(struct vos_container *cont, daos_unit_oid_t oid,
	    struct vos_obj_df **obj_p, struct vos_ts_set *ts_set)
{
	struct ilog_df		*ilog = NULL;
	d_iov_t			 key_iov;
	d_iov_t			 val_iov;
	int			 rc;
	int			 tmprc;

	*obj_p = NULL;
	d_iov_set(&key_iov, &oid, sizeof(oid));
	d_iov_set(&val_iov, NULL, 0);

	rc = dbtree_fetch(cont->vc_btr_hdl, BTR_PROBE_EQ,
			  DAOS_INTENT_DEFAULT, &key_iov, NULL, &val_iov);
	if (rc == 0) {
		struct vos_obj_df *obj = val_iov.iov_buf;

		D_ASSERT(daos_unit_obj_id_equal(obj->vo_id, oid));
		*obj_p = obj;
		ilog = &obj->vo_ilog;
	}

	tmprc = vos_ilog_ts_add(ts_set, ilog, &oid, sizeof(oid));

	D_ASSERT(tmprc == 0); /* Non-zero return for akey only */

	return rc;
}

/**
 * Locate a durable object in OI table, or create it if it's not found
 */
int
vos_oi_find_alloc(struct vos_container *cont, daos_unit_oid_t oid,
		  daos_epoch_t epoch, bool log, struct vos_obj_df **obj_p,
		  struct vos_ts_set *ts_set)
{
	struct dtx_handle	*dth = vos_dth_get();
	struct vos_obj_df	*obj = NULL;
	d_iov_t			 key_iov;
	d_iov_t			 val_iov;
	daos_handle_t		 loh;
	struct ilog_desc_cbs	 cbs;
	int			 rc;

	D_DEBUG(DB_TRACE, "Lookup obj "DF_UOID" in the OI table.\n",
		DP_UOID(oid));

	rc = vos_oi_find(cont, oid, &obj, ts_set);
	if (rc == 0)
		goto do_log;
	if (rc != -DER_NONEXIST)
		return rc;

	/* Object ID not found insert it to the OI tree */
	D_DEBUG(DB_TRACE, "Object "DF_UOID" not found adding it..\n",
		DP_UOID(oid));

	d_iov_set(&val_iov, NULL, 0);
	d_iov_set(&key_iov, &oid, sizeof(oid));

	rc = dbtree_upsert(cont->vc_btr_hdl, BTR_PROBE_EQ, DAOS_INTENT_DEFAULT,
			   &key_iov, &val_iov, NULL);
	if (rc) {
		D_ERROR("Failed to update Key for Object index\n");
		return rc;
	}
	obj = val_iov.iov_buf;
	/** Since we just allocated it, we can save a tx_add later to set this */
	obj->vo_max_write = epoch;

	vos_ilog_ts_ignore(vos_cont2umm(cont), &obj->vo_ilog);
	vos_ilog_ts_mark(ts_set, &obj->vo_ilog);
do_log:
	if (!log)
		goto skip_log;
	vos_ilog_desc_cbs_init(&cbs, vos_cont2hdl(cont));
	rc = ilog_open(vos_cont2umm(cont), &obj->vo_ilog, &cbs, &loh);
	if (rc != 0)
		return rc;

	rc = ilog_update(loh, NULL, epoch,
			 dtx_is_valid_handle(dth) ? dth->dth_op_seq : 1, false);

	ilog_close(loh);
skip_log:
	if (rc == 0)
		*obj_p = obj;

	return rc;
}

/**
 * Punch a durable object, it will generate a new incarnation with the same
 * ID in OI table.
 */
int
vos_oi_punch(struct vos_container *cont, daos_unit_oid_t oid,
	     daos_epoch_t epoch, daos_epoch_t bound, uint64_t flags,
	     struct vos_obj_df *obj, struct vos_ilog_info *info,
	     struct vos_ts_set *ts_set)
{
	daos_epoch_range_t	 epr = {0, epoch};
	int			 rc = 0;

	D_DEBUG(DB_TRACE, "Punch obj "DF_UOID", epoch="DF_U64".\n",
		DP_UOID(oid), epoch);

	rc = vos_ilog_punch(cont, &obj->vo_ilog, &epr, bound, NULL,
			    info, ts_set, true,
			    (flags & VOS_OF_REPLAY_PC) != 0);

	if (rc == 0 && vos_ts_set_check_conflict(ts_set, epoch))
		rc = -DER_TX_RESTART;

	VOS_TX_LOG_FAIL(rc, "Failed to update incarnation log entry: "DF_RC"\n",
			DP_RC(rc));

	return rc;
}

/**
 * Delete a durable object
 *
 * NB: this operation is not going to be part of distributed transaction,
 * it is only used by rebalance and reintegration.
 *
 * XXX: this only deletes the latest incarnation of the object, but the
 * ongoing work (incarnation log) will change it and there will be only
 * one incarnation for each object.
 */
int
vos_oi_delete(struct vos_container *cont, daos_unit_oid_t oid)
{
	d_iov_t		key_iov;
	int		rc = 0;

	D_DEBUG(DB_TRACE, "Delete obj "DF_UOID"\n", DP_UOID(oid));

	d_iov_set(&key_iov, &oid, sizeof(oid));

	rc = dbtree_delete(cont->vc_btr_hdl, BTR_PROBE_EQ, &key_iov, cont);
	if (rc == -DER_NONEXIST)
		return 0;

	if (rc != 0) {
		D_ERROR("Failed to delete object, "DF_RC"\n", DP_RC(rc));
		return rc;
	}
	return 0;
}

static struct vos_oi_iter *
iter2oiter(struct vos_iterator *iter)
{
	return container_of(iter, struct vos_oi_iter, oit_iter);
}

static int
oi_iter_fini(struct vos_iterator *iter)
{
	int			rc  = 0;
	struct vos_oi_iter	*oiter = NULL;

	/** iter type should be VOS_ITER_OBJ */
	D_ASSERT(iter->it_type == VOS_ITER_OBJ);

	oiter = iter2oiter(iter);

	if (daos_handle_is_valid(oiter->oit_hdl)) {
		rc = dbtree_iter_finish(oiter->oit_hdl);
		if (rc)
			D_ERROR("oid_iter_fini failed:"DF_RC"\n", DP_RC(rc));
	}

	if (oiter->oit_cont != NULL)
		vos_cont_decref(oiter->oit_cont);

	vos_ilog_fetch_finish(&oiter->oit_ilog_info);
	D_FREE(oiter);
	return rc;
}

static int
oi_iter_ilog_check(struct vos_obj_df *obj, struct vos_oi_iter *oiter,
		   daos_epoch_range_t *epr, bool check_existence)
{
	struct umem_instance	*umm;
	int			 rc;

	umm = vos_cont2umm(oiter->oit_cont);
	rc = vos_ilog_fetch(umm, vos_cont2hdl(oiter->oit_cont),
			    vos_iter_intent(&oiter->oit_iter), &obj->vo_ilog,
			    oiter->oit_epr.epr_hi, oiter->oit_iter.it_bound,
			    NULL, NULL, &oiter->oit_ilog_info);
	if (rc != 0)
		goto out;

	if (oiter->oit_ilog_info.ii_uncertain_create)
		D_GOTO(out, rc = -DER_TX_RESTART);

	rc = vos_ilog_check(&oiter->oit_ilog_info, &oiter->oit_epr, epr,
			    (oiter->oit_flags & VOS_IT_PUNCHED) == 0);
out:
	D_ASSERTF(check_existence || rc != -DER_NONEXIST,
		  "Probe is required before fetch\n");
	if (check_existence && !oiter->oit_ilog_info.ii_full_scan)
		oiter->oit_iter.it_skipped = 1;
	return rc;
}


static int
oi_iter_nested_tree_fetch(struct vos_iterator *iter, vos_iter_type_t type,
			  struct vos_iter_info *info)
{
	struct vos_oi_iter	*oiter = iter2oiter(iter);
	struct vos_obj_df	*obj;
	d_iov_t		 rec_iov;
	int			 rc;

	D_ASSERT(iter->it_type == VOS_ITER_OBJ);

	if (type != VOS_ITER_DKEY) {
		D_DEBUG(DB_TRACE, "Expected VOS_ITER_DKEY nested iterator type,"
			" got %d\n", type);
		return -DER_INVAL;
	}

	d_iov_set(&rec_iov, NULL, 0);
	rc = dbtree_iter_fetch(oiter->oit_hdl, NULL, &rec_iov, NULL);
	if (rc != 0) {
		D_ERROR("Error while fetching oid info: "DF_RC"\n", DP_RC(rc));
		return rc;
	}

	D_ASSERT(rec_iov.iov_len == sizeof(struct vos_obj_df));
	obj = (struct vos_obj_df *)rec_iov.iov_buf;

	rc = oi_iter_ilog_check(obj, oiter, &info->ii_epr, false);
	if (rc != 0)
		return rc;

	info->ii_oid = obj->vo_id;
	info->ii_punched = oiter->oit_ilog_info.ii_prior_punch;
	info->ii_hdl = vos_cont2hdl(oiter->oit_cont);
	info->ii_filter_cb = iter->it_filter_cb;
	info->ii_filter_arg = iter->it_filter_arg;

	return 0;
}

static int
oi_iter_prep(vos_iter_type_t type, vos_iter_param_t *param,
	     struct vos_iterator **iter_pp, struct vos_ts_set *ts_set)
{
	struct vos_oi_iter	*oiter = NULL;
	struct vos_container	*cont = NULL;
	struct dtx_handle	*dth = vos_dth_get();
	int			rc = 0;

	if (type != VOS_ITER_OBJ) {
		D_ERROR("Expected Type: %d, got %d\n",
			VOS_ITER_OBJ, type);
		return -DER_INVAL;
	}

	cont = vos_hdl2cont(param->ip_hdl);
	if (cont == NULL)
		return -DER_INVAL;

	D_ALLOC_PTR(oiter);
	if (oiter == NULL)
		return -DER_NOMEM;

	rc = vos_ts_set_add(ts_set, cont->vc_ts_idx, NULL, 0);
	D_ASSERT(rc == 0);

	vos_ilog_fetch_init(&oiter->oit_ilog_info);
	oiter->oit_iter.it_type = type;
	oiter->oit_epr  = param->ip_epr;
	oiter->oit_cont = cont;
	if (dtx_is_valid_handle(dth))
		oiter->oit_iter.it_bound = MAX(dth->dth_epoch,
					       dth->dth_epoch_bound);
	else
		oiter->oit_iter.it_bound = param->ip_epr.epr_hi;
	vos_cont_addref(cont);

	oiter->oit_iter.it_skipped = 0;
	oiter->oit_iter.it_filter_cb = param->ip_filter_cb;
	oiter->oit_iter.it_filter_arg = param->ip_filter_arg;
	oiter->oit_flags = param->ip_flags;
	if (param->ip_flags & VOS_IT_FOR_PURGE)
		oiter->oit_iter.it_for_purge = 1;
	if (param->ip_flags & VOS_IT_FOR_DISCARD)
		oiter->oit_iter.it_for_discard = 1;
	if (param->ip_flags & VOS_IT_FOR_MIGRATION)
		oiter->oit_iter.it_for_migration = 1;

	rc = dbtree_iter_prepare(cont->vc_btr_hdl, 0, &oiter->oit_hdl);
	if (rc)
		D_GOTO(exit, rc);

	*iter_pp = &oiter->oit_iter;
	return 0;
exit:
	oi_iter_fini(&oiter->oit_iter);
	return rc;
}

/**
 * This function checks if the current object can match the condition, it
 * returns immediately on true, otherwise it will move the iterator cursor
 * to the object matching the condition.
 */
static int
oi_iter_match_probe(struct vos_iterator *iter, daos_anchor_t *anchor, uint32_t flags)
{
	uint64_t		 start_seq;
	struct vos_oi_iter	*oiter	= iter2oiter(iter);
	char			*str	= NULL;
	vos_iter_desc_t		 desc;
	unsigned int		 acts;
	int			 rc;

	while (1) {
		struct vos_obj_df *obj;
		d_iov_t	   iov;

		rc = dbtree_iter_fetch(oiter->oit_hdl, NULL, &iov, anchor);
		if (rc != 0) {
			str = "fetch";
			goto failed;
		}

		D_ASSERT(iov.iov_len == sizeof(struct vos_obj_df));
		obj = (struct vos_obj_df *)iov.iov_buf;

		if (iter->it_filter_cb != NULL && (flags & VOS_ITER_PROBE_AGAIN) == 0) {
			desc.id_type = VOS_ITER_OBJ;
			desc.id_oid = obj->vo_id;
			acts = 0;
			start_seq = vos_sched_seq();
			rc = iter->it_filter_cb(vos_iter2hdl(iter), &desc, iter->it_filter_arg,
						&acts);
			if (rc != 0)
				goto failed;
			if (start_seq != vos_sched_seq())
				acts |= VOS_ITER_CB_YIELD;
			if (acts & (VOS_ITER_CB_EXIT | VOS_ITER_CB_ABORT | VOS_ITER_CB_RESTART |
				    VOS_ITER_CB_DELETE | VOS_ITER_CB_YIELD))
				return acts;
			if (acts & VOS_ITER_CB_SKIP)
				goto next;
		}

		rc = oi_iter_ilog_check(obj, oiter, NULL, true);
		if (rc == 0)
			break;
		if (rc != -DER_NONEXIST) {
			str = "ilog check";
			goto failed;
		}
next:
		flags = 0;
		rc = dbtree_iter_next(oiter->oit_hdl);
		if (rc != 0) {
			str = "next";
			goto failed;
		}
	}
	return 0;
 failed:
	if (rc == -DER_NONEXIST) /* Non-existence isn't a failure */
		return rc;

	VOS_TX_LOG_FAIL(rc, "iterator %s failed, rc="DF_RC"\n", str, DP_RC(rc));

	return rc;
}

static int
oi_iter_probe(struct vos_iterator *iter, daos_anchor_t *anchor, uint32_t flags)
{
	struct vos_oi_iter	*oiter = iter2oiter(iter);
	dbtree_probe_opc_t	 next_opc;
	dbtree_probe_opc_t	 opc;
	int			 rc;

	D_ASSERT(iter->it_type == VOS_ITER_OBJ);

	next_opc = (flags & VOS_ITER_PROBE_NEXT) ? BTR_PROBE_GT : BTR_PROBE_GE;
	opc = vos_anchor_is_zero(anchor) ? BTR_PROBE_FIRST : next_opc;
	rc = dbtree_iter_probe(oiter->oit_hdl, opc, vos_iter_intent(iter), NULL,
			       anchor);
	if (rc)
		D_GOTO(out, rc);

	/* NB: these probe cannot guarantee the returned entry is within
	 * the condition epoch range.
	 */
	rc = oi_iter_match_probe(iter, anchor, flags);
 out:
	return rc;
}

static int
oi_iter_next(struct vos_iterator *iter, daos_anchor_t *anchor)
{
	struct vos_oi_iter	*oiter = iter2oiter(iter);
	int			 rc;

	D_ASSERT(iter->it_type == VOS_ITER_OBJ);
	rc = dbtree_iter_next(oiter->oit_hdl);
	if (rc)
		D_GOTO(out, rc);

	rc = oi_iter_match_probe(iter, anchor, 0);
 out:
	return rc;
}

static int
oi_iter_fill(struct vos_obj_df *obj, struct vos_oi_iter *oiter, bool check_existence,
	     vos_iter_entry_t *ent)
{
	daos_epoch_range_t	epr = {0, DAOS_EPOCH_MAX};
	int			rc;

	rc = oi_iter_ilog_check(obj, oiter, &epr, check_existence);
	if (rc != 0)
		return rc;

	ent->ie_oid = obj->vo_id;
	ent->ie_punch = oiter->oit_ilog_info.ii_next_punch;
	ent->ie_obj_punch = ent->ie_punch;
	ent->ie_epoch = epr.epr_hi;
	ent->ie_vis_flags = VOS_VIS_FLAG_VISIBLE;
	if (oiter->oit_ilog_info.ii_create == 0) {
		/** Object isn't visible so mark covered */
		ent->ie_vis_flags = VOS_VIS_FLAG_COVERED;
	}
	ent->ie_child_type = VOS_ITER_DKEY;

	ent->ie_last_update = obj->vo_max_write;

	return 0;
}

static int
oi_iter_fetch(struct vos_iterator *iter, vos_iter_entry_t *it_entry,
	      daos_anchor_t *anchor)
{
	struct vos_oi_iter	*oiter = iter2oiter(iter);
	d_iov_t			 rec_iov;
	int			 rc;

	D_ASSERT(iter->it_type == VOS_ITER_OBJ);

	d_iov_set(&rec_iov, NULL, 0);
	rc = dbtree_iter_fetch(oiter->oit_hdl, NULL, &rec_iov, anchor);
	if (rc != 0) {
		if (rc == -DER_INPROGRESS)
			D_DEBUG(DB_TRACE, "Cannot fetch oid info because of "
				"conflict modification: "DF_RC"\n", DP_RC(rc));
		else
			D_ERROR("Error while fetching oid info: "DF_RC"\n",
				DP_RC(rc));
		return rc;
	}

	D_ASSERT(rec_iov.iov_len == sizeof(struct vos_obj_df));

<<<<<<< HEAD
	return oi_iter_fill(rec_iov.iov_buf, oiter, false, it_entry);
=======
	it_entry->ie_oid = obj->vo_id;
	it_entry->ie_punch = oiter->oit_ilog_info.ii_next_punch;
	it_entry->ie_obj_punch = it_entry->ie_punch;
	it_entry->ie_epoch = epr.epr_hi;
	it_entry->ie_vis_flags = VOS_VIS_FLAG_VISIBLE;
	if (oiter->oit_ilog_info.ii_create == 0) {
		/** Object isn't visible so mark covered */
		it_entry->ie_vis_flags = VOS_VIS_FLAG_COVERED;
	}
	it_entry->ie_child_type = VOS_ITER_DKEY;

	/* Upgrading case, set it to latest known epoch */
	if (obj->vo_max_write == 0)
		vos_ilog_last_update(&obj->vo_ilog, VOS_TS_TYPE_OBJ,
				     &it_entry->ie_last_update);
	else
		it_entry->ie_last_update = obj->vo_max_write;

	return 0;
>>>>>>> 0a6c8d16
}

static int
oi_iter_delete(struct vos_iterator *iter, void *args)
{
	struct vos_oi_iter	*oiter = iter2oiter(iter);
	int			rc = 0;

	D_ASSERT(iter->it_type == VOS_ITER_OBJ);

	rc = umem_tx_begin(vos_cont2umm(oiter->oit_cont), NULL);
	if (rc != 0)
		goto exit;

	rc = dbtree_iter_delete(oiter->oit_hdl, args);

	rc = umem_tx_end(vos_cont2umm(oiter->oit_cont), rc);

	if (rc != 0)
		D_ERROR("Failed to delete oid entry: "DF_RC"\n", DP_RC(rc));
exit:
	return rc;
}

int
oi_iter_start_agg(daos_handle_t ih, bool full_scan)
{
	struct vos_iterator	*iter = vos_hdl2iter(ih);
	struct vos_oi_iter	*oiter = iter2oiter(iter);
	struct vos_obj_df	*obj;
	vos_iter_entry_t	 ent;
	d_iov_t			 rec_iov;
	int			 rc;
	uint64_t		 feats;

	D_ASSERT(iter->it_type == VOS_ITER_OBJ);
	D_ASSERT(iter->it_for_purge);

	d_iov_set(&rec_iov, NULL, 0);
	rc = dbtree_iter_fetch(oiter->oit_hdl, NULL, &rec_iov, NULL);
	D_ASSERTF(rc != -DER_NONEXIST,
		  "Probe should be done before aggregation\n");
	if (rc != 0)
		return rc;

	D_ASSERT(rec_iov.iov_len == sizeof(struct vos_obj_df));
	obj = (struct vos_obj_df *)rec_iov.iov_buf;
	feats = dbtree_feats_get(&obj->vo_tree);
	if ((feats & VOS_TREE_AGG_OPT) == 0) {
		/** Go ahead and upgrade so we can optimize in the future */
		feats |= VOS_TREE_AGG_OPT | VOS_TREE_AGG_NEEDED;
		rc = dbtree_feats_set(&obj->vo_tree, vos_cont2umm(oiter->oit_cont), feats);
		D_ASSERT(rc == 0);
	}
	if (full_scan) {
		/** Go ahead and set both flags in this case because we are scanning */
		feats |= VOS_TREE_AGG_FLAG | VOS_TREE_AGG_NEEDED;
		goto set_feats;
	} else if ((feats & VOS_TREE_AGG_NEEDED) == 0) {
		return 0;
	}
	feats |= VOS_TREE_AGG_FLAG;
	/** Fall through to check other filters */

	rc = oi_iter_fill(rec_iov.iov_buf, oiter, true, &ent);
	if (rc == -DER_NONEXIST)
		return 0; /** No match for iterator range so let's skip it */
	if (rc != 0)
		return rc; /**  Likely the entry isn't in the range or we hit some other error.
			      * Let the iterator sort this out later.
			      */
	if (ent.ie_vis_flags & VOS_VIS_FLAG_COVERED)
		goto set_feats;

	D_ASSERT(ent.ie_last_update != 0);
	if (ent.ie_last_update < oiter->oit_cont->vc_cont_df->cd_hae)
		return 0;

set_feats:
	rc = dbtree_feats_set(&obj->vo_tree, vos_cont2umm(oiter->oit_cont), feats);
	D_ASSERT(rc == 0);
	return 1;
}

int
oi_iter_check_punch(daos_handle_t ih)
{
	struct vos_iterator	*iter = vos_hdl2iter(ih);
	struct vos_oi_iter	*oiter = iter2oiter(iter);
	struct vos_obj_df	*obj;
	daos_unit_oid_t		 oid;
	d_iov_t			 rec_iov;
	int			 rc;

	D_ASSERT(iter->it_type == VOS_ITER_OBJ);

	d_iov_set(&rec_iov, NULL, 0);
	rc = dbtree_iter_fetch(oiter->oit_hdl, NULL, &rec_iov, NULL);
	D_ASSERTF(rc != -DER_NONEXIST,
		  "Probe should be done before aggregation\n");
	if (rc != 0)
		return rc;
	D_ASSERT(rec_iov.iov_len == sizeof(struct vos_obj_df));
	obj = (struct vos_obj_df *)rec_iov.iov_buf;
	oid = obj->vo_id;

	if (!vos_ilog_is_punched(vos_cont2hdl(oiter->oit_cont), &obj->vo_ilog, &oiter->oit_epr,
				 NULL, &oiter->oit_ilog_info))
		return 0;

	/** Ok, ilog is fully punched, so we can move it to gc heap */
	rc = umem_tx_begin(vos_cont2umm(oiter->oit_cont), NULL);
	if (rc != 0)
		goto exit;

	/* Incarnation log is empty, delete the object */
	D_DEBUG(DB_IO, "Moving object "DF_UOID" to gc heap\n",
		DP_UOID(oid));
	/* Evict the object from cache */
	rc = vos_obj_evict_by_oid(vos_obj_cache_current(),
				  oiter->oit_cont, oid);
	if (rc != 0)
		D_ERROR("Could not evict object "DF_UOID" "DF_RC"\n",
			DP_UOID(oid), DP_RC(rc));
	rc = dbtree_iter_delete(oiter->oit_hdl, oiter->oit_cont);
	D_ASSERT(rc != -DER_NONEXIST);

	rc = umem_tx_end(vos_cont2umm(oiter->oit_cont), rc);
exit:
	if (rc == 0)
		return 1;

	return rc;
}

int
oi_iter_aggregate(daos_handle_t ih, bool range_discard, uint64_t *skipped)
{
	struct vos_iterator	*iter = vos_hdl2iter(ih);
	struct vos_oi_iter	*oiter = iter2oiter(iter);
	struct vos_obj_df	*obj;
	daos_unit_oid_t		 oid;
	d_iov_t			 rec_iov;
	uint64_t		 feats;
	bool			 delete = false, invisible = false;
	int			 rc;

	*skipped = 0;
	D_ASSERT(iter->it_type == VOS_ITER_OBJ);

	d_iov_set(&rec_iov, NULL, 0);
	rc = dbtree_iter_fetch(oiter->oit_hdl, NULL, &rec_iov, NULL);
	D_ASSERTF(rc != -DER_NONEXIST,
		  "Probe should be done before aggregation\n");
	if (rc != 0)
		return rc;
	D_ASSERT(rec_iov.iov_len == sizeof(struct vos_obj_df));
	obj = (struct vos_obj_df *)rec_iov.iov_buf;
	oid = obj->vo_id;

	rc = umem_tx_begin(vos_cont2umm(oiter->oit_cont), NULL);
	if (rc != 0)
		goto exit;

	rc = vos_ilog_aggregate(vos_cont2hdl(oiter->oit_cont), &obj->vo_ilog,
				&oiter->oit_epr, iter->it_for_discard, false, NULL,
				&oiter->oit_ilog_info);
	if (rc == 1) {
		/* Incarnation log is empty, delete the object */
		D_DEBUG(DB_IO, "Removing object "DF_UOID" from tree\n",
			DP_UOID(oid));
		delete = true;

		/* XXX: The dkey tree may be not empty because related prepared transaction can
		 *	be aborted. Then it will be added and handled via GC when oi_rec_free().
		 */

		/* Evict the object from cache */
		rc = vos_obj_evict_by_oid(vos_obj_cache_current(),
					  oiter->oit_cont, oid);
		if (rc != 0)
			D_ERROR("Could not evict object "DF_UOID" "DF_RC"\n",
				DP_UOID(oid), DP_RC(rc));
		rc = dbtree_iter_delete(oiter->oit_hdl, NULL);
		D_ASSERT(rc != -DER_NONEXIST);
	} else {
		if (rc == -DER_NONEXIST) {
			/** ilog isn't visible in range but still has some enrtries */
			invisible = true;
			rc = 0;
		}
		if (iter->it_for_purge) {
			*skipped = iter->it_skipped;
			feats = dbtree_feats_get(&obj->vo_tree);
			if (feats & VOS_TREE_AGG_FLAG) {
				feats = feats & ~VOS_TREE_AGG_FLAG;
				if (!iter->it_skipped)
					feats = feats & ~VOS_TREE_AGG_NEEDED;
				/** Set safe to false when clearing flags */
				rc = dbtree_feats_set(&obj->vo_tree, vos_cont2umm(oiter->oit_cont),
						      feats);
			}
		}
	}

	rc = umem_tx_end(vos_cont2umm(oiter->oit_cont), rc);
exit:
	if (rc == 0 && (delete || invisible))
		return delete ? 1 : 2;

	return rc;
}

struct vos_iter_ops vos_oi_iter_ops = {
	.iop_prepare		= oi_iter_prep,
	.iop_nested_tree_fetch	= oi_iter_nested_tree_fetch,
	.iop_finish		= oi_iter_fini,
	.iop_probe		= oi_iter_probe,
	.iop_next		= oi_iter_next,
	.iop_fetch		= oi_iter_fetch,
	.iop_delete		= oi_iter_delete,
};

/**
 * Internal usage APIs
 * For use from container APIs and init APIs
 */
int
vos_obj_tab_register()
{
	int	rc;

	D_DEBUG(DB_DF, "Registering class for OI table Class: %d\n",
		VOS_BTR_OBJ_TABLE);

	rc = dbtree_class_register(VOS_BTR_OBJ_TABLE, 0, &oi_btr_ops);
	if (rc)
		D_ERROR("dbtree create failed\n");
	return rc;
}<|MERGE_RESOLUTION|>--- conflicted
+++ resolved
@@ -629,7 +629,12 @@
 	}
 	ent->ie_child_type = VOS_ITER_DKEY;
 
-	ent->ie_last_update = obj->vo_max_write;
+	/* Upgrading case, set it to latest known epoch */
+	if (obj->vo_max_write == 0)
+		vos_ilog_last_update(&obj->vo_ilog, VOS_TS_TYPE_OBJ,
+				     &ent->ie_last_update);
+	else
+		ent->ie_last_update = obj->vo_max_write;
 
 	return 0;
 }
@@ -658,29 +663,7 @@
 
 	D_ASSERT(rec_iov.iov_len == sizeof(struct vos_obj_df));
 
-<<<<<<< HEAD
 	return oi_iter_fill(rec_iov.iov_buf, oiter, false, it_entry);
-=======
-	it_entry->ie_oid = obj->vo_id;
-	it_entry->ie_punch = oiter->oit_ilog_info.ii_next_punch;
-	it_entry->ie_obj_punch = it_entry->ie_punch;
-	it_entry->ie_epoch = epr.epr_hi;
-	it_entry->ie_vis_flags = VOS_VIS_FLAG_VISIBLE;
-	if (oiter->oit_ilog_info.ii_create == 0) {
-		/** Object isn't visible so mark covered */
-		it_entry->ie_vis_flags = VOS_VIS_FLAG_COVERED;
-	}
-	it_entry->ie_child_type = VOS_ITER_DKEY;
-
-	/* Upgrading case, set it to latest known epoch */
-	if (obj->vo_max_write == 0)
-		vos_ilog_last_update(&obj->vo_ilog, VOS_TS_TYPE_OBJ,
-				     &it_entry->ie_last_update);
-	else
-		it_entry->ie_last_update = obj->vo_max_write;
-
-	return 0;
->>>>>>> 0a6c8d16
 }
 
 static int
