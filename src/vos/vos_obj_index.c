/**
 * (C) Copyright 2016-2022 Intel Corporation.
 *
 * SPDX-License-Identifier: BSD-2-Clause-Patent
 */
/**
 * VOS object table definition
 * vos/vos_obj_index.c
 *
 * Author: Vishwanath Venkatesan <vishwanath.venkatesan@intel.com>
 */
#define D_LOGFAC	DD_FAC(vos)

#include <daos/common.h>
#include <daos/btree.h>
#include <daos/object.h>
#include <daos_types.h>
#include <vos_internal.h>
#include <vos_ilog.h>
#include <vos_obj.h>

/** iterator for oid */
struct vos_oi_iter {
	/** embedded VOS common iterator */
	struct vos_iterator	oit_iter;
	/** Handle of iterator */
	daos_handle_t		oit_hdl;
	/** condition of the iterator: epoch range */
	daos_epoch_range_t	oit_epr;
	/** Reference to the container */
	struct vos_container	*oit_cont;
	/** Incarnation log entries for current entry */
	struct vos_ilog_info	 oit_ilog_info;
	/** punched epoch for current entry */
	daos_epoch_t		 oit_punched;
	/** cached iterator flags */
	uint32_t		 oit_flags;
};

static int
oi_hkey_size(void)
{
	return sizeof(daos_unit_oid_t);
}

static int
oi_rec_msize(int alloc_overhead)
{
	return alloc_overhead + sizeof(struct vos_obj_df);
}

static void
oi_hkey_gen(struct btr_instance *tins, d_iov_t *key_iov, void *hkey)
{
	D_ASSERT(key_iov->iov_len == sizeof(daos_unit_oid_t));

	memcpy(hkey, key_iov->iov_buf, sizeof(daos_unit_oid_t));
}

static int
oi_hkey_cmp(struct btr_instance *tins, struct btr_record *rec, void *hkey)
{
	daos_unit_oid_t	*oid1 = (daos_unit_oid_t *)&rec->rec_hkey[0];
	daos_unit_oid_t	*oid2 = (daos_unit_oid_t *)hkey;

	return dbtree_key_cmp_rc(memcmp(oid1, oid2, sizeof(*oid1)));
}

static int
oi_rec_alloc(struct btr_instance *tins, d_iov_t *key_iov,
	     d_iov_t *val_iov, struct btr_record *rec, d_iov_t *val_out)
{
	struct dtx_handle	*dth = vos_dth_get();
	struct vos_obj_df	*obj;
	daos_unit_oid_t		*key;
	umem_off_t		 obj_off;
	int			 rc;

	/* Allocate a PMEM value of type vos_obj_df */
	obj_off = vos_slab_alloc(&tins->ti_umm, sizeof(struct vos_obj_df),
				 VOS_SLAB_OBJ_DF);
	if (UMOFF_IS_NULL(obj_off))
		return -DER_NOSPACE;

	obj = umem_off2ptr(&tins->ti_umm, obj_off);

	D_ASSERT(key_iov->iov_len == sizeof(daos_unit_oid_t));
	key = key_iov->iov_buf;

	obj->vo_sync	= 0;
	obj->vo_id	= *key;
	rc = ilog_create(&tins->ti_umm, &obj->vo_ilog);
	if (rc != 0) {
		D_ERROR("Failure to create incarnation log: "DF_RC"\n",
			DP_RC(rc));
		return rc;
	}

	d_iov_set(val_iov, obj, sizeof(struct vos_obj_df));
	rec->rec_off = obj_off;

	/* For new created object, commit it synchronously to reduce
	 * potential conflict with subsequent modifications against
	 * the same object.
	 */
	if (dtx_is_valid_handle(dth))
		dth->dth_sync = 1;

	D_DEBUG(DB_TRACE, "alloc "DF_UOID" rec "DF_X64"\n",
		DP_UOID(obj->vo_id), rec->rec_off);
	return 0;
}

static int
oi_rec_free(struct btr_instance *tins, struct btr_record *rec, void *args)
{
	struct umem_instance	*umm = &tins->ti_umm;
	struct vos_obj_df	*obj;
	struct ilog_desc_cbs	 cbs;
	daos_handle_t		 coh;
	int			 rc;

	obj = umem_off2ptr(umm, rec->rec_off);

	vos_ilog_desc_cbs_init(&cbs, tins->ti_coh);
	rc = ilog_destroy(umm, &cbs, &obj->vo_ilog);
	if (rc != 0) {
		D_ERROR("Failed to destroy incarnation log: "DF_RC"\n",
			DP_RC(rc));
		return rc;
	}

	vos_ilog_ts_evict(&obj->vo_ilog, VOS_TS_TYPE_OBJ);

	D_ASSERT(tins->ti_priv);

	coh = vos_cont2hdl(args);
	return gc_add_item(tins->ti_priv, coh, GC_OBJ, rec->rec_off, 0);
}

static int
oi_rec_fetch(struct btr_instance *tins, struct btr_record *rec,
		 d_iov_t *key_iov, d_iov_t *val_iov)
{
	struct vos_obj_df	*obj;

	obj = umem_off2ptr(&tins->ti_umm, rec->rec_off);
	D_DEBUG(DB_TRACE, "fetch "DF_UOID" rec "DF_X64"\n",
		DP_UOID(obj->vo_id), rec->rec_off);

	D_ASSERT(val_iov != NULL);
	d_iov_set(val_iov, obj, sizeof(struct vos_obj_df));
	return 0;
}

static int
oi_rec_update(struct btr_instance *tins, struct btr_record *rec,
		  d_iov_t *key, d_iov_t *val, d_iov_t *val_out)
{
	D_ASSERTF(0, "Should never been called\n");
	return 0;
}

static umem_off_t
oi_node_alloc(struct btr_instance *tins, int size)
{
	return vos_slab_alloc(&tins->ti_umm, size, VOS_SLAB_OBJ_NODE);
}

static btr_ops_t oi_btr_ops = {
	.to_rec_msize		= oi_rec_msize,
	.to_hkey_size		= oi_hkey_size,
	.to_hkey_gen		= oi_hkey_gen,
	.to_hkey_cmp		= oi_hkey_cmp,
	.to_rec_alloc		= oi_rec_alloc,
	.to_rec_free		= oi_rec_free,
	.to_rec_fetch		= oi_rec_fetch,
	.to_rec_update		= oi_rec_update,
	.to_node_alloc		= oi_node_alloc,
};

/**
 * Locate a durable object in OI table.
 */
int
vos_oi_find(struct vos_container *cont, daos_unit_oid_t oid,
	    struct vos_obj_df **obj_p, struct vos_ts_set *ts_set)
{
	struct ilog_df		*ilog = NULL;
	d_iov_t			 key_iov;
	d_iov_t			 val_iov;
	int			 rc;
	int			 tmprc;

	*obj_p = NULL;
	d_iov_set(&key_iov, &oid, sizeof(oid));
	d_iov_set(&val_iov, NULL, 0);

	rc = dbtree_fetch(cont->vc_btr_hdl, BTR_PROBE_EQ,
			  DAOS_INTENT_DEFAULT, &key_iov, NULL, &val_iov);
	if (rc == 0) {
		struct vos_obj_df *obj = val_iov.iov_buf;

		D_ASSERT(daos_unit_obj_id_equal(obj->vo_id, oid));
		*obj_p = obj;
		ilog = &obj->vo_ilog;
	}

	tmprc = vos_ilog_ts_add(ts_set, ilog, &oid, sizeof(oid));

	D_ASSERT(tmprc == 0); /* Non-zero return for akey only */

	return rc;
}

/**
 * Locate a durable object in OI table, or create it if it's not found
 */
int
vos_oi_find_alloc(struct vos_container *cont, daos_unit_oid_t oid,
		  daos_epoch_t epoch, bool log, struct vos_obj_df **obj_p,
		  struct vos_ts_set *ts_set)
{
	struct dtx_handle	*dth = vos_dth_get();
	struct vos_obj_df	*obj = NULL;
	d_iov_t			 key_iov;
	d_iov_t			 val_iov;
	daos_handle_t		 loh;
	struct ilog_desc_cbs	 cbs;
	int			 rc;

	D_DEBUG(DB_TRACE, "Lookup obj "DF_UOID" in the OI table.\n",
		DP_UOID(oid));

	rc = vos_oi_find(cont, oid, &obj, ts_set);
	if (rc == 0)
		goto do_log;
	if (rc != -DER_NONEXIST)
		return rc;

	/* Object ID not found insert it to the OI tree */
	D_DEBUG(DB_TRACE, "Object "DF_UOID" not found adding it..\n",
		DP_UOID(oid));

	d_iov_set(&val_iov, NULL, 0);
	d_iov_set(&key_iov, &oid, sizeof(oid));

	rc = dbtree_upsert(cont->vc_btr_hdl, BTR_PROBE_EQ, DAOS_INTENT_DEFAULT,
			   &key_iov, &val_iov, NULL);
	if (rc) {
		D_ERROR("Failed to update Key for Object index\n");
		return rc;
	}
	obj = val_iov.iov_buf;
	/** Since we just allocated it, we can save a tx_add later to set this */
	obj->vo_max_write = epoch;

	vos_ilog_ts_ignore(vos_cont2umm(cont), &obj->vo_ilog);
	vos_ilog_ts_mark(ts_set, &obj->vo_ilog);
do_log:
	if (!log)
		goto skip_log;
	vos_ilog_desc_cbs_init(&cbs, vos_cont2hdl(cont));
	rc = ilog_open(vos_cont2umm(cont), &obj->vo_ilog, &cbs, &loh);
	if (rc != 0)
		return rc;

	rc = ilog_update(loh, NULL, epoch,
			 dtx_is_valid_handle(dth) ? dth->dth_op_seq : 1, false);

	ilog_close(loh);
skip_log:
	if (rc == 0)
		*obj_p = obj;

	return rc;
}

/**
 * Punch a durable object, it will generate a new incarnation with the same
 * ID in OI table.
 */
int
vos_oi_punch(struct vos_container *cont, daos_unit_oid_t oid,
	     daos_epoch_t epoch, daos_epoch_t bound, uint64_t flags,
	     struct vos_obj_df *obj, struct vos_ilog_info *info,
	     struct vos_ts_set *ts_set)
{
	daos_epoch_range_t	 epr = {0, epoch};
	int			 rc = 0;

	D_DEBUG(DB_TRACE, "Punch obj "DF_UOID", epoch="DF_U64".\n",
		DP_UOID(oid), epoch);

	rc = vos_ilog_punch(cont, &obj->vo_ilog, &epr, bound, NULL,
			    info, ts_set, true,
			    (flags & VOS_OF_REPLAY_PC) != 0);

	if (rc == 0 && vos_ts_set_check_conflict(ts_set, epoch))
		rc = -DER_TX_RESTART;

	VOS_TX_LOG_FAIL(rc, "Failed to update incarnation log entry: "DF_RC"\n",
			DP_RC(rc));

	return rc;
}

/**
 * Delete a durable object
 *
 * NB: this operation is not going to be part of distributed transaction,
 * it is only used by rebalance and reintegration.
 *
 * XXX: this only deletes the latest incarnation of the object, but the
 * ongoing work (incarnation log) will change it and there will be only
 * one incarnation for each object.
 */
int
vos_oi_delete(struct vos_container *cont, daos_unit_oid_t oid)
{
	d_iov_t		key_iov;
	int		rc = 0;

	D_DEBUG(DB_TRACE, "Delete obj "DF_UOID"\n", DP_UOID(oid));

	d_iov_set(&key_iov, &oid, sizeof(oid));

	rc = dbtree_delete(cont->vc_btr_hdl, BTR_PROBE_EQ, &key_iov, cont);
	if (rc == -DER_NONEXIST)
		return 0;

	if (rc != 0) {
		D_ERROR("Failed to delete object, "DF_RC"\n", DP_RC(rc));
		return rc;
	}
	return 0;
}

static struct vos_oi_iter *
iter2oiter(struct vos_iterator *iter)
{
	return container_of(iter, struct vos_oi_iter, oit_iter);
}

static int
oi_iter_fini(struct vos_iterator *iter)
{
	int			rc  = 0;
	struct vos_oi_iter	*oiter = NULL;

	/** iter type should be VOS_ITER_OBJ */
	D_ASSERT(iter->it_type == VOS_ITER_OBJ);

	oiter = iter2oiter(iter);

	if (daos_handle_is_valid(oiter->oit_hdl)) {
		rc = dbtree_iter_finish(oiter->oit_hdl);
		if (rc)
			D_ERROR("oid_iter_fini failed:"DF_RC"\n", DP_RC(rc));
	}

	if (oiter->oit_cont != NULL)
		vos_cont_decref(oiter->oit_cont);

	vos_ilog_fetch_finish(&oiter->oit_ilog_info);
	D_FREE(oiter);
	return rc;
}

static int
oi_iter_ilog_check(struct vos_obj_df *obj, struct vos_oi_iter *oiter,
		   daos_epoch_range_t *epr, bool check_existence)
{
	struct umem_instance	*umm;
	int			 rc;

	umm = vos_cont2umm(oiter->oit_cont);
	rc = vos_ilog_fetch(umm, vos_cont2hdl(oiter->oit_cont),
			    vos_iter_intent(&oiter->oit_iter), &obj->vo_ilog,
			    oiter->oit_epr.epr_hi, oiter->oit_iter.it_bound,
			    NULL, NULL, &oiter->oit_ilog_info);
	if (rc != 0)
		goto out;

	if (oiter->oit_ilog_info.ii_uncertain_create)
		D_GOTO(out, rc = -DER_TX_RESTART);

	rc = vos_ilog_check(&oiter->oit_ilog_info, &oiter->oit_epr, epr,
			    (oiter->oit_flags & VOS_IT_PUNCHED) == 0);
out:
	D_ASSERTF(check_existence || rc != -DER_NONEXIST,
		  "Probe is required before fetch\n");
	if (check_existence && !oiter->oit_ilog_info.ii_full_scan)
		oiter->oit_iter.it_skipped = 1;
	return rc;
}


static int
oi_iter_nested_tree_fetch(struct vos_iterator *iter, vos_iter_type_t type,
			  struct vos_iter_info *info)
{
	struct vos_oi_iter	*oiter = iter2oiter(iter);
	struct vos_obj_df	*obj;
	d_iov_t		 rec_iov;
	int			 rc;

	D_ASSERT(iter->it_type == VOS_ITER_OBJ);

	if (type != VOS_ITER_DKEY) {
		D_DEBUG(DB_TRACE, "Expected VOS_ITER_DKEY nested iterator type,"
			" got %d\n", type);
		return -DER_INVAL;
	}

	d_iov_set(&rec_iov, NULL, 0);
	rc = dbtree_iter_fetch(oiter->oit_hdl, NULL, &rec_iov, NULL);
	if (rc != 0) {
		D_ERROR("Error while fetching oid info: "DF_RC"\n", DP_RC(rc));
		return rc;
	}

	D_ASSERT(rec_iov.iov_len == sizeof(struct vos_obj_df));
	obj = (struct vos_obj_df *)rec_iov.iov_buf;

	rc = oi_iter_ilog_check(obj, oiter, &info->ii_epr, false);
	if (rc != 0)
		return rc;

	info->ii_oid = obj->vo_id;
	info->ii_punched = oiter->oit_ilog_info.ii_prior_punch;
	info->ii_hdl = vos_cont2hdl(oiter->oit_cont);
	info->ii_filter_cb = iter->it_filter_cb;
	info->ii_filter_arg = iter->it_filter_arg;

	return 0;
}

static int
oi_iter_prep(vos_iter_type_t type, vos_iter_param_t *param,
	     struct vos_iterator **iter_pp, struct vos_ts_set *ts_set)
{
	struct vos_oi_iter	*oiter = NULL;
	struct vos_container	*cont = NULL;
	struct dtx_handle	*dth = vos_dth_get();
	int			rc = 0;

	if (type != VOS_ITER_OBJ) {
		D_ERROR("Expected Type: %d, got %d\n",
			VOS_ITER_OBJ, type);
		return -DER_INVAL;
	}

	cont = vos_hdl2cont(param->ip_hdl);
	if (cont == NULL)
		return -DER_INVAL;

	D_ALLOC_PTR(oiter);
	if (oiter == NULL)
		return -DER_NOMEM;

	rc = vos_ts_set_add(ts_set, cont->vc_ts_idx, NULL, 0);
	D_ASSERT(rc == 0);

	vos_ilog_fetch_init(&oiter->oit_ilog_info);
	oiter->oit_iter.it_type = type;
	oiter->oit_epr  = param->ip_epr;
	oiter->oit_cont = cont;
	if (dtx_is_valid_handle(dth))
		oiter->oit_iter.it_bound = MAX(dth->dth_epoch,
					       dth->dth_epoch_bound);
	else
		oiter->oit_iter.it_bound = param->ip_epr.epr_hi;
	vos_cont_addref(cont);

<<<<<<< HEAD
	oiter->oit_iter.it_skipped = 0;
=======
	oiter->oit_iter.it_filter_cb = param->ip_filter_cb;
	oiter->oit_iter.it_filter_arg = param->ip_filter_arg;
>>>>>>> 457d565b
	oiter->oit_flags = param->ip_flags;
	if (param->ip_flags & VOS_IT_FOR_PURGE)
		oiter->oit_iter.it_for_purge = 1;
	if (param->ip_flags & VOS_IT_FOR_DISCARD)
		oiter->oit_iter.it_for_discard = 1;
	if (param->ip_flags & VOS_IT_FOR_MIGRATION)
		oiter->oit_iter.it_for_migration = 1;

	rc = dbtree_iter_prepare(cont->vc_btr_hdl, 0, &oiter->oit_hdl);
	if (rc)
		D_GOTO(exit, rc);

	*iter_pp = &oiter->oit_iter;
	return 0;
exit:
	oi_iter_fini(&oiter->oit_iter);
	return rc;
}

/**
 * This function checks if the current object can match the condition, it
 * returns immediately on true, otherwise it will move the iterator cursor
 * to the object matching the condition.
 */
static int
oi_iter_match_probe(struct vos_iterator *iter, daos_anchor_t *anchor, uint32_t flags)
{
	uint64_t		 start_seq;
	struct vos_oi_iter	*oiter	= iter2oiter(iter);
	char			*str	= NULL;
	vos_iter_desc_t		 desc;
	unsigned int		 acts;
	int			 rc;

	while (1) {
		struct vos_obj_df *obj;
		d_iov_t	   iov;

		rc = dbtree_iter_fetch(oiter->oit_hdl, NULL, &iov, anchor);
		if (rc != 0) {
			str = "fetch";
			goto failed;
		}

		D_ASSERT(iov.iov_len == sizeof(struct vos_obj_df));
		obj = (struct vos_obj_df *)iov.iov_buf;

		if (iter->it_filter_cb != NULL && (flags & VOS_ITER_PROBE_AGAIN) == 0) {
			desc.id_type = VOS_ITER_OBJ;
			desc.id_oid = obj->vo_id;
			acts = 0;
			start_seq = vos_sched_seq();
			rc = iter->it_filter_cb(vos_iter2hdl(iter), &desc, iter->it_filter_arg,
						&acts);
			if (rc != 0)
				goto failed;
			if (start_seq != vos_sched_seq())
				acts |= VOS_ITER_CB_YIELD;
			if (acts & (VOS_ITER_CB_EXIT | VOS_ITER_CB_ABORT | VOS_ITER_CB_RESTART |
				    VOS_ITER_CB_DELETE | VOS_ITER_CB_YIELD))
				return acts;
			if (acts & VOS_ITER_CB_SKIP)
				goto next;
		}

		rc = oi_iter_ilog_check(obj, oiter, NULL, true);
		if (rc == 0)
			break;
		if (rc != -DER_NONEXIST) {
			str = "ilog check";
			goto failed;
		}
next:
		flags = 0;
		rc = dbtree_iter_next(oiter->oit_hdl);
		if (rc != 0) {
			str = "next";
			goto failed;
		}
	}
	return 0;
 failed:
	if (rc == -DER_NONEXIST) /* Non-existence isn't a failure */
		return rc;

	VOS_TX_LOG_FAIL(rc, "iterator %s failed, rc="DF_RC"\n", str, DP_RC(rc));

	return rc;
}

static int
oi_iter_probe(struct vos_iterator *iter, daos_anchor_t *anchor, uint32_t flags)
{
	struct vos_oi_iter	*oiter = iter2oiter(iter);
	dbtree_probe_opc_t	 next_opc;
	dbtree_probe_opc_t	 opc;
	int			 rc;

	D_ASSERT(iter->it_type == VOS_ITER_OBJ);

<<<<<<< HEAD
	if (anchor == NULL)
		opc = BTR_PROBE_FIRST;
	else
		opc = BTR_PROBE_GE;
=======
	next_opc = (flags & VOS_ITER_PROBE_NEXT) ? BTR_PROBE_GT : BTR_PROBE_GE;
	opc = vos_anchor_is_zero(anchor) ? BTR_PROBE_FIRST : next_opc;
>>>>>>> 457d565b
	rc = dbtree_iter_probe(oiter->oit_hdl, opc, vos_iter_intent(iter), NULL,
			       anchor);
	if (rc)
		D_GOTO(out, rc);

	/* NB: these probe cannot guarantee the returned entry is within
	 * the condition epoch range.
	 */
	rc = oi_iter_match_probe(iter, anchor, flags);
 out:
	return rc;
}

static int
oi_iter_next(struct vos_iterator *iter, daos_anchor_t *anchor)
{
	struct vos_oi_iter	*oiter = iter2oiter(iter);
	int			 rc;

	D_ASSERT(iter->it_type == VOS_ITER_OBJ);
	rc = dbtree_iter_next(oiter->oit_hdl);
	if (rc)
		D_GOTO(out, rc);

	rc = oi_iter_match_probe(iter, anchor, 0);
 out:
	return rc;
}

static int
oi_iter_fetch(struct vos_iterator *iter, vos_iter_entry_t *it_entry,
	      daos_anchor_t *anchor)
{
	struct vos_oi_iter	*oiter = iter2oiter(iter);
	struct vos_obj_df	*obj;
	daos_epoch_range_t	 epr;
	d_iov_t		 rec_iov;
	int			 rc;

	D_ASSERT(iter->it_type == VOS_ITER_OBJ);

	d_iov_set(&rec_iov, NULL, 0);
	rc = dbtree_iter_fetch(oiter->oit_hdl, NULL, &rec_iov, anchor);
	if (rc != 0) {
		if (rc == -DER_INPROGRESS)
			D_DEBUG(DB_TRACE, "Cannot fetch oid info because of "
				"conflict modification: "DF_RC"\n", DP_RC(rc));
		else
			D_ERROR("Error while fetching oid info: "DF_RC"\n",
				DP_RC(rc));
		return rc;
	}

	D_ASSERT(rec_iov.iov_len == sizeof(struct vos_obj_df));
	obj = (struct vos_obj_df *)rec_iov.iov_buf;

	rc = oi_iter_ilog_check(obj, oiter, &epr, false);
	if (rc != 0)
		return rc;

	it_entry->ie_oid = obj->vo_id;
	it_entry->ie_punch = oiter->oit_ilog_info.ii_next_punch;
	it_entry->ie_obj_punch = it_entry->ie_punch;
	it_entry->ie_epoch = epr.epr_hi;
	it_entry->ie_vis_flags = VOS_VIS_FLAG_VISIBLE;
	if (oiter->oit_ilog_info.ii_create == 0) {
		/** Object isn't visible so mark covered */
		it_entry->ie_vis_flags = VOS_VIS_FLAG_COVERED;
	}
	it_entry->ie_child_type = VOS_ITER_DKEY;

	it_entry->ie_last_update = obj->vo_max_write;

	return 0;
}

static int
oi_iter_delete(struct vos_iterator *iter, void *args)
{
	struct vos_oi_iter	*oiter = iter2oiter(iter);
	int			rc = 0;

	D_ASSERT(iter->it_type == VOS_ITER_OBJ);

	rc = umem_tx_begin(vos_cont2umm(oiter->oit_cont), NULL);
	if (rc != 0)
		goto exit;

	rc = dbtree_iter_delete(oiter->oit_hdl, args);

	rc = umem_tx_end(vos_cont2umm(oiter->oit_cont), rc);

	if (rc != 0)
		D_ERROR("Failed to delete oid entry: "DF_RC"\n", DP_RC(rc));
exit:
	return rc;
}

int
oi_iter_pre_aggregate(daos_handle_t ih, bool full_scan)
{
	struct vos_iterator	*iter = vos_hdl2iter(ih);
	struct vos_oi_iter	*oiter = iter2oiter(iter);
	struct vos_obj_df	*obj;
	daos_unit_oid_t		 oid;
	d_iov_t			 rec_iov;
	int			 rc;
	uint64_t		 feats;

	D_ASSERT(iter->it_type == VOS_ITER_OBJ);

	d_iov_set(&rec_iov, NULL, 0);
	rc = dbtree_iter_fetch(oiter->oit_hdl, NULL, &rec_iov, NULL);
	D_ASSERTF(rc != -DER_NONEXIST,
		  "Probe should be done before aggregation\n");
	if (rc != 0)
		return rc;
	D_ASSERT(rec_iov.iov_len == sizeof(struct vos_obj_df));
	obj = (struct vos_obj_df *)rec_iov.iov_buf;
	oid = obj->vo_id;

	if (!vos_ilog_is_punched(vos_cont2hdl(oiter->oit_cont), &obj->vo_ilog, &oiter->oit_epr,
				 NULL, &oiter->oit_ilog_info)) {
		if (!iter->it_for_purge)
			return 0;
		feats = dbtree_feats_get(&obj->vo_tree);
		if (feats & VOS_TREE_AGG_OPT) {
			if ((feats & VOS_TREE_AGG_NEEDED) == 0) {
				/** We can skip aggregation here unless one of these conditions is
				 *  true
				 *  1. We are doing a full scan (or snapshot deletion)
				 *  2. If the whole tree is punched, we'll just fall through and
				 *     move it to GC.
				 */
				if (!full_scan)
					return 2;
			} else {
				feats |= VOS_TREE_AGG_FLAG;
				rc = dbtree_feats_set(&obj->vo_tree, vos_cont2umm(oiter->oit_cont),
						      feats, false);
			}
		}
		return 0;
	}

	/** Ok, ilog is fully punched, so we can move it to gc heap */
	rc = umem_tx_begin(vos_cont2umm(oiter->oit_cont), NULL);
	if (rc != 0)
		goto exit;

	/* Incarnation log is empty, delete the object */
	D_DEBUG(DB_IO, "Moving object "DF_UOID" to gc heap\n",
		DP_UOID(oid));
	/* Evict the object from cache */
	rc = vos_obj_evict_by_oid(vos_obj_cache_current(),
				  oiter->oit_cont, oid);
	if (rc != 0)
		D_ERROR("Could not evict object "DF_UOID" "DF_RC"\n",
			DP_UOID(oid), DP_RC(rc));
	rc = dbtree_iter_delete(oiter->oit_hdl, oiter->oit_cont);
	D_ASSERT(rc != -DER_NONEXIST);

	rc = umem_tx_end(vos_cont2umm(oiter->oit_cont), rc);
exit:
	if (rc == 0)
		return 1;

	return rc;
}

int
oi_iter_aggregate(daos_handle_t ih, bool range_discard, uint64_t *skipped)
{
	struct vos_iterator	*iter = vos_hdl2iter(ih);
	struct vos_oi_iter	*oiter = iter2oiter(iter);
	struct vos_obj_df	*obj;
	daos_unit_oid_t		 oid;
	d_iov_t			 rec_iov;
	uint64_t		 feats;
	bool			 delete = false, invisible = false;
	int			 rc;

	*skipped = 0;
	D_ASSERT(iter->it_type == VOS_ITER_OBJ);

	d_iov_set(&rec_iov, NULL, 0);
	rc = dbtree_iter_fetch(oiter->oit_hdl, NULL, &rec_iov, NULL);
	D_ASSERTF(rc != -DER_NONEXIST,
		  "Probe should be done before aggregation\n");
	if (rc != 0)
		return rc;
	D_ASSERT(rec_iov.iov_len == sizeof(struct vos_obj_df));
	obj = (struct vos_obj_df *)rec_iov.iov_buf;
	oid = obj->vo_id;

	rc = umem_tx_begin(vos_cont2umm(oiter->oit_cont), NULL);
	if (rc != 0)
		goto exit;

	rc = vos_ilog_aggregate(vos_cont2hdl(oiter->oit_cont), &obj->vo_ilog,
				&oiter->oit_epr, iter->it_for_discard, false, NULL,
				&oiter->oit_ilog_info);
	if (rc == 1) {
		/* Incarnation log is empty, delete the object */
		D_DEBUG(DB_IO, "Removing object "DF_UOID" from tree\n",
			DP_UOID(oid));
		delete = true;

		/* XXX: The dkey tree may be not empty because related prepared transaction can
		 *	be aborted. Then it will be added and handled via GC when oi_rec_free().
		 */

		/* Evict the object from cache */
		rc = vos_obj_evict_by_oid(vos_obj_cache_current(),
					  oiter->oit_cont, oid);
		if (rc != 0)
			D_ERROR("Could not evict object "DF_UOID" "DF_RC"\n",
				DP_UOID(oid), DP_RC(rc));
		rc = dbtree_iter_delete(oiter->oit_hdl, NULL);
		D_ASSERT(rc != -DER_NONEXIST);
	} else {
		if (rc == -DER_NONEXIST) {
			/** ilog isn't visible in range but still has some enrtries */
			invisible = true;
			rc = 0;
		}
		if (iter->it_for_purge) {
			*skipped = iter->it_skipped;
			feats = dbtree_feats_get(&obj->vo_tree);
			if (feats & VOS_TREE_AGG_FLAG) {
				feats = feats & ~VOS_TREE_AGG_FLAG;
				if (!iter->it_skipped)
					feats = feats & ~VOS_TREE_AGG_NEEDED;
				/** Set safe to false when clearing flags */
				rc = dbtree_feats_set(&obj->vo_tree, vos_cont2umm(oiter->oit_cont),
						      feats, true);
			}
		}
	}

	rc = umem_tx_end(vos_cont2umm(oiter->oit_cont), rc);
exit:
	if (rc == 0 && (delete || invisible))
		return delete ? 1 : 2;

	return rc;
}

struct vos_iter_ops vos_oi_iter_ops = {
	.iop_prepare		= oi_iter_prep,
	.iop_nested_tree_fetch	= oi_iter_nested_tree_fetch,
	.iop_finish		= oi_iter_fini,
	.iop_probe		= oi_iter_probe,
	.iop_next		= oi_iter_next,
	.iop_fetch		= oi_iter_fetch,
	.iop_delete		= oi_iter_delete,
};

/**
 * Internal usage APIs
 * For use from container APIs and init APIs
 */
int
vos_obj_tab_register()
{
	int	rc;

	D_DEBUG(DB_DF, "Registering class for OI table Class: %d\n",
		VOS_BTR_OBJ_TABLE);

	rc = dbtree_class_register(VOS_BTR_OBJ_TABLE, 0, &oi_btr_ops);
	if (rc)
		D_ERROR("dbtree create failed\n");
	return rc;
}<|MERGE_RESOLUTION|>--- conflicted
+++ resolved
@@ -473,12 +473,9 @@
 		oiter->oit_iter.it_bound = param->ip_epr.epr_hi;
 	vos_cont_addref(cont);
 
-<<<<<<< HEAD
 	oiter->oit_iter.it_skipped = 0;
-=======
 	oiter->oit_iter.it_filter_cb = param->ip_filter_cb;
 	oiter->oit_iter.it_filter_arg = param->ip_filter_arg;
->>>>>>> 457d565b
 	oiter->oit_flags = param->ip_flags;
 	if (param->ip_flags & VOS_IT_FOR_PURGE)
 		oiter->oit_iter.it_for_purge = 1;
@@ -579,15 +576,8 @@
 
 	D_ASSERT(iter->it_type == VOS_ITER_OBJ);
 
-<<<<<<< HEAD
-	if (anchor == NULL)
-		opc = BTR_PROBE_FIRST;
-	else
-		opc = BTR_PROBE_GE;
-=======
 	next_opc = (flags & VOS_ITER_PROBE_NEXT) ? BTR_PROBE_GT : BTR_PROBE_GE;
 	opc = vos_anchor_is_zero(anchor) ? BTR_PROBE_FIRST : next_opc;
->>>>>>> 457d565b
 	rc = dbtree_iter_probe(oiter->oit_hdl, opc, vos_iter_intent(iter), NULL,
 			       anchor);
 	if (rc)
