--- conflicted
+++ resolved
@@ -125,26 +125,15 @@
 	if (UMOFF_IS_NULL(obj_off))
 		return -DER_NOMEM;
 
-<<<<<<< HEAD
-	rc = vos_dtx_register_record(&tins->ti_umm,
-				     umem_off2id(&tins->ti_umm, obj_off),
-				     DTX_RT_OBJ, 0);
-=======
-	obj = umem_id2ptr_typed(&tins->ti_umm, obj_mmid);
-	rc = vos_dtx_register_record(&tins->ti_umm,
-			umem_ptr2off(&tins->ti_umm, obj), DTX_RT_OBJ, 0);
->>>>>>> 60a69310
+	rc = vos_dtx_register_record(&tins->ti_umm, obj_off, DTX_RT_OBJ, 0);
 	if (rc != 0)
 		/* It is unnecessary to free the PMEM that will be dropped
 		 * automatically when the PMDK transaction is aborted.
 		 */
 		return rc;
 
-<<<<<<< HEAD
 	obj = umem_off2ptr(&tins->ti_umm, obj_off);
 
-=======
->>>>>>> 60a69310
 	D_ASSERT(key_iov->iov_len == sizeof(struct oi_key));
 	key = key_iov->iov_buf;
 	hkey = &key->oi_hkey;
@@ -176,12 +165,7 @@
 
 	obj = umem_off2ptr(&tins->ti_umm, rec->rec_off);
 
-	vos_dtx_degister_record(umm, obj->vo_dtx,
-<<<<<<< HEAD
-				umem_off2id(umm, rec->rec_off), DTX_RT_OBJ);
-=======
-				umem_id2off(umm, rec->rec_mmid), DTX_RT_OBJ);
->>>>>>> 60a69310
+	vos_dtx_degister_record(umm, obj->vo_dtx, rec->rec_off, DTX_RT_OBJ);
 	if (obj->vo_dtx_shares > 0) {
 		D_ERROR("There are some unknown DTXs (%d) share the obj rec\n",
 			obj->vo_dtx_shares);
@@ -236,15 +220,8 @@
 
 	obj = umem_off2ptr(&tins->ti_umm, rec->rec_off);
 	return vos_dtx_check_availability(&tins->ti_umm, tins->ti_coh,
-<<<<<<< HEAD
-					  obj->vo_dtx,
-					  umem_off2id(&tins->ti_umm,
-						      rec->rec_off),
+					  obj->vo_dtx, rec->rec_off,
 					  intent, DTX_RT_OBJ);
-=======
-			obj->vo_dtx, umem_id2off(&tins->ti_umm, rec->rec_mmid),
-			intent, DTX_RT_OBJ);
->>>>>>> 60a69310
 }
 
 static btr_ops_t oi_btr_ops = {
