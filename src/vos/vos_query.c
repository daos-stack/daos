/**
 * (C) Copyright 2019-2021 Intel Corporation.
 *
 * SPDX-License-Identifier: BSD-2-Clause-Patent
 */
/**
 * This file is part of daos
 *
 * vos/vos_query.c
 */
#define D_LOGFAC	DD_FAC(vos)

#include <daos/common.h>
#include <daos/btree.h>
#include <daos_types.h>
#include <daos_srv/vos.h>
#include <daos_api.h> /* For ofeat bits */
#include <daos/checksum.h>
#include "vos_internal.h"
#include "vos_ts.h"

struct open_query {
	struct vos_object	*qt_obj;
	struct vos_ts_set	*qt_ts_set;
	daos_epoch_t		 qt_bound;
	daos_epoch_range_t	 qt_epr;
	struct ilog_time_rec	 qt_punch;
	struct vos_ilog_info	 qt_info;
	struct btr_root		*qt_dkey_root;
	daos_handle_t		 qt_dkey_toh;
	struct btr_root		*qt_akey_root;
	daos_handle_t		 qt_akey_toh;
	struct evt_root		*qt_recx_root;
	struct vos_pool		*qt_pool;
	daos_handle_t		 qt_coh;
	daos_anchor_t		 qt_dkey_anchor;
	daos_anchor_t		 qt_akey_anchor;
	uint64_t		 qt_stripe_size;
	uint32_t		 qt_flags;
	unsigned int		 qt_cell_size;
};

static int
check_key(struct open_query *query, struct vos_krec_df *krec)
{
	daos_epoch_range_t	 epr = query->qt_epr;
	int			 rc;

	rc = vos_ilog_fetch(vos_obj2umm(query->qt_obj),
			    vos_cont2hdl(query->qt_obj->obj_cont),
			    DAOS_INTENT_DEFAULT, &krec->kr_ilog,
			    epr.epr_hi, query->qt_bound, &query->qt_punch, NULL,
			    &query->qt_info);
	if (rc != 0)
		return rc;

	if (vos_has_uncertainty(query->qt_ts_set, &query->qt_info, epr.epr_hi,
				query->qt_bound))
		return -DER_TX_RESTART;

	rc = vos_ilog_check(&query->qt_info, &query->qt_epr, &epr, true);
	if (rc != 0)
		return rc;

	query->qt_epr = epr;
	query->qt_punch = query->qt_info.ii_prior_punch;

	return 0;
}

static int
find_key(struct open_query *query, daos_handle_t toh, daos_key_t *key,
	 daos_anchor_t *anchor)
{
	daos_handle_t		 ih;
	struct vos_rec_bundle	 rbund;
	d_iov_t			 kiov;
	d_iov_t			 riov;
	struct dcs_csum_info	 csum;
	daos_epoch_range_t	 epr = query->qt_epr;
	struct ilog_time_rec	 punch = query->qt_punch;
	int			 rc = 0;
	int			 fini_rc;
	int			 opc;

	rc = dbtree_iter_prepare(toh, BTR_ITER_EMBEDDED, &ih);
	if (rc != 0)
		return rc;

	if (query->qt_flags & VOS_GET_MAX) {
		if (daos_anchor_is_zero(anchor))
			opc = BTR_PROBE_LAST;
		else
			opc = BTR_PROBE_LT;
	} else {
		if (daos_anchor_is_zero(anchor))
			opc = BTR_PROBE_FIRST;
		else
			opc = BTR_PROBE_GT;
	}
	rc = dbtree_iter_probe(ih, opc, DAOS_INTENT_DEFAULT, NULL, anchor);
	if (rc != 0)
		goto out;

	tree_rec_bundle2iov(&rbund, &riov);
	d_iov_set(&kiov, NULL, 0);

	rbund.rb_iov = key;
	rbund.rb_csum = &csum;

	do {
		d_iov_set(rbund.rb_iov, NULL, 0);
		ci_set_null(rbund.rb_csum);

		rc = dbtree_iter_fetch(ih, &kiov, &riov, anchor);
		if (vos_dtx_continue_detect(rc))
			goto next;

		if (rc != 0)
			break;

		rc = check_key(query, rbund.rb_krec);
		if (rc == 0)
			break;

		if (vos_dtx_continue_detect(rc))
			continue;

		if (rc != -DER_NONEXIST)
			break;

		/* Reset the epr */
		query->qt_epr = epr;
		query->qt_punch = punch;

next:
		if (query->qt_flags & VOS_GET_MAX)
			rc = dbtree_iter_prev(ih);
		else
			rc = dbtree_iter_next(ih);
	} while (rc == 0);
out:
	fini_rc = dbtree_iter_finish(ih);

	if (rc == 0)
		rc = fini_rc;

	return vos_dtx_hit_inprogress() ? -DER_INPROGRESS : rc;
}

static int
_query_recx(struct open_query *query, daos_recx_t *recx, struct evt_extent *filter_extent,
	    int opc)
{
	struct evt_desc_cbs	cbs;
	struct evt_entry	entry;
	daos_handle_t		toh;
	daos_handle_t		ih;
	struct evt_filter	filter = {0};
	int			rc;
	int			close_rc;
	uint32_t		inob;
	uint64_t		start = 0;
	uint64_t		end = 0;
	bool			exist = false;

	recx->rx_idx = 0;
	recx->rx_nr = 0;

	vos_evt_desc_cbs_init(&cbs, query->qt_pool, query->qt_coh);
	rc = evt_open(query->qt_recx_root, &query->qt_pool->vp_uma, &cbs, &toh);
	if (rc != 0)
		return rc;

	if (query->qt_flags & VOS_GET_MAX)
		opc |= EVT_ITER_REVERSE;

<<<<<<< HEAD
	for_ec_recx = (query->qt_flags & VOS_GET_RECX_EC);
	filter.fr_ex.ex_lo = 0;
	if (for_ec_recx)
		filter.fr_ex.ex_hi = DAOS_EC_PARITY_BIT - 1;
	else
		filter.fr_ex.ex_hi = ~(uint64_t)0;
	filter.fr_punch_epc = query->qt_punch.tr_epc;
	filter.fr_punch_minor_epc = query->qt_punch.tr_minor_epc;
=======
	filter.fr_ex = *filter_extent;
	filter.fr_punch_epc = query->qt_punch.pr_epc;
	filter.fr_punch_minor_epc = query->qt_punch.pr_minor_epc;
>>>>>>> 75a46e58
	filter.fr_epr.epr_hi = query->qt_bound;
	filter.fr_epr.epr_lo = query->qt_epr.epr_lo;
	filter.fr_epoch = query->qt_epr.epr_hi;

	rc = evt_iter_prepare(toh, opc, &filter, &ih);
	if (rc != 0)
		goto out;

	/* For MAX, we do reverse iterator
	 * For MIN, we use forward iterator
	 * In both cases, EVT_ITER_FIRST gives us what we want
	 */
	rc = evt_iter_probe(ih, EVT_ITER_FIRST, NULL, NULL);
	if (rc != 0)
		goto fini;

	rc = evt_iter_fetch(ih, &inob, &entry, NULL);
	if (rc != 0)
		goto fini;

	if (opc & EVT_ITER_SKIP_HOLES) {
		if (entry.en_visibility & EVT_VISIBLE) {
			recx->rx_idx = entry.en_sel_ext.ex_lo;
			recx->rx_nr = entry.en_sel_ext.ex_hi - entry.en_sel_ext.ex_lo + 1;
		} else {
			rc = -DER_NONEXIST;
		}
		D_GOTO(fini, rc);
	}

	/* The following only supports MAX recx query at the moment */
	if (!(query->qt_flags & VOS_GET_MAX))
		D_GOTO(fini, rc = -DER_INVAL);

	/* Check if these extents can be merged */
	D_ASSERT(bio_addr_is_hole(&entry.en_addr));
	end = entry.en_sel_ext.ex_hi;
	start = entry.en_sel_ext.ex_lo;
	while (1) {
		rc = evt_iter_next(ih);
		if (rc)
			break;

		rc = evt_iter_fetch(ih, &inob, &entry, NULL);
		if (rc != 0)
			break;

		D_ASSERT(bio_addr_is_hole(&entry.en_addr));
		if (entry.en_sel_ext.ex_hi == start - 1)
			start = entry.en_sel_ext.ex_lo;
		else
			break;
	}

	recx->rx_idx = start;
	recx->rx_nr = end - start + 1;

fini:
	D_DEBUG(DB_TRACE, "query recx "DF_U64"/"DF_U64" : "DF_RC"\n", recx->rx_idx,
		recx->rx_nr, DP_RC(rc));
	if (rc == 0)
		exist = true;
	if (rc == -DER_NONEXIST)
		rc = 0;
	close_rc = evt_iter_finish(ih);
	if (rc == 0)
		rc = close_rc;
out:
	close_rc = evt_close(toh);
	if (rc == 0 && !exist)
		rc = -DER_NONEXIST;
	if (rc == 0)
		rc = close_rc;

	return rc;
}

static int
query_normal_recx(struct open_query *query, daos_recx_t *recx)
{
	struct evt_extent filter_ex;
	int		  opc;

	memset(recx, 0, sizeof(*recx));
	/* query visible last recx */
	opc = EVT_ITER_EMBEDDED | EVT_ITER_VISIBLE | EVT_ITER_SKIP_HOLES;
	if (query->qt_flags & VOS_GET_MAX)
		opc |= EVT_ITER_REVERSE;

	filter_ex.ex_lo = 0;
	filter_ex.ex_hi = ~(uint64_t)0;

	return _query_recx(query, recx, &filter_ex, opc);
}

static int
query_ec_normal_recx(struct open_query *query, daos_recx_t *recx,
		     struct evt_extent *filter_ex, bool skip_hole)
{
	struct evt_extent tmp_ex;
	int		  opc;

	memset(recx, 0, sizeof(*recx));
	/* query visible last recx */
	opc = EVT_ITER_EMBEDDED | EVT_ITER_VISIBLE;
	if (query->qt_flags & VOS_GET_MAX)
		opc |= EVT_ITER_REVERSE;

	if (skip_hole)
		opc |= EVT_ITER_SKIP_HOLES;
	else /* otherwise skip DATA */
		opc |= EVT_ITER_SKIP_DATA;

	if (filter_ex) {
		tmp_ex = *filter_ex;
	} else {
		tmp_ex.ex_lo = 0;
		tmp_ex.ex_hi = DAOS_EC_PARITY_BIT - 1;
	}
	D_DEBUG(DB_TRACE, "search opc %x ["DF_U64"-"DF_U64"]\n", opc,
		tmp_ex.ex_lo, tmp_ex.ex_hi);
	return _query_recx(query, recx, &tmp_ex, opc);
}

static int
query_ec_parity_recx(struct open_query *query, daos_recx_t *recx)
{
	struct evt_extent filter_ex;
	int		  opc;

	memset(recx, 0, sizeof(*recx));
	/* query visible last recx */
	opc = EVT_ITER_EMBEDDED | EVT_ITER_VISIBLE | EVT_ITER_SKIP_HOLES;
	if (query->qt_flags & VOS_GET_MAX)
		opc |= EVT_ITER_REVERSE;

	filter_ex.ex_lo = DAOS_EC_PARITY_BIT;
	filter_ex.ex_hi = ~(uint64_t)0;

	return _query_recx(query, recx, &filter_ex, opc);
}

static int
query_recx(struct open_query *query, daos_recx_t *recxs)
{
	struct evt_extent filter_ex;
	int		  rc;

	if (!(query->qt_flags & VOS_GET_RECX_EC))
		return query_normal_recx(query, &recxs[0]);

	/* visible recxs */
	rc = query_ec_normal_recx(query, &recxs[0], NULL, true);
	if (rc && rc != -DER_NONEXIST)
		return rc;

	/* visible parity recxs */
	rc = query_ec_parity_recx(query, &recxs[1]);
	if (rc) {
		if (rc == -DER_NONEXIST)
			rc = 0;
		return rc;
	}

	/* possible punched recxs within this parity recx */
	filter_ex.ex_lo = recxs[1].rx_idx;
	D_ASSERT((filter_ex.ex_lo & DAOS_EC_PARITY_BIT) != 0);
	filter_ex.ex_lo &= ~DAOS_EC_PARITY_BIT;
	D_ASSERT(filter_ex.ex_lo % query->qt_cell_size == 0);
	filter_ex.ex_hi = (((filter_ex.ex_lo + recxs[1].rx_nr) / query->qt_cell_size) *
			   query->qt_stripe_size);
	filter_ex.ex_lo = ((filter_ex.ex_lo / query->qt_cell_size) *
			   query->qt_stripe_size);

	rc = query_ec_normal_recx(query, &recxs[2], &filter_ex, false);
	if (rc == -DER_NONEXIST)
		rc = 0;

	D_DEBUG(DB_TRACE, "get punched recxs "DF_U64"/"DF_U64"\n", recxs[2].rx_idx,
		recxs[2].rx_nr);

	return rc;
}

static int
open_and_query_key(struct open_query *query, daos_key_t *key,
		   uint32_t tree_type, daos_anchor_t *anchor)
{
	daos_handle_t		*toh;
	struct ilog_df		*ilog = NULL;
	struct btr_root		*to_open;
	struct dcs_csum_info	 csum = {0};
	struct vos_rec_bundle	 rbund;
	d_iov_t			 riov;
	enum vos_tree_class	 tclass;
	int			 rc = 0;
	bool			 check = true;

	if (tree_type == VOS_GET_DKEY) {
		toh = &query->qt_dkey_toh;
		to_open = query->qt_dkey_root;
		tclass = VOS_BTR_DKEY;
	} else {
		toh = &query->qt_akey_toh;
		to_open = query->qt_akey_root;
		tclass = VOS_BTR_AKEY;
	}

	if (daos_handle_is_valid(*toh)) {
		dbtree_close(*toh);
		*toh = DAOS_HDL_INVAL;
	}

	if (to_open->tr_class == 0)
		return -DER_NONEXIST;

	rc = dbtree_open_inplace_ex(to_open, &query->qt_pool->vp_uma,
				    query->qt_coh, query->qt_pool, toh);
	if (rc != 0)
		return rc;

	if (tree_type & query->qt_flags) {
		rc = find_key(query, *toh, key, anchor);

		if (rc != 0)
			return rc;

		check = false; /* Already checked the key */
	}

	tree_rec_bundle2iov(&rbund, &riov);
	rbund.rb_off	= UMOFF_NULL;
	rbund.rb_csum = &csum;
	rbund.rb_tclass = tclass;

	rc = dbtree_fetch(*toh, BTR_PROBE_EQ, DAOS_INTENT_DEFAULT, key, NULL,
			  &riov);
	if (rc == 0)
		ilog = &rbund.rb_krec->kr_ilog;

	vos_ilog_ts_add(query->qt_ts_set, ilog, NULL, 0);

	if (rc != 0)
		return rc;

	if (check) {
		rc = check_key(query, rbund.rb_krec);
		if (rc != 0)
			return rc;
	}

	if (tree_type == VOS_GET_DKEY)
		query->qt_akey_root = &rbund.rb_krec->kr_btr;
	else if ((rbund.rb_krec->kr_bmap & KREC_BF_EVT) == 0)
		return -DER_NONEXIST;
	else
		query->qt_recx_root = &rbund.rb_krec->kr_evt;

	return 0;
}

#define LOG_RC(rc, ...)					\
	VOS_TX_LOG_FAIL(rc, __VA_ARGS__)

int
vos_obj_query_key(daos_handle_t coh, daos_unit_oid_t oid, uint32_t flags,
		  daos_epoch_t epoch, daos_key_t *dkey, daos_key_t *akey,
		  daos_recx_t *recx, unsigned int cell_size, uint64_t stripe_size,
		  struct dtx_handle *dth)
{
	struct vos_container	*cont;
	struct vos_object	*obj = NULL;
	struct open_query	*query;
	daos_epoch_t		 bound;
	daos_epoch_range_t	 dkey_epr;
	struct ilog_time_rec	 dkey_punch;
	daos_ofeat_t		 obj_feats;
	daos_epoch_range_t	 obj_epr = {0};
	struct vos_ts_set	 akey_save = {0};
	struct vos_ts_set	 dkey_save = {0};
	uint32_t		 cflags = 0;
	int			 rc = 0;
	int			 nr_akeys = 0;

	obj_epr.epr_hi = dtx_is_valid_handle(dth) ? dth->dth_epoch : epoch;
	bound = dtx_is_valid_handle(dth) ? dth->dth_epoch_bound : epoch;

	if ((flags & VOS_GET_MAX) && (flags & VOS_GET_MIN)) {
		D_ERROR("Ambiguous query.  Please select either VOS_GET_MAX"
			" or VOS_GET_MIN\n");
		return -DER_INVAL;
	}

	if (!(flags & VOS_GET_MAX) && !(flags & VOS_GET_MIN)) {
		D_ERROR("No query type.  Please select either VOS_GET_MAX"
			" or VOS_GET_MIN\n");
		return -DER_INVAL;
	}

	if ((flags & (VOS_GET_DKEY | VOS_GET_AKEY | VOS_GET_RECX)) == 0) {
		D_ERROR("No tree queried.  Please select one or more of"
			" VOS_GET_DKEY, VOS_GET_AKEY, or VOS_GET_RECX\n");
		return -DER_INVAL;
	}

	D_ALLOC_PTR(query);
	if (query == NULL)
		return -DER_NOMEM;

	query->qt_ts_set = NULL;

	if (flags & VOS_GET_DKEY) {
		if (dkey == NULL) {
			D_ERROR("dkey can't be NULL with VOS_GET_DKEY\n");
			D_GOTO(free_query, rc = -DER_INVAL);
		}
		daos_anchor_set_zero(&query->qt_dkey_anchor);

		cflags = VOS_TS_READ_OBJ;
	}

	if (flags & VOS_GET_AKEY) {
		if (akey == NULL) {
			D_ERROR("akey can't be NULL with VOS_GET_AKEY\n");
			D_GOTO(free_query, rc = -DER_INVAL);
		}

		if (cflags == 0)
			cflags = VOS_TS_READ_DKEY;
	}

	if (flags & VOS_GET_RECX) {
		if (recx == NULL) {
			D_ERROR("recx can't be NULL with VOS_GET_RECX\n");
			D_GOTO(free_query, rc = -DER_INVAL);
		}

		nr_akeys = 1;
		if (cflags == 0)
			cflags = VOS_TS_READ_AKEY;
	}

	vos_dth_set(dth);
	rc = vos_ts_set_allocate(&query->qt_ts_set, 0, cflags, nr_akeys, dth);
	if (rc != 0) {
		D_ERROR("Failed to allocate timestamp set: "DF_RC"\n",
			DP_RC(rc));
		goto free_query;
	}

	cont = vos_hdl2cont(coh);

	vos_ts_set_add(query->qt_ts_set, cont->vc_ts_idx, NULL, 0);

	query->qt_bound = MAX(obj_epr.epr_hi, bound);
	rc = vos_obj_hold(vos_obj_cache_current(), vos_hdl2cont(coh), oid,
			  &obj_epr, query->qt_bound, VOS_OBJ_VISIBLE,
			  DAOS_INTENT_DEFAULT, &obj, query->qt_ts_set);
	if (rc != 0) {
		LOG_RC(rc, "Could not hold object: %s\n", d_errstr(rc));
		goto out;
	}

	if (obj->obj_ilog_info.ii_uncertain_create) {
		rc = -DER_TX_RESTART;
		goto out;
	}

	D_ASSERT(obj != NULL);
	/* only integer keys supported */
	obj_feats = daos_obj_id2feat(obj->obj_df->vo_id.id_pub);
	if ((flags & VOS_GET_DKEY) &&
	    (obj_feats & DAOS_OF_DKEY_UINT64) == 0) {
		rc = -DER_INVAL;
		D_ERROR("Only integer dkey supported for query\n");
		goto out;
	}
	if ((flags & VOS_GET_AKEY) &&
	    (obj_feats & DAOS_OF_AKEY_UINT64) == 0) {
		rc = -DER_INVAL;
		D_ERROR("Only integer akey supported for query\n");
		goto out;
	}

	vos_ilog_fetch_init(&query->qt_info);
	query->qt_dkey_toh   = DAOS_HDL_INVAL;
	query->qt_akey_toh   = DAOS_HDL_INVAL;
	query->qt_obj	    = obj;
	query->qt_flags	    = flags;
	query->qt_dkey_root  = &obj->obj_df->vo_tree;
	query->qt_coh	    = coh;
	query->qt_pool	    = vos_obj2pool(obj);
	query->qt_cell_size = cell_size;
	query->qt_stripe_size = stripe_size;

	/** We may read a dkey/akey that has no valid akey/recx and will need to
	 *  reset the timestamp cache state to cache the new dkey/akey
	 *  timestamps.
	 */
	vos_ts_set_save(query->qt_ts_set, &dkey_save);
	for (;;) {
		/* Reset the epoch range */
		query->qt_epr = obj_epr;
		query->qt_punch = obj->obj_ilog_info.ii_prior_punch;
		rc = open_and_query_key(query, dkey, VOS_GET_DKEY,
					&query->qt_dkey_anchor);
		if (rc != 0) {
			LOG_RC(rc, "Could not query dkey: %s\n", d_errstr(rc));
			break;
		}

		if ((flags & (VOS_GET_AKEY | VOS_GET_RECX)) == 0)
			break;

		if (query->qt_flags & VOS_GET_AKEY)
			daos_anchor_set_zero(&query->qt_akey_anchor);

		dkey_punch = query->qt_punch;
		dkey_epr = query->qt_epr;
		vos_ts_set_save(query->qt_ts_set, &akey_save);
		for (;;) {
			rc = open_and_query_key(query, akey, VOS_GET_AKEY,
						&query->qt_akey_anchor);
			if (rc != 0) {
				LOG_RC(rc, "Could not query akey: %s\n",
				       d_errstr(rc));
				break;
			}

			if ((flags & VOS_GET_RECX) == 0)
				break;

			rc = query_recx(query, recx);

			if (rc != 0) {
				LOG_RC(rc, "Could not query recx: %s\n",
				       d_errstr(rc));
				if (rc == -DER_NONEXIST &&
				    query->qt_flags & VOS_GET_AKEY) {
					/* Reset the epoch range to last dkey */
					query->qt_epr = dkey_epr;
					query->qt_punch = dkey_punch;
					/** Go ahead and save timestamps for
					 * things we read
					 */
					vos_ts_set_update(query->qt_ts_set,
							  obj_epr.epr_hi);
					vos_ts_set_restore(query->qt_ts_set,
							   &akey_save);
					continue;
				}
			}
			break;
		}
		if (rc == -DER_NONEXIST &&
		    query->qt_flags & VOS_GET_DKEY) {
			/** Go ahead and save timestamps for things we read */
			vos_ts_set_update(query->qt_ts_set, obj_epr.epr_hi);
			vos_ts_set_restore(query->qt_ts_set, &dkey_save);
			continue;
		}
		break;
	}

	vos_ilog_fetch_finish(&query->qt_info);
	if (daos_handle_is_valid(query->qt_akey_toh))
		dbtree_close(query->qt_akey_toh);
	if (daos_handle_is_valid(query->qt_dkey_toh))
		dbtree_close(query->qt_dkey_toh);
out:
	if (obj != NULL)
		vos_obj_release(vos_obj_cache_current(), obj, false);

	vos_dth_set(NULL);
	if (rc == 0 || rc == -DER_NONEXIST) {
		if (vos_ts_wcheck(query->qt_ts_set, obj_epr.epr_hi,
				  query->qt_bound))
			rc = -DER_TX_RESTART;
	}

	if (rc == 0 || rc == -DER_NONEXIST)
		vos_ts_set_update(query->qt_ts_set, obj_epr.epr_hi);

	vos_ts_set_free(query->qt_ts_set);
free_query:
	D_FREE(query);

	return rc;
}<|MERGE_RESOLUTION|>--- conflicted
+++ resolved
@@ -175,20 +175,9 @@
 	if (query->qt_flags & VOS_GET_MAX)
 		opc |= EVT_ITER_REVERSE;
 
-<<<<<<< HEAD
-	for_ec_recx = (query->qt_flags & VOS_GET_RECX_EC);
-	filter.fr_ex.ex_lo = 0;
-	if (for_ec_recx)
-		filter.fr_ex.ex_hi = DAOS_EC_PARITY_BIT - 1;
-	else
-		filter.fr_ex.ex_hi = ~(uint64_t)0;
-	filter.fr_punch_epc = query->qt_punch.tr_epc;
-	filter.fr_punch_minor_epc = query->qt_punch.tr_minor_epc;
-=======
 	filter.fr_ex = *filter_extent;
 	filter.fr_punch_epc = query->qt_punch.pr_epc;
 	filter.fr_punch_minor_epc = query->qt_punch.pr_minor_epc;
->>>>>>> 75a46e58
 	filter.fr_epr.epr_hi = query->qt_bound;
 	filter.fr_epr.epr_lo = query->qt_epr.epr_lo;
 	filter.fr_epoch = query->qt_epr.epr_hi;
