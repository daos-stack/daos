/**
 * (C) Copyright 2019 Intel Corporation.
 *
 * Licensed under the Apache License, Version 2.0 (the "License");
 * you may not use this file except in compliance with the License.
 * You may obtain a copy of the License at
 *
 *    http://www.apache.org/licenses/LICENSE-2.0
 *
 * Unless required by applicable law or agreed to in writing, software
 * distributed under the License is distributed on an "AS IS" BASIS,
 * WITHOUT WARRANTIES OR CONDITIONS OF ANY KIND, either express or implied.
 * See the License for the specific language governing permissions and
 * limitations under the License.
 *
 * GOVERNMENT LICENSE RIGHTS-OPEN SOURCE SOFTWARE
 * The Government's rights to use, modify, reproduce, release, perform, display,
 * or disclose this software are subject to the terms of the Apache License as
 * provided in Contract No. B609815.
 * Any reproduction of computer software, computer software documentation, or
 * portions thereof marked with this legend must also reproduce the markings.
 */
/**
 * This file is part of daos
 *
 * vos/vos_query.c
 */
#define D_LOGFAC	DD_FAC(vos)

#include <daos/common.h>
#include <daos/btree.h>
#include <daos_types.h>
#include <daos_srv/vos.h>
#include <daos_api.h> /* For ofeat bits */
#include <daos/checksum.h>
#include "vos_internal.h"

struct open_query {
	struct vos_object	*qt_obj;
	daos_epoch_range_t	 qt_epr;
	struct ilog_entries	 qt_entries;
	struct btr_root		*qt_dkey_root;
	daos_handle_t		 qt_dkey_toh;
	struct btr_root		*qt_akey_root;
	daos_handle_t		 qt_akey_toh;
	struct evt_root		*qt_recx_root;
	uint32_t		 qt_flags;
	struct vos_pool		*qt_pool;
	daos_handle_t		 qt_coh;
};

static int
check_key(struct open_query *query, struct vos_krec_df *krec, bool *visible)
{
	struct ilog_entry	*entry;
	daos_epoch_range_t	 epr = query->qt_epr;
	int			 rc;

	*visible = false;

	rc = key_ilog_fetch(query->qt_obj, DAOS_INTENT_DEFAULT,
			    &epr, krec, &query->qt_entries);
	if (rc != 0)
		return rc;

	ilog_foreach_entry_reverse(&query->qt_entries, entry) {
		if (entry->ie_status == ILOG_REMOVED)
			continue;
		if (entry->ie_status == ILOG_UNCOMMITTED)
			return -DER_INPROGRESS;

		if (entry->ie_punch) {
			if ((entry->ie_id.id_epoch + 1) > epr.epr_lo)
				epr.epr_lo = entry->ie_id.id_epoch + 1;
			break;
		}

		*visible = true;
	}

	if (*visible)
		query->qt_epr = epr;

	return 0;
}

static int
find_key(struct open_query *query, daos_handle_t toh, daos_key_t *key,
	 daos_anchor_t *anchor)
{
	daos_handle_t		 ih;
	struct vos_rec_bundle	 rbund;
	d_iov_t			 kiov;
	d_iov_t			 riov;
	daos_csum_buf_t		 csum;
	daos_epoch_range_t	 epr = query->qt_epr;
	int			 rc = 0;
	int			 fini_rc;
	bool			 visible;
	int			 opc;

	rc = dbtree_iter_prepare(toh, BTR_ITER_EMBEDDED, &ih);
	if (rc != 0)
		return rc;

	if (query->qt_flags & DAOS_GET_MAX) {
		if (daos_anchor_is_zero(anchor))
			opc = BTR_PROBE_LAST;
		else
			opc = BTR_PROBE_LT;
	} else {
		if (daos_anchor_is_zero(anchor))
			opc = BTR_PROBE_FIRST;
		else
			opc = BTR_PROBE_GT;
	}
	rc = dbtree_iter_probe(ih, opc, DAOS_INTENT_DEFAULT, NULL, anchor);
	if (rc != 0)
		goto out;

	tree_rec_bundle2iov(&rbund, &riov);
	d_iov_set(&kiov, NULL, 0);

	rbund.rb_iov = key;
	rbund.rb_csum = &csum;

	do {
		d_iov_set(rbund.rb_iov, NULL, 0);
		dcb_set_null(rbund.rb_csum);

		rc = dbtree_iter_fetch(ih, &kiov, &riov, anchor);
		if (rc != 0)
			break;

		/* Reset the epr */
		query->qt_epr = epr;
		rc = check_key(query, rbund.rb_krec, &visible);
		if (rc != 0)
			break;

		if (visible)
			break;

		/* Reset the epr */
		query->qt_epr = epr;

		if (query->qt_flags & DAOS_GET_MAX)
			rc = dbtree_iter_prev(ih);
		else
			rc = dbtree_iter_next(ih);
	} while (rc == 0);
out:
	fini_rc = dbtree_iter_finish(ih);

	if (rc == 0)
		rc = fini_rc;

	return rc;
}

static int
query_recx(struct open_query *query, daos_recx_t *recx)
{
	struct evt_desc_cbs	cbs;
	struct evt_entry	entry;
	daos_handle_t		toh;
	daos_handle_t		ih;
	struct evt_filter	filter = {0};
	int			rc;
	int			close_rc;
	int			opc;
	uint32_t		inob;

	recx->rx_idx = 0;
	recx->rx_nr = 0;

	vos_evt_desc_cbs_init(&cbs, query->qt_pool, query->qt_coh);
	rc = evt_open(query->qt_recx_root, &query->qt_pool->vp_uma, &cbs, &toh);
	if (rc != 0)
		return rc;

	opc = EVT_ITER_EMBEDDED | EVT_ITER_VISIBLE | EVT_ITER_SKIP_HOLES;
	if (query->qt_flags & DAOS_GET_MAX)
		opc |= EVT_ITER_REVERSE;

	filter.fr_ex.ex_lo = 0;
	filter.fr_ex.ex_hi = ~(uint64_t)0;
	filter.fr_epr = query->qt_epr;


	rc = evt_iter_prepare(toh, opc, &filter, &ih);
	if (rc != 0)
		goto out;

	/* For MAX, we do reverse iterator
	 * For MIN, we use forward iterator
	 * In both cases, EVT_ITER_FIRST gives us what we want
	 */
	rc = evt_iter_probe(ih, EVT_ITER_FIRST, NULL, NULL);
	if (rc != 0)
		goto fini;

	rc = evt_iter_fetch(ih, &inob, &entry, NULL);
	if (rc != 0)
		goto fini;

	recx->rx_idx = entry.en_sel_ext.ex_lo;
	recx->rx_nr = entry.en_sel_ext.ex_hi - entry.en_sel_ext.ex_lo + 1;
fini:
	close_rc = evt_iter_finish(ih);
	if (rc == 0)
		rc = close_rc;
out:
	close_rc = evt_close(toh);
	if (rc == 0)
		rc = close_rc;

	return rc;
}

static int
open_and_query_key(struct open_query *query, daos_key_t *key,
		   uint32_t tree_type, daos_anchor_t *anchor)
{
	daos_handle_t		*toh;
	struct btr_root		*to_open;
	daos_csum_buf_t		 csum = {0};
	struct vos_rec_bundle	 rbund;
	d_iov_t			 riov;
	enum vos_tree_class	 tclass;
	int			 rc = 0;
	bool			 check = true;
	bool			 visible = true;

	if (tree_type == DAOS_GET_DKEY) {
		toh = &query->qt_dkey_toh;
		to_open = query->qt_dkey_root;
		tclass = VOS_BTR_DKEY;
	} else {
		toh = &query->qt_akey_toh;
		to_open = query->qt_akey_root;
		tclass = VOS_BTR_AKEY;
	}

	if (!daos_handle_is_inval(*toh)) {
		dbtree_close(*toh);
		*toh = DAOS_HDL_INVAL;
	}

	if (to_open->tr_class == 0)
		return -DER_NONEXIST;

	rc = dbtree_open_inplace_ex(to_open, &query->qt_pool->vp_uma,
				    query->qt_coh, query->qt_pool, toh);
	if (rc != 0)
		return rc;

	if (tree_type & query->qt_flags) {
		rc = find_key(query, *toh, key, anchor);

		if (rc != 0)
			return rc;

		check = false; /* Already checked the key */
	}

	tree_rec_bundle2iov(&rbund, &riov);
	rbund.rb_off	= UMOFF_NULL;
	rbund.rb_csum = &csum;
	rbund.rb_tclass = tclass;

	rc = dbtree_fetch(*toh, BTR_PROBE_EQ, DAOS_INTENT_DEFAULT, key, NULL,
			  &riov);
	if (rc != 0)
		return rc;

	if (check) {
		rc = check_key(query, rbund.rb_krec, &visible);
		if (rc != 0)
			return rc;
		if (visible == false)
			return -DER_NONEXIST;
	}

	if (tree_type == DAOS_GET_DKEY)
		query->qt_akey_root = &rbund.rb_krec->kr_btr;
	else if ((rbund.rb_krec->kr_bmap & KREC_BF_EVT) == 0)
		return -DER_NONEXIST;
	else
		query->qt_recx_root = &rbund.rb_krec->kr_evt;

	return 0;
}

#define LOG_RC(rc, ...)				\
	do {					\
		D_ASSERT(rc != 0);		\
		if (rc == -DER_NONEXIST)	\
			D_INFO(__VA_ARGS__);	\
		else				\
			D_ERROR(__VA_ARGS__);	\
	} while (0)

int
vos_obj_query_key(daos_handle_t coh, daos_unit_oid_t oid, uint32_t flags,
		  daos_epoch_t epoch, daos_key_t *dkey, daos_key_t *akey,
		  daos_recx_t *recx)
{
	struct vos_object	*obj;
	struct open_query	 query;
	daos_epoch_range_t	 dkey_epr;
	daos_anchor_t		 dkey_anchor;
	daos_anchor_t		 akey_anchor;
	daos_ofeat_t		 obj_feats;
	int			 rc = 0;

	if ((flags & DAOS_GET_MAX) && (flags & DAOS_GET_MIN)) {
		D_ERROR("Ambiguous query.  Please select either DAOS_GET_MAX"
			" or DAOS_GET_MIN\n");
		return -DER_INVAL;
	}

	if (!(flags & DAOS_GET_MAX) && !(flags & DAOS_GET_MIN)) {
		D_ERROR("No query type.  Please select either DAOS_GET_MAX"
			" or DAOS_GET_MIN\n");
		return -DER_INVAL;
	}

	if ((flags & (DAOS_GET_DKEY | DAOS_GET_AKEY | DAOS_GET_RECX)) == 0) {
		D_ERROR("No tree queried.  Please select one or more of"
			" DAOS_GET_DKEY, DAOS_GET_AKEY, or DAOS_GET_RECX\n");
		return -DER_INVAL;
	}

	if (flags & DAOS_GET_DKEY) {
		if (dkey == NULL) {
			D_ERROR("dkey can't be NULL with DAOS_GET_DKEY\n");
			return -DER_INVAL;
		}
		daos_anchor_set_zero(&dkey_anchor);
	}

	if (flags & DAOS_GET_AKEY && akey == NULL) {
		D_ERROR("akey can't be NULL with DAOS_GET_AKEY\n");
		return -DER_INVAL;
	}

	if (flags & DAOS_GET_RECX && recx == NULL) {
		D_ERROR("recx can't be NULL with DAOS_GET_RECX\n");
		return -DER_INVAL;
	}

	rc = vos_obj_hold(vos_obj_cache_current(), vos_hdl2cont(coh), oid,
			  epoch, true, DAOS_INTENT_DEFAULT, &obj);
	if (rc != 0) {
		LOG_RC(rc, "Could not hold object: %s\n", d_errstr(rc));
		return rc;
	}

	if (obj->obj_df == NULL) {
		rc = -DER_NONEXIST;
		D_INFO("Object not created yet\n");
		goto out;
	}

	/* only integer keys supported */
	obj_feats = daos_obj_id2feat(obj->obj_df->vo_id.id_pub);
	if ((flags & DAOS_GET_DKEY) &&
	    (obj_feats & DAOS_OF_DKEY_UINT64) == 0) {
		rc = -DER_INVAL;
		D_ERROR("Only integer dkey supported for query\n");
		goto out;
	}
	if ((flags & DAOS_GET_AKEY) &&
	    (obj_feats & DAOS_OF_AKEY_UINT64) == 0) {
		rc = -DER_INVAL;
		D_ERROR("Only integer akey supported for query\n");
		goto out;
	}

	ilog_fetch_init(&query.qt_entries);
	query.qt_dkey_toh   = DAOS_HDL_INVAL;
	query.qt_akey_toh   = DAOS_HDL_INVAL;
<<<<<<< HEAD
=======
	query.qt_obj = obj;
>>>>>>> b0a38547
	query.qt_flags	    = flags;
	query.qt_dkey_root  = &obj->obj_df->vo_tree;
	query.qt_coh	    = coh;
	query.qt_pool	    = vos_obj2pool(obj);

	for (;;) {
<<<<<<< HEAD
		/* Reset the epr */
=======
		/* Reset the epoch range */
>>>>>>> b0a38547
		query.qt_epr.epr_lo = 0;
		query.qt_epr.epr_hi = epoch;
		rc = open_and_query_key(&query, dkey, DAOS_GET_DKEY,
					&dkey_anchor);
		if (rc != 0) {
			LOG_RC(rc, "Could not query dkey: %s\n", d_errstr(rc));
			break;
		}

		if ((flags & (DAOS_GET_AKEY | DAOS_GET_RECX)) == 0)
			break;

		if (query.qt_flags & DAOS_GET_AKEY)
			daos_anchor_set_zero(&akey_anchor);

		dkey_epr = query.qt_epr;
		for (;;) {
			/* Reset the epoch range to the dkey range */
			query.qt_epr = dkey_epr;
			rc = open_and_query_key(&query, akey, DAOS_GET_AKEY,
						&akey_anchor);
			if (rc != 0) {
				LOG_RC(rc, "Could not query akey: %s\n",
				       d_errstr(rc));
				break;
			}

			if ((flags & DAOS_GET_RECX) == 0)
				break;

			rc = query_recx(&query, recx);

			if (rc != 0) {
				LOG_RC(rc, "Could not query recx: %s\n",
				       d_errstr(rc));
				if (rc == -DER_NONEXIST &&
				    query.qt_flags & DAOS_GET_AKEY) {
<<<<<<< HEAD
					query.qt_epr = dkey_epr;
=======
>>>>>>> b0a38547
					continue;
				}
			}
			break;
		}
		if (rc == -DER_NONEXIST &&
		    query.qt_flags & DAOS_GET_DKEY) {
			continue;
		}
		break;
	}

	ilog_fetch_finish(&query.qt_entries);
	if (!daos_handle_is_inval(query.qt_akey_toh))
		dbtree_close(query.qt_akey_toh);
	if (!daos_handle_is_inval(query.qt_dkey_toh))
		dbtree_close(query.qt_dkey_toh);
out:
	if (obj)
		vos_obj_release(vos_obj_cache_current(), obj);
	return rc;
}<|MERGE_RESOLUTION|>--- conflicted
+++ resolved
@@ -132,8 +132,6 @@
 		if (rc != 0)
 			break;
 
-		/* Reset the epr */
-		query->qt_epr = epr;
 		rc = check_key(query, rbund.rb_krec, &visible);
 		if (rc != 0)
 			break;
@@ -381,21 +379,14 @@
 	ilog_fetch_init(&query.qt_entries);
 	query.qt_dkey_toh   = DAOS_HDL_INVAL;
 	query.qt_akey_toh   = DAOS_HDL_INVAL;
-<<<<<<< HEAD
-=======
 	query.qt_obj = obj;
->>>>>>> b0a38547
 	query.qt_flags	    = flags;
 	query.qt_dkey_root  = &obj->obj_df->vo_tree;
 	query.qt_coh	    = coh;
 	query.qt_pool	    = vos_obj2pool(obj);
 
 	for (;;) {
-<<<<<<< HEAD
-		/* Reset the epr */
-=======
 		/* Reset the epoch range */
->>>>>>> b0a38547
 		query.qt_epr.epr_lo = 0;
 		query.qt_epr.epr_hi = epoch;
 		rc = open_and_query_key(&query, dkey, DAOS_GET_DKEY,
@@ -413,8 +404,6 @@
 
 		dkey_epr = query.qt_epr;
 		for (;;) {
-			/* Reset the epoch range to the dkey range */
-			query.qt_epr = dkey_epr;
 			rc = open_and_query_key(&query, akey, DAOS_GET_AKEY,
 						&akey_anchor);
 			if (rc != 0) {
@@ -433,10 +422,8 @@
 				       d_errstr(rc));
 				if (rc == -DER_NONEXIST &&
 				    query.qt_flags & DAOS_GET_AKEY) {
-<<<<<<< HEAD
+					/* Reset the epoch range to last dkey */
 					query.qt_epr = dkey_epr;
-=======
->>>>>>> b0a38547
 					continue;
 				}
 			}
