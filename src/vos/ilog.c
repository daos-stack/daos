--- conflicted
+++ resolved
@@ -226,14 +226,8 @@
 		return rc;
 	}
 
-<<<<<<< HEAD
-	D_DEBUG(DB_IO, "Registered ilog="DF_X64" epoch="DF_X64" tx_id=%d\n",
+	D_DEBUG(DB_TRACE, "Registered ilog="DF_X64" epoch="DF_X64" tx_id=%d\n",
 		lctx->ic_root_off, id->id_epoch, id->id_tx_id);
-=======
-	D_DEBUG(DB_TRACE, "Registered ilog="DF_X64" epoch="DF_U64" tx_id="
-		DF_U64"\n", lctx->ic_root_off, id->id_epoch,
-		id->id_tx_id);
->>>>>>> ed34d4ad
 
 	return 0;
 }
@@ -256,15 +250,9 @@
 		return rc;
 	}
 
-<<<<<<< HEAD
-	D_DEBUG(DB_IO, "%s ilog="DF_X64" epoch="DF_X64
+	D_DEBUG(DB_TRACE, "%s ilog="DF_X64" epoch="DF_X64
 		" tx_id=%d\n", deregister ? "Deregistered" : "Removed",
 		lctx->ic_root_off, id->id_epoch, id->id_tx_id);
-=======
-	D_DEBUG(DB_TRACE, "De-registered ilog="DF_X64" epoch="DF_U64" tx_id="
-		DF_U64"\n", lctx->ic_root_off, id->id_epoch,
-		id->id_tx_id);
->>>>>>> ed34d4ad
 
 	return 0;
 }
@@ -631,11 +619,7 @@
 			goto fail;
 		}
 	} else if (lctx.ic_root->lr_tree.it_embedded) {
-<<<<<<< HEAD
-		D_DEBUG(DB_IO, "Removing destroyed entry "DF_X64" in root\n",
-=======
-		D_DEBUG(DB_TRACE, "Removing destroyed entry "DF_U64" in root\n",
->>>>>>> ed34d4ad
+		D_DEBUG(DB_TRACE, "Removing destroyed entry "DF_X64" in root\n",
 			lctx.ic_root->lr_id.id_epoch);
 		saved_id = lctx.ic_root->lr_id;
 	}
@@ -788,11 +772,7 @@
 		return rc;
 
 	if (opc == ILOG_OP_PERSIST) {
-<<<<<<< HEAD
-		D_DEBUG(DB_IO, "Setting "DF_X64" to persistent\n",
-=======
-		D_DEBUG(DB_TRACE, "Setting "DF_U64" to persistent\n",
->>>>>>> ed34d4ad
+		D_DEBUG(DB_TRACE, "Setting "DF_X64" to persistent\n",
 			id_in->id_epoch);
 		return ilog_ptr_set(lctx, &id_out->id_tx_id, &null_tx);
 	}
@@ -803,11 +783,7 @@
 	/* New operation in old DTX is a punch.  Update the old entry
 	 * accordingly.
 	 */
-<<<<<<< HEAD
-	D_DEBUG(DB_IO, "Updating "DF_X64" to a punch\n", id_in->id_epoch);
-=======
-	D_DEBUG(DB_TRACE, "Updating "DF_U64" to a punch\n", id_in->id_epoch);
->>>>>>> ed34d4ad
+	D_DEBUG(DB_TRACE, "Updating "DF_X64" to a punch\n", id_in->id_epoch);
 	if (punch_out == NULL) {
 		magic = lctx->ic_root->lr_magic | ILOG_PUNCH_MASK;
 		return ilog_ptr_set(lctx, &lctx->ic_root->lr_magic, &magic);
@@ -1021,13 +997,9 @@
 
 	root = lctx->ic_root;
 
-<<<<<<< HEAD
 	version = ilog_mag2ver(root->lr_magic);
 
-	D_DEBUG(DB_IO, "%s in incarnation log: log:"DF_X64 " epoch:" DF_X64
-=======
-	D_DEBUG(DB_TRACE, "%s in incarnation log: log:"DF_X64 " epoch:" DF_U64
->>>>>>> ed34d4ad
+	D_DEBUG(DB_TRACE, "%s in incarnation log: log:"DF_X64 " epoch:" DF_X64
 		" tree_version: %d\n", opc_str[opc], lctx->ic_root_off,
 		id_in->id_epoch, version);
 
@@ -1044,20 +1016,12 @@
 
 	if (ilog_empty(root)) {
 		if (opc != ILOG_OP_UPDATE) {
-<<<<<<< HEAD
-			D_DEBUG(DB_IO, "ilog entry "DF_X64" not found\n",
-=======
-			D_DEBUG(DB_TRACE, "ilog entry "DF_U64" not found\n",
->>>>>>> ed34d4ad
+			D_DEBUG(DB_TRACE, "ilog entry "DF_X64" not found\n",
 				id_in->id_epoch);
 			goto done;
 		}
 
-<<<<<<< HEAD
-		D_DEBUG(DB_IO, "Inserting "DF_X64" at ilog root\n",
-=======
-		D_DEBUG(DB_TRACE, "Inserting "DF_U64" at ilog root\n",
->>>>>>> ed34d4ad
+		D_DEBUG(DB_TRACE, "Inserting "DF_X64" at ilog root\n",
 			id_in->id_epoch);
 		tmp.lr_magic = ilog_ver_inc(lctx);
 		D_ASSERT((tmp.lr_magic & ILOG_PUNCH_MASK) == 0);
@@ -1081,11 +1045,7 @@
 
 		if (is_equal) {
 			if (opc == ILOG_OP_ABORT) {
-<<<<<<< HEAD
-				D_DEBUG(DB_IO, "Removing "DF_X64
-=======
-				D_DEBUG(DB_TRACE, "Removing "DF_U64
->>>>>>> ed34d4ad
+				D_DEBUG(DB_TRACE, "Removing "DF_X64
 					" from ilog root\n", id_in->id_epoch);
 				tmp.lr_magic = ilog_ver_inc(lctx);
 				tmp.lr_magic &= ~ILOG_PUNCH_MASK;
@@ -1095,11 +1055,7 @@
 		}
 
 		if (opc != ILOG_OP_UPDATE) {
-<<<<<<< HEAD
-			D_DEBUG(DB_IO, "Entry "DF_X64" not found in ilog\n",
-=======
-			D_DEBUG(DB_TRACE, "Entry "DF_U64" not found in ilog\n",
->>>>>>> ed34d4ad
+			D_DEBUG(DB_TRACE, "Entry "DF_X64" not found in ilog\n",
 				id_in->id_epoch);
 			goto done;
 		}
@@ -1120,11 +1076,7 @@
 	}
 done:
 	rc = ilog_tx_end(lctx, rc);
-<<<<<<< HEAD
-	D_DEBUG(DB_IO, "%s in incarnation log "DF_X64
-=======
-	D_DEBUG(DB_TRACE, "%s in incarnation log "DF_U64
->>>>>>> ed34d4ad
+	D_DEBUG(DB_TRACE, "%s in incarnation log "DF_X64
 		" status: rc=%s tree_version: %d\n",
 		opc_str[opc], id_in->id_epoch, d_errstr(rc),
 		ilog_mag2ver(lctx->ic_root->lr_magic));
@@ -1519,11 +1471,7 @@
 	rc = ilog_tx_begin(lctx);
 	if (rc != 0)
 		return rc;
-<<<<<<< HEAD
-	D_DEBUG(DB_IO, "Removing ilog entry at "DF_X64"\n",
-=======
-	D_DEBUG(DB_TRACE, "Removing ilog entry at "DF_U64"\n",
->>>>>>> ed34d4ad
+	D_DEBUG(DB_TRACE, "Removing ilog entry at "DF_X64"\n",
 		entry->ie_id.id_epoch);
 	d_iov_set(&iov, &id, sizeof(id));
 	rc = dbtree_delete(*toh, BTR_PROBE_EQ, &iov, lctx);
@@ -1532,11 +1480,7 @@
 			DP_RC(rc));
 		return rc;
 	}
-<<<<<<< HEAD
-	D_DEBUG(DB_IO, "Removed ilog entry at "DF_X64"\n",
-=======
-	D_DEBUG(DB_TRACE, "Removed ilog entry at "DF_U64"\n",
->>>>>>> ed34d4ad
+	D_DEBUG(DB_TRACE, "Removed ilog entry at "DF_X64"\n",
 		entry->ie_id.id_epoch);
 
 	(*removed)++;
@@ -1657,13 +1601,8 @@
 	D_ASSERT(epr != NULL);
 	D_ASSERT(punched <= epr->epr_hi);
 
-<<<<<<< HEAD
-	D_DEBUG(DB_IO, "%s incarnation log: epr: "DF_X64"-"DF_X64" punched="
+	D_DEBUG(DB_TRACE, "%s incarnation log: epr: "DF_X64"-"DF_X64" punched="
 		DF_X64"\n", discard ? "Discard" : "Aggregate", epr->epr_lo,
-=======
-	D_DEBUG(DB_TRACE, "%s incarnation log: epr: "DF_U64"-"DF_U64" punched="
-		DF_U64"\n", discard ? "Discard" : "Aggregate", epr->epr_lo,
->>>>>>> ed34d4ad
 		epr->epr_hi, punched);
 
 	/* This can potentially be optimized but using ilog_fetch gets some code
@@ -1709,13 +1648,8 @@
 				break;
 
 			empty = true;
-<<<<<<< HEAD
 			rc = ilog_log_del(lctx, &old_id, true);
-			D_DEBUG(DB_IO, "Removed ilog entry at "DF_X64" "DF_RC
-=======
-			rc = ilog_log_del(lctx, &old_id);
-			D_DEBUG(DB_TRACE, "Removed ilog entry at "DF_U64" "DF_RC
->>>>>>> ed34d4ad
+			D_DEBUG(DB_TRACE, "Removed ilog entry at "DF_X64" "DF_RC
 				"\n", entry->ie_id.id_epoch, DP_RC(rc));
 			if (rc == 0)
 				removed++;
@@ -1771,11 +1705,7 @@
 		dbtree_close(toh);
 
 	rc = ilog_tx_end(lctx, rc);
-<<<<<<< HEAD
-	D_DEBUG(DB_IO, "%s in incarnation log epr:"DF_X64"-"DF_X64
-=======
-	D_DEBUG(DB_TRACE, "%s in incarnation log epr:"DF_U64"-"DF_U64
->>>>>>> ed34d4ad
+	D_DEBUG(DB_TRACE, "%s in incarnation log epr:"DF_X64"-"DF_X64
 		" status: "DF_RC", removed %d entries\n",
 		discard ? "Discard" : "Aggregation", epr->epr_lo,
 		epr->epr_hi, DP_RC(rc), removed);
