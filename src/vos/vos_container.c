/**
 * (C) Copyright 2016-2019 Intel Corporation.
 *
 * Licensed under the Apache License, Version 2.0 (the "License");
 * you may not use this file except in compliance with the License.
 * You may obtain a copy of the License at
 *
 *    http://www.apache.org/licenses/LICENSE-2.0
 *
 * Unless required by applicable law or agreed to in writing, software
 * distributed under the License is distributed on an "AS IS" BASIS,
 * WITHOUT WARRANTIES OR CONDITIONS OF ANY KIND, either express or implied.
 * See the License for the specific language governing permissions and
 * limitations under the License.
 *
 * GOVERNMENT LICENSE RIGHTS-OPEN SOURCE SOFTWARE
 * The Government's rights to use, modify, reproduce, release, perform, display,
 * or disclose this software are subject to the terms of the Apache License as
 * provided in Contract No. B609815.
 * Any reproduction of computer software, computer software documentation, or
 * portions thereof marked with this legend must also reproduce the markings.
 */
/**
 * VOS Container API implementation
 * vos/vos_container.c
 *
 * Author: Vishwanath Venkatesan <vishwanath.venkatesan@intel.com>
 */
#define D_LOGFAC	DD_FAC(vos)

#include <daos_srv/vos.h>
#include <daos_errno.h>
#include <daos/common.h>
#include <daos/mem.h>
#include <gurt/hash.h>
#include <daos/btree.h>
#include <daos_types.h>
#include <vos_obj.h>
#include <daos/checksum.h>

#include "vos_internal.h"

/**
 * Parameters for vos_cont_df btree
 */
struct cont_df_args {
	struct vos_cont_df	*ca_cont_df;
	struct vos_pool		*ca_pool;
};

static int
cont_df_hkey_size(void)
{
	return sizeof(struct d_uuid);
}

static int
cont_df_rec_msize(int alloc_overhead)
{
	return alloc_overhead + sizeof(struct vos_cont_df);
}


static void
cont_df_hkey_gen(struct btr_instance *tins, d_iov_t *key_iov, void *hkey)
{
	D_ASSERT(key_iov->iov_len == sizeof(struct d_uuid));
	memcpy(hkey, key_iov->iov_buf, key_iov->iov_len);
}

static int
cont_df_rec_free(struct btr_instance *tins, struct btr_record *rec, void *args)
{
	if (UMOFF_IS_NULL(rec->rec_off))
		return -DER_NONEXIST;

	return gc_add_item(tins->ti_priv, GC_CONT, rec->rec_off, 0);
}

static int
cont_df_rec_alloc(struct btr_instance *tins, d_iov_t *key_iov,
		  d_iov_t *val_iov, struct btr_record *rec)
{
	struct vos_pool		*pool;
	struct cont_df_args	*args;
	struct d_uuid		*ukey;
	struct vos_cont_df	*cont_df;
	daos_handle_t		 hdl;
	umem_off_t		 offset;
	int			 rc = 0;

	D_ASSERT(key_iov->iov_len == sizeof(struct d_uuid));
	ukey = (struct d_uuid *)key_iov->iov_buf;
	args = (struct cont_df_args *)val_iov->iov_buf;
	pool = args->ca_pool;

	D_DEBUG(DB_DF, "Allocating container uuid=%s\n", DP_UUID(ukey->uuid));
	offset = umem_zalloc(&tins->ti_umm, sizeof(struct vos_cont_df));
	if (UMOFF_IS_NULL(offset))
		return -DER_NOSPACE;

	cont_df = umem_off2ptr(&tins->ti_umm, offset);
	uuid_copy(cont_df->cd_id, ukey->uuid);
	cont_df->cd_dtx_resync_gen = 1;

	rc = dbtree_create_inplace_ex(VOS_BTR_OBJ_TABLE, 0, VOS_OBJ_ORDER,
				      &pool->vp_uma, &cont_df->cd_obj_root,
				      DAOS_HDL_INVAL, pool, &hdl);
	if (rc) {
		D_ERROR("dbtree create failed\n");
		D_GOTO(failed, rc);
	}
	dbtree_close(hdl);

<<<<<<< HEAD
	rc = vos_dtx_table_create(pool, &cont_df->cd_dtx_table_df);
	if (rc) {
		D_ERROR("Failed to create DTX table: rc = "DF_RC"\n",
			DP_RC(rc));
		D_GOTO(failed, rc);
	}

=======
>>>>>>> 5ffd7d83
	args->ca_cont_df = cont_df;
	rec->rec_off = offset;
	return 0;
failed:
	umem_free(&tins->ti_umm, offset);
	return rc;
}

static int
cont_df_rec_fetch(struct btr_instance *tins, struct btr_record *rec,
		  d_iov_t *key_iov, d_iov_t *val_iov)
{
	struct vos_cont_df		*cont_df;
	struct cont_df_args		*args = NULL;

	cont_df = umem_off2ptr(&tins->ti_umm, rec->rec_off);
	args = (struct cont_df_args *)val_iov->iov_buf;
	args->ca_cont_df = cont_df;
	val_iov->iov_len = sizeof(struct cont_df_args);

	return 0;
}

static int
cont_df_rec_update(struct btr_instance *tins, struct btr_record *rec,
		   d_iov_t *key, d_iov_t *val)
{
	D_DEBUG(DB_DF, "Record exists already. Nothing to do\n");
	return 0;
}

static btr_ops_t vct_ops = {
	.to_rec_msize	= cont_df_rec_msize,
	.to_hkey_size	= cont_df_hkey_size,
	.to_hkey_gen	= cont_df_hkey_gen,
	.to_rec_alloc	= cont_df_rec_alloc,
	.to_rec_free	= cont_df_rec_free,
	.to_rec_fetch	= cont_df_rec_fetch,
	.to_rec_update  = cont_df_rec_update,
};

static int
cont_df_lookup(struct vos_pool *vpool, struct d_uuid *ukey,
	       struct cont_df_args *args)
{
	d_iov_t	key, value;

	d_iov_set(&key, ukey, sizeof(struct d_uuid));
	d_iov_set(&value, args, sizeof(struct cont_df_args));
	return dbtree_lookup(vpool->vp_cont_th, &key, &value);
}

/**
 * Container cache secondary key
 * comparison
 */
bool
cont_cmp(struct d_ulink *ulink, void *cmp_args)
{
	struct vos_container *cont;
	struct d_uuid	     *pkey;

	pkey = (struct d_uuid *)cmp_args;
	cont = container_of(ulink, struct vos_container, vc_uhlink);
	return !uuid_compare(cont->vc_pool->vp_id, pkey->uuid);
}

/**
 * Container cache functions
 */
void
cont_free(struct d_ulink *ulink)
{
	struct vos_container		*cont;
	struct dtx_batched_cleanup_blob	*bcb;
	int				 i;

	cont = container_of(ulink, struct vos_container, vc_uhlink);
	D_ASSERT(cont->vc_open_count == 0);

	if (!daos_handle_is_inval(cont->vc_dtx_cos_hdl))
		dbtree_destroy(cont->vc_dtx_cos_hdl, NULL);
	if (!daos_handle_is_inval(cont->vc_dtx_active_hdl))
		dbtree_destroy(cont->vc_dtx_active_hdl, NULL);
	if (!daos_handle_is_inval(cont->vc_dtx_committed_hdl))
		dbtree_destroy(cont->vc_dtx_committed_hdl, NULL);

	D_ASSERT(d_list_empty(&cont->vc_dtx_committable_list));
	D_ASSERT(d_list_empty(&cont->vc_dtx_committed_list));
	D_ASSERT(d_list_empty(&cont->vc_dtx_committed_tmp_list));

	while ((bcb = d_list_pop_entry(&cont->vc_batched_cleanup_list,
				       struct dtx_batched_cleanup_blob,
				       bcb_cont_link)) != NULL) {
		D_ASSERT(d_list_empty(&bcb->bcb_dce_list));
		D_FREE(bcb);
	}

	dbtree_close(cont->vc_btr_hdl);

	for (i = 0; i < VOS_IOS_CNT; i++) {
		if (cont->vc_hint_ctxt[i])
			vea_hint_unload(cont->vc_hint_ctxt[i]);
	}

	D_FREE(cont);
}

struct d_ulink_ops   co_hdl_uh_ops = {
	.uop_free       = cont_free,
	.uop_cmp	= cont_cmp,
};

int
cont_insert(struct vos_container *cont, struct d_uuid *key, struct d_uuid *pkey,
	    daos_handle_t *coh)
{
	int	rc	= 0;

	D_ASSERT(cont != NULL && coh != NULL);

	d_uhash_ulink_init(&cont->vc_uhlink, &co_hdl_uh_ops);
	rc = d_uhash_link_insert(vos_cont_hhash_get(), key,
				 pkey, &cont->vc_uhlink);
	if (rc) {
		D_ERROR("UHASH table container handle insert failed\n");
		D_GOTO(exit, rc);
	}

	*coh = vos_cont2hdl(cont);
exit:
	return rc;
}



static int
cont_lookup(struct d_uuid *key, struct d_uuid *pkey,
	    struct vos_container **cont) {

	struct d_ulink *ulink;

	ulink = d_uhash_link_lookup(vos_cont_hhash_get(), key, pkey);
	if (ulink == NULL)
		return -DER_NONEXIST;

	*cont = container_of(ulink, struct vos_container, vc_uhlink);
	return 0;
}

static void
cont_decref(struct vos_container *cont)
{
	d_uhash_link_putref(vos_cont_hhash_get(), &cont->vc_uhlink);
}

static void
cont_addref(struct vos_container *cont)
{
	d_uhash_link_addref(vos_cont_hhash_get(), &cont->vc_uhlink);
}

/**
 * Create a container within a VOS pool
 */
int
vos_cont_create(daos_handle_t poh, uuid_t co_uuid)
{

	struct vos_pool		*vpool = NULL;
	struct cont_df_args	 args;
	struct d_uuid		 ukey;
	d_iov_t			 key, value;
	int			 rc = 0;

	vpool = vos_hdl2pool(poh);
	if (vpool == NULL) {
		D_ERROR("Empty pool handle?\n");
		return -DER_INVAL;
	}

	D_DEBUG(DB_TRACE, "looking up co_id in container index\n");
	uuid_copy(ukey.uuid, co_uuid);
	args.ca_pool = vpool;

	rc = cont_df_lookup(vpool, &ukey, &args);
	if (!rc) {
		/* Check if attemt to reuse the same container uuid */
		D_ERROR("Container already exists\n");
		D_GOTO(exit, rc = -DER_EXIST);
	}

	rc = vos_tx_begin(vos_pool2umm(vpool));
	if (rc != 0)
		goto exit;

	d_iov_set(&key, &ukey, sizeof(ukey));
	d_iov_set(&value, &args, sizeof(args));

	rc = dbtree_update(vpool->vp_cont_th, &key, &value);

	rc = vos_tx_end(vos_pool2umm(vpool), rc);
exit:
	return rc;
}

/**
 * Open a container within a VOSP
 */
int
vos_cont_open(daos_handle_t poh, uuid_t co_uuid, daos_handle_t *coh)
{

	int				rc = 0;
	struct vos_pool			*pool = NULL;
	struct d_uuid			ukey;
	struct d_uuid			pkey;
	struct cont_df_args		args;
	struct vos_container		*cont = NULL;
	struct umem_attr		uma;

	D_DEBUG(DB_TRACE, "Open container "DF_UUID"\n", DP_UUID(co_uuid));

	pool = vos_hdl2pool(poh);
	if (pool == NULL) {
		D_ERROR("Empty pool handle?\n");
		return -DER_INVAL;
	}
	uuid_copy(pkey.uuid, pool->vp_id);
	uuid_copy(ukey.uuid, co_uuid);

	/**
	 * Check if handle exists
	 * then return the handle immediately
	 */
	rc = cont_lookup(&ukey, &pkey, &cont);
	if (rc == 0) {
		cont->vc_open_count++;
		D_DEBUG(DB_TRACE, "Found handle for cont "DF_UUID
			" in DRAM hash table, open count: %d\n",
			DP_UUID(co_uuid), cont->vc_open_count);
		*coh = vos_cont2hdl(cont);
		D_GOTO(exit, rc);
	}

	rc = cont_df_lookup(pool, &ukey, &args);
	if (rc) {
		D_DEBUG(DB_TRACE, DF_UUID" container does not exist\n",
			DP_UUID(co_uuid));
		D_GOTO(exit, rc);
	}

	D_ALLOC_PTR(cont);
	if (!cont) {
		D_ERROR("Error in allocating container handle\n");
		D_GOTO(exit, rc = -DER_NOMEM);
	}

	uuid_copy(cont->vc_id, co_uuid);
	cont->vc_pool	 = pool;
	cont->vc_cont_df = args.ca_cont_df;
	cont->vc_dtx_active_hdl = DAOS_HDL_INVAL;
	cont->vc_dtx_committed_hdl = DAOS_HDL_INVAL;
	cont->vc_dtx_cos_hdl = DAOS_HDL_INVAL;
	D_INIT_LIST_HEAD(&cont->vc_dtx_committable_list);
	D_INIT_LIST_HEAD(&cont->vc_dtx_committed_list);
	D_INIT_LIST_HEAD(&cont->vc_dtx_committed_tmp_list);
	D_INIT_LIST_HEAD(&cont->vc_batched_cleanup_list);
	cont->vc_dtx_committable_count = 0;
	cont->vc_dtx_committed_count = 0;
	cont->vc_dtx_committed_tmp_count = 0;
	cont->vc_dtx_resync_gen = cont->vc_cont_df->cd_dtx_resync_gen;

	/* Cache this btr object ID in container handle */
	rc = dbtree_open_inplace_ex(&cont->vc_cont_df->cd_obj_root,
				    &pool->vp_uma, vos_cont2hdl(cont),
				    cont->vc_pool, &cont->vc_btr_hdl);
	if (rc) {
		D_ERROR("No Object handle, Tree open failed\n");
		D_GOTO(exit, rc);
	}

<<<<<<< HEAD
	rc = dbtree_open_inplace(
			&cont->vc_cont_df->cd_dtx_table_df.tt_committed_btr,
			&pool->vp_uma, &cont->vc_dtx_committed_hdl);
	if (rc) {
		D_ERROR("Failed to open committed DTX table: rc = "DF_RC"\n",
			DP_RC(rc));
		D_GOTO(exit, rc);
	}

	rc = dbtree_open_inplace(
			&cont->vc_cont_df->cd_dtx_table_df.tt_active_btr,
			&pool->vp_uma, &cont->vc_dtx_active_hdl);
	if (rc) {
		D_ERROR("Failed to open active DTX table: rc = "DF_RC"\n",
			DP_RC(rc));
=======
	memset(&uma, 0, sizeof(uma));
	uma.uma_id = UMEM_CLASS_VMEM;

	rc = dbtree_create_inplace_ex(VOS_BTR_DTX_ACT_TABLE, 0,
				      DTX_BTREE_ORDER, &uma,
				      &cont->vc_dtx_active_btr,
				      DAOS_HDL_INVAL, cont,
				      &cont->vc_dtx_active_hdl);
	if (rc != 0) {
		D_ERROR("Failed to create DTX active btree: rc = %d\n", rc);
		D_GOTO(exit, rc);
	}

	rc = dbtree_create_inplace_ex(VOS_BTR_DTX_CMT_TABLE, 0,
				      DTX_BTREE_ORDER, &uma,
				      &cont->vc_dtx_committed_btr,
				      DAOS_HDL_INVAL, cont,
				      &cont->vc_dtx_committed_hdl);
	if (rc != 0) {
		D_ERROR("Failed to create DTX committed btree: rc = %d\n", rc);
>>>>>>> 5ffd7d83
		D_GOTO(exit, rc);
	}

	rc = dbtree_create_inplace_ex(VOS_BTR_DTX_COS, 0,
				      DTX_BTREE_ORDER, &uma,
				      &cont->vc_dtx_cos_btr,
				      DAOS_HDL_INVAL, cont,
				      &cont->vc_dtx_cos_hdl);
	if (rc != 0) {
		D_ERROR("Failed to create DTX CoS btree: rc = "DF_RC"\n",
			DP_RC(rc));
		D_GOTO(exit, rc);
	}

	if (cont->vc_pool->vp_vea_info != NULL) {
		int	i;

		for (i = 0; i < VOS_IOS_CNT; i++) {
			rc = vea_hint_load(&cont->vc_cont_df->cd_hint_df[i],
					   &cont->vc_hint_ctxt[i]);
			if (rc) {
				D_ERROR("Error loading allocator %d hint "
					DF_UUID": %d\n", i, DP_UUID(co_uuid),
					rc);
				goto exit;
			}
		}
	}

	rc = cont_insert(cont, &ukey, &pkey, coh);
	if (rc != 0) {
		D_ERROR("Error inserting vos container handle to uuid hash\n");
		goto exit;
	}

	rc = vos_dtx_act_reindex(cont);
	if (rc != 0) {
		D_ERROR("Fail to reindex active DTX entries: %d\n", rc);
	} else {
		cont->vc_open_count = 1;

		D_DEBUG(DB_TRACE, "Inert cont "DF_UUID" into hash table.\n",
			DP_UUID(cont->vc_id));

	}

exit:
	if (rc != 0 && cont)
		cont_decref(cont);

	return rc;
}

/**
 * Release container open handle
 */
int
vos_cont_close(daos_handle_t coh)
{
	struct vos_container	*cont;

	cont = vos_hdl2cont(coh);
	if (cont == NULL) {
		D_ERROR("Cannot close a NULL handle\n");
		return -DER_NO_HDL;
	}

	D_ASSERTF(cont->vc_open_count > 0,
		  "Invalid close "DF_UUID", open count %d\n",
		  DP_UUID(cont->vc_id), cont->vc_open_count);

	cont->vc_open_count--;
	if (cont->vc_open_count == 0)
		vos_obj_cache_evict(vos_obj_cache_current(), cont);

	D_DEBUG(DB_TRACE, "Close cont "DF_UUID", open count: %d\n",
		DP_UUID(cont->vc_id), cont->vc_open_count);

	cont_decref(cont);

	return 0;
}

/**
 * Query container information
 */
int
vos_cont_query(daos_handle_t coh, vos_cont_info_t *cont_info)
{
	struct vos_container	*cont;

	cont = vos_hdl2cont(coh);
	if (cont == NULL) {
		D_ERROR("Empty container handle for querying?\n");
		return -DER_INVAL;
	}

	cont_info->ci_nobjs = cont->vc_cont_df->cd_nobjs;
	cont_info->ci_used = cont->vc_cont_df->cd_used;
	cont_info->ci_hae = cont->vc_cont_df->cd_hae;

	return 0;
}

/**
 * Set container state
 */
int
vos_cont_ctl(daos_handle_t coh, enum vos_cont_opc opc)
{
	struct vos_container	*cont;

	cont = vos_hdl2cont(coh);
	if (cont == NULL) {
		D_ERROR("Empty container handle for ctl\n");
		return -DER_NO_HDL;
	}

	switch (opc) {
	case VOS_CO_CTL_ABORT_AGG:
		cont->vc_abort_aggregation = 1;
		break;
	default:
		return -DER_NOSYS;
	}

	return 0;
}

/**
 * Destroy a container
 */
int
vos_cont_destroy(daos_handle_t poh, uuid_t co_uuid)
{

	struct vos_pool		*pool;
	struct vos_container	*cont;
	struct cont_df_args	 args;
	struct d_uuid		 pkey;
	struct d_uuid		 key;
	d_iov_t			 iov;
	int			 rc;

	uuid_copy(key.uuid, co_uuid);
	D_DEBUG(DB_TRACE, "Destroying CO ID in container index "DF_UUID"\n",
		DP_UUID(key.uuid));

	pool = vos_hdl2pool(poh);
	if (pool == NULL) {
		D_ERROR("Empty pool handle for destroying container?\n");
		return -DER_INVAL;
	}
	uuid_copy(pkey.uuid, pool->vp_id);

	rc = cont_lookup(&key, &pkey, &cont);
	if (rc != -DER_NONEXIST) {
		D_ASSERT(rc == 0);

		if (cont->vc_open_count == 0) {
			d_uhash_link_delete(vos_cont_hhash_get(),
					    &cont->vc_uhlink);
			cont_decref(cont);
		} else {
			D_ERROR("Open reference exists for cont "DF_UUID
				", cannot destroy, open count: %d\n",
				DP_UUID(co_uuid), cont->vc_open_count);
			cont_decref(cont);
			D_GOTO(exit, rc = -DER_BUSY);
		}
	}


	rc = cont_df_lookup(pool, &key, &args);
	if (rc) {
		D_DEBUG(DB_TRACE, DF_UUID" container does not exist\n",
			DP_UUID(co_uuid));
		D_GOTO(exit, rc);
	}

	rc = vos_tx_begin(vos_pool2umm(pool));
	if (rc) {
		D_ERROR("Failed to start pmdk transaction: "DF_RC"\n",
			DP_RC(rc));
		D_GOTO(exit, rc);
	}

	d_iov_set(&iov, &key, sizeof(struct d_uuid));
	rc = dbtree_delete(pool->vp_cont_th, BTR_PROBE_EQ, &iov, NULL);

	rc = vos_tx_end(vos_pool2umm(pool), rc);
	if (rc) {
		D_ERROR("Failed to end pmdk transaction: "DF_RC"\n", DP_RC(rc));
		D_GOTO(exit, rc);
	}
	gc_wait();

	return 0;
exit:
	return rc;
}

void
vos_cont_addref(struct vos_container *cont)
{
	cont_addref(cont);
}

void
vos_cont_decref(struct vos_container *cont)
{
	cont_decref(cont);
}

/**
 * Internal Usage API
 * For use from container APIs and int APIs
 */

int
vos_cont_tab_register()
{
	int	rc;

	D_DEBUG(DB_DF, "Registering Container table class: %d\n",
		VOS_BTR_CONT_TABLE);

	rc = dbtree_class_register(VOS_BTR_CONT_TABLE, 0, &vct_ops);
	if (rc)
		D_ERROR("dbtree create failed\n");
	return rc;
}

int
vos_dtx_update_resync_gen(daos_handle_t coh)
{
	struct vos_container	*cont;
	struct vos_cont_df	*cont_df;

	cont = vos_hdl2cont(coh);
	D_ASSERT(cont != NULL);

	cont_df = cont->vc_cont_df;
	cont->vc_dtx_resync_gen = cont_df->cd_dtx_resync_gen + 1;
	pmemobj_memcpy_persist(vos_cont2umm(cont)->umm_pool,
			       &cont_df->cd_dtx_resync_gen,
			       &cont->vc_dtx_resync_gen,
			       sizeof(cont_df->cd_dtx_resync_gen));
	return 0;
}

/** iterator for co_uuid */
struct cont_iterator {
	struct vos_iterator		 cot_iter;
	/* Handle of iterator */
	daos_handle_t			 cot_hdl;
	/* Pool handle */
	struct vos_pool			*cot_pool;
};

static struct cont_iterator *
vos_iter2co_iter(struct vos_iterator *iter)
{
	return container_of(iter, struct cont_iterator, cot_iter);
}

static int
cont_iter_fini(struct vos_iterator *iter)
{
	int			rc = 0;
	struct cont_iterator	*co_iter;

	D_ASSERT(iter->it_type == VOS_ITER_COUUID);

	co_iter = vos_iter2co_iter(iter);

	if (!daos_handle_is_inval(co_iter->cot_hdl)) {
		rc = dbtree_iter_finish(co_iter->cot_hdl);
		if (rc)
			D_ERROR("co_iter_fini failed: "DF_RC"\n", DP_RC(rc));
	}

	if (co_iter->cot_pool != NULL)
		vos_pool_decref(co_iter->cot_pool);

	D_FREE(co_iter);
	return rc;
}

int
cont_iter_prep(vos_iter_type_t type, vos_iter_param_t *param,
	       struct vos_iterator **iter_pp)
{
	struct cont_iterator	*co_iter = NULL;
	struct vos_pool		*vpool = NULL;
	int			rc = 0;

	if (type != VOS_ITER_COUUID) {
		D_ERROR("Expected Type: %d, got %d\n",
			VOS_ITER_COUUID, type);
		return -DER_INVAL;
	}

	vpool = vos_hdl2pool(param->ip_hdl);
	if (vpool == NULL)
		return -DER_INVAL;

	D_ALLOC_PTR(co_iter);
	if (co_iter == NULL)
		return -DER_NOMEM;

	vos_pool_addref(vpool);
	co_iter->cot_pool = vpool;
	co_iter->cot_iter.it_type = type;

	rc = dbtree_iter_prepare(vpool->vp_cont_th, 0, &co_iter->cot_hdl);
	if (rc)
		D_GOTO(exit, rc);

	*iter_pp = &co_iter->cot_iter;
	return 0;
exit:
	cont_iter_fini(&co_iter->cot_iter);
	return rc;
}

static int
cont_iter_fetch(struct vos_iterator *iter, vos_iter_entry_t *it_entry,
		  daos_anchor_t *anchor)
{
	struct cont_iterator	*co_iter = vos_iter2co_iter(iter);
	d_iov_t		key, value;
	struct d_uuid		ukey;
	struct cont_df_args	args;
	int			rc;

	D_ASSERT(iter->it_type == VOS_ITER_COUUID);

	d_iov_set(&key, &ukey, sizeof(struct d_uuid));
	d_iov_set(&value, &args, sizeof(struct cont_df_args));
	uuid_clear(it_entry->ie_couuid);

	rc = dbtree_iter_fetch(co_iter->cot_hdl, &key, &value, anchor);
	if (rc != 0) {
		D_ERROR("Error while fetching co info: "DF_RC"\n", DP_RC(rc));
		return rc;
	}
	D_ASSERT(value.iov_len == sizeof(struct cont_df_args));
	uuid_copy(it_entry->ie_couuid, args.ca_cont_df->cd_id);
	it_entry->ie_child_type = VOS_ITER_OBJ;

	return rc;
}

static int
cont_iter_next(struct vos_iterator *iter)
{
	struct cont_iterator	*co_iter = vos_iter2co_iter(iter);

	D_ASSERT(iter->it_type == VOS_ITER_COUUID);
	return dbtree_iter_next(co_iter->cot_hdl);
}

static int
cont_iter_probe(struct vos_iterator *iter, daos_anchor_t *anchor)
{
	struct cont_iterator	*co_iter = vos_iter2co_iter(iter);
	dbtree_probe_opc_t	opc;

	D_ASSERT(iter->it_type == VOS_ITER_COUUID);

	opc = anchor == NULL ? BTR_PROBE_FIRST : BTR_PROBE_GE;
	/* The container tree will not be affected by the iterator intent,
	 * just set it as DAOS_INTENT_DEFAULT.
	 */
	return dbtree_iter_probe(co_iter->cot_hdl, opc, DAOS_INTENT_DEFAULT,
				 NULL, anchor);
}

static int
cont_iter_delete(struct vos_iterator *iter, void *args)
{
	D_ASSERT(iter->it_type == VOS_ITER_COUUID);

	return -DER_NO_PERM;
}

struct vos_iter_ops vos_cont_iter_ops = {
	.iop_prepare = cont_iter_prep,
	.iop_finish  = cont_iter_fini,
	.iop_probe   = cont_iter_probe,
	.iop_next    = cont_iter_next,
	.iop_fetch   = cont_iter_fetch,
	.iop_delete  = cont_iter_delete,
};<|MERGE_RESOLUTION|>--- conflicted
+++ resolved
@@ -112,16 +112,6 @@
 	}
 	dbtree_close(hdl);
 
-<<<<<<< HEAD
-	rc = vos_dtx_table_create(pool, &cont_df->cd_dtx_table_df);
-	if (rc) {
-		D_ERROR("Failed to create DTX table: rc = "DF_RC"\n",
-			DP_RC(rc));
-		D_GOTO(failed, rc);
-	}
-
-=======
->>>>>>> 5ffd7d83
 	args->ca_cont_df = cont_df;
 	rec->rec_off = offset;
 	return 0;
@@ -404,23 +394,6 @@
 		D_GOTO(exit, rc);
 	}
 
-<<<<<<< HEAD
-	rc = dbtree_open_inplace(
-			&cont->vc_cont_df->cd_dtx_table_df.tt_committed_btr,
-			&pool->vp_uma, &cont->vc_dtx_committed_hdl);
-	if (rc) {
-		D_ERROR("Failed to open committed DTX table: rc = "DF_RC"\n",
-			DP_RC(rc));
-		D_GOTO(exit, rc);
-	}
-
-	rc = dbtree_open_inplace(
-			&cont->vc_cont_df->cd_dtx_table_df.tt_active_btr,
-			&pool->vp_uma, &cont->vc_dtx_active_hdl);
-	if (rc) {
-		D_ERROR("Failed to open active DTX table: rc = "DF_RC"\n",
-			DP_RC(rc));
-=======
 	memset(&uma, 0, sizeof(uma));
 	uma.uma_id = UMEM_CLASS_VMEM;
 
@@ -430,7 +403,8 @@
 				      DAOS_HDL_INVAL, cont,
 				      &cont->vc_dtx_active_hdl);
 	if (rc != 0) {
-		D_ERROR("Failed to create DTX active btree: rc = %d\n", rc);
+		D_ERROR("Failed to create DTX active btree: rc = "DF_RC"\n",
+			DP_RC(rc));
 		D_GOTO(exit, rc);
 	}
 
@@ -440,8 +414,8 @@
 				      DAOS_HDL_INVAL, cont,
 				      &cont->vc_dtx_committed_hdl);
 	if (rc != 0) {
-		D_ERROR("Failed to create DTX committed btree: rc = %d\n", rc);
->>>>>>> 5ffd7d83
+		D_ERROR("Failed to create DTX committed btree: rc = "DF_RC"\n",
+			DP_RC(rc));
 		D_GOTO(exit, rc);
 	}
 
